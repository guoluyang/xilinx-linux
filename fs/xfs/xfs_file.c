// SPDX-License-Identifier: GPL-2.0
/*
 * Copyright (c) 2000-2005 Silicon Graphics, Inc.
 * All Rights Reserved.
 */
#include "xfs.h"
#include "xfs_fs.h"
#include "xfs_shared.h"
#include "xfs_format.h"
#include "xfs_log_format.h"
#include "xfs_trans_resv.h"
#include "xfs_mount.h"
#include "xfs_inode.h"
#include "xfs_trans.h"
#include "xfs_inode_item.h"
#include "xfs_bmap.h"
#include "xfs_bmap_util.h"
#include "xfs_dir2.h"
#include "xfs_dir2_priv.h"
#include "xfs_ioctl.h"
#include "xfs_trace.h"
#include "xfs_log.h"
#include "xfs_icache.h"
#include "xfs_pnfs.h"
#include "xfs_iomap.h"
#include "xfs_reflink.h"

#include <linux/falloc.h>
#include <linux/backing-dev.h>
#include <linux/mman.h>
#include <linux/fadvise.h>

static const struct vm_operations_struct xfs_file_vm_ops;

/*
 * Decide if the given file range is aligned to the size of the fundamental
 * allocation unit for the file.
 */
static bool
xfs_is_falloc_aligned(
	struct xfs_inode	*ip,
<<<<<<< HEAD
	int			type)
{
	xfs_ilock_demote(ip, type);
	if (type & XFS_IOLOCK_EXCL)
		inode_unlock(VFS_I(ip));
}

/*
 * Clear the specified ranges to zero through either the pagecache or DAX.
 * Holes and unwritten extents will be left as-is as they already are zeroed.
 */
int
xfs_zero_range(
	struct xfs_inode	*ip,
	xfs_off_t		pos,
	xfs_off_t		count,
	bool			*did_zero)
{
	return iomap_zero_range(VFS_I(ip), pos, count, NULL, &xfs_iomap_ops);
=======
	loff_t			pos,
	long long int		len)
{
	struct xfs_mount	*mp = ip->i_mount;
	uint64_t		mask;

	if (XFS_IS_REALTIME_INODE(ip)) {
		if (!is_power_of_2(mp->m_sb.sb_rextsize)) {
			u64	rextbytes;
			u32	mod;

			rextbytes = XFS_FSB_TO_B(mp, mp->m_sb.sb_rextsize);
			div_u64_rem(pos, rextbytes, &mod);
			if (mod)
				return false;
			div_u64_rem(len, rextbytes, &mod);
			return mod == 0;
		}
		mask = XFS_FSB_TO_B(mp, mp->m_sb.sb_rextsize) - 1;
	} else {
		mask = mp->m_sb.sb_blocksize - 1;
	}

	return !((pos | len) & mask);
>>>>>>> 24b8d41d
}

int
xfs_update_prealloc_flags(
	struct xfs_inode	*ip,
	enum xfs_prealloc_flags	flags)
{
	struct xfs_trans	*tp;
	int			error;

	error = xfs_trans_alloc(ip->i_mount, &M_RES(ip->i_mount)->tr_writeid,
			0, 0, 0, &tp);
	if (error)
		return error;

	xfs_ilock(ip, XFS_ILOCK_EXCL);
	xfs_trans_ijoin(tp, ip, XFS_ILOCK_EXCL);

	if (!(flags & XFS_PREALLOC_INVISIBLE)) {
		VFS_I(ip)->i_mode &= ~S_ISUID;
		if (VFS_I(ip)->i_mode & S_IXGRP)
			VFS_I(ip)->i_mode &= ~S_ISGID;
		xfs_trans_ichgtime(tp, ip, XFS_ICHGTIME_MOD | XFS_ICHGTIME_CHG);
	}

	if (flags & XFS_PREALLOC_SET)
		ip->i_d.di_flags |= XFS_DIFLAG_PREALLOC;
	if (flags & XFS_PREALLOC_CLEAR)
		ip->i_d.di_flags &= ~XFS_DIFLAG_PREALLOC;

	xfs_trans_log_inode(tp, ip, XFS_ILOG_CORE);
	if (flags & XFS_PREALLOC_SYNC)
		xfs_trans_set_sync(tp);
	return xfs_trans_commit(tp);
}

/*
 * Fsync operations on directories are much simpler than on regular files,
 * as there is no file data to flush, and thus also no need for explicit
 * cache flush operations, and there are no non-transaction metadata updates
 * on directories either.
 */
STATIC int
xfs_dir_fsync(
	struct file		*file,
	loff_t			start,
	loff_t			end,
	int			datasync)
{
	struct xfs_inode	*ip = XFS_I(file->f_mapping->host);

	trace_xfs_dir_fsync(ip);
	return xfs_log_force_inode(ip);
}

STATIC int
xfs_file_fsync(
	struct file		*file,
	loff_t			start,
	loff_t			end,
	int			datasync)
{
	struct inode		*inode = file->f_mapping->host;
	struct xfs_inode	*ip = XFS_I(inode);
	struct xfs_inode_log_item *iip = ip->i_itemp;
	struct xfs_mount	*mp = ip->i_mount;
	int			error = 0;
	int			log_flushed = 0;
	xfs_lsn_t		lsn = 0;

	trace_xfs_file_fsync(ip);

	error = file_write_and_wait_range(file, start, end);
	if (error)
		return error;

	if (XFS_FORCED_SHUTDOWN(mp))
		return -EIO;

	xfs_iflags_clear(ip, XFS_ITRUNCATED);

	/*
	 * If we have an RT and/or log subvolume we need to make sure to flush
	 * the write cache the device used for file data first.  This is to
	 * ensure newly written file data make it to disk before logging the new
	 * inode size in case of an extending write.
	 */
	if (XFS_IS_REALTIME_INODE(ip))
		xfs_blkdev_issue_flush(mp->m_rtdev_targp);
	else if (mp->m_logdev_targp != mp->m_ddev_targp)
		xfs_blkdev_issue_flush(mp->m_ddev_targp);

	/*
	 * All metadata updates are logged, which means that we just have to
	 * flush the log up to the latest LSN that touched the inode. If we have
	 * concurrent fsync/fdatasync() calls, we need them to all block on the
	 * log force before we clear the ili_fsync_fields field. This ensures
	 * that we don't get a racing sync operation that does not wait for the
	 * metadata to hit the journal before returning. If we race with
	 * clearing the ili_fsync_fields, then all that will happen is the log
	 * force will do nothing as the lsn will already be on disk. We can't
	 * race with setting ili_fsync_fields because that is done under
	 * XFS_ILOCK_EXCL, and that can't happen because we hold the lock shared
	 * until after the ili_fsync_fields is cleared.
	 */
	xfs_ilock(ip, XFS_ILOCK_SHARED);
	if (xfs_ipincount(ip)) {
		if (!datasync ||
		    (iip->ili_fsync_fields & ~XFS_ILOG_TIMESTAMP))
			lsn = iip->ili_last_lsn;
	}

	if (lsn) {
		error = xfs_log_force_lsn(mp, lsn, XFS_LOG_SYNC, &log_flushed);
		spin_lock(&iip->ili_lock);
		iip->ili_fsync_fields = 0;
		spin_unlock(&iip->ili_lock);
	}
	xfs_iunlock(ip, XFS_ILOCK_SHARED);

	/*
	 * If we only have a single device, and the log force about was
	 * a no-op we might have to flush the data device cache here.
	 * This can only happen for fdatasync/O_DSYNC if we were overwriting
	 * an already allocated file and thus do not have any metadata to
	 * commit.
	 */
	if (!log_flushed && !XFS_IS_REALTIME_INODE(ip) &&
	    mp->m_logdev_targp == mp->m_ddev_targp)
		xfs_blkdev_issue_flush(mp->m_ddev_targp);

	return error;
}

STATIC ssize_t
xfs_file_dio_aio_read(
	struct kiocb		*iocb,
	struct iov_iter		*to)
{
<<<<<<< HEAD
	struct address_space	*mapping = iocb->ki_filp->f_mapping;
	struct inode		*inode = mapping->host;
	struct xfs_inode	*ip = XFS_I(inode);
	loff_t			isize = i_size_read(inode);
	size_t			count = iov_iter_count(to);
	loff_t			end = iocb->ki_pos + count - 1;
	struct iov_iter		data;
	struct xfs_buftarg	*target;
	ssize_t			ret = 0;

	trace_xfs_file_direct_read(ip, count, iocb->ki_pos);

	if (!count)
		return 0; /* skip atime */

	if (XFS_IS_REALTIME_INODE(ip))
		target = ip->i_mount->m_rtdev_targp;
	else
		target = ip->i_mount->m_ddev_targp;

	/* DIO must be aligned to device logical sector size */
	if ((iocb->ki_pos | count) & target->bt_logical_sectormask) {
		if (iocb->ki_pos == isize)
			return 0;
		return -EINVAL;
	}

	file_accessed(iocb->ki_filp);

	xfs_rw_ilock(ip, XFS_IOLOCK_SHARED);
	if (mapping->nrpages) {
		ret = filemap_write_and_wait_range(mapping, iocb->ki_pos, end);
		if (ret)
			goto out_unlock;

		/*
		 * Invalidate whole pages. This can return an error if we fail
		 * to invalidate a page, but this should never happen on XFS.
		 * Warn if it does fail.
		 */
		ret = invalidate_inode_pages2_range(mapping,
				iocb->ki_pos >> PAGE_SHIFT, end >> PAGE_SHIFT);
		WARN_ON_ONCE(ret);
		ret = 0;
=======
	struct xfs_inode	*ip = XFS_I(file_inode(iocb->ki_filp));
	size_t			count = iov_iter_count(to);
	ssize_t			ret;

	trace_xfs_file_direct_read(ip, count, iocb->ki_pos);

	if (!count)
		return 0; /* skip atime */

	file_accessed(iocb->ki_filp);

	if (iocb->ki_flags & IOCB_NOWAIT) {
		if (!xfs_ilock_nowait(ip, XFS_IOLOCK_SHARED))
			return -EAGAIN;
	} else {
		xfs_ilock(ip, XFS_IOLOCK_SHARED);
>>>>>>> 24b8d41d
	}
	ret = iomap_dio_rw(iocb, to, &xfs_read_iomap_ops, NULL,
			is_sync_kiocb(iocb));
	xfs_iunlock(ip, XFS_IOLOCK_SHARED);

<<<<<<< HEAD
	data = *to;
	ret = __blockdev_direct_IO(iocb, inode, target->bt_bdev, &data,
			xfs_get_blocks_direct, NULL, NULL, 0);
	if (ret >= 0) {
		iocb->ki_pos += ret;
		iov_iter_advance(to, ret);
	}

out_unlock:
	xfs_rw_iunlock(ip, XFS_IOLOCK_SHARED);
=======
>>>>>>> 24b8d41d
	return ret;
}

static noinline ssize_t
xfs_file_dax_read(
	struct kiocb		*iocb,
	struct iov_iter		*to)
{
	struct xfs_inode	*ip = XFS_I(iocb->ki_filp->f_mapping->host);
	size_t			count = iov_iter_count(to);
	ssize_t			ret = 0;
<<<<<<< HEAD

	trace_xfs_file_dax_read(ip, count, iocb->ki_pos);

	if (!count)
		return 0; /* skip atime */

	xfs_rw_ilock(ip, XFS_IOLOCK_SHARED);
	ret = iomap_dax_rw(iocb, to, &xfs_iomap_ops);
	xfs_rw_iunlock(ip, XFS_IOLOCK_SHARED);

	file_accessed(iocb->ki_filp);
	return ret;
}

STATIC ssize_t
xfs_file_buffered_aio_read(
	struct kiocb		*iocb,
	struct iov_iter		*to)
{
	struct xfs_inode	*ip = XFS_I(file_inode(iocb->ki_filp));
	ssize_t			ret;

	trace_xfs_file_buffered_read(ip, iov_iter_count(to), iocb->ki_pos);

	xfs_rw_ilock(ip, XFS_IOLOCK_SHARED);
	ret = generic_file_read_iter(iocb, to);
	xfs_rw_iunlock(ip, XFS_IOLOCK_SHARED);

=======

	trace_xfs_file_dax_read(ip, count, iocb->ki_pos);

	if (!count)
		return 0; /* skip atime */

	if (iocb->ki_flags & IOCB_NOWAIT) {
		if (!xfs_ilock_nowait(ip, XFS_IOLOCK_SHARED))
			return -EAGAIN;
	} else {
		xfs_ilock(ip, XFS_IOLOCK_SHARED);
	}

	ret = dax_iomap_rw(iocb, to, &xfs_read_iomap_ops);
	xfs_iunlock(ip, XFS_IOLOCK_SHARED);

	file_accessed(iocb->ki_filp);
>>>>>>> 24b8d41d
	return ret;
}

STATIC ssize_t
<<<<<<< HEAD
xfs_file_read_iter(
	struct kiocb		*iocb,
	struct iov_iter		*to)
{
	struct inode		*inode = file_inode(iocb->ki_filp);
	struct xfs_mount	*mp = XFS_I(inode)->i_mount;
	ssize_t			ret = 0;

	XFS_STATS_INC(mp, xs_read_calls);

	if (XFS_FORCED_SHUTDOWN(mp))
		return -EIO;

	if (IS_DAX(inode))
		ret = xfs_file_dax_read(iocb, to);
	else if (iocb->ki_flags & IOCB_DIRECT)
		ret = xfs_file_dio_aio_read(iocb, to);
	else
		ret = xfs_file_buffered_aio_read(iocb, to);

	if (ret > 0)
		XFS_STATS_ADD(mp, xs_read_bytes, ret);
=======
xfs_file_buffered_aio_read(
	struct kiocb		*iocb,
	struct iov_iter		*to)
{
	struct xfs_inode	*ip = XFS_I(file_inode(iocb->ki_filp));
	ssize_t			ret;

	trace_xfs_file_buffered_read(ip, iov_iter_count(to), iocb->ki_pos);

	if (iocb->ki_flags & IOCB_NOWAIT) {
		if (!xfs_ilock_nowait(ip, XFS_IOLOCK_SHARED))
			return -EAGAIN;
	} else {
		xfs_ilock(ip, XFS_IOLOCK_SHARED);
	}
	ret = generic_file_read_iter(iocb, to);
	xfs_iunlock(ip, XFS_IOLOCK_SHARED);

>>>>>>> 24b8d41d
	return ret;
}

STATIC ssize_t
xfs_file_read_iter(
	struct kiocb		*iocb,
	struct iov_iter		*to)
{
<<<<<<< HEAD
	ASSERT(xfs_isilocked(ip, XFS_IOLOCK_EXCL));
	ASSERT(offset > isize);

	trace_xfs_zero_eof(ip, isize, offset - isize);
	return xfs_zero_range(ip, isize, offset - isize, did_zeroing);
=======
	struct inode		*inode = file_inode(iocb->ki_filp);
	struct xfs_mount	*mp = XFS_I(inode)->i_mount;
	ssize_t			ret = 0;

	XFS_STATS_INC(mp, xs_read_calls);

	if (XFS_FORCED_SHUTDOWN(mp))
		return -EIO;

	if (IS_DAX(inode))
		ret = xfs_file_dax_read(iocb, to);
	else if (iocb->ki_flags & IOCB_DIRECT)
		ret = xfs_file_dio_aio_read(iocb, to);
	else
		ret = xfs_file_buffered_aio_read(iocb, to);

	if (ret > 0)
		XFS_STATS_ADD(mp, xs_read_bytes, ret);
	return ret;
>>>>>>> 24b8d41d
}

/*
 * Common pre-write limit and setup checks.
 *
 * Called with the iolocked held either shared and exclusive according to
 * @iolock, and returns with it held.  Might upgrade the iolock to exclusive
 * if called for a direct write beyond i_size.
 */
STATIC ssize_t
xfs_file_aio_write_checks(
	struct kiocb		*iocb,
	struct iov_iter		*from,
	int			*iolock)
{
	struct file		*file = iocb->ki_filp;
	struct inode		*inode = file->f_mapping->host;
	struct xfs_inode	*ip = XFS_I(inode);
	ssize_t			error = 0;
	size_t			count = iov_iter_count(from);
	bool			drained_dio = false;
	loff_t			isize;

restart:
	error = generic_write_checks(iocb, from);
	if (error <= 0)
		return error;

	error = xfs_break_layouts(inode, iolock, BREAK_WRITE);
	if (error)
		return error;

	/*
	 * For changing security info in file_remove_privs() we need i_rwsem
	 * exclusively.
	 */
	if (*iolock == XFS_IOLOCK_SHARED && !IS_NOSEC(inode)) {
		xfs_iunlock(ip, *iolock);
		*iolock = XFS_IOLOCK_EXCL;
		xfs_ilock(ip, *iolock);
		goto restart;
	}
	/*
	 * If the offset is beyond the size of the file, we need to zero any
	 * blocks that fall between the existing EOF and the start of this
	 * write.  If zeroing is needed and we are currently holding the
	 * iolock shared, we need to update it to exclusive which implies
	 * having to redo all checks before.
	 *
	 * We need to serialise against EOF updates that occur in IO
	 * completions here. We want to make sure that nobody is changing the
	 * size while we do this check until we have placed an IO barrier (i.e.
	 * hold the XFS_IOLOCK_EXCL) that prevents new IO from being dispatched.
	 * The spinlock effectively forms a memory barrier once we have the
	 * XFS_IOLOCK_EXCL so we are guaranteed to see the latest EOF value
	 * and hence be able to correctly determine if we need to run zeroing.
	 */
	spin_lock(&ip->i_flags_lock);
	isize = i_size_read(inode);
	if (iocb->ki_pos > isize) {
		spin_unlock(&ip->i_flags_lock);
		if (!drained_dio) {
			if (*iolock == XFS_IOLOCK_SHARED) {
				xfs_iunlock(ip, *iolock);
				*iolock = XFS_IOLOCK_EXCL;
				xfs_ilock(ip, *iolock);
				iov_iter_reexpand(from, count);
			}
			/*
			 * We now have an IO submission barrier in place, but
			 * AIO can do EOF updates during IO completion and hence
			 * we now need to wait for all of them to drain. Non-AIO
			 * DIO will have drained before we are given the
			 * XFS_IOLOCK_EXCL, and so for most cases this wait is a
			 * no-op.
			 */
			inode_dio_wait(inode);
			drained_dio = true;
			goto restart;
		}
	
		trace_xfs_zero_eof(ip, isize, iocb->ki_pos - isize);
		error = iomap_zero_range(inode, isize, iocb->ki_pos - isize,
				NULL, &xfs_buffered_write_iomap_ops);
		if (error)
			return error;
	} else
		spin_unlock(&ip->i_flags_lock);

	/*
	 * Updating the timestamps will grab the ilock again from
	 * xfs_fs_dirty_inode, so we have to call it after dropping the
	 * lock above.  Eventually we should look into a way to avoid
	 * the pointless lock roundtrip.
	 */
	return file_modified(file);
}

static int
xfs_dio_write_end_io(
	struct kiocb		*iocb,
	ssize_t			size,
	int			error,
	unsigned		flags)
{
	struct inode		*inode = file_inode(iocb->ki_filp);
	struct xfs_inode	*ip = XFS_I(inode);
	loff_t			offset = iocb->ki_pos;
	unsigned int		nofs_flag;

	trace_xfs_end_io_direct_write(ip, offset, size);

	if (XFS_FORCED_SHUTDOWN(ip->i_mount))
		return -EIO;

	if (error)
		return error;
	if (!size)
		return 0;

	/*
	 * Capture amount written on completion as we can't reliably account
	 * for it on submission.
	 */
	XFS_STATS_ADD(ip->i_mount, xs_write_bytes, size);

	/*
	 * We can allocate memory here while doing writeback on behalf of
	 * memory reclaim.  To avoid memory allocation deadlocks set the
	 * task-wide nofs context for the following operations.
	 */
	nofs_flag = memalloc_nofs_save();

	if (flags & IOMAP_DIO_COW) {
		error = xfs_reflink_end_cow(ip, offset, size);
		if (error)
			goto out;
	}

	/*
	 * Unwritten conversion updates the in-core isize after extent
	 * conversion but before updating the on-disk size. Updating isize any
	 * earlier allows a racing dio read to find unwritten extents before
	 * they are converted.
	 */
	if (flags & IOMAP_DIO_UNWRITTEN) {
		error = xfs_iomap_write_unwritten(ip, offset, size, true);
		goto out;
	}

	/*
	 * We need to update the in-core inode size here so that we don't end up
	 * with the on-disk inode size being outside the in-core inode size. We
	 * have no other method of updating EOF for AIO, so always do it here
	 * if necessary.
	 *
	 * We need to lock the test/set EOF update as we can be racing with
	 * other IO completions here to update the EOF. Failing to serialise
	 * here can result in EOF moving backwards and Bad Things Happen when
	 * that occurs.
	 */
	spin_lock(&ip->i_flags_lock);
	if (offset + size > i_size_read(inode)) {
		i_size_write(inode, offset + size);
		spin_unlock(&ip->i_flags_lock);
		error = xfs_setfilesize(ip, offset, size);
	} else {
		spin_unlock(&ip->i_flags_lock);
	}

out:
	memalloc_nofs_restore(nofs_flag);
	return error;
}

static const struct iomap_dio_ops xfs_dio_write_ops = {
	.end_io		= xfs_dio_write_end_io,
};

/*
 * xfs_file_dio_aio_write - handle direct IO writes
 *
 * Lock the inode appropriately to prepare for and issue a direct IO write.
 * By separating it from the buffered write path we remove all the tricky to
 * follow locking changes and looping.
 *
 * If there are cached pages or we're extending the file, we need IOLOCK_EXCL
 * until we're sure the bytes at the new EOF have been zeroed and/or the cached
 * pages are flushed out.
 *
 * In most cases the direct IO writes will be done holding IOLOCK_SHARED
 * allowing them to be done in parallel with reads and other direct IO writes.
 * However, if the IO is not aligned to filesystem blocks, the direct IO layer
 * needs to do sub-block zeroing and that requires serialisation against other
 * direct IOs to the same block. In this case we need to serialise the
 * submission of the unaligned IOs so that we don't get racing block zeroing in
 * the dio layer.  To avoid the problem with aio, we also need to wait for
 * outstanding IOs to complete so that unwritten extent conversion is completed
 * before we try to map the overlapping block. This is currently implemented by
 * hitting it with a big hammer (i.e. inode_dio_wait()).
 *
 * Returns with locks held indicated by @iolock and errors indicated by
 * negative return values.
 */
STATIC ssize_t
xfs_file_dio_aio_write(
	struct kiocb		*iocb,
	struct iov_iter		*from)
{
	struct file		*file = iocb->ki_filp;
	struct address_space	*mapping = file->f_mapping;
	struct inode		*inode = mapping->host;
	struct xfs_inode	*ip = XFS_I(inode);
	struct xfs_mount	*mp = ip->i_mount;
	ssize_t			ret = 0;
	int			unaligned_io = 0;
	int			iolock;
	size_t			count = iov_iter_count(from);
<<<<<<< HEAD
	loff_t			end;
	struct iov_iter		data;
	struct xfs_buftarg	*target = XFS_IS_REALTIME_INODE(ip) ?
					mp->m_rtdev_targp : mp->m_ddev_targp;
=======
	struct xfs_buftarg      *target = xfs_inode_buftarg(ip);
>>>>>>> 24b8d41d

	/* DIO must be aligned to device logical sector size */
	if ((iocb->ki_pos | count) & target->bt_logical_sectormask)
		return -EINVAL;

	/*
	 * Don't take the exclusive iolock here unless the I/O is unaligned to
	 * the file system block size.  We don't need to consider the EOF
	 * extension case here because xfs_file_aio_write_checks() will relock
	 * the inode as necessary for EOF zeroing cases and fill out the new
	 * inode size as appropriate.
	 */
	if ((iocb->ki_pos & mp->m_blockmask) ||
	    ((iocb->ki_pos + count) & mp->m_blockmask)) {
		unaligned_io = 1;
<<<<<<< HEAD
		iolock = XFS_IOLOCK_EXCL;
	} else {
		iolock = XFS_IOLOCK_SHARED;
=======

		/*
		 * We can't properly handle unaligned direct I/O to reflink
		 * files yet, as we can't unshare a partial block.
		 */
		if (xfs_is_cow_inode(ip)) {
			trace_xfs_reflink_bounce_dio_write(ip, iocb->ki_pos, count);
			return -ENOTBLK;
		}
		iolock = XFS_IOLOCK_EXCL;
	} else {
		iolock = XFS_IOLOCK_SHARED;
	}

	if (iocb->ki_flags & IOCB_NOWAIT) {
		/* unaligned dio always waits, bail */
		if (unaligned_io)
			return -EAGAIN;
		if (!xfs_ilock_nowait(ip, iolock))
			return -EAGAIN;
	} else {
		xfs_ilock(ip, iolock);
>>>>>>> 24b8d41d
	}

	xfs_rw_ilock(ip, iolock);

	ret = xfs_file_aio_write_checks(iocb, from, &iolock);
	if (ret)
		goto out;
	count = iov_iter_count(from);
<<<<<<< HEAD
	end = iocb->ki_pos + count - 1;

	if (mapping->nrpages) {
		ret = filemap_write_and_wait_range(mapping, iocb->ki_pos, end);
		if (ret)
			goto out;

		/*
		 * Invalidate whole pages. This can return an error if we fail
		 * to invalidate a page, but this should never happen on XFS.
		 * Warn if it does fail.
		 */
		ret = invalidate_inode_pages2_range(mapping,
				iocb->ki_pos >> PAGE_SHIFT, end >> PAGE_SHIFT);
		WARN_ON_ONCE(ret);
		ret = 0;
	}

	/*
	 * If we are doing unaligned IO, wait for all other IO to drain,
	 * otherwise demote the lock if we had to take the exclusive lock
	 * for other reasons in xfs_file_aio_write_checks.
=======

	/*
	 * If we are doing unaligned IO, we can't allow any other overlapping IO
	 * in-flight at the same time or we risk data corruption. Wait for all
	 * other IO to drain before we submit. If the IO is aligned, demote the
	 * iolock if we had to take the exclusive lock in
	 * xfs_file_aio_write_checks() for other reasons.
>>>>>>> 24b8d41d
	 */
	if (unaligned_io) {
		inode_dio_wait(inode);
	} else if (iolock == XFS_IOLOCK_EXCL) {
		xfs_ilock_demote(ip, XFS_IOLOCK_EXCL);
		iolock = XFS_IOLOCK_SHARED;
	}

	trace_xfs_file_direct_write(ip, count, iocb->ki_pos);
<<<<<<< HEAD

	/* If this is a block-aligned directio CoW, remap immediately. */
	if (xfs_is_reflink_inode(ip) && !unaligned_io) {
		ret = xfs_reflink_allocate_cow_range(ip, iocb->ki_pos, count);
		if (ret)
			goto out;
	}

	data = *from;
	ret = __blockdev_direct_IO(iocb, inode, target->bt_bdev, &data,
			xfs_get_blocks_direct, xfs_end_io_direct_write,
			NULL, DIO_ASYNC_EXTEND);

	/* see generic_file_direct_write() for why this is necessary */
	if (mapping->nrpages) {
		invalidate_inode_pages2_range(mapping,
					      iocb->ki_pos >> PAGE_SHIFT,
					      end >> PAGE_SHIFT);
	}

	if (ret > 0) {
		iocb->ki_pos += ret;
		iov_iter_advance(from, ret);
	}
=======
	/*
	 * If unaligned, this is the only IO in-flight. Wait on it before we
	 * release the iolock to prevent subsequent overlapping IO.
	 */
	ret = iomap_dio_rw(iocb, from, &xfs_direct_write_iomap_ops,
			   &xfs_dio_write_ops,
			   is_sync_kiocb(iocb) || unaligned_io);
>>>>>>> 24b8d41d
out:
	xfs_iunlock(ip, iolock);

	/*
<<<<<<< HEAD
	 * No fallback to buffered IO on errors for XFS, direct IO will either
	 * complete fully or fail.
=======
	 * No fallback to buffered IO after short writes for XFS, direct I/O
	 * will either complete fully or return an error.
>>>>>>> 24b8d41d
	 */
	ASSERT(ret < 0 || ret == count);
	return ret;
}

static noinline ssize_t
xfs_file_dax_write(
<<<<<<< HEAD
	struct kiocb		*iocb,
	struct iov_iter		*from)
{
	struct inode		*inode = iocb->ki_filp->f_mapping->host;
	struct xfs_inode	*ip = XFS_I(inode);
	int			iolock = XFS_IOLOCK_EXCL;
	ssize_t			ret, error = 0;
	size_t			count;
	loff_t			pos;

	xfs_rw_ilock(ip, iolock);
	ret = xfs_file_aio_write_checks(iocb, from, &iolock);
	if (ret)
		goto out;

	pos = iocb->ki_pos;
	count = iov_iter_count(from);

	trace_xfs_file_dax_write(ip, count, pos);

	ret = iomap_dax_rw(iocb, from, &xfs_iomap_ops);
	if (ret > 0 && iocb->ki_pos > i_size_read(inode)) {
		i_size_write(inode, iocb->ki_pos);
		error = xfs_setfilesize(ip, pos, ret);
	}

out:
	xfs_rw_iunlock(ip, iolock);
	return error ? error : ret;
}

STATIC ssize_t
xfs_file_buffered_aio_write(
=======
>>>>>>> 24b8d41d
	struct kiocb		*iocb,
	struct iov_iter		*from)
{
	struct inode		*inode = iocb->ki_filp->f_mapping->host;
	struct xfs_inode	*ip = XFS_I(inode);
	int			iolock = XFS_IOLOCK_EXCL;
	ssize_t			ret, error = 0;
	size_t			count;
	loff_t			pos;

	if (iocb->ki_flags & IOCB_NOWAIT) {
		if (!xfs_ilock_nowait(ip, iolock))
			return -EAGAIN;
	} else {
		xfs_ilock(ip, iolock);
	}

	ret = xfs_file_aio_write_checks(iocb, from, &iolock);
	if (ret)
		goto out;

<<<<<<< HEAD
	/* We can write back this queue in page reclaim */
	current->backing_dev_info = inode_to_bdi(inode);

write_retry:
	trace_xfs_file_buffered_write(ip, iov_iter_count(from), iocb->ki_pos);
	ret = iomap_file_buffered_write(iocb, from, &xfs_iomap_ops);
	if (likely(ret >= 0))
		iocb->ki_pos += ret;
=======
	pos = iocb->ki_pos;
	count = iov_iter_count(from);
>>>>>>> 24b8d41d

	trace_xfs_file_dax_write(ip, count, pos);
	ret = dax_iomap_rw(iocb, from, &xfs_direct_write_iomap_ops);
	if (ret > 0 && iocb->ki_pos > i_size_read(inode)) {
		i_size_write(inode, iocb->ki_pos);
		error = xfs_setfilesize(ip, pos, ret);
	}
out:
	xfs_iunlock(ip, iolock);
	if (error)
		return error;

	if (ret > 0) {
		XFS_STATS_ADD(ip->i_mount, xs_write_bytes, ret);

		/* Handle various SYNC-type writes */
		ret = generic_write_sync(iocb, ret);
	}
	return ret;
}

STATIC ssize_t
xfs_file_buffered_aio_write(
	struct kiocb		*iocb,
	struct iov_iter		*from)
{
	struct file		*file = iocb->ki_filp;
	struct address_space	*mapping = file->f_mapping;
	struct inode		*inode = mapping->host;
	struct xfs_inode	*ip = XFS_I(inode);
	ssize_t			ret;
	int			enospc = 0;
	int			iolock;

	if (iocb->ki_flags & IOCB_NOWAIT)
		return -EOPNOTSUPP;

write_retry:
	iolock = XFS_IOLOCK_EXCL;
	xfs_ilock(ip, iolock);

	ret = xfs_file_aio_write_checks(iocb, from, &iolock);
	if (ret)
		goto out;

	/* We can write back this queue in page reclaim */
	current->backing_dev_info = inode_to_bdi(inode);

	trace_xfs_file_buffered_write(ip, iov_iter_count(from), iocb->ki_pos);
	ret = iomap_file_buffered_write(iocb, from,
			&xfs_buffered_write_iomap_ops);
	if (likely(ret >= 0))
		iocb->ki_pos += ret;

	/*
	 * If we hit a space limit, try to free up some lingering preallocated
	 * space before returning an error. In the case of ENOSPC, first try to
	 * write back all dirty inodes to free up some of the excess reserved
	 * metadata space. This reduces the chances that the eofblocks scan
	 * waits on dirty mappings. Since xfs_flush_inodes() is serialized, this
	 * also behaves as a filter to prevent too many eofblocks scans from
	 * running at the same time.
	 */
	if (ret == -EDQUOT && !enospc) {
		xfs_iunlock(ip, iolock);
		enospc = xfs_inode_free_quota_eofblocks(ip);
		if (enospc)
			goto write_retry;
		enospc = xfs_inode_free_quota_cowblocks(ip);
		if (enospc)
			goto write_retry;
<<<<<<< HEAD
=======
		iolock = 0;
>>>>>>> 24b8d41d
	} else if (ret == -ENOSPC && !enospc) {
		struct xfs_eofblocks eofb = {0};

		enospc = 1;
		xfs_flush_inodes(ip->i_mount);

		xfs_iunlock(ip, iolock);
		eofb.eof_flags = XFS_EOF_FLAGS_SYNC;
		xfs_icache_free_eofblocks(ip->i_mount, &eofb);
		xfs_icache_free_cowblocks(ip->i_mount, &eofb);
		goto write_retry;
	}

	current->backing_dev_info = NULL;
out:
	if (iolock)
		xfs_iunlock(ip, iolock);

	if (ret > 0) {
		XFS_STATS_ADD(ip->i_mount, xs_write_bytes, ret);
		/* Handle various SYNC-type writes */
		ret = generic_write_sync(iocb, ret);
	}
	return ret;
}

STATIC ssize_t
xfs_file_write_iter(
	struct kiocb		*iocb,
	struct iov_iter		*from)
{
	struct file		*file = iocb->ki_filp;
	struct address_space	*mapping = file->f_mapping;
	struct inode		*inode = mapping->host;
	struct xfs_inode	*ip = XFS_I(inode);
	ssize_t			ret;
	size_t			ocount = iov_iter_count(from);

	XFS_STATS_INC(ip->i_mount, xs_write_calls);

	if (ocount == 0)
		return 0;

	if (XFS_FORCED_SHUTDOWN(ip->i_mount))
		return -EIO;

	if (IS_DAX(inode))
<<<<<<< HEAD
		ret = xfs_file_dax_write(iocb, from);
	else if (iocb->ki_flags & IOCB_DIRECT) {
=======
		return xfs_file_dax_write(iocb, from);

	if (iocb->ki_flags & IOCB_DIRECT) {
>>>>>>> 24b8d41d
		/*
		 * Allow a directio write to fall back to a buffered
		 * write *only* in the case that we're doing a reflink
		 * CoW.  In all other directio scenarios we do not
		 * allow an operation to fall back to buffered mode.
		 */
		ret = xfs_file_dio_aio_write(iocb, from);
<<<<<<< HEAD
		if (ret == -EREMCHG)
			goto buffered;
	} else {
buffered:
		ret = xfs_file_buffered_aio_write(iocb, from);
	}

	if (ret > 0) {
		XFS_STATS_ADD(ip->i_mount, xs_write_bytes, ret);

		/* Handle various SYNC-type writes */
		ret = generic_write_sync(iocb, ret);
	}
	return ret;
=======
		if (ret != -ENOTBLK)
			return ret;
	}

	return xfs_file_buffered_aio_write(iocb, from);
}

static void
xfs_wait_dax_page(
	struct inode		*inode)
{
	struct xfs_inode        *ip = XFS_I(inode);

	xfs_iunlock(ip, XFS_MMAPLOCK_EXCL);
	schedule();
	xfs_ilock(ip, XFS_MMAPLOCK_EXCL);
}

static int
xfs_break_dax_layouts(
	struct inode		*inode,
	bool			*retry)
{
	struct page		*page;

	ASSERT(xfs_isilocked(XFS_I(inode), XFS_MMAPLOCK_EXCL));

	page = dax_layout_busy_page(inode->i_mapping);
	if (!page)
		return 0;

	*retry = true;
	return ___wait_var_event(&page->_refcount,
			atomic_read(&page->_refcount) == 1, TASK_INTERRUPTIBLE,
			0, 0, xfs_wait_dax_page(inode));
}

int
xfs_break_layouts(
	struct inode		*inode,
	uint			*iolock,
	enum layout_break_reason reason)
{
	bool			retry;
	int			error;

	ASSERT(xfs_isilocked(XFS_I(inode), XFS_IOLOCK_SHARED|XFS_IOLOCK_EXCL));

	do {
		retry = false;
		switch (reason) {
		case BREAK_UNMAP:
			error = xfs_break_dax_layouts(inode, &retry);
			if (error || retry)
				break;
			/* fall through */
		case BREAK_WRITE:
			error = xfs_break_leased_layouts(inode, iolock, &retry);
			break;
		default:
			WARN_ON_ONCE(1);
			error = -EINVAL;
		}
	} while (error == 0 && retry);

	return error;
>>>>>>> 24b8d41d
}

#define	XFS_FALLOC_FL_SUPPORTED						\
		(FALLOC_FL_KEEP_SIZE | FALLOC_FL_PUNCH_HOLE |		\
		 FALLOC_FL_COLLAPSE_RANGE | FALLOC_FL_ZERO_RANGE |	\
		 FALLOC_FL_INSERT_RANGE | FALLOC_FL_UNSHARE_RANGE)

STATIC long
xfs_file_fallocate(
	struct file		*file,
	int			mode,
	loff_t			offset,
	loff_t			len)
{
	struct inode		*inode = file_inode(file);
	struct xfs_inode	*ip = XFS_I(inode);
	long			error;
	enum xfs_prealloc_flags	flags = 0;
	uint			iolock = XFS_IOLOCK_EXCL | XFS_MMAPLOCK_EXCL;
	loff_t			new_size = 0;
	bool			do_file_insert = false;

	if (!S_ISREG(inode->i_mode))
		return -EINVAL;
	if (mode & ~XFS_FALLOC_FL_SUPPORTED)
		return -EOPNOTSUPP;

	xfs_ilock(ip, iolock);
	error = xfs_break_layouts(inode, &iolock, BREAK_UNMAP);
	if (error)
		goto out_unlock;

	/*
	 * Must wait for all AIO to complete before we continue as AIO can
	 * change the file size on completion without holding any locks we
	 * currently hold. We must do this first because AIO can update both
	 * the on disk and in memory inode sizes, and the operations that follow
	 * require the in-memory size to be fully up-to-date.
	 */
	inode_dio_wait(inode);

	/*
	 * Now AIO and DIO has drained we flush and (if necessary) invalidate
	 * the cached range over the first operation we are about to run.
	 *
	 * We care about zero and collapse here because they both run a hole
	 * punch over the range first. Because that can zero data, and the range
	 * of invalidation for the shift operations is much larger, we still do
	 * the required flush for collapse in xfs_prepare_shift().
	 *
	 * Insert has the same range requirements as collapse, and we extend the
	 * file first which can zero data. Hence insert has the same
	 * flush/invalidate requirements as collapse and so they are both
	 * handled at the right time by xfs_prepare_shift().
	 */
	if (mode & (FALLOC_FL_PUNCH_HOLE | FALLOC_FL_ZERO_RANGE |
		    FALLOC_FL_COLLAPSE_RANGE)) {
		error = xfs_flush_unmap_range(ip, offset, len);
		if (error)
			goto out_unlock;
	}

	if (mode & FALLOC_FL_PUNCH_HOLE) {
		error = xfs_free_file_space(ip, offset, len);
		if (error)
			goto out_unlock;
	} else if (mode & FALLOC_FL_COLLAPSE_RANGE) {
		if (!xfs_is_falloc_aligned(ip, offset, len)) {
			error = -EINVAL;
			goto out_unlock;
		}

		/*
		 * There is no need to overlap collapse range with EOF,
		 * in which case it is effectively a truncate operation
		 */
		if (offset + len >= i_size_read(inode)) {
			error = -EINVAL;
			goto out_unlock;
		}

		new_size = i_size_read(inode) - len;

		error = xfs_collapse_file_space(ip, offset, len);
		if (error)
			goto out_unlock;
	} else if (mode & FALLOC_FL_INSERT_RANGE) {
		loff_t		isize = i_size_read(inode);

		if (!xfs_is_falloc_aligned(ip, offset, len)) {
			error = -EINVAL;
			goto out_unlock;
		}

		/*
		 * New inode size must not exceed ->s_maxbytes, accounting for
		 * possible signed overflow.
		 */
		if (inode->i_sb->s_maxbytes - isize < len) {
			error = -EFBIG;
			goto out_unlock;
		}
		new_size = isize + len;

		/* Offset should be less than i_size */
		if (offset >= isize) {
			error = -EINVAL;
			goto out_unlock;
		}
		do_file_insert = true;
	} else {
		flags |= XFS_PREALLOC_SET;

		if (!(mode & FALLOC_FL_KEEP_SIZE) &&
		    offset + len > i_size_read(inode)) {
			new_size = offset + len;
			error = inode_newsize_ok(inode, new_size);
			if (error)
				goto out_unlock;
		}

<<<<<<< HEAD
		if (mode & FALLOC_FL_ZERO_RANGE)
			error = xfs_zero_file_space(ip, offset, len);
		else {
			if (mode & FALLOC_FL_UNSHARE_RANGE) {
				error = xfs_reflink_unshare(ip, offset, len);
				if (error)
					goto out_unlock;
			}
			error = xfs_alloc_file_space(ip, offset, len,
						     XFS_BMAPI_PREALLOC);
		}
		if (error)
			goto out_unlock;
=======
		if (mode & FALLOC_FL_ZERO_RANGE) {
			/*
			 * Punch a hole and prealloc the range.  We use a hole
			 * punch rather than unwritten extent conversion for two
			 * reasons:
			 *
			 *   1.) Hole punch handles partial block zeroing for us.
			 *   2.) If prealloc returns ENOSPC, the file range is
			 *       still zero-valued by virtue of the hole punch.
			 */
			unsigned int blksize = i_blocksize(inode);

			trace_xfs_zero_file_space(ip);

			error = xfs_free_file_space(ip, offset, len);
			if (error)
				goto out_unlock;

			len = round_up(offset + len, blksize) -
			      round_down(offset, blksize);
			offset = round_down(offset, blksize);
		} else if (mode & FALLOC_FL_UNSHARE_RANGE) {
			error = xfs_reflink_unshare(ip, offset, len);
			if (error)
				goto out_unlock;
		} else {
			/*
			 * If always_cow mode we can't use preallocations and
			 * thus should not create them.
			 */
			if (xfs_is_always_cow_inode(ip)) {
				error = -EOPNOTSUPP;
				goto out_unlock;
			}
		}

		if (!xfs_is_always_cow_inode(ip)) {
			error = xfs_alloc_file_space(ip, offset, len,
						     XFS_BMAPI_PREALLOC);
			if (error)
				goto out_unlock;
		}
>>>>>>> 24b8d41d
	}

	if (file->f_flags & O_DSYNC)
		flags |= XFS_PREALLOC_SYNC;

	error = xfs_update_prealloc_flags(ip, flags);
	if (error)
		goto out_unlock;

	/* Change file size if needed */
	if (new_size) {
		struct iattr iattr;

		iattr.ia_valid = ATTR_SIZE;
		iattr.ia_size = new_size;
		error = xfs_vn_setattr_size(file_dentry(file), &iattr);
		if (error)
			goto out_unlock;
	}

	/*
	 * Perform hole insertion now that the file size has been
	 * updated so that if we crash during the operation we don't
	 * leave shifted extents past EOF and hence losing access to
	 * the data that is contained within them.
	 */
	if (do_file_insert)
		error = xfs_insert_file_space(ip, offset, len);

out_unlock:
	xfs_iunlock(ip, iolock);
	return error;
}

<<<<<<< HEAD
STATIC ssize_t
xfs_file_copy_range(
	struct file	*file_in,
	loff_t		pos_in,
	struct file	*file_out,
	loff_t		pos_out,
	size_t		len,
	unsigned int	flags)
{
	int		error;

	error = xfs_reflink_remap_range(file_in, pos_in, file_out, pos_out,
				     len, false);
	if (error)
		return error;
	return len;
}

STATIC int
xfs_file_clone_range(
	struct file	*file_in,
	loff_t		pos_in,
	struct file	*file_out,
	loff_t		pos_out,
	u64		len)
{
	return xfs_reflink_remap_range(file_in, pos_in, file_out, pos_out,
				     len, false);
}

#define XFS_MAX_DEDUPE_LEN	(16 * 1024 * 1024)
STATIC ssize_t
xfs_file_dedupe_range(
	struct file	*src_file,
	u64		loff,
	u64		len,
	struct file	*dst_file,
	u64		dst_loff)
{
	int		error;

	/*
	 * Limit the total length we will dedupe for each operation.
	 * This is intended to bound the total time spent in this
	 * ioctl to something sane.
	 */
	if (len > XFS_MAX_DEDUPE_LEN)
		len = XFS_MAX_DEDUPE_LEN;

	error = xfs_reflink_remap_range(src_file, loff, dst_file, dst_loff,
				     len, true);
	if (error)
		return error;
	return len;
=======
STATIC int
xfs_file_fadvise(
	struct file	*file,
	loff_t		start,
	loff_t		end,
	int		advice)
{
	struct xfs_inode *ip = XFS_I(file_inode(file));
	int ret;
	int lockflags = 0;

	/*
	 * Operations creating pages in page cache need protection from hole
	 * punching and similar ops
	 */
	if (advice == POSIX_FADV_WILLNEED) {
		lockflags = XFS_IOLOCK_SHARED;
		xfs_ilock(ip, lockflags);
	}
	ret = generic_fadvise(file, start, end, advice);
	if (lockflags)
		xfs_iunlock(ip, lockflags);
	return ret;
}

/* Does this file, inode, or mount want synchronous writes? */
static inline bool xfs_file_sync_writes(struct file *filp)
{
	struct xfs_inode	*ip = XFS_I(file_inode(filp));

	if (ip->i_mount->m_flags & XFS_MOUNT_WSYNC)
		return true;
	if (filp->f_flags & (__O_SYNC | O_DSYNC))
		return true;
	if (IS_SYNC(file_inode(filp)))
		return true;

	return false;
}

STATIC loff_t
xfs_file_remap_range(
	struct file		*file_in,
	loff_t			pos_in,
	struct file		*file_out,
	loff_t			pos_out,
	loff_t			len,
	unsigned int		remap_flags)
{
	struct inode		*inode_in = file_inode(file_in);
	struct xfs_inode	*src = XFS_I(inode_in);
	struct inode		*inode_out = file_inode(file_out);
	struct xfs_inode	*dest = XFS_I(inode_out);
	struct xfs_mount	*mp = src->i_mount;
	loff_t			remapped = 0;
	xfs_extlen_t		cowextsize;
	int			ret;

	if (remap_flags & ~(REMAP_FILE_DEDUP | REMAP_FILE_ADVISORY))
		return -EINVAL;

	if (!xfs_sb_version_hasreflink(&mp->m_sb))
		return -EOPNOTSUPP;

	if (XFS_FORCED_SHUTDOWN(mp))
		return -EIO;

	/* Prepare and then clone file data. */
	ret = xfs_reflink_remap_prep(file_in, pos_in, file_out, pos_out,
			&len, remap_flags);
	if (ret || len == 0)
		return ret;

	trace_xfs_reflink_remap_range(src, pos_in, len, dest, pos_out);

	ret = xfs_reflink_remap_blocks(src, pos_in, dest, pos_out, len,
			&remapped);
	if (ret)
		goto out_unlock;

	/*
	 * Carry the cowextsize hint from src to dest if we're sharing the
	 * entire source file to the entire destination file, the source file
	 * has a cowextsize hint, and the destination file does not.
	 */
	cowextsize = 0;
	if (pos_in == 0 && len == i_size_read(inode_in) &&
	    (src->i_d.di_flags2 & XFS_DIFLAG2_COWEXTSIZE) &&
	    pos_out == 0 && len >= i_size_read(inode_out) &&
	    !(dest->i_d.di_flags2 & XFS_DIFLAG2_COWEXTSIZE))
		cowextsize = src->i_d.di_cowextsize;

	ret = xfs_reflink_update_dest(dest, pos_out + len, cowextsize,
			remap_flags);
	if (ret)
		goto out_unlock;

	if (xfs_file_sync_writes(file_in) || xfs_file_sync_writes(file_out))
		xfs_log_force_inode(dest);
out_unlock:
	xfs_iunlock2_io_mmap(src, dest);
	if (ret)
		trace_xfs_reflink_remap_range_error(dest, ret, _RET_IP_);
	return remapped > 0 ? remapped : ret;
>>>>>>> 24b8d41d
}

STATIC int
xfs_file_open(
	struct inode	*inode,
	struct file	*file)
{
	if (!(file->f_flags & O_LARGEFILE) && i_size_read(inode) > MAX_NON_LFS)
		return -EFBIG;
	if (XFS_FORCED_SHUTDOWN(XFS_M(inode->i_sb)))
		return -EIO;
	file->f_mode |= FMODE_NOWAIT | FMODE_BUF_RASYNC;
	return 0;
}

STATIC int
xfs_dir_open(
	struct inode	*inode,
	struct file	*file)
{
	struct xfs_inode *ip = XFS_I(inode);
	int		mode;
	int		error;

	error = xfs_file_open(inode, file);
	if (error)
		return error;

	/*
	 * If there are any blocks, read-ahead block 0 as we're almost
	 * certain to have the next operation be a read there.
	 */
	mode = xfs_ilock_data_map_shared(ip);
	if (ip->i_df.if_nextents > 0)
		error = xfs_dir3_data_readahead(ip, 0, 0);
	xfs_iunlock(ip, mode);
	return error;
}

STATIC int
xfs_file_release(
	struct inode	*inode,
	struct file	*filp)
{
	return xfs_release(XFS_I(inode));
}

STATIC int
xfs_file_readdir(
	struct file	*file,
	struct dir_context *ctx)
{
	struct inode	*inode = file_inode(file);
	xfs_inode_t	*ip = XFS_I(inode);
	size_t		bufsize;

	/*
	 * The Linux API doesn't pass down the total size of the buffer
	 * we read into down to the filesystem.  With the filldir concept
	 * it's not needed for correct information, but the XFS dir2 leaf
	 * code wants an estimate of the buffer size to calculate it's
	 * readahead window and size the buffers used for mapping to
	 * physical blocks.
	 *
	 * Try to give it an estimate that's good enough, maybe at some
	 * point we can change the ->readdir prototype to include the
	 * buffer size.  For now we use the current glibc buffer size.
	 */
	bufsize = (size_t)min_t(loff_t, XFS_READDIR_BUFSIZE, ip->i_d.di_size);

	return xfs_readdir(NULL, ip, ctx, bufsize);
}

STATIC loff_t
xfs_file_llseek(
	struct file	*file,
	loff_t		offset,
	int		whence)
{
	struct inode		*inode = file->f_mapping->host;

	if (XFS_FORCED_SHUTDOWN(XFS_I(inode)->i_mount))
		return -EIO;

	switch (whence) {
	default:
		return generic_file_llseek(file, offset, whence);
	case SEEK_HOLE:
		offset = iomap_seek_hole(inode, offset, &xfs_seek_iomap_ops);
		break;
	case SEEK_DATA:
		offset = iomap_seek_data(inode, offset, &xfs_seek_iomap_ops);
		break;
	}

	if (offset < 0)
		return offset;
	return vfs_setpos(file, offset, inode->i_sb->s_maxbytes);
}

/*
 * Locking for serialisation of IO during page faults. This results in a lock
 * ordering of:
 *
 * mmap_lock (MM)
 *   sb_start_pagefault(vfs, freeze)
 *     i_mmaplock (XFS - truncate serialisation)
 *       page_lock (MM)
 *         i_lock (XFS - extent map serialisation)
 */
static vm_fault_t
__xfs_filemap_fault(
	struct vm_fault		*vmf,
	enum page_entry_size	pe_size,
	bool			write_fault)
{
	struct inode		*inode = file_inode(vmf->vma->vm_file);
	struct xfs_inode	*ip = XFS_I(inode);
	vm_fault_t		ret;

	trace_xfs_filemap_fault(ip, pe_size, write_fault);

	if (write_fault) {
		sb_start_pagefault(inode->i_sb);
		file_update_time(vmf->vma->vm_file);
	}

	xfs_ilock(XFS_I(inode), XFS_MMAPLOCK_SHARED);
	if (IS_DAX(inode)) {
<<<<<<< HEAD
		ret = iomap_dax_fault(vma, vmf, &xfs_iomap_ops);
	} else {
		ret = iomap_page_mkwrite(vma, vmf, &xfs_iomap_ops);
		ret = block_page_mkwrite_return(ret);
=======
		pfn_t pfn;

		ret = dax_iomap_fault(vmf, pe_size, &pfn, NULL,
				(write_fault && !vmf->cow_page) ?
				 &xfs_direct_write_iomap_ops :
				 &xfs_read_iomap_ops);
		if (ret & VM_FAULT_NEEDDSYNC)
			ret = dax_finish_sync_fault(vmf, pe_size, pfn);
	} else {
		if (write_fault)
			ret = iomap_page_mkwrite(vmf,
					&xfs_buffered_write_iomap_ops);
		else
			ret = filemap_fault(vmf);
>>>>>>> 24b8d41d
	}
	xfs_iunlock(XFS_I(inode), XFS_MMAPLOCK_SHARED);

	if (write_fault)
		sb_end_pagefault(inode->i_sb);
	return ret;
}

static inline bool
xfs_is_write_fault(
	struct vm_fault		*vmf)
{
	return (vmf->flags & FAULT_FLAG_WRITE) &&
	       (vmf->vma->vm_flags & VM_SHARED);
}

static vm_fault_t
xfs_filemap_fault(
	struct vm_fault		*vmf)
{
	/* DAX can shortcut the normal fault path on write faults! */
<<<<<<< HEAD
	if ((vmf->flags & FAULT_FLAG_WRITE) && IS_DAX(inode))
		return xfs_filemap_page_mkwrite(vma, vmf);

	xfs_ilock(XFS_I(inode), XFS_MMAPLOCK_SHARED);
	if (IS_DAX(inode)) {
		/*
		 * we do not want to trigger unwritten extent conversion on read
		 * faults - that is unnecessary overhead and would also require
		 * changes to xfs_get_blocks_direct() to map unwritten extent
		 * ioend for conversion on read-only mappings.
		 */
		ret = iomap_dax_fault(vma, vmf, &xfs_iomap_ops);
	} else
		ret = filemap_fault(vma, vmf);
	xfs_iunlock(XFS_I(inode), XFS_MMAPLOCK_SHARED);

	return ret;
=======
	return __xfs_filemap_fault(vmf, PE_SIZE_PTE,
			IS_DAX(file_inode(vmf->vma->vm_file)) &&
			xfs_is_write_fault(vmf));
>>>>>>> 24b8d41d
}

static vm_fault_t
xfs_filemap_huge_fault(
	struct vm_fault		*vmf,
	enum page_entry_size	pe_size)
{
	if (!IS_DAX(file_inode(vmf->vma->vm_file)))
		return VM_FAULT_FALLBACK;

<<<<<<< HEAD
	trace_xfs_filemap_pmd_fault(ip);

	if (flags & FAULT_FLAG_WRITE) {
		sb_start_pagefault(inode->i_sb);
		file_update_time(vma->vm_file);
	}

	xfs_ilock(XFS_I(inode), XFS_MMAPLOCK_SHARED);
	ret = dax_pmd_fault(vma, addr, pmd, flags, xfs_get_blocks_dax_fault);
	xfs_iunlock(XFS_I(inode), XFS_MMAPLOCK_SHARED);

	if (flags & FAULT_FLAG_WRITE)
		sb_end_pagefault(inode->i_sb);
=======
	/* DAX can shortcut the normal fault path on write faults! */
	return __xfs_filemap_fault(vmf, pe_size,
			xfs_is_write_fault(vmf));
}
>>>>>>> 24b8d41d

static vm_fault_t
xfs_filemap_page_mkwrite(
	struct vm_fault		*vmf)
{
	return __xfs_filemap_fault(vmf, PE_SIZE_PTE, true);
}

/*
 * pfn_mkwrite was originally intended to ensure we capture time stamp updates
 * on write faults. In reality, it needs to serialise against truncate and
 * prepare memory for writing so handle is as standard write fault.
 */
static vm_fault_t
xfs_filemap_pfn_mkwrite(
	struct vm_fault		*vmf)
{

	return __xfs_filemap_fault(vmf, PE_SIZE_PTE, true);
}

static void
xfs_filemap_map_pages(
	struct vm_fault		*vmf,
	pgoff_t			start_pgoff,
	pgoff_t			end_pgoff)
{
	struct inode		*inode = file_inode(vmf->vma->vm_file);

	xfs_ilock(XFS_I(inode), XFS_MMAPLOCK_SHARED);
	filemap_map_pages(vmf, start_pgoff, end_pgoff);
	xfs_iunlock(XFS_I(inode), XFS_MMAPLOCK_SHARED);
}

static const struct vm_operations_struct xfs_file_vm_ops = {
	.fault		= xfs_filemap_fault,
	.huge_fault	= xfs_filemap_huge_fault,
	.map_pages	= xfs_filemap_map_pages,
	.page_mkwrite	= xfs_filemap_page_mkwrite,
	.pfn_mkwrite	= xfs_filemap_pfn_mkwrite,
};

STATIC int
xfs_file_mmap(
	struct file		*file,
	struct vm_area_struct	*vma)
{
	struct inode		*inode = file_inode(file);
	struct xfs_buftarg	*target = xfs_inode_buftarg(XFS_I(inode));

	/*
	 * We don't support synchronous mappings for non-DAX files and
	 * for DAX files if underneath dax_device is not synchronous.
	 */
	if (!daxdev_mapping_supported(vma, target->bt_daxdev))
		return -EOPNOTSUPP;

	file_accessed(file);
	vma->vm_ops = &xfs_file_vm_ops;
	if (IS_DAX(inode))
		vma->vm_flags |= VM_HUGEPAGE;
	return 0;
}

const struct file_operations xfs_file_operations = {
	.llseek		= xfs_file_llseek,
	.read_iter	= xfs_file_read_iter,
	.write_iter	= xfs_file_write_iter,
	.splice_read	= generic_file_splice_read,
	.splice_write	= iter_file_splice_write,
	.iopoll		= iomap_dio_iopoll,
	.unlocked_ioctl	= xfs_file_ioctl,
#ifdef CONFIG_COMPAT
	.compat_ioctl	= xfs_file_compat_ioctl,
#endif
	.mmap		= xfs_file_mmap,
	.mmap_supported_flags = MAP_SYNC,
	.open		= xfs_file_open,
	.release	= xfs_file_release,
	.fsync		= xfs_file_fsync,
	.get_unmapped_area = thp_get_unmapped_area,
	.fallocate	= xfs_file_fallocate,
<<<<<<< HEAD
	.copy_file_range = xfs_file_copy_range,
	.clone_file_range = xfs_file_clone_range,
	.dedupe_file_range = xfs_file_dedupe_range,
=======
	.fadvise	= xfs_file_fadvise,
	.remap_file_range = xfs_file_remap_range,
>>>>>>> 24b8d41d
};

const struct file_operations xfs_dir_file_operations = {
	.open		= xfs_dir_open,
	.read		= generic_read_dir,
	.iterate_shared	= xfs_file_readdir,
	.llseek		= generic_file_llseek,
	.unlocked_ioctl	= xfs_file_ioctl,
#ifdef CONFIG_COMPAT
	.compat_ioctl	= xfs_file_compat_ioctl,
#endif
	.fsync		= xfs_dir_fsync,
};<|MERGE_RESOLUTION|>--- conflicted
+++ resolved
@@ -39,27 +39,6 @@
 static bool
 xfs_is_falloc_aligned(
 	struct xfs_inode	*ip,
-<<<<<<< HEAD
-	int			type)
-{
-	xfs_ilock_demote(ip, type);
-	if (type & XFS_IOLOCK_EXCL)
-		inode_unlock(VFS_I(ip));
-}
-
-/*
- * Clear the specified ranges to zero through either the pagecache or DAX.
- * Holes and unwritten extents will be left as-is as they already are zeroed.
- */
-int
-xfs_zero_range(
-	struct xfs_inode	*ip,
-	xfs_off_t		pos,
-	xfs_off_t		count,
-	bool			*did_zero)
-{
-	return iomap_zero_range(VFS_I(ip), pos, count, NULL, &xfs_iomap_ops);
-=======
 	loff_t			pos,
 	long long int		len)
 {
@@ -84,7 +63,6 @@
 	}
 
 	return !((pos | len) & mask);
->>>>>>> 24b8d41d
 }
 
 int
@@ -224,52 +202,6 @@
 	struct kiocb		*iocb,
 	struct iov_iter		*to)
 {
-<<<<<<< HEAD
-	struct address_space	*mapping = iocb->ki_filp->f_mapping;
-	struct inode		*inode = mapping->host;
-	struct xfs_inode	*ip = XFS_I(inode);
-	loff_t			isize = i_size_read(inode);
-	size_t			count = iov_iter_count(to);
-	loff_t			end = iocb->ki_pos + count - 1;
-	struct iov_iter		data;
-	struct xfs_buftarg	*target;
-	ssize_t			ret = 0;
-
-	trace_xfs_file_direct_read(ip, count, iocb->ki_pos);
-
-	if (!count)
-		return 0; /* skip atime */
-
-	if (XFS_IS_REALTIME_INODE(ip))
-		target = ip->i_mount->m_rtdev_targp;
-	else
-		target = ip->i_mount->m_ddev_targp;
-
-	/* DIO must be aligned to device logical sector size */
-	if ((iocb->ki_pos | count) & target->bt_logical_sectormask) {
-		if (iocb->ki_pos == isize)
-			return 0;
-		return -EINVAL;
-	}
-
-	file_accessed(iocb->ki_filp);
-
-	xfs_rw_ilock(ip, XFS_IOLOCK_SHARED);
-	if (mapping->nrpages) {
-		ret = filemap_write_and_wait_range(mapping, iocb->ki_pos, end);
-		if (ret)
-			goto out_unlock;
-
-		/*
-		 * Invalidate whole pages. This can return an error if we fail
-		 * to invalidate a page, but this should never happen on XFS.
-		 * Warn if it does fail.
-		 */
-		ret = invalidate_inode_pages2_range(mapping,
-				iocb->ki_pos >> PAGE_SHIFT, end >> PAGE_SHIFT);
-		WARN_ON_ONCE(ret);
-		ret = 0;
-=======
 	struct xfs_inode	*ip = XFS_I(file_inode(iocb->ki_filp));
 	size_t			count = iov_iter_count(to);
 	ssize_t			ret;
@@ -286,25 +218,11 @@
 			return -EAGAIN;
 	} else {
 		xfs_ilock(ip, XFS_IOLOCK_SHARED);
->>>>>>> 24b8d41d
 	}
 	ret = iomap_dio_rw(iocb, to, &xfs_read_iomap_ops, NULL,
 			is_sync_kiocb(iocb));
 	xfs_iunlock(ip, XFS_IOLOCK_SHARED);
 
-<<<<<<< HEAD
-	data = *to;
-	ret = __blockdev_direct_IO(iocb, inode, target->bt_bdev, &data,
-			xfs_get_blocks_direct, NULL, NULL, 0);
-	if (ret >= 0) {
-		iocb->ki_pos += ret;
-		iov_iter_advance(to, ret);
-	}
-
-out_unlock:
-	xfs_rw_iunlock(ip, XFS_IOLOCK_SHARED);
-=======
->>>>>>> 24b8d41d
 	return ret;
 }
 
@@ -316,36 +234,6 @@
 	struct xfs_inode	*ip = XFS_I(iocb->ki_filp->f_mapping->host);
 	size_t			count = iov_iter_count(to);
 	ssize_t			ret = 0;
-<<<<<<< HEAD
-
-	trace_xfs_file_dax_read(ip, count, iocb->ki_pos);
-
-	if (!count)
-		return 0; /* skip atime */
-
-	xfs_rw_ilock(ip, XFS_IOLOCK_SHARED);
-	ret = iomap_dax_rw(iocb, to, &xfs_iomap_ops);
-	xfs_rw_iunlock(ip, XFS_IOLOCK_SHARED);
-
-	file_accessed(iocb->ki_filp);
-	return ret;
-}
-
-STATIC ssize_t
-xfs_file_buffered_aio_read(
-	struct kiocb		*iocb,
-	struct iov_iter		*to)
-{
-	struct xfs_inode	*ip = XFS_I(file_inode(iocb->ki_filp));
-	ssize_t			ret;
-
-	trace_xfs_file_buffered_read(ip, iov_iter_count(to), iocb->ki_pos);
-
-	xfs_rw_ilock(ip, XFS_IOLOCK_SHARED);
-	ret = generic_file_read_iter(iocb, to);
-	xfs_rw_iunlock(ip, XFS_IOLOCK_SHARED);
-
-=======
 
 	trace_xfs_file_dax_read(ip, count, iocb->ki_pos);
 
@@ -363,12 +251,32 @@
 	xfs_iunlock(ip, XFS_IOLOCK_SHARED);
 
 	file_accessed(iocb->ki_filp);
->>>>>>> 24b8d41d
 	return ret;
 }
 
 STATIC ssize_t
-<<<<<<< HEAD
+xfs_file_buffered_aio_read(
+	struct kiocb		*iocb,
+	struct iov_iter		*to)
+{
+	struct xfs_inode	*ip = XFS_I(file_inode(iocb->ki_filp));
+	ssize_t			ret;
+
+	trace_xfs_file_buffered_read(ip, iov_iter_count(to), iocb->ki_pos);
+
+	if (iocb->ki_flags & IOCB_NOWAIT) {
+		if (!xfs_ilock_nowait(ip, XFS_IOLOCK_SHARED))
+			return -EAGAIN;
+	} else {
+		xfs_ilock(ip, XFS_IOLOCK_SHARED);
+	}
+	ret = generic_file_read_iter(iocb, to);
+	xfs_iunlock(ip, XFS_IOLOCK_SHARED);
+
+	return ret;
+}
+
+STATIC ssize_t
 xfs_file_read_iter(
 	struct kiocb		*iocb,
 	struct iov_iter		*to)
@@ -391,61 +299,7 @@
 
 	if (ret > 0)
 		XFS_STATS_ADD(mp, xs_read_bytes, ret);
-=======
-xfs_file_buffered_aio_read(
-	struct kiocb		*iocb,
-	struct iov_iter		*to)
-{
-	struct xfs_inode	*ip = XFS_I(file_inode(iocb->ki_filp));
-	ssize_t			ret;
-
-	trace_xfs_file_buffered_read(ip, iov_iter_count(to), iocb->ki_pos);
-
-	if (iocb->ki_flags & IOCB_NOWAIT) {
-		if (!xfs_ilock_nowait(ip, XFS_IOLOCK_SHARED))
-			return -EAGAIN;
-	} else {
-		xfs_ilock(ip, XFS_IOLOCK_SHARED);
-	}
-	ret = generic_file_read_iter(iocb, to);
-	xfs_iunlock(ip, XFS_IOLOCK_SHARED);
-
->>>>>>> 24b8d41d
 	return ret;
-}
-
-STATIC ssize_t
-xfs_file_read_iter(
-	struct kiocb		*iocb,
-	struct iov_iter		*to)
-{
-<<<<<<< HEAD
-	ASSERT(xfs_isilocked(ip, XFS_IOLOCK_EXCL));
-	ASSERT(offset > isize);
-
-	trace_xfs_zero_eof(ip, isize, offset - isize);
-	return xfs_zero_range(ip, isize, offset - isize, did_zeroing);
-=======
-	struct inode		*inode = file_inode(iocb->ki_filp);
-	struct xfs_mount	*mp = XFS_I(inode)->i_mount;
-	ssize_t			ret = 0;
-
-	XFS_STATS_INC(mp, xs_read_calls);
-
-	if (XFS_FORCED_SHUTDOWN(mp))
-		return -EIO;
-
-	if (IS_DAX(inode))
-		ret = xfs_file_dax_read(iocb, to);
-	else if (iocb->ki_flags & IOCB_DIRECT)
-		ret = xfs_file_dio_aio_read(iocb, to);
-	else
-		ret = xfs_file_buffered_aio_read(iocb, to);
-
-	if (ret > 0)
-		XFS_STATS_ADD(mp, xs_read_bytes, ret);
-	return ret;
->>>>>>> 24b8d41d
 }
 
 /*
@@ -664,14 +518,7 @@
 	int			unaligned_io = 0;
 	int			iolock;
 	size_t			count = iov_iter_count(from);
-<<<<<<< HEAD
-	loff_t			end;
-	struct iov_iter		data;
-	struct xfs_buftarg	*target = XFS_IS_REALTIME_INODE(ip) ?
-					mp->m_rtdev_targp : mp->m_ddev_targp;
-=======
 	struct xfs_buftarg      *target = xfs_inode_buftarg(ip);
->>>>>>> 24b8d41d
 
 	/* DIO must be aligned to device logical sector size */
 	if ((iocb->ki_pos | count) & target->bt_logical_sectormask)
@@ -687,11 +534,6 @@
 	if ((iocb->ki_pos & mp->m_blockmask) ||
 	    ((iocb->ki_pos + count) & mp->m_blockmask)) {
 		unaligned_io = 1;
-<<<<<<< HEAD
-		iolock = XFS_IOLOCK_EXCL;
-	} else {
-		iolock = XFS_IOLOCK_SHARED;
-=======
 
 		/*
 		 * We can't properly handle unaligned direct I/O to reflink
@@ -714,39 +556,12 @@
 			return -EAGAIN;
 	} else {
 		xfs_ilock(ip, iolock);
->>>>>>> 24b8d41d
-	}
-
-	xfs_rw_ilock(ip, iolock);
+	}
 
 	ret = xfs_file_aio_write_checks(iocb, from, &iolock);
 	if (ret)
 		goto out;
 	count = iov_iter_count(from);
-<<<<<<< HEAD
-	end = iocb->ki_pos + count - 1;
-
-	if (mapping->nrpages) {
-		ret = filemap_write_and_wait_range(mapping, iocb->ki_pos, end);
-		if (ret)
-			goto out;
-
-		/*
-		 * Invalidate whole pages. This can return an error if we fail
-		 * to invalidate a page, but this should never happen on XFS.
-		 * Warn if it does fail.
-		 */
-		ret = invalidate_inode_pages2_range(mapping,
-				iocb->ki_pos >> PAGE_SHIFT, end >> PAGE_SHIFT);
-		WARN_ON_ONCE(ret);
-		ret = 0;
-	}
-
-	/*
-	 * If we are doing unaligned IO, wait for all other IO to drain,
-	 * otherwise demote the lock if we had to take the exclusive lock
-	 * for other reasons in xfs_file_aio_write_checks.
-=======
 
 	/*
 	 * If we are doing unaligned IO, we can't allow any other overlapping IO
@@ -754,7 +569,6 @@
 	 * other IO to drain before we submit. If the IO is aligned, demote the
 	 * iolock if we had to take the exclusive lock in
 	 * xfs_file_aio_write_checks() for other reasons.
->>>>>>> 24b8d41d
 	 */
 	if (unaligned_io) {
 		inode_dio_wait(inode);
@@ -764,32 +578,6 @@
 	}
 
 	trace_xfs_file_direct_write(ip, count, iocb->ki_pos);
-<<<<<<< HEAD
-
-	/* If this is a block-aligned directio CoW, remap immediately. */
-	if (xfs_is_reflink_inode(ip) && !unaligned_io) {
-		ret = xfs_reflink_allocate_cow_range(ip, iocb->ki_pos, count);
-		if (ret)
-			goto out;
-	}
-
-	data = *from;
-	ret = __blockdev_direct_IO(iocb, inode, target->bt_bdev, &data,
-			xfs_get_blocks_direct, xfs_end_io_direct_write,
-			NULL, DIO_ASYNC_EXTEND);
-
-	/* see generic_file_direct_write() for why this is necessary */
-	if (mapping->nrpages) {
-		invalidate_inode_pages2_range(mapping,
-					      iocb->ki_pos >> PAGE_SHIFT,
-					      end >> PAGE_SHIFT);
-	}
-
-	if (ret > 0) {
-		iocb->ki_pos += ret;
-		iov_iter_advance(from, ret);
-	}
-=======
 	/*
 	 * If unaligned, this is the only IO in-flight. Wait on it before we
 	 * release the iolock to prevent subsequent overlapping IO.
@@ -797,18 +585,12 @@
 	ret = iomap_dio_rw(iocb, from, &xfs_direct_write_iomap_ops,
 			   &xfs_dio_write_ops,
 			   is_sync_kiocb(iocb) || unaligned_io);
->>>>>>> 24b8d41d
 out:
 	xfs_iunlock(ip, iolock);
 
 	/*
-<<<<<<< HEAD
-	 * No fallback to buffered IO on errors for XFS, direct IO will either
-	 * complete fully or fail.
-=======
 	 * No fallback to buffered IO after short writes for XFS, direct I/O
 	 * will either complete fully or return an error.
->>>>>>> 24b8d41d
 	 */
 	ASSERT(ret < 0 || ret == count);
 	return ret;
@@ -816,7 +598,6 @@
 
 static noinline ssize_t
 xfs_file_dax_write(
-<<<<<<< HEAD
 	struct kiocb		*iocb,
 	struct iov_iter		*from)
 {
@@ -827,41 +608,6 @@
 	size_t			count;
 	loff_t			pos;
 
-	xfs_rw_ilock(ip, iolock);
-	ret = xfs_file_aio_write_checks(iocb, from, &iolock);
-	if (ret)
-		goto out;
-
-	pos = iocb->ki_pos;
-	count = iov_iter_count(from);
-
-	trace_xfs_file_dax_write(ip, count, pos);
-
-	ret = iomap_dax_rw(iocb, from, &xfs_iomap_ops);
-	if (ret > 0 && iocb->ki_pos > i_size_read(inode)) {
-		i_size_write(inode, iocb->ki_pos);
-		error = xfs_setfilesize(ip, pos, ret);
-	}
-
-out:
-	xfs_rw_iunlock(ip, iolock);
-	return error ? error : ret;
-}
-
-STATIC ssize_t
-xfs_file_buffered_aio_write(
-=======
->>>>>>> 24b8d41d
-	struct kiocb		*iocb,
-	struct iov_iter		*from)
-{
-	struct inode		*inode = iocb->ki_filp->f_mapping->host;
-	struct xfs_inode	*ip = XFS_I(inode);
-	int			iolock = XFS_IOLOCK_EXCL;
-	ssize_t			ret, error = 0;
-	size_t			count;
-	loff_t			pos;
-
 	if (iocb->ki_flags & IOCB_NOWAIT) {
 		if (!xfs_ilock_nowait(ip, iolock))
 			return -EAGAIN;
@@ -873,19 +619,8 @@
 	if (ret)
 		goto out;
 
-<<<<<<< HEAD
-	/* We can write back this queue in page reclaim */
-	current->backing_dev_info = inode_to_bdi(inode);
-
-write_retry:
-	trace_xfs_file_buffered_write(ip, iov_iter_count(from), iocb->ki_pos);
-	ret = iomap_file_buffered_write(iocb, from, &xfs_iomap_ops);
-	if (likely(ret >= 0))
-		iocb->ki_pos += ret;
-=======
 	pos = iocb->ki_pos;
 	count = iov_iter_count(from);
->>>>>>> 24b8d41d
 
 	trace_xfs_file_dax_write(ip, count, pos);
 	ret = dax_iomap_rw(iocb, from, &xfs_direct_write_iomap_ops);
@@ -957,10 +692,7 @@
 		enospc = xfs_inode_free_quota_cowblocks(ip);
 		if (enospc)
 			goto write_retry;
-<<<<<<< HEAD
-=======
 		iolock = 0;
->>>>>>> 24b8d41d
 	} else if (ret == -ENOSPC && !enospc) {
 		struct xfs_eofblocks eofb = {0};
 
@@ -1008,14 +740,9 @@
 		return -EIO;
 
 	if (IS_DAX(inode))
-<<<<<<< HEAD
-		ret = xfs_file_dax_write(iocb, from);
-	else if (iocb->ki_flags & IOCB_DIRECT) {
-=======
 		return xfs_file_dax_write(iocb, from);
 
 	if (iocb->ki_flags & IOCB_DIRECT) {
->>>>>>> 24b8d41d
 		/*
 		 * Allow a directio write to fall back to a buffered
 		 * write *only* in the case that we're doing a reflink
@@ -1023,22 +750,6 @@
 		 * allow an operation to fall back to buffered mode.
 		 */
 		ret = xfs_file_dio_aio_write(iocb, from);
-<<<<<<< HEAD
-		if (ret == -EREMCHG)
-			goto buffered;
-	} else {
-buffered:
-		ret = xfs_file_buffered_aio_write(iocb, from);
-	}
-
-	if (ret > 0) {
-		XFS_STATS_ADD(ip->i_mount, xs_write_bytes, ret);
-
-		/* Handle various SYNC-type writes */
-		ret = generic_write_sync(iocb, ret);
-	}
-	return ret;
-=======
 		if (ret != -ENOTBLK)
 			return ret;
 	}
@@ -1105,7 +816,6 @@
 	} while (error == 0 && retry);
 
 	return error;
->>>>>>> 24b8d41d
 }
 
 #define	XFS_FALLOC_FL_SUPPORTED						\
@@ -1227,21 +937,6 @@
 				goto out_unlock;
 		}
 
-<<<<<<< HEAD
-		if (mode & FALLOC_FL_ZERO_RANGE)
-			error = xfs_zero_file_space(ip, offset, len);
-		else {
-			if (mode & FALLOC_FL_UNSHARE_RANGE) {
-				error = xfs_reflink_unshare(ip, offset, len);
-				if (error)
-					goto out_unlock;
-			}
-			error = xfs_alloc_file_space(ip, offset, len,
-						     XFS_BMAPI_PREALLOC);
-		}
-		if (error)
-			goto out_unlock;
-=======
 		if (mode & FALLOC_FL_ZERO_RANGE) {
 			/*
 			 * Punch a hole and prealloc the range.  We use a hole
@@ -1284,7 +979,6 @@
 			if (error)
 				goto out_unlock;
 		}
->>>>>>> 24b8d41d
 	}
 
 	if (file->f_flags & O_DSYNC)
@@ -1319,62 +1013,6 @@
 	return error;
 }
 
-<<<<<<< HEAD
-STATIC ssize_t
-xfs_file_copy_range(
-	struct file	*file_in,
-	loff_t		pos_in,
-	struct file	*file_out,
-	loff_t		pos_out,
-	size_t		len,
-	unsigned int	flags)
-{
-	int		error;
-
-	error = xfs_reflink_remap_range(file_in, pos_in, file_out, pos_out,
-				     len, false);
-	if (error)
-		return error;
-	return len;
-}
-
-STATIC int
-xfs_file_clone_range(
-	struct file	*file_in,
-	loff_t		pos_in,
-	struct file	*file_out,
-	loff_t		pos_out,
-	u64		len)
-{
-	return xfs_reflink_remap_range(file_in, pos_in, file_out, pos_out,
-				     len, false);
-}
-
-#define XFS_MAX_DEDUPE_LEN	(16 * 1024 * 1024)
-STATIC ssize_t
-xfs_file_dedupe_range(
-	struct file	*src_file,
-	u64		loff,
-	u64		len,
-	struct file	*dst_file,
-	u64		dst_loff)
-{
-	int		error;
-
-	/*
-	 * Limit the total length we will dedupe for each operation.
-	 * This is intended to bound the total time spent in this
-	 * ioctl to something sane.
-	 */
-	if (len > XFS_MAX_DEDUPE_LEN)
-		len = XFS_MAX_DEDUPE_LEN;
-
-	error = xfs_reflink_remap_range(src_file, loff, dst_file, dst_loff,
-				     len, true);
-	if (error)
-		return error;
-	return len;
-=======
 STATIC int
 xfs_file_fadvise(
 	struct file	*file,
@@ -1479,7 +1117,6 @@
 	if (ret)
 		trace_xfs_reflink_remap_range_error(dest, ret, _RET_IP_);
 	return remapped > 0 ? remapped : ret;
->>>>>>> 24b8d41d
 }
 
 STATIC int
@@ -1609,12 +1246,6 @@
 
 	xfs_ilock(XFS_I(inode), XFS_MMAPLOCK_SHARED);
 	if (IS_DAX(inode)) {
-<<<<<<< HEAD
-		ret = iomap_dax_fault(vma, vmf, &xfs_iomap_ops);
-	} else {
-		ret = iomap_page_mkwrite(vma, vmf, &xfs_iomap_ops);
-		ret = block_page_mkwrite_return(ret);
-=======
 		pfn_t pfn;
 
 		ret = dax_iomap_fault(vmf, pe_size, &pfn, NULL,
@@ -1629,7 +1260,6 @@
 					&xfs_buffered_write_iomap_ops);
 		else
 			ret = filemap_fault(vmf);
->>>>>>> 24b8d41d
 	}
 	xfs_iunlock(XFS_I(inode), XFS_MMAPLOCK_SHARED);
 
@@ -1651,29 +1281,9 @@
 	struct vm_fault		*vmf)
 {
 	/* DAX can shortcut the normal fault path on write faults! */
-<<<<<<< HEAD
-	if ((vmf->flags & FAULT_FLAG_WRITE) && IS_DAX(inode))
-		return xfs_filemap_page_mkwrite(vma, vmf);
-
-	xfs_ilock(XFS_I(inode), XFS_MMAPLOCK_SHARED);
-	if (IS_DAX(inode)) {
-		/*
-		 * we do not want to trigger unwritten extent conversion on read
-		 * faults - that is unnecessary overhead and would also require
-		 * changes to xfs_get_blocks_direct() to map unwritten extent
-		 * ioend for conversion on read-only mappings.
-		 */
-		ret = iomap_dax_fault(vma, vmf, &xfs_iomap_ops);
-	} else
-		ret = filemap_fault(vma, vmf);
-	xfs_iunlock(XFS_I(inode), XFS_MMAPLOCK_SHARED);
-
-	return ret;
-=======
 	return __xfs_filemap_fault(vmf, PE_SIZE_PTE,
 			IS_DAX(file_inode(vmf->vma->vm_file)) &&
 			xfs_is_write_fault(vmf));
->>>>>>> 24b8d41d
 }
 
 static vm_fault_t
@@ -1684,26 +1294,10 @@
 	if (!IS_DAX(file_inode(vmf->vma->vm_file)))
 		return VM_FAULT_FALLBACK;
 
-<<<<<<< HEAD
-	trace_xfs_filemap_pmd_fault(ip);
-
-	if (flags & FAULT_FLAG_WRITE) {
-		sb_start_pagefault(inode->i_sb);
-		file_update_time(vma->vm_file);
-	}
-
-	xfs_ilock(XFS_I(inode), XFS_MMAPLOCK_SHARED);
-	ret = dax_pmd_fault(vma, addr, pmd, flags, xfs_get_blocks_dax_fault);
-	xfs_iunlock(XFS_I(inode), XFS_MMAPLOCK_SHARED);
-
-	if (flags & FAULT_FLAG_WRITE)
-		sb_end_pagefault(inode->i_sb);
-=======
 	/* DAX can shortcut the normal fault path on write faults! */
 	return __xfs_filemap_fault(vmf, pe_size,
 			xfs_is_write_fault(vmf));
 }
->>>>>>> 24b8d41d
 
 static vm_fault_t
 xfs_filemap_page_mkwrite(
@@ -1786,14 +1380,8 @@
 	.fsync		= xfs_file_fsync,
 	.get_unmapped_area = thp_get_unmapped_area,
 	.fallocate	= xfs_file_fallocate,
-<<<<<<< HEAD
-	.copy_file_range = xfs_file_copy_range,
-	.clone_file_range = xfs_file_clone_range,
-	.dedupe_file_range = xfs_file_dedupe_range,
-=======
 	.fadvise	= xfs_file_fadvise,
 	.remap_file_range = xfs_file_remap_range,
->>>>>>> 24b8d41d
 };
 
 const struct file_operations xfs_dir_file_operations = {
