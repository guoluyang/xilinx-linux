--- conflicted
+++ resolved
@@ -25,12 +25,8 @@
 extern const struct xfs_buf_ops xfs_agi_buf_ops;
 extern const struct xfs_buf_ops xfs_agf_buf_ops;
 extern const struct xfs_buf_ops xfs_agfl_buf_ops;
-<<<<<<< HEAD
-extern const struct xfs_buf_ops xfs_allocbt_buf_ops;
-=======
 extern const struct xfs_buf_ops xfs_bnobt_buf_ops;
 extern const struct xfs_buf_ops xfs_cntbt_buf_ops;
->>>>>>> 24b8d41d
 extern const struct xfs_buf_ops xfs_rmapbt_buf_ops;
 extern const struct xfs_buf_ops xfs_refcountbt_buf_ops;
 extern const struct xfs_buf_ops xfs_attr3_leaf_buf_ops;
@@ -51,24 +47,6 @@
 extern const struct xfs_buf_ops xfs_symlink_buf_ops;
 extern const struct xfs_buf_ops xfs_rtbuf_ops;
 
-<<<<<<< HEAD
-/*
- * This structure is used to track log items associated with
- * a transaction.  It points to the log item and keeps some
- * flags to track the state of the log item.  It also tracks
- * the amount of space needed to log the item it describes
- * once we get to commit processing (see xfs_trans_commit()).
- */
-struct xfs_log_item_desc {
-	struct xfs_log_item	*lid_item;
-	struct list_head	lid_trans;
-	unsigned char		lid_flags;
-};
-
-#define XFS_LID_DIRTY		0x1
-
-=======
->>>>>>> 24b8d41d
 /* log size calculation functions */
 int	xfs_log_calc_unit_res(struct xfs_mount *mp, int unit_bytes);
 int	xfs_log_calc_minimum_size(struct xfs_mount *);
@@ -87,9 +65,6 @@
 #define XFS_TRANS_DQ_DIRTY	0x10	/* at least one dquot in trx dirty */
 #define XFS_TRANS_RESERVE	0x20    /* OK to use reserved data blocks */
 #define XFS_TRANS_NO_WRITECOUNT 0x40	/* do not elevate SB writecount */
-<<<<<<< HEAD
-#define XFS_TRANS_NOFS		0x80	/* pass KM_NOFS to kmem_alloc */
-=======
 #define XFS_TRANS_RES_FDBLKS	0x80	/* reserve newly freed blocks */
 /*
  * LOWMODE is used by the allocator to activate the lowspace algorithm - when
@@ -103,7 +78,6 @@
  * made then this algorithm will eventually find all the space it needs.
  */
 #define XFS_TRANS_LOWMODE	0x100	/* allocate in low space mode */
->>>>>>> 24b8d41d
 
 /*
  * Field values for xfs_trans_mod_sb.
@@ -140,10 +114,7 @@
 #define	XFS_ATTR_BTREE_REF	1
 #define	XFS_DQUOT_REF		1
 #define	XFS_REFC_BTREE_REF	1
-<<<<<<< HEAD
-=======
 #define	XFS_SSB_REF		0
->>>>>>> 24b8d41d
 
 /*
  * Flags for xfs_trans_ichgtime().
