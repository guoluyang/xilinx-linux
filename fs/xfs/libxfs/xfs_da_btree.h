--- conflicted
+++ resolved
@@ -7,10 +7,6 @@
 #ifndef __XFS_DA_BTREE_H__
 #define	__XFS_DA_BTREE_H__
 
-<<<<<<< HEAD
-struct xfs_defer_ops;
-=======
->>>>>>> 24b8d41d
 struct xfs_inode;
 struct xfs_trans;
 struct zone;
@@ -68,11 +64,6 @@
 	xfs_dahash_t	hashval;	/* hash value of name */
 	xfs_ino_t	inumber;	/* input/output inode number */
 	struct xfs_inode *dp;		/* directory inode to manipulate */
-<<<<<<< HEAD
-	xfs_fsblock_t	*firstblock;	/* ptr to firstblock for bmap calls */
-	struct xfs_defer_ops *dfops;	/* ptr to freelist for bmap_finish */
-=======
->>>>>>> 24b8d41d
 	struct xfs_trans *trans;	/* current trans (changes over time) */
 	xfs_extlen_t	total;		/* total blocks needed, for 1st bmap */
 	int		whichfork;	/* data or attribute fork */
