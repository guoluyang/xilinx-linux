--- conflicted
+++ resolved
@@ -595,15 +595,11 @@
 	 */
 	node = oldblk->bp->b_addr;
 	if (node->hdr.info.forw) {
-<<<<<<< HEAD
-		ASSERT(be32_to_cpu(node->hdr.info.forw) == addblk->blkno);
-=======
 		if (be32_to_cpu(node->hdr.info.forw) != addblk->blkno) {
 			xfs_buf_mark_corrupt(oldblk->bp);
 			error = -EFSCORRUPTED;
 			goto out;
 		}
->>>>>>> 24b8d41d
 		node = addblk->bp->b_addr;
 		node->hdr.info.back = cpu_to_be32(oldblk->blkno);
 		xfs_trans_log_buf(state->args->trans, addblk->bp,
@@ -612,15 +608,11 @@
 	}
 	node = oldblk->bp->b_addr;
 	if (node->hdr.info.back) {
-<<<<<<< HEAD
-		ASSERT(be32_to_cpu(node->hdr.info.back) == addblk->blkno);
-=======
 		if (be32_to_cpu(node->hdr.info.back) != addblk->blkno) {
 			xfs_buf_mark_corrupt(oldblk->bp);
 			error = -EFSCORRUPTED;
 			goto out;
 		}
->>>>>>> 24b8d41d
 		node = addblk->bp->b_addr;
 		node->hdr.info.forw = cpu_to_be32(oldblk->blkno);
 		xfs_trans_log_buf(state->args->trans, addblk->bp,
@@ -2170,12 +2162,7 @@
 	nmap = 1;
 	error = xfs_bmapi_write(tp, dp, *bno, count,
 			xfs_bmapi_aflag(w)|XFS_BMAPI_METADATA|XFS_BMAPI_CONTIG,
-<<<<<<< HEAD
-			args->firstblock, args->total, &map, &nmap,
-			args->dfops);
-=======
 			args->total, &map, &nmap);
->>>>>>> 24b8d41d
 	if (error)
 		return error;
 
@@ -2197,12 +2184,7 @@
 			c = (int)(*bno + count - b);
 			error = xfs_bmapi_write(tp, dp, b, c,
 					xfs_bmapi_aflag(w)|XFS_BMAPI_METADATA,
-<<<<<<< HEAD
-					args->firstblock, args->total,
-					&mapp[mapi], &nmap, args->dfops);
-=======
 					args->total, &mapp[mapi], &nmap);
->>>>>>> 24b8d41d
 			if (error)
 				goto out_free_map;
 			if (nmap < 1)
@@ -2498,12 +2480,7 @@
 		 * the last block to the place we want to kill.
 		 */
 		error = xfs_bunmapi(tp, dp, dead_blkno, count,
-<<<<<<< HEAD
-				    xfs_bmapi_aflag(w), 0, args->firstblock,
-				    args->dfops, &done);
-=======
 				    xfs_bmapi_aflag(w), 0, &done);
->>>>>>> 24b8d41d
 		if (error == -ENOSPC) {
 			if (w != XFS_DATA_FORK)
 				break;
