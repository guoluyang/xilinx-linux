--- conflicted
+++ resolved
@@ -10,7 +10,6 @@
 #include "xfs_log_format.h"
 #include "xfs_trans_resv.h"
 #include "xfs_mount.h"
-#include "xfs_defer.h"
 #include "xfs_inode.h"
 #include "xfs_errortag.h"
 #include "xfs_error.h"
@@ -20,17 +19,6 @@
 #include "xfs_dir2.h"
 
 #include <linux/iversion.h>
-
-bool
-xfs_dinode_good_version(
-	struct xfs_mount *mp,
-	__u8		version)
-{
-	if (xfs_sb_version_hascrc(&mp->m_sb))
-		return version == 3;
-
-	return version == 1 || version == 2;
-}
 
 /*
  * If we are doing readahead on an inode buffer, we might be in log recovery
@@ -68,15 +56,10 @@
 		xfs_agino_t	unlinked_ino;
 
 		dip = xfs_buf_offset(bp, (i << mp->m_sb.sb_inodelog));
-<<<<<<< HEAD
-		di_ok = dip->di_magic == cpu_to_be16(XFS_DINODE_MAGIC) &&
-			xfs_dinode_good_version(mp, dip->di_version);
-=======
 		unlinked_ino = be32_to_cpu(dip->di_next_unlinked);
 		di_ok = xfs_verify_magic16(bp, dip->di_magic) &&
 			xfs_dinode_good_version(&mp->m_sb, dip->di_version) &&
 			xfs_verify_agino_or_null(mp, agno, unlinked_ino);
->>>>>>> 24b8d41d
 		if (unlikely(XFS_TEST_ERROR(!di_ok, mp,
 						XFS_ERRTAG_ITOBP_INOTOBP))) {
 			if (readahead) {
@@ -276,8 +259,6 @@
 		to->di_crtime = xfs_inode_from_disk_ts(from, from->di_crtime);
 		to->di_flags2 = be64_to_cpu(from->di_flags2);
 		to->di_cowextsize = be32_to_cpu(from->di_cowextsize);
-<<<<<<< HEAD
-=======
 	}
 
 	error = xfs_iformat_data_fork(ip, from);
@@ -287,7 +268,6 @@
 		error = xfs_iformat_attr_fork(ip, from);
 		if (error)
 			goto out_destroy_data_fork;
->>>>>>> 24b8d41d
 	}
 	if (xfs_is_reflink_inode(ip))
 		xfs_ifork_init_cow(ip);
@@ -412,21 +392,6 @@
 	return NULL;
 }
 
-<<<<<<< HEAD
-	if (from->di_version == 3) {
-		to->di_changecount = cpu_to_be64(from->di_changecount);
-		to->di_crtime.t_sec = cpu_to_be32(from->di_crtime.t_sec);
-		to->di_crtime.t_nsec = cpu_to_be32(from->di_crtime.t_nsec);
-		to->di_flags2 = cpu_to_be64(from->di_flags2);
-		to->di_cowextsize = cpu_to_be32(from->di_cowextsize);
-		to->di_ino = cpu_to_be64(from->di_ino);
-		to->di_lsn = cpu_to_be64(from->di_lsn);
-		memcpy(to->di_pad2, from->di_pad2, sizeof(to->di_pad2));
-		uuid_copy(&to->di_uuid, &from->di_uuid);
-		to->di_flushiter = 0;
-	} else {
-		to->di_flushiter = cpu_to_be16(from->di_flushiter);
-=======
 static xfs_failaddr_t
 xfs_dinode_verify_forkoff(
 	struct xfs_dinode	*dip,
@@ -448,7 +413,6 @@
 		break;
 	default:
 		return __this_address;
->>>>>>> 24b8d41d
 	}
 	return NULL;
 }
@@ -459,16 +423,11 @@
 	xfs_ino_t		ino,
 	struct xfs_dinode	*dip)
 {
-<<<<<<< HEAD
-	uint16_t		flags;
-	uint64_t		flags2;
-=======
 	xfs_failaddr_t		fa;
 	uint16_t		mode;
 	uint16_t		flags;
 	uint64_t		flags2;
 	uint64_t		di_size;
->>>>>>> 24b8d41d
 
 	if (dip->di_magic != cpu_to_be16(XFS_DINODE_MAGIC))
 		return __this_address;
@@ -571,42 +530,12 @@
 
 	/* only version 3 or greater inodes are extensively verified here */
 	if (dip->di_version < 3)
-<<<<<<< HEAD
-		return true;
-
-	if (!xfs_sb_version_hascrc(&mp->m_sb))
-		return false;
-	if (!xfs_verify_cksum((char *)dip, mp->m_sb.sb_inodesize,
-			      XFS_DINODE_CRC_OFF))
-		return false;
-	if (be64_to_cpu(dip->di_ino) != ip->i_ino)
-		return false;
-	if (!uuid_equal(&dip->di_uuid, &mp->m_sb.sb_meta_uuid))
-		return false;
-
-	flags = be16_to_cpu(dip->di_flags);
-=======
 		return NULL;
 
->>>>>>> 24b8d41d
 	flags2 = be64_to_cpu(dip->di_flags2);
 
 	/* don't allow reflink/cowextsize if we don't have reflink */
 	if ((flags2 & (XFS_DIFLAG2_REFLINK | XFS_DIFLAG2_COWEXTSIZE)) &&
-<<<<<<< HEAD
-            !xfs_sb_version_hasreflink(&mp->m_sb))
-		return false;
-
-	/* don't let reflink and realtime mix */
-	if ((flags2 & XFS_DIFLAG2_REFLINK) && (flags & XFS_DIFLAG_REALTIME))
-		return false;
-
-	/* don't let reflink and dax mix */
-	if ((flags2 & XFS_DIFLAG2_REFLINK) && (flags2 & XFS_DIFLAG2_DAX))
-		return false;
-
-	return true;
-=======
 	     !xfs_sb_version_hasreflink(&mp->m_sb))
 		return __this_address;
 
@@ -634,7 +563,6 @@
 		return __this_address;
 
 	return NULL;
->>>>>>> 24b8d41d
 }
 
 void
