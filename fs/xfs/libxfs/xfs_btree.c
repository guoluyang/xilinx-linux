--- conflicted
+++ resolved
@@ -11,7 +11,6 @@
 #include "xfs_trans_resv.h"
 #include "xfs_bit.h"
 #include "xfs_mount.h"
-#include "xfs_defer.h"
 #include "xfs_inode.h"
 #include "xfs_trans.h"
 #include "xfs_buf_item.h"
@@ -31,34 +30,18 @@
 /*
  * Btree magic numbers.
  */
-<<<<<<< HEAD
-static const __uint32_t xfs_magics[2][XFS_BTNUM_MAX] = {
-=======
 static const uint32_t xfs_magics[2][XFS_BTNUM_MAX] = {
->>>>>>> 24b8d41d
 	{ XFS_ABTB_MAGIC, XFS_ABTC_MAGIC, 0, XFS_BMAP_MAGIC, XFS_IBT_MAGIC,
 	  XFS_FIBT_MAGIC, 0 },
 	{ XFS_ABTB_CRC_MAGIC, XFS_ABTC_CRC_MAGIC, XFS_RMAP_CRC_MAGIC,
 	  XFS_BMAP_CRC_MAGIC, XFS_IBT_CRC_MAGIC, XFS_FIBT_CRC_MAGIC,
 	  XFS_REFC_CRC_MAGIC }
 };
-<<<<<<< HEAD
-#define xfs_btree_magic(cur) \
-	xfs_magics[!!((cur)->bc_flags & XFS_BTREE_CRC_BLOCKS)][cur->bc_btnum]
-
-STATIC int				/* error (0 or EFSCORRUPTED) */
-xfs_btree_check_lblock(
-	struct xfs_btree_cur	*cur,	/* btree cursor */
-	struct xfs_btree_block	*block,	/* btree long form block pointer */
-	int			level,	/* level of the btree block */
-	struct xfs_buf		*bp)	/* buffer for block, if any */
-=======
 
 uint32_t
 xfs_btree_magic(
 	int			crc,
 	xfs_btnum_t		btnum)
->>>>>>> 24b8d41d
 {
 	uint32_t		magic = xfs_magics[crc][btnum];
 
@@ -635,11 +618,7 @@
 /*
  * Return a pointer to the n-th high key in the btree block.
  */
-<<<<<<< HEAD
-STATIC union xfs_btree_key *
-=======
 union xfs_btree_key *
->>>>>>> 24b8d41d
 xfs_btree_high_key_addr(
 	struct xfs_btree_cur	*cur,
 	int			n,
@@ -687,14 +666,8 @@
 xfs_btree_get_iroot(
 	struct xfs_btree_cur	*cur)
 {
-<<<<<<< HEAD
-	struct xfs_ifork	*ifp;
-
-	ifp = XFS_IFORK_PTR(cur->bc_private.b.ip, cur->bc_private.b.whichfork);
-=======
 	struct xfs_ifork	*ifp = xfs_btree_ifork_ptr(cur);
 
->>>>>>> 24b8d41d
 	return (struct xfs_btree_block *)ifp->if_broot;
 }
 
@@ -1850,11 +1823,7 @@
 	XFS_BTREE_STATS_INC(cur, lookup);
 
 	/* No such thing as a zero-level tree. */
-<<<<<<< HEAD
-	if (cur->bc_nlevels == 0)
-=======
 	if (XFS_IS_CORRUPT(cur->bc_mp, cur->bc_nlevels == 0))
->>>>>>> 24b8d41d
 		return -EFSCORRUPTED;
 
 	block = NULL;
@@ -1997,11 +1966,7 @@
 }
 
 /* Find the high key storage area from a regular key. */
-<<<<<<< HEAD
-STATIC union xfs_btree_key *
-=======
 union xfs_btree_key *
->>>>>>> 24b8d41d
 xfs_btree_high_key_from_key(
 	struct xfs_btree_cur	*cur,
 	union xfs_btree_key	*key)
@@ -2075,11 +2040,7 @@
 }
 
 /* Derive the keys for any btree block. */
-<<<<<<< HEAD
-STATIC void
-=======
 void
->>>>>>> 24b8d41d
 xfs_btree_get_keys(
 	struct xfs_btree_cur	*cur,
 	struct xfs_btree_block	*block,
@@ -2113,7 +2074,6 @@
  */
 STATIC int
 __xfs_btree_updkeys(
-<<<<<<< HEAD
 	struct xfs_btree_cur	*cur,
 	int			level,
 	struct xfs_btree_block	*block,
@@ -2126,98 +2086,6 @@
 	union xfs_btree_key	*nlkey;	/* keys from the next level up */
 	union xfs_btree_key	*nhkey;
 	struct xfs_buf		*bp;
-	int			ptr;
-
-	ASSERT(cur->bc_flags & XFS_BTREE_OVERLAPPING);
-
-	/* Exit if there aren't any parent levels to update. */
-	if (level + 1 >= cur->bc_nlevels)
-		return 0;
-
-	trace_xfs_btree_updkeys(cur, level, bp0);
-
-	lkey = &key;
-	hkey = xfs_btree_high_key_from_key(cur, lkey);
-	xfs_btree_get_keys(cur, block, lkey);
-	for (level++; level < cur->bc_nlevels; level++) {
-#ifdef DEBUG
-		int		error;
-#endif
-		block = xfs_btree_get_block(cur, level, &bp);
-		trace_xfs_btree_updkeys(cur, level, bp);
-#ifdef DEBUG
-		error = xfs_btree_check_block(cur, block, level, bp);
-		if (error) {
-			XFS_BTREE_TRACE_CURSOR(cur, XBT_ERROR);
-			return error;
-		}
-#endif
-		ptr = cur->bc_ptrs[level];
-		nlkey = xfs_btree_key_addr(cur, ptr, block);
-		nhkey = xfs_btree_high_key_addr(cur, ptr, block);
-		if (!force_all &&
-		    !(cur->bc_ops->diff_two_keys(cur, nlkey, lkey) != 0 ||
-		      cur->bc_ops->diff_two_keys(cur, nhkey, hkey) != 0))
-			break;
-		xfs_btree_copy_keys(cur, nlkey, lkey, 1);
-		xfs_btree_log_keys(cur, bp, ptr, ptr);
-		if (level + 1 >= cur->bc_nlevels)
-			break;
-		xfs_btree_get_node_keys(cur, block, lkey);
-	}
-
-	return 0;
-}
-
-/* Update all the keys from some level in cursor back to the root. */
-STATIC int
-xfs_btree_updkeys_force(
-	struct xfs_btree_cur	*cur,
-	int			level)
-{
-	struct xfs_buf		*bp;
-	struct xfs_btree_block	*block;
-
-	block = xfs_btree_get_block(cur, level, &bp);
-	return __xfs_btree_updkeys(cur, level, block, bp, true);
-}
-
-/*
- * Update the parent keys of the given level, progressing towards the root.
- */
-STATIC int
-xfs_btree_update_keys(
-	struct xfs_btree_cur	*cur,
-	int			level)
-=======
-	struct xfs_btree_cur	*cur,
-	int			level,
-	struct xfs_btree_block	*block,
-	struct xfs_buf		*bp0,
-	bool			force_all)
->>>>>>> 24b8d41d
-{
-	union xfs_btree_key	key;	/* keys from current level */
-	union xfs_btree_key	*lkey;	/* keys from the next level up */
-	union xfs_btree_key	*hkey;
-	union xfs_btree_key	*nlkey;	/* keys from the next level up */
-	union xfs_btree_key	*nhkey;
-	struct xfs_buf		*bp;
-<<<<<<< HEAD
-	union xfs_btree_key	*kp;
-	union xfs_btree_key	key;
-	int			ptr;
-
-	ASSERT(level >= 0);
-
-	block = xfs_btree_get_block(cur, level, &bp);
-	if (cur->bc_flags & XFS_BTREE_OVERLAPPING)
-		return __xfs_btree_updkeys(cur, level, block, bp, false);
-
-	XFS_BTREE_TRACE_CURSOR(cur, XBT_ENTRY);
-	XFS_BTREE_TRACE_ARGIK(cur, level, keyp);
-
-=======
 	int			ptr;
 
 	ASSERT(cur->bc_flags & XFS_BTREE_OVERLAPPING);
@@ -2292,7 +2160,6 @@
 	if (cur->bc_flags & XFS_BTREE_OVERLAPPING)
 		return __xfs_btree_updkeys(cur, level, block, bp, false);
 
->>>>>>> 24b8d41d
 	/*
 	 * Go up the tree from this level toward the root.
 	 * At each level, update the key value to the value input.
@@ -2396,12 +2263,6 @@
 	union xfs_btree_rec	*rrp = NULL;	/* right record pointer */
 	int			error;		/* error return value */
 	int			i;
-<<<<<<< HEAD
-
-	XFS_BTREE_TRACE_CURSOR(cur, XBT_ENTRY);
-	XFS_BTREE_TRACE_ARGI(cur, level);
-=======
->>>>>>> 24b8d41d
 
 	if ((cur->bc_flags & XFS_BTREE_ROOT_IN_INODE) &&
 	    level == cur->bc_nlevels - 1)
@@ -2536,14 +2397,10 @@
 		if (error)
 			goto error0;
 		i = xfs_btree_firstrec(tcur, level);
-<<<<<<< HEAD
-		XFS_WANT_CORRUPTED_GOTO(tcur->bc_mp, i == 1, error0);
-=======
 		if (XFS_IS_CORRUPT(tcur->bc_mp, i != 1)) {
 			error = -EFSCORRUPTED;
 			goto error0;
 		}
->>>>>>> 24b8d41d
 
 		error = xfs_btree_decrement(tcur, level, &i);
 		if (error)
@@ -2576,11 +2433,6 @@
 	return error;
 
 error1:
-	xfs_btree_del_cursor(tcur, XFS_BTREE_ERROR);
-	return error;
-
-error1:
-	XFS_BTREE_TRACE_CURSOR(tcur, XBT_ERROR);
 	xfs_btree_del_cursor(tcur, XFS_BTREE_ERROR);
 	return error;
 }
@@ -2715,14 +2567,10 @@
 	if (error)
 		goto error0;
 	i = xfs_btree_lastrec(tcur, level);
-<<<<<<< HEAD
-	XFS_WANT_CORRUPTED_GOTO(tcur->bc_mp, i == 1, error0);
-=======
 	if (XFS_IS_CORRUPT(tcur->bc_mp, i != 1)) {
 		error = -EFSCORRUPTED;
 		goto error0;
 	}
->>>>>>> 24b8d41d
 
 	error = xfs_btree_increment(tcur, level, &i);
 	if (error)
@@ -3274,11 +3122,7 @@
 
 		if (numrecs < cur->bc_ops->get_dmaxrecs(cur, level)) {
 			/* A root block that can be made bigger. */
-<<<<<<< HEAD
-			xfs_iroot_realloc(ip, 1, cur->bc_private.b.whichfork);
-=======
 			xfs_iroot_realloc(ip, 1, cur->bc_ino.whichfork);
->>>>>>> 24b8d41d
 			*stat = 1;
 		} else {
 			/* A root block that needs replacing */
@@ -3349,15 +3193,7 @@
 	int			numrecs;/* number of records */
 	int			error;	/* error return value */
 	int			i;
-<<<<<<< HEAD
-#endif
 	xfs_daddr_t		old_bn;
-
-	XFS_BTREE_TRACE_CURSOR(cur, XBT_ENTRY);
-	XFS_BTREE_TRACE_ARGIPR(cur, level, *ptrp, &rec);
-=======
-	xfs_daddr_t		old_bn;
->>>>>>> 24b8d41d
 
 	ncur = NULL;
 	lkey = &nkey;
@@ -4292,10 +4128,6 @@
 	 * call updkeys directly.
 	 */
 
-<<<<<<< HEAD
-	XFS_BTREE_TRACE_CURSOR(cur, XBT_EXIT);
-=======
->>>>>>> 24b8d41d
 	/* Return value means the next level up has something to do. */
 	*stat = 2;
 	return 0;
@@ -4320,11 +4152,6 @@
 	int			level;
 	int			i;
 	bool			joined = false;
-<<<<<<< HEAD
-
-	XFS_BTREE_TRACE_CURSOR(cur, XBT_ENTRY);
-=======
->>>>>>> 24b8d41d
 
 	/*
 	 * Go up the tree, starting at leaf level.
@@ -4444,10 +4271,7 @@
 xfs_btree_visit_blocks(
 	struct xfs_btree_cur		*cur,
 	xfs_btree_visit_blocks_fn	fn,
-<<<<<<< HEAD
-=======
 	unsigned int			flags,
->>>>>>> 24b8d41d
 	void				*data)
 {
 	union xfs_btree_ptr		lptr;
@@ -4472,16 +4296,12 @@
 			xfs_btree_readahead_ptr(cur, ptr, 1);
 
 			/* save for the next iteration of the loop */
-<<<<<<< HEAD
-			lptr = *ptr;
-=======
 			xfs_btree_copy_ptrs(cur, &lptr, ptr, 1);
 
 			if (!(flags & XFS_BTREE_VISIT_LEAVES))
 				continue;
 		} else if (!(flags & XFS_BTREE_VISIT_RECORDS)) {
 			continue;
->>>>>>> 24b8d41d
 		}
 
 		/* for each buffer in the level */
@@ -4521,11 +4341,7 @@
  * recovery completion writes the changes to disk.
  */
 struct xfs_btree_block_change_owner_info {
-<<<<<<< HEAD
-	__uint64_t		new_owner;
-=======
 	uint64_t		new_owner;
->>>>>>> 24b8d41d
 	struct list_head	*buffer_list;
 };
 
@@ -4541,12 +4357,6 @@
 
 	/* modify the owner */
 	block = xfs_btree_get_block(cur, level, &bp);
-<<<<<<< HEAD
-	if (cur->bc_flags & XFS_BTREE_LONG_PTRS)
-		block->bb_u.l.bb_owner = cpu_to_be64(bbcoi->new_owner);
-	else
-		block->bb_u.s.bb_owner = cpu_to_be32(bbcoi->new_owner);
-=======
 	if (cur->bc_flags & XFS_BTREE_LONG_PTRS) {
 		if (block->bb_u.l.bb_owner == cpu_to_be64(bbcoi->new_owner))
 			return 0;
@@ -4556,7 +4366,6 @@
 			return 0;
 		block->bb_u.s.bb_owner = cpu_to_be32(bbcoi->new_owner);
 	}
->>>>>>> 24b8d41d
 
 	/*
 	 * If the block is a root block hosted in an inode, we might not have a
@@ -4565,25 +4374,12 @@
 	 * block is formatted into the on-disk inode fork. We still change it,
 	 * though, so everything is consistent in memory.
 	 */
-<<<<<<< HEAD
-	if (bp) {
-		if (cur->bc_tp) {
-			xfs_trans_ordered_buf(cur->bc_tp, bp);
-			xfs_btree_log_block(cur, bp, XFS_BB_OWNER);
-		} else {
-			xfs_buf_delwri_queue(bp, bbcoi->buffer_list);
-		}
-	} else {
-=======
 	if (!bp) {
->>>>>>> 24b8d41d
 		ASSERT(cur->bc_flags & XFS_BTREE_ROOT_IN_INODE);
 		ASSERT(level == cur->bc_nlevels - 1);
 		return 0;
 	}
 
-<<<<<<< HEAD
-=======
 	if (cur->bc_tp) {
 		if (!xfs_trans_ordered_buf(cur->bc_tp, bp)) {
 			xfs_btree_log_block(cur, bp, XFS_BB_OWNER);
@@ -4593,7 +4389,6 @@
 		xfs_buf_delwri_queue(bp, bbcoi->buffer_list);
 	}
 
->>>>>>> 24b8d41d
 	return 0;
 }
 
@@ -4604,14 +4399,6 @@
 	struct list_head	*buffer_list)
 {
 	struct xfs_btree_block_change_owner_info	bbcoi;
-<<<<<<< HEAD
-
-	bbcoi.new_owner = new_owner;
-	bbcoi.buffer_list = buffer_list;
-
-	return xfs_btree_visit_blocks(cur, xfs_btree_block_change_owner,
-			&bbcoi);
-=======
 
 	bbcoi.new_owner = new_owner;
 	bbcoi.buffer_list = buffer_list;
@@ -4663,7 +4450,6 @@
 		return __this_address;
 
 	return NULL;
->>>>>>> 24b8d41d
 }
 
 /**
@@ -4722,22 +4508,12 @@
 	return NULL;
 }
 
-<<<<<<< HEAD
-	return true;
-}
-
-=======
->>>>>>> 24b8d41d
 /*
  * Calculate the number of btree levels needed to store a given number of
  * records in a short-format btree.
  */
 uint
 xfs_btree_compute_maxlevels(
-<<<<<<< HEAD
-	struct xfs_mount	*mp,
-=======
->>>>>>> 24b8d41d
 	uint			*limits,
 	unsigned long		len)
 {
@@ -4765,11 +4541,7 @@
 {
 	union xfs_btree_rec		*recp;
 	union xfs_btree_key		rec_key;
-<<<<<<< HEAD
-	__int64_t			diff;
-=======
 	int64_t				diff;
->>>>>>> 24b8d41d
 	int				stat;
 	bool				firstrec = true;
 	int				error;
@@ -4817,11 +4589,7 @@
 
 		/* Callback */
 		error = fn(cur, recp, priv);
-<<<<<<< HEAD
-		if (error < 0 || error == XFS_BTREE_QUERY_RANGE_ABORT)
-=======
 		if (error)
->>>>>>> 24b8d41d
 			break;
 
 advloop:
@@ -4870,13 +4638,8 @@
 	union xfs_btree_key		*hkp;
 	union xfs_btree_rec		*recp;
 	struct xfs_btree_block		*block;
-<<<<<<< HEAD
-	__int64_t			ldiff;
-	__int64_t			hdiff;
-=======
 	int64_t				ldiff;
 	int64_t				hdiff;
->>>>>>> 24b8d41d
 	int				level;
 	struct xfs_buf			*bp;
 	int				i;
@@ -4928,12 +4691,7 @@
 			 */
 			if (ldiff >= 0 && hdiff >= 0) {
 				error = fn(cur, recp, priv);
-<<<<<<< HEAD
-				if (error < 0 ||
-				    error == XFS_BTREE_QUERY_RANGE_ABORT)
-=======
 				if (error)
->>>>>>> 24b8d41d
 					break;
 			} else if (hdiff < 0) {
 				/* Record is larger than high key; pop. */
@@ -5004,12 +4762,7 @@
  * Query a btree for all records overlapping a given interval of keys.  The
  * supplied function will be called with each record found; return one of the
  * XFS_BTREE_QUERY_RANGE_{CONTINUE,ABORT} values or the usual negative error
-<<<<<<< HEAD
- * code.  This function returns XFS_BTREE_QUERY_RANGE_ABORT, zero, or a
- * negative error code.
-=======
  * code.  This function returns -ECANCELED, zero, or a negative error code.
->>>>>>> 24b8d41d
  */
 int
 xfs_btree_query_range(
@@ -5043,8 +4796,6 @@
 			fn, priv);
 }
 
-<<<<<<< HEAD
-=======
 /* Query a btree for all records. */
 int
 xfs_btree_query_all(
@@ -5062,29 +4813,18 @@
 	return xfs_btree_simple_query_range(cur, &low_key, &high_key, fn, priv);
 }
 
->>>>>>> 24b8d41d
 /*
  * Calculate the number of blocks needed to store a given number of records
  * in a short-format (per-AG metadata) btree.
  */
-<<<<<<< HEAD
-xfs_extlen_t
-xfs_btree_calc_size(
-	struct xfs_mount	*mp,
-=======
 unsigned long long
 xfs_btree_calc_size(
->>>>>>> 24b8d41d
 	uint			*limits,
 	unsigned long long	len)
 {
 	int			level;
 	int			maxrecs;
-<<<<<<< HEAD
-	xfs_extlen_t		rval;
-=======
 	unsigned long long	rval;
->>>>>>> 24b8d41d
 
 	maxrecs = limits[0];
 	for (level = 0, rval = 0; len > 1; level++) {
@@ -5116,9 +4856,6 @@
 {
 	*blocks = 0;
 	return xfs_btree_visit_blocks(cur, xfs_btree_count_blocks_helper,
-<<<<<<< HEAD
-			blocks);
-=======
 			XFS_BTREE_VISIT_ALL, blocks);
 }
 
@@ -5183,5 +4920,4 @@
 		return block->bb_u.l.bb_rightsib != cpu_to_be64(NULLFSBLOCK);
 	else
 		return block->bb_u.s.bb_rightsib != cpu_to_be32(NULLAGBLOCK);
->>>>>>> 24b8d41d
 }