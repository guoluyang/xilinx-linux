/* SPDX-License-Identifier: GPL-2.0 */
/*
 * Copyright (c) 2000-2001,2005 Silicon Graphics, Inc.
 * Copyright (c) 2013 Red Hat, Inc.
 * All Rights Reserved.
 */
#ifndef __XFS_DA_FORMAT_H__
#define __XFS_DA_FORMAT_H__

/*
 * This structure is common to both leaf nodes and non-leaf nodes in the Btree.
 *
 * It is used to manage a doubly linked list of all blocks at the same
 * level in the Btree, and to identify which type of block this is.
 */
#define XFS_DA_NODE_MAGIC	0xfebe	/* magic number: non-leaf blocks */
#define XFS_ATTR_LEAF_MAGIC	0xfbee	/* magic number: attribute leaf blks */
#define XFS_DIR2_LEAF1_MAGIC	0xd2f1	/* magic number: v2 dirlf single blks */
#define XFS_DIR2_LEAFN_MAGIC	0xd2ff	/* magic number: v2 dirlf multi blks */

typedef struct xfs_da_blkinfo {
	__be32		forw;			/* previous block in list */
	__be32		back;			/* following block in list */
	__be16		magic;			/* validity check on block */
	__be16		pad;			/* unused */
} xfs_da_blkinfo_t;

/*
 * CRC enabled directory structure types
 *
 * The headers change size for the additional verification information, but
 * otherwise the tree layouts and contents are unchanged. Hence the da btree
 * code can use the struct xfs_da_blkinfo for manipulating the tree links and
 * magic numbers without modification for both v2 and v3 nodes.
 */
#define XFS_DA3_NODE_MAGIC	0x3ebe	/* magic number: non-leaf blocks */
#define XFS_ATTR3_LEAF_MAGIC	0x3bee	/* magic number: attribute leaf blks */
#define XFS_DIR3_LEAF1_MAGIC	0x3df1	/* magic number: v3 dirlf single blks */
#define XFS_DIR3_LEAFN_MAGIC	0x3dff	/* magic number: v3 dirlf multi blks */

struct xfs_da3_blkinfo {
	/*
	 * the node link manipulation code relies on the fact that the first
	 * element of this structure is the struct xfs_da_blkinfo so it can
	 * ignore the differences in the rest of the structures.
	 */
	struct xfs_da_blkinfo	hdr;
	__be32			crc;	/* CRC of block */
	__be64			blkno;	/* first block of the buffer */
	__be64			lsn;	/* sequence number of last write */
	uuid_t			uuid;	/* filesystem we belong to */
	__be64			owner;	/* inode that owns the block */
};

/*
 * This is the structure of the root and intermediate nodes in the Btree.
 * The leaf nodes are defined above.
 *
 * Entries are not packed.
 *
 * Since we have duplicate keys, use a binary search but always follow
 * all match in the block, not just the first match found.
 */
#define XFS_DA_NODE_MAXDEPTH	5	/* max depth of Btree */

typedef struct xfs_da_node_hdr {
	struct xfs_da_blkinfo	info;	/* block type, links, etc. */
	__be16			__count; /* count of active entries */
	__be16			__level; /* level above leaves (leaf == 0) */
} xfs_da_node_hdr_t;

struct xfs_da3_node_hdr {
	struct xfs_da3_blkinfo	info;	/* block type, links, etc. */
	__be16			__count; /* count of active entries */
	__be16			__level; /* level above leaves (leaf == 0) */
	__be32			__pad32;
};

#define XFS_DA3_NODE_CRC_OFF	(offsetof(struct xfs_da3_node_hdr, info.crc))

typedef struct xfs_da_node_entry {
	__be32	hashval;	/* hash value for this descendant */
	__be32	before;		/* Btree block before this key */
} xfs_da_node_entry_t;

typedef struct xfs_da_intnode {
	struct xfs_da_node_hdr	hdr;
	struct xfs_da_node_entry __btree[];
} xfs_da_intnode_t;

struct xfs_da3_intnode {
	struct xfs_da3_node_hdr	hdr;
	struct xfs_da_node_entry __btree[];
};

/*
 * Directory version 2.
 *
 * There are 4 possible formats:
 *  - shortform - embedded into the inode
 *  - single block - data with embedded leaf at the end
 *  - multiple data blocks, single leaf+freeindex block
 *  - data blocks, node and leaf blocks (btree), freeindex blocks
 *
 * Note: many node blocks structures and constants are shared with the attr
 * code and defined in xfs_da_btree.h.
 */

#define	XFS_DIR2_BLOCK_MAGIC	0x58443242	/* XD2B: single block dirs */
#define	XFS_DIR2_DATA_MAGIC	0x58443244	/* XD2D: multiblock dirs */
#define	XFS_DIR2_FREE_MAGIC	0x58443246	/* XD2F: free index blocks */

/*
 * Directory Version 3 With CRCs.
 *
 * The tree formats are the same as for version 2 directories.  The difference
 * is in the block header and dirent formats. In many cases the v3 structures
 * use v2 definitions as they are no different and this makes code sharing much
 * easier.
 *
 * Also, the xfs_dir3_*() functions handle both v2 and v3 formats - if the
 * format is v2 then they switch to the existing v2 code, or the format is v3
 * they implement the v3 functionality. This means the existing dir2 is a mix of
 * xfs_dir2/xfs_dir3 calls and functions. The xfs_dir3 functions are called
 * where there is a difference in the formats, otherwise the code is unchanged.
 *
 * Where it is possible, the code decides what to do based on the magic numbers
 * in the blocks rather than feature bits in the superblock. This means the code
 * is as independent of the external XFS code as possible as doesn't require
 * passing struct xfs_mount pointers into places where it isn't really
 * necessary.
 *
 * Version 3 includes:
 *
 *	- a larger block header for CRC and identification purposes and so the
 *	offsets of all the structures inside the blocks are different.
 *
 *	- new magic numbers to be able to detect the v2/v3 types on the fly.
 */

#define	XFS_DIR3_BLOCK_MAGIC	0x58444233	/* XDB3: single block dirs */
#define	XFS_DIR3_DATA_MAGIC	0x58444433	/* XDD3: multiblock dirs */
#define	XFS_DIR3_FREE_MAGIC	0x58444633	/* XDF3: free index blocks */

/*
 * Dirents in version 3 directories have a file type field. Additions to this
 * list are an on-disk format change, requiring feature bits. Valid values
 * are as follows:
 */
#define XFS_DIR3_FT_UNKNOWN		0
#define XFS_DIR3_FT_REG_FILE		1
#define XFS_DIR3_FT_DIR			2
#define XFS_DIR3_FT_CHRDEV		3
#define XFS_DIR3_FT_BLKDEV		4
#define XFS_DIR3_FT_FIFO		5
#define XFS_DIR3_FT_SOCK		6
#define XFS_DIR3_FT_SYMLINK		7
#define XFS_DIR3_FT_WHT			8

#define XFS_DIR3_FT_MAX			9

/*
 * Byte offset in data block and shortform entry.
 */
typedef uint16_t	xfs_dir2_data_off_t;
#define	NULLDATAOFF	0xffffU
typedef uint		xfs_dir2_data_aoff_t;	/* argument form */

/*
 * Offset in data space of a data entry.
 */
typedef uint32_t	xfs_dir2_dataptr_t;
#define	XFS_DIR2_MAX_DATAPTR	((xfs_dir2_dataptr_t)0xffffffff)
#define	XFS_DIR2_NULL_DATAPTR	((xfs_dir2_dataptr_t)0)

/*
 * Byte offset in a directory.
 */
typedef	xfs_off_t	xfs_dir2_off_t;

/*
 * Directory block number (logical dirblk in file)
 */
typedef uint32_t	xfs_dir2_db_t;

#define XFS_INO32_SIZE	4
#define XFS_INO64_SIZE	8
#define XFS_INO64_DIFF	(XFS_INO64_SIZE - XFS_INO32_SIZE)

#define	XFS_DIR2_MAX_SHORT_INUM	((xfs_ino_t)0xffffffffULL)

/*
 * Directory layout when stored internal to an inode.
 *
 * Small directories are packed as tightly as possible so as to fit into the
 * literal area of the inode.  These "shortform" directories consist of a
 * single xfs_dir2_sf_hdr header followed by zero or more xfs_dir2_sf_entry
 * structures.  Due the different inode number storage size and the variable
 * length name field in the xfs_dir2_sf_entry all these structure are
 * variable length, and the accessors in this file should be used to iterate
 * over them.
 */
typedef struct xfs_dir2_sf_hdr {
<<<<<<< HEAD
	__uint8_t		count;		/* count of entries */
	__uint8_t		i8count;	/* count of 8-byte inode #s */
	__uint8_t		parent[8];	/* parent dir inode number */
=======
	uint8_t			count;		/* count of entries */
	uint8_t			i8count;	/* count of 8-byte inode #s */
	uint8_t			parent[8];	/* parent dir inode number */
>>>>>>> 24b8d41d
} __packed xfs_dir2_sf_hdr_t;

typedef struct xfs_dir2_sf_entry {
	__u8			namelen;	/* actual name length */
	__u8			offset[2];	/* saved offset */
	__u8			name[];		/* name, variable size */
	/*
	 * A single byte containing the file type field follows the inode
	 * number for version 3 directory entries.
	 *
	 * A 64-bit or 32-bit inode number follows here, at a variable offset
	 * after the name.
	 */
<<<<<<< HEAD
} xfs_dir2_sf_entry_t;
=======
} __packed xfs_dir2_sf_entry_t;
>>>>>>> 24b8d41d

static inline int xfs_dir2_sf_hdr_size(int i8count)
{
	return sizeof(struct xfs_dir2_sf_hdr) -
		(i8count == 0) * XFS_INO64_DIFF;
}

static inline xfs_dir2_data_aoff_t
xfs_dir2_sf_get_offset(xfs_dir2_sf_entry_t *sfep)
{
	return get_unaligned_be16(sfep->offset);
}

static inline void
xfs_dir2_sf_put_offset(xfs_dir2_sf_entry_t *sfep, xfs_dir2_data_aoff_t off)
{
	put_unaligned_be16(off, sfep->offset);
}

static inline struct xfs_dir2_sf_entry *
xfs_dir2_sf_firstentry(struct xfs_dir2_sf_hdr *hdr)
{
	return (struct xfs_dir2_sf_entry *)
		((char *)hdr + xfs_dir2_sf_hdr_size(hdr->i8count));
}

/*
 * Data block structures.
 *
 * A pure data block looks like the following drawing on disk:
 *
 *    +-------------------------------------------------+
 *    | xfs_dir2_data_hdr_t                             |
 *    +-------------------------------------------------+
 *    | xfs_dir2_data_entry_t OR xfs_dir2_data_unused_t |
 *    | xfs_dir2_data_entry_t OR xfs_dir2_data_unused_t |
 *    | xfs_dir2_data_entry_t OR xfs_dir2_data_unused_t |
 *    | ...                                             |
 *    +-------------------------------------------------+
 *    | unused space                                    |
 *    +-------------------------------------------------+
 *
 * As all the entries are variable size structures the accessors below should
 * be used to iterate over them.
 *
 * In addition to the pure data blocks for the data and node formats,
 * most structures are also used for the combined data/freespace "block"
 * format below.
 */

#define	XFS_DIR2_DATA_ALIGN_LOG	3		/* i.e., 8 bytes */
#define	XFS_DIR2_DATA_ALIGN	(1 << XFS_DIR2_DATA_ALIGN_LOG)
#define	XFS_DIR2_DATA_FREE_TAG	0xffff
#define	XFS_DIR2_DATA_FD_COUNT	3

/*
 * Directory address space divided into sections,
 * spaces separated by 32GB.
 */
#define	XFS_DIR2_SPACE_SIZE	(1ULL << (32 + XFS_DIR2_DATA_ALIGN_LOG))
#define	XFS_DIR2_DATA_SPACE	0
#define	XFS_DIR2_DATA_OFFSET	(XFS_DIR2_DATA_SPACE * XFS_DIR2_SPACE_SIZE)

/*
 * Describe a free area in the data block.
 *
 * The freespace will be formatted as a xfs_dir2_data_unused_t.
 */
typedef struct xfs_dir2_data_free {
	__be16			offset;		/* start of freespace */
	__be16			length;		/* length of freespace */
} xfs_dir2_data_free_t;

/*
 * Header for the data blocks.
 *
 * The code knows that XFS_DIR2_DATA_FD_COUNT is 3.
 */
typedef struct xfs_dir2_data_hdr {
	__be32			magic;		/* XFS_DIR2_DATA_MAGIC or */
						/* XFS_DIR2_BLOCK_MAGIC */
	xfs_dir2_data_free_t	bestfree[XFS_DIR2_DATA_FD_COUNT];
} xfs_dir2_data_hdr_t;

/*
 * define a structure for all the verification fields we are adding to the
 * directory block structures. This will be used in several structures.
 * The magic number must be the first entry to align with all the dir2
 * structures so we determine how to decode them just by the magic number.
 */
struct xfs_dir3_blk_hdr {
	__be32			magic;	/* magic number */
	__be32			crc;	/* CRC of block */
	__be64			blkno;	/* first block of the buffer */
	__be64			lsn;	/* sequence number of last write */
	uuid_t			uuid;	/* filesystem we belong to */
	__be64			owner;	/* inode that owns the block */
};

struct xfs_dir3_data_hdr {
	struct xfs_dir3_blk_hdr	hdr;
	xfs_dir2_data_free_t	best_free[XFS_DIR2_DATA_FD_COUNT];
	__be32			pad;	/* 64 bit alignment */
};

#define XFS_DIR3_DATA_CRC_OFF  offsetof(struct xfs_dir3_data_hdr, hdr.crc)

/*
 * Active entry in a data block.
 *
 * Aligned to 8 bytes.  After the variable length name field there is a
 * 2 byte tag field, which can be accessed using xfs_dir3_data_entry_tag_p.
 *
 * For dir3 structures, there is file type field between the name and the tag.
 * This can only be manipulated by helper functions. It is packed hard against
 * the end of the name so any padding for rounding is between the file type and
 * the tag.
 */
typedef struct xfs_dir2_data_entry {
	__be64			inumber;	/* inode number */
	__u8			namelen;	/* name length */
	__u8			name[];		/* name bytes, no null */
     /* __u8			filetype; */	/* type of inode we point to */
     /*	__be16                  tag; */		/* starting offset of us */
} xfs_dir2_data_entry_t;

/*
 * Unused entry in a data block.
 *
 * Aligned to 8 bytes.  Tag appears as the last 2 bytes and must be accessed
 * using xfs_dir2_data_unused_tag_p.
 */
typedef struct xfs_dir2_data_unused {
	__be16			freetag;	/* XFS_DIR2_DATA_FREE_TAG */
	__be16			length;		/* total free length */
						/* variable offset */
	__be16			tag;		/* starting offset of us */
} xfs_dir2_data_unused_t;

/*
 * Pointer to a freespace's tag word.
 */
static inline __be16 *
xfs_dir2_data_unused_tag_p(struct xfs_dir2_data_unused *dup)
{
	return (__be16 *)((char *)dup +
			be16_to_cpu(dup->length) - sizeof(__be16));
}

/*
 * Leaf block structures.
 *
 * A pure leaf block looks like the following drawing on disk:
 *
 *    +---------------------------+
 *    | xfs_dir2_leaf_hdr_t       |
 *    +---------------------------+
 *    | xfs_dir2_leaf_entry_t     |
 *    | xfs_dir2_leaf_entry_t     |
 *    | xfs_dir2_leaf_entry_t     |
 *    | xfs_dir2_leaf_entry_t     |
 *    | ...                       |
 *    +---------------------------+
 *    | xfs_dir2_data_off_t       |
 *    | xfs_dir2_data_off_t       |
 *    | xfs_dir2_data_off_t       |
 *    | ...                       |
 *    +---------------------------+
 *    | xfs_dir2_leaf_tail_t      |
 *    +---------------------------+
 *
 * The xfs_dir2_data_off_t members (bests) and tail are at the end of the block
 * for single-leaf (magic = XFS_DIR2_LEAF1_MAGIC) blocks only, but not present
 * for directories with separate leaf nodes and free space blocks
 * (magic = XFS_DIR2_LEAFN_MAGIC).
 *
 * As all the entries are variable size structures the accessors below should
 * be used to iterate over them.
 */

/*
 * Offset of the leaf/node space.  First block in this space
 * is the btree root.
 */
#define	XFS_DIR2_LEAF_SPACE	1
#define	XFS_DIR2_LEAF_OFFSET	(XFS_DIR2_LEAF_SPACE * XFS_DIR2_SPACE_SIZE)

/*
 * Leaf block header.
 */
typedef struct xfs_dir2_leaf_hdr {
	xfs_da_blkinfo_t	info;		/* header for da routines */
	__be16			count;		/* count of entries */
	__be16			stale;		/* count of stale entries */
} xfs_dir2_leaf_hdr_t;

struct xfs_dir3_leaf_hdr {
	struct xfs_da3_blkinfo	info;		/* header for da routines */
	__be16			count;		/* count of entries */
	__be16			stale;		/* count of stale entries */
	__be32			pad;		/* 64 bit alignment */
};

/*
 * Leaf block entry.
 */
typedef struct xfs_dir2_leaf_entry {
	__be32			hashval;	/* hash value of name */
	__be32			address;	/* address of data entry */
} xfs_dir2_leaf_entry_t;

/*
 * Leaf block tail.
 */
typedef struct xfs_dir2_leaf_tail {
	__be32			bestcount;
} xfs_dir2_leaf_tail_t;

/*
 * Leaf block.
 */
typedef struct xfs_dir2_leaf {
	xfs_dir2_leaf_hdr_t	hdr;			/* leaf header */
	xfs_dir2_leaf_entry_t	__ents[];		/* entries */
} xfs_dir2_leaf_t;

struct xfs_dir3_leaf {
	struct xfs_dir3_leaf_hdr	hdr;		/* leaf header */
	struct xfs_dir2_leaf_entry	__ents[];	/* entries */
};

#define XFS_DIR3_LEAF_CRC_OFF  offsetof(struct xfs_dir3_leaf_hdr, info.crc)

/*
 * Get address of the bests array in the single-leaf block.
 */
static inline __be16 *
xfs_dir2_leaf_bests_p(struct xfs_dir2_leaf_tail *ltp)
{
	return (__be16 *)ltp - be32_to_cpu(ltp->bestcount);
}

/*
 * Free space block definitions for the node format.
 */

/*
 * Offset of the freespace index.
 */
#define	XFS_DIR2_FREE_SPACE	2
#define	XFS_DIR2_FREE_OFFSET	(XFS_DIR2_FREE_SPACE * XFS_DIR2_SPACE_SIZE)

typedef	struct xfs_dir2_free_hdr {
	__be32			magic;		/* XFS_DIR2_FREE_MAGIC */
	__be32			firstdb;	/* db of first entry */
	__be32			nvalid;		/* count of valid entries */
	__be32			nused;		/* count of used entries */
} xfs_dir2_free_hdr_t;

typedef struct xfs_dir2_free {
	xfs_dir2_free_hdr_t	hdr;		/* block header */
	__be16			bests[];	/* best free counts */
						/* unused entries are -1 */
} xfs_dir2_free_t;

struct xfs_dir3_free_hdr {
	struct xfs_dir3_blk_hdr	hdr;
	__be32			firstdb;	/* db of first entry */
	__be32			nvalid;		/* count of valid entries */
	__be32			nused;		/* count of used entries */
	__be32			pad;		/* 64 bit alignment */
};

struct xfs_dir3_free {
	struct xfs_dir3_free_hdr hdr;
	__be16			bests[];	/* best free counts */
						/* unused entries are -1 */
};

#define XFS_DIR3_FREE_CRC_OFF  offsetof(struct xfs_dir3_free, hdr.hdr.crc)

/*
 * Single block format.
 *
 * The single block format looks like the following drawing on disk:
 *
 *    +-------------------------------------------------+
 *    | xfs_dir2_data_hdr_t                             |
 *    +-------------------------------------------------+
 *    | xfs_dir2_data_entry_t OR xfs_dir2_data_unused_t |
 *    | xfs_dir2_data_entry_t OR xfs_dir2_data_unused_t |
 *    | xfs_dir2_data_entry_t OR xfs_dir2_data_unused_t :
 *    | ...                                             |
 *    +-------------------------------------------------+
 *    | unused space                                    |
 *    +-------------------------------------------------+
 *    | ...                                             |
 *    | xfs_dir2_leaf_entry_t                           |
 *    | xfs_dir2_leaf_entry_t                           |
 *    +-------------------------------------------------+
 *    | xfs_dir2_block_tail_t                           |
 *    +-------------------------------------------------+
 *
 * As all the entries are variable size structures the accessors below should
 * be used to iterate over them.
 */

typedef struct xfs_dir2_block_tail {
	__be32		count;			/* count of leaf entries */
	__be32		stale;			/* count of stale lf entries */
} xfs_dir2_block_tail_t;

/*
 * Pointer to the leaf entries embedded in a data block (1-block format)
 */
static inline struct xfs_dir2_leaf_entry *
xfs_dir2_block_leaf_p(struct xfs_dir2_block_tail *btp)
{
	return ((struct xfs_dir2_leaf_entry *)btp) - be32_to_cpu(btp->count);
}


/*
 * Attribute storage layout
 *
 * Attribute lists are structured around Btrees where all the data
 * elements are in the leaf nodes.  Attribute names are hashed into an int,
 * then that int is used as the index into the Btree.  Since the hashval
 * of an attribute name may not be unique, we may have duplicate keys.  The
 * internal links in the Btree are logical block offsets into the file.
 *
 * Struct leaf_entry's are packed from the top.  Name/values grow from the
 * bottom but are not packed.  The freemap contains run-length-encoded entries
 * for the free bytes after the leaf_entry's, but only the N largest such,
 * smaller runs are dropped.  When the freemap doesn't show enough space
 * for an allocation, we compact the name/value area and try again.  If we
 * still don't have enough space, then we have to split the block.  The
 * name/value structs (both local and remote versions) must be 32bit aligned.
 *
 * Since we have duplicate hash keys, for each key that matches, compare
 * the actual name string.  The root and intermediate node search always
 * takes the first-in-the-block key match found, so we should only have
 * to work "forw"ard.  If none matches, continue with the "forw"ard leaf
 * nodes until the hash key changes or the attribute name is found.
 *
 * We store the fact that an attribute is a ROOT/USER/SECURE attribute in
 * the leaf_entry.  The namespaces are independent only because we also look
 * at the namespace bit when we are looking for a matching attribute name.
 *
 * We also store an "incomplete" bit in the leaf_entry.  It shows that an
 * attribute is in the middle of being created and should not be shown to
 * the user if we crash during the time that the bit is set.  We clear the
 * bit when we have finished setting up the attribute.  We do this because
 * we cannot create some large attributes inside a single transaction, and we
 * need some indication that we weren't finished if we crash in the middle.
 */
#define XFS_ATTR_LEAF_MAPSIZE	3	/* how many freespace slots */

/*
 * Entries are packed toward the top as tight as possible.
 */
struct xfs_attr_shortform {
	struct xfs_attr_sf_hdr {	/* constant-structure header block */
		__be16	totsize;	/* total bytes in shortform list */
		__u8	count;	/* count of active entries */
		__u8	padding;
	} hdr;
	struct xfs_attr_sf_entry {
		uint8_t namelen;	/* actual length of name (no NULL) */
		uint8_t valuelen;	/* actual length of value (no NULL) */
		uint8_t flags;	/* flags bits (see xfs_attr_leaf.h) */
		uint8_t nameval[];	/* name & value bytes concatenated */
	} list[1];			/* variable sized array */
};

typedef struct xfs_attr_leaf_map {	/* RLE map of free bytes */
	__be16	base;			  /* base of free region */
	__be16	size;			  /* length of free region */
} xfs_attr_leaf_map_t;

typedef struct xfs_attr_leaf_hdr {	/* constant-structure header block */
	xfs_da_blkinfo_t info;		/* block type, links, etc. */
	__be16	count;			/* count of active leaf_entry's */
	__be16	usedbytes;		/* num bytes of names/values stored */
	__be16	firstused;		/* first used byte in name area */
	__u8	holes;			/* != 0 if blk needs compaction */
	__u8	pad1;
	xfs_attr_leaf_map_t freemap[XFS_ATTR_LEAF_MAPSIZE];
					/* N largest free regions */
} xfs_attr_leaf_hdr_t;

typedef struct xfs_attr_leaf_entry {	/* sorted on key, not name */
	__be32	hashval;		/* hash value of name */
	__be16	nameidx;		/* index into buffer of name/value */
	__u8	flags;			/* LOCAL/ROOT/SECURE/INCOMPLETE flag */
	__u8	pad2;			/* unused pad byte */
} xfs_attr_leaf_entry_t;

typedef struct xfs_attr_leaf_name_local {
	__be16	valuelen;		/* number of bytes in value */
	__u8	namelen;		/* length of name bytes */
	__u8	nameval[1];		/* name/value bytes */
} xfs_attr_leaf_name_local_t;

typedef struct xfs_attr_leaf_name_remote {
	__be32	valueblk;		/* block number of value bytes */
	__be32	valuelen;		/* number of bytes in value */
	__u8	namelen;		/* length of name bytes */
	__u8	name[1];		/* name bytes */
} xfs_attr_leaf_name_remote_t;

typedef struct xfs_attr_leafblock {
	xfs_attr_leaf_hdr_t	hdr;	/* constant-structure header block */
	xfs_attr_leaf_entry_t	entries[1];	/* sorted on key, not name */
	/*
	 * The rest of the block contains the following structures after the
	 * leaf entries, growing from the bottom up. The variables are never
	 * referenced and definining them can actually make gcc optimize away
	 * accesses to the 'entries' array above index 0 so don't do that.
	 *
	 * xfs_attr_leaf_name_local_t namelist;
	 * xfs_attr_leaf_name_remote_t valuelist;
	 */
} xfs_attr_leafblock_t;

/*
 * CRC enabled leaf structures. Called "version 3" structures to match the
 * version number of the directory and dablk structures for this feature, and
 * attr2 is already taken by the variable inode attribute fork size feature.
 */
struct xfs_attr3_leaf_hdr {
	struct xfs_da3_blkinfo	info;
	__be16			count;
	__be16			usedbytes;
	__be16			firstused;
	__u8			holes;
	__u8			pad1;
	struct xfs_attr_leaf_map freemap[XFS_ATTR_LEAF_MAPSIZE];
	__be32			pad2;		/* 64 bit alignment */
};

#define XFS_ATTR3_LEAF_CRC_OFF	(offsetof(struct xfs_attr3_leaf_hdr, info.crc))

struct xfs_attr3_leafblock {
	struct xfs_attr3_leaf_hdr	hdr;
	struct xfs_attr_leaf_entry	entries[1];

	/*
	 * The rest of the block contains the following structures after the
	 * leaf entries, growing from the bottom up. The variables are never
	 * referenced, the locations accessed purely from helper functions.
	 *
	 * struct xfs_attr_leaf_name_local
	 * struct xfs_attr_leaf_name_remote
	 */
};

/*
 * Special value to represent fs block size in the leaf header firstused field.
 * Only used when block size overflows the 2-bytes available on disk.
 */
#define XFS_ATTR3_LEAF_NULLOFF	0

/*
 * Flags used in the leaf_entry[i].flags field.
 */
#define	XFS_ATTR_LOCAL_BIT	0	/* attr is stored locally */
#define	XFS_ATTR_ROOT_BIT	1	/* limit access to trusted attrs */
#define	XFS_ATTR_SECURE_BIT	2	/* limit access to secure attrs */
#define	XFS_ATTR_INCOMPLETE_BIT	7	/* attr in middle of create/delete */
#define XFS_ATTR_LOCAL		(1 << XFS_ATTR_LOCAL_BIT)
#define XFS_ATTR_ROOT		(1 << XFS_ATTR_ROOT_BIT)
#define XFS_ATTR_SECURE		(1 << XFS_ATTR_SECURE_BIT)
#define XFS_ATTR_INCOMPLETE	(1 << XFS_ATTR_INCOMPLETE_BIT)
#define XFS_ATTR_NSP_ONDISK_MASK	(XFS_ATTR_ROOT | XFS_ATTR_SECURE)

/*
 * Alignment for namelist and valuelist entries (since they are mixed
 * there can be only one alignment value)
 */
#define	XFS_ATTR_LEAF_NAME_ALIGN	((uint)sizeof(xfs_dablk_t))

static inline int
xfs_attr3_leaf_hdr_size(struct xfs_attr_leafblock *leafp)
{
	if (leafp->hdr.info.magic == cpu_to_be16(XFS_ATTR3_LEAF_MAGIC))
		return sizeof(struct xfs_attr3_leaf_hdr);
	return sizeof(struct xfs_attr_leaf_hdr);
}

static inline struct xfs_attr_leaf_entry *
xfs_attr3_leaf_entryp(xfs_attr_leafblock_t *leafp)
{
	if (leafp->hdr.info.magic == cpu_to_be16(XFS_ATTR3_LEAF_MAGIC))
		return &((struct xfs_attr3_leafblock *)leafp)->entries[0];
	return &leafp->entries[0];
}

/*
 * Cast typed pointers for "local" and "remote" name/value structs.
 */
static inline char *
xfs_attr3_leaf_name(xfs_attr_leafblock_t *leafp, int idx)
{
	struct xfs_attr_leaf_entry *entries = xfs_attr3_leaf_entryp(leafp);

	return &((char *)leafp)[be16_to_cpu(entries[idx].nameidx)];
}

static inline xfs_attr_leaf_name_remote_t *
xfs_attr3_leaf_name_remote(xfs_attr_leafblock_t *leafp, int idx)
{
	return (xfs_attr_leaf_name_remote_t *)xfs_attr3_leaf_name(leafp, idx);
}

static inline xfs_attr_leaf_name_local_t *
xfs_attr3_leaf_name_local(xfs_attr_leafblock_t *leafp, int idx)
{
	return (xfs_attr_leaf_name_local_t *)xfs_attr3_leaf_name(leafp, idx);
}

/*
 * Calculate total bytes used (including trailing pad for alignment) for
 * a "local" name/value structure, a "remote" name/value structure, and
 * a pointer which might be either.
 */
static inline int xfs_attr_leaf_entsize_remote(int nlen)
{
	return round_up(sizeof(struct xfs_attr_leaf_name_remote) - 1 +
			nlen, XFS_ATTR_LEAF_NAME_ALIGN);
}

static inline int xfs_attr_leaf_entsize_local(int nlen, int vlen)
{
	return round_up(sizeof(struct xfs_attr_leaf_name_local) - 1 +
			nlen + vlen, XFS_ATTR_LEAF_NAME_ALIGN);
}

static inline int xfs_attr_leaf_entsize_local_max(int bsize)
{
	return (((bsize) >> 1) + ((bsize) >> 2));
}



/*
 * Remote attribute block format definition
 *
 * There is one of these headers per filesystem block in a remote attribute.
 * This is done to ensure there is a 1:1 mapping between the attribute value
 * length and the number of blocks needed to store the attribute. This makes the
 * verification of a buffer a little more complex, but greatly simplifies the
 * allocation, reading and writing of these attributes as we don't have to guess
 * the number of blocks needed to store the attribute data.
 */
#define XFS_ATTR3_RMT_MAGIC	0x5841524d	/* XARM */

struct xfs_attr3_rmt_hdr {
	__be32	rm_magic;
	__be32	rm_offset;
	__be32	rm_bytes;
	__be32	rm_crc;
	uuid_t	rm_uuid;
	__be64	rm_owner;
	__be64	rm_blkno;
	__be64	rm_lsn;
};

#define XFS_ATTR3_RMT_CRC_OFF	offsetof(struct xfs_attr3_rmt_hdr, rm_crc)

#define XFS_ATTR3_RMT_BUF_SPACE(mp, bufsize)	\
	((bufsize) - (xfs_sb_version_hascrc(&(mp)->m_sb) ? \
			sizeof(struct xfs_attr3_rmt_hdr) : 0))

/* Number of bytes in a directory block. */
static inline unsigned int xfs_dir2_dirblock_bytes(struct xfs_sb *sbp)
{
	return 1 << (sbp->sb_blocklog + sbp->sb_dirblklog);
}

xfs_failaddr_t xfs_da3_blkinfo_verify(struct xfs_buf *bp,
				      struct xfs_da3_blkinfo *hdr3);

#endif /* __XFS_DA_FORMAT_H__ */<|MERGE_RESOLUTION|>--- conflicted
+++ resolved
@@ -201,15 +201,9 @@
  * over them.
  */
 typedef struct xfs_dir2_sf_hdr {
-<<<<<<< HEAD
-	__uint8_t		count;		/* count of entries */
-	__uint8_t		i8count;	/* count of 8-byte inode #s */
-	__uint8_t		parent[8];	/* parent dir inode number */
-=======
 	uint8_t			count;		/* count of entries */
 	uint8_t			i8count;	/* count of 8-byte inode #s */
 	uint8_t			parent[8];	/* parent dir inode number */
->>>>>>> 24b8d41d
 } __packed xfs_dir2_sf_hdr_t;
 
 typedef struct xfs_dir2_sf_entry {
@@ -223,11 +217,7 @@
 	 * A 64-bit or 32-bit inode number follows here, at a variable offset
 	 * after the name.
 	 */
-<<<<<<< HEAD
-} xfs_dir2_sf_entry_t;
-=======
 } __packed xfs_dir2_sf_entry_t;
->>>>>>> 24b8d41d
 
 static inline int xfs_dir2_sf_hdr_size(int i8count)
 {
