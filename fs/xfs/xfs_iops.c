// SPDX-License-Identifier: GPL-2.0
/*
 * Copyright (c) 2000-2005 Silicon Graphics, Inc.
 * All Rights Reserved.
 */
#include "xfs.h"
#include "xfs_fs.h"
#include "xfs_shared.h"
#include "xfs_format.h"
#include "xfs_log_format.h"
#include "xfs_trans_resv.h"
#include "xfs_mount.h"
#include "xfs_inode.h"
#include "xfs_acl.h"
#include "xfs_quota.h"
#include "xfs_attr.h"
#include "xfs_trans.h"
#include "xfs_trace.h"
#include "xfs_icache.h"
#include "xfs_symlink.h"
#include "xfs_dir2.h"
<<<<<<< HEAD
#include "xfs_trans_space.h"
#include "xfs_pnfs.h"
#include "xfs_iomap.h"
=======
#include "xfs_iomap.h"
#include "xfs_error.h"
>>>>>>> 24b8d41d

#include <linux/posix_acl.h>
#include <linux/security.h>
<<<<<<< HEAD
#include <linux/iomap.h>
#include <linux/slab.h>
=======
#include <linux/iversion.h>
#include <linux/fiemap.h>
>>>>>>> 24b8d41d

/*
 * Directories have different lock order w.r.t. mmap_lock compared to regular
 * files. This is due to readdir potentially triggering page faults on a user
 * buffer inside filldir(), and this happens with the ilock on the directory
 * held. For regular files, the lock order is the other way around - the
 * mmap_lock is taken during the page fault, and then we lock the ilock to do
 * block mapping. Hence we need a different class for the directory ilock so
 * that lockdep can tell them apart.
 */
static struct lock_class_key xfs_nondir_ilock_class;
static struct lock_class_key xfs_dir_ilock_class;

static int
xfs_initxattrs(
	struct inode		*inode,
	const struct xattr	*xattr_array,
	void			*fs_info)
{
	const struct xattr	*xattr;
	struct xfs_inode	*ip = XFS_I(inode);
	int			error = 0;

	for (xattr = xattr_array; xattr->name != NULL; xattr++) {
		struct xfs_da_args	args = {
			.dp		= ip,
			.attr_filter	= XFS_ATTR_SECURE,
			.name		= xattr->name,
			.namelen	= strlen(xattr->name),
			.value		= xattr->value,
			.valuelen	= xattr->value_len,
		};
		error = xfs_attr_set(&args);
		if (error < 0)
			break;
	}
	return error;
}

/*
 * Hook in SELinux.  This is not quite correct yet, what we really need
 * here (as we do for default ACLs) is a mechanism by which creation of
 * these attrs can be journalled at inode creation time (along with the
 * inode, of course, such that log replay can't cause these to be lost).
 */

STATIC int
xfs_init_security(
	struct inode	*inode,
	struct inode	*dir,
	const struct qstr *qstr)
{
	return security_inode_init_security(inode, dir, qstr,
					     &xfs_initxattrs, NULL);
}

static void
xfs_dentry_to_name(
	struct xfs_name	*namep,
	struct dentry	*dentry)
{
	namep->name = dentry->d_name.name;
	namep->len = dentry->d_name.len;
	namep->type = XFS_DIR3_FT_UNKNOWN;
}

static int
xfs_dentry_mode_to_name(
	struct xfs_name	*namep,
	struct dentry	*dentry,
	int		mode)
{
	namep->name = dentry->d_name.name;
	namep->len = dentry->d_name.len;
	namep->type = xfs_mode_to_ftype(mode);

	if (unlikely(namep->type == XFS_DIR3_FT_UNKNOWN))
		return -EFSCORRUPTED;

	return 0;
}

STATIC void
xfs_cleanup_inode(
	struct inode	*dir,
	struct inode	*inode,
	struct dentry	*dentry)
{
	struct xfs_name	teardown;

	/* Oh, the horror.
	 * If we can't add the ACL or we fail in
	 * xfs_init_security we must back out.
	 * ENOSPC can hit here, among other things.
	 */
	xfs_dentry_to_name(&teardown, dentry);

	xfs_remove(XFS_I(dir), &teardown, XFS_I(inode));
}

STATIC int
xfs_generic_create(
	struct inode	*dir,
	struct dentry	*dentry,
	umode_t		mode,
	dev_t		rdev,
	bool		tmpfile)	/* unnamed file */
{
	struct inode	*inode;
	struct xfs_inode *ip = NULL;
	struct posix_acl *default_acl, *acl;
	struct xfs_name	name;
	int		error;

	/*
	 * Irix uses Missed'em'V split, but doesn't want to see
	 * the upper 5 bits of (14bit) major.
	 */
	if (S_ISCHR(mode) || S_ISBLK(mode)) {
		if (unlikely(!sysv_valid_dev(rdev) || MAJOR(rdev) & ~0x1ff))
			return -EINVAL;
	} else {
		rdev = 0;
	}

	error = posix_acl_create(dir, &mode, &default_acl, &acl);
	if (error)
		return error;

	/* Verify mode is valid also for tmpfile case */
	error = xfs_dentry_mode_to_name(&name, dentry, mode);
	if (unlikely(error))
		goto out_free_acl;

	if (!tmpfile) {
		error = xfs_create(XFS_I(dir), &name, mode, rdev, &ip);
	} else {
		error = xfs_create_tmpfile(XFS_I(dir), mode, &ip);
	}
	if (unlikely(error))
		goto out_free_acl;

	inode = VFS_I(ip);

	error = xfs_init_security(inode, dir, &dentry->d_name);
	if (unlikely(error))
		goto out_cleanup_inode;

#ifdef CONFIG_XFS_POSIX_ACL
	if (default_acl) {
		error = __xfs_set_acl(inode, default_acl, ACL_TYPE_DEFAULT);
		if (error)
			goto out_cleanup_inode;
	}
	if (acl) {
		error = __xfs_set_acl(inode, acl, ACL_TYPE_ACCESS);
		if (error)
			goto out_cleanup_inode;
	}
#endif

	xfs_setup_iops(ip);

<<<<<<< HEAD
	if (tmpfile)
=======
	if (tmpfile) {
		/*
		 * The VFS requires that any inode fed to d_tmpfile must have
		 * nlink == 1 so that it can decrement the nlink in d_tmpfile.
		 * However, we created the temp file with nlink == 0 because
		 * we're not allowed to put an inode with nlink > 0 on the
		 * unlinked list.  Therefore we have to set nlink to 1 so that
		 * d_tmpfile can immediately set it back to zero.
		 */
		set_nlink(inode, 1);
>>>>>>> 24b8d41d
		d_tmpfile(dentry, inode);
	} else
		d_instantiate(dentry, inode);

	xfs_finish_inode_setup(ip);

 out_free_acl:
	if (default_acl)
		posix_acl_release(default_acl);
	if (acl)
		posix_acl_release(acl);
	return error;

 out_cleanup_inode:
	xfs_finish_inode_setup(ip);
	if (!tmpfile)
		xfs_cleanup_inode(dir, inode, dentry);
	xfs_irele(ip);
	goto out_free_acl;
}

STATIC int
xfs_vn_mknod(
	struct inode	*dir,
	struct dentry	*dentry,
	umode_t		mode,
	dev_t		rdev)
{
	return xfs_generic_create(dir, dentry, mode, rdev, false);
}

STATIC int
xfs_vn_create(
	struct inode	*dir,
	struct dentry	*dentry,
	umode_t		mode,
	bool		flags)
{
	return xfs_generic_create(dir, dentry, mode, 0, false);
}

STATIC int
xfs_vn_mkdir(
	struct inode	*dir,
	struct dentry	*dentry,
	umode_t		mode)
{
	return xfs_generic_create(dir, dentry, mode | S_IFDIR, 0, false);
}

STATIC struct dentry *
xfs_vn_lookup(
	struct inode	*dir,
	struct dentry	*dentry,
	unsigned int flags)
{
	struct inode *inode;
	struct xfs_inode *cip;
	struct xfs_name	name;
	int		error;

	if (dentry->d_name.len >= MAXNAMELEN)
		return ERR_PTR(-ENAMETOOLONG);

	xfs_dentry_to_name(&name, dentry);
	error = xfs_lookup(XFS_I(dir), &name, &cip, NULL);
	if (likely(!error))
		inode = VFS_I(cip);
	else if (likely(error == -ENOENT))
		inode = NULL;
	else
		inode = ERR_PTR(error);
	return d_splice_alias(inode, dentry);
}

STATIC struct dentry *
xfs_vn_ci_lookup(
	struct inode	*dir,
	struct dentry	*dentry,
	unsigned int flags)
{
	struct xfs_inode *ip;
	struct xfs_name	xname;
	struct xfs_name ci_name;
	struct qstr	dname;
	int		error;

	if (dentry->d_name.len >= MAXNAMELEN)
		return ERR_PTR(-ENAMETOOLONG);

	xfs_dentry_to_name(&xname, dentry);
	error = xfs_lookup(XFS_I(dir), &xname, &ip, &ci_name);
	if (unlikely(error)) {
		if (unlikely(error != -ENOENT))
			return ERR_PTR(error);
		/*
		 * call d_add(dentry, NULL) here when d_drop_negative_children
		 * is called in xfs_vn_mknod (ie. allow negative dentries
		 * with CI filesystems).
		 */
		return NULL;
	}

	/* if exact match, just splice and exit */
	if (!ci_name.name)
		return d_splice_alias(VFS_I(ip), dentry);

	/* else case-insensitive match... */
	dname.name = ci_name.name;
	dname.len = ci_name.len;
	dentry = d_add_ci(dentry, VFS_I(ip), &dname);
	kmem_free(ci_name.name);
	return dentry;
}

STATIC int
xfs_vn_link(
	struct dentry	*old_dentry,
	struct inode	*dir,
	struct dentry	*dentry)
{
	struct inode	*inode = d_inode(old_dentry);
	struct xfs_name	name;
	int		error;

	error = xfs_dentry_mode_to_name(&name, dentry, inode->i_mode);
	if (unlikely(error))
		return error;

	error = xfs_link(XFS_I(dir), XFS_I(inode), &name);
	if (unlikely(error))
		return error;

	ihold(inode);
	d_instantiate(dentry, inode);
	return 0;
}

STATIC int
xfs_vn_unlink(
	struct inode	*dir,
	struct dentry	*dentry)
{
	struct xfs_name	name;
	int		error;

	xfs_dentry_to_name(&name, dentry);

	error = xfs_remove(XFS_I(dir), &name, XFS_I(d_inode(dentry)));
	if (error)
		return error;

	/*
	 * With unlink, the VFS makes the dentry "negative": no inode,
	 * but still hashed. This is incompatible with case-insensitive
	 * mode, so invalidate (unhash) the dentry in CI-mode.
	 */
	if (xfs_sb_version_hasasciici(&XFS_M(dir->i_sb)->m_sb))
		d_invalidate(dentry);
	return 0;
}

STATIC int
xfs_vn_symlink(
	struct inode	*dir,
	struct dentry	*dentry,
	const char	*symname)
{
	struct inode	*inode;
	struct xfs_inode *cip = NULL;
	struct xfs_name	name;
	int		error;
	umode_t		mode;

	mode = S_IFLNK |
		(irix_symlink_mode ? 0777 & ~current_umask() : S_IRWXUGO);
	error = xfs_dentry_mode_to_name(&name, dentry, mode);
	if (unlikely(error))
		goto out;

	error = xfs_symlink(XFS_I(dir), &name, symname, mode, &cip);
	if (unlikely(error))
		goto out;

	inode = VFS_I(cip);

	error = xfs_init_security(inode, dir, &dentry->d_name);
	if (unlikely(error))
		goto out_cleanup_inode;

	xfs_setup_iops(cip);

	d_instantiate(dentry, inode);
	xfs_finish_inode_setup(cip);
	return 0;

 out_cleanup_inode:
	xfs_finish_inode_setup(cip);
	xfs_cleanup_inode(dir, inode, dentry);
	xfs_irele(cip);
 out:
	return error;
}

STATIC int
xfs_vn_rename(
	struct inode	*odir,
	struct dentry	*odentry,
	struct inode	*ndir,
	struct dentry	*ndentry,
	unsigned int	flags)
{
	struct inode	*new_inode = d_inode(ndentry);
	int		omode = 0;
	int		error;
	struct xfs_name	oname;
	struct xfs_name	nname;

	if (flags & ~(RENAME_NOREPLACE | RENAME_EXCHANGE | RENAME_WHITEOUT))
		return -EINVAL;

	/* if we are exchanging files, we need to set i_mode of both files */
	if (flags & RENAME_EXCHANGE)
		omode = d_inode(ndentry)->i_mode;

	error = xfs_dentry_mode_to_name(&oname, odentry, omode);
	if (omode && unlikely(error))
		return error;

	error = xfs_dentry_mode_to_name(&nname, ndentry,
					d_inode(odentry)->i_mode);
	if (unlikely(error))
		return error;

	return xfs_rename(XFS_I(odir), &oname, XFS_I(d_inode(odentry)),
			  XFS_I(ndir), &nname,
			  new_inode ? XFS_I(new_inode) : NULL, flags);
}

/*
 * careful here - this function can get called recursively, so
 * we need to be very careful about how much stack we use.
 * uio is kmalloced for this reason...
 */
STATIC const char *
xfs_vn_get_link(
	struct dentry		*dentry,
	struct inode		*inode,
	struct delayed_call	*done)
{
	char			*link;
	int			error = -ENOMEM;

	if (!dentry)
		return ERR_PTR(-ECHILD);

	link = kmalloc(XFS_SYMLINK_MAXLEN+1, GFP_KERNEL);
	if (!link)
		goto out_err;

	error = xfs_readlink(XFS_I(d_inode(dentry)), link);
	if (unlikely(error))
		goto out_kfree;

	set_delayed_call(done, kfree_link, link);
	return link;

 out_kfree:
	kfree(link);
 out_err:
	return ERR_PTR(error);
}

STATIC const char *
xfs_vn_get_link_inline(
	struct dentry		*dentry,
	struct inode		*inode,
	struct delayed_call	*done)
{
<<<<<<< HEAD
	ASSERT(XFS_I(inode)->i_df.if_flags & XFS_IFINLINE);
	return XFS_I(inode)->i_df.if_u1.if_data;
=======
	struct xfs_inode	*ip = XFS_I(inode);
	char			*link;

	ASSERT(ip->i_df.if_flags & XFS_IFINLINE);

	/*
	 * The VFS crashes on a NULL pointer, so return -EFSCORRUPTED if
	 * if_data is junk.
	 */
	link = ip->i_df.if_u1.if_data;
	if (XFS_IS_CORRUPT(ip->i_mount, !link))
		return ERR_PTR(-EFSCORRUPTED);
	return link;
}

static uint32_t
xfs_stat_blksize(
	struct xfs_inode	*ip)
{
	struct xfs_mount	*mp = ip->i_mount;

	/*
	 * If the file blocks are being allocated from a realtime volume, then
	 * always return the realtime extent size.
	 */
	if (XFS_IS_REALTIME_INODE(ip))
		return xfs_get_extsz_hint(ip) << mp->m_sb.sb_blocklog;

	/*
	 * Allow large block sizes to be reported to userspace programs if the
	 * "largeio" mount option is used.
	 *
	 * If compatibility mode is specified, simply return the basic unit of
	 * caching so that we don't get inefficient read/modify/write I/O from
	 * user apps. Otherwise....
	 *
	 * If the underlying volume is a stripe, then return the stripe width in
	 * bytes as the recommended I/O size. It is not a stripe and we've set a
	 * default buffered I/O size, return that, otherwise return the compat
	 * default.
	 */
	if (mp->m_flags & XFS_MOUNT_LARGEIO) {
		if (mp->m_swidth)
			return mp->m_swidth << mp->m_sb.sb_blocklog;
		if (mp->m_flags & XFS_MOUNT_ALLOCSIZE)
			return 1U << mp->m_allocsize_log;
	}

	return PAGE_SIZE;
>>>>>>> 24b8d41d
}

STATIC int
xfs_vn_getattr(
	const struct path	*path,
	struct kstat		*stat,
	u32			request_mask,
	unsigned int		query_flags)
{
	struct inode		*inode = d_inode(path->dentry);
	struct xfs_inode	*ip = XFS_I(inode);
	struct xfs_mount	*mp = ip->i_mount;

	trace_xfs_getattr(ip);

	if (XFS_FORCED_SHUTDOWN(mp))
		return -EIO;

	stat->size = XFS_ISIZE(ip);
	stat->dev = inode->i_sb->s_dev;
	stat->mode = inode->i_mode;
	stat->nlink = inode->i_nlink;
	stat->uid = inode->i_uid;
	stat->gid = inode->i_gid;
	stat->ino = ip->i_ino;
	stat->atime = inode->i_atime;
	stat->mtime = inode->i_mtime;
	stat->ctime = inode->i_ctime;
	stat->blocks =
		XFS_FSB_TO_BB(mp, ip->i_d.di_nblocks + ip->i_delayed_blks);

	if (xfs_sb_version_has_v3inode(&mp->m_sb)) {
		if (request_mask & STATX_BTIME) {
			stat->result_mask |= STATX_BTIME;
			stat->btime = ip->i_d.di_crtime;
		}
	}

	/*
	 * Note: If you add another clause to set an attribute flag, please
	 * update attributes_mask below.
	 */
	if (ip->i_d.di_flags & XFS_DIFLAG_IMMUTABLE)
		stat->attributes |= STATX_ATTR_IMMUTABLE;
	if (ip->i_d.di_flags & XFS_DIFLAG_APPEND)
		stat->attributes |= STATX_ATTR_APPEND;
	if (ip->i_d.di_flags & XFS_DIFLAG_NODUMP)
		stat->attributes |= STATX_ATTR_NODUMP;

	stat->attributes_mask |= (STATX_ATTR_IMMUTABLE |
				  STATX_ATTR_APPEND |
				  STATX_ATTR_NODUMP);

	switch (inode->i_mode & S_IFMT) {
	case S_IFBLK:
	case S_IFCHR:
		stat->blksize = BLKDEV_IOSIZE;
		stat->rdev = inode->i_rdev;
		break;
	default:
		stat->blksize = xfs_stat_blksize(ip);
		stat->rdev = 0;
		break;
	}

	return 0;
}

static void
xfs_setattr_mode(
	struct xfs_inode	*ip,
	struct iattr		*iattr)
{
	struct inode		*inode = VFS_I(ip);
	umode_t			mode = iattr->ia_mode;

	ASSERT(xfs_isilocked(ip, XFS_ILOCK_EXCL));

	inode->i_mode &= S_IFMT;
	inode->i_mode |= mode & ~S_IFMT;
}

void
xfs_setattr_time(
	struct xfs_inode	*ip,
	struct iattr		*iattr)
{
	struct inode		*inode = VFS_I(ip);

	ASSERT(xfs_isilocked(ip, XFS_ILOCK_EXCL));

	if (iattr->ia_valid & ATTR_ATIME)
		inode->i_atime = iattr->ia_atime;
	if (iattr->ia_valid & ATTR_CTIME)
		inode->i_ctime = iattr->ia_ctime;
	if (iattr->ia_valid & ATTR_MTIME)
		inode->i_mtime = iattr->ia_mtime;
}

static int
xfs_vn_change_ok(
	struct dentry	*dentry,
	struct iattr	*iattr)
{
	struct xfs_mount	*mp = XFS_I(d_inode(dentry))->i_mount;

	if (mp->m_flags & XFS_MOUNT_RDONLY)
		return -EROFS;

	if (XFS_FORCED_SHUTDOWN(mp))
		return -EIO;

	return setattr_prepare(dentry, iattr);
}

/*
 * Set non-size attributes of an inode.
 *
 * Caution: The caller of this function is responsible for calling
 * setattr_prepare() or otherwise verifying the change is fine.
 */
int
xfs_setattr_nonsize(
	struct xfs_inode	*ip,
	struct iattr		*iattr,
	int			flags)
{
	xfs_mount_t		*mp = ip->i_mount;
	struct inode		*inode = VFS_I(ip);
	int			mask = iattr->ia_valid;
	xfs_trans_t		*tp;
	int			error;
	kuid_t			uid = GLOBAL_ROOT_UID, iuid = GLOBAL_ROOT_UID;
	kgid_t			gid = GLOBAL_ROOT_GID, igid = GLOBAL_ROOT_GID;
	struct xfs_dquot	*udqp = NULL, *gdqp = NULL;
	struct xfs_dquot	*olddquot1 = NULL, *olddquot2 = NULL;

	ASSERT((mask & ATTR_SIZE) == 0);

	/*
	 * If disk quotas is on, we make sure that the dquots do exist on disk,
	 * before we start any other transactions. Trying to do this later
	 * is messy. We don't care to take a readlock to look at the ids
	 * in inode here, because we can't hold it across the trans_reserve.
	 * If the IDs do change before we take the ilock, we're covered
	 * because the i_*dquot fields will get updated anyway.
	 */
	if (XFS_IS_QUOTA_ON(mp) && (mask & (ATTR_UID|ATTR_GID))) {
		uint	qflags = 0;

		if ((mask & ATTR_UID) && XFS_IS_UQUOTA_ON(mp)) {
			uid = iattr->ia_uid;
			qflags |= XFS_QMOPT_UQUOTA;
		} else {
			uid = inode->i_uid;
		}
		if ((mask & ATTR_GID) && XFS_IS_GQUOTA_ON(mp)) {
			gid = iattr->ia_gid;
			qflags |= XFS_QMOPT_GQUOTA;
		}  else {
			gid = inode->i_gid;
		}

		/*
		 * We take a reference when we initialize udqp and gdqp,
		 * so it is important that we never blindly double trip on
		 * the same variable. See xfs_create() for an example.
		 */
		ASSERT(udqp == NULL);
		ASSERT(gdqp == NULL);
		error = xfs_qm_vop_dqalloc(ip, uid, gid, ip->i_d.di_projid,
					   qflags, &udqp, &gdqp, NULL);
		if (error)
			return error;
	}

	error = xfs_trans_alloc(mp, &M_RES(mp)->tr_ichange, 0, 0, 0, &tp);
	if (error)
		goto out_dqrele;

	xfs_ilock(ip, XFS_ILOCK_EXCL);
	xfs_trans_ijoin(tp, ip, 0);

	/*
	 * Change file ownership.  Must be the owner or privileged.
	 */
	if (mask & (ATTR_UID|ATTR_GID)) {
		/*
		 * These IDs could have changed since we last looked at them.
		 * But, we're assured that if the ownership did change
		 * while we didn't have the inode locked, inode's dquot(s)
		 * would have changed also.
		 */
		iuid = inode->i_uid;
		igid = inode->i_gid;
		gid = (mask & ATTR_GID) ? iattr->ia_gid : igid;
		uid = (mask & ATTR_UID) ? iattr->ia_uid : iuid;

		/*
		 * Do a quota reservation only if uid/gid is actually
		 * going to change.
		 */
		if (XFS_IS_QUOTA_RUNNING(mp) &&
		    ((XFS_IS_UQUOTA_ON(mp) && !uid_eq(iuid, uid)) ||
		     (XFS_IS_GQUOTA_ON(mp) && !gid_eq(igid, gid)))) {
			ASSERT(tp);
			error = xfs_qm_vop_chown_reserve(tp, ip, udqp, gdqp,
						NULL, capable(CAP_FOWNER) ?
						XFS_QMOPT_FORCE_RES : 0);
			if (error)	/* out of quota */
				goto out_cancel;
		}
<<<<<<< HEAD
	}

	/*
	 * Change file ownership.  Must be the owner or privileged.
	 */
	if (mask & (ATTR_UID|ATTR_GID)) {
=======

>>>>>>> 24b8d41d
		/*
		 * CAP_FSETID overrides the following restrictions:
		 *
		 * The set-user-ID and set-group-ID bits of a file will be
		 * cleared upon successful return from chown()
		 */
		if ((inode->i_mode & (S_ISUID|S_ISGID)) &&
		    !capable(CAP_FSETID))
			inode->i_mode &= ~(S_ISUID|S_ISGID);

		/*
		 * Change the ownerships and register quota modifications
		 * in the transaction.
		 */
		if (!uid_eq(iuid, uid)) {
			if (XFS_IS_QUOTA_RUNNING(mp) && XFS_IS_UQUOTA_ON(mp)) {
				ASSERT(mask & ATTR_UID);
				ASSERT(udqp);
				olddquot1 = xfs_qm_vop_chown(tp, ip,
							&ip->i_udquot, udqp);
			}
			inode->i_uid = uid;
		}
		if (!gid_eq(igid, gid)) {
			if (XFS_IS_QUOTA_RUNNING(mp) && XFS_IS_GQUOTA_ON(mp)) {
				ASSERT(xfs_sb_version_has_pquotino(&mp->m_sb) ||
				       !XFS_IS_PQUOTA_ON(mp));
				ASSERT(mask & ATTR_GID);
				ASSERT(gdqp);
				olddquot2 = xfs_qm_vop_chown(tp, ip,
							&ip->i_gdquot, gdqp);
			}
			inode->i_gid = gid;
		}
	}

	if (mask & ATTR_MODE)
		xfs_setattr_mode(ip, iattr);
	if (mask & (ATTR_ATIME|ATTR_CTIME|ATTR_MTIME))
		xfs_setattr_time(ip, iattr);

	xfs_trans_log_inode(tp, ip, XFS_ILOG_CORE);

	XFS_STATS_INC(mp, xs_ig_attrchg);

	if (mp->m_flags & XFS_MOUNT_WSYNC)
		xfs_trans_set_sync(tp);
	error = xfs_trans_commit(tp);

	xfs_iunlock(ip, XFS_ILOCK_EXCL);

	/*
	 * Release any dquot(s) the inode had kept before chown.
	 */
	xfs_qm_dqrele(olddquot1);
	xfs_qm_dqrele(olddquot2);
	xfs_qm_dqrele(udqp);
	xfs_qm_dqrele(gdqp);

	if (error)
		return error;

	/*
	 * XXX(hch): Updating the ACL entries is not atomic vs the i_mode
	 * 	     update.  We could avoid this with linked transactions
	 * 	     and passing down the transaction pointer all the way
	 *	     to attr_set.  No previous user of the generic
	 * 	     Posix ACL code seems to care about this issue either.
	 */
	if ((mask & ATTR_MODE) && !(flags & XFS_ATTR_NOACL)) {
		error = posix_acl_chmod(inode, inode->i_mode);
		if (error)
			return error;
	}

	return 0;

out_cancel:
	xfs_trans_cancel(tp);
<<<<<<< HEAD
=======
	xfs_iunlock(ip, XFS_ILOCK_EXCL);
>>>>>>> 24b8d41d
out_dqrele:
	xfs_qm_dqrele(udqp);
	xfs_qm_dqrele(gdqp);
	return error;
}

int
xfs_vn_setattr_nonsize(
	struct dentry		*dentry,
	struct iattr		*iattr)
{
	struct xfs_inode	*ip = XFS_I(d_inode(dentry));
	int error;

	trace_xfs_setattr(ip);

	error = xfs_vn_change_ok(dentry, iattr);
	if (error)
		return error;
	return xfs_setattr_nonsize(ip, iattr, 0);
}

/*
 * Truncate file.  Must have write permission and not be a directory.
 *
 * Caution: The caller of this function is responsible for calling
 * setattr_prepare() or otherwise verifying the change is fine.
 */
STATIC int
xfs_setattr_size(
	struct xfs_inode	*ip,
	struct iattr		*iattr)
{
	struct xfs_mount	*mp = ip->i_mount;
	struct inode		*inode = VFS_I(ip);
	xfs_off_t		oldsize, newsize;
	struct xfs_trans	*tp;
	int			error;
	uint			lock_flags = 0;
	bool			did_zeroing = false;

	ASSERT(xfs_isilocked(ip, XFS_IOLOCK_EXCL));
	ASSERT(xfs_isilocked(ip, XFS_MMAPLOCK_EXCL));
	ASSERT(S_ISREG(inode->i_mode));
	ASSERT((iattr->ia_valid & (ATTR_UID|ATTR_GID|ATTR_ATIME|ATTR_ATIME_SET|
		ATTR_MTIME_SET|ATTR_KILL_PRIV|ATTR_TIMES_SET)) == 0);

	oldsize = inode->i_size;
	newsize = iattr->ia_size;

	/*
	 * Short circuit the truncate case for zero length files.
	 */
	if (newsize == 0 && oldsize == 0 && ip->i_df.if_nextents == 0) {
		if (!(iattr->ia_valid & (ATTR_CTIME|ATTR_MTIME)))
			return 0;

		/*
		 * Use the regular setattr path to update the timestamps.
		 */
		iattr->ia_valid &= ~ATTR_SIZE;
		return xfs_setattr_nonsize(ip, iattr, 0);
	}

	/*
	 * Make sure that the dquots are attached to the inode.
	 */
	error = xfs_qm_dqattach(ip);
	if (error)
		return error;

	/*
	 * Wait for all direct I/O to complete.
	 */
	inode_dio_wait(inode);

	/*
	 * File data changes must be complete before we start the transaction to
	 * modify the inode.  This needs to be done before joining the inode to
	 * the transaction because the inode cannot be unlocked once it is a
	 * part of the transaction.
	 *
	 * Start with zeroing any data beyond EOF that we may expose on file
	 * extension, or zeroing out the rest of the block on a downward
	 * truncate.
	 */
	if (newsize > oldsize) {
<<<<<<< HEAD
		error = xfs_zero_eof(ip, newsize, oldsize, &did_zeroing);
	} else {
		error = iomap_truncate_page(inode, newsize, &did_zeroing,
				&xfs_iomap_ops);
	}

	if (error)
		return error;

	/*
	 * We are going to log the inode size change in this transaction so
	 * any previous writes that are beyond the on disk EOF and the new
	 * EOF that have not been written out need to be written here.  If we
	 * do not write the data out, we expose ourselves to the null files
	 * problem. Note that this includes any block zeroing we did above;
	 * otherwise those blocks may not be zeroed after a crash.
	 */
	if (did_zeroing ||
	    (newsize > ip->i_d.di_size && oldsize != ip->i_d.di_size)) {
		error = filemap_write_and_wait_range(VFS_I(ip)->i_mapping,
						      ip->i_d.di_size, newsize);
=======
		trace_xfs_zero_eof(ip, oldsize, newsize - oldsize);
		error = iomap_zero_range(inode, oldsize, newsize - oldsize,
				&did_zeroing, &xfs_buffered_write_iomap_ops);
	} else {
		/*
		 * iomap won't detect a dirty page over an unwritten block (or a
		 * cow block over a hole) and subsequently skips zeroing the
		 * newly post-EOF portion of the page. Flush the new EOF to
		 * convert the block before the pagecache truncate.
		 */
		error = filemap_write_and_wait_range(inode->i_mapping, newsize,
						     newsize);
>>>>>>> 24b8d41d
		if (error)
			return error;
		error = iomap_truncate_page(inode, newsize, &did_zeroing,
				&xfs_buffered_write_iomap_ops);
	}

<<<<<<< HEAD
=======
	if (error)
		return error;

>>>>>>> 24b8d41d
	/*
	 * We've already locked out new page faults, so now we can safely remove
	 * pages from the page cache knowing they won't get refaulted until we
	 * drop the XFS_MMAP_EXCL lock after the extent manipulations are
	 * complete. The truncate_setsize() call also cleans partial EOF page
	 * PTEs on extending truncates and hence ensures sub-page block size
	 * filesystems are correctly handled, too.
	 *
	 * We have to do all the page cache truncate work outside the
	 * transaction context as the "lock" order is page lock->log space
	 * reservation as defined by extent allocation in the writeback path.
	 * Hence a truncate can fail with ENOMEM from xfs_trans_alloc(), but
	 * having already truncated the in-memory version of the file (i.e. made
	 * user visible changes). There's not much we can do about this, except
	 * to hope that the caller sees ENOMEM and retries the truncate
	 * operation.
	 *
	 * And we update in-core i_size and truncate page cache beyond newsize
	 * before writeback the [di_size, newsize] range, so we're guaranteed
	 * not to write stale data past the new EOF on truncate down.
	 */
	truncate_setsize(inode, newsize);

<<<<<<< HEAD
=======
	/*
	 * We are going to log the inode size change in this transaction so
	 * any previous writes that are beyond the on disk EOF and the new
	 * EOF that have not been written out need to be written here.  If we
	 * do not write the data out, we expose ourselves to the null files
	 * problem. Note that this includes any block zeroing we did above;
	 * otherwise those blocks may not be zeroed after a crash.
	 */
	if (did_zeroing ||
	    (newsize > ip->i_d.di_size && oldsize != ip->i_d.di_size)) {
		error = filemap_write_and_wait_range(VFS_I(ip)->i_mapping,
						ip->i_d.di_size, newsize - 1);
		if (error)
			return error;
	}

>>>>>>> 24b8d41d
	error = xfs_trans_alloc(mp, &M_RES(mp)->tr_itruncate, 0, 0, 0, &tp);
	if (error)
		return error;

	lock_flags |= XFS_ILOCK_EXCL;
	xfs_ilock(ip, XFS_ILOCK_EXCL);
	xfs_trans_ijoin(tp, ip, 0);

	/*
	 * Only change the c/mtime if we are changing the size or we are
	 * explicitly asked to change it.  This handles the semantic difference
	 * between truncate() and ftruncate() as implemented in the VFS.
	 *
	 * The regular truncate() case without ATTR_CTIME and ATTR_MTIME is a
	 * special case where we need to update the times despite not having
	 * these flags set.  For all other operations the VFS set these flags
	 * explicitly if it wants a timestamp update.
	 */
	if (newsize != oldsize &&
	    !(iattr->ia_valid & (ATTR_CTIME | ATTR_MTIME))) {
		iattr->ia_ctime = iattr->ia_mtime =
			current_time(inode);
		iattr->ia_valid |= ATTR_CTIME | ATTR_MTIME;
	}

	/*
	 * The first thing we do is set the size to new_size permanently on
	 * disk.  This way we don't have to worry about anyone ever being able
	 * to look at the data being freed even in the face of a crash.
	 * What we're getting around here is the case where we free a block, it
	 * is allocated to another file, it is written to, and then we crash.
	 * If the new data gets written to the file but the log buffers
	 * containing the free and reallocation don't, then we'd end up with
	 * garbage in the blocks being freed.  As long as we make the new size
	 * permanent before actually freeing any blocks it doesn't matter if
	 * they get written to.
	 */
	ip->i_d.di_size = newsize;
	xfs_trans_log_inode(tp, ip, XFS_ILOG_CORE);

	if (newsize <= oldsize) {
		error = xfs_itruncate_extents(&tp, ip, XFS_DATA_FORK, newsize);
		if (error)
			goto out_trans_cancel;

		/*
		 * Truncated "down", so we're removing references to old data
		 * here - if we delay flushing for a long time, we expose
		 * ourselves unduly to the notorious NULL files problem.  So,
		 * we mark this inode and flush it when the file is closed,
		 * and do not wait the usual (long) time for writeout.
		 */
		xfs_iflags_set(ip, XFS_ITRUNCATED);

		/* A truncate down always removes post-EOF blocks. */
		xfs_inode_clear_eofblocks_tag(ip);
	}

	if (iattr->ia_valid & ATTR_MODE)
		xfs_setattr_mode(ip, iattr);
	if (iattr->ia_valid & (ATTR_ATIME|ATTR_CTIME|ATTR_MTIME))
		xfs_setattr_time(ip, iattr);

	xfs_trans_log_inode(tp, ip, XFS_ILOG_CORE);

	XFS_STATS_INC(mp, xs_ig_attrchg);

	if (mp->m_flags & XFS_MOUNT_WSYNC)
		xfs_trans_set_sync(tp);

	error = xfs_trans_commit(tp);
out_unlock:
	if (lock_flags)
		xfs_iunlock(ip, lock_flags);
	return error;

out_trans_cancel:
	xfs_trans_cancel(tp);
	goto out_unlock;
}

int
xfs_vn_setattr_size(
	struct dentry		*dentry,
	struct iattr		*iattr)
{
	struct xfs_inode	*ip = XFS_I(d_inode(dentry));
	int error;

	trace_xfs_setattr(ip);

	error = xfs_vn_change_ok(dentry, iattr);
	if (error)
		return error;
	return xfs_setattr_size(ip, iattr);
}

STATIC int
xfs_vn_setattr(
	struct dentry		*dentry,
	struct iattr		*iattr)
{
	int			error;

	if (iattr->ia_valid & ATTR_SIZE) {
<<<<<<< HEAD
		struct xfs_inode	*ip = XFS_I(d_inode(dentry));
		uint			iolock = XFS_IOLOCK_EXCL;
=======
		struct inode		*inode = d_inode(dentry);
		struct xfs_inode	*ip = XFS_I(inode);
		uint			iolock;
>>>>>>> 24b8d41d

		xfs_ilock(ip, XFS_MMAPLOCK_EXCL);
		iolock = XFS_IOLOCK_EXCL | XFS_MMAPLOCK_EXCL;

<<<<<<< HEAD
			error = xfs_vn_setattr_size(dentry, iattr);
=======
		error = xfs_break_layouts(inode, &iolock, BREAK_UNMAP);
		if (error) {
			xfs_iunlock(ip, XFS_MMAPLOCK_EXCL);
			return error;
>>>>>>> 24b8d41d
		}

		error = xfs_vn_setattr_size(dentry, iattr);
		xfs_iunlock(ip, XFS_MMAPLOCK_EXCL);
	} else {
		error = xfs_vn_setattr_nonsize(dentry, iattr);
	}

	return error;
}

STATIC int
xfs_vn_update_time(
	struct inode		*inode,
	struct timespec64	*now,
	int			flags)
{
	struct xfs_inode	*ip = XFS_I(inode);
	struct xfs_mount	*mp = ip->i_mount;
	int			log_flags = XFS_ILOG_TIMESTAMP;
	struct xfs_trans	*tp;
	int			error;

	trace_xfs_update_time(ip);

<<<<<<< HEAD
	error = xfs_trans_alloc(mp, &M_RES(mp)->tr_fsyncts, 0, 0, 0, &tp);
	if (error)
		return error;
=======
	if (inode->i_sb->s_flags & SB_LAZYTIME) {
		if (!((flags & S_VERSION) &&
		      inode_maybe_inc_iversion(inode, false)))
			return generic_update_time(inode, now, flags);

		/* Capture the iversion update that just occurred */
		log_flags |= XFS_ILOG_CORE;
	}
>>>>>>> 24b8d41d

	error = xfs_trans_alloc(mp, &M_RES(mp)->tr_fsyncts, 0, 0, 0, &tp);
	if (error)
		return error;

	xfs_ilock(ip, XFS_ILOCK_EXCL);
	if (flags & S_CTIME)
		inode->i_ctime = *now;
	if (flags & S_MTIME)
		inode->i_mtime = *now;
	if (flags & S_ATIME)
		inode->i_atime = *now;

	xfs_trans_ijoin(tp, ip, XFS_ILOCK_EXCL);
	xfs_trans_log_inode(tp, ip, log_flags);
	return xfs_trans_commit(tp);
}

STATIC int
xfs_vn_fiemap(
	struct inode		*inode,
	struct fiemap_extent_info *fieinfo,
	u64			start,
	u64			length)
{
	int			error;

	xfs_ilock(XFS_I(inode), XFS_IOLOCK_SHARED);
	if (fieinfo->fi_flags & FIEMAP_FLAG_XATTR) {
		fieinfo->fi_flags &= ~FIEMAP_FLAG_XATTR;
		error = iomap_fiemap(inode, fieinfo, start, length,
				&xfs_xattr_iomap_ops);
	} else {
		error = iomap_fiemap(inode, fieinfo, start, length,
<<<<<<< HEAD
				&xfs_iomap_ops);
=======
				&xfs_read_iomap_ops);
>>>>>>> 24b8d41d
	}
	xfs_iunlock(XFS_I(inode), XFS_IOLOCK_SHARED);

	return error;
}

STATIC int
xfs_vn_tmpfile(
	struct inode	*dir,
	struct dentry	*dentry,
	umode_t		mode)
{
	return xfs_generic_create(dir, dentry, mode, 0, true);
}

static const struct inode_operations xfs_inode_operations = {
	.get_acl		= xfs_get_acl,
	.set_acl		= xfs_set_acl,
	.getattr		= xfs_vn_getattr,
	.setattr		= xfs_vn_setattr,
	.listxattr		= xfs_vn_listxattr,
	.fiemap			= xfs_vn_fiemap,
	.update_time		= xfs_vn_update_time,
};

static const struct inode_operations xfs_dir_inode_operations = {
	.create			= xfs_vn_create,
	.lookup			= xfs_vn_lookup,
	.link			= xfs_vn_link,
	.unlink			= xfs_vn_unlink,
	.symlink		= xfs_vn_symlink,
	.mkdir			= xfs_vn_mkdir,
	/*
	 * Yes, XFS uses the same method for rmdir and unlink.
	 *
	 * There are some subtile differences deeper in the code,
	 * but we use S_ISDIR to check for those.
	 */
	.rmdir			= xfs_vn_unlink,
	.mknod			= xfs_vn_mknod,
	.rename			= xfs_vn_rename,
	.get_acl		= xfs_get_acl,
	.set_acl		= xfs_set_acl,
	.getattr		= xfs_vn_getattr,
	.setattr		= xfs_vn_setattr,
	.listxattr		= xfs_vn_listxattr,
	.update_time		= xfs_vn_update_time,
	.tmpfile		= xfs_vn_tmpfile,
};

static const struct inode_operations xfs_dir_ci_inode_operations = {
	.create			= xfs_vn_create,
	.lookup			= xfs_vn_ci_lookup,
	.link			= xfs_vn_link,
	.unlink			= xfs_vn_unlink,
	.symlink		= xfs_vn_symlink,
	.mkdir			= xfs_vn_mkdir,
	/*
	 * Yes, XFS uses the same method for rmdir and unlink.
	 *
	 * There are some subtile differences deeper in the code,
	 * but we use S_ISDIR to check for those.
	 */
	.rmdir			= xfs_vn_unlink,
	.mknod			= xfs_vn_mknod,
	.rename			= xfs_vn_rename,
	.get_acl		= xfs_get_acl,
	.set_acl		= xfs_set_acl,
	.getattr		= xfs_vn_getattr,
	.setattr		= xfs_vn_setattr,
	.listxattr		= xfs_vn_listxattr,
	.update_time		= xfs_vn_update_time,
	.tmpfile		= xfs_vn_tmpfile,
};

static const struct inode_operations xfs_symlink_inode_operations = {
	.get_link		= xfs_vn_get_link,
	.getattr		= xfs_vn_getattr,
	.setattr		= xfs_vn_setattr,
<<<<<<< HEAD
	.listxattr		= xfs_vn_listxattr,
	.update_time		= xfs_vn_update_time,
};

static const struct inode_operations xfs_inline_symlink_inode_operations = {
	.readlink		= generic_readlink,
	.get_link		= xfs_vn_get_link_inline,
	.getattr		= xfs_vn_getattr,
	.setattr		= xfs_vn_setattr,
=======
>>>>>>> 24b8d41d
	.listxattr		= xfs_vn_listxattr,
	.update_time		= xfs_vn_update_time,
};

static const struct inode_operations xfs_inline_symlink_inode_operations = {
	.get_link		= xfs_vn_get_link_inline,
	.getattr		= xfs_vn_getattr,
	.setattr		= xfs_vn_setattr,
	.listxattr		= xfs_vn_listxattr,
	.update_time		= xfs_vn_update_time,
};

/* Figure out if this file actually supports DAX. */
static bool
xfs_inode_supports_dax(
	struct xfs_inode	*ip)
{
<<<<<<< HEAD
	uint16_t		flags = ip->i_d.di_flags;

	inode->i_flags &= ~(S_IMMUTABLE | S_APPEND | S_SYNC |
			    S_NOATIME | S_DAX);

	if (flags & XFS_DIFLAG_IMMUTABLE)
		inode->i_flags |= S_IMMUTABLE;
	if (flags & XFS_DIFLAG_APPEND)
		inode->i_flags |= S_APPEND;
	if (flags & XFS_DIFLAG_SYNC)
		inode->i_flags |= S_SYNC;
	if (flags & XFS_DIFLAG_NOATIME)
		inode->i_flags |= S_NOATIME;
	if (S_ISREG(inode->i_mode) &&
	    ip->i_mount->m_sb.sb_blocksize == PAGE_SIZE &&
	    !xfs_is_reflink_inode(ip) &&
	    (ip->i_mount->m_flags & XFS_MOUNT_DAX ||
	     ip->i_d.di_flags2 & XFS_DIFLAG2_DAX))
		inode->i_flags |= S_DAX;
=======
	struct xfs_mount	*mp = ip->i_mount;

	/* Only supported on regular files. */
	if (!S_ISREG(VFS_I(ip)->i_mode))
		return false;

	/* Only supported on non-reflinked files. */
	if (xfs_is_reflink_inode(ip))
		return false;

	/* Block size must match page size */
	if (mp->m_sb.sb_blocksize != PAGE_SIZE)
		return false;

	/* Device has to support DAX too. */
	return xfs_inode_buftarg(ip)->bt_daxdev != NULL;
}

static bool
xfs_inode_should_enable_dax(
	struct xfs_inode *ip)
{
	if (!IS_ENABLED(CONFIG_FS_DAX))
		return false;
	if (ip->i_mount->m_flags & XFS_MOUNT_DAX_NEVER)
		return false;
	if (!xfs_inode_supports_dax(ip))
		return false;
	if (ip->i_mount->m_flags & XFS_MOUNT_DAX_ALWAYS)
		return true;
	if (ip->i_d.di_flags2 & XFS_DIFLAG2_DAX)
		return true;
	return false;
}

void
xfs_diflags_to_iflags(
	struct xfs_inode	*ip,
	bool init)
{
	struct inode            *inode = VFS_I(ip);
	unsigned int            xflags = xfs_ip2xflags(ip);
	unsigned int            flags = 0;

	ASSERT(!(IS_DAX(inode) && init));

	if (xflags & FS_XFLAG_IMMUTABLE)
		flags |= S_IMMUTABLE;
	if (xflags & FS_XFLAG_APPEND)
		flags |= S_APPEND;
	if (xflags & FS_XFLAG_SYNC)
		flags |= S_SYNC;
	if (xflags & FS_XFLAG_NOATIME)
		flags |= S_NOATIME;
	if (init && xfs_inode_should_enable_dax(ip))
		flags |= S_DAX;

	/*
	 * S_DAX can only be set during inode initialization and is never set by
	 * the VFS, so we cannot mask off S_DAX in i_flags.
	 */
	inode->i_flags &= ~(S_IMMUTABLE | S_APPEND | S_SYNC | S_NOATIME);
	inode->i_flags |= flags;
>>>>>>> 24b8d41d
}

/*
 * Initialize the Linux inode.
 *
 * When reading existing inodes from disk this is called directly from xfs_iget,
 * when creating a new inode it is called from xfs_ialloc after setting up the
 * inode. These callers have different criteria for clearing XFS_INEW, so leave
 * it up to the caller to deal with unlocking the inode appropriately.
 */
void
xfs_setup_inode(
	struct xfs_inode	*ip)
{
	struct inode		*inode = &ip->i_vnode;
	gfp_t			gfp_mask;

	inode->i_ino = ip->i_ino;
	inode->i_state = I_NEW;

	inode_sb_list_add(inode);
	/* make the inode look hashed for the writeback code */
	inode_fake_hash(inode);

	i_size_write(inode, ip->i_d.di_size);
	xfs_diflags_to_iflags(ip, true);

	if (S_ISDIR(inode->i_mode)) {
		/*
		 * We set the i_rwsem class here to avoid potential races with
		 * lockdep_annotate_inode_mutex_key() reinitialising the lock
		 * after a filehandle lookup has already found the inode in
		 * cache before it has been unlocked via unlock_new_inode().
		 */
		lockdep_set_class(&inode->i_rwsem,
				  &inode->i_sb->s_type->i_mutex_dir_key);
		lockdep_set_class(&ip->i_lock.mr_lock, &xfs_dir_ilock_class);
	} else {
		lockdep_set_class(&ip->i_lock.mr_lock, &xfs_nondir_ilock_class);
	}

	/*
	 * Ensure all page cache allocations are done from GFP_NOFS context to
	 * prevent direct reclaim recursion back into the filesystem and blowing
	 * stacks or deadlocking.
	 */
	gfp_mask = mapping_gfp_mask(inode->i_mapping);
	mapping_set_gfp_mask(inode->i_mapping, (gfp_mask & ~(__GFP_FS)));

	/*
	 * If there is no attribute fork no ACL can exist on this inode,
	 * and it can't have any file capabilities attached to it either.
	 */
	if (!XFS_IFORK_Q(ip)) {
		inode_has_no_xattr(inode);
		cache_no_acl(inode);
	}
}

void
xfs_setup_iops(
	struct xfs_inode	*ip)
{
	struct inode		*inode = &ip->i_vnode;

<<<<<<< HEAD
	if (S_ISDIR(inode->i_mode)) {
		lockdep_set_class(&ip->i_lock.mr_lock, &xfs_dir_ilock_class);
		ip->d_ops = ip->i_mount->m_dir_inode_ops;
	} else {
		ip->d_ops = ip->i_mount->m_nondir_inode_ops;
		lockdep_set_class(&ip->i_lock.mr_lock, &xfs_nondir_ilock_class);
	}

	/*
	 * Ensure all page cache allocations are done from GFP_NOFS context to
	 * prevent direct reclaim recursion back into the filesystem and blowing
	 * stacks or deadlocking.
	 */
	gfp_mask = mapping_gfp_mask(inode->i_mapping);
	mapping_set_gfp_mask(inode->i_mapping, (gfp_mask & ~(__GFP_FS)));

	/*
	 * If there is no attribute fork no ACL can exist on this inode,
	 * and it can't have any file capabilities attached to it either.
	 */
	if (!XFS_IFORK_Q(ip)) {
		inode_has_no_xattr(inode);
		cache_no_acl(inode);
	}
}

void
xfs_setup_iops(
	struct xfs_inode	*ip)
{
	struct inode		*inode = &ip->i_vnode;

	switch (inode->i_mode & S_IFMT) {
	case S_IFREG:
		inode->i_op = &xfs_inode_operations;
		inode->i_fop = &xfs_file_operations;
		inode->i_mapping->a_ops = &xfs_address_space_operations;
		break;
	case S_IFDIR:
		if (xfs_sb_version_hasasciici(&XFS_M(inode->i_sb)->m_sb))
			inode->i_op = &xfs_dir_ci_inode_operations;
		else
			inode->i_op = &xfs_dir_inode_operations;
		inode->i_fop = &xfs_dir_file_operations;
		break;
	case S_IFLNK:
		if (ip->i_df.if_flags & XFS_IFINLINE)
			inode->i_op = &xfs_inline_symlink_inode_operations;
		else
			inode->i_op = &xfs_symlink_inode_operations;
		break;
	default:
		inode->i_op = &xfs_inode_operations;
		init_special_inode(inode, inode->i_mode, inode->i_rdev);
		break;
	}
=======
	switch (inode->i_mode & S_IFMT) {
	case S_IFREG:
		inode->i_op = &xfs_inode_operations;
		inode->i_fop = &xfs_file_operations;
		if (IS_DAX(inode))
			inode->i_mapping->a_ops = &xfs_dax_aops;
		else
			inode->i_mapping->a_ops = &xfs_address_space_operations;
		break;
	case S_IFDIR:
		if (xfs_sb_version_hasasciici(&XFS_M(inode->i_sb)->m_sb))
			inode->i_op = &xfs_dir_ci_inode_operations;
		else
			inode->i_op = &xfs_dir_inode_operations;
		inode->i_fop = &xfs_dir_file_operations;
		break;
	case S_IFLNK:
		if (ip->i_df.if_flags & XFS_IFINLINE)
			inode->i_op = &xfs_inline_symlink_inode_operations;
		else
			inode->i_op = &xfs_symlink_inode_operations;
		break;
	default:
		inode->i_op = &xfs_inode_operations;
		init_special_inode(inode, inode->i_mode, inode->i_rdev);
		break;
	}
>>>>>>> 24b8d41d
}<|MERGE_RESOLUTION|>--- conflicted
+++ resolved
@@ -19,24 +19,13 @@
 #include "xfs_icache.h"
 #include "xfs_symlink.h"
 #include "xfs_dir2.h"
-<<<<<<< HEAD
-#include "xfs_trans_space.h"
-#include "xfs_pnfs.h"
-#include "xfs_iomap.h"
-=======
 #include "xfs_iomap.h"
 #include "xfs_error.h"
->>>>>>> 24b8d41d
 
 #include <linux/posix_acl.h>
 #include <linux/security.h>
-<<<<<<< HEAD
-#include <linux/iomap.h>
-#include <linux/slab.h>
-=======
 #include <linux/iversion.h>
 #include <linux/fiemap.h>
->>>>>>> 24b8d41d
 
 /*
  * Directories have different lock order w.r.t. mmap_lock compared to regular
@@ -200,9 +189,6 @@
 
 	xfs_setup_iops(ip);
 
-<<<<<<< HEAD
-	if (tmpfile)
-=======
 	if (tmpfile) {
 		/*
 		 * The VFS requires that any inode fed to d_tmpfile must have
@@ -213,7 +199,6 @@
 		 * d_tmpfile can immediately set it back to zero.
 		 */
 		set_nlink(inode, 1);
->>>>>>> 24b8d41d
 		d_tmpfile(dentry, inode);
 	} else
 		d_instantiate(dentry, inode);
@@ -493,10 +478,6 @@
 	struct inode		*inode,
 	struct delayed_call	*done)
 {
-<<<<<<< HEAD
-	ASSERT(XFS_I(inode)->i_df.if_flags & XFS_IFINLINE);
-	return XFS_I(inode)->i_df.if_u1.if_data;
-=======
 	struct xfs_inode	*ip = XFS_I(inode);
 	char			*link;
 
@@ -546,7 +527,6 @@
 	}
 
 	return PAGE_SIZE;
->>>>>>> 24b8d41d
 }
 
 STATIC int
@@ -759,16 +739,7 @@
 			if (error)	/* out of quota */
 				goto out_cancel;
 		}
-<<<<<<< HEAD
-	}
-
-	/*
-	 * Change file ownership.  Must be the owner or privileged.
-	 */
-	if (mask & (ATTR_UID|ATTR_GID)) {
-=======
-
->>>>>>> 24b8d41d
+
 		/*
 		 * CAP_FSETID overrides the following restrictions:
 		 *
@@ -848,10 +819,7 @@
 
 out_cancel:
 	xfs_trans_cancel(tp);
-<<<<<<< HEAD
-=======
 	xfs_iunlock(ip, XFS_ILOCK_EXCL);
->>>>>>> 24b8d41d
 out_dqrele:
 	xfs_qm_dqrele(udqp);
 	xfs_qm_dqrele(gdqp);
@@ -939,29 +907,6 @@
 	 * truncate.
 	 */
 	if (newsize > oldsize) {
-<<<<<<< HEAD
-		error = xfs_zero_eof(ip, newsize, oldsize, &did_zeroing);
-	} else {
-		error = iomap_truncate_page(inode, newsize, &did_zeroing,
-				&xfs_iomap_ops);
-	}
-
-	if (error)
-		return error;
-
-	/*
-	 * We are going to log the inode size change in this transaction so
-	 * any previous writes that are beyond the on disk EOF and the new
-	 * EOF that have not been written out need to be written here.  If we
-	 * do not write the data out, we expose ourselves to the null files
-	 * problem. Note that this includes any block zeroing we did above;
-	 * otherwise those blocks may not be zeroed after a crash.
-	 */
-	if (did_zeroing ||
-	    (newsize > ip->i_d.di_size && oldsize != ip->i_d.di_size)) {
-		error = filemap_write_and_wait_range(VFS_I(ip)->i_mapping,
-						      ip->i_d.di_size, newsize);
-=======
 		trace_xfs_zero_eof(ip, oldsize, newsize - oldsize);
 		error = iomap_zero_range(inode, oldsize, newsize - oldsize,
 				&did_zeroing, &xfs_buffered_write_iomap_ops);
@@ -974,19 +919,15 @@
 		 */
 		error = filemap_write_and_wait_range(inode->i_mapping, newsize,
 						     newsize);
->>>>>>> 24b8d41d
 		if (error)
 			return error;
 		error = iomap_truncate_page(inode, newsize, &did_zeroing,
 				&xfs_buffered_write_iomap_ops);
 	}
 
-<<<<<<< HEAD
-=======
 	if (error)
 		return error;
 
->>>>>>> 24b8d41d
 	/*
 	 * We've already locked out new page faults, so now we can safely remove
 	 * pages from the page cache knowing they won't get refaulted until we
@@ -1010,8 +951,6 @@
 	 */
 	truncate_setsize(inode, newsize);
 
-<<<<<<< HEAD
-=======
 	/*
 	 * We are going to log the inode size change in this transaction so
 	 * any previous writes that are beyond the on disk EOF and the new
@@ -1028,7 +967,6 @@
 			return error;
 	}
 
->>>>>>> 24b8d41d
 	error = xfs_trans_alloc(mp, &M_RES(mp)->tr_itruncate, 0, 0, 0, &tp);
 	if (error)
 		return error;
@@ -1134,26 +1072,17 @@
 	int			error;
 
 	if (iattr->ia_valid & ATTR_SIZE) {
-<<<<<<< HEAD
-		struct xfs_inode	*ip = XFS_I(d_inode(dentry));
-		uint			iolock = XFS_IOLOCK_EXCL;
-=======
 		struct inode		*inode = d_inode(dentry);
 		struct xfs_inode	*ip = XFS_I(inode);
 		uint			iolock;
->>>>>>> 24b8d41d
 
 		xfs_ilock(ip, XFS_MMAPLOCK_EXCL);
 		iolock = XFS_IOLOCK_EXCL | XFS_MMAPLOCK_EXCL;
 
-<<<<<<< HEAD
-			error = xfs_vn_setattr_size(dentry, iattr);
-=======
 		error = xfs_break_layouts(inode, &iolock, BREAK_UNMAP);
 		if (error) {
 			xfs_iunlock(ip, XFS_MMAPLOCK_EXCL);
 			return error;
->>>>>>> 24b8d41d
 		}
 
 		error = xfs_vn_setattr_size(dentry, iattr);
@@ -1179,11 +1108,6 @@
 
 	trace_xfs_update_time(ip);
 
-<<<<<<< HEAD
-	error = xfs_trans_alloc(mp, &M_RES(mp)->tr_fsyncts, 0, 0, 0, &tp);
-	if (error)
-		return error;
-=======
 	if (inode->i_sb->s_flags & SB_LAZYTIME) {
 		if (!((flags & S_VERSION) &&
 		      inode_maybe_inc_iversion(inode, false)))
@@ -1192,7 +1116,6 @@
 		/* Capture the iversion update that just occurred */
 		log_flags |= XFS_ILOG_CORE;
 	}
->>>>>>> 24b8d41d
 
 	error = xfs_trans_alloc(mp, &M_RES(mp)->tr_fsyncts, 0, 0, 0, &tp);
 	if (error)
@@ -1227,11 +1150,7 @@
 				&xfs_xattr_iomap_ops);
 	} else {
 		error = iomap_fiemap(inode, fieinfo, start, length,
-<<<<<<< HEAD
-				&xfs_iomap_ops);
-=======
 				&xfs_read_iomap_ops);
->>>>>>> 24b8d41d
 	}
 	xfs_iunlock(XFS_I(inode), XFS_IOLOCK_SHARED);
 
@@ -1311,18 +1230,6 @@
 	.get_link		= xfs_vn_get_link,
 	.getattr		= xfs_vn_getattr,
 	.setattr		= xfs_vn_setattr,
-<<<<<<< HEAD
-	.listxattr		= xfs_vn_listxattr,
-	.update_time		= xfs_vn_update_time,
-};
-
-static const struct inode_operations xfs_inline_symlink_inode_operations = {
-	.readlink		= generic_readlink,
-	.get_link		= xfs_vn_get_link_inline,
-	.getattr		= xfs_vn_getattr,
-	.setattr		= xfs_vn_setattr,
-=======
->>>>>>> 24b8d41d
 	.listxattr		= xfs_vn_listxattr,
 	.update_time		= xfs_vn_update_time,
 };
@@ -1340,27 +1247,6 @@
 xfs_inode_supports_dax(
 	struct xfs_inode	*ip)
 {
-<<<<<<< HEAD
-	uint16_t		flags = ip->i_d.di_flags;
-
-	inode->i_flags &= ~(S_IMMUTABLE | S_APPEND | S_SYNC |
-			    S_NOATIME | S_DAX);
-
-	if (flags & XFS_DIFLAG_IMMUTABLE)
-		inode->i_flags |= S_IMMUTABLE;
-	if (flags & XFS_DIFLAG_APPEND)
-		inode->i_flags |= S_APPEND;
-	if (flags & XFS_DIFLAG_SYNC)
-		inode->i_flags |= S_SYNC;
-	if (flags & XFS_DIFLAG_NOATIME)
-		inode->i_flags |= S_NOATIME;
-	if (S_ISREG(inode->i_mode) &&
-	    ip->i_mount->m_sb.sb_blocksize == PAGE_SIZE &&
-	    !xfs_is_reflink_inode(ip) &&
-	    (ip->i_mount->m_flags & XFS_MOUNT_DAX ||
-	     ip->i_d.di_flags2 & XFS_DIFLAG2_DAX))
-		inode->i_flags |= S_DAX;
-=======
 	struct xfs_mount	*mp = ip->i_mount;
 
 	/* Only supported on regular files. */
@@ -1424,7 +1310,6 @@
 	 */
 	inode->i_flags &= ~(S_IMMUTABLE | S_APPEND | S_SYNC | S_NOATIME);
 	inode->i_flags |= flags;
->>>>>>> 24b8d41d
 }
 
 /*
@@ -1490,64 +1375,6 @@
 {
 	struct inode		*inode = &ip->i_vnode;
 
-<<<<<<< HEAD
-	if (S_ISDIR(inode->i_mode)) {
-		lockdep_set_class(&ip->i_lock.mr_lock, &xfs_dir_ilock_class);
-		ip->d_ops = ip->i_mount->m_dir_inode_ops;
-	} else {
-		ip->d_ops = ip->i_mount->m_nondir_inode_ops;
-		lockdep_set_class(&ip->i_lock.mr_lock, &xfs_nondir_ilock_class);
-	}
-
-	/*
-	 * Ensure all page cache allocations are done from GFP_NOFS context to
-	 * prevent direct reclaim recursion back into the filesystem and blowing
-	 * stacks or deadlocking.
-	 */
-	gfp_mask = mapping_gfp_mask(inode->i_mapping);
-	mapping_set_gfp_mask(inode->i_mapping, (gfp_mask & ~(__GFP_FS)));
-
-	/*
-	 * If there is no attribute fork no ACL can exist on this inode,
-	 * and it can't have any file capabilities attached to it either.
-	 */
-	if (!XFS_IFORK_Q(ip)) {
-		inode_has_no_xattr(inode);
-		cache_no_acl(inode);
-	}
-}
-
-void
-xfs_setup_iops(
-	struct xfs_inode	*ip)
-{
-	struct inode		*inode = &ip->i_vnode;
-
-	switch (inode->i_mode & S_IFMT) {
-	case S_IFREG:
-		inode->i_op = &xfs_inode_operations;
-		inode->i_fop = &xfs_file_operations;
-		inode->i_mapping->a_ops = &xfs_address_space_operations;
-		break;
-	case S_IFDIR:
-		if (xfs_sb_version_hasasciici(&XFS_M(inode->i_sb)->m_sb))
-			inode->i_op = &xfs_dir_ci_inode_operations;
-		else
-			inode->i_op = &xfs_dir_inode_operations;
-		inode->i_fop = &xfs_dir_file_operations;
-		break;
-	case S_IFLNK:
-		if (ip->i_df.if_flags & XFS_IFINLINE)
-			inode->i_op = &xfs_inline_symlink_inode_operations;
-		else
-			inode->i_op = &xfs_symlink_inode_operations;
-		break;
-	default:
-		inode->i_op = &xfs_inode_operations;
-		init_special_inode(inode, inode->i_mode, inode->i_rdev);
-		break;
-	}
-=======
 	switch (inode->i_mode & S_IFMT) {
 	case S_IFREG:
 		inode->i_op = &xfs_inode_operations;
@@ -1575,5 +1402,4 @@
 		init_special_inode(inode, inode->i_mode, inode->i_rdev);
 		break;
 	}
->>>>>>> 24b8d41d
 }