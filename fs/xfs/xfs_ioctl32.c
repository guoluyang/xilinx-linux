// SPDX-License-Identifier: GPL-2.0
/*
 * Copyright (c) 2004-2005 Silicon Graphics, Inc.
 * All Rights Reserved.
 */
#include <linux/mount.h>
#include <linux/fsmap.h>
#include "xfs.h"
#include "xfs_fs.h"
#include "xfs_shared.h"
#include "xfs_format.h"
#include "xfs_log_format.h"
#include "xfs_trans_resv.h"
#include "xfs_mount.h"
#include "xfs_inode.h"
#include "xfs_iwalk.h"
#include "xfs_itable.h"
#include "xfs_fsops.h"
#include "xfs_rtalloc.h"
#include "xfs_attr.h"
#include "xfs_ioctl.h"
#include "xfs_ioctl32.h"
#include "xfs_trace.h"
#include "xfs_sb.h"

#define  _NATIVE_IOC(cmd, type) \
	  _IOC(_IOC_DIR(cmd), _IOC_TYPE(cmd), _IOC_NR(cmd), sizeof(type))

#ifdef BROKEN_X86_ALIGNMENT
STATIC int
xfs_compat_flock64_copyin(
	xfs_flock64_t		*bf,
	compat_xfs_flock64_t	__user *arg32)
{
	if (get_user(bf->l_type,	&arg32->l_type) ||
	    get_user(bf->l_whence,	&arg32->l_whence) ||
	    get_user(bf->l_start,	&arg32->l_start) ||
	    get_user(bf->l_len,		&arg32->l_len) ||
	    get_user(bf->l_sysid,	&arg32->l_sysid) ||
	    get_user(bf->l_pid,		&arg32->l_pid) ||
	    copy_from_user(bf->l_pad,	&arg32->l_pad,	4*sizeof(u32)))
		return -EFAULT;
	return 0;
}

STATIC int
xfs_compat_ioc_fsgeometry_v1(
	struct xfs_mount	  *mp,
	compat_xfs_fsop_geom_v1_t __user *arg32)
{
	struct xfs_fsop_geom	  fsgeo;

	xfs_fs_geometry(&mp->m_sb, &fsgeo, 3);
	/* The 32-bit variant simply has some padding at the end */
	if (copy_to_user(arg32, &fsgeo, sizeof(struct compat_xfs_fsop_geom_v1)))
		return -EFAULT;
	return 0;
}

STATIC int
xfs_compat_growfs_data_copyin(
	struct xfs_growfs_data	 *in,
	compat_xfs_growfs_data_t __user *arg32)
{
	if (get_user(in->newblocks, &arg32->newblocks) ||
	    get_user(in->imaxpct,   &arg32->imaxpct))
		return -EFAULT;
	return 0;
}

STATIC int
xfs_compat_growfs_rt_copyin(
	struct xfs_growfs_rt	 *in,
	compat_xfs_growfs_rt_t	__user *arg32)
{
	if (get_user(in->newblocks, &arg32->newblocks) ||
	    get_user(in->extsize,   &arg32->extsize))
		return -EFAULT;
	return 0;
}

STATIC int
xfs_fsinumbers_fmt_compat(
	struct xfs_ibulk		*breq,
	const struct xfs_inumbers	*ig)
{
	struct compat_xfs_inogrp __user	*p32 = breq->ubuffer;
	struct xfs_inogrp		ig1;
	struct xfs_inogrp		*igrp = &ig1;

	xfs_inumbers_to_inogrp(&ig1, ig);

	if (put_user(igrp->xi_startino,   &p32->xi_startino) ||
	    put_user(igrp->xi_alloccount, &p32->xi_alloccount) ||
	    put_user(igrp->xi_allocmask,  &p32->xi_allocmask))
		return -EFAULT;

	return xfs_ibulk_advance(breq, sizeof(struct compat_xfs_inogrp));
}

#else
#define xfs_fsinumbers_fmt_compat xfs_fsinumbers_fmt
#endif	/* BROKEN_X86_ALIGNMENT */

STATIC int
xfs_ioctl32_bstime_copyin(
	xfs_bstime_t		*bstime,
	compat_xfs_bstime_t	__user *bstime32)
{
	old_time32_t		sec32;	/* tv_sec differs on 64 vs. 32 */

	if (get_user(sec32,		&bstime32->tv_sec)	||
	    get_user(bstime->tv_nsec,	&bstime32->tv_nsec))
		return -EFAULT;
	bstime->tv_sec = sec32;
	return 0;
}

/*
 * struct xfs_bstat has differing alignment on intel, & bstime_t sizes
 * everywhere
 */
STATIC int
xfs_ioctl32_bstat_copyin(
	struct xfs_bstat		*bstat,
	struct compat_xfs_bstat	__user	*bstat32)
{
	if (get_user(bstat->bs_ino,	&bstat32->bs_ino)	||
	    get_user(bstat->bs_mode,	&bstat32->bs_mode)	||
	    get_user(bstat->bs_nlink,	&bstat32->bs_nlink)	||
	    get_user(bstat->bs_uid,	&bstat32->bs_uid)	||
	    get_user(bstat->bs_gid,	&bstat32->bs_gid)	||
	    get_user(bstat->bs_rdev,	&bstat32->bs_rdev)	||
	    get_user(bstat->bs_blksize,	&bstat32->bs_blksize)	||
	    get_user(bstat->bs_size,	&bstat32->bs_size)	||
	    xfs_ioctl32_bstime_copyin(&bstat->bs_atime, &bstat32->bs_atime) ||
	    xfs_ioctl32_bstime_copyin(&bstat->bs_mtime, &bstat32->bs_mtime) ||
	    xfs_ioctl32_bstime_copyin(&bstat->bs_ctime, &bstat32->bs_ctime) ||
	    get_user(bstat->bs_blocks,	&bstat32->bs_size)	||
	    get_user(bstat->bs_xflags,	&bstat32->bs_size)	||
	    get_user(bstat->bs_extsize,	&bstat32->bs_extsize)	||
	    get_user(bstat->bs_extents,	&bstat32->bs_extents)	||
	    get_user(bstat->bs_gen,	&bstat32->bs_gen)	||
	    get_user(bstat->bs_projid_lo, &bstat32->bs_projid_lo) ||
	    get_user(bstat->bs_projid_hi, &bstat32->bs_projid_hi) ||
	    get_user(bstat->bs_forkoff,	&bstat32->bs_forkoff)	||
	    get_user(bstat->bs_dmevmask, &bstat32->bs_dmevmask)	||
	    get_user(bstat->bs_dmstate,	&bstat32->bs_dmstate)	||
	    get_user(bstat->bs_aextents, &bstat32->bs_aextents))
		return -EFAULT;
	return 0;
}

/* XFS_IOC_FSBULKSTAT and friends */

STATIC int
xfs_bstime_store_compat(
	compat_xfs_bstime_t	__user *p32,
	const xfs_bstime_t	*p)
{
	__s32			sec32;

	sec32 = p->tv_sec;
	if (put_user(sec32, &p32->tv_sec) ||
	    put_user(p->tv_nsec, &p32->tv_nsec))
		return -EFAULT;
	return 0;
}

/* Return 0 on success or positive error (to xfs_bulkstat()) */
STATIC int
xfs_fsbulkstat_one_fmt_compat(
	struct xfs_ibulk		*breq,
	const struct xfs_bulkstat	*bstat)
{
	struct compat_xfs_bstat	__user	*p32 = breq->ubuffer;
	struct xfs_bstat		bs1;
	struct xfs_bstat		*buffer = &bs1;

	xfs_bulkstat_to_bstat(breq->mp, &bs1, bstat);

	if (put_user(buffer->bs_ino,	  &p32->bs_ino)		||
	    put_user(buffer->bs_mode,	  &p32->bs_mode)	||
	    put_user(buffer->bs_nlink,	  &p32->bs_nlink)	||
	    put_user(buffer->bs_uid,	  &p32->bs_uid)		||
	    put_user(buffer->bs_gid,	  &p32->bs_gid)		||
	    put_user(buffer->bs_rdev,	  &p32->bs_rdev)	||
	    put_user(buffer->bs_blksize,  &p32->bs_blksize)	||
	    put_user(buffer->bs_size,	  &p32->bs_size)	||
	    xfs_bstime_store_compat(&p32->bs_atime, &buffer->bs_atime) ||
	    xfs_bstime_store_compat(&p32->bs_mtime, &buffer->bs_mtime) ||
	    xfs_bstime_store_compat(&p32->bs_ctime, &buffer->bs_ctime) ||
	    put_user(buffer->bs_blocks,	  &p32->bs_blocks)	||
	    put_user(buffer->bs_xflags,	  &p32->bs_xflags)	||
	    put_user(buffer->bs_extsize,  &p32->bs_extsize)	||
	    put_user(buffer->bs_extents,  &p32->bs_extents)	||
	    put_user(buffer->bs_gen,	  &p32->bs_gen)		||
	    put_user(buffer->bs_projid,	  &p32->bs_projid)	||
	    put_user(buffer->bs_projid_hi,	&p32->bs_projid_hi)	||
	    put_user(buffer->bs_forkoff,  &p32->bs_forkoff)	||
	    put_user(buffer->bs_dmevmask, &p32->bs_dmevmask)	||
	    put_user(buffer->bs_dmstate,  &p32->bs_dmstate)	||
	    put_user(buffer->bs_aextents, &p32->bs_aextents))
		return -EFAULT;

	return xfs_ibulk_advance(breq, sizeof(struct compat_xfs_bstat));
}

/* copied from xfs_ioctl.c */
STATIC int
xfs_compat_ioc_fsbulkstat(
	xfs_mount_t		  *mp,
	unsigned int		  cmd,
	struct compat_xfs_fsop_bulkreq __user *p32)
{
	u32			addr;
	struct xfs_fsop_bulkreq	bulkreq;
	struct xfs_ibulk	breq = {
		.mp		= mp,
		.ocount		= 0,
	};
	xfs_ino_t		lastino;
	int			error;

	/*
	 * Output structure handling functions.  Depending on the command,
	 * either the xfs_bstat and xfs_inogrp structures are written out
	 * to userpace memory via bulkreq.ubuffer.  Normally the compat
	 * functions and structure size are the correct ones to use ...
	 */
	inumbers_fmt_pf		inumbers_func = xfs_fsinumbers_fmt_compat;
	bulkstat_one_fmt_pf	bs_one_func = xfs_fsbulkstat_one_fmt_compat;

#ifdef CONFIG_X86_X32
	if (in_x32_syscall()) {
		/*
		 * ... but on x32 the input xfs_fsop_bulkreq has pointers
		 * which must be handled in the "compat" (32-bit) way, while
		 * the xfs_bstat and xfs_inogrp structures follow native 64-
		 * bit layout convention.  So adjust accordingly, otherwise
		 * the data written out in compat layout will not match what
		 * x32 userspace expects.
		 */
		inumbers_func = xfs_fsinumbers_fmt;
		bs_one_func = xfs_fsbulkstat_one_fmt;
	}
#endif

	/* done = 1 if there are more stats to get and if bulkstat */
	/* should be called again (unused here, but used in dmapi) */

	if (!capable(CAP_SYS_ADMIN))
		return -EPERM;

	if (XFS_FORCED_SHUTDOWN(mp))
		return -EIO;

	if (get_user(addr, &p32->lastip))
		return -EFAULT;
	bulkreq.lastip = compat_ptr(addr);
	if (get_user(bulkreq.icount, &p32->icount) ||
	    get_user(addr, &p32->ubuffer))
		return -EFAULT;
	bulkreq.ubuffer = compat_ptr(addr);
	if (get_user(addr, &p32->ocount))
		return -EFAULT;
	bulkreq.ocount = compat_ptr(addr);

	if (copy_from_user(&lastino, bulkreq.lastip, sizeof(__s64)))
		return -EFAULT;

	if (bulkreq.icount <= 0)
		return -EINVAL;

	if (bulkreq.ubuffer == NULL)
		return -EINVAL;

	breq.ubuffer = bulkreq.ubuffer;
	breq.icount = bulkreq.icount;

	/*
	 * FSBULKSTAT_SINGLE expects that *lastip contains the inode number
	 * that we want to stat.  However, FSINUMBERS and FSBULKSTAT expect
	 * that *lastip contains either zero or the number of the last inode to
	 * be examined by the previous call and return results starting with
	 * the next inode after that.  The new bulk request back end functions
	 * take the inode to start with, so we have to compute the startino
	 * parameter from lastino to maintain correct function.  lastino == 0
	 * is a special case because it has traditionally meant "first inode
	 * in filesystem".
	 */
	if (cmd == XFS_IOC_FSINUMBERS_32) {
		breq.startino = lastino ? lastino + 1 : 0;
		error = xfs_inumbers(&breq, inumbers_func);
		lastino = breq.startino - 1;
	} else if (cmd == XFS_IOC_FSBULKSTAT_SINGLE_32) {
		breq.startino = lastino;
		breq.icount = 1;
		error = xfs_bulkstat_one(&breq, bs_one_func);
		lastino = breq.startino;
	} else if (cmd == XFS_IOC_FSBULKSTAT_32) {
		breq.startino = lastino ? lastino + 1 : 0;
		error = xfs_bulkstat(&breq, bs_one_func);
		lastino = breq.startino - 1;
	} else {
		error = -EINVAL;
	}
	if (error)
		return error;

	if (bulkreq.lastip != NULL &&
	    copy_to_user(bulkreq.lastip, &lastino, sizeof(xfs_ino_t)))
		return -EFAULT;

	if (bulkreq.ocount != NULL &&
	    copy_to_user(bulkreq.ocount, &breq.ocount, sizeof(__s32)))
		return -EFAULT;

	return 0;
}

STATIC int
xfs_compat_handlereq_copyin(
	xfs_fsop_handlereq_t		*hreq,
	compat_xfs_fsop_handlereq_t	__user *arg32)
{
	compat_xfs_fsop_handlereq_t	hreq32;

	if (copy_from_user(&hreq32, arg32, sizeof(compat_xfs_fsop_handlereq_t)))
		return -EFAULT;

	hreq->fd = hreq32.fd;
	hreq->path = compat_ptr(hreq32.path);
	hreq->oflags = hreq32.oflags;
	hreq->ihandle = compat_ptr(hreq32.ihandle);
	hreq->ihandlen = hreq32.ihandlen;
	hreq->ohandle = compat_ptr(hreq32.ohandle);
	hreq->ohandlen = compat_ptr(hreq32.ohandlen);

	return 0;
}

STATIC struct dentry *
xfs_compat_handlereq_to_dentry(
	struct file		*parfilp,
	compat_xfs_fsop_handlereq_t *hreq)
{
	return xfs_handle_to_dentry(parfilp,
			compat_ptr(hreq->ihandle), hreq->ihandlen);
}

STATIC int
xfs_compat_attrlist_by_handle(
	struct file		*parfilp,
	compat_xfs_fsop_attrlist_handlereq_t __user *p)
{
	compat_xfs_fsop_attrlist_handlereq_t al_hreq;
	struct dentry		*dentry;
	int			error;

	if (!capable(CAP_SYS_ADMIN))
		return -EPERM;
	if (copy_from_user(&al_hreq, p, sizeof(al_hreq)))
		return -EFAULT;

	dentry = xfs_compat_handlereq_to_dentry(parfilp, &al_hreq.hreq);
	if (IS_ERR(dentry))
		return PTR_ERR(dentry);

	error = xfs_ioc_attr_list(XFS_I(d_inode(dentry)),
			compat_ptr(al_hreq.buffer), al_hreq.buflen,
			al_hreq.flags, &p->pos);
	dput(dentry);
	return error;
}

STATIC int
xfs_compat_attrmulti_by_handle(
	struct file				*parfilp,
	void					__user *arg)
{
	int					error;
	compat_xfs_attr_multiop_t		*ops;
	compat_xfs_fsop_attrmulti_handlereq_t	am_hreq;
	struct dentry				*dentry;
	unsigned int				i, size;

	if (!capable(CAP_SYS_ADMIN))
		return -EPERM;
	if (copy_from_user(&am_hreq, arg,
			   sizeof(compat_xfs_fsop_attrmulti_handlereq_t)))
		return -EFAULT;

	/* overflow check */
	if (am_hreq.opcount >= INT_MAX / sizeof(compat_xfs_attr_multiop_t))
		return -E2BIG;

	dentry = xfs_compat_handlereq_to_dentry(parfilp, &am_hreq.hreq);
	if (IS_ERR(dentry))
		return PTR_ERR(dentry);

	error = -E2BIG;
	size = am_hreq.opcount * sizeof(compat_xfs_attr_multiop_t);
	if (!size || size > 16 * PAGE_SIZE)
		goto out_dput;

	ops = memdup_user(compat_ptr(am_hreq.ops), size);
	if (IS_ERR(ops)) {
		error = PTR_ERR(ops);
		goto out_dput;
	}

	error = 0;
	for (i = 0; i < am_hreq.opcount; i++) {
		ops[i].am_error = xfs_ioc_attrmulti_one(parfilp,
				d_inode(dentry), ops[i].am_opcode,
				compat_ptr(ops[i].am_attrname),
				compat_ptr(ops[i].am_attrvalue),
				&ops[i].am_length, ops[i].am_flags);
	}

	if (copy_to_user(compat_ptr(am_hreq.ops), ops, size))
		error = -EFAULT;

	kfree(ops);
 out_dput:
	dput(dentry);
	return error;
}

long
xfs_file_compat_ioctl(
	struct file		*filp,
	unsigned		cmd,
	unsigned long		p)
{
	struct inode		*inode = file_inode(filp);
	struct xfs_inode	*ip = XFS_I(inode);
	struct xfs_mount	*mp = ip->i_mount;
<<<<<<< HEAD
	void			__user *arg = (void __user *)p;
=======
	void			__user *arg = compat_ptr(p);
>>>>>>> 24b8d41d
	int			error;

	trace_xfs_file_compat_ioctl(ip);

	switch (cmd) {
#if defined(BROKEN_X86_ALIGNMENT)
	case XFS_IOC_ALLOCSP_32:
	case XFS_IOC_FREESP_32:
	case XFS_IOC_ALLOCSP64_32:
	case XFS_IOC_FREESP64_32: {
		struct xfs_flock64	bf;

		if (xfs_compat_flock64_copyin(&bf, arg))
			return -EFAULT;
		cmd = _NATIVE_IOC(cmd, struct xfs_flock64);
<<<<<<< HEAD
		return xfs_ioc_space(filp, cmd, &bf);
=======
		return xfs_ioc_space(filp, &bf);
>>>>>>> 24b8d41d
	}
	case XFS_IOC_FSGEOMETRY_V1_32:
		return xfs_compat_ioc_fsgeometry_v1(mp, arg);
	case XFS_IOC_FSGROWFSDATA_32: {
		struct xfs_growfs_data	in;

		if (xfs_compat_growfs_data_copyin(&in, arg))
			return -EFAULT;
		error = mnt_want_write_file(filp);
		if (error)
			return error;
		error = xfs_growfs_data(mp, &in);
		mnt_drop_write_file(filp);
		return error;
	}
	case XFS_IOC_FSGROWFSRT_32: {
		struct xfs_growfs_rt	in;

		if (xfs_compat_growfs_rt_copyin(&in, arg))
			return -EFAULT;
		error = mnt_want_write_file(filp);
		if (error)
			return error;
		error = xfs_growfs_rt(mp, &in);
		mnt_drop_write_file(filp);
		return error;
	}
#endif
	/* long changes size, but xfs only copiese out 32 bits */
	case XFS_IOC_GETXFLAGS_32:
	case XFS_IOC_SETXFLAGS_32:
	case XFS_IOC_GETVERSION_32:
		cmd = _NATIVE_IOC(cmd, long);
		return xfs_file_ioctl(filp, cmd, p);
	case XFS_IOC_SWAPEXT_32: {
		struct xfs_swapext	  sxp;
		struct compat_xfs_swapext __user *sxu = arg;

		/* Bulk copy in up to the sx_stat field, then copy bstat */
		if (copy_from_user(&sxp, sxu,
				   offsetof(struct xfs_swapext, sx_stat)) ||
		    xfs_ioctl32_bstat_copyin(&sxp.sx_stat, &sxu->sx_stat))
			return -EFAULT;
		error = mnt_want_write_file(filp);
		if (error)
			return error;
		error = xfs_ioc_swapext(&sxp);
		mnt_drop_write_file(filp);
		return error;
	}
	case XFS_IOC_FSBULKSTAT_32:
	case XFS_IOC_FSBULKSTAT_SINGLE_32:
	case XFS_IOC_FSINUMBERS_32:
		return xfs_compat_ioc_fsbulkstat(mp, cmd, arg);
	case XFS_IOC_FD_TO_HANDLE_32:
	case XFS_IOC_PATH_TO_HANDLE_32:
	case XFS_IOC_PATH_TO_FSHANDLE_32: {
		struct xfs_fsop_handlereq	hreq;

		if (xfs_compat_handlereq_copyin(&hreq, arg))
			return -EFAULT;
		cmd = _NATIVE_IOC(cmd, struct xfs_fsop_handlereq);
		return xfs_find_handle(cmd, &hreq);
	}
	case XFS_IOC_OPEN_BY_HANDLE_32: {
		struct xfs_fsop_handlereq	hreq;

		if (xfs_compat_handlereq_copyin(&hreq, arg))
			return -EFAULT;
		return xfs_open_by_handle(filp, &hreq);
	}
	case XFS_IOC_READLINK_BY_HANDLE_32: {
		struct xfs_fsop_handlereq	hreq;

		if (xfs_compat_handlereq_copyin(&hreq, arg))
			return -EFAULT;
		return xfs_readlink_by_handle(filp, &hreq);
	}
	case XFS_IOC_ATTRLIST_BY_HANDLE_32:
		return xfs_compat_attrlist_by_handle(filp, arg);
	case XFS_IOC_ATTRMULTI_BY_HANDLE_32:
		return xfs_compat_attrmulti_by_handle(filp, arg);
	default:
		/* try the native version */
		return xfs_file_ioctl(filp, cmd, (unsigned long)arg);
	}
}<|MERGE_RESOLUTION|>--- conflicted
+++ resolved
@@ -437,11 +437,7 @@
 	struct inode		*inode = file_inode(filp);
 	struct xfs_inode	*ip = XFS_I(inode);
 	struct xfs_mount	*mp = ip->i_mount;
-<<<<<<< HEAD
-	void			__user *arg = (void __user *)p;
-=======
 	void			__user *arg = compat_ptr(p);
->>>>>>> 24b8d41d
 	int			error;
 
 	trace_xfs_file_compat_ioctl(ip);
@@ -457,11 +453,7 @@
 		if (xfs_compat_flock64_copyin(&bf, arg))
 			return -EFAULT;
 		cmd = _NATIVE_IOC(cmd, struct xfs_flock64);
-<<<<<<< HEAD
-		return xfs_ioc_space(filp, cmd, &bf);
-=======
 		return xfs_ioc_space(filp, &bf);
->>>>>>> 24b8d41d
 	}
 	case XFS_IOC_FSGEOMETRY_V1_32:
 		return xfs_compat_ioc_fsgeometry_v1(mp, arg);
