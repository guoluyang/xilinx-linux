--- conflicted
+++ resolved
@@ -90,11 +90,6 @@
 	{}
 };
 
-<<<<<<< HEAD
-static DEFINE_MUTEX(allocated_ptys_lock);
-
-=======
->>>>>>> 24b8d41d
 struct pts_mount_opts {
 	int setuid;
 	int setgid;
@@ -133,14 +128,6 @@
 	return sb->s_fs_info;
 }
 
-<<<<<<< HEAD
-struct pts_fs_info *devpts_acquire(struct file *filp)
-{
-	struct pts_fs_info *result;
-	struct path path;
-	struct super_block *sb;
-	int err;
-=======
 static int devpts_ptmx_path(struct path *path)
 {
 	struct super_block *sb;
@@ -214,46 +201,25 @@
 	struct pts_fs_info *result;
 	struct path path;
 	struct super_block *sb;
->>>>>>> 24b8d41d
 
 	path = filp->f_path;
 	path_get(&path);
 
 	/* Has the devpts filesystem already been found? */
-<<<<<<< HEAD
-	sb = path.mnt->mnt_sb;
-	if (sb->s_magic != DEVPTS_SUPER_MAGIC) {
-		/* Is a devpts filesystem at "pts" in the same directory? */
-		err = path_pts(&path);
-=======
 	if (path.mnt->mnt_sb->s_magic != DEVPTS_SUPER_MAGIC) {
 		int err;
 
 		err = devpts_ptmx_path(&path);
->>>>>>> 24b8d41d
 		if (err) {
 			result = ERR_PTR(err);
 			goto out;
 		}
-<<<<<<< HEAD
-
-		/* Is the path the root of a devpts filesystem? */
-		result = ERR_PTR(-ENODEV);
-		sb = path.mnt->mnt_sb;
-		if ((sb->s_magic != DEVPTS_SUPER_MAGIC) ||
-		    (path.mnt->mnt_root != sb->s_root))
-			goto out;
-=======
->>>>>>> 24b8d41d
 	}
 
 	/*
 	 * pty code needs to hold extra references in case of last /dev/tty close
 	 */
-<<<<<<< HEAD
-=======
 	sb = path.mnt->mnt_sb;
->>>>>>> 24b8d41d
 	atomic_inc(&sb->s_active);
 	result = DEVPTS_SB(sb);
 
@@ -563,27 +529,11 @@
 
 int devpts_new_index(struct pts_fs_info *fsi)
 {
-<<<<<<< HEAD
-	int index;
-	int ida_ret;
-
-retry:
-	if (!ida_pre_get(&fsi->allocated_ptys, GFP_KERNEL))
-		return -ENOMEM;
-
-	mutex_lock(&allocated_ptys_lock);
-	if (pty_count >= (pty_limit -
-			  (fsi->mount_opts.reserve ? 0 : pty_reserve))) {
-		mutex_unlock(&allocated_ptys_lock);
-		return -ENOSPC;
-	}
-=======
 	int index = -ENOSPC;
 
 	if (atomic_inc_return(&pty_count) >= (pty_limit -
 			  (fsi->mount_opts.reserve ? 0 : pty_reserve)))
 		goto out;
->>>>>>> 24b8d41d
 
 	index = ida_alloc_max(&fsi->allocated_ptys, fsi->mount_opts.max - 1,
 			GFP_KERNEL);
@@ -596,15 +546,8 @@
 
 void devpts_kill_index(struct pts_fs_info *fsi, int idx)
 {
-<<<<<<< HEAD
-	mutex_lock(&allocated_ptys_lock);
-	ida_remove(&fsi->allocated_ptys, idx);
-	pty_count--;
-	mutex_unlock(&allocated_ptys_lock);
-=======
 	ida_free(&fsi->allocated_ptys, idx);
 	atomic_dec(&pty_count);
->>>>>>> 24b8d41d
 }
 
 /**
