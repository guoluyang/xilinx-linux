--- conflicted
+++ resolved
@@ -232,21 +232,6 @@
 	switch (type) {
 	case ACL_TYPE_ACCESS:
 		name_index = OCFS2_XATTR_INDEX_POSIX_ACL_ACCESS;
-<<<<<<< HEAD
-		if (acl) {
-			umode_t mode;
-
-			ret = posix_acl_update_mode(inode, &mode, &acl);
-			if (ret)
-				return ret;
-
-			ret = ocfs2_acl_set_mode(inode, di_bh,
-						 handle, mode);
-			if (ret)
-				return ret;
-		}
-=======
->>>>>>> 24b8d41d
 		break;
 	case ACL_TYPE_DEFAULT:
 		name_index = OCFS2_XATTR_INDEX_POSIX_ACL_DEFAULT;
