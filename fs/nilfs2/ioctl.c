--- conflicted
+++ resolved
@@ -4,19 +4,6 @@
  *
  * Copyright (C) 2007, 2008 Nippon Telegraph and Telephone Corporation.
  *
-<<<<<<< HEAD
- * This program is free software; you can redistribute it and/or modify
- * it under the terms of the GNU General Public License as published by
- * the Free Software Foundation; either version 2 of the License, or
- * (at your option) any later version.
- *
- * This program is distributed in the hope that it will be useful,
- * but WITHOUT ANY WARRANTY; without even the implied warranty of
- * MERCHANTABILITY or FITNESS FOR A PARTICULAR PURPOSE.  See the
- * GNU General Public License for more details.
- *
-=======
->>>>>>> 24b8d41d
  * Written by Koji Sato.
  */
 
@@ -582,27 +569,6 @@
 
 	if (unlikely(ret < 0)) {
 		if (ret == -ENOENT)
-<<<<<<< HEAD
-			nilfs_msg(inode->i_sb, KERN_CRIT,
-				  "%s: invalid virtual block address (%s): ino=%llu, cno=%llu, offset=%llu, blocknr=%llu, vblocknr=%llu",
-				  __func__, vdesc->vd_flags ? "node" : "data",
-				  (unsigned long long)vdesc->vd_ino,
-				  (unsigned long long)vdesc->vd_cno,
-				  (unsigned long long)vdesc->vd_offset,
-				  (unsigned long long)vdesc->vd_blocknr,
-				  (unsigned long long)vdesc->vd_vblocknr);
-		return ret;
-	}
-	if (unlikely(!list_empty(&bh->b_assoc_buffers))) {
-		nilfs_msg(inode->i_sb, KERN_CRIT,
-			  "%s: conflicting %s buffer: ino=%llu, cno=%llu, offset=%llu, blocknr=%llu, vblocknr=%llu",
-			  __func__, vdesc->vd_flags ? "node" : "data",
-			  (unsigned long long)vdesc->vd_ino,
-			  (unsigned long long)vdesc->vd_cno,
-			  (unsigned long long)vdesc->vd_offset,
-			  (unsigned long long)vdesc->vd_blocknr,
-			  (unsigned long long)vdesc->vd_vblocknr);
-=======
 			nilfs_crit(inode->i_sb,
 				   "%s: invalid virtual block address (%s): ino=%llu, cno=%llu, offset=%llu, blocknr=%llu, vblocknr=%llu",
 				   __func__, vdesc->vd_flags ? "node" : "data",
@@ -622,7 +588,6 @@
 			   (unsigned long long)vdesc->vd_offset,
 			   (unsigned long long)vdesc->vd_blocknr,
 			   (unsigned long long)vdesc->vd_vblocknr);
->>>>>>> 24b8d41d
 		brelse(bh);
 		return -EEXIST;
 	}
@@ -872,12 +837,7 @@
 	return 0;
 
  failed:
-<<<<<<< HEAD
-	nilfs_msg(nilfs->ns_sb, KERN_ERR, "error %d preparing GC: %s", ret,
-		  msg);
-=======
 	nilfs_err(nilfs->ns_sb, "error %d preparing GC: %s", ret, msg);
->>>>>>> 24b8d41d
 	return ret;
 }
 
@@ -986,11 +946,7 @@
 
 	ret = nilfs_ioctl_move_blocks(inode->i_sb, &argv[0], kbufs[0]);
 	if (ret < 0) {
-<<<<<<< HEAD
-		nilfs_msg(inode->i_sb, KERN_ERR,
-=======
 		nilfs_err(inode->i_sb,
->>>>>>> 24b8d41d
 			  "error %d preparing GC: cannot read source blocks",
 			  ret);
 	} else {
