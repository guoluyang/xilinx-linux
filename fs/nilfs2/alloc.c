--- conflicted
+++ resolved
@@ -4,19 +4,6 @@
  *
  * Copyright (C) 2006-2008 Nippon Telegraph and Telephone Corporation.
  *
-<<<<<<< HEAD
- * This program is free software; you can redistribute it and/or modify
- * it under the terms of the GNU General Public License as published by
- * the Free Software Foundation; either version 2 of the License, or
- * (at your option) any later version.
- *
- * This program is distributed in the hope that it will be useful,
- * but WITHOUT ANY WARRANTY; without even the implied warranty of
- * MERCHANTABILITY or FITNESS FOR A PARTICULAR PURPOSE.  See the
- * GNU General Public License for more details.
- *
-=======
->>>>>>> 24b8d41d
  * Originally written by Koji Sato.
  * Two allocators were unified by Ryusuke Konishi and Amagai Yoshiji.
  */
@@ -626,17 +613,10 @@
 	lock = nilfs_mdt_bgl_lock(inode, group);
 
 	if (!nilfs_clear_bit_atomic(lock, group_offset, bitmap))
-<<<<<<< HEAD
-		nilfs_msg(inode->i_sb, KERN_WARNING,
-			  "%s (ino=%lu): entry number %llu already freed",
-			  __func__, inode->i_ino,
-			  (unsigned long long)req->pr_entry_nr);
-=======
 		nilfs_warn(inode->i_sb,
 			   "%s (ino=%lu): entry number %llu already freed",
 			   __func__, inode->i_ino,
 			   (unsigned long long)req->pr_entry_nr);
->>>>>>> 24b8d41d
 	else
 		nilfs_palloc_group_desc_add_entries(desc, lock, 1);
 
@@ -674,17 +654,10 @@
 	lock = nilfs_mdt_bgl_lock(inode, group);
 
 	if (!nilfs_clear_bit_atomic(lock, group_offset, bitmap))
-<<<<<<< HEAD
-		nilfs_msg(inode->i_sb, KERN_WARNING,
-			  "%s (ino=%lu): entry number %llu already freed",
-			  __func__, inode->i_ino,
-			  (unsigned long long)req->pr_entry_nr);
-=======
 		nilfs_warn(inode->i_sb,
 			   "%s (ino=%lu): entry number %llu already freed",
 			   __func__, inode->i_ino,
 			   (unsigned long long)req->pr_entry_nr);
->>>>>>> 24b8d41d
 	else
 		nilfs_palloc_group_desc_add_entries(desc, lock, 1);
 
@@ -790,17 +763,10 @@
 		do {
 			if (!nilfs_clear_bit_atomic(lock, group_offset,
 						    bitmap)) {
-<<<<<<< HEAD
-				nilfs_msg(inode->i_sb, KERN_WARNING,
-					  "%s (ino=%lu): entry number %llu already freed",
-					  __func__, inode->i_ino,
-					  (unsigned long long)entry_nrs[j]);
-=======
 				nilfs_warn(inode->i_sb,
 					   "%s (ino=%lu): entry number %llu already freed",
 					   __func__, inode->i_ino,
 					   (unsigned long long)entry_nrs[j]);
->>>>>>> 24b8d41d
 			} else {
 				n++;
 			}
@@ -842,17 +808,10 @@
 			ret = nilfs_palloc_delete_entry_block(inode,
 							      last_nrs[k]);
 			if (ret && ret != -ENOENT)
-<<<<<<< HEAD
-				nilfs_msg(inode->i_sb, KERN_WARNING,
-					  "error %d deleting block that object (entry=%llu, ino=%lu) belongs to",
-					  ret, (unsigned long long)last_nrs[k],
-					  inode->i_ino);
-=======
 				nilfs_warn(inode->i_sb,
 					   "error %d deleting block that object (entry=%llu, ino=%lu) belongs to",
 					   ret, (unsigned long long)last_nrs[k],
 					   inode->i_ino);
->>>>>>> 24b8d41d
 		}
 
 		desc_kaddr = kmap_atomic(desc_bh->b_page);
@@ -867,15 +826,9 @@
 		if (nfree == nilfs_palloc_entries_per_group(inode)) {
 			ret = nilfs_palloc_delete_bitmap_block(inode, group);
 			if (ret && ret != -ENOENT)
-<<<<<<< HEAD
-				nilfs_msg(inode->i_sb, KERN_WARNING,
-					  "error %d deleting bitmap block of group=%lu, ino=%lu",
-					  ret, group, inode->i_ino);
-=======
 				nilfs_warn(inode->i_sb,
 					   "error %d deleting bitmap block of group=%lu, ino=%lu",
 					   ret, group, inode->i_ino);
->>>>>>> 24b8d41d
 		}
 	}
 	return 0;
