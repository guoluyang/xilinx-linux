// SPDX-License-Identifier: GPL-2.0-or-later
/* AFS Cache Manager Service
 *
 * Copyright (C) 2002 Red Hat, Inc. All Rights Reserved.
 * Written by David Howells (dhowells@redhat.com)
 */

#include <linux/module.h>
#include <linux/init.h>
#include <linux/slab.h>
#include <linux/sched.h>
#include <linux/ip.h>
#include "internal.h"
#include "afs_cm.h"
<<<<<<< HEAD
=======
#include "protocol_yfs.h"
>>>>>>> 24b8d41d

static int afs_deliver_cb_init_call_back_state(struct afs_call *);
static int afs_deliver_cb_init_call_back_state3(struct afs_call *);
static int afs_deliver_cb_probe(struct afs_call *);
static int afs_deliver_cb_callback(struct afs_call *);
static int afs_deliver_cb_probe_uuid(struct afs_call *);
static int afs_deliver_cb_tell_me_about_yourself(struct afs_call *);
static void afs_cm_destructor(struct afs_call *);
static void SRXAFSCB_CallBack(struct work_struct *);
static void SRXAFSCB_InitCallBackState(struct work_struct *);
static void SRXAFSCB_Probe(struct work_struct *);
static void SRXAFSCB_ProbeUuid(struct work_struct *);
static void SRXAFSCB_TellMeAboutYourself(struct work_struct *);

static int afs_deliver_yfs_cb_callback(struct afs_call *);

#define CM_NAME(name) \
	char afs_SRXCB##name##_name[] __tracepoint_string =	\
		"CB." #name

/*
 * CB.CallBack operation type
 */
static CM_NAME(CallBack);
static const struct afs_call_type afs_SRXCBCallBack = {
	.name		= afs_SRXCBCallBack_name,
	.deliver	= afs_deliver_cb_callback,
	.destructor	= afs_cm_destructor,
	.work		= SRXAFSCB_CallBack,
};

/*
 * CB.InitCallBackState operation type
 */
static CM_NAME(InitCallBackState);
static const struct afs_call_type afs_SRXCBInitCallBackState = {
	.name		= afs_SRXCBInitCallBackState_name,
	.deliver	= afs_deliver_cb_init_call_back_state,
	.destructor	= afs_cm_destructor,
	.work		= SRXAFSCB_InitCallBackState,
};

/*
 * CB.InitCallBackState3 operation type
 */
static CM_NAME(InitCallBackState3);
static const struct afs_call_type afs_SRXCBInitCallBackState3 = {
	.name		= afs_SRXCBInitCallBackState3_name,
	.deliver	= afs_deliver_cb_init_call_back_state3,
	.destructor	= afs_cm_destructor,
	.work		= SRXAFSCB_InitCallBackState,
};

/*
 * CB.Probe operation type
 */
static CM_NAME(Probe);
static const struct afs_call_type afs_SRXCBProbe = {
	.name		= afs_SRXCBProbe_name,
	.deliver	= afs_deliver_cb_probe,
	.destructor	= afs_cm_destructor,
	.work		= SRXAFSCB_Probe,
};

/*
 * CB.ProbeUuid operation type
 */
static CM_NAME(ProbeUuid);
static const struct afs_call_type afs_SRXCBProbeUuid = {
	.name		= afs_SRXCBProbeUuid_name,
	.deliver	= afs_deliver_cb_probe_uuid,
	.destructor	= afs_cm_destructor,
	.work		= SRXAFSCB_ProbeUuid,
};

/*
 * CB.TellMeAboutYourself operation type
 */
static CM_NAME(TellMeAboutYourself);
static const struct afs_call_type afs_SRXCBTellMeAboutYourself = {
	.name		= afs_SRXCBTellMeAboutYourself_name,
	.deliver	= afs_deliver_cb_tell_me_about_yourself,
	.destructor	= afs_cm_destructor,
	.work		= SRXAFSCB_TellMeAboutYourself,
};

/*
 * YFS CB.CallBack operation type
 */
static CM_NAME(YFS_CallBack);
static const struct afs_call_type afs_SRXYFSCB_CallBack = {
	.name		= afs_SRXCBYFS_CallBack_name,
	.deliver	= afs_deliver_yfs_cb_callback,
	.destructor	= afs_cm_destructor,
	.work		= SRXAFSCB_CallBack,
};

/*
 * route an incoming cache manager call
 * - return T if supported, F if not
 */
bool afs_cm_incoming_call(struct afs_call *call)
{
<<<<<<< HEAD
	_enter("{CB.OP %u}", call->operation_ID);
=======
	_enter("{%u, CB.OP %u}", call->service_id, call->operation_ID);
>>>>>>> 24b8d41d

	switch (call->operation_ID) {
	case CBCallBack:
		call->type = &afs_SRXCBCallBack;
		return true;
	case CBInitCallBackState:
		call->type = &afs_SRXCBInitCallBackState;
		return true;
	case CBInitCallBackState3:
		call->type = &afs_SRXCBInitCallBackState3;
		return true;
	case CBProbe:
		call->type = &afs_SRXCBProbe;
		return true;
	case CBProbeUuid:
		call->type = &afs_SRXCBProbeUuid;
		return true;
	case CBTellMeAboutYourself:
		call->type = &afs_SRXCBTellMeAboutYourself;
		return true;
	case YFSCBCallBack:
		if (call->service_id != YFS_CM_SERVICE)
			return false;
		call->type = &afs_SRXYFSCB_CallBack;
		return true;
	default:
		return false;
	}
}

/*
 * Find the server record by peer address and record a probe to the cache
 * manager from a server.
 */
static int afs_find_cm_server_by_peer(struct afs_call *call)
{
	struct sockaddr_rxrpc srx;
	struct afs_server *server;

<<<<<<< HEAD
	/* Break the callbacks here so that we do it after the final ACK is
	 * received.  The step number here must match the final number in
	 * afs_deliver_cb_callback().
	 */
	if (call->unmarshall == 5) {
		ASSERT(call->server && call->count && call->request);
		afs_break_callbacks(call->server, call->count, call->request);
=======
	rxrpc_kernel_get_peer(call->net->socket, call->rxcall, &srx);

	server = afs_find_server(call->net, &srx);
	if (!server) {
		trace_afs_cm_no_server(call, &srx);
		return 0;
	}

	call->server = server;
	return 0;
}

/*
 * Find the server record by server UUID and record a probe to the cache
 * manager from a server.
 */
static int afs_find_cm_server_by_uuid(struct afs_call *call,
				      struct afs_uuid *uuid)
{
	struct afs_server *server;

	rcu_read_lock();
	server = afs_find_server_by_uuid(call->net, call->request);
	rcu_read_unlock();
	if (!server) {
		trace_afs_cm_no_server_u(call, call->request);
		return 0;
>>>>>>> 24b8d41d
	}

	call->server = server;
	return 0;
}

/*
 * Clean up a cache manager call.
 */
static void afs_cm_destructor(struct afs_call *call)
{
	kfree(call->buffer);
	call->buffer = NULL;
}

/*
 * Abort a service call from within an action function.
 */
static void afs_abort_service_call(struct afs_call *call, u32 abort_code, int error,
				   const char *why)
{
	rxrpc_kernel_abort_call(call->net->socket, call->rxcall,
				abort_code, error, why);
	afs_set_call_complete(call, error, 0);
}

/*
 * The server supplied a list of callbacks that it wanted to break.
 */
static void SRXAFSCB_CallBack(struct work_struct *work)
{
	struct afs_call *call = container_of(work, struct afs_call, work);

	_enter("");

	/* We need to break the callbacks before sending the reply as the
	 * server holds up change visibility till it receives our reply so as
	 * to maintain cache coherency.
	 */
	if (call->server) {
		trace_afs_server(call->server,
				 atomic_read(&call->server->ref),
				 atomic_read(&call->server->active),
				 afs_server_trace_callback);
		afs_break_callbacks(call->server, call->count, call->request);
	}

	afs_send_empty_reply(call);
	afs_put_call(call);
	_leave("");
}

/*
 * deliver request data to a CB.CallBack call
 */
static int afs_deliver_cb_callback(struct afs_call *call)
{
<<<<<<< HEAD
	struct sockaddr_rxrpc srx;
	struct afs_callback *cb;
	struct afs_server *server;
=======
	struct afs_callback_break *cb;
>>>>>>> 24b8d41d
	__be32 *bp;
	int ret, loop;

	_enter("{%u}", call->unmarshall);

	switch (call->unmarshall) {
	case 0:
<<<<<<< HEAD
		rxrpc_kernel_get_peer(afs_socket, call->rxcall, &srx);
		call->offset = 0;
=======
		afs_extract_to_tmp(call);
>>>>>>> 24b8d41d
		call->unmarshall++;

		/* extract the FID array and its count in two steps */
		fallthrough;
	case 1:
		_debug("extract FID count");
<<<<<<< HEAD
		ret = afs_extract_data(call, &call->tmp, 4, true);
=======
		ret = afs_extract_data(call, true);
>>>>>>> 24b8d41d
		if (ret < 0)
			return ret;

		call->count = ntohl(call->tmp);
		_debug("FID count: %u", call->count);
		if (call->count > AFSCBMAX)
			return afs_protocol_error(call, afs_eproto_cb_fid_count);

		call->buffer = kmalloc(array3_size(call->count, 3, 4),
				       GFP_KERNEL);
		if (!call->buffer)
			return -ENOMEM;
		afs_extract_to_buf(call, call->count * 3 * 4);
		call->unmarshall++;

		fallthrough;
	case 2:
		_debug("extract FID array");
<<<<<<< HEAD
		ret = afs_extract_data(call, call->buffer,
				       call->count * 3 * 4, true);
=======
		ret = afs_extract_data(call, true);
>>>>>>> 24b8d41d
		if (ret < 0)
			return ret;

		_debug("unmarshall FID array");
		call->request = kcalloc(call->count,
					sizeof(struct afs_callback_break),
					GFP_KERNEL);
		if (!call->request)
			return -ENOMEM;

		cb = call->request;
		bp = call->buffer;
		for (loop = call->count; loop > 0; loop--, cb++) {
			cb->fid.vid	= ntohl(*bp++);
			cb->fid.vnode	= ntohl(*bp++);
			cb->fid.unique	= ntohl(*bp++);
		}

		afs_extract_to_tmp(call);
		call->unmarshall++;

		/* extract the callback array and its count in two steps */
		fallthrough;
	case 3:
		_debug("extract CB count");
<<<<<<< HEAD
		ret = afs_extract_data(call, &call->tmp, 4, true);
		if (ret < 0)
			return ret;

		tmp = ntohl(call->tmp);
		_debug("CB count: %u", tmp);
		if (tmp != call->count && tmp != 0)
			return -EBADMSG;
		call->offset = 0;
=======
		ret = afs_extract_data(call, true);
		if (ret < 0)
			return ret;

		call->count2 = ntohl(call->tmp);
		_debug("CB count: %u", call->count2);
		if (call->count2 != call->count && call->count2 != 0)
			return afs_protocol_error(call, afs_eproto_cb_count);
		call->iter = &call->def_iter;
		iov_iter_discard(&call->def_iter, READ, call->count2 * 3 * 4);
>>>>>>> 24b8d41d
		call->unmarshall++;

		fallthrough;
	case 4:
<<<<<<< HEAD
		_debug("extract CB array");
		ret = afs_extract_data(call, call->buffer,
				       call->count * 3 * 4, false);
		if (ret < 0)
			return ret;
=======
		_debug("extract discard %zu/%u",
		       iov_iter_count(call->iter), call->count2 * 3 * 4);
>>>>>>> 24b8d41d

		ret = afs_extract_data(call, false);
		if (ret < 0)
			return ret;

<<<<<<< HEAD
		call->offset = 0;
		call->unmarshall++;

		/* Record that the message was unmarshalled successfully so
		 * that the call destructor can know do the callback breaking
		 * work, even if the final ACK isn't received.
		 *
		 * If the step number changes, then afs_cm_destructor() must be
		 * updated also.
		 */
		call->unmarshall++;
=======
		call->unmarshall++;
>>>>>>> 24b8d41d
	case 5:
		break;
	}

<<<<<<< HEAD
	call->state = AFS_CALL_REPLYING;

	/* we'll need the file server record as that tells us which set of
	 * vnodes to operate upon */
	server = afs_find_server(&srx);
	if (!server)
		return -ENOTCONN;
	call->server = server;

	INIT_WORK(&call->work, SRXAFSCB_CallBack);
	queue_work(afs_wq, &call->work);
	return 0;
=======
	if (!afs_check_call_state(call, AFS_CALL_SV_REPLYING))
		return afs_io_error(call, afs_io_error_cm_reply);

	/* we'll need the file server record as that tells us which set of
	 * vnodes to operate upon */
	return afs_find_cm_server_by_peer(call);
>>>>>>> 24b8d41d
}

/*
 * allow the fileserver to request callback state (re-)initialisation
 */
static void SRXAFSCB_InitCallBackState(struct work_struct *work)
{
	struct afs_call *call = container_of(work, struct afs_call, work);

	_enter("{%p}", call->server);

	if (call->server)
		afs_init_callback_state(call->server);
	afs_send_empty_reply(call);
	afs_put_call(call);
	_leave("");
}

/*
 * deliver request data to a CB.InitCallBackState call
 */
static int afs_deliver_cb_init_call_back_state(struct afs_call *call)
{
<<<<<<< HEAD
	struct sockaddr_rxrpc srx;
	struct afs_server *server;
	int ret;

	_enter("");

	rxrpc_kernel_get_peer(afs_socket, call->rxcall, &srx);

	ret = afs_extract_data(call, NULL, 0, false);
	if (ret < 0)
		return ret;
=======
	int ret;

	_enter("");
>>>>>>> 24b8d41d

	afs_extract_discard(call, 0);
	ret = afs_extract_data(call, false);
	if (ret < 0)
		return ret;

	/* we'll need the file server record as that tells us which set of
	 * vnodes to operate upon */
<<<<<<< HEAD
	server = afs_find_server(&srx);
	if (!server)
		return -ENOTCONN;
	call->server = server;

	INIT_WORK(&call->work, SRXAFSCB_InitCallBackState);
	queue_work(afs_wq, &call->work);
	return 0;
=======
	return afs_find_cm_server_by_peer(call);
>>>>>>> 24b8d41d
}

/*
 * deliver request data to a CB.InitCallBackState3 call
 */
static int afs_deliver_cb_init_call_back_state3(struct afs_call *call)
{
<<<<<<< HEAD
	struct sockaddr_rxrpc srx;
	struct afs_server *server;
=======
>>>>>>> 24b8d41d
	struct afs_uuid *r;
	unsigned loop;
	__be32 *b;
	int ret;
<<<<<<< HEAD

	_enter("");

	rxrpc_kernel_get_peer(afs_socket, call->rxcall, &srx);

	_enter("{%u}", call->unmarshall);

	switch (call->unmarshall) {
	case 0:
		call->offset = 0;
		call->buffer = kmalloc(11 * sizeof(__be32), GFP_KERNEL);
		if (!call->buffer)
			return -ENOMEM;
		call->unmarshall++;

	case 1:
		_debug("extract UUID");
		ret = afs_extract_data(call, call->buffer,
				       11 * sizeof(__be32), false);
		switch (ret) {
		case 0:		break;
		case -EAGAIN:	return 0;
		default:	return ret;
		}

		_debug("unmarshall UUID");
		call->request = kmalloc(sizeof(struct afs_uuid), GFP_KERNEL);
		if (!call->request)
			return -ENOMEM;

		b = call->buffer;
		r = call->request;
		r->time_low			= ntohl(b[0]);
		r->time_mid			= ntohl(b[1]);
		r->time_hi_and_version		= ntohl(b[2]);
		r->clock_seq_hi_and_reserved 	= ntohl(b[3]);
		r->clock_seq_low		= ntohl(b[4]);

		for (loop = 0; loop < 6; loop++)
			r->node[loop] = ntohl(b[loop + 5]);

		call->offset = 0;
		call->unmarshall++;

	case 2:
		break;
	}
=======

	_enter("");

	_enter("{%u}", call->unmarshall);
>>>>>>> 24b8d41d

	switch (call->unmarshall) {
	case 0:
		call->buffer = kmalloc_array(11, sizeof(__be32), GFP_KERNEL);
		if (!call->buffer)
			return -ENOMEM;
		afs_extract_to_buf(call, 11 * sizeof(__be32));
		call->unmarshall++;

		fallthrough;
	case 1:
		_debug("extract UUID");
		ret = afs_extract_data(call, false);
		switch (ret) {
		case 0:		break;
		case -EAGAIN:	return 0;
		default:	return ret;
		}

		_debug("unmarshall UUID");
		call->request = kmalloc(sizeof(struct afs_uuid), GFP_KERNEL);
		if (!call->request)
			return -ENOMEM;

		b = call->buffer;
		r = call->request;
		r->time_low			= b[0];
		r->time_mid			= htons(ntohl(b[1]));
		r->time_hi_and_version		= htons(ntohl(b[2]));
		r->clock_seq_hi_and_reserved 	= ntohl(b[3]);
		r->clock_seq_low		= ntohl(b[4]);

		for (loop = 0; loop < 6; loop++)
			r->node[loop] = ntohl(b[loop + 5]);

		call->unmarshall++;

	case 2:
		break;
	}

	if (!afs_check_call_state(call, AFS_CALL_SV_REPLYING))
		return afs_io_error(call, afs_io_error_cm_reply);

	/* we'll need the file server record as that tells us which set of
	 * vnodes to operate upon */
<<<<<<< HEAD
	server = afs_find_server(&srx);
	if (!server)
		return -ENOTCONN;
	call->server = server;

	INIT_WORK(&call->work, SRXAFSCB_InitCallBackState);
	queue_work(afs_wq, &call->work);
	return 0;
=======
	return afs_find_cm_server_by_uuid(call, call->request);
>>>>>>> 24b8d41d
}

/*
 * allow the fileserver to see if the cache manager is still alive
 */
static void SRXAFSCB_Probe(struct work_struct *work)
{
	struct afs_call *call = container_of(work, struct afs_call, work);

	_enter("");
	afs_send_empty_reply(call);
	afs_put_call(call);
	_leave("");
}

/*
 * deliver request data to a CB.Probe call
 */
static int afs_deliver_cb_probe(struct afs_call *call)
{
	int ret;
<<<<<<< HEAD

	_enter("");

	ret = afs_extract_data(call, NULL, 0, false);
	if (ret < 0)
		return ret;
=======

	_enter("");
>>>>>>> 24b8d41d

	afs_extract_discard(call, 0);
	ret = afs_extract_data(call, false);
	if (ret < 0)
		return ret;

	if (!afs_check_call_state(call, AFS_CALL_SV_REPLYING))
		return afs_io_error(call, afs_io_error_cm_reply);
	return afs_find_cm_server_by_peer(call);
}

/*
 * Allow the fileserver to quickly find out if the cache manager has been
 * rebooted.
 */
static void SRXAFSCB_ProbeUuid(struct work_struct *work)
{
	struct afs_call *call = container_of(work, struct afs_call, work);
	struct afs_uuid *r = call->request;

	_enter("");

<<<<<<< HEAD
	if (memcmp(r, &afs_uuid, sizeof(afs_uuid)) == 0)
		reply.match = htonl(0);
=======
	if (memcmp(r, &call->net->uuid, sizeof(call->net->uuid)) == 0)
		afs_send_empty_reply(call);
>>>>>>> 24b8d41d
	else
		afs_abort_service_call(call, 1, 1, "K-1");

	afs_put_call(call);
	_leave("");
}

/*
 * deliver request data to a CB.ProbeUuid call
 */
static int afs_deliver_cb_probe_uuid(struct afs_call *call)
{
	struct afs_uuid *r;
	unsigned loop;
	__be32 *b;
	int ret;

	_enter("{%u}", call->unmarshall);

	switch (call->unmarshall) {
	case 0:
		call->buffer = kmalloc_array(11, sizeof(__be32), GFP_KERNEL);
		if (!call->buffer)
			return -ENOMEM;
		afs_extract_to_buf(call, 11 * sizeof(__be32));
		call->unmarshall++;

		fallthrough;
	case 1:
		_debug("extract UUID");
<<<<<<< HEAD
		ret = afs_extract_data(call, call->buffer,
				       11 * sizeof(__be32), false);
=======
		ret = afs_extract_data(call, false);
>>>>>>> 24b8d41d
		switch (ret) {
		case 0:		break;
		case -EAGAIN:	return 0;
		default:	return ret;
		}

		_debug("unmarshall UUID");
		call->request = kmalloc(sizeof(struct afs_uuid), GFP_KERNEL);
		if (!call->request)
			return -ENOMEM;

		b = call->buffer;
		r = call->request;
		r->time_low			= b[0];
		r->time_mid			= htons(ntohl(b[1]));
		r->time_hi_and_version		= htons(ntohl(b[2]));
		r->clock_seq_hi_and_reserved 	= ntohl(b[3]);
		r->clock_seq_low		= ntohl(b[4]);

		for (loop = 0; loop < 6; loop++)
			r->node[loop] = ntohl(b[loop + 5]);

		call->unmarshall++;

	case 2:
		break;
	}

<<<<<<< HEAD
	call->state = AFS_CALL_REPLYING;

	INIT_WORK(&call->work, SRXAFSCB_ProbeUuid);
	queue_work(afs_wq, &call->work);
	return 0;
=======
	if (!afs_check_call_state(call, AFS_CALL_SV_REPLYING))
		return afs_io_error(call, afs_io_error_cm_reply);
	return afs_find_cm_server_by_peer(call);
>>>>>>> 24b8d41d
}

/*
 * allow the fileserver to ask about the cache manager's capabilities
 */
static void SRXAFSCB_TellMeAboutYourself(struct work_struct *work)
{
	struct afs_call *call = container_of(work, struct afs_call, work);
	int loop;

	struct {
		struct /* InterfaceAddr */ {
			__be32 nifs;
			__be32 uuid[11];
			__be32 ifaddr[32];
			__be32 netmask[32];
			__be32 mtu[32];
		} ia;
		struct /* Capabilities */ {
			__be32 capcount;
			__be32 caps[1];
		} cap;
	} reply;

	_enter("");

	memset(&reply, 0, sizeof(reply));

	reply.ia.uuid[0] = call->net->uuid.time_low;
	reply.ia.uuid[1] = htonl(ntohs(call->net->uuid.time_mid));
	reply.ia.uuid[2] = htonl(ntohs(call->net->uuid.time_hi_and_version));
	reply.ia.uuid[3] = htonl((s8) call->net->uuid.clock_seq_hi_and_reserved);
	reply.ia.uuid[4] = htonl((s8) call->net->uuid.clock_seq_low);
	for (loop = 0; loop < 6; loop++)
		reply.ia.uuid[loop + 5] = htonl((s8) call->net->uuid.node[loop]);

	reply.cap.capcount = htonl(1);
	reply.cap.caps[0] = htonl(AFS_CAP_ERROR_TRANSLATION);
	afs_send_simple_reply(call, &reply, sizeof(reply));
	afs_put_call(call);
	_leave("");
}

/*
 * deliver request data to a CB.TellMeAboutYourself call
 */
static int afs_deliver_cb_tell_me_about_yourself(struct afs_call *call)
{
	int ret;
<<<<<<< HEAD

	_enter("");

	ret = afs_extract_data(call, NULL, 0, false);
	if (ret < 0)
		return ret;
=======

	_enter("");
>>>>>>> 24b8d41d

	afs_extract_discard(call, 0);
	ret = afs_extract_data(call, false);
	if (ret < 0)
		return ret;

	if (!afs_check_call_state(call, AFS_CALL_SV_REPLYING))
		return afs_io_error(call, afs_io_error_cm_reply);
	return afs_find_cm_server_by_peer(call);
}

/*
 * deliver request data to a YFS CB.CallBack call
 */
static int afs_deliver_yfs_cb_callback(struct afs_call *call)
{
	struct afs_callback_break *cb;
	struct yfs_xdr_YFSFid *bp;
	size_t size;
	int ret, loop;

	_enter("{%u}", call->unmarshall);

	switch (call->unmarshall) {
	case 0:
		afs_extract_to_tmp(call);
		call->unmarshall++;

		/* extract the FID array and its count in two steps */
		fallthrough;
	case 1:
		_debug("extract FID count");
		ret = afs_extract_data(call, true);
		if (ret < 0)
			return ret;

		call->count = ntohl(call->tmp);
		_debug("FID count: %u", call->count);
		if (call->count > YFSCBMAX)
			return afs_protocol_error(call, afs_eproto_cb_fid_count);

		size = array_size(call->count, sizeof(struct yfs_xdr_YFSFid));
		call->buffer = kmalloc(size, GFP_KERNEL);
		if (!call->buffer)
			return -ENOMEM;
		afs_extract_to_buf(call, size);
		call->unmarshall++;

		fallthrough;
	case 2:
		_debug("extract FID array");
		ret = afs_extract_data(call, false);
		if (ret < 0)
			return ret;

		_debug("unmarshall FID array");
		call->request = kcalloc(call->count,
					sizeof(struct afs_callback_break),
					GFP_KERNEL);
		if (!call->request)
			return -ENOMEM;

		cb = call->request;
		bp = call->buffer;
		for (loop = call->count; loop > 0; loop--, cb++) {
			cb->fid.vid	= xdr_to_u64(bp->volume);
			cb->fid.vnode	= xdr_to_u64(bp->vnode.lo);
			cb->fid.vnode_hi = ntohl(bp->vnode.hi);
			cb->fid.unique	= ntohl(bp->vnode.unique);
			bp++;
		}

		afs_extract_to_tmp(call);
		call->unmarshall++;

	case 3:
		break;
	}

	if (!afs_check_call_state(call, AFS_CALL_SV_REPLYING))
		return afs_io_error(call, afs_io_error_cm_reply);

	/* We'll need the file server record as that tells us which set of
	 * vnodes to operate upon.
	 */
	return afs_find_cm_server_by_peer(call);
}<|MERGE_RESOLUTION|>--- conflicted
+++ resolved
@@ -12,10 +12,7 @@
 #include <linux/ip.h>
 #include "internal.h"
 #include "afs_cm.h"
-<<<<<<< HEAD
-=======
 #include "protocol_yfs.h"
->>>>>>> 24b8d41d
 
 static int afs_deliver_cb_init_call_back_state(struct afs_call *);
 static int afs_deliver_cb_init_call_back_state3(struct afs_call *);
@@ -119,11 +116,7 @@
  */
 bool afs_cm_incoming_call(struct afs_call *call)
 {
-<<<<<<< HEAD
-	_enter("{CB.OP %u}", call->operation_ID);
-=======
 	_enter("{%u, CB.OP %u}", call->service_id, call->operation_ID);
->>>>>>> 24b8d41d
 
 	switch (call->operation_ID) {
 	case CBCallBack:
@@ -163,15 +156,6 @@
 	struct sockaddr_rxrpc srx;
 	struct afs_server *server;
 
-<<<<<<< HEAD
-	/* Break the callbacks here so that we do it after the final ACK is
-	 * received.  The step number here must match the final number in
-	 * afs_deliver_cb_callback().
-	 */
-	if (call->unmarshall == 5) {
-		ASSERT(call->server && call->count && call->request);
-		afs_break_callbacks(call->server, call->count, call->request);
-=======
 	rxrpc_kernel_get_peer(call->net->socket, call->rxcall, &srx);
 
 	server = afs_find_server(call->net, &srx);
@@ -199,7 +183,6 @@
 	if (!server) {
 		trace_afs_cm_no_server_u(call, call->request);
 		return 0;
->>>>>>> 24b8d41d
 	}
 
 	call->server = server;
@@ -257,13 +240,7 @@
  */
 static int afs_deliver_cb_callback(struct afs_call *call)
 {
-<<<<<<< HEAD
-	struct sockaddr_rxrpc srx;
-	struct afs_callback *cb;
-	struct afs_server *server;
-=======
 	struct afs_callback_break *cb;
->>>>>>> 24b8d41d
 	__be32 *bp;
 	int ret, loop;
 
@@ -271,23 +248,14 @@
 
 	switch (call->unmarshall) {
 	case 0:
-<<<<<<< HEAD
-		rxrpc_kernel_get_peer(afs_socket, call->rxcall, &srx);
-		call->offset = 0;
-=======
 		afs_extract_to_tmp(call);
->>>>>>> 24b8d41d
 		call->unmarshall++;
 
 		/* extract the FID array and its count in two steps */
 		fallthrough;
 	case 1:
 		_debug("extract FID count");
-<<<<<<< HEAD
-		ret = afs_extract_data(call, &call->tmp, 4, true);
-=======
 		ret = afs_extract_data(call, true);
->>>>>>> 24b8d41d
 		if (ret < 0)
 			return ret;
 
@@ -306,12 +274,7 @@
 		fallthrough;
 	case 2:
 		_debug("extract FID array");
-<<<<<<< HEAD
-		ret = afs_extract_data(call, call->buffer,
-				       call->count * 3 * 4, true);
-=======
 		ret = afs_extract_data(call, true);
->>>>>>> 24b8d41d
 		if (ret < 0)
 			return ret;
 
@@ -337,17 +300,6 @@
 		fallthrough;
 	case 3:
 		_debug("extract CB count");
-<<<<<<< HEAD
-		ret = afs_extract_data(call, &call->tmp, 4, true);
-		if (ret < 0)
-			return ret;
-
-		tmp = ntohl(call->tmp);
-		_debug("CB count: %u", tmp);
-		if (tmp != call->count && tmp != 0)
-			return -EBADMSG;
-		call->offset = 0;
-=======
 		ret = afs_extract_data(call, true);
 		if (ret < 0)
 			return ret;
@@ -358,66 +310,28 @@
 			return afs_protocol_error(call, afs_eproto_cb_count);
 		call->iter = &call->def_iter;
 		iov_iter_discard(&call->def_iter, READ, call->count2 * 3 * 4);
->>>>>>> 24b8d41d
 		call->unmarshall++;
 
 		fallthrough;
 	case 4:
-<<<<<<< HEAD
-		_debug("extract CB array");
-		ret = afs_extract_data(call, call->buffer,
-				       call->count * 3 * 4, false);
-		if (ret < 0)
-			return ret;
-=======
 		_debug("extract discard %zu/%u",
 		       iov_iter_count(call->iter), call->count2 * 3 * 4);
->>>>>>> 24b8d41d
 
 		ret = afs_extract_data(call, false);
 		if (ret < 0)
 			return ret;
 
-<<<<<<< HEAD
-		call->offset = 0;
-		call->unmarshall++;
-
-		/* Record that the message was unmarshalled successfully so
-		 * that the call destructor can know do the callback breaking
-		 * work, even if the final ACK isn't received.
-		 *
-		 * If the step number changes, then afs_cm_destructor() must be
-		 * updated also.
-		 */
-		call->unmarshall++;
-=======
-		call->unmarshall++;
->>>>>>> 24b8d41d
+		call->unmarshall++;
 	case 5:
 		break;
 	}
 
-<<<<<<< HEAD
-	call->state = AFS_CALL_REPLYING;
-
-	/* we'll need the file server record as that tells us which set of
-	 * vnodes to operate upon */
-	server = afs_find_server(&srx);
-	if (!server)
-		return -ENOTCONN;
-	call->server = server;
-
-	INIT_WORK(&call->work, SRXAFSCB_CallBack);
-	queue_work(afs_wq, &call->work);
-	return 0;
-=======
 	if (!afs_check_call_state(call, AFS_CALL_SV_REPLYING))
 		return afs_io_error(call, afs_io_error_cm_reply);
 
 	/* we'll need the file server record as that tells us which set of
 	 * vnodes to operate upon */
 	return afs_find_cm_server_by_peer(call);
->>>>>>> 24b8d41d
 }
 
 /*
@@ -441,23 +355,9 @@
  */
 static int afs_deliver_cb_init_call_back_state(struct afs_call *call)
 {
-<<<<<<< HEAD
-	struct sockaddr_rxrpc srx;
-	struct afs_server *server;
 	int ret;
 
 	_enter("");
-
-	rxrpc_kernel_get_peer(afs_socket, call->rxcall, &srx);
-
-	ret = afs_extract_data(call, NULL, 0, false);
-	if (ret < 0)
-		return ret;
-=======
-	int ret;
-
-	_enter("");
->>>>>>> 24b8d41d
 
 	afs_extract_discard(call, 0);
 	ret = afs_extract_data(call, false);
@@ -466,18 +366,7 @@
 
 	/* we'll need the file server record as that tells us which set of
 	 * vnodes to operate upon */
-<<<<<<< HEAD
-	server = afs_find_server(&srx);
-	if (!server)
-		return -ENOTCONN;
-	call->server = server;
-
-	INIT_WORK(&call->work, SRXAFSCB_InitCallBackState);
-	queue_work(afs_wq, &call->work);
-	return 0;
-=======
 	return afs_find_cm_server_by_peer(call);
->>>>>>> 24b8d41d
 }
 
 /*
@@ -485,69 +374,14 @@
  */
 static int afs_deliver_cb_init_call_back_state3(struct afs_call *call)
 {
-<<<<<<< HEAD
-	struct sockaddr_rxrpc srx;
-	struct afs_server *server;
-=======
->>>>>>> 24b8d41d
 	struct afs_uuid *r;
 	unsigned loop;
 	__be32 *b;
 	int ret;
-<<<<<<< HEAD
-
-	_enter("");
-
-	rxrpc_kernel_get_peer(afs_socket, call->rxcall, &srx);
+
+	_enter("");
 
 	_enter("{%u}", call->unmarshall);
-
-	switch (call->unmarshall) {
-	case 0:
-		call->offset = 0;
-		call->buffer = kmalloc(11 * sizeof(__be32), GFP_KERNEL);
-		if (!call->buffer)
-			return -ENOMEM;
-		call->unmarshall++;
-
-	case 1:
-		_debug("extract UUID");
-		ret = afs_extract_data(call, call->buffer,
-				       11 * sizeof(__be32), false);
-		switch (ret) {
-		case 0:		break;
-		case -EAGAIN:	return 0;
-		default:	return ret;
-		}
-
-		_debug("unmarshall UUID");
-		call->request = kmalloc(sizeof(struct afs_uuid), GFP_KERNEL);
-		if (!call->request)
-			return -ENOMEM;
-
-		b = call->buffer;
-		r = call->request;
-		r->time_low			= ntohl(b[0]);
-		r->time_mid			= ntohl(b[1]);
-		r->time_hi_and_version		= ntohl(b[2]);
-		r->clock_seq_hi_and_reserved 	= ntohl(b[3]);
-		r->clock_seq_low		= ntohl(b[4]);
-
-		for (loop = 0; loop < 6; loop++)
-			r->node[loop] = ntohl(b[loop + 5]);
-
-		call->offset = 0;
-		call->unmarshall++;
-
-	case 2:
-		break;
-	}
-=======
-
-	_enter("");
-
-	_enter("{%u}", call->unmarshall);
->>>>>>> 24b8d41d
 
 	switch (call->unmarshall) {
 	case 0:
@@ -594,18 +428,7 @@
 
 	/* we'll need the file server record as that tells us which set of
 	 * vnodes to operate upon */
-<<<<<<< HEAD
-	server = afs_find_server(&srx);
-	if (!server)
-		return -ENOTCONN;
-	call->server = server;
-
-	INIT_WORK(&call->work, SRXAFSCB_InitCallBackState);
-	queue_work(afs_wq, &call->work);
-	return 0;
-=======
 	return afs_find_cm_server_by_uuid(call, call->request);
->>>>>>> 24b8d41d
 }
 
 /*
@@ -627,17 +450,8 @@
 static int afs_deliver_cb_probe(struct afs_call *call)
 {
 	int ret;
-<<<<<<< HEAD
-
-	_enter("");
-
-	ret = afs_extract_data(call, NULL, 0, false);
-	if (ret < 0)
-		return ret;
-=======
-
-	_enter("");
->>>>>>> 24b8d41d
+
+	_enter("");
 
 	afs_extract_discard(call, 0);
 	ret = afs_extract_data(call, false);
@@ -660,13 +474,8 @@
 
 	_enter("");
 
-<<<<<<< HEAD
-	if (memcmp(r, &afs_uuid, sizeof(afs_uuid)) == 0)
-		reply.match = htonl(0);
-=======
 	if (memcmp(r, &call->net->uuid, sizeof(call->net->uuid)) == 0)
 		afs_send_empty_reply(call);
->>>>>>> 24b8d41d
 	else
 		afs_abort_service_call(call, 1, 1, "K-1");
 
@@ -697,12 +506,7 @@
 		fallthrough;
 	case 1:
 		_debug("extract UUID");
-<<<<<<< HEAD
-		ret = afs_extract_data(call, call->buffer,
-				       11 * sizeof(__be32), false);
-=======
 		ret = afs_extract_data(call, false);
->>>>>>> 24b8d41d
 		switch (ret) {
 		case 0:		break;
 		case -EAGAIN:	return 0;
@@ -731,17 +535,9 @@
 		break;
 	}
 
-<<<<<<< HEAD
-	call->state = AFS_CALL_REPLYING;
-
-	INIT_WORK(&call->work, SRXAFSCB_ProbeUuid);
-	queue_work(afs_wq, &call->work);
-	return 0;
-=======
 	if (!afs_check_call_state(call, AFS_CALL_SV_REPLYING))
 		return afs_io_error(call, afs_io_error_cm_reply);
 	return afs_find_cm_server_by_peer(call);
->>>>>>> 24b8d41d
 }
 
 /*
@@ -791,17 +587,8 @@
 static int afs_deliver_cb_tell_me_about_yourself(struct afs_call *call)
 {
 	int ret;
-<<<<<<< HEAD
-
-	_enter("");
-
-	ret = afs_extract_data(call, NULL, 0, false);
-	if (ret < 0)
-		return ret;
-=======
-
-	_enter("");
->>>>>>> 24b8d41d
+
+	_enter("");
 
 	afs_extract_discard(call, 0);
 	ret = afs_extract_data(call, false);
