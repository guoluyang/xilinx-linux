--- conflicted
+++ resolved
@@ -1465,11 +1465,7 @@
 {
 	int rc;
 
-<<<<<<< HEAD
-	rc = migrate_page_move_mapping(mapping, newpage, page, NULL, mode, 0);
-=======
 	rc = migrate_page_move_mapping(mapping, newpage, page, 0);
->>>>>>> 24b8d41d
 	if (rc != MIGRATEPAGE_SUCCESS)
 		return rc;
 
@@ -1478,14 +1474,10 @@
 		SetPagePrivate(newpage);
 	}
 
-<<<<<<< HEAD
-	migrate_page_copy(newpage, page);
-=======
 	if (mode != MIGRATE_SYNC_NO_COPY)
 		migrate_page_copy(newpage, page);
 	else
 		migrate_page_states(newpage, page);
->>>>>>> 24b8d41d
 	return MIGRATEPAGE_SUCCESS;
 }
 #endif
@@ -1653,14 +1645,8 @@
 const struct inode_operations ubifs_file_inode_operations = {
 	.setattr     = ubifs_setattr,
 	.getattr     = ubifs_getattr,
-<<<<<<< HEAD
-	.listxattr   = ubifs_listxattr,
-#ifdef CONFIG_UBIFS_ATIME_SUPPORT
-	.update_time = ubifs_update_time,
-=======
 #ifdef CONFIG_UBIFS_FS_XATTR
 	.listxattr   = ubifs_listxattr,
->>>>>>> 24b8d41d
 #endif
 	.update_time = ubifs_update_time,
 };
@@ -1669,14 +1655,8 @@
 	.get_link    = ubifs_get_link,
 	.setattr     = ubifs_setattr,
 	.getattr     = ubifs_getattr,
-<<<<<<< HEAD
-	.listxattr   = ubifs_listxattr,
-#ifdef CONFIG_UBIFS_ATIME_SUPPORT
-	.update_time = ubifs_update_time,
-=======
 #ifdef CONFIG_UBIFS_FS_XATTR
 	.listxattr   = ubifs_listxattr,
->>>>>>> 24b8d41d
 #endif
 	.update_time = ubifs_update_time,
 };
