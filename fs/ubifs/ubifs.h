/* SPDX-License-Identifier: GPL-2.0-only */
/*
 * This file is part of UBIFS.
 *
 * Copyright (C) 2006-2008 Nokia Corporation
 *
 * Authors: Artem Bityutskiy (Битюцкий Артём)
 *          Adrian Hunter
 */

#ifndef __UBIFS_H__
#define __UBIFS_H__

#include <asm/div64.h>
#include <linux/statfs.h>
#include <linux/fs.h>
#include <linux/err.h>
#include <linux/sched.h>
#include <linux/slab.h>
#include <linux/vmalloc.h>
#include <linux/spinlock.h>
#include <linux/mutex.h>
#include <linux/rwsem.h>
#include <linux/mtd/ubi.h>
#include <linux/pagemap.h>
#include <linux/backing-dev.h>
#include <linux/security.h>
#include <linux/xattr.h>
<<<<<<< HEAD
=======
#include <linux/random.h>
#include <crypto/hash_info.h>
#include <crypto/hash.h>
#include <crypto/algapi.h>

#include <linux/fscrypt.h>

>>>>>>> 24b8d41d
#include "ubifs-media.h"

/* Version of this UBIFS implementation */
#define UBIFS_VERSION 1

/* UBIFS file system VFS magic number */
#define UBIFS_SUPER_MAGIC 0x24051905

/* Number of UBIFS blocks per VFS page */
#define UBIFS_BLOCKS_PER_PAGE (PAGE_SIZE / UBIFS_BLOCK_SIZE)
#define UBIFS_BLOCKS_PER_PAGE_SHIFT (PAGE_SHIFT - UBIFS_BLOCK_SHIFT)

/* "File system end of life" sequence number watermark */
#define SQNUM_WARN_WATERMARK 0xFFFFFFFF00000000ULL
#define SQNUM_WATERMARK      0xFFFFFFFFFF000000ULL

/*
 * Minimum amount of LEBs reserved for the index. At present the index needs at
 * least 2 LEBs: one for the index head and one for in-the-gaps method (which
 * currently does not cater for the index head and so excludes it from
 * consideration).
 */
#define MIN_INDEX_LEBS 2

/* Minimum amount of data UBIFS writes to the flash */
#define MIN_WRITE_SZ (UBIFS_DATA_NODE_SZ + 8)

/*
 * Currently we do not support inode number overlapping and re-using, so this
 * watermark defines dangerous inode number level. This should be fixed later,
 * although it is difficult to exceed current limit. Another option is to use
 * 64-bit inode numbers, but this means more overhead.
 */
#define INUM_WARN_WATERMARK 0xFFF00000
#define INUM_WATERMARK      0xFFFFFF00

/* Maximum number of entries in each LPT (LEB category) heap */
#define LPT_HEAP_SZ 256

/*
 * Background thread name pattern. The numbers are UBI device and volume
 * numbers.
 */
#define BGT_NAME_PATTERN "ubifs_bgt%d_%d"

/* Maximum possible inode number (only 32-bit inodes are supported now) */
#define MAX_INUM 0xFFFFFFFF

/* Number of non-data journal heads */
#define NONDATA_JHEADS_CNT 2

/* Shorter names for journal head numbers for internal usage */
#define GCHD   UBIFS_GC_HEAD
#define BASEHD UBIFS_BASE_HEAD
#define DATAHD UBIFS_DATA_HEAD

/* 'No change' value for 'ubifs_change_lp()' */
#define LPROPS_NC 0x80000001

/*
 * There is no notion of truncation key because truncation nodes do not exist
 * in TNC. However, when replaying, it is handy to introduce fake "truncation"
 * keys for truncation nodes because the code becomes simpler. So we define
 * %UBIFS_TRUN_KEY type.
 *
 * But otherwise, out of the journal reply scope, the truncation keys are
 * invalid.
 */
#define UBIFS_TRUN_KEY    UBIFS_KEY_TYPES_CNT
#define UBIFS_INVALID_KEY UBIFS_KEY_TYPES_CNT

/*
 * How much a directory entry/extended attribute entry adds to the parent/host
 * inode.
 */
#define CALC_DENT_SIZE(name_len) ALIGN(UBIFS_DENT_NODE_SZ + (name_len) + 1, 8)

/* How much an extended attribute adds to the host inode */
#define CALC_XATTR_BYTES(data_len) ALIGN(UBIFS_INO_NODE_SZ + (data_len) + 1, 8)

/*
 * Znodes which were not touched for 'OLD_ZNODE_AGE' seconds are considered
 * "old", and znode which were touched last 'YOUNG_ZNODE_AGE' seconds ago are
 * considered "young". This is used by shrinker when selecting znode to trim
 * off.
 */
#define OLD_ZNODE_AGE 20
#define YOUNG_ZNODE_AGE 5

/*
 * Some compressors, like LZO, may end up with more data then the input buffer.
 * So UBIFS always allocates larger output buffer, to be sure the compressor
 * will not corrupt memory in case of worst case compression.
 */
#define WORST_COMPR_FACTOR 2

#ifdef CONFIG_FS_ENCRYPTION
#define UBIFS_CIPHER_BLOCK_SIZE FS_CRYPTO_BLOCK_SIZE
#else
#define UBIFS_CIPHER_BLOCK_SIZE 0
#endif

/*
 * How much memory is needed for a buffer where we compress a data node.
 */
#define COMPRESSED_DATA_NODE_BUF_SZ \
	(UBIFS_DATA_NODE_SZ + UBIFS_BLOCK_SIZE * WORST_COMPR_FACTOR)

/* Maximum expected tree height for use by bottom_up_buf */
#define BOTTOM_UP_HEIGHT 64

/* Maximum number of data nodes to bulk-read */
#define UBIFS_MAX_BULK_READ 32

#ifdef CONFIG_UBIFS_FS_AUTHENTICATION
#define UBIFS_HASH_ARR_SZ UBIFS_MAX_HASH_LEN
#define UBIFS_HMAC_ARR_SZ UBIFS_MAX_HMAC_LEN
#else
#define UBIFS_HASH_ARR_SZ 0
#define UBIFS_HMAC_ARR_SZ 0
#endif

/*
 * Lockdep classes for UBIFS inode @ui_mutex.
 */
enum {
	WB_MUTEX_1 = 0,
	WB_MUTEX_2 = 1,
	WB_MUTEX_3 = 2,
	WB_MUTEX_4 = 3,
};

/*
 * Znode flags (actually, bit numbers which store the flags).
 *
 * DIRTY_ZNODE: znode is dirty
 * COW_ZNODE: znode is being committed and a new instance of this znode has to
 *            be created before changing this znode
 * OBSOLETE_ZNODE: znode is obsolete, which means it was deleted, but it is
 *                 still in the commit list and the ongoing commit operation
 *                 will commit it, and delete this znode after it is done
 */
enum {
	DIRTY_ZNODE    = 0,
	COW_ZNODE      = 1,
	OBSOLETE_ZNODE = 2,
};

/*
 * Commit states.
 *
 * COMMIT_RESTING: commit is not wanted
 * COMMIT_BACKGROUND: background commit has been requested
 * COMMIT_REQUIRED: commit is required
 * COMMIT_RUNNING_BACKGROUND: background commit is running
 * COMMIT_RUNNING_REQUIRED: commit is running and it is required
 * COMMIT_BROKEN: commit failed
 */
enum {
	COMMIT_RESTING = 0,
	COMMIT_BACKGROUND,
	COMMIT_REQUIRED,
	COMMIT_RUNNING_BACKGROUND,
	COMMIT_RUNNING_REQUIRED,
	COMMIT_BROKEN,
};

/*
 * 'ubifs_scan_a_node()' return values.
 *
 * SCANNED_GARBAGE:  scanned garbage
 * SCANNED_EMPTY_SPACE: scanned empty space
 * SCANNED_A_NODE: scanned a valid node
 * SCANNED_A_CORRUPT_NODE: scanned a corrupted node
 * SCANNED_A_BAD_PAD_NODE: scanned a padding node with invalid pad length
 *
 * Greater than zero means: 'scanned that number of padding bytes'
 */
enum {
	SCANNED_GARBAGE        = 0,
	SCANNED_EMPTY_SPACE    = -1,
	SCANNED_A_NODE         = -2,
	SCANNED_A_CORRUPT_NODE = -3,
	SCANNED_A_BAD_PAD_NODE = -4,
};

/*
 * LPT cnode flag bits.
 *
 * DIRTY_CNODE: cnode is dirty
 * OBSOLETE_CNODE: cnode is being committed and has been copied (or deleted),
 *                 so it can (and must) be freed when the commit is finished
 * COW_CNODE: cnode is being committed and must be copied before writing
 */
enum {
	DIRTY_CNODE    = 0,
	OBSOLETE_CNODE = 1,
	COW_CNODE      = 2,
};

/*
 * Dirty flag bits (lpt_drty_flgs) for LPT special nodes.
 *
 * LTAB_DIRTY: ltab node is dirty
 * LSAVE_DIRTY: lsave node is dirty
 */
enum {
	LTAB_DIRTY  = 1,
	LSAVE_DIRTY = 2,
};

/*
 * Return codes used by the garbage collector.
 * @LEB_FREED: the logical eraseblock was freed and is ready to use
 * @LEB_FREED_IDX: indexing LEB was freed and can be used only after the commit
 * @LEB_RETAINED: the logical eraseblock was freed and retained for GC purposes
 */
enum {
	LEB_FREED,
	LEB_FREED_IDX,
	LEB_RETAINED,
};

/*
 * Action taken upon a failed ubifs_assert().
 * @ASSACT_REPORT: just report the failed assertion
 * @ASSACT_RO: switch to read-only mode
 * @ASSACT_PANIC: call BUG() and possible panic the kernel
 */
enum {
	ASSACT_REPORT = 0,
	ASSACT_RO,
	ASSACT_PANIC,
};

/**
 * struct ubifs_old_idx - index node obsoleted since last commit start.
 * @rb: rb-tree node
 * @lnum: LEB number of obsoleted index node
 * @offs: offset of obsoleted index node
 */
struct ubifs_old_idx {
	struct rb_node rb;
	int lnum;
	int offs;
};

/* The below union makes it easier to deal with keys */
union ubifs_key {
	uint8_t u8[UBIFS_SK_LEN];
	uint32_t u32[UBIFS_SK_LEN/4];
	uint64_t u64[UBIFS_SK_LEN/8];
	__le32 j32[UBIFS_SK_LEN/4];
};

/**
 * struct ubifs_scan_node - UBIFS scanned node information.
 * @list: list of scanned nodes
 * @key: key of node scanned (if it has one)
 * @sqnum: sequence number
 * @type: type of node scanned
 * @offs: offset with LEB of node scanned
 * @len: length of node scanned
 * @node: raw node
 */
struct ubifs_scan_node {
	struct list_head list;
	union ubifs_key key;
	unsigned long long sqnum;
	int type;
	int offs;
	int len;
	void *node;
};

/**
 * struct ubifs_scan_leb - UBIFS scanned LEB information.
 * @lnum: logical eraseblock number
 * @nodes_cnt: number of nodes scanned
 * @nodes: list of struct ubifs_scan_node
 * @endpt: end point (and therefore the start of empty space)
 * @buf: buffer containing entire LEB scanned
 */
struct ubifs_scan_leb {
	int lnum;
	int nodes_cnt;
	struct list_head nodes;
	int endpt;
	void *buf;
};

/**
 * struct ubifs_gced_idx_leb - garbage-collected indexing LEB.
 * @list: list
 * @lnum: LEB number
 * @unmap: OK to unmap this LEB
 *
 * This data structure is used to temporary store garbage-collected indexing
 * LEBs - they are not released immediately, but only after the next commit.
 * This is needed to guarantee recoverability.
 */
struct ubifs_gced_idx_leb {
	struct list_head list;
	int lnum;
	int unmap;
};

/**
 * struct ubifs_inode - UBIFS in-memory inode description.
 * @vfs_inode: VFS inode description object
 * @creat_sqnum: sequence number at time of creation
 * @del_cmtno: commit number corresponding to the time the inode was deleted,
 *             protected by @c->commit_sem;
 * @xattr_size: summarized size of all extended attributes in bytes
 * @xattr_cnt: count of extended attributes this inode has
 * @xattr_names: sum of lengths of all extended attribute names belonging to
 *               this inode
 * @dirty: non-zero if the inode is dirty
 * @xattr: non-zero if this is an extended attribute inode
 * @bulk_read: non-zero if bulk-read should be used
 * @ui_mutex: serializes inode write-back with the rest of VFS operations,
 *            serializes "clean <-> dirty" state changes, serializes bulk-read,
 *            protects @dirty, @bulk_read, @ui_size, and @xattr_size
 * @ui_lock: protects @synced_i_size
 * @synced_i_size: synchronized size of inode, i.e. the value of inode size
 *                 currently stored on the flash; used only for regular file
 *                 inodes
 * @ui_size: inode size used by UBIFS when writing to flash
 * @flags: inode flags (@UBIFS_COMPR_FL, etc)
 * @compr_type: default compression type used for this inode
 * @last_page_read: page number of last page read (for bulk read)
 * @read_in_a_row: number of consecutive pages read in a row (for bulk read)
 * @data_len: length of the data attached to the inode
 * @data: inode's data
 *
 * @ui_mutex exists for two main reasons. At first it prevents inodes from
 * being written back while UBIFS changing them, being in the middle of an VFS
 * operation. This way UBIFS makes sure the inode fields are consistent. For
 * example, in 'ubifs_rename()' we change 3 inodes simultaneously, and
 * write-back must not write any of them before we have finished.
 *
 * The second reason is budgeting - UBIFS has to budget all operations. If an
 * operation is going to mark an inode dirty, it has to allocate budget for
 * this. It cannot just mark it dirty because there is no guarantee there will
 * be enough flash space to write the inode back later. This means UBIFS has
 * to have full control over inode "clean <-> dirty" transitions (and pages
 * actually). But unfortunately, VFS marks inodes dirty in many places, and it
 * does not ask the file-system if it is allowed to do so (there is a notifier,
 * but it is not enough), i.e., there is no mechanism to synchronize with this.
 * So UBIFS has its own inode dirty flag and its own mutex to serialize
 * "clean <-> dirty" transitions.
 *
 * The @synced_i_size field is used to make sure we never write pages which are
 * beyond last synchronized inode size. See 'ubifs_writepage()' for more
 * information.
 *
 * The @ui_size is a "shadow" variable for @inode->i_size and UBIFS uses
 * @ui_size instead of @inode->i_size. The reason for this is that UBIFS cannot
 * make sure @inode->i_size is always changed under @ui_mutex, because it
 * cannot call 'truncate_setsize()' with @ui_mutex locked, because it would
 * deadlock with 'ubifs_writepage()' (see file.c). All the other inode fields
 * are changed under @ui_mutex, so they do not need "shadow" fields. Note, one
 * could consider to rework locking and base it on "shadow" fields.
 */
struct ubifs_inode {
	struct inode vfs_inode;
	unsigned long long creat_sqnum;
	unsigned long long del_cmtno;
	unsigned int xattr_size;
	unsigned int xattr_cnt;
	unsigned int xattr_names;
	unsigned int dirty:1;
	unsigned int xattr:1;
	unsigned int bulk_read:1;
	unsigned int compr_type:2;
	struct mutex ui_mutex;
	spinlock_t ui_lock;
	loff_t synced_i_size;
	loff_t ui_size;
	int flags;
	pgoff_t last_page_read;
	pgoff_t read_in_a_row;
	int data_len;
	void *data;
};

/**
 * struct ubifs_unclean_leb - records a LEB recovered under read-only mode.
 * @list: list
 * @lnum: LEB number of recovered LEB
 * @endpt: offset where recovery ended
 *
 * This structure records a LEB identified during recovery that needs to be
 * cleaned but was not because UBIFS was mounted read-only. The information
 * is used to clean the LEB when remounting to read-write mode.
 */
struct ubifs_unclean_leb {
	struct list_head list;
	int lnum;
	int endpt;
};

/*
 * LEB properties flags.
 *
 * LPROPS_UNCAT: not categorized
 * LPROPS_DIRTY: dirty > free, dirty >= @c->dead_wm, not index
 * LPROPS_DIRTY_IDX: dirty + free > @c->min_idx_node_sze and index
 * LPROPS_FREE: free > 0, dirty < @c->dead_wm, not empty, not index
 * LPROPS_HEAP_CNT: number of heaps used for storing categorized LEBs
 * LPROPS_EMPTY: LEB is empty, not taken
 * LPROPS_FREEABLE: free + dirty == leb_size, not index, not taken
 * LPROPS_FRDI_IDX: free + dirty == leb_size and index, may be taken
 * LPROPS_CAT_MASK: mask for the LEB categories above
 * LPROPS_TAKEN: LEB was taken (this flag is not saved on the media)
 * LPROPS_INDEX: LEB contains indexing nodes (this flag also exists on flash)
 */
enum {
	LPROPS_UNCAT     =  0,
	LPROPS_DIRTY     =  1,
	LPROPS_DIRTY_IDX =  2,
	LPROPS_FREE      =  3,
	LPROPS_HEAP_CNT  =  3,
	LPROPS_EMPTY     =  4,
	LPROPS_FREEABLE  =  5,
	LPROPS_FRDI_IDX  =  6,
	LPROPS_CAT_MASK  = 15,
	LPROPS_TAKEN     = 16,
	LPROPS_INDEX     = 32,
};

/**
 * struct ubifs_lprops - logical eraseblock properties.
 * @free: amount of free space in bytes
 * @dirty: amount of dirty space in bytes
 * @flags: LEB properties flags (see above)
 * @lnum: LEB number
 * @list: list of same-category lprops (for LPROPS_EMPTY and LPROPS_FREEABLE)
 * @hpos: heap position in heap of same-category lprops (other categories)
 */
struct ubifs_lprops {
	int free;
	int dirty;
	int flags;
	int lnum;
	union {
		struct list_head list;
		int hpos;
	};
};

/**
 * struct ubifs_lpt_lprops - LPT logical eraseblock properties.
 * @free: amount of free space in bytes
 * @dirty: amount of dirty space in bytes
 * @tgc: trivial GC flag (1 => unmap after commit end)
 * @cmt: commit flag (1 => reserved for commit)
 */
struct ubifs_lpt_lprops {
	int free;
	int dirty;
	unsigned tgc:1;
	unsigned cmt:1;
};

/**
 * struct ubifs_lp_stats - statistics of eraseblocks in the main area.
 * @empty_lebs: number of empty LEBs
 * @taken_empty_lebs: number of taken LEBs
 * @idx_lebs: number of indexing LEBs
 * @total_free: total free space in bytes (includes all LEBs)
 * @total_dirty: total dirty space in bytes (includes all LEBs)
 * @total_used: total used space in bytes (does not include index LEBs)
 * @total_dead: total dead space in bytes (does not include index LEBs)
 * @total_dark: total dark space in bytes (does not include index LEBs)
 *
 * The @taken_empty_lebs field counts the LEBs that are in the transient state
 * of having been "taken" for use but not yet written to. @taken_empty_lebs is
 * needed to account correctly for @gc_lnum, otherwise @empty_lebs could be
 * used by itself (in which case 'unused_lebs' would be a better name). In the
 * case of @gc_lnum, it is "taken" at mount time or whenever a LEB is retained
 * by GC, but unlike other empty LEBs that are "taken", it may not be written
 * straight away (i.e. before the next commit start or unmount), so either
 * @gc_lnum must be specially accounted for, or the current approach followed
 * i.e. count it under @taken_empty_lebs.
 *
 * @empty_lebs includes @taken_empty_lebs.
 *
 * @total_used, @total_dead and @total_dark fields do not account indexing
 * LEBs.
 */
struct ubifs_lp_stats {
	int empty_lebs;
	int taken_empty_lebs;
	int idx_lebs;
	long long total_free;
	long long total_dirty;
	long long total_used;
	long long total_dead;
	long long total_dark;
};

struct ubifs_nnode;

/**
 * struct ubifs_cnode - LEB Properties Tree common node.
 * @parent: parent nnode
 * @cnext: next cnode to commit
 * @flags: flags (%DIRTY_LPT_NODE or %OBSOLETE_LPT_NODE)
 * @iip: index in parent
 * @level: level in the tree (zero for pnodes, greater than zero for nnodes)
 * @num: node number
 */
struct ubifs_cnode {
	struct ubifs_nnode *parent;
	struct ubifs_cnode *cnext;
	unsigned long flags;
	int iip;
	int level;
	int num;
};

/**
 * struct ubifs_pnode - LEB Properties Tree leaf node.
 * @parent: parent nnode
 * @cnext: next cnode to commit
 * @flags: flags (%DIRTY_LPT_NODE or %OBSOLETE_LPT_NODE)
 * @iip: index in parent
 * @level: level in the tree (always zero for pnodes)
 * @num: node number
 * @lprops: LEB properties array
 */
struct ubifs_pnode {
	struct ubifs_nnode *parent;
	struct ubifs_cnode *cnext;
	unsigned long flags;
	int iip;
	int level;
	int num;
	struct ubifs_lprops lprops[UBIFS_LPT_FANOUT];
};

/**
 * struct ubifs_nbranch - LEB Properties Tree internal node branch.
 * @lnum: LEB number of child
 * @offs: offset of child
 * @nnode: nnode child
 * @pnode: pnode child
 * @cnode: cnode child
 */
struct ubifs_nbranch {
	int lnum;
	int offs;
	union {
		struct ubifs_nnode *nnode;
		struct ubifs_pnode *pnode;
		struct ubifs_cnode *cnode;
	};
};

/**
 * struct ubifs_nnode - LEB Properties Tree internal node.
 * @parent: parent nnode
 * @cnext: next cnode to commit
 * @flags: flags (%DIRTY_LPT_NODE or %OBSOLETE_LPT_NODE)
 * @iip: index in parent
 * @level: level in the tree (always greater than zero for nnodes)
 * @num: node number
 * @nbranch: branches to child nodes
 */
struct ubifs_nnode {
	struct ubifs_nnode *parent;
	struct ubifs_cnode *cnext;
	unsigned long flags;
	int iip;
	int level;
	int num;
	struct ubifs_nbranch nbranch[UBIFS_LPT_FANOUT];
};

/**
 * struct ubifs_lpt_heap - heap of categorized lprops.
 * @arr: heap array
 * @cnt: number in heap
 * @max_cnt: maximum number allowed in heap
 *
 * There are %LPROPS_HEAP_CNT heaps.
 */
struct ubifs_lpt_heap {
	struct ubifs_lprops **arr;
	int cnt;
	int max_cnt;
};

/*
 * Return codes for LPT scan callback function.
 *
 * LPT_SCAN_CONTINUE: continue scanning
 * LPT_SCAN_ADD: add the LEB properties scanned to the tree in memory
 * LPT_SCAN_STOP: stop scanning
 */
enum {
	LPT_SCAN_CONTINUE = 0,
	LPT_SCAN_ADD = 1,
	LPT_SCAN_STOP = 2,
};

struct ubifs_info;

/* Callback used by the 'ubifs_lpt_scan_nolock()' function */
typedef int (*ubifs_lpt_scan_callback)(struct ubifs_info *c,
				       const struct ubifs_lprops *lprops,
				       int in_tree, void *data);

/**
 * struct ubifs_wbuf - UBIFS write-buffer.
 * @c: UBIFS file-system description object
 * @buf: write-buffer (of min. flash I/O unit size)
 * @lnum: logical eraseblock number the write-buffer points to
 * @offs: write-buffer offset in this logical eraseblock
 * @avail: number of bytes available in the write-buffer
 * @used:  number of used bytes in the write-buffer
 * @size: write-buffer size (in [@c->min_io_size, @c->max_write_size] range)
 * @jhead: journal head the mutex belongs to (note, needed only to shut lockdep
 *         up by 'mutex_lock_nested()).
 * @sync_callback: write-buffer synchronization callback
 * @io_mutex: serializes write-buffer I/O
 * @lock: serializes @buf, @lnum, @offs, @avail, @used, @next_ino and @inodes
 *        fields
 * @timer: write-buffer timer
 * @no_timer: non-zero if this write-buffer does not have a timer
 * @need_sync: non-zero if the timer expired and the wbuf needs sync'ing
 * @next_ino: points to the next position of the following inode number
 * @inodes: stores the inode numbers of the nodes which are in wbuf
 *
 * The write-buffer synchronization callback is called when the write-buffer is
 * synchronized in order to notify how much space was wasted due to
 * write-buffer padding and how much free space is left in the LEB.
 *
 * Note: the fields @buf, @lnum, @offs, @avail and @used can be read under
 * spin-lock or mutex because they are written under both mutex and spin-lock.
 * @buf is appended to under mutex but overwritten under both mutex and
 * spin-lock. Thus the data between @buf and @buf + @used can be read under
 * spinlock.
 */
struct ubifs_wbuf {
	struct ubifs_info *c;
	void *buf;
	int lnum;
	int offs;
	int avail;
	int used;
	int size;
	int jhead;
	int (*sync_callback)(struct ubifs_info *c, int lnum, int free, int pad);
	struct mutex io_mutex;
	spinlock_t lock;
	struct hrtimer timer;
	unsigned int no_timer:1;
	unsigned int need_sync:1;
	int next_ino;
	ino_t *inodes;
};

/**
 * struct ubifs_bud - bud logical eraseblock.
 * @lnum: logical eraseblock number
 * @start: where the (uncommitted) bud data starts
 * @jhead: journal head number this bud belongs to
 * @list: link in the list buds belonging to the same journal head
 * @rb: link in the tree of all buds
 * @log_hash: the log hash from the commit start node up to this bud
 */
struct ubifs_bud {
	int lnum;
	int start;
	int jhead;
	struct list_head list;
	struct rb_node rb;
	struct shash_desc *log_hash;
};

/**
 * struct ubifs_jhead - journal head.
 * @wbuf: head's write-buffer
 * @buds_list: list of bud LEBs belonging to this journal head
 * @grouped: non-zero if UBIFS groups nodes when writing to this journal head
 * @log_hash: the log hash from the commit start node up to this journal head
 *
 * Note, the @buds list is protected by the @c->buds_lock.
 */
struct ubifs_jhead {
	struct ubifs_wbuf wbuf;
	struct list_head buds_list;
	unsigned int grouped:1;
	struct shash_desc *log_hash;
};

/**
 * struct ubifs_zbranch - key/coordinate/length branch stored in znodes.
 * @key: key
 * @znode: znode address in memory
 * @lnum: LEB number of the target node (indexing node or data node)
 * @offs: target node offset within @lnum
 * @len: target node length
 * @hash: the hash of the target node
 */
struct ubifs_zbranch {
	union ubifs_key key;
	union {
		struct ubifs_znode *znode;
		void *leaf;
	};
	int lnum;
	int offs;
	int len;
	u8 hash[UBIFS_HASH_ARR_SZ];
};

/**
 * struct ubifs_znode - in-memory representation of an indexing node.
 * @parent: parent znode or NULL if it is the root
 * @cnext: next znode to commit
 * @cparent: parent node for this commit
 * @ciip: index in cparent's zbranch array
 * @flags: znode flags (%DIRTY_ZNODE, %COW_ZNODE or %OBSOLETE_ZNODE)
 * @time: last access time (seconds)
 * @level: level of the entry in the TNC tree
 * @child_cnt: count of child znodes
 * @iip: index in parent's zbranch array
 * @alt: lower bound of key range has altered i.e. child inserted at slot 0
 * @lnum: LEB number of the corresponding indexing node
 * @offs: offset of the corresponding indexing node
 * @len: length  of the corresponding indexing node
 * @zbranch: array of znode branches (@c->fanout elements)
 *
 * Note! The @lnum, @offs, and @len fields are not really needed - we have them
 * only for internal consistency check. They could be removed to save some RAM.
 */
struct ubifs_znode {
	struct ubifs_znode *parent;
	struct ubifs_znode *cnext;
	struct ubifs_znode *cparent;
	int ciip;
	unsigned long flags;
	time64_t time;
	int level;
	int child_cnt;
	int iip;
	int alt;
	int lnum;
	int offs;
	int len;
	struct ubifs_zbranch zbranch[];
};

/**
 * struct bu_info - bulk-read information.
 * @key: first data node key
 * @zbranch: zbranches of data nodes to bulk read
 * @buf: buffer to read into
 * @buf_len: buffer length
 * @gc_seq: GC sequence number to detect races with GC
 * @cnt: number of data nodes for bulk read
 * @blk_cnt: number of data blocks including holes
 * @oef: end of file reached
 */
struct bu_info {
	union ubifs_key key;
	struct ubifs_zbranch zbranch[UBIFS_MAX_BULK_READ];
	void *buf;
	int buf_len;
	int gc_seq;
	int cnt;
	int blk_cnt;
	int eof;
};

/**
 * struct ubifs_node_range - node length range description data structure.
 * @len: fixed node length
 * @min_len: minimum possible node length
 * @max_len: maximum possible node length
 *
 * If @max_len is %0, the node has fixed length @len.
 */
struct ubifs_node_range {
	union {
		int len;
		int min_len;
	};
	int max_len;
};

/**
 * struct ubifs_compressor - UBIFS compressor description structure.
 * @compr_type: compressor type (%UBIFS_COMPR_LZO, etc)
 * @cc: cryptoapi compressor handle
 * @comp_mutex: mutex used during compression
 * @decomp_mutex: mutex used during decompression
 * @name: compressor name
 * @capi_name: cryptoapi compressor name
 */
struct ubifs_compressor {
	int compr_type;
	struct crypto_comp *cc;
	struct mutex *comp_mutex;
	struct mutex *decomp_mutex;
	const char *name;
	const char *capi_name;
};

/**
 * struct ubifs_budget_req - budget requirements of an operation.
 *
 * @fast: non-zero if the budgeting should try to acquire budget quickly and
 *        should not try to call write-back
 * @recalculate: non-zero if @idx_growth, @data_growth, and @dd_growth fields
 *               have to be re-calculated
 * @new_page: non-zero if the operation adds a new page
 * @dirtied_page: non-zero if the operation makes a page dirty
 * @new_dent: non-zero if the operation adds a new directory entry
 * @mod_dent: non-zero if the operation removes or modifies an existing
 *            directory entry
 * @new_ino: non-zero if the operation adds a new inode
 * @new_ino_d: how much data newly created inode contains
 * @dirtied_ino: how many inodes the operation makes dirty
 * @dirtied_ino_d: how much data dirtied inode contains
 * @idx_growth: how much the index will supposedly grow
 * @data_growth: how much new data the operation will supposedly add
 * @dd_growth: how much data that makes other data dirty the operation will
 *             supposedly add
 *
 * @idx_growth, @data_growth and @dd_growth are not used in budget request. The
 * budgeting subsystem caches index and data growth values there to avoid
 * re-calculating them when the budget is released. However, if @idx_growth is
 * %-1, it is calculated by the release function using other fields.
 *
 * An inode may contain 4KiB of data at max., thus the widths of @new_ino_d
 * is 13 bits, and @dirtied_ino_d - 15, because up to 4 inodes may be made
 * dirty by the re-name operation.
 *
 * Note, UBIFS aligns node lengths to 8-bytes boundary, so the requester has to
 * make sure the amount of inode data which contribute to @new_ino_d and
 * @dirtied_ino_d fields are aligned.
 */
struct ubifs_budget_req {
	unsigned int fast:1;
	unsigned int recalculate:1;
#ifndef UBIFS_DEBUG
	unsigned int new_page:1;
	unsigned int dirtied_page:1;
	unsigned int new_dent:1;
	unsigned int mod_dent:1;
	unsigned int new_ino:1;
	unsigned int new_ino_d:13;
	unsigned int dirtied_ino:4;
	unsigned int dirtied_ino_d:15;
#else
	/* Not bit-fields to check for overflows */
	unsigned int new_page;
	unsigned int dirtied_page;
	unsigned int new_dent;
	unsigned int mod_dent;
	unsigned int new_ino;
	unsigned int new_ino_d;
	unsigned int dirtied_ino;
	unsigned int dirtied_ino_d;
#endif
	int idx_growth;
	int data_growth;
	int dd_growth;
};

/**
 * struct ubifs_orphan - stores the inode number of an orphan.
 * @rb: rb-tree node of rb-tree of orphans sorted by inode number
 * @list: list head of list of orphans in order added
 * @new_list: list head of list of orphans added since the last commit
 * @child_list: list of xattr childs if this orphan hosts xattrs, list head
 * if this orphan is a xattr, not used otherwise.
 * @cnext: next orphan to commit
 * @dnext: next orphan to delete
 * @inum: inode number
 * @new: %1 => added since the last commit, otherwise %0
 * @cmt: %1 => commit pending, otherwise %0
 * @del: %1 => delete pending, otherwise %0
 */
struct ubifs_orphan {
	struct rb_node rb;
	struct list_head list;
	struct list_head new_list;
	struct list_head child_list;
	struct ubifs_orphan *cnext;
	struct ubifs_orphan *dnext;
	ino_t inum;
	unsigned new:1;
	unsigned cmt:1;
	unsigned del:1;
};

/**
 * struct ubifs_mount_opts - UBIFS-specific mount options information.
 * @unmount_mode: selected unmount mode (%0 default, %1 normal, %2 fast)
 * @bulk_read: enable/disable bulk-reads (%0 default, %1 disable, %2 enable)
 * @chk_data_crc: enable/disable CRC data checking when reading data nodes
 *                (%0 default, %1 disable, %2 enable)
 * @override_compr: override default compressor (%0 - do not override and use
 *                  superblock compressor, %1 - override and use compressor
 *                  specified in @compr_type)
 * @compr_type: compressor type to override the superblock compressor with
 *              (%UBIFS_COMPR_NONE, etc)
 */
struct ubifs_mount_opts {
	unsigned int unmount_mode:2;
	unsigned int bulk_read:2;
	unsigned int chk_data_crc:2;
	unsigned int override_compr:1;
	unsigned int compr_type:2;
};

/**
 * struct ubifs_budg_info - UBIFS budgeting information.
 * @idx_growth: amount of bytes budgeted for index growth
 * @data_growth: amount of bytes budgeted for cached data
 * @dd_growth: amount of bytes budgeted for cached data that will make
 *             other data dirty
 * @uncommitted_idx: amount of bytes were budgeted for growth of the index, but
 *                   which still have to be taken into account because the index
 *                   has not been committed so far
 * @old_idx_sz: size of index on flash
 * @min_idx_lebs: minimum number of LEBs required for the index
 * @nospace: non-zero if the file-system does not have flash space (used as
 *           optimization)
 * @nospace_rp: the same as @nospace, but additionally means that even reserved
 *              pool is full
 * @page_budget: budget for a page (constant, never changed after mount)
 * @inode_budget: budget for an inode (constant, never changed after mount)
 * @dent_budget: budget for a directory entry (constant, never changed after
 *               mount)
 */
struct ubifs_budg_info {
	long long idx_growth;
	long long data_growth;
	long long dd_growth;
	long long uncommitted_idx;
	unsigned long long old_idx_sz;
	int min_idx_lebs;
	unsigned int nospace:1;
	unsigned int nospace_rp:1;
	int page_budget;
	int inode_budget;
	int dent_budget;
};

struct ubifs_debug_info;

/**
 * struct ubifs_info - UBIFS file-system description data structure
 * (per-superblock).
 * @vfs_sb: VFS @struct super_block object
 * @sup_node: The super block node as read from the device
 *
 * @highest_inum: highest used inode number
 * @max_sqnum: current global sequence number
 * @cmt_no: commit number of the last successfully completed commit, protected
 *          by @commit_sem
 * @cnt_lock: protects @highest_inum and @max_sqnum counters
 * @fmt_version: UBIFS on-flash format version
 * @ro_compat_version: R/O compatibility version
 * @uuid: UUID from super block
 *
 * @lhead_lnum: log head logical eraseblock number
 * @lhead_offs: log head offset
 * @ltail_lnum: log tail logical eraseblock number (offset is always 0)
 * @log_mutex: protects the log, @lhead_lnum, @lhead_offs, @ltail_lnum, and
 *             @bud_bytes
 * @min_log_bytes: minimum required number of bytes in the log
 * @cmt_bud_bytes: used during commit to temporarily amount of bytes in
 *                 committed buds
 *
 * @buds: tree of all buds indexed by bud LEB number
 * @bud_bytes: how many bytes of flash is used by buds
 * @buds_lock: protects the @buds tree, @bud_bytes, and per-journal head bud
 *             lists
 * @jhead_cnt: count of journal heads
 * @jheads: journal heads (head zero is base head)
 * @max_bud_bytes: maximum number of bytes allowed in buds
 * @bg_bud_bytes: number of bud bytes when background commit is initiated
 * @old_buds: buds to be released after commit ends
 * @max_bud_cnt: maximum number of buds
 *
 * @commit_sem: synchronizes committer with other processes
 * @cmt_state: commit state
 * @cs_lock: commit state lock
 * @cmt_wq: wait queue to sleep on if the log is full and a commit is running
 *
 * @big_lpt: flag that LPT is too big to write whole during commit
 * @space_fixup: flag indicating that free space in LEBs needs to be cleaned up
 * @double_hash: flag indicating that we can do lookups by hash
 * @encrypted: flag indicating that this file system contains encrypted files
 * @no_chk_data_crc: do not check CRCs when reading data nodes (except during
 *                   recovery)
 * @bulk_read: enable bulk-reads
 * @default_compr: default compression algorithm (%UBIFS_COMPR_LZO, etc)
 * @rw_incompat: the media is not R/W compatible
 * @assert_action: action to take when a ubifs_assert() fails
 * @authenticated: flag indigating the FS is mounted in authenticated mode
 *
 * @tnc_mutex: protects the Tree Node Cache (TNC), @zroot, @cnext, @enext, and
 *             @calc_idx_sz
 * @zroot: zbranch which points to the root index node and znode
 * @cnext: next znode to commit
 * @enext: next znode to commit to empty space
 * @gap_lebs: array of LEBs used by the in-gaps commit method
 * @cbuf: commit buffer
 * @ileb_buf: buffer for commit in-the-gaps method
 * @ileb_len: length of data in ileb_buf
 * @ihead_lnum: LEB number of index head
 * @ihead_offs: offset of index head
 * @ilebs: pre-allocated index LEBs
 * @ileb_cnt: number of pre-allocated index LEBs
 * @ileb_nxt: next pre-allocated index LEBs
 * @old_idx: tree of index nodes obsoleted since the last commit start
 * @bottom_up_buf: a buffer which is used by 'dirty_cow_bottom_up()' in tnc.c
 *
 * @mst_node: master node
 * @mst_offs: offset of valid master node
 *
 * @max_bu_buf_len: maximum bulk-read buffer length
 * @bu_mutex: protects the pre-allocated bulk-read buffer and @c->bu
 * @bu: pre-allocated bulk-read information
 *
 * @write_reserve_mutex: protects @write_reserve_buf
 * @write_reserve_buf: on the write path we allocate memory, which might
 *                     sometimes be unavailable, in which case we use this
 *                     write reserve buffer
 *
 * @log_lebs: number of logical eraseblocks in the log
 * @log_bytes: log size in bytes
 * @log_last: last LEB of the log
 * @lpt_lebs: number of LEBs used for lprops table
 * @lpt_first: first LEB of the lprops table area
 * @lpt_last: last LEB of the lprops table area
 * @orph_lebs: number of LEBs used for the orphan area
 * @orph_first: first LEB of the orphan area
 * @orph_last: last LEB of the orphan area
 * @main_lebs: count of LEBs in the main area
 * @main_first: first LEB of the main area
 * @main_bytes: main area size in bytes
 *
 * @key_hash_type: type of the key hash
 * @key_hash: direntry key hash function
 * @key_fmt: key format
 * @key_len: key length
 * @hash_len: The length of the index node hashes
 * @fanout: fanout of the index tree (number of links per indexing node)
 *
 * @min_io_size: minimal input/output unit size
 * @min_io_shift: number of bits in @min_io_size minus one
 * @max_write_size: maximum amount of bytes the underlying flash can write at a
 *                  time (MTD write buffer size)
 * @max_write_shift: number of bits in @max_write_size minus one
 * @leb_size: logical eraseblock size in bytes
 * @leb_start: starting offset of logical eraseblocks within physical
 *             eraseblocks
 * @half_leb_size: half LEB size
 * @idx_leb_size: how many bytes of an LEB are effectively available when it is
 *                used to store indexing nodes (@leb_size - @max_idx_node_sz)
 * @leb_cnt: count of logical eraseblocks
 * @max_leb_cnt: maximum count of logical eraseblocks
 * @ro_media: the underlying UBI volume is read-only
 * @ro_mount: the file-system was mounted as read-only
 * @ro_error: UBIFS switched to R/O mode because an error happened
 *
 * @dirty_pg_cnt: number of dirty pages (not used)
 * @dirty_zn_cnt: number of dirty znodes
 * @clean_zn_cnt: number of clean znodes
 *
 * @space_lock: protects @bi and @lst
 * @lst: lprops statistics
 * @bi: budgeting information
 * @calc_idx_sz: temporary variable which is used to calculate new index size
 *               (contains accurate new index size at end of TNC commit start)
 *
 * @ref_node_alsz: size of the LEB reference node aligned to the min. flash
 *                 I/O unit
 * @mst_node_alsz: master node aligned size
 * @min_idx_node_sz: minimum indexing node aligned on 8-bytes boundary
 * @max_idx_node_sz: maximum indexing node aligned on 8-bytes boundary
 * @max_inode_sz: maximum possible inode size in bytes
 * @max_znode_sz: size of znode in bytes
 *
 * @leb_overhead: how many bytes are wasted in an LEB when it is filled with
 *                data nodes of maximum size - used in free space reporting
 * @dead_wm: LEB dead space watermark
 * @dark_wm: LEB dark space watermark
 * @block_cnt: count of 4KiB blocks on the FS
 *
 * @ranges: UBIFS node length ranges
 * @ubi: UBI volume descriptor
 * @di: UBI device information
 * @vi: UBI volume information
 *
 * @orph_tree: rb-tree of orphan inode numbers
 * @orph_list: list of orphan inode numbers in order added
 * @orph_new: list of orphan inode numbers added since last commit
 * @orph_cnext: next orphan to commit
 * @orph_dnext: next orphan to delete
 * @orphan_lock: lock for orph_tree and orph_new
 * @orph_buf: buffer for orphan nodes
 * @new_orphans: number of orphans since last commit
 * @cmt_orphans: number of orphans being committed
 * @tot_orphans: number of orphans in the rb_tree
 * @max_orphans: maximum number of orphans allowed
 * @ohead_lnum: orphan head LEB number
 * @ohead_offs: orphan head offset
 * @no_orphs: non-zero if there are no orphans
 *
 * @bgt: UBIFS background thread
 * @bgt_name: background thread name
 * @need_bgt: if background thread should run
 * @need_wbuf_sync: if write-buffers have to be synchronized
 *
 * @gc_lnum: LEB number used for garbage collection
 * @sbuf: a buffer of LEB size used by GC and replay for scanning
 * @idx_gc: list of index LEBs that have been garbage collected
 * @idx_gc_cnt: number of elements on the idx_gc list
 * @gc_seq: incremented for every non-index LEB garbage collected
 * @gced_lnum: last non-index LEB that was garbage collected
 *
 * @infos_list: links all 'ubifs_info' objects
 * @umount_mutex: serializes shrinker and un-mount
 * @shrinker_run_no: shrinker run number
 *
 * @space_bits: number of bits needed to record free or dirty space
 * @lpt_lnum_bits: number of bits needed to record a LEB number in the LPT
 * @lpt_offs_bits: number of bits needed to record an offset in the LPT
 * @lpt_spc_bits: number of bits needed to space in the LPT
 * @pcnt_bits: number of bits needed to record pnode or nnode number
 * @lnum_bits: number of bits needed to record LEB number
 * @nnode_sz: size of on-flash nnode
 * @pnode_sz: size of on-flash pnode
 * @ltab_sz: size of on-flash LPT lprops table
 * @lsave_sz: size of on-flash LPT save table
 * @pnode_cnt: number of pnodes
 * @nnode_cnt: number of nnodes
 * @lpt_hght: height of the LPT
 * @pnodes_have: number of pnodes in memory
 *
 * @lp_mutex: protects lprops table and all the other lprops-related fields
 * @lpt_lnum: LEB number of the root nnode of the LPT
 * @lpt_offs: offset of the root nnode of the LPT
 * @nhead_lnum: LEB number of LPT head
 * @nhead_offs: offset of LPT head
 * @lpt_drty_flgs: dirty flags for LPT special nodes e.g. ltab
 * @dirty_nn_cnt: number of dirty nnodes
 * @dirty_pn_cnt: number of dirty pnodes
 * @check_lpt_free: flag that indicates LPT GC may be needed
 * @lpt_sz: LPT size
 * @lpt_nod_buf: buffer for an on-flash nnode or pnode
 * @lpt_buf: buffer of LEB size used by LPT
 * @nroot: address in memory of the root nnode of the LPT
 * @lpt_cnext: next LPT node to commit
 * @lpt_heap: array of heaps of categorized lprops
 * @dirty_idx: a (reverse sorted) copy of the LPROPS_DIRTY_IDX heap as at
 *             previous commit start
 * @uncat_list: list of un-categorized LEBs
 * @empty_list: list of empty LEBs
 * @freeable_list: list of freeable non-index LEBs (free + dirty == @leb_size)
 * @frdi_idx_list: list of freeable index LEBs (free + dirty == @leb_size)
 * @freeable_cnt: number of freeable LEBs in @freeable_list
 * @in_a_category_cnt: count of lprops which are in a certain category, which
 *                     basically meants that they were loaded from the flash
 *
 * @ltab_lnum: LEB number of LPT's own lprops table
 * @ltab_offs: offset of LPT's own lprops table
 * @ltab: LPT's own lprops table
 * @ltab_cmt: LPT's own lprops table (commit copy)
 * @lsave_cnt: number of LEB numbers in LPT's save table
 * @lsave_lnum: LEB number of LPT's save table
 * @lsave_offs: offset of LPT's save table
 * @lsave: LPT's save table
 * @lscan_lnum: LEB number of last LPT scan
 *
 * @rp_size: size of the reserved pool in bytes
 * @report_rp_size: size of the reserved pool reported to user-space
 * @rp_uid: reserved pool user ID
 * @rp_gid: reserved pool group ID
 *
 * @hash_tfm: the hash transformation used for hashing nodes
 * @hmac_tfm: the HMAC transformation for this filesystem
 * @hmac_desc_len: length of the HMAC used for authentication
 * @auth_key_name: the authentication key name
 * @auth_hash_name: the name of the hash algorithm used for authentication
 * @auth_hash_algo: the authentication hash used for this fs
 * @log_hash: the log hash from the commit start node up to the latest reference
 *            node.
 *
 * @empty: %1 if the UBI device is empty
 * @need_recovery: %1 if the file-system needs recovery
 * @replaying: %1 during journal replay
 * @mounting: %1 while mounting
 * @probing: %1 while attempting to mount if SB_SILENT mount flag is set
 * @remounting_rw: %1 while re-mounting from R/O mode to R/W mode
 * @replay_list: temporary list used during journal replay
 * @replay_buds: list of buds to replay
 * @cs_sqnum: sequence number of first node in the log (commit start node)
 * @unclean_leb_list: LEBs to recover when re-mounting R/O mounted FS to R/W
 *                    mode
 * @rcvrd_mst_node: recovered master node to write when re-mounting R/O mounted
 *                  FS to R/W mode
 * @size_tree: inode size information for recovery
 * @mount_opts: UBIFS-specific mount options
 *
 * @dbg: debugging-related information
 */
struct ubifs_info {
	struct super_block *vfs_sb;
	struct ubifs_sb_node *sup_node;

	ino_t highest_inum;
	unsigned long long max_sqnum;
	unsigned long long cmt_no;
	spinlock_t cnt_lock;
	int fmt_version;
	int ro_compat_version;
	unsigned char uuid[16];

	int lhead_lnum;
	int lhead_offs;
	int ltail_lnum;
	struct mutex log_mutex;
	int min_log_bytes;
	long long cmt_bud_bytes;

	struct rb_root buds;
	long long bud_bytes;
	spinlock_t buds_lock;
	int jhead_cnt;
	struct ubifs_jhead *jheads;
	long long max_bud_bytes;
	long long bg_bud_bytes;
	struct list_head old_buds;
	int max_bud_cnt;

	struct rw_semaphore commit_sem;
	int cmt_state;
	spinlock_t cs_lock;
	wait_queue_head_t cmt_wq;

	unsigned int big_lpt:1;
	unsigned int space_fixup:1;
	unsigned int double_hash:1;
	unsigned int encrypted:1;
	unsigned int no_chk_data_crc:1;
	unsigned int bulk_read:1;
	unsigned int default_compr:2;
	unsigned int rw_incompat:1;
	unsigned int assert_action:2;
	unsigned int authenticated:1;
	unsigned int superblock_need_write:1;

	struct mutex tnc_mutex;
	struct ubifs_zbranch zroot;
	struct ubifs_znode *cnext;
	struct ubifs_znode *enext;
	int *gap_lebs;
	void *cbuf;
	void *ileb_buf;
	int ileb_len;
	int ihead_lnum;
	int ihead_offs;
	int *ilebs;
	int ileb_cnt;
	int ileb_nxt;
	struct rb_root old_idx;
	int *bottom_up_buf;

	struct ubifs_mst_node *mst_node;
	int mst_offs;

	int max_bu_buf_len;
	struct mutex bu_mutex;
	struct bu_info bu;

	struct mutex write_reserve_mutex;
	void *write_reserve_buf;

	int log_lebs;
	long long log_bytes;
	int log_last;
	int lpt_lebs;
	int lpt_first;
	int lpt_last;
	int orph_lebs;
	int orph_first;
	int orph_last;
	int main_lebs;
	int main_first;
	long long main_bytes;

	uint8_t key_hash_type;
	uint32_t (*key_hash)(const char *str, int len);
	int key_fmt;
	int key_len;
	int hash_len;
	int fanout;

	int min_io_size;
	int min_io_shift;
	int max_write_size;
	int max_write_shift;
	int leb_size;
	int leb_start;
	int half_leb_size;
	int idx_leb_size;
	int leb_cnt;
	int max_leb_cnt;
	unsigned int ro_media:1;
	unsigned int ro_mount:1;
	unsigned int ro_error:1;

	atomic_long_t dirty_pg_cnt;
	atomic_long_t dirty_zn_cnt;
	atomic_long_t clean_zn_cnt;

	spinlock_t space_lock;
	struct ubifs_lp_stats lst;
	struct ubifs_budg_info bi;
	unsigned long long calc_idx_sz;

	int ref_node_alsz;
	int mst_node_alsz;
	int min_idx_node_sz;
	int max_idx_node_sz;
	long long max_inode_sz;
	int max_znode_sz;

	int leb_overhead;
	int dead_wm;
	int dark_wm;
	int block_cnt;

	struct ubifs_node_range ranges[UBIFS_NODE_TYPES_CNT];
	struct ubi_volume_desc *ubi;
	struct ubi_device_info di;
	struct ubi_volume_info vi;

	struct rb_root orph_tree;
	struct list_head orph_list;
	struct list_head orph_new;
	struct ubifs_orphan *orph_cnext;
	struct ubifs_orphan *orph_dnext;
	spinlock_t orphan_lock;
	void *orph_buf;
	int new_orphans;
	int cmt_orphans;
	int tot_orphans;
	int max_orphans;
	int ohead_lnum;
	int ohead_offs;
	int no_orphs;

	struct task_struct *bgt;
	char bgt_name[sizeof(BGT_NAME_PATTERN) + 9];
	int need_bgt;
	int need_wbuf_sync;

	int gc_lnum;
	void *sbuf;
	struct list_head idx_gc;
	int idx_gc_cnt;
	int gc_seq;
	int gced_lnum;

	struct list_head infos_list;
	struct mutex umount_mutex;
	unsigned int shrinker_run_no;

	int space_bits;
	int lpt_lnum_bits;
	int lpt_offs_bits;
	int lpt_spc_bits;
	int pcnt_bits;
	int lnum_bits;
	int nnode_sz;
	int pnode_sz;
	int ltab_sz;
	int lsave_sz;
	int pnode_cnt;
	int nnode_cnt;
	int lpt_hght;
	int pnodes_have;

	struct mutex lp_mutex;
	int lpt_lnum;
	int lpt_offs;
	int nhead_lnum;
	int nhead_offs;
	int lpt_drty_flgs;
	int dirty_nn_cnt;
	int dirty_pn_cnt;
	int check_lpt_free;
	long long lpt_sz;
	void *lpt_nod_buf;
	void *lpt_buf;
	struct ubifs_nnode *nroot;
	struct ubifs_cnode *lpt_cnext;
	struct ubifs_lpt_heap lpt_heap[LPROPS_HEAP_CNT];
	struct ubifs_lpt_heap dirty_idx;
	struct list_head uncat_list;
	struct list_head empty_list;
	struct list_head freeable_list;
	struct list_head frdi_idx_list;
	int freeable_cnt;
	int in_a_category_cnt;

	int ltab_lnum;
	int ltab_offs;
	struct ubifs_lpt_lprops *ltab;
	struct ubifs_lpt_lprops *ltab_cmt;
	int lsave_cnt;
	int lsave_lnum;
	int lsave_offs;
	int *lsave;
	int lscan_lnum;

	long long rp_size;
	long long report_rp_size;
	kuid_t rp_uid;
	kgid_t rp_gid;

	struct crypto_shash *hash_tfm;
	struct crypto_shash *hmac_tfm;
	int hmac_desc_len;
	char *auth_key_name;
	char *auth_hash_name;
	enum hash_algo auth_hash_algo;

	struct shash_desc *log_hash;

	/* The below fields are used only during mounting and re-mounting */
	unsigned int empty:1;
	unsigned int need_recovery:1;
	unsigned int replaying:1;
	unsigned int mounting:1;
	unsigned int remounting_rw:1;
	unsigned int probing:1;
	struct list_head replay_list;
	struct list_head replay_buds;
	unsigned long long cs_sqnum;
	struct list_head unclean_leb_list;
	struct ubifs_mst_node *rcvrd_mst_node;
	struct rb_root size_tree;
	struct ubifs_mount_opts mount_opts;

	struct ubifs_debug_info *dbg;
};

extern struct list_head ubifs_infos;
extern spinlock_t ubifs_infos_lock;
extern atomic_long_t ubifs_clean_zn_cnt;
extern const struct super_operations ubifs_super_operations;
extern const struct address_space_operations ubifs_file_address_operations;
extern const struct file_operations ubifs_file_operations;
extern const struct inode_operations ubifs_file_inode_operations;
extern const struct file_operations ubifs_dir_operations;
extern const struct inode_operations ubifs_dir_inode_operations;
extern const struct inode_operations ubifs_symlink_inode_operations;
extern struct ubifs_compressor *ubifs_compressors[UBIFS_COMPR_TYPES_CNT];
extern int ubifs_default_version;

/* auth.c */
static inline int ubifs_authenticated(const struct ubifs_info *c)
{
	return (IS_ENABLED(CONFIG_UBIFS_FS_AUTHENTICATION)) && c->authenticated;
}

struct shash_desc *__ubifs_hash_get_desc(const struct ubifs_info *c);
static inline struct shash_desc *ubifs_hash_get_desc(const struct ubifs_info *c)
{
	return ubifs_authenticated(c) ? __ubifs_hash_get_desc(c) : NULL;
}

static inline int ubifs_shash_init(const struct ubifs_info *c,
				   struct shash_desc *desc)
{
	if (ubifs_authenticated(c))
		return crypto_shash_init(desc);
	else
		return 0;
}

static inline int ubifs_shash_update(const struct ubifs_info *c,
				      struct shash_desc *desc, const void *buf,
				      unsigned int len)
{
	int err = 0;

	if (ubifs_authenticated(c)) {
		err = crypto_shash_update(desc, buf, len);
		if (err < 0)
			return err;
	}

	return 0;
}

static inline int ubifs_shash_final(const struct ubifs_info *c,
				    struct shash_desc *desc, u8 *out)
{
	return ubifs_authenticated(c) ? crypto_shash_final(desc, out) : 0;
}

int __ubifs_node_calc_hash(const struct ubifs_info *c, const void *buf,
			  u8 *hash);
static inline int ubifs_node_calc_hash(const struct ubifs_info *c,
					const void *buf, u8 *hash)
{
	if (ubifs_authenticated(c))
		return __ubifs_node_calc_hash(c, buf, hash);
	else
		return 0;
}

int ubifs_prepare_auth_node(struct ubifs_info *c, void *node,
			     struct shash_desc *inhash);

/**
 * ubifs_check_hash - compare two hashes
 * @c: UBIFS file-system description object
 * @expected: first hash
 * @got: second hash
 *
 * Compare two hashes @expected and @got. Returns 0 when they are equal, a
 * negative error code otherwise.
 */
static inline int ubifs_check_hash(const struct ubifs_info *c,
				   const u8 *expected, const u8 *got)
{
	return crypto_memneq(expected, got, c->hash_len);
}

/**
 * ubifs_check_hmac - compare two HMACs
 * @c: UBIFS file-system description object
 * @expected: first HMAC
 * @got: second HMAC
 *
 * Compare two hashes @expected and @got. Returns 0 when they are equal, a
 * negative error code otherwise.
 */
static inline int ubifs_check_hmac(const struct ubifs_info *c,
				   const u8 *expected, const u8 *got)
{
	return crypto_memneq(expected, got, c->hmac_desc_len);
}

void ubifs_bad_hash(const struct ubifs_info *c, const void *node,
		    const u8 *hash, int lnum, int offs);

int __ubifs_node_check_hash(const struct ubifs_info *c, const void *buf,
			  const u8 *expected);
static inline int ubifs_node_check_hash(const struct ubifs_info *c,
					const void *buf, const u8 *expected)
{
	if (ubifs_authenticated(c))
		return __ubifs_node_check_hash(c, buf, expected);
	else
		return 0;
}

int ubifs_init_authentication(struct ubifs_info *c);
void __ubifs_exit_authentication(struct ubifs_info *c);
static inline void ubifs_exit_authentication(struct ubifs_info *c)
{
	if (ubifs_authenticated(c))
		__ubifs_exit_authentication(c);
}

/**
 * ubifs_branch_hash - returns a pointer to the hash of a branch
 * @c: UBIFS file-system description object
 * @br: branch to get the hash from
 *
 * This returns a pointer to the hash of a branch. Since the key already is a
 * dynamically sized object we cannot use a struct member here.
 */
static inline u8 *ubifs_branch_hash(struct ubifs_info *c,
				    struct ubifs_branch *br)
{
	return (void *)br + sizeof(*br) + c->key_len;
}

/**
 * ubifs_copy_hash - copy a hash
 * @c: UBIFS file-system description object
 * @from: source hash
 * @to: destination hash
 *
 * With authentication this copies a hash, otherwise does nothing.
 */
static inline void ubifs_copy_hash(const struct ubifs_info *c, const u8 *from,
				   u8 *to)
{
	if (ubifs_authenticated(c))
		memcpy(to, from, c->hash_len);
}

int __ubifs_node_insert_hmac(const struct ubifs_info *c, void *buf,
			      int len, int ofs_hmac);
static inline int ubifs_node_insert_hmac(const struct ubifs_info *c, void *buf,
					  int len, int ofs_hmac)
{
	if (ubifs_authenticated(c))
		return __ubifs_node_insert_hmac(c, buf, len, ofs_hmac);
	else
		return 0;
}

int __ubifs_node_verify_hmac(const struct ubifs_info *c, const void *buf,
			     int len, int ofs_hmac);
static inline int ubifs_node_verify_hmac(const struct ubifs_info *c,
					 const void *buf, int len, int ofs_hmac)
{
	if (ubifs_authenticated(c))
		return __ubifs_node_verify_hmac(c, buf, len, ofs_hmac);
	else
		return 0;
}

/**
 * ubifs_auth_node_sz - returns the size of an authentication node
 * @c: UBIFS file-system description object
 *
 * This function returns the size of an authentication node which can
 * be 0 for unauthenticated filesystems or the real size of an auth node
 * authentication is enabled.
 */
static inline int ubifs_auth_node_sz(const struct ubifs_info *c)
{
	if (ubifs_authenticated(c))
		return sizeof(struct ubifs_auth_node) + c->hmac_desc_len;
	else
		return 0;
}
int ubifs_sb_verify_signature(struct ubifs_info *c,
			      const struct ubifs_sb_node *sup);
bool ubifs_hmac_zero(struct ubifs_info *c, const u8 *hmac);

int ubifs_hmac_wkm(struct ubifs_info *c, u8 *hmac);

int __ubifs_shash_copy_state(const struct ubifs_info *c, struct shash_desc *src,
			     struct shash_desc *target);
static inline int ubifs_shash_copy_state(const struct ubifs_info *c,
					   struct shash_desc *src,
					   struct shash_desc *target)
{
	if (ubifs_authenticated(c))
		return __ubifs_shash_copy_state(c, src, target);
	else
		return 0;
}

/* io.c */
void ubifs_ro_mode(struct ubifs_info *c, int err);
int ubifs_leb_read(const struct ubifs_info *c, int lnum, void *buf, int offs,
		   int len, int even_ebadmsg);
int ubifs_leb_write(struct ubifs_info *c, int lnum, const void *buf, int offs,
		    int len);
int ubifs_leb_change(struct ubifs_info *c, int lnum, const void *buf, int len);
int ubifs_leb_unmap(struct ubifs_info *c, int lnum);
int ubifs_leb_map(struct ubifs_info *c, int lnum);
int ubifs_is_mapped(const struct ubifs_info *c, int lnum);
int ubifs_wbuf_write_nolock(struct ubifs_wbuf *wbuf, void *buf, int len);
int ubifs_wbuf_seek_nolock(struct ubifs_wbuf *wbuf, int lnum, int offs);
int ubifs_wbuf_init(struct ubifs_info *c, struct ubifs_wbuf *wbuf);
int ubifs_read_node(const struct ubifs_info *c, void *buf, int type, int len,
		    int lnum, int offs);
int ubifs_read_node_wbuf(struct ubifs_wbuf *wbuf, void *buf, int type, int len,
			 int lnum, int offs);
int ubifs_write_node(struct ubifs_info *c, void *node, int len, int lnum,
		     int offs);
int ubifs_write_node_hmac(struct ubifs_info *c, void *buf, int len, int lnum,
			  int offs, int hmac_offs);
int ubifs_check_node(const struct ubifs_info *c, const void *buf, int lnum,
		     int offs, int quiet, int must_chk_crc);
void ubifs_init_node(struct ubifs_info *c, void *buf, int len, int pad);
void ubifs_crc_node(struct ubifs_info *c, void *buf, int len);
void ubifs_prepare_node(struct ubifs_info *c, void *buf, int len, int pad);
int ubifs_prepare_node_hmac(struct ubifs_info *c, void *node, int len,
			    int hmac_offs, int pad);
void ubifs_prep_grp_node(struct ubifs_info *c, void *node, int len, int last);
int ubifs_io_init(struct ubifs_info *c);
void ubifs_pad(const struct ubifs_info *c, void *buf, int pad);
int ubifs_wbuf_sync_nolock(struct ubifs_wbuf *wbuf);
int ubifs_bg_wbufs_sync(struct ubifs_info *c);
void ubifs_wbuf_add_ino_nolock(struct ubifs_wbuf *wbuf, ino_t inum);
int ubifs_sync_wbufs_by_inode(struct ubifs_info *c, struct inode *inode);

/* scan.c */
struct ubifs_scan_leb *ubifs_scan(const struct ubifs_info *c, int lnum,
				  int offs, void *sbuf, int quiet);
void ubifs_scan_destroy(struct ubifs_scan_leb *sleb);
int ubifs_scan_a_node(const struct ubifs_info *c, void *buf, int len, int lnum,
		      int offs, int quiet);
struct ubifs_scan_leb *ubifs_start_scan(const struct ubifs_info *c, int lnum,
					int offs, void *sbuf);
void ubifs_end_scan(const struct ubifs_info *c, struct ubifs_scan_leb *sleb,
		    int lnum, int offs);
int ubifs_add_snod(const struct ubifs_info *c, struct ubifs_scan_leb *sleb,
		   void *buf, int offs);
void ubifs_scanned_corruption(const struct ubifs_info *c, int lnum, int offs,
			      void *buf);

/* log.c */
void ubifs_add_bud(struct ubifs_info *c, struct ubifs_bud *bud);
void ubifs_create_buds_lists(struct ubifs_info *c);
int ubifs_add_bud_to_log(struct ubifs_info *c, int jhead, int lnum, int offs);
struct ubifs_bud *ubifs_search_bud(struct ubifs_info *c, int lnum);
struct ubifs_wbuf *ubifs_get_wbuf(struct ubifs_info *c, int lnum);
int ubifs_log_start_commit(struct ubifs_info *c, int *ltail_lnum);
int ubifs_log_end_commit(struct ubifs_info *c, int new_ltail_lnum);
int ubifs_log_post_commit(struct ubifs_info *c, int old_ltail_lnum);
int ubifs_consolidate_log(struct ubifs_info *c);

/* journal.c */
int ubifs_jnl_update(struct ubifs_info *c, const struct inode *dir,
		     const struct fscrypt_name *nm, const struct inode *inode,
		     int deletion, int xent);
int ubifs_jnl_write_data(struct ubifs_info *c, const struct inode *inode,
			 const union ubifs_key *key, const void *buf, int len);
int ubifs_jnl_write_inode(struct ubifs_info *c, const struct inode *inode);
int ubifs_jnl_delete_inode(struct ubifs_info *c, const struct inode *inode);
int ubifs_jnl_xrename(struct ubifs_info *c, const struct inode *fst_dir,
<<<<<<< HEAD
		      const struct dentry *fst_dentry,
		      const struct inode *snd_dir,
		      const struct dentry *snd_dentry, int sync);
=======
		      const struct inode *fst_inode,
		      const struct fscrypt_name *fst_nm,
		      const struct inode *snd_dir,
		      const struct inode *snd_inode,
		      const struct fscrypt_name *snd_nm, int sync);
>>>>>>> 24b8d41d
int ubifs_jnl_rename(struct ubifs_info *c, const struct inode *old_dir,
		     const struct inode *old_inode,
		     const struct fscrypt_name *old_nm,
		     const struct inode *new_dir,
<<<<<<< HEAD
		     const struct dentry *new_dentry,
=======
		     const struct inode *new_inode,
		     const struct fscrypt_name *new_nm,
>>>>>>> 24b8d41d
		     const struct inode *whiteout, int sync);
int ubifs_jnl_truncate(struct ubifs_info *c, const struct inode *inode,
		       loff_t old_size, loff_t new_size);
int ubifs_jnl_delete_xattr(struct ubifs_info *c, const struct inode *host,
			   const struct inode *inode, const struct fscrypt_name *nm);
int ubifs_jnl_change_xattr(struct ubifs_info *c, const struct inode *inode1,
			   const struct inode *inode2);

/* budget.c */
int ubifs_budget_space(struct ubifs_info *c, struct ubifs_budget_req *req);
void ubifs_release_budget(struct ubifs_info *c, struct ubifs_budget_req *req);
void ubifs_release_dirty_inode_budget(struct ubifs_info *c,
				      struct ubifs_inode *ui);
int ubifs_budget_inode_op(struct ubifs_info *c, struct inode *inode,
			  struct ubifs_budget_req *req);
void ubifs_release_ino_dirty(struct ubifs_info *c, struct inode *inode,
				struct ubifs_budget_req *req);
void ubifs_cancel_ino_op(struct ubifs_info *c, struct inode *inode,
			 struct ubifs_budget_req *req);
long long ubifs_get_free_space(struct ubifs_info *c);
long long ubifs_get_free_space_nolock(struct ubifs_info *c);
int ubifs_calc_min_idx_lebs(struct ubifs_info *c);
void ubifs_convert_page_budget(struct ubifs_info *c);
long long ubifs_reported_space(const struct ubifs_info *c, long long free);
long long ubifs_calc_available(const struct ubifs_info *c, int min_idx_lebs);

/* find.c */
int ubifs_find_free_space(struct ubifs_info *c, int min_space, int *offs,
			  int squeeze);
int ubifs_find_free_leb_for_idx(struct ubifs_info *c);
int ubifs_find_dirty_leb(struct ubifs_info *c, struct ubifs_lprops *ret_lp,
			 int min_space, int pick_free);
int ubifs_find_dirty_idx_leb(struct ubifs_info *c);
int ubifs_save_dirty_idx_lnums(struct ubifs_info *c);

/* tnc.c */
int ubifs_lookup_level0(struct ubifs_info *c, const union ubifs_key *key,
			struct ubifs_znode **zn, int *n);
int ubifs_tnc_lookup_nm(struct ubifs_info *c, const union ubifs_key *key,
			void *node, const struct fscrypt_name *nm);
int ubifs_tnc_lookup_dh(struct ubifs_info *c, const union ubifs_key *key,
			void *node, uint32_t secondary_hash);
int ubifs_tnc_locate(struct ubifs_info *c, const union ubifs_key *key,
		     void *node, int *lnum, int *offs);
int ubifs_tnc_add(struct ubifs_info *c, const union ubifs_key *key, int lnum,
		  int offs, int len, const u8 *hash);
int ubifs_tnc_replace(struct ubifs_info *c, const union ubifs_key *key,
		      int old_lnum, int old_offs, int lnum, int offs, int len);
int ubifs_tnc_add_nm(struct ubifs_info *c, const union ubifs_key *key,
		     int lnum, int offs, int len, const u8 *hash,
		     const struct fscrypt_name *nm);
int ubifs_tnc_remove(struct ubifs_info *c, const union ubifs_key *key);
int ubifs_tnc_remove_nm(struct ubifs_info *c, const union ubifs_key *key,
			const struct fscrypt_name *nm);
int ubifs_tnc_remove_dh(struct ubifs_info *c, const union ubifs_key *key,
			uint32_t cookie);
int ubifs_tnc_remove_range(struct ubifs_info *c, union ubifs_key *from_key,
			   union ubifs_key *to_key);
int ubifs_tnc_remove_ino(struct ubifs_info *c, ino_t inum);
struct ubifs_dent_node *ubifs_tnc_next_ent(struct ubifs_info *c,
					   union ubifs_key *key,
					   const struct fscrypt_name *nm);
void ubifs_tnc_close(struct ubifs_info *c);
int ubifs_tnc_has_node(struct ubifs_info *c, union ubifs_key *key, int level,
		       int lnum, int offs, int is_idx);
int ubifs_dirty_idx_node(struct ubifs_info *c, union ubifs_key *key, int level,
			 int lnum, int offs);
/* Shared by tnc.c for tnc_commit.c */
void destroy_old_idx(struct ubifs_info *c);
int is_idx_node_in_tnc(struct ubifs_info *c, union ubifs_key *key, int level,
		       int lnum, int offs);
int insert_old_idx_znode(struct ubifs_info *c, struct ubifs_znode *znode);
int ubifs_tnc_get_bu_keys(struct ubifs_info *c, struct bu_info *bu);
int ubifs_tnc_bulk_read(struct ubifs_info *c, struct bu_info *bu);

/* tnc_misc.c */
struct ubifs_znode *ubifs_tnc_levelorder_next(const struct ubifs_info *c,
					      struct ubifs_znode *zr,
					      struct ubifs_znode *znode);
int ubifs_search_zbranch(const struct ubifs_info *c,
			 const struct ubifs_znode *znode,
			 const union ubifs_key *key, int *n);
struct ubifs_znode *ubifs_tnc_postorder_first(struct ubifs_znode *znode);
struct ubifs_znode *ubifs_tnc_postorder_next(const struct ubifs_info *c,
					     struct ubifs_znode *znode);
long ubifs_destroy_tnc_subtree(const struct ubifs_info *c,
			       struct ubifs_znode *zr);
struct ubifs_znode *ubifs_load_znode(struct ubifs_info *c,
				     struct ubifs_zbranch *zbr,
				     struct ubifs_znode *parent, int iip);
int ubifs_tnc_read_node(struct ubifs_info *c, struct ubifs_zbranch *zbr,
			void *node);

/* tnc_commit.c */
int ubifs_tnc_start_commit(struct ubifs_info *c, struct ubifs_zbranch *zroot);
int ubifs_tnc_end_commit(struct ubifs_info *c);

/* shrinker.c */
unsigned long ubifs_shrink_scan(struct shrinker *shrink,
				struct shrink_control *sc);
unsigned long ubifs_shrink_count(struct shrinker *shrink,
				 struct shrink_control *sc);

/* commit.c */
int ubifs_bg_thread(void *info);
void ubifs_commit_required(struct ubifs_info *c);
void ubifs_request_bg_commit(struct ubifs_info *c);
int ubifs_run_commit(struct ubifs_info *c);
void ubifs_recovery_commit(struct ubifs_info *c);
int ubifs_gc_should_commit(struct ubifs_info *c);
void ubifs_wait_for_commit(struct ubifs_info *c);

/* master.c */
int ubifs_compare_master_node(struct ubifs_info *c, void *m1, void *m2);
int ubifs_read_master(struct ubifs_info *c);
int ubifs_write_master(struct ubifs_info *c);

/* sb.c */
int ubifs_read_superblock(struct ubifs_info *c);
int ubifs_write_sb_node(struct ubifs_info *c, struct ubifs_sb_node *sup);
int ubifs_fixup_free_space(struct ubifs_info *c);
int ubifs_enable_encryption(struct ubifs_info *c);

/* replay.c */
int ubifs_validate_entry(struct ubifs_info *c,
			 const struct ubifs_dent_node *dent);
int ubifs_replay_journal(struct ubifs_info *c);

/* gc.c */
int ubifs_garbage_collect(struct ubifs_info *c, int anyway);
int ubifs_gc_start_commit(struct ubifs_info *c);
int ubifs_gc_end_commit(struct ubifs_info *c);
void ubifs_destroy_idx_gc(struct ubifs_info *c);
int ubifs_get_idx_gc_leb(struct ubifs_info *c);
int ubifs_garbage_collect_leb(struct ubifs_info *c, struct ubifs_lprops *lp);

/* orphan.c */
int ubifs_add_orphan(struct ubifs_info *c, ino_t inum);
void ubifs_delete_orphan(struct ubifs_info *c, ino_t inum);
int ubifs_orphan_start_commit(struct ubifs_info *c);
int ubifs_orphan_end_commit(struct ubifs_info *c);
int ubifs_mount_orphans(struct ubifs_info *c, int unclean, int read_only);
int ubifs_clear_orphans(struct ubifs_info *c);

/* lpt.c */
int ubifs_calc_lpt_geom(struct ubifs_info *c);
int ubifs_create_dflt_lpt(struct ubifs_info *c, int *main_lebs, int lpt_first,
			  int *lpt_lebs, int *big_lpt, u8 *hash);
int ubifs_lpt_init(struct ubifs_info *c, int rd, int wr);
struct ubifs_lprops *ubifs_lpt_lookup(struct ubifs_info *c, int lnum);
struct ubifs_lprops *ubifs_lpt_lookup_dirty(struct ubifs_info *c, int lnum);
int ubifs_lpt_scan_nolock(struct ubifs_info *c, int start_lnum, int end_lnum,
			  ubifs_lpt_scan_callback scan_cb, void *data);

/* Shared by lpt.c for lpt_commit.c */
void ubifs_pack_lsave(struct ubifs_info *c, void *buf, int *lsave);
void ubifs_pack_ltab(struct ubifs_info *c, void *buf,
		     struct ubifs_lpt_lprops *ltab);
void ubifs_pack_pnode(struct ubifs_info *c, void *buf,
		      struct ubifs_pnode *pnode);
void ubifs_pack_nnode(struct ubifs_info *c, void *buf,
		      struct ubifs_nnode *nnode);
struct ubifs_pnode *ubifs_get_pnode(struct ubifs_info *c,
				    struct ubifs_nnode *parent, int iip);
struct ubifs_nnode *ubifs_get_nnode(struct ubifs_info *c,
				    struct ubifs_nnode *parent, int iip);
struct ubifs_pnode *ubifs_pnode_lookup(struct ubifs_info *c, int i);
int ubifs_read_nnode(struct ubifs_info *c, struct ubifs_nnode *parent, int iip);
void ubifs_add_lpt_dirt(struct ubifs_info *c, int lnum, int dirty);
void ubifs_add_nnode_dirt(struct ubifs_info *c, struct ubifs_nnode *nnode);
uint32_t ubifs_unpack_bits(const struct ubifs_info *c, uint8_t **addr, int *pos, int nrbits);
struct ubifs_nnode *ubifs_first_nnode(struct ubifs_info *c, int *hght);
/* Needed only in debugging code in lpt_commit.c */
int ubifs_unpack_nnode(const struct ubifs_info *c, void *buf,
		       struct ubifs_nnode *nnode);
int ubifs_lpt_calc_hash(struct ubifs_info *c, u8 *hash);

/* lpt_commit.c */
int ubifs_lpt_start_commit(struct ubifs_info *c);
int ubifs_lpt_end_commit(struct ubifs_info *c);
int ubifs_lpt_post_commit(struct ubifs_info *c);
void ubifs_lpt_free(struct ubifs_info *c, int wr_only);

/* lprops.c */
const struct ubifs_lprops *ubifs_change_lp(struct ubifs_info *c,
					   const struct ubifs_lprops *lp,
					   int free, int dirty, int flags,
					   int idx_gc_cnt);
void ubifs_get_lp_stats(struct ubifs_info *c, struct ubifs_lp_stats *lst);
void ubifs_add_to_cat(struct ubifs_info *c, struct ubifs_lprops *lprops,
		      int cat);
void ubifs_replace_cat(struct ubifs_info *c, struct ubifs_lprops *old_lprops,
		       struct ubifs_lprops *new_lprops);
void ubifs_ensure_cat(struct ubifs_info *c, struct ubifs_lprops *lprops);
int ubifs_categorize_lprops(const struct ubifs_info *c,
			    const struct ubifs_lprops *lprops);
int ubifs_change_one_lp(struct ubifs_info *c, int lnum, int free, int dirty,
			int flags_set, int flags_clean, int idx_gc_cnt);
int ubifs_update_one_lp(struct ubifs_info *c, int lnum, int free, int dirty,
			int flags_set, int flags_clean);
int ubifs_read_one_lp(struct ubifs_info *c, int lnum, struct ubifs_lprops *lp);
const struct ubifs_lprops *ubifs_fast_find_free(struct ubifs_info *c);
const struct ubifs_lprops *ubifs_fast_find_empty(struct ubifs_info *c);
const struct ubifs_lprops *ubifs_fast_find_freeable(struct ubifs_info *c);
const struct ubifs_lprops *ubifs_fast_find_frdi_idx(struct ubifs_info *c);
int ubifs_calc_dark(const struct ubifs_info *c, int spc);

/* file.c */
int ubifs_fsync(struct file *file, loff_t start, loff_t end, int datasync);
int ubifs_setattr(struct dentry *dentry, struct iattr *attr);
int ubifs_update_time(struct inode *inode, struct timespec64 *time, int flags);

/* dir.c */
struct inode *ubifs_new_inode(struct ubifs_info *c, struct inode *dir,
			      umode_t mode);
int ubifs_getattr(const struct path *path, struct kstat *stat,
		  u32 request_mask, unsigned int flags);
int ubifs_check_dir_empty(struct inode *dir);

/* xattr.c */
extern const struct xattr_handler *ubifs_xattr_handlers[];
ssize_t ubifs_listxattr(struct dentry *dentry, char *buffer, size_t size);
<<<<<<< HEAD
int ubifs_init_security(struct inode *dentry, struct inode *inode,
=======
int ubifs_xattr_set(struct inode *host, const char *name, const void *value,
		    size_t size, int flags, bool check_lock);
ssize_t ubifs_xattr_get(struct inode *host, const char *name, void *buf,
			size_t size);

#ifdef CONFIG_UBIFS_FS_XATTR
void ubifs_evict_xattr_inode(struct ubifs_info *c, ino_t xattr_inum);
int ubifs_purge_xattrs(struct inode *host);
#else
static inline void ubifs_evict_xattr_inode(struct ubifs_info *c,
					   ino_t xattr_inum) { }
static inline int ubifs_purge_xattrs(struct inode *host)
{
	return 0;
}
#endif

#ifdef CONFIG_UBIFS_FS_SECURITY
extern int ubifs_init_security(struct inode *dentry, struct inode *inode,
>>>>>>> 24b8d41d
			const struct qstr *qstr);
#else
static inline int ubifs_init_security(struct inode *dentry,
			struct inode *inode, const struct qstr *qstr)
{
	return 0;
}
#endif


/* super.c */
struct inode *ubifs_iget(struct super_block *sb, unsigned long inum);

/* recovery.c */
int ubifs_recover_master_node(struct ubifs_info *c);
int ubifs_write_rcvrd_mst_node(struct ubifs_info *c);
struct ubifs_scan_leb *ubifs_recover_leb(struct ubifs_info *c, int lnum,
					 int offs, void *sbuf, int jhead);
struct ubifs_scan_leb *ubifs_recover_log_leb(struct ubifs_info *c, int lnum,
					     int offs, void *sbuf);
int ubifs_recover_inl_heads(struct ubifs_info *c, void *sbuf);
int ubifs_clean_lebs(struct ubifs_info *c, void *sbuf);
int ubifs_rcvry_gc_commit(struct ubifs_info *c);
int ubifs_recover_size_accum(struct ubifs_info *c, union ubifs_key *key,
			     int deletion, loff_t new_size);
int ubifs_recover_size(struct ubifs_info *c, bool in_place);
void ubifs_destroy_size_tree(struct ubifs_info *c);

/* ioctl.c */
long ubifs_ioctl(struct file *file, unsigned int cmd, unsigned long arg);
void ubifs_set_inode_flags(struct inode *inode);
#ifdef CONFIG_COMPAT
long ubifs_compat_ioctl(struct file *file, unsigned int cmd, unsigned long arg);
#endif

/* compressor.c */
int __init ubifs_compressors_init(void);
void ubifs_compressors_exit(void);
void ubifs_compress(const struct ubifs_info *c, const void *in_buf, int in_len,
		    void *out_buf, int *out_len, int *compr_type);
int ubifs_decompress(const struct ubifs_info *c, const void *buf, int len,
		     void *out, int *out_len, int compr_type);

#include "debug.h"
#include "misc.h"
#include "key.h"

#ifndef CONFIG_FS_ENCRYPTION
static inline int ubifs_encrypt(const struct inode *inode,
				struct ubifs_data_node *dn,
				unsigned int in_len, unsigned int *out_len,
				int block)
{
	struct ubifs_info *c = inode->i_sb->s_fs_info;
	ubifs_assert(c, 0);
	return -EOPNOTSUPP;
}
static inline int ubifs_decrypt(const struct inode *inode,
				struct ubifs_data_node *dn,
				unsigned int *out_len, int block)
{
	struct ubifs_info *c = inode->i_sb->s_fs_info;
	ubifs_assert(c, 0);
	return -EOPNOTSUPP;
}
#else
/* crypto.c */
int ubifs_encrypt(const struct inode *inode, struct ubifs_data_node *dn,
		  unsigned int in_len, unsigned int *out_len, int block);
int ubifs_decrypt(const struct inode *inode, struct ubifs_data_node *dn,
		  unsigned int *out_len, int block);
#endif

extern const struct fscrypt_operations ubifs_crypt_operations;

/* Normal UBIFS messages */
__printf(2, 3)
void ubifs_msg(const struct ubifs_info *c, const char *fmt, ...);
__printf(2, 3)
void ubifs_err(const struct ubifs_info *c, const char *fmt, ...);
__printf(2, 3)
void ubifs_warn(const struct ubifs_info *c, const char *fmt, ...);
/*
 * A conditional variant of 'ubifs_err()' which doesn't output anything
<<<<<<< HEAD
 * if probing (ie. MS_SILENT set).
=======
 * if probing (ie. SB_SILENT set).
>>>>>>> 24b8d41d
 */
#define ubifs_errc(c, fmt, ...)						\
do {									\
	if (!(c)->probing)						\
		ubifs_err(c, fmt, ##__VA_ARGS__);			\
} while (0)

#endif /* !__UBIFS_H__ */<|MERGE_RESOLUTION|>--- conflicted
+++ resolved
@@ -26,8 +26,6 @@
 #include <linux/backing-dev.h>
 #include <linux/security.h>
 #include <linux/xattr.h>
-<<<<<<< HEAD
-=======
 #include <linux/random.h>
 #include <crypto/hash_info.h>
 #include <crypto/hash.h>
@@ -35,7 +33,6 @@
 
 #include <linux/fscrypt.h>
 
->>>>>>> 24b8d41d
 #include "ubifs-media.h"
 
 /* Version of this UBIFS implementation */
@@ -1772,27 +1769,17 @@
 int ubifs_jnl_write_inode(struct ubifs_info *c, const struct inode *inode);
 int ubifs_jnl_delete_inode(struct ubifs_info *c, const struct inode *inode);
 int ubifs_jnl_xrename(struct ubifs_info *c, const struct inode *fst_dir,
-<<<<<<< HEAD
-		      const struct dentry *fst_dentry,
-		      const struct inode *snd_dir,
-		      const struct dentry *snd_dentry, int sync);
-=======
 		      const struct inode *fst_inode,
 		      const struct fscrypt_name *fst_nm,
 		      const struct inode *snd_dir,
 		      const struct inode *snd_inode,
 		      const struct fscrypt_name *snd_nm, int sync);
->>>>>>> 24b8d41d
 int ubifs_jnl_rename(struct ubifs_info *c, const struct inode *old_dir,
 		     const struct inode *old_inode,
 		     const struct fscrypt_name *old_nm,
 		     const struct inode *new_dir,
-<<<<<<< HEAD
-		     const struct dentry *new_dentry,
-=======
 		     const struct inode *new_inode,
 		     const struct fscrypt_name *new_nm,
->>>>>>> 24b8d41d
 		     const struct inode *whiteout, int sync);
 int ubifs_jnl_truncate(struct ubifs_info *c, const struct inode *inode,
 		       loff_t old_size, loff_t new_size);
@@ -2015,9 +2002,6 @@
 /* xattr.c */
 extern const struct xattr_handler *ubifs_xattr_handlers[];
 ssize_t ubifs_listxattr(struct dentry *dentry, char *buffer, size_t size);
-<<<<<<< HEAD
-int ubifs_init_security(struct inode *dentry, struct inode *inode,
-=======
 int ubifs_xattr_set(struct inode *host, const char *name, const void *value,
 		    size_t size, int flags, bool check_lock);
 ssize_t ubifs_xattr_get(struct inode *host, const char *name, void *buf,
@@ -2037,7 +2021,6 @@
 
 #ifdef CONFIG_UBIFS_FS_SECURITY
 extern int ubifs_init_security(struct inode *dentry, struct inode *inode,
->>>>>>> 24b8d41d
 			const struct qstr *qstr);
 #else
 static inline int ubifs_init_security(struct inode *dentry,
@@ -2122,11 +2105,7 @@
 void ubifs_warn(const struct ubifs_info *c, const char *fmt, ...);
 /*
  * A conditional variant of 'ubifs_err()' which doesn't output anything
-<<<<<<< HEAD
- * if probing (ie. MS_SILENT set).
-=======
  * if probing (ie. SB_SILENT set).
->>>>>>> 24b8d41d
  */
 #define ubifs_errc(c, fmt, ...)						\
 do {									\
