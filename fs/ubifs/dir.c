// SPDX-License-Identifier: GPL-2.0-only
/* * This file is part of UBIFS.
 *
 * Copyright (C) 2006-2008 Nokia Corporation.
 * Copyright (C) 2006, 2007 University of Szeged, Hungary
 *
 * Authors: Artem Bityutskiy (Битюцкий Артём)
 *          Adrian Hunter
 *          Zoltan Sogor
 */

/*
 * This file implements directory operations.
 *
 * All FS operations in this file allocate budget before writing anything to the
 * media. If they fail to allocate it, the error is returned. The only
 * exceptions are 'ubifs_unlink()' and 'ubifs_rmdir()' which keep working even
 * if they unable to allocate the budget, because deletion %-ENOSPC failure is
 * not what users are usually ready to get. UBIFS budgeting subsystem has some
 * space reserved for these purposes.
 *
 * All operations in this file write all inodes which they change straight
 * away, instead of marking them dirty. For example, 'ubifs_link()' changes
 * @i_size of the parent inode and writes the parent inode together with the
 * target inode. This was done to simplify file-system recovery which would
 * otherwise be very difficult to do. The only exception is rename which marks
 * the re-named inode dirty (because its @i_ctime is updated) but does not
 * write it, but just marks it as dirty.
 */

#include "ubifs.h"

/**
 * inherit_flags - inherit flags of the parent inode.
 * @dir: parent inode
 * @mode: new inode mode flags
 *
 * This is a helper function for 'ubifs_new_inode()' which inherits flag of the
 * parent directory inode @dir. UBIFS inodes inherit the following flags:
 * o %UBIFS_COMPR_FL, which is useful to switch compression on/of on
 *   sub-directory basis;
 * o %UBIFS_SYNC_FL - useful for the same reasons;
 * o %UBIFS_DIRSYNC_FL - similar, but relevant only to directories.
 *
 * This function returns the inherited flags.
 */
static int inherit_flags(const struct inode *dir, umode_t mode)
{
	int flags;
	const struct ubifs_inode *ui = ubifs_inode(dir);

	if (!S_ISDIR(dir->i_mode))
		/*
		 * The parent is not a directory, which means that an extended
		 * attribute inode is being created. No flags.
		 */
		return 0;

	flags = ui->flags & (UBIFS_COMPR_FL | UBIFS_SYNC_FL | UBIFS_DIRSYNC_FL);
	if (!S_ISDIR(mode))
		/* The "DIRSYNC" flag only applies to directories */
		flags &= ~UBIFS_DIRSYNC_FL;
	return flags;
}

/**
 * ubifs_new_inode - allocate new UBIFS inode object.
 * @c: UBIFS file-system description object
 * @dir: parent directory inode
 * @mode: inode mode flags
 *
 * This function finds an unused inode number, allocates new inode and
 * initializes it. Returns new inode in case of success and an error code in
 * case of failure.
 */
struct inode *ubifs_new_inode(struct ubifs_info *c, struct inode *dir,
			      umode_t mode)
{
	int err;
	struct inode *inode;
	struct ubifs_inode *ui;
	bool encrypted = false;

	inode = new_inode(c->vfs_sb);
	ui = ubifs_inode(inode);
	if (!inode)
		return ERR_PTR(-ENOMEM);

	/*
	 * Set 'S_NOCMTIME' to prevent VFS form updating [mc]time of inodes and
	 * marking them dirty in file write path (see 'file_update_time()').
	 * UBIFS has to fully control "clean <-> dirty" transitions of inodes
	 * to make budgeting work.
	 */
	inode->i_flags |= S_NOCMTIME;

	inode_init_owner(inode, dir, mode);
	inode->i_mtime = inode->i_atime = inode->i_ctime =
			 current_time(inode);
	inode->i_mapping->nrpages = 0;

	err = fscrypt_prepare_new_inode(dir, inode, &encrypted);
	if (err) {
		ubifs_err(c, "fscrypt_prepare_new_inode failed: %i", err);
		goto out_iput;
	}

	switch (mode & S_IFMT) {
	case S_IFREG:
		inode->i_mapping->a_ops = &ubifs_file_address_operations;
		inode->i_op = &ubifs_file_inode_operations;
		inode->i_fop = &ubifs_file_operations;
		break;
	case S_IFDIR:
		inode->i_op  = &ubifs_dir_inode_operations;
		inode->i_fop = &ubifs_dir_operations;
		inode->i_size = ui->ui_size = UBIFS_INO_NODE_SZ;
		break;
	case S_IFLNK:
		inode->i_op = &ubifs_symlink_inode_operations;
		break;
	case S_IFSOCK:
	case S_IFIFO:
	case S_IFBLK:
	case S_IFCHR:
		inode->i_op  = &ubifs_file_inode_operations;
		break;
	default:
		BUG();
	}

	ui->flags = inherit_flags(dir, mode);
	ubifs_set_inode_flags(inode);
	if (S_ISREG(mode))
		ui->compr_type = c->default_compr;
	else
		ui->compr_type = UBIFS_COMPR_NONE;
	ui->synced_i_size = 0;

	spin_lock(&c->cnt_lock);
	/* Inode number overflow is currently not supported */
	if (c->highest_inum >= INUM_WARN_WATERMARK) {
		if (c->highest_inum >= INUM_WATERMARK) {
			spin_unlock(&c->cnt_lock);
			ubifs_err(c, "out of inode numbers");
			err = -EINVAL;
			goto out_iput;
		}
		ubifs_warn(c, "running out of inode numbers (current %lu, max %u)",
			   (unsigned long)c->highest_inum, INUM_WATERMARK);
	}

	inode->i_ino = ++c->highest_inum;
	/*
	 * The creation sequence number remains with this inode for its
	 * lifetime. All nodes for this inode have a greater sequence number,
	 * and so it is possible to distinguish obsolete nodes belonging to a
	 * previous incarnation of the same inode number - for example, for the
	 * purpose of rebuilding the index.
	 */
	ui->creat_sqnum = ++c->max_sqnum;
	spin_unlock(&c->cnt_lock);

	if (encrypted) {
		err = fscrypt_set_context(inode, NULL);
		if (err) {
			ubifs_err(c, "fscrypt_set_context failed: %i", err);
			goto out_iput;
		}
	}

	return inode;

out_iput:
	make_bad_inode(inode);
	iput(inode);
	return ERR_PTR(err);
}

static int dbg_check_name(const struct ubifs_info *c,
			  const struct ubifs_dent_node *dent,
			  const struct fscrypt_name *nm)
{
	if (!dbg_is_chk_gen(c))
		return 0;
	if (le16_to_cpu(dent->nlen) != fname_len(nm))
		return -EINVAL;
	if (memcmp(dent->name, fname_name(nm), fname_len(nm)))
		return -EINVAL;
	return 0;
}

static struct dentry *ubifs_lookup(struct inode *dir, struct dentry *dentry,
				   unsigned int flags)
{
	int err;
	union ubifs_key key;
	struct inode *inode = NULL;
	struct ubifs_dent_node *dent = NULL;
	struct ubifs_info *c = dir->i_sb->s_fs_info;
	struct fscrypt_name nm;

	dbg_gen("'%pd' in dir ino %lu", dentry, dir->i_ino);

	err = fscrypt_prepare_lookup(dir, dentry, &nm);
	if (err == -ENOENT)
		return d_splice_alias(NULL, dentry);
	if (err)
		return ERR_PTR(err);

	if (fname_len(&nm) > UBIFS_MAX_NLEN) {
		inode = ERR_PTR(-ENAMETOOLONG);
		goto done;
	}

	dent = kmalloc(UBIFS_MAX_DENT_NODE_SZ, GFP_NOFS);
	if (!dent) {
		inode = ERR_PTR(-ENOMEM);
		goto done;
	}

	if (fname_name(&nm) == NULL) {
		if (nm.hash & ~UBIFS_S_KEY_HASH_MASK)
			goto done; /* ENOENT */
		dent_key_init_hash(c, &key, dir->i_ino, nm.hash);
		err = ubifs_tnc_lookup_dh(c, &key, dent, nm.minor_hash);
	} else {
		dent_key_init(c, &key, dir->i_ino, &nm);
		err = ubifs_tnc_lookup_nm(c, &key, dent, &nm);
	}

	if (err) {
		if (err == -ENOENT)
			dbg_gen("not found");
		else
			inode = ERR_PTR(err);
		goto done;
	}

	if (dbg_check_name(c, dent, &nm)) {
		inode = ERR_PTR(-EINVAL);
		goto done;
	}

	inode = ubifs_iget(dir->i_sb, le64_to_cpu(dent->inum));
	if (IS_ERR(inode)) {
		/*
		 * This should not happen. Probably the file-system needs
		 * checking.
		 */
		err = PTR_ERR(inode);
		ubifs_err(c, "dead directory entry '%pd', error %d",
			  dentry, err);
		ubifs_ro_mode(c, err);
		goto done;
	}

	if (IS_ENCRYPTED(dir) &&
	    (S_ISDIR(inode->i_mode) || S_ISLNK(inode->i_mode)) &&
	    !fscrypt_has_permitted_context(dir, inode)) {
		ubifs_warn(c, "Inconsistent encryption contexts: %lu/%lu",
			   dir->i_ino, inode->i_ino);
		iput(inode);
		inode = ERR_PTR(-EPERM);
	}

done:
	kfree(dent);
	fscrypt_free_filename(&nm);
	return d_splice_alias(inode, dentry);
}

static int ubifs_create(struct inode *dir, struct dentry *dentry, umode_t mode,
			bool excl)
{
	struct inode *inode;
	struct ubifs_info *c = dir->i_sb->s_fs_info;
	struct ubifs_budget_req req = { .new_ino = 1, .new_dent = 1,
					.dirtied_ino = 1 };
	struct ubifs_inode *dir_ui = ubifs_inode(dir);
	struct fscrypt_name nm;
	int err, sz_change;

	/*
	 * Budget request settings: new inode, new direntry, changing the
	 * parent directory inode.
	 */

	dbg_gen("dent '%pd', mode %#hx in dir ino %lu",
		dentry, mode, dir->i_ino);

	err = ubifs_budget_space(c, &req);
	if (err)
		return err;

	err = fscrypt_setup_filename(dir, &dentry->d_name, 0, &nm);
	if (err)
		goto out_budg;

	sz_change = CALC_DENT_SIZE(fname_len(&nm));

	inode = ubifs_new_inode(c, dir, mode);
	if (IS_ERR(inode)) {
		err = PTR_ERR(inode);
		goto out_fname;
	}

	err = ubifs_init_security(dir, inode, &dentry->d_name);
	if (err)
		goto out_inode;

	mutex_lock(&dir_ui->ui_mutex);
	dir->i_size += sz_change;
	dir_ui->ui_size = dir->i_size;
	dir->i_mtime = dir->i_ctime = inode->i_ctime;
	err = ubifs_jnl_update(c, dir, &nm, inode, 0, 0);
	if (err)
		goto out_cancel;
	mutex_unlock(&dir_ui->ui_mutex);

	ubifs_release_budget(c, &req);
	fscrypt_free_filename(&nm);
	insert_inode_hash(inode);
	d_instantiate(dentry, inode);
	return 0;

out_cancel:
	dir->i_size -= sz_change;
	dir_ui->ui_size = dir->i_size;
	mutex_unlock(&dir_ui->ui_mutex);
out_inode:
	make_bad_inode(inode);
	iput(inode);
out_fname:
	fscrypt_free_filename(&nm);
out_budg:
	ubifs_release_budget(c, &req);
	ubifs_err(c, "cannot create regular file, error %d", err);
	return err;
}

static int do_tmpfile(struct inode *dir, struct dentry *dentry,
		      umode_t mode, struct inode **whiteout)
{
	struct inode *inode;
	struct ubifs_info *c = dir->i_sb->s_fs_info;
	struct ubifs_budget_req req = { .new_ino = 1, .new_dent = 1};
	struct ubifs_budget_req ino_req = { .dirtied_ino = 1 };
	struct ubifs_inode *ui, *dir_ui = ubifs_inode(dir);
	int err, instantiated = 0;
<<<<<<< HEAD
=======
	struct fscrypt_name nm;
>>>>>>> 24b8d41d

	/*
	 * Budget request settings: new dirty inode, new direntry,
	 * budget for dirtied inode will be released via writeback.
	 */

	dbg_gen("dent '%pd', mode %#hx in dir ino %lu",
		dentry, mode, dir->i_ino);

<<<<<<< HEAD
	err = ubifs_budget_space(c, &req);
	if (err)
		return err;

	err = ubifs_budget_space(c, &ino_req);
	if (err) {
		ubifs_release_budget(c, &req);
=======
	err = fscrypt_setup_filename(dir, &dentry->d_name, 0, &nm);
	if (err)
		return err;

	err = ubifs_budget_space(c, &req);
	if (err) {
		fscrypt_free_filename(&nm);
		return err;
	}

	err = ubifs_budget_space(c, &ino_req);
	if (err) {
		ubifs_release_budget(c, &req);
		fscrypt_free_filename(&nm);
>>>>>>> 24b8d41d
		return err;
	}

	inode = ubifs_new_inode(c, dir, mode);
	if (IS_ERR(inode)) {
		err = PTR_ERR(inode);
		goto out_budg;
	}
	ui = ubifs_inode(inode);

	if (whiteout) {
		init_special_inode(inode, inode->i_mode, WHITEOUT_DEV);
<<<<<<< HEAD
		ubifs_assert(inode->i_op == &ubifs_file_inode_operations);
=======
		ubifs_assert(c, inode->i_op == &ubifs_file_inode_operations);
>>>>>>> 24b8d41d
	}

	err = ubifs_init_security(dir, inode, &dentry->d_name);
	if (err)
		goto out_inode;

	mutex_lock(&ui->ui_mutex);
	insert_inode_hash(inode);

	if (whiteout) {
		mark_inode_dirty(inode);
		drop_nlink(inode);
		*whiteout = inode;
	} else {
		d_tmpfile(dentry, inode);
	}
<<<<<<< HEAD
	ubifs_assert(ui->dirty);
=======
	ubifs_assert(c, ui->dirty);
>>>>>>> 24b8d41d

	instantiated = 1;
	mutex_unlock(&ui->ui_mutex);

	mutex_lock(&dir_ui->ui_mutex);
<<<<<<< HEAD
	err = ubifs_jnl_update(c, dir, &dentry->d_name, inode, 1, 0);
=======
	err = ubifs_jnl_update(c, dir, &nm, inode, 1, 0);
>>>>>>> 24b8d41d
	if (err)
		goto out_cancel;
	mutex_unlock(&dir_ui->ui_mutex);

	ubifs_release_budget(c, &req);

	return 0;

out_cancel:
	mutex_unlock(&dir_ui->ui_mutex);
out_inode:
	make_bad_inode(inode);
	if (!instantiated)
		iput(inode);
out_budg:
	ubifs_release_budget(c, &req);
	if (!instantiated)
		ubifs_release_budget(c, &ino_req);
<<<<<<< HEAD
=======
	fscrypt_free_filename(&nm);
>>>>>>> 24b8d41d
	ubifs_err(c, "cannot create temporary file, error %d", err);
	return err;
}

static int ubifs_tmpfile(struct inode *dir, struct dentry *dentry,
			 umode_t mode)
{
	return do_tmpfile(dir, dentry, mode, NULL);
}

/**
 * vfs_dent_type - get VFS directory entry type.
 * @type: UBIFS directory entry type
 *
 * This function converts UBIFS directory entry type into VFS directory entry
 * type.
 */
static unsigned int vfs_dent_type(uint8_t type)
{
	switch (type) {
	case UBIFS_ITYPE_REG:
		return DT_REG;
	case UBIFS_ITYPE_DIR:
		return DT_DIR;
	case UBIFS_ITYPE_LNK:
		return DT_LNK;
	case UBIFS_ITYPE_BLK:
		return DT_BLK;
	case UBIFS_ITYPE_CHR:
		return DT_CHR;
	case UBIFS_ITYPE_FIFO:
		return DT_FIFO;
	case UBIFS_ITYPE_SOCK:
		return DT_SOCK;
	default:
		BUG();
	}
	return 0;
}

/*
 * The classical Unix view for directory is that it is a linear array of
 * (name, inode number) entries. Linux/VFS assumes this model as well.
 * Particularly, 'readdir()' call wants us to return a directory entry offset
 * which later may be used to continue 'readdir()'ing the directory or to
 * 'seek()' to that specific direntry. Obviously UBIFS does not really fit this
 * model because directory entries are identified by keys, which may collide.
 *
 * UBIFS uses directory entry hash value for directory offsets, so
 * 'seekdir()'/'telldir()' may not always work because of possible key
 * collisions. But UBIFS guarantees that consecutive 'readdir()' calls work
 * properly by means of saving full directory entry name in the private field
 * of the file description object.
 *
 * This means that UBIFS cannot support NFS which requires full
 * 'seekdir()'/'telldir()' support.
 */
static int ubifs_readdir(struct file *file, struct dir_context *ctx)
{
<<<<<<< HEAD
	int err = 0;
	struct qstr nm;
=======
	int fstr_real_len = 0, err = 0;
	struct fscrypt_name nm;
	struct fscrypt_str fstr = {0};
>>>>>>> 24b8d41d
	union ubifs_key key;
	struct ubifs_dent_node *dent;
	struct inode *dir = file_inode(file);
	struct ubifs_info *c = dir->i_sb->s_fs_info;
	bool encrypted = IS_ENCRYPTED(dir);

	dbg_gen("dir ino %lu, f_pos %#llx", dir->i_ino, ctx->pos);

	if (ctx->pos > UBIFS_S_KEY_HASH_MASK || ctx->pos == 2)
		/*
		 * The directory was seek'ed to a senseless position or there
		 * are no more entries.
		 */
		return 0;

	if (encrypted) {
		err = fscrypt_get_encryption_info(dir);
		if (err)
			return err;

		err = fscrypt_fname_alloc_buffer(UBIFS_MAX_NLEN, &fstr);
		if (err)
			return err;

		fstr_real_len = fstr.len;
	}

	if (file->f_version == 0) {
		/*
		 * The file was seek'ed, which means that @file->private_data
		 * is now invalid. This may also be just the first
		 * 'ubifs_readdir()' invocation, in which case
		 * @file->private_data is NULL, and the below code is
		 * basically a no-op.
		 */
		kfree(file->private_data);
		file->private_data = NULL;
	}

	/*
	 * 'generic_file_llseek()' unconditionally sets @file->f_version to
	 * zero, and we use this for detecting whether the file was seek'ed.
	 */
	file->f_version = 1;

	/* File positions 0 and 1 correspond to "." and ".." */
	if (ctx->pos < 2) {
		ubifs_assert(c, !file->private_data);
		if (!dir_emit_dots(file, ctx)) {
			if (encrypted)
				fscrypt_fname_free_buffer(&fstr);
			return 0;
		}

		/* Find the first entry in TNC and save it */
		lowest_dent_key(c, &key, dir->i_ino);
		fname_len(&nm) = 0;
		dent = ubifs_tnc_next_ent(c, &key, &nm);
		if (IS_ERR(dent)) {
			err = PTR_ERR(dent);
			goto out;
		}

		ctx->pos = key_hash_flash(c, &dent->key);
		file->private_data = dent;
	}

	dent = file->private_data;
	if (!dent) {
		/*
		 * The directory was seek'ed to and is now readdir'ed.
		 * Find the entry corresponding to @ctx->pos or the closest one.
		 */
		dent_key_init_hash(c, &key, dir->i_ino, ctx->pos);
		fname_len(&nm) = 0;
		dent = ubifs_tnc_next_ent(c, &key, &nm);
		if (IS_ERR(dent)) {
			err = PTR_ERR(dent);
			goto out;
		}
		ctx->pos = key_hash_flash(c, &dent->key);
		file->private_data = dent;
	}

	while (1) {
		dbg_gen("ino %llu, new f_pos %#x",
			(unsigned long long)le64_to_cpu(dent->inum),
			key_hash_flash(c, &dent->key));
		ubifs_assert(c, le64_to_cpu(dent->ch.sqnum) >
			     ubifs_inode(dir)->creat_sqnum);

		fname_len(&nm) = le16_to_cpu(dent->nlen);
		fname_name(&nm) = dent->name;

		if (encrypted) {
			fstr.len = fstr_real_len;

			err = fscrypt_fname_disk_to_usr(dir, key_hash_flash(c,
							&dent->key),
							le32_to_cpu(dent->cookie),
							&nm.disk_name, &fstr);
			if (err)
				goto out;
		} else {
			fstr.len = fname_len(&nm);
			fstr.name = fname_name(&nm);
		}

		if (!dir_emit(ctx, fstr.name, fstr.len,
			       le64_to_cpu(dent->inum),
			       vfs_dent_type(dent->type))) {
			if (encrypted)
				fscrypt_fname_free_buffer(&fstr);
			return 0;
		}

		/* Switch to the next entry */
		key_read(c, &dent->key, &key);
		dent = ubifs_tnc_next_ent(c, &key, &nm);
		if (IS_ERR(dent)) {
			err = PTR_ERR(dent);
			goto out;
		}

		kfree(file->private_data);
		ctx->pos = key_hash_flash(c, &dent->key);
		file->private_data = dent;
		cond_resched();
	}

out:
	kfree(file->private_data);
	file->private_data = NULL;

<<<<<<< HEAD
=======
	if (encrypted)
		fscrypt_fname_free_buffer(&fstr);

>>>>>>> 24b8d41d
	if (err != -ENOENT)
		ubifs_err(c, "cannot find next direntry, error %d", err);
	else
		/*
		 * -ENOENT is a non-fatal error in this context, the TNC uses
		 * it to indicate that the cursor moved past the current directory
		 * and readdir() has to stop.
		 */
		err = 0;


	/* 2 is a special value indicating that there are no more direntries */
	ctx->pos = 2;
	return err;
}

/* Free saved readdir() state when the directory is closed */
static int ubifs_dir_release(struct inode *dir, struct file *file)
{
	kfree(file->private_data);
	file->private_data = NULL;
	return 0;
}

/**
 * lock_2_inodes - a wrapper for locking two UBIFS inodes.
 * @inode1: first inode
 * @inode2: second inode
 *
 * We do not implement any tricks to guarantee strict lock ordering, because
 * VFS has already done it for us on the @i_mutex. So this is just a simple
 * wrapper function.
 */
static void lock_2_inodes(struct inode *inode1, struct inode *inode2)
{
	mutex_lock_nested(&ubifs_inode(inode1)->ui_mutex, WB_MUTEX_1);
	mutex_lock_nested(&ubifs_inode(inode2)->ui_mutex, WB_MUTEX_2);
}

/**
 * unlock_2_inodes - a wrapper for unlocking two UBIFS inodes.
 * @inode1: first inode
 * @inode2: second inode
 */
static void unlock_2_inodes(struct inode *inode1, struct inode *inode2)
{
	mutex_unlock(&ubifs_inode(inode2)->ui_mutex);
	mutex_unlock(&ubifs_inode(inode1)->ui_mutex);
}

static int ubifs_link(struct dentry *old_dentry, struct inode *dir,
		      struct dentry *dentry)
{
	struct ubifs_info *c = dir->i_sb->s_fs_info;
	struct inode *inode = d_inode(old_dentry);
	struct ubifs_inode *ui = ubifs_inode(inode);
	struct ubifs_inode *dir_ui = ubifs_inode(dir);
	int err, sz_change = CALC_DENT_SIZE(dentry->d_name.len);
	struct ubifs_budget_req req = { .new_dent = 1, .dirtied_ino = 2,
				.dirtied_ino_d = ALIGN(ui->data_len, 8) };
	struct fscrypt_name nm;

	/*
	 * Budget request settings: new direntry, changing the target inode,
	 * changing the parent inode.
	 */

	dbg_gen("dent '%pd' to ino %lu (nlink %d) in dir ino %lu",
		dentry, inode->i_ino,
		inode->i_nlink, dir->i_ino);
	ubifs_assert(c, inode_is_locked(dir));
	ubifs_assert(c, inode_is_locked(inode));

	err = fscrypt_prepare_link(old_dentry, dir, dentry);
	if (err)
		return err;

	err = fscrypt_setup_filename(dir, &dentry->d_name, 0, &nm);
	if (err)
		return err;

	err = dbg_check_synced_i_size(c, inode);
	if (err)
		goto out_fname;

	err = ubifs_budget_space(c, &req);
	if (err)
		goto out_fname;

	lock_2_inodes(dir, inode);

	/* Handle O_TMPFILE corner case, it is allowed to link a O_TMPFILE. */
	if (inode->i_nlink == 0)
		ubifs_delete_orphan(c, inode->i_ino);

	inc_nlink(inode);
	ihold(inode);
	inode->i_ctime = current_time(inode);
	dir->i_size += sz_change;
	dir_ui->ui_size = dir->i_size;
	dir->i_mtime = dir->i_ctime = inode->i_ctime;
	err = ubifs_jnl_update(c, dir, &nm, inode, 0, 0);
	if (err)
		goto out_cancel;
	unlock_2_inodes(dir, inode);

	ubifs_release_budget(c, &req);
	d_instantiate(dentry, inode);
	fscrypt_free_filename(&nm);
	return 0;

out_cancel:
	dir->i_size -= sz_change;
	dir_ui->ui_size = dir->i_size;
	drop_nlink(inode);
	if (inode->i_nlink == 0)
		ubifs_add_orphan(c, inode->i_ino);
	unlock_2_inodes(dir, inode);
	ubifs_release_budget(c, &req);
	iput(inode);
out_fname:
	fscrypt_free_filename(&nm);
	return err;
}

static int ubifs_unlink(struct inode *dir, struct dentry *dentry)
{
	struct ubifs_info *c = dir->i_sb->s_fs_info;
	struct inode *inode = d_inode(dentry);
	struct ubifs_inode *dir_ui = ubifs_inode(dir);
	int err, sz_change, budgeted = 1;
	struct ubifs_budget_req req = { .mod_dent = 1, .dirtied_ino = 2 };
	unsigned int saved_nlink = inode->i_nlink;
	struct fscrypt_name nm;

	/*
	 * Budget request settings: deletion direntry, deletion inode (+1 for
	 * @dirtied_ino), changing the parent directory inode. If budgeting
	 * fails, go ahead anyway because we have extra space reserved for
	 * deletions.
	 */

	dbg_gen("dent '%pd' from ino %lu (nlink %d) in dir ino %lu",
		dentry, inode->i_ino,
		inode->i_nlink, dir->i_ino);

	err = fscrypt_setup_filename(dir, &dentry->d_name, 1, &nm);
	if (err)
		return err;

	err = ubifs_purge_xattrs(inode);
	if (err)
		return err;

	sz_change = CALC_DENT_SIZE(fname_len(&nm));

	ubifs_assert(c, inode_is_locked(dir));
	ubifs_assert(c, inode_is_locked(inode));
	err = dbg_check_synced_i_size(c, inode);
	if (err)
		goto out_fname;

	err = ubifs_budget_space(c, &req);
	if (err) {
		if (err != -ENOSPC)
			goto out_fname;
		budgeted = 0;
	}

	lock_2_inodes(dir, inode);
	inode->i_ctime = current_time(dir);
	drop_nlink(inode);
	dir->i_size -= sz_change;
	dir_ui->ui_size = dir->i_size;
	dir->i_mtime = dir->i_ctime = inode->i_ctime;
	err = ubifs_jnl_update(c, dir, &nm, inode, 1, 0);
	if (err)
		goto out_cancel;
	unlock_2_inodes(dir, inode);

	if (budgeted)
		ubifs_release_budget(c, &req);
	else {
		/* We've deleted something - clean the "no space" flags */
		c->bi.nospace = c->bi.nospace_rp = 0;
		smp_wmb();
	}
	fscrypt_free_filename(&nm);
	return 0;

out_cancel:
	dir->i_size += sz_change;
	dir_ui->ui_size = dir->i_size;
	set_nlink(inode, saved_nlink);
	unlock_2_inodes(dir, inode);
	if (budgeted)
		ubifs_release_budget(c, &req);
out_fname:
	fscrypt_free_filename(&nm);
	return err;
}

/**
 * check_dir_empty - check if a directory is empty or not.
 * @dir: VFS inode object of the directory to check
 *
 * This function checks if directory @dir is empty. Returns zero if the
 * directory is empty, %-ENOTEMPTY if it is not, and other negative error codes
 * in case of of errors.
 */
int ubifs_check_dir_empty(struct inode *dir)
{
	struct ubifs_info *c = dir->i_sb->s_fs_info;
	struct fscrypt_name nm = { 0 };
	struct ubifs_dent_node *dent;
	union ubifs_key key;
	int err;

	lowest_dent_key(c, &key, dir->i_ino);
	dent = ubifs_tnc_next_ent(c, &key, &nm);
	if (IS_ERR(dent)) {
		err = PTR_ERR(dent);
		if (err == -ENOENT)
			err = 0;
	} else {
		kfree(dent);
		err = -ENOTEMPTY;
	}
	return err;
}

static int ubifs_rmdir(struct inode *dir, struct dentry *dentry)
{
	struct ubifs_info *c = dir->i_sb->s_fs_info;
	struct inode *inode = d_inode(dentry);
	int err, sz_change, budgeted = 1;
	struct ubifs_inode *dir_ui = ubifs_inode(dir);
	struct ubifs_budget_req req = { .mod_dent = 1, .dirtied_ino = 2 };
	struct fscrypt_name nm;

	/*
	 * Budget request settings: deletion direntry, deletion inode and
	 * changing the parent inode. If budgeting fails, go ahead anyway
	 * because we have extra space reserved for deletions.
	 */

	dbg_gen("directory '%pd', ino %lu in dir ino %lu", dentry,
		inode->i_ino, dir->i_ino);
	ubifs_assert(c, inode_is_locked(dir));
	ubifs_assert(c, inode_is_locked(inode));
	err = ubifs_check_dir_empty(d_inode(dentry));
	if (err)
		return err;

	err = fscrypt_setup_filename(dir, &dentry->d_name, 1, &nm);
	if (err)
		return err;

	err = ubifs_purge_xattrs(inode);
	if (err)
		return err;

	sz_change = CALC_DENT_SIZE(fname_len(&nm));

	err = ubifs_budget_space(c, &req);
	if (err) {
		if (err != -ENOSPC)
			goto out_fname;
		budgeted = 0;
	}

	lock_2_inodes(dir, inode);
	inode->i_ctime = current_time(dir);
	clear_nlink(inode);
	drop_nlink(dir);
	dir->i_size -= sz_change;
	dir_ui->ui_size = dir->i_size;
	dir->i_mtime = dir->i_ctime = inode->i_ctime;
	err = ubifs_jnl_update(c, dir, &nm, inode, 1, 0);
	if (err)
		goto out_cancel;
	unlock_2_inodes(dir, inode);

	if (budgeted)
		ubifs_release_budget(c, &req);
	else {
		/* We've deleted something - clean the "no space" flags */
		c->bi.nospace = c->bi.nospace_rp = 0;
		smp_wmb();
	}
	fscrypt_free_filename(&nm);
	return 0;

out_cancel:
	dir->i_size += sz_change;
	dir_ui->ui_size = dir->i_size;
	inc_nlink(dir);
	set_nlink(inode, 2);
	unlock_2_inodes(dir, inode);
	if (budgeted)
		ubifs_release_budget(c, &req);
out_fname:
	fscrypt_free_filename(&nm);
	return err;
}

static int ubifs_mkdir(struct inode *dir, struct dentry *dentry, umode_t mode)
{
	struct inode *inode;
	struct ubifs_inode *dir_ui = ubifs_inode(dir);
	struct ubifs_info *c = dir->i_sb->s_fs_info;
	int err, sz_change;
	struct ubifs_budget_req req = { .new_ino = 1, .new_dent = 1 };
	struct fscrypt_name nm;

	/*
	 * Budget request settings: new inode, new direntry and changing parent
	 * directory inode.
	 */

	dbg_gen("dent '%pd', mode %#hx in dir ino %lu",
		dentry, mode, dir->i_ino);

	err = ubifs_budget_space(c, &req);
	if (err)
		return err;

	err = fscrypt_setup_filename(dir, &dentry->d_name, 0, &nm);
	if (err)
		goto out_budg;

	sz_change = CALC_DENT_SIZE(fname_len(&nm));

	inode = ubifs_new_inode(c, dir, S_IFDIR | mode);
	if (IS_ERR(inode)) {
		err = PTR_ERR(inode);
		goto out_fname;
	}

	err = ubifs_init_security(dir, inode, &dentry->d_name);
	if (err)
		goto out_inode;

	mutex_lock(&dir_ui->ui_mutex);
	insert_inode_hash(inode);
	inc_nlink(inode);
	inc_nlink(dir);
	dir->i_size += sz_change;
	dir_ui->ui_size = dir->i_size;
	dir->i_mtime = dir->i_ctime = inode->i_ctime;
	err = ubifs_jnl_update(c, dir, &nm, inode, 0, 0);
	if (err) {
		ubifs_err(c, "cannot create directory, error %d", err);
		goto out_cancel;
	}
	mutex_unlock(&dir_ui->ui_mutex);

	ubifs_release_budget(c, &req);
	d_instantiate(dentry, inode);
	fscrypt_free_filename(&nm);
	return 0;

out_cancel:
	dir->i_size -= sz_change;
	dir_ui->ui_size = dir->i_size;
	drop_nlink(dir);
	mutex_unlock(&dir_ui->ui_mutex);
out_inode:
	make_bad_inode(inode);
	iput(inode);
out_fname:
	fscrypt_free_filename(&nm);
out_budg:
	ubifs_release_budget(c, &req);
	return err;
}

static int ubifs_mknod(struct inode *dir, struct dentry *dentry,
		       umode_t mode, dev_t rdev)
{
	struct inode *inode;
	struct ubifs_inode *ui;
	struct ubifs_inode *dir_ui = ubifs_inode(dir);
	struct ubifs_info *c = dir->i_sb->s_fs_info;
	union ubifs_dev_desc *dev = NULL;
	int sz_change;
	int err, devlen = 0;
	struct ubifs_budget_req req = { .new_ino = 1, .new_dent = 1,
					.dirtied_ino = 1 };
	struct fscrypt_name nm;

	/*
	 * Budget request settings: new inode, new direntry and changing parent
	 * directory inode.
	 */

	dbg_gen("dent '%pd' in dir ino %lu", dentry, dir->i_ino);

	if (S_ISBLK(mode) || S_ISCHR(mode)) {
		dev = kmalloc(sizeof(union ubifs_dev_desc), GFP_NOFS);
		if (!dev)
			return -ENOMEM;
		devlen = ubifs_encode_dev(dev, rdev);
	}

	req.new_ino_d = ALIGN(devlen, 8);
	err = ubifs_budget_space(c, &req);
	if (err) {
		kfree(dev);
		return err;
	}

	err = fscrypt_setup_filename(dir, &dentry->d_name, 0, &nm);
	if (err) {
		kfree(dev);
		goto out_budg;
	}

	sz_change = CALC_DENT_SIZE(fname_len(&nm));

	inode = ubifs_new_inode(c, dir, mode);
	if (IS_ERR(inode)) {
		kfree(dev);
		err = PTR_ERR(inode);
		goto out_fname;
	}

	init_special_inode(inode, inode->i_mode, rdev);
	inode->i_size = ubifs_inode(inode)->ui_size = devlen;
	ui = ubifs_inode(inode);
	ui->data = dev;
	ui->data_len = devlen;

	err = ubifs_init_security(dir, inode, &dentry->d_name);
	if (err)
		goto out_inode;

	mutex_lock(&dir_ui->ui_mutex);
	dir->i_size += sz_change;
	dir_ui->ui_size = dir->i_size;
	dir->i_mtime = dir->i_ctime = inode->i_ctime;
	err = ubifs_jnl_update(c, dir, &nm, inode, 0, 0);
	if (err)
		goto out_cancel;
	mutex_unlock(&dir_ui->ui_mutex);

	ubifs_release_budget(c, &req);
	insert_inode_hash(inode);
	d_instantiate(dentry, inode);
	fscrypt_free_filename(&nm);
	return 0;

out_cancel:
	dir->i_size -= sz_change;
	dir_ui->ui_size = dir->i_size;
	mutex_unlock(&dir_ui->ui_mutex);
out_inode:
	make_bad_inode(inode);
	iput(inode);
out_fname:
	fscrypt_free_filename(&nm);
out_budg:
	ubifs_release_budget(c, &req);
	return err;
}

static int ubifs_symlink(struct inode *dir, struct dentry *dentry,
			 const char *symname)
{
	struct inode *inode;
	struct ubifs_inode *ui;
	struct ubifs_inode *dir_ui = ubifs_inode(dir);
	struct ubifs_info *c = dir->i_sb->s_fs_info;
	int err, sz_change, len = strlen(symname);
	struct fscrypt_str disk_link;
	struct ubifs_budget_req req = { .new_ino = 1, .new_dent = 1,
					.new_ino_d = ALIGN(len, 8),
					.dirtied_ino = 1 };
	struct fscrypt_name nm;

	dbg_gen("dent '%pd', target '%s' in dir ino %lu", dentry,
		symname, dir->i_ino);

	err = fscrypt_prepare_symlink(dir, symname, len, UBIFS_MAX_INO_DATA,
				      &disk_link);
	if (err)
		return err;

	/*
	 * Budget request settings: new inode, new direntry and changing parent
	 * directory inode.
	 */
	err = ubifs_budget_space(c, &req);
	if (err)
		return err;

	err = fscrypt_setup_filename(dir, &dentry->d_name, 0, &nm);
	if (err)
		goto out_budg;

	sz_change = CALC_DENT_SIZE(fname_len(&nm));

	inode = ubifs_new_inode(c, dir, S_IFLNK | S_IRWXUGO);
	if (IS_ERR(inode)) {
		err = PTR_ERR(inode);
		goto out_fname;
	}

	ui = ubifs_inode(inode);
	ui->data = kmalloc(disk_link.len, GFP_NOFS);
	if (!ui->data) {
		err = -ENOMEM;
		goto out_inode;
	}

	if (IS_ENCRYPTED(inode)) {
		disk_link.name = ui->data; /* encrypt directly into ui->data */
		err = fscrypt_encrypt_symlink(inode, symname, len, &disk_link);
		if (err)
			goto out_inode;
	} else {
		memcpy(ui->data, disk_link.name, disk_link.len);
		inode->i_link = ui->data;
	}

	/*
	 * The terminating zero byte is not written to the flash media and it
	 * is put just to make later in-memory string processing simpler. Thus,
	 * data length is @disk_link.len - 1, not @disk_link.len.
	 */
	ui->data_len = disk_link.len - 1;
	inode->i_size = ubifs_inode(inode)->ui_size = disk_link.len - 1;

	err = ubifs_init_security(dir, inode, &dentry->d_name);
	if (err)
		goto out_inode;

	mutex_lock(&dir_ui->ui_mutex);
	dir->i_size += sz_change;
	dir_ui->ui_size = dir->i_size;
	dir->i_mtime = dir->i_ctime = inode->i_ctime;
	err = ubifs_jnl_update(c, dir, &nm, inode, 0, 0);
	if (err)
		goto out_cancel;
	mutex_unlock(&dir_ui->ui_mutex);

	insert_inode_hash(inode);
	d_instantiate(dentry, inode);
	err = 0;
	goto out_fname;

out_cancel:
	dir->i_size -= sz_change;
	dir_ui->ui_size = dir->i_size;
	mutex_unlock(&dir_ui->ui_mutex);
out_inode:
	make_bad_inode(inode);
	iput(inode);
out_fname:
	fscrypt_free_filename(&nm);
out_budg:
	ubifs_release_budget(c, &req);
	return err;
}

/**
 * lock_4_inodes - a wrapper for locking three UBIFS inodes.
 * @inode1: first inode
 * @inode2: second inode
 * @inode3: third inode
 * @inode4: fouth inode
 *
 * This function is used for 'ubifs_rename()' and @inode1 may be the same as
 * @inode2 whereas @inode3 and @inode4 may be %NULL.
 *
 * We do not implement any tricks to guarantee strict lock ordering, because
 * VFS has already done it for us on the @i_mutex. So this is just a simple
 * wrapper function.
 */
static void lock_4_inodes(struct inode *inode1, struct inode *inode2,
			  struct inode *inode3, struct inode *inode4)
{
	mutex_lock_nested(&ubifs_inode(inode1)->ui_mutex, WB_MUTEX_1);
	if (inode2 != inode1)
		mutex_lock_nested(&ubifs_inode(inode2)->ui_mutex, WB_MUTEX_2);
	if (inode3)
		mutex_lock_nested(&ubifs_inode(inode3)->ui_mutex, WB_MUTEX_3);
	if (inode4)
		mutex_lock_nested(&ubifs_inode(inode4)->ui_mutex, WB_MUTEX_4);
}

/**
 * unlock_4_inodes - a wrapper for unlocking three UBIFS inodes for rename.
 * @inode1: first inode
 * @inode2: second inode
 * @inode3: third inode
 * @inode4: fouth inode
 */
static void unlock_4_inodes(struct inode *inode1, struct inode *inode2,
			    struct inode *inode3, struct inode *inode4)
{
	if (inode4)
		mutex_unlock(&ubifs_inode(inode4)->ui_mutex);
	if (inode3)
		mutex_unlock(&ubifs_inode(inode3)->ui_mutex);
	if (inode1 != inode2)
		mutex_unlock(&ubifs_inode(inode2)->ui_mutex);
	mutex_unlock(&ubifs_inode(inode1)->ui_mutex);
}

static int do_rename(struct inode *old_dir, struct dentry *old_dentry,
		     struct inode *new_dir, struct dentry *new_dentry,
		     unsigned int flags)
{
	struct ubifs_info *c = old_dir->i_sb->s_fs_info;
	struct inode *old_inode = d_inode(old_dentry);
	struct inode *new_inode = d_inode(new_dentry);
	struct inode *whiteout = NULL;
	struct ubifs_inode *old_inode_ui = ubifs_inode(old_inode);
	struct ubifs_inode *whiteout_ui = NULL;
	int err, release, sync = 0, move = (new_dir != old_dir);
	int is_dir = S_ISDIR(old_inode->i_mode);
	int unlink = !!new_inode, new_sz, old_sz;
	struct ubifs_budget_req req = { .new_dent = 1, .mod_dent = 1,
					.dirtied_ino = 3 };
	struct ubifs_budget_req ino_req = { .dirtied_ino = 1,
			.dirtied_ino_d = ALIGN(old_inode_ui->data_len, 8) };
	struct timespec64 time;
	unsigned int saved_nlink;
	struct fscrypt_name old_nm, new_nm;

	if (flags & ~RENAME_NOREPLACE)
		return -EINVAL;

	/*
	 * Budget request settings: deletion direntry, new direntry, removing
	 * the old inode, and changing old and new parent directory inodes.
	 *
	 * However, this operation also marks the target inode as dirty and
	 * does not write it, so we allocate budget for the target inode
	 * separately.
	 */

	dbg_gen("dent '%pd' ino %lu in dir ino %lu to dent '%pd' in dir ino %lu flags 0x%x",
		old_dentry, old_inode->i_ino, old_dir->i_ino,
		new_dentry, new_dir->i_ino, flags);
<<<<<<< HEAD

	if (unlink)
		ubifs_assert(inode_is_locked(new_inode));

=======

	if (unlink) {
		ubifs_assert(c, inode_is_locked(new_inode));

		err = ubifs_purge_xattrs(new_inode);
		if (err)
			return err;
	}

>>>>>>> 24b8d41d
	if (unlink && is_dir) {
		err = ubifs_check_dir_empty(new_inode);
		if (err)
			return err;
	}

	err = fscrypt_setup_filename(old_dir, &old_dentry->d_name, 0, &old_nm);
	if (err)
		return err;

	err = fscrypt_setup_filename(new_dir, &new_dentry->d_name, 0, &new_nm);
	if (err) {
		fscrypt_free_filename(&old_nm);
		return err;
	}

	new_sz = CALC_DENT_SIZE(fname_len(&new_nm));
	old_sz = CALC_DENT_SIZE(fname_len(&old_nm));

	err = ubifs_budget_space(c, &req);
	if (err) {
		fscrypt_free_filename(&old_nm);
		fscrypt_free_filename(&new_nm);
		return err;
	}
	err = ubifs_budget_space(c, &ino_req);
	if (err) {
		fscrypt_free_filename(&old_nm);
		fscrypt_free_filename(&new_nm);
		ubifs_release_budget(c, &req);
		return err;
	}

	if (flags & RENAME_WHITEOUT) {
		union ubifs_dev_desc *dev = NULL;

		dev = kmalloc(sizeof(union ubifs_dev_desc), GFP_NOFS);
		if (!dev) {
<<<<<<< HEAD
			ubifs_release_budget(c, &req);
			ubifs_release_budget(c, &ino_req);
			return -ENOMEM;
=======
			err = -ENOMEM;
			goto out_release;
>>>>>>> 24b8d41d
		}

		err = do_tmpfile(old_dir, old_dentry, S_IFCHR | WHITEOUT_MODE, &whiteout);
		if (err) {
<<<<<<< HEAD
			ubifs_release_budget(c, &req);
			ubifs_release_budget(c, &ino_req);
			kfree(dev);
			return err;
=======
			kfree(dev);
			goto out_release;
>>>>>>> 24b8d41d
		}

		whiteout->i_state |= I_LINKABLE;
		whiteout_ui = ubifs_inode(whiteout);
		whiteout_ui->data = dev;
		whiteout_ui->data_len = ubifs_encode_dev(dev, MKDEV(0, 0));
<<<<<<< HEAD
		ubifs_assert(!whiteout_ui->dirty);
=======
		ubifs_assert(c, !whiteout_ui->dirty);
>>>>>>> 24b8d41d
	}

	lock_4_inodes(old_dir, new_dir, new_inode, whiteout);

	/*
	 * Like most other Unix systems, set the @i_ctime for inodes on a
	 * rename.
	 */
	time = current_time(old_dir);
	old_inode->i_ctime = time;

	/* We must adjust parent link count when renaming directories */
	if (is_dir) {
		if (move) {
			/*
			 * @old_dir loses a link because we are moving
			 * @old_inode to a different directory.
			 */
			drop_nlink(old_dir);
			/*
			 * @new_dir only gains a link if we are not also
			 * overwriting an existing directory.
			 */
			if (!unlink)
				inc_nlink(new_dir);
		} else {
			/*
			 * @old_inode is not moving to a different directory,
			 * but @old_dir still loses a link if we are
			 * overwriting an existing directory.
			 */
			if (unlink)
				drop_nlink(old_dir);
		}
	}

	old_dir->i_size -= old_sz;
	ubifs_inode(old_dir)->ui_size = old_dir->i_size;
	old_dir->i_mtime = old_dir->i_ctime = time;
	new_dir->i_mtime = new_dir->i_ctime = time;

	/*
	 * And finally, if we unlinked a direntry which happened to have the
	 * same name as the moved direntry, we have to decrement @i_nlink of
	 * the unlinked inode and change its ctime.
	 */
	if (unlink) {
		/*
		 * Directories cannot have hard-links, so if this is a
		 * directory, just clear @i_nlink.
		 */
		saved_nlink = new_inode->i_nlink;
		if (is_dir)
			clear_nlink(new_inode);
		else
			drop_nlink(new_inode);
		new_inode->i_ctime = time;
	} else {
		new_dir->i_size += new_sz;
		ubifs_inode(new_dir)->ui_size = new_dir->i_size;
	}

	/*
	 * Do not ask 'ubifs_jnl_rename()' to flush write-buffer if @old_inode
	 * is dirty, because this will be done later on at the end of
	 * 'ubifs_rename()'.
	 */
	if (IS_SYNC(old_inode)) {
		sync = IS_DIRSYNC(old_dir) || IS_DIRSYNC(new_dir);
		if (unlink && IS_SYNC(new_inode))
			sync = 1;
	}

	if (whiteout) {
		struct ubifs_budget_req wht_req = { .dirtied_ino = 1,
				.dirtied_ino_d = \
				ALIGN(ubifs_inode(whiteout)->data_len, 8) };

		err = ubifs_budget_space(c, &wht_req);
		if (err) {
<<<<<<< HEAD
			ubifs_release_budget(c, &req);
			ubifs_release_budget(c, &ino_req);
			kfree(whiteout_ui->data);
			whiteout_ui->data_len = 0;
			iput(whiteout);
			return err;
=======
			kfree(whiteout_ui->data);
			whiteout_ui->data_len = 0;
			iput(whiteout);
			goto out_release;
>>>>>>> 24b8d41d
		}

		inc_nlink(whiteout);
		mark_inode_dirty(whiteout);
		whiteout->i_state &= ~I_LINKABLE;
		iput(whiteout);
	}

<<<<<<< HEAD
	err = ubifs_jnl_rename(c, old_dir, old_dentry, new_dir, new_dentry, whiteout,
			       sync);
=======
	err = ubifs_jnl_rename(c, old_dir, old_inode, &old_nm, new_dir,
			       new_inode, &new_nm, whiteout, sync);
>>>>>>> 24b8d41d
	if (err)
		goto out_cancel;

	unlock_4_inodes(old_dir, new_dir, new_inode, whiteout);
	ubifs_release_budget(c, &req);

	mutex_lock(&old_inode_ui->ui_mutex);
	release = old_inode_ui->dirty;
	mark_inode_dirty_sync(old_inode);
	mutex_unlock(&old_inode_ui->ui_mutex);

	if (release)
		ubifs_release_budget(c, &ino_req);
	if (IS_SYNC(old_inode))
		err = old_inode->i_sb->s_op->write_inode(old_inode, NULL);

	fscrypt_free_filename(&old_nm);
	fscrypt_free_filename(&new_nm);
	return err;

out_cancel:
	if (unlink) {
		set_nlink(new_inode, saved_nlink);
	} else {
		new_dir->i_size -= new_sz;
		ubifs_inode(new_dir)->ui_size = new_dir->i_size;
	}
	old_dir->i_size += old_sz;
	ubifs_inode(old_dir)->ui_size = old_dir->i_size;
	if (is_dir) {
		if (move) {
			inc_nlink(old_dir);
			if (!unlink)
				drop_nlink(new_dir);
		} else {
			if (unlink)
				inc_nlink(old_dir);
		}
	}
	if (whiteout) {
		drop_nlink(whiteout);
		iput(whiteout);
	}
	unlock_4_inodes(old_dir, new_dir, new_inode, whiteout);
<<<<<<< HEAD
=======
out_release:
>>>>>>> 24b8d41d
	ubifs_release_budget(c, &ino_req);
	ubifs_release_budget(c, &req);
	fscrypt_free_filename(&old_nm);
	fscrypt_free_filename(&new_nm);
	return err;
}

static int ubifs_xrename(struct inode *old_dir, struct dentry *old_dentry,
			struct inode *new_dir, struct dentry *new_dentry)
{
	struct ubifs_info *c = old_dir->i_sb->s_fs_info;
	struct ubifs_budget_req req = { .new_dent = 1, .mod_dent = 1,
				.dirtied_ino = 2 };
	int sync = IS_DIRSYNC(old_dir) || IS_DIRSYNC(new_dir);
	struct inode *fst_inode = d_inode(old_dentry);
	struct inode *snd_inode = d_inode(new_dentry);
<<<<<<< HEAD
	struct timespec time;
	int err;

	ubifs_assert(fst_inode && snd_inode);

	lock_4_inodes(old_dir, new_dir, NULL, NULL);

	time = ubifs_current_time(old_dir);
=======
	struct timespec64 time;
	int err;
	struct fscrypt_name fst_nm, snd_nm;

	ubifs_assert(c, fst_inode && snd_inode);

	err = fscrypt_setup_filename(old_dir, &old_dentry->d_name, 0, &fst_nm);
	if (err)
		return err;

	err = fscrypt_setup_filename(new_dir, &new_dentry->d_name, 0, &snd_nm);
	if (err) {
		fscrypt_free_filename(&fst_nm);
		return err;
	}

	lock_4_inodes(old_dir, new_dir, NULL, NULL);

	time = current_time(old_dir);
>>>>>>> 24b8d41d
	fst_inode->i_ctime = time;
	snd_inode->i_ctime = time;
	old_dir->i_mtime = old_dir->i_ctime = time;
	new_dir->i_mtime = new_dir->i_ctime = time;

	if (old_dir != new_dir) {
		if (S_ISDIR(fst_inode->i_mode) && !S_ISDIR(snd_inode->i_mode)) {
			inc_nlink(new_dir);
			drop_nlink(old_dir);
		}
		else if (!S_ISDIR(fst_inode->i_mode) && S_ISDIR(snd_inode->i_mode)) {
			drop_nlink(new_dir);
			inc_nlink(old_dir);
		}
	}

<<<<<<< HEAD
	err = ubifs_jnl_xrename(c, old_dir, old_dentry, new_dir, new_dentry,
				sync);
=======
	err = ubifs_jnl_xrename(c, old_dir, fst_inode, &fst_nm, new_dir,
				snd_inode, &snd_nm, sync);
>>>>>>> 24b8d41d

	unlock_4_inodes(old_dir, new_dir, NULL, NULL);
	ubifs_release_budget(c, &req);

<<<<<<< HEAD
=======
	fscrypt_free_filename(&fst_nm);
	fscrypt_free_filename(&snd_nm);
>>>>>>> 24b8d41d
	return err;
}

static int ubifs_rename(struct inode *old_dir, struct dentry *old_dentry,
			struct inode *new_dir, struct dentry *new_dentry,
			unsigned int flags)
{
<<<<<<< HEAD
	if (flags & ~(RENAME_NOREPLACE | RENAME_WHITEOUT | RENAME_EXCHANGE))
		return -EINVAL;

	ubifs_assert(inode_is_locked(old_dir));
	ubifs_assert(inode_is_locked(new_dir));
=======
	int err;
	struct ubifs_info *c = old_dir->i_sb->s_fs_info;

	if (flags & ~(RENAME_NOREPLACE | RENAME_WHITEOUT | RENAME_EXCHANGE))
		return -EINVAL;

	ubifs_assert(c, inode_is_locked(old_dir));
	ubifs_assert(c, inode_is_locked(new_dir));

	err = fscrypt_prepare_rename(old_dir, old_dentry, new_dir, new_dentry,
				     flags);
	if (err)
		return err;
>>>>>>> 24b8d41d

	if (flags & RENAME_EXCHANGE)
		return ubifs_xrename(old_dir, old_dentry, new_dir, new_dentry);

	return do_rename(old_dir, old_dentry, new_dir, new_dentry, flags);
}

<<<<<<< HEAD
int ubifs_getattr(struct vfsmount *mnt, struct dentry *dentry,
		  struct kstat *stat)
=======
int ubifs_getattr(const struct path *path, struct kstat *stat,
		  u32 request_mask, unsigned int flags)
>>>>>>> 24b8d41d
{
	loff_t size;
	struct inode *inode = d_inode(path->dentry);
	struct ubifs_inode *ui = ubifs_inode(inode);

	mutex_lock(&ui->ui_mutex);

	if (ui->flags & UBIFS_APPEND_FL)
		stat->attributes |= STATX_ATTR_APPEND;
	if (ui->flags & UBIFS_COMPR_FL)
		stat->attributes |= STATX_ATTR_COMPRESSED;
	if (ui->flags & UBIFS_CRYPT_FL)
		stat->attributes |= STATX_ATTR_ENCRYPTED;
	if (ui->flags & UBIFS_IMMUTABLE_FL)
		stat->attributes |= STATX_ATTR_IMMUTABLE;

	stat->attributes_mask |= (STATX_ATTR_APPEND |
				STATX_ATTR_COMPRESSED |
				STATX_ATTR_ENCRYPTED |
				STATX_ATTR_IMMUTABLE);

	generic_fillattr(inode, stat);
	stat->blksize = UBIFS_BLOCK_SIZE;
	stat->size = ui->ui_size;

	/*
	 * Unfortunately, the 'stat()' system call was designed for block
	 * device based file systems, and it is not appropriate for UBIFS,
	 * because UBIFS does not have notion of "block". For example, it is
	 * difficult to tell how many block a directory takes - it actually
	 * takes less than 300 bytes, but we have to round it to block size,
	 * which introduces large mistake. This makes utilities like 'du' to
	 * report completely senseless numbers. This is the reason why UBIFS
	 * goes the same way as JFFS2 - it reports zero blocks for everything
	 * but regular files, which makes more sense than reporting completely
	 * wrong sizes.
	 */
	if (S_ISREG(inode->i_mode)) {
		size = ui->xattr_size;
		size += stat->size;
		size = ALIGN(size, UBIFS_BLOCK_SIZE);
		/*
		 * Note, user-space expects 512-byte blocks count irrespectively
		 * of what was reported in @stat->size.
		 */
		stat->blocks = size >> 9;
	} else
		stat->blocks = 0;
	mutex_unlock(&ui->ui_mutex);
	return 0;
}

static int ubifs_dir_open(struct inode *dir, struct file *file)
{
	if (IS_ENCRYPTED(dir))
		return fscrypt_get_encryption_info(dir) ? -EACCES : 0;

	return 0;
}

const struct inode_operations ubifs_dir_inode_operations = {
	.lookup      = ubifs_lookup,
	.create      = ubifs_create,
	.link        = ubifs_link,
	.symlink     = ubifs_symlink,
	.unlink      = ubifs_unlink,
	.mkdir       = ubifs_mkdir,
	.rmdir       = ubifs_rmdir,
	.mknod       = ubifs_mknod,
	.rename      = ubifs_rename,
	.setattr     = ubifs_setattr,
	.getattr     = ubifs_getattr,
<<<<<<< HEAD
	.listxattr   = ubifs_listxattr,
#ifdef CONFIG_UBIFS_ATIME_SUPPORT
	.update_time = ubifs_update_time,
#endif
=======
#ifdef CONFIG_UBIFS_FS_XATTR
	.listxattr   = ubifs_listxattr,
#endif
	.update_time = ubifs_update_time,
>>>>>>> 24b8d41d
	.tmpfile     = ubifs_tmpfile,
};

const struct file_operations ubifs_dir_operations = {
	.llseek         = generic_file_llseek,
	.release        = ubifs_dir_release,
	.read           = generic_read_dir,
	.iterate_shared = ubifs_readdir,
	.fsync          = ubifs_fsync,
	.unlocked_ioctl = ubifs_ioctl,
	.open		= ubifs_dir_open,
#ifdef CONFIG_COMPAT
	.compat_ioctl   = ubifs_compat_ioctl,
#endif
};<|MERGE_RESOLUTION|>--- conflicted
+++ resolved
@@ -348,10 +348,7 @@
 	struct ubifs_budget_req ino_req = { .dirtied_ino = 1 };
 	struct ubifs_inode *ui, *dir_ui = ubifs_inode(dir);
 	int err, instantiated = 0;
-<<<<<<< HEAD
-=======
 	struct fscrypt_name nm;
->>>>>>> 24b8d41d
 
 	/*
 	 * Budget request settings: new dirty inode, new direntry,
@@ -361,15 +358,6 @@
 	dbg_gen("dent '%pd', mode %#hx in dir ino %lu",
 		dentry, mode, dir->i_ino);
 
-<<<<<<< HEAD
-	err = ubifs_budget_space(c, &req);
-	if (err)
-		return err;
-
-	err = ubifs_budget_space(c, &ino_req);
-	if (err) {
-		ubifs_release_budget(c, &req);
-=======
 	err = fscrypt_setup_filename(dir, &dentry->d_name, 0, &nm);
 	if (err)
 		return err;
@@ -384,7 +372,6 @@
 	if (err) {
 		ubifs_release_budget(c, &req);
 		fscrypt_free_filename(&nm);
->>>>>>> 24b8d41d
 		return err;
 	}
 
@@ -397,11 +384,7 @@
 
 	if (whiteout) {
 		init_special_inode(inode, inode->i_mode, WHITEOUT_DEV);
-<<<<<<< HEAD
-		ubifs_assert(inode->i_op == &ubifs_file_inode_operations);
-=======
 		ubifs_assert(c, inode->i_op == &ubifs_file_inode_operations);
->>>>>>> 24b8d41d
 	}
 
 	err = ubifs_init_security(dir, inode, &dentry->d_name);
@@ -418,21 +401,13 @@
 	} else {
 		d_tmpfile(dentry, inode);
 	}
-<<<<<<< HEAD
-	ubifs_assert(ui->dirty);
-=======
 	ubifs_assert(c, ui->dirty);
->>>>>>> 24b8d41d
 
 	instantiated = 1;
 	mutex_unlock(&ui->ui_mutex);
 
 	mutex_lock(&dir_ui->ui_mutex);
-<<<<<<< HEAD
-	err = ubifs_jnl_update(c, dir, &dentry->d_name, inode, 1, 0);
-=======
 	err = ubifs_jnl_update(c, dir, &nm, inode, 1, 0);
->>>>>>> 24b8d41d
 	if (err)
 		goto out_cancel;
 	mutex_unlock(&dir_ui->ui_mutex);
@@ -451,10 +426,7 @@
 	ubifs_release_budget(c, &req);
 	if (!instantiated)
 		ubifs_release_budget(c, &ino_req);
-<<<<<<< HEAD
-=======
 	fscrypt_free_filename(&nm);
->>>>>>> 24b8d41d
 	ubifs_err(c, "cannot create temporary file, error %d", err);
 	return err;
 }
@@ -514,14 +486,9 @@
  */
 static int ubifs_readdir(struct file *file, struct dir_context *ctx)
 {
-<<<<<<< HEAD
-	int err = 0;
-	struct qstr nm;
-=======
 	int fstr_real_len = 0, err = 0;
 	struct fscrypt_name nm;
 	struct fscrypt_str fstr = {0};
->>>>>>> 24b8d41d
 	union ubifs_key key;
 	struct ubifs_dent_node *dent;
 	struct inode *dir = file_inode(file);
@@ -656,12 +623,9 @@
 	kfree(file->private_data);
 	file->private_data = NULL;
 
-<<<<<<< HEAD
-=======
 	if (encrypted)
 		fscrypt_fname_free_buffer(&fstr);
 
->>>>>>> 24b8d41d
 	if (err != -ENOENT)
 		ubifs_err(c, "cannot find next direntry, error %d", err);
 	else
@@ -1293,9 +1257,6 @@
 	unsigned int saved_nlink;
 	struct fscrypt_name old_nm, new_nm;
 
-	if (flags & ~RENAME_NOREPLACE)
-		return -EINVAL;
-
 	/*
 	 * Budget request settings: deletion direntry, new direntry, removing
 	 * the old inode, and changing old and new parent directory inodes.
@@ -1308,12 +1269,6 @@
 	dbg_gen("dent '%pd' ino %lu in dir ino %lu to dent '%pd' in dir ino %lu flags 0x%x",
 		old_dentry, old_inode->i_ino, old_dir->i_ino,
 		new_dentry, new_dir->i_ino, flags);
-<<<<<<< HEAD
-
-	if (unlink)
-		ubifs_assert(inode_is_locked(new_inode));
-
-=======
 
 	if (unlink) {
 		ubifs_assert(c, inode_is_locked(new_inode));
@@ -1323,7 +1278,6 @@
 			return err;
 	}
 
->>>>>>> 24b8d41d
 	if (unlink && is_dir) {
 		err = ubifs_check_dir_empty(new_inode);
 		if (err)
@@ -1362,38 +1316,21 @@
 
 		dev = kmalloc(sizeof(union ubifs_dev_desc), GFP_NOFS);
 		if (!dev) {
-<<<<<<< HEAD
-			ubifs_release_budget(c, &req);
-			ubifs_release_budget(c, &ino_req);
-			return -ENOMEM;
-=======
 			err = -ENOMEM;
 			goto out_release;
->>>>>>> 24b8d41d
 		}
 
 		err = do_tmpfile(old_dir, old_dentry, S_IFCHR | WHITEOUT_MODE, &whiteout);
 		if (err) {
-<<<<<<< HEAD
-			ubifs_release_budget(c, &req);
-			ubifs_release_budget(c, &ino_req);
-			kfree(dev);
-			return err;
-=======
 			kfree(dev);
 			goto out_release;
->>>>>>> 24b8d41d
 		}
 
 		whiteout->i_state |= I_LINKABLE;
 		whiteout_ui = ubifs_inode(whiteout);
 		whiteout_ui->data = dev;
 		whiteout_ui->data_len = ubifs_encode_dev(dev, MKDEV(0, 0));
-<<<<<<< HEAD
-		ubifs_assert(!whiteout_ui->dirty);
-=======
 		ubifs_assert(c, !whiteout_ui->dirty);
->>>>>>> 24b8d41d
 	}
 
 	lock_4_inodes(old_dir, new_dir, new_inode, whiteout);
@@ -1474,19 +1411,10 @@
 
 		err = ubifs_budget_space(c, &wht_req);
 		if (err) {
-<<<<<<< HEAD
-			ubifs_release_budget(c, &req);
-			ubifs_release_budget(c, &ino_req);
-			kfree(whiteout_ui->data);
-			whiteout_ui->data_len = 0;
-			iput(whiteout);
-			return err;
-=======
 			kfree(whiteout_ui->data);
 			whiteout_ui->data_len = 0;
 			iput(whiteout);
 			goto out_release;
->>>>>>> 24b8d41d
 		}
 
 		inc_nlink(whiteout);
@@ -1495,13 +1423,8 @@
 		iput(whiteout);
 	}
 
-<<<<<<< HEAD
-	err = ubifs_jnl_rename(c, old_dir, old_dentry, new_dir, new_dentry, whiteout,
-			       sync);
-=======
 	err = ubifs_jnl_rename(c, old_dir, old_inode, &old_nm, new_dir,
 			       new_inode, &new_nm, whiteout, sync);
->>>>>>> 24b8d41d
 	if (err)
 		goto out_cancel;
 
@@ -1546,10 +1469,7 @@
 		iput(whiteout);
 	}
 	unlock_4_inodes(old_dir, new_dir, new_inode, whiteout);
-<<<<<<< HEAD
-=======
 out_release:
->>>>>>> 24b8d41d
 	ubifs_release_budget(c, &ino_req);
 	ubifs_release_budget(c, &req);
 	fscrypt_free_filename(&old_nm);
@@ -1566,16 +1486,6 @@
 	int sync = IS_DIRSYNC(old_dir) || IS_DIRSYNC(new_dir);
 	struct inode *fst_inode = d_inode(old_dentry);
 	struct inode *snd_inode = d_inode(new_dentry);
-<<<<<<< HEAD
-	struct timespec time;
-	int err;
-
-	ubifs_assert(fst_inode && snd_inode);
-
-	lock_4_inodes(old_dir, new_dir, NULL, NULL);
-
-	time = ubifs_current_time(old_dir);
-=======
 	struct timespec64 time;
 	int err;
 	struct fscrypt_name fst_nm, snd_nm;
@@ -1595,7 +1505,6 @@
 	lock_4_inodes(old_dir, new_dir, NULL, NULL);
 
 	time = current_time(old_dir);
->>>>>>> 24b8d41d
 	fst_inode->i_ctime = time;
 	snd_inode->i_ctime = time;
 	old_dir->i_mtime = old_dir->i_ctime = time;
@@ -1612,22 +1521,14 @@
 		}
 	}
 
-<<<<<<< HEAD
-	err = ubifs_jnl_xrename(c, old_dir, old_dentry, new_dir, new_dentry,
-				sync);
-=======
 	err = ubifs_jnl_xrename(c, old_dir, fst_inode, &fst_nm, new_dir,
 				snd_inode, &snd_nm, sync);
->>>>>>> 24b8d41d
 
 	unlock_4_inodes(old_dir, new_dir, NULL, NULL);
 	ubifs_release_budget(c, &req);
 
-<<<<<<< HEAD
-=======
 	fscrypt_free_filename(&fst_nm);
 	fscrypt_free_filename(&snd_nm);
->>>>>>> 24b8d41d
 	return err;
 }
 
@@ -1635,19 +1536,12 @@
 			struct inode *new_dir, struct dentry *new_dentry,
 			unsigned int flags)
 {
-<<<<<<< HEAD
+	int err;
+	struct ubifs_info *c = old_dir->i_sb->s_fs_info;
+
 	if (flags & ~(RENAME_NOREPLACE | RENAME_WHITEOUT | RENAME_EXCHANGE))
 		return -EINVAL;
 
-	ubifs_assert(inode_is_locked(old_dir));
-	ubifs_assert(inode_is_locked(new_dir));
-=======
-	int err;
-	struct ubifs_info *c = old_dir->i_sb->s_fs_info;
-
-	if (flags & ~(RENAME_NOREPLACE | RENAME_WHITEOUT | RENAME_EXCHANGE))
-		return -EINVAL;
-
 	ubifs_assert(c, inode_is_locked(old_dir));
 	ubifs_assert(c, inode_is_locked(new_dir));
 
@@ -1655,7 +1549,6 @@
 				     flags);
 	if (err)
 		return err;
->>>>>>> 24b8d41d
 
 	if (flags & RENAME_EXCHANGE)
 		return ubifs_xrename(old_dir, old_dentry, new_dir, new_dentry);
@@ -1663,13 +1556,8 @@
 	return do_rename(old_dir, old_dentry, new_dir, new_dentry, flags);
 }
 
-<<<<<<< HEAD
-int ubifs_getattr(struct vfsmount *mnt, struct dentry *dentry,
-		  struct kstat *stat)
-=======
 int ubifs_getattr(const struct path *path, struct kstat *stat,
 		  u32 request_mask, unsigned int flags)
->>>>>>> 24b8d41d
 {
 	loff_t size;
 	struct inode *inode = d_inode(path->dentry);
@@ -1742,17 +1630,10 @@
 	.rename      = ubifs_rename,
 	.setattr     = ubifs_setattr,
 	.getattr     = ubifs_getattr,
-<<<<<<< HEAD
-	.listxattr   = ubifs_listxattr,
-#ifdef CONFIG_UBIFS_ATIME_SUPPORT
-	.update_time = ubifs_update_time,
-#endif
-=======
 #ifdef CONFIG_UBIFS_FS_XATTR
 	.listxattr   = ubifs_listxattr,
 #endif
 	.update_time = ubifs_update_time,
->>>>>>> 24b8d41d
 	.tmpfile     = ubifs_tmpfile,
 };
 
