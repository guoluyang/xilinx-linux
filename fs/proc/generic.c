// SPDX-License-Identifier: GPL-2.0-only
/*
 * proc/fs/generic.c --- generic routines for the proc-fs
 *
 * This file contains generic proc-fs routines for handling
 * directories and files.
 * 
 * Copyright (C) 1991, 1992 Linus Torvalds.
 * Copyright (C) 1997 Theodore Ts'o
 */

#include <linux/cache.h>
#include <linux/errno.h>
#include <linux/time.h>
#include <linux/proc_fs.h>
#include <linux/stat.h>
#include <linux/mm.h>
#include <linux/module.h>
#include <linux/namei.h>
#include <linux/slab.h>
#include <linux/printk.h>
#include <linux/mount.h>
#include <linux/init.h>
#include <linux/idr.h>
#include <linux/bitops.h>
#include <linux/spinlock.h>
#include <linux/completion.h>
#include <linux/uaccess.h>
#include <linux/seq_file.h>

#include "internal.h"

static DEFINE_RWLOCK(proc_subdir_lock);

struct kmem_cache *proc_dir_entry_cache __ro_after_init;

void pde_free(struct proc_dir_entry *pde)
{
	if (S_ISLNK(pde->mode))
		kfree(pde->data);
	if (pde->name != pde->inline_name)
		kfree(pde->name);
	kmem_cache_free(proc_dir_entry_cache, pde);
}

static int proc_match(const char *name, struct proc_dir_entry *de, unsigned int len)
{
	if (len < de->namelen)
		return -1;
	if (len > de->namelen)
		return 1;

	return memcmp(name, de->name, len);
}

static struct proc_dir_entry *pde_subdir_first(struct proc_dir_entry *dir)
{
	return rb_entry_safe(rb_first(&dir->subdir), struct proc_dir_entry,
			     subdir_node);
}

static struct proc_dir_entry *pde_subdir_next(struct proc_dir_entry *dir)
{
	return rb_entry_safe(rb_next(&dir->subdir_node), struct proc_dir_entry,
			     subdir_node);
}

static struct proc_dir_entry *pde_subdir_find(struct proc_dir_entry *dir,
					      const char *name,
					      unsigned int len)
{
	struct rb_node *node = dir->subdir.rb_node;

	while (node) {
		struct proc_dir_entry *de = rb_entry(node,
						     struct proc_dir_entry,
						     subdir_node);
		int result = proc_match(name, de, len);

		if (result < 0)
			node = node->rb_left;
		else if (result > 0)
			node = node->rb_right;
		else
			return de;
	}
	return NULL;
}

static bool pde_subdir_insert(struct proc_dir_entry *dir,
			      struct proc_dir_entry *de)
{
	struct rb_root *root = &dir->subdir;
	struct rb_node **new = &root->rb_node, *parent = NULL;

	/* Figure out where to put new node */
	while (*new) {
		struct proc_dir_entry *this = rb_entry(*new,
						       struct proc_dir_entry,
						       subdir_node);
		int result = proc_match(de->name, this, de->namelen);

		parent = *new;
		if (result < 0)
			new = &(*new)->rb_left;
		else if (result > 0)
			new = &(*new)->rb_right;
		else
			return false;
	}

	/* Add new node and rebalance tree. */
	rb_link_node(&de->subdir_node, parent, new);
	rb_insert_color(&de->subdir_node, root);
	return true;
}

static int proc_notify_change(struct dentry *dentry, struct iattr *iattr)
{
	struct inode *inode = d_inode(dentry);
	struct proc_dir_entry *de = PDE(inode);
	int error;

	error = setattr_prepare(dentry, iattr);
	if (error)
		return error;

	setattr_copy(inode, iattr);
	mark_inode_dirty(inode);

	proc_set_user(de, inode->i_uid, inode->i_gid);
	de->mode = inode->i_mode;
	return 0;
}

static int proc_getattr(const struct path *path, struct kstat *stat,
			u32 request_mask, unsigned int query_flags)
{
	struct inode *inode = d_inode(path->dentry);
	struct proc_dir_entry *de = PDE(inode);
	if (de) {
		nlink_t nlink = READ_ONCE(de->nlink);
		if (nlink > 0) {
			set_nlink(inode, nlink);
		}
	}

	generic_fillattr(inode, stat);
	return 0;
}

static const struct inode_operations proc_file_inode_operations = {
	.setattr	= proc_notify_change,
};

/*
 * This function parses a name such as "tty/driver/serial", and
 * returns the struct proc_dir_entry for "/proc/tty/driver", and
 * returns "serial" in residual.
 */
static int __xlate_proc_name(const char *name, struct proc_dir_entry **ret,
			     const char **residual)
{
	const char     		*cp = name, *next;
	struct proc_dir_entry	*de;

	de = *ret;
	if (!de)
		de = &proc_root;

	while (1) {
		next = strchr(cp, '/');
		if (!next)
			break;

		de = pde_subdir_find(de, cp, next - cp);
		if (!de) {
			WARN(1, "name '%s'\n", name);
			return -ENOENT;
		}
		cp = next + 1;
	}
	*residual = cp;
	*ret = de;
	return 0;
}

static int xlate_proc_name(const char *name, struct proc_dir_entry **ret,
			   const char **residual)
{
	int rv;

	read_lock(&proc_subdir_lock);
	rv = __xlate_proc_name(name, ret, residual);
	read_unlock(&proc_subdir_lock);
	return rv;
}

static DEFINE_IDA(proc_inum_ida);

#define PROC_DYNAMIC_FIRST 0xF0000000U

/*
 * Return an inode number between PROC_DYNAMIC_FIRST and
 * 0xffffffff, or zero on failure.
 */
int proc_alloc_inum(unsigned int *inum)
{
	int i;

	i = ida_simple_get(&proc_inum_ida, 0, UINT_MAX - PROC_DYNAMIC_FIRST + 1,
			   GFP_KERNEL);
	if (i < 0)
		return i;

	*inum = PROC_DYNAMIC_FIRST + (unsigned int)i;
	return 0;
}

void proc_free_inum(unsigned int inum)
{
	ida_simple_remove(&proc_inum_ida, inum - PROC_DYNAMIC_FIRST);
}

static int proc_misc_d_revalidate(struct dentry *dentry, unsigned int flags)
{
	if (flags & LOOKUP_RCU)
		return -ECHILD;

	if (atomic_read(&PDE(d_inode(dentry))->in_use) < 0)
		return 0; /* revalidate */
	return 1;
}

static int proc_misc_d_delete(const struct dentry *dentry)
{
	return atomic_read(&PDE(d_inode(dentry))->in_use) < 0;
}

static const struct dentry_operations proc_misc_dentry_ops = {
	.d_revalidate	= proc_misc_d_revalidate,
	.d_delete	= proc_misc_d_delete,
};

/*
 * Don't create negative dentries here, return -ENOENT by hand
 * instead.
 */
struct dentry *proc_lookup_de(struct inode *dir, struct dentry *dentry,
			      struct proc_dir_entry *de)
{
	struct inode *inode;

	read_lock(&proc_subdir_lock);
	de = pde_subdir_find(de, dentry->d_name.name, dentry->d_name.len);
	if (de) {
		pde_get(de);
		read_unlock(&proc_subdir_lock);
		inode = proc_get_inode(dir->i_sb, de);
		if (!inode)
			return ERR_PTR(-ENOMEM);
		d_set_d_op(dentry, de->proc_dops);
		return d_splice_alias(inode, dentry);
	}
	read_unlock(&proc_subdir_lock);
	return ERR_PTR(-ENOENT);
}

struct dentry *proc_lookup(struct inode *dir, struct dentry *dentry,
		unsigned int flags)
{
	struct proc_fs_info *fs_info = proc_sb_info(dir->i_sb);

	if (fs_info->pidonly == PROC_PIDONLY_ON)
		return ERR_PTR(-ENOENT);

	return proc_lookup_de(dir, dentry, PDE(dir));
}

/*
 * This returns non-zero if at EOF, so that the /proc
 * root directory can use this and check if it should
 * continue with the <pid> entries..
 *
 * Note that the VFS-layer doesn't care about the return
 * value of the readdir() call, as long as it's non-negative
 * for success..
 */
int proc_readdir_de(struct file *file, struct dir_context *ctx,
		    struct proc_dir_entry *de)
{
	int i;

	if (!dir_emit_dots(file, ctx))
		return 0;

	i = ctx->pos - 2;
	read_lock(&proc_subdir_lock);
	de = pde_subdir_first(de);
	for (;;) {
		if (!de) {
			read_unlock(&proc_subdir_lock);
			return 0;
		}
		if (!i)
			break;
		de = pde_subdir_next(de);
		i--;
	}

	do {
		struct proc_dir_entry *next;
		pde_get(de);
		read_unlock(&proc_subdir_lock);
		if (!dir_emit(ctx, de->name, de->namelen,
			    de->low_ino, de->mode >> 12)) {
			pde_put(de);
			return 0;
		}
		ctx->pos++;
		read_lock(&proc_subdir_lock);
		next = pde_subdir_next(de);
		pde_put(de);
		de = next;
	} while (de);
	read_unlock(&proc_subdir_lock);
	return 1;
}

int proc_readdir(struct file *file, struct dir_context *ctx)
{
	struct inode *inode = file_inode(file);
	struct proc_fs_info *fs_info = proc_sb_info(inode->i_sb);

	if (fs_info->pidonly == PROC_PIDONLY_ON)
		return 1;

	return proc_readdir_de(file, ctx, PDE(inode));
}

/*
 * These are the generic /proc directory operations. They
 * use the in-memory "struct proc_dir_entry" tree to parse
 * the /proc directory.
 */
static const struct file_operations proc_dir_operations = {
	.llseek			= generic_file_llseek,
	.read			= generic_read_dir,
	.iterate_shared		= proc_readdir,
};

/*
 * proc directories can do almost nothing..
 */
static const struct inode_operations proc_dir_inode_operations = {
	.lookup		= proc_lookup,
	.getattr	= proc_getattr,
	.setattr	= proc_notify_change,
};

/* returns the registered entry, or frees dp and returns NULL on failure */
struct proc_dir_entry *proc_register(struct proc_dir_entry *dir,
		struct proc_dir_entry *dp)
{
	if (proc_alloc_inum(&dp->low_ino))
		goto out_free_entry;

	write_lock(&proc_subdir_lock);
	dp->parent = dir;
	if (pde_subdir_insert(dir, dp) == false) {
		WARN(1, "proc_dir_entry '%s/%s' already registered\n",
		     dir->name, dp->name);
		write_unlock(&proc_subdir_lock);
		goto out_free_inum;
	}
	dir->nlink++;
	write_unlock(&proc_subdir_lock);

	return dp;
out_free_inum:
	proc_free_inum(dp->low_ino);
out_free_entry:
	pde_free(dp);
	return NULL;
}

static struct proc_dir_entry *__proc_create(struct proc_dir_entry **parent,
					  const char *name,
					  umode_t mode,
					  nlink_t nlink)
{
	struct proc_dir_entry *ent = NULL;
	const char *fn;
	struct qstr qstr;

	if (xlate_proc_name(name, parent, &fn) != 0)
		goto out;
	qstr.name = fn;
	qstr.len = strlen(fn);
	if (qstr.len == 0 || qstr.len >= 256) {
		WARN(1, "name len %u\n", qstr.len);
		return NULL;
	}
	if (qstr.len == 1 && fn[0] == '.') {
		WARN(1, "name '.'\n");
		return NULL;
	}
	if (qstr.len == 2 && fn[0] == '.' && fn[1] == '.') {
		WARN(1, "name '..'\n");
		return NULL;
	}
	if (*parent == &proc_root && name_to_int(&qstr) != ~0U) {
		WARN(1, "create '/proc/%s' by hand\n", qstr.name);
		return NULL;
	}
	if (is_empty_pde(*parent)) {
		WARN(1, "attempt to add to permanently empty directory");
		return NULL;
	}

	ent = kmem_cache_zalloc(proc_dir_entry_cache, GFP_KERNEL);
	if (!ent)
		goto out;

	if (qstr.len + 1 <= SIZEOF_PDE_INLINE_NAME) {
		ent->name = ent->inline_name;
	} else {
		ent->name = kmalloc(qstr.len + 1, GFP_KERNEL);
		if (!ent->name) {
			pde_free(ent);
			return NULL;
		}
	}

	memcpy(ent->name, fn, qstr.len + 1);
	ent->namelen = qstr.len;
	ent->mode = mode;
	ent->nlink = nlink;
	ent->subdir = RB_ROOT;
	refcount_set(&ent->refcnt, 1);
	spin_lock_init(&ent->pde_unload_lock);
	INIT_LIST_HEAD(&ent->pde_openers);
	proc_set_user(ent, (*parent)->uid, (*parent)->gid);

<<<<<<< HEAD
=======
	ent->proc_dops = &proc_misc_dentry_ops;

>>>>>>> 24b8d41d
out:
	return ent;
}

struct proc_dir_entry *proc_symlink(const char *name,
		struct proc_dir_entry *parent, const char *dest)
{
	struct proc_dir_entry *ent;

	ent = __proc_create(&parent, name,
			  (S_IFLNK | S_IRUGO | S_IWUGO | S_IXUGO),1);

	if (ent) {
		ent->data = kmalloc((ent->size=strlen(dest))+1, GFP_KERNEL);
		if (ent->data) {
			strcpy((char*)ent->data,dest);
			ent->proc_iops = &proc_link_inode_operations;
			ent = proc_register(parent, ent);
		} else {
			pde_free(ent);
			ent = NULL;
		}
	}
	return ent;
}
EXPORT_SYMBOL(proc_symlink);

struct proc_dir_entry *proc_mkdir_data(const char *name, umode_t mode,
		struct proc_dir_entry *parent, void *data)
{
	struct proc_dir_entry *ent;

	if (mode == 0)
		mode = S_IRUGO | S_IXUGO;

	ent = __proc_create(&parent, name, S_IFDIR | mode, 2);
	if (ent) {
		ent->data = data;
		ent->proc_dir_ops = &proc_dir_operations;
		ent->proc_iops = &proc_dir_inode_operations;
		ent = proc_register(parent, ent);
	}
	return ent;
}
EXPORT_SYMBOL_GPL(proc_mkdir_data);

struct proc_dir_entry *proc_mkdir_mode(const char *name, umode_t mode,
				       struct proc_dir_entry *parent)
{
	return proc_mkdir_data(name, mode, parent, NULL);
}
EXPORT_SYMBOL(proc_mkdir_mode);

struct proc_dir_entry *proc_mkdir(const char *name,
		struct proc_dir_entry *parent)
{
	return proc_mkdir_data(name, 0, parent, NULL);
}
EXPORT_SYMBOL(proc_mkdir);

struct proc_dir_entry *proc_create_mount_point(const char *name)
{
	umode_t mode = S_IFDIR | S_IRUGO | S_IXUGO;
	struct proc_dir_entry *ent, *parent = NULL;

	ent = __proc_create(&parent, name, mode, 2);
	if (ent) {
		ent->data = NULL;
		ent->proc_dir_ops = NULL;
		ent->proc_iops = NULL;
		ent = proc_register(parent, ent);
	}
	return ent;
}
EXPORT_SYMBOL(proc_create_mount_point);

struct proc_dir_entry *proc_create_reg(const char *name, umode_t mode,
		struct proc_dir_entry **parent, void *data)
{
	struct proc_dir_entry *p;

	if ((mode & S_IFMT) == 0)
		mode |= S_IFREG;
	if ((mode & S_IALLUGO) == 0)
		mode |= S_IRUGO;
	if (WARN_ON_ONCE(!S_ISREG(mode)))
		return NULL;

	p = __proc_create(parent, name, mode, 1);
	if (p) {
		p->proc_iops = &proc_file_inode_operations;
		p->data = data;
	}
	return p;
}

static inline void pde_set_flags(struct proc_dir_entry *pde)
{
	if (pde->proc_ops->proc_flags & PROC_ENTRY_PERMANENT)
		pde->flags |= PROC_ENTRY_PERMANENT;
}

struct proc_dir_entry *proc_create_data(const char *name, umode_t mode,
		struct proc_dir_entry *parent,
		const struct proc_ops *proc_ops, void *data)
{
	struct proc_dir_entry *p;

	p = proc_create_reg(name, mode, &parent, data);
	if (!p)
		return NULL;
	p->proc_ops = proc_ops;
	pde_set_flags(p);
	return proc_register(parent, p);
}
EXPORT_SYMBOL(proc_create_data);
 
struct proc_dir_entry *proc_create(const char *name, umode_t mode,
				   struct proc_dir_entry *parent,
				   const struct proc_ops *proc_ops)
{
	return proc_create_data(name, mode, parent, proc_ops, NULL);
}
EXPORT_SYMBOL(proc_create);

static int proc_seq_open(struct inode *inode, struct file *file)
{
	struct proc_dir_entry *de = PDE(inode);

	if (de->state_size)
		return seq_open_private(file, de->seq_ops, de->state_size);
	return seq_open(file, de->seq_ops);
}

static int proc_seq_release(struct inode *inode, struct file *file)
{
	struct proc_dir_entry *de = PDE(inode);

	if (de->state_size)
		return seq_release_private(inode, file);
	return seq_release(inode, file);
}

static const struct proc_ops proc_seq_ops = {
	/* not permanent -- can call into arbitrary seq_operations */
	.proc_open	= proc_seq_open,
	.proc_read_iter	= seq_read_iter,
	.proc_lseek	= seq_lseek,
	.proc_release	= proc_seq_release,
};

struct proc_dir_entry *proc_create_seq_private(const char *name, umode_t mode,
		struct proc_dir_entry *parent, const struct seq_operations *ops,
		unsigned int state_size, void *data)
{
	struct proc_dir_entry *p;

	p = proc_create_reg(name, mode, &parent, data);
	if (!p)
		return NULL;
	p->proc_ops = &proc_seq_ops;
	p->seq_ops = ops;
	p->state_size = state_size;
	return proc_register(parent, p);
}
EXPORT_SYMBOL(proc_create_seq_private);

static int proc_single_open(struct inode *inode, struct file *file)
{
	struct proc_dir_entry *de = PDE(inode);

	return single_open(file, de->single_show, de->data);
}

static const struct proc_ops proc_single_ops = {
	/* not permanent -- can call into arbitrary ->single_show */
	.proc_open	= proc_single_open,
	.proc_read_iter = seq_read_iter,
	.proc_lseek	= seq_lseek,
	.proc_release	= single_release,
};

struct proc_dir_entry *proc_create_single_data(const char *name, umode_t mode,
		struct proc_dir_entry *parent,
		int (*show)(struct seq_file *, void *), void *data)
{
	struct proc_dir_entry *p;

	p = proc_create_reg(name, mode, &parent, data);
	if (!p)
		return NULL;
	p->proc_ops = &proc_single_ops;
	p->single_show = show;
	return proc_register(parent, p);
}
EXPORT_SYMBOL(proc_create_single_data);

void proc_set_size(struct proc_dir_entry *de, loff_t size)
{
	de->size = size;
}
EXPORT_SYMBOL(proc_set_size);

void proc_set_user(struct proc_dir_entry *de, kuid_t uid, kgid_t gid)
{
	de->uid = uid;
	de->gid = gid;
}
EXPORT_SYMBOL(proc_set_user);

void pde_put(struct proc_dir_entry *pde)
{
	if (refcount_dec_and_test(&pde->refcnt)) {
		proc_free_inum(pde->low_ino);
		pde_free(pde);
	}
}

/*
 * Remove a /proc entry and free it if it's not currently in use.
 */
void remove_proc_entry(const char *name, struct proc_dir_entry *parent)
{
	struct proc_dir_entry *de = NULL;
	const char *fn = name;
	unsigned int len;

	write_lock(&proc_subdir_lock);
	if (__xlate_proc_name(name, &parent, &fn) != 0) {
		write_unlock(&proc_subdir_lock);
		return;
	}
	len = strlen(fn);

	de = pde_subdir_find(parent, fn, len);
	if (de) {
		if (unlikely(pde_is_permanent(de))) {
			WARN(1, "removing permanent /proc entry '%s'", de->name);
			de = NULL;
		} else {
			rb_erase(&de->subdir_node, &parent->subdir);
			if (S_ISDIR(de->mode))
				parent->nlink--;
		}
	}
	write_unlock(&proc_subdir_lock);
	if (!de) {
		WARN(1, "name '%s'\n", name);
		return;
	}

	proc_entry_rundown(de);

	WARN(pde_subdir_first(de),
	     "%s: removing non-empty directory '%s/%s', leaking at least '%s'\n",
	     __func__, de->parent->name, de->name, pde_subdir_first(de)->name);
	pde_put(de);
}
EXPORT_SYMBOL(remove_proc_entry);

int remove_proc_subtree(const char *name, struct proc_dir_entry *parent)
{
	struct proc_dir_entry *root = NULL, *de, *next;
	const char *fn = name;
	unsigned int len;

	write_lock(&proc_subdir_lock);
	if (__xlate_proc_name(name, &parent, &fn) != 0) {
		write_unlock(&proc_subdir_lock);
		return -ENOENT;
	}
	len = strlen(fn);

	root = pde_subdir_find(parent, fn, len);
	if (!root) {
		write_unlock(&proc_subdir_lock);
		return -ENOENT;
	}
	if (unlikely(pde_is_permanent(root))) {
		write_unlock(&proc_subdir_lock);
		WARN(1, "removing permanent /proc entry '%s/%s'",
			root->parent->name, root->name);
		return -EINVAL;
	}
	rb_erase(&root->subdir_node, &parent->subdir);

	de = root;
	while (1) {
		next = pde_subdir_first(de);
		if (next) {
			if (unlikely(pde_is_permanent(root))) {
				write_unlock(&proc_subdir_lock);
				WARN(1, "removing permanent /proc entry '%s/%s'",
					next->parent->name, next->name);
				return -EINVAL;
			}
			rb_erase(&next->subdir_node, &de->subdir);
			de = next;
			continue;
		}
		next = de->parent;
		if (S_ISDIR(de->mode))
			next->nlink--;
		write_unlock(&proc_subdir_lock);

		proc_entry_rundown(de);
		if (de == root)
			break;
		pde_put(de);

		write_lock(&proc_subdir_lock);
		de = next;
	}
	pde_put(root);
	return 0;
}
EXPORT_SYMBOL(remove_proc_subtree);

void *proc_get_parent_data(const struct inode *inode)
{
	struct proc_dir_entry *de = PDE(inode);
	return de->parent->data;
}
EXPORT_SYMBOL_GPL(proc_get_parent_data);

void proc_remove(struct proc_dir_entry *de)
{
	if (de)
		remove_proc_subtree(de->name, de->parent);
}
EXPORT_SYMBOL(proc_remove);

void *PDE_DATA(const struct inode *inode)
{
	return __PDE_DATA(inode);
}
EXPORT_SYMBOL(PDE_DATA);

/*
 * Pull a user buffer into memory and pass it to the file's write handler if
 * one is supplied.  The ->write() method is permitted to modify the
 * kernel-side buffer.
 */
ssize_t proc_simple_write(struct file *f, const char __user *ubuf, size_t size,
			  loff_t *_pos)
{
	struct proc_dir_entry *pde = PDE(file_inode(f));
	char *buf;
	int ret;

	if (!pde->write)
		return -EACCES;
	if (size == 0 || size > PAGE_SIZE - 1)
		return -EINVAL;
	buf = memdup_user_nul(ubuf, size);
	if (IS_ERR(buf))
		return PTR_ERR(buf);
	ret = pde->write(f, buf, size);
	kfree(buf);
	return ret == 0 ? size : ret;
}<|MERGE_RESOLUTION|>--- conflicted
+++ resolved
@@ -442,11 +442,8 @@
 	INIT_LIST_HEAD(&ent->pde_openers);
 	proc_set_user(ent, (*parent)->uid, (*parent)->gid);
 
-<<<<<<< HEAD
-=======
 	ent->proc_dops = &proc_misc_dentry_ops;
 
->>>>>>> 24b8d41d
 out:
 	return ent;
 }
