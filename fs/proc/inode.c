--- conflicted
+++ resolved
@@ -77,12 +77,7 @@
 	ei->sysctl_entry = NULL;
 	INIT_HLIST_NODE(&ei->sibling_inodes);
 	ei->ns_ops = NULL;
-<<<<<<< HEAD
-	inode = &ei->vfs_inode;
-	return inode;
-=======
 	return &ei->vfs_inode;
->>>>>>> 24b8d41d
 }
 
 static void proc_free_inode(struct inode *inode)
@@ -662,78 +657,6 @@
 
 struct inode *proc_get_inode(struct super_block *sb, struct proc_dir_entry *de)
 {
-<<<<<<< HEAD
-	struct inode *inode = new_inode_pseudo(sb);
-
-	if (inode) {
-		inode->i_ino = de->low_ino;
-		inode->i_mtime = inode->i_atime = inode->i_ctime = current_time(inode);
-		PROC_I(inode)->pde = de;
-
-		if (is_empty_pde(de)) {
-			make_empty_dir_inode(inode);
-			return inode;
-		}
-		if (de->mode) {
-			inode->i_mode = de->mode;
-			inode->i_uid = de->uid;
-			inode->i_gid = de->gid;
-		}
-		if (de->size)
-			inode->i_size = de->size;
-		if (de->nlink)
-			set_nlink(inode, de->nlink);
-		WARN_ON(!de->proc_iops);
-		inode->i_op = de->proc_iops;
-		if (de->proc_fops) {
-			if (S_ISREG(inode->i_mode)) {
-#ifdef CONFIG_COMPAT
-				if (!de->proc_fops->compat_ioctl)
-					inode->i_fop =
-						&proc_reg_file_ops_no_compat;
-				else
-#endif
-					inode->i_fop = &proc_reg_file_ops;
-			} else {
-				inode->i_fop = de->proc_fops;
-			}
-		}
-	} else
-	       pde_put(de);
-	return inode;
-}
-
-int proc_fill_super(struct super_block *s, void *data, int silent)
-{
-	struct pid_namespace *ns = get_pid_ns(s->s_fs_info);
-	struct inode *root_inode;
-	int ret;
-
-	if (!proc_parse_options(data, ns))
-		return -EINVAL;
-
-	/* User space would break if executables or devices appear on proc */
-	s->s_iflags |= SB_I_USERNS_VISIBLE | SB_I_NOEXEC | SB_I_NODEV;
-	s->s_flags |= MS_NODIRATIME | MS_NOSUID | MS_NOEXEC;
-	s->s_blocksize = 1024;
-	s->s_blocksize_bits = 10;
-	s->s_magic = PROC_SUPER_MAGIC;
-	s->s_op = &proc_sops;
-	s->s_time_gran = 1;
-
-	/*
-	 * procfs isn't actually a stacking filesystem; however, there is
-	 * too much magic going on inside it to permit stacking things on
-	 * top of it
-	 */
-	s->s_stack_depth = FILESYSTEM_MAX_STACK_DEPTH;
-	
-	pde_get(&proc_root);
-	root_inode = proc_get_inode(s, &proc_root);
-	if (!root_inode) {
-		pr_err("proc_fill_super: get root inode failed\n");
-		return -ENOMEM;
-=======
 	struct inode *inode = new_inode(sb);
 
 	if (!inode) {
@@ -747,7 +670,6 @@
 	if (is_empty_pde(de)) {
 		make_empty_dir_inode(inode);
 		return inode;
->>>>>>> 24b8d41d
 	}
 
 	if (de->mode) {
