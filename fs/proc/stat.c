--- conflicted
+++ resolved
@@ -147,18 +147,6 @@
 	}
 	sum += arch_irq_stat();
 
-<<<<<<< HEAD
-	seq_put_decimal_ull(p, "cpu  ", cputime64_to_clock_t(user));
-	seq_put_decimal_ull(p, " ", cputime64_to_clock_t(nice));
-	seq_put_decimal_ull(p, " ", cputime64_to_clock_t(system));
-	seq_put_decimal_ull(p, " ", cputime64_to_clock_t(idle));
-	seq_put_decimal_ull(p, " ", cputime64_to_clock_t(iowait));
-	seq_put_decimal_ull(p, " ", cputime64_to_clock_t(irq));
-	seq_put_decimal_ull(p, " ", cputime64_to_clock_t(softirq));
-	seq_put_decimal_ull(p, " ", cputime64_to_clock_t(steal));
-	seq_put_decimal_ull(p, " ", cputime64_to_clock_t(guest));
-	seq_put_decimal_ull(p, " ", cputime64_to_clock_t(guest_nice));
-=======
 	seq_put_decimal_ull(p, "cpu  ", nsec_to_clock_t(user));
 	seq_put_decimal_ull(p, " ", nsec_to_clock_t(nice));
 	seq_put_decimal_ull(p, " ", nsec_to_clock_t(system));
@@ -169,7 +157,6 @@
 	seq_put_decimal_ull(p, " ", nsec_to_clock_t(steal));
 	seq_put_decimal_ull(p, " ", nsec_to_clock_t(guest));
 	seq_put_decimal_ull(p, " ", nsec_to_clock_t(guest_nice));
->>>>>>> 24b8d41d
 	seq_putc(p, '\n');
 
 	for_each_online_cpu(i) {
@@ -190,18 +177,6 @@
 		guest		= cpustat[CPUTIME_GUEST];
 		guest_nice	= cpustat[CPUTIME_GUEST_NICE];
 		seq_printf(p, "cpu%d", i);
-<<<<<<< HEAD
-		seq_put_decimal_ull(p, " ", cputime64_to_clock_t(user));
-		seq_put_decimal_ull(p, " ", cputime64_to_clock_t(nice));
-		seq_put_decimal_ull(p, " ", cputime64_to_clock_t(system));
-		seq_put_decimal_ull(p, " ", cputime64_to_clock_t(idle));
-		seq_put_decimal_ull(p, " ", cputime64_to_clock_t(iowait));
-		seq_put_decimal_ull(p, " ", cputime64_to_clock_t(irq));
-		seq_put_decimal_ull(p, " ", cputime64_to_clock_t(softirq));
-		seq_put_decimal_ull(p, " ", cputime64_to_clock_t(steal));
-		seq_put_decimal_ull(p, " ", cputime64_to_clock_t(guest));
-		seq_put_decimal_ull(p, " ", cputime64_to_clock_t(guest_nice));
-=======
 		seq_put_decimal_ull(p, " ", nsec_to_clock_t(user));
 		seq_put_decimal_ull(p, " ", nsec_to_clock_t(nice));
 		seq_put_decimal_ull(p, " ", nsec_to_clock_t(system));
@@ -212,18 +187,11 @@
 		seq_put_decimal_ull(p, " ", nsec_to_clock_t(steal));
 		seq_put_decimal_ull(p, " ", nsec_to_clock_t(guest));
 		seq_put_decimal_ull(p, " ", nsec_to_clock_t(guest_nice));
->>>>>>> 24b8d41d
 		seq_putc(p, '\n');
 	}
 	seq_put_decimal_ull(p, "intr ", (unsigned long long)sum);
 
-<<<<<<< HEAD
-	/* sum again ? it could be updated? */
-	for_each_irq_nr(j)
-		seq_put_decimal_ull(p, " ", kstat_irqs_usr(j));
-=======
 	show_all_irqs(p);
->>>>>>> 24b8d41d
 
 	seq_printf(p,
 		"\nctxt %llu\n"
