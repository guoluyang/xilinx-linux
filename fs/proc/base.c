// SPDX-License-Identifier: GPL-2.0
/*
 *  linux/fs/proc/base.c
 *
 *  Copyright (C) 1991, 1992 Linus Torvalds
 *
 *  proc base directory handling functions
 *
 *  1999, Al Viro. Rewritten. Now it covers the whole per-process part.
 *  Instead of using magical inumbers to determine the kind of object
 *  we allocate and fill in-core inodes upon lookup. They don't even
 *  go into icache. We cache the reference to task_struct upon lookup too.
 *  Eventually it should become a filesystem in its own. We don't use the
 *  rest of procfs anymore.
 *
 *
 *  Changelog:
 *  17-Jan-2005
 *  Allan Bezerra
 *  Bruna Moreira <bruna.moreira@indt.org.br>
 *  Edjard Mota <edjard.mota@indt.org.br>
 *  Ilias Biris <ilias.biris@indt.org.br>
 *  Mauricio Lin <mauricio.lin@indt.org.br>
 *
 *  Embedded Linux Lab - 10LE Instituto Nokia de Tecnologia - INdT
 *
 *  A new process specific entry (smaps) included in /proc. It shows the
 *  size of rss for each memory area. The maps entry lacks information
 *  about physical memory size (rss) for each mapped file, i.e.,
 *  rss information for executables and library files.
 *  This additional information is useful for any tools that need to know
 *  about physical memory consumption for a process specific library.
 *
 *  Changelog:
 *  21-Feb-2005
 *  Embedded Linux Lab - 10LE Instituto Nokia de Tecnologia - INdT
 *  Pud inclusion in the page table walking.
 *
 *  ChangeLog:
 *  10-Mar-2005
 *  10LE Instituto Nokia de Tecnologia - INdT:
 *  A better way to walks through the page table as suggested by Hugh Dickins.
 *
 *  Simo Piiroinen <simo.piiroinen@nokia.com>:
 *  Smaps information related to shared, private, clean and dirty pages.
 *
 *  Paul Mundt <paul.mundt@nokia.com>:
 *  Overall revision about smaps.
 */

#include <linux/uaccess.h>

#include <linux/errno.h>
#include <linux/time.h>
#include <linux/proc_fs.h>
#include <linux/stat.h>
#include <linux/task_io_accounting_ops.h>
#include <linux/init.h>
#include <linux/capability.h>
#include <linux/file.h>
#include <linux/fdtable.h>
#include <linux/generic-radix-tree.h>
#include <linux/string.h>
#include <linux/seq_file.h>
#include <linux/namei.h>
#include <linux/mnt_namespace.h>
#include <linux/mm.h>
#include <linux/swap.h>
#include <linux/rcupdate.h>
#include <linux/kallsyms.h>
#include <linux/stacktrace.h>
#include <linux/resource.h>
#include <linux/module.h>
#include <linux/mount.h>
#include <linux/security.h>
#include <linux/ptrace.h>
#include <linux/tracehook.h>
#include <linux/printk.h>
#include <linux/cache.h>
#include <linux/cgroup.h>
#include <linux/cpuset.h>
#include <linux/audit.h>
#include <linux/poll.h>
#include <linux/nsproxy.h>
#include <linux/oom.h>
#include <linux/elf.h>
#include <linux/pid_namespace.h>
#include <linux/user_namespace.h>
#include <linux/fs_struct.h>
#include <linux/slab.h>
#include <linux/sched/autogroup.h>
#include <linux/sched/mm.h>
#include <linux/sched/coredump.h>
#include <linux/sched/debug.h>
#include <linux/sched/stat.h>
#include <linux/posix-timers.h>
#include <linux/time_namespace.h>
#include <linux/resctrl.h>
#include <trace/events/oom.h>
#include "internal.h"
#include "fd.h"

#include "../../lib/kstrtox.h"

/* NOTE:
 *	Implementing inode permission operations in /proc is almost
 *	certainly an error.  Permission checks need to happen during
 *	each system call not at open time.  The reason is that most of
 *	what we wish to check for permissions in /proc varies at runtime.
 *
 *	The classic example of a problem is opening file descriptors
 *	in /proc for a task before it execs a suid executable.
 */

static u8 nlink_tid __ro_after_init;
static u8 nlink_tgid __ro_after_init;

struct pid_entry {
	const char *name;
	unsigned int len;
	umode_t mode;
	const struct inode_operations *iop;
	const struct file_operations *fop;
	union proc_op op;
};

#define NOD(NAME, MODE, IOP, FOP, OP) {			\
	.name = (NAME),					\
	.len  = sizeof(NAME) - 1,			\
	.mode = MODE,					\
	.iop  = IOP,					\
	.fop  = FOP,					\
	.op   = OP,					\
}

#define DIR(NAME, MODE, iops, fops)	\
	NOD(NAME, (S_IFDIR|(MODE)), &iops, &fops, {} )
#define LNK(NAME, get_link)					\
	NOD(NAME, (S_IFLNK|S_IRWXUGO),				\
		&proc_pid_link_inode_operations, NULL,		\
		{ .proc_get_link = get_link } )
#define REG(NAME, MODE, fops)				\
	NOD(NAME, (S_IFREG|(MODE)), NULL, &fops, {})
#define ONE(NAME, MODE, show)				\
	NOD(NAME, (S_IFREG|(MODE)),			\
		NULL, &proc_single_file_operations,	\
		{ .proc_show = show } )
#define ATTR(LSM, NAME, MODE)				\
	NOD(NAME, (S_IFREG|(MODE)),			\
		NULL, &proc_pid_attr_operations,	\
		{ .lsm = LSM })

/*
 * Count the number of hardlinks for the pid_entry table, excluding the .
 * and .. links.
 */
static unsigned int __init pid_entry_nlink(const struct pid_entry *entries,
	unsigned int n)
{
	unsigned int i;
	unsigned int count;

	count = 2;
	for (i = 0; i < n; ++i) {
		if (S_ISDIR(entries[i].mode))
			++count;
	}

	return count;
}

static int get_task_root(struct task_struct *task, struct path *root)
{
	int result = -ENOENT;

	task_lock(task);
	if (task->fs) {
		get_fs_root(task->fs, root);
		result = 0;
	}
	task_unlock(task);
	return result;
}

static int proc_cwd_link(struct dentry *dentry, struct path *path)
{
	struct task_struct *task = get_proc_task(d_inode(dentry));
	int result = -ENOENT;

	if (task) {
		task_lock(task);
		if (task->fs) {
			get_fs_pwd(task->fs, path);
			result = 0;
		}
		task_unlock(task);
		put_task_struct(task);
	}
	return result;
}

static int proc_root_link(struct dentry *dentry, struct path *path)
{
	struct task_struct *task = get_proc_task(d_inode(dentry));
	int result = -ENOENT;

	if (task) {
		result = get_task_root(task, path);
		put_task_struct(task);
	}
	return result;
}

/*
 * If the user used setproctitle(), we just get the string from
 * user space at arg_start, and limit it to a maximum of one page.
 */
static ssize_t get_mm_proctitle(struct mm_struct *mm, char __user *buf,
				size_t count, unsigned long pos,
				unsigned long arg_start)
{
	char *page;
	int ret, got;

	if (pos >= PAGE_SIZE)
		return 0;

	page = (char *)__get_free_page(GFP_KERNEL);
	if (!page)
		return -ENOMEM;

	ret = 0;
	got = access_remote_vm(mm, arg_start, page, PAGE_SIZE, FOLL_ANON);
	if (got > 0) {
		int len = strnlen(page, got);

		/* Include the NUL character if it was found */
		if (len < got)
			len++;

		if (len > pos) {
			len -= pos;
			if (len > count)
				len = count;
			len -= copy_to_user(buf, page+pos, len);
			if (!len)
				len = -EFAULT;
			ret = len;
		}
	}
	free_page((unsigned long)page);
	return ret;
}

static ssize_t get_mm_cmdline(struct mm_struct *mm, char __user *buf,
			      size_t count, loff_t *ppos)
{
	unsigned long arg_start, arg_end, env_start, env_end;
	unsigned long pos, len;
	char *page, c;

	/* Check if process spawned far enough to have cmdline. */
	if (!mm->env_end)
		return 0;

	spin_lock(&mm->arg_lock);
	arg_start = mm->arg_start;
	arg_end = mm->arg_end;
	env_start = mm->env_start;
	env_end = mm->env_end;
	spin_unlock(&mm->arg_lock);

	if (arg_start >= arg_end)
		return 0;

	/*
	 * We allow setproctitle() to overwrite the argument
	 * strings, and overflow past the original end. But
	 * only when it overflows into the environment area.
	 */
	if (env_start != arg_end || env_end < env_start)
		env_start = env_end = arg_end;
	len = env_end - arg_start;

	/* We're not going to care if "*ppos" has high bits set */
	pos = *ppos;
	if (pos >= len)
		return 0;
	if (count > len - pos)
		count = len - pos;
	if (!count)
		return 0;

	/*
	 * Magical special case: if the argv[] end byte is not
	 * zero, the user has overwritten it with setproctitle(3).
	 *
	 * Possible future enhancement: do this only once when
	 * pos is 0, and set a flag in the 'struct file'.
	 */
	if (access_remote_vm(mm, arg_end-1, &c, 1, FOLL_ANON) == 1 && c)
		return get_mm_proctitle(mm, buf, count, pos, arg_start);

	/*
	 * For the non-setproctitle() case we limit things strictly
	 * to the [arg_start, arg_end[ range.
	 */
	pos += arg_start;
	if (pos < arg_start || pos >= arg_end)
		return 0;
	if (count > arg_end - pos)
		count = arg_end - pos;

	page = (char *)__get_free_page(GFP_KERNEL);
	if (!page)
		return -ENOMEM;

	len = 0;
	while (count) {
		int got;
		size_t size = min_t(size_t, PAGE_SIZE, count);

		got = access_remote_vm(mm, pos, page, size, FOLL_ANON);
		if (got <= 0)
			break;
		got -= copy_to_user(buf, page, got);
		if (unlikely(!got)) {
			if (!len)
				len = -EFAULT;
			break;
		}
		pos += got;
		buf += got;
		len += got;
		count -= got;
	}

	free_page((unsigned long)page);
	return len;
}

static ssize_t get_task_cmdline(struct task_struct *tsk, char __user *buf,
				size_t count, loff_t *pos)
{
	struct mm_struct *mm;
	ssize_t ret;

	mm = get_task_mm(tsk);
	if (!mm)
		return 0;

	ret = get_mm_cmdline(mm, buf, count, pos);
	mmput(mm);
	return ret;
}

static ssize_t proc_pid_cmdline_read(struct file *file, char __user *buf,
				     size_t count, loff_t *pos)
{
	struct task_struct *tsk;
	ssize_t ret;

	BUG_ON(*pos < 0);

	tsk = get_proc_task(file_inode(file));
	if (!tsk)
		return -ESRCH;
	ret = get_task_cmdline(tsk, buf, count, pos);
	put_task_struct(tsk);
	if (ret > 0)
		*pos += ret;
	return ret;
}

static const struct file_operations proc_pid_cmdline_ops = {
	.read	= proc_pid_cmdline_read,
	.llseek	= generic_file_llseek,
};

#ifdef CONFIG_KALLSYMS
/*
 * Provides a wchan file via kallsyms in a proper one-value-per-file format.
 * Returns the resolved symbol.  If that fails, simply return the address.
 */
static int proc_pid_wchan(struct seq_file *m, struct pid_namespace *ns,
			  struct pid *pid, struct task_struct *task)
{
	unsigned long wchan;
	char symname[KSYM_NAME_LEN];

	if (!ptrace_may_access(task, PTRACE_MODE_READ_FSCREDS))
		goto print0;

	wchan = get_wchan(task);
	if (wchan && !lookup_symbol_name(wchan, symname)) {
		seq_puts(m, symname);
		return 0;
	}

print0:
	seq_putc(m, '0');
	return 0;
}
#endif /* CONFIG_KALLSYMS */

static int lock_trace(struct task_struct *task)
{
	int err = mutex_lock_killable(&task->signal->exec_update_mutex);
	if (err)
		return err;
	if (!ptrace_may_access(task, PTRACE_MODE_ATTACH_FSCREDS)) {
		mutex_unlock(&task->signal->exec_update_mutex);
		return -EPERM;
	}
	return 0;
}

static void unlock_trace(struct task_struct *task)
{
	mutex_unlock(&task->signal->exec_update_mutex);
}

#ifdef CONFIG_STACKTRACE

#define MAX_STACK_TRACE_DEPTH	64

static int proc_pid_stack(struct seq_file *m, struct pid_namespace *ns,
			  struct pid *pid, struct task_struct *task)
{
	unsigned long *entries;
	int err;

	/*
	 * The ability to racily run the kernel stack unwinder on a running task
	 * and then observe the unwinder output is scary; while it is useful for
	 * debugging kernel issues, it can also allow an attacker to leak kernel
	 * stack contents.
	 * Doing this in a manner that is at least safe from races would require
	 * some work to ensure that the remote task can not be scheduled; and
	 * even then, this would still expose the unwinder as local attack
	 * surface.
	 * Therefore, this interface is restricted to root.
	 */
	if (!file_ns_capable(m->file, &init_user_ns, CAP_SYS_ADMIN))
		return -EACCES;

	entries = kmalloc_array(MAX_STACK_TRACE_DEPTH, sizeof(*entries),
				GFP_KERNEL);
	if (!entries)
		return -ENOMEM;

	err = lock_trace(task);
	if (!err) {
		unsigned int i, nr_entries;

		nr_entries = stack_trace_save_tsk(task, entries,
						  MAX_STACK_TRACE_DEPTH, 0);

<<<<<<< HEAD
		for (i = 0; i < trace.nr_entries; i++) {
			seq_printf(m, "[<%pK>] %pB\n",
				   (void *)entries[i], (void *)entries[i]);
=======
		for (i = 0; i < nr_entries; i++) {
			seq_printf(m, "[<0>] %pB\n", (void *)entries[i]);
>>>>>>> 24b8d41d
		}

		unlock_trace(task);
	}
	kfree(entries);

	return err;
}
#endif

#ifdef CONFIG_SCHED_INFO
/*
 * Provides /proc/PID/schedstat
 */
static int proc_pid_schedstat(struct seq_file *m, struct pid_namespace *ns,
			      struct pid *pid, struct task_struct *task)
{
	if (unlikely(!sched_info_on()))
		seq_puts(m, "0 0 0\n");
	else
		seq_printf(m, "%llu %llu %lu\n",
		   (unsigned long long)task->se.sum_exec_runtime,
		   (unsigned long long)task->sched_info.run_delay,
		   task->sched_info.pcount);

	return 0;
}
#endif

#ifdef CONFIG_LATENCYTOP
static int lstats_show_proc(struct seq_file *m, void *v)
{
	int i;
	struct inode *inode = m->private;
	struct task_struct *task = get_proc_task(inode);

	if (!task)
		return -ESRCH;
	seq_puts(m, "Latency Top version : v0.1\n");
	for (i = 0; i < LT_SAVECOUNT; i++) {
		struct latency_record *lr = &task->latency_record[i];
		if (lr->backtrace[0]) {
			int q;
			seq_printf(m, "%i %li %li",
				   lr->count, lr->time, lr->max);
			for (q = 0; q < LT_BACKTRACEDEPTH; q++) {
				unsigned long bt = lr->backtrace[q];

				if (!bt)
					break;
				seq_printf(m, " %ps", (void *)bt);
			}
			seq_putc(m, '\n');
		}

	}
	put_task_struct(task);
	return 0;
}

static int lstats_open(struct inode *inode, struct file *file)
{
	return single_open(file, lstats_show_proc, inode);
}

static ssize_t lstats_write(struct file *file, const char __user *buf,
			    size_t count, loff_t *offs)
{
	struct task_struct *task = get_proc_task(file_inode(file));

	if (!task)
		return -ESRCH;
	clear_tsk_latency_tracing(task);
	put_task_struct(task);

	return count;
}

static const struct file_operations proc_lstats_operations = {
	.open		= lstats_open,
	.read		= seq_read,
	.write		= lstats_write,
	.llseek		= seq_lseek,
	.release	= single_release,
};

#endif

static int proc_oom_score(struct seq_file *m, struct pid_namespace *ns,
			  struct pid *pid, struct task_struct *task)
{
	unsigned long totalpages = totalram_pages() + total_swap_pages;
	unsigned long points = 0;
	long badness;

	badness = oom_badness(task, totalpages);
	/*
	 * Special case OOM_SCORE_ADJ_MIN for all others scale the
	 * badness value into [0, 2000] range which we have been
	 * exporting for a long time so userspace might depend on it.
	 */
	if (badness != LONG_MIN)
		points = (1000 + badness * 1000 / (long)totalpages) * 2 / 3;

<<<<<<< HEAD
	points = oom_badness(task, NULL, NULL, totalpages) *
					1000 / totalpages;
=======
>>>>>>> 24b8d41d
	seq_printf(m, "%lu\n", points);

	return 0;
}

struct limit_names {
	const char *name;
	const char *unit;
};

static const struct limit_names lnames[RLIM_NLIMITS] = {
	[RLIMIT_CPU] = {"Max cpu time", "seconds"},
	[RLIMIT_FSIZE] = {"Max file size", "bytes"},
	[RLIMIT_DATA] = {"Max data size", "bytes"},
	[RLIMIT_STACK] = {"Max stack size", "bytes"},
	[RLIMIT_CORE] = {"Max core file size", "bytes"},
	[RLIMIT_RSS] = {"Max resident set", "bytes"},
	[RLIMIT_NPROC] = {"Max processes", "processes"},
	[RLIMIT_NOFILE] = {"Max open files", "files"},
	[RLIMIT_MEMLOCK] = {"Max locked memory", "bytes"},
	[RLIMIT_AS] = {"Max address space", "bytes"},
	[RLIMIT_LOCKS] = {"Max file locks", "locks"},
	[RLIMIT_SIGPENDING] = {"Max pending signals", "signals"},
	[RLIMIT_MSGQUEUE] = {"Max msgqueue size", "bytes"},
	[RLIMIT_NICE] = {"Max nice priority", NULL},
	[RLIMIT_RTPRIO] = {"Max realtime priority", NULL},
	[RLIMIT_RTTIME] = {"Max realtime timeout", "us"},
};

/* Display limits for a process */
static int proc_pid_limits(struct seq_file *m, struct pid_namespace *ns,
			   struct pid *pid, struct task_struct *task)
{
	unsigned int i;
	unsigned long flags;

	struct rlimit rlim[RLIM_NLIMITS];

	if (!lock_task_sighand(task, &flags))
		return 0;
	memcpy(rlim, task->signal->rlim, sizeof(struct rlimit) * RLIM_NLIMITS);
	unlock_task_sighand(task, &flags);

	/*
	 * print the file header
	 */
	seq_puts(m, "Limit                     "
		"Soft Limit           "
		"Hard Limit           "
		"Units     \n");

	for (i = 0; i < RLIM_NLIMITS; i++) {
		if (rlim[i].rlim_cur == RLIM_INFINITY)
			seq_printf(m, "%-25s %-20s ",
				   lnames[i].name, "unlimited");
		else
			seq_printf(m, "%-25s %-20lu ",
				   lnames[i].name, rlim[i].rlim_cur);

		if (rlim[i].rlim_max == RLIM_INFINITY)
			seq_printf(m, "%-20s ", "unlimited");
		else
			seq_printf(m, "%-20lu ", rlim[i].rlim_max);

		if (lnames[i].unit)
			seq_printf(m, "%-10s\n", lnames[i].unit);
		else
			seq_putc(m, '\n');
	}

	return 0;
}

#ifdef CONFIG_HAVE_ARCH_TRACEHOOK
static int proc_pid_syscall(struct seq_file *m, struct pid_namespace *ns,
			    struct pid *pid, struct task_struct *task)
{
	struct syscall_info info;
	u64 *args = &info.data.args[0];
	int res;

	res = lock_trace(task);
	if (res)
		return res;

	if (task_current_syscall(task, &info))
		seq_puts(m, "running\n");
	else if (info.data.nr < 0)
		seq_printf(m, "%d 0x%llx 0x%llx\n",
			   info.data.nr, info.sp, info.data.instruction_pointer);
	else
		seq_printf(m,
		       "%d 0x%llx 0x%llx 0x%llx 0x%llx 0x%llx 0x%llx 0x%llx 0x%llx\n",
		       info.data.nr,
		       args[0], args[1], args[2], args[3], args[4], args[5],
		       info.sp, info.data.instruction_pointer);
	unlock_trace(task);

	return 0;
}
#endif /* CONFIG_HAVE_ARCH_TRACEHOOK */

/************************************************************************/
/*                       Here the fs part begins                        */
/************************************************************************/

/* permission checks */
static int proc_fd_access_allowed(struct inode *inode)
{
	struct task_struct *task;
	int allowed = 0;
	/* Allow access to a task's file descriptors if it is us or we
	 * may use ptrace attach to the process and find out that
	 * information.
	 */
	task = get_proc_task(inode);
	if (task) {
		allowed = ptrace_may_access(task, PTRACE_MODE_READ_FSCREDS);
		put_task_struct(task);
	}
	return allowed;
}

int proc_setattr(struct dentry *dentry, struct iattr *attr)
{
	int error;
	struct inode *inode = d_inode(dentry);

	if (attr->ia_valid & ATTR_MODE)
		return -EPERM;

	error = setattr_prepare(dentry, attr);
	if (error)
		return error;

	setattr_copy(inode, attr);
	mark_inode_dirty(inode);
	return 0;
}

/*
 * May current process learn task's sched/cmdline info (for hide_pid_min=1)
 * or euid/egid (for hide_pid_min=2)?
 */
static bool has_pid_permissions(struct proc_fs_info *fs_info,
				 struct task_struct *task,
				 enum proc_hidepid hide_pid_min)
{
	/*
	 * If 'hidpid' mount option is set force a ptrace check,
	 * we indicate that we are using a filesystem syscall
	 * by passing PTRACE_MODE_READ_FSCREDS
	 */
	if (fs_info->hide_pid == HIDEPID_NOT_PTRACEABLE)
		return ptrace_may_access(task, PTRACE_MODE_READ_FSCREDS);

	if (fs_info->hide_pid < hide_pid_min)
		return true;
	if (in_group_p(fs_info->pid_gid))
		return true;
	return ptrace_may_access(task, PTRACE_MODE_READ_FSCREDS);
}


static int proc_pid_permission(struct inode *inode, int mask)
{
	struct proc_fs_info *fs_info = proc_sb_info(inode->i_sb);
	struct task_struct *task;
	bool has_perms;

	task = get_proc_task(inode);
	if (!task)
		return -ESRCH;
	has_perms = has_pid_permissions(fs_info, task, HIDEPID_NO_ACCESS);
	put_task_struct(task);

	if (!has_perms) {
		if (fs_info->hide_pid == HIDEPID_INVISIBLE) {
			/*
			 * Let's make getdents(), stat(), and open()
			 * consistent with each other.  If a process
			 * may not stat() a file, it shouldn't be seen
			 * in procfs at all.
			 */
			return -ENOENT;
		}

		return -EPERM;
	}
	return generic_permission(inode, mask);
}



static const struct inode_operations proc_def_inode_operations = {
	.setattr	= proc_setattr,
};

static int proc_single_show(struct seq_file *m, void *v)
{
	struct inode *inode = m->private;
	struct pid_namespace *ns = proc_pid_ns(inode->i_sb);
	struct pid *pid = proc_pid(inode);
	struct task_struct *task;
	int ret;

	task = get_pid_task(pid, PIDTYPE_PID);
	if (!task)
		return -ESRCH;

	ret = PROC_I(inode)->op.proc_show(m, ns, pid, task);

	put_task_struct(task);
	return ret;
}

static int proc_single_open(struct inode *inode, struct file *filp)
{
	return single_open(filp, proc_single_show, inode);
}

static const struct file_operations proc_single_file_operations = {
	.open		= proc_single_open,
	.read		= seq_read,
	.llseek		= seq_lseek,
	.release	= single_release,
};


struct mm_struct *proc_mem_open(struct inode *inode, unsigned int mode)
{
	struct task_struct *task = get_proc_task(inode);
	struct mm_struct *mm = ERR_PTR(-ESRCH);

	if (task) {
		mm = mm_access(task, mode | PTRACE_MODE_FSCREDS);
		put_task_struct(task);

		if (!IS_ERR_OR_NULL(mm)) {
			/* ensure this mm_struct can't be freed */
			mmgrab(mm);
			/* but do not pin its memory */
			mmput(mm);
		}
	}

	return mm;
}

static int __mem_open(struct inode *inode, struct file *file, unsigned int mode)
{
	struct mm_struct *mm = proc_mem_open(inode, mode);

	if (IS_ERR(mm))
		return PTR_ERR(mm);

	file->private_data = mm;
	return 0;
}

static int mem_open(struct inode *inode, struct file *file)
{
	int ret = __mem_open(inode, file, PTRACE_MODE_ATTACH);

	/* OK to pass negative loff_t, we can catch out-of-range */
	file->f_mode |= FMODE_UNSIGNED_OFFSET;

	return ret;
}

static ssize_t mem_rw(struct file *file, char __user *buf,
			size_t count, loff_t *ppos, int write)
{
	struct mm_struct *mm = file->private_data;
	unsigned long addr = *ppos;
	ssize_t copied;
	char *page;
	unsigned int flags;

	if (!mm)
		return 0;

	page = (char *)__get_free_page(GFP_KERNEL);
	if (!page)
		return -ENOMEM;

	copied = 0;
	if (!mmget_not_zero(mm))
		goto free;

<<<<<<< HEAD
	/* Maybe we should limit FOLL_FORCE to actual ptrace users? */
	flags = FOLL_FORCE;
	if (write)
		flags |= FOLL_WRITE;
=======
	flags = FOLL_FORCE | (write ? FOLL_WRITE : 0);
>>>>>>> 24b8d41d

	while (count > 0) {
		int this_len = min_t(int, count, PAGE_SIZE);

		if (write && copy_from_user(page, buf, this_len)) {
			copied = -EFAULT;
			break;
		}

		this_len = access_remote_vm(mm, addr, page, this_len, flags);
		if (!this_len) {
			if (!copied)
				copied = -EIO;
			break;
		}

		if (!write && copy_to_user(buf, page, this_len)) {
			copied = -EFAULT;
			break;
		}

		buf += this_len;
		addr += this_len;
		copied += this_len;
		count -= this_len;
	}
	*ppos = addr;

	mmput(mm);
free:
	free_page((unsigned long) page);
	return copied;
}

static ssize_t mem_read(struct file *file, char __user *buf,
			size_t count, loff_t *ppos)
{
	return mem_rw(file, buf, count, ppos, 0);
}

static ssize_t mem_write(struct file *file, const char __user *buf,
			 size_t count, loff_t *ppos)
{
	return mem_rw(file, (char __user*)buf, count, ppos, 1);
}

loff_t mem_lseek(struct file *file, loff_t offset, int orig)
{
	switch (orig) {
	case 0:
		file->f_pos = offset;
		break;
	case 1:
		file->f_pos += offset;
		break;
	default:
		return -EINVAL;
	}
	force_successful_syscall_return();
	return file->f_pos;
}

static int mem_release(struct inode *inode, struct file *file)
{
	struct mm_struct *mm = file->private_data;
	if (mm)
		mmdrop(mm);
	return 0;
}

static const struct file_operations proc_mem_operations = {
	.llseek		= mem_lseek,
	.read		= mem_read,
	.write		= mem_write,
	.open		= mem_open,
	.release	= mem_release,
};

static int environ_open(struct inode *inode, struct file *file)
{
	return __mem_open(inode, file, PTRACE_MODE_READ);
}

static ssize_t environ_read(struct file *file, char __user *buf,
			size_t count, loff_t *ppos)
{
	char *page;
	unsigned long src = *ppos;
	int ret = 0;
	struct mm_struct *mm = file->private_data;
	unsigned long env_start, env_end;

	/* Ensure the process spawned far enough to have an environment. */
	if (!mm || !mm->env_end)
		return 0;

	page = (char *)__get_free_page(GFP_KERNEL);
	if (!page)
		return -ENOMEM;

	ret = 0;
	if (!mmget_not_zero(mm))
		goto free;

	spin_lock(&mm->arg_lock);
	env_start = mm->env_start;
	env_end = mm->env_end;
	spin_unlock(&mm->arg_lock);

	while (count > 0) {
		size_t this_len, max_len;
		int retval;

		if (src >= (env_end - env_start))
			break;

		this_len = env_end - (env_start + src);

		max_len = min_t(size_t, PAGE_SIZE, count);
		this_len = min(max_len, this_len);

<<<<<<< HEAD
		retval = access_remote_vm(mm, (env_start + src), page, this_len, 0);
=======
		retval = access_remote_vm(mm, (env_start + src), page, this_len, FOLL_ANON);
>>>>>>> 24b8d41d

		if (retval <= 0) {
			ret = retval;
			break;
		}

		if (copy_to_user(buf, page, retval)) {
			ret = -EFAULT;
			break;
		}

		ret += retval;
		src += retval;
		buf += retval;
		count -= retval;
	}
	*ppos = src;
	mmput(mm);

free:
	free_page((unsigned long) page);
	return ret;
}

static const struct file_operations proc_environ_operations = {
	.open		= environ_open,
	.read		= environ_read,
	.llseek		= generic_file_llseek,
	.release	= mem_release,
};

static int auxv_open(struct inode *inode, struct file *file)
{
	return __mem_open(inode, file, PTRACE_MODE_READ_FSCREDS);
}

static ssize_t auxv_read(struct file *file, char __user *buf,
			size_t count, loff_t *ppos)
{
	struct mm_struct *mm = file->private_data;
	unsigned int nwords = 0;

	if (!mm)
		return 0;
	do {
		nwords += 2;
	} while (mm->saved_auxv[nwords - 2] != 0); /* AT_NULL */
	return simple_read_from_buffer(buf, count, ppos, mm->saved_auxv,
				       nwords * sizeof(mm->saved_auxv[0]));
}

static const struct file_operations proc_auxv_operations = {
	.open		= auxv_open,
	.read		= auxv_read,
	.llseek		= generic_file_llseek,
	.release	= mem_release,
};

static ssize_t oom_adj_read(struct file *file, char __user *buf, size_t count,
			    loff_t *ppos)
{
	struct task_struct *task = get_proc_task(file_inode(file));
	char buffer[PROC_NUMBUF];
	int oom_adj = OOM_ADJUST_MIN;
	size_t len;

	if (!task)
		return -ESRCH;
	if (task->signal->oom_score_adj == OOM_SCORE_ADJ_MAX)
		oom_adj = OOM_ADJUST_MAX;
	else
		oom_adj = (task->signal->oom_score_adj * -OOM_DISABLE) /
			  OOM_SCORE_ADJ_MAX;
	put_task_struct(task);
	if (oom_adj > OOM_ADJUST_MAX)
		oom_adj = OOM_ADJUST_MAX;
	len = snprintf(buffer, sizeof(buffer), "%d\n", oom_adj);
	return simple_read_from_buffer(buf, count, ppos, buffer, len);
}

static int __set_oom_adj(struct file *file, int oom_adj, bool legacy)
{
<<<<<<< HEAD
	static DEFINE_MUTEX(oom_adj_mutex);
=======
>>>>>>> 24b8d41d
	struct mm_struct *mm = NULL;
	struct task_struct *task;
	int err = 0;

	task = get_proc_task(file_inode(file));
	if (!task)
		return -ESRCH;

	mutex_lock(&oom_adj_mutex);
	if (legacy) {
		if (oom_adj < task->signal->oom_score_adj &&
				!capable(CAP_SYS_RESOURCE)) {
			err = -EACCES;
			goto err_unlock;
		}
		/*
		 * /proc/pid/oom_adj is provided for legacy purposes, ask users to use
		 * /proc/pid/oom_score_adj instead.
		 */
		pr_warn_once("%s (%d): /proc/%d/oom_adj is deprecated, please use /proc/%d/oom_score_adj instead.\n",
			  current->comm, task_pid_nr(current), task_pid_nr(task),
			  task_pid_nr(task));
	} else {
		if ((short)oom_adj < task->signal->oom_score_adj_min &&
				!capable(CAP_SYS_RESOURCE)) {
			err = -EACCES;
			goto err_unlock;
		}
	}

	/*
	 * Make sure we will check other processes sharing the mm if this is
	 * not vfrok which wants its own oom_score_adj.
	 * pin the mm so it doesn't go away and get reused after task_unlock
	 */
	if (!task->vfork_done) {
		struct task_struct *p = find_lock_task_mm(task);

		if (p) {
<<<<<<< HEAD
			if (atomic_read(&p->mm->mm_users) > 1) {
				mm = p->mm;
				atomic_inc(&mm->mm_count);
=======
			if (test_bit(MMF_MULTIPROCESS, &p->mm->flags)) {
				mm = p->mm;
				mmgrab(mm);
>>>>>>> 24b8d41d
			}
			task_unlock(p);
		}
	}

	task->signal->oom_score_adj = oom_adj;
	if (!legacy && has_capability_noaudit(current, CAP_SYS_RESOURCE))
		task->signal->oom_score_adj_min = (short)oom_adj;
	trace_oom_score_adj_update(task);

	if (mm) {
		struct task_struct *p;

		rcu_read_lock();
		for_each_process(p) {
			if (same_thread_group(task, p))
				continue;

			/* do not touch kernel threads or the global init */
			if (p->flags & PF_KTHREAD || is_global_init(p))
				continue;

			task_lock(p);
			if (!p->vfork_done && process_shares_mm(p, mm)) {
<<<<<<< HEAD
				pr_info("updating oom_score_adj for %d (%s) from %d to %d because it shares mm with %d (%s). Report if this is unexpected.\n",
						task_pid_nr(p), p->comm,
						p->signal->oom_score_adj, oom_adj,
						task_pid_nr(task), task->comm);
=======
>>>>>>> 24b8d41d
				p->signal->oom_score_adj = oom_adj;
				if (!legacy && has_capability_noaudit(current, CAP_SYS_RESOURCE))
					p->signal->oom_score_adj_min = (short)oom_adj;
			}
			task_unlock(p);
		}
		rcu_read_unlock();
		mmdrop(mm);
	}
err_unlock:
	mutex_unlock(&oom_adj_mutex);
	put_task_struct(task);
	return err;
}

/*
 * /proc/pid/oom_adj exists solely for backwards compatibility with previous
 * kernels.  The effective policy is defined by oom_score_adj, which has a
 * different scale: oom_adj grew exponentially and oom_score_adj grows linearly.
 * Values written to oom_adj are simply mapped linearly to oom_score_adj.
 * Processes that become oom disabled via oom_adj will still be oom disabled
 * with this implementation.
 *
 * oom_adj cannot be removed since existing userspace binaries use it.
 */
static ssize_t oom_adj_write(struct file *file, const char __user *buf,
			     size_t count, loff_t *ppos)
{
	char buffer[PROC_NUMBUF];
	int oom_adj;
	int err;

	memset(buffer, 0, sizeof(buffer));
	if (count > sizeof(buffer) - 1)
		count = sizeof(buffer) - 1;
	if (copy_from_user(buffer, buf, count)) {
		err = -EFAULT;
		goto out;
	}

	err = kstrtoint(strstrip(buffer), 0, &oom_adj);
	if (err)
		goto out;
	if ((oom_adj < OOM_ADJUST_MIN || oom_adj > OOM_ADJUST_MAX) &&
	     oom_adj != OOM_DISABLE) {
		err = -EINVAL;
		goto out;
	}

	/*
	 * Scale /proc/pid/oom_score_adj appropriately ensuring that a maximum
	 * value is always attainable.
	 */
	if (oom_adj == OOM_ADJUST_MAX)
		oom_adj = OOM_SCORE_ADJ_MAX;
	else
		oom_adj = (oom_adj * OOM_SCORE_ADJ_MAX) / -OOM_DISABLE;

	err = __set_oom_adj(file, oom_adj, true);
out:
	return err < 0 ? err : count;
}

static const struct file_operations proc_oom_adj_operations = {
	.read		= oom_adj_read,
	.write		= oom_adj_write,
	.llseek		= generic_file_llseek,
};

static ssize_t oom_score_adj_read(struct file *file, char __user *buf,
					size_t count, loff_t *ppos)
{
	struct task_struct *task = get_proc_task(file_inode(file));
	char buffer[PROC_NUMBUF];
	short oom_score_adj = OOM_SCORE_ADJ_MIN;
	size_t len;

	if (!task)
		return -ESRCH;
	oom_score_adj = task->signal->oom_score_adj;
	put_task_struct(task);
	len = snprintf(buffer, sizeof(buffer), "%hd\n", oom_score_adj);
	return simple_read_from_buffer(buf, count, ppos, buffer, len);
}

static ssize_t oom_score_adj_write(struct file *file, const char __user *buf,
					size_t count, loff_t *ppos)
{
	char buffer[PROC_NUMBUF];
	int oom_score_adj;
	int err;

	memset(buffer, 0, sizeof(buffer));
	if (count > sizeof(buffer) - 1)
		count = sizeof(buffer) - 1;
	if (copy_from_user(buffer, buf, count)) {
		err = -EFAULT;
		goto out;
	}

	err = kstrtoint(strstrip(buffer), 0, &oom_score_adj);
	if (err)
		goto out;
	if (oom_score_adj < OOM_SCORE_ADJ_MIN ||
			oom_score_adj > OOM_SCORE_ADJ_MAX) {
		err = -EINVAL;
		goto out;
	}

	err = __set_oom_adj(file, oom_score_adj, false);
out:
	return err < 0 ? err : count;
}

static const struct file_operations proc_oom_score_adj_operations = {
	.read		= oom_score_adj_read,
	.write		= oom_score_adj_write,
	.llseek		= default_llseek,
};

#ifdef CONFIG_AUDIT
#define TMPBUFLEN 11
static ssize_t proc_loginuid_read(struct file * file, char __user * buf,
				  size_t count, loff_t *ppos)
{
	struct inode * inode = file_inode(file);
	struct task_struct *task = get_proc_task(inode);
	ssize_t length;
	char tmpbuf[TMPBUFLEN];

	if (!task)
		return -ESRCH;
	length = scnprintf(tmpbuf, TMPBUFLEN, "%u",
			   from_kuid(file->f_cred->user_ns,
				     audit_get_loginuid(task)));
	put_task_struct(task);
	return simple_read_from_buffer(buf, count, ppos, tmpbuf, length);
}

static ssize_t proc_loginuid_write(struct file * file, const char __user * buf,
				   size_t count, loff_t *ppos)
{
	struct inode * inode = file_inode(file);
	uid_t loginuid;
	kuid_t kloginuid;
	int rv;

	/* Don't let kthreads write their own loginuid */
	if (current->flags & PF_KTHREAD)
		return -EPERM;

	rcu_read_lock();
	if (current != pid_task(proc_pid(inode), PIDTYPE_PID)) {
		rcu_read_unlock();
		return -EPERM;
	}
	rcu_read_unlock();

	if (*ppos != 0) {
		/* No partial writes. */
		return -EINVAL;
	}

	rv = kstrtou32_from_user(buf, count, 10, &loginuid);
	if (rv < 0)
		return rv;

	/* is userspace tring to explicitly UNSET the loginuid? */
	if (loginuid == AUDIT_UID_UNSET) {
		kloginuid = INVALID_UID;
	} else {
		kloginuid = make_kuid(file->f_cred->user_ns, loginuid);
		if (!uid_valid(kloginuid))
			return -EINVAL;
	}

	rv = audit_set_loginuid(kloginuid);
	if (rv < 0)
		return rv;
	return count;
}

static const struct file_operations proc_loginuid_operations = {
	.read		= proc_loginuid_read,
	.write		= proc_loginuid_write,
	.llseek		= generic_file_llseek,
};

static ssize_t proc_sessionid_read(struct file * file, char __user * buf,
				  size_t count, loff_t *ppos)
{
	struct inode * inode = file_inode(file);
	struct task_struct *task = get_proc_task(inode);
	ssize_t length;
	char tmpbuf[TMPBUFLEN];

	if (!task)
		return -ESRCH;
	length = scnprintf(tmpbuf, TMPBUFLEN, "%u",
				audit_get_sessionid(task));
	put_task_struct(task);
	return simple_read_from_buffer(buf, count, ppos, tmpbuf, length);
}

static const struct file_operations proc_sessionid_operations = {
	.read		= proc_sessionid_read,
	.llseek		= generic_file_llseek,
};
#endif

#ifdef CONFIG_FAULT_INJECTION
static ssize_t proc_fault_inject_read(struct file * file, char __user * buf,
				      size_t count, loff_t *ppos)
{
	struct task_struct *task = get_proc_task(file_inode(file));
	char buffer[PROC_NUMBUF];
	size_t len;
	int make_it_fail;

	if (!task)
		return -ESRCH;
	make_it_fail = task->make_it_fail;
	put_task_struct(task);

	len = snprintf(buffer, sizeof(buffer), "%i\n", make_it_fail);

	return simple_read_from_buffer(buf, count, ppos, buffer, len);
}

static ssize_t proc_fault_inject_write(struct file * file,
			const char __user * buf, size_t count, loff_t *ppos)
{
	struct task_struct *task;
	char buffer[PROC_NUMBUF];
	int make_it_fail;
	int rv;

	if (!capable(CAP_SYS_RESOURCE))
		return -EPERM;
	memset(buffer, 0, sizeof(buffer));
	if (count > sizeof(buffer) - 1)
		count = sizeof(buffer) - 1;
	if (copy_from_user(buffer, buf, count))
		return -EFAULT;
	rv = kstrtoint(strstrip(buffer), 0, &make_it_fail);
	if (rv < 0)
		return rv;
	if (make_it_fail < 0 || make_it_fail > 1)
		return -EINVAL;

	task = get_proc_task(file_inode(file));
	if (!task)
		return -ESRCH;
	task->make_it_fail = make_it_fail;
	put_task_struct(task);

	return count;
}

static const struct file_operations proc_fault_inject_operations = {
	.read		= proc_fault_inject_read,
	.write		= proc_fault_inject_write,
	.llseek		= generic_file_llseek,
};

static ssize_t proc_fail_nth_write(struct file *file, const char __user *buf,
				   size_t count, loff_t *ppos)
{
	struct task_struct *task;
	int err;
	unsigned int n;

	err = kstrtouint_from_user(buf, count, 0, &n);
	if (err)
		return err;

	task = get_proc_task(file_inode(file));
	if (!task)
		return -ESRCH;
	task->fail_nth = n;
	put_task_struct(task);

	return count;
}

static ssize_t proc_fail_nth_read(struct file *file, char __user *buf,
				  size_t count, loff_t *ppos)
{
	struct task_struct *task;
	char numbuf[PROC_NUMBUF];
	ssize_t len;

	task = get_proc_task(file_inode(file));
	if (!task)
		return -ESRCH;
	len = snprintf(numbuf, sizeof(numbuf), "%u\n", task->fail_nth);
	put_task_struct(task);
	return simple_read_from_buffer(buf, count, ppos, numbuf, len);
}

static const struct file_operations proc_fail_nth_operations = {
	.read		= proc_fail_nth_read,
	.write		= proc_fail_nth_write,
};
#endif


#ifdef CONFIG_SCHED_DEBUG
/*
 * Print out various scheduling related per-task fields:
 */
static int sched_show(struct seq_file *m, void *v)
{
	struct inode *inode = m->private;
	struct pid_namespace *ns = proc_pid_ns(inode->i_sb);
	struct task_struct *p;

	p = get_proc_task(inode);
	if (!p)
		return -ESRCH;
	proc_sched_show_task(p, ns, m);

	put_task_struct(p);

	return 0;
}

static ssize_t
sched_write(struct file *file, const char __user *buf,
	    size_t count, loff_t *offset)
{
	struct inode *inode = file_inode(file);
	struct task_struct *p;

	p = get_proc_task(inode);
	if (!p)
		return -ESRCH;
	proc_sched_set_task(p);

	put_task_struct(p);

	return count;
}

static int sched_open(struct inode *inode, struct file *filp)
{
	return single_open(filp, sched_show, inode);
}

static const struct file_operations proc_pid_sched_operations = {
	.open		= sched_open,
	.read		= seq_read,
	.write		= sched_write,
	.llseek		= seq_lseek,
	.release	= single_release,
};

#endif

#ifdef CONFIG_SCHED_AUTOGROUP
/*
 * Print out autogroup related information:
 */
static int sched_autogroup_show(struct seq_file *m, void *v)
{
	struct inode *inode = m->private;
	struct task_struct *p;

	p = get_proc_task(inode);
	if (!p)
		return -ESRCH;
	proc_sched_autogroup_show_task(p, m);

	put_task_struct(p);

	return 0;
}

static ssize_t
sched_autogroup_write(struct file *file, const char __user *buf,
	    size_t count, loff_t *offset)
{
	struct inode *inode = file_inode(file);
	struct task_struct *p;
	char buffer[PROC_NUMBUF];
	int nice;
	int err;

	memset(buffer, 0, sizeof(buffer));
	if (count > sizeof(buffer) - 1)
		count = sizeof(buffer) - 1;
	if (copy_from_user(buffer, buf, count))
		return -EFAULT;

	err = kstrtoint(strstrip(buffer), 0, &nice);
	if (err < 0)
		return err;

	p = get_proc_task(inode);
	if (!p)
		return -ESRCH;

	err = proc_sched_autogroup_set_nice(p, nice);
	if (err)
		count = err;

	put_task_struct(p);

	return count;
}

static int sched_autogroup_open(struct inode *inode, struct file *filp)
{
	int ret;

	ret = single_open(filp, sched_autogroup_show, NULL);
	if (!ret) {
		struct seq_file *m = filp->private_data;

		m->private = inode;
	}
	return ret;
}

static const struct file_operations proc_pid_sched_autogroup_operations = {
	.open		= sched_autogroup_open,
	.read		= seq_read,
	.write		= sched_autogroup_write,
	.llseek		= seq_lseek,
	.release	= single_release,
};

#endif /* CONFIG_SCHED_AUTOGROUP */

#ifdef CONFIG_TIME_NS
static int timens_offsets_show(struct seq_file *m, void *v)
{
	struct task_struct *p;

	p = get_proc_task(file_inode(m->file));
	if (!p)
		return -ESRCH;
	proc_timens_show_offsets(p, m);

	put_task_struct(p);

	return 0;
}

static ssize_t timens_offsets_write(struct file *file, const char __user *buf,
				    size_t count, loff_t *ppos)
{
	struct inode *inode = file_inode(file);
	struct proc_timens_offset offsets[2];
	char *kbuf = NULL, *pos, *next_line;
	struct task_struct *p;
	int ret, noffsets;

	/* Only allow < page size writes at the beginning of the file */
	if ((*ppos != 0) || (count >= PAGE_SIZE))
		return -EINVAL;

	/* Slurp in the user data */
	kbuf = memdup_user_nul(buf, count);
	if (IS_ERR(kbuf))
		return PTR_ERR(kbuf);

	/* Parse the user data */
	ret = -EINVAL;
	noffsets = 0;
	for (pos = kbuf; pos; pos = next_line) {
		struct proc_timens_offset *off = &offsets[noffsets];
		char clock[10];
		int err;

		/* Find the end of line and ensure we don't look past it */
		next_line = strchr(pos, '\n');
		if (next_line) {
			*next_line = '\0';
			next_line++;
			if (*next_line == '\0')
				next_line = NULL;
		}

		err = sscanf(pos, "%9s %lld %lu", clock,
				&off->val.tv_sec, &off->val.tv_nsec);
		if (err != 3 || off->val.tv_nsec >= NSEC_PER_SEC)
			goto out;

		clock[sizeof(clock) - 1] = 0;
		if (strcmp(clock, "monotonic") == 0 ||
		    strcmp(clock, __stringify(CLOCK_MONOTONIC)) == 0)
			off->clockid = CLOCK_MONOTONIC;
		else if (strcmp(clock, "boottime") == 0 ||
			 strcmp(clock, __stringify(CLOCK_BOOTTIME)) == 0)
			off->clockid = CLOCK_BOOTTIME;
		else
			goto out;

		noffsets++;
		if (noffsets == ARRAY_SIZE(offsets)) {
			if (next_line)
				count = next_line - kbuf;
			break;
		}
	}

	ret = -ESRCH;
	p = get_proc_task(inode);
	if (!p)
		goto out;
	ret = proc_timens_set_offset(file, p, offsets, noffsets);
	put_task_struct(p);
	if (ret)
		goto out;

	ret = count;
out:
	kfree(kbuf);
	return ret;
}

static int timens_offsets_open(struct inode *inode, struct file *filp)
{
	return single_open(filp, timens_offsets_show, inode);
}

static const struct file_operations proc_timens_offsets_operations = {
	.open		= timens_offsets_open,
	.read		= seq_read,
	.write		= timens_offsets_write,
	.llseek		= seq_lseek,
	.release	= single_release,
};
#endif /* CONFIG_TIME_NS */

static ssize_t comm_write(struct file *file, const char __user *buf,
				size_t count, loff_t *offset)
{
	struct inode *inode = file_inode(file);
	struct task_struct *p;
	char buffer[TASK_COMM_LEN];
	const size_t maxlen = sizeof(buffer) - 1;

	memset(buffer, 0, sizeof(buffer));
	if (copy_from_user(buffer, buf, count > maxlen ? maxlen : count))
		return -EFAULT;

	p = get_proc_task(inode);
	if (!p)
		return -ESRCH;

	if (same_thread_group(current, p))
		set_task_comm(p, buffer);
	else
		count = -EINVAL;

	put_task_struct(p);

	return count;
}

static int comm_show(struct seq_file *m, void *v)
{
	struct inode *inode = m->private;
	struct task_struct *p;

	p = get_proc_task(inode);
	if (!p)
		return -ESRCH;

	proc_task_name(m, p, false);
	seq_putc(m, '\n');

	put_task_struct(p);

	return 0;
}

static int comm_open(struct inode *inode, struct file *filp)
{
	return single_open(filp, comm_show, inode);
}

static const struct file_operations proc_pid_set_comm_operations = {
	.open		= comm_open,
	.read		= seq_read,
	.write		= comm_write,
	.llseek		= seq_lseek,
	.release	= single_release,
};

static int proc_exe_link(struct dentry *dentry, struct path *exe_path)
{
	struct task_struct *task;
	struct file *exe_file;

	task = get_proc_task(d_inode(dentry));
	if (!task)
		return -ENOENT;
	exe_file = get_task_exe_file(task);
	put_task_struct(task);
	if (exe_file) {
		*exe_path = exe_file->f_path;
		path_get(&exe_file->f_path);
		fput(exe_file);
		return 0;
	} else
		return -ENOENT;
}

static const char *proc_pid_get_link(struct dentry *dentry,
				     struct inode *inode,
				     struct delayed_call *done)
{
	struct path path;
	int error = -EACCES;

	if (!dentry)
		return ERR_PTR(-ECHILD);

	/* Are we allowed to snoop on the tasks file descriptors? */
	if (!proc_fd_access_allowed(inode))
		goto out;

	error = PROC_I(inode)->op.proc_get_link(dentry, &path);
	if (error)
		goto out;

	error = nd_jump_link(&path);
out:
	return ERR_PTR(error);
}

static int do_proc_readlink(struct path *path, char __user *buffer, int buflen)
{
	char *tmp = (char *)__get_free_page(GFP_KERNEL);
	char *pathname;
	int len;

	if (!tmp)
		return -ENOMEM;

	pathname = d_path(path, tmp, PAGE_SIZE);
	len = PTR_ERR(pathname);
	if (IS_ERR(pathname))
		goto out;
	len = tmp + PAGE_SIZE - 1 - pathname;

	if (len > buflen)
		len = buflen;
	if (copy_to_user(buffer, pathname, len))
		len = -EFAULT;
 out:
	free_page((unsigned long)tmp);
	return len;
}

static int proc_pid_readlink(struct dentry * dentry, char __user * buffer, int buflen)
{
	int error = -EACCES;
	struct inode *inode = d_inode(dentry);
	struct path path;

	/* Are we allowed to snoop on the tasks file descriptors? */
	if (!proc_fd_access_allowed(inode))
		goto out;

	error = PROC_I(inode)->op.proc_get_link(dentry, &path);
	if (error)
		goto out;

	error = do_proc_readlink(&path, buffer, buflen);
	path_put(&path);
out:
	return error;
}

const struct inode_operations proc_pid_link_inode_operations = {
	.readlink	= proc_pid_readlink,
	.get_link	= proc_pid_get_link,
	.setattr	= proc_setattr,
};


/* building an inode */

void task_dump_owner(struct task_struct *task, umode_t mode,
		     kuid_t *ruid, kgid_t *rgid)
{
	/* Depending on the state of dumpable compute who should own a
	 * proc file for a task.
	 */
	const struct cred *cred;
	kuid_t uid;
	kgid_t gid;

	if (unlikely(task->flags & PF_KTHREAD)) {
		*ruid = GLOBAL_ROOT_UID;
		*rgid = GLOBAL_ROOT_GID;
		return;
	}

	/* Default to the tasks effective ownership */
	rcu_read_lock();
	cred = __task_cred(task);
	uid = cred->euid;
	gid = cred->egid;
	rcu_read_unlock();

	/*
	 * Before the /proc/pid/status file was created the only way to read
	 * the effective uid of a /process was to stat /proc/pid.  Reading
	 * /proc/pid/status is slow enough that procps and other packages
	 * kept stating /proc/pid.  To keep the rules in /proc simple I have
	 * made this apply to all per process world readable and executable
	 * directories.
	 */
	if (mode != (S_IFDIR|S_IRUGO|S_IXUGO)) {
		struct mm_struct *mm;
		task_lock(task);
		mm = task->mm;
		/* Make non-dumpable tasks owned by some root */
		if (mm) {
			if (get_dumpable(mm) != SUID_DUMP_USER) {
				struct user_namespace *user_ns = mm->user_ns;

				uid = make_kuid(user_ns, 0);
				if (!uid_valid(uid))
					uid = GLOBAL_ROOT_UID;

				gid = make_kgid(user_ns, 0);
				if (!gid_valid(gid))
					gid = GLOBAL_ROOT_GID;
			}
		} else {
			uid = GLOBAL_ROOT_UID;
			gid = GLOBAL_ROOT_GID;
		}
		task_unlock(task);
	}
	*ruid = uid;
	*rgid = gid;
}

void proc_pid_evict_inode(struct proc_inode *ei)
{
	struct pid *pid = ei->pid;

	if (S_ISDIR(ei->vfs_inode.i_mode)) {
		spin_lock(&pid->lock);
		hlist_del_init_rcu(&ei->sibling_inodes);
		spin_unlock(&pid->lock);
	}

	put_pid(pid);
}

struct inode *proc_pid_make_inode(struct super_block * sb,
				  struct task_struct *task, umode_t mode)
{
	struct inode * inode;
	struct proc_inode *ei;
	struct pid *pid;

	/* We need a new inode */

	inode = new_inode(sb);
	if (!inode)
		goto out;

	/* Common stuff */
	ei = PROC_I(inode);
	inode->i_mode = mode;
	inode->i_ino = get_next_ino();
	inode->i_mtime = inode->i_atime = inode->i_ctime = current_time(inode);
	inode->i_op = &proc_def_inode_operations;

	/*
	 * grab the reference to task.
	 */
	pid = get_task_pid(task, PIDTYPE_PID);
	if (!pid)
		goto out_unlock;

	/* Let the pid remember us for quick removal */
	ei->pid = pid;
	if (S_ISDIR(mode)) {
		spin_lock(&pid->lock);
		hlist_add_head_rcu(&ei->sibling_inodes, &pid->inodes);
		spin_unlock(&pid->lock);
	}

	task_dump_owner(task, 0, &inode->i_uid, &inode->i_gid);
	security_task_to_inode(task, inode);

out:
	return inode;

out_unlock:
	iput(inode);
	return NULL;
}

int pid_getattr(const struct path *path, struct kstat *stat,
		u32 request_mask, unsigned int query_flags)
{
	struct inode *inode = d_inode(path->dentry);
	struct proc_fs_info *fs_info = proc_sb_info(inode->i_sb);
	struct task_struct *task;

	generic_fillattr(inode, stat);

	stat->uid = GLOBAL_ROOT_UID;
	stat->gid = GLOBAL_ROOT_GID;
	rcu_read_lock();
	task = pid_task(proc_pid(inode), PIDTYPE_PID);
	if (task) {
		if (!has_pid_permissions(fs_info, task, HIDEPID_INVISIBLE)) {
			rcu_read_unlock();
			/*
			 * This doesn't prevent learning whether PID exists,
			 * it only makes getattr() consistent with readdir().
			 */
			return -ENOENT;
		}
		task_dump_owner(task, inode->i_mode, &stat->uid, &stat->gid);
	}
	rcu_read_unlock();
	return 0;
}

/* dentry stuff */

/*
 * Set <pid>/... inode ownership (can change due to setuid(), etc.)
 */
void pid_update_inode(struct task_struct *task, struct inode *inode)
{
	task_dump_owner(task, inode->i_mode, &inode->i_uid, &inode->i_gid);

	inode->i_mode &= ~(S_ISUID | S_ISGID);
	security_task_to_inode(task, inode);
}

/*
 * Rewrite the inode's ownerships here because the owning task may have
 * performed a setuid(), etc.
 *
 */
static int pid_revalidate(struct dentry *dentry, unsigned int flags)
{
	struct inode *inode;
	struct task_struct *task;

	if (flags & LOOKUP_RCU)
		return -ECHILD;

	inode = d_inode(dentry);
	task = get_proc_task(inode);

	if (task) {
		pid_update_inode(task, inode);
		put_task_struct(task);
		return 1;
	}
	return 0;
}

static inline bool proc_inode_is_dead(struct inode *inode)
{
	return !proc_pid(inode)->tasks[PIDTYPE_PID].first;
}

int pid_delete_dentry(const struct dentry *dentry)
{
	/* Is the task we represent dead?
	 * If so, then don't put the dentry on the lru list,
	 * kill it immediately.
	 */
	return proc_inode_is_dead(d_inode(dentry));
}

const struct dentry_operations pid_dentry_operations =
{
	.d_revalidate	= pid_revalidate,
	.d_delete	= pid_delete_dentry,
};

/* Lookups */

/*
 * Fill a directory entry.
 *
 * If possible create the dcache entry and derive our inode number and
 * file type from dcache entry.
 *
 * Since all of the proc inode numbers are dynamically generated, the inode
 * numbers do not exist until the inode is cache.  This means creating the
 * the dcache entry in readdir is necessary to keep the inode numbers
 * reported by readdir in sync with the inode numbers reported
 * by stat.
 */
bool proc_fill_cache(struct file *file, struct dir_context *ctx,
	const char *name, unsigned int len,
	instantiate_t instantiate, struct task_struct *task, const void *ptr)
{
	struct dentry *child, *dir = file->f_path.dentry;
	struct qstr qname = QSTR_INIT(name, len);
	struct inode *inode;
	unsigned type = DT_UNKNOWN;
	ino_t ino = 1;

	child = d_hash_and_lookup(dir, &qname);
	if (!child) {
		DECLARE_WAIT_QUEUE_HEAD_ONSTACK(wq);
		child = d_alloc_parallel(dir, &qname, &wq);
		if (IS_ERR(child))
			goto end_instantiate;
		if (d_in_lookup(child)) {
<<<<<<< HEAD
			int err = instantiate(d_inode(dir), child, task, ptr);
			d_lookup_done(child);
			if (err < 0) {
				dput(child);
				goto end_instantiate;
=======
			struct dentry *res;
			res = instantiate(child, task, ptr);
			d_lookup_done(child);
			if (unlikely(res)) {
				dput(child);
				child = res;
				if (IS_ERR(child))
					goto end_instantiate;
>>>>>>> 24b8d41d
			}
		}
	}
	inode = d_inode(child);
	ino = inode->i_ino;
	type = inode->i_mode >> 12;
	dput(child);
end_instantiate:
	return dir_emit(ctx, name, len, ino, type);
}

/*
 * dname_to_vma_addr - maps a dentry name into two unsigned longs
 * which represent vma start and end addresses.
 */
static int dname_to_vma_addr(struct dentry *dentry,
			     unsigned long *start, unsigned long *end)
{
	const char *str = dentry->d_name.name;
	unsigned long long sval, eval;
	unsigned int len;

	if (str[0] == '0' && str[1] != '-')
		return -EINVAL;
	len = _parse_integer(str, 16, &sval);
	if (len & KSTRTOX_OVERFLOW)
		return -EINVAL;
	if (sval != (unsigned long)sval)
		return -EINVAL;
	str += len;

	if (*str != '-')
		return -EINVAL;
	str++;

	if (str[0] == '0' && str[1])
		return -EINVAL;
	len = _parse_integer(str, 16, &eval);
	if (len & KSTRTOX_OVERFLOW)
		return -EINVAL;
	if (eval != (unsigned long)eval)
		return -EINVAL;
	str += len;

	if (*str != '\0')
		return -EINVAL;

	*start = sval;
	*end = eval;

	return 0;
}

static int map_files_d_revalidate(struct dentry *dentry, unsigned int flags)
{
	unsigned long vm_start, vm_end;
	bool exact_vma_exists = false;
	struct mm_struct *mm = NULL;
	struct task_struct *task;
	struct inode *inode;
	int status = 0;

	if (flags & LOOKUP_RCU)
		return -ECHILD;

	inode = d_inode(dentry);
	task = get_proc_task(inode);
	if (!task)
		goto out_notask;

	mm = mm_access(task, PTRACE_MODE_READ_FSCREDS);
	if (IS_ERR_OR_NULL(mm))
		goto out;

	if (!dname_to_vma_addr(dentry, &vm_start, &vm_end)) {
		status = mmap_read_lock_killable(mm);
		if (!status) {
			exact_vma_exists = !!find_exact_vma(mm, vm_start,
							    vm_end);
			mmap_read_unlock(mm);
		}
	}

	mmput(mm);

	if (exact_vma_exists) {
		task_dump_owner(task, 0, &inode->i_uid, &inode->i_gid);

		security_task_to_inode(task, inode);
		status = 1;
	}

out:
	put_task_struct(task);

out_notask:
	return status;
}

static const struct dentry_operations tid_map_files_dentry_operations = {
	.d_revalidate	= map_files_d_revalidate,
	.d_delete	= pid_delete_dentry,
};

static int map_files_get_link(struct dentry *dentry, struct path *path)
{
	unsigned long vm_start, vm_end;
	struct vm_area_struct *vma;
	struct task_struct *task;
	struct mm_struct *mm;
	int rc;

	rc = -ENOENT;
	task = get_proc_task(d_inode(dentry));
	if (!task)
		goto out;

	mm = get_task_mm(task);
	put_task_struct(task);
	if (!mm)
		goto out;

	rc = dname_to_vma_addr(dentry, &vm_start, &vm_end);
	if (rc)
		goto out_mmput;

	rc = mmap_read_lock_killable(mm);
	if (rc)
		goto out_mmput;

	rc = -ENOENT;
	vma = find_exact_vma(mm, vm_start, vm_end);
	if (vma && vma->vm_file) {
		*path = vma->vm_file->f_path;
		path_get(path);
		rc = 0;
	}
	mmap_read_unlock(mm);

out_mmput:
	mmput(mm);
out:
	return rc;
}

struct map_files_info {
	unsigned long	start;
	unsigned long	end;
	fmode_t		mode;
};

/*
 * Only allow CAP_SYS_ADMIN and CAP_CHECKPOINT_RESTORE to follow the links, due
 * to concerns about how the symlinks may be used to bypass permissions on
 * ancestor directories in the path to the file in question.
 */
static const char *
proc_map_files_get_link(struct dentry *dentry,
			struct inode *inode,
		        struct delayed_call *done)
{
	if (!checkpoint_restore_ns_capable(&init_user_ns))
		return ERR_PTR(-EPERM);

	return proc_pid_get_link(dentry, inode, done);
}

/*
 * Identical to proc_pid_link_inode_operations except for get_link()
 */
static const struct inode_operations proc_map_files_link_inode_operations = {
	.readlink	= proc_pid_readlink,
	.get_link	= proc_map_files_get_link,
	.setattr	= proc_setattr,
};

static struct dentry *
proc_map_files_instantiate(struct dentry *dentry,
			   struct task_struct *task, const void *ptr)
{
	fmode_t mode = (fmode_t)(unsigned long)ptr;
	struct proc_inode *ei;
	struct inode *inode;

	inode = proc_pid_make_inode(dentry->d_sb, task, S_IFLNK |
				    ((mode & FMODE_READ ) ? S_IRUSR : 0) |
				    ((mode & FMODE_WRITE) ? S_IWUSR : 0));
	if (!inode)
		return ERR_PTR(-ENOENT);

	ei = PROC_I(inode);
	ei->op.proc_get_link = map_files_get_link;

	inode->i_op = &proc_map_files_link_inode_operations;
	inode->i_size = 64;

	d_set_d_op(dentry, &tid_map_files_dentry_operations);
	return d_splice_alias(inode, dentry);
}

static struct dentry *proc_map_files_lookup(struct inode *dir,
		struct dentry *dentry, unsigned int flags)
{
	unsigned long vm_start, vm_end;
	struct vm_area_struct *vma;
	struct task_struct *task;
	struct dentry *result;
	struct mm_struct *mm;

	result = ERR_PTR(-ENOENT);
	task = get_proc_task(dir);
	if (!task)
		goto out;

	result = ERR_PTR(-EACCES);
	if (!ptrace_may_access(task, PTRACE_MODE_READ_FSCREDS))
		goto out_put_task;

	result = ERR_PTR(-ENOENT);
	if (dname_to_vma_addr(dentry, &vm_start, &vm_end))
		goto out_put_task;

	mm = get_task_mm(task);
	if (!mm)
		goto out_put_task;

	result = ERR_PTR(-EINTR);
	if (mmap_read_lock_killable(mm))
		goto out_put_mm;

	result = ERR_PTR(-ENOENT);
	vma = find_exact_vma(mm, vm_start, vm_end);
	if (!vma)
		goto out_no_vma;

	if (vma->vm_file)
		result = proc_map_files_instantiate(dentry, task,
				(void *)(unsigned long)vma->vm_file->f_mode);

out_no_vma:
	mmap_read_unlock(mm);
out_put_mm:
	mmput(mm);
out_put_task:
	put_task_struct(task);
out:
	return result;
}

static const struct inode_operations proc_map_files_inode_operations = {
	.lookup		= proc_map_files_lookup,
	.permission	= proc_fd_permission,
	.setattr	= proc_setattr,
};

static int
proc_map_files_readdir(struct file *file, struct dir_context *ctx)
{
	struct vm_area_struct *vma;
	struct task_struct *task;
	struct mm_struct *mm;
	unsigned long nr_files, pos, i;
	GENRADIX(struct map_files_info) fa;
	struct map_files_info *p;
	int ret;

	genradix_init(&fa);

	ret = -ENOENT;
	task = get_proc_task(file_inode(file));
	if (!task)
		goto out;

	ret = -EACCES;
	if (!ptrace_may_access(task, PTRACE_MODE_READ_FSCREDS))
		goto out_put_task;

	ret = 0;
	if (!dir_emit_dots(file, ctx))
		goto out_put_task;

	mm = get_task_mm(task);
	if (!mm)
		goto out_put_task;

	ret = mmap_read_lock_killable(mm);
	if (ret) {
		mmput(mm);
		goto out_put_task;
	}

	nr_files = 0;

	/*
	 * We need two passes here:
	 *
	 *  1) Collect vmas of mapped files with mmap_lock taken
	 *  2) Release mmap_lock and instantiate entries
	 *
	 * otherwise we get lockdep complained, since filldir()
	 * routine might require mmap_lock taken in might_fault().
	 */

	for (vma = mm->mmap, pos = 2; vma; vma = vma->vm_next) {
		if (!vma->vm_file)
			continue;
		if (++pos <= ctx->pos)
			continue;

		p = genradix_ptr_alloc(&fa, nr_files++, GFP_KERNEL);
		if (!p) {
			ret = -ENOMEM;
			mmap_read_unlock(mm);
			mmput(mm);
			goto out_put_task;
		}

		p->start = vma->vm_start;
		p->end = vma->vm_end;
		p->mode = vma->vm_file->f_mode;
	}
	mmap_read_unlock(mm);
	mmput(mm);

	for (i = 0; i < nr_files; i++) {
		char buf[4 * sizeof(long) + 2];	/* max: %lx-%lx\0 */
		unsigned int len;

		p = genradix_ptr(&fa, i);
		len = snprintf(buf, sizeof(buf), "%lx-%lx", p->start, p->end);
		if (!proc_fill_cache(file, ctx,
				      buf, len,
				      proc_map_files_instantiate,
				      task,
				      (void *)(unsigned long)p->mode))
			break;
		ctx->pos++;
	}

out_put_task:
	put_task_struct(task);
out:
	genradix_free(&fa);
	return ret;
}

static const struct file_operations proc_map_files_operations = {
	.read		= generic_read_dir,
	.iterate_shared	= proc_map_files_readdir,
	.llseek		= generic_file_llseek,
};

#if defined(CONFIG_CHECKPOINT_RESTORE) && defined(CONFIG_POSIX_TIMERS)
struct timers_private {
	struct pid *pid;
	struct task_struct *task;
	struct sighand_struct *sighand;
	struct pid_namespace *ns;
	unsigned long flags;
};

static void *timers_start(struct seq_file *m, loff_t *pos)
{
	struct timers_private *tp = m->private;

	tp->task = get_pid_task(tp->pid, PIDTYPE_PID);
	if (!tp->task)
		return ERR_PTR(-ESRCH);

	tp->sighand = lock_task_sighand(tp->task, &tp->flags);
	if (!tp->sighand)
		return ERR_PTR(-ESRCH);

	return seq_list_start(&tp->task->signal->posix_timers, *pos);
}

static void *timers_next(struct seq_file *m, void *v, loff_t *pos)
{
	struct timers_private *tp = m->private;
	return seq_list_next(v, &tp->task->signal->posix_timers, pos);
}

static void timers_stop(struct seq_file *m, void *v)
{
	struct timers_private *tp = m->private;

	if (tp->sighand) {
		unlock_task_sighand(tp->task, &tp->flags);
		tp->sighand = NULL;
	}

	if (tp->task) {
		put_task_struct(tp->task);
		tp->task = NULL;
	}
}

static int show_timer(struct seq_file *m, void *v)
{
	struct k_itimer *timer;
	struct timers_private *tp = m->private;
	int notify;
	static const char * const nstr[] = {
		[SIGEV_SIGNAL] = "signal",
		[SIGEV_NONE] = "none",
		[SIGEV_THREAD] = "thread",
	};

	timer = list_entry((struct list_head *)v, struct k_itimer, list);
	notify = timer->it_sigev_notify;

	seq_printf(m, "ID: %d\n", timer->it_id);
	seq_printf(m, "signal: %d/%px\n",
		   timer->sigq->info.si_signo,
		   timer->sigq->info.si_value.sival_ptr);
	seq_printf(m, "notify: %s/%s.%d\n",
		   nstr[notify & ~SIGEV_THREAD_ID],
		   (notify & SIGEV_THREAD_ID) ? "tid" : "pid",
		   pid_nr_ns(timer->it_pid, tp->ns));
	seq_printf(m, "ClockID: %d\n", timer->it_clock);

	return 0;
}

static const struct seq_operations proc_timers_seq_ops = {
	.start	= timers_start,
	.next	= timers_next,
	.stop	= timers_stop,
	.show	= show_timer,
};

static int proc_timers_open(struct inode *inode, struct file *file)
{
	struct timers_private *tp;

	tp = __seq_open_private(file, &proc_timers_seq_ops,
			sizeof(struct timers_private));
	if (!tp)
		return -ENOMEM;

	tp->pid = proc_pid(inode);
	tp->ns = proc_pid_ns(inode->i_sb);
	return 0;
}

static const struct file_operations proc_timers_operations = {
	.open		= proc_timers_open,
	.read		= seq_read,
	.llseek		= seq_lseek,
	.release	= seq_release_private,
};
#endif

static ssize_t timerslack_ns_write(struct file *file, const char __user *buf,
					size_t count, loff_t *offset)
{
	struct inode *inode = file_inode(file);
	struct task_struct *p;
	u64 slack_ns;
	int err;

	err = kstrtoull_from_user(buf, count, 10, &slack_ns);
	if (err < 0)
		return err;

	p = get_proc_task(inode);
	if (!p)
		return -ESRCH;

	if (p != current) {
<<<<<<< HEAD
		if (!capable(CAP_SYS_NICE)) {
			count = -EPERM;
			goto out;
		}

		err = security_task_setscheduler(p);
		if (err) {
			count = err;
			goto out;
		}
	}

	task_lock(p);
	if (slack_ns == 0)
		p->timer_slack_ns = p->default_timer_slack_ns;
	else
		p->timer_slack_ns = slack_ns;
	task_unlock(p);

=======
		rcu_read_lock();
		if (!ns_capable(__task_cred(p)->user_ns, CAP_SYS_NICE)) {
			rcu_read_unlock();
			count = -EPERM;
			goto out;
		}
		rcu_read_unlock();

		err = security_task_setscheduler(p);
		if (err) {
			count = err;
			goto out;
		}
	}

	task_lock(p);
	if (slack_ns == 0)
		p->timer_slack_ns = p->default_timer_slack_ns;
	else
		p->timer_slack_ns = slack_ns;
	task_unlock(p);

>>>>>>> 24b8d41d
out:
	put_task_struct(p);

	return count;
}

static int timerslack_ns_show(struct seq_file *m, void *v)
{
	struct inode *inode = m->private;
	struct task_struct *p;
	int err = 0;

	p = get_proc_task(inode);
	if (!p)
		return -ESRCH;

	if (p != current) {
<<<<<<< HEAD

		if (!capable(CAP_SYS_NICE)) {
			err = -EPERM;
			goto out;
		}
		err = security_task_getscheduler(p);
		if (err)
			goto out;
	}

	task_lock(p);
	seq_printf(m, "%llu\n", p->timer_slack_ns);
	task_unlock(p);

=======
		rcu_read_lock();
		if (!ns_capable(__task_cred(p)->user_ns, CAP_SYS_NICE)) {
			rcu_read_unlock();
			err = -EPERM;
			goto out;
		}
		rcu_read_unlock();

		err = security_task_getscheduler(p);
		if (err)
			goto out;
	}

	task_lock(p);
	seq_printf(m, "%llu\n", p->timer_slack_ns);
	task_unlock(p);

>>>>>>> 24b8d41d
out:
	put_task_struct(p);

	return err;
}

static int timerslack_ns_open(struct inode *inode, struct file *filp)
{
	return single_open(filp, timerslack_ns_show, inode);
}

static const struct file_operations proc_pid_set_timerslack_ns_operations = {
	.open		= timerslack_ns_open,
	.read		= seq_read,
	.write		= timerslack_ns_write,
	.llseek		= seq_lseek,
	.release	= single_release,
};

static struct dentry *proc_pident_instantiate(struct dentry *dentry,
	struct task_struct *task, const void *ptr)
{
	const struct pid_entry *p = ptr;
	struct inode *inode;
	struct proc_inode *ei;

	inode = proc_pid_make_inode(dentry->d_sb, task, p->mode);
	if (!inode)
		return ERR_PTR(-ENOENT);

	ei = PROC_I(inode);
	if (S_ISDIR(inode->i_mode))
		set_nlink(inode, 2);	/* Use getattr to fix if necessary */
	if (p->iop)
		inode->i_op = p->iop;
	if (p->fop)
		inode->i_fop = p->fop;
	ei->op = p->op;
	pid_update_inode(task, inode);
	d_set_d_op(dentry, &pid_dentry_operations);
	return d_splice_alias(inode, dentry);
}

static struct dentry *proc_pident_lookup(struct inode *dir, 
					 struct dentry *dentry,
					 const struct pid_entry *p,
					 const struct pid_entry *end)
{
	struct task_struct *task = get_proc_task(dir);
	struct dentry *res = ERR_PTR(-ENOENT);

	if (!task)
		goto out_no_task;

	/*
	 * Yes, it does not scale. And it should not. Don't add
	 * new entries into /proc/<tgid>/ without very good reasons.
	 */
	for (; p < end; p++) {
		if (p->len != dentry->d_name.len)
			continue;
		if (!memcmp(dentry->d_name.name, p->name, p->len)) {
			res = proc_pident_instantiate(dentry, task, p);
			break;
		}
	}
	put_task_struct(task);
out_no_task:
	return res;
}

static int proc_pident_readdir(struct file *file, struct dir_context *ctx,
		const struct pid_entry *ents, unsigned int nents)
{
	struct task_struct *task = get_proc_task(file_inode(file));
	const struct pid_entry *p;

	if (!task)
		return -ENOENT;

	if (!dir_emit_dots(file, ctx))
		goto out;

	if (ctx->pos >= nents + 2)
		goto out;

	for (p = ents + (ctx->pos - 2); p < ents + nents; p++) {
		if (!proc_fill_cache(file, ctx, p->name, p->len,
				proc_pident_instantiate, task, p))
			break;
		ctx->pos++;
	}
out:
	put_task_struct(task);
	return 0;
}

#ifdef CONFIG_SECURITY
static ssize_t proc_pid_attr_read(struct file * file, char __user * buf,
				  size_t count, loff_t *ppos)
{
	struct inode * inode = file_inode(file);
	char *p = NULL;
	ssize_t length;
	struct task_struct *task = get_proc_task(inode);

	if (!task)
		return -ESRCH;

	length = security_getprocattr(task, PROC_I(inode)->op.lsm,
				      (char*)file->f_path.dentry->d_name.name,
				      &p);
	put_task_struct(task);
	if (length > 0)
		length = simple_read_from_buffer(buf, count, ppos, p, length);
	kfree(p);
	return length;
}

static ssize_t proc_pid_attr_write(struct file * file, const char __user * buf,
				   size_t count, loff_t *ppos)
{
	struct inode * inode = file_inode(file);
	struct task_struct *task;
	void *page;
	int rv;

	rcu_read_lock();
	task = pid_task(proc_pid(inode), PIDTYPE_PID);
	if (!task) {
		rcu_read_unlock();
		return -ESRCH;
	}
	/* A task may only write its own attributes. */
	if (current != task) {
		rcu_read_unlock();
		return -EACCES;
	}
	/* Prevent changes to overridden credentials. */
	if (current_cred() != current_real_cred()) {
		rcu_read_unlock();
		return -EBUSY;
	}
	rcu_read_unlock();

	if (count > PAGE_SIZE)
		count = PAGE_SIZE;

	/* No partial writes. */
	if (*ppos != 0)
		return -EINVAL;

	page = memdup_user(buf, count);
	if (IS_ERR(page)) {
		rv = PTR_ERR(page);
		goto out;
	}

	/* Guard against adverse ptrace interaction */
	rv = mutex_lock_interruptible(&current->signal->cred_guard_mutex);
	if (rv < 0)
		goto out_free;

	rv = security_setprocattr(PROC_I(inode)->op.lsm,
				  file->f_path.dentry->d_name.name, page,
				  count);
	mutex_unlock(&current->signal->cred_guard_mutex);
out_free:
	kfree(page);
out:
	return rv;
}

static const struct file_operations proc_pid_attr_operations = {
	.read		= proc_pid_attr_read,
	.write		= proc_pid_attr_write,
	.llseek		= generic_file_llseek,
};

#define LSM_DIR_OPS(LSM) \
static int proc_##LSM##_attr_dir_iterate(struct file *filp, \
			     struct dir_context *ctx) \
{ \
	return proc_pident_readdir(filp, ctx, \
				   LSM##_attr_dir_stuff, \
				   ARRAY_SIZE(LSM##_attr_dir_stuff)); \
} \
\
static const struct file_operations proc_##LSM##_attr_dir_ops = { \
	.read		= generic_read_dir, \
	.iterate	= proc_##LSM##_attr_dir_iterate, \
	.llseek		= default_llseek, \
}; \
\
static struct dentry *proc_##LSM##_attr_dir_lookup(struct inode *dir, \
				struct dentry *dentry, unsigned int flags) \
{ \
	return proc_pident_lookup(dir, dentry, \
				  LSM##_attr_dir_stuff, \
				  LSM##_attr_dir_stuff + ARRAY_SIZE(LSM##_attr_dir_stuff)); \
} \
\
static const struct inode_operations proc_##LSM##_attr_dir_inode_ops = { \
	.lookup		= proc_##LSM##_attr_dir_lookup, \
	.getattr	= pid_getattr, \
	.setattr	= proc_setattr, \
}

#ifdef CONFIG_SECURITY_SMACK
static const struct pid_entry smack_attr_dir_stuff[] = {
	ATTR("smack", "current",	0666),
};
LSM_DIR_OPS(smack);
#endif

#ifdef CONFIG_SECURITY_APPARMOR
static const struct pid_entry apparmor_attr_dir_stuff[] = {
	ATTR("apparmor", "current",	0666),
	ATTR("apparmor", "prev",	0444),
	ATTR("apparmor", "exec",	0666),
};
LSM_DIR_OPS(apparmor);
#endif

static const struct pid_entry attr_dir_stuff[] = {
	ATTR(NULL, "current",		0666),
	ATTR(NULL, "prev",		0444),
	ATTR(NULL, "exec",		0666),
	ATTR(NULL, "fscreate",		0666),
	ATTR(NULL, "keycreate",		0666),
	ATTR(NULL, "sockcreate",	0666),
#ifdef CONFIG_SECURITY_SMACK
	DIR("smack",			0555,
	    proc_smack_attr_dir_inode_ops, proc_smack_attr_dir_ops),
#endif
#ifdef CONFIG_SECURITY_APPARMOR
	DIR("apparmor",			0555,
	    proc_apparmor_attr_dir_inode_ops, proc_apparmor_attr_dir_ops),
#endif
};

static int proc_attr_dir_readdir(struct file *file, struct dir_context *ctx)
{
	return proc_pident_readdir(file, ctx, 
				   attr_dir_stuff, ARRAY_SIZE(attr_dir_stuff));
}

static const struct file_operations proc_attr_dir_operations = {
	.read		= generic_read_dir,
	.iterate_shared	= proc_attr_dir_readdir,
	.llseek		= generic_file_llseek,
};

static struct dentry *proc_attr_dir_lookup(struct inode *dir,
				struct dentry *dentry, unsigned int flags)
{
	return proc_pident_lookup(dir, dentry,
				  attr_dir_stuff,
				  attr_dir_stuff + ARRAY_SIZE(attr_dir_stuff));
}

static const struct inode_operations proc_attr_dir_inode_operations = {
	.lookup		= proc_attr_dir_lookup,
	.getattr	= pid_getattr,
	.setattr	= proc_setattr,
};

#endif

#ifdef CONFIG_ELF_CORE
static ssize_t proc_coredump_filter_read(struct file *file, char __user *buf,
					 size_t count, loff_t *ppos)
{
	struct task_struct *task = get_proc_task(file_inode(file));
	struct mm_struct *mm;
	char buffer[PROC_NUMBUF];
	size_t len;
	int ret;

	if (!task)
		return -ESRCH;

	ret = 0;
	mm = get_task_mm(task);
	if (mm) {
		len = snprintf(buffer, sizeof(buffer), "%08lx\n",
			       ((mm->flags & MMF_DUMP_FILTER_MASK) >>
				MMF_DUMP_FILTER_SHIFT));
		mmput(mm);
		ret = simple_read_from_buffer(buf, count, ppos, buffer, len);
	}

	put_task_struct(task);

	return ret;
}

static ssize_t proc_coredump_filter_write(struct file *file,
					  const char __user *buf,
					  size_t count,
					  loff_t *ppos)
{
	struct task_struct *task;
	struct mm_struct *mm;
	unsigned int val;
	int ret;
	int i;
	unsigned long mask;

	ret = kstrtouint_from_user(buf, count, 0, &val);
	if (ret < 0)
		return ret;

	ret = -ESRCH;
	task = get_proc_task(file_inode(file));
	if (!task)
		goto out_no_task;

	mm = get_task_mm(task);
	if (!mm)
		goto out_no_mm;
	ret = 0;

	for (i = 0, mask = 1; i < MMF_DUMP_FILTER_BITS; i++, mask <<= 1) {
		if (val & mask)
			set_bit(i + MMF_DUMP_FILTER_SHIFT, &mm->flags);
		else
			clear_bit(i + MMF_DUMP_FILTER_SHIFT, &mm->flags);
	}

	mmput(mm);
 out_no_mm:
	put_task_struct(task);
 out_no_task:
	if (ret < 0)
		return ret;
	return count;
}

static const struct file_operations proc_coredump_filter_operations = {
	.read		= proc_coredump_filter_read,
	.write		= proc_coredump_filter_write,
	.llseek		= generic_file_llseek,
};
#endif

#ifdef CONFIG_TASK_IO_ACCOUNTING
static int do_io_accounting(struct task_struct *task, struct seq_file *m, int whole)
{
	struct task_io_accounting acct = task->ioac;
	unsigned long flags;
	int result;

	result = mutex_lock_killable(&task->signal->exec_update_mutex);
	if (result)
		return result;

	if (!ptrace_may_access(task, PTRACE_MODE_READ_FSCREDS)) {
		result = -EACCES;
		goto out_unlock;
	}

	if (whole && lock_task_sighand(task, &flags)) {
		struct task_struct *t = task;

		task_io_accounting_add(&acct, &task->signal->ioac);
		while_each_thread(task, t)
			task_io_accounting_add(&acct, &t->ioac);

		unlock_task_sighand(task, &flags);
	}
	seq_printf(m,
		   "rchar: %llu\n"
		   "wchar: %llu\n"
		   "syscr: %llu\n"
		   "syscw: %llu\n"
		   "read_bytes: %llu\n"
		   "write_bytes: %llu\n"
		   "cancelled_write_bytes: %llu\n",
		   (unsigned long long)acct.rchar,
		   (unsigned long long)acct.wchar,
		   (unsigned long long)acct.syscr,
		   (unsigned long long)acct.syscw,
		   (unsigned long long)acct.read_bytes,
		   (unsigned long long)acct.write_bytes,
		   (unsigned long long)acct.cancelled_write_bytes);
	result = 0;

out_unlock:
	mutex_unlock(&task->signal->exec_update_mutex);
	return result;
}

static int proc_tid_io_accounting(struct seq_file *m, struct pid_namespace *ns,
				  struct pid *pid, struct task_struct *task)
{
	return do_io_accounting(task, m, 0);
}

static int proc_tgid_io_accounting(struct seq_file *m, struct pid_namespace *ns,
				   struct pid *pid, struct task_struct *task)
{
	return do_io_accounting(task, m, 1);
}
#endif /* CONFIG_TASK_IO_ACCOUNTING */

#ifdef CONFIG_USER_NS
static int proc_id_map_open(struct inode *inode, struct file *file,
	const struct seq_operations *seq_ops)
{
	struct user_namespace *ns = NULL;
	struct task_struct *task;
	struct seq_file *seq;
	int ret = -EINVAL;

	task = get_proc_task(inode);
	if (task) {
		rcu_read_lock();
		ns = get_user_ns(task_cred_xxx(task, user_ns));
		rcu_read_unlock();
		put_task_struct(task);
	}
	if (!ns)
		goto err;

	ret = seq_open(file, seq_ops);
	if (ret)
		goto err_put_ns;

	seq = file->private_data;
	seq->private = ns;

	return 0;
err_put_ns:
	put_user_ns(ns);
err:
	return ret;
}

static int proc_id_map_release(struct inode *inode, struct file *file)
{
	struct seq_file *seq = file->private_data;
	struct user_namespace *ns = seq->private;
	put_user_ns(ns);
	return seq_release(inode, file);
}

static int proc_uid_map_open(struct inode *inode, struct file *file)
{
	return proc_id_map_open(inode, file, &proc_uid_seq_operations);
}

static int proc_gid_map_open(struct inode *inode, struct file *file)
{
	return proc_id_map_open(inode, file, &proc_gid_seq_operations);
}

static int proc_projid_map_open(struct inode *inode, struct file *file)
{
	return proc_id_map_open(inode, file, &proc_projid_seq_operations);
}

static const struct file_operations proc_uid_map_operations = {
	.open		= proc_uid_map_open,
	.write		= proc_uid_map_write,
	.read		= seq_read,
	.llseek		= seq_lseek,
	.release	= proc_id_map_release,
};

static const struct file_operations proc_gid_map_operations = {
	.open		= proc_gid_map_open,
	.write		= proc_gid_map_write,
	.read		= seq_read,
	.llseek		= seq_lseek,
	.release	= proc_id_map_release,
};

static const struct file_operations proc_projid_map_operations = {
	.open		= proc_projid_map_open,
	.write		= proc_projid_map_write,
	.read		= seq_read,
	.llseek		= seq_lseek,
	.release	= proc_id_map_release,
};

static int proc_setgroups_open(struct inode *inode, struct file *file)
{
	struct user_namespace *ns = NULL;
	struct task_struct *task;
	int ret;

	ret = -ESRCH;
	task = get_proc_task(inode);
	if (task) {
		rcu_read_lock();
		ns = get_user_ns(task_cred_xxx(task, user_ns));
		rcu_read_unlock();
		put_task_struct(task);
	}
	if (!ns)
		goto err;

	if (file->f_mode & FMODE_WRITE) {
		ret = -EACCES;
		if (!ns_capable(ns, CAP_SYS_ADMIN))
			goto err_put_ns;
	}

	ret = single_open(file, &proc_setgroups_show, ns);
	if (ret)
		goto err_put_ns;

	return 0;
err_put_ns:
	put_user_ns(ns);
err:
	return ret;
}

static int proc_setgroups_release(struct inode *inode, struct file *file)
{
	struct seq_file *seq = file->private_data;
	struct user_namespace *ns = seq->private;
	int ret = single_release(inode, file);
	put_user_ns(ns);
	return ret;
}

static const struct file_operations proc_setgroups_operations = {
	.open		= proc_setgroups_open,
	.write		= proc_setgroups_write,
	.read		= seq_read,
	.llseek		= seq_lseek,
	.release	= proc_setgroups_release,
};
#endif /* CONFIG_USER_NS */

static int proc_pid_personality(struct seq_file *m, struct pid_namespace *ns,
				struct pid *pid, struct task_struct *task)
{
	int err = lock_trace(task);
	if (!err) {
		seq_printf(m, "%08x\n", task->personality);
		unlock_trace(task);
	}
	return err;
}

#ifdef CONFIG_LIVEPATCH
static int proc_pid_patch_state(struct seq_file *m, struct pid_namespace *ns,
				struct pid *pid, struct task_struct *task)
{
	seq_printf(m, "%d\n", task->patch_state);
	return 0;
}
#endif /* CONFIG_LIVEPATCH */

#ifdef CONFIG_STACKLEAK_METRICS
static int proc_stack_depth(struct seq_file *m, struct pid_namespace *ns,
				struct pid *pid, struct task_struct *task)
{
	unsigned long prev_depth = THREAD_SIZE -
				(task->prev_lowest_stack & (THREAD_SIZE - 1));
	unsigned long depth = THREAD_SIZE -
				(task->lowest_stack & (THREAD_SIZE - 1));

	seq_printf(m, "previous stack depth: %lu\nstack depth: %lu\n",
							prev_depth, depth);
	return 0;
}
#endif /* CONFIG_STACKLEAK_METRICS */

/*
 * Thread groups
 */
static const struct file_operations proc_task_operations;
static const struct inode_operations proc_task_inode_operations;

static const struct pid_entry tgid_base_stuff[] = {
	DIR("task",       S_IRUGO|S_IXUGO, proc_task_inode_operations, proc_task_operations),
	DIR("fd",         S_IRUSR|S_IXUSR, proc_fd_inode_operations, proc_fd_operations),
	DIR("map_files",  S_IRUSR|S_IXUSR, proc_map_files_inode_operations, proc_map_files_operations),
	DIR("fdinfo",     S_IRUSR|S_IXUSR, proc_fdinfo_inode_operations, proc_fdinfo_operations),
	DIR("ns",	  S_IRUSR|S_IXUGO, proc_ns_dir_inode_operations, proc_ns_dir_operations),
#ifdef CONFIG_NET
	DIR("net",        S_IRUGO|S_IXUGO, proc_net_inode_operations, proc_net_operations),
#endif
	REG("environ",    S_IRUSR, proc_environ_operations),
	REG("auxv",       S_IRUSR, proc_auxv_operations),
	ONE("status",     S_IRUGO, proc_pid_status),
	ONE("personality", S_IRUSR, proc_pid_personality),
	ONE("limits",	  S_IRUGO, proc_pid_limits),
#ifdef CONFIG_SCHED_DEBUG
	REG("sched",      S_IRUGO|S_IWUSR, proc_pid_sched_operations),
#endif
#ifdef CONFIG_SCHED_AUTOGROUP
	REG("autogroup",  S_IRUGO|S_IWUSR, proc_pid_sched_autogroup_operations),
#endif
#ifdef CONFIG_TIME_NS
	REG("timens_offsets",  S_IRUGO|S_IWUSR, proc_timens_offsets_operations),
#endif
	REG("comm",      S_IRUGO|S_IWUSR, proc_pid_set_comm_operations),
#ifdef CONFIG_HAVE_ARCH_TRACEHOOK
	ONE("syscall",    S_IRUSR, proc_pid_syscall),
#endif
	REG("cmdline",    S_IRUGO, proc_pid_cmdline_ops),
	ONE("stat",       S_IRUGO, proc_tgid_stat),
	ONE("statm",      S_IRUGO, proc_pid_statm),
	REG("maps",       S_IRUGO, proc_pid_maps_operations),
#ifdef CONFIG_NUMA
	REG("numa_maps",  S_IRUGO, proc_pid_numa_maps_operations),
#endif
	REG("mem",        S_IRUSR|S_IWUSR, proc_mem_operations),
	LNK("cwd",        proc_cwd_link),
	LNK("root",       proc_root_link),
	LNK("exe",        proc_exe_link),
	REG("mounts",     S_IRUGO, proc_mounts_operations),
	REG("mountinfo",  S_IRUGO, proc_mountinfo_operations),
	REG("mountstats", S_IRUSR, proc_mountstats_operations),
#ifdef CONFIG_PROC_PAGE_MONITOR
	REG("clear_refs", S_IWUSR, proc_clear_refs_operations),
	REG("smaps",      S_IRUGO, proc_pid_smaps_operations),
	REG("smaps_rollup", S_IRUGO, proc_pid_smaps_rollup_operations),
	REG("pagemap",    S_IRUSR, proc_pagemap_operations),
#endif
#ifdef CONFIG_SECURITY
	DIR("attr",       S_IRUGO|S_IXUGO, proc_attr_dir_inode_operations, proc_attr_dir_operations),
#endif
#ifdef CONFIG_KALLSYMS
	ONE("wchan",      S_IRUGO, proc_pid_wchan),
#endif
#ifdef CONFIG_STACKTRACE
	ONE("stack",      S_IRUSR, proc_pid_stack),
#endif
#ifdef CONFIG_SCHED_INFO
	ONE("schedstat",  S_IRUGO, proc_pid_schedstat),
#endif
#ifdef CONFIG_LATENCYTOP
	REG("latency",  S_IRUGO, proc_lstats_operations),
#endif
#ifdef CONFIG_PROC_PID_CPUSET
	ONE("cpuset",     S_IRUGO, proc_cpuset_show),
#endif
#ifdef CONFIG_CGROUPS
	ONE("cgroup",  S_IRUGO, proc_cgroup_show),
#endif
#ifdef CONFIG_PROC_CPU_RESCTRL
	ONE("cpu_resctrl_groups", S_IRUGO, proc_resctrl_show),
#endif
	ONE("oom_score",  S_IRUGO, proc_oom_score),
	REG("oom_adj",    S_IRUGO|S_IWUSR, proc_oom_adj_operations),
	REG("oom_score_adj", S_IRUGO|S_IWUSR, proc_oom_score_adj_operations),
#ifdef CONFIG_AUDIT
	REG("loginuid",   S_IWUSR|S_IRUGO, proc_loginuid_operations),
	REG("sessionid",  S_IRUGO, proc_sessionid_operations),
#endif
#ifdef CONFIG_FAULT_INJECTION
	REG("make-it-fail", S_IRUGO|S_IWUSR, proc_fault_inject_operations),
	REG("fail-nth", 0644, proc_fail_nth_operations),
#endif
#ifdef CONFIG_ELF_CORE
	REG("coredump_filter", S_IRUGO|S_IWUSR, proc_coredump_filter_operations),
#endif
#ifdef CONFIG_TASK_IO_ACCOUNTING
	ONE("io",	S_IRUSR, proc_tgid_io_accounting),
#endif
#ifdef CONFIG_USER_NS
	REG("uid_map",    S_IRUGO|S_IWUSR, proc_uid_map_operations),
	REG("gid_map",    S_IRUGO|S_IWUSR, proc_gid_map_operations),
	REG("projid_map", S_IRUGO|S_IWUSR, proc_projid_map_operations),
	REG("setgroups",  S_IRUGO|S_IWUSR, proc_setgroups_operations),
#endif
#if defined(CONFIG_CHECKPOINT_RESTORE) && defined(CONFIG_POSIX_TIMERS)
	REG("timers",	  S_IRUGO, proc_timers_operations),
#endif
	REG("timerslack_ns", S_IRUGO|S_IWUGO, proc_pid_set_timerslack_ns_operations),
#ifdef CONFIG_LIVEPATCH
	ONE("patch_state",  S_IRUSR, proc_pid_patch_state),
#endif
#ifdef CONFIG_STACKLEAK_METRICS
	ONE("stack_depth", S_IRUGO, proc_stack_depth),
#endif
#ifdef CONFIG_PROC_PID_ARCH_STATUS
	ONE("arch_status", S_IRUGO, proc_pid_arch_status),
#endif
};

static int proc_tgid_base_readdir(struct file *file, struct dir_context *ctx)
{
	return proc_pident_readdir(file, ctx,
				   tgid_base_stuff, ARRAY_SIZE(tgid_base_stuff));
}

static const struct file_operations proc_tgid_base_operations = {
	.read		= generic_read_dir,
	.iterate_shared	= proc_tgid_base_readdir,
	.llseek		= generic_file_llseek,
};

struct pid *tgid_pidfd_to_pid(const struct file *file)
{
	if (file->f_op != &proc_tgid_base_operations)
		return ERR_PTR(-EBADF);

	return proc_pid(file_inode(file));
}

static struct dentry *proc_tgid_base_lookup(struct inode *dir, struct dentry *dentry, unsigned int flags)
{
	return proc_pident_lookup(dir, dentry,
				  tgid_base_stuff,
				  tgid_base_stuff + ARRAY_SIZE(tgid_base_stuff));
}

static const struct inode_operations proc_tgid_base_inode_operations = {
	.lookup		= proc_tgid_base_lookup,
	.getattr	= pid_getattr,
	.setattr	= proc_setattr,
	.permission	= proc_pid_permission,
};

/**
 * proc_flush_pid -  Remove dcache entries for @pid from the /proc dcache.
 * @pid: pid that should be flushed.
 *
 * This function walks a list of inodes (that belong to any proc
 * filesystem) that are attached to the pid and flushes them from
 * the dentry cache.
 *
 * It is safe and reasonable to cache /proc entries for a task until
 * that task exits.  After that they just clog up the dcache with
 * useless entries, possibly causing useful dcache entries to be
 * flushed instead.  This routine is provided to flush those useless
 * dcache entries when a process is reaped.
 *
 * NOTE: This routine is just an optimization so it does not guarantee
 *       that no dcache entries will exist after a process is reaped
 *       it just makes it very unlikely that any will persist.
 */

void proc_flush_pid(struct pid *pid)
{
	proc_invalidate_siblings_dcache(&pid->inodes, &pid->lock);
}

static struct dentry *proc_pid_instantiate(struct dentry * dentry,
				   struct task_struct *task, const void *ptr)
{
	struct inode *inode;

	inode = proc_pid_make_inode(dentry->d_sb, task, S_IFDIR | S_IRUGO | S_IXUGO);
	if (!inode)
		return ERR_PTR(-ENOENT);

	inode->i_op = &proc_tgid_base_inode_operations;
	inode->i_fop = &proc_tgid_base_operations;
	inode->i_flags|=S_IMMUTABLE;

	set_nlink(inode, nlink_tgid);
	pid_update_inode(task, inode);

	d_set_d_op(dentry, &pid_dentry_operations);
	return d_splice_alias(inode, dentry);
}

struct dentry *proc_pid_lookup(struct dentry *dentry, unsigned int flags)
{
	struct task_struct *task;
	unsigned tgid;
	struct proc_fs_info *fs_info;
	struct pid_namespace *ns;
	struct dentry *result = ERR_PTR(-ENOENT);

	tgid = name_to_int(&dentry->d_name);
	if (tgid == ~0U)
		goto out;

	fs_info = proc_sb_info(dentry->d_sb);
	ns = fs_info->pid_ns;
	rcu_read_lock();
	task = find_task_by_pid_ns(tgid, ns);
	if (task)
		get_task_struct(task);
	rcu_read_unlock();
	if (!task)
		goto out;

	/* Limit procfs to only ptraceable tasks */
	if (fs_info->hide_pid == HIDEPID_NOT_PTRACEABLE) {
		if (!has_pid_permissions(fs_info, task, HIDEPID_NO_ACCESS))
			goto out_put_task;
	}

	result = proc_pid_instantiate(dentry, task, NULL);
out_put_task:
	put_task_struct(task);
out:
	return result;
}

/*
 * Find the first task with tgid >= tgid
 *
 */
struct tgid_iter {
	unsigned int tgid;
	struct task_struct *task;
};
static struct tgid_iter next_tgid(struct pid_namespace *ns, struct tgid_iter iter)
{
	struct pid *pid;

	if (iter.task)
		put_task_struct(iter.task);
	rcu_read_lock();
retry:
	iter.task = NULL;
	pid = find_ge_pid(iter.tgid, ns);
	if (pid) {
		iter.tgid = pid_nr_ns(pid, ns);
		iter.task = pid_task(pid, PIDTYPE_TGID);
		if (!iter.task) {
			iter.tgid += 1;
			goto retry;
		}
		get_task_struct(iter.task);
	}
	rcu_read_unlock();
	return iter;
}

#define TGID_OFFSET (FIRST_PROCESS_ENTRY + 2)

/* for the /proc/ directory itself, after non-process stuff has been done */
int proc_pid_readdir(struct file *file, struct dir_context *ctx)
{
	struct tgid_iter iter;
	struct proc_fs_info *fs_info = proc_sb_info(file_inode(file)->i_sb);
	struct pid_namespace *ns = proc_pid_ns(file_inode(file)->i_sb);
	loff_t pos = ctx->pos;

	if (pos >= PID_MAX_LIMIT + TGID_OFFSET)
		return 0;

	if (pos == TGID_OFFSET - 2) {
		struct inode *inode = d_inode(fs_info->proc_self);
		if (!dir_emit(ctx, "self", 4, inode->i_ino, DT_LNK))
			return 0;
		ctx->pos = pos = pos + 1;
	}
	if (pos == TGID_OFFSET - 1) {
		struct inode *inode = d_inode(fs_info->proc_thread_self);
		if (!dir_emit(ctx, "thread-self", 11, inode->i_ino, DT_LNK))
			return 0;
		ctx->pos = pos = pos + 1;
	}
	iter.tgid = pos - TGID_OFFSET;
	iter.task = NULL;
	for (iter = next_tgid(ns, iter);
	     iter.task;
	     iter.tgid += 1, iter = next_tgid(ns, iter)) {
		char name[10 + 1];
		unsigned int len;

		cond_resched();
		if (!has_pid_permissions(fs_info, iter.task, HIDEPID_INVISIBLE))
			continue;

		len = snprintf(name, sizeof(name), "%u", iter.tgid);
		ctx->pos = iter.tgid + TGID_OFFSET;
		if (!proc_fill_cache(file, ctx, name, len,
				     proc_pid_instantiate, iter.task, NULL)) {
			put_task_struct(iter.task);
			return 0;
		}
	}
	ctx->pos = PID_MAX_LIMIT + TGID_OFFSET;
	return 0;
}

/*
 * proc_tid_comm_permission is a special permission function exclusively
 * used for the node /proc/<pid>/task/<tid>/comm.
 * It bypasses generic permission checks in the case where a task of the same
 * task group attempts to access the node.
 * The rationale behind this is that glibc and bionic access this node for
 * cross thread naming (pthread_set/getname_np(!self)). However, if
 * PR_SET_DUMPABLE gets set to 0 this node among others becomes uid=0 gid=0,
 * which locks out the cross thread naming implementation.
 * This function makes sure that the node is always accessible for members of
 * same thread group.
 */
static int proc_tid_comm_permission(struct inode *inode, int mask)
{
	bool is_same_tgroup;
	struct task_struct *task;

	task = get_proc_task(inode);
	if (!task)
		return -ESRCH;
	is_same_tgroup = same_thread_group(current, task);
	put_task_struct(task);

	if (likely(is_same_tgroup && !(mask & MAY_EXEC))) {
		/* This file (/proc/<pid>/task/<tid>/comm) can always be
		 * read or written by the members of the corresponding
		 * thread group.
		 */
		return 0;
	}

	return generic_permission(inode, mask);
}

static const struct inode_operations proc_tid_comm_inode_operations = {
		.permission = proc_tid_comm_permission,
};

/*
 * Tasks
 */
static const struct pid_entry tid_base_stuff[] = {
	DIR("fd",        S_IRUSR|S_IXUSR, proc_fd_inode_operations, proc_fd_operations),
	DIR("fdinfo",    S_IRUSR|S_IXUSR, proc_fdinfo_inode_operations, proc_fdinfo_operations),
	DIR("ns",	 S_IRUSR|S_IXUGO, proc_ns_dir_inode_operations, proc_ns_dir_operations),
#ifdef CONFIG_NET
	DIR("net",        S_IRUGO|S_IXUGO, proc_net_inode_operations, proc_net_operations),
#endif
	REG("environ",   S_IRUSR, proc_environ_operations),
	REG("auxv",      S_IRUSR, proc_auxv_operations),
	ONE("status",    S_IRUGO, proc_pid_status),
	ONE("personality", S_IRUSR, proc_pid_personality),
	ONE("limits",	 S_IRUGO, proc_pid_limits),
#ifdef CONFIG_SCHED_DEBUG
	REG("sched",     S_IRUGO|S_IWUSR, proc_pid_sched_operations),
#endif
	NOD("comm",      S_IFREG|S_IRUGO|S_IWUSR,
			 &proc_tid_comm_inode_operations,
			 &proc_pid_set_comm_operations, {}),
#ifdef CONFIG_HAVE_ARCH_TRACEHOOK
	ONE("syscall",   S_IRUSR, proc_pid_syscall),
#endif
	REG("cmdline",   S_IRUGO, proc_pid_cmdline_ops),
	ONE("stat",      S_IRUGO, proc_tid_stat),
	ONE("statm",     S_IRUGO, proc_pid_statm),
	REG("maps",      S_IRUGO, proc_pid_maps_operations),
#ifdef CONFIG_PROC_CHILDREN
	REG("children",  S_IRUGO, proc_tid_children_operations),
#endif
#ifdef CONFIG_NUMA
	REG("numa_maps", S_IRUGO, proc_pid_numa_maps_operations),
#endif
	REG("mem",       S_IRUSR|S_IWUSR, proc_mem_operations),
	LNK("cwd",       proc_cwd_link),
	LNK("root",      proc_root_link),
	LNK("exe",       proc_exe_link),
	REG("mounts",    S_IRUGO, proc_mounts_operations),
	REG("mountinfo",  S_IRUGO, proc_mountinfo_operations),
#ifdef CONFIG_PROC_PAGE_MONITOR
	REG("clear_refs", S_IWUSR, proc_clear_refs_operations),
	REG("smaps",     S_IRUGO, proc_pid_smaps_operations),
	REG("smaps_rollup", S_IRUGO, proc_pid_smaps_rollup_operations),
	REG("pagemap",    S_IRUSR, proc_pagemap_operations),
#endif
#ifdef CONFIG_SECURITY
	DIR("attr",      S_IRUGO|S_IXUGO, proc_attr_dir_inode_operations, proc_attr_dir_operations),
#endif
#ifdef CONFIG_KALLSYMS
	ONE("wchan",     S_IRUGO, proc_pid_wchan),
#endif
#ifdef CONFIG_STACKTRACE
	ONE("stack",      S_IRUSR, proc_pid_stack),
#endif
#ifdef CONFIG_SCHED_INFO
	ONE("schedstat", S_IRUGO, proc_pid_schedstat),
#endif
#ifdef CONFIG_LATENCYTOP
	REG("latency",  S_IRUGO, proc_lstats_operations),
#endif
#ifdef CONFIG_PROC_PID_CPUSET
	ONE("cpuset",    S_IRUGO, proc_cpuset_show),
#endif
#ifdef CONFIG_CGROUPS
	ONE("cgroup",  S_IRUGO, proc_cgroup_show),
#endif
#ifdef CONFIG_PROC_CPU_RESCTRL
	ONE("cpu_resctrl_groups", S_IRUGO, proc_resctrl_show),
#endif
	ONE("oom_score", S_IRUGO, proc_oom_score),
	REG("oom_adj",   S_IRUGO|S_IWUSR, proc_oom_adj_operations),
	REG("oom_score_adj", S_IRUGO|S_IWUSR, proc_oom_score_adj_operations),
#ifdef CONFIG_AUDIT
	REG("loginuid",  S_IWUSR|S_IRUGO, proc_loginuid_operations),
	REG("sessionid",  S_IRUGO, proc_sessionid_operations),
#endif
#ifdef CONFIG_FAULT_INJECTION
	REG("make-it-fail", S_IRUGO|S_IWUSR, proc_fault_inject_operations),
	REG("fail-nth", 0644, proc_fail_nth_operations),
#endif
#ifdef CONFIG_TASK_IO_ACCOUNTING
	ONE("io",	S_IRUSR, proc_tid_io_accounting),
#endif
#ifdef CONFIG_USER_NS
	REG("uid_map",    S_IRUGO|S_IWUSR, proc_uid_map_operations),
	REG("gid_map",    S_IRUGO|S_IWUSR, proc_gid_map_operations),
	REG("projid_map", S_IRUGO|S_IWUSR, proc_projid_map_operations),
	REG("setgroups",  S_IRUGO|S_IWUSR, proc_setgroups_operations),
#endif
#ifdef CONFIG_LIVEPATCH
	ONE("patch_state",  S_IRUSR, proc_pid_patch_state),
#endif
#ifdef CONFIG_PROC_PID_ARCH_STATUS
	ONE("arch_status", S_IRUGO, proc_pid_arch_status),
#endif
};

static int proc_tid_base_readdir(struct file *file, struct dir_context *ctx)
{
	return proc_pident_readdir(file, ctx,
				   tid_base_stuff, ARRAY_SIZE(tid_base_stuff));
}

static struct dentry *proc_tid_base_lookup(struct inode *dir, struct dentry *dentry, unsigned int flags)
{
	return proc_pident_lookup(dir, dentry,
				  tid_base_stuff,
				  tid_base_stuff + ARRAY_SIZE(tid_base_stuff));
}

static const struct file_operations proc_tid_base_operations = {
	.read		= generic_read_dir,
	.iterate_shared	= proc_tid_base_readdir,
	.llseek		= generic_file_llseek,
};

static const struct inode_operations proc_tid_base_inode_operations = {
	.lookup		= proc_tid_base_lookup,
	.getattr	= pid_getattr,
	.setattr	= proc_setattr,
};

static struct dentry *proc_task_instantiate(struct dentry *dentry,
	struct task_struct *task, const void *ptr)
{
	struct inode *inode;
	inode = proc_pid_make_inode(dentry->d_sb, task, S_IFDIR | S_IRUGO | S_IXUGO);
	if (!inode)
		return ERR_PTR(-ENOENT);

	inode->i_op = &proc_tid_base_inode_operations;
	inode->i_fop = &proc_tid_base_operations;
	inode->i_flags |= S_IMMUTABLE;

	set_nlink(inode, nlink_tid);
	pid_update_inode(task, inode);

	d_set_d_op(dentry, &pid_dentry_operations);
	return d_splice_alias(inode, dentry);
}

static struct dentry *proc_task_lookup(struct inode *dir, struct dentry * dentry, unsigned int flags)
{
	struct task_struct *task;
	struct task_struct *leader = get_proc_task(dir);
	unsigned tid;
	struct proc_fs_info *fs_info;
	struct pid_namespace *ns;
	struct dentry *result = ERR_PTR(-ENOENT);

	if (!leader)
		goto out_no_task;

	tid = name_to_int(&dentry->d_name);
	if (tid == ~0U)
		goto out;

	fs_info = proc_sb_info(dentry->d_sb);
	ns = fs_info->pid_ns;
	rcu_read_lock();
	task = find_task_by_pid_ns(tid, ns);
	if (task)
		get_task_struct(task);
	rcu_read_unlock();
	if (!task)
		goto out;
	if (!same_thread_group(leader, task))
		goto out_drop_task;

	result = proc_task_instantiate(dentry, task, NULL);
out_drop_task:
	put_task_struct(task);
out:
	put_task_struct(leader);
out_no_task:
	return result;
}

/*
 * Find the first tid of a thread group to return to user space.
 *
 * Usually this is just the thread group leader, but if the users
 * buffer was too small or there was a seek into the middle of the
 * directory we have more work todo.
 *
 * In the case of a short read we start with find_task_by_pid.
 *
 * In the case of a seek we start with the leader and walk nr
 * threads past it.
 */
static struct task_struct *first_tid(struct pid *pid, int tid, loff_t f_pos,
					struct pid_namespace *ns)
{
	struct task_struct *pos, *task;
	unsigned long nr = f_pos;

	if (nr != f_pos)	/* 32bit overflow? */
		return NULL;

	rcu_read_lock();
	task = pid_task(pid, PIDTYPE_PID);
	if (!task)
		goto fail;

	/* Attempt to start with the tid of a thread */
	if (tid && nr) {
		pos = find_task_by_pid_ns(tid, ns);
		if (pos && same_thread_group(pos, task))
			goto found;
	}

	/* If nr exceeds the number of threads there is nothing todo */
	if (nr >= get_nr_threads(task))
		goto fail;

	/* If we haven't found our starting place yet start
	 * with the leader and walk nr threads forward.
	 */
	pos = task = task->group_leader;
	do {
		if (!nr--)
			goto found;
	} while_each_thread(task, pos);
fail:
	pos = NULL;
	goto out;
found:
	get_task_struct(pos);
out:
	rcu_read_unlock();
	return pos;
}

/*
 * Find the next thread in the thread list.
 * Return NULL if there is an error or no next thread.
 *
 * The reference to the input task_struct is released.
 */
static struct task_struct *next_tid(struct task_struct *start)
{
	struct task_struct *pos = NULL;
	rcu_read_lock();
	if (pid_alive(start)) {
		pos = next_thread(start);
		if (thread_group_leader(pos))
			pos = NULL;
		else
			get_task_struct(pos);
	}
	rcu_read_unlock();
	put_task_struct(start);
	return pos;
}

/* for the /proc/TGID/task/ directories */
static int proc_task_readdir(struct file *file, struct dir_context *ctx)
{
	struct inode *inode = file_inode(file);
	struct task_struct *task;
	struct pid_namespace *ns;
	int tid;

	if (proc_inode_is_dead(inode))
		return -ENOENT;

	if (!dir_emit_dots(file, ctx))
		return 0;

	/* f_version caches the tgid value that the last readdir call couldn't
	 * return. lseek aka telldir automagically resets f_version to 0.
	 */
	ns = proc_pid_ns(inode->i_sb);
	tid = (int)file->f_version;
	file->f_version = 0;
	for (task = first_tid(proc_pid(inode), tid, ctx->pos - 2, ns);
	     task;
	     task = next_tid(task), ctx->pos++) {
		char name[10 + 1];
		unsigned int len;
		tid = task_pid_nr_ns(task, ns);
		len = snprintf(name, sizeof(name), "%u", tid);
		if (!proc_fill_cache(file, ctx, name, len,
				proc_task_instantiate, task, NULL)) {
			/* returning this tgid failed, save it as the first
			 * pid for the next readir call */
			file->f_version = (u64)tid;
			put_task_struct(task);
			break;
		}
	}

	return 0;
}

static int proc_task_getattr(const struct path *path, struct kstat *stat,
			     u32 request_mask, unsigned int query_flags)
{
	struct inode *inode = d_inode(path->dentry);
	struct task_struct *p = get_proc_task(inode);
	generic_fillattr(inode, stat);

	if (p) {
		stat->nlink += get_nr_threads(p);
		put_task_struct(p);
	}

	return 0;
}

static const struct inode_operations proc_task_inode_operations = {
	.lookup		= proc_task_lookup,
	.getattr	= proc_task_getattr,
	.setattr	= proc_setattr,
	.permission	= proc_pid_permission,
};

static const struct file_operations proc_task_operations = {
	.read		= generic_read_dir,
	.iterate_shared	= proc_task_readdir,
	.llseek		= generic_file_llseek,
<<<<<<< HEAD
};
=======
};

void __init set_proc_pid_nlink(void)
{
	nlink_tid = pid_entry_nlink(tid_base_stuff, ARRAY_SIZE(tid_base_stuff));
	nlink_tgid = pid_entry_nlink(tgid_base_stuff, ARRAY_SIZE(tgid_base_stuff));
}
>>>>>>> 24b8d41d
<|MERGE_RESOLUTION|>--- conflicted
+++ resolved
@@ -456,14 +456,8 @@
 		nr_entries = stack_trace_save_tsk(task, entries,
 						  MAX_STACK_TRACE_DEPTH, 0);
 
-<<<<<<< HEAD
-		for (i = 0; i < trace.nr_entries; i++) {
-			seq_printf(m, "[<%pK>] %pB\n",
-				   (void *)entries[i], (void *)entries[i]);
-=======
 		for (i = 0; i < nr_entries; i++) {
 			seq_printf(m, "[<0>] %pB\n", (void *)entries[i]);
->>>>>>> 24b8d41d
 		}
 
 		unlock_trace(task);
@@ -568,11 +562,6 @@
 	if (badness != LONG_MIN)
 		points = (1000 + badness * 1000 / (long)totalpages) * 2 / 3;
 
-<<<<<<< HEAD
-	points = oom_badness(task, NULL, NULL, totalpages) *
-					1000 / totalpages;
-=======
->>>>>>> 24b8d41d
 	seq_printf(m, "%lu\n", points);
 
 	return 0;
@@ -863,14 +852,7 @@
 	if (!mmget_not_zero(mm))
 		goto free;
 
-<<<<<<< HEAD
-	/* Maybe we should limit FOLL_FORCE to actual ptrace users? */
-	flags = FOLL_FORCE;
-	if (write)
-		flags |= FOLL_WRITE;
-=======
 	flags = FOLL_FORCE | (write ? FOLL_WRITE : 0);
->>>>>>> 24b8d41d
 
 	while (count > 0) {
 		int this_len = min_t(int, count, PAGE_SIZE);
@@ -992,11 +974,7 @@
 		max_len = min_t(size_t, PAGE_SIZE, count);
 		this_len = min(max_len, this_len);
 
-<<<<<<< HEAD
-		retval = access_remote_vm(mm, (env_start + src), page, this_len, 0);
-=======
 		retval = access_remote_vm(mm, (env_start + src), page, this_len, FOLL_ANON);
->>>>>>> 24b8d41d
 
 		if (retval <= 0) {
 			ret = retval;
@@ -1079,10 +1057,6 @@
 
 static int __set_oom_adj(struct file *file, int oom_adj, bool legacy)
 {
-<<<<<<< HEAD
-	static DEFINE_MUTEX(oom_adj_mutex);
-=======
->>>>>>> 24b8d41d
 	struct mm_struct *mm = NULL;
 	struct task_struct *task;
 	int err = 0;
@@ -1122,15 +1096,9 @@
 		struct task_struct *p = find_lock_task_mm(task);
 
 		if (p) {
-<<<<<<< HEAD
-			if (atomic_read(&p->mm->mm_users) > 1) {
-				mm = p->mm;
-				atomic_inc(&mm->mm_count);
-=======
 			if (test_bit(MMF_MULTIPROCESS, &p->mm->flags)) {
 				mm = p->mm;
 				mmgrab(mm);
->>>>>>> 24b8d41d
 			}
 			task_unlock(p);
 		}
@@ -1155,13 +1123,6 @@
 
 			task_lock(p);
 			if (!p->vfork_done && process_shares_mm(p, mm)) {
-<<<<<<< HEAD
-				pr_info("updating oom_score_adj for %d (%s) from %d to %d because it shares mm with %d (%s). Report if this is unexpected.\n",
-						task_pid_nr(p), p->comm,
-						p->signal->oom_score_adj, oom_adj,
-						task_pid_nr(task), task->comm);
-=======
->>>>>>> 24b8d41d
 				p->signal->oom_score_adj = oom_adj;
 				if (!legacy && has_capability_noaudit(current, CAP_SYS_RESOURCE))
 					p->signal->oom_score_adj_min = (short)oom_adj;
@@ -2082,13 +2043,6 @@
 		if (IS_ERR(child))
 			goto end_instantiate;
 		if (d_in_lookup(child)) {
-<<<<<<< HEAD
-			int err = instantiate(d_inode(dir), child, task, ptr);
-			d_lookup_done(child);
-			if (err < 0) {
-				dput(child);
-				goto end_instantiate;
-=======
 			struct dentry *res;
 			res = instantiate(child, task, ptr);
 			d_lookup_done(child);
@@ -2097,7 +2051,6 @@
 				child = res;
 				if (IS_ERR(child))
 					goto end_instantiate;
->>>>>>> 24b8d41d
 			}
 		}
 	}
@@ -2568,27 +2521,6 @@
 		return -ESRCH;
 
 	if (p != current) {
-<<<<<<< HEAD
-		if (!capable(CAP_SYS_NICE)) {
-			count = -EPERM;
-			goto out;
-		}
-
-		err = security_task_setscheduler(p);
-		if (err) {
-			count = err;
-			goto out;
-		}
-	}
-
-	task_lock(p);
-	if (slack_ns == 0)
-		p->timer_slack_ns = p->default_timer_slack_ns;
-	else
-		p->timer_slack_ns = slack_ns;
-	task_unlock(p);
-
-=======
 		rcu_read_lock();
 		if (!ns_capable(__task_cred(p)->user_ns, CAP_SYS_NICE)) {
 			rcu_read_unlock();
@@ -2611,7 +2543,6 @@
 		p->timer_slack_ns = slack_ns;
 	task_unlock(p);
 
->>>>>>> 24b8d41d
 out:
 	put_task_struct(p);
 
@@ -2629,22 +2560,6 @@
 		return -ESRCH;
 
 	if (p != current) {
-<<<<<<< HEAD
-
-		if (!capable(CAP_SYS_NICE)) {
-			err = -EPERM;
-			goto out;
-		}
-		err = security_task_getscheduler(p);
-		if (err)
-			goto out;
-	}
-
-	task_lock(p);
-	seq_printf(m, "%llu\n", p->timer_slack_ns);
-	task_unlock(p);
-
-=======
 		rcu_read_lock();
 		if (!ns_capable(__task_cred(p)->user_ns, CAP_SYS_NICE)) {
 			rcu_read_unlock();
@@ -2662,7 +2577,6 @@
 	seq_printf(m, "%llu\n", p->timer_slack_ns);
 	task_unlock(p);
 
->>>>>>> 24b8d41d
 out:
 	put_task_struct(p);
 
@@ -3904,14 +3818,10 @@
 	.read		= generic_read_dir,
 	.iterate_shared	= proc_task_readdir,
 	.llseek		= generic_file_llseek,
-<<<<<<< HEAD
-};
-=======
 };
 
 void __init set_proc_pid_nlink(void)
 {
 	nlink_tid = pid_entry_nlink(tid_base_stuff, ARRAY_SIZE(tid_base_stuff));
 	nlink_tgid = pid_entry_nlink(tgid_base_stuff, ARRAY_SIZE(tgid_base_stuff));
-}
->>>>>>> 24b8d41d
+}