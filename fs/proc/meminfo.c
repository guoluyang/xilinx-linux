--- conflicted
+++ resolved
@@ -25,24 +25,7 @@
 
 static void show_val_kb(struct seq_file *m, const char *s, unsigned long num)
 {
-<<<<<<< HEAD
-	char v[32];
-	static const char blanks[7] = {' ', ' ', ' ', ' ',' ', ' ', ' '};
-	int len;
-
-	len = num_to_str(v, sizeof(v), num << (PAGE_SHIFT - 10));
-
-	seq_write(m, s, 16);
-
-	if (len > 0) {
-		if (len < 8)
-			seq_write(m, blanks, 8 - len);
-
-		seq_write(m, v, len);
-	}
-=======
 	seq_put_decimal_ull_width(m, s, num << (PAGE_SHIFT - 10), 8);
->>>>>>> 24b8d41d
 	seq_write(m, " kB\n", 4);
 }
 
@@ -89,26 +72,6 @@
 	show_val_kb(m, "Unevictable:    ", pages[LRU_UNEVICTABLE]);
 	show_val_kb(m, "Mlocked:        ", global_zone_page_state(NR_MLOCK));
 
-<<<<<<< HEAD
-	show_val_kb(m, "MemTotal:       ", i.totalram);
-	show_val_kb(m, "MemFree:        ", i.freeram);
-	show_val_kb(m, "MemAvailable:   ", available);
-	show_val_kb(m, "Buffers:        ", i.bufferram);
-	show_val_kb(m, "Cached:         ", cached);
-	show_val_kb(m, "SwapCached:     ", total_swapcache_pages());
-	show_val_kb(m, "Active:         ", pages[LRU_ACTIVE_ANON] +
-					   pages[LRU_ACTIVE_FILE]);
-	show_val_kb(m, "Inactive:       ", pages[LRU_INACTIVE_ANON] +
-					   pages[LRU_INACTIVE_FILE]);
-	show_val_kb(m, "Active(anon):   ", pages[LRU_ACTIVE_ANON]);
-	show_val_kb(m, "Inactive(anon): ", pages[LRU_INACTIVE_ANON]);
-	show_val_kb(m, "Active(file):   ", pages[LRU_ACTIVE_FILE]);
-	show_val_kb(m, "Inactive(file): ", pages[LRU_INACTIVE_FILE]);
-	show_val_kb(m, "Unevictable:    ", pages[LRU_UNEVICTABLE]);
-	show_val_kb(m, "Mlocked:        ", global_page_state(NR_MLOCK));
-
-=======
->>>>>>> 24b8d41d
 #ifdef CONFIG_HIGHMEM
 	show_val_kb(m, "HighTotal:      ", i.totalhigh);
 	show_val_kb(m, "HighFree:       ", i.freehigh);
@@ -132,28 +95,6 @@
 	show_val_kb(m, "Mapped:         ",
 		    global_node_page_state(NR_FILE_MAPPED));
 	show_val_kb(m, "Shmem:          ", i.sharedram);
-<<<<<<< HEAD
-	show_val_kb(m, "Slab:           ",
-		    global_page_state(NR_SLAB_RECLAIMABLE) +
-		    global_page_state(NR_SLAB_UNRECLAIMABLE));
-
-	show_val_kb(m, "SReclaimable:   ",
-		    global_page_state(NR_SLAB_RECLAIMABLE));
-	show_val_kb(m, "SUnreclaim:     ",
-		    global_page_state(NR_SLAB_UNRECLAIMABLE));
-	seq_printf(m, "KernelStack:    %8lu kB\n",
-		   global_page_state(NR_KERNEL_STACK_KB));
-	show_val_kb(m, "PageTables:     ",
-		    global_page_state(NR_PAGETABLE));
-#ifdef CONFIG_QUICKLIST
-	show_val_kb(m, "Quicklists:     ", quicklist_total_size());
-#endif
-
-	show_val_kb(m, "NFS_Unstable:   ",
-		    global_node_page_state(NR_UNSTABLE_NFS));
-	show_val_kb(m, "Bounce:         ",
-		    global_page_state(NR_BOUNCE));
-=======
 	show_val_kb(m, "KReclaimable:   ", sreclaimable +
 		    global_node_page_state(NR_KERNEL_MISC_RECLAIMABLE));
 	show_val_kb(m, "Slab:           ", sreclaimable + sunreclaim);
@@ -171,21 +112,15 @@
 	show_val_kb(m, "NFS_Unstable:   ", 0);
 	show_val_kb(m, "Bounce:         ",
 		    global_zone_page_state(NR_BOUNCE));
->>>>>>> 24b8d41d
 	show_val_kb(m, "WritebackTmp:   ",
 		    global_node_page_state(NR_WRITEBACK_TEMP));
 	show_val_kb(m, "CommitLimit:    ", vm_commit_limit());
 	show_val_kb(m, "Committed_AS:   ", committed);
 	seq_printf(m, "VmallocTotal:   %8lu kB\n",
 		   (unsigned long)VMALLOC_TOTAL >> 10);
-<<<<<<< HEAD
-	show_val_kb(m, "VmallocUsed:    ", 0ul);
-	show_val_kb(m, "VmallocChunk:   ", 0ul);
-=======
 	show_val_kb(m, "VmallocUsed:    ", vmalloc_nr_pages());
 	show_val_kb(m, "VmallocChunk:   ", 0ul);
 	show_val_kb(m, "Percpu:         ", pcpu_nr_pages());
->>>>>>> 24b8d41d
 
 #ifdef CONFIG_MEMORY_FAILURE
 	seq_printf(m, "HardwareCorrupted: %5lu kB\n",
@@ -199,23 +134,16 @@
 		    global_node_page_state(NR_SHMEM_THPS) * HPAGE_PMD_NR);
 	show_val_kb(m, "ShmemPmdMapped: ",
 		    global_node_page_state(NR_SHMEM_PMDMAPPED) * HPAGE_PMD_NR);
-<<<<<<< HEAD
-=======
 	show_val_kb(m, "FileHugePages:  ",
 		    global_node_page_state(NR_FILE_THPS) * HPAGE_PMD_NR);
 	show_val_kb(m, "FilePmdMapped:  ",
 		    global_node_page_state(NR_FILE_PMDMAPPED) * HPAGE_PMD_NR);
->>>>>>> 24b8d41d
 #endif
 
 #ifdef CONFIG_CMA
 	show_val_kb(m, "CmaTotal:       ", totalcma_pages);
 	show_val_kb(m, "CmaFree:        ",
-<<<<<<< HEAD
-		    global_page_state(NR_FREE_CMA_PAGES));
-=======
 		    global_zone_page_state(NR_FREE_CMA_PAGES));
->>>>>>> 24b8d41d
 #endif
 
 	hugetlb_report_meminfo(m);
@@ -223,14 +151,6 @@
 	arch_report_meminfo(m);
 
 	return 0;
-<<<<<<< HEAD
-}
-
-static int meminfo_proc_open(struct inode *inode, struct file *file)
-{
-	return single_open(file, meminfo_proc_show, NULL);
-=======
->>>>>>> 24b8d41d
 }
 
 static int __init proc_meminfo_init(void)
