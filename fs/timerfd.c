// SPDX-License-Identifier: GPL-2.0
/*
 *  fs/timerfd.c
 *
 *  Copyright (C) 2007  Davide Libenzi <davidel@xmailserver.org>
 *
 *
 *  Thanks to Thomas Gleixner for code reviews and useful comments.
 *
 */

#include <linux/alarmtimer.h>
#include <linux/file.h>
#include <linux/poll.h>
#include <linux/init.h>
#include <linux/fs.h>
#include <linux/sched.h>
#include <linux/kernel.h>
#include <linux/slab.h>
#include <linux/list.h>
#include <linux/spinlock.h>
#include <linux/time.h>
#include <linux/hrtimer.h>
#include <linux/anon_inodes.h>
#include <linux/timerfd.h>
#include <linux/syscalls.h>
#include <linux/compat.h>
#include <linux/rcupdate.h>
#include <linux/time_namespace.h>

struct timerfd_ctx {
	union {
		struct hrtimer tmr;
		struct alarm alarm;
	} t;
	ktime_t tintv;
	ktime_t moffs;
	wait_queue_head_t wqh;
	u64 ticks;
	int clockid;
	short unsigned expired;
	short unsigned settime_flags;	/* to show in fdinfo */
	struct rcu_head rcu;
	struct list_head clist;
	spinlock_t cancel_lock;
	bool might_cancel;
};

static LIST_HEAD(cancel_list);
static DEFINE_SPINLOCK(cancel_lock);

static inline bool isalarm(struct timerfd_ctx *ctx)
{
	return ctx->clockid == CLOCK_REALTIME_ALARM ||
		ctx->clockid == CLOCK_BOOTTIME_ALARM;
}

/*
 * This gets called when the timer event triggers. We set the "expired"
 * flag, but we do not re-arm the timer (in case it's necessary,
 * tintv != 0) until the timer is accessed.
 */
static void timerfd_triggered(struct timerfd_ctx *ctx)
{
	unsigned long flags;

	spin_lock_irqsave(&ctx->wqh.lock, flags);
	ctx->expired = 1;
	ctx->ticks++;
	wake_up_locked_poll(&ctx->wqh, EPOLLIN);
	spin_unlock_irqrestore(&ctx->wqh.lock, flags);
}

static enum hrtimer_restart timerfd_tmrproc(struct hrtimer *htmr)
{
	struct timerfd_ctx *ctx = container_of(htmr, struct timerfd_ctx,
					       t.tmr);
	timerfd_triggered(ctx);
	return HRTIMER_NORESTART;
}

static enum alarmtimer_restart timerfd_alarmproc(struct alarm *alarm,
	ktime_t now)
{
	struct timerfd_ctx *ctx = container_of(alarm, struct timerfd_ctx,
					       t.alarm);
	timerfd_triggered(ctx);
	return ALARMTIMER_NORESTART;
}

/*
 * Called when the clock was set to cancel the timers in the cancel
 * list. This will wake up processes waiting on these timers. The
 * wake-up requires ctx->ticks to be non zero, therefore we increment
 * it before calling wake_up_locked().
 */
void timerfd_clock_was_set(void)
{
	ktime_t moffs = ktime_mono_to_real(0);
	struct timerfd_ctx *ctx;
	unsigned long flags;

	rcu_read_lock();
	list_for_each_entry_rcu(ctx, &cancel_list, clist) {
		if (!ctx->might_cancel)
			continue;
		spin_lock_irqsave(&ctx->wqh.lock, flags);
		if (ctx->moffs != moffs) {
			ctx->moffs = KTIME_MAX;
			ctx->ticks++;
			wake_up_locked_poll(&ctx->wqh, EPOLLIN);
		}
		spin_unlock_irqrestore(&ctx->wqh.lock, flags);
	}
	rcu_read_unlock();
}

static void __timerfd_remove_cancel(struct timerfd_ctx *ctx)
{
	if (ctx->might_cancel) {
		ctx->might_cancel = false;
		spin_lock(&cancel_lock);
		list_del_rcu(&ctx->clist);
		spin_unlock(&cancel_lock);
	}
}

static void timerfd_remove_cancel(struct timerfd_ctx *ctx)
{
	spin_lock(&ctx->cancel_lock);
	__timerfd_remove_cancel(ctx);
	spin_unlock(&ctx->cancel_lock);
}

static bool timerfd_canceled(struct timerfd_ctx *ctx)
{
	if (!ctx->might_cancel || ctx->moffs != KTIME_MAX)
		return false;
	ctx->moffs = ktime_mono_to_real(0);
	return true;
}

static void timerfd_setup_cancel(struct timerfd_ctx *ctx, int flags)
{
	spin_lock(&ctx->cancel_lock);
	if ((ctx->clockid == CLOCK_REALTIME ||
	     ctx->clockid == CLOCK_REALTIME_ALARM) &&
	    (flags & TFD_TIMER_ABSTIME) && (flags & TFD_TIMER_CANCEL_ON_SET)) {
		if (!ctx->might_cancel) {
			ctx->might_cancel = true;
			spin_lock(&cancel_lock);
			list_add_rcu(&ctx->clist, &cancel_list);
			spin_unlock(&cancel_lock);
		}
	} else {
		__timerfd_remove_cancel(ctx);
	}
	spin_unlock(&ctx->cancel_lock);
}

static ktime_t timerfd_get_remaining(struct timerfd_ctx *ctx)
{
	ktime_t remaining;

	if (isalarm(ctx))
		remaining = alarm_expires_remaining(&ctx->t.alarm);
	else
		remaining = hrtimer_expires_remaining_adjusted(&ctx->t.tmr);

	return remaining < 0 ? 0: remaining;
}

static int timerfd_setup(struct timerfd_ctx *ctx, int flags,
			 const struct itimerspec64 *ktmr)
{
	enum hrtimer_mode htmode;
	ktime_t texp;
	int clockid = ctx->clockid;

	htmode = (flags & TFD_TIMER_ABSTIME) ?
		HRTIMER_MODE_ABS: HRTIMER_MODE_REL;

	texp = timespec64_to_ktime(ktmr->it_value);
	ctx->expired = 0;
	ctx->ticks = 0;
	ctx->tintv = timespec64_to_ktime(ktmr->it_interval);

	if (isalarm(ctx)) {
		alarm_init(&ctx->t.alarm,
			   ctx->clockid == CLOCK_REALTIME_ALARM ?
			   ALARM_REALTIME : ALARM_BOOTTIME,
			   timerfd_alarmproc);
	} else {
		hrtimer_init(&ctx->t.tmr, clockid, htmode);
		hrtimer_set_expires(&ctx->t.tmr, texp);
		ctx->t.tmr.function = timerfd_tmrproc;
	}

	if (texp != 0) {
		if (flags & TFD_TIMER_ABSTIME)
			texp = timens_ktime_to_host(clockid, texp);
		if (isalarm(ctx)) {
			if (flags & TFD_TIMER_ABSTIME)
				alarm_start(&ctx->t.alarm, texp);
			else
				alarm_start_relative(&ctx->t.alarm, texp);
		} else {
			hrtimer_start(&ctx->t.tmr, texp, htmode);
		}

		if (timerfd_canceled(ctx))
			return -ECANCELED;
	}

	ctx->settime_flags = flags & TFD_SETTIME_FLAGS;
	return 0;
}

static int timerfd_release(struct inode *inode, struct file *file)
{
	struct timerfd_ctx *ctx = file->private_data;

	timerfd_remove_cancel(ctx);

	if (isalarm(ctx))
		alarm_cancel(&ctx->t.alarm);
	else
		hrtimer_cancel(&ctx->t.tmr);
	kfree_rcu(ctx, rcu);
	return 0;
}

static __poll_t timerfd_poll(struct file *file, poll_table *wait)
{
	struct timerfd_ctx *ctx = file->private_data;
	__poll_t events = 0;
	unsigned long flags;

	poll_wait(file, &ctx->wqh, wait);

	spin_lock_irqsave(&ctx->wqh.lock, flags);
	if (ctx->ticks)
		events |= EPOLLIN;
	spin_unlock_irqrestore(&ctx->wqh.lock, flags);

	return events;
}

static ssize_t timerfd_read(struct file *file, char __user *buf, size_t count,
			    loff_t *ppos)
{
	struct timerfd_ctx *ctx = file->private_data;
	ssize_t res;
	u64 ticks = 0;

	if (count < sizeof(ticks))
		return -EINVAL;
	spin_lock_irq(&ctx->wqh.lock);
	if (file->f_flags & O_NONBLOCK)
		res = -EAGAIN;
	else
		res = wait_event_interruptible_locked_irq(ctx->wqh, ctx->ticks);

	/*
	 * If clock has changed, we do not care about the
	 * ticks and we do not rearm the timer. Userspace must
	 * reevaluate anyway.
	 */
	if (timerfd_canceled(ctx)) {
		ctx->ticks = 0;
		ctx->expired = 0;
		res = -ECANCELED;
	}

	if (ctx->ticks) {
		ticks = ctx->ticks;

		if (ctx->expired && ctx->tintv) {
			/*
			 * If tintv != 0, this is a periodic timer that
			 * needs to be re-armed. We avoid doing it in the timer
			 * callback to avoid DoS attacks specifying a very
			 * short timer period.
			 */
			if (isalarm(ctx)) {
				ticks += alarm_forward_now(
					&ctx->t.alarm, ctx->tintv) - 1;
				alarm_restart(&ctx->t.alarm);
			} else {
				ticks += hrtimer_forward_now(&ctx->t.tmr,
							     ctx->tintv) - 1;
				hrtimer_restart(&ctx->t.tmr);
			}
		}
		ctx->expired = 0;
		ctx->ticks = 0;
	}
	spin_unlock_irq(&ctx->wqh.lock);
	if (ticks)
		res = put_user(ticks, (u64 __user *) buf) ? -EFAULT: sizeof(ticks);
	return res;
}

#ifdef CONFIG_PROC_FS
static void timerfd_show(struct seq_file *m, struct file *file)
{
	struct timerfd_ctx *ctx = file->private_data;
	struct timespec64 value, interval;

	spin_lock_irq(&ctx->wqh.lock);
	value = ktime_to_timespec64(timerfd_get_remaining(ctx));
	interval = ktime_to_timespec64(ctx->tintv);
	spin_unlock_irq(&ctx->wqh.lock);

	seq_printf(m,
		   "clockid: %d\n"
		   "ticks: %llu\n"
		   "settime flags: 0%o\n"
		   "it_value: (%llu, %llu)\n"
		   "it_interval: (%llu, %llu)\n",
		   ctx->clockid,
		   (unsigned long long)ctx->ticks,
		   ctx->settime_flags,
		   (unsigned long long)value.tv_sec,
		   (unsigned long long)value.tv_nsec,
		   (unsigned long long)interval.tv_sec,
		   (unsigned long long)interval.tv_nsec);
}
#else
#define timerfd_show NULL
#endif

#ifdef CONFIG_CHECKPOINT_RESTORE
static long timerfd_ioctl(struct file *file, unsigned int cmd, unsigned long arg)
{
	struct timerfd_ctx *ctx = file->private_data;
	int ret = 0;

	switch (cmd) {
	case TFD_IOC_SET_TICKS: {
		u64 ticks;

		if (copy_from_user(&ticks, (u64 __user *)arg, sizeof(ticks)))
			return -EFAULT;
		if (!ticks)
			return -EINVAL;

		spin_lock_irq(&ctx->wqh.lock);
		if (!timerfd_canceled(ctx)) {
			ctx->ticks = ticks;
			wake_up_locked_poll(&ctx->wqh, EPOLLIN);
		} else
			ret = -ECANCELED;
		spin_unlock_irq(&ctx->wqh.lock);
		break;
	}
	default:
		ret = -ENOTTY;
		break;
	}

	return ret;
}
#else
#define timerfd_ioctl NULL
#endif

static const struct file_operations timerfd_fops = {
	.release	= timerfd_release,
	.poll		= timerfd_poll,
	.read		= timerfd_read,
	.llseek		= noop_llseek,
	.show_fdinfo	= timerfd_show,
	.unlocked_ioctl	= timerfd_ioctl,
};

static int timerfd_fget(int fd, struct fd *p)
{
	struct fd f = fdget(fd);
	if (!f.file)
		return -EBADF;
	if (f.file->f_op != &timerfd_fops) {
		fdput(f);
		return -EINVAL;
	}
	*p = f;
	return 0;
}

SYSCALL_DEFINE2(timerfd_create, int, clockid, int, flags)
{
	int ufd;
	struct timerfd_ctx *ctx;

	/* Check the TFD_* constants for consistency.  */
	BUILD_BUG_ON(TFD_CLOEXEC != O_CLOEXEC);
	BUILD_BUG_ON(TFD_NONBLOCK != O_NONBLOCK);

	if ((flags & ~TFD_CREATE_FLAGS) ||
	    (clockid != CLOCK_MONOTONIC &&
	     clockid != CLOCK_REALTIME &&
	     clockid != CLOCK_REALTIME_ALARM &&
	     clockid != CLOCK_BOOTTIME &&
	     clockid != CLOCK_BOOTTIME_ALARM))
		return -EINVAL;

<<<<<<< HEAD
	if (!capable(CAP_WAKE_ALARM) &&
	    (clockid == CLOCK_REALTIME_ALARM ||
	     clockid == CLOCK_BOOTTIME_ALARM))
=======
	if ((clockid == CLOCK_REALTIME_ALARM ||
	     clockid == CLOCK_BOOTTIME_ALARM) &&
	    !capable(CAP_WAKE_ALARM))
>>>>>>> 24b8d41d
		return -EPERM;

	ctx = kzalloc(sizeof(*ctx), GFP_KERNEL);
	if (!ctx)
		return -ENOMEM;

	init_waitqueue_head(&ctx->wqh);
	spin_lock_init(&ctx->cancel_lock);
	ctx->clockid = clockid;

	if (isalarm(ctx))
		alarm_init(&ctx->t.alarm,
			   ctx->clockid == CLOCK_REALTIME_ALARM ?
			   ALARM_REALTIME : ALARM_BOOTTIME,
			   timerfd_alarmproc);
	else
		hrtimer_init(&ctx->t.tmr, clockid, HRTIMER_MODE_ABS);

	ctx->moffs = ktime_mono_to_real(0);

	ufd = anon_inode_getfd("[timerfd]", &timerfd_fops, ctx,
			       O_RDWR | (flags & TFD_SHARED_FCNTL_FLAGS));
	if (ufd < 0)
		kfree(ctx);

	return ufd;
}

static int do_timerfd_settime(int ufd, int flags, 
		const struct itimerspec64 *new,
		struct itimerspec64 *old)
{
	struct fd f;
	struct timerfd_ctx *ctx;
	int ret;

	if ((flags & ~TFD_SETTIME_FLAGS) ||
		 !itimerspec64_valid(new))
		return -EINVAL;

	ret = timerfd_fget(ufd, &f);
	if (ret)
		return ret;
	ctx = f.file->private_data;

<<<<<<< HEAD
	if (!capable(CAP_WAKE_ALARM) && isalarm(ctx)) {
=======
	if (isalarm(ctx) && !capable(CAP_WAKE_ALARM)) {
>>>>>>> 24b8d41d
		fdput(f);
		return -EPERM;
	}

	timerfd_setup_cancel(ctx, flags);

	/*
	 * We need to stop the existing timer before reprogramming
	 * it to the new values.
	 */
	for (;;) {
		spin_lock_irq(&ctx->wqh.lock);

		if (isalarm(ctx)) {
			if (alarm_try_to_cancel(&ctx->t.alarm) >= 0)
				break;
		} else {
			if (hrtimer_try_to_cancel(&ctx->t.tmr) >= 0)
				break;
		}
		spin_unlock_irq(&ctx->wqh.lock);

		if (isalarm(ctx))
			hrtimer_cancel_wait_running(&ctx->t.alarm.timer);
		else
			hrtimer_cancel_wait_running(&ctx->t.tmr);
	}

	/*
	 * If the timer is expired and it's periodic, we need to advance it
	 * because the caller may want to know the previous expiration time.
	 * We do not update "ticks" and "expired" since the timer will be
	 * re-programmed again in the following timerfd_setup() call.
	 */
	if (ctx->expired && ctx->tintv) {
		if (isalarm(ctx))
			alarm_forward_now(&ctx->t.alarm, ctx->tintv);
		else
			hrtimer_forward_now(&ctx->t.tmr, ctx->tintv);
	}

	old->it_value = ktime_to_timespec64(timerfd_get_remaining(ctx));
	old->it_interval = ktime_to_timespec64(ctx->tintv);

	/*
	 * Re-program the timer to the new value ...
	 */
	ret = timerfd_setup(ctx, flags, new);

	spin_unlock_irq(&ctx->wqh.lock);
	fdput(f);
	return ret;
}

static int do_timerfd_gettime(int ufd, struct itimerspec64 *t)
{
	struct fd f;
	struct timerfd_ctx *ctx;
	int ret = timerfd_fget(ufd, &f);
	if (ret)
		return ret;
	ctx = f.file->private_data;

	spin_lock_irq(&ctx->wqh.lock);
	if (ctx->expired && ctx->tintv) {
		ctx->expired = 0;

		if (isalarm(ctx)) {
			ctx->ticks +=
				alarm_forward_now(
					&ctx->t.alarm, ctx->tintv) - 1;
			alarm_restart(&ctx->t.alarm);
		} else {
			ctx->ticks +=
				hrtimer_forward_now(&ctx->t.tmr, ctx->tintv)
				- 1;
			hrtimer_restart(&ctx->t.tmr);
		}
	}
	t->it_value = ktime_to_timespec64(timerfd_get_remaining(ctx));
	t->it_interval = ktime_to_timespec64(ctx->tintv);
	spin_unlock_irq(&ctx->wqh.lock);
	fdput(f);
	return 0;
}

SYSCALL_DEFINE4(timerfd_settime, int, ufd, int, flags,
		const struct __kernel_itimerspec __user *, utmr,
		struct __kernel_itimerspec __user *, otmr)
{
	struct itimerspec64 new, old;
	int ret;

	if (get_itimerspec64(&new, utmr))
		return -EFAULT;
	ret = do_timerfd_settime(ufd, flags, &new, &old);
	if (ret)
		return ret;
	if (otmr && put_itimerspec64(&old, otmr))
		return -EFAULT;

	return ret;
}

SYSCALL_DEFINE2(timerfd_gettime, int, ufd, struct __kernel_itimerspec __user *, otmr)
{
	struct itimerspec64 kotmr;
	int ret = do_timerfd_gettime(ufd, &kotmr);
	if (ret)
		return ret;
	return put_itimerspec64(&kotmr, otmr) ? -EFAULT : 0;
}

#ifdef CONFIG_COMPAT_32BIT_TIME
SYSCALL_DEFINE4(timerfd_settime32, int, ufd, int, flags,
		const struct old_itimerspec32 __user *, utmr,
		struct old_itimerspec32 __user *, otmr)
{
	struct itimerspec64 new, old;
	int ret;

	if (get_old_itimerspec32(&new, utmr))
		return -EFAULT;
	ret = do_timerfd_settime(ufd, flags, &new, &old);
	if (ret)
		return ret;
	if (otmr && put_old_itimerspec32(&old, otmr))
		return -EFAULT;
	return ret;
}

SYSCALL_DEFINE2(timerfd_gettime32, int, ufd,
		struct old_itimerspec32 __user *, otmr)
{
	struct itimerspec64 kotmr;
	int ret = do_timerfd_gettime(ufd, &kotmr);
	if (ret)
		return ret;
	return put_old_itimerspec32(&kotmr, otmr) ? -EFAULT : 0;
}
#endif<|MERGE_RESOLUTION|>--- conflicted
+++ resolved
@@ -404,15 +404,9 @@
 	     clockid != CLOCK_BOOTTIME_ALARM))
 		return -EINVAL;
 
-<<<<<<< HEAD
-	if (!capable(CAP_WAKE_ALARM) &&
-	    (clockid == CLOCK_REALTIME_ALARM ||
-	     clockid == CLOCK_BOOTTIME_ALARM))
-=======
 	if ((clockid == CLOCK_REALTIME_ALARM ||
 	     clockid == CLOCK_BOOTTIME_ALARM) &&
 	    !capable(CAP_WAKE_ALARM))
->>>>>>> 24b8d41d
 		return -EPERM;
 
 	ctx = kzalloc(sizeof(*ctx), GFP_KERNEL);
@@ -458,11 +452,7 @@
 		return ret;
 	ctx = f.file->private_data;
 
-<<<<<<< HEAD
-	if (!capable(CAP_WAKE_ALARM) && isalarm(ctx)) {
-=======
 	if (isalarm(ctx) && !capable(CAP_WAKE_ALARM)) {
->>>>>>> 24b8d41d
 		fdput(f);
 		return -EPERM;
 	}
