--- conflicted
+++ resolved
@@ -1203,11 +1203,7 @@
 
 	truncate_setsize(inode, size);
 
-<<<<<<< HEAD
-	__ufs_truncate_blocks(inode);
-=======
 	ufs_truncate_blocks(inode);
->>>>>>> 24b8d41d
 	inode->i_mtime = inode->i_ctime = current_time(inode);
 	mark_inode_dirty(inode);
 out:
