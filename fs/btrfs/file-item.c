--- conflicted
+++ resolved
@@ -338,17 +338,10 @@
 				if (BTRFS_I(inode)->root->root_key.objectid ==
 				    BTRFS_DATA_RELOC_TREE_OBJECTID) {
 					set_extent_bits(io_tree, offset,
-<<<<<<< HEAD
-						offset + root->sectorsize - 1,
-						EXTENT_NODATASUM);
-				} else {
-					btrfs_info_rl(BTRFS_I(inode)->root->fs_info,
-=======
 						offset + fs_info->sectorsize - 1,
 						EXTENT_NODATASUM);
 				} else {
 					btrfs_info_rl(fs_info,
->>>>>>> 24b8d41d
 						   "no csum found for inode %llu start %llu",
 					       btrfs_ino(BTRFS_I(inode)), offset);
 				}
