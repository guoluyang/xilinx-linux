/* SPDX-License-Identifier: GPL-2.0 */

#ifndef BTRFS_EXTENT_IO_H
#define BTRFS_EXTENT_IO_H

#include <linux/rbtree.h>
#include <linux/refcount.h>
#include <linux/fiemap.h>
#include "ulist.h"

<<<<<<< HEAD
/* bits for the extent state */
#define EXTENT_DIRTY		(1U << 0)
#define EXTENT_WRITEBACK	(1U << 1)
#define EXTENT_UPTODATE		(1U << 2)
#define EXTENT_LOCKED		(1U << 3)
#define EXTENT_NEW		(1U << 4)
#define EXTENT_DELALLOC		(1U << 5)
#define EXTENT_DEFRAG		(1U << 6)
#define EXTENT_BOUNDARY		(1U << 9)
#define EXTENT_NODATASUM	(1U << 10)
#define EXTENT_DO_ACCOUNTING	(1U << 11)
#define EXTENT_FIRST_DELALLOC	(1U << 12)
#define EXTENT_NEED_WAIT	(1U << 13)
#define EXTENT_DAMAGED		(1U << 14)
#define EXTENT_NORESERVE	(1U << 15)
#define EXTENT_QGROUP_RESERVED	(1U << 16)
#define EXTENT_CLEAR_DATA_RESV	(1U << 17)
#define EXTENT_IOBITS		(EXTENT_LOCKED | EXTENT_WRITEBACK)
#define EXTENT_CTLBITS		(EXTENT_DO_ACCOUNTING | EXTENT_FIRST_DELALLOC)

=======
>>>>>>> 24b8d41d
/*
 * flags for bio submission. The high bits indicate the compression
 * type for this bio
 */
#define EXTENT_BIO_COMPRESSED 1
#define EXTENT_BIO_FLAG_SHIFT 16

enum {
	EXTENT_BUFFER_UPTODATE,
	EXTENT_BUFFER_DIRTY,
	EXTENT_BUFFER_CORRUPT,
	/* this got triggered by readahead */
	EXTENT_BUFFER_READAHEAD,
	EXTENT_BUFFER_TREE_REF,
	EXTENT_BUFFER_STALE,
	EXTENT_BUFFER_WRITEBACK,
	/* read IO error */
	EXTENT_BUFFER_READ_ERR,
	EXTENT_BUFFER_UNMAPPED,
	EXTENT_BUFFER_IN_TREE,
	/* write IO error */
	EXTENT_BUFFER_WRITE_ERR,
};

/* these are flags for __process_pages_contig */
#define PAGE_UNLOCK		(1 << 0)
#define PAGE_CLEAR_DIRTY	(1 << 1)
#define PAGE_SET_WRITEBACK	(1 << 2)
#define PAGE_END_WRITEBACK	(1 << 3)
#define PAGE_SET_PRIVATE2	(1 << 4)
#define PAGE_SET_ERROR		(1 << 5)
#define PAGE_LOCK		(1 << 6)

/*
 * page->private values.  Every page that is controlled by the extent
 * map has page->private set to one.
 */
#define EXTENT_PAGE_PRIVATE 1

/*
 * The extent buffer bitmap operations are done with byte granularity instead of
 * word granularity for two reasons:
 * 1. The bitmaps must be little-endian on disk.
 * 2. Bitmap items are not guaranteed to be aligned to a word and therefore a
 *    single word in a bitmap may straddle two pages in the extent buffer.
 */
#define BIT_BYTE(nr) ((nr) / BITS_PER_BYTE)
#define BYTE_MASK ((1 << BITS_PER_BYTE) - 1)
#define BITMAP_FIRST_BYTE_MASK(start) \
	((BYTE_MASK << ((start) & (BITS_PER_BYTE - 1))) & BYTE_MASK)
#define BITMAP_LAST_BYTE_MASK(nbits) \
	(BYTE_MASK >> (-(nbits) & (BITS_PER_BYTE - 1)))

<<<<<<< HEAD
static inline int le_test_bit(int nr, const u8 *addr)
{
	return 1U & (addr[BIT_BYTE(nr)] >> (nr & (BITS_PER_BYTE-1)));
}

extern void le_bitmap_set(u8 *map, unsigned int start, int len);
extern void le_bitmap_clear(u8 *map, unsigned int start, int len);

struct extent_state;
=======
>>>>>>> 24b8d41d
struct btrfs_root;
struct btrfs_inode;
struct btrfs_io_bio;
struct io_failure_record;
struct extent_io_tree;

<<<<<<< HEAD
typedef	int (extent_submit_bio_hook_t)(struct inode *inode, struct bio *bio,
				       int mirror_num, unsigned long bio_flags,
				       u64 bio_offset);
struct extent_io_ops {
	int (*fill_delalloc)(struct inode *inode, struct page *locked_page,
			     u64 start, u64 end, int *page_started,
			     unsigned long *nr_written);
	int (*writepage_start_hook)(struct page *page, u64 start, u64 end);
	extent_submit_bio_hook_t *submit_bio_hook;
	int (*merge_bio_hook)(struct page *page, unsigned long offset,
			      size_t size, struct bio *bio,
			      unsigned long bio_flags);
	int (*readpage_io_failed_hook)(struct page *page, int failed_mirror);
	int (*readpage_end_io_hook)(struct btrfs_io_bio *io_bio, u64 phy_offset,
				    struct page *page, u64 start, u64 end,
				    int mirror);
	int (*writepage_end_io_hook)(struct page *page, u64 start, u64 end,
				      struct extent_state *state, int uptodate);
	void (*set_bit_hook)(struct inode *inode, struct extent_state *state,
			     unsigned *bits);
	void (*clear_bit_hook)(struct inode *inode, struct extent_state *state,
			       unsigned *bits);
	void (*merge_extent_hook)(struct inode *inode,
				  struct extent_state *new,
				  struct extent_state *other);
	void (*split_extent_hook)(struct inode *inode,
				  struct extent_state *orig, u64 split);
};

struct extent_io_tree {
	struct rb_root state;
	struct address_space *mapping;
	u64 dirty_bytes;
	int track_uptodate;
	spinlock_t lock;
	const struct extent_io_ops *ops;
};

struct extent_state {
	u64 start;
	u64 end; /* inclusive */
	struct rb_node rb_node;

	/* ADD NEW ELEMENTS AFTER THIS */
	wait_queue_head_t wq;
	atomic_t refs;
	unsigned state;
=======
typedef blk_status_t (submit_bio_hook_t)(struct inode *inode, struct bio *bio,
					 int mirror_num,
					 unsigned long bio_flags);
>>>>>>> 24b8d41d

typedef blk_status_t (extent_submit_bio_start_t)(void *private_data,
		struct bio *bio, u64 bio_offset);

#define INLINE_EXTENT_BUFFER_PAGES 16
#define MAX_INLINE_EXTENT_BUFFER_SIZE (INLINE_EXTENT_BUFFER_PAGES * PAGE_SIZE)
struct extent_buffer {
	u64 start;
	unsigned long len;
	unsigned long bflags;
	struct btrfs_fs_info *fs_info;
	spinlock_t refs_lock;
	atomic_t refs;
	atomic_t io_pages;
	int read_mirror;
	struct rcu_head rcu_head;
	pid_t lock_owner;

	int blocking_writers;
	atomic_t blocking_readers;
	bool lock_recursed;
	/* >= 0 if eb belongs to a log tree, -1 otherwise */
	short log_index;

	/* protects write locks */
	rwlock_t lock;

	/* readers use lock_wq while they wait for the write
	 * lock holders to unlock
	 */
	wait_queue_head_t write_lock_wq;

	/* writers use read_lock_wq while they wait for readers
	 * to unlock
	 */
	wait_queue_head_t read_lock_wq;
	struct page *pages[INLINE_EXTENT_BUFFER_PAGES];
#ifdef CONFIG_BTRFS_DEBUG
	int spinning_writers;
	atomic_t spinning_readers;
	atomic_t read_locks;
	int write_locks;
	struct list_head leak_list;
#endif
};

/*
 * Structure to record how many bytes and which ranges are set/cleared
 */
struct extent_changeset {
	/* How many bytes are set/cleared in this operation */
	unsigned int bytes_changed;

	/* Changed ranges */
	struct ulist range_changed;
};

static inline void extent_changeset_init(struct extent_changeset *changeset)
{
	changeset->bytes_changed = 0;
	ulist_init(&changeset->range_changed);
}

static inline struct extent_changeset *extent_changeset_alloc(void)
{
	struct extent_changeset *ret;

	ret = kmalloc(sizeof(*ret), GFP_KERNEL);
	if (!ret)
		return NULL;

	extent_changeset_init(ret);
	return ret;
}

<<<<<<< HEAD
int try_lock_extent(struct extent_io_tree *tree, u64 start, u64 end);
int extent_read_full_page(struct extent_io_tree *tree, struct page *page,
			  get_extent_t *get_extent, int mirror_num);
int __init extent_io_init(void);
void extent_io_exit(void);

u64 count_range_bits(struct extent_io_tree *tree,
		     u64 *start, u64 search_end,
		     u64 max_bytes, unsigned bits, int contig);

void free_extent_state(struct extent_state *state);
int test_range_bit(struct extent_io_tree *tree, u64 start, u64 end,
		   unsigned bits, int filled,
		   struct extent_state *cached_state);
int clear_record_extent_bits(struct extent_io_tree *tree, u64 start, u64 end,
		unsigned bits, struct extent_changeset *changeset);
int clear_extent_bit(struct extent_io_tree *tree, u64 start, u64 end,
		     unsigned bits, int wake, int delete,
		     struct extent_state **cached, gfp_t mask);

static inline int unlock_extent(struct extent_io_tree *tree, u64 start, u64 end)
=======
static inline void extent_changeset_release(struct extent_changeset *changeset)
>>>>>>> 24b8d41d
{
	if (!changeset)
		return;
	changeset->bytes_changed = 0;
	ulist_release(&changeset->range_changed);
}

static inline void extent_changeset_free(struct extent_changeset *changeset)
{
	if (!changeset)
		return;
	extent_changeset_release(changeset);
	kfree(changeset);
}

<<<<<<< HEAD
static inline int clear_extent_bits(struct extent_io_tree *tree, u64 start,
		u64 end, unsigned bits)
{
	int wake = 0;

	if (bits & EXTENT_LOCKED)
		wake = 1;

	return clear_extent_bit(tree, start, end, bits, wake, 0, NULL,
			GFP_NOFS);
}

int set_record_extent_bits(struct extent_io_tree *tree, u64 start, u64 end,
			   unsigned bits, struct extent_changeset *changeset);
int set_extent_bit(struct extent_io_tree *tree, u64 start, u64 end,
		   unsigned bits, u64 *failed_start,
		   struct extent_state **cached_state, gfp_t mask);

static inline int set_extent_bits(struct extent_io_tree *tree, u64 start,
		u64 end, unsigned bits)
{
	return set_extent_bit(tree, start, end, bits, NULL, NULL, GFP_NOFS);
}

static inline int clear_extent_uptodate(struct extent_io_tree *tree, u64 start,
		u64 end, struct extent_state **cached_state, gfp_t mask)
{
	return clear_extent_bit(tree, start, end, EXTENT_UPTODATE, 0, 0,
				cached_state, mask);
}

static inline int set_extent_dirty(struct extent_io_tree *tree, u64 start,
		u64 end, gfp_t mask)
{
	return set_extent_bit(tree, start, end, EXTENT_DIRTY, NULL,
			      NULL, mask);
}

static inline int clear_extent_dirty(struct extent_io_tree *tree, u64 start,
		u64 end)
{
	return clear_extent_bit(tree, start, end,
				EXTENT_DIRTY | EXTENT_DELALLOC |
				EXTENT_DO_ACCOUNTING, 0, 0, NULL, GFP_NOFS);
}

int convert_extent_bit(struct extent_io_tree *tree, u64 start, u64 end,
		       unsigned bits, unsigned clear_bits,
		       struct extent_state **cached_state);

static inline int set_extent_delalloc(struct extent_io_tree *tree, u64 start,
		u64 end, struct extent_state **cached_state)
{
	return set_extent_bit(tree, start, end,
			      EXTENT_DELALLOC | EXTENT_UPTODATE,
			      NULL, cached_state, GFP_NOFS);
}

static inline int set_extent_defrag(struct extent_io_tree *tree, u64 start,
		u64 end, struct extent_state **cached_state)
{
	return set_extent_bit(tree, start, end,
			      EXTENT_DELALLOC | EXTENT_UPTODATE | EXTENT_DEFRAG,
			      NULL, cached_state, GFP_NOFS);
}

static inline int set_extent_new(struct extent_io_tree *tree, u64 start,
		u64 end)
{
	return set_extent_bit(tree, start, end, EXTENT_NEW, NULL, NULL,
			GFP_NOFS);
}
=======
static inline void extent_set_compress_type(unsigned long *bio_flags,
					    int compress_type)
{
	*bio_flags |= compress_type << EXTENT_BIO_FLAG_SHIFT;
}

static inline int extent_compress_type(unsigned long bio_flags)
{
	return bio_flags >> EXTENT_BIO_FLAG_SHIFT;
}

struct extent_map_tree;

typedef struct extent_map *(get_extent_t)(struct btrfs_inode *inode,
					  struct page *page, size_t pg_offset,
					  u64 start, u64 len);
>>>>>>> 24b8d41d

int try_release_extent_mapping(struct page *page, gfp_t mask);
int try_release_extent_buffer(struct page *page);

int __must_check submit_one_bio(struct bio *bio, int mirror_num,
				unsigned long bio_flags);
int btrfs_do_readpage(struct page *page, struct extent_map **em_cached,
		      struct bio **bio, unsigned long *bio_flags,
		      unsigned int read_flags, u64 *prev_em_start);
int extent_write_full_page(struct page *page, struct writeback_control *wbc);
int extent_write_locked_range(struct inode *inode, u64 start, u64 end,
			      int mode);
int extent_writepages(struct address_space *mapping,
		      struct writeback_control *wbc);
int btree_write_cache_pages(struct address_space *mapping,
			    struct writeback_control *wbc);
void extent_readahead(struct readahead_control *rac);
int extent_fiemap(struct btrfs_inode *inode, struct fiemap_extent_info *fieinfo,
		  u64 start, u64 len);
void set_page_extent_mapped(struct page *page);

struct extent_buffer *alloc_extent_buffer(struct btrfs_fs_info *fs_info,
					  u64 start);
struct extent_buffer *__alloc_dummy_extent_buffer(struct btrfs_fs_info *fs_info,
						  u64 start, unsigned long len);
struct extent_buffer *alloc_dummy_extent_buffer(struct btrfs_fs_info *fs_info,
<<<<<<< HEAD
						u64 start, u32 nodesize);
struct extent_buffer *btrfs_clone_extent_buffer(struct extent_buffer *src);
=======
						u64 start);
struct extent_buffer *btrfs_clone_extent_buffer(const struct extent_buffer *src);
>>>>>>> 24b8d41d
struct extent_buffer *find_extent_buffer(struct btrfs_fs_info *fs_info,
					 u64 start);
void free_extent_buffer(struct extent_buffer *eb);
void free_extent_buffer_stale(struct extent_buffer *eb);
#define WAIT_NONE	0
#define WAIT_COMPLETE	1
#define WAIT_PAGE_LOCK	2
<<<<<<< HEAD
int read_extent_buffer_pages(struct extent_io_tree *tree,
			     struct extent_buffer *eb, int wait,
			     get_extent_t *get_extent, int mirror_num);
=======
int read_extent_buffer_pages(struct extent_buffer *eb, int wait,
			     int mirror_num);
>>>>>>> 24b8d41d
void wait_on_extent_buffer_writeback(struct extent_buffer *eb);

static inline int num_extent_pages(const struct extent_buffer *eb)
{
	return (round_up(eb->start + eb->len, PAGE_SIZE) >> PAGE_SHIFT) -
	       (eb->start >> PAGE_SHIFT);
}

static inline int extent_buffer_uptodate(const struct extent_buffer *eb)
{
	return test_bit(EXTENT_BUFFER_UPTODATE, &eb->bflags);
}

int memcmp_extent_buffer(const struct extent_buffer *eb, const void *ptrv,
			 unsigned long start, unsigned long len);
void read_extent_buffer(const struct extent_buffer *eb, void *dst,
			unsigned long start,
			unsigned long len);
int read_extent_buffer_to_user_nofault(const struct extent_buffer *eb,
				       void __user *dst, unsigned long start,
				       unsigned long len);
void write_extent_buffer_fsid(const struct extent_buffer *eb, const void *src);
void write_extent_buffer_chunk_tree_uuid(const struct extent_buffer *eb,
		const void *src);
void write_extent_buffer(const struct extent_buffer *eb, const void *src,
			 unsigned long start, unsigned long len);
void copy_extent_buffer_full(const struct extent_buffer *dst,
			     const struct extent_buffer *src);
void copy_extent_buffer(const struct extent_buffer *dst,
			const struct extent_buffer *src,
			unsigned long dst_offset, unsigned long src_offset,
			unsigned long len);
void memcpy_extent_buffer(const struct extent_buffer *dst,
			  unsigned long dst_offset, unsigned long src_offset,
			  unsigned long len);
void memmove_extent_buffer(const struct extent_buffer *dst,
			   unsigned long dst_offset, unsigned long src_offset,
			   unsigned long len);
void memzero_extent_buffer(const struct extent_buffer *eb, unsigned long start,
			   unsigned long len);
int extent_buffer_test_bit(const struct extent_buffer *eb, unsigned long start,
			   unsigned long pos);
void extent_buffer_bitmap_set(const struct extent_buffer *eb, unsigned long start,
			      unsigned long pos, unsigned long len);
void extent_buffer_bitmap_clear(const struct extent_buffer *eb,
				unsigned long start, unsigned long pos,
				unsigned long len);
void clear_extent_buffer_dirty(const struct extent_buffer *eb);
bool set_extent_buffer_dirty(struct extent_buffer *eb);
void set_extent_buffer_uptodate(struct extent_buffer *eb);
void clear_extent_buffer_uptodate(struct extent_buffer *eb);
int extent_buffer_under_io(const struct extent_buffer *eb);
void extent_range_clear_dirty_for_io(struct inode *inode, u64 start, u64 end);
void extent_range_redirty_for_io(struct inode *inode, u64 start, u64 end);
<<<<<<< HEAD
void extent_clear_unlock_delalloc(struct inode *inode, u64 start, u64 end,
				 u64 delalloc_end, struct page *locked_page,
				 unsigned bits_to_clear,
				 unsigned long page_ops);
struct bio *
btrfs_bio_alloc(struct block_device *bdev, u64 first_sector, int nr_vecs,
		gfp_t gfp_flags);
struct bio *btrfs_io_bio_alloc(gfp_t gfp_mask, unsigned int nr_iovecs);
struct bio *btrfs_bio_clone(struct bio *bio, gfp_t gfp_mask);
=======
void extent_clear_unlock_delalloc(struct btrfs_inode *inode, u64 start, u64 end,
				  struct page *locked_page,
				  unsigned bits_to_clear,
				  unsigned long page_ops);
struct bio *btrfs_bio_alloc(u64 first_byte);
struct bio *btrfs_io_bio_alloc(unsigned int nr_iovecs);
struct bio *btrfs_bio_clone(struct bio *bio);
struct bio *btrfs_bio_clone_partial(struct bio *orig, int offset, int size);
>>>>>>> 24b8d41d

struct btrfs_fs_info;
struct btrfs_inode;

int repair_io_failure(struct btrfs_fs_info *fs_info, u64 ino, u64 start,
		      u64 length, u64 logical, struct page *page,
		      unsigned int pg_offset, int mirror_num);
void end_extent_writepage(struct page *page, int err, u64 start, u64 end);
int btrfs_repair_eb_io_failure(const struct extent_buffer *eb, int mirror_num);

/*
 * When IO fails, either with EIO or csum verification fails, we
 * try other mirrors that might have a good copy of the data.  This
 * io_failure_record is used to record state as we go through all the
 * mirrors.  If another mirror has good data, the page is set up to date
 * and things continue.  If a good mirror can't be found, the original
 * bio end_io callback is called to indicate things have failed.
 */
struct io_failure_record {
	struct page *page;
	u64 start;
	u64 len;
	u64 logical;
	unsigned long bio_flags;
	int this_mirror;
	int failed_mirror;
	int in_validation;
};


blk_status_t btrfs_submit_read_repair(struct inode *inode,
				      struct bio *failed_bio, u64 phy_offset,
				      struct page *page, unsigned int pgoff,
				      u64 start, u64 end, int failed_mirror,
				      submit_bio_hook_t *submit_bio_hook);

#ifdef CONFIG_BTRFS_FS_RUN_SANITY_TESTS
bool find_lock_delalloc_range(struct inode *inode,
			     struct page *locked_page, u64 *start,
			     u64 *end);
#endif
struct extent_buffer *alloc_test_extent_buffer(struct btrfs_fs_info *fs_info,
<<<<<<< HEAD
					       u64 start, u32 nodesize);
=======
					       u64 start);

#ifdef CONFIG_BTRFS_DEBUG
void btrfs_extent_buffer_leak_debug_check(struct btrfs_fs_info *fs_info);
#else
#define btrfs_extent_buffer_leak_debug_check(fs_info)	do {} while (0)
#endif

>>>>>>> 24b8d41d
#endif<|MERGE_RESOLUTION|>--- conflicted
+++ resolved
@@ -8,29 +8,6 @@
 #include <linux/fiemap.h>
 #include "ulist.h"
 
-<<<<<<< HEAD
-/* bits for the extent state */
-#define EXTENT_DIRTY		(1U << 0)
-#define EXTENT_WRITEBACK	(1U << 1)
-#define EXTENT_UPTODATE		(1U << 2)
-#define EXTENT_LOCKED		(1U << 3)
-#define EXTENT_NEW		(1U << 4)
-#define EXTENT_DELALLOC		(1U << 5)
-#define EXTENT_DEFRAG		(1U << 6)
-#define EXTENT_BOUNDARY		(1U << 9)
-#define EXTENT_NODATASUM	(1U << 10)
-#define EXTENT_DO_ACCOUNTING	(1U << 11)
-#define EXTENT_FIRST_DELALLOC	(1U << 12)
-#define EXTENT_NEED_WAIT	(1U << 13)
-#define EXTENT_DAMAGED		(1U << 14)
-#define EXTENT_NORESERVE	(1U << 15)
-#define EXTENT_QGROUP_RESERVED	(1U << 16)
-#define EXTENT_CLEAR_DATA_RESV	(1U << 17)
-#define EXTENT_IOBITS		(EXTENT_LOCKED | EXTENT_WRITEBACK)
-#define EXTENT_CTLBITS		(EXTENT_DO_ACCOUNTING | EXTENT_FIRST_DELALLOC)
-
-=======
->>>>>>> 24b8d41d
 /*
  * flags for bio submission. The high bits indicate the compression
  * type for this bio
@@ -84,77 +61,15 @@
 #define BITMAP_LAST_BYTE_MASK(nbits) \
 	(BYTE_MASK >> (-(nbits) & (BITS_PER_BYTE - 1)))
 
-<<<<<<< HEAD
-static inline int le_test_bit(int nr, const u8 *addr)
-{
-	return 1U & (addr[BIT_BYTE(nr)] >> (nr & (BITS_PER_BYTE-1)));
-}
-
-extern void le_bitmap_set(u8 *map, unsigned int start, int len);
-extern void le_bitmap_clear(u8 *map, unsigned int start, int len);
-
-struct extent_state;
-=======
->>>>>>> 24b8d41d
 struct btrfs_root;
 struct btrfs_inode;
 struct btrfs_io_bio;
 struct io_failure_record;
 struct extent_io_tree;
 
-<<<<<<< HEAD
-typedef	int (extent_submit_bio_hook_t)(struct inode *inode, struct bio *bio,
-				       int mirror_num, unsigned long bio_flags,
-				       u64 bio_offset);
-struct extent_io_ops {
-	int (*fill_delalloc)(struct inode *inode, struct page *locked_page,
-			     u64 start, u64 end, int *page_started,
-			     unsigned long *nr_written);
-	int (*writepage_start_hook)(struct page *page, u64 start, u64 end);
-	extent_submit_bio_hook_t *submit_bio_hook;
-	int (*merge_bio_hook)(struct page *page, unsigned long offset,
-			      size_t size, struct bio *bio,
-			      unsigned long bio_flags);
-	int (*readpage_io_failed_hook)(struct page *page, int failed_mirror);
-	int (*readpage_end_io_hook)(struct btrfs_io_bio *io_bio, u64 phy_offset,
-				    struct page *page, u64 start, u64 end,
-				    int mirror);
-	int (*writepage_end_io_hook)(struct page *page, u64 start, u64 end,
-				      struct extent_state *state, int uptodate);
-	void (*set_bit_hook)(struct inode *inode, struct extent_state *state,
-			     unsigned *bits);
-	void (*clear_bit_hook)(struct inode *inode, struct extent_state *state,
-			       unsigned *bits);
-	void (*merge_extent_hook)(struct inode *inode,
-				  struct extent_state *new,
-				  struct extent_state *other);
-	void (*split_extent_hook)(struct inode *inode,
-				  struct extent_state *orig, u64 split);
-};
-
-struct extent_io_tree {
-	struct rb_root state;
-	struct address_space *mapping;
-	u64 dirty_bytes;
-	int track_uptodate;
-	spinlock_t lock;
-	const struct extent_io_ops *ops;
-};
-
-struct extent_state {
-	u64 start;
-	u64 end; /* inclusive */
-	struct rb_node rb_node;
-
-	/* ADD NEW ELEMENTS AFTER THIS */
-	wait_queue_head_t wq;
-	atomic_t refs;
-	unsigned state;
-=======
 typedef blk_status_t (submit_bio_hook_t)(struct inode *inode, struct bio *bio,
 					 int mirror_num,
 					 unsigned long bio_flags);
->>>>>>> 24b8d41d
 
 typedef blk_status_t (extent_submit_bio_start_t)(void *private_data,
 		struct bio *bio, u64 bio_offset);
@@ -230,31 +145,7 @@
 	return ret;
 }
 
-<<<<<<< HEAD
-int try_lock_extent(struct extent_io_tree *tree, u64 start, u64 end);
-int extent_read_full_page(struct extent_io_tree *tree, struct page *page,
-			  get_extent_t *get_extent, int mirror_num);
-int __init extent_io_init(void);
-void extent_io_exit(void);
-
-u64 count_range_bits(struct extent_io_tree *tree,
-		     u64 *start, u64 search_end,
-		     u64 max_bytes, unsigned bits, int contig);
-
-void free_extent_state(struct extent_state *state);
-int test_range_bit(struct extent_io_tree *tree, u64 start, u64 end,
-		   unsigned bits, int filled,
-		   struct extent_state *cached_state);
-int clear_record_extent_bits(struct extent_io_tree *tree, u64 start, u64 end,
-		unsigned bits, struct extent_changeset *changeset);
-int clear_extent_bit(struct extent_io_tree *tree, u64 start, u64 end,
-		     unsigned bits, int wake, int delete,
-		     struct extent_state **cached, gfp_t mask);
-
-static inline int unlock_extent(struct extent_io_tree *tree, u64 start, u64 end)
-=======
 static inline void extent_changeset_release(struct extent_changeset *changeset)
->>>>>>> 24b8d41d
 {
 	if (!changeset)
 		return;
@@ -270,80 +161,6 @@
 	kfree(changeset);
 }
 
-<<<<<<< HEAD
-static inline int clear_extent_bits(struct extent_io_tree *tree, u64 start,
-		u64 end, unsigned bits)
-{
-	int wake = 0;
-
-	if (bits & EXTENT_LOCKED)
-		wake = 1;
-
-	return clear_extent_bit(tree, start, end, bits, wake, 0, NULL,
-			GFP_NOFS);
-}
-
-int set_record_extent_bits(struct extent_io_tree *tree, u64 start, u64 end,
-			   unsigned bits, struct extent_changeset *changeset);
-int set_extent_bit(struct extent_io_tree *tree, u64 start, u64 end,
-		   unsigned bits, u64 *failed_start,
-		   struct extent_state **cached_state, gfp_t mask);
-
-static inline int set_extent_bits(struct extent_io_tree *tree, u64 start,
-		u64 end, unsigned bits)
-{
-	return set_extent_bit(tree, start, end, bits, NULL, NULL, GFP_NOFS);
-}
-
-static inline int clear_extent_uptodate(struct extent_io_tree *tree, u64 start,
-		u64 end, struct extent_state **cached_state, gfp_t mask)
-{
-	return clear_extent_bit(tree, start, end, EXTENT_UPTODATE, 0, 0,
-				cached_state, mask);
-}
-
-static inline int set_extent_dirty(struct extent_io_tree *tree, u64 start,
-		u64 end, gfp_t mask)
-{
-	return set_extent_bit(tree, start, end, EXTENT_DIRTY, NULL,
-			      NULL, mask);
-}
-
-static inline int clear_extent_dirty(struct extent_io_tree *tree, u64 start,
-		u64 end)
-{
-	return clear_extent_bit(tree, start, end,
-				EXTENT_DIRTY | EXTENT_DELALLOC |
-				EXTENT_DO_ACCOUNTING, 0, 0, NULL, GFP_NOFS);
-}
-
-int convert_extent_bit(struct extent_io_tree *tree, u64 start, u64 end,
-		       unsigned bits, unsigned clear_bits,
-		       struct extent_state **cached_state);
-
-static inline int set_extent_delalloc(struct extent_io_tree *tree, u64 start,
-		u64 end, struct extent_state **cached_state)
-{
-	return set_extent_bit(tree, start, end,
-			      EXTENT_DELALLOC | EXTENT_UPTODATE,
-			      NULL, cached_state, GFP_NOFS);
-}
-
-static inline int set_extent_defrag(struct extent_io_tree *tree, u64 start,
-		u64 end, struct extent_state **cached_state)
-{
-	return set_extent_bit(tree, start, end,
-			      EXTENT_DELALLOC | EXTENT_UPTODATE | EXTENT_DEFRAG,
-			      NULL, cached_state, GFP_NOFS);
-}
-
-static inline int set_extent_new(struct extent_io_tree *tree, u64 start,
-		u64 end)
-{
-	return set_extent_bit(tree, start, end, EXTENT_NEW, NULL, NULL,
-			GFP_NOFS);
-}
-=======
 static inline void extent_set_compress_type(unsigned long *bio_flags,
 					    int compress_type)
 {
@@ -360,7 +177,6 @@
 typedef struct extent_map *(get_extent_t)(struct btrfs_inode *inode,
 					  struct page *page, size_t pg_offset,
 					  u64 start, u64 len);
->>>>>>> 24b8d41d
 
 int try_release_extent_mapping(struct page *page, gfp_t mask);
 int try_release_extent_buffer(struct page *page);
@@ -387,13 +203,8 @@
 struct extent_buffer *__alloc_dummy_extent_buffer(struct btrfs_fs_info *fs_info,
 						  u64 start, unsigned long len);
 struct extent_buffer *alloc_dummy_extent_buffer(struct btrfs_fs_info *fs_info,
-<<<<<<< HEAD
-						u64 start, u32 nodesize);
-struct extent_buffer *btrfs_clone_extent_buffer(struct extent_buffer *src);
-=======
 						u64 start);
 struct extent_buffer *btrfs_clone_extent_buffer(const struct extent_buffer *src);
->>>>>>> 24b8d41d
 struct extent_buffer *find_extent_buffer(struct btrfs_fs_info *fs_info,
 					 u64 start);
 void free_extent_buffer(struct extent_buffer *eb);
@@ -401,14 +212,8 @@
 #define WAIT_NONE	0
 #define WAIT_COMPLETE	1
 #define WAIT_PAGE_LOCK	2
-<<<<<<< HEAD
-int read_extent_buffer_pages(struct extent_io_tree *tree,
-			     struct extent_buffer *eb, int wait,
-			     get_extent_t *get_extent, int mirror_num);
-=======
 int read_extent_buffer_pages(struct extent_buffer *eb, int wait,
 			     int mirror_num);
->>>>>>> 24b8d41d
 void wait_on_extent_buffer_writeback(struct extent_buffer *eb);
 
 static inline int num_extent_pages(const struct extent_buffer *eb)
@@ -463,17 +268,6 @@
 int extent_buffer_under_io(const struct extent_buffer *eb);
 void extent_range_clear_dirty_for_io(struct inode *inode, u64 start, u64 end);
 void extent_range_redirty_for_io(struct inode *inode, u64 start, u64 end);
-<<<<<<< HEAD
-void extent_clear_unlock_delalloc(struct inode *inode, u64 start, u64 end,
-				 u64 delalloc_end, struct page *locked_page,
-				 unsigned bits_to_clear,
-				 unsigned long page_ops);
-struct bio *
-btrfs_bio_alloc(struct block_device *bdev, u64 first_sector, int nr_vecs,
-		gfp_t gfp_flags);
-struct bio *btrfs_io_bio_alloc(gfp_t gfp_mask, unsigned int nr_iovecs);
-struct bio *btrfs_bio_clone(struct bio *bio, gfp_t gfp_mask);
-=======
 void extent_clear_unlock_delalloc(struct btrfs_inode *inode, u64 start, u64 end,
 				  struct page *locked_page,
 				  unsigned bits_to_clear,
@@ -482,7 +276,6 @@
 struct bio *btrfs_io_bio_alloc(unsigned int nr_iovecs);
 struct bio *btrfs_bio_clone(struct bio *bio);
 struct bio *btrfs_bio_clone_partial(struct bio *orig, int offset, int size);
->>>>>>> 24b8d41d
 
 struct btrfs_fs_info;
 struct btrfs_inode;
@@ -525,9 +318,6 @@
 			     u64 *end);
 #endif
 struct extent_buffer *alloc_test_extent_buffer(struct btrfs_fs_info *fs_info,
-<<<<<<< HEAD
-					       u64 start, u32 nodesize);
-=======
 					       u64 start);
 
 #ifdef CONFIG_BTRFS_DEBUG
@@ -536,5 +326,4 @@
 #define btrfs_extent_buffer_leak_debug_check(fs_info)	do {} while (0)
 #endif
 
->>>>>>> 24b8d41d
 #endif