/* SPDX-License-Identifier: GPL-2.0 */
/*
 * Copyright (C) 2007 Oracle.  All rights reserved.
 */

#ifndef BTRFS_VOLUMES_H
#define BTRFS_VOLUMES_H

#include <linux/bio.h>
#include <linux/sort.h>
#include <linux/btrfs.h>
#include "async-thread.h"

#define BTRFS_MAX_DATA_CHUNK_SIZE	(10ULL * SZ_1G)

extern struct mutex uuid_mutex;

#define BTRFS_STRIPE_LEN	SZ_64K

struct btrfs_io_geometry {
	/* remaining bytes before crossing a stripe */
	u64 len;
	/* offset of logical address in chunk */
	u64 offset;
	/* length of single IO stripe */
	u64 stripe_len;
	/* number of stripe where address falls */
	u64 stripe_nr;
	/* offset of address in stripe */
	u64 stripe_offset;
	/* offset of raid56 stripe into the chunk */
	u64 raid56_stripe_offset;
};

/*
 * Use sequence counter to get consistent device stat data on
 * 32-bit processors.
 */
#if BITS_PER_LONG==32 && defined(CONFIG_SMP)
#include <linux/seqlock.h>
#define __BTRFS_NEED_DEVICE_DATA_ORDERED
#define btrfs_device_data_ordered_init(device, info)				\
	seqcount_mutex_init(&device->data_seqcount, &info->chunk_mutex)
#else
#define btrfs_device_data_ordered_init(device, info) do { } while (0)
#endif

#define BTRFS_DEV_STATE_WRITEABLE	(0)
#define BTRFS_DEV_STATE_IN_FS_METADATA	(1)
#define BTRFS_DEV_STATE_MISSING		(2)
#define BTRFS_DEV_STATE_REPLACE_TGT	(3)
#define BTRFS_DEV_STATE_FLUSH_SENT	(4)
#define BTRFS_DEV_STATE_NO_READA	(5)

struct btrfs_device {
	struct list_head dev_list; /* device_list_mutex */
	struct list_head dev_alloc_list; /* chunk mutex */
	struct list_head post_commit_list; /* chunk mutex */
	struct btrfs_fs_devices *fs_devices;
	struct btrfs_fs_info *fs_info;

	struct rcu_string __rcu *name;

	u64 generation;

	struct block_device *bdev;

	/* the mode sent to blkdev_get */
	fmode_t mode;

	unsigned long dev_state;
	blk_status_t last_flush_error;

#ifdef __BTRFS_NEED_DEVICE_DATA_ORDERED
	/* A seqcount_t with associated chunk_mutex (for lockdep) */
	seqcount_mutex_t data_seqcount;
#endif

	/* the internal btrfs device id */
	u64 devid;

	/* size of the device in memory */
	u64 total_bytes;

	/* size of the device on disk */
	u64 disk_total_bytes;

	/* bytes used */
	u64 bytes_used;

	/* optimal io alignment for this device */
	u32 io_align;

	/* optimal io width for this device */
	u32 io_width;
	/* type and info about this device */
	u64 type;

	/* minimal io size for this device */
	u32 sector_size;

	/* physical drive uuid (or lvm uuid) */
	u8 uuid[BTRFS_UUID_SIZE];

	/*
	 * size of the device on the current transaction
	 *
	 * This variant is update when committing the transaction,
	 * and protected by chunk mutex
	 */
	u64 commit_total_bytes;

	/* bytes used on the current transaction */
	u64 commit_bytes_used;

	/* for sending down flush barriers */
	struct bio *flush_bio;
	struct completion flush_wait;

	/* per-device scrub information */
	struct scrub_ctx *scrub_ctx;

	/* readahead state */
	atomic_t reada_in_flight;
	u64 reada_next;
	struct reada_zone *reada_curr_zone;
	struct radix_tree_root reada_zones;
	struct radix_tree_root reada_extents;

	/* disk I/O failure stats. For detailed description refer to
	 * enum btrfs_dev_stat_values in ioctl.h */
	int dev_stats_valid;

	/* Counter to record the change of device stats */
	atomic_t dev_stats_ccnt;
	atomic_t dev_stat_values[BTRFS_DEV_STAT_VALUES_MAX];

	struct extent_io_tree alloc_state;

	struct completion kobj_unregister;
	/* For sysfs/FSID/devinfo/devid/ */
	struct kobject devid_kobj;
};

/*
 * If we read those variants at the context of their own lock, we needn't
 * use the following helpers, reading them directly is safe.
 */
#if BITS_PER_LONG==32 && defined(CONFIG_SMP)
#define BTRFS_DEVICE_GETSET_FUNCS(name)					\
static inline u64							\
btrfs_device_get_##name(const struct btrfs_device *dev)			\
{									\
	u64 size;							\
	unsigned int seq;						\
									\
	do {								\
		seq = read_seqcount_begin(&dev->data_seqcount);		\
		size = dev->name;					\
	} while (read_seqcount_retry(&dev->data_seqcount, seq));	\
	return size;							\
}									\
									\
static inline void							\
btrfs_device_set_##name(struct btrfs_device *dev, u64 size)		\
{									\
	write_seqcount_begin(&dev->data_seqcount);			\
	dev->name = size;						\
	write_seqcount_end(&dev->data_seqcount);			\
}
#elif BITS_PER_LONG==32 && defined(CONFIG_PREEMPTION)
#define BTRFS_DEVICE_GETSET_FUNCS(name)					\
static inline u64							\
btrfs_device_get_##name(const struct btrfs_device *dev)			\
{									\
	u64 size;							\
									\
	preempt_disable();						\
	size = dev->name;						\
	preempt_enable();						\
	return size;							\
}									\
									\
static inline void							\
btrfs_device_set_##name(struct btrfs_device *dev, u64 size)		\
{									\
	preempt_disable();						\
	dev->name = size;						\
	preempt_enable();						\
}
#else
#define BTRFS_DEVICE_GETSET_FUNCS(name)					\
static inline u64							\
btrfs_device_get_##name(const struct btrfs_device *dev)			\
{									\
	return dev->name;						\
}									\
									\
static inline void							\
btrfs_device_set_##name(struct btrfs_device *dev, u64 size)		\
{									\
	dev->name = size;						\
}
#endif

BTRFS_DEVICE_GETSET_FUNCS(total_bytes);
BTRFS_DEVICE_GETSET_FUNCS(disk_total_bytes);
BTRFS_DEVICE_GETSET_FUNCS(bytes_used);

enum btrfs_chunk_allocation_policy {
	BTRFS_CHUNK_ALLOC_REGULAR,
};

struct btrfs_fs_devices {
	u8 fsid[BTRFS_FSID_SIZE]; /* FS specific uuid */
	u8 metadata_uuid[BTRFS_FSID_SIZE];
	bool fsid_change;
	struct list_head fs_list;

	u64 num_devices;
	u64 open_devices;
	u64 rw_devices;
	u64 missing_devices;
	u64 total_rw_bytes;
	u64 total_devices;

	/* Highest generation number of seen devices */
	u64 latest_generation;

	struct block_device *latest_bdev;

	/* all of the devices in the FS, protected by a mutex
	 * so we can safely walk it to write out the supers without
	 * worrying about add/remove by the multi-device code.
	 * Scrubbing super can kick off supers writing by holding
	 * this mutex lock.
	 */
	struct mutex device_list_mutex;

	/* List of all devices, protected by device_list_mutex */
	struct list_head devices;

	/*
	 * Devices which can satisfy space allocation. Protected by
	 * chunk_mutex
	 */
	struct list_head alloc_list;

	struct list_head seed_list;
	bool seeding;

	int opened;

	/* set when we find or add a device that doesn't have the
	 * nonrot flag set
	 */
	bool rotating;

	struct btrfs_fs_info *fs_info;
	/* sysfs kobjects */
	struct kobject fsid_kobj;
	struct kobject *devices_kobj;
	struct kobject *devinfo_kobj;
	struct completion kobj_unregister;

	enum btrfs_chunk_allocation_policy chunk_alloc_policy;
};

#define BTRFS_BIO_INLINE_CSUM_SIZE	64

#define BTRFS_MAX_DEVS(info) ((BTRFS_MAX_ITEM_SIZE(info)	\
			- sizeof(struct btrfs_chunk))		\
			/ sizeof(struct btrfs_stripe) + 1)

#define BTRFS_MAX_DEVS_SYS_CHUNK ((BTRFS_SYSTEM_CHUNK_ARRAY_SIZE	\
				- 2 * sizeof(struct btrfs_disk_key)	\
				- 2 * sizeof(struct btrfs_chunk))	\
				/ sizeof(struct btrfs_stripe) + 1)

/*
 * we need the mirror number and stripe index to be passed around
 * the call chain while we are processing end_io (especially errors).
 * Really, what we need is a btrfs_bio structure that has this info
 * and is properly sized with its stripe array, but we're not there
 * quite yet.  We have our own btrfs bioset, and all of the bios
 * we allocate are actually btrfs_io_bios.  We'll cram as much of
 * struct btrfs_bio as we can into this over time.
 */
struct btrfs_io_bio {
	unsigned int mirror_num;
	struct btrfs_device *device;
	u64 logical;
	u8 *csum;
	u8 csum_inline[BTRFS_BIO_INLINE_CSUM_SIZE];
	struct bvec_iter iter;
	/*
	 * This member must come last, bio_alloc_bioset will allocate enough
	 * bytes for entire btrfs_io_bio but relies on bio being last.
	 */
	struct bio bio;
};

static inline struct btrfs_io_bio *btrfs_io_bio(struct bio *bio)
{
	return container_of(bio, struct btrfs_io_bio, bio);
}

static inline void btrfs_io_bio_free_csum(struct btrfs_io_bio *io_bio)
{
	if (io_bio->csum != io_bio->csum_inline) {
		kfree(io_bio->csum);
		io_bio->csum = NULL;
	}
}

struct btrfs_bio_stripe {
	struct btrfs_device *dev;
	u64 physical;
	u64 length; /* only used for discard mappings */
};

struct btrfs_bio {
	refcount_t refs;
	atomic_t stripes_pending;
	struct btrfs_fs_info *fs_info;
	u64 map_type; /* get from map_lookup->type */
	bio_end_io_t *end_io;
	struct bio *orig_bio;
	void *private;
	atomic_t error;
	int max_errors;
	int num_stripes;
	int mirror_num;
	int num_tgtdevs;
	int *tgtdev_map;
	/*
	 * logical block numbers for the start of each stripe
	 * The last one or two are p/q.  These are sorted,
	 * so raid_map[0] is the start of our full stripe
	 */
	u64 *raid_map;
	struct btrfs_bio_stripe stripes[];
};

struct btrfs_device_info {
	struct btrfs_device *dev;
	u64 dev_offset;
	u64 max_avail;
	u64 total_avail;
};

struct btrfs_raid_attr {
	u8 sub_stripes;		/* sub_stripes info for map */
	u8 dev_stripes;		/* stripes per dev */
	u8 devs_max;		/* max devs to use */
	u8 devs_min;		/* min devs needed */
	u8 tolerated_failures;	/* max tolerated fail devs */
	u8 devs_increment;	/* ndevs has to be a multiple of this */
	u8 ncopies;		/* how many copies to data has */
	u8 nparity;		/* number of stripes worth of bytes to store
				 * parity information */
	u8 mindev_error;	/* error code if min devs requisite is unmet */
	const char raid_name[8]; /* name of the raid */
	u64 bg_flag;		/* block group flag of the raid */
};

extern const struct btrfs_raid_attr btrfs_raid_array[BTRFS_NR_RAID_TYPES];
<<<<<<< HEAD
extern const int btrfs_raid_mindev_error[BTRFS_NR_RAID_TYPES];
extern const u64 btrfs_raid_group[BTRFS_NR_RAID_TYPES];
=======
>>>>>>> 24b8d41d

struct map_lookup {
	u64 type;
	int io_align;
	int io_width;
	u64 stripe_len;
<<<<<<< HEAD
	int sector_size;
=======
>>>>>>> 24b8d41d
	int num_stripes;
	int sub_stripes;
	int verified_stripes; /* For mount time dev extent verification */
	struct btrfs_bio_stripe stripes[];
};

#define map_lookup_size(n) (sizeof(struct map_lookup) + \
			    (sizeof(struct btrfs_bio_stripe) * (n)))

struct btrfs_balance_args;
struct btrfs_balance_progress;
struct btrfs_balance_control {
	struct btrfs_balance_args data;
	struct btrfs_balance_args meta;
	struct btrfs_balance_args sys;

	u64 flags;

	struct btrfs_balance_progress stat;
};

enum btrfs_map_op {
	BTRFS_MAP_READ,
	BTRFS_MAP_WRITE,
	BTRFS_MAP_DISCARD,
	BTRFS_MAP_GET_READ_MIRRORS,
};

static inline enum btrfs_map_op btrfs_op(struct bio *bio)
{
	switch (bio_op(bio)) {
	case REQ_OP_DISCARD:
		return BTRFS_MAP_DISCARD;
	case REQ_OP_WRITE:
		return BTRFS_MAP_WRITE;
	default:
		WARN_ON_ONCE(1);
		fallthrough;
	case REQ_OP_READ:
		return BTRFS_MAP_READ;
	}
}

void btrfs_get_bbio(struct btrfs_bio *bbio);
void btrfs_put_bbio(struct btrfs_bio *bbio);
<<<<<<< HEAD
int btrfs_map_block(struct btrfs_fs_info *fs_info, int op,
		    u64 logical, u64 *length,
		    struct btrfs_bio **bbio_ret, int mirror_num);
int btrfs_map_sblock(struct btrfs_fs_info *fs_info, int op,
		     u64 logical, u64 *length,
		     struct btrfs_bio **bbio_ret, int mirror_num,
		     int need_raid_map);
int btrfs_rmap_block(struct btrfs_fs_info *fs_info,
		     u64 chunk_start, u64 physical, u64 devid,
		     u64 **logical, int *naddrs, int *stripe_len);
int btrfs_read_sys_array(struct btrfs_root *root);
int btrfs_read_chunk_tree(struct btrfs_root *root);
int btrfs_alloc_chunk(struct btrfs_trans_handle *trans,
		      struct btrfs_root *extent_root, u64 type);
void btrfs_mapping_init(struct btrfs_mapping_tree *tree);
void btrfs_mapping_tree_free(struct btrfs_mapping_tree *tree);
int btrfs_map_bio(struct btrfs_root *root, struct bio *bio,
		  int mirror_num, int async_submit);
int btrfs_open_devices(struct btrfs_fs_devices *fs_devices,
		       fmode_t flags, void *holder);
int btrfs_scan_one_device(const char *path, fmode_t flags, void *holder,
			  struct btrfs_fs_devices **fs_devices_ret);
int btrfs_close_devices(struct btrfs_fs_devices *fs_devices);
void btrfs_close_extra_devices(struct btrfs_fs_devices *fs_devices, int step);
void btrfs_assign_next_active_device(struct btrfs_fs_info *fs_info,
		struct btrfs_device *device, struct btrfs_device *this_dev);
int btrfs_find_device_missing_or_by_path(struct btrfs_root *root,
					 char *device_path,
					 struct btrfs_device **device);
int btrfs_find_device_by_devspec(struct btrfs_root *root, u64 devid,
					 char *devpath,
					 struct btrfs_device **device);
struct btrfs_device *btrfs_alloc_device(struct btrfs_fs_info *fs_info,
					const u64 *devid,
					const u8 *uuid);
int btrfs_rm_device(struct btrfs_root *root, char *device_path, u64 devid);
void btrfs_cleanup_fs_uuids(void);
=======
int btrfs_map_block(struct btrfs_fs_info *fs_info, enum btrfs_map_op op,
		    u64 logical, u64 *length,
		    struct btrfs_bio **bbio_ret, int mirror_num);
int btrfs_map_sblock(struct btrfs_fs_info *fs_info, enum btrfs_map_op op,
		     u64 logical, u64 *length,
		     struct btrfs_bio **bbio_ret);
int btrfs_get_io_geometry(struct btrfs_fs_info *fs_info, enum btrfs_map_op op,
		u64 logical, u64 len, struct btrfs_io_geometry *io_geom);
int btrfs_read_sys_array(struct btrfs_fs_info *fs_info);
int btrfs_read_chunk_tree(struct btrfs_fs_info *fs_info);
int btrfs_alloc_chunk(struct btrfs_trans_handle *trans, u64 type);
void btrfs_mapping_tree_free(struct extent_map_tree *tree);
blk_status_t btrfs_map_bio(struct btrfs_fs_info *fs_info, struct bio *bio,
			   int mirror_num);
int btrfs_open_devices(struct btrfs_fs_devices *fs_devices,
		       fmode_t flags, void *holder);
struct btrfs_device *btrfs_scan_one_device(const char *path,
					   fmode_t flags, void *holder);
int btrfs_forget_devices(const char *path);
void btrfs_close_devices(struct btrfs_fs_devices *fs_devices);
void btrfs_free_extra_devids(struct btrfs_fs_devices *fs_devices, int step);
void btrfs_assign_next_active_device(struct btrfs_device *device,
				     struct btrfs_device *this_dev);
struct btrfs_device *btrfs_find_device_by_devspec(struct btrfs_fs_info *fs_info,
						  u64 devid,
						  const char *devpath);
struct btrfs_device *btrfs_alloc_device(struct btrfs_fs_info *fs_info,
					const u64 *devid,
					const u8 *uuid);
void btrfs_free_device(struct btrfs_device *device);
int btrfs_rm_device(struct btrfs_fs_info *fs_info,
		    const char *device_path, u64 devid);
void __exit btrfs_cleanup_fs_uuids(void);
>>>>>>> 24b8d41d
int btrfs_num_copies(struct btrfs_fs_info *fs_info, u64 logical, u64 len);
int btrfs_grow_device(struct btrfs_trans_handle *trans,
		      struct btrfs_device *device, u64 new_size);
struct btrfs_device *btrfs_find_device(struct btrfs_fs_devices *fs_devices,
				       u64 devid, u8 *uuid, u8 *fsid, bool seed);
int btrfs_shrink_device(struct btrfs_device *device, u64 new_size);
int btrfs_init_new_device(struct btrfs_fs_info *fs_info, const char *path);
int btrfs_balance(struct btrfs_fs_info *fs_info,
		  struct btrfs_balance_control *bctl,
		  struct btrfs_ioctl_balance_args *bargs);
void btrfs_describe_block_groups(u64 flags, char *buf, u32 size_buf);
int btrfs_resume_balance_async(struct btrfs_fs_info *fs_info);
int btrfs_recover_balance(struct btrfs_fs_info *fs_info);
int btrfs_pause_balance(struct btrfs_fs_info *fs_info);
int btrfs_cancel_balance(struct btrfs_fs_info *fs_info);
int btrfs_create_uuid_tree(struct btrfs_fs_info *fs_info);
int btrfs_uuid_scan_kthread(void *data);
int btrfs_chunk_readonly(struct btrfs_fs_info *fs_info, u64 chunk_offset);
int find_free_dev_extent(struct btrfs_device *device, u64 num_bytes,
			 u64 *start, u64 *max_avail);
void btrfs_dev_stat_inc_and_print(struct btrfs_device *dev, int index);
int btrfs_get_dev_stats(struct btrfs_fs_info *fs_info,
			struct btrfs_ioctl_get_dev_stats *stats);
void btrfs_init_devices_late(struct btrfs_fs_info *fs_info);
int btrfs_init_dev_stats(struct btrfs_fs_info *fs_info);
int btrfs_run_dev_stats(struct btrfs_trans_handle *trans);
void btrfs_rm_dev_replace_remove_srcdev(struct btrfs_device *srcdev);
void btrfs_rm_dev_replace_free_srcdev(struct btrfs_device *srcdev);
void btrfs_destroy_dev_replace_tgtdev(struct btrfs_device *tgtdev);
int btrfs_is_parity_mirror(struct btrfs_fs_info *fs_info,
			   u64 logical, u64 len);
unsigned long btrfs_full_stripe_len(struct btrfs_fs_info *fs_info,
				    u64 logical);
int btrfs_finish_chunk_alloc(struct btrfs_trans_handle *trans,
			     u64 chunk_offset, u64 chunk_size);
int btrfs_remove_chunk(struct btrfs_trans_handle *trans, u64 chunk_offset);
struct extent_map *btrfs_get_chunk_map(struct btrfs_fs_info *fs_info,
				       u64 logical, u64 length);
void btrfs_release_disk_super(struct btrfs_super_block *super);

static inline void btrfs_dev_stat_inc(struct btrfs_device *dev,
				      int index)
{
	atomic_inc(dev->dev_stat_values + index);
	/*
	 * This memory barrier orders stores updating statistics before stores
	 * updating dev_stats_ccnt.
	 *
	 * It pairs with smp_rmb() in btrfs_run_dev_stats().
	 */
	smp_mb__before_atomic();
	atomic_inc(&dev->dev_stats_ccnt);
}

static inline int btrfs_dev_stat_read(struct btrfs_device *dev,
				      int index)
{
	return atomic_read(dev->dev_stat_values + index);
}

static inline int btrfs_dev_stat_read_and_reset(struct btrfs_device *dev,
						int index)
{
	int ret;

	ret = atomic_xchg(dev->dev_stat_values + index, 0);
	/*
	 * atomic_xchg implies a full memory barriers as per atomic_t.txt:
	 * - RMW operations that have a return value are fully ordered;
	 *
	 * This implicit memory barriers is paired with the smp_rmb in
	 * btrfs_run_dev_stats
	 */
	atomic_inc(&dev->dev_stats_ccnt);
	return ret;
}

static inline void btrfs_dev_stat_set(struct btrfs_device *dev,
				      int index, unsigned long val)
{
	atomic_set(dev->dev_stat_values + index, val);
	/*
	 * This memory barrier orders stores updating statistics before stores
	 * updating dev_stats_ccnt.
	 *
	 * It pairs with smp_rmb() in btrfs_run_dev_stats().
	 */
	smp_mb__before_atomic();
	atomic_inc(&dev->dev_stats_ccnt);
}

/*
 * Convert block group flags (BTRFS_BLOCK_GROUP_*) to btrfs_raid_types, which
 * can be used as index to access btrfs_raid_array[].
 */
static inline enum btrfs_raid_types btrfs_bg_flags_to_raid_index(u64 flags)
{
	if (flags & BTRFS_BLOCK_GROUP_RAID10)
		return BTRFS_RAID_RAID10;
	else if (flags & BTRFS_BLOCK_GROUP_RAID1)
		return BTRFS_RAID_RAID1;
	else if (flags & BTRFS_BLOCK_GROUP_RAID1C3)
		return BTRFS_RAID_RAID1C3;
	else if (flags & BTRFS_BLOCK_GROUP_RAID1C4)
		return BTRFS_RAID_RAID1C4;
	else if (flags & BTRFS_BLOCK_GROUP_DUP)
		return BTRFS_RAID_DUP;
	else if (flags & BTRFS_BLOCK_GROUP_RAID0)
		return BTRFS_RAID_RAID0;
	else if (flags & BTRFS_BLOCK_GROUP_RAID5)
		return BTRFS_RAID_RAID5;
	else if (flags & BTRFS_BLOCK_GROUP_RAID6)
		return BTRFS_RAID_RAID6;

	return BTRFS_RAID_SINGLE; /* BTRFS_BLOCK_GROUP_SINGLE */
}

void btrfs_commit_device_sizes(struct btrfs_transaction *trans);

struct list_head * __attribute_const__ btrfs_get_fs_uuids(void);
bool btrfs_check_rw_degradable(struct btrfs_fs_info *fs_info,
					struct btrfs_device *failing_dev);
void btrfs_scratch_superblocks(struct btrfs_fs_info *fs_info,
			       struct block_device *bdev,
			       const char *device_path);

int btrfs_bg_type_to_factor(u64 flags);
const char *btrfs_bg_type_to_raid_name(u64 flags);
int btrfs_verify_dev_extents(struct btrfs_fs_info *fs_info);

#endif<|MERGE_RESOLUTION|>--- conflicted
+++ resolved
@@ -365,21 +365,12 @@
 };
 
 extern const struct btrfs_raid_attr btrfs_raid_array[BTRFS_NR_RAID_TYPES];
-<<<<<<< HEAD
-extern const int btrfs_raid_mindev_error[BTRFS_NR_RAID_TYPES];
-extern const u64 btrfs_raid_group[BTRFS_NR_RAID_TYPES];
-=======
->>>>>>> 24b8d41d
 
 struct map_lookup {
 	u64 type;
 	int io_align;
 	int io_width;
 	u64 stripe_len;
-<<<<<<< HEAD
-	int sector_size;
-=======
->>>>>>> 24b8d41d
 	int num_stripes;
 	int sub_stripes;
 	int verified_stripes; /* For mount time dev extent verification */
@@ -425,45 +416,6 @@
 
 void btrfs_get_bbio(struct btrfs_bio *bbio);
 void btrfs_put_bbio(struct btrfs_bio *bbio);
-<<<<<<< HEAD
-int btrfs_map_block(struct btrfs_fs_info *fs_info, int op,
-		    u64 logical, u64 *length,
-		    struct btrfs_bio **bbio_ret, int mirror_num);
-int btrfs_map_sblock(struct btrfs_fs_info *fs_info, int op,
-		     u64 logical, u64 *length,
-		     struct btrfs_bio **bbio_ret, int mirror_num,
-		     int need_raid_map);
-int btrfs_rmap_block(struct btrfs_fs_info *fs_info,
-		     u64 chunk_start, u64 physical, u64 devid,
-		     u64 **logical, int *naddrs, int *stripe_len);
-int btrfs_read_sys_array(struct btrfs_root *root);
-int btrfs_read_chunk_tree(struct btrfs_root *root);
-int btrfs_alloc_chunk(struct btrfs_trans_handle *trans,
-		      struct btrfs_root *extent_root, u64 type);
-void btrfs_mapping_init(struct btrfs_mapping_tree *tree);
-void btrfs_mapping_tree_free(struct btrfs_mapping_tree *tree);
-int btrfs_map_bio(struct btrfs_root *root, struct bio *bio,
-		  int mirror_num, int async_submit);
-int btrfs_open_devices(struct btrfs_fs_devices *fs_devices,
-		       fmode_t flags, void *holder);
-int btrfs_scan_one_device(const char *path, fmode_t flags, void *holder,
-			  struct btrfs_fs_devices **fs_devices_ret);
-int btrfs_close_devices(struct btrfs_fs_devices *fs_devices);
-void btrfs_close_extra_devices(struct btrfs_fs_devices *fs_devices, int step);
-void btrfs_assign_next_active_device(struct btrfs_fs_info *fs_info,
-		struct btrfs_device *device, struct btrfs_device *this_dev);
-int btrfs_find_device_missing_or_by_path(struct btrfs_root *root,
-					 char *device_path,
-					 struct btrfs_device **device);
-int btrfs_find_device_by_devspec(struct btrfs_root *root, u64 devid,
-					 char *devpath,
-					 struct btrfs_device **device);
-struct btrfs_device *btrfs_alloc_device(struct btrfs_fs_info *fs_info,
-					const u64 *devid,
-					const u8 *uuid);
-int btrfs_rm_device(struct btrfs_root *root, char *device_path, u64 devid);
-void btrfs_cleanup_fs_uuids(void);
-=======
 int btrfs_map_block(struct btrfs_fs_info *fs_info, enum btrfs_map_op op,
 		    u64 logical, u64 *length,
 		    struct btrfs_bio **bbio_ret, int mirror_num);
@@ -497,7 +449,6 @@
 int btrfs_rm_device(struct btrfs_fs_info *fs_info,
 		    const char *device_path, u64 devid);
 void __exit btrfs_cleanup_fs_uuids(void);
->>>>>>> 24b8d41d
 int btrfs_num_copies(struct btrfs_fs_info *fs_info, u64 logical, u64 len);
 int btrfs_grow_device(struct btrfs_trans_handle *trans,
 		      struct btrfs_device *device, u64 new_size);
