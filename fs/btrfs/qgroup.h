--- conflicted
+++ resolved
@@ -249,18 +249,6 @@
 void btrfs_qgroup_rescan_resume(struct btrfs_fs_info *fs_info);
 int btrfs_qgroup_wait_for_completion(struct btrfs_fs_info *fs_info,
 				     bool interruptible);
-<<<<<<< HEAD
-int btrfs_add_qgroup_relation(struct btrfs_trans_handle *trans,
-			      struct btrfs_fs_info *fs_info, u64 src, u64 dst);
-int btrfs_del_qgroup_relation(struct btrfs_trans_handle *trans,
-			      struct btrfs_fs_info *fs_info, u64 src, u64 dst);
-int btrfs_create_qgroup(struct btrfs_trans_handle *trans,
-			struct btrfs_fs_info *fs_info, u64 qgroupid);
-int btrfs_remove_qgroup(struct btrfs_trans_handle *trans,
-			      struct btrfs_fs_info *fs_info, u64 qgroupid);
-int btrfs_limit_qgroup(struct btrfs_trans_handle *trans,
-		       struct btrfs_fs_info *fs_info, u64 qgroupid,
-=======
 int btrfs_add_qgroup_relation(struct btrfs_trans_handle *trans, u64 src,
 			      u64 dst);
 int btrfs_del_qgroup_relation(struct btrfs_trans_handle *trans, u64 src,
@@ -268,80 +256,22 @@
 int btrfs_create_qgroup(struct btrfs_trans_handle *trans, u64 qgroupid);
 int btrfs_remove_qgroup(struct btrfs_trans_handle *trans, u64 qgroupid);
 int btrfs_limit_qgroup(struct btrfs_trans_handle *trans, u64 qgroupid,
->>>>>>> 24b8d41d
 		       struct btrfs_qgroup_limit *limit);
 int btrfs_read_qgroup_config(struct btrfs_fs_info *fs_info);
 void btrfs_free_qgroup_config(struct btrfs_fs_info *fs_info);
 struct btrfs_delayed_extent_op;
-<<<<<<< HEAD
-int btrfs_qgroup_prepare_account_extents(struct btrfs_trans_handle *trans,
-					 struct btrfs_fs_info *fs_info);
-/*
- * Insert one dirty extent record into @delayed_refs, informing qgroup to
- * account that extent at commit trans time.
- *
- * No lock version, caller must acquire delayed ref lock and allocate memory.
+
+/*
+ * Inform qgroup to trace one dirty extent, its info is recorded in @record.
+ * So qgroup can account it at transaction committing time.
+ *
+ * No lock version, caller must acquire delayed ref lock and allocated memory,
+ * then call btrfs_qgroup_trace_extent_post() after exiting lock context.
  *
  * Return 0 for success insert
  * Return >0 for existing record, caller can free @record safely.
  * Error is not possible
  */
-int btrfs_qgroup_insert_dirty_extent_nolock(
-		struct btrfs_fs_info *fs_info,
-		struct btrfs_delayed_ref_root *delayed_refs,
-		struct btrfs_qgroup_extent_record *record);
-
-/*
- * Insert one dirty extent record into @delayed_refs, informing qgroup to
- * account that extent at commit trans time.
- *
- * Better encapsulated version.
- *
- * Return 0 if the operation is done.
- * Return <0 for error, like memory allocation failure or invalid parameter
- * (NULL trans)
- */
-int btrfs_qgroup_insert_dirty_extent(struct btrfs_trans_handle *trans,
-		struct btrfs_fs_info *fs_info, u64 bytenr, u64 num_bytes,
-		gfp_t gfp_flag);
-
-int
-btrfs_qgroup_account_extent(struct btrfs_trans_handle *trans,
-			    struct btrfs_fs_info *fs_info,
-			    u64 bytenr, u64 num_bytes,
-			    struct ulist *old_roots, struct ulist *new_roots);
-int btrfs_qgroup_account_extents(struct btrfs_trans_handle *trans,
-				 struct btrfs_fs_info *fs_info);
-int btrfs_run_qgroups(struct btrfs_trans_handle *trans,
-		      struct btrfs_fs_info *fs_info);
-int btrfs_qgroup_inherit(struct btrfs_trans_handle *trans,
-			 struct btrfs_fs_info *fs_info, u64 srcid, u64 objectid,
-			 struct btrfs_qgroup_inherit *inherit);
-void btrfs_qgroup_free_refroot(struct btrfs_fs_info *fs_info,
-			       u64 ref_root, u64 num_bytes);
-=======
-
->>>>>>> 24b8d41d
-/*
- * Inform qgroup to trace one dirty extent, its info is recorded in @record.
- * So qgroup can account it at transaction committing time.
- *
- * No lock version, caller must acquire delayed ref lock and allocated memory,
- * then call btrfs_qgroup_trace_extent_post() after exiting lock context.
- *
- * Return 0 for success insert
- * Return >0 for existing record, caller can free @record safely.
- * Error is not possible
- */
-<<<<<<< HEAD
-static inline void btrfs_qgroup_free_delayed_ref(struct btrfs_fs_info *fs_info,
-						 u64 ref_root, u64 num_bytes)
-{
-	btrfs_qgroup_free_refroot(fs_info, ref_root, num_bytes);
-	trace_btrfs_qgroup_free_delayed_ref(fs_info, ref_root, num_bytes);
-}
-void assert_qgroups_uptodate(struct btrfs_trans_handle *trans);
-=======
 int btrfs_qgroup_trace_extent_nolock(
 		struct btrfs_fs_info *fs_info,
 		struct btrfs_delayed_ref_root *delayed_refs,
@@ -418,7 +348,6 @@
 void btrfs_qgroup_free_refroot(struct btrfs_fs_info *fs_info,
 			       u64 ref_root, u64 num_bytes,
 			       enum btrfs_qgroup_rsv_type type);
->>>>>>> 24b8d41d
 
 #ifdef CONFIG_BTRFS_FS_RUN_SANITY_TESTS
 int btrfs_verify_qgroup_counts(struct btrfs_fs_info *fs_info, u64 qgroupid,
