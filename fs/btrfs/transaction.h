--- conflicted
+++ resolved
@@ -84,10 +84,6 @@
 	struct list_head deleted_bgs;
 	spinlock_t dropped_roots_lock;
 	struct btrfs_delayed_ref_root delayed_refs;
-<<<<<<< HEAD
-	int aborted;
-	struct btrfs_fs_info *fs_info;
-=======
 	struct btrfs_fs_info *fs_info;
 
 	/*
@@ -96,7 +92,6 @@
 	 */
 	atomic_t pending_ordered;
 	wait_queue_head_t pending_wait;
->>>>>>> 24b8d41d
 };
 
 #define __TRANS_FREEZABLE	(1U << 0)
@@ -123,11 +118,6 @@
 	u64 transid;
 	u64 bytes_reserved;
 	u64 chunk_bytes_reserved;
-<<<<<<< HEAD
-	unsigned long use_count;
-	unsigned long blocks_reserved;
-=======
->>>>>>> 24b8d41d
 	unsigned long delayed_ref_updates;
 	struct btrfs_transaction *transaction;
 	struct btrfs_block_rsv *block_rsv;
@@ -143,24 +133,9 @@
 	bool allocating_chunk;
 	bool can_flush_pending_bgs;
 	bool reloc_reserved;
-<<<<<<< HEAD
-	bool sync;
-	bool dirty;
-	unsigned int type;
-	/*
-	 * this root is only needed to validate that the root passed to
-	 * start_transaction is the same as the one passed to end_transaction.
-	 * Subvolume quota depends on this
-	 */
-	struct btrfs_root *root;
-	struct btrfs_fs_info *fs_info;
-	struct seq_list delayed_ref_elem;
-	struct list_head qgroup_ref_list;
-=======
 	bool dirty;
 	struct btrfs_root *root;
 	struct btrfs_fs_info *fs_info;
->>>>>>> 24b8d41d
 	struct list_head new_bgs;
 };
 
@@ -182,10 +157,6 @@
 	struct btrfs_path *path;
 	/* block reservation for the operation */
 	struct btrfs_block_rsv block_rsv;
-<<<<<<< HEAD
-	u64 qgroup_reserved;
-=======
->>>>>>> 24b8d41d
 	/* extra metadata reservation for relocation */
 	int error;
 	/* Preallocated anonymous block device number */
