--- conflicted
+++ resolved
@@ -1327,11 +1327,7 @@
 	while ((bio = bio_list_pop(&bio_list))) {
 		bio->bi_private = rbio;
 		bio->bi_end_io = raid_write_end_io;
-<<<<<<< HEAD
-		bio_set_op_attrs(bio, REQ_OP_WRITE, 0);
-=======
 		bio->bi_opf = REQ_OP_WRITE;
->>>>>>> 24b8d41d
 
 		submit_bio(bio);
 	}
@@ -1562,11 +1558,7 @@
 	while ((bio = bio_list_pop(&bio_list))) {
 		bio->bi_private = rbio;
 		bio->bi_end_io = raid_rmw_end_io;
-<<<<<<< HEAD
-		bio_set_op_attrs(bio, REQ_OP_READ, 0);
-=======
 		bio->bi_opf = REQ_OP_READ;
->>>>>>> 24b8d41d
 
 		btrfs_bio_wq_end_io(rbio->fs_info, bio, BTRFS_WQ_ENDIO_RAID56);
 
@@ -2105,11 +2097,7 @@
 	while ((bio = bio_list_pop(&bio_list))) {
 		bio->bi_private = rbio;
 		bio->bi_end_io = raid_recover_end_io;
-<<<<<<< HEAD
-		bio_set_op_attrs(bio, REQ_OP_READ, 0);
-=======
 		bio->bi_opf = REQ_OP_READ;
->>>>>>> 24b8d41d
 
 		btrfs_bio_wq_end_io(rbio->fs_info, bio, BTRFS_WQ_ENDIO_RAID56);
 
@@ -2160,11 +2148,7 @@
 
 	rbio->faila = find_logical_bio_stripe(rbio, bio);
 	if (rbio->faila == -1) {
-<<<<<<< HEAD
-		btrfs_warn(root->fs_info,
-=======
 		btrfs_warn(fs_info,
->>>>>>> 24b8d41d
 	"%s could not find the bad stripe in raid56 so that we cannot recover any more (bio has logical %llu len %llu, bbio has map_type %llu)",
 			   __func__, (u64)bio->bi_iter.bi_sector << 9,
 			   (u64)bio->bi_iter.bi_size, bbio->map_type);
@@ -2478,11 +2462,7 @@
 	while ((bio = bio_list_pop(&bio_list))) {
 		bio->bi_private = rbio;
 		bio->bi_end_io = raid_write_end_io;
-<<<<<<< HEAD
-		bio_set_op_attrs(bio, REQ_OP_WRITE, 0);
-=======
 		bio->bi_opf = REQ_OP_WRITE;
->>>>>>> 24b8d41d
 
 		submit_bio(bio);
 	}
@@ -2660,11 +2640,7 @@
 	while ((bio = bio_list_pop(&bio_list))) {
 		bio->bi_private = rbio;
 		bio->bi_end_io = raid56_parity_scrub_end_io;
-<<<<<<< HEAD
-		bio_set_op_attrs(bio, REQ_OP_READ, 0);
-=======
 		bio->bi_opf = REQ_OP_READ;
->>>>>>> 24b8d41d
 
 		btrfs_bio_wq_end_io(rbio->fs_info, bio, BTRFS_WQ_ENDIO_RAID56);
 
