// SPDX-License-Identifier: GPL-2.0
/*
 * Copyright (C) 2007 Oracle.  All rights reserved.
 */

#include <linux/kthread.h>
#include <linux/pagemap.h>

#include "ctree.h"
#include "disk-io.h"
#include "free-space-cache.h"
#include "inode-map.h"
#include "transaction.h"
#include "delalloc-space.h"

static void fail_caching_thread(struct btrfs_root *root)
{
	struct btrfs_fs_info *fs_info = root->fs_info;

	btrfs_warn(fs_info, "failed to start inode caching task");
	btrfs_clear_pending_and_info(fs_info, INODE_MAP_CACHE,
				     "disabling inode map caching");
	spin_lock(&root->ino_cache_lock);
	root->ino_cache_state = BTRFS_CACHE_ERROR;
	spin_unlock(&root->ino_cache_lock);
	wake_up(&root->ino_cache_wait);
}

static int caching_kthread(void *data)
{
	struct btrfs_root *root = data;
	struct btrfs_fs_info *fs_info = root->fs_info;
	struct btrfs_free_space_ctl *ctl = root->free_ino_ctl;
	struct btrfs_key key;
	struct btrfs_path *path;
	struct extent_buffer *leaf;
	u64 last = (u64)-1;
	int slot;
	int ret;

<<<<<<< HEAD
	if (!btrfs_test_opt(root->fs_info, INODE_MAP_CACHE))
=======
	if (!btrfs_test_opt(fs_info, INODE_MAP_CACHE))
>>>>>>> 24b8d41d
		return 0;

	path = btrfs_alloc_path();
	if (!path) {
		fail_caching_thread(root);
		return -ENOMEM;
	}

	/* Since the commit root is read-only, we can safely skip locking. */
	path->skip_locking = 1;
	path->search_commit_root = 1;
	path->reada = READA_FORWARD;

	key.objectid = BTRFS_FIRST_FREE_OBJECTID;
	key.offset = 0;
	key.type = BTRFS_INODE_ITEM_KEY;
again:
	/* need to make sure the commit_root doesn't disappear */
	down_read(&fs_info->commit_root_sem);

	ret = btrfs_search_slot(NULL, root, &key, path, 0, 0);
	if (ret < 0)
		goto out;

	while (1) {
		if (btrfs_fs_closing(fs_info))
			goto out;

		leaf = path->nodes[0];
		slot = path->slots[0];
		if (slot >= btrfs_header_nritems(leaf)) {
			ret = btrfs_next_leaf(root, path);
			if (ret < 0)
				goto out;
			else if (ret > 0)
				break;

			if (need_resched() ||
			    btrfs_transaction_in_commit(fs_info)) {
				leaf = path->nodes[0];

				if (WARN_ON(btrfs_header_nritems(leaf) == 0))
					break;

				/*
				 * Save the key so we can advances forward
				 * in the next search.
				 */
				btrfs_item_key_to_cpu(leaf, &key, 0);
				btrfs_release_path(path);
				root->ino_cache_progress = last;
				up_read(&fs_info->commit_root_sem);
				schedule_timeout(1);
				goto again;
			} else
				continue;
		}

		btrfs_item_key_to_cpu(leaf, &key, slot);

		if (key.type != BTRFS_INODE_ITEM_KEY)
			goto next;

		if (key.objectid >= root->highest_objectid)
			break;

		if (last != (u64)-1 && last + 1 != key.objectid) {
			__btrfs_add_free_space(fs_info, ctl, last + 1,
<<<<<<< HEAD
					       key.objectid - last - 1);
=======
					       key.objectid - last - 1, 0);
>>>>>>> 24b8d41d
			wake_up(&root->ino_cache_wait);
		}

		last = key.objectid;
next:
		path->slots[0]++;
	}

	if (last < root->highest_objectid - 1) {
		__btrfs_add_free_space(fs_info, ctl, last + 1,
<<<<<<< HEAD
				       root->highest_objectid - last - 1);
=======
				       root->highest_objectid - last - 1, 0);
>>>>>>> 24b8d41d
	}

	spin_lock(&root->ino_cache_lock);
	root->ino_cache_state = BTRFS_CACHE_FINISHED;
	spin_unlock(&root->ino_cache_lock);

	root->ino_cache_progress = (u64)-1;
	btrfs_unpin_free_ino(root);
out:
	wake_up(&root->ino_cache_wait);
	up_read(&fs_info->commit_root_sem);

	btrfs_free_path(path);

	return ret;
}

static void start_caching(struct btrfs_root *root)
{
	struct btrfs_fs_info *fs_info = root->fs_info;
	struct btrfs_free_space_ctl *ctl = root->free_ino_ctl;
	struct task_struct *tsk;
	int ret;
	u64 objectid;

	if (!btrfs_test_opt(fs_info, INODE_MAP_CACHE))
		return;

	spin_lock(&root->ino_cache_lock);
	if (root->ino_cache_state != BTRFS_CACHE_NO) {
		spin_unlock(&root->ino_cache_lock);
		return;
	}

	root->ino_cache_state = BTRFS_CACHE_STARTED;
	spin_unlock(&root->ino_cache_lock);

	ret = load_free_ino_cache(fs_info, root);
	if (ret == 1) {
		spin_lock(&root->ino_cache_lock);
		root->ino_cache_state = BTRFS_CACHE_FINISHED;
		spin_unlock(&root->ino_cache_lock);
		wake_up(&root->ino_cache_wait);
		return;
	}

	/*
	 * It can be quite time-consuming to fill the cache by searching
	 * through the extent tree, and this can keep ino allocation path
	 * waiting. Therefore at start we quickly find out the highest
	 * inode number and we know we can use inode numbers which fall in
	 * [highest_ino + 1, BTRFS_LAST_FREE_OBJECTID].
	 */
	ret = btrfs_find_free_objectid(root, &objectid);
	if (!ret && objectid <= BTRFS_LAST_FREE_OBJECTID) {
		__btrfs_add_free_space(fs_info, ctl, objectid,
<<<<<<< HEAD
				       BTRFS_LAST_FREE_OBJECTID - objectid + 1);
=======
				       BTRFS_LAST_FREE_OBJECTID - objectid + 1,
				       0);
		wake_up(&root->ino_cache_wait);
>>>>>>> 24b8d41d
	}

	tsk = kthread_run(caching_kthread, root, "btrfs-ino-cache-%llu",
			  root->root_key.objectid);
<<<<<<< HEAD
	if (IS_ERR(tsk)) {
		btrfs_warn(fs_info, "failed to start inode caching task");
		btrfs_clear_pending_and_info(fs_info, INODE_MAP_CACHE,
				"disabling inode map caching");
	}
=======
	if (IS_ERR(tsk))
		fail_caching_thread(root);
>>>>>>> 24b8d41d
}

int btrfs_find_free_ino(struct btrfs_root *root, u64 *objectid)
{
	if (!btrfs_test_opt(root->fs_info, INODE_MAP_CACHE))
		return btrfs_find_free_objectid(root, objectid);

again:
	*objectid = btrfs_find_ino_for_alloc(root);

	if (*objectid != 0)
		return 0;

	start_caching(root);

	wait_event(root->ino_cache_wait,
		   root->ino_cache_state == BTRFS_CACHE_FINISHED ||
		   root->ino_cache_state == BTRFS_CACHE_ERROR ||
		   root->free_ino_ctl->free_space > 0);

	if (root->ino_cache_state == BTRFS_CACHE_FINISHED &&
	    root->free_ino_ctl->free_space == 0)
		return -ENOSPC;
	else if (root->ino_cache_state == BTRFS_CACHE_ERROR)
		return btrfs_find_free_objectid(root, objectid);
	else
		goto again;
}

void btrfs_return_ino(struct btrfs_root *root, u64 objectid)
{
	struct btrfs_fs_info *fs_info = root->fs_info;
	struct btrfs_free_space_ctl *pinned = root->free_ino_pinned;

	if (!btrfs_test_opt(fs_info, INODE_MAP_CACHE))
		return;
again:
	if (root->ino_cache_state == BTRFS_CACHE_FINISHED) {
<<<<<<< HEAD
		__btrfs_add_free_space(fs_info, pinned, objectid, 1);
=======
		__btrfs_add_free_space(fs_info, pinned, objectid, 1, 0);
>>>>>>> 24b8d41d
	} else {
		down_write(&fs_info->commit_root_sem);
		spin_lock(&root->ino_cache_lock);
		if (root->ino_cache_state == BTRFS_CACHE_FINISHED) {
			spin_unlock(&root->ino_cache_lock);
			up_write(&fs_info->commit_root_sem);
			goto again;
		}
		spin_unlock(&root->ino_cache_lock);

		start_caching(root);

<<<<<<< HEAD
		__btrfs_add_free_space(fs_info, pinned, objectid, 1);
=======
		__btrfs_add_free_space(fs_info, pinned, objectid, 1, 0);
>>>>>>> 24b8d41d

		up_write(&fs_info->commit_root_sem);
	}
}

/*
 * When a transaction is committed, we'll move those inode numbers which are
 * smaller than root->ino_cache_progress from pinned tree to free_ino tree, and
 * others will just be dropped, because the commit root we were searching has
 * changed.
 *
 * Must be called with root->fs_info->commit_root_sem held
 */
void btrfs_unpin_free_ino(struct btrfs_root *root)
{
	struct btrfs_free_space_ctl *ctl = root->free_ino_ctl;
	struct rb_root *rbroot = &root->free_ino_pinned->free_space_offset;
	spinlock_t *rbroot_lock = &root->free_ino_pinned->tree_lock;
	struct btrfs_free_space *info;
	struct rb_node *n;
	u64 count;

	if (!btrfs_test_opt(root->fs_info, INODE_MAP_CACHE))
		return;

	while (1) {
		spin_lock(rbroot_lock);
		n = rb_first(rbroot);
		if (!n) {
			spin_unlock(rbroot_lock);
			break;
		}

		info = rb_entry(n, struct btrfs_free_space, offset_index);
		BUG_ON(info->bitmap); /* Logic error */

		if (info->offset > root->ino_cache_progress)
			count = 0;
		else
			count = min(root->ino_cache_progress - info->offset + 1,
				    info->bytes);

		rb_erase(&info->offset_index, rbroot);
		spin_unlock(rbroot_lock);
<<<<<<< HEAD
		if (add_to_ctl)
			__btrfs_add_free_space(root->fs_info, ctl,
					       info->offset, count);
=======
		if (count)
			__btrfs_add_free_space(root->fs_info, ctl,
					       info->offset, count, 0);
>>>>>>> 24b8d41d
		kmem_cache_free(btrfs_free_space_cachep, info);
	}
}

#define INIT_THRESHOLD	((SZ_32K / 2) / sizeof(struct btrfs_free_space))
#define INODES_PER_BITMAP (PAGE_SIZE * 8)

/*
 * The goal is to keep the memory used by the free_ino tree won't
 * exceed the memory if we use bitmaps only.
 */
static void recalculate_thresholds(struct btrfs_free_space_ctl *ctl)
{
	struct btrfs_free_space *info;
	struct rb_node *n;
	int max_ino;
	int max_bitmaps;

	n = rb_last(&ctl->free_space_offset);
	if (!n) {
		ctl->extents_thresh = INIT_THRESHOLD;
		return;
	}
	info = rb_entry(n, struct btrfs_free_space, offset_index);

	/*
	 * Find the maximum inode number in the filesystem. Note we
	 * ignore the fact that this can be a bitmap, because we are
	 * not doing precise calculation.
	 */
	max_ino = info->bytes - 1;

	max_bitmaps = ALIGN(max_ino, INODES_PER_BITMAP) / INODES_PER_BITMAP;
	if (max_bitmaps <= ctl->total_bitmaps) {
		ctl->extents_thresh = 0;
		return;
	}

	ctl->extents_thresh = (max_bitmaps - ctl->total_bitmaps) *
				PAGE_SIZE / sizeof(*info);
}

/*
 * We don't fall back to bitmap, if we are below the extents threshold
 * or this chunk of inode numbers is a big one.
 */
static bool use_bitmap(struct btrfs_free_space_ctl *ctl,
		       struct btrfs_free_space *info)
{
	if (ctl->free_extents < ctl->extents_thresh ||
	    info->bytes > INODES_PER_BITMAP / 10)
		return false;

	return true;
}

static const struct btrfs_free_space_op free_ino_op = {
	.recalc_thresholds	= recalculate_thresholds,
	.use_bitmap		= use_bitmap,
};

static void pinned_recalc_thresholds(struct btrfs_free_space_ctl *ctl)
{
}

static bool pinned_use_bitmap(struct btrfs_free_space_ctl *ctl,
			      struct btrfs_free_space *info)
{
	/*
	 * We always use extents for two reasons:
	 *
	 * - The pinned tree is only used during the process of caching
	 *   work.
	 * - Make code simpler. See btrfs_unpin_free_ino().
	 */
	return false;
}

static const struct btrfs_free_space_op pinned_free_ino_op = {
	.recalc_thresholds	= pinned_recalc_thresholds,
	.use_bitmap		= pinned_use_bitmap,
};

void btrfs_init_free_ino_ctl(struct btrfs_root *root)
{
	struct btrfs_free_space_ctl *ctl = root->free_ino_ctl;
	struct btrfs_free_space_ctl *pinned = root->free_ino_pinned;

	spin_lock_init(&ctl->tree_lock);
	ctl->unit = 1;
	ctl->start = 0;
	ctl->private = NULL;
	ctl->op = &free_ino_op;
	INIT_LIST_HEAD(&ctl->trimming_ranges);
	mutex_init(&ctl->cache_writeout_mutex);

	/*
	 * Initially we allow to use 16K of ram to cache chunks of
	 * inode numbers before we resort to bitmaps. This is somewhat
	 * arbitrary, but it will be adjusted in runtime.
	 */
	ctl->extents_thresh = INIT_THRESHOLD;

	spin_lock_init(&pinned->tree_lock);
	pinned->unit = 1;
	pinned->start = 0;
	pinned->private = NULL;
	pinned->extents_thresh = 0;
	pinned->op = &pinned_free_ino_op;
}

int btrfs_save_ino_cache(struct btrfs_root *root,
			 struct btrfs_trans_handle *trans)
{
	struct btrfs_fs_info *fs_info = root->fs_info;
	struct btrfs_free_space_ctl *ctl = root->free_ino_ctl;
	struct btrfs_path *path;
	struct inode *inode;
	struct btrfs_block_rsv *rsv;
	struct extent_changeset *data_reserved = NULL;
	u64 num_bytes;
	u64 alloc_hint = 0;
	int ret;
	int prealloc;
	bool retry = false;

	/* only fs tree and subvol/snap needs ino cache */
	if (root->root_key.objectid != BTRFS_FS_TREE_OBJECTID &&
	    (root->root_key.objectid < BTRFS_FIRST_FREE_OBJECTID ||
	     root->root_key.objectid > BTRFS_LAST_FREE_OBJECTID))
		return 0;

	/* Don't save inode cache if we are deleting this root */
	if (btrfs_root_refs(&root->root_item) == 0)
		return 0;

<<<<<<< HEAD
	if (!btrfs_test_opt(root->fs_info, INODE_MAP_CACHE))
=======
	if (!btrfs_test_opt(fs_info, INODE_MAP_CACHE))
>>>>>>> 24b8d41d
		return 0;

	path = btrfs_alloc_path();
	if (!path)
		return -ENOMEM;

	rsv = trans->block_rsv;
	trans->block_rsv = &fs_info->trans_block_rsv;

	num_bytes = trans->bytes_reserved;
	/*
	 * 1 item for inode item insertion if need
	 * 4 items for inode item update (in the worst case)
	 * 1 items for slack space if we need do truncation
	 * 1 item for free space object
	 * 3 items for pre-allocation
	 */
	trans->bytes_reserved = btrfs_calc_insert_metadata_size(fs_info, 10);
	ret = btrfs_block_rsv_add(root, trans->block_rsv,
				  trans->bytes_reserved,
				  BTRFS_RESERVE_NO_FLUSH);
	if (ret)
		goto out;
	trace_btrfs_space_reservation(fs_info, "ino_cache", trans->transid,
				      trans->bytes_reserved, 1);
again:
	inode = lookup_free_ino_inode(root, path);
	if (IS_ERR(inode) && (PTR_ERR(inode) != -ENOENT || retry)) {
		ret = PTR_ERR(inode);
		goto out_release;
	}

	if (IS_ERR(inode)) {
		BUG_ON(retry); /* Logic error */
		retry = true;

		ret = create_free_ino_inode(root, trans, path);
		if (ret)
			goto out_release;
		goto again;
	}

	BTRFS_I(inode)->generation = 0;
	ret = btrfs_update_inode(trans, root, inode);
	if (ret) {
		btrfs_abort_transaction(trans, ret);
		goto out_put;
	}

	if (i_size_read(inode) > 0) {
		ret = btrfs_truncate_free_space_cache(trans, NULL, inode);
		if (ret) {
			if (ret != -ENOSPC)
				btrfs_abort_transaction(trans, ret);
			goto out_put;
		}
	}

	spin_lock(&root->ino_cache_lock);
	if (root->ino_cache_state != BTRFS_CACHE_FINISHED) {
		ret = -1;
		spin_unlock(&root->ino_cache_lock);
		goto out_put;
	}
	spin_unlock(&root->ino_cache_lock);

	spin_lock(&ctl->tree_lock);
	prealloc = sizeof(struct btrfs_free_space) * ctl->free_extents;
	prealloc = ALIGN(prealloc, PAGE_SIZE);
	prealloc += ctl->total_bitmaps * PAGE_SIZE;
	spin_unlock(&ctl->tree_lock);

	/* Just to make sure we have enough space */
	prealloc += 8 * PAGE_SIZE;

	ret = btrfs_delalloc_reserve_space(BTRFS_I(inode), &data_reserved, 0,
					   prealloc);
	if (ret)
		goto out_put;

	ret = btrfs_prealloc_file_range_trans(inode, trans, 0, 0, prealloc,
					      prealloc, prealloc, &alloc_hint);
	if (ret) {
<<<<<<< HEAD
		btrfs_delalloc_release_metadata(inode, prealloc);
=======
		btrfs_delalloc_release_extents(BTRFS_I(inode), prealloc);
		btrfs_delalloc_release_metadata(BTRFS_I(inode), prealloc, true);
>>>>>>> 24b8d41d
		goto out_put;
	}

	ret = btrfs_write_out_ino_cache(root, trans, path, inode);
	btrfs_delalloc_release_extents(BTRFS_I(inode), prealloc);
out_put:
	iput(inode);
out_release:
	trace_btrfs_space_reservation(fs_info, "ino_cache", trans->transid,
				      trans->bytes_reserved, 0);
	btrfs_block_rsv_release(fs_info, trans->block_rsv,
				trans->bytes_reserved, NULL);
out:
	trans->block_rsv = rsv;
	trans->bytes_reserved = num_bytes;

	btrfs_free_path(path);
	extent_changeset_free(data_reserved);
	return ret;
}

int btrfs_find_highest_objectid(struct btrfs_root *root, u64 *objectid)
{
	struct btrfs_path *path;
	int ret;
	struct extent_buffer *l;
	struct btrfs_key search_key;
	struct btrfs_key found_key;
	int slot;

	path = btrfs_alloc_path();
	if (!path)
		return -ENOMEM;

	search_key.objectid = BTRFS_LAST_FREE_OBJECTID;
	search_key.type = -1;
	search_key.offset = (u64)-1;
	ret = btrfs_search_slot(NULL, root, &search_key, path, 0, 0);
	if (ret < 0)
		goto error;
	BUG_ON(ret == 0); /* Corruption */
	if (path->slots[0] > 0) {
		slot = path->slots[0] - 1;
		l = path->nodes[0];
		btrfs_item_key_to_cpu(l, &found_key, slot);
		*objectid = max_t(u64, found_key.objectid,
				  BTRFS_FIRST_FREE_OBJECTID - 1);
	} else {
		*objectid = BTRFS_FIRST_FREE_OBJECTID - 1;
	}
	ret = 0;
error:
	btrfs_free_path(path);
	return ret;
}

int btrfs_find_free_objectid(struct btrfs_root *root, u64 *objectid)
{
	int ret;
	mutex_lock(&root->objectid_mutex);

	if (unlikely(root->highest_objectid >= BTRFS_LAST_FREE_OBJECTID)) {
		btrfs_warn(root->fs_info,
			   "the objectid of root %llu reaches its highest value",
			   root->root_key.objectid);
		ret = -ENOSPC;
		goto out;
	}

	*objectid = ++root->highest_objectid;
	ret = 0;
out:
	mutex_unlock(&root->objectid_mutex);
	return ret;
}<|MERGE_RESOLUTION|>--- conflicted
+++ resolved
@@ -38,11 +38,7 @@
 	int slot;
 	int ret;
 
-<<<<<<< HEAD
-	if (!btrfs_test_opt(root->fs_info, INODE_MAP_CACHE))
-=======
 	if (!btrfs_test_opt(fs_info, INODE_MAP_CACHE))
->>>>>>> 24b8d41d
 		return 0;
 
 	path = btrfs_alloc_path();
@@ -111,11 +107,7 @@
 
 		if (last != (u64)-1 && last + 1 != key.objectid) {
 			__btrfs_add_free_space(fs_info, ctl, last + 1,
-<<<<<<< HEAD
-					       key.objectid - last - 1);
-=======
 					       key.objectid - last - 1, 0);
->>>>>>> 24b8d41d
 			wake_up(&root->ino_cache_wait);
 		}
 
@@ -126,11 +118,7 @@
 
 	if (last < root->highest_objectid - 1) {
 		__btrfs_add_free_space(fs_info, ctl, last + 1,
-<<<<<<< HEAD
-				       root->highest_objectid - last - 1);
-=======
 				       root->highest_objectid - last - 1, 0);
->>>>>>> 24b8d41d
 	}
 
 	spin_lock(&root->ino_cache_lock);
@@ -187,27 +175,15 @@
 	ret = btrfs_find_free_objectid(root, &objectid);
 	if (!ret && objectid <= BTRFS_LAST_FREE_OBJECTID) {
 		__btrfs_add_free_space(fs_info, ctl, objectid,
-<<<<<<< HEAD
-				       BTRFS_LAST_FREE_OBJECTID - objectid + 1);
-=======
 				       BTRFS_LAST_FREE_OBJECTID - objectid + 1,
 				       0);
 		wake_up(&root->ino_cache_wait);
->>>>>>> 24b8d41d
 	}
 
 	tsk = kthread_run(caching_kthread, root, "btrfs-ino-cache-%llu",
 			  root->root_key.objectid);
-<<<<<<< HEAD
-	if (IS_ERR(tsk)) {
-		btrfs_warn(fs_info, "failed to start inode caching task");
-		btrfs_clear_pending_and_info(fs_info, INODE_MAP_CACHE,
-				"disabling inode map caching");
-	}
-=======
 	if (IS_ERR(tsk))
 		fail_caching_thread(root);
->>>>>>> 24b8d41d
 }
 
 int btrfs_find_free_ino(struct btrfs_root *root, u64 *objectid)
@@ -246,11 +222,7 @@
 		return;
 again:
 	if (root->ino_cache_state == BTRFS_CACHE_FINISHED) {
-<<<<<<< HEAD
-		__btrfs_add_free_space(fs_info, pinned, objectid, 1);
-=======
 		__btrfs_add_free_space(fs_info, pinned, objectid, 1, 0);
->>>>>>> 24b8d41d
 	} else {
 		down_write(&fs_info->commit_root_sem);
 		spin_lock(&root->ino_cache_lock);
@@ -263,11 +235,7 @@
 
 		start_caching(root);
 
-<<<<<<< HEAD
-		__btrfs_add_free_space(fs_info, pinned, objectid, 1);
-=======
 		__btrfs_add_free_space(fs_info, pinned, objectid, 1, 0);
->>>>>>> 24b8d41d
 
 		up_write(&fs_info->commit_root_sem);
 	}
@@ -312,15 +280,9 @@
 
 		rb_erase(&info->offset_index, rbroot);
 		spin_unlock(rbroot_lock);
-<<<<<<< HEAD
-		if (add_to_ctl)
-			__btrfs_add_free_space(root->fs_info, ctl,
-					       info->offset, count);
-=======
 		if (count)
 			__btrfs_add_free_space(root->fs_info, ctl,
 					       info->offset, count, 0);
->>>>>>> 24b8d41d
 		kmem_cache_free(btrfs_free_space_cachep, info);
 	}
 }
@@ -457,11 +419,7 @@
 	if (btrfs_root_refs(&root->root_item) == 0)
 		return 0;
 
-<<<<<<< HEAD
-	if (!btrfs_test_opt(root->fs_info, INODE_MAP_CACHE))
-=======
 	if (!btrfs_test_opt(fs_info, INODE_MAP_CACHE))
->>>>>>> 24b8d41d
 		return 0;
 
 	path = btrfs_alloc_path();
@@ -545,12 +503,8 @@
 	ret = btrfs_prealloc_file_range_trans(inode, trans, 0, 0, prealloc,
 					      prealloc, prealloc, &alloc_hint);
 	if (ret) {
-<<<<<<< HEAD
-		btrfs_delalloc_release_metadata(inode, prealloc);
-=======
 		btrfs_delalloc_release_extents(BTRFS_I(inode), prealloc);
 		btrfs_delalloc_release_metadata(BTRFS_I(inode), prealloc, true);
->>>>>>> 24b8d41d
 		goto out_put;
 	}
 
