// SPDX-License-Identifier: GPL-2.0
/*
 * Copyright (C) 2013 Fusion IO.  All rights reserved.
 */

#include <linux/types.h>
#include "btrfs-tests.h"
#include "../ctree.h"
#include "../btrfs_inode.h"
#include "../disk-io.h"
#include "../extent_io.h"
#include "../volumes.h"
#include "../compression.h"

static void insert_extent(struct btrfs_root *root, u64 start, u64 len,
			  u64 ram_bytes, u64 offset, u64 disk_bytenr,
			  u64 disk_len, u32 type, u8 compression, int slot)
{
	struct btrfs_path path;
	struct btrfs_file_extent_item *fi;
	struct extent_buffer *leaf = root->node;
	struct btrfs_key key;
	u32 value_len = sizeof(struct btrfs_file_extent_item);

	if (type == BTRFS_FILE_EXTENT_INLINE)
		value_len += len;
	memset(&path, 0, sizeof(path));

	path.nodes[0] = leaf;
	path.slots[0] = slot;

	key.objectid = BTRFS_FIRST_FREE_OBJECTID;
	key.type = BTRFS_EXTENT_DATA_KEY;
	key.offset = start;

	setup_items_for_insert(root, &path, &key, &value_len, 1);
	fi = btrfs_item_ptr(leaf, slot, struct btrfs_file_extent_item);
	btrfs_set_file_extent_generation(leaf, fi, 1);
	btrfs_set_file_extent_type(leaf, fi, type);
	btrfs_set_file_extent_disk_bytenr(leaf, fi, disk_bytenr);
	btrfs_set_file_extent_disk_num_bytes(leaf, fi, disk_len);
	btrfs_set_file_extent_offset(leaf, fi, offset);
	btrfs_set_file_extent_num_bytes(leaf, fi, len);
	btrfs_set_file_extent_ram_bytes(leaf, fi, ram_bytes);
	btrfs_set_file_extent_compression(leaf, fi, compression);
	btrfs_set_file_extent_encryption(leaf, fi, 0);
	btrfs_set_file_extent_other_encoding(leaf, fi, 0);
}

static void insert_inode_item_key(struct btrfs_root *root)
{
	struct btrfs_path path;
	struct extent_buffer *leaf = root->node;
	struct btrfs_key key;
	u32 value_len = 0;

	memset(&path, 0, sizeof(path));

	path.nodes[0] = leaf;
	path.slots[0] = 0;

	key.objectid = BTRFS_INODE_ITEM_KEY;
	key.type = BTRFS_INODE_ITEM_KEY;
	key.offset = 0;

	setup_items_for_insert(root, &path, &key, &value_len, 1);
}

/*
 * Build the most complicated map of extents the earth has ever seen.  We want
 * this so we can test all of the corner cases of btrfs_get_extent.  Here is a
 * diagram of how the extents will look though this may not be possible we still
 * want to make sure everything acts normally (the last number is not inclusive)
 *
 * [0 - 5][5 -  6][     6 - 4096     ][ 4096 - 4100][4100 - 8195][8195 - 12291]
 * [hole ][inline][hole but no extent][  hole   ][   regular ][regular1 split]
 *
 * [12291 - 16387][16387 - 24579][24579 - 28675][ 28675 - 32771][32771 - 36867 ]
 * [    hole    ][regular1 split][   prealloc ][   prealloc1  ][prealloc1 written]
 *
 * [36867 - 45059][45059 - 53251][53251 - 57347][57347 - 61443][61443- 69635]
 * [  prealloc1  ][ compressed  ][ compressed1 ][    regular  ][ compressed1]
 *
 * [69635-73731][   73731 - 86019   ][86019-90115]
 * [  regular  ][ hole but no extent][  regular  ]
 */
static void setup_file_extents(struct btrfs_root *root, u32 sectorsize)
{
	int slot = 0;
	u64 disk_bytenr = SZ_1M;
	u64 offset = 0;

	/* First we want a hole */
	insert_extent(root, offset, 5, 5, 0, 0, 0, BTRFS_FILE_EXTENT_REG, 0,
		      slot);
	slot++;
	offset += 5;

	/*
	 * Now we want an inline extent, I don't think this is possible but hey
	 * why not?  Also keep in mind if we have an inline extent it counts as
	 * the whole first page.  If we were to expand it we would have to cow
	 * and we wouldn't have an inline extent anymore.
	 */
	insert_extent(root, offset, 1, 1, 0, 0, 0, BTRFS_FILE_EXTENT_INLINE, 0,
		      slot);
	slot++;
	offset = sectorsize;

	/* Now another hole */
	insert_extent(root, offset, 4, 4, 0, 0, 0, BTRFS_FILE_EXTENT_REG, 0,
		      slot);
	slot++;
	offset += 4;

	/* Now for a regular extent */
	insert_extent(root, offset, sectorsize - 1, sectorsize - 1, 0,
		      disk_bytenr, sectorsize, BTRFS_FILE_EXTENT_REG, 0, slot);
	slot++;
	disk_bytenr += sectorsize;
	offset += sectorsize - 1;

	/*
	 * Now for 3 extents that were split from a hole punch so we test
	 * offsets properly.
	 */
	insert_extent(root, offset, sectorsize, 4 * sectorsize, 0, disk_bytenr,
		      4 * sectorsize, BTRFS_FILE_EXTENT_REG, 0, slot);
	slot++;
	offset += sectorsize;
	insert_extent(root, offset, sectorsize, sectorsize, 0, 0, 0,
		      BTRFS_FILE_EXTENT_REG, 0, slot);
	slot++;
	offset += sectorsize;
	insert_extent(root, offset, 2 * sectorsize, 4 * sectorsize,
		      2 * sectorsize, disk_bytenr, 4 * sectorsize,
		      BTRFS_FILE_EXTENT_REG, 0, slot);
	slot++;
	offset += 2 * sectorsize;
	disk_bytenr += 4 * sectorsize;

	/* Now for a unwritten prealloc extent */
	insert_extent(root, offset, sectorsize, sectorsize, 0, disk_bytenr,
		sectorsize, BTRFS_FILE_EXTENT_PREALLOC, 0, slot);
	slot++;
	offset += sectorsize;

	/*
	 * We want to jack up disk_bytenr a little more so the em stuff doesn't
	 * merge our records.
	 */
	disk_bytenr += 2 * sectorsize;

	/*
	 * Now for a partially written prealloc extent, basically the same as
	 * the hole punch example above.  Ram_bytes never changes when you mark
	 * extents written btw.
	 */
	insert_extent(root, offset, sectorsize, 4 * sectorsize, 0, disk_bytenr,
		      4 * sectorsize, BTRFS_FILE_EXTENT_PREALLOC, 0, slot);
	slot++;
	offset += sectorsize;
	insert_extent(root, offset, sectorsize, 4 * sectorsize, sectorsize,
		      disk_bytenr, 4 * sectorsize, BTRFS_FILE_EXTENT_REG, 0,
		      slot);
	slot++;
	offset += sectorsize;
	insert_extent(root, offset, 2 * sectorsize, 4 * sectorsize,
		      2 * sectorsize, disk_bytenr, 4 * sectorsize,
		      BTRFS_FILE_EXTENT_PREALLOC, 0, slot);
	slot++;
	offset += 2 * sectorsize;
	disk_bytenr += 4 * sectorsize;

	/* Now a normal compressed extent */
	insert_extent(root, offset, 2 * sectorsize, 2 * sectorsize, 0,
		      disk_bytenr, sectorsize, BTRFS_FILE_EXTENT_REG,
		      BTRFS_COMPRESS_ZLIB, slot);
	slot++;
	offset += 2 * sectorsize;
	/* No merges */
	disk_bytenr += 2 * sectorsize;

	/* Now a split compressed extent */
	insert_extent(root, offset, sectorsize, 4 * sectorsize, 0, disk_bytenr,
		      sectorsize, BTRFS_FILE_EXTENT_REG,
		      BTRFS_COMPRESS_ZLIB, slot);
	slot++;
	offset += sectorsize;
	insert_extent(root, offset, sectorsize, sectorsize, 0,
		      disk_bytenr + sectorsize, sectorsize,
		      BTRFS_FILE_EXTENT_REG, 0, slot);
	slot++;
	offset += sectorsize;
	insert_extent(root, offset, 2 * sectorsize, 4 * sectorsize,
		      2 * sectorsize, disk_bytenr, sectorsize,
		      BTRFS_FILE_EXTENT_REG, BTRFS_COMPRESS_ZLIB, slot);
	slot++;
	offset += 2 * sectorsize;
	disk_bytenr += 2 * sectorsize;

	/* Now extents that have a hole but no hole extent */
	insert_extent(root, offset, sectorsize, sectorsize, 0, disk_bytenr,
		      sectorsize, BTRFS_FILE_EXTENT_REG, 0, slot);
	slot++;
	offset += 4 * sectorsize;
	disk_bytenr += sectorsize;
	insert_extent(root, offset, sectorsize, sectorsize, 0, disk_bytenr,
		      sectorsize, BTRFS_FILE_EXTENT_REG, 0, slot);
}

static unsigned long prealloc_only = 0;
static unsigned long compressed_only = 0;
static unsigned long vacancy_only = 0;

static noinline int test_btrfs_get_extent(u32 sectorsize, u32 nodesize)
{
	struct btrfs_fs_info *fs_info = NULL;
	struct inode *inode = NULL;
	struct btrfs_root *root = NULL;
	struct extent_map *em = NULL;
	u64 orig_start;
	u64 disk_bytenr;
	u64 offset;
	int ret = -ENOMEM;

	test_msg("running btrfs_get_extent tests");

	inode = btrfs_new_test_inode();
	if (!inode) {
		test_std_err(TEST_ALLOC_INODE);
		return ret;
	}

	inode->i_mode = S_IFREG;
	BTRFS_I(inode)->location.type = BTRFS_INODE_ITEM_KEY;
	BTRFS_I(inode)->location.objectid = BTRFS_FIRST_FREE_OBJECTID;
	BTRFS_I(inode)->location.offset = 0;

<<<<<<< HEAD
	fs_info = btrfs_alloc_dummy_fs_info();
	if (!fs_info) {
		test_msg("Couldn't allocate dummy fs info\n");
		goto out;
	}

	root = btrfs_alloc_dummy_root(fs_info, sectorsize, nodesize);
	if (IS_ERR(root)) {
		test_msg("Couldn't allocate root\n");
		goto out;
	}

	root->node = alloc_dummy_extent_buffer(NULL, nodesize, nodesize);
=======
	fs_info = btrfs_alloc_dummy_fs_info(nodesize, sectorsize);
	if (!fs_info) {
		test_std_err(TEST_ALLOC_FS_INFO);
		goto out;
	}

	root = btrfs_alloc_dummy_root(fs_info);
	if (IS_ERR(root)) {
		test_std_err(TEST_ALLOC_ROOT);
		goto out;
	}

	root->node = alloc_dummy_extent_buffer(fs_info, nodesize);
>>>>>>> 24b8d41d
	if (!root->node) {
		test_std_err(TEST_ALLOC_ROOT);
		goto out;
	}

<<<<<<< HEAD
	/*
	 * We will just free a dummy node if it's ref count is 2 so we need an
	 * extra ref so our searches don't accidentally release our page.
	 */
	extent_buffer_get(root->node);
=======
>>>>>>> 24b8d41d
	btrfs_set_header_nritems(root->node, 0);
	btrfs_set_header_level(root->node, 0);
	ret = -EINVAL;

	/* First with no extents */
	BTRFS_I(inode)->root = root;
<<<<<<< HEAD
	em = btrfs_get_extent(inode, NULL, 0, 0, sectorsize, 0);
=======
	em = btrfs_get_extent(BTRFS_I(inode), NULL, 0, 0, sectorsize);
>>>>>>> 24b8d41d
	if (IS_ERR(em)) {
		em = NULL;
		test_err("got an error when we shouldn't have");
		goto out;
	}
	if (em->block_start != EXTENT_MAP_HOLE) {
		test_err("expected a hole, got %llu", em->block_start);
		goto out;
	}
	free_extent_map(em);
	btrfs_drop_extent_cache(BTRFS_I(inode), 0, (u64)-1, 0);

	/*
	 * All of the magic numbers are based on the mapping setup in
	 * setup_file_extents, so if you change anything there you need to
	 * update the comment and update the expected values below.
	 */
	setup_file_extents(root, sectorsize);

	em = btrfs_get_extent(BTRFS_I(inode), NULL, 0, 0, (u64)-1);
	if (IS_ERR(em)) {
		test_err("got an error when we shouldn't have");
		goto out;
	}
	if (em->block_start != EXTENT_MAP_HOLE) {
		test_err("expected a hole, got %llu", em->block_start);
		goto out;
	}
	if (em->start != 0 || em->len != 5) {
		test_err(
		"unexpected extent wanted start 0 len 5, got start %llu len %llu",
			em->start, em->len);
		goto out;
	}
	if (em->flags != 0) {
		test_err("unexpected flags set, want 0 have %lu", em->flags);
		goto out;
	}
	offset = em->start + em->len;
	free_extent_map(em);

<<<<<<< HEAD
	em = btrfs_get_extent(inode, NULL, 0, offset, sectorsize, 0);
=======
	em = btrfs_get_extent(BTRFS_I(inode), NULL, 0, offset, sectorsize);
>>>>>>> 24b8d41d
	if (IS_ERR(em)) {
		test_err("got an error when we shouldn't have");
		goto out;
	}
	if (em->block_start != EXTENT_MAP_INLINE) {
		test_err("expected an inline, got %llu", em->block_start);
		goto out;
	}

	if (em->start != offset || em->len != (sectorsize - 5)) {
<<<<<<< HEAD
		test_msg("Unexpected extent wanted start %llu len 1, got start "
			 "%llu len %llu\n", offset, em->start, em->len);
=======
		test_err(
	"unexpected extent wanted start %llu len 1, got start %llu len %llu",
			offset, em->start, em->len);
>>>>>>> 24b8d41d
		goto out;
	}
	if (em->flags != 0) {
		test_err("unexpected flags set, want 0 have %lu", em->flags);
		goto out;
	}
	/*
	 * We don't test anything else for inline since it doesn't get set
	 * unless we have a page for it to write into.  Maybe we should change
	 * this?
	 */
	offset = em->start + em->len;
	free_extent_map(em);

<<<<<<< HEAD
	em = btrfs_get_extent(inode, NULL, 0, offset, sectorsize, 0);
=======
	em = btrfs_get_extent(BTRFS_I(inode), NULL, 0, offset, sectorsize);
>>>>>>> 24b8d41d
	if (IS_ERR(em)) {
		test_err("got an error when we shouldn't have");
		goto out;
	}
	if (em->block_start != EXTENT_MAP_HOLE) {
		test_err("expected a hole, got %llu", em->block_start);
		goto out;
	}
	if (em->start != offset || em->len != 4) {
		test_err(
	"unexpected extent wanted start %llu len 4, got start %llu len %llu",
			offset, em->start, em->len);
		goto out;
	}
	if (em->flags != 0) {
		test_err("unexpected flags set, want 0 have %lu", em->flags);
		goto out;
	}
	offset = em->start + em->len;
	free_extent_map(em);

	/* Regular extent */
<<<<<<< HEAD
	em = btrfs_get_extent(inode, NULL, 0, offset, sectorsize, 0);
=======
	em = btrfs_get_extent(BTRFS_I(inode), NULL, 0, offset, sectorsize);
>>>>>>> 24b8d41d
	if (IS_ERR(em)) {
		test_err("got an error when we shouldn't have");
		goto out;
	}
	if (em->block_start >= EXTENT_MAP_LAST_BYTE) {
		test_err("expected a real extent, got %llu", em->block_start);
		goto out;
	}
	if (em->start != offset || em->len != sectorsize - 1) {
<<<<<<< HEAD
		test_msg("Unexpected extent wanted start %llu len 4095, got "
			 "start %llu len %llu\n", offset, em->start, em->len);
=======
		test_err(
	"unexpected extent wanted start %llu len 4095, got start %llu len %llu",
			offset, em->start, em->len);
>>>>>>> 24b8d41d
		goto out;
	}
	if (em->flags != 0) {
		test_err("unexpected flags set, want 0 have %lu", em->flags);
		goto out;
	}
	if (em->orig_start != em->start) {
		test_err("wrong orig offset, want %llu, have %llu", em->start,
			 em->orig_start);
		goto out;
	}
	offset = em->start + em->len;
	free_extent_map(em);

	/* The next 3 are split extents */
<<<<<<< HEAD
	em = btrfs_get_extent(inode, NULL, 0, offset, sectorsize, 0);
=======
	em = btrfs_get_extent(BTRFS_I(inode), NULL, 0, offset, sectorsize);
>>>>>>> 24b8d41d
	if (IS_ERR(em)) {
		test_err("got an error when we shouldn't have");
		goto out;
	}
	if (em->block_start >= EXTENT_MAP_LAST_BYTE) {
		test_err("expected a real extent, got %llu", em->block_start);
		goto out;
	}
	if (em->start != offset || em->len != sectorsize) {
<<<<<<< HEAD
		test_msg("Unexpected extent start %llu len %u, "
			"got start %llu len %llu\n",
=======
		test_err(
		"unexpected extent start %llu len %u, got start %llu len %llu",
>>>>>>> 24b8d41d
			offset, sectorsize, em->start, em->len);
		goto out;
	}
	if (em->flags != 0) {
		test_err("unexpected flags set, want 0 have %lu", em->flags);
		goto out;
	}
	if (em->orig_start != em->start) {
		test_err("wrong orig offset, want %llu, have %llu", em->start,
			 em->orig_start);
		goto out;
	}
	disk_bytenr = em->block_start;
	orig_start = em->start;
	offset = em->start + em->len;
	free_extent_map(em);

<<<<<<< HEAD
	em = btrfs_get_extent(inode, NULL, 0, offset, sectorsize, 0);
=======
	em = btrfs_get_extent(BTRFS_I(inode), NULL, 0, offset, sectorsize);
>>>>>>> 24b8d41d
	if (IS_ERR(em)) {
		test_err("got an error when we shouldn't have");
		goto out;
	}
	if (em->block_start != EXTENT_MAP_HOLE) {
		test_err("expected a hole, got %llu", em->block_start);
		goto out;
	}
	if (em->start != offset || em->len != sectorsize) {
<<<<<<< HEAD
		test_msg("Unexpected extent wanted start %llu len %u, "
			"got start %llu len %llu\n",
=======
		test_err(
	"unexpected extent wanted start %llu len %u, got start %llu len %llu",
>>>>>>> 24b8d41d
			offset, sectorsize, em->start, em->len);
		goto out;
	}
	if (em->flags != 0) {
		test_err("unexpected flags set, want 0 have %lu", em->flags);
		goto out;
	}
	offset = em->start + em->len;
	free_extent_map(em);

<<<<<<< HEAD
	em = btrfs_get_extent(inode, NULL, 0, offset, sectorsize, 0);
=======
	em = btrfs_get_extent(BTRFS_I(inode), NULL, 0, offset, sectorsize);
>>>>>>> 24b8d41d
	if (IS_ERR(em)) {
		test_err("got an error when we shouldn't have");
		goto out;
	}
	if (em->block_start >= EXTENT_MAP_LAST_BYTE) {
		test_err("expected a real extent, got %llu", em->block_start);
		goto out;
	}
	if (em->start != offset || em->len != 2 * sectorsize) {
<<<<<<< HEAD
		test_msg("Unexpected extent wanted start %llu len %u, "
			"got start %llu len %llu\n",
=======
		test_err(
	"unexpected extent wanted start %llu len %u, got start %llu len %llu",
>>>>>>> 24b8d41d
			offset, 2 * sectorsize, em->start, em->len);
		goto out;
	}
	if (em->flags != 0) {
		test_err("unexpected flags set, want 0 have %lu", em->flags);
		goto out;
	}
	if (em->orig_start != orig_start) {
		test_err("wrong orig offset, want %llu, have %llu",
			 orig_start, em->orig_start);
		goto out;
	}
	disk_bytenr += (em->start - orig_start);
	if (em->block_start != disk_bytenr) {
		test_err("wrong block start, want %llu, have %llu",
			 disk_bytenr, em->block_start);
		goto out;
	}
	offset = em->start + em->len;
	free_extent_map(em);

	/* Prealloc extent */
<<<<<<< HEAD
	em = btrfs_get_extent(inode, NULL, 0, offset, sectorsize, 0);
=======
	em = btrfs_get_extent(BTRFS_I(inode), NULL, 0, offset, sectorsize);
>>>>>>> 24b8d41d
	if (IS_ERR(em)) {
		test_err("got an error when we shouldn't have");
		goto out;
	}
	if (em->block_start >= EXTENT_MAP_LAST_BYTE) {
		test_err("expected a real extent, got %llu", em->block_start);
		goto out;
	}
	if (em->start != offset || em->len != sectorsize) {
<<<<<<< HEAD
		test_msg("Unexpected extent wanted start %llu len %u, "
			"got start %llu len %llu\n",
=======
		test_err(
	"unexpected extent wanted start %llu len %u, got start %llu len %llu",
>>>>>>> 24b8d41d
			offset, sectorsize, em->start, em->len);
		goto out;
	}
	if (em->flags != prealloc_only) {
		test_err("unexpected flags set, want %lu have %lu",
			 prealloc_only, em->flags);
		goto out;
	}
	if (em->orig_start != em->start) {
		test_err("wrong orig offset, want %llu, have %llu", em->start,
			 em->orig_start);
		goto out;
	}
	offset = em->start + em->len;
	free_extent_map(em);

	/* The next 3 are a half written prealloc extent */
<<<<<<< HEAD
	em = btrfs_get_extent(inode, NULL, 0, offset, sectorsize, 0);
=======
	em = btrfs_get_extent(BTRFS_I(inode), NULL, 0, offset, sectorsize);
>>>>>>> 24b8d41d
	if (IS_ERR(em)) {
		test_err("got an error when we shouldn't have");
		goto out;
	}
	if (em->block_start >= EXTENT_MAP_LAST_BYTE) {
		test_err("expected a real extent, got %llu", em->block_start);
		goto out;
	}
	if (em->start != offset || em->len != sectorsize) {
<<<<<<< HEAD
		test_msg("Unexpected extent wanted start %llu len %u, "
			"got start %llu len %llu\n",
=======
		test_err(
	"unexpected extent wanted start %llu len %u, got start %llu len %llu",
>>>>>>> 24b8d41d
			offset, sectorsize, em->start, em->len);
		goto out;
	}
	if (em->flags != prealloc_only) {
		test_err("unexpected flags set, want %lu have %lu",
			 prealloc_only, em->flags);
		goto out;
	}
	if (em->orig_start != em->start) {
		test_err("wrong orig offset, want %llu, have %llu", em->start,
			 em->orig_start);
		goto out;
	}
	disk_bytenr = em->block_start;
	orig_start = em->start;
	offset = em->start + em->len;
	free_extent_map(em);

<<<<<<< HEAD
	em = btrfs_get_extent(inode, NULL, 0, offset, sectorsize, 0);
=======
	em = btrfs_get_extent(BTRFS_I(inode), NULL, 0, offset, sectorsize);
>>>>>>> 24b8d41d
	if (IS_ERR(em)) {
		test_err("got an error when we shouldn't have");
		goto out;
	}
	if (em->block_start >= EXTENT_MAP_HOLE) {
		test_err("expected a real extent, got %llu", em->block_start);
		goto out;
	}
	if (em->start != offset || em->len != sectorsize) {
<<<<<<< HEAD
		test_msg("Unexpected extent wanted start %llu len %u, "
			"got start %llu len %llu\n",
=======
		test_err(
	"unexpected extent wanted start %llu len %u, got start %llu len %llu",
>>>>>>> 24b8d41d
			offset, sectorsize, em->start, em->len);
		goto out;
	}
	if (em->flags != 0) {
		test_err("unexpected flags set, want 0 have %lu", em->flags);
		goto out;
	}
	if (em->orig_start != orig_start) {
		test_err("unexpected orig offset, wanted %llu, have %llu",
			 orig_start, em->orig_start);
		goto out;
	}
	if (em->block_start != (disk_bytenr + (em->start - em->orig_start))) {
		test_err("unexpected block start, wanted %llu, have %llu",
			 disk_bytenr + (em->start - em->orig_start),
			 em->block_start);
		goto out;
	}
	offset = em->start + em->len;
	free_extent_map(em);

<<<<<<< HEAD
	em = btrfs_get_extent(inode, NULL, 0, offset, sectorsize, 0);
=======
	em = btrfs_get_extent(BTRFS_I(inode), NULL, 0, offset, sectorsize);
>>>>>>> 24b8d41d
	if (IS_ERR(em)) {
		test_err("got an error when we shouldn't have");
		goto out;
	}
	if (em->block_start >= EXTENT_MAP_LAST_BYTE) {
		test_err("expected a real extent, got %llu", em->block_start);
		goto out;
	}
	if (em->start != offset || em->len != 2 * sectorsize) {
<<<<<<< HEAD
		test_msg("Unexpected extent wanted start %llu len %u, "
			"got start %llu len %llu\n",
=======
		test_err(
	"unexpected extent wanted start %llu len %u, got start %llu len %llu",
>>>>>>> 24b8d41d
			offset, 2 * sectorsize, em->start, em->len);
		goto out;
	}
	if (em->flags != prealloc_only) {
		test_err("unexpected flags set, want %lu have %lu",
			 prealloc_only, em->flags);
		goto out;
	}
	if (em->orig_start != orig_start) {
		test_err("wrong orig offset, want %llu, have %llu", orig_start,
			 em->orig_start);
		goto out;
	}
	if (em->block_start != (disk_bytenr + (em->start - em->orig_start))) {
		test_err("unexpected block start, wanted %llu, have %llu",
			 disk_bytenr + (em->start - em->orig_start),
			 em->block_start);
		goto out;
	}
	offset = em->start + em->len;
	free_extent_map(em);

	/* Now for the compressed extent */
<<<<<<< HEAD
	em = btrfs_get_extent(inode, NULL, 0, offset, sectorsize, 0);
=======
	em = btrfs_get_extent(BTRFS_I(inode), NULL, 0, offset, sectorsize);
>>>>>>> 24b8d41d
	if (IS_ERR(em)) {
		test_err("got an error when we shouldn't have");
		goto out;
	}
	if (em->block_start >= EXTENT_MAP_LAST_BYTE) {
		test_err("expected a real extent, got %llu", em->block_start);
		goto out;
	}
	if (em->start != offset || em->len != 2 * sectorsize) {
<<<<<<< HEAD
		test_msg("Unexpected extent wanted start %llu len %u,"
			"got start %llu len %llu\n",
=======
		test_err(
	"unexpected extent wanted start %llu len %u, got start %llu len %llu",
>>>>>>> 24b8d41d
			offset, 2 * sectorsize, em->start, em->len);
		goto out;
	}
	if (em->flags != compressed_only) {
		test_err("unexpected flags set, want %lu have %lu",
			 compressed_only, em->flags);
		goto out;
	}
	if (em->orig_start != em->start) {
		test_err("wrong orig offset, want %llu, have %llu",
			 em->start, em->orig_start);
		goto out;
	}
	if (em->compress_type != BTRFS_COMPRESS_ZLIB) {
		test_err("unexpected compress type, wanted %d, got %d",
			 BTRFS_COMPRESS_ZLIB, em->compress_type);
		goto out;
	}
	offset = em->start + em->len;
	free_extent_map(em);

	/* Split compressed extent */
<<<<<<< HEAD
	em = btrfs_get_extent(inode, NULL, 0, offset, sectorsize, 0);
=======
	em = btrfs_get_extent(BTRFS_I(inode), NULL, 0, offset, sectorsize);
>>>>>>> 24b8d41d
	if (IS_ERR(em)) {
		test_err("got an error when we shouldn't have");
		goto out;
	}
	if (em->block_start >= EXTENT_MAP_LAST_BYTE) {
		test_err("expected a real extent, got %llu", em->block_start);
		goto out;
	}
	if (em->start != offset || em->len != sectorsize) {
<<<<<<< HEAD
		test_msg("Unexpected extent wanted start %llu len %u,"
			"got start %llu len %llu\n",
=======
		test_err(
	"unexpected extent wanted start %llu len %u, got start %llu len %llu",
>>>>>>> 24b8d41d
			offset, sectorsize, em->start, em->len);
		goto out;
	}
	if (em->flags != compressed_only) {
		test_err("unexpected flags set, want %lu have %lu",
			 compressed_only, em->flags);
		goto out;
	}
	if (em->orig_start != em->start) {
		test_err("wrong orig offset, want %llu, have %llu",
			 em->start, em->orig_start);
		goto out;
	}
	if (em->compress_type != BTRFS_COMPRESS_ZLIB) {
		test_err("unexpected compress type, wanted %d, got %d",
			 BTRFS_COMPRESS_ZLIB, em->compress_type);
		goto out;
	}
	disk_bytenr = em->block_start;
	orig_start = em->start;
	offset = em->start + em->len;
	free_extent_map(em);

<<<<<<< HEAD
	em = btrfs_get_extent(inode, NULL, 0, offset, sectorsize, 0);
=======
	em = btrfs_get_extent(BTRFS_I(inode), NULL, 0, offset, sectorsize);
>>>>>>> 24b8d41d
	if (IS_ERR(em)) {
		test_err("got an error when we shouldn't have");
		goto out;
	}
	if (em->block_start >= EXTENT_MAP_LAST_BYTE) {
		test_err("expected a real extent, got %llu", em->block_start);
		goto out;
	}
	if (em->start != offset || em->len != sectorsize) {
<<<<<<< HEAD
		test_msg("Unexpected extent wanted start %llu len %u, "
			"got start %llu len %llu\n",
=======
		test_err(
	"unexpected extent wanted start %llu len %u, got start %llu len %llu",
>>>>>>> 24b8d41d
			offset, sectorsize, em->start, em->len);
		goto out;
	}
	if (em->flags != 0) {
		test_err("unexpected flags set, want 0 have %lu", em->flags);
		goto out;
	}
	if (em->orig_start != em->start) {
		test_err("wrong orig offset, want %llu, have %llu", em->start,
			 em->orig_start);
		goto out;
	}
	offset = em->start + em->len;
	free_extent_map(em);

<<<<<<< HEAD
	em = btrfs_get_extent(inode, NULL, 0, offset, sectorsize, 0);
=======
	em = btrfs_get_extent(BTRFS_I(inode), NULL, 0, offset, sectorsize);
>>>>>>> 24b8d41d
	if (IS_ERR(em)) {
		test_err("got an error when we shouldn't have");
		goto out;
	}
	if (em->block_start != disk_bytenr) {
		test_err("block start does not match, want %llu got %llu",
			 disk_bytenr, em->block_start);
		goto out;
	}
	if (em->start != offset || em->len != 2 * sectorsize) {
<<<<<<< HEAD
		test_msg("Unexpected extent wanted start %llu len %u, "
			"got start %llu len %llu\n",
=======
		test_err(
	"unexpected extent wanted start %llu len %u, got start %llu len %llu",
>>>>>>> 24b8d41d
			offset, 2 * sectorsize, em->start, em->len);
		goto out;
	}
	if (em->flags != compressed_only) {
		test_err("unexpected flags set, want %lu have %lu",
			 compressed_only, em->flags);
		goto out;
	}
	if (em->orig_start != orig_start) {
		test_err("wrong orig offset, want %llu, have %llu",
			 em->start, orig_start);
		goto out;
	}
	if (em->compress_type != BTRFS_COMPRESS_ZLIB) {
		test_err("unexpected compress type, wanted %d, got %d",
			 BTRFS_COMPRESS_ZLIB, em->compress_type);
		goto out;
	}
	offset = em->start + em->len;
	free_extent_map(em);

	/* A hole between regular extents but no hole extent */
<<<<<<< HEAD
	em = btrfs_get_extent(inode, NULL, 0, offset + 6, sectorsize, 0);
=======
	em = btrfs_get_extent(BTRFS_I(inode), NULL, 0, offset + 6, sectorsize);
>>>>>>> 24b8d41d
	if (IS_ERR(em)) {
		test_err("got an error when we shouldn't have");
		goto out;
	}
	if (em->block_start >= EXTENT_MAP_LAST_BYTE) {
		test_err("expected a real extent, got %llu", em->block_start);
		goto out;
	}
	if (em->start != offset || em->len != sectorsize) {
<<<<<<< HEAD
		test_msg("Unexpected extent wanted start %llu len %u, "
			"got start %llu len %llu\n",
=======
		test_err(
	"unexpected extent wanted start %llu len %u, got start %llu len %llu",
>>>>>>> 24b8d41d
			offset, sectorsize, em->start, em->len);
		goto out;
	}
	if (em->flags != 0) {
		test_err("unexpected flags set, want 0 have %lu", em->flags);
		goto out;
	}
	if (em->orig_start != em->start) {
		test_err("wrong orig offset, want %llu, have %llu", em->start,
			 em->orig_start);
		goto out;
	}
	offset = em->start + em->len;
	free_extent_map(em);

	em = btrfs_get_extent(BTRFS_I(inode), NULL, 0, offset, SZ_4M);
	if (IS_ERR(em)) {
		test_err("got an error when we shouldn't have");
		goto out;
	}
	if (em->block_start != EXTENT_MAP_HOLE) {
		test_err("expected a hole extent, got %llu", em->block_start);
		goto out;
	}
	/*
	 * Currently we just return a length that we requested rather than the
	 * length of the actual hole, if this changes we'll have to change this
	 * test.
	 */
	if (em->start != offset || em->len != 3 * sectorsize) {
<<<<<<< HEAD
		test_msg("Unexpected extent wanted start %llu len %u, "
			"got start %llu len %llu\n",
=======
		test_err(
	"unexpected extent wanted start %llu len %u, got start %llu len %llu",
>>>>>>> 24b8d41d
			offset, 3 * sectorsize, em->start, em->len);
		goto out;
	}
	if (em->flags != vacancy_only) {
		test_err("unexpected flags set, want %lu have %lu",
			 vacancy_only, em->flags);
		goto out;
	}
	if (em->orig_start != em->start) {
		test_err("wrong orig offset, want %llu, have %llu", em->start,
			 em->orig_start);
		goto out;
	}
	offset = em->start + em->len;
	free_extent_map(em);

<<<<<<< HEAD
	em = btrfs_get_extent(inode, NULL, 0, offset, sectorsize, 0);
=======
	em = btrfs_get_extent(BTRFS_I(inode), NULL, 0, offset, sectorsize);
>>>>>>> 24b8d41d
	if (IS_ERR(em)) {
		test_err("got an error when we shouldn't have");
		goto out;
	}
	if (em->block_start >= EXTENT_MAP_LAST_BYTE) {
		test_err("expected a real extent, got %llu", em->block_start);
		goto out;
	}
	if (em->start != offset || em->len != sectorsize) {
<<<<<<< HEAD
		test_msg("Unexpected extent wanted start %llu len %u,"
			"got start %llu len %llu\n",
=======
		test_err(
	"unexpected extent wanted start %llu len %u, got start %llu len %llu",
>>>>>>> 24b8d41d
			offset, sectorsize, em->start, em->len);
		goto out;
	}
	if (em->flags != 0) {
		test_err("unexpected flags set, want 0 have %lu", em->flags);
		goto out;
	}
	if (em->orig_start != em->start) {
		test_err("wrong orig offset, want %llu, have %llu", em->start,
			 em->orig_start);
		goto out;
	}
	ret = 0;
out:
	if (!IS_ERR(em))
		free_extent_map(em);
	iput(inode);
	btrfs_free_dummy_root(root);
	btrfs_free_dummy_fs_info(fs_info);
	return ret;
}

static int test_hole_first(u32 sectorsize, u32 nodesize)
{
	struct btrfs_fs_info *fs_info = NULL;
	struct inode *inode = NULL;
	struct btrfs_root *root = NULL;
	struct extent_map *em = NULL;
	int ret = -ENOMEM;

	test_msg("running hole first btrfs_get_extent test");

	inode = btrfs_new_test_inode();
	if (!inode) {
		test_std_err(TEST_ALLOC_INODE);
		return ret;
	}

	BTRFS_I(inode)->location.type = BTRFS_INODE_ITEM_KEY;
	BTRFS_I(inode)->location.objectid = BTRFS_FIRST_FREE_OBJECTID;
	BTRFS_I(inode)->location.offset = 0;

<<<<<<< HEAD
	fs_info = btrfs_alloc_dummy_fs_info();
	if (!fs_info) {
		test_msg("Couldn't allocate dummy fs info\n");
		goto out;
	}

	root = btrfs_alloc_dummy_root(fs_info, sectorsize, nodesize);
	if (IS_ERR(root)) {
		test_msg("Couldn't allocate root\n");
		goto out;
	}

	root->node = alloc_dummy_extent_buffer(NULL, nodesize, nodesize);
=======
	fs_info = btrfs_alloc_dummy_fs_info(nodesize, sectorsize);
	if (!fs_info) {
		test_std_err(TEST_ALLOC_FS_INFO);
		goto out;
	}

	root = btrfs_alloc_dummy_root(fs_info);
	if (IS_ERR(root)) {
		test_std_err(TEST_ALLOC_ROOT);
		goto out;
	}

	root->node = alloc_dummy_extent_buffer(fs_info, nodesize);
>>>>>>> 24b8d41d
	if (!root->node) {
		test_std_err(TEST_ALLOC_ROOT);
		goto out;
	}

	btrfs_set_header_nritems(root->node, 0);
	btrfs_set_header_level(root->node, 0);
	BTRFS_I(inode)->root = root;
	ret = -EINVAL;

	/*
	 * Need a blank inode item here just so we don't confuse
	 * btrfs_get_extent.
	 */
	insert_inode_item_key(root);
	insert_extent(root, sectorsize, sectorsize, sectorsize, 0, sectorsize,
		      sectorsize, BTRFS_FILE_EXTENT_REG, 0, 1);
<<<<<<< HEAD
	em = btrfs_get_extent(inode, NULL, 0, 0, 2 * sectorsize, 0);
=======
	em = btrfs_get_extent(BTRFS_I(inode), NULL, 0, 0, 2 * sectorsize);
>>>>>>> 24b8d41d
	if (IS_ERR(em)) {
		test_err("got an error when we shouldn't have");
		goto out;
	}
	if (em->block_start != EXTENT_MAP_HOLE) {
		test_err("expected a hole, got %llu", em->block_start);
		goto out;
	}
	if (em->start != 0 || em->len != sectorsize) {
<<<<<<< HEAD
		test_msg("Unexpected extent wanted start 0 len %u, "
			"got start %llu len %llu\n",
=======
		test_err(
	"unexpected extent wanted start 0 len %u, got start %llu len %llu",
>>>>>>> 24b8d41d
			sectorsize, em->start, em->len);
		goto out;
	}
	if (em->flags != vacancy_only) {
		test_err("wrong flags, wanted %lu, have %lu", vacancy_only,
			 em->flags);
		goto out;
	}
	free_extent_map(em);

<<<<<<< HEAD
	em = btrfs_get_extent(inode, NULL, 0, sectorsize, 2 * sectorsize, 0);
=======
	em = btrfs_get_extent(BTRFS_I(inode), NULL, 0, sectorsize, 2 * sectorsize);
>>>>>>> 24b8d41d
	if (IS_ERR(em)) {
		test_err("got an error when we shouldn't have");
		goto out;
	}
	if (em->block_start != sectorsize) {
<<<<<<< HEAD
		test_msg("Expected a real extent, got %llu\n", em->block_start);
		goto out;
	}
	if (em->start != sectorsize || em->len != sectorsize) {
		test_msg("Unexpected extent wanted start %u len %u, "
			"got start %llu len %llu\n",
=======
		test_err("expected a real extent, got %llu", em->block_start);
		goto out;
	}
	if (em->start != sectorsize || em->len != sectorsize) {
		test_err(
	"unexpected extent wanted start %u len %u, got start %llu len %llu",
>>>>>>> 24b8d41d
			sectorsize, sectorsize, em->start, em->len);
		goto out;
	}
	if (em->flags != 0) {
		test_err("unexpected flags set, wanted 0 got %lu",
			 em->flags);
		goto out;
	}
	ret = 0;
out:
	if (!IS_ERR(em))
		free_extent_map(em);
	iput(inode);
	btrfs_free_dummy_root(root);
	btrfs_free_dummy_fs_info(fs_info);
	return ret;
}

static int test_extent_accounting(u32 sectorsize, u32 nodesize)
{
	struct btrfs_fs_info *fs_info = NULL;
	struct inode *inode = NULL;
	struct btrfs_root *root = NULL;
	int ret = -ENOMEM;

	test_msg("running outstanding_extents tests");

	inode = btrfs_new_test_inode();
	if (!inode) {
		test_std_err(TEST_ALLOC_INODE);
		return ret;
	}

<<<<<<< HEAD
	fs_info = btrfs_alloc_dummy_fs_info();
	if (!fs_info) {
		test_msg("Couldn't allocate dummy fs info\n");
		goto out;
	}

	root = btrfs_alloc_dummy_root(fs_info, sectorsize, nodesize);
	if (IS_ERR(root)) {
		test_msg("Couldn't allocate root\n");
=======
	fs_info = btrfs_alloc_dummy_fs_info(nodesize, sectorsize);
	if (!fs_info) {
		test_std_err(TEST_ALLOC_FS_INFO);
		goto out;
	}

	root = btrfs_alloc_dummy_root(fs_info);
	if (IS_ERR(root)) {
		test_std_err(TEST_ALLOC_ROOT);
>>>>>>> 24b8d41d
		goto out;
	}

	BTRFS_I(inode)->root = root;

	/* [BTRFS_MAX_EXTENT_SIZE] */
<<<<<<< HEAD
	BTRFS_I(inode)->outstanding_extents++;
	ret = btrfs_set_extent_delalloc(inode, 0, BTRFS_MAX_EXTENT_SIZE - 1,
					NULL, 0);
=======
	ret = btrfs_set_extent_delalloc(BTRFS_I(inode), 0,
					BTRFS_MAX_EXTENT_SIZE - 1, 0, NULL);
>>>>>>> 24b8d41d
	if (ret) {
		test_err("btrfs_set_extent_delalloc returned %d", ret);
		goto out;
	}
	if (BTRFS_I(inode)->outstanding_extents != 1) {
		ret = -EINVAL;
		test_err("miscount, wanted 1, got %u",
			 BTRFS_I(inode)->outstanding_extents);
		goto out;
	}

	/* [BTRFS_MAX_EXTENT_SIZE][sectorsize] */
<<<<<<< HEAD
	BTRFS_I(inode)->outstanding_extents++;
	ret = btrfs_set_extent_delalloc(inode, BTRFS_MAX_EXTENT_SIZE,
					BTRFS_MAX_EXTENT_SIZE + sectorsize - 1,
					NULL, 0);
=======
	ret = btrfs_set_extent_delalloc(BTRFS_I(inode), BTRFS_MAX_EXTENT_SIZE,
					BTRFS_MAX_EXTENT_SIZE + sectorsize - 1,
					0, NULL);
>>>>>>> 24b8d41d
	if (ret) {
		test_err("btrfs_set_extent_delalloc returned %d", ret);
		goto out;
	}
	if (BTRFS_I(inode)->outstanding_extents != 2) {
		ret = -EINVAL;
		test_err("miscount, wanted 2, got %u",
			 BTRFS_I(inode)->outstanding_extents);
		goto out;
	}

	/* [BTRFS_MAX_EXTENT_SIZE/2][sectorsize HOLE][the rest] */
	ret = clear_extent_bit(&BTRFS_I(inode)->io_tree,
			       BTRFS_MAX_EXTENT_SIZE >> 1,
			       (BTRFS_MAX_EXTENT_SIZE >> 1) + sectorsize - 1,
<<<<<<< HEAD
			       EXTENT_DELALLOC | EXTENT_DIRTY |
			       EXTENT_UPTODATE | EXTENT_DO_ACCOUNTING, 0, 0,
			       NULL, GFP_KERNEL);
=======
			       EXTENT_DELALLOC | EXTENT_DELALLOC_NEW |
			       EXTENT_UPTODATE, 0, 0, NULL);
>>>>>>> 24b8d41d
	if (ret) {
		test_err("clear_extent_bit returned %d", ret);
		goto out;
	}
	if (BTRFS_I(inode)->outstanding_extents != 2) {
		ret = -EINVAL;
		test_err("miscount, wanted 2, got %u",
			 BTRFS_I(inode)->outstanding_extents);
		goto out;
	}

	/* [BTRFS_MAX_EXTENT_SIZE][sectorsize] */
<<<<<<< HEAD
	BTRFS_I(inode)->outstanding_extents++;
	ret = btrfs_set_extent_delalloc(inode, BTRFS_MAX_EXTENT_SIZE >> 1,
					(BTRFS_MAX_EXTENT_SIZE >> 1)
					+ sectorsize - 1,
					NULL, 0);
=======
	ret = btrfs_set_extent_delalloc(BTRFS_I(inode), BTRFS_MAX_EXTENT_SIZE >> 1,
					(BTRFS_MAX_EXTENT_SIZE >> 1)
					+ sectorsize - 1,
					0, NULL);
>>>>>>> 24b8d41d
	if (ret) {
		test_err("btrfs_set_extent_delalloc returned %d", ret);
		goto out;
	}
	if (BTRFS_I(inode)->outstanding_extents != 2) {
		ret = -EINVAL;
		test_err("miscount, wanted 2, got %u",
			 BTRFS_I(inode)->outstanding_extents);
		goto out;
	}

	/*
	 * [BTRFS_MAX_EXTENT_SIZE+sectorsize][sectorsize HOLE][BTRFS_MAX_EXTENT_SIZE+sectorsize]
<<<<<<< HEAD
	 *
	 * I'm artificially adding 2 to outstanding_extents because in the
	 * buffered IO case we'd add things up as we go, but I don't feel like
	 * doing that here, this isn't the interesting case we want to test.
	 */
	BTRFS_I(inode)->outstanding_extents += 2;
	ret = btrfs_set_extent_delalloc(inode,
			BTRFS_MAX_EXTENT_SIZE + 2 * sectorsize,
			(BTRFS_MAX_EXTENT_SIZE << 1) + 3 * sectorsize - 1,
			NULL, 0);
=======
	 */
	ret = btrfs_set_extent_delalloc(BTRFS_I(inode),
			BTRFS_MAX_EXTENT_SIZE + 2 * sectorsize,
			(BTRFS_MAX_EXTENT_SIZE << 1) + 3 * sectorsize - 1,
			0, NULL);
>>>>>>> 24b8d41d
	if (ret) {
		test_err("btrfs_set_extent_delalloc returned %d", ret);
		goto out;
	}
	if (BTRFS_I(inode)->outstanding_extents != 4) {
		ret = -EINVAL;
		test_err("miscount, wanted 4, got %u",
			 BTRFS_I(inode)->outstanding_extents);
		goto out;
	}

	/*
	* [BTRFS_MAX_EXTENT_SIZE+sectorsize][sectorsize][BTRFS_MAX_EXTENT_SIZE+sectorsize]
	*/
<<<<<<< HEAD
	BTRFS_I(inode)->outstanding_extents++;
	ret = btrfs_set_extent_delalloc(inode,
			BTRFS_MAX_EXTENT_SIZE + sectorsize,
			BTRFS_MAX_EXTENT_SIZE + 2 * sectorsize - 1, NULL, 0);
=======
	ret = btrfs_set_extent_delalloc(BTRFS_I(inode),
			BTRFS_MAX_EXTENT_SIZE + sectorsize,
			BTRFS_MAX_EXTENT_SIZE + 2 * sectorsize - 1, 0, NULL);
>>>>>>> 24b8d41d
	if (ret) {
		test_err("btrfs_set_extent_delalloc returned %d", ret);
		goto out;
	}
	if (BTRFS_I(inode)->outstanding_extents != 3) {
		ret = -EINVAL;
		test_err("miscount, wanted 3, got %u",
			 BTRFS_I(inode)->outstanding_extents);
		goto out;
	}

	/* [BTRFS_MAX_EXTENT_SIZE+4k][4K HOLE][BTRFS_MAX_EXTENT_SIZE+4k] */
	ret = clear_extent_bit(&BTRFS_I(inode)->io_tree,
			       BTRFS_MAX_EXTENT_SIZE + sectorsize,
			       BTRFS_MAX_EXTENT_SIZE + 2 * sectorsize - 1,
<<<<<<< HEAD
			       EXTENT_DIRTY | EXTENT_DELALLOC |
			       EXTENT_DO_ACCOUNTING | EXTENT_UPTODATE, 0, 0,
			       NULL, GFP_KERNEL);
=======
			       EXTENT_DELALLOC | EXTENT_DELALLOC_NEW |
			       EXTENT_UPTODATE, 0, 0, NULL);
>>>>>>> 24b8d41d
	if (ret) {
		test_err("clear_extent_bit returned %d", ret);
		goto out;
	}
	if (BTRFS_I(inode)->outstanding_extents != 4) {
		ret = -EINVAL;
		test_err("miscount, wanted 4, got %u",
			 BTRFS_I(inode)->outstanding_extents);
		goto out;
	}

	/*
	 * Refill the hole again just for good measure, because I thought it
	 * might fail and I'd rather satisfy my paranoia at this point.
	 */
<<<<<<< HEAD
	BTRFS_I(inode)->outstanding_extents++;
	ret = btrfs_set_extent_delalloc(inode,
			BTRFS_MAX_EXTENT_SIZE + sectorsize,
			BTRFS_MAX_EXTENT_SIZE + 2 * sectorsize - 1, NULL, 0);
=======
	ret = btrfs_set_extent_delalloc(BTRFS_I(inode),
			BTRFS_MAX_EXTENT_SIZE + sectorsize,
			BTRFS_MAX_EXTENT_SIZE + 2 * sectorsize - 1, 0, NULL);
>>>>>>> 24b8d41d
	if (ret) {
		test_err("btrfs_set_extent_delalloc returned %d", ret);
		goto out;
	}
	if (BTRFS_I(inode)->outstanding_extents != 3) {
		ret = -EINVAL;
		test_err("miscount, wanted 3, got %u",
			 BTRFS_I(inode)->outstanding_extents);
		goto out;
	}

	/* Empty */
	ret = clear_extent_bit(&BTRFS_I(inode)->io_tree, 0, (u64)-1,
			       EXTENT_DELALLOC | EXTENT_DELALLOC_NEW |
			       EXTENT_UPTODATE, 0, 0, NULL);
	if (ret) {
		test_err("clear_extent_bit returned %d", ret);
		goto out;
	}
	if (BTRFS_I(inode)->outstanding_extents) {
		ret = -EINVAL;
		test_err("miscount, wanted 0, got %u",
			 BTRFS_I(inode)->outstanding_extents);
		goto out;
	}
	ret = 0;
out:
	if (ret)
		clear_extent_bit(&BTRFS_I(inode)->io_tree, 0, (u64)-1,
				 EXTENT_DELALLOC | EXTENT_DELALLOC_NEW |
				 EXTENT_UPTODATE, 0, 0, NULL);
	iput(inode);
	btrfs_free_dummy_root(root);
	btrfs_free_dummy_fs_info(fs_info);
	return ret;
}

int btrfs_test_inodes(u32 sectorsize, u32 nodesize)
{
	int ret;

	test_msg("running inode tests");

	set_bit(EXTENT_FLAG_COMPRESSED, &compressed_only);
	set_bit(EXTENT_FLAG_PREALLOC, &prealloc_only);

<<<<<<< HEAD
	test_msg("Running btrfs_get_extent tests\n");
	ret = test_btrfs_get_extent(sectorsize, nodesize);
	if (ret)
		return ret;
	test_msg("Running hole first btrfs_get_extent test\n");
	ret = test_hole_first(sectorsize, nodesize);
	if (ret)
		return ret;
	test_msg("Running outstanding_extents tests\n");
=======
	ret = test_btrfs_get_extent(sectorsize, nodesize);
	if (ret)
		return ret;
	ret = test_hole_first(sectorsize, nodesize);
	if (ret)
		return ret;
>>>>>>> 24b8d41d
	return test_extent_accounting(sectorsize, nodesize);
}<|MERGE_RESOLUTION|>--- conflicted
+++ resolved
@@ -237,21 +237,6 @@
 	BTRFS_I(inode)->location.objectid = BTRFS_FIRST_FREE_OBJECTID;
 	BTRFS_I(inode)->location.offset = 0;
 
-<<<<<<< HEAD
-	fs_info = btrfs_alloc_dummy_fs_info();
-	if (!fs_info) {
-		test_msg("Couldn't allocate dummy fs info\n");
-		goto out;
-	}
-
-	root = btrfs_alloc_dummy_root(fs_info, sectorsize, nodesize);
-	if (IS_ERR(root)) {
-		test_msg("Couldn't allocate root\n");
-		goto out;
-	}
-
-	root->node = alloc_dummy_extent_buffer(NULL, nodesize, nodesize);
-=======
 	fs_info = btrfs_alloc_dummy_fs_info(nodesize, sectorsize);
 	if (!fs_info) {
 		test_std_err(TEST_ALLOC_FS_INFO);
@@ -265,31 +250,18 @@
 	}
 
 	root->node = alloc_dummy_extent_buffer(fs_info, nodesize);
->>>>>>> 24b8d41d
 	if (!root->node) {
 		test_std_err(TEST_ALLOC_ROOT);
 		goto out;
 	}
 
-<<<<<<< HEAD
-	/*
-	 * We will just free a dummy node if it's ref count is 2 so we need an
-	 * extra ref so our searches don't accidentally release our page.
-	 */
-	extent_buffer_get(root->node);
-=======
->>>>>>> 24b8d41d
 	btrfs_set_header_nritems(root->node, 0);
 	btrfs_set_header_level(root->node, 0);
 	ret = -EINVAL;
 
 	/* First with no extents */
 	BTRFS_I(inode)->root = root;
-<<<<<<< HEAD
-	em = btrfs_get_extent(inode, NULL, 0, 0, sectorsize, 0);
-=======
 	em = btrfs_get_extent(BTRFS_I(inode), NULL, 0, 0, sectorsize);
->>>>>>> 24b8d41d
 	if (IS_ERR(em)) {
 		em = NULL;
 		test_err("got an error when we shouldn't have");
@@ -331,11 +303,7 @@
 	offset = em->start + em->len;
 	free_extent_map(em);
 
-<<<<<<< HEAD
-	em = btrfs_get_extent(inode, NULL, 0, offset, sectorsize, 0);
-=======
-	em = btrfs_get_extent(BTRFS_I(inode), NULL, 0, offset, sectorsize);
->>>>>>> 24b8d41d
+	em = btrfs_get_extent(BTRFS_I(inode), NULL, 0, offset, sectorsize);
 	if (IS_ERR(em)) {
 		test_err("got an error when we shouldn't have");
 		goto out;
@@ -346,14 +314,9 @@
 	}
 
 	if (em->start != offset || em->len != (sectorsize - 5)) {
-<<<<<<< HEAD
-		test_msg("Unexpected extent wanted start %llu len 1, got start "
-			 "%llu len %llu\n", offset, em->start, em->len);
-=======
 		test_err(
 	"unexpected extent wanted start %llu len 1, got start %llu len %llu",
 			offset, em->start, em->len);
->>>>>>> 24b8d41d
 		goto out;
 	}
 	if (em->flags != 0) {
@@ -368,11 +331,7 @@
 	offset = em->start + em->len;
 	free_extent_map(em);
 
-<<<<<<< HEAD
-	em = btrfs_get_extent(inode, NULL, 0, offset, sectorsize, 0);
-=======
-	em = btrfs_get_extent(BTRFS_I(inode), NULL, 0, offset, sectorsize);
->>>>>>> 24b8d41d
+	em = btrfs_get_extent(BTRFS_I(inode), NULL, 0, offset, sectorsize);
 	if (IS_ERR(em)) {
 		test_err("got an error when we shouldn't have");
 		goto out;
@@ -395,11 +354,7 @@
 	free_extent_map(em);
 
 	/* Regular extent */
-<<<<<<< HEAD
-	em = btrfs_get_extent(inode, NULL, 0, offset, sectorsize, 0);
-=======
-	em = btrfs_get_extent(BTRFS_I(inode), NULL, 0, offset, sectorsize);
->>>>>>> 24b8d41d
+	em = btrfs_get_extent(BTRFS_I(inode), NULL, 0, offset, sectorsize);
 	if (IS_ERR(em)) {
 		test_err("got an error when we shouldn't have");
 		goto out;
@@ -409,14 +364,9 @@
 		goto out;
 	}
 	if (em->start != offset || em->len != sectorsize - 1) {
-<<<<<<< HEAD
-		test_msg("Unexpected extent wanted start %llu len 4095, got "
-			 "start %llu len %llu\n", offset, em->start, em->len);
-=======
 		test_err(
 	"unexpected extent wanted start %llu len 4095, got start %llu len %llu",
 			offset, em->start, em->len);
->>>>>>> 24b8d41d
 		goto out;
 	}
 	if (em->flags != 0) {
@@ -432,11 +382,7 @@
 	free_extent_map(em);
 
 	/* The next 3 are split extents */
-<<<<<<< HEAD
-	em = btrfs_get_extent(inode, NULL, 0, offset, sectorsize, 0);
-=======
-	em = btrfs_get_extent(BTRFS_I(inode), NULL, 0, offset, sectorsize);
->>>>>>> 24b8d41d
+	em = btrfs_get_extent(BTRFS_I(inode), NULL, 0, offset, sectorsize);
 	if (IS_ERR(em)) {
 		test_err("got an error when we shouldn't have");
 		goto out;
@@ -446,13 +392,8 @@
 		goto out;
 	}
 	if (em->start != offset || em->len != sectorsize) {
-<<<<<<< HEAD
-		test_msg("Unexpected extent start %llu len %u, "
-			"got start %llu len %llu\n",
-=======
 		test_err(
 		"unexpected extent start %llu len %u, got start %llu len %llu",
->>>>>>> 24b8d41d
 			offset, sectorsize, em->start, em->len);
 		goto out;
 	}
@@ -470,11 +411,7 @@
 	offset = em->start + em->len;
 	free_extent_map(em);
 
-<<<<<<< HEAD
-	em = btrfs_get_extent(inode, NULL, 0, offset, sectorsize, 0);
-=======
-	em = btrfs_get_extent(BTRFS_I(inode), NULL, 0, offset, sectorsize);
->>>>>>> 24b8d41d
+	em = btrfs_get_extent(BTRFS_I(inode), NULL, 0, offset, sectorsize);
 	if (IS_ERR(em)) {
 		test_err("got an error when we shouldn't have");
 		goto out;
@@ -484,13 +421,8 @@
 		goto out;
 	}
 	if (em->start != offset || em->len != sectorsize) {
-<<<<<<< HEAD
-		test_msg("Unexpected extent wanted start %llu len %u, "
-			"got start %llu len %llu\n",
-=======
-		test_err(
-	"unexpected extent wanted start %llu len %u, got start %llu len %llu",
->>>>>>> 24b8d41d
+		test_err(
+	"unexpected extent wanted start %llu len %u, got start %llu len %llu",
 			offset, sectorsize, em->start, em->len);
 		goto out;
 	}
@@ -501,11 +433,7 @@
 	offset = em->start + em->len;
 	free_extent_map(em);
 
-<<<<<<< HEAD
-	em = btrfs_get_extent(inode, NULL, 0, offset, sectorsize, 0);
-=======
-	em = btrfs_get_extent(BTRFS_I(inode), NULL, 0, offset, sectorsize);
->>>>>>> 24b8d41d
+	em = btrfs_get_extent(BTRFS_I(inode), NULL, 0, offset, sectorsize);
 	if (IS_ERR(em)) {
 		test_err("got an error when we shouldn't have");
 		goto out;
@@ -515,13 +443,8 @@
 		goto out;
 	}
 	if (em->start != offset || em->len != 2 * sectorsize) {
-<<<<<<< HEAD
-		test_msg("Unexpected extent wanted start %llu len %u, "
-			"got start %llu len %llu\n",
-=======
-		test_err(
-	"unexpected extent wanted start %llu len %u, got start %llu len %llu",
->>>>>>> 24b8d41d
+		test_err(
+	"unexpected extent wanted start %llu len %u, got start %llu len %llu",
 			offset, 2 * sectorsize, em->start, em->len);
 		goto out;
 	}
@@ -544,11 +467,7 @@
 	free_extent_map(em);
 
 	/* Prealloc extent */
-<<<<<<< HEAD
-	em = btrfs_get_extent(inode, NULL, 0, offset, sectorsize, 0);
-=======
-	em = btrfs_get_extent(BTRFS_I(inode), NULL, 0, offset, sectorsize);
->>>>>>> 24b8d41d
+	em = btrfs_get_extent(BTRFS_I(inode), NULL, 0, offset, sectorsize);
 	if (IS_ERR(em)) {
 		test_err("got an error when we shouldn't have");
 		goto out;
@@ -558,13 +477,8 @@
 		goto out;
 	}
 	if (em->start != offset || em->len != sectorsize) {
-<<<<<<< HEAD
-		test_msg("Unexpected extent wanted start %llu len %u, "
-			"got start %llu len %llu\n",
-=======
-		test_err(
-	"unexpected extent wanted start %llu len %u, got start %llu len %llu",
->>>>>>> 24b8d41d
+		test_err(
+	"unexpected extent wanted start %llu len %u, got start %llu len %llu",
 			offset, sectorsize, em->start, em->len);
 		goto out;
 	}
@@ -582,11 +496,7 @@
 	free_extent_map(em);
 
 	/* The next 3 are a half written prealloc extent */
-<<<<<<< HEAD
-	em = btrfs_get_extent(inode, NULL, 0, offset, sectorsize, 0);
-=======
-	em = btrfs_get_extent(BTRFS_I(inode), NULL, 0, offset, sectorsize);
->>>>>>> 24b8d41d
+	em = btrfs_get_extent(BTRFS_I(inode), NULL, 0, offset, sectorsize);
 	if (IS_ERR(em)) {
 		test_err("got an error when we shouldn't have");
 		goto out;
@@ -596,13 +506,8 @@
 		goto out;
 	}
 	if (em->start != offset || em->len != sectorsize) {
-<<<<<<< HEAD
-		test_msg("Unexpected extent wanted start %llu len %u, "
-			"got start %llu len %llu\n",
-=======
-		test_err(
-	"unexpected extent wanted start %llu len %u, got start %llu len %llu",
->>>>>>> 24b8d41d
+		test_err(
+	"unexpected extent wanted start %llu len %u, got start %llu len %llu",
 			offset, sectorsize, em->start, em->len);
 		goto out;
 	}
@@ -621,11 +526,7 @@
 	offset = em->start + em->len;
 	free_extent_map(em);
 
-<<<<<<< HEAD
-	em = btrfs_get_extent(inode, NULL, 0, offset, sectorsize, 0);
-=======
-	em = btrfs_get_extent(BTRFS_I(inode), NULL, 0, offset, sectorsize);
->>>>>>> 24b8d41d
+	em = btrfs_get_extent(BTRFS_I(inode), NULL, 0, offset, sectorsize);
 	if (IS_ERR(em)) {
 		test_err("got an error when we shouldn't have");
 		goto out;
@@ -635,13 +536,8 @@
 		goto out;
 	}
 	if (em->start != offset || em->len != sectorsize) {
-<<<<<<< HEAD
-		test_msg("Unexpected extent wanted start %llu len %u, "
-			"got start %llu len %llu\n",
-=======
-		test_err(
-	"unexpected extent wanted start %llu len %u, got start %llu len %llu",
->>>>>>> 24b8d41d
+		test_err(
+	"unexpected extent wanted start %llu len %u, got start %llu len %llu",
 			offset, sectorsize, em->start, em->len);
 		goto out;
 	}
@@ -663,11 +559,7 @@
 	offset = em->start + em->len;
 	free_extent_map(em);
 
-<<<<<<< HEAD
-	em = btrfs_get_extent(inode, NULL, 0, offset, sectorsize, 0);
-=======
-	em = btrfs_get_extent(BTRFS_I(inode), NULL, 0, offset, sectorsize);
->>>>>>> 24b8d41d
+	em = btrfs_get_extent(BTRFS_I(inode), NULL, 0, offset, sectorsize);
 	if (IS_ERR(em)) {
 		test_err("got an error when we shouldn't have");
 		goto out;
@@ -677,13 +569,8 @@
 		goto out;
 	}
 	if (em->start != offset || em->len != 2 * sectorsize) {
-<<<<<<< HEAD
-		test_msg("Unexpected extent wanted start %llu len %u, "
-			"got start %llu len %llu\n",
-=======
-		test_err(
-	"unexpected extent wanted start %llu len %u, got start %llu len %llu",
->>>>>>> 24b8d41d
+		test_err(
+	"unexpected extent wanted start %llu len %u, got start %llu len %llu",
 			offset, 2 * sectorsize, em->start, em->len);
 		goto out;
 	}
@@ -707,11 +594,7 @@
 	free_extent_map(em);
 
 	/* Now for the compressed extent */
-<<<<<<< HEAD
-	em = btrfs_get_extent(inode, NULL, 0, offset, sectorsize, 0);
-=======
-	em = btrfs_get_extent(BTRFS_I(inode), NULL, 0, offset, sectorsize);
->>>>>>> 24b8d41d
+	em = btrfs_get_extent(BTRFS_I(inode), NULL, 0, offset, sectorsize);
 	if (IS_ERR(em)) {
 		test_err("got an error when we shouldn't have");
 		goto out;
@@ -721,13 +604,8 @@
 		goto out;
 	}
 	if (em->start != offset || em->len != 2 * sectorsize) {
-<<<<<<< HEAD
-		test_msg("Unexpected extent wanted start %llu len %u,"
-			"got start %llu len %llu\n",
-=======
-		test_err(
-	"unexpected extent wanted start %llu len %u, got start %llu len %llu",
->>>>>>> 24b8d41d
+		test_err(
+	"unexpected extent wanted start %llu len %u, got start %llu len %llu",
 			offset, 2 * sectorsize, em->start, em->len);
 		goto out;
 	}
@@ -750,11 +628,7 @@
 	free_extent_map(em);
 
 	/* Split compressed extent */
-<<<<<<< HEAD
-	em = btrfs_get_extent(inode, NULL, 0, offset, sectorsize, 0);
-=======
-	em = btrfs_get_extent(BTRFS_I(inode), NULL, 0, offset, sectorsize);
->>>>>>> 24b8d41d
+	em = btrfs_get_extent(BTRFS_I(inode), NULL, 0, offset, sectorsize);
 	if (IS_ERR(em)) {
 		test_err("got an error when we shouldn't have");
 		goto out;
@@ -764,13 +638,8 @@
 		goto out;
 	}
 	if (em->start != offset || em->len != sectorsize) {
-<<<<<<< HEAD
-		test_msg("Unexpected extent wanted start %llu len %u,"
-			"got start %llu len %llu\n",
-=======
-		test_err(
-	"unexpected extent wanted start %llu len %u, got start %llu len %llu",
->>>>>>> 24b8d41d
+		test_err(
+	"unexpected extent wanted start %llu len %u, got start %llu len %llu",
 			offset, sectorsize, em->start, em->len);
 		goto out;
 	}
@@ -794,11 +663,7 @@
 	offset = em->start + em->len;
 	free_extent_map(em);
 
-<<<<<<< HEAD
-	em = btrfs_get_extent(inode, NULL, 0, offset, sectorsize, 0);
-=======
-	em = btrfs_get_extent(BTRFS_I(inode), NULL, 0, offset, sectorsize);
->>>>>>> 24b8d41d
+	em = btrfs_get_extent(BTRFS_I(inode), NULL, 0, offset, sectorsize);
 	if (IS_ERR(em)) {
 		test_err("got an error when we shouldn't have");
 		goto out;
@@ -808,13 +673,8 @@
 		goto out;
 	}
 	if (em->start != offset || em->len != sectorsize) {
-<<<<<<< HEAD
-		test_msg("Unexpected extent wanted start %llu len %u, "
-			"got start %llu len %llu\n",
-=======
-		test_err(
-	"unexpected extent wanted start %llu len %u, got start %llu len %llu",
->>>>>>> 24b8d41d
+		test_err(
+	"unexpected extent wanted start %llu len %u, got start %llu len %llu",
 			offset, sectorsize, em->start, em->len);
 		goto out;
 	}
@@ -830,11 +690,7 @@
 	offset = em->start + em->len;
 	free_extent_map(em);
 
-<<<<<<< HEAD
-	em = btrfs_get_extent(inode, NULL, 0, offset, sectorsize, 0);
-=======
-	em = btrfs_get_extent(BTRFS_I(inode), NULL, 0, offset, sectorsize);
->>>>>>> 24b8d41d
+	em = btrfs_get_extent(BTRFS_I(inode), NULL, 0, offset, sectorsize);
 	if (IS_ERR(em)) {
 		test_err("got an error when we shouldn't have");
 		goto out;
@@ -845,13 +701,8 @@
 		goto out;
 	}
 	if (em->start != offset || em->len != 2 * sectorsize) {
-<<<<<<< HEAD
-		test_msg("Unexpected extent wanted start %llu len %u, "
-			"got start %llu len %llu\n",
-=======
-		test_err(
-	"unexpected extent wanted start %llu len %u, got start %llu len %llu",
->>>>>>> 24b8d41d
+		test_err(
+	"unexpected extent wanted start %llu len %u, got start %llu len %llu",
 			offset, 2 * sectorsize, em->start, em->len);
 		goto out;
 	}
@@ -874,11 +725,7 @@
 	free_extent_map(em);
 
 	/* A hole between regular extents but no hole extent */
-<<<<<<< HEAD
-	em = btrfs_get_extent(inode, NULL, 0, offset + 6, sectorsize, 0);
-=======
 	em = btrfs_get_extent(BTRFS_I(inode), NULL, 0, offset + 6, sectorsize);
->>>>>>> 24b8d41d
 	if (IS_ERR(em)) {
 		test_err("got an error when we shouldn't have");
 		goto out;
@@ -888,13 +735,8 @@
 		goto out;
 	}
 	if (em->start != offset || em->len != sectorsize) {
-<<<<<<< HEAD
-		test_msg("Unexpected extent wanted start %llu len %u, "
-			"got start %llu len %llu\n",
-=======
-		test_err(
-	"unexpected extent wanted start %llu len %u, got start %llu len %llu",
->>>>>>> 24b8d41d
+		test_err(
+	"unexpected extent wanted start %llu len %u, got start %llu len %llu",
 			offset, sectorsize, em->start, em->len);
 		goto out;
 	}
@@ -925,13 +767,8 @@
 	 * test.
 	 */
 	if (em->start != offset || em->len != 3 * sectorsize) {
-<<<<<<< HEAD
-		test_msg("Unexpected extent wanted start %llu len %u, "
-			"got start %llu len %llu\n",
-=======
-		test_err(
-	"unexpected extent wanted start %llu len %u, got start %llu len %llu",
->>>>>>> 24b8d41d
+		test_err(
+	"unexpected extent wanted start %llu len %u, got start %llu len %llu",
 			offset, 3 * sectorsize, em->start, em->len);
 		goto out;
 	}
@@ -948,11 +785,7 @@
 	offset = em->start + em->len;
 	free_extent_map(em);
 
-<<<<<<< HEAD
-	em = btrfs_get_extent(inode, NULL, 0, offset, sectorsize, 0);
-=======
-	em = btrfs_get_extent(BTRFS_I(inode), NULL, 0, offset, sectorsize);
->>>>>>> 24b8d41d
+	em = btrfs_get_extent(BTRFS_I(inode), NULL, 0, offset, sectorsize);
 	if (IS_ERR(em)) {
 		test_err("got an error when we shouldn't have");
 		goto out;
@@ -962,13 +795,8 @@
 		goto out;
 	}
 	if (em->start != offset || em->len != sectorsize) {
-<<<<<<< HEAD
-		test_msg("Unexpected extent wanted start %llu len %u,"
-			"got start %llu len %llu\n",
-=======
-		test_err(
-	"unexpected extent wanted start %llu len %u, got start %llu len %llu",
->>>>>>> 24b8d41d
+		test_err(
+	"unexpected extent wanted start %llu len %u, got start %llu len %llu",
 			offset, sectorsize, em->start, em->len);
 		goto out;
 	}
@@ -1011,21 +839,6 @@
 	BTRFS_I(inode)->location.objectid = BTRFS_FIRST_FREE_OBJECTID;
 	BTRFS_I(inode)->location.offset = 0;
 
-<<<<<<< HEAD
-	fs_info = btrfs_alloc_dummy_fs_info();
-	if (!fs_info) {
-		test_msg("Couldn't allocate dummy fs info\n");
-		goto out;
-	}
-
-	root = btrfs_alloc_dummy_root(fs_info, sectorsize, nodesize);
-	if (IS_ERR(root)) {
-		test_msg("Couldn't allocate root\n");
-		goto out;
-	}
-
-	root->node = alloc_dummy_extent_buffer(NULL, nodesize, nodesize);
-=======
 	fs_info = btrfs_alloc_dummy_fs_info(nodesize, sectorsize);
 	if (!fs_info) {
 		test_std_err(TEST_ALLOC_FS_INFO);
@@ -1039,7 +852,6 @@
 	}
 
 	root->node = alloc_dummy_extent_buffer(fs_info, nodesize);
->>>>>>> 24b8d41d
 	if (!root->node) {
 		test_std_err(TEST_ALLOC_ROOT);
 		goto out;
@@ -1057,11 +869,7 @@
 	insert_inode_item_key(root);
 	insert_extent(root, sectorsize, sectorsize, sectorsize, 0, sectorsize,
 		      sectorsize, BTRFS_FILE_EXTENT_REG, 0, 1);
-<<<<<<< HEAD
-	em = btrfs_get_extent(inode, NULL, 0, 0, 2 * sectorsize, 0);
-=======
 	em = btrfs_get_extent(BTRFS_I(inode), NULL, 0, 0, 2 * sectorsize);
->>>>>>> 24b8d41d
 	if (IS_ERR(em)) {
 		test_err("got an error when we shouldn't have");
 		goto out;
@@ -1071,13 +879,8 @@
 		goto out;
 	}
 	if (em->start != 0 || em->len != sectorsize) {
-<<<<<<< HEAD
-		test_msg("Unexpected extent wanted start 0 len %u, "
-			"got start %llu len %llu\n",
-=======
 		test_err(
 	"unexpected extent wanted start 0 len %u, got start %llu len %llu",
->>>>>>> 24b8d41d
 			sectorsize, em->start, em->len);
 		goto out;
 	}
@@ -1088,31 +891,18 @@
 	}
 	free_extent_map(em);
 
-<<<<<<< HEAD
-	em = btrfs_get_extent(inode, NULL, 0, sectorsize, 2 * sectorsize, 0);
-=======
 	em = btrfs_get_extent(BTRFS_I(inode), NULL, 0, sectorsize, 2 * sectorsize);
->>>>>>> 24b8d41d
 	if (IS_ERR(em)) {
 		test_err("got an error when we shouldn't have");
 		goto out;
 	}
 	if (em->block_start != sectorsize) {
-<<<<<<< HEAD
-		test_msg("Expected a real extent, got %llu\n", em->block_start);
+		test_err("expected a real extent, got %llu", em->block_start);
 		goto out;
 	}
 	if (em->start != sectorsize || em->len != sectorsize) {
-		test_msg("Unexpected extent wanted start %u len %u, "
-			"got start %llu len %llu\n",
-=======
-		test_err("expected a real extent, got %llu", em->block_start);
-		goto out;
-	}
-	if (em->start != sectorsize || em->len != sectorsize) {
 		test_err(
 	"unexpected extent wanted start %u len %u, got start %llu len %llu",
->>>>>>> 24b8d41d
 			sectorsize, sectorsize, em->start, em->len);
 		goto out;
 	}
@@ -1146,17 +936,6 @@
 		return ret;
 	}
 
-<<<<<<< HEAD
-	fs_info = btrfs_alloc_dummy_fs_info();
-	if (!fs_info) {
-		test_msg("Couldn't allocate dummy fs info\n");
-		goto out;
-	}
-
-	root = btrfs_alloc_dummy_root(fs_info, sectorsize, nodesize);
-	if (IS_ERR(root)) {
-		test_msg("Couldn't allocate root\n");
-=======
 	fs_info = btrfs_alloc_dummy_fs_info(nodesize, sectorsize);
 	if (!fs_info) {
 		test_std_err(TEST_ALLOC_FS_INFO);
@@ -1166,21 +945,14 @@
 	root = btrfs_alloc_dummy_root(fs_info);
 	if (IS_ERR(root)) {
 		test_std_err(TEST_ALLOC_ROOT);
->>>>>>> 24b8d41d
 		goto out;
 	}
 
 	BTRFS_I(inode)->root = root;
 
 	/* [BTRFS_MAX_EXTENT_SIZE] */
-<<<<<<< HEAD
-	BTRFS_I(inode)->outstanding_extents++;
-	ret = btrfs_set_extent_delalloc(inode, 0, BTRFS_MAX_EXTENT_SIZE - 1,
-					NULL, 0);
-=======
 	ret = btrfs_set_extent_delalloc(BTRFS_I(inode), 0,
 					BTRFS_MAX_EXTENT_SIZE - 1, 0, NULL);
->>>>>>> 24b8d41d
 	if (ret) {
 		test_err("btrfs_set_extent_delalloc returned %d", ret);
 		goto out;
@@ -1193,16 +965,9 @@
 	}
 
 	/* [BTRFS_MAX_EXTENT_SIZE][sectorsize] */
-<<<<<<< HEAD
-	BTRFS_I(inode)->outstanding_extents++;
-	ret = btrfs_set_extent_delalloc(inode, BTRFS_MAX_EXTENT_SIZE,
-					BTRFS_MAX_EXTENT_SIZE + sectorsize - 1,
-					NULL, 0);
-=======
 	ret = btrfs_set_extent_delalloc(BTRFS_I(inode), BTRFS_MAX_EXTENT_SIZE,
 					BTRFS_MAX_EXTENT_SIZE + sectorsize - 1,
 					0, NULL);
->>>>>>> 24b8d41d
 	if (ret) {
 		test_err("btrfs_set_extent_delalloc returned %d", ret);
 		goto out;
@@ -1218,14 +983,8 @@
 	ret = clear_extent_bit(&BTRFS_I(inode)->io_tree,
 			       BTRFS_MAX_EXTENT_SIZE >> 1,
 			       (BTRFS_MAX_EXTENT_SIZE >> 1) + sectorsize - 1,
-<<<<<<< HEAD
-			       EXTENT_DELALLOC | EXTENT_DIRTY |
-			       EXTENT_UPTODATE | EXTENT_DO_ACCOUNTING, 0, 0,
-			       NULL, GFP_KERNEL);
-=======
 			       EXTENT_DELALLOC | EXTENT_DELALLOC_NEW |
 			       EXTENT_UPTODATE, 0, 0, NULL);
->>>>>>> 24b8d41d
 	if (ret) {
 		test_err("clear_extent_bit returned %d", ret);
 		goto out;
@@ -1238,18 +997,10 @@
 	}
 
 	/* [BTRFS_MAX_EXTENT_SIZE][sectorsize] */
-<<<<<<< HEAD
-	BTRFS_I(inode)->outstanding_extents++;
-	ret = btrfs_set_extent_delalloc(inode, BTRFS_MAX_EXTENT_SIZE >> 1,
-					(BTRFS_MAX_EXTENT_SIZE >> 1)
-					+ sectorsize - 1,
-					NULL, 0);
-=======
 	ret = btrfs_set_extent_delalloc(BTRFS_I(inode), BTRFS_MAX_EXTENT_SIZE >> 1,
 					(BTRFS_MAX_EXTENT_SIZE >> 1)
 					+ sectorsize - 1,
 					0, NULL);
->>>>>>> 24b8d41d
 	if (ret) {
 		test_err("btrfs_set_extent_delalloc returned %d", ret);
 		goto out;
@@ -1263,24 +1014,11 @@
 
 	/*
 	 * [BTRFS_MAX_EXTENT_SIZE+sectorsize][sectorsize HOLE][BTRFS_MAX_EXTENT_SIZE+sectorsize]
-<<<<<<< HEAD
-	 *
-	 * I'm artificially adding 2 to outstanding_extents because in the
-	 * buffered IO case we'd add things up as we go, but I don't feel like
-	 * doing that here, this isn't the interesting case we want to test.
-	 */
-	BTRFS_I(inode)->outstanding_extents += 2;
-	ret = btrfs_set_extent_delalloc(inode,
-			BTRFS_MAX_EXTENT_SIZE + 2 * sectorsize,
-			(BTRFS_MAX_EXTENT_SIZE << 1) + 3 * sectorsize - 1,
-			NULL, 0);
-=======
 	 */
 	ret = btrfs_set_extent_delalloc(BTRFS_I(inode),
 			BTRFS_MAX_EXTENT_SIZE + 2 * sectorsize,
 			(BTRFS_MAX_EXTENT_SIZE << 1) + 3 * sectorsize - 1,
 			0, NULL);
->>>>>>> 24b8d41d
 	if (ret) {
 		test_err("btrfs_set_extent_delalloc returned %d", ret);
 		goto out;
@@ -1295,16 +1033,9 @@
 	/*
 	* [BTRFS_MAX_EXTENT_SIZE+sectorsize][sectorsize][BTRFS_MAX_EXTENT_SIZE+sectorsize]
 	*/
-<<<<<<< HEAD
-	BTRFS_I(inode)->outstanding_extents++;
-	ret = btrfs_set_extent_delalloc(inode,
-			BTRFS_MAX_EXTENT_SIZE + sectorsize,
-			BTRFS_MAX_EXTENT_SIZE + 2 * sectorsize - 1, NULL, 0);
-=======
 	ret = btrfs_set_extent_delalloc(BTRFS_I(inode),
 			BTRFS_MAX_EXTENT_SIZE + sectorsize,
 			BTRFS_MAX_EXTENT_SIZE + 2 * sectorsize - 1, 0, NULL);
->>>>>>> 24b8d41d
 	if (ret) {
 		test_err("btrfs_set_extent_delalloc returned %d", ret);
 		goto out;
@@ -1320,14 +1051,8 @@
 	ret = clear_extent_bit(&BTRFS_I(inode)->io_tree,
 			       BTRFS_MAX_EXTENT_SIZE + sectorsize,
 			       BTRFS_MAX_EXTENT_SIZE + 2 * sectorsize - 1,
-<<<<<<< HEAD
-			       EXTENT_DIRTY | EXTENT_DELALLOC |
-			       EXTENT_DO_ACCOUNTING | EXTENT_UPTODATE, 0, 0,
-			       NULL, GFP_KERNEL);
-=======
 			       EXTENT_DELALLOC | EXTENT_DELALLOC_NEW |
 			       EXTENT_UPTODATE, 0, 0, NULL);
->>>>>>> 24b8d41d
 	if (ret) {
 		test_err("clear_extent_bit returned %d", ret);
 		goto out;
@@ -1343,16 +1068,9 @@
 	 * Refill the hole again just for good measure, because I thought it
 	 * might fail and I'd rather satisfy my paranoia at this point.
 	 */
-<<<<<<< HEAD
-	BTRFS_I(inode)->outstanding_extents++;
-	ret = btrfs_set_extent_delalloc(inode,
-			BTRFS_MAX_EXTENT_SIZE + sectorsize,
-			BTRFS_MAX_EXTENT_SIZE + 2 * sectorsize - 1, NULL, 0);
-=======
 	ret = btrfs_set_extent_delalloc(BTRFS_I(inode),
 			BTRFS_MAX_EXTENT_SIZE + sectorsize,
 			BTRFS_MAX_EXTENT_SIZE + 2 * sectorsize - 1, 0, NULL);
->>>>>>> 24b8d41d
 	if (ret) {
 		test_err("btrfs_set_extent_delalloc returned %d", ret);
 		goto out;
@@ -1399,23 +1117,11 @@
 	set_bit(EXTENT_FLAG_COMPRESSED, &compressed_only);
 	set_bit(EXTENT_FLAG_PREALLOC, &prealloc_only);
 
-<<<<<<< HEAD
-	test_msg("Running btrfs_get_extent tests\n");
-	ret = test_btrfs_get_extent(sectorsize, nodesize);
-	if (ret)
-		return ret;
-	test_msg("Running hole first btrfs_get_extent test\n");
-	ret = test_hole_first(sectorsize, nodesize);
-	if (ret)
-		return ret;
-	test_msg("Running outstanding_extents tests\n");
-=======
 	ret = test_btrfs_get_extent(sectorsize, nodesize);
 	if (ret)
 		return ret;
 	ret = test_hole_first(sectorsize, nodesize);
 	if (ret)
 		return ret;
->>>>>>> 24b8d41d
 	return test_extent_accounting(sectorsize, nodesize);
 }