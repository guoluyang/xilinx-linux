// SPDX-License-Identifier: GPL-2.0
/*
 * Copyright (C) 2007 Oracle.  All rights reserved.
 */

#include <linux/kernel.h>
#include <linux/bio.h>
#include <linux/file.h>
#include <linux/fs.h>
#include <linux/fsnotify.h>
#include <linux/pagemap.h>
#include <linux/highmem.h>
#include <linux/time.h>
#include <linux/string.h>
#include <linux/backing-dev.h>
#include <linux/mount.h>
#include <linux/namei.h>
#include <linux/writeback.h>
#include <linux/compat.h>
#include <linux/security.h>
#include <linux/xattr.h>
#include <linux/mm.h>
#include <linux/slab.h>
#include <linux/blkdev.h>
#include <linux/uuid.h>
#include <linux/btrfs.h>
#include <linux/uaccess.h>
#include <linux/iversion.h>
#include "ctree.h"
#include "disk-io.h"
#include "export.h"
#include "transaction.h"
#include "btrfs_inode.h"
#include "print-tree.h"
#include "volumes.h"
#include "locking.h"
#include "inode-map.h"
#include "backref.h"
#include "rcu-string.h"
#include "send.h"
#include "dev-replace.h"
#include "props.h"
#include "sysfs.h"
#include "qgroup.h"
#include "tree-log.h"
#include "compression.h"
#include "space-info.h"
#include "delalloc-space.h"
#include "block-group.h"

#ifdef CONFIG_64BIT
/* If we have a 32-bit userspace and 64-bit kernel, then the UAPI
 * structures are incorrect, as the timespec structure from userspace
 * is 4 bytes too small. We define these alternatives here to teach
 * the kernel about the 32-bit struct packing.
 */
struct btrfs_ioctl_timespec_32 {
	__u64 sec;
	__u32 nsec;
} __attribute__ ((__packed__));

struct btrfs_ioctl_received_subvol_args_32 {
	char	uuid[BTRFS_UUID_SIZE];	/* in */
	__u64	stransid;		/* in */
	__u64	rtransid;		/* out */
	struct btrfs_ioctl_timespec_32 stime; /* in */
	struct btrfs_ioctl_timespec_32 rtime; /* out */
	__u64	flags;			/* in */
	__u64	reserved[16];		/* in */
} __attribute__ ((__packed__));

#define BTRFS_IOC_SET_RECEIVED_SUBVOL_32 _IOWR(BTRFS_IOCTL_MAGIC, 37, \
				struct btrfs_ioctl_received_subvol_args_32)
#endif

#if defined(CONFIG_64BIT) && defined(CONFIG_COMPAT)
struct btrfs_ioctl_send_args_32 {
	__s64 send_fd;			/* in */
	__u64 clone_sources_count;	/* in */
	compat_uptr_t clone_sources;	/* in */
	__u64 parent_root;		/* in */
	__u64 flags;			/* in */
	__u64 reserved[4];		/* in */
} __attribute__ ((__packed__));

#define BTRFS_IOC_SEND_32 _IOW(BTRFS_IOCTL_MAGIC, 38, \
			       struct btrfs_ioctl_send_args_32)
#endif

/* Mask out flags that are inappropriate for the given type of inode. */
static unsigned int btrfs_mask_fsflags_for_type(struct inode *inode,
		unsigned int flags)
{
	if (S_ISDIR(inode->i_mode))
		return flags;
	else if (S_ISREG(inode->i_mode))
		return flags & ~FS_DIRSYNC_FL;
	else
		return flags & (FS_NODUMP_FL | FS_NOATIME_FL);
}

/*
 * Export internal inode flags to the format expected by the FS_IOC_GETFLAGS
 * ioctl.
 */
static unsigned int btrfs_inode_flags_to_fsflags(unsigned int flags)
{
	unsigned int iflags = 0;

	if (flags & BTRFS_INODE_SYNC)
		iflags |= FS_SYNC_FL;
	if (flags & BTRFS_INODE_IMMUTABLE)
		iflags |= FS_IMMUTABLE_FL;
	if (flags & BTRFS_INODE_APPEND)
		iflags |= FS_APPEND_FL;
	if (flags & BTRFS_INODE_NODUMP)
		iflags |= FS_NODUMP_FL;
	if (flags & BTRFS_INODE_NOATIME)
		iflags |= FS_NOATIME_FL;
	if (flags & BTRFS_INODE_DIRSYNC)
		iflags |= FS_DIRSYNC_FL;
	if (flags & BTRFS_INODE_NODATACOW)
		iflags |= FS_NOCOW_FL;

	if (flags & BTRFS_INODE_NOCOMPRESS)
		iflags |= FS_NOCOMP_FL;
	else if (flags & BTRFS_INODE_COMPRESS)
		iflags |= FS_COMPR_FL;

	return iflags;
}

/*
 * Update inode->i_flags based on the btrfs internal flags.
 */
void btrfs_sync_inode_flags_to_i_flags(struct inode *inode)
{
	struct btrfs_inode *binode = BTRFS_I(inode);
	unsigned int new_fl = 0;

	if (binode->flags & BTRFS_INODE_SYNC)
		new_fl |= S_SYNC;
	if (binode->flags & BTRFS_INODE_IMMUTABLE)
		new_fl |= S_IMMUTABLE;
	if (binode->flags & BTRFS_INODE_APPEND)
		new_fl |= S_APPEND;
	if (binode->flags & BTRFS_INODE_NOATIME)
		new_fl |= S_NOATIME;
	if (binode->flags & BTRFS_INODE_DIRSYNC)
		new_fl |= S_DIRSYNC;

	set_mask_bits(&inode->i_flags,
		      S_SYNC | S_APPEND | S_IMMUTABLE | S_NOATIME | S_DIRSYNC,
		      new_fl);
}

static int btrfs_ioctl_getflags(struct file *file, void __user *arg)
{
	struct btrfs_inode *binode = BTRFS_I(file_inode(file));
	unsigned int flags = btrfs_inode_flags_to_fsflags(binode->flags);

	if (copy_to_user(arg, &flags, sizeof(flags)))
		return -EFAULT;
	return 0;
}

/*
 * Check if @flags are a supported and valid set of FS_*_FL flags and that
 * the old and new flags are not conflicting
 */
static int check_fsflags(unsigned int old_flags, unsigned int flags)
{
	if (flags & ~(FS_IMMUTABLE_FL | FS_APPEND_FL | \
		      FS_NOATIME_FL | FS_NODUMP_FL | \
		      FS_SYNC_FL | FS_DIRSYNC_FL | \
		      FS_NOCOMP_FL | FS_COMPR_FL |
		      FS_NOCOW_FL))
		return -EOPNOTSUPP;

	/* COMPR and NOCOMP on new/old are valid */
	if ((flags & FS_NOCOMP_FL) && (flags & FS_COMPR_FL))
		return -EINVAL;

	if ((flags & FS_COMPR_FL) && (flags & FS_NOCOW_FL))
		return -EINVAL;

	/* NOCOW and compression options are mutually exclusive */
	if ((old_flags & FS_NOCOW_FL) && (flags & (FS_COMPR_FL | FS_NOCOMP_FL)))
		return -EINVAL;
	if ((flags & FS_NOCOW_FL) && (old_flags & (FS_COMPR_FL | FS_NOCOMP_FL)))
		return -EINVAL;

	return 0;
}

static int btrfs_ioctl_setflags(struct file *file, void __user *arg)
{
	struct inode *inode = file_inode(file);
	struct btrfs_fs_info *fs_info = btrfs_sb(inode->i_sb);
	struct btrfs_inode *binode = BTRFS_I(inode);
	struct btrfs_root *root = binode->root;
	struct btrfs_trans_handle *trans;
	unsigned int fsflags, old_fsflags;
	int ret;
	const char *comp = NULL;
	u32 binode_flags;

	if (!inode_owner_or_capable(inode))
		return -EPERM;

	if (btrfs_root_readonly(root))
		return -EROFS;

	if (copy_from_user(&fsflags, arg, sizeof(fsflags)))
		return -EFAULT;

	ret = mnt_want_write_file(file);
	if (ret)
		return ret;

	inode_lock(inode);
	fsflags = btrfs_mask_fsflags_for_type(inode, fsflags);
	old_fsflags = btrfs_inode_flags_to_fsflags(binode->flags);

	ret = vfs_ioc_setflags_prepare(inode, old_fsflags, fsflags);
	if (ret)
		goto out_unlock;

	ret = check_fsflags(old_fsflags, fsflags);
	if (ret)
		goto out_unlock;

	binode_flags = binode->flags;
	if (fsflags & FS_SYNC_FL)
		binode_flags |= BTRFS_INODE_SYNC;
	else
		binode_flags &= ~BTRFS_INODE_SYNC;
	if (fsflags & FS_IMMUTABLE_FL)
		binode_flags |= BTRFS_INODE_IMMUTABLE;
	else
		binode_flags &= ~BTRFS_INODE_IMMUTABLE;
	if (fsflags & FS_APPEND_FL)
		binode_flags |= BTRFS_INODE_APPEND;
	else
		binode_flags &= ~BTRFS_INODE_APPEND;
	if (fsflags & FS_NODUMP_FL)
		binode_flags |= BTRFS_INODE_NODUMP;
	else
		binode_flags &= ~BTRFS_INODE_NODUMP;
	if (fsflags & FS_NOATIME_FL)
		binode_flags |= BTRFS_INODE_NOATIME;
	else
		binode_flags &= ~BTRFS_INODE_NOATIME;
	if (fsflags & FS_DIRSYNC_FL)
		binode_flags |= BTRFS_INODE_DIRSYNC;
	else
		binode_flags &= ~BTRFS_INODE_DIRSYNC;
	if (fsflags & FS_NOCOW_FL) {
		if (S_ISREG(inode->i_mode)) {
			/*
			 * It's safe to turn csums off here, no extents exist.
			 * Otherwise we want the flag to reflect the real COW
			 * status of the file and will not set it.
			 */
			if (inode->i_size == 0)
				binode_flags |= BTRFS_INODE_NODATACOW |
						BTRFS_INODE_NODATASUM;
		} else {
			binode_flags |= BTRFS_INODE_NODATACOW;
		}
	} else {
		/*
		 * Revert back under same assumptions as above
		 */
		if (S_ISREG(inode->i_mode)) {
			if (inode->i_size == 0)
				binode_flags &= ~(BTRFS_INODE_NODATACOW |
						  BTRFS_INODE_NODATASUM);
		} else {
			binode_flags &= ~BTRFS_INODE_NODATACOW;
		}
	}

	/*
	 * The COMPRESS flag can only be changed by users, while the NOCOMPRESS
	 * flag may be changed automatically if compression code won't make
	 * things smaller.
	 */
	if (fsflags & FS_NOCOMP_FL) {
		binode_flags &= ~BTRFS_INODE_COMPRESS;
		binode_flags |= BTRFS_INODE_NOCOMPRESS;
	} else if (fsflags & FS_COMPR_FL) {

		if (IS_SWAPFILE(inode)) {
			ret = -ETXTBSY;
			goto out_unlock;
		}

		binode_flags |= BTRFS_INODE_COMPRESS;
		binode_flags &= ~BTRFS_INODE_NOCOMPRESS;

		comp = btrfs_compress_type2str(fs_info->compress_type);
		if (!comp || comp[0] == 0)
			comp = btrfs_compress_type2str(BTRFS_COMPRESS_ZLIB);
	} else {
		binode_flags &= ~(BTRFS_INODE_COMPRESS | BTRFS_INODE_NOCOMPRESS);
	}

	/*
	 * 1 for inode item
	 * 2 for properties
	 */
	trans = btrfs_start_transaction(root, 3);
	if (IS_ERR(trans)) {
		ret = PTR_ERR(trans);
		goto out_unlock;
	}

	if (comp) {
		ret = btrfs_set_prop(trans, inode, "btrfs.compression", comp,
				     strlen(comp), 0);
		if (ret) {
			btrfs_abort_transaction(trans, ret);
			goto out_end_trans;
		}
	} else {
		ret = btrfs_set_prop(trans, inode, "btrfs.compression", NULL,
				     0, 0);
		if (ret && ret != -ENODATA) {
			btrfs_abort_transaction(trans, ret);
			goto out_end_trans;
		}
	}

	binode->flags = binode_flags;
	btrfs_sync_inode_flags_to_i_flags(inode);
	inode_inc_iversion(inode);
	inode->i_ctime = current_time(inode);
	ret = btrfs_update_inode(trans, root, inode);

 out_end_trans:
	btrfs_end_transaction(trans);
 out_unlock:
	inode_unlock(inode);
	mnt_drop_write_file(file);
	return ret;
}

/*
 * Translate btrfs internal inode flags to xflags as expected by the
 * FS_IOC_FSGETXATT ioctl. Filter only the supported ones, unknown flags are
 * silently dropped.
 */
static unsigned int btrfs_inode_flags_to_xflags(unsigned int flags)
{
	unsigned int xflags = 0;

	if (flags & BTRFS_INODE_APPEND)
		xflags |= FS_XFLAG_APPEND;
	if (flags & BTRFS_INODE_IMMUTABLE)
		xflags |= FS_XFLAG_IMMUTABLE;
	if (flags & BTRFS_INODE_NOATIME)
		xflags |= FS_XFLAG_NOATIME;
	if (flags & BTRFS_INODE_NODUMP)
		xflags |= FS_XFLAG_NODUMP;
	if (flags & BTRFS_INODE_SYNC)
		xflags |= FS_XFLAG_SYNC;

	return xflags;
}

/* Check if @flags are a supported and valid set of FS_XFLAGS_* flags */
static int check_xflags(unsigned int flags)
{
	if (flags & ~(FS_XFLAG_APPEND | FS_XFLAG_IMMUTABLE | FS_XFLAG_NOATIME |
		      FS_XFLAG_NODUMP | FS_XFLAG_SYNC))
		return -EOPNOTSUPP;
	return 0;
}

bool btrfs_exclop_start(struct btrfs_fs_info *fs_info,
			enum btrfs_exclusive_operation type)
{
	return !cmpxchg(&fs_info->exclusive_operation, BTRFS_EXCLOP_NONE, type);
}

void btrfs_exclop_finish(struct btrfs_fs_info *fs_info)
{
	WRITE_ONCE(fs_info->exclusive_operation, BTRFS_EXCLOP_NONE);
	sysfs_notify(&fs_info->fs_devices->fsid_kobj, NULL, "exclusive_operation");
}

/*
 * Set the xflags from the internal inode flags. The remaining items of fsxattr
 * are zeroed.
 */
static int btrfs_ioctl_fsgetxattr(struct file *file, void __user *arg)
{
	struct btrfs_inode *binode = BTRFS_I(file_inode(file));
	struct fsxattr fa;

	simple_fill_fsxattr(&fa, btrfs_inode_flags_to_xflags(binode->flags));
	if (copy_to_user(arg, &fa, sizeof(fa)))
		return -EFAULT;

	return 0;
}

static int btrfs_ioctl_fssetxattr(struct file *file, void __user *arg)
{
	struct inode *inode = file_inode(file);
	struct btrfs_inode *binode = BTRFS_I(inode);
	struct btrfs_root *root = binode->root;
	struct btrfs_trans_handle *trans;
	struct fsxattr fa, old_fa;
	unsigned old_flags;
	unsigned old_i_flags;
	int ret = 0;

	if (!inode_owner_or_capable(inode))
		return -EPERM;

	if (btrfs_root_readonly(root))
		return -EROFS;

	if (copy_from_user(&fa, arg, sizeof(fa)))
		return -EFAULT;

	ret = check_xflags(fa.fsx_xflags);
	if (ret)
		return ret;

	if (fa.fsx_extsize != 0 || fa.fsx_projid != 0 || fa.fsx_cowextsize != 0)
		return -EOPNOTSUPP;

	ret = mnt_want_write_file(file);
	if (ret)
		return ret;

	inode_lock(inode);

	old_flags = binode->flags;
	old_i_flags = inode->i_flags;

	simple_fill_fsxattr(&old_fa,
			    btrfs_inode_flags_to_xflags(binode->flags));
	ret = vfs_ioc_fssetxattr_check(inode, &old_fa, &fa);
	if (ret)
		goto out_unlock;

	if (fa.fsx_xflags & FS_XFLAG_SYNC)
		binode->flags |= BTRFS_INODE_SYNC;
	else
		binode->flags &= ~BTRFS_INODE_SYNC;
	if (fa.fsx_xflags & FS_XFLAG_IMMUTABLE)
		binode->flags |= BTRFS_INODE_IMMUTABLE;
	else
		binode->flags &= ~BTRFS_INODE_IMMUTABLE;
	if (fa.fsx_xflags & FS_XFLAG_APPEND)
		binode->flags |= BTRFS_INODE_APPEND;
	else
		binode->flags &= ~BTRFS_INODE_APPEND;
	if (fa.fsx_xflags & FS_XFLAG_NODUMP)
		binode->flags |= BTRFS_INODE_NODUMP;
	else
		binode->flags &= ~BTRFS_INODE_NODUMP;
	if (fa.fsx_xflags & FS_XFLAG_NOATIME)
		binode->flags |= BTRFS_INODE_NOATIME;
	else
		binode->flags &= ~BTRFS_INODE_NOATIME;

	/* 1 item for the inode */
	trans = btrfs_start_transaction(root, 1);
	if (IS_ERR(trans)) {
		ret = PTR_ERR(trans);
		goto out_unlock;
	}

	btrfs_sync_inode_flags_to_i_flags(inode);
	inode_inc_iversion(inode);
	inode->i_ctime = current_time(inode);
	ret = btrfs_update_inode(trans, root, inode);

	btrfs_end_transaction(trans);

out_unlock:
	if (ret) {
		binode->flags = old_flags;
		inode->i_flags = old_i_flags;
	}

	inode_unlock(inode);
	mnt_drop_write_file(file);

	return ret;
}

static int btrfs_ioctl_getversion(struct file *file, int __user *arg)
{
	struct inode *inode = file_inode(file);

	return put_user(inode->i_generation, arg);
}

static noinline int btrfs_ioctl_fitrim(struct btrfs_fs_info *fs_info,
					void __user *arg)
{
	struct btrfs_device *device;
	struct request_queue *q;
	struct fstrim_range range;
	u64 minlen = ULLONG_MAX;
	u64 num_devices = 0;
	int ret;

	if (!capable(CAP_SYS_ADMIN))
		return -EPERM;

	/*
	 * If the fs is mounted with nologreplay, which requires it to be
	 * mounted in RO mode as well, we can not allow discard on free space
	 * inside block groups, because log trees refer to extents that are not
	 * pinned in a block group's free space cache (pinning the extents is
	 * precisely the first phase of replaying a log tree).
	 */
	if (btrfs_test_opt(fs_info, NOLOGREPLAY))
		return -EROFS;

	rcu_read_lock();
	list_for_each_entry_rcu(device, &fs_info->fs_devices->devices,
				dev_list) {
		if (!device->bdev)
			continue;
		q = bdev_get_queue(device->bdev);
		if (blk_queue_discard(q)) {
			num_devices++;
			minlen = min_t(u64, q->limits.discard_granularity,
				     minlen);
		}
	}
	rcu_read_unlock();

	if (!num_devices)
		return -EOPNOTSUPP;
	if (copy_from_user(&range, arg, sizeof(range)))
		return -EFAULT;

	/*
	 * NOTE: Don't truncate the range using super->total_bytes.  Bytenr of
	 * block group is in the logical address space, which can be any
	 * sectorsize aligned bytenr in  the range [0, U64_MAX].
	 */
	if (range.len < fs_info->sb->s_blocksize)
		return -EINVAL;

	range.minlen = max(range.minlen, minlen);
	ret = btrfs_trim_fs(fs_info, &range);
	if (ret < 0)
		return ret;

	if (copy_to_user(arg, &range, sizeof(range)))
		return -EFAULT;

	return 0;
}

int __pure btrfs_is_empty_uuid(u8 *uuid)
{
	int i;

	for (i = 0; i < BTRFS_UUID_SIZE; i++) {
		if (uuid[i])
			return 0;
	}
	return 1;
}

static noinline int create_subvol(struct inode *dir,
				  struct dentry *dentry,
				  const char *name, int namelen,
				  struct btrfs_qgroup_inherit *inherit)
{
	struct btrfs_fs_info *fs_info = btrfs_sb(dir->i_sb);
	struct btrfs_trans_handle *trans;
	struct btrfs_key key;
	struct btrfs_root_item *root_item;
	struct btrfs_inode_item *inode_item;
	struct extent_buffer *leaf;
	struct btrfs_root *root = BTRFS_I(dir)->root;
	struct btrfs_root *new_root;
	struct btrfs_block_rsv block_rsv;
<<<<<<< HEAD
	struct timespec cur_time = current_time(dir);
=======
	struct timespec64 cur_time = current_time(dir);
>>>>>>> 24b8d41d
	struct inode *inode;
	int ret;
	int err;
	dev_t anon_dev = 0;
	u64 objectid;
	u64 new_dirid = BTRFS_FIRST_FREE_OBJECTID;
	u64 index = 0;

	root_item = kzalloc(sizeof(*root_item), GFP_KERNEL);
	if (!root_item)
		return -ENOMEM;

<<<<<<< HEAD
	ret = btrfs_find_free_objectid(root->fs_info->tree_root, &objectid);
	if (ret)
		goto fail_free;
=======
	ret = btrfs_find_free_objectid(fs_info->tree_root, &objectid);
	if (ret)
		goto fail_free;

	ret = get_anon_bdev(&anon_dev);
	if (ret < 0)
		goto fail_free;
>>>>>>> 24b8d41d

	/*
	 * Don't create subvolume whose level is not zero. Or qgroup will be
	 * screwed up since it assumes subvolume qgroup's level to be 0.
	 */
	if (btrfs_qgroup_level(objectid)) {
		ret = -ENOSPC;
		goto fail_free;
	}

	btrfs_init_block_rsv(&block_rsv, BTRFS_BLOCK_RSV_TEMP);
	/*
	 * The same as the snapshot creation, please see the comment
	 * of create_snapshot().
	 */
	ret = btrfs_subvolume_reserve_metadata(root, &block_rsv, 8, false);
	if (ret)
		goto fail_free;

	trans = btrfs_start_transaction(root, 0);
	if (IS_ERR(trans)) {
		ret = PTR_ERR(trans);
<<<<<<< HEAD
		btrfs_subvolume_release_metadata(root, &block_rsv,
						 qgroup_reserved);
=======
		btrfs_subvolume_release_metadata(root, &block_rsv);
>>>>>>> 24b8d41d
		goto fail_free;
	}
	trans->block_rsv = &block_rsv;
	trans->bytes_reserved = block_rsv.size;

	ret = btrfs_qgroup_inherit(trans, 0, objectid, inherit);
	if (ret)
		goto fail;

	leaf = btrfs_alloc_tree_block(trans, root, 0, objectid, NULL, 0, 0, 0,
				      BTRFS_NESTING_NORMAL);
	if (IS_ERR(leaf)) {
		ret = PTR_ERR(leaf);
		goto fail;
	}

	btrfs_mark_buffer_dirty(leaf);

	inode_item = &root_item->inode;
	btrfs_set_stack_inode_generation(inode_item, 1);
	btrfs_set_stack_inode_size(inode_item, 3);
	btrfs_set_stack_inode_nlink(inode_item, 1);
	btrfs_set_stack_inode_nbytes(inode_item,
				     fs_info->nodesize);
	btrfs_set_stack_inode_mode(inode_item, S_IFDIR | 0755);

	btrfs_set_root_flags(root_item, 0);
	btrfs_set_root_limit(root_item, 0);
	btrfs_set_stack_inode_flags(inode_item, BTRFS_INODE_ROOT_ITEM_INIT);

	btrfs_set_root_bytenr(root_item, leaf->start);
	btrfs_set_root_generation(root_item, trans->transid);
	btrfs_set_root_level(root_item, 0);
	btrfs_set_root_refs(root_item, 1);
	btrfs_set_root_used(root_item, leaf->len);
	btrfs_set_root_last_snapshot(root_item, 0);

	btrfs_set_root_generation_v2(root_item,
			btrfs_root_generation(root_item));
<<<<<<< HEAD
	uuid_le_gen(&new_uuid);
	memcpy(root_item->uuid, new_uuid.b, BTRFS_UUID_SIZE);
=======
	generate_random_guid(root_item->uuid);
>>>>>>> 24b8d41d
	btrfs_set_stack_timespec_sec(&root_item->otime, cur_time.tv_sec);
	btrfs_set_stack_timespec_nsec(&root_item->otime, cur_time.tv_nsec);
	root_item->ctime = root_item->otime;
	btrfs_set_root_ctransid(root_item, trans->transid);
	btrfs_set_root_otransid(root_item, trans->transid);

	btrfs_tree_unlock(leaf);
	free_extent_buffer(leaf);
	leaf = NULL;

	btrfs_set_root_dirid(root_item, new_dirid);

	key.objectid = objectid;
	key.offset = 0;
	key.type = BTRFS_ROOT_ITEM_KEY;
<<<<<<< HEAD
	ret = btrfs_insert_root(trans, root->fs_info->tree_root, &key,
=======
	ret = btrfs_insert_root(trans, fs_info->tree_root, &key,
>>>>>>> 24b8d41d
				root_item);
	if (ret)
		goto fail;

	key.offset = (u64)-1;
	new_root = btrfs_get_new_fs_root(fs_info, objectid, anon_dev);
	if (IS_ERR(new_root)) {
		free_anon_bdev(anon_dev);
		ret = PTR_ERR(new_root);
		btrfs_abort_transaction(trans, ret);
		goto fail;
	}
	/* Freeing will be done in btrfs_put_root() of new_root */
	anon_dev = 0;

	btrfs_record_root_in_trans(trans, new_root);

	ret = btrfs_create_subvol_root(trans, new_root, root, new_dirid);
	btrfs_put_root(new_root);
	if (ret) {
		/* We potentially lose an unused inode item here */
		btrfs_abort_transaction(trans, ret);
		goto fail;
	}

	mutex_lock(&new_root->objectid_mutex);
	new_root->highest_objectid = new_dirid;
	mutex_unlock(&new_root->objectid_mutex);

	/*
	 * insert the directory item
	 */
	ret = btrfs_set_inode_index(BTRFS_I(dir), &index);
	if (ret) {
		btrfs_abort_transaction(trans, ret);
		goto fail;
	}

	ret = btrfs_insert_dir_item(trans, name, namelen, BTRFS_I(dir), &key,
				    BTRFS_FT_DIR, index);
	if (ret) {
		btrfs_abort_transaction(trans, ret);
		goto fail;
	}

	btrfs_i_size_write(BTRFS_I(dir), dir->i_size + namelen * 2);
	ret = btrfs_update_inode(trans, root, dir);
	if (ret) {
		btrfs_abort_transaction(trans, ret);
		goto fail;
	}

	ret = btrfs_add_root_ref(trans, objectid, root->root_key.objectid,
				 btrfs_ino(BTRFS_I(dir)), index, name, namelen);
	if (ret) {
		btrfs_abort_transaction(trans, ret);
		goto fail;
	}

<<<<<<< HEAD
	ret = btrfs_uuid_tree_add(trans, root->fs_info->uuid_root,
				  root_item->uuid, BTRFS_UUID_KEY_SUBVOL,
				  objectid);
=======
	ret = btrfs_uuid_tree_add(trans, root_item->uuid,
				  BTRFS_UUID_KEY_SUBVOL, objectid);
>>>>>>> 24b8d41d
	if (ret)
		btrfs_abort_transaction(trans, ret);

fail:
	kfree(root_item);
	trans->block_rsv = NULL;
	trans->bytes_reserved = 0;
	btrfs_subvolume_release_metadata(root, &block_rsv);

	err = btrfs_commit_transaction(trans);
	if (err && !ret)
		ret = err;

	if (!ret) {
		inode = btrfs_lookup_dentry(dir, dentry);
		if (IS_ERR(inode))
			return PTR_ERR(inode);
		d_instantiate(dentry, inode);
	}
	return ret;
<<<<<<< HEAD

fail_free:
	kfree(root_item);
	return ret;
}

static void btrfs_wait_for_no_snapshoting_writes(struct btrfs_root *root)
{
	s64 writers;
	DEFINE_WAIT(wait);
=======
>>>>>>> 24b8d41d

fail_free:
	if (anon_dev)
		free_anon_bdev(anon_dev);
	kfree(root_item);
	return ret;
}

static int create_snapshot(struct btrfs_root *root, struct inode *dir,
			   struct dentry *dentry, bool readonly,
			   struct btrfs_qgroup_inherit *inherit)
{
	struct btrfs_fs_info *fs_info = btrfs_sb(dir->i_sb);
	struct inode *inode;
	struct btrfs_pending_snapshot *pending_snapshot;
	struct btrfs_trans_handle *trans;
	int ret;

	if (!test_bit(BTRFS_ROOT_SHAREABLE, &root->state))
		return -EINVAL;

	if (atomic_read(&root->nr_swapfiles)) {
		btrfs_warn(fs_info,
			   "cannot snapshot subvolume with active swapfile");
		return -ETXTBSY;
	}

	pending_snapshot = kzalloc(sizeof(*pending_snapshot), GFP_KERNEL);
	if (!pending_snapshot)
		return -ENOMEM;

	ret = get_anon_bdev(&pending_snapshot->anon_dev);
	if (ret < 0)
		goto free_pending;
	pending_snapshot->root_item = kzalloc(sizeof(struct btrfs_root_item),
			GFP_KERNEL);
	pending_snapshot->path = btrfs_alloc_path();
	if (!pending_snapshot->root_item || !pending_snapshot->path) {
		ret = -ENOMEM;
		goto free_pending;
	}

<<<<<<< HEAD
	atomic_inc(&root->will_be_snapshoted);
	smp_mb__after_atomic();
	btrfs_wait_for_no_snapshoting_writes(root);

	ret = btrfs_start_delalloc_inodes(root, 0);
	if (ret)
		goto dec_and_free;

	btrfs_wait_ordered_extents(root, -1, 0, (u64)-1);

=======
>>>>>>> 24b8d41d
	btrfs_init_block_rsv(&pending_snapshot->block_rsv,
			     BTRFS_BLOCK_RSV_TEMP);
	/*
	 * 1 - parent dir inode
	 * 2 - dir entries
	 * 1 - root item
	 * 2 - root ref/backref
	 * 1 - root of snapshot
	 * 1 - UUID item
	 */
	ret = btrfs_subvolume_reserve_metadata(BTRFS_I(dir)->root,
					&pending_snapshot->block_rsv, 8,
					false);
	if (ret)
		goto free_pending;

	pending_snapshot->dentry = dentry;
	pending_snapshot->root = root;
	pending_snapshot->readonly = readonly;
	pending_snapshot->dir = dir;
	pending_snapshot->inherit = inherit;

	trans = btrfs_start_transaction(root, 0);
	if (IS_ERR(trans)) {
		ret = PTR_ERR(trans);
		goto fail;
	}

	spin_lock(&fs_info->trans_lock);
	list_add(&pending_snapshot->list,
		 &trans->transaction->pending_snapshots);
	spin_unlock(&fs_info->trans_lock);

	ret = btrfs_commit_transaction(trans);
	if (ret)
		goto fail;

	ret = pending_snapshot->error;
	if (ret)
		goto fail;

	ret = btrfs_orphan_cleanup(pending_snapshot->snap);
	if (ret)
		goto fail;

	inode = btrfs_lookup_dentry(d_inode(dentry->d_parent), dentry);
	if (IS_ERR(inode)) {
		ret = PTR_ERR(inode);
		goto fail;
	}

	d_instantiate(dentry, inode);
	ret = 0;
	pending_snapshot->anon_dev = 0;
fail:
	/* Prevent double freeing of anon_dev */
	if (ret && pending_snapshot->snap)
		pending_snapshot->snap->anon_dev = 0;
	btrfs_put_root(pending_snapshot->snap);
	btrfs_subvolume_release_metadata(root, &pending_snapshot->block_rsv);
free_pending:
	if (pending_snapshot->anon_dev)
		free_anon_bdev(pending_snapshot->anon_dev);
	kfree(pending_snapshot->root_item);
	btrfs_free_path(pending_snapshot->path);
	kfree(pending_snapshot);

	return ret;
}

/*  copy of may_delete in fs/namei.c()
 *	Check whether we can remove a link victim from directory dir, check
 *  whether the type of victim is right.
 *  1. We can't do it if dir is read-only (done in permission())
 *  2. We should have write and exec permissions on dir
 *  3. We can't remove anything from append-only dir
 *  4. We can't do anything with immutable dir (done in permission())
 *  5. If the sticky bit on dir is set we should either
 *	a. be owner of dir, or
 *	b. be owner of victim, or
 *	c. have CAP_FOWNER capability
 *  6. If the victim is append-only or immutable we can't do anything with
 *     links pointing to it.
 *  7. If we were asked to remove a directory and victim isn't one - ENOTDIR.
 *  8. If we were asked to remove a non-directory and victim isn't one - EISDIR.
 *  9. We can't remove a root or mountpoint.
 * 10. We don't allow removal of NFS sillyrenamed files; it's handled by
 *     nfs_async_unlink().
 */

static int btrfs_may_delete(struct inode *dir, struct dentry *victim, int isdir)
{
	int error;

	if (d_really_is_negative(victim))
		return -ENOENT;

	BUG_ON(d_inode(victim->d_parent) != dir);
	audit_inode_child(dir, victim, AUDIT_TYPE_CHILD_DELETE);

	error = inode_permission(dir, MAY_WRITE | MAY_EXEC);
	if (error)
		return error;
	if (IS_APPEND(dir))
		return -EPERM;
	if (check_sticky(dir, d_inode(victim)) || IS_APPEND(d_inode(victim)) ||
	    IS_IMMUTABLE(d_inode(victim)) || IS_SWAPFILE(d_inode(victim)))
		return -EPERM;
	if (isdir) {
		if (!d_is_dir(victim))
			return -ENOTDIR;
		if (IS_ROOT(victim))
			return -EBUSY;
	} else if (d_is_dir(victim))
		return -EISDIR;
	if (IS_DEADDIR(dir))
		return -ENOENT;
	if (victim->d_flags & DCACHE_NFSFS_RENAMED)
		return -EBUSY;
	return 0;
}

/* copy of may_create in fs/namei.c() */
static inline int btrfs_may_create(struct inode *dir, struct dentry *child)
{
	if (d_really_is_positive(child))
		return -EEXIST;
	if (IS_DEADDIR(dir))
		return -ENOENT;
	return inode_permission(dir, MAY_WRITE | MAY_EXEC);
}

/*
 * Create a new subvolume below @parent.  This is largely modeled after
 * sys_mkdirat and vfs_mkdir, but we only do a single component lookup
 * inside this filesystem so it's quite a bit simpler.
 */
static noinline int btrfs_mksubvol(const struct path *parent,
				   const char *name, int namelen,
				   struct btrfs_root *snap_src,
				   bool readonly,
				   struct btrfs_qgroup_inherit *inherit)
{
	struct inode *dir = d_inode(parent->dentry);
	struct btrfs_fs_info *fs_info = btrfs_sb(dir->i_sb);
	struct dentry *dentry;
	int error;

	error = down_write_killable_nested(&dir->i_rwsem, I_MUTEX_PARENT);
	if (error == -EINTR)
		return error;

	dentry = lookup_one_len(name, parent->dentry, namelen);
	error = PTR_ERR(dentry);
	if (IS_ERR(dentry))
		goto out_unlock;

	error = btrfs_may_create(dir, dentry);
	if (error)
		goto out_dput;

	/*
	 * even if this name doesn't exist, we may get hash collisions.
	 * check for them now when we can safely fail
	 */
	error = btrfs_check_dir_item_collision(BTRFS_I(dir)->root,
					       dir->i_ino, name,
					       namelen);
	if (error)
		goto out_dput;

	down_read(&fs_info->subvol_sem);

	if (btrfs_root_refs(&BTRFS_I(dir)->root->root_item) == 0)
		goto out_up_read;

	if (snap_src)
		error = create_snapshot(snap_src, dir, dentry, readonly, inherit);
	else
		error = create_subvol(dir, dentry, name, namelen, inherit);

	if (!error)
		fsnotify_mkdir(dir, dentry);
out_up_read:
	up_read(&fs_info->subvol_sem);
out_dput:
	dput(dentry);
out_unlock:
	inode_unlock(dir);
	return error;
}

static noinline int btrfs_mksnapshot(const struct path *parent,
				   const char *name, int namelen,
				   struct btrfs_root *root,
				   bool readonly,
				   struct btrfs_qgroup_inherit *inherit)
{
	int ret;
	bool snapshot_force_cow = false;

	/*
	 * Force new buffered writes to reserve space even when NOCOW is
	 * possible. This is to avoid later writeback (running dealloc) to
	 * fallback to COW mode and unexpectedly fail with ENOSPC.
	 */
	btrfs_drew_read_lock(&root->snapshot_lock);

	ret = btrfs_start_delalloc_snapshot(root);
	if (ret)
		goto out;

	/*
	 * All previous writes have started writeback in NOCOW mode, so now
	 * we force future writes to fallback to COW mode during snapshot
	 * creation.
	 */
	atomic_inc(&root->snapshot_force_cow);
	snapshot_force_cow = true;

	btrfs_wait_ordered_extents(root, U64_MAX, 0, (u64)-1);

	ret = btrfs_mksubvol(parent, name, namelen,
			     root, readonly, inherit);
out:
	if (snapshot_force_cow)
		atomic_dec(&root->snapshot_force_cow);
	btrfs_drew_read_unlock(&root->snapshot_lock);
	return ret;
}

/*
 * When we're defragging a range, we don't want to kick it off again
 * if it is really just waiting for delalloc to send it down.
 * If we find a nice big extent or delalloc range for the bytes in the
 * file you want to defrag, we return 0 to let you know to skip this
 * part of the file
 */
static int check_defrag_in_cache(struct inode *inode, u64 offset, u32 thresh)
{
	struct extent_io_tree *io_tree = &BTRFS_I(inode)->io_tree;
	struct extent_map *em = NULL;
	struct extent_map_tree *em_tree = &BTRFS_I(inode)->extent_tree;
	u64 end;

	read_lock(&em_tree->lock);
	em = lookup_extent_mapping(em_tree, offset, PAGE_SIZE);
	read_unlock(&em_tree->lock);

	if (em) {
		end = extent_map_end(em);
		free_extent_map(em);
		if (end - offset > thresh)
			return 0;
	}
	/* if we already have a nice delalloc here, just stop */
	thresh /= 2;
	end = count_range_bits(io_tree, &offset, offset + thresh,
			       thresh, EXTENT_DELALLOC, 1);
	if (end >= thresh)
		return 0;
	return 1;
}

/*
 * helper function to walk through a file and find extents
 * newer than a specific transid, and smaller than thresh.
 *
 * This is used by the defragging code to find new and small
 * extents
 */
static int find_new_extents(struct btrfs_root *root,
			    struct inode *inode, u64 newer_than,
			    u64 *off, u32 thresh)
{
	struct btrfs_path *path;
	struct btrfs_key min_key;
	struct extent_buffer *leaf;
	struct btrfs_file_extent_item *extent;
	int type;
	int ret;
	u64 ino = btrfs_ino(BTRFS_I(inode));

	path = btrfs_alloc_path();
	if (!path)
		return -ENOMEM;

	min_key.objectid = ino;
	min_key.type = BTRFS_EXTENT_DATA_KEY;
	min_key.offset = *off;

	while (1) {
		ret = btrfs_search_forward(root, &min_key, path, newer_than);
		if (ret != 0)
			goto none;
process_slot:
		if (min_key.objectid != ino)
			goto none;
		if (min_key.type != BTRFS_EXTENT_DATA_KEY)
			goto none;

		leaf = path->nodes[0];
		extent = btrfs_item_ptr(leaf, path->slots[0],
					struct btrfs_file_extent_item);

		type = btrfs_file_extent_type(leaf, extent);
		if (type == BTRFS_FILE_EXTENT_REG &&
		    btrfs_file_extent_num_bytes(leaf, extent) < thresh &&
		    check_defrag_in_cache(inode, min_key.offset, thresh)) {
			*off = min_key.offset;
			btrfs_free_path(path);
			return 0;
		}

		path->slots[0]++;
		if (path->slots[0] < btrfs_header_nritems(leaf)) {
			btrfs_item_key_to_cpu(leaf, &min_key, path->slots[0]);
			goto process_slot;
		}

		if (min_key.offset == (u64)-1)
			goto none;

		min_key.offset++;
		btrfs_release_path(path);
	}
none:
	btrfs_free_path(path);
	return -ENOENT;
}

static struct extent_map *defrag_lookup_extent(struct inode *inode, u64 start)
{
	struct extent_map_tree *em_tree = &BTRFS_I(inode)->extent_tree;
	struct extent_io_tree *io_tree = &BTRFS_I(inode)->io_tree;
	struct extent_map *em;
	u64 len = PAGE_SIZE;

	/*
	 * hopefully we have this extent in the tree already, try without
	 * the full extent lock
	 */
	read_lock(&em_tree->lock);
	em = lookup_extent_mapping(em_tree, start, len);
	read_unlock(&em_tree->lock);

	if (!em) {
		struct extent_state *cached = NULL;
		u64 end = start + len - 1;

		/* get the big lock and read metadata off disk */
		lock_extent_bits(io_tree, start, end, &cached);
		em = btrfs_get_extent(BTRFS_I(inode), NULL, 0, start, len);
		unlock_extent_cached(io_tree, start, end, &cached);

		if (IS_ERR(em))
			return NULL;
	}

	return em;
}

static bool defrag_check_next_extent(struct inode *inode, struct extent_map *em)
{
	struct extent_map *next;
	bool ret = true;

	/* this is the last extent */
	if (em->start + em->len >= i_size_read(inode))
		return false;

	next = defrag_lookup_extent(inode, em->start + em->len);
	if (!next || next->block_start >= EXTENT_MAP_LAST_BYTE)
		ret = false;
	else if ((em->block_start + em->block_len == next->block_start) &&
		 (em->block_len > SZ_128K && next->block_len > SZ_128K))
		ret = false;

	free_extent_map(next);
	return ret;
}

static int should_defrag_range(struct inode *inode, u64 start, u32 thresh,
			       u64 *last_len, u64 *skip, u64 *defrag_end,
			       int compress)
{
	struct extent_map *em;
	int ret = 1;
	bool next_mergeable = true;
	bool prev_mergeable = true;

	/*
	 * make sure that once we start defragging an extent, we keep on
	 * defragging it
	 */
	if (start < *defrag_end)
		return 1;

	*skip = 0;

	em = defrag_lookup_extent(inode, start);
	if (!em)
		return 0;

	/* this will cover holes, and inline extents */
	if (em->block_start >= EXTENT_MAP_LAST_BYTE) {
		ret = 0;
		goto out;
	}

	if (!*defrag_end)
		prev_mergeable = false;

	next_mergeable = defrag_check_next_extent(inode, em);
	/*
	 * we hit a real extent, if it is big or the next extent is not a
	 * real extent, don't bother defragging it
	 */
	if (!compress && (*last_len == 0 || *last_len >= thresh) &&
	    (em->len >= thresh || (!next_mergeable && !prev_mergeable)))
		ret = 0;
out:
	/*
	 * last_len ends up being a counter of how many bytes we've defragged.
	 * every time we choose not to defrag an extent, we reset *last_len
	 * so that the next tiny extent will force a defrag.
	 *
	 * The end result of this is that tiny extents before a single big
	 * extent will force at least part of that big extent to be defragged.
	 */
	if (ret) {
		*defrag_end = extent_map_end(em);
	} else {
		*last_len = 0;
		*skip = extent_map_end(em);
		*defrag_end = 0;
	}

	free_extent_map(em);
	return ret;
}

/*
 * it doesn't do much good to defrag one or two pages
 * at a time.  This pulls in a nice chunk of pages
 * to COW and defrag.
 *
 * It also makes sure the delalloc code has enough
 * dirty data to avoid making new small extents as part
 * of the defrag
 *
 * It's a good idea to start RA on this range
 * before calling this.
 */
static int cluster_pages_for_defrag(struct inode *inode,
				    struct page **pages,
				    unsigned long start_index,
				    unsigned long num_pages)
{
	unsigned long file_end;
	u64 isize = i_size_read(inode);
	u64 page_start;
	u64 page_end;
	u64 page_cnt;
	u64 start = (u64)start_index << PAGE_SHIFT;
	int ret;
	int i;
	int i_done;
	struct btrfs_ordered_extent *ordered;
	struct extent_state *cached_state = NULL;
	struct extent_io_tree *tree;
	struct extent_changeset *data_reserved = NULL;
	gfp_t mask = btrfs_alloc_write_mask(inode->i_mapping);

	file_end = (isize - 1) >> PAGE_SHIFT;
	if (!isize || start_index > file_end)
		return 0;

	page_cnt = min_t(u64, (u64)num_pages, (u64)file_end - start_index + 1);

	ret = btrfs_delalloc_reserve_space(BTRFS_I(inode), &data_reserved,
			start, page_cnt << PAGE_SHIFT);
	if (ret)
		return ret;
	i_done = 0;
	tree = &BTRFS_I(inode)->io_tree;

	/* step one, lock all the pages */
	for (i = 0; i < page_cnt; i++) {
		struct page *page;
again:
		page = find_or_create_page(inode->i_mapping,
					   start_index + i, mask);
		if (!page)
			break;

		page_start = page_offset(page);
		page_end = page_start + PAGE_SIZE - 1;
		while (1) {
			lock_extent_bits(tree, page_start, page_end,
					 &cached_state);
			ordered = btrfs_lookup_ordered_extent(BTRFS_I(inode),
							      page_start);
			unlock_extent_cached(tree, page_start, page_end,
					     &cached_state);
			if (!ordered)
				break;

			unlock_page(page);
			btrfs_start_ordered_extent(ordered, 1);
			btrfs_put_ordered_extent(ordered);
			lock_page(page);
			/*
			 * we unlocked the page above, so we need check if
			 * it was released or not.
			 */
			if (page->mapping != inode->i_mapping) {
				unlock_page(page);
				put_page(page);
				goto again;
			}
		}

		if (!PageUptodate(page)) {
			btrfs_readpage(NULL, page);
			lock_page(page);
			if (!PageUptodate(page)) {
				unlock_page(page);
				put_page(page);
				ret = -EIO;
				break;
			}
		}

		if (page->mapping != inode->i_mapping) {
			unlock_page(page);
			put_page(page);
			goto again;
		}

		pages[i] = page;
		i_done++;
	}
	if (!i_done || ret)
		goto out;

	if (!(inode->i_sb->s_flags & SB_ACTIVE))
		goto out;

	/*
	 * so now we have a nice long stream of locked
	 * and up to date pages, lets wait on them
	 */
	for (i = 0; i < i_done; i++)
		wait_on_page_writeback(pages[i]);

	page_start = page_offset(pages[0]);
	page_end = page_offset(pages[i_done - 1]) + PAGE_SIZE;

	lock_extent_bits(&BTRFS_I(inode)->io_tree,
			 page_start, page_end - 1, &cached_state);
	clear_extent_bit(&BTRFS_I(inode)->io_tree, page_start,
			  page_end - 1, EXTENT_DELALLOC | EXTENT_DO_ACCOUNTING |
			  EXTENT_DEFRAG, 0, 0, &cached_state);

	if (i_done != page_cnt) {
		spin_lock(&BTRFS_I(inode)->lock);
		btrfs_mod_outstanding_extents(BTRFS_I(inode), 1);
		spin_unlock(&BTRFS_I(inode)->lock);
		btrfs_delalloc_release_space(BTRFS_I(inode), data_reserved,
				start, (page_cnt - i_done) << PAGE_SHIFT, true);
	}


	set_extent_defrag(&BTRFS_I(inode)->io_tree, page_start, page_end - 1,
			  &cached_state);

	unlock_extent_cached(&BTRFS_I(inode)->io_tree,
			     page_start, page_end - 1, &cached_state);

	for (i = 0; i < i_done; i++) {
		clear_page_dirty_for_io(pages[i]);
		ClearPageChecked(pages[i]);
		set_page_extent_mapped(pages[i]);
		set_page_dirty(pages[i]);
		unlock_page(pages[i]);
		put_page(pages[i]);
	}
	btrfs_delalloc_release_extents(BTRFS_I(inode), page_cnt << PAGE_SHIFT);
	extent_changeset_free(data_reserved);
	return i_done;
out:
	for (i = 0; i < i_done; i++) {
		unlock_page(pages[i]);
		put_page(pages[i]);
	}
	btrfs_delalloc_release_space(BTRFS_I(inode), data_reserved,
			start, page_cnt << PAGE_SHIFT, true);
	btrfs_delalloc_release_extents(BTRFS_I(inode), page_cnt << PAGE_SHIFT);
	extent_changeset_free(data_reserved);
	return ret;

}

int btrfs_defrag_file(struct inode *inode, struct file *file,
		      struct btrfs_ioctl_defrag_range_args *range,
		      u64 newer_than, unsigned long max_to_defrag)
{
	struct btrfs_fs_info *fs_info = btrfs_sb(inode->i_sb);
	struct btrfs_root *root = BTRFS_I(inode)->root;
	struct file_ra_state *ra = NULL;
	unsigned long last_index;
	u64 isize = i_size_read(inode);
	u64 last_len = 0;
	u64 skip = 0;
	u64 defrag_end = 0;
	u64 newer_off = range->start;
	unsigned long i;
	unsigned long ra_index = 0;
	int ret;
	int defrag_count = 0;
	int compress_type = BTRFS_COMPRESS_ZLIB;
	u32 extent_thresh = range->extent_thresh;
	unsigned long max_cluster = SZ_256K >> PAGE_SHIFT;
	unsigned long cluster = max_cluster;
	u64 new_align = ~((u64)SZ_128K - 1);
	struct page **pages = NULL;
	bool do_compress = range->flags & BTRFS_DEFRAG_RANGE_COMPRESS;

	if (isize == 0)
		return 0;

	if (range->start >= isize)
		return -EINVAL;

	if (do_compress) {
		if (range->compress_type >= BTRFS_NR_COMPRESS_TYPES)
			return -EINVAL;
		if (range->compress_type)
			compress_type = range->compress_type;
	}

	if (extent_thresh == 0)
		extent_thresh = SZ_256K;

	/*
	 * If we were not given a file, allocate a readahead context. As
	 * readahead is just an optimization, defrag will work without it so
	 * we don't error out.
	 */
	if (!file) {
		ra = kzalloc(sizeof(*ra), GFP_KERNEL);
		if (ra)
			file_ra_state_init(ra, inode->i_mapping);
	} else {
		ra = &file->f_ra;
	}

	pages = kmalloc_array(max_cluster, sizeof(struct page *), GFP_KERNEL);
	if (!pages) {
		ret = -ENOMEM;
		goto out_ra;
	}

	/* find the last page to defrag */
	if (range->start + range->len > range->start) {
		last_index = min_t(u64, isize - 1,
			 range->start + range->len - 1) >> PAGE_SHIFT;
	} else {
		last_index = (isize - 1) >> PAGE_SHIFT;
	}

	if (newer_than) {
		ret = find_new_extents(root, inode, newer_than,
				       &newer_off, SZ_64K);
		if (!ret) {
			range->start = newer_off;
			/*
			 * we always align our defrag to help keep
			 * the extents in the file evenly spaced
			 */
			i = (newer_off & new_align) >> PAGE_SHIFT;
		} else
			goto out_ra;
	} else {
		i = range->start >> PAGE_SHIFT;
	}
	if (!max_to_defrag)
		max_to_defrag = last_index - i + 1;

	/*
	 * make writeback starts from i, so the defrag range can be
	 * written sequentially.
	 */
	if (i < inode->i_mapping->writeback_index)
		inode->i_mapping->writeback_index = i;

	while (i <= last_index && defrag_count < max_to_defrag &&
	       (i < DIV_ROUND_UP(i_size_read(inode), PAGE_SIZE))) {
		/*
		 * make sure we stop running if someone unmounts
		 * the FS
		 */
		if (!(inode->i_sb->s_flags & SB_ACTIVE))
			break;

		if (btrfs_defrag_cancelled(fs_info)) {
			btrfs_debug(fs_info, "defrag_file cancelled");
			ret = -EAGAIN;
			break;
		}

		if (!should_defrag_range(inode, (u64)i << PAGE_SHIFT,
					 extent_thresh, &last_len, &skip,
					 &defrag_end, do_compress)){
			unsigned long next;
			/*
			 * the should_defrag function tells us how much to skip
			 * bump our counter by the suggested amount
			 */
			next = DIV_ROUND_UP(skip, PAGE_SIZE);
			i = max(i + 1, next);
			continue;
		}

		if (!newer_than) {
			cluster = (PAGE_ALIGN(defrag_end) >>
				   PAGE_SHIFT) - i;
			cluster = min(cluster, max_cluster);
		} else {
			cluster = max_cluster;
		}

		if (i + cluster > ra_index) {
			ra_index = max(i, ra_index);
			if (ra)
				page_cache_sync_readahead(inode->i_mapping, ra,
						file, ra_index, cluster);
			ra_index += cluster;
		}

		inode_lock(inode);
		if (IS_SWAPFILE(inode)) {
			ret = -ETXTBSY;
		} else {
			if (do_compress)
				BTRFS_I(inode)->defrag_compress = compress_type;
			ret = cluster_pages_for_defrag(inode, pages, i, cluster);
		}
		if (ret < 0) {
			inode_unlock(inode);
			goto out_ra;
		}

		defrag_count += ret;
		balance_dirty_pages_ratelimited(inode->i_mapping);
		inode_unlock(inode);

		if (newer_than) {
			if (newer_off == (u64)-1)
				break;

			if (ret > 0)
				i += ret;

			newer_off = max(newer_off + 1,
					(u64)i << PAGE_SHIFT);

			ret = find_new_extents(root, inode, newer_than,
					       &newer_off, SZ_64K);
			if (!ret) {
				range->start = newer_off;
				i = (newer_off & new_align) >> PAGE_SHIFT;
			} else {
				break;
			}
		} else {
			if (ret > 0) {
				i += ret;
				last_len += ret << PAGE_SHIFT;
			} else {
				i++;
				last_len = 0;
			}
		}
	}

	if ((range->flags & BTRFS_DEFRAG_RANGE_START_IO)) {
		filemap_flush(inode->i_mapping);
		if (test_bit(BTRFS_INODE_HAS_ASYNC_EXTENT,
			     &BTRFS_I(inode)->runtime_flags))
			filemap_flush(inode->i_mapping);
	}

	if (range->compress_type == BTRFS_COMPRESS_LZO) {
		btrfs_set_fs_incompat(fs_info, COMPRESS_LZO);
	} else if (range->compress_type == BTRFS_COMPRESS_ZSTD) {
		btrfs_set_fs_incompat(fs_info, COMPRESS_ZSTD);
	}

	ret = defrag_count;

out_ra:
	if (do_compress) {
		inode_lock(inode);
		BTRFS_I(inode)->defrag_compress = BTRFS_COMPRESS_NONE;
		inode_unlock(inode);
	}
	if (!file)
		kfree(ra);
	kfree(pages);
	return ret;
}

static noinline int btrfs_ioctl_resize(struct file *file,
					void __user *arg)
{
	struct inode *inode = file_inode(file);
	struct btrfs_fs_info *fs_info = btrfs_sb(inode->i_sb);
	u64 new_size;
	u64 old_size;
	u64 devid = 1;
	struct btrfs_root *root = BTRFS_I(inode)->root;
	struct btrfs_ioctl_vol_args *vol_args;
	struct btrfs_trans_handle *trans;
	struct btrfs_device *device = NULL;
	char *sizestr;
	char *retptr;
	char *devstr = NULL;
	int ret = 0;
	int mod = 0;

	if (!capable(CAP_SYS_ADMIN))
		return -EPERM;

	ret = mnt_want_write_file(file);
	if (ret)
		return ret;

	if (!btrfs_exclop_start(fs_info, BTRFS_EXCLOP_RESIZE)) {
		mnt_drop_write_file(file);
		return BTRFS_ERROR_DEV_EXCL_RUN_IN_PROGRESS;
	}

	vol_args = memdup_user(arg, sizeof(*vol_args));
	if (IS_ERR(vol_args)) {
		ret = PTR_ERR(vol_args);
		goto out;
	}

	vol_args->name[BTRFS_PATH_NAME_MAX] = '\0';

	sizestr = vol_args->name;
	devstr = strchr(sizestr, ':');
	if (devstr) {
		sizestr = devstr + 1;
		*devstr = '\0';
		devstr = vol_args->name;
		ret = kstrtoull(devstr, 10, &devid);
		if (ret)
			goto out_free;
		if (!devid) {
			ret = -EINVAL;
			goto out_free;
		}
		btrfs_info(fs_info, "resizing devid %llu", devid);
	}

	device = btrfs_find_device(fs_info->fs_devices, devid, NULL, NULL, true);
	if (!device) {
		btrfs_info(fs_info, "resizer unable to find device %llu",
			   devid);
		ret = -ENODEV;
		goto out_free;
	}

	if (!test_bit(BTRFS_DEV_STATE_WRITEABLE, &device->dev_state)) {
		btrfs_info(fs_info,
			   "resizer unable to apply on readonly device %llu",
		       devid);
		ret = -EPERM;
		goto out_free;
	}

	if (!strcmp(sizestr, "max"))
		new_size = device->bdev->bd_inode->i_size;
	else {
		if (sizestr[0] == '-') {
			mod = -1;
			sizestr++;
		} else if (sizestr[0] == '+') {
			mod = 1;
			sizestr++;
		}
		new_size = memparse(sizestr, &retptr);
		if (*retptr != '\0' || new_size == 0) {
			ret = -EINVAL;
			goto out_free;
		}
	}

	if (test_bit(BTRFS_DEV_STATE_REPLACE_TGT, &device->dev_state)) {
		ret = -EPERM;
		goto out_free;
	}

	old_size = btrfs_device_get_total_bytes(device);

	if (mod < 0) {
		if (new_size > old_size) {
			ret = -EINVAL;
			goto out_free;
		}
		new_size = old_size - new_size;
	} else if (mod > 0) {
		if (new_size > ULLONG_MAX - old_size) {
			ret = -ERANGE;
			goto out_free;
		}
		new_size = old_size + new_size;
	}

	if (new_size < SZ_256M) {
		ret = -EINVAL;
		goto out_free;
	}
	if (new_size > device->bdev->bd_inode->i_size) {
		ret = -EFBIG;
		goto out_free;
	}

	new_size = round_down(new_size, fs_info->sectorsize);

	if (new_size > old_size) {
		trans = btrfs_start_transaction(root, 0);
		if (IS_ERR(trans)) {
			ret = PTR_ERR(trans);
			goto out_free;
		}
		ret = btrfs_grow_device(trans, device, new_size);
		btrfs_commit_transaction(trans);
	} else if (new_size < old_size) {
		ret = btrfs_shrink_device(device, new_size);
	} /* equal, nothing need to do */

	if (ret == 0 && new_size != old_size)
		btrfs_info_in_rcu(fs_info,
			"resize device %s (devid %llu) from %llu to %llu",
			rcu_str_deref(device->name), device->devid,
			old_size, new_size);
out_free:
	kfree(vol_args);
out:
	btrfs_exclop_finish(fs_info);
	mnt_drop_write_file(file);
	return ret;
}

static noinline int __btrfs_ioctl_snap_create(struct file *file,
				const char *name, unsigned long fd, int subvol,
				bool readonly,
				struct btrfs_qgroup_inherit *inherit)
{
	int namelen;
	int ret = 0;

	if (!S_ISDIR(file_inode(file)->i_mode))
		return -ENOTDIR;

	ret = mnt_want_write_file(file);
	if (ret)
		goto out;

	namelen = strlen(name);
	if (strchr(name, '/')) {
		ret = -EINVAL;
		goto out_drop_write;
	}

	if (name[0] == '.' &&
	   (namelen == 1 || (name[1] == '.' && namelen == 2))) {
		ret = -EEXIST;
		goto out_drop_write;
	}

	if (subvol) {
		ret = btrfs_mksubvol(&file->f_path, name, namelen,
				     NULL, readonly, inherit);
	} else {
		struct fd src = fdget(fd);
		struct inode *src_inode;
		if (!src.file) {
			ret = -EINVAL;
			goto out_drop_write;
		}

		src_inode = file_inode(src.file);
		if (src_inode->i_sb != file_inode(file)->i_sb) {
			btrfs_info(BTRFS_I(file_inode(file))->root->fs_info,
				   "Snapshot src from another FS");
			ret = -EXDEV;
		} else if (!inode_owner_or_capable(src_inode)) {
			/*
			 * Subvolume creation is not restricted, but snapshots
			 * are limited to own subvolumes only
			 */
			ret = -EPERM;
		} else {
			ret = btrfs_mksnapshot(&file->f_path, name, namelen,
					     BTRFS_I(src_inode)->root,
					     readonly, inherit);
		}
		fdput(src);
	}
out_drop_write:
	mnt_drop_write_file(file);
out:
	return ret;
}

static noinline int btrfs_ioctl_snap_create(struct file *file,
					    void __user *arg, int subvol)
{
	struct btrfs_ioctl_vol_args *vol_args;
	int ret;

	if (!S_ISDIR(file_inode(file)->i_mode))
		return -ENOTDIR;

	vol_args = memdup_user(arg, sizeof(*vol_args));
	if (IS_ERR(vol_args))
		return PTR_ERR(vol_args);
	vol_args->name[BTRFS_PATH_NAME_MAX] = '\0';

	ret = __btrfs_ioctl_snap_create(file, vol_args->name, vol_args->fd,
					subvol, false, NULL);

	kfree(vol_args);
	return ret;
}

static noinline int btrfs_ioctl_snap_create_v2(struct file *file,
					       void __user *arg, int subvol)
{
	struct btrfs_ioctl_vol_args_v2 *vol_args;
	int ret;
	bool readonly = false;
	struct btrfs_qgroup_inherit *inherit = NULL;

	if (!S_ISDIR(file_inode(file)->i_mode))
		return -ENOTDIR;

	vol_args = memdup_user(arg, sizeof(*vol_args));
	if (IS_ERR(vol_args))
		return PTR_ERR(vol_args);
	vol_args->name[BTRFS_SUBVOL_NAME_MAX] = '\0';

	if (vol_args->flags & ~BTRFS_SUBVOL_CREATE_ARGS_MASK) {
		ret = -EOPNOTSUPP;
		goto free_args;
	}

	if (vol_args->flags & BTRFS_SUBVOL_RDONLY)
		readonly = true;
	if (vol_args->flags & BTRFS_SUBVOL_QGROUP_INHERIT) {
		if (vol_args->size > PAGE_SIZE) {
			ret = -EINVAL;
			goto free_args;
		}
		inherit = memdup_user(vol_args->qgroup_inherit, vol_args->size);
		if (IS_ERR(inherit)) {
			ret = PTR_ERR(inherit);
			goto free_args;
		}
	}

	ret = __btrfs_ioctl_snap_create(file, vol_args->name, vol_args->fd,
					subvol, readonly, inherit);
	if (ret)
		goto free_inherit;
free_inherit:
	kfree(inherit);
free_args:
	kfree(vol_args);
	return ret;
}

static noinline int btrfs_ioctl_subvol_getflags(struct file *file,
						void __user *arg)
{
	struct inode *inode = file_inode(file);
	struct btrfs_fs_info *fs_info = btrfs_sb(inode->i_sb);
	struct btrfs_root *root = BTRFS_I(inode)->root;
	int ret = 0;
	u64 flags = 0;

	if (btrfs_ino(BTRFS_I(inode)) != BTRFS_FIRST_FREE_OBJECTID)
		return -EINVAL;

	down_read(&fs_info->subvol_sem);
	if (btrfs_root_readonly(root))
		flags |= BTRFS_SUBVOL_RDONLY;
	up_read(&fs_info->subvol_sem);

	if (copy_to_user(arg, &flags, sizeof(flags)))
		ret = -EFAULT;

	return ret;
}

static noinline int btrfs_ioctl_subvol_setflags(struct file *file,
					      void __user *arg)
{
	struct inode *inode = file_inode(file);
	struct btrfs_fs_info *fs_info = btrfs_sb(inode->i_sb);
	struct btrfs_root *root = BTRFS_I(inode)->root;
	struct btrfs_trans_handle *trans;
	u64 root_flags;
	u64 flags;
	int ret = 0;

	if (!inode_owner_or_capable(inode))
		return -EPERM;

	ret = mnt_want_write_file(file);
	if (ret)
		goto out;

	if (btrfs_ino(BTRFS_I(inode)) != BTRFS_FIRST_FREE_OBJECTID) {
		ret = -EINVAL;
		goto out_drop_write;
	}

	if (copy_from_user(&flags, arg, sizeof(flags))) {
		ret = -EFAULT;
		goto out_drop_write;
	}

	if (flags & ~BTRFS_SUBVOL_RDONLY) {
		ret = -EOPNOTSUPP;
		goto out_drop_write;
	}

	down_write(&fs_info->subvol_sem);

	/* nothing to do */
	if (!!(flags & BTRFS_SUBVOL_RDONLY) == btrfs_root_readonly(root))
		goto out_drop_sem;

	root_flags = btrfs_root_flags(&root->root_item);
	if (flags & BTRFS_SUBVOL_RDONLY) {
		btrfs_set_root_flags(&root->root_item,
				     root_flags | BTRFS_ROOT_SUBVOL_RDONLY);
	} else {
		/*
		 * Block RO -> RW transition if this subvolume is involved in
		 * send
		 */
		spin_lock(&root->root_item_lock);
		if (root->send_in_progress == 0) {
			btrfs_set_root_flags(&root->root_item,
				     root_flags & ~BTRFS_ROOT_SUBVOL_RDONLY);
			spin_unlock(&root->root_item_lock);
		} else {
			spin_unlock(&root->root_item_lock);
			btrfs_warn(fs_info,
				   "Attempt to set subvolume %llu read-write during send",
				   root->root_key.objectid);
			ret = -EPERM;
			goto out_drop_sem;
		}
	}

	trans = btrfs_start_transaction(root, 1);
	if (IS_ERR(trans)) {
		ret = PTR_ERR(trans);
		goto out_reset;
	}

	ret = btrfs_update_root(trans, fs_info->tree_root,
				&root->root_key, &root->root_item);
	if (ret < 0) {
		btrfs_end_transaction(trans);
		goto out_reset;
	}

	ret = btrfs_commit_transaction(trans);

out_reset:
	if (ret)
		btrfs_set_root_flags(&root->root_item, root_flags);
out_drop_sem:
	up_write(&fs_info->subvol_sem);
out_drop_write:
	mnt_drop_write_file(file);
out:
	return ret;
}

static noinline int key_in_sk(struct btrfs_key *key,
			      struct btrfs_ioctl_search_key *sk)
{
	struct btrfs_key test;
	int ret;

	test.objectid = sk->min_objectid;
	test.type = sk->min_type;
	test.offset = sk->min_offset;

<<<<<<< HEAD
	/* Make sure this root isn't set as the default subvol */
	dir_id = btrfs_super_root_dir(root->fs_info->super_copy);
	di = btrfs_lookup_dir_item(NULL, root->fs_info->tree_root, path,
				   dir_id, "default", 7, 0);
	if (di && !IS_ERR(di)) {
		btrfs_dir_item_key_to_cpu(path->nodes[0], di, &key);
		if (key.objectid == root->root_key.objectid) {
			ret = -EPERM;
			btrfs_err(root->fs_info,
				  "deleting default subvolume %llu is not allowed",
				  key.objectid);
			goto out;
		}
		btrfs_release_path(path);
	}

	key.objectid = root->root_key.objectid;
	key.type = BTRFS_ROOT_REF_KEY;
	key.offset = (u64)-1;

	ret = btrfs_search_slot(NULL, root->fs_info->tree_root,
				&key, path, 0, 0);
	if (ret < 0)
		goto out;
	BUG_ON(ret == 0);

	ret = 0;
	if (path->slots[0] > 0) {
		path->slots[0]--;
		btrfs_item_key_to_cpu(path->nodes[0], &key, path->slots[0]);
		if (key.objectid == root->root_key.objectid &&
		    key.type == BTRFS_ROOT_REF_KEY)
			ret = -ENOTEMPTY;
	}
out:
	btrfs_free_path(path);
	return ret;
}

static noinline int key_in_sk(struct btrfs_key *key,
			      struct btrfs_ioctl_search_key *sk)
{
	struct btrfs_key test;
	int ret;

	test.objectid = sk->min_objectid;
	test.type = sk->min_type;
	test.offset = sk->min_offset;

=======
>>>>>>> 24b8d41d
	ret = btrfs_comp_cpu_keys(key, &test);
	if (ret < 0)
		return 0;

	test.objectid = sk->max_objectid;
	test.type = sk->max_type;
	test.offset = sk->max_offset;

	ret = btrfs_comp_cpu_keys(key, &test);
	if (ret > 0)
		return 0;
	return 1;
}

static noinline int copy_to_sk(struct btrfs_path *path,
			       struct btrfs_key *key,
			       struct btrfs_ioctl_search_key *sk,
			       size_t *buf_size,
			       char __user *ubuf,
			       unsigned long *sk_offset,
			       int *num_found)
{
	u64 found_transid;
	struct extent_buffer *leaf;
	struct btrfs_ioctl_search_header sh;
	struct btrfs_key test;
	unsigned long item_off;
	unsigned long item_len;
	int nritems;
	int i;
	int slot;
	int ret = 0;

	leaf = path->nodes[0];
	slot = path->slots[0];
	nritems = btrfs_header_nritems(leaf);

	if (btrfs_header_generation(leaf) > sk->max_transid) {
		i = nritems;
		goto advance_key;
	}
	found_transid = btrfs_header_generation(leaf);

	for (i = slot; i < nritems; i++) {
		item_off = btrfs_item_ptr_offset(leaf, i);
		item_len = btrfs_item_size_nr(leaf, i);

		btrfs_item_key_to_cpu(leaf, key, i);
		if (!key_in_sk(key, sk))
			continue;

		if (sizeof(sh) + item_len > *buf_size) {
			if (*num_found) {
				ret = 1;
				goto out;
			}

			/*
			 * return one empty item back for v1, which does not
			 * handle -EOVERFLOW
			 */

			*buf_size = sizeof(sh) + item_len;
			item_len = 0;
			ret = -EOVERFLOW;
		}

		if (sizeof(sh) + item_len + *sk_offset > *buf_size) {
			ret = 1;
			goto out;
		}

		sh.objectid = key->objectid;
		sh.offset = key->offset;
		sh.type = key->type;
		sh.len = item_len;
		sh.transid = found_transid;

		/*
		 * Copy search result header. If we fault then loop again so we
		 * can fault in the pages and -EFAULT there if there's a
		 * problem. Otherwise we'll fault and then copy the buffer in
		 * properly this next time through
		 */
		if (copy_to_user_nofault(ubuf + *sk_offset, &sh, sizeof(sh))) {
			ret = 0;
			goto out;
		}

		*sk_offset += sizeof(sh);

		if (item_len) {
			char __user *up = ubuf + *sk_offset;
			/*
			 * Copy the item, same behavior as above, but reset the
			 * * sk_offset so we copy the full thing again.
			 */
			if (read_extent_buffer_to_user_nofault(leaf, up,
						item_off, item_len)) {
				ret = 0;
				*sk_offset -= sizeof(sh);
				goto out;
			}

			*sk_offset += item_len;
		}
		(*num_found)++;

		if (ret) /* -EOVERFLOW from above */
			goto out;

		if (*num_found >= sk->nr_items) {
			ret = 1;
			goto out;
		}
	}
advance_key:
	ret = 0;
	test.objectid = sk->max_objectid;
	test.type = sk->max_type;
	test.offset = sk->max_offset;
	if (btrfs_comp_cpu_keys(key, &test) >= 0)
		ret = 1;
	else if (key->offset < (u64)-1)
		key->offset++;
	else if (key->type < (u8)-1) {
		key->offset = 0;
		key->type++;
	} else if (key->objectid < (u64)-1) {
		key->offset = 0;
		key->type = 0;
		key->objectid++;
	} else
		ret = 1;
out:
	/*
	 *  0: all items from this leaf copied, continue with next
	 *  1: * more items can be copied, but unused buffer is too small
	 *     * all items were found
	 *     Either way, it will stops the loop which iterates to the next
	 *     leaf
	 *  -EOVERFLOW: item was to large for buffer
	 *  -EFAULT: could not copy extent buffer back to userspace
	 */
	return ret;
}

static noinline int search_ioctl(struct inode *inode,
				 struct btrfs_ioctl_search_key *sk,
				 size_t *buf_size,
				 char __user *ubuf)
{
	struct btrfs_fs_info *info = btrfs_sb(inode->i_sb);
	struct btrfs_root *root;
	struct btrfs_key key;
	struct btrfs_path *path;
	int ret;
	int num_found = 0;
	unsigned long sk_offset = 0;

	if (*buf_size < sizeof(struct btrfs_ioctl_search_header)) {
		*buf_size = sizeof(struct btrfs_ioctl_search_header);
		return -EOVERFLOW;
	}

	path = btrfs_alloc_path();
	if (!path)
		return -ENOMEM;

	if (sk->tree_id == 0) {
		/* search the root of the inode that was passed */
		root = btrfs_grab_root(BTRFS_I(inode)->root);
	} else {
		root = btrfs_get_fs_root(info, sk->tree_id, true);
		if (IS_ERR(root)) {
			btrfs_free_path(path);
			return PTR_ERR(root);
		}
	}

	key.objectid = sk->min_objectid;
	key.type = sk->min_type;
	key.offset = sk->min_offset;

	while (1) {
		ret = fault_in_pages_writeable(ubuf + sk_offset,
					       *buf_size - sk_offset);
		if (ret)
			break;

		ret = btrfs_search_forward(root, &key, path, sk->min_transid);
		if (ret != 0) {
			if (ret > 0)
				ret = 0;
			goto err;
		}
		ret = copy_to_sk(path, &key, sk, buf_size, ubuf,
				 &sk_offset, &num_found);
		btrfs_release_path(path);
		if (ret)
			break;

	}
	if (ret > 0)
		ret = 0;
err:
	sk->nr_items = num_found;
	btrfs_put_root(root);
	btrfs_free_path(path);
	return ret;
}

static noinline int btrfs_ioctl_tree_search(struct file *file,
					   void __user *argp)
{
	struct btrfs_ioctl_search_args __user *uargs;
	struct btrfs_ioctl_search_key sk;
	struct inode *inode;
	int ret;
	size_t buf_size;

	if (!capable(CAP_SYS_ADMIN))
		return -EPERM;

	uargs = (struct btrfs_ioctl_search_args __user *)argp;

	if (copy_from_user(&sk, &uargs->key, sizeof(sk)))
		return -EFAULT;

	buf_size = sizeof(uargs->buf);

	inode = file_inode(file);
	ret = search_ioctl(inode, &sk, &buf_size, uargs->buf);

	/*
	 * In the origin implementation an overflow is handled by returning a
	 * search header with a len of zero, so reset ret.
	 */
	if (ret == -EOVERFLOW)
		ret = 0;

	if (ret == 0 && copy_to_user(&uargs->key, &sk, sizeof(sk)))
		ret = -EFAULT;
	return ret;
}

static noinline int btrfs_ioctl_tree_search_v2(struct file *file,
					       void __user *argp)
{
	struct btrfs_ioctl_search_args_v2 __user *uarg;
	struct btrfs_ioctl_search_args_v2 args;
	struct inode *inode;
	int ret;
	size_t buf_size;
	const size_t buf_limit = SZ_16M;

	if (!capable(CAP_SYS_ADMIN))
		return -EPERM;

	/* copy search header and buffer size */
	uarg = (struct btrfs_ioctl_search_args_v2 __user *)argp;
	if (copy_from_user(&args, uarg, sizeof(args)))
		return -EFAULT;

	buf_size = args.buf_size;

	/* limit result size to 16MB */
	if (buf_size > buf_limit)
		buf_size = buf_limit;

	inode = file_inode(file);
	ret = search_ioctl(inode, &args.key, &buf_size,
			   (char __user *)(&uarg->buf[0]));
	if (ret == 0 && copy_to_user(&uarg->key, &args.key, sizeof(args.key)))
		ret = -EFAULT;
	else if (ret == -EOVERFLOW &&
		copy_to_user(&uarg->buf_size, &buf_size, sizeof(buf_size)))
		ret = -EFAULT;

	return ret;
}

/*
 * Search INODE_REFs to identify path name of 'dirid' directory
 * in a 'tree_id' tree. and sets path name to 'name'.
 */
static noinline int btrfs_search_path_in_tree(struct btrfs_fs_info *info,
				u64 tree_id, u64 dirid, char *name)
{
	struct btrfs_root *root;
	struct btrfs_key key;
	char *ptr;
	int ret = -1;
	int slot;
	int len;
	int total_len = 0;
	struct btrfs_inode_ref *iref;
	struct extent_buffer *l;
	struct btrfs_path *path;

	if (dirid == BTRFS_FIRST_FREE_OBJECTID) {
		name[0]='\0';
		return 0;
	}

	path = btrfs_alloc_path();
	if (!path)
		return -ENOMEM;

	ptr = &name[BTRFS_INO_LOOKUP_PATH_MAX - 1];

	root = btrfs_get_fs_root(info, tree_id, true);
	if (IS_ERR(root)) {
		ret = PTR_ERR(root);
		root = NULL;
		goto out;
	}

	key.objectid = dirid;
	key.type = BTRFS_INODE_REF_KEY;
	key.offset = (u64)-1;

	while (1) {
		ret = btrfs_search_slot(NULL, root, &key, path, 0, 0);
		if (ret < 0)
			goto out;
		else if (ret > 0) {
			ret = btrfs_previous_item(root, path, dirid,
						  BTRFS_INODE_REF_KEY);
			if (ret < 0)
				goto out;
			else if (ret > 0) {
				ret = -ENOENT;
				goto out;
			}
		}

		l = path->nodes[0];
		slot = path->slots[0];
		btrfs_item_key_to_cpu(l, &key, slot);

		iref = btrfs_item_ptr(l, slot, struct btrfs_inode_ref);
		len = btrfs_inode_ref_name_len(l, iref);
		ptr -= len + 1;
		total_len += len + 1;
		if (ptr < name) {
			ret = -ENAMETOOLONG;
			goto out;
		}

		*(ptr + len) = '/';
		read_extent_buffer(l, ptr, (unsigned long)(iref + 1), len);

		if (key.offset == BTRFS_FIRST_FREE_OBJECTID)
			break;

		btrfs_release_path(path);
		key.objectid = key.offset;
		key.offset = (u64)-1;
		dirid = key.objectid;
	}
	memmove(name, ptr, total_len);
	name[total_len] = '\0';
	ret = 0;
out:
	btrfs_put_root(root);
	btrfs_free_path(path);
	return ret;
}

static int btrfs_search_path_in_tree_user(struct inode *inode,
				struct btrfs_ioctl_ino_lookup_user_args *args)
{
	struct btrfs_fs_info *fs_info = BTRFS_I(inode)->root->fs_info;
	struct super_block *sb = inode->i_sb;
	struct btrfs_key upper_limit = BTRFS_I(inode)->location;
	u64 treeid = BTRFS_I(inode)->root->root_key.objectid;
	u64 dirid = args->dirid;
	unsigned long item_off;
	unsigned long item_len;
	struct btrfs_inode_ref *iref;
	struct btrfs_root_ref *rref;
	struct btrfs_root *root = NULL;
	struct btrfs_path *path;
	struct btrfs_key key, key2;
	struct extent_buffer *leaf;
	struct inode *temp_inode;
	char *ptr;
	int slot;
	int len;
	int total_len = 0;
	int ret;

	path = btrfs_alloc_path();
	if (!path)
		return -ENOMEM;

	/*
	 * If the bottom subvolume does not exist directly under upper_limit,
	 * construct the path in from the bottom up.
	 */
	if (dirid != upper_limit.objectid) {
		ptr = &args->path[BTRFS_INO_LOOKUP_USER_PATH_MAX - 1];

		root = btrfs_get_fs_root(fs_info, treeid, true);
		if (IS_ERR(root)) {
			ret = PTR_ERR(root);
			goto out;
		}

		key.objectid = dirid;
		key.type = BTRFS_INODE_REF_KEY;
		key.offset = (u64)-1;
		while (1) {
			ret = btrfs_search_slot(NULL, root, &key, path, 0, 0);
			if (ret < 0) {
				goto out_put;
			} else if (ret > 0) {
				ret = btrfs_previous_item(root, path, dirid,
							  BTRFS_INODE_REF_KEY);
				if (ret < 0) {
					goto out_put;
				} else if (ret > 0) {
					ret = -ENOENT;
					goto out_put;
				}
			}

			leaf = path->nodes[0];
			slot = path->slots[0];
			btrfs_item_key_to_cpu(leaf, &key, slot);

			iref = btrfs_item_ptr(leaf, slot, struct btrfs_inode_ref);
			len = btrfs_inode_ref_name_len(leaf, iref);
			ptr -= len + 1;
			total_len += len + 1;
			if (ptr < args->path) {
				ret = -ENAMETOOLONG;
				goto out_put;
			}

			*(ptr + len) = '/';
			read_extent_buffer(leaf, ptr,
					(unsigned long)(iref + 1), len);

			/* Check the read+exec permission of this directory */
			ret = btrfs_previous_item(root, path, dirid,
						  BTRFS_INODE_ITEM_KEY);
			if (ret < 0) {
				goto out_put;
			} else if (ret > 0) {
				ret = -ENOENT;
				goto out_put;
			}

			leaf = path->nodes[0];
			slot = path->slots[0];
			btrfs_item_key_to_cpu(leaf, &key2, slot);
			if (key2.objectid != dirid) {
				ret = -ENOENT;
				goto out_put;
			}

			temp_inode = btrfs_iget(sb, key2.objectid, root);
			if (IS_ERR(temp_inode)) {
				ret = PTR_ERR(temp_inode);
				goto out_put;
			}
			ret = inode_permission(temp_inode, MAY_READ | MAY_EXEC);
			iput(temp_inode);
			if (ret) {
				ret = -EACCES;
				goto out_put;
			}

			if (key.offset == upper_limit.objectid)
				break;
			if (key.objectid == BTRFS_FIRST_FREE_OBJECTID) {
				ret = -EACCES;
				goto out_put;
			}

			btrfs_release_path(path);
			key.objectid = key.offset;
			key.offset = (u64)-1;
			dirid = key.objectid;
		}

		memmove(args->path, ptr, total_len);
		args->path[total_len] = '\0';
		btrfs_put_root(root);
		root = NULL;
		btrfs_release_path(path);
	}

	/* Get the bottom subvolume's name from ROOT_REF */
	key.objectid = treeid;
	key.type = BTRFS_ROOT_REF_KEY;
	key.offset = args->treeid;
	ret = btrfs_search_slot(NULL, fs_info->tree_root, &key, path, 0, 0);
	if (ret < 0) {
		goto out;
	} else if (ret > 0) {
		ret = -ENOENT;
		goto out;
	}

	leaf = path->nodes[0];
	slot = path->slots[0];
	btrfs_item_key_to_cpu(leaf, &key, slot);

	item_off = btrfs_item_ptr_offset(leaf, slot);
	item_len = btrfs_item_size_nr(leaf, slot);
	/* Check if dirid in ROOT_REF corresponds to passed dirid */
	rref = btrfs_item_ptr(leaf, slot, struct btrfs_root_ref);
	if (args->dirid != btrfs_root_ref_dirid(leaf, rref)) {
		ret = -EINVAL;
		goto out;
	}

	/* Copy subvolume's name */
	item_off += sizeof(struct btrfs_root_ref);
	item_len -= sizeof(struct btrfs_root_ref);
	read_extent_buffer(leaf, args->name, item_off, item_len);
	args->name[item_len] = 0;

out_put:
	btrfs_put_root(root);
out:
	btrfs_free_path(path);
	return ret;
}

static noinline int btrfs_ioctl_ino_lookup(struct file *file,
					   void __user *argp)
{
	struct btrfs_ioctl_ino_lookup_args *args;
	struct inode *inode;
	int ret = 0;

	args = memdup_user(argp, sizeof(*args));
	if (IS_ERR(args))
		return PTR_ERR(args);

	inode = file_inode(file);

	/*
	 * Unprivileged query to obtain the containing subvolume root id. The
	 * path is reset so it's consistent with btrfs_search_path_in_tree.
	 */
	if (args->treeid == 0)
		args->treeid = BTRFS_I(inode)->root->root_key.objectid;

	if (args->objectid == BTRFS_FIRST_FREE_OBJECTID) {
		args->name[0] = 0;
		goto out;
	}

	if (!capable(CAP_SYS_ADMIN)) {
		ret = -EPERM;
		goto out;
	}

	ret = btrfs_search_path_in_tree(BTRFS_I(inode)->root->fs_info,
					args->treeid, args->objectid,
					args->name);

out:
	if (ret == 0 && copy_to_user(argp, args, sizeof(*args)))
		ret = -EFAULT;

	kfree(args);
	return ret;
}

/*
 * Version of ino_lookup ioctl (unprivileged)
 *
 * The main differences from ino_lookup ioctl are:
 *
 *   1. Read + Exec permission will be checked using inode_permission() during
 *      path construction. -EACCES will be returned in case of failure.
 *   2. Path construction will be stopped at the inode number which corresponds
 *      to the fd with which this ioctl is called. If constructed path does not
 *      exist under fd's inode, -EACCES will be returned.
 *   3. The name of bottom subvolume is also searched and filled.
 */
static int btrfs_ioctl_ino_lookup_user(struct file *file, void __user *argp)
{
	struct btrfs_ioctl_ino_lookup_user_args *args;
	struct inode *inode;
	int ret;
<<<<<<< HEAD
	int err = 0;

	if (!S_ISDIR(dir->i_mode))
		return -ENOTDIR;

	vol_args = memdup_user(arg, sizeof(*vol_args));
	if (IS_ERR(vol_args))
		return PTR_ERR(vol_args);

	vol_args->name[BTRFS_PATH_NAME_MAX] = '\0';
	namelen = strlen(vol_args->name);
	if (strchr(vol_args->name, '/') ||
	    strncmp(vol_args->name, "..", namelen) == 0) {
		err = -EINVAL;
		goto out;
	}
=======
>>>>>>> 24b8d41d

	args = memdup_user(argp, sizeof(*args));
	if (IS_ERR(args))
		return PTR_ERR(args);

	inode = file_inode(file);

<<<<<<< HEAD
	err = down_write_killable_nested(&dir->i_rwsem, I_MUTEX_PARENT);
	if (err == -EINTR)
		goto out_drop_write;
	dentry = lookup_one_len(vol_args->name, parent, namelen);
	if (IS_ERR(dentry)) {
		err = PTR_ERR(dentry);
		goto out_unlock_dir;
=======
	if (args->dirid == BTRFS_FIRST_FREE_OBJECTID &&
	    BTRFS_I(inode)->location.objectid != BTRFS_FIRST_FREE_OBJECTID) {
		/*
		 * The subvolume does not exist under fd with which this is
		 * called
		 */
		kfree(args);
		return -EACCES;
>>>>>>> 24b8d41d
	}

	ret = btrfs_search_path_in_tree_user(inode, args);

<<<<<<< HEAD
	inode = d_inode(dentry);
	dest = BTRFS_I(inode)->root;
	if (!capable(CAP_SYS_ADMIN)) {
		/*
		 * Regular user.  Only allow this with a special mount
		 * option, when the user has write+exec access to the
		 * subvol root, and when rmdir(2) would have been
		 * allowed.
		 *
		 * Note that this is _not_ check that the subvol is
		 * empty or doesn't contain data that we wouldn't
		 * otherwise be able to delete.
		 *
		 * Users who want to delete empty subvols should try
		 * rmdir(2).
		 */
		err = -EPERM;
		if (!btrfs_test_opt(root->fs_info, USER_SUBVOL_RM_ALLOWED))
			goto out_dput;
=======
	if (ret == 0 && copy_to_user(argp, args, sizeof(*args)))
		ret = -EFAULT;
>>>>>>> 24b8d41d

	kfree(args);
	return ret;
}

/* Get the subvolume information in BTRFS_ROOT_ITEM and BTRFS_ROOT_BACKREF */
static int btrfs_ioctl_get_subvol_info(struct file *file, void __user *argp)
{
	struct btrfs_ioctl_get_subvol_info_args *subvol_info;
	struct btrfs_fs_info *fs_info;
	struct btrfs_root *root;
	struct btrfs_path *path;
	struct btrfs_key key;
	struct btrfs_root_item *root_item;
	struct btrfs_root_ref *rref;
	struct extent_buffer *leaf;
	unsigned long item_off;
	unsigned long item_len;
	struct inode *inode;
	int slot;
	int ret = 0;

	path = btrfs_alloc_path();
	if (!path)
		return -ENOMEM;

	subvol_info = kzalloc(sizeof(*subvol_info), GFP_KERNEL);
	if (!subvol_info) {
		btrfs_free_path(path);
		return -ENOMEM;
	}

	inode = file_inode(file);
	fs_info = BTRFS_I(inode)->root->fs_info;

	/* Get root_item of inode's subvolume */
	key.objectid = BTRFS_I(inode)->root->root_key.objectid;
	root = btrfs_get_fs_root(fs_info, key.objectid, true);
	if (IS_ERR(root)) {
		ret = PTR_ERR(root);
		goto out_free;
	}
	root_item = &root->root_item;

	subvol_info->treeid = key.objectid;

	subvol_info->generation = btrfs_root_generation(root_item);
	subvol_info->flags = btrfs_root_flags(root_item);

	memcpy(subvol_info->uuid, root_item->uuid, BTRFS_UUID_SIZE);
	memcpy(subvol_info->parent_uuid, root_item->parent_uuid,
						    BTRFS_UUID_SIZE);
	memcpy(subvol_info->received_uuid, root_item->received_uuid,
						    BTRFS_UUID_SIZE);

	subvol_info->ctransid = btrfs_root_ctransid(root_item);
	subvol_info->ctime.sec = btrfs_stack_timespec_sec(&root_item->ctime);
	subvol_info->ctime.nsec = btrfs_stack_timespec_nsec(&root_item->ctime);

<<<<<<< HEAD
	ret = btrfs_unlink_subvol(trans, root, dir,
				dest->root_key.objectid,
				dentry->d_name.name,
				dentry->d_name.len);
	if (ret) {
		err = ret;
		btrfs_abort_transaction(trans, ret);
		goto out_end_trans;
	}
=======
	subvol_info->otransid = btrfs_root_otransid(root_item);
	subvol_info->otime.sec = btrfs_stack_timespec_sec(&root_item->otime);
	subvol_info->otime.nsec = btrfs_stack_timespec_nsec(&root_item->otime);
>>>>>>> 24b8d41d

	subvol_info->stransid = btrfs_root_stransid(root_item);
	subvol_info->stime.sec = btrfs_stack_timespec_sec(&root_item->stime);
	subvol_info->stime.nsec = btrfs_stack_timespec_nsec(&root_item->stime);

	subvol_info->rtransid = btrfs_root_rtransid(root_item);
	subvol_info->rtime.sec = btrfs_stack_timespec_sec(&root_item->rtime);
	subvol_info->rtime.nsec = btrfs_stack_timespec_nsec(&root_item->rtime);

<<<<<<< HEAD
	if (!test_and_set_bit(BTRFS_ROOT_ORPHAN_ITEM_INSERTED, &dest->state)) {
		ret = btrfs_insert_orphan_item(trans,
					root->fs_info->tree_root,
					dest->root_key.objectid);
		if (ret) {
			btrfs_abort_transaction(trans, ret);
			err = ret;
			goto out_end_trans;
=======
	if (key.objectid != BTRFS_FS_TREE_OBJECTID) {
		/* Search root tree for ROOT_BACKREF of this subvolume */
		key.type = BTRFS_ROOT_BACKREF_KEY;
		key.offset = 0;
		ret = btrfs_search_slot(NULL, fs_info->tree_root, &key, path, 0, 0);
		if (ret < 0) {
			goto out;
		} else if (path->slots[0] >=
			   btrfs_header_nritems(path->nodes[0])) {
			ret = btrfs_next_leaf(fs_info->tree_root, path);
			if (ret < 0) {
				goto out;
			} else if (ret > 0) {
				ret = -EUCLEAN;
				goto out;
			}
>>>>>>> 24b8d41d
		}

<<<<<<< HEAD
	ret = btrfs_uuid_tree_rem(trans, root->fs_info->uuid_root,
				  dest->root_item.uuid, BTRFS_UUID_KEY_SUBVOL,
				  dest->root_key.objectid);
	if (ret && ret != -ENOENT) {
		btrfs_abort_transaction(trans, ret);
		err = ret;
		goto out_end_trans;
	}
	if (!btrfs_is_empty_uuid(dest->root_item.received_uuid)) {
		ret = btrfs_uuid_tree_rem(trans, root->fs_info->uuid_root,
					  dest->root_item.received_uuid,
					  BTRFS_UUID_KEY_RECEIVED_SUBVOL,
					  dest->root_key.objectid);
		if (ret && ret != -ENOENT) {
			btrfs_abort_transaction(trans, ret);
			err = ret;
			goto out_end_trans;
=======
		leaf = path->nodes[0];
		slot = path->slots[0];
		btrfs_item_key_to_cpu(leaf, &key, slot);
		if (key.objectid == subvol_info->treeid &&
		    key.type == BTRFS_ROOT_BACKREF_KEY) {
			subvol_info->parent_id = key.offset;

			rref = btrfs_item_ptr(leaf, slot, struct btrfs_root_ref);
			subvol_info->dirid = btrfs_root_ref_dirid(leaf, rref);

			item_off = btrfs_item_ptr_offset(leaf, slot)
					+ sizeof(struct btrfs_root_ref);
			item_len = btrfs_item_size_nr(leaf, slot)
					- sizeof(struct btrfs_root_ref);
			read_extent_buffer(leaf, subvol_info->name,
					   item_off, item_len);
		} else {
			ret = -ENOENT;
			goto out;
>>>>>>> 24b8d41d
		}
	}

	if (copy_to_user(argp, subvol_info, sizeof(*subvol_info)))
		ret = -EFAULT;

out:
	btrfs_put_root(root);
out_free:
	btrfs_free_path(path);
	kfree(subvol_info);
	return ret;
}

/*
 * Return ROOT_REF information of the subvolume containing this inode
 * except the subvolume name.
 */
static int btrfs_ioctl_get_subvol_rootref(struct file *file, void __user *argp)
{
	struct btrfs_ioctl_get_subvol_rootref_args *rootrefs;
	struct btrfs_root_ref *rref;
	struct btrfs_root *root;
	struct btrfs_path *path;
	struct btrfs_key key;
	struct extent_buffer *leaf;
	struct inode *inode;
	u64 objectid;
	int slot;
	int ret;
	u8 found;

	path = btrfs_alloc_path();
	if (!path)
		return -ENOMEM;

	rootrefs = memdup_user(argp, sizeof(*rootrefs));
	if (IS_ERR(rootrefs)) {
		btrfs_free_path(path);
		return PTR_ERR(rootrefs);
	}

	inode = file_inode(file);
	root = BTRFS_I(inode)->root->fs_info->tree_root;
	objectid = BTRFS_I(inode)->root->root_key.objectid;

	key.objectid = objectid;
	key.type = BTRFS_ROOT_REF_KEY;
	key.offset = rootrefs->min_treeid;
	found = 0;

	ret = btrfs_search_slot(NULL, root, &key, path, 0, 0);
	if (ret < 0) {
		goto out;
	} else if (path->slots[0] >=
		   btrfs_header_nritems(path->nodes[0])) {
		ret = btrfs_next_leaf(root, path);
		if (ret < 0) {
			goto out;
		} else if (ret > 0) {
			ret = -EUCLEAN;
			goto out;
		}
	}
	while (1) {
		leaf = path->nodes[0];
		slot = path->slots[0];

		btrfs_item_key_to_cpu(leaf, &key, slot);
		if (key.objectid != objectid || key.type != BTRFS_ROOT_REF_KEY) {
			ret = 0;
			goto out;
		}

		if (found == BTRFS_MAX_ROOTREF_BUFFER_NUM) {
			ret = -EOVERFLOW;
			goto out;
		}

		rref = btrfs_item_ptr(leaf, slot, struct btrfs_root_ref);
		rootrefs->rootref[found].treeid = key.offset;
		rootrefs->rootref[found].dirid =
				  btrfs_root_ref_dirid(leaf, rref);
		found++;

		ret = btrfs_next_item(root, path);
		if (ret < 0) {
			goto out;
		} else if (ret > 0) {
			ret = -EUCLEAN;
			goto out;
		}
	}

out:
	if (!ret || ret == -EOVERFLOW) {
		rootrefs->num_items = found;
		/* update min_treeid for next search */
		if (found)
			rootrefs->min_treeid =
				rootrefs->rootref[found - 1].treeid + 1;
		if (copy_to_user(argp, rootrefs, sizeof(*rootrefs)))
			ret = -EFAULT;
	}

	kfree(rootrefs);
	btrfs_free_path(path);

	return ret;
}

static noinline int btrfs_ioctl_snap_destroy(struct file *file,
					     void __user *arg,
					     bool destroy_v2)
{
	struct dentry *parent = file->f_path.dentry;
	struct btrfs_fs_info *fs_info = btrfs_sb(parent->d_sb);
	struct dentry *dentry;
	struct inode *dir = d_inode(parent);
	struct inode *inode;
	struct btrfs_root *root = BTRFS_I(dir)->root;
	struct btrfs_root *dest = NULL;
	struct btrfs_ioctl_vol_args *vol_args = NULL;
	struct btrfs_ioctl_vol_args_v2 *vol_args2 = NULL;
	char *subvol_name, *subvol_name_ptr = NULL;
	int subvol_namelen;
	int err = 0;
	bool destroy_parent = false;

	if (destroy_v2) {
		vol_args2 = memdup_user(arg, sizeof(*vol_args2));
		if (IS_ERR(vol_args2))
			return PTR_ERR(vol_args2);

		if (vol_args2->flags & ~BTRFS_SUBVOL_DELETE_ARGS_MASK) {
			err = -EOPNOTSUPP;
			goto out;
		}

		/*
		 * If SPEC_BY_ID is not set, we are looking for the subvolume by
		 * name, same as v1 currently does.
		 */
		if (!(vol_args2->flags & BTRFS_SUBVOL_SPEC_BY_ID)) {
			vol_args2->name[BTRFS_SUBVOL_NAME_MAX] = 0;
			subvol_name = vol_args2->name;

			err = mnt_want_write_file(file);
			if (err)
				goto out;
		} else {
			if (vol_args2->subvolid < BTRFS_FIRST_FREE_OBJECTID) {
				err = -EINVAL;
				goto out;
			}

			err = mnt_want_write_file(file);
			if (err)
				goto out;

			dentry = btrfs_get_dentry(fs_info->sb,
					BTRFS_FIRST_FREE_OBJECTID,
					vol_args2->subvolid, 0, 0);
			if (IS_ERR(dentry)) {
				err = PTR_ERR(dentry);
				goto out_drop_write;
			}

			/*
			 * Change the default parent since the subvolume being
			 * deleted can be outside of the current mount point.
			 */
			parent = btrfs_get_parent(dentry);

			/*
			 * At this point dentry->d_name can point to '/' if the
			 * subvolume we want to destroy is outsite of the
			 * current mount point, so we need to release the
			 * current dentry and execute the lookup to return a new
			 * one with ->d_name pointing to the
			 * <mount point>/subvol_name.
			 */
			dput(dentry);
			if (IS_ERR(parent)) {
				err = PTR_ERR(parent);
				goto out_drop_write;
			}
			dir = d_inode(parent);

			/*
			 * If v2 was used with SPEC_BY_ID, a new parent was
			 * allocated since the subvolume can be outside of the
			 * current mount point. Later on we need to release this
			 * new parent dentry.
			 */
			destroy_parent = true;

			subvol_name_ptr = btrfs_get_subvol_name_from_objectid(
						fs_info, vol_args2->subvolid);
			if (IS_ERR(subvol_name_ptr)) {
				err = PTR_ERR(subvol_name_ptr);
				goto free_parent;
			}
			/* subvol_name_ptr is already NULL termined */
			subvol_name = (char *)kbasename(subvol_name_ptr);
		}
	} else {
		vol_args = memdup_user(arg, sizeof(*vol_args));
		if (IS_ERR(vol_args))
			return PTR_ERR(vol_args);

		vol_args->name[BTRFS_PATH_NAME_MAX] = 0;
		subvol_name = vol_args->name;

		err = mnt_want_write_file(file);
		if (err)
			goto out;
	}

	subvol_namelen = strlen(subvol_name);

	if (strchr(subvol_name, '/') ||
	    strncmp(subvol_name, "..", subvol_namelen) == 0) {
		err = -EINVAL;
		goto free_subvol_name;
	}

	if (!S_ISDIR(dir->i_mode)) {
		err = -ENOTDIR;
		goto free_subvol_name;
	}

	err = down_write_killable_nested(&dir->i_rwsem, I_MUTEX_PARENT);
	if (err == -EINTR)
		goto free_subvol_name;
	dentry = lookup_one_len(subvol_name, parent, subvol_namelen);
	if (IS_ERR(dentry)) {
		err = PTR_ERR(dentry);
		goto out_unlock_dir;
	}

	if (d_really_is_negative(dentry)) {
		err = -ENOENT;
		goto out_dput;
	}

	inode = d_inode(dentry);
	dest = BTRFS_I(inode)->root;
	if (!capable(CAP_SYS_ADMIN)) {
		/*
		 * Regular user.  Only allow this with a special mount
		 * option, when the user has write+exec access to the
		 * subvol root, and when rmdir(2) would have been
		 * allowed.
		 *
		 * Note that this is _not_ check that the subvol is
		 * empty or doesn't contain data that we wouldn't
		 * otherwise be able to delete.
		 *
		 * Users who want to delete empty subvols should try
		 * rmdir(2).
		 */
		err = -EPERM;
		if (!btrfs_test_opt(fs_info, USER_SUBVOL_RM_ALLOWED))
			goto out_dput;

		/*
		 * Do not allow deletion if the parent dir is the same
		 * as the dir to be deleted.  That means the ioctl
		 * must be called on the dentry referencing the root
		 * of the subvol, not a random directory contained
		 * within it.
		 */
		err = -EINVAL;
		if (root == dest)
			goto out_dput;

		err = inode_permission(inode, MAY_WRITE | MAY_EXEC);
		if (err)
			goto out_dput;
	}

	/* check if subvolume may be deleted by a user */
	err = btrfs_may_delete(dir, dentry, 1);
	if (err)
		goto out_dput;

	if (btrfs_ino(BTRFS_I(inode)) != BTRFS_FIRST_FREE_OBJECTID) {
		err = -EINVAL;
		goto out_dput;
	}

	inode_lock(inode);
	err = btrfs_delete_subvolume(dir, dentry);
	inode_unlock(inode);
	if (!err) {
		fsnotify_rmdir(dir, dentry);
		d_delete(dentry);
	}

out_dput:
	dput(dentry);
out_unlock_dir:
	inode_unlock(dir);
free_subvol_name:
	kfree(subvol_name_ptr);
free_parent:
	if (destroy_parent)
		dput(parent);
out_drop_write:
	mnt_drop_write_file(file);
out:
	kfree(vol_args2);
	kfree(vol_args);
	return err;
}

static int btrfs_ioctl_defrag(struct file *file, void __user *argp)
{
	struct inode *inode = file_inode(file);
	struct btrfs_root *root = BTRFS_I(inode)->root;
	struct btrfs_ioctl_defrag_range_args *range;
	int ret;

	ret = mnt_want_write_file(file);
	if (ret)
		return ret;

	if (btrfs_root_readonly(root)) {
		ret = -EROFS;
		goto out;
	}

	switch (inode->i_mode & S_IFMT) {
	case S_IFDIR:
		if (!capable(CAP_SYS_ADMIN)) {
			ret = -EPERM;
			goto out;
		}
		ret = btrfs_defrag_root(root);
		break;
	case S_IFREG:
		/*
		 * Note that this does not check the file descriptor for write
		 * access. This prevents defragmenting executables that are
		 * running and allows defrag on files open in read-only mode.
		 */
		if (!capable(CAP_SYS_ADMIN) &&
		    inode_permission(inode, MAY_WRITE)) {
			ret = -EPERM;
			goto out;
		}

		range = kzalloc(sizeof(*range), GFP_KERNEL);
		if (!range) {
			ret = -ENOMEM;
			goto out;
		}

		if (argp) {
			if (copy_from_user(range, argp,
					   sizeof(*range))) {
				ret = -EFAULT;
				kfree(range);
				goto out;
			}
			/* compression requires us to start the IO */
			if ((range->flags & BTRFS_DEFRAG_RANGE_COMPRESS)) {
				range->flags |= BTRFS_DEFRAG_RANGE_START_IO;
				range->extent_thresh = (u32)-1;
			}
		} else {
			/* the rest are all set to zero by kzalloc */
			range->len = (u64)-1;
		}
		ret = btrfs_defrag_file(file_inode(file), file,
					range, BTRFS_OLDEST_GENERATION, 0);
		if (ret > 0)
			ret = 0;
		kfree(range);
		break;
	default:
		ret = -EINVAL;
	}
out:
	mnt_drop_write_file(file);
	return ret;
}

static long btrfs_ioctl_add_dev(struct btrfs_fs_info *fs_info, void __user *arg)
{
	struct btrfs_ioctl_vol_args *vol_args;
	int ret;

	if (!capable(CAP_SYS_ADMIN))
		return -EPERM;

	if (!btrfs_exclop_start(fs_info, BTRFS_EXCLOP_DEV_ADD))
		return BTRFS_ERROR_DEV_EXCL_RUN_IN_PROGRESS;

	vol_args = memdup_user(arg, sizeof(*vol_args));
	if (IS_ERR(vol_args)) {
		ret = PTR_ERR(vol_args);
		goto out;
	}

	vol_args->name[BTRFS_PATH_NAME_MAX] = '\0';
	ret = btrfs_init_new_device(fs_info, vol_args->name);

	if (!ret)
		btrfs_info(fs_info, "disk added %s", vol_args->name);

	kfree(vol_args);
out:
	btrfs_exclop_finish(fs_info);
	return ret;
}

static long btrfs_ioctl_rm_dev_v2(struct file *file, void __user *arg)
{
<<<<<<< HEAD
	struct btrfs_root *root = BTRFS_I(file_inode(file))->root;
=======
	struct inode *inode = file_inode(file);
	struct btrfs_fs_info *fs_info = btrfs_sb(inode->i_sb);
>>>>>>> 24b8d41d
	struct btrfs_ioctl_vol_args_v2 *vol_args;
	int ret;

	if (!capable(CAP_SYS_ADMIN))
		return -EPERM;

	ret = mnt_want_write_file(file);
	if (ret)
		return ret;

	vol_args = memdup_user(arg, sizeof(*vol_args));
	if (IS_ERR(vol_args)) {
		ret = PTR_ERR(vol_args);
		goto err_drop;
	}

<<<<<<< HEAD
	/* Check for compatibility reject unknown flags */
	if (vol_args->flags & ~BTRFS_VOL_ARG_V2_FLAGS_SUPPORTED)
		return -EOPNOTSUPP;
=======
	if (vol_args->flags & ~BTRFS_DEVICE_REMOVE_ARGS_MASK) {
		ret = -EOPNOTSUPP;
		goto out;
	}
>>>>>>> 24b8d41d

	if (!btrfs_exclop_start(fs_info, BTRFS_EXCLOP_DEV_REMOVE)) {
		ret = BTRFS_ERROR_DEV_EXCL_RUN_IN_PROGRESS;
		goto out;
	}

<<<<<<< HEAD
	mutex_lock(&root->fs_info->volume_mutex);
	if (vol_args->flags & BTRFS_DEVICE_SPEC_BY_ID) {
		ret = btrfs_rm_device(root, NULL, vol_args->devid);
	} else {
		vol_args->name[BTRFS_SUBVOL_NAME_MAX] = '\0';
		ret = btrfs_rm_device(root, vol_args->name, 0);
	}
	mutex_unlock(&root->fs_info->volume_mutex);
	atomic_set(&root->fs_info->mutually_exclusive_operation_running, 0);

	if (!ret) {
		if (vol_args->flags & BTRFS_DEVICE_SPEC_BY_ID)
			btrfs_info(root->fs_info, "device deleted: id %llu",
					vol_args->devid);
		else
			btrfs_info(root->fs_info, "device deleted: %s",
=======
	if (vol_args->flags & BTRFS_DEVICE_SPEC_BY_ID) {
		ret = btrfs_rm_device(fs_info, NULL, vol_args->devid);
	} else {
		vol_args->name[BTRFS_SUBVOL_NAME_MAX] = '\0';
		ret = btrfs_rm_device(fs_info, vol_args->name, 0);
	}
	btrfs_exclop_finish(fs_info);

	if (!ret) {
		if (vol_args->flags & BTRFS_DEVICE_SPEC_BY_ID)
			btrfs_info(fs_info, "device deleted: id %llu",
					vol_args->devid);
		else
			btrfs_info(fs_info, "device deleted: %s",
>>>>>>> 24b8d41d
					vol_args->name);
	}
out:
	kfree(vol_args);
err_drop:
	mnt_drop_write_file(file);
	return ret;
}

static long btrfs_ioctl_rm_dev(struct file *file, void __user *arg)
<<<<<<< HEAD
{
	struct btrfs_root *root = BTRFS_I(file_inode(file))->root;
	struct btrfs_ioctl_vol_args *vol_args;
	int ret;

	if (!capable(CAP_SYS_ADMIN))
		return -EPERM;

	ret = mnt_want_write_file(file);
	if (ret)
		return ret;

	if (atomic_xchg(&root->fs_info->mutually_exclusive_operation_running,
			1)) {
		ret = BTRFS_ERROR_DEV_EXCL_RUN_IN_PROGRESS;
		goto out_drop_write;
	}

	vol_args = memdup_user(arg, sizeof(*vol_args));
	if (IS_ERR(vol_args)) {
		ret = PTR_ERR(vol_args);
		goto out;
	}

	vol_args->name[BTRFS_PATH_NAME_MAX] = '\0';
	mutex_lock(&root->fs_info->volume_mutex);
	ret = btrfs_rm_device(root, vol_args->name, 0);
	mutex_unlock(&root->fs_info->volume_mutex);

	if (!ret)
		btrfs_info(root->fs_info, "disk deleted %s",vol_args->name);
	kfree(vol_args);
out:
	atomic_set(&root->fs_info->mutually_exclusive_operation_running, 0);
out_drop_write:
	mnt_drop_write_file(file);

	return ret;
}

static long btrfs_ioctl_fs_info(struct btrfs_root *root, void __user *arg)
=======
>>>>>>> 24b8d41d
{
	struct inode *inode = file_inode(file);
	struct btrfs_fs_info *fs_info = btrfs_sb(inode->i_sb);
	struct btrfs_ioctl_vol_args *vol_args;
	int ret;

	if (!capable(CAP_SYS_ADMIN))
		return -EPERM;

	ret = mnt_want_write_file(file);
	if (ret)
		return ret;

	if (!btrfs_exclop_start(fs_info, BTRFS_EXCLOP_DEV_REMOVE)) {
		ret = BTRFS_ERROR_DEV_EXCL_RUN_IN_PROGRESS;
		goto out_drop_write;
	}

	vol_args = memdup_user(arg, sizeof(*vol_args));
	if (IS_ERR(vol_args)) {
		ret = PTR_ERR(vol_args);
		goto out;
	}

<<<<<<< HEAD
	di_args->devid = dev->devid;
	di_args->bytes_used = btrfs_device_get_bytes_used(dev);
	di_args->total_bytes = btrfs_device_get_total_bytes(dev);
	memcpy(di_args->uuid, dev->uuid, sizeof(di_args->uuid));
	if (dev->name) {
		struct rcu_string *name;

		rcu_read_lock();
		name = rcu_dereference(dev->name);
		strncpy(di_args->path, name->str, sizeof(di_args->path));
		rcu_read_unlock();
		di_args->path[sizeof(di_args->path) - 1] = 0;
	} else {
		di_args->path[0] = '\0';
	}

out:
	mutex_unlock(&fs_devices->device_list_mutex);
	if (ret == 0 && copy_to_user(arg, di_args, sizeof(*di_args)))
		ret = -EFAULT;

	kfree(di_args);
	return ret;
}

static struct page *extent_same_get_page(struct inode *inode, pgoff_t index)
{
	struct page *page;

	page = grab_cache_page(inode->i_mapping, index);
	if (!page)
		return ERR_PTR(-ENOMEM);

	if (!PageUptodate(page)) {
		int ret;

		ret = btrfs_readpage(NULL, page);
		if (ret)
			return ERR_PTR(ret);
		lock_page(page);
		if (!PageUptodate(page)) {
			unlock_page(page);
			put_page(page);
			return ERR_PTR(-EIO);
		}
		if (page->mapping != inode->i_mapping) {
			unlock_page(page);
			put_page(page);
			return ERR_PTR(-EAGAIN);
		}
	}

	return page;
}

static int gather_extent_pages(struct inode *inode, struct page **pages,
			       int num_pages, u64 off)
{
	int i;
	pgoff_t index = off >> PAGE_SHIFT;

	for (i = 0; i < num_pages; i++) {
again:
		pages[i] = extent_same_get_page(inode, index + i);
		if (IS_ERR(pages[i])) {
			int err = PTR_ERR(pages[i]);

			if (err == -EAGAIN)
				goto again;
			pages[i] = NULL;
			return err;
		}
	}
	return 0;
}

static int lock_extent_range(struct inode *inode, u64 off, u64 len,
			     bool retry_range_locking)
{
	/*
	 * Do any pending delalloc/csum calculations on inode, one way or
	 * another, and lock file content.
	 * The locking order is:
	 *
	 *   1) pages
	 *   2) range in the inode's io tree
	 */
	while (1) {
		struct btrfs_ordered_extent *ordered;
		lock_extent(&BTRFS_I(inode)->io_tree, off, off + len - 1);
		ordered = btrfs_lookup_first_ordered_extent(inode,
							    off + len - 1);
		if ((!ordered ||
		     ordered->file_offset + ordered->len <= off ||
		     ordered->file_offset >= off + len) &&
		    !test_range_bit(&BTRFS_I(inode)->io_tree, off,
				    off + len - 1, EXTENT_DELALLOC, 0, NULL)) {
			if (ordered)
				btrfs_put_ordered_extent(ordered);
			break;
		}
		unlock_extent(&BTRFS_I(inode)->io_tree, off, off + len - 1);
		if (ordered)
			btrfs_put_ordered_extent(ordered);
		if (!retry_range_locking)
			return -EAGAIN;
		btrfs_wait_ordered_range(inode, off, len);
	}
	return 0;
}

static void btrfs_double_inode_unlock(struct inode *inode1, struct inode *inode2)
{
	inode_unlock(inode1);
	inode_unlock(inode2);
}

static void btrfs_double_inode_lock(struct inode *inode1, struct inode *inode2)
{
	if (inode1 < inode2)
		swap(inode1, inode2);

	inode_lock_nested(inode1, I_MUTEX_PARENT);
	inode_lock_nested(inode2, I_MUTEX_CHILD);
}

static void btrfs_double_extent_unlock(struct inode *inode1, u64 loff1,
				      struct inode *inode2, u64 loff2, u64 len)
{
	unlock_extent(&BTRFS_I(inode1)->io_tree, loff1, loff1 + len - 1);
	unlock_extent(&BTRFS_I(inode2)->io_tree, loff2, loff2 + len - 1);
}

static int btrfs_double_extent_lock(struct inode *inode1, u64 loff1,
				    struct inode *inode2, u64 loff2, u64 len,
				    bool retry_range_locking)
{
	int ret;

	if (inode1 < inode2) {
		swap(inode1, inode2);
		swap(loff1, loff2);
	}
	ret = lock_extent_range(inode1, loff1, len, retry_range_locking);
	if (ret)
		return ret;
	ret = lock_extent_range(inode2, loff2, len, retry_range_locking);
	if (ret)
		unlock_extent(&BTRFS_I(inode1)->io_tree, loff1,
			      loff1 + len - 1);
	return ret;
}

struct cmp_pages {
	int		num_pages;
	struct page	**src_pages;
	struct page	**dst_pages;
};

static void btrfs_cmp_data_free(struct cmp_pages *cmp)
{
	int i;
	struct page *pg;

	for (i = 0; i < cmp->num_pages; i++) {
		pg = cmp->src_pages[i];
		if (pg) {
			unlock_page(pg);
			put_page(pg);
		}
		pg = cmp->dst_pages[i];
		if (pg) {
			unlock_page(pg);
			put_page(pg);
		}
	}
	kfree(cmp->src_pages);
	kfree(cmp->dst_pages);
}

static int btrfs_cmp_data_prepare(struct inode *src, u64 loff,
				  struct inode *dst, u64 dst_loff,
				  u64 len, struct cmp_pages *cmp)
{
	int ret;
	int num_pages = PAGE_ALIGN(len) >> PAGE_SHIFT;
	struct page **src_pgarr, **dst_pgarr;

	/*
	 * We must gather up all the pages before we initiate our
	 * extent locking. We use an array for the page pointers. Size
	 * of the array is bounded by len, which is in turn bounded by
	 * BTRFS_MAX_DEDUPE_LEN.
	 */
	src_pgarr = kcalloc(num_pages, sizeof(struct page *), GFP_KERNEL);
	dst_pgarr = kcalloc(num_pages, sizeof(struct page *), GFP_KERNEL);
	if (!src_pgarr || !dst_pgarr) {
		kfree(src_pgarr);
		kfree(dst_pgarr);
		return -ENOMEM;
	}
	cmp->num_pages = num_pages;
	cmp->src_pages = src_pgarr;
	cmp->dst_pages = dst_pgarr;

	ret = gather_extent_pages(src, cmp->src_pages, cmp->num_pages, loff);
	if (ret)
		goto out;

	ret = gather_extent_pages(dst, cmp->dst_pages, cmp->num_pages, dst_loff);

out:
	if (ret)
		btrfs_cmp_data_free(cmp);
	return 0;
}

static int btrfs_cmp_data(struct inode *src, u64 loff, struct inode *dst,
			  u64 dst_loff, u64 len, struct cmp_pages *cmp)
{
	int ret = 0;
	int i;
	struct page *src_page, *dst_page;
	unsigned int cmp_len = PAGE_SIZE;
	void *addr, *dst_addr;

	i = 0;
	while (len) {
		if (len < PAGE_SIZE)
			cmp_len = len;

		BUG_ON(i >= cmp->num_pages);

		src_page = cmp->src_pages[i];
		dst_page = cmp->dst_pages[i];
		ASSERT(PageLocked(src_page));
		ASSERT(PageLocked(dst_page));

		addr = kmap_atomic(src_page);
		dst_addr = kmap_atomic(dst_page);

		flush_dcache_page(src_page);
		flush_dcache_page(dst_page);

		if (memcmp(addr, dst_addr, cmp_len))
			ret = -EBADE;

		kunmap_atomic(addr);
		kunmap_atomic(dst_addr);

		if (ret)
			break;

		len -= cmp_len;
		i++;
	}

	return ret;
}

static int extent_same_check_offsets(struct inode *inode, u64 off, u64 *plen,
				     u64 olen)
{
	u64 len = *plen;
	u64 bs = BTRFS_I(inode)->root->fs_info->sb->s_blocksize;

	if (off + olen > inode->i_size || off + olen < off)
		return -EINVAL;

	/* if we extend to eof, continue to block boundary */
	if (off + len == inode->i_size)
		*plen = len = ALIGN(inode->i_size, bs) - off;

	/* Check that we are block aligned - btrfs_clone() requires this */
	if (!IS_ALIGNED(off, bs) || !IS_ALIGNED(off + len, bs))
		return -EINVAL;

	return 0;
}

static int btrfs_extent_same(struct inode *src, u64 loff, u64 olen,
			     struct inode *dst, u64 dst_loff)
{
	int ret;
	u64 len = olen;
	struct cmp_pages cmp;
	int same_inode = 0;
	u64 same_lock_start = 0;
	u64 same_lock_len = 0;

	if (src == dst)
		same_inode = 1;

	if (len == 0)
		return 0;

	if (same_inode) {
		inode_lock(src);

		ret = extent_same_check_offsets(src, loff, &len, olen);
		if (ret)
			goto out_unlock;
		ret = extent_same_check_offsets(src, dst_loff, &len, olen);
		if (ret)
			goto out_unlock;

		/*
		 * Single inode case wants the same checks, except we
		 * don't want our length pushed out past i_size as
		 * comparing that data range makes no sense.
		 *
		 * extent_same_check_offsets() will do this for an
		 * unaligned length at i_size, so catch it here and
		 * reject the request.
		 *
		 * This effectively means we require aligned extents
		 * for the single-inode case, whereas the other cases
		 * allow an unaligned length so long as it ends at
		 * i_size.
		 */
		if (len != olen) {
			ret = -EINVAL;
			goto out_unlock;
		}

		/* Check for overlapping ranges */
		if (dst_loff + len > loff && dst_loff < loff + len) {
			ret = -EINVAL;
			goto out_unlock;
		}

		same_lock_start = min_t(u64, loff, dst_loff);
		same_lock_len = max_t(u64, loff, dst_loff) + len - same_lock_start;
	} else {
		btrfs_double_inode_lock(src, dst);

		ret = extent_same_check_offsets(src, loff, &len, olen);
		if (ret)
			goto out_unlock;

		ret = extent_same_check_offsets(dst, dst_loff, &len, olen);
		if (ret)
			goto out_unlock;
	}

	/* don't make the dst file partly checksummed */
	if ((BTRFS_I(src)->flags & BTRFS_INODE_NODATASUM) !=
	    (BTRFS_I(dst)->flags & BTRFS_INODE_NODATASUM)) {
		ret = -EINVAL;
		goto out_unlock;
	}

again:
	ret = btrfs_cmp_data_prepare(src, loff, dst, dst_loff, olen, &cmp);
	if (ret)
		goto out_unlock;

	if (same_inode)
		ret = lock_extent_range(src, same_lock_start, same_lock_len,
					false);
	else
		ret = btrfs_double_extent_lock(src, loff, dst, dst_loff, len,
					       false);
	/*
	 * If one of the inodes has dirty pages in the respective range or
	 * ordered extents, we need to flush dellaloc and wait for all ordered
	 * extents in the range. We must unlock the pages and the ranges in the
	 * io trees to avoid deadlocks when flushing delalloc (requires locking
	 * pages) and when waiting for ordered extents to complete (they require
	 * range locking).
	 */
	if (ret == -EAGAIN) {
		/*
		 * Ranges in the io trees already unlocked. Now unlock all
		 * pages before waiting for all IO to complete.
		 */
		btrfs_cmp_data_free(&cmp);
		if (same_inode) {
			btrfs_wait_ordered_range(src, same_lock_start,
						 same_lock_len);
		} else {
			btrfs_wait_ordered_range(src, loff, len);
			btrfs_wait_ordered_range(dst, dst_loff, len);
		}
		goto again;
	}
	ASSERT(ret == 0);
	if (WARN_ON(ret)) {
		/* ranges in the io trees already unlocked */
		btrfs_cmp_data_free(&cmp);
		return ret;
	}

	/* pass original length for comparison so we stay within i_size */
	ret = btrfs_cmp_data(src, loff, dst, dst_loff, olen, &cmp);
	if (ret == 0)
		ret = btrfs_clone(src, dst, loff, olen, len, dst_loff, 1);

	if (same_inode)
		unlock_extent(&BTRFS_I(src)->io_tree, same_lock_start,
			      same_lock_start + same_lock_len - 1);
	else
		btrfs_double_extent_unlock(src, loff, dst, dst_loff, len);

	btrfs_cmp_data_free(&cmp);
out_unlock:
	if (same_inode)
		inode_unlock(src);
	else
		btrfs_double_inode_unlock(src, dst);

	return ret;
}

#define BTRFS_MAX_DEDUPE_LEN	SZ_16M

ssize_t btrfs_dedupe_file_range(struct file *src_file, u64 loff, u64 olen,
				struct file *dst_file, u64 dst_loff)
{
	struct inode *src = file_inode(src_file);
	struct inode *dst = file_inode(dst_file);
	u64 bs = BTRFS_I(src)->root->fs_info->sb->s_blocksize;
	ssize_t res;

	if (olen > BTRFS_MAX_DEDUPE_LEN)
		olen = BTRFS_MAX_DEDUPE_LEN;

	if (WARN_ON_ONCE(bs < PAGE_SIZE)) {
		/*
		 * Btrfs does not support blocksize < page_size. As a
		 * result, btrfs_cmp_data() won't correctly handle
		 * this situation without an update.
		 */
		return -EINVAL;
	}

	res = btrfs_extent_same(src, loff, olen, dst, dst_loff);
	if (res)
		return res;
	return olen;
}

static int clone_finish_inode_update(struct btrfs_trans_handle *trans,
				     struct inode *inode,
				     u64 endoff,
				     const u64 destoff,
				     const u64 olen,
				     int no_time_update)
{
	struct btrfs_root *root = BTRFS_I(inode)->root;
	int ret;

	inode_inc_iversion(inode);
	if (!no_time_update)
		inode->i_mtime = inode->i_ctime = current_time(inode);
	/*
	 * We round up to the block size at eof when determining which
	 * extents to clone above, but shouldn't round up the file size.
	 */
	if (endoff > destoff + olen)
		endoff = destoff + olen;
	if (endoff > inode->i_size)
		btrfs_i_size_write(inode, endoff);

	ret = btrfs_update_inode(trans, root, inode);
	if (ret) {
		btrfs_abort_transaction(trans, ret);
		btrfs_end_transaction(trans, root);
		goto out;
	}
	ret = btrfs_end_transaction(trans, root);
out:
	return ret;
}

static void clone_update_extent_map(struct inode *inode,
				    const struct btrfs_trans_handle *trans,
				    const struct btrfs_path *path,
				    const u64 hole_offset,
				    const u64 hole_len)
{
	struct extent_map_tree *em_tree = &BTRFS_I(inode)->extent_tree;
	struct extent_map *em;
	int ret;

	em = alloc_extent_map();
	if (!em) {
		set_bit(BTRFS_INODE_NEEDS_FULL_SYNC,
			&BTRFS_I(inode)->runtime_flags);
		return;
	}

	if (path) {
		struct btrfs_file_extent_item *fi;

		fi = btrfs_item_ptr(path->nodes[0], path->slots[0],
				    struct btrfs_file_extent_item);
		btrfs_extent_item_to_extent_map(inode, path, fi, false, em);
		em->generation = -1;
		if (btrfs_file_extent_type(path->nodes[0], fi) ==
		    BTRFS_FILE_EXTENT_INLINE)
			set_bit(BTRFS_INODE_NEEDS_FULL_SYNC,
				&BTRFS_I(inode)->runtime_flags);
	} else {
		em->start = hole_offset;
		em->len = hole_len;
		em->ram_bytes = em->len;
		em->orig_start = hole_offset;
		em->block_start = EXTENT_MAP_HOLE;
		em->block_len = 0;
		em->orig_block_len = 0;
		em->compress_type = BTRFS_COMPRESS_NONE;
		em->generation = trans->transid;
	}

	while (1) {
		write_lock(&em_tree->lock);
		ret = add_extent_mapping(em_tree, em, 1);
		write_unlock(&em_tree->lock);
		if (ret != -EEXIST) {
			free_extent_map(em);
			break;
		}
		btrfs_drop_extent_cache(inode, em->start,
					em->start + em->len - 1, 0);
	}

	if (ret)
		set_bit(BTRFS_INODE_NEEDS_FULL_SYNC,
			&BTRFS_I(inode)->runtime_flags);
}

/*
 * Make sure we do not end up inserting an inline extent into a file that has
 * already other (non-inline) extents. If a file has an inline extent it can
 * not have any other extents and the (single) inline extent must start at the
 * file offset 0. Failing to respect these rules will lead to file corruption,
 * resulting in EIO errors on read/write operations, hitting BUG_ON's in mm, etc
 *
 * We can have extents that have been already written to disk or we can have
 * dirty ranges still in delalloc, in which case the extent maps and items are
 * created only when we run delalloc, and the delalloc ranges might fall outside
 * the range we are currently locking in the inode's io tree. So we check the
 * inode's i_size because of that (i_size updates are done while holding the
 * i_mutex, which we are holding here).
 * We also check to see if the inode has a size not greater than "datal" but has
 * extents beyond it, due to an fallocate with FALLOC_FL_KEEP_SIZE (and we are
 * protected against such concurrent fallocate calls by the i_mutex).
 *
 * If the file has no extents but a size greater than datal, do not allow the
 * copy because we would need turn the inline extent into a non-inline one (even
 * with NO_HOLES enabled). If we find our destination inode only has one inline
 * extent, just overwrite it with the source inline extent if its size is less
 * than the source extent's size, or we could copy the source inline extent's
 * data into the destination inode's inline extent if the later is greater then
 * the former.
 */
static int clone_copy_inline_extent(struct inode *src,
				    struct inode *dst,
				    struct btrfs_trans_handle *trans,
				    struct btrfs_path *path,
				    struct btrfs_key *new_key,
				    const u64 drop_start,
				    const u64 datal,
				    const u64 skip,
				    const u64 size,
				    char *inline_data)
{
	struct btrfs_root *root = BTRFS_I(dst)->root;
	const u64 aligned_end = ALIGN(new_key->offset + datal,
				      root->sectorsize);
	int ret;
	struct btrfs_key key;

	if (new_key->offset > 0)
		return -EOPNOTSUPP;

	key.objectid = btrfs_ino(dst);
	key.type = BTRFS_EXTENT_DATA_KEY;
	key.offset = 0;
	ret = btrfs_search_slot(NULL, root, &key, path, 0, 0);
	if (ret < 0) {
		return ret;
	} else if (ret > 0) {
		if (path->slots[0] >= btrfs_header_nritems(path->nodes[0])) {
			ret = btrfs_next_leaf(root, path);
			if (ret < 0)
				return ret;
			else if (ret > 0)
				goto copy_inline_extent;
		}
		btrfs_item_key_to_cpu(path->nodes[0], &key, path->slots[0]);
		if (key.objectid == btrfs_ino(dst) &&
		    key.type == BTRFS_EXTENT_DATA_KEY) {
			ASSERT(key.offset > 0);
			return -EOPNOTSUPP;
		}
	} else if (i_size_read(dst) <= datal) {
		struct btrfs_file_extent_item *ei;
		u64 ext_len;

		/*
		 * If the file size is <= datal, make sure there are no other
		 * extents following (can happen do to an fallocate call with
		 * the flag FALLOC_FL_KEEP_SIZE).
		 */
		ei = btrfs_item_ptr(path->nodes[0], path->slots[0],
				    struct btrfs_file_extent_item);
		/*
		 * If it's an inline extent, it can not have other extents
		 * following it.
		 */
		if (btrfs_file_extent_type(path->nodes[0], ei) ==
		    BTRFS_FILE_EXTENT_INLINE)
			goto copy_inline_extent;

		ext_len = btrfs_file_extent_num_bytes(path->nodes[0], ei);
		if (ext_len > aligned_end)
			return -EOPNOTSUPP;

		ret = btrfs_next_item(root, path);
		if (ret < 0) {
			return ret;
		} else if (ret == 0) {
			btrfs_item_key_to_cpu(path->nodes[0], &key,
					      path->slots[0]);
			if (key.objectid == btrfs_ino(dst) &&
			    key.type == BTRFS_EXTENT_DATA_KEY)
				return -EOPNOTSUPP;
		}
	}

copy_inline_extent:
	/*
	 * We have no extent items, or we have an extent at offset 0 which may
	 * or may not be inlined. All these cases are dealt the same way.
	 */
	if (i_size_read(dst) > datal) {
		/*
		 * If the destination inode has an inline extent...
		 * This would require copying the data from the source inline
		 * extent into the beginning of the destination's inline extent.
		 * But this is really complex, both extents can be compressed
		 * or just one of them, which would require decompressing and
		 * re-compressing data (which could increase the new compressed
		 * size, not allowing the compressed data to fit anymore in an
		 * inline extent).
		 * So just don't support this case for now (it should be rare,
		 * we are not really saving space when cloning inline extents).
		 */
		return -EOPNOTSUPP;
	}

	btrfs_release_path(path);
	ret = btrfs_drop_extents(trans, root, dst, drop_start, aligned_end, 1);
	if (ret)
		return ret;
	ret = btrfs_insert_empty_item(trans, root, path, new_key, size);
	if (ret)
		return ret;

	if (skip) {
		const u32 start = btrfs_file_extent_calc_inline_size(0);

		memmove(inline_data + start, inline_data + start + skip, datal);
	}

	write_extent_buffer(path->nodes[0], inline_data,
			    btrfs_item_ptr_offset(path->nodes[0],
						  path->slots[0]),
			    size);
	inode_add_bytes(dst, datal);

	return 0;
}

/**
 * btrfs_clone() - clone a range from inode file to another
 *
 * @src: Inode to clone from
 * @inode: Inode to clone to
 * @off: Offset within source to start clone from
 * @olen: Original length, passed by user, of range to clone
 * @olen_aligned: Block-aligned value of olen
 * @destoff: Offset within @inode to start clone
 * @no_time_update: Whether to update mtime/ctime on the target inode
 */
static int btrfs_clone(struct inode *src, struct inode *inode,
		       const u64 off, const u64 olen, const u64 olen_aligned,
		       const u64 destoff, int no_time_update)
{
	struct btrfs_root *root = BTRFS_I(inode)->root;
	struct btrfs_path *path = NULL;
	struct extent_buffer *leaf;
	struct btrfs_trans_handle *trans;
	char *buf = NULL;
	struct btrfs_key key;
	u32 nritems;
	int slot;
	int ret;
	const u64 len = olen_aligned;
	u64 last_dest_end = destoff;

	ret = -ENOMEM;
	buf = kmalloc(root->nodesize, GFP_KERNEL | __GFP_NOWARN);
	if (!buf) {
		buf = vmalloc(root->nodesize);
		if (!buf)
			return ret;
	}

	path = btrfs_alloc_path();
	if (!path) {
		kvfree(buf);
		return ret;
	}

	path->reada = READA_FORWARD;
	/* clone data */
	key.objectid = btrfs_ino(src);
	key.type = BTRFS_EXTENT_DATA_KEY;
	key.offset = off;

	while (1) {
		u64 next_key_min_offset = key.offset + 1;

		/*
		 * note the key will change type as we walk through the
		 * tree.
		 */
		path->leave_spinning = 1;
		ret = btrfs_search_slot(NULL, BTRFS_I(src)->root, &key, path,
				0, 0);
		if (ret < 0)
			goto out;
		/*
		 * First search, if no extent item that starts at offset off was
		 * found but the previous item is an extent item, it's possible
		 * it might overlap our target range, therefore process it.
		 */
		if (key.offset == off && ret > 0 && path->slots[0] > 0) {
			btrfs_item_key_to_cpu(path->nodes[0], &key,
					      path->slots[0] - 1);
			if (key.type == BTRFS_EXTENT_DATA_KEY)
				path->slots[0]--;
		}

		nritems = btrfs_header_nritems(path->nodes[0]);
process_slot:
		if (path->slots[0] >= nritems) {
			ret = btrfs_next_leaf(BTRFS_I(src)->root, path);
			if (ret < 0)
				goto out;
			if (ret > 0)
				break;
			nritems = btrfs_header_nritems(path->nodes[0]);
		}
		leaf = path->nodes[0];
		slot = path->slots[0];

		btrfs_item_key_to_cpu(leaf, &key, slot);
		if (key.type > BTRFS_EXTENT_DATA_KEY ||
		    key.objectid != btrfs_ino(src))
			break;

		if (key.type == BTRFS_EXTENT_DATA_KEY) {
			struct btrfs_file_extent_item *extent;
			int type;
			u32 size;
			struct btrfs_key new_key;
			u64 disko = 0, diskl = 0;
			u64 datao = 0, datal = 0;
			u8 comp;
			u64 drop_start;

			extent = btrfs_item_ptr(leaf, slot,
						struct btrfs_file_extent_item);
			comp = btrfs_file_extent_compression(leaf, extent);
			type = btrfs_file_extent_type(leaf, extent);
			if (type == BTRFS_FILE_EXTENT_REG ||
			    type == BTRFS_FILE_EXTENT_PREALLOC) {
				disko = btrfs_file_extent_disk_bytenr(leaf,
								      extent);
				diskl = btrfs_file_extent_disk_num_bytes(leaf,
								 extent);
				datao = btrfs_file_extent_offset(leaf, extent);
				datal = btrfs_file_extent_num_bytes(leaf,
								    extent);
			} else if (type == BTRFS_FILE_EXTENT_INLINE) {
				/* take upper bound, may be compressed */
				datal = btrfs_file_extent_ram_bytes(leaf,
								    extent);
			}

			/*
			 * The first search might have left us at an extent
			 * item that ends before our target range's start, can
			 * happen if we have holes and NO_HOLES feature enabled.
			 */
			if (key.offset + datal <= off) {
				path->slots[0]++;
				goto process_slot;
			} else if (key.offset >= off + len) {
				break;
			}
			next_key_min_offset = key.offset + datal;
			size = btrfs_item_size_nr(leaf, slot);
			read_extent_buffer(leaf, buf,
					   btrfs_item_ptr_offset(leaf, slot),
					   size);

			btrfs_release_path(path);
			path->leave_spinning = 0;

			memcpy(&new_key, &key, sizeof(new_key));
			new_key.objectid = btrfs_ino(inode);
			if (off <= key.offset)
				new_key.offset = key.offset + destoff - off;
			else
				new_key.offset = destoff;

			/*
			 * Deal with a hole that doesn't have an extent item
			 * that represents it (NO_HOLES feature enabled).
			 * This hole is either in the middle of the cloning
			 * range or at the beginning (fully overlaps it or
			 * partially overlaps it).
			 */
			if (new_key.offset != last_dest_end)
				drop_start = last_dest_end;
			else
				drop_start = new_key.offset;

			/*
			 * 1 - adjusting old extent (we may have to split it)
			 * 1 - add new extent
			 * 1 - inode update
			 */
			trans = btrfs_start_transaction(root, 3);
			if (IS_ERR(trans)) {
				ret = PTR_ERR(trans);
				goto out;
			}

			if (type == BTRFS_FILE_EXTENT_REG ||
			    type == BTRFS_FILE_EXTENT_PREALLOC) {
				/*
				 *    a  | --- range to clone ---|  b
				 * | ------------- extent ------------- |
				 */

				/* subtract range b */
				if (key.offset + datal > off + len)
					datal = off + len - key.offset;

				/* subtract range a */
				if (off > key.offset) {
					datao += off - key.offset;
					datal -= off - key.offset;
				}

				ret = btrfs_drop_extents(trans, root, inode,
							 drop_start,
							 new_key.offset + datal,
							 1);
				if (ret) {
					if (ret != -EOPNOTSUPP)
						btrfs_abort_transaction(trans,
									ret);
					btrfs_end_transaction(trans, root);
					goto out;
				}

				ret = btrfs_insert_empty_item(trans, root, path,
							      &new_key, size);
				if (ret) {
					btrfs_abort_transaction(trans, ret);
					btrfs_end_transaction(trans, root);
					goto out;
				}

				leaf = path->nodes[0];
				slot = path->slots[0];
				write_extent_buffer(leaf, buf,
					    btrfs_item_ptr_offset(leaf, slot),
					    size);

				extent = btrfs_item_ptr(leaf, slot,
						struct btrfs_file_extent_item);

				/* disko == 0 means it's a hole */
				if (!disko)
					datao = 0;

				btrfs_set_file_extent_offset(leaf, extent,
							     datao);
				btrfs_set_file_extent_num_bytes(leaf, extent,
								datal);

				if (disko) {
					inode_add_bytes(inode, datal);
					ret = btrfs_inc_extent_ref(trans, root,
							disko, diskl, 0,
							root->root_key.objectid,
							btrfs_ino(inode),
							new_key.offset - datao);
					if (ret) {
						btrfs_abort_transaction(trans,
									ret);
						btrfs_end_transaction(trans,
								      root);
						goto out;

					}
				}
			} else if (type == BTRFS_FILE_EXTENT_INLINE) {
				u64 skip = 0;
				u64 trim = 0;

				if (off > key.offset) {
					skip = off - key.offset;
					new_key.offset += skip;
				}

				if (key.offset + datal > off + len)
					trim = key.offset + datal - (off + len);

				if (comp && (skip || trim)) {
					ret = -EINVAL;
					btrfs_end_transaction(trans, root);
					goto out;
				}
				size -= skip + trim;
				datal -= skip + trim;

				ret = clone_copy_inline_extent(src, inode,
							       trans, path,
							       &new_key,
							       drop_start,
							       datal,
							       skip, size, buf);
				if (ret) {
					if (ret != -EOPNOTSUPP)
						btrfs_abort_transaction(trans,
									ret);
					btrfs_end_transaction(trans, root);
					goto out;
				}
				leaf = path->nodes[0];
				slot = path->slots[0];
			}

			/* If we have an implicit hole (NO_HOLES feature). */
			if (drop_start < new_key.offset)
				clone_update_extent_map(inode, trans,
						NULL, drop_start,
						new_key.offset - drop_start);

			clone_update_extent_map(inode, trans, path, 0, 0);

			btrfs_mark_buffer_dirty(leaf);
			btrfs_release_path(path);

			last_dest_end = ALIGN(new_key.offset + datal,
					      root->sectorsize);
			ret = clone_finish_inode_update(trans, inode,
							last_dest_end,
							destoff, olen,
							no_time_update);
			if (ret)
				goto out;
			if (new_key.offset + datal >= destoff + len)
				break;
		}
		btrfs_release_path(path);
		key.offset = next_key_min_offset;

		if (fatal_signal_pending(current)) {
			ret = -EINTR;
			goto out;
		}
	}
	ret = 0;

	if (last_dest_end < destoff + len) {
		/*
		 * We have an implicit hole (NO_HOLES feature is enabled) that
		 * fully or partially overlaps our cloning range at its end.
		 */
		btrfs_release_path(path);

		/*
		 * 1 - remove extent(s)
		 * 1 - inode update
		 */
		trans = btrfs_start_transaction(root, 2);
		if (IS_ERR(trans)) {
			ret = PTR_ERR(trans);
			goto out;
		}
		ret = btrfs_drop_extents(trans, root, inode,
					 last_dest_end, destoff + len, 1);
		if (ret) {
			if (ret != -EOPNOTSUPP)
				btrfs_abort_transaction(trans, ret);
			btrfs_end_transaction(trans, root);
			goto out;
		}
		clone_update_extent_map(inode, trans, NULL, last_dest_end,
					destoff + len - last_dest_end);
		ret = clone_finish_inode_update(trans, inode, destoff + len,
						destoff, olen, no_time_update);
	}
=======
	vol_args->name[BTRFS_PATH_NAME_MAX] = '\0';
	ret = btrfs_rm_device(fs_info, vol_args->name, 0);
>>>>>>> 24b8d41d

	if (!ret)
		btrfs_info(fs_info, "disk deleted %s", vol_args->name);
	kfree(vol_args);
out:
<<<<<<< HEAD
	btrfs_free_path(path);
	kvfree(buf);
=======
	btrfs_exclop_finish(fs_info);
out_drop_write:
	mnt_drop_write_file(file);

>>>>>>> 24b8d41d
	return ret;
}

static long btrfs_ioctl_fs_info(struct btrfs_fs_info *fs_info,
				void __user *arg)
{
	struct btrfs_ioctl_fs_info_args *fi_args;
	struct btrfs_device *device;
	struct btrfs_fs_devices *fs_devices = fs_info->fs_devices;
	u64 flags_in;
	int ret = 0;

	fi_args = memdup_user(arg, sizeof(*fi_args));
	if (IS_ERR(fi_args))
		return PTR_ERR(fi_args);

	flags_in = fi_args->flags;
	memset(fi_args, 0, sizeof(*fi_args));

	rcu_read_lock();
	fi_args->num_devices = fs_devices->num_devices;

	list_for_each_entry_rcu(device, &fs_devices->devices, dev_list) {
		if (device->devid > fi_args->max_id)
			fi_args->max_id = device->devid;
	}
	rcu_read_unlock();

	memcpy(&fi_args->fsid, fs_devices->fsid, sizeof(fi_args->fsid));
	fi_args->nodesize = fs_info->nodesize;
	fi_args->sectorsize = fs_info->sectorsize;
	fi_args->clone_alignment = fs_info->sectorsize;

	if (flags_in & BTRFS_FS_INFO_FLAG_CSUM_INFO) {
		fi_args->csum_type = btrfs_super_csum_type(fs_info->super_copy);
		fi_args->csum_size = btrfs_super_csum_size(fs_info->super_copy);
		fi_args->flags |= BTRFS_FS_INFO_FLAG_CSUM_INFO;
	}

	if (flags_in & BTRFS_FS_INFO_FLAG_GENERATION) {
		fi_args->generation = fs_info->generation;
		fi_args->flags |= BTRFS_FS_INFO_FLAG_GENERATION;
	}

	if (flags_in & BTRFS_FS_INFO_FLAG_METADATA_UUID) {
		memcpy(&fi_args->metadata_uuid, fs_devices->metadata_uuid,
		       sizeof(fi_args->metadata_uuid));
		fi_args->flags |= BTRFS_FS_INFO_FLAG_METADATA_UUID;
	}

	if (copy_to_user(arg, fi_args, sizeof(*fi_args)))
		ret = -EFAULT;

	kfree(fi_args);
	return ret;
}

static long btrfs_ioctl_dev_info(struct btrfs_fs_info *fs_info,
				 void __user *arg)
{
	struct btrfs_ioctl_dev_info_args *di_args;
	struct btrfs_device *dev;
	int ret = 0;
	char *s_uuid = NULL;

	di_args = memdup_user(arg, sizeof(*di_args));
	if (IS_ERR(di_args))
		return PTR_ERR(di_args);

	if (!btrfs_is_empty_uuid(di_args->uuid))
		s_uuid = di_args->uuid;

	rcu_read_lock();
	dev = btrfs_find_device(fs_info->fs_devices, di_args->devid, s_uuid,
				NULL, true);

	if (!dev) {
		ret = -ENODEV;
		goto out;
	}

	di_args->devid = dev->devid;
	di_args->bytes_used = btrfs_device_get_bytes_used(dev);
	di_args->total_bytes = btrfs_device_get_total_bytes(dev);
	memcpy(di_args->uuid, dev->uuid, sizeof(di_args->uuid));
	if (dev->name) {
		strncpy(di_args->path, rcu_str_deref(dev->name),
				sizeof(di_args->path) - 1);
		di_args->path[sizeof(di_args->path) - 1] = 0;
	} else {
		di_args->path[0] = '\0';
	}

out:
	rcu_read_unlock();
	if (ret == 0 && copy_to_user(arg, di_args, sizeof(*di_args)))
		ret = -EFAULT;

	kfree(di_args);
	return ret;
}

static long btrfs_ioctl_default_subvol(struct file *file, void __user *argp)
{
	struct inode *inode = file_inode(file);
	struct btrfs_fs_info *fs_info = btrfs_sb(inode->i_sb);
	struct btrfs_root *root = BTRFS_I(inode)->root;
	struct btrfs_root *new_root;
	struct btrfs_dir_item *di;
	struct btrfs_trans_handle *trans;
	struct btrfs_path *path = NULL;
	struct btrfs_disk_key disk_key;
	u64 objectid = 0;
	u64 dir_id;
	int ret;

	if (!capable(CAP_SYS_ADMIN))
		return -EPERM;

	ret = mnt_want_write_file(file);
	if (ret)
		return ret;

	if (copy_from_user(&objectid, argp, sizeof(objectid))) {
		ret = -EFAULT;
		goto out;
	}

	if (!objectid)
		objectid = BTRFS_FS_TREE_OBJECTID;

	new_root = btrfs_get_fs_root(fs_info, objectid, true);
	if (IS_ERR(new_root)) {
		ret = PTR_ERR(new_root);
		goto out;
	}
	if (!is_fstree(new_root->root_key.objectid)) {
		ret = -ENOENT;
		goto out_free;
	}

	path = btrfs_alloc_path();
	if (!path) {
		ret = -ENOMEM;
		goto out_free;
	}
	path->leave_spinning = 1;

	trans = btrfs_start_transaction(root, 1);
	if (IS_ERR(trans)) {
		ret = PTR_ERR(trans);
		goto out_free;
	}

	dir_id = btrfs_super_root_dir(fs_info->super_copy);
	di = btrfs_lookup_dir_item(trans, fs_info->tree_root, path,
				   dir_id, "default", 7, 1);
	if (IS_ERR_OR_NULL(di)) {
<<<<<<< HEAD
		btrfs_free_path(path);
		btrfs_end_transaction(trans, root);
		btrfs_err(new_root->fs_info,
=======
		btrfs_release_path(path);
		btrfs_end_transaction(trans);
		btrfs_err(fs_info,
>>>>>>> 24b8d41d
			  "Umm, you don't have the default diritem, this isn't going to work");
		ret = -ENOENT;
		goto out_free;
	}

	btrfs_cpu_key_to_disk(&disk_key, &new_root->root_key);
	btrfs_set_dir_item_key(path->nodes[0], di, &disk_key);
	btrfs_mark_buffer_dirty(path->nodes[0]);
	btrfs_release_path(path);

	btrfs_set_fs_incompat(fs_info, DEFAULT_SUBVOL);
	btrfs_end_transaction(trans);
out_free:
	btrfs_put_root(new_root);
	btrfs_free_path(path);
out:
	mnt_drop_write_file(file);
	return ret;
}

static void get_block_group_info(struct list_head *groups_list,
				 struct btrfs_ioctl_space_info *space)
{
	struct btrfs_block_group *block_group;

	space->total_bytes = 0;
	space->used_bytes = 0;
	space->flags = 0;
	list_for_each_entry(block_group, groups_list, list) {
		space->flags = block_group->flags;
		space->total_bytes += block_group->length;
		space->used_bytes += block_group->used;
	}
}

static long btrfs_ioctl_space_info(struct btrfs_fs_info *fs_info,
				   void __user *arg)
{
	struct btrfs_ioctl_space_args space_args;
	struct btrfs_ioctl_space_info space;
	struct btrfs_ioctl_space_info *dest;
	struct btrfs_ioctl_space_info *dest_orig;
	struct btrfs_ioctl_space_info __user *user_dest;
	struct btrfs_space_info *info;
	static const u64 types[] = {
		BTRFS_BLOCK_GROUP_DATA,
		BTRFS_BLOCK_GROUP_SYSTEM,
		BTRFS_BLOCK_GROUP_METADATA,
		BTRFS_BLOCK_GROUP_DATA | BTRFS_BLOCK_GROUP_METADATA
	};
	int num_types = 4;
	int alloc_size;
	int ret = 0;
	u64 slot_count = 0;
	int i, c;

	if (copy_from_user(&space_args,
			   (struct btrfs_ioctl_space_args __user *)arg,
			   sizeof(space_args)))
		return -EFAULT;

	for (i = 0; i < num_types; i++) {
		struct btrfs_space_info *tmp;

		info = NULL;
		list_for_each_entry(tmp, &fs_info->space_info, list) {
			if (tmp->flags == types[i]) {
				info = tmp;
				break;
			}
		}

		if (!info)
			continue;

		down_read(&info->groups_sem);
		for (c = 0; c < BTRFS_NR_RAID_TYPES; c++) {
			if (!list_empty(&info->block_groups[c]))
				slot_count++;
		}
		up_read(&info->groups_sem);
	}

	/*
	 * Global block reserve, exported as a space_info
	 */
	slot_count++;

	/* space_slots == 0 means they are asking for a count */
	if (space_args.space_slots == 0) {
		space_args.total_spaces = slot_count;
		goto out;
	}

	slot_count = min_t(u64, space_args.space_slots, slot_count);

	alloc_size = sizeof(*dest) * slot_count;

	/* we generally have at most 6 or so space infos, one for each raid
	 * level.  So, a whole page should be more than enough for everyone
	 */
	if (alloc_size > PAGE_SIZE)
		return -ENOMEM;

	space_args.total_spaces = 0;
	dest = kmalloc(alloc_size, GFP_KERNEL);
	if (!dest)
		return -ENOMEM;
	dest_orig = dest;

	/* now we have a buffer to copy into */
	for (i = 0; i < num_types; i++) {
		struct btrfs_space_info *tmp;

		if (!slot_count)
			break;

		info = NULL;
		list_for_each_entry(tmp, &fs_info->space_info, list) {
			if (tmp->flags == types[i]) {
				info = tmp;
				break;
			}
		}

		if (!info)
			continue;
		down_read(&info->groups_sem);
		for (c = 0; c < BTRFS_NR_RAID_TYPES; c++) {
			if (!list_empty(&info->block_groups[c])) {
				get_block_group_info(&info->block_groups[c],
						     &space);
				memcpy(dest, &space, sizeof(space));
				dest++;
				space_args.total_spaces++;
				slot_count--;
			}
			if (!slot_count)
				break;
		}
		up_read(&info->groups_sem);
	}

	/*
	 * Add global block reserve
	 */
	if (slot_count) {
		struct btrfs_block_rsv *block_rsv = &fs_info->global_block_rsv;

		spin_lock(&block_rsv->lock);
		space.total_bytes = block_rsv->size;
		space.used_bytes = block_rsv->size - block_rsv->reserved;
		spin_unlock(&block_rsv->lock);
		space.flags = BTRFS_SPACE_INFO_GLOBAL_RSV;
		memcpy(dest, &space, sizeof(space));
		space_args.total_spaces++;
	}

	user_dest = (struct btrfs_ioctl_space_info __user *)
		(arg + sizeof(struct btrfs_ioctl_space_args));

	if (copy_to_user(user_dest, dest_orig, alloc_size))
		ret = -EFAULT;

	kfree(dest_orig);
out:
	if (ret == 0 && copy_to_user(arg, &space_args, sizeof(space_args)))
		ret = -EFAULT;

	return ret;
}

static noinline long btrfs_ioctl_start_sync(struct btrfs_root *root,
					    void __user *argp)
{
	struct btrfs_trans_handle *trans;
	u64 transid;
	int ret;

	trans = btrfs_attach_transaction_barrier(root);
	if (IS_ERR(trans)) {
		if (PTR_ERR(trans) != -ENOENT)
			return PTR_ERR(trans);

		/* No running transaction, don't bother */
		transid = root->fs_info->last_trans_committed;
		goto out;
	}
	transid = trans->transid;
	ret = btrfs_commit_transaction_async(trans, 0);
	if (ret) {
		btrfs_end_transaction(trans);
		return ret;
	}
out:
	if (argp)
		if (copy_to_user(argp, &transid, sizeof(transid)))
			return -EFAULT;
	return 0;
}

static noinline long btrfs_ioctl_wait_sync(struct btrfs_fs_info *fs_info,
					   void __user *argp)
{
	u64 transid;

	if (argp) {
		if (copy_from_user(&transid, argp, sizeof(transid)))
			return -EFAULT;
	} else {
		transid = 0;  /* current trans */
	}
	return btrfs_wait_for_commit(fs_info, transid);
}

static long btrfs_ioctl_scrub(struct file *file, void __user *arg)
{
	struct btrfs_fs_info *fs_info = btrfs_sb(file_inode(file)->i_sb);
	struct btrfs_ioctl_scrub_args *sa;
	int ret;

	if (!capable(CAP_SYS_ADMIN))
		return -EPERM;

	sa = memdup_user(arg, sizeof(*sa));
	if (IS_ERR(sa))
		return PTR_ERR(sa);

	if (!(sa->flags & BTRFS_SCRUB_READONLY)) {
		ret = mnt_want_write_file(file);
		if (ret)
			goto out;
	}

	ret = btrfs_scrub_dev(fs_info, sa->devid, sa->start, sa->end,
			      &sa->progress, sa->flags & BTRFS_SCRUB_READONLY,
			      0);

	/*
	 * Copy scrub args to user space even if btrfs_scrub_dev() returned an
	 * error. This is important as it allows user space to know how much
	 * progress scrub has done. For example, if scrub is canceled we get
	 * -ECANCELED from btrfs_scrub_dev() and return that error back to user
	 * space. Later user space can inspect the progress from the structure
	 * btrfs_ioctl_scrub_args and resume scrub from where it left off
	 * previously (btrfs-progs does this).
	 * If we fail to copy the btrfs_ioctl_scrub_args structure to user space
	 * then return -EFAULT to signal the structure was not copied or it may
	 * be corrupt and unreliable due to a partial copy.
	 */
	if (copy_to_user(arg, sa, sizeof(*sa)))
		ret = -EFAULT;

	if (!(sa->flags & BTRFS_SCRUB_READONLY))
		mnt_drop_write_file(file);
out:
	kfree(sa);
	return ret;
}

static long btrfs_ioctl_scrub_cancel(struct btrfs_fs_info *fs_info)
{
	if (!capable(CAP_SYS_ADMIN))
		return -EPERM;

	return btrfs_scrub_cancel(fs_info);
}

static long btrfs_ioctl_scrub_progress(struct btrfs_fs_info *fs_info,
				       void __user *arg)
{
	struct btrfs_ioctl_scrub_args *sa;
	int ret;

	if (!capable(CAP_SYS_ADMIN))
		return -EPERM;

	sa = memdup_user(arg, sizeof(*sa));
	if (IS_ERR(sa))
		return PTR_ERR(sa);

	ret = btrfs_scrub_progress(fs_info, sa->devid, &sa->progress);

	if (ret == 0 && copy_to_user(arg, sa, sizeof(*sa)))
		ret = -EFAULT;

	kfree(sa);
	return ret;
}

static long btrfs_ioctl_get_dev_stats(struct btrfs_fs_info *fs_info,
				      void __user *arg)
{
	struct btrfs_ioctl_get_dev_stats *sa;
	int ret;

	sa = memdup_user(arg, sizeof(*sa));
	if (IS_ERR(sa))
		return PTR_ERR(sa);

	if ((sa->flags & BTRFS_DEV_STATS_RESET) && !capable(CAP_SYS_ADMIN)) {
		kfree(sa);
		return -EPERM;
	}

	ret = btrfs_get_dev_stats(fs_info, sa);

	if (ret == 0 && copy_to_user(arg, sa, sizeof(*sa)))
		ret = -EFAULT;

	kfree(sa);
	return ret;
}

static long btrfs_ioctl_dev_replace(struct btrfs_fs_info *fs_info,
				    void __user *arg)
{
	struct btrfs_ioctl_dev_replace_args *p;
	int ret;

	if (!capable(CAP_SYS_ADMIN))
		return -EPERM;

	p = memdup_user(arg, sizeof(*p));
	if (IS_ERR(p))
		return PTR_ERR(p);

	switch (p->cmd) {
	case BTRFS_IOCTL_DEV_REPLACE_CMD_START:
		if (sb_rdonly(fs_info->sb)) {
			ret = -EROFS;
			goto out;
		}
		if (!btrfs_exclop_start(fs_info, BTRFS_EXCLOP_DEV_REPLACE)) {
			ret = BTRFS_ERROR_DEV_EXCL_RUN_IN_PROGRESS;
		} else {
<<<<<<< HEAD
			ret = btrfs_dev_replace_by_ioctl(root, p);
			atomic_set(
			 &root->fs_info->mutually_exclusive_operation_running,
			 0);
=======
			ret = btrfs_dev_replace_by_ioctl(fs_info, p);
			btrfs_exclop_finish(fs_info);
>>>>>>> 24b8d41d
		}
		break;
	case BTRFS_IOCTL_DEV_REPLACE_CMD_STATUS:
		btrfs_dev_replace_status(fs_info, p);
		ret = 0;
		break;
	case BTRFS_IOCTL_DEV_REPLACE_CMD_CANCEL:
		p->result = btrfs_dev_replace_cancel(fs_info);
		ret = 0;
		break;
	default:
		ret = -EINVAL;
		break;
	}

	if ((ret == 0 || ret == -ECANCELED) && copy_to_user(arg, p, sizeof(*p)))
		ret = -EFAULT;
out:
	kfree(p);
	return ret;
}

static long btrfs_ioctl_ino_to_path(struct btrfs_root *root, void __user *arg)
{
	int ret = 0;
	int i;
	u64 rel_ptr;
	int size;
	struct btrfs_ioctl_ino_path_args *ipa = NULL;
	struct inode_fs_paths *ipath = NULL;
	struct btrfs_path *path;

	if (!capable(CAP_DAC_READ_SEARCH))
		return -EPERM;

	path = btrfs_alloc_path();
	if (!path) {
		ret = -ENOMEM;
		goto out;
	}

	ipa = memdup_user(arg, sizeof(*ipa));
	if (IS_ERR(ipa)) {
		ret = PTR_ERR(ipa);
		ipa = NULL;
		goto out;
	}

	size = min_t(u32, ipa->size, 4096);
	ipath = init_ipath(size, root, path);
	if (IS_ERR(ipath)) {
		ret = PTR_ERR(ipath);
		ipath = NULL;
		goto out;
	}

	ret = paths_from_inode(ipa->inum, ipath);
	if (ret < 0)
		goto out;

	for (i = 0; i < ipath->fspath->elem_cnt; ++i) {
		rel_ptr = ipath->fspath->val[i] -
			  (u64)(unsigned long)ipath->fspath->val;
		ipath->fspath->val[i] = rel_ptr;
	}

	ret = copy_to_user((void __user *)(unsigned long)ipa->fspath,
			   ipath->fspath, size);
	if (ret) {
		ret = -EFAULT;
		goto out;
	}

out:
	btrfs_free_path(path);
	free_ipath(ipath);
	kfree(ipa);

	return ret;
}

static int build_ino_list(u64 inum, u64 offset, u64 root, void *ctx)
{
	struct btrfs_data_container *inodes = ctx;
	const size_t c = 3 * sizeof(u64);

	if (inodes->bytes_left >= c) {
		inodes->bytes_left -= c;
		inodes->val[inodes->elem_cnt] = inum;
		inodes->val[inodes->elem_cnt + 1] = offset;
		inodes->val[inodes->elem_cnt + 2] = root;
		inodes->elem_cnt += 3;
	} else {
		inodes->bytes_missing += c - inodes->bytes_left;
		inodes->bytes_left = 0;
		inodes->elem_missed += 3;
	}

	return 0;
}

static long btrfs_ioctl_logical_to_ino(struct btrfs_fs_info *fs_info,
					void __user *arg, int version)
{
	int ret = 0;
	int size;
	struct btrfs_ioctl_logical_ino_args *loi;
	struct btrfs_data_container *inodes = NULL;
	struct btrfs_path *path = NULL;
	bool ignore_offset;

	if (!capable(CAP_SYS_ADMIN))
		return -EPERM;

	loi = memdup_user(arg, sizeof(*loi));
	if (IS_ERR(loi))
		return PTR_ERR(loi);

	if (version == 1) {
		ignore_offset = false;
		size = min_t(u32, loi->size, SZ_64K);
	} else {
		/* All reserved bits must be 0 for now */
		if (memchr_inv(loi->reserved, 0, sizeof(loi->reserved))) {
			ret = -EINVAL;
			goto out_loi;
		}
		/* Only accept flags we have defined so far */
		if (loi->flags & ~(BTRFS_LOGICAL_INO_ARGS_IGNORE_OFFSET)) {
			ret = -EINVAL;
			goto out_loi;
		}
		ignore_offset = loi->flags & BTRFS_LOGICAL_INO_ARGS_IGNORE_OFFSET;
		size = min_t(u32, loi->size, SZ_16M);
	}

	path = btrfs_alloc_path();
	if (!path) {
		ret = -ENOMEM;
		goto out;
	}

	inodes = init_data_container(size);
	if (IS_ERR(inodes)) {
		ret = PTR_ERR(inodes);
		inodes = NULL;
		goto out;
	}

	ret = iterate_inodes_from_logical(loi->logical, fs_info, path,
					  build_ino_list, inodes, ignore_offset);
	if (ret == -EINVAL)
		ret = -ENOENT;
	if (ret < 0)
		goto out;

	ret = copy_to_user((void __user *)(unsigned long)loi->inodes, inodes,
			   size);
	if (ret)
		ret = -EFAULT;

out:
	btrfs_free_path(path);
	kvfree(inodes);
out_loi:
	kfree(loi);

	return ret;
}

void btrfs_update_ioctl_balance_args(struct btrfs_fs_info *fs_info,
			       struct btrfs_ioctl_balance_args *bargs)
{
	struct btrfs_balance_control *bctl = fs_info->balance_ctl;

	bargs->flags = bctl->flags;

	if (test_bit(BTRFS_FS_BALANCE_RUNNING, &fs_info->flags))
		bargs->state |= BTRFS_BALANCE_STATE_RUNNING;
	if (atomic_read(&fs_info->balance_pause_req))
		bargs->state |= BTRFS_BALANCE_STATE_PAUSE_REQ;
	if (atomic_read(&fs_info->balance_cancel_req))
		bargs->state |= BTRFS_BALANCE_STATE_CANCEL_REQ;

	memcpy(&bargs->data, &bctl->data, sizeof(bargs->data));
	memcpy(&bargs->meta, &bctl->meta, sizeof(bargs->meta));
	memcpy(&bargs->sys, &bctl->sys, sizeof(bargs->sys));

	spin_lock(&fs_info->balance_lock);
	memcpy(&bargs->stat, &bctl->stat, sizeof(bargs->stat));
	spin_unlock(&fs_info->balance_lock);
}

static long btrfs_ioctl_balance(struct file *file, void __user *arg)
{
	struct btrfs_root *root = BTRFS_I(file_inode(file))->root;
	struct btrfs_fs_info *fs_info = root->fs_info;
	struct btrfs_ioctl_balance_args *bargs;
	struct btrfs_balance_control *bctl;
	bool need_unlock; /* for mut. excl. ops lock */
	int ret;

	if (!capable(CAP_SYS_ADMIN))
		return -EPERM;

	ret = mnt_want_write_file(file);
	if (ret)
		return ret;

again:
	if (btrfs_exclop_start(fs_info, BTRFS_EXCLOP_BALANCE)) {
		mutex_lock(&fs_info->balance_mutex);
		need_unlock = true;
		goto locked;
	}

	/*
	 * mut. excl. ops lock is locked.  Three possibilities:
	 *   (1) some other op is running
	 *   (2) balance is running
	 *   (3) balance is paused -- special case (think resume)
	 */
	mutex_lock(&fs_info->balance_mutex);
	if (fs_info->balance_ctl) {
		/* this is either (2) or (3) */
		if (!test_bit(BTRFS_FS_BALANCE_RUNNING, &fs_info->flags)) {
			mutex_unlock(&fs_info->balance_mutex);
			/*
			 * Lock released to allow other waiters to continue,
			 * we'll reexamine the status again.
			 */
			mutex_lock(&fs_info->balance_mutex);

			if (fs_info->balance_ctl &&
			    !test_bit(BTRFS_FS_BALANCE_RUNNING, &fs_info->flags)) {
				/* this is (3) */
				need_unlock = false;
				goto locked;
			}

			mutex_unlock(&fs_info->balance_mutex);
			goto again;
		} else {
			/* this is (2) */
			mutex_unlock(&fs_info->balance_mutex);
			ret = -EINPROGRESS;
			goto out;
		}
	} else {
		/* this is (1) */
		mutex_unlock(&fs_info->balance_mutex);
		ret = BTRFS_ERROR_DEV_EXCL_RUN_IN_PROGRESS;
		goto out;
	}

locked:

	if (arg) {
		bargs = memdup_user(arg, sizeof(*bargs));
		if (IS_ERR(bargs)) {
			ret = PTR_ERR(bargs);
			goto out_unlock;
		}

		if (bargs->flags & BTRFS_BALANCE_RESUME) {
			if (!fs_info->balance_ctl) {
				ret = -ENOTCONN;
				goto out_bargs;
			}

			bctl = fs_info->balance_ctl;
			spin_lock(&fs_info->balance_lock);
			bctl->flags |= BTRFS_BALANCE_RESUME;
			spin_unlock(&fs_info->balance_lock);

			goto do_balance;
		}
	} else {
		bargs = NULL;
	}

	if (fs_info->balance_ctl) {
		ret = -EINPROGRESS;
		goto out_bargs;
	}

	bctl = kzalloc(sizeof(*bctl), GFP_KERNEL);
	if (!bctl) {
		ret = -ENOMEM;
		goto out_bargs;
	}

	if (arg) {
		memcpy(&bctl->data, &bargs->data, sizeof(bctl->data));
		memcpy(&bctl->meta, &bargs->meta, sizeof(bctl->meta));
		memcpy(&bctl->sys, &bargs->sys, sizeof(bctl->sys));

		bctl->flags = bargs->flags;
	} else {
		/* balance everything - no filters */
		bctl->flags |= BTRFS_BALANCE_TYPE_MASK;
	}

	if (bctl->flags & ~(BTRFS_BALANCE_ARGS_MASK | BTRFS_BALANCE_TYPE_MASK)) {
		ret = -EINVAL;
		goto out_bctl;
	}

do_balance:
	/*
	 * Ownership of bctl and exclusive operation goes to btrfs_balance.
	 * bctl is freed in reset_balance_state, or, if restriper was paused
	 * all the way until unmount, in free_fs_info.  The flag should be
	 * cleared after reset_balance_state.
	 */
	need_unlock = false;

	ret = btrfs_balance(fs_info, bctl, bargs);
	bctl = NULL;

	if ((ret == 0 || ret == -ECANCELED) && arg) {
		if (copy_to_user(arg, bargs, sizeof(*bargs)))
			ret = -EFAULT;
	}

out_bctl:
	kfree(bctl);
out_bargs:
	kfree(bargs);
out_unlock:
	mutex_unlock(&fs_info->balance_mutex);
	if (need_unlock)
		btrfs_exclop_finish(fs_info);
out:
	mnt_drop_write_file(file);
	return ret;
}

static long btrfs_ioctl_balance_ctl(struct btrfs_fs_info *fs_info, int cmd)
{
	if (!capable(CAP_SYS_ADMIN))
		return -EPERM;

	switch (cmd) {
	case BTRFS_BALANCE_CTL_PAUSE:
		return btrfs_pause_balance(fs_info);
	case BTRFS_BALANCE_CTL_CANCEL:
		return btrfs_cancel_balance(fs_info);
	}

	return -EINVAL;
}

static long btrfs_ioctl_balance_progress(struct btrfs_fs_info *fs_info,
					 void __user *arg)
{
	struct btrfs_ioctl_balance_args *bargs;
	int ret = 0;

	if (!capable(CAP_SYS_ADMIN))
		return -EPERM;

	mutex_lock(&fs_info->balance_mutex);
	if (!fs_info->balance_ctl) {
		ret = -ENOTCONN;
		goto out;
	}

	bargs = kzalloc(sizeof(*bargs), GFP_KERNEL);
	if (!bargs) {
		ret = -ENOMEM;
		goto out;
	}

	btrfs_update_ioctl_balance_args(fs_info, bargs);

	if (copy_to_user(arg, bargs, sizeof(*bargs)))
		ret = -EFAULT;

	kfree(bargs);
out:
	mutex_unlock(&fs_info->balance_mutex);
	return ret;
}

static long btrfs_ioctl_quota_ctl(struct file *file, void __user *arg)
{
	struct inode *inode = file_inode(file);
	struct btrfs_fs_info *fs_info = btrfs_sb(inode->i_sb);
	struct btrfs_ioctl_quota_ctl_args *sa;
	int ret;

	if (!capable(CAP_SYS_ADMIN))
		return -EPERM;

	ret = mnt_want_write_file(file);
	if (ret)
		return ret;

	sa = memdup_user(arg, sizeof(*sa));
	if (IS_ERR(sa)) {
		ret = PTR_ERR(sa);
		goto drop_write;
	}

	down_write(&fs_info->subvol_sem);

	switch (sa->cmd) {
	case BTRFS_QUOTA_CTL_ENABLE:
		ret = btrfs_quota_enable(fs_info);
		break;
	case BTRFS_QUOTA_CTL_DISABLE:
		ret = btrfs_quota_disable(fs_info);
		break;
	default:
		ret = -EINVAL;
		break;
	}

	kfree(sa);
	up_write(&fs_info->subvol_sem);
drop_write:
	mnt_drop_write_file(file);
	return ret;
}

static long btrfs_ioctl_qgroup_assign(struct file *file, void __user *arg)
{
	struct inode *inode = file_inode(file);
	struct btrfs_fs_info *fs_info = btrfs_sb(inode->i_sb);
	struct btrfs_root *root = BTRFS_I(inode)->root;
	struct btrfs_ioctl_qgroup_assign_args *sa;
	struct btrfs_trans_handle *trans;
	int ret;
	int err;

	if (!capable(CAP_SYS_ADMIN))
		return -EPERM;

	ret = mnt_want_write_file(file);
	if (ret)
		return ret;

	sa = memdup_user(arg, sizeof(*sa));
	if (IS_ERR(sa)) {
		ret = PTR_ERR(sa);
		goto drop_write;
	}

	trans = btrfs_join_transaction(root);
	if (IS_ERR(trans)) {
		ret = PTR_ERR(trans);
		goto out;
	}

	if (sa->assign) {
		ret = btrfs_add_qgroup_relation(trans, sa->src, sa->dst);
	} else {
		ret = btrfs_del_qgroup_relation(trans, sa->src, sa->dst);
	}

	/* update qgroup status and info */
	err = btrfs_run_qgroups(trans);
	if (err < 0)
<<<<<<< HEAD
		btrfs_handle_fs_error(root->fs_info, err,
			    "failed to update qgroup status and info");
	err = btrfs_end_transaction(trans, root);
=======
		btrfs_handle_fs_error(fs_info, err,
				      "failed to update qgroup status and info");
	err = btrfs_end_transaction(trans);
>>>>>>> 24b8d41d
	if (err && !ret)
		ret = err;

out:
	kfree(sa);
drop_write:
	mnt_drop_write_file(file);
	return ret;
}

static long btrfs_ioctl_qgroup_create(struct file *file, void __user *arg)
{
	struct inode *inode = file_inode(file);
	struct btrfs_root *root = BTRFS_I(inode)->root;
	struct btrfs_ioctl_qgroup_create_args *sa;
	struct btrfs_trans_handle *trans;
	int ret;
	int err;

	if (!capable(CAP_SYS_ADMIN))
		return -EPERM;

	ret = mnt_want_write_file(file);
	if (ret)
		return ret;

	sa = memdup_user(arg, sizeof(*sa));
	if (IS_ERR(sa)) {
		ret = PTR_ERR(sa);
		goto drop_write;
	}

	if (!sa->qgroupid) {
		ret = -EINVAL;
		goto out;
	}

	trans = btrfs_join_transaction(root);
	if (IS_ERR(trans)) {
		ret = PTR_ERR(trans);
		goto out;
	}

	if (sa->create) {
		ret = btrfs_create_qgroup(trans, sa->qgroupid);
	} else {
		ret = btrfs_remove_qgroup(trans, sa->qgroupid);
	}

	err = btrfs_end_transaction(trans);
	if (err && !ret)
		ret = err;

out:
	kfree(sa);
drop_write:
	mnt_drop_write_file(file);
	return ret;
}

static long btrfs_ioctl_qgroup_limit(struct file *file, void __user *arg)
{
	struct inode *inode = file_inode(file);
	struct btrfs_root *root = BTRFS_I(inode)->root;
	struct btrfs_ioctl_qgroup_limit_args *sa;
	struct btrfs_trans_handle *trans;
	int ret;
	int err;
	u64 qgroupid;

	if (!capable(CAP_SYS_ADMIN))
		return -EPERM;

	ret = mnt_want_write_file(file);
	if (ret)
		return ret;

	sa = memdup_user(arg, sizeof(*sa));
	if (IS_ERR(sa)) {
		ret = PTR_ERR(sa);
		goto drop_write;
	}

	trans = btrfs_join_transaction(root);
	if (IS_ERR(trans)) {
		ret = PTR_ERR(trans);
		goto out;
	}

	qgroupid = sa->qgroupid;
	if (!qgroupid) {
		/* take the current subvol as qgroup */
		qgroupid = root->root_key.objectid;
	}

	ret = btrfs_limit_qgroup(trans, qgroupid, &sa->lim);

	err = btrfs_end_transaction(trans);
	if (err && !ret)
		ret = err;

out:
	kfree(sa);
drop_write:
	mnt_drop_write_file(file);
	return ret;
}

static long btrfs_ioctl_quota_rescan(struct file *file, void __user *arg)
{
	struct inode *inode = file_inode(file);
	struct btrfs_fs_info *fs_info = btrfs_sb(inode->i_sb);
	struct btrfs_ioctl_quota_rescan_args *qsa;
	int ret;

	if (!capable(CAP_SYS_ADMIN))
		return -EPERM;

	ret = mnt_want_write_file(file);
	if (ret)
		return ret;

	qsa = memdup_user(arg, sizeof(*qsa));
	if (IS_ERR(qsa)) {
		ret = PTR_ERR(qsa);
		goto drop_write;
	}

	if (qsa->flags) {
		ret = -EINVAL;
		goto out;
	}

	ret = btrfs_qgroup_rescan(fs_info);

out:
	kfree(qsa);
drop_write:
	mnt_drop_write_file(file);
	return ret;
}

static long btrfs_ioctl_quota_rescan_status(struct btrfs_fs_info *fs_info,
						void __user *arg)
{
	struct btrfs_ioctl_quota_rescan_args *qsa;
	int ret = 0;

	if (!capable(CAP_SYS_ADMIN))
		return -EPERM;

	qsa = kzalloc(sizeof(*qsa), GFP_KERNEL);
	if (!qsa)
		return -ENOMEM;

	if (fs_info->qgroup_flags & BTRFS_QGROUP_STATUS_FLAG_RESCAN) {
		qsa->flags = 1;
		qsa->progress = fs_info->qgroup_rescan_progress.objectid;
	}

	if (copy_to_user(arg, qsa, sizeof(*qsa)))
		ret = -EFAULT;

	kfree(qsa);
	return ret;
}

static long btrfs_ioctl_quota_rescan_wait(struct btrfs_fs_info *fs_info,
						void __user *arg)
{
	if (!capable(CAP_SYS_ADMIN))
		return -EPERM;

<<<<<<< HEAD
	return btrfs_qgroup_wait_for_completion(root->fs_info, true);
=======
	return btrfs_qgroup_wait_for_completion(fs_info, true);
>>>>>>> 24b8d41d
}

static long _btrfs_ioctl_set_received_subvol(struct file *file,
					    struct btrfs_ioctl_received_subvol_args *sa)
{
	struct inode *inode = file_inode(file);
	struct btrfs_fs_info *fs_info = btrfs_sb(inode->i_sb);
	struct btrfs_root *root = BTRFS_I(inode)->root;
	struct btrfs_root_item *root_item = &root->root_item;
	struct btrfs_trans_handle *trans;
<<<<<<< HEAD
	struct timespec ct = current_time(inode);
=======
	struct timespec64 ct = current_time(inode);
>>>>>>> 24b8d41d
	int ret = 0;
	int received_uuid_changed;

	if (!inode_owner_or_capable(inode))
		return -EPERM;

	ret = mnt_want_write_file(file);
	if (ret < 0)
		return ret;

	down_write(&fs_info->subvol_sem);

	if (btrfs_ino(BTRFS_I(inode)) != BTRFS_FIRST_FREE_OBJECTID) {
		ret = -EINVAL;
		goto out;
	}

	if (btrfs_root_readonly(root)) {
		ret = -EROFS;
		goto out;
	}

	/*
	 * 1 - root item
	 * 2 - uuid items (received uuid + subvol uuid)
	 */
	trans = btrfs_start_transaction(root, 3);
	if (IS_ERR(trans)) {
		ret = PTR_ERR(trans);
		trans = NULL;
		goto out;
	}

	sa->rtransid = trans->transid;
	sa->rtime.sec = ct.tv_sec;
	sa->rtime.nsec = ct.tv_nsec;

	received_uuid_changed = memcmp(root_item->received_uuid, sa->uuid,
				       BTRFS_UUID_SIZE);
	if (received_uuid_changed &&
	    !btrfs_is_empty_uuid(root_item->received_uuid)) {
		ret = btrfs_uuid_tree_remove(trans, root_item->received_uuid,
					  BTRFS_UUID_KEY_RECEIVED_SUBVOL,
					  root->root_key.objectid);
		if (ret && ret != -ENOENT) {
		        btrfs_abort_transaction(trans, ret);
		        btrfs_end_transaction(trans);
		        goto out;
		}
	}
	memcpy(root_item->received_uuid, sa->uuid, BTRFS_UUID_SIZE);
	btrfs_set_root_stransid(root_item, sa->stransid);
	btrfs_set_root_rtransid(root_item, sa->rtransid);
	btrfs_set_stack_timespec_sec(&root_item->stime, sa->stime.sec);
	btrfs_set_stack_timespec_nsec(&root_item->stime, sa->stime.nsec);
	btrfs_set_stack_timespec_sec(&root_item->rtime, sa->rtime.sec);
	btrfs_set_stack_timespec_nsec(&root_item->rtime, sa->rtime.nsec);

	ret = btrfs_update_root(trans, fs_info->tree_root,
				&root->root_key, &root->root_item);
	if (ret < 0) {
		btrfs_end_transaction(trans);
		goto out;
	}
	if (received_uuid_changed && !btrfs_is_empty_uuid(sa->uuid)) {
		ret = btrfs_uuid_tree_add(trans, sa->uuid,
					  BTRFS_UUID_KEY_RECEIVED_SUBVOL,
					  root->root_key.objectid);
		if (ret < 0 && ret != -EEXIST) {
			btrfs_abort_transaction(trans, ret);
<<<<<<< HEAD
			goto out;
		}
	}
	ret = btrfs_commit_transaction(trans, root);
	if (ret < 0) {
		btrfs_abort_transaction(trans, ret);
		goto out;
	}

=======
			btrfs_end_transaction(trans);
			goto out;
		}
	}
	ret = btrfs_commit_transaction(trans);
>>>>>>> 24b8d41d
out:
	up_write(&fs_info->subvol_sem);
	mnt_drop_write_file(file);
	return ret;
}

#ifdef CONFIG_64BIT
static long btrfs_ioctl_set_received_subvol_32(struct file *file,
						void __user *arg)
{
	struct btrfs_ioctl_received_subvol_args_32 *args32 = NULL;
	struct btrfs_ioctl_received_subvol_args *args64 = NULL;
	int ret = 0;

	args32 = memdup_user(arg, sizeof(*args32));
	if (IS_ERR(args32))
		return PTR_ERR(args32);

	args64 = kmalloc(sizeof(*args64), GFP_KERNEL);
	if (!args64) {
		ret = -ENOMEM;
		goto out;
	}

	memcpy(args64->uuid, args32->uuid, BTRFS_UUID_SIZE);
	args64->stransid = args32->stransid;
	args64->rtransid = args32->rtransid;
	args64->stime.sec = args32->stime.sec;
	args64->stime.nsec = args32->stime.nsec;
	args64->rtime.sec = args32->rtime.sec;
	args64->rtime.nsec = args32->rtime.nsec;
	args64->flags = args32->flags;

	ret = _btrfs_ioctl_set_received_subvol(file, args64);
	if (ret)
		goto out;

	memcpy(args32->uuid, args64->uuid, BTRFS_UUID_SIZE);
	args32->stransid = args64->stransid;
	args32->rtransid = args64->rtransid;
	args32->stime.sec = args64->stime.sec;
	args32->stime.nsec = args64->stime.nsec;
	args32->rtime.sec = args64->rtime.sec;
	args32->rtime.nsec = args64->rtime.nsec;
	args32->flags = args64->flags;

	ret = copy_to_user(arg, args32, sizeof(*args32));
	if (ret)
		ret = -EFAULT;

out:
	kfree(args32);
	kfree(args64);
	return ret;
}
#endif

static long btrfs_ioctl_set_received_subvol(struct file *file,
					    void __user *arg)
{
	struct btrfs_ioctl_received_subvol_args *sa = NULL;
	int ret = 0;

	sa = memdup_user(arg, sizeof(*sa));
	if (IS_ERR(sa))
		return PTR_ERR(sa);

	ret = _btrfs_ioctl_set_received_subvol(file, sa);

	if (ret)
		goto out;

	ret = copy_to_user(arg, sa, sizeof(*sa));
	if (ret)
		ret = -EFAULT;

out:
	kfree(sa);
	return ret;
}

static int btrfs_ioctl_get_fslabel(struct btrfs_fs_info *fs_info,
					void __user *arg)
{
	size_t len;
	int ret;
	char label[BTRFS_LABEL_SIZE];

	spin_lock(&fs_info->super_lock);
	memcpy(label, fs_info->super_copy->label, BTRFS_LABEL_SIZE);
	spin_unlock(&fs_info->super_lock);

	len = strnlen(label, BTRFS_LABEL_SIZE);

	if (len == BTRFS_LABEL_SIZE) {
		btrfs_warn(fs_info,
			   "label is too long, return the first %zu bytes",
			   --len);
	}

	ret = copy_to_user(arg, label, len);

	return ret ? -EFAULT : 0;
}

static int btrfs_ioctl_set_fslabel(struct file *file, void __user *arg)
{
	struct inode *inode = file_inode(file);
	struct btrfs_fs_info *fs_info = btrfs_sb(inode->i_sb);
	struct btrfs_root *root = BTRFS_I(inode)->root;
	struct btrfs_super_block *super_block = fs_info->super_copy;
	struct btrfs_trans_handle *trans;
	char label[BTRFS_LABEL_SIZE];
	int ret;

	if (!capable(CAP_SYS_ADMIN))
		return -EPERM;

	if (copy_from_user(label, arg, sizeof(label)))
		return -EFAULT;

	if (strnlen(label, BTRFS_LABEL_SIZE) == BTRFS_LABEL_SIZE) {
<<<<<<< HEAD
		btrfs_err(root->fs_info,
=======
		btrfs_err(fs_info,
>>>>>>> 24b8d41d
			  "unable to set label with more than %d bytes",
			  BTRFS_LABEL_SIZE - 1);
		return -EINVAL;
	}

	ret = mnt_want_write_file(file);
	if (ret)
		return ret;

	trans = btrfs_start_transaction(root, 0);
	if (IS_ERR(trans)) {
		ret = PTR_ERR(trans);
		goto out_unlock;
	}

	spin_lock(&fs_info->super_lock);
	strcpy(super_block->label, label);
	spin_unlock(&fs_info->super_lock);
	ret = btrfs_commit_transaction(trans);

out_unlock:
	mnt_drop_write_file(file);
	return ret;
}

#define INIT_FEATURE_FLAGS(suffix) \
	{ .compat_flags = BTRFS_FEATURE_COMPAT_##suffix, \
	  .compat_ro_flags = BTRFS_FEATURE_COMPAT_RO_##suffix, \
	  .incompat_flags = BTRFS_FEATURE_INCOMPAT_##suffix }

int btrfs_ioctl_get_supported_features(void __user *arg)
{
	static const struct btrfs_ioctl_feature_flags features[3] = {
		INIT_FEATURE_FLAGS(SUPP),
		INIT_FEATURE_FLAGS(SAFE_SET),
		INIT_FEATURE_FLAGS(SAFE_CLEAR)
	};

	if (copy_to_user(arg, &features, sizeof(features)))
		return -EFAULT;

	return 0;
}

static int btrfs_ioctl_get_features(struct btrfs_fs_info *fs_info,
					void __user *arg)
{
	struct btrfs_super_block *super_block = fs_info->super_copy;
	struct btrfs_ioctl_feature_flags features;

	features.compat_flags = btrfs_super_compat_flags(super_block);
	features.compat_ro_flags = btrfs_super_compat_ro_flags(super_block);
	features.incompat_flags = btrfs_super_incompat_flags(super_block);

	if (copy_to_user(arg, &features, sizeof(features)))
		return -EFAULT;

	return 0;
}

static int check_feature_bits(struct btrfs_fs_info *fs_info,
			      enum btrfs_feature_set set,
			      u64 change_mask, u64 flags, u64 supported_flags,
			      u64 safe_set, u64 safe_clear)
{
	const char *type = btrfs_feature_set_name(set);
	char *names;
	u64 disallowed, unsupported;
	u64 set_mask = flags & change_mask;
	u64 clear_mask = ~flags & change_mask;

	unsupported = set_mask & ~supported_flags;
	if (unsupported) {
		names = btrfs_printable_features(set, unsupported);
		if (names) {
			btrfs_warn(fs_info,
				   "this kernel does not support the %s feature bit%s",
				   names, strchr(names, ',') ? "s" : "");
			kfree(names);
		} else
			btrfs_warn(fs_info,
				   "this kernel does not support %s bits 0x%llx",
				   type, unsupported);
		return -EOPNOTSUPP;
	}

	disallowed = set_mask & ~safe_set;
	if (disallowed) {
		names = btrfs_printable_features(set, disallowed);
		if (names) {
			btrfs_warn(fs_info,
				   "can't set the %s feature bit%s while mounted",
				   names, strchr(names, ',') ? "s" : "");
			kfree(names);
		} else
			btrfs_warn(fs_info,
				   "can't set %s bits 0x%llx while mounted",
				   type, disallowed);
		return -EPERM;
	}

	disallowed = clear_mask & ~safe_clear;
	if (disallowed) {
		names = btrfs_printable_features(set, disallowed);
		if (names) {
			btrfs_warn(fs_info,
				   "can't clear the %s feature bit%s while mounted",
				   names, strchr(names, ',') ? "s" : "");
			kfree(names);
		} else
			btrfs_warn(fs_info,
				   "can't clear %s bits 0x%llx while mounted",
				   type, disallowed);
		return -EPERM;
	}

	return 0;
}

#define check_feature(fs_info, change_mask, flags, mask_base)	\
check_feature_bits(fs_info, FEAT_##mask_base, change_mask, flags,	\
		   BTRFS_FEATURE_ ## mask_base ## _SUPP,	\
		   BTRFS_FEATURE_ ## mask_base ## _SAFE_SET,	\
		   BTRFS_FEATURE_ ## mask_base ## _SAFE_CLEAR)

static int btrfs_ioctl_set_features(struct file *file, void __user *arg)
{
	struct inode *inode = file_inode(file);
	struct btrfs_fs_info *fs_info = btrfs_sb(inode->i_sb);
	struct btrfs_root *root = BTRFS_I(inode)->root;
	struct btrfs_super_block *super_block = fs_info->super_copy;
	struct btrfs_ioctl_feature_flags flags[2];
	struct btrfs_trans_handle *trans;
	u64 newflags;
	int ret;

	if (!capable(CAP_SYS_ADMIN))
		return -EPERM;

	if (copy_from_user(flags, arg, sizeof(flags)))
		return -EFAULT;

	/* Nothing to do */
	if (!flags[0].compat_flags && !flags[0].compat_ro_flags &&
	    !flags[0].incompat_flags)
		return 0;

	ret = check_feature(fs_info, flags[0].compat_flags,
			    flags[1].compat_flags, COMPAT);
	if (ret)
		return ret;

	ret = check_feature(fs_info, flags[0].compat_ro_flags,
			    flags[1].compat_ro_flags, COMPAT_RO);
	if (ret)
		return ret;

	ret = check_feature(fs_info, flags[0].incompat_flags,
			    flags[1].incompat_flags, INCOMPAT);
	if (ret)
		return ret;

	ret = mnt_want_write_file(file);
	if (ret)
		return ret;

	trans = btrfs_start_transaction(root, 0);
	if (IS_ERR(trans)) {
		ret = PTR_ERR(trans);
		goto out_drop_write;
	}

	spin_lock(&fs_info->super_lock);
	newflags = btrfs_super_compat_flags(super_block);
	newflags |= flags[0].compat_flags & flags[1].compat_flags;
	newflags &= ~(flags[0].compat_flags & ~flags[1].compat_flags);
	btrfs_set_super_compat_flags(super_block, newflags);

	newflags = btrfs_super_compat_ro_flags(super_block);
	newflags |= flags[0].compat_ro_flags & flags[1].compat_ro_flags;
	newflags &= ~(flags[0].compat_ro_flags & ~flags[1].compat_ro_flags);
	btrfs_set_super_compat_ro_flags(super_block, newflags);

	newflags = btrfs_super_incompat_flags(super_block);
	newflags |= flags[0].incompat_flags & flags[1].incompat_flags;
	newflags &= ~(flags[0].incompat_flags & ~flags[1].incompat_flags);
	btrfs_set_super_incompat_flags(super_block, newflags);
	spin_unlock(&fs_info->super_lock);

	ret = btrfs_commit_transaction(trans);
out_drop_write:
	mnt_drop_write_file(file);

<<<<<<< HEAD
	ret = btrfs_commit_transaction(trans, root);
out_drop_write:
	mnt_drop_write_file(file);

=======
	return ret;
}

static int _btrfs_ioctl_send(struct file *file, void __user *argp, bool compat)
{
	struct btrfs_ioctl_send_args *arg;
	int ret;

	if (compat) {
#if defined(CONFIG_64BIT) && defined(CONFIG_COMPAT)
		struct btrfs_ioctl_send_args_32 args32;

		ret = copy_from_user(&args32, argp, sizeof(args32));
		if (ret)
			return -EFAULT;
		arg = kzalloc(sizeof(*arg), GFP_KERNEL);
		if (!arg)
			return -ENOMEM;
		arg->send_fd = args32.send_fd;
		arg->clone_sources_count = args32.clone_sources_count;
		arg->clone_sources = compat_ptr(args32.clone_sources);
		arg->parent_root = args32.parent_root;
		arg->flags = args32.flags;
		memcpy(arg->reserved, args32.reserved,
		       sizeof(args32.reserved));
#else
		return -ENOTTY;
#endif
	} else {
		arg = memdup_user(argp, sizeof(*arg));
		if (IS_ERR(arg))
			return PTR_ERR(arg);
	}
	ret = btrfs_ioctl_send(file, arg);
	kfree(arg);
>>>>>>> 24b8d41d
	return ret;
}

long btrfs_ioctl(struct file *file, unsigned int
		cmd, unsigned long arg)
{
	struct inode *inode = file_inode(file);
	struct btrfs_fs_info *fs_info = btrfs_sb(inode->i_sb);
	struct btrfs_root *root = BTRFS_I(inode)->root;
	void __user *argp = (void __user *)arg;

	switch (cmd) {
	case FS_IOC_GETFLAGS:
		return btrfs_ioctl_getflags(file, argp);
	case FS_IOC_SETFLAGS:
		return btrfs_ioctl_setflags(file, argp);
	case FS_IOC_GETVERSION:
		return btrfs_ioctl_getversion(file, argp);
	case FS_IOC_GETFSLABEL:
		return btrfs_ioctl_get_fslabel(fs_info, argp);
	case FS_IOC_SETFSLABEL:
		return btrfs_ioctl_set_fslabel(file, argp);
	case FITRIM:
		return btrfs_ioctl_fitrim(fs_info, argp);
	case BTRFS_IOC_SNAP_CREATE:
		return btrfs_ioctl_snap_create(file, argp, 0);
	case BTRFS_IOC_SNAP_CREATE_V2:
		return btrfs_ioctl_snap_create_v2(file, argp, 0);
	case BTRFS_IOC_SUBVOL_CREATE:
		return btrfs_ioctl_snap_create(file, argp, 1);
	case BTRFS_IOC_SUBVOL_CREATE_V2:
		return btrfs_ioctl_snap_create_v2(file, argp, 1);
	case BTRFS_IOC_SNAP_DESTROY:
		return btrfs_ioctl_snap_destroy(file, argp, false);
	case BTRFS_IOC_SNAP_DESTROY_V2:
		return btrfs_ioctl_snap_destroy(file, argp, true);
	case BTRFS_IOC_SUBVOL_GETFLAGS:
		return btrfs_ioctl_subvol_getflags(file, argp);
	case BTRFS_IOC_SUBVOL_SETFLAGS:
		return btrfs_ioctl_subvol_setflags(file, argp);
	case BTRFS_IOC_DEFAULT_SUBVOL:
		return btrfs_ioctl_default_subvol(file, argp);
	case BTRFS_IOC_DEFRAG:
		return btrfs_ioctl_defrag(file, NULL);
	case BTRFS_IOC_DEFRAG_RANGE:
		return btrfs_ioctl_defrag(file, argp);
	case BTRFS_IOC_RESIZE:
		return btrfs_ioctl_resize(file, argp);
	case BTRFS_IOC_ADD_DEV:
		return btrfs_ioctl_add_dev(fs_info, argp);
	case BTRFS_IOC_RM_DEV:
		return btrfs_ioctl_rm_dev(file, argp);
	case BTRFS_IOC_RM_DEV_V2:
		return btrfs_ioctl_rm_dev_v2(file, argp);
	case BTRFS_IOC_FS_INFO:
		return btrfs_ioctl_fs_info(fs_info, argp);
	case BTRFS_IOC_DEV_INFO:
		return btrfs_ioctl_dev_info(fs_info, argp);
	case BTRFS_IOC_BALANCE:
		return btrfs_ioctl_balance(file, NULL);
	case BTRFS_IOC_TREE_SEARCH:
		return btrfs_ioctl_tree_search(file, argp);
	case BTRFS_IOC_TREE_SEARCH_V2:
		return btrfs_ioctl_tree_search_v2(file, argp);
	case BTRFS_IOC_INO_LOOKUP:
		return btrfs_ioctl_ino_lookup(file, argp);
	case BTRFS_IOC_INO_PATHS:
		return btrfs_ioctl_ino_to_path(root, argp);
	case BTRFS_IOC_LOGICAL_INO:
		return btrfs_ioctl_logical_to_ino(fs_info, argp, 1);
	case BTRFS_IOC_LOGICAL_INO_V2:
		return btrfs_ioctl_logical_to_ino(fs_info, argp, 2);
	case BTRFS_IOC_SPACE_INFO:
		return btrfs_ioctl_space_info(fs_info, argp);
	case BTRFS_IOC_SYNC: {
		int ret;

		ret = btrfs_start_delalloc_roots(fs_info, U64_MAX);
		if (ret)
			return ret;
		ret = btrfs_sync_fs(inode->i_sb, 1);
		/*
		 * The transaction thread may want to do more work,
		 * namely it pokes the cleaner kthread that will start
		 * processing uncleaned subvols.
		 */
		wake_up_process(fs_info->transaction_kthread);
		return ret;
	}
	case BTRFS_IOC_START_SYNC:
		return btrfs_ioctl_start_sync(root, argp);
	case BTRFS_IOC_WAIT_SYNC:
		return btrfs_ioctl_wait_sync(fs_info, argp);
	case BTRFS_IOC_SCRUB:
		return btrfs_ioctl_scrub(file, argp);
	case BTRFS_IOC_SCRUB_CANCEL:
		return btrfs_ioctl_scrub_cancel(fs_info);
	case BTRFS_IOC_SCRUB_PROGRESS:
		return btrfs_ioctl_scrub_progress(fs_info, argp);
	case BTRFS_IOC_BALANCE_V2:
		return btrfs_ioctl_balance(file, argp);
	case BTRFS_IOC_BALANCE_CTL:
		return btrfs_ioctl_balance_ctl(fs_info, arg);
	case BTRFS_IOC_BALANCE_PROGRESS:
		return btrfs_ioctl_balance_progress(fs_info, argp);
	case BTRFS_IOC_SET_RECEIVED_SUBVOL:
		return btrfs_ioctl_set_received_subvol(file, argp);
#ifdef CONFIG_64BIT
	case BTRFS_IOC_SET_RECEIVED_SUBVOL_32:
		return btrfs_ioctl_set_received_subvol_32(file, argp);
#endif
	case BTRFS_IOC_SEND:
		return _btrfs_ioctl_send(file, argp, false);
#if defined(CONFIG_64BIT) && defined(CONFIG_COMPAT)
	case BTRFS_IOC_SEND_32:
		return _btrfs_ioctl_send(file, argp, true);
#endif
	case BTRFS_IOC_GET_DEV_STATS:
		return btrfs_ioctl_get_dev_stats(fs_info, argp);
	case BTRFS_IOC_QUOTA_CTL:
		return btrfs_ioctl_quota_ctl(file, argp);
	case BTRFS_IOC_QGROUP_ASSIGN:
		return btrfs_ioctl_qgroup_assign(file, argp);
	case BTRFS_IOC_QGROUP_CREATE:
		return btrfs_ioctl_qgroup_create(file, argp);
	case BTRFS_IOC_QGROUP_LIMIT:
		return btrfs_ioctl_qgroup_limit(file, argp);
	case BTRFS_IOC_QUOTA_RESCAN:
		return btrfs_ioctl_quota_rescan(file, argp);
	case BTRFS_IOC_QUOTA_RESCAN_STATUS:
		return btrfs_ioctl_quota_rescan_status(fs_info, argp);
	case BTRFS_IOC_QUOTA_RESCAN_WAIT:
		return btrfs_ioctl_quota_rescan_wait(fs_info, argp);
	case BTRFS_IOC_DEV_REPLACE:
		return btrfs_ioctl_dev_replace(fs_info, argp);
	case BTRFS_IOC_GET_SUPPORTED_FEATURES:
		return btrfs_ioctl_get_supported_features(argp);
	case BTRFS_IOC_GET_FEATURES:
		return btrfs_ioctl_get_features(fs_info, argp);
	case BTRFS_IOC_SET_FEATURES:
		return btrfs_ioctl_set_features(file, argp);
	case FS_IOC_FSGETXATTR:
		return btrfs_ioctl_fsgetxattr(file, argp);
	case FS_IOC_FSSETXATTR:
		return btrfs_ioctl_fssetxattr(file, argp);
	case BTRFS_IOC_GET_SUBVOL_INFO:
		return btrfs_ioctl_get_subvol_info(file, argp);
	case BTRFS_IOC_GET_SUBVOL_ROOTREF:
		return btrfs_ioctl_get_subvol_rootref(file, argp);
	case BTRFS_IOC_INO_LOOKUP_USER:
		return btrfs_ioctl_ino_lookup_user(file, argp);
	}

	return -ENOTTY;
}

#ifdef CONFIG_COMPAT
long btrfs_compat_ioctl(struct file *file, unsigned int cmd, unsigned long arg)
{
<<<<<<< HEAD
=======
	/*
	 * These all access 32-bit values anyway so no further
	 * handling is necessary.
	 */
>>>>>>> 24b8d41d
	switch (cmd) {
	case FS_IOC32_GETFLAGS:
		cmd = FS_IOC_GETFLAGS;
		break;
	case FS_IOC32_SETFLAGS:
		cmd = FS_IOC_SETFLAGS;
		break;
	case FS_IOC32_GETVERSION:
		cmd = FS_IOC_GETVERSION;
		break;
<<<<<<< HEAD
	default:
		return -ENOIOCTLCMD;
=======
>>>>>>> 24b8d41d
	}

	return btrfs_ioctl(file, cmd, (unsigned long) compat_ptr(arg));
}
#endif<|MERGE_RESOLUTION|>--- conflicted
+++ resolved
@@ -588,11 +588,7 @@
 	struct btrfs_root *root = BTRFS_I(dir)->root;
 	struct btrfs_root *new_root;
 	struct btrfs_block_rsv block_rsv;
-<<<<<<< HEAD
-	struct timespec cur_time = current_time(dir);
-=======
 	struct timespec64 cur_time = current_time(dir);
->>>>>>> 24b8d41d
 	struct inode *inode;
 	int ret;
 	int err;
@@ -605,11 +601,6 @@
 	if (!root_item)
 		return -ENOMEM;
 
-<<<<<<< HEAD
-	ret = btrfs_find_free_objectid(root->fs_info->tree_root, &objectid);
-	if (ret)
-		goto fail_free;
-=======
 	ret = btrfs_find_free_objectid(fs_info->tree_root, &objectid);
 	if (ret)
 		goto fail_free;
@@ -617,7 +608,6 @@
 	ret = get_anon_bdev(&anon_dev);
 	if (ret < 0)
 		goto fail_free;
->>>>>>> 24b8d41d
 
 	/*
 	 * Don't create subvolume whose level is not zero. Or qgroup will be
@@ -640,12 +630,7 @@
 	trans = btrfs_start_transaction(root, 0);
 	if (IS_ERR(trans)) {
 		ret = PTR_ERR(trans);
-<<<<<<< HEAD
-		btrfs_subvolume_release_metadata(root, &block_rsv,
-						 qgroup_reserved);
-=======
 		btrfs_subvolume_release_metadata(root, &block_rsv);
->>>>>>> 24b8d41d
 		goto fail_free;
 	}
 	trans->block_rsv = &block_rsv;
@@ -685,12 +670,7 @@
 
 	btrfs_set_root_generation_v2(root_item,
 			btrfs_root_generation(root_item));
-<<<<<<< HEAD
-	uuid_le_gen(&new_uuid);
-	memcpy(root_item->uuid, new_uuid.b, BTRFS_UUID_SIZE);
-=======
 	generate_random_guid(root_item->uuid);
->>>>>>> 24b8d41d
 	btrfs_set_stack_timespec_sec(&root_item->otime, cur_time.tv_sec);
 	btrfs_set_stack_timespec_nsec(&root_item->otime, cur_time.tv_nsec);
 	root_item->ctime = root_item->otime;
@@ -706,11 +686,7 @@
 	key.objectid = objectid;
 	key.offset = 0;
 	key.type = BTRFS_ROOT_ITEM_KEY;
-<<<<<<< HEAD
-	ret = btrfs_insert_root(trans, root->fs_info->tree_root, &key,
-=======
 	ret = btrfs_insert_root(trans, fs_info->tree_root, &key,
->>>>>>> 24b8d41d
 				root_item);
 	if (ret)
 		goto fail;
@@ -770,14 +746,8 @@
 		goto fail;
 	}
 
-<<<<<<< HEAD
-	ret = btrfs_uuid_tree_add(trans, root->fs_info->uuid_root,
-				  root_item->uuid, BTRFS_UUID_KEY_SUBVOL,
-				  objectid);
-=======
 	ret = btrfs_uuid_tree_add(trans, root_item->uuid,
 				  BTRFS_UUID_KEY_SUBVOL, objectid);
->>>>>>> 24b8d41d
 	if (ret)
 		btrfs_abort_transaction(trans, ret);
 
@@ -798,19 +768,6 @@
 		d_instantiate(dentry, inode);
 	}
 	return ret;
-<<<<<<< HEAD
-
-fail_free:
-	kfree(root_item);
-	return ret;
-}
-
-static void btrfs_wait_for_no_snapshoting_writes(struct btrfs_root *root)
-{
-	s64 writers;
-	DEFINE_WAIT(wait);
-=======
->>>>>>> 24b8d41d
 
 fail_free:
 	if (anon_dev)
@@ -853,19 +810,6 @@
 		goto free_pending;
 	}
 
-<<<<<<< HEAD
-	atomic_inc(&root->will_be_snapshoted);
-	smp_mb__after_atomic();
-	btrfs_wait_for_no_snapshoting_writes(root);
-
-	ret = btrfs_start_delalloc_inodes(root, 0);
-	if (ret)
-		goto dec_and_free;
-
-	btrfs_wait_ordered_extents(root, -1, 0, (u64)-1);
-
-=======
->>>>>>> 24b8d41d
 	btrfs_init_block_rsv(&pending_snapshot->block_rsv,
 			     BTRFS_BLOCK_RSV_TEMP);
 	/*
@@ -2075,58 +2019,6 @@
 	test.type = sk->min_type;
 	test.offset = sk->min_offset;
 
-<<<<<<< HEAD
-	/* Make sure this root isn't set as the default subvol */
-	dir_id = btrfs_super_root_dir(root->fs_info->super_copy);
-	di = btrfs_lookup_dir_item(NULL, root->fs_info->tree_root, path,
-				   dir_id, "default", 7, 0);
-	if (di && !IS_ERR(di)) {
-		btrfs_dir_item_key_to_cpu(path->nodes[0], di, &key);
-		if (key.objectid == root->root_key.objectid) {
-			ret = -EPERM;
-			btrfs_err(root->fs_info,
-				  "deleting default subvolume %llu is not allowed",
-				  key.objectid);
-			goto out;
-		}
-		btrfs_release_path(path);
-	}
-
-	key.objectid = root->root_key.objectid;
-	key.type = BTRFS_ROOT_REF_KEY;
-	key.offset = (u64)-1;
-
-	ret = btrfs_search_slot(NULL, root->fs_info->tree_root,
-				&key, path, 0, 0);
-	if (ret < 0)
-		goto out;
-	BUG_ON(ret == 0);
-
-	ret = 0;
-	if (path->slots[0] > 0) {
-		path->slots[0]--;
-		btrfs_item_key_to_cpu(path->nodes[0], &key, path->slots[0]);
-		if (key.objectid == root->root_key.objectid &&
-		    key.type == BTRFS_ROOT_REF_KEY)
-			ret = -ENOTEMPTY;
-	}
-out:
-	btrfs_free_path(path);
-	return ret;
-}
-
-static noinline int key_in_sk(struct btrfs_key *key,
-			      struct btrfs_ioctl_search_key *sk)
-{
-	struct btrfs_key test;
-	int ret;
-
-	test.objectid = sk->min_objectid;
-	test.type = sk->min_type;
-	test.offset = sk->min_offset;
-
-=======
->>>>>>> 24b8d41d
 	ret = btrfs_comp_cpu_keys(key, &test);
 	if (ret < 0)
 		return 0;
@@ -2719,25 +2611,6 @@
 	struct btrfs_ioctl_ino_lookup_user_args *args;
 	struct inode *inode;
 	int ret;
-<<<<<<< HEAD
-	int err = 0;
-
-	if (!S_ISDIR(dir->i_mode))
-		return -ENOTDIR;
-
-	vol_args = memdup_user(arg, sizeof(*vol_args));
-	if (IS_ERR(vol_args))
-		return PTR_ERR(vol_args);
-
-	vol_args->name[BTRFS_PATH_NAME_MAX] = '\0';
-	namelen = strlen(vol_args->name);
-	if (strchr(vol_args->name, '/') ||
-	    strncmp(vol_args->name, "..", namelen) == 0) {
-		err = -EINVAL;
-		goto out;
-	}
-=======
->>>>>>> 24b8d41d
 
 	args = memdup_user(argp, sizeof(*args));
 	if (IS_ERR(args))
@@ -2745,15 +2618,6 @@
 
 	inode = file_inode(file);
 
-<<<<<<< HEAD
-	err = down_write_killable_nested(&dir->i_rwsem, I_MUTEX_PARENT);
-	if (err == -EINTR)
-		goto out_drop_write;
-	dentry = lookup_one_len(vol_args->name, parent, namelen);
-	if (IS_ERR(dentry)) {
-		err = PTR_ERR(dentry);
-		goto out_unlock_dir;
-=======
 	if (args->dirid == BTRFS_FIRST_FREE_OBJECTID &&
 	    BTRFS_I(inode)->location.objectid != BTRFS_FIRST_FREE_OBJECTID) {
 		/*
@@ -2762,35 +2626,12 @@
 		 */
 		kfree(args);
 		return -EACCES;
->>>>>>> 24b8d41d
 	}
 
 	ret = btrfs_search_path_in_tree_user(inode, args);
 
-<<<<<<< HEAD
-	inode = d_inode(dentry);
-	dest = BTRFS_I(inode)->root;
-	if (!capable(CAP_SYS_ADMIN)) {
-		/*
-		 * Regular user.  Only allow this with a special mount
-		 * option, when the user has write+exec access to the
-		 * subvol root, and when rmdir(2) would have been
-		 * allowed.
-		 *
-		 * Note that this is _not_ check that the subvol is
-		 * empty or doesn't contain data that we wouldn't
-		 * otherwise be able to delete.
-		 *
-		 * Users who want to delete empty subvols should try
-		 * rmdir(2).
-		 */
-		err = -EPERM;
-		if (!btrfs_test_opt(root->fs_info, USER_SUBVOL_RM_ALLOWED))
-			goto out_dput;
-=======
 	if (ret == 0 && copy_to_user(argp, args, sizeof(*args)))
 		ret = -EFAULT;
->>>>>>> 24b8d41d
 
 	kfree(args);
 	return ret;
@@ -2850,21 +2691,9 @@
 	subvol_info->ctime.sec = btrfs_stack_timespec_sec(&root_item->ctime);
 	subvol_info->ctime.nsec = btrfs_stack_timespec_nsec(&root_item->ctime);
 
-<<<<<<< HEAD
-	ret = btrfs_unlink_subvol(trans, root, dir,
-				dest->root_key.objectid,
-				dentry->d_name.name,
-				dentry->d_name.len);
-	if (ret) {
-		err = ret;
-		btrfs_abort_transaction(trans, ret);
-		goto out_end_trans;
-	}
-=======
 	subvol_info->otransid = btrfs_root_otransid(root_item);
 	subvol_info->otime.sec = btrfs_stack_timespec_sec(&root_item->otime);
 	subvol_info->otime.nsec = btrfs_stack_timespec_nsec(&root_item->otime);
->>>>>>> 24b8d41d
 
 	subvol_info->stransid = btrfs_root_stransid(root_item);
 	subvol_info->stime.sec = btrfs_stack_timespec_sec(&root_item->stime);
@@ -2874,16 +2703,6 @@
 	subvol_info->rtime.sec = btrfs_stack_timespec_sec(&root_item->rtime);
 	subvol_info->rtime.nsec = btrfs_stack_timespec_nsec(&root_item->rtime);
 
-<<<<<<< HEAD
-	if (!test_and_set_bit(BTRFS_ROOT_ORPHAN_ITEM_INSERTED, &dest->state)) {
-		ret = btrfs_insert_orphan_item(trans,
-					root->fs_info->tree_root,
-					dest->root_key.objectid);
-		if (ret) {
-			btrfs_abort_transaction(trans, ret);
-			err = ret;
-			goto out_end_trans;
-=======
 	if (key.objectid != BTRFS_FS_TREE_OBJECTID) {
 		/* Search root tree for ROOT_BACKREF of this subvolume */
 		key.type = BTRFS_ROOT_BACKREF_KEY;
@@ -2900,28 +2719,8 @@
 				ret = -EUCLEAN;
 				goto out;
 			}
->>>>>>> 24b8d41d
-		}
-
-<<<<<<< HEAD
-	ret = btrfs_uuid_tree_rem(trans, root->fs_info->uuid_root,
-				  dest->root_item.uuid, BTRFS_UUID_KEY_SUBVOL,
-				  dest->root_key.objectid);
-	if (ret && ret != -ENOENT) {
-		btrfs_abort_transaction(trans, ret);
-		err = ret;
-		goto out_end_trans;
-	}
-	if (!btrfs_is_empty_uuid(dest->root_item.received_uuid)) {
-		ret = btrfs_uuid_tree_rem(trans, root->fs_info->uuid_root,
-					  dest->root_item.received_uuid,
-					  BTRFS_UUID_KEY_RECEIVED_SUBVOL,
-					  dest->root_key.objectid);
-		if (ret && ret != -ENOENT) {
-			btrfs_abort_transaction(trans, ret);
-			err = ret;
-			goto out_end_trans;
-=======
+		}
+
 		leaf = path->nodes[0];
 		slot = path->slots[0];
 		btrfs_item_key_to_cpu(leaf, &key, slot);
@@ -2941,7 +2740,6 @@
 		} else {
 			ret = -ENOENT;
 			goto out;
->>>>>>> 24b8d41d
 		}
 	}
 
@@ -3362,12 +3160,8 @@
 
 static long btrfs_ioctl_rm_dev_v2(struct file *file, void __user *arg)
 {
-<<<<<<< HEAD
-	struct btrfs_root *root = BTRFS_I(file_inode(file))->root;
-=======
 	struct inode *inode = file_inode(file);
 	struct btrfs_fs_info *fs_info = btrfs_sb(inode->i_sb);
->>>>>>> 24b8d41d
 	struct btrfs_ioctl_vol_args_v2 *vol_args;
 	int ret;
 
@@ -3384,40 +3178,16 @@
 		goto err_drop;
 	}
 
-<<<<<<< HEAD
-	/* Check for compatibility reject unknown flags */
-	if (vol_args->flags & ~BTRFS_VOL_ARG_V2_FLAGS_SUPPORTED)
-		return -EOPNOTSUPP;
-=======
 	if (vol_args->flags & ~BTRFS_DEVICE_REMOVE_ARGS_MASK) {
 		ret = -EOPNOTSUPP;
 		goto out;
 	}
->>>>>>> 24b8d41d
 
 	if (!btrfs_exclop_start(fs_info, BTRFS_EXCLOP_DEV_REMOVE)) {
 		ret = BTRFS_ERROR_DEV_EXCL_RUN_IN_PROGRESS;
 		goto out;
 	}
 
-<<<<<<< HEAD
-	mutex_lock(&root->fs_info->volume_mutex);
-	if (vol_args->flags & BTRFS_DEVICE_SPEC_BY_ID) {
-		ret = btrfs_rm_device(root, NULL, vol_args->devid);
-	} else {
-		vol_args->name[BTRFS_SUBVOL_NAME_MAX] = '\0';
-		ret = btrfs_rm_device(root, vol_args->name, 0);
-	}
-	mutex_unlock(&root->fs_info->volume_mutex);
-	atomic_set(&root->fs_info->mutually_exclusive_operation_running, 0);
-
-	if (!ret) {
-		if (vol_args->flags & BTRFS_DEVICE_SPEC_BY_ID)
-			btrfs_info(root->fs_info, "device deleted: id %llu",
-					vol_args->devid);
-		else
-			btrfs_info(root->fs_info, "device deleted: %s",
-=======
 	if (vol_args->flags & BTRFS_DEVICE_SPEC_BY_ID) {
 		ret = btrfs_rm_device(fs_info, NULL, vol_args->devid);
 	} else {
@@ -3432,7 +3202,6 @@
 					vol_args->devid);
 		else
 			btrfs_info(fs_info, "device deleted: %s",
->>>>>>> 24b8d41d
 					vol_args->name);
 	}
 out:
@@ -3443,9 +3212,9 @@
 }
 
 static long btrfs_ioctl_rm_dev(struct file *file, void __user *arg)
-<<<<<<< HEAD
-{
-	struct btrfs_root *root = BTRFS_I(file_inode(file))->root;
+{
+	struct inode *inode = file_inode(file);
+	struct btrfs_fs_info *fs_info = btrfs_sb(inode->i_sb);
 	struct btrfs_ioctl_vol_args *vol_args;
 	int ret;
 
@@ -3456,8 +3225,7 @@
 	if (ret)
 		return ret;
 
-	if (atomic_xchg(&root->fs_info->mutually_exclusive_operation_running,
-			1)) {
+	if (!btrfs_exclop_start(fs_info, BTRFS_EXCLOP_DEV_REMOVE)) {
 		ret = BTRFS_ERROR_DEV_EXCL_RUN_IN_PROGRESS;
 		goto out_drop_write;
 	}
@@ -3469,1080 +3237,16 @@
 	}
 
 	vol_args->name[BTRFS_PATH_NAME_MAX] = '\0';
-	mutex_lock(&root->fs_info->volume_mutex);
-	ret = btrfs_rm_device(root, vol_args->name, 0);
-	mutex_unlock(&root->fs_info->volume_mutex);
-
-	if (!ret)
-		btrfs_info(root->fs_info, "disk deleted %s",vol_args->name);
-	kfree(vol_args);
-out:
-	atomic_set(&root->fs_info->mutually_exclusive_operation_running, 0);
-out_drop_write:
-	mnt_drop_write_file(file);
-
-	return ret;
-}
-
-static long btrfs_ioctl_fs_info(struct btrfs_root *root, void __user *arg)
-=======
->>>>>>> 24b8d41d
-{
-	struct inode *inode = file_inode(file);
-	struct btrfs_fs_info *fs_info = btrfs_sb(inode->i_sb);
-	struct btrfs_ioctl_vol_args *vol_args;
-	int ret;
-
-	if (!capable(CAP_SYS_ADMIN))
-		return -EPERM;
-
-	ret = mnt_want_write_file(file);
-	if (ret)
-		return ret;
-
-	if (!btrfs_exclop_start(fs_info, BTRFS_EXCLOP_DEV_REMOVE)) {
-		ret = BTRFS_ERROR_DEV_EXCL_RUN_IN_PROGRESS;
-		goto out_drop_write;
-	}
-
-	vol_args = memdup_user(arg, sizeof(*vol_args));
-	if (IS_ERR(vol_args)) {
-		ret = PTR_ERR(vol_args);
-		goto out;
-	}
-
-<<<<<<< HEAD
-	di_args->devid = dev->devid;
-	di_args->bytes_used = btrfs_device_get_bytes_used(dev);
-	di_args->total_bytes = btrfs_device_get_total_bytes(dev);
-	memcpy(di_args->uuid, dev->uuid, sizeof(di_args->uuid));
-	if (dev->name) {
-		struct rcu_string *name;
-
-		rcu_read_lock();
-		name = rcu_dereference(dev->name);
-		strncpy(di_args->path, name->str, sizeof(di_args->path));
-		rcu_read_unlock();
-		di_args->path[sizeof(di_args->path) - 1] = 0;
-	} else {
-		di_args->path[0] = '\0';
-	}
-
-out:
-	mutex_unlock(&fs_devices->device_list_mutex);
-	if (ret == 0 && copy_to_user(arg, di_args, sizeof(*di_args)))
-		ret = -EFAULT;
-
-	kfree(di_args);
-	return ret;
-}
-
-static struct page *extent_same_get_page(struct inode *inode, pgoff_t index)
-{
-	struct page *page;
-
-	page = grab_cache_page(inode->i_mapping, index);
-	if (!page)
-		return ERR_PTR(-ENOMEM);
-
-	if (!PageUptodate(page)) {
-		int ret;
-
-		ret = btrfs_readpage(NULL, page);
-		if (ret)
-			return ERR_PTR(ret);
-		lock_page(page);
-		if (!PageUptodate(page)) {
-			unlock_page(page);
-			put_page(page);
-			return ERR_PTR(-EIO);
-		}
-		if (page->mapping != inode->i_mapping) {
-			unlock_page(page);
-			put_page(page);
-			return ERR_PTR(-EAGAIN);
-		}
-	}
-
-	return page;
-}
-
-static int gather_extent_pages(struct inode *inode, struct page **pages,
-			       int num_pages, u64 off)
-{
-	int i;
-	pgoff_t index = off >> PAGE_SHIFT;
-
-	for (i = 0; i < num_pages; i++) {
-again:
-		pages[i] = extent_same_get_page(inode, index + i);
-		if (IS_ERR(pages[i])) {
-			int err = PTR_ERR(pages[i]);
-
-			if (err == -EAGAIN)
-				goto again;
-			pages[i] = NULL;
-			return err;
-		}
-	}
-	return 0;
-}
-
-static int lock_extent_range(struct inode *inode, u64 off, u64 len,
-			     bool retry_range_locking)
-{
-	/*
-	 * Do any pending delalloc/csum calculations on inode, one way or
-	 * another, and lock file content.
-	 * The locking order is:
-	 *
-	 *   1) pages
-	 *   2) range in the inode's io tree
-	 */
-	while (1) {
-		struct btrfs_ordered_extent *ordered;
-		lock_extent(&BTRFS_I(inode)->io_tree, off, off + len - 1);
-		ordered = btrfs_lookup_first_ordered_extent(inode,
-							    off + len - 1);
-		if ((!ordered ||
-		     ordered->file_offset + ordered->len <= off ||
-		     ordered->file_offset >= off + len) &&
-		    !test_range_bit(&BTRFS_I(inode)->io_tree, off,
-				    off + len - 1, EXTENT_DELALLOC, 0, NULL)) {
-			if (ordered)
-				btrfs_put_ordered_extent(ordered);
-			break;
-		}
-		unlock_extent(&BTRFS_I(inode)->io_tree, off, off + len - 1);
-		if (ordered)
-			btrfs_put_ordered_extent(ordered);
-		if (!retry_range_locking)
-			return -EAGAIN;
-		btrfs_wait_ordered_range(inode, off, len);
-	}
-	return 0;
-}
-
-static void btrfs_double_inode_unlock(struct inode *inode1, struct inode *inode2)
-{
-	inode_unlock(inode1);
-	inode_unlock(inode2);
-}
-
-static void btrfs_double_inode_lock(struct inode *inode1, struct inode *inode2)
-{
-	if (inode1 < inode2)
-		swap(inode1, inode2);
-
-	inode_lock_nested(inode1, I_MUTEX_PARENT);
-	inode_lock_nested(inode2, I_MUTEX_CHILD);
-}
-
-static void btrfs_double_extent_unlock(struct inode *inode1, u64 loff1,
-				      struct inode *inode2, u64 loff2, u64 len)
-{
-	unlock_extent(&BTRFS_I(inode1)->io_tree, loff1, loff1 + len - 1);
-	unlock_extent(&BTRFS_I(inode2)->io_tree, loff2, loff2 + len - 1);
-}
-
-static int btrfs_double_extent_lock(struct inode *inode1, u64 loff1,
-				    struct inode *inode2, u64 loff2, u64 len,
-				    bool retry_range_locking)
-{
-	int ret;
-
-	if (inode1 < inode2) {
-		swap(inode1, inode2);
-		swap(loff1, loff2);
-	}
-	ret = lock_extent_range(inode1, loff1, len, retry_range_locking);
-	if (ret)
-		return ret;
-	ret = lock_extent_range(inode2, loff2, len, retry_range_locking);
-	if (ret)
-		unlock_extent(&BTRFS_I(inode1)->io_tree, loff1,
-			      loff1 + len - 1);
-	return ret;
-}
-
-struct cmp_pages {
-	int		num_pages;
-	struct page	**src_pages;
-	struct page	**dst_pages;
-};
-
-static void btrfs_cmp_data_free(struct cmp_pages *cmp)
-{
-	int i;
-	struct page *pg;
-
-	for (i = 0; i < cmp->num_pages; i++) {
-		pg = cmp->src_pages[i];
-		if (pg) {
-			unlock_page(pg);
-			put_page(pg);
-		}
-		pg = cmp->dst_pages[i];
-		if (pg) {
-			unlock_page(pg);
-			put_page(pg);
-		}
-	}
-	kfree(cmp->src_pages);
-	kfree(cmp->dst_pages);
-}
-
-static int btrfs_cmp_data_prepare(struct inode *src, u64 loff,
-				  struct inode *dst, u64 dst_loff,
-				  u64 len, struct cmp_pages *cmp)
-{
-	int ret;
-	int num_pages = PAGE_ALIGN(len) >> PAGE_SHIFT;
-	struct page **src_pgarr, **dst_pgarr;
-
-	/*
-	 * We must gather up all the pages before we initiate our
-	 * extent locking. We use an array for the page pointers. Size
-	 * of the array is bounded by len, which is in turn bounded by
-	 * BTRFS_MAX_DEDUPE_LEN.
-	 */
-	src_pgarr = kcalloc(num_pages, sizeof(struct page *), GFP_KERNEL);
-	dst_pgarr = kcalloc(num_pages, sizeof(struct page *), GFP_KERNEL);
-	if (!src_pgarr || !dst_pgarr) {
-		kfree(src_pgarr);
-		kfree(dst_pgarr);
-		return -ENOMEM;
-	}
-	cmp->num_pages = num_pages;
-	cmp->src_pages = src_pgarr;
-	cmp->dst_pages = dst_pgarr;
-
-	ret = gather_extent_pages(src, cmp->src_pages, cmp->num_pages, loff);
-	if (ret)
-		goto out;
-
-	ret = gather_extent_pages(dst, cmp->dst_pages, cmp->num_pages, dst_loff);
-
-out:
-	if (ret)
-		btrfs_cmp_data_free(cmp);
-	return 0;
-}
-
-static int btrfs_cmp_data(struct inode *src, u64 loff, struct inode *dst,
-			  u64 dst_loff, u64 len, struct cmp_pages *cmp)
-{
-	int ret = 0;
-	int i;
-	struct page *src_page, *dst_page;
-	unsigned int cmp_len = PAGE_SIZE;
-	void *addr, *dst_addr;
-
-	i = 0;
-	while (len) {
-		if (len < PAGE_SIZE)
-			cmp_len = len;
-
-		BUG_ON(i >= cmp->num_pages);
-
-		src_page = cmp->src_pages[i];
-		dst_page = cmp->dst_pages[i];
-		ASSERT(PageLocked(src_page));
-		ASSERT(PageLocked(dst_page));
-
-		addr = kmap_atomic(src_page);
-		dst_addr = kmap_atomic(dst_page);
-
-		flush_dcache_page(src_page);
-		flush_dcache_page(dst_page);
-
-		if (memcmp(addr, dst_addr, cmp_len))
-			ret = -EBADE;
-
-		kunmap_atomic(addr);
-		kunmap_atomic(dst_addr);
-
-		if (ret)
-			break;
-
-		len -= cmp_len;
-		i++;
-	}
-
-	return ret;
-}
-
-static int extent_same_check_offsets(struct inode *inode, u64 off, u64 *plen,
-				     u64 olen)
-{
-	u64 len = *plen;
-	u64 bs = BTRFS_I(inode)->root->fs_info->sb->s_blocksize;
-
-	if (off + olen > inode->i_size || off + olen < off)
-		return -EINVAL;
-
-	/* if we extend to eof, continue to block boundary */
-	if (off + len == inode->i_size)
-		*plen = len = ALIGN(inode->i_size, bs) - off;
-
-	/* Check that we are block aligned - btrfs_clone() requires this */
-	if (!IS_ALIGNED(off, bs) || !IS_ALIGNED(off + len, bs))
-		return -EINVAL;
-
-	return 0;
-}
-
-static int btrfs_extent_same(struct inode *src, u64 loff, u64 olen,
-			     struct inode *dst, u64 dst_loff)
-{
-	int ret;
-	u64 len = olen;
-	struct cmp_pages cmp;
-	int same_inode = 0;
-	u64 same_lock_start = 0;
-	u64 same_lock_len = 0;
-
-	if (src == dst)
-		same_inode = 1;
-
-	if (len == 0)
-		return 0;
-
-	if (same_inode) {
-		inode_lock(src);
-
-		ret = extent_same_check_offsets(src, loff, &len, olen);
-		if (ret)
-			goto out_unlock;
-		ret = extent_same_check_offsets(src, dst_loff, &len, olen);
-		if (ret)
-			goto out_unlock;
-
-		/*
-		 * Single inode case wants the same checks, except we
-		 * don't want our length pushed out past i_size as
-		 * comparing that data range makes no sense.
-		 *
-		 * extent_same_check_offsets() will do this for an
-		 * unaligned length at i_size, so catch it here and
-		 * reject the request.
-		 *
-		 * This effectively means we require aligned extents
-		 * for the single-inode case, whereas the other cases
-		 * allow an unaligned length so long as it ends at
-		 * i_size.
-		 */
-		if (len != olen) {
-			ret = -EINVAL;
-			goto out_unlock;
-		}
-
-		/* Check for overlapping ranges */
-		if (dst_loff + len > loff && dst_loff < loff + len) {
-			ret = -EINVAL;
-			goto out_unlock;
-		}
-
-		same_lock_start = min_t(u64, loff, dst_loff);
-		same_lock_len = max_t(u64, loff, dst_loff) + len - same_lock_start;
-	} else {
-		btrfs_double_inode_lock(src, dst);
-
-		ret = extent_same_check_offsets(src, loff, &len, olen);
-		if (ret)
-			goto out_unlock;
-
-		ret = extent_same_check_offsets(dst, dst_loff, &len, olen);
-		if (ret)
-			goto out_unlock;
-	}
-
-	/* don't make the dst file partly checksummed */
-	if ((BTRFS_I(src)->flags & BTRFS_INODE_NODATASUM) !=
-	    (BTRFS_I(dst)->flags & BTRFS_INODE_NODATASUM)) {
-		ret = -EINVAL;
-		goto out_unlock;
-	}
-
-again:
-	ret = btrfs_cmp_data_prepare(src, loff, dst, dst_loff, olen, &cmp);
-	if (ret)
-		goto out_unlock;
-
-	if (same_inode)
-		ret = lock_extent_range(src, same_lock_start, same_lock_len,
-					false);
-	else
-		ret = btrfs_double_extent_lock(src, loff, dst, dst_loff, len,
-					       false);
-	/*
-	 * If one of the inodes has dirty pages in the respective range or
-	 * ordered extents, we need to flush dellaloc and wait for all ordered
-	 * extents in the range. We must unlock the pages and the ranges in the
-	 * io trees to avoid deadlocks when flushing delalloc (requires locking
-	 * pages) and when waiting for ordered extents to complete (they require
-	 * range locking).
-	 */
-	if (ret == -EAGAIN) {
-		/*
-		 * Ranges in the io trees already unlocked. Now unlock all
-		 * pages before waiting for all IO to complete.
-		 */
-		btrfs_cmp_data_free(&cmp);
-		if (same_inode) {
-			btrfs_wait_ordered_range(src, same_lock_start,
-						 same_lock_len);
-		} else {
-			btrfs_wait_ordered_range(src, loff, len);
-			btrfs_wait_ordered_range(dst, dst_loff, len);
-		}
-		goto again;
-	}
-	ASSERT(ret == 0);
-	if (WARN_ON(ret)) {
-		/* ranges in the io trees already unlocked */
-		btrfs_cmp_data_free(&cmp);
-		return ret;
-	}
-
-	/* pass original length for comparison so we stay within i_size */
-	ret = btrfs_cmp_data(src, loff, dst, dst_loff, olen, &cmp);
-	if (ret == 0)
-		ret = btrfs_clone(src, dst, loff, olen, len, dst_loff, 1);
-
-	if (same_inode)
-		unlock_extent(&BTRFS_I(src)->io_tree, same_lock_start,
-			      same_lock_start + same_lock_len - 1);
-	else
-		btrfs_double_extent_unlock(src, loff, dst, dst_loff, len);
-
-	btrfs_cmp_data_free(&cmp);
-out_unlock:
-	if (same_inode)
-		inode_unlock(src);
-	else
-		btrfs_double_inode_unlock(src, dst);
-
-	return ret;
-}
-
-#define BTRFS_MAX_DEDUPE_LEN	SZ_16M
-
-ssize_t btrfs_dedupe_file_range(struct file *src_file, u64 loff, u64 olen,
-				struct file *dst_file, u64 dst_loff)
-{
-	struct inode *src = file_inode(src_file);
-	struct inode *dst = file_inode(dst_file);
-	u64 bs = BTRFS_I(src)->root->fs_info->sb->s_blocksize;
-	ssize_t res;
-
-	if (olen > BTRFS_MAX_DEDUPE_LEN)
-		olen = BTRFS_MAX_DEDUPE_LEN;
-
-	if (WARN_ON_ONCE(bs < PAGE_SIZE)) {
-		/*
-		 * Btrfs does not support blocksize < page_size. As a
-		 * result, btrfs_cmp_data() won't correctly handle
-		 * this situation without an update.
-		 */
-		return -EINVAL;
-	}
-
-	res = btrfs_extent_same(src, loff, olen, dst, dst_loff);
-	if (res)
-		return res;
-	return olen;
-}
-
-static int clone_finish_inode_update(struct btrfs_trans_handle *trans,
-				     struct inode *inode,
-				     u64 endoff,
-				     const u64 destoff,
-				     const u64 olen,
-				     int no_time_update)
-{
-	struct btrfs_root *root = BTRFS_I(inode)->root;
-	int ret;
-
-	inode_inc_iversion(inode);
-	if (!no_time_update)
-		inode->i_mtime = inode->i_ctime = current_time(inode);
-	/*
-	 * We round up to the block size at eof when determining which
-	 * extents to clone above, but shouldn't round up the file size.
-	 */
-	if (endoff > destoff + olen)
-		endoff = destoff + olen;
-	if (endoff > inode->i_size)
-		btrfs_i_size_write(inode, endoff);
-
-	ret = btrfs_update_inode(trans, root, inode);
-	if (ret) {
-		btrfs_abort_transaction(trans, ret);
-		btrfs_end_transaction(trans, root);
-		goto out;
-	}
-	ret = btrfs_end_transaction(trans, root);
-out:
-	return ret;
-}
-
-static void clone_update_extent_map(struct inode *inode,
-				    const struct btrfs_trans_handle *trans,
-				    const struct btrfs_path *path,
-				    const u64 hole_offset,
-				    const u64 hole_len)
-{
-	struct extent_map_tree *em_tree = &BTRFS_I(inode)->extent_tree;
-	struct extent_map *em;
-	int ret;
-
-	em = alloc_extent_map();
-	if (!em) {
-		set_bit(BTRFS_INODE_NEEDS_FULL_SYNC,
-			&BTRFS_I(inode)->runtime_flags);
-		return;
-	}
-
-	if (path) {
-		struct btrfs_file_extent_item *fi;
-
-		fi = btrfs_item_ptr(path->nodes[0], path->slots[0],
-				    struct btrfs_file_extent_item);
-		btrfs_extent_item_to_extent_map(inode, path, fi, false, em);
-		em->generation = -1;
-		if (btrfs_file_extent_type(path->nodes[0], fi) ==
-		    BTRFS_FILE_EXTENT_INLINE)
-			set_bit(BTRFS_INODE_NEEDS_FULL_SYNC,
-				&BTRFS_I(inode)->runtime_flags);
-	} else {
-		em->start = hole_offset;
-		em->len = hole_len;
-		em->ram_bytes = em->len;
-		em->orig_start = hole_offset;
-		em->block_start = EXTENT_MAP_HOLE;
-		em->block_len = 0;
-		em->orig_block_len = 0;
-		em->compress_type = BTRFS_COMPRESS_NONE;
-		em->generation = trans->transid;
-	}
-
-	while (1) {
-		write_lock(&em_tree->lock);
-		ret = add_extent_mapping(em_tree, em, 1);
-		write_unlock(&em_tree->lock);
-		if (ret != -EEXIST) {
-			free_extent_map(em);
-			break;
-		}
-		btrfs_drop_extent_cache(inode, em->start,
-					em->start + em->len - 1, 0);
-	}
-
-	if (ret)
-		set_bit(BTRFS_INODE_NEEDS_FULL_SYNC,
-			&BTRFS_I(inode)->runtime_flags);
-}
-
-/*
- * Make sure we do not end up inserting an inline extent into a file that has
- * already other (non-inline) extents. If a file has an inline extent it can
- * not have any other extents and the (single) inline extent must start at the
- * file offset 0. Failing to respect these rules will lead to file corruption,
- * resulting in EIO errors on read/write operations, hitting BUG_ON's in mm, etc
- *
- * We can have extents that have been already written to disk or we can have
- * dirty ranges still in delalloc, in which case the extent maps and items are
- * created only when we run delalloc, and the delalloc ranges might fall outside
- * the range we are currently locking in the inode's io tree. So we check the
- * inode's i_size because of that (i_size updates are done while holding the
- * i_mutex, which we are holding here).
- * We also check to see if the inode has a size not greater than "datal" but has
- * extents beyond it, due to an fallocate with FALLOC_FL_KEEP_SIZE (and we are
- * protected against such concurrent fallocate calls by the i_mutex).
- *
- * If the file has no extents but a size greater than datal, do not allow the
- * copy because we would need turn the inline extent into a non-inline one (even
- * with NO_HOLES enabled). If we find our destination inode only has one inline
- * extent, just overwrite it with the source inline extent if its size is less
- * than the source extent's size, or we could copy the source inline extent's
- * data into the destination inode's inline extent if the later is greater then
- * the former.
- */
-static int clone_copy_inline_extent(struct inode *src,
-				    struct inode *dst,
-				    struct btrfs_trans_handle *trans,
-				    struct btrfs_path *path,
-				    struct btrfs_key *new_key,
-				    const u64 drop_start,
-				    const u64 datal,
-				    const u64 skip,
-				    const u64 size,
-				    char *inline_data)
-{
-	struct btrfs_root *root = BTRFS_I(dst)->root;
-	const u64 aligned_end = ALIGN(new_key->offset + datal,
-				      root->sectorsize);
-	int ret;
-	struct btrfs_key key;
-
-	if (new_key->offset > 0)
-		return -EOPNOTSUPP;
-
-	key.objectid = btrfs_ino(dst);
-	key.type = BTRFS_EXTENT_DATA_KEY;
-	key.offset = 0;
-	ret = btrfs_search_slot(NULL, root, &key, path, 0, 0);
-	if (ret < 0) {
-		return ret;
-	} else if (ret > 0) {
-		if (path->slots[0] >= btrfs_header_nritems(path->nodes[0])) {
-			ret = btrfs_next_leaf(root, path);
-			if (ret < 0)
-				return ret;
-			else if (ret > 0)
-				goto copy_inline_extent;
-		}
-		btrfs_item_key_to_cpu(path->nodes[0], &key, path->slots[0]);
-		if (key.objectid == btrfs_ino(dst) &&
-		    key.type == BTRFS_EXTENT_DATA_KEY) {
-			ASSERT(key.offset > 0);
-			return -EOPNOTSUPP;
-		}
-	} else if (i_size_read(dst) <= datal) {
-		struct btrfs_file_extent_item *ei;
-		u64 ext_len;
-
-		/*
-		 * If the file size is <= datal, make sure there are no other
-		 * extents following (can happen do to an fallocate call with
-		 * the flag FALLOC_FL_KEEP_SIZE).
-		 */
-		ei = btrfs_item_ptr(path->nodes[0], path->slots[0],
-				    struct btrfs_file_extent_item);
-		/*
-		 * If it's an inline extent, it can not have other extents
-		 * following it.
-		 */
-		if (btrfs_file_extent_type(path->nodes[0], ei) ==
-		    BTRFS_FILE_EXTENT_INLINE)
-			goto copy_inline_extent;
-
-		ext_len = btrfs_file_extent_num_bytes(path->nodes[0], ei);
-		if (ext_len > aligned_end)
-			return -EOPNOTSUPP;
-
-		ret = btrfs_next_item(root, path);
-		if (ret < 0) {
-			return ret;
-		} else if (ret == 0) {
-			btrfs_item_key_to_cpu(path->nodes[0], &key,
-					      path->slots[0]);
-			if (key.objectid == btrfs_ino(dst) &&
-			    key.type == BTRFS_EXTENT_DATA_KEY)
-				return -EOPNOTSUPP;
-		}
-	}
-
-copy_inline_extent:
-	/*
-	 * We have no extent items, or we have an extent at offset 0 which may
-	 * or may not be inlined. All these cases are dealt the same way.
-	 */
-	if (i_size_read(dst) > datal) {
-		/*
-		 * If the destination inode has an inline extent...
-		 * This would require copying the data from the source inline
-		 * extent into the beginning of the destination's inline extent.
-		 * But this is really complex, both extents can be compressed
-		 * or just one of them, which would require decompressing and
-		 * re-compressing data (which could increase the new compressed
-		 * size, not allowing the compressed data to fit anymore in an
-		 * inline extent).
-		 * So just don't support this case for now (it should be rare,
-		 * we are not really saving space when cloning inline extents).
-		 */
-		return -EOPNOTSUPP;
-	}
-
-	btrfs_release_path(path);
-	ret = btrfs_drop_extents(trans, root, dst, drop_start, aligned_end, 1);
-	if (ret)
-		return ret;
-	ret = btrfs_insert_empty_item(trans, root, path, new_key, size);
-	if (ret)
-		return ret;
-
-	if (skip) {
-		const u32 start = btrfs_file_extent_calc_inline_size(0);
-
-		memmove(inline_data + start, inline_data + start + skip, datal);
-	}
-
-	write_extent_buffer(path->nodes[0], inline_data,
-			    btrfs_item_ptr_offset(path->nodes[0],
-						  path->slots[0]),
-			    size);
-	inode_add_bytes(dst, datal);
-
-	return 0;
-}
-
-/**
- * btrfs_clone() - clone a range from inode file to another
- *
- * @src: Inode to clone from
- * @inode: Inode to clone to
- * @off: Offset within source to start clone from
- * @olen: Original length, passed by user, of range to clone
- * @olen_aligned: Block-aligned value of olen
- * @destoff: Offset within @inode to start clone
- * @no_time_update: Whether to update mtime/ctime on the target inode
- */
-static int btrfs_clone(struct inode *src, struct inode *inode,
-		       const u64 off, const u64 olen, const u64 olen_aligned,
-		       const u64 destoff, int no_time_update)
-{
-	struct btrfs_root *root = BTRFS_I(inode)->root;
-	struct btrfs_path *path = NULL;
-	struct extent_buffer *leaf;
-	struct btrfs_trans_handle *trans;
-	char *buf = NULL;
-	struct btrfs_key key;
-	u32 nritems;
-	int slot;
-	int ret;
-	const u64 len = olen_aligned;
-	u64 last_dest_end = destoff;
-
-	ret = -ENOMEM;
-	buf = kmalloc(root->nodesize, GFP_KERNEL | __GFP_NOWARN);
-	if (!buf) {
-		buf = vmalloc(root->nodesize);
-		if (!buf)
-			return ret;
-	}
-
-	path = btrfs_alloc_path();
-	if (!path) {
-		kvfree(buf);
-		return ret;
-	}
-
-	path->reada = READA_FORWARD;
-	/* clone data */
-	key.objectid = btrfs_ino(src);
-	key.type = BTRFS_EXTENT_DATA_KEY;
-	key.offset = off;
-
-	while (1) {
-		u64 next_key_min_offset = key.offset + 1;
-
-		/*
-		 * note the key will change type as we walk through the
-		 * tree.
-		 */
-		path->leave_spinning = 1;
-		ret = btrfs_search_slot(NULL, BTRFS_I(src)->root, &key, path,
-				0, 0);
-		if (ret < 0)
-			goto out;
-		/*
-		 * First search, if no extent item that starts at offset off was
-		 * found but the previous item is an extent item, it's possible
-		 * it might overlap our target range, therefore process it.
-		 */
-		if (key.offset == off && ret > 0 && path->slots[0] > 0) {
-			btrfs_item_key_to_cpu(path->nodes[0], &key,
-					      path->slots[0] - 1);
-			if (key.type == BTRFS_EXTENT_DATA_KEY)
-				path->slots[0]--;
-		}
-
-		nritems = btrfs_header_nritems(path->nodes[0]);
-process_slot:
-		if (path->slots[0] >= nritems) {
-			ret = btrfs_next_leaf(BTRFS_I(src)->root, path);
-			if (ret < 0)
-				goto out;
-			if (ret > 0)
-				break;
-			nritems = btrfs_header_nritems(path->nodes[0]);
-		}
-		leaf = path->nodes[0];
-		slot = path->slots[0];
-
-		btrfs_item_key_to_cpu(leaf, &key, slot);
-		if (key.type > BTRFS_EXTENT_DATA_KEY ||
-		    key.objectid != btrfs_ino(src))
-			break;
-
-		if (key.type == BTRFS_EXTENT_DATA_KEY) {
-			struct btrfs_file_extent_item *extent;
-			int type;
-			u32 size;
-			struct btrfs_key new_key;
-			u64 disko = 0, diskl = 0;
-			u64 datao = 0, datal = 0;
-			u8 comp;
-			u64 drop_start;
-
-			extent = btrfs_item_ptr(leaf, slot,
-						struct btrfs_file_extent_item);
-			comp = btrfs_file_extent_compression(leaf, extent);
-			type = btrfs_file_extent_type(leaf, extent);
-			if (type == BTRFS_FILE_EXTENT_REG ||
-			    type == BTRFS_FILE_EXTENT_PREALLOC) {
-				disko = btrfs_file_extent_disk_bytenr(leaf,
-								      extent);
-				diskl = btrfs_file_extent_disk_num_bytes(leaf,
-								 extent);
-				datao = btrfs_file_extent_offset(leaf, extent);
-				datal = btrfs_file_extent_num_bytes(leaf,
-								    extent);
-			} else if (type == BTRFS_FILE_EXTENT_INLINE) {
-				/* take upper bound, may be compressed */
-				datal = btrfs_file_extent_ram_bytes(leaf,
-								    extent);
-			}
-
-			/*
-			 * The first search might have left us at an extent
-			 * item that ends before our target range's start, can
-			 * happen if we have holes and NO_HOLES feature enabled.
-			 */
-			if (key.offset + datal <= off) {
-				path->slots[0]++;
-				goto process_slot;
-			} else if (key.offset >= off + len) {
-				break;
-			}
-			next_key_min_offset = key.offset + datal;
-			size = btrfs_item_size_nr(leaf, slot);
-			read_extent_buffer(leaf, buf,
-					   btrfs_item_ptr_offset(leaf, slot),
-					   size);
-
-			btrfs_release_path(path);
-			path->leave_spinning = 0;
-
-			memcpy(&new_key, &key, sizeof(new_key));
-			new_key.objectid = btrfs_ino(inode);
-			if (off <= key.offset)
-				new_key.offset = key.offset + destoff - off;
-			else
-				new_key.offset = destoff;
-
-			/*
-			 * Deal with a hole that doesn't have an extent item
-			 * that represents it (NO_HOLES feature enabled).
-			 * This hole is either in the middle of the cloning
-			 * range or at the beginning (fully overlaps it or
-			 * partially overlaps it).
-			 */
-			if (new_key.offset != last_dest_end)
-				drop_start = last_dest_end;
-			else
-				drop_start = new_key.offset;
-
-			/*
-			 * 1 - adjusting old extent (we may have to split it)
-			 * 1 - add new extent
-			 * 1 - inode update
-			 */
-			trans = btrfs_start_transaction(root, 3);
-			if (IS_ERR(trans)) {
-				ret = PTR_ERR(trans);
-				goto out;
-			}
-
-			if (type == BTRFS_FILE_EXTENT_REG ||
-			    type == BTRFS_FILE_EXTENT_PREALLOC) {
-				/*
-				 *    a  | --- range to clone ---|  b
-				 * | ------------- extent ------------- |
-				 */
-
-				/* subtract range b */
-				if (key.offset + datal > off + len)
-					datal = off + len - key.offset;
-
-				/* subtract range a */
-				if (off > key.offset) {
-					datao += off - key.offset;
-					datal -= off - key.offset;
-				}
-
-				ret = btrfs_drop_extents(trans, root, inode,
-							 drop_start,
-							 new_key.offset + datal,
-							 1);
-				if (ret) {
-					if (ret != -EOPNOTSUPP)
-						btrfs_abort_transaction(trans,
-									ret);
-					btrfs_end_transaction(trans, root);
-					goto out;
-				}
-
-				ret = btrfs_insert_empty_item(trans, root, path,
-							      &new_key, size);
-				if (ret) {
-					btrfs_abort_transaction(trans, ret);
-					btrfs_end_transaction(trans, root);
-					goto out;
-				}
-
-				leaf = path->nodes[0];
-				slot = path->slots[0];
-				write_extent_buffer(leaf, buf,
-					    btrfs_item_ptr_offset(leaf, slot),
-					    size);
-
-				extent = btrfs_item_ptr(leaf, slot,
-						struct btrfs_file_extent_item);
-
-				/* disko == 0 means it's a hole */
-				if (!disko)
-					datao = 0;
-
-				btrfs_set_file_extent_offset(leaf, extent,
-							     datao);
-				btrfs_set_file_extent_num_bytes(leaf, extent,
-								datal);
-
-				if (disko) {
-					inode_add_bytes(inode, datal);
-					ret = btrfs_inc_extent_ref(trans, root,
-							disko, diskl, 0,
-							root->root_key.objectid,
-							btrfs_ino(inode),
-							new_key.offset - datao);
-					if (ret) {
-						btrfs_abort_transaction(trans,
-									ret);
-						btrfs_end_transaction(trans,
-								      root);
-						goto out;
-
-					}
-				}
-			} else if (type == BTRFS_FILE_EXTENT_INLINE) {
-				u64 skip = 0;
-				u64 trim = 0;
-
-				if (off > key.offset) {
-					skip = off - key.offset;
-					new_key.offset += skip;
-				}
-
-				if (key.offset + datal > off + len)
-					trim = key.offset + datal - (off + len);
-
-				if (comp && (skip || trim)) {
-					ret = -EINVAL;
-					btrfs_end_transaction(trans, root);
-					goto out;
-				}
-				size -= skip + trim;
-				datal -= skip + trim;
-
-				ret = clone_copy_inline_extent(src, inode,
-							       trans, path,
-							       &new_key,
-							       drop_start,
-							       datal,
-							       skip, size, buf);
-				if (ret) {
-					if (ret != -EOPNOTSUPP)
-						btrfs_abort_transaction(trans,
-									ret);
-					btrfs_end_transaction(trans, root);
-					goto out;
-				}
-				leaf = path->nodes[0];
-				slot = path->slots[0];
-			}
-
-			/* If we have an implicit hole (NO_HOLES feature). */
-			if (drop_start < new_key.offset)
-				clone_update_extent_map(inode, trans,
-						NULL, drop_start,
-						new_key.offset - drop_start);
-
-			clone_update_extent_map(inode, trans, path, 0, 0);
-
-			btrfs_mark_buffer_dirty(leaf);
-			btrfs_release_path(path);
-
-			last_dest_end = ALIGN(new_key.offset + datal,
-					      root->sectorsize);
-			ret = clone_finish_inode_update(trans, inode,
-							last_dest_end,
-							destoff, olen,
-							no_time_update);
-			if (ret)
-				goto out;
-			if (new_key.offset + datal >= destoff + len)
-				break;
-		}
-		btrfs_release_path(path);
-		key.offset = next_key_min_offset;
-
-		if (fatal_signal_pending(current)) {
-			ret = -EINTR;
-			goto out;
-		}
-	}
-	ret = 0;
-
-	if (last_dest_end < destoff + len) {
-		/*
-		 * We have an implicit hole (NO_HOLES feature is enabled) that
-		 * fully or partially overlaps our cloning range at its end.
-		 */
-		btrfs_release_path(path);
-
-		/*
-		 * 1 - remove extent(s)
-		 * 1 - inode update
-		 */
-		trans = btrfs_start_transaction(root, 2);
-		if (IS_ERR(trans)) {
-			ret = PTR_ERR(trans);
-			goto out;
-		}
-		ret = btrfs_drop_extents(trans, root, inode,
-					 last_dest_end, destoff + len, 1);
-		if (ret) {
-			if (ret != -EOPNOTSUPP)
-				btrfs_abort_transaction(trans, ret);
-			btrfs_end_transaction(trans, root);
-			goto out;
-		}
-		clone_update_extent_map(inode, trans, NULL, last_dest_end,
-					destoff + len - last_dest_end);
-		ret = clone_finish_inode_update(trans, inode, destoff + len,
-						destoff, olen, no_time_update);
-	}
-=======
-	vol_args->name[BTRFS_PATH_NAME_MAX] = '\0';
 	ret = btrfs_rm_device(fs_info, vol_args->name, 0);
->>>>>>> 24b8d41d
 
 	if (!ret)
 		btrfs_info(fs_info, "disk deleted %s", vol_args->name);
 	kfree(vol_args);
 out:
-<<<<<<< HEAD
-	btrfs_free_path(path);
-	kvfree(buf);
-=======
 	btrfs_exclop_finish(fs_info);
 out_drop_write:
 	mnt_drop_write_file(file);
 
->>>>>>> 24b8d41d
 	return ret;
 }
 
@@ -4701,15 +3405,9 @@
 	di = btrfs_lookup_dir_item(trans, fs_info->tree_root, path,
 				   dir_id, "default", 7, 1);
 	if (IS_ERR_OR_NULL(di)) {
-<<<<<<< HEAD
-		btrfs_free_path(path);
-		btrfs_end_transaction(trans, root);
-		btrfs_err(new_root->fs_info,
-=======
 		btrfs_release_path(path);
 		btrfs_end_transaction(trans);
 		btrfs_err(fs_info,
->>>>>>> 24b8d41d
 			  "Umm, you don't have the default diritem, this isn't going to work");
 		ret = -ENOENT;
 		goto out_free;
@@ -5046,15 +3744,8 @@
 		if (!btrfs_exclop_start(fs_info, BTRFS_EXCLOP_DEV_REPLACE)) {
 			ret = BTRFS_ERROR_DEV_EXCL_RUN_IN_PROGRESS;
 		} else {
-<<<<<<< HEAD
-			ret = btrfs_dev_replace_by_ioctl(root, p);
-			atomic_set(
-			 &root->fs_info->mutually_exclusive_operation_running,
-			 0);
-=======
 			ret = btrfs_dev_replace_by_ioctl(fs_info, p);
 			btrfs_exclop_finish(fs_info);
->>>>>>> 24b8d41d
 		}
 		break;
 	case BTRFS_IOCTL_DEV_REPLACE_CMD_STATUS:
@@ -5519,15 +4210,9 @@
 	/* update qgroup status and info */
 	err = btrfs_run_qgroups(trans);
 	if (err < 0)
-<<<<<<< HEAD
-		btrfs_handle_fs_error(root->fs_info, err,
-			    "failed to update qgroup status and info");
-	err = btrfs_end_transaction(trans, root);
-=======
 		btrfs_handle_fs_error(fs_info, err,
 				      "failed to update qgroup status and info");
 	err = btrfs_end_transaction(trans);
->>>>>>> 24b8d41d
 	if (err && !ret)
 		ret = err;
 
@@ -5701,11 +4386,7 @@
 	if (!capable(CAP_SYS_ADMIN))
 		return -EPERM;
 
-<<<<<<< HEAD
-	return btrfs_qgroup_wait_for_completion(root->fs_info, true);
-=======
 	return btrfs_qgroup_wait_for_completion(fs_info, true);
->>>>>>> 24b8d41d
 }
 
 static long _btrfs_ioctl_set_received_subvol(struct file *file,
@@ -5716,11 +4397,7 @@
 	struct btrfs_root *root = BTRFS_I(inode)->root;
 	struct btrfs_root_item *root_item = &root->root_item;
 	struct btrfs_trans_handle *trans;
-<<<<<<< HEAD
-	struct timespec ct = current_time(inode);
-=======
 	struct timespec64 ct = current_time(inode);
->>>>>>> 24b8d41d
 	int ret = 0;
 	int received_uuid_changed;
 
@@ -5791,23 +4468,11 @@
 					  root->root_key.objectid);
 		if (ret < 0 && ret != -EEXIST) {
 			btrfs_abort_transaction(trans, ret);
-<<<<<<< HEAD
-			goto out;
-		}
-	}
-	ret = btrfs_commit_transaction(trans, root);
-	if (ret < 0) {
-		btrfs_abort_transaction(trans, ret);
-		goto out;
-	}
-
-=======
 			btrfs_end_transaction(trans);
 			goto out;
 		}
 	}
 	ret = btrfs_commit_transaction(trans);
->>>>>>> 24b8d41d
 out:
 	up_write(&fs_info->subvol_sem);
 	mnt_drop_write_file(file);
@@ -5930,11 +4595,7 @@
 		return -EFAULT;
 
 	if (strnlen(label, BTRFS_LABEL_SIZE) == BTRFS_LABEL_SIZE) {
-<<<<<<< HEAD
-		btrfs_err(root->fs_info,
-=======
 		btrfs_err(fs_info,
->>>>>>> 24b8d41d
 			  "unable to set label with more than %d bytes",
 			  BTRFS_LABEL_SIZE - 1);
 		return -EINVAL;
@@ -6128,12 +4789,6 @@
 out_drop_write:
 	mnt_drop_write_file(file);
 
-<<<<<<< HEAD
-	ret = btrfs_commit_transaction(trans, root);
-out_drop_write:
-	mnt_drop_write_file(file);
-
-=======
 	return ret;
 }
 
@@ -6169,7 +4824,6 @@
 	}
 	ret = btrfs_ioctl_send(file, arg);
 	kfree(arg);
->>>>>>> 24b8d41d
 	return ret;
 }
 
@@ -6329,13 +4983,10 @@
 #ifdef CONFIG_COMPAT
 long btrfs_compat_ioctl(struct file *file, unsigned int cmd, unsigned long arg)
 {
-<<<<<<< HEAD
-=======
 	/*
 	 * These all access 32-bit values anyway so no further
 	 * handling is necessary.
 	 */
->>>>>>> 24b8d41d
 	switch (cmd) {
 	case FS_IOC32_GETFLAGS:
 		cmd = FS_IOC_GETFLAGS;
@@ -6346,11 +4997,6 @@
 	case FS_IOC32_GETVERSION:
 		cmd = FS_IOC_GETVERSION;
 		break;
-<<<<<<< HEAD
-	default:
-		return -ENOIOCTLCMD;
-=======
->>>>>>> 24b8d41d
 	}
 
 	return btrfs_ioctl(file, cmd, (unsigned long) compat_ptr(arg));
