// SPDX-License-Identifier: GPL-2.0
/*
 * Copyright (C) 2007 Oracle.  All rights reserved.
 */

#include <linux/blkdev.h>
#include <linux/module.h>
#include <linux/fs.h>
#include <linux/pagemap.h>
#include <linux/highmem.h>
#include <linux/time.h>
#include <linux/init.h>
#include <linux/seq_file.h>
#include <linux/string.h>
#include <linux/backing-dev.h>
#include <linux/mount.h>
#include <linux/writeback.h>
#include <linux/statfs.h>
#include <linux/compat.h>
#include <linux/parser.h>
#include <linux/ctype.h>
#include <linux/namei.h>
#include <linux/miscdevice.h>
#include <linux/magic.h>
#include <linux/slab.h>
#include <linux/cleancache.h>
#include <linux/ratelimit.h>
#include <linux/crc32c.h>
#include <linux/btrfs.h>
#include "delayed-inode.h"
#include "ctree.h"
#include "disk-io.h"
#include "transaction.h"
#include "btrfs_inode.h"
#include "print-tree.h"
#include "props.h"
#include "xattr.h"
#include "volumes.h"
#include "export.h"
#include "compression.h"
#include "rcu-string.h"
#include "dev-replace.h"
#include "free-space-cache.h"
#include "backref.h"
#include "space-info.h"
#include "sysfs.h"
#include "tests/btrfs-tests.h"
#include "block-group.h"
#include "discard.h"

#include "qgroup.h"
#define CREATE_TRACE_POINTS
#include <trace/events/btrfs.h>

static const struct super_operations btrfs_super_ops;

/*
 * Types for mounting the default subvolume and a subvolume explicitly
 * requested by subvol=/path. That way the callchain is straightforward and we
 * don't have to play tricks with the mount options and recursive calls to
 * btrfs_mount.
 *
 * The new btrfs_root_fs_type also servers as a tag for the bdev_holder.
 */
static struct file_system_type btrfs_fs_type;
static struct file_system_type btrfs_root_fs_type;

static int btrfs_remount(struct super_block *sb, int *flags, char *data);

/*
 * Generally the error codes correspond to their respective errors, but there
 * are a few special cases.
 *
 * EUCLEAN: Any sort of corruption that we encounter.  The tree-checker for
 *          instance will return EUCLEAN if any of the blocks are corrupted in
 *          a way that is problematic.  We want to reserve EUCLEAN for these
 *          sort of corruptions.
 *
 * EROFS: If we check BTRFS_FS_STATE_ERROR and fail out with a return error, we
 *        need to use EROFS for this case.  We will have no idea of the
 *        original failure, that will have been reported at the time we tripped
 *        over the error.  Each subsequent error that doesn't have any context
 *        of the original error should use EROFS when handling BTRFS_FS_STATE_ERROR.
 */
const char * __attribute_const__ btrfs_decode_error(int errno)
{
	char *errstr = "unknown";

	switch (errno) {
	case -ENOENT:		/* -2 */
		errstr = "No such entry";
		break;
	case -EIO:		/* -5 */
		errstr = "IO failure";
		break;
	case -ENOMEM:		/* -12*/
		errstr = "Out of memory";
		break;
	case -EEXIST:		/* -17 */
		errstr = "Object already exists";
		break;
	case -ENOSPC:		/* -28 */
		errstr = "No space left";
		break;
	case -EROFS:		/* -30 */
		errstr = "Readonly filesystem";
		break;
	case -EOPNOTSUPP:	/* -95 */
		errstr = "Operation not supported";
		break;
	case -EUCLEAN:		/* -117 */
		errstr = "Filesystem corrupted";
		break;
	case -EDQUOT:		/* -122 */
		errstr = "Quota exceeded";
		break;
	}

	return errstr;
}

<<<<<<< HEAD
/* btrfs handle error by forcing the filesystem readonly */
static void btrfs_handle_error(struct btrfs_fs_info *fs_info)
{
	struct super_block *sb = fs_info->sb;

	if (sb->s_flags & MS_RDONLY)
		return;

	if (test_bit(BTRFS_FS_STATE_ERROR, &fs_info->fs_state)) {
		sb->s_flags |= MS_RDONLY;
		btrfs_info(fs_info, "forced readonly");
		/*
		 * Note that a running device replace operation is not
		 * canceled here although there is no way to update
		 * the progress. It would add the risk of a deadlock,
		 * therefore the canceling is omitted. The only penalty
		 * is that some I/O remains active until the procedure
		 * completes. The next time when the filesystem is
		 * mounted writeable again, the device replace
		 * operation continues.
		 */
	}
}

/*
 * __btrfs_handle_fs_error decodes expected errors from the caller and
 * invokes the approciate error response.
=======
/*
 * __btrfs_handle_fs_error decodes expected errors from the caller and
 * invokes the appropriate error response.
>>>>>>> 24b8d41d
 */
__cold
void __btrfs_handle_fs_error(struct btrfs_fs_info *fs_info, const char *function,
		       unsigned int line, int errno, const char *fmt, ...)
{
	struct super_block *sb = fs_info->sb;
#ifdef CONFIG_PRINTK
	const char *errstr;
#endif

	/*
	 * Special case: if the error is EROFS, and we're already
	 * under SB_RDONLY, then it is safe here.
	 */
	if (errno == -EROFS && sb_rdonly(sb))
  		return;

#ifdef CONFIG_PRINTK
	errstr = btrfs_decode_error(errno);
	if (fmt) {
		struct va_format vaf;
		va_list args;

		va_start(args, fmt);
		vaf.fmt = fmt;
		vaf.va = &args;

		pr_crit("BTRFS: error (device %s) in %s:%d: errno=%d %s (%pV)\n",
			sb->s_id, function, line, errno, errstr, &vaf);
		va_end(args);
	} else {
		pr_crit("BTRFS: error (device %s) in %s:%d: errno=%d %s\n",
			sb->s_id, function, line, errno, errstr);
	}
#endif

	/*
	 * Today we only save the error info to memory.  Long term we'll
	 * also send it down to the disk
	 */
	set_bit(BTRFS_FS_STATE_ERROR, &fs_info->fs_state);

	/* Don't go through full error handling during mount */
<<<<<<< HEAD
	if (sb->s_flags & MS_BORN)
		btrfs_handle_error(fs_info);
=======
	if (!(sb->s_flags & SB_BORN))
		return;

	if (sb_rdonly(sb))
		return;

	btrfs_discard_stop(fs_info);

	/* btrfs handle error by forcing the filesystem readonly */
	sb->s_flags |= SB_RDONLY;
	btrfs_info(fs_info, "forced readonly");
	/*
	 * Note that a running device replace operation is not canceled here
	 * although there is no way to update the progress. It would add the
	 * risk of a deadlock, therefore the canceling is omitted. The only
	 * penalty is that some I/O remains active until the procedure
	 * completes. The next time when the filesystem is mounted writable
	 * again, the device replace operation continues.
	 */
>>>>>>> 24b8d41d
}

#ifdef CONFIG_PRINTK
static const char * const logtypes[] = {
	"emergency",
	"alert",
	"critical",
	"error",
	"warning",
	"notice",
	"info",
	"debug",
};


/*
 * Use one ratelimit state per log level so that a flood of less important
 * messages doesn't cause more important ones to be dropped.
 */
static struct ratelimit_state printk_limits[] = {
	RATELIMIT_STATE_INIT(printk_limits[0], DEFAULT_RATELIMIT_INTERVAL, 100),
	RATELIMIT_STATE_INIT(printk_limits[1], DEFAULT_RATELIMIT_INTERVAL, 100),
	RATELIMIT_STATE_INIT(printk_limits[2], DEFAULT_RATELIMIT_INTERVAL, 100),
	RATELIMIT_STATE_INIT(printk_limits[3], DEFAULT_RATELIMIT_INTERVAL, 100),
	RATELIMIT_STATE_INIT(printk_limits[4], DEFAULT_RATELIMIT_INTERVAL, 100),
	RATELIMIT_STATE_INIT(printk_limits[5], DEFAULT_RATELIMIT_INTERVAL, 100),
	RATELIMIT_STATE_INIT(printk_limits[6], DEFAULT_RATELIMIT_INTERVAL, 100),
	RATELIMIT_STATE_INIT(printk_limits[7], DEFAULT_RATELIMIT_INTERVAL, 100),
};

<<<<<<< HEAD
void btrfs_printk(const struct btrfs_fs_info *fs_info, const char *fmt, ...)
=======
void __cold btrfs_printk(const struct btrfs_fs_info *fs_info, const char *fmt, ...)
>>>>>>> 24b8d41d
{
	char lvl[PRINTK_MAX_SINGLE_HEADER_LEN + 1] = "\0";
	struct va_format vaf;
	va_list args;
	int kern_level;
<<<<<<< HEAD
	struct ratelimit_state *ratelimit;
=======
	const char *type = logtypes[4];
	struct ratelimit_state *ratelimit = &printk_limits[4];
>>>>>>> 24b8d41d

	va_start(args, fmt);

	while ((kern_level = printk_get_level(fmt)) != 0) {
		size_t size = printk_skip_level(fmt) - fmt;

		if (kern_level >= '0' && kern_level <= '7') {
			memcpy(lvl, fmt,  size);
			lvl[size] = '\0';
			type = logtypes[kern_level - '0'];
			ratelimit = &printk_limits[kern_level - '0'];
		}
		fmt += size;
<<<<<<< HEAD
		type = logtypes[kern_level - '0'];
		ratelimit = &printk_limits[kern_level - '0'];
	} else {
		*lvl = '\0';
		/* Default to debug output */
		ratelimit = &printk_limits[7];
=======
>>>>>>> 24b8d41d
	}

	vaf.fmt = fmt;
	vaf.va = &args;

	if (__ratelimit(ratelimit))
<<<<<<< HEAD
		printk("%sBTRFS %s (device %s): %pV\n", lvl, type, sb->s_id, &vaf);
=======
		printk("%sBTRFS %s (device %s): %pV\n", lvl, type,
			fs_info ? fs_info->sb->s_id : "<unknown>", &vaf);
>>>>>>> 24b8d41d

	va_end(args);
}
#endif

/*
 * We only mark the transaction aborted and then set the file system read-only.
 * This will prevent new transactions from starting or trying to join this
 * one.
 *
 * This means that error recovery at the call site is limited to freeing
 * any local memory allocations and passing the error code up without
 * further cleanup. The transaction should complete as it normally would
 * in the call path but will return -EIO.
 *
 * We'll complete the cleanup in btrfs_end_transaction and
 * btrfs_commit_transaction.
 */
__cold
void __btrfs_abort_transaction(struct btrfs_trans_handle *trans,
			       const char *function,
			       unsigned int line, int errno)
{
	struct btrfs_fs_info *fs_info = trans->fs_info;

<<<<<<< HEAD
	trans->aborted = errno;
=======
	WRITE_ONCE(trans->aborted, errno);
>>>>>>> 24b8d41d
	/* Nothing used. The other threads that have joined this
	 * transaction may be able to continue. */
	if (!trans->dirty && list_empty(&trans->new_bgs)) {
		const char *errstr;

		errstr = btrfs_decode_error(errno);
		btrfs_warn(fs_info,
		           "%s:%d: Aborting unused transaction(%s).",
		           function, line, errstr);
		return;
	}
	WRITE_ONCE(trans->transaction->aborted, errno);
	/* Wake up anybody who may be waiting on this transaction */
	wake_up(&fs_info->transaction_wait);
	wake_up(&fs_info->transaction_blocked_wait);
	__btrfs_handle_fs_error(fs_info, function, line, errno, NULL);
}
/*
 * __btrfs_panic decodes unexpected, fatal errors from the caller,
 * issues an alert, and either panics or BUGs, depending on mount options.
 */
__cold
void __btrfs_panic(struct btrfs_fs_info *fs_info, const char *function,
		   unsigned int line, int errno, const char *fmt, ...)
{
	char *s_id = "<unknown>";
	const char *errstr;
	struct va_format vaf = { .fmt = fmt };
	va_list args;

	if (fs_info)
		s_id = fs_info->sb->s_id;

	va_start(args, fmt);
	vaf.va = &args;

	errstr = btrfs_decode_error(errno);
	if (fs_info && (btrfs_test_opt(fs_info, PANIC_ON_FATAL_ERROR)))
		panic(KERN_CRIT "BTRFS panic (device %s) in %s:%d: %pV (errno=%d %s)\n",
			s_id, function, line, &vaf, errno, errstr);

	btrfs_crit(fs_info, "panic in %s:%d: %pV (errno=%d %s)",
		   function, line, &vaf, errno, errstr);
	va_end(args);
	/* Caller calls BUG() */
}

static void btrfs_put_super(struct super_block *sb)
{
	close_ctree(btrfs_sb(sb));
}

enum {
	Opt_acl, Opt_noacl,
	Opt_clear_cache,
	Opt_commit_interval,
	Opt_compress,
	Opt_compress_force,
	Opt_compress_force_type,
	Opt_compress_type,
	Opt_degraded,
	Opt_device,
	Opt_fatal_errors,
	Opt_flushoncommit, Opt_noflushoncommit,
	Opt_inode_cache, Opt_noinode_cache,
	Opt_max_inline,
	Opt_barrier, Opt_nobarrier,
	Opt_datacow, Opt_nodatacow,
	Opt_datasum, Opt_nodatasum,
	Opt_defrag, Opt_nodefrag,
	Opt_discard, Opt_nodiscard,
	Opt_discard_mode,
	Opt_norecovery,
	Opt_ratio,
	Opt_rescan_uuid_tree,
	Opt_skip_balance,
	Opt_space_cache, Opt_no_space_cache,
	Opt_space_cache_version,
	Opt_ssd, Opt_nossd,
	Opt_ssd_spread, Opt_nossd_spread,
	Opt_subvol,
	Opt_subvol_empty,
	Opt_subvolid,
	Opt_thread_pool,
	Opt_treelog, Opt_notreelog,
	Opt_user_subvol_rm_allowed,

	/* Rescue options */
	Opt_rescue,
	Opt_usebackuproot,
	Opt_nologreplay,

	/* Deprecated options */
	Opt_recovery,

	/* Debugging options */
	Opt_check_integrity,
	Opt_check_integrity_including_extent_data,
	Opt_check_integrity_print_mask,
	Opt_enospc_debug, Opt_noenospc_debug,
#ifdef CONFIG_BTRFS_DEBUG
	Opt_fragment_data, Opt_fragment_metadata, Opt_fragment_all,
#endif
#ifdef CONFIG_BTRFS_FS_REF_VERIFY
	Opt_ref_verify,
#endif
	Opt_err,
};

static const match_table_t tokens = {
	{Opt_acl, "acl"},
	{Opt_noacl, "noacl"},
	{Opt_clear_cache, "clear_cache"},
	{Opt_commit_interval, "commit=%u"},
	{Opt_compress, "compress"},
	{Opt_compress_type, "compress=%s"},
	{Opt_compress_force, "compress-force"},
	{Opt_compress_force_type, "compress-force=%s"},
	{Opt_degraded, "degraded"},
	{Opt_device, "device=%s"},
	{Opt_fatal_errors, "fatal_errors=%s"},
	{Opt_flushoncommit, "flushoncommit"},
	{Opt_noflushoncommit, "noflushoncommit"},
	{Opt_inode_cache, "inode_cache"},
	{Opt_noinode_cache, "noinode_cache"},
	{Opt_max_inline, "max_inline=%s"},
	{Opt_barrier, "barrier"},
	{Opt_nobarrier, "nobarrier"},
	{Opt_datacow, "datacow"},
	{Opt_nodatacow, "nodatacow"},
	{Opt_datasum, "datasum"},
	{Opt_nodatasum, "nodatasum"},
	{Opt_defrag, "autodefrag"},
	{Opt_nodefrag, "noautodefrag"},
	{Opt_discard, "discard"},
	{Opt_discard_mode, "discard=%s"},
	{Opt_nodiscard, "nodiscard"},
	{Opt_norecovery, "norecovery"},
	{Opt_ratio, "metadata_ratio=%u"},
	{Opt_rescan_uuid_tree, "rescan_uuid_tree"},
	{Opt_skip_balance, "skip_balance"},
	{Opt_space_cache, "space_cache"},
	{Opt_no_space_cache, "nospace_cache"},
	{Opt_space_cache_version, "space_cache=%s"},
	{Opt_ssd, "ssd"},
	{Opt_nossd, "nossd"},
	{Opt_ssd_spread, "ssd_spread"},
	{Opt_nossd_spread, "nossd_spread"},
	{Opt_subvol, "subvol=%s"},
	{Opt_subvol_empty, "subvol="},
	{Opt_subvolid, "subvolid=%s"},
	{Opt_thread_pool, "thread_pool=%u"},
	{Opt_treelog, "treelog"},
	{Opt_notreelog, "notreelog"},
	{Opt_user_subvol_rm_allowed, "user_subvol_rm_allowed"},

	/* Rescue options */
	{Opt_rescue, "rescue=%s"},
	/* Deprecated, with alias rescue=nologreplay */
	{Opt_nologreplay, "nologreplay"},
	/* Deprecated, with alias rescue=usebackuproot */
	{Opt_usebackuproot, "usebackuproot"},

	/* Deprecated options */
	{Opt_recovery, "recovery"},

	/* Debugging options */
	{Opt_check_integrity, "check_int"},
	{Opt_check_integrity_including_extent_data, "check_int_data"},
	{Opt_check_integrity_print_mask, "check_int_print_mask=%u"},
	{Opt_enospc_debug, "enospc_debug"},
	{Opt_noenospc_debug, "noenospc_debug"},
#ifdef CONFIG_BTRFS_DEBUG
	{Opt_fragment_data, "fragment=data"},
	{Opt_fragment_metadata, "fragment=metadata"},
	{Opt_fragment_all, "fragment=all"},
#endif
#ifdef CONFIG_BTRFS_FS_REF_VERIFY
	{Opt_ref_verify, "ref_verify"},
#endif
	{Opt_err, NULL},
};

static const match_table_t rescue_tokens = {
	{Opt_usebackuproot, "usebackuproot"},
	{Opt_nologreplay, "nologreplay"},
	{Opt_err, NULL},
};

static int parse_rescue_options(struct btrfs_fs_info *info, const char *options)
{
	char *opts;
	char *orig;
	char *p;
	substring_t args[MAX_OPT_ARGS];
	int ret = 0;

	opts = kstrdup(options, GFP_KERNEL);
	if (!opts)
		return -ENOMEM;
	orig = opts;

	while ((p = strsep(&opts, ":")) != NULL) {
		int token;

		if (!*p)
			continue;
		token = match_token(p, rescue_tokens, args);
		switch (token){
		case Opt_usebackuproot:
			btrfs_info(info,
				   "trying to use backup root at mount time");
			btrfs_set_opt(info->mount_opt, USEBACKUPROOT);
			break;
		case Opt_nologreplay:
			btrfs_set_and_info(info, NOLOGREPLAY,
					   "disabling log replay at mount time");
			break;
		case Opt_err:
			btrfs_info(info, "unrecognized rescue option '%s'", p);
			ret = -EINVAL;
			goto out;
		default:
			break;
		}

	}
out:
	kfree(orig);
	return ret;
}

/*
 * Regular mount options parser.  Everything that is needed only when
 * reading in a new superblock is parsed here.
 * XXX JDM: This needs to be cleaned up for remount.
 */
int btrfs_parse_options(struct btrfs_fs_info *info, char *options,
			unsigned long new_flags)
{
	substring_t args[MAX_OPT_ARGS];
	char *p, *num;
	u64 cache_gen;
	int intarg;
	int ret = 0;
	char *compress_type;
	bool compress_force = false;
	enum btrfs_compression_type saved_compress_type;
	int saved_compress_level;
	bool saved_compress_force;
	int no_compress = 0;

	cache_gen = btrfs_super_cache_generation(info->super_copy);
	if (btrfs_fs_compat_ro(info, FREE_SPACE_TREE))
		btrfs_set_opt(info->mount_opt, FREE_SPACE_TREE);
	else if (cache_gen)
		btrfs_set_opt(info->mount_opt, SPACE_CACHE);

	/*
	 * Even the options are empty, we still need to do extra check
	 * against new flags
	 */
	if (!options)
		goto check;

	while ((p = strsep(&options, ",")) != NULL) {
		int token;
		if (!*p)
			continue;

		token = match_token(p, tokens, args);
		switch (token) {
		case Opt_degraded:
			btrfs_info(info, "allowing degraded mounts");
			btrfs_set_opt(info->mount_opt, DEGRADED);
			break;
		case Opt_subvol:
		case Opt_subvol_empty:
		case Opt_subvolid:
		case Opt_device:
			/*
			 * These are parsed by btrfs_parse_subvol_options or
			 * btrfs_parse_device_options and can be ignored here.
			 */
			break;
		case Opt_nodatasum:
			btrfs_set_and_info(info, NODATASUM,
					   "setting nodatasum");
			break;
		case Opt_datasum:
			if (btrfs_test_opt(info, NODATASUM)) {
				if (btrfs_test_opt(info, NODATACOW))
<<<<<<< HEAD
					btrfs_info(root->fs_info,
						   "setting datasum, datacow enabled");
				else
					btrfs_info(root->fs_info,
						   "setting datasum");
=======
					btrfs_info(info,
						   "setting datasum, datacow enabled");
				else
					btrfs_info(info, "setting datasum");
>>>>>>> 24b8d41d
			}
			btrfs_clear_opt(info->mount_opt, NODATACOW);
			btrfs_clear_opt(info->mount_opt, NODATASUM);
			break;
		case Opt_nodatacow:
			if (!btrfs_test_opt(info, NODATACOW)) {
				if (!btrfs_test_opt(info, COMPRESS) ||
				    !btrfs_test_opt(info, FORCE_COMPRESS)) {
<<<<<<< HEAD
					btrfs_info(root->fs_info,
						   "setting nodatacow, compression disabled");
				} else {
					btrfs_info(root->fs_info,
						   "setting nodatacow");
=======
					btrfs_info(info,
						   "setting nodatacow, compression disabled");
				} else {
					btrfs_info(info, "setting nodatacow");
>>>>>>> 24b8d41d
				}
			}
			btrfs_clear_opt(info->mount_opt, COMPRESS);
			btrfs_clear_opt(info->mount_opt, FORCE_COMPRESS);
			btrfs_set_opt(info->mount_opt, NODATACOW);
			btrfs_set_opt(info->mount_opt, NODATASUM);
			break;
		case Opt_datacow:
			btrfs_clear_and_info(info, NODATACOW,
					     "setting datacow");
			break;
		case Opt_compress_force:
		case Opt_compress_force_type:
			compress_force = true;
			fallthrough;
		case Opt_compress:
		case Opt_compress_type:
			saved_compress_type = btrfs_test_opt(info,
							     COMPRESS) ?
				info->compress_type : BTRFS_COMPRESS_NONE;
			saved_compress_force =
				btrfs_test_opt(info, FORCE_COMPRESS);
<<<<<<< HEAD
=======
			saved_compress_level = info->compress_level;
>>>>>>> 24b8d41d
			if (token == Opt_compress ||
			    token == Opt_compress_force ||
			    strncmp(args[0].from, "zlib", 4) == 0) {
				compress_type = "zlib";

				info->compress_type = BTRFS_COMPRESS_ZLIB;
				info->compress_level = BTRFS_ZLIB_DEFAULT_LEVEL;
				/*
				 * args[0] contains uninitialized data since
				 * for these tokens we don't expect any
				 * parameter.
				 */
				if (token != Opt_compress &&
				    token != Opt_compress_force)
					info->compress_level =
					  btrfs_compress_str2level(
							BTRFS_COMPRESS_ZLIB,
							args[0].from + 4);
				btrfs_set_opt(info->mount_opt, COMPRESS);
				btrfs_clear_opt(info->mount_opt, NODATACOW);
				btrfs_clear_opt(info->mount_opt, NODATASUM);
				no_compress = 0;
			} else if (strncmp(args[0].from, "lzo", 3) == 0) {
				compress_type = "lzo";
				info->compress_type = BTRFS_COMPRESS_LZO;
				info->compress_level = 0;
				btrfs_set_opt(info->mount_opt, COMPRESS);
				btrfs_clear_opt(info->mount_opt, NODATACOW);
				btrfs_clear_opt(info->mount_opt, NODATASUM);
				btrfs_set_fs_incompat(info, COMPRESS_LZO);
				no_compress = 0;
			} else if (strncmp(args[0].from, "zstd", 4) == 0) {
				compress_type = "zstd";
				info->compress_type = BTRFS_COMPRESS_ZSTD;
				info->compress_level =
					btrfs_compress_str2level(
							 BTRFS_COMPRESS_ZSTD,
							 args[0].from + 4);
				btrfs_set_opt(info->mount_opt, COMPRESS);
				btrfs_clear_opt(info->mount_opt, NODATACOW);
				btrfs_clear_opt(info->mount_opt, NODATASUM);
				btrfs_set_fs_incompat(info, COMPRESS_ZSTD);
				no_compress = 0;
			} else if (strncmp(args[0].from, "no", 2) == 0) {
				compress_type = "no";
				info->compress_level = 0;
				info->compress_type = 0;
				btrfs_clear_opt(info->mount_opt, COMPRESS);
				btrfs_clear_opt(info->mount_opt, FORCE_COMPRESS);
				compress_force = false;
				no_compress++;
			} else {
				ret = -EINVAL;
				goto out;
			}

			if (compress_force) {
				btrfs_set_opt(info->mount_opt, FORCE_COMPRESS);
			} else {
				/*
				 * If we remount from compress-force=xxx to
				 * compress=xxx, we need clear FORCE_COMPRESS
				 * flag, otherwise, there is no way for users
				 * to disable forcible compression separately.
				 */
				btrfs_clear_opt(info->mount_opt, FORCE_COMPRESS);
			}
<<<<<<< HEAD
			if ((btrfs_test_opt(info, COMPRESS) &&
			     (info->compress_type != saved_compress_type ||
			      compress_force != saved_compress_force)) ||
			    (!btrfs_test_opt(info, COMPRESS) &&
			     no_compress == 1)) {
				btrfs_info(root->fs_info,
					   "%s %s compression",
=======
			if (no_compress == 1) {
				btrfs_info(info, "use no compression");
			} else if ((info->compress_type != saved_compress_type) ||
				   (compress_force != saved_compress_force) ||
				   (info->compress_level != saved_compress_level)) {
				btrfs_info(info, "%s %s compression, level %d",
>>>>>>> 24b8d41d
					   (compress_force) ? "force" : "use",
					   compress_type, info->compress_level);
			}
			compress_force = false;
			break;
		case Opt_ssd:
			btrfs_set_and_info(info, SSD,
<<<<<<< HEAD
					   "use ssd allocation scheme");
			break;
		case Opt_ssd_spread:
			btrfs_set_and_info(info, SSD_SPREAD,
					   "use spread ssd allocation scheme");
			btrfs_set_opt(info->mount_opt, SSD);
			break;
		case Opt_nossd:
			btrfs_set_and_info(info, NOSSD,
					     "not using ssd allocation scheme");
			btrfs_clear_opt(info->mount_opt, SSD);
=======
					   "enabling ssd optimizations");
			btrfs_clear_opt(info->mount_opt, NOSSD);
			break;
		case Opt_ssd_spread:
			btrfs_set_and_info(info, SSD,
					   "enabling ssd optimizations");
			btrfs_set_and_info(info, SSD_SPREAD,
					   "using spread ssd allocation scheme");
			btrfs_clear_opt(info->mount_opt, NOSSD);
			break;
		case Opt_nossd:
			btrfs_set_opt(info->mount_opt, NOSSD);
			btrfs_clear_and_info(info, SSD,
					     "not using ssd optimizations");
			fallthrough;
		case Opt_nossd_spread:
			btrfs_clear_and_info(info, SSD_SPREAD,
					     "not using spread ssd allocation scheme");
>>>>>>> 24b8d41d
			break;
		case Opt_barrier:
			btrfs_clear_and_info(info, NOBARRIER,
					     "turning on barriers");
			break;
		case Opt_nobarrier:
			btrfs_set_and_info(info, NOBARRIER,
					   "turning off barriers");
			break;
		case Opt_thread_pool:
			ret = match_int(&args[0], &intarg);
			if (ret) {
				goto out;
			} else if (intarg == 0) {
				ret = -EINVAL;
				goto out;
			}
			info->thread_pool_size = intarg;
			break;
		case Opt_max_inline:
			num = match_strdup(&args[0]);
			if (num) {
				info->max_inline = memparse(num, NULL);
				kfree(num);

				if (info->max_inline) {
					info->max_inline = min_t(u64,
						info->max_inline,
						info->sectorsize);
				}
<<<<<<< HEAD
				btrfs_info(root->fs_info, "max_inline at %llu",
					info->max_inline);
			} else {
				ret = -ENOMEM;
				goto out;
			}
			break;
		case Opt_alloc_start:
			num = match_strdup(&args[0]);
			if (num) {
				mutex_lock(&info->chunk_mutex);
				info->alloc_start = memparse(num, NULL);
				mutex_unlock(&info->chunk_mutex);
				kfree(num);
				btrfs_info(root->fs_info,
					   "allocations start at %llu",
					   info->alloc_start);
=======
				btrfs_info(info, "max_inline at %llu",
					   info->max_inline);
>>>>>>> 24b8d41d
			} else {
				ret = -ENOMEM;
				goto out;
			}
			break;
		case Opt_acl:
#ifdef CONFIG_BTRFS_FS_POSIX_ACL
			info->sb->s_flags |= SB_POSIXACL;
			break;
#else
			btrfs_err(info, "support for ACL not compiled in!");
			ret = -EINVAL;
			goto out;
#endif
		case Opt_noacl:
			info->sb->s_flags &= ~SB_POSIXACL;
			break;
		case Opt_notreelog:
			btrfs_set_and_info(info, NOTREELOG,
					   "disabling tree log");
			break;
		case Opt_treelog:
			btrfs_clear_and_info(info, NOTREELOG,
					     "enabling tree log");
			break;
		case Opt_norecovery:
		case Opt_nologreplay:
<<<<<<< HEAD
=======
			btrfs_warn(info,
		"'nologreplay' is deprecated, use 'rescue=nologreplay' instead");
>>>>>>> 24b8d41d
			btrfs_set_and_info(info, NOLOGREPLAY,
					   "disabling log replay at mount time");
			break;
		case Opt_flushoncommit:
			btrfs_set_and_info(info, FLUSHONCOMMIT,
					   "turning on flush-on-commit");
			break;
		case Opt_noflushoncommit:
			btrfs_clear_and_info(info, FLUSHONCOMMIT,
					     "turning off flush-on-commit");
			break;
		case Opt_ratio:
			ret = match_int(&args[0], &intarg);
			if (ret)
				goto out;
			info->metadata_ratio = intarg;
			btrfs_info(info, "metadata ratio %u",
				   info->metadata_ratio);
			break;
		case Opt_discard:
		case Opt_discard_mode:
			if (token == Opt_discard ||
			    strcmp(args[0].from, "sync") == 0) {
				btrfs_clear_opt(info->mount_opt, DISCARD_ASYNC);
				btrfs_set_and_info(info, DISCARD_SYNC,
						   "turning on sync discard");
			} else if (strcmp(args[0].from, "async") == 0) {
				btrfs_clear_opt(info->mount_opt, DISCARD_SYNC);
				btrfs_set_and_info(info, DISCARD_ASYNC,
						   "turning on async discard");
			} else {
				ret = -EINVAL;
				goto out;
			}
			break;
<<<<<<< HEAD
		case Opt_discard:
			btrfs_set_and_info(info, DISCARD,
					   "turning on discard");
			break;
		case Opt_nodiscard:
			btrfs_clear_and_info(info, DISCARD,
=======
		case Opt_nodiscard:
			btrfs_clear_and_info(info, DISCARD_SYNC,
>>>>>>> 24b8d41d
					     "turning off discard");
			btrfs_clear_and_info(info, DISCARD_ASYNC,
					     "turning off async discard");
			break;
		case Opt_space_cache:
		case Opt_space_cache_version:
			if (token == Opt_space_cache ||
			    strcmp(args[0].from, "v1") == 0) {
				btrfs_clear_opt(info->mount_opt,
						FREE_SPACE_TREE);
				btrfs_set_and_info(info, SPACE_CACHE,
<<<<<<< HEAD
						   "enabling disk space caching");
=======
					   "enabling disk space caching");
>>>>>>> 24b8d41d
			} else if (strcmp(args[0].from, "v2") == 0) {
				btrfs_clear_opt(info->mount_opt,
						SPACE_CACHE);
<<<<<<< HEAD
				btrfs_set_and_info(info,
						   FREE_SPACE_TREE,
=======
				btrfs_set_and_info(info, FREE_SPACE_TREE,
>>>>>>> 24b8d41d
						   "enabling free space tree");
			} else {
				ret = -EINVAL;
				goto out;
			}
			break;
		case Opt_rescan_uuid_tree:
			btrfs_set_opt(info->mount_opt, RESCAN_UUID_TREE);
			break;
		case Opt_no_space_cache:
			if (btrfs_test_opt(info, SPACE_CACHE)) {
<<<<<<< HEAD
				btrfs_clear_and_info(info,
						     SPACE_CACHE,
						     "disabling disk space caching");
			}
			if (btrfs_test_opt(info, FREE_SPACE_TREE)) {
				btrfs_clear_and_info(info,
						     FREE_SPACE_TREE,
						     "disabling free space tree");
=======
				btrfs_clear_and_info(info, SPACE_CACHE,
					     "disabling disk space caching");
			}
			if (btrfs_test_opt(info, FREE_SPACE_TREE)) {
				btrfs_clear_and_info(info, FREE_SPACE_TREE,
					     "disabling free space tree");
>>>>>>> 24b8d41d
			}
			break;
		case Opt_inode_cache:
			btrfs_warn(info,
	"the 'inode_cache' option is deprecated and will have no effect from 5.11");
			btrfs_set_pending_and_info(info, INODE_MAP_CACHE,
					   "enabling inode map caching");
			break;
		case Opt_noinode_cache:
			btrfs_clear_pending_and_info(info, INODE_MAP_CACHE,
					     "disabling inode map caching");
			break;
		case Opt_clear_cache:
			btrfs_set_and_info(info, CLEAR_CACHE,
					   "force clearing of disk cache");
			break;
		case Opt_user_subvol_rm_allowed:
			btrfs_set_opt(info->mount_opt, USER_SUBVOL_RM_ALLOWED);
			break;
		case Opt_enospc_debug:
			btrfs_set_opt(info->mount_opt, ENOSPC_DEBUG);
			break;
		case Opt_noenospc_debug:
			btrfs_clear_opt(info->mount_opt, ENOSPC_DEBUG);
			break;
		case Opt_defrag:
			btrfs_set_and_info(info, AUTO_DEFRAG,
					   "enabling auto defrag");
			break;
		case Opt_nodefrag:
			btrfs_clear_and_info(info, AUTO_DEFRAG,
					     "disabling auto defrag");
			break;
		case Opt_recovery:
		case Opt_usebackuproot:
			btrfs_warn(info,
			"'%s' is deprecated, use 'rescue=usebackuproot' instead",
				   token == Opt_recovery ? "recovery" :
				   "usebackuproot");
			btrfs_info(info,
				   "trying to use backup root at mount time");
			btrfs_set_opt(info->mount_opt, USEBACKUPROOT);
			break;
		case Opt_skip_balance:
			btrfs_set_opt(info->mount_opt, SKIP_BALANCE);
			break;
#ifdef CONFIG_BTRFS_FS_CHECK_INTEGRITY
		case Opt_check_integrity_including_extent_data:
			btrfs_info(info,
				   "enabling check integrity including extent data");
			btrfs_set_opt(info->mount_opt,
				      CHECK_INTEGRITY_INCLUDING_EXTENT_DATA);
			btrfs_set_opt(info->mount_opt, CHECK_INTEGRITY);
			break;
		case Opt_check_integrity:
			btrfs_info(info, "enabling check integrity");
			btrfs_set_opt(info->mount_opt, CHECK_INTEGRITY);
			break;
		case Opt_check_integrity_print_mask:
			ret = match_int(&args[0], &intarg);
			if (ret)
				goto out;
<<<<<<< HEAD
			} else if (intarg >= 0) {
				info->check_integrity_print_mask = intarg;
				btrfs_info(root->fs_info,
					   "check_integrity_print_mask 0x%x",
					   info->check_integrity_print_mask);
			} else {
				ret = -EINVAL;
				goto out;
			}
=======
			info->check_integrity_print_mask = intarg;
			btrfs_info(info, "check_integrity_print_mask 0x%x",
				   info->check_integrity_print_mask);
>>>>>>> 24b8d41d
			break;
#else
		case Opt_check_integrity_including_extent_data:
		case Opt_check_integrity:
		case Opt_check_integrity_print_mask:
			btrfs_err(info,
				  "support for check_integrity* not compiled in!");
			ret = -EINVAL;
			goto out;
#endif
		case Opt_fatal_errors:
			if (strcmp(args[0].from, "panic") == 0)
				btrfs_set_opt(info->mount_opt,
					      PANIC_ON_FATAL_ERROR);
			else if (strcmp(args[0].from, "bug") == 0)
				btrfs_clear_opt(info->mount_opt,
					      PANIC_ON_FATAL_ERROR);
			else {
				ret = -EINVAL;
				goto out;
			}
			break;
		case Opt_commit_interval:
			intarg = 0;
			ret = match_int(&args[0], &intarg);
<<<<<<< HEAD
			if (ret < 0) {
				btrfs_err(root->fs_info,
					  "invalid commit interval");
				ret = -EINVAL;
=======
			if (ret)
>>>>>>> 24b8d41d
				goto out;
			if (intarg == 0) {
				btrfs_info(info,
					   "using default commit interval %us",
					   BTRFS_DEFAULT_COMMIT_INTERVAL);
				intarg = BTRFS_DEFAULT_COMMIT_INTERVAL;
			} else if (intarg > 300) {
				btrfs_warn(info, "excessive commit interval %d",
					   intarg);
			}
<<<<<<< HEAD
			if (intarg > 0) {
				if (intarg > 300) {
					btrfs_warn(root->fs_info,
						"excessive commit interval %d",
						intarg);
				}
				info->commit_interval = intarg;
			} else {
				btrfs_info(root->fs_info,
					   "using default commit interval %ds",
					   BTRFS_DEFAULT_COMMIT_INTERVAL);
				info->commit_interval = BTRFS_DEFAULT_COMMIT_INTERVAL;
			}
=======
			info->commit_interval = intarg;
			break;
		case Opt_rescue:
			ret = parse_rescue_options(info, args[0].from);
			if (ret < 0)
				goto out;
>>>>>>> 24b8d41d
			break;
#ifdef CONFIG_BTRFS_DEBUG
		case Opt_fragment_all:
			btrfs_info(info, "fragmenting all space");
			btrfs_set_opt(info->mount_opt, FRAGMENT_DATA);
			btrfs_set_opt(info->mount_opt, FRAGMENT_METADATA);
			break;
		case Opt_fragment_metadata:
			btrfs_info(info, "fragmenting metadata");
			btrfs_set_opt(info->mount_opt,
				      FRAGMENT_METADATA);
			break;
		case Opt_fragment_data:
			btrfs_info(info, "fragmenting data");
			btrfs_set_opt(info->mount_opt, FRAGMENT_DATA);
			break;
#endif
#ifdef CONFIG_BTRFS_FS_REF_VERIFY
		case Opt_ref_verify:
			btrfs_info(info, "doing ref verification");
			btrfs_set_opt(info->mount_opt, REF_VERIFY);
			break;
#endif
		case Opt_err:
<<<<<<< HEAD
			btrfs_info(root->fs_info,
				   "unrecognized mount option '%s'", p);
=======
			btrfs_err(info, "unrecognized mount option '%s'", p);
>>>>>>> 24b8d41d
			ret = -EINVAL;
			goto out;
		default:
			break;
		}
	}
check:
	/*
	 * Extra check for current option against current flag
	 */
<<<<<<< HEAD
	if (btrfs_test_opt(info, NOLOGREPLAY) && !(new_flags & MS_RDONLY)) {
		btrfs_err(root->fs_info,
=======
	if (btrfs_test_opt(info, NOLOGREPLAY) && !(new_flags & SB_RDONLY)) {
		btrfs_err(info,
>>>>>>> 24b8d41d
			  "nologreplay must be used with ro mount option");
		ret = -EINVAL;
	}
out:
<<<<<<< HEAD
	if (btrfs_fs_compat_ro(root->fs_info, FREE_SPACE_TREE) &&
	    !btrfs_test_opt(info, FREE_SPACE_TREE) &&
	    !btrfs_test_opt(info, CLEAR_CACHE)) {
		btrfs_err(root->fs_info, "cannot disable free space tree");
=======
	if (btrfs_fs_compat_ro(info, FREE_SPACE_TREE) &&
	    !btrfs_test_opt(info, FREE_SPACE_TREE) &&
	    !btrfs_test_opt(info, CLEAR_CACHE)) {
		btrfs_err(info, "cannot disable free space tree");
>>>>>>> 24b8d41d
		ret = -EINVAL;

	}
	if (!ret && btrfs_test_opt(info, SPACE_CACHE))
<<<<<<< HEAD
		btrfs_info(root->fs_info, "disk space caching is enabled");
	if (!ret && btrfs_test_opt(info, FREE_SPACE_TREE))
		btrfs_info(root->fs_info, "using free space tree");
	kfree(orig);
=======
		btrfs_info(info, "disk space caching is enabled");
	if (!ret && btrfs_test_opt(info, FREE_SPACE_TREE))
		btrfs_info(info, "using free space tree");
>>>>>>> 24b8d41d
	return ret;
}

/*
 * Parse mount options that are required early in the mount process.
 *
 * All other options will be parsed on much later in the mount process and
 * only when we need to allocate a new super block.
 */
static int btrfs_parse_device_options(const char *options, fmode_t flags,
				      void *holder)
{
	substring_t args[MAX_OPT_ARGS];
	char *device_name, *opts, *orig, *p;
	struct btrfs_device *device = NULL;
	int error = 0;

	lockdep_assert_held(&uuid_mutex);

	if (!options)
		return 0;

	/*
	 * strsep changes the string, duplicate it because btrfs_parse_options
	 * gets called later
	 */
	opts = kstrdup(options, GFP_KERNEL);
	if (!opts)
		return -ENOMEM;
	orig = opts;

	while ((p = strsep(&opts, ",")) != NULL) {
		int token;

		if (!*p)
			continue;

		token = match_token(p, tokens, args);
		if (token == Opt_device) {
			device_name = match_strdup(&args[0]);
			if (!device_name) {
				error = -ENOMEM;
				goto out;
			}
			device = btrfs_scan_one_device(device_name, flags,
					holder);
			kfree(device_name);
			if (IS_ERR(device)) {
				error = PTR_ERR(device);
				goto out;
			}
		}
	}

out:
	kfree(orig);
	return error;
}

/*
 * Parse mount options that are related to subvolume id
 *
 * The value is later passed to mount_subvol()
 */
static int btrfs_parse_subvol_options(const char *options, char **subvol_name,
		u64 *subvol_objectid)
{
	substring_t args[MAX_OPT_ARGS];
	char *opts, *orig, *p;
	int error = 0;
	u64 subvolid;

	if (!options)
		return 0;

	/*
	 * strsep changes the string, duplicate it because
	 * btrfs_parse_device_options gets called later
	 */
	opts = kstrdup(options, GFP_KERNEL);
	if (!opts)
		return -ENOMEM;
	orig = opts;

	while ((p = strsep(&opts, ",")) != NULL) {
		int token;
		if (!*p)
			continue;

		token = match_token(p, tokens, args);
		switch (token) {
		case Opt_subvol:
			kfree(*subvol_name);
			*subvol_name = match_strdup(&args[0]);
			if (!*subvol_name) {
				error = -ENOMEM;
				goto out;
			}
			break;
		case Opt_subvolid:
<<<<<<< HEAD
			num = match_strdup(&args[0]);
			if (num) {
				*subvol_objectid = memparse(num, NULL);
				kfree(num);
				/* we want the original fs_tree */
				if (!*subvol_objectid)
					*subvol_objectid =
						BTRFS_FS_TREE_OBJECTID;
			} else {
				error = -EINVAL;
				goto out;
			}
			break;
		case Opt_subvolrootid:
			pr_warn("BTRFS: 'subvolrootid' mount option is deprecated and has no effect\n");
			break;
		case Opt_device:
			device_name = match_strdup(&args[0]);
			if (!device_name) {
				error = -ENOMEM;
				goto out;
			}
			error = btrfs_scan_one_device(device_name,
					flags, holder, fs_devices);
			kfree(device_name);
=======
			error = match_u64(&args[0], &subvolid);
>>>>>>> 24b8d41d
			if (error)
				goto out;

			/* we want the original fs_tree */
			if (subvolid == 0)
				subvolid = BTRFS_FS_TREE_OBJECTID;

			*subvol_objectid = subvolid;
			break;
		default:
			break;
		}
	}

out:
	kfree(orig);
	return error;
}

char *btrfs_get_subvol_name_from_objectid(struct btrfs_fs_info *fs_info,
					  u64 subvol_objectid)
{
	struct btrfs_root *root = fs_info->tree_root;
	struct btrfs_root *fs_root = NULL;
	struct btrfs_root_ref *root_ref;
	struct btrfs_inode_ref *inode_ref;
	struct btrfs_key key;
	struct btrfs_path *path = NULL;
	char *name = NULL, *ptr;
	u64 dirid;
	int len;
	int ret;

	path = btrfs_alloc_path();
	if (!path) {
		ret = -ENOMEM;
		goto err;
	}
	path->leave_spinning = 1;

	name = kmalloc(PATH_MAX, GFP_KERNEL);
	if (!name) {
		ret = -ENOMEM;
		goto err;
	}
	ptr = name + PATH_MAX - 1;
	ptr[0] = '\0';

	/*
	 * Walk up the subvolume trees in the tree of tree roots by root
	 * backrefs until we hit the top-level subvolume.
	 */
	while (subvol_objectid != BTRFS_FS_TREE_OBJECTID) {
		key.objectid = subvol_objectid;
		key.type = BTRFS_ROOT_BACKREF_KEY;
		key.offset = (u64)-1;

		ret = btrfs_search_slot(NULL, root, &key, path, 0, 0);
		if (ret < 0) {
			goto err;
		} else if (ret > 0) {
			ret = btrfs_previous_item(root, path, subvol_objectid,
						  BTRFS_ROOT_BACKREF_KEY);
			if (ret < 0) {
				goto err;
			} else if (ret > 0) {
				ret = -ENOENT;
				goto err;
			}
		}

		btrfs_item_key_to_cpu(path->nodes[0], &key, path->slots[0]);
		subvol_objectid = key.offset;

		root_ref = btrfs_item_ptr(path->nodes[0], path->slots[0],
					  struct btrfs_root_ref);
		len = btrfs_root_ref_name_len(path->nodes[0], root_ref);
		ptr -= len + 1;
		if (ptr < name) {
			ret = -ENAMETOOLONG;
			goto err;
		}
		read_extent_buffer(path->nodes[0], ptr + 1,
				   (unsigned long)(root_ref + 1), len);
		ptr[0] = '/';
		dirid = btrfs_root_ref_dirid(path->nodes[0], root_ref);
		btrfs_release_path(path);

		fs_root = btrfs_get_fs_root(fs_info, subvol_objectid, true);
		if (IS_ERR(fs_root)) {
			ret = PTR_ERR(fs_root);
			fs_root = NULL;
			goto err;
		}

		/*
		 * Walk up the filesystem tree by inode refs until we hit the
		 * root directory.
		 */
		while (dirid != BTRFS_FIRST_FREE_OBJECTID) {
			key.objectid = dirid;
			key.type = BTRFS_INODE_REF_KEY;
			key.offset = (u64)-1;

			ret = btrfs_search_slot(NULL, fs_root, &key, path, 0, 0);
			if (ret < 0) {
				goto err;
			} else if (ret > 0) {
				ret = btrfs_previous_item(fs_root, path, dirid,
							  BTRFS_INODE_REF_KEY);
				if (ret < 0) {
					goto err;
				} else if (ret > 0) {
					ret = -ENOENT;
					goto err;
				}
			}

			btrfs_item_key_to_cpu(path->nodes[0], &key, path->slots[0]);
			dirid = key.offset;

			inode_ref = btrfs_item_ptr(path->nodes[0],
						   path->slots[0],
						   struct btrfs_inode_ref);
			len = btrfs_inode_ref_name_len(path->nodes[0],
						       inode_ref);
			ptr -= len + 1;
			if (ptr < name) {
				ret = -ENAMETOOLONG;
				goto err;
			}
			read_extent_buffer(path->nodes[0], ptr + 1,
					   (unsigned long)(inode_ref + 1), len);
			ptr[0] = '/';
			btrfs_release_path(path);
		}
		btrfs_put_root(fs_root);
		fs_root = NULL;
	}

	btrfs_free_path(path);
	if (ptr == name + PATH_MAX - 1) {
		name[0] = '/';
		name[1] = '\0';
	} else {
		memmove(name, ptr, name + PATH_MAX - ptr);
	}
	return name;

err:
	btrfs_put_root(fs_root);
	btrfs_free_path(path);
	kfree(name);
	return ERR_PTR(ret);
}

static int get_default_subvol_objectid(struct btrfs_fs_info *fs_info, u64 *objectid)
{
	struct btrfs_root *root = fs_info->tree_root;
	struct btrfs_dir_item *di;
	struct btrfs_path *path;
	struct btrfs_key location;
	u64 dir_id;

	path = btrfs_alloc_path();
	if (!path)
		return -ENOMEM;
	path->leave_spinning = 1;

	/*
	 * Find the "default" dir item which points to the root item that we
	 * will mount by default if we haven't been given a specific subvolume
	 * to mount.
	 */
	dir_id = btrfs_super_root_dir(fs_info->super_copy);
	di = btrfs_lookup_dir_item(NULL, root, path, dir_id, "default", 7, 0);
	if (IS_ERR(di)) {
		btrfs_free_path(path);
		return PTR_ERR(di);
	}
	if (!di) {
		/*
		 * Ok the default dir item isn't there.  This is weird since
		 * it's always been there, but don't freak out, just try and
		 * mount the top-level subvolume.
		 */
		btrfs_free_path(path);
		*objectid = BTRFS_FS_TREE_OBJECTID;
		return 0;
	}

	btrfs_dir_item_key_to_cpu(path->nodes[0], di, &location);
	btrfs_free_path(path);
	*objectid = location.objectid;
	return 0;
}

static int btrfs_fill_super(struct super_block *sb,
			    struct btrfs_fs_devices *fs_devices,
			    void *data)
{
	struct inode *inode;
	struct btrfs_fs_info *fs_info = btrfs_sb(sb);
	int err;

	sb->s_maxbytes = MAX_LFS_FILESIZE;
	sb->s_magic = BTRFS_SUPER_MAGIC;
	sb->s_op = &btrfs_super_ops;
	sb->s_d_op = &btrfs_dentry_operations;
	sb->s_export_op = &btrfs_export_ops;
	sb->s_xattr = btrfs_xattr_handlers;
	sb->s_time_gran = 1;
#ifdef CONFIG_BTRFS_FS_POSIX_ACL
	sb->s_flags |= SB_POSIXACL;
#endif
	sb->s_flags |= SB_I_VERSION;
	sb->s_iflags |= SB_I_CGROUPWB;

	err = super_setup_bdi(sb);
	if (err) {
		btrfs_err(fs_info, "super_setup_bdi failed");
		return err;
	}

	err = open_ctree(sb, fs_devices, (char *)data);
	if (err) {
		btrfs_err(fs_info, "open_ctree failed");
		return err;
	}

	inode = btrfs_iget(sb, BTRFS_FIRST_FREE_OBJECTID, fs_info->fs_root);
	if (IS_ERR(inode)) {
		err = PTR_ERR(inode);
		goto fail_close;
	}

	sb->s_root = d_make_root(inode);
	if (!sb->s_root) {
		err = -ENOMEM;
		goto fail_close;
	}

	cleancache_init_fs(sb);
	sb->s_flags |= SB_ACTIVE;
	return 0;

fail_close:
	close_ctree(fs_info);
	return err;
}

int btrfs_sync_fs(struct super_block *sb, int wait)
{
	struct btrfs_trans_handle *trans;
	struct btrfs_fs_info *fs_info = btrfs_sb(sb);
	struct btrfs_root *root = fs_info->tree_root;

	trace_btrfs_sync_fs(fs_info, wait);

	if (!wait) {
		filemap_flush(fs_info->btree_inode->i_mapping);
		return 0;
	}

<<<<<<< HEAD
	btrfs_wait_ordered_roots(fs_info, -1, 0, (u64)-1);
=======
	btrfs_wait_ordered_roots(fs_info, U64_MAX, 0, (u64)-1);
>>>>>>> 24b8d41d

	trans = btrfs_attach_transaction_barrier(root);
	if (IS_ERR(trans)) {
		/* no transaction, don't bother */
		if (PTR_ERR(trans) == -ENOENT) {
			/*
			 * Exit unless we have some pending changes
			 * that need to go through commit
			 */
			if (fs_info->pending_changes == 0)
				return 0;
			/*
			 * A non-blocking test if the fs is frozen. We must not
			 * start a new transaction here otherwise a deadlock
			 * happens. The pending operations are delayed to the
			 * next commit after thawing.
			 */
			if (sb_start_write_trylock(sb))
				sb_end_write(sb);
			else
				return 0;
			trans = btrfs_start_transaction(root, 0);
		}
		if (IS_ERR(trans))
			return PTR_ERR(trans);
	}
	return btrfs_commit_transaction(trans);
}

static int btrfs_show_options(struct seq_file *seq, struct dentry *dentry)
{
	struct btrfs_fs_info *info = btrfs_sb(dentry->d_sb);
	const char *compress_type;
	const char *subvol_name;

	if (btrfs_test_opt(info, DEGRADED))
		seq_puts(seq, ",degraded");
	if (btrfs_test_opt(info, NODATASUM))
		seq_puts(seq, ",nodatasum");
	if (btrfs_test_opt(info, NODATACOW))
		seq_puts(seq, ",nodatacow");
	if (btrfs_test_opt(info, NOBARRIER))
		seq_puts(seq, ",nobarrier");
	if (info->max_inline != BTRFS_DEFAULT_MAX_INLINE)
		seq_printf(seq, ",max_inline=%llu", info->max_inline);
	if (info->thread_pool_size !=  min_t(unsigned long,
					     num_online_cpus() + 2, 8))
<<<<<<< HEAD
		seq_printf(seq, ",thread_pool=%d", info->thread_pool_size);
	if (btrfs_test_opt(info, COMPRESS)) {
		if (info->compress_type == BTRFS_COMPRESS_ZLIB)
			compress_type = "zlib";
		else
			compress_type = "lzo";
=======
		seq_printf(seq, ",thread_pool=%u", info->thread_pool_size);
	if (btrfs_test_opt(info, COMPRESS)) {
		compress_type = btrfs_compress_type2str(info->compress_type);
>>>>>>> 24b8d41d
		if (btrfs_test_opt(info, FORCE_COMPRESS))
			seq_printf(seq, ",compress-force=%s", compress_type);
		else
			seq_printf(seq, ",compress=%s", compress_type);
		if (info->compress_level)
			seq_printf(seq, ":%d", info->compress_level);
	}
	if (btrfs_test_opt(info, NOSSD))
		seq_puts(seq, ",nossd");
	if (btrfs_test_opt(info, SSD_SPREAD))
		seq_puts(seq, ",ssd_spread");
	else if (btrfs_test_opt(info, SSD))
		seq_puts(seq, ",ssd");
	if (btrfs_test_opt(info, NOTREELOG))
		seq_puts(seq, ",notreelog");
	if (btrfs_test_opt(info, NOLOGREPLAY))
<<<<<<< HEAD
		seq_puts(seq, ",nologreplay");
	if (btrfs_test_opt(info, FLUSHONCOMMIT))
		seq_puts(seq, ",flushoncommit");
	if (btrfs_test_opt(info, DISCARD))
=======
		seq_puts(seq, ",rescue=nologreplay");
	if (btrfs_test_opt(info, FLUSHONCOMMIT))
		seq_puts(seq, ",flushoncommit");
	if (btrfs_test_opt(info, DISCARD_SYNC))
>>>>>>> 24b8d41d
		seq_puts(seq, ",discard");
	if (btrfs_test_opt(info, DISCARD_ASYNC))
		seq_puts(seq, ",discard=async");
	if (!(info->sb->s_flags & SB_POSIXACL))
		seq_puts(seq, ",noacl");
	if (btrfs_test_opt(info, SPACE_CACHE))
		seq_puts(seq, ",space_cache");
	else if (btrfs_test_opt(info, FREE_SPACE_TREE))
		seq_puts(seq, ",space_cache=v2");
	else
		seq_puts(seq, ",nospace_cache");
	if (btrfs_test_opt(info, RESCAN_UUID_TREE))
		seq_puts(seq, ",rescan_uuid_tree");
	if (btrfs_test_opt(info, CLEAR_CACHE))
		seq_puts(seq, ",clear_cache");
	if (btrfs_test_opt(info, USER_SUBVOL_RM_ALLOWED))
		seq_puts(seq, ",user_subvol_rm_allowed");
	if (btrfs_test_opt(info, ENOSPC_DEBUG))
		seq_puts(seq, ",enospc_debug");
	if (btrfs_test_opt(info, AUTO_DEFRAG))
		seq_puts(seq, ",autodefrag");
	if (btrfs_test_opt(info, INODE_MAP_CACHE))
		seq_puts(seq, ",inode_cache");
	if (btrfs_test_opt(info, SKIP_BALANCE))
		seq_puts(seq, ",skip_balance");
#ifdef CONFIG_BTRFS_FS_CHECK_INTEGRITY
	if (btrfs_test_opt(info, CHECK_INTEGRITY_INCLUDING_EXTENT_DATA))
		seq_puts(seq, ",check_int_data");
	else if (btrfs_test_opt(info, CHECK_INTEGRITY))
		seq_puts(seq, ",check_int");
	if (info->check_integrity_print_mask)
		seq_printf(seq, ",check_int_print_mask=%d",
				info->check_integrity_print_mask);
#endif
	if (info->metadata_ratio)
<<<<<<< HEAD
		seq_printf(seq, ",metadata_ratio=%d",
				info->metadata_ratio);
=======
		seq_printf(seq, ",metadata_ratio=%u", info->metadata_ratio);
>>>>>>> 24b8d41d
	if (btrfs_test_opt(info, PANIC_ON_FATAL_ERROR))
		seq_puts(seq, ",fatal_errors=panic");
	if (info->commit_interval != BTRFS_DEFAULT_COMMIT_INTERVAL)
		seq_printf(seq, ",commit=%u", info->commit_interval);
#ifdef CONFIG_BTRFS_DEBUG
	if (btrfs_test_opt(info, FRAGMENT_DATA))
		seq_puts(seq, ",fragment=data");
	if (btrfs_test_opt(info, FRAGMENT_METADATA))
		seq_puts(seq, ",fragment=metadata");
#endif
	if (btrfs_test_opt(info, REF_VERIFY))
		seq_puts(seq, ",ref_verify");
	seq_printf(seq, ",subvolid=%llu",
		  BTRFS_I(d_inode(dentry))->root->root_key.objectid);
	subvol_name = btrfs_get_subvol_name_from_objectid(info,
			BTRFS_I(d_inode(dentry))->root->root_key.objectid);
	if (!IS_ERR(subvol_name)) {
		seq_puts(seq, ",subvol=");
		seq_escape(seq, subvol_name, " \t\n\\");
		kfree(subvol_name);
	}
	return 0;
}

static int btrfs_test_super(struct super_block *s, void *data)
{
	struct btrfs_fs_info *p = data;
	struct btrfs_fs_info *fs_info = btrfs_sb(s);

	return fs_info->fs_devices == p->fs_devices;
}

static int btrfs_set_super(struct super_block *s, void *data)
{
	int err = set_anon_super(s, data);
	if (!err)
		s->s_fs_info = data;
	return err;
}

/*
 * subvolumes are identified by ino 256
 */
static inline int is_subvolume_inode(struct inode *inode)
{
	if (inode && inode->i_ino == BTRFS_FIRST_FREE_OBJECTID)
		return 1;
	return 0;
}

static struct dentry *mount_subvol(const char *subvol_name, u64 subvol_objectid,
				   struct vfsmount *mnt)
{
	struct dentry *root;
	int ret;

	if (!subvol_name) {
		if (!subvol_objectid) {
			ret = get_default_subvol_objectid(btrfs_sb(mnt->mnt_sb),
							  &subvol_objectid);
			if (ret) {
				root = ERR_PTR(ret);
				goto out;
			}
		}
		subvol_name = btrfs_get_subvol_name_from_objectid(
					btrfs_sb(mnt->mnt_sb), subvol_objectid);
		if (IS_ERR(subvol_name)) {
			root = ERR_CAST(subvol_name);
			subvol_name = NULL;
			goto out;
		}

	}

	root = mount_subtree(mnt, subvol_name);
	/* mount_subtree() drops our reference on the vfsmount. */
	mnt = NULL;

	if (!IS_ERR(root)) {
		struct super_block *s = root->d_sb;
		struct btrfs_fs_info *fs_info = btrfs_sb(s);
		struct inode *root_inode = d_inode(root);
		u64 root_objectid = BTRFS_I(root_inode)->root->root_key.objectid;

		ret = 0;
		if (!is_subvolume_inode(root_inode)) {
			btrfs_err(fs_info, "'%s' is not a valid subvolume",
			       subvol_name);
			ret = -EINVAL;
		}
		if (subvol_objectid && root_objectid != subvol_objectid) {
			/*
			 * This will also catch a race condition where a
			 * subvolume which was passed by ID is renamed and
			 * another subvolume is renamed over the old location.
			 */
			btrfs_err(fs_info,
				  "subvol '%s' does not match subvolid %llu",
				  subvol_name, subvol_objectid);
			ret = -EINVAL;
		}
		if (ret) {
			dput(root);
			root = ERR_PTR(ret);
			deactivate_locked_super(s);
		}
	}

out:
	mntput(mnt);
	kfree(subvol_name);
	return root;
}

<<<<<<< HEAD
static int parse_security_options(char *orig_opts,
				  struct security_mnt_opts *sec_opts)
{
	char *secdata = NULL;
	int ret = 0;

	secdata = alloc_secdata();
	if (!secdata)
		return -ENOMEM;
	ret = security_sb_copy_data(orig_opts, secdata);
	if (ret) {
		free_secdata(secdata);
		return ret;
	}
	ret = security_sb_parse_opts_str(secdata, sec_opts);
	free_secdata(secdata);
	return ret;
}

static int setup_security_options(struct btrfs_fs_info *fs_info,
				  struct super_block *sb,
				  struct security_mnt_opts *sec_opts)
{
	int ret = 0;

	/*
	 * Call security_sb_set_mnt_opts() to check whether new sec_opts
	 * is valid.
	 */
	ret = security_sb_set_mnt_opts(sb, sec_opts, 0, NULL);
	if (ret)
		return ret;

#ifdef CONFIG_SECURITY
	if (!fs_info->security_opts.num_mnt_opts) {
		/* first time security setup, copy sec_opts to fs_info */
		memcpy(&fs_info->security_opts, sec_opts, sizeof(*sec_opts));
	} else {
		/*
		 * Since SELinux (the only one supporting security_mnt_opts)
		 * does NOT support changing context during remount/mount of
		 * the same sb, this must be the same or part of the same
		 * security options, just free it.
		 */
		security_free_mnt_opts(sec_opts);
	}
#endif
	return ret;
}

=======
>>>>>>> 24b8d41d
/*
 * Find a superblock for the given device / mount point.
 *
 * Note: This is based on mount_bdev from fs/super.c with a few additions
 *       for multiple device setup.  Make sure to keep it in sync.
 */
static struct dentry *btrfs_mount_root(struct file_system_type *fs_type,
		int flags, const char *device_name, void *data)
{
	struct block_device *bdev = NULL;
	struct super_block *s;
	struct btrfs_device *device = NULL;
	struct btrfs_fs_devices *fs_devices = NULL;
	struct btrfs_fs_info *fs_info = NULL;
	void *new_sec_opts = NULL;
	fmode_t mode = FMODE_READ;
	int error = 0;

	if (!(flags & SB_RDONLY))
		mode |= FMODE_WRITE;

	if (data) {
		error = security_sb_eat_lsm_opts(data, &new_sec_opts);
		if (error)
			return ERR_PTR(error);
	}

	/*
	 * Setup a dummy root and fs_info for test/set super.  This is because
	 * we don't actually fill this stuff out until open_ctree, but we need
	 * then open_ctree will properly initialize the file system specific
	 * settings later.  btrfs_init_fs_info initializes the static elements
	 * of the fs_info (locks and such) to make cleanup easier if we find a
	 * superblock with our given fs_devices later on at sget() time.
	 */
	fs_info = kvzalloc(sizeof(struct btrfs_fs_info), GFP_KERNEL);
	if (!fs_info) {
		error = -ENOMEM;
		goto error_sec_opts;
	}
	btrfs_init_fs_info(fs_info);

	fs_info->super_copy = kzalloc(BTRFS_SUPER_INFO_SIZE, GFP_KERNEL);
	fs_info->super_for_commit = kzalloc(BTRFS_SUPER_INFO_SIZE, GFP_KERNEL);
	if (!fs_info->super_copy || !fs_info->super_for_commit) {
		error = -ENOMEM;
		goto error_fs_info;
	}

	mutex_lock(&uuid_mutex);
	error = btrfs_parse_device_options(data, mode, fs_type);
	if (error) {
		mutex_unlock(&uuid_mutex);
		goto error_fs_info;
	}

	device = btrfs_scan_one_device(device_name, mode, fs_type);
	if (IS_ERR(device)) {
		mutex_unlock(&uuid_mutex);
		error = PTR_ERR(device);
		goto error_fs_info;
	}

	fs_devices = device->fs_devices;
	fs_info->fs_devices = fs_devices;

	error = btrfs_open_devices(fs_devices, mode, fs_type);
	mutex_unlock(&uuid_mutex);
	if (error)
		goto error_fs_info;

	if (!(flags & SB_RDONLY) && fs_devices->rw_devices == 0) {
		error = -EACCES;
		goto error_close_devices;
	}

	bdev = fs_devices->latest_bdev;
	s = sget(fs_type, btrfs_test_super, btrfs_set_super, flags | SB_NOSEC,
		 fs_info);
	if (IS_ERR(s)) {
		error = PTR_ERR(s);
		goto error_close_devices;
	}

	if (s->s_root) {
		btrfs_close_devices(fs_devices);
		btrfs_free_fs_info(fs_info);
		if ((flags ^ s->s_flags) & SB_RDONLY)
			error = -EBUSY;
	} else {
		snprintf(s->s_id, sizeof(s->s_id), "%pg", bdev);
		btrfs_sb(s)->bdev_holder = fs_type;
		if (!strstr(crc32c_impl(), "generic"))
			set_bit(BTRFS_FS_CSUM_IMPL_FAST, &fs_info->flags);
		error = btrfs_fill_super(s, fs_devices, data);
	}
	if (!error)
		error = security_sb_set_mnt_opts(s, new_sec_opts, 0, NULL);
	security_free_mnt_opts(&new_sec_opts);
	if (error) {
		deactivate_locked_super(s);
		return ERR_PTR(error);
	}

	return dget(s->s_root);

error_close_devices:
	btrfs_close_devices(fs_devices);
error_fs_info:
	btrfs_free_fs_info(fs_info);
error_sec_opts:
	security_free_mnt_opts(&new_sec_opts);
	return ERR_PTR(error);
}

/*
 * Mount function which is called by VFS layer.
 *
 * In order to allow mounting a subvolume directly, btrfs uses mount_subtree()
 * which needs vfsmount* of device's root (/).  This means device's root has to
 * be mounted internally in any case.
 *
 * Operation flow:
 *   1. Parse subvol id related options for later use in mount_subvol().
 *
 *   2. Mount device's root (/) by calling vfs_kern_mount().
 *
 *      NOTE: vfs_kern_mount() is used by VFS to call btrfs_mount() in the
 *      first place. In order to avoid calling btrfs_mount() again, we use
 *      different file_system_type which is not registered to VFS by
 *      register_filesystem() (btrfs_root_fs_type). As a result,
 *      btrfs_mount_root() is called. The return value will be used by
 *      mount_subtree() in mount_subvol().
 *
 *   3. Call mount_subvol() to get the dentry of subvolume. Since there is
 *      "btrfs subvolume set-default", mount_subvol() is called always.
 */
static struct dentry *btrfs_mount(struct file_system_type *fs_type, int flags,
		const char *device_name, void *data)
{
	struct vfsmount *mnt_root;
	struct dentry *root;
	char *subvol_name = NULL;
	u64 subvol_objectid = 0;
	int error = 0;

	error = btrfs_parse_subvol_options(data, &subvol_name,
					&subvol_objectid);
	if (error) {
		kfree(subvol_name);
		return ERR_PTR(error);
	}

	/* mount device's root (/) */
	mnt_root = vfs_kern_mount(&btrfs_root_fs_type, flags, device_name, data);
	if (PTR_ERR_OR_ZERO(mnt_root) == -EBUSY) {
		if (flags & SB_RDONLY) {
			mnt_root = vfs_kern_mount(&btrfs_root_fs_type,
				flags & ~SB_RDONLY, device_name, data);
		} else {
			mnt_root = vfs_kern_mount(&btrfs_root_fs_type,
				flags | SB_RDONLY, device_name, data);
			if (IS_ERR(mnt_root)) {
				root = ERR_CAST(mnt_root);
				kfree(subvol_name);
				goto out;
			}

			down_write(&mnt_root->mnt_sb->s_umount);
			error = btrfs_remount(mnt_root->mnt_sb, &flags, NULL);
			up_write(&mnt_root->mnt_sb->s_umount);
			if (error < 0) {
				root = ERR_PTR(error);
				mntput(mnt_root);
				kfree(subvol_name);
				goto out;
			}
		}
	}
	if (IS_ERR(mnt_root)) {
		root = ERR_CAST(mnt_root);
		kfree(subvol_name);
		goto out;
	}

	/* mount_subvol() will free subvol_name and mnt_root */
	root = mount_subvol(subvol_name, subvol_objectid, mnt_root);

out:
	return root;
}

static void btrfs_resize_thread_pool(struct btrfs_fs_info *fs_info,
				     u32 new_pool_size, u32 old_pool_size)
{
	if (new_pool_size == old_pool_size)
		return;

	fs_info->thread_pool_size = new_pool_size;

	btrfs_info(fs_info, "resize thread pool %d -> %d",
	       old_pool_size, new_pool_size);

	btrfs_workqueue_set_max(fs_info->workers, new_pool_size);
	btrfs_workqueue_set_max(fs_info->delalloc_workers, new_pool_size);
	btrfs_workqueue_set_max(fs_info->caching_workers, new_pool_size);
	btrfs_workqueue_set_max(fs_info->endio_workers, new_pool_size);
	btrfs_workqueue_set_max(fs_info->endio_meta_workers, new_pool_size);
	btrfs_workqueue_set_max(fs_info->endio_meta_write_workers,
				new_pool_size);
	btrfs_workqueue_set_max(fs_info->endio_write_workers, new_pool_size);
	btrfs_workqueue_set_max(fs_info->endio_freespace_worker, new_pool_size);
	btrfs_workqueue_set_max(fs_info->delayed_workers, new_pool_size);
	btrfs_workqueue_set_max(fs_info->readahead_workers, new_pool_size);
	btrfs_workqueue_set_max(fs_info->scrub_wr_completion_workers,
				new_pool_size);
}

static inline void btrfs_remount_begin(struct btrfs_fs_info *fs_info,
				       unsigned long old_opts, int flags)
{
	if (btrfs_raw_test_opt(old_opts, AUTO_DEFRAG) &&
	    (!btrfs_raw_test_opt(fs_info->mount_opt, AUTO_DEFRAG) ||
	     (flags & SB_RDONLY))) {
		/* wait for any defraggers to finish */
		wait_event(fs_info->transaction_wait,
			   (atomic_read(&fs_info->defrag_running) == 0));
		if (flags & SB_RDONLY)
			sync_filesystem(fs_info->sb);
	}
}

static inline void btrfs_remount_cleanup(struct btrfs_fs_info *fs_info,
					 unsigned long old_opts)
{
	/*
	 * We need to cleanup all defragable inodes if the autodefragment is
	 * close or the filesystem is read only.
	 */
	if (btrfs_raw_test_opt(old_opts, AUTO_DEFRAG) &&
	    (!btrfs_raw_test_opt(fs_info->mount_opt, AUTO_DEFRAG) || sb_rdonly(fs_info->sb))) {
		btrfs_cleanup_defrag_inodes(fs_info);
	}

	/* If we toggled discard async */
	if (!btrfs_raw_test_opt(old_opts, DISCARD_ASYNC) &&
	    btrfs_test_opt(fs_info, DISCARD_ASYNC))
		btrfs_discard_resume(fs_info);
	else if (btrfs_raw_test_opt(old_opts, DISCARD_ASYNC) &&
		 !btrfs_test_opt(fs_info, DISCARD_ASYNC))
		btrfs_discard_cleanup(fs_info);
}

static int btrfs_remount(struct super_block *sb, int *flags, char *data)
{
	struct btrfs_fs_info *fs_info = btrfs_sb(sb);
	struct btrfs_root *root = fs_info->tree_root;
	unsigned old_flags = sb->s_flags;
	unsigned long old_opts = fs_info->mount_opt;
	unsigned long old_compress_type = fs_info->compress_type;
	u64 old_max_inline = fs_info->max_inline;
	u32 old_thread_pool_size = fs_info->thread_pool_size;
	u32 old_metadata_ratio = fs_info->metadata_ratio;
	int ret;

	sync_filesystem(sb);
	set_bit(BTRFS_FS_STATE_REMOUNTING, &fs_info->fs_state);

	if (data) {
		void *new_sec_opts = NULL;

		ret = security_sb_eat_lsm_opts(data, &new_sec_opts);
		if (!ret)
			ret = security_sb_remount(sb, new_sec_opts);
		security_free_mnt_opts(&new_sec_opts);
		if (ret)
			goto restore;
	}

	ret = btrfs_parse_options(fs_info, data, *flags);
	if (ret)
		goto restore;

	btrfs_remount_begin(fs_info, old_opts, *flags);
	btrfs_resize_thread_pool(fs_info,
		fs_info->thread_pool_size, old_thread_pool_size);

	if ((bool)(*flags & SB_RDONLY) == sb_rdonly(sb))
		goto out;

	if (*flags & SB_RDONLY) {
		/*
		 * this also happens on 'umount -rf' or on shutdown, when
		 * the filesystem is busy.
		 */
		cancel_work_sync(&fs_info->async_reclaim_work);
		cancel_work_sync(&fs_info->async_data_reclaim_work);

		btrfs_discard_cleanup(fs_info);

		/* wait for the uuid_scan task to finish */
		down(&fs_info->uuid_tree_rescan_sem);
		/* avoid complains from lockdep et al. */
		up(&fs_info->uuid_tree_rescan_sem);

		sb->s_flags |= SB_RDONLY;

		/*
		 * Setting SB_RDONLY will put the cleaner thread to
		 * sleep at the next loop if it's already active.
		 * If it's already asleep, we'll leave unused block
		 * groups on disk until we're mounted read-write again
		 * unless we clean them up here.
		 */
		btrfs_delete_unused_bgs(fs_info);

		btrfs_dev_replace_suspend_for_unmount(fs_info);
		btrfs_scrub_cancel(fs_info);
		btrfs_pause_balance(fs_info);

		ret = btrfs_commit_super(fs_info);
		if (ret)
			goto restore;
	} else {
		if (test_bit(BTRFS_FS_STATE_ERROR, &fs_info->fs_state)) {
			btrfs_err(fs_info,
				"Remounting read-write after error is not allowed");
			ret = -EINVAL;
			goto restore;
		}
		if (fs_info->fs_devices->rw_devices == 0) {
			ret = -EACCES;
			goto restore;
		}

		if (!btrfs_check_rw_degradable(fs_info, NULL)) {
			btrfs_warn(fs_info,
		"too many missing devices, writable remount is not allowed");
			ret = -EACCES;
			goto restore;
		}

		if (btrfs_super_log_root(fs_info->super_copy) != 0) {
			btrfs_warn(fs_info,
		"mount required to replay tree-log, cannot remount read-write");
			ret = -EINVAL;
			goto restore;
		}

		ret = btrfs_cleanup_fs_roots(fs_info);
		if (ret)
			goto restore;

		/* recover relocation */
		mutex_lock(&fs_info->cleaner_mutex);
		ret = btrfs_recover_relocation(root);
		mutex_unlock(&fs_info->cleaner_mutex);
		if (ret)
			goto restore;

		ret = btrfs_resume_balance_async(fs_info);
		if (ret)
			goto restore;

		ret = btrfs_resume_dev_replace_async(fs_info);
		if (ret) {
			btrfs_warn(fs_info, "failed to resume dev_replace");
			goto restore;
		}

		btrfs_qgroup_rescan_resume(fs_info);

		if (!fs_info->uuid_root) {
			btrfs_info(fs_info, "creating UUID tree");
			ret = btrfs_create_uuid_tree(fs_info);
			if (ret) {
				btrfs_warn(fs_info,
					   "failed to create the UUID tree %d",
					   ret);
				goto restore;
			}
		}
<<<<<<< HEAD
		sb->s_flags &= ~MS_RDONLY;
=======
		sb->s_flags &= ~SB_RDONLY;
>>>>>>> 24b8d41d

		set_bit(BTRFS_FS_OPEN, &fs_info->flags);
	}
out:
	/*
	 * We need to set SB_I_VERSION here otherwise it'll get cleared by VFS,
	 * since the absence of the flag means it can be toggled off by remount.
	 */
	*flags |= SB_I_VERSION;

	wake_up_process(fs_info->transaction_kthread);
	btrfs_remount_cleanup(fs_info, old_opts);
	clear_bit(BTRFS_FS_STATE_REMOUNTING, &fs_info->fs_state);

	return 0;

restore:
	/* We've hit an error - don't reset SB_RDONLY */
	if (sb_rdonly(sb))
		old_flags |= SB_RDONLY;
	sb->s_flags = old_flags;
	fs_info->mount_opt = old_opts;
	fs_info->compress_type = old_compress_type;
	fs_info->max_inline = old_max_inline;
	btrfs_resize_thread_pool(fs_info,
		old_thread_pool_size, fs_info->thread_pool_size);
	fs_info->metadata_ratio = old_metadata_ratio;
	btrfs_remount_cleanup(fs_info, old_opts);
	clear_bit(BTRFS_FS_STATE_REMOUNTING, &fs_info->fs_state);

	return ret;
}

/* Used to sort the devices by max_avail(descending sort) */
static inline int btrfs_cmp_device_free_bytes(const void *dev_info1,
				       const void *dev_info2)
{
	if (((struct btrfs_device_info *)dev_info1)->max_avail >
	    ((struct btrfs_device_info *)dev_info2)->max_avail)
		return -1;
	else if (((struct btrfs_device_info *)dev_info1)->max_avail <
		 ((struct btrfs_device_info *)dev_info2)->max_avail)
		return 1;
	else
	return 0;
}

/*
 * sort the devices by max_avail, in which max free extent size of each device
 * is stored.(Descending Sort)
 */
static inline void btrfs_descending_sort_devices(
					struct btrfs_device_info *devices,
					size_t nr_devices)
{
	sort(devices, nr_devices, sizeof(struct btrfs_device_info),
	     btrfs_cmp_device_free_bytes, NULL);
}

/*
 * The helper to calc the free space on the devices that can be used to store
 * file data.
 */
static inline int btrfs_calc_avail_data_space(struct btrfs_fs_info *fs_info,
					      u64 *free_bytes)
{
	struct btrfs_device_info *devices_info;
	struct btrfs_fs_devices *fs_devices = fs_info->fs_devices;
	struct btrfs_device *device;
	u64 type;
	u64 avail_space;
	u64 min_stripe_size;
	int num_stripes = 1;
	int i = 0, nr_devices;
	const struct btrfs_raid_attr *rattr;

	/*
	 * We aren't under the device list lock, so this is racy-ish, but good
	 * enough for our purposes.
	 */
	nr_devices = fs_info->fs_devices->open_devices;
	if (!nr_devices) {
		smp_mb();
		nr_devices = fs_info->fs_devices->open_devices;
		ASSERT(nr_devices);
		if (!nr_devices) {
			*free_bytes = 0;
			return 0;
		}
	}

	devices_info = kmalloc_array(nr_devices, sizeof(*devices_info),
			       GFP_KERNEL);
	if (!devices_info)
		return -ENOMEM;

	/* calc min stripe number for data space allocation */
<<<<<<< HEAD
	type = btrfs_get_alloc_profile(root, 1);
	if (type & BTRFS_BLOCK_GROUP_RAID0) {
		min_stripes = 2;
=======
	type = btrfs_data_alloc_profile(fs_info);
	rattr = &btrfs_raid_array[btrfs_bg_flags_to_raid_index(type)];

	if (type & BTRFS_BLOCK_GROUP_RAID0)
>>>>>>> 24b8d41d
		num_stripes = nr_devices;
	else if (type & BTRFS_BLOCK_GROUP_RAID1)
		num_stripes = 2;
	else if (type & BTRFS_BLOCK_GROUP_RAID1C3)
		num_stripes = 3;
	else if (type & BTRFS_BLOCK_GROUP_RAID1C4)
		num_stripes = 4;
	else if (type & BTRFS_BLOCK_GROUP_RAID10)
		num_stripes = 4;

	/* Adjust for more than 1 stripe per device */
	min_stripe_size = rattr->dev_stripes * BTRFS_STRIPE_LEN;

	rcu_read_lock();
	list_for_each_entry_rcu(device, &fs_devices->devices, dev_list) {
		if (!test_bit(BTRFS_DEV_STATE_IN_FS_METADATA,
						&device->dev_state) ||
		    !device->bdev ||
		    test_bit(BTRFS_DEV_STATE_REPLACE_TGT, &device->dev_state))
			continue;

		if (i >= nr_devices)
			break;

		avail_space = device->total_bytes - device->bytes_used;

		/* align with stripe_len */
		avail_space = rounddown(avail_space, BTRFS_STRIPE_LEN);

		/*
		 * In order to avoid overwriting the superblock on the drive,
		 * btrfs starts at an offset of at least 1MB when doing chunk
		 * allocation.
		 *
		 * This ensures we have at least min_stripe_size free space
		 * after excluding 1MB.
		 */
		if (avail_space <= SZ_1M + min_stripe_size)
			continue;

		avail_space -= SZ_1M;

		devices_info[i].dev = device;
		devices_info[i].max_avail = avail_space;

		i++;
	}
	rcu_read_unlock();

	nr_devices = i;

	btrfs_descending_sort_devices(devices_info, nr_devices);

	i = nr_devices - 1;
	avail_space = 0;
	while (nr_devices >= rattr->devs_min) {
		num_stripes = min(num_stripes, nr_devices);

		if (devices_info[i].max_avail >= min_stripe_size) {
			int j;
			u64 alloc_size;

			avail_space += devices_info[i].max_avail * num_stripes;
			alloc_size = devices_info[i].max_avail;
			for (j = i + 1 - num_stripes; j <= i; j++)
				devices_info[j].max_avail -= alloc_size;
		}
		i--;
		nr_devices--;
	}

	kfree(devices_info);
	*free_bytes = avail_space;
	return 0;
}

/*
 * Calculate numbers for 'df', pessimistic in case of mixed raid profiles.
 *
 * If there's a redundant raid level at DATA block groups, use the respective
 * multiplier to scale the sizes.
 *
 * Unused device space usage is based on simulating the chunk allocator
 * algorithm that respects the device sizes and order of allocations.  This is
 * a close approximation of the actual use but there are other factors that may
 * change the result (like a new metadata chunk).
 *
 * If metadata is exhausted, f_bavail will be 0.
 */
static int btrfs_statfs(struct dentry *dentry, struct kstatfs *buf)
{
	struct btrfs_fs_info *fs_info = btrfs_sb(dentry->d_sb);
	struct btrfs_super_block *disk_super = fs_info->super_copy;
	struct btrfs_space_info *found;
	u64 total_used = 0;
	u64 total_free_data = 0;
	u64 total_free_meta = 0;
	int bits = dentry->d_sb->s_blocksize_bits;
	__be32 *fsid = (__be32 *)fs_info->fs_devices->fsid;
	unsigned factor = 1;
	struct btrfs_block_rsv *block_rsv = &fs_info->global_block_rsv;
	int ret;
	u64 thresh = 0;
	int mixed = 0;

<<<<<<< HEAD
	/*
	 * holding chunk_mutex to avoid allocating new chunks, holding
	 * device_list_mutex to avoid the device being removed
	 */
	rcu_read_lock();
	list_for_each_entry_rcu(found, head, list) {
=======
	list_for_each_entry(found, &fs_info->space_info, list) {
>>>>>>> 24b8d41d
		if (found->flags & BTRFS_BLOCK_GROUP_DATA) {
			int i;

			total_free_data += found->disk_total - found->disk_used;
			total_free_data -=
				btrfs_account_ro_block_groups_free_space(found);

			for (i = 0; i < BTRFS_NR_RAID_TYPES; i++) {
				if (!list_empty(&found->block_groups[i]))
					factor = btrfs_bg_type_to_factor(
						btrfs_raid_array[i].bg_flag);
			}
		}

		/*
		 * Metadata in mixed block goup profiles are accounted in data
		 */
		if (!mixed && found->flags & BTRFS_BLOCK_GROUP_METADATA) {
			if (found->flags & BTRFS_BLOCK_GROUP_DATA)
				mixed = 1;
			else
				total_free_meta += found->disk_total -
					found->disk_used;
		}

		total_used += found->disk_used;
	}

	buf->f_blocks = div_u64(btrfs_super_total_bytes(disk_super), factor);
	buf->f_blocks >>= bits;
	buf->f_bfree = buf->f_blocks - (div_u64(total_used, factor) >> bits);

	/* Account global block reserve as used, it's in logical size already */
	spin_lock(&block_rsv->lock);
	/* Mixed block groups accounting is not byte-accurate, avoid overflow */
	if (buf->f_bfree >= block_rsv->size >> bits)
		buf->f_bfree -= block_rsv->size >> bits;
	else
		buf->f_bfree = 0;
	spin_unlock(&block_rsv->lock);

	buf->f_bavail = div_u64(total_free_data, factor);
	ret = btrfs_calc_avail_data_space(fs_info, &total_free_data);
	if (ret)
		return ret;
	buf->f_bavail += div_u64(total_free_data, factor);
	buf->f_bavail = buf->f_bavail >> bits;

	/*
	 * We calculate the remaining metadata space minus global reserve. If
	 * this is (supposedly) smaller than zero, there's no space. But this
	 * does not hold in practice, the exhausted state happens where's still
	 * some positive delta. So we apply some guesswork and compare the
	 * delta to a 4M threshold.  (Practically observed delta was ~2M.)
	 *
	 * We probably cannot calculate the exact threshold value because this
	 * depends on the internal reservations requested by various
	 * operations, so some operations that consume a few metadata will
	 * succeed even if the Avail is zero. But this is better than the other
	 * way around.
	 */
	thresh = SZ_4M;

<<<<<<< HEAD
	if (!mixed && total_free_meta - thresh < block_rsv->size)
=======
	/*
	 * We only want to claim there's no available space if we can no longer
	 * allocate chunks for our metadata profile and our global reserve will
	 * not fit in the free metadata space.  If we aren't ->full then we
	 * still can allocate chunks and thus are fine using the currently
	 * calculated f_bavail.
	 */
	if (!mixed && block_rsv->space_info->full &&
	    total_free_meta - thresh < block_rsv->size)
>>>>>>> 24b8d41d
		buf->f_bavail = 0;

	buf->f_type = BTRFS_SUPER_MAGIC;
	buf->f_bsize = dentry->d_sb->s_blocksize;
	buf->f_namelen = BTRFS_NAME_LEN;

	/* We treat it as constant endianness (it doesn't matter _which_)
	   because we want the fsid to come out the same whether mounted
	   on a big-endian or little-endian host */
	buf->f_fsid.val[0] = be32_to_cpu(fsid[0]) ^ be32_to_cpu(fsid[2]);
	buf->f_fsid.val[1] = be32_to_cpu(fsid[1]) ^ be32_to_cpu(fsid[3]);
	/* Mask in the root object ID too, to disambiguate subvols */
	buf->f_fsid.val[0] ^=
		BTRFS_I(d_inode(dentry))->root->root_key.objectid >> 32;
	buf->f_fsid.val[1] ^=
		BTRFS_I(d_inode(dentry))->root->root_key.objectid;

	return 0;
}

static void btrfs_kill_super(struct super_block *sb)
{
	struct btrfs_fs_info *fs_info = btrfs_sb(sb);
	kill_anon_super(sb);
	btrfs_free_fs_info(fs_info);
}

static struct file_system_type btrfs_fs_type = {
	.owner		= THIS_MODULE,
	.name		= "btrfs",
	.mount		= btrfs_mount,
	.kill_sb	= btrfs_kill_super,
	.fs_flags	= FS_REQUIRES_DEV | FS_BINARY_MOUNTDATA,
};

static struct file_system_type btrfs_root_fs_type = {
	.owner		= THIS_MODULE,
	.name		= "btrfs",
	.mount		= btrfs_mount_root,
	.kill_sb	= btrfs_kill_super,
	.fs_flags	= FS_REQUIRES_DEV | FS_BINARY_MOUNTDATA,
};

MODULE_ALIAS_FS("btrfs");

static int btrfs_control_open(struct inode *inode, struct file *file)
{
	/*
	 * The control file's private_data is used to hold the
	 * transaction when it is started and is used to keep
	 * track of whether a transaction is already in progress.
	 */
	file->private_data = NULL;
	return 0;
}

/*
 * Used by /dev/btrfs-control for devices ioctls.
 */
static long btrfs_control_ioctl(struct file *file, unsigned int cmd,
				unsigned long arg)
{
	struct btrfs_ioctl_vol_args *vol;
	struct btrfs_device *device = NULL;
	int ret = -ENOTTY;

	if (!capable(CAP_SYS_ADMIN))
		return -EPERM;

	vol = memdup_user((void __user *)arg, sizeof(*vol));
	if (IS_ERR(vol))
		return PTR_ERR(vol);
	vol->name[BTRFS_PATH_NAME_MAX] = '\0';

	switch (cmd) {
	case BTRFS_IOC_SCAN_DEV:
		mutex_lock(&uuid_mutex);
		device = btrfs_scan_one_device(vol->name, FMODE_READ,
					       &btrfs_root_fs_type);
		ret = PTR_ERR_OR_ZERO(device);
		mutex_unlock(&uuid_mutex);
		break;
	case BTRFS_IOC_FORGET_DEV:
		ret = btrfs_forget_devices(vol->name);
		break;
	case BTRFS_IOC_DEVICES_READY:
		mutex_lock(&uuid_mutex);
		device = btrfs_scan_one_device(vol->name, FMODE_READ,
					       &btrfs_root_fs_type);
		if (IS_ERR(device)) {
			mutex_unlock(&uuid_mutex);
			ret = PTR_ERR(device);
			break;
		}
		ret = !(device->fs_devices->num_devices ==
			device->fs_devices->total_devices);
		mutex_unlock(&uuid_mutex);
		break;
	case BTRFS_IOC_GET_SUPPORTED_FEATURES:
		ret = btrfs_ioctl_get_supported_features((void __user*)arg);
		break;
	}

	kfree(vol);
	return ret;
}

static int btrfs_freeze(struct super_block *sb)
{
	struct btrfs_trans_handle *trans;
	struct btrfs_fs_info *fs_info = btrfs_sb(sb);
	struct btrfs_root *root = fs_info->tree_root;

<<<<<<< HEAD
	root->fs_info->fs_frozen = 1;
=======
	set_bit(BTRFS_FS_FROZEN, &fs_info->flags);
>>>>>>> 24b8d41d
	/*
	 * We don't need a barrier here, we'll wait for any transaction that
	 * could be in progress on other threads (and do delayed iputs that
	 * we want to avoid on a frozen filesystem), or do the commit
	 * ourselves.
	 */
	trans = btrfs_attach_transaction_barrier(root);
	if (IS_ERR(trans)) {
		/* no transaction, don't bother */
		if (PTR_ERR(trans) == -ENOENT)
			return 0;
		return PTR_ERR(trans);
	}
	return btrfs_commit_transaction(trans);
}

static int btrfs_unfreeze(struct super_block *sb)
{
	struct btrfs_fs_info *fs_info = btrfs_sb(sb);

	clear_bit(BTRFS_FS_FROZEN, &fs_info->flags);
	return 0;
}

static int btrfs_unfreeze(struct super_block *sb)
{
	struct btrfs_root *root = btrfs_sb(sb)->tree_root;

	root->fs_info->fs_frozen = 0;
	return 0;
}

static int btrfs_show_devname(struct seq_file *m, struct dentry *root)
{
	struct btrfs_fs_info *fs_info = btrfs_sb(root->d_sb);
	struct btrfs_device *dev, *first_dev = NULL;

	/*
	 * Lightweight locking of the devices. We should not need
	 * device_list_mutex here as we only read the device data and the list
	 * is protected by RCU.  Even if a device is deleted during the list
	 * traversals, we'll get valid data, the freeing callback will wait at
	 * least until the rcu_read_unlock.
	 */
	rcu_read_lock();
	list_for_each_entry_rcu(dev, &fs_info->fs_devices->devices, dev_list) {
		if (test_bit(BTRFS_DEV_STATE_MISSING, &dev->dev_state))
			continue;
		if (!dev->name)
			continue;
		if (!first_dev || dev->devid < first_dev->devid)
			first_dev = dev;
	}

	if (first_dev)
		seq_escape(m, rcu_str_deref(first_dev->name), " \t\n\\");
	else
		WARN_ON(1);
	rcu_read_unlock();
	return 0;
}

static const struct super_operations btrfs_super_ops = {
	.drop_inode	= btrfs_drop_inode,
	.evict_inode	= btrfs_evict_inode,
	.put_super	= btrfs_put_super,
	.sync_fs	= btrfs_sync_fs,
	.show_options	= btrfs_show_options,
	.show_devname	= btrfs_show_devname,
	.alloc_inode	= btrfs_alloc_inode,
	.destroy_inode	= btrfs_destroy_inode,
	.free_inode	= btrfs_free_inode,
	.statfs		= btrfs_statfs,
	.remount_fs	= btrfs_remount,
	.freeze_fs	= btrfs_freeze,
	.unfreeze_fs	= btrfs_unfreeze,
};

static const struct file_operations btrfs_ctl_fops = {
	.open = btrfs_control_open,
	.unlocked_ioctl	 = btrfs_control_ioctl,
	.compat_ioctl = compat_ptr_ioctl,
	.owner	 = THIS_MODULE,
	.llseek = noop_llseek,
};

static struct miscdevice btrfs_misc = {
	.minor		= BTRFS_MINOR,
	.name		= "btrfs-control",
	.fops		= &btrfs_ctl_fops
};

MODULE_ALIAS_MISCDEV(BTRFS_MINOR);
MODULE_ALIAS("devname:btrfs-control");

static int __init btrfs_interface_init(void)
{
	return misc_register(&btrfs_misc);
}

static __cold void btrfs_interface_exit(void)
{
	misc_deregister(&btrfs_misc);
}

static void __init btrfs_print_mod_info(void)
{
<<<<<<< HEAD
	pr_info("Btrfs loaded, crc32c=%s"
=======
	static const char options[] = ""
>>>>>>> 24b8d41d
#ifdef CONFIG_BTRFS_DEBUG
			", debug=on"
#endif
#ifdef CONFIG_BTRFS_ASSERT
			", assert=on"
#endif
#ifdef CONFIG_BTRFS_FS_CHECK_INTEGRITY
			", integrity-checker=on"
#endif
<<<<<<< HEAD
			"\n",
			btrfs_crc32c_impl());
=======
#ifdef CONFIG_BTRFS_FS_REF_VERIFY
			", ref-verify=on"
#endif
			;
	pr_info("Btrfs loaded, crc32c=%s%s\n", crc32c_impl(), options);
>>>>>>> 24b8d41d
}

static int __init init_btrfs_fs(void)
{
	int err;

	btrfs_props_init();

	err = btrfs_init_sysfs();
	if (err)
		return err;

	btrfs_init_compress();

	err = btrfs_init_cachep();
	if (err)
		goto free_compress;

	err = extent_io_init();
	if (err)
		goto free_cachep;

	err = extent_state_cache_init();
	if (err)
		goto free_extent_io;

	err = extent_map_init();
	if (err)
		goto free_extent_state_cache;

	err = ordered_data_init();
	if (err)
		goto free_extent_map;

	err = btrfs_delayed_inode_init();
	if (err)
		goto free_ordered_data;

	err = btrfs_auto_defrag_init();
	if (err)
		goto free_delayed_inode;

	err = btrfs_delayed_ref_init();
	if (err)
		goto free_auto_defrag;

	err = btrfs_prelim_ref_init();
	if (err)
		goto free_delayed_ref;

	err = btrfs_end_io_wq_init();
	if (err)
		goto free_prelim_ref;

	err = btrfs_interface_init();
	if (err)
		goto free_end_io_wq;

	btrfs_init_lockdep();

	btrfs_print_mod_info();

	err = btrfs_run_sanity_tests();
	if (err)
		goto unregister_ioctl;

	err = register_filesystem(&btrfs_fs_type);
	if (err)
		goto unregister_ioctl;

	return 0;

unregister_ioctl:
	btrfs_interface_exit();
free_end_io_wq:
	btrfs_end_io_wq_exit();
free_prelim_ref:
	btrfs_prelim_ref_exit();
free_delayed_ref:
	btrfs_delayed_ref_exit();
free_auto_defrag:
	btrfs_auto_defrag_exit();
free_delayed_inode:
	btrfs_delayed_inode_exit();
free_ordered_data:
	ordered_data_exit();
free_extent_map:
	extent_map_exit();
free_extent_state_cache:
	extent_state_cache_exit();
free_extent_io:
	extent_io_exit();
free_cachep:
	btrfs_destroy_cachep();
free_compress:
	btrfs_exit_compress();
	btrfs_exit_sysfs();

	return err;
}

static void __exit exit_btrfs_fs(void)
{
	btrfs_destroy_cachep();
	btrfs_delayed_ref_exit();
	btrfs_auto_defrag_exit();
	btrfs_delayed_inode_exit();
	btrfs_prelim_ref_exit();
	ordered_data_exit();
	extent_map_exit();
	extent_state_cache_exit();
	extent_io_exit();
	btrfs_interface_exit();
	btrfs_end_io_wq_exit();
	unregister_filesystem(&btrfs_fs_type);
	btrfs_exit_sysfs();
	btrfs_cleanup_fs_uuids();
	btrfs_exit_compress();
}

late_initcall(init_btrfs_fs);
module_exit(exit_btrfs_fs)

MODULE_LICENSE("GPL");
MODULE_SOFTDEP("pre: crc32c");
MODULE_SOFTDEP("pre: xxhash64");
MODULE_SOFTDEP("pre: sha256");
MODULE_SOFTDEP("pre: blake2b-256");<|MERGE_RESOLUTION|>--- conflicted
+++ resolved
@@ -119,39 +119,9 @@
 	return errstr;
 }
 
-<<<<<<< HEAD
-/* btrfs handle error by forcing the filesystem readonly */
-static void btrfs_handle_error(struct btrfs_fs_info *fs_info)
-{
-	struct super_block *sb = fs_info->sb;
-
-	if (sb->s_flags & MS_RDONLY)
-		return;
-
-	if (test_bit(BTRFS_FS_STATE_ERROR, &fs_info->fs_state)) {
-		sb->s_flags |= MS_RDONLY;
-		btrfs_info(fs_info, "forced readonly");
-		/*
-		 * Note that a running device replace operation is not
-		 * canceled here although there is no way to update
-		 * the progress. It would add the risk of a deadlock,
-		 * therefore the canceling is omitted. The only penalty
-		 * is that some I/O remains active until the procedure
-		 * completes. The next time when the filesystem is
-		 * mounted writeable again, the device replace
-		 * operation continues.
-		 */
-	}
-}
-
-/*
- * __btrfs_handle_fs_error decodes expected errors from the caller and
- * invokes the approciate error response.
-=======
 /*
  * __btrfs_handle_fs_error decodes expected errors from the caller and
  * invokes the appropriate error response.
->>>>>>> 24b8d41d
  */
 __cold
 void __btrfs_handle_fs_error(struct btrfs_fs_info *fs_info, const char *function,
@@ -195,10 +165,6 @@
 	set_bit(BTRFS_FS_STATE_ERROR, &fs_info->fs_state);
 
 	/* Don't go through full error handling during mount */
-<<<<<<< HEAD
-	if (sb->s_flags & MS_BORN)
-		btrfs_handle_error(fs_info);
-=======
 	if (!(sb->s_flags & SB_BORN))
 		return;
 
@@ -218,7 +184,6 @@
 	 * completes. The next time when the filesystem is mounted writable
 	 * again, the device replace operation continues.
 	 */
->>>>>>> 24b8d41d
 }
 
 #ifdef CONFIG_PRINTK
@@ -249,22 +214,14 @@
 	RATELIMIT_STATE_INIT(printk_limits[7], DEFAULT_RATELIMIT_INTERVAL, 100),
 };
 
-<<<<<<< HEAD
-void btrfs_printk(const struct btrfs_fs_info *fs_info, const char *fmt, ...)
-=======
 void __cold btrfs_printk(const struct btrfs_fs_info *fs_info, const char *fmt, ...)
->>>>>>> 24b8d41d
 {
 	char lvl[PRINTK_MAX_SINGLE_HEADER_LEN + 1] = "\0";
 	struct va_format vaf;
 	va_list args;
 	int kern_level;
-<<<<<<< HEAD
-	struct ratelimit_state *ratelimit;
-=======
 	const char *type = logtypes[4];
 	struct ratelimit_state *ratelimit = &printk_limits[4];
->>>>>>> 24b8d41d
 
 	va_start(args, fmt);
 
@@ -278,27 +235,14 @@
 			ratelimit = &printk_limits[kern_level - '0'];
 		}
 		fmt += size;
-<<<<<<< HEAD
-		type = logtypes[kern_level - '0'];
-		ratelimit = &printk_limits[kern_level - '0'];
-	} else {
-		*lvl = '\0';
-		/* Default to debug output */
-		ratelimit = &printk_limits[7];
-=======
->>>>>>> 24b8d41d
 	}
 
 	vaf.fmt = fmt;
 	vaf.va = &args;
 
 	if (__ratelimit(ratelimit))
-<<<<<<< HEAD
-		printk("%sBTRFS %s (device %s): %pV\n", lvl, type, sb->s_id, &vaf);
-=======
 		printk("%sBTRFS %s (device %s): %pV\n", lvl, type,
 			fs_info ? fs_info->sb->s_id : "<unknown>", &vaf);
->>>>>>> 24b8d41d
 
 	va_end(args);
 }
@@ -324,11 +268,7 @@
 {
 	struct btrfs_fs_info *fs_info = trans->fs_info;
 
-<<<<<<< HEAD
-	trans->aborted = errno;
-=======
 	WRITE_ONCE(trans->aborted, errno);
->>>>>>> 24b8d41d
 	/* Nothing used. The other threads that have joined this
 	 * transaction may be able to continue. */
 	if (!trans->dirty && list_empty(&trans->new_bgs)) {
@@ -621,18 +561,10 @@
 		case Opt_datasum:
 			if (btrfs_test_opt(info, NODATASUM)) {
 				if (btrfs_test_opt(info, NODATACOW))
-<<<<<<< HEAD
-					btrfs_info(root->fs_info,
-						   "setting datasum, datacow enabled");
-				else
-					btrfs_info(root->fs_info,
-						   "setting datasum");
-=======
 					btrfs_info(info,
 						   "setting datasum, datacow enabled");
 				else
 					btrfs_info(info, "setting datasum");
->>>>>>> 24b8d41d
 			}
 			btrfs_clear_opt(info->mount_opt, NODATACOW);
 			btrfs_clear_opt(info->mount_opt, NODATASUM);
@@ -641,18 +573,10 @@
 			if (!btrfs_test_opt(info, NODATACOW)) {
 				if (!btrfs_test_opt(info, COMPRESS) ||
 				    !btrfs_test_opt(info, FORCE_COMPRESS)) {
-<<<<<<< HEAD
-					btrfs_info(root->fs_info,
-						   "setting nodatacow, compression disabled");
-				} else {
-					btrfs_info(root->fs_info,
-						   "setting nodatacow");
-=======
 					btrfs_info(info,
 						   "setting nodatacow, compression disabled");
 				} else {
 					btrfs_info(info, "setting nodatacow");
->>>>>>> 24b8d41d
 				}
 			}
 			btrfs_clear_opt(info->mount_opt, COMPRESS);
@@ -675,10 +599,7 @@
 				info->compress_type : BTRFS_COMPRESS_NONE;
 			saved_compress_force =
 				btrfs_test_opt(info, FORCE_COMPRESS);
-<<<<<<< HEAD
-=======
 			saved_compress_level = info->compress_level;
->>>>>>> 24b8d41d
 			if (token == Opt_compress ||
 			    token == Opt_compress_force ||
 			    strncmp(args[0].from, "zlib", 4) == 0) {
@@ -746,22 +667,12 @@
 				 */
 				btrfs_clear_opt(info->mount_opt, FORCE_COMPRESS);
 			}
-<<<<<<< HEAD
-			if ((btrfs_test_opt(info, COMPRESS) &&
-			     (info->compress_type != saved_compress_type ||
-			      compress_force != saved_compress_force)) ||
-			    (!btrfs_test_opt(info, COMPRESS) &&
-			     no_compress == 1)) {
-				btrfs_info(root->fs_info,
-					   "%s %s compression",
-=======
 			if (no_compress == 1) {
 				btrfs_info(info, "use no compression");
 			} else if ((info->compress_type != saved_compress_type) ||
 				   (compress_force != saved_compress_force) ||
 				   (info->compress_level != saved_compress_level)) {
 				btrfs_info(info, "%s %s compression, level %d",
->>>>>>> 24b8d41d
 					   (compress_force) ? "force" : "use",
 					   compress_type, info->compress_level);
 			}
@@ -769,19 +680,6 @@
 			break;
 		case Opt_ssd:
 			btrfs_set_and_info(info, SSD,
-<<<<<<< HEAD
-					   "use ssd allocation scheme");
-			break;
-		case Opt_ssd_spread:
-			btrfs_set_and_info(info, SSD_SPREAD,
-					   "use spread ssd allocation scheme");
-			btrfs_set_opt(info->mount_opt, SSD);
-			break;
-		case Opt_nossd:
-			btrfs_set_and_info(info, NOSSD,
-					     "not using ssd allocation scheme");
-			btrfs_clear_opt(info->mount_opt, SSD);
-=======
 					   "enabling ssd optimizations");
 			btrfs_clear_opt(info->mount_opt, NOSSD);
 			break;
@@ -800,7 +698,6 @@
 		case Opt_nossd_spread:
 			btrfs_clear_and_info(info, SSD_SPREAD,
 					     "not using spread ssd allocation scheme");
->>>>>>> 24b8d41d
 			break;
 		case Opt_barrier:
 			btrfs_clear_and_info(info, NOBARRIER,
@@ -831,28 +728,8 @@
 						info->max_inline,
 						info->sectorsize);
 				}
-<<<<<<< HEAD
-				btrfs_info(root->fs_info, "max_inline at %llu",
-					info->max_inline);
-			} else {
-				ret = -ENOMEM;
-				goto out;
-			}
-			break;
-		case Opt_alloc_start:
-			num = match_strdup(&args[0]);
-			if (num) {
-				mutex_lock(&info->chunk_mutex);
-				info->alloc_start = memparse(num, NULL);
-				mutex_unlock(&info->chunk_mutex);
-				kfree(num);
-				btrfs_info(root->fs_info,
-					   "allocations start at %llu",
-					   info->alloc_start);
-=======
 				btrfs_info(info, "max_inline at %llu",
 					   info->max_inline);
->>>>>>> 24b8d41d
 			} else {
 				ret = -ENOMEM;
 				goto out;
@@ -880,11 +757,8 @@
 			break;
 		case Opt_norecovery:
 		case Opt_nologreplay:
-<<<<<<< HEAD
-=======
 			btrfs_warn(info,
 		"'nologreplay' is deprecated, use 'rescue=nologreplay' instead");
->>>>>>> 24b8d41d
 			btrfs_set_and_info(info, NOLOGREPLAY,
 					   "disabling log replay at mount time");
 			break;
@@ -920,17 +794,8 @@
 				goto out;
 			}
 			break;
-<<<<<<< HEAD
-		case Opt_discard:
-			btrfs_set_and_info(info, DISCARD,
-					   "turning on discard");
-			break;
-		case Opt_nodiscard:
-			btrfs_clear_and_info(info, DISCARD,
-=======
 		case Opt_nodiscard:
 			btrfs_clear_and_info(info, DISCARD_SYNC,
->>>>>>> 24b8d41d
 					     "turning off discard");
 			btrfs_clear_and_info(info, DISCARD_ASYNC,
 					     "turning off async discard");
@@ -942,20 +807,11 @@
 				btrfs_clear_opt(info->mount_opt,
 						FREE_SPACE_TREE);
 				btrfs_set_and_info(info, SPACE_CACHE,
-<<<<<<< HEAD
-						   "enabling disk space caching");
-=======
 					   "enabling disk space caching");
->>>>>>> 24b8d41d
 			} else if (strcmp(args[0].from, "v2") == 0) {
 				btrfs_clear_opt(info->mount_opt,
 						SPACE_CACHE);
-<<<<<<< HEAD
-				btrfs_set_and_info(info,
-						   FREE_SPACE_TREE,
-=======
 				btrfs_set_and_info(info, FREE_SPACE_TREE,
->>>>>>> 24b8d41d
 						   "enabling free space tree");
 			} else {
 				ret = -EINVAL;
@@ -967,23 +823,12 @@
 			break;
 		case Opt_no_space_cache:
 			if (btrfs_test_opt(info, SPACE_CACHE)) {
-<<<<<<< HEAD
-				btrfs_clear_and_info(info,
-						     SPACE_CACHE,
-						     "disabling disk space caching");
-			}
-			if (btrfs_test_opt(info, FREE_SPACE_TREE)) {
-				btrfs_clear_and_info(info,
-						     FREE_SPACE_TREE,
-						     "disabling free space tree");
-=======
 				btrfs_clear_and_info(info, SPACE_CACHE,
 					     "disabling disk space caching");
 			}
 			if (btrfs_test_opt(info, FREE_SPACE_TREE)) {
 				btrfs_clear_and_info(info, FREE_SPACE_TREE,
 					     "disabling free space tree");
->>>>>>> 24b8d41d
 			}
 			break;
 		case Opt_inode_cache:
@@ -1046,21 +891,9 @@
 			ret = match_int(&args[0], &intarg);
 			if (ret)
 				goto out;
-<<<<<<< HEAD
-			} else if (intarg >= 0) {
-				info->check_integrity_print_mask = intarg;
-				btrfs_info(root->fs_info,
-					   "check_integrity_print_mask 0x%x",
-					   info->check_integrity_print_mask);
-			} else {
-				ret = -EINVAL;
-				goto out;
-			}
-=======
 			info->check_integrity_print_mask = intarg;
 			btrfs_info(info, "check_integrity_print_mask 0x%x",
 				   info->check_integrity_print_mask);
->>>>>>> 24b8d41d
 			break;
 #else
 		case Opt_check_integrity_including_extent_data:
@@ -1086,14 +919,7 @@
 		case Opt_commit_interval:
 			intarg = 0;
 			ret = match_int(&args[0], &intarg);
-<<<<<<< HEAD
-			if (ret < 0) {
-				btrfs_err(root->fs_info,
-					  "invalid commit interval");
-				ret = -EINVAL;
-=======
 			if (ret)
->>>>>>> 24b8d41d
 				goto out;
 			if (intarg == 0) {
 				btrfs_info(info,
@@ -1104,28 +930,12 @@
 				btrfs_warn(info, "excessive commit interval %d",
 					   intarg);
 			}
-<<<<<<< HEAD
-			if (intarg > 0) {
-				if (intarg > 300) {
-					btrfs_warn(root->fs_info,
-						"excessive commit interval %d",
-						intarg);
-				}
-				info->commit_interval = intarg;
-			} else {
-				btrfs_info(root->fs_info,
-					   "using default commit interval %ds",
-					   BTRFS_DEFAULT_COMMIT_INTERVAL);
-				info->commit_interval = BTRFS_DEFAULT_COMMIT_INTERVAL;
-			}
-=======
 			info->commit_interval = intarg;
 			break;
 		case Opt_rescue:
 			ret = parse_rescue_options(info, args[0].from);
 			if (ret < 0)
 				goto out;
->>>>>>> 24b8d41d
 			break;
 #ifdef CONFIG_BTRFS_DEBUG
 		case Opt_fragment_all:
@@ -1150,12 +960,7 @@
 			break;
 #endif
 		case Opt_err:
-<<<<<<< HEAD
-			btrfs_info(root->fs_info,
-				   "unrecognized mount option '%s'", p);
-=======
 			btrfs_err(info, "unrecognized mount option '%s'", p);
->>>>>>> 24b8d41d
 			ret = -EINVAL;
 			goto out;
 		default:
@@ -1166,42 +971,23 @@
 	/*
 	 * Extra check for current option against current flag
 	 */
-<<<<<<< HEAD
-	if (btrfs_test_opt(info, NOLOGREPLAY) && !(new_flags & MS_RDONLY)) {
-		btrfs_err(root->fs_info,
-=======
 	if (btrfs_test_opt(info, NOLOGREPLAY) && !(new_flags & SB_RDONLY)) {
 		btrfs_err(info,
->>>>>>> 24b8d41d
 			  "nologreplay must be used with ro mount option");
 		ret = -EINVAL;
 	}
 out:
-<<<<<<< HEAD
-	if (btrfs_fs_compat_ro(root->fs_info, FREE_SPACE_TREE) &&
-	    !btrfs_test_opt(info, FREE_SPACE_TREE) &&
-	    !btrfs_test_opt(info, CLEAR_CACHE)) {
-		btrfs_err(root->fs_info, "cannot disable free space tree");
-=======
 	if (btrfs_fs_compat_ro(info, FREE_SPACE_TREE) &&
 	    !btrfs_test_opt(info, FREE_SPACE_TREE) &&
 	    !btrfs_test_opt(info, CLEAR_CACHE)) {
 		btrfs_err(info, "cannot disable free space tree");
->>>>>>> 24b8d41d
 		ret = -EINVAL;
 
 	}
 	if (!ret && btrfs_test_opt(info, SPACE_CACHE))
-<<<<<<< HEAD
-		btrfs_info(root->fs_info, "disk space caching is enabled");
-	if (!ret && btrfs_test_opt(info, FREE_SPACE_TREE))
-		btrfs_info(root->fs_info, "using free space tree");
-	kfree(orig);
-=======
 		btrfs_info(info, "disk space caching is enabled");
 	if (!ret && btrfs_test_opt(info, FREE_SPACE_TREE))
 		btrfs_info(info, "using free space tree");
->>>>>>> 24b8d41d
 	return ret;
 }
 
@@ -1302,35 +1088,7 @@
 			}
 			break;
 		case Opt_subvolid:
-<<<<<<< HEAD
-			num = match_strdup(&args[0]);
-			if (num) {
-				*subvol_objectid = memparse(num, NULL);
-				kfree(num);
-				/* we want the original fs_tree */
-				if (!*subvol_objectid)
-					*subvol_objectid =
-						BTRFS_FS_TREE_OBJECTID;
-			} else {
-				error = -EINVAL;
-				goto out;
-			}
-			break;
-		case Opt_subvolrootid:
-			pr_warn("BTRFS: 'subvolrootid' mount option is deprecated and has no effect\n");
-			break;
-		case Opt_device:
-			device_name = match_strdup(&args[0]);
-			if (!device_name) {
-				error = -ENOMEM;
-				goto out;
-			}
-			error = btrfs_scan_one_device(device_name,
-					flags, holder, fs_devices);
-			kfree(device_name);
-=======
 			error = match_u64(&args[0], &subvolid);
->>>>>>> 24b8d41d
 			if (error)
 				goto out;
 
@@ -1595,11 +1353,7 @@
 		return 0;
 	}
 
-<<<<<<< HEAD
-	btrfs_wait_ordered_roots(fs_info, -1, 0, (u64)-1);
-=======
 	btrfs_wait_ordered_roots(fs_info, U64_MAX, 0, (u64)-1);
->>>>>>> 24b8d41d
 
 	trans = btrfs_attach_transaction_barrier(root);
 	if (IS_ERR(trans)) {
@@ -1647,18 +1401,9 @@
 		seq_printf(seq, ",max_inline=%llu", info->max_inline);
 	if (info->thread_pool_size !=  min_t(unsigned long,
 					     num_online_cpus() + 2, 8))
-<<<<<<< HEAD
-		seq_printf(seq, ",thread_pool=%d", info->thread_pool_size);
-	if (btrfs_test_opt(info, COMPRESS)) {
-		if (info->compress_type == BTRFS_COMPRESS_ZLIB)
-			compress_type = "zlib";
-		else
-			compress_type = "lzo";
-=======
 		seq_printf(seq, ",thread_pool=%u", info->thread_pool_size);
 	if (btrfs_test_opt(info, COMPRESS)) {
 		compress_type = btrfs_compress_type2str(info->compress_type);
->>>>>>> 24b8d41d
 		if (btrfs_test_opt(info, FORCE_COMPRESS))
 			seq_printf(seq, ",compress-force=%s", compress_type);
 		else
@@ -1675,17 +1420,10 @@
 	if (btrfs_test_opt(info, NOTREELOG))
 		seq_puts(seq, ",notreelog");
 	if (btrfs_test_opt(info, NOLOGREPLAY))
-<<<<<<< HEAD
-		seq_puts(seq, ",nologreplay");
-	if (btrfs_test_opt(info, FLUSHONCOMMIT))
-		seq_puts(seq, ",flushoncommit");
-	if (btrfs_test_opt(info, DISCARD))
-=======
 		seq_puts(seq, ",rescue=nologreplay");
 	if (btrfs_test_opt(info, FLUSHONCOMMIT))
 		seq_puts(seq, ",flushoncommit");
 	if (btrfs_test_opt(info, DISCARD_SYNC))
->>>>>>> 24b8d41d
 		seq_puts(seq, ",discard");
 	if (btrfs_test_opt(info, DISCARD_ASYNC))
 		seq_puts(seq, ",discard=async");
@@ -1721,12 +1459,7 @@
 				info->check_integrity_print_mask);
 #endif
 	if (info->metadata_ratio)
-<<<<<<< HEAD
-		seq_printf(seq, ",metadata_ratio=%d",
-				info->metadata_ratio);
-=======
 		seq_printf(seq, ",metadata_ratio=%u", info->metadata_ratio);
->>>>>>> 24b8d41d
 	if (btrfs_test_opt(info, PANIC_ON_FATAL_ERROR))
 		seq_puts(seq, ",fatal_errors=panic");
 	if (info->commit_interval != BTRFS_DEFAULT_COMMIT_INTERVAL)
@@ -1842,59 +1575,6 @@
 	return root;
 }
 
-<<<<<<< HEAD
-static int parse_security_options(char *orig_opts,
-				  struct security_mnt_opts *sec_opts)
-{
-	char *secdata = NULL;
-	int ret = 0;
-
-	secdata = alloc_secdata();
-	if (!secdata)
-		return -ENOMEM;
-	ret = security_sb_copy_data(orig_opts, secdata);
-	if (ret) {
-		free_secdata(secdata);
-		return ret;
-	}
-	ret = security_sb_parse_opts_str(secdata, sec_opts);
-	free_secdata(secdata);
-	return ret;
-}
-
-static int setup_security_options(struct btrfs_fs_info *fs_info,
-				  struct super_block *sb,
-				  struct security_mnt_opts *sec_opts)
-{
-	int ret = 0;
-
-	/*
-	 * Call security_sb_set_mnt_opts() to check whether new sec_opts
-	 * is valid.
-	 */
-	ret = security_sb_set_mnt_opts(sb, sec_opts, 0, NULL);
-	if (ret)
-		return ret;
-
-#ifdef CONFIG_SECURITY
-	if (!fs_info->security_opts.num_mnt_opts) {
-		/* first time security setup, copy sec_opts to fs_info */
-		memcpy(&fs_info->security_opts, sec_opts, sizeof(*sec_opts));
-	} else {
-		/*
-		 * Since SELinux (the only one supporting security_mnt_opts)
-		 * does NOT support changing context during remount/mount of
-		 * the same sb, this must be the same or part of the same
-		 * security options, just free it.
-		 */
-		security_free_mnt_opts(sec_opts);
-	}
-#endif
-	return ret;
-}
-
-=======
->>>>>>> 24b8d41d
 /*
  * Find a superblock for the given device / mount point.
  *
@@ -2277,11 +1957,7 @@
 				goto restore;
 			}
 		}
-<<<<<<< HEAD
-		sb->s_flags &= ~MS_RDONLY;
-=======
 		sb->s_flags &= ~SB_RDONLY;
->>>>>>> 24b8d41d
 
 		set_bit(BTRFS_FS_OPEN, &fs_info->flags);
 	}
@@ -2379,16 +2055,10 @@
 		return -ENOMEM;
 
 	/* calc min stripe number for data space allocation */
-<<<<<<< HEAD
-	type = btrfs_get_alloc_profile(root, 1);
-	if (type & BTRFS_BLOCK_GROUP_RAID0) {
-		min_stripes = 2;
-=======
 	type = btrfs_data_alloc_profile(fs_info);
 	rattr = &btrfs_raid_array[btrfs_bg_flags_to_raid_index(type)];
 
 	if (type & BTRFS_BLOCK_GROUP_RAID0)
->>>>>>> 24b8d41d
 		num_stripes = nr_devices;
 	else if (type & BTRFS_BLOCK_GROUP_RAID1)
 		num_stripes = 2;
@@ -2494,16 +2164,7 @@
 	u64 thresh = 0;
 	int mixed = 0;
 
-<<<<<<< HEAD
-	/*
-	 * holding chunk_mutex to avoid allocating new chunks, holding
-	 * device_list_mutex to avoid the device being removed
-	 */
-	rcu_read_lock();
-	list_for_each_entry_rcu(found, head, list) {
-=======
 	list_for_each_entry(found, &fs_info->space_info, list) {
->>>>>>> 24b8d41d
 		if (found->flags & BTRFS_BLOCK_GROUP_DATA) {
 			int i;
 
@@ -2567,9 +2228,6 @@
 	 */
 	thresh = SZ_4M;
 
-<<<<<<< HEAD
-	if (!mixed && total_free_meta - thresh < block_rsv->size)
-=======
 	/*
 	 * We only want to claim there's no available space if we can no longer
 	 * allocate chunks for our metadata profile and our global reserve will
@@ -2579,7 +2237,6 @@
 	 */
 	if (!mixed && block_rsv->space_info->full &&
 	    total_free_meta - thresh < block_rsv->size)
->>>>>>> 24b8d41d
 		buf->f_bavail = 0;
 
 	buf->f_type = BTRFS_SUPER_MAGIC;
@@ -2693,11 +2350,7 @@
 	struct btrfs_fs_info *fs_info = btrfs_sb(sb);
 	struct btrfs_root *root = fs_info->tree_root;
 
-<<<<<<< HEAD
-	root->fs_info->fs_frozen = 1;
-=======
 	set_bit(BTRFS_FS_FROZEN, &fs_info->flags);
->>>>>>> 24b8d41d
 	/*
 	 * We don't need a barrier here, we'll wait for any transaction that
 	 * could be in progress on other threads (and do delayed iputs that
@@ -2719,14 +2372,6 @@
 	struct btrfs_fs_info *fs_info = btrfs_sb(sb);
 
 	clear_bit(BTRFS_FS_FROZEN, &fs_info->flags);
-	return 0;
-}
-
-static int btrfs_unfreeze(struct super_block *sb)
-{
-	struct btrfs_root *root = btrfs_sb(sb)->tree_root;
-
-	root->fs_info->fs_frozen = 0;
 	return 0;
 }
 
@@ -2805,11 +2450,7 @@
 
 static void __init btrfs_print_mod_info(void)
 {
-<<<<<<< HEAD
-	pr_info("Btrfs loaded, crc32c=%s"
-=======
 	static const char options[] = ""
->>>>>>> 24b8d41d
 #ifdef CONFIG_BTRFS_DEBUG
 			", debug=on"
 #endif
@@ -2819,16 +2460,11 @@
 #ifdef CONFIG_BTRFS_FS_CHECK_INTEGRITY
 			", integrity-checker=on"
 #endif
-<<<<<<< HEAD
-			"\n",
-			btrfs_crc32c_impl());
-=======
 #ifdef CONFIG_BTRFS_FS_REF_VERIFY
 			", ref-verify=on"
 #endif
 			;
 	pr_info("Btrfs loaded, crc32c=%s%s\n", crc32c_impl(), options);
->>>>>>> 24b8d41d
 }
 
 static int __init init_btrfs_fs(void)
