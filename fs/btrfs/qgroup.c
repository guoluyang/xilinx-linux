--- conflicted
+++ resolved
@@ -66,15 +66,6 @@
 }
 #endif
 
-<<<<<<< HEAD
-	/*
-	 * temp variables for accounting operations
-	 * Refer to qgroup_shared_accounting() for details.
-	 */
-	u64 old_refcnt;
-	u64 new_refcnt;
-};
-=======
 static void qgroup_rsv_add(struct btrfs_fs_info *fs_info,
 			   struct btrfs_qgroup *qgroup, u64 num_bytes,
 			   enum btrfs_qgroup_rsv_type type)
@@ -120,7 +111,6 @@
 	for (i = 0; i < BTRFS_QGROUP_RSV_LAST; i++)
 		qgroup_rsv_release(fs_info, dest, src->rsv.values[i], i);
 }
->>>>>>> 24b8d41d
 
 static void btrfs_qgroup_update_old_refcnt(struct btrfs_qgroup *qg, u64 seq,
 					   int mod)
@@ -515,10 +505,6 @@
 	else if (fs_info->qgroup_flags & BTRFS_QGROUP_STATUS_FLAG_RESCAN &&
 		 ret >= 0)
 		ret = qgroup_rescan_init(fs_info, rescan_progress, 0);
-<<<<<<< HEAD
-	btrfs_free_path(path);
-=======
->>>>>>> 24b8d41d
 
 	if (ret < 0) {
 		ulist_free(fs_info->qgroup_ulist);
@@ -585,11 +571,7 @@
 		__del_qgroup_rb(fs_info, qgroup);
 	}
 	/*
-<<<<<<< HEAD
-	 * we call btrfs_free_qgroup_config() when umounting
-=======
 	 * We call btrfs_free_qgroup_config() when unmounting
->>>>>>> 24b8d41d
 	 * filesystem and disabling quota, so we set qgroup_ulist
 	 * to be null here to avoid double free.
 	 */
@@ -821,11 +803,7 @@
 	int ret;
 	int slot;
 
-<<<<<<< HEAD
-	if (btrfs_is_testing(root->fs_info))
-=======
 	if (btrfs_is_testing(fs_info))
->>>>>>> 24b8d41d
 		return 0;
 
 	key.objectid = 0;
@@ -944,10 +922,6 @@
 	}
 	ret = 0;
 out:
-<<<<<<< HEAD
-	set_bit(BTRFS_FS_QUOTA_DISABLING, &root->fs_info->flags);
-=======
->>>>>>> 24b8d41d
 	btrfs_free_path(path);
 	return ret;
 }
@@ -968,12 +942,7 @@
 	int slot;
 
 	mutex_lock(&fs_info->qgroup_ioctl_lock);
-<<<<<<< HEAD
-	if (fs_info->quota_root) {
-		set_bit(BTRFS_FS_QUOTA_ENABLING, &fs_info->flags);
-=======
 	if (fs_info->quota_root)
->>>>>>> 24b8d41d
 		goto out;
 
 	ulist = ulist_alloc(GFP_KERNEL);
@@ -1161,11 +1130,7 @@
 	 */
 	spin_lock(&fs_info->qgroup_lock);
 	fs_info->quota_root = quota_root;
-<<<<<<< HEAD
-	set_bit(BTRFS_FS_QUOTA_ENABLING, &fs_info->flags);
-=======
 	set_bit(BTRFS_FS_QUOTA_ENABLED, &fs_info->flags);
->>>>>>> 24b8d41d
 	spin_unlock(&fs_info->qgroup_lock);
 
 	ret = qgroup_rescan_init(fs_info, 0, 1);
@@ -1205,10 +1170,6 @@
 	mutex_lock(&fs_info->qgroup_ioctl_lock);
 	if (!fs_info->quota_root)
 		goto out;
-<<<<<<< HEAD
-	clear_bit(BTRFS_FS_QUOTA_ENABLED, &fs_info->flags);
-	set_bit(BTRFS_FS_QUOTA_DISABLING, &fs_info->flags);
-=======
 	mutex_unlock(&fs_info->qgroup_ioctl_lock);
 
 	/*
@@ -1233,7 +1194,6 @@
 		goto out;
 
 	clear_bit(BTRFS_FS_QUOTA_ENABLED, &fs_info->flags);
->>>>>>> 24b8d41d
 	btrfs_qgroup_wait_for_completion(fs_info, false);
 	spin_lock(&fs_info->qgroup_lock);
 	quota_root = fs_info->quota_root;
@@ -1282,11 +1242,6 @@
 }
 
 /*
-<<<<<<< HEAD
- * The easy accounting, if we are adding/removing the only ref for an extent
- * then this qgroup and all of the parent qgroups get their reference and
- * exclusive counts adjusted.
-=======
  * The easy accounting, we're updating qgroup relationship whose child qgroup
  * only has exclusive extents.
  *
@@ -1297,7 +1252,6 @@
  * parent.
  * Or when child tries to release reservation space, parent will underflow its
  * reservation (for relationship adding case).
->>>>>>> 24b8d41d
  *
  * Caller should hold fs_info->qgroup_lock.
  */
@@ -1708,42 +1662,7 @@
 	return ret;
 }
 
-<<<<<<< HEAD
-int btrfs_qgroup_prepare_account_extents(struct btrfs_trans_handle *trans,
-					 struct btrfs_fs_info *fs_info)
-{
-	struct btrfs_qgroup_extent_record *record;
-	struct btrfs_delayed_ref_root *delayed_refs;
-	struct rb_node *node;
-	u64 qgroup_to_skip;
-	int ret = 0;
-
-	delayed_refs = &trans->transaction->delayed_refs;
-	qgroup_to_skip = delayed_refs->qgroup_to_skip;
-
-	/*
-	 * No need to do lock, since this function will only be called in
-	 * btrfs_commit_transaction().
-	 */
-	node = rb_first(&delayed_refs->dirty_extent_root);
-	while (node) {
-		record = rb_entry(node, struct btrfs_qgroup_extent_record,
-				  node);
-		ret = btrfs_find_all_roots(NULL, fs_info, record->bytenr, 0,
-					   &record->old_roots);
-		if (ret < 0)
-			break;
-		if (qgroup_to_skip)
-			ulist_del(record->old_roots, qgroup_to_skip, 0);
-		node = rb_next(node);
-	}
-	return ret;
-}
-
-int btrfs_qgroup_insert_dirty_extent_nolock(struct btrfs_fs_info *fs_info,
-=======
 int btrfs_qgroup_trace_extent_nolock(struct btrfs_fs_info *fs_info,
->>>>>>> 24b8d41d
 				struct btrfs_delayed_ref_root *delayed_refs,
 				struct btrfs_qgroup_extent_record *record)
 {
@@ -1752,13 +1671,8 @@
 	struct btrfs_qgroup_extent_record *entry;
 	u64 bytenr = record->bytenr;
 
-<<<<<<< HEAD
-	assert_spin_locked(&delayed_refs->lock);
-	trace_btrfs_qgroup_insert_dirty_extent(fs_info, record);
-=======
 	lockdep_assert_held(&delayed_refs->lock);
 	trace_btrfs_qgroup_trace_extent(fs_info, record);
->>>>>>> 24b8d41d
 
 	while (*p) {
 		parent_node = *p;
@@ -1768,10 +1682,6 @@
 			p = &(*p)->rb_left;
 		} else if (bytenr > entry->bytenr) {
 			p = &(*p)->rb_right;
-<<<<<<< HEAD
-		else
-			return 1;
-=======
 		} else {
 			if (record->data_rsv && !entry->data_rsv) {
 				entry->data_rsv = record->data_rsv;
@@ -1780,46 +1690,11 @@
 			}
 			return 1;
 		}
->>>>>>> 24b8d41d
 	}
 
 	rb_link_node(&record->node, parent_node, p);
 	rb_insert_color(&record->node, &delayed_refs->dirty_extent_root);
 	return 0;
-<<<<<<< HEAD
-}
-
-int btrfs_qgroup_insert_dirty_extent(struct btrfs_trans_handle *trans,
-		struct btrfs_fs_info *fs_info, u64 bytenr, u64 num_bytes,
-		gfp_t gfp_flag)
-{
-	struct btrfs_qgroup_extent_record *record;
-	struct btrfs_delayed_ref_root *delayed_refs;
-	int ret;
-
-	if (!test_bit(BTRFS_FS_QUOTA_ENABLED, &fs_info->flags)
-	    || bytenr == 0 || num_bytes == 0)
-		return 0;
-	if (WARN_ON(trans == NULL))
-		return -EINVAL;
-	record = kmalloc(sizeof(*record), gfp_flag);
-	if (!record)
-		return -ENOMEM;
-
-	delayed_refs = &trans->transaction->delayed_refs;
-	record->bytenr = bytenr;
-	record->num_bytes = num_bytes;
-	record->old_roots = NULL;
-
-	spin_lock(&delayed_refs->lock);
-	ret = btrfs_qgroup_insert_dirty_extent_nolock(fs_info, delayed_refs,
-						      record);
-	spin_unlock(&delayed_refs->lock);
-	if (ret > 0)
-		kfree(record);
-	return 0;
-=======
->>>>>>> 24b8d41d
 }
 
 int btrfs_qgroup_trace_extent_post(struct btrfs_fs_info *fs_info,
@@ -2559,13 +2434,8 @@
 		cur_old_count = btrfs_qgroup_get_old_refcnt(qg, seq);
 		cur_new_count = btrfs_qgroup_get_new_refcnt(qg, seq);
 
-<<<<<<< HEAD
-		trace_qgroup_update_counters(fs_info, qg->qgroupid,
-					     cur_old_count, cur_new_count);
-=======
 		trace_qgroup_update_counters(fs_info, qg, cur_old_count,
 					     cur_new_count);
->>>>>>> 24b8d41d
 
 		/* Rfer update part */
 		if (cur_old_count == 0 && cur_new_count > 0) {
@@ -2693,23 +2563,14 @@
 		nr_old_roots = old_roots->nnodes;
 	}
 
-<<<<<<< HEAD
-	if (!test_bit(BTRFS_FS_QUOTA_ENABLED, &fs_info->flags))
-=======
 	/* Quick exit, either not fs tree roots, or won't affect any qgroup */
 	if (nr_old_roots == 0 && nr_new_roots == 0)
->>>>>>> 24b8d41d
 		goto out_free;
 
 	BUG_ON(!fs_info->quota_root);
 
-<<<<<<< HEAD
-	trace_btrfs_qgroup_account_extent(fs_info, bytenr, num_bytes,
-					  nr_old_roots, nr_new_roots);
-=======
 	trace_btrfs_qgroup_account_extent(fs_info, trans->transid, bytenr,
 					num_bytes, nr_old_roots, nr_new_roots);
->>>>>>> 24b8d41d
 
 	qgroups = ulist_alloc(GFP_NOFS);
 	if (!qgroups) {
@@ -2781,10 +2642,7 @@
 		record = rb_entry(node, struct btrfs_qgroup_extent_record,
 				  node);
 
-<<<<<<< HEAD
-=======
 		num_dirty_extents++;
->>>>>>> 24b8d41d
 		trace_btrfs_qgroup_account_extents(fs_info, record);
 
 		if (!ret) {
@@ -2848,22 +2706,8 @@
 	struct btrfs_fs_info *fs_info = trans->fs_info;
 	int ret = 0;
 
-<<<<<<< HEAD
-	if (!quota_root)
-		goto out;
-
-	if (!test_bit(BTRFS_FS_QUOTA_ENABLED, &fs_info->flags) &&
-	    test_bit(BTRFS_FS_QUOTA_ENABLING, &fs_info->flags))
-		start_rescan_worker = 1;
-
-	if (test_and_clear_bit(BTRFS_FS_QUOTA_ENABLING, &fs_info->flags))
-		set_bit(BTRFS_FS_QUOTA_ENABLED, &fs_info->flags);
-	if (test_and_clear_bit(BTRFS_FS_QUOTA_DISABLING, &fs_info->flags))
-		clear_bit(BTRFS_FS_QUOTA_ENABLED, &fs_info->flags);
-=======
 	if (!fs_info->quota_root)
 		return ret;
->>>>>>> 24b8d41d
 
 	spin_lock(&fs_info->qgroup_lock);
 	while (!list_empty(&fs_info->dirty_qgroups)) {
@@ -2916,9 +2760,6 @@
 	u32 level_size = 0;
 	u64 nums;
 
-<<<<<<< HEAD
-	mutex_lock(&fs_info->qgroup_ioctl_lock);
-=======
 	/*
 	 * There are only two callers of this function.
 	 *
@@ -2938,7 +2779,6 @@
 
 	if (!committing)
 		mutex_lock(&fs_info->qgroup_ioctl_lock);
->>>>>>> 24b8d41d
 	if (!test_bit(BTRFS_FS_QUOTA_ENABLED, &fs_info->flags))
 		goto out;
 
@@ -3287,16 +3127,6 @@
  */
 static bool is_last_leaf(struct btrfs_path *path)
 {
-<<<<<<< HEAD
-	if (list_empty(&trans->qgroup_ref_list) && !trans->delayed_ref_elem.seq)
-		return;
-	btrfs_err(trans->fs_info,
-		"qgroups not uptodate in trans handle %p:  list is%s empty, seq is %#x.%x",
-		trans, list_empty(&trans->qgroup_ref_list) ? "" : " not",
-		(u32)(trans->delayed_ref_elem.seq >> 32),
-		(u32)trans->delayed_ref_elem.seq);
-	BUG();
-=======
 	int i;
 
 	for (i = 1; i < BTRFS_MAX_LEVEL && path->nodes[i]; i++) {
@@ -3304,7 +3134,6 @@
 			return false;
 	}
 	return true;
->>>>>>> 24b8d41d
 }
 
 /*
@@ -3404,10 +3233,6 @@
 	int err = -ENOMEM;
 	int ret = 0;
 
-	mutex_lock(&fs_info->qgroup_rescan_lock);
-	fs_info->qgroup_rescan_running = true;
-	mutex_unlock(&fs_info->qgroup_rescan_lock);
-
 	path = btrfs_alloc_path();
 	if (!path)
 		goto out;
@@ -3460,12 +3285,6 @@
 			  "fail to start transaction for status update: %d",
 			  err);
 	}
-<<<<<<< HEAD
-	ret = update_qgroup_status_item(trans, fs_info, fs_info->quota_root);
-	if (ret < 0) {
-		err = ret;
-		btrfs_err(fs_info, "fail to update qgroup status: %d", err);
-=======
 
 	mutex_lock(&fs_info->qgroup_rescan_lock);
 	if (!btrfs_fs_closing(fs_info))
@@ -3477,7 +3296,6 @@
 			btrfs_err(fs_info, "fail to update qgroup status: %d",
 				  err);
 		}
->>>>>>> 24b8d41d
 	}
 	fs_info->qgroup_rescan_running = false;
 	complete_all(&fs_info->qgroup_rescan_completion);
@@ -3496,15 +3314,6 @@
 	} else {
 		btrfs_err(fs_info, "qgroup scan failed with %d", err);
 	}
-<<<<<<< HEAD
-
-done:
-	mutex_lock(&fs_info->qgroup_rescan_lock);
-	fs_info->qgroup_rescan_running = false;
-	mutex_unlock(&fs_info->qgroup_rescan_lock);
-	complete_all(&fs_info->qgroup_rescan_completion);
-=======
->>>>>>> 24b8d41d
 }
 
 /*
@@ -3636,13 +3445,7 @@
 	int ret = 0;
 
 	mutex_lock(&fs_info->qgroup_rescan_lock);
-<<<<<<< HEAD
-	spin_lock(&fs_info->qgroup_lock);
 	running = fs_info->qgroup_rescan_running;
-	spin_unlock(&fs_info->qgroup_lock);
-=======
-	running = fs_info->qgroup_rescan_running;
->>>>>>> 24b8d41d
 	mutex_unlock(&fs_info->qgroup_rescan_lock);
 
 	if (!running)
@@ -3818,18 +3621,6 @@
 	int ret;
 
 	if (!test_bit(BTRFS_FS_QUOTA_ENABLED, &root->fs_info->flags) ||
-<<<<<<< HEAD
-	    !is_fstree(root->objectid) || len == 0)
-		return 0;
-
-	changeset.bytes_changed = 0;
-	changeset.range_changed = ulist_alloc(GFP_NOFS);
-	ret = set_record_extent_bits(&BTRFS_I(inode)->io_tree, start,
-			start + len -1, EXTENT_QGROUP_RESERVED, &changeset);
-	trace_btrfs_qgroup_reserve_data(inode, start, len,
-					changeset.bytes_changed,
-					QGROUP_RESERVE);
-=======
 	    !is_fstree(root->root_key.objectid) || len == 0)
 		return 0;
 
@@ -3852,7 +3643,6 @@
 	to_reserve = reserved->bytes_changed - orig_reserved;
 	trace_btrfs_qgroup_reserve_data(&inode->vfs_inode, start, len,
 					to_reserve, QGROUP_RESERVE);
->>>>>>> 24b8d41d
 	if (ret < 0)
 		goto out;
 	ret = qgroup_reserve(root, to_reserve, true, BTRFS_QGROUP_RSV_DATA);
@@ -3966,10 +3756,6 @@
 	if (!test_bit(BTRFS_FS_QUOTA_ENABLED, &inode->root->fs_info->flags))
 		return 0;
 
-<<<<<<< HEAD
-	ret = clear_record_extent_bits(&BTRFS_I(inode)->io_tree, start, 
-			start + len -1, EXTENT_QGROUP_RESERVED, &changeset);
-=======
 	/* In release case, we shouldn't have @reserved */
 	WARN_ON(!free && reserved);
 	if (free && reserved)
@@ -3977,7 +3763,6 @@
 	extent_changeset_init(&changeset);
 	ret = clear_record_extent_bits(&inode->io_tree, start, start + len -1,
 				       EXTENT_QGROUP_RESERVED, &changeset);
->>>>>>> 24b8d41d
 	if (ret < 0)
 		goto out;
 
@@ -4079,13 +3864,8 @@
 	struct btrfs_fs_info *fs_info = root->fs_info;
 	int ret;
 
-<<<<<<< HEAD
-	if (!test_bit(BTRFS_FS_QUOTA_ENABLED, &root->fs_info->flags) ||
-	    !is_fstree(root->objectid) || num_bytes == 0)
-=======
 	if (!test_bit(BTRFS_FS_QUOTA_ENABLED, &fs_info->flags) ||
 	    !is_fstree(root->root_key.objectid) || num_bytes == 0)
->>>>>>> 24b8d41d
 		return 0;
 
 	BUG_ON(num_bytes != round_down(num_bytes, fs_info->nodesize));
@@ -4124,13 +3904,8 @@
 {
 	struct btrfs_fs_info *fs_info = root->fs_info;
 
-<<<<<<< HEAD
-	if (!test_bit(BTRFS_FS_QUOTA_ENABLED, &root->fs_info->flags) ||
-	    !is_fstree(root->objectid))
-=======
 	if (!test_bit(BTRFS_FS_QUOTA_ENABLED, &fs_info->flags) ||
 	    !is_fstree(root->root_key.objectid))
->>>>>>> 24b8d41d
 		return;
 
 	/* TODO: Update trace point to handle such free */
@@ -4164,17 +3939,12 @@
 static void qgroup_convert_meta(struct btrfs_fs_info *fs_info, u64 ref_root,
 				int num_bytes)
 {
-<<<<<<< HEAD
-	if (!test_bit(BTRFS_FS_QUOTA_ENABLED, &root->fs_info->flags) ||
-	    !is_fstree(root->objectid))
-=======
 	struct btrfs_qgroup *qgroup;
 	struct ulist_node *unode;
 	struct ulist_iterator uiter;
 	int ret = 0;
 
 	if (num_bytes == 0)
->>>>>>> 24b8d41d
 		return;
 	if (!fs_info->quota_root)
 		return;
@@ -4236,17 +4006,8 @@
 	struct ulist_iterator iter;
 	int ret;
 
-<<<<<<< HEAD
-	changeset.bytes_changed = 0;
-	changeset.range_changed = ulist_alloc(GFP_NOFS);
-	if (WARN_ON(!changeset.range_changed))
-		return;
-
-	ret = clear_record_extent_bits(&BTRFS_I(inode)->io_tree, 0, (u64)-1,
-=======
 	extent_changeset_init(&changeset);
 	ret = clear_record_extent_bits(&inode->io_tree, 0, (u64)-1,
->>>>>>> 24b8d41d
 			EXTENT_QGROUP_RESERVED, &changeset);
 
 	WARN_ON(ret < 0);
