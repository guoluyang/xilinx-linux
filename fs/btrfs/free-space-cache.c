// SPDX-License-Identifier: GPL-2.0
/*
 * Copyright (C) 2008 Red Hat.  All rights reserved.
 */

#include <linux/pagemap.h>
#include <linux/sched.h>
#include <linux/sched/signal.h>
#include <linux/slab.h>
#include <linux/math64.h>
#include <linux/ratelimit.h>
#include <linux/error-injection.h>
#include <linux/sched/mm.h>
#include "ctree.h"
#include "free-space-cache.h"
#include "transaction.h"
#include "disk-io.h"
#include "extent_io.h"
#include "inode-map.h"
#include "volumes.h"
#include "space-info.h"
#include "delalloc-space.h"
#include "block-group.h"
#include "discard.h"

#define BITS_PER_BITMAP		(PAGE_SIZE * 8UL)
<<<<<<< HEAD
#define MAX_CACHE_BYTES_PER_GIG	SZ_32K
=======
#define MAX_CACHE_BYTES_PER_GIG	SZ_64K
#define FORCE_EXTENT_THRESHOLD	SZ_1M
>>>>>>> 24b8d41d

struct btrfs_trim_range {
	u64 start;
	u64 bytes;
	struct list_head list;
};

static int count_bitmap_extents(struct btrfs_free_space_ctl *ctl,
				struct btrfs_free_space *bitmap_info);
static int link_free_space(struct btrfs_free_space_ctl *ctl,
			   struct btrfs_free_space *info);
static void unlink_free_space(struct btrfs_free_space_ctl *ctl,
			      struct btrfs_free_space *info);
static int btrfs_wait_cache_io_root(struct btrfs_root *root,
			     struct btrfs_trans_handle *trans,
			     struct btrfs_io_ctl *io_ctl,
			     struct btrfs_path *path);

static struct inode *__lookup_free_space_inode(struct btrfs_root *root,
					       struct btrfs_path *path,
					       u64 offset)
{
	struct btrfs_fs_info *fs_info = root->fs_info;
	struct btrfs_key key;
	struct btrfs_key location;
	struct btrfs_disk_key disk_key;
	struct btrfs_free_space_header *header;
	struct extent_buffer *leaf;
	struct inode *inode = NULL;
	unsigned nofs_flag;
	int ret;

	key.objectid = BTRFS_FREE_SPACE_OBJECTID;
	key.offset = offset;
	key.type = 0;

	ret = btrfs_search_slot(NULL, root, &key, path, 0, 0);
	if (ret < 0)
		return ERR_PTR(ret);
	if (ret > 0) {
		btrfs_release_path(path);
		return ERR_PTR(-ENOENT);
	}

	leaf = path->nodes[0];
	header = btrfs_item_ptr(leaf, path->slots[0],
				struct btrfs_free_space_header);
	btrfs_free_space_key(leaf, header, &disk_key);
	btrfs_disk_key_to_cpu(&location, &disk_key);
	btrfs_release_path(path);

	/*
	 * We are often under a trans handle at this point, so we need to make
	 * sure NOFS is set to keep us from deadlocking.
	 */
	nofs_flag = memalloc_nofs_save();
	inode = btrfs_iget_path(fs_info->sb, location.objectid, root, path);
	btrfs_release_path(path);
	memalloc_nofs_restore(nofs_flag);
	if (IS_ERR(inode))
		return inode;

	mapping_set_gfp_mask(inode->i_mapping,
			mapping_gfp_constraint(inode->i_mapping,
			~(__GFP_FS | __GFP_HIGHMEM)));

	return inode;
}

struct inode *lookup_free_space_inode(struct btrfs_block_group *block_group,
		struct btrfs_path *path)
{
	struct btrfs_fs_info *fs_info = block_group->fs_info;
	struct inode *inode = NULL;
	u32 flags = BTRFS_INODE_NODATASUM | BTRFS_INODE_NODATACOW;

	spin_lock(&block_group->lock);
	if (block_group->inode)
		inode = igrab(block_group->inode);
	spin_unlock(&block_group->lock);
	if (inode)
		return inode;

	inode = __lookup_free_space_inode(fs_info->tree_root, path,
					  block_group->start);
	if (IS_ERR(inode))
		return inode;

	spin_lock(&block_group->lock);
	if (!((BTRFS_I(inode)->flags & flags) == flags)) {
		btrfs_info(fs_info, "Old style space inode found, converting.");
		BTRFS_I(inode)->flags |= BTRFS_INODE_NODATASUM |
			BTRFS_INODE_NODATACOW;
		block_group->disk_cache_state = BTRFS_DC_CLEAR;
	}

	if (!block_group->iref) {
		block_group->inode = igrab(inode);
		block_group->iref = 1;
	}
	spin_unlock(&block_group->lock);

	return inode;
}

static int __create_free_space_inode(struct btrfs_root *root,
				     struct btrfs_trans_handle *trans,
				     struct btrfs_path *path,
				     u64 ino, u64 offset)
{
	struct btrfs_key key;
	struct btrfs_disk_key disk_key;
	struct btrfs_free_space_header *header;
	struct btrfs_inode_item *inode_item;
	struct extent_buffer *leaf;
	u64 flags = BTRFS_INODE_NOCOMPRESS | BTRFS_INODE_PREALLOC;
	int ret;

	ret = btrfs_insert_empty_inode(trans, root, path, ino);
	if (ret)
		return ret;

	/* We inline crc's for the free disk space cache */
	if (ino != BTRFS_FREE_INO_OBJECTID)
		flags |= BTRFS_INODE_NODATASUM | BTRFS_INODE_NODATACOW;

	leaf = path->nodes[0];
	inode_item = btrfs_item_ptr(leaf, path->slots[0],
				    struct btrfs_inode_item);
	btrfs_item_key(leaf, &disk_key, path->slots[0]);
	memzero_extent_buffer(leaf, (unsigned long)inode_item,
			     sizeof(*inode_item));
	btrfs_set_inode_generation(leaf, inode_item, trans->transid);
	btrfs_set_inode_size(leaf, inode_item, 0);
	btrfs_set_inode_nbytes(leaf, inode_item, 0);
	btrfs_set_inode_uid(leaf, inode_item, 0);
	btrfs_set_inode_gid(leaf, inode_item, 0);
	btrfs_set_inode_mode(leaf, inode_item, S_IFREG | 0600);
	btrfs_set_inode_flags(leaf, inode_item, flags);
	btrfs_set_inode_nlink(leaf, inode_item, 1);
	btrfs_set_inode_transid(leaf, inode_item, trans->transid);
	btrfs_set_inode_block_group(leaf, inode_item, offset);
	btrfs_mark_buffer_dirty(leaf);
	btrfs_release_path(path);

	key.objectid = BTRFS_FREE_SPACE_OBJECTID;
	key.offset = offset;
	key.type = 0;
	ret = btrfs_insert_empty_item(trans, root, path, &key,
				      sizeof(struct btrfs_free_space_header));
	if (ret < 0) {
		btrfs_release_path(path);
		return ret;
	}

	leaf = path->nodes[0];
	header = btrfs_item_ptr(leaf, path->slots[0],
				struct btrfs_free_space_header);
	memzero_extent_buffer(leaf, (unsigned long)header, sizeof(*header));
	btrfs_set_free_space_key(leaf, header, &disk_key);
	btrfs_mark_buffer_dirty(leaf);
	btrfs_release_path(path);

	return 0;
}

int create_free_space_inode(struct btrfs_trans_handle *trans,
			    struct btrfs_block_group *block_group,
			    struct btrfs_path *path)
{
	int ret;
	u64 ino;

	ret = btrfs_find_free_objectid(trans->fs_info->tree_root, &ino);
	if (ret < 0)
		return ret;

	return __create_free_space_inode(trans->fs_info->tree_root, trans, path,
					 ino, block_group->start);
}

int btrfs_check_trunc_cache_free_space(struct btrfs_fs_info *fs_info,
				       struct btrfs_block_rsv *rsv)
{
	u64 needed_bytes;
	int ret;

	/* 1 for slack space, 1 for updating the inode */
	needed_bytes = btrfs_calc_insert_metadata_size(fs_info, 1) +
		btrfs_calc_metadata_size(fs_info, 1);

	spin_lock(&rsv->lock);
	if (rsv->reserved < needed_bytes)
		ret = -ENOSPC;
	else
		ret = 0;
	spin_unlock(&rsv->lock);
	return ret;
}

int btrfs_truncate_free_space_cache(struct btrfs_trans_handle *trans,
				    struct btrfs_block_group *block_group,
				    struct inode *inode)
{
	struct btrfs_root *root = BTRFS_I(inode)->root;
	int ret = 0;
	bool locked = false;

	if (block_group) {
		struct btrfs_path *path = btrfs_alloc_path();

		if (!path) {
			ret = -ENOMEM;
			goto fail;
		}
		locked = true;
		mutex_lock(&trans->transaction->cache_write_mutex);
		if (!list_empty(&block_group->io_list)) {
			list_del_init(&block_group->io_list);

			btrfs_wait_cache_io(trans, block_group, path);
			btrfs_put_block_group(block_group);
		}

		/*
		 * now that we've truncated the cache away, its no longer
		 * setup or written
		 */
		spin_lock(&block_group->lock);
		block_group->disk_cache_state = BTRFS_DC_CLEAR;
		spin_unlock(&block_group->lock);
		btrfs_free_path(path);
	}

	btrfs_i_size_write(BTRFS_I(inode), 0);
	truncate_pagecache(inode, 0);

	/*
	 * We skip the throttling logic for free space cache inodes, so we don't
	 * need to check for -EAGAIN.
	 */
	ret = btrfs_truncate_inode_items(trans, root, inode,
					 0, BTRFS_EXTENT_DATA_KEY);
	if (ret)
		goto fail;

	ret = btrfs_update_inode(trans, root, inode);

fail:
	if (locked)
		mutex_unlock(&trans->transaction->cache_write_mutex);
	if (ret)
		btrfs_abort_transaction(trans, ret);

	return ret;
}

static void readahead_cache(struct inode *inode)
{
	struct file_ra_state *ra;
	unsigned long last_index;

	ra = kzalloc(sizeof(*ra), GFP_NOFS);
	if (!ra)
		return;

	file_ra_state_init(ra, inode->i_mapping);
	last_index = (i_size_read(inode) - 1) >> PAGE_SHIFT;

	page_cache_sync_readahead(inode->i_mapping, ra, NULL, 0, last_index);

	kfree(ra);
}

static int io_ctl_init(struct btrfs_io_ctl *io_ctl, struct inode *inode,
		       int write)
{
	int num_pages;
	int check_crcs = 0;

	num_pages = DIV_ROUND_UP(i_size_read(inode), PAGE_SIZE);

	if (btrfs_ino(BTRFS_I(inode)) != BTRFS_FREE_INO_OBJECTID)
		check_crcs = 1;

	/* Make sure we can fit our crcs and generation into the first page */
	if (write && check_crcs &&
	    (num_pages * sizeof(u32) + sizeof(u64)) > PAGE_SIZE)
		return -ENOSPC;

	memset(io_ctl, 0, sizeof(struct btrfs_io_ctl));

	io_ctl->pages = kcalloc(num_pages, sizeof(struct page *), GFP_NOFS);
	if (!io_ctl->pages)
		return -ENOMEM;

	io_ctl->num_pages = num_pages;
	io_ctl->fs_info = btrfs_sb(inode->i_sb);
	io_ctl->check_crcs = check_crcs;
	io_ctl->inode = inode;

	return 0;
}
ALLOW_ERROR_INJECTION(io_ctl_init, ERRNO);

static void io_ctl_free(struct btrfs_io_ctl *io_ctl)
{
	kfree(io_ctl->pages);
	io_ctl->pages = NULL;
}

static void io_ctl_unmap_page(struct btrfs_io_ctl *io_ctl)
{
	if (io_ctl->cur) {
		io_ctl->cur = NULL;
		io_ctl->orig = NULL;
	}
}

static void io_ctl_map_page(struct btrfs_io_ctl *io_ctl, int clear)
{
	ASSERT(io_ctl->index < io_ctl->num_pages);
	io_ctl->page = io_ctl->pages[io_ctl->index++];
	io_ctl->cur = page_address(io_ctl->page);
	io_ctl->orig = io_ctl->cur;
	io_ctl->size = PAGE_SIZE;
	if (clear)
		clear_page(io_ctl->cur);
}

static void io_ctl_drop_pages(struct btrfs_io_ctl *io_ctl)
{
	int i;

	io_ctl_unmap_page(io_ctl);

	for (i = 0; i < io_ctl->num_pages; i++) {
		if (io_ctl->pages[i]) {
			ClearPageChecked(io_ctl->pages[i]);
			unlock_page(io_ctl->pages[i]);
			put_page(io_ctl->pages[i]);
		}
	}
}

static int io_ctl_prepare_pages(struct btrfs_io_ctl *io_ctl, bool uptodate)
{
	struct page *page;
	struct inode *inode = io_ctl->inode;
	gfp_t mask = btrfs_alloc_write_mask(inode->i_mapping);
	int i;

	for (i = 0; i < io_ctl->num_pages; i++) {
		page = find_or_create_page(inode->i_mapping, i, mask);
		if (!page) {
			io_ctl_drop_pages(io_ctl);
			return -ENOMEM;
		}
		io_ctl->pages[i] = page;
		if (uptodate && !PageUptodate(page)) {
			btrfs_readpage(NULL, page);
			lock_page(page);
			if (page->mapping != inode->i_mapping) {
				btrfs_err(BTRFS_I(inode)->root->fs_info,
					  "free space cache page truncated");
				io_ctl_drop_pages(io_ctl);
				return -EIO;
			}
			if (!PageUptodate(page)) {
				btrfs_err(BTRFS_I(inode)->root->fs_info,
					   "error reading free space cache");
				io_ctl_drop_pages(io_ctl);
				return -EIO;
			}
		}
	}

	for (i = 0; i < io_ctl->num_pages; i++) {
		clear_page_dirty_for_io(io_ctl->pages[i]);
		set_page_extent_mapped(io_ctl->pages[i]);
	}

	return 0;
}

static void io_ctl_set_generation(struct btrfs_io_ctl *io_ctl, u64 generation)
{
	io_ctl_map_page(io_ctl, 1);

	/*
	 * Skip the csum areas.  If we don't check crcs then we just have a
	 * 64bit chunk at the front of the first page.
	 */
	if (io_ctl->check_crcs) {
		io_ctl->cur += (sizeof(u32) * io_ctl->num_pages);
		io_ctl->size -= sizeof(u64) + (sizeof(u32) * io_ctl->num_pages);
	} else {
		io_ctl->cur += sizeof(u64);
		io_ctl->size -= sizeof(u64) * 2;
	}

	put_unaligned_le64(generation, io_ctl->cur);
	io_ctl->cur += sizeof(u64);
}

static int io_ctl_check_generation(struct btrfs_io_ctl *io_ctl, u64 generation)
{
	u64 cache_gen;

	/*
	 * Skip the crc area.  If we don't check crcs then we just have a 64bit
	 * chunk at the front of the first page.
	 */
	if (io_ctl->check_crcs) {
		io_ctl->cur += sizeof(u32) * io_ctl->num_pages;
		io_ctl->size -= sizeof(u64) +
			(sizeof(u32) * io_ctl->num_pages);
	} else {
		io_ctl->cur += sizeof(u64);
		io_ctl->size -= sizeof(u64) * 2;
	}

	cache_gen = get_unaligned_le64(io_ctl->cur);
	if (cache_gen != generation) {
		btrfs_err_rl(io_ctl->fs_info,
			"space cache generation (%llu) does not match inode (%llu)",
				cache_gen, generation);
		io_ctl_unmap_page(io_ctl);
		return -EIO;
	}
	io_ctl->cur += sizeof(u64);
	return 0;
}

static void io_ctl_set_crc(struct btrfs_io_ctl *io_ctl, int index)
{
	u32 *tmp;
	u32 crc = ~(u32)0;
	unsigned offset = 0;

	if (!io_ctl->check_crcs) {
		io_ctl_unmap_page(io_ctl);
		return;
	}

	if (index == 0)
		offset = sizeof(u32) * io_ctl->num_pages;

	crc = btrfs_crc32c(crc, io_ctl->orig + offset, PAGE_SIZE - offset);
	btrfs_crc32c_final(crc, (u8 *)&crc);
	io_ctl_unmap_page(io_ctl);
	tmp = page_address(io_ctl->pages[0]);
	tmp += index;
	*tmp = crc;
}

static int io_ctl_check_crc(struct btrfs_io_ctl *io_ctl, int index)
{
	u32 *tmp, val;
	u32 crc = ~(u32)0;
	unsigned offset = 0;

	if (!io_ctl->check_crcs) {
		io_ctl_map_page(io_ctl, 0);
		return 0;
	}

	if (index == 0)
		offset = sizeof(u32) * io_ctl->num_pages;

	tmp = page_address(io_ctl->pages[0]);
	tmp += index;
	val = *tmp;

	io_ctl_map_page(io_ctl, 0);
	crc = btrfs_crc32c(crc, io_ctl->orig + offset, PAGE_SIZE - offset);
	btrfs_crc32c_final(crc, (u8 *)&crc);
	if (val != crc) {
		btrfs_err_rl(io_ctl->fs_info,
			"csum mismatch on free space cache");
		io_ctl_unmap_page(io_ctl);
		return -EIO;
	}

	return 0;
}

static int io_ctl_add_entry(struct btrfs_io_ctl *io_ctl, u64 offset, u64 bytes,
			    void *bitmap)
{
	struct btrfs_free_space_entry *entry;

	if (!io_ctl->cur)
		return -ENOSPC;

	entry = io_ctl->cur;
	put_unaligned_le64(offset, &entry->offset);
	put_unaligned_le64(bytes, &entry->bytes);
	entry->type = (bitmap) ? BTRFS_FREE_SPACE_BITMAP :
		BTRFS_FREE_SPACE_EXTENT;
	io_ctl->cur += sizeof(struct btrfs_free_space_entry);
	io_ctl->size -= sizeof(struct btrfs_free_space_entry);

	if (io_ctl->size >= sizeof(struct btrfs_free_space_entry))
		return 0;

	io_ctl_set_crc(io_ctl, io_ctl->index - 1);

	/* No more pages to map */
	if (io_ctl->index >= io_ctl->num_pages)
		return 0;

	/* map the next page */
	io_ctl_map_page(io_ctl, 1);
	return 0;
}

static int io_ctl_add_bitmap(struct btrfs_io_ctl *io_ctl, void *bitmap)
{
	if (!io_ctl->cur)
		return -ENOSPC;

	/*
	 * If we aren't at the start of the current page, unmap this one and
	 * map the next one if there is any left.
	 */
	if (io_ctl->cur != io_ctl->orig) {
		io_ctl_set_crc(io_ctl, io_ctl->index - 1);
		if (io_ctl->index >= io_ctl->num_pages)
			return -ENOSPC;
		io_ctl_map_page(io_ctl, 0);
	}

	copy_page(io_ctl->cur, bitmap);
	io_ctl_set_crc(io_ctl, io_ctl->index - 1);
	if (io_ctl->index < io_ctl->num_pages)
		io_ctl_map_page(io_ctl, 0);
	return 0;
}

static void io_ctl_zero_remaining_pages(struct btrfs_io_ctl *io_ctl)
{
	/*
	 * If we're not on the boundary we know we've modified the page and we
	 * need to crc the page.
	 */
	if (io_ctl->cur != io_ctl->orig)
		io_ctl_set_crc(io_ctl, io_ctl->index - 1);
	else
		io_ctl_unmap_page(io_ctl);

	while (io_ctl->index < io_ctl->num_pages) {
		io_ctl_map_page(io_ctl, 1);
		io_ctl_set_crc(io_ctl, io_ctl->index - 1);
	}
}

static int io_ctl_read_entry(struct btrfs_io_ctl *io_ctl,
			    struct btrfs_free_space *entry, u8 *type)
{
	struct btrfs_free_space_entry *e;
	int ret;

	if (!io_ctl->cur) {
		ret = io_ctl_check_crc(io_ctl, io_ctl->index);
		if (ret)
			return ret;
	}

	e = io_ctl->cur;
	entry->offset = get_unaligned_le64(&e->offset);
	entry->bytes = get_unaligned_le64(&e->bytes);
	*type = e->type;
	io_ctl->cur += sizeof(struct btrfs_free_space_entry);
	io_ctl->size -= sizeof(struct btrfs_free_space_entry);

	if (io_ctl->size >= sizeof(struct btrfs_free_space_entry))
		return 0;

	io_ctl_unmap_page(io_ctl);

	return 0;
}

static int io_ctl_read_bitmap(struct btrfs_io_ctl *io_ctl,
			      struct btrfs_free_space *entry)
{
	int ret;

	ret = io_ctl_check_crc(io_ctl, io_ctl->index);
	if (ret)
		return ret;

	copy_page(entry->bitmap, io_ctl->cur);
	io_ctl_unmap_page(io_ctl);

	return 0;
}

/*
 * Since we attach pinned extents after the fact we can have contiguous sections
 * of free space that are split up in entries.  This poses a problem with the
 * tree logging stuff since it could have allocated across what appears to be 2
 * entries since we would have merged the entries when adding the pinned extents
 * back to the free space cache.  So run through the space cache that we just
 * loaded and merge contiguous entries.  This will make the log replay stuff not
 * blow up and it will make for nicer allocator behavior.
 */
static void merge_space_tree(struct btrfs_free_space_ctl *ctl)
{
	struct btrfs_free_space *e, *prev = NULL;
	struct rb_node *n;

again:
	spin_lock(&ctl->tree_lock);
	for (n = rb_first(&ctl->free_space_offset); n; n = rb_next(n)) {
		e = rb_entry(n, struct btrfs_free_space, offset_index);
		if (!prev)
			goto next;
		if (e->bitmap || prev->bitmap)
			goto next;
		if (prev->offset + prev->bytes == e->offset) {
			unlink_free_space(ctl, prev);
			unlink_free_space(ctl, e);
			prev->bytes += e->bytes;
			kmem_cache_free(btrfs_free_space_cachep, e);
			link_free_space(ctl, prev);
			prev = NULL;
			spin_unlock(&ctl->tree_lock);
			goto again;
		}
next:
		prev = e;
	}
	spin_unlock(&ctl->tree_lock);
}

static int __load_free_space_cache(struct btrfs_root *root, struct inode *inode,
				   struct btrfs_free_space_ctl *ctl,
				   struct btrfs_path *path, u64 offset)
{
	struct btrfs_fs_info *fs_info = root->fs_info;
	struct btrfs_free_space_header *header;
	struct extent_buffer *leaf;
	struct btrfs_io_ctl io_ctl;
	struct btrfs_key key;
	struct btrfs_free_space *e, *n;
	LIST_HEAD(bitmaps);
	u64 num_entries;
	u64 num_bitmaps;
	u64 generation;
	u8 type;
	int ret = 0;

	/* Nothing in the space cache, goodbye */
	if (!i_size_read(inode))
		return 0;

	key.objectid = BTRFS_FREE_SPACE_OBJECTID;
	key.offset = offset;
	key.type = 0;

	ret = btrfs_search_slot(NULL, root, &key, path, 0, 0);
	if (ret < 0)
		return 0;
	else if (ret > 0) {
		btrfs_release_path(path);
		return 0;
	}

	ret = -1;

	leaf = path->nodes[0];
	header = btrfs_item_ptr(leaf, path->slots[0],
				struct btrfs_free_space_header);
	num_entries = btrfs_free_space_entries(leaf, header);
	num_bitmaps = btrfs_free_space_bitmaps(leaf, header);
	generation = btrfs_free_space_generation(leaf, header);
	btrfs_release_path(path);

	if (!BTRFS_I(inode)->generation) {
		btrfs_info(fs_info,
			   "the free space cache file (%llu) is invalid, skip it",
			   offset);
		return 0;
	}

	if (BTRFS_I(inode)->generation != generation) {
<<<<<<< HEAD
		btrfs_err(root->fs_info,
			"free space inode generation (%llu) did not match free space cache generation (%llu)",
			BTRFS_I(inode)->generation, generation);
=======
		btrfs_err(fs_info,
			  "free space inode generation (%llu) did not match free space cache generation (%llu)",
			  BTRFS_I(inode)->generation, generation);
>>>>>>> 24b8d41d
		return 0;
	}

	if (!num_entries)
		return 0;

	ret = io_ctl_init(&io_ctl, inode, 0);
	if (ret)
		return ret;

	readahead_cache(inode);

	ret = io_ctl_prepare_pages(&io_ctl, true);
	if (ret)
		goto out;

	ret = io_ctl_check_crc(&io_ctl, 0);
	if (ret)
		goto free_cache;

	ret = io_ctl_check_generation(&io_ctl, generation);
	if (ret)
		goto free_cache;

	while (num_entries) {
		e = kmem_cache_zalloc(btrfs_free_space_cachep,
				      GFP_NOFS);
		if (!e)
			goto free_cache;

		ret = io_ctl_read_entry(&io_ctl, e, &type);
		if (ret) {
			kmem_cache_free(btrfs_free_space_cachep, e);
			goto free_cache;
		}

		/*
		 * Sync discard ensures that the free space cache is always
		 * trimmed.  So when reading this in, the state should reflect
		 * that.  We also do this for async as a stop gap for lack of
		 * persistence.
		 */
		if (btrfs_test_opt(fs_info, DISCARD_SYNC) ||
		    btrfs_test_opt(fs_info, DISCARD_ASYNC))
			e->trim_state = BTRFS_TRIM_STATE_TRIMMED;

		if (!e->bytes) {
			kmem_cache_free(btrfs_free_space_cachep, e);
			goto free_cache;
		}

		if (type == BTRFS_FREE_SPACE_EXTENT) {
			spin_lock(&ctl->tree_lock);
			ret = link_free_space(ctl, e);
			spin_unlock(&ctl->tree_lock);
			if (ret) {
				btrfs_err(fs_info,
					"Duplicate entries in free space cache, dumping");
				kmem_cache_free(btrfs_free_space_cachep, e);
				goto free_cache;
			}
		} else {
			ASSERT(num_bitmaps);
			num_bitmaps--;
			e->bitmap = kmem_cache_zalloc(
					btrfs_free_space_bitmap_cachep, GFP_NOFS);
			if (!e->bitmap) {
				kmem_cache_free(
					btrfs_free_space_cachep, e);
				goto free_cache;
			}
			spin_lock(&ctl->tree_lock);
			ret = link_free_space(ctl, e);
			ctl->total_bitmaps++;
			ctl->op->recalc_thresholds(ctl);
			spin_unlock(&ctl->tree_lock);
			if (ret) {
				btrfs_err(fs_info,
					"Duplicate entries in free space cache, dumping");
				kmem_cache_free(btrfs_free_space_cachep, e);
				goto free_cache;
			}
			list_add_tail(&e->list, &bitmaps);
		}

		num_entries--;
	}

	io_ctl_unmap_page(&io_ctl);

	/*
	 * We add the bitmaps at the end of the entries in order that
	 * the bitmap entries are added to the cache.
	 */
	list_for_each_entry_safe(e, n, &bitmaps, list) {
		list_del_init(&e->list);
		ret = io_ctl_read_bitmap(&io_ctl, e);
		if (ret)
			goto free_cache;
		e->bitmap_extents = count_bitmap_extents(ctl, e);
		if (!btrfs_free_space_trimmed(e)) {
			ctl->discardable_extents[BTRFS_STAT_CURR] +=
				e->bitmap_extents;
			ctl->discardable_bytes[BTRFS_STAT_CURR] += e->bytes;
		}
	}

	io_ctl_drop_pages(&io_ctl);
	merge_space_tree(ctl);
	ret = 1;
out:
	btrfs_discard_update_discardable(ctl->private, ctl);
	io_ctl_free(&io_ctl);
	return ret;
free_cache:
	io_ctl_drop_pages(&io_ctl);
	__btrfs_remove_free_space_cache(ctl);
	goto out;
}

int load_free_space_cache(struct btrfs_block_group *block_group)
{
	struct btrfs_fs_info *fs_info = block_group->fs_info;
	struct btrfs_free_space_ctl *ctl = block_group->free_space_ctl;
	struct inode *inode;
	struct btrfs_path *path;
	int ret = 0;
	bool matched;
	u64 used = block_group->used;

	/*
	 * If this block group has been marked to be cleared for one reason or
	 * another then we can't trust the on disk cache, so just return.
	 */
	spin_lock(&block_group->lock);
	if (block_group->disk_cache_state != BTRFS_DC_WRITTEN) {
		spin_unlock(&block_group->lock);
		return 0;
	}
	spin_unlock(&block_group->lock);

	path = btrfs_alloc_path();
	if (!path)
		return 0;
	path->search_commit_root = 1;
	path->skip_locking = 1;

	/*
	 * We must pass a path with search_commit_root set to btrfs_iget in
	 * order to avoid a deadlock when allocating extents for the tree root.
	 *
	 * When we are COWing an extent buffer from the tree root, when looking
	 * for a free extent, at extent-tree.c:find_free_extent(), we can find
	 * block group without its free space cache loaded. When we find one
	 * we must load its space cache which requires reading its free space
	 * cache's inode item from the root tree. If this inode item is located
	 * in the same leaf that we started COWing before, then we end up in
	 * deadlock on the extent buffer (trying to read lock it when we
	 * previously write locked it).
	 *
	 * It's safe to read the inode item using the commit root because
	 * block groups, once loaded, stay in memory forever (until they are
	 * removed) as well as their space caches once loaded. New block groups
	 * once created get their ->cached field set to BTRFS_CACHE_FINISHED so
	 * we will never try to read their inode item while the fs is mounted.
	 */
	inode = lookup_free_space_inode(block_group, path);
	if (IS_ERR(inode)) {
		btrfs_free_path(path);
		return 0;
	}

	/* We may have converted the inode and made the cache invalid. */
	spin_lock(&block_group->lock);
	if (block_group->disk_cache_state != BTRFS_DC_WRITTEN) {
		spin_unlock(&block_group->lock);
		btrfs_free_path(path);
		goto out;
	}
	spin_unlock(&block_group->lock);

	ret = __load_free_space_cache(fs_info->tree_root, inode, ctl,
				      path, block_group->start);
	btrfs_free_path(path);
	if (ret <= 0)
		goto out;

	spin_lock(&ctl->tree_lock);
	matched = (ctl->free_space == (block_group->length - used -
				       block_group->bytes_super));
	spin_unlock(&ctl->tree_lock);

	if (!matched) {
		__btrfs_remove_free_space_cache(ctl);
		btrfs_warn(fs_info,
			   "block group %llu has wrong amount of free space",
<<<<<<< HEAD
			   block_group->key.objectid);
=======
			   block_group->start);
>>>>>>> 24b8d41d
		ret = -1;
	}
out:
	if (ret < 0) {
		/* This cache is bogus, make sure it gets cleared */
		spin_lock(&block_group->lock);
		block_group->disk_cache_state = BTRFS_DC_CLEAR;
		spin_unlock(&block_group->lock);
		ret = 0;

		btrfs_warn(fs_info,
			   "failed to load free space cache for block group %llu, rebuilding it now",
<<<<<<< HEAD
			   block_group->key.objectid);
=======
			   block_group->start);
>>>>>>> 24b8d41d
	}

	iput(inode);
	return ret;
}

static noinline_for_stack
int write_cache_extent_entries(struct btrfs_io_ctl *io_ctl,
			      struct btrfs_free_space_ctl *ctl,
			      struct btrfs_block_group *block_group,
			      int *entries, int *bitmaps,
			      struct list_head *bitmap_list)
{
	int ret;
	struct btrfs_free_cluster *cluster = NULL;
	struct btrfs_free_cluster *cluster_locked = NULL;
	struct rb_node *node = rb_first(&ctl->free_space_offset);
	struct btrfs_trim_range *trim_entry;

	/* Get the cluster for this block_group if it exists */
	if (block_group && !list_empty(&block_group->cluster_list)) {
		cluster = list_entry(block_group->cluster_list.next,
				     struct btrfs_free_cluster,
				     block_group_list);
	}

	if (!node && cluster) {
		cluster_locked = cluster;
		spin_lock(&cluster_locked->lock);
		node = rb_first(&cluster->root);
		cluster = NULL;
	}

	/* Write out the extent entries */
	while (node) {
		struct btrfs_free_space *e;

		e = rb_entry(node, struct btrfs_free_space, offset_index);
		*entries += 1;

		ret = io_ctl_add_entry(io_ctl, e->offset, e->bytes,
				       e->bitmap);
		if (ret)
			goto fail;

		if (e->bitmap) {
			list_add_tail(&e->list, bitmap_list);
			*bitmaps += 1;
		}
		node = rb_next(node);
		if (!node && cluster) {
			node = rb_first(&cluster->root);
			cluster_locked = cluster;
			spin_lock(&cluster_locked->lock);
			cluster = NULL;
		}
	}
	if (cluster_locked) {
		spin_unlock(&cluster_locked->lock);
		cluster_locked = NULL;
	}

	/*
	 * Make sure we don't miss any range that was removed from our rbtree
	 * because trimming is running. Otherwise after a umount+mount (or crash
	 * after committing the transaction) we would leak free space and get
	 * an inconsistent free space cache report from fsck.
	 */
	list_for_each_entry(trim_entry, &ctl->trimming_ranges, list) {
		ret = io_ctl_add_entry(io_ctl, trim_entry->start,
				       trim_entry->bytes, NULL);
		if (ret)
			goto fail;
		*entries += 1;
	}

	return 0;
fail:
	if (cluster_locked)
		spin_unlock(&cluster_locked->lock);
	return -ENOSPC;
}

static noinline_for_stack int
update_cache_item(struct btrfs_trans_handle *trans,
		  struct btrfs_root *root,
		  struct inode *inode,
		  struct btrfs_path *path, u64 offset,
		  int entries, int bitmaps)
{
	struct btrfs_key key;
	struct btrfs_free_space_header *header;
	struct extent_buffer *leaf;
	int ret;

	key.objectid = BTRFS_FREE_SPACE_OBJECTID;
	key.offset = offset;
	key.type = 0;

	ret = btrfs_search_slot(trans, root, &key, path, 0, 1);
	if (ret < 0) {
		clear_extent_bit(&BTRFS_I(inode)->io_tree, 0, inode->i_size - 1,
				 EXTENT_DELALLOC, 0, 0, NULL);
		goto fail;
	}
	leaf = path->nodes[0];
	if (ret > 0) {
		struct btrfs_key found_key;
		ASSERT(path->slots[0]);
		path->slots[0]--;
		btrfs_item_key_to_cpu(leaf, &found_key, path->slots[0]);
		if (found_key.objectid != BTRFS_FREE_SPACE_OBJECTID ||
		    found_key.offset != offset) {
			clear_extent_bit(&BTRFS_I(inode)->io_tree, 0,
					 inode->i_size - 1, EXTENT_DELALLOC, 0,
					 0, NULL);
			btrfs_release_path(path);
			goto fail;
		}
	}

	BTRFS_I(inode)->generation = trans->transid;
	header = btrfs_item_ptr(leaf, path->slots[0],
				struct btrfs_free_space_header);
	btrfs_set_free_space_entries(leaf, header, entries);
	btrfs_set_free_space_bitmaps(leaf, header, bitmaps);
	btrfs_set_free_space_generation(leaf, header, trans->transid);
	btrfs_mark_buffer_dirty(leaf);
	btrfs_release_path(path);

	return 0;

fail:
	return -1;
}

static noinline_for_stack int write_pinned_extent_entries(
			    struct btrfs_trans_handle *trans,
			    struct btrfs_block_group *block_group,
			    struct btrfs_io_ctl *io_ctl,
			    int *entries)
{
	u64 start, extent_start, extent_end, len;
	struct extent_io_tree *unpin = NULL;
	int ret;

	if (!block_group)
		return 0;

	/*
	 * We want to add any pinned extents to our free space cache
	 * so we don't leak the space
	 *
	 * We shouldn't have switched the pinned extents yet so this is the
	 * right one
	 */
	unpin = &trans->transaction->pinned_extents;

	start = block_group->start;

	while (start < block_group->start + block_group->length) {
		ret = find_first_extent_bit(unpin, start,
					    &extent_start, &extent_end,
					    EXTENT_DIRTY, NULL);
		if (ret)
			return 0;

		/* This pinned extent is out of our range */
		if (extent_start >= block_group->start + block_group->length)
			return 0;

		extent_start = max(extent_start, start);
		extent_end = min(block_group->start + block_group->length,
				 extent_end + 1);
		len = extent_end - extent_start;

		*entries += 1;
		ret = io_ctl_add_entry(io_ctl, extent_start, len, NULL);
		if (ret)
			return -ENOSPC;

		start = extent_end;
	}

	return 0;
}

static noinline_for_stack int
write_bitmap_entries(struct btrfs_io_ctl *io_ctl, struct list_head *bitmap_list)
{
	struct btrfs_free_space *entry, *next;
	int ret;

	/* Write out the bitmaps */
	list_for_each_entry_safe(entry, next, bitmap_list, list) {
		ret = io_ctl_add_bitmap(io_ctl, entry->bitmap);
		if (ret)
			return -ENOSPC;
		list_del_init(&entry->list);
	}

	return 0;
}

static int flush_dirty_cache(struct inode *inode)
{
	int ret;

	ret = btrfs_wait_ordered_range(inode, 0, (u64)-1);
	if (ret)
		clear_extent_bit(&BTRFS_I(inode)->io_tree, 0, inode->i_size - 1,
				 EXTENT_DELALLOC, 0, 0, NULL);

	return ret;
}

static void noinline_for_stack
cleanup_bitmap_list(struct list_head *bitmap_list)
{
	struct btrfs_free_space *entry, *next;

	list_for_each_entry_safe(entry, next, bitmap_list, list)
		list_del_init(&entry->list);
}

static void noinline_for_stack
cleanup_write_cache_enospc(struct inode *inode,
			   struct btrfs_io_ctl *io_ctl,
			   struct extent_state **cached_state)
{
	io_ctl_drop_pages(io_ctl);
	unlock_extent_cached(&BTRFS_I(inode)->io_tree, 0,
			     i_size_read(inode) - 1, cached_state);
}

static int __btrfs_wait_cache_io(struct btrfs_root *root,
				 struct btrfs_trans_handle *trans,
				 struct btrfs_block_group *block_group,
				 struct btrfs_io_ctl *io_ctl,
				 struct btrfs_path *path, u64 offset)
{
	int ret;
	struct inode *inode = io_ctl->inode;

	if (!inode)
		return 0;

	/* Flush the dirty pages in the cache file. */
	ret = flush_dirty_cache(inode);
	if (ret)
		goto out;

	/* Update the cache item to tell everyone this cache file is valid. */
	ret = update_cache_item(trans, root, inode, path, offset,
				io_ctl->entries, io_ctl->bitmaps);
out:
	if (ret) {
		invalidate_inode_pages2(inode->i_mapping);
		BTRFS_I(inode)->generation = 0;
		if (block_group)
			btrfs_debug(root->fs_info,
	  "failed to write free space cache for block group %llu error %d",
				  block_group->start, ret);
	}
	btrfs_update_inode(trans, root, inode);

	if (block_group) {
		/* the dirty list is protected by the dirty_bgs_lock */
		spin_lock(&trans->transaction->dirty_bgs_lock);

		/* the disk_cache_state is protected by the block group lock */
		spin_lock(&block_group->lock);

		/*
		 * only mark this as written if we didn't get put back on
		 * the dirty list while waiting for IO.   Otherwise our
		 * cache state won't be right, and we won't get written again
		 */
		if (!ret && list_empty(&block_group->dirty_list))
			block_group->disk_cache_state = BTRFS_DC_WRITTEN;
		else if (ret)
			block_group->disk_cache_state = BTRFS_DC_ERROR;

		spin_unlock(&block_group->lock);
		spin_unlock(&trans->transaction->dirty_bgs_lock);
		io_ctl->inode = NULL;
		iput(inode);
	}

	return ret;

}

static int btrfs_wait_cache_io_root(struct btrfs_root *root,
				    struct btrfs_trans_handle *trans,
				    struct btrfs_io_ctl *io_ctl,
				    struct btrfs_path *path)
{
	return __btrfs_wait_cache_io(root, trans, NULL, io_ctl, path, 0);
}

int btrfs_wait_cache_io(struct btrfs_trans_handle *trans,
			struct btrfs_block_group *block_group,
			struct btrfs_path *path)
{
	return __btrfs_wait_cache_io(block_group->fs_info->tree_root, trans,
				     block_group, &block_group->io_ctl,
				     path, block_group->start);
}

/**
 * __btrfs_write_out_cache - write out cached info to an inode
 * @root - the root the inode belongs to
 * @ctl - the free space cache we are going to write out
 * @block_group - the block_group for this cache if it belongs to a block_group
 * @trans - the trans handle
 *
 * This function writes out a free space cache struct to disk for quick recovery
 * on mount.  This will return 0 if it was successful in writing the cache out,
 * or an errno if it was not.
 */
static int __btrfs_write_out_cache(struct btrfs_root *root, struct inode *inode,
				   struct btrfs_free_space_ctl *ctl,
				   struct btrfs_block_group *block_group,
				   struct btrfs_io_ctl *io_ctl,
				   struct btrfs_trans_handle *trans)
{
	struct extent_state *cached_state = NULL;
	LIST_HEAD(bitmap_list);
	int entries = 0;
	int bitmaps = 0;
	int ret;
	int must_iput = 0;

	if (!i_size_read(inode))
		return -EIO;

	WARN_ON(io_ctl->pages);
	ret = io_ctl_init(io_ctl, inode, 1);
	if (ret)
		return ret;

	if (block_group && (block_group->flags & BTRFS_BLOCK_GROUP_DATA)) {
		down_write(&block_group->data_rwsem);
		spin_lock(&block_group->lock);
		if (block_group->delalloc_bytes) {
			block_group->disk_cache_state = BTRFS_DC_WRITTEN;
			spin_unlock(&block_group->lock);
			up_write(&block_group->data_rwsem);
			BTRFS_I(inode)->generation = 0;
			ret = 0;
			must_iput = 1;
			goto out;
		}
		spin_unlock(&block_group->lock);
	}

	/* Lock all pages first so we can lock the extent safely. */
	ret = io_ctl_prepare_pages(io_ctl, false);
	if (ret)
		goto out_unlock;

	lock_extent_bits(&BTRFS_I(inode)->io_tree, 0, i_size_read(inode) - 1,
			 &cached_state);

	io_ctl_set_generation(io_ctl, trans->transid);

	mutex_lock(&ctl->cache_writeout_mutex);
	/* Write out the extent entries in the free space cache */
	spin_lock(&ctl->tree_lock);
	ret = write_cache_extent_entries(io_ctl, ctl,
					 block_group, &entries, &bitmaps,
					 &bitmap_list);
	if (ret)
		goto out_nospc_locked;

	/*
	 * Some spaces that are freed in the current transaction are pinned,
	 * they will be added into free space cache after the transaction is
	 * committed, we shouldn't lose them.
	 *
	 * If this changes while we are working we'll get added back to
	 * the dirty list and redo it.  No locking needed
	 */
	ret = write_pinned_extent_entries(trans, block_group, io_ctl, &entries);
	if (ret)
		goto out_nospc_locked;

	/*
	 * At last, we write out all the bitmaps and keep cache_writeout_mutex
	 * locked while doing it because a concurrent trim can be manipulating
	 * or freeing the bitmap.
	 */
	ret = write_bitmap_entries(io_ctl, &bitmap_list);
	spin_unlock(&ctl->tree_lock);
	mutex_unlock(&ctl->cache_writeout_mutex);
	if (ret)
		goto out_nospc;

	/* Zero out the rest of the pages just to make sure */
	io_ctl_zero_remaining_pages(io_ctl);

	/* Everything is written out, now we dirty the pages in the file. */
	ret = btrfs_dirty_pages(BTRFS_I(inode), io_ctl->pages,
				io_ctl->num_pages, 0, i_size_read(inode),
				&cached_state);
	if (ret)
		goto out_nospc;

	if (block_group && (block_group->flags & BTRFS_BLOCK_GROUP_DATA))
		up_write(&block_group->data_rwsem);
	/*
	 * Release the pages and unlock the extent, we will flush
	 * them out later
	 */
	io_ctl_drop_pages(io_ctl);
	io_ctl_free(io_ctl);

	unlock_extent_cached(&BTRFS_I(inode)->io_tree, 0,
			     i_size_read(inode) - 1, &cached_state);

	/*
	 * at this point the pages are under IO and we're happy,
	 * The caller is responsible for waiting on them and updating
	 * the cache and the inode
	 */
	io_ctl->entries = entries;
	io_ctl->bitmaps = bitmaps;

	ret = btrfs_fdatawrite_range(inode, 0, (u64)-1);
	if (ret)
		goto out;

	return 0;

out_nospc_locked:
	cleanup_bitmap_list(&bitmap_list);
	spin_unlock(&ctl->tree_lock);
	mutex_unlock(&ctl->cache_writeout_mutex);

out_nospc:
	cleanup_write_cache_enospc(inode, io_ctl, &cached_state);

out_unlock:
	if (block_group && (block_group->flags & BTRFS_BLOCK_GROUP_DATA))
		up_write(&block_group->data_rwsem);

out:
	io_ctl->inode = NULL;
	io_ctl_free(io_ctl);
	if (ret) {
		invalidate_inode_pages2(inode->i_mapping);
		BTRFS_I(inode)->generation = 0;
	}
	btrfs_update_inode(trans, root, inode);
	if (must_iput)
		iput(inode);
	return ret;
}

int btrfs_write_out_cache(struct btrfs_trans_handle *trans,
			  struct btrfs_block_group *block_group,
			  struct btrfs_path *path)
{
	struct btrfs_fs_info *fs_info = trans->fs_info;
	struct btrfs_free_space_ctl *ctl = block_group->free_space_ctl;
	struct inode *inode;
	int ret = 0;

	spin_lock(&block_group->lock);
	if (block_group->disk_cache_state < BTRFS_DC_SETUP) {
		spin_unlock(&block_group->lock);
		return 0;
	}
	spin_unlock(&block_group->lock);

	inode = lookup_free_space_inode(block_group, path);
	if (IS_ERR(inode))
		return 0;

	ret = __btrfs_write_out_cache(fs_info->tree_root, inode, ctl,
				block_group, &block_group->io_ctl, trans);
	if (ret) {
		btrfs_debug(fs_info,
	  "failed to write free space cache for block group %llu error %d",
			  block_group->start, ret);
		spin_lock(&block_group->lock);
		block_group->disk_cache_state = BTRFS_DC_ERROR;
		spin_unlock(&block_group->lock);

		block_group->io_ctl.inode = NULL;
		iput(inode);
	}

	/*
	 * if ret == 0 the caller is expected to call btrfs_wait_cache_io
	 * to wait for IO and put the inode
	 */

	return ret;
}

static inline unsigned long offset_to_bit(u64 bitmap_start, u32 unit,
					  u64 offset)
{
	ASSERT(offset >= bitmap_start);
	offset -= bitmap_start;
	return (unsigned long)(div_u64(offset, unit));
}

static inline unsigned long bytes_to_bits(u64 bytes, u32 unit)
{
	return (unsigned long)(div_u64(bytes, unit));
}

static inline u64 offset_to_bitmap(struct btrfs_free_space_ctl *ctl,
				   u64 offset)
{
	u64 bitmap_start;
	u64 bytes_per_bitmap;

	bytes_per_bitmap = BITS_PER_BITMAP * ctl->unit;
	bitmap_start = offset - ctl->start;
	bitmap_start = div64_u64(bitmap_start, bytes_per_bitmap);
	bitmap_start *= bytes_per_bitmap;
	bitmap_start += ctl->start;

	return bitmap_start;
}

static int tree_insert_offset(struct rb_root *root, u64 offset,
			      struct rb_node *node, int bitmap)
{
	struct rb_node **p = &root->rb_node;
	struct rb_node *parent = NULL;
	struct btrfs_free_space *info;

	while (*p) {
		parent = *p;
		info = rb_entry(parent, struct btrfs_free_space, offset_index);

		if (offset < info->offset) {
			p = &(*p)->rb_left;
		} else if (offset > info->offset) {
			p = &(*p)->rb_right;
		} else {
			/*
			 * we could have a bitmap entry and an extent entry
			 * share the same offset.  If this is the case, we want
			 * the extent entry to always be found first if we do a
			 * linear search through the tree, since we want to have
			 * the quickest allocation time, and allocating from an
			 * extent is faster than allocating from a bitmap.  So
			 * if we're inserting a bitmap and we find an entry at
			 * this offset, we want to go right, or after this entry
			 * logically.  If we are inserting an extent and we've
			 * found a bitmap, we want to go left, or before
			 * logically.
			 */
			if (bitmap) {
				if (info->bitmap) {
					WARN_ON_ONCE(1);
					return -EEXIST;
				}
				p = &(*p)->rb_right;
			} else {
				if (!info->bitmap) {
					WARN_ON_ONCE(1);
					return -EEXIST;
				}
				p = &(*p)->rb_left;
			}
		}
	}

	rb_link_node(node, parent, p);
	rb_insert_color(node, root);

	return 0;
}

/*
 * searches the tree for the given offset.
 *
 * fuzzy - If this is set, then we are trying to make an allocation, and we just
 * want a section that has at least bytes size and comes at or after the given
 * offset.
 */
static struct btrfs_free_space *
tree_search_offset(struct btrfs_free_space_ctl *ctl,
		   u64 offset, int bitmap_only, int fuzzy)
{
	struct rb_node *n = ctl->free_space_offset.rb_node;
	struct btrfs_free_space *entry, *prev = NULL;

	/* find entry that is closest to the 'offset' */
	while (1) {
		if (!n) {
			entry = NULL;
			break;
		}

		entry = rb_entry(n, struct btrfs_free_space, offset_index);
		prev = entry;

		if (offset < entry->offset)
			n = n->rb_left;
		else if (offset > entry->offset)
			n = n->rb_right;
		else
			break;
	}

	if (bitmap_only) {
		if (!entry)
			return NULL;
		if (entry->bitmap)
			return entry;

		/*
		 * bitmap entry and extent entry may share same offset,
		 * in that case, bitmap entry comes after extent entry.
		 */
		n = rb_next(n);
		if (!n)
			return NULL;
		entry = rb_entry(n, struct btrfs_free_space, offset_index);
		if (entry->offset != offset)
			return NULL;

		WARN_ON(!entry->bitmap);
		return entry;
	} else if (entry) {
		if (entry->bitmap) {
			/*
			 * if previous extent entry covers the offset,
			 * we should return it instead of the bitmap entry
			 */
			n = rb_prev(&entry->offset_index);
			if (n) {
				prev = rb_entry(n, struct btrfs_free_space,
						offset_index);
				if (!prev->bitmap &&
				    prev->offset + prev->bytes > offset)
					entry = prev;
			}
		}
		return entry;
	}

	if (!prev)
		return NULL;

	/* find last entry before the 'offset' */
	entry = prev;
	if (entry->offset > offset) {
		n = rb_prev(&entry->offset_index);
		if (n) {
			entry = rb_entry(n, struct btrfs_free_space,
					offset_index);
			ASSERT(entry->offset <= offset);
		} else {
			if (fuzzy)
				return entry;
			else
				return NULL;
		}
	}

	if (entry->bitmap) {
		n = rb_prev(&entry->offset_index);
		if (n) {
			prev = rb_entry(n, struct btrfs_free_space,
					offset_index);
			if (!prev->bitmap &&
			    prev->offset + prev->bytes > offset)
				return prev;
		}
		if (entry->offset + BITS_PER_BITMAP * ctl->unit > offset)
			return entry;
	} else if (entry->offset + entry->bytes > offset)
		return entry;

	if (!fuzzy)
		return NULL;

	while (1) {
		if (entry->bitmap) {
			if (entry->offset + BITS_PER_BITMAP *
			    ctl->unit > offset)
				break;
		} else {
			if (entry->offset + entry->bytes > offset)
				break;
		}

		n = rb_next(&entry->offset_index);
		if (!n)
			return NULL;
		entry = rb_entry(n, struct btrfs_free_space, offset_index);
	}
	return entry;
}

static inline void
__unlink_free_space(struct btrfs_free_space_ctl *ctl,
		    struct btrfs_free_space *info)
{
	rb_erase(&info->offset_index, &ctl->free_space_offset);
	ctl->free_extents--;

	if (!info->bitmap && !btrfs_free_space_trimmed(info)) {
		ctl->discardable_extents[BTRFS_STAT_CURR]--;
		ctl->discardable_bytes[BTRFS_STAT_CURR] -= info->bytes;
	}
}

static void unlink_free_space(struct btrfs_free_space_ctl *ctl,
			      struct btrfs_free_space *info)
{
	__unlink_free_space(ctl, info);
	ctl->free_space -= info->bytes;
}

static int link_free_space(struct btrfs_free_space_ctl *ctl,
			   struct btrfs_free_space *info)
{
	int ret = 0;

	ASSERT(info->bytes || info->bitmap);
	ret = tree_insert_offset(&ctl->free_space_offset, info->offset,
				 &info->offset_index, (info->bitmap != NULL));
	if (ret)
		return ret;

	if (!info->bitmap && !btrfs_free_space_trimmed(info)) {
		ctl->discardable_extents[BTRFS_STAT_CURR]++;
		ctl->discardable_bytes[BTRFS_STAT_CURR] += info->bytes;
	}

	ctl->free_space += info->bytes;
	ctl->free_extents++;
	return ret;
}

static void recalculate_thresholds(struct btrfs_free_space_ctl *ctl)
{
	struct btrfs_block_group *block_group = ctl->private;
	u64 max_bytes;
	u64 bitmap_bytes;
	u64 extent_bytes;
<<<<<<< HEAD
	u64 size = block_group->key.offset;
=======
	u64 size = block_group->length;
>>>>>>> 24b8d41d
	u64 bytes_per_bg = BITS_PER_BITMAP * ctl->unit;
	u64 max_bitmaps = div64_u64(size + bytes_per_bg - 1, bytes_per_bg);

	max_bitmaps = max_t(u64, max_bitmaps, 1);

	ASSERT(ctl->total_bitmaps <= max_bitmaps);

	/*
	 * We are trying to keep the total amount of memory used per 1GiB of
	 * space to be MAX_CACHE_BYTES_PER_GIG.  However, with a reclamation
	 * mechanism of pulling extents >= FORCE_EXTENT_THRESHOLD out of
	 * bitmaps, we may end up using more memory than this.
	 */
	if (size < SZ_1G)
		max_bytes = MAX_CACHE_BYTES_PER_GIG;
	else
		max_bytes = MAX_CACHE_BYTES_PER_GIG * div_u64(size, SZ_1G);

<<<<<<< HEAD
	/*
	 * we want to account for 1 more bitmap than what we have so we can make
	 * sure we don't go over our overall goal of MAX_CACHE_BYTES_PER_GIG as
	 * we add more bitmaps.
	 */
	bitmap_bytes = (ctl->total_bitmaps + 1) * ctl->unit;

	if (bitmap_bytes >= max_bytes) {
		ctl->extents_thresh = 0;
		return;
	}
=======
	bitmap_bytes = ctl->total_bitmaps * ctl->unit;
>>>>>>> 24b8d41d

	/*
	 * we want the extent entry threshold to always be at most 1/2 the max
	 * bytes we can have, or whatever is less than that.
	 */
	extent_bytes = max_bytes - bitmap_bytes;
	extent_bytes = min_t(u64, extent_bytes, max_bytes >> 1);

	ctl->extents_thresh =
		div_u64(extent_bytes, sizeof(struct btrfs_free_space));
}

static inline void __bitmap_clear_bits(struct btrfs_free_space_ctl *ctl,
				       struct btrfs_free_space *info,
				       u64 offset, u64 bytes)
{
	unsigned long start, count, end;
	int extent_delta = -1;

	start = offset_to_bit(info->offset, ctl->unit, offset);
	count = bytes_to_bits(bytes, ctl->unit);
	end = start + count;
	ASSERT(end <= BITS_PER_BITMAP);

	bitmap_clear(info->bitmap, start, count);

	info->bytes -= bytes;
	if (info->max_extent_size > ctl->unit)
		info->max_extent_size = 0;

	if (start && test_bit(start - 1, info->bitmap))
		extent_delta++;

	if (end < BITS_PER_BITMAP && test_bit(end, info->bitmap))
		extent_delta++;

	info->bitmap_extents += extent_delta;
	if (!btrfs_free_space_trimmed(info)) {
		ctl->discardable_extents[BTRFS_STAT_CURR] += extent_delta;
		ctl->discardable_bytes[BTRFS_STAT_CURR] -= bytes;
	}
}

static void bitmap_clear_bits(struct btrfs_free_space_ctl *ctl,
			      struct btrfs_free_space *info, u64 offset,
			      u64 bytes)
{
	__bitmap_clear_bits(ctl, info, offset, bytes);
	ctl->free_space -= bytes;
}

static void bitmap_set_bits(struct btrfs_free_space_ctl *ctl,
			    struct btrfs_free_space *info, u64 offset,
			    u64 bytes)
{
	unsigned long start, count, end;
	int extent_delta = 1;

	start = offset_to_bit(info->offset, ctl->unit, offset);
	count = bytes_to_bits(bytes, ctl->unit);
	end = start + count;
	ASSERT(end <= BITS_PER_BITMAP);

	bitmap_set(info->bitmap, start, count);

	info->bytes += bytes;
	ctl->free_space += bytes;

	if (start && test_bit(start - 1, info->bitmap))
		extent_delta--;

	if (end < BITS_PER_BITMAP && test_bit(end, info->bitmap))
		extent_delta--;

	info->bitmap_extents += extent_delta;
	if (!btrfs_free_space_trimmed(info)) {
		ctl->discardable_extents[BTRFS_STAT_CURR] += extent_delta;
		ctl->discardable_bytes[BTRFS_STAT_CURR] += bytes;
	}
}

/*
 * If we can not find suitable extent, we will use bytes to record
 * the size of the max extent.
 */
static int search_bitmap(struct btrfs_free_space_ctl *ctl,
			 struct btrfs_free_space *bitmap_info, u64 *offset,
			 u64 *bytes, bool for_alloc)
{
	unsigned long found_bits = 0;
	unsigned long max_bits = 0;
	unsigned long bits, i;
	unsigned long next_zero;
	unsigned long extent_bits;

	/*
	 * Skip searching the bitmap if we don't have a contiguous section that
	 * is large enough for this allocation.
	 */
	if (for_alloc &&
	    bitmap_info->max_extent_size &&
	    bitmap_info->max_extent_size < *bytes) {
		*bytes = bitmap_info->max_extent_size;
		return -1;
	}

	i = offset_to_bit(bitmap_info->offset, ctl->unit,
			  max_t(u64, *offset, bitmap_info->offset));
	bits = bytes_to_bits(*bytes, ctl->unit);

	for_each_set_bit_from(i, bitmap_info->bitmap, BITS_PER_BITMAP) {
		if (for_alloc && bits == 1) {
			found_bits = 1;
			break;
		}
		next_zero = find_next_zero_bit(bitmap_info->bitmap,
					       BITS_PER_BITMAP, i);
		extent_bits = next_zero - i;
		if (extent_bits >= bits) {
			found_bits = extent_bits;
			break;
		} else if (extent_bits > max_bits) {
			max_bits = extent_bits;
		}
		i = next_zero;
	}

	if (found_bits) {
		*offset = (u64)(i * ctl->unit) + bitmap_info->offset;
		*bytes = (u64)(found_bits) * ctl->unit;
		return 0;
	}

	*bytes = (u64)(max_bits) * ctl->unit;
	bitmap_info->max_extent_size = *bytes;
	return -1;
}

static inline u64 get_max_extent_size(struct btrfs_free_space *entry)
{
	if (entry->bitmap)
		return entry->max_extent_size;
	return entry->bytes;
}

/* Cache the size of the max extent in bytes */
static struct btrfs_free_space *
find_free_space(struct btrfs_free_space_ctl *ctl, u64 *offset, u64 *bytes,
		unsigned long align, u64 *max_extent_size)
{
	struct btrfs_free_space *entry;
	struct rb_node *node;
	u64 tmp;
	u64 align_off;
	int ret;

	if (!ctl->free_space_offset.rb_node)
		goto out;

	entry = tree_search_offset(ctl, offset_to_bitmap(ctl, *offset), 0, 1);
	if (!entry)
		goto out;

	for (node = &entry->offset_index; node; node = rb_next(node)) {
		entry = rb_entry(node, struct btrfs_free_space, offset_index);
		if (entry->bytes < *bytes) {
			*max_extent_size = max(get_max_extent_size(entry),
					       *max_extent_size);
			continue;
		}

		/* make sure the space returned is big enough
		 * to match our requested alignment
		 */
		if (*bytes >= align) {
			tmp = entry->offset - ctl->start + align - 1;
			tmp = div64_u64(tmp, align);
			tmp = tmp * align + ctl->start;
			align_off = tmp - entry->offset;
		} else {
			align_off = 0;
			tmp = entry->offset;
		}

		if (entry->bytes < *bytes + align_off) {
			*max_extent_size = max(get_max_extent_size(entry),
					       *max_extent_size);
			continue;
		}

		if (entry->bitmap) {
			u64 size = *bytes;

			ret = search_bitmap(ctl, entry, &tmp, &size, true);
			if (!ret) {
				*offset = tmp;
				*bytes = size;
				return entry;
			} else {
				*max_extent_size =
					max(get_max_extent_size(entry),
					    *max_extent_size);
			}
			continue;
		}

		*offset = tmp;
		*bytes = entry->bytes - align_off;
		return entry;
	}
out:
	return NULL;
}

static int count_bitmap_extents(struct btrfs_free_space_ctl *ctl,
				struct btrfs_free_space *bitmap_info)
{
	struct btrfs_block_group *block_group = ctl->private;
	u64 bytes = bitmap_info->bytes;
	unsigned int rs, re;
	int count = 0;

	if (!block_group || !bytes)
		return count;

	bitmap_for_each_set_region(bitmap_info->bitmap, rs, re, 0,
				   BITS_PER_BITMAP) {
		bytes -= (rs - re) * ctl->unit;
		count++;

		if (!bytes)
			break;
	}

	return count;
}

static void add_new_bitmap(struct btrfs_free_space_ctl *ctl,
			   struct btrfs_free_space *info, u64 offset)
{
	info->offset = offset_to_bitmap(ctl, offset);
	info->bytes = 0;
	info->bitmap_extents = 0;
	INIT_LIST_HEAD(&info->list);
	link_free_space(ctl, info);
	ctl->total_bitmaps++;

	ctl->op->recalc_thresholds(ctl);
}

static void free_bitmap(struct btrfs_free_space_ctl *ctl,
			struct btrfs_free_space *bitmap_info)
{
	/*
	 * Normally when this is called, the bitmap is completely empty. However,
	 * if we are blowing up the free space cache for one reason or another
	 * via __btrfs_remove_free_space_cache(), then it may not be freed and
	 * we may leave stats on the table.
	 */
	if (bitmap_info->bytes && !btrfs_free_space_trimmed(bitmap_info)) {
		ctl->discardable_extents[BTRFS_STAT_CURR] -=
			bitmap_info->bitmap_extents;
		ctl->discardable_bytes[BTRFS_STAT_CURR] -= bitmap_info->bytes;

	}
	unlink_free_space(ctl, bitmap_info);
	kmem_cache_free(btrfs_free_space_bitmap_cachep, bitmap_info->bitmap);
	kmem_cache_free(btrfs_free_space_cachep, bitmap_info);
	ctl->total_bitmaps--;
	ctl->op->recalc_thresholds(ctl);
}

static noinline int remove_from_bitmap(struct btrfs_free_space_ctl *ctl,
			      struct btrfs_free_space *bitmap_info,
			      u64 *offset, u64 *bytes)
{
	u64 end;
	u64 search_start, search_bytes;
	int ret;

again:
	end = bitmap_info->offset + (u64)(BITS_PER_BITMAP * ctl->unit) - 1;

	/*
	 * We need to search for bits in this bitmap.  We could only cover some
	 * of the extent in this bitmap thanks to how we add space, so we need
	 * to search for as much as it as we can and clear that amount, and then
	 * go searching for the next bit.
	 */
	search_start = *offset;
	search_bytes = ctl->unit;
	search_bytes = min(search_bytes, end - search_start + 1);
	ret = search_bitmap(ctl, bitmap_info, &search_start, &search_bytes,
			    false);
	if (ret < 0 || search_start != *offset)
		return -EINVAL;

	/* We may have found more bits than what we need */
	search_bytes = min(search_bytes, *bytes);

	/* Cannot clear past the end of the bitmap */
	search_bytes = min(search_bytes, end - search_start + 1);

	bitmap_clear_bits(ctl, bitmap_info, search_start, search_bytes);
	*offset += search_bytes;
	*bytes -= search_bytes;

	if (*bytes) {
		struct rb_node *next = rb_next(&bitmap_info->offset_index);
		if (!bitmap_info->bytes)
			free_bitmap(ctl, bitmap_info);

		/*
		 * no entry after this bitmap, but we still have bytes to
		 * remove, so something has gone wrong.
		 */
		if (!next)
			return -EINVAL;

		bitmap_info = rb_entry(next, struct btrfs_free_space,
				       offset_index);

		/*
		 * if the next entry isn't a bitmap we need to return to let the
		 * extent stuff do its work.
		 */
		if (!bitmap_info->bitmap)
			return -EAGAIN;

		/*
		 * Ok the next item is a bitmap, but it may not actually hold
		 * the information for the rest of this free space stuff, so
		 * look for it, and if we don't find it return so we can try
		 * everything over again.
		 */
		search_start = *offset;
		search_bytes = ctl->unit;
		ret = search_bitmap(ctl, bitmap_info, &search_start,
				    &search_bytes, false);
		if (ret < 0 || search_start != *offset)
			return -EAGAIN;

		goto again;
	} else if (!bitmap_info->bytes)
		free_bitmap(ctl, bitmap_info);

	return 0;
}

static u64 add_bytes_to_bitmap(struct btrfs_free_space_ctl *ctl,
			       struct btrfs_free_space *info, u64 offset,
			       u64 bytes, enum btrfs_trim_state trim_state)
{
	u64 bytes_to_set = 0;
	u64 end;

	/*
	 * This is a tradeoff to make bitmap trim state minimal.  We mark the
	 * whole bitmap untrimmed if at any point we add untrimmed regions.
	 */
	if (trim_state == BTRFS_TRIM_STATE_UNTRIMMED) {
		if (btrfs_free_space_trimmed(info)) {
			ctl->discardable_extents[BTRFS_STAT_CURR] +=
				info->bitmap_extents;
			ctl->discardable_bytes[BTRFS_STAT_CURR] += info->bytes;
		}
		info->trim_state = BTRFS_TRIM_STATE_UNTRIMMED;
	}

	end = info->offset + (u64)(BITS_PER_BITMAP * ctl->unit);

	bytes_to_set = min(end - offset, bytes);

	bitmap_set_bits(ctl, info, offset, bytes_to_set);

	/*
	 * We set some bytes, we have no idea what the max extent size is
	 * anymore.
	 */
	info->max_extent_size = 0;

	return bytes_to_set;

}

static bool use_bitmap(struct btrfs_free_space_ctl *ctl,
		      struct btrfs_free_space *info)
{
	struct btrfs_block_group *block_group = ctl->private;
	struct btrfs_fs_info *fs_info = block_group->fs_info;
	bool forced = false;

#ifdef CONFIG_BTRFS_DEBUG
	if (btrfs_should_fragment_free_space(block_group))
		forced = true;
#endif

	/* This is a way to reclaim large regions from the bitmaps. */
	if (!forced && info->bytes >= FORCE_EXTENT_THRESHOLD)
		return false;

	/*
	 * If we are below the extents threshold then we can add this as an
	 * extent, and don't have to deal with the bitmap
	 */
	if (!forced && ctl->free_extents < ctl->extents_thresh) {
		/*
		 * If this block group has some small extents we don't want to
		 * use up all of our free slots in the cache with them, we want
		 * to reserve them to larger extents, however if we have plenty
		 * of cache left then go ahead an dadd them, no sense in adding
		 * the overhead of a bitmap if we don't have to.
		 */
		if (info->bytes <= fs_info->sectorsize * 8) {
			if (ctl->free_extents * 3 <= ctl->extents_thresh)
				return false;
		} else {
			return false;
		}
	}

	/*
	 * The original block groups from mkfs can be really small, like 8
	 * megabytes, so don't bother with a bitmap for those entries.  However
	 * some block groups can be smaller than what a bitmap would cover but
	 * are still large enough that they could overflow the 32k memory limit,
	 * so allow those block groups to still be allowed to have a bitmap
	 * entry.
	 */
	if (((BITS_PER_BITMAP * ctl->unit) >> 1) > block_group->length)
		return false;

	return true;
}

static const struct btrfs_free_space_op free_space_op = {
	.recalc_thresholds	= recalculate_thresholds,
	.use_bitmap		= use_bitmap,
};

static int insert_into_bitmap(struct btrfs_free_space_ctl *ctl,
			      struct btrfs_free_space *info)
{
	struct btrfs_free_space *bitmap_info;
	struct btrfs_block_group *block_group = NULL;
	int added = 0;
	u64 bytes, offset, bytes_added;
	enum btrfs_trim_state trim_state;
	int ret;

	bytes = info->bytes;
	offset = info->offset;
	trim_state = info->trim_state;

	if (!ctl->op->use_bitmap(ctl, info))
		return 0;

	if (ctl->op == &free_space_op)
		block_group = ctl->private;
again:
	/*
	 * Since we link bitmaps right into the cluster we need to see if we
	 * have a cluster here, and if so and it has our bitmap we need to add
	 * the free space to that bitmap.
	 */
	if (block_group && !list_empty(&block_group->cluster_list)) {
		struct btrfs_free_cluster *cluster;
		struct rb_node *node;
		struct btrfs_free_space *entry;

		cluster = list_entry(block_group->cluster_list.next,
				     struct btrfs_free_cluster,
				     block_group_list);
		spin_lock(&cluster->lock);
		node = rb_first(&cluster->root);
		if (!node) {
			spin_unlock(&cluster->lock);
			goto no_cluster_bitmap;
		}

		entry = rb_entry(node, struct btrfs_free_space, offset_index);
		if (!entry->bitmap) {
			spin_unlock(&cluster->lock);
			goto no_cluster_bitmap;
		}

		if (entry->offset == offset_to_bitmap(ctl, offset)) {
			bytes_added = add_bytes_to_bitmap(ctl, entry, offset,
							  bytes, trim_state);
			bytes -= bytes_added;
			offset += bytes_added;
		}
		spin_unlock(&cluster->lock);
		if (!bytes) {
			ret = 1;
			goto out;
		}
	}

no_cluster_bitmap:
	bitmap_info = tree_search_offset(ctl, offset_to_bitmap(ctl, offset),
					 1, 0);
	if (!bitmap_info) {
		ASSERT(added == 0);
		goto new_bitmap;
	}

	bytes_added = add_bytes_to_bitmap(ctl, bitmap_info, offset, bytes,
					  trim_state);
	bytes -= bytes_added;
	offset += bytes_added;
	added = 0;

	if (!bytes) {
		ret = 1;
		goto out;
	} else
		goto again;

new_bitmap:
	if (info && info->bitmap) {
		add_new_bitmap(ctl, info, offset);
		added = 1;
		info = NULL;
		goto again;
	} else {
		spin_unlock(&ctl->tree_lock);

		/* no pre-allocated info, allocate a new one */
		if (!info) {
			info = kmem_cache_zalloc(btrfs_free_space_cachep,
						 GFP_NOFS);
			if (!info) {
				spin_lock(&ctl->tree_lock);
				ret = -ENOMEM;
				goto out;
			}
		}

		/* allocate the bitmap */
		info->bitmap = kmem_cache_zalloc(btrfs_free_space_bitmap_cachep,
						 GFP_NOFS);
		info->trim_state = BTRFS_TRIM_STATE_TRIMMED;
		spin_lock(&ctl->tree_lock);
		if (!info->bitmap) {
			ret = -ENOMEM;
			goto out;
		}
		goto again;
	}

out:
	if (info) {
		if (info->bitmap)
			kmem_cache_free(btrfs_free_space_bitmap_cachep,
					info->bitmap);
		kmem_cache_free(btrfs_free_space_cachep, info);
	}

	return ret;
}

/*
 * Free space merging rules:
 *  1) Merge trimmed areas together
 *  2) Let untrimmed areas coalesce with trimmed areas
 *  3) Always pull neighboring regions from bitmaps
 *
 * The above rules are for when we merge free space based on btrfs_trim_state.
 * Rules 2 and 3 are subtle because they are suboptimal, but are done for the
 * same reason: to promote larger extent regions which makes life easier for
 * find_free_extent().  Rule 2 enables coalescing based on the common path
 * being returning free space from btrfs_finish_extent_commit().  So when free
 * space is trimmed, it will prevent aggregating trimmed new region and
 * untrimmed regions in the rb_tree.  Rule 3 is purely to obtain larger extents
 * and provide find_free_extent() with the largest extents possible hoping for
 * the reuse path.
 */
static bool try_merge_free_space(struct btrfs_free_space_ctl *ctl,
			  struct btrfs_free_space *info, bool update_stat)
{
	struct btrfs_free_space *left_info = NULL;
	struct btrfs_free_space *right_info;
	bool merged = false;
	u64 offset = info->offset;
	u64 bytes = info->bytes;
	const bool is_trimmed = btrfs_free_space_trimmed(info);

	/*
	 * first we want to see if there is free space adjacent to the range we
	 * are adding, if there is remove that struct and add a new one to
	 * cover the entire range
	 */
	right_info = tree_search_offset(ctl, offset + bytes, 0, 0);
	if (right_info && rb_prev(&right_info->offset_index))
		left_info = rb_entry(rb_prev(&right_info->offset_index),
				     struct btrfs_free_space, offset_index);
	else if (!right_info)
		left_info = tree_search_offset(ctl, offset - 1, 0, 0);

	/* See try_merge_free_space() comment. */
	if (right_info && !right_info->bitmap &&
	    (!is_trimmed || btrfs_free_space_trimmed(right_info))) {
		if (update_stat)
			unlink_free_space(ctl, right_info);
		else
			__unlink_free_space(ctl, right_info);
		info->bytes += right_info->bytes;
		kmem_cache_free(btrfs_free_space_cachep, right_info);
		merged = true;
	}

	/* See try_merge_free_space() comment. */
	if (left_info && !left_info->bitmap &&
	    left_info->offset + left_info->bytes == offset &&
	    (!is_trimmed || btrfs_free_space_trimmed(left_info))) {
		if (update_stat)
			unlink_free_space(ctl, left_info);
		else
			__unlink_free_space(ctl, left_info);
		info->offset = left_info->offset;
		info->bytes += left_info->bytes;
		kmem_cache_free(btrfs_free_space_cachep, left_info);
		merged = true;
	}

	return merged;
}

static bool steal_from_bitmap_to_end(struct btrfs_free_space_ctl *ctl,
				     struct btrfs_free_space *info,
				     bool update_stat)
{
	struct btrfs_free_space *bitmap;
	unsigned long i;
	unsigned long j;
	const u64 end = info->offset + info->bytes;
	const u64 bitmap_offset = offset_to_bitmap(ctl, end);
	u64 bytes;

	bitmap = tree_search_offset(ctl, bitmap_offset, 1, 0);
	if (!bitmap)
		return false;

	i = offset_to_bit(bitmap->offset, ctl->unit, end);
	j = find_next_zero_bit(bitmap->bitmap, BITS_PER_BITMAP, i);
	if (j == i)
		return false;
	bytes = (j - i) * ctl->unit;
	info->bytes += bytes;

	/* See try_merge_free_space() comment. */
	if (!btrfs_free_space_trimmed(bitmap))
		info->trim_state = BTRFS_TRIM_STATE_UNTRIMMED;

	if (update_stat)
		bitmap_clear_bits(ctl, bitmap, end, bytes);
	else
		__bitmap_clear_bits(ctl, bitmap, end, bytes);

	if (!bitmap->bytes)
		free_bitmap(ctl, bitmap);

	return true;
}

static bool steal_from_bitmap_to_front(struct btrfs_free_space_ctl *ctl,
				       struct btrfs_free_space *info,
				       bool update_stat)
{
	struct btrfs_free_space *bitmap;
	u64 bitmap_offset;
	unsigned long i;
	unsigned long j;
	unsigned long prev_j;
	u64 bytes;

	bitmap_offset = offset_to_bitmap(ctl, info->offset);
	/* If we're on a boundary, try the previous logical bitmap. */
	if (bitmap_offset == info->offset) {
		if (info->offset == 0)
			return false;
		bitmap_offset = offset_to_bitmap(ctl, info->offset - 1);
	}

	bitmap = tree_search_offset(ctl, bitmap_offset, 1, 0);
	if (!bitmap)
		return false;

	i = offset_to_bit(bitmap->offset, ctl->unit, info->offset) - 1;
	j = 0;
	prev_j = (unsigned long)-1;
	for_each_clear_bit_from(j, bitmap->bitmap, BITS_PER_BITMAP) {
		if (j > i)
			break;
		prev_j = j;
	}
	if (prev_j == i)
		return false;

	if (prev_j == (unsigned long)-1)
		bytes = (i + 1) * ctl->unit;
	else
		bytes = (i - prev_j) * ctl->unit;

	info->offset -= bytes;
	info->bytes += bytes;

	/* See try_merge_free_space() comment. */
	if (!btrfs_free_space_trimmed(bitmap))
		info->trim_state = BTRFS_TRIM_STATE_UNTRIMMED;

	if (update_stat)
		bitmap_clear_bits(ctl, bitmap, info->offset, bytes);
	else
		__bitmap_clear_bits(ctl, bitmap, info->offset, bytes);

	if (!bitmap->bytes)
		free_bitmap(ctl, bitmap);

	return true;
}

/*
 * We prefer always to allocate from extent entries, both for clustered and
 * non-clustered allocation requests. So when attempting to add a new extent
 * entry, try to see if there's adjacent free space in bitmap entries, and if
 * there is, migrate that space from the bitmaps to the extent.
 * Like this we get better chances of satisfying space allocation requests
 * because we attempt to satisfy them based on a single cache entry, and never
 * on 2 or more entries - even if the entries represent a contiguous free space
 * region (e.g. 1 extent entry + 1 bitmap entry starting where the extent entry
 * ends).
 */
static void steal_from_bitmap(struct btrfs_free_space_ctl *ctl,
			      struct btrfs_free_space *info,
			      bool update_stat)
{
	/*
	 * Only work with disconnected entries, as we can change their offset,
	 * and must be extent entries.
	 */
	ASSERT(!info->bitmap);
	ASSERT(RB_EMPTY_NODE(&info->offset_index));

	if (ctl->total_bitmaps > 0) {
		bool stole_end;
		bool stole_front = false;

		stole_end = steal_from_bitmap_to_end(ctl, info, update_stat);
		if (ctl->total_bitmaps > 0)
			stole_front = steal_from_bitmap_to_front(ctl, info,
								 update_stat);

		if (stole_end || stole_front)
			try_merge_free_space(ctl, info, update_stat);
	}
}

int __btrfs_add_free_space(struct btrfs_fs_info *fs_info,
			   struct btrfs_free_space_ctl *ctl,
<<<<<<< HEAD
			   u64 offset, u64 bytes)
=======
			   u64 offset, u64 bytes,
			   enum btrfs_trim_state trim_state)
>>>>>>> 24b8d41d
{
	struct btrfs_block_group *block_group = ctl->private;
	struct btrfs_free_space *info;
	int ret = 0;
	u64 filter_bytes = bytes;

	info = kmem_cache_zalloc(btrfs_free_space_cachep, GFP_NOFS);
	if (!info)
		return -ENOMEM;

	info->offset = offset;
	info->bytes = bytes;
	info->trim_state = trim_state;
	RB_CLEAR_NODE(&info->offset_index);

	spin_lock(&ctl->tree_lock);

	if (try_merge_free_space(ctl, info, true))
		goto link;

	/*
	 * There was no extent directly to the left or right of this new
	 * extent then we know we're going to have to allocate a new extent, so
	 * before we do that see if we need to drop this into a bitmap
	 */
	ret = insert_into_bitmap(ctl, info);
	if (ret < 0) {
		goto out;
	} else if (ret) {
		ret = 0;
		goto out;
	}
link:
	/*
	 * Only steal free space from adjacent bitmaps if we're sure we're not
	 * going to add the new free space to existing bitmap entries - because
	 * that would mean unnecessary work that would be reverted. Therefore
	 * attempt to steal space from bitmaps if we're adding an extent entry.
	 */
	steal_from_bitmap(ctl, info, true);

	filter_bytes = max(filter_bytes, info->bytes);

	ret = link_free_space(ctl, info);
	if (ret)
		kmem_cache_free(btrfs_free_space_cachep, info);
out:
	btrfs_discard_update_discardable(block_group, ctl);
	spin_unlock(&ctl->tree_lock);

	if (ret) {
		btrfs_crit(fs_info, "unable to add free space :%d", ret);
		ASSERT(ret != -EEXIST);
	}

	if (trim_state != BTRFS_TRIM_STATE_TRIMMED) {
		btrfs_discard_check_filter(block_group, filter_bytes);
		btrfs_discard_queue_work(&fs_info->discard_ctl, block_group);
	}

	return ret;
}

int btrfs_add_free_space(struct btrfs_block_group *block_group,
			 u64 bytenr, u64 size)
{
	enum btrfs_trim_state trim_state = BTRFS_TRIM_STATE_UNTRIMMED;

	if (btrfs_test_opt(block_group->fs_info, DISCARD_SYNC))
		trim_state = BTRFS_TRIM_STATE_TRIMMED;

	return __btrfs_add_free_space(block_group->fs_info,
				      block_group->free_space_ctl,
				      bytenr, size, trim_state);
}

/*
 * This is a subtle distinction because when adding free space back in general,
 * we want it to be added as untrimmed for async. But in the case where we add
 * it on loading of a block group, we want to consider it trimmed.
 */
int btrfs_add_free_space_async_trimmed(struct btrfs_block_group *block_group,
				       u64 bytenr, u64 size)
{
	enum btrfs_trim_state trim_state = BTRFS_TRIM_STATE_UNTRIMMED;

	if (btrfs_test_opt(block_group->fs_info, DISCARD_SYNC) ||
	    btrfs_test_opt(block_group->fs_info, DISCARD_ASYNC))
		trim_state = BTRFS_TRIM_STATE_TRIMMED;

	return __btrfs_add_free_space(block_group->fs_info,
				      block_group->free_space_ctl,
				      bytenr, size, trim_state);
}

int btrfs_remove_free_space(struct btrfs_block_group *block_group,
			    u64 offset, u64 bytes)
{
	struct btrfs_free_space_ctl *ctl = block_group->free_space_ctl;
	struct btrfs_free_space *info;
	int ret;
	bool re_search = false;

	spin_lock(&ctl->tree_lock);

again:
	ret = 0;
	if (!bytes)
		goto out_lock;

	info = tree_search_offset(ctl, offset, 0, 0);
	if (!info) {
		/*
		 * oops didn't find an extent that matched the space we wanted
		 * to remove, look for a bitmap instead
		 */
		info = tree_search_offset(ctl, offset_to_bitmap(ctl, offset),
					  1, 0);
		if (!info) {
			/*
			 * If we found a partial bit of our free space in a
			 * bitmap but then couldn't find the other part this may
			 * be a problem, so WARN about it.
			 */
			WARN_ON(re_search);
			goto out_lock;
		}
	}

	re_search = false;
	if (!info->bitmap) {
		unlink_free_space(ctl, info);
		if (offset == info->offset) {
			u64 to_free = min(bytes, info->bytes);

			info->bytes -= to_free;
			info->offset += to_free;
			if (info->bytes) {
				ret = link_free_space(ctl, info);
				WARN_ON(ret);
			} else {
				kmem_cache_free(btrfs_free_space_cachep, info);
			}

			offset += to_free;
			bytes -= to_free;
			goto again;
		} else {
			u64 old_end = info->bytes + info->offset;

			info->bytes = offset - info->offset;
			ret = link_free_space(ctl, info);
			WARN_ON(ret);
			if (ret)
				goto out_lock;

			/* Not enough bytes in this entry to satisfy us */
			if (old_end < offset + bytes) {
				bytes -= old_end - offset;
				offset = old_end;
				goto again;
			} else if (old_end == offset + bytes) {
				/* all done */
				goto out_lock;
			}
			spin_unlock(&ctl->tree_lock);

			ret = __btrfs_add_free_space(block_group->fs_info, ctl,
						     offset + bytes,
						     old_end - (offset + bytes),
						     info->trim_state);
			WARN_ON(ret);
			goto out;
		}
	}

	ret = remove_from_bitmap(ctl, info, &offset, &bytes);
	if (ret == -EAGAIN) {
		re_search = true;
		goto again;
	}
out_lock:
	btrfs_discard_update_discardable(block_group, ctl);
	spin_unlock(&ctl->tree_lock);
out:
	return ret;
}

void btrfs_dump_free_space(struct btrfs_block_group *block_group,
			   u64 bytes)
{
	struct btrfs_fs_info *fs_info = block_group->fs_info;
	struct btrfs_free_space_ctl *ctl = block_group->free_space_ctl;
	struct btrfs_free_space *info;
	struct rb_node *n;
	int count = 0;

	spin_lock(&ctl->tree_lock);
	for (n = rb_first(&ctl->free_space_offset); n; n = rb_next(n)) {
		info = rb_entry(n, struct btrfs_free_space, offset_index);
		if (info->bytes >= bytes && !block_group->ro)
			count++;
		btrfs_crit(fs_info, "entry offset %llu, bytes %llu, bitmap %s",
			   info->offset, info->bytes,
		       (info->bitmap) ? "yes" : "no");
	}
	spin_unlock(&ctl->tree_lock);
	btrfs_info(fs_info, "block group has cluster?: %s",
	       list_empty(&block_group->cluster_list) ? "no" : "yes");
	btrfs_info(fs_info,
		   "%d blocks of free space at or bigger than bytes is", count);
}

void btrfs_init_free_space_ctl(struct btrfs_block_group *block_group)
{
	struct btrfs_fs_info *fs_info = block_group->fs_info;
	struct btrfs_free_space_ctl *ctl = block_group->free_space_ctl;

	spin_lock_init(&ctl->tree_lock);
	ctl->unit = fs_info->sectorsize;
	ctl->start = block_group->start;
	ctl->private = block_group;
	ctl->op = &free_space_op;
	INIT_LIST_HEAD(&ctl->trimming_ranges);
	mutex_init(&ctl->cache_writeout_mutex);

	/*
	 * we only want to have 32k of ram per block group for keeping
	 * track of free space, and if we pass 1/2 of that we want to
	 * start converting things over to using bitmaps
	 */
	ctl->extents_thresh = (SZ_32K / 2) / sizeof(struct btrfs_free_space);
}

/*
 * for a given cluster, put all of its extents back into the free
 * space cache.  If the block group passed doesn't match the block group
 * pointed to by the cluster, someone else raced in and freed the
 * cluster already.  In that case, we just return without changing anything
 */
static void __btrfs_return_cluster_to_free_space(
			     struct btrfs_block_group *block_group,
			     struct btrfs_free_cluster *cluster)
{
	struct btrfs_free_space_ctl *ctl = block_group->free_space_ctl;
	struct btrfs_free_space *entry;
	struct rb_node *node;

	spin_lock(&cluster->lock);
	if (cluster->block_group != block_group)
		goto out;

	cluster->block_group = NULL;
	cluster->window_start = 0;
	list_del_init(&cluster->block_group_list);

	node = rb_first(&cluster->root);
	while (node) {
		bool bitmap;

		entry = rb_entry(node, struct btrfs_free_space, offset_index);
		node = rb_next(&entry->offset_index);
		rb_erase(&entry->offset_index, &cluster->root);
		RB_CLEAR_NODE(&entry->offset_index);

		bitmap = (entry->bitmap != NULL);
		if (!bitmap) {
			/* Merging treats extents as if they were new */
			if (!btrfs_free_space_trimmed(entry)) {
				ctl->discardable_extents[BTRFS_STAT_CURR]--;
				ctl->discardable_bytes[BTRFS_STAT_CURR] -=
					entry->bytes;
			}

			try_merge_free_space(ctl, entry, false);
			steal_from_bitmap(ctl, entry, false);

			/* As we insert directly, update these statistics */
			if (!btrfs_free_space_trimmed(entry)) {
				ctl->discardable_extents[BTRFS_STAT_CURR]++;
				ctl->discardable_bytes[BTRFS_STAT_CURR] +=
					entry->bytes;
			}
		}
		tree_insert_offset(&ctl->free_space_offset,
				   entry->offset, &entry->offset_index, bitmap);
	}
	cluster->root = RB_ROOT;

out:
	spin_unlock(&cluster->lock);
	btrfs_put_block_group(block_group);
}

static void __btrfs_remove_free_space_cache_locked(
				struct btrfs_free_space_ctl *ctl)
{
	struct btrfs_free_space *info;
	struct rb_node *node;

	while ((node = rb_last(&ctl->free_space_offset)) != NULL) {
		info = rb_entry(node, struct btrfs_free_space, offset_index);
		if (!info->bitmap) {
			unlink_free_space(ctl, info);
			kmem_cache_free(btrfs_free_space_cachep, info);
		} else {
			free_bitmap(ctl, info);
		}

		cond_resched_lock(&ctl->tree_lock);
	}
}

void __btrfs_remove_free_space_cache(struct btrfs_free_space_ctl *ctl)
{
	spin_lock(&ctl->tree_lock);
	__btrfs_remove_free_space_cache_locked(ctl);
	if (ctl->private)
		btrfs_discard_update_discardable(ctl->private, ctl);
	spin_unlock(&ctl->tree_lock);
}

void btrfs_remove_free_space_cache(struct btrfs_block_group *block_group)
{
	struct btrfs_free_space_ctl *ctl = block_group->free_space_ctl;
	struct btrfs_free_cluster *cluster;
	struct list_head *head;

	spin_lock(&ctl->tree_lock);
	while ((head = block_group->cluster_list.next) !=
	       &block_group->cluster_list) {
		cluster = list_entry(head, struct btrfs_free_cluster,
				     block_group_list);

		WARN_ON(cluster->block_group != block_group);
		__btrfs_return_cluster_to_free_space(block_group, cluster);

		cond_resched_lock(&ctl->tree_lock);
	}
	__btrfs_remove_free_space_cache_locked(ctl);
	btrfs_discard_update_discardable(block_group, ctl);
	spin_unlock(&ctl->tree_lock);

}

/**
 * btrfs_is_free_space_trimmed - see if everything is trimmed
 * @block_group: block_group of interest
 *
 * Walk @block_group's free space rb_tree to determine if everything is trimmed.
 */
bool btrfs_is_free_space_trimmed(struct btrfs_block_group *block_group)
{
	struct btrfs_free_space_ctl *ctl = block_group->free_space_ctl;
	struct btrfs_free_space *info;
	struct rb_node *node;
	bool ret = true;

	spin_lock(&ctl->tree_lock);
	node = rb_first(&ctl->free_space_offset);

	while (node) {
		info = rb_entry(node, struct btrfs_free_space, offset_index);

		if (!btrfs_free_space_trimmed(info)) {
			ret = false;
			break;
		}

		node = rb_next(node);
	}

	spin_unlock(&ctl->tree_lock);
	return ret;
}

u64 btrfs_find_space_for_alloc(struct btrfs_block_group *block_group,
			       u64 offset, u64 bytes, u64 empty_size,
			       u64 *max_extent_size)
{
	struct btrfs_free_space_ctl *ctl = block_group->free_space_ctl;
	struct btrfs_discard_ctl *discard_ctl =
					&block_group->fs_info->discard_ctl;
	struct btrfs_free_space *entry = NULL;
	u64 bytes_search = bytes + empty_size;
	u64 ret = 0;
	u64 align_gap = 0;
	u64 align_gap_len = 0;
	enum btrfs_trim_state align_gap_trim_state = BTRFS_TRIM_STATE_UNTRIMMED;

	spin_lock(&ctl->tree_lock);
	entry = find_free_space(ctl, &offset, &bytes_search,
				block_group->full_stripe_len, max_extent_size);
	if (!entry)
		goto out;

	ret = offset;
	if (entry->bitmap) {
		bitmap_clear_bits(ctl, entry, offset, bytes);

		if (!btrfs_free_space_trimmed(entry))
			atomic64_add(bytes, &discard_ctl->discard_bytes_saved);

		if (!entry->bytes)
			free_bitmap(ctl, entry);
	} else {
		unlink_free_space(ctl, entry);
		align_gap_len = offset - entry->offset;
		align_gap = entry->offset;
		align_gap_trim_state = entry->trim_state;

		if (!btrfs_free_space_trimmed(entry))
			atomic64_add(bytes, &discard_ctl->discard_bytes_saved);

		entry->offset = offset + bytes;
		WARN_ON(entry->bytes < bytes + align_gap_len);

		entry->bytes -= bytes + align_gap_len;
		if (!entry->bytes)
			kmem_cache_free(btrfs_free_space_cachep, entry);
		else
			link_free_space(ctl, entry);
	}
out:
	btrfs_discard_update_discardable(block_group, ctl);
	spin_unlock(&ctl->tree_lock);

	if (align_gap_len)
		__btrfs_add_free_space(block_group->fs_info, ctl,
<<<<<<< HEAD
				       align_gap, align_gap_len);
=======
				       align_gap, align_gap_len,
				       align_gap_trim_state);
>>>>>>> 24b8d41d
	return ret;
}

/*
 * given a cluster, put all of its extents back into the free space
 * cache.  If a block group is passed, this function will only free
 * a cluster that belongs to the passed block group.
 *
 * Otherwise, it'll get a reference on the block group pointed to by the
 * cluster and remove the cluster from it.
 */
void btrfs_return_cluster_to_free_space(
			       struct btrfs_block_group *block_group,
			       struct btrfs_free_cluster *cluster)
{
	struct btrfs_free_space_ctl *ctl;

	/* first, get a safe pointer to the block group */
	spin_lock(&cluster->lock);
	if (!block_group) {
		block_group = cluster->block_group;
		if (!block_group) {
			spin_unlock(&cluster->lock);
			return;
		}
	} else if (cluster->block_group != block_group) {
		/* someone else has already freed it don't redo their work */
		spin_unlock(&cluster->lock);
		return;
	}
	btrfs_get_block_group(block_group);
	spin_unlock(&cluster->lock);

	ctl = block_group->free_space_ctl;

	/* now return any extents the cluster had on it */
	spin_lock(&ctl->tree_lock);
	__btrfs_return_cluster_to_free_space(block_group, cluster);
	spin_unlock(&ctl->tree_lock);

	btrfs_discard_queue_work(&block_group->fs_info->discard_ctl, block_group);

	/* finally drop our ref */
	btrfs_put_block_group(block_group);
}

static u64 btrfs_alloc_from_bitmap(struct btrfs_block_group *block_group,
				   struct btrfs_free_cluster *cluster,
				   struct btrfs_free_space *entry,
				   u64 bytes, u64 min_start,
				   u64 *max_extent_size)
{
	struct btrfs_free_space_ctl *ctl = block_group->free_space_ctl;
	int err;
	u64 search_start = cluster->window_start;
	u64 search_bytes = bytes;
	u64 ret = 0;

	search_start = min_start;
	search_bytes = bytes;

	err = search_bitmap(ctl, entry, &search_start, &search_bytes, true);
	if (err) {
		*max_extent_size = max(get_max_extent_size(entry),
				       *max_extent_size);
		return 0;
	}

	ret = search_start;
	__bitmap_clear_bits(ctl, entry, ret, bytes);

	return ret;
}

/*
 * given a cluster, try to allocate 'bytes' from it, returns 0
 * if it couldn't find anything suitably large, or a logical disk offset
 * if things worked out
 */
u64 btrfs_alloc_from_cluster(struct btrfs_block_group *block_group,
			     struct btrfs_free_cluster *cluster, u64 bytes,
			     u64 min_start, u64 *max_extent_size)
{
	struct btrfs_free_space_ctl *ctl = block_group->free_space_ctl;
	struct btrfs_discard_ctl *discard_ctl =
					&block_group->fs_info->discard_ctl;
	struct btrfs_free_space *entry = NULL;
	struct rb_node *node;
	u64 ret = 0;

	spin_lock(&cluster->lock);
	if (bytes > cluster->max_size)
		goto out;

	if (cluster->block_group != block_group)
		goto out;

	node = rb_first(&cluster->root);
	if (!node)
		goto out;

	entry = rb_entry(node, struct btrfs_free_space, offset_index);
	while (1) {
		if (entry->bytes < bytes)
			*max_extent_size = max(get_max_extent_size(entry),
					       *max_extent_size);

		if (entry->bytes < bytes ||
		    (!entry->bitmap && entry->offset < min_start)) {
			node = rb_next(&entry->offset_index);
			if (!node)
				break;
			entry = rb_entry(node, struct btrfs_free_space,
					 offset_index);
			continue;
		}

		if (entry->bitmap) {
			ret = btrfs_alloc_from_bitmap(block_group,
						      cluster, entry, bytes,
						      cluster->window_start,
						      max_extent_size);
			if (ret == 0) {
				node = rb_next(&entry->offset_index);
				if (!node)
					break;
				entry = rb_entry(node, struct btrfs_free_space,
						 offset_index);
				continue;
			}
			cluster->window_start += bytes;
		} else {
			ret = entry->offset;

			entry->offset += bytes;
			entry->bytes -= bytes;
		}

		if (entry->bytes == 0)
			rb_erase(&entry->offset_index, &cluster->root);
		break;
	}
out:
	spin_unlock(&cluster->lock);

	if (!ret)
		return 0;

	spin_lock(&ctl->tree_lock);

	if (!btrfs_free_space_trimmed(entry))
		atomic64_add(bytes, &discard_ctl->discard_bytes_saved);

	ctl->free_space -= bytes;
	if (!entry->bitmap && !btrfs_free_space_trimmed(entry))
		ctl->discardable_bytes[BTRFS_STAT_CURR] -= bytes;
	if (entry->bytes == 0) {
		ctl->free_extents--;
		if (entry->bitmap) {
			kmem_cache_free(btrfs_free_space_bitmap_cachep,
					entry->bitmap);
			ctl->total_bitmaps--;
			ctl->op->recalc_thresholds(ctl);
		} else if (!btrfs_free_space_trimmed(entry)) {
			ctl->discardable_extents[BTRFS_STAT_CURR]--;
		}
		kmem_cache_free(btrfs_free_space_cachep, entry);
	}

	spin_unlock(&ctl->tree_lock);

	return ret;
}

static int btrfs_bitmap_cluster(struct btrfs_block_group *block_group,
				struct btrfs_free_space *entry,
				struct btrfs_free_cluster *cluster,
				u64 offset, u64 bytes,
				u64 cont1_bytes, u64 min_bytes)
{
	struct btrfs_free_space_ctl *ctl = block_group->free_space_ctl;
	unsigned long next_zero;
	unsigned long i;
	unsigned long want_bits;
	unsigned long min_bits;
	unsigned long found_bits;
	unsigned long max_bits = 0;
	unsigned long start = 0;
	unsigned long total_found = 0;
	int ret;

	i = offset_to_bit(entry->offset, ctl->unit,
			  max_t(u64, offset, entry->offset));
	want_bits = bytes_to_bits(bytes, ctl->unit);
	min_bits = bytes_to_bits(min_bytes, ctl->unit);

	/*
	 * Don't bother looking for a cluster in this bitmap if it's heavily
	 * fragmented.
	 */
	if (entry->max_extent_size &&
	    entry->max_extent_size < cont1_bytes)
		return -ENOSPC;
again:
	found_bits = 0;
	for_each_set_bit_from(i, entry->bitmap, BITS_PER_BITMAP) {
		next_zero = find_next_zero_bit(entry->bitmap,
					       BITS_PER_BITMAP, i);
		if (next_zero - i >= min_bits) {
			found_bits = next_zero - i;
			if (found_bits > max_bits)
				max_bits = found_bits;
			break;
		}
		if (next_zero - i > max_bits)
			max_bits = next_zero - i;
		i = next_zero;
	}

	if (!found_bits) {
		entry->max_extent_size = (u64)max_bits * ctl->unit;
		return -ENOSPC;
	}

	if (!total_found) {
		start = i;
		cluster->max_size = 0;
	}

	total_found += found_bits;

	if (cluster->max_size < found_bits * ctl->unit)
		cluster->max_size = found_bits * ctl->unit;

	if (total_found < want_bits || cluster->max_size < cont1_bytes) {
		i = next_zero + 1;
		goto again;
	}

	cluster->window_start = start * ctl->unit + entry->offset;
	rb_erase(&entry->offset_index, &ctl->free_space_offset);
	ret = tree_insert_offset(&cluster->root, entry->offset,
				 &entry->offset_index, 1);
	ASSERT(!ret); /* -EEXIST; Logic error */

	trace_btrfs_setup_cluster(block_group, cluster,
				  total_found * ctl->unit, 1);
	return 0;
}

/*
 * This searches the block group for just extents to fill the cluster with.
 * Try to find a cluster with at least bytes total bytes, at least one
 * extent of cont1_bytes, and other clusters of at least min_bytes.
 */
static noinline int
setup_cluster_no_bitmap(struct btrfs_block_group *block_group,
			struct btrfs_free_cluster *cluster,
			struct list_head *bitmaps, u64 offset, u64 bytes,
			u64 cont1_bytes, u64 min_bytes)
{
	struct btrfs_free_space_ctl *ctl = block_group->free_space_ctl;
	struct btrfs_free_space *first = NULL;
	struct btrfs_free_space *entry = NULL;
	struct btrfs_free_space *last;
	struct rb_node *node;
	u64 window_free;
	u64 max_extent;
	u64 total_size = 0;

	entry = tree_search_offset(ctl, offset, 0, 1);
	if (!entry)
		return -ENOSPC;

	/*
	 * We don't want bitmaps, so just move along until we find a normal
	 * extent entry.
	 */
	while (entry->bitmap || entry->bytes < min_bytes) {
		if (entry->bitmap && list_empty(&entry->list))
			list_add_tail(&entry->list, bitmaps);
		node = rb_next(&entry->offset_index);
		if (!node)
			return -ENOSPC;
		entry = rb_entry(node, struct btrfs_free_space, offset_index);
	}

	window_free = entry->bytes;
	max_extent = entry->bytes;
	first = entry;
	last = entry;

	for (node = rb_next(&entry->offset_index); node;
	     node = rb_next(&entry->offset_index)) {
		entry = rb_entry(node, struct btrfs_free_space, offset_index);

		if (entry->bitmap) {
			if (list_empty(&entry->list))
				list_add_tail(&entry->list, bitmaps);
			continue;
		}

		if (entry->bytes < min_bytes)
			continue;

		last = entry;
		window_free += entry->bytes;
		if (entry->bytes > max_extent)
			max_extent = entry->bytes;
	}

	if (window_free < bytes || max_extent < cont1_bytes)
		return -ENOSPC;

	cluster->window_start = first->offset;

	node = &first->offset_index;

	/*
	 * now we've found our entries, pull them out of the free space
	 * cache and put them into the cluster rbtree
	 */
	do {
		int ret;

		entry = rb_entry(node, struct btrfs_free_space, offset_index);
		node = rb_next(&entry->offset_index);
		if (entry->bitmap || entry->bytes < min_bytes)
			continue;

		rb_erase(&entry->offset_index, &ctl->free_space_offset);
		ret = tree_insert_offset(&cluster->root, entry->offset,
					 &entry->offset_index, 0);
		total_size += entry->bytes;
		ASSERT(!ret); /* -EEXIST; Logic error */
	} while (node && entry != last);

	cluster->max_size = max_extent;
	trace_btrfs_setup_cluster(block_group, cluster, total_size, 0);
	return 0;
}

/*
 * This specifically looks for bitmaps that may work in the cluster, we assume
 * that we have already failed to find extents that will work.
 */
static noinline int
setup_cluster_bitmap(struct btrfs_block_group *block_group,
		     struct btrfs_free_cluster *cluster,
		     struct list_head *bitmaps, u64 offset, u64 bytes,
		     u64 cont1_bytes, u64 min_bytes)
{
	struct btrfs_free_space_ctl *ctl = block_group->free_space_ctl;
	struct btrfs_free_space *entry = NULL;
	int ret = -ENOSPC;
	u64 bitmap_offset = offset_to_bitmap(ctl, offset);

	if (ctl->total_bitmaps == 0)
		return -ENOSPC;

	/*
	 * The bitmap that covers offset won't be in the list unless offset
	 * is just its start offset.
	 */
	if (!list_empty(bitmaps))
		entry = list_first_entry(bitmaps, struct btrfs_free_space, list);

	if (!entry || entry->offset != bitmap_offset) {
		entry = tree_search_offset(ctl, bitmap_offset, 1, 0);
		if (entry && list_empty(&entry->list))
			list_add(&entry->list, bitmaps);
	}

	list_for_each_entry(entry, bitmaps, list) {
		if (entry->bytes < bytes)
			continue;
		ret = btrfs_bitmap_cluster(block_group, entry, cluster, offset,
					   bytes, cont1_bytes, min_bytes);
		if (!ret)
			return 0;
	}

	/*
	 * The bitmaps list has all the bitmaps that record free space
	 * starting after offset, so no more search is required.
	 */
	return -ENOSPC;
}

/*
 * here we try to find a cluster of blocks in a block group.  The goal
 * is to find at least bytes+empty_size.
 * We might not find them all in one contiguous area.
 *
 * returns zero and sets up cluster if things worked out, otherwise
 * it returns -enospc
 */
int btrfs_find_space_cluster(struct btrfs_block_group *block_group,
			     struct btrfs_free_cluster *cluster,
			     u64 offset, u64 bytes, u64 empty_size)
{
	struct btrfs_fs_info *fs_info = block_group->fs_info;
	struct btrfs_free_space_ctl *ctl = block_group->free_space_ctl;
	struct btrfs_free_space *entry, *tmp;
	LIST_HEAD(bitmaps);
	u64 min_bytes;
	u64 cont1_bytes;
	int ret;

	/*
	 * Choose the minimum extent size we'll require for this
	 * cluster.  For SSD_SPREAD, don't allow any fragmentation.
	 * For metadata, allow allocates with smaller extents.  For
	 * data, keep it dense.
	 */
<<<<<<< HEAD
	if (btrfs_test_opt(root->fs_info, SSD_SPREAD)) {
=======
	if (btrfs_test_opt(fs_info, SSD_SPREAD)) {
>>>>>>> 24b8d41d
		cont1_bytes = min_bytes = bytes + empty_size;
	} else if (block_group->flags & BTRFS_BLOCK_GROUP_METADATA) {
		cont1_bytes = bytes;
		min_bytes = fs_info->sectorsize;
	} else {
		cont1_bytes = max(bytes, (bytes + empty_size) >> 2);
		min_bytes = fs_info->sectorsize;
	}

	spin_lock(&ctl->tree_lock);

	/*
	 * If we know we don't have enough space to make a cluster don't even
	 * bother doing all the work to try and find one.
	 */
	if (ctl->free_space < bytes) {
		spin_unlock(&ctl->tree_lock);
		return -ENOSPC;
	}

	spin_lock(&cluster->lock);

	/* someone already found a cluster, hooray */
	if (cluster->block_group) {
		ret = 0;
		goto out;
	}

	trace_btrfs_find_cluster(block_group, offset, bytes, empty_size,
				 min_bytes);

	ret = setup_cluster_no_bitmap(block_group, cluster, &bitmaps, offset,
				      bytes + empty_size,
				      cont1_bytes, min_bytes);
	if (ret)
		ret = setup_cluster_bitmap(block_group, cluster, &bitmaps,
					   offset, bytes + empty_size,
					   cont1_bytes, min_bytes);

	/* Clear our temporary list */
	list_for_each_entry_safe(entry, tmp, &bitmaps, list)
		list_del_init(&entry->list);

	if (!ret) {
		btrfs_get_block_group(block_group);
		list_add_tail(&cluster->block_group_list,
			      &block_group->cluster_list);
		cluster->block_group = block_group;
	} else {
		trace_btrfs_failed_cluster_setup(block_group);
	}
out:
	spin_unlock(&cluster->lock);
	spin_unlock(&ctl->tree_lock);

	return ret;
}

/*
 * simple code to zero out a cluster
 */
void btrfs_init_free_cluster(struct btrfs_free_cluster *cluster)
{
	spin_lock_init(&cluster->lock);
	spin_lock_init(&cluster->refill_lock);
	cluster->root = RB_ROOT;
	cluster->max_size = 0;
	cluster->fragmented = false;
	INIT_LIST_HEAD(&cluster->block_group_list);
	cluster->block_group = NULL;
}

static int do_trimming(struct btrfs_block_group *block_group,
		       u64 *total_trimmed, u64 start, u64 bytes,
		       u64 reserved_start, u64 reserved_bytes,
		       enum btrfs_trim_state reserved_trim_state,
		       struct btrfs_trim_range *trim_entry)
{
	struct btrfs_space_info *space_info = block_group->space_info;
	struct btrfs_fs_info *fs_info = block_group->fs_info;
	struct btrfs_free_space_ctl *ctl = block_group->free_space_ctl;
	int ret;
	int update = 0;
	const u64 end = start + bytes;
	const u64 reserved_end = reserved_start + reserved_bytes;
	enum btrfs_trim_state trim_state = BTRFS_TRIM_STATE_UNTRIMMED;
	u64 trimmed = 0;

	spin_lock(&space_info->lock);
	spin_lock(&block_group->lock);
	if (!block_group->ro) {
		block_group->reserved += reserved_bytes;
		space_info->bytes_reserved += reserved_bytes;
		update = 1;
	}
	spin_unlock(&block_group->lock);
	spin_unlock(&space_info->lock);

	ret = btrfs_discard_extent(fs_info, start, bytes, &trimmed);
	if (!ret) {
		*total_trimmed += trimmed;
		trim_state = BTRFS_TRIM_STATE_TRIMMED;
	}

	mutex_lock(&ctl->cache_writeout_mutex);
	if (reserved_start < start)
		__btrfs_add_free_space(fs_info, ctl, reserved_start,
				       start - reserved_start,
				       reserved_trim_state);
	if (start + bytes < reserved_start + reserved_bytes)
		__btrfs_add_free_space(fs_info, ctl, end, reserved_end - end,
				       reserved_trim_state);
	__btrfs_add_free_space(fs_info, ctl, start, bytes, trim_state);
	list_del(&trim_entry->list);
	mutex_unlock(&ctl->cache_writeout_mutex);

	if (update) {
		spin_lock(&space_info->lock);
		spin_lock(&block_group->lock);
		if (block_group->ro)
			space_info->bytes_readonly += reserved_bytes;
		block_group->reserved -= reserved_bytes;
		space_info->bytes_reserved -= reserved_bytes;
		spin_unlock(&block_group->lock);
		spin_unlock(&space_info->lock);
	}

	return ret;
}

/*
 * If @async is set, then we will trim 1 region and return.
 */
static int trim_no_bitmap(struct btrfs_block_group *block_group,
			  u64 *total_trimmed, u64 start, u64 end, u64 minlen,
			  bool async)
{
	struct btrfs_discard_ctl *discard_ctl =
					&block_group->fs_info->discard_ctl;
	struct btrfs_free_space_ctl *ctl = block_group->free_space_ctl;
	struct btrfs_free_space *entry;
	struct rb_node *node;
	int ret = 0;
	u64 extent_start;
	u64 extent_bytes;
	enum btrfs_trim_state extent_trim_state;
	u64 bytes;
	const u64 max_discard_size = READ_ONCE(discard_ctl->max_discard_size);

	while (start < end) {
		struct btrfs_trim_range trim_entry;

		mutex_lock(&ctl->cache_writeout_mutex);
		spin_lock(&ctl->tree_lock);

		if (ctl->free_space < minlen)
			goto out_unlock;

		entry = tree_search_offset(ctl, start, 0, 1);
		if (!entry)
			goto out_unlock;

		/* Skip bitmaps and if async, already trimmed entries */
		while (entry->bitmap ||
		       (async && btrfs_free_space_trimmed(entry))) {
			node = rb_next(&entry->offset_index);
			if (!node)
				goto out_unlock;
			entry = rb_entry(node, struct btrfs_free_space,
					 offset_index);
		}

		if (entry->offset >= end)
			goto out_unlock;

		extent_start = entry->offset;
		extent_bytes = entry->bytes;
		extent_trim_state = entry->trim_state;
		if (async) {
			start = entry->offset;
			bytes = entry->bytes;
			if (bytes < minlen) {
				spin_unlock(&ctl->tree_lock);
				mutex_unlock(&ctl->cache_writeout_mutex);
				goto next;
			}
			unlink_free_space(ctl, entry);
			/*
			 * Let bytes = BTRFS_MAX_DISCARD_SIZE + X.
			 * If X < BTRFS_ASYNC_DISCARD_MIN_FILTER, we won't trim
			 * X when we come back around.  So trim it now.
			 */
			if (max_discard_size &&
			    bytes >= (max_discard_size +
				      BTRFS_ASYNC_DISCARD_MIN_FILTER)) {
				bytes = max_discard_size;
				extent_bytes = max_discard_size;
				entry->offset += max_discard_size;
				entry->bytes -= max_discard_size;
				link_free_space(ctl, entry);
			} else {
				kmem_cache_free(btrfs_free_space_cachep, entry);
			}
		} else {
			start = max(start, extent_start);
			bytes = min(extent_start + extent_bytes, end) - start;
			if (bytes < minlen) {
				spin_unlock(&ctl->tree_lock);
				mutex_unlock(&ctl->cache_writeout_mutex);
				goto next;
			}

			unlink_free_space(ctl, entry);
			kmem_cache_free(btrfs_free_space_cachep, entry);
		}

		spin_unlock(&ctl->tree_lock);
		trim_entry.start = extent_start;
		trim_entry.bytes = extent_bytes;
		list_add_tail(&trim_entry.list, &ctl->trimming_ranges);
		mutex_unlock(&ctl->cache_writeout_mutex);

		ret = do_trimming(block_group, total_trimmed, start, bytes,
				  extent_start, extent_bytes, extent_trim_state,
				  &trim_entry);
		if (ret) {
			block_group->discard_cursor = start + bytes;
			break;
		}
next:
		start += bytes;
		block_group->discard_cursor = start;
		if (async && *total_trimmed)
			break;

		if (fatal_signal_pending(current)) {
			ret = -ERESTARTSYS;
			break;
		}

		cond_resched();
	}

	return ret;

out_unlock:
	block_group->discard_cursor = btrfs_block_group_end(block_group);
	spin_unlock(&ctl->tree_lock);
	mutex_unlock(&ctl->cache_writeout_mutex);

	return ret;
}

/*
 * If we break out of trimming a bitmap prematurely, we should reset the
 * trimming bit.  In a rather contrieved case, it's possible to race here so
 * reset the state to BTRFS_TRIM_STATE_UNTRIMMED.
 *
 * start = start of bitmap
 * end = near end of bitmap
 *
 * Thread 1:			Thread 2:
 * trim_bitmaps(start)
 *				trim_bitmaps(end)
 *				end_trimming_bitmap()
 * reset_trimming_bitmap()
 */
static void reset_trimming_bitmap(struct btrfs_free_space_ctl *ctl, u64 offset)
{
	struct btrfs_free_space *entry;

	spin_lock(&ctl->tree_lock);
	entry = tree_search_offset(ctl, offset, 1, 0);
	if (entry) {
		if (btrfs_free_space_trimmed(entry)) {
			ctl->discardable_extents[BTRFS_STAT_CURR] +=
				entry->bitmap_extents;
			ctl->discardable_bytes[BTRFS_STAT_CURR] += entry->bytes;
		}
		entry->trim_state = BTRFS_TRIM_STATE_UNTRIMMED;
	}

	spin_unlock(&ctl->tree_lock);
}

static void end_trimming_bitmap(struct btrfs_free_space_ctl *ctl,
				struct btrfs_free_space *entry)
{
	if (btrfs_free_space_trimming_bitmap(entry)) {
		entry->trim_state = BTRFS_TRIM_STATE_TRIMMED;
		ctl->discardable_extents[BTRFS_STAT_CURR] -=
			entry->bitmap_extents;
		ctl->discardable_bytes[BTRFS_STAT_CURR] -= entry->bytes;
	}
}

/*
 * If @async is set, then we will trim 1 region and return.
 */
static int trim_bitmaps(struct btrfs_block_group *block_group,
			u64 *total_trimmed, u64 start, u64 end, u64 minlen,
			u64 maxlen, bool async)
{
	struct btrfs_discard_ctl *discard_ctl =
					&block_group->fs_info->discard_ctl;
	struct btrfs_free_space_ctl *ctl = block_group->free_space_ctl;
	struct btrfs_free_space *entry;
	int ret = 0;
	int ret2;
	u64 bytes;
	u64 offset = offset_to_bitmap(ctl, start);
	const u64 max_discard_size = READ_ONCE(discard_ctl->max_discard_size);

	while (offset < end) {
		bool next_bitmap = false;
		struct btrfs_trim_range trim_entry;

		mutex_lock(&ctl->cache_writeout_mutex);
		spin_lock(&ctl->tree_lock);

		if (ctl->free_space < minlen) {
			block_group->discard_cursor =
				btrfs_block_group_end(block_group);
			spin_unlock(&ctl->tree_lock);
			mutex_unlock(&ctl->cache_writeout_mutex);
			break;
		}

		entry = tree_search_offset(ctl, offset, 1, 0);
		/*
		 * Bitmaps are marked trimmed lossily now to prevent constant
		 * discarding of the same bitmap (the reason why we are bound
		 * by the filters).  So, retrim the block group bitmaps when we
		 * are preparing to punt to the unused_bgs list.  This uses
		 * @minlen to determine if we are in BTRFS_DISCARD_INDEX_UNUSED
		 * which is the only discard index which sets minlen to 0.
		 */
		if (!entry || (async && minlen && start == offset &&
			       btrfs_free_space_trimmed(entry))) {
			spin_unlock(&ctl->tree_lock);
			mutex_unlock(&ctl->cache_writeout_mutex);
			next_bitmap = true;
			goto next;
		}

		/*
		 * Async discard bitmap trimming begins at by setting the start
		 * to be key.objectid and the offset_to_bitmap() aligns to the
		 * start of the bitmap.  This lets us know we are fully
		 * scanning the bitmap rather than only some portion of it.
		 */
		if (start == offset)
			entry->trim_state = BTRFS_TRIM_STATE_TRIMMING;

		bytes = minlen;
		ret2 = search_bitmap(ctl, entry, &start, &bytes, false);
		if (ret2 || start >= end) {
			/*
			 * We lossily consider a bitmap trimmed if we only skip
			 * over regions <= BTRFS_ASYNC_DISCARD_MIN_FILTER.
			 */
			if (ret2 && minlen <= BTRFS_ASYNC_DISCARD_MIN_FILTER)
				end_trimming_bitmap(ctl, entry);
			else
				entry->trim_state = BTRFS_TRIM_STATE_UNTRIMMED;
			spin_unlock(&ctl->tree_lock);
			mutex_unlock(&ctl->cache_writeout_mutex);
			next_bitmap = true;
			goto next;
		}

		/*
		 * We already trimmed a region, but are using the locking above
		 * to reset the trim_state.
		 */
		if (async && *total_trimmed) {
			spin_unlock(&ctl->tree_lock);
			mutex_unlock(&ctl->cache_writeout_mutex);
			goto out;
		}

		bytes = min(bytes, end - start);
		if (bytes < minlen || (async && maxlen && bytes > maxlen)) {
			spin_unlock(&ctl->tree_lock);
			mutex_unlock(&ctl->cache_writeout_mutex);
			goto next;
		}

		/*
		 * Let bytes = BTRFS_MAX_DISCARD_SIZE + X.
		 * If X < @minlen, we won't trim X when we come back around.
		 * So trim it now.  We differ here from trimming extents as we
		 * don't keep individual state per bit.
		 */
		if (async &&
		    max_discard_size &&
		    bytes > (max_discard_size + minlen))
			bytes = max_discard_size;

		bitmap_clear_bits(ctl, entry, start, bytes);
		if (entry->bytes == 0)
			free_bitmap(ctl, entry);

		spin_unlock(&ctl->tree_lock);
		trim_entry.start = start;
		trim_entry.bytes = bytes;
		list_add_tail(&trim_entry.list, &ctl->trimming_ranges);
		mutex_unlock(&ctl->cache_writeout_mutex);

		ret = do_trimming(block_group, total_trimmed, start, bytes,
				  start, bytes, 0, &trim_entry);
		if (ret) {
			reset_trimming_bitmap(ctl, offset);
			block_group->discard_cursor =
				btrfs_block_group_end(block_group);
			break;
		}
next:
		if (next_bitmap) {
			offset += BITS_PER_BITMAP * ctl->unit;
			start = offset;
		} else {
			start += bytes;
		}
		block_group->discard_cursor = start;

		if (fatal_signal_pending(current)) {
			if (start != offset)
				reset_trimming_bitmap(ctl, offset);
			ret = -ERESTARTSYS;
			break;
		}

		cond_resched();
	}

	if (offset >= end)
		block_group->discard_cursor = end;

out:
	return ret;
}

int btrfs_trim_block_group(struct btrfs_block_group *block_group,
			   u64 *trimmed, u64 start, u64 end, u64 minlen)
{
	struct btrfs_free_space_ctl *ctl = block_group->free_space_ctl;
	int ret;
	u64 rem = 0;

	*trimmed = 0;

	spin_lock(&block_group->lock);
	if (block_group->removed) {
		spin_unlock(&block_group->lock);
		return 0;
	}
	btrfs_freeze_block_group(block_group);
	spin_unlock(&block_group->lock);

	ret = trim_no_bitmap(block_group, trimmed, start, end, minlen, false);
	if (ret)
		goto out;

	ret = trim_bitmaps(block_group, trimmed, start, end, minlen, 0, false);
	div64_u64_rem(end, BITS_PER_BITMAP * ctl->unit, &rem);
	/* If we ended in the middle of a bitmap, reset the trimming flag */
	if (rem)
		reset_trimming_bitmap(ctl, offset_to_bitmap(ctl, end));
out:
	btrfs_unfreeze_block_group(block_group);
	return ret;
}

int btrfs_trim_block_group_extents(struct btrfs_block_group *block_group,
				   u64 *trimmed, u64 start, u64 end, u64 minlen,
				   bool async)
{
	int ret;

	*trimmed = 0;

	spin_lock(&block_group->lock);
	if (block_group->removed) {
		spin_unlock(&block_group->lock);
		return 0;
	}
	btrfs_freeze_block_group(block_group);
	spin_unlock(&block_group->lock);

	ret = trim_no_bitmap(block_group, trimmed, start, end, minlen, async);
	btrfs_unfreeze_block_group(block_group);

	return ret;
}

int btrfs_trim_block_group_bitmaps(struct btrfs_block_group *block_group,
				   u64 *trimmed, u64 start, u64 end, u64 minlen,
				   u64 maxlen, bool async)
{
	int ret;

	*trimmed = 0;

	spin_lock(&block_group->lock);
	if (block_group->removed) {
		spin_unlock(&block_group->lock);
		return 0;
	}
	btrfs_freeze_block_group(block_group);
	spin_unlock(&block_group->lock);

	ret = trim_bitmaps(block_group, trimmed, start, end, minlen, maxlen,
			   async);

	btrfs_unfreeze_block_group(block_group);

	return ret;
}

/*
 * Find the left-most item in the cache tree, and then return the
 * smallest inode number in the item.
 *
 * Note: the returned inode number may not be the smallest one in
 * the tree, if the left-most item is a bitmap.
 */
u64 btrfs_find_ino_for_alloc(struct btrfs_root *fs_root)
{
	struct btrfs_free_space_ctl *ctl = fs_root->free_ino_ctl;
	struct btrfs_free_space *entry = NULL;
	u64 ino = 0;

	spin_lock(&ctl->tree_lock);

	if (RB_EMPTY_ROOT(&ctl->free_space_offset))
		goto out;

	entry = rb_entry(rb_first(&ctl->free_space_offset),
			 struct btrfs_free_space, offset_index);

	if (!entry->bitmap) {
		ino = entry->offset;

		unlink_free_space(ctl, entry);
		entry->offset++;
		entry->bytes--;
		if (!entry->bytes)
			kmem_cache_free(btrfs_free_space_cachep, entry);
		else
			link_free_space(ctl, entry);
	} else {
		u64 offset = 0;
		u64 count = 1;
		int ret;

		ret = search_bitmap(ctl, entry, &offset, &count, true);
		/* Logic error; Should be empty if it can't find anything */
		ASSERT(!ret);

		ino = offset;
		bitmap_clear_bits(ctl, entry, offset, 1);
		if (entry->bytes == 0)
			free_bitmap(ctl, entry);
	}
out:
	spin_unlock(&ctl->tree_lock);

	return ino;
}

struct inode *lookup_free_ino_inode(struct btrfs_root *root,
				    struct btrfs_path *path)
{
	struct inode *inode = NULL;

	spin_lock(&root->ino_cache_lock);
	if (root->ino_cache_inode)
		inode = igrab(root->ino_cache_inode);
	spin_unlock(&root->ino_cache_lock);
	if (inode)
		return inode;

	inode = __lookup_free_space_inode(root, path, 0);
	if (IS_ERR(inode))
		return inode;

	spin_lock(&root->ino_cache_lock);
	if (!btrfs_fs_closing(root->fs_info))
		root->ino_cache_inode = igrab(inode);
	spin_unlock(&root->ino_cache_lock);

	return inode;
}

int create_free_ino_inode(struct btrfs_root *root,
			  struct btrfs_trans_handle *trans,
			  struct btrfs_path *path)
{
	return __create_free_space_inode(root, trans, path,
					 BTRFS_FREE_INO_OBJECTID, 0);
}

int load_free_ino_cache(struct btrfs_fs_info *fs_info, struct btrfs_root *root)
{
	struct btrfs_free_space_ctl *ctl = root->free_ino_ctl;
	struct btrfs_path *path;
	struct inode *inode;
	int ret = 0;
	u64 root_gen = btrfs_root_generation(&root->root_item);

<<<<<<< HEAD
	if (!btrfs_test_opt(root->fs_info, INODE_MAP_CACHE))
=======
	if (!btrfs_test_opt(fs_info, INODE_MAP_CACHE))
>>>>>>> 24b8d41d
		return 0;

	/*
	 * If we're unmounting then just return, since this does a search on the
	 * normal root and not the commit root and we could deadlock.
	 */
	if (btrfs_fs_closing(fs_info))
		return 0;

	path = btrfs_alloc_path();
	if (!path)
		return 0;

	inode = lookup_free_ino_inode(root, path);
	if (IS_ERR(inode))
		goto out;

	if (root_gen != BTRFS_I(inode)->generation)
		goto out_put;

	ret = __load_free_space_cache(root, inode, ctl, path, 0);

	if (ret < 0)
		btrfs_err(fs_info,
			"failed to load free ino cache for root %llu",
			root->root_key.objectid);
out_put:
	iput(inode);
out:
	btrfs_free_path(path);
	return ret;
}

int btrfs_write_out_ino_cache(struct btrfs_root *root,
			      struct btrfs_trans_handle *trans,
			      struct btrfs_path *path,
			      struct inode *inode)
{
	struct btrfs_fs_info *fs_info = root->fs_info;
	struct btrfs_free_space_ctl *ctl = root->free_ino_ctl;
	int ret;
	struct btrfs_io_ctl io_ctl;
	bool release_metadata = true;

<<<<<<< HEAD
	if (!btrfs_test_opt(root->fs_info, INODE_MAP_CACHE))
=======
	if (!btrfs_test_opt(fs_info, INODE_MAP_CACHE))
>>>>>>> 24b8d41d
		return 0;

	memset(&io_ctl, 0, sizeof(io_ctl));
	ret = __btrfs_write_out_cache(root, inode, ctl, NULL, &io_ctl, trans);
	if (!ret) {
		/*
		 * At this point writepages() didn't error out, so our metadata
		 * reservation is released when the writeback finishes, at
		 * inode.c:btrfs_finish_ordered_io(), regardless of it finishing
		 * with or without an error.
		 */
		release_metadata = false;
		ret = btrfs_wait_cache_io_root(root, trans, &io_ctl, path);
	}

	if (ret) {
		if (release_metadata)
			btrfs_delalloc_release_metadata(BTRFS_I(inode),
					inode->i_size, true);
		btrfs_debug(fs_info,
			  "failed to write free ino cache for root %llu error %d",
			  root->root_key.objectid, ret);
	}

	return ret;
}

#ifdef CONFIG_BTRFS_FS_RUN_SANITY_TESTS
/*
 * Use this if you need to make a bitmap or extent entry specifically, it
 * doesn't do any of the merging that add_free_space does, this acts a lot like
 * how the free space cache loading stuff works, so you can get really weird
 * configurations.
 */
int test_add_free_space_entry(struct btrfs_block_group *cache,
			      u64 offset, u64 bytes, bool bitmap)
{
	struct btrfs_free_space_ctl *ctl = cache->free_space_ctl;
	struct btrfs_free_space *info = NULL, *bitmap_info;
	void *map = NULL;
	enum btrfs_trim_state trim_state = BTRFS_TRIM_STATE_TRIMMED;
	u64 bytes_added;
	int ret;

again:
	if (!info) {
		info = kmem_cache_zalloc(btrfs_free_space_cachep, GFP_NOFS);
		if (!info)
			return -ENOMEM;
	}

	if (!bitmap) {
		spin_lock(&ctl->tree_lock);
		info->offset = offset;
		info->bytes = bytes;
		info->max_extent_size = 0;
		ret = link_free_space(ctl, info);
		spin_unlock(&ctl->tree_lock);
		if (ret)
			kmem_cache_free(btrfs_free_space_cachep, info);
		return ret;
	}

	if (!map) {
		map = kmem_cache_zalloc(btrfs_free_space_bitmap_cachep, GFP_NOFS);
		if (!map) {
			kmem_cache_free(btrfs_free_space_cachep, info);
			return -ENOMEM;
		}
	}

	spin_lock(&ctl->tree_lock);
	bitmap_info = tree_search_offset(ctl, offset_to_bitmap(ctl, offset),
					 1, 0);
	if (!bitmap_info) {
		info->bitmap = map;
		map = NULL;
		add_new_bitmap(ctl, info, offset);
		bitmap_info = info;
		info = NULL;
	}

	bytes_added = add_bytes_to_bitmap(ctl, bitmap_info, offset, bytes,
					  trim_state);

	bytes -= bytes_added;
	offset += bytes_added;
	spin_unlock(&ctl->tree_lock);

	if (bytes)
		goto again;

	if (info)
		kmem_cache_free(btrfs_free_space_cachep, info);
	if (map)
		kmem_cache_free(btrfs_free_space_bitmap_cachep, map);
	return 0;
}

/*
 * Checks to see if the given range is in the free space cache.  This is really
 * just used to check the absence of space, so if there is free space in the
 * range at all we will return 1.
 */
int test_check_exists(struct btrfs_block_group *cache,
		      u64 offset, u64 bytes)
{
	struct btrfs_free_space_ctl *ctl = cache->free_space_ctl;
	struct btrfs_free_space *info;
	int ret = 0;

	spin_lock(&ctl->tree_lock);
	info = tree_search_offset(ctl, offset, 0, 0);
	if (!info) {
		info = tree_search_offset(ctl, offset_to_bitmap(ctl, offset),
					  1, 0);
		if (!info)
			goto out;
	}

have_info:
	if (info->bitmap) {
		u64 bit_off, bit_bytes;
		struct rb_node *n;
		struct btrfs_free_space *tmp;

		bit_off = offset;
		bit_bytes = ctl->unit;
		ret = search_bitmap(ctl, info, &bit_off, &bit_bytes, false);
		if (!ret) {
			if (bit_off == offset) {
				ret = 1;
				goto out;
			} else if (bit_off > offset &&
				   offset + bytes > bit_off) {
				ret = 1;
				goto out;
			}
		}

		n = rb_prev(&info->offset_index);
		while (n) {
			tmp = rb_entry(n, struct btrfs_free_space,
				       offset_index);
			if (tmp->offset + tmp->bytes < offset)
				break;
			if (offset + bytes < tmp->offset) {
				n = rb_prev(&tmp->offset_index);
				continue;
			}
			info = tmp;
			goto have_info;
		}

		n = rb_next(&info->offset_index);
		while (n) {
			tmp = rb_entry(n, struct btrfs_free_space,
				       offset_index);
			if (offset + bytes < tmp->offset)
				break;
			if (tmp->offset + tmp->bytes < offset) {
				n = rb_next(&tmp->offset_index);
				continue;
			}
			info = tmp;
			goto have_info;
		}

		ret = 0;
		goto out;
	}

	if (info->offset == offset) {
		ret = 1;
		goto out;
	}

	if (offset > info->offset && offset < info->offset + info->bytes)
		ret = 1;
out:
	spin_unlock(&ctl->tree_lock);
	return ret;
}
#endif /* CONFIG_BTRFS_FS_RUN_SANITY_TESTS */<|MERGE_RESOLUTION|>--- conflicted
+++ resolved
@@ -24,12 +24,8 @@
 #include "discard.h"
 
 #define BITS_PER_BITMAP		(PAGE_SIZE * 8UL)
-<<<<<<< HEAD
-#define MAX_CACHE_BYTES_PER_GIG	SZ_32K
-=======
 #define MAX_CACHE_BYTES_PER_GIG	SZ_64K
 #define FORCE_EXTENT_THRESHOLD	SZ_1M
->>>>>>> 24b8d41d
 
 struct btrfs_trim_range {
 	u64 start;
@@ -718,15 +714,9 @@
 	}
 
 	if (BTRFS_I(inode)->generation != generation) {
-<<<<<<< HEAD
-		btrfs_err(root->fs_info,
-			"free space inode generation (%llu) did not match free space cache generation (%llu)",
-			BTRFS_I(inode)->generation, generation);
-=======
 		btrfs_err(fs_info,
 			  "free space inode generation (%llu) did not match free space cache generation (%llu)",
 			  BTRFS_I(inode)->generation, generation);
->>>>>>> 24b8d41d
 		return 0;
 	}
 
@@ -923,11 +913,7 @@
 		__btrfs_remove_free_space_cache(ctl);
 		btrfs_warn(fs_info,
 			   "block group %llu has wrong amount of free space",
-<<<<<<< HEAD
-			   block_group->key.objectid);
-=======
 			   block_group->start);
->>>>>>> 24b8d41d
 		ret = -1;
 	}
 out:
@@ -940,11 +926,7 @@
 
 		btrfs_warn(fs_info,
 			   "failed to load free space cache for block group %llu, rebuilding it now",
-<<<<<<< HEAD
-			   block_group->key.objectid);
-=======
 			   block_group->start);
->>>>>>> 24b8d41d
 	}
 
 	iput(inode);
@@ -1696,11 +1678,7 @@
 	u64 max_bytes;
 	u64 bitmap_bytes;
 	u64 extent_bytes;
-<<<<<<< HEAD
-	u64 size = block_group->key.offset;
-=======
 	u64 size = block_group->length;
->>>>>>> 24b8d41d
 	u64 bytes_per_bg = BITS_PER_BITMAP * ctl->unit;
 	u64 max_bitmaps = div64_u64(size + bytes_per_bg - 1, bytes_per_bg);
 
@@ -1719,21 +1697,7 @@
 	else
 		max_bytes = MAX_CACHE_BYTES_PER_GIG * div_u64(size, SZ_1G);
 
-<<<<<<< HEAD
-	/*
-	 * we want to account for 1 more bitmap than what we have so we can make
-	 * sure we don't go over our overall goal of MAX_CACHE_BYTES_PER_GIG as
-	 * we add more bitmaps.
-	 */
-	bitmap_bytes = (ctl->total_bitmaps + 1) * ctl->unit;
-
-	if (bitmap_bytes >= max_bytes) {
-		ctl->extents_thresh = 0;
-		return;
-	}
-=======
 	bitmap_bytes = ctl->total_bitmaps * ctl->unit;
->>>>>>> 24b8d41d
 
 	/*
 	 * we want the extent entry threshold to always be at most 1/2 the max
@@ -2495,12 +2459,8 @@
 
 int __btrfs_add_free_space(struct btrfs_fs_info *fs_info,
 			   struct btrfs_free_space_ctl *ctl,
-<<<<<<< HEAD
-			   u64 offset, u64 bytes)
-=======
 			   u64 offset, u64 bytes,
 			   enum btrfs_trim_state trim_state)
->>>>>>> 24b8d41d
 {
 	struct btrfs_block_group *block_group = ctl->private;
 	struct btrfs_free_space *info;
@@ -2930,12 +2890,8 @@
 
 	if (align_gap_len)
 		__btrfs_add_free_space(block_group->fs_info, ctl,
-<<<<<<< HEAD
-				       align_gap, align_gap_len);
-=======
 				       align_gap, align_gap_len,
 				       align_gap_trim_state);
->>>>>>> 24b8d41d
 	return ret;
 }
 
@@ -3351,11 +3307,7 @@
 	 * For metadata, allow allocates with smaller extents.  For
 	 * data, keep it dense.
 	 */
-<<<<<<< HEAD
-	if (btrfs_test_opt(root->fs_info, SSD_SPREAD)) {
-=======
 	if (btrfs_test_opt(fs_info, SSD_SPREAD)) {
->>>>>>> 24b8d41d
 		cont1_bytes = min_bytes = bytes + empty_size;
 	} else if (block_group->flags & BTRFS_BLOCK_GROUP_METADATA) {
 		cont1_bytes = bytes;
@@ -3967,11 +3919,7 @@
 	int ret = 0;
 	u64 root_gen = btrfs_root_generation(&root->root_item);
 
-<<<<<<< HEAD
-	if (!btrfs_test_opt(root->fs_info, INODE_MAP_CACHE))
-=======
 	if (!btrfs_test_opt(fs_info, INODE_MAP_CACHE))
->>>>>>> 24b8d41d
 		return 0;
 
 	/*
@@ -4016,11 +3964,7 @@
 	struct btrfs_io_ctl io_ctl;
 	bool release_metadata = true;
 
-<<<<<<< HEAD
-	if (!btrfs_test_opt(root->fs_info, INODE_MAP_CACHE))
-=======
 	if (!btrfs_test_opt(fs_info, INODE_MAP_CACHE))
->>>>>>> 24b8d41d
 		return 0;
 
 	memset(&io_ctl, 0, sizeof(io_ctl));
