// SPDX-License-Identifier: GPL-2.0
/*
 * Copyright (C) 2008 Oracle.  All rights reserved.
 */

#include <linux/kernel.h>
#include <linux/slab.h>
#include <linux/mm.h>
#include <linux/init.h>
#include <linux/err.h>
#include <linux/sched.h>
#include <linux/pagemap.h>
#include <linux/bio.h>
#include <linux/lzo.h>
#include <linux/refcount.h>
#include "compression.h"

#define LZO_LEN	4

/*
 * Btrfs LZO compression format
 *
 * Regular and inlined LZO compressed data extents consist of:
 *
 * 1.  Header
 *     Fixed size. LZO_LEN (4) bytes long, LE32.
 *     Records the total size (including the header) of compressed data.
 *
 * 2.  Segment(s)
 *     Variable size. Each segment includes one segment header, followed by data
 *     payload.
 *     One regular LZO compressed extent can have one or more segments.
 *     For inlined LZO compressed extent, only one segment is allowed.
 *     One segment represents at most one page of uncompressed data.
 *
 * 2.1 Segment header
 *     Fixed size. LZO_LEN (4) bytes long, LE32.
 *     Records the total size of the segment (not including the header).
 *     Segment header never crosses page boundary, thus it's possible to
 *     have at most 3 padding zeros at the end of the page.
 *
 * 2.2 Data Payload
 *     Variable size. Size up limit should be lzo1x_worst_compress(PAGE_SIZE)
 *     which is 4419 for a 4KiB page.
 *
 * Example:
 * Page 1:
 *          0     0x2   0x4   0x6   0x8   0xa   0xc   0xe     0x10
 * 0x0000   |  Header   | SegHdr 01 | Data payload 01 ...     |
 * ...
 * 0x0ff0   | SegHdr  N | Data payload  N     ...          |00|
 *                                                          ^^ padding zeros
 * Page 2:
 * 0x1000   | SegHdr N+1| Data payload N+1 ...                |
 */

struct workspace {
	void *mem;
	void *buf;	/* where decompressed data goes */
	void *cbuf;	/* where compressed data goes */
	struct list_head list;
};

static struct workspace_manager wsm;

void lzo_free_workspace(struct list_head *ws)
{
	struct workspace *workspace = list_entry(ws, struct workspace, list);

	kvfree(workspace->buf);
	kvfree(workspace->cbuf);
	kvfree(workspace->mem);
	kfree(workspace);
}

struct list_head *lzo_alloc_workspace(unsigned int level)
{
	struct workspace *workspace;

	workspace = kzalloc(sizeof(*workspace), GFP_KERNEL);
	if (!workspace)
		return ERR_PTR(-ENOMEM);

	workspace->mem = kvmalloc(LZO1X_MEM_COMPRESS, GFP_KERNEL);
	workspace->buf = kvmalloc(lzo1x_worst_compress(PAGE_SIZE), GFP_KERNEL);
	workspace->cbuf = kvmalloc(lzo1x_worst_compress(PAGE_SIZE), GFP_KERNEL);
	if (!workspace->mem || !workspace->buf || !workspace->cbuf)
		goto fail;

	INIT_LIST_HEAD(&workspace->list);

	return &workspace->list;
fail:
	lzo_free_workspace(&workspace->list);
	return ERR_PTR(-ENOMEM);
}

static inline void write_compress_length(char *buf, size_t len)
{
	__le32 dlen;

	dlen = cpu_to_le32(len);
	memcpy(buf, &dlen, LZO_LEN);
}

static inline size_t read_compress_length(const char *buf)
{
	__le32 dlen;

	memcpy(&dlen, buf, LZO_LEN);
	return le32_to_cpu(dlen);
}

int lzo_compress_pages(struct list_head *ws, struct address_space *mapping,
		u64 start, struct page **pages, unsigned long *out_pages,
		unsigned long *total_in, unsigned long *total_out)
{
	struct workspace *workspace = list_entry(ws, struct workspace, list);
	int ret = 0;
	char *data_in;
	char *cpage_out;
	int nr_pages = 0;
	struct page *in_page = NULL;
	struct page *out_page = NULL;
	unsigned long bytes_left;
	unsigned long len = *total_out;
	unsigned long nr_dest_pages = *out_pages;
	const unsigned long max_out = nr_dest_pages * PAGE_SIZE;
	size_t in_len;
	size_t out_len;
	char *buf;
	unsigned long tot_in = 0;
	unsigned long tot_out = 0;
	unsigned long pg_bytes_left;
	unsigned long out_offset;
	unsigned long bytes;

	*out_pages = 0;
	*total_out = 0;
	*total_in = 0;

	in_page = find_get_page(mapping, start >> PAGE_SHIFT);
	data_in = kmap(in_page);

	/*
	 * store the size of all chunks of compressed data in
	 * the first 4 bytes
	 */
	out_page = alloc_page(GFP_NOFS | __GFP_HIGHMEM);
	if (out_page == NULL) {
		ret = -ENOMEM;
		goto out;
	}
	cpage_out = kmap(out_page);
	out_offset = LZO_LEN;
	tot_out = LZO_LEN;
	pages[0] = out_page;
	nr_pages = 1;
	pg_bytes_left = PAGE_SIZE - LZO_LEN;

	/* compress at most one page of data each time */
	in_len = min(len, PAGE_SIZE);
	while (tot_in < len) {
		ret = lzo1x_1_compress(data_in, in_len, workspace->cbuf,
				       &out_len, workspace->mem);
		if (ret != LZO_E_OK) {
<<<<<<< HEAD
			pr_debug("BTRFS: deflate in loop returned %d\n",
=======
			pr_debug("BTRFS: lzo in loop returned %d\n",
>>>>>>> 24b8d41d
			       ret);
			ret = -EIO;
			goto out;
		}

		/* store the size of this chunk of compressed data */
		write_compress_length(cpage_out + out_offset, out_len);
		tot_out += LZO_LEN;
		out_offset += LZO_LEN;
		pg_bytes_left -= LZO_LEN;

		tot_in += in_len;
		tot_out += out_len;

		/* copy bytes from the working buffer into the pages */
		buf = workspace->cbuf;
		while (out_len) {
			bytes = min_t(unsigned long, pg_bytes_left, out_len);

			memcpy(cpage_out + out_offset, buf, bytes);

			out_len -= bytes;
			pg_bytes_left -= bytes;
			buf += bytes;
			out_offset += bytes;

			/*
			 * we need another page for writing out.
			 *
			 * Note if there's less than 4 bytes left, we just
			 * skip to a new page.
			 */
			if ((out_len == 0 && pg_bytes_left < LZO_LEN) ||
			    pg_bytes_left == 0) {
				if (pg_bytes_left) {
					memset(cpage_out + out_offset, 0,
					       pg_bytes_left);
					tot_out += pg_bytes_left;
				}

				/* we're done, don't allocate new page */
				if (out_len == 0 && tot_in >= len)
					break;

				kunmap(out_page);
				if (nr_pages == nr_dest_pages) {
					out_page = NULL;
					ret = -E2BIG;
					goto out;
				}

				out_page = alloc_page(GFP_NOFS | __GFP_HIGHMEM);
				if (out_page == NULL) {
					ret = -ENOMEM;
					goto out;
				}
				cpage_out = kmap(out_page);
				pages[nr_pages++] = out_page;

				pg_bytes_left = PAGE_SIZE;
				out_offset = 0;
			}
		}

		/* we're making it bigger, give up */
		if (tot_in > 8192 && tot_in < tot_out) {
			ret = -E2BIG;
			goto out;
		}

		/* we're all done */
		if (tot_in >= len)
			break;

		if (tot_out > max_out)
			break;

		bytes_left = len - tot_in;
		kunmap(in_page);
		put_page(in_page);

		start += PAGE_SIZE;
		in_page = find_get_page(mapping, start >> PAGE_SHIFT);
		data_in = kmap(in_page);
		in_len = min(bytes_left, PAGE_SIZE);
	}

	if (tot_out >= tot_in) {
		ret = -E2BIG;
		goto out;
	}

	/* store the size of all chunks of compressed data */
	cpage_out = kmap(pages[0]);
	write_compress_length(cpage_out, tot_out);

	kunmap(pages[0]);

	ret = 0;
	*total_out = tot_out;
	*total_in = tot_in;
out:
	*out_pages = nr_pages;
	if (out_page)
		kunmap(out_page);

	if (in_page) {
		kunmap(in_page);
		put_page(in_page);
	}

	return ret;
}

int lzo_decompress_bio(struct list_head *ws, struct compressed_bio *cb)
{
	struct workspace *workspace = list_entry(ws, struct workspace, list);
	int ret = 0, ret2;
	char *data_in;
	unsigned long page_in_index = 0;
	size_t srclen = cb->compressed_len;
	unsigned long total_pages_in = DIV_ROUND_UP(srclen, PAGE_SIZE);
	unsigned long buf_start;
	unsigned long buf_offset = 0;
	unsigned long bytes;
	unsigned long working_bytes;
	size_t in_len;
	size_t out_len;
	const size_t max_segment_len = lzo1x_worst_compress(PAGE_SIZE);
	unsigned long in_offset;
	unsigned long in_page_bytes_left;
	unsigned long tot_in;
	unsigned long tot_out;
	unsigned long tot_len;
	char *buf;
	bool may_late_unmap, need_unmap;
	struct page **pages_in = cb->compressed_pages;
	u64 disk_start = cb->start;
	struct bio *orig_bio = cb->orig_bio;

	data_in = kmap(pages_in[0]);
	tot_len = read_compress_length(data_in);
	/*
	 * Compressed data header check.
	 *
	 * The real compressed size can't exceed the maximum extent length, and
	 * all pages should be used (whole unused page with just the segment
	 * header is not possible).  If this happens it means the compressed
	 * extent is corrupted.
	 */
	if (tot_len > min_t(size_t, BTRFS_MAX_COMPRESSED, srclen) ||
	    tot_len < srclen - PAGE_SIZE) {
		ret = -EUCLEAN;
		goto done;
	}

	tot_in = LZO_LEN;
	in_offset = LZO_LEN;
	in_page_bytes_left = PAGE_SIZE - LZO_LEN;

	tot_out = 0;

	while (tot_in < tot_len) {
		in_len = read_compress_length(data_in + in_offset);
		in_page_bytes_left -= LZO_LEN;
		in_offset += LZO_LEN;
		tot_in += LZO_LEN;

		/*
		 * Segment header check.
		 *
		 * The segment length must not exceed the maximum LZO
		 * compression size, nor the total compressed size.
		 */
		if (in_len > max_segment_len || tot_in + in_len > tot_len) {
			ret = -EUCLEAN;
			goto done;
		}

		tot_in += in_len;
		working_bytes = in_len;
		may_late_unmap = need_unmap = false;

		/* fast path: avoid using the working buffer */
		if (in_page_bytes_left >= in_len) {
			buf = data_in + in_offset;
			bytes = in_len;
			may_late_unmap = true;
			goto cont;
		}

		/* copy bytes from the pages into the working buffer */
		buf = workspace->cbuf;
		buf_offset = 0;
		while (working_bytes) {
			bytes = min(working_bytes, in_page_bytes_left);

			memcpy(buf + buf_offset, data_in + in_offset, bytes);
			buf_offset += bytes;
cont:
			working_bytes -= bytes;
			in_page_bytes_left -= bytes;
			in_offset += bytes;

			/* check if we need to pick another page */
			if ((working_bytes == 0 && in_page_bytes_left < LZO_LEN)
			    || in_page_bytes_left == 0) {
				tot_in += in_page_bytes_left;

				if (working_bytes == 0 && tot_in >= tot_len)
					break;

				if (page_in_index + 1 >= total_pages_in) {
					ret = -EIO;
					goto done;
				}

				if (may_late_unmap)
					need_unmap = true;
				else
					kunmap(pages_in[page_in_index]);

				data_in = kmap(pages_in[++page_in_index]);

				in_page_bytes_left = PAGE_SIZE;
				in_offset = 0;
			}
		}

		out_len = max_segment_len;
		ret = lzo1x_decompress_safe(buf, in_len, workspace->buf,
					    &out_len);
		if (need_unmap)
			kunmap(pages_in[page_in_index - 1]);
		if (ret != LZO_E_OK) {
			pr_warn("BTRFS: decompress failed\n");
			ret = -EIO;
			break;
		}

		buf_start = tot_out;
		tot_out += out_len;

		ret2 = btrfs_decompress_buf2page(workspace->buf, buf_start,
						 tot_out, disk_start, orig_bio);
		if (ret2 == 0)
			break;
	}
done:
	kunmap(pages_in[page_in_index]);
	if (!ret)
		zero_fill_bio(orig_bio);
	return ret;
}

int lzo_decompress(struct list_head *ws, unsigned char *data_in,
		struct page *dest_page, unsigned long start_byte, size_t srclen,
		size_t destlen)
{
	struct workspace *workspace = list_entry(ws, struct workspace, list);
	size_t in_len;
	size_t out_len;
	size_t max_segment_len = lzo1x_worst_compress(PAGE_SIZE);
	int ret = 0;
	char *kaddr;
	unsigned long bytes;

	if (srclen < LZO_LEN || srclen > max_segment_len + LZO_LEN * 2)
		return -EUCLEAN;

	in_len = read_compress_length(data_in);
	if (in_len != srclen)
		return -EUCLEAN;
	data_in += LZO_LEN;

	in_len = read_compress_length(data_in);
	if (in_len != srclen - LZO_LEN * 2) {
		ret = -EUCLEAN;
		goto out;
	}
	data_in += LZO_LEN;

	out_len = PAGE_SIZE;
	ret = lzo1x_decompress_safe(data_in, in_len, workspace->buf, &out_len);
	if (ret != LZO_E_OK) {
		pr_warn("BTRFS: decompress failed!\n");
		ret = -EIO;
		goto out;
	}

	if (out_len < start_byte) {
		ret = -EIO;
		goto out;
	}

	/*
	 * the caller is already checking against PAGE_SIZE, but lets
	 * move this check closer to the memcpy/memset
	 */
	destlen = min_t(unsigned long, destlen, PAGE_SIZE);
	bytes = min_t(unsigned long, destlen, out_len - start_byte);

	kaddr = kmap_atomic(dest_page);
	memcpy(kaddr, workspace->buf + start_byte, bytes);

	/*
	 * btrfs_getblock is doing a zero on the tail of the page too,
	 * but this will cover anything missing from the decompressed
	 * data.
	 */
	if (bytes < destlen)
		memset(kaddr+bytes, 0, destlen-bytes);
	kunmap_atomic(kaddr);
out:
	return ret;
}

const struct btrfs_compress_op btrfs_lzo_compress = {
	.workspace_manager	= &wsm,
	.max_level		= 1,
	.default_level		= 1,
};<|MERGE_RESOLUTION|>--- conflicted
+++ resolved
@@ -164,11 +164,7 @@
 		ret = lzo1x_1_compress(data_in, in_len, workspace->cbuf,
 				       &out_len, workspace->mem);
 		if (ret != LZO_E_OK) {
-<<<<<<< HEAD
-			pr_debug("BTRFS: deflate in loop returned %d\n",
-=======
 			pr_debug("BTRFS: lzo in loop returned %d\n",
->>>>>>> 24b8d41d
 			       ret);
 			ret = -EIO;
 			goto out;
