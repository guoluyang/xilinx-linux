--- conflicted
+++ resolved
@@ -401,19 +401,8 @@
 	cb->orig_bio = NULL;
 	cb->nr_pages = nr_pages;
 
-<<<<<<< HEAD
-	bdev = BTRFS_I(inode)->root->fs_info->fs_devices->latest_bdev;
-
-	bio = compressed_bio_alloc(bdev, first_byte, GFP_NOFS);
-	if (!bio) {
-		kfree(cb);
-		return -ENOMEM;
-	}
-	bio_set_op_attrs(bio, REQ_OP_WRITE, 0);
-=======
 	bio = btrfs_bio_alloc(first_byte);
 	bio->bi_opf = REQ_OP_WRITE | write_flags;
->>>>>>> 24b8d41d
 	bio->bi_private = cb;
 	bio->bi_end_io = end_compressed_bio_write;
 
@@ -431,16 +420,8 @@
 		page = compressed_pages[pg_index];
 		page->mapping = inode->vfs_inode.i_mapping;
 		if (bio->bi_iter.bi_size)
-<<<<<<< HEAD
-			ret = io_tree->ops->merge_bio_hook(page, 0,
-							   PAGE_SIZE,
-							   bio, 0);
-		else
-			ret = 0;
-=======
 			submit = btrfs_bio_fits_in_stripe(page, PAGE_SIZE, bio,
 							  0);
->>>>>>> 24b8d41d
 
 		page->mapping = NULL;
 		if (submit || bio_add_page(bio, page, PAGE_SIZE, 0) <
@@ -461,19 +442,6 @@
 				BUG_ON(ret); /* -ENOMEM */
 			}
 
-<<<<<<< HEAD
-			ret = btrfs_map_bio(root, bio, 0, 1);
-			if (ret) {
-				bio->bi_error = ret;
-				bio_endio(bio);
-			}
-
-			bio_put(bio);
-
-			bio = compressed_bio_alloc(bdev, first_byte, GFP_NOFS);
-			BUG_ON(!bio);
-			bio_set_op_attrs(bio, REQ_OP_WRITE, 0);
-=======
 			ret = btrfs_map_bio(fs_info, bio, 0);
 			if (ret) {
 				bio->bi_status = ret;
@@ -482,7 +450,6 @@
 
 			bio = btrfs_bio_alloc(first_byte);
 			bio->bi_opf = REQ_OP_WRITE | write_flags;
->>>>>>> 24b8d41d
 			bio->bi_private = cb;
 			bio->bi_end_io = end_compressed_bio_write;
 			if (blkcg_css)
@@ -507,13 +474,6 @@
 		BUG_ON(ret); /* -ENOMEM */
 	}
 
-<<<<<<< HEAD
-	ret = btrfs_map_bio(root, bio, 0, 1);
-	if (ret) {
-		bio->bi_error = ret;
-		bio_endio(bio);
-	}
-=======
 	ret = btrfs_map_bio(fs_info, bio, 0);
 	if (ret) {
 		bio->bi_status = ret;
@@ -522,7 +482,6 @@
 
 	if (blkcg_css)
 		kthread_associate_blkcg(NULL);
->>>>>>> 24b8d41d
 
 	return 0;
 }
@@ -729,15 +688,8 @@
 	/* include any pages we added in add_ra-bio_pages */
 	cb->len = bio->bi_iter.bi_size;
 
-<<<<<<< HEAD
-	comp_bio = compressed_bio_alloc(bdev, cur_disk_byte, GFP_NOFS);
-	if (!comp_bio)
-		goto fail2;
-	bio_set_op_attrs (comp_bio, REQ_OP_READ, 0);
-=======
 	comp_bio = btrfs_bio_alloc(cur_disk_byte);
 	comp_bio->bi_opf = REQ_OP_READ;
->>>>>>> 24b8d41d
 	comp_bio->bi_private = cb;
 	comp_bio->bi_end_io = end_compressed_bio_read;
 	refcount_set(&cb->pending_bios, 1);
@@ -750,16 +702,8 @@
 		page->index = em_start >> PAGE_SHIFT;
 
 		if (comp_bio->bi_iter.bi_size)
-<<<<<<< HEAD
-			ret = tree->ops->merge_bio_hook(page, 0,
-							PAGE_SIZE,
-							comp_bio, 0);
-		else
-			ret = 0;
-=======
 			submit = btrfs_bio_fits_in_stripe(page, PAGE_SIZE,
 							  comp_bio, 0);
->>>>>>> 24b8d41d
 
 		page->mapping = NULL;
 		if (submit || bio_add_page(comp_bio, page, PAGE_SIZE, 0) <
@@ -784,20 +728,6 @@
 				BUG_ON(ret); /* -ENOMEM */
 			}
 
-<<<<<<< HEAD
-			ret = btrfs_map_bio(root, comp_bio, mirror_num, 0);
-			if (ret) {
-				comp_bio->bi_error = ret;
-				bio_endio(comp_bio);
-			}
-
-			bio_put(comp_bio);
-
-			comp_bio = compressed_bio_alloc(bdev, cur_disk_byte,
-							GFP_NOFS);
-			BUG_ON(!comp_bio);
-			bio_set_op_attrs(comp_bio, REQ_OP_READ, 0);
-=======
 			nr_sectors = DIV_ROUND_UP(comp_bio->bi_iter.bi_size,
 						  fs_info->sectorsize);
 			sums += csum_size * nr_sectors;
@@ -810,7 +740,6 @@
 
 			comp_bio = btrfs_bio_alloc(cur_disk_byte);
 			comp_bio->bi_opf = REQ_OP_READ;
->>>>>>> 24b8d41d
 			comp_bio->bi_private = cb;
 			comp_bio->bi_end_io = end_compressed_bio_read;
 
@@ -827,15 +756,9 @@
 		BUG_ON(ret); /* -ENOMEM */
 	}
 
-<<<<<<< HEAD
-	ret = btrfs_map_bio(root, comp_bio, mirror_num, 0);
-	if (ret) {
-		comp_bio->bi_error = ret;
-=======
 	ret = btrfs_map_bio(fs_info, comp_bio, mirror_num);
 	if (ret) {
 		comp_bio->bi_status = ret;
->>>>>>> 24b8d41d
 		bio_endio(comp_bio);
 	}
 
@@ -855,18 +778,6 @@
 	return ret;
 }
 
-<<<<<<< HEAD
-static struct {
-	struct list_head idle_ws;
-	spinlock_t ws_lock;
-	/* Number of free workspaces */
-	int free_ws;
-	/* Total number of allocated workspaces */
-	atomic_t total_ws;
-	/* Waiters for a free workspace */
-	wait_queue_head_t ws_wait;
-} btrfs_comp_ws[BTRFS_COMPRESS_TYPES];
-=======
 /*
  * Heuristic uses systematic sampling to collect data from the input data
  * range, the logic can be tuned by the following constants:
@@ -958,7 +869,6 @@
 const struct btrfs_compress_op btrfs_heuristic_compress = {
 	.workspace_manager = &heuristic_wsm,
 };
->>>>>>> 24b8d41d
 
 static const struct btrfs_compress_op * const btrfs_compress_op[] = {
 	/* The heuristic is represented as compression type 0 */
@@ -984,28 +894,6 @@
 	}
 }
 
-<<<<<<< HEAD
-	for (i = 0; i < BTRFS_COMPRESS_TYPES; i++) {
-		struct list_head *workspace;
-
-		INIT_LIST_HEAD(&btrfs_comp_ws[i].idle_ws);
-		spin_lock_init(&btrfs_comp_ws[i].ws_lock);
-		atomic_set(&btrfs_comp_ws[i].total_ws, 0);
-		init_waitqueue_head(&btrfs_comp_ws[i].ws_wait);
-
-		/*
-		 * Preallocate one workspace for each compression type so
-		 * we can guarantee forward progress in the worst case
-		 */
-		workspace = btrfs_compress_op[i]->alloc_workspace();
-		if (IS_ERR(workspace)) {
-			pr_warn("BTRFS: cannot preallocate compression workspace, will try later\n");
-		} else {
-			atomic_set(&btrfs_comp_ws[i].total_ws, 1);
-			btrfs_comp_ws[i].free_ws = 1;
-			list_add(workspace, &btrfs_comp_ws[i].idle_ws);
-		}
-=======
 static void free_workspace(int type, struct list_head *ws)
 {
 	switch (type) {
@@ -1059,7 +947,6 @@
 		list_del(ws);
 		free_workspace(type, ws);
 		atomic_dec(&wsman->total_ws);
->>>>>>> 24b8d41d
 	}
 }
 
@@ -1088,14 +975,6 @@
 	ws_wait	 = &wsm->ws_wait;
 	free_ws	 = &wsm->free_ws;
 
-<<<<<<< HEAD
-	struct list_head *idle_ws	= &btrfs_comp_ws[idx].idle_ws;
-	spinlock_t *ws_lock		= &btrfs_comp_ws[idx].ws_lock;
-	atomic_t *total_ws		= &btrfs_comp_ws[idx].total_ws;
-	wait_queue_head_t *ws_wait	= &btrfs_comp_ws[idx].ws_wait;
-	int *free_ws			= &btrfs_comp_ws[idx].free_ws;
-=======
->>>>>>> 24b8d41d
 again:
 	spin_lock(ws_lock);
 	if (!list_empty(idle_ws)) {
@@ -1178,18 +1057,6 @@
  */
 void btrfs_put_workspace(int type, struct list_head *ws)
 {
-<<<<<<< HEAD
-	int idx = type - 1;
-	struct list_head *idle_ws	= &btrfs_comp_ws[idx].idle_ws;
-	spinlock_t *ws_lock		= &btrfs_comp_ws[idx].ws_lock;
-	atomic_t *total_ws		= &btrfs_comp_ws[idx].total_ws;
-	wait_queue_head_t *ws_wait	= &btrfs_comp_ws[idx].ws_wait;
-	int *free_ws			= &btrfs_comp_ws[idx].free_ws;
-
-	spin_lock(ws_lock);
-	if (*free_ws < num_online_cpus()) {
-		list_add(workspace, idle_ws);
-=======
 	struct workspace_manager *wsm;
 	struct list_head *idle_ws;
 	spinlock_t *ws_lock;
@@ -1207,18 +1074,13 @@
 	spin_lock(ws_lock);
 	if (*free_ws <= num_online_cpus()) {
 		list_add(ws, idle_ws);
->>>>>>> 24b8d41d
 		(*free_ws)++;
 		spin_unlock(ws_lock);
 		goto wake;
 	}
 	spin_unlock(ws_lock);
 
-<<<<<<< HEAD
-	btrfs_compress_op[idx]->free_workspace(workspace);
-=======
 	free_workspace(type, ws);
->>>>>>> 24b8d41d
 	atomic_dec(total_ws);
 wake:
 	cond_wake_up(ws_wait);
@@ -1248,23 +1110,12 @@
 {
 	const struct btrfs_compress_op *ops = btrfs_compress_op[type];
 
-<<<<<<< HEAD
-	for (i = 0; i < BTRFS_COMPRESS_TYPES; i++) {
-		while (!list_empty(&btrfs_comp_ws[i].idle_ws)) {
-			workspace = btrfs_comp_ws[i].idle_ws.next;
-			list_del(workspace);
-			btrfs_compress_op[i]->free_workspace(workspace);
-			atomic_dec(&btrfs_comp_ws[i].total_ws);
-		}
-	}
-=======
 	if (level == 0)
 		level = ops->default_level;
 	else
 		level = min(level, ops->max_level);
 
 	return level;
->>>>>>> 24b8d41d
 }
 
 /*
@@ -1301,22 +1152,11 @@
 	struct list_head *workspace;
 	int ret;
 
-<<<<<<< HEAD
-	workspace = find_workspace(type);
-
-	ret = btrfs_compress_op[type-1]->compress_pages(workspace, mapping,
-						      start, len, pages,
-						      nr_dest_pages, out_pages,
-						      total_in, total_out,
-						      max_out);
-	free_workspace(type, workspace);
-=======
 	level = btrfs_compress_set_level(type, level);
 	workspace = get_workspace(type, level);
 	ret = compression_compress_pages(type, workspace, mapping, start, pages,
 					 out_pages, total_in, total_out);
 	put_workspace(type, workspace);
->>>>>>> 24b8d41d
 	return ret;
 }
 
@@ -1340,13 +1180,9 @@
 	int ret;
 	int type = cb->compress_type;
 
-<<<<<<< HEAD
-	workspace = find_workspace(type);
-=======
 	workspace = get_workspace(type, 0);
 	ret = compression_decompress_bio(type, workspace, cb);
 	put_workspace(type, workspace);
->>>>>>> 24b8d41d
 
 	return ret;
 }
@@ -1362,18 +1198,10 @@
 	struct list_head *workspace;
 	int ret;
 
-<<<<<<< HEAD
-	workspace = find_workspace(type);
-
-	ret = btrfs_compress_op[type-1]->decompress(workspace, data_in,
-						  dest_page, start_byte,
-						  srclen, destlen);
-=======
 	workspace = get_workspace(type, 0);
 	ret = compression_decompress(type, workspace, data_in, dest_page,
 				     start_byte, srclen, destlen);
 	put_workspace(type, workspace);
->>>>>>> 24b8d41d
 
 	return ret;
 }
