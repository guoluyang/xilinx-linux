--- conflicted
+++ resolved
@@ -279,23 +279,4 @@
 		   atomic_read(&fscache_n_cache_retired_objects),
 		   atomic_read(&fscache_n_cache_culled_objects));
 	return 0;
-<<<<<<< HEAD
-}
-
-/*
- * open "/proc/fs/fscache/stats" allowing provision of a statistical summary
- */
-static int fscache_stats_open(struct inode *inode, struct file *file)
-{
-	return single_open(file, fscache_stats_show, NULL);
-}
-
-const struct file_operations fscache_stats_fops = {
-	.open		= fscache_stats_open,
-	.read		= seq_read,
-	.llseek		= seq_lseek,
-	.release        = single_release,
-};
-=======
-}
->>>>>>> 24b8d41d
+}