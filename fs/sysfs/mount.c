// SPDX-License-Identifier: GPL-2.0
/*
 * fs/sysfs/symlink.c - operations for initializing and mounting sysfs
 *
 * Copyright (c) 2001-3 Patrick Mochel
 * Copyright (c) 2007 SUSE Linux Products GmbH
 * Copyright (c) 2007 Tejun Heo <teheo@suse.de>
 *
 * Please see Documentation/filesystems/sysfs.rst for more information.
 */

#include <linux/fs.h>
#include <linux/magic.h>
#include <linux/mount.h>
#include <linux/init.h>
#include <linux/slab.h>
#include <linux/user_namespace.h>
#include <linux/fs_context.h>
#include <net/net_namespace.h>

#include "sysfs.h"

static struct kernfs_root *sysfs_root;
struct kernfs_node *sysfs_root_kn;

static int sysfs_get_tree(struct fs_context *fc)
{
	struct kernfs_fs_context *kfc = fc->fs_private;
	int ret;

	ret = kernfs_get_tree(fc);
	if (ret)
		return ret;

	if (kfc->new_sb_created)
		fc->root->d_sb->s_iflags |= SB_I_USERNS_VISIBLE;
	return 0;
}

static void sysfs_fs_context_free(struct fs_context *fc)
{
	struct kernfs_fs_context *kfc = fc->fs_private;

	if (kfc->ns_tag)
		kobj_ns_drop(KOBJ_NS_TYPE_NET, kfc->ns_tag);
	kernfs_free_fs_context(fc);
	kfree(kfc);
}

static const struct fs_context_operations sysfs_fs_context_ops = {
	.free		= sysfs_fs_context_free,
	.get_tree	= sysfs_get_tree,
};

static int sysfs_init_fs_context(struct fs_context *fc)
{
	struct kernfs_fs_context *kfc;
	struct net *netns;

	if (!(fc->sb_flags & SB_KERNMOUNT)) {
		if (!kobj_ns_current_may_mount(KOBJ_NS_TYPE_NET))
			return -EPERM;
	}

<<<<<<< HEAD
	ns = kobj_ns_grab_current(KOBJ_NS_TYPE_NET);
	root = kernfs_mount_ns(fs_type, flags, sysfs_root,
				SYSFS_MAGIC, &new_sb, ns);
	if (IS_ERR(root) || !new_sb)
		kobj_ns_drop(KOBJ_NS_TYPE_NET, ns);
	else if (new_sb)
		root->d_sb->s_iflags |= SB_I_USERNS_VISIBLE;

	return root;
=======
	kfc = kzalloc(sizeof(struct kernfs_fs_context), GFP_KERNEL);
	if (!kfc)
		return -ENOMEM;

	kfc->ns_tag = netns = kobj_ns_grab_current(KOBJ_NS_TYPE_NET);
	kfc->root = sysfs_root;
	kfc->magic = SYSFS_MAGIC;
	fc->fs_private = kfc;
	fc->ops = &sysfs_fs_context_ops;
	if (netns) {
		put_user_ns(fc->user_ns);
		fc->user_ns = get_user_ns(netns->user_ns);
	}
	fc->global = true;
	return 0;
>>>>>>> 24b8d41d
}

static void sysfs_kill_sb(struct super_block *sb)
{
	void *ns = (void *)kernfs_super_ns(sb);

	kernfs_kill_sb(sb);
	kobj_ns_drop(KOBJ_NS_TYPE_NET, ns);
}

static struct file_system_type sysfs_fs_type = {
<<<<<<< HEAD
	.name		= "sysfs",
	.mount		= sysfs_mount,
	.kill_sb	= sysfs_kill_sb,
	.fs_flags	= FS_USERNS_MOUNT,
=======
	.name			= "sysfs",
	.init_fs_context	= sysfs_init_fs_context,
	.kill_sb		= sysfs_kill_sb,
	.fs_flags		= FS_USERNS_MOUNT,
>>>>>>> 24b8d41d
};

int __init sysfs_init(void)
{
	int err;

	sysfs_root = kernfs_create_root(NULL, KERNFS_ROOT_EXTRA_OPEN_PERM_CHECK,
					NULL);
	if (IS_ERR(sysfs_root))
		return PTR_ERR(sysfs_root);

	sysfs_root_kn = sysfs_root->kn;

	err = register_filesystem(&sysfs_fs_type);
	if (err) {
		kernfs_destroy_root(sysfs_root);
		return err;
	}

	return 0;
}<|MERGE_RESOLUTION|>--- conflicted
+++ resolved
@@ -62,17 +62,6 @@
 			return -EPERM;
 	}
 
-<<<<<<< HEAD
-	ns = kobj_ns_grab_current(KOBJ_NS_TYPE_NET);
-	root = kernfs_mount_ns(fs_type, flags, sysfs_root,
-				SYSFS_MAGIC, &new_sb, ns);
-	if (IS_ERR(root) || !new_sb)
-		kobj_ns_drop(KOBJ_NS_TYPE_NET, ns);
-	else if (new_sb)
-		root->d_sb->s_iflags |= SB_I_USERNS_VISIBLE;
-
-	return root;
-=======
 	kfc = kzalloc(sizeof(struct kernfs_fs_context), GFP_KERNEL);
 	if (!kfc)
 		return -ENOMEM;
@@ -88,7 +77,6 @@
 	}
 	fc->global = true;
 	return 0;
->>>>>>> 24b8d41d
 }
 
 static void sysfs_kill_sb(struct super_block *sb)
@@ -100,17 +88,10 @@
 }
 
 static struct file_system_type sysfs_fs_type = {
-<<<<<<< HEAD
-	.name		= "sysfs",
-	.mount		= sysfs_mount,
-	.kill_sb	= sysfs_kill_sb,
-	.fs_flags	= FS_USERNS_MOUNT,
-=======
 	.name			= "sysfs",
 	.init_fs_context	= sysfs_init_fs_context,
 	.kill_sb		= sysfs_kill_sb,
 	.fs_flags		= FS_USERNS_MOUNT,
->>>>>>> 24b8d41d
 };
 
 int __init sysfs_init(void)
