--- conflicted
+++ resolved
@@ -121,11 +121,7 @@
 	struct commit_header *tmp;
 	struct buffer_head *bh;
 	int ret;
-<<<<<<< HEAD
-	struct timespec64 now = current_kernel_time64();
-=======
 	struct timespec64 now;
->>>>>>> 24b8d41d
 
 	*cbh = NULL;
 
@@ -157,16 +153,10 @@
 
 	if (journal->j_flags & JBD2_BARRIER &&
 	    !jbd2_has_feature_async_commit(journal))
-<<<<<<< HEAD
-		ret = submit_bh(REQ_OP_WRITE, WRITE_SYNC | WRITE_FLUSH_FUA, bh);
-	else
-		ret = submit_bh(REQ_OP_WRITE, WRITE_SYNC, bh);
-=======
 		ret = submit_bh(REQ_OP_WRITE,
 			REQ_SYNC | REQ_PREFLUSH | REQ_FUA, bh);
 	else
 		ret = submit_bh(REQ_OP_WRITE, REQ_SYNC, bh);
->>>>>>> 24b8d41d
 
 	*cbh = bh;
 	return ret;
@@ -258,10 +248,6 @@
 	list_for_each_entry(jinode, &commit_transaction->t_inode_list, i_list) {
 		if (!(jinode->i_flags & JI_WRITE_DATA))
 			continue;
-<<<<<<< HEAD
-		mapping = jinode->i_vfs_inode->i_mapping;
-=======
->>>>>>> 24b8d41d
 		jinode->i_flags |= JI_COMMIT_RUNNING;
 		spin_unlock(&journal->j_list_lock);
 		/* submit the inode data buffers. */
@@ -308,21 +294,9 @@
 			continue;
 		jinode->i_flags |= JI_COMMIT_RUNNING;
 		spin_unlock(&journal->j_list_lock);
-<<<<<<< HEAD
-		err = filemap_fdatawait(jinode->i_vfs_inode->i_mapping);
-		if (err) {
-			/*
-			 * Because AS_EIO is cleared by
-			 * filemap_fdatawait_range(), set it again so
-			 * that user process can get -EIO from fsync().
-			 */
-			mapping_set_error(jinode->i_vfs_inode->i_mapping, -EIO);
-
-=======
 		/* wait for the inode data buffers writeout. */
 		if (journal->j_finish_inode_data_buffers) {
 			err = journal->j_finish_inode_data_buffers(jinode);
->>>>>>> 24b8d41d
 			if (!ret)
 				ret = err;
 		}
@@ -798,11 +772,7 @@
 				clear_buffer_dirty(bh);
 				set_buffer_uptodate(bh);
 				bh->b_end_io = journal_end_buffer_io_sync;
-<<<<<<< HEAD
-				submit_bh(REQ_OP_WRITE, WRITE_SYNC, bh);
-=======
 				submit_bh(REQ_OP_WRITE, REQ_SYNC, bh);
->>>>>>> 24b8d41d
 			}
 			cond_resched();
 
