/*
 * Copyright IBM Corporation, 2010
 * Author Aneesh Kumar K.V <aneesh.kumar@linux.vnet.ibm.com>
 *
 * This program is free software; you can redistribute it and/or modify it
 * under the terms of version 2.1 of the GNU Lesser General Public License
 * as published by the Free Software Foundation.
 *
 * This program is distributed in the hope that it would be useful, but
 * WITHOUT ANY WARRANTY; without even the implied warranty of
 * MERCHANTABILITY or FITNESS FOR A PARTICULAR PURPOSE.
 *
 */

#include <linux/module.h>
#include <linux/fs.h>
#include <net/9p/9p.h>
#include <net/9p/client.h>
#include <linux/slab.h>
#include <linux/sched.h>
#include <linux/posix_acl_xattr.h>
#include "xattr.h"
#include "acl.h"
#include "v9fs.h"
#include "v9fs_vfs.h"
#include "fid.h"

static struct posix_acl *__v9fs_get_acl(struct p9_fid *fid, char *name)
{
	ssize_t size;
	void *value = NULL;
	struct posix_acl *acl = NULL;

	size = v9fs_fid_xattr_get(fid, name, NULL, 0);
	if (size > 0) {
		value = kzalloc(size, GFP_NOFS);
		if (!value)
			return ERR_PTR(-ENOMEM);
		size = v9fs_fid_xattr_get(fid, name, value, size);
		if (size > 0) {
			acl = posix_acl_from_xattr(&init_user_ns, value, size);
			if (IS_ERR(acl))
				goto err_out;
		}
	} else if (size == -ENODATA || size == 0 ||
		   size == -ENOSYS || size == -EOPNOTSUPP) {
		acl = NULL;
	} else
		acl = ERR_PTR(-EIO);

err_out:
	kfree(value);
	return acl;
}

int v9fs_get_acl(struct inode *inode, struct p9_fid *fid)
{
	int retval = 0;
	struct posix_acl *pacl, *dacl;
	struct v9fs_session_info *v9ses;

	v9ses = v9fs_inode2v9ses(inode);
	if (((v9ses->flags & V9FS_ACCESS_MASK) != V9FS_ACCESS_CLIENT) ||
			((v9ses->flags & V9FS_ACL_MASK) != V9FS_POSIX_ACL)) {
		set_cached_acl(inode, ACL_TYPE_DEFAULT, NULL);
		set_cached_acl(inode, ACL_TYPE_ACCESS, NULL);
		return 0;
	}
	/* get the default/access acl values and cache them */
	dacl = __v9fs_get_acl(fid, XATTR_NAME_POSIX_ACL_DEFAULT);
	pacl = __v9fs_get_acl(fid, XATTR_NAME_POSIX_ACL_ACCESS);

	if (!IS_ERR(dacl) && !IS_ERR(pacl)) {
		set_cached_acl(inode, ACL_TYPE_DEFAULT, dacl);
		set_cached_acl(inode, ACL_TYPE_ACCESS, pacl);
	} else
		retval = -EIO;

	if (!IS_ERR(dacl))
		posix_acl_release(dacl);

	if (!IS_ERR(pacl))
		posix_acl_release(pacl);

	return retval;
}

static struct posix_acl *v9fs_get_cached_acl(struct inode *inode, int type)
{
	struct posix_acl *acl;
	/*
	 * 9p Always cache the acl value when
	 * instantiating the inode (v9fs_inode_from_fid)
	 */
	acl = get_cached_acl(inode, type);
	BUG_ON(is_uncached_acl(acl));
	return acl;
}

struct posix_acl *v9fs_iop_get_acl(struct inode *inode, int type)
{
	struct v9fs_session_info *v9ses;

	v9ses = v9fs_inode2v9ses(inode);
	if (((v9ses->flags & V9FS_ACCESS_MASK) != V9FS_ACCESS_CLIENT) ||
			((v9ses->flags & V9FS_ACL_MASK) != V9FS_POSIX_ACL)) {
		/*
		 * On access = client  and acl = on mode get the acl
		 * values from the server
		 */
		return NULL;
	}
	return v9fs_get_cached_acl(inode, type);

}

static int v9fs_set_acl(struct p9_fid *fid, int type, struct posix_acl *acl)
{
	int retval;
	char *name;
	size_t size;
	void *buffer;
	if (!acl)
		return 0;

	/* Set a setxattr request to server */
	size = posix_acl_xattr_size(acl->a_count);
	buffer = kmalloc(size, GFP_KERNEL);
	if (!buffer)
		return -ENOMEM;
	retval = posix_acl_to_xattr(&init_user_ns, acl, buffer, size);
	if (retval < 0)
		goto err_free_out;
	switch (type) {
	case ACL_TYPE_ACCESS:
		name = XATTR_NAME_POSIX_ACL_ACCESS;
		break;
	case ACL_TYPE_DEFAULT:
		name = XATTR_NAME_POSIX_ACL_DEFAULT;
		break;
	default:
		BUG();
	}
	retval = v9fs_fid_xattr_set(fid, name, buffer, size, 0);
err_free_out:
	kfree(buffer);
	return retval;
}

int v9fs_acl_chmod(struct inode *inode, struct p9_fid *fid)
{
	int retval = 0;
	struct posix_acl *acl;

	if (S_ISLNK(inode->i_mode))
		return -EOPNOTSUPP;
	acl = v9fs_get_cached_acl(inode, ACL_TYPE_ACCESS);
	if (acl) {
		retval = __posix_acl_chmod(&acl, GFP_KERNEL, inode->i_mode);
		if (retval)
			return retval;
		set_cached_acl(inode, ACL_TYPE_ACCESS, acl);
		retval = v9fs_set_acl(fid, ACL_TYPE_ACCESS, acl);
		posix_acl_release(acl);
	}
	return retval;
}

int v9fs_set_create_acl(struct inode *inode, struct p9_fid *fid,
			struct posix_acl *dacl, struct posix_acl *acl)
{
	set_cached_acl(inode, ACL_TYPE_DEFAULT, dacl);
	set_cached_acl(inode, ACL_TYPE_ACCESS, acl);
	v9fs_set_acl(fid, ACL_TYPE_DEFAULT, dacl);
	v9fs_set_acl(fid, ACL_TYPE_ACCESS, acl);
	return 0;
}

void v9fs_put_acl(struct posix_acl *dacl,
		  struct posix_acl *acl)
{
	posix_acl_release(dacl);
	posix_acl_release(acl);
}

int v9fs_acl_mode(struct inode *dir, umode_t *modep,
		  struct posix_acl **dpacl, struct posix_acl **pacl)
{
	int retval = 0;
	umode_t mode = *modep;
	struct posix_acl *acl = NULL;

	if (!S_ISLNK(mode)) {
		acl = v9fs_get_cached_acl(dir, ACL_TYPE_DEFAULT);
		if (IS_ERR(acl))
			return PTR_ERR(acl);
		if (!acl)
			mode &= ~current_umask();
	}
	if (acl) {
		if (S_ISDIR(mode))
			*dpacl = posix_acl_dup(acl);
		retval = __posix_acl_create(&acl, GFP_NOFS, &mode);
		if (retval < 0)
			return retval;
		if (retval > 0)
			*pacl = acl;
		else
			posix_acl_release(acl);
	}
	*modep  = mode;
	return 0;
}

static int v9fs_xattr_get_acl(const struct xattr_handler *handler,
			      struct dentry *dentry, struct inode *inode,
			      const char *name, void *buffer, size_t size)
{
	struct v9fs_session_info *v9ses;
	struct posix_acl *acl;
	int error;

	v9ses = v9fs_dentry2v9ses(dentry);
	/*
	 * We allow set/get/list of acl when access=client is not specified
	 */
	if ((v9ses->flags & V9FS_ACCESS_MASK) != V9FS_ACCESS_CLIENT)
		return v9fs_xattr_get(dentry, handler->name, buffer, size);

	acl = v9fs_get_cached_acl(inode, handler->flags);
	if (IS_ERR(acl))
		return PTR_ERR(acl);
	if (acl == NULL)
		return -ENODATA;
	error = posix_acl_to_xattr(&init_user_ns, acl, buffer, size);
	posix_acl_release(acl);

	return error;
}

static int v9fs_xattr_set_acl(const struct xattr_handler *handler,
			      struct dentry *dentry, struct inode *inode,
			      const char *name, const void *value,
			      size_t size, int flags)
{
	int retval;
	struct posix_acl *acl;
	struct v9fs_session_info *v9ses;

	v9ses = v9fs_dentry2v9ses(dentry);
	/*
	 * set the attribute on the remote. Without even looking at the
	 * xattr value. We leave it to the server to validate
	 */
	if ((v9ses->flags & V9FS_ACCESS_MASK) != V9FS_ACCESS_CLIENT)
		return v9fs_xattr_set(dentry, handler->name, value, size,
				      flags);

	if (S_ISLNK(inode->i_mode))
		return -EOPNOTSUPP;
	if (!inode_owner_or_capable(inode))
		return -EPERM;
	if (value) {
		/* update the cached acl value */
		acl = posix_acl_from_xattr(&init_user_ns, value, size);
		if (IS_ERR(acl))
			return PTR_ERR(acl);
		else if (acl) {
			retval = posix_acl_valid(inode->i_sb->s_user_ns, acl);
			if (retval)
				goto err_out;
		}
	} else
		acl = NULL;

	switch (handler->flags) {
	case ACL_TYPE_ACCESS:
		if (acl) {
<<<<<<< HEAD
			struct iattr iattr;
=======
			struct iattr iattr = { 0 };
			struct posix_acl *old_acl = acl;
>>>>>>> 24b8d41d

			retval = posix_acl_update_mode(inode, &iattr.ia_mode, &acl);
			if (retval)
				goto err_out;
			if (!acl) {
				/*
				 * ACL can be represented
				 * by the mode bits. So don't
				 * update ACL.
				 */
<<<<<<< HEAD
=======
				posix_acl_release(old_acl);
>>>>>>> 24b8d41d
				value = NULL;
				size = 0;
			}
			iattr.ia_valid = ATTR_MODE;
			/* FIXME should we update ctime ?
			 * What is the following setxattr update the
			 * mode ?
			 */
			v9fs_vfs_setattr_dotl(dentry, &iattr);
		}
		break;
	case ACL_TYPE_DEFAULT:
		if (!S_ISDIR(inode->i_mode)) {
			retval = acl ? -EINVAL : 0;
			goto err_out;
		}
		break;
	default:
		BUG();
	}
	retval = v9fs_xattr_set(dentry, handler->name, value, size, flags);
	if (!retval)
		set_cached_acl(inode, handler->flags, acl);
err_out:
	posix_acl_release(acl);
	return retval;
}

const struct xattr_handler v9fs_xattr_acl_access_handler = {
	.name	= XATTR_NAME_POSIX_ACL_ACCESS,
	.flags	= ACL_TYPE_ACCESS,
	.get	= v9fs_xattr_get_acl,
	.set	= v9fs_xattr_set_acl,
};

const struct xattr_handler v9fs_xattr_acl_default_handler = {
	.name	= XATTR_NAME_POSIX_ACL_DEFAULT,
	.flags	= ACL_TYPE_DEFAULT,
	.get	= v9fs_xattr_get_acl,
	.set	= v9fs_xattr_set_acl,
};<|MERGE_RESOLUTION|>--- conflicted
+++ resolved
@@ -276,12 +276,8 @@
 	switch (handler->flags) {
 	case ACL_TYPE_ACCESS:
 		if (acl) {
-<<<<<<< HEAD
-			struct iattr iattr;
-=======
 			struct iattr iattr = { 0 };
 			struct posix_acl *old_acl = acl;
->>>>>>> 24b8d41d
 
 			retval = posix_acl_update_mode(inode, &iattr.ia_mode, &acl);
 			if (retval)
@@ -292,10 +288,7 @@
 				 * by the mode bits. So don't
 				 * update ACL.
 				 */
-<<<<<<< HEAD
-=======
 				posix_acl_release(old_acl);
->>>>>>> 24b8d41d
 				value = NULL;
 				size = 0;
 			}
