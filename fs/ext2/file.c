--- conflicted
+++ resolved
@@ -39,11 +39,7 @@
 		return 0; /* skip atime */
 
 	inode_lock_shared(inode);
-<<<<<<< HEAD
-	ret = iomap_dax_rw(iocb, to, &ext2_iomap_ops);
-=======
 	ret = dax_iomap_rw(iocb, to, &ext2_iomap_ops);
->>>>>>> 24b8d41d
 	inode_unlock_shared(inode);
 
 	file_accessed(iocb->ki_filp);
@@ -67,11 +63,7 @@
 	if (ret)
 		goto out_unlock;
 
-<<<<<<< HEAD
-	ret = iomap_dax_rw(iocb, from, &ext2_iomap_ops);
-=======
 	ret = dax_iomap_rw(iocb, from, &ext2_iomap_ops);
->>>>>>> 24b8d41d
 	if (ret > 0 && iocb->ki_pos > i_size_read(inode)) {
 		i_size_write(inode, iocb->ki_pos);
 		mark_inode_dirty(inode);
@@ -110,11 +102,7 @@
 	}
 	down_read(&ei->dax_sem);
 
-<<<<<<< HEAD
-	ret = iomap_dax_fault(vma, vmf, &ext2_iomap_ops);
-=======
 	ret = dax_iomap_fault(vmf, PE_SIZE_PTE, NULL, NULL, &ext2_iomap_ops);
->>>>>>> 24b8d41d
 
 	up_read(&ei->dax_sem);
 	if (write)
@@ -122,54 +110,6 @@
 	return ret;
 }
 
-<<<<<<< HEAD
-static int ext2_dax_pmd_fault(struct vm_area_struct *vma, unsigned long addr,
-						pmd_t *pmd, unsigned int flags)
-{
-	struct inode *inode = file_inode(vma->vm_file);
-	struct ext2_inode_info *ei = EXT2_I(inode);
-	int ret;
-
-	if (flags & FAULT_FLAG_WRITE) {
-		sb_start_pagefault(inode->i_sb);
-		file_update_time(vma->vm_file);
-	}
-	down_read(&ei->dax_sem);
-
-	ret = dax_pmd_fault(vma, addr, pmd, flags, ext2_get_block);
-
-	up_read(&ei->dax_sem);
-	if (flags & FAULT_FLAG_WRITE)
-		sb_end_pagefault(inode->i_sb);
-	return ret;
-}
-
-static int ext2_dax_pfn_mkwrite(struct vm_area_struct *vma,
-		struct vm_fault *vmf)
-{
-	struct inode *inode = file_inode(vma->vm_file);
-	struct ext2_inode_info *ei = EXT2_I(inode);
-	loff_t size;
-	int ret;
-
-	sb_start_pagefault(inode->i_sb);
-	file_update_time(vma->vm_file);
-	down_read(&ei->dax_sem);
-
-	/* check that the faulting page hasn't raced with truncate */
-	size = (i_size_read(inode) + PAGE_SIZE - 1) >> PAGE_SHIFT;
-	if (vmf->pgoff >= size)
-		ret = VM_FAULT_SIGBUS;
-	else
-		ret = dax_pfn_mkwrite(vma, vmf);
-
-	up_read(&ei->dax_sem);
-	sb_end_pagefault(inode->i_sb);
-	return ret;
-}
-
-=======
->>>>>>> 24b8d41d
 static const struct vm_operations_struct ext2_dax_vm_ops = {
 	.fault		= ext2_dax_fault,
 	/*
@@ -258,14 +198,8 @@
 };
 
 const struct inode_operations ext2_file_inode_operations = {
-<<<<<<< HEAD
-#ifdef CONFIG_EXT2_FS_XATTR
-	.listxattr	= ext2_listxattr,
-#endif
-=======
 	.listxattr	= ext2_listxattr,
 	.getattr	= ext2_getattr,
->>>>>>> 24b8d41d
 	.setattr	= ext2_setattr,
 	.get_acl	= ext2_get_acl,
 	.set_acl	= ext2_set_acl,
