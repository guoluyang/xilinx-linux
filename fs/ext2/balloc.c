--- conflicted
+++ resolved
@@ -1172,37 +1172,21 @@
 
 /*
  * Returns 1 if the passed-in block region is valid; 0 if some part overlaps
-<<<<<<< HEAD
- * with filesystem metadata blocksi.
-=======
  * with filesystem metadata blocks.
->>>>>>> 24b8d41d
  */
 int ext2_data_block_valid(struct ext2_sb_info *sbi, ext2_fsblk_t start_blk,
 			  unsigned int count)
 {
 	if ((start_blk <= le32_to_cpu(sbi->s_es->s_first_data_block)) ||
-<<<<<<< HEAD
-	    (start_blk + count < start_blk) ||
-	    (start_blk > le32_to_cpu(sbi->s_es->s_blocks_count)))
-=======
 	    (start_blk + count - 1 < start_blk) ||
 	    (start_blk + count - 1 >= le32_to_cpu(sbi->s_es->s_blocks_count)))
->>>>>>> 24b8d41d
 		return 0;
 
 	/* Ensure we do not step over superblock */
 	if ((start_blk <= sbi->s_sb_block) &&
-<<<<<<< HEAD
-	    (start_blk + count >= sbi->s_sb_block))
-		return 0;
-
-
-=======
 	    (start_blk + count - 1 >= sbi->s_sb_block))
 		return 0;
 
->>>>>>> 24b8d41d
 	return 1;
 }
 
