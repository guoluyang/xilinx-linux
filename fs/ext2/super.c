--- conflicted
+++ resolved
@@ -948,19 +948,12 @@
 
 	blocksize = BLOCK_SIZE << le32_to_cpu(sbi->s_es->s_log_block_size);
 
-<<<<<<< HEAD
-	if (sbi->s_mount_opt & EXT2_MOUNT_DAX) {
-		err = bdev_dax_supported(sb, blocksize);
-		if (err)
-			goto failed_mount;
-=======
 	if (test_opt(sb, DAX)) {
 		if (!bdev_dax_supported(sb->s_bdev, blocksize)) {
 			ext2_msg(sb, KERN_ERR,
 				"DAX unsupported by block device. Turning off DAX.");
 			clear_opt(sbi->s_mount_opt, DAX);
 		}
->>>>>>> 24b8d41d
 	}
 
 	/* If the blocksize doesn't match, re-read the thing.. */
@@ -1570,11 +1563,7 @@
 		return err;
 	if (inode->i_size < off+len-towrite)
 		i_size_write(inode, off+len-towrite);
-<<<<<<< HEAD
-	inode->i_version++;
-=======
 	inode_inc_iversion(inode);
->>>>>>> 24b8d41d
 	inode->i_mtime = inode->i_ctime = current_time(inode);
 	mark_inode_dirty(inode);
 	return len - towrite;
