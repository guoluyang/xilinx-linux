// SPDX-License-Identifier: GPL-2.0
/*
 *  linux/fs/ext2/inode.c
 *
 * Copyright (C) 1992, 1993, 1994, 1995
 * Remy Card (card@masi.ibp.fr)
 * Laboratoire MASI - Institut Blaise Pascal
 * Universite Pierre et Marie Curie (Paris VI)
 *
 *  from
 *
 *  linux/fs/minix/inode.c
 *
 *  Copyright (C) 1991, 1992  Linus Torvalds
 *
 *  Goal-directed block allocation by Stephen Tweedie
 * 	(sct@dcs.ed.ac.uk), 1993, 1998
 *  Big-endian to little-endian byte-swapping/bitmaps by
 *        David S. Miller (davem@caip.rutgers.edu), 1995
 *  64-bit file support on 64-bit platforms by Jakub Jelinek
 * 	(jj@sunsite.ms.mff.cuni.cz)
 *
 *  Assorted race fixes, rewrite of ext2_get_block() by Al Viro, 2000
 */

#include <linux/time.h>
#include <linux/highuid.h>
#include <linux/pagemap.h>
#include <linux/dax.h>
#include <linux/blkdev.h>
#include <linux/quotaops.h>
#include <linux/writeback.h>
#include <linux/buffer_head.h>
#include <linux/mpage.h>
#include <linux/fiemap.h>
#include <linux/iomap.h>
#include <linux/namei.h>
#include <linux/uio.h>
#include "ext2.h"
#include "acl.h"
#include "xattr.h"

static int __ext2_write_inode(struct inode *inode, int do_sync);

/*
 * Test whether an inode is a fast symlink.
 */
static inline int ext2_inode_is_fast_symlink(struct inode *inode)
{
	int ea_blocks = EXT2_I(inode)->i_file_acl ?
		(inode->i_sb->s_blocksize >> 9) : 0;

	return (S_ISLNK(inode->i_mode) &&
		inode->i_blocks - ea_blocks == 0);
}

static void ext2_truncate_blocks(struct inode *inode, loff_t offset);

static void ext2_write_failed(struct address_space *mapping, loff_t to)
{
	struct inode *inode = mapping->host;

	if (to > inode->i_size) {
		truncate_pagecache(inode, inode->i_size);
		ext2_truncate_blocks(inode, inode->i_size);
	}
}

/*
 * Called at the last iput() if i_nlink is zero.
 */
void ext2_evict_inode(struct inode * inode)
{
	struct ext2_block_alloc_info *rsv;
	int want_delete = 0;

	if (!inode->i_nlink && !is_bad_inode(inode)) {
		want_delete = 1;
		dquot_initialize(inode);
	} else {
		dquot_drop(inode);
	}

	truncate_inode_pages_final(&inode->i_data);

	if (want_delete) {
		sb_start_intwrite(inode->i_sb);
		/* set dtime */
		EXT2_I(inode)->i_dtime	= ktime_get_real_seconds();
		mark_inode_dirty(inode);
		__ext2_write_inode(inode, inode_needs_sync(inode));
		/* truncate to 0 */
		inode->i_size = 0;
		if (inode->i_blocks)
			ext2_truncate_blocks(inode, 0);
		ext2_xattr_delete_inode(inode);
	}

	invalidate_inode_buffers(inode);
	clear_inode(inode);

	ext2_discard_reservation(inode);
	rsv = EXT2_I(inode)->i_block_alloc_info;
	EXT2_I(inode)->i_block_alloc_info = NULL;
	if (unlikely(rsv))
		kfree(rsv);

	if (want_delete) {
		ext2_free_inode(inode);
		sb_end_intwrite(inode->i_sb);
	}
}

typedef struct {
	__le32	*p;
	__le32	key;
	struct buffer_head *bh;
} Indirect;

static inline void add_chain(Indirect *p, struct buffer_head *bh, __le32 *v)
{
	p->key = *(p->p = v);
	p->bh = bh;
}

static inline int verify_chain(Indirect *from, Indirect *to)
{
	while (from <= to && from->key == *from->p)
		from++;
	return (from > to);
}

/**
 *	ext2_block_to_path - parse the block number into array of offsets
 *	@inode: inode in question (we are only interested in its superblock)
 *	@i_block: block number to be parsed
 *	@offsets: array to store the offsets in
 *      @boundary: set this non-zero if the referred-to block is likely to be
 *             followed (on disk) by an indirect block.
 *	To store the locations of file's data ext2 uses a data structure common
 *	for UNIX filesystems - tree of pointers anchored in the inode, with
 *	data blocks at leaves and indirect blocks in intermediate nodes.
 *	This function translates the block number into path in that tree -
 *	return value is the path length and @offsets[n] is the offset of
 *	pointer to (n+1)th node in the nth one. If @block is out of range
 *	(negative or too large) warning is printed and zero returned.
 *
 *	Note: function doesn't find node addresses, so no IO is needed. All
 *	we need to know is the capacity of indirect blocks (taken from the
 *	inode->i_sb).
 */

/*
 * Portability note: the last comparison (check that we fit into triple
 * indirect block) is spelled differently, because otherwise on an
 * architecture with 32-bit longs and 8Kb pages we might get into trouble
 * if our filesystem had 8Kb blocks. We might use long long, but that would
 * kill us on x86. Oh, well, at least the sign propagation does not matter -
 * i_block would have to be negative in the very beginning, so we would not
 * get there at all.
 */

static int ext2_block_to_path(struct inode *inode,
			long i_block, int offsets[4], int *boundary)
{
	int ptrs = EXT2_ADDR_PER_BLOCK(inode->i_sb);
	int ptrs_bits = EXT2_ADDR_PER_BLOCK_BITS(inode->i_sb);
	const long direct_blocks = EXT2_NDIR_BLOCKS,
		indirect_blocks = ptrs,
		double_blocks = (1 << (ptrs_bits * 2));
	int n = 0;
	int final = 0;

	if (i_block < 0) {
		ext2_msg(inode->i_sb, KERN_WARNING,
			"warning: %s: block < 0", __func__);
	} else if (i_block < direct_blocks) {
		offsets[n++] = i_block;
		final = direct_blocks;
	} else if ( (i_block -= direct_blocks) < indirect_blocks) {
		offsets[n++] = EXT2_IND_BLOCK;
		offsets[n++] = i_block;
		final = ptrs;
	} else if ((i_block -= indirect_blocks) < double_blocks) {
		offsets[n++] = EXT2_DIND_BLOCK;
		offsets[n++] = i_block >> ptrs_bits;
		offsets[n++] = i_block & (ptrs - 1);
		final = ptrs;
	} else if (((i_block -= double_blocks) >> (ptrs_bits * 2)) < ptrs) {
		offsets[n++] = EXT2_TIND_BLOCK;
		offsets[n++] = i_block >> (ptrs_bits * 2);
		offsets[n++] = (i_block >> ptrs_bits) & (ptrs - 1);
		offsets[n++] = i_block & (ptrs - 1);
		final = ptrs;
	} else {
		ext2_msg(inode->i_sb, KERN_WARNING,
			"warning: %s: block is too big", __func__);
	}
	if (boundary)
		*boundary = final - 1 - (i_block & (ptrs - 1));

	return n;
}

/**
 *	ext2_get_branch - read the chain of indirect blocks leading to data
 *	@inode: inode in question
 *	@depth: depth of the chain (1 - direct pointer, etc.)
 *	@offsets: offsets of pointers in inode/indirect blocks
 *	@chain: place to store the result
 *	@err: here we store the error value
 *
 *	Function fills the array of triples <key, p, bh> and returns %NULL
 *	if everything went OK or the pointer to the last filled triple
 *	(incomplete one) otherwise. Upon the return chain[i].key contains
 *	the number of (i+1)-th block in the chain (as it is stored in memory,
 *	i.e. little-endian 32-bit), chain[i].p contains the address of that
 *	number (it points into struct inode for i==0 and into the bh->b_data
 *	for i>0) and chain[i].bh points to the buffer_head of i-th indirect
 *	block for i>0 and NULL for i==0. In other words, it holds the block
 *	numbers of the chain, addresses they were taken from (and where we can
 *	verify that chain did not change) and buffer_heads hosting these
 *	numbers.
 *
 *	Function stops when it stumbles upon zero pointer (absent block)
 *		(pointer to last triple returned, *@err == 0)
 *	or when it gets an IO error reading an indirect block
 *		(ditto, *@err == -EIO)
 *	or when it notices that chain had been changed while it was reading
 *		(ditto, *@err == -EAGAIN)
 *	or when it reads all @depth-1 indirect blocks successfully and finds
 *	the whole chain, all way to the data (returns %NULL, *err == 0).
 */
static Indirect *ext2_get_branch(struct inode *inode,
				 int depth,
				 int *offsets,
				 Indirect chain[4],
				 int *err)
{
	struct super_block *sb = inode->i_sb;
	Indirect *p = chain;
	struct buffer_head *bh;

	*err = 0;
	/* i_data is not going away, no lock needed */
	add_chain (chain, NULL, EXT2_I(inode)->i_data + *offsets);
	if (!p->key)
		goto no_block;
	while (--depth) {
		bh = sb_bread(sb, le32_to_cpu(p->key));
		if (!bh)
			goto failure;
		read_lock(&EXT2_I(inode)->i_meta_lock);
		if (!verify_chain(chain, p))
			goto changed;
		add_chain(++p, bh, (__le32*)bh->b_data + *++offsets);
		read_unlock(&EXT2_I(inode)->i_meta_lock);
		if (!p->key)
			goto no_block;
	}
	return NULL;

changed:
	read_unlock(&EXT2_I(inode)->i_meta_lock);
	brelse(bh);
	*err = -EAGAIN;
	goto no_block;
failure:
	*err = -EIO;
no_block:
	return p;
}

/**
 *	ext2_find_near - find a place for allocation with sufficient locality
 *	@inode: owner
 *	@ind: descriptor of indirect block.
 *
 *	This function returns the preferred place for block allocation.
 *	It is used when heuristic for sequential allocation fails.
 *	Rules are:
 *	  + if there is a block to the left of our position - allocate near it.
 *	  + if pointer will live in indirect block - allocate near that block.
 *	  + if pointer will live in inode - allocate in the same cylinder group.
 *
 * In the latter case we colour the starting block by the callers PID to
 * prevent it from clashing with concurrent allocations for a different inode
 * in the same block group.   The PID is used here so that functionally related
 * files will be close-by on-disk.
 *
 *	Caller must make sure that @ind is valid and will stay that way.
 */

static ext2_fsblk_t ext2_find_near(struct inode *inode, Indirect *ind)
{
	struct ext2_inode_info *ei = EXT2_I(inode);
	__le32 *start = ind->bh ? (__le32 *) ind->bh->b_data : ei->i_data;
	__le32 *p;
	ext2_fsblk_t bg_start;
	ext2_fsblk_t colour;

	/* Try to find previous block */
	for (p = ind->p - 1; p >= start; p--)
		if (*p)
			return le32_to_cpu(*p);

	/* No such thing, so let's try location of indirect block */
	if (ind->bh)
		return ind->bh->b_blocknr;

	/*
	 * It is going to be referred from inode itself? OK, just put it into
	 * the same cylinder group then.
	 */
	bg_start = ext2_group_first_block_no(inode->i_sb, ei->i_block_group);
	colour = (current->pid % 16) *
			(EXT2_BLOCKS_PER_GROUP(inode->i_sb) / 16);
	return bg_start + colour;
}

/**
 *	ext2_find_goal - find a preferred place for allocation.
 *	@inode: owner
 *	@block:  block we want
 *	@partial: pointer to the last triple within a chain
 *
 *	Returns preferred place for a block (the goal).
 */

static inline ext2_fsblk_t ext2_find_goal(struct inode *inode, long block,
					  Indirect *partial)
{
	struct ext2_block_alloc_info *block_i;

	block_i = EXT2_I(inode)->i_block_alloc_info;

	/*
	 * try the heuristic for sequential allocation,
	 * failing that at least try to get decent locality.
	 */
	if (block_i && (block == block_i->last_alloc_logical_block + 1)
		&& (block_i->last_alloc_physical_block != 0)) {
		return block_i->last_alloc_physical_block + 1;
	}

	return ext2_find_near(inode, partial);
}

/**
 *	ext2_blks_to_allocate: Look up the block map and count the number
 *	of direct blocks need to be allocated for the given branch.
 *
 * 	@branch: chain of indirect blocks
 *	@k: number of blocks need for indirect blocks
 *	@blks: number of data blocks to be mapped.
 *	@blocks_to_boundary:  the offset in the indirect block
 *
 *	return the number of direct blocks to allocate.
 */
static int
ext2_blks_to_allocate(Indirect * branch, int k, unsigned long blks,
		int blocks_to_boundary)
{
	unsigned long count = 0;

	/*
	 * Simple case, [t,d]Indirect block(s) has not allocated yet
	 * then it's clear blocks on that path have not allocated
	 */
	if (k > 0) {
		/* right now don't hanel cross boundary allocation */
		if (blks < blocks_to_boundary + 1)
			count += blks;
		else
			count += blocks_to_boundary + 1;
		return count;
	}

	count++;
	while (count < blks && count <= blocks_to_boundary
		&& le32_to_cpu(*(branch[0].p + count)) == 0) {
		count++;
	}
	return count;
}

/**
 *	ext2_alloc_blocks: multiple allocate blocks needed for a branch
 *	@indirect_blks: the number of blocks need to allocate for indirect
 *			blocks
 *	@blks: the number of blocks need to allocate for direct blocks
 *	@new_blocks: on return it will store the new block numbers for
 *	the indirect blocks(if needed) and the first direct block,
 */
static int ext2_alloc_blocks(struct inode *inode,
			ext2_fsblk_t goal, int indirect_blks, int blks,
			ext2_fsblk_t new_blocks[4], int *err)
{
	int target, i;
	unsigned long count = 0;
	int index = 0;
	ext2_fsblk_t current_block = 0;
	int ret = 0;

	/*
	 * Here we try to allocate the requested multiple blocks at once,
	 * on a best-effort basis.
	 * To build a branch, we should allocate blocks for
	 * the indirect blocks(if not allocated yet), and at least
	 * the first direct block of this branch.  That's the
	 * minimum number of blocks need to allocate(required)
	 */
	target = blks + indirect_blks;

	while (1) {
		count = target;
		/* allocating blocks for indirect blocks and direct blocks */
		current_block = ext2_new_blocks(inode,goal,&count,err);
		if (*err)
			goto failed_out;

		target -= count;
		/* allocate blocks for indirect blocks */
		while (index < indirect_blks && count) {
			new_blocks[index++] = current_block++;
			count--;
		}

		if (count > 0)
			break;
	}

	/* save the new block number for the first direct block */
	new_blocks[index] = current_block;

	/* total number of blocks allocated for direct blocks */
	ret = count;
	*err = 0;
	return ret;
failed_out:
	for (i = 0; i <index; i++)
		ext2_free_blocks(inode, new_blocks[i], 1);
	if (index)
		mark_inode_dirty(inode);
	return ret;
}

/**
 *	ext2_alloc_branch - allocate and set up a chain of blocks.
 *	@inode: owner
 *	@indirect_blks: depth of the chain (number of blocks to allocate)
 *	@blks: number of allocated direct blocks
 *	@goal: preferred place for allocation
 *	@offsets: offsets (in the blocks) to store the pointers to next.
 *	@branch: place to store the chain in.
 *
 *	This function allocates @num blocks, zeroes out all but the last one,
 *	links them into chain and (if we are synchronous) writes them to disk.
 *	In other words, it prepares a branch that can be spliced onto the
 *	inode. It stores the information about that chain in the branch[], in
 *	the same format as ext2_get_branch() would do. We are calling it after
 *	we had read the existing part of chain and partial points to the last
 *	triple of that (one with zero ->key). Upon the exit we have the same
 *	picture as after the successful ext2_get_block(), except that in one
 *	place chain is disconnected - *branch->p is still zero (we did not
 *	set the last link), but branch->key contains the number that should
 *	be placed into *branch->p to fill that gap.
 *
 *	If allocation fails we free all blocks we've allocated (and forget
 *	their buffer_heads) and return the error value the from failed
 *	ext2_alloc_block() (normally -ENOSPC). Otherwise we set the chain
 *	as described above and return 0.
 */

static int ext2_alloc_branch(struct inode *inode,
			int indirect_blks, int *blks, ext2_fsblk_t goal,
			int *offsets, Indirect *branch)
{
	int blocksize = inode->i_sb->s_blocksize;
	int i, n = 0;
	int err = 0;
	struct buffer_head *bh;
	int num;
	ext2_fsblk_t new_blocks[4];
	ext2_fsblk_t current_block;

	num = ext2_alloc_blocks(inode, goal, indirect_blks,
				*blks, new_blocks, &err);
	if (err)
		return err;

	branch[0].key = cpu_to_le32(new_blocks[0]);
	/*
	 * metadata blocks and data blocks are allocated.
	 */
	for (n = 1; n <= indirect_blks;  n++) {
		/*
		 * Get buffer_head for parent block, zero it out
		 * and set the pointer to new one, then send
		 * parent to disk.
		 */
		bh = sb_getblk(inode->i_sb, new_blocks[n-1]);
		if (unlikely(!bh)) {
			err = -ENOMEM;
			goto failed;
		}
		branch[n].bh = bh;
		lock_buffer(bh);
		memset(bh->b_data, 0, blocksize);
		branch[n].p = (__le32 *) bh->b_data + offsets[n];
		branch[n].key = cpu_to_le32(new_blocks[n]);
		*branch[n].p = branch[n].key;
		if ( n == indirect_blks) {
			current_block = new_blocks[n];
			/*
			 * End of chain, update the last new metablock of
			 * the chain to point to the new allocated
			 * data blocks numbers
			 */
			for (i=1; i < num; i++)
				*(branch[n].p + i) = cpu_to_le32(++current_block);
		}
		set_buffer_uptodate(bh);
		unlock_buffer(bh);
		mark_buffer_dirty_inode(bh, inode);
		/* We used to sync bh here if IS_SYNC(inode).
		 * But we now rely upon generic_write_sync()
		 * and b_inode_buffers.  But not for directories.
		 */
		if (S_ISDIR(inode->i_mode) && IS_DIRSYNC(inode))
			sync_dirty_buffer(bh);
	}
	*blks = num;
	return err;

failed:
	for (i = 1; i < n; i++)
		bforget(branch[i].bh);
	for (i = 0; i < indirect_blks; i++)
		ext2_free_blocks(inode, new_blocks[i], 1);
	ext2_free_blocks(inode, new_blocks[i], num);
	return err;
}

/**
 * ext2_splice_branch - splice the allocated branch onto inode.
 * @inode: owner
 * @block: (logical) number of block we are adding
 * @where: location of missing link
 * @num:   number of indirect blocks we are adding
 * @blks:  number of direct blocks we are adding
 *
 * This function fills the missing link and does all housekeeping needed in
 * inode (->i_blocks, etc.). In case of success we end up with the full
 * chain to new block and return 0.
 */
static void ext2_splice_branch(struct inode *inode,
			long block, Indirect *where, int num, int blks)
{
	int i;
	struct ext2_block_alloc_info *block_i;
	ext2_fsblk_t current_block;

	block_i = EXT2_I(inode)->i_block_alloc_info;

	/* XXX LOCKING probably should have i_meta_lock ?*/
	/* That's it */

	*where->p = where->key;

	/*
	 * Update the host buffer_head or inode to point to more just allocated
	 * direct blocks blocks
	 */
	if (num == 0 && blks > 1) {
		current_block = le32_to_cpu(where->key) + 1;
		for (i = 1; i < blks; i++)
			*(where->p + i ) = cpu_to_le32(current_block++);
	}

	/*
	 * update the most recently allocated logical & physical block
	 * in i_block_alloc_info, to assist find the proper goal block for next
	 * allocation
	 */
	if (block_i) {
		block_i->last_alloc_logical_block = block + blks - 1;
		block_i->last_alloc_physical_block =
				le32_to_cpu(where[num].key) + blks - 1;
	}

	/* We are done with atomic stuff, now do the rest of housekeeping */

	/* had we spliced it onto indirect block? */
	if (where->bh)
		mark_buffer_dirty_inode(where->bh, inode);

	inode->i_ctime = current_time(inode);
	mark_inode_dirty(inode);
}

/*
 * Allocation strategy is simple: if we have to allocate something, we will
 * have to go the whole way to leaf. So let's do it before attaching anything
 * to tree, set linkage between the newborn blocks, write them if sync is
 * required, recheck the path, free and repeat if check fails, otherwise
 * set the last missing link (that will protect us from any truncate-generated
 * removals - all blocks on the path are immune now) and possibly force the
 * write on the parent block.
 * That has a nice additional property: no special recovery from the failed
 * allocations is needed - we simply release blocks and do not touch anything
 * reachable from inode.
 *
 * `handle' can be NULL if create == 0.
 *
 * return > 0, # of blocks mapped or allocated.
 * return = 0, if plain lookup failed.
 * return < 0, error case.
 */
static int ext2_get_blocks(struct inode *inode,
			   sector_t iblock, unsigned long maxblocks,
			   u32 *bno, bool *new, bool *boundary,
			   int create)
{
	int err;
	int offsets[4];
	Indirect chain[4];
	Indirect *partial;
	ext2_fsblk_t goal;
	int indirect_blks;
	int blocks_to_boundary = 0;
	int depth;
	struct ext2_inode_info *ei = EXT2_I(inode);
	int count = 0;
	ext2_fsblk_t first_block = 0;

	BUG_ON(maxblocks == 0);

	depth = ext2_block_to_path(inode,iblock,offsets,&blocks_to_boundary);

	if (depth == 0)
		return -EIO;

	partial = ext2_get_branch(inode, depth, offsets, chain, &err);
	/* Simplest case - block found, no allocation needed */
	if (!partial) {
		first_block = le32_to_cpu(chain[depth - 1].key);
		count++;
		/*map more blocks*/
		while (count < maxblocks && count <= blocks_to_boundary) {
			ext2_fsblk_t blk;

			if (!verify_chain(chain, chain + depth - 1)) {
				/*
				 * Indirect block might be removed by
				 * truncate while we were reading it.
				 * Handling of that case: forget what we've
				 * got now, go to reread.
				 */
				err = -EAGAIN;
				count = 0;
				partial = chain + depth - 1;
				break;
			}
			blk = le32_to_cpu(*(chain[depth-1].p + count));
			if (blk == first_block + count)
				count++;
			else
				break;
		}
		if (err != -EAGAIN)
			goto got_it;
	}

	/* Next simple case - plain lookup or failed read of indirect block */
	if (!create || err == -EIO)
		goto cleanup;

	mutex_lock(&ei->truncate_mutex);
	/*
	 * If the indirect block is missing while we are reading
	 * the chain(ext2_get_branch() returns -EAGAIN err), or
	 * if the chain has been changed after we grab the semaphore,
	 * (either because another process truncated this branch, or
	 * another get_block allocated this branch) re-grab the chain to see if
	 * the request block has been allocated or not.
	 *
	 * Since we already block the truncate/other get_block
	 * at this point, we will have the current copy of the chain when we
	 * splice the branch into the tree.
	 */
	if (err == -EAGAIN || !verify_chain(chain, partial)) {
		while (partial > chain) {
			brelse(partial->bh);
			partial--;
		}
		partial = ext2_get_branch(inode, depth, offsets, chain, &err);
		if (!partial) {
			count++;
			mutex_unlock(&ei->truncate_mutex);
<<<<<<< HEAD
			if (err)
				goto cleanup;
=======
>>>>>>> 24b8d41d
			goto got_it;
		}

		if (err) {
			mutex_unlock(&ei->truncate_mutex);
			goto cleanup;
		}
	}

	/*
	 * Okay, we need to do block allocation.  Lazily initialize the block
	 * allocation info here if necessary
	*/
	if (S_ISREG(inode->i_mode) && (!ei->i_block_alloc_info))
		ext2_init_block_alloc_info(inode);

	goal = ext2_find_goal(inode, iblock, partial);

	/* the number of blocks need to allocate for [d,t]indirect blocks */
	indirect_blks = (chain + depth) - partial - 1;
	/*
	 * Next look up the indirect map to count the total number of
	 * direct blocks to allocate for this branch.
	 */
	count = ext2_blks_to_allocate(partial, indirect_blks,
					maxblocks, blocks_to_boundary);
	/*
	 * XXX ???? Block out ext2_truncate while we alter the tree
	 */
	err = ext2_alloc_branch(inode, indirect_blks, &count, goal,
				offsets + (partial - chain), partial);

	if (err) {
		mutex_unlock(&ei->truncate_mutex);
		goto cleanup;
	}

	if (IS_DAX(inode)) {
		int i;

		/*
		 * We must unmap blocks before zeroing so that writeback cannot
		 * overwrite zeros with stale data from block device page cache.
		 */
		for (i = 0; i < count; i++) {
			unmap_underlying_metadata(inode->i_sb->s_bdev,
					le32_to_cpu(chain[depth-1].key) + i);
		}
		/*
		 * We must unmap blocks before zeroing so that writeback cannot
		 * overwrite zeros with stale data from block device page cache.
		 */
		clean_bdev_aliases(inode->i_sb->s_bdev,
				   le32_to_cpu(chain[depth-1].key),
				   count);
		/*
		 * block must be initialised before we put it in the tree
		 * so that it's not found by another thread before it's
		 * initialised
		 */
		err = sb_issue_zeroout(inode->i_sb,
				le32_to_cpu(chain[depth-1].key), count,
				GFP_NOFS);
		if (err) {
			mutex_unlock(&ei->truncate_mutex);
			goto cleanup;
		}
	} else {
		*new = true;
	}
	*new = true;

	ext2_splice_branch(inode, iblock, partial, indirect_blks, count);
	mutex_unlock(&ei->truncate_mutex);
got_it:
	if (count > blocks_to_boundary)
		*boundary = true;
	err = count;
	/* Clean up and exit */
	partial = chain + depth - 1;	/* the whole chain */
cleanup:
	while (partial > chain) {
		brelse(partial->bh);
		partial--;
	}
	if (err > 0)
		*bno = le32_to_cpu(chain[depth-1].key);
	return err;
}

int ext2_get_block(struct inode *inode, sector_t iblock,
		struct buffer_head *bh_result, int create)
{
	unsigned max_blocks = bh_result->b_size >> inode->i_blkbits;
	bool new = false, boundary = false;
	u32 bno;
	int ret;

	ret = ext2_get_blocks(inode, iblock, max_blocks, &bno, &new, &boundary,
			create);
	if (ret <= 0)
		return ret;

	map_bh(bh_result, inode->i_sb, bno);
	bh_result->b_size = (ret << inode->i_blkbits);
	if (new)
		set_buffer_new(bh_result);
	if (boundary)
		set_buffer_boundary(bh_result);
	return 0;

}

#ifdef CONFIG_FS_DAX
static int ext2_iomap_begin(struct inode *inode, loff_t offset, loff_t length,
<<<<<<< HEAD
		unsigned flags, struct iomap *iomap)
=======
		unsigned flags, struct iomap *iomap, struct iomap *srcmap)
>>>>>>> 24b8d41d
{
	unsigned int blkbits = inode->i_blkbits;
	unsigned long first_block = offset >> blkbits;
	unsigned long max_blocks = (length + (1 << blkbits) - 1) >> blkbits;
<<<<<<< HEAD
=======
	struct ext2_sb_info *sbi = EXT2_SB(inode->i_sb);
>>>>>>> 24b8d41d
	bool new = false, boundary = false;
	u32 bno;
	int ret;

	ret = ext2_get_blocks(inode, first_block, max_blocks,
			&bno, &new, &boundary, flags & IOMAP_WRITE);
	if (ret < 0)
		return ret;

	iomap->flags = 0;
	iomap->bdev = inode->i_sb->s_bdev;
	iomap->offset = (u64)first_block << blkbits;
<<<<<<< HEAD

	if (ret == 0) {
		iomap->type = IOMAP_HOLE;
		iomap->blkno = IOMAP_NULL_BLOCK;
		iomap->length = 1 << blkbits;
	} else {
		iomap->type = IOMAP_MAPPED;
		iomap->blkno = (sector_t)bno << (blkbits - 9);
=======
	iomap->dax_dev = sbi->s_daxdev;

	if (ret == 0) {
		iomap->type = IOMAP_HOLE;
		iomap->addr = IOMAP_NULL_ADDR;
		iomap->length = 1 << blkbits;
	} else {
		iomap->type = IOMAP_MAPPED;
		iomap->addr = (u64)bno << blkbits;
>>>>>>> 24b8d41d
		iomap->length = (u64)ret << blkbits;
		iomap->flags |= IOMAP_F_MERGED;
	}

	if (new)
		iomap->flags |= IOMAP_F_NEW;
	return 0;
}

static int
ext2_iomap_end(struct inode *inode, loff_t offset, loff_t length,
		ssize_t written, unsigned flags, struct iomap *iomap)
{
	if (iomap->type == IOMAP_MAPPED &&
	    written < length &&
	    (flags & IOMAP_WRITE))
		ext2_write_failed(inode->i_mapping, offset + length);
	return 0;
}

<<<<<<< HEAD
struct iomap_ops ext2_iomap_ops = {
	.iomap_begin		= ext2_iomap_begin,
	.iomap_end		= ext2_iomap_end,
};
=======
const struct iomap_ops ext2_iomap_ops = {
	.iomap_begin		= ext2_iomap_begin,
	.iomap_end		= ext2_iomap_end,
};
#else
/* Define empty ops for !CONFIG_FS_DAX case to avoid ugly ifdefs */
const struct iomap_ops ext2_iomap_ops;
>>>>>>> 24b8d41d
#endif /* CONFIG_FS_DAX */

int ext2_fiemap(struct inode *inode, struct fiemap_extent_info *fieinfo,
		u64 start, u64 len)
{
	return generic_block_fiemap(inode, fieinfo, start, len,
				    ext2_get_block);
}

static int ext2_writepage(struct page *page, struct writeback_control *wbc)
{
	return block_write_full_page(page, ext2_get_block, wbc);
}

static int ext2_readpage(struct file *file, struct page *page)
{
	return mpage_readpage(page, ext2_get_block);
}

static void ext2_readahead(struct readahead_control *rac)
{
	mpage_readahead(rac, ext2_get_block);
}

static int
ext2_write_begin(struct file *file, struct address_space *mapping,
		loff_t pos, unsigned len, unsigned flags,
		struct page **pagep, void **fsdata)
{
	int ret;

	ret = block_write_begin(mapping, pos, len, flags, pagep,
				ext2_get_block);
	if (ret < 0)
		ext2_write_failed(mapping, pos + len);
	return ret;
}

static int ext2_write_end(struct file *file, struct address_space *mapping,
			loff_t pos, unsigned len, unsigned copied,
			struct page *page, void *fsdata)
{
	int ret;

	ret = generic_write_end(file, mapping, pos, len, copied, page, fsdata);
	if (ret < len)
		ext2_write_failed(mapping, pos + len);
	return ret;
}

static int
ext2_nobh_write_begin(struct file *file, struct address_space *mapping,
		loff_t pos, unsigned len, unsigned flags,
		struct page **pagep, void **fsdata)
{
	int ret;

	ret = nobh_write_begin(mapping, pos, len, flags, pagep, fsdata,
			       ext2_get_block);
	if (ret < 0)
		ext2_write_failed(mapping, pos + len);
	return ret;
}

static int ext2_nobh_writepage(struct page *page,
			struct writeback_control *wbc)
{
	return nobh_writepage(page, ext2_get_block, wbc);
}

static sector_t ext2_bmap(struct address_space *mapping, sector_t block)
{
	return generic_block_bmap(mapping,block,ext2_get_block);
}

static ssize_t
ext2_direct_IO(struct kiocb *iocb, struct iov_iter *iter)
{
	struct file *file = iocb->ki_filp;
	struct address_space *mapping = file->f_mapping;
	struct inode *inode = mapping->host;
	size_t count = iov_iter_count(iter);
	loff_t offset = iocb->ki_pos;
	ssize_t ret;

<<<<<<< HEAD
	if (WARN_ON_ONCE(IS_DAX(inode)))
		return -EIO;

=======
>>>>>>> 24b8d41d
	ret = blockdev_direct_IO(iocb, inode, iter, ext2_get_block);
	if (ret < 0 && iov_iter_rw(iter) == WRITE)
		ext2_write_failed(mapping, offset + count);
	return ret;
}

static int
ext2_writepages(struct address_space *mapping, struct writeback_control *wbc)
{
	return mpage_writepages(mapping, wbc, ext2_get_block);
}

static int
ext2_dax_writepages(struct address_space *mapping, struct writeback_control *wbc)
{
	struct ext2_sb_info *sbi = EXT2_SB(mapping->host->i_sb);

	return dax_writeback_mapping_range(mapping, sbi->s_daxdev, wbc);
}

const struct address_space_operations ext2_aops = {
	.readpage		= ext2_readpage,
	.readahead		= ext2_readahead,
	.writepage		= ext2_writepage,
	.write_begin		= ext2_write_begin,
	.write_end		= ext2_write_end,
	.bmap			= ext2_bmap,
	.direct_IO		= ext2_direct_IO,
	.writepages		= ext2_writepages,
	.migratepage		= buffer_migrate_page,
	.is_partially_uptodate	= block_is_partially_uptodate,
	.error_remove_page	= generic_error_remove_page,
};

const struct address_space_operations ext2_nobh_aops = {
	.readpage		= ext2_readpage,
	.readahead		= ext2_readahead,
	.writepage		= ext2_nobh_writepage,
	.write_begin		= ext2_nobh_write_begin,
	.write_end		= nobh_write_end,
	.bmap			= ext2_bmap,
	.direct_IO		= ext2_direct_IO,
	.writepages		= ext2_writepages,
	.migratepage		= buffer_migrate_page,
	.error_remove_page	= generic_error_remove_page,
};

static const struct address_space_operations ext2_dax_aops = {
	.writepages		= ext2_dax_writepages,
	.direct_IO		= noop_direct_IO,
	.set_page_dirty		= noop_set_page_dirty,
	.invalidatepage		= noop_invalidatepage,
};

/*
 * Probably it should be a library function... search for first non-zero word
 * or memcmp with zero_page, whatever is better for particular architecture.
 * Linus?
 */
static inline int all_zeroes(__le32 *p, __le32 *q)
{
	while (p < q)
		if (*p++)
			return 0;
	return 1;
}

/**
 *	ext2_find_shared - find the indirect blocks for partial truncation.
 *	@inode:	  inode in question
 *	@depth:	  depth of the affected branch
 *	@offsets: offsets of pointers in that branch (see ext2_block_to_path)
 *	@chain:	  place to store the pointers to partial indirect blocks
 *	@top:	  place to the (detached) top of branch
 *
 *	This is a helper function used by ext2_truncate().
 *
 *	When we do truncate() we may have to clean the ends of several indirect
 *	blocks but leave the blocks themselves alive. Block is partially
 *	truncated if some data below the new i_size is referred from it (and
 *	it is on the path to the first completely truncated data block, indeed).
 *	We have to free the top of that path along with everything to the right
 *	of the path. Since no allocation past the truncation point is possible
 *	until ext2_truncate() finishes, we may safely do the latter, but top
 *	of branch may require special attention - pageout below the truncation
 *	point might try to populate it.
 *
 *	We atomically detach the top of branch from the tree, store the block
 *	number of its root in *@top, pointers to buffer_heads of partially
 *	truncated blocks - in @chain[].bh and pointers to their last elements
 *	that should not be removed - in @chain[].p. Return value is the pointer
 *	to last filled element of @chain.
 *
 *	The work left to caller to do the actual freeing of subtrees:
 *		a) free the subtree starting from *@top
 *		b) free the subtrees whose roots are stored in
 *			(@chain[i].p+1 .. end of @chain[i].bh->b_data)
 *		c) free the subtrees growing from the inode past the @chain[0].p
 *			(no partially truncated stuff there).
 */

static Indirect *ext2_find_shared(struct inode *inode,
				int depth,
				int offsets[4],
				Indirect chain[4],
				__le32 *top)
{
	Indirect *partial, *p;
	int k, err;

	*top = 0;
	for (k = depth; k > 1 && !offsets[k-1]; k--)
		;
	partial = ext2_get_branch(inode, k, offsets, chain, &err);
	if (!partial)
		partial = chain + k-1;
	/*
	 * If the branch acquired continuation since we've looked at it -
	 * fine, it should all survive and (new) top doesn't belong to us.
	 */
	write_lock(&EXT2_I(inode)->i_meta_lock);
	if (!partial->key && *partial->p) {
		write_unlock(&EXT2_I(inode)->i_meta_lock);
		goto no_top;
	}
	for (p=partial; p>chain && all_zeroes((__le32*)p->bh->b_data,p->p); p--)
		;
	/*
	 * OK, we've found the last block that must survive. The rest of our
	 * branch should be detached before unlocking. However, if that rest
	 * of branch is all ours and does not grow immediately from the inode
	 * it's easier to cheat and just decrement partial->p.
	 */
	if (p == chain + k - 1 && p > chain) {
		p->p--;
	} else {
		*top = *p->p;
		*p->p = 0;
	}
	write_unlock(&EXT2_I(inode)->i_meta_lock);

	while(partial > p)
	{
		brelse(partial->bh);
		partial--;
	}
no_top:
	return partial;
}

/**
 *	ext2_free_data - free a list of data blocks
 *	@inode:	inode we are dealing with
 *	@p:	array of block numbers
 *	@q:	points immediately past the end of array
 *
 *	We are freeing all blocks referred from that array (numbers are
 *	stored as little-endian 32-bit) and updating @inode->i_blocks
 *	appropriately.
 */
static inline void ext2_free_data(struct inode *inode, __le32 *p, __le32 *q)
{
	unsigned long block_to_free = 0, count = 0;
	unsigned long nr;

	for ( ; p < q ; p++) {
		nr = le32_to_cpu(*p);
		if (nr) {
			*p = 0;
			/* accumulate blocks to free if they're contiguous */
			if (count == 0)
				goto free_this;
			else if (block_to_free == nr - count)
				count++;
			else {
				ext2_free_blocks (inode, block_to_free, count);
				mark_inode_dirty(inode);
			free_this:
				block_to_free = nr;
				count = 1;
			}
		}
	}
	if (count > 0) {
		ext2_free_blocks (inode, block_to_free, count);
		mark_inode_dirty(inode);
	}
}

/**
 *	ext2_free_branches - free an array of branches
 *	@inode:	inode we are dealing with
 *	@p:	array of block numbers
 *	@q:	pointer immediately past the end of array
 *	@depth:	depth of the branches to free
 *
 *	We are freeing all blocks referred from these branches (numbers are
 *	stored as little-endian 32-bit) and updating @inode->i_blocks
 *	appropriately.
 */
static void ext2_free_branches(struct inode *inode, __le32 *p, __le32 *q, int depth)
{
	struct buffer_head * bh;
	unsigned long nr;

	if (depth--) {
		int addr_per_block = EXT2_ADDR_PER_BLOCK(inode->i_sb);
		for ( ; p < q ; p++) {
			nr = le32_to_cpu(*p);
			if (!nr)
				continue;
			*p = 0;
			bh = sb_bread(inode->i_sb, nr);
			/*
			 * A read failure? Report error and clear slot
			 * (should be rare).
			 */ 
			if (!bh) {
				ext2_error(inode->i_sb, "ext2_free_branches",
					"Read failure, inode=%ld, block=%ld",
					inode->i_ino, nr);
				continue;
			}
			ext2_free_branches(inode,
					   (__le32*)bh->b_data,
					   (__le32*)bh->b_data + addr_per_block,
					   depth);
			bforget(bh);
			ext2_free_blocks(inode, nr, 1);
			mark_inode_dirty(inode);
		}
	} else
		ext2_free_data(inode, p, q);
}

/* dax_sem must be held when calling this function */
static void __ext2_truncate_blocks(struct inode *inode, loff_t offset)
{
	__le32 *i_data = EXT2_I(inode)->i_data;
	struct ext2_inode_info *ei = EXT2_I(inode);
	int addr_per_block = EXT2_ADDR_PER_BLOCK(inode->i_sb);
	int offsets[4];
	Indirect chain[4];
	Indirect *partial;
	__le32 nr = 0;
	int n;
	long iblock;
	unsigned blocksize;
	blocksize = inode->i_sb->s_blocksize;
	iblock = (offset + blocksize-1) >> EXT2_BLOCK_SIZE_BITS(inode->i_sb);

#ifdef CONFIG_FS_DAX
	WARN_ON(!rwsem_is_locked(&ei->dax_sem));
#endif

	n = ext2_block_to_path(inode, iblock, offsets, NULL);
	if (n == 0)
		return;

	/*
	 * From here we block out all ext2_get_block() callers who want to
	 * modify the block allocation tree.
	 */
	mutex_lock(&ei->truncate_mutex);

	if (n == 1) {
		ext2_free_data(inode, i_data+offsets[0],
					i_data + EXT2_NDIR_BLOCKS);
		goto do_indirects;
	}

	partial = ext2_find_shared(inode, n, offsets, chain, &nr);
	/* Kill the top of shared branch (already detached) */
	if (nr) {
		if (partial == chain)
			mark_inode_dirty(inode);
		else
			mark_buffer_dirty_inode(partial->bh, inode);
		ext2_free_branches(inode, &nr, &nr+1, (chain+n-1) - partial);
	}
	/* Clear the ends of indirect blocks on the shared branch */
	while (partial > chain) {
		ext2_free_branches(inode,
				   partial->p + 1,
				   (__le32*)partial->bh->b_data+addr_per_block,
				   (chain+n-1) - partial);
		mark_buffer_dirty_inode(partial->bh, inode);
		brelse (partial->bh);
		partial--;
	}
do_indirects:
	/* Kill the remaining (whole) subtrees */
	switch (offsets[0]) {
		default:
			nr = i_data[EXT2_IND_BLOCK];
			if (nr) {
				i_data[EXT2_IND_BLOCK] = 0;
				mark_inode_dirty(inode);
				ext2_free_branches(inode, &nr, &nr+1, 1);
			}
			fallthrough;
		case EXT2_IND_BLOCK:
			nr = i_data[EXT2_DIND_BLOCK];
			if (nr) {
				i_data[EXT2_DIND_BLOCK] = 0;
				mark_inode_dirty(inode);
				ext2_free_branches(inode, &nr, &nr+1, 2);
			}
			fallthrough;
		case EXT2_DIND_BLOCK:
			nr = i_data[EXT2_TIND_BLOCK];
			if (nr) {
				i_data[EXT2_TIND_BLOCK] = 0;
				mark_inode_dirty(inode);
				ext2_free_branches(inode, &nr, &nr+1, 3);
			}
		case EXT2_TIND_BLOCK:
			;
	}

	ext2_discard_reservation(inode);

	mutex_unlock(&ei->truncate_mutex);
}

static void ext2_truncate_blocks(struct inode *inode, loff_t offset)
{
	if (!(S_ISREG(inode->i_mode) || S_ISDIR(inode->i_mode) ||
	    S_ISLNK(inode->i_mode)))
		return;
	if (ext2_inode_is_fast_symlink(inode))
		return;

	dax_sem_down_write(EXT2_I(inode));
	__ext2_truncate_blocks(inode, offset);
	dax_sem_up_write(EXT2_I(inode));
}

static int ext2_setsize(struct inode *inode, loff_t newsize)
{
	int error;

	if (!(S_ISREG(inode->i_mode) || S_ISDIR(inode->i_mode) ||
	    S_ISLNK(inode->i_mode)))
		return -EINVAL;
	if (ext2_inode_is_fast_symlink(inode))
		return -EINVAL;
	if (IS_APPEND(inode) || IS_IMMUTABLE(inode))
		return -EPERM;

	inode_dio_wait(inode);

	if (IS_DAX(inode)) {
		error = iomap_zero_range(inode, newsize,
					 PAGE_ALIGN(newsize) - newsize, NULL,
					 &ext2_iomap_ops);
	} else if (test_opt(inode->i_sb, NOBH))
		error = nobh_truncate_page(inode->i_mapping,
				newsize, ext2_get_block);
	else
		error = block_truncate_page(inode->i_mapping,
				newsize, ext2_get_block);
	if (error)
		return error;

	dax_sem_down_write(EXT2_I(inode));
	truncate_setsize(inode, newsize);
	__ext2_truncate_blocks(inode, newsize);
	dax_sem_up_write(EXT2_I(inode));

	inode->i_mtime = inode->i_ctime = current_time(inode);
	if (inode_needs_sync(inode)) {
		sync_mapping_buffers(inode->i_mapping);
		sync_inode_metadata(inode, 1);
	} else {
		mark_inode_dirty(inode);
	}

	return 0;
}

static struct ext2_inode *ext2_get_inode(struct super_block *sb, ino_t ino,
					struct buffer_head **p)
{
	struct buffer_head * bh;
	unsigned long block_group;
	unsigned long block;
	unsigned long offset;
	struct ext2_group_desc * gdp;

	*p = NULL;
	if ((ino != EXT2_ROOT_INO && ino < EXT2_FIRST_INO(sb)) ||
	    ino > le32_to_cpu(EXT2_SB(sb)->s_es->s_inodes_count))
		goto Einval;

	block_group = (ino - 1) / EXT2_INODES_PER_GROUP(sb);
	gdp = ext2_get_group_desc(sb, block_group, NULL);
	if (!gdp)
		goto Egdp;
	/*
	 * Figure out the offset within the block group inode table
	 */
	offset = ((ino - 1) % EXT2_INODES_PER_GROUP(sb)) * EXT2_INODE_SIZE(sb);
	block = le32_to_cpu(gdp->bg_inode_table) +
		(offset >> EXT2_BLOCK_SIZE_BITS(sb));
	if (!(bh = sb_bread(sb, block)))
		goto Eio;

	*p = bh;
	offset &= (EXT2_BLOCK_SIZE(sb) - 1);
	return (struct ext2_inode *) (bh->b_data + offset);

Einval:
	ext2_error(sb, "ext2_get_inode", "bad inode number: %lu",
		   (unsigned long) ino);
	return ERR_PTR(-EINVAL);
Eio:
	ext2_error(sb, "ext2_get_inode",
		   "unable to read inode block - inode=%lu, block=%lu",
		   (unsigned long) ino, block);
Egdp:
	return ERR_PTR(-EIO);
}

void ext2_set_inode_flags(struct inode *inode)
{
	unsigned int flags = EXT2_I(inode)->i_flags;

	inode->i_flags &= ~(S_SYNC | S_APPEND | S_IMMUTABLE | S_NOATIME |
				S_DIRSYNC | S_DAX);
	if (flags & EXT2_SYNC_FL)
		inode->i_flags |= S_SYNC;
	if (flags & EXT2_APPEND_FL)
		inode->i_flags |= S_APPEND;
	if (flags & EXT2_IMMUTABLE_FL)
		inode->i_flags |= S_IMMUTABLE;
	if (flags & EXT2_NOATIME_FL)
		inode->i_flags |= S_NOATIME;
	if (flags & EXT2_DIRSYNC_FL)
		inode->i_flags |= S_DIRSYNC;
	if (test_opt(inode->i_sb, DAX) && S_ISREG(inode->i_mode))
		inode->i_flags |= S_DAX;
}

void ext2_set_file_ops(struct inode *inode)
{
	inode->i_op = &ext2_file_inode_operations;
	inode->i_fop = &ext2_file_operations;
	if (IS_DAX(inode))
		inode->i_mapping->a_ops = &ext2_dax_aops;
	else if (test_opt(inode->i_sb, NOBH))
		inode->i_mapping->a_ops = &ext2_nobh_aops;
	else
		inode->i_mapping->a_ops = &ext2_aops;
}

struct inode *ext2_iget (struct super_block *sb, unsigned long ino)
{
	struct ext2_inode_info *ei;
	struct buffer_head * bh = NULL;
	struct ext2_inode *raw_inode;
	struct inode *inode;
	long ret = -EIO;
	int n;
	uid_t i_uid;
	gid_t i_gid;

	inode = iget_locked(sb, ino);
	if (!inode)
		return ERR_PTR(-ENOMEM);
	if (!(inode->i_state & I_NEW))
		return inode;

	ei = EXT2_I(inode);
	ei->i_block_alloc_info = NULL;

	raw_inode = ext2_get_inode(inode->i_sb, ino, &bh);
	if (IS_ERR(raw_inode)) {
		ret = PTR_ERR(raw_inode);
 		goto bad_inode;
	}

	inode->i_mode = le16_to_cpu(raw_inode->i_mode);
	i_uid = (uid_t)le16_to_cpu(raw_inode->i_uid_low);
	i_gid = (gid_t)le16_to_cpu(raw_inode->i_gid_low);
	if (!(test_opt (inode->i_sb, NO_UID32))) {
		i_uid |= le16_to_cpu(raw_inode->i_uid_high) << 16;
		i_gid |= le16_to_cpu(raw_inode->i_gid_high) << 16;
	}
	i_uid_write(inode, i_uid);
	i_gid_write(inode, i_gid);
	set_nlink(inode, le16_to_cpu(raw_inode->i_links_count));
	inode->i_size = le32_to_cpu(raw_inode->i_size);
	inode->i_atime.tv_sec = (signed)le32_to_cpu(raw_inode->i_atime);
	inode->i_ctime.tv_sec = (signed)le32_to_cpu(raw_inode->i_ctime);
	inode->i_mtime.tv_sec = (signed)le32_to_cpu(raw_inode->i_mtime);
	inode->i_atime.tv_nsec = inode->i_mtime.tv_nsec = inode->i_ctime.tv_nsec = 0;
	ei->i_dtime = le32_to_cpu(raw_inode->i_dtime);
	/* We now have enough fields to check if the inode was active or not.
	 * This is needed because nfsd might try to access dead inodes
	 * the test is that same one that e2fsck uses
	 * NeilBrown 1999oct15
	 */
	if (inode->i_nlink == 0 && (inode->i_mode == 0 || ei->i_dtime)) {
		/* this inode is deleted */
		ret = -ESTALE;
		goto bad_inode;
	}
	inode->i_blocks = le32_to_cpu(raw_inode->i_blocks);
	ei->i_flags = le32_to_cpu(raw_inode->i_flags);
	ext2_set_inode_flags(inode);
	ei->i_faddr = le32_to_cpu(raw_inode->i_faddr);
	ei->i_frag_no = raw_inode->i_frag;
	ei->i_frag_size = raw_inode->i_fsize;
	ei->i_file_acl = le32_to_cpu(raw_inode->i_file_acl);
	ei->i_dir_acl = 0;

	if (ei->i_file_acl &&
	    !ext2_data_block_valid(EXT2_SB(sb), ei->i_file_acl, 1)) {
		ext2_error(sb, "ext2_iget", "bad extended attribute block %u",
			   ei->i_file_acl);
<<<<<<< HEAD
		brelse(bh);
=======
>>>>>>> 24b8d41d
		ret = -EFSCORRUPTED;
		goto bad_inode;
	}

	if (S_ISREG(inode->i_mode))
		inode->i_size |= ((__u64)le32_to_cpu(raw_inode->i_size_high)) << 32;
	else
		ei->i_dir_acl = le32_to_cpu(raw_inode->i_dir_acl);
	if (i_size_read(inode) < 0) {
		ret = -EFSCORRUPTED;
		goto bad_inode;
	}
	ei->i_dtime = 0;
	inode->i_generation = le32_to_cpu(raw_inode->i_generation);
	ei->i_state = 0;
	ei->i_block_group = (ino - 1) / EXT2_INODES_PER_GROUP(inode->i_sb);
	ei->i_dir_start_lookup = 0;

	/*
	 * NOTE! The in-memory inode i_data array is in little-endian order
	 * even on big-endian machines: we do NOT byteswap the block numbers!
	 */
	for (n = 0; n < EXT2_N_BLOCKS; n++)
		ei->i_data[n] = raw_inode->i_block[n];

	if (S_ISREG(inode->i_mode)) {
		ext2_set_file_ops(inode);
	} else if (S_ISDIR(inode->i_mode)) {
		inode->i_op = &ext2_dir_inode_operations;
		inode->i_fop = &ext2_dir_operations;
		if (test_opt(inode->i_sb, NOBH))
			inode->i_mapping->a_ops = &ext2_nobh_aops;
		else
			inode->i_mapping->a_ops = &ext2_aops;
	} else if (S_ISLNK(inode->i_mode)) {
		if (ext2_inode_is_fast_symlink(inode)) {
			inode->i_link = (char *)ei->i_data;
			inode->i_op = &ext2_fast_symlink_inode_operations;
			nd_terminate_link(ei->i_data, inode->i_size,
				sizeof(ei->i_data) - 1);
		} else {
			inode->i_op = &ext2_symlink_inode_operations;
			inode_nohighmem(inode);
			if (test_opt(inode->i_sb, NOBH))
				inode->i_mapping->a_ops = &ext2_nobh_aops;
			else
				inode->i_mapping->a_ops = &ext2_aops;
		}
	} else {
		inode->i_op = &ext2_special_inode_operations;
		if (raw_inode->i_block[0])
			init_special_inode(inode, inode->i_mode,
			   old_decode_dev(le32_to_cpu(raw_inode->i_block[0])));
		else 
			init_special_inode(inode, inode->i_mode,
			   new_decode_dev(le32_to_cpu(raw_inode->i_block[1])));
	}
	brelse (bh);
	unlock_new_inode(inode);
	return inode;
	
bad_inode:
	brelse(bh);
	iget_failed(inode);
	return ERR_PTR(ret);
}

static int __ext2_write_inode(struct inode *inode, int do_sync)
{
	struct ext2_inode_info *ei = EXT2_I(inode);
	struct super_block *sb = inode->i_sb;
	ino_t ino = inode->i_ino;
	uid_t uid = i_uid_read(inode);
	gid_t gid = i_gid_read(inode);
	struct buffer_head * bh;
	struct ext2_inode * raw_inode = ext2_get_inode(sb, ino, &bh);
	int n;
	int err = 0;

	if (IS_ERR(raw_inode))
 		return -EIO;

	/* For fields not not tracking in the in-memory inode,
	 * initialise them to zero for new inodes. */
	if (ei->i_state & EXT2_STATE_NEW)
		memset(raw_inode, 0, EXT2_SB(sb)->s_inode_size);

	raw_inode->i_mode = cpu_to_le16(inode->i_mode);
	if (!(test_opt(sb, NO_UID32))) {
		raw_inode->i_uid_low = cpu_to_le16(low_16_bits(uid));
		raw_inode->i_gid_low = cpu_to_le16(low_16_bits(gid));
/*
 * Fix up interoperability with old kernels. Otherwise, old inodes get
 * re-used with the upper 16 bits of the uid/gid intact
 */
		if (!ei->i_dtime) {
			raw_inode->i_uid_high = cpu_to_le16(high_16_bits(uid));
			raw_inode->i_gid_high = cpu_to_le16(high_16_bits(gid));
		} else {
			raw_inode->i_uid_high = 0;
			raw_inode->i_gid_high = 0;
		}
	} else {
		raw_inode->i_uid_low = cpu_to_le16(fs_high2lowuid(uid));
		raw_inode->i_gid_low = cpu_to_le16(fs_high2lowgid(gid));
		raw_inode->i_uid_high = 0;
		raw_inode->i_gid_high = 0;
	}
	raw_inode->i_links_count = cpu_to_le16(inode->i_nlink);
	raw_inode->i_size = cpu_to_le32(inode->i_size);
	raw_inode->i_atime = cpu_to_le32(inode->i_atime.tv_sec);
	raw_inode->i_ctime = cpu_to_le32(inode->i_ctime.tv_sec);
	raw_inode->i_mtime = cpu_to_le32(inode->i_mtime.tv_sec);

	raw_inode->i_blocks = cpu_to_le32(inode->i_blocks);
	raw_inode->i_dtime = cpu_to_le32(ei->i_dtime);
	raw_inode->i_flags = cpu_to_le32(ei->i_flags);
	raw_inode->i_faddr = cpu_to_le32(ei->i_faddr);
	raw_inode->i_frag = ei->i_frag_no;
	raw_inode->i_fsize = ei->i_frag_size;
	raw_inode->i_file_acl = cpu_to_le32(ei->i_file_acl);
	if (!S_ISREG(inode->i_mode))
		raw_inode->i_dir_acl = cpu_to_le32(ei->i_dir_acl);
	else {
		raw_inode->i_size_high = cpu_to_le32(inode->i_size >> 32);
		if (inode->i_size > 0x7fffffffULL) {
			if (!EXT2_HAS_RO_COMPAT_FEATURE(sb,
					EXT2_FEATURE_RO_COMPAT_LARGE_FILE) ||
			    EXT2_SB(sb)->s_es->s_rev_level ==
					cpu_to_le32(EXT2_GOOD_OLD_REV)) {
			       /* If this is the first large file
				* created, add a flag to the superblock.
				*/
				spin_lock(&EXT2_SB(sb)->s_lock);
				ext2_update_dynamic_rev(sb);
				EXT2_SET_RO_COMPAT_FEATURE(sb,
					EXT2_FEATURE_RO_COMPAT_LARGE_FILE);
				spin_unlock(&EXT2_SB(sb)->s_lock);
				ext2_sync_super(sb, EXT2_SB(sb)->s_es, 1);
			}
		}
	}
	
	raw_inode->i_generation = cpu_to_le32(inode->i_generation);
	if (S_ISCHR(inode->i_mode) || S_ISBLK(inode->i_mode)) {
		if (old_valid_dev(inode->i_rdev)) {
			raw_inode->i_block[0] =
				cpu_to_le32(old_encode_dev(inode->i_rdev));
			raw_inode->i_block[1] = 0;
		} else {
			raw_inode->i_block[0] = 0;
			raw_inode->i_block[1] =
				cpu_to_le32(new_encode_dev(inode->i_rdev));
			raw_inode->i_block[2] = 0;
		}
	} else for (n = 0; n < EXT2_N_BLOCKS; n++)
		raw_inode->i_block[n] = ei->i_data[n];
	mark_buffer_dirty(bh);
	if (do_sync) {
		sync_dirty_buffer(bh);
		if (buffer_req(bh) && !buffer_uptodate(bh)) {
			printk ("IO error syncing ext2 inode [%s:%08lx]\n",
				sb->s_id, (unsigned long) ino);
			err = -EIO;
		}
	}
	ei->i_state &= ~EXT2_STATE_NEW;
	brelse (bh);
	return err;
}

int ext2_write_inode(struct inode *inode, struct writeback_control *wbc)
{
	return __ext2_write_inode(inode, wbc->sync_mode == WB_SYNC_ALL);
}

int ext2_getattr(const struct path *path, struct kstat *stat,
		u32 request_mask, unsigned int query_flags)
{
	struct inode *inode = d_inode(path->dentry);
	struct ext2_inode_info *ei = EXT2_I(inode);
	unsigned int flags;

	flags = ei->i_flags & EXT2_FL_USER_VISIBLE;
	if (flags & EXT2_APPEND_FL)
		stat->attributes |= STATX_ATTR_APPEND;
	if (flags & EXT2_COMPR_FL)
		stat->attributes |= STATX_ATTR_COMPRESSED;
	if (flags & EXT2_IMMUTABLE_FL)
		stat->attributes |= STATX_ATTR_IMMUTABLE;
	if (flags & EXT2_NODUMP_FL)
		stat->attributes |= STATX_ATTR_NODUMP;
	stat->attributes_mask |= (STATX_ATTR_APPEND |
			STATX_ATTR_COMPRESSED |
			STATX_ATTR_ENCRYPTED |
			STATX_ATTR_IMMUTABLE |
			STATX_ATTR_NODUMP);

	generic_fillattr(inode, stat);
	return 0;
}

int ext2_setattr(struct dentry *dentry, struct iattr *iattr)
{
	struct inode *inode = d_inode(dentry);
	int error;

	error = setattr_prepare(dentry, iattr);
	if (error)
		return error;

	if (is_quota_modification(inode, iattr)) {
		error = dquot_initialize(inode);
		if (error)
			return error;
	}
	if ((iattr->ia_valid & ATTR_UID && !uid_eq(iattr->ia_uid, inode->i_uid)) ||
	    (iattr->ia_valid & ATTR_GID && !gid_eq(iattr->ia_gid, inode->i_gid))) {
		error = dquot_transfer(inode, iattr);
		if (error)
			return error;
	}
	if (iattr->ia_valid & ATTR_SIZE && iattr->ia_size != inode->i_size) {
		error = ext2_setsize(inode, iattr->ia_size);
		if (error)
			return error;
	}
	setattr_copy(inode, iattr);
	if (iattr->ia_valid & ATTR_MODE)
		error = posix_acl_chmod(inode, inode->i_mode);
	mark_inode_dirty(inode);

	return error;
}<|MERGE_RESOLUTION|>--- conflicted
+++ resolved
@@ -698,11 +698,6 @@
 		if (!partial) {
 			count++;
 			mutex_unlock(&ei->truncate_mutex);
-<<<<<<< HEAD
-			if (err)
-				goto cleanup;
-=======
->>>>>>> 24b8d41d
 			goto got_it;
 		}
 
@@ -741,16 +736,6 @@
 	}
 
 	if (IS_DAX(inode)) {
-		int i;
-
-		/*
-		 * We must unmap blocks before zeroing so that writeback cannot
-		 * overwrite zeros with stale data from block device page cache.
-		 */
-		for (i = 0; i < count; i++) {
-			unmap_underlying_metadata(inode->i_sb->s_bdev,
-					le32_to_cpu(chain[depth-1].key) + i);
-		}
 		/*
 		 * We must unmap blocks before zeroing so that writeback cannot
 		 * overwrite zeros with stale data from block device page cache.
@@ -770,8 +755,6 @@
 			mutex_unlock(&ei->truncate_mutex);
 			goto cleanup;
 		}
-	} else {
-		*new = true;
 	}
 	*new = true;
 
@@ -818,19 +801,12 @@
 
 #ifdef CONFIG_FS_DAX
 static int ext2_iomap_begin(struct inode *inode, loff_t offset, loff_t length,
-<<<<<<< HEAD
-		unsigned flags, struct iomap *iomap)
-=======
 		unsigned flags, struct iomap *iomap, struct iomap *srcmap)
->>>>>>> 24b8d41d
 {
 	unsigned int blkbits = inode->i_blkbits;
 	unsigned long first_block = offset >> blkbits;
 	unsigned long max_blocks = (length + (1 << blkbits) - 1) >> blkbits;
-<<<<<<< HEAD
-=======
 	struct ext2_sb_info *sbi = EXT2_SB(inode->i_sb);
->>>>>>> 24b8d41d
 	bool new = false, boundary = false;
 	u32 bno;
 	int ret;
@@ -843,16 +819,6 @@
 	iomap->flags = 0;
 	iomap->bdev = inode->i_sb->s_bdev;
 	iomap->offset = (u64)first_block << blkbits;
-<<<<<<< HEAD
-
-	if (ret == 0) {
-		iomap->type = IOMAP_HOLE;
-		iomap->blkno = IOMAP_NULL_BLOCK;
-		iomap->length = 1 << blkbits;
-	} else {
-		iomap->type = IOMAP_MAPPED;
-		iomap->blkno = (sector_t)bno << (blkbits - 9);
-=======
 	iomap->dax_dev = sbi->s_daxdev;
 
 	if (ret == 0) {
@@ -862,7 +828,6 @@
 	} else {
 		iomap->type = IOMAP_MAPPED;
 		iomap->addr = (u64)bno << blkbits;
->>>>>>> 24b8d41d
 		iomap->length = (u64)ret << blkbits;
 		iomap->flags |= IOMAP_F_MERGED;
 	}
@@ -883,12 +848,6 @@
 	return 0;
 }
 
-<<<<<<< HEAD
-struct iomap_ops ext2_iomap_ops = {
-	.iomap_begin		= ext2_iomap_begin,
-	.iomap_end		= ext2_iomap_end,
-};
-=======
 const struct iomap_ops ext2_iomap_ops = {
 	.iomap_begin		= ext2_iomap_begin,
 	.iomap_end		= ext2_iomap_end,
@@ -896,7 +855,6 @@
 #else
 /* Define empty ops for !CONFIG_FS_DAX case to avoid ugly ifdefs */
 const struct iomap_ops ext2_iomap_ops;
->>>>>>> 24b8d41d
 #endif /* CONFIG_FS_DAX */
 
 int ext2_fiemap(struct inode *inode, struct fiemap_extent_info *fieinfo,
@@ -982,12 +940,6 @@
 	loff_t offset = iocb->ki_pos;
 	ssize_t ret;
 
-<<<<<<< HEAD
-	if (WARN_ON_ONCE(IS_DAX(inode)))
-		return -EIO;
-
-=======
->>>>>>> 24b8d41d
 	ret = blockdev_direct_IO(iocb, inode, iter, ext2_get_block);
 	if (ret < 0 && iov_iter_rw(iter) == WRITE)
 		ext2_write_failed(mapping, offset + count);
@@ -1509,10 +1461,6 @@
 	    !ext2_data_block_valid(EXT2_SB(sb), ei->i_file_acl, 1)) {
 		ext2_error(sb, "ext2_iget", "bad extended attribute block %u",
 			   ei->i_file_acl);
-<<<<<<< HEAD
-		brelse(bh);
-=======
->>>>>>> 24b8d41d
 		ret = -EFSCORRUPTED;
 		goto bad_inode;
 	}
