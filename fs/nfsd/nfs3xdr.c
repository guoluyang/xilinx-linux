// SPDX-License-Identifier: GPL-2.0
/*
 * XDR support for nfsd/protocol version 3.
 *
 * Copyright (C) 1995, 1996, 1997 Olaf Kirch <okir@monad.swb.de>
 *
 * 2003-08-09 Jamie Lokier: Use htonl() for nanoseconds, not htons()!
 */

#include <linux/namei.h>
#include <linux/sunrpc/svc_xprt.h>
#include "xdr3.h"
#include "auth.h"
#include "netns.h"
#include "vfs.h"

#define NFSDDBG_FACILITY		NFSDDBG_XDR


/*
 * Mapping of S_IF* types to NFS file types
 */
static u32	nfs3_ftypes[] = {
	NF3NON,  NF3FIFO, NF3CHR, NF3BAD,
	NF3DIR,  NF3BAD,  NF3BLK, NF3BAD,
	NF3REG,  NF3BAD,  NF3LNK, NF3BAD,
	NF3SOCK, NF3BAD,  NF3LNK, NF3BAD,
};


/*
 * XDR functions for basic NFS types
 */
static __be32 *
encode_time3(__be32 *p, struct timespec64 *time)
{
	*p++ = htonl((u32) time->tv_sec); *p++ = htonl(time->tv_nsec);
	return p;
}

static __be32 *
decode_time3(__be32 *p, struct timespec64 *time)
{
	time->tv_sec = ntohl(*p++);
	time->tv_nsec = ntohl(*p++);
	return p;
}

static __be32 *
decode_fh(__be32 *p, struct svc_fh *fhp)
{
	unsigned int size;
	fh_init(fhp, NFS3_FHSIZE);
	size = ntohl(*p++);
	if (size > NFS3_FHSIZE)
		return NULL;

	memcpy(&fhp->fh_handle.fh_base, p, size);
	fhp->fh_handle.fh_size = size;
	return p + XDR_QUADLEN(size);
}

/* Helper function for NFSv3 ACL code */
__be32 *nfs3svc_decode_fh(__be32 *p, struct svc_fh *fhp)
{
	return decode_fh(p, fhp);
}

static __be32 *
encode_fh(__be32 *p, struct svc_fh *fhp)
{
	unsigned int size = fhp->fh_handle.fh_size;
	*p++ = htonl(size);
	if (size) p[XDR_QUADLEN(size)-1]=0;
	memcpy(p, &fhp->fh_handle.fh_base, size);
	return p + XDR_QUADLEN(size);
}

/*
 * Decode a file name and make sure that the path contains
 * no slashes or null bytes.
 */
static __be32 *
decode_filename(__be32 *p, char **namp, unsigned int *lenp)
{
	char		*name;
	unsigned int	i;

	if ((p = xdr_decode_string_inplace(p, namp, lenp, NFS3_MAXNAMLEN)) != NULL) {
		for (i = 0, name = *namp; i < *lenp; i++, name++) {
			if (*name == '\0' || *name == '/')
				return NULL;
		}
	}

	return p;
}

static __be32 *
decode_sattr3(__be32 *p, struct iattr *iap, struct user_namespace *userns)
{
	u32	tmp;

	iap->ia_valid = 0;

	if (*p++) {
		iap->ia_valid |= ATTR_MODE;
		iap->ia_mode = ntohl(*p++);
	}
	if (*p++) {
		iap->ia_uid = make_kuid(userns, ntohl(*p++));
		if (uid_valid(iap->ia_uid))
			iap->ia_valid |= ATTR_UID;
	}
	if (*p++) {
		iap->ia_gid = make_kgid(userns, ntohl(*p++));
		if (gid_valid(iap->ia_gid))
			iap->ia_valid |= ATTR_GID;
	}
	if (*p++) {
		u64	newsize;

		iap->ia_valid |= ATTR_SIZE;
		p = xdr_decode_hyper(p, &newsize);
		iap->ia_size = min_t(u64, newsize, NFS_OFFSET_MAX);
	}
	if ((tmp = ntohl(*p++)) == 1) {	/* set to server time */
		iap->ia_valid |= ATTR_ATIME;
	} else if (tmp == 2) {		/* set to client time */
		iap->ia_valid |= ATTR_ATIME | ATTR_ATIME_SET;
		iap->ia_atime.tv_sec = ntohl(*p++);
		iap->ia_atime.tv_nsec = ntohl(*p++);
	}
	if ((tmp = ntohl(*p++)) == 1) {	/* set to server time */
		iap->ia_valid |= ATTR_MTIME;
	} else if (tmp == 2) {		/* set to client time */
		iap->ia_valid |= ATTR_MTIME | ATTR_MTIME_SET;
		iap->ia_mtime.tv_sec = ntohl(*p++);
		iap->ia_mtime.tv_nsec = ntohl(*p++);
	}
	return p;
}

static __be32 *encode_fsid(__be32 *p, struct svc_fh *fhp)
{
	u64 f;
	switch(fsid_source(fhp)) {
	default:
	case FSIDSOURCE_DEV:
		p = xdr_encode_hyper(p, (u64)huge_encode_dev
				     (fhp->fh_dentry->d_sb->s_dev));
		break;
	case FSIDSOURCE_FSID:
		p = xdr_encode_hyper(p, (u64) fhp->fh_export->ex_fsid);
		break;
	case FSIDSOURCE_UUID:
		f = ((u64*)fhp->fh_export->ex_uuid)[0];
		f ^= ((u64*)fhp->fh_export->ex_uuid)[1];
		p = xdr_encode_hyper(p, f);
		break;
	}
	return p;
}

static __be32 *
encode_fattr3(struct svc_rqst *rqstp, __be32 *p, struct svc_fh *fhp,
	      struct kstat *stat)
{
	struct user_namespace *userns = nfsd_user_namespace(rqstp);
	*p++ = htonl(nfs3_ftypes[(stat->mode & S_IFMT) >> 12]);
	*p++ = htonl((u32) (stat->mode & S_IALLUGO));
	*p++ = htonl((u32) stat->nlink);
	*p++ = htonl((u32) from_kuid_munged(userns, stat->uid));
	*p++ = htonl((u32) from_kgid_munged(userns, stat->gid));
	if (S_ISLNK(stat->mode) && stat->size > NFS3_MAXPATHLEN) {
		p = xdr_encode_hyper(p, (u64) NFS3_MAXPATHLEN);
	} else {
		p = xdr_encode_hyper(p, (u64) stat->size);
	}
	p = xdr_encode_hyper(p, ((u64)stat->blocks) << 9);
	*p++ = htonl((u32) MAJOR(stat->rdev));
	*p++ = htonl((u32) MINOR(stat->rdev));
	p = encode_fsid(p, fhp);
	p = xdr_encode_hyper(p, stat->ino);
	p = encode_time3(p, &stat->atime);
	p = encode_time3(p, &stat->mtime);
	p = encode_time3(p, &stat->ctime);

	return p;
}

static __be32 *
encode_saved_post_attr(struct svc_rqst *rqstp, __be32 *p, struct svc_fh *fhp)
{
	/* Attributes to follow */
	*p++ = xdr_one;
	return encode_fattr3(rqstp, p, fhp, &fhp->fh_post_attr);
}

/*
 * Encode post-operation attributes.
 * The inode may be NULL if the call failed because of a stale file
 * handle. In this case, no attributes are returned.
 */
static __be32 *
encode_post_op_attr(struct svc_rqst *rqstp, __be32 *p, struct svc_fh *fhp)
{
	struct dentry *dentry = fhp->fh_dentry;
	if (dentry && d_really_is_positive(dentry)) {
	        __be32 err;
		struct kstat stat;

		err = fh_getattr(fhp, &stat);
		if (!err) {
			*p++ = xdr_one;		/* attributes follow */
			lease_get_mtime(d_inode(dentry), &stat.mtime);
			return encode_fattr3(rqstp, p, fhp, &stat);
		}
	}
	*p++ = xdr_zero;
	return p;
}

/* Helper for NFSv3 ACLs */
__be32 *
nfs3svc_encode_post_op_attr(struct svc_rqst *rqstp, __be32 *p, struct svc_fh *fhp)
{
	return encode_post_op_attr(rqstp, p, fhp);
}

/*
 * Enocde weak cache consistency data
 */
static __be32 *
encode_wcc_data(struct svc_rqst *rqstp, __be32 *p, struct svc_fh *fhp)
{
	struct dentry	*dentry = fhp->fh_dentry;

	if (dentry && d_really_is_positive(dentry) && fhp->fh_post_saved) {
		if (fhp->fh_pre_saved) {
			*p++ = xdr_one;
			p = xdr_encode_hyper(p, (u64) fhp->fh_pre_size);
			p = encode_time3(p, &fhp->fh_pre_mtime);
			p = encode_time3(p, &fhp->fh_pre_ctime);
		} else {
			*p++ = xdr_zero;
		}
		return encode_saved_post_attr(rqstp, p, fhp);
	}
	/* no pre- or post-attrs */
	*p++ = xdr_zero;
	return encode_post_op_attr(rqstp, p, fhp);
}

/*
 * Fill in the pre_op attr for the wcc data
 */
void fill_pre_wcc(struct svc_fh *fhp)
{
	struct inode    *inode;
	struct kstat	stat;
	__be32 err;

	if (fhp->fh_pre_saved)
		return;

	inode = d_inode(fhp->fh_dentry);
	err = fh_getattr(fhp, &stat);
	if (err) {
		/* Grab the times from inode anyway */
		stat.mtime = inode->i_mtime;
		stat.ctime = inode->i_ctime;
		stat.size  = inode->i_size;
	}

	fhp->fh_pre_mtime = stat.mtime;
	fhp->fh_pre_ctime = stat.ctime;
	fhp->fh_pre_size  = stat.size;
	fhp->fh_pre_change = nfsd4_change_attribute(&stat, inode);
	fhp->fh_pre_saved = true;
}

/*
 * Fill in the post_op attr for the wcc data
 */
void fill_post_wcc(struct svc_fh *fhp)
{
	__be32 err;

	if (fhp->fh_post_saved)
		printk("nfsd: inode locked twice during operation.\n");

	err = fh_getattr(fhp, &fhp->fh_post_attr);
	fhp->fh_post_change = nfsd4_change_attribute(&fhp->fh_post_attr,
						     d_inode(fhp->fh_dentry));
	if (err) {
		fhp->fh_post_saved = false;
		/* Grab the ctime anyway - set_change_info might use it */
		fhp->fh_post_attr.ctime = d_inode(fhp->fh_dentry)->i_ctime;
	} else
		fhp->fh_post_saved = true;
}

/*
 * XDR decode functions
 */
int
nfs3svc_decode_voidarg(struct svc_rqst *rqstp, __be32 *p)
{
	return 1;
}

int
nfs3svc_decode_fhandle(struct svc_rqst *rqstp, __be32 *p)
{
	struct nfsd_fhandle *args = rqstp->rq_argp;

	p = decode_fh(p, &args->fh);
	if (!p)
		return 0;
	return xdr_argsize_check(rqstp, p);
}

int
nfs3svc_decode_sattrargs(struct svc_rqst *rqstp, __be32 *p)
{
	struct nfsd3_sattrargs *args = rqstp->rq_argp;

	p = decode_fh(p, &args->fh);
	if (!p)
		return 0;
	p = decode_sattr3(p, &args->attrs, nfsd_user_namespace(rqstp));

	if ((args->check_guard = ntohl(*p++)) != 0) { 
		struct timespec64 time;
		p = decode_time3(p, &time);
		args->guardtime = time.tv_sec;
	}

	return xdr_argsize_check(rqstp, p);
}

int
nfs3svc_decode_diropargs(struct svc_rqst *rqstp, __be32 *p)
{
	struct nfsd3_diropargs *args = rqstp->rq_argp;

	if (!(p = decode_fh(p, &args->fh))
	 || !(p = decode_filename(p, &args->name, &args->len)))
		return 0;

	return xdr_argsize_check(rqstp, p);
}

int
nfs3svc_decode_accessargs(struct svc_rqst *rqstp, __be32 *p)
{
	struct nfsd3_accessargs *args = rqstp->rq_argp;

	p = decode_fh(p, &args->fh);
	if (!p)
		return 0;
	args->access = ntohl(*p++);

	return xdr_argsize_check(rqstp, p);
}

int
nfs3svc_decode_readargs(struct svc_rqst *rqstp, __be32 *p)
{
	struct nfsd3_readargs *args = rqstp->rq_argp;
	unsigned int len;
	int v;
	u32 max_blocksize = svc_max_payload(rqstp);

	p = decode_fh(p, &args->fh);
	if (!p)
		return 0;
	p = xdr_decode_hyper(p, &args->offset);

	args->count = ntohl(*p++);
	len = min(args->count, max_blocksize);

	/* set up the kvec */
	v=0;
	while (len > 0) {
		struct page *p = *(rqstp->rq_next_page++);

		rqstp->rq_vec[v].iov_base = page_address(p);
		rqstp->rq_vec[v].iov_len = min_t(unsigned int, len, PAGE_SIZE);
		len -= rqstp->rq_vec[v].iov_len;
		v++;
	}
	args->vlen = v;
	return xdr_argsize_check(rqstp, p);
}

int
nfs3svc_decode_writeargs(struct svc_rqst *rqstp, __be32 *p)
{
	struct nfsd3_writeargs *args = rqstp->rq_argp;
	unsigned int len, hdr, dlen;
	u32 max_blocksize = svc_max_payload(rqstp);
	struct kvec *head = rqstp->rq_arg.head;
	struct kvec *tail = rqstp->rq_arg.tail;

	p = decode_fh(p, &args->fh);
	if (!p)
		return 0;
	p = xdr_decode_hyper(p, &args->offset);

	args->count = ntohl(*p++);
	args->stable = ntohl(*p++);
	len = args->len = ntohl(*p++);
	if ((void *)p > head->iov_base + head->iov_len)
		return 0;
	/*
	 * The count must equal the amount of data passed.
	 */
	if (args->count != args->len)
		return 0;

	/*
	 * Check to make sure that we got the right number of
	 * bytes.
	 */
<<<<<<< HEAD
	hdr = (void*)p - rqstp->rq_arg.head[0].iov_base;
	dlen = rqstp->rq_arg.head[0].iov_len + rqstp->rq_arg.page_len
		+ rqstp->rq_arg.tail[0].iov_len - hdr;
=======
	hdr = (void*)p - head->iov_base;
	dlen = head->iov_len + rqstp->rq_arg.page_len + tail->iov_len - hdr;
>>>>>>> 24b8d41d
	/*
	 * Round the length of the data which was specified up to
	 * the next multiple of XDR units and then compare that
	 * against the length which was actually received.
	 * Note that when RPCSEC/GSS (for example) is used, the
	 * data buffer can be padded so dlen might be larger
	 * than required.  It must never be smaller.
	 */
	if (dlen < XDR_QUADLEN(len)*4)
		return 0;

	if (args->count > max_blocksize) {
		args->count = max_blocksize;
		len = args->len = max_blocksize;
	}

	args->first.iov_base = (void *)p;
	args->first.iov_len = head->iov_len - hdr;
	return 1;
}

int
nfs3svc_decode_createargs(struct svc_rqst *rqstp, __be32 *p)
{
	struct nfsd3_createargs *args = rqstp->rq_argp;

	if (!(p = decode_fh(p, &args->fh))
	 || !(p = decode_filename(p, &args->name, &args->len)))
		return 0;

	switch (args->createmode = ntohl(*p++)) {
	case NFS3_CREATE_UNCHECKED:
	case NFS3_CREATE_GUARDED:
		p = decode_sattr3(p, &args->attrs, nfsd_user_namespace(rqstp));
		break;
	case NFS3_CREATE_EXCLUSIVE:
		args->verf = p;
		p += 2;
		break;
	default:
		return 0;
	}

	return xdr_argsize_check(rqstp, p);
}

int
nfs3svc_decode_mkdirargs(struct svc_rqst *rqstp, __be32 *p)
{
	struct nfsd3_createargs *args = rqstp->rq_argp;

	if (!(p = decode_fh(p, &args->fh)) ||
	    !(p = decode_filename(p, &args->name, &args->len)))
		return 0;
	p = decode_sattr3(p, &args->attrs, nfsd_user_namespace(rqstp));

	return xdr_argsize_check(rqstp, p);
}

int
nfs3svc_decode_symlinkargs(struct svc_rqst *rqstp, __be32 *p)
{
	struct nfsd3_symlinkargs *args = rqstp->rq_argp;
	char *base = (char *)p;
	size_t dlen;

	if (!(p = decode_fh(p, &args->ffh)) ||
	    !(p = decode_filename(p, &args->fname, &args->flen)))
		return 0;
	p = decode_sattr3(p, &args->attrs, nfsd_user_namespace(rqstp));

	args->tlen = ntohl(*p++);

	args->first.iov_base = p;
	args->first.iov_len = rqstp->rq_arg.head[0].iov_len;
	args->first.iov_len -= (char *)p - base;

	dlen = args->first.iov_len + rqstp->rq_arg.page_len +
	       rqstp->rq_arg.tail[0].iov_len;
	if (dlen < XDR_QUADLEN(args->tlen) << 2)
		return 0;
	return 1;
}

int
nfs3svc_decode_mknodargs(struct svc_rqst *rqstp, __be32 *p)
{
	struct nfsd3_mknodargs *args = rqstp->rq_argp;

	if (!(p = decode_fh(p, &args->fh))
	 || !(p = decode_filename(p, &args->name, &args->len)))
		return 0;

	args->ftype = ntohl(*p++);

	if (args->ftype == NF3BLK  || args->ftype == NF3CHR
	 || args->ftype == NF3SOCK || args->ftype == NF3FIFO)
		p = decode_sattr3(p, &args->attrs, nfsd_user_namespace(rqstp));

	if (args->ftype == NF3BLK || args->ftype == NF3CHR) {
		args->major = ntohl(*p++);
		args->minor = ntohl(*p++);
	}

	return xdr_argsize_check(rqstp, p);
}

int
nfs3svc_decode_renameargs(struct svc_rqst *rqstp, __be32 *p)
{
	struct nfsd3_renameargs *args = rqstp->rq_argp;

	if (!(p = decode_fh(p, &args->ffh))
	 || !(p = decode_filename(p, &args->fname, &args->flen))
	 || !(p = decode_fh(p, &args->tfh))
	 || !(p = decode_filename(p, &args->tname, &args->tlen)))
		return 0;

	return xdr_argsize_check(rqstp, p);
}

int
nfs3svc_decode_readlinkargs(struct svc_rqst *rqstp, __be32 *p)
{
	struct nfsd3_readlinkargs *args = rqstp->rq_argp;

	p = decode_fh(p, &args->fh);
	if (!p)
		return 0;
	args->buffer = page_address(*(rqstp->rq_next_page++));

	return xdr_argsize_check(rqstp, p);
}

int
nfs3svc_decode_linkargs(struct svc_rqst *rqstp, __be32 *p)
{
	struct nfsd3_linkargs *args = rqstp->rq_argp;

	if (!(p = decode_fh(p, &args->ffh))
	 || !(p = decode_fh(p, &args->tfh))
	 || !(p = decode_filename(p, &args->tname, &args->tlen)))
		return 0;

	return xdr_argsize_check(rqstp, p);
}

int
nfs3svc_decode_readdirargs(struct svc_rqst *rqstp, __be32 *p)
{
	struct nfsd3_readdirargs *args = rqstp->rq_argp;
	int len;
	u32 max_blocksize = svc_max_payload(rqstp);

	p = decode_fh(p, &args->fh);
	if (!p)
		return 0;
	p = xdr_decode_hyper(p, &args->cookie);
	args->verf   = p; p += 2;
	args->dircount = ~0;
	args->count  = ntohl(*p++);
	len = args->count  = min_t(u32, args->count, max_blocksize);

	while (len > 0) {
		struct page *p = *(rqstp->rq_next_page++);
		if (!args->buffer)
			args->buffer = page_address(p);
		len -= PAGE_SIZE;
	}

	return xdr_argsize_check(rqstp, p);
}

int
nfs3svc_decode_readdirplusargs(struct svc_rqst *rqstp, __be32 *p)
{
	struct nfsd3_readdirargs *args = rqstp->rq_argp;
	int len;
	u32 max_blocksize = svc_max_payload(rqstp);

	p = decode_fh(p, &args->fh);
	if (!p)
		return 0;
	p = xdr_decode_hyper(p, &args->cookie);
	args->verf     = p; p += 2;
	args->dircount = ntohl(*p++);
	args->count    = ntohl(*p++);

	len = args->count = min(args->count, max_blocksize);
	while (len > 0) {
		struct page *p = *(rqstp->rq_next_page++);
		if (!args->buffer)
			args->buffer = page_address(p);
		len -= PAGE_SIZE;
	}

	return xdr_argsize_check(rqstp, p);
}

int
nfs3svc_decode_commitargs(struct svc_rqst *rqstp, __be32 *p)
{
	struct nfsd3_commitargs *args = rqstp->rq_argp;
	p = decode_fh(p, &args->fh);
	if (!p)
		return 0;
	p = xdr_decode_hyper(p, &args->offset);
	args->count = ntohl(*p++);

	return xdr_argsize_check(rqstp, p);
}

/*
 * XDR encode functions
 */

int
nfs3svc_encode_voidres(struct svc_rqst *rqstp, __be32 *p)
{
	return xdr_ressize_check(rqstp, p);
}

/* GETATTR */
int
nfs3svc_encode_attrstat(struct svc_rqst *rqstp, __be32 *p)
{
	struct nfsd3_attrstat *resp = rqstp->rq_resp;

	*p++ = resp->status;
	if (resp->status == 0) {
		lease_get_mtime(d_inode(resp->fh.fh_dentry),
				&resp->stat.mtime);
		p = encode_fattr3(rqstp, p, &resp->fh, &resp->stat);
	}
	return xdr_ressize_check(rqstp, p);
}

/* SETATTR, REMOVE, RMDIR */
int
nfs3svc_encode_wccstat(struct svc_rqst *rqstp, __be32 *p)
{
	struct nfsd3_attrstat *resp = rqstp->rq_resp;

	*p++ = resp->status;
	p = encode_wcc_data(rqstp, p, &resp->fh);
	return xdr_ressize_check(rqstp, p);
}

/* LOOKUP */
int
nfs3svc_encode_diropres(struct svc_rqst *rqstp, __be32 *p)
{
	struct nfsd3_diropres *resp = rqstp->rq_resp;

	*p++ = resp->status;
	if (resp->status == 0) {
		p = encode_fh(p, &resp->fh);
		p = encode_post_op_attr(rqstp, p, &resp->fh);
	}
	p = encode_post_op_attr(rqstp, p, &resp->dirfh);
	return xdr_ressize_check(rqstp, p);
}

/* ACCESS */
int
nfs3svc_encode_accessres(struct svc_rqst *rqstp, __be32 *p)
{
	struct nfsd3_accessres *resp = rqstp->rq_resp;

	*p++ = resp->status;
	p = encode_post_op_attr(rqstp, p, &resp->fh);
	if (resp->status == 0)
		*p++ = htonl(resp->access);
	return xdr_ressize_check(rqstp, p);
}

/* READLINK */
int
nfs3svc_encode_readlinkres(struct svc_rqst *rqstp, __be32 *p)
{
	struct nfsd3_readlinkres *resp = rqstp->rq_resp;

	*p++ = resp->status;
	p = encode_post_op_attr(rqstp, p, &resp->fh);
	if (resp->status == 0) {
		*p++ = htonl(resp->len);
		xdr_ressize_check(rqstp, p);
		rqstp->rq_res.page_len = resp->len;
		if (resp->len & 3) {
			/* need to pad the tail */
			rqstp->rq_res.tail[0].iov_base = p;
			*p = 0;
			rqstp->rq_res.tail[0].iov_len = 4 - (resp->len&3);
		}
		return 1;
	} else
		return xdr_ressize_check(rqstp, p);
}

/* READ */
int
nfs3svc_encode_readres(struct svc_rqst *rqstp, __be32 *p)
{
	struct nfsd3_readres *resp = rqstp->rq_resp;

	*p++ = resp->status;
	p = encode_post_op_attr(rqstp, p, &resp->fh);
	if (resp->status == 0) {
		*p++ = htonl(resp->count);
		*p++ = htonl(resp->eof);
		*p++ = htonl(resp->count);	/* xdr opaque count */
		xdr_ressize_check(rqstp, p);
		/* now update rqstp->rq_res to reflect data as well */
		rqstp->rq_res.page_len = resp->count;
		if (resp->count & 3) {
			/* need to pad the tail */
			rqstp->rq_res.tail[0].iov_base = p;
			*p = 0;
			rqstp->rq_res.tail[0].iov_len = 4 - (resp->count & 3);
		}
		return 1;
	} else
		return xdr_ressize_check(rqstp, p);
}

/* WRITE */
int
nfs3svc_encode_writeres(struct svc_rqst *rqstp, __be32 *p)
{
	struct nfsd3_writeres *resp = rqstp->rq_resp;

	*p++ = resp->status;
	p = encode_wcc_data(rqstp, p, &resp->fh);
	if (resp->status == 0) {
		*p++ = htonl(resp->count);
		*p++ = htonl(resp->committed);
		*p++ = resp->verf[0];
		*p++ = resp->verf[1];
	}
	return xdr_ressize_check(rqstp, p);
}

/* CREATE, MKDIR, SYMLINK, MKNOD */
int
nfs3svc_encode_createres(struct svc_rqst *rqstp, __be32 *p)
{
	struct nfsd3_diropres *resp = rqstp->rq_resp;

	*p++ = resp->status;
	if (resp->status == 0) {
		*p++ = xdr_one;
		p = encode_fh(p, &resp->fh);
		p = encode_post_op_attr(rqstp, p, &resp->fh);
	}
	p = encode_wcc_data(rqstp, p, &resp->dirfh);
	return xdr_ressize_check(rqstp, p);
}

/* RENAME */
int
nfs3svc_encode_renameres(struct svc_rqst *rqstp, __be32 *p)
{
	struct nfsd3_renameres *resp = rqstp->rq_resp;

	*p++ = resp->status;
	p = encode_wcc_data(rqstp, p, &resp->ffh);
	p = encode_wcc_data(rqstp, p, &resp->tfh);
	return xdr_ressize_check(rqstp, p);
}

/* LINK */
int
nfs3svc_encode_linkres(struct svc_rqst *rqstp, __be32 *p)
{
	struct nfsd3_linkres *resp = rqstp->rq_resp;

	*p++ = resp->status;
	p = encode_post_op_attr(rqstp, p, &resp->fh);
	p = encode_wcc_data(rqstp, p, &resp->tfh);
	return xdr_ressize_check(rqstp, p);
}

/* READDIR */
int
nfs3svc_encode_readdirres(struct svc_rqst *rqstp, __be32 *p)
{
	struct nfsd3_readdirres *resp = rqstp->rq_resp;

	*p++ = resp->status;
	p = encode_post_op_attr(rqstp, p, &resp->fh);

	if (resp->status == 0) {
		/* stupid readdir cookie */
		memcpy(p, resp->verf, 8); p += 2;
		xdr_ressize_check(rqstp, p);
		if (rqstp->rq_res.head[0].iov_len + (2<<2) > PAGE_SIZE)
			return 1; /*No room for trailer */
		rqstp->rq_res.page_len = (resp->count) << 2;

		/* add the 'tail' to the end of the 'head' page - page 0. */
		rqstp->rq_res.tail[0].iov_base = p;
		*p++ = 0;		/* no more entries */
		*p++ = htonl(resp->common.err == nfserr_eof);
		rqstp->rq_res.tail[0].iov_len = 2<<2;
		return 1;
	} else
		return xdr_ressize_check(rqstp, p);
}

static __be32 *
encode_entry_baggage(struct nfsd3_readdirres *cd, __be32 *p, const char *name,
	     int namlen, u64 ino)
{
	*p++ = xdr_one;				 /* mark entry present */
	p    = xdr_encode_hyper(p, ino);	 /* file id */
	p    = xdr_encode_array(p, name, namlen);/* name length & name */

	cd->offset = p;				/* remember pointer */
	p = xdr_encode_hyper(p, NFS_OFFSET_MAX);/* offset of next entry */

	return p;
}

static __be32
compose_entry_fh(struct nfsd3_readdirres *cd, struct svc_fh *fhp,
		 const char *name, int namlen, u64 ino)
{
	struct svc_export	*exp;
	struct dentry		*dparent, *dchild;
	__be32 rv = nfserr_noent;

	dparent = cd->fh.fh_dentry;
	exp  = cd->fh.fh_export;

	if (isdotent(name, namlen)) {
		if (namlen == 2) {
			dchild = dget_parent(dparent);
			/* filesystem root - cannot return filehandle for ".." */
			if (dchild == dparent)
				goto out;
		} else
			dchild = dget(dparent);
	} else
		dchild = lookup_positive_unlocked(name, dparent, namlen);
	if (IS_ERR(dchild))
		return rv;
	if (d_mountpoint(dchild))
		goto out;
	if (dchild->d_inode->i_ino != ino)
		goto out;
	rv = fh_compose(fhp, exp, dchild, &cd->fh);
out:
	dput(dchild);
	return rv;
}

static __be32 *encode_entryplus_baggage(struct nfsd3_readdirres *cd, __be32 *p, const char *name, int namlen, u64 ino)
{
	struct svc_fh	*fh = &cd->scratch;
	__be32 err;

	fh_init(fh, NFS3_FHSIZE);
	err = compose_entry_fh(cd, fh, name, namlen, ino);
	if (err) {
		*p++ = 0;
		*p++ = 0;
		goto out;
	}
	p = encode_post_op_attr(cd->rqstp, p, fh);
	*p++ = xdr_one;			/* yes, a file handle follows */
	p = encode_fh(p, fh);
out:
	fh_put(fh);
	return p;
}

/*
 * Encode a directory entry. This one works for both normal readdir
 * and readdirplus.
 * The normal readdir reply requires 2 (fileid) + 1 (stringlen)
 * + string + 2 (cookie) + 1 (next) words, i.e. 6 + strlen.
 * 
 * The readdirplus baggage is 1+21 words for post_op_attr, plus the
 * file handle.
 */

#define NFS3_ENTRY_BAGGAGE	(2 + 1 + 2 + 1)
#define NFS3_ENTRYPLUS_BAGGAGE	(1 + 21 + 1 + (NFS3_FHSIZE >> 2))
static int
encode_entry(struct readdir_cd *ccd, const char *name, int namlen,
	     loff_t offset, u64 ino, unsigned int d_type, int plus)
{
	struct nfsd3_readdirres *cd = container_of(ccd, struct nfsd3_readdirres,
		       					common);
	__be32		*p = cd->buffer;
	caddr_t		curr_page_addr = NULL;
	struct page **	page;
	int		slen;		/* string (name) length */
	int		elen;		/* estimated entry length in words */
	int		num_entry_words = 0;	/* actual number of words */

	if (cd->offset) {
		u64 offset64 = offset;

		if (unlikely(cd->offset1)) {
			/* we ended up with offset on a page boundary */
			*cd->offset = htonl(offset64 >> 32);
			*cd->offset1 = htonl(offset64 & 0xffffffff);
			cd->offset1 = NULL;
		} else {
			xdr_encode_hyper(cd->offset, offset64);
		}
		cd->offset = NULL;
	}

	/*
	dprintk("encode_entry(%.*s @%ld%s)\n",
		namlen, name, (long) offset, plus? " plus" : "");
	 */

	/* truncate filename if too long */
	namlen = min(namlen, NFS3_MAXNAMLEN);

	slen = XDR_QUADLEN(namlen);
	elen = slen + NFS3_ENTRY_BAGGAGE
		+ (plus? NFS3_ENTRYPLUS_BAGGAGE : 0);

	if (cd->buflen < elen) {
		cd->common.err = nfserr_toosmall;
		return -EINVAL;
	}

	/* determine which page in rq_respages[] we are currently filling */
	for (page = cd->rqstp->rq_respages + 1;
				page < cd->rqstp->rq_next_page; page++) {
		curr_page_addr = page_address(*page);

		if (((caddr_t)cd->buffer >= curr_page_addr) &&
		    ((caddr_t)cd->buffer <  curr_page_addr + PAGE_SIZE))
			break;
	}

	if ((caddr_t)(cd->buffer + elen) < (curr_page_addr + PAGE_SIZE)) {
		/* encode entry in current page */

		p = encode_entry_baggage(cd, p, name, namlen, ino);

		if (plus)
			p = encode_entryplus_baggage(cd, p, name, namlen, ino);
		num_entry_words = p - cd->buffer;
	} else if (*(page+1) != NULL) {
		/* temporarily encode entry into next page, then move back to
		 * current and next page in rq_respages[] */
		__be32 *p1, *tmp;
		int len1, len2;

		/* grab next page for temporary storage of entry */
		p1 = tmp = page_address(*(page+1));

		p1 = encode_entry_baggage(cd, p1, name, namlen, ino);

		if (plus)
			p1 = encode_entryplus_baggage(cd, p1, name, namlen, ino);

		/* determine entry word length and lengths to go in pages */
		num_entry_words = p1 - tmp;
		len1 = curr_page_addr + PAGE_SIZE - (caddr_t)cd->buffer;
		if ((num_entry_words << 2) < len1) {
			/* the actual number of words in the entry is less
			 * than elen and can still fit in the current page
			 */
			memmove(p, tmp, num_entry_words << 2);
			p += num_entry_words;

			/* update offset */
			cd->offset = cd->buffer + (cd->offset - tmp);
		} else {
			unsigned int offset_r = (cd->offset - tmp) << 2;

			/* update pointer to offset location.
			 * This is a 64bit quantity, so we need to
			 * deal with 3 cases:
			 *  -	entirely in first page
			 *  -	entirely in second page
			 *  -	4 bytes in each page
			 */
			if (offset_r + 8 <= len1) {
				cd->offset = p + (cd->offset - tmp);
			} else if (offset_r >= len1) {
				cd->offset -= len1 >> 2;
			} else {
				/* sitting on the fence */
				BUG_ON(offset_r != len1 - 4);
				cd->offset = p + (cd->offset - tmp);
				cd->offset1 = tmp;
			}

			len2 = (num_entry_words << 2) - len1;

			/* move from temp page to current and next pages */
			memmove(p, tmp, len1);
			memmove(tmp, (caddr_t)tmp+len1, len2);

			p = tmp + (len2 >> 2);
		}
	}
	else {
		cd->common.err = nfserr_toosmall;
		return -EINVAL;
	}

	cd->buflen -= num_entry_words;
	cd->buffer = p;
	cd->common.err = nfs_ok;
	return 0;

}

int
nfs3svc_encode_entry(void *cd, const char *name,
		     int namlen, loff_t offset, u64 ino, unsigned int d_type)
{
	return encode_entry(cd, name, namlen, offset, ino, d_type, 0);
}

int
nfs3svc_encode_entry_plus(void *cd, const char *name,
			  int namlen, loff_t offset, u64 ino,
			  unsigned int d_type)
{
	return encode_entry(cd, name, namlen, offset, ino, d_type, 1);
}

/* FSSTAT */
int
nfs3svc_encode_fsstatres(struct svc_rqst *rqstp, __be32 *p)
{
	struct nfsd3_fsstatres *resp = rqstp->rq_resp;
	struct kstatfs	*s = &resp->stats;
	u64		bs = s->f_bsize;

	*p++ = resp->status;
	*p++ = xdr_zero;	/* no post_op_attr */

	if (resp->status == 0) {
		p = xdr_encode_hyper(p, bs * s->f_blocks);	/* total bytes */
		p = xdr_encode_hyper(p, bs * s->f_bfree);	/* free bytes */
		p = xdr_encode_hyper(p, bs * s->f_bavail);	/* user available bytes */
		p = xdr_encode_hyper(p, s->f_files);	/* total inodes */
		p = xdr_encode_hyper(p, s->f_ffree);	/* free inodes */
		p = xdr_encode_hyper(p, s->f_ffree);	/* user available inodes */
		*p++ = htonl(resp->invarsec);	/* mean unchanged time */
	}
	return xdr_ressize_check(rqstp, p);
}

/* FSINFO */
int
nfs3svc_encode_fsinfores(struct svc_rqst *rqstp, __be32 *p)
{
	struct nfsd3_fsinfores *resp = rqstp->rq_resp;

	*p++ = resp->status;
	*p++ = xdr_zero;	/* no post_op_attr */

	if (resp->status == 0) {
		*p++ = htonl(resp->f_rtmax);
		*p++ = htonl(resp->f_rtpref);
		*p++ = htonl(resp->f_rtmult);
		*p++ = htonl(resp->f_wtmax);
		*p++ = htonl(resp->f_wtpref);
		*p++ = htonl(resp->f_wtmult);
		*p++ = htonl(resp->f_dtpref);
		p = xdr_encode_hyper(p, resp->f_maxfilesize);
		*p++ = xdr_one;
		*p++ = xdr_zero;
		*p++ = htonl(resp->f_properties);
	}

	return xdr_ressize_check(rqstp, p);
}

/* PATHCONF */
int
nfs3svc_encode_pathconfres(struct svc_rqst *rqstp, __be32 *p)
{
	struct nfsd3_pathconfres *resp = rqstp->rq_resp;

	*p++ = resp->status;
	*p++ = xdr_zero;	/* no post_op_attr */

	if (resp->status == 0) {
		*p++ = htonl(resp->p_link_max);
		*p++ = htonl(resp->p_name_max);
		*p++ = htonl(resp->p_no_trunc);
		*p++ = htonl(resp->p_chown_restricted);
		*p++ = htonl(resp->p_case_insensitive);
		*p++ = htonl(resp->p_case_preserving);
	}

	return xdr_ressize_check(rqstp, p);
}

/* COMMIT */
int
nfs3svc_encode_commitres(struct svc_rqst *rqstp, __be32 *p)
{
	struct nfsd3_commitres *resp = rqstp->rq_resp;

	*p++ = resp->status;
	p = encode_wcc_data(rqstp, p, &resp->fh);
	/* Write verifier */
	if (resp->status == 0) {
		*p++ = resp->verf[0];
		*p++ = resp->verf[1];
	}
	return xdr_ressize_check(rqstp, p);
}

/*
 * XDR release functions
 */
void
nfs3svc_release_fhandle(struct svc_rqst *rqstp)
{
	struct nfsd3_attrstat *resp = rqstp->rq_resp;

	fh_put(&resp->fh);
}

void
nfs3svc_release_fhandle2(struct svc_rqst *rqstp)
{
	struct nfsd3_fhandle_pair *resp = rqstp->rq_resp;

	fh_put(&resp->fh1);
	fh_put(&resp->fh2);
}<|MERGE_RESOLUTION|>--- conflicted
+++ resolved
@@ -424,14 +424,8 @@
 	 * Check to make sure that we got the right number of
 	 * bytes.
 	 */
-<<<<<<< HEAD
-	hdr = (void*)p - rqstp->rq_arg.head[0].iov_base;
-	dlen = rqstp->rq_arg.head[0].iov_len + rqstp->rq_arg.page_len
-		+ rqstp->rq_arg.tail[0].iov_len - hdr;
-=======
 	hdr = (void*)p - head->iov_base;
 	dlen = head->iov_len + rqstp->rq_arg.page_len + tail->iov_len - hdr;
->>>>>>> 24b8d41d
 	/*
 	 * Round the length of the data which was specified up to
 	 * the next multiple of XDR units and then compare that
