--- conflicted
+++ resolved
@@ -581,22 +581,6 @@
 	return vfs_copy_file_range(src, src_pos, dst, dst_pos, count, 0);
 }
 
-ssize_t nfsd_copy_file_range(struct file *src, u64 src_pos, struct file *dst,
-			     u64 dst_pos, u64 count)
-{
-
-	/*
-	 * Limit copy to 4MB to prevent indefinitely blocking an nfsd
-	 * thread and client rpc slot.  The choice of 4MB is somewhat
-	 * arbitrary.  We might instead base this on r/wsize, or make it
-	 * tunable, or use a time instead of a byte limit, or implement
-	 * asynchronous copy.  In theory a client could also recognize a
-	 * limit like this and pipeline multiple COPY requests.
-	 */
-	count = min_t(u64, count, 1 << 22);
-	return vfs_copy_file_range(src, src_pos, dst, dst_pos, count, 0);
-}
-
 __be32 nfsd4_vfs_fallocate(struct svc_rqst *rqstp, struct svc_fh *fhp,
 			   struct file *file, loff_t offset, loff_t len,
 			   int flags)
@@ -1001,13 +985,9 @@
 	int			use_wgather;
 	loff_t			pos = offset;
 	unsigned int		pflags = current->flags;
-<<<<<<< HEAD
-	int			flags = 0;
-=======
 	rwf_t			flags = 0;
 
 	trace_nfsd_write_opened(rqstp, fhp, offset, *cnt);
->>>>>>> 24b8d41d
 
 	if (test_bit(RQ_LOCAL, &rqstp->rq_flags))
 		/*
@@ -1028,13 +1008,6 @@
 	if (stable && !use_wgather)
 		flags |= RWF_SYNC;
 
-<<<<<<< HEAD
-	/* Write the data. */
-	oldfs = get_fs(); set_fs(KERNEL_DS);
-	host_err = vfs_writev(file, (struct iovec __user *)vec, vlen, &pos, flags);
-	set_fs(oldfs);
-	if (host_err < 0)
-=======
 	iov_iter_kvec(&iter, WRITE, vec, vlen, *cnt);
 	if (flags & RWF_SYNC) {
 		down_write(&nf->nf_rwsem);
@@ -1055,24 +1028,18 @@
 	if (host_err < 0) {
 		nfsd_reset_boot_verifier(net_generic(SVC_NET(rqstp),
 					 nfsd_net_id));
->>>>>>> 24b8d41d
 		goto out_nfserr;
 	}
 	*cnt = host_err;
 	nfsdstats.io_write += *cnt;
 	fsnotify_modify(file);
 
-<<<<<<< HEAD
-	if (stable && use_wgather)
-		host_err = wait_for_concurrent_writes(file);
-=======
 	if (stable && use_wgather) {
 		host_err = wait_for_concurrent_writes(file);
 		if (host_err < 0)
 			nfsd_reset_boot_verifier(net_generic(SVC_NET(rqstp),
 						 nfsd_net_id));
 	}
->>>>>>> 24b8d41d
 
 out_nfserr:
 	if (host_err >= 0) {
@@ -1271,12 +1238,9 @@
 		iap->ia_mode = 0;
 	iap->ia_mode = (iap->ia_mode & S_IALLUGO) | type;
 
-<<<<<<< HEAD
-=======
 	if (!IS_POSIXACL(dirp))
 		iap->ia_mode &= ~current_umask();
 
->>>>>>> 24b8d41d
 	err = 0;
 	host_err = 0;
 	switch (type) {
@@ -1361,10 +1325,6 @@
 		int type, dev_t rdev, struct svc_fh *resfhp)
 {
 	struct dentry	*dentry, *dchild = NULL;
-<<<<<<< HEAD
-	struct inode	*dirp;
-=======
->>>>>>> 24b8d41d
 	__be32		err;
 	int		host_err;
 
@@ -1376,10 +1336,6 @@
 		return err;
 
 	dentry = fhp->fh_dentry;
-<<<<<<< HEAD
-	dirp = d_inode(dentry);
-=======
->>>>>>> 24b8d41d
 
 	host_err = fh_want_write(fhp);
 	if (host_err)
