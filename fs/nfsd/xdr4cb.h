--- conflicted
+++ resolved
@@ -37,8 +37,6 @@
 					enc_nfs4_fh_sz)
 #define NFS4_dec_cb_notify_lock_sz	(cb_compound_dec_hdr_sz  +      \
 					cb_sequence_dec_sz +            \
-<<<<<<< HEAD
-=======
 					op_dec_sz)
 #define enc_cb_offload_info_sz		(1 + 1 + 2 + 1 +		\
 					XDR_QUADLEN(NFS4_VERIFIER_SIZE))
@@ -49,5 +47,4 @@
 					enc_cb_offload_info_sz)
 #define NFS4_dec_cb_offload_sz		(cb_compound_dec_hdr_sz  +      \
 					cb_sequence_dec_sz +            \
->>>>>>> 24b8d41d
 					op_dec_sz)