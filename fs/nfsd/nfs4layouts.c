// SPDX-License-Identifier: GPL-2.0
/*
 * Copyright (c) 2014 Christoph Hellwig.
 */
#include <linux/blkdev.h>
#include <linux/kmod.h>
#include <linux/file.h>
#include <linux/jhash.h>
#include <linux/sched.h>
#include <linux/sunrpc/addr.h>

#include "pnfs.h"
#include "netns.h"
#include "trace.h"

#define NFSDDBG_FACILITY                NFSDDBG_PNFS

struct nfs4_layout {
	struct list_head		lo_perstate;
	struct nfs4_layout_stateid	*lo_state;
	struct nfsd4_layout_seg		lo_seg;
};

static struct kmem_cache *nfs4_layout_cache;
static struct kmem_cache *nfs4_layout_stateid_cache;

static const struct nfsd4_callback_ops nfsd4_cb_layout_ops;
static const struct lock_manager_operations nfsd4_layouts_lm_ops;

const struct nfsd4_layout_ops *nfsd4_layout_ops[LAYOUT_TYPE_MAX] =  {
#ifdef CONFIG_NFSD_FLEXFILELAYOUT
	[LAYOUT_FLEX_FILES]	= &ff_layout_ops,
#endif
#ifdef CONFIG_NFSD_BLOCKLAYOUT
	[LAYOUT_BLOCK_VOLUME]	= &bl_layout_ops,
#endif
#ifdef CONFIG_NFSD_SCSILAYOUT
	[LAYOUT_SCSI]		= &scsi_layout_ops,
#endif
};

/* pNFS device ID to export fsid mapping */
#define DEVID_HASH_BITS	8
#define DEVID_HASH_SIZE	(1 << DEVID_HASH_BITS)
#define DEVID_HASH_MASK	(DEVID_HASH_SIZE - 1)
static u64 nfsd_devid_seq = 1;
static struct list_head nfsd_devid_hash[DEVID_HASH_SIZE];
static DEFINE_SPINLOCK(nfsd_devid_lock);

static inline u32 devid_hashfn(u64 idx)
{
	return jhash_2words(idx, idx >> 32, 0) & DEVID_HASH_MASK;
}

static void
nfsd4_alloc_devid_map(const struct svc_fh *fhp)
{
	const struct knfsd_fh *fh = &fhp->fh_handle;
	size_t fsid_len = key_len(fh->fh_fsid_type);
	struct nfsd4_deviceid_map *map, *old;
	int i;

	map = kzalloc(sizeof(*map) + fsid_len, GFP_KERNEL);
	if (!map)
		return;

	map->fsid_type = fh->fh_fsid_type;
	memcpy(&map->fsid, fh->fh_fsid, fsid_len);

	spin_lock(&nfsd_devid_lock);
	if (fhp->fh_export->ex_devid_map)
		goto out_unlock;

	for (i = 0; i < DEVID_HASH_SIZE; i++) {
		list_for_each_entry(old, &nfsd_devid_hash[i], hash) {
			if (old->fsid_type != fh->fh_fsid_type)
				continue;
			if (memcmp(old->fsid, fh->fh_fsid,
					key_len(old->fsid_type)))
				continue;

			fhp->fh_export->ex_devid_map = old;
			goto out_unlock;
		}
	}

	map->idx = nfsd_devid_seq++;
	list_add_tail_rcu(&map->hash, &nfsd_devid_hash[devid_hashfn(map->idx)]);
	fhp->fh_export->ex_devid_map = map;
	map = NULL;

out_unlock:
	spin_unlock(&nfsd_devid_lock);
	kfree(map);
}

struct nfsd4_deviceid_map *
nfsd4_find_devid_map(int idx)
{
	struct nfsd4_deviceid_map *map, *ret = NULL;

	rcu_read_lock();
	list_for_each_entry_rcu(map, &nfsd_devid_hash[devid_hashfn(idx)], hash)
		if (map->idx == idx)
			ret = map;
	rcu_read_unlock();

	return ret;
}

int
nfsd4_set_deviceid(struct nfsd4_deviceid *id, const struct svc_fh *fhp,
		u32 device_generation)
{
	if (!fhp->fh_export->ex_devid_map) {
		nfsd4_alloc_devid_map(fhp);
		if (!fhp->fh_export->ex_devid_map)
			return -ENOMEM;
	}

	id->fsid_idx = fhp->fh_export->ex_devid_map->idx;
	id->generation = device_generation;
	id->pad = 0;
	return 0;
}

void nfsd4_setup_layout_type(struct svc_export *exp)
{
#if defined(CONFIG_NFSD_BLOCKLAYOUT) || defined(CONFIG_NFSD_SCSILAYOUT)
	struct super_block *sb = exp->ex_path.mnt->mnt_sb;
#endif

	if (!(exp->ex_flags & NFSEXP_PNFS))
		return;

<<<<<<< HEAD
	/*
	 * If flex file is configured, use it by default. Otherwise
	 * check if the file system supports exporting a block-like layout.
	 * If the block device supports reservations prefer the SCSI layout,
	 * otherwise advertise the block layout.
	 */
=======
>>>>>>> 24b8d41d
#ifdef CONFIG_NFSD_FLEXFILELAYOUT
	exp->ex_layout_types |= 1 << LAYOUT_FLEX_FILES;
#endif
#ifdef CONFIG_NFSD_BLOCKLAYOUT
	/* overwrite flex file layout selection if needed */
	if (sb->s_export_op->get_uuid &&
	    sb->s_export_op->map_blocks &&
	    sb->s_export_op->commit_blocks)
		exp->ex_layout_types |= 1 << LAYOUT_BLOCK_VOLUME;
#endif
#ifdef CONFIG_NFSD_SCSILAYOUT
	if (sb->s_export_op->map_blocks &&
	    sb->s_export_op->commit_blocks &&
<<<<<<< HEAD
	    sb->s_bdev && sb->s_bdev->bd_disk->fops->pr_ops)
=======
	    sb->s_bdev && sb->s_bdev->bd_disk->fops->pr_ops &&
		blk_queue_scsi_passthrough(sb->s_bdev->bd_disk->queue))
>>>>>>> 24b8d41d
		exp->ex_layout_types |= 1 << LAYOUT_SCSI;
#endif
}

static void
nfsd4_free_layout_stateid(struct nfs4_stid *stid)
{
	struct nfs4_layout_stateid *ls = layoutstateid(stid);
	struct nfs4_client *clp = ls->ls_stid.sc_client;
	struct nfs4_file *fp = ls->ls_stid.sc_file;

	trace_nfsd_layoutstate_free(&ls->ls_stid.sc_stateid);

	spin_lock(&clp->cl_lock);
	list_del_init(&ls->ls_perclnt);
	spin_unlock(&clp->cl_lock);

	spin_lock(&fp->fi_lock);
	list_del_init(&ls->ls_perfile);
	spin_unlock(&fp->fi_lock);

	if (!nfsd4_layout_ops[ls->ls_layout_type]->disable_recalls)
<<<<<<< HEAD
		vfs_setlease(ls->ls_file, F_UNLCK, NULL, (void **)&ls);
	fput(ls->ls_file);
=======
		vfs_setlease(ls->ls_file->nf_file, F_UNLCK, NULL, (void **)&ls);
	nfsd_file_put(ls->ls_file);
>>>>>>> 24b8d41d

	if (ls->ls_recalled)
		atomic_dec(&ls->ls_stid.sc_file->fi_lo_recalls);

	kmem_cache_free(nfs4_layout_stateid_cache, ls);
}

static int
nfsd4_layout_setlease(struct nfs4_layout_stateid *ls)
{
	struct file_lock *fl;
	int status;

	if (nfsd4_layout_ops[ls->ls_layout_type]->disable_recalls)
		return 0;

	fl = locks_alloc_lock();
	if (!fl)
		return -ENOMEM;
	locks_init_lock(fl);
	fl->fl_lmops = &nfsd4_layouts_lm_ops;
	fl->fl_flags = FL_LAYOUT;
	fl->fl_type = F_RDLCK;
	fl->fl_end = OFFSET_MAX;
	fl->fl_owner = ls;
	fl->fl_pid = current->tgid;
	fl->fl_file = ls->ls_file->nf_file;

	status = vfs_setlease(fl->fl_file, fl->fl_type, &fl, NULL);
	if (status) {
		locks_free_lock(fl);
		return status;
	}
	BUG_ON(fl != NULL);
	return 0;
}

static struct nfs4_layout_stateid *
nfsd4_alloc_layout_stateid(struct nfsd4_compound_state *cstate,
		struct nfs4_stid *parent, u32 layout_type)
{
	struct nfs4_client *clp = cstate->clp;
	struct nfs4_file *fp = parent->sc_file;
	struct nfs4_layout_stateid *ls;
	struct nfs4_stid *stp;

	stp = nfs4_alloc_stid(cstate->clp, nfs4_layout_stateid_cache,
					nfsd4_free_layout_stateid);
	if (!stp)
		return NULL;

	get_nfs4_file(fp);
	stp->sc_file = fp;

	ls = layoutstateid(stp);
	INIT_LIST_HEAD(&ls->ls_perclnt);
	INIT_LIST_HEAD(&ls->ls_perfile);
	spin_lock_init(&ls->ls_lock);
	INIT_LIST_HEAD(&ls->ls_layouts);
	mutex_init(&ls->ls_mutex);
	ls->ls_layout_type = layout_type;
	nfsd4_init_cb(&ls->ls_recall, clp, &nfsd4_cb_layout_ops,
			NFSPROC4_CLNT_CB_LAYOUT);

	if (parent->sc_type == NFS4_DELEG_STID)
		ls->ls_file = nfsd_file_get(fp->fi_deleg_file);
	else
		ls->ls_file = find_any_file(fp);
	BUG_ON(!ls->ls_file);

	if (nfsd4_layout_setlease(ls)) {
		nfsd_file_put(ls->ls_file);
		put_nfs4_file(fp);
		kmem_cache_free(nfs4_layout_stateid_cache, ls);
		return NULL;
	}

	spin_lock(&clp->cl_lock);
	stp->sc_type = NFS4_LAYOUT_STID;
	list_add(&ls->ls_perclnt, &clp->cl_lo_states);
	spin_unlock(&clp->cl_lock);

	spin_lock(&fp->fi_lock);
	list_add(&ls->ls_perfile, &fp->fi_lo_states);
	spin_unlock(&fp->fi_lock);

	trace_nfsd_layoutstate_alloc(&ls->ls_stid.sc_stateid);
	return ls;
}

__be32
nfsd4_preprocess_layout_stateid(struct svc_rqst *rqstp,
		struct nfsd4_compound_state *cstate, stateid_t *stateid,
		bool create, u32 layout_type, struct nfs4_layout_stateid **lsp)
{
	struct nfs4_layout_stateid *ls;
	struct nfs4_stid *stid;
	unsigned char typemask = NFS4_LAYOUT_STID;
	__be32 status;

	if (create)
		typemask |= (NFS4_OPEN_STID | NFS4_LOCK_STID | NFS4_DELEG_STID);

	status = nfsd4_lookup_stateid(cstate, stateid, typemask, &stid,
			net_generic(SVC_NET(rqstp), nfsd_net_id));
	if (status)
		goto out;

	if (!fh_match(&cstate->current_fh.fh_handle,
		      &stid->sc_file->fi_fhandle)) {
		status = nfserr_bad_stateid;
		goto out_put_stid;
	}

	if (stid->sc_type != NFS4_LAYOUT_STID) {
		ls = nfsd4_alloc_layout_stateid(cstate, stid, layout_type);
		nfs4_put_stid(stid);

		status = nfserr_jukebox;
		if (!ls)
			goto out;
		mutex_lock(&ls->ls_mutex);
	} else {
		ls = container_of(stid, struct nfs4_layout_stateid, ls_stid);

		status = nfserr_bad_stateid;
		mutex_lock(&ls->ls_mutex);
		if (nfsd4_stateid_generation_after(stateid, &stid->sc_stateid))
			goto out_unlock_stid;
		if (layout_type != ls->ls_layout_type)
			goto out_unlock_stid;
	}

	*lsp = ls;
	return 0;

out_unlock_stid:
	mutex_unlock(&ls->ls_mutex);
out_put_stid:
	nfs4_put_stid(stid);
out:
	return status;
}

static void
nfsd4_recall_file_layout(struct nfs4_layout_stateid *ls)
{
	spin_lock(&ls->ls_lock);
	if (ls->ls_recalled)
		goto out_unlock;

	ls->ls_recalled = true;
	atomic_inc(&ls->ls_stid.sc_file->fi_lo_recalls);
	if (list_empty(&ls->ls_layouts))
		goto out_unlock;

	trace_nfsd_layout_recall(&ls->ls_stid.sc_stateid);

	refcount_inc(&ls->ls_stid.sc_count);
	nfsd4_run_cb(&ls->ls_recall);

out_unlock:
	spin_unlock(&ls->ls_lock);
}

static inline u64
layout_end(struct nfsd4_layout_seg *seg)
{
	u64 end = seg->offset + seg->length;
	return end >= seg->offset ? end : NFS4_MAX_UINT64;
}

static void
layout_update_len(struct nfsd4_layout_seg *lo, u64 end)
{
	if (end == NFS4_MAX_UINT64)
		lo->length = NFS4_MAX_UINT64;
	else
		lo->length = end - lo->offset;
}

static bool
layouts_overlapping(struct nfs4_layout *lo, struct nfsd4_layout_seg *s)
{
	if (s->iomode != IOMODE_ANY && s->iomode != lo->lo_seg.iomode)
		return false;
	if (layout_end(&lo->lo_seg) <= s->offset)
		return false;
	if (layout_end(s) <= lo->lo_seg.offset)
		return false;
	return true;
}

static bool
layouts_try_merge(struct nfsd4_layout_seg *lo, struct nfsd4_layout_seg *new)
{
	if (lo->iomode != new->iomode)
		return false;
	if (layout_end(new) < lo->offset)
		return false;
	if (layout_end(lo) < new->offset)
		return false;

	lo->offset = min(lo->offset, new->offset);
	layout_update_len(lo, max(layout_end(lo), layout_end(new)));
	return true;
}

static __be32
nfsd4_recall_conflict(struct nfs4_layout_stateid *ls)
{
	struct nfs4_file *fp = ls->ls_stid.sc_file;
	struct nfs4_layout_stateid *l, *n;
	__be32 nfserr = nfs_ok;

	assert_spin_locked(&fp->fi_lock);

	list_for_each_entry_safe(l, n, &fp->fi_lo_states, ls_perfile) {
		if (l != ls) {
			nfsd4_recall_file_layout(l);
			nfserr = nfserr_recallconflict;
		}
	}

	return nfserr;
}

__be32
nfsd4_insert_layout(struct nfsd4_layoutget *lgp, struct nfs4_layout_stateid *ls)
{
	struct nfsd4_layout_seg *seg = &lgp->lg_seg;
	struct nfs4_file *fp = ls->ls_stid.sc_file;
	struct nfs4_layout *lp, *new = NULL;
	__be32 nfserr;

	spin_lock(&fp->fi_lock);
	nfserr = nfsd4_recall_conflict(ls);
	if (nfserr)
		goto out;
	spin_lock(&ls->ls_lock);
	list_for_each_entry(lp, &ls->ls_layouts, lo_perstate) {
		if (layouts_try_merge(&lp->lo_seg, seg))
			goto done;
	}
	spin_unlock(&ls->ls_lock);
	spin_unlock(&fp->fi_lock);

	new = kmem_cache_alloc(nfs4_layout_cache, GFP_KERNEL);
	if (!new)
		return nfserr_jukebox;
	memcpy(&new->lo_seg, seg, sizeof(lp->lo_seg));
	new->lo_state = ls;

	spin_lock(&fp->fi_lock);
	nfserr = nfsd4_recall_conflict(ls);
	if (nfserr)
		goto out;
	spin_lock(&ls->ls_lock);
	list_for_each_entry(lp, &ls->ls_layouts, lo_perstate) {
		if (layouts_try_merge(&lp->lo_seg, seg))
			goto done;
	}

	refcount_inc(&ls->ls_stid.sc_count);
	list_add_tail(&new->lo_perstate, &ls->ls_layouts);
	new = NULL;
done:
	nfs4_inc_and_copy_stateid(&lgp->lg_sid, &ls->ls_stid);
	spin_unlock(&ls->ls_lock);
out:
	spin_unlock(&fp->fi_lock);
	if (new)
		kmem_cache_free(nfs4_layout_cache, new);
	return nfserr;
}

static void
nfsd4_free_layouts(struct list_head *reaplist)
{
	while (!list_empty(reaplist)) {
		struct nfs4_layout *lp = list_first_entry(reaplist,
				struct nfs4_layout, lo_perstate);

		list_del(&lp->lo_perstate);
		nfs4_put_stid(&lp->lo_state->ls_stid);
		kmem_cache_free(nfs4_layout_cache, lp);
	}
}

static void
nfsd4_return_file_layout(struct nfs4_layout *lp, struct nfsd4_layout_seg *seg,
		struct list_head *reaplist)
{
	struct nfsd4_layout_seg *lo = &lp->lo_seg;
	u64 end = layout_end(lo);

	if (seg->offset <= lo->offset) {
		if (layout_end(seg) >= end) {
			list_move_tail(&lp->lo_perstate, reaplist);
			return;
		}
		lo->offset = layout_end(seg);
	} else {
		/* retain the whole layout segment on a split. */
		if (layout_end(seg) < end) {
			dprintk("%s: split not supported\n", __func__);
			return;
		}
		end = seg->offset;
	}

	layout_update_len(lo, end);
}

__be32
nfsd4_return_file_layouts(struct svc_rqst *rqstp,
		struct nfsd4_compound_state *cstate,
		struct nfsd4_layoutreturn *lrp)
{
	struct nfs4_layout_stateid *ls;
	struct nfs4_layout *lp, *n;
	LIST_HEAD(reaplist);
	__be32 nfserr;
	int found = 0;

	nfserr = nfsd4_preprocess_layout_stateid(rqstp, cstate, &lrp->lr_sid,
						false, lrp->lr_layout_type,
						&ls);
	if (nfserr) {
		trace_nfsd_layout_return_lookup_fail(&lrp->lr_sid);
		return nfserr;
	}

	spin_lock(&ls->ls_lock);
	list_for_each_entry_safe(lp, n, &ls->ls_layouts, lo_perstate) {
		if (layouts_overlapping(lp, &lrp->lr_seg)) {
			nfsd4_return_file_layout(lp, &lrp->lr_seg, &reaplist);
			found++;
		}
	}
	if (!list_empty(&ls->ls_layouts)) {
		if (found)
			nfs4_inc_and_copy_stateid(&lrp->lr_sid, &ls->ls_stid);
		lrp->lrs_present = 1;
	} else {
		trace_nfsd_layoutstate_unhash(&ls->ls_stid.sc_stateid);
		nfs4_unhash_stid(&ls->ls_stid);
		lrp->lrs_present = 0;
	}
	spin_unlock(&ls->ls_lock);

	mutex_unlock(&ls->ls_mutex);
	nfs4_put_stid(&ls->ls_stid);
	nfsd4_free_layouts(&reaplist);
	return nfs_ok;
}

__be32
nfsd4_return_client_layouts(struct svc_rqst *rqstp,
		struct nfsd4_compound_state *cstate,
		struct nfsd4_layoutreturn *lrp)
{
	struct nfs4_layout_stateid *ls, *n;
	struct nfs4_client *clp = cstate->clp;
	struct nfs4_layout *lp, *t;
	LIST_HEAD(reaplist);

	lrp->lrs_present = 0;

	spin_lock(&clp->cl_lock);
	list_for_each_entry_safe(ls, n, &clp->cl_lo_states, ls_perclnt) {
		if (ls->ls_layout_type != lrp->lr_layout_type)
			continue;

		if (lrp->lr_return_type == RETURN_FSID &&
		    !fh_fsid_match(&ls->ls_stid.sc_file->fi_fhandle,
				   &cstate->current_fh.fh_handle))
			continue;

		spin_lock(&ls->ls_lock);
		list_for_each_entry_safe(lp, t, &ls->ls_layouts, lo_perstate) {
			if (lrp->lr_seg.iomode == IOMODE_ANY ||
			    lrp->lr_seg.iomode == lp->lo_seg.iomode)
				list_move_tail(&lp->lo_perstate, &reaplist);
		}
		spin_unlock(&ls->ls_lock);
	}
	spin_unlock(&clp->cl_lock);

	nfsd4_free_layouts(&reaplist);
	return 0;
}

static void
nfsd4_return_all_layouts(struct nfs4_layout_stateid *ls,
		struct list_head *reaplist)
{
	spin_lock(&ls->ls_lock);
	list_splice_init(&ls->ls_layouts, reaplist);
	spin_unlock(&ls->ls_lock);
}

void
nfsd4_return_all_client_layouts(struct nfs4_client *clp)
{
	struct nfs4_layout_stateid *ls, *n;
	LIST_HEAD(reaplist);

	spin_lock(&clp->cl_lock);
	list_for_each_entry_safe(ls, n, &clp->cl_lo_states, ls_perclnt)
		nfsd4_return_all_layouts(ls, &reaplist);
	spin_unlock(&clp->cl_lock);

	nfsd4_free_layouts(&reaplist);
}

void
nfsd4_return_all_file_layouts(struct nfs4_client *clp, struct nfs4_file *fp)
{
	struct nfs4_layout_stateid *ls, *n;
	LIST_HEAD(reaplist);

	spin_lock(&fp->fi_lock);
	list_for_each_entry_safe(ls, n, &fp->fi_lo_states, ls_perfile) {
		if (ls->ls_stid.sc_client == clp)
			nfsd4_return_all_layouts(ls, &reaplist);
	}
	spin_unlock(&fp->fi_lock);

	nfsd4_free_layouts(&reaplist);
}

static void
nfsd4_cb_layout_fail(struct nfs4_layout_stateid *ls)
{
	struct nfs4_client *clp = ls->ls_stid.sc_client;
	char addr_str[INET6_ADDRSTRLEN];
	static char const nfsd_recall_failed[] = "/sbin/nfsd-recall-failed";
	static char *envp[] = {
		"HOME=/",
		"TERM=linux",
		"PATH=/sbin:/usr/sbin:/bin:/usr/bin",
		NULL
	};
	char *argv[8];
	int error;

	rpc_ntop((struct sockaddr *)&clp->cl_addr, addr_str, sizeof(addr_str));

	printk(KERN_WARNING
		"nfsd: client %s failed to respond to layout recall. "
		"  Fencing..\n", addr_str);

	argv[0] = (char *)nfsd_recall_failed;
	argv[1] = addr_str;
	argv[2] = ls->ls_file->nf_file->f_path.mnt->mnt_sb->s_id;
	argv[3] = NULL;

	error = call_usermodehelper(nfsd_recall_failed, argv, envp,
				    UMH_WAIT_PROC);
	if (error) {
		printk(KERN_ERR "nfsd: fence failed for client %s: %d!\n",
			addr_str, error);
	}
}

static void
nfsd4_cb_layout_prepare(struct nfsd4_callback *cb)
{
	struct nfs4_layout_stateid *ls =
		container_of(cb, struct nfs4_layout_stateid, ls_recall);

	mutex_lock(&ls->ls_mutex);
	nfs4_inc_and_copy_stateid(&ls->ls_recall_sid, &ls->ls_stid);
	mutex_unlock(&ls->ls_mutex);
}

static int
nfsd4_cb_layout_done(struct nfsd4_callback *cb, struct rpc_task *task)
{
	struct nfs4_layout_stateid *ls =
		container_of(cb, struct nfs4_layout_stateid, ls_recall);
	struct nfsd_net *nn;
	ktime_t now, cutoff;
	const struct nfsd4_layout_ops *ops;


	switch (task->tk_status) {
	case 0:
	case -NFS4ERR_DELAY:
		/*
		 * Anything left? If not, then call it done. Note that we don't
		 * take the spinlock since this is an optimization and nothing
		 * should get added until the cb counter goes to zero.
		 */
		if (list_empty(&ls->ls_layouts))
			return 1;

		/* Poll the client until it's done with the layout */
		now = ktime_get();
		nn = net_generic(ls->ls_stid.sc_client->net, nfsd_net_id);

		/* Client gets 2 lease periods to return it */
		cutoff = ktime_add_ns(task->tk_start,
					 (u64)nn->nfsd4_lease * NSEC_PER_SEC * 2);

		if (ktime_before(now, cutoff)) {
			rpc_delay(task, HZ/100); /* 10 mili-seconds */
			return 0;
		}
		fallthrough;
	default:
		/*
		 * Unknown error or non-responding client, we'll need to fence.
		 */
		trace_nfsd_layout_recall_fail(&ls->ls_stid.sc_stateid);

		ops = nfsd4_layout_ops[ls->ls_layout_type];
		if (ops->fence_client)
			ops->fence_client(ls);
		else
			nfsd4_cb_layout_fail(ls);
		return 1;
	case -NFS4ERR_NOMATCHING_LAYOUT:
		trace_nfsd_layout_recall_done(&ls->ls_stid.sc_stateid);
		task->tk_status = 0;
		return 1;
	}
}

static void
nfsd4_cb_layout_release(struct nfsd4_callback *cb)
{
	struct nfs4_layout_stateid *ls =
		container_of(cb, struct nfs4_layout_stateid, ls_recall);
	LIST_HEAD(reaplist);

	trace_nfsd_layout_recall_release(&ls->ls_stid.sc_stateid);

	nfsd4_return_all_layouts(ls, &reaplist);
	nfsd4_free_layouts(&reaplist);
	nfs4_put_stid(&ls->ls_stid);
}

static const struct nfsd4_callback_ops nfsd4_cb_layout_ops = {
	.prepare	= nfsd4_cb_layout_prepare,
	.done		= nfsd4_cb_layout_done,
	.release	= nfsd4_cb_layout_release,
};

static bool
nfsd4_layout_lm_break(struct file_lock *fl)
{
	/*
	 * We don't want the locks code to timeout the lease for us;
	 * we'll remove it ourself if a layout isn't returned
	 * in time:
	 */
	fl->fl_break_time = 0;
	nfsd4_recall_file_layout(fl->fl_owner);
	return false;
}

static int
nfsd4_layout_lm_change(struct file_lock *onlist, int arg,
		struct list_head *dispose)
{
	BUG_ON(!(arg & F_UNLCK));
	return lease_modify(onlist, arg, dispose);
}

static const struct lock_manager_operations nfsd4_layouts_lm_ops = {
	.lm_break	= nfsd4_layout_lm_break,
	.lm_change	= nfsd4_layout_lm_change,
};

int
nfsd4_init_pnfs(void)
{
	int i;

	for (i = 0; i < DEVID_HASH_SIZE; i++)
		INIT_LIST_HEAD(&nfsd_devid_hash[i]);

	nfs4_layout_cache = kmem_cache_create("nfs4_layout",
			sizeof(struct nfs4_layout), 0, 0, NULL);
	if (!nfs4_layout_cache)
		return -ENOMEM;

	nfs4_layout_stateid_cache = kmem_cache_create("nfs4_layout_stateid",
			sizeof(struct nfs4_layout_stateid), 0, 0, NULL);
	if (!nfs4_layout_stateid_cache) {
		kmem_cache_destroy(nfs4_layout_cache);
		return -ENOMEM;
	}
	return 0;
}

void
nfsd4_exit_pnfs(void)
{
	int i;

	kmem_cache_destroy(nfs4_layout_cache);
	kmem_cache_destroy(nfs4_layout_stateid_cache);

	for (i = 0; i < DEVID_HASH_SIZE; i++) {
		struct nfsd4_deviceid_map *map, *n;

		list_for_each_entry_safe(map, n, &nfsd_devid_hash[i], hash)
			kfree(map);
	}
}<|MERGE_RESOLUTION|>--- conflicted
+++ resolved
@@ -133,20 +133,10 @@
 	if (!(exp->ex_flags & NFSEXP_PNFS))
 		return;
 
-<<<<<<< HEAD
-	/*
-	 * If flex file is configured, use it by default. Otherwise
-	 * check if the file system supports exporting a block-like layout.
-	 * If the block device supports reservations prefer the SCSI layout,
-	 * otherwise advertise the block layout.
-	 */
-=======
->>>>>>> 24b8d41d
 #ifdef CONFIG_NFSD_FLEXFILELAYOUT
 	exp->ex_layout_types |= 1 << LAYOUT_FLEX_FILES;
 #endif
 #ifdef CONFIG_NFSD_BLOCKLAYOUT
-	/* overwrite flex file layout selection if needed */
 	if (sb->s_export_op->get_uuid &&
 	    sb->s_export_op->map_blocks &&
 	    sb->s_export_op->commit_blocks)
@@ -155,12 +145,8 @@
 #ifdef CONFIG_NFSD_SCSILAYOUT
 	if (sb->s_export_op->map_blocks &&
 	    sb->s_export_op->commit_blocks &&
-<<<<<<< HEAD
-	    sb->s_bdev && sb->s_bdev->bd_disk->fops->pr_ops)
-=======
 	    sb->s_bdev && sb->s_bdev->bd_disk->fops->pr_ops &&
 		blk_queue_scsi_passthrough(sb->s_bdev->bd_disk->queue))
->>>>>>> 24b8d41d
 		exp->ex_layout_types |= 1 << LAYOUT_SCSI;
 #endif
 }
@@ -183,13 +169,8 @@
 	spin_unlock(&fp->fi_lock);
 
 	if (!nfsd4_layout_ops[ls->ls_layout_type]->disable_recalls)
-<<<<<<< HEAD
-		vfs_setlease(ls->ls_file, F_UNLCK, NULL, (void **)&ls);
-	fput(ls->ls_file);
-=======
 		vfs_setlease(ls->ls_file->nf_file, F_UNLCK, NULL, (void **)&ls);
 	nfsd_file_put(ls->ls_file);
->>>>>>> 24b8d41d
 
 	if (ls->ls_recalled)
 		atomic_dec(&ls->ls_stid.sc_file->fi_lo_recalls);
