--- conflicted
+++ resolved
@@ -1041,13 +1041,8 @@
 
 static __be32
 nfsd4_verify_copy(struct svc_rqst *rqstp, struct nfsd4_compound_state *cstate,
-<<<<<<< HEAD
-		  stateid_t *src_stateid, struct file **src,
-		  stateid_t *dst_stateid, struct file **dst)
-=======
 		  stateid_t *src_stateid, struct nfsd_file **src,
 		  stateid_t *dst_stateid, struct nfsd_file **dst)
->>>>>>> 24b8d41d
 {
 	__be32 status;
 
@@ -1069,13 +1064,8 @@
 	}
 
 	/* fix up for NFS-specific error code */
-<<<<<<< HEAD
-	if (!S_ISREG(file_inode(*src)->i_mode) ||
-	    !S_ISREG(file_inode(*dst)->i_mode)) {
-=======
 	if (!S_ISREG(file_inode((*src)->nf_file)->i_mode) ||
 	    !S_ISREG(file_inode((*dst)->nf_file)->i_mode)) {
->>>>>>> 24b8d41d
 		status = nfserr_wrong_type;
 		goto out_put_dst;
 	}
@@ -1083,30 +1073,18 @@
 out:
 	return status;
 out_put_dst:
-<<<<<<< HEAD
-	fput(*dst);
-out_put_src:
-	fput(*src);
-=======
 	nfsd_file_put(*dst);
 out_put_src:
 	nfsd_file_put(*src);
->>>>>>> 24b8d41d
 	goto out;
 }
 
 static __be32
 nfsd4_clone(struct svc_rqst *rqstp, struct nfsd4_compound_state *cstate,
-<<<<<<< HEAD
-		struct nfsd4_clone *clone)
-{
-	struct file *src, *dst;
-=======
 		union nfsd4_op_u *u)
 {
 	struct nfsd4_clone *clone = &u->clone;
 	struct nfsd_file *src, *dst;
->>>>>>> 24b8d41d
 	__be32 status;
 
 	status = nfsd4_verify_copy(rqstp, cstate, &clone->cl_src_stateid, &src,
@@ -1115,18 +1093,11 @@
 		goto out;
 
 	status = nfsd4_clone_file_range(src, clone->cl_src_pos,
-<<<<<<< HEAD
-			dst, clone->cl_dst_pos, clone->cl_count);
-
-	fput(dst);
-	fput(src);
-=======
 			dst, clone->cl_dst_pos, clone->cl_count,
 			EX_ISSYNC(cstate->current_fh.fh_export));
 
 	nfsd_file_put(dst);
 	nfsd_file_put(src);
->>>>>>> 24b8d41d
 out:
 	return status;
 }
@@ -1677,39 +1648,6 @@
 }
 
 static __be32
-nfsd4_copy(struct svc_rqst *rqstp, struct nfsd4_compound_state *cstate,
-		struct nfsd4_copy *copy)
-{
-	struct file *src, *dst;
-	__be32 status;
-	ssize_t bytes;
-
-	status = nfsd4_verify_copy(rqstp, cstate, &copy->cp_src_stateid, &src,
-				   &copy->cp_dst_stateid, &dst);
-	if (status)
-		goto out;
-
-	bytes = nfsd_copy_file_range(src, copy->cp_src_pos,
-			dst, copy->cp_dst_pos, copy->cp_count);
-
-	if (bytes < 0)
-		status = nfserrno(bytes);
-	else {
-		copy->cp_res.wr_bytes_written = bytes;
-		copy->cp_res.wr_stable_how = NFS_UNSTABLE;
-		copy->cp_consecutive = 1;
-		copy->cp_synchronous = 1;
-		gen_boot_verifier(&copy->cp_res.wr_verifier, SVC_NET(rqstp));
-		status = nfs_ok;
-	}
-
-	fput(src);
-	fput(dst);
-out:
-	return status;
-}
-
-static __be32
 nfsd4_fallocate(struct svc_rqst *rqstp, struct nfsd4_compound_state *cstate,
 		struct nfsd4_fallocate *fallocate, int flags)
 {
@@ -1902,12 +1840,8 @@
 		return NULL;
 	}
 
-<<<<<<< HEAD
-	if (!(exp->ex_layout_types & (1 << layout_type))) {
-=======
 	if (layout_type >= LAYOUT_TYPE_MAX ||
 	    !(exp->ex_layout_types & (1 << layout_type))) {
->>>>>>> 24b8d41d
 		dprintk("%s: layout type %d not supported\n",
 			__func__, layout_type);
 		return NULL;
@@ -2777,8 +2711,6 @@
 		1 /* cr_synchronous */) * sizeof(__be32);
 }
 
-<<<<<<< HEAD
-=======
 static inline u32 nfsd4_offload_status_rsize(struct svc_rqst *rqstp,
 					     struct nfsd4_op *op)
 {
@@ -2802,7 +2734,6 @@
 		* sizeof(__be32);
 }
 
->>>>>>> 24b8d41d
 #ifdef CONFIG_NFSD_PNFS
 static inline u32 nfsd4_getdeviceinfo_rsize(struct svc_rqst *rqstp, struct nfsd4_op *op)
 {
@@ -3253,12 +3184,6 @@
 		.op_name = "OP_READ_PLUS",
 		.op_rsize_bop = nfsd4_read_plus_rsize,
 		.op_get_currentstateid = nfsd4_get_readstateid,
-	},
-	[OP_COPY] = {
-		.op_func = (nfsd4op_func)nfsd4_copy,
-		.op_flags = OP_MODIFIES_SOMETHING | OP_CACHEME,
-		.op_name = "OP_COPY",
-		.op_rsize_bop = (nfsd4op_rsize)nfsd4_copy_rsize,
 	},
 	[OP_SEEK] = {
 		.op_func = nfsd4_seek,
@@ -3317,38 +3242,6 @@
  */
 
 bool nfsd4_spo_must_allow(struct svc_rqst *rqstp)
-<<<<<<< HEAD
-{
-	struct nfsd4_compoundres *resp = rqstp->rq_resp;
-	struct nfsd4_compoundargs *argp = rqstp->rq_argp;
-	struct nfsd4_op *this = &argp->ops[resp->opcnt - 1];
-	struct nfsd4_compound_state *cstate = &resp->cstate;
-	struct nfs4_op_map *allow = &cstate->clp->cl_spo_must_allow;
-	u32 opiter;
-
-	if (!cstate->minorversion)
-		return false;
-
-	if (cstate->spo_must_allowed == true)
-		return true;
-
-	opiter = resp->opcnt;
-	while (opiter < argp->opcnt) {
-		this = &argp->ops[opiter++];
-		if (test_bit(this->opnum, allow->u.longs) &&
-			cstate->clp->cl_mach_cred &&
-			nfsd4_mach_creds_match(cstate->clp, rqstp)) {
-			cstate->spo_must_allowed = true;
-			return true;
-		}
-	}
-	cstate->spo_must_allowed = false;
-	return false;
-}
-
-int nfsd4_max_reply(struct svc_rqst *rqstp, struct nfsd4_op *op)
-=======
->>>>>>> 24b8d41d
 {
 	struct nfsd4_compoundres *resp = rqstp->rq_resp;
 	struct nfsd4_compoundargs *argp = rqstp->rq_argp;
