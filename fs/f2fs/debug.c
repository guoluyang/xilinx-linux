// SPDX-License-Identifier: GPL-2.0
/*
 * f2fs debugging statistics
 *
 * Copyright (c) 2012 Samsung Electronics Co., Ltd.
 *             http://www.samsung.com/
 * Copyright (c) 2012 Linux Foundation
 * Copyright (c) 2012 Greg Kroah-Hartman <gregkh@linuxfoundation.org>
 */

#include <linux/fs.h>
#include <linux/backing-dev.h>
#include <linux/f2fs_fs.h>
#include <linux/blkdev.h>
#include <linux/debugfs.h>
#include <linux/seq_file.h>

#include "f2fs.h"
#include "node.h"
#include "segment.h"
#include "gc.h"

static LIST_HEAD(f2fs_stat_list);
static DEFINE_MUTEX(f2fs_stat_mutex);
#ifdef CONFIG_DEBUG_FS
static struct dentry *f2fs_debugfs_root;
#endif

/*
 * This function calculates BDF of every segments
 */
void f2fs_update_sit_info(struct f2fs_sb_info *sbi)
{
	struct f2fs_stat_info *si = F2FS_STAT(sbi);
	unsigned long long blks_per_sec, hblks_per_sec, total_vblocks;
	unsigned long long bimodal, dist;
	unsigned int segno, vblocks;
	int ndirty = 0;

	bimodal = 0;
	total_vblocks = 0;
	blks_per_sec = BLKS_PER_SEC(sbi);
	hblks_per_sec = blks_per_sec / 2;
	for (segno = 0; segno < MAIN_SEGS(sbi); segno += sbi->segs_per_sec) {
		vblocks = get_valid_blocks(sbi, segno, true);
		dist = abs(vblocks - hblks_per_sec);
		bimodal += dist * dist;

		if (vblocks > 0 && vblocks < blks_per_sec) {
			total_vblocks += vblocks;
			ndirty++;
		}
	}
	dist = div_u64(MAIN_SECS(sbi) * hblks_per_sec * hblks_per_sec, 100);
	si->bimodal = div64_u64(bimodal, dist);
	if (si->dirty_count)
		si->avg_vblocks = div_u64(total_vblocks, ndirty);
	else
		si->avg_vblocks = 0;
}

#ifdef CONFIG_DEBUG_FS
static void update_general_status(struct f2fs_sb_info *sbi)
{
	struct f2fs_stat_info *si = F2FS_STAT(sbi);
	struct f2fs_super_block *raw_super = F2FS_RAW_SUPER(sbi);
	int i;

	/* these will be changed if online resize is done */
	si->main_area_segs = le32_to_cpu(raw_super->segment_count_main);
	si->main_area_sections = le32_to_cpu(raw_super->section_count);
	si->main_area_zones = si->main_area_sections /
				le32_to_cpu(raw_super->secs_per_zone);

	/* validation check of the segment numbers */
	si->hit_largest = atomic64_read(&sbi->read_hit_largest);
	si->hit_cached = atomic64_read(&sbi->read_hit_cached);
	si->hit_rbtree = atomic64_read(&sbi->read_hit_rbtree);
	si->hit_total = si->hit_largest + si->hit_cached + si->hit_rbtree;
	si->total_ext = atomic64_read(&sbi->total_hit_ext);
	si->ext_tree = atomic_read(&sbi->total_ext_tree);
	si->zombie_tree = atomic_read(&sbi->total_zombie_tree);
	si->ext_node = atomic_read(&sbi->total_ext_node);
	si->ndirty_node = get_pages(sbi, F2FS_DIRTY_NODES);
	si->ndirty_dent = get_pages(sbi, F2FS_DIRTY_DENTS);
	si->ndirty_meta = get_pages(sbi, F2FS_DIRTY_META);
	si->ndirty_data = get_pages(sbi, F2FS_DIRTY_DATA);
<<<<<<< HEAD
	si->ndirty_imeta = get_pages(sbi, F2FS_DIRTY_IMETA);
	si->ndirty_dirs = sbi->ndirty_inode[DIR_INODE];
	si->ndirty_files = sbi->ndirty_inode[FILE_INODE];
	si->ndirty_all = sbi->ndirty_inode[DIRTY_META];
	si->inmem_pages = get_pages(sbi, F2FS_INMEM_PAGES);
	si->wb_bios = atomic_read(&sbi->nr_wb_bios);
=======
	si->ndirty_qdata = get_pages(sbi, F2FS_DIRTY_QDATA);
	si->ndirty_imeta = get_pages(sbi, F2FS_DIRTY_IMETA);
	si->ndirty_dirs = sbi->ndirty_inode[DIR_INODE];
	si->ndirty_files = sbi->ndirty_inode[FILE_INODE];
	si->nquota_files = sbi->nquota_files;
	si->ndirty_all = sbi->ndirty_inode[DIRTY_META];
	si->inmem_pages = get_pages(sbi, F2FS_INMEM_PAGES);
	si->aw_cnt = sbi->atomic_files;
	si->vw_cnt = atomic_read(&sbi->vw_cnt);
	si->max_aw_cnt = atomic_read(&sbi->max_aw_cnt);
	si->max_vw_cnt = atomic_read(&sbi->max_vw_cnt);
	si->nr_dio_read = get_pages(sbi, F2FS_DIO_READ);
	si->nr_dio_write = get_pages(sbi, F2FS_DIO_WRITE);
	si->nr_wb_cp_data = get_pages(sbi, F2FS_WB_CP_DATA);
	si->nr_wb_data = get_pages(sbi, F2FS_WB_DATA);
	si->nr_rd_data = get_pages(sbi, F2FS_RD_DATA);
	si->nr_rd_node = get_pages(sbi, F2FS_RD_NODE);
	si->nr_rd_meta = get_pages(sbi, F2FS_RD_META);
	if (SM_I(sbi)->fcc_info) {
		si->nr_flushed =
			atomic_read(&SM_I(sbi)->fcc_info->issued_flush);
		si->nr_flushing =
			atomic_read(&SM_I(sbi)->fcc_info->queued_flush);
		si->flush_list_empty =
			llist_empty(&SM_I(sbi)->fcc_info->issue_list);
	}
	if (SM_I(sbi)->dcc_info) {
		si->nr_discarded =
			atomic_read(&SM_I(sbi)->dcc_info->issued_discard);
		si->nr_discarding =
			atomic_read(&SM_I(sbi)->dcc_info->queued_discard);
		si->nr_discard_cmd =
			atomic_read(&SM_I(sbi)->dcc_info->discard_cmd_cnt);
		si->undiscard_blks = SM_I(sbi)->dcc_info->undiscard_blks;
	}
>>>>>>> 24b8d41d
	si->total_count = (int)sbi->user_block_count / sbi->blocks_per_seg;
	si->rsvd_segs = reserved_segments(sbi);
	si->overp_segs = overprovision_segments(sbi);
	si->valid_count = valid_user_blocks(sbi);
	si->discard_blks = discard_blocks(sbi);
	si->valid_node_count = valid_node_count(sbi);
	si->valid_inode_count = valid_inode_count(sbi);
	si->inline_xattr = atomic_read(&sbi->inline_xattr);
	si->inline_inode = atomic_read(&sbi->inline_inode);
	si->inline_dir = atomic_read(&sbi->inline_dir);
<<<<<<< HEAD
=======
	si->compr_inode = atomic_read(&sbi->compr_inode);
	si->compr_blocks = atomic64_read(&sbi->compr_blocks);
	si->append = sbi->im[APPEND_INO].ino_num;
	si->update = sbi->im[UPDATE_INO].ino_num;
>>>>>>> 24b8d41d
	si->orphans = sbi->im[ORPHAN_INO].ino_num;
	si->utilization = utilization(sbi);

	si->free_segs = free_segments(sbi);
	si->free_secs = free_sections(sbi);
	si->prefree_count = prefree_segments(sbi);
	si->dirty_count = dirty_segments(sbi);
	if (sbi->node_inode)
		si->node_pages = NODE_MAPPING(sbi)->nrpages;
	if (sbi->meta_inode)
		si->meta_pages = META_MAPPING(sbi)->nrpages;
	si->nats = NM_I(sbi)->nat_cnt;
	si->dirty_nats = NM_I(sbi)->dirty_nat_cnt;
	si->sits = MAIN_SEGS(sbi);
	si->dirty_sits = SIT_I(sbi)->dirty_sentries;
	si->free_nids = NM_I(sbi)->nid_cnt[FREE_NID];
	si->avail_nids = NM_I(sbi)->available_nids;
	si->alloc_nids = NM_I(sbi)->nid_cnt[PREALLOC_NID];
	si->io_skip_bggc = sbi->io_skip_bggc;
	si->other_skip_bggc = sbi->other_skip_bggc;
	si->skipped_atomic_files[BG_GC] = sbi->skipped_atomic_files[BG_GC];
	si->skipped_atomic_files[FG_GC] = sbi->skipped_atomic_files[FG_GC];
	si->util_free = (int)(free_user_blocks(sbi) >> sbi->log_blocks_per_seg)
		* 100 / (int)(sbi->user_block_count >> sbi->log_blocks_per_seg)
		/ 2;
	si->util_valid = (int)(written_block_count(sbi) >>
						sbi->log_blocks_per_seg)
		* 100 / (int)(sbi->user_block_count >> sbi->log_blocks_per_seg)
		/ 2;
	si->util_invalid = 50 - si->util_free - si->util_valid;
	for (i = CURSEG_HOT_DATA; i < NO_CHECK_TYPE; i++) {
		struct curseg_info *curseg = CURSEG_I(sbi, i);
		si->curseg[i] = curseg->segno;
		si->cursec[i] = GET_SEC_FROM_SEG(sbi, curseg->segno);
		si->curzone[i] = GET_ZONE_FROM_SEC(sbi, si->cursec[i]);
	}

	for (i = META_CP; i < META_MAX; i++)
		si->meta_count[i] = atomic_read(&sbi->meta_count[i]);

	for (i = 0; i < NO_CHECK_TYPE; i++) {
		si->dirty_seg[i] = 0;
		si->full_seg[i] = 0;
		si->valid_blks[i] = 0;
	}

	for (i = 0; i < MAIN_SEGS(sbi); i++) {
		int blks = get_seg_entry(sbi, i)->valid_blocks;
		int type = get_seg_entry(sbi, i)->type;

		if (!blks)
			continue;

		if (blks == sbi->blocks_per_seg)
			si->full_seg[type]++;
		else
			si->dirty_seg[type]++;
		si->valid_blks[type] += blks;
	}

	for (i = 0; i < 2; i++) {
		si->segment_count[i] = sbi->segment_count[i];
		si->block_count[i] = sbi->block_count[i];
	}

	si->inplace_count = atomic_read(&sbi->inplace_count);
}

/*
 * This function calculates memory footprint.
 */
static void update_mem_info(struct f2fs_sb_info *sbi)
{
	struct f2fs_stat_info *si = F2FS_STAT(sbi);
	int i;

	if (si->base_mem)
		goto get_cache;

	/* build stat */
	si->base_mem = sizeof(struct f2fs_stat_info);

	/* build superblock */
	si->base_mem += sizeof(struct f2fs_sb_info) + sbi->sb->s_blocksize;
	si->base_mem += 2 * sizeof(struct f2fs_inode_info);
	si->base_mem += sizeof(*sbi->ckpt);
	si->base_mem += sizeof(struct percpu_counter) * NR_COUNT_TYPE;

	/* build sm */
	si->base_mem += sizeof(struct f2fs_sm_info);

	/* build sit */
	si->base_mem += sizeof(struct sit_info);
	si->base_mem += MAIN_SEGS(sbi) * sizeof(struct seg_entry);
	si->base_mem += f2fs_bitmap_size(MAIN_SEGS(sbi));
	si->base_mem += 2 * SIT_VBLOCK_MAP_SIZE * MAIN_SEGS(sbi);
<<<<<<< HEAD
	if (f2fs_discard_en(sbi))
		si->base_mem += SIT_VBLOCK_MAP_SIZE * MAIN_SEGS(sbi);
=======
	si->base_mem += SIT_VBLOCK_MAP_SIZE * MAIN_SEGS(sbi);
>>>>>>> 24b8d41d
	si->base_mem += SIT_VBLOCK_MAP_SIZE;
	if (__is_large_section(sbi))
		si->base_mem += MAIN_SECS(sbi) * sizeof(struct sec_entry);
	si->base_mem += __bitmap_size(sbi, SIT_BITMAP);

	/* build free segmap */
	si->base_mem += sizeof(struct free_segmap_info);
	si->base_mem += f2fs_bitmap_size(MAIN_SEGS(sbi));
	si->base_mem += f2fs_bitmap_size(MAIN_SECS(sbi));

	/* build curseg */
	si->base_mem += sizeof(struct curseg_info) * NR_CURSEG_TYPE;
	si->base_mem += PAGE_SIZE * NR_CURSEG_TYPE;

	/* build dirty segmap */
	si->base_mem += sizeof(struct dirty_seglist_info);
	si->base_mem += NR_DIRTY_TYPE * f2fs_bitmap_size(MAIN_SEGS(sbi));
	si->base_mem += f2fs_bitmap_size(MAIN_SECS(sbi));

	/* build nm */
	si->base_mem += sizeof(struct f2fs_nm_info);
	si->base_mem += __bitmap_size(sbi, NAT_BITMAP);
	si->base_mem += (NM_I(sbi)->nat_bits_blocks << F2FS_BLKSIZE_BITS);
	si->base_mem += NM_I(sbi)->nat_blocks *
				f2fs_bitmap_size(NAT_ENTRY_PER_BLOCK);
	si->base_mem += NM_I(sbi)->nat_blocks / 8;
	si->base_mem += NM_I(sbi)->nat_blocks * sizeof(unsigned short);

get_cache:
	si->cache_mem = 0;

	/* build gc */
	if (sbi->gc_thread)
		si->cache_mem += sizeof(struct f2fs_gc_kthread);

	/* build merge flush thread */
	if (SM_I(sbi)->fcc_info)
		si->cache_mem += sizeof(struct flush_cmd_control);
	if (SM_I(sbi)->dcc_info) {
		si->cache_mem += sizeof(struct discard_cmd_control);
		si->cache_mem += sizeof(struct discard_cmd) *
			atomic_read(&SM_I(sbi)->dcc_info->discard_cmd_cnt);
	}

	/* free nids */
	si->cache_mem += (NM_I(sbi)->nid_cnt[FREE_NID] +
				NM_I(sbi)->nid_cnt[PREALLOC_NID]) *
				sizeof(struct free_nid);
	si->cache_mem += NM_I(sbi)->nat_cnt * sizeof(struct nat_entry);
	si->cache_mem += NM_I(sbi)->dirty_nat_cnt *
					sizeof(struct nat_entry_set);
	si->cache_mem += si->inmem_pages * sizeof(struct inmem_pages);
<<<<<<< HEAD
	for (i = 0; i <= ORPHAN_INO; i++)
=======
	for (i = 0; i < MAX_INO_ENTRY; i++)
>>>>>>> 24b8d41d
		si->cache_mem += sbi->im[i].ino_num * sizeof(struct ino_entry);
	si->cache_mem += atomic_read(&sbi->total_ext_tree) *
						sizeof(struct extent_tree);
	si->cache_mem += atomic_read(&sbi->total_ext_node) *
						sizeof(struct extent_node);

	si->page_mem = 0;
	if (sbi->node_inode) {
		unsigned npages = NODE_MAPPING(sbi)->nrpages;
		si->page_mem += (unsigned long long)npages << PAGE_SHIFT;
	}
	if (sbi->meta_inode) {
		unsigned npages = META_MAPPING(sbi)->nrpages;
		si->page_mem += (unsigned long long)npages << PAGE_SHIFT;
	}
}

static int stat_show(struct seq_file *s, void *v)
{
	struct f2fs_stat_info *si;
	int i = 0;
	int j;

	mutex_lock(&f2fs_stat_mutex);
	list_for_each_entry(si, &f2fs_stat_list, stat_list) {
		update_general_status(si->sbi);

<<<<<<< HEAD
		seq_printf(s, "\n=====[ partition info(%pg). #%d, %s]=====\n",
			si->sbi->sb->s_bdev, i++,
			f2fs_readonly(si->sbi->sb) ? "RO": "RW");
=======
		seq_printf(s, "\n=====[ partition info(%pg). #%d, %s, CP: %s]=====\n",
			si->sbi->sb->s_bdev, i++,
			f2fs_readonly(si->sbi->sb) ? "RO": "RW",
			is_set_ckpt_flags(si->sbi, CP_DISABLED_FLAG) ?
			"Disabled": (f2fs_cp_error(si->sbi) ? "Error": "Good"));
>>>>>>> 24b8d41d
		seq_printf(s, "[SB: 1] [CP: 2] [SIT: %d] [NAT: %d] ",
			   si->sit_area_segs, si->nat_area_segs);
		seq_printf(s, "[SSA: %d] [MAIN: %d",
			   si->ssa_area_segs, si->main_area_segs);
		seq_printf(s, "(OverProv:%d Resv:%d)]\n\n",
			   si->overp_segs, si->rsvd_segs);
<<<<<<< HEAD
=======
		seq_printf(s, "Current Time Sec: %llu / Mounted Time Sec: %llu\n\n",
					ktime_get_boottime_seconds(),
					SIT_I(si->sbi)->mounted_time);
>>>>>>> 24b8d41d
		if (test_opt(si->sbi, DISCARD))
			seq_printf(s, "Utilization: %u%% (%u valid blocks, %u discard blocks)\n",
				si->utilization, si->valid_count, si->discard_blks);
		else
			seq_printf(s, "Utilization: %u%% (%u valid blocks)\n",
				si->utilization, si->valid_count);

		seq_printf(s, "  - Node: %u (Inode: %u, ",
			   si->valid_node_count, si->valid_inode_count);
		seq_printf(s, "Other: %u)\n  - Data: %u\n",
			   si->valid_node_count - si->valid_inode_count,
			   si->valid_count - si->valid_node_count);
		seq_printf(s, "  - Inline_xattr Inode: %u\n",
			   si->inline_xattr);
		seq_printf(s, "  - Inline_data Inode: %u\n",
			   si->inline_inode);
		seq_printf(s, "  - Inline_dentry Inode: %u\n",
			   si->inline_dir);
<<<<<<< HEAD
		seq_printf(s, "  - Orphan Inode: %u\n",
			   si->orphans);
=======
		seq_printf(s, "  - Compressed Inode: %u, Blocks: %llu\n",
			   si->compr_inode, si->compr_blocks);
		seq_printf(s, "  - Orphan/Append/Update Inode: %u, %u, %u\n",
			   si->orphans, si->append, si->update);
>>>>>>> 24b8d41d
		seq_printf(s, "\nMain area: %d segs, %d secs %d zones\n",
			   si->main_area_segs, si->main_area_sections,
			   si->main_area_zones);
		seq_printf(s, "    TYPE         %8s %8s %8s %10s %10s %10s\n",
			   "segno", "secno", "zoneno", "dirty_seg", "full_seg", "valid_blk");
		seq_printf(s, "  - COLD   data: %8d %8d %8d %10u %10u %10u\n",
			   si->curseg[CURSEG_COLD_DATA],
			   si->cursec[CURSEG_COLD_DATA],
			   si->curzone[CURSEG_COLD_DATA],
			   si->dirty_seg[CURSEG_COLD_DATA],
			   si->full_seg[CURSEG_COLD_DATA],
			   si->valid_blks[CURSEG_COLD_DATA]);
		seq_printf(s, "  - WARM   data: %8d %8d %8d %10u %10u %10u\n",
			   si->curseg[CURSEG_WARM_DATA],
			   si->cursec[CURSEG_WARM_DATA],
			   si->curzone[CURSEG_WARM_DATA],
			   si->dirty_seg[CURSEG_WARM_DATA],
			   si->full_seg[CURSEG_WARM_DATA],
			   si->valid_blks[CURSEG_WARM_DATA]);
		seq_printf(s, "  - HOT    data: %8d %8d %8d %10u %10u %10u\n",
			   si->curseg[CURSEG_HOT_DATA],
			   si->cursec[CURSEG_HOT_DATA],
			   si->curzone[CURSEG_HOT_DATA],
			   si->dirty_seg[CURSEG_HOT_DATA],
			   si->full_seg[CURSEG_HOT_DATA],
			   si->valid_blks[CURSEG_HOT_DATA]);
		seq_printf(s, "  - Dir   dnode: %8d %8d %8d %10u %10u %10u\n",
			   si->curseg[CURSEG_HOT_NODE],
			   si->cursec[CURSEG_HOT_NODE],
			   si->curzone[CURSEG_HOT_NODE],
			   si->dirty_seg[CURSEG_HOT_NODE],
			   si->full_seg[CURSEG_HOT_NODE],
			   si->valid_blks[CURSEG_HOT_NODE]);
		seq_printf(s, "  - File  dnode: %8d %8d %8d %10u %10u %10u\n",
			   si->curseg[CURSEG_WARM_NODE],
			   si->cursec[CURSEG_WARM_NODE],
			   si->curzone[CURSEG_WARM_NODE],
			   si->dirty_seg[CURSEG_WARM_NODE],
			   si->full_seg[CURSEG_WARM_NODE],
			   si->valid_blks[CURSEG_WARM_NODE]);
		seq_printf(s, "  - Indir nodes: %8d %8d %8d %10u %10u %10u\n",
			   si->curseg[CURSEG_COLD_NODE],
			   si->cursec[CURSEG_COLD_NODE],
			   si->curzone[CURSEG_COLD_NODE],
			   si->dirty_seg[CURSEG_COLD_NODE],
			   si->full_seg[CURSEG_COLD_NODE],
			   si->valid_blks[CURSEG_COLD_NODE]);
		seq_printf(s, "  - Pinned file: %8d %8d %8d\n",
			   si->curseg[CURSEG_COLD_DATA_PINNED],
			   si->cursec[CURSEG_COLD_DATA_PINNED],
			   si->curzone[CURSEG_COLD_DATA_PINNED]);
		seq_printf(s, "  - ATGC   data: %8d %8d %8d\n",
			   si->curseg[CURSEG_ALL_DATA_ATGC],
			   si->cursec[CURSEG_ALL_DATA_ATGC],
			   si->curzone[CURSEG_ALL_DATA_ATGC]);
		seq_printf(s, "\n  - Valid: %d\n  - Dirty: %d\n",
			   si->main_area_segs - si->dirty_count -
			   si->prefree_count - si->free_segs,
			   si->dirty_count);
		seq_printf(s, "  - Prefree: %d\n  - Free: %d (%d)\n\n",
			   si->prefree_count, si->free_segs, si->free_secs);
		seq_printf(s, "CP calls: %d (BG: %d)\n",
				si->cp_count, si->bg_cp_count);
		seq_printf(s, "  - cp blocks : %u\n", si->meta_count[META_CP]);
		seq_printf(s, "  - sit blocks : %u\n",
				si->meta_count[META_SIT]);
		seq_printf(s, "  - nat blocks : %u\n",
				si->meta_count[META_NAT]);
		seq_printf(s, "  - ssa blocks : %u\n",
				si->meta_count[META_SSA]);
		seq_printf(s, "GC calls: %d (BG: %d)\n",
			   si->call_count, si->bg_gc);
		seq_printf(s, "  - data segments : %d (%d)\n",
				si->data_segs, si->bg_data_segs);
		seq_printf(s, "  - node segments : %d (%d)\n",
				si->node_segs, si->bg_node_segs);
		seq_printf(s, "Try to move %d blocks (BG: %d)\n", si->tot_blks,
				si->bg_data_blks + si->bg_node_blks);
		seq_printf(s, "  - data blocks : %d (%d)\n", si->data_blks,
				si->bg_data_blks);
		seq_printf(s, "  - node blocks : %d (%d)\n", si->node_blks,
				si->bg_node_blks);
		seq_printf(s, "Skipped : atomic write %llu (%llu)\n",
				si->skipped_atomic_files[BG_GC] +
				si->skipped_atomic_files[FG_GC],
				si->skipped_atomic_files[BG_GC]);
		seq_printf(s, "BG skip : IO: %u, Other: %u\n",
				si->io_skip_bggc, si->other_skip_bggc);
		seq_puts(s, "\nExtent Cache:\n");
		seq_printf(s, "  - Hit Count: L1-1:%llu L1-2:%llu L2:%llu\n",
				si->hit_largest, si->hit_cached,
				si->hit_rbtree);
		seq_printf(s, "  - Hit Ratio: %llu%% (%llu / %llu)\n",
				!si->total_ext ? 0 :
				div64_u64(si->hit_total * 100, si->total_ext),
				si->hit_total, si->total_ext);
		seq_printf(s, "  - Inner Struct Count: tree: %d(%d), node: %d\n",
				si->ext_tree, si->zombie_tree, si->ext_node);
		seq_puts(s, "\nBalancing F2FS Async:\n");
<<<<<<< HEAD
		seq_printf(s, "  - inmem: %4lld, wb_bios: %4d\n",
			   si->inmem_pages, si->wb_bios);
		seq_printf(s, "  - nodes: %4lld in %4d\n",
			   si->ndirty_node, si->node_pages);
		seq_printf(s, "  - dents: %4lld in dirs:%4d (%4d)\n",
			   si->ndirty_dent, si->ndirty_dirs, si->ndirty_all);
		seq_printf(s, "  - datas: %4lld in files:%4d\n",
			   si->ndirty_data, si->ndirty_files);
		seq_printf(s, "  - meta: %4lld in %4d\n",
			   si->ndirty_meta, si->meta_pages);
		seq_printf(s, "  - imeta: %4lld\n",
=======
		seq_printf(s, "  - DIO (R: %4d, W: %4d)\n",
			   si->nr_dio_read, si->nr_dio_write);
		seq_printf(s, "  - IO_R (Data: %4d, Node: %4d, Meta: %4d\n",
			   si->nr_rd_data, si->nr_rd_node, si->nr_rd_meta);
		seq_printf(s, "  - IO_W (CP: %4d, Data: %4d, Flush: (%4d %4d %4d), "
			"Discard: (%4d %4d)) cmd: %4d undiscard:%4u\n",
			   si->nr_wb_cp_data, si->nr_wb_data,
			   si->nr_flushing, si->nr_flushed,
			   si->flush_list_empty,
			   si->nr_discarding, si->nr_discarded,
			   si->nr_discard_cmd, si->undiscard_blks);
		seq_printf(s, "  - inmem: %4d, atomic IO: %4d (Max. %4d), "
			"volatile IO: %4d (Max. %4d)\n",
			   si->inmem_pages, si->aw_cnt, si->max_aw_cnt,
			   si->vw_cnt, si->max_vw_cnt);
		seq_printf(s, "  - nodes: %4d in %4d\n",
			   si->ndirty_node, si->node_pages);
		seq_printf(s, "  - dents: %4d in dirs:%4d (%4d)\n",
			   si->ndirty_dent, si->ndirty_dirs, si->ndirty_all);
		seq_printf(s, "  - datas: %4d in files:%4d\n",
			   si->ndirty_data, si->ndirty_files);
		seq_printf(s, "  - quota datas: %4d in quota files:%4d\n",
			   si->ndirty_qdata, si->nquota_files);
		seq_printf(s, "  - meta: %4d in %4d\n",
			   si->ndirty_meta, si->meta_pages);
		seq_printf(s, "  - imeta: %4d\n",
>>>>>>> 24b8d41d
			   si->ndirty_imeta);
		seq_printf(s, "  - NATs: %9d/%9d\n  - SITs: %9d/%9d\n",
			   si->dirty_nats, si->nats, si->dirty_sits, si->sits);
		seq_printf(s, "  - free_nids: %9d/%9d\n  - alloc_nids: %9d\n",
			   si->free_nids, si->avail_nids, si->alloc_nids);
		seq_puts(s, "\nDistribution of User Blocks:");
		seq_puts(s, " [ valid | invalid | free ]\n");
		seq_puts(s, "  [");

		for (j = 0; j < si->util_valid; j++)
			seq_putc(s, '-');
		seq_putc(s, '|');

		for (j = 0; j < si->util_invalid; j++)
			seq_putc(s, '-');
		seq_putc(s, '|');

		for (j = 0; j < si->util_free; j++)
			seq_putc(s, '-');
		seq_puts(s, "]\n\n");
		seq_printf(s, "IPU: %u blocks\n", si->inplace_count);
		seq_printf(s, "SSR: %u blocks in %u segments\n",
			   si->block_count[SSR], si->segment_count[SSR]);
		seq_printf(s, "LFS: %u blocks in %u segments\n",
			   si->block_count[LFS], si->segment_count[LFS]);

		/* segment usage info */
		f2fs_update_sit_info(si->sbi);
		seq_printf(s, "\nBDF: %u, avg. vblocks: %u\n",
			   si->bimodal, si->avg_vblocks);

		/* memory footprint */
		update_mem_info(si->sbi);
		seq_printf(s, "\nMemory: %llu KB\n",
			(si->base_mem + si->cache_mem + si->page_mem) >> 10);
		seq_printf(s, "  - static: %llu KB\n",
				si->base_mem >> 10);
		seq_printf(s, "  - cached: %llu KB\n",
				si->cache_mem >> 10);
		seq_printf(s, "  - paged : %llu KB\n",
				si->page_mem >> 10);
	}
	mutex_unlock(&f2fs_stat_mutex);
	return 0;
}

DEFINE_SHOW_ATTRIBUTE(stat);
#endif

int f2fs_build_stats(struct f2fs_sb_info *sbi)
{
	struct f2fs_super_block *raw_super = F2FS_RAW_SUPER(sbi);
	struct f2fs_stat_info *si;
	int i;

	si = f2fs_kzalloc(sbi, sizeof(struct f2fs_stat_info), GFP_KERNEL);
	if (!si)
		return -ENOMEM;

	si->all_area_segs = le32_to_cpu(raw_super->segment_count);
	si->sit_area_segs = le32_to_cpu(raw_super->segment_count_sit);
	si->nat_area_segs = le32_to_cpu(raw_super->segment_count_nat);
	si->ssa_area_segs = le32_to_cpu(raw_super->segment_count_ssa);
	si->main_area_segs = le32_to_cpu(raw_super->segment_count_main);
	si->main_area_sections = le32_to_cpu(raw_super->section_count);
	si->main_area_zones = si->main_area_sections /
				le32_to_cpu(raw_super->secs_per_zone);
	si->sbi = sbi;
	sbi->stat_info = si;

	atomic64_set(&sbi->total_hit_ext, 0);
	atomic64_set(&sbi->read_hit_rbtree, 0);
	atomic64_set(&sbi->read_hit_largest, 0);
	atomic64_set(&sbi->read_hit_cached, 0);

	atomic_set(&sbi->inline_xattr, 0);
	atomic_set(&sbi->inline_inode, 0);
	atomic_set(&sbi->inline_dir, 0);
	atomic_set(&sbi->compr_inode, 0);
	atomic64_set(&sbi->compr_blocks, 0);
	atomic_set(&sbi->inplace_count, 0);
	for (i = META_CP; i < META_MAX; i++)
		atomic_set(&sbi->meta_count[i], 0);

	atomic_set(&sbi->vw_cnt, 0);
	atomic_set(&sbi->max_aw_cnt, 0);
	atomic_set(&sbi->max_vw_cnt, 0);

	mutex_lock(&f2fs_stat_mutex);
	list_add_tail(&si->stat_list, &f2fs_stat_list);
	mutex_unlock(&f2fs_stat_mutex);

	return 0;
}

void f2fs_destroy_stats(struct f2fs_sb_info *sbi)
{
	struct f2fs_stat_info *si = F2FS_STAT(sbi);

	mutex_lock(&f2fs_stat_mutex);
	list_del(&si->stat_list);
	mutex_unlock(&f2fs_stat_mutex);

	kfree(si);
}

void __init f2fs_create_root_stats(void)
{
#ifdef CONFIG_DEBUG_FS
	f2fs_debugfs_root = debugfs_create_dir("f2fs", NULL);

	debugfs_create_file("status", S_IRUGO, f2fs_debugfs_root, NULL,
			    &stat_fops);
#endif
}

void f2fs_destroy_root_stats(void)
{
#ifdef CONFIG_DEBUG_FS
	debugfs_remove_recursive(f2fs_debugfs_root);
	f2fs_debugfs_root = NULL;
#endif
}<|MERGE_RESOLUTION|>--- conflicted
+++ resolved
@@ -85,14 +85,6 @@
 	si->ndirty_dent = get_pages(sbi, F2FS_DIRTY_DENTS);
 	si->ndirty_meta = get_pages(sbi, F2FS_DIRTY_META);
 	si->ndirty_data = get_pages(sbi, F2FS_DIRTY_DATA);
-<<<<<<< HEAD
-	si->ndirty_imeta = get_pages(sbi, F2FS_DIRTY_IMETA);
-	si->ndirty_dirs = sbi->ndirty_inode[DIR_INODE];
-	si->ndirty_files = sbi->ndirty_inode[FILE_INODE];
-	si->ndirty_all = sbi->ndirty_inode[DIRTY_META];
-	si->inmem_pages = get_pages(sbi, F2FS_INMEM_PAGES);
-	si->wb_bios = atomic_read(&sbi->nr_wb_bios);
-=======
 	si->ndirty_qdata = get_pages(sbi, F2FS_DIRTY_QDATA);
 	si->ndirty_imeta = get_pages(sbi, F2FS_DIRTY_IMETA);
 	si->ndirty_dirs = sbi->ndirty_inode[DIR_INODE];
@@ -128,7 +120,6 @@
 			atomic_read(&SM_I(sbi)->dcc_info->discard_cmd_cnt);
 		si->undiscard_blks = SM_I(sbi)->dcc_info->undiscard_blks;
 	}
->>>>>>> 24b8d41d
 	si->total_count = (int)sbi->user_block_count / sbi->blocks_per_seg;
 	si->rsvd_segs = reserved_segments(sbi);
 	si->overp_segs = overprovision_segments(sbi);
@@ -139,13 +130,10 @@
 	si->inline_xattr = atomic_read(&sbi->inline_xattr);
 	si->inline_inode = atomic_read(&sbi->inline_inode);
 	si->inline_dir = atomic_read(&sbi->inline_dir);
-<<<<<<< HEAD
-=======
 	si->compr_inode = atomic_read(&sbi->compr_inode);
 	si->compr_blocks = atomic64_read(&sbi->compr_blocks);
 	si->append = sbi->im[APPEND_INO].ino_num;
 	si->update = sbi->im[UPDATE_INO].ino_num;
->>>>>>> 24b8d41d
 	si->orphans = sbi->im[ORPHAN_INO].ino_num;
 	si->utilization = utilization(sbi);
 
@@ -232,7 +220,6 @@
 	si->base_mem += sizeof(struct f2fs_sb_info) + sbi->sb->s_blocksize;
 	si->base_mem += 2 * sizeof(struct f2fs_inode_info);
 	si->base_mem += sizeof(*sbi->ckpt);
-	si->base_mem += sizeof(struct percpu_counter) * NR_COUNT_TYPE;
 
 	/* build sm */
 	si->base_mem += sizeof(struct f2fs_sm_info);
@@ -242,12 +229,7 @@
 	si->base_mem += MAIN_SEGS(sbi) * sizeof(struct seg_entry);
 	si->base_mem += f2fs_bitmap_size(MAIN_SEGS(sbi));
 	si->base_mem += 2 * SIT_VBLOCK_MAP_SIZE * MAIN_SEGS(sbi);
-<<<<<<< HEAD
-	if (f2fs_discard_en(sbi))
-		si->base_mem += SIT_VBLOCK_MAP_SIZE * MAIN_SEGS(sbi);
-=======
 	si->base_mem += SIT_VBLOCK_MAP_SIZE * MAIN_SEGS(sbi);
->>>>>>> 24b8d41d
 	si->base_mem += SIT_VBLOCK_MAP_SIZE;
 	if (__is_large_section(sbi))
 		si->base_mem += MAIN_SECS(sbi) * sizeof(struct sec_entry);
@@ -300,11 +282,7 @@
 	si->cache_mem += NM_I(sbi)->dirty_nat_cnt *
 					sizeof(struct nat_entry_set);
 	si->cache_mem += si->inmem_pages * sizeof(struct inmem_pages);
-<<<<<<< HEAD
-	for (i = 0; i <= ORPHAN_INO; i++)
-=======
 	for (i = 0; i < MAX_INO_ENTRY; i++)
->>>>>>> 24b8d41d
 		si->cache_mem += sbi->im[i].ino_num * sizeof(struct ino_entry);
 	si->cache_mem += atomic_read(&sbi->total_ext_tree) *
 						sizeof(struct extent_tree);
@@ -332,29 +310,20 @@
 	list_for_each_entry(si, &f2fs_stat_list, stat_list) {
 		update_general_status(si->sbi);
 
-<<<<<<< HEAD
-		seq_printf(s, "\n=====[ partition info(%pg). #%d, %s]=====\n",
-			si->sbi->sb->s_bdev, i++,
-			f2fs_readonly(si->sbi->sb) ? "RO": "RW");
-=======
 		seq_printf(s, "\n=====[ partition info(%pg). #%d, %s, CP: %s]=====\n",
 			si->sbi->sb->s_bdev, i++,
 			f2fs_readonly(si->sbi->sb) ? "RO": "RW",
 			is_set_ckpt_flags(si->sbi, CP_DISABLED_FLAG) ?
 			"Disabled": (f2fs_cp_error(si->sbi) ? "Error": "Good"));
->>>>>>> 24b8d41d
 		seq_printf(s, "[SB: 1] [CP: 2] [SIT: %d] [NAT: %d] ",
 			   si->sit_area_segs, si->nat_area_segs);
 		seq_printf(s, "[SSA: %d] [MAIN: %d",
 			   si->ssa_area_segs, si->main_area_segs);
 		seq_printf(s, "(OverProv:%d Resv:%d)]\n\n",
 			   si->overp_segs, si->rsvd_segs);
-<<<<<<< HEAD
-=======
 		seq_printf(s, "Current Time Sec: %llu / Mounted Time Sec: %llu\n\n",
 					ktime_get_boottime_seconds(),
 					SIT_I(si->sbi)->mounted_time);
->>>>>>> 24b8d41d
 		if (test_opt(si->sbi, DISCARD))
 			seq_printf(s, "Utilization: %u%% (%u valid blocks, %u discard blocks)\n",
 				si->utilization, si->valid_count, si->discard_blks);
@@ -373,15 +342,10 @@
 			   si->inline_inode);
 		seq_printf(s, "  - Inline_dentry Inode: %u\n",
 			   si->inline_dir);
-<<<<<<< HEAD
-		seq_printf(s, "  - Orphan Inode: %u\n",
-			   si->orphans);
-=======
 		seq_printf(s, "  - Compressed Inode: %u, Blocks: %llu\n",
 			   si->compr_inode, si->compr_blocks);
 		seq_printf(s, "  - Orphan/Append/Update Inode: %u, %u, %u\n",
 			   si->orphans, si->append, si->update);
->>>>>>> 24b8d41d
 		seq_printf(s, "\nMain area: %d segs, %d secs %d zones\n",
 			   si->main_area_segs, si->main_area_sections,
 			   si->main_area_zones);
@@ -481,19 +445,6 @@
 		seq_printf(s, "  - Inner Struct Count: tree: %d(%d), node: %d\n",
 				si->ext_tree, si->zombie_tree, si->ext_node);
 		seq_puts(s, "\nBalancing F2FS Async:\n");
-<<<<<<< HEAD
-		seq_printf(s, "  - inmem: %4lld, wb_bios: %4d\n",
-			   si->inmem_pages, si->wb_bios);
-		seq_printf(s, "  - nodes: %4lld in %4d\n",
-			   si->ndirty_node, si->node_pages);
-		seq_printf(s, "  - dents: %4lld in dirs:%4d (%4d)\n",
-			   si->ndirty_dent, si->ndirty_dirs, si->ndirty_all);
-		seq_printf(s, "  - datas: %4lld in files:%4d\n",
-			   si->ndirty_data, si->ndirty_files);
-		seq_printf(s, "  - meta: %4lld in %4d\n",
-			   si->ndirty_meta, si->meta_pages);
-		seq_printf(s, "  - imeta: %4lld\n",
-=======
 		seq_printf(s, "  - DIO (R: %4d, W: %4d)\n",
 			   si->nr_dio_read, si->nr_dio_write);
 		seq_printf(s, "  - IO_R (Data: %4d, Node: %4d, Meta: %4d\n",
@@ -520,7 +471,6 @@
 		seq_printf(s, "  - meta: %4d in %4d\n",
 			   si->ndirty_meta, si->meta_pages);
 		seq_printf(s, "  - imeta: %4d\n",
->>>>>>> 24b8d41d
 			   si->ndirty_imeta);
 		seq_printf(s, "  - NATs: %9d/%9d\n  - SITs: %9d/%9d\n",
 			   si->dirty_nats, si->nats, si->dirty_sits, si->sits);
