// SPDX-License-Identifier: GPL-2.0
/*
 * fs/f2fs/checkpoint.c
 *
 * Copyright (c) 2012 Samsung Electronics Co., Ltd.
 *             http://www.samsung.com/
 */
#include <linux/fs.h>
#include <linux/bio.h>
#include <linux/mpage.h>
#include <linux/writeback.h>
#include <linux/blkdev.h>
#include <linux/f2fs_fs.h>
#include <linux/pagevec.h>
#include <linux/swap.h>

#include "f2fs.h"
#include "node.h"
#include "segment.h"
#include "trace.h"
#include <trace/events/f2fs.h>

static struct kmem_cache *ino_entry_slab;
struct kmem_cache *f2fs_inode_entry_slab;

void f2fs_stop_checkpoint(struct f2fs_sb_info *sbi, bool end_io)
{
	f2fs_build_fault_attr(sbi, 0, 0);
	set_ckpt_flags(sbi, CP_ERROR_FLAG);
	if (!end_io)
		f2fs_flush_merged_writes(sbi);
}

void f2fs_stop_checkpoint(struct f2fs_sb_info *sbi, bool end_io)
{
	set_ckpt_flags(sbi, CP_ERROR_FLAG);
	sbi->sb->s_flags |= MS_RDONLY;
	if (!end_io)
		f2fs_flush_merged_bios(sbi);
}

/*
 * We guarantee no failure on the returned page.
 */
struct page *f2fs_grab_meta_page(struct f2fs_sb_info *sbi, pgoff_t index)
{
	struct address_space *mapping = META_MAPPING(sbi);
	struct page *page = NULL;
repeat:
	page = f2fs_grab_cache_page(mapping, index, false);
	if (!page) {
		cond_resched();
		goto repeat;
	}
<<<<<<< HEAD
	f2fs_wait_on_page_writeback(page, META, true);
=======
	f2fs_wait_on_page_writeback(page, META, true, true);
>>>>>>> 24b8d41d
	if (!PageUptodate(page))
		SetPageUptodate(page);
	return page;
}

static struct page *__get_meta_page(struct f2fs_sb_info *sbi, pgoff_t index,
							bool is_meta)
{
	struct address_space *mapping = META_MAPPING(sbi);
	struct page *page;
	struct f2fs_io_info fio = {
		.sbi = sbi,
		.type = META,
		.op = REQ_OP_READ,
<<<<<<< HEAD
		.op_flags = READ_SYNC | REQ_META | REQ_PRIO,
=======
		.op_flags = REQ_META | REQ_PRIO,
>>>>>>> 24b8d41d
		.old_blkaddr = index,
		.new_blkaddr = index,
		.encrypted_page = NULL,
		.is_por = !is_meta,
	};
	int err;

	if (unlikely(!is_meta))
		fio.op_flags &= ~REQ_META;
repeat:
	page = f2fs_grab_cache_page(mapping, index, false);
	if (!page) {
		cond_resched();
		goto repeat;
	}
	if (PageUptodate(page))
		goto out;

	fio.page = page;

	err = f2fs_submit_page_bio(&fio);
	if (err) {
		f2fs_put_page(page, 1);
		return ERR_PTR(err);
	}

	f2fs_update_iostat(sbi, FS_META_READ_IO, F2FS_BLKSIZE);

	lock_page(page);
	if (unlikely(page->mapping != mapping)) {
		f2fs_put_page(page, 1);
		goto repeat;
	}

<<<<<<< HEAD
	/*
	 * if there is any IO error when accessing device, make our filesystem
	 * readonly and make sure do not write checkpoint with non-uptodate
	 * meta page.
	 */
	if (unlikely(!PageUptodate(page)))
		f2fs_stop_checkpoint(sbi, false);
=======
	if (unlikely(!PageUptodate(page))) {
		f2fs_put_page(page, 1);
		return ERR_PTR(-EIO);
	}
>>>>>>> 24b8d41d
out:
	return page;
}

struct page *f2fs_get_meta_page(struct f2fs_sb_info *sbi, pgoff_t index)
{
	return __get_meta_page(sbi, index, true);
}

struct page *f2fs_get_meta_page_retry(struct f2fs_sb_info *sbi, pgoff_t index)
{
	struct page *page;
	int count = 0;

retry:
	page = __get_meta_page(sbi, index, true);
	if (IS_ERR(page)) {
		if (PTR_ERR(page) == -EIO &&
				++count <= DEFAULT_RETRY_IO_COUNT)
			goto retry;
		f2fs_stop_checkpoint(sbi, false);
	}
	return page;
}

/* for POR only */
struct page *f2fs_get_tmp_page(struct f2fs_sb_info *sbi, pgoff_t index)
{
	return __get_meta_page(sbi, index, false);
}

static bool __is_bitmap_valid(struct f2fs_sb_info *sbi, block_t blkaddr,
							int type)
{
	struct seg_entry *se;
	unsigned int segno, offset;
	bool exist;

	if (type != DATA_GENERIC_ENHANCE && type != DATA_GENERIC_ENHANCE_READ)
		return true;

	segno = GET_SEGNO(sbi, blkaddr);
	offset = GET_BLKOFF_FROM_SEG0(sbi, blkaddr);
	se = get_seg_entry(sbi, segno);

	exist = f2fs_test_bit(offset, se->cur_valid_map);
	if (!exist && type == DATA_GENERIC_ENHANCE) {
		f2fs_err(sbi, "Inconsistent error blkaddr:%u, sit bitmap:%d",
			 blkaddr, exist);
		set_sbi_flag(sbi, SBI_NEED_FSCK);
		WARN_ON(1);
	}
	return exist;
}

bool f2fs_is_valid_blkaddr(struct f2fs_sb_info *sbi,
					block_t blkaddr, int type)
{
	switch (type) {
	case META_NAT:
		break;
	case META_SIT:
		if (unlikely(blkaddr >= SIT_BLK_CNT(sbi)))
			return false;
		break;
	case META_SSA:
		if (unlikely(blkaddr >= MAIN_BLKADDR(sbi) ||
			blkaddr < SM_I(sbi)->ssa_blkaddr))
			return false;
		break;
	case META_CP:
		if (unlikely(blkaddr >= SIT_I(sbi)->sit_base_addr ||
			blkaddr < __start_cp_addr(sbi)))
			return false;
		break;
	case META_POR:
		if (unlikely(blkaddr >= MAX_BLKADDR(sbi) ||
			blkaddr < MAIN_BLKADDR(sbi)))
			return false;
		break;
	case DATA_GENERIC:
	case DATA_GENERIC_ENHANCE:
	case DATA_GENERIC_ENHANCE_READ:
		if (unlikely(blkaddr >= MAX_BLKADDR(sbi) ||
				blkaddr < MAIN_BLKADDR(sbi))) {
			f2fs_warn(sbi, "access invalid blkaddr:%u",
				  blkaddr);
			set_sbi_flag(sbi, SBI_NEED_FSCK);
			WARN_ON(1);
			return false;
		} else {
			return __is_bitmap_valid(sbi, blkaddr, type);
		}
		break;
	case META_GENERIC:
		if (unlikely(blkaddr < SEG0_BLKADDR(sbi) ||
			blkaddr >= MAIN_BLKADDR(sbi)))
			return false;
		break;
	default:
		BUG();
	}

	return true;
}

/*
 * Readahead CP/NAT/SIT/SSA/POR pages
 */
int f2fs_ra_meta_pages(struct f2fs_sb_info *sbi, block_t start, int nrpages,
							int type, bool sync)
{
	struct page *page;
	block_t blkno = start;
	struct f2fs_io_info fio = {
		.sbi = sbi,
		.type = META,
		.op = REQ_OP_READ,
<<<<<<< HEAD
		.op_flags = sync ? (READ_SYNC | REQ_META | REQ_PRIO) : REQ_RAHEAD,
=======
		.op_flags = sync ? (REQ_META | REQ_PRIO) : REQ_RAHEAD,
>>>>>>> 24b8d41d
		.encrypted_page = NULL,
		.in_list = false,
		.is_por = (type == META_POR),
	};
	struct blk_plug plug;
	int err;

	if (unlikely(type == META_POR))
		fio.op_flags &= ~REQ_META;

	blk_start_plug(&plug);
	for (; nrpages-- > 0; blkno++) {

		if (!f2fs_is_valid_blkaddr(sbi, blkno, type))
			goto out;

		switch (type) {
		case META_NAT:
			if (unlikely(blkno >=
					NAT_BLOCK_OFFSET(NM_I(sbi)->max_nid)))
				blkno = 0;
			/* get nat block addr */
			fio.new_blkaddr = current_nat_addr(sbi,
					blkno * NAT_ENTRY_PER_BLOCK);
			break;
		case META_SIT:
			if (unlikely(blkno >= TOTAL_SEGS(sbi)))
				goto out;
			/* get sit block addr */
			fio.new_blkaddr = current_sit_addr(sbi,
					blkno * SIT_ENTRY_PER_BLOCK);
			break;
		case META_SSA:
		case META_CP:
		case META_POR:
			fio.new_blkaddr = blkno;
			break;
		default:
			BUG();
		}

		page = f2fs_grab_cache_page(META_MAPPING(sbi),
						fio.new_blkaddr, false);
		if (!page)
			continue;
		if (PageUptodate(page)) {
			f2fs_put_page(page, 1);
			continue;
		}

		fio.page = page;
		err = f2fs_submit_page_bio(&fio);
		f2fs_put_page(page, err ? 1 : 0);

		if (!err)
			f2fs_update_iostat(sbi, FS_META_READ_IO, F2FS_BLKSIZE);
	}
out:
	blk_finish_plug(&plug);
	return blkno - start;
}

void f2fs_ra_meta_pages_cond(struct f2fs_sb_info *sbi, pgoff_t index)
{
	struct page *page;
	bool readahead = false;

	page = find_get_page(META_MAPPING(sbi), index);
	if (!page || !PageUptodate(page))
		readahead = true;
	f2fs_put_page(page, 0);

	if (readahead)
		f2fs_ra_meta_pages(sbi, index, BIO_MAX_PAGES, META_POR, true);
}

static int __f2fs_write_meta_page(struct page *page,
				struct writeback_control *wbc,
				enum iostat_type io_type)
{
	struct f2fs_sb_info *sbi = F2FS_P_SB(page);

	trace_f2fs_writepage(page, META);

	if (unlikely(f2fs_cp_error(sbi)))
		goto redirty_out;
	if (unlikely(is_sbi_flag_set(sbi, SBI_POR_DOING)))
		goto redirty_out;
	if (wbc->for_reclaim && page->index < GET_SUM_BLOCK(sbi, 0))
		goto redirty_out;

	f2fs_do_write_meta_page(sbi, page, io_type);
	dec_page_count(sbi, F2FS_DIRTY_META);

	if (wbc->for_reclaim)
		f2fs_submit_merged_write_cond(sbi, NULL, page, 0, META);

	unlock_page(page);

	if (unlikely(f2fs_cp_error(sbi)))
		f2fs_submit_merged_write(sbi, META);

	return 0;

redirty_out:
	redirty_page_for_writepage(wbc, page);
	return AOP_WRITEPAGE_ACTIVATE;
}

static int f2fs_write_meta_page(struct page *page,
				struct writeback_control *wbc)
{
	return __f2fs_write_meta_page(page, wbc, FS_META_IO);
}

static int f2fs_write_meta_pages(struct address_space *mapping,
				struct writeback_control *wbc)
{
	struct f2fs_sb_info *sbi = F2FS_M_SB(mapping);
	long diff, written;

	if (unlikely(is_sbi_flag_set(sbi, SBI_POR_DOING)))
		goto skip_write;

	/* collect a number of dirty meta pages and write together */
	if (wbc->sync_mode != WB_SYNC_ALL &&
			get_pages(sbi, F2FS_DIRTY_META) <
					nr_pages_to_skip(sbi, META))
		goto skip_write;

	/* if locked failed, cp will flush dirty pages instead */
	if (!mutex_trylock(&sbi->cp_mutex))
		goto skip_write;

	trace_f2fs_writepages(mapping->host, wbc, META);
	diff = nr_pages_to_write(sbi, META, wbc);
	written = f2fs_sync_meta_pages(sbi, META, wbc->nr_to_write, FS_META_IO);
	mutex_unlock(&sbi->cp_mutex);
	wbc->nr_to_write = max((long)0, wbc->nr_to_write - written - diff);
	return 0;

skip_write:
	wbc->pages_skipped += get_pages(sbi, F2FS_DIRTY_META);
	trace_f2fs_writepages(mapping->host, wbc, META);
	return 0;
}

long f2fs_sync_meta_pages(struct f2fs_sb_info *sbi, enum page_type type,
				long nr_to_write, enum iostat_type io_type)
{
	struct address_space *mapping = META_MAPPING(sbi);
	pgoff_t index = 0, prev = ULONG_MAX;
	struct pagevec pvec;
	long nwritten = 0;
	int nr_pages;
	struct writeback_control wbc = {
		.for_reclaim = 0,
	};
	struct blk_plug plug;

	pagevec_init(&pvec);

	blk_start_plug(&plug);

	while ((nr_pages = pagevec_lookup_tag(&pvec, mapping, &index,
				PAGECACHE_TAG_DIRTY))) {
		int i;

		for (i = 0; i < nr_pages; i++) {
			struct page *page = pvec.pages[i];

			if (prev == ULONG_MAX)
				prev = page->index - 1;
			if (nr_to_write != LONG_MAX && page->index != prev + 1) {
				pagevec_release(&pvec);
				goto stop;
			}

			lock_page(page);

			if (unlikely(page->mapping != mapping)) {
continue_unlock:
				unlock_page(page);
				continue;
			}
			if (!PageDirty(page)) {
				/* someone wrote it for us */
				goto continue_unlock;
			}

			f2fs_wait_on_page_writeback(page, META, true, true);

			if (!clear_page_dirty_for_io(page))
				goto continue_unlock;

			if (__f2fs_write_meta_page(page, &wbc, io_type)) {
				unlock_page(page);
				break;
			}
			nwritten++;
			prev = page->index;
			if (unlikely(nwritten >= nr_to_write))
				break;
		}
		pagevec_release(&pvec);
		cond_resched();
	}
stop:
	if (nwritten)
		f2fs_submit_merged_write(sbi, type);

	blk_finish_plug(&plug);

	return nwritten;
}

static int f2fs_set_meta_page_dirty(struct page *page)
{
	trace_f2fs_set_page_dirty(page, META);

	if (!PageUptodate(page))
		SetPageUptodate(page);
	if (!PageDirty(page)) {
		f2fs_set_page_dirty_nobuffers(page);
		inc_page_count(F2FS_P_SB(page), F2FS_DIRTY_META);
		f2fs_set_page_private(page, 0);
		f2fs_trace_pid(page);
		return 1;
	}
	return 0;
}

const struct address_space_operations f2fs_meta_aops = {
	.writepage	= f2fs_write_meta_page,
	.writepages	= f2fs_write_meta_pages,
	.set_page_dirty	= f2fs_set_meta_page_dirty,
	.invalidatepage = f2fs_invalidate_page,
	.releasepage	= f2fs_release_page,
#ifdef CONFIG_MIGRATION
	.migratepage    = f2fs_migrate_page,
#endif
};

static void __add_ino_entry(struct f2fs_sb_info *sbi, nid_t ino,
						unsigned int devidx, int type)
{
	struct inode_management *im = &sbi->im[type];
	struct ino_entry *e, *tmp;

	tmp = f2fs_kmem_cache_alloc(ino_entry_slab, GFP_NOFS);

	radix_tree_preload(GFP_NOFS | __GFP_NOFAIL);

	spin_lock(&im->ino_lock);
	e = radix_tree_lookup(&im->ino_root, ino);
	if (!e) {
		e = tmp;
		if (unlikely(radix_tree_insert(&im->ino_root, ino, e)))
			f2fs_bug_on(sbi, 1);

		memset(e, 0, sizeof(struct ino_entry));
		e->ino = ino;

		list_add_tail(&e->list, &im->ino_list);
		if (type != ORPHAN_INO)
			im->ino_num++;
	}

	if (type == FLUSH_INO)
		f2fs_set_bit(devidx, (char *)&e->dirty_device);

	spin_unlock(&im->ino_lock);
	radix_tree_preload_end();

	if (e != tmp)
		kmem_cache_free(ino_entry_slab, tmp);
}

static void __remove_ino_entry(struct f2fs_sb_info *sbi, nid_t ino, int type)
{
	struct inode_management *im = &sbi->im[type];
	struct ino_entry *e;

	spin_lock(&im->ino_lock);
	e = radix_tree_lookup(&im->ino_root, ino);
	if (e) {
		list_del(&e->list);
		radix_tree_delete(&im->ino_root, ino);
		im->ino_num--;
		spin_unlock(&im->ino_lock);
		kmem_cache_free(ino_entry_slab, e);
		return;
	}
	spin_unlock(&im->ino_lock);
}

void f2fs_add_ino_entry(struct f2fs_sb_info *sbi, nid_t ino, int type)
{
	/* add new dirty ino entry into list */
	__add_ino_entry(sbi, ino, 0, type);
}

void f2fs_remove_ino_entry(struct f2fs_sb_info *sbi, nid_t ino, int type)
{
	/* remove dirty ino entry from list */
	__remove_ino_entry(sbi, ino, type);
}

/* mode should be APPEND_INO, UPDATE_INO or TRANS_DIR_INO */
bool f2fs_exist_written_data(struct f2fs_sb_info *sbi, nid_t ino, int mode)
{
	struct inode_management *im = &sbi->im[mode];
	struct ino_entry *e;

	spin_lock(&im->ino_lock);
	e = radix_tree_lookup(&im->ino_root, ino);
	spin_unlock(&im->ino_lock);
	return e ? true : false;
}

<<<<<<< HEAD
void release_ino_entry(struct f2fs_sb_info *sbi, bool all)
=======
void f2fs_release_ino_entry(struct f2fs_sb_info *sbi, bool all)
>>>>>>> 24b8d41d
{
	struct ino_entry *e, *tmp;
	int i;

<<<<<<< HEAD
	for (i = all ? ORPHAN_INO: APPEND_INO; i <= UPDATE_INO; i++) {
=======
	for (i = all ? ORPHAN_INO : APPEND_INO; i < MAX_INO_ENTRY; i++) {
>>>>>>> 24b8d41d
		struct inode_management *im = &sbi->im[i];

		spin_lock(&im->ino_lock);
		list_for_each_entry_safe(e, tmp, &im->ino_list, list) {
			list_del(&e->list);
			radix_tree_delete(&im->ino_root, e->ino);
			kmem_cache_free(ino_entry_slab, e);
			im->ino_num--;
		}
		spin_unlock(&im->ino_lock);
	}
}

void f2fs_set_dirty_device(struct f2fs_sb_info *sbi, nid_t ino,
					unsigned int devidx, int type)
{
	__add_ino_entry(sbi, ino, devidx, type);
}

bool f2fs_is_dirty_device(struct f2fs_sb_info *sbi, nid_t ino,
					unsigned int devidx, int type)
{
	struct inode_management *im = &sbi->im[type];
	struct ino_entry *e;
	bool is_dirty = false;

	spin_lock(&im->ino_lock);
	e = radix_tree_lookup(&im->ino_root, ino);
	if (e && f2fs_test_bit(devidx, (char *)&e->dirty_device))
		is_dirty = true;
	spin_unlock(&im->ino_lock);
	return is_dirty;
}

int f2fs_acquire_orphan_inode(struct f2fs_sb_info *sbi)
{
	struct inode_management *im = &sbi->im[ORPHAN_INO];
	int err = 0;

	spin_lock(&im->ino_lock);

<<<<<<< HEAD
#ifdef CONFIG_F2FS_FAULT_INJECTION
	if (time_to_inject(sbi, FAULT_ORPHAN)) {
		spin_unlock(&im->ino_lock);
		return -ENOSPC;
	}
#endif
=======
	if (time_to_inject(sbi, FAULT_ORPHAN)) {
		spin_unlock(&im->ino_lock);
		f2fs_show_injection_info(sbi, FAULT_ORPHAN);
		return -ENOSPC;
	}

>>>>>>> 24b8d41d
	if (unlikely(im->ino_num >= sbi->max_orphans))
		err = -ENOSPC;
	else
		im->ino_num++;
	spin_unlock(&im->ino_lock);

	return err;
}

void f2fs_release_orphan_inode(struct f2fs_sb_info *sbi)
{
	struct inode_management *im = &sbi->im[ORPHAN_INO];

	spin_lock(&im->ino_lock);
	f2fs_bug_on(sbi, im->ino_num == 0);
	im->ino_num--;
	spin_unlock(&im->ino_lock);
}

<<<<<<< HEAD
void add_orphan_inode(struct inode *inode)
{
	/* add new orphan ino entry into list */
	__add_ino_entry(F2FS_I_SB(inode), inode->i_ino, ORPHAN_INO);
	update_inode_page(inode);
=======
void f2fs_add_orphan_inode(struct inode *inode)
{
	/* add new orphan ino entry into list */
	__add_ino_entry(F2FS_I_SB(inode), inode->i_ino, 0, ORPHAN_INO);
	f2fs_update_inode_page(inode);
>>>>>>> 24b8d41d
}

void f2fs_remove_orphan_inode(struct f2fs_sb_info *sbi, nid_t ino)
{
	/* remove orphan entry from orphan list */
	__remove_ino_entry(sbi, ino, ORPHAN_INO);
}

static int recover_orphan_inode(struct f2fs_sb_info *sbi, nid_t ino)
{
	struct inode *inode;
	struct node_info ni;
<<<<<<< HEAD
	int err = acquire_orphan_inode(sbi);

	if (err) {
		set_sbi_flag(sbi, SBI_NEED_FSCK);
		f2fs_msg(sbi->sb, KERN_WARNING,
				"%s: orphan failed (ino=%x), run fsck to fix.",
				__func__, ino);
		return err;
	}

	__add_ino_entry(sbi, ino, ORPHAN_INO);
=======
	int err;
>>>>>>> 24b8d41d

	inode = f2fs_iget_retry(sbi->sb, ino);
	if (IS_ERR(inode)) {
		/*
		 * there should be a bug that we can't find the entry
		 * to orphan inode.
		 */
		f2fs_bug_on(sbi, PTR_ERR(inode) == -ENOENT);
		return PTR_ERR(inode);
	}

	err = dquot_initialize(inode);
	if (err) {
		iput(inode);
		goto err_out;
	}

	clear_nlink(inode);

	/* truncate all the data during iput */
	iput(inode);

<<<<<<< HEAD
	get_node_info(sbi, ino, &ni);

	/* ENOMEM was fully retried in f2fs_evict_inode. */
	if (ni.blk_addr != NULL_ADDR) {
		set_sbi_flag(sbi, SBI_NEED_FSCK);
		f2fs_msg(sbi->sb, KERN_WARNING,
			"%s: orphan failed (ino=%x), run fsck to fix.",
				__func__, ino);
		return -EIO;
	}
	__remove_ino_entry(sbi, ino, ORPHAN_INO);
=======
	err = f2fs_get_node_info(sbi, ino, &ni);
	if (err)
		goto err_out;

	/* ENOMEM was fully retried in f2fs_evict_inode. */
	if (ni.blk_addr != NULL_ADDR) {
		err = -EIO;
		goto err_out;
	}
>>>>>>> 24b8d41d
	return 0;

err_out:
	set_sbi_flag(sbi, SBI_NEED_FSCK);
	f2fs_warn(sbi, "%s: orphan failed (ino=%x), run fsck to fix.",
		  __func__, ino);
	return err;
}

int f2fs_recover_orphan_inodes(struct f2fs_sb_info *sbi)
{
	block_t start_blk, orphan_blocks, i, j;
	unsigned int s_flags = sbi->sb->s_flags;
	int err = 0;
#ifdef CONFIG_QUOTA
	int quota_enabled;
#endif

	if (!is_set_ckpt_flags(sbi, CP_ORPHAN_PRESENT_FLAG))
		return 0;

	if (bdev_read_only(sbi->sb->s_bdev)) {
		f2fs_info(sbi, "write access unavailable, skipping orphan cleanup");
		return 0;
	}

	if (s_flags & SB_RDONLY) {
		f2fs_info(sbi, "orphan cleanup on readonly fs");
		sbi->sb->s_flags &= ~SB_RDONLY;
	}

#ifdef CONFIG_QUOTA
	/* Needed for iput() to work correctly and not trash data */
	sbi->sb->s_flags |= SB_ACTIVE;

	/*
	 * Turn on quotas which were not enabled for read-only mounts if
	 * filesystem has quota feature, so that they are updated correctly.
	 */
	quota_enabled = f2fs_enable_quota_files(sbi, s_flags & SB_RDONLY);
#endif

	start_blk = __start_cp_addr(sbi) + 1 + __cp_payload(sbi);
	orphan_blocks = __start_sum_addr(sbi) - 1 - __cp_payload(sbi);

	f2fs_ra_meta_pages(sbi, start_blk, orphan_blocks, META_CP, true);

	for (i = 0; i < orphan_blocks; i++) {
		struct page *page;
		struct f2fs_orphan_block *orphan_blk;

		page = f2fs_get_meta_page(sbi, start_blk + i);
		if (IS_ERR(page)) {
			err = PTR_ERR(page);
			goto out;
		}

		orphan_blk = (struct f2fs_orphan_block *)page_address(page);
		for (j = 0; j < le32_to_cpu(orphan_blk->entry_count); j++) {
			nid_t ino = le32_to_cpu(orphan_blk->ino[j]);
			err = recover_orphan_inode(sbi, ino);
			if (err) {
				f2fs_put_page(page, 1);
				goto out;
			}
		}
		f2fs_put_page(page, 1);
	}
	/* clear Orphan Flag */
	clear_ckpt_flags(sbi, CP_ORPHAN_PRESENT_FLAG);
<<<<<<< HEAD
	return 0;
=======
out:
	set_sbi_flag(sbi, SBI_IS_RECOVERED);

#ifdef CONFIG_QUOTA
	/* Turn quotas off */
	if (quota_enabled)
		f2fs_quota_off_umount(sbi->sb);
#endif
	sbi->sb->s_flags = s_flags; /* Restore SB_RDONLY status */

	return err;
>>>>>>> 24b8d41d
}

static void write_orphan_inodes(struct f2fs_sb_info *sbi, block_t start_blk)
{
	struct list_head *head;
	struct f2fs_orphan_block *orphan_blk = NULL;
	unsigned int nentries = 0;
	unsigned short index = 1;
	unsigned short orphan_blocks;
	struct page *page = NULL;
	struct ino_entry *orphan = NULL;
	struct inode_management *im = &sbi->im[ORPHAN_INO];

	orphan_blocks = GET_ORPHAN_BLOCKS(im->ino_num);

	/*
	 * we don't need to do spin_lock(&im->ino_lock) here, since all the
	 * orphan inode operations are covered under f2fs_lock_op().
	 * And, spin_lock should be avoided due to page operations below.
	 */
	head = &im->ino_list;

	/* loop for each orphan inode entry and write them in Jornal block */
	list_for_each_entry(orphan, head, list) {
		if (!page) {
			page = f2fs_grab_meta_page(sbi, start_blk++);
			orphan_blk =
				(struct f2fs_orphan_block *)page_address(page);
			memset(orphan_blk, 0, sizeof(*orphan_blk));
		}

		orphan_blk->ino[nentries++] = cpu_to_le32(orphan->ino);

		if (nentries == F2FS_ORPHANS_PER_BLOCK) {
			/*
			 * an orphan block is full of 1020 entries,
			 * then we need to flush current orphan blocks
			 * and bring another one in memory
			 */
			orphan_blk->blk_addr = cpu_to_le16(index);
			orphan_blk->blk_count = cpu_to_le16(orphan_blocks);
			orphan_blk->entry_count = cpu_to_le32(nentries);
			set_page_dirty(page);
			f2fs_put_page(page, 1);
			index++;
			nentries = 0;
			page = NULL;
		}
	}

	if (page) {
		orphan_blk->blk_addr = cpu_to_le16(index);
		orphan_blk->blk_count = cpu_to_le16(orphan_blocks);
		orphan_blk->entry_count = cpu_to_le32(nentries);
		set_page_dirty(page);
		f2fs_put_page(page, 1);
	}
}

<<<<<<< HEAD
static int get_checkpoint_version(struct f2fs_sb_info *sbi, block_t cp_addr,
		struct f2fs_checkpoint **cp_block, struct page **cp_page,
		unsigned long long *version)
{
	unsigned long blk_size = sbi->blocksize;
	size_t crc_offset = 0;
	__u32 crc = 0;

	*cp_page = get_meta_page(sbi, cp_addr);
	*cp_block = (struct f2fs_checkpoint *)page_address(*cp_page);

	crc_offset = le32_to_cpu((*cp_block)->checksum_offset);
	if (crc_offset >= blk_size) {
		f2fs_msg(sbi->sb, KERN_WARNING,
			"invalid crc_offset: %zu", crc_offset);
		return -EINVAL;
	}

	crc = le32_to_cpu(*((__le32 *)((unsigned char *)*cp_block
							+ crc_offset)));
	if (!f2fs_crc_valid(sbi, crc, *cp_block, crc_offset)) {
		f2fs_msg(sbi->sb, KERN_WARNING, "invalid crc value");
		return -EINVAL;
	}

	*version = cur_cp_version(*cp_block);
	return 0;
}

static struct page *validate_checkpoint(struct f2fs_sb_info *sbi,
				block_t cp_addr, unsigned long long *version)
{
	struct page *cp_page_1 = NULL, *cp_page_2 = NULL;
	struct f2fs_checkpoint *cp_block = NULL;
	unsigned long long cur_version = 0, pre_version = 0;
	int err;

	err = get_checkpoint_version(sbi, cp_addr, &cp_block,
					&cp_page_1, version);
	if (err)
		goto invalid_cp1;
	pre_version = *version;

=======
static __u32 f2fs_checkpoint_chksum(struct f2fs_sb_info *sbi,
						struct f2fs_checkpoint *ckpt)
{
	unsigned int chksum_ofs = le32_to_cpu(ckpt->checksum_offset);
	__u32 chksum;

	chksum = f2fs_crc32(sbi, ckpt, chksum_ofs);
	if (chksum_ofs < CP_CHKSUM_OFFSET) {
		chksum_ofs += sizeof(chksum);
		chksum = f2fs_chksum(sbi, chksum, (__u8 *)ckpt + chksum_ofs,
						F2FS_BLKSIZE - chksum_ofs);
	}
	return chksum;
}

static int get_checkpoint_version(struct f2fs_sb_info *sbi, block_t cp_addr,
		struct f2fs_checkpoint **cp_block, struct page **cp_page,
		unsigned long long *version)
{
	size_t crc_offset = 0;
	__u32 crc;

	*cp_page = f2fs_get_meta_page(sbi, cp_addr);
	if (IS_ERR(*cp_page))
		return PTR_ERR(*cp_page);

	*cp_block = (struct f2fs_checkpoint *)page_address(*cp_page);

	crc_offset = le32_to_cpu((*cp_block)->checksum_offset);
	if (crc_offset < CP_MIN_CHKSUM_OFFSET ||
			crc_offset > CP_CHKSUM_OFFSET) {
		f2fs_put_page(*cp_page, 1);
		f2fs_warn(sbi, "invalid crc_offset: %zu", crc_offset);
		return -EINVAL;
	}

	crc = f2fs_checkpoint_chksum(sbi, *cp_block);
	if (crc != cur_cp_crc(*cp_block)) {
		f2fs_put_page(*cp_page, 1);
		f2fs_warn(sbi, "invalid crc value");
		return -EINVAL;
	}

	*version = cur_cp_version(*cp_block);
	return 0;
}

static struct page *validate_checkpoint(struct f2fs_sb_info *sbi,
				block_t cp_addr, unsigned long long *version)
{
	struct page *cp_page_1 = NULL, *cp_page_2 = NULL;
	struct f2fs_checkpoint *cp_block = NULL;
	unsigned long long cur_version = 0, pre_version = 0;
	int err;

	err = get_checkpoint_version(sbi, cp_addr, &cp_block,
					&cp_page_1, version);
	if (err)
		return NULL;

	if (le32_to_cpu(cp_block->cp_pack_total_block_count) >
					sbi->blocks_per_seg) {
		f2fs_warn(sbi, "invalid cp_pack_total_block_count:%u",
			  le32_to_cpu(cp_block->cp_pack_total_block_count));
		goto invalid_cp;
	}
	pre_version = *version;

>>>>>>> 24b8d41d
	cp_addr += le32_to_cpu(cp_block->cp_pack_total_block_count) - 1;
	err = get_checkpoint_version(sbi, cp_addr, &cp_block,
					&cp_page_2, version);
	if (err)
<<<<<<< HEAD
		goto invalid_cp2;
=======
		goto invalid_cp;
>>>>>>> 24b8d41d
	cur_version = *version;

	if (cur_version == pre_version) {
		*version = cur_version;
		f2fs_put_page(cp_page_2, 1);
		return cp_page_1;
	}
	f2fs_put_page(cp_page_2, 1);
invalid_cp:
	f2fs_put_page(cp_page_1, 1);
	return NULL;
}

int f2fs_get_valid_checkpoint(struct f2fs_sb_info *sbi)
{
	struct f2fs_checkpoint *cp_block;
	struct f2fs_super_block *fsb = sbi->raw_super;
	struct page *cp1, *cp2, *cur_page;
	unsigned long blk_size = sbi->blocksize;
	unsigned long long cp1_version = 0, cp2_version = 0;
	unsigned long long cp_start_blk_no;
	unsigned int cp_blks = 1 + __cp_payload(sbi);
	block_t cp_blk_no;
	int i;
	int err;

	sbi->ckpt = f2fs_kvzalloc(sbi, array_size(blk_size, cp_blks),
				  GFP_KERNEL);
	if (!sbi->ckpt)
		return -ENOMEM;
	/*
	 * Finding out valid cp block involves read both
	 * sets( cp pack 1 and cp pack 2)
	 */
	cp_start_blk_no = le32_to_cpu(fsb->cp_blkaddr);
	cp1 = validate_checkpoint(sbi, cp_start_blk_no, &cp1_version);

	/* The second checkpoint pack should start at the next segment */
	cp_start_blk_no += ((unsigned long long)1) <<
				le32_to_cpu(fsb->log_blocks_per_seg);
	cp2 = validate_checkpoint(sbi, cp_start_blk_no, &cp2_version);

	if (cp1 && cp2) {
		if (ver_after(cp2_version, cp1_version))
			cur_page = cp2;
		else
			cur_page = cp1;
	} else if (cp1) {
		cur_page = cp1;
	} else if (cp2) {
		cur_page = cp2;
	} else {
		err = -EFSCORRUPTED;
		goto fail_no_cp;
	}

	cp_block = (struct f2fs_checkpoint *)page_address(cur_page);
	memcpy(sbi->ckpt, cp_block, blk_size);

	if (cur_page == cp1)
		sbi->cur_cp_pack = 1;
	else
		sbi->cur_cp_pack = 2;

	/* Sanity checking of checkpoint */
	if (f2fs_sanity_check_ckpt(sbi)) {
		err = -EFSCORRUPTED;
		goto free_fail_no_cp;
	}

	if (cp_blks <= 1)
		goto done;

	cp_blk_no = le32_to_cpu(fsb->cp_blkaddr);
	if (cur_page == cp2)
		cp_blk_no += 1 << le32_to_cpu(fsb->log_blocks_per_seg);

	for (i = 1; i < cp_blks; i++) {
		void *sit_bitmap_ptr;
		unsigned char *ckpt = (unsigned char *)sbi->ckpt;

		cur_page = f2fs_get_meta_page(sbi, cp_blk_no + i);
		if (IS_ERR(cur_page)) {
			err = PTR_ERR(cur_page);
			goto free_fail_no_cp;
		}
		sit_bitmap_ptr = page_address(cur_page);
		memcpy(ckpt + i * blk_size, sit_bitmap_ptr, blk_size);
		f2fs_put_page(cur_page, 1);
	}
done:
	f2fs_put_page(cp1, 1);
	f2fs_put_page(cp2, 1);
	return 0;

free_fail_no_cp:
	f2fs_put_page(cp1, 1);
	f2fs_put_page(cp2, 1);
fail_no_cp:
	kvfree(sbi->ckpt);
	return err;
}

static void __add_dirty_inode(struct inode *inode, enum inode_type type)
{
	struct f2fs_sb_info *sbi = F2FS_I_SB(inode);
	int flag = (type == DIR_INODE) ? FI_DIRTY_DIR : FI_DIRTY_FILE;

	if (is_inode_flag_set(inode, flag))
		return;

	set_inode_flag(inode, flag);
<<<<<<< HEAD
	list_add_tail(&F2FS_I(inode)->dirty_list, &sbi->inode_list[type]);
=======
	if (!f2fs_is_volatile_file(inode))
		list_add_tail(&F2FS_I(inode)->dirty_list,
						&sbi->inode_list[type]);
>>>>>>> 24b8d41d
	stat_inc_dirty_inode(sbi, type);
}

static void __remove_dirty_inode(struct inode *inode, enum inode_type type)
{
	int flag = (type == DIR_INODE) ? FI_DIRTY_DIR : FI_DIRTY_FILE;

	if (get_dirty_pages(inode) || !is_inode_flag_set(inode, flag))
		return;

	list_del_init(&F2FS_I(inode)->dirty_list);
	clear_inode_flag(inode, flag);
	stat_dec_dirty_inode(F2FS_I_SB(inode), type);
}

void f2fs_update_dirty_page(struct inode *inode, struct page *page)
{
	struct f2fs_sb_info *sbi = F2FS_I_SB(inode);
	enum inode_type type = S_ISDIR(inode->i_mode) ? DIR_INODE : FILE_INODE;

	if (!S_ISDIR(inode->i_mode) && !S_ISREG(inode->i_mode) &&
			!S_ISLNK(inode->i_mode))
		return;

	spin_lock(&sbi->inode_lock[type]);
	if (type != FILE_INODE || test_opt(sbi, DATA_FLUSH))
		__add_dirty_inode(inode, type);
	inode_inc_dirty_pages(inode);
	spin_unlock(&sbi->inode_lock[type]);

	f2fs_set_page_private(page, 0);
	f2fs_trace_pid(page);
}

<<<<<<< HEAD
void remove_dirty_inode(struct inode *inode)
=======
void f2fs_remove_dirty_inode(struct inode *inode)
>>>>>>> 24b8d41d
{
	struct f2fs_sb_info *sbi = F2FS_I_SB(inode);
	enum inode_type type = S_ISDIR(inode->i_mode) ? DIR_INODE : FILE_INODE;

	if (!S_ISDIR(inode->i_mode) && !S_ISREG(inode->i_mode) &&
			!S_ISLNK(inode->i_mode))
		return;

	if (type == FILE_INODE && !test_opt(sbi, DATA_FLUSH))
		return;

	spin_lock(&sbi->inode_lock[type]);
	__remove_dirty_inode(inode, type);
	spin_unlock(&sbi->inode_lock[type]);
}

int f2fs_sync_dirty_inodes(struct f2fs_sb_info *sbi, enum inode_type type)
{
	struct list_head *head;
	struct inode *inode;
	struct f2fs_inode_info *fi;
	bool is_dir = (type == DIR_INODE);
	unsigned long ino = 0;

	trace_f2fs_sync_dirty_inodes_enter(sbi->sb, is_dir,
				get_pages(sbi, is_dir ?
				F2FS_DIRTY_DENTS : F2FS_DIRTY_DATA));
retry:
	if (unlikely(f2fs_cp_error(sbi))) {
		trace_f2fs_sync_dirty_inodes_exit(sbi->sb, is_dir,
				get_pages(sbi, is_dir ?
				F2FS_DIRTY_DENTS : F2FS_DIRTY_DATA));
		return -EIO;
	}

	spin_lock(&sbi->inode_lock[type]);

	head = &sbi->inode_list[type];
	if (list_empty(head)) {
		spin_unlock(&sbi->inode_lock[type]);
		trace_f2fs_sync_dirty_inodes_exit(sbi->sb, is_dir,
				get_pages(sbi, is_dir ?
				F2FS_DIRTY_DENTS : F2FS_DIRTY_DATA));
		return 0;
	}
	fi = list_first_entry(head, struct f2fs_inode_info, dirty_list);
	inode = igrab(&fi->vfs_inode);
	spin_unlock(&sbi->inode_lock[type]);
	if (inode) {
		unsigned long cur_ino = inode->i_ino;

		F2FS_I(inode)->cp_task = current;

		filemap_fdatawrite(inode->i_mapping);

		F2FS_I(inode)->cp_task = NULL;

		iput(inode);
		/* We need to give cpu to another writers. */
		if (ino == cur_ino)
			cond_resched();
		else
			ino = cur_ino;
	} else {
		/*
		 * We should submit bio, since it exists several
		 * wribacking dentry pages in the freeing inode.
		 */
		f2fs_submit_merged_write(sbi, DATA);
		cond_resched();
	}
	goto retry;
}

int f2fs_sync_inode_meta(struct f2fs_sb_info *sbi)
{
	struct list_head *head = &sbi->inode_list[DIRTY_META];
	struct inode *inode;
	struct f2fs_inode_info *fi;
	s64 total = get_pages(sbi, F2FS_DIRTY_IMETA);

	while (total--) {
		if (unlikely(f2fs_cp_error(sbi)))
			return -EIO;

		spin_lock(&sbi->inode_lock[DIRTY_META]);
		if (list_empty(head)) {
			spin_unlock(&sbi->inode_lock[DIRTY_META]);
			return 0;
		}
<<<<<<< HEAD
		fi = list_entry(head->next, struct f2fs_inode_info,
=======
		fi = list_first_entry(head, struct f2fs_inode_info,
>>>>>>> 24b8d41d
							gdirty_list);
		inode = igrab(&fi->vfs_inode);
		spin_unlock(&sbi->inode_lock[DIRTY_META]);
		if (inode) {
<<<<<<< HEAD
			update_inode_page(inode);
			iput(inode);
		}
	};
	return 0;
}

=======
			sync_inode_metadata(inode, 0);

			/* it's on eviction */
			if (is_inode_flag_set(inode, FI_DIRTY_INODE))
				f2fs_update_inode_page(inode);
			iput(inode);
		}
	}
	return 0;
}

static void __prepare_cp_block(struct f2fs_sb_info *sbi)
{
	struct f2fs_checkpoint *ckpt = F2FS_CKPT(sbi);
	struct f2fs_nm_info *nm_i = NM_I(sbi);
	nid_t last_nid = nm_i->next_scan_nid;

	next_free_nid(sbi, &last_nid);
	ckpt->valid_block_count = cpu_to_le64(valid_user_blocks(sbi));
	ckpt->valid_node_count = cpu_to_le32(valid_node_count(sbi));
	ckpt->valid_inode_count = cpu_to_le32(valid_inode_count(sbi));
	ckpt->next_free_nid = cpu_to_le32(last_nid);
}

static bool __need_flush_quota(struct f2fs_sb_info *sbi)
{
	bool ret = false;

	if (!is_journalled_quota(sbi))
		return false;

	down_write(&sbi->quota_sem);
	if (is_sbi_flag_set(sbi, SBI_QUOTA_SKIP_FLUSH)) {
		ret = false;
	} else if (is_sbi_flag_set(sbi, SBI_QUOTA_NEED_REPAIR)) {
		ret = false;
	} else if (is_sbi_flag_set(sbi, SBI_QUOTA_NEED_FLUSH)) {
		clear_sbi_flag(sbi, SBI_QUOTA_NEED_FLUSH);
		ret = true;
	} else if (get_pages(sbi, F2FS_DIRTY_QDATA)) {
		ret = true;
	}
	up_write(&sbi->quota_sem);
	return ret;
}

>>>>>>> 24b8d41d
/*
 * Freeze all the FS-operations for checkpoint.
 */
static int block_operations(struct f2fs_sb_info *sbi)
{
	struct writeback_control wbc = {
		.sync_mode = WB_SYNC_ALL,
		.nr_to_write = LONG_MAX,
		.for_reclaim = 0,
	};
	int err = 0, cnt = 0;

	/*
	 * Let's flush inline_data in dirty node pages.
	 */
	f2fs_flush_inline_data(sbi);

retry_flush_quotas:
	f2fs_lock_all(sbi);
	if (__need_flush_quota(sbi)) {
		int locked;

		if (++cnt > DEFAULT_RETRY_QUOTA_FLUSH_COUNT) {
			set_sbi_flag(sbi, SBI_QUOTA_SKIP_FLUSH);
			set_sbi_flag(sbi, SBI_QUOTA_NEED_FLUSH);
			goto retry_flush_dents;
		}
		f2fs_unlock_all(sbi);

		/* only failed during mount/umount/freeze/quotactl */
		locked = down_read_trylock(&sbi->sb->s_umount);
		f2fs_quota_sync(sbi->sb, -1);
		if (locked)
			up_read(&sbi->sb->s_umount);
		cond_resched();
		goto retry_flush_quotas;
	}

retry_flush_dents:
	/* write all the dirty dentry pages */
	if (get_pages(sbi, F2FS_DIRTY_DENTS)) {
		f2fs_unlock_all(sbi);
		err = f2fs_sync_dirty_inodes(sbi, DIR_INODE);
		if (err)
			return err;
		cond_resched();
		goto retry_flush_quotas;
	}

	if (get_pages(sbi, F2FS_DIRTY_IMETA)) {
		f2fs_unlock_all(sbi);
		err = f2fs_sync_inode_meta(sbi);
		if (err)
			goto out;
		goto retry_flush_dents;
	}

	/*
	 * POR: we should ensure that there are no dirty node pages
	 * until finishing nat/sit flush. inode->i_blocks can be updated.
	 */
	down_write(&sbi->node_change);

	if (get_pages(sbi, F2FS_DIRTY_IMETA)) {
		up_write(&sbi->node_change);
		f2fs_unlock_all(sbi);
		err = f2fs_sync_inode_meta(sbi);
		if (err)
			return err;
		cond_resched();
		goto retry_flush_quotas;
	}

retry_flush_nodes:
	down_write(&sbi->node_write);

	if (get_pages(sbi, F2FS_DIRTY_NODES)) {
		up_write(&sbi->node_write);
<<<<<<< HEAD
		err = sync_node_pages(sbi, &wbc);
=======
		atomic_inc(&sbi->wb_sync_req[NODE]);
		err = f2fs_sync_node_pages(sbi, &wbc, false, FS_CP_NODE_IO);
		atomic_dec(&sbi->wb_sync_req[NODE]);
>>>>>>> 24b8d41d
		if (err) {
			up_write(&sbi->node_change);
			f2fs_unlock_all(sbi);
			return err;
		}
		cond_resched();
		goto retry_flush_nodes;
	}

	/*
	 * sbi->node_change is used only for AIO write_begin path which produces
	 * dirty node blocks and some checkpoint values by block allocation.
	 */
	__prepare_cp_block(sbi);
	up_write(&sbi->node_change);
	return err;
}

static void unblock_operations(struct f2fs_sb_info *sbi)
{
	up_write(&sbi->node_write);

	build_free_nids(sbi);
	f2fs_unlock_all(sbi);
}

void f2fs_wait_on_all_pages(struct f2fs_sb_info *sbi, int type)
{
	DEFINE_WAIT(wait);

	for (;;) {
		if (!get_pages(sbi, type))
			break;

<<<<<<< HEAD
		if (!atomic_read(&sbi->nr_wb_bios))
=======
		if (unlikely(f2fs_cp_error(sbi)))
>>>>>>> 24b8d41d
			break;

		if (type == F2FS_DIRTY_META)
			f2fs_sync_meta_pages(sbi, META, LONG_MAX,
							FS_CP_META_IO);
		else if (type == F2FS_WB_CP_DATA)
			f2fs_submit_merged_write(sbi, DATA);

		prepare_to_wait(&sbi->cp_wait, &wait, TASK_UNINTERRUPTIBLE);
		io_schedule_timeout(DEFAULT_IO_TIMEOUT);
	}
	finish_wait(&sbi->cp_wait, &wait);
}

static void update_ckpt_flags(struct f2fs_sb_info *sbi, struct cp_control *cpc)
{
	unsigned long orphan_num = sbi->im[ORPHAN_INO].ino_num;
	struct f2fs_checkpoint *ckpt = F2FS_CKPT(sbi);
<<<<<<< HEAD

	spin_lock(&sbi->cp_lock);

	if (cpc->reason == CP_UMOUNT)
=======
	unsigned long flags;

	spin_lock_irqsave(&sbi->cp_lock, flags);

	if ((cpc->reason & CP_UMOUNT) &&
			le32_to_cpu(ckpt->cp_pack_total_block_count) >
			sbi->blocks_per_seg - NM_I(sbi)->nat_bits_blocks)
		disable_nat_bits(sbi, false);

	if (cpc->reason & CP_TRIMMED)
		__set_ckpt_flags(ckpt, CP_TRIMMED_FLAG);
	else
		__clear_ckpt_flags(ckpt, CP_TRIMMED_FLAG);

	if (cpc->reason & CP_UMOUNT)
>>>>>>> 24b8d41d
		__set_ckpt_flags(ckpt, CP_UMOUNT_FLAG);
	else
		__clear_ckpt_flags(ckpt, CP_UMOUNT_FLAG);

<<<<<<< HEAD
	if (cpc->reason == CP_FASTBOOT)
=======
	if (cpc->reason & CP_FASTBOOT)
>>>>>>> 24b8d41d
		__set_ckpt_flags(ckpt, CP_FASTBOOT_FLAG);
	else
		__clear_ckpt_flags(ckpt, CP_FASTBOOT_FLAG);

	if (orphan_num)
		__set_ckpt_flags(ckpt, CP_ORPHAN_PRESENT_FLAG);
	else
		__clear_ckpt_flags(ckpt, CP_ORPHAN_PRESENT_FLAG);

	if (is_sbi_flag_set(sbi, SBI_NEED_FSCK))
		__set_ckpt_flags(ckpt, CP_FSCK_FLAG);

<<<<<<< HEAD
	/* set this flag to activate crc|cp_ver for recovery */
	__set_ckpt_flags(ckpt, CP_CRC_RECOVERY_FLAG);

	spin_unlock(&sbi->cp_lock);
=======
	if (is_sbi_flag_set(sbi, SBI_IS_RESIZEFS))
		__set_ckpt_flags(ckpt, CP_RESIZEFS_FLAG);
	else
		__clear_ckpt_flags(ckpt, CP_RESIZEFS_FLAG);

	if (is_sbi_flag_set(sbi, SBI_CP_DISABLED))
		__set_ckpt_flags(ckpt, CP_DISABLED_FLAG);
	else
		__clear_ckpt_flags(ckpt, CP_DISABLED_FLAG);

	if (is_sbi_flag_set(sbi, SBI_CP_DISABLED_QUICK))
		__set_ckpt_flags(ckpt, CP_DISABLED_QUICK_FLAG);
	else
		__clear_ckpt_flags(ckpt, CP_DISABLED_QUICK_FLAG);

	if (is_sbi_flag_set(sbi, SBI_QUOTA_SKIP_FLUSH))
		__set_ckpt_flags(ckpt, CP_QUOTA_NEED_FSCK_FLAG);
	else
		__clear_ckpt_flags(ckpt, CP_QUOTA_NEED_FSCK_FLAG);

	if (is_sbi_flag_set(sbi, SBI_QUOTA_NEED_REPAIR))
		__set_ckpt_flags(ckpt, CP_QUOTA_NEED_FSCK_FLAG);

	/* set this flag to activate crc|cp_ver for recovery */
	__set_ckpt_flags(ckpt, CP_CRC_RECOVERY_FLAG);
	__clear_ckpt_flags(ckpt, CP_NOCRC_RECOVERY_FLAG);

	spin_unlock_irqrestore(&sbi->cp_lock, flags);
}

static void commit_checkpoint(struct f2fs_sb_info *sbi,
	void *src, block_t blk_addr)
{
	struct writeback_control wbc = {
		.for_reclaim = 0,
	};

	/*
	 * pagevec_lookup_tag and lock_page again will take
	 * some extra time. Therefore, f2fs_update_meta_pages and
	 * f2fs_sync_meta_pages are combined in this function.
	 */
	struct page *page = f2fs_grab_meta_page(sbi, blk_addr);
	int err;

	f2fs_wait_on_page_writeback(page, META, true, true);

	memcpy(page_address(page), src, PAGE_SIZE);

	set_page_dirty(page);
	if (unlikely(!clear_page_dirty_for_io(page)))
		f2fs_bug_on(sbi, 1);

	/* writeout cp pack 2 page */
	err = __f2fs_write_meta_page(page, &wbc, FS_CP_META_IO);
	if (unlikely(err && f2fs_cp_error(sbi))) {
		f2fs_put_page(page, 1);
		return;
	}

	f2fs_bug_on(sbi, err);
	f2fs_put_page(page, 0);

	/* submit checkpoint (with barrier if NOBARRIER is not set) */
	f2fs_submit_merged_write(sbi, META_FLUSH);
>>>>>>> 24b8d41d
}

static int do_checkpoint(struct f2fs_sb_info *sbi, struct cp_control *cpc)
{
	struct f2fs_checkpoint *ckpt = F2FS_CKPT(sbi);
	struct f2fs_nm_info *nm_i = NM_I(sbi);
	unsigned long orphan_num = sbi->im[ORPHAN_INO].ino_num, flags;
	block_t start_blk;
	unsigned int data_sum_blocks, orphan_blocks;
	__u32 crc32 = 0;
	int i;
	int cp_payload_blks = __cp_payload(sbi);
	struct super_block *sb = sbi->sb;
	struct curseg_info *seg_i = CURSEG_I(sbi, CURSEG_HOT_NODE);
	u64 kbytes_written;
<<<<<<< HEAD
=======
	int err;
>>>>>>> 24b8d41d

	/* Flush all the NAT/SIT pages */
	f2fs_sync_meta_pages(sbi, META, LONG_MAX, FS_CP_META_IO);

	/* start to update checkpoint, cp ver is already updated previously */
	ckpt->elapsed_time = cpu_to_le64(get_mtime(sbi, true));
	ckpt->free_segment_count = cpu_to_le32(free_segments(sbi));
	for (i = 0; i < NR_CURSEG_NODE_TYPE; i++) {
		ckpt->cur_node_segno[i] =
			cpu_to_le32(curseg_segno(sbi, i + CURSEG_HOT_NODE));
		ckpt->cur_node_blkoff[i] =
			cpu_to_le16(curseg_blkoff(sbi, i + CURSEG_HOT_NODE));
		ckpt->alloc_type[i + CURSEG_HOT_NODE] =
				curseg_alloc_type(sbi, i + CURSEG_HOT_NODE);
	}
	for (i = 0; i < NR_CURSEG_DATA_TYPE; i++) {
		ckpt->cur_data_segno[i] =
			cpu_to_le32(curseg_segno(sbi, i + CURSEG_HOT_DATA));
		ckpt->cur_data_blkoff[i] =
			cpu_to_le16(curseg_blkoff(sbi, i + CURSEG_HOT_DATA));
		ckpt->alloc_type[i + CURSEG_HOT_DATA] =
				curseg_alloc_type(sbi, i + CURSEG_HOT_DATA);
	}

<<<<<<< HEAD
	ckpt->valid_node_count = cpu_to_le32(valid_node_count(sbi));
	ckpt->valid_inode_count = cpu_to_le32(valid_inode_count(sbi));
	ckpt->next_free_nid = cpu_to_le32(last_nid);

	/* 2 cp  + n data seg summary + orphan inode blocks */
	data_sum_blocks = npages_for_summary_flush(sbi, false);
	spin_lock(&sbi->cp_lock);
=======
	/* 2 cp + n data seg summary + orphan inode blocks */
	data_sum_blocks = f2fs_npages_for_summary_flush(sbi, false);
	spin_lock_irqsave(&sbi->cp_lock, flags);
>>>>>>> 24b8d41d
	if (data_sum_blocks < NR_CURSEG_DATA_TYPE)
		__set_ckpt_flags(ckpt, CP_COMPACT_SUM_FLAG);
	else
		__clear_ckpt_flags(ckpt, CP_COMPACT_SUM_FLAG);
<<<<<<< HEAD
	spin_unlock(&sbi->cp_lock);
=======
	spin_unlock_irqrestore(&sbi->cp_lock, flags);
>>>>>>> 24b8d41d

	orphan_blocks = GET_ORPHAN_BLOCKS(orphan_num);
	ckpt->cp_pack_start_sum = cpu_to_le32(1 + cp_payload_blks +
			orphan_blocks);

	if (__remain_node_summaries(cpc->reason))
		ckpt->cp_pack_total_block_count = cpu_to_le32(F2FS_CP_PACKS+
				cp_payload_blks + data_sum_blocks +
				orphan_blocks + NR_CURSEG_NODE_TYPE);
	else
		ckpt->cp_pack_total_block_count = cpu_to_le32(F2FS_CP_PACKS +
				cp_payload_blks + data_sum_blocks +
				orphan_blocks);

	/* update ckpt flag for checkpoint */
	update_ckpt_flags(sbi, cpc);

	/* update SIT/NAT bitmap */
	get_sit_bitmap(sbi, __bitmap_ptr(sbi, SIT_BITMAP));
	get_nat_bitmap(sbi, __bitmap_ptr(sbi, NAT_BITMAP));

	crc32 = f2fs_checkpoint_chksum(sbi, ckpt);
	*((__le32 *)((unsigned char *)ckpt +
				le32_to_cpu(ckpt->checksum_offset)))
				= cpu_to_le32(crc32);

	start_blk = __start_cp_next_addr(sbi);

	/* write nat bits */
	if (enabled_nat_bits(sbi, cpc)) {
		__u64 cp_ver = cur_cp_version(ckpt);
		block_t blk;

		cp_ver |= ((__u64)crc32 << 32);
		*(__le64 *)nm_i->nat_bits = cpu_to_le64(cp_ver);

		blk = start_blk + sbi->blocks_per_seg - nm_i->nat_bits_blocks;
		for (i = 0; i < nm_i->nat_bits_blocks; i++)
			f2fs_update_meta_page(sbi, nm_i->nat_bits +
					(i << F2FS_BLKSIZE_BITS), blk + i);
	}

	/* write out checkpoint buffer at block 0 */
	f2fs_update_meta_page(sbi, ckpt, start_blk++);

	for (i = 1; i < 1 + cp_payload_blks; i++)
		f2fs_update_meta_page(sbi, (char *)ckpt + i * F2FS_BLKSIZE,
							start_blk++);

	if (orphan_num) {
		write_orphan_inodes(sbi, start_blk);
		start_blk += orphan_blocks;
	}

	f2fs_write_data_summaries(sbi, start_blk);
	start_blk += data_sum_blocks;

	/* Record write statistics in the hot node summary */
	kbytes_written = sbi->kbytes_written;
	if (sb->s_bdev->bd_part)
		kbytes_written += BD_PART_WRITTEN(sbi);

	seg_i->journal->info.kbytes_written = cpu_to_le64(kbytes_written);

	if (__remain_node_summaries(cpc->reason)) {
		f2fs_write_node_summaries(sbi, start_blk);
		start_blk += NR_CURSEG_NODE_TYPE;
	}

	/* update user_block_counts */
	sbi->last_valid_block_count = sbi->total_valid_block_count;
	percpu_counter_set(&sbi->alloc_valid_block_count, 0);

	/* Here, we have one bio having CP pack except cp pack 2 page */
	f2fs_sync_meta_pages(sbi, META, LONG_MAX, FS_CP_META_IO);
	/* Wait for all dirty meta pages to be submitted for IO */
	f2fs_wait_on_all_pages(sbi, F2FS_DIRTY_META);

	/* wait for previous submitted meta pages writeback */
	f2fs_wait_on_all_pages(sbi, F2FS_WB_CP_DATA);

	/* flush all device cache */
	err = f2fs_flush_device_cache(sbi);
	if (err)
		return err;

	/* barrier and flush checkpoint cp pack 2 page if it can */
	commit_checkpoint(sbi, ckpt, start_blk);
	f2fs_wait_on_all_pages(sbi, F2FS_WB_CP_DATA);

<<<<<<< HEAD
	release_ino_entry(sbi, false);
=======
	/*
	 * invalidate intermediate page cache borrowed from meta inode which are
	 * used for migration of encrypted, verity or compressed inode's blocks.
	 */
	if (f2fs_sb_has_encrypt(sbi) || f2fs_sb_has_verity(sbi) ||
		f2fs_sb_has_compression(sbi))
		invalidate_mapping_pages(META_MAPPING(sbi),
				MAIN_BLKADDR(sbi), MAX_BLKADDR(sbi) - 1);

	f2fs_release_ino_entry(sbi, false);
>>>>>>> 24b8d41d

	f2fs_reset_fsync_node_info(sbi);

	clear_sbi_flag(sbi, SBI_IS_DIRTY);
	clear_sbi_flag(sbi, SBI_NEED_CP);
<<<<<<< HEAD

	/*
	 * redirty superblock if metadata like node page or inode cache is
	 * updated during writing checkpoint.
	 */
	if (get_pages(sbi, F2FS_DIRTY_NODES) ||
			get_pages(sbi, F2FS_DIRTY_IMETA))
		set_sbi_flag(sbi, SBI_IS_DIRTY);

	f2fs_bug_on(sbi, get_pages(sbi, F2FS_DIRTY_DENTS));
=======
	clear_sbi_flag(sbi, SBI_QUOTA_SKIP_FLUSH);
>>>>>>> 24b8d41d

	spin_lock(&sbi->stat_lock);
	sbi->unusable_block_count = 0;
	spin_unlock(&sbi->stat_lock);

	__set_cp_next_pack(sbi);

	/*
	 * redirty superblock if metadata like node page or inode cache is
	 * updated during writing checkpoint.
	 */
	if (get_pages(sbi, F2FS_DIRTY_NODES) ||
			get_pages(sbi, F2FS_DIRTY_IMETA))
		set_sbi_flag(sbi, SBI_IS_DIRTY);

	f2fs_bug_on(sbi, get_pages(sbi, F2FS_DIRTY_DENTS));

	return unlikely(f2fs_cp_error(sbi)) ? -EIO : 0;
}

int f2fs_write_checkpoint(struct f2fs_sb_info *sbi, struct cp_control *cpc)
{
	struct f2fs_checkpoint *ckpt = F2FS_CKPT(sbi);
	unsigned long long ckpt_ver;
	int err = 0;

	if (f2fs_readonly(sbi->sb) || f2fs_hw_is_readonly(sbi))
		return -EROFS;

	if (unlikely(is_sbi_flag_set(sbi, SBI_CP_DISABLED))) {
		if (cpc->reason != CP_PAUSE)
			return 0;
		f2fs_warn(sbi, "Start checkpoint disabled!");
	}
	if (cpc->reason != CP_RESIZE)
		mutex_lock(&sbi->cp_mutex);

	if (!is_sbi_flag_set(sbi, SBI_IS_DIRTY) &&
		((cpc->reason & CP_FASTBOOT) || (cpc->reason & CP_SYNC) ||
		((cpc->reason & CP_DISCARD) && !sbi->discard_blks)))
		goto out;
	if (unlikely(f2fs_cp_error(sbi))) {
		err = -EIO;
		goto out;
	}

	trace_f2fs_write_checkpoint(sbi->sb, cpc->reason, "start block_ops");

	err = block_operations(sbi);
	if (err)
		goto out;

	trace_f2fs_write_checkpoint(sbi->sb, cpc->reason, "finish block_ops");

	f2fs_flush_merged_writes(sbi);

	/* this is the case of multiple fstrims without any changes */
	if (cpc->reason & CP_DISCARD) {
		if (!f2fs_exist_trim_candidates(sbi, cpc)) {
			unblock_operations(sbi);
			goto out;
		}

		if (NM_I(sbi)->dirty_nat_cnt == 0 &&
				SIT_I(sbi)->dirty_sentries == 0 &&
				prefree_segments(sbi) == 0) {
			f2fs_flush_sit_entries(sbi, cpc);
			f2fs_clear_prefree_segments(sbi, cpc);
			unblock_operations(sbi);
			goto out;
		}
	}

	/* this is the case of multiple fstrims without any changes */
	if (cpc->reason == CP_DISCARD && !is_sbi_flag_set(sbi, SBI_IS_DIRTY)) {
		f2fs_bug_on(sbi, NM_I(sbi)->dirty_nat_cnt);
		f2fs_bug_on(sbi, SIT_I(sbi)->dirty_sentries);
		f2fs_bug_on(sbi, prefree_segments(sbi));
		flush_sit_entries(sbi, cpc);
		clear_prefree_segments(sbi, cpc);
		f2fs_wait_all_discard_bio(sbi);
		unblock_operations(sbi);
		goto out;
	}

	/*
	 * update checkpoint pack index
	 * Increase the version number so that
	 * SIT entries and seg summaries are written at correct place
	 */
	ckpt_ver = cur_cp_version(ckpt);
	ckpt->checkpoint_ver = cpu_to_le64(++ckpt_ver);

	/* write cached NAT/SIT entries to NAT/SIT area */
	err = f2fs_flush_nat_entries(sbi, cpc);
	if (err)
		goto stop;

	f2fs_flush_sit_entries(sbi, cpc);

	/* save inmem log status */
	f2fs_save_inmem_curseg(sbi);

	err = do_checkpoint(sbi, cpc);
	if (err)
		f2fs_release_discard_addrs(sbi);
	else
		f2fs_clear_prefree_segments(sbi, cpc);

<<<<<<< HEAD
	f2fs_wait_all_discard_bio(sbi);

=======
	f2fs_restore_inmem_curseg(sbi);
stop:
>>>>>>> 24b8d41d
	unblock_operations(sbi);
	stat_inc_cp_count(sbi->stat_info);

	if (cpc->reason & CP_RECOVERY)
		f2fs_notice(sbi, "checkpoint: version = %llx", ckpt_ver);

	/* update CP_TIME to trigger checkpoint periodically */
	f2fs_update_time(sbi, CP_TIME);
	trace_f2fs_write_checkpoint(sbi->sb, cpc->reason, "finish checkpoint");
out:
	if (cpc->reason != CP_RESIZE)
		mutex_unlock(&sbi->cp_mutex);
	return err;
}

void f2fs_init_ino_entry_info(struct f2fs_sb_info *sbi)
{
	int i;

	for (i = 0; i < MAX_INO_ENTRY; i++) {
		struct inode_management *im = &sbi->im[i];

		INIT_RADIX_TREE(&im->ino_root, GFP_ATOMIC);
		spin_lock_init(&im->ino_lock);
		INIT_LIST_HEAD(&im->ino_list);
		im->ino_num = 0;
	}

	sbi->max_orphans = (sbi->blocks_per_seg - F2FS_CP_PACKS -
			NR_CURSEG_PERSIST_TYPE - __cp_payload(sbi)) *
				F2FS_ORPHANS_PER_BLOCK;
}

int __init f2fs_create_checkpoint_caches(void)
{
	ino_entry_slab = f2fs_kmem_cache_create("f2fs_ino_entry",
			sizeof(struct ino_entry));
	if (!ino_entry_slab)
		return -ENOMEM;
	f2fs_inode_entry_slab = f2fs_kmem_cache_create("f2fs_inode_entry",
			sizeof(struct inode_entry));
	if (!f2fs_inode_entry_slab) {
		kmem_cache_destroy(ino_entry_slab);
		return -ENOMEM;
	}
	return 0;
}

void f2fs_destroy_checkpoint_caches(void)
{
	kmem_cache_destroy(ino_entry_slab);
	kmem_cache_destroy(f2fs_inode_entry_slab);
}<|MERGE_RESOLUTION|>--- conflicted
+++ resolved
@@ -31,14 +31,6 @@
 		f2fs_flush_merged_writes(sbi);
 }
 
-void f2fs_stop_checkpoint(struct f2fs_sb_info *sbi, bool end_io)
-{
-	set_ckpt_flags(sbi, CP_ERROR_FLAG);
-	sbi->sb->s_flags |= MS_RDONLY;
-	if (!end_io)
-		f2fs_flush_merged_bios(sbi);
-}
-
 /*
  * We guarantee no failure on the returned page.
  */
@@ -52,11 +44,7 @@
 		cond_resched();
 		goto repeat;
 	}
-<<<<<<< HEAD
-	f2fs_wait_on_page_writeback(page, META, true);
-=======
 	f2fs_wait_on_page_writeback(page, META, true, true);
->>>>>>> 24b8d41d
 	if (!PageUptodate(page))
 		SetPageUptodate(page);
 	return page;
@@ -71,11 +59,7 @@
 		.sbi = sbi,
 		.type = META,
 		.op = REQ_OP_READ,
-<<<<<<< HEAD
-		.op_flags = READ_SYNC | REQ_META | REQ_PRIO,
-=======
 		.op_flags = REQ_META | REQ_PRIO,
->>>>>>> 24b8d41d
 		.old_blkaddr = index,
 		.new_blkaddr = index,
 		.encrypted_page = NULL,
@@ -110,20 +94,10 @@
 		goto repeat;
 	}
 
-<<<<<<< HEAD
-	/*
-	 * if there is any IO error when accessing device, make our filesystem
-	 * readonly and make sure do not write checkpoint with non-uptodate
-	 * meta page.
-	 */
-	if (unlikely(!PageUptodate(page)))
-		f2fs_stop_checkpoint(sbi, false);
-=======
 	if (unlikely(!PageUptodate(page))) {
 		f2fs_put_page(page, 1);
 		return ERR_PTR(-EIO);
 	}
->>>>>>> 24b8d41d
 out:
 	return page;
 }
@@ -242,11 +216,7 @@
 		.sbi = sbi,
 		.type = META,
 		.op = REQ_OP_READ,
-<<<<<<< HEAD
-		.op_flags = sync ? (READ_SYNC | REQ_META | REQ_PRIO) : REQ_RAHEAD,
-=======
 		.op_flags = sync ? (REQ_META | REQ_PRIO) : REQ_RAHEAD,
->>>>>>> 24b8d41d
 		.encrypted_page = NULL,
 		.in_list = false,
 		.is_por = (type == META_POR),
@@ -470,7 +440,7 @@
 	if (!PageUptodate(page))
 		SetPageUptodate(page);
 	if (!PageDirty(page)) {
-		f2fs_set_page_dirty_nobuffers(page);
+		__set_page_dirty_nobuffers(page);
 		inc_page_count(F2FS_P_SB(page), F2FS_DIRTY_META);
 		f2fs_set_page_private(page, 0);
 		f2fs_trace_pid(page);
@@ -567,20 +537,12 @@
 	return e ? true : false;
 }
 
-<<<<<<< HEAD
-void release_ino_entry(struct f2fs_sb_info *sbi, bool all)
-=======
 void f2fs_release_ino_entry(struct f2fs_sb_info *sbi, bool all)
->>>>>>> 24b8d41d
 {
 	struct ino_entry *e, *tmp;
 	int i;
 
-<<<<<<< HEAD
-	for (i = all ? ORPHAN_INO: APPEND_INO; i <= UPDATE_INO; i++) {
-=======
 	for (i = all ? ORPHAN_INO : APPEND_INO; i < MAX_INO_ENTRY; i++) {
->>>>>>> 24b8d41d
 		struct inode_management *im = &sbi->im[i];
 
 		spin_lock(&im->ino_lock);
@@ -622,21 +584,12 @@
 
 	spin_lock(&im->ino_lock);
 
-<<<<<<< HEAD
-#ifdef CONFIG_F2FS_FAULT_INJECTION
-	if (time_to_inject(sbi, FAULT_ORPHAN)) {
-		spin_unlock(&im->ino_lock);
-		return -ENOSPC;
-	}
-#endif
-=======
 	if (time_to_inject(sbi, FAULT_ORPHAN)) {
 		spin_unlock(&im->ino_lock);
 		f2fs_show_injection_info(sbi, FAULT_ORPHAN);
 		return -ENOSPC;
 	}
 
->>>>>>> 24b8d41d
 	if (unlikely(im->ino_num >= sbi->max_orphans))
 		err = -ENOSPC;
 	else
@@ -656,19 +609,11 @@
 	spin_unlock(&im->ino_lock);
 }
 
-<<<<<<< HEAD
-void add_orphan_inode(struct inode *inode)
-{
-	/* add new orphan ino entry into list */
-	__add_ino_entry(F2FS_I_SB(inode), inode->i_ino, ORPHAN_INO);
-	update_inode_page(inode);
-=======
 void f2fs_add_orphan_inode(struct inode *inode)
 {
 	/* add new orphan ino entry into list */
 	__add_ino_entry(F2FS_I_SB(inode), inode->i_ino, 0, ORPHAN_INO);
 	f2fs_update_inode_page(inode);
->>>>>>> 24b8d41d
 }
 
 void f2fs_remove_orphan_inode(struct f2fs_sb_info *sbi, nid_t ino)
@@ -681,21 +626,7 @@
 {
 	struct inode *inode;
 	struct node_info ni;
-<<<<<<< HEAD
-	int err = acquire_orphan_inode(sbi);
-
-	if (err) {
-		set_sbi_flag(sbi, SBI_NEED_FSCK);
-		f2fs_msg(sbi->sb, KERN_WARNING,
-				"%s: orphan failed (ino=%x), run fsck to fix.",
-				__func__, ino);
-		return err;
-	}
-
-	__add_ino_entry(sbi, ino, ORPHAN_INO);
-=======
 	int err;
->>>>>>> 24b8d41d
 
 	inode = f2fs_iget_retry(sbi->sb, ino);
 	if (IS_ERR(inode)) {
@@ -718,19 +649,6 @@
 	/* truncate all the data during iput */
 	iput(inode);
 
-<<<<<<< HEAD
-	get_node_info(sbi, ino, &ni);
-
-	/* ENOMEM was fully retried in f2fs_evict_inode. */
-	if (ni.blk_addr != NULL_ADDR) {
-		set_sbi_flag(sbi, SBI_NEED_FSCK);
-		f2fs_msg(sbi->sb, KERN_WARNING,
-			"%s: orphan failed (ino=%x), run fsck to fix.",
-				__func__, ino);
-		return -EIO;
-	}
-	__remove_ino_entry(sbi, ino, ORPHAN_INO);
-=======
 	err = f2fs_get_node_info(sbi, ino, &ni);
 	if (err)
 		goto err_out;
@@ -740,7 +658,6 @@
 		err = -EIO;
 		goto err_out;
 	}
->>>>>>> 24b8d41d
 	return 0;
 
 err_out:
@@ -811,9 +728,6 @@
 	}
 	/* clear Orphan Flag */
 	clear_ckpt_flags(sbi, CP_ORPHAN_PRESENT_FLAG);
-<<<<<<< HEAD
-	return 0;
-=======
 out:
 	set_sbi_flag(sbi, SBI_IS_RECOVERED);
 
@@ -825,7 +739,6 @@
 	sbi->sb->s_flags = s_flags; /* Restore SB_RDONLY status */
 
 	return err;
->>>>>>> 24b8d41d
 }
 
 static void write_orphan_inodes(struct f2fs_sb_info *sbi, block_t start_blk)
@@ -885,51 +798,6 @@
 	}
 }
 
-<<<<<<< HEAD
-static int get_checkpoint_version(struct f2fs_sb_info *sbi, block_t cp_addr,
-		struct f2fs_checkpoint **cp_block, struct page **cp_page,
-		unsigned long long *version)
-{
-	unsigned long blk_size = sbi->blocksize;
-	size_t crc_offset = 0;
-	__u32 crc = 0;
-
-	*cp_page = get_meta_page(sbi, cp_addr);
-	*cp_block = (struct f2fs_checkpoint *)page_address(*cp_page);
-
-	crc_offset = le32_to_cpu((*cp_block)->checksum_offset);
-	if (crc_offset >= blk_size) {
-		f2fs_msg(sbi->sb, KERN_WARNING,
-			"invalid crc_offset: %zu", crc_offset);
-		return -EINVAL;
-	}
-
-	crc = le32_to_cpu(*((__le32 *)((unsigned char *)*cp_block
-							+ crc_offset)));
-	if (!f2fs_crc_valid(sbi, crc, *cp_block, crc_offset)) {
-		f2fs_msg(sbi->sb, KERN_WARNING, "invalid crc value");
-		return -EINVAL;
-	}
-
-	*version = cur_cp_version(*cp_block);
-	return 0;
-}
-
-static struct page *validate_checkpoint(struct f2fs_sb_info *sbi,
-				block_t cp_addr, unsigned long long *version)
-{
-	struct page *cp_page_1 = NULL, *cp_page_2 = NULL;
-	struct f2fs_checkpoint *cp_block = NULL;
-	unsigned long long cur_version = 0, pre_version = 0;
-	int err;
-
-	err = get_checkpoint_version(sbi, cp_addr, &cp_block,
-					&cp_page_1, version);
-	if (err)
-		goto invalid_cp1;
-	pre_version = *version;
-
-=======
 static __u32 f2fs_checkpoint_chksum(struct f2fs_sb_info *sbi,
 						struct f2fs_checkpoint *ckpt)
 {
@@ -998,16 +866,11 @@
 	}
 	pre_version = *version;
 
->>>>>>> 24b8d41d
 	cp_addr += le32_to_cpu(cp_block->cp_pack_total_block_count) - 1;
 	err = get_checkpoint_version(sbi, cp_addr, &cp_block,
 					&cp_page_2, version);
 	if (err)
-<<<<<<< HEAD
-		goto invalid_cp2;
-=======
 		goto invalid_cp;
->>>>>>> 24b8d41d
 	cur_version = *version;
 
 	if (cur_version == pre_version) {
@@ -1120,13 +983,9 @@
 		return;
 
 	set_inode_flag(inode, flag);
-<<<<<<< HEAD
-	list_add_tail(&F2FS_I(inode)->dirty_list, &sbi->inode_list[type]);
-=======
 	if (!f2fs_is_volatile_file(inode))
 		list_add_tail(&F2FS_I(inode)->dirty_list,
 						&sbi->inode_list[type]);
->>>>>>> 24b8d41d
 	stat_inc_dirty_inode(sbi, type);
 }
 
@@ -1161,11 +1020,7 @@
 	f2fs_trace_pid(page);
 }
 
-<<<<<<< HEAD
-void remove_dirty_inode(struct inode *inode)
-=======
 void f2fs_remove_dirty_inode(struct inode *inode)
->>>>>>> 24b8d41d
 {
 	struct f2fs_sb_info *sbi = F2FS_I_SB(inode);
 	enum inode_type type = S_ISDIR(inode->i_mode) ? DIR_INODE : FILE_INODE;
@@ -1256,24 +1111,11 @@
 			spin_unlock(&sbi->inode_lock[DIRTY_META]);
 			return 0;
 		}
-<<<<<<< HEAD
-		fi = list_entry(head->next, struct f2fs_inode_info,
-=======
 		fi = list_first_entry(head, struct f2fs_inode_info,
->>>>>>> 24b8d41d
 							gdirty_list);
 		inode = igrab(&fi->vfs_inode);
 		spin_unlock(&sbi->inode_lock[DIRTY_META]);
 		if (inode) {
-<<<<<<< HEAD
-			update_inode_page(inode);
-			iput(inode);
-		}
-	};
-	return 0;
-}
-
-=======
 			sync_inode_metadata(inode, 0);
 
 			/* it's on eviction */
@@ -1320,7 +1162,6 @@
 	return ret;
 }
 
->>>>>>> 24b8d41d
 /*
  * Freeze all the FS-operations for checkpoint.
  */
@@ -1370,14 +1211,6 @@
 		goto retry_flush_quotas;
 	}
 
-	if (get_pages(sbi, F2FS_DIRTY_IMETA)) {
-		f2fs_unlock_all(sbi);
-		err = f2fs_sync_inode_meta(sbi);
-		if (err)
-			goto out;
-		goto retry_flush_dents;
-	}
-
 	/*
 	 * POR: we should ensure that there are no dirty node pages
 	 * until finishing nat/sit flush. inode->i_blocks can be updated.
@@ -1399,13 +1232,9 @@
 
 	if (get_pages(sbi, F2FS_DIRTY_NODES)) {
 		up_write(&sbi->node_write);
-<<<<<<< HEAD
-		err = sync_node_pages(sbi, &wbc);
-=======
 		atomic_inc(&sbi->wb_sync_req[NODE]);
 		err = f2fs_sync_node_pages(sbi, &wbc, false, FS_CP_NODE_IO);
 		atomic_dec(&sbi->wb_sync_req[NODE]);
->>>>>>> 24b8d41d
 		if (err) {
 			up_write(&sbi->node_change);
 			f2fs_unlock_all(sbi);
@@ -1427,8 +1256,6 @@
 static void unblock_operations(struct f2fs_sb_info *sbi)
 {
 	up_write(&sbi->node_write);
-
-	build_free_nids(sbi);
 	f2fs_unlock_all(sbi);
 }
 
@@ -1440,11 +1267,7 @@
 		if (!get_pages(sbi, type))
 			break;
 
-<<<<<<< HEAD
-		if (!atomic_read(&sbi->nr_wb_bios))
-=======
 		if (unlikely(f2fs_cp_error(sbi)))
->>>>>>> 24b8d41d
 			break;
 
 		if (type == F2FS_DIRTY_META)
@@ -1463,12 +1286,6 @@
 {
 	unsigned long orphan_num = sbi->im[ORPHAN_INO].ino_num;
 	struct f2fs_checkpoint *ckpt = F2FS_CKPT(sbi);
-<<<<<<< HEAD
-
-	spin_lock(&sbi->cp_lock);
-
-	if (cpc->reason == CP_UMOUNT)
-=======
 	unsigned long flags;
 
 	spin_lock_irqsave(&sbi->cp_lock, flags);
@@ -1484,16 +1301,11 @@
 		__clear_ckpt_flags(ckpt, CP_TRIMMED_FLAG);
 
 	if (cpc->reason & CP_UMOUNT)
->>>>>>> 24b8d41d
 		__set_ckpt_flags(ckpt, CP_UMOUNT_FLAG);
 	else
 		__clear_ckpt_flags(ckpt, CP_UMOUNT_FLAG);
 
-<<<<<<< HEAD
-	if (cpc->reason == CP_FASTBOOT)
-=======
 	if (cpc->reason & CP_FASTBOOT)
->>>>>>> 24b8d41d
 		__set_ckpt_flags(ckpt, CP_FASTBOOT_FLAG);
 	else
 		__clear_ckpt_flags(ckpt, CP_FASTBOOT_FLAG);
@@ -1506,12 +1318,6 @@
 	if (is_sbi_flag_set(sbi, SBI_NEED_FSCK))
 		__set_ckpt_flags(ckpt, CP_FSCK_FLAG);
 
-<<<<<<< HEAD
-	/* set this flag to activate crc|cp_ver for recovery */
-	__set_ckpt_flags(ckpt, CP_CRC_RECOVERY_FLAG);
-
-	spin_unlock(&sbi->cp_lock);
-=======
 	if (is_sbi_flag_set(sbi, SBI_IS_RESIZEFS))
 		__set_ckpt_flags(ckpt, CP_RESIZEFS_FLAG);
 	else
@@ -1577,7 +1383,6 @@
 
 	/* submit checkpoint (with barrier if NOBARRIER is not set) */
 	f2fs_submit_merged_write(sbi, META_FLUSH);
->>>>>>> 24b8d41d
 }
 
 static int do_checkpoint(struct f2fs_sb_info *sbi, struct cp_control *cpc)
@@ -1593,10 +1398,7 @@
 	struct super_block *sb = sbi->sb;
 	struct curseg_info *seg_i = CURSEG_I(sbi, CURSEG_HOT_NODE);
 	u64 kbytes_written;
-<<<<<<< HEAD
-=======
 	int err;
->>>>>>> 24b8d41d
 
 	/* Flush all the NAT/SIT pages */
 	f2fs_sync_meta_pages(sbi, META, LONG_MAX, FS_CP_META_IO);
@@ -1621,28 +1423,14 @@
 				curseg_alloc_type(sbi, i + CURSEG_HOT_DATA);
 	}
 
-<<<<<<< HEAD
-	ckpt->valid_node_count = cpu_to_le32(valid_node_count(sbi));
-	ckpt->valid_inode_count = cpu_to_le32(valid_inode_count(sbi));
-	ckpt->next_free_nid = cpu_to_le32(last_nid);
-
-	/* 2 cp  + n data seg summary + orphan inode blocks */
-	data_sum_blocks = npages_for_summary_flush(sbi, false);
-	spin_lock(&sbi->cp_lock);
-=======
 	/* 2 cp + n data seg summary + orphan inode blocks */
 	data_sum_blocks = f2fs_npages_for_summary_flush(sbi, false);
 	spin_lock_irqsave(&sbi->cp_lock, flags);
->>>>>>> 24b8d41d
 	if (data_sum_blocks < NR_CURSEG_DATA_TYPE)
 		__set_ckpt_flags(ckpt, CP_COMPACT_SUM_FLAG);
 	else
 		__clear_ckpt_flags(ckpt, CP_COMPACT_SUM_FLAG);
-<<<<<<< HEAD
-	spin_unlock(&sbi->cp_lock);
-=======
 	spin_unlock_irqrestore(&sbi->cp_lock, flags);
->>>>>>> 24b8d41d
 
 	orphan_blocks = GET_ORPHAN_BLOCKS(orphan_num);
 	ckpt->cp_pack_start_sum = cpu_to_le32(1 + cp_payload_blks +
@@ -1733,9 +1521,6 @@
 	commit_checkpoint(sbi, ckpt, start_blk);
 	f2fs_wait_on_all_pages(sbi, F2FS_WB_CP_DATA);
 
-<<<<<<< HEAD
-	release_ino_entry(sbi, false);
-=======
 	/*
 	 * invalidate intermediate page cache borrowed from meta inode which are
 	 * used for migration of encrypted, verity or compressed inode's blocks.
@@ -1746,26 +1531,12 @@
 				MAIN_BLKADDR(sbi), MAX_BLKADDR(sbi) - 1);
 
 	f2fs_release_ino_entry(sbi, false);
->>>>>>> 24b8d41d
 
 	f2fs_reset_fsync_node_info(sbi);
 
 	clear_sbi_flag(sbi, SBI_IS_DIRTY);
 	clear_sbi_flag(sbi, SBI_NEED_CP);
-<<<<<<< HEAD
-
-	/*
-	 * redirty superblock if metadata like node page or inode cache is
-	 * updated during writing checkpoint.
-	 */
-	if (get_pages(sbi, F2FS_DIRTY_NODES) ||
-			get_pages(sbi, F2FS_DIRTY_IMETA))
-		set_sbi_flag(sbi, SBI_IS_DIRTY);
-
-	f2fs_bug_on(sbi, get_pages(sbi, F2FS_DIRTY_DENTS));
-=======
 	clear_sbi_flag(sbi, SBI_QUOTA_SKIP_FLUSH);
->>>>>>> 24b8d41d
 
 	spin_lock(&sbi->stat_lock);
 	sbi->unusable_block_count = 0;
@@ -1839,18 +1610,6 @@
 		}
 	}
 
-	/* this is the case of multiple fstrims without any changes */
-	if (cpc->reason == CP_DISCARD && !is_sbi_flag_set(sbi, SBI_IS_DIRTY)) {
-		f2fs_bug_on(sbi, NM_I(sbi)->dirty_nat_cnt);
-		f2fs_bug_on(sbi, SIT_I(sbi)->dirty_sentries);
-		f2fs_bug_on(sbi, prefree_segments(sbi));
-		flush_sit_entries(sbi, cpc);
-		clear_prefree_segments(sbi, cpc);
-		f2fs_wait_all_discard_bio(sbi);
-		unblock_operations(sbi);
-		goto out;
-	}
-
 	/*
 	 * update checkpoint pack index
 	 * Increase the version number so that
@@ -1875,13 +1634,8 @@
 	else
 		f2fs_clear_prefree_segments(sbi, cpc);
 
-<<<<<<< HEAD
-	f2fs_wait_all_discard_bio(sbi);
-
-=======
 	f2fs_restore_inmem_curseg(sbi);
 stop:
->>>>>>> 24b8d41d
 	unblock_operations(sbi);
 	stat_inc_cp_count(sbi->stat_info);
 
