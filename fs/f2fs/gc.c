--- conflicted
+++ resolved
@@ -70,11 +70,6 @@
 			stat_other_skip_bggc_count(sbi);
 			continue;
 		}
-
-#ifdef CONFIG_F2FS_FAULT_INJECTION
-		if (time_to_inject(sbi, FAULT_CHECKPOINT))
-			f2fs_stop_checkpoint(sbi, false);
-#endif
 
 		/*
 		 * [GC triggering condition]
@@ -632,15 +627,10 @@
 	struct sit_info *sm = SIT_I(sbi);
 	struct victim_sel_policy p;
 	unsigned int secno, last_victim;
-<<<<<<< HEAD
-	unsigned int last_segment = MAIN_SEGS(sbi);
-	unsigned int nsearched = 0;
-=======
 	unsigned int last_segment;
 	unsigned int nsearched;
 	bool is_atgc;
 	int ret = 0;
->>>>>>> 24b8d41d
 
 	mutex_lock(&dirty_i->seglist_lock);
 	last_segment = MAIN_SECS(sbi) * sbi->segs_per_sec;
@@ -652,15 +642,11 @@
 retry:
 	select_policy(sbi, gc_type, type, &p);
 	p.min_segno = NULL_SEGNO;
-<<<<<<< HEAD
-	p.min_cost = get_max_cost(sbi, &p);
-=======
 	p.oldest_age = 0;
 	p.min_cost = get_max_cost(sbi, &p);
 
 	is_atgc = (p.gc_mode == GC_AT || p.alloc_mode == AT_SSR);
 	nsearched = 0;
->>>>>>> 24b8d41d
 
 	if (is_atgc)
 		SIT_I(sbi)->dirty_min_mtime = ULLONG_MAX;
@@ -876,12 +862,9 @@
 	block_t start_addr;
 	int off;
 	int phase = 0;
-<<<<<<< HEAD
-=======
 	bool fggc = (gc_type == FG_GC);
 	int submitted = 0;
 	unsigned int usable_blks_in_seg = f2fs_usable_blks_in_seg(sbi, segno);
->>>>>>> 24b8d41d
 
 	start_addr = START_BLOCK(sbi, segno);
 
@@ -899,30 +882,12 @@
 
 		/* stop BG_GC if there is not enough free sections. */
 		if (gc_type == BG_GC && has_not_enough_free_secs(sbi, 0, 0))
-<<<<<<< HEAD
-			return;
-=======
 			return submitted;
->>>>>>> 24b8d41d
 
 		if (check_valid_map(sbi, segno, off) == 0)
 			continue;
 
 		if (phase == 0) {
-<<<<<<< HEAD
-			ra_meta_pages(sbi, NAT_BLOCK_OFFSET(nid), 1,
-							META_NAT, true);
-			continue;
-		}
-
-		if (phase == 1) {
-			ra_node_page(sbi, nid);
-			continue;
-		}
-
-		/* phase == 2 */
-		node_page = get_node_page(sbi, nid);
-=======
 			f2fs_ra_meta_pages(sbi, NAT_BLOCK_OFFSET(nid), 1,
 							META_NAT, true);
 			continue;
@@ -935,7 +900,6 @@
 
 		/* phase == 2 */
 		node_page = f2fs_get_node_page(sbi, nid);
->>>>>>> 24b8d41d
 		if (IS_ERR(node_page))
 			continue;
 
@@ -950,9 +914,6 @@
 			continue;
 		}
 
-<<<<<<< HEAD
-		move_node_page(node_page, gc_type);
-=======
 		if (ni.blk_addr != start_addr + off) {
 			f2fs_put_page(node_page, 1);
 			continue;
@@ -961,19 +922,15 @@
 		err = f2fs_move_node_page(node_page, gc_type);
 		if (!err && gc_type == FG_GC)
 			submitted++;
->>>>>>> 24b8d41d
 		stat_inc_node_blk_count(sbi, 1, gc_type);
 	}
 
 	if (++phase < 3)
 		goto next_step;
-<<<<<<< HEAD
-=======
 
 	if (fggc)
 		atomic_dec(&sbi->wb_sync_req[NODE]);
 	return submitted;
->>>>>>> 24b8d41d
 }
 
 /*
@@ -1149,14 +1106,9 @@
 		.sbi = F2FS_I_SB(inode),
 		.ino = inode->i_ino,
 		.type = DATA,
-<<<<<<< HEAD
-		.op = REQ_OP_READ,
-		.op_flags = READ_SYNC,
-=======
 		.temp = COLD,
 		.op = REQ_OP_READ,
 		.op_flags = 0,
->>>>>>> 24b8d41d
 		.encrypted_page = NULL,
 		.in_list = false,
 		.retry = false,
@@ -1243,15 +1195,6 @@
 			goto up_out;
 		}
 
-<<<<<<< HEAD
-	if (unlikely(fio.encrypted_page->mapping != META_MAPPING(fio.sbi))) {
-		err = -EIO;
-		goto put_page_out;
-	}
-	if (unlikely(!PageUptodate(fio.encrypted_page))) {
-		err = -EIO;
-		goto put_page_out;
-=======
 		f2fs_update_iostat(fio.sbi, FS_DATA_READ_IO, F2FS_BLKSIZE);
 		f2fs_update_iostat(fio.sbi, FS_GDATA_READ_IO, F2FS_BLKSIZE);
 
@@ -1273,7 +1216,6 @@
 		err = -ENOMEM;
 		f2fs_put_page(mpage, 1);
 		goto recover_block;
->>>>>>> 24b8d41d
 	}
 
 	/* write target block */
@@ -1295,11 +1237,7 @@
 	f2fs_wait_on_page_writeback(dn.node_page, NODE, true, true);
 
 	fio.op = REQ_OP_WRITE;
-<<<<<<< HEAD
-	fio.op_flags = WRITE_SYNC;
-=======
 	fio.op_flags = REQ_SYNC;
->>>>>>> 24b8d41d
 	fio.new_blkaddr = newaddr;
 	f2fs_submit_page_write(&fio);
 	if (fio.retry) {
@@ -1371,46 +1309,23 @@
 			.sbi = F2FS_I_SB(inode),
 			.ino = inode->i_ino,
 			.type = DATA,
-<<<<<<< HEAD
-			.op = REQ_OP_WRITE,
-			.op_flags = WRITE_SYNC,
-=======
 			.temp = COLD,
 			.op = REQ_OP_WRITE,
 			.op_flags = REQ_SYNC,
 			.old_blkaddr = NULL_ADDR,
->>>>>>> 24b8d41d
 			.page = page,
 			.encrypted_page = NULL,
 			.need_lock = LOCK_REQ,
 			.io_type = FS_GC_DATA_IO,
 		};
 		bool is_dirty = PageDirty(page);
-<<<<<<< HEAD
-		int err;
-
-retry:
-=======
 
 retry:
 		f2fs_wait_on_page_writeback(page, DATA, true, true);
 
->>>>>>> 24b8d41d
 		set_page_dirty(page);
 		if (clear_page_dirty_for_io(page)) {
 			inode_dec_dirty_pages(inode);
-<<<<<<< HEAD
-
-		set_cold_data(page);
-
-		err = do_write_data_page(&fio);
-		if (err == -ENOMEM && is_dirty) {
-			congestion_wait(BLK_RW_ASYNC, HZ/50);
-			goto retry;
-		}
-
-		clear_cold_data(page);
-=======
 			f2fs_remove_dirty_inode(inode);
 		}
 
@@ -1427,7 +1342,6 @@
 			if (is_dirty)
 				set_page_dirty(page);
 		}
->>>>>>> 24b8d41d
 	}
 out:
 	f2fs_put_page(page, 1);
@@ -1465,11 +1379,6 @@
 		block_t start_bidx;
 		nid_t nid = le32_to_cpu(entry->nid);
 
-<<<<<<< HEAD
-		/* stop BG_GC if there is not enough free sections. */
-		if (gc_type == BG_GC && has_not_enough_free_secs(sbi, 0, 0))
-			return;
-=======
 		/*
 		 * stop BG_GC if there is not enough free sections.
 		 * Or, stop GC if the segment becomes fully valid caused by
@@ -1479,27 +1388,18 @@
 				get_valid_blocks(sbi, segno, true) ==
 							BLKS_PER_SEC(sbi))
 			return submitted;
->>>>>>> 24b8d41d
 
 		if (check_valid_map(sbi, segno, off) == 0)
 			continue;
 
 		if (phase == 0) {
-<<<<<<< HEAD
-			ra_meta_pages(sbi, NAT_BLOCK_OFFSET(nid), 1,
-=======
 			f2fs_ra_meta_pages(sbi, NAT_BLOCK_OFFSET(nid), 1,
->>>>>>> 24b8d41d
 							META_NAT, true);
 			continue;
 		}
 
 		if (phase == 1) {
-<<<<<<< HEAD
-			ra_node_page(sbi, nid);
-=======
 			f2fs_ra_node_page(sbi, nid);
->>>>>>> 24b8d41d
 			continue;
 		}
 
@@ -1508,11 +1408,7 @@
 			continue;
 
 		if (phase == 2) {
-<<<<<<< HEAD
-			ra_node_page(sbi, dni.ino);
-=======
 			f2fs_ra_node_page(sbi, dni.ino);
->>>>>>> 24b8d41d
 			continue;
 		}
 
@@ -1547,16 +1443,9 @@
 				continue;
 			}
 
-<<<<<<< HEAD
-			start_bidx = start_bidx_of_node(nofs, inode);
-			data_page = get_read_data_page(inode,
-					start_bidx + ofs_in_node, REQ_RAHEAD,
-					true);
-=======
 			data_page = f2fs_get_read_data_page(inode,
 						start_bidx, REQ_RAHEAD, true);
 			up_write(&F2FS_I(inode)->i_gc_rwsem[WRITE]);
->>>>>>> 24b8d41d
 			if (IS_ERR(data_page)) {
 				iput(inode);
 				continue;
@@ -1572,21 +1461,6 @@
 		if (inode) {
 			struct f2fs_inode_info *fi = F2FS_I(inode);
 			bool locked = false;
-<<<<<<< HEAD
-
-			if (S_ISREG(inode->i_mode)) {
-				if (!down_write_trylock(&fi->dio_rwsem[READ]))
-					continue;
-				if (!down_write_trylock(
-						&fi->dio_rwsem[WRITE])) {
-					up_write(&fi->dio_rwsem[READ]);
-					continue;
-				}
-				locked = true;
-			}
-
-			start_bidx = start_bidx_of_node(nofs, inode)
-=======
 			int err;
 
 			if (S_ISREG(inode->i_mode)) {
@@ -1605,19 +1479,11 @@
 			}
 
 			start_bidx = f2fs_start_bidx_of_node(nofs, inode)
->>>>>>> 24b8d41d
 								+ ofs_in_node;
 			if (f2fs_post_read_required(inode))
 				err = move_data_block(inode, start_bidx,
 							gc_type, segno, off);
 			else
-<<<<<<< HEAD
-				move_data_page(inode, start_bidx, gc_type);
-
-			if (locked) {
-				up_write(&fi->dio_rwsem[WRITE]);
-				up_write(&fi->dio_rwsem[READ]);
-=======
 				err = move_data_page(inode, start_bidx, gc_type,
 								segno, off);
 
@@ -1628,7 +1494,6 @@
 			if (locked) {
 				up_write(&fi->i_gc_rwsem[WRITE]);
 				up_write(&fi->i_gc_rwsem[READ]);
->>>>>>> 24b8d41d
 			}
 
 			stat_inc_data_blk_count(sbi, 1, gc_type);
@@ -1663,11 +1528,7 @@
 	struct blk_plug plug;
 	unsigned int segno = start_segno;
 	unsigned int end_segno = start_segno + sbi->segs_per_sec;
-<<<<<<< HEAD
-	int sec_freed = 0;
-=======
 	int seg_freed = 0, migrated = 0;
->>>>>>> 24b8d41d
 	unsigned char type = IS_DATASEG(get_seg_entry(sbi, segno)->type) ?
 						SUM_TYPE_DATA : SUM_TYPE_NODE;
 	int submitted = 0;
@@ -1718,12 +1579,6 @@
 					GET_SUM_BLOCK(sbi, segno));
 		f2fs_put_page(sum_page, 0);
 
-<<<<<<< HEAD
-		if (get_valid_blocks(sbi, segno, 1) == 0 ||
-				!PageUptodate(sum_page) ||
-				unlikely(f2fs_cp_error(sbi)))
-			goto next;
-=======
 		if (get_valid_blocks(sbi, segno, false) == 0)
 			goto freed;
 		if (gc_type == BG_GC && __is_large_section(sbi) &&
@@ -1731,7 +1586,6 @@
 			goto skip;
 		if (!PageUptodate(sum_page) || unlikely(f2fs_cp_error(sbi)))
 			goto skip;
->>>>>>> 24b8d41d
 
 		sum = page_address(sum_page);
 		if (type != GET_SUM_TYPE((&sum->footer))) {
@@ -1757,22 +1611,6 @@
 							segno, gc_type);
 
 		stat_inc_seg_count(sbi, type, gc_type);
-<<<<<<< HEAD
-next:
-		f2fs_put_page(sum_page, 0);
-	}
-
-	if (gc_type == FG_GC)
-		f2fs_submit_merged_bio(sbi,
-				(type == SUM_TYPE_NODE) ? NODE : DATA, WRITE);
-
-	blk_finish_plug(&plug);
-
-	if (gc_type == FG_GC &&
-		get_valid_blocks(sbi, start_segno, sbi->segs_per_sec) == 0)
-		sec_freed = 1;
-
-=======
 		migrated++;
 
 freed:
@@ -1792,23 +1630,17 @@
 
 	blk_finish_plug(&plug);
 
->>>>>>> 24b8d41d
 	stat_inc_call_count(sbi->stat_info);
 
-	return sec_freed;
+	return seg_freed;
 }
 
 int f2fs_gc(struct f2fs_sb_info *sbi, bool sync,
 			bool background, unsigned int segno)
 {
 	int gc_type = sync ? FG_GC : BG_GC;
-<<<<<<< HEAD
-	int sec_freed = 0;
-	int ret = -EINVAL;
-=======
 	int sec_freed = 0, seg_freed = 0, total_freed = 0;
 	int ret = 0;
->>>>>>> 24b8d41d
 	struct cp_control cpc;
 	unsigned int init_segno = segno;
 	struct gc_inode_list gc_list = {
@@ -1841,30 +1673,12 @@
 		goto stop;
 	}
 
-<<<<<<< HEAD
-	if (gc_type == BG_GC && has_not_enough_free_secs(sbi, sec_freed, 0)) {
-		gc_type = FG_GC;
-=======
 	if (gc_type == BG_GC && has_not_enough_free_secs(sbi, 0, 0)) {
->>>>>>> 24b8d41d
 		/*
 		 * For example, if there are many prefree_segments below given
 		 * threshold, we can make them free by checkpoint. Then, we
 		 * secure free segments which doesn't need fggc any more.
 		 */
-<<<<<<< HEAD
-		if (__get_victim(sbi, &segno, gc_type) ||
-						prefree_segments(sbi)) {
-			ret = write_checkpoint(sbi, &cpc);
-			if (ret)
-				goto stop;
-			segno = NULL_SEGNO;
-		} else if (has_not_enough_free_secs(sbi, 0, 0)) {
-			ret = write_checkpoint(sbi, &cpc);
-			if (ret)
-				goto stop;
-		}
-=======
 		if (prefree_segments(sbi) &&
 				!is_sbi_flag_set(sbi, SBI_CP_DISABLED)) {
 			ret = f2fs_write_checkpoint(sbi, &cpc);
@@ -1873,7 +1687,6 @@
 		}
 		if (has_not_enough_free_secs(sbi, 0, 0))
 			gc_type = FG_GC;
->>>>>>> 24b8d41d
 	}
 
 	/* f2fs_balance_fs doesn't need to do BG_GC in critical path. */
@@ -1885,14 +1698,9 @@
 	if (ret)
 		goto stop;
 
-<<<<<<< HEAD
-	if (do_garbage_collect(sbi, segno, &gc_list, gc_type) &&
-			gc_type == FG_GC)
-=======
 	seg_freed = do_garbage_collect(sbi, segno, &gc_list, gc_type);
 	if (gc_type == FG_GC &&
 		seg_freed == f2fs_usable_segs_in_sec(sbi, segno))
->>>>>>> 24b8d41d
 		sec_freed++;
 	total_freed += seg_freed;
 
@@ -1907,10 +1715,6 @@
 	if (gc_type == FG_GC && seg_freed)
 		sbi->cur_victim_sec = NULL_SEGNO;
 
-<<<<<<< HEAD
-	if (!sync) {
-		if (has_not_enough_free_secs(sbi, sec_freed, 0))
-=======
 	if (sync)
 		goto stop;
 
@@ -1918,14 +1722,9 @@
 		if (skipped_round <= MAX_SKIP_GC_COUNT ||
 					skipped_round * 2 < round) {
 			segno = NULL_SEGNO;
->>>>>>> 24b8d41d
 			goto gc_more;
 		}
 
-<<<<<<< HEAD
-		if (gc_type == FG_GC)
-			ret = write_checkpoint(sbi, &cpc);
-=======
 		if (first_skipped < last_skipped &&
 				(last_skipped - first_skipped) >
 						sbi->skipped_gc_rwsem) {
@@ -1935,7 +1734,6 @@
 		}
 		if (gc_type == FG_GC && !is_sbi_flag_set(sbi, SBI_CP_DISABLED))
 			ret = f2fs_write_checkpoint(sbi, &cpc);
->>>>>>> 24b8d41d
 	}
 stop:
 	SIT_I(sbi)->last_victim[ALLOC_NEXT] = 0;
