--- conflicted
+++ resolved
@@ -73,8 +73,6 @@
 #define MEDIA_MMU                       6
 #define MEDIA_XG2RAM1                   7
 
-<<<<<<< HEAD
-=======
 #define AO_G3D                          1
 #define AO_CODECISP                     2
 #define AO_MCPU                         4
@@ -82,5 +80,4 @@
 #define AO_HIFI                         8
 #define AO_ACPUSCUL2C                   12
 
->>>>>>> 24b8d41d
 #endif /*_DT_BINDINGS_RESET_CONTROLLER_HI6220*/