/* SPDX-License-Identifier: GPL-2.0-or-later */
/*
 * Copyright (c) 2015 Rockchip Electronics Co. Ltd.
 * Author: Jeffy Chen <jeffy.chen@rock-chips.com>
 */

#ifndef _DT_BINDINGS_CLK_ROCKCHIP_RK3228_H
#define _DT_BINDINGS_CLK_ROCKCHIP_RK3228_H

/* core clocks */
#define PLL_APLL		1
#define PLL_DPLL		2
#define PLL_CPLL		3
#define PLL_GPLL		4
#define ARMCLK			5

/* sclk gates (special clocks) */
#define SCLK_SPI0		65
#define SCLK_NANDC		67
#define SCLK_SDMMC		68
#define SCLK_SDIO		69
#define SCLK_EMMC		71
#define SCLK_TSADC		72
#define SCLK_UART0		77
#define SCLK_UART1		78
#define SCLK_UART2		79
#define SCLK_I2S0		80
#define SCLK_I2S1		81
#define SCLK_I2S2		82
#define SCLK_SPDIF		83
#define SCLK_TIMER0		85
#define SCLK_TIMER1		86
#define SCLK_TIMER2		87
#define SCLK_TIMER3		88
#define SCLK_TIMER4		89
#define SCLK_TIMER5		90
#define SCLK_I2S_OUT		113
#define SCLK_SDMMC_DRV		114
#define SCLK_SDIO_DRV		115
#define SCLK_EMMC_DRV		117
#define SCLK_SDMMC_SAMPLE	118
#define SCLK_SDIO_SAMPLE	119
#define SCLK_SDIO_SRC		120
#define SCLK_EMMC_SAMPLE	121
#define SCLK_VOP		122
#define SCLK_HDMI_HDCP		123
#define SCLK_MAC_SRC		124
#define SCLK_MAC_EXTCLK		125
#define SCLK_MAC		126
#define SCLK_MAC_REFOUT		127
#define SCLK_MAC_REF		128
#define SCLK_MAC_RX		129
#define SCLK_MAC_TX		130
#define SCLK_MAC_PHY		131
#define SCLK_MAC_OUT		132
<<<<<<< HEAD
=======
#define SCLK_VDEC_CABAC		133
#define SCLK_VDEC_CORE		134
#define SCLK_RGA		135
#define SCLK_HDCP		136
#define SCLK_HDMI_CEC		137
#define SCLK_CRYPTO		138
#define SCLK_TSP		139
#define SCLK_HSADC		140
#define SCLK_WIFI		141
#define SCLK_OTGPHY0		142
#define SCLK_OTGPHY1		143
#define SCLK_HDMI_PHY		144
>>>>>>> 24b8d41d

/* dclk gates */
#define DCLK_VOP		190
#define DCLK_HDMI_PHY		191

/* aclk gates */
#define ACLK_DMAC		194
#define ACLK_CPU		195
#define ACLK_VPU_PRE		196
#define ACLK_RKVDEC_PRE		197
#define ACLK_RGA_PRE		198
#define ACLK_IEP_PRE		199
#define ACLK_HDCP_PRE		200
#define ACLK_VOP_PRE		201
#define ACLK_VPU		202
#define ACLK_RKVDEC		203
#define ACLK_IEP		204
#define ACLK_RGA		205
#define ACLK_HDCP		206
#define ACLK_PERI		210
#define ACLK_VOP		211
#define ACLK_GMAC		212
<<<<<<< HEAD
=======
#define ACLK_GPU		213
>>>>>>> 24b8d41d

/* pclk gates */
#define PCLK_GPIO0		320
#define PCLK_GPIO1		321
#define PCLK_GPIO2		322
#define PCLK_GPIO3		323
#define PCLK_VIO_H2P		324
#define PCLK_HDCP		325
#define PCLK_EFUSE_1024		326
#define PCLK_EFUSE_256		327
#define PCLK_GRF		329
#define PCLK_I2C0		332
#define PCLK_I2C1		333
#define PCLK_I2C2		334
#define PCLK_I2C3		335
#define PCLK_SPI0		338
#define PCLK_UART0		341
#define PCLK_UART1		342
#define PCLK_UART2		343
#define PCLK_TSADC		344
#define PCLK_PWM		350
#define PCLK_TIMER		353
#define PCLK_CPU		354
#define PCLK_PERI		363
#define PCLK_HDMI_CTRL		364
#define PCLK_HDMI_PHY		365
#define PCLK_GMAC		367

/* hclk gates */
#define HCLK_I2S0_8CH		442
#define HCLK_I2S1_8CH		443
#define HCLK_I2S2_2CH		444
#define HCLK_SPDIF_8CH		445
#define HCLK_VOP		452
#define HCLK_NANDC		453
#define HCLK_SDMMC		456
#define HCLK_SDIO		457
#define HCLK_EMMC		459
#define HCLK_CPU		460
#define HCLK_VPU_PRE		461
#define HCLK_RKVDEC_PRE		462
#define HCLK_VIO_PRE		463
#define HCLK_VPU		464
#define HCLK_RKVDEC		465
#define HCLK_VIO		466
#define HCLK_RGA		467
#define HCLK_IEP		468
#define HCLK_VIO_H2P		469
#define HCLK_HDCP_MMU		470
#define HCLK_HOST0		471
#define HCLK_HOST1		472
#define HCLK_HOST2		473
#define HCLK_OTG		474
#define HCLK_TSP		475
#define HCLK_M_CRYPTO		476
#define HCLK_S_CRYPTO		477
#define HCLK_PERI		478

#define CLK_NR_CLKS		(HCLK_PERI + 1)

/* soft-reset indices */
#define SRST_CORE0_PO		0
#define SRST_CORE1_PO		1
#define SRST_CORE2_PO		2
#define SRST_CORE3_PO		3
#define SRST_CORE0		4
#define SRST_CORE1		5
#define SRST_CORE2		6
#define SRST_CORE3		7
#define SRST_CORE0_DBG		8
#define SRST_CORE1_DBG		9
#define SRST_CORE2_DBG		10
#define SRST_CORE3_DBG		11
#define SRST_TOPDBG		12
#define SRST_ACLK_CORE		13
#define SRST_NOC		14
#define SRST_L2C		15

#define SRST_CPUSYS_H		18
#define SRST_BUSSYS_H		19
#define SRST_SPDIF		20
#define SRST_INTMEM		21
#define SRST_ROM		22
#define SRST_OTG_ADP		23
#define SRST_I2S0		24
#define SRST_I2S1		25
#define SRST_I2S2		26
#define SRST_ACODEC_P		27
#define SRST_DFIMON		28
#define SRST_MSCH		29
#define SRST_EFUSE1024		30
#define SRST_EFUSE256		31

#define SRST_GPIO0		32
#define SRST_GPIO1		33
#define SRST_GPIO2		34
#define SRST_GPIO3		35
#define SRST_PERIPH_NOC_A	36
#define SRST_PERIPH_NOC_BUS_H	37
#define SRST_PERIPH_NOC_P	38
#define SRST_UART0		39
#define SRST_UART1		40
#define SRST_UART2		41
#define SRST_PHYNOC		42
#define SRST_I2C0		43
#define SRST_I2C1		44
#define SRST_I2C2		45
#define SRST_I2C3		46

#define SRST_PWM		48
#define SRST_A53_GIC		49
#define SRST_DAP		51
#define SRST_DAP_NOC		52
#define SRST_CRYPTO		53
#define SRST_SGRF		54
#define SRST_GRF		55
#define SRST_GMAC		56
#define SRST_PERIPH_NOC_H	58
#define SRST_MACPHY		63

#define SRST_DMA		64
#define SRST_NANDC		68
#define SRST_USBOTG		69
#define SRST_OTGC		70
#define SRST_USBHOST0		71
#define SRST_HOST_CTRL0		72
#define SRST_USBHOST1		73
#define SRST_HOST_CTRL1		74
#define SRST_USBHOST2		75
#define SRST_HOST_CTRL2		76
#define SRST_USBPOR0		77
#define SRST_USBPOR1		78
#define SRST_DDRMSCH		79

#define SRST_SMART_CARD		80
#define SRST_SDMMC		81
#define SRST_SDIO		82
#define SRST_EMMC		83
#define SRST_SPI		84
#define SRST_TSP_H		85
#define SRST_TSP		86
#define SRST_TSADC		87
#define SRST_DDRPHY		88
#define SRST_DDRPHY_P		89
#define SRST_DDRCTRL		90
#define SRST_DDRCTRL_P		91
#define SRST_HOST0_ECHI		92
#define SRST_HOST1_ECHI		93
#define SRST_HOST2_ECHI		94
#define SRST_VOP_NOC_A		95

#define SRST_HDMI_P		96
#define SRST_VIO_ARBI_H		97
#define SRST_IEP_NOC_A		98
#define SRST_VIO_NOC_H		99
#define SRST_VOP_A		100
#define SRST_VOP_H		101
#define SRST_VOP_D		102
#define SRST_UTMI0		103
#define SRST_UTMI1		104
#define SRST_UTMI2		105
#define SRST_UTMI3		106
#define SRST_RGA		107
#define SRST_RGA_NOC_A		108
#define SRST_RGA_A		109
#define SRST_RGA_H		110
#define SRST_HDCP_A		111

#define SRST_VPU_A		112
#define SRST_VPU_H		113
#define SRST_VPU_NOC_A		116
#define SRST_VPU_NOC_H		117
#define SRST_RKVDEC_A		118
#define SRST_RKVDEC_NOC_A	119
#define SRST_RKVDEC_H		120
#define SRST_RKVDEC_NOC_H	121
#define SRST_RKVDEC_CORE	122
#define SRST_RKVDEC_CABAC	123
#define SRST_IEP_A		124
#define SRST_IEP_H		125
#define SRST_GPU_A		126
#define SRST_GPU_NOC_A		127

#define SRST_CORE_DBG		128
#define SRST_DBG_P		129
#define SRST_TIMER0		130
#define SRST_TIMER1		131
#define SRST_TIMER2		132
#define SRST_TIMER3		133
#define SRST_TIMER4		134
#define SRST_TIMER5		135
#define SRST_VIO_H2P		136
#define SRST_HDMIPHY		139
#define SRST_VDAC		140
#define SRST_TIMER_6CH_P	141

#endif<|MERGE_RESOLUTION|>--- conflicted
+++ resolved
@@ -53,8 +53,6 @@
 #define SCLK_MAC_TX		130
 #define SCLK_MAC_PHY		131
 #define SCLK_MAC_OUT		132
-<<<<<<< HEAD
-=======
 #define SCLK_VDEC_CABAC		133
 #define SCLK_VDEC_CORE		134
 #define SCLK_RGA		135
@@ -67,7 +65,6 @@
 #define SCLK_OTGPHY0		142
 #define SCLK_OTGPHY1		143
 #define SCLK_HDMI_PHY		144
->>>>>>> 24b8d41d
 
 /* dclk gates */
 #define DCLK_VOP		190
@@ -90,10 +87,7 @@
 #define ACLK_PERI		210
 #define ACLK_VOP		211
 #define ACLK_GMAC		212
-<<<<<<< HEAD
-=======
 #define ACLK_GPU		213
->>>>>>> 24b8d41d
 
 /* pclk gates */
 #define PCLK_GPIO0		320
