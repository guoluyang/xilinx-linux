/* SPDX-License-Identifier: GPL-2.0 */
/*
 * Meson8b clock tree IDs
 */

#ifndef __MESON8B_CLKC_H
#define __MESON8B_CLKC_H

#define CLKID_UNUSED		0
#define CLKID_XTAL		1
#define CLKID_PLL_FIXED		2
#define CLKID_PLL_VID		3
#define CLKID_PLL_SYS		4
#define CLKID_FCLK_DIV2		5
#define CLKID_FCLK_DIV3		6
#define CLKID_FCLK_DIV4		7
#define CLKID_FCLK_DIV5		8
#define CLKID_FCLK_DIV7		9
#define CLKID_CLK81		10
#define CLKID_MALI		11
#define CLKID_CPUCLK		12
#define CLKID_ZERO		13
#define CLKID_MPEG_SEL		14
#define CLKID_MPEG_DIV		15
<<<<<<< HEAD
=======
#define CLKID_DDR		16
#define CLKID_DOS		17
#define CLKID_ISA		18
#define CLKID_PL301		19
#define CLKID_PERIPHS		20
#define CLKID_SPICC		21
#define CLKID_I2C		22
#define CLKID_SAR_ADC		23
#define CLKID_SMART_CARD	24
#define CLKID_RNG0		25
#define CLKID_UART0		26
#define CLKID_SDHC		27
#define CLKID_STREAM		28
#define CLKID_ASYNC_FIFO	29
#define CLKID_SDIO		30
#define CLKID_ABUF		31
#define CLKID_HIU_IFACE		32
#define CLKID_ASSIST_MISC	33
#define CLKID_SPI		34
#define CLKID_I2S_SPDIF		35
#define CLKID_ETH		36
#define CLKID_DEMUX		37
#define CLKID_AIU_GLUE		38
#define CLKID_IEC958		39
#define CLKID_I2S_OUT		40
#define CLKID_AMCLK		41
#define CLKID_AIFIFO2		42
#define CLKID_MIXER		43
#define CLKID_MIXER_IFACE	44
#define CLKID_ADC		45
#define CLKID_BLKMV		46
#define CLKID_AIU		47
#define CLKID_UART1		48
#define CLKID_G2D		49
#define CLKID_USB0		50
#define CLKID_USB1		51
#define CLKID_RESET		52
#define CLKID_NAND		53
#define CLKID_DOS_PARSER	54
#define CLKID_USB		55
#define CLKID_VDIN1		56
#define CLKID_AHB_ARB0		57
#define CLKID_EFUSE		58
#define CLKID_BOOT_ROM		59
#define CLKID_AHB_DATA_BUS	60
#define CLKID_AHB_CTRL_BUS	61
#define CLKID_HDMI_INTR_SYNC	62
#define CLKID_HDMI_PCLK		63
#define CLKID_USB1_DDR_BRIDGE	64
#define CLKID_USB0_DDR_BRIDGE	65
#define CLKID_MMC_PCLK		66
#define CLKID_DVIN		67
#define CLKID_UART2		68
#define CLKID_SANA		69
#define CLKID_VPU_INTR		70
#define CLKID_SEC_AHB_AHB3_BRIDGE	71
#define CLKID_CLK81_A9		72
#define CLKID_VCLK2_VENCI0	73
#define CLKID_VCLK2_VENCI1	74
#define CLKID_VCLK2_VENCP0	75
#define CLKID_VCLK2_VENCP1	76
#define CLKID_GCLK_VENCI_INT	77
#define CLKID_GCLK_VENCP_INT	78
#define CLKID_DAC_CLK		79
#define CLKID_AOCLK_GATE	80
#define CLKID_IEC958_GATE	81
#define CLKID_ENC480P		82
#define CLKID_RNG1		83
#define CLKID_GCLK_VENCL_INT	84
#define CLKID_VCLK2_VENCLMCC	85
#define CLKID_VCLK2_VENCL	86
#define CLKID_VCLK2_OTHER	87
#define CLKID_EDP		88
#define CLKID_AO_MEDIA_CPU	89
#define CLKID_AO_AHB_SRAM	90
#define CLKID_AO_AHB_BUS	91
#define CLKID_AO_IFACE		92
#define CLKID_MPLL0		93
#define CLKID_MPLL1		94
#define CLKID_MPLL2		95
#define CLKID_NAND_CLK		112
#define CLKID_APB		124
#define CLKID_PERIPH		126
#define CLKID_AXI		128
#define CLKID_L2_DRAM		130
#define CLKID_HDMI_SYS		174
#define CLKID_VPU		190
#define CLKID_VDEC_1		196
#define CLKID_VDEC_HCODEC	199
#define CLKID_VDEC_2		202
#define CLKID_VDEC_HEVC		206
#define CLKID_CTS_AMCLK		209
#define CLKID_CTS_MCLK_I958	212
#define CLKID_CTS_I958		213
>>>>>>> 24b8d41d

#endif /* __MESON8B_CLKC_H */<|MERGE_RESOLUTION|>--- conflicted
+++ resolved
@@ -22,8 +22,6 @@
 #define CLKID_ZERO		13
 #define CLKID_MPEG_SEL		14
 #define CLKID_MPEG_DIV		15
-<<<<<<< HEAD
-=======
 #define CLKID_DDR		16
 #define CLKID_DOS		17
 #define CLKID_ISA		18
@@ -118,6 +116,5 @@
 #define CLKID_CTS_AMCLK		209
 #define CLKID_CTS_MCLK_I958	212
 #define CLKID_CTS_I958		213
->>>>>>> 24b8d41d
 
 #endif /* __MESON8B_CLKC_H */