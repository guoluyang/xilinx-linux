/* SPDX-License-Identifier: GPL-2.0 */
#ifndef TARGET_CORE_BASE_H
#define TARGET_CORE_BASE_H

#include <linux/configfs.h>      /* struct config_group */
#include <linux/dma-direction.h> /* enum dma_data_direction */
#include <linux/sbitmap.h>
#include <linux/percpu-refcount.h>
#include <linux/semaphore.h>     /* struct semaphore */
#include <linux/completion.h>

#define TARGET_CORE_VERSION		"v5.0"

/*
 * Maximum size of a CDB that can be stored in se_cmd without allocating
 * memory dynamically for the CDB.
 */
#define TCM_MAX_COMMAND_SIZE			32
/*
 * From include/scsi/scsi_cmnd.h:SCSI_SENSE_BUFFERSIZE, currently
 * defined 96, but the real limit is 252 (or 260 including the header)
 */
#define TRANSPORT_SENSE_BUFFER			96
/* Used by transport_send_check_condition_and_sense() */
#define SPC_SENSE_KEY_OFFSET			2
#define SPC_ADD_SENSE_LEN_OFFSET		7
#define SPC_DESC_TYPE_OFFSET			8
#define SPC_ADDITIONAL_DESC_LEN_OFFSET		9
#define SPC_VALIDITY_OFFSET			10
#define SPC_ASC_KEY_OFFSET			12
#define SPC_ASCQ_KEY_OFFSET			13
#define TRANSPORT_IQN_LEN			224
/* Used by target_core_store_alua_lu_gp() and target_core_alua_lu_gp_show_attr_members() */
#define LU_GROUP_NAME_BUF			256
/* Used by core_alua_store_tg_pt_gp_info() and target_core_alua_tg_pt_gp_show_attr_members() */
#define TG_PT_GROUP_NAME_BUF			256
/* Used to parse VPD into struct t10_vpd */
#define VPD_TMP_BUF_SIZE			254
/* Used by transport_generic_cmd_sequencer() */
#define READ_BLOCK_LEN          		6
#define READ_CAP_LEN            		8
#define READ_POSITION_LEN       		20
#define INQUIRY_LEN				36
/* Used by transport_get_inquiry_vpd_serial() */
#define INQUIRY_VPD_SERIAL_LEN			254
/* Used by transport_get_inquiry_vpd_device_ident() */
#define INQUIRY_VPD_DEVICE_IDENTIFIER_LEN	254

#define INQUIRY_VENDOR_LEN			8
#define INQUIRY_MODEL_LEN			16
#define INQUIRY_REVISION_LEN			4

/* Attempts before moving from SHORT to LONG */
#define PYX_TRANSPORT_WINDOW_CLOSED_THRESHOLD	3
#define PYX_TRANSPORT_WINDOW_CLOSED_WAIT_SHORT	3  /* In milliseconds */
#define PYX_TRANSPORT_WINDOW_CLOSED_WAIT_LONG	10 /* In milliseconds */

#define PYX_TRANSPORT_STATUS_INTERVAL		5 /* In seconds */

/* struct se_dev_attrib sanity values */
/* Default max_unmap_lba_count */
#define DA_MAX_UNMAP_LBA_COUNT			0
/* Default max_unmap_block_desc_count */
#define DA_MAX_UNMAP_BLOCK_DESC_COUNT		0
/* Default unmap_granularity */
#define DA_UNMAP_GRANULARITY_DEFAULT		0
/* Default unmap_granularity_alignment */
#define DA_UNMAP_GRANULARITY_ALIGNMENT_DEFAULT	0
/* Default unmap_zeroes_data */
#define DA_UNMAP_ZEROES_DATA_DEFAULT		0
/* Default max_write_same_len, disabled by default */
#define DA_MAX_WRITE_SAME_LEN			0
/* Use a model alias based on the configfs backend device name */
#define DA_EMULATE_MODEL_ALIAS			0
/* Emulation for WriteCache and SYNCHRONIZE_CACHE */
#define DA_EMULATE_WRITE_CACHE			0
/* Emulation for TASK_ABORTED status (TAS) by default */
#define DA_EMULATE_TAS				1
/* Emulation for Thin Provisioning UNMAP using block/blk-lib.c:blkdev_issue_discard() */
#define DA_EMULATE_TPU				0
/*
 * Emulation for Thin Provisioning WRITE_SAME w/ UNMAP=1 bit using
 * block/blk-lib.c:blkdev_issue_discard()
 */
#define DA_EMULATE_TPWS				0
/* Emulation for CompareAndWrite (AtomicTestandSet) by default */
#define DA_EMULATE_CAW				1
/* Emulation for 3rd Party Copy (ExtendedCopy) by default */
#define DA_EMULATE_3PC				1
/* No Emulation for PSCSI by default */
#define DA_EMULATE_ALUA				0
/* Emulate SCSI2 RESERVE/RELEASE and Persistent Reservations by default */
#define DA_EMULATE_PR				1
/* Enforce SCSI Initiator Port TransportID with 'ISID' for PR */
#define DA_ENFORCE_PR_ISIDS			1
/* Force SPC-3 PR Activate Persistence across Target Power Loss */
#define DA_FORCE_PR_APTPL			0
#define DA_STATUS_MAX_SECTORS_MIN		16
#define DA_STATUS_MAX_SECTORS_MAX		8192
/* By default don't report non-rotating (solid state) medium */
#define DA_IS_NONROT				0
/* Queue Algorithm Modifier default for restricted reordering in control mode page */
#define DA_EMULATE_REST_REORD			0

#define SE_INQUIRY_BUF				1024
#define SE_MODE_PAGE_BUF			512
#define SE_SENSE_BUF				96

/* struct se_hba->hba_flags */
enum hba_flags_table {
	HBA_FLAGS_INTERNAL_USE	= 0x01,
	HBA_FLAGS_PSCSI_MODE	= 0x02,
};

/* Special transport agnostic struct se_cmd->t_states */
enum transport_state_table {
	TRANSPORT_NO_STATE	= 0,
	TRANSPORT_NEW_CMD	= 1,
	TRANSPORT_WRITE_PENDING	= 3,
	TRANSPORT_PROCESSING	= 5,
	TRANSPORT_COMPLETE	= 6,
	TRANSPORT_ISTATE_PROCESSING = 11,
	TRANSPORT_COMPLETE_QF_WP = 18,
	TRANSPORT_COMPLETE_QF_OK = 19,
	TRANSPORT_COMPLETE_QF_ERR = 20,
};

/* Used for struct se_cmd->se_cmd_flags */
enum se_cmd_flags_table {
	SCF_SUPPORTED_SAM_OPCODE	= 0x00000001,
	SCF_TRANSPORT_TASK_SENSE	= 0x00000002,
	SCF_EMULATED_TASK_SENSE		= 0x00000004,
	SCF_SCSI_DATA_CDB		= 0x00000008,
	SCF_SCSI_TMR_CDB		= 0x00000010,
	SCF_FUA				= 0x00000080,
	SCF_SE_LUN_CMD			= 0x00000100,
	SCF_BIDI			= 0x00000400,
	SCF_SENT_CHECK_CONDITION	= 0x00000800,
	SCF_OVERFLOW_BIT		= 0x00001000,
	SCF_UNDERFLOW_BIT		= 0x00002000,
	SCF_ALUA_NON_OPTIMIZED		= 0x00008000,
	SCF_PASSTHROUGH_SG_TO_MEM_NOALLOC = 0x00020000,
	SCF_COMPARE_AND_WRITE		= 0x00080000,
	SCF_PASSTHROUGH_PROT_SG_TO_MEM_NOALLOC = 0x00200000,
	SCF_ACK_KREF			= 0x00400000,
	SCF_USE_CPUID			= 0x00800000,
	SCF_TASK_ATTR_SET		= 0x01000000,
<<<<<<< HEAD
=======
	SCF_TREAT_READ_AS_NORMAL	= 0x02000000,
>>>>>>> 24b8d41d
};

/*
 * Used by transport_send_check_condition_and_sense()
 * to signal which ASC/ASCQ sense payload should be built.
 */
typedef unsigned __bitwise sense_reason_t;

enum tcm_sense_reason_table {
#define R(x)	(__force sense_reason_t )(x)
	TCM_NO_SENSE				= R(0x00),
	TCM_NON_EXISTENT_LUN			= R(0x01),
	TCM_UNSUPPORTED_SCSI_OPCODE		= R(0x02),
	TCM_INCORRECT_AMOUNT_OF_DATA		= R(0x03),
	TCM_UNEXPECTED_UNSOLICITED_DATA		= R(0x04),
	TCM_SERVICE_CRC_ERROR			= R(0x05),
	TCM_SNACK_REJECTED			= R(0x06),
	TCM_SECTOR_COUNT_TOO_MANY		= R(0x07),
	TCM_INVALID_CDB_FIELD			= R(0x08),
	TCM_INVALID_PARAMETER_LIST		= R(0x09),
	TCM_LOGICAL_UNIT_COMMUNICATION_FAILURE	= R(0x0a),
	TCM_UNKNOWN_MODE_PAGE			= R(0x0b),
	TCM_WRITE_PROTECTED			= R(0x0c),
	TCM_CHECK_CONDITION_ABORT_CMD		= R(0x0d),
	TCM_CHECK_CONDITION_UNIT_ATTENTION	= R(0x0e),
	TCM_CHECK_CONDITION_NOT_READY		= R(0x0f),
	TCM_RESERVATION_CONFLICT		= R(0x10),
	TCM_ADDRESS_OUT_OF_RANGE		= R(0x11),
	TCM_OUT_OF_RESOURCES			= R(0x12),
	TCM_PARAMETER_LIST_LENGTH_ERROR		= R(0x13),
	TCM_MISCOMPARE_VERIFY			= R(0x14),
	TCM_LOGICAL_BLOCK_GUARD_CHECK_FAILED	= R(0x15),
	TCM_LOGICAL_BLOCK_APP_TAG_CHECK_FAILED	= R(0x16),
	TCM_LOGICAL_BLOCK_REF_TAG_CHECK_FAILED	= R(0x17),
	TCM_COPY_TARGET_DEVICE_NOT_REACHABLE	= R(0x18),
<<<<<<< HEAD
=======
	TCM_TOO_MANY_TARGET_DESCS		= R(0x19),
	TCM_UNSUPPORTED_TARGET_DESC_TYPE_CODE	= R(0x1a),
	TCM_TOO_MANY_SEGMENT_DESCS		= R(0x1b),
	TCM_UNSUPPORTED_SEGMENT_DESC_TYPE_CODE	= R(0x1c),
	TCM_INSUFFICIENT_REGISTRATION_RESOURCES	= R(0x1d),
	TCM_LUN_BUSY				= R(0x1e),
>>>>>>> 24b8d41d
#undef R
};

enum target_sc_flags_table {
	TARGET_SCF_BIDI_OP		= 0x01,
	TARGET_SCF_ACK_KREF		= 0x02,
	TARGET_SCF_UNKNOWN_SIZE		= 0x04,
	TARGET_SCF_USE_CPUID		= 0x08,
	TARGET_SCF_LOOKUP_LUN_FROM_TAG	= 0x10,
};

/* fabric independent task management function values */
enum tcm_tmreq_table {
	TMR_ABORT_TASK		= 1,
	TMR_ABORT_TASK_SET	= 2,
	TMR_CLEAR_ACA		= 3,
	TMR_CLEAR_TASK_SET	= 4,
	TMR_LUN_RESET		= 5,
	TMR_TARGET_WARM_RESET	= 6,
	TMR_TARGET_COLD_RESET	= 7,
	TMR_LUN_RESET_PRO	= 0x80,
	TMR_UNKNOWN		= 0xff,
};

/* fabric independent task management response values */
enum tcm_tmrsp_table {
	TMR_FUNCTION_FAILED		= 0,
	TMR_FUNCTION_COMPLETE		= 1,
	TMR_TASK_DOES_NOT_EXIST		= 2,
	TMR_LUN_DOES_NOT_EXIST		= 3,
	TMR_TASK_MGMT_FUNCTION_NOT_SUPPORTED	= 4,
	TMR_FUNCTION_REJECTED		= 5,
};

/*
 * Used for target SCSI statistics
 */
typedef enum {
	SCSI_INST_INDEX,
	SCSI_AUTH_INTR_INDEX,
	SCSI_INDEX_TYPE_MAX
} scsi_index_t;

struct se_cmd;

struct t10_alua_lba_map_member {
	struct list_head lba_map_mem_list;
	int lba_map_mem_alua_state;
	int lba_map_mem_alua_pg_id;
};

struct t10_alua_lba_map {
	u64 lba_map_first_lba;
	u64 lba_map_last_lba;
	struct list_head lba_map_list;
	struct list_head lba_map_mem_list;
};

struct t10_alua {
	/* ALUA Target Port Group ID */
	u16	alua_tg_pt_gps_counter;
	u32	alua_tg_pt_gps_count;
	/* Referrals support */
	spinlock_t lba_map_lock;
	u32     lba_map_segment_size;
	u32     lba_map_segment_multiplier;
	struct list_head lba_map_list;
	spinlock_t tg_pt_gps_lock;
	struct se_device *t10_dev;
	/* Used for default ALUA Target Port Group */
	struct t10_alua_tg_pt_gp *default_tg_pt_gp;
	/* Used for default ALUA Target Port Group ConfigFS group */
	struct config_group alua_tg_pt_gps_group;
	struct list_head tg_pt_gps_list;
};

struct t10_alua_lu_gp {
	u16	lu_gp_id;
	int	lu_gp_valid_id;
	u32	lu_gp_members;
	atomic_t lu_gp_ref_cnt;
	spinlock_t lu_gp_lock;
	struct config_group lu_gp_group;
	struct list_head lu_gp_node;
	struct list_head lu_gp_mem_list;
};

struct t10_alua_lu_gp_member {
	bool lu_gp_assoc;
	atomic_t lu_gp_mem_ref_cnt;
	spinlock_t lu_gp_mem_lock;
	struct t10_alua_lu_gp *lu_gp;
	struct se_device *lu_gp_mem_dev;
	struct list_head lu_gp_mem_list;
};

struct t10_alua_tg_pt_gp {
	u16	tg_pt_gp_id;
	int	tg_pt_gp_valid_id;
	int	tg_pt_gp_alua_supported_states;
	int	tg_pt_gp_alua_access_status;
	int	tg_pt_gp_alua_access_type;
	int	tg_pt_gp_nonop_delay_msecs;
	int	tg_pt_gp_trans_delay_msecs;
	int	tg_pt_gp_implicit_trans_secs;
	int	tg_pt_gp_pref;
	int	tg_pt_gp_write_metadata;
	u32	tg_pt_gp_members;
	int	tg_pt_gp_alua_access_state;
	atomic_t tg_pt_gp_ref_cnt;
	spinlock_t tg_pt_gp_lock;
	struct mutex tg_pt_gp_transition_mutex;
	struct se_device *tg_pt_gp_dev;
	struct config_group tg_pt_gp_group;
	struct list_head tg_pt_gp_list;
	struct list_head tg_pt_gp_lun_list;
	struct se_lun *tg_pt_gp_alua_lun;
	struct se_node_acl *tg_pt_gp_alua_nacl;
};

struct t10_vpd {
	unsigned char device_identifier[INQUIRY_VPD_DEVICE_IDENTIFIER_LEN];
	int protocol_identifier_set;
	u32 protocol_identifier;
	u32 device_identifier_code_set;
	u32 association;
	u32 device_identifier_type;
	struct list_head vpd_list;
};

struct t10_wwn {
	/*
	 * SCSI left aligned strings may not be null terminated. +1 to ensure a
	 * null terminator is always present.
	 */
	char vendor[INQUIRY_VENDOR_LEN + 1];
	char model[INQUIRY_MODEL_LEN + 1];
	char revision[INQUIRY_REVISION_LEN + 1];
	char unit_serial[INQUIRY_VPD_SERIAL_LEN];
	spinlock_t t10_vpd_lock;
	struct se_device *t10_dev;
	struct config_group t10_wwn_group;
	struct list_head t10_vpd_list;
};

struct t10_pr_registration {
	/* Used for fabrics that contain WWN+ISID */
#define PR_REG_ISID_LEN				16
	/* PR_REG_ISID_LEN + ',i,0x' */
#define PR_REG_ISID_ID_LEN			(PR_REG_ISID_LEN + 5)
	char pr_reg_isid[PR_REG_ISID_LEN];
	/* Used during APTPL metadata reading */
#define PR_APTPL_MAX_IPORT_LEN			256
	unsigned char pr_iport[PR_APTPL_MAX_IPORT_LEN];
	/* Used during APTPL metadata reading */
#define PR_APTPL_MAX_TPORT_LEN			256
	unsigned char pr_tport[PR_APTPL_MAX_TPORT_LEN];
	u16 pr_aptpl_rpti;
	u16 pr_reg_tpgt;
	/* Reservation effects all target ports */
	int pr_reg_all_tg_pt;
	/* Activate Persistence across Target Power Loss */
	int pr_reg_aptpl;
	int pr_res_holder;
	int pr_res_type;
	int pr_res_scope;
	/* Used for fabric initiator WWPNs using a ISID */
	bool isid_present_at_reg;
	u64 pr_res_mapped_lun;
	u64 pr_aptpl_target_lun;
	u16 tg_pt_sep_rtpi;
	u32 pr_res_generation;
	u64 pr_reg_bin_isid;
	u64 pr_res_key;
	atomic_t pr_res_holders;
	struct se_node_acl *pr_reg_nacl;
	/* Used by ALL_TG_PT=1 registration with deve->pr_ref taken */
	struct se_dev_entry *pr_reg_deve;
	struct list_head pr_reg_list;
	struct list_head pr_reg_abort_list;
	struct list_head pr_reg_aptpl_list;
	struct list_head pr_reg_atp_list;
	struct list_head pr_reg_atp_mem_list;
};

struct t10_reservation {
	/* Reservation effects all target ports */
	int pr_all_tg_pt;
	/* Activate Persistence across Target Power Loss enabled
	 * for SCSI device */
	int pr_aptpl_active;
#define PR_APTPL_BUF_LEN			262144
	u32 pr_generation;
	spinlock_t registration_lock;
	spinlock_t aptpl_reg_lock;
	/*
	 * This will always be set by one individual I_T Nexus.
	 * However with all_tg_pt=1, other I_T Nexus from the
	 * same initiator can access PR reg/res info on a different
	 * target port.
	 *
	 * There is also the 'All Registrants' case, where there is
	 * a single *pr_res_holder of the reservation, but all
	 * registrations are considered reservation holders.
	 */
	struct se_node_acl *pr_res_holder;
	struct list_head registration_list;
	struct list_head aptpl_reg_list;
};

struct se_tmr_req {
	/* Task Management function to be performed */
	u8			function;
	/* Task Management response to send */
	u8			response;
	int			call_transport;
	/* Reference to ITT that Task Mgmt should be performed */
	u64			ref_task_tag;
	void 			*fabric_tmr_ptr;
	struct se_cmd		*task_cmd;
	struct se_device	*tmr_dev;
	struct list_head	tmr_list;
};

enum target_prot_op {
	TARGET_PROT_NORMAL	= 0,
	TARGET_PROT_DIN_INSERT	= (1 << 0),
	TARGET_PROT_DOUT_INSERT	= (1 << 1),
	TARGET_PROT_DIN_STRIP	= (1 << 2),
	TARGET_PROT_DOUT_STRIP	= (1 << 3),
	TARGET_PROT_DIN_PASS	= (1 << 4),
	TARGET_PROT_DOUT_PASS	= (1 << 5),
};

#define TARGET_PROT_ALL	TARGET_PROT_DIN_INSERT | TARGET_PROT_DOUT_INSERT | \
			TARGET_PROT_DIN_STRIP | TARGET_PROT_DOUT_STRIP | \
			TARGET_PROT_DIN_PASS | TARGET_PROT_DOUT_PASS

enum target_prot_type {
	TARGET_DIF_TYPE0_PROT,
	TARGET_DIF_TYPE1_PROT,
	TARGET_DIF_TYPE2_PROT,
	TARGET_DIF_TYPE3_PROT,
};

/* Emulation for UNIT ATTENTION Interlock Control */
enum target_ua_intlck_ctrl {
	TARGET_UA_INTLCK_CTRL_CLEAR = 0,
	TARGET_UA_INTLCK_CTRL_NO_CLEAR = 1,
	TARGET_UA_INTLCK_CTRL_ESTABLISH_UA = 2,
};

enum target_core_dif_check {
	TARGET_DIF_CHECK_GUARD  = 0x1 << 0,
	TARGET_DIF_CHECK_APPTAG = 0x1 << 1,
	TARGET_DIF_CHECK_REFTAG = 0x1 << 2,
};

/* for sam_task_attr */
#define TCM_SIMPLE_TAG	0x20
#define TCM_HEAD_TAG	0x21
#define TCM_ORDERED_TAG	0x22
#define TCM_ACA_TAG	0x24

struct se_cmd {
	/* SAM response code being sent to initiator */
	u8			scsi_status;
	u8			scsi_asc;
	u8			scsi_ascq;
	u16			scsi_sense_length;
	unsigned		unknown_data_length:1;
	bool			state_active:1;
	u64			tag; /* SAM command identifier aka task tag */
	/* Delay for ALUA Active/NonOptimized state access in milliseconds */
	int			alua_nonop_delay;
	/* See include/linux/dma-mapping.h */
	enum dma_data_direction	data_direction;
	/* For SAM Task Attribute */
	int			sam_task_attr;
	/* Used for se_sess->sess_tag_pool */
	unsigned int		map_tag;
	int			map_cpu;
	/* Transport protocol dependent state, see transport_state_table */
	enum transport_state_table t_state;
	/* See se_cmd_flags_table */
	u32			se_cmd_flags;
	/* Total size in bytes associated with command */
	u32			data_length;
	u32			residual_count;
	u64			orig_fe_lun;
	/* Persistent Reservation key */
	u64			pr_res_key;
	/* Used for sense data */
	void			*sense_buffer;
	struct list_head	se_delayed_node;
	struct list_head	se_qf_node;
	struct se_device      *se_dev;
	struct se_lun		*se_lun;
	/* Only used for internal passthrough and legacy TCM fabric modules */
	struct se_session	*se_sess;
	struct se_tmr_req	*se_tmr_req;
	struct list_head	se_cmd_list;
	struct completion	*free_compl;
	struct completion	*abrt_compl;
	const struct target_core_fabric_ops *se_tfo;
	sense_reason_t		(*execute_cmd)(struct se_cmd *);
	sense_reason_t (*transport_complete_callback)(struct se_cmd *, bool, int *);
	void			*protocol_data;

	unsigned char		*t_task_cdb;
	unsigned char		__t_task_cdb[TCM_MAX_COMMAND_SIZE];
	unsigned long long	t_task_lba;
	unsigned int		t_task_nolb;
	unsigned int		transport_state;
#define CMD_T_ABORTED		(1 << 0)
#define CMD_T_ACTIVE		(1 << 1)
#define CMD_T_COMPLETE		(1 << 2)
#define CMD_T_SENT		(1 << 4)
#define CMD_T_STOP		(1 << 5)
#define CMD_T_TAS		(1 << 10)
#define CMD_T_FABRIC_STOP	(1 << 11)
	spinlock_t		t_state_lock;
	struct kref		cmd_kref;
	struct completion	t_transport_stop_comp;

	struct work_struct	work;

	struct scatterlist	*t_data_sg;
	struct scatterlist	*t_data_sg_orig;
	unsigned int		t_data_nents;
	unsigned int		t_data_nents_orig;
	void			*t_data_vmap;
	struct scatterlist	*t_bidi_data_sg;
	unsigned int		t_bidi_data_nents;

	/* Used for lun->lun_ref counting */
	int			lun_ref_active;

	struct list_head	state_list;

	/* backend private data */
	void			*priv;

	/* DIF related members */
	enum target_prot_op	prot_op;
	enum target_prot_type	prot_type;
	u8			prot_checks;
	bool			prot_pto;
	u32			prot_length;
	u32			reftag_seed;
	struct scatterlist	*t_prot_sg;
	unsigned int		t_prot_nents;
	sense_reason_t		pi_err;
	sector_t		bad_sector;
	int			cpuid;
};

struct se_ua {
	u8			ua_asc;
	u8			ua_ascq;
	struct list_head	ua_nacl_list;
};

struct se_node_acl {
	char			initiatorname[TRANSPORT_IQN_LEN];
	/* Used to signal demo mode created ACL, disabled by default */
	bool			dynamic_node_acl;
<<<<<<< HEAD
=======
	bool			dynamic_stop;
>>>>>>> 24b8d41d
	u32			queue_depth;
	u32			acl_index;
	enum target_prot_type	saved_prot_type;
#define MAX_ACL_TAG_SIZE 64
	char			acl_tag[MAX_ACL_TAG_SIZE];
	/* Used for PR SPEC_I_PT=1 and REGISTER_AND_MOVE */
	atomic_t		acl_pr_ref_count;
	struct hlist_head	lun_entry_hlist;
	struct se_session	*nacl_sess;
	struct se_portal_group *se_tpg;
	struct mutex		lun_entry_mutex;
	spinlock_t		nacl_sess_lock;
	struct config_group	acl_group;
	struct config_group	acl_attrib_group;
	struct config_group	acl_auth_group;
	struct config_group	acl_param_group;
	struct config_group	acl_fabric_stat_group;
	struct list_head	acl_list;
	struct list_head	acl_sess_list;
	struct completion	acl_free_comp;
	struct kref		acl_kref;
};

static inline struct se_node_acl *acl_to_nacl(struct config_item *item)
{
	return container_of(to_config_group(item), struct se_node_acl,
			acl_group);
}

static inline struct se_node_acl *attrib_to_nacl(struct config_item *item)
{
	return container_of(to_config_group(item), struct se_node_acl,
			acl_attrib_group);
}

static inline struct se_node_acl *auth_to_nacl(struct config_item *item)
{
	return container_of(to_config_group(item), struct se_node_acl,
			acl_auth_group);
}

static inline struct se_node_acl *param_to_nacl(struct config_item *item)
{
	return container_of(to_config_group(item), struct se_node_acl,
			acl_param_group);
}

static inline struct se_node_acl *fabric_stat_to_nacl(struct config_item *item)
{
	return container_of(to_config_group(item), struct se_node_acl,
			acl_fabric_stat_group);
}

struct se_session {
	unsigned		sess_tearing_down:1;
	u64			sess_bin_isid;
	enum target_prot_op	sup_prot_ops;
	enum target_prot_type	sess_prot_type;
	struct se_node_acl	*se_node_acl;
	struct se_portal_group *se_tpg;
	void			*fabric_sess_ptr;
	struct percpu_ref	cmd_count;
	struct list_head	sess_list;
	struct list_head	sess_acl_list;
	struct list_head	sess_cmd_list;
	spinlock_t		sess_cmd_lock;
<<<<<<< HEAD
=======
	wait_queue_head_t	cmd_list_wq;
>>>>>>> 24b8d41d
	void			*sess_cmd_map;
	struct sbitmap_queue	sess_tag_pool;
};

struct se_device;
struct se_transform_info;
struct scatterlist;

struct se_ml_stat_grps {
	struct config_group	stat_group;
	struct config_group	scsi_auth_intr_group;
	struct config_group	scsi_att_intr_port_group;
};

struct se_lun_acl {
	u64			mapped_lun;
	struct se_node_acl	*se_lun_nacl;
	struct se_lun		*se_lun;
	struct config_group	se_lun_group;
	struct se_ml_stat_grps	ml_stat_grps;
};

struct se_dev_entry {
	u64			mapped_lun;
	u64			pr_res_key;
	u64			creation_time;
	bool			lun_access_ro;
	u32			attach_count;
	atomic_long_t		total_cmds;
	atomic_long_t		read_bytes;
	atomic_long_t		write_bytes;
	/* Used for PR SPEC_I_PT=1 and REGISTER_AND_MOVE */
	struct kref		pr_kref;
	struct completion	pr_comp;
	struct se_lun_acl __rcu	*se_lun_acl;
	spinlock_t		ua_lock;
	struct se_lun __rcu	*se_lun;
#define DEF_PR_REG_ACTIVE		1
	unsigned long		deve_flags;
	struct list_head	alua_port_list;
	struct list_head	lun_link;
	struct list_head	ua_list;
	struct hlist_node	link;
	struct rcu_head		rcu_head;
};

struct se_dev_attrib {
	bool		emulate_model_alias;
	bool		emulate_dpo;		/* deprecated */
	bool		emulate_fua_write;
	bool		emulate_fua_read;	/* deprecated */
	bool		emulate_write_cache;
	enum target_ua_intlck_ctrl emulate_ua_intlck_ctrl;
	bool		emulate_tas;
	bool		emulate_tpu;
	bool		emulate_tpws;
	bool		emulate_caw;
	bool		emulate_3pc;
	bool		emulate_pr;
	enum target_prot_type pi_prot_type;
	enum target_prot_type hw_pi_prot_type;
	bool		pi_prot_verify;
	bool		enforce_pr_isids;
	bool		force_pr_aptpl;
	bool		is_nonrot;
	bool		emulate_rest_reord;
	bool		unmap_zeroes_data;
	u32		hw_block_size;
	u32		block_size;
	u32		hw_max_sectors;
	u32		optimal_sectors;
	u32		hw_queue_depth;
	u32		queue_depth;
	u32		max_unmap_lba_count;
	u32		max_unmap_block_desc_count;
	u32		unmap_granularity;
	u32		unmap_granularity_alignment;
	u32		max_write_same_len;
	u32		max_bytes_per_io;
	struct se_device *da_dev;
	struct config_group da_group;
};

struct se_port_stat_grps {
	struct config_group stat_group;
	struct config_group scsi_port_group;
	struct config_group scsi_tgt_port_group;
	struct config_group scsi_transport_group;
};

struct scsi_port_stats {
	atomic_long_t	cmd_pdus;
	atomic_long_t	tx_data_octets;
	atomic_long_t	rx_data_octets;
};

struct se_lun {
	u64			unpacked_lun;
	bool			lun_shutdown;
	bool			lun_access_ro;
	u32			lun_index;

	/* RELATIVE TARGET PORT IDENTIFER */
	u16			lun_rtpi;
	atomic_t		lun_acl_count;
	struct se_device __rcu	*lun_se_dev;

	struct list_head	lun_deve_list;
	spinlock_t		lun_deve_lock;

	/* ALUA state */
	int			lun_tg_pt_secondary_stat;
	int			lun_tg_pt_secondary_write_md;
	atomic_t		lun_tg_pt_secondary_offline;
	struct mutex		lun_tg_pt_md_mutex;

	/* ALUA target port group linkage */
	struct list_head	lun_tg_pt_gp_link;
	struct t10_alua_tg_pt_gp *lun_tg_pt_gp;
	spinlock_t		lun_tg_pt_gp_lock;

	struct se_portal_group	*lun_tpg;
	struct scsi_port_stats	lun_stats;
	struct config_group	lun_group;
	struct se_port_stat_grps port_stat_grps;
	struct completion	lun_shutdown_comp;
	struct percpu_ref	lun_ref;
	struct list_head	lun_dev_link;
	struct hlist_node	link;
	struct rcu_head		rcu_head;
};

struct se_dev_stat_grps {
	struct config_group stat_group;
	struct config_group scsi_dev_group;
	struct config_group scsi_tgt_dev_group;
	struct config_group scsi_lu_group;
};

struct se_device {
	/* RELATIVE TARGET PORT IDENTIFER Counter */
	u16			dev_rpti_counter;
	/* Used for SAM Task Attribute ordering */
	u32			dev_cur_ordered_id;
	u32			dev_flags;
#define DF_CONFIGURED				0x00000001
#define DF_FIRMWARE_VPD_UNIT_SERIAL		0x00000002
#define DF_EMULATED_VPD_UNIT_SERIAL		0x00000004
#define DF_USING_UDEV_PATH			0x00000008
#define DF_USING_ALIAS				0x00000010
#define DF_READ_ONLY				0x00000020
	u8			transport_flags;
	/* Physical device queue depth */
	u32			queue_depth;
	/* Used for SPC-2 reservations enforce of ISIDs */
	u64			dev_res_bin_isid;
	/* Pointer to transport specific device structure */
	u32			dev_index;
	u64			creation_time;
	atomic_long_t		num_resets;
	atomic_long_t		aborts_complete;
	atomic_long_t		aborts_no_task;
	atomic_long_t		num_cmds;
	atomic_long_t		read_bytes;
	atomic_long_t		write_bytes;
	/* Active commands on this virtual SE device */
	atomic_t		simple_cmds;
	atomic_t		dev_ordered_sync;
	atomic_t		dev_qf_count;
	u32			export_count;
	spinlock_t		delayed_cmd_lock;
	spinlock_t		execute_task_lock;
	spinlock_t		dev_reservation_lock;
	unsigned int		dev_reservation_flags;
#define DRF_SPC2_RESERVATIONS			0x00000001
#define DRF_SPC2_RESERVATIONS_WITH_ISID		0x00000002
	spinlock_t		se_port_lock;
	spinlock_t		se_tmr_lock;
	spinlock_t		qf_cmd_lock;
	struct semaphore	caw_sem;
	/* Used for legacy SPC-2 reservations */
	struct se_session	*reservation_holder;
	/* Used for ALUA Logical Unit Group membership */
	struct t10_alua_lu_gp_member *dev_alua_lu_gp_mem;
	/* Used for SPC-3 Persistent Reservations */
	struct t10_pr_registration *dev_pr_res_holder;
	struct list_head	dev_sep_list;
	struct list_head	dev_tmr_list;
	struct work_struct	qf_work_queue;
	struct list_head	delayed_cmd_list;
	struct list_head	state_list;
	struct list_head	qf_cmd_list;
	/* Pointer to associated SE HBA */
	struct se_hba		*se_hba;
	/* T10 Inquiry and VPD WWN Information */
	struct t10_wwn		t10_wwn;
	/* T10 Asymmetric Logical Unit Assignment for Target Ports */
	struct t10_alua		t10_alua;
	/* T10 SPC-2 + SPC-3 Reservations */
	struct t10_reservation	t10_pr;
	struct se_dev_attrib	dev_attrib;
	struct config_group	dev_action_group;
	struct config_group	dev_group;
	struct config_group	dev_pr_group;
	struct se_dev_stat_grps dev_stat_grps;
#define SE_DEV_ALIAS_LEN 512		/* must be less than PAGE_SIZE */
	unsigned char		dev_alias[SE_DEV_ALIAS_LEN];
#define SE_UDEV_PATH_LEN 512		/* must be less than PAGE_SIZE */
	unsigned char		udev_path[SE_UDEV_PATH_LEN];
	/* Pointer to template of function pointers for transport */
	const struct target_backend_ops *transport;
	struct se_lun		xcopy_lun;
	/* Protection Information */
	int			prot_length;
	/* For se_lun->lun_se_dev RCU read-side critical access */
	u32			hba_index;
	struct rcu_head		rcu_head;
};

struct se_hba {
	u16			hba_tpgt;
	u32			hba_id;
	/* See hba_flags_table */
	u32			hba_flags;
	/* Virtual iSCSI devices attached. */
	u32			dev_count;
	u32			hba_index;
	/* Pointer to transport specific host structure. */
	void			*hba_ptr;
	struct list_head	hba_node;
	spinlock_t		device_lock;
	struct config_group	hba_group;
	struct mutex		hba_access_mutex;
	struct target_backend	*backend;
};

struct se_tpg_np {
	struct se_portal_group *tpg_np_parent;
	struct config_group	tpg_np_group;
};

static inline struct se_tpg_np *to_tpg_np(struct config_item *item)
{
	return container_of(to_config_group(item), struct se_tpg_np,
			tpg_np_group);
}

struct se_portal_group {
	/*
	 * PROTOCOL IDENTIFIER value per SPC4, 7.5.1.
	 *
	 * Negative values can be used by fabric drivers for internal use TPGs.
	 */
	int			proto_id;
	/* Used for PR SPEC_I_PT=1 and REGISTER_AND_MOVE */
	atomic_t		tpg_pr_ref_count;
	/* Spinlock for adding/removing ACLed Nodes */
	struct mutex		acl_node_mutex;
	/* Spinlock for adding/removing sessions */
	spinlock_t		session_lock;
	struct mutex		tpg_lun_mutex;
	/* linked list for initiator ACL list */
	struct list_head	acl_node_list;
	struct hlist_head	tpg_lun_hlist;
	struct se_lun		*tpg_virt_lun0;
	/* List of TCM sessions associated wth this TPG */
	struct list_head	tpg_sess_list;
	/* Pointer to $FABRIC_MOD dependent code */
	const struct target_core_fabric_ops *se_tpg_tfo;
	struct se_wwn		*se_tpg_wwn;
	struct config_group	tpg_group;
	struct config_group	tpg_lun_group;
	struct config_group	tpg_np_group;
	struct config_group	tpg_acl_group;
	struct config_group	tpg_attrib_group;
	struct config_group	tpg_auth_group;
	struct config_group	tpg_param_group;
};

static inline struct se_portal_group *to_tpg(struct config_item *item)
{
	return container_of(to_config_group(item), struct se_portal_group,
			tpg_group);
}

static inline struct se_portal_group *attrib_to_tpg(struct config_item *item)
{
	return container_of(to_config_group(item), struct se_portal_group,
			tpg_attrib_group);
}

static inline struct se_portal_group *auth_to_tpg(struct config_item *item)
{
	return container_of(to_config_group(item), struct se_portal_group,
			tpg_auth_group);
}

static inline struct se_portal_group *param_to_tpg(struct config_item *item)
{
	return container_of(to_config_group(item), struct se_portal_group,
			tpg_param_group);
}

struct se_wwn {
	struct target_fabric_configfs *wwn_tf;
	void			*priv;
	struct config_group	wwn_group;
	struct config_group	fabric_stat_group;
};

static inline void atomic_inc_mb(atomic_t *v)
{
	smp_mb__before_atomic();
	atomic_inc(v);
	smp_mb__after_atomic();
}

static inline void atomic_dec_mb(atomic_t *v)
{
	smp_mb__before_atomic();
	atomic_dec(v);
	smp_mb__after_atomic();
}

static inline void target_free_tag(struct se_session *sess, struct se_cmd *cmd)
{
	sbitmap_queue_clear(&sess->sess_tag_pool, cmd->map_tag, cmd->map_cpu);
}

#endif /* TARGET_CORE_BASE_H */<|MERGE_RESOLUTION|>--- conflicted
+++ resolved
@@ -145,10 +145,7 @@
 	SCF_ACK_KREF			= 0x00400000,
 	SCF_USE_CPUID			= 0x00800000,
 	SCF_TASK_ATTR_SET		= 0x01000000,
-<<<<<<< HEAD
-=======
 	SCF_TREAT_READ_AS_NORMAL	= 0x02000000,
->>>>>>> 24b8d41d
 };
 
 /*
@@ -184,15 +181,12 @@
 	TCM_LOGICAL_BLOCK_APP_TAG_CHECK_FAILED	= R(0x16),
 	TCM_LOGICAL_BLOCK_REF_TAG_CHECK_FAILED	= R(0x17),
 	TCM_COPY_TARGET_DEVICE_NOT_REACHABLE	= R(0x18),
-<<<<<<< HEAD
-=======
 	TCM_TOO_MANY_TARGET_DESCS		= R(0x19),
 	TCM_UNSUPPORTED_TARGET_DESC_TYPE_CODE	= R(0x1a),
 	TCM_TOO_MANY_SEGMENT_DESCS		= R(0x1b),
 	TCM_UNSUPPORTED_SEGMENT_DESC_TYPE_CODE	= R(0x1c),
 	TCM_INSUFFICIENT_REGISTRATION_RESOURCES	= R(0x1d),
 	TCM_LUN_BUSY				= R(0x1e),
->>>>>>> 24b8d41d
 #undef R
 };
 
@@ -560,10 +554,7 @@
 	char			initiatorname[TRANSPORT_IQN_LEN];
 	/* Used to signal demo mode created ACL, disabled by default */
 	bool			dynamic_node_acl;
-<<<<<<< HEAD
-=======
 	bool			dynamic_stop;
->>>>>>> 24b8d41d
 	u32			queue_depth;
 	u32			acl_index;
 	enum target_prot_type	saved_prot_type;
@@ -630,10 +621,7 @@
 	struct list_head	sess_acl_list;
 	struct list_head	sess_cmd_list;
 	spinlock_t		sess_cmd_lock;
-<<<<<<< HEAD
-=======
 	wait_queue_head_t	cmd_list_wq;
->>>>>>> 24b8d41d
 	void			*sess_cmd_map;
 	struct sbitmap_queue	sess_tag_pool;
 };
