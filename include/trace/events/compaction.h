--- conflicted
+++ resolved
@@ -10,65 +10,6 @@
 #include <linux/tracepoint.h>
 #include <trace/events/mmflags.h>
 
-<<<<<<< HEAD
-#define COMPACTION_STATUS					\
-	EM( COMPACT_SKIPPED,		"skipped")		\
-	EM( COMPACT_DEFERRED,		"deferred")		\
-	EM( COMPACT_CONTINUE,		"continue")		\
-	EM( COMPACT_SUCCESS,		"success")		\
-	EM( COMPACT_PARTIAL_SKIPPED,	"partial_skipped")	\
-	EM( COMPACT_COMPLETE,		"complete")		\
-	EM( COMPACT_NO_SUITABLE_PAGE,	"no_suitable_page")	\
-	EM( COMPACT_NOT_SUITABLE_ZONE,	"not_suitable_zone")	\
-	EMe(COMPACT_CONTENDED,		"contended")
-
-#ifdef CONFIG_ZONE_DMA
-#define IFDEF_ZONE_DMA(X) X
-#else
-#define IFDEF_ZONE_DMA(X)
-#endif
-
-#ifdef CONFIG_ZONE_DMA32
-#define IFDEF_ZONE_DMA32(X) X
-#else
-#define IFDEF_ZONE_DMA32(X)
-#endif
-
-#ifdef CONFIG_HIGHMEM
-#define IFDEF_ZONE_HIGHMEM(X) X
-#else
-#define IFDEF_ZONE_HIGHMEM(X)
-#endif
-
-#define ZONE_TYPE						\
-	IFDEF_ZONE_DMA(		EM (ZONE_DMA,	 "DMA"))	\
-	IFDEF_ZONE_DMA32(	EM (ZONE_DMA32,	 "DMA32"))	\
-				EM (ZONE_NORMAL, "Normal")	\
-	IFDEF_ZONE_HIGHMEM(	EM (ZONE_HIGHMEM,"HighMem"))	\
-				EMe(ZONE_MOVABLE,"Movable")
-
-/*
- * First define the enums in the above macros to be exported to userspace
- * via TRACE_DEFINE_ENUM().
- */
-#undef EM
-#undef EMe
-#define EM(a, b)	TRACE_DEFINE_ENUM(a);
-#define EMe(a, b)	TRACE_DEFINE_ENUM(a);
-
-COMPACTION_STATUS
-ZONE_TYPE
-
-/*
- * Now redefine the EM() and EMe() macros to map the enums to the strings
- * that will be printed in the output.
- */
-#undef EM
-#undef EMe
-#define EM(a, b)	{a, b},
-#define EMe(a, b)	{a, b}
-=======
->>>>>>> 24b8d41d
 
 DECLARE_EVENT_CLASS(mm_compaction_isolate_template,
 
@@ -247,15 +188,9 @@
 		__entry->prio = prio;
 	),
 
-<<<<<<< HEAD
-	TP_printk("order=%d gfp_mask=0x%x priority=%d",
-		__entry->order,
-		__entry->gfp_mask,
-=======
 	TP_printk("order=%d gfp_mask=%s priority=%d",
 		__entry->order,
 		show_gfp_flags(__entry->gfp_mask),
->>>>>>> 24b8d41d
 		__entry->prio)
 );
 
