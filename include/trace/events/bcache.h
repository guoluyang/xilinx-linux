--- conflicted
+++ resolved
@@ -28,12 +28,7 @@
 		__entry->sector		= bio->bi_iter.bi_sector;
 		__entry->orig_sector	= bio->bi_iter.bi_sector - 16;
 		__entry->nr_sector	= bio->bi_iter.bi_size >> 9;
-<<<<<<< HEAD
-		blk_fill_rwbs(__entry->rwbs, bio_op(bio), bio->bi_opf,
-			      bio->bi_iter.bi_size);
-=======
 		blk_fill_rwbs(__entry->rwbs, bio->bi_opf, bio->bi_iter.bi_size);
->>>>>>> 24b8d41d
 	),
 
 	TP_printk("%d,%d %s %llu + %u (from %d,%d @ %llu)",
@@ -107,12 +102,7 @@
 		__entry->dev		= bio_dev(bio);
 		__entry->sector		= bio->bi_iter.bi_sector;
 		__entry->nr_sector	= bio->bi_iter.bi_size >> 9;
-<<<<<<< HEAD
-		blk_fill_rwbs(__entry->rwbs, bio_op(bio), bio->bi_opf,
-			      bio->bi_iter.bi_size);
-=======
 		blk_fill_rwbs(__entry->rwbs, bio->bi_opf, bio->bi_iter.bi_size);
->>>>>>> 24b8d41d
 	),
 
 	TP_printk("%d,%d  %s %llu + %u",
@@ -147,12 +137,7 @@
 		__entry->dev		= bio_dev(bio);
 		__entry->sector		= bio->bi_iter.bi_sector;
 		__entry->nr_sector	= bio->bi_iter.bi_size >> 9;
-<<<<<<< HEAD
-		blk_fill_rwbs(__entry->rwbs, bio_op(bio), bio->bi_opf,
-			      bio->bi_iter.bi_size);
-=======
 		blk_fill_rwbs(__entry->rwbs, bio->bi_opf, bio->bi_iter.bi_size);
->>>>>>> 24b8d41d
 		__entry->cache_hit = hit;
 		__entry->bypass = bypass;
 	),
@@ -183,12 +168,7 @@
 		__entry->inode		= inode;
 		__entry->sector		= bio->bi_iter.bi_sector;
 		__entry->nr_sector	= bio->bi_iter.bi_size >> 9;
-<<<<<<< HEAD
-		blk_fill_rwbs(__entry->rwbs, bio_op(bio), bio->bi_opf,
-			      bio->bi_iter.bi_size);
-=======
 		blk_fill_rwbs(__entry->rwbs, bio->bi_opf, bio->bi_iter.bi_size);
->>>>>>> 24b8d41d
 		__entry->writeback = writeback;
 		__entry->bypass = bypass;
 	),
