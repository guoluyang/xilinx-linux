--- conflicted
+++ resolved
@@ -108,11 +108,7 @@
  * Wait flags that would prevent any packet type from being sent.
  */
 #define RVT_S_ANY_WAIT_IO \
-<<<<<<< HEAD
-	(RVT_S_WAIT_PIO | RVT_S_WAIT_PIO_DRAIN | RVT_S_WAIT_TX | \
-=======
 	(RVT_S_WAIT_PIO | RVT_S_WAIT_TX | \
->>>>>>> 24b8d41d
 	 RVT_S_WAIT_DMA_DESC | RVT_S_WAIT_KMEM)
 
 /*
@@ -161,12 +157,6 @@
 	struct ib_ud_wr wr;
 	struct rdma_ah_attr *attr;
 };
-
-/*
- * Internal send flags
- */
-#define RVT_SEND_RESERVE_USED           IB_SEND_RESERVED_START
-#define RVT_SEND_COMPLETION_ONLY	(IB_SEND_RESERVED_START << 1)
 
 /*
  * Send work request queue entry.
@@ -287,14 +277,11 @@
 {
 	u32 count = head - tail;
 
-<<<<<<< HEAD
-=======
 	if ((s32)count < 0)
 		count += rq->size;
 	return count;
 }
 
->>>>>>> 24b8d41d
 /*
  * This structure holds the information that the send tasklet needs
  * to send a RDMA read response or atomic operation.
@@ -306,10 +293,7 @@
 	u32 lpsn;
 	u8 opcode;
 	u8 sent;
-<<<<<<< HEAD
-=======
 	void *priv;
->>>>>>> 24b8d41d
 };
 
 #define	RC_QP_SCALING_INTERVAL	5
@@ -319,10 +303,7 @@
 #define RVT_OPERATION_ATOMIC_SGE  0x00000004
 #define RVT_OPERATION_LOCAL       0x00000008
 #define RVT_OPERATION_USE_RESERVE 0x00000010
-<<<<<<< HEAD
-=======
 #define RVT_OPERATION_IGN_RNR_CNT 0x00000020
->>>>>>> 24b8d41d
 
 #define RVT_OPERATION_MAX (IB_WR_RESERVED10 + 1)
 
@@ -460,8 +441,6 @@
 
 	atomic_t local_ops_pending; /* number of fast_reg/local_inv reqs */
 
-	atomic_t local_ops_pending; /* number of fast_reg/local_inv reqs */
-
 	/*
 	 * This sge list MUST be last. Do not add anything below here.
 	 */
@@ -571,8 +550,6 @@
 }
 
 /**
-<<<<<<< HEAD
-=======
  * rvt_is_user_qp - return if this is user mode QP
  * @qp - the target QP
  */
@@ -582,7 +559,6 @@
 }
 
 /**
->>>>>>> 24b8d41d
  * rvt_get_qp - get a QP reference
  * @qp - the QP to hold
  */
@@ -602,8 +578,6 @@
 }
 
 /**
-<<<<<<< HEAD
-=======
  * rvt_put_swqe - drop mr refs held by swqe
  * @wqe - the send wqe
  *
@@ -621,7 +595,6 @@
 }
 
 /**
->>>>>>> 24b8d41d
  * rvt_qp_wqe_reserve - reserve operation
  * @qp - the rvt qp
  * @wqe - the send wqe
@@ -633,21 +606,13 @@
 	struct rvt_qp *qp,
 	struct rvt_swqe *wqe)
 {
-<<<<<<< HEAD
-	wqe->wr.send_flags |= RVT_SEND_RESERVE_USED;
-=======
->>>>>>> 24b8d41d
 	atomic_inc(&qp->s_reserved_used);
 }
 
 /**
  * rvt_qp_wqe_unreserve - clean reserved operation
  * @qp - the rvt qp
-<<<<<<< HEAD
- * @wqe - the send wqe
-=======
  * @flags - send wqe flags
->>>>>>> 24b8d41d
  *
  * This decrements the reserve use count.
  *
@@ -659,26 +624,15 @@
  * the compiler does not juggle the order of the s_last
  * ring index and the decrementing of s_reserved_used.
  */
-<<<<<<< HEAD
-static inline void rvt_qp_wqe_unreserve(
-	struct rvt_qp *qp,
-	struct rvt_swqe *wqe)
-{
-	if (unlikely(wqe->wr.send_flags & RVT_SEND_RESERVE_USED)) {
-		wqe->wr.send_flags &= ~RVT_SEND_RESERVE_USED;
-=======
 static inline void rvt_qp_wqe_unreserve(struct rvt_qp *qp, int flags)
 {
 	if (unlikely(flags & RVT_SEND_RESERVE_USED)) {
->>>>>>> 24b8d41d
 		atomic_dec(&qp->s_reserved_used);
 		/* insure no compiler re-order up to s_last change */
 		smp_mb__after_atomic();
 	}
 }
 
-<<<<<<< HEAD
-=======
 extern const enum ib_wc_opcode ib_rvt_wc_opcode[];
 
 /*
@@ -910,7 +864,6 @@
 	return last;
 }
 
->>>>>>> 24b8d41d
 extern const int  ib_rvt_state_ops[];
 
 struct rvt_dev_info;
