--- conflicted
+++ resolved
@@ -67,11 +67,6 @@
 	*raw_cpu_ptr(&(pcp));						\
 })
 
-#define raw_cpu_generic_read(pcp)					\
-({									\
-	*raw_cpu_ptr(&(pcp));						\
-})
-
 #define raw_cpu_generic_to_op(pcp, val, op)				\
 do {									\
 	*raw_cpu_ptr(&(pcp)) op val;					\
@@ -79,11 +74,7 @@
 
 #define raw_cpu_generic_add_return(pcp, val)				\
 ({									\
-<<<<<<< HEAD
-	typeof(&(pcp)) __p = raw_cpu_ptr(&(pcp));			\
-=======
 	typeof(pcp) *__p = raw_cpu_ptr(&(pcp));				\
->>>>>>> 24b8d41d
 									\
 	*__p += val;							\
 	*__p;								\
@@ -91,11 +82,7 @@
 
 #define raw_cpu_generic_xchg(pcp, nval)					\
 ({									\
-<<<<<<< HEAD
-	typeof(&(pcp)) __p = raw_cpu_ptr(&(pcp));			\
-=======
 	typeof(pcp) *__p = raw_cpu_ptr(&(pcp));				\
->>>>>>> 24b8d41d
 	typeof(pcp) __ret;						\
 	__ret = *__p;							\
 	*__p = nval;							\
@@ -104,11 +91,7 @@
 
 #define raw_cpu_generic_cmpxchg(pcp, oval, nval)			\
 ({									\
-<<<<<<< HEAD
-	typeof(&(pcp)) __p = raw_cpu_ptr(&(pcp));			\
-=======
 	typeof(pcp) *__p = raw_cpu_ptr(&(pcp));				\
->>>>>>> 24b8d41d
 	typeof(pcp) __ret;						\
 	__ret = *__p;							\
 	if (__ret == (oval))						\
@@ -118,13 +101,8 @@
 
 #define raw_cpu_generic_cmpxchg_double(pcp1, pcp2, oval1, oval2, nval1, nval2) \
 ({									\
-<<<<<<< HEAD
-	typeof(&(pcp1)) __p1 = raw_cpu_ptr(&(pcp1));			\
-	typeof(&(pcp2)) __p2 = raw_cpu_ptr(&(pcp2));			\
-=======
 	typeof(pcp1) *__p1 = raw_cpu_ptr(&(pcp1));			\
 	typeof(pcp2) *__p2 = raw_cpu_ptr(&(pcp2));			\
->>>>>>> 24b8d41d
 	int __ret = 0;							\
 	if (*__p1 == (oval1) && *__p2  == (oval2)) {			\
 		*__p1 = nval1;						\
@@ -156,16 +134,10 @@
 #define this_cpu_generic_read(pcp)					\
 ({									\
 	typeof(pcp) __ret;						\
-<<<<<<< HEAD
-	preempt_disable_notrace();					\
-	__ret = raw_cpu_generic_read(pcp);				\
-	preempt_enable_notrace();					\
-=======
 	if (__native_word(pcp))						\
 		__ret = __this_cpu_generic_read_nopreempt(pcp);		\
 	else								\
 		__ret = __this_cpu_generic_read_noirq(pcp);		\
->>>>>>> 24b8d41d
 	__ret;								\
 })
 
