/* SPDX-License-Identifier: GPL-2.0 */
#ifndef __GENERIC_IO_H
#define __GENERIC_IO_H

#include <linux/linkage.h>
#include <asm/byteorder.h>

/*
 * These are the "generic" interfaces for doing new-style
 * memory-mapped or PIO accesses. Architectures may do
 * their own arch-optimized versions, these just act as
 * wrappers around the old-style IO register access functions:
 * read[bwl]/write[bwl]/in[bwl]/out[bwl]
 *
 * Don't include this directly, include it from <asm/io.h>.
 */

/*
 * Read/write from/to an (offsettable) iomem cookie. It might be a PIO
 * access or a MMIO access, these functions don't care. The info is
 * encoded in the hardware mapping set up by the mapping functions
 * (or the cookie itself, depending on implementation and hw).
 *
 * The generic routines just encode the PIO/MMIO as part of the
 * cookie, and coldly assume that the MMIO IO mappings are not
 * in the low address range. Architectures for which this is not
 * true can't use this generic implementation.
 */
<<<<<<< HEAD
extern unsigned int ioread8(void __iomem *);
extern unsigned int ioread16(void __iomem *);
extern unsigned int ioread16be(void __iomem *);
extern unsigned int ioread32(void __iomem *);
extern unsigned int ioread32be(void __iomem *);
#ifdef CONFIG_64BIT
extern u64 ioread64(void __iomem *);
extern u64 ioread64be(void __iomem *);
=======
extern unsigned int ioread8(const void __iomem *);
extern unsigned int ioread16(const void __iomem *);
extern unsigned int ioread16be(const void __iomem *);
extern unsigned int ioread32(const void __iomem *);
extern unsigned int ioread32be(const void __iomem *);
#ifdef CONFIG_64BIT
extern u64 ioread64(const void __iomem *);
extern u64 ioread64be(const void __iomem *);
#endif

#ifdef readq
#define ioread64_lo_hi ioread64_lo_hi
#define ioread64_hi_lo ioread64_hi_lo
#define ioread64be_lo_hi ioread64be_lo_hi
#define ioread64be_hi_lo ioread64be_hi_lo
extern u64 ioread64_lo_hi(const void __iomem *addr);
extern u64 ioread64_hi_lo(const void __iomem *addr);
extern u64 ioread64be_lo_hi(const void __iomem *addr);
extern u64 ioread64be_hi_lo(const void __iomem *addr);
>>>>>>> 24b8d41d
#endif

extern void iowrite8(u8, void __iomem *);
extern void iowrite16(u16, void __iomem *);
extern void iowrite16be(u16, void __iomem *);
extern void iowrite32(u32, void __iomem *);
extern void iowrite32be(u32, void __iomem *);
#ifdef CONFIG_64BIT
extern void iowrite64(u64, void __iomem *);
extern void iowrite64be(u64, void __iomem *);
#endif
<<<<<<< HEAD
=======

#ifdef writeq
#define iowrite64_lo_hi iowrite64_lo_hi
#define iowrite64_hi_lo iowrite64_hi_lo
#define iowrite64be_lo_hi iowrite64be_lo_hi
#define iowrite64be_hi_lo iowrite64be_hi_lo
extern void iowrite64_lo_hi(u64 val, void __iomem *addr);
extern void iowrite64_hi_lo(u64 val, void __iomem *addr);
extern void iowrite64be_lo_hi(u64 val, void __iomem *addr);
extern void iowrite64be_hi_lo(u64 val, void __iomem *addr);
#endif
>>>>>>> 24b8d41d

/*
 * "string" versions of the above. Note that they
 * use native byte ordering for the accesses (on
 * the assumption that IO and memory agree on a
 * byte order, and CPU byteorder is irrelevant).
 *
 * They do _not_ update the port address. If you
 * want MMIO that copies stuff laid out in MMIO
 * memory across multiple ports, use "memcpy_toio()"
 * and friends.
 */
extern void ioread8_rep(const void __iomem *port, void *buf, unsigned long count);
extern void ioread16_rep(const void __iomem *port, void *buf, unsigned long count);
extern void ioread32_rep(const void __iomem *port, void *buf, unsigned long count);

extern void iowrite8_rep(void __iomem *port, const void *buf, unsigned long count);
extern void iowrite16_rep(void __iomem *port, const void *buf, unsigned long count);
extern void iowrite32_rep(void __iomem *port, const void *buf, unsigned long count);

#ifdef CONFIG_HAS_IOPORT_MAP
/* Create a virtual mapping cookie for an IO port range */
extern void __iomem *ioport_map(unsigned long port, unsigned int nr);
extern void ioport_unmap(void __iomem *);
#endif

#ifndef ARCH_HAS_IOREMAP_WC
#define ioremap_wc ioremap
#endif

#ifndef ARCH_HAS_IOREMAP_WT
#define ioremap_wt ioremap
#endif

#ifdef CONFIG_PCI
/* Destroy a virtual mapping cookie for a PCI BAR (memory or IO) */
struct pci_dev;
extern void pci_iounmap(struct pci_dev *dev, void __iomem *);
#elif defined(CONFIG_GENERIC_IOMAP)
struct pci_dev;
static inline void pci_iounmap(struct pci_dev *dev, void __iomem *addr)
{ }
#endif

#include <asm-generic/pci_iomap.h>

#endif<|MERGE_RESOLUTION|>--- conflicted
+++ resolved
@@ -26,16 +26,6 @@
  * in the low address range. Architectures for which this is not
  * true can't use this generic implementation.
  */
-<<<<<<< HEAD
-extern unsigned int ioread8(void __iomem *);
-extern unsigned int ioread16(void __iomem *);
-extern unsigned int ioread16be(void __iomem *);
-extern unsigned int ioread32(void __iomem *);
-extern unsigned int ioread32be(void __iomem *);
-#ifdef CONFIG_64BIT
-extern u64 ioread64(void __iomem *);
-extern u64 ioread64be(void __iomem *);
-=======
 extern unsigned int ioread8(const void __iomem *);
 extern unsigned int ioread16(const void __iomem *);
 extern unsigned int ioread16be(const void __iomem *);
@@ -55,7 +45,6 @@
 extern u64 ioread64_hi_lo(const void __iomem *addr);
 extern u64 ioread64be_lo_hi(const void __iomem *addr);
 extern u64 ioread64be_hi_lo(const void __iomem *addr);
->>>>>>> 24b8d41d
 #endif
 
 extern void iowrite8(u8, void __iomem *);
@@ -67,8 +56,6 @@
 extern void iowrite64(u64, void __iomem *);
 extern void iowrite64be(u64, void __iomem *);
 #endif
-<<<<<<< HEAD
-=======
 
 #ifdef writeq
 #define iowrite64_lo_hi iowrite64_lo_hi
@@ -80,7 +67,6 @@
 extern void iowrite64be_lo_hi(u64 val, void __iomem *addr);
 extern void iowrite64be_hi_lo(u64 val, void __iomem *addr);
 #endif
->>>>>>> 24b8d41d
 
 /*
  * "string" versions of the above. Note that they
