/* SPDX-License-Identifier: GPL-2.0-or-later */
/*
 * Queued spinlock
 *
 * (C) Copyright 2013-2015 Hewlett-Packard Development Company, L.P.
 * (C) Copyright 2015 Hewlett-Packard Enterprise Development LP
 *
 * Authors: Waiman Long <waiman.long@hpe.com>
 */
#ifndef __ASM_GENERIC_QSPINLOCK_H
#define __ASM_GENERIC_QSPINLOCK_H

#include <asm-generic/qspinlock_types.h>
#include <linux/atomic.h>

#ifndef queued_spin_is_locked
/**
 * queued_spin_unlock_wait - wait until the _current_ lock holder releases the lock
 * @lock : Pointer to queued spinlock structure
 *
 * There is a very slight possibility of live-lock if the lockers keep coming
 * and the waiter is just unfortunate enough to not see any unlock state.
 */
#ifndef queued_spin_unlock_wait
extern void queued_spin_unlock_wait(struct qspinlock *lock);
#endif

/**
 * queued_spin_is_locked - is the spinlock locked?
 * @lock: Pointer to queued spinlock structure
 * Return: 1 if it is locked, 0 otherwise
 */
#ifndef queued_spin_is_locked
static __always_inline int queued_spin_is_locked(struct qspinlock *lock)
{
	/*
<<<<<<< HEAD
	 * See queued_spin_unlock_wait().
	 *
=======
>>>>>>> 24b8d41d
	 * Any !0 state indicates it is locked, even if _Q_LOCKED_VAL
	 * isn't immediately observable.
	 */
	return atomic_read(&lock->val);
}
#endif

/**
 * queued_spin_value_unlocked - is the spinlock structure unlocked?
 * @lock: queued spinlock structure
 * Return: 1 if it is unlocked, 0 otherwise
 *
 * N.B. Whenever there are tasks waiting for the lock, it is considered
 *      locked wrt the lockref code to avoid lock stealing by the lockref
 *      code and change things underneath the lock. This also allows some
 *      optimizations to be applied without conflict with lockref.
 */
static __always_inline int queued_spin_value_unlocked(struct qspinlock lock)
{
	return !atomic_read(&lock.val);
}

/**
 * queued_spin_is_contended - check if the lock is contended
 * @lock : Pointer to queued spinlock structure
 * Return: 1 if lock contended, 0 otherwise
 */
static __always_inline int queued_spin_is_contended(struct qspinlock *lock)
{
	return atomic_read(&lock->val) & ~_Q_LOCKED_MASK;
}
/**
 * queued_spin_trylock - try to acquire the queued spinlock
 * @lock : Pointer to queued spinlock structure
 * Return: 1 if lock acquired, 0 if failed
 */
static __always_inline int queued_spin_trylock(struct qspinlock *lock)
{
	u32 val = atomic_read(&lock->val);

	if (unlikely(val))
		return 0;

	return likely(atomic_try_cmpxchg_acquire(&lock->val, &val, _Q_LOCKED_VAL));
}

extern void queued_spin_lock_slowpath(struct qspinlock *lock, u32 val);

#ifndef queued_spin_lock
/**
 * queued_spin_lock - acquire a queued spinlock
 * @lock: Pointer to queued spinlock structure
 */
static __always_inline void queued_spin_lock(struct qspinlock *lock)
{
	u32 val = 0;

	if (likely(atomic_try_cmpxchg_acquire(&lock->val, &val, _Q_LOCKED_VAL)))
		return;

	queued_spin_lock_slowpath(lock, val);
}
#endif

#ifndef queued_spin_unlock
/**
 * queued_spin_unlock - release a queued spinlock
 * @lock : Pointer to queued spinlock structure
 */
static __always_inline void queued_spin_unlock(struct qspinlock *lock)
{
	/*
	 * unlock() needs release semantics:
	 */
<<<<<<< HEAD
	(void)atomic_sub_return_release(_Q_LOCKED_VAL, &lock->val);
=======
	smp_store_release(&lock->locked, 0);
>>>>>>> 24b8d41d
}
#endif

#ifndef virt_spin_lock
static __always_inline bool virt_spin_lock(struct qspinlock *lock)
{
	return false;
}
#endif

/*
 * Remapping spinlock architecture specific functions to the corresponding
 * queued spinlock functions.
 */
#define arch_spin_is_locked(l)		queued_spin_is_locked(l)
#define arch_spin_is_contended(l)	queued_spin_is_contended(l)
#define arch_spin_value_unlocked(l)	queued_spin_value_unlocked(l)
#define arch_spin_lock(l)		queued_spin_lock(l)
#define arch_spin_trylock(l)		queued_spin_trylock(l)
#define arch_spin_unlock(l)		queued_spin_unlock(l)

#endif /* __ASM_GENERIC_QSPINLOCK_H */<|MERGE_RESOLUTION|>--- conflicted
+++ resolved
@@ -15,30 +15,13 @@
 
 #ifndef queued_spin_is_locked
 /**
- * queued_spin_unlock_wait - wait until the _current_ lock holder releases the lock
- * @lock : Pointer to queued spinlock structure
- *
- * There is a very slight possibility of live-lock if the lockers keep coming
- * and the waiter is just unfortunate enough to not see any unlock state.
- */
-#ifndef queued_spin_unlock_wait
-extern void queued_spin_unlock_wait(struct qspinlock *lock);
-#endif
-
-/**
  * queued_spin_is_locked - is the spinlock locked?
  * @lock: Pointer to queued spinlock structure
  * Return: 1 if it is locked, 0 otherwise
  */
-#ifndef queued_spin_is_locked
 static __always_inline int queued_spin_is_locked(struct qspinlock *lock)
 {
 	/*
-<<<<<<< HEAD
-	 * See queued_spin_unlock_wait().
-	 *
-=======
->>>>>>> 24b8d41d
 	 * Any !0 state indicates it is locked, even if _Q_LOCKED_VAL
 	 * isn't immediately observable.
 	 */
@@ -113,11 +96,7 @@
 	/*
 	 * unlock() needs release semantics:
 	 */
-<<<<<<< HEAD
-	(void)atomic_sub_return_release(_Q_LOCKED_VAL, &lock->val);
-=======
 	smp_store_release(&lock->locked, 0);
->>>>>>> 24b8d41d
 }
 #endif
 
