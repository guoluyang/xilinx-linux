/* SPDX-License-Identifier: GPL-2.0-or-later */
/*
 * Generic barrier definitions.
 *
 * It should be possible to use these on really simple architectures,
 * but it serves more as a starting point for new ports.
 *
 * Copyright (C) 2007 Red Hat, Inc. All Rights Reserved.
 * Written by David Howells (dhowells@redhat.com)
 */
#ifndef __ASM_GENERIC_BARRIER_H
#define __ASM_GENERIC_BARRIER_H

#ifndef __ASSEMBLY__

#include <linux/compiler.h>
#include <asm/rwonce.h>

#ifndef nop
#define nop()	asm volatile ("nop")
#endif

/*
 * Force strict CPU ordering. And yes, this is required on UP too when we're
 * talking to devices.
 *
 * Fall back to compiler barriers if nothing better is provided.
 */

#ifndef mb
#define mb()	barrier()
#endif

#ifndef rmb
#define rmb()	mb()
#endif

#ifndef wmb
#define wmb()	mb()
#endif

#ifndef dma_rmb
#define dma_rmb()	rmb()
#endif

#ifndef dma_wmb
#define dma_wmb()	wmb()
#endif

#ifndef __smp_mb
#define __smp_mb()	mb()
#endif

#ifndef __smp_rmb
#define __smp_rmb()	rmb()
#endif

#ifndef __smp_wmb
#define __smp_wmb()	wmb()
#endif

#ifdef CONFIG_SMP

#ifndef smp_mb
#define smp_mb()	__smp_mb()
#endif

#ifndef smp_rmb
#define smp_rmb()	__smp_rmb()
#endif

#ifndef smp_wmb
#define smp_wmb()	__smp_wmb()
#endif

#else	/* !CONFIG_SMP */

#ifndef smp_mb
#define smp_mb()	barrier()
#endif

#ifndef smp_rmb
#define smp_rmb()	barrier()
#endif

#ifndef smp_wmb
#define smp_wmb()	barrier()
#endif

#endif	/* CONFIG_SMP */

#ifndef __smp_store_mb
#define __smp_store_mb(var, value)  do { WRITE_ONCE(var, value); __smp_mb(); } while (0)
#endif

#ifndef __smp_mb__before_atomic
#define __smp_mb__before_atomic()	__smp_mb()
#endif

#ifndef __smp_mb__after_atomic
#define __smp_mb__after_atomic()	__smp_mb()
#endif

#ifndef __smp_store_release
#define __smp_store_release(p, v)					\
do {									\
	compiletime_assert_atomic_type(*p);				\
	__smp_mb();							\
	WRITE_ONCE(*p, v);						\
} while (0)
#endif

#ifndef __smp_load_acquire
#define __smp_load_acquire(p)						\
({									\
	__unqual_scalar_typeof(*p) ___p1 = READ_ONCE(*p);		\
	compiletime_assert_atomic_type(*p);				\
	__smp_mb();							\
	(typeof(*p))___p1;						\
})
#endif

#ifdef CONFIG_SMP

#ifndef smp_store_mb
#define smp_store_mb(var, value)  __smp_store_mb(var, value)
#endif

#ifndef smp_mb__before_atomic
#define smp_mb__before_atomic()	__smp_mb__before_atomic()
#endif

#ifndef smp_mb__after_atomic
#define smp_mb__after_atomic()	__smp_mb__after_atomic()
#endif

#ifndef smp_store_release
#define smp_store_release(p, v) __smp_store_release(p, v)
#endif

#ifndef smp_load_acquire
#define smp_load_acquire(p) __smp_load_acquire(p)
#endif

#else	/* !CONFIG_SMP */

#ifndef smp_store_mb
#define smp_store_mb(var, value)  do { WRITE_ONCE(var, value); barrier(); } while (0)
#endif

#ifndef smp_mb__before_atomic
#define smp_mb__before_atomic()	barrier()
#endif

#ifndef smp_mb__after_atomic
#define smp_mb__after_atomic()	barrier()
#endif

#ifndef smp_store_release
#define smp_store_release(p, v)						\
do {									\
	compiletime_assert_atomic_type(*p);				\
	barrier();							\
	WRITE_ONCE(*p, v);						\
} while (0)
#endif

#ifndef smp_load_acquire
#define smp_load_acquire(p)						\
({									\
	__unqual_scalar_typeof(*p) ___p1 = READ_ONCE(*p);		\
	compiletime_assert_atomic_type(*p);				\
	barrier();							\
	(typeof(*p))___p1;						\
})
#endif

#endif	/* CONFIG_SMP */

/* Barriers for virtual machine guests when talking to an SMP host */
#define virt_mb() __smp_mb()
#define virt_rmb() __smp_rmb()
#define virt_wmb() __smp_wmb()
#define virt_store_mb(var, value) __smp_store_mb(var, value)
#define virt_mb__before_atomic() __smp_mb__before_atomic()
#define virt_mb__after_atomic()	__smp_mb__after_atomic()
#define virt_store_release(p, v) __smp_store_release(p, v)
#define virt_load_acquire(p) __smp_load_acquire(p)

/**
 * smp_acquire__after_ctrl_dep() - Provide ACQUIRE ordering after a control dependency
 *
 * A control dependency provides a LOAD->STORE order, the additional RMB
 * provides LOAD->LOAD order, together they provide LOAD->{LOAD,STORE} order,
 * aka. (load)-ACQUIRE.
 *
 * Architectures that do not do load speculation can have this be barrier().
 */
#ifndef smp_acquire__after_ctrl_dep
#define smp_acquire__after_ctrl_dep()		smp_rmb()
#endif

/**
<<<<<<< HEAD
 * smp_cond_load_acquire() - (Spin) wait for cond with ACQUIRE ordering
 * @ptr: pointer to the variable to wait on
 * @cond: boolean expression to wait for
 *
 * Equivalent to using smp_load_acquire() on the condition variable but employs
 * the control dependency of the wait to reduce the barrier on many platforms.
=======
 * smp_cond_load_relaxed() - (Spin) wait for cond with no ordering guarantees
 * @ptr: pointer to the variable to wait on
 * @cond: boolean expression to wait for
 *
 * Equivalent to using READ_ONCE() on the condition variable.
>>>>>>> 24b8d41d
 *
 * Due to C lacking lambda expressions we load the value of *ptr into a
 * pre-named variable @VAL to be used in @cond.
 */
<<<<<<< HEAD
#ifndef smp_cond_load_acquire
#define smp_cond_load_acquire(ptr, cond_expr) ({		\
	typeof(ptr) __PTR = (ptr);				\
	typeof(*ptr) VAL;					\
=======
#ifndef smp_cond_load_relaxed
#define smp_cond_load_relaxed(ptr, cond_expr) ({		\
	typeof(ptr) __PTR = (ptr);				\
	__unqual_scalar_typeof(*ptr) VAL;			\
>>>>>>> 24b8d41d
	for (;;) {						\
		VAL = READ_ONCE(*__PTR);			\
		if (cond_expr)					\
			break;					\
		cpu_relax();					\
	}							\
<<<<<<< HEAD
	smp_acquire__after_ctrl_dep();				\
	VAL;							\
})
#endif

=======
	(typeof(*ptr))VAL;					\
})
#endif

/**
 * smp_cond_load_acquire() - (Spin) wait for cond with ACQUIRE ordering
 * @ptr: pointer to the variable to wait on
 * @cond: boolean expression to wait for
 *
 * Equivalent to using smp_load_acquire() on the condition variable but employs
 * the control dependency of the wait to reduce the barrier on many platforms.
 */
#ifndef smp_cond_load_acquire
#define smp_cond_load_acquire(ptr, cond_expr) ({		\
	__unqual_scalar_typeof(*ptr) _val;			\
	_val = smp_cond_load_relaxed(ptr, cond_expr);		\
	smp_acquire__after_ctrl_dep();				\
	(typeof(*ptr))_val;					\
})
#endif

/*
 * pmem_wmb() ensures that all stores for which the modification
 * are written to persistent storage by preceding instructions have
 * updated persistent storage before any data  access or data transfer
 * caused by subsequent instructions is initiated.
 */
#ifndef pmem_wmb
#define pmem_wmb()	wmb()
#endif

>>>>>>> 24b8d41d
#endif /* !__ASSEMBLY__ */
#endif /* __ASM_GENERIC_BARRIER_H */<|MERGE_RESOLUTION|>--- conflicted
+++ resolved
@@ -201,48 +201,25 @@
 #endif
 
 /**
-<<<<<<< HEAD
- * smp_cond_load_acquire() - (Spin) wait for cond with ACQUIRE ordering
- * @ptr: pointer to the variable to wait on
- * @cond: boolean expression to wait for
- *
- * Equivalent to using smp_load_acquire() on the condition variable but employs
- * the control dependency of the wait to reduce the barrier on many platforms.
-=======
  * smp_cond_load_relaxed() - (Spin) wait for cond with no ordering guarantees
  * @ptr: pointer to the variable to wait on
  * @cond: boolean expression to wait for
  *
  * Equivalent to using READ_ONCE() on the condition variable.
->>>>>>> 24b8d41d
  *
  * Due to C lacking lambda expressions we load the value of *ptr into a
  * pre-named variable @VAL to be used in @cond.
  */
-<<<<<<< HEAD
-#ifndef smp_cond_load_acquire
-#define smp_cond_load_acquire(ptr, cond_expr) ({		\
-	typeof(ptr) __PTR = (ptr);				\
-	typeof(*ptr) VAL;					\
-=======
 #ifndef smp_cond_load_relaxed
 #define smp_cond_load_relaxed(ptr, cond_expr) ({		\
 	typeof(ptr) __PTR = (ptr);				\
 	__unqual_scalar_typeof(*ptr) VAL;			\
->>>>>>> 24b8d41d
 	for (;;) {						\
 		VAL = READ_ONCE(*__PTR);			\
 		if (cond_expr)					\
 			break;					\
 		cpu_relax();					\
 	}							\
-<<<<<<< HEAD
-	smp_acquire__after_ctrl_dep();				\
-	VAL;							\
-})
-#endif
-
-=======
 	(typeof(*ptr))VAL;					\
 })
 #endif
@@ -274,6 +251,5 @@
 #define pmem_wmb()	wmb()
 #endif
 
->>>>>>> 24b8d41d
 #endif /* !__ASSEMBLY__ */
 #endif /* __ASM_GENERIC_BARRIER_H */