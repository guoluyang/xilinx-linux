--- conflicted
+++ resolved
@@ -278,11 +278,7 @@
 	__u32 id;
 	__u16 addr_size;
 	__u16 join_flags;
-<<<<<<< HEAD
-	struct sockaddr_storage addr;
-=======
 	struct __kernel_sockaddr_storage addr;
->>>>>>> 24b8d41d
 };
 
 struct rdma_ucm_get_event {
