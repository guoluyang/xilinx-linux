/* SPDX-License-Identifier: GPL-2.0 WITH Linux-syscall-note */
/*
 * uapi/sound/asoc.h -- ALSA SoC Firmware Controls and DAPM
 *
 * Copyright (C) 2012 Texas Instruments Inc.
 * Copyright (C) 2015 Intel Corporation.
 *
 * This program is free software; you can redistribute it and/or modify
 * it under the terms of the GNU General Public License version 2 as
 * published by the Free Software Foundation.
 *
 * Simple file API to load FW that includes mixers, coefficients, DAPM graphs,
 * algorithms, equalisers, DAIs, widgets etc.
*/

#ifndef __LINUX_UAPI_SND_ASOC_H
#define __LINUX_UAPI_SND_ASOC_H

#include <linux/types.h>
#include <sound/asound.h>

/*
 * Maximum number of channels topology kcontrol can represent.
 */
#define SND_SOC_TPLG_MAX_CHAN		8

/*
 * Maximum number of PCM formats capability
 */
#define SND_SOC_TPLG_MAX_FORMATS	16

/*
 * Maximum number of PCM stream configs
 */
#define SND_SOC_TPLG_STREAM_CONFIG_MAX  8

/*
 * Maximum number of physical link's hardware configs
 */
#define SND_SOC_TPLG_HW_CONFIG_MAX	8

/* individual kcontrol info types - can be mixed with other types */
#define SND_SOC_TPLG_CTL_VOLSW		1
#define SND_SOC_TPLG_CTL_VOLSW_SX	2
#define SND_SOC_TPLG_CTL_VOLSW_XR_SX	3
#define SND_SOC_TPLG_CTL_ENUM		4
#define SND_SOC_TPLG_CTL_BYTES		5
#define SND_SOC_TPLG_CTL_ENUM_VALUE	6
#define SND_SOC_TPLG_CTL_RANGE		7
#define SND_SOC_TPLG_CTL_STROBE		8


/* individual widget kcontrol info types - can be mixed with other types */
#define SND_SOC_TPLG_DAPM_CTL_VOLSW		64
#define SND_SOC_TPLG_DAPM_CTL_ENUM_DOUBLE	65
#define SND_SOC_TPLG_DAPM_CTL_ENUM_VIRT		66
#define SND_SOC_TPLG_DAPM_CTL_ENUM_VALUE	67
#define SND_SOC_TPLG_DAPM_CTL_PIN		68

/* DAPM widget types - add new items to the end */
#define SND_SOC_TPLG_DAPM_INPUT		0
#define SND_SOC_TPLG_DAPM_OUTPUT	1
#define SND_SOC_TPLG_DAPM_MUX		2
#define SND_SOC_TPLG_DAPM_MIXER		3
#define SND_SOC_TPLG_DAPM_PGA		4
#define SND_SOC_TPLG_DAPM_OUT_DRV	5
#define SND_SOC_TPLG_DAPM_ADC		6
#define SND_SOC_TPLG_DAPM_DAC		7
#define SND_SOC_TPLG_DAPM_SWITCH	8
#define SND_SOC_TPLG_DAPM_PRE		9
#define SND_SOC_TPLG_DAPM_POST		10
#define SND_SOC_TPLG_DAPM_AIF_IN	11
#define SND_SOC_TPLG_DAPM_AIF_OUT	12
#define SND_SOC_TPLG_DAPM_DAI_IN	13
#define SND_SOC_TPLG_DAPM_DAI_OUT	14
#define SND_SOC_TPLG_DAPM_DAI_LINK	15
#define SND_SOC_TPLG_DAPM_BUFFER	16
#define SND_SOC_TPLG_DAPM_SCHEDULER	17
#define SND_SOC_TPLG_DAPM_EFFECT	18
#define SND_SOC_TPLG_DAPM_SIGGEN	19
#define SND_SOC_TPLG_DAPM_SRC		20
#define SND_SOC_TPLG_DAPM_ASRC		21
#define SND_SOC_TPLG_DAPM_ENCODER	22
#define SND_SOC_TPLG_DAPM_DECODER	23
#define SND_SOC_TPLG_DAPM_LAST		SND_SOC_TPLG_DAPM_DECODER

/* Header magic number and string sizes */
#define SND_SOC_TPLG_MAGIC		0x41536F43 /* ASoC */

/* string sizes */
#define SND_SOC_TPLG_NUM_TEXTS		16

/* ABI version */
<<<<<<< HEAD
#define SND_SOC_TPLG_ABI_VERSION	0x5
=======
#define SND_SOC_TPLG_ABI_VERSION	0x5	/* current version */
#define SND_SOC_TPLG_ABI_VERSION_MIN	0x4	/* oldest version supported */
>>>>>>> 24b8d41d

/* Max size of TLV data */
#define SND_SOC_TPLG_TLV_SIZE		32

/*
 * File and Block header data types.
 * Add new generic and vendor types to end of list.
 * Generic types are handled by the core whilst vendors types are passed
 * to the component drivers for handling.
 */
#define SND_SOC_TPLG_TYPE_MIXER		1
#define SND_SOC_TPLG_TYPE_BYTES		2
#define SND_SOC_TPLG_TYPE_ENUM		3
#define SND_SOC_TPLG_TYPE_DAPM_GRAPH	4
#define SND_SOC_TPLG_TYPE_DAPM_WIDGET	5
#define SND_SOC_TPLG_TYPE_DAI_LINK	6
#define SND_SOC_TPLG_TYPE_PCM		7
#define SND_SOC_TPLG_TYPE_MANIFEST	8
#define SND_SOC_TPLG_TYPE_CODEC_LINK	9
#define SND_SOC_TPLG_TYPE_BACKEND_LINK	10
#define SND_SOC_TPLG_TYPE_PDATA		11
<<<<<<< HEAD
#define SND_SOC_TPLG_TYPE_BE_DAI	12
#define SND_SOC_TPLG_TYPE_MAX		SND_SOC_TPLG_TYPE_BE_DAI
=======
#define SND_SOC_TPLG_TYPE_DAI		12
#define SND_SOC_TPLG_TYPE_MAX		SND_SOC_TPLG_TYPE_DAI
>>>>>>> 24b8d41d

/* vendor block IDs - please add new vendor types to end */
#define SND_SOC_TPLG_TYPE_VENDOR_FW	1000
#define SND_SOC_TPLG_TYPE_VENDOR_CONFIG	1001
#define SND_SOC_TPLG_TYPE_VENDOR_COEFF	1002
#define SND_SOC_TPLG_TYPEVENDOR_CODEC	1003

#define SND_SOC_TPLG_STREAM_PLAYBACK	0
#define SND_SOC_TPLG_STREAM_CAPTURE	1

/* vendor tuple types */
#define SND_SOC_TPLG_TUPLE_TYPE_UUID	0
#define SND_SOC_TPLG_TUPLE_TYPE_STRING	1
#define SND_SOC_TPLG_TUPLE_TYPE_BOOL	2
#define SND_SOC_TPLG_TUPLE_TYPE_BYTE	3
#define SND_SOC_TPLG_TUPLE_TYPE_WORD	4
#define SND_SOC_TPLG_TUPLE_TYPE_SHORT	5

<<<<<<< HEAD
/* BE DAI flags */
=======
/* DAI flags */
>>>>>>> 24b8d41d
#define SND_SOC_TPLG_DAI_FLGBIT_SYMMETRIC_RATES         (1 << 0)
#define SND_SOC_TPLG_DAI_FLGBIT_SYMMETRIC_CHANNELS      (1 << 1)
#define SND_SOC_TPLG_DAI_FLGBIT_SYMMETRIC_SAMPLEBITS    (1 << 2)

<<<<<<< HEAD
=======
/* DAI clock gating */
#define SND_SOC_TPLG_DAI_CLK_GATE_UNDEFINED	0
#define SND_SOC_TPLG_DAI_CLK_GATE_GATED	1
#define SND_SOC_TPLG_DAI_CLK_GATE_CONT		2

/* DAI mclk_direction */
#define SND_SOC_TPLG_MCLK_CO            0 /* for codec, mclk is output */
#define SND_SOC_TPLG_MCLK_CI            1 /* for codec, mclk is input */

/* DAI physical PCM data formats.
 * Add new formats to the end of the list.
 */
#define SND_SOC_DAI_FORMAT_I2S          1 /* I2S mode */
#define SND_SOC_DAI_FORMAT_RIGHT_J      2 /* Right Justified mode */
#define SND_SOC_DAI_FORMAT_LEFT_J       3 /* Left Justified mode */
#define SND_SOC_DAI_FORMAT_DSP_A        4 /* L data MSB after FRM LRC */
#define SND_SOC_DAI_FORMAT_DSP_B        5 /* L data MSB during FRM LRC */
#define SND_SOC_DAI_FORMAT_AC97         6 /* AC97 */
#define SND_SOC_DAI_FORMAT_PDM          7 /* Pulse density modulation */
#define SND_SOC_DAI_FORMAT_SPDIF	8 /* SPDIF */

/* left and right justified also known as MSB and LSB respectively */
#define SND_SOC_DAI_FORMAT_MSB          SND_SOC_DAI_FORMAT_LEFT_J
#define SND_SOC_DAI_FORMAT_LSB          SND_SOC_DAI_FORMAT_RIGHT_J

/* DAI link flags */
#define SND_SOC_TPLG_LNK_FLGBIT_SYMMETRIC_RATES         (1 << 0)
#define SND_SOC_TPLG_LNK_FLGBIT_SYMMETRIC_CHANNELS      (1 << 1)
#define SND_SOC_TPLG_LNK_FLGBIT_SYMMETRIC_SAMPLEBITS    (1 << 2)
#define SND_SOC_TPLG_LNK_FLGBIT_VOICE_WAKEUP            (1 << 3)

/* DAI topology BCLK parameter
 * For the backwards capability, by default codec is bclk master
 */
#define SND_SOC_TPLG_BCLK_CM         0 /* codec is bclk master */
#define SND_SOC_TPLG_BCLK_CS         1 /* codec is bclk slave */

/* DAI topology FSYNC parameter
 * For the backwards capability, by default codec is fsync master
 */
#define SND_SOC_TPLG_FSYNC_CM         0 /* codec is fsync master */
#define SND_SOC_TPLG_FSYNC_CS         1 /* codec is fsync slave */

>>>>>>> 24b8d41d
/*
 * Block Header.
 * This header precedes all object and object arrays below.
 */
struct snd_soc_tplg_hdr {
	__le32 magic;		/* magic number */
	__le32 abi;		/* ABI version */
	__le32 version;		/* optional vendor specific version details */
	__le32 type;		/* SND_SOC_TPLG_TYPE_ */
	__le32 size;		/* size of this structure */
	__le32 vendor_type;	/* optional vendor specific type info */
	__le32 payload_size;	/* data bytes, excluding this header */
	__le32 index;		/* identifier for block */
	__le32 count;		/* number of elements in block */
} __attribute__((packed));

/* vendor tuple for uuid */
struct snd_soc_tplg_vendor_uuid_elem {
	__le32 token;
	char uuid[16];
} __attribute__((packed));

/* vendor tuple for a bool/byte/short/word value */
struct snd_soc_tplg_vendor_value_elem {
	__le32 token;
	__le32 value;
} __attribute__((packed));

/* vendor tuple for string */
struct snd_soc_tplg_vendor_string_elem {
	__le32 token;
	char string[SNDRV_CTL_ELEM_ID_NAME_MAXLEN];
} __attribute__((packed));

struct snd_soc_tplg_vendor_array {
	__le32 size;	/* size in bytes of the array, including all elements */
	__le32 type;	/* SND_SOC_TPLG_TUPLE_TYPE_ */
	__le32 num_elems;	/* number of elements in array */
	union {
		struct snd_soc_tplg_vendor_uuid_elem uuid[0];
		struct snd_soc_tplg_vendor_value_elem value[0];
		struct snd_soc_tplg_vendor_string_elem string[0];
	};
} __attribute__((packed));

/*
 * Private data.
 * All topology objects may have private data that can be used by the driver or
 * firmware. Core will ignore this data.
 */
struct snd_soc_tplg_private {
	__le32 size;	/* in bytes of private data */
	union {
		char data[0];
		struct snd_soc_tplg_vendor_array array[0];
	};
} __attribute__((packed));

/*
 * Kcontrol TLV data.
 */
struct snd_soc_tplg_tlv_dbscale {
	__le32 min;
	__le32 step;
	__le32 mute;
} __attribute__((packed));

struct snd_soc_tplg_ctl_tlv {
	__le32 size;	/* in bytes of this structure */
	__le32 type;	/* SNDRV_CTL_TLVT_*, type of TLV */
	union {
		__le32 data[SND_SOC_TPLG_TLV_SIZE];
		struct snd_soc_tplg_tlv_dbscale scale;
	};
} __attribute__((packed));

/*
 * Kcontrol channel data
 */
struct snd_soc_tplg_channel {
	__le32 size;	/* in bytes of this structure */
	__le32 reg;
	__le32 shift;
	__le32 id;	/* ID maps to Left, Right, LFE etc */
} __attribute__((packed));

/*
 * Genericl Operations IDs, for binding Kcontrol or Bytes ext ops
 * Kcontrol ops need get/put/info.
 * Bytes ext ops need get/put.
 */
struct snd_soc_tplg_io_ops {
	__le32 get;
	__le32 put;
	__le32 info;
} __attribute__((packed));

/*
 * kcontrol header
 */
struct snd_soc_tplg_ctl_hdr {
	__le32 size;	/* in bytes of this structure */
	__le32 type;
	char name[SNDRV_CTL_ELEM_ID_NAME_MAXLEN];
	__le32 access;
	struct snd_soc_tplg_io_ops ops;
	struct snd_soc_tplg_ctl_tlv tlv;
} __attribute__((packed));

/*
 * Stream Capabilities
 */
struct snd_soc_tplg_stream_caps {
	__le32 size;		/* in bytes of this structure */
	char name[SNDRV_CTL_ELEM_ID_NAME_MAXLEN];
	__le64 formats;	/* supported formats SNDRV_PCM_FMTBIT_* */
	__le32 rates;		/* supported rates SNDRV_PCM_RATE_* */
	__le32 rate_min;	/* min rate */
	__le32 rate_max;	/* max rate */
	__le32 channels_min;	/* min channels */
	__le32 channels_max;	/* max channels */
	__le32 periods_min;	/* min number of periods */
	__le32 periods_max;	/* max number of periods */
	__le32 period_size_min;	/* min period size bytes */
	__le32 period_size_max;	/* max period size bytes */
	__le32 buffer_size_min;	/* min buffer size bytes */
	__le32 buffer_size_max;	/* max buffer size bytes */
	__le32 sig_bits;        /* number of bits of content */
} __attribute__((packed));

/*
 * FE or BE Stream configuration supported by SW/FW
 */
struct snd_soc_tplg_stream {
	__le32 size;		/* in bytes of this structure */
	char name[SNDRV_CTL_ELEM_ID_NAME_MAXLEN]; /* Name of the stream */
	__le64 format;		/* SNDRV_PCM_FMTBIT_* */
	__le32 rate;		/* SNDRV_PCM_RATE_* */
	__le32 period_bytes;	/* size of period in bytes */
	__le32 buffer_bytes;	/* size of buffer in bytes */
	__le32 channels;	/* channels */
} __attribute__((packed));


/*
 * Describes a physical link's runtime supported hardware config,
 * i.e. hardware audio formats.
 */
struct snd_soc_tplg_hw_config {
	__le32 size;            /* in bytes of this structure */
	__le32 id;		/* unique ID - - used to match */
	__le32 fmt;		/* SND_SOC_DAI_FORMAT_ format value */
	__u8 clock_gated;	/* SND_SOC_TPLG_DAI_CLK_GATE_ value */
	__u8 invert_bclk;	/* 1 for inverted BCLK, 0 for normal */
	__u8 invert_fsync;	/* 1 for inverted frame clock, 0 for normal */
	__u8 bclk_master;	/* SND_SOC_TPLG_BCLK_ value */
	__u8 fsync_master;	/* SND_SOC_TPLG_FSYNC_ value */
	__u8 mclk_direction;    /* SND_SOC_TPLG_MCLK_ value */
	__le16 reserved;	/* for 32bit alignment */
	__le32 mclk_rate;	/* MCLK or SYSCLK freqency in Hz */
	__le32 bclk_rate;	/* BCLK freqency in Hz */
	__le32 fsync_rate;	/* frame clock in Hz */
	__le32 tdm_slots;	/* number of TDM slots in use */
	__le32 tdm_slot_width;	/* width in bits for each slot */
	__le32 tx_slots;	/* bit mask for active Tx slots */
	__le32 rx_slots;	/* bit mask for active Rx slots */
	__le32 tx_channels;	/* number of Tx channels */
	__le32 tx_chanmap[SND_SOC_TPLG_MAX_CHAN]; /* array of slot number */
	__le32 rx_channels;	/* number of Rx channels */
	__le32 rx_chanmap[SND_SOC_TPLG_MAX_CHAN]; /* array of slot number */
} __attribute__((packed));

/*
 * Manifest. List totals for each payload type. Not used in parsing, but will
 * be passed to the component driver before any other objects in order for any
 * global component resource allocations.
 *
 * File block representation for manifest :-
 * +-----------------------------------+----+
 * | struct snd_soc_tplg_hdr           |  1 |
 * +-----------------------------------+----+
 * | struct snd_soc_tplg_manifest      |  1 |
 * +-----------------------------------+----+
 */
struct snd_soc_tplg_manifest {
	__le32 size;		/* in bytes of this structure */
	__le32 control_elems;	/* number of control elements */
	__le32 widget_elems;	/* number of widget elements */
	__le32 graph_elems;	/* number of graph elements */
	__le32 pcm_elems;	/* number of PCM elements */
	__le32 dai_link_elems;	/* number of DAI link elements */
<<<<<<< HEAD
	__le32 be_dai_elems;	/* number of BE DAI elements */
=======
	__le32 dai_elems;	/* number of physical DAI elements */
>>>>>>> 24b8d41d
	__le32 reserved[20];	/* reserved for new ABI element types */
	struct snd_soc_tplg_private priv;
} __attribute__((packed));

/*
 * Mixer kcontrol.
 *
 * File block representation for mixer kcontrol :-
 * +-----------------------------------+----+
 * | struct snd_soc_tplg_hdr           |  1 |
 * +-----------------------------------+----+
 * | struct snd_soc_tplg_mixer_control |  N |
 * +-----------------------------------+----+
 */
struct snd_soc_tplg_mixer_control {
	struct snd_soc_tplg_ctl_hdr hdr;
	__le32 size;	/* in bytes of this structure */
	__le32 min;
	__le32 max;
	__le32 platform_max;
	__le32 invert;
	__le32 num_channels;
	struct snd_soc_tplg_channel channel[SND_SOC_TPLG_MAX_CHAN];
	struct snd_soc_tplg_private priv;
} __attribute__((packed));

/*
 * Enumerated kcontrol
 *
 * File block representation for enum kcontrol :-
 * +-----------------------------------+----+
 * | struct snd_soc_tplg_hdr           |  1 |
 * +-----------------------------------+----+
 * | struct snd_soc_tplg_enum_control  |  N |
 * +-----------------------------------+----+
 */
struct snd_soc_tplg_enum_control {
	struct snd_soc_tplg_ctl_hdr hdr;
	__le32 size;	/* in bytes of this structure */
	__le32 num_channels;
	struct snd_soc_tplg_channel channel[SND_SOC_TPLG_MAX_CHAN];
	__le32 items;
	__le32 mask;
	__le32 count;
	char texts[SND_SOC_TPLG_NUM_TEXTS][SNDRV_CTL_ELEM_ID_NAME_MAXLEN];
	__le32 values[SND_SOC_TPLG_NUM_TEXTS * SNDRV_CTL_ELEM_ID_NAME_MAXLEN / 4];
	struct snd_soc_tplg_private priv;
} __attribute__((packed));

/*
 * Bytes kcontrol
 *
 * File block representation for bytes kcontrol :-
 * +-----------------------------------+----+
 * | struct snd_soc_tplg_hdr           |  1 |
 * +-----------------------------------+----+
 * | struct snd_soc_tplg_bytes_control |  N |
 * +-----------------------------------+----+
 */
struct snd_soc_tplg_bytes_control {
	struct snd_soc_tplg_ctl_hdr hdr;
	__le32 size;	/* in bytes of this structure */
	__le32 max;
	__le32 mask;
	__le32 base;
	__le32 num_regs;
	struct snd_soc_tplg_io_ops ext_ops;
	struct snd_soc_tplg_private priv;
} __attribute__((packed));

/*
 * DAPM Graph Element
 *
 * File block representation for DAPM graph elements :-
 * +-------------------------------------+----+
 * | struct snd_soc_tplg_hdr             |  1 |
 * +-------------------------------------+----+
 * | struct snd_soc_tplg_dapm_graph_elem |  N |
 * +-------------------------------------+----+
 */
struct snd_soc_tplg_dapm_graph_elem {
	char sink[SNDRV_CTL_ELEM_ID_NAME_MAXLEN];
	char control[SNDRV_CTL_ELEM_ID_NAME_MAXLEN];
	char source[SNDRV_CTL_ELEM_ID_NAME_MAXLEN];
} __attribute__((packed));

/*
 * DAPM Widget.
 *
 * File block representation for DAPM widget :-
 * +-------------------------------------+-----+
 * | struct snd_soc_tplg_hdr             |  1  |
 * +-------------------------------------+-----+
 * | struct snd_soc_tplg_dapm_widget     |  N  |
 * +-------------------------------------+-----+
 * |   struct snd_soc_tplg_enum_control  | 0|1 |
 * |   struct snd_soc_tplg_mixer_control | 0|N |
 * +-------------------------------------+-----+
 *
 * Optional enum or mixer control can be appended to the end of each widget
 * in the block.
 */
struct snd_soc_tplg_dapm_widget {
	__le32 size;		/* in bytes of this structure */
	__le32 id;		/* SND_SOC_DAPM_CTL */
	char name[SNDRV_CTL_ELEM_ID_NAME_MAXLEN];
	char sname[SNDRV_CTL_ELEM_ID_NAME_MAXLEN];

	__le32 reg;		/* negative reg = no direct dapm */
	__le32 shift;		/* bits to shift */
	__le32 mask;		/* non-shifted mask */
	__le32 subseq;		/* sort within widget type */
	__le32 invert;		/* invert the power bit */
	__le32 ignore_suspend;	/* kept enabled over suspend */
	__le16 event_flags;
	__le16 event_type;
	__le32 num_kcontrols;
	struct snd_soc_tplg_private priv;
	/*
	 * kcontrols that relate to this widget
	 * follow here after widget private data
	 */
} __attribute__((packed));


/*
 * Describes SW/FW specific features of PCM (FE DAI & DAI link).
 *
 * File block representation for PCM :-
 * +-----------------------------------+-----+
 * | struct snd_soc_tplg_hdr           |  1  |
 * +-----------------------------------+-----+
 * | struct snd_soc_tplg_pcm           |  N  |
 * +-----------------------------------+-----+
 */
struct snd_soc_tplg_pcm {
	__le32 size;		/* in bytes of this structure */
	char pcm_name[SNDRV_CTL_ELEM_ID_NAME_MAXLEN];
	char dai_name[SNDRV_CTL_ELEM_ID_NAME_MAXLEN];
	__le32 pcm_id;		/* unique ID - used to match with DAI link */
	__le32 dai_id;		/* unique ID - used to match */
	__le32 playback;	/* supports playback mode */
	__le32 capture;		/* supports capture mode */
	__le32 compress;	/* 1 = compressed; 0 = PCM */
	struct snd_soc_tplg_stream stream[SND_SOC_TPLG_STREAM_CONFIG_MAX]; /* for DAI link */
	__le32 num_streams;	/* number of streams */
	struct snd_soc_tplg_stream_caps caps[2]; /* playback and capture for DAI */
	__le32 flag_mask;       /* bitmask of flags to configure */
	__le32 flags;           /* SND_SOC_TPLG_LNK_FLGBIT_* flag value */
	struct snd_soc_tplg_private priv;
} __attribute__((packed));


/*
 * Describes the physical link runtime supported configs or params
 *
 * File block representation for physical link config :-
 * +-----------------------------------+-----+
 * | struct snd_soc_tplg_hdr           |  1  |
 * +-----------------------------------+-----+
 * | struct snd_soc_tplg_link_config   |  N  |
 * +-----------------------------------+-----+
 */
struct snd_soc_tplg_link_config {
	__le32 size;            /* in bytes of this structure */
	__le32 id;              /* unique ID - used to match */
	char name[SNDRV_CTL_ELEM_ID_NAME_MAXLEN]; /* name - used to match */
	char stream_name[SNDRV_CTL_ELEM_ID_NAME_MAXLEN]; /* stream name - used to match */
	struct snd_soc_tplg_stream stream[SND_SOC_TPLG_STREAM_CONFIG_MAX]; /* supported configs playback and captrure */
	__le32 num_streams;     /* number of streams */
	struct snd_soc_tplg_hw_config hw_config[SND_SOC_TPLG_HW_CONFIG_MAX]; /* hw configs */
	__le32 num_hw_configs;         /* number of hw configs */
	__le32 default_hw_config_id;   /* default hw config ID for init */
	__le32 flag_mask;       /* bitmask of flags to configure */
	__le32 flags;           /* SND_SOC_TPLG_LNK_FLGBIT_* flag value */
	struct snd_soc_tplg_private priv;
} __attribute__((packed));

/*
<<<<<<< HEAD
 * Describes SW/FW specific features of BE DAI.
 *
 * File block representation for BE DAI :-
 * +-----------------------------------+-----+
 * | struct snd_soc_tplg_hdr           |  1  |
 * +-----------------------------------+-----+
 * | struct snd_soc_tplg_be_dai        |  N  |
 * +-----------------------------------+-----+
 */
struct snd_soc_tplg_be_dai {
=======
 * Describes SW/FW specific features of physical DAI.
 * It can be used to configure backend DAIs for DPCM.
 *
 * File block representation for physical DAI :-
 * +-----------------------------------+-----+
 * | struct snd_soc_tplg_hdr           |  1  |
 * +-----------------------------------+-----+
 * | struct snd_soc_tplg_dai           |  N  |
 * +-----------------------------------+-----+
 */
struct snd_soc_tplg_dai {
>>>>>>> 24b8d41d
	__le32 size;            /* in bytes of this structure */
	char dai_name[SNDRV_CTL_ELEM_ID_NAME_MAXLEN]; /* name - used to match */
	__le32 dai_id;          /* unique ID - used to match */
	__le32 playback;        /* supports playback mode */
	__le32 capture;         /* supports capture mode */
	struct snd_soc_tplg_stream_caps caps[2]; /* playback and capture for DAI */
	__le32 flag_mask;       /* bitmask of flags to configure */
	__le32 flags;           /* SND_SOC_TPLG_DAI_FLGBIT_* */
	struct snd_soc_tplg_private priv;
} __attribute__((packed));
<<<<<<< HEAD
=======

/*
 * Old version of ABI structs, supported for backward compatibility.
 */

/* Manifest v4 */
struct snd_soc_tplg_manifest_v4 {
	__le32 size;		/* in bytes of this structure */
	__le32 control_elems;	/* number of control elements */
	__le32 widget_elems;	/* number of widget elements */
	__le32 graph_elems;	/* number of graph elements */
	__le32 pcm_elems;	/* number of PCM elements */
	__le32 dai_link_elems;	/* number of DAI link elements */
	struct snd_soc_tplg_private priv;
} __packed;

/* Stream Capabilities v4 */
struct snd_soc_tplg_stream_caps_v4 {
	__le32 size;		/* in bytes of this structure */
	char name[SNDRV_CTL_ELEM_ID_NAME_MAXLEN];
	__le64 formats;	/* supported formats SNDRV_PCM_FMTBIT_* */
	__le32 rates;		/* supported rates SNDRV_PCM_RATE_* */
	__le32 rate_min;	/* min rate */
	__le32 rate_max;	/* max rate */
	__le32 channels_min;	/* min channels */
	__le32 channels_max;	/* max channels */
	__le32 periods_min;	/* min number of periods */
	__le32 periods_max;	/* max number of periods */
	__le32 period_size_min;	/* min period size bytes */
	__le32 period_size_max;	/* max period size bytes */
	__le32 buffer_size_min;	/* min buffer size bytes */
	__le32 buffer_size_max;	/* max buffer size bytes */
} __packed;

/* PCM v4 */
struct snd_soc_tplg_pcm_v4 {
	__le32 size;		/* in bytes of this structure */
	char pcm_name[SNDRV_CTL_ELEM_ID_NAME_MAXLEN];
	char dai_name[SNDRV_CTL_ELEM_ID_NAME_MAXLEN];
	__le32 pcm_id;		/* unique ID - used to match with DAI link */
	__le32 dai_id;		/* unique ID - used to match */
	__le32 playback;	/* supports playback mode */
	__le32 capture;		/* supports capture mode */
	__le32 compress;	/* 1 = compressed; 0 = PCM */
	struct snd_soc_tplg_stream stream[SND_SOC_TPLG_STREAM_CONFIG_MAX]; /* for DAI link */
	__le32 num_streams;	/* number of streams */
	struct snd_soc_tplg_stream_caps_v4 caps[2]; /* playback and capture for DAI */
} __packed;

/* Physical link config v4 */
struct snd_soc_tplg_link_config_v4 {
	__le32 size;            /* in bytes of this structure */
	__le32 id;              /* unique ID - used to match */
	struct snd_soc_tplg_stream stream[SND_SOC_TPLG_STREAM_CONFIG_MAX]; /* supported configs playback and captrure */
	__le32 num_streams;     /* number of streams */
} __packed;

>>>>>>> 24b8d41d
#endif<|MERGE_RESOLUTION|>--- conflicted
+++ resolved
@@ -91,12 +91,8 @@
 #define SND_SOC_TPLG_NUM_TEXTS		16
 
 /* ABI version */
-<<<<<<< HEAD
-#define SND_SOC_TPLG_ABI_VERSION	0x5
-=======
 #define SND_SOC_TPLG_ABI_VERSION	0x5	/* current version */
 #define SND_SOC_TPLG_ABI_VERSION_MIN	0x4	/* oldest version supported */
->>>>>>> 24b8d41d
 
 /* Max size of TLV data */
 #define SND_SOC_TPLG_TLV_SIZE		32
@@ -118,13 +114,8 @@
 #define SND_SOC_TPLG_TYPE_CODEC_LINK	9
 #define SND_SOC_TPLG_TYPE_BACKEND_LINK	10
 #define SND_SOC_TPLG_TYPE_PDATA		11
-<<<<<<< HEAD
-#define SND_SOC_TPLG_TYPE_BE_DAI	12
-#define SND_SOC_TPLG_TYPE_MAX		SND_SOC_TPLG_TYPE_BE_DAI
-=======
 #define SND_SOC_TPLG_TYPE_DAI		12
 #define SND_SOC_TPLG_TYPE_MAX		SND_SOC_TPLG_TYPE_DAI
->>>>>>> 24b8d41d
 
 /* vendor block IDs - please add new vendor types to end */
 #define SND_SOC_TPLG_TYPE_VENDOR_FW	1000
@@ -143,17 +134,11 @@
 #define SND_SOC_TPLG_TUPLE_TYPE_WORD	4
 #define SND_SOC_TPLG_TUPLE_TYPE_SHORT	5
 
-<<<<<<< HEAD
-/* BE DAI flags */
-=======
 /* DAI flags */
->>>>>>> 24b8d41d
 #define SND_SOC_TPLG_DAI_FLGBIT_SYMMETRIC_RATES         (1 << 0)
 #define SND_SOC_TPLG_DAI_FLGBIT_SYMMETRIC_CHANNELS      (1 << 1)
 #define SND_SOC_TPLG_DAI_FLGBIT_SYMMETRIC_SAMPLEBITS    (1 << 2)
 
-<<<<<<< HEAD
-=======
 /* DAI clock gating */
 #define SND_SOC_TPLG_DAI_CLK_GATE_UNDEFINED	0
 #define SND_SOC_TPLG_DAI_CLK_GATE_GATED	1
@@ -197,7 +182,6 @@
 #define SND_SOC_TPLG_FSYNC_CM         0 /* codec is fsync master */
 #define SND_SOC_TPLG_FSYNC_CS         1 /* codec is fsync slave */
 
->>>>>>> 24b8d41d
 /*
  * Block Header.
  * This header precedes all object and object arrays below.
@@ -389,11 +373,7 @@
 	__le32 graph_elems;	/* number of graph elements */
 	__le32 pcm_elems;	/* number of PCM elements */
 	__le32 dai_link_elems;	/* number of DAI link elements */
-<<<<<<< HEAD
-	__le32 be_dai_elems;	/* number of BE DAI elements */
-=======
 	__le32 dai_elems;	/* number of physical DAI elements */
->>>>>>> 24b8d41d
 	__le32 reserved[20];	/* reserved for new ABI element types */
 	struct snd_soc_tplg_private priv;
 } __attribute__((packed));
@@ -573,18 +553,6 @@
 } __attribute__((packed));
 
 /*
-<<<<<<< HEAD
- * Describes SW/FW specific features of BE DAI.
- *
- * File block representation for BE DAI :-
- * +-----------------------------------+-----+
- * | struct snd_soc_tplg_hdr           |  1  |
- * +-----------------------------------+-----+
- * | struct snd_soc_tplg_be_dai        |  N  |
- * +-----------------------------------+-----+
- */
-struct snd_soc_tplg_be_dai {
-=======
  * Describes SW/FW specific features of physical DAI.
  * It can be used to configure backend DAIs for DPCM.
  *
@@ -596,7 +564,6 @@
  * +-----------------------------------+-----+
  */
 struct snd_soc_tplg_dai {
->>>>>>> 24b8d41d
 	__le32 size;            /* in bytes of this structure */
 	char dai_name[SNDRV_CTL_ELEM_ID_NAME_MAXLEN]; /* name - used to match */
 	__le32 dai_id;          /* unique ID - used to match */
@@ -607,8 +574,6 @@
 	__le32 flags;           /* SND_SOC_TPLG_DAI_FLGBIT_* */
 	struct snd_soc_tplg_private priv;
 } __attribute__((packed));
-<<<<<<< HEAD
-=======
 
 /*
  * Old version of ABI structs, supported for backward compatibility.
@@ -666,5 +631,4 @@
 	__le32 num_streams;     /* number of streams */
 } __packed;
 
->>>>>>> 24b8d41d
 #endif