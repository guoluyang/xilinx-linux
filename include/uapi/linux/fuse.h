--- conflicted
+++ resolved
@@ -151,8 +151,6 @@
  *  7.26
  *  - add FUSE_HANDLE_KILLPRIV
  *  - add FUSE_POSIX_ACL
-<<<<<<< HEAD
-=======
  *
  *  7.27
  *  - add FUSE_ABORT_ERROR
@@ -177,7 +175,6 @@
  *
  *  7.32
  *  - add flags to fuse_attr, add FUSE_ATTR_SUBMOUNT, add FUSE_SUBMOUNTS
->>>>>>> 24b8d41d
  */
 
 #ifndef _LINUX_FUSE_H
@@ -213,11 +210,7 @@
 #define FUSE_KERNEL_VERSION 7
 
 /** Minor version number of this interface */
-<<<<<<< HEAD
-#define FUSE_KERNEL_MINOR_VERSION 26
-=======
 #define FUSE_KERNEL_MINOR_VERSION 32
->>>>>>> 24b8d41d
 
 /** The node ID of the root inode */
 #define FUSE_ROOT_ID 1
@@ -318,8 +311,6 @@
  * FUSE_PARALLEL_DIROPS: allow parallel lookups and readdir
  * FUSE_HANDLE_KILLPRIV: fs handles killing suid/sgid/cap on write/chown/trunc
  * FUSE_POSIX_ACL: filesystem supports posix acls
-<<<<<<< HEAD
-=======
  * FUSE_ABORT_ERROR: reading the device after abort returns ECONNABORTED
  * FUSE_MAX_PAGES: init_out.max_pages contains the max number of req pages
  * FUSE_CACHE_SYMLINKS: cache READLINK responses
@@ -329,7 +320,6 @@
  *		       foffset and moffset fields in struct
  *		       fuse_setupmapping_out and fuse_removemapping_one.
  * FUSE_SUBMOUNTS: kernel supports auto-mounting directory submounts
->>>>>>> 24b8d41d
  */
 #define FUSE_ASYNC_READ		(1 << 0)
 #define FUSE_POSIX_LOCKS	(1 << 1)
@@ -352,8 +342,6 @@
 #define FUSE_PARALLEL_DIROPS    (1 << 18)
 #define FUSE_HANDLE_KILLPRIV	(1 << 19)
 #define FUSE_POSIX_ACL		(1 << 20)
-<<<<<<< HEAD
-=======
 #define FUSE_ABORT_ERROR	(1 << 21)
 #define FUSE_MAX_PAGES		(1 << 22)
 #define FUSE_CACHE_SYMLINKS	(1 << 23)
@@ -361,7 +349,6 @@
 #define FUSE_EXPLICIT_INVAL_DATA (1 << 25)
 #define FUSE_MAP_ALIGNMENT	(1 << 26)
 #define FUSE_SUBMOUNTS		(1 << 27)
->>>>>>> 24b8d41d
 
 /**
  * CUSE INIT request/reply flags
