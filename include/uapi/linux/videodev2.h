/* SPDX-License-Identifier: ((GPL-2.0+ WITH Linux-syscall-note) OR BSD-3-Clause) */
/*
 *  Video for Linux Two header file
 *
 *  Copyright (C) 1999-2012 the contributors
 *
 *  This program is free software; you can redistribute it and/or modify
 *  it under the terms of the GNU General Public License as published by
 *  the Free Software Foundation; either version 2 of the License, or
 *  (at your option) any later version.
 *
 *  This program is distributed in the hope that it will be useful,
 *  but WITHOUT ANY WARRANTY; without even the implied warranty of
 *  MERCHANTABILITY or FITNESS FOR A PARTICULAR PURPOSE.  See the
 *  GNU General Public License for more details.
 *
 *  Alternatively you can redistribute this file under the terms of the
 *  BSD license as stated below:
 *
 *  Redistribution and use in source and binary forms, with or without
 *  modification, are permitted provided that the following conditions
 *  are met:
 *  1. Redistributions of source code must retain the above copyright
 *     notice, this list of conditions and the following disclaimer.
 *  2. Redistributions in binary form must reproduce the above copyright
 *     notice, this list of conditions and the following disclaimer in
 *     the documentation and/or other materials provided with the
 *     distribution.
 *  3. The names of its contributors may not be used to endorse or promote
 *     products derived from this software without specific prior written
 *     permission.
 *
 *  THIS SOFTWARE IS PROVIDED BY THE COPYRIGHT HOLDERS AND CONTRIBUTORS
 *  "AS IS" AND ANY EXPRESS OR IMPLIED WARRANTIES, INCLUDING, BUT NOT
 *  LIMITED TO, THE IMPLIED WARRANTIES OF MERCHANTABILITY AND FITNESS FOR
 *  A PARTICULAR PURPOSE ARE DISCLAIMED. IN NO EVENT SHALL THE COPYRIGHT
 *  OWNER OR CONTRIBUTORS BE LIABLE FOR ANY DIRECT, INDIRECT, INCIDENTAL,
 *  SPECIAL, EXEMPLARY, OR CONSEQUENTIAL DAMAGES (INCLUDING, BUT NOT LIMITED
 *  TO, PROCUREMENT OF SUBSTITUTE GOODS OR SERVICES; LOSS OF USE, DATA, OR
 *  PROFITS; OR BUSINESS INTERRUPTION) HOWEVER CAUSED AND ON ANY THEORY OF
 *  LIABILITY, WHETHER IN CONTRACT, STRICT LIABILITY, OR TORT (INCLUDING
 *  NEGLIGENCE OR OTHERWISE) ARISING IN ANY WAY OUT OF THE USE OF THIS
 *  SOFTWARE, EVEN IF ADVISED OF THE POSSIBILITY OF SUCH DAMAGE.
 *
 *	Header file for v4l or V4L2 drivers and applications
 * with public API.
 * All kernel-specific stuff were moved to media/v4l2-dev.h, so
 * no #if __KERNEL tests are allowed here
 *
 *	See https://linuxtv.org for more info
 *
 *	Author: Bill Dirks <bill@thedirks.org>
 *		Justin Schoeman
 *              Hans Verkuil <hverkuil@xs4all.nl>
 *		et al.
 */
#ifndef _UAPI__LINUX_VIDEODEV2_H
#define _UAPI__LINUX_VIDEODEV2_H

#ifndef __KERNEL__
#include <sys/time.h>
#endif
#include <linux/compiler.h>
#include <linux/ioctl.h>
#include <linux/types.h>
#include <linux/v4l2-common.h>
#include <linux/v4l2-controls.h>

/*
 * Common stuff for both V4L1 and V4L2
 * Moved from videodev.h
 */
#define VIDEO_MAX_FRAME               32
#define VIDEO_MAX_PLANES               8

/*
 *	M I S C E L L A N E O U S
 */

/*  Four-character-code (FOURCC) */
#define v4l2_fourcc(a, b, c, d)\
	((__u32)(a) | ((__u32)(b) << 8) | ((__u32)(c) << 16) | ((__u32)(d) << 24))
#define v4l2_fourcc_be(a, b, c, d)	(v4l2_fourcc(a, b, c, d) | (1U << 31))

/*
 *	E N U M S
 */
enum v4l2_field {
	V4L2_FIELD_ANY           = 0, /* driver can choose from none,
					 top, bottom, interlaced
					 depending on whatever it thinks
					 is approximate ... */
	V4L2_FIELD_NONE          = 1, /* this device has no fields ... */
	V4L2_FIELD_TOP           = 2, /* top field only */
	V4L2_FIELD_BOTTOM        = 3, /* bottom field only */
	V4L2_FIELD_INTERLACED    = 4, /* both fields interlaced */
	V4L2_FIELD_SEQ_TB        = 5, /* both fields sequential into one
					 buffer, top-bottom order */
	V4L2_FIELD_SEQ_BT        = 6, /* same as above + bottom-top order */
	V4L2_FIELD_ALTERNATE     = 7, /* both fields alternating into
					 separate buffers */
	V4L2_FIELD_INTERLACED_TB = 8, /* both fields interlaced, top field
					 first and the top field is
					 transmitted first */
	V4L2_FIELD_INTERLACED_BT = 9, /* both fields interlaced, top field
					 first and the bottom field is
					 transmitted first */
};
#define V4L2_FIELD_HAS_TOP(field)	\
	((field) == V4L2_FIELD_TOP	||\
	 (field) == V4L2_FIELD_INTERLACED ||\
	 (field) == V4L2_FIELD_INTERLACED_TB ||\
	 (field) == V4L2_FIELD_INTERLACED_BT ||\
	 (field) == V4L2_FIELD_SEQ_TB	||\
	 (field) == V4L2_FIELD_SEQ_BT)
#define V4L2_FIELD_HAS_BOTTOM(field)	\
	((field) == V4L2_FIELD_BOTTOM	||\
	 (field) == V4L2_FIELD_INTERLACED ||\
	 (field) == V4L2_FIELD_INTERLACED_TB ||\
	 (field) == V4L2_FIELD_INTERLACED_BT ||\
	 (field) == V4L2_FIELD_SEQ_TB	||\
	 (field) == V4L2_FIELD_SEQ_BT)
#define V4L2_FIELD_HAS_BOTH(field)	\
	((field) == V4L2_FIELD_INTERLACED ||\
	 (field) == V4L2_FIELD_INTERLACED_TB ||\
	 (field) == V4L2_FIELD_INTERLACED_BT ||\
	 (field) == V4L2_FIELD_SEQ_TB ||\
	 (field) == V4L2_FIELD_SEQ_BT)
#define V4L2_FIELD_HAS_T_OR_B(field)	\
	((field) == V4L2_FIELD_BOTTOM ||\
	 (field) == V4L2_FIELD_TOP ||\
	 (field) == V4L2_FIELD_ALTERNATE)
#define V4L2_FIELD_IS_INTERLACED(field) \
	((field) == V4L2_FIELD_INTERLACED ||\
	 (field) == V4L2_FIELD_INTERLACED_TB ||\
	 (field) == V4L2_FIELD_INTERLACED_BT)
#define V4L2_FIELD_IS_SEQUENTIAL(field) \
	((field) == V4L2_FIELD_SEQ_TB ||\
	 (field) == V4L2_FIELD_SEQ_BT)

enum v4l2_buf_type {
	V4L2_BUF_TYPE_VIDEO_CAPTURE        = 1,
	V4L2_BUF_TYPE_VIDEO_OUTPUT         = 2,
	V4L2_BUF_TYPE_VIDEO_OVERLAY        = 3,
	V4L2_BUF_TYPE_VBI_CAPTURE          = 4,
	V4L2_BUF_TYPE_VBI_OUTPUT           = 5,
	V4L2_BUF_TYPE_SLICED_VBI_CAPTURE   = 6,
	V4L2_BUF_TYPE_SLICED_VBI_OUTPUT    = 7,
	V4L2_BUF_TYPE_VIDEO_OUTPUT_OVERLAY = 8,
	V4L2_BUF_TYPE_VIDEO_CAPTURE_MPLANE = 9,
	V4L2_BUF_TYPE_VIDEO_OUTPUT_MPLANE  = 10,
	V4L2_BUF_TYPE_SDR_CAPTURE          = 11,
	V4L2_BUF_TYPE_SDR_OUTPUT           = 12,
	V4L2_BUF_TYPE_META_CAPTURE         = 13,
	V4L2_BUF_TYPE_META_OUTPUT	   = 14,
	/* Deprecated, do not use */
	V4L2_BUF_TYPE_PRIVATE              = 0x80,
};

#define V4L2_TYPE_IS_MULTIPLANAR(type)			\
	((type) == V4L2_BUF_TYPE_VIDEO_CAPTURE_MPLANE	\
	 || (type) == V4L2_BUF_TYPE_VIDEO_OUTPUT_MPLANE)

#define V4L2_TYPE_IS_OUTPUT(type)				\
	((type) == V4L2_BUF_TYPE_VIDEO_OUTPUT			\
	 || (type) == V4L2_BUF_TYPE_VIDEO_OUTPUT_MPLANE		\
	 || (type) == V4L2_BUF_TYPE_VIDEO_OVERLAY		\
	 || (type) == V4L2_BUF_TYPE_VIDEO_OUTPUT_OVERLAY	\
	 || (type) == V4L2_BUF_TYPE_VBI_OUTPUT			\
	 || (type) == V4L2_BUF_TYPE_SLICED_VBI_OUTPUT		\
	 || (type) == V4L2_BUF_TYPE_SDR_OUTPUT			\
	 || (type) == V4L2_BUF_TYPE_META_OUTPUT)

#define V4L2_TYPE_IS_CAPTURE(type) (!V4L2_TYPE_IS_OUTPUT(type))

enum v4l2_tuner_type {
	V4L2_TUNER_RADIO	     = 1,
	V4L2_TUNER_ANALOG_TV	     = 2,
	V4L2_TUNER_DIGITAL_TV	     = 3,
	V4L2_TUNER_SDR               = 4,
	V4L2_TUNER_RF                = 5,
};

/* Deprecated, do not use */
#define V4L2_TUNER_ADC  V4L2_TUNER_SDR

enum v4l2_memory {
	V4L2_MEMORY_MMAP             = 1,
	V4L2_MEMORY_USERPTR          = 2,
	V4L2_MEMORY_OVERLAY          = 3,
	V4L2_MEMORY_DMABUF           = 4,
};

/* see also http://vektor.theorem.ca/graphics/ycbcr/ */
enum v4l2_colorspace {
	/*
	 * Default colorspace, i.e. let the driver figure it out.
	 * Can only be used with video capture.
	 */
	V4L2_COLORSPACE_DEFAULT       = 0,

	/* SMPTE 170M: used for broadcast NTSC/PAL SDTV */
	V4L2_COLORSPACE_SMPTE170M     = 1,

	/* Obsolete pre-1998 SMPTE 240M HDTV standard, superseded by Rec 709 */
	V4L2_COLORSPACE_SMPTE240M     = 2,

	/* Rec.709: used for HDTV */
	V4L2_COLORSPACE_REC709        = 3,

	/*
	 * Deprecated, do not use. No driver will ever return this. This was
	 * based on a misunderstanding of the bt878 datasheet.
	 */
	V4L2_COLORSPACE_BT878         = 4,

	/*
	 * NTSC 1953 colorspace. This only makes sense when dealing with
	 * really, really old NTSC recordings. Superseded by SMPTE 170M.
	 */
	V4L2_COLORSPACE_470_SYSTEM_M  = 5,

	/*
	 * EBU Tech 3213 PAL/SECAM colorspace. This only makes sense when
	 * dealing with really old PAL/SECAM recordings. Superseded by
	 * SMPTE 170M.
	 */
	V4L2_COLORSPACE_470_SYSTEM_BG = 6,

	/*
	 * Effectively shorthand for V4L2_COLORSPACE_SRGB, V4L2_YCBCR_ENC_601
	 * and V4L2_QUANTIZATION_FULL_RANGE. To be used for (Motion-)JPEG.
	 */
	V4L2_COLORSPACE_JPEG          = 7,

	/* For RGB colorspaces such as produces by most webcams. */
	V4L2_COLORSPACE_SRGB          = 8,

	/* opRGB colorspace */
	V4L2_COLORSPACE_OPRGB         = 9,

	/* BT.2020 colorspace, used for UHDTV. */
	V4L2_COLORSPACE_BT2020        = 10,

	/* Raw colorspace: for RAW unprocessed images */
	V4L2_COLORSPACE_RAW           = 11,

	/* DCI-P3 colorspace, used by cinema projectors */
	V4L2_COLORSPACE_DCI_P3        = 12,
};

/*
 * Determine how COLORSPACE_DEFAULT should map to a proper colorspace.
 * This depends on whether this is a SDTV image (use SMPTE 170M), an
 * HDTV image (use Rec. 709), or something else (use sRGB).
 */
#define V4L2_MAP_COLORSPACE_DEFAULT(is_sdtv, is_hdtv) \
	((is_sdtv) ? V4L2_COLORSPACE_SMPTE170M : \
	 ((is_hdtv) ? V4L2_COLORSPACE_REC709 : V4L2_COLORSPACE_SRGB))

enum v4l2_xfer_func {
	/*
	 * Mapping of V4L2_XFER_FUNC_DEFAULT to actual transfer functions
	 * for the various colorspaces:
	 *
	 * V4L2_COLORSPACE_SMPTE170M, V4L2_COLORSPACE_470_SYSTEM_M,
	 * V4L2_COLORSPACE_470_SYSTEM_BG, V4L2_COLORSPACE_REC709 and
	 * V4L2_COLORSPACE_BT2020: V4L2_XFER_FUNC_709
	 *
	 * V4L2_COLORSPACE_SRGB, V4L2_COLORSPACE_JPEG: V4L2_XFER_FUNC_SRGB
	 *
	 * V4L2_COLORSPACE_OPRGB: V4L2_XFER_FUNC_OPRGB
	 *
	 * V4L2_COLORSPACE_SMPTE240M: V4L2_XFER_FUNC_SMPTE240M
	 *
	 * V4L2_COLORSPACE_RAW: V4L2_XFER_FUNC_NONE
	 *
	 * V4L2_COLORSPACE_DCI_P3: V4L2_XFER_FUNC_DCI_P3
	 */
	V4L2_XFER_FUNC_DEFAULT     = 0,
	V4L2_XFER_FUNC_709         = 1,
	V4L2_XFER_FUNC_SRGB        = 2,
	V4L2_XFER_FUNC_OPRGB       = 3,
	V4L2_XFER_FUNC_SMPTE240M   = 4,
	V4L2_XFER_FUNC_NONE        = 5,
	V4L2_XFER_FUNC_DCI_P3      = 6,
	V4L2_XFER_FUNC_SMPTE2084   = 7,
	V4L2_XFER_FUNC_HLG         = 8,
};

/*
 * Determine how XFER_FUNC_DEFAULT should map to a proper transfer function.
 * This depends on the colorspace.
 */
#define V4L2_MAP_XFER_FUNC_DEFAULT(colsp) \
	((colsp) == V4L2_COLORSPACE_OPRGB ? V4L2_XFER_FUNC_OPRGB : \
	 ((colsp) == V4L2_COLORSPACE_SMPTE240M ? V4L2_XFER_FUNC_SMPTE240M : \
	  ((colsp) == V4L2_COLORSPACE_DCI_P3 ? V4L2_XFER_FUNC_DCI_P3 : \
	   ((colsp) == V4L2_COLORSPACE_RAW ? V4L2_XFER_FUNC_NONE : \
	    ((colsp) == V4L2_COLORSPACE_SRGB || (colsp) == V4L2_COLORSPACE_JPEG ? \
	     V4L2_XFER_FUNC_SRGB : V4L2_XFER_FUNC_709)))))

enum v4l2_ycbcr_encoding {
	/*
	 * Mapping of V4L2_YCBCR_ENC_DEFAULT to actual encodings for the
	 * various colorspaces:
	 *
	 * V4L2_COLORSPACE_SMPTE170M, V4L2_COLORSPACE_470_SYSTEM_M,
	 * V4L2_COLORSPACE_470_SYSTEM_BG, V4L2_COLORSPACE_SRGB,
<<<<<<< HEAD
	 * V4L2_COLORSPACE_ADOBERGB and V4L2_COLORSPACE_JPEG: V4L2_YCBCR_ENC_601
=======
	 * V4L2_COLORSPACE_OPRGB and V4L2_COLORSPACE_JPEG: V4L2_YCBCR_ENC_601
>>>>>>> 24b8d41d
	 *
	 * V4L2_COLORSPACE_REC709 and V4L2_COLORSPACE_DCI_P3: V4L2_YCBCR_ENC_709
	 *
	 * V4L2_COLORSPACE_BT2020: V4L2_YCBCR_ENC_BT2020
	 *
	 * V4L2_COLORSPACE_SMPTE240M: V4L2_YCBCR_ENC_SMPTE240M
	 */
	V4L2_YCBCR_ENC_DEFAULT        = 0,

	/* ITU-R 601 -- SDTV */
	V4L2_YCBCR_ENC_601            = 1,

	/* Rec. 709 -- HDTV */
	V4L2_YCBCR_ENC_709            = 2,

	/* ITU-R 601/EN 61966-2-4 Extended Gamut -- SDTV */
	V4L2_YCBCR_ENC_XV601          = 3,

	/* Rec. 709/EN 61966-2-4 Extended Gamut -- HDTV */
	V4L2_YCBCR_ENC_XV709          = 4,

#ifndef __KERNEL__
	/*
	 * sYCC (Y'CbCr encoding of sRGB), identical to ENC_601. It was added
	 * originally due to a misunderstanding of the sYCC standard. It should
	 * not be used, instead use V4L2_YCBCR_ENC_601.
	 */
	V4L2_YCBCR_ENC_SYCC           = 5,
#endif

	/* BT.2020 Non-constant Luminance Y'CbCr */
	V4L2_YCBCR_ENC_BT2020         = 6,

	/* BT.2020 Constant Luminance Y'CbcCrc */
	V4L2_YCBCR_ENC_BT2020_CONST_LUM = 7,

	/* SMPTE 240M -- Obsolete HDTV */
	V4L2_YCBCR_ENC_SMPTE240M      = 8,
};

/*
 * enum v4l2_hsv_encoding values should not collide with the ones from
 * enum v4l2_ycbcr_encoding.
 */
enum v4l2_hsv_encoding {

	/* Hue mapped to 0 - 179 */
	V4L2_HSV_ENC_180		= 128,

	/* Hue mapped to 0-255 */
	V4L2_HSV_ENC_256		= 129,
};

/*
 * Determine how YCBCR_ENC_DEFAULT should map to a proper Y'CbCr encoding.
 * This depends on the colorspace.
 */
#define V4L2_MAP_YCBCR_ENC_DEFAULT(colsp) \
	(((colsp) == V4L2_COLORSPACE_REC709 || \
	  (colsp) == V4L2_COLORSPACE_DCI_P3) ? V4L2_YCBCR_ENC_709 : \
	 ((colsp) == V4L2_COLORSPACE_BT2020 ? V4L2_YCBCR_ENC_BT2020 : \
	  ((colsp) == V4L2_COLORSPACE_SMPTE240M ? V4L2_YCBCR_ENC_SMPTE240M : \
	   V4L2_YCBCR_ENC_601)))

enum v4l2_quantization {
	/*
<<<<<<< HEAD
	 * The default for R'G'B' quantization is always full range, except
	 * for the BT2020 colorspace. For Y'CbCr the quantization is always
	 * limited range, except for COLORSPACE_JPEG, SRGB, ADOBERGB,
	 * XV601 or XV709: those are full range.
=======
	 * The default for R'G'B' quantization is always full range.
	 * For Y'CbCr the quantization is always limited range, except
	 * for COLORSPACE_JPEG: this is full range.
>>>>>>> 24b8d41d
	 */
	V4L2_QUANTIZATION_DEFAULT     = 0,
	V4L2_QUANTIZATION_FULL_RANGE  = 1,
	V4L2_QUANTIZATION_LIM_RANGE   = 2,
};

/*
 * Determine how QUANTIZATION_DEFAULT should map to a proper quantization.
 * This depends on whether the image is RGB or not, the colorspace.
 * The Y'CbCr encoding is not used anymore, but is still there for backwards
 * compatibility.
 */
#define V4L2_MAP_QUANTIZATION_DEFAULT(is_rgb_or_hsv, colsp, ycbcr_enc) \
	(((is_rgb_or_hsv) || (colsp) == V4L2_COLORSPACE_JPEG) ? \
	 V4L2_QUANTIZATION_FULL_RANGE : V4L2_QUANTIZATION_LIM_RANGE)

/*
 * Deprecated names for opRGB colorspace (IEC 61966-2-5)
 *
 * WARNING: Please don't use these deprecated defines in your code, as
 * there is a chance we have to remove them in the future.
 */
<<<<<<< HEAD
#define V4L2_MAP_QUANTIZATION_DEFAULT(is_rgb, colsp, ycbcr_enc) \
	(((is_rgb) && (colsp) == V4L2_COLORSPACE_BT2020) ? V4L2_QUANTIZATION_LIM_RANGE : \
	 (((is_rgb) || (ycbcr_enc) == V4L2_YCBCR_ENC_XV601 || \
	  (ycbcr_enc) == V4L2_YCBCR_ENC_XV709 || (colsp) == V4L2_COLORSPACE_JPEG) || \
	  (colsp) == V4L2_COLORSPACE_ADOBERGB || (colsp) == V4L2_COLORSPACE_SRGB ? \
	 V4L2_QUANTIZATION_FULL_RANGE : V4L2_QUANTIZATION_LIM_RANGE))
=======
#ifndef __KERNEL__
#define V4L2_COLORSPACE_ADOBERGB V4L2_COLORSPACE_OPRGB
#define V4L2_XFER_FUNC_ADOBERGB  V4L2_XFER_FUNC_OPRGB
#endif
>>>>>>> 24b8d41d

enum v4l2_priority {
	V4L2_PRIORITY_UNSET       = 0,  /* not initialized */
	V4L2_PRIORITY_BACKGROUND  = 1,
	V4L2_PRIORITY_INTERACTIVE = 2,
	V4L2_PRIORITY_RECORD      = 3,
	V4L2_PRIORITY_DEFAULT     = V4L2_PRIORITY_INTERACTIVE,
};

struct v4l2_rect {
	__s32   left;
	__s32   top;
	__u32   width;
	__u32   height;
};

struct v4l2_fract {
	__u32   numerator;
	__u32   denominator;
};

struct v4l2_area {
	__u32   width;
	__u32   height;
};

/**
  * struct v4l2_capability - Describes V4L2 device caps returned by VIDIOC_QUERYCAP
  *
  * @driver:	   name of the driver module (e.g. "bttv")
  * @card:	   name of the card (e.g. "Hauppauge WinTV")
  * @bus_info:	   name of the bus (e.g. "PCI:" + pci_name(pci_dev) )
  * @version:	   KERNEL_VERSION
  * @capabilities: capabilities of the physical device as a whole
  * @device_caps:  capabilities accessed via this particular device (node)
  * @reserved:	   reserved fields for future extensions
  */
struct v4l2_capability {
	__u8	driver[16];
	__u8	card[32];
	__u8	bus_info[32];
	__u32   version;
	__u32	capabilities;
	__u32	device_caps;
	__u32	reserved[3];
};

/* Values for 'capabilities' field */
#define V4L2_CAP_VIDEO_CAPTURE		0x00000001  /* Is a video capture device */
#define V4L2_CAP_VIDEO_OUTPUT		0x00000002  /* Is a video output device */
#define V4L2_CAP_VIDEO_OVERLAY		0x00000004  /* Can do video overlay */
#define V4L2_CAP_VBI_CAPTURE		0x00000010  /* Is a raw VBI capture device */
#define V4L2_CAP_VBI_OUTPUT		0x00000020  /* Is a raw VBI output device */
#define V4L2_CAP_SLICED_VBI_CAPTURE	0x00000040  /* Is a sliced VBI capture device */
#define V4L2_CAP_SLICED_VBI_OUTPUT	0x00000080  /* Is a sliced VBI output device */
#define V4L2_CAP_RDS_CAPTURE		0x00000100  /* RDS data capture */
#define V4L2_CAP_VIDEO_OUTPUT_OVERLAY	0x00000200  /* Can do video output overlay */
#define V4L2_CAP_HW_FREQ_SEEK		0x00000400  /* Can do hardware frequency seek  */
#define V4L2_CAP_RDS_OUTPUT		0x00000800  /* Is an RDS encoder */

/* Is a video capture device that supports multiplanar formats */
#define V4L2_CAP_VIDEO_CAPTURE_MPLANE	0x00001000
/* Is a video output device that supports multiplanar formats */
#define V4L2_CAP_VIDEO_OUTPUT_MPLANE	0x00002000
/* Is a video mem-to-mem device that supports multiplanar formats */
#define V4L2_CAP_VIDEO_M2M_MPLANE	0x00004000
/* Is a video mem-to-mem device */
#define V4L2_CAP_VIDEO_M2M		0x00008000

#define V4L2_CAP_TUNER			0x00010000  /* has a tuner */
#define V4L2_CAP_AUDIO			0x00020000  /* has audio support */
#define V4L2_CAP_RADIO			0x00040000  /* is a radio device */
#define V4L2_CAP_MODULATOR		0x00080000  /* has a modulator */

#define V4L2_CAP_SDR_CAPTURE		0x00100000  /* Is a SDR capture device */
#define V4L2_CAP_EXT_PIX_FORMAT		0x00200000  /* Supports the extended pixel format */
#define V4L2_CAP_SDR_OUTPUT		0x00400000  /* Is a SDR output device */
#define V4L2_CAP_META_CAPTURE		0x00800000  /* Is a metadata capture device */

#define V4L2_CAP_READWRITE              0x01000000  /* read/write systemcalls */
#define V4L2_CAP_ASYNCIO                0x02000000  /* async I/O */
#define V4L2_CAP_STREAMING              0x04000000  /* streaming I/O ioctls */
#define V4L2_CAP_META_OUTPUT		0x08000000  /* Is a metadata output device */

#define V4L2_CAP_TOUCH                  0x10000000  /* Is a touch device */

#define V4L2_CAP_IO_MC			0x20000000  /* Is input/output controlled by the media controller */

#define V4L2_CAP_TOUCH                  0x10000000  /* Is a touch device */

#define V4L2_CAP_DEVICE_CAPS            0x80000000  /* sets device capabilities field */

/*
 *	V I D E O   I M A G E   F O R M A T
 */
struct v4l2_pix_format {
	__u32			width;
	__u32			height;
	__u32			pixelformat;
	__u32			field;		/* enum v4l2_field */
	__u32			bytesperline;	/* for padding, zero if unused */
	__u32			sizeimage;
	__u32			colorspace;	/* enum v4l2_colorspace */
	__u32			priv;		/* private data, depends on pixelformat */
	__u32			flags;		/* format flags (V4L2_PIX_FMT_FLAG_*) */
	union {
		/* enum v4l2_ycbcr_encoding */
		__u32			ycbcr_enc;
		/* enum v4l2_hsv_encoding */
		__u32			hsv_enc;
	};
	__u32			quantization;	/* enum v4l2_quantization */
	__u32			xfer_func;	/* enum v4l2_xfer_func */
};

/*      Pixel format         FOURCC                          depth  Description  */

/* RGB formats */
#define V4L2_PIX_FMT_RGB332  v4l2_fourcc('R', 'G', 'B', '1') /*  8  RGB-3-3-2     */
#define V4L2_PIX_FMT_RGB444  v4l2_fourcc('R', '4', '4', '4') /* 16  xxxxrrrr ggggbbbb */
#define V4L2_PIX_FMT_ARGB444 v4l2_fourcc('A', 'R', '1', '2') /* 16  aaaarrrr ggggbbbb */
#define V4L2_PIX_FMT_XRGB444 v4l2_fourcc('X', 'R', '1', '2') /* 16  xxxxrrrr ggggbbbb */
#define V4L2_PIX_FMT_RGBA444 v4l2_fourcc('R', 'A', '1', '2') /* 16  rrrrgggg bbbbaaaa */
#define V4L2_PIX_FMT_RGBX444 v4l2_fourcc('R', 'X', '1', '2') /* 16  rrrrgggg bbbbxxxx */
#define V4L2_PIX_FMT_ABGR444 v4l2_fourcc('A', 'B', '1', '2') /* 16  aaaabbbb ggggrrrr */
#define V4L2_PIX_FMT_XBGR444 v4l2_fourcc('X', 'B', '1', '2') /* 16  xxxxbbbb ggggrrrr */

/*
 * Originally this had 'BA12' as fourcc, but this clashed with the older
 * V4L2_PIX_FMT_SGRBG12 which inexplicably used that same fourcc.
 * So use 'GA12' instead for V4L2_PIX_FMT_BGRA444.
 */
#define V4L2_PIX_FMT_BGRA444 v4l2_fourcc('G', 'A', '1', '2') /* 16  bbbbgggg rrrraaaa */
#define V4L2_PIX_FMT_BGRX444 v4l2_fourcc('B', 'X', '1', '2') /* 16  bbbbgggg rrrrxxxx */
#define V4L2_PIX_FMT_RGB555  v4l2_fourcc('R', 'G', 'B', 'O') /* 16  RGB-5-5-5     */
#define V4L2_PIX_FMT_ARGB555 v4l2_fourcc('A', 'R', '1', '5') /* 16  ARGB-1-5-5-5  */
#define V4L2_PIX_FMT_XRGB555 v4l2_fourcc('X', 'R', '1', '5') /* 16  XRGB-1-5-5-5  */
#define V4L2_PIX_FMT_RGBA555 v4l2_fourcc('R', 'A', '1', '5') /* 16  RGBA-5-5-5-1  */
#define V4L2_PIX_FMT_RGBX555 v4l2_fourcc('R', 'X', '1', '5') /* 16  RGBX-5-5-5-1  */
#define V4L2_PIX_FMT_ABGR555 v4l2_fourcc('A', 'B', '1', '5') /* 16  ABGR-1-5-5-5  */
#define V4L2_PIX_FMT_XBGR555 v4l2_fourcc('X', 'B', '1', '5') /* 16  XBGR-1-5-5-5  */
#define V4L2_PIX_FMT_BGRA555 v4l2_fourcc('B', 'A', '1', '5') /* 16  BGRA-5-5-5-1  */
#define V4L2_PIX_FMT_BGRX555 v4l2_fourcc('B', 'X', '1', '5') /* 16  BGRX-5-5-5-1  */
#define V4L2_PIX_FMT_RGB565  v4l2_fourcc('R', 'G', 'B', 'P') /* 16  RGB-5-6-5     */
#define V4L2_PIX_FMT_RGB555X v4l2_fourcc('R', 'G', 'B', 'Q') /* 16  RGB-5-5-5 BE  */
#define V4L2_PIX_FMT_ARGB555X v4l2_fourcc_be('A', 'R', '1', '5') /* 16  ARGB-5-5-5 BE */
#define V4L2_PIX_FMT_XRGB555X v4l2_fourcc_be('X', 'R', '1', '5') /* 16  XRGB-5-5-5 BE */
#define V4L2_PIX_FMT_RGB565X v4l2_fourcc('R', 'G', 'B', 'R') /* 16  RGB-5-6-5 BE  */
#define V4L2_PIX_FMT_BGR666  v4l2_fourcc('B', 'G', 'R', 'H') /* 18  BGR-6-6-6	  */
#define V4L2_PIX_FMT_BGR24   v4l2_fourcc('B', 'G', 'R', '3') /* 24  BGR-8-8-8     */
#define V4L2_PIX_FMT_RGB24   v4l2_fourcc('R', 'G', 'B', '3') /* 24  RGB-8-8-8     */
#define V4L2_PIX_FMT_BGR32   v4l2_fourcc('B', 'G', 'R', '4') /* 32  BGR-8-8-8-8   */
#define V4L2_PIX_FMT_ABGR32  v4l2_fourcc('A', 'R', '2', '4') /* 32  BGRA-8-8-8-8  */
#define V4L2_PIX_FMT_XBGR32  v4l2_fourcc('X', 'R', '2', '4') /* 32  BGRX-8-8-8-8  */
#define V4L2_PIX_FMT_BGRA32  v4l2_fourcc('R', 'A', '2', '4') /* 32  ABGR-8-8-8-8  */
#define V4L2_PIX_FMT_BGRX32  v4l2_fourcc('R', 'X', '2', '4') /* 32  XBGR-8-8-8-8  */
#define V4L2_PIX_FMT_RGB32   v4l2_fourcc('R', 'G', 'B', '4') /* 32  RGB-8-8-8-8   */
#define V4L2_PIX_FMT_RGBA32  v4l2_fourcc('A', 'B', '2', '4') /* 32  RGBA-8-8-8-8  */
#define V4L2_PIX_FMT_RGBX32  v4l2_fourcc('X', 'B', '2', '4') /* 32  RGBX-8-8-8-8  */
#define V4L2_PIX_FMT_ARGB32  v4l2_fourcc('B', 'A', '2', '4') /* 32  ARGB-8-8-8-8  */
#define V4L2_PIX_FMT_XRGB32  v4l2_fourcc('B', 'X', '2', '4') /* 32  XRGB-8-8-8-8  */
#define V4L2_PIX_FMT_XBGR30  v4l2_fourcc('R', 'X', '3', '0') /* 32  XBGR-2-10-10-10 */
#define V4L2_PIX_FMT_XBGR40  v4l2_fourcc('R', 'X', '4', '0') /* 40  XBGR-4-12-12-12 */
#define V4L2_PIX_FMT_BGR48   v4l2_fourcc('R', 'G', '4', '8') /* 32  BGR-16-16-16 */

/* Grey formats */
#define V4L2_PIX_FMT_GREY    v4l2_fourcc('G', 'R', 'E', 'Y') /*  8  Greyscale     */
#define V4L2_PIX_FMT_Y4      v4l2_fourcc('Y', '0', '4', ' ') /*  4  Greyscale     */
#define V4L2_PIX_FMT_Y6      v4l2_fourcc('Y', '0', '6', ' ') /*  6  Greyscale     */
#define V4L2_PIX_FMT_Y10     v4l2_fourcc('Y', '1', '0', ' ') /* 10  Greyscale     */
#define V4L2_PIX_FMT_XY10    v4l2_fourcc('X', 'Y', '1', '0') /* 10  Greyscale 2-10-10-10 */
#define V4L2_PIX_FMT_Y12     v4l2_fourcc('Y', '1', '2', ' ') /* 12  Greyscale     */
#define V4L2_PIX_FMT_XY12    v4l2_fourcc('X', 'Y', '1', '2') /* 12  Greyscale 4-12-12-12 */
#define V4L2_PIX_FMT_Y14     v4l2_fourcc('Y', '1', '4', ' ') /* 14  Greyscale     */
#define V4L2_PIX_FMT_Y16     v4l2_fourcc('Y', '1', '6', ' ') /* 16  Greyscale     */
#define V4L2_PIX_FMT_Y16_BE  v4l2_fourcc_be('Y', '1', '6', ' ') /* 16  Greyscale BE  */

/* Grey bit-packed formats */
#define V4L2_PIX_FMT_Y10BPACK    v4l2_fourcc('Y', '1', '0', 'B') /* 10  Greyscale bit-packed */
#define V4L2_PIX_FMT_Y10P    v4l2_fourcc('Y', '1', '0', 'P') /* 10  Greyscale, MIPI RAW10 packed */

/* Palette formats */
#define V4L2_PIX_FMT_PAL8    v4l2_fourcc('P', 'A', 'L', '8') /*  8  8-bit palette */

/* Chrominance formats */
#define V4L2_PIX_FMT_UV8     v4l2_fourcc('U', 'V', '8', ' ') /*  8  UV 4:4 */

/* Luminance+Chrominance formats */
#define V4L2_PIX_FMT_YUYV    v4l2_fourcc('Y', 'U', 'Y', 'V') /* 16  YUV 4:2:2     */
#define V4L2_PIX_FMT_YYUV    v4l2_fourcc('Y', 'Y', 'U', 'V') /* 16  YUV 4:2:2     */
#define V4L2_PIX_FMT_YVYU    v4l2_fourcc('Y', 'V', 'Y', 'U') /* 16 YVU 4:2:2 */
#define V4L2_PIX_FMT_UYVY    v4l2_fourcc('U', 'Y', 'V', 'Y') /* 16  YUV 4:2:2     */
#define V4L2_PIX_FMT_VYUY    v4l2_fourcc('V', 'Y', 'U', 'Y') /* 16  YUV 4:2:2     */
#define V4L2_PIX_FMT_Y41P    v4l2_fourcc('Y', '4', '1', 'P') /* 12  YUV 4:1:1     */
#define V4L2_PIX_FMT_YUV444  v4l2_fourcc('Y', '4', '4', '4') /* 16  xxxxyyyy uuuuvvvv */
#define V4L2_PIX_FMT_XVUY32  v4l2_fourcc('X', 'V', '3', '2') /* 32  XVUY 8:8:8:8 */
#define V4L2_PIX_FMT_AVUY32  v4l2_fourcc('A', 'V', '3', '2') /* 32  AVUY 8:8:8:8 */
#define V4L2_PIX_FMT_VUY24   v4l2_fourcc('V', 'U', '2', '4') /* 24  VUY 8:8:8 */
#define V4L2_PIX_FMT_YUV555  v4l2_fourcc('Y', 'U', 'V', 'O') /* 16  YUV-5-5-5     */
#define V4L2_PIX_FMT_YUV565  v4l2_fourcc('Y', 'U', 'V', 'P') /* 16  YUV-5-6-5     */
#define V4L2_PIX_FMT_YUV32   v4l2_fourcc('Y', 'U', 'V', '4') /* 32  YUV-8-8-8-8   */
<<<<<<< HEAD
=======
#define V4L2_PIX_FMT_AYUV32  v4l2_fourcc('A', 'Y', 'U', 'V') /* 32  AYUV-8-8-8-8  */
#define V4L2_PIX_FMT_XYUV32  v4l2_fourcc('X', 'Y', 'U', 'V') /* 32  XYUV-8-8-8-8  */
#define V4L2_PIX_FMT_VUYA32  v4l2_fourcc('V', 'U', 'Y', 'A') /* 32  VUYA-8-8-8-8  */
#define V4L2_PIX_FMT_VUYX32  v4l2_fourcc('V', 'U', 'Y', 'X') /* 32  VUYX-8-8-8-8  */
>>>>>>> 24b8d41d
#define V4L2_PIX_FMT_HI240   v4l2_fourcc('H', 'I', '2', '4') /*  8  8-bit color   */
#define V4L2_PIX_FMT_HM12    v4l2_fourcc('H', 'M', '1', '2') /*  8  YUV 4:2:0 16x16 macroblocks */
#define V4L2_PIX_FMT_M420    v4l2_fourcc('M', '4', '2', '0') /* 12  YUV 4:2:0 2 lines y, 1 line uv interleaved */
#define V4L2_PIX_FMT_XVUY10  v4l2_fourcc('X', '4', '1', '0') /* 32  XVUY 2-10-10-10 */

/* two planes -- one Y, one Cr + Cb interleaved  */
#define V4L2_PIX_FMT_NV12    v4l2_fourcc('N', 'V', '1', '2') /* 12  Y/CbCr 4:2:0  */
#define V4L2_PIX_FMT_NV21    v4l2_fourcc('N', 'V', '2', '1') /* 12  Y/CrCb 4:2:0  */
#define V4L2_PIX_FMT_NV16    v4l2_fourcc('N', 'V', '1', '6') /* 16  Y/CbCr 4:2:2  */
#define V4L2_PIX_FMT_NV61    v4l2_fourcc('N', 'V', '6', '1') /* 16  Y/CrCb 4:2:2  */
#define V4L2_PIX_FMT_NV24    v4l2_fourcc('N', 'V', '2', '4') /* 24  Y/CbCr 4:4:4  */
#define V4L2_PIX_FMT_NV42    v4l2_fourcc('N', 'V', '4', '2') /* 24  Y/CrCb 4:4:4  */
#define V4L2_PIX_FMT_XV20    v4l2_fourcc('X', 'V', '2', '0') /* 32  XY/UV 4:2:2 10-bit */
#define V4L2_PIX_FMT_XV15    v4l2_fourcc('X', 'V', '1', '5') /* 32  XY/UV 4:2:0 10-bit */
#define V4L2_PIX_FMT_X012    v4l2_fourcc('X', '0', '1', '2') /* 40  XY/UV 4:2:0 12-bit 4-12-12-12 */
#define V4L2_PIX_FMT_X212    v4l2_fourcc('X', '2', '1', '2') /* 40  XY/UV 4:2:2 12-bit 4-12-12-12 */
#define V4L2_PIX_FMT_X412    v4l2_fourcc('X', '4', '1', '2') /* 40  XY/UV 4:4:4 12-bit 4-12-12-12 */
#define V4L2_PIX_FMT_X016    v4l2_fourcc('X', '0', '1', '6') /* 32  XY/UV 4:2:0 16-bit */
#define V4L2_PIX_FMT_X216    v4l2_fourcc('X', '2', '1', '6') /* 32  XY/UV 4:2:2 16-bit */
#define V4L2_PIX_FMT_X416    v4l2_fourcc('X', '4', '1', '6') /* 32  XY/UV 4:4:4 16-bit */

/* two non contiguous planes - one Y, one Cr + Cb interleaved  */
#define V4L2_PIX_FMT_NV12M   v4l2_fourcc('N', 'M', '1', '2') /* 12  Y/CbCr 4:2:0  */
#define V4L2_PIX_FMT_NV21M   v4l2_fourcc('N', 'M', '2', '1') /* 21  Y/CrCb 4:2:0  */
#define V4L2_PIX_FMT_NV16M   v4l2_fourcc('N', 'M', '1', '6') /* 16  Y/CbCr 4:2:2  */
#define V4L2_PIX_FMT_NV61M   v4l2_fourcc('N', 'M', '6', '1') /* 16  Y/CrCb 4:2:2  */
#define V4L2_PIX_FMT_NV12MT  v4l2_fourcc('T', 'M', '1', '2') /* 12  Y/CbCr 4:2:0 64x32 macroblocks */
#define V4L2_PIX_FMT_XV20M   v4l2_fourcc('X', 'M', '2', '0') /* 32  XY/UV 4:2:2 10-bit */
#define V4L2_PIX_FMT_XV15M   v4l2_fourcc('X', 'M', '1', '5') /* 32  XY/UV 4:2:0 10-bit */
#define V4L2_PIX_FMT_X012M   v4l2_fourcc('M', '0', '1', '2') /* 40  XY/UV 4:2:0 12-bit 4-12-12-12 */
#define V4L2_PIX_FMT_X212M   v4l2_fourcc('M', '2', '1', '2') /* 40  XY/UV 4:2:2 12-bit 4-12-12-12 */
#define V4L2_PIX_FMT_X412M   v4l2_fourcc('M', '4', '1', '2') /* 40  XY/UV 4:4:4 12-bit 4-12-12-12 */
#define V4L2_PIX_FMT_X016M   v4l2_fourcc('M', '0', '1', '6') /* 32  XY/UV 4:2:0 16-bit */
#define V4L2_PIX_FMT_X216M   v4l2_fourcc('M', '2', '1', '6') /* 32  XY/UV 4:2:2 16-bit */
#define V4L2_PIX_FMT_X416M   v4l2_fourcc('M', '4', '1', '6') /* 32  XY/UV 4:4:4 16-bit */
#define V4L2_PIX_FMT_NV12MT_16X16 v4l2_fourcc('V', 'M', '1', '2') /* 12  Y/CbCr 4:2:0 16x16 macroblocks */

/* three planes - Y Cb, Cr */
#define V4L2_PIX_FMT_YUV410  v4l2_fourcc('Y', 'U', 'V', '9') /*  9  YUV 4:1:0     */
#define V4L2_PIX_FMT_YVU410  v4l2_fourcc('Y', 'V', 'U', '9') /*  9  YVU 4:1:0     */
#define V4L2_PIX_FMT_YUV411P v4l2_fourcc('4', '1', '1', 'P') /* 12  YVU411 planar */
#define V4L2_PIX_FMT_YUV420  v4l2_fourcc('Y', 'U', '1', '2') /* 12  YUV 4:2:0     */
#define V4L2_PIX_FMT_YVU420  v4l2_fourcc('Y', 'V', '1', '2') /* 12  YVU 4:2:0     */
#define V4L2_PIX_FMT_YUV422P v4l2_fourcc('4', '2', '2', 'P') /* 16  YVU422 planar */

/* three non contiguous planes - Y, Cb, Cr */
#define V4L2_PIX_FMT_YUV420M v4l2_fourcc('Y', 'M', '1', '2') /* 12  YUV420 planar */
#define V4L2_PIX_FMT_YVU420M v4l2_fourcc('Y', 'M', '2', '1') /* 12  YVU420 planar */
#define V4L2_PIX_FMT_YUV422M v4l2_fourcc('Y', 'M', '1', '6') /* 16  YUV422 planar */
#define V4L2_PIX_FMT_YVU422M v4l2_fourcc('Y', 'M', '6', '1') /* 16  YVU422 planar */
#define V4L2_PIX_FMT_YUV444M v4l2_fourcc('Y', 'M', '2', '4') /* 24  YUV444 planar */
#define V4L2_PIX_FMT_YVU444M v4l2_fourcc('Y', 'M', '4', '2') /* 24  YVU444 planar */

/* Bayer formats - see http://www.siliconimaging.com/RGB%20Bayer.htm */
#define V4L2_PIX_FMT_SBGGR8  v4l2_fourcc('B', 'A', '8', '1') /*  8  BGBG.. GRGR.. */
#define V4L2_PIX_FMT_SGBRG8  v4l2_fourcc('G', 'B', 'R', 'G') /*  8  GBGB.. RGRG.. */
#define V4L2_PIX_FMT_SGRBG8  v4l2_fourcc('G', 'R', 'B', 'G') /*  8  GRGR.. BGBG.. */
#define V4L2_PIX_FMT_SRGGB8  v4l2_fourcc('R', 'G', 'G', 'B') /*  8  RGRG.. GBGB.. */
#define V4L2_PIX_FMT_SBGGR10 v4l2_fourcc('B', 'G', '1', '0') /* 10  BGBG.. GRGR.. */
#define V4L2_PIX_FMT_SGBRG10 v4l2_fourcc('G', 'B', '1', '0') /* 10  GBGB.. RGRG.. */
#define V4L2_PIX_FMT_SGRBG10 v4l2_fourcc('B', 'A', '1', '0') /* 10  GRGR.. BGBG.. */
#define V4L2_PIX_FMT_SRGGB10 v4l2_fourcc('R', 'G', '1', '0') /* 10  RGRG.. GBGB.. */
	/* 10bit raw bayer packed, 5 bytes for every 4 pixels */
#define V4L2_PIX_FMT_SBGGR10P v4l2_fourcc('p', 'B', 'A', 'A')
#define V4L2_PIX_FMT_SGBRG10P v4l2_fourcc('p', 'G', 'A', 'A')
#define V4L2_PIX_FMT_SGRBG10P v4l2_fourcc('p', 'g', 'A', 'A')
#define V4L2_PIX_FMT_SRGGB10P v4l2_fourcc('p', 'R', 'A', 'A')
	/* 10bit raw bayer a-law compressed to 8 bits */
#define V4L2_PIX_FMT_SBGGR10ALAW8 v4l2_fourcc('a', 'B', 'A', '8')
#define V4L2_PIX_FMT_SGBRG10ALAW8 v4l2_fourcc('a', 'G', 'A', '8')
#define V4L2_PIX_FMT_SGRBG10ALAW8 v4l2_fourcc('a', 'g', 'A', '8')
#define V4L2_PIX_FMT_SRGGB10ALAW8 v4l2_fourcc('a', 'R', 'A', '8')
	/* 10bit raw bayer DPCM compressed to 8 bits */
#define V4L2_PIX_FMT_SBGGR10DPCM8 v4l2_fourcc('b', 'B', 'A', '8')
#define V4L2_PIX_FMT_SGBRG10DPCM8 v4l2_fourcc('b', 'G', 'A', '8')
#define V4L2_PIX_FMT_SGRBG10DPCM8 v4l2_fourcc('B', 'D', '1', '0')
#define V4L2_PIX_FMT_SRGGB10DPCM8 v4l2_fourcc('b', 'R', 'A', '8')
#define V4L2_PIX_FMT_SBGGR12 v4l2_fourcc('B', 'G', '1', '2') /* 12  BGBG.. GRGR.. */
#define V4L2_PIX_FMT_SGBRG12 v4l2_fourcc('G', 'B', '1', '2') /* 12  GBGB.. RGRG.. */
#define V4L2_PIX_FMT_SGRBG12 v4l2_fourcc('B', 'A', '1', '2') /* 12  GRGR.. BGBG.. */
#define V4L2_PIX_FMT_SRGGB12 v4l2_fourcc('R', 'G', '1', '2') /* 12  RGRG.. GBGB.. */
	/* 12bit raw bayer packed, 6 bytes for every 4 pixels */
#define V4L2_PIX_FMT_SBGGR12P v4l2_fourcc('p', 'B', 'C', 'C')
#define V4L2_PIX_FMT_SGBRG12P v4l2_fourcc('p', 'G', 'C', 'C')
#define V4L2_PIX_FMT_SGRBG12P v4l2_fourcc('p', 'g', 'C', 'C')
#define V4L2_PIX_FMT_SRGGB12P v4l2_fourcc('p', 'R', 'C', 'C')
#define V4L2_PIX_FMT_SBGGR14 v4l2_fourcc('B', 'G', '1', '4') /* 14  BGBG.. GRGR.. */
#define V4L2_PIX_FMT_SGBRG14 v4l2_fourcc('G', 'B', '1', '4') /* 14  GBGB.. RGRG.. */
#define V4L2_PIX_FMT_SGRBG14 v4l2_fourcc('G', 'R', '1', '4') /* 14  GRGR.. BGBG.. */
#define V4L2_PIX_FMT_SRGGB14 v4l2_fourcc('R', 'G', '1', '4') /* 14  RGRG.. GBGB.. */
	/* 14bit raw bayer packed, 7 bytes for every 4 pixels */
#define V4L2_PIX_FMT_SBGGR14P v4l2_fourcc('p', 'B', 'E', 'E')
#define V4L2_PIX_FMT_SGBRG14P v4l2_fourcc('p', 'G', 'E', 'E')
#define V4L2_PIX_FMT_SGRBG14P v4l2_fourcc('p', 'g', 'E', 'E')
#define V4L2_PIX_FMT_SRGGB14P v4l2_fourcc('p', 'R', 'E', 'E')
#define V4L2_PIX_FMT_SBGGR16 v4l2_fourcc('B', 'Y', 'R', '2') /* 16  BGBG.. GRGR.. */
#define V4L2_PIX_FMT_SGBRG16 v4l2_fourcc('G', 'B', '1', '6') /* 16  GBGB.. RGRG.. */
#define V4L2_PIX_FMT_SGRBG16 v4l2_fourcc('G', 'R', '1', '6') /* 16  GRGR.. BGBG.. */
#define V4L2_PIX_FMT_SRGGB16 v4l2_fourcc('R', 'G', '1', '6') /* 16  RGRG.. GBGB.. */

/* HSV formats */
#define V4L2_PIX_FMT_HSV24 v4l2_fourcc('H', 'S', 'V', '3')
#define V4L2_PIX_FMT_HSV32 v4l2_fourcc('H', 'S', 'V', '4')

/* compressed formats */
#define V4L2_PIX_FMT_MJPEG    v4l2_fourcc('M', 'J', 'P', 'G') /* Motion-JPEG   */
#define V4L2_PIX_FMT_JPEG     v4l2_fourcc('J', 'P', 'E', 'G') /* JFIF JPEG     */
#define V4L2_PIX_FMT_DV       v4l2_fourcc('d', 'v', 's', 'd') /* 1394          */
#define V4L2_PIX_FMT_MPEG     v4l2_fourcc('M', 'P', 'E', 'G') /* MPEG-1/2/4 Multiplexed */
#define V4L2_PIX_FMT_H264     v4l2_fourcc('H', '2', '6', '4') /* H264 with start codes */
#define V4L2_PIX_FMT_H264_NO_SC v4l2_fourcc('A', 'V', 'C', '1') /* H264 without start codes */
#define V4L2_PIX_FMT_H264_MVC v4l2_fourcc('M', '2', '6', '4') /* H264 MVC */
#define V4L2_PIX_FMT_H263     v4l2_fourcc('H', '2', '6', '3') /* H263          */
#define V4L2_PIX_FMT_MPEG1    v4l2_fourcc('M', 'P', 'G', '1') /* MPEG-1 ES     */
#define V4L2_PIX_FMT_MPEG2    v4l2_fourcc('M', 'P', 'G', '2') /* MPEG-2 ES     */
#define V4L2_PIX_FMT_MPEG2_SLICE v4l2_fourcc('M', 'G', '2', 'S') /* MPEG-2 parsed slice data */
#define V4L2_PIX_FMT_MPEG4    v4l2_fourcc('M', 'P', 'G', '4') /* MPEG-4 part 2 ES */
#define V4L2_PIX_FMT_XVID     v4l2_fourcc('X', 'V', 'I', 'D') /* Xvid           */
#define V4L2_PIX_FMT_VC1_ANNEX_G v4l2_fourcc('V', 'C', '1', 'G') /* SMPTE 421M Annex G compliant stream */
#define V4L2_PIX_FMT_VC1_ANNEX_L v4l2_fourcc('V', 'C', '1', 'L') /* SMPTE 421M Annex L compliant stream */
#define V4L2_PIX_FMT_VP8      v4l2_fourcc('V', 'P', '8', '0') /* VP8 */
#define V4L2_PIX_FMT_VP9      v4l2_fourcc('V', 'P', '9', '0') /* VP9 */
#define V4L2_PIX_FMT_HEVC     v4l2_fourcc('H', 'E', 'V', 'C') /* HEVC aka H.265 */
#define V4L2_PIX_FMT_FWHT     v4l2_fourcc('F', 'W', 'H', 'T') /* Fast Walsh Hadamard Transform (vicodec) */
#define V4L2_PIX_FMT_FWHT_STATELESS     v4l2_fourcc('S', 'F', 'W', 'H') /* Stateless FWHT (vicodec) */

/*  Vendor-specific formats   */
#define V4L2_PIX_FMT_CPIA1    v4l2_fourcc('C', 'P', 'I', 'A') /* cpia1 YUV */
#define V4L2_PIX_FMT_WNVA     v4l2_fourcc('W', 'N', 'V', 'A') /* Winnov hw compress */
#define V4L2_PIX_FMT_SN9C10X  v4l2_fourcc('S', '9', '1', '0') /* SN9C10x compression */
#define V4L2_PIX_FMT_SN9C20X_I420 v4l2_fourcc('S', '9', '2', '0') /* SN9C20x YUV 4:2:0 */
#define V4L2_PIX_FMT_PWC1     v4l2_fourcc('P', 'W', 'C', '1') /* pwc older webcam */
#define V4L2_PIX_FMT_PWC2     v4l2_fourcc('P', 'W', 'C', '2') /* pwc newer webcam */
#define V4L2_PIX_FMT_ET61X251 v4l2_fourcc('E', '6', '2', '5') /* ET61X251 compression */
#define V4L2_PIX_FMT_SPCA501  v4l2_fourcc('S', '5', '0', '1') /* YUYV per line */
#define V4L2_PIX_FMT_SPCA505  v4l2_fourcc('S', '5', '0', '5') /* YYUV per line */
#define V4L2_PIX_FMT_SPCA508  v4l2_fourcc('S', '5', '0', '8') /* YUVY per line */
#define V4L2_PIX_FMT_SPCA561  v4l2_fourcc('S', '5', '6', '1') /* compressed GBRG bayer */
#define V4L2_PIX_FMT_PAC207   v4l2_fourcc('P', '2', '0', '7') /* compressed BGGR bayer */
#define V4L2_PIX_FMT_MR97310A v4l2_fourcc('M', '3', '1', '0') /* compressed BGGR bayer */
#define V4L2_PIX_FMT_JL2005BCD v4l2_fourcc('J', 'L', '2', '0') /* compressed RGGB bayer */
#define V4L2_PIX_FMT_SN9C2028 v4l2_fourcc('S', 'O', 'N', 'X') /* compressed GBRG bayer */
#define V4L2_PIX_FMT_SQ905C   v4l2_fourcc('9', '0', '5', 'C') /* compressed RGGB bayer */
#define V4L2_PIX_FMT_PJPG     v4l2_fourcc('P', 'J', 'P', 'G') /* Pixart 73xx JPEG */
#define V4L2_PIX_FMT_OV511    v4l2_fourcc('O', '5', '1', '1') /* ov511 JPEG */
#define V4L2_PIX_FMT_OV518    v4l2_fourcc('O', '5', '1', '8') /* ov518 JPEG */
#define V4L2_PIX_FMT_STV0680  v4l2_fourcc('S', '6', '8', '0') /* stv0680 bayer */
#define V4L2_PIX_FMT_TM6000   v4l2_fourcc('T', 'M', '6', '0') /* tm5600/tm60x0 */
#define V4L2_PIX_FMT_CIT_YYVYUY v4l2_fourcc('C', 'I', 'T', 'V') /* one line of Y then 1 line of VYUY */
#define V4L2_PIX_FMT_KONICA420  v4l2_fourcc('K', 'O', 'N', 'I') /* YUV420 planar in blocks of 256 pixels */
#define V4L2_PIX_FMT_JPGL	v4l2_fourcc('J', 'P', 'G', 'L') /* JPEG-Lite */
#define V4L2_PIX_FMT_SE401      v4l2_fourcc('S', '4', '0', '1') /* se401 janggu compressed rgb */
#define V4L2_PIX_FMT_S5C_UYVY_JPG v4l2_fourcc('S', '5', 'C', 'I') /* S5C73M3 interleaved UYVY/JPEG */
#define V4L2_PIX_FMT_Y8I      v4l2_fourcc('Y', '8', 'I', ' ') /* Greyscale 8-bit L/R interleaved */
#define V4L2_PIX_FMT_Y12I     v4l2_fourcc('Y', '1', '2', 'I') /* Greyscale 12-bit L/R interleaved */
#define V4L2_PIX_FMT_Z16      v4l2_fourcc('Z', '1', '6', ' ') /* Depth data 16-bit */
#define V4L2_PIX_FMT_MT21C    v4l2_fourcc('M', 'T', '2', '1') /* Mediatek compressed block mode  */
#define V4L2_PIX_FMT_INZI     v4l2_fourcc('I', 'N', 'Z', 'I') /* Intel Planar Greyscale 10-bit and Depth 16-bit */
#define V4L2_PIX_FMT_SUNXI_TILED_NV12 v4l2_fourcc('S', 'T', '1', '2') /* Sunxi Tiled NV12 Format */
#define V4L2_PIX_FMT_CNF4     v4l2_fourcc('C', 'N', 'F', '4') /* Intel 4-bit packed depth confidence information */

/* 10bit raw bayer packed, 32 bytes for every 25 pixels, last LSB 6 bits unused */
#define V4L2_PIX_FMT_IPU3_SBGGR10	v4l2_fourcc('i', 'p', '3', 'b') /* IPU3 packed 10-bit BGGR bayer */
#define V4L2_PIX_FMT_IPU3_SGBRG10	v4l2_fourcc('i', 'p', '3', 'g') /* IPU3 packed 10-bit GBRG bayer */
#define V4L2_PIX_FMT_IPU3_SGRBG10	v4l2_fourcc('i', 'p', '3', 'G') /* IPU3 packed 10-bit GRBG bayer */
#define V4L2_PIX_FMT_IPU3_SRGGB10	v4l2_fourcc('i', 'p', '3', 'r') /* IPU3 packed 10-bit RGGB bayer */

/* SDR formats - used only for Software Defined Radio devices */
#define V4L2_SDR_FMT_CU8          v4l2_fourcc('C', 'U', '0', '8') /* IQ u8 */
#define V4L2_SDR_FMT_CU16LE       v4l2_fourcc('C', 'U', '1', '6') /* IQ u16le */
#define V4L2_SDR_FMT_CS8          v4l2_fourcc('C', 'S', '0', '8') /* complex s8 */
#define V4L2_SDR_FMT_CS14LE       v4l2_fourcc('C', 'S', '1', '4') /* complex s14le */
#define V4L2_SDR_FMT_RU12LE       v4l2_fourcc('R', 'U', '1', '2') /* real u12le */
#define V4L2_SDR_FMT_PCU16BE	  v4l2_fourcc('P', 'C', '1', '6') /* planar complex u16be */
#define V4L2_SDR_FMT_PCU18BE	  v4l2_fourcc('P', 'C', '1', '8') /* planar complex u18be */
#define V4L2_SDR_FMT_PCU20BE	  v4l2_fourcc('P', 'C', '2', '0') /* planar complex u20be */

/* Touch formats - used for Touch devices */
#define V4L2_TCH_FMT_DELTA_TD16	v4l2_fourcc('T', 'D', '1', '6') /* 16-bit signed deltas */
#define V4L2_TCH_FMT_DELTA_TD08	v4l2_fourcc('T', 'D', '0', '8') /* 8-bit signed deltas */
#define V4L2_TCH_FMT_TU16	v4l2_fourcc('T', 'U', '1', '6') /* 16-bit unsigned touch data */
#define V4L2_TCH_FMT_TU08	v4l2_fourcc('T', 'U', '0', '8') /* 8-bit unsigned touch data */

/* Meta-data formats */
#define V4L2_META_FMT_VSP1_HGO    v4l2_fourcc('V', 'S', 'P', 'H') /* R-Car VSP1 1-D Histogram */
#define V4L2_META_FMT_VSP1_HGT    v4l2_fourcc('V', 'S', 'P', 'T') /* R-Car VSP1 2-D Histogram */
#define V4L2_META_FMT_UVC         v4l2_fourcc('U', 'V', 'C', 'H') /* UVC Payload Header metadata */
#define V4L2_META_FMT_D4XX        v4l2_fourcc('D', '4', 'X', 'X') /* D4XX Payload Header metadata */
#define V4L2_META_FMT_VIVID	  v4l2_fourcc('V', 'I', 'V', 'D') /* Vivid Metadata */

/* Touch formats - used for Touch devices */
#define V4L2_TCH_FMT_DELTA_TD16	v4l2_fourcc('T', 'D', '1', '6') /* 16-bit signed deltas */
#define V4L2_TCH_FMT_DELTA_TD08	v4l2_fourcc('T', 'D', '0', '8') /* 8-bit signed deltas */
#define V4L2_TCH_FMT_TU16	v4l2_fourcc('T', 'U', '1', '6') /* 16-bit unsigned touch data */
#define V4L2_TCH_FMT_TU08	v4l2_fourcc('T', 'U', '0', '8') /* 8-bit unsigned touch data */

/* priv field value to indicates that subsequent fields are valid. */
#define V4L2_PIX_FMT_PRIV_MAGIC		0xfeedcafe

/* Flags */
#define V4L2_PIX_FMT_FLAG_PREMUL_ALPHA	0x00000001
#define V4L2_PIX_FMT_FLAG_SET_CSC	0x00000002

/*
 *	F O R M A T   E N U M E R A T I O N
 */
struct v4l2_fmtdesc {
	__u32		    index;             /* Format number      */
	__u32		    type;              /* enum v4l2_buf_type */
	__u32               flags;
	__u8		    description[32];   /* Description string */
	__u32		    pixelformat;       /* Format fourcc      */
<<<<<<< HEAD
	__u32		    reserved[4];
};

#define V4L2_FMT_FLAG_COMPRESSED 0x0001
#define V4L2_FMT_FLAG_EMULATED   0x0002
=======
	__u32		    mbus_code;		/* Media bus code    */
	__u32		    reserved[3];
};

#define V4L2_FMT_FLAG_COMPRESSED		0x0001
#define V4L2_FMT_FLAG_EMULATED			0x0002
#define V4L2_FMT_FLAG_CONTINUOUS_BYTESTREAM	0x0004
#define V4L2_FMT_FLAG_DYN_RESOLUTION		0x0008
#define V4L2_FMT_FLAG_ENC_CAP_FRAME_INTERVAL	0x0010
#define V4L2_FMT_FLAG_CSC_COLORSPACE		0x0020
#define V4L2_FMT_FLAG_CSC_XFER_FUNC		0x0040
#define V4L2_FMT_FLAG_CSC_YCBCR_ENC		0x0080
#define V4L2_FMT_FLAG_CSC_HSV_ENC		V4L2_FMT_FLAG_CSC_YCBCR_ENC
#define V4L2_FMT_FLAG_CSC_QUANTIZATION		0x0100
>>>>>>> 24b8d41d

	/* Frame Size and frame rate enumeration */
/*
 *	F R A M E   S I Z E   E N U M E R A T I O N
 */
enum v4l2_frmsizetypes {
	V4L2_FRMSIZE_TYPE_DISCRETE	= 1,
	V4L2_FRMSIZE_TYPE_CONTINUOUS	= 2,
	V4L2_FRMSIZE_TYPE_STEPWISE	= 3,
};

struct v4l2_frmsize_discrete {
	__u32			width;		/* Frame width [pixel] */
	__u32			height;		/* Frame height [pixel] */
};

struct v4l2_frmsize_stepwise {
	__u32			min_width;	/* Minimum frame width [pixel] */
	__u32			max_width;	/* Maximum frame width [pixel] */
	__u32			step_width;	/* Frame width step size [pixel] */
	__u32			min_height;	/* Minimum frame height [pixel] */
	__u32			max_height;	/* Maximum frame height [pixel] */
	__u32			step_height;	/* Frame height step size [pixel] */
};

struct v4l2_frmsizeenum {
	__u32			index;		/* Frame size number */
	__u32			pixel_format;	/* Pixel format */
	__u32			type;		/* Frame size type the device supports. */

	union {					/* Frame size */
		struct v4l2_frmsize_discrete	discrete;
		struct v4l2_frmsize_stepwise	stepwise;
	};

	__u32   reserved[2];			/* Reserved space for future use */
};

/*
 *	F R A M E   R A T E   E N U M E R A T I O N
 */
enum v4l2_frmivaltypes {
	V4L2_FRMIVAL_TYPE_DISCRETE	= 1,
	V4L2_FRMIVAL_TYPE_CONTINUOUS	= 2,
	V4L2_FRMIVAL_TYPE_STEPWISE	= 3,
};

struct v4l2_frmival_stepwise {
	struct v4l2_fract	min;		/* Minimum frame interval [s] */
	struct v4l2_fract	max;		/* Maximum frame interval [s] */
	struct v4l2_fract	step;		/* Frame interval step size [s] */
};

struct v4l2_frmivalenum {
	__u32			index;		/* Frame format index */
	__u32			pixel_format;	/* Pixel format */
	__u32			width;		/* Frame width */
	__u32			height;		/* Frame height */
	__u32			type;		/* Frame interval type the device supports. */

	union {					/* Frame interval */
		struct v4l2_fract		discrete;
		struct v4l2_frmival_stepwise	stepwise;
	};

	__u32	reserved[2];			/* Reserved space for future use */
};

/*
 *	T I M E C O D E
 */
struct v4l2_timecode {
	__u32	type;
	__u32	flags;
	__u8	frames;
	__u8	seconds;
	__u8	minutes;
	__u8	hours;
	__u8	userbits[4];
};

/*  Type  */
#define V4L2_TC_TYPE_24FPS		1
#define V4L2_TC_TYPE_25FPS		2
#define V4L2_TC_TYPE_30FPS		3
#define V4L2_TC_TYPE_50FPS		4
#define V4L2_TC_TYPE_60FPS		5

/*  Flags  */
#define V4L2_TC_FLAG_DROPFRAME		0x0001 /* "drop-frame" mode */
#define V4L2_TC_FLAG_COLORFRAME		0x0002
#define V4L2_TC_USERBITS_field		0x000C
#define V4L2_TC_USERBITS_USERDEFINED	0x0000
#define V4L2_TC_USERBITS_8BITCHARS	0x0008
/* The above is based on SMPTE timecodes */

struct v4l2_jpegcompression {
	int quality;

	int  APPn;              /* Number of APP segment to be written,
				 * must be 0..15 */
	int  APP_len;           /* Length of data in JPEG APPn segment */
	char APP_data[60];      /* Data in the JPEG APPn segment. */

	int  COM_len;           /* Length of data in JPEG COM segment */
	char COM_data[60];      /* Data in JPEG COM segment */

	__u32 jpeg_markers;     /* Which markers should go into the JPEG
				 * output. Unless you exactly know what
				 * you do, leave them untouched.
				 * Including less markers will make the
				 * resulting code smaller, but there will
				 * be fewer applications which can read it.
				 * The presence of the APP and COM marker
				 * is influenced by APP_len and COM_len
				 * ONLY, not by this property! */

#define V4L2_JPEG_MARKER_DHT (1<<3)    /* Define Huffman Tables */
#define V4L2_JPEG_MARKER_DQT (1<<4)    /* Define Quantization Tables */
#define V4L2_JPEG_MARKER_DRI (1<<5)    /* Define Restart Interval */
#define V4L2_JPEG_MARKER_COM (1<<6)    /* Comment segment */
#define V4L2_JPEG_MARKER_APP (1<<7)    /* App segment, driver will
					* always use APP0 */
};

/*
 *	M E M O R Y - M A P P I N G   B U F F E R S
 */

#ifdef __KERNEL__
/*
 * This corresponds to the user space version of timeval
 * for 64-bit time_t. sparc64 is different from everyone
 * else, using the microseconds in the wrong half of the
 * second 64-bit word.
 */
struct __kernel_v4l2_timeval {
	long long	tv_sec;
#if defined(__sparc__) && defined(__arch64__)
	int		tv_usec;
	int		__pad;
#else
	long long	tv_usec;
#endif
};
#endif

struct v4l2_requestbuffers {
	__u32			count;
	__u32			type;		/* enum v4l2_buf_type */
	__u32			memory;		/* enum v4l2_memory */
	__u32			capabilities;
	__u32			reserved[1];
};

/* capabilities for struct v4l2_requestbuffers and v4l2_create_buffers */
#define V4L2_BUF_CAP_SUPPORTS_MMAP			(1 << 0)
#define V4L2_BUF_CAP_SUPPORTS_USERPTR			(1 << 1)
#define V4L2_BUF_CAP_SUPPORTS_DMABUF			(1 << 2)
#define V4L2_BUF_CAP_SUPPORTS_REQUESTS			(1 << 3)
#define V4L2_BUF_CAP_SUPPORTS_ORPHANED_BUFS		(1 << 4)
#define V4L2_BUF_CAP_SUPPORTS_M2M_HOLD_CAPTURE_BUF	(1 << 5)
#define V4L2_BUF_CAP_SUPPORTS_MMAP_CACHE_HINTS		(1 << 6)

/**
 * struct v4l2_plane - plane info for multi-planar buffers
 * @bytesused:		number of bytes occupied by data in the plane (payload)
 * @length:		size of this plane (NOT the payload) in bytes
 * @mem_offset:		when memory in the associated struct v4l2_buffer is
 *			V4L2_MEMORY_MMAP, equals the offset from the start of
 *			the device memory for this plane (or is a "cookie" that
 *			should be passed to mmap() called on the video node)
 * @userptr:		when memory is V4L2_MEMORY_USERPTR, a userspace pointer
 *			pointing to this plane
 * @fd:			when memory is V4L2_MEMORY_DMABUF, a userspace file
 *			descriptor associated with this plane
 * @data_offset:	offset in the plane to the start of data; usually 0,
 *			unless there is a header in front of the data
 *
 * Multi-planar buffers consist of one or more planes, e.g. an YCbCr buffer
 * with two planes can have one plane for Y, and another for interleaved CbCr
 * components. Each plane can reside in a separate memory buffer, or even in
 * a completely separate memory node (e.g. in embedded devices).
 */
struct v4l2_plane {
	__u32			bytesused;
	__u32			length;
	union {
		__u32		mem_offset;
		unsigned long	userptr;
		__s32		fd;
	} m;
	__u32			data_offset;
	__u32			reserved[11];
};

/**
 * struct v4l2_buffer - video buffer info
 * @index:	id number of the buffer
 * @type:	enum v4l2_buf_type; buffer type (type == *_MPLANE for
 *		multiplanar buffers);
 * @bytesused:	number of bytes occupied by data in the buffer (payload);
 *		unused (set to 0) for multiplanar buffers
 * @flags:	buffer informational flags
 * @field:	enum v4l2_field; field order of the image in the buffer
 * @timestamp:	frame timestamp
 * @timecode:	frame timecode
 * @sequence:	sequence count of this frame
 * @memory:	enum v4l2_memory; the method, in which the actual video data is
 *		passed
 * @offset:	for non-multiplanar buffers with memory == V4L2_MEMORY_MMAP;
 *		offset from the start of the device memory for this plane,
 *		(or a "cookie" that should be passed to mmap() as offset)
 * @userptr:	for non-multiplanar buffers with memory == V4L2_MEMORY_USERPTR;
 *		a userspace pointer pointing to this buffer
 * @fd:		for non-multiplanar buffers with memory == V4L2_MEMORY_DMABUF;
 *		a userspace file descriptor associated with this buffer
 * @planes:	for multiplanar buffers; userspace pointer to the array of plane
 *		info structs for this buffer
 * @length:	size in bytes of the buffer (NOT its payload) for single-plane
 *		buffers (when type != *_MPLANE); number of elements in the
 *		planes array for multi-plane buffers
 * @request_fd: fd of the request that this buffer should use
 *
 * Contains data exchanged by application and driver using one of the Streaming
 * I/O methods.
 */
struct v4l2_buffer {
	__u32			index;
	__u32			type;
	__u32			bytesused;
	__u32			flags;
	__u32			field;
#ifdef __KERNEL__
	struct __kernel_v4l2_timeval timestamp;
#else
	struct timeval		timestamp;
#endif
	struct v4l2_timecode	timecode;
	__u32			sequence;

	/* memory location */
	__u32			memory;
	union {
		__u32           offset;
		unsigned long   userptr;
		struct v4l2_plane *planes;
		__s32		fd;
	} m;
	__u32			length;
	__u32			reserved2;
	union {
		__s32		request_fd;
		__u32		reserved;
	};
};

#ifndef __KERNEL__
/**
 * v4l2_timeval_to_ns - Convert timeval to nanoseconds
 * @ts:		pointer to the timeval variable to be converted
 *
 * Returns the scalar nanosecond representation of the timeval
 * parameter.
 */
static inline __u64 v4l2_timeval_to_ns(const struct timeval *tv)
{
	return (__u64)tv->tv_sec * 1000000000ULL + tv->tv_usec * 1000;
}
#endif

/*  Flags for 'flags' field */
/* Buffer is mapped (flag) */
#define V4L2_BUF_FLAG_MAPPED			0x00000001
/* Buffer is queued for processing */
#define V4L2_BUF_FLAG_QUEUED			0x00000002
/* Buffer is ready */
#define V4L2_BUF_FLAG_DONE			0x00000004
/* Image is a keyframe (I-frame) */
#define V4L2_BUF_FLAG_KEYFRAME			0x00000008
/* Image is a P-frame */
#define V4L2_BUF_FLAG_PFRAME			0x00000010
/* Image is a B-frame */
#define V4L2_BUF_FLAG_BFRAME			0x00000020
/* Buffer is ready, but the data contained within is corrupted. */
#define V4L2_BUF_FLAG_ERROR			0x00000040
/* Buffer is added to an unqueued request */
#define V4L2_BUF_FLAG_IN_REQUEST		0x00000080
/* timecode field is valid */
#define V4L2_BUF_FLAG_TIMECODE			0x00000100
/* Don't return the capture buffer until OUTPUT timestamp changes */
#define V4L2_BUF_FLAG_M2M_HOLD_CAPTURE_BUF	0x00000200
/* Buffer is prepared for queuing */
#define V4L2_BUF_FLAG_PREPARED			0x00000400
/* Cache handling flags */
#define V4L2_BUF_FLAG_NO_CACHE_INVALIDATE	0x00000800
#define V4L2_BUF_FLAG_NO_CACHE_CLEAN		0x00001000
/* Timestamp type */
#define V4L2_BUF_FLAG_TIMESTAMP_MASK		0x0000e000
#define V4L2_BUF_FLAG_TIMESTAMP_UNKNOWN		0x00000000
#define V4L2_BUF_FLAG_TIMESTAMP_MONOTONIC	0x00002000
#define V4L2_BUF_FLAG_TIMESTAMP_COPY		0x00004000
/* Timestamp sources. */
#define V4L2_BUF_FLAG_TSTAMP_SRC_MASK		0x00070000
#define V4L2_BUF_FLAG_TSTAMP_SRC_EOF		0x00000000
#define V4L2_BUF_FLAG_TSTAMP_SRC_SOE		0x00010000
/* mem2mem encoder/decoder */
#define V4L2_BUF_FLAG_LAST			0x00100000
/* request_fd is valid */
#define V4L2_BUF_FLAG_REQUEST_FD		0x00800000

/**
 * struct v4l2_exportbuffer - export of video buffer as DMABUF file descriptor
 *
 * @index:	id number of the buffer
 * @type:	enum v4l2_buf_type; buffer type (type == *_MPLANE for
 *		multiplanar buffers);
 * @plane:	index of the plane to be exported, 0 for single plane queues
 * @flags:	flags for newly created file, currently only O_CLOEXEC is
 *		supported, refer to manual of open syscall for more details
 * @fd:		file descriptor associated with DMABUF (set by driver)
 *
 * Contains data used for exporting a video buffer as DMABUF file descriptor.
 * The buffer is identified by a 'cookie' returned by VIDIOC_QUERYBUF
 * (identical to the cookie used to mmap() the buffer to userspace). All
 * reserved fields must be set to zero. The field reserved0 is expected to
 * become a structure 'type' allowing an alternative layout of the structure
 * content. Therefore this field should not be used for any other extensions.
 */
struct v4l2_exportbuffer {
	__u32		type; /* enum v4l2_buf_type */
	__u32		index;
	__u32		plane;
	__u32		flags;
	__s32		fd;
	__u32		reserved[11];
};

/*
 *	O V E R L A Y   P R E V I E W
 */
struct v4l2_framebuffer {
	__u32			capability;
	__u32			flags;
/* FIXME: in theory we should pass something like PCI device + memory
 * region + offset instead of some physical address */
	void                    *base;
	struct {
		__u32		width;
		__u32		height;
		__u32		pixelformat;
		__u32		field;		/* enum v4l2_field */
		__u32		bytesperline;	/* for padding, zero if unused */
		__u32		sizeimage;
		__u32		colorspace;	/* enum v4l2_colorspace */
		__u32		priv;		/* reserved field, set to 0 */
	} fmt;
};
/*  Flags for the 'capability' field. Read only */
#define V4L2_FBUF_CAP_EXTERNOVERLAY	0x0001
#define V4L2_FBUF_CAP_CHROMAKEY		0x0002
#define V4L2_FBUF_CAP_LIST_CLIPPING     0x0004
#define V4L2_FBUF_CAP_BITMAP_CLIPPING	0x0008
#define V4L2_FBUF_CAP_LOCAL_ALPHA	0x0010
#define V4L2_FBUF_CAP_GLOBAL_ALPHA	0x0020
#define V4L2_FBUF_CAP_LOCAL_INV_ALPHA	0x0040
#define V4L2_FBUF_CAP_SRC_CHROMAKEY	0x0080
/*  Flags for the 'flags' field. */
#define V4L2_FBUF_FLAG_PRIMARY		0x0001
#define V4L2_FBUF_FLAG_OVERLAY		0x0002
#define V4L2_FBUF_FLAG_CHROMAKEY	0x0004
#define V4L2_FBUF_FLAG_LOCAL_ALPHA	0x0008
#define V4L2_FBUF_FLAG_GLOBAL_ALPHA	0x0010
#define V4L2_FBUF_FLAG_LOCAL_INV_ALPHA	0x0020
#define V4L2_FBUF_FLAG_SRC_CHROMAKEY	0x0040

struct v4l2_clip {
	struct v4l2_rect        c;
	struct v4l2_clip	__user *next;
};

struct v4l2_window {
	struct v4l2_rect        w;
	__u32			field;	 /* enum v4l2_field */
	__u32			chromakey;
	struct v4l2_clip	__user *clips;
	__u32			clipcount;
	void			__user *bitmap;
	__u8                    global_alpha;
};

/*
 *	C A P T U R E   P A R A M E T E R S
 */
struct v4l2_captureparm {
	__u32		   capability;	  /*  Supported modes */
	__u32		   capturemode;	  /*  Current mode */
	struct v4l2_fract  timeperframe;  /*  Time per frame in seconds */
	__u32		   extendedmode;  /*  Driver-specific extensions */
	__u32              readbuffers;   /*  # of buffers for read */
	__u32		   reserved[4];
};

/*  Flags for 'capability' and 'capturemode' fields */
#define V4L2_MODE_HIGHQUALITY	0x0001	/*  High quality imaging mode */
#define V4L2_CAP_TIMEPERFRAME	0x1000	/*  timeperframe field is supported */

struct v4l2_outputparm {
	__u32		   capability;	 /*  Supported modes */
	__u32		   outputmode;	 /*  Current mode */
	struct v4l2_fract  timeperframe; /*  Time per frame in seconds */
	__u32		   extendedmode; /*  Driver-specific extensions */
	__u32              writebuffers; /*  # of buffers for write */
	__u32		   reserved[4];
};

/*
 *	I N P U T   I M A G E   C R O P P I N G
 */
struct v4l2_cropcap {
	__u32			type;	/* enum v4l2_buf_type */
	struct v4l2_rect        bounds;
	struct v4l2_rect        defrect;
	struct v4l2_fract       pixelaspect;
};

struct v4l2_crop {
	__u32			type;	/* enum v4l2_buf_type */
	struct v4l2_rect        c;
};

/**
 * struct v4l2_selection - selection info
 * @type:	buffer type (do not use *_MPLANE types)
 * @target:	Selection target, used to choose one of possible rectangles;
 *		defined in v4l2-common.h; V4L2_SEL_TGT_* .
 * @flags:	constraints flags, defined in v4l2-common.h; V4L2_SEL_FLAG_*.
 * @r:		coordinates of selection window
 * @reserved:	for future use, rounds structure size to 64 bytes, set to zero
 *
 * Hardware may use multiple helper windows to process a video stream.
 * The structure is used to exchange this selection areas between
 * an application and a driver.
 */
struct v4l2_selection {
	__u32			type;
	__u32			target;
	__u32                   flags;
	struct v4l2_rect        r;
	__u32                   reserved[9];
};


/*
 *      A N A L O G   V I D E O   S T A N D A R D
 */

typedef __u64 v4l2_std_id;

/*
 * Attention: Keep the V4L2_STD_* bit definitions in sync with
 * include/dt-bindings/display/sdtv-standards.h SDTV_STD_* bit definitions.
 */
/* one bit for each */
#define V4L2_STD_PAL_B          ((v4l2_std_id)0x00000001)
#define V4L2_STD_PAL_B1         ((v4l2_std_id)0x00000002)
#define V4L2_STD_PAL_G          ((v4l2_std_id)0x00000004)
#define V4L2_STD_PAL_H          ((v4l2_std_id)0x00000008)
#define V4L2_STD_PAL_I          ((v4l2_std_id)0x00000010)
#define V4L2_STD_PAL_D          ((v4l2_std_id)0x00000020)
#define V4L2_STD_PAL_D1         ((v4l2_std_id)0x00000040)
#define V4L2_STD_PAL_K          ((v4l2_std_id)0x00000080)

#define V4L2_STD_PAL_M          ((v4l2_std_id)0x00000100)
#define V4L2_STD_PAL_N          ((v4l2_std_id)0x00000200)
#define V4L2_STD_PAL_Nc         ((v4l2_std_id)0x00000400)
#define V4L2_STD_PAL_60         ((v4l2_std_id)0x00000800)

#define V4L2_STD_NTSC_M         ((v4l2_std_id)0x00001000)	/* BTSC */
#define V4L2_STD_NTSC_M_JP      ((v4l2_std_id)0x00002000)	/* EIA-J */
#define V4L2_STD_NTSC_443       ((v4l2_std_id)0x00004000)
#define V4L2_STD_NTSC_M_KR      ((v4l2_std_id)0x00008000)	/* FM A2 */

#define V4L2_STD_SECAM_B        ((v4l2_std_id)0x00010000)
#define V4L2_STD_SECAM_D        ((v4l2_std_id)0x00020000)
#define V4L2_STD_SECAM_G        ((v4l2_std_id)0x00040000)
#define V4L2_STD_SECAM_H        ((v4l2_std_id)0x00080000)
#define V4L2_STD_SECAM_K        ((v4l2_std_id)0x00100000)
#define V4L2_STD_SECAM_K1       ((v4l2_std_id)0x00200000)
#define V4L2_STD_SECAM_L        ((v4l2_std_id)0x00400000)
#define V4L2_STD_SECAM_LC       ((v4l2_std_id)0x00800000)

/* ATSC/HDTV */
#define V4L2_STD_ATSC_8_VSB     ((v4l2_std_id)0x01000000)
#define V4L2_STD_ATSC_16_VSB    ((v4l2_std_id)0x02000000)

/* FIXME:
   Although std_id is 64 bits, there is an issue on PPC32 architecture that
   makes switch(__u64) to break. So, there's a hack on v4l2-common.c rounding
   this value to 32 bits.
   As, currently, the max value is for V4L2_STD_ATSC_16_VSB (30 bits wide),
   it should work fine. However, if needed to add more than two standards,
   v4l2-common.c should be fixed.
 */

/*
 * Some macros to merge video standards in order to make live easier for the
 * drivers and V4L2 applications
 */

/*
 * "Common" NTSC/M - It should be noticed that V4L2_STD_NTSC_443 is
 * Missing here.
 */
#define V4L2_STD_NTSC           (V4L2_STD_NTSC_M	|\
				 V4L2_STD_NTSC_M_JP     |\
				 V4L2_STD_NTSC_M_KR)
/* Secam macros */
#define V4L2_STD_SECAM_DK	(V4L2_STD_SECAM_D	|\
				 V4L2_STD_SECAM_K	|\
				 V4L2_STD_SECAM_K1)
/* All Secam Standards */
#define V4L2_STD_SECAM		(V4L2_STD_SECAM_B	|\
				 V4L2_STD_SECAM_G	|\
				 V4L2_STD_SECAM_H	|\
				 V4L2_STD_SECAM_DK	|\
				 V4L2_STD_SECAM_L       |\
				 V4L2_STD_SECAM_LC)
/* PAL macros */
#define V4L2_STD_PAL_BG		(V4L2_STD_PAL_B		|\
				 V4L2_STD_PAL_B1	|\
				 V4L2_STD_PAL_G)
#define V4L2_STD_PAL_DK		(V4L2_STD_PAL_D		|\
				 V4L2_STD_PAL_D1	|\
				 V4L2_STD_PAL_K)
/*
 * "Common" PAL - This macro is there to be compatible with the old
 * V4L1 concept of "PAL": /BGDKHI.
 * Several PAL standards are missing here: /M, /N and /Nc
 */
#define V4L2_STD_PAL		(V4L2_STD_PAL_BG	|\
				 V4L2_STD_PAL_DK	|\
				 V4L2_STD_PAL_H		|\
				 V4L2_STD_PAL_I)
/* Chroma "agnostic" standards */
#define V4L2_STD_B		(V4L2_STD_PAL_B		|\
				 V4L2_STD_PAL_B1	|\
				 V4L2_STD_SECAM_B)
#define V4L2_STD_G		(V4L2_STD_PAL_G		|\
				 V4L2_STD_SECAM_G)
#define V4L2_STD_H		(V4L2_STD_PAL_H		|\
				 V4L2_STD_SECAM_H)
#define V4L2_STD_L		(V4L2_STD_SECAM_L	|\
				 V4L2_STD_SECAM_LC)
#define V4L2_STD_GH		(V4L2_STD_G		|\
				 V4L2_STD_H)
#define V4L2_STD_DK		(V4L2_STD_PAL_DK	|\
				 V4L2_STD_SECAM_DK)
#define V4L2_STD_BG		(V4L2_STD_B		|\
				 V4L2_STD_G)
#define V4L2_STD_MN		(V4L2_STD_PAL_M		|\
				 V4L2_STD_PAL_N		|\
				 V4L2_STD_PAL_Nc	|\
				 V4L2_STD_NTSC)

/* Standards where MTS/BTSC stereo could be found */
#define V4L2_STD_MTS		(V4L2_STD_NTSC_M	|\
				 V4L2_STD_PAL_M		|\
				 V4L2_STD_PAL_N		|\
				 V4L2_STD_PAL_Nc)

/* Standards for Countries with 60Hz Line frequency */
#define V4L2_STD_525_60		(V4L2_STD_PAL_M		|\
				 V4L2_STD_PAL_60	|\
				 V4L2_STD_NTSC		|\
				 V4L2_STD_NTSC_443)
/* Standards for Countries with 50Hz Line frequency */
#define V4L2_STD_625_50		(V4L2_STD_PAL		|\
				 V4L2_STD_PAL_N		|\
				 V4L2_STD_PAL_Nc	|\
				 V4L2_STD_SECAM)

#define V4L2_STD_ATSC           (V4L2_STD_ATSC_8_VSB    |\
				 V4L2_STD_ATSC_16_VSB)
/* Macros with none and all analog standards */
#define V4L2_STD_UNKNOWN        0
#define V4L2_STD_ALL            (V4L2_STD_525_60	|\
				 V4L2_STD_625_50)

struct v4l2_standard {
	__u32		     index;
	v4l2_std_id          id;
	__u8		     name[24];
	struct v4l2_fract    frameperiod; /* Frames, not fields */
	__u32		     framelines;
	__u32		     reserved[4];
};

/*
 *	D V	B T	T I M I N G S
 */

/** struct v4l2_bt_timings - BT.656/BT.1120 timing data
 * @width:	total width of the active video in pixels
 * @height:	total height of the active video in lines
 * @interlaced:	Interlaced or progressive
 * @polarities:	Positive or negative polarities
 * @pixelclock:	Pixel clock in HZ. Ex. 74.25MHz->74250000
 * @hfrontporch:Horizontal front porch in pixels
 * @hsync:	Horizontal Sync length in pixels
 * @hbackporch:	Horizontal back porch in pixels
 * @vfrontporch:Vertical front porch in lines
 * @vsync:	Vertical Sync length in lines
 * @vbackporch:	Vertical back porch in lines
 * @il_vfrontporch:Vertical front porch for the even field
 *		(aka field 2) of interlaced field formats
 * @il_vsync:	Vertical Sync length for the even field
 *		(aka field 2) of interlaced field formats
 * @il_vbackporch:Vertical back porch for the even field
 *		(aka field 2) of interlaced field formats
 * @standards:	Standards the timing belongs to
 * @flags:	Flags
 * @picture_aspect: The picture aspect ratio (hor/vert).
 * @cea861_vic:	VIC code as per the CEA-861 standard.
 * @hdmi_vic:	VIC code as per the HDMI standard.
 * @reserved:	Reserved fields, must be zeroed.
 *
 * A note regarding vertical interlaced timings: height refers to the total
 * height of the active video frame (= two fields). The blanking timings refer
 * to the blanking of each field. So the height of the total frame is
 * calculated as follows:
 *
 * tot_height = height + vfrontporch + vsync + vbackporch +
 *                       il_vfrontporch + il_vsync + il_vbackporch
 *
 * The active height of each field is height / 2.
 */
struct v4l2_bt_timings {
	__u32	width;
	__u32	height;
	__u32	interlaced;
	__u32	polarities;
	__u64	pixelclock;
	__u32	hfrontporch;
	__u32	hsync;
	__u32	hbackporch;
	__u32	vfrontporch;
	__u32	vsync;
	__u32	vbackporch;
	__u32	il_vfrontporch;
	__u32	il_vsync;
	__u32	il_vbackporch;
	__u32	standards;
	__u32	flags;
	struct v4l2_fract picture_aspect;
	__u8	cea861_vic;
	__u8	hdmi_vic;
	__u8	reserved[46];
} __attribute__ ((packed));

/* Interlaced or progressive format */
#define	V4L2_DV_PROGRESSIVE	0
#define	V4L2_DV_INTERLACED	1

/* Polarities. If bit is not set, it is assumed to be negative polarity */
#define V4L2_DV_VSYNC_POS_POL	0x00000001
#define V4L2_DV_HSYNC_POS_POL	0x00000002

/* Timings standards */
#define V4L2_DV_BT_STD_CEA861	(1 << 0)  /* CEA-861 Digital TV Profile */
#define V4L2_DV_BT_STD_DMT	(1 << 1)  /* VESA Discrete Monitor Timings */
#define V4L2_DV_BT_STD_CVT	(1 << 2)  /* VESA Coordinated Video Timings */
#define V4L2_DV_BT_STD_GTF	(1 << 3)  /* VESA Generalized Timings Formula */
#define V4L2_DV_BT_STD_SDI	(1 << 4)  /* SDI Timings */

/* Flags */

/*
 * CVT/GTF specific: timing uses reduced blanking (CVT) or the 'Secondary
 * GTF' curve (GTF). In both cases the horizontal and/or vertical blanking
 * intervals are reduced, allowing a higher resolution over the same
 * bandwidth. This is a read-only flag.
 */
#define V4L2_DV_FL_REDUCED_BLANKING		(1 << 0)
/*
 * CEA-861 specific: set for CEA-861 formats with a framerate of a multiple
 * of six. These formats can be optionally played at 1 / 1.001 speed.
 * This is a read-only flag.
 */
#define V4L2_DV_FL_CAN_REDUCE_FPS		(1 << 1)
/*
 * CEA-861 specific: only valid for video transmitters, the flag is cleared
 * by receivers.
 * If the framerate of the format is a multiple of six, then the pixelclock
 * used to set up the transmitter is divided by 1.001 to make it compatible
 * with 60 Hz based standards such as NTSC and PAL-M that use a framerate of
 * 29.97 Hz. Otherwise this flag is cleared. If the transmitter can't generate
 * such frequencies, then the flag will also be cleared.
 */
#define V4L2_DV_FL_REDUCED_FPS			(1 << 2)
/*
 * Specific to interlaced formats: if set, then field 1 is really one half-line
 * longer and field 2 is really one half-line shorter, so each field has
 * exactly the same number of half-lines. Whether half-lines can be detected
 * or used depends on the hardware.
 */
#define V4L2_DV_FL_HALF_LINE			(1 << 3)
/*
 * If set, then this is a Consumer Electronics (CE) video format. Such formats
 * differ from other formats (commonly called IT formats) in that if RGB
 * encoding is used then by default the RGB values use limited range (i.e.
 * use the range 16-235) as opposed to 0-255. All formats defined in CEA-861
 * except for the 640x480 format are CE formats.
 */
#define V4L2_DV_FL_IS_CE_VIDEO			(1 << 4)
/* Some formats like SMPTE-125M have an interlaced signal with a odd
 * total height. For these formats, if this flag is set, the first
 * field has the extra line. If not, it is the second field.
 */
<<<<<<< HEAD
#define V4L2_DV_FL_FIRST_FIELD_EXTRA_LINE		(1 << 5)
=======
#define V4L2_DV_FL_FIRST_FIELD_EXTRA_LINE	(1 << 5)
/*
 * If set, then the picture_aspect field is valid. Otherwise assume that the
 * pixels are square, so the picture aspect ratio is the same as the width to
 * height ratio.
 */
#define V4L2_DV_FL_HAS_PICTURE_ASPECT		(1 << 6)
/*
 * If set, then the cea861_vic field is valid and contains the Video
 * Identification Code as per the CEA-861 standard.
 */
#define V4L2_DV_FL_HAS_CEA861_VIC		(1 << 7)
/*
 * If set, then the hdmi_vic field is valid and contains the Video
 * Identification Code as per the HDMI standard (HDMI Vendor Specific
 * InfoFrame).
 */
#define V4L2_DV_FL_HAS_HDMI_VIC			(1 << 8)
/*
 * CEA-861 specific: only valid for video receivers.
 * If set, then HW can detect the difference between regular FPS and
 * 1000/1001 FPS. Note: This flag is only valid for HDMI VIC codes with
 * the V4L2_DV_FL_CAN_REDUCE_FPS flag set.
 */
#define V4L2_DV_FL_CAN_DETECT_REDUCED_FPS	(1 << 9)
>>>>>>> 24b8d41d

/* A few useful defines to calculate the total blanking and frame sizes */
#define V4L2_DV_BT_BLANKING_WIDTH(bt) \
	((bt)->hfrontporch + (bt)->hsync + (bt)->hbackporch)
#define V4L2_DV_BT_FRAME_WIDTH(bt) \
	((bt)->width + V4L2_DV_BT_BLANKING_WIDTH(bt))
#define V4L2_DV_BT_BLANKING_HEIGHT(bt) \
	((bt)->vfrontporch + (bt)->vsync + (bt)->vbackporch + \
	 (bt)->il_vfrontporch + (bt)->il_vsync + (bt)->il_vbackporch)
#define V4L2_DV_BT_FRAME_HEIGHT(bt) \
	((bt)->height + V4L2_DV_BT_BLANKING_HEIGHT(bt))

/** struct v4l2_dv_timings - DV timings
 * @type:	the type of the timings
 * @bt:	BT656/1120 timings
 */
struct v4l2_dv_timings {
	__u32 type;
	union {
		struct v4l2_bt_timings	bt;
		__u32	reserved[32];
	};
} __attribute__ ((packed));

/* Values for the type field */
#define V4L2_DV_BT_656_1120	0	/* BT.656/1120 timing type */


/** struct v4l2_enum_dv_timings - DV timings enumeration
 * @index:	enumeration index
 * @pad:	the pad number for which to enumerate timings (used with
 *		v4l-subdev nodes only)
 * @reserved:	must be zeroed
 * @timings:	the timings for the given index
 */
struct v4l2_enum_dv_timings {
	__u32 index;
	__u32 pad;
	__u32 reserved[2];
	struct v4l2_dv_timings timings;
};

/** struct v4l2_bt_timings_cap - BT.656/BT.1120 timing capabilities
 * @min_width:		width in pixels
 * @max_width:		width in pixels
 * @min_height:		height in lines
 * @max_height:		height in lines
 * @min_pixelclock:	Pixel clock in HZ. Ex. 74.25MHz->74250000
 * @max_pixelclock:	Pixel clock in HZ. Ex. 74.25MHz->74250000
 * @standards:		Supported standards
 * @capabilities:	Supported capabilities
 * @reserved:		Must be zeroed
 */
struct v4l2_bt_timings_cap {
	__u32	min_width;
	__u32	max_width;
	__u32	min_height;
	__u32	max_height;
	__u64	min_pixelclock;
	__u64	max_pixelclock;
	__u32	standards;
	__u32	capabilities;
	__u32	reserved[16];
} __attribute__ ((packed));

/* Supports interlaced formats */
#define V4L2_DV_BT_CAP_INTERLACED	(1 << 0)
/* Supports progressive formats */
#define V4L2_DV_BT_CAP_PROGRESSIVE	(1 << 1)
/* Supports CVT/GTF reduced blanking */
#define V4L2_DV_BT_CAP_REDUCED_BLANKING	(1 << 2)
/* Supports custom formats */
#define V4L2_DV_BT_CAP_CUSTOM		(1 << 3)

/** struct v4l2_dv_timings_cap - DV timings capabilities
 * @type:	the type of the timings (same as in struct v4l2_dv_timings)
 * @pad:	the pad number for which to query capabilities (used with
 *		v4l-subdev nodes only)
 * @bt:		the BT656/1120 timings capabilities
 */
struct v4l2_dv_timings_cap {
	__u32 type;
	__u32 pad;
	__u32 reserved[2];
	union {
		struct v4l2_bt_timings_cap bt;
		__u32 raw_data[32];
	};
};


/*
 *	V I D E O   I N P U T S
 */
struct v4l2_input {
	__u32	     index;		/*  Which input */
	__u8	     name[32];		/*  Label */
	__u32	     type;		/*  Type of input */
	__u32	     audioset;		/*  Associated audios (bitfield) */
	__u32        tuner;             /*  enum v4l2_tuner_type */
	v4l2_std_id  std;
	__u32	     status;
	__u32	     capabilities;
	__u32	     reserved[3];
};

/*  Values for the 'type' field */
#define V4L2_INPUT_TYPE_TUNER		1
#define V4L2_INPUT_TYPE_CAMERA		2
#define V4L2_INPUT_TYPE_TOUCH		3

/* field 'status' - general */
#define V4L2_IN_ST_NO_POWER    0x00000001  /* Attached device is off */
#define V4L2_IN_ST_NO_SIGNAL   0x00000002
#define V4L2_IN_ST_NO_COLOR    0x00000004

/* field 'status' - sensor orientation */
/* If sensor is mounted upside down set both bits */
#define V4L2_IN_ST_HFLIP       0x00000010 /* Frames are flipped horizontally */
#define V4L2_IN_ST_VFLIP       0x00000020 /* Frames are flipped vertically */

/* field 'status' - analog */
#define V4L2_IN_ST_NO_H_LOCK   0x00000100  /* No horizontal sync lock */
#define V4L2_IN_ST_COLOR_KILL  0x00000200  /* Color killer is active */
#define V4L2_IN_ST_NO_V_LOCK   0x00000400  /* No vertical sync lock */
#define V4L2_IN_ST_NO_STD_LOCK 0x00000800  /* No standard format lock */

/* field 'status' - digital */
#define V4L2_IN_ST_NO_SYNC     0x00010000  /* No synchronization lock */
#define V4L2_IN_ST_NO_EQU      0x00020000  /* No equalizer lock */
#define V4L2_IN_ST_NO_CARRIER  0x00040000  /* Carrier recovery failed */

/* field 'status' - VCR and set-top box */
#define V4L2_IN_ST_MACROVISION 0x01000000  /* Macrovision detected */
#define V4L2_IN_ST_NO_ACCESS   0x02000000  /* Conditional access denied */
#define V4L2_IN_ST_VTR         0x04000000  /* VTR time constant */

/* capabilities flags */
#define V4L2_IN_CAP_DV_TIMINGS		0x00000002 /* Supports S_DV_TIMINGS */
#define V4L2_IN_CAP_CUSTOM_TIMINGS	V4L2_IN_CAP_DV_TIMINGS /* For compatibility */
#define V4L2_IN_CAP_STD			0x00000004 /* Supports S_STD */
#define V4L2_IN_CAP_NATIVE_SIZE		0x00000008 /* Supports setting native size */

/*
 *	V I D E O   O U T P U T S
 */
struct v4l2_output {
	__u32	     index;		/*  Which output */
	__u8	     name[32];		/*  Label */
	__u32	     type;		/*  Type of output */
	__u32	     audioset;		/*  Associated audios (bitfield) */
	__u32	     modulator;         /*  Associated modulator */
	v4l2_std_id  std;
	__u32	     capabilities;
	__u32	     reserved[3];
};
/*  Values for the 'type' field */
#define V4L2_OUTPUT_TYPE_MODULATOR		1
#define V4L2_OUTPUT_TYPE_ANALOG			2
#define V4L2_OUTPUT_TYPE_ANALOGVGAOVERLAY	3

/* capabilities flags */
#define V4L2_OUT_CAP_DV_TIMINGS		0x00000002 /* Supports S_DV_TIMINGS */
#define V4L2_OUT_CAP_CUSTOM_TIMINGS	V4L2_OUT_CAP_DV_TIMINGS /* For compatibility */
#define V4L2_OUT_CAP_STD		0x00000004 /* Supports S_STD */
#define V4L2_OUT_CAP_NATIVE_SIZE	0x00000008 /* Supports setting native size */

/*
 *	C O N T R O L S
 */
struct v4l2_control {
	__u32		     id;
	__s32		     value;
};

struct v4l2_ext_control {
	__u32 id;
	__u32 size;
	__u32 reserved2[1];
	union {
		__s32 value;
		__s64 value64;
		char __user *string;
		__u8 __user *p_u8;
		__u16 __user *p_u16;
		__u32 __user *p_u32;
		struct v4l2_area __user *p_area;
		void __user *ptr;
	};
} __attribute__ ((packed));

struct v4l2_ext_controls {
	union {
#ifndef __KERNEL__
		__u32 ctrl_class;
#endif
		__u32 which;
	};
	__u32 count;
	__u32 error_idx;
	__s32 request_fd;
	__u32 reserved[1];
	struct v4l2_ext_control *controls;
};

#define V4L2_CTRL_ID_MASK	  (0x0fffffff)
#ifndef __KERNEL__
#define V4L2_CTRL_ID2CLASS(id)    ((id) & 0x0fff0000UL)
#endif
#define V4L2_CTRL_ID2WHICH(id)    ((id) & 0x0fff0000UL)
#define V4L2_CTRL_DRIVER_PRIV(id) (((id) & 0xffff) >= 0x1000)
#define V4L2_CTRL_MAX_DIMS	  (4)
#define V4L2_CTRL_WHICH_CUR_VAL   0
#define V4L2_CTRL_WHICH_DEF_VAL   0x0f000000
#define V4L2_CTRL_WHICH_REQUEST_VAL 0x0f010000

enum v4l2_ctrl_type {
	V4L2_CTRL_TYPE_INTEGER	     = 1,
	V4L2_CTRL_TYPE_BOOLEAN	     = 2,
	V4L2_CTRL_TYPE_MENU	     = 3,
	V4L2_CTRL_TYPE_BUTTON	     = 4,
	V4L2_CTRL_TYPE_INTEGER64     = 5,
	V4L2_CTRL_TYPE_CTRL_CLASS    = 6,
	V4L2_CTRL_TYPE_STRING        = 7,
	V4L2_CTRL_TYPE_BITMASK       = 8,
	V4L2_CTRL_TYPE_INTEGER_MENU  = 9,

	/* Compound types are >= 0x0100 */
	V4L2_CTRL_COMPOUND_TYPES     = 0x0100,
	V4L2_CTRL_TYPE_U8	     = 0x0100,
	V4L2_CTRL_TYPE_U16	     = 0x0101,
	V4L2_CTRL_TYPE_U32	     = 0x0102,
	V4L2_CTRL_TYPE_AREA          = 0x0106,
	V4L2_CTRL_TYPE_HDR	     = 0x0200,
};

/*  Used in the VIDIOC_QUERYCTRL ioctl for querying controls */
struct v4l2_queryctrl {
	__u32		     id;
	__u32		     type;	/* enum v4l2_ctrl_type */
	__u8		     name[32];	/* Whatever */
	__s32		     minimum;	/* Note signedness */
	__s32		     maximum;
	__s32		     step;
	__s32		     default_value;
	__u32                flags;
	__u32		     reserved[2];
};

/*  Used in the VIDIOC_QUERY_EXT_CTRL ioctl for querying extended controls */
struct v4l2_query_ext_ctrl {
	__u32		     id;
	__u32		     type;
	char		     name[32];
	__s64		     minimum;
	__s64		     maximum;
	__u64		     step;
	__s64		     default_value;
	__u32                flags;
	__u32                elem_size;
	__u32                elems;
	__u32                nr_of_dims;
	__u32                dims[V4L2_CTRL_MAX_DIMS];
	__u32		     reserved[32];
};

/*  Used in the VIDIOC_QUERYMENU ioctl for querying menu items */
struct v4l2_querymenu {
	__u32		id;
	__u32		index;
	union {
		__u8	name[32];	/* Whatever */
		__s64	value;
	};
	__u32		reserved;
} __attribute__ ((packed));

/*  Control flags  */
#define V4L2_CTRL_FLAG_DISABLED		0x0001
#define V4L2_CTRL_FLAG_GRABBED		0x0002
#define V4L2_CTRL_FLAG_READ_ONLY	0x0004
#define V4L2_CTRL_FLAG_UPDATE		0x0008
#define V4L2_CTRL_FLAG_INACTIVE		0x0010
#define V4L2_CTRL_FLAG_SLIDER		0x0020
#define V4L2_CTRL_FLAG_WRITE_ONLY	0x0040
#define V4L2_CTRL_FLAG_VOLATILE		0x0080
#define V4L2_CTRL_FLAG_HAS_PAYLOAD	0x0100
#define V4L2_CTRL_FLAG_EXECUTE_ON_WRITE	0x0200
#define V4L2_CTRL_FLAG_MODIFY_LAYOUT	0x0400

/*  Query flags, to be ORed with the control ID */
#define V4L2_CTRL_FLAG_NEXT_CTRL	0x80000000
#define V4L2_CTRL_FLAG_NEXT_COMPOUND	0x40000000

/*  User-class control IDs defined by V4L2 */
#define V4L2_CID_MAX_CTRLS		1024
/*  IDs reserved for driver specific controls */
#define V4L2_CID_PRIVATE_BASE		0x08000000


/*
 *	T U N I N G
 */
struct v4l2_tuner {
	__u32                   index;
	__u8			name[32];
	__u32			type;	/* enum v4l2_tuner_type */
	__u32			capability;
	__u32			rangelow;
	__u32			rangehigh;
	__u32			rxsubchans;
	__u32			audmode;
	__s32			signal;
	__s32			afc;
	__u32			reserved[4];
};

struct v4l2_modulator {
	__u32			index;
	__u8			name[32];
	__u32			capability;
	__u32			rangelow;
	__u32			rangehigh;
	__u32			txsubchans;
	__u32			type;	/* enum v4l2_tuner_type */
	__u32			reserved[3];
};

/*  Flags for the 'capability' field */
#define V4L2_TUNER_CAP_LOW		0x0001
#define V4L2_TUNER_CAP_NORM		0x0002
#define V4L2_TUNER_CAP_HWSEEK_BOUNDED	0x0004
#define V4L2_TUNER_CAP_HWSEEK_WRAP	0x0008
#define V4L2_TUNER_CAP_STEREO		0x0010
#define V4L2_TUNER_CAP_LANG2		0x0020
#define V4L2_TUNER_CAP_SAP		0x0020
#define V4L2_TUNER_CAP_LANG1		0x0040
#define V4L2_TUNER_CAP_RDS		0x0080
#define V4L2_TUNER_CAP_RDS_BLOCK_IO	0x0100
#define V4L2_TUNER_CAP_RDS_CONTROLS	0x0200
#define V4L2_TUNER_CAP_FREQ_BANDS	0x0400
#define V4L2_TUNER_CAP_HWSEEK_PROG_LIM	0x0800
#define V4L2_TUNER_CAP_1HZ		0x1000

/*  Flags for the 'rxsubchans' field */
#define V4L2_TUNER_SUB_MONO		0x0001
#define V4L2_TUNER_SUB_STEREO		0x0002
#define V4L2_TUNER_SUB_LANG2		0x0004
#define V4L2_TUNER_SUB_SAP		0x0004
#define V4L2_TUNER_SUB_LANG1		0x0008
#define V4L2_TUNER_SUB_RDS		0x0010

/*  Values for the 'audmode' field */
#define V4L2_TUNER_MODE_MONO		0x0000
#define V4L2_TUNER_MODE_STEREO		0x0001
#define V4L2_TUNER_MODE_LANG2		0x0002
#define V4L2_TUNER_MODE_SAP		0x0002
#define V4L2_TUNER_MODE_LANG1		0x0003
#define V4L2_TUNER_MODE_LANG1_LANG2	0x0004

struct v4l2_frequency {
	__u32	tuner;
	__u32	type;	/* enum v4l2_tuner_type */
	__u32	frequency;
	__u32	reserved[8];
};

#define V4L2_BAND_MODULATION_VSB	(1 << 1)
#define V4L2_BAND_MODULATION_FM		(1 << 2)
#define V4L2_BAND_MODULATION_AM		(1 << 3)

struct v4l2_frequency_band {
	__u32	tuner;
	__u32	type;	/* enum v4l2_tuner_type */
	__u32	index;
	__u32	capability;
	__u32	rangelow;
	__u32	rangehigh;
	__u32	modulation;
	__u32	reserved[9];
};

struct v4l2_hw_freq_seek {
	__u32	tuner;
	__u32	type;	/* enum v4l2_tuner_type */
	__u32	seek_upward;
	__u32	wrap_around;
	__u32	spacing;
	__u32	rangelow;
	__u32	rangehigh;
	__u32	reserved[5];
};

/*
 *	R D S
 */

struct v4l2_rds_data {
	__u8	lsb;
	__u8	msb;
	__u8	block;
} __attribute__ ((packed));

#define V4L2_RDS_BLOCK_MSK	 0x7
#define V4L2_RDS_BLOCK_A	 0
#define V4L2_RDS_BLOCK_B	 1
#define V4L2_RDS_BLOCK_C	 2
#define V4L2_RDS_BLOCK_D	 3
#define V4L2_RDS_BLOCK_C_ALT	 4
#define V4L2_RDS_BLOCK_INVALID	 7

#define V4L2_RDS_BLOCK_CORRECTED 0x40
#define V4L2_RDS_BLOCK_ERROR	 0x80

/*
 *	A U D I O
 */
struct v4l2_audio {
	__u32	index;
	__u8	name[32];
	__u32	capability;
	__u32	mode;
	__u32	reserved[2];
};

/*  Flags for the 'capability' field */
#define V4L2_AUDCAP_STEREO		0x00001
#define V4L2_AUDCAP_AVL			0x00002

/*  Flags for the 'mode' field */
#define V4L2_AUDMODE_AVL		0x00001

struct v4l2_audioout {
	__u32	index;
	__u8	name[32];
	__u32	capability;
	__u32	mode;
	__u32	reserved[2];
};

/*
 *	M P E G   S E R V I C E S
 */
#if 1
#define V4L2_ENC_IDX_FRAME_I    (0)
#define V4L2_ENC_IDX_FRAME_P    (1)
#define V4L2_ENC_IDX_FRAME_B    (2)
#define V4L2_ENC_IDX_FRAME_MASK (0xf)

struct v4l2_enc_idx_entry {
	__u64 offset;
	__u64 pts;
	__u32 length;
	__u32 flags;
	__u32 reserved[2];
};

#define V4L2_ENC_IDX_ENTRIES (64)
struct v4l2_enc_idx {
	__u32 entries;
	__u32 entries_cap;
	__u32 reserved[4];
	struct v4l2_enc_idx_entry entry[V4L2_ENC_IDX_ENTRIES];
};


#define V4L2_ENC_CMD_START      (0)
#define V4L2_ENC_CMD_STOP       (1)
#define V4L2_ENC_CMD_PAUSE      (2)
#define V4L2_ENC_CMD_RESUME     (3)

/* Flags for V4L2_ENC_CMD_STOP */
#define V4L2_ENC_CMD_STOP_AT_GOP_END    (1 << 0)

struct v4l2_encoder_cmd {
	__u32 cmd;
	__u32 flags;
	union {
		struct {
			__u32 data[8];
		} raw;
	};
};

/* Decoder commands */
#define V4L2_DEC_CMD_START       (0)
#define V4L2_DEC_CMD_STOP        (1)
#define V4L2_DEC_CMD_PAUSE       (2)
#define V4L2_DEC_CMD_RESUME      (3)
#define V4L2_DEC_CMD_FLUSH       (4)

/* Flags for V4L2_DEC_CMD_START */
#define V4L2_DEC_CMD_START_MUTE_AUDIO	(1 << 0)

/* Flags for V4L2_DEC_CMD_PAUSE */
#define V4L2_DEC_CMD_PAUSE_TO_BLACK	(1 << 0)

/* Flags for V4L2_DEC_CMD_STOP */
#define V4L2_DEC_CMD_STOP_TO_BLACK	(1 << 0)
#define V4L2_DEC_CMD_STOP_IMMEDIATELY	(1 << 1)

/* Play format requirements (returned by the driver): */

/* The decoder has no special format requirements */
#define V4L2_DEC_START_FMT_NONE		(0)
/* The decoder requires full GOPs */
#define V4L2_DEC_START_FMT_GOP		(1)

/* The structure must be zeroed before use by the application
   This ensures it can be extended safely in the future. */
struct v4l2_decoder_cmd {
	__u32 cmd;
	__u32 flags;
	union {
		struct {
			__u64 pts;
		} stop;

		struct {
			/* 0 or 1000 specifies normal speed,
			   1 specifies forward single stepping,
			   -1 specifies backward single stepping,
			   >1: playback at speed/1000 of the normal speed,
			   <-1: reverse playback at (-speed/1000) of the normal speed. */
			__s32 speed;
			__u32 format;
		} start;

		struct {
			__u32 data[16];
		} raw;
	};
};
#endif


/*
 *	D A T A   S E R V I C E S   ( V B I )
 *
 *	Data services API by Michael Schimek
 */

/* Raw VBI */
struct v4l2_vbi_format {
	__u32	sampling_rate;		/* in 1 Hz */
	__u32	offset;
	__u32	samples_per_line;
	__u32	sample_format;		/* V4L2_PIX_FMT_* */
	__s32	start[2];
	__u32	count[2];
	__u32	flags;			/* V4L2_VBI_* */
	__u32	reserved[2];		/* must be zero */
};

/*  VBI flags  */
#define V4L2_VBI_UNSYNC		(1 << 0)
#define V4L2_VBI_INTERLACED	(1 << 1)

/* ITU-R start lines for each field */
#define V4L2_VBI_ITU_525_F1_START (1)
#define V4L2_VBI_ITU_525_F2_START (264)
#define V4L2_VBI_ITU_625_F1_START (1)
#define V4L2_VBI_ITU_625_F2_START (314)

/* Sliced VBI
 *
 *    This implements is a proposal V4L2 API to allow SLICED VBI
 * required for some hardware encoders. It should change without
 * notice in the definitive implementation.
 */

struct v4l2_sliced_vbi_format {
	__u16   service_set;
	/* service_lines[0][...] specifies lines 0-23 (1-23 used) of the first field
	   service_lines[1][...] specifies lines 0-23 (1-23 used) of the second field
				 (equals frame lines 313-336 for 625 line video
				  standards, 263-286 for 525 line standards) */
	__u16   service_lines[2][24];
	__u32   io_size;
	__u32   reserved[2];            /* must be zero */
};

/* Teletext World System Teletext
   (WST), defined on ITU-R BT.653-2 */
#define V4L2_SLICED_TELETEXT_B          (0x0001)
/* Video Program System, defined on ETS 300 231*/
#define V4L2_SLICED_VPS                 (0x0400)
/* Closed Caption, defined on EIA-608 */
#define V4L2_SLICED_CAPTION_525         (0x1000)
/* Wide Screen System, defined on ITU-R BT1119.1 */
#define V4L2_SLICED_WSS_625             (0x4000)

#define V4L2_SLICED_VBI_525             (V4L2_SLICED_CAPTION_525)
#define V4L2_SLICED_VBI_625             (V4L2_SLICED_TELETEXT_B | V4L2_SLICED_VPS | V4L2_SLICED_WSS_625)

struct v4l2_sliced_vbi_cap {
	__u16   service_set;
	/* service_lines[0][...] specifies lines 0-23 (1-23 used) of the first field
	   service_lines[1][...] specifies lines 0-23 (1-23 used) of the second field
				 (equals frame lines 313-336 for 625 line video
				  standards, 263-286 for 525 line standards) */
	__u16   service_lines[2][24];
	__u32	type;		/* enum v4l2_buf_type */
	__u32   reserved[3];    /* must be 0 */
};

struct v4l2_sliced_vbi_data {
	__u32   id;
	__u32   field;          /* 0: first field, 1: second field */
	__u32   line;           /* 1-23 */
	__u32   reserved;       /* must be 0 */
	__u8    data[48];
};

/*
 * Sliced VBI data inserted into MPEG Streams
 */

/*
 * V4L2_MPEG_STREAM_VBI_FMT_IVTV:
 *
 * Structure of payload contained in an MPEG 2 Private Stream 1 PES Packet in an
 * MPEG-2 Program Pack that contains V4L2_MPEG_STREAM_VBI_FMT_IVTV Sliced VBI
 * data
 *
 * Note, the MPEG-2 Program Pack and Private Stream 1 PES packet header
 * definitions are not included here.  See the MPEG-2 specifications for details
 * on these headers.
 */

/* Line type IDs */
#define V4L2_MPEG_VBI_IVTV_TELETEXT_B     (1)
#define V4L2_MPEG_VBI_IVTV_CAPTION_525    (4)
#define V4L2_MPEG_VBI_IVTV_WSS_625        (5)
#define V4L2_MPEG_VBI_IVTV_VPS            (7)

struct v4l2_mpeg_vbi_itv0_line {
	__u8 id;	/* One of V4L2_MPEG_VBI_IVTV_* above */
	__u8 data[42];	/* Sliced VBI data for the line */
} __attribute__ ((packed));

struct v4l2_mpeg_vbi_itv0 {
	__le32 linemask[2]; /* Bitmasks of VBI service lines present */
	struct v4l2_mpeg_vbi_itv0_line line[35];
} __attribute__ ((packed));

struct v4l2_mpeg_vbi_ITV0 {
	struct v4l2_mpeg_vbi_itv0_line line[36];
} __attribute__ ((packed));

#define V4L2_MPEG_VBI_IVTV_MAGIC0	"itv0"
#define V4L2_MPEG_VBI_IVTV_MAGIC1	"ITV0"

struct v4l2_mpeg_vbi_fmt_ivtv {
	__u8 magic[4];
	union {
		struct v4l2_mpeg_vbi_itv0 itv0;
		struct v4l2_mpeg_vbi_ITV0 ITV0;
	};
} __attribute__ ((packed));

/*
 *	A G G R E G A T E   S T R U C T U R E S
 */

/**
 * struct v4l2_plane_pix_format - additional, per-plane format definition
 * @sizeimage:		maximum size in bytes required for data, for which
 *			this plane will be used
 * @bytesperline:	distance in bytes between the leftmost pixels in two
 *			adjacent lines
 */
struct v4l2_plane_pix_format {
	__u32		sizeimage;
	__u32		bytesperline;
	__u16		reserved[6];
} __attribute__ ((packed));

/**
 * struct v4l2_pix_format_mplane - multiplanar format definition
 * @width:		image width in pixels
 * @height:		image height in pixels
 * @pixelformat:	little endian four character code (fourcc)
 * @field:		enum v4l2_field; field order (for interlaced video)
 * @colorspace:		enum v4l2_colorspace; supplemental to pixelformat
 * @plane_fmt:		per-plane information
 * @num_planes:		number of planes for this format
 * @flags:		format flags (V4L2_PIX_FMT_FLAG_*)
 * @ycbcr_enc:		enum v4l2_ycbcr_encoding, Y'CbCr encoding
 * @quantization:	enum v4l2_quantization, colorspace quantization
 * @xfer_func:		enum v4l2_xfer_func, colorspace transfer function
 */
struct v4l2_pix_format_mplane {
	__u32				width;
	__u32				height;
	__u32				pixelformat;
	__u32				field;
	__u32				colorspace;

	struct v4l2_plane_pix_format	plane_fmt[VIDEO_MAX_PLANES];
	__u8				num_planes;
	__u8				flags;
	 union {
		__u8				ycbcr_enc;
		__u8				hsv_enc;
	};
	__u8				quantization;
	__u8				xfer_func;
	__u8				reserved[7];
} __attribute__ ((packed));

/**
 * struct v4l2_sdr_format - SDR format definition
 * @pixelformat:	little endian four character code (fourcc)
 * @buffersize:		maximum size in bytes required for data
 */
struct v4l2_sdr_format {
	__u32				pixelformat;
	__u32				buffersize;
	__u8				reserved[24];
} __attribute__ ((packed));

/**
 * struct v4l2_meta_format - metadata format definition
 * @dataformat:		little endian four character code (fourcc)
 * @buffersize:		maximum size in bytes required for data
 */
struct v4l2_meta_format {
	__u32				dataformat;
	__u32				buffersize;
} __attribute__ ((packed));

/**
 * struct v4l2_format - stream data format
 * @type:	enum v4l2_buf_type; type of the data stream
 * @pix:	definition of an image format
 * @pix_mp:	definition of a multiplanar image format
 * @win:	definition of an overlaid image
 * @vbi:	raw VBI capture or output parameters
 * @sliced:	sliced VBI capture or output parameters
 * @raw_data:	placeholder for future extensions and custom formats
 */
struct v4l2_format {
	__u32	 type;
	union {
		struct v4l2_pix_format		pix;     /* V4L2_BUF_TYPE_VIDEO_CAPTURE */
		struct v4l2_pix_format_mplane	pix_mp;  /* V4L2_BUF_TYPE_VIDEO_CAPTURE_MPLANE */
		struct v4l2_window		win;     /* V4L2_BUF_TYPE_VIDEO_OVERLAY */
		struct v4l2_vbi_format		vbi;     /* V4L2_BUF_TYPE_VBI_CAPTURE */
		struct v4l2_sliced_vbi_format	sliced;  /* V4L2_BUF_TYPE_SLICED_VBI_CAPTURE */
		struct v4l2_sdr_format		sdr;     /* V4L2_BUF_TYPE_SDR_CAPTURE */
		struct v4l2_meta_format		meta;    /* V4L2_BUF_TYPE_META_CAPTURE */
		__u8	raw_data[200];                   /* user-defined */
	} fmt;
};

/*	Stream type-dependent parameters
 */
struct v4l2_streamparm {
	__u32	 type;			/* enum v4l2_buf_type */
	union {
		struct v4l2_captureparm	capture;
		struct v4l2_outputparm	output;
		__u8	raw_data[200];  /* user-defined */
	} parm;
};

/*
 *	E V E N T S
 */

#define V4L2_EVENT_ALL				0
#define V4L2_EVENT_VSYNC			1
#define V4L2_EVENT_EOS				2
#define V4L2_EVENT_CTRL				3
#define V4L2_EVENT_FRAME_SYNC			4
#define V4L2_EVENT_SOURCE_CHANGE		5
#define V4L2_EVENT_MOTION_DET			6
#define V4L2_EVENT_PRIVATE_START		0x08000000

/* Payload for V4L2_EVENT_VSYNC */
struct v4l2_event_vsync {
	/* Can be V4L2_FIELD_ANY, _NONE, _TOP or _BOTTOM */
	__u8 field;
} __attribute__ ((packed));

/* Payload for V4L2_EVENT_CTRL */
#define V4L2_EVENT_CTRL_CH_VALUE		(1 << 0)
#define V4L2_EVENT_CTRL_CH_FLAGS		(1 << 1)
#define V4L2_EVENT_CTRL_CH_RANGE		(1 << 2)

struct v4l2_event_ctrl {
	__u32 changes;
	__u32 type;
	union {
		__s32 value;
		__s64 value64;
	};
	__u32 flags;
	__s32 minimum;
	__s32 maximum;
	__s32 step;
	__s32 default_value;
};

struct v4l2_event_frame_sync {
	__u32 frame_sequence;
};

#define V4L2_EVENT_SRC_CH_RESOLUTION		(1 << 0)

struct v4l2_event_src_change {
	__u32 changes;
};

#define V4L2_EVENT_MD_FL_HAVE_FRAME_SEQ	(1 << 0)

/**
 * struct v4l2_event_motion_det - motion detection event
 * @flags:             if V4L2_EVENT_MD_FL_HAVE_FRAME_SEQ is set, then the
 *                     frame_sequence field is valid.
 * @frame_sequence:    the frame sequence number associated with this event.
 * @region_mask:       which regions detected motion.
 */
struct v4l2_event_motion_det {
	__u32 flags;
	__u32 frame_sequence;
	__u32 region_mask;
};

struct v4l2_event {
	__u32				type;
	union {
		struct v4l2_event_vsync		vsync;
		struct v4l2_event_ctrl		ctrl;
		struct v4l2_event_frame_sync	frame_sync;
		struct v4l2_event_src_change	src_change;
		struct v4l2_event_motion_det	motion_det;
		__u8				data[64];
	} u;
	__u32				pending;
	__u32				sequence;
#ifdef __KERNEL__
	struct __kernel_timespec	timestamp;
#else
	struct timespec			timestamp;
#endif
	__u32				id;
	__u32				reserved[8];
};

#define V4L2_EVENT_SUB_FL_SEND_INITIAL		(1 << 0)
#define V4L2_EVENT_SUB_FL_ALLOW_FEEDBACK	(1 << 1)

struct v4l2_event_subscription {
	__u32				type;
	__u32				id;
	__u32				flags;
	__u32				reserved[5];
};

/*
 *	A D V A N C E D   D E B U G G I N G
 *
 *	NOTE: EXPERIMENTAL API, NEVER RELY ON THIS IN APPLICATIONS!
 *	FOR DEBUGGING, TESTING AND INTERNAL USE ONLY!
 */

/* VIDIOC_DBG_G_REGISTER and VIDIOC_DBG_S_REGISTER */

#define V4L2_CHIP_MATCH_BRIDGE      0  /* Match against chip ID on the bridge (0 for the bridge) */
#define V4L2_CHIP_MATCH_SUBDEV      4  /* Match against subdev index */

/* The following four defines are no longer in use */
#define V4L2_CHIP_MATCH_HOST V4L2_CHIP_MATCH_BRIDGE
#define V4L2_CHIP_MATCH_I2C_DRIVER  1  /* Match against I2C driver name */
#define V4L2_CHIP_MATCH_I2C_ADDR    2  /* Match against I2C 7-bit address */
#define V4L2_CHIP_MATCH_AC97        3  /* Match against ancillary AC97 chip */

struct v4l2_dbg_match {
	__u32 type; /* Match type */
	union {     /* Match this chip, meaning determined by type */
		__u32 addr;
		char name[32];
	};
} __attribute__ ((packed));

struct v4l2_dbg_register {
	struct v4l2_dbg_match match;
	__u32 size;	/* register size in bytes */
	__u64 reg;
	__u64 val;
} __attribute__ ((packed));

#define V4L2_CHIP_FL_READABLE (1 << 0)
#define V4L2_CHIP_FL_WRITABLE (1 << 1)

/* VIDIOC_DBG_G_CHIP_INFO */
struct v4l2_dbg_chip_info {
	struct v4l2_dbg_match match;
	char name[32];
	__u32 flags;
	__u32 reserved[32];
} __attribute__ ((packed));

/**
 * struct v4l2_create_buffers - VIDIOC_CREATE_BUFS argument
 * @index:	on return, index of the first created buffer
 * @count:	entry: number of requested buffers,
 *		return: number of created buffers
 * @memory:	enum v4l2_memory; buffer memory type
 * @format:	frame format, for which buffers are requested
 * @capabilities: capabilities of this buffer type.
 * @reserved:	future extensions
 */
struct v4l2_create_buffers {
	__u32			index;
	__u32			count;
	__u32			memory;
	struct v4l2_format	format;
	__u32			capabilities;
	__u32			reserved[7];
};

/*
 *	I O C T L   C O D E S   F O R   V I D E O   D E V I C E S
 *
 */
#define VIDIOC_QUERYCAP		 _IOR('V',  0, struct v4l2_capability)
#define VIDIOC_ENUM_FMT         _IOWR('V',  2, struct v4l2_fmtdesc)
#define VIDIOC_G_FMT		_IOWR('V',  4, struct v4l2_format)
#define VIDIOC_S_FMT		_IOWR('V',  5, struct v4l2_format)
#define VIDIOC_REQBUFS		_IOWR('V',  8, struct v4l2_requestbuffers)
#define VIDIOC_QUERYBUF		_IOWR('V',  9, struct v4l2_buffer)
#define VIDIOC_G_FBUF		 _IOR('V', 10, struct v4l2_framebuffer)
#define VIDIOC_S_FBUF		 _IOW('V', 11, struct v4l2_framebuffer)
#define VIDIOC_OVERLAY		 _IOW('V', 14, int)
#define VIDIOC_QBUF		_IOWR('V', 15, struct v4l2_buffer)
#define VIDIOC_EXPBUF		_IOWR('V', 16, struct v4l2_exportbuffer)
#define VIDIOC_DQBUF		_IOWR('V', 17, struct v4l2_buffer)
#define VIDIOC_STREAMON		 _IOW('V', 18, int)
#define VIDIOC_STREAMOFF	 _IOW('V', 19, int)
#define VIDIOC_G_PARM		_IOWR('V', 21, struct v4l2_streamparm)
#define VIDIOC_S_PARM		_IOWR('V', 22, struct v4l2_streamparm)
#define VIDIOC_G_STD		 _IOR('V', 23, v4l2_std_id)
#define VIDIOC_S_STD		 _IOW('V', 24, v4l2_std_id)
#define VIDIOC_ENUMSTD		_IOWR('V', 25, struct v4l2_standard)
#define VIDIOC_ENUMINPUT	_IOWR('V', 26, struct v4l2_input)
#define VIDIOC_G_CTRL		_IOWR('V', 27, struct v4l2_control)
#define VIDIOC_S_CTRL		_IOWR('V', 28, struct v4l2_control)
#define VIDIOC_G_TUNER		_IOWR('V', 29, struct v4l2_tuner)
#define VIDIOC_S_TUNER		 _IOW('V', 30, struct v4l2_tuner)
#define VIDIOC_G_AUDIO		 _IOR('V', 33, struct v4l2_audio)
#define VIDIOC_S_AUDIO		 _IOW('V', 34, struct v4l2_audio)
#define VIDIOC_QUERYCTRL	_IOWR('V', 36, struct v4l2_queryctrl)
#define VIDIOC_QUERYMENU	_IOWR('V', 37, struct v4l2_querymenu)
#define VIDIOC_G_INPUT		 _IOR('V', 38, int)
#define VIDIOC_S_INPUT		_IOWR('V', 39, int)
#define VIDIOC_G_EDID		_IOWR('V', 40, struct v4l2_edid)
#define VIDIOC_S_EDID		_IOWR('V', 41, struct v4l2_edid)
#define VIDIOC_G_OUTPUT		 _IOR('V', 46, int)
#define VIDIOC_S_OUTPUT		_IOWR('V', 47, int)
#define VIDIOC_ENUMOUTPUT	_IOWR('V', 48, struct v4l2_output)
#define VIDIOC_G_AUDOUT		 _IOR('V', 49, struct v4l2_audioout)
#define VIDIOC_S_AUDOUT		 _IOW('V', 50, struct v4l2_audioout)
#define VIDIOC_G_MODULATOR	_IOWR('V', 54, struct v4l2_modulator)
#define VIDIOC_S_MODULATOR	 _IOW('V', 55, struct v4l2_modulator)
#define VIDIOC_G_FREQUENCY	_IOWR('V', 56, struct v4l2_frequency)
#define VIDIOC_S_FREQUENCY	 _IOW('V', 57, struct v4l2_frequency)
#define VIDIOC_CROPCAP		_IOWR('V', 58, struct v4l2_cropcap)
#define VIDIOC_G_CROP		_IOWR('V', 59, struct v4l2_crop)
#define VIDIOC_S_CROP		 _IOW('V', 60, struct v4l2_crop)
#define VIDIOC_G_JPEGCOMP	 _IOR('V', 61, struct v4l2_jpegcompression)
#define VIDIOC_S_JPEGCOMP	 _IOW('V', 62, struct v4l2_jpegcompression)
#define VIDIOC_QUERYSTD		 _IOR('V', 63, v4l2_std_id)
#define VIDIOC_TRY_FMT		_IOWR('V', 64, struct v4l2_format)
#define VIDIOC_ENUMAUDIO	_IOWR('V', 65, struct v4l2_audio)
#define VIDIOC_ENUMAUDOUT	_IOWR('V', 66, struct v4l2_audioout)
#define VIDIOC_G_PRIORITY	 _IOR('V', 67, __u32) /* enum v4l2_priority */
#define VIDIOC_S_PRIORITY	 _IOW('V', 68, __u32) /* enum v4l2_priority */
#define VIDIOC_G_SLICED_VBI_CAP _IOWR('V', 69, struct v4l2_sliced_vbi_cap)
#define VIDIOC_LOG_STATUS         _IO('V', 70)
#define VIDIOC_G_EXT_CTRLS	_IOWR('V', 71, struct v4l2_ext_controls)
#define VIDIOC_S_EXT_CTRLS	_IOWR('V', 72, struct v4l2_ext_controls)
#define VIDIOC_TRY_EXT_CTRLS	_IOWR('V', 73, struct v4l2_ext_controls)
#define VIDIOC_ENUM_FRAMESIZES	_IOWR('V', 74, struct v4l2_frmsizeenum)
#define VIDIOC_ENUM_FRAMEINTERVALS _IOWR('V', 75, struct v4l2_frmivalenum)
#define VIDIOC_G_ENC_INDEX       _IOR('V', 76, struct v4l2_enc_idx)
#define VIDIOC_ENCODER_CMD      _IOWR('V', 77, struct v4l2_encoder_cmd)
#define VIDIOC_TRY_ENCODER_CMD  _IOWR('V', 78, struct v4l2_encoder_cmd)

/*
 * Experimental, meant for debugging, testing and internal use.
 * Only implemented if CONFIG_VIDEO_ADV_DEBUG is defined.
 * You must be root to use these ioctls. Never use these in applications!
 */
<<<<<<< HEAD
#define	VIDIOC_DBG_S_REGISTER 	 _IOW('V', 79, struct v4l2_dbg_register)
#define	VIDIOC_DBG_G_REGISTER 	_IOWR('V', 80, struct v4l2_dbg_register)
=======
#define	VIDIOC_DBG_S_REGISTER	 _IOW('V', 79, struct v4l2_dbg_register)
#define	VIDIOC_DBG_G_REGISTER	_IOWR('V', 80, struct v4l2_dbg_register)
>>>>>>> 24b8d41d

#define VIDIOC_S_HW_FREQ_SEEK	 _IOW('V', 82, struct v4l2_hw_freq_seek)
#define	VIDIOC_S_DV_TIMINGS	_IOWR('V', 87, struct v4l2_dv_timings)
#define	VIDIOC_G_DV_TIMINGS	_IOWR('V', 88, struct v4l2_dv_timings)
#define	VIDIOC_DQEVENT		 _IOR('V', 89, struct v4l2_event)
#define	VIDIOC_SUBSCRIBE_EVENT	 _IOW('V', 90, struct v4l2_event_subscription)
#define	VIDIOC_UNSUBSCRIBE_EVENT _IOW('V', 91, struct v4l2_event_subscription)
#define VIDIOC_CREATE_BUFS	_IOWR('V', 92, struct v4l2_create_buffers)
#define VIDIOC_PREPARE_BUF	_IOWR('V', 93, struct v4l2_buffer)
#define VIDIOC_G_SELECTION	_IOWR('V', 94, struct v4l2_selection)
#define VIDIOC_S_SELECTION	_IOWR('V', 95, struct v4l2_selection)
#define VIDIOC_DECODER_CMD	_IOWR('V', 96, struct v4l2_decoder_cmd)
#define VIDIOC_TRY_DECODER_CMD	_IOWR('V', 97, struct v4l2_decoder_cmd)
#define VIDIOC_ENUM_DV_TIMINGS  _IOWR('V', 98, struct v4l2_enum_dv_timings)
#define VIDIOC_QUERY_DV_TIMINGS  _IOR('V', 99, struct v4l2_dv_timings)
#define VIDIOC_DV_TIMINGS_CAP   _IOWR('V', 100, struct v4l2_dv_timings_cap)
#define VIDIOC_ENUM_FREQ_BANDS	_IOWR('V', 101, struct v4l2_frequency_band)

/*
 * Experimental, meant for debugging, testing and internal use.
 * Never use this in applications!
 */
#define VIDIOC_DBG_G_CHIP_INFO  _IOWR('V', 102, struct v4l2_dbg_chip_info)

#define VIDIOC_QUERY_EXT_CTRL	_IOWR('V', 103, struct v4l2_query_ext_ctrl)

/* Reminder: when adding new ioctls please add support for them to
   drivers/media/v4l2-core/v4l2-compat-ioctl32.c as well! */

#define BASE_VIDIOC_PRIVATE	192		/* 192-255 are private */

#endif /* _UAPI__LINUX_VIDEODEV2_H */<|MERGE_RESOLUTION|>--- conflicted
+++ resolved
@@ -307,11 +307,7 @@
 	 *
 	 * V4L2_COLORSPACE_SMPTE170M, V4L2_COLORSPACE_470_SYSTEM_M,
 	 * V4L2_COLORSPACE_470_SYSTEM_BG, V4L2_COLORSPACE_SRGB,
-<<<<<<< HEAD
-	 * V4L2_COLORSPACE_ADOBERGB and V4L2_COLORSPACE_JPEG: V4L2_YCBCR_ENC_601
-=======
 	 * V4L2_COLORSPACE_OPRGB and V4L2_COLORSPACE_JPEG: V4L2_YCBCR_ENC_601
->>>>>>> 24b8d41d
 	 *
 	 * V4L2_COLORSPACE_REC709 and V4L2_COLORSPACE_DCI_P3: V4L2_YCBCR_ENC_709
 	 *
@@ -378,16 +374,9 @@
 
 enum v4l2_quantization {
 	/*
-<<<<<<< HEAD
-	 * The default for R'G'B' quantization is always full range, except
-	 * for the BT2020 colorspace. For Y'CbCr the quantization is always
-	 * limited range, except for COLORSPACE_JPEG, SRGB, ADOBERGB,
-	 * XV601 or XV709: those are full range.
-=======
 	 * The default for R'G'B' quantization is always full range.
 	 * For Y'CbCr the quantization is always limited range, except
 	 * for COLORSPACE_JPEG: this is full range.
->>>>>>> 24b8d41d
 	 */
 	V4L2_QUANTIZATION_DEFAULT     = 0,
 	V4L2_QUANTIZATION_FULL_RANGE  = 1,
@@ -410,19 +399,10 @@
  * WARNING: Please don't use these deprecated defines in your code, as
  * there is a chance we have to remove them in the future.
  */
-<<<<<<< HEAD
-#define V4L2_MAP_QUANTIZATION_DEFAULT(is_rgb, colsp, ycbcr_enc) \
-	(((is_rgb) && (colsp) == V4L2_COLORSPACE_BT2020) ? V4L2_QUANTIZATION_LIM_RANGE : \
-	 (((is_rgb) || (ycbcr_enc) == V4L2_YCBCR_ENC_XV601 || \
-	  (ycbcr_enc) == V4L2_YCBCR_ENC_XV709 || (colsp) == V4L2_COLORSPACE_JPEG) || \
-	  (colsp) == V4L2_COLORSPACE_ADOBERGB || (colsp) == V4L2_COLORSPACE_SRGB ? \
-	 V4L2_QUANTIZATION_FULL_RANGE : V4L2_QUANTIZATION_LIM_RANGE))
-=======
 #ifndef __KERNEL__
 #define V4L2_COLORSPACE_ADOBERGB V4L2_COLORSPACE_OPRGB
 #define V4L2_XFER_FUNC_ADOBERGB  V4L2_XFER_FUNC_OPRGB
 #endif
->>>>>>> 24b8d41d
 
 enum v4l2_priority {
 	V4L2_PRIORITY_UNSET       = 0,  /* not initialized */
@@ -510,8 +490,6 @@
 #define V4L2_CAP_TOUCH                  0x10000000  /* Is a touch device */
 
 #define V4L2_CAP_IO_MC			0x20000000  /* Is input/output controlled by the media controller */
-
-#define V4L2_CAP_TOUCH                  0x10000000  /* Is a touch device */
 
 #define V4L2_CAP_DEVICE_CAPS            0x80000000  /* sets device capabilities field */
 
@@ -624,13 +602,10 @@
 #define V4L2_PIX_FMT_YUV555  v4l2_fourcc('Y', 'U', 'V', 'O') /* 16  YUV-5-5-5     */
 #define V4L2_PIX_FMT_YUV565  v4l2_fourcc('Y', 'U', 'V', 'P') /* 16  YUV-5-6-5     */
 #define V4L2_PIX_FMT_YUV32   v4l2_fourcc('Y', 'U', 'V', '4') /* 32  YUV-8-8-8-8   */
-<<<<<<< HEAD
-=======
 #define V4L2_PIX_FMT_AYUV32  v4l2_fourcc('A', 'Y', 'U', 'V') /* 32  AYUV-8-8-8-8  */
 #define V4L2_PIX_FMT_XYUV32  v4l2_fourcc('X', 'Y', 'U', 'V') /* 32  XYUV-8-8-8-8  */
 #define V4L2_PIX_FMT_VUYA32  v4l2_fourcc('V', 'U', 'Y', 'A') /* 32  VUYA-8-8-8-8  */
 #define V4L2_PIX_FMT_VUYX32  v4l2_fourcc('V', 'U', 'Y', 'X') /* 32  VUYX-8-8-8-8  */
->>>>>>> 24b8d41d
 #define V4L2_PIX_FMT_HI240   v4l2_fourcc('H', 'I', '2', '4') /*  8  8-bit color   */
 #define V4L2_PIX_FMT_HM12    v4l2_fourcc('H', 'M', '1', '2') /*  8  YUV 4:2:0 16x16 macroblocks */
 #define V4L2_PIX_FMT_M420    v4l2_fourcc('M', '4', '2', '0') /* 12  YUV 4:2:0 2 lines y, 1 line uv interleaved */
@@ -821,12 +796,6 @@
 #define V4L2_META_FMT_D4XX        v4l2_fourcc('D', '4', 'X', 'X') /* D4XX Payload Header metadata */
 #define V4L2_META_FMT_VIVID	  v4l2_fourcc('V', 'I', 'V', 'D') /* Vivid Metadata */
 
-/* Touch formats - used for Touch devices */
-#define V4L2_TCH_FMT_DELTA_TD16	v4l2_fourcc('T', 'D', '1', '6') /* 16-bit signed deltas */
-#define V4L2_TCH_FMT_DELTA_TD08	v4l2_fourcc('T', 'D', '0', '8') /* 8-bit signed deltas */
-#define V4L2_TCH_FMT_TU16	v4l2_fourcc('T', 'U', '1', '6') /* 16-bit unsigned touch data */
-#define V4L2_TCH_FMT_TU08	v4l2_fourcc('T', 'U', '0', '8') /* 8-bit unsigned touch data */
-
 /* priv field value to indicates that subsequent fields are valid. */
 #define V4L2_PIX_FMT_PRIV_MAGIC		0xfeedcafe
 
@@ -843,13 +812,6 @@
 	__u32               flags;
 	__u8		    description[32];   /* Description string */
 	__u32		    pixelformat;       /* Format fourcc      */
-<<<<<<< HEAD
-	__u32		    reserved[4];
-};
-
-#define V4L2_FMT_FLAG_COMPRESSED 0x0001
-#define V4L2_FMT_FLAG_EMULATED   0x0002
-=======
 	__u32		    mbus_code;		/* Media bus code    */
 	__u32		    reserved[3];
 };
@@ -864,7 +826,6 @@
 #define V4L2_FMT_FLAG_CSC_YCBCR_ENC		0x0080
 #define V4L2_FMT_FLAG_CSC_HSV_ENC		V4L2_FMT_FLAG_CSC_YCBCR_ENC
 #define V4L2_FMT_FLAG_CSC_QUANTIZATION		0x0100
->>>>>>> 24b8d41d
 
 	/* Frame Size and frame rate enumeration */
 /*
@@ -1584,9 +1545,6 @@
  * total height. For these formats, if this flag is set, the first
  * field has the extra line. If not, it is the second field.
  */
-<<<<<<< HEAD
-#define V4L2_DV_FL_FIRST_FIELD_EXTRA_LINE		(1 << 5)
-=======
 #define V4L2_DV_FL_FIRST_FIELD_EXTRA_LINE	(1 << 5)
 /*
  * If set, then the picture_aspect field is valid. Otherwise assume that the
@@ -1612,7 +1570,6 @@
  * the V4L2_DV_FL_CAN_REDUCE_FPS flag set.
  */
 #define V4L2_DV_FL_CAN_DETECT_REDUCED_FPS	(1 << 9)
->>>>>>> 24b8d41d
 
 /* A few useful defines to calculate the total blanking and frame sizes */
 #define V4L2_DV_BT_BLANKING_WIDTH(bt) \
@@ -2609,13 +2566,8 @@
  * Only implemented if CONFIG_VIDEO_ADV_DEBUG is defined.
  * You must be root to use these ioctls. Never use these in applications!
  */
-<<<<<<< HEAD
-#define	VIDIOC_DBG_S_REGISTER 	 _IOW('V', 79, struct v4l2_dbg_register)
-#define	VIDIOC_DBG_G_REGISTER 	_IOWR('V', 80, struct v4l2_dbg_register)
-=======
 #define	VIDIOC_DBG_S_REGISTER	 _IOW('V', 79, struct v4l2_dbg_register)
 #define	VIDIOC_DBG_G_REGISTER	_IOWR('V', 80, struct v4l2_dbg_register)
->>>>>>> 24b8d41d
 
 #define VIDIOC_S_HW_FREQ_SEEK	 _IOW('V', 82, struct v4l2_hw_freq_seek)
 #define	VIDIOC_S_DV_TIMINGS	_IOWR('V', 87, struct v4l2_dv_timings)
