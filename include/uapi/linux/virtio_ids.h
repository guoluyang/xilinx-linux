--- conflicted
+++ resolved
@@ -42,14 +42,11 @@
 #define VIRTIO_ID_GPU          16 /* virtio GPU */
 #define VIRTIO_ID_INPUT        18 /* virtio input */
 #define VIRTIO_ID_VSOCK        19 /* virtio vsock transport */
-<<<<<<< HEAD
-=======
 #define VIRTIO_ID_CRYPTO       20 /* virtio crypto */
 #define VIRTIO_ID_IOMMU        23 /* virtio IOMMU */
 #define VIRTIO_ID_MEM          24 /* virtio mem */
 #define VIRTIO_ID_FS           26 /* virtio filesystem */
 #define VIRTIO_ID_PMEM         27 /* virtio pmem */
 #define VIRTIO_ID_MAC80211_HWSIM 29 /* virtio mac80211-hwsim */
->>>>>>> 24b8d41d
 
 #endif /* _LINUX_VIRTIO_IDS_H */