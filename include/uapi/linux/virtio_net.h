--- conflicted
+++ resolved
@@ -92,11 +92,6 @@
 	 * see VIRTIO_NET_F_MQ and VIRTIO_NET_CTRL_MQ.
 	 * Legal values are between 1 and 0x8000
 	 */
-<<<<<<< HEAD
-	__u16 max_virtqueue_pairs;
-	/* Default maximum transmit unit advice */
-	__u16 mtu;
-=======
 	__virtio16 max_virtqueue_pairs;
 	/* Default maximum transmit unit advice */
 	__virtio16 mtu;
@@ -117,7 +112,6 @@
 	__le16 rss_max_indirection_table_length;
 	/* bitmask of supported VIRTIO_NET_RSS_HASH_ types */
 	__le32 supported_hash_types;
->>>>>>> 24b8d41d
 } __attribute__((packed));
 
 /*
