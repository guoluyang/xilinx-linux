#ifndef __LINUX_NL80211_H
#define __LINUX_NL80211_H
/*
 * 802.11 netlink interface public header
 *
 * Copyright 2006-2010 Johannes Berg <johannes@sipsolutions.net>
 * Copyright 2008 Michael Wu <flamingice@sourmilk.net>
 * Copyright 2008 Luis Carlos Cobo <luisca@cozybit.com>
 * Copyright 2008 Michael Buesch <m@bues.ch>
 * Copyright 2008, 2009 Luis R. Rodriguez <lrodriguez@atheros.com>
 * Copyright 2008 Jouni Malinen <jouni.malinen@atheros.com>
 * Copyright 2008 Colin McCabe <colin@cozybit.com>
 * Copyright 2015-2017	Intel Deutschland GmbH
 * Copyright (C) 2018-2020 Intel Corporation
 *
 * Permission to use, copy, modify, and/or distribute this software for any
 * purpose with or without fee is hereby granted, provided that the above
 * copyright notice and this permission notice appear in all copies.
 *
 * THE SOFTWARE IS PROVIDED "AS IS" AND THE AUTHOR DISCLAIMS ALL WARRANTIES
 * WITH REGARD TO THIS SOFTWARE INCLUDING ALL IMPLIED WARRANTIES OF
 * MERCHANTABILITY AND FITNESS. IN NO EVENT SHALL THE AUTHOR BE LIABLE FOR
 * ANY SPECIAL, DIRECT, INDIRECT, OR CONSEQUENTIAL DAMAGES OR ANY DAMAGES
 * WHATSOEVER RESULTING FROM LOSS OF USE, DATA OR PROFITS, WHETHER IN AN
 * ACTION OF CONTRACT, NEGLIGENCE OR OTHER TORTIOUS ACTION, ARISING OUT OF
 * OR IN CONNECTION WITH THE USE OR PERFORMANCE OF THIS SOFTWARE.
 *
 */

/*
 * This header file defines the userspace API to the wireless stack. Please
 * be careful not to break things - i.e. don't move anything around or so
 * unless you can demonstrate that it breaks neither API nor ABI.
 *
 * Additions to the API should be accompanied by actual implementations in
 * an upstream driver, so that example implementations exist in case there
 * are ever concerns about the precise semantics of the API or changes are
 * needed, and to ensure that code for dead (no longer implemented) API
 * can actually be identified and removed.
 * Nonetheless, semantics should also be documented carefully in this file.
 */

#include <linux/types.h>

#define NL80211_GENL_NAME "nl80211"

#define NL80211_MULTICAST_GROUP_CONFIG		"config"
#define NL80211_MULTICAST_GROUP_SCAN		"scan"
#define NL80211_MULTICAST_GROUP_REG		"regulatory"
#define NL80211_MULTICAST_GROUP_MLME		"mlme"
#define NL80211_MULTICAST_GROUP_VENDOR		"vendor"
#define NL80211_MULTICAST_GROUP_NAN		"nan"
#define NL80211_MULTICAST_GROUP_TESTMODE	"testmode"

#define NL80211_EDMG_BW_CONFIG_MIN	4
#define NL80211_EDMG_BW_CONFIG_MAX	15
#define NL80211_EDMG_CHANNELS_MIN	1
#define NL80211_EDMG_CHANNELS_MAX	0x3c /* 0b00111100 */

/**
 * DOC: Station handling
 *
 * Stations are added per interface, but a special case exists with VLAN
 * interfaces. When a station is bound to an AP interface, it may be moved
 * into a VLAN identified by a VLAN interface index (%NL80211_ATTR_STA_VLAN).
 * The station is still assumed to belong to the AP interface it was added
 * to.
 *
 * Station handling varies per interface type and depending on the driver's
 * capabilities.
 *
 * For drivers supporting TDLS with external setup (WIPHY_FLAG_SUPPORTS_TDLS
 * and WIPHY_FLAG_TDLS_EXTERNAL_SETUP), the station lifetime is as follows:
 *  - a setup station entry is added, not yet authorized, without any rate
 *    or capability information, this just exists to avoid race conditions
 *  - when the TDLS setup is done, a single NL80211_CMD_SET_STATION is valid
 *    to add rate and capability information to the station and at the same
 *    time mark it authorized.
 *  - %NL80211_TDLS_ENABLE_LINK is then used
 *  - after this, the only valid operation is to remove it by tearing down
 *    the TDLS link (%NL80211_TDLS_DISABLE_LINK)
 *
 * TODO: need more info for other interface types
 */

/**
 * DOC: Frame transmission/registration support
 *
 * Frame transmission and registration support exists to allow userspace
 * management entities such as wpa_supplicant react to management frames
 * that are not being handled by the kernel. This includes, for example,
 * certain classes of action frames that cannot be handled in the kernel
 * for various reasons.
 *
 * Frame registration is done on a per-interface basis and registrations
 * cannot be removed other than by closing the socket. It is possible to
 * specify a registration filter to register, for example, only for a
 * certain type of action frame. In particular with action frames, those
 * that userspace registers for will not be returned as unhandled by the
 * driver, so that the registered application has to take responsibility
 * for doing that.
 *
 * The type of frame that can be registered for is also dependent on the
 * driver and interface type. The frame types are advertised in wiphy
 * attributes so applications know what to expect.
 *
 * NOTE: When an interface changes type while registrations are active,
 *       these registrations are ignored until the interface type is
 *       changed again. This means that changing the interface type can
 *       lead to a situation that couldn't otherwise be produced, but
 *       any such registrations will be dormant in the sense that they
 *       will not be serviced, i.e. they will not receive any frames.
 *
 * Frame transmission allows userspace to send for example the required
 * responses to action frames. It is subject to some sanity checking,
 * but many frames can be transmitted. When a frame was transmitted, its
 * status is indicated to the sending socket.
 *
 * For more technical details, see the corresponding command descriptions
 * below.
 */

/**
 * DOC: Virtual interface / concurrency capabilities
 *
 * Some devices are able to operate with virtual MACs, they can have
 * more than one virtual interface. The capability handling for this
 * is a bit complex though, as there may be a number of restrictions
 * on the types of concurrency that are supported.
 *
 * To start with, each device supports the interface types listed in
 * the %NL80211_ATTR_SUPPORTED_IFTYPES attribute, but by listing the
 * types there no concurrency is implied.
 *
 * Once concurrency is desired, more attributes must be observed:
 * To start with, since some interface types are purely managed in
 * software, like the AP-VLAN type in mac80211 for example, there's
 * an additional list of these, they can be added at any time and
 * are only restricted by some semantic restrictions (e.g. AP-VLAN
 * cannot be added without a corresponding AP interface). This list
 * is exported in the %NL80211_ATTR_SOFTWARE_IFTYPES attribute.
 *
 * Further, the list of supported combinations is exported. This is
 * in the %NL80211_ATTR_INTERFACE_COMBINATIONS attribute. Basically,
 * it exports a list of "groups", and at any point in time the
 * interfaces that are currently active must fall into any one of
 * the advertised groups. Within each group, there are restrictions
 * on the number of interfaces of different types that are supported
 * and also the number of different channels, along with potentially
 * some other restrictions. See &enum nl80211_if_combination_attrs.
 *
 * All together, these attributes define the concurrency of virtual
 * interfaces that a given device supports.
 */

/**
 * DOC: packet coalesce support
 *
 * In most cases, host that receives IPv4 and IPv6 multicast/broadcast
 * packets does not do anything with these packets. Therefore the
 * reception of these unwanted packets causes unnecessary processing
 * and power consumption.
 *
 * Packet coalesce feature helps to reduce number of received interrupts
 * to host by buffering these packets in firmware/hardware for some
 * predefined time. Received interrupt will be generated when one of the
 * following events occur.
 * a) Expiration of hardware timer whose expiration time is set to maximum
 * coalescing delay of matching coalesce rule.
 * b) Coalescing buffer in hardware reaches it's limit.
 * c) Packet doesn't match any of the configured coalesce rules.
 *
 * User needs to configure following parameters for creating a coalesce
 * rule.
 * a) Maximum coalescing delay
 * b) List of packet patterns which needs to be matched
 * c) Condition for coalescence. pattern 'match' or 'no match'
 * Multiple such rules can be created.
 */

/**
 * DOC: WPA/WPA2 EAPOL handshake offload
 *
 * By setting @NL80211_EXT_FEATURE_4WAY_HANDSHAKE_STA_PSK flag drivers
 * can indicate they support offloading EAPOL handshakes for WPA/WPA2
 * preshared key authentication in station mode. In %NL80211_CMD_CONNECT
 * the preshared key should be specified using %NL80211_ATTR_PMK. Drivers
 * supporting this offload may reject the %NL80211_CMD_CONNECT when no
 * preshared key material is provided, for example when that driver does
 * not support setting the temporal keys through %NL80211_CMD_NEW_KEY.
 *
 * Similarly @NL80211_EXT_FEATURE_4WAY_HANDSHAKE_STA_1X flag can be
 * set by drivers indicating offload support of the PTK/GTK EAPOL
 * handshakes during 802.1X authentication in station mode. In order to
 * use the offload the %NL80211_CMD_CONNECT should have
 * %NL80211_ATTR_WANT_1X_4WAY_HS attribute flag. Drivers supporting this
 * offload may reject the %NL80211_CMD_CONNECT when the attribute flag is
 * not present.
 *
 * By setting @NL80211_EXT_FEATURE_4WAY_HANDSHAKE_AP_PSK flag drivers
 * can indicate they support offloading EAPOL handshakes for WPA/WPA2
 * preshared key authentication in AP mode. In %NL80211_CMD_START_AP
 * the preshared key should be specified using %NL80211_ATTR_PMK. Drivers
 * supporting this offload may reject the %NL80211_CMD_START_AP when no
 * preshared key material is provided, for example when that driver does
 * not support setting the temporal keys through %NL80211_CMD_NEW_KEY.
 *
 * For 802.1X the PMK or PMK-R0 are set by providing %NL80211_ATTR_PMK
 * using %NL80211_CMD_SET_PMK. For offloaded FT support also
 * %NL80211_ATTR_PMKR0_NAME must be provided.
 */

/**
 * DOC: FILS shared key authentication offload
 *
 * FILS shared key authentication offload can be advertized by drivers by
 * setting @NL80211_EXT_FEATURE_FILS_SK_OFFLOAD flag. The drivers that support
 * FILS shared key authentication offload should be able to construct the
 * authentication and association frames for FILS shared key authentication and
 * eventually do a key derivation as per IEEE 802.11ai. The below additional
 * parameters should be given to driver in %NL80211_CMD_CONNECT and/or in
 * %NL80211_CMD_UPDATE_CONNECT_PARAMS.
 *	%NL80211_ATTR_FILS_ERP_USERNAME - used to construct keyname_nai
 *	%NL80211_ATTR_FILS_ERP_REALM - used to construct keyname_nai
 *	%NL80211_ATTR_FILS_ERP_NEXT_SEQ_NUM - used to construct erp message
 *	%NL80211_ATTR_FILS_ERP_RRK - used to generate the rIK and rMSK
 * rIK should be used to generate an authentication tag on the ERP message and
 * rMSK should be used to derive a PMKSA.
 * rIK, rMSK should be generated and keyname_nai, sequence number should be used
 * as specified in IETF RFC 6696.
 *
 * When FILS shared key authentication is completed, driver needs to provide the
 * below additional parameters to userspace, which can be either after setting
 * up a connection or after roaming.
 *	%NL80211_ATTR_FILS_KEK - used for key renewal
 *	%NL80211_ATTR_FILS_ERP_NEXT_SEQ_NUM - used in further EAP-RP exchanges
 *	%NL80211_ATTR_PMKID - used to identify the PMKSA used/generated
 *	%Nl80211_ATTR_PMK - used to update PMKSA cache in userspace
 * The PMKSA can be maintained in userspace persistently so that it can be used
 * later after reboots or wifi turn off/on also.
 *
 * %NL80211_ATTR_FILS_CACHE_ID is the cache identifier advertized by a FILS
 * capable AP supporting PMK caching. It specifies the scope within which the
 * PMKSAs are cached in an ESS. %NL80211_CMD_SET_PMKSA and
 * %NL80211_CMD_DEL_PMKSA are enhanced to allow support for PMKSA caching based
 * on FILS cache identifier. Additionally %NL80211_ATTR_PMK is used with
 * %NL80211_SET_PMKSA to specify the PMK corresponding to a PMKSA for driver to
 * use in a FILS shared key connection with PMKSA caching.
 */

/**
 * DOC: SAE authentication offload
 *
 * By setting @NL80211_EXT_FEATURE_SAE_OFFLOAD flag drivers can indicate they
 * support offloading SAE authentication for WPA3-Personal networks in station
 * mode. Similarly @NL80211_EXT_FEATURE_SAE_OFFLOAD_AP flag can be set by
 * drivers indicating the offload support in AP mode.
 *
 * The password for SAE should be specified using %NL80211_ATTR_SAE_PASSWORD in
 * %NL80211_CMD_CONNECT and %NL80211_CMD_START_AP for station and AP mode
 * respectively.
 */

/**
 * DOC: VLAN offload support for setting group keys and binding STAs to VLANs
 *
 * By setting @NL80211_EXT_FEATURE_VLAN_OFFLOAD flag drivers can indicate they
 * support offloading VLAN functionality in a manner where the driver exposes a
 * single netdev that uses VLAN tagged frames and separate VLAN-specific netdevs
 * can then be added using RTM_NEWLINK/IFLA_VLAN_ID similarly to the Ethernet
 * case. Frames received from stations that are not assigned to any VLAN are
 * delivered on the main netdev and frames to such stations can be sent through
 * that main netdev.
 *
 * %NL80211_CMD_NEW_KEY (for group keys), %NL80211_CMD_NEW_STATION, and
 * %NL80211_CMD_SET_STATION will optionally specify vlan_id using
 * %NL80211_ATTR_VLAN_ID.
 */

/**
 * DOC: TID configuration
 *
 * TID config support can be checked in the %NL80211_ATTR_TID_CONFIG
 * attribute given in wiphy capabilities.
 *
 * The necessary configuration parameters are mentioned in
 * &enum nl80211_tid_config_attr and it will be passed to the
 * %NL80211_CMD_SET_TID_CONFIG command in %NL80211_ATTR_TID_CONFIG.
 *
 * If the configuration needs to be applied for specific peer then the MAC
 * address of the peer needs to be passed in %NL80211_ATTR_MAC, otherwise the
 * configuration will be applied for all the connected peers in the vif except
 * any peers that have peer specific configuration for the TID by default; if
 * the %NL80211_TID_CONFIG_ATTR_OVERRIDE flag is set, peer specific values
 * will be overwritten.
 *
 * All this configuration is valid only for STA's current connection
 * i.e. the configuration will be reset to default when the STA connects back
 * after disconnection/roaming, and this configuration will be cleared when
 * the interface goes down.
 */

/**
 * enum nl80211_commands - supported nl80211 commands
 *
 * @NL80211_CMD_UNSPEC: unspecified command to catch errors
 *
 * @NL80211_CMD_GET_WIPHY: request information about a wiphy or dump request
 *	to get a list of all present wiphys.
 * @NL80211_CMD_SET_WIPHY: set wiphy parameters, needs %NL80211_ATTR_WIPHY or
 *	%NL80211_ATTR_IFINDEX; can be used to set %NL80211_ATTR_WIPHY_NAME,
 *	%NL80211_ATTR_WIPHY_TXQ_PARAMS, %NL80211_ATTR_WIPHY_FREQ,
 *	%NL80211_ATTR_WIPHY_FREQ_OFFSET (and the attributes determining the
 *	channel width; this is used for setting monitor mode channel),
 *	%NL80211_ATTR_WIPHY_RETRY_SHORT, %NL80211_ATTR_WIPHY_RETRY_LONG,
 *	%NL80211_ATTR_WIPHY_FRAG_THRESHOLD, and/or
 *	%NL80211_ATTR_WIPHY_RTS_THRESHOLD.  However, for setting the channel,
 *	see %NL80211_CMD_SET_CHANNEL instead, the support here is for backward
 *	compatibility only.
 * @NL80211_CMD_NEW_WIPHY: Newly created wiphy, response to get request
 *	or rename notification. Has attributes %NL80211_ATTR_WIPHY and
 *	%NL80211_ATTR_WIPHY_NAME.
 * @NL80211_CMD_DEL_WIPHY: Wiphy deleted. Has attributes
 *	%NL80211_ATTR_WIPHY and %NL80211_ATTR_WIPHY_NAME.
 *
 * @NL80211_CMD_GET_INTERFACE: Request an interface's configuration;
 *	either a dump request for all interfaces or a specific get with a
 *	single %NL80211_ATTR_IFINDEX is supported.
 * @NL80211_CMD_SET_INTERFACE: Set type of a virtual interface, requires
 *	%NL80211_ATTR_IFINDEX and %NL80211_ATTR_IFTYPE.
 * @NL80211_CMD_NEW_INTERFACE: Newly created virtual interface or response
 *	to %NL80211_CMD_GET_INTERFACE. Has %NL80211_ATTR_IFINDEX,
 *	%NL80211_ATTR_WIPHY and %NL80211_ATTR_IFTYPE attributes. Can also
 *	be sent from userspace to request creation of a new virtual interface,
 *	then requires attributes %NL80211_ATTR_WIPHY, %NL80211_ATTR_IFTYPE and
 *	%NL80211_ATTR_IFNAME.
 * @NL80211_CMD_DEL_INTERFACE: Virtual interface was deleted, has attributes
 *	%NL80211_ATTR_IFINDEX and %NL80211_ATTR_WIPHY. Can also be sent from
 *	userspace to request deletion of a virtual interface, then requires
 *	attribute %NL80211_ATTR_IFINDEX.
 *
 * @NL80211_CMD_GET_KEY: Get sequence counter information for a key specified
 *	by %NL80211_ATTR_KEY_IDX and/or %NL80211_ATTR_MAC.
 * @NL80211_CMD_SET_KEY: Set key attributes %NL80211_ATTR_KEY_DEFAULT,
 *	%NL80211_ATTR_KEY_DEFAULT_MGMT, or %NL80211_ATTR_KEY_THRESHOLD.
 * @NL80211_CMD_NEW_KEY: add a key with given %NL80211_ATTR_KEY_DATA,
 *	%NL80211_ATTR_KEY_IDX, %NL80211_ATTR_MAC, %NL80211_ATTR_KEY_CIPHER,
 *	and %NL80211_ATTR_KEY_SEQ attributes.
 * @NL80211_CMD_DEL_KEY: delete a key identified by %NL80211_ATTR_KEY_IDX
 *	or %NL80211_ATTR_MAC.
 *
 * @NL80211_CMD_GET_BEACON: (not used)
 * @NL80211_CMD_SET_BEACON: change the beacon on an access point interface
 *	using the %NL80211_ATTR_BEACON_HEAD and %NL80211_ATTR_BEACON_TAIL
 *	attributes. For drivers that generate the beacon and probe responses
 *	internally, the following attributes must be provided: %NL80211_ATTR_IE,
 *	%NL80211_ATTR_IE_PROBE_RESP and %NL80211_ATTR_IE_ASSOC_RESP.
 * @NL80211_CMD_START_AP: Start AP operation on an AP interface, parameters
 *	are like for %NL80211_CMD_SET_BEACON, and additionally parameters that
 *	do not change are used, these include %NL80211_ATTR_BEACON_INTERVAL,
 *	%NL80211_ATTR_DTIM_PERIOD, %NL80211_ATTR_SSID,
 *	%NL80211_ATTR_HIDDEN_SSID, %NL80211_ATTR_CIPHERS_PAIRWISE,
 *	%NL80211_ATTR_CIPHER_GROUP, %NL80211_ATTR_WPA_VERSIONS,
 *	%NL80211_ATTR_AKM_SUITES, %NL80211_ATTR_PRIVACY,
 *	%NL80211_ATTR_AUTH_TYPE, %NL80211_ATTR_INACTIVITY_TIMEOUT,
 *	%NL80211_ATTR_ACL_POLICY and %NL80211_ATTR_MAC_ADDRS.
 *	The channel to use can be set on the interface or be given using the
 *	%NL80211_ATTR_WIPHY_FREQ and %NL80211_ATTR_WIPHY_FREQ_OFFSET, and the
 *	attributes determining channel width.
 * @NL80211_CMD_NEW_BEACON: old alias for %NL80211_CMD_START_AP
 * @NL80211_CMD_STOP_AP: Stop AP operation on the given interface
 * @NL80211_CMD_DEL_BEACON: old alias for %NL80211_CMD_STOP_AP
 *
 * @NL80211_CMD_GET_STATION: Get station attributes for station identified by
 *	%NL80211_ATTR_MAC on the interface identified by %NL80211_ATTR_IFINDEX.
 * @NL80211_CMD_SET_STATION: Set station attributes for station identified by
 *	%NL80211_ATTR_MAC on the interface identified by %NL80211_ATTR_IFINDEX.
 * @NL80211_CMD_NEW_STATION: Add a station with given attributes to the
 *	interface identified by %NL80211_ATTR_IFINDEX.
 * @NL80211_CMD_DEL_STATION: Remove a station identified by %NL80211_ATTR_MAC
 *	or, if no MAC address given, all stations, on the interface identified
 *	by %NL80211_ATTR_IFINDEX. %NL80211_ATTR_MGMT_SUBTYPE and
 *	%NL80211_ATTR_REASON_CODE can optionally be used to specify which type
 *	of disconnection indication should be sent to the station
 *	(Deauthentication or Disassociation frame and reason code for that
 *	frame).
 *
 * @NL80211_CMD_GET_MPATH: Get mesh path attributes for mesh path to
 * 	destination %NL80211_ATTR_MAC on the interface identified by
 * 	%NL80211_ATTR_IFINDEX.
 * @NL80211_CMD_SET_MPATH:  Set mesh path attributes for mesh path to
 * 	destination %NL80211_ATTR_MAC on the interface identified by
 * 	%NL80211_ATTR_IFINDEX.
 * @NL80211_CMD_NEW_MPATH: Create a new mesh path for the destination given by
 *	%NL80211_ATTR_MAC via %NL80211_ATTR_MPATH_NEXT_HOP.
 * @NL80211_CMD_DEL_MPATH: Delete a mesh path to the destination given by
 *	%NL80211_ATTR_MAC.
 * @NL80211_CMD_NEW_PATH: Add a mesh path with given attributes to the
 *	interface identified by %NL80211_ATTR_IFINDEX.
 * @NL80211_CMD_DEL_PATH: Remove a mesh path identified by %NL80211_ATTR_MAC
 *	or, if no MAC address given, all mesh paths, on the interface identified
 *	by %NL80211_ATTR_IFINDEX.
 * @NL80211_CMD_SET_BSS: Set BSS attributes for BSS identified by
 *	%NL80211_ATTR_IFINDEX.
 *
 * @NL80211_CMD_GET_REG: ask the wireless core to send us its currently set
 *	regulatory domain. If %NL80211_ATTR_WIPHY is specified and the device
 *	has a private regulatory domain, it will be returned. Otherwise, the
 *	global regdomain will be returned.
 *	A device will have a private regulatory domain if it uses the
 *	regulatory_hint() API. Even when a private regdomain is used the channel
 *	information will still be mended according to further hints from
 *	the regulatory core to help with compliance. A dump version of this API
 *	is now available which will returns the global regdomain as well as
 *	all private regdomains of present wiphys (for those that have it).
 *	If a wiphy is self-managed (%NL80211_ATTR_WIPHY_SELF_MANAGED_REG), then
 *	its private regdomain is the only valid one for it. The regulatory
 *	core is not used to help with compliance in this case.
 * @NL80211_CMD_SET_REG: Set current regulatory domain. CRDA sends this command
 *	after being queried by the kernel. CRDA replies by sending a regulatory
 *	domain structure which consists of %NL80211_ATTR_REG_ALPHA set to our
 *	current alpha2 if it found a match. It also provides
 * 	NL80211_ATTR_REG_RULE_FLAGS, and a set of regulatory rules. Each
 * 	regulatory rule is a nested set of attributes  given by
 * 	%NL80211_ATTR_REG_RULE_FREQ_[START|END] and
 * 	%NL80211_ATTR_FREQ_RANGE_MAX_BW with an attached power rule given by
 * 	%NL80211_ATTR_REG_RULE_POWER_MAX_ANT_GAIN and
 * 	%NL80211_ATTR_REG_RULE_POWER_MAX_EIRP.
 * @NL80211_CMD_REQ_SET_REG: ask the wireless core to set the regulatory domain
 * 	to the specified ISO/IEC 3166-1 alpha2 country code. The core will
 * 	store this as a valid request and then query userspace for it.
 *
 * @NL80211_CMD_GET_MESH_CONFIG: Get mesh networking properties for the
 *	interface identified by %NL80211_ATTR_IFINDEX
 *
 * @NL80211_CMD_SET_MESH_CONFIG: Set mesh networking properties for the
 *      interface identified by %NL80211_ATTR_IFINDEX
 *
 * @NL80211_CMD_SET_MGMT_EXTRA_IE: Set extra IEs for management frames. The
 *	interface is identified with %NL80211_ATTR_IFINDEX and the management
 *	frame subtype with %NL80211_ATTR_MGMT_SUBTYPE. The extra IE data to be
 *	added to the end of the specified management frame is specified with
 *	%NL80211_ATTR_IE. If the command succeeds, the requested data will be
 *	added to all specified management frames generated by
 *	kernel/firmware/driver.
 *	Note: This command has been removed and it is only reserved at this
 *	point to avoid re-using existing command number. The functionality this
 *	command was planned for has been provided with cleaner design with the
 *	option to specify additional IEs in NL80211_CMD_TRIGGER_SCAN,
 *	NL80211_CMD_AUTHENTICATE, NL80211_CMD_ASSOCIATE,
 *	NL80211_CMD_DEAUTHENTICATE, and NL80211_CMD_DISASSOCIATE.
 *
 * @NL80211_CMD_GET_SCAN: get scan results
 * @NL80211_CMD_TRIGGER_SCAN: trigger a new scan with the given parameters
 *	%NL80211_ATTR_TX_NO_CCK_RATE is used to decide whether to send the
<<<<<<< HEAD
 *	probe requests at CCK rate or not. %NL80211_ATTR_MAC can be used to
=======
 *	probe requests at CCK rate or not. %NL80211_ATTR_BSSID can be used to
>>>>>>> 24b8d41d
 *	specify a BSSID to scan for; if not included, the wildcard BSSID will
 *	be used.
 * @NL80211_CMD_NEW_SCAN_RESULTS: scan notification (as a reply to
 *	NL80211_CMD_GET_SCAN and on the "scan" multicast group)
 * @NL80211_CMD_SCAN_ABORTED: scan was aborted, for unspecified reasons,
 *	partial scan results may be available
 *
 * @NL80211_CMD_START_SCHED_SCAN: start a scheduled scan at certain
 *	intervals and certain number of cycles, as specified by
 *	%NL80211_ATTR_SCHED_SCAN_PLANS. If %NL80211_ATTR_SCHED_SCAN_PLANS is
 *	not specified and only %NL80211_ATTR_SCHED_SCAN_INTERVAL is specified,
 *	scheduled scan will run in an infinite loop with the specified interval.
 *	These attributes are mutually exculsive,
 *	i.e. NL80211_ATTR_SCHED_SCAN_INTERVAL must not be passed if
 *	NL80211_ATTR_SCHED_SCAN_PLANS is defined.
 *	If for some reason scheduled scan is aborted by the driver, all scan
 *	plans are canceled (including scan plans that did not start yet).
 *	Like with normal scans, if SSIDs (%NL80211_ATTR_SCAN_SSIDS)
 *	are passed, they are used in the probe requests.  For
 *	broadcast, a broadcast SSID must be passed (ie. an empty
 *	string).  If no SSID is passed, no probe requests are sent and
 *	a passive scan is performed.  %NL80211_ATTR_SCAN_FREQUENCIES,
 *	if passed, define which channels should be scanned; if not
 *	passed, all channels allowed for the current regulatory domain
 *	are used.  Extra IEs can also be passed from the userspace by
 *	using the %NL80211_ATTR_IE attribute.  The first cycle of the
 *	scheduled scan can be delayed by %NL80211_ATTR_SCHED_SCAN_DELAY
 *	is supplied. If the device supports multiple concurrent scheduled
 *	scans, it will allow such when the caller provides the flag attribute
 *	%NL80211_ATTR_SCHED_SCAN_MULTI to indicate user-space support for it.
 * @NL80211_CMD_STOP_SCHED_SCAN: stop a scheduled scan. Returns -ENOENT if
 *	scheduled scan is not running. The caller may assume that as soon
 *	as the call returns, it is safe to start a new scheduled scan again.
 * @NL80211_CMD_SCHED_SCAN_RESULTS: indicates that there are scheduled scan
 *	results available.
 * @NL80211_CMD_SCHED_SCAN_STOPPED: indicates that the scheduled scan has
 *	stopped.  The driver may issue this event at any time during a
 *	scheduled scan.  One reason for stopping the scan is if the hardware
 *	does not support starting an association or a normal scan while running
 *	a scheduled scan.  This event is also sent when the
 *	%NL80211_CMD_STOP_SCHED_SCAN command is received or when the interface
 *	is brought down while a scheduled scan was running.
 *
 * @NL80211_CMD_GET_SURVEY: get survey resuls, e.g. channel occupation
 *      or noise level
 * @NL80211_CMD_NEW_SURVEY_RESULTS: survey data notification (as a reply to
 *	NL80211_CMD_GET_SURVEY and on the "scan" multicast group)
 *
 * @NL80211_CMD_SET_PMKSA: Add a PMKSA cache entry using %NL80211_ATTR_MAC
 *	(for the BSSID), %NL80211_ATTR_PMKID, and optionally %NL80211_ATTR_PMK
 *	(PMK is used for PTKSA derivation in case of FILS shared key offload) or
 *	using %NL80211_ATTR_SSID, %NL80211_ATTR_FILS_CACHE_ID,
 *	%NL80211_ATTR_PMKID, and %NL80211_ATTR_PMK in case of FILS
 *	authentication where %NL80211_ATTR_FILS_CACHE_ID is the identifier
 *	advertized by a FILS capable AP identifying the scope of PMKSA in an
 *	ESS.
 * @NL80211_CMD_DEL_PMKSA: Delete a PMKSA cache entry, using %NL80211_ATTR_MAC
 *	(for the BSSID) and %NL80211_ATTR_PMKID or using %NL80211_ATTR_SSID,
 *	%NL80211_ATTR_FILS_CACHE_ID, and %NL80211_ATTR_PMKID in case of FILS
 *	authentication.
 * @NL80211_CMD_FLUSH_PMKSA: Flush all PMKSA cache entries.
 *
 * @NL80211_CMD_REG_CHANGE: indicates to userspace the regulatory domain
 * 	has been changed and provides details of the request information
 * 	that caused the change such as who initiated the regulatory request
 * 	(%NL80211_ATTR_REG_INITIATOR), the wiphy_idx
 * 	(%NL80211_ATTR_REG_ALPHA2) on which the request was made from if
 * 	the initiator was %NL80211_REGDOM_SET_BY_COUNTRY_IE or
 * 	%NL80211_REGDOM_SET_BY_DRIVER, the type of regulatory domain
 * 	set (%NL80211_ATTR_REG_TYPE), if the type of regulatory domain is
 * 	%NL80211_REG_TYPE_COUNTRY the alpha2 to which we have moved on
 * 	to (%NL80211_ATTR_REG_ALPHA2).
 * @NL80211_CMD_REG_BEACON_HINT: indicates to userspace that an AP beacon
 * 	has been found while world roaming thus enabling active scan or
 * 	any mode of operation that initiates TX (beacons) on a channel
 * 	where we would not have been able to do either before. As an example
 * 	if you are world roaming (regulatory domain set to world or if your
 * 	driver is using a custom world roaming regulatory domain) and while
 * 	doing a passive scan on the 5 GHz band you find an AP there (if not
 * 	on a DFS channel) you will now be able to actively scan for that AP
 * 	or use AP mode on your card on that same channel. Note that this will
 * 	never be used for channels 1-11 on the 2 GHz band as they are always
 * 	enabled world wide. This beacon hint is only sent if your device had
 * 	either disabled active scanning or beaconing on a channel. We send to
 * 	userspace the wiphy on which we removed a restriction from
 * 	(%NL80211_ATTR_WIPHY) and the channel on which this occurred
 * 	before (%NL80211_ATTR_FREQ_BEFORE) and after (%NL80211_ATTR_FREQ_AFTER)
 * 	the beacon hint was processed.
 *
 * @NL80211_CMD_AUTHENTICATE: authentication request and notification.
 *	This command is used both as a command (request to authenticate) and
 *	as an event on the "mlme" multicast group indicating completion of the
 *	authentication process.
 *	When used as a command, %NL80211_ATTR_IFINDEX is used to identify the
 *	interface. %NL80211_ATTR_MAC is used to specify PeerSTAAddress (and
 *	BSSID in case of station mode). %NL80211_ATTR_SSID is used to specify
 *	the SSID (mainly for association, but is included in authentication
 *	request, too, to help BSS selection. %NL80211_ATTR_WIPHY_FREQ +
 *	%NL80211_ATTR_WIPHY_FREQ_OFFSET is used to specify the frequence of the
 *	channel in MHz. %NL80211_ATTR_AUTH_TYPE is used to specify the
 *	authentication type. %NL80211_ATTR_IE is used to define IEs
 *	(VendorSpecificInfo, but also including RSN IE and FT IEs) to be added
 *	to the frame.
 *	When used as an event, this reports reception of an Authentication
 *	frame in station and IBSS modes when the local MLME processed the
 *	frame, i.e., it was for the local STA and was received in correct
 *	state. This is similar to MLME-AUTHENTICATE.confirm primitive in the
 *	MLME SAP interface (kernel providing MLME, userspace SME). The
 *	included %NL80211_ATTR_FRAME attribute contains the management frame
 *	(including both the header and frame body, but not FCS). This event is
 *	also used to indicate if the authentication attempt timed out. In that
 *	case the %NL80211_ATTR_FRAME attribute is replaced with a
 *	%NL80211_ATTR_TIMED_OUT flag (and %NL80211_ATTR_MAC to indicate which
 *	pending authentication timed out).
 * @NL80211_CMD_ASSOCIATE: association request and notification; like
 *	NL80211_CMD_AUTHENTICATE but for Association and Reassociation
 *	(similar to MLME-ASSOCIATE.request, MLME-REASSOCIATE.request,
 *	MLME-ASSOCIATE.confirm or MLME-REASSOCIATE.confirm primitives). The
 *	%NL80211_ATTR_PREV_BSSID attribute is used to specify whether the
 *	request is for the initial association to an ESS (that attribute not
 *	included) or for reassociation within the ESS (that attribute is
 *	included).
 * @NL80211_CMD_DEAUTHENTICATE: deauthentication request and notification; like
 *	NL80211_CMD_AUTHENTICATE but for Deauthentication frames (similar to
 *	MLME-DEAUTHENTICATION.request and MLME-DEAUTHENTICATE.indication
 *	primitives).
 * @NL80211_CMD_DISASSOCIATE: disassociation request and notification; like
 *	NL80211_CMD_AUTHENTICATE but for Disassociation frames (similar to
 *	MLME-DISASSOCIATE.request and MLME-DISASSOCIATE.indication primitives).
 *
 * @NL80211_CMD_MICHAEL_MIC_FAILURE: notification of a locally detected Michael
 *	MIC (part of TKIP) failure; sent on the "mlme" multicast group; the
 *	event includes %NL80211_ATTR_MAC to describe the source MAC address of
 *	the frame with invalid MIC, %NL80211_ATTR_KEY_TYPE to show the key
 *	type, %NL80211_ATTR_KEY_IDX to indicate the key identifier, and
 *	%NL80211_ATTR_KEY_SEQ to indicate the TSC value of the frame; this
 *	event matches with MLME-MICHAELMICFAILURE.indication() primitive
 *
 * @NL80211_CMD_JOIN_IBSS: Join a new IBSS -- given at least an SSID and a
 *	FREQ attribute (for the initial frequency if no peer can be found)
 *	and optionally a MAC (as BSSID) and FREQ_FIXED attribute if those
 *	should be fixed rather than automatically determined. Can only be
 *	executed on a network interface that is UP, and fixed BSSID/FREQ
 *	may be rejected. Another optional parameter is the beacon interval,
 *	given in the %NL80211_ATTR_BEACON_INTERVAL attribute, which if not
 *	given defaults to 100 TU (102.4ms).
 * @NL80211_CMD_LEAVE_IBSS: Leave the IBSS -- no special arguments, the IBSS is
 *	determined by the network interface.
 *
 * @NL80211_CMD_TESTMODE: testmode command, takes a wiphy (or ifindex) attribute
 *	to identify the device, and the TESTDATA blob attribute to pass through
 *	to the driver.
 *
 * @NL80211_CMD_CONNECT: connection request and notification; this command
 *	requests to connect to a specified network but without separating
 *	auth and assoc steps. For this, you need to specify the SSID in a
 *	%NL80211_ATTR_SSID attribute, and can optionally specify the association
 *	IEs in %NL80211_ATTR_IE, %NL80211_ATTR_AUTH_TYPE,
 *	%NL80211_ATTR_USE_MFP, %NL80211_ATTR_MAC, %NL80211_ATTR_WIPHY_FREQ,
 *	%NL80211_ATTR_WIPHY_FREQ_OFFSET, %NL80211_ATTR_CONTROL_PORT,
 *	%NL80211_ATTR_CONTROL_PORT_ETHERTYPE,
 *	%NL80211_ATTR_CONTROL_PORT_NO_ENCRYPT,
 *	%NL80211_ATTR_CONTROL_PORT_OVER_NL80211, %NL80211_ATTR_MAC_HINT, and
 *	%NL80211_ATTR_WIPHY_FREQ_HINT.
 *	If included, %NL80211_ATTR_MAC and %NL80211_ATTR_WIPHY_FREQ are
 *	restrictions on BSS selection, i.e., they effectively prevent roaming
 *	within the ESS. %NL80211_ATTR_MAC_HINT and %NL80211_ATTR_WIPHY_FREQ_HINT
 *	can be included to provide a recommendation of the initial BSS while
 *	allowing the driver to roam to other BSSes within the ESS and also to
 *	ignore this recommendation if the indicated BSS is not ideal. Only one
 *	set of BSSID,frequency parameters is used (i.e., either the enforcing
 *	%NL80211_ATTR_MAC,%NL80211_ATTR_WIPHY_FREQ or the less strict
 *	%NL80211_ATTR_MAC_HINT and %NL80211_ATTR_WIPHY_FREQ_HINT).
<<<<<<< HEAD
=======
 *	Driver shall not modify the IEs specified through %NL80211_ATTR_IE if
 *	%NL80211_ATTR_MAC is included. However, if %NL80211_ATTR_MAC_HINT is
 *	included, these IEs through %NL80211_ATTR_IE are specified by the user
 *	space based on the best possible BSS selected. Thus, if the driver ends
 *	up selecting a different BSS, it can modify these IEs accordingly (e.g.
 *	userspace asks the driver to perform PMKSA caching with BSS1 and the
 *	driver ends up selecting BSS2 with different PMKSA cache entry; RSNIE
 *	has to get updated with the apt PMKID).
>>>>>>> 24b8d41d
 *	%NL80211_ATTR_PREV_BSSID can be used to request a reassociation within
 *	the ESS in case the device is already associated and an association with
 *	a different BSS is desired.
 *	Background scan period can optionally be
 *	specified in %NL80211_ATTR_BG_SCAN_PERIOD,
 *	if not specified default background scan configuration
 *	in driver is used and if period value is 0, bg scan will be disabled.
 *	This attribute is ignored if driver does not support roam scan.
 *	It is also sent as an event, with the BSSID and response IEs when the
 *	connection is established or failed to be established. This can be
 *	determined by the %NL80211_ATTR_STATUS_CODE attribute (0 = success,
 *	non-zero = failure). If %NL80211_ATTR_TIMED_OUT is included in the
 *	event, the connection attempt failed due to not being able to initiate
 *	authentication/association or not receiving a response from the AP.
 *	Non-zero %NL80211_ATTR_STATUS_CODE value is indicated in that case as
 *	well to remain backwards compatible.
<<<<<<< HEAD
 * @NL80211_CMD_ROAM: request that the card roam (currently not implemented),
 *	sent as an event when the card/driver roamed by itself.
=======
 * @NL80211_CMD_ROAM: Notification indicating the card/driver roamed by itself.
 *	When a security association was established on an 802.1X network using
 *	fast transition, this event should be followed by an
 *	%NL80211_CMD_PORT_AUTHORIZED event.
>>>>>>> 24b8d41d
 * @NL80211_CMD_DISCONNECT: drop a given connection; also used to notify
 *	userspace that a connection was dropped by the AP or due to other
 *	reasons, for this the %NL80211_ATTR_DISCONNECTED_BY_AP and
 *	%NL80211_ATTR_REASON_CODE attributes are used.
 *
 * @NL80211_CMD_SET_WIPHY_NETNS: Set a wiphy's netns. Note that all devices
 *	associated with this wiphy must be down and will follow.
 *
 * @NL80211_CMD_REMAIN_ON_CHANNEL: Request to remain awake on the specified
 *	channel for the specified amount of time. This can be used to do
 *	off-channel operations like transmit a Public Action frame and wait for
 *	a response while being associated to an AP on another channel.
 *	%NL80211_ATTR_IFINDEX is used to specify which interface (and thus
 *	radio) is used. %NL80211_ATTR_WIPHY_FREQ is used to specify the
 *	frequency for the operation.
 *	%NL80211_ATTR_DURATION is used to specify the duration in milliseconds
 *	to remain on the channel. This command is also used as an event to
 *	notify when the requested duration starts (it may take a while for the
 *	driver to schedule this time due to other concurrent needs for the
 *	radio).
 *	When called, this operation returns a cookie (%NL80211_ATTR_COOKIE)
 *	that will be included with any events pertaining to this request;
 *	the cookie is also used to cancel the request.
 * @NL80211_CMD_CANCEL_REMAIN_ON_CHANNEL: This command can be used to cancel a
 *	pending remain-on-channel duration if the desired operation has been
 *	completed prior to expiration of the originally requested duration.
 *	%NL80211_ATTR_WIPHY or %NL80211_ATTR_IFINDEX is used to specify the
 *	radio. The %NL80211_ATTR_COOKIE attribute must be given as well to
 *	uniquely identify the request.
 *	This command is also used as an event to notify when a requested
 *	remain-on-channel duration has expired.
 *
 * @NL80211_CMD_SET_TX_BITRATE_MASK: Set the mask of rates to be used in TX
 *	rate selection. %NL80211_ATTR_IFINDEX is used to specify the interface
 *	and @NL80211_ATTR_TX_RATES the set of allowed rates.
 *
 * @NL80211_CMD_REGISTER_FRAME: Register for receiving certain mgmt frames
 *	(via @NL80211_CMD_FRAME) for processing in userspace. This command
 *	requires an interface index, a frame type attribute (optional for
 *	backward compatibility reasons, if not given assumes action frames)
 *	and a match attribute containing the first few bytes of the frame
 *	that should match, e.g. a single byte for only a category match or
 *	four bytes for vendor frames including the OUI. The registration
 *	cannot be dropped, but is removed automatically when the netlink
 *	socket is closed. Multiple registrations can be made.
 *	The %NL80211_ATTR_RECEIVE_MULTICAST flag attribute can be given if
 *	%NL80211_EXT_FEATURE_MULTICAST_REGISTRATIONS is available, in which
 *	case the registration can also be modified to include/exclude the
 *	flag, rather than requiring unregistration to change it.
 * @NL80211_CMD_REGISTER_ACTION: Alias for @NL80211_CMD_REGISTER_FRAME for
 *	backward compatibility
 * @NL80211_CMD_FRAME: Management frame TX request and RX notification. This
 *	command is used both as a request to transmit a management frame and
 *	as an event indicating reception of a frame that was not processed in
 *	kernel code, but is for us (i.e., which may need to be processed in a
 *	user space application). %NL80211_ATTR_FRAME is used to specify the
 *	frame contents (including header). %NL80211_ATTR_WIPHY_FREQ is used
 *	to indicate on which channel the frame is to be transmitted or was
 *	received. If this channel is not the current channel (remain-on-channel
 *	or the operational channel) the device will switch to the given channel
 *	and transmit the frame, optionally waiting for a response for the time
 *	specified using %NL80211_ATTR_DURATION. When called, this operation
 *	returns a cookie (%NL80211_ATTR_COOKIE) that will be included with the
 *	TX status event pertaining to the TX request.
 *	%NL80211_ATTR_TX_NO_CCK_RATE is used to decide whether to send the
 *	management frames at CCK rate or not in 2GHz band.
 *	%NL80211_ATTR_CSA_C_OFFSETS_TX is an array of offsets to CSA
 *	counters which will be updated to the current value. This attribute
 *	is used during CSA period.
 * @NL80211_CMD_FRAME_WAIT_CANCEL: When an off-channel TX was requested, this
 *	command may be used with the corresponding cookie to cancel the wait
 *	time if it is known that it is no longer necessary.  This command is
 *	also sent as an event whenever the driver has completed the off-channel
 *	wait time.
 * @NL80211_CMD_ACTION: Alias for @NL80211_CMD_FRAME for backward compatibility.
 * @NL80211_CMD_FRAME_TX_STATUS: Report TX status of a management frame
 *	transmitted with %NL80211_CMD_FRAME. %NL80211_ATTR_COOKIE identifies
 *	the TX command and %NL80211_ATTR_FRAME includes the contents of the
 *	frame. %NL80211_ATTR_ACK flag is included if the recipient acknowledged
 *	the frame.
 * @NL80211_CMD_ACTION_TX_STATUS: Alias for @NL80211_CMD_FRAME_TX_STATUS for
 *	backward compatibility.
 *
 * @NL80211_CMD_SET_POWER_SAVE: Set powersave, using %NL80211_ATTR_PS_STATE
 * @NL80211_CMD_GET_POWER_SAVE: Get powersave status in %NL80211_ATTR_PS_STATE
 *
 * @NL80211_CMD_SET_CQM: Connection quality monitor configuration. This command
 *	is used to configure connection quality monitoring notification trigger
 *	levels.
 * @NL80211_CMD_NOTIFY_CQM: Connection quality monitor notification. This
 *	command is used as an event to indicate the that a trigger level was
 *	reached.
 * @NL80211_CMD_SET_CHANNEL: Set the channel (using %NL80211_ATTR_WIPHY_FREQ
 *	and the attributes determining channel width) the given interface
 *	(identifed by %NL80211_ATTR_IFINDEX) shall operate on.
 *	In case multiple channels are supported by the device, the mechanism
 *	with which it switches channels is implementation-defined.
 *	When a monitor interface is given, it can only switch channel while
 *	no other interfaces are operating to avoid disturbing the operation
 *	of any other interfaces, and other interfaces will again take
 *	precedence when they are used.
 *
 * @NL80211_CMD_SET_WDS_PEER: Set the MAC address of the peer on a WDS interface.
 *
 * @NL80211_CMD_SET_MULTICAST_TO_UNICAST: Configure if this AP should perform
 *	multicast to unicast conversion. When enabled, all multicast packets
 *	with ethertype ARP, IPv4 or IPv6 (possibly within an 802.1Q header)
 *	will be sent out to each station once with the destination (multicast)
 *	MAC address replaced by the station's MAC address. Note that this may
 *	break certain expectations of the receiver, e.g. the ability to drop
 *	unicast IP packets encapsulated in multicast L2 frames, or the ability
 *	to not send destination unreachable messages in such cases.
 *	This can only be toggled per BSS. Configure this on an interface of
 *	type %NL80211_IFTYPE_AP. It applies to all its VLAN interfaces
 *	(%NL80211_IFTYPE_AP_VLAN), except for those in 4addr (WDS) mode.
 *	If %NL80211_ATTR_MULTICAST_TO_UNICAST_ENABLED is not present with this
 *	command, the feature is disabled.
 *
 * @NL80211_CMD_JOIN_MESH: Join a mesh. The mesh ID must be given, and initial
 *	mesh config parameters may be given.
 * @NL80211_CMD_LEAVE_MESH: Leave the mesh network -- no special arguments, the
 *	network is determined by the network interface.
 *
 * @NL80211_CMD_UNPROT_DEAUTHENTICATE: Unprotected deauthentication frame
 *	notification. This event is used to indicate that an unprotected
 *	deauthentication frame was dropped when MFP is in use.
 * @NL80211_CMD_UNPROT_DISASSOCIATE: Unprotected disassociation frame
 *	notification. This event is used to indicate that an unprotected
 *	disassociation frame was dropped when MFP is in use.
 *
 * @NL80211_CMD_NEW_PEER_CANDIDATE: Notification on the reception of a
 *      beacon or probe response from a compatible mesh peer.  This is only
 *      sent while no station information (sta_info) exists for the new peer
 *      candidate and when @NL80211_MESH_SETUP_USERSPACE_AUTH,
 *      @NL80211_MESH_SETUP_USERSPACE_AMPE, or
 *      @NL80211_MESH_SETUP_USERSPACE_MPM is set.  On reception of this
 *      notification, userspace may decide to create a new station
 *      (@NL80211_CMD_NEW_STATION).  To stop this notification from
 *      reoccurring, the userspace authentication daemon may want to create the
 *      new station with the AUTHENTICATED flag unset and maybe change it later
 *      depending on the authentication result.
 *
 * @NL80211_CMD_GET_WOWLAN: get Wake-on-Wireless-LAN (WoWLAN) settings.
 * @NL80211_CMD_SET_WOWLAN: set Wake-on-Wireless-LAN (WoWLAN) settings.
 *	Since wireless is more complex than wired ethernet, it supports
 *	various triggers. These triggers can be configured through this
 *	command with the %NL80211_ATTR_WOWLAN_TRIGGERS attribute. For
 *	more background information, see
 *	https://wireless.wiki.kernel.org/en/users/Documentation/WoWLAN.
 *	The @NL80211_CMD_SET_WOWLAN command can also be used as a notification
 *	from the driver reporting the wakeup reason. In this case, the
 *	@NL80211_ATTR_WOWLAN_TRIGGERS attribute will contain the reason
 *	for the wakeup, if it was caused by wireless. If it is not present
 *	in the wakeup notification, the wireless device didn't cause the
 *	wakeup but reports that it was woken up.
 *
 * @NL80211_CMD_SET_REKEY_OFFLOAD: This command is used give the driver
 *	the necessary information for supporting GTK rekey offload. This
 *	feature is typically used during WoWLAN. The configuration data
 *	is contained in %NL80211_ATTR_REKEY_DATA (which is nested and
 *	contains the data in sub-attributes). After rekeying happened,
 *	this command may also be sent by the driver as an MLME event to
 *	inform userspace of the new replay counter.
 *
 * @NL80211_CMD_PMKSA_CANDIDATE: This is used as an event to inform userspace
 *	of PMKSA caching dandidates.
 *
 * @NL80211_CMD_TDLS_OPER: Perform a high-level TDLS command (e.g. link setup).
 *	In addition, this can be used as an event to request userspace to take
 *	actions on TDLS links (set up a new link or tear down an existing one).
 *	In such events, %NL80211_ATTR_TDLS_OPERATION indicates the requested
 *	operation, %NL80211_ATTR_MAC contains the peer MAC address, and
 *	%NL80211_ATTR_REASON_CODE the reason code to be used (only with
 *	%NL80211_TDLS_TEARDOWN).
 * @NL80211_CMD_TDLS_MGMT: Send a TDLS management frame. The
 *	%NL80211_ATTR_TDLS_ACTION attribute determines the type of frame to be
 *	sent. Public Action codes (802.11-2012 8.1.5.1) will be sent as
 *	802.11 management frames, while TDLS action codes (802.11-2012
 *	8.5.13.1) will be encapsulated and sent as data frames. The currently
 *	supported Public Action code is %WLAN_PUB_ACTION_TDLS_DISCOVER_RES
 *	and the currently supported TDLS actions codes are given in
 *	&enum ieee80211_tdls_actioncode.
 *
 * @NL80211_CMD_UNEXPECTED_FRAME: Used by an application controlling an AP
 *	(or GO) interface (i.e. hostapd) to ask for unexpected frames to
 *	implement sending deauth to stations that send unexpected class 3
 *	frames. Also used as the event sent by the kernel when such a frame
 *	is received.
 *	For the event, the %NL80211_ATTR_MAC attribute carries the TA and
 *	other attributes like the interface index are present.
 *	If used as the command it must have an interface index and you can
 *	only unsubscribe from the event by closing the socket. Subscription
 *	is also for %NL80211_CMD_UNEXPECTED_4ADDR_FRAME events.
 *
 * @NL80211_CMD_UNEXPECTED_4ADDR_FRAME: Sent as an event indicating that the
 *	associated station identified by %NL80211_ATTR_MAC sent a 4addr frame
 *	and wasn't already in a 4-addr VLAN. The event will be sent similarly
 *	to the %NL80211_CMD_UNEXPECTED_FRAME event, to the same listener.
 *
 * @NL80211_CMD_PROBE_CLIENT: Probe an associated station on an AP interface
 *	by sending a null data frame to it and reporting when the frame is
 *	acknowleged. This is used to allow timing out inactive clients. Uses
 *	%NL80211_ATTR_IFINDEX and %NL80211_ATTR_MAC. The command returns a
 *	direct reply with an %NL80211_ATTR_COOKIE that is later used to match
 *	up the event with the request. The event includes the same data and
 *	has %NL80211_ATTR_ACK set if the frame was ACKed.
 *
 * @NL80211_CMD_REGISTER_BEACONS: Register this socket to receive beacons from
 *	other BSSes when any interfaces are in AP mode. This helps implement
 *	OLBC handling in hostapd. Beacons are reported in %NL80211_CMD_FRAME
 *	messages. Note that per PHY only one application may register.
 *
 * @NL80211_CMD_SET_NOACK_MAP: sets a bitmap for the individual TIDs whether
 *      No Acknowledgement Policy should be applied.
 *
 * @NL80211_CMD_CH_SWITCH_NOTIFY: An AP or GO may decide to switch channels
 *	independently of the userspace SME, send this event indicating
 *	%NL80211_ATTR_IFINDEX is now on %NL80211_ATTR_WIPHY_FREQ and the
 *	attributes determining channel width.  This indication may also be
 *	sent when a remotely-initiated switch (e.g., when a STA receives a CSA
 *	from the remote AP) is completed;
 *
 * @NL80211_CMD_CH_SWITCH_STARTED_NOTIFY: Notify that a channel switch
 *	has been started on an interface, regardless of the initiator
 *	(ie. whether it was requested from a remote device or
 *	initiated on our own).  It indicates that
 *	%NL80211_ATTR_IFINDEX will be on %NL80211_ATTR_WIPHY_FREQ
 *	after %NL80211_ATTR_CH_SWITCH_COUNT TBTT's.  The userspace may
 *	decide to react to this indication by requesting other
 *	interfaces to change channel as well.
 *
 * @NL80211_CMD_START_P2P_DEVICE: Start the given P2P Device, identified by
 *	its %NL80211_ATTR_WDEV identifier. It must have been created with
 *	%NL80211_CMD_NEW_INTERFACE previously. After it has been started, the
 *	P2P Device can be used for P2P operations, e.g. remain-on-channel and
 *	public action frame TX.
 * @NL80211_CMD_STOP_P2P_DEVICE: Stop the given P2P Device, identified by
 *	its %NL80211_ATTR_WDEV identifier.
 *
 * @NL80211_CMD_CONN_FAILED: connection request to an AP failed; used to
 *	notify userspace that AP has rejected the connection request from a
 *	station, due to particular reason. %NL80211_ATTR_CONN_FAILED_REASON
 *	is used for this.
 *
 * @NL80211_CMD_SET_MCAST_RATE: Change the rate used to send multicast frames
 *	for IBSS or MESH vif.
 *
 * @NL80211_CMD_SET_MAC_ACL: sets ACL for MAC address based access control.
 *	This is to be used with the drivers advertising the support of MAC
 *	address based access control. List of MAC addresses is passed in
 *	%NL80211_ATTR_MAC_ADDRS and ACL policy is passed in
 *	%NL80211_ATTR_ACL_POLICY. Driver will enable ACL with this list, if it
 *	is not already done. The new list will replace any existing list. Driver
 *	will clear its ACL when the list of MAC addresses passed is empty. This
 *	command is used in AP/P2P GO mode. Driver has to make sure to clear its
 *	ACL list during %NL80211_CMD_STOP_AP.
 *
 * @NL80211_CMD_RADAR_DETECT: Start a Channel availability check (CAC). Once
 *	a radar is detected or the channel availability scan (CAC) has finished
 *	or was aborted, or a radar was detected, usermode will be notified with
 *	this event. This command is also used to notify userspace about radars
 *	while operating on this channel.
 *	%NL80211_ATTR_RADAR_EVENT is used to inform about the type of the
 *	event.
 *
 * @NL80211_CMD_GET_PROTOCOL_FEATURES: Get global nl80211 protocol features,
 *	i.e. features for the nl80211 protocol rather than device features.
 *	Returns the features in the %NL80211_ATTR_PROTOCOL_FEATURES bitmap.
 *
 * @NL80211_CMD_UPDATE_FT_IES: Pass down the most up-to-date Fast Transition
 *	Information Element to the WLAN driver
 *
 * @NL80211_CMD_FT_EVENT: Send a Fast transition event from the WLAN driver
 *	to the supplicant. This will carry the target AP's MAC address along
 *	with the relevant Information Elements. This event is used to report
 *	received FT IEs (MDIE, FTIE, RSN IE, TIE, RICIE).
 *
 * @NL80211_CMD_CRIT_PROTOCOL_START: Indicates user-space will start running
 *	a critical protocol that needs more reliability in the connection to
 *	complete.
 *
 * @NL80211_CMD_CRIT_PROTOCOL_STOP: Indicates the connection reliability can
 *	return back to normal.
 *
 * @NL80211_CMD_GET_COALESCE: Get currently supported coalesce rules.
 * @NL80211_CMD_SET_COALESCE: Configure coalesce rules or clear existing rules.
 *
 * @NL80211_CMD_CHANNEL_SWITCH: Perform a channel switch by announcing the
 *	new channel information (Channel Switch Announcement - CSA)
 *	in the beacon for some time (as defined in the
 *	%NL80211_ATTR_CH_SWITCH_COUNT parameter) and then change to the
 *	new channel. Userspace provides the new channel information (using
 *	%NL80211_ATTR_WIPHY_FREQ and the attributes determining channel
 *	width). %NL80211_ATTR_CH_SWITCH_BLOCK_TX may be supplied to inform
 *	other station that transmission must be blocked until the channel
 *	switch is complete.
 *
 * @NL80211_CMD_VENDOR: Vendor-specified command/event. The command is specified
 *	by the %NL80211_ATTR_VENDOR_ID attribute and a sub-command in
 *	%NL80211_ATTR_VENDOR_SUBCMD. Parameter(s) can be transported in
 *	%NL80211_ATTR_VENDOR_DATA.
 *	For feature advertisement, the %NL80211_ATTR_VENDOR_DATA attribute is
 *	used in the wiphy data as a nested attribute containing descriptions
 *	(&struct nl80211_vendor_cmd_info) of the supported vendor commands.
 *	This may also be sent as an event with the same attributes.
 *
 * @NL80211_CMD_SET_QOS_MAP: Set Interworking QoS mapping for IP DSCP values.
 *	The QoS mapping information is included in %NL80211_ATTR_QOS_MAP. If
 *	that attribute is not included, QoS mapping is disabled. Since this
 *	QoS mapping is relevant for IP packets, it is only valid during an
 *	association. This is cleared on disassociation and AP restart.
 *
 * @NL80211_CMD_ADD_TX_TS: Ask the kernel to add a traffic stream for the given
 *	%NL80211_ATTR_TSID and %NL80211_ATTR_MAC with %NL80211_ATTR_USER_PRIO
 *	and %NL80211_ATTR_ADMITTED_TIME parameters.
 *	Note that the action frame handshake with the AP shall be handled by
 *	userspace via the normal management RX/TX framework, this only sets
 *	up the TX TS in the driver/device.
 *	If the admitted time attribute is not added then the request just checks
 *	if a subsequent setup could be successful, the intent is to use this to
 *	avoid setting up a session with the AP when local restrictions would
 *	make that impossible. However, the subsequent "real" setup may still
 *	fail even if the check was successful.
 * @NL80211_CMD_DEL_TX_TS: Remove an existing TS with the %NL80211_ATTR_TSID
 *	and %NL80211_ATTR_MAC parameters. It isn't necessary to call this
 *	before removing a station entry entirely, or before disassociating
 *	or similar, cleanup will happen in the driver/device in this case.
 *
 * @NL80211_CMD_GET_MPP: Get mesh path attributes for mesh proxy path to
 *	destination %NL80211_ATTR_MAC on the interface identified by
 *	%NL80211_ATTR_IFINDEX.
 *
 * @NL80211_CMD_JOIN_OCB: Join the OCB network. The center frequency and
 *	bandwidth of a channel must be given.
 * @NL80211_CMD_LEAVE_OCB: Leave the OCB network -- no special arguments, the
 *	network is determined by the network interface.
 *
 * @NL80211_CMD_TDLS_CHANNEL_SWITCH: Start channel-switching with a TDLS peer,
 *	identified by the %NL80211_ATTR_MAC parameter. A target channel is
 *	provided via %NL80211_ATTR_WIPHY_FREQ and other attributes determining
 *	channel width/type. The target operating class is given via
 *	%NL80211_ATTR_OPER_CLASS.
 *	The driver is responsible for continually initiating channel-switching
 *	operations and returning to the base channel for communication with the
 *	AP.
 * @NL80211_CMD_TDLS_CANCEL_CHANNEL_SWITCH: Stop channel-switching with a TDLS
 *	peer given by %NL80211_ATTR_MAC. Both peers must be on the base channel
 *	when this command completes.
 *
 * @NL80211_CMD_WIPHY_REG_CHANGE: Similar to %NL80211_CMD_REG_CHANGE, but used
 *	as an event to indicate changes for devices with wiphy-specific regdom
 *	management.
 *
 * @NL80211_CMD_ABORT_SCAN: Stop an ongoing scan. Returns -ENOENT if a scan is
 *	not running. The driver indicates the status of the scan through
 *	cfg80211_scan_done().
 *
 * @NL80211_CMD_START_NAN: Start NAN operation, identified by its
<<<<<<< HEAD
 *	%NL80211_ATTR_WDEV interface. This interface must have been previously
 *	created with %NL80211_CMD_NEW_INTERFACE. After it has been started, the
 *	NAN interface will create or join a cluster. This command must have a
 *	valid %NL80211_ATTR_NAN_MASTER_PREF attribute and optional
 *	%NL80211_ATTR_NAN_DUAL attributes.
 *	After this command NAN functions can be added.
=======
 *	%NL80211_ATTR_WDEV interface. This interface must have been
 *	previously created with %NL80211_CMD_NEW_INTERFACE. After it
 *	has been started, the NAN interface will create or join a
 *	cluster. This command must have a valid
 *	%NL80211_ATTR_NAN_MASTER_PREF attribute and optional
 *	%NL80211_ATTR_BANDS attributes.  If %NL80211_ATTR_BANDS is
 *	omitted or set to 0, it means don't-care and the device will
 *	decide what to use.  After this command NAN functions can be
 *	added.
>>>>>>> 24b8d41d
 * @NL80211_CMD_STOP_NAN: Stop the NAN operation, identified by
 *	its %NL80211_ATTR_WDEV interface.
 * @NL80211_CMD_ADD_NAN_FUNCTION: Add a NAN function. The function is defined
 *	with %NL80211_ATTR_NAN_FUNC nested attribute. When called, this
 *	operation returns the strictly positive and unique instance id
 *	(%NL80211_ATTR_NAN_FUNC_INST_ID) and a cookie (%NL80211_ATTR_COOKIE)
 *	of the function upon success.
 *	Since instance ID's can be re-used, this cookie is the right
 *	way to identify the function. This will avoid races when a termination
 *	event is handled by the user space after it has already added a new
 *	function that got the same instance id from the kernel as the one
 *	which just terminated.
 *	This cookie may be used in NAN events even before the command
 *	returns, so userspace shouldn't process NAN events until it processes
 *	the response to this command.
 *	Look at %NL80211_ATTR_SOCKET_OWNER as well.
 * @NL80211_CMD_DEL_NAN_FUNCTION: Delete a NAN function by cookie.
 *	This command is also used as a notification sent when a NAN function is
 *	terminated. This will contain a %NL80211_ATTR_NAN_FUNC_INST_ID
 *	and %NL80211_ATTR_COOKIE attributes.
<<<<<<< HEAD
 * @NL80211_CMD_CHANGE_NAN_CONFIG: Change current NAN configuration. NAN
 *	must be operational (%NL80211_CMD_START_NAN was executed).
 *	It must contain at least one of the following attributes:
 *	%NL80211_ATTR_NAN_MASTER_PREF, %NL80211_ATTR_NAN_DUAL.
=======
 * @NL80211_CMD_CHANGE_NAN_CONFIG: Change current NAN
 *	configuration. NAN must be operational (%NL80211_CMD_START_NAN
 *	was executed).  It must contain at least one of the following
 *	attributes: %NL80211_ATTR_NAN_MASTER_PREF,
 *	%NL80211_ATTR_BANDS.  If %NL80211_ATTR_BANDS is omitted, the
 *	current configuration is not changed.  If it is present but
 *	set to zero, the configuration is changed to don't-care
 *	(i.e. the device can decide what to do).
>>>>>>> 24b8d41d
 * @NL80211_CMD_NAN_FUNC_MATCH: Notification sent when a match is reported.
 *	This will contain a %NL80211_ATTR_NAN_MATCH nested attribute and
 *	%NL80211_ATTR_COOKIE.
 *
<<<<<<< HEAD
=======
 * @NL80211_CMD_UPDATE_CONNECT_PARAMS: Update one or more connect parameters
 *	for subsequent roaming cases if the driver or firmware uses internal
 *	BSS selection. This command can be issued only while connected and it
 *	does not result in a change for the current association. Currently,
 *	only the %NL80211_ATTR_IE data is used and updated with this command.
 *
 * @NL80211_CMD_SET_PMK: For offloaded 4-Way handshake, set the PMK or PMK-R0
 *	for the given authenticator address (specified with %NL80211_ATTR_MAC).
 *	When %NL80211_ATTR_PMKR0_NAME is set, %NL80211_ATTR_PMK specifies the
 *	PMK-R0, otherwise it specifies the PMK.
 * @NL80211_CMD_DEL_PMK: For offloaded 4-Way handshake, delete the previously
 *	configured PMK for the authenticator address identified by
 *	%NL80211_ATTR_MAC.
 * @NL80211_CMD_PORT_AUTHORIZED: An event that indicates an 802.1X FT roam was
 *	completed successfully. Drivers that support 4 way handshake offload
 *	should send this event after indicating 802.1X FT assocation with
 *	%NL80211_CMD_ROAM. If the 4 way handshake failed %NL80211_CMD_DISCONNECT
 *	should be indicated instead.
 * @NL80211_CMD_CONTROL_PORT_FRAME: Control Port (e.g. PAE) frame TX request
 *	and RX notification.  This command is used both as a request to transmit
 *	a control port frame and as a notification that a control port frame
 *	has been received. %NL80211_ATTR_FRAME is used to specify the
 *	frame contents.  The frame is the raw EAPoL data, without ethernet or
 *	802.11 headers.
 *	When used as an event indication %NL80211_ATTR_CONTROL_PORT_ETHERTYPE,
 *	%NL80211_ATTR_CONTROL_PORT_NO_ENCRYPT and %NL80211_ATTR_MAC are added
 *	indicating the protocol type of the received frame; whether the frame
 *	was received unencrypted and the MAC address of the peer respectively.
 *
 * @NL80211_CMD_RELOAD_REGDB: Request that the regdb firmware file is reloaded.
 *
 * @NL80211_CMD_EXTERNAL_AUTH: This interface is exclusively defined for host
 *	drivers that do not define separate commands for authentication and
 *	association, but rely on user space for the authentication to happen.
 *	This interface acts both as the event request (driver to user space)
 *	to trigger the authentication and command response (userspace to
 *	driver) to indicate the authentication status.
 *
 *	User space uses the %NL80211_CMD_CONNECT command to the host driver to
 *	trigger a connection. The host driver selects a BSS and further uses
 *	this interface to offload only the authentication part to the user
 *	space. Authentication frames are passed between the driver and user
 *	space through the %NL80211_CMD_FRAME interface. Host driver proceeds
 *	further with the association after getting successful authentication
 *	status. User space indicates the authentication status through
 *	%NL80211_ATTR_STATUS_CODE attribute in %NL80211_CMD_EXTERNAL_AUTH
 *	command interface.
 *
 *	Host driver reports this status on an authentication failure to the
 *	user space through the connect result as the user space would have
 *	initiated the connection through the connect request.
 *
 * @NL80211_CMD_STA_OPMODE_CHANGED: An event that notify station's
 *	ht opmode or vht opmode changes using any of %NL80211_ATTR_SMPS_MODE,
 *	%NL80211_ATTR_CHANNEL_WIDTH,%NL80211_ATTR_NSS attributes with its
 *	address(specified in %NL80211_ATTR_MAC).
 *
 * @NL80211_CMD_GET_FTM_RESPONDER_STATS: Retrieve FTM responder statistics, in
 *	the %NL80211_ATTR_FTM_RESPONDER_STATS attribute.
 *
 * @NL80211_CMD_PEER_MEASUREMENT_START: start a (set of) peer measurement(s)
 *	with the given parameters, which are encapsulated in the nested
 *	%NL80211_ATTR_PEER_MEASUREMENTS attribute. Optionally, MAC address
 *	randomization may be enabled and configured by specifying the
 *	%NL80211_ATTR_MAC and %NL80211_ATTR_MAC_MASK attributes.
 *	If a timeout is requested, use the %NL80211_ATTR_TIMEOUT attribute.
 *	A u64 cookie for further %NL80211_ATTR_COOKIE use is returned in
 *	the netlink extended ack message.
 *
 *	To cancel a measurement, close the socket that requested it.
 *
 *	Measurement results are reported to the socket that requested the
 *	measurement using @NL80211_CMD_PEER_MEASUREMENT_RESULT when they
 *	become available, so applications must ensure a large enough socket
 *	buffer size.
 *
 *	Depending on driver support it may or may not be possible to start
 *	multiple concurrent measurements.
 * @NL80211_CMD_PEER_MEASUREMENT_RESULT: This command number is used for the
 *	result notification from the driver to the requesting socket.
 * @NL80211_CMD_PEER_MEASUREMENT_COMPLETE: Notification only, indicating that
 *	the measurement completed, using the measurement cookie
 *	(%NL80211_ATTR_COOKIE).
 *
 * @NL80211_CMD_NOTIFY_RADAR: Notify the kernel that a radar signal was
 *	detected and reported by a neighboring device on the channel
 *	indicated by %NL80211_ATTR_WIPHY_FREQ and other attributes
 *	determining the width and type.
 *
 * @NL80211_CMD_UPDATE_OWE_INFO: This interface allows the host driver to
 *	offload OWE processing to user space. This intends to support
 *	OWE AKM by the host drivers that implement SME but rely
 *	on the user space for the cryptographic/DH IE processing in AP mode.
 *
 * @NL80211_CMD_PROBE_MESH_LINK: The requirement for mesh link metric
 *	refreshing, is that from one mesh point we be able to send some data
 *	frames to other mesh points which are not currently selected as a
 *	primary traffic path, but which are only 1 hop away. The absence of
 *	the primary path to the chosen node makes it necessary to apply some
 *	form of marking on a chosen packet stream so that the packets can be
 *	properly steered to the selected node for testing, and not by the
 *	regular mesh path lookup. Further, the packets must be of type data
 *	so that the rate control (often embedded in firmware) is used for
 *	rate selection.
 *
 *	Here attribute %NL80211_ATTR_MAC is used to specify connected mesh
 *	peer MAC address and %NL80211_ATTR_FRAME is used to specify the frame
 *	content. The frame is ethernet data.
 *
 * @NL80211_CMD_SET_TID_CONFIG: Data frame TID specific configuration
 *	is passed using %NL80211_ATTR_TID_CONFIG attribute.
 *
 * @NL80211_CMD_UNPROT_BEACON: Unprotected or incorrectly protected Beacon
 *	frame. This event is used to indicate that a received Beacon frame was
 *	dropped because it did not include a valid MME MIC while beacon
 *	protection was enabled (BIGTK configured in station mode).
 *
 * @NL80211_CMD_CONTROL_PORT_FRAME_TX_STATUS: Report TX status of a control
 *	port frame transmitted with %NL80211_CMD_CONTROL_PORT_FRAME.
 *	%NL80211_ATTR_COOKIE identifies the TX command and %NL80211_ATTR_FRAME
 *	includes the contents of the frame. %NL80211_ATTR_ACK flag is included
 *	if the recipient acknowledged the frame.
 *
>>>>>>> 24b8d41d
 * @NL80211_CMD_MAX: highest used command number
 * @__NL80211_CMD_AFTER_LAST: internal use
 */
enum nl80211_commands {
/* don't change the order or add anything between, this is ABI! */
	NL80211_CMD_UNSPEC,

	NL80211_CMD_GET_WIPHY,		/* can dump */
	NL80211_CMD_SET_WIPHY,
	NL80211_CMD_NEW_WIPHY,
	NL80211_CMD_DEL_WIPHY,

	NL80211_CMD_GET_INTERFACE,	/* can dump */
	NL80211_CMD_SET_INTERFACE,
	NL80211_CMD_NEW_INTERFACE,
	NL80211_CMD_DEL_INTERFACE,

	NL80211_CMD_GET_KEY,
	NL80211_CMD_SET_KEY,
	NL80211_CMD_NEW_KEY,
	NL80211_CMD_DEL_KEY,

	NL80211_CMD_GET_BEACON,
	NL80211_CMD_SET_BEACON,
	NL80211_CMD_START_AP,
	NL80211_CMD_NEW_BEACON = NL80211_CMD_START_AP,
	NL80211_CMD_STOP_AP,
	NL80211_CMD_DEL_BEACON = NL80211_CMD_STOP_AP,

	NL80211_CMD_GET_STATION,
	NL80211_CMD_SET_STATION,
	NL80211_CMD_NEW_STATION,
	NL80211_CMD_DEL_STATION,

	NL80211_CMD_GET_MPATH,
	NL80211_CMD_SET_MPATH,
	NL80211_CMD_NEW_MPATH,
	NL80211_CMD_DEL_MPATH,

	NL80211_CMD_SET_BSS,

	NL80211_CMD_SET_REG,
	NL80211_CMD_REQ_SET_REG,

	NL80211_CMD_GET_MESH_CONFIG,
	NL80211_CMD_SET_MESH_CONFIG,

	NL80211_CMD_SET_MGMT_EXTRA_IE /* reserved; not used */,

	NL80211_CMD_GET_REG,

	NL80211_CMD_GET_SCAN,
	NL80211_CMD_TRIGGER_SCAN,
	NL80211_CMD_NEW_SCAN_RESULTS,
	NL80211_CMD_SCAN_ABORTED,

	NL80211_CMD_REG_CHANGE,

	NL80211_CMD_AUTHENTICATE,
	NL80211_CMD_ASSOCIATE,
	NL80211_CMD_DEAUTHENTICATE,
	NL80211_CMD_DISASSOCIATE,

	NL80211_CMD_MICHAEL_MIC_FAILURE,

	NL80211_CMD_REG_BEACON_HINT,

	NL80211_CMD_JOIN_IBSS,
	NL80211_CMD_LEAVE_IBSS,

	NL80211_CMD_TESTMODE,

	NL80211_CMD_CONNECT,
	NL80211_CMD_ROAM,
	NL80211_CMD_DISCONNECT,

	NL80211_CMD_SET_WIPHY_NETNS,

	NL80211_CMD_GET_SURVEY,
	NL80211_CMD_NEW_SURVEY_RESULTS,

	NL80211_CMD_SET_PMKSA,
	NL80211_CMD_DEL_PMKSA,
	NL80211_CMD_FLUSH_PMKSA,

	NL80211_CMD_REMAIN_ON_CHANNEL,
	NL80211_CMD_CANCEL_REMAIN_ON_CHANNEL,

	NL80211_CMD_SET_TX_BITRATE_MASK,

	NL80211_CMD_REGISTER_FRAME,
	NL80211_CMD_REGISTER_ACTION = NL80211_CMD_REGISTER_FRAME,
	NL80211_CMD_FRAME,
	NL80211_CMD_ACTION = NL80211_CMD_FRAME,
	NL80211_CMD_FRAME_TX_STATUS,
	NL80211_CMD_ACTION_TX_STATUS = NL80211_CMD_FRAME_TX_STATUS,

	NL80211_CMD_SET_POWER_SAVE,
	NL80211_CMD_GET_POWER_SAVE,

	NL80211_CMD_SET_CQM,
	NL80211_CMD_NOTIFY_CQM,

	NL80211_CMD_SET_CHANNEL,
	NL80211_CMD_SET_WDS_PEER,

	NL80211_CMD_FRAME_WAIT_CANCEL,

	NL80211_CMD_JOIN_MESH,
	NL80211_CMD_LEAVE_MESH,

	NL80211_CMD_UNPROT_DEAUTHENTICATE,
	NL80211_CMD_UNPROT_DISASSOCIATE,

	NL80211_CMD_NEW_PEER_CANDIDATE,

	NL80211_CMD_GET_WOWLAN,
	NL80211_CMD_SET_WOWLAN,

	NL80211_CMD_START_SCHED_SCAN,
	NL80211_CMD_STOP_SCHED_SCAN,
	NL80211_CMD_SCHED_SCAN_RESULTS,
	NL80211_CMD_SCHED_SCAN_STOPPED,

	NL80211_CMD_SET_REKEY_OFFLOAD,

	NL80211_CMD_PMKSA_CANDIDATE,

	NL80211_CMD_TDLS_OPER,
	NL80211_CMD_TDLS_MGMT,

	NL80211_CMD_UNEXPECTED_FRAME,

	NL80211_CMD_PROBE_CLIENT,

	NL80211_CMD_REGISTER_BEACONS,

	NL80211_CMD_UNEXPECTED_4ADDR_FRAME,

	NL80211_CMD_SET_NOACK_MAP,

	NL80211_CMD_CH_SWITCH_NOTIFY,

	NL80211_CMD_START_P2P_DEVICE,
	NL80211_CMD_STOP_P2P_DEVICE,

	NL80211_CMD_CONN_FAILED,

	NL80211_CMD_SET_MCAST_RATE,

	NL80211_CMD_SET_MAC_ACL,

	NL80211_CMD_RADAR_DETECT,

	NL80211_CMD_GET_PROTOCOL_FEATURES,

	NL80211_CMD_UPDATE_FT_IES,
	NL80211_CMD_FT_EVENT,

	NL80211_CMD_CRIT_PROTOCOL_START,
	NL80211_CMD_CRIT_PROTOCOL_STOP,

	NL80211_CMD_GET_COALESCE,
	NL80211_CMD_SET_COALESCE,

	NL80211_CMD_CHANNEL_SWITCH,

	NL80211_CMD_VENDOR,

	NL80211_CMD_SET_QOS_MAP,

	NL80211_CMD_ADD_TX_TS,
	NL80211_CMD_DEL_TX_TS,

	NL80211_CMD_GET_MPP,

	NL80211_CMD_JOIN_OCB,
	NL80211_CMD_LEAVE_OCB,

	NL80211_CMD_CH_SWITCH_STARTED_NOTIFY,

	NL80211_CMD_TDLS_CHANNEL_SWITCH,
	NL80211_CMD_TDLS_CANCEL_CHANNEL_SWITCH,

	NL80211_CMD_WIPHY_REG_CHANGE,

	NL80211_CMD_ABORT_SCAN,

	NL80211_CMD_START_NAN,
	NL80211_CMD_STOP_NAN,
	NL80211_CMD_ADD_NAN_FUNCTION,
	NL80211_CMD_DEL_NAN_FUNCTION,
	NL80211_CMD_CHANGE_NAN_CONFIG,
	NL80211_CMD_NAN_MATCH,

<<<<<<< HEAD
=======
	NL80211_CMD_SET_MULTICAST_TO_UNICAST,

	NL80211_CMD_UPDATE_CONNECT_PARAMS,

	NL80211_CMD_SET_PMK,
	NL80211_CMD_DEL_PMK,

	NL80211_CMD_PORT_AUTHORIZED,

	NL80211_CMD_RELOAD_REGDB,

	NL80211_CMD_EXTERNAL_AUTH,

	NL80211_CMD_STA_OPMODE_CHANGED,

	NL80211_CMD_CONTROL_PORT_FRAME,

	NL80211_CMD_GET_FTM_RESPONDER_STATS,

	NL80211_CMD_PEER_MEASUREMENT_START,
	NL80211_CMD_PEER_MEASUREMENT_RESULT,
	NL80211_CMD_PEER_MEASUREMENT_COMPLETE,

	NL80211_CMD_NOTIFY_RADAR,

	NL80211_CMD_UPDATE_OWE_INFO,

	NL80211_CMD_PROBE_MESH_LINK,

	NL80211_CMD_SET_TID_CONFIG,

	NL80211_CMD_UNPROT_BEACON,

	NL80211_CMD_CONTROL_PORT_FRAME_TX_STATUS,

>>>>>>> 24b8d41d
	/* add new commands above here */

	/* used to define NL80211_CMD_MAX below */
	__NL80211_CMD_AFTER_LAST,
	NL80211_CMD_MAX = __NL80211_CMD_AFTER_LAST - 1
};

/*
 * Allow user space programs to use #ifdef on new commands by defining them
 * here
 */
#define NL80211_CMD_SET_BSS NL80211_CMD_SET_BSS
#define NL80211_CMD_SET_MGMT_EXTRA_IE NL80211_CMD_SET_MGMT_EXTRA_IE
#define NL80211_CMD_REG_CHANGE NL80211_CMD_REG_CHANGE
#define NL80211_CMD_AUTHENTICATE NL80211_CMD_AUTHENTICATE
#define NL80211_CMD_ASSOCIATE NL80211_CMD_ASSOCIATE
#define NL80211_CMD_DEAUTHENTICATE NL80211_CMD_DEAUTHENTICATE
#define NL80211_CMD_DISASSOCIATE NL80211_CMD_DISASSOCIATE
#define NL80211_CMD_REG_BEACON_HINT NL80211_CMD_REG_BEACON_HINT

#define NL80211_ATTR_FEATURE_FLAGS NL80211_ATTR_FEATURE_FLAGS

/* source-level API compatibility */
#define NL80211_CMD_GET_MESH_PARAMS NL80211_CMD_GET_MESH_CONFIG
#define NL80211_CMD_SET_MESH_PARAMS NL80211_CMD_SET_MESH_CONFIG
#define NL80211_MESH_SETUP_VENDOR_PATH_SEL_IE NL80211_MESH_SETUP_IE

/**
 * enum nl80211_attrs - nl80211 netlink attributes
 *
 * @NL80211_ATTR_UNSPEC: unspecified attribute to catch errors
 *
 * @NL80211_ATTR_WIPHY: index of wiphy to operate on, cf.
 *	/sys/class/ieee80211/<phyname>/index
 * @NL80211_ATTR_WIPHY_NAME: wiphy name (used for renaming)
 * @NL80211_ATTR_WIPHY_TXQ_PARAMS: a nested array of TX queue parameters
 * @NL80211_ATTR_WIPHY_FREQ: frequency of the selected channel in MHz,
 *	defines the channel together with the (deprecated)
 *	%NL80211_ATTR_WIPHY_CHANNEL_TYPE attribute or the attributes
 *	%NL80211_ATTR_CHANNEL_WIDTH and if needed %NL80211_ATTR_CENTER_FREQ1
 *	and %NL80211_ATTR_CENTER_FREQ2
 * @NL80211_ATTR_CHANNEL_WIDTH: u32 attribute containing one of the values
 *	of &enum nl80211_chan_width, describing the channel width. See the
 *	documentation of the enum for more information.
 * @NL80211_ATTR_CENTER_FREQ1: Center frequency of the first part of the
 *	channel, used for anything but 20 MHz bandwidth. In S1G this is the
 *	operating channel center frequency.
 * @NL80211_ATTR_CENTER_FREQ2: Center frequency of the second part of the
 *	channel, used only for 80+80 MHz bandwidth
 * @NL80211_ATTR_WIPHY_CHANNEL_TYPE: included with NL80211_ATTR_WIPHY_FREQ
 *	if HT20 or HT40 are to be used (i.e., HT disabled if not included):
 *	NL80211_CHAN_NO_HT = HT not allowed (i.e., same as not including
 *		this attribute)
 *	NL80211_CHAN_HT20 = HT20 only
 *	NL80211_CHAN_HT40MINUS = secondary channel is below the primary channel
 *	NL80211_CHAN_HT40PLUS = secondary channel is above the primary channel
 *	This attribute is now deprecated.
 * @NL80211_ATTR_WIPHY_RETRY_SHORT: TX retry limit for frames whose length is
 *	less than or equal to the RTS threshold; allowed range: 1..255;
 *	dot11ShortRetryLimit; u8
 * @NL80211_ATTR_WIPHY_RETRY_LONG: TX retry limit for frames whose length is
 *	greater than the RTS threshold; allowed range: 1..255;
 *	dot11ShortLongLimit; u8
 * @NL80211_ATTR_WIPHY_FRAG_THRESHOLD: fragmentation threshold, i.e., maximum
 *	length in octets for frames; allowed range: 256..8000, disable
 *	fragmentation with (u32)-1; dot11FragmentationThreshold; u32
 * @NL80211_ATTR_WIPHY_RTS_THRESHOLD: RTS threshold (TX frames with length
 *	larger than or equal to this use RTS/CTS handshake); allowed range:
 *	0..65536, disable with (u32)-1; dot11RTSThreshold; u32
 * @NL80211_ATTR_WIPHY_COVERAGE_CLASS: Coverage Class as defined by IEEE 802.11
 *	section 7.3.2.9; dot11CoverageClass; u8
 *
 * @NL80211_ATTR_IFINDEX: network interface index of the device to operate on
 * @NL80211_ATTR_IFNAME: network interface name
 * @NL80211_ATTR_IFTYPE: type of virtual interface, see &enum nl80211_iftype
 *
 * @NL80211_ATTR_WDEV: wireless device identifier, used for pseudo-devices
 *	that don't have a netdev (u64)
 *
 * @NL80211_ATTR_MAC: MAC address (various uses)
 *
 * @NL80211_ATTR_KEY_DATA: (temporal) key data; for TKIP this consists of
 *	16 bytes encryption key followed by 8 bytes each for TX and RX MIC
 *	keys
 * @NL80211_ATTR_KEY_IDX: key ID (u8, 0-3)
 * @NL80211_ATTR_KEY_CIPHER: key cipher suite (u32, as defined by IEEE 802.11
 *	section 7.3.2.25.1, e.g. 0x000FAC04)
 * @NL80211_ATTR_KEY_SEQ: transmit key sequence number (IV/PN) for TKIP and
 *	CCMP keys, each six bytes in little endian
 * @NL80211_ATTR_KEY_DEFAULT: Flag attribute indicating the key is default key
 * @NL80211_ATTR_KEY_DEFAULT_MGMT: Flag attribute indicating the key is the
 *	default management key
 * @NL80211_ATTR_CIPHER_SUITES_PAIRWISE: For crypto settings for connect or
 *	other commands, indicates which pairwise cipher suites are used
 * @NL80211_ATTR_CIPHER_SUITE_GROUP: For crypto settings for connect or
 *	other commands, indicates which group cipher suite is used
 *
 * @NL80211_ATTR_BEACON_INTERVAL: beacon interval in TU
 * @NL80211_ATTR_DTIM_PERIOD: DTIM period for beaconing
 * @NL80211_ATTR_BEACON_HEAD: portion of the beacon before the TIM IE
 * @NL80211_ATTR_BEACON_TAIL: portion of the beacon after the TIM IE
 *
 * @NL80211_ATTR_STA_AID: Association ID for the station (u16)
 * @NL80211_ATTR_STA_FLAGS: flags, nested element with NLA_FLAG attributes of
 *	&enum nl80211_sta_flags (deprecated, use %NL80211_ATTR_STA_FLAGS2)
 * @NL80211_ATTR_STA_LISTEN_INTERVAL: listen interval as defined by
 *	IEEE 802.11 7.3.1.6 (u16).
 * @NL80211_ATTR_STA_SUPPORTED_RATES: supported rates, array of supported
 *	rates as defined by IEEE 802.11 7.3.2.2 but without the length
 *	restriction (at most %NL80211_MAX_SUPP_RATES).
 * @NL80211_ATTR_STA_VLAN: interface index of VLAN interface to move station
 *	to, or the AP interface the station was originally added to.
 * @NL80211_ATTR_STA_INFO: information about a station, part of station info
 *	given for %NL80211_CMD_GET_STATION, nested attribute containing
 *	info as possible, see &enum nl80211_sta_info.
 *
 * @NL80211_ATTR_WIPHY_BANDS: Information about an operating bands,
 *	consisting of a nested array.
 *
 * @NL80211_ATTR_MESH_ID: mesh id (1-32 bytes).
 * @NL80211_ATTR_STA_PLINK_ACTION: action to perform on the mesh peer link
 *	(see &enum nl80211_plink_action).
 * @NL80211_ATTR_MPATH_NEXT_HOP: MAC address of the next hop for a mesh path.
 * @NL80211_ATTR_MPATH_INFO: information about a mesh_path, part of mesh path
 * 	info given for %NL80211_CMD_GET_MPATH, nested attribute described at
 *	&enum nl80211_mpath_info.
 *
 * @NL80211_ATTR_MNTR_FLAGS: flags, nested element with NLA_FLAG attributes of
 *      &enum nl80211_mntr_flags.
 *
 * @NL80211_ATTR_REG_ALPHA2: an ISO-3166-alpha2 country code for which the
 * 	current regulatory domain should be set to or is already set to.
 * 	For example, 'CR', for Costa Rica. This attribute is used by the kernel
 * 	to query the CRDA to retrieve one regulatory domain. This attribute can
 * 	also be used by userspace to query the kernel for the currently set
 * 	regulatory domain. We chose an alpha2 as that is also used by the
 * 	IEEE-802.11 country information element to identify a country.
 * 	Users can also simply ask the wireless core to set regulatory domain
 * 	to a specific alpha2.
 * @NL80211_ATTR_REG_RULES: a nested array of regulatory domain regulatory
 *	rules.
 *
 * @NL80211_ATTR_BSS_CTS_PROT: whether CTS protection is enabled (u8, 0 or 1)
 * @NL80211_ATTR_BSS_SHORT_PREAMBLE: whether short preamble is enabled
 *	(u8, 0 or 1)
 * @NL80211_ATTR_BSS_SHORT_SLOT_TIME: whether short slot time enabled
 *	(u8, 0 or 1)
 * @NL80211_ATTR_BSS_BASIC_RATES: basic rates, array of basic
 *	rates in format defined by IEEE 802.11 7.3.2.2 but without the length
 *	restriction (at most %NL80211_MAX_SUPP_RATES).
 *
 * @NL80211_ATTR_HT_CAPABILITY: HT Capability information element (from
 *	association request when used with NL80211_CMD_NEW_STATION)
 *
 * @NL80211_ATTR_SUPPORTED_IFTYPES: nested attribute containing all
 *	supported interface types, each a flag attribute with the number
 *	of the interface mode.
 *
 * @NL80211_ATTR_MGMT_SUBTYPE: Management frame subtype for
 *	%NL80211_CMD_SET_MGMT_EXTRA_IE.
 *
 * @NL80211_ATTR_IE: Information element(s) data (used, e.g., with
 *	%NL80211_CMD_SET_MGMT_EXTRA_IE).
 *
 * @NL80211_ATTR_MAX_NUM_SCAN_SSIDS: number of SSIDs you can scan with
 *	a single scan request, a wiphy attribute.
 * @NL80211_ATTR_MAX_NUM_SCHED_SCAN_SSIDS: number of SSIDs you can
 *	scan with a single scheduled scan request, a wiphy attribute.
 * @NL80211_ATTR_MAX_SCAN_IE_LEN: maximum length of information elements
 *	that can be added to a scan request
 * @NL80211_ATTR_MAX_SCHED_SCAN_IE_LEN: maximum length of information
 *	elements that can be added to a scheduled scan request
 * @NL80211_ATTR_MAX_MATCH_SETS: maximum number of sets that can be
 *	used with @NL80211_ATTR_SCHED_SCAN_MATCH, a wiphy attribute.
 *
 * @NL80211_ATTR_SCAN_FREQUENCIES: nested attribute with frequencies (in MHz)
 * @NL80211_ATTR_SCAN_SSIDS: nested attribute with SSIDs, leave out for passive
 *	scanning and include a zero-length SSID (wildcard) for wildcard scan
 * @NL80211_ATTR_BSS: scan result BSS
 *
 * @NL80211_ATTR_REG_INITIATOR: indicates who requested the regulatory domain
 * 	currently in effect. This could be any of the %NL80211_REGDOM_SET_BY_*
 * @NL80211_ATTR_REG_TYPE: indicates the type of the regulatory domain currently
 * 	set. This can be one of the nl80211_reg_type (%NL80211_REGDOM_TYPE_*)
 *
 * @NL80211_ATTR_SUPPORTED_COMMANDS: wiphy attribute that specifies
 *	an array of command numbers (i.e. a mapping index to command number)
 *	that the driver for the given wiphy supports.
 *
 * @NL80211_ATTR_FRAME: frame data (binary attribute), including frame header
 *	and body, but not FCS; used, e.g., with NL80211_CMD_AUTHENTICATE and
 *	NL80211_CMD_ASSOCIATE events
 * @NL80211_ATTR_SSID: SSID (binary attribute, 0..32 octets)
 * @NL80211_ATTR_AUTH_TYPE: AuthenticationType, see &enum nl80211_auth_type,
 *	represented as a u32
 * @NL80211_ATTR_REASON_CODE: ReasonCode for %NL80211_CMD_DEAUTHENTICATE and
 *	%NL80211_CMD_DISASSOCIATE, u16
 *
 * @NL80211_ATTR_KEY_TYPE: Key Type, see &enum nl80211_key_type, represented as
 *	a u32
 *
 * @NL80211_ATTR_FREQ_BEFORE: A channel which has suffered a regulatory change
 * 	due to considerations from a beacon hint. This attribute reflects
 * 	the state of the channel _before_ the beacon hint processing. This
 * 	attributes consists of a nested attribute containing
 * 	NL80211_FREQUENCY_ATTR_*
 * @NL80211_ATTR_FREQ_AFTER: A channel which has suffered a regulatory change
 * 	due to considerations from a beacon hint. This attribute reflects
 * 	the state of the channel _after_ the beacon hint processing. This
 * 	attributes consists of a nested attribute containing
 * 	NL80211_FREQUENCY_ATTR_*
 *
 * @NL80211_ATTR_CIPHER_SUITES: a set of u32 values indicating the supported
 *	cipher suites
 *
 * @NL80211_ATTR_FREQ_FIXED: a flag indicating the IBSS should not try to look
 *	for other networks on different channels
 *
 * @NL80211_ATTR_TIMED_OUT: a flag indicating than an operation timed out; this
 *	is used, e.g., with %NL80211_CMD_AUTHENTICATE event
 *
 * @NL80211_ATTR_USE_MFP: Whether management frame protection (IEEE 802.11w) is
 *	used for the association (&enum nl80211_mfp, represented as a u32);
 *	this attribute can be used with %NL80211_CMD_ASSOCIATE and
 *	%NL80211_CMD_CONNECT requests. %NL80211_MFP_OPTIONAL is not allowed for
 *	%NL80211_CMD_ASSOCIATE since user space SME is expected and hence, it
 *	must have decided whether to use management frame protection or not.
 *	Setting %NL80211_MFP_OPTIONAL with a %NL80211_CMD_CONNECT request will
 *	let the driver (or the firmware) decide whether to use MFP or not.
 *
 * @NL80211_ATTR_STA_FLAGS2: Attribute containing a
 *	&struct nl80211_sta_flag_update.
 *
 * @NL80211_ATTR_CONTROL_PORT: A flag indicating whether user space controls
 *	IEEE 802.1X port, i.e., sets/clears %NL80211_STA_FLAG_AUTHORIZED, in
 *	station mode. If the flag is included in %NL80211_CMD_ASSOCIATE
 *	request, the driver will assume that the port is unauthorized until
 *	authorized by user space. Otherwise, port is marked authorized by
 *	default in station mode.
 * @NL80211_ATTR_CONTROL_PORT_ETHERTYPE: A 16-bit value indicating the
 *	ethertype that will be used for key negotiation. It can be
 *	specified with the associate and connect commands. If it is not
 *	specified, the value defaults to 0x888E (PAE, 802.1X). This
 *	attribute is also used as a flag in the wiphy information to
 *	indicate that protocols other than PAE are supported.
 * @NL80211_ATTR_CONTROL_PORT_NO_ENCRYPT: When included along with
 *	%NL80211_ATTR_CONTROL_PORT_ETHERTYPE, indicates that the custom
 *	ethertype frames used for key negotiation must not be encrypted.
 * @NL80211_ATTR_CONTROL_PORT_OVER_NL80211: A flag indicating whether control
 *	port frames (e.g. of type given in %NL80211_ATTR_CONTROL_PORT_ETHERTYPE)
 *	will be sent directly to the network interface or sent via the NL80211
 *	socket.  If this attribute is missing, then legacy behavior of sending
 *	control port frames directly to the network interface is used.  If the
 *	flag is included, then control port frames are sent over NL80211 instead
 *	using %CMD_CONTROL_PORT_FRAME.  If control port routing over NL80211 is
 *	to be used then userspace must also use the %NL80211_ATTR_SOCKET_OWNER
 *	flag. When used with %NL80211_ATTR_CONTROL_PORT_NO_PREAUTH, pre-auth
 *	frames are not forwared over the control port.
 *
 * @NL80211_ATTR_TESTDATA: Testmode data blob, passed through to the driver.
 *	We recommend using nested, driver-specific attributes within this.
 *
 * @NL80211_ATTR_DISCONNECTED_BY_AP: A flag indicating that the DISCONNECT
 *	event was due to the AP disconnecting the station, and not due to
 *	a local disconnect request.
 * @NL80211_ATTR_STATUS_CODE: StatusCode for the %NL80211_CMD_CONNECT
 *	event (u16)
 * @NL80211_ATTR_PRIVACY: Flag attribute, used with connect(), indicating
 *	that protected APs should be used. This is also used with NEW_BEACON to
 *	indicate that the BSS is to use protection.
 *
 * @NL80211_ATTR_CIPHERS_PAIRWISE: Used with CONNECT, ASSOCIATE, and NEW_BEACON
 *	to indicate which unicast key ciphers will be used with the connection
 *	(an array of u32).
 * @NL80211_ATTR_CIPHER_GROUP: Used with CONNECT, ASSOCIATE, and NEW_BEACON to
 *	indicate which group key cipher will be used with the connection (a
 *	u32).
 * @NL80211_ATTR_WPA_VERSIONS: Used with CONNECT, ASSOCIATE, and NEW_BEACON to
 *	indicate which WPA version(s) the AP we want to associate with is using
 *	(a u32 with flags from &enum nl80211_wpa_versions).
 * @NL80211_ATTR_AKM_SUITES: Used with CONNECT, ASSOCIATE, and NEW_BEACON to
 *	indicate which key management algorithm(s) to use (an array of u32).
 *	This attribute is also sent in response to @NL80211_CMD_GET_WIPHY,
 *	indicating the supported AKM suites, intended for specific drivers which
 *	implement SME and have constraints on which AKMs are supported and also
 *	the cases where an AKM support is offloaded to the driver/firmware.
 *	If there is no such notification from the driver, user space should
 *	assume the driver supports all the AKM suites.
 *
 * @NL80211_ATTR_REQ_IE: (Re)association request information elements as
 *	sent out by the card, for ROAM and successful CONNECT events.
 * @NL80211_ATTR_RESP_IE: (Re)association response information elements as
 *	sent by peer, for ROAM and successful CONNECT events.
 *
 * @NL80211_ATTR_PREV_BSSID: previous BSSID, to be used in ASSOCIATE and CONNECT
 *	commands to specify a request to reassociate within an ESS, i.e., to use
 *	Reassociate Request frame (with the value of this attribute in the
 *	Current AP address field) instead of Association Request frame which is
 *	used for the initial association to an ESS.
 *
 * @NL80211_ATTR_KEY: key information in a nested attribute with
 *	%NL80211_KEY_* sub-attributes
 * @NL80211_ATTR_KEYS: array of keys for static WEP keys for connect()
 *	and join_ibss(), key information is in a nested attribute each
 *	with %NL80211_KEY_* sub-attributes
 *
 * @NL80211_ATTR_PID: Process ID of a network namespace.
 *
 * @NL80211_ATTR_GENERATION: Used to indicate consistent snapshots for
 *	dumps. This number increases whenever the object list being
 *	dumped changes, and as such userspace can verify that it has
 *	obtained a complete and consistent snapshot by verifying that
 *	all dump messages contain the same generation number. If it
 *	changed then the list changed and the dump should be repeated
 *	completely from scratch.
 *
 * @NL80211_ATTR_4ADDR: Use 4-address frames on a virtual interface
 *
 * @NL80211_ATTR_SURVEY_INFO: survey information about a channel, part of
 *      the survey response for %NL80211_CMD_GET_SURVEY, nested attribute
 *      containing info as possible, see &enum survey_info.
 *
 * @NL80211_ATTR_PMKID: PMK material for PMKSA caching.
 * @NL80211_ATTR_MAX_NUM_PMKIDS: maximum number of PMKIDs a firmware can
 *	cache, a wiphy attribute.
 *
 * @NL80211_ATTR_DURATION: Duration of an operation in milliseconds, u32.
 * @NL80211_ATTR_MAX_REMAIN_ON_CHANNEL_DURATION: Device attribute that
 *	specifies the maximum duration that can be requested with the
 *	remain-on-channel operation, in milliseconds, u32.
 *
 * @NL80211_ATTR_COOKIE: Generic 64-bit cookie to identify objects.
 *
 * @NL80211_ATTR_TX_RATES: Nested set of attributes
 *	(enum nl80211_tx_rate_attributes) describing TX rates per band. The
 *	enum nl80211_band value is used as the index (nla_type() of the nested
 *	data. If a band is not included, it will be configured to allow all
 *	rates based on negotiated supported rates information. This attribute
 *	is used with %NL80211_CMD_SET_TX_BITRATE_MASK and with starting AP,
 *	and joining mesh networks (not IBSS yet). In the later case, it must
 *	specify just a single bitrate, which is to be used for the beacon.
 *	The driver must also specify support for this with the extended
 *	features NL80211_EXT_FEATURE_BEACON_RATE_LEGACY,
 *	NL80211_EXT_FEATURE_BEACON_RATE_HT and
 *	NL80211_EXT_FEATURE_BEACON_RATE_VHT.
 *
 * @NL80211_ATTR_FRAME_MATCH: A binary attribute which typically must contain
 *	at least one byte, currently used with @NL80211_CMD_REGISTER_FRAME.
 * @NL80211_ATTR_FRAME_TYPE: A u16 indicating the frame type/subtype for the
 *	@NL80211_CMD_REGISTER_FRAME command.
 * @NL80211_ATTR_TX_FRAME_TYPES: wiphy capability attribute, which is a
 *	nested attribute of %NL80211_ATTR_FRAME_TYPE attributes, containing
 *	information about which frame types can be transmitted with
 *	%NL80211_CMD_FRAME.
 * @NL80211_ATTR_RX_FRAME_TYPES: wiphy capability attribute, which is a
 *	nested attribute of %NL80211_ATTR_FRAME_TYPE attributes, containing
 *	information about which frame types can be registered for RX.
 *
 * @NL80211_ATTR_ACK: Flag attribute indicating that the frame was
 *	acknowledged by the recipient.
 *
 * @NL80211_ATTR_PS_STATE: powersave state, using &enum nl80211_ps_state values.
 *
 * @NL80211_ATTR_CQM: connection quality monitor configuration in a
 *	nested attribute with %NL80211_ATTR_CQM_* sub-attributes.
 *
 * @NL80211_ATTR_LOCAL_STATE_CHANGE: Flag attribute to indicate that a command
 *	is requesting a local authentication/association state change without
 *	invoking actual management frame exchange. This can be used with
 *	NL80211_CMD_AUTHENTICATE, NL80211_CMD_DEAUTHENTICATE,
 *	NL80211_CMD_DISASSOCIATE.
 *
 * @NL80211_ATTR_AP_ISOLATE: (AP mode) Do not forward traffic between stations
 *	connected to this BSS.
 *
 * @NL80211_ATTR_WIPHY_TX_POWER_SETTING: Transmit power setting type. See
 *      &enum nl80211_tx_power_setting for possible values.
 * @NL80211_ATTR_WIPHY_TX_POWER_LEVEL: Transmit power level in signed mBm units.
 *      This is used in association with @NL80211_ATTR_WIPHY_TX_POWER_SETTING
 *      for non-automatic settings.
 *
 * @NL80211_ATTR_SUPPORT_IBSS_RSN: The device supports IBSS RSN, which mostly
 *	means support for per-station GTKs.
 *
 * @NL80211_ATTR_WIPHY_ANTENNA_TX: Bitmap of allowed antennas for transmitting.
 *	This can be used to mask out antennas which are not attached or should
 *	not be used for transmitting. If an antenna is not selected in this
 *	bitmap the hardware is not allowed to transmit on this antenna.
 *
 *	Each bit represents one antenna, starting with antenna 1 at the first
 *	bit. Depending on which antennas are selected in the bitmap, 802.11n
 *	drivers can derive which chainmasks to use (if all antennas belonging to
 *	a particular chain are disabled this chain should be disabled) and if
 *	a chain has diversity antennas wether diversity should be used or not.
 *	HT capabilities (STBC, TX Beamforming, Antenna selection) can be
 *	derived from the available chains after applying the antenna mask.
 *	Non-802.11n drivers can derive wether to use diversity or not.
 *	Drivers may reject configurations or RX/TX mask combinations they cannot
 *	support by returning -EINVAL.
 *
 * @NL80211_ATTR_WIPHY_ANTENNA_RX: Bitmap of allowed antennas for receiving.
 *	This can be used to mask out antennas which are not attached or should
 *	not be used for receiving. If an antenna is not selected in this bitmap
 *	the hardware should not be configured to receive on this antenna.
 *	For a more detailed description see @NL80211_ATTR_WIPHY_ANTENNA_TX.
 *
 * @NL80211_ATTR_WIPHY_ANTENNA_AVAIL_TX: Bitmap of antennas which are available
 *	for configuration as TX antennas via the above parameters.
 *
 * @NL80211_ATTR_WIPHY_ANTENNA_AVAIL_RX: Bitmap of antennas which are available
 *	for configuration as RX antennas via the above parameters.
 *
 * @NL80211_ATTR_MCAST_RATE: Multicast tx rate (in 100 kbps) for IBSS
 *
 * @NL80211_ATTR_OFFCHANNEL_TX_OK: For management frame TX, the frame may be
 *	transmitted on another channel when the channel given doesn't match
 *	the current channel. If the current channel doesn't match and this
 *	flag isn't set, the frame will be rejected. This is also used as an
 *	nl80211 capability flag.
 *
 * @NL80211_ATTR_BSS_HT_OPMODE: HT operation mode (u16)
 *
 * @NL80211_ATTR_KEY_DEFAULT_TYPES: A nested attribute containing flags
 *	attributes, specifying what a key should be set as default as.
 *	See &enum nl80211_key_default_types.
 *
 * @NL80211_ATTR_MESH_SETUP: Optional mesh setup parameters.  These cannot be
 *	changed once the mesh is active.
 * @NL80211_ATTR_MESH_CONFIG: Mesh configuration parameters, a nested attribute
 *	containing attributes from &enum nl80211_meshconf_params.
 * @NL80211_ATTR_SUPPORT_MESH_AUTH: Currently, this means the underlying driver
 *	allows auth frames in a mesh to be passed to userspace for processing via
 *	the @NL80211_MESH_SETUP_USERSPACE_AUTH flag.
 * @NL80211_ATTR_STA_PLINK_STATE: The state of a mesh peer link as defined in
 *	&enum nl80211_plink_state. Used when userspace is driving the peer link
 *	management state machine.  @NL80211_MESH_SETUP_USERSPACE_AMPE or
 *	@NL80211_MESH_SETUP_USERSPACE_MPM must be enabled.
 *
 * @NL80211_ATTR_WOWLAN_TRIGGERS_SUPPORTED: indicates, as part of the wiphy
 *	capabilities, the supported WoWLAN triggers
 * @NL80211_ATTR_WOWLAN_TRIGGERS: used by %NL80211_CMD_SET_WOWLAN to
 *	indicate which WoW triggers should be enabled. This is also
 *	used by %NL80211_CMD_GET_WOWLAN to get the currently enabled WoWLAN
 *	triggers.
 *
 * @NL80211_ATTR_SCHED_SCAN_INTERVAL: Interval between scheduled scan
 *	cycles, in msecs.
 *
 * @NL80211_ATTR_SCHED_SCAN_MATCH: Nested attribute with one or more
 *	sets of attributes to match during scheduled scans.  Only BSSs
 *	that match any of the sets will be reported.  These are
 *	pass-thru filter rules.
 *	For a match to succeed, the BSS must match all attributes of a
 *	set.  Since not every hardware supports matching all types of
 *	attributes, there is no guarantee that the reported BSSs are
 *	fully complying with the match sets and userspace needs to be
 *	able to ignore them by itself.
 *	Thus, the implementation is somewhat hardware-dependent, but
 *	this is only an optimization and the userspace application
 *	needs to handle all the non-filtered results anyway.
 *	If the match attributes don't make sense when combined with
 *	the values passed in @NL80211_ATTR_SCAN_SSIDS (eg. if an SSID
 *	is included in the probe request, but the match attributes
 *	will never let it go through), -EINVAL may be returned.
 *	If omitted, no filtering is done.
 *
 * @NL80211_ATTR_INTERFACE_COMBINATIONS: Nested attribute listing the supported
 *	interface combinations. In each nested item, it contains attributes
 *	defined in &enum nl80211_if_combination_attrs.
 * @NL80211_ATTR_SOFTWARE_IFTYPES: Nested attribute (just like
 *	%NL80211_ATTR_SUPPORTED_IFTYPES) containing the interface types that
 *	are managed in software: interfaces of these types aren't subject to
 *	any restrictions in their number or combinations.
 *
 * @NL80211_ATTR_REKEY_DATA: nested attribute containing the information
 *	necessary for GTK rekeying in the device, see &enum nl80211_rekey_data.
 *
 * @NL80211_ATTR_SCAN_SUPP_RATES: rates per to be advertised as supported in scan,
 *	nested array attribute containing an entry for each band, with the entry
 *	being a list of supported rates as defined by IEEE 802.11 7.3.2.2 but
 *	without the length restriction (at most %NL80211_MAX_SUPP_RATES).
 *
 * @NL80211_ATTR_HIDDEN_SSID: indicates whether SSID is to be hidden from Beacon
 *	and Probe Response (when response to wildcard Probe Request); see
 *	&enum nl80211_hidden_ssid, represented as a u32
 *
 * @NL80211_ATTR_IE_PROBE_RESP: Information element(s) for Probe Response frame.
 *	This is used with %NL80211_CMD_NEW_BEACON and %NL80211_CMD_SET_BEACON to
 *	provide extra IEs (e.g., WPS/P2P IE) into Probe Response frames when the
 *	driver (or firmware) replies to Probe Request frames.
 * @NL80211_ATTR_IE_ASSOC_RESP: Information element(s) for (Re)Association
 *	Response frames. This is used with %NL80211_CMD_NEW_BEACON and
 *	%NL80211_CMD_SET_BEACON to provide extra IEs (e.g., WPS/P2P IE) into
 *	(Re)Association Response frames when the driver (or firmware) replies to
 *	(Re)Association Request frames.
 *
 * @NL80211_ATTR_STA_WME: Nested attribute containing the wme configuration
 *	of the station, see &enum nl80211_sta_wme_attr.
 * @NL80211_ATTR_SUPPORT_AP_UAPSD: the device supports uapsd when working
 *	as AP.
 *
 * @NL80211_ATTR_ROAM_SUPPORT: Indicates whether the firmware is capable of
 *	roaming to another AP in the same ESS if the signal lever is low.
 *
 * @NL80211_ATTR_PMKSA_CANDIDATE: Nested attribute containing the PMKSA caching
 *	candidate information, see &enum nl80211_pmksa_candidate_attr.
 *
 * @NL80211_ATTR_TX_NO_CCK_RATE: Indicates whether to use CCK rate or not
 *	for management frames transmission. In order to avoid p2p probe/action
 *	frames are being transmitted at CCK rate in 2GHz band, the user space
 *	applications use this attribute.
 *	This attribute is used with %NL80211_CMD_TRIGGER_SCAN and
 *	%NL80211_CMD_FRAME commands.
 *
 * @NL80211_ATTR_TDLS_ACTION: Low level TDLS action code (e.g. link setup
 *	request, link setup confirm, link teardown, etc.). Values are
 *	described in the TDLS (802.11z) specification.
 * @NL80211_ATTR_TDLS_DIALOG_TOKEN: Non-zero token for uniquely identifying a
 *	TDLS conversation between two devices.
 * @NL80211_ATTR_TDLS_OPERATION: High level TDLS operation; see
 *	&enum nl80211_tdls_operation, represented as a u8.
 * @NL80211_ATTR_TDLS_SUPPORT: A flag indicating the device can operate
 *	as a TDLS peer sta.
 * @NL80211_ATTR_TDLS_EXTERNAL_SETUP: The TDLS discovery/setup and teardown
 *	procedures should be performed by sending TDLS packets via
 *	%NL80211_CMD_TDLS_MGMT. Otherwise %NL80211_CMD_TDLS_OPER should be
 *	used for asking the driver to perform a TDLS operation.
 *
 * @NL80211_ATTR_DEVICE_AP_SME: This u32 attribute may be listed for devices
 *	that have AP support to indicate that they have the AP SME integrated
 *	with support for the features listed in this attribute, see
 *	&enum nl80211_ap_sme_features.
 *
 * @NL80211_ATTR_DONT_WAIT_FOR_ACK: Used with %NL80211_CMD_FRAME, this tells
 *	the driver to not wait for an acknowledgement. Note that due to this,
 *	it will also not give a status callback nor return a cookie. This is
 *	mostly useful for probe responses to save airtime.
 *
 * @NL80211_ATTR_FEATURE_FLAGS: This u32 attribute contains flags from
 *	&enum nl80211_feature_flags and is advertised in wiphy information.
 * @NL80211_ATTR_PROBE_RESP_OFFLOAD: Indicates that the HW responds to probe
 *	requests while operating in AP-mode.
 *	This attribute holds a bitmap of the supported protocols for
 *	offloading (see &enum nl80211_probe_resp_offload_support_attr).
 *
 * @NL80211_ATTR_PROBE_RESP: Probe Response template data. Contains the entire
 *	probe-response frame. The DA field in the 802.11 header is zero-ed out,
 *	to be filled by the FW.
 * @NL80211_ATTR_DISABLE_HT:  Force HT capable interfaces to disable
 *      this feature.  Currently, only supported in mac80211 drivers.
 * @NL80211_ATTR_HT_CAPABILITY_MASK: Specify which bits of the
 *      ATTR_HT_CAPABILITY to which attention should be paid.
 *      Currently, only mac80211 NICs support this feature.
 *      The values that may be configured are:
 *       MCS rates, MAX-AMSDU, HT-20-40 and HT_CAP_SGI_40
 *       AMPDU density and AMPDU factor.
 *      All values are treated as suggestions and may be ignored
 *      by the driver as required.  The actual values may be seen in
 *      the station debugfs ht_caps file.
 *
 * @NL80211_ATTR_DFS_REGION: region for regulatory rules which this country
 *    abides to when initiating radiation on DFS channels. A country maps
 *    to one DFS region.
 *
 * @NL80211_ATTR_NOACK_MAP: This u16 bitmap contains the No Ack Policy of
 *      up to 16 TIDs.
 *
 * @NL80211_ATTR_INACTIVITY_TIMEOUT: timeout value in seconds, this can be
 *	used by the drivers which has MLME in firmware and does not have support
 *	to report per station tx/rx activity to free up the station entry from
 *	the list. This needs to be used when the driver advertises the
 *	capability to timeout the stations.
 *
 * @NL80211_ATTR_RX_SIGNAL_DBM: signal strength in dBm (as a 32-bit int);
 *	this attribute is (depending on the driver capabilities) added to
 *	received frames indicated with %NL80211_CMD_FRAME.
 *
 * @NL80211_ATTR_BG_SCAN_PERIOD: Background scan period in seconds
 *      or 0 to disable background scan.
 *
 * @NL80211_ATTR_USER_REG_HINT_TYPE: type of regulatory hint passed from
 *	userspace. If unset it is assumed the hint comes directly from
 *	a user. If set code could specify exactly what type of source
 *	was used to provide the hint. For the different types of
 *	allowed user regulatory hints see nl80211_user_reg_hint_type.
 *
 * @NL80211_ATTR_CONN_FAILED_REASON: The reason for which AP has rejected
 *	the connection request from a station. nl80211_connect_failed_reason
 *	enum has different reasons of connection failure.
 *
 * @NL80211_ATTR_AUTH_DATA: Fields and elements in Authentication frames.
 *	This contains the authentication frame body (non-IE and IE data),
 *	excluding the Authentication algorithm number, i.e., starting at the
 *	Authentication transaction sequence number field. It is used with
 *	authentication algorithms that need special fields to be added into
 *	the frames (SAE and FILS). Currently, only the SAE cases use the
 *	initial two fields (Authentication transaction sequence number and
 *	Status code). However, those fields are included in the attribute data
 *	for all authentication algorithms to keep the attribute definition
 *	consistent.
 *
 * @NL80211_ATTR_VHT_CAPABILITY: VHT Capability information element (from
 *	association request when used with NL80211_CMD_NEW_STATION)
 *
 * @NL80211_ATTR_SCAN_FLAGS: scan request control flags (u32)
 *
 * @NL80211_ATTR_P2P_CTWINDOW: P2P GO Client Traffic Window (u8), used with
 *	the START_AP and SET_BSS commands
 * @NL80211_ATTR_P2P_OPPPS: P2P GO opportunistic PS (u8), used with the
 *	START_AP and SET_BSS commands. This can have the values 0 or 1;
 *	if not given in START_AP 0 is assumed, if not given in SET_BSS
 *	no change is made.
 *
 * @NL80211_ATTR_LOCAL_MESH_POWER_MODE: local mesh STA link-specific power mode
 *	defined in &enum nl80211_mesh_power_mode.
 *
 * @NL80211_ATTR_ACL_POLICY: ACL policy, see &enum nl80211_acl_policy,
 *	carried in a u32 attribute
 *
 * @NL80211_ATTR_MAC_ADDRS: Array of nested MAC addresses, used for
 *	MAC ACL.
 *
 * @NL80211_ATTR_MAC_ACL_MAX: u32 attribute to advertise the maximum
 *	number of MAC addresses that a device can support for MAC
 *	ACL.
 *
 * @NL80211_ATTR_RADAR_EVENT: Type of radar event for notification to userspace,
 *	contains a value of enum nl80211_radar_event (u32).
 *
 * @NL80211_ATTR_EXT_CAPA: 802.11 extended capabilities that the kernel driver
 *	has and handles. The format is the same as the IE contents. See
 *	802.11-2012 8.4.2.29 for more information.
 * @NL80211_ATTR_EXT_CAPA_MASK: Extended capabilities that the kernel driver
 *	has set in the %NL80211_ATTR_EXT_CAPA value, for multibit fields.
 *
 * @NL80211_ATTR_STA_CAPABILITY: Station capabilities (u16) are advertised to
 *	the driver, e.g., to enable TDLS power save (PU-APSD).
 *
 * @NL80211_ATTR_STA_EXT_CAPABILITY: Station extended capabilities are
 *	advertised to the driver, e.g., to enable TDLS off channel operations
 *	and PU-APSD.
 *
 * @NL80211_ATTR_PROTOCOL_FEATURES: global nl80211 feature flags, see
 *	&enum nl80211_protocol_features, the attribute is a u32.
 *
 * @NL80211_ATTR_SPLIT_WIPHY_DUMP: flag attribute, userspace supports
 *	receiving the data for a single wiphy split across multiple
 *	messages, given with wiphy dump message
 *
 * @NL80211_ATTR_MDID: Mobility Domain Identifier
 *
 * @NL80211_ATTR_IE_RIC: Resource Information Container Information
 *	Element
 *
 * @NL80211_ATTR_CRIT_PROT_ID: critical protocol identifier requiring increased
 *	reliability, see &enum nl80211_crit_proto_id (u16).
 * @NL80211_ATTR_MAX_CRIT_PROT_DURATION: duration in milliseconds in which
 *      the connection should have increased reliability (u16).
 *
 * @NL80211_ATTR_PEER_AID: Association ID for the peer TDLS station (u16).
 *	This is similar to @NL80211_ATTR_STA_AID but with a difference of being
 *	allowed to be used with the first @NL80211_CMD_SET_STATION command to
 *	update a TDLS peer STA entry.
 *
 * @NL80211_ATTR_COALESCE_RULE: Coalesce rule information.
 *
 * @NL80211_ATTR_CH_SWITCH_COUNT: u32 attribute specifying the number of TBTT's
 *	until the channel switch event.
 * @NL80211_ATTR_CH_SWITCH_BLOCK_TX: flag attribute specifying that transmission
 *	must be blocked on the current channel (before the channel switch
 *	operation).
 * @NL80211_ATTR_CSA_IES: Nested set of attributes containing the IE information
 *	for the time while performing a channel switch.
 * @NL80211_ATTR_CNTDWN_OFFS_BEACON: An array of offsets (u16) to the channel
 *	switch or color change counters in the beacons tail (%NL80211_ATTR_BEACON_TAIL).
 * @NL80211_ATTR_CNTDWN_OFFS_PRESP: An array of offsets (u16) to the channel
 *	switch or color change counters in the probe response (%NL80211_ATTR_PROBE_RESP).
 *
 * @NL80211_ATTR_RXMGMT_FLAGS: flags for nl80211_send_mgmt(), u32.
 *	As specified in the &enum nl80211_rxmgmt_flags.
 *
 * @NL80211_ATTR_STA_SUPPORTED_CHANNELS: array of supported channels.
 *
 * @NL80211_ATTR_STA_SUPPORTED_OPER_CLASSES: array of supported
 *      operating classes.
 *
 * @NL80211_ATTR_HANDLE_DFS: A flag indicating whether user space
 *	controls DFS operation in IBSS mode. If the flag is included in
 *	%NL80211_CMD_JOIN_IBSS request, the driver will allow use of DFS
 *	channels and reports radar events to userspace. Userspace is required
 *	to react to radar events, e.g. initiate a channel switch or leave the
 *	IBSS network.
 *
 * @NL80211_ATTR_SUPPORT_5_MHZ: A flag indicating that the device supports
 *	5 MHz channel bandwidth.
 * @NL80211_ATTR_SUPPORT_10_MHZ: A flag indicating that the device supports
 *	10 MHz channel bandwidth.
 *
 * @NL80211_ATTR_OPMODE_NOTIF: Operating mode field from Operating Mode
 *	Notification Element based on association request when used with
 *	%NL80211_CMD_NEW_STATION or %NL80211_CMD_SET_STATION (only when
 *	%NL80211_FEATURE_FULL_AP_CLIENT_STATE is supported, or with TDLS);
 *	u8 attribute.
 *
 * @NL80211_ATTR_VENDOR_ID: The vendor ID, either a 24-bit OUI or, if
 *	%NL80211_VENDOR_ID_IS_LINUX is set, a special Linux ID (not used yet)
 * @NL80211_ATTR_VENDOR_SUBCMD: vendor sub-command
 * @NL80211_ATTR_VENDOR_DATA: data for the vendor command, if any; this
 *	attribute is also used for vendor command feature advertisement
 * @NL80211_ATTR_VENDOR_EVENTS: used for event list advertising in the wiphy
 *	info, containing a nested array of possible events
 *
 * @NL80211_ATTR_QOS_MAP: IP DSCP mapping for Interworking QoS mapping. This
 *	data is in the format defined for the payload of the QoS Map Set element
 *	in IEEE Std 802.11-2012, 8.4.2.97.
 *
 * @NL80211_ATTR_MAC_HINT: MAC address recommendation as initial BSS
 * @NL80211_ATTR_WIPHY_FREQ_HINT: frequency of the recommended initial BSS
 *
 * @NL80211_ATTR_MAX_AP_ASSOC_STA: Device attribute that indicates how many
 *	associated stations are supported in AP mode (including P2P GO); u32.
 *	Since drivers may not have a fixed limit on the maximum number (e.g.,
 *	other concurrent operations may affect this), drivers are allowed to
 *	advertise values that cannot always be met. In such cases, an attempt
 *	to add a new station entry with @NL80211_CMD_NEW_STATION may fail.
 *
 * @NL80211_ATTR_CSA_C_OFFSETS_TX: An array of csa counter offsets (u16) which
 *	should be updated when the frame is transmitted.
 * @NL80211_ATTR_MAX_CSA_COUNTERS: U8 attribute used to advertise the maximum
 *	supported number of csa counters.
 *
 * @NL80211_ATTR_TDLS_PEER_CAPABILITY: flags for TDLS peer capabilities, u32.
 *	As specified in the &enum nl80211_tdls_peer_capability.
 *
 * @NL80211_ATTR_SOCKET_OWNER: Flag attribute, if set during interface
 *	creation then the new interface will be owned by the netlink socket
 *	that created it and will be destroyed when the socket is closed.
 *	If set during scheduled scan start then the new scan req will be
 *	owned by the netlink socket that created it and the scheduled scan will
 *	be stopped when the socket is closed.
 *	If set during configuration of regulatory indoor operation then the
 *	regulatory indoor configuration would be owned by the netlink socket
 *	that configured the indoor setting, and the indoor operation would be
 *	cleared when the socket is closed.
 *	If set during NAN interface creation, the interface will be destroyed
<<<<<<< HEAD
 *	if the socket is closed just like any other interface. Moreover, only
 *	the netlink socket that created the interface will be allowed to add
 *	and remove functions. NAN notifications will be sent in unicast to that
 *	socket. Without this attribute, any socket can add functions and the
 *	notifications will be sent to the %NL80211_MCGRP_NAN multicast group.
=======
 *	if the socket is closed just like any other interface. Moreover, NAN
 *	notifications will be sent in unicast to that socket. Without this
 *	attribute, the notifications will be sent to the %NL80211_MCGRP_NAN
 *	multicast group.
 *	If set during %NL80211_CMD_ASSOCIATE or %NL80211_CMD_CONNECT the
 *	station will deauthenticate when the socket is closed.
 *	If set during %NL80211_CMD_JOIN_IBSS the IBSS will be automatically
 *	torn down when the socket is closed.
 *	If set during %NL80211_CMD_JOIN_MESH the mesh setup will be
 *	automatically torn down when the socket is closed.
 *	If set during %NL80211_CMD_START_AP the AP will be automatically
 *	disabled when the socket is closed.
>>>>>>> 24b8d41d
 *
 * @NL80211_ATTR_TDLS_INITIATOR: flag attribute indicating the current end is
 *	the TDLS link initiator.
 *
 * @NL80211_ATTR_USE_RRM: flag for indicating whether the current connection
 *	shall support Radio Resource Measurements (11k). This attribute can be
 *	used with %NL80211_CMD_ASSOCIATE and %NL80211_CMD_CONNECT requests.
 *	User space applications are expected to use this flag only if the
 *	underlying device supports these minimal RRM features:
 *		%NL80211_FEATURE_DS_PARAM_SET_IE_IN_PROBES,
 *		%NL80211_FEATURE_QUIET,
 *	Or, if global RRM is supported, see:
 *		%NL80211_EXT_FEATURE_RRM
 *	If this flag is used, driver must add the Power Capabilities IE to the
 *	association request. In addition, it must also set the RRM capability
 *	flag in the association request's Capability Info field.
 *
 * @NL80211_ATTR_WIPHY_DYN_ACK: flag attribute used to enable ACK timeout
 *	estimation algorithm (dynack). In order to activate dynack
 *	%NL80211_FEATURE_ACKTO_ESTIMATION feature flag must be set by lower
 *	drivers to indicate dynack capability. Dynack is automatically disabled
 *	setting valid value for coverage class.
 *
 * @NL80211_ATTR_TSID: a TSID value (u8 attribute)
 * @NL80211_ATTR_USER_PRIO: user priority value (u8 attribute)
 * @NL80211_ATTR_ADMITTED_TIME: admitted time in units of 32 microseconds
 *	(per second) (u16 attribute)
 *
 * @NL80211_ATTR_SMPS_MODE: SMPS mode to use (ap mode). see
 *	&enum nl80211_smps_mode.
 *
 * @NL80211_ATTR_OPER_CLASS: operating class
 *
 * @NL80211_ATTR_MAC_MASK: MAC address mask
 *
 * @NL80211_ATTR_WIPHY_SELF_MANAGED_REG: flag attribute indicating this device
 *	is self-managing its regulatory information and any regulatory domain
 *	obtained from it is coming from the device's wiphy and not the global
 *	cfg80211 regdomain.
 *
 * @NL80211_ATTR_EXT_FEATURES: extended feature flags contained in a byte
 *	array. The feature flags are identified by their bit index (see &enum
 *	nl80211_ext_feature_index). The bit index is ordered starting at the
 *	least-significant bit of the first byte in the array, ie. bit index 0
 *	is located at bit 0 of byte 0. bit index 25 would be located at bit 1
 *	of byte 3 (u8 array).
 *
 * @NL80211_ATTR_SURVEY_RADIO_STATS: Request overall radio statistics to be
 *	returned along with other survey data. If set, @NL80211_CMD_GET_SURVEY
 *	may return a survey entry without a channel indicating global radio
 *	statistics (only some values are valid and make sense.)
 *	For devices that don't return such an entry even then, the information
 *	should be contained in the result as the sum of the respective counters
 *	over all channels.
 *
 * @NL80211_ATTR_SCHED_SCAN_DELAY: delay before the first cycle of a
 *	scheduled scan is started.  Or the delay before a WoWLAN
 *	net-detect scan is started, counting from the moment the
 *	system is suspended.  This value is a u32, in seconds.

 * @NL80211_ATTR_REG_INDOOR: flag attribute, if set indicates that the device
 *      is operating in an indoor environment.
 *
 * @NL80211_ATTR_MAX_NUM_SCHED_SCAN_PLANS: maximum number of scan plans for
 *	scheduled scan supported by the device (u32), a wiphy attribute.
 * @NL80211_ATTR_MAX_SCAN_PLAN_INTERVAL: maximum interval (in seconds) for
 *	a scan plan (u32), a wiphy attribute.
 * @NL80211_ATTR_MAX_SCAN_PLAN_ITERATIONS: maximum number of iterations in
 *	a scan plan (u32), a wiphy attribute.
 * @NL80211_ATTR_SCHED_SCAN_PLANS: a list of scan plans for scheduled scan.
 *	Each scan plan defines the number of scan iterations and the interval
 *	between scans. The last scan plan will always run infinitely,
 *	thus it must not specify the number of iterations, only the interval
 *	between scans. The scan plans are executed sequentially.
 *	Each scan plan is a nested attribute of &enum nl80211_sched_scan_plan.
 * @NL80211_ATTR_PBSS: flag attribute. If set it means operate
 *	in a PBSS. Specified in %NL80211_CMD_CONNECT to request
 *	connecting to a PCP, and in %NL80211_CMD_START_AP to start
 *	a PCP instead of AP. Relevant for DMG networks only.
 * @NL80211_ATTR_BSS_SELECT: nested attribute for driver supporting the
 *	BSS selection feature. When used with %NL80211_CMD_GET_WIPHY it contains
 *	attributes according &enum nl80211_bss_select_attr to indicate what
 *	BSS selection behaviours are supported. When used with %NL80211_CMD_CONNECT
 *	it contains the behaviour-specific attribute containing the parameters for
 *	BSS selection to be done by driver and/or firmware.
 *
 * @NL80211_ATTR_STA_SUPPORT_P2P_PS: whether P2P PS mechanism supported
 *	or not. u8, one of the values of &enum nl80211_sta_p2p_ps_status
 *
 * @NL80211_ATTR_PAD: attribute used for padding for 64-bit alignment
 *
 * @NL80211_ATTR_IFTYPE_EXT_CAPA: Nested attribute of the following attributes:
 *	%NL80211_ATTR_IFTYPE, %NL80211_ATTR_EXT_CAPA,
 *	%NL80211_ATTR_EXT_CAPA_MASK, to specify the extended capabilities per
 *	interface type.
 *
 * @NL80211_ATTR_MU_MIMO_GROUP_DATA: array of 24 bytes that defines a MU-MIMO
 *	groupID for monitor mode.
 *	The first 8 bytes are a mask that defines the membership in each
 *	group (there are 64 groups, group 0 and 63 are reserved),
 *	each bit represents a group and set to 1 for being a member in
 *	that group and 0 for not being a member.
 *	The remaining 16 bytes define the position in each group: 2 bits for
 *	each group.
 *	(smaller group numbers represented on most significant bits and bigger
 *	group numbers on least significant bits.)
 *	This attribute is used only if all interfaces are in monitor mode.
 *	Set this attribute in order to monitor packets using the given MU-MIMO
 *	groupID data.
 *	to turn off that feature set all the bits of the groupID to zero.
 * @NL80211_ATTR_MU_MIMO_FOLLOW_MAC_ADDR: mac address for the sniffer to follow
 *	when using MU-MIMO air sniffer.
 *	to turn that feature off set an invalid mac address
 *	(e.g. FF:FF:FF:FF:FF:FF)
 *
 * @NL80211_ATTR_SCAN_START_TIME_TSF: The time at which the scan was actually
 *	started (u64). The time is the TSF of the BSS the interface that
 *	requested the scan is connected to (if available, otherwise this
 *	attribute must not be included).
 * @NL80211_ATTR_SCAN_START_TIME_TSF_BSSID: The BSS according to which
 *	%NL80211_ATTR_SCAN_START_TIME_TSF is set.
 * @NL80211_ATTR_MEASUREMENT_DURATION: measurement duration in TUs (u16). If
 *	%NL80211_ATTR_MEASUREMENT_DURATION_MANDATORY is not set, this is the
 *	maximum measurement duration allowed. This attribute is used with
 *	measurement requests. It can also be used with %NL80211_CMD_TRIGGER_SCAN
 *	if the scan is used for beacon report radio measurement.
 * @NL80211_ATTR_MEASUREMENT_DURATION_MANDATORY: flag attribute that indicates
 *	that the duration specified with %NL80211_ATTR_MEASUREMENT_DURATION is
 *	mandatory. If this flag is not set, the duration is the maximum duration
 *	and the actual measurement duration may be shorter.
 *
 * @NL80211_ATTR_MESH_PEER_AID: Association ID for the mesh peer (u16). This is
 *	used to pull the stored data for mesh peer in power save state.
 *
 * @NL80211_ATTR_NAN_MASTER_PREF: the master preference to be used by
 *	%NL80211_CMD_START_NAN and optionally with
 *	%NL80211_CMD_CHANGE_NAN_CONFIG. Its type is u8 and it can't be 0.
 *	Also, values 1 and 255 are reserved for certification purposes and
 *	should not be used during a normal device operation.
<<<<<<< HEAD
 * @NL80211_ATTR_NAN_DUAL: NAN dual band operation config (see
 *	&enum nl80211_nan_dual_band_conf). This attribute is used with
 *	%NL80211_CMD_START_NAN and optionally with
 *	%NL80211_CMD_CHANGE_NAN_CONFIG.
=======
 * @NL80211_ATTR_BANDS: operating bands configuration.  This is a u32
 *	bitmask of BIT(NL80211_BAND_*) as described in %enum
 *	nl80211_band.  For instance, for NL80211_BAND_2GHZ, bit 0
 *	would be set.  This attribute is used with
 *	%NL80211_CMD_START_NAN and %NL80211_CMD_CHANGE_NAN_CONFIG, and
 *	it is optional.  If no bands are set, it means don't-care and
 *	the device will decide what to use.
>>>>>>> 24b8d41d
 * @NL80211_ATTR_NAN_FUNC: a function that can be added to NAN. See
 *	&enum nl80211_nan_func_attributes for description of this nested
 *	attribute.
 * @NL80211_ATTR_NAN_MATCH: used to report a match. This is a nested attribute.
 *	See &enum nl80211_nan_match_attributes.
<<<<<<< HEAD
=======
 * @NL80211_ATTR_FILS_KEK: KEK for FILS (Re)Association Request/Response frame
 *	protection.
 * @NL80211_ATTR_FILS_NONCES: Nonces (part of AAD) for FILS (Re)Association
 *	Request/Response frame protection. This attribute contains the 16 octet
 *	STA Nonce followed by 16 octets of AP Nonce.
 *
 * @NL80211_ATTR_MULTICAST_TO_UNICAST_ENABLED: Indicates whether or not multicast
 *	packets should be send out as unicast to all stations (flag attribute).
 *
 * @NL80211_ATTR_BSSID: The BSSID of the AP. Note that %NL80211_ATTR_MAC is also
 *	used in various commands/events for specifying the BSSID.
 *
 * @NL80211_ATTR_SCHED_SCAN_RELATIVE_RSSI: Relative RSSI threshold by which
 *	other BSSs has to be better or slightly worse than the current
 *	connected BSS so that they get reported to user space.
 *	This will give an opportunity to userspace to consider connecting to
 *	other matching BSSs which have better or slightly worse RSSI than
 *	the current connected BSS by using an offloaded operation to avoid
 *	unnecessary wakeups.
 *
 * @NL80211_ATTR_SCHED_SCAN_RSSI_ADJUST: When present the RSSI level for BSSs in
 *	the specified band is to be adjusted before doing
 *	%NL80211_ATTR_SCHED_SCAN_RELATIVE_RSSI based comparison to figure out
 *	better BSSs. The attribute value is a packed structure
 *	value as specified by &struct nl80211_bss_select_rssi_adjust.
 *
 * @NL80211_ATTR_TIMEOUT_REASON: The reason for which an operation timed out.
 *	u32 attribute with an &enum nl80211_timeout_reason value. This is used,
 *	e.g., with %NL80211_CMD_CONNECT event.
 *
 * @NL80211_ATTR_FILS_ERP_USERNAME: EAP Re-authentication Protocol (ERP)
 *	username part of NAI used to refer keys rRK and rIK. This is used with
 *	%NL80211_CMD_CONNECT.
 *
 * @NL80211_ATTR_FILS_ERP_REALM: EAP Re-authentication Protocol (ERP) realm part
 *	of NAI specifying the domain name of the ER server. This is used with
 *	%NL80211_CMD_CONNECT.
 *
 * @NL80211_ATTR_FILS_ERP_NEXT_SEQ_NUM: Unsigned 16-bit ERP next sequence number
 *	to use in ERP messages. This is used in generating the FILS wrapped data
 *	for FILS authentication and is used with %NL80211_CMD_CONNECT.
 *
 * @NL80211_ATTR_FILS_ERP_RRK: ERP re-authentication Root Key (rRK) for the
 *	NAI specified by %NL80211_ATTR_FILS_ERP_USERNAME and
 *	%NL80211_ATTR_FILS_ERP_REALM. This is used for generating rIK and rMSK
 *	from successful FILS authentication and is used with
 *	%NL80211_CMD_CONNECT.
 *
 * @NL80211_ATTR_FILS_CACHE_ID: A 2-octet identifier advertized by a FILS AP
 *	identifying the scope of PMKSAs. This is used with
 *	@NL80211_CMD_SET_PMKSA and @NL80211_CMD_DEL_PMKSA.
 *
 * @NL80211_ATTR_PMK: attribute for passing PMK key material. Used with
 *	%NL80211_CMD_SET_PMKSA for the PMKSA identified by %NL80211_ATTR_PMKID.
 *	For %NL80211_CMD_CONNECT and %NL80211_CMD_START_AP it is used to provide
 *	PSK for offloading 4-way handshake for WPA/WPA2-PSK networks. For 802.1X
 *	authentication it is used with %NL80211_CMD_SET_PMK. For offloaded FT
 *	support this attribute specifies the PMK-R0 if NL80211_ATTR_PMKR0_NAME
 *	is included as well.
 *
 * @NL80211_ATTR_SCHED_SCAN_MULTI: flag attribute which user-space shall use to
 *	indicate that it supports multiple active scheduled scan requests.
 * @NL80211_ATTR_SCHED_SCAN_MAX_REQS: indicates maximum number of scheduled
 *	scan request that may be active for the device (u32).
 *
 * @NL80211_ATTR_WANT_1X_4WAY_HS: flag attribute which user-space can include
 *	in %NL80211_CMD_CONNECT to indicate that for 802.1X authentication it
 *	wants to use the supported offload of the 4-way handshake.
 * @NL80211_ATTR_PMKR0_NAME: PMK-R0 Name for offloaded FT.
 * @NL80211_ATTR_PORT_AUTHORIZED: (reserved)
 *
 * @NL80211_ATTR_EXTERNAL_AUTH_ACTION: Identify the requested external
 *     authentication operation (u32 attribute with an
 *     &enum nl80211_external_auth_action value). This is used with the
 *     %NL80211_CMD_EXTERNAL_AUTH request event.
 * @NL80211_ATTR_EXTERNAL_AUTH_SUPPORT: Flag attribute indicating that the user
 *	space supports external authentication. This attribute shall be used
 *	with %NL80211_CMD_CONNECT and %NL80211_CMD_START_AP request. The driver
 *	may offload authentication processing to user space if this capability
 *	is indicated in the respective requests from the user space.
 *
 * @NL80211_ATTR_NSS: Station's New/updated  RX_NSS value notified using this
 *	u8 attribute. This is used with %NL80211_CMD_STA_OPMODE_CHANGED.
 *
 * @NL80211_ATTR_TXQ_STATS: TXQ statistics (nested attribute, see &enum
 *      nl80211_txq_stats)
 * @NL80211_ATTR_TXQ_LIMIT: Total packet limit for the TXQ queues for this phy.
 *      The smaller of this and the memory limit is enforced.
 * @NL80211_ATTR_TXQ_MEMORY_LIMIT: Total memory limit (in bytes) for the
 *      TXQ queues for this phy. The smaller of this and the packet limit is
 *      enforced.
 * @NL80211_ATTR_TXQ_QUANTUM: TXQ scheduler quantum (bytes). Number of bytes
 *      a flow is assigned on each round of the DRR scheduler.
 * @NL80211_ATTR_HE_CAPABILITY: HE Capability information element (from
 *	association request when used with NL80211_CMD_NEW_STATION). Can be set
 *	only if %NL80211_STA_FLAG_WME is set.
 *
 * @NL80211_ATTR_FTM_RESPONDER: nested attribute which user-space can include
 *	in %NL80211_CMD_START_AP or %NL80211_CMD_SET_BEACON for fine timing
 *	measurement (FTM) responder functionality and containing parameters as
 *	possible, see &enum nl80211_ftm_responder_attr
 *
 * @NL80211_ATTR_FTM_RESPONDER_STATS: Nested attribute with FTM responder
 *	statistics, see &enum nl80211_ftm_responder_stats.
 *
 * @NL80211_ATTR_TIMEOUT: Timeout for the given operation in milliseconds (u32),
 *	if the attribute is not given no timeout is requested. Note that 0 is an
 *	invalid value.
 *
 * @NL80211_ATTR_PEER_MEASUREMENTS: peer measurements request (and result)
 *	data, uses nested attributes specified in
 *	&enum nl80211_peer_measurement_attrs.
 *	This is also used for capability advertisement in the wiphy information,
 *	with the appropriate sub-attributes.
 *
 * @NL80211_ATTR_AIRTIME_WEIGHT: Station's weight when scheduled by the airtime
 *	scheduler.
 *
 * @NL80211_ATTR_STA_TX_POWER_SETTING: Transmit power setting type (u8) for
 *	station associated with the AP. See &enum nl80211_tx_power_setting for
 *	possible values.
 * @NL80211_ATTR_STA_TX_POWER: Transmit power level (s16) in dBm units. This
 *	allows to set Tx power for a station. If this attribute is not included,
 *	the default per-interface tx power setting will be overriding. Driver
 *	should be picking up the lowest tx power, either tx power per-interface
 *	or per-station.
 *
 * @NL80211_ATTR_SAE_PASSWORD: attribute for passing SAE password material. It
 *	is used with %NL80211_CMD_CONNECT to provide password for offloading
 *	SAE authentication for WPA3-Personal networks.
 *
 * @NL80211_ATTR_TWT_RESPONDER: Enable target wait time responder support.
 *
 * @NL80211_ATTR_HE_OBSS_PD: nested attribute for OBSS Packet Detection
 *	functionality.
 *
 * @NL80211_ATTR_WIPHY_EDMG_CHANNELS: bitmap that indicates the 2.16 GHz
 *	channel(s) that are allowed to be used for EDMG transmissions.
 *	Defined by IEEE P802.11ay/D4.0 section 9.4.2.251. (u8 attribute)
 * @NL80211_ATTR_WIPHY_EDMG_BW_CONFIG: Channel BW Configuration subfield encodes
 *	the allowed channel bandwidth configurations. (u8 attribute)
 *	Defined by IEEE P802.11ay/D4.0 section 9.4.2.251, Table 13.
 *
 * @NL80211_ATTR_VLAN_ID: VLAN ID (1..4094) for the station and VLAN group key
 *	(u16).
 *
 * @NL80211_ATTR_HE_BSS_COLOR: nested attribute for BSS Color Settings.
 *
 * @NL80211_ATTR_IFTYPE_AKM_SUITES: nested array attribute, with each entry
 *	using attributes from &enum nl80211_iftype_akm_attributes. This
 *	attribute is sent in a response to %NL80211_CMD_GET_WIPHY indicating
 *	supported AKM suites capability per interface. AKMs advertised in
 *	%NL80211_ATTR_AKM_SUITES are default capabilities if AKM suites not
 *	advertised for a specific interface type.
 *
 * @NL80211_ATTR_TID_CONFIG: TID specific configuration in a
 *	nested attribute with &enum nl80211_tid_config_attr sub-attributes;
 *	on output (in wiphy attributes) it contains only the feature sub-
 *	attributes.
 *
 * @NL80211_ATTR_CONTROL_PORT_NO_PREAUTH: disable preauth frame rx on control
 *	port in order to forward/receive them as ordinary data frames.
 *
 * @NL80211_ATTR_PMK_LIFETIME: Maximum lifetime for PMKSA in seconds (u32,
 *	dot11RSNAConfigPMKReauthThreshold; 0 is not a valid value).
 *	An optional parameter configured through %NL80211_CMD_SET_PMKSA.
 *	Drivers that trigger roaming need to know the lifetime of the
 *	configured PMKSA for triggering the full vs. PMKSA caching based
 *	authentication. This timeout helps authentication methods like SAE,
 *	where PMK gets updated only by going through a full (new SAE)
 *	authentication instead of getting updated during an association for EAP
 *	authentication. No new full authentication within the PMK expiry shall
 *	result in a disassociation at the end of the lifetime.
 *
 * @NL80211_ATTR_PMK_REAUTH_THRESHOLD: Reauthentication threshold time, in
 *	terms of percentage of %NL80211_ATTR_PMK_LIFETIME
 *	(u8, dot11RSNAConfigPMKReauthThreshold, 1..100). This is an optional
 *	parameter configured through %NL80211_CMD_SET_PMKSA. Requests the
 *	driver to trigger a full authentication roam (without PMKSA caching)
 *	after the reauthentication threshold time, but before the PMK lifetime
 *	has expired.
 *
 *	Authentication methods like SAE need to be able to generate a new PMKSA
 *	entry without having to force a disconnection after the PMK timeout. If
 *	no roaming occurs between the reauth threshold and PMK expiration,
 *	disassociation is still forced.
 * @NL80211_ATTR_RECEIVE_MULTICAST: multicast flag for the
 *	%NL80211_CMD_REGISTER_FRAME command, see the description there.
 * @NL80211_ATTR_WIPHY_FREQ_OFFSET: offset of the associated
 *	%NL80211_ATTR_WIPHY_FREQ in positive KHz. Only valid when supplied with
 *	an %NL80211_ATTR_WIPHY_FREQ_OFFSET.
 * @NL80211_ATTR_CENTER_FREQ1_OFFSET: Center frequency offset in KHz for the
 *	first channel segment specified in %NL80211_ATTR_CENTER_FREQ1.
 * @NL80211_ATTR_SCAN_FREQ_KHZ: nested attribute with KHz frequencies
 *
 * @NL80211_ATTR_HE_6GHZ_CAPABILITY: HE 6 GHz Band Capability element (from
 *	association request when used with NL80211_CMD_NEW_STATION).
 *
 * @NL80211_ATTR_FILS_DISCOVERY: Optional parameter to configure FILS
 *	discovery. It is a nested attribute, see
 *	&enum nl80211_fils_discovery_attributes.
 *
 * @NL80211_ATTR_UNSOL_BCAST_PROBE_RESP: Optional parameter to configure
 *	unsolicited broadcast probe response. It is a nested attribute, see
 *	&enum nl80211_unsol_bcast_probe_resp_attributes.
 *
 * @NL80211_ATTR_S1G_CAPABILITY: S1G Capability information element (from
 *	association request when used with NL80211_CMD_NEW_STATION)
 * @NL80211_ATTR_S1G_CAPABILITY_MASK: S1G Capability Information element
 *	override mask. Used with NL80211_ATTR_S1G_CAPABILITY in
 *	NL80211_CMD_ASSOCIATE or NL80211_CMD_CONNECT.
>>>>>>> 24b8d41d
 *
 * @NUM_NL80211_ATTR: total number of nl80211_attrs available
 * @NL80211_ATTR_MAX: highest attribute number currently defined
 * @__NL80211_ATTR_AFTER_LAST: internal use
 */
enum nl80211_attrs {
/* don't change the order or add anything between, this is ABI! */
	NL80211_ATTR_UNSPEC,

	NL80211_ATTR_WIPHY,
	NL80211_ATTR_WIPHY_NAME,

	NL80211_ATTR_IFINDEX,
	NL80211_ATTR_IFNAME,
	NL80211_ATTR_IFTYPE,

	NL80211_ATTR_MAC,

	NL80211_ATTR_KEY_DATA,
	NL80211_ATTR_KEY_IDX,
	NL80211_ATTR_KEY_CIPHER,
	NL80211_ATTR_KEY_SEQ,
	NL80211_ATTR_KEY_DEFAULT,

	NL80211_ATTR_BEACON_INTERVAL,
	NL80211_ATTR_DTIM_PERIOD,
	NL80211_ATTR_BEACON_HEAD,
	NL80211_ATTR_BEACON_TAIL,

	NL80211_ATTR_STA_AID,
	NL80211_ATTR_STA_FLAGS,
	NL80211_ATTR_STA_LISTEN_INTERVAL,
	NL80211_ATTR_STA_SUPPORTED_RATES,
	NL80211_ATTR_STA_VLAN,
	NL80211_ATTR_STA_INFO,

	NL80211_ATTR_WIPHY_BANDS,

	NL80211_ATTR_MNTR_FLAGS,

	NL80211_ATTR_MESH_ID,
	NL80211_ATTR_STA_PLINK_ACTION,
	NL80211_ATTR_MPATH_NEXT_HOP,
	NL80211_ATTR_MPATH_INFO,

	NL80211_ATTR_BSS_CTS_PROT,
	NL80211_ATTR_BSS_SHORT_PREAMBLE,
	NL80211_ATTR_BSS_SHORT_SLOT_TIME,

	NL80211_ATTR_HT_CAPABILITY,

	NL80211_ATTR_SUPPORTED_IFTYPES,

	NL80211_ATTR_REG_ALPHA2,
	NL80211_ATTR_REG_RULES,

	NL80211_ATTR_MESH_CONFIG,

	NL80211_ATTR_BSS_BASIC_RATES,

	NL80211_ATTR_WIPHY_TXQ_PARAMS,
	NL80211_ATTR_WIPHY_FREQ,
	NL80211_ATTR_WIPHY_CHANNEL_TYPE,

	NL80211_ATTR_KEY_DEFAULT_MGMT,

	NL80211_ATTR_MGMT_SUBTYPE,
	NL80211_ATTR_IE,

	NL80211_ATTR_MAX_NUM_SCAN_SSIDS,

	NL80211_ATTR_SCAN_FREQUENCIES,
	NL80211_ATTR_SCAN_SSIDS,
	NL80211_ATTR_GENERATION, /* replaces old SCAN_GENERATION */
	NL80211_ATTR_BSS,

	NL80211_ATTR_REG_INITIATOR,
	NL80211_ATTR_REG_TYPE,

	NL80211_ATTR_SUPPORTED_COMMANDS,

	NL80211_ATTR_FRAME,
	NL80211_ATTR_SSID,
	NL80211_ATTR_AUTH_TYPE,
	NL80211_ATTR_REASON_CODE,

	NL80211_ATTR_KEY_TYPE,

	NL80211_ATTR_MAX_SCAN_IE_LEN,
	NL80211_ATTR_CIPHER_SUITES,

	NL80211_ATTR_FREQ_BEFORE,
	NL80211_ATTR_FREQ_AFTER,

	NL80211_ATTR_FREQ_FIXED,


	NL80211_ATTR_WIPHY_RETRY_SHORT,
	NL80211_ATTR_WIPHY_RETRY_LONG,
	NL80211_ATTR_WIPHY_FRAG_THRESHOLD,
	NL80211_ATTR_WIPHY_RTS_THRESHOLD,

	NL80211_ATTR_TIMED_OUT,

	NL80211_ATTR_USE_MFP,

	NL80211_ATTR_STA_FLAGS2,

	NL80211_ATTR_CONTROL_PORT,

	NL80211_ATTR_TESTDATA,

	NL80211_ATTR_PRIVACY,

	NL80211_ATTR_DISCONNECTED_BY_AP,
	NL80211_ATTR_STATUS_CODE,

	NL80211_ATTR_CIPHER_SUITES_PAIRWISE,
	NL80211_ATTR_CIPHER_SUITE_GROUP,
	NL80211_ATTR_WPA_VERSIONS,
	NL80211_ATTR_AKM_SUITES,

	NL80211_ATTR_REQ_IE,
	NL80211_ATTR_RESP_IE,

	NL80211_ATTR_PREV_BSSID,

	NL80211_ATTR_KEY,
	NL80211_ATTR_KEYS,

	NL80211_ATTR_PID,

	NL80211_ATTR_4ADDR,

	NL80211_ATTR_SURVEY_INFO,

	NL80211_ATTR_PMKID,
	NL80211_ATTR_MAX_NUM_PMKIDS,

	NL80211_ATTR_DURATION,

	NL80211_ATTR_COOKIE,

	NL80211_ATTR_WIPHY_COVERAGE_CLASS,

	NL80211_ATTR_TX_RATES,

	NL80211_ATTR_FRAME_MATCH,

	NL80211_ATTR_ACK,

	NL80211_ATTR_PS_STATE,

	NL80211_ATTR_CQM,

	NL80211_ATTR_LOCAL_STATE_CHANGE,

	NL80211_ATTR_AP_ISOLATE,

	NL80211_ATTR_WIPHY_TX_POWER_SETTING,
	NL80211_ATTR_WIPHY_TX_POWER_LEVEL,

	NL80211_ATTR_TX_FRAME_TYPES,
	NL80211_ATTR_RX_FRAME_TYPES,
	NL80211_ATTR_FRAME_TYPE,

	NL80211_ATTR_CONTROL_PORT_ETHERTYPE,
	NL80211_ATTR_CONTROL_PORT_NO_ENCRYPT,

	NL80211_ATTR_SUPPORT_IBSS_RSN,

	NL80211_ATTR_WIPHY_ANTENNA_TX,
	NL80211_ATTR_WIPHY_ANTENNA_RX,

	NL80211_ATTR_MCAST_RATE,

	NL80211_ATTR_OFFCHANNEL_TX_OK,

	NL80211_ATTR_BSS_HT_OPMODE,

	NL80211_ATTR_KEY_DEFAULT_TYPES,

	NL80211_ATTR_MAX_REMAIN_ON_CHANNEL_DURATION,

	NL80211_ATTR_MESH_SETUP,

	NL80211_ATTR_WIPHY_ANTENNA_AVAIL_TX,
	NL80211_ATTR_WIPHY_ANTENNA_AVAIL_RX,

	NL80211_ATTR_SUPPORT_MESH_AUTH,
	NL80211_ATTR_STA_PLINK_STATE,

	NL80211_ATTR_WOWLAN_TRIGGERS,
	NL80211_ATTR_WOWLAN_TRIGGERS_SUPPORTED,

	NL80211_ATTR_SCHED_SCAN_INTERVAL,

	NL80211_ATTR_INTERFACE_COMBINATIONS,
	NL80211_ATTR_SOFTWARE_IFTYPES,

	NL80211_ATTR_REKEY_DATA,

	NL80211_ATTR_MAX_NUM_SCHED_SCAN_SSIDS,
	NL80211_ATTR_MAX_SCHED_SCAN_IE_LEN,

	NL80211_ATTR_SCAN_SUPP_RATES,

	NL80211_ATTR_HIDDEN_SSID,

	NL80211_ATTR_IE_PROBE_RESP,
	NL80211_ATTR_IE_ASSOC_RESP,

	NL80211_ATTR_STA_WME,
	NL80211_ATTR_SUPPORT_AP_UAPSD,

	NL80211_ATTR_ROAM_SUPPORT,

	NL80211_ATTR_SCHED_SCAN_MATCH,
	NL80211_ATTR_MAX_MATCH_SETS,

	NL80211_ATTR_PMKSA_CANDIDATE,

	NL80211_ATTR_TX_NO_CCK_RATE,

	NL80211_ATTR_TDLS_ACTION,
	NL80211_ATTR_TDLS_DIALOG_TOKEN,
	NL80211_ATTR_TDLS_OPERATION,
	NL80211_ATTR_TDLS_SUPPORT,
	NL80211_ATTR_TDLS_EXTERNAL_SETUP,

	NL80211_ATTR_DEVICE_AP_SME,

	NL80211_ATTR_DONT_WAIT_FOR_ACK,

	NL80211_ATTR_FEATURE_FLAGS,

	NL80211_ATTR_PROBE_RESP_OFFLOAD,

	NL80211_ATTR_PROBE_RESP,

	NL80211_ATTR_DFS_REGION,

	NL80211_ATTR_DISABLE_HT,
	NL80211_ATTR_HT_CAPABILITY_MASK,

	NL80211_ATTR_NOACK_MAP,

	NL80211_ATTR_INACTIVITY_TIMEOUT,

	NL80211_ATTR_RX_SIGNAL_DBM,

	NL80211_ATTR_BG_SCAN_PERIOD,

	NL80211_ATTR_WDEV,

	NL80211_ATTR_USER_REG_HINT_TYPE,

	NL80211_ATTR_CONN_FAILED_REASON,

	NL80211_ATTR_AUTH_DATA,

	NL80211_ATTR_VHT_CAPABILITY,

	NL80211_ATTR_SCAN_FLAGS,

	NL80211_ATTR_CHANNEL_WIDTH,
	NL80211_ATTR_CENTER_FREQ1,
	NL80211_ATTR_CENTER_FREQ2,

	NL80211_ATTR_P2P_CTWINDOW,
	NL80211_ATTR_P2P_OPPPS,

	NL80211_ATTR_LOCAL_MESH_POWER_MODE,

	NL80211_ATTR_ACL_POLICY,

	NL80211_ATTR_MAC_ADDRS,

	NL80211_ATTR_MAC_ACL_MAX,

	NL80211_ATTR_RADAR_EVENT,

	NL80211_ATTR_EXT_CAPA,
	NL80211_ATTR_EXT_CAPA_MASK,

	NL80211_ATTR_STA_CAPABILITY,
	NL80211_ATTR_STA_EXT_CAPABILITY,

	NL80211_ATTR_PROTOCOL_FEATURES,
	NL80211_ATTR_SPLIT_WIPHY_DUMP,

	NL80211_ATTR_DISABLE_VHT,
	NL80211_ATTR_VHT_CAPABILITY_MASK,

	NL80211_ATTR_MDID,
	NL80211_ATTR_IE_RIC,

	NL80211_ATTR_CRIT_PROT_ID,
	NL80211_ATTR_MAX_CRIT_PROT_DURATION,

	NL80211_ATTR_PEER_AID,

	NL80211_ATTR_COALESCE_RULE,

	NL80211_ATTR_CH_SWITCH_COUNT,
	NL80211_ATTR_CH_SWITCH_BLOCK_TX,
	NL80211_ATTR_CSA_IES,
	NL80211_ATTR_CNTDWN_OFFS_BEACON,
	NL80211_ATTR_CNTDWN_OFFS_PRESP,

	NL80211_ATTR_RXMGMT_FLAGS,

	NL80211_ATTR_STA_SUPPORTED_CHANNELS,

	NL80211_ATTR_STA_SUPPORTED_OPER_CLASSES,

	NL80211_ATTR_HANDLE_DFS,

	NL80211_ATTR_SUPPORT_5_MHZ,
	NL80211_ATTR_SUPPORT_10_MHZ,

	NL80211_ATTR_OPMODE_NOTIF,

	NL80211_ATTR_VENDOR_ID,
	NL80211_ATTR_VENDOR_SUBCMD,
	NL80211_ATTR_VENDOR_DATA,
	NL80211_ATTR_VENDOR_EVENTS,

	NL80211_ATTR_QOS_MAP,

	NL80211_ATTR_MAC_HINT,
	NL80211_ATTR_WIPHY_FREQ_HINT,

	NL80211_ATTR_MAX_AP_ASSOC_STA,

	NL80211_ATTR_TDLS_PEER_CAPABILITY,

	NL80211_ATTR_SOCKET_OWNER,

	NL80211_ATTR_CSA_C_OFFSETS_TX,
	NL80211_ATTR_MAX_CSA_COUNTERS,

	NL80211_ATTR_TDLS_INITIATOR,

	NL80211_ATTR_USE_RRM,

	NL80211_ATTR_WIPHY_DYN_ACK,

	NL80211_ATTR_TSID,
	NL80211_ATTR_USER_PRIO,
	NL80211_ATTR_ADMITTED_TIME,

	NL80211_ATTR_SMPS_MODE,

	NL80211_ATTR_OPER_CLASS,

	NL80211_ATTR_MAC_MASK,

	NL80211_ATTR_WIPHY_SELF_MANAGED_REG,

	NL80211_ATTR_EXT_FEATURES,

	NL80211_ATTR_SURVEY_RADIO_STATS,

	NL80211_ATTR_NETNS_FD,

	NL80211_ATTR_SCHED_SCAN_DELAY,

	NL80211_ATTR_REG_INDOOR,

	NL80211_ATTR_MAX_NUM_SCHED_SCAN_PLANS,
	NL80211_ATTR_MAX_SCAN_PLAN_INTERVAL,
	NL80211_ATTR_MAX_SCAN_PLAN_ITERATIONS,
	NL80211_ATTR_SCHED_SCAN_PLANS,

	NL80211_ATTR_PBSS,

	NL80211_ATTR_BSS_SELECT,

	NL80211_ATTR_STA_SUPPORT_P2P_PS,

	NL80211_ATTR_PAD,

	NL80211_ATTR_IFTYPE_EXT_CAPA,

	NL80211_ATTR_MU_MIMO_GROUP_DATA,
	NL80211_ATTR_MU_MIMO_FOLLOW_MAC_ADDR,

	NL80211_ATTR_SCAN_START_TIME_TSF,
	NL80211_ATTR_SCAN_START_TIME_TSF_BSSID,
	NL80211_ATTR_MEASUREMENT_DURATION,
	NL80211_ATTR_MEASUREMENT_DURATION_MANDATORY,

	NL80211_ATTR_MESH_PEER_AID,

	NL80211_ATTR_NAN_MASTER_PREF,
<<<<<<< HEAD
	NL80211_ATTR_NAN_DUAL,
	NL80211_ATTR_NAN_FUNC,
	NL80211_ATTR_NAN_MATCH,

=======
	NL80211_ATTR_BANDS,
	NL80211_ATTR_NAN_FUNC,
	NL80211_ATTR_NAN_MATCH,

	NL80211_ATTR_FILS_KEK,
	NL80211_ATTR_FILS_NONCES,

	NL80211_ATTR_MULTICAST_TO_UNICAST_ENABLED,

	NL80211_ATTR_BSSID,

	NL80211_ATTR_SCHED_SCAN_RELATIVE_RSSI,
	NL80211_ATTR_SCHED_SCAN_RSSI_ADJUST,

	NL80211_ATTR_TIMEOUT_REASON,

	NL80211_ATTR_FILS_ERP_USERNAME,
	NL80211_ATTR_FILS_ERP_REALM,
	NL80211_ATTR_FILS_ERP_NEXT_SEQ_NUM,
	NL80211_ATTR_FILS_ERP_RRK,
	NL80211_ATTR_FILS_CACHE_ID,

	NL80211_ATTR_PMK,

	NL80211_ATTR_SCHED_SCAN_MULTI,
	NL80211_ATTR_SCHED_SCAN_MAX_REQS,

	NL80211_ATTR_WANT_1X_4WAY_HS,
	NL80211_ATTR_PMKR0_NAME,
	NL80211_ATTR_PORT_AUTHORIZED,

	NL80211_ATTR_EXTERNAL_AUTH_ACTION,
	NL80211_ATTR_EXTERNAL_AUTH_SUPPORT,

	NL80211_ATTR_NSS,
	NL80211_ATTR_ACK_SIGNAL,

	NL80211_ATTR_CONTROL_PORT_OVER_NL80211,

	NL80211_ATTR_TXQ_STATS,
	NL80211_ATTR_TXQ_LIMIT,
	NL80211_ATTR_TXQ_MEMORY_LIMIT,
	NL80211_ATTR_TXQ_QUANTUM,

	NL80211_ATTR_HE_CAPABILITY,

	NL80211_ATTR_FTM_RESPONDER,

	NL80211_ATTR_FTM_RESPONDER_STATS,

	NL80211_ATTR_TIMEOUT,

	NL80211_ATTR_PEER_MEASUREMENTS,

	NL80211_ATTR_AIRTIME_WEIGHT,
	NL80211_ATTR_STA_TX_POWER_SETTING,
	NL80211_ATTR_STA_TX_POWER,

	NL80211_ATTR_SAE_PASSWORD,

	NL80211_ATTR_TWT_RESPONDER,

	NL80211_ATTR_HE_OBSS_PD,

	NL80211_ATTR_WIPHY_EDMG_CHANNELS,
	NL80211_ATTR_WIPHY_EDMG_BW_CONFIG,

	NL80211_ATTR_VLAN_ID,

	NL80211_ATTR_HE_BSS_COLOR,

	NL80211_ATTR_IFTYPE_AKM_SUITES,

	NL80211_ATTR_TID_CONFIG,

	NL80211_ATTR_CONTROL_PORT_NO_PREAUTH,

	NL80211_ATTR_PMK_LIFETIME,
	NL80211_ATTR_PMK_REAUTH_THRESHOLD,

	NL80211_ATTR_RECEIVE_MULTICAST,
	NL80211_ATTR_WIPHY_FREQ_OFFSET,
	NL80211_ATTR_CENTER_FREQ1_OFFSET,
	NL80211_ATTR_SCAN_FREQ_KHZ,

	NL80211_ATTR_HE_6GHZ_CAPABILITY,

	NL80211_ATTR_FILS_DISCOVERY,

	NL80211_ATTR_UNSOL_BCAST_PROBE_RESP,

	NL80211_ATTR_S1G_CAPABILITY,
	NL80211_ATTR_S1G_CAPABILITY_MASK,

>>>>>>> 24b8d41d
	/* add attributes here, update the policy in nl80211.c */

	__NL80211_ATTR_AFTER_LAST,
	NUM_NL80211_ATTR = __NL80211_ATTR_AFTER_LAST,
	NL80211_ATTR_MAX = __NL80211_ATTR_AFTER_LAST - 1
};

/* source-level API compatibility */
#define NL80211_ATTR_SCAN_GENERATION NL80211_ATTR_GENERATION
#define	NL80211_ATTR_MESH_PARAMS NL80211_ATTR_MESH_CONFIG
#define NL80211_ATTR_IFACE_SOCKET_OWNER NL80211_ATTR_SOCKET_OWNER
#define NL80211_ATTR_SAE_DATA NL80211_ATTR_AUTH_DATA
#define NL80211_ATTR_CSA_C_OFF_BEACON NL80211_ATTR_CNTDWN_OFFS_BEACON
#define NL80211_ATTR_CSA_C_OFF_PRESP NL80211_ATTR_CNTDWN_OFFS_PRESP

/*
 * Allow user space programs to use #ifdef on new attributes by defining them
 * here
 */
#define NL80211_CMD_CONNECT NL80211_CMD_CONNECT
#define NL80211_ATTR_HT_CAPABILITY NL80211_ATTR_HT_CAPABILITY
#define NL80211_ATTR_BSS_BASIC_RATES NL80211_ATTR_BSS_BASIC_RATES
#define NL80211_ATTR_WIPHY_TXQ_PARAMS NL80211_ATTR_WIPHY_TXQ_PARAMS
#define NL80211_ATTR_WIPHY_FREQ NL80211_ATTR_WIPHY_FREQ
#define NL80211_ATTR_WIPHY_CHANNEL_TYPE NL80211_ATTR_WIPHY_CHANNEL_TYPE
#define NL80211_ATTR_MGMT_SUBTYPE NL80211_ATTR_MGMT_SUBTYPE
#define NL80211_ATTR_IE NL80211_ATTR_IE
#define NL80211_ATTR_REG_INITIATOR NL80211_ATTR_REG_INITIATOR
#define NL80211_ATTR_REG_TYPE NL80211_ATTR_REG_TYPE
#define NL80211_ATTR_FRAME NL80211_ATTR_FRAME
#define NL80211_ATTR_SSID NL80211_ATTR_SSID
#define NL80211_ATTR_AUTH_TYPE NL80211_ATTR_AUTH_TYPE
#define NL80211_ATTR_REASON_CODE NL80211_ATTR_REASON_CODE
#define NL80211_ATTR_CIPHER_SUITES_PAIRWISE NL80211_ATTR_CIPHER_SUITES_PAIRWISE
#define NL80211_ATTR_CIPHER_SUITE_GROUP NL80211_ATTR_CIPHER_SUITE_GROUP
#define NL80211_ATTR_WPA_VERSIONS NL80211_ATTR_WPA_VERSIONS
#define NL80211_ATTR_AKM_SUITES NL80211_ATTR_AKM_SUITES
#define NL80211_ATTR_KEY NL80211_ATTR_KEY
#define NL80211_ATTR_KEYS NL80211_ATTR_KEYS
#define NL80211_ATTR_FEATURE_FLAGS NL80211_ATTR_FEATURE_FLAGS

#define NL80211_WIPHY_NAME_MAXLEN		64

#define NL80211_MAX_SUPP_RATES			32
#define NL80211_MAX_SUPP_HT_RATES		77
#define NL80211_MAX_SUPP_REG_RULES		128
#define NL80211_TKIP_DATA_OFFSET_ENCR_KEY	0
#define NL80211_TKIP_DATA_OFFSET_TX_MIC_KEY	16
#define NL80211_TKIP_DATA_OFFSET_RX_MIC_KEY	24
#define NL80211_HT_CAPABILITY_LEN		26
#define NL80211_VHT_CAPABILITY_LEN		12
#define NL80211_HE_MIN_CAPABILITY_LEN           16
#define NL80211_HE_MAX_CAPABILITY_LEN           54
#define NL80211_MAX_NR_CIPHER_SUITES		5
#define NL80211_MAX_NR_AKM_SUITES		2

#define NL80211_MIN_REMAIN_ON_CHANNEL_TIME	10

/* default RSSI threshold for scan results if none specified. */
#define NL80211_SCAN_RSSI_THOLD_OFF		-300

#define NL80211_CQM_TXE_MAX_INTVL		1800

/**
 * enum nl80211_iftype - (virtual) interface types
 *
 * @NL80211_IFTYPE_UNSPECIFIED: unspecified type, driver decides
 * @NL80211_IFTYPE_ADHOC: independent BSS member
 * @NL80211_IFTYPE_STATION: managed BSS member
 * @NL80211_IFTYPE_AP: access point
 * @NL80211_IFTYPE_AP_VLAN: VLAN interface for access points; VLAN interfaces
 *	are a bit special in that they must always be tied to a pre-existing
 *	AP type interface.
 * @NL80211_IFTYPE_WDS: wireless distribution interface
 * @NL80211_IFTYPE_MONITOR: monitor interface receiving all frames
 * @NL80211_IFTYPE_MESH_POINT: mesh point
 * @NL80211_IFTYPE_P2P_CLIENT: P2P client
 * @NL80211_IFTYPE_P2P_GO: P2P group owner
 * @NL80211_IFTYPE_P2P_DEVICE: P2P device interface type, this is not a netdev
 *	and therefore can't be created in the normal ways, use the
 *	%NL80211_CMD_START_P2P_DEVICE and %NL80211_CMD_STOP_P2P_DEVICE
 *	commands to create and destroy one
 * @NL80211_IF_TYPE_OCB: Outside Context of a BSS
 *	This mode corresponds to the MIB variable dot11OCBActivated=true
 * @NL80211_IFTYPE_NAN: NAN device interface type (not a netdev)
 * @NL80211_IFTYPE_MAX: highest interface type number currently defined
 * @NUM_NL80211_IFTYPES: number of defined interface types
 *
 * These values are used with the %NL80211_ATTR_IFTYPE
 * to set the type of an interface.
 *
 */
enum nl80211_iftype {
	NL80211_IFTYPE_UNSPECIFIED,
	NL80211_IFTYPE_ADHOC,
	NL80211_IFTYPE_STATION,
	NL80211_IFTYPE_AP,
	NL80211_IFTYPE_AP_VLAN,
	NL80211_IFTYPE_WDS,
	NL80211_IFTYPE_MONITOR,
	NL80211_IFTYPE_MESH_POINT,
	NL80211_IFTYPE_P2P_CLIENT,
	NL80211_IFTYPE_P2P_GO,
	NL80211_IFTYPE_P2P_DEVICE,
	NL80211_IFTYPE_OCB,
	NL80211_IFTYPE_NAN,

	/* keep last */
	NUM_NL80211_IFTYPES,
	NL80211_IFTYPE_MAX = NUM_NL80211_IFTYPES - 1
};

/**
 * enum nl80211_sta_flags - station flags
 *
 * Station flags. When a station is added to an AP interface, it is
 * assumed to be already associated (and hence authenticated.)
 *
 * @__NL80211_STA_FLAG_INVALID: attribute number 0 is reserved
 * @NL80211_STA_FLAG_AUTHORIZED: station is authorized (802.1X)
 * @NL80211_STA_FLAG_SHORT_PREAMBLE: station is capable of receiving frames
 *	with short barker preamble
 * @NL80211_STA_FLAG_WME: station is WME/QoS capable
 * @NL80211_STA_FLAG_MFP: station uses management frame protection
 * @NL80211_STA_FLAG_AUTHENTICATED: station is authenticated
 * @NL80211_STA_FLAG_TDLS_PEER: station is a TDLS peer -- this flag should
 *	only be used in managed mode (even in the flags mask). Note that the
 *	flag can't be changed, it is only valid while adding a station, and
 *	attempts to change it will silently be ignored (rather than rejected
 *	as errors.)
 * @NL80211_STA_FLAG_ASSOCIATED: station is associated; used with drivers
 *	that support %NL80211_FEATURE_FULL_AP_CLIENT_STATE to transition a
 *	previously added station into associated state
 * @NL80211_STA_FLAG_MAX: highest station flag number currently defined
 * @__NL80211_STA_FLAG_AFTER_LAST: internal use
 */
enum nl80211_sta_flags {
	__NL80211_STA_FLAG_INVALID,
	NL80211_STA_FLAG_AUTHORIZED,
	NL80211_STA_FLAG_SHORT_PREAMBLE,
	NL80211_STA_FLAG_WME,
	NL80211_STA_FLAG_MFP,
	NL80211_STA_FLAG_AUTHENTICATED,
	NL80211_STA_FLAG_TDLS_PEER,
	NL80211_STA_FLAG_ASSOCIATED,

	/* keep last */
	__NL80211_STA_FLAG_AFTER_LAST,
	NL80211_STA_FLAG_MAX = __NL80211_STA_FLAG_AFTER_LAST - 1
};

/**
 * enum nl80211_sta_p2p_ps_status - station support of P2P PS
 *
 * @NL80211_P2P_PS_UNSUPPORTED: station doesn't support P2P PS mechanism
 * @@NL80211_P2P_PS_SUPPORTED: station supports P2P PS mechanism
 * @NUM_NL80211_P2P_PS_STATUS: number of values
 */
enum nl80211_sta_p2p_ps_status {
	NL80211_P2P_PS_UNSUPPORTED = 0,
	NL80211_P2P_PS_SUPPORTED,

	NUM_NL80211_P2P_PS_STATUS,
};

#define NL80211_STA_FLAG_MAX_OLD_API	NL80211_STA_FLAG_TDLS_PEER

/**
 * struct nl80211_sta_flag_update - station flags mask/set
 * @mask: mask of station flags to set
 * @set: which values to set them to
 *
 * Both mask and set contain bits as per &enum nl80211_sta_flags.
 */
struct nl80211_sta_flag_update {
	__u32 mask;
	__u32 set;
} __attribute__((packed));

/**
 * enum nl80211_he_gi - HE guard interval
 * @NL80211_RATE_INFO_HE_GI_0_8: 0.8 usec
 * @NL80211_RATE_INFO_HE_GI_1_6: 1.6 usec
 * @NL80211_RATE_INFO_HE_GI_3_2: 3.2 usec
 */
enum nl80211_he_gi {
	NL80211_RATE_INFO_HE_GI_0_8,
	NL80211_RATE_INFO_HE_GI_1_6,
	NL80211_RATE_INFO_HE_GI_3_2,
};

/**
 * enum nl80211_he_ltf - HE long training field
 * @NL80211_RATE_INFO_HE_1xLTF: 3.2 usec
 * @NL80211_RATE_INFO_HE_2xLTF: 6.4 usec
 * @NL80211_RATE_INFO_HE_4xLTF: 12.8 usec
 */
enum nl80211_he_ltf {
	NL80211_RATE_INFO_HE_1XLTF,
	NL80211_RATE_INFO_HE_2XLTF,
	NL80211_RATE_INFO_HE_4XLTF,
};

/**
 * enum nl80211_he_ru_alloc - HE RU allocation values
 * @NL80211_RATE_INFO_HE_RU_ALLOC_26: 26-tone RU allocation
 * @NL80211_RATE_INFO_HE_RU_ALLOC_52: 52-tone RU allocation
 * @NL80211_RATE_INFO_HE_RU_ALLOC_106: 106-tone RU allocation
 * @NL80211_RATE_INFO_HE_RU_ALLOC_242: 242-tone RU allocation
 * @NL80211_RATE_INFO_HE_RU_ALLOC_484: 484-tone RU allocation
 * @NL80211_RATE_INFO_HE_RU_ALLOC_996: 996-tone RU allocation
 * @NL80211_RATE_INFO_HE_RU_ALLOC_2x996: 2x996-tone RU allocation
 */
enum nl80211_he_ru_alloc {
	NL80211_RATE_INFO_HE_RU_ALLOC_26,
	NL80211_RATE_INFO_HE_RU_ALLOC_52,
	NL80211_RATE_INFO_HE_RU_ALLOC_106,
	NL80211_RATE_INFO_HE_RU_ALLOC_242,
	NL80211_RATE_INFO_HE_RU_ALLOC_484,
	NL80211_RATE_INFO_HE_RU_ALLOC_996,
	NL80211_RATE_INFO_HE_RU_ALLOC_2x996,
};

/**
 * enum nl80211_rate_info - bitrate information
 *
 * These attribute types are used with %NL80211_STA_INFO_TXRATE
 * when getting information about the bitrate of a station.
 * There are 2 attributes for bitrate, a legacy one that represents
 * a 16-bit value, and new one that represents a 32-bit value.
 * If the rate value fits into 16 bit, both attributes are reported
 * with the same value. If the rate is too high to fit into 16 bits
 * (>6.5535Gbps) only 32-bit attribute is included.
 * User space tools encouraged to use the 32-bit attribute and fall
 * back to the 16-bit one for compatibility with older kernels.
 *
 * @__NL80211_RATE_INFO_INVALID: attribute number 0 is reserved
 * @NL80211_RATE_INFO_BITRATE: total bitrate (u16, 100kbit/s)
 * @NL80211_RATE_INFO_MCS: mcs index for 802.11n (u8)
 * @NL80211_RATE_INFO_40_MHZ_WIDTH: 40 MHz dualchannel bitrate
 * @NL80211_RATE_INFO_SHORT_GI: 400ns guard interval
 * @NL80211_RATE_INFO_BITRATE32: total bitrate (u32, 100kbit/s)
 * @NL80211_RATE_INFO_MAX: highest rate_info number currently defined
 * @NL80211_RATE_INFO_VHT_MCS: MCS index for VHT (u8)
 * @NL80211_RATE_INFO_VHT_NSS: number of streams in VHT (u8)
 * @NL80211_RATE_INFO_80_MHZ_WIDTH: 80 MHz VHT rate
 * @NL80211_RATE_INFO_80P80_MHZ_WIDTH: unused - 80+80 is treated the
 *	same as 160 for purposes of the bitrates
 * @NL80211_RATE_INFO_160_MHZ_WIDTH: 160 MHz VHT rate
 * @NL80211_RATE_INFO_10_MHZ_WIDTH: 10 MHz width - note that this is
 *	a legacy rate and will be reported as the actual bitrate, i.e.
 *	half the base (20 MHz) rate
 * @NL80211_RATE_INFO_5_MHZ_WIDTH: 5 MHz width - note that this is
 *	a legacy rate and will be reported as the actual bitrate, i.e.
 *	a quarter of the base (20 MHz) rate
 * @NL80211_RATE_INFO_HE_MCS: HE MCS index (u8, 0-11)
 * @NL80211_RATE_INFO_HE_NSS: HE NSS value (u8, 1-8)
 * @NL80211_RATE_INFO_HE_GI: HE guard interval identifier
 *	(u8, see &enum nl80211_he_gi)
 * @NL80211_RATE_INFO_HE_DCM: HE DCM value (u8, 0/1)
 * @NL80211_RATE_INFO_RU_ALLOC: HE RU allocation, if not present then
 *	non-OFDMA was used (u8, see &enum nl80211_he_ru_alloc)
 * @__NL80211_RATE_INFO_AFTER_LAST: internal use
 */
enum nl80211_rate_info {
	__NL80211_RATE_INFO_INVALID,
	NL80211_RATE_INFO_BITRATE,
	NL80211_RATE_INFO_MCS,
	NL80211_RATE_INFO_40_MHZ_WIDTH,
	NL80211_RATE_INFO_SHORT_GI,
	NL80211_RATE_INFO_BITRATE32,
	NL80211_RATE_INFO_VHT_MCS,
	NL80211_RATE_INFO_VHT_NSS,
	NL80211_RATE_INFO_80_MHZ_WIDTH,
	NL80211_RATE_INFO_80P80_MHZ_WIDTH,
	NL80211_RATE_INFO_160_MHZ_WIDTH,
	NL80211_RATE_INFO_10_MHZ_WIDTH,
	NL80211_RATE_INFO_5_MHZ_WIDTH,
	NL80211_RATE_INFO_HE_MCS,
	NL80211_RATE_INFO_HE_NSS,
	NL80211_RATE_INFO_HE_GI,
	NL80211_RATE_INFO_HE_DCM,
	NL80211_RATE_INFO_HE_RU_ALLOC,

	/* keep last */
	__NL80211_RATE_INFO_AFTER_LAST,
	NL80211_RATE_INFO_MAX = __NL80211_RATE_INFO_AFTER_LAST - 1
};

/**
 * enum nl80211_sta_bss_param - BSS information collected by STA
 *
 * These attribute types are used with %NL80211_STA_INFO_BSS_PARAM
 * when getting information about the bitrate of a station.
 *
 * @__NL80211_STA_BSS_PARAM_INVALID: attribute number 0 is reserved
 * @NL80211_STA_BSS_PARAM_CTS_PROT: whether CTS protection is enabled (flag)
 * @NL80211_STA_BSS_PARAM_SHORT_PREAMBLE:  whether short preamble is enabled
 *	(flag)
 * @NL80211_STA_BSS_PARAM_SHORT_SLOT_TIME:  whether short slot time is enabled
 *	(flag)
 * @NL80211_STA_BSS_PARAM_DTIM_PERIOD: DTIM period for beaconing (u8)
 * @NL80211_STA_BSS_PARAM_BEACON_INTERVAL: Beacon interval (u16)
 * @NL80211_STA_BSS_PARAM_MAX: highest sta_bss_param number currently defined
 * @__NL80211_STA_BSS_PARAM_AFTER_LAST: internal use
 */
enum nl80211_sta_bss_param {
	__NL80211_STA_BSS_PARAM_INVALID,
	NL80211_STA_BSS_PARAM_CTS_PROT,
	NL80211_STA_BSS_PARAM_SHORT_PREAMBLE,
	NL80211_STA_BSS_PARAM_SHORT_SLOT_TIME,
	NL80211_STA_BSS_PARAM_DTIM_PERIOD,
	NL80211_STA_BSS_PARAM_BEACON_INTERVAL,

	/* keep last */
	__NL80211_STA_BSS_PARAM_AFTER_LAST,
	NL80211_STA_BSS_PARAM_MAX = __NL80211_STA_BSS_PARAM_AFTER_LAST - 1
};

/**
 * enum nl80211_sta_info - station information
 *
 * These attribute types are used with %NL80211_ATTR_STA_INFO
 * when getting information about a station.
 *
 * @__NL80211_STA_INFO_INVALID: attribute number 0 is reserved
 * @NL80211_STA_INFO_INACTIVE_TIME: time since last activity (u32, msecs)
 * @NL80211_STA_INFO_RX_BYTES: total received bytes (MPDU length)
 *	(u32, from this station)
 * @NL80211_STA_INFO_TX_BYTES: total transmitted bytes (MPDU length)
 *	(u32, to this station)
 * @NL80211_STA_INFO_RX_BYTES64: total received bytes (MPDU length)
 *	(u64, from this station)
 * @NL80211_STA_INFO_TX_BYTES64: total transmitted bytes (MPDU length)
 *	(u64, to this station)
 * @NL80211_STA_INFO_SIGNAL: signal strength of last received PPDU (u8, dBm)
 * @NL80211_STA_INFO_TX_BITRATE: current unicast tx rate, nested attribute
 * 	containing info as possible, see &enum nl80211_rate_info
 * @NL80211_STA_INFO_RX_PACKETS: total received packet (MSDUs and MMPDUs)
 *	(u32, from this station)
 * @NL80211_STA_INFO_TX_PACKETS: total transmitted packets (MSDUs and MMPDUs)
 *	(u32, to this station)
 * @NL80211_STA_INFO_TX_RETRIES: total retries (MPDUs) (u32, to this station)
 * @NL80211_STA_INFO_TX_FAILED: total failed packets (MPDUs)
 *	(u32, to this station)
 * @NL80211_STA_INFO_SIGNAL_AVG: signal strength average (u8, dBm)
 * @NL80211_STA_INFO_LLID: the station's mesh LLID
 * @NL80211_STA_INFO_PLID: the station's mesh PLID
 * @NL80211_STA_INFO_PLINK_STATE: peer link state for the station
 *	(see %enum nl80211_plink_state)
 * @NL80211_STA_INFO_RX_BITRATE: last unicast data frame rx rate, nested
 *	attribute, like NL80211_STA_INFO_TX_BITRATE.
 * @NL80211_STA_INFO_BSS_PARAM: current station's view of BSS, nested attribute
 *     containing info as possible, see &enum nl80211_sta_bss_param
 * @NL80211_STA_INFO_CONNECTED_TIME: time since the station is last connected
 * @NL80211_STA_INFO_STA_FLAGS: Contains a struct nl80211_sta_flag_update.
 * @NL80211_STA_INFO_BEACON_LOSS: count of times beacon loss was detected (u32)
 * @NL80211_STA_INFO_T_OFFSET: timing offset with respect to this STA (s64)
 * @NL80211_STA_INFO_LOCAL_PM: local mesh STA link-specific power mode
 * @NL80211_STA_INFO_PEER_PM: peer mesh STA link-specific power mode
 * @NL80211_STA_INFO_NONPEER_PM: neighbor mesh STA power save mode towards
 *	non-peer STA
 * @NL80211_STA_INFO_CHAIN_SIGNAL: per-chain signal strength of last PPDU
 *	Contains a nested array of signal strength attributes (u8, dBm)
 * @NL80211_STA_INFO_CHAIN_SIGNAL_AVG: per-chain signal strength average
 *	Same format as NL80211_STA_INFO_CHAIN_SIGNAL.
 * @NL80211_STA_EXPECTED_THROUGHPUT: expected throughput considering also the
 *	802.11 header (u32, kbps)
 * @NL80211_STA_INFO_RX_DROP_MISC: RX packets dropped for unspecified reasons
 *	(u64)
 * @NL80211_STA_INFO_BEACON_RX: number of beacons received from this peer (u64)
 * @NL80211_STA_INFO_BEACON_SIGNAL_AVG: signal strength average
 *	for beacons only (u8, dBm)
 * @NL80211_STA_INFO_TID_STATS: per-TID statistics (see &enum nl80211_tid_stats)
 *	This is a nested attribute where each the inner attribute number is the
 *	TID+1 and the special TID 16 (i.e. value 17) is used for non-QoS frames;
 *	each one of those is again nested with &enum nl80211_tid_stats
 *	attributes carrying the actual values.
 * @NL80211_STA_INFO_RX_DURATION: aggregate PPDU duration for all frames
 *	received from the station (u64, usec)
 * @NL80211_STA_INFO_PAD: attribute used for padding for 64-bit alignment
<<<<<<< HEAD
=======
 * @NL80211_STA_INFO_ACK_SIGNAL: signal strength of the last ACK frame(u8, dBm)
 * @NL80211_STA_INFO_ACK_SIGNAL_AVG: avg signal strength of ACK frames (s8, dBm)
 * @NL80211_STA_INFO_RX_MPDUS: total number of received packets (MPDUs)
 *	(u32, from this station)
 * @NL80211_STA_INFO_FCS_ERROR_COUNT: total number of packets (MPDUs) received
 *	with an FCS error (u32, from this station). This count may not include
 *	some packets with an FCS error due to TA corruption. Hence this counter
 *	might not be fully accurate.
 * @NL80211_STA_INFO_CONNECTED_TO_GATE: set to true if STA has a path to a
 *	mesh gate (u8, 0 or 1)
 * @NL80211_STA_INFO_TX_DURATION: aggregate PPDU duration for all frames
 *	sent to the station (u64, usec)
 * @NL80211_STA_INFO_AIRTIME_WEIGHT: current airtime weight for station (u16)
 * @NL80211_STA_INFO_AIRTIME_LINK_METRIC: airtime link metric for mesh station
 * @NL80211_STA_INFO_ASSOC_AT_BOOTTIME: Timestamp (CLOCK_BOOTTIME, nanoseconds)
 *	of STA's association
 * @NL80211_STA_INFO_CONNECTED_TO_AS: set to true if STA has a path to a
 *	authentication server (u8, 0 or 1)
>>>>>>> 24b8d41d
 * @__NL80211_STA_INFO_AFTER_LAST: internal
 * @NL80211_STA_INFO_MAX: highest possible station info attribute
 */
enum nl80211_sta_info {
	__NL80211_STA_INFO_INVALID,
	NL80211_STA_INFO_INACTIVE_TIME,
	NL80211_STA_INFO_RX_BYTES,
	NL80211_STA_INFO_TX_BYTES,
	NL80211_STA_INFO_LLID,
	NL80211_STA_INFO_PLID,
	NL80211_STA_INFO_PLINK_STATE,
	NL80211_STA_INFO_SIGNAL,
	NL80211_STA_INFO_TX_BITRATE,
	NL80211_STA_INFO_RX_PACKETS,
	NL80211_STA_INFO_TX_PACKETS,
	NL80211_STA_INFO_TX_RETRIES,
	NL80211_STA_INFO_TX_FAILED,
	NL80211_STA_INFO_SIGNAL_AVG,
	NL80211_STA_INFO_RX_BITRATE,
	NL80211_STA_INFO_BSS_PARAM,
	NL80211_STA_INFO_CONNECTED_TIME,
	NL80211_STA_INFO_STA_FLAGS,
	NL80211_STA_INFO_BEACON_LOSS,
	NL80211_STA_INFO_T_OFFSET,
	NL80211_STA_INFO_LOCAL_PM,
	NL80211_STA_INFO_PEER_PM,
	NL80211_STA_INFO_NONPEER_PM,
	NL80211_STA_INFO_RX_BYTES64,
	NL80211_STA_INFO_TX_BYTES64,
	NL80211_STA_INFO_CHAIN_SIGNAL,
	NL80211_STA_INFO_CHAIN_SIGNAL_AVG,
	NL80211_STA_INFO_EXPECTED_THROUGHPUT,
	NL80211_STA_INFO_RX_DROP_MISC,
	NL80211_STA_INFO_BEACON_RX,
	NL80211_STA_INFO_BEACON_SIGNAL_AVG,
	NL80211_STA_INFO_TID_STATS,
	NL80211_STA_INFO_RX_DURATION,
	NL80211_STA_INFO_PAD,
<<<<<<< HEAD
=======
	NL80211_STA_INFO_ACK_SIGNAL,
	NL80211_STA_INFO_ACK_SIGNAL_AVG,
	NL80211_STA_INFO_RX_MPDUS,
	NL80211_STA_INFO_FCS_ERROR_COUNT,
	NL80211_STA_INFO_CONNECTED_TO_GATE,
	NL80211_STA_INFO_TX_DURATION,
	NL80211_STA_INFO_AIRTIME_WEIGHT,
	NL80211_STA_INFO_AIRTIME_LINK_METRIC,
	NL80211_STA_INFO_ASSOC_AT_BOOTTIME,
	NL80211_STA_INFO_CONNECTED_TO_AS,
>>>>>>> 24b8d41d

	/* keep last */
	__NL80211_STA_INFO_AFTER_LAST,
	NL80211_STA_INFO_MAX = __NL80211_STA_INFO_AFTER_LAST - 1
};

/* we renamed this - stay compatible */
#define NL80211_STA_INFO_DATA_ACK_SIGNAL_AVG NL80211_STA_INFO_ACK_SIGNAL_AVG


/**
 * enum nl80211_tid_stats - per TID statistics attributes
 * @__NL80211_TID_STATS_INVALID: attribute number 0 is reserved
 * @NL80211_TID_STATS_RX_MSDU: number of MSDUs received (u64)
 * @NL80211_TID_STATS_TX_MSDU: number of MSDUs transmitted (or
 *	attempted to transmit; u64)
 * @NL80211_TID_STATS_TX_MSDU_RETRIES: number of retries for
 *	transmitted MSDUs (not counting the first attempt; u64)
 * @NL80211_TID_STATS_TX_MSDU_FAILED: number of failed transmitted
 *	MSDUs (u64)
 * @NL80211_TID_STATS_PAD: attribute used for padding for 64-bit alignment
<<<<<<< HEAD
=======
 * @NL80211_TID_STATS_TXQ_STATS: TXQ stats (nested attribute)
>>>>>>> 24b8d41d
 * @NUM_NL80211_TID_STATS: number of attributes here
 * @NL80211_TID_STATS_MAX: highest numbered attribute here
 */
enum nl80211_tid_stats {
	__NL80211_TID_STATS_INVALID,
	NL80211_TID_STATS_RX_MSDU,
	NL80211_TID_STATS_TX_MSDU,
	NL80211_TID_STATS_TX_MSDU_RETRIES,
	NL80211_TID_STATS_TX_MSDU_FAILED,
	NL80211_TID_STATS_PAD,
<<<<<<< HEAD
=======
	NL80211_TID_STATS_TXQ_STATS,
>>>>>>> 24b8d41d

	/* keep last */
	NUM_NL80211_TID_STATS,
	NL80211_TID_STATS_MAX = NUM_NL80211_TID_STATS - 1
};

/**
 * enum nl80211_txq_stats - per TXQ statistics attributes
 * @__NL80211_TXQ_STATS_INVALID: attribute number 0 is reserved
 * @NUM_NL80211_TXQ_STATS: number of attributes here
 * @NL80211_TXQ_STATS_BACKLOG_BYTES: number of bytes currently backlogged
 * @NL80211_TXQ_STATS_BACKLOG_PACKETS: number of packets currently
 *      backlogged
 * @NL80211_TXQ_STATS_FLOWS: total number of new flows seen
 * @NL80211_TXQ_STATS_DROPS: total number of packet drops
 * @NL80211_TXQ_STATS_ECN_MARKS: total number of packet ECN marks
 * @NL80211_TXQ_STATS_OVERLIMIT: number of drops due to queue space overflow
 * @NL80211_TXQ_STATS_OVERMEMORY: number of drops due to memory limit overflow
 *      (only for per-phy stats)
 * @NL80211_TXQ_STATS_COLLISIONS: number of hash collisions
 * @NL80211_TXQ_STATS_TX_BYTES: total number of bytes dequeued from TXQ
 * @NL80211_TXQ_STATS_TX_PACKETS: total number of packets dequeued from TXQ
 * @NL80211_TXQ_STATS_MAX_FLOWS: number of flow buckets for PHY
 * @NL80211_TXQ_STATS_MAX: highest numbered attribute here
 */
enum nl80211_txq_stats {
	__NL80211_TXQ_STATS_INVALID,
	NL80211_TXQ_STATS_BACKLOG_BYTES,
	NL80211_TXQ_STATS_BACKLOG_PACKETS,
	NL80211_TXQ_STATS_FLOWS,
	NL80211_TXQ_STATS_DROPS,
	NL80211_TXQ_STATS_ECN_MARKS,
	NL80211_TXQ_STATS_OVERLIMIT,
	NL80211_TXQ_STATS_OVERMEMORY,
	NL80211_TXQ_STATS_COLLISIONS,
	NL80211_TXQ_STATS_TX_BYTES,
	NL80211_TXQ_STATS_TX_PACKETS,
	NL80211_TXQ_STATS_MAX_FLOWS,

	/* keep last */
	NUM_NL80211_TXQ_STATS,
	NL80211_TXQ_STATS_MAX = NUM_NL80211_TXQ_STATS - 1
};

/**
 * enum nl80211_mpath_flags - nl80211 mesh path flags
 *
 * @NL80211_MPATH_FLAG_ACTIVE: the mesh path is active
 * @NL80211_MPATH_FLAG_RESOLVING: the mesh path discovery process is running
 * @NL80211_MPATH_FLAG_SN_VALID: the mesh path contains a valid SN
 * @NL80211_MPATH_FLAG_FIXED: the mesh path has been manually set
 * @NL80211_MPATH_FLAG_RESOLVED: the mesh path discovery process succeeded
 */
enum nl80211_mpath_flags {
	NL80211_MPATH_FLAG_ACTIVE =	1<<0,
	NL80211_MPATH_FLAG_RESOLVING =	1<<1,
	NL80211_MPATH_FLAG_SN_VALID =	1<<2,
	NL80211_MPATH_FLAG_FIXED =	1<<3,
	NL80211_MPATH_FLAG_RESOLVED =	1<<4,
};

/**
 * enum nl80211_mpath_info - mesh path information
 *
 * These attribute types are used with %NL80211_ATTR_MPATH_INFO when getting
 * information about a mesh path.
 *
 * @__NL80211_MPATH_INFO_INVALID: attribute number 0 is reserved
 * @NL80211_MPATH_INFO_FRAME_QLEN: number of queued frames for this destination
 * @NL80211_MPATH_INFO_SN: destination sequence number
 * @NL80211_MPATH_INFO_METRIC: metric (cost) of this mesh path
 * @NL80211_MPATH_INFO_EXPTIME: expiration time for the path, in msec from now
 * @NL80211_MPATH_INFO_FLAGS: mesh path flags, enumerated in
 * 	&enum nl80211_mpath_flags;
 * @NL80211_MPATH_INFO_DISCOVERY_TIMEOUT: total path discovery timeout, in msec
 * @NL80211_MPATH_INFO_DISCOVERY_RETRIES: mesh path discovery retries
 * @NL80211_MPATH_INFO_HOP_COUNT: hop count to destination
 * @NL80211_MPATH_INFO_PATH_CHANGE: total number of path changes to destination
 * @NL80211_MPATH_INFO_MAX: highest mesh path information attribute number
 *	currently defined
 * @__NL80211_MPATH_INFO_AFTER_LAST: internal use
 */
enum nl80211_mpath_info {
	__NL80211_MPATH_INFO_INVALID,
	NL80211_MPATH_INFO_FRAME_QLEN,
	NL80211_MPATH_INFO_SN,
	NL80211_MPATH_INFO_METRIC,
	NL80211_MPATH_INFO_EXPTIME,
	NL80211_MPATH_INFO_FLAGS,
	NL80211_MPATH_INFO_DISCOVERY_TIMEOUT,
	NL80211_MPATH_INFO_DISCOVERY_RETRIES,
	NL80211_MPATH_INFO_HOP_COUNT,
	NL80211_MPATH_INFO_PATH_CHANGE,

	/* keep last */
	__NL80211_MPATH_INFO_AFTER_LAST,
	NL80211_MPATH_INFO_MAX = __NL80211_MPATH_INFO_AFTER_LAST - 1
};

/**
 * enum nl80211_band_iftype_attr - Interface type data attributes
 *
 * @__NL80211_BAND_IFTYPE_ATTR_INVALID: attribute number 0 is reserved
 * @NL80211_BAND_IFTYPE_ATTR_IFTYPES: nested attribute containing a flag attribute
 *     for each interface type that supports the band data
 * @NL80211_BAND_IFTYPE_ATTR_HE_CAP_MAC: HE MAC capabilities as in HE
 *     capabilities IE
 * @NL80211_BAND_IFTYPE_ATTR_HE_CAP_PHY: HE PHY capabilities as in HE
 *     capabilities IE
 * @NL80211_BAND_IFTYPE_ATTR_HE_CAP_MCS_SET: HE supported NSS/MCS as in HE
 *     capabilities IE
 * @NL80211_BAND_IFTYPE_ATTR_HE_CAP_PPE: HE PPE thresholds information as
 *     defined in HE capabilities IE
 * @NL80211_BAND_IFTYPE_ATTR_MAX: highest band HE capability attribute currently
 *     defined
 * @NL80211_BAND_IFTYPE_ATTR_HE_6GHZ_CAPA: HE 6GHz band capabilities (__le16),
 *	given for all 6 GHz band channels
 * @__NL80211_BAND_IFTYPE_ATTR_AFTER_LAST: internal use
 */
enum nl80211_band_iftype_attr {
	__NL80211_BAND_IFTYPE_ATTR_INVALID,

	NL80211_BAND_IFTYPE_ATTR_IFTYPES,
	NL80211_BAND_IFTYPE_ATTR_HE_CAP_MAC,
	NL80211_BAND_IFTYPE_ATTR_HE_CAP_PHY,
	NL80211_BAND_IFTYPE_ATTR_HE_CAP_MCS_SET,
	NL80211_BAND_IFTYPE_ATTR_HE_CAP_PPE,
	NL80211_BAND_IFTYPE_ATTR_HE_6GHZ_CAPA,

	/* keep last */
	__NL80211_BAND_IFTYPE_ATTR_AFTER_LAST,
	NL80211_BAND_IFTYPE_ATTR_MAX = __NL80211_BAND_IFTYPE_ATTR_AFTER_LAST - 1
};

/**
 * enum nl80211_band_attr - band attributes
 * @__NL80211_BAND_ATTR_INVALID: attribute number 0 is reserved
 * @NL80211_BAND_ATTR_FREQS: supported frequencies in this band,
 *	an array of nested frequency attributes
 * @NL80211_BAND_ATTR_RATES: supported bitrates in this band,
 *	an array of nested bitrate attributes
 * @NL80211_BAND_ATTR_HT_MCS_SET: 16-byte attribute containing the MCS set as
 *	defined in 802.11n
 * @NL80211_BAND_ATTR_HT_CAPA: HT capabilities, as in the HT information IE
 * @NL80211_BAND_ATTR_HT_AMPDU_FACTOR: A-MPDU factor, as in 11n
 * @NL80211_BAND_ATTR_HT_AMPDU_DENSITY: A-MPDU density, as in 11n
 * @NL80211_BAND_ATTR_VHT_MCS_SET: 32-byte attribute containing the MCS set as
 *	defined in 802.11ac
 * @NL80211_BAND_ATTR_VHT_CAPA: VHT capabilities, as in the HT information IE
 * @NL80211_BAND_ATTR_IFTYPE_DATA: nested array attribute, with each entry using
 *	attributes from &enum nl80211_band_iftype_attr
 * @NL80211_BAND_ATTR_EDMG_CHANNELS: bitmap that indicates the 2.16 GHz
 *	channel(s) that are allowed to be used for EDMG transmissions.
 *	Defined by IEEE P802.11ay/D4.0 section 9.4.2.251.
 * @NL80211_BAND_ATTR_EDMG_BW_CONFIG: Channel BW Configuration subfield encodes
 *	the allowed channel bandwidth configurations.
 *	Defined by IEEE P802.11ay/D4.0 section 9.4.2.251, Table 13.
 * @NL80211_BAND_ATTR_MAX: highest band attribute currently defined
 * @__NL80211_BAND_ATTR_AFTER_LAST: internal use
 */
enum nl80211_band_attr {
	__NL80211_BAND_ATTR_INVALID,
	NL80211_BAND_ATTR_FREQS,
	NL80211_BAND_ATTR_RATES,

	NL80211_BAND_ATTR_HT_MCS_SET,
	NL80211_BAND_ATTR_HT_CAPA,
	NL80211_BAND_ATTR_HT_AMPDU_FACTOR,
	NL80211_BAND_ATTR_HT_AMPDU_DENSITY,

	NL80211_BAND_ATTR_VHT_MCS_SET,
	NL80211_BAND_ATTR_VHT_CAPA,
	NL80211_BAND_ATTR_IFTYPE_DATA,

	NL80211_BAND_ATTR_EDMG_CHANNELS,
	NL80211_BAND_ATTR_EDMG_BW_CONFIG,

	/* keep last */
	__NL80211_BAND_ATTR_AFTER_LAST,
	NL80211_BAND_ATTR_MAX = __NL80211_BAND_ATTR_AFTER_LAST - 1
};

#define NL80211_BAND_ATTR_HT_CAPA NL80211_BAND_ATTR_HT_CAPA

/**
 * enum nl80211_wmm_rule - regulatory wmm rule
 *
 * @__NL80211_WMMR_INVALID: attribute number 0 is reserved
 * @NL80211_WMMR_CW_MIN: Minimum contention window slot.
 * @NL80211_WMMR_CW_MAX: Maximum contention window slot.
 * @NL80211_WMMR_AIFSN: Arbitration Inter Frame Space.
 * @NL80211_WMMR_TXOP: Maximum allowed tx operation time.
 * @nl80211_WMMR_MAX: highest possible wmm rule.
 * @__NL80211_WMMR_LAST: Internal use.
 */
enum nl80211_wmm_rule {
	__NL80211_WMMR_INVALID,
	NL80211_WMMR_CW_MIN,
	NL80211_WMMR_CW_MAX,
	NL80211_WMMR_AIFSN,
	NL80211_WMMR_TXOP,

	/* keep last */
	__NL80211_WMMR_LAST,
	NL80211_WMMR_MAX = __NL80211_WMMR_LAST - 1
};

/**
 * enum nl80211_frequency_attr - frequency attributes
 * @__NL80211_FREQUENCY_ATTR_INVALID: attribute number 0 is reserved
 * @NL80211_FREQUENCY_ATTR_FREQ: Frequency in MHz
 * @NL80211_FREQUENCY_ATTR_DISABLED: Channel is disabled in current
 *	regulatory domain.
 * @NL80211_FREQUENCY_ATTR_NO_IR: no mechanisms that initiate radiation
 * 	are permitted on this channel, this includes sending probe
 * 	requests, or modes of operation that require beaconing.
 * @NL80211_FREQUENCY_ATTR_RADAR: Radar detection is mandatory
 *	on this channel in current regulatory domain.
 * @NL80211_FREQUENCY_ATTR_MAX_TX_POWER: Maximum transmission power in mBm
 *	(100 * dBm).
 * @NL80211_FREQUENCY_ATTR_DFS_STATE: current state for DFS
 *	(enum nl80211_dfs_state)
 * @NL80211_FREQUENCY_ATTR_DFS_TIME: time in miliseconds for how long
 *	this channel is in this DFS state.
 * @NL80211_FREQUENCY_ATTR_NO_HT40_MINUS: HT40- isn't possible with this
 *	channel as the control channel
 * @NL80211_FREQUENCY_ATTR_NO_HT40_PLUS: HT40+ isn't possible with this
 *	channel as the control channel
 * @NL80211_FREQUENCY_ATTR_NO_80MHZ: any 80 MHz channel using this channel
 *	as the primary or any of the secondary channels isn't possible,
 *	this includes 80+80 channels
 * @NL80211_FREQUENCY_ATTR_NO_160MHZ: any 160 MHz (but not 80+80) channel
 *	using this channel as the primary or any of the secondary channels
 *	isn't possible
 * @NL80211_FREQUENCY_ATTR_DFS_CAC_TIME: DFS CAC time in milliseconds.
 * @NL80211_FREQUENCY_ATTR_INDOOR_ONLY: Only indoor use is permitted on this
 *	channel. A channel that has the INDOOR_ONLY attribute can only be
 *	used when there is a clear assessment that the device is operating in
 *	an indoor surroundings, i.e., it is connected to AC power (and not
 *	through portable DC inverters) or is under the control of a master
 *	that is acting as an AP and is connected to AC power.
 * @NL80211_FREQUENCY_ATTR_IR_CONCURRENT: IR operation is allowed on this
 *	channel if it's connected concurrently to a BSS on the same channel on
 *	the 2 GHz band or to a channel in the same UNII band (on the 5 GHz
 *	band), and IEEE80211_CHAN_RADAR is not set. Instantiating a GO or TDLS
 *	off-channel on a channel that has the IR_CONCURRENT attribute set can be
 *	done when there is a clear assessment that the device is operating under
 *	the guidance of an authorized master, i.e., setting up a GO or TDLS
 *	off-channel while the device is also connected to an AP with DFS and
 *	radar detection on the UNII band (it is up to user-space, i.e.,
 *	wpa_supplicant to perform the required verifications). Using this
 *	attribute for IR is disallowed for master interfaces (IBSS, AP).
 * @NL80211_FREQUENCY_ATTR_NO_20MHZ: 20 MHz operation is not allowed
 *	on this channel in current regulatory domain.
 * @NL80211_FREQUENCY_ATTR_NO_10MHZ: 10 MHz operation is not allowed
 *	on this channel in current regulatory domain.
 * @NL80211_FREQUENCY_ATTR_WMM: this channel has wmm limitations.
 *	This is a nested attribute that contains the wmm limitation per AC.
 *	(see &enum nl80211_wmm_rule)
 * @NL80211_FREQUENCY_ATTR_NO_HE: HE operation is not allowed on this channel
 *	in current regulatory domain.
 * @NL80211_FREQUENCY_ATTR_OFFSET: frequency offset in KHz
 * @NL80211_FREQUENCY_ATTR_1MHZ: 1 MHz operation is allowed
 *	on this channel in current regulatory domain.
 * @NL80211_FREQUENCY_ATTR_2MHZ: 2 MHz operation is allowed
 *	on this channel in current regulatory domain.
 * @NL80211_FREQUENCY_ATTR_4MHZ: 4 MHz operation is allowed
 *	on this channel in current regulatory domain.
 * @NL80211_FREQUENCY_ATTR_8MHZ: 8 MHz operation is allowed
 *	on this channel in current regulatory domain.
 * @NL80211_FREQUENCY_ATTR_16MHZ: 16 MHz operation is allowed
 *	on this channel in current regulatory domain.
 * @NL80211_FREQUENCY_ATTR_MAX: highest frequency attribute number
 *	currently defined
 * @__NL80211_FREQUENCY_ATTR_AFTER_LAST: internal use
 *
 * See https://apps.fcc.gov/eas/comments/GetPublishedDocument.html?id=327&tn=528122
 * for more information on the FCC description of the relaxations allowed
 * by NL80211_FREQUENCY_ATTR_INDOOR_ONLY and
 * NL80211_FREQUENCY_ATTR_IR_CONCURRENT.
 */
enum nl80211_frequency_attr {
	__NL80211_FREQUENCY_ATTR_INVALID,
	NL80211_FREQUENCY_ATTR_FREQ,
	NL80211_FREQUENCY_ATTR_DISABLED,
	NL80211_FREQUENCY_ATTR_NO_IR,
	__NL80211_FREQUENCY_ATTR_NO_IBSS,
	NL80211_FREQUENCY_ATTR_RADAR,
	NL80211_FREQUENCY_ATTR_MAX_TX_POWER,
	NL80211_FREQUENCY_ATTR_DFS_STATE,
	NL80211_FREQUENCY_ATTR_DFS_TIME,
	NL80211_FREQUENCY_ATTR_NO_HT40_MINUS,
	NL80211_FREQUENCY_ATTR_NO_HT40_PLUS,
	NL80211_FREQUENCY_ATTR_NO_80MHZ,
	NL80211_FREQUENCY_ATTR_NO_160MHZ,
	NL80211_FREQUENCY_ATTR_DFS_CAC_TIME,
	NL80211_FREQUENCY_ATTR_INDOOR_ONLY,
	NL80211_FREQUENCY_ATTR_IR_CONCURRENT,
	NL80211_FREQUENCY_ATTR_NO_20MHZ,
	NL80211_FREQUENCY_ATTR_NO_10MHZ,
	NL80211_FREQUENCY_ATTR_WMM,
	NL80211_FREQUENCY_ATTR_NO_HE,
	NL80211_FREQUENCY_ATTR_OFFSET,
	NL80211_FREQUENCY_ATTR_1MHZ,
	NL80211_FREQUENCY_ATTR_2MHZ,
	NL80211_FREQUENCY_ATTR_4MHZ,
	NL80211_FREQUENCY_ATTR_8MHZ,
	NL80211_FREQUENCY_ATTR_16MHZ,

	/* keep last */
	__NL80211_FREQUENCY_ATTR_AFTER_LAST,
	NL80211_FREQUENCY_ATTR_MAX = __NL80211_FREQUENCY_ATTR_AFTER_LAST - 1
};

#define NL80211_FREQUENCY_ATTR_MAX_TX_POWER NL80211_FREQUENCY_ATTR_MAX_TX_POWER
#define NL80211_FREQUENCY_ATTR_PASSIVE_SCAN	NL80211_FREQUENCY_ATTR_NO_IR
#define NL80211_FREQUENCY_ATTR_NO_IBSS		NL80211_FREQUENCY_ATTR_NO_IR
#define NL80211_FREQUENCY_ATTR_NO_IR		NL80211_FREQUENCY_ATTR_NO_IR
#define NL80211_FREQUENCY_ATTR_GO_CONCURRENT \
					NL80211_FREQUENCY_ATTR_IR_CONCURRENT

/**
 * enum nl80211_bitrate_attr - bitrate attributes
 * @__NL80211_BITRATE_ATTR_INVALID: attribute number 0 is reserved
 * @NL80211_BITRATE_ATTR_RATE: Bitrate in units of 100 kbps
 * @NL80211_BITRATE_ATTR_2GHZ_SHORTPREAMBLE: Short preamble supported
 *	in 2.4 GHz band.
 * @NL80211_BITRATE_ATTR_MAX: highest bitrate attribute number
 *	currently defined
 * @__NL80211_BITRATE_ATTR_AFTER_LAST: internal use
 */
enum nl80211_bitrate_attr {
	__NL80211_BITRATE_ATTR_INVALID,
	NL80211_BITRATE_ATTR_RATE,
	NL80211_BITRATE_ATTR_2GHZ_SHORTPREAMBLE,

	/* keep last */
	__NL80211_BITRATE_ATTR_AFTER_LAST,
	NL80211_BITRATE_ATTR_MAX = __NL80211_BITRATE_ATTR_AFTER_LAST - 1
};

/**
 * enum nl80211_initiator - Indicates the initiator of a reg domain request
 * @NL80211_REGDOM_SET_BY_CORE: Core queried CRDA for a dynamic world
 * 	regulatory domain.
 * @NL80211_REGDOM_SET_BY_USER: User asked the wireless core to set the
 * 	regulatory domain.
 * @NL80211_REGDOM_SET_BY_DRIVER: a wireless drivers has hinted to the
 * 	wireless core it thinks its knows the regulatory domain we should be in.
 * @NL80211_REGDOM_SET_BY_COUNTRY_IE: the wireless core has received an
 * 	802.11 country information element with regulatory information it
 * 	thinks we should consider. cfg80211 only processes the country
 *	code from the IE, and relies on the regulatory domain information
 *	structure passed by userspace (CRDA) from our wireless-regdb.
 *	If a channel is enabled but the country code indicates it should
 *	be disabled we disable the channel and re-enable it upon disassociation.
 */
enum nl80211_reg_initiator {
	NL80211_REGDOM_SET_BY_CORE,
	NL80211_REGDOM_SET_BY_USER,
	NL80211_REGDOM_SET_BY_DRIVER,
	NL80211_REGDOM_SET_BY_COUNTRY_IE,
};

/**
 * enum nl80211_reg_type - specifies the type of regulatory domain
 * @NL80211_REGDOM_TYPE_COUNTRY: the regulatory domain set is one that pertains
 *	to a specific country. When this is set you can count on the
 *	ISO / IEC 3166 alpha2 country code being valid.
 * @NL80211_REGDOM_TYPE_WORLD: the regulatory set domain is the world regulatory
 * 	domain.
 * @NL80211_REGDOM_TYPE_CUSTOM_WORLD: the regulatory domain set is a custom
 * 	driver specific world regulatory domain. These do not apply system-wide
 * 	and are only applicable to the individual devices which have requested
 * 	them to be applied.
 * @NL80211_REGDOM_TYPE_INTERSECTION: the regulatory domain set is the product
 *	of an intersection between two regulatory domains -- the previously
 *	set regulatory domain on the system and the last accepted regulatory
 *	domain request to be processed.
 */
enum nl80211_reg_type {
	NL80211_REGDOM_TYPE_COUNTRY,
	NL80211_REGDOM_TYPE_WORLD,
	NL80211_REGDOM_TYPE_CUSTOM_WORLD,
	NL80211_REGDOM_TYPE_INTERSECTION,
};

/**
 * enum nl80211_reg_rule_attr - regulatory rule attributes
 * @__NL80211_REG_RULE_ATTR_INVALID: attribute number 0 is reserved
 * @NL80211_ATTR_REG_RULE_FLAGS: a set of flags which specify additional
 * 	considerations for a given frequency range. These are the
 * 	&enum nl80211_reg_rule_flags.
 * @NL80211_ATTR_FREQ_RANGE_START: starting frequencry for the regulatory
 * 	rule in KHz. This is not a center of frequency but an actual regulatory
 * 	band edge.
 * @NL80211_ATTR_FREQ_RANGE_END: ending frequency for the regulatory rule
 * 	in KHz. This is not a center a frequency but an actual regulatory
 * 	band edge.
 * @NL80211_ATTR_FREQ_RANGE_MAX_BW: maximum allowed bandwidth for this
 *	frequency range, in KHz.
 * @NL80211_ATTR_POWER_RULE_MAX_ANT_GAIN: the maximum allowed antenna gain
 * 	for a given frequency range. The value is in mBi (100 * dBi).
 * 	If you don't have one then don't send this.
 * @NL80211_ATTR_POWER_RULE_MAX_EIRP: the maximum allowed EIRP for
 * 	a given frequency range. The value is in mBm (100 * dBm).
 * @NL80211_ATTR_DFS_CAC_TIME: DFS CAC time in milliseconds.
 *	If not present or 0 default CAC time will be used.
 * @NL80211_REG_RULE_ATTR_MAX: highest regulatory rule attribute number
 *	currently defined
 * @__NL80211_REG_RULE_ATTR_AFTER_LAST: internal use
 */
enum nl80211_reg_rule_attr {
	__NL80211_REG_RULE_ATTR_INVALID,
	NL80211_ATTR_REG_RULE_FLAGS,

	NL80211_ATTR_FREQ_RANGE_START,
	NL80211_ATTR_FREQ_RANGE_END,
	NL80211_ATTR_FREQ_RANGE_MAX_BW,

	NL80211_ATTR_POWER_RULE_MAX_ANT_GAIN,
	NL80211_ATTR_POWER_RULE_MAX_EIRP,

	NL80211_ATTR_DFS_CAC_TIME,

	/* keep last */
	__NL80211_REG_RULE_ATTR_AFTER_LAST,
	NL80211_REG_RULE_ATTR_MAX = __NL80211_REG_RULE_ATTR_AFTER_LAST - 1
};

/**
 * enum nl80211_sched_scan_match_attr - scheduled scan match attributes
 * @__NL80211_SCHED_SCAN_MATCH_ATTR_INVALID: attribute number 0 is reserved
 * @NL80211_SCHED_SCAN_MATCH_ATTR_SSID: SSID to be used for matching,
 *	only report BSS with matching SSID.
 *	(This cannot be used together with BSSID.)
 * @NL80211_SCHED_SCAN_MATCH_ATTR_RSSI: RSSI threshold (in dBm) for reporting a
 *	BSS in scan results. Filtering is turned off if not specified. Note that
 *	if this attribute is in a match set of its own, then it is treated as
 *	the default value for all matchsets with an SSID, rather than being a
 *	matchset of its own without an RSSI filter. This is due to problems with
 *	how this API was implemented in the past. Also, due to the same problem,
 *	the only way to create a matchset with only an RSSI filter (with this
 *	attribute) is if there's only a single matchset with the RSSI attribute.
 * @NL80211_SCHED_SCAN_MATCH_ATTR_RELATIVE_RSSI: Flag indicating whether
 *	%NL80211_SCHED_SCAN_MATCH_ATTR_RSSI to be used as absolute RSSI or
 *	relative to current bss's RSSI.
 * @NL80211_SCHED_SCAN_MATCH_ATTR_RSSI_ADJUST: When present the RSSI level for
 *	BSS-es in the specified band is to be adjusted before doing
 *	RSSI-based BSS selection. The attribute value is a packed structure
 *	value as specified by &struct nl80211_bss_select_rssi_adjust.
 * @NL80211_SCHED_SCAN_MATCH_ATTR_BSSID: BSSID to be used for matching
 *	(this cannot be used together with SSID).
 * @NL80211_SCHED_SCAN_MATCH_PER_BAND_RSSI: Nested attribute that carries the
 *	band specific minimum rssi thresholds for the bands defined in
 *	enum nl80211_band. The minimum rssi threshold value(s32) specific to a
 *	band shall be encapsulated in attribute with type value equals to one
 *	of the NL80211_BAND_* defined in enum nl80211_band. For example, the
 *	minimum rssi threshold value for 2.4GHZ band shall be encapsulated
 *	within an attribute of type NL80211_BAND_2GHZ. And one or more of such
 *	attributes will be nested within this attribute.
 * @NL80211_SCHED_SCAN_MATCH_ATTR_MAX: highest scheduled scan filter
 *	attribute number currently defined
 * @__NL80211_SCHED_SCAN_MATCH_ATTR_AFTER_LAST: internal use
 */
enum nl80211_sched_scan_match_attr {
	__NL80211_SCHED_SCAN_MATCH_ATTR_INVALID,

	NL80211_SCHED_SCAN_MATCH_ATTR_SSID,
	NL80211_SCHED_SCAN_MATCH_ATTR_RSSI,
	NL80211_SCHED_SCAN_MATCH_ATTR_RELATIVE_RSSI,
	NL80211_SCHED_SCAN_MATCH_ATTR_RSSI_ADJUST,
	NL80211_SCHED_SCAN_MATCH_ATTR_BSSID,
	NL80211_SCHED_SCAN_MATCH_PER_BAND_RSSI,

	/* keep last */
	__NL80211_SCHED_SCAN_MATCH_ATTR_AFTER_LAST,
	NL80211_SCHED_SCAN_MATCH_ATTR_MAX =
		__NL80211_SCHED_SCAN_MATCH_ATTR_AFTER_LAST - 1
};

/* only for backward compatibility */
#define NL80211_ATTR_SCHED_SCAN_MATCH_SSID NL80211_SCHED_SCAN_MATCH_ATTR_SSID

/**
 * enum nl80211_reg_rule_flags - regulatory rule flags
 *
 * @NL80211_RRF_NO_OFDM: OFDM modulation not allowed
 * @NL80211_RRF_NO_CCK: CCK modulation not allowed
 * @NL80211_RRF_NO_INDOOR: indoor operation not allowed
 * @NL80211_RRF_NO_OUTDOOR: outdoor operation not allowed
 * @NL80211_RRF_DFS: DFS support is required to be used
 * @NL80211_RRF_PTP_ONLY: this is only for Point To Point links
 * @NL80211_RRF_PTMP_ONLY: this is only for Point To Multi Point links
 * @NL80211_RRF_NO_IR: no mechanisms that initiate radiation are allowed,
 * 	this includes probe requests or modes of operation that require
 * 	beaconing.
 * @NL80211_RRF_AUTO_BW: maximum available bandwidth should be calculated
 *	base on contiguous rules and wider channels will be allowed to cross
 *	multiple contiguous/overlapping frequency ranges.
 * @NL80211_RRF_IR_CONCURRENT: See %NL80211_FREQUENCY_ATTR_IR_CONCURRENT
 * @NL80211_RRF_NO_HT40MINUS: channels can't be used in HT40- operation
 * @NL80211_RRF_NO_HT40PLUS: channels can't be used in HT40+ operation
 * @NL80211_RRF_NO_80MHZ: 80MHz operation not allowed
 * @NL80211_RRF_NO_160MHZ: 160MHz operation not allowed
 * @NL80211_RRF_NO_HE: HE operation not allowed
 */
enum nl80211_reg_rule_flags {
	NL80211_RRF_NO_OFDM		= 1<<0,
	NL80211_RRF_NO_CCK		= 1<<1,
	NL80211_RRF_NO_INDOOR		= 1<<2,
	NL80211_RRF_NO_OUTDOOR		= 1<<3,
	NL80211_RRF_DFS			= 1<<4,
	NL80211_RRF_PTP_ONLY		= 1<<5,
	NL80211_RRF_PTMP_ONLY		= 1<<6,
	NL80211_RRF_NO_IR		= 1<<7,
	__NL80211_RRF_NO_IBSS		= 1<<8,
	NL80211_RRF_AUTO_BW		= 1<<11,
	NL80211_RRF_IR_CONCURRENT	= 1<<12,
	NL80211_RRF_NO_HT40MINUS	= 1<<13,
	NL80211_RRF_NO_HT40PLUS		= 1<<14,
	NL80211_RRF_NO_80MHZ		= 1<<15,
	NL80211_RRF_NO_160MHZ		= 1<<16,
	NL80211_RRF_NO_HE		= 1<<17,
};

#define NL80211_RRF_PASSIVE_SCAN	NL80211_RRF_NO_IR
#define NL80211_RRF_NO_IBSS		NL80211_RRF_NO_IR
#define NL80211_RRF_NO_IR		NL80211_RRF_NO_IR
#define NL80211_RRF_NO_HT40		(NL80211_RRF_NO_HT40MINUS |\
					 NL80211_RRF_NO_HT40PLUS)
#define NL80211_RRF_GO_CONCURRENT	NL80211_RRF_IR_CONCURRENT

/* For backport compatibility with older userspace */
#define NL80211_RRF_NO_IR_ALL		(NL80211_RRF_NO_IR | __NL80211_RRF_NO_IBSS)

/**
 * enum nl80211_dfs_regions - regulatory DFS regions
 *
 * @NL80211_DFS_UNSET: Country has no DFS master region specified
 * @NL80211_DFS_FCC: Country follows DFS master rules from FCC
 * @NL80211_DFS_ETSI: Country follows DFS master rules from ETSI
 * @NL80211_DFS_JP: Country follows DFS master rules from JP/MKK/Telec
 */
enum nl80211_dfs_regions {
	NL80211_DFS_UNSET	= 0,
	NL80211_DFS_FCC		= 1,
	NL80211_DFS_ETSI	= 2,
	NL80211_DFS_JP		= 3,
};

/**
 * enum nl80211_user_reg_hint_type - type of user regulatory hint
 *
 * @NL80211_USER_REG_HINT_USER: a user sent the hint. This is always
 *	assumed if the attribute is not set.
 * @NL80211_USER_REG_HINT_CELL_BASE: the hint comes from a cellular
 *	base station. Device drivers that have been tested to work
 *	properly to support this type of hint can enable these hints
 *	by setting the NL80211_FEATURE_CELL_BASE_REG_HINTS feature
 *	capability on the struct wiphy. The wireless core will
 *	ignore all cell base station hints until at least one device
 *	present has been registered with the wireless core that
 *	has listed NL80211_FEATURE_CELL_BASE_REG_HINTS as a
 *	supported feature.
 * @NL80211_USER_REG_HINT_INDOOR: a user sent an hint indicating that the
 *	platform is operating in an indoor environment.
 */
enum nl80211_user_reg_hint_type {
	NL80211_USER_REG_HINT_USER	= 0,
	NL80211_USER_REG_HINT_CELL_BASE = 1,
	NL80211_USER_REG_HINT_INDOOR    = 2,
};

/**
 * enum nl80211_survey_info - survey information
 *
 * These attribute types are used with %NL80211_ATTR_SURVEY_INFO
 * when getting information about a survey.
 *
 * @__NL80211_SURVEY_INFO_INVALID: attribute number 0 is reserved
 * @NL80211_SURVEY_INFO_FREQUENCY: center frequency of channel
 * @NL80211_SURVEY_INFO_NOISE: noise level of channel (u8, dBm)
 * @NL80211_SURVEY_INFO_IN_USE: channel is currently being used
 * @NL80211_SURVEY_INFO_TIME: amount of time (in ms) that the radio
 *	was turned on (on channel or globally)
 * @NL80211_SURVEY_INFO_TIME_BUSY: amount of the time the primary
 *	channel was sensed busy (either due to activity or energy detect)
 * @NL80211_SURVEY_INFO_TIME_EXT_BUSY: amount of time the extension
 *	channel was sensed busy
 * @NL80211_SURVEY_INFO_TIME_RX: amount of time the radio spent
 *	receiving data (on channel or globally)
 * @NL80211_SURVEY_INFO_TIME_TX: amount of time the radio spent
 *	transmitting data (on channel or globally)
 * @NL80211_SURVEY_INFO_TIME_SCAN: time the radio spent for scan
 *	(on this channel or globally)
 * @NL80211_SURVEY_INFO_PAD: attribute used for padding for 64-bit alignment
<<<<<<< HEAD
=======
 * @NL80211_SURVEY_INFO_TIME_BSS_RX: amount of time the radio spent
 *	receiving frames destined to the local BSS
>>>>>>> 24b8d41d
 * @NL80211_SURVEY_INFO_MAX: highest survey info attribute number
 *	currently defined
 * @NL80211_SURVEY_INFO_FREQUENCY_OFFSET: center frequency offset in KHz
 * @__NL80211_SURVEY_INFO_AFTER_LAST: internal use
 */
enum nl80211_survey_info {
	__NL80211_SURVEY_INFO_INVALID,
	NL80211_SURVEY_INFO_FREQUENCY,
	NL80211_SURVEY_INFO_NOISE,
	NL80211_SURVEY_INFO_IN_USE,
	NL80211_SURVEY_INFO_TIME,
	NL80211_SURVEY_INFO_TIME_BUSY,
	NL80211_SURVEY_INFO_TIME_EXT_BUSY,
	NL80211_SURVEY_INFO_TIME_RX,
	NL80211_SURVEY_INFO_TIME_TX,
	NL80211_SURVEY_INFO_TIME_SCAN,
	NL80211_SURVEY_INFO_PAD,
<<<<<<< HEAD
=======
	NL80211_SURVEY_INFO_TIME_BSS_RX,
	NL80211_SURVEY_INFO_FREQUENCY_OFFSET,
>>>>>>> 24b8d41d

	/* keep last */
	__NL80211_SURVEY_INFO_AFTER_LAST,
	NL80211_SURVEY_INFO_MAX = __NL80211_SURVEY_INFO_AFTER_LAST - 1
};

/* keep old names for compatibility */
#define NL80211_SURVEY_INFO_CHANNEL_TIME		NL80211_SURVEY_INFO_TIME
#define NL80211_SURVEY_INFO_CHANNEL_TIME_BUSY		NL80211_SURVEY_INFO_TIME_BUSY
#define NL80211_SURVEY_INFO_CHANNEL_TIME_EXT_BUSY	NL80211_SURVEY_INFO_TIME_EXT_BUSY
#define NL80211_SURVEY_INFO_CHANNEL_TIME_RX		NL80211_SURVEY_INFO_TIME_RX
#define NL80211_SURVEY_INFO_CHANNEL_TIME_TX		NL80211_SURVEY_INFO_TIME_TX

/**
 * enum nl80211_mntr_flags - monitor configuration flags
 *
 * Monitor configuration flags.
 *
 * @__NL80211_MNTR_FLAG_INVALID: reserved
 *
 * @NL80211_MNTR_FLAG_FCSFAIL: pass frames with bad FCS
 * @NL80211_MNTR_FLAG_PLCPFAIL: pass frames with bad PLCP
 * @NL80211_MNTR_FLAG_CONTROL: pass control frames
 * @NL80211_MNTR_FLAG_OTHER_BSS: disable BSSID filtering
 * @NL80211_MNTR_FLAG_COOK_FRAMES: report frames after processing.
 *	overrides all other flags.
 * @NL80211_MNTR_FLAG_ACTIVE: use the configured MAC address
 *	and ACK incoming unicast packets.
 *
 * @__NL80211_MNTR_FLAG_AFTER_LAST: internal use
 * @NL80211_MNTR_FLAG_MAX: highest possible monitor flag
 */
enum nl80211_mntr_flags {
	__NL80211_MNTR_FLAG_INVALID,
	NL80211_MNTR_FLAG_FCSFAIL,
	NL80211_MNTR_FLAG_PLCPFAIL,
	NL80211_MNTR_FLAG_CONTROL,
	NL80211_MNTR_FLAG_OTHER_BSS,
	NL80211_MNTR_FLAG_COOK_FRAMES,
	NL80211_MNTR_FLAG_ACTIVE,

	/* keep last */
	__NL80211_MNTR_FLAG_AFTER_LAST,
	NL80211_MNTR_FLAG_MAX = __NL80211_MNTR_FLAG_AFTER_LAST - 1
};

/**
 * enum nl80211_mesh_power_mode - mesh power save modes
 *
 * @NL80211_MESH_POWER_UNKNOWN: The mesh power mode of the mesh STA is
 *	not known or has not been set yet.
 * @NL80211_MESH_POWER_ACTIVE: Active mesh power mode. The mesh STA is
 *	in Awake state all the time.
 * @NL80211_MESH_POWER_LIGHT_SLEEP: Light sleep mode. The mesh STA will
 *	alternate between Active and Doze states, but will wake up for
 *	neighbor's beacons.
 * @NL80211_MESH_POWER_DEEP_SLEEP: Deep sleep mode. The mesh STA will
 *	alternate between Active and Doze states, but may not wake up
 *	for neighbor's beacons.
 *
 * @__NL80211_MESH_POWER_AFTER_LAST - internal use
 * @NL80211_MESH_POWER_MAX - highest possible power save level
 */

enum nl80211_mesh_power_mode {
	NL80211_MESH_POWER_UNKNOWN,
	NL80211_MESH_POWER_ACTIVE,
	NL80211_MESH_POWER_LIGHT_SLEEP,
	NL80211_MESH_POWER_DEEP_SLEEP,

	__NL80211_MESH_POWER_AFTER_LAST,
	NL80211_MESH_POWER_MAX = __NL80211_MESH_POWER_AFTER_LAST - 1
};

/**
 * enum nl80211_meshconf_params - mesh configuration parameters
 *
 * Mesh configuration parameters. These can be changed while the mesh is
 * active.
 *
 * @__NL80211_MESHCONF_INVALID: internal use
 *
 * @NL80211_MESHCONF_RETRY_TIMEOUT: specifies the initial retry timeout in
 *	millisecond units, used by the Peer Link Open message
 *
 * @NL80211_MESHCONF_CONFIRM_TIMEOUT: specifies the initial confirm timeout, in
 *	millisecond units, used by the peer link management to close a peer link
 *
 * @NL80211_MESHCONF_HOLDING_TIMEOUT: specifies the holding timeout, in
 *	millisecond units
 *
 * @NL80211_MESHCONF_MAX_PEER_LINKS: maximum number of peer links allowed
 *	on this mesh interface
 *
 * @NL80211_MESHCONF_MAX_RETRIES: specifies the maximum number of peer link
 *	open retries that can be sent to establish a new peer link instance in a
 *	mesh
 *
 * @NL80211_MESHCONF_TTL: specifies the value of TTL field set at a source mesh
 *	point.
 *
 * @NL80211_MESHCONF_AUTO_OPEN_PLINKS: whether we should automatically open
 *	peer links when we detect compatible mesh peers. Disabled if
 *	@NL80211_MESH_SETUP_USERSPACE_MPM or @NL80211_MESH_SETUP_USERSPACE_AMPE are
 *	set.
 *
 * @NL80211_MESHCONF_HWMP_MAX_PREQ_RETRIES: the number of action frames
 *	containing a PREQ that an MP can send to a particular destination (path
 *	target)
 *
 * @NL80211_MESHCONF_PATH_REFRESH_TIME: how frequently to refresh mesh paths
 *	(in milliseconds)
 *
 * @NL80211_MESHCONF_MIN_DISCOVERY_TIMEOUT: minimum length of time to wait
 *	until giving up on a path discovery (in milliseconds)
 *
 * @NL80211_MESHCONF_HWMP_ACTIVE_PATH_TIMEOUT: The time (in TUs) for which mesh
 *	points receiving a PREQ shall consider the forwarding information from
 *	the root to be valid. (TU = time unit)
 *
 * @NL80211_MESHCONF_HWMP_PREQ_MIN_INTERVAL: The minimum interval of time (in
 *	TUs) during which an MP can send only one action frame containing a PREQ
 *	reference element
 *
 * @NL80211_MESHCONF_HWMP_NET_DIAM_TRVS_TIME: The interval of time (in TUs)
 *	that it takes for an HWMP information element to propagate across the
 *	mesh
 *
 * @NL80211_MESHCONF_HWMP_ROOTMODE: whether root mode is enabled or not
 *
 * @NL80211_MESHCONF_ELEMENT_TTL: specifies the value of TTL field set at a
 *	source mesh point for path selection elements.
 *
 * @NL80211_MESHCONF_HWMP_RANN_INTERVAL:  The interval of time (in TUs) between
 *	root announcements are transmitted.
 *
 * @NL80211_MESHCONF_GATE_ANNOUNCEMENTS: Advertise that this mesh station has
 *	access to a broader network beyond the MBSS.  This is done via Root
 *	Announcement frames.
 *
 * @NL80211_MESHCONF_HWMP_PERR_MIN_INTERVAL: The minimum interval of time (in
 *	TUs) during which a mesh STA can send only one Action frame containing a
 *	PERR element.
 *
 * @NL80211_MESHCONF_FORWARDING: set Mesh STA as forwarding or non-forwarding
 *	or forwarding entity (default is TRUE - forwarding entity)
 *
 * @NL80211_MESHCONF_RSSI_THRESHOLD: RSSI threshold in dBm. This specifies the
 *	threshold for average signal strength of candidate station to establish
 *	a peer link.
 *
 * @NL80211_MESHCONF_SYNC_OFFSET_MAX_NEIGHBOR: maximum number of neighbors
 *	to synchronize to for 11s default synchronization method
 *	(see 11C.12.2.2)
 *
 * @NL80211_MESHCONF_HT_OPMODE: set mesh HT protection mode.
 *
 * @NL80211_MESHCONF_ATTR_MAX: highest possible mesh configuration attribute
 *
 * @NL80211_MESHCONF_HWMP_PATH_TO_ROOT_TIMEOUT: The time (in TUs) for
 *	which mesh STAs receiving a proactive PREQ shall consider the forwarding
 *	information to the root mesh STA to be valid.
 *
 * @NL80211_MESHCONF_HWMP_ROOT_INTERVAL: The interval of time (in TUs) between
 *	proactive PREQs are transmitted.
 *
 * @NL80211_MESHCONF_HWMP_CONFIRMATION_INTERVAL: The minimum interval of time
 *	(in TUs) during which a mesh STA can send only one Action frame
 *	containing a PREQ element for root path confirmation.
 *
 * @NL80211_MESHCONF_POWER_MODE: Default mesh power mode for new peer links.
 *	type &enum nl80211_mesh_power_mode (u32)
 *
 * @NL80211_MESHCONF_AWAKE_WINDOW: awake window duration (in TUs)
 *
 * @NL80211_MESHCONF_PLINK_TIMEOUT: If no tx activity is seen from a STA we've
 *	established peering with for longer than this time (in seconds), then
 *	remove it from the STA's list of peers. You may set this to 0 to disable
 *	the removal of the STA. Default is 30 minutes.
 *
 * @NL80211_MESHCONF_CONNECTED_TO_GATE: If set to true then this mesh STA
 *	will advertise that it is connected to a gate in the mesh formation
 *	field.  If left unset then the mesh formation field will only
 *	advertise such if there is an active root mesh path.
 *
 * @NL80211_MESHCONF_NOLEARN: Try to avoid multi-hop path discovery (e.g.
 *      PREQ/PREP for HWMP) if the destination is a direct neighbor. Note that
 *      this might not be the optimal decision as a multi-hop route might be
 *      better. So if using this setting you will likely also want to disable
 *      dot11MeshForwarding and use another mesh routing protocol on top.
 *
 * @NL80211_MESHCONF_CONNECTED_TO_AS: If set to true then this mesh STA
 *	will advertise that it is connected to a authentication server
 *	in the mesh formation field.
 *
 * @__NL80211_MESHCONF_ATTR_AFTER_LAST: internal use
 */
enum nl80211_meshconf_params {
	__NL80211_MESHCONF_INVALID,
	NL80211_MESHCONF_RETRY_TIMEOUT,
	NL80211_MESHCONF_CONFIRM_TIMEOUT,
	NL80211_MESHCONF_HOLDING_TIMEOUT,
	NL80211_MESHCONF_MAX_PEER_LINKS,
	NL80211_MESHCONF_MAX_RETRIES,
	NL80211_MESHCONF_TTL,
	NL80211_MESHCONF_AUTO_OPEN_PLINKS,
	NL80211_MESHCONF_HWMP_MAX_PREQ_RETRIES,
	NL80211_MESHCONF_PATH_REFRESH_TIME,
	NL80211_MESHCONF_MIN_DISCOVERY_TIMEOUT,
	NL80211_MESHCONF_HWMP_ACTIVE_PATH_TIMEOUT,
	NL80211_MESHCONF_HWMP_PREQ_MIN_INTERVAL,
	NL80211_MESHCONF_HWMP_NET_DIAM_TRVS_TIME,
	NL80211_MESHCONF_HWMP_ROOTMODE,
	NL80211_MESHCONF_ELEMENT_TTL,
	NL80211_MESHCONF_HWMP_RANN_INTERVAL,
	NL80211_MESHCONF_GATE_ANNOUNCEMENTS,
	NL80211_MESHCONF_HWMP_PERR_MIN_INTERVAL,
	NL80211_MESHCONF_FORWARDING,
	NL80211_MESHCONF_RSSI_THRESHOLD,
	NL80211_MESHCONF_SYNC_OFFSET_MAX_NEIGHBOR,
	NL80211_MESHCONF_HT_OPMODE,
	NL80211_MESHCONF_HWMP_PATH_TO_ROOT_TIMEOUT,
	NL80211_MESHCONF_HWMP_ROOT_INTERVAL,
	NL80211_MESHCONF_HWMP_CONFIRMATION_INTERVAL,
	NL80211_MESHCONF_POWER_MODE,
	NL80211_MESHCONF_AWAKE_WINDOW,
	NL80211_MESHCONF_PLINK_TIMEOUT,
	NL80211_MESHCONF_CONNECTED_TO_GATE,
	NL80211_MESHCONF_NOLEARN,
	NL80211_MESHCONF_CONNECTED_TO_AS,

	/* keep last */
	__NL80211_MESHCONF_ATTR_AFTER_LAST,
	NL80211_MESHCONF_ATTR_MAX = __NL80211_MESHCONF_ATTR_AFTER_LAST - 1
};

/**
 * enum nl80211_mesh_setup_params - mesh setup parameters
 *
 * Mesh setup parameters.  These are used to start/join a mesh and cannot be
 * changed while the mesh is active.
 *
 * @__NL80211_MESH_SETUP_INVALID: Internal use
 *
 * @NL80211_MESH_SETUP_ENABLE_VENDOR_PATH_SEL: Enable this option to use a
 *	vendor specific path selection algorithm or disable it to use the
 *	default HWMP.
 *
 * @NL80211_MESH_SETUP_ENABLE_VENDOR_METRIC: Enable this option to use a
 *	vendor specific path metric or disable it to use the default Airtime
 *	metric.
 *
 * @NL80211_MESH_SETUP_IE: Information elements for this mesh, for instance, a
 *	robust security network ie, or a vendor specific information element
 *	that vendors will use to identify the path selection methods and
 *	metrics in use.
 *
 * @NL80211_MESH_SETUP_USERSPACE_AUTH: Enable this option if an authentication
 *	daemon will be authenticating mesh candidates.
 *
 * @NL80211_MESH_SETUP_USERSPACE_AMPE: Enable this option if an authentication
 *	daemon will be securing peer link frames.  AMPE is a secured version of
 *	Mesh Peering Management (MPM) and is implemented with the assistance of
 *	a userspace daemon.  When this flag is set, the kernel will send peer
 *	management frames to a userspace daemon that will implement AMPE
 *	functionality (security capabilities selection, key confirmation, and
 *	key management).  When the flag is unset (default), the kernel can
 *	autonomously complete (unsecured) mesh peering without the need of a
 *	userspace daemon.
 *
 * @NL80211_MESH_SETUP_ENABLE_VENDOR_SYNC: Enable this option to use a
 *	vendor specific synchronization method or disable it to use the default
 *	neighbor offset synchronization
 *
 * @NL80211_MESH_SETUP_USERSPACE_MPM: Enable this option if userspace will
 *	implement an MPM which handles peer allocation and state.
 *
 * @NL80211_MESH_SETUP_AUTH_PROTOCOL: Inform the kernel of the authentication
 *	method (u8, as defined in IEEE 8.4.2.100.6, e.g. 0x1 for SAE).
 *	Default is no authentication method required.
 *
 * @NL80211_MESH_SETUP_ATTR_MAX: highest possible mesh setup attribute number
 *
 * @__NL80211_MESH_SETUP_ATTR_AFTER_LAST: Internal use
 */
enum nl80211_mesh_setup_params {
	__NL80211_MESH_SETUP_INVALID,
	NL80211_MESH_SETUP_ENABLE_VENDOR_PATH_SEL,
	NL80211_MESH_SETUP_ENABLE_VENDOR_METRIC,
	NL80211_MESH_SETUP_IE,
	NL80211_MESH_SETUP_USERSPACE_AUTH,
	NL80211_MESH_SETUP_USERSPACE_AMPE,
	NL80211_MESH_SETUP_ENABLE_VENDOR_SYNC,
	NL80211_MESH_SETUP_USERSPACE_MPM,
	NL80211_MESH_SETUP_AUTH_PROTOCOL,

	/* keep last */
	__NL80211_MESH_SETUP_ATTR_AFTER_LAST,
	NL80211_MESH_SETUP_ATTR_MAX = __NL80211_MESH_SETUP_ATTR_AFTER_LAST - 1
};

/**
 * enum nl80211_txq_attr - TX queue parameter attributes
 * @__NL80211_TXQ_ATTR_INVALID: Attribute number 0 is reserved
 * @NL80211_TXQ_ATTR_AC: AC identifier (NL80211_AC_*)
 * @NL80211_TXQ_ATTR_TXOP: Maximum burst time in units of 32 usecs, 0 meaning
 *	disabled
 * @NL80211_TXQ_ATTR_CWMIN: Minimum contention window [a value of the form
 *	2^n-1 in the range 1..32767]
 * @NL80211_TXQ_ATTR_CWMAX: Maximum contention window [a value of the form
 *	2^n-1 in the range 1..32767]
 * @NL80211_TXQ_ATTR_AIFS: Arbitration interframe space [0..255]
 * @__NL80211_TXQ_ATTR_AFTER_LAST: Internal
 * @NL80211_TXQ_ATTR_MAX: Maximum TXQ attribute number
 */
enum nl80211_txq_attr {
	__NL80211_TXQ_ATTR_INVALID,
	NL80211_TXQ_ATTR_AC,
	NL80211_TXQ_ATTR_TXOP,
	NL80211_TXQ_ATTR_CWMIN,
	NL80211_TXQ_ATTR_CWMAX,
	NL80211_TXQ_ATTR_AIFS,

	/* keep last */
	__NL80211_TXQ_ATTR_AFTER_LAST,
	NL80211_TXQ_ATTR_MAX = __NL80211_TXQ_ATTR_AFTER_LAST - 1
};

enum nl80211_ac {
	NL80211_AC_VO,
	NL80211_AC_VI,
	NL80211_AC_BE,
	NL80211_AC_BK,
	NL80211_NUM_ACS
};

/* backward compat */
#define NL80211_TXQ_ATTR_QUEUE	NL80211_TXQ_ATTR_AC
#define NL80211_TXQ_Q_VO	NL80211_AC_VO
#define NL80211_TXQ_Q_VI	NL80211_AC_VI
#define NL80211_TXQ_Q_BE	NL80211_AC_BE
#define NL80211_TXQ_Q_BK	NL80211_AC_BK

/**
 * enum nl80211_channel_type - channel type
 * @NL80211_CHAN_NO_HT: 20 MHz, non-HT channel
 * @NL80211_CHAN_HT20: 20 MHz HT channel
 * @NL80211_CHAN_HT40MINUS: HT40 channel, secondary channel
 *	below the control channel
 * @NL80211_CHAN_HT40PLUS: HT40 channel, secondary channel
 *	above the control channel
 */
enum nl80211_channel_type {
	NL80211_CHAN_NO_HT,
	NL80211_CHAN_HT20,
	NL80211_CHAN_HT40MINUS,
	NL80211_CHAN_HT40PLUS
};

/**
 * enum nl80211_key_mode - Key mode
 *
 * @NL80211_KEY_RX_TX: (Default)
 *	Key can be used for Rx and Tx immediately
 *
 * The following modes can only be selected for unicast keys and when the
 * driver supports @NL80211_EXT_FEATURE_EXT_KEY_ID:
 *
 * @NL80211_KEY_NO_TX: Only allowed in combination with @NL80211_CMD_NEW_KEY:
 *	Unicast key can only be used for Rx, Tx not allowed, yet
 * @NL80211_KEY_SET_TX: Only allowed in combination with @NL80211_CMD_SET_KEY:
 *	The unicast key identified by idx and mac is cleared for Tx and becomes
 *	the preferred Tx key for the station.
 */
enum nl80211_key_mode {
	NL80211_KEY_RX_TX,
	NL80211_KEY_NO_TX,
	NL80211_KEY_SET_TX
};

/**
 * enum nl80211_chan_width - channel width definitions
 *
 * These values are used with the %NL80211_ATTR_CHANNEL_WIDTH
 * attribute.
 *
 * @NL80211_CHAN_WIDTH_20_NOHT: 20 MHz, non-HT channel
 * @NL80211_CHAN_WIDTH_20: 20 MHz HT channel
 * @NL80211_CHAN_WIDTH_40: 40 MHz channel, the %NL80211_ATTR_CENTER_FREQ1
 *	attribute must be provided as well
 * @NL80211_CHAN_WIDTH_80: 80 MHz channel, the %NL80211_ATTR_CENTER_FREQ1
 *	attribute must be provided as well
 * @NL80211_CHAN_WIDTH_80P80: 80+80 MHz channel, the %NL80211_ATTR_CENTER_FREQ1
 *	and %NL80211_ATTR_CENTER_FREQ2 attributes must be provided as well
 * @NL80211_CHAN_WIDTH_160: 160 MHz channel, the %NL80211_ATTR_CENTER_FREQ1
 *	attribute must be provided as well
 * @NL80211_CHAN_WIDTH_5: 5 MHz OFDM channel
 * @NL80211_CHAN_WIDTH_10: 10 MHz OFDM channel
 * @NL80211_CHAN_WIDTH_1: 1 MHz OFDM channel
 * @NL80211_CHAN_WIDTH_2: 2 MHz OFDM channel
 * @NL80211_CHAN_WIDTH_4: 4 MHz OFDM channel
 * @NL80211_CHAN_WIDTH_8: 8 MHz OFDM channel
 * @NL80211_CHAN_WIDTH_16: 16 MHz OFDM channel
 */
enum nl80211_chan_width {
	NL80211_CHAN_WIDTH_20_NOHT,
	NL80211_CHAN_WIDTH_20,
	NL80211_CHAN_WIDTH_40,
	NL80211_CHAN_WIDTH_80,
	NL80211_CHAN_WIDTH_80P80,
	NL80211_CHAN_WIDTH_160,
	NL80211_CHAN_WIDTH_5,
	NL80211_CHAN_WIDTH_10,
	NL80211_CHAN_WIDTH_1,
	NL80211_CHAN_WIDTH_2,
	NL80211_CHAN_WIDTH_4,
	NL80211_CHAN_WIDTH_8,
	NL80211_CHAN_WIDTH_16,
};

/**
 * enum nl80211_bss_scan_width - control channel width for a BSS
 *
 * These values are used with the %NL80211_BSS_CHAN_WIDTH attribute.
 *
 * @NL80211_BSS_CHAN_WIDTH_20: control channel is 20 MHz wide or compatible
 * @NL80211_BSS_CHAN_WIDTH_10: control channel is 10 MHz wide
 * @NL80211_BSS_CHAN_WIDTH_5: control channel is 5 MHz wide
 * @NL80211_BSS_CHAN_WIDTH_1: control channel is 1 MHz wide
 * @NL80211_BSS_CHAN_WIDTH_2: control channel is 2 MHz wide
 */
enum nl80211_bss_scan_width {
	NL80211_BSS_CHAN_WIDTH_20,
	NL80211_BSS_CHAN_WIDTH_10,
	NL80211_BSS_CHAN_WIDTH_5,
	NL80211_BSS_CHAN_WIDTH_1,
	NL80211_BSS_CHAN_WIDTH_2,
};

/**
 * enum nl80211_bss - netlink attributes for a BSS
 *
 * @__NL80211_BSS_INVALID: invalid
 * @NL80211_BSS_BSSID: BSSID of the BSS (6 octets)
 * @NL80211_BSS_FREQUENCY: frequency in MHz (u32)
 * @NL80211_BSS_TSF: TSF of the received probe response/beacon (u64)
 *	(if @NL80211_BSS_PRESP_DATA is present then this is known to be
 *	from a probe response, otherwise it may be from the same beacon
 *	that the NL80211_BSS_BEACON_TSF will be from)
 * @NL80211_BSS_BEACON_INTERVAL: beacon interval of the (I)BSS (u16)
 * @NL80211_BSS_CAPABILITY: capability field (CPU order, u16)
 * @NL80211_BSS_INFORMATION_ELEMENTS: binary attribute containing the
 *	raw information elements from the probe response/beacon (bin);
 *	if the %NL80211_BSS_BEACON_IES attribute is present and the data is
 *	different then the IEs here are from a Probe Response frame; otherwise
 *	they are from a Beacon frame.
 *	However, if the driver does not indicate the source of the IEs, these
 *	IEs may be from either frame subtype.
 *	If present, the @NL80211_BSS_PRESP_DATA attribute indicates that the
 *	data here is known to be from a probe response, without any heuristics.
 * @NL80211_BSS_SIGNAL_MBM: signal strength of probe response/beacon
 *	in mBm (100 * dBm) (s32)
 * @NL80211_BSS_SIGNAL_UNSPEC: signal strength of the probe response/beacon
 *	in unspecified units, scaled to 0..100 (u8)
 * @NL80211_BSS_STATUS: status, if this BSS is "used"
 * @NL80211_BSS_SEEN_MS_AGO: age of this BSS entry in ms
 * @NL80211_BSS_BEACON_IES: binary attribute containing the raw information
 *	elements from a Beacon frame (bin); not present if no Beacon frame has
 *	yet been received
 * @NL80211_BSS_CHAN_WIDTH: channel width of the control channel
 *	(u32, enum nl80211_bss_scan_width)
 * @NL80211_BSS_BEACON_TSF: TSF of the last received beacon (u64)
 *	(not present if no beacon frame has been received yet)
 * @NL80211_BSS_PRESP_DATA: the data in @NL80211_BSS_INFORMATION_ELEMENTS and
 *	@NL80211_BSS_TSF is known to be from a probe response (flag attribute)
 * @NL80211_BSS_LAST_SEEN_BOOTTIME: CLOCK_BOOTTIME timestamp when this entry
 *	was last updated by a received frame. The value is expected to be
 *	accurate to about 10ms. (u64, nanoseconds)
 * @NL80211_BSS_PAD: attribute used for padding for 64-bit alignment
 * @NL80211_BSS_PARENT_TSF: the time at the start of reception of the first
 *	octet of the timestamp field of the last beacon/probe received for
 *	this BSS. The time is the TSF of the BSS specified by
 *	@NL80211_BSS_PARENT_BSSID. (u64).
 * @NL80211_BSS_PARENT_BSSID: the BSS according to which @NL80211_BSS_PARENT_TSF
 *	is set.
<<<<<<< HEAD
=======
 * @NL80211_BSS_CHAIN_SIGNAL: per-chain signal strength of last BSS update.
 *	Contains a nested array of signal strength attributes (u8, dBm),
 *	using the nesting index as the antenna number.
 * @NL80211_BSS_FREQUENCY_OFFSET: frequency offset in KHz
>>>>>>> 24b8d41d
 * @__NL80211_BSS_AFTER_LAST: internal
 * @NL80211_BSS_MAX: highest BSS attribute
 */
enum nl80211_bss {
	__NL80211_BSS_INVALID,
	NL80211_BSS_BSSID,
	NL80211_BSS_FREQUENCY,
	NL80211_BSS_TSF,
	NL80211_BSS_BEACON_INTERVAL,
	NL80211_BSS_CAPABILITY,
	NL80211_BSS_INFORMATION_ELEMENTS,
	NL80211_BSS_SIGNAL_MBM,
	NL80211_BSS_SIGNAL_UNSPEC,
	NL80211_BSS_STATUS,
	NL80211_BSS_SEEN_MS_AGO,
	NL80211_BSS_BEACON_IES,
	NL80211_BSS_CHAN_WIDTH,
	NL80211_BSS_BEACON_TSF,
	NL80211_BSS_PRESP_DATA,
	NL80211_BSS_LAST_SEEN_BOOTTIME,
	NL80211_BSS_PAD,
	NL80211_BSS_PARENT_TSF,
	NL80211_BSS_PARENT_BSSID,
<<<<<<< HEAD
=======
	NL80211_BSS_CHAIN_SIGNAL,
	NL80211_BSS_FREQUENCY_OFFSET,
>>>>>>> 24b8d41d

	/* keep last */
	__NL80211_BSS_AFTER_LAST,
	NL80211_BSS_MAX = __NL80211_BSS_AFTER_LAST - 1
};

/**
 * enum nl80211_bss_status - BSS "status"
 * @NL80211_BSS_STATUS_AUTHENTICATED: Authenticated with this BSS.
 *	Note that this is no longer used since cfg80211 no longer
 *	keeps track of whether or not authentication was done with
 *	a given BSS.
 * @NL80211_BSS_STATUS_ASSOCIATED: Associated with this BSS.
 * @NL80211_BSS_STATUS_IBSS_JOINED: Joined to this IBSS.
 *
 * The BSS status is a BSS attribute in scan dumps, which
 * indicates the status the interface has wrt. this BSS.
 */
enum nl80211_bss_status {
	NL80211_BSS_STATUS_AUTHENTICATED,
	NL80211_BSS_STATUS_ASSOCIATED,
	NL80211_BSS_STATUS_IBSS_JOINED,
};

/**
 * enum nl80211_auth_type - AuthenticationType
 *
 * @NL80211_AUTHTYPE_OPEN_SYSTEM: Open System authentication
 * @NL80211_AUTHTYPE_SHARED_KEY: Shared Key authentication (WEP only)
 * @NL80211_AUTHTYPE_FT: Fast BSS Transition (IEEE 802.11r)
 * @NL80211_AUTHTYPE_NETWORK_EAP: Network EAP (some Cisco APs and mainly LEAP)
 * @NL80211_AUTHTYPE_SAE: Simultaneous authentication of equals
 * @NL80211_AUTHTYPE_FILS_SK: Fast Initial Link Setup shared key
 * @NL80211_AUTHTYPE_FILS_SK_PFS: Fast Initial Link Setup shared key with PFS
 * @NL80211_AUTHTYPE_FILS_PK: Fast Initial Link Setup public key
 * @__NL80211_AUTHTYPE_NUM: internal
 * @NL80211_AUTHTYPE_MAX: maximum valid auth algorithm
 * @NL80211_AUTHTYPE_AUTOMATIC: determine automatically (if necessary by
 *	trying multiple times); this is invalid in netlink -- leave out
 *	the attribute for this on CONNECT commands.
 */
enum nl80211_auth_type {
	NL80211_AUTHTYPE_OPEN_SYSTEM,
	NL80211_AUTHTYPE_SHARED_KEY,
	NL80211_AUTHTYPE_FT,
	NL80211_AUTHTYPE_NETWORK_EAP,
	NL80211_AUTHTYPE_SAE,
	NL80211_AUTHTYPE_FILS_SK,
	NL80211_AUTHTYPE_FILS_SK_PFS,
	NL80211_AUTHTYPE_FILS_PK,

	/* keep last */
	__NL80211_AUTHTYPE_NUM,
	NL80211_AUTHTYPE_MAX = __NL80211_AUTHTYPE_NUM - 1,
	NL80211_AUTHTYPE_AUTOMATIC
};

/**
 * enum nl80211_key_type - Key Type
 * @NL80211_KEYTYPE_GROUP: Group (broadcast/multicast) key
 * @NL80211_KEYTYPE_PAIRWISE: Pairwise (unicast/individual) key
 * @NL80211_KEYTYPE_PEERKEY: PeerKey (DLS)
 * @NUM_NL80211_KEYTYPES: number of defined key types
 */
enum nl80211_key_type {
	NL80211_KEYTYPE_GROUP,
	NL80211_KEYTYPE_PAIRWISE,
	NL80211_KEYTYPE_PEERKEY,

	NUM_NL80211_KEYTYPES
};

/**
 * enum nl80211_mfp - Management frame protection state
 * @NL80211_MFP_NO: Management frame protection not used
 * @NL80211_MFP_REQUIRED: Management frame protection required
 * @NL80211_MFP_OPTIONAL: Management frame protection is optional
 */
enum nl80211_mfp {
	NL80211_MFP_NO,
	NL80211_MFP_REQUIRED,
	NL80211_MFP_OPTIONAL,
};

enum nl80211_wpa_versions {
	NL80211_WPA_VERSION_1 = 1 << 0,
	NL80211_WPA_VERSION_2 = 1 << 1,
	NL80211_WPA_VERSION_3 = 1 << 2,
};

/**
 * enum nl80211_key_default_types - key default types
 * @__NL80211_KEY_DEFAULT_TYPE_INVALID: invalid
 * @NL80211_KEY_DEFAULT_TYPE_UNICAST: key should be used as default
 *	unicast key
 * @NL80211_KEY_DEFAULT_TYPE_MULTICAST: key should be used as default
 *	multicast key
 * @NUM_NL80211_KEY_DEFAULT_TYPES: number of default types
 */
enum nl80211_key_default_types {
	__NL80211_KEY_DEFAULT_TYPE_INVALID,
	NL80211_KEY_DEFAULT_TYPE_UNICAST,
	NL80211_KEY_DEFAULT_TYPE_MULTICAST,

	NUM_NL80211_KEY_DEFAULT_TYPES
};

/**
 * enum nl80211_key_attributes - key attributes
 * @__NL80211_KEY_INVALID: invalid
 * @NL80211_KEY_DATA: (temporal) key data; for TKIP this consists of
 *	16 bytes encryption key followed by 8 bytes each for TX and RX MIC
 *	keys
 * @NL80211_KEY_IDX: key ID (u8, 0-3)
 * @NL80211_KEY_CIPHER: key cipher suite (u32, as defined by IEEE 802.11
 *	section 7.3.2.25.1, e.g. 0x000FAC04)
 * @NL80211_KEY_SEQ: transmit key sequence number (IV/PN) for TKIP and
 *	CCMP keys, each six bytes in little endian
 * @NL80211_KEY_DEFAULT: flag indicating default key
 * @NL80211_KEY_DEFAULT_MGMT: flag indicating default management key
 * @NL80211_KEY_TYPE: the key type from enum nl80211_key_type, if not
 *	specified the default depends on whether a MAC address was
 *	given with the command using the key or not (u32)
 * @NL80211_KEY_DEFAULT_TYPES: A nested attribute containing flags
 *	attributes, specifying what a key should be set as default as.
 *	See &enum nl80211_key_default_types.
 * @NL80211_KEY_MODE: the mode from enum nl80211_key_mode.
 *	Defaults to @NL80211_KEY_RX_TX.
 * @NL80211_KEY_DEFAULT_BEACON: flag indicating default Beacon frame key
 *
 * @__NL80211_KEY_AFTER_LAST: internal
 * @NL80211_KEY_MAX: highest key attribute
 */
enum nl80211_key_attributes {
	__NL80211_KEY_INVALID,
	NL80211_KEY_DATA,
	NL80211_KEY_IDX,
	NL80211_KEY_CIPHER,
	NL80211_KEY_SEQ,
	NL80211_KEY_DEFAULT,
	NL80211_KEY_DEFAULT_MGMT,
	NL80211_KEY_TYPE,
	NL80211_KEY_DEFAULT_TYPES,
	NL80211_KEY_MODE,
	NL80211_KEY_DEFAULT_BEACON,

	/* keep last */
	__NL80211_KEY_AFTER_LAST,
	NL80211_KEY_MAX = __NL80211_KEY_AFTER_LAST - 1
};

/**
 * enum nl80211_tx_rate_attributes - TX rate set attributes
 * @__NL80211_TXRATE_INVALID: invalid
 * @NL80211_TXRATE_LEGACY: Legacy (non-MCS) rates allowed for TX rate selection
 *	in an array of rates as defined in IEEE 802.11 7.3.2.2 (u8 values with
 *	1 = 500 kbps) but without the IE length restriction (at most
 *	%NL80211_MAX_SUPP_RATES in a single array).
 * @NL80211_TXRATE_HT: HT (MCS) rates allowed for TX rate selection
 *	in an array of MCS numbers.
 * @NL80211_TXRATE_VHT: VHT rates allowed for TX rate selection,
 *	see &struct nl80211_txrate_vht
 * @NL80211_TXRATE_GI: configure GI, see &enum nl80211_txrate_gi
 * @NL80211_TXRATE_HE: HE rates allowed for TX rate selection,
 *	see &struct nl80211_txrate_he
 * @NL80211_TXRATE_HE_GI: configure HE GI, 0.8us, 1.6us and 3.2us.
 * @NL80211_TXRATE_HE_LTF: configure HE LTF, 1XLTF, 2XLTF and 4XLTF.
 * @__NL80211_TXRATE_AFTER_LAST: internal
 * @NL80211_TXRATE_MAX: highest TX rate attribute
 */
enum nl80211_tx_rate_attributes {
	__NL80211_TXRATE_INVALID,
	NL80211_TXRATE_LEGACY,
	NL80211_TXRATE_HT,
	NL80211_TXRATE_VHT,
	NL80211_TXRATE_GI,
	NL80211_TXRATE_HE,
	NL80211_TXRATE_HE_GI,
	NL80211_TXRATE_HE_LTF,

	/* keep last */
	__NL80211_TXRATE_AFTER_LAST,
	NL80211_TXRATE_MAX = __NL80211_TXRATE_AFTER_LAST - 1
};

#define NL80211_TXRATE_MCS NL80211_TXRATE_HT
#define NL80211_VHT_NSS_MAX		8

/**
 * struct nl80211_txrate_vht - VHT MCS/NSS txrate bitmap
 * @mcs: MCS bitmap table for each NSS (array index 0 for 1 stream, etc.)
 */
struct nl80211_txrate_vht {
	__u16 mcs[NL80211_VHT_NSS_MAX];
};

#define NL80211_HE_NSS_MAX		8
/**
 * struct nl80211_txrate_he - HE MCS/NSS txrate bitmap
 * @mcs: MCS bitmap table for each NSS (array index 0 for 1 stream, etc.)
 */
struct nl80211_txrate_he {
	__u16 mcs[NL80211_HE_NSS_MAX];
};

enum nl80211_txrate_gi {
	NL80211_TXRATE_DEFAULT_GI,
	NL80211_TXRATE_FORCE_SGI,
	NL80211_TXRATE_FORCE_LGI,
};

/**
 * enum nl80211_band - Frequency band
 * @NL80211_BAND_2GHZ: 2.4 GHz ISM band
 * @NL80211_BAND_5GHZ: around 5 GHz band (4.9 - 5.7 GHz)
<<<<<<< HEAD
 * @NL80211_BAND_60GHZ: around 60 GHz band (58.32 - 64.80 GHz)
=======
 * @NL80211_BAND_60GHZ: around 60 GHz band (58.32 - 69.12 GHz)
 * @NL80211_BAND_6GHZ: around 6 GHz band (5.9 - 7.2 GHz)
 * @NL80211_BAND_S1GHZ: around 900MHz, supported by S1G PHYs
>>>>>>> 24b8d41d
 * @NUM_NL80211_BANDS: number of bands, avoid using this in userspace
 *	since newer kernel versions may support more bands
 */
enum nl80211_band {
	NL80211_BAND_2GHZ,
	NL80211_BAND_5GHZ,
	NL80211_BAND_60GHZ,
<<<<<<< HEAD
=======
	NL80211_BAND_6GHZ,
	NL80211_BAND_S1GHZ,
>>>>>>> 24b8d41d

	NUM_NL80211_BANDS,
};

/**
 * enum nl80211_ps_state - powersave state
 * @NL80211_PS_DISABLED: powersave is disabled
 * @NL80211_PS_ENABLED: powersave is enabled
 */
enum nl80211_ps_state {
	NL80211_PS_DISABLED,
	NL80211_PS_ENABLED,
};

/**
 * enum nl80211_attr_cqm - connection quality monitor attributes
 * @__NL80211_ATTR_CQM_INVALID: invalid
 * @NL80211_ATTR_CQM_RSSI_THOLD: RSSI threshold in dBm. This value specifies
 *	the threshold for the RSSI level at which an event will be sent. Zero
 *	to disable.  Alternatively, if %NL80211_EXT_FEATURE_CQM_RSSI_LIST is
 *	set, multiple values can be supplied as a low-to-high sorted array of
 *	threshold values in dBm.  Events will be sent when the RSSI value
 *	crosses any of the thresholds.
 * @NL80211_ATTR_CQM_RSSI_HYST: RSSI hysteresis in dBm. This value specifies
 *	the minimum amount the RSSI level must change after an event before a
 *	new event may be issued (to reduce effects of RSSI oscillation).
 * @NL80211_ATTR_CQM_RSSI_THRESHOLD_EVENT: RSSI threshold event
 * @NL80211_ATTR_CQM_PKT_LOSS_EVENT: a u32 value indicating that this many
 *	consecutive packets were not acknowledged by the peer
 * @NL80211_ATTR_CQM_TXE_RATE: TX error rate in %. Minimum % of TX failures
 *	during the given %NL80211_ATTR_CQM_TXE_INTVL before an
 *	%NL80211_CMD_NOTIFY_CQM with reported %NL80211_ATTR_CQM_TXE_RATE and
 *	%NL80211_ATTR_CQM_TXE_PKTS is generated.
 * @NL80211_ATTR_CQM_TXE_PKTS: number of attempted packets in a given
 *	%NL80211_ATTR_CQM_TXE_INTVL before %NL80211_ATTR_CQM_TXE_RATE is
 *	checked.
 * @NL80211_ATTR_CQM_TXE_INTVL: interval in seconds. Specifies the periodic
 *	interval in which %NL80211_ATTR_CQM_TXE_PKTS and
 *	%NL80211_ATTR_CQM_TXE_RATE must be satisfied before generating an
 *	%NL80211_CMD_NOTIFY_CQM. Set to 0 to turn off TX error reporting.
 * @NL80211_ATTR_CQM_BEACON_LOSS_EVENT: flag attribute that's set in a beacon
 *	loss event
 * @NL80211_ATTR_CQM_RSSI_LEVEL: the RSSI value in dBm that triggered the
 *	RSSI threshold event.
 * @__NL80211_ATTR_CQM_AFTER_LAST: internal
 * @NL80211_ATTR_CQM_MAX: highest key attribute
 */
enum nl80211_attr_cqm {
	__NL80211_ATTR_CQM_INVALID,
	NL80211_ATTR_CQM_RSSI_THOLD,
	NL80211_ATTR_CQM_RSSI_HYST,
	NL80211_ATTR_CQM_RSSI_THRESHOLD_EVENT,
	NL80211_ATTR_CQM_PKT_LOSS_EVENT,
	NL80211_ATTR_CQM_TXE_RATE,
	NL80211_ATTR_CQM_TXE_PKTS,
	NL80211_ATTR_CQM_TXE_INTVL,
	NL80211_ATTR_CQM_BEACON_LOSS_EVENT,
	NL80211_ATTR_CQM_RSSI_LEVEL,

	/* keep last */
	__NL80211_ATTR_CQM_AFTER_LAST,
	NL80211_ATTR_CQM_MAX = __NL80211_ATTR_CQM_AFTER_LAST - 1
};

/**
 * enum nl80211_cqm_rssi_threshold_event - RSSI threshold event
 * @NL80211_CQM_RSSI_THRESHOLD_EVENT_LOW: The RSSI level is lower than the
 *      configured threshold
 * @NL80211_CQM_RSSI_THRESHOLD_EVENT_HIGH: The RSSI is higher than the
 *      configured threshold
 * @NL80211_CQM_RSSI_BEACON_LOSS_EVENT: (reserved, never sent)
 */
enum nl80211_cqm_rssi_threshold_event {
	NL80211_CQM_RSSI_THRESHOLD_EVENT_LOW,
	NL80211_CQM_RSSI_THRESHOLD_EVENT_HIGH,
	NL80211_CQM_RSSI_BEACON_LOSS_EVENT,
};


/**
 * enum nl80211_tx_power_setting - TX power adjustment
 * @NL80211_TX_POWER_AUTOMATIC: automatically determine transmit power
 * @NL80211_TX_POWER_LIMITED: limit TX power by the mBm parameter
 * @NL80211_TX_POWER_FIXED: fix TX power to the mBm parameter
 */
enum nl80211_tx_power_setting {
	NL80211_TX_POWER_AUTOMATIC,
	NL80211_TX_POWER_LIMITED,
	NL80211_TX_POWER_FIXED,
};

/**
 * enum nl80211_tid_config - TID config state
 * @NL80211_TID_CONFIG_ENABLE: Enable config for the TID
 * @NL80211_TID_CONFIG_DISABLE: Disable config for the TID
 */
enum nl80211_tid_config {
	NL80211_TID_CONFIG_ENABLE,
	NL80211_TID_CONFIG_DISABLE,
};

/* enum nl80211_tx_rate_setting - TX rate configuration type
 * @NL80211_TX_RATE_AUTOMATIC: automatically determine TX rate
 * @NL80211_TX_RATE_LIMITED: limit the TX rate by the TX rate parameter
 * @NL80211_TX_RATE_FIXED: fix TX rate to the TX rate parameter
 */
enum nl80211_tx_rate_setting {
	NL80211_TX_RATE_AUTOMATIC,
	NL80211_TX_RATE_LIMITED,
	NL80211_TX_RATE_FIXED,
};

/* enum nl80211_tid_config_attr - TID specific configuration.
 * @NL80211_TID_CONFIG_ATTR_PAD: pad attribute for 64-bit values
 * @NL80211_TID_CONFIG_ATTR_VIF_SUPP: a bitmap (u64) of attributes supported
 *	for per-vif configuration; doesn't list the ones that are generic
 *	(%NL80211_TID_CONFIG_ATTR_TIDS, %NL80211_TID_CONFIG_ATTR_OVERRIDE).
 * @NL80211_TID_CONFIG_ATTR_PEER_SUPP: same as the previous per-vif one, but
 *	per peer instead.
 * @NL80211_TID_CONFIG_ATTR_OVERRIDE: flag attribue, if set indicates
 *	that the new configuration overrides all previous peer
 *	configurations, otherwise previous peer specific configurations
 *	should be left untouched.
 * @NL80211_TID_CONFIG_ATTR_TIDS: a bitmask value of TIDs (bit 0 to 7)
 *	Its type is u16.
 * @NL80211_TID_CONFIG_ATTR_NOACK: Configure ack policy for the TID.
 *	specified in %NL80211_TID_CONFIG_ATTR_TID. see %enum nl80211_tid_config.
 *	Its type is u8.
 * @NL80211_TID_CONFIG_ATTR_RETRY_SHORT: Number of retries used with data frame
 *	transmission, user-space sets this configuration in
 *	&NL80211_CMD_SET_TID_CONFIG. It is u8 type, min value is 1 and
 *	the max value is advertised by the driver in this attribute on
 *	output in wiphy capabilities.
 * @NL80211_TID_CONFIG_ATTR_RETRY_LONG: Number of retries used with data frame
 *	transmission, user-space sets this configuration in
 *	&NL80211_CMD_SET_TID_CONFIG. Its type is u8, min value is 1 and
 *	the max value is advertised by the driver in this attribute on
 *	output in wiphy capabilities.
 * @NL80211_TID_CONFIG_ATTR_AMPDU_CTRL: Enable/Disable MPDU aggregation
 *	for the TIDs specified in %NL80211_TID_CONFIG_ATTR_TIDS.
 *	Its type is u8, using the values from &nl80211_tid_config.
 * @NL80211_TID_CONFIG_ATTR_RTSCTS_CTRL: Enable/Disable RTS_CTS for the TIDs
 *	specified in %NL80211_TID_CONFIG_ATTR_TIDS. It is u8 type, using
 *	the values from &nl80211_tid_config.
 * @NL80211_TID_CONFIG_ATTR_AMSDU_CTRL: Enable/Disable MSDU aggregation
 *	for the TIDs specified in %NL80211_TID_CONFIG_ATTR_TIDS.
 *	Its type is u8, using the values from &nl80211_tid_config.
 * @NL80211_TID_CONFIG_ATTR_TX_RATE_TYPE: This attribute will be useful
 *	to notfiy the driver that what type of txrate should be used
 *	for the TIDs specified in %NL80211_TID_CONFIG_ATTR_TIDS. using
 *	the values form &nl80211_tx_rate_setting.
 * @NL80211_TID_CONFIG_ATTR_TX_RATE: Data frame TX rate mask should be applied
 *	with the parameters passed through %NL80211_ATTR_TX_RATES.
 *	configuration is applied to the data frame for the tid to that connected
 *	station.
 */
enum nl80211_tid_config_attr {
	__NL80211_TID_CONFIG_ATTR_INVALID,
	NL80211_TID_CONFIG_ATTR_PAD,
	NL80211_TID_CONFIG_ATTR_VIF_SUPP,
	NL80211_TID_CONFIG_ATTR_PEER_SUPP,
	NL80211_TID_CONFIG_ATTR_OVERRIDE,
	NL80211_TID_CONFIG_ATTR_TIDS,
	NL80211_TID_CONFIG_ATTR_NOACK,
	NL80211_TID_CONFIG_ATTR_RETRY_SHORT,
	NL80211_TID_CONFIG_ATTR_RETRY_LONG,
	NL80211_TID_CONFIG_ATTR_AMPDU_CTRL,
	NL80211_TID_CONFIG_ATTR_RTSCTS_CTRL,
	NL80211_TID_CONFIG_ATTR_AMSDU_CTRL,
	NL80211_TID_CONFIG_ATTR_TX_RATE_TYPE,
	NL80211_TID_CONFIG_ATTR_TX_RATE,

	/* keep last */
	__NL80211_TID_CONFIG_ATTR_AFTER_LAST,
	NL80211_TID_CONFIG_ATTR_MAX = __NL80211_TID_CONFIG_ATTR_AFTER_LAST - 1
};

/**
 * enum nl80211_packet_pattern_attr - packet pattern attribute
 * @__NL80211_PKTPAT_INVALID: invalid number for nested attribute
 * @NL80211_PKTPAT_PATTERN: the pattern, values where the mask has
 *	a zero bit are ignored
 * @NL80211_PKTPAT_MASK: pattern mask, must be long enough to have
 *	a bit for each byte in the pattern. The lowest-order bit corresponds
 *	to the first byte of the pattern, but the bytes of the pattern are
 *	in a little-endian-like format, i.e. the 9th byte of the pattern
 *	corresponds to the lowest-order bit in the second byte of the mask.
 *	For example: The match 00:xx:00:00:xx:00:00:00:00:xx:xx:xx (where
 *	xx indicates "don't care") would be represented by a pattern of
 *	twelve zero bytes, and a mask of "0xed,0x01".
 *	Note that the pattern matching is done as though frames were not
 *	802.11 frames but 802.3 frames, i.e. the frame is fully unpacked
 *	first (including SNAP header unpacking) and then matched.
 * @NL80211_PKTPAT_OFFSET: packet offset, pattern is matched after
 *	these fixed number of bytes of received packet
 * @NUM_NL80211_PKTPAT: number of attributes
 * @MAX_NL80211_PKTPAT: max attribute number
 */
enum nl80211_packet_pattern_attr {
	__NL80211_PKTPAT_INVALID,
	NL80211_PKTPAT_MASK,
	NL80211_PKTPAT_PATTERN,
	NL80211_PKTPAT_OFFSET,

	NUM_NL80211_PKTPAT,
	MAX_NL80211_PKTPAT = NUM_NL80211_PKTPAT - 1,
};

/**
 * struct nl80211_pattern_support - packet pattern support information
 * @max_patterns: maximum number of patterns supported
 * @min_pattern_len: minimum length of each pattern
 * @max_pattern_len: maximum length of each pattern
 * @max_pkt_offset: maximum Rx packet offset
 *
 * This struct is carried in %NL80211_WOWLAN_TRIG_PKT_PATTERN when
 * that is part of %NL80211_ATTR_WOWLAN_TRIGGERS_SUPPORTED or in
 * %NL80211_ATTR_COALESCE_RULE_PKT_PATTERN when that is part of
 * %NL80211_ATTR_COALESCE_RULE in the capability information given
 * by the kernel to userspace.
 */
struct nl80211_pattern_support {
	__u32 max_patterns;
	__u32 min_pattern_len;
	__u32 max_pattern_len;
	__u32 max_pkt_offset;
} __attribute__((packed));

/* only for backward compatibility */
#define __NL80211_WOWLAN_PKTPAT_INVALID __NL80211_PKTPAT_INVALID
#define NL80211_WOWLAN_PKTPAT_MASK NL80211_PKTPAT_MASK
#define NL80211_WOWLAN_PKTPAT_PATTERN NL80211_PKTPAT_PATTERN
#define NL80211_WOWLAN_PKTPAT_OFFSET NL80211_PKTPAT_OFFSET
#define NUM_NL80211_WOWLAN_PKTPAT NUM_NL80211_PKTPAT
#define MAX_NL80211_WOWLAN_PKTPAT MAX_NL80211_PKTPAT
#define nl80211_wowlan_pattern_support nl80211_pattern_support

/**
 * enum nl80211_wowlan_triggers - WoWLAN trigger definitions
 * @__NL80211_WOWLAN_TRIG_INVALID: invalid number for nested attributes
 * @NL80211_WOWLAN_TRIG_ANY: wake up on any activity, do not really put
 *	the chip into a special state -- works best with chips that have
 *	support for low-power operation already (flag)
 *	Note that this mode is incompatible with all of the others, if
 *	any others are even supported by the device.
 * @NL80211_WOWLAN_TRIG_DISCONNECT: wake up on disconnect, the way disconnect
 *	is detected is implementation-specific (flag)
 * @NL80211_WOWLAN_TRIG_MAGIC_PKT: wake up on magic packet (6x 0xff, followed
 *	by 16 repetitions of MAC addr, anywhere in payload) (flag)
 * @NL80211_WOWLAN_TRIG_PKT_PATTERN: wake up on the specified packet patterns
 *	which are passed in an array of nested attributes, each nested attribute
 *	defining a with attributes from &struct nl80211_wowlan_trig_pkt_pattern.
 *	Each pattern defines a wakeup packet. Packet offset is associated with
 *	each pattern which is used while matching the pattern. The matching is
 *	done on the MSDU, i.e. as though the packet was an 802.3 packet, so the
 *	pattern matching is done after the packet is converted to the MSDU.
 *
 *	In %NL80211_ATTR_WOWLAN_TRIGGERS_SUPPORTED, it is a binary attribute
 *	carrying a &struct nl80211_pattern_support.
 *
 *	When reporting wakeup. it is a u32 attribute containing the 0-based
 *	index of the pattern that caused the wakeup, in the patterns passed
 *	to the kernel when configuring.
 * @NL80211_WOWLAN_TRIG_GTK_REKEY_SUPPORTED: Not a real trigger, and cannot be
 *	used when setting, used only to indicate that GTK rekeying is supported
 *	by the device (flag)
 * @NL80211_WOWLAN_TRIG_GTK_REKEY_FAILURE: wake up on GTK rekey failure (if
 *	done by the device) (flag)
 * @NL80211_WOWLAN_TRIG_EAP_IDENT_REQUEST: wake up on EAP Identity Request
 *	packet (flag)
 * @NL80211_WOWLAN_TRIG_4WAY_HANDSHAKE: wake up on 4-way handshake (flag)
 * @NL80211_WOWLAN_TRIG_RFKILL_RELEASE: wake up when rfkill is released
 *	(on devices that have rfkill in the device) (flag)
 * @NL80211_WOWLAN_TRIG_WAKEUP_PKT_80211: For wakeup reporting only, contains
 *	the 802.11 packet that caused the wakeup, e.g. a deauth frame. The frame
 *	may be truncated, the @NL80211_WOWLAN_TRIG_WAKEUP_PKT_80211_LEN
 *	attribute contains the original length.
 * @NL80211_WOWLAN_TRIG_WAKEUP_PKT_80211_LEN: Original length of the 802.11
 *	packet, may be bigger than the @NL80211_WOWLAN_TRIG_WAKEUP_PKT_80211
 *	attribute if the packet was truncated somewhere.
 * @NL80211_WOWLAN_TRIG_WAKEUP_PKT_8023: For wakeup reporting only, contains the
 *	802.11 packet that caused the wakeup, e.g. a magic packet. The frame may
 *	be truncated, the @NL80211_WOWLAN_TRIG_WAKEUP_PKT_8023_LEN attribute
 *	contains the original length.
 * @NL80211_WOWLAN_TRIG_WAKEUP_PKT_8023_LEN: Original length of the 802.3
 *	packet, may be bigger than the @NL80211_WOWLAN_TRIG_WAKEUP_PKT_8023
 *	attribute if the packet was truncated somewhere.
 * @NL80211_WOWLAN_TRIG_TCP_CONNECTION: TCP connection wake, see DOC section
 *	"TCP connection wakeup" for more details. This is a nested attribute
 *	containing the exact information for establishing and keeping alive
 *	the TCP connection.
 * @NL80211_WOWLAN_TRIG_TCP_WAKEUP_MATCH: For wakeup reporting only, the
 *	wakeup packet was received on the TCP connection
 * @NL80211_WOWLAN_TRIG_WAKEUP_TCP_CONNLOST: For wakeup reporting only, the
 *	TCP connection was lost or failed to be established
 * @NL80211_WOWLAN_TRIG_WAKEUP_TCP_NOMORETOKENS: For wakeup reporting only,
 *	the TCP connection ran out of tokens to use for data to send to the
 *	service
 * @NL80211_WOWLAN_TRIG_NET_DETECT: wake up when a configured network
 *	is detected.  This is a nested attribute that contains the
 *	same attributes used with @NL80211_CMD_START_SCHED_SCAN.  It
 *	specifies how the scan is performed (e.g. the interval, the
 *	channels to scan and the initial delay) as well as the scan
 *	results that will trigger a wake (i.e. the matchsets).  This
 *	attribute is also sent in a response to
 *	@NL80211_CMD_GET_WIPHY, indicating the number of match sets
 *	supported by the driver (u32).
 * @NL80211_WOWLAN_TRIG_NET_DETECT_RESULTS: nested attribute
 *	containing an array with information about what triggered the
 *	wake up.  If no elements are present in the array, it means
 *	that the information is not available.  If more than one
 *	element is present, it means that more than one match
 *	occurred.
 *	Each element in the array is a nested attribute that contains
 *	one optional %NL80211_ATTR_SSID attribute and one optional
 *	%NL80211_ATTR_SCAN_FREQUENCIES attribute.  At least one of
 *	these attributes must be present.  If
 *	%NL80211_ATTR_SCAN_FREQUENCIES contains more than one
 *	frequency, it means that the match occurred in more than one
 *	channel.
 * @NUM_NL80211_WOWLAN_TRIG: number of wake on wireless triggers
 * @MAX_NL80211_WOWLAN_TRIG: highest wowlan trigger attribute number
 *
 * These nested attributes are used to configure the wakeup triggers and
 * to report the wakeup reason(s).
 */
enum nl80211_wowlan_triggers {
	__NL80211_WOWLAN_TRIG_INVALID,
	NL80211_WOWLAN_TRIG_ANY,
	NL80211_WOWLAN_TRIG_DISCONNECT,
	NL80211_WOWLAN_TRIG_MAGIC_PKT,
	NL80211_WOWLAN_TRIG_PKT_PATTERN,
	NL80211_WOWLAN_TRIG_GTK_REKEY_SUPPORTED,
	NL80211_WOWLAN_TRIG_GTK_REKEY_FAILURE,
	NL80211_WOWLAN_TRIG_EAP_IDENT_REQUEST,
	NL80211_WOWLAN_TRIG_4WAY_HANDSHAKE,
	NL80211_WOWLAN_TRIG_RFKILL_RELEASE,
	NL80211_WOWLAN_TRIG_WAKEUP_PKT_80211,
	NL80211_WOWLAN_TRIG_WAKEUP_PKT_80211_LEN,
	NL80211_WOWLAN_TRIG_WAKEUP_PKT_8023,
	NL80211_WOWLAN_TRIG_WAKEUP_PKT_8023_LEN,
	NL80211_WOWLAN_TRIG_TCP_CONNECTION,
	NL80211_WOWLAN_TRIG_WAKEUP_TCP_MATCH,
	NL80211_WOWLAN_TRIG_WAKEUP_TCP_CONNLOST,
	NL80211_WOWLAN_TRIG_WAKEUP_TCP_NOMORETOKENS,
	NL80211_WOWLAN_TRIG_NET_DETECT,
	NL80211_WOWLAN_TRIG_NET_DETECT_RESULTS,

	/* keep last */
	NUM_NL80211_WOWLAN_TRIG,
	MAX_NL80211_WOWLAN_TRIG = NUM_NL80211_WOWLAN_TRIG - 1
};

/**
 * DOC: TCP connection wakeup
 *
 * Some devices can establish a TCP connection in order to be woken up by a
 * packet coming in from outside their network segment, or behind NAT. If
 * configured, the device will establish a TCP connection to the given
 * service, and periodically send data to that service. The first data
 * packet is usually transmitted after SYN/ACK, also ACKing the SYN/ACK.
 * The data packets can optionally include a (little endian) sequence
 * number (in the TCP payload!) that is generated by the device, and, also
 * optionally, a token from a list of tokens. This serves as a keep-alive
 * with the service, and for NATed connections, etc.
 *
 * During this keep-alive period, the server doesn't send any data to the
 * client. When receiving data, it is compared against the wakeup pattern
 * (and mask) and if it matches, the host is woken up. Similarly, if the
 * connection breaks or cannot be established to start with, the host is
 * also woken up.
 *
 * Developer's note: ARP offload is required for this, otherwise TCP
 * response packets might not go through correctly.
 */

/**
 * struct nl80211_wowlan_tcp_data_seq - WoWLAN TCP data sequence
 * @start: starting value
 * @offset: offset of sequence number in packet
 * @len: length of the sequence value to write, 1 through 4
 *
 * Note: don't confuse with the TCP sequence number(s), this is for the
 * keepalive packet payload. The actual value is written into the packet
 * in little endian.
 */
struct nl80211_wowlan_tcp_data_seq {
	__u32 start, offset, len;
};

/**
 * struct nl80211_wowlan_tcp_data_token - WoWLAN TCP data token config
 * @offset: offset of token in packet
 * @len: length of each token
 * @token_stream: stream of data to be used for the tokens, the length must
 *	be a multiple of @len for this to make sense
 */
struct nl80211_wowlan_tcp_data_token {
	__u32 offset, len;
	__u8 token_stream[];
};

/**
 * struct nl80211_wowlan_tcp_data_token_feature - data token features
 * @min_len: minimum token length
 * @max_len: maximum token length
 * @bufsize: total available token buffer size (max size of @token_stream)
 */
struct nl80211_wowlan_tcp_data_token_feature {
	__u32 min_len, max_len, bufsize;
};

/**
 * enum nl80211_wowlan_tcp_attrs - WoWLAN TCP connection parameters
 * @__NL80211_WOWLAN_TCP_INVALID: invalid number for nested attributes
 * @NL80211_WOWLAN_TCP_SRC_IPV4: source IPv4 address (in network byte order)
 * @NL80211_WOWLAN_TCP_DST_IPV4: destination IPv4 address
 *	(in network byte order)
 * @NL80211_WOWLAN_TCP_DST_MAC: destination MAC address, this is given because
 *	route lookup when configured might be invalid by the time we suspend,
 *	and doing a route lookup when suspending is no longer possible as it
 *	might require ARP querying.
 * @NL80211_WOWLAN_TCP_SRC_PORT: source port (u16); optional, if not given a
 *	socket and port will be allocated
 * @NL80211_WOWLAN_TCP_DST_PORT: destination port (u16)
 * @NL80211_WOWLAN_TCP_DATA_PAYLOAD: data packet payload, at least one byte.
 *	For feature advertising, a u32 attribute holding the maximum length
 *	of the data payload.
 * @NL80211_WOWLAN_TCP_DATA_PAYLOAD_SEQ: data packet sequence configuration
 *	(if desired), a &struct nl80211_wowlan_tcp_data_seq. For feature
 *	advertising it is just a flag
 * @NL80211_WOWLAN_TCP_DATA_PAYLOAD_TOKEN: data packet token configuration,
 *	see &struct nl80211_wowlan_tcp_data_token and for advertising see
 *	&struct nl80211_wowlan_tcp_data_token_feature.
 * @NL80211_WOWLAN_TCP_DATA_INTERVAL: data interval in seconds, maximum
 *	interval in feature advertising (u32)
 * @NL80211_WOWLAN_TCP_WAKE_PAYLOAD: wake packet payload, for advertising a
 *	u32 attribute holding the maximum length
 * @NL80211_WOWLAN_TCP_WAKE_MASK: Wake packet payload mask, not used for
 *	feature advertising. The mask works like @NL80211_PKTPAT_MASK
 *	but on the TCP payload only.
 * @NUM_NL80211_WOWLAN_TCP: number of TCP attributes
 * @MAX_NL80211_WOWLAN_TCP: highest attribute number
 */
enum nl80211_wowlan_tcp_attrs {
	__NL80211_WOWLAN_TCP_INVALID,
	NL80211_WOWLAN_TCP_SRC_IPV4,
	NL80211_WOWLAN_TCP_DST_IPV4,
	NL80211_WOWLAN_TCP_DST_MAC,
	NL80211_WOWLAN_TCP_SRC_PORT,
	NL80211_WOWLAN_TCP_DST_PORT,
	NL80211_WOWLAN_TCP_DATA_PAYLOAD,
	NL80211_WOWLAN_TCP_DATA_PAYLOAD_SEQ,
	NL80211_WOWLAN_TCP_DATA_PAYLOAD_TOKEN,
	NL80211_WOWLAN_TCP_DATA_INTERVAL,
	NL80211_WOWLAN_TCP_WAKE_PAYLOAD,
	NL80211_WOWLAN_TCP_WAKE_MASK,

	/* keep last */
	NUM_NL80211_WOWLAN_TCP,
	MAX_NL80211_WOWLAN_TCP = NUM_NL80211_WOWLAN_TCP - 1
};

/**
 * struct nl80211_coalesce_rule_support - coalesce rule support information
 * @max_rules: maximum number of rules supported
 * @pat: packet pattern support information
 * @max_delay: maximum supported coalescing delay in msecs
 *
 * This struct is carried in %NL80211_ATTR_COALESCE_RULE in the
 * capability information given by the kernel to userspace.
 */
struct nl80211_coalesce_rule_support {
	__u32 max_rules;
	struct nl80211_pattern_support pat;
	__u32 max_delay;
} __attribute__((packed));

/**
 * enum nl80211_attr_coalesce_rule - coalesce rule attribute
 * @__NL80211_COALESCE_RULE_INVALID: invalid number for nested attribute
 * @NL80211_ATTR_COALESCE_RULE_DELAY: delay in msecs used for packet coalescing
 * @NL80211_ATTR_COALESCE_RULE_CONDITION: condition for packet coalescence,
 *	see &enum nl80211_coalesce_condition.
 * @NL80211_ATTR_COALESCE_RULE_PKT_PATTERN: packet offset, pattern is matched
 *	after these fixed number of bytes of received packet
 * @NUM_NL80211_ATTR_COALESCE_RULE: number of attributes
 * @NL80211_ATTR_COALESCE_RULE_MAX: max attribute number
 */
enum nl80211_attr_coalesce_rule {
	__NL80211_COALESCE_RULE_INVALID,
	NL80211_ATTR_COALESCE_RULE_DELAY,
	NL80211_ATTR_COALESCE_RULE_CONDITION,
	NL80211_ATTR_COALESCE_RULE_PKT_PATTERN,

	/* keep last */
	NUM_NL80211_ATTR_COALESCE_RULE,
	NL80211_ATTR_COALESCE_RULE_MAX = NUM_NL80211_ATTR_COALESCE_RULE - 1
};

/**
 * enum nl80211_coalesce_condition - coalesce rule conditions
 * @NL80211_COALESCE_CONDITION_MATCH: coalaesce Rx packets when patterns
 *	in a rule are matched.
 * @NL80211_COALESCE_CONDITION_NO_MATCH: coalesce Rx packets when patterns
 *	in a rule are not matched.
 */
enum nl80211_coalesce_condition {
	NL80211_COALESCE_CONDITION_MATCH,
	NL80211_COALESCE_CONDITION_NO_MATCH
};

/**
 * enum nl80211_iface_limit_attrs - limit attributes
 * @NL80211_IFACE_LIMIT_UNSPEC: (reserved)
 * @NL80211_IFACE_LIMIT_MAX: maximum number of interfaces that
 *	can be chosen from this set of interface types (u32)
 * @NL80211_IFACE_LIMIT_TYPES: nested attribute containing a
 *	flag attribute for each interface type in this set
 * @NUM_NL80211_IFACE_LIMIT: number of attributes
 * @MAX_NL80211_IFACE_LIMIT: highest attribute number
 */
enum nl80211_iface_limit_attrs {
	NL80211_IFACE_LIMIT_UNSPEC,
	NL80211_IFACE_LIMIT_MAX,
	NL80211_IFACE_LIMIT_TYPES,

	/* keep last */
	NUM_NL80211_IFACE_LIMIT,
	MAX_NL80211_IFACE_LIMIT = NUM_NL80211_IFACE_LIMIT - 1
};

/**
 * enum nl80211_if_combination_attrs -- interface combination attributes
 *
 * @NL80211_IFACE_COMB_UNSPEC: (reserved)
 * @NL80211_IFACE_COMB_LIMITS: Nested attributes containing the limits
 *	for given interface types, see &enum nl80211_iface_limit_attrs.
 * @NL80211_IFACE_COMB_MAXNUM: u32 attribute giving the total number of
 *	interfaces that can be created in this group. This number doesn't
 *	apply to interfaces purely managed in software, which are listed
 *	in a separate attribute %NL80211_ATTR_INTERFACES_SOFTWARE.
 * @NL80211_IFACE_COMB_STA_AP_BI_MATCH: flag attribute specifying that
 *	beacon intervals within this group must be all the same even for
 *	infrastructure and AP/GO combinations, i.e. the GO(s) must adopt
 *	the infrastructure network's beacon interval.
 * @NL80211_IFACE_COMB_NUM_CHANNELS: u32 attribute specifying how many
 *	different channels may be used within this group.
 * @NL80211_IFACE_COMB_RADAR_DETECT_WIDTHS: u32 attribute containing the bitmap
 *	of supported channel widths for radar detection.
 * @NL80211_IFACE_COMB_RADAR_DETECT_REGIONS: u32 attribute containing the bitmap
 *	of supported regulatory regions for radar detection.
 * @NL80211_IFACE_COMB_BI_MIN_GCD: u32 attribute specifying the minimum GCD of
 *	different beacon intervals supported by all the interface combinations
 *	in this group (if not present, all beacon intervals be identical).
 * @NUM_NL80211_IFACE_COMB: number of attributes
 * @MAX_NL80211_IFACE_COMB: highest attribute number
 *
 * Examples:
 *	limits = [ #{STA} <= 1, #{AP} <= 1 ], matching BI, channels = 1, max = 2
 *	=> allows an AP and a STA that must match BIs
 *
 *	numbers = [ #{AP, P2P-GO} <= 8 ], BI min gcd, channels = 1, max = 8,
 *	=> allows 8 of AP/GO that can have BI gcd >= min gcd
 *
 *	numbers = [ #{STA} <= 2 ], channels = 2, max = 2
 *	=> allows two STAs on different channels
 *
 *	numbers = [ #{STA} <= 1, #{P2P-client,P2P-GO} <= 3 ], max = 4
 *	=> allows a STA plus three P2P interfaces
 *
 * The list of these four possibilities could completely be contained
 * within the %NL80211_ATTR_INTERFACE_COMBINATIONS attribute to indicate
 * that any of these groups must match.
 *
 * "Combinations" of just a single interface will not be listed here,
 * a single interface of any valid interface type is assumed to always
 * be possible by itself. This means that implicitly, for each valid
 * interface type, the following group always exists:
 *	numbers = [ #{<type>} <= 1 ], channels = 1, max = 1
 */
enum nl80211_if_combination_attrs {
	NL80211_IFACE_COMB_UNSPEC,
	NL80211_IFACE_COMB_LIMITS,
	NL80211_IFACE_COMB_MAXNUM,
	NL80211_IFACE_COMB_STA_AP_BI_MATCH,
	NL80211_IFACE_COMB_NUM_CHANNELS,
	NL80211_IFACE_COMB_RADAR_DETECT_WIDTHS,
	NL80211_IFACE_COMB_RADAR_DETECT_REGIONS,
	NL80211_IFACE_COMB_BI_MIN_GCD,

	/* keep last */
	NUM_NL80211_IFACE_COMB,
	MAX_NL80211_IFACE_COMB = NUM_NL80211_IFACE_COMB - 1
};


/**
 * enum nl80211_plink_state - state of a mesh peer link finite state machine
 *
 * @NL80211_PLINK_LISTEN: initial state, considered the implicit
 *	state of non existent mesh peer links
 * @NL80211_PLINK_OPN_SNT: mesh plink open frame has been sent to
 *	this mesh peer
 * @NL80211_PLINK_OPN_RCVD: mesh plink open frame has been received
 *	from this mesh peer
 * @NL80211_PLINK_CNF_RCVD: mesh plink confirm frame has been
 *	received from this mesh peer
 * @NL80211_PLINK_ESTAB: mesh peer link is established
 * @NL80211_PLINK_HOLDING: mesh peer link is being closed or cancelled
 * @NL80211_PLINK_BLOCKED: all frames transmitted from this mesh
 *	plink are discarded
 * @NUM_NL80211_PLINK_STATES: number of peer link states
 * @MAX_NL80211_PLINK_STATES: highest numerical value of plink states
 */
enum nl80211_plink_state {
	NL80211_PLINK_LISTEN,
	NL80211_PLINK_OPN_SNT,
	NL80211_PLINK_OPN_RCVD,
	NL80211_PLINK_CNF_RCVD,
	NL80211_PLINK_ESTAB,
	NL80211_PLINK_HOLDING,
	NL80211_PLINK_BLOCKED,

	/* keep last */
	NUM_NL80211_PLINK_STATES,
	MAX_NL80211_PLINK_STATES = NUM_NL80211_PLINK_STATES - 1
};

/**
 * enum nl80211_plink_action - actions to perform in mesh peers
 *
 * @NL80211_PLINK_ACTION_NO_ACTION: perform no action
 * @NL80211_PLINK_ACTION_OPEN: start mesh peer link establishment
 * @NL80211_PLINK_ACTION_BLOCK: block traffic from this mesh peer
 * @NUM_NL80211_PLINK_ACTIONS: number of possible actions
 */
enum plink_actions {
	NL80211_PLINK_ACTION_NO_ACTION,
	NL80211_PLINK_ACTION_OPEN,
	NL80211_PLINK_ACTION_BLOCK,

	NUM_NL80211_PLINK_ACTIONS,
};


#define NL80211_KCK_LEN			16
#define NL80211_KEK_LEN			16
#define NL80211_KCK_EXT_LEN		24
#define NL80211_KEK_EXT_LEN		32
#define NL80211_REPLAY_CTR_LEN		8

/**
 * enum nl80211_rekey_data - attributes for GTK rekey offload
 * @__NL80211_REKEY_DATA_INVALID: invalid number for nested attributes
 * @NL80211_REKEY_DATA_KEK: key encryption key (binary)
 * @NL80211_REKEY_DATA_KCK: key confirmation key (binary)
 * @NL80211_REKEY_DATA_REPLAY_CTR: replay counter (binary)
 * @NL80211_REKEY_DATA_AKM: AKM data (OUI, suite type)
 * @NUM_NL80211_REKEY_DATA: number of rekey attributes (internal)
 * @MAX_NL80211_REKEY_DATA: highest rekey attribute (internal)
 */
enum nl80211_rekey_data {
	__NL80211_REKEY_DATA_INVALID,
	NL80211_REKEY_DATA_KEK,
	NL80211_REKEY_DATA_KCK,
	NL80211_REKEY_DATA_REPLAY_CTR,
	NL80211_REKEY_DATA_AKM,

	/* keep last */
	NUM_NL80211_REKEY_DATA,
	MAX_NL80211_REKEY_DATA = NUM_NL80211_REKEY_DATA - 1
};

/**
 * enum nl80211_hidden_ssid - values for %NL80211_ATTR_HIDDEN_SSID
 * @NL80211_HIDDEN_SSID_NOT_IN_USE: do not hide SSID (i.e., broadcast it in
 *	Beacon frames)
 * @NL80211_HIDDEN_SSID_ZERO_LEN: hide SSID by using zero-length SSID element
 *	in Beacon frames
 * @NL80211_HIDDEN_SSID_ZERO_CONTENTS: hide SSID by using correct length of SSID
 *	element in Beacon frames but zero out each byte in the SSID
 */
enum nl80211_hidden_ssid {
	NL80211_HIDDEN_SSID_NOT_IN_USE,
	NL80211_HIDDEN_SSID_ZERO_LEN,
	NL80211_HIDDEN_SSID_ZERO_CONTENTS
};

/**
 * enum nl80211_sta_wme_attr - station WME attributes
 * @__NL80211_STA_WME_INVALID: invalid number for nested attribute
 * @NL80211_STA_WME_UAPSD_QUEUES: bitmap of uapsd queues. the format
 *	is the same as the AC bitmap in the QoS info field.
 * @NL80211_STA_WME_MAX_SP: max service period. the format is the same
 *	as the MAX_SP field in the QoS info field (but already shifted down).
 * @__NL80211_STA_WME_AFTER_LAST: internal
 * @NL80211_STA_WME_MAX: highest station WME attribute
 */
enum nl80211_sta_wme_attr {
	__NL80211_STA_WME_INVALID,
	NL80211_STA_WME_UAPSD_QUEUES,
	NL80211_STA_WME_MAX_SP,

	/* keep last */
	__NL80211_STA_WME_AFTER_LAST,
	NL80211_STA_WME_MAX = __NL80211_STA_WME_AFTER_LAST - 1
};

/**
 * enum nl80211_pmksa_candidate_attr - attributes for PMKSA caching candidates
 * @__NL80211_PMKSA_CANDIDATE_INVALID: invalid number for nested attributes
 * @NL80211_PMKSA_CANDIDATE_INDEX: candidate index (u32; the smaller, the higher
 *	priority)
 * @NL80211_PMKSA_CANDIDATE_BSSID: candidate BSSID (6 octets)
 * @NL80211_PMKSA_CANDIDATE_PREAUTH: RSN pre-authentication supported (flag)
 * @NUM_NL80211_PMKSA_CANDIDATE: number of PMKSA caching candidate attributes
 *	(internal)
 * @MAX_NL80211_PMKSA_CANDIDATE: highest PMKSA caching candidate attribute
 *	(internal)
 */
enum nl80211_pmksa_candidate_attr {
	__NL80211_PMKSA_CANDIDATE_INVALID,
	NL80211_PMKSA_CANDIDATE_INDEX,
	NL80211_PMKSA_CANDIDATE_BSSID,
	NL80211_PMKSA_CANDIDATE_PREAUTH,

	/* keep last */
	NUM_NL80211_PMKSA_CANDIDATE,
	MAX_NL80211_PMKSA_CANDIDATE = NUM_NL80211_PMKSA_CANDIDATE - 1
};

/**
 * enum nl80211_tdls_operation - values for %NL80211_ATTR_TDLS_OPERATION
 * @NL80211_TDLS_DISCOVERY_REQ: Send a TDLS discovery request
 * @NL80211_TDLS_SETUP: Setup TDLS link
 * @NL80211_TDLS_TEARDOWN: Teardown a TDLS link which is already established
 * @NL80211_TDLS_ENABLE_LINK: Enable TDLS link
 * @NL80211_TDLS_DISABLE_LINK: Disable TDLS link
 */
enum nl80211_tdls_operation {
	NL80211_TDLS_DISCOVERY_REQ,
	NL80211_TDLS_SETUP,
	NL80211_TDLS_TEARDOWN,
	NL80211_TDLS_ENABLE_LINK,
	NL80211_TDLS_DISABLE_LINK,
};

/*
 * enum nl80211_ap_sme_features - device-integrated AP features
 * Reserved for future use, no bits are defined in
 * NL80211_ATTR_DEVICE_AP_SME yet.
enum nl80211_ap_sme_features {
};
 */

/**
 * enum nl80211_feature_flags - device/driver features
 * @NL80211_FEATURE_SK_TX_STATUS: This driver supports reflecting back
 *	TX status to the socket error queue when requested with the
 *	socket option.
 * @NL80211_FEATURE_HT_IBSS: This driver supports IBSS with HT datarates.
 * @NL80211_FEATURE_INACTIVITY_TIMER: This driver takes care of freeing up
 *	the connected inactive stations in AP mode.
 * @NL80211_FEATURE_CELL_BASE_REG_HINTS: This driver has been tested
 *	to work properly to suppport receiving regulatory hints from
 *	cellular base stations.
 * @NL80211_FEATURE_P2P_DEVICE_NEEDS_CHANNEL: (no longer available, only
 *	here to reserve the value for API/ABI compatibility)
 * @NL80211_FEATURE_SAE: This driver supports simultaneous authentication of
 *	equals (SAE) with user space SME (NL80211_CMD_AUTHENTICATE) in station
 *	mode
 * @NL80211_FEATURE_LOW_PRIORITY_SCAN: This driver supports low priority scan
 * @NL80211_FEATURE_SCAN_FLUSH: Scan flush is supported
 * @NL80211_FEATURE_AP_SCAN: Support scanning using an AP vif
 * @NL80211_FEATURE_VIF_TXPOWER: The driver supports per-vif TX power setting
 * @NL80211_FEATURE_NEED_OBSS_SCAN: The driver expects userspace to perform
 *	OBSS scans and generate 20/40 BSS coex reports. This flag is used only
 *	for drivers implementing the CONNECT API, for AUTH/ASSOC it is implied.
 * @NL80211_FEATURE_P2P_GO_CTWIN: P2P GO implementation supports CT Window
 *	setting
 * @NL80211_FEATURE_P2P_GO_OPPPS: P2P GO implementation supports opportunistic
 *	powersave
 * @NL80211_FEATURE_FULL_AP_CLIENT_STATE: The driver supports full state
 *	transitions for AP clients. Without this flag (and if the driver
 *	doesn't have the AP SME in the device) the driver supports adding
 *	stations only when they're associated and adds them in associated
 *	state (to later be transitioned into authorized), with this flag
 *	they should be added before even sending the authentication reply
 *	and then transitioned into authenticated, associated and authorized
 *	states using station flags.
 *	Note that even for drivers that support this, the default is to add
 *	stations in authenticated/associated state, so to add unauthenticated
 *	stations the authenticated/associated bits have to be set in the mask.
 * @NL80211_FEATURE_ADVERTISE_CHAN_LIMITS: cfg80211 advertises channel limits
 *	(HT40, VHT 80/160 MHz) if this flag is set
 * @NL80211_FEATURE_USERSPACE_MPM: This driver supports a userspace Mesh
 *	Peering Management entity which may be implemented by registering for
 *	beacons or NL80211_CMD_NEW_PEER_CANDIDATE events. The mesh beacon is
 *	still generated by the driver.
 * @NL80211_FEATURE_ACTIVE_MONITOR: This driver supports an active monitor
 *	interface. An active monitor interface behaves like a normal monitor
 *	interface, but gets added to the driver. It ensures that incoming
 *	unicast packets directed at the configured interface address get ACKed.
 * @NL80211_FEATURE_AP_MODE_CHAN_WIDTH_CHANGE: This driver supports dynamic
 *	channel bandwidth change (e.g., HT 20 <-> 40 MHz channel) during the
 *	lifetime of a BSS.
 * @NL80211_FEATURE_DS_PARAM_SET_IE_IN_PROBES: This device adds a DS Parameter
 *	Set IE to probe requests.
 * @NL80211_FEATURE_WFA_TPC_IE_IN_PROBES: This device adds a WFA TPC Report IE
 *	to probe requests.
 * @NL80211_FEATURE_QUIET: This device, in client mode, supports Quiet Period
 *	requests sent to it by an AP.
 * @NL80211_FEATURE_TX_POWER_INSERTION: This device is capable of inserting the
 *	current tx power value into the TPC Report IE in the spectrum
 *	management TPC Report action frame, and in the Radio Measurement Link
 *	Measurement Report action frame.
 * @NL80211_FEATURE_ACKTO_ESTIMATION: This driver supports dynamic ACK timeout
 *	estimation (dynack). %NL80211_ATTR_WIPHY_DYN_ACK flag attribute is used
 *	to enable dynack.
 * @NL80211_FEATURE_STATIC_SMPS: Device supports static spatial
 *	multiplexing powersave, ie. can turn off all but one chain
 *	even on HT connections that should be using more chains.
 * @NL80211_FEATURE_DYNAMIC_SMPS: Device supports dynamic spatial
 *	multiplexing powersave, ie. can turn off all but one chain
 *	and then wake the rest up as required after, for example,
 *	rts/cts handshake.
 * @NL80211_FEATURE_SUPPORTS_WMM_ADMISSION: the device supports setting up WMM
 *	TSPEC sessions (TID aka TSID 0-7) with the %NL80211_CMD_ADD_TX_TS
 *	command. Standard IEEE 802.11 TSPEC setup is not yet supported, it
 *	needs to be able to handle Block-Ack agreements and other things.
 * @NL80211_FEATURE_MAC_ON_CREATE: Device supports configuring
 *	the vif's MAC address upon creation.
 *	See 'macaddr' field in the vif_params (cfg80211.h).
 * @NL80211_FEATURE_TDLS_CHANNEL_SWITCH: Driver supports channel switching when
 *	operating as a TDLS peer.
 * @NL80211_FEATURE_SCAN_RANDOM_MAC_ADDR: This device/driver supports using a
 *	random MAC address during scan (if the device is unassociated); the
 *	%NL80211_SCAN_FLAG_RANDOM_ADDR flag may be set for scans and the MAC
 *	address mask/value will be used.
 * @NL80211_FEATURE_SCHED_SCAN_RANDOM_MAC_ADDR: This device/driver supports
 *	using a random MAC address for every scan iteration during scheduled
 *	scan (while not associated), the %NL80211_SCAN_FLAG_RANDOM_ADDR may
 *	be set for scheduled scan and the MAC address mask/value will be used.
 * @NL80211_FEATURE_ND_RANDOM_MAC_ADDR: This device/driver supports using a
 *	random MAC address for every scan iteration during "net detect", i.e.
 *	scan in unassociated WoWLAN, the %NL80211_SCAN_FLAG_RANDOM_ADDR may
 *	be set for scheduled scan and the MAC address mask/value will be used.
 */
enum nl80211_feature_flags {
	NL80211_FEATURE_SK_TX_STATUS			= 1 << 0,
	NL80211_FEATURE_HT_IBSS				= 1 << 1,
	NL80211_FEATURE_INACTIVITY_TIMER		= 1 << 2,
	NL80211_FEATURE_CELL_BASE_REG_HINTS		= 1 << 3,
	NL80211_FEATURE_P2P_DEVICE_NEEDS_CHANNEL	= 1 << 4,
	NL80211_FEATURE_SAE				= 1 << 5,
	NL80211_FEATURE_LOW_PRIORITY_SCAN		= 1 << 6,
	NL80211_FEATURE_SCAN_FLUSH			= 1 << 7,
	NL80211_FEATURE_AP_SCAN				= 1 << 8,
	NL80211_FEATURE_VIF_TXPOWER			= 1 << 9,
	NL80211_FEATURE_NEED_OBSS_SCAN			= 1 << 10,
	NL80211_FEATURE_P2P_GO_CTWIN			= 1 << 11,
	NL80211_FEATURE_P2P_GO_OPPPS			= 1 << 12,
	/* bit 13 is reserved */
	NL80211_FEATURE_ADVERTISE_CHAN_LIMITS		= 1 << 14,
	NL80211_FEATURE_FULL_AP_CLIENT_STATE		= 1 << 15,
	NL80211_FEATURE_USERSPACE_MPM			= 1 << 16,
	NL80211_FEATURE_ACTIVE_MONITOR			= 1 << 17,
	NL80211_FEATURE_AP_MODE_CHAN_WIDTH_CHANGE	= 1 << 18,
	NL80211_FEATURE_DS_PARAM_SET_IE_IN_PROBES	= 1 << 19,
	NL80211_FEATURE_WFA_TPC_IE_IN_PROBES		= 1 << 20,
	NL80211_FEATURE_QUIET				= 1 << 21,
	NL80211_FEATURE_TX_POWER_INSERTION		= 1 << 22,
	NL80211_FEATURE_ACKTO_ESTIMATION		= 1 << 23,
	NL80211_FEATURE_STATIC_SMPS			= 1 << 24,
	NL80211_FEATURE_DYNAMIC_SMPS			= 1 << 25,
	NL80211_FEATURE_SUPPORTS_WMM_ADMISSION		= 1 << 26,
	NL80211_FEATURE_MAC_ON_CREATE			= 1 << 27,
	NL80211_FEATURE_TDLS_CHANNEL_SWITCH		= 1 << 28,
	NL80211_FEATURE_SCAN_RANDOM_MAC_ADDR		= 1 << 29,
	NL80211_FEATURE_SCHED_SCAN_RANDOM_MAC_ADDR	= 1 << 30,
	NL80211_FEATURE_ND_RANDOM_MAC_ADDR		= 1U << 31,
};

/**
 * enum nl80211_ext_feature_index - bit index of extended features.
 * @NL80211_EXT_FEATURE_VHT_IBSS: This driver supports IBSS with VHT datarates.
 * @NL80211_EXT_FEATURE_RRM: This driver supports RRM. When featured, user can
 *	request to use RRM (see %NL80211_ATTR_USE_RRM) with
 *	%NL80211_CMD_ASSOCIATE and %NL80211_CMD_CONNECT requests, which will set
 *	the ASSOC_REQ_USE_RRM flag in the association request even if
 *	NL80211_FEATURE_QUIET is not advertized.
 * @NL80211_EXT_FEATURE_MU_MIMO_AIR_SNIFFER: This device supports MU-MIMO air
 *	sniffer which means that it can be configured to hear packets from
 *	certain groups which can be configured by the
 *	%NL80211_ATTR_MU_MIMO_GROUP_DATA attribute,
 *	or can be configured to follow a station by configuring the
 *	%NL80211_ATTR_MU_MIMO_FOLLOW_MAC_ADDR attribute.
 * @NL80211_EXT_FEATURE_SCAN_START_TIME: This driver includes the actual
 *	time the scan started in scan results event. The time is the TSF of
 *	the BSS that the interface that requested the scan is connected to
 *	(if available).
 * @NL80211_EXT_FEATURE_BSS_PARENT_TSF: Per BSS, this driver reports the
 *	time the last beacon/probe was received. The time is the TSF of the
 *	BSS that the interface that requested the scan is connected to
 *	(if available).
 * @NL80211_EXT_FEATURE_SET_SCAN_DWELL: This driver supports configuration of
 *	channel dwell time.
 * @NL80211_EXT_FEATURE_BEACON_RATE_LEGACY: Driver supports beacon rate
 *	configuration (AP/mesh), supporting a legacy (non HT/VHT) rate.
 * @NL80211_EXT_FEATURE_BEACON_RATE_HT: Driver supports beacon rate
 *	configuration (AP/mesh) with HT rates.
 * @NL80211_EXT_FEATURE_BEACON_RATE_VHT: Driver supports beacon rate
 *	configuration (AP/mesh) with VHT rates.
<<<<<<< HEAD
=======
 * @NL80211_EXT_FEATURE_FILS_STA: This driver supports Fast Initial Link Setup
 *	with user space SME (NL80211_CMD_AUTHENTICATE) in station mode.
 * @NL80211_EXT_FEATURE_MGMT_TX_RANDOM_TA: This driver supports randomized TA
 *	in @NL80211_CMD_FRAME while not associated.
 * @NL80211_EXT_FEATURE_MGMT_TX_RANDOM_TA_CONNECTED: This driver supports
 *	randomized TA in @NL80211_CMD_FRAME while associated.
 * @NL80211_EXT_FEATURE_SCHED_SCAN_RELATIVE_RSSI: The driver supports sched_scan
 *	for reporting BSSs with better RSSI than the current connected BSS
 *	(%NL80211_ATTR_SCHED_SCAN_RELATIVE_RSSI).
 * @NL80211_EXT_FEATURE_CQM_RSSI_LIST: With this driver the
 *	%NL80211_ATTR_CQM_RSSI_THOLD attribute accepts a list of zero or more
 *	RSSI threshold values to monitor rather than exactly one threshold.
 * @NL80211_EXT_FEATURE_FILS_SK_OFFLOAD: Driver SME supports FILS shared key
 *	authentication with %NL80211_CMD_CONNECT.
 * @NL80211_EXT_FEATURE_4WAY_HANDSHAKE_STA_PSK: Device wants to do 4-way
 *	handshake with PSK in station mode (PSK is passed as part of the connect
 *	and associate commands), doing it in the host might not be supported.
 * @NL80211_EXT_FEATURE_4WAY_HANDSHAKE_STA_1X: Device wants to do doing 4-way
 *	handshake with 802.1X in station mode (will pass EAP frames to the host
 *	and accept the set_pmk/del_pmk commands), doing it in the host might not
 *	be supported.
 * @NL80211_EXT_FEATURE_FILS_MAX_CHANNEL_TIME: Driver is capable of overriding
 *	the max channel attribute in the FILS request params IE with the
 *	actual dwell time.
 * @NL80211_EXT_FEATURE_ACCEPT_BCAST_PROBE_RESP: Driver accepts broadcast probe
 *	response
 * @NL80211_EXT_FEATURE_OCE_PROBE_REQ_HIGH_TX_RATE: Driver supports sending
 *	the first probe request in each channel at rate of at least 5.5Mbps.
 * @NL80211_EXT_FEATURE_OCE_PROBE_REQ_DEFERRAL_SUPPRESSION: Driver supports
 *	probe request tx deferral and suppression
 * @NL80211_EXT_FEATURE_MFP_OPTIONAL: Driver supports the %NL80211_MFP_OPTIONAL
 *	value in %NL80211_ATTR_USE_MFP.
 * @NL80211_EXT_FEATURE_LOW_SPAN_SCAN: Driver supports low span scan.
 * @NL80211_EXT_FEATURE_LOW_POWER_SCAN: Driver supports low power scan.
 * @NL80211_EXT_FEATURE_HIGH_ACCURACY_SCAN: Driver supports high accuracy scan.
 * @NL80211_EXT_FEATURE_DFS_OFFLOAD: HW/driver will offload DFS actions.
 *	Device or driver will do all DFS-related actions by itself,
 *	informing user-space about CAC progress, radar detection event,
 *	channel change triggered by radar detection event.
 *	No need to start CAC from user-space, no need to react to
 *	"radar detected" event.
 * @NL80211_EXT_FEATURE_CONTROL_PORT_OVER_NL80211: Driver supports sending and
 *	receiving control port frames over nl80211 instead of the netdevice.
 * @NL80211_EXT_FEATURE_ACK_SIGNAL_SUPPORT: This driver/device supports
 *	(average) ACK signal strength reporting.
 * @NL80211_EXT_FEATURE_TXQS: Driver supports FQ-CoDel-enabled intermediate
 *      TXQs.
 * @NL80211_EXT_FEATURE_SCAN_RANDOM_SN: Driver/device supports randomizing the
 *	SN in probe request frames if requested by %NL80211_SCAN_FLAG_RANDOM_SN.
 * @NL80211_EXT_FEATURE_SCAN_MIN_PREQ_CONTENT: Driver/device can omit all data
 *	except for supported rates from the probe request content if requested
 *	by the %NL80211_SCAN_FLAG_MIN_PREQ_CONTENT flag.
 * @NL80211_EXT_FEATURE_ENABLE_FTM_RESPONDER: Driver supports enabling fine
 *	timing measurement responder role.
 *
 * @NL80211_EXT_FEATURE_CAN_REPLACE_PTK0: Driver/device confirm that they are
 *      able to rekey an in-use key correctly. Userspace must not rekey PTK keys
 *      if this flag is not set. Ignoring this can leak clear text packets and/or
 *      freeze the connection.
 * @NL80211_EXT_FEATURE_EXT_KEY_ID: Driver supports "Extended Key ID for
 *      Individually Addressed Frames" from IEEE802.11-2016.
 *
 * @NL80211_EXT_FEATURE_AIRTIME_FAIRNESS: Driver supports getting airtime
 *	fairness for transmitted packets and has enabled airtime fairness
 *	scheduling.
 *
 * @NL80211_EXT_FEATURE_AP_PMKSA_CACHING: Driver/device supports PMKSA caching
 *	(set/del PMKSA operations) in AP mode.
 *
 * @NL80211_EXT_FEATURE_SCHED_SCAN_BAND_SPECIFIC_RSSI_THOLD: Driver supports
 *	filtering of sched scan results using band specific RSSI thresholds.
 *
 * @NL80211_EXT_FEATURE_STA_TX_PWR: This driver supports controlling tx power
 *	to a station.
 *
 * @NL80211_EXT_FEATURE_SAE_OFFLOAD: Device wants to do SAE authentication in
 *	station mode (SAE password is passed as part of the connect command).
 *
 * @NL80211_EXT_FEATURE_VLAN_OFFLOAD: The driver supports a single netdev
 *	with VLAN tagged frames and separate VLAN-specific netdevs added using
 *	vconfig similarly to the Ethernet case.
 *
 * @NL80211_EXT_FEATURE_AQL: The driver supports the Airtime Queue Limit (AQL)
 *	feature, which prevents bufferbloat by using the expected transmission
 *	time to limit the amount of data buffered in the hardware.
 *
 * @NL80211_EXT_FEATURE_BEACON_PROTECTION: The driver supports Beacon protection
 *	and can receive key configuration for BIGTK using key indexes 6 and 7.
 * @NL80211_EXT_FEATURE_BEACON_PROTECTION_CLIENT: The driver supports Beacon
 *	protection as a client only and cannot transmit protected beacons.
 *
 * @NL80211_EXT_FEATURE_CONTROL_PORT_NO_PREAUTH: The driver can disable the
 *	forwarding of preauth frames over the control port. They are then
 *	handled as ordinary data frames.
 *
 * @NL80211_EXT_FEATURE_PROTECTED_TWT: Driver supports protected TWT frames
 *
 * @NL80211_EXT_FEATURE_DEL_IBSS_STA: The driver supports removing stations
 *      in IBSS mode, essentially by dropping their state.
 *
 * @NL80211_EXT_FEATURE_MULTICAST_REGISTRATIONS: management frame registrations
 *	are possible for multicast frames and those will be reported properly.
 *
 * @NL80211_EXT_FEATURE_SCAN_FREQ_KHZ: This driver supports receiving and
 *	reporting scan request with %NL80211_ATTR_SCAN_FREQ_KHZ. In order to
 *	report %NL80211_ATTR_SCAN_FREQ_KHZ, %NL80211_SCAN_FLAG_FREQ_KHZ must be
 *	included in the scan request.
 *
 * @NL80211_EXT_FEATURE_CONTROL_PORT_OVER_NL80211_TX_STATUS: The driver
 *	can report tx status for control port over nl80211 tx operations.
 *
 * @NL80211_EXT_FEATURE_OPERATING_CHANNEL_VALIDATION: Driver supports Operating
 *	Channel Validation (OCV) when using driver's SME for RSNA handshakes.
 *
 * @NL80211_EXT_FEATURE_4WAY_HANDSHAKE_AP_PSK: Device wants to do 4-way
 *	handshake with PSK in AP mode (PSK is passed as part of the start AP
 *	command).
 *
 * @NL80211_EXT_FEATURE_SAE_OFFLOAD_AP: Device wants to do SAE authentication
 *	in AP mode (SAE password is passed as part of the start AP command).
 *
 * @NL80211_EXT_FEATURE_FILS_DISCOVERY: Driver/device supports FILS discovery
 *	frames transmission
 *
 * @NL80211_EXT_FEATURE_UNSOL_BCAST_PROBE_RESP: Driver/device supports
 *	unsolicited broadcast probe response transmission
>>>>>>> 24b8d41d
 *
 * @NUM_NL80211_EXT_FEATURES: number of extended features.
 * @MAX_NL80211_EXT_FEATURES: highest extended feature index.
 */
enum nl80211_ext_feature_index {
	NL80211_EXT_FEATURE_VHT_IBSS,
	NL80211_EXT_FEATURE_RRM,
	NL80211_EXT_FEATURE_MU_MIMO_AIR_SNIFFER,
	NL80211_EXT_FEATURE_SCAN_START_TIME,
	NL80211_EXT_FEATURE_BSS_PARENT_TSF,
	NL80211_EXT_FEATURE_SET_SCAN_DWELL,
	NL80211_EXT_FEATURE_BEACON_RATE_LEGACY,
	NL80211_EXT_FEATURE_BEACON_RATE_HT,
	NL80211_EXT_FEATURE_BEACON_RATE_VHT,
<<<<<<< HEAD
=======
	NL80211_EXT_FEATURE_FILS_STA,
	NL80211_EXT_FEATURE_MGMT_TX_RANDOM_TA,
	NL80211_EXT_FEATURE_MGMT_TX_RANDOM_TA_CONNECTED,
	NL80211_EXT_FEATURE_SCHED_SCAN_RELATIVE_RSSI,
	NL80211_EXT_FEATURE_CQM_RSSI_LIST,
	NL80211_EXT_FEATURE_FILS_SK_OFFLOAD,
	NL80211_EXT_FEATURE_4WAY_HANDSHAKE_STA_PSK,
	NL80211_EXT_FEATURE_4WAY_HANDSHAKE_STA_1X,
	NL80211_EXT_FEATURE_FILS_MAX_CHANNEL_TIME,
	NL80211_EXT_FEATURE_ACCEPT_BCAST_PROBE_RESP,
	NL80211_EXT_FEATURE_OCE_PROBE_REQ_HIGH_TX_RATE,
	NL80211_EXT_FEATURE_OCE_PROBE_REQ_DEFERRAL_SUPPRESSION,
	NL80211_EXT_FEATURE_MFP_OPTIONAL,
	NL80211_EXT_FEATURE_LOW_SPAN_SCAN,
	NL80211_EXT_FEATURE_LOW_POWER_SCAN,
	NL80211_EXT_FEATURE_HIGH_ACCURACY_SCAN,
	NL80211_EXT_FEATURE_DFS_OFFLOAD,
	NL80211_EXT_FEATURE_CONTROL_PORT_OVER_NL80211,
	NL80211_EXT_FEATURE_ACK_SIGNAL_SUPPORT,
	/* we renamed this - stay compatible */
	NL80211_EXT_FEATURE_DATA_ACK_SIGNAL_SUPPORT = NL80211_EXT_FEATURE_ACK_SIGNAL_SUPPORT,
	NL80211_EXT_FEATURE_TXQS,
	NL80211_EXT_FEATURE_SCAN_RANDOM_SN,
	NL80211_EXT_FEATURE_SCAN_MIN_PREQ_CONTENT,
	NL80211_EXT_FEATURE_CAN_REPLACE_PTK0,
	NL80211_EXT_FEATURE_ENABLE_FTM_RESPONDER,
	NL80211_EXT_FEATURE_AIRTIME_FAIRNESS,
	NL80211_EXT_FEATURE_AP_PMKSA_CACHING,
	NL80211_EXT_FEATURE_SCHED_SCAN_BAND_SPECIFIC_RSSI_THOLD,
	NL80211_EXT_FEATURE_EXT_KEY_ID,
	NL80211_EXT_FEATURE_STA_TX_PWR,
	NL80211_EXT_FEATURE_SAE_OFFLOAD,
	NL80211_EXT_FEATURE_VLAN_OFFLOAD,
	NL80211_EXT_FEATURE_AQL,
	NL80211_EXT_FEATURE_BEACON_PROTECTION,
	NL80211_EXT_FEATURE_CONTROL_PORT_NO_PREAUTH,
	NL80211_EXT_FEATURE_PROTECTED_TWT,
	NL80211_EXT_FEATURE_DEL_IBSS_STA,
	NL80211_EXT_FEATURE_MULTICAST_REGISTRATIONS,
	NL80211_EXT_FEATURE_BEACON_PROTECTION_CLIENT,
	NL80211_EXT_FEATURE_SCAN_FREQ_KHZ,
	NL80211_EXT_FEATURE_CONTROL_PORT_OVER_NL80211_TX_STATUS,
	NL80211_EXT_FEATURE_OPERATING_CHANNEL_VALIDATION,
	NL80211_EXT_FEATURE_4WAY_HANDSHAKE_AP_PSK,
	NL80211_EXT_FEATURE_SAE_OFFLOAD_AP,
	NL80211_EXT_FEATURE_FILS_DISCOVERY,
	NL80211_EXT_FEATURE_UNSOL_BCAST_PROBE_RESP,
>>>>>>> 24b8d41d

	/* add new features before the definition below */
	NUM_NL80211_EXT_FEATURES,
	MAX_NL80211_EXT_FEATURES = NUM_NL80211_EXT_FEATURES - 1
};

/**
 * enum nl80211_probe_resp_offload_support_attr - optional supported
 *	protocols for probe-response offloading by the driver/FW.
 *	To be used with the %NL80211_ATTR_PROBE_RESP_OFFLOAD attribute.
 *	Each enum value represents a bit in the bitmap of supported
 *	protocols. Typically a subset of probe-requests belonging to a
 *	supported protocol will be excluded from offload and uploaded
 *	to the host.
 *
 * @NL80211_PROBE_RESP_OFFLOAD_SUPPORT_WPS: Support for WPS ver. 1
 * @NL80211_PROBE_RESP_OFFLOAD_SUPPORT_WPS2: Support for WPS ver. 2
 * @NL80211_PROBE_RESP_OFFLOAD_SUPPORT_P2P: Support for P2P
 * @NL80211_PROBE_RESP_OFFLOAD_SUPPORT_80211U: Support for 802.11u
 */
enum nl80211_probe_resp_offload_support_attr {
	NL80211_PROBE_RESP_OFFLOAD_SUPPORT_WPS =	1<<0,
	NL80211_PROBE_RESP_OFFLOAD_SUPPORT_WPS2 =	1<<1,
	NL80211_PROBE_RESP_OFFLOAD_SUPPORT_P2P =	1<<2,
	NL80211_PROBE_RESP_OFFLOAD_SUPPORT_80211U =	1<<3,
};

/**
 * enum nl80211_connect_failed_reason - connection request failed reasons
 * @NL80211_CONN_FAIL_MAX_CLIENTS: Maximum number of clients that can be
 *	handled by the AP is reached.
 * @NL80211_CONN_FAIL_BLOCKED_CLIENT: Connection request is rejected due to ACL.
 */
enum nl80211_connect_failed_reason {
	NL80211_CONN_FAIL_MAX_CLIENTS,
	NL80211_CONN_FAIL_BLOCKED_CLIENT,
};

/**
 * enum nl80211_timeout_reason - timeout reasons
 *
 * @NL80211_TIMEOUT_UNSPECIFIED: Timeout reason unspecified.
 * @NL80211_TIMEOUT_SCAN: Scan (AP discovery) timed out.
 * @NL80211_TIMEOUT_AUTH: Authentication timed out.
 * @NL80211_TIMEOUT_ASSOC: Association timed out.
 */
enum nl80211_timeout_reason {
	NL80211_TIMEOUT_UNSPECIFIED,
	NL80211_TIMEOUT_SCAN,
	NL80211_TIMEOUT_AUTH,
	NL80211_TIMEOUT_ASSOC,
};

/**
 * enum nl80211_scan_flags -  scan request control flags
 *
 * Scan request control flags are used to control the handling
 * of NL80211_CMD_TRIGGER_SCAN and NL80211_CMD_START_SCHED_SCAN
 * requests.
 *
 * NL80211_SCAN_FLAG_LOW_SPAN, NL80211_SCAN_FLAG_LOW_POWER, and
 * NL80211_SCAN_FLAG_HIGH_ACCURACY flags are exclusive of each other, i.e., only
 * one of them can be used in the request.
 *
 * @NL80211_SCAN_FLAG_LOW_PRIORITY: scan request has low priority
 * @NL80211_SCAN_FLAG_FLUSH: flush cache before scanning
 * @NL80211_SCAN_FLAG_AP: force a scan even if the interface is configured
 *	as AP and the beaconing has already been configured. This attribute is
 *	dangerous because will destroy stations performance as a lot of frames
 *	will be lost while scanning off-channel, therefore it must be used only
 *	when really needed
 * @NL80211_SCAN_FLAG_RANDOM_ADDR: use a random MAC address for this scan (or
 *	for scheduled scan: a different one for every scan iteration). When the
 *	flag is set, depending on device capabilities the @NL80211_ATTR_MAC and
 *	@NL80211_ATTR_MAC_MASK attributes may also be given in which case only
 *	the masked bits will be preserved from the MAC address and the remainder
 *	randomised. If the attributes are not given full randomisation (46 bits,
 *	locally administered 1, multicast 0) is assumed.
 *	This flag must not be requested when the feature isn't supported, check
 *	the nl80211 feature flags for the device.
 * @NL80211_SCAN_FLAG_FILS_MAX_CHANNEL_TIME: fill the dwell time in the FILS
 *	request parameters IE in the probe request
 * @NL80211_SCAN_FLAG_ACCEPT_BCAST_PROBE_RESP: accept broadcast probe responses
 * @NL80211_SCAN_FLAG_OCE_PROBE_REQ_HIGH_TX_RATE: send probe request frames at
 *	rate of at least 5.5M. In case non OCE AP is discovered in the channel,
 *	only the first probe req in the channel will be sent in high rate.
 * @NL80211_SCAN_FLAG_OCE_PROBE_REQ_DEFERRAL_SUPPRESSION: allow probe request
 *	tx deferral (dot11FILSProbeDelay shall be set to 15ms)
 *	and suppression (if it has received a broadcast Probe Response frame,
 *	Beacon frame or FILS Discovery frame from an AP that the STA considers
 *	a suitable candidate for (re-)association - suitable in terms of
 *	SSID and/or RSSI.
 * @NL80211_SCAN_FLAG_LOW_SPAN: Span corresponds to the total time taken to
 *	accomplish the scan. Thus, this flag intends the driver to perform the
 *	scan request with lesser span/duration. It is specific to the driver
 *	implementations on how this is accomplished. Scan accuracy may get
 *	impacted with this flag.
 * @NL80211_SCAN_FLAG_LOW_POWER: This flag intends the scan attempts to consume
 *	optimal possible power. Drivers can resort to their specific means to
 *	optimize the power. Scan accuracy may get impacted with this flag.
 * @NL80211_SCAN_FLAG_HIGH_ACCURACY: Accuracy here intends to the extent of scan
 *	results obtained. Thus HIGH_ACCURACY scan flag aims to get maximum
 *	possible scan results. This flag hints the driver to use the best
 *	possible scan configuration to improve the accuracy in scanning.
 *	Latency and power use may get impacted with this flag.
 * @NL80211_SCAN_FLAG_RANDOM_SN: randomize the sequence number in probe
 *	request frames from this scan to avoid correlation/tracking being
 *	possible.
 * @NL80211_SCAN_FLAG_MIN_PREQ_CONTENT: minimize probe request content to
 *	only have supported rates and no additional capabilities (unless
 *	added by userspace explicitly.)
 * @NL80211_SCAN_FLAG_FREQ_KHZ: report scan results with
 *	%NL80211_ATTR_SCAN_FREQ_KHZ. This also means
 *	%NL80211_ATTR_SCAN_FREQUENCIES will not be included.
 * @NL80211_SCAN_FLAG_COLOCATED_6GHZ: scan for colocated APs reported by
 *	2.4/5 GHz APs
 */
enum nl80211_scan_flags {
	NL80211_SCAN_FLAG_LOW_PRIORITY				= 1<<0,
	NL80211_SCAN_FLAG_FLUSH					= 1<<1,
	NL80211_SCAN_FLAG_AP					= 1<<2,
	NL80211_SCAN_FLAG_RANDOM_ADDR				= 1<<3,
	NL80211_SCAN_FLAG_FILS_MAX_CHANNEL_TIME			= 1<<4,
	NL80211_SCAN_FLAG_ACCEPT_BCAST_PROBE_RESP		= 1<<5,
	NL80211_SCAN_FLAG_OCE_PROBE_REQ_HIGH_TX_RATE		= 1<<6,
	NL80211_SCAN_FLAG_OCE_PROBE_REQ_DEFERRAL_SUPPRESSION	= 1<<7,
	NL80211_SCAN_FLAG_LOW_SPAN				= 1<<8,
	NL80211_SCAN_FLAG_LOW_POWER				= 1<<9,
	NL80211_SCAN_FLAG_HIGH_ACCURACY				= 1<<10,
	NL80211_SCAN_FLAG_RANDOM_SN				= 1<<11,
	NL80211_SCAN_FLAG_MIN_PREQ_CONTENT			= 1<<12,
	NL80211_SCAN_FLAG_FREQ_KHZ				= 1<<13,
	NL80211_SCAN_FLAG_COLOCATED_6GHZ			= 1<<14,
};

/**
 * enum nl80211_acl_policy - access control policy
 *
 * Access control policy is applied on a MAC list set by
 * %NL80211_CMD_START_AP and %NL80211_CMD_SET_MAC_ACL, to
 * be used with %NL80211_ATTR_ACL_POLICY.
 *
 * @NL80211_ACL_POLICY_ACCEPT_UNLESS_LISTED: Deny stations which are
 *	listed in ACL, i.e. allow all the stations which are not listed
 *	in ACL to authenticate.
 * @NL80211_ACL_POLICY_DENY_UNLESS_LISTED: Allow the stations which are listed
 *	in ACL, i.e. deny all the stations which are not listed in ACL.
 */
enum nl80211_acl_policy {
	NL80211_ACL_POLICY_ACCEPT_UNLESS_LISTED,
	NL80211_ACL_POLICY_DENY_UNLESS_LISTED,
};

/**
 * enum nl80211_smps_mode - SMPS mode
 *
 * Requested SMPS mode (for AP mode)
 *
 * @NL80211_SMPS_OFF: SMPS off (use all antennas).
 * @NL80211_SMPS_STATIC: static SMPS (use a single antenna)
 * @NL80211_SMPS_DYNAMIC: dynamic smps (start with a single antenna and
 *	turn on other antennas after CTS/RTS).
 */
enum nl80211_smps_mode {
	NL80211_SMPS_OFF,
	NL80211_SMPS_STATIC,
	NL80211_SMPS_DYNAMIC,

	__NL80211_SMPS_AFTER_LAST,
	NL80211_SMPS_MAX = __NL80211_SMPS_AFTER_LAST - 1
};

/**
 * enum nl80211_radar_event - type of radar event for DFS operation
 *
 * Type of event to be used with NL80211_ATTR_RADAR_EVENT to inform userspace
 * about detected radars or success of the channel available check (CAC)
 *
 * @NL80211_RADAR_DETECTED: A radar pattern has been detected. The channel is
 *	now unusable.
 * @NL80211_RADAR_CAC_FINISHED: Channel Availability Check has been finished,
 *	the channel is now available.
 * @NL80211_RADAR_CAC_ABORTED: Channel Availability Check has been aborted, no
 *	change to the channel status.
 * @NL80211_RADAR_NOP_FINISHED: The Non-Occupancy Period for this channel is
 *	over, channel becomes usable.
 * @NL80211_RADAR_PRE_CAC_EXPIRED: Channel Availability Check done on this
 *	non-operating channel is expired and no longer valid. New CAC must
 *	be done on this channel before starting the operation. This is not
 *	applicable for ETSI dfs domain where pre-CAC is valid for ever.
 * @NL80211_RADAR_CAC_STARTED: Channel Availability Check has been started,
 *	should be generated by HW if NL80211_EXT_FEATURE_DFS_OFFLOAD is enabled.
 */
enum nl80211_radar_event {
	NL80211_RADAR_DETECTED,
	NL80211_RADAR_CAC_FINISHED,
	NL80211_RADAR_CAC_ABORTED,
	NL80211_RADAR_NOP_FINISHED,
	NL80211_RADAR_PRE_CAC_EXPIRED,
	NL80211_RADAR_CAC_STARTED,
};

/**
 * enum nl80211_dfs_state - DFS states for channels
 *
 * Channel states used by the DFS code.
 *
 * @NL80211_DFS_USABLE: The channel can be used, but channel availability
 *	check (CAC) must be performed before using it for AP or IBSS.
 * @NL80211_DFS_UNAVAILABLE: A radar has been detected on this channel, it
 *	is therefore marked as not available.
 * @NL80211_DFS_AVAILABLE: The channel has been CAC checked and is available.
 */
enum nl80211_dfs_state {
	NL80211_DFS_USABLE,
	NL80211_DFS_UNAVAILABLE,
	NL80211_DFS_AVAILABLE,
};

/**
 * enum nl80211_protocol_features - nl80211 protocol features
 * @NL80211_PROTOCOL_FEATURE_SPLIT_WIPHY_DUMP: nl80211 supports splitting
 *	wiphy dumps (if requested by the application with the attribute
 *	%NL80211_ATTR_SPLIT_WIPHY_DUMP. Also supported is filtering the
 *	wiphy dump by %NL80211_ATTR_WIPHY, %NL80211_ATTR_IFINDEX or
 *	%NL80211_ATTR_WDEV.
 */
enum nl80211_protocol_features {
	NL80211_PROTOCOL_FEATURE_SPLIT_WIPHY_DUMP =	1 << 0,
};

/**
 * enum nl80211_crit_proto_id - nl80211 critical protocol identifiers
 *
 * @NL80211_CRIT_PROTO_UNSPEC: protocol unspecified.
 * @NL80211_CRIT_PROTO_DHCP: BOOTP or DHCPv6 protocol.
 * @NL80211_CRIT_PROTO_EAPOL: EAPOL protocol.
 * @NL80211_CRIT_PROTO_APIPA: APIPA protocol.
 * @NUM_NL80211_CRIT_PROTO: must be kept last.
 */
enum nl80211_crit_proto_id {
	NL80211_CRIT_PROTO_UNSPEC,
	NL80211_CRIT_PROTO_DHCP,
	NL80211_CRIT_PROTO_EAPOL,
	NL80211_CRIT_PROTO_APIPA,
	/* add other protocols before this one */
	NUM_NL80211_CRIT_PROTO
};

/* maximum duration for critical protocol measures */
#define NL80211_CRIT_PROTO_MAX_DURATION		5000 /* msec */

/**
 * enum nl80211_rxmgmt_flags - flags for received management frame.
 *
 * Used by cfg80211_rx_mgmt()
 *
 * @NL80211_RXMGMT_FLAG_ANSWERED: frame was answered by device/driver.
 * @NL80211_RXMGMT_FLAG_EXTERNAL_AUTH: Host driver intends to offload
 *	the authentication. Exclusively defined for host drivers that
 *	advertises the SME functionality but would like the userspace
 *	to handle certain authentication algorithms (e.g. SAE).
 */
enum nl80211_rxmgmt_flags {
	NL80211_RXMGMT_FLAG_ANSWERED = 1 << 0,
	NL80211_RXMGMT_FLAG_EXTERNAL_AUTH = 1 << 1,
};

/*
 * If this flag is unset, the lower 24 bits are an OUI, if set
 * a Linux nl80211 vendor ID is used (no such IDs are allocated
 * yet, so that's not valid so far)
 */
#define NL80211_VENDOR_ID_IS_LINUX	0x80000000

/**
 * struct nl80211_vendor_cmd_info - vendor command data
 * @vendor_id: If the %NL80211_VENDOR_ID_IS_LINUX flag is clear, then the
 *	value is a 24-bit OUI; if it is set then a separately allocated ID
 *	may be used, but no such IDs are allocated yet. New IDs should be
 *	added to this file when needed.
 * @subcmd: sub-command ID for the command
 */
struct nl80211_vendor_cmd_info {
	__u32 vendor_id;
	__u32 subcmd;
};

/**
 * enum nl80211_tdls_peer_capability - TDLS peer flags.
 *
 * Used by tdls_mgmt() to determine which conditional elements need
 * to be added to TDLS Setup frames.
 *
 * @NL80211_TDLS_PEER_HT: TDLS peer is HT capable.
 * @NL80211_TDLS_PEER_VHT: TDLS peer is VHT capable.
 * @NL80211_TDLS_PEER_WMM: TDLS peer is WMM capable.
 */
enum nl80211_tdls_peer_capability {
	NL80211_TDLS_PEER_HT = 1<<0,
	NL80211_TDLS_PEER_VHT = 1<<1,
	NL80211_TDLS_PEER_WMM = 1<<2,
};

/**
 * enum nl80211_sched_scan_plan - scanning plan for scheduled scan
 * @__NL80211_SCHED_SCAN_PLAN_INVALID: attribute number 0 is reserved
 * @NL80211_SCHED_SCAN_PLAN_INTERVAL: interval between scan iterations. In
 *	seconds (u32).
 * @NL80211_SCHED_SCAN_PLAN_ITERATIONS: number of scan iterations in this
 *	scan plan (u32). The last scan plan must not specify this attribute
 *	because it will run infinitely. A value of zero is invalid as it will
 *	make the scan plan meaningless.
 * @NL80211_SCHED_SCAN_PLAN_MAX: highest scheduled scan plan attribute number
 *	currently defined
 * @__NL80211_SCHED_SCAN_PLAN_AFTER_LAST: internal use
 */
enum nl80211_sched_scan_plan {
	__NL80211_SCHED_SCAN_PLAN_INVALID,
	NL80211_SCHED_SCAN_PLAN_INTERVAL,
	NL80211_SCHED_SCAN_PLAN_ITERATIONS,

	/* keep last */
	__NL80211_SCHED_SCAN_PLAN_AFTER_LAST,
	NL80211_SCHED_SCAN_PLAN_MAX =
		__NL80211_SCHED_SCAN_PLAN_AFTER_LAST - 1
};

/**
 * struct nl80211_bss_select_rssi_adjust - RSSI adjustment parameters.
 *
<<<<<<< HEAD
 * @band: band of BSS that must match for RSSI value adjustment.
 * @delta: value used to adjust the RSSI value of matching BSS.
=======
 * @band: band of BSS that must match for RSSI value adjustment. The value
 *	of this field is according to &enum nl80211_band.
 * @delta: value used to adjust the RSSI value of matching BSS in dB.
>>>>>>> 24b8d41d
 */
struct nl80211_bss_select_rssi_adjust {
	__u8 band;
	__s8 delta;
} __attribute__((packed));

/**
 * enum nl80211_bss_select_attr - attributes for bss selection.
 *
 * @__NL80211_BSS_SELECT_ATTR_INVALID: reserved.
 * @NL80211_BSS_SELECT_ATTR_RSSI: Flag indicating only RSSI-based BSS selection
 *	is requested.
 * @NL80211_BSS_SELECT_ATTR_BAND_PREF: attribute indicating BSS
 *	selection should be done such that the specified band is preferred.
 *	When there are multiple BSS-es in the preferred band, the driver
 *	shall use RSSI-based BSS selection as a second step. The value of
 *	this attribute is according to &enum nl80211_band (u32).
 * @NL80211_BSS_SELECT_ATTR_RSSI_ADJUST: When present the RSSI level for
 *	BSS-es in the specified band is to be adjusted before doing
 *	RSSI-based BSS selection. The attribute value is a packed structure
 *	value as specified by &struct nl80211_bss_select_rssi_adjust.
 * @NL80211_BSS_SELECT_ATTR_MAX: highest bss select attribute number.
 * @__NL80211_BSS_SELECT_ATTR_AFTER_LAST: internal use.
 *
 * One and only one of these attributes are found within %NL80211_ATTR_BSS_SELECT
 * for %NL80211_CMD_CONNECT. It specifies the required BSS selection behaviour
 * which the driver shall use.
 */
enum nl80211_bss_select_attr {
	__NL80211_BSS_SELECT_ATTR_INVALID,
	NL80211_BSS_SELECT_ATTR_RSSI,
	NL80211_BSS_SELECT_ATTR_BAND_PREF,
	NL80211_BSS_SELECT_ATTR_RSSI_ADJUST,

	/* keep last */
	__NL80211_BSS_SELECT_ATTR_AFTER_LAST,
	NL80211_BSS_SELECT_ATTR_MAX = __NL80211_BSS_SELECT_ATTR_AFTER_LAST - 1
};

/**
<<<<<<< HEAD
 * enum nl80211_nan_dual_band_conf - NAN dual band configuration
 *
 * Defines the NAN dual band mode of operation
 *
 * @NL80211_NAN_BAND_DEFAULT: device default mode
 * @NL80211_NAN_BAND_2GHZ: 2.4GHz mode
 * @NL80211_NAN_BAND_5GHZ: 5GHz mode
  */
enum nl80211_nan_dual_band_conf {
	NL80211_NAN_BAND_DEFAULT	= 1 << 0,
	NL80211_NAN_BAND_2GHZ		= 1 << 1,
	NL80211_NAN_BAND_5GHZ		= 1 << 2,
};

/**
=======
>>>>>>> 24b8d41d
 * enum nl80211_nan_function_type - NAN function type
 *
 * Defines the function type of a NAN function
 *
 * @NL80211_NAN_FUNC_PUBLISH: function is publish
 * @NL80211_NAN_FUNC_SUBSCRIBE: function is subscribe
 * @NL80211_NAN_FUNC_FOLLOW_UP: function is follow-up
 */
enum nl80211_nan_function_type {
	NL80211_NAN_FUNC_PUBLISH,
	NL80211_NAN_FUNC_SUBSCRIBE,
	NL80211_NAN_FUNC_FOLLOW_UP,

	/* keep last */
	__NL80211_NAN_FUNC_TYPE_AFTER_LAST,
	NL80211_NAN_FUNC_MAX_TYPE = __NL80211_NAN_FUNC_TYPE_AFTER_LAST - 1,
};

/**
 * enum nl80211_nan_publish_type - NAN publish tx type
 *
 * Defines how to send publish Service Discovery Frames
 *
 * @NL80211_NAN_SOLICITED_PUBLISH: publish function is solicited
 * @NL80211_NAN_UNSOLICITED_PUBLISH: publish function is unsolicited
 */
enum nl80211_nan_publish_type {
	NL80211_NAN_SOLICITED_PUBLISH = 1 << 0,
	NL80211_NAN_UNSOLICITED_PUBLISH = 1 << 1,
};

/**
 * enum nl80211_nan_func_term_reason - NAN functions termination reason
 *
 * Defines termination reasons of a NAN function
 *
 * @NL80211_NAN_FUNC_TERM_REASON_USER_REQUEST: requested by user
 * @NL80211_NAN_FUNC_TERM_REASON_TTL_EXPIRED: timeout
 * @NL80211_NAN_FUNC_TERM_REASON_ERROR: errored
 */
enum nl80211_nan_func_term_reason {
	NL80211_NAN_FUNC_TERM_REASON_USER_REQUEST,
	NL80211_NAN_FUNC_TERM_REASON_TTL_EXPIRED,
	NL80211_NAN_FUNC_TERM_REASON_ERROR,
};

#define NL80211_NAN_FUNC_SERVICE_ID_LEN 6
#define NL80211_NAN_FUNC_SERVICE_SPEC_INFO_MAX_LEN 0xff
#define NL80211_NAN_FUNC_SRF_MAX_LEN 0xff

/**
 * enum nl80211_nan_func_attributes - NAN function attributes
 * @__NL80211_NAN_FUNC_INVALID: invalid
 * @NL80211_NAN_FUNC_TYPE: &enum nl80211_nan_function_type (u8).
 * @NL80211_NAN_FUNC_SERVICE_ID: 6 bytes of the service ID hash as
 *	specified in NAN spec. This is a binary attribute.
 * @NL80211_NAN_FUNC_PUBLISH_TYPE: relevant if the function's type is
 *	publish. Defines the transmission type for the publish Service Discovery
 *	Frame, see &enum nl80211_nan_publish_type. Its type is u8.
 * @NL80211_NAN_FUNC_PUBLISH_BCAST: relevant if the function is a solicited
 *	publish. Should the solicited publish Service Discovery Frame be sent to
 *	the NAN Broadcast address. This is a flag.
 * @NL80211_NAN_FUNC_SUBSCRIBE_ACTIVE: relevant if the function's type is
 *	subscribe. Is the subscribe active. This is a flag.
 * @NL80211_NAN_FUNC_FOLLOW_UP_ID: relevant if the function's type is follow up.
 *	The instance ID for the follow up Service Discovery Frame. This is u8.
 * @NL80211_NAN_FUNC_FOLLOW_UP_REQ_ID: relevant if the function's type
 *	is follow up. This is a u8.
 *	The requestor instance ID for the follow up Service Discovery Frame.
 * @NL80211_NAN_FUNC_FOLLOW_UP_DEST: the MAC address of the recipient of the
 *	follow up Service Discovery Frame. This is a binary attribute.
 * @NL80211_NAN_FUNC_CLOSE_RANGE: is this function limited for devices in a
 *	close range. The range itself (RSSI) is defined by the device.
 *	This is a flag.
 * @NL80211_NAN_FUNC_TTL: strictly positive number of DWs this function should
 *	stay active. If not present infinite TTL is assumed. This is a u32.
 * @NL80211_NAN_FUNC_SERVICE_INFO: array of bytes describing the service
 *	specific info. This is a binary attribute.
 * @NL80211_NAN_FUNC_SRF: Service Receive Filter. This is a nested attribute.
 *	See &enum nl80211_nan_srf_attributes.
 * @NL80211_NAN_FUNC_RX_MATCH_FILTER: Receive Matching filter. This is a nested
 *	attribute. It is a list of binary values.
 * @NL80211_NAN_FUNC_TX_MATCH_FILTER: Transmit Matching filter. This is a
 *	nested attribute. It is a list of binary values.
 * @NL80211_NAN_FUNC_INSTANCE_ID: The instance ID of the function.
 *	Its type is u8 and it cannot be 0.
 * @NL80211_NAN_FUNC_TERM_REASON: NAN function termination reason.
 *	See &enum nl80211_nan_func_term_reason.
 *
 * @NUM_NL80211_NAN_FUNC_ATTR: internal
 * @NL80211_NAN_FUNC_ATTR_MAX: highest NAN function attribute
 */
enum nl80211_nan_func_attributes {
	__NL80211_NAN_FUNC_INVALID,
	NL80211_NAN_FUNC_TYPE,
	NL80211_NAN_FUNC_SERVICE_ID,
	NL80211_NAN_FUNC_PUBLISH_TYPE,
	NL80211_NAN_FUNC_PUBLISH_BCAST,
	NL80211_NAN_FUNC_SUBSCRIBE_ACTIVE,
	NL80211_NAN_FUNC_FOLLOW_UP_ID,
	NL80211_NAN_FUNC_FOLLOW_UP_REQ_ID,
	NL80211_NAN_FUNC_FOLLOW_UP_DEST,
	NL80211_NAN_FUNC_CLOSE_RANGE,
	NL80211_NAN_FUNC_TTL,
	NL80211_NAN_FUNC_SERVICE_INFO,
	NL80211_NAN_FUNC_SRF,
	NL80211_NAN_FUNC_RX_MATCH_FILTER,
	NL80211_NAN_FUNC_TX_MATCH_FILTER,
	NL80211_NAN_FUNC_INSTANCE_ID,
	NL80211_NAN_FUNC_TERM_REASON,

	/* keep last */
	NUM_NL80211_NAN_FUNC_ATTR,
	NL80211_NAN_FUNC_ATTR_MAX = NUM_NL80211_NAN_FUNC_ATTR - 1
};

/**
 * enum nl80211_nan_srf_attributes - NAN Service Response filter attributes
 * @__NL80211_NAN_SRF_INVALID: invalid
 * @NL80211_NAN_SRF_INCLUDE: present if the include bit of the SRF set.
 *	This is a flag.
 * @NL80211_NAN_SRF_BF: Bloom Filter. Present if and only if
<<<<<<< HEAD
 *	&NL80211_NAN_SRF_MAC_ADDRS isn't present. This attribute is binary.
 * @NL80211_NAN_SRF_BF_IDX: index of the Bloom Filter. Mandatory if
 *	&NL80211_NAN_SRF_BF is present. This is a u8.
 * @NL80211_NAN_SRF_MAC_ADDRS: list of MAC addresses for the SRF. Present if
 *	and only if &NL80211_NAN_SRF_BF isn't present. This is a nested
=======
 *	%NL80211_NAN_SRF_MAC_ADDRS isn't present. This attribute is binary.
 * @NL80211_NAN_SRF_BF_IDX: index of the Bloom Filter. Mandatory if
 *	%NL80211_NAN_SRF_BF is present. This is a u8.
 * @NL80211_NAN_SRF_MAC_ADDRS: list of MAC addresses for the SRF. Present if
 *	and only if %NL80211_NAN_SRF_BF isn't present. This is a nested
>>>>>>> 24b8d41d
 *	attribute. Each nested attribute is a MAC address.
 * @NUM_NL80211_NAN_SRF_ATTR: internal
 * @NL80211_NAN_SRF_ATTR_MAX: highest NAN SRF attribute
 */
enum nl80211_nan_srf_attributes {
	__NL80211_NAN_SRF_INVALID,
	NL80211_NAN_SRF_INCLUDE,
	NL80211_NAN_SRF_BF,
	NL80211_NAN_SRF_BF_IDX,
	NL80211_NAN_SRF_MAC_ADDRS,

	/* keep last */
	NUM_NL80211_NAN_SRF_ATTR,
	NL80211_NAN_SRF_ATTR_MAX = NUM_NL80211_NAN_SRF_ATTR - 1,
};

/**
 * enum nl80211_nan_match_attributes - NAN match attributes
 * @__NL80211_NAN_MATCH_INVALID: invalid
 * @NL80211_NAN_MATCH_FUNC_LOCAL: the local function that had the
 *	match. This is a nested attribute.
 *	See &enum nl80211_nan_func_attributes.
 * @NL80211_NAN_MATCH_FUNC_PEER: the peer function
 *	that caused the match. This is a nested attribute.
 *	See &enum nl80211_nan_func_attributes.
 *
 * @NUM_NL80211_NAN_MATCH_ATTR: internal
 * @NL80211_NAN_MATCH_ATTR_MAX: highest NAN match attribute
 */
enum nl80211_nan_match_attributes {
	__NL80211_NAN_MATCH_INVALID,
	NL80211_NAN_MATCH_FUNC_LOCAL,
	NL80211_NAN_MATCH_FUNC_PEER,

	/* keep last */
	NUM_NL80211_NAN_MATCH_ATTR,
	NL80211_NAN_MATCH_ATTR_MAX = NUM_NL80211_NAN_MATCH_ATTR - 1
};

<<<<<<< HEAD
=======
/**
 * nl80211_external_auth_action - Action to perform with external
 *     authentication request. Used by NL80211_ATTR_EXTERNAL_AUTH_ACTION.
 * @NL80211_EXTERNAL_AUTH_START: Start the authentication.
 * @NL80211_EXTERNAL_AUTH_ABORT: Abort the ongoing authentication.
 */
enum nl80211_external_auth_action {
	NL80211_EXTERNAL_AUTH_START,
	NL80211_EXTERNAL_AUTH_ABORT,
};

/**
 * enum nl80211_ftm_responder_attributes - fine timing measurement
 *	responder attributes
 * @__NL80211_FTM_RESP_ATTR_INVALID: Invalid
 * @NL80211_FTM_RESP_ATTR_ENABLED: FTM responder is enabled
 * @NL80211_FTM_RESP_ATTR_LCI: The content of Measurement Report Element
 *	(9.4.2.22 in 802.11-2016) with type 8 - LCI (9.4.2.22.10),
 *	i.e. starting with the measurement token
 * @NL80211_FTM_RESP_ATTR_CIVIC: The content of Measurement Report Element
 *	(9.4.2.22 in 802.11-2016) with type 11 - Civic (Section 9.4.2.22.13),
 *	i.e. starting with the measurement token
 * @__NL80211_FTM_RESP_ATTR_LAST: Internal
 * @NL80211_FTM_RESP_ATTR_MAX: highest FTM responder attribute.
 */
enum nl80211_ftm_responder_attributes {
	__NL80211_FTM_RESP_ATTR_INVALID,

	NL80211_FTM_RESP_ATTR_ENABLED,
	NL80211_FTM_RESP_ATTR_LCI,
	NL80211_FTM_RESP_ATTR_CIVICLOC,

	/* keep last */
	__NL80211_FTM_RESP_ATTR_LAST,
	NL80211_FTM_RESP_ATTR_MAX = __NL80211_FTM_RESP_ATTR_LAST - 1,
};

/*
 * enum nl80211_ftm_responder_stats - FTM responder statistics
 *
 * These attribute types are used with %NL80211_ATTR_FTM_RESPONDER_STATS
 * when getting FTM responder statistics.
 *
 * @__NL80211_FTM_STATS_INVALID: attribute number 0 is reserved
 * @NL80211_FTM_STATS_SUCCESS_NUM: number of FTM sessions in which all frames
 *	were ssfully answered (u32)
 * @NL80211_FTM_STATS_PARTIAL_NUM: number of FTM sessions in which part of the
 *	frames were successfully answered (u32)
 * @NL80211_FTM_STATS_FAILED_NUM: number of failed FTM sessions (u32)
 * @NL80211_FTM_STATS_ASAP_NUM: number of ASAP sessions (u32)
 * @NL80211_FTM_STATS_NON_ASAP_NUM: number of non-ASAP sessions (u32)
 * @NL80211_FTM_STATS_TOTAL_DURATION_MSEC: total sessions durations - gives an
 *	indication of how much time the responder was busy (u64, msec)
 * @NL80211_FTM_STATS_UNKNOWN_TRIGGERS_NUM: number of unknown FTM triggers -
 *	triggers from initiators that didn't finish successfully the negotiation
 *	phase with the responder (u32)
 * @NL80211_FTM_STATS_RESCHEDULE_REQUESTS_NUM: number of FTM reschedule requests
 *	- initiator asks for a new scheduling although it already has scheduled
 *	FTM slot (u32)
 * @NL80211_FTM_STATS_OUT_OF_WINDOW_TRIGGERS_NUM: number of FTM triggers out of
 *	scheduled window (u32)
 * @NL80211_FTM_STATS_PAD: used for padding, ignore
 * @__NL80211_TXQ_ATTR_AFTER_LAST: Internal
 * @NL80211_FTM_STATS_MAX: highest possible FTM responder stats attribute
 */
enum nl80211_ftm_responder_stats {
	__NL80211_FTM_STATS_INVALID,
	NL80211_FTM_STATS_SUCCESS_NUM,
	NL80211_FTM_STATS_PARTIAL_NUM,
	NL80211_FTM_STATS_FAILED_NUM,
	NL80211_FTM_STATS_ASAP_NUM,
	NL80211_FTM_STATS_NON_ASAP_NUM,
	NL80211_FTM_STATS_TOTAL_DURATION_MSEC,
	NL80211_FTM_STATS_UNKNOWN_TRIGGERS_NUM,
	NL80211_FTM_STATS_RESCHEDULE_REQUESTS_NUM,
	NL80211_FTM_STATS_OUT_OF_WINDOW_TRIGGERS_NUM,
	NL80211_FTM_STATS_PAD,

	/* keep last */
	__NL80211_FTM_STATS_AFTER_LAST,
	NL80211_FTM_STATS_MAX = __NL80211_FTM_STATS_AFTER_LAST - 1
};

/**
 * enum nl80211_preamble - frame preamble types
 * @NL80211_PREAMBLE_LEGACY: legacy (HR/DSSS, OFDM, ERP PHY) preamble
 * @NL80211_PREAMBLE_HT: HT preamble
 * @NL80211_PREAMBLE_VHT: VHT preamble
 * @NL80211_PREAMBLE_DMG: DMG preamble
 * @NL80211_PREAMBLE_HE: HE preamble
 */
enum nl80211_preamble {
	NL80211_PREAMBLE_LEGACY,
	NL80211_PREAMBLE_HT,
	NL80211_PREAMBLE_VHT,
	NL80211_PREAMBLE_DMG,
	NL80211_PREAMBLE_HE,
};

/**
 * enum nl80211_peer_measurement_type - peer measurement types
 * @NL80211_PMSR_TYPE_INVALID: invalid/unused, needed as we use
 *	these numbers also for attributes
 *
 * @NL80211_PMSR_TYPE_FTM: flight time measurement
 *
 * @NUM_NL80211_PMSR_TYPES: internal
 * @NL80211_PMSR_TYPE_MAX: highest type number
 */
enum nl80211_peer_measurement_type {
	NL80211_PMSR_TYPE_INVALID,

	NL80211_PMSR_TYPE_FTM,

	NUM_NL80211_PMSR_TYPES,
	NL80211_PMSR_TYPE_MAX = NUM_NL80211_PMSR_TYPES - 1
};

/**
 * enum nl80211_peer_measurement_status - peer measurement status
 * @NL80211_PMSR_STATUS_SUCCESS: measurement completed successfully
 * @NL80211_PMSR_STATUS_REFUSED: measurement was locally refused
 * @NL80211_PMSR_STATUS_TIMEOUT: measurement timed out
 * @NL80211_PMSR_STATUS_FAILURE: measurement failed, a type-dependent
 *	reason may be available in the response data
 */
enum nl80211_peer_measurement_status {
	NL80211_PMSR_STATUS_SUCCESS,
	NL80211_PMSR_STATUS_REFUSED,
	NL80211_PMSR_STATUS_TIMEOUT,
	NL80211_PMSR_STATUS_FAILURE,
};

/**
 * enum nl80211_peer_measurement_req - peer measurement request attributes
 * @__NL80211_PMSR_REQ_ATTR_INVALID: invalid
 *
 * @NL80211_PMSR_REQ_ATTR_DATA: This is a nested attribute with measurement
 *	type-specific request data inside. The attributes used are from the
 *	enums named nl80211_peer_measurement_<type>_req.
 * @NL80211_PMSR_REQ_ATTR_GET_AP_TSF: include AP TSF timestamp, if supported
 *	(flag attribute)
 *
 * @NUM_NL80211_PMSR_REQ_ATTRS: internal
 * @NL80211_PMSR_REQ_ATTR_MAX: highest attribute number
 */
enum nl80211_peer_measurement_req {
	__NL80211_PMSR_REQ_ATTR_INVALID,

	NL80211_PMSR_REQ_ATTR_DATA,
	NL80211_PMSR_REQ_ATTR_GET_AP_TSF,

	/* keep last */
	NUM_NL80211_PMSR_REQ_ATTRS,
	NL80211_PMSR_REQ_ATTR_MAX = NUM_NL80211_PMSR_REQ_ATTRS - 1
};

/**
 * enum nl80211_peer_measurement_resp - peer measurement response attributes
 * @__NL80211_PMSR_RESP_ATTR_INVALID: invalid
 *
 * @NL80211_PMSR_RESP_ATTR_DATA: This is a nested attribute with measurement
 *	type-specific results inside. The attributes used are from the enums
 *	named nl80211_peer_measurement_<type>_resp.
 * @NL80211_PMSR_RESP_ATTR_STATUS: u32 value with the measurement status
 *	(using values from &enum nl80211_peer_measurement_status.)
 * @NL80211_PMSR_RESP_ATTR_HOST_TIME: host time (%CLOCK_BOOTTIME) when the
 *	result was measured; this value is not expected to be accurate to
 *	more than 20ms. (u64, nanoseconds)
 * @NL80211_PMSR_RESP_ATTR_AP_TSF: TSF of the AP that the interface
 *	doing the measurement is connected to when the result was measured.
 *	This shall be accurately reported if supported and requested
 *	(u64, usec)
 * @NL80211_PMSR_RESP_ATTR_FINAL: If results are sent to the host partially
 *	(*e.g. with FTM per-burst data) this flag will be cleared on all but
 *	the last result; if all results are combined it's set on the single
 *	result.
 * @NL80211_PMSR_RESP_ATTR_PAD: padding for 64-bit attributes, ignore
 *
 * @NUM_NL80211_PMSR_RESP_ATTRS: internal
 * @NL80211_PMSR_RESP_ATTR_MAX: highest attribute number
 */
enum nl80211_peer_measurement_resp {
	__NL80211_PMSR_RESP_ATTR_INVALID,

	NL80211_PMSR_RESP_ATTR_DATA,
	NL80211_PMSR_RESP_ATTR_STATUS,
	NL80211_PMSR_RESP_ATTR_HOST_TIME,
	NL80211_PMSR_RESP_ATTR_AP_TSF,
	NL80211_PMSR_RESP_ATTR_FINAL,
	NL80211_PMSR_RESP_ATTR_PAD,

	/* keep last */
	NUM_NL80211_PMSR_RESP_ATTRS,
	NL80211_PMSR_RESP_ATTR_MAX = NUM_NL80211_PMSR_RESP_ATTRS - 1
};

/**
 * enum nl80211_peer_measurement_peer_attrs - peer attributes for measurement
 * @__NL80211_PMSR_PEER_ATTR_INVALID: invalid
 *
 * @NL80211_PMSR_PEER_ATTR_ADDR: peer's MAC address
 * @NL80211_PMSR_PEER_ATTR_CHAN: channel definition, nested, using top-level
 *	attributes like %NL80211_ATTR_WIPHY_FREQ etc.
 * @NL80211_PMSR_PEER_ATTR_REQ: This is a nested attribute indexed by
 *	measurement type, with attributes from the
 *	&enum nl80211_peer_measurement_req inside.
 * @NL80211_PMSR_PEER_ATTR_RESP: This is a nested attribute indexed by
 *	measurement type, with attributes from the
 *	&enum nl80211_peer_measurement_resp inside.
 *
 * @NUM_NL80211_PMSR_PEER_ATTRS: internal
 * @NL80211_PMSR_PEER_ATTR_MAX: highest attribute number
 */
enum nl80211_peer_measurement_peer_attrs {
	__NL80211_PMSR_PEER_ATTR_INVALID,

	NL80211_PMSR_PEER_ATTR_ADDR,
	NL80211_PMSR_PEER_ATTR_CHAN,
	NL80211_PMSR_PEER_ATTR_REQ,
	NL80211_PMSR_PEER_ATTR_RESP,

	/* keep last */
	NUM_NL80211_PMSR_PEER_ATTRS,
	NL80211_PMSR_PEER_ATTR_MAX = NUM_NL80211_PMSR_PEER_ATTRS - 1,
};

/**
 * enum nl80211_peer_measurement_attrs - peer measurement attributes
 * @__NL80211_PMSR_ATTR_INVALID: invalid
 *
 * @NL80211_PMSR_ATTR_MAX_PEERS: u32 attribute used for capability
 *	advertisement only, indicates the maximum number of peers
 *	measurements can be done with in a single request
 * @NL80211_PMSR_ATTR_REPORT_AP_TSF: flag attribute in capability
 *	indicating that the connected AP's TSF can be reported in
 *	measurement results
 * @NL80211_PMSR_ATTR_RANDOMIZE_MAC_ADDR: flag attribute in capability
 *	indicating that MAC address randomization is supported.
 * @NL80211_PMSR_ATTR_TYPE_CAPA: capabilities reported by the device,
 *	this contains a nesting indexed by measurement type, and
 *	type-specific capabilities inside, which are from the enums
 *	named nl80211_peer_measurement_<type>_capa.
 * @NL80211_PMSR_ATTR_PEERS: nested attribute, the nesting index is
 *	meaningless, just a list of peers to measure with, with the
 *	sub-attributes taken from
 *	&enum nl80211_peer_measurement_peer_attrs.
 *
 * @NUM_NL80211_PMSR_ATTR: internal
 * @NL80211_PMSR_ATTR_MAX: highest attribute number
 */
enum nl80211_peer_measurement_attrs {
	__NL80211_PMSR_ATTR_INVALID,

	NL80211_PMSR_ATTR_MAX_PEERS,
	NL80211_PMSR_ATTR_REPORT_AP_TSF,
	NL80211_PMSR_ATTR_RANDOMIZE_MAC_ADDR,
	NL80211_PMSR_ATTR_TYPE_CAPA,
	NL80211_PMSR_ATTR_PEERS,

	/* keep last */
	NUM_NL80211_PMSR_ATTR,
	NL80211_PMSR_ATTR_MAX = NUM_NL80211_PMSR_ATTR - 1
};

/**
 * enum nl80211_peer_measurement_ftm_capa - FTM capabilities
 * @__NL80211_PMSR_FTM_CAPA_ATTR_INVALID: invalid
 *
 * @NL80211_PMSR_FTM_CAPA_ATTR_ASAP: flag attribute indicating ASAP mode
 *	is supported
 * @NL80211_PMSR_FTM_CAPA_ATTR_NON_ASAP: flag attribute indicating non-ASAP
 *	mode is supported
 * @NL80211_PMSR_FTM_CAPA_ATTR_REQ_LCI: flag attribute indicating if LCI
 *	data can be requested during the measurement
 * @NL80211_PMSR_FTM_CAPA_ATTR_REQ_CIVICLOC: flag attribute indicating if civic
 *	location data can be requested during the measurement
 * @NL80211_PMSR_FTM_CAPA_ATTR_PREAMBLES: u32 bitmap attribute of bits
 *	from &enum nl80211_preamble.
 * @NL80211_PMSR_FTM_CAPA_ATTR_BANDWIDTHS: bitmap of values from
 *	&enum nl80211_chan_width indicating the supported channel
 *	bandwidths for FTM. Note that a higher channel bandwidth may be
 *	configured to allow for other measurements types with different
 *	bandwidth requirement in the same measurement.
 * @NL80211_PMSR_FTM_CAPA_ATTR_MAX_BURSTS_EXPONENT: u32 attribute indicating
 *	the maximum bursts exponent that can be used (if not present anything
 *	is valid)
 * @NL80211_PMSR_FTM_CAPA_ATTR_MAX_FTMS_PER_BURST: u32 attribute indicating
 *	the maximum FTMs per burst (if not present anything is valid)
 * @NL80211_PMSR_FTM_CAPA_ATTR_TRIGGER_BASED: flag attribute indicating if
 *	trigger based ranging measurement is supported
 * @NL80211_PMSR_FTM_CAPA_ATTR_NON_TRIGGER_BASED: flag attribute indicating
 *	if non trigger based ranging measurement is supported
 *
 * @NUM_NL80211_PMSR_FTM_CAPA_ATTR: internal
 * @NL80211_PMSR_FTM_CAPA_ATTR_MAX: highest attribute number
 */
enum nl80211_peer_measurement_ftm_capa {
	__NL80211_PMSR_FTM_CAPA_ATTR_INVALID,

	NL80211_PMSR_FTM_CAPA_ATTR_ASAP,
	NL80211_PMSR_FTM_CAPA_ATTR_NON_ASAP,
	NL80211_PMSR_FTM_CAPA_ATTR_REQ_LCI,
	NL80211_PMSR_FTM_CAPA_ATTR_REQ_CIVICLOC,
	NL80211_PMSR_FTM_CAPA_ATTR_PREAMBLES,
	NL80211_PMSR_FTM_CAPA_ATTR_BANDWIDTHS,
	NL80211_PMSR_FTM_CAPA_ATTR_MAX_BURSTS_EXPONENT,
	NL80211_PMSR_FTM_CAPA_ATTR_MAX_FTMS_PER_BURST,
	NL80211_PMSR_FTM_CAPA_ATTR_TRIGGER_BASED,
	NL80211_PMSR_FTM_CAPA_ATTR_NON_TRIGGER_BASED,

	/* keep last */
	NUM_NL80211_PMSR_FTM_CAPA_ATTR,
	NL80211_PMSR_FTM_CAPA_ATTR_MAX = NUM_NL80211_PMSR_FTM_CAPA_ATTR - 1
};

/**
 * enum nl80211_peer_measurement_ftm_req - FTM request attributes
 * @__NL80211_PMSR_FTM_REQ_ATTR_INVALID: invalid
 *
 * @NL80211_PMSR_FTM_REQ_ATTR_ASAP: ASAP mode requested (flag)
 * @NL80211_PMSR_FTM_REQ_ATTR_PREAMBLE: preamble type (see
 *	&enum nl80211_preamble), optional for DMG (u32)
 * @NL80211_PMSR_FTM_REQ_ATTR_NUM_BURSTS_EXP: number of bursts exponent as in
 *	802.11-2016 9.4.2.168 "Fine Timing Measurement Parameters element"
 *	(u8, 0-15, optional with default 15 i.e. "no preference")
 * @NL80211_PMSR_FTM_REQ_ATTR_BURST_PERIOD: interval between bursts in units
 *	of 100ms (u16, optional with default 0)
 * @NL80211_PMSR_FTM_REQ_ATTR_BURST_DURATION: burst duration, as in 802.11-2016
 *	Table 9-257 "Burst Duration field encoding" (u8, 0-15, optional with
 *	default 15 i.e. "no preference")
 * @NL80211_PMSR_FTM_REQ_ATTR_FTMS_PER_BURST: number of successful FTM frames
 *	requested per burst
 *	(u8, 0-31, optional with default 0 i.e. "no preference")
 * @NL80211_PMSR_FTM_REQ_ATTR_NUM_FTMR_RETRIES: number of FTMR frame retries
 *	(u8, default 3)
 * @NL80211_PMSR_FTM_REQ_ATTR_REQUEST_LCI: request LCI data (flag)
 * @NL80211_PMSR_FTM_REQ_ATTR_REQUEST_CIVICLOC: request civic location data
 *	(flag)
 * @NL80211_PMSR_FTM_REQ_ATTR_TRIGGER_BASED: request trigger based ranging
 *	measurement (flag).
 *	This attribute and %NL80211_PMSR_FTM_REQ_ATTR_NON_TRIGGER_BASED are
 *	mutually exclusive.
 *      if neither %NL80211_PMSR_FTM_REQ_ATTR_TRIGGER_BASED nor
 *	%NL80211_PMSR_FTM_REQ_ATTR_NON_TRIGGER_BASED is set, EDCA based
 *	ranging will be used.
 * @NL80211_PMSR_FTM_REQ_ATTR_NON_TRIGGER_BASED: request non trigger based
 *	ranging measurement (flag)
 *	This attribute and %NL80211_PMSR_FTM_REQ_ATTR_TRIGGER_BASED are
 *	mutually exclusive.
 *      if neither %NL80211_PMSR_FTM_REQ_ATTR_TRIGGER_BASED nor
 *	%NL80211_PMSR_FTM_REQ_ATTR_NON_TRIGGER_BASED is set, EDCA based
 *	ranging will be used.
 *
 * @NUM_NL80211_PMSR_FTM_REQ_ATTR: internal
 * @NL80211_PMSR_FTM_REQ_ATTR_MAX: highest attribute number
 */
enum nl80211_peer_measurement_ftm_req {
	__NL80211_PMSR_FTM_REQ_ATTR_INVALID,

	NL80211_PMSR_FTM_REQ_ATTR_ASAP,
	NL80211_PMSR_FTM_REQ_ATTR_PREAMBLE,
	NL80211_PMSR_FTM_REQ_ATTR_NUM_BURSTS_EXP,
	NL80211_PMSR_FTM_REQ_ATTR_BURST_PERIOD,
	NL80211_PMSR_FTM_REQ_ATTR_BURST_DURATION,
	NL80211_PMSR_FTM_REQ_ATTR_FTMS_PER_BURST,
	NL80211_PMSR_FTM_REQ_ATTR_NUM_FTMR_RETRIES,
	NL80211_PMSR_FTM_REQ_ATTR_REQUEST_LCI,
	NL80211_PMSR_FTM_REQ_ATTR_REQUEST_CIVICLOC,
	NL80211_PMSR_FTM_REQ_ATTR_TRIGGER_BASED,
	NL80211_PMSR_FTM_REQ_ATTR_NON_TRIGGER_BASED,

	/* keep last */
	NUM_NL80211_PMSR_FTM_REQ_ATTR,
	NL80211_PMSR_FTM_REQ_ATTR_MAX = NUM_NL80211_PMSR_FTM_REQ_ATTR - 1
};

/**
 * enum nl80211_peer_measurement_ftm_failure_reasons - FTM failure reasons
 * @NL80211_PMSR_FTM_FAILURE_UNSPECIFIED: unspecified failure, not used
 * @NL80211_PMSR_FTM_FAILURE_NO_RESPONSE: no response from the FTM responder
 * @NL80211_PMSR_FTM_FAILURE_REJECTED: FTM responder rejected measurement
 * @NL80211_PMSR_FTM_FAILURE_WRONG_CHANNEL: we already know the peer is
 *	on a different channel, so can't measure (if we didn't know, we'd
 *	try and get no response)
 * @NL80211_PMSR_FTM_FAILURE_PEER_NOT_CAPABLE: peer can't actually do FTM
 * @NL80211_PMSR_FTM_FAILURE_INVALID_TIMESTAMP: invalid T1/T4 timestamps
 *	received
 * @NL80211_PMSR_FTM_FAILURE_PEER_BUSY: peer reports busy, you may retry
 *	later (see %NL80211_PMSR_FTM_RESP_ATTR_BUSY_RETRY_TIME)
 * @NL80211_PMSR_FTM_FAILURE_BAD_CHANGED_PARAMS: parameters were changed
 *	by the peer and are no longer supported
 */
enum nl80211_peer_measurement_ftm_failure_reasons {
	NL80211_PMSR_FTM_FAILURE_UNSPECIFIED,
	NL80211_PMSR_FTM_FAILURE_NO_RESPONSE,
	NL80211_PMSR_FTM_FAILURE_REJECTED,
	NL80211_PMSR_FTM_FAILURE_WRONG_CHANNEL,
	NL80211_PMSR_FTM_FAILURE_PEER_NOT_CAPABLE,
	NL80211_PMSR_FTM_FAILURE_INVALID_TIMESTAMP,
	NL80211_PMSR_FTM_FAILURE_PEER_BUSY,
	NL80211_PMSR_FTM_FAILURE_BAD_CHANGED_PARAMS,
};

/**
 * enum nl80211_peer_measurement_ftm_resp - FTM response attributes
 * @__NL80211_PMSR_FTM_RESP_ATTR_INVALID: invalid
 *
 * @NL80211_PMSR_FTM_RESP_ATTR_FAIL_REASON: FTM-specific failure reason
 *	(u32, optional)
 * @NL80211_PMSR_FTM_RESP_ATTR_BURST_INDEX: optional, if bursts are reported
 *	as separate results then it will be the burst index 0...(N-1) and
 *	the top level will indicate partial results (u32)
 * @NL80211_PMSR_FTM_RESP_ATTR_NUM_FTMR_ATTEMPTS: number of FTM Request frames
 *	transmitted (u32, optional)
 * @NL80211_PMSR_FTM_RESP_ATTR_NUM_FTMR_SUCCESSES: number of FTM Request frames
 *	that were acknowleged (u32, optional)
 * @NL80211_PMSR_FTM_RESP_ATTR_BUSY_RETRY_TIME: retry time received from the
 *	busy peer (u32, seconds)
 * @NL80211_PMSR_FTM_RESP_ATTR_NUM_BURSTS_EXP: actual number of bursts exponent
 *	used by the responder (similar to request, u8)
 * @NL80211_PMSR_FTM_RESP_ATTR_BURST_DURATION: actual burst duration used by
 *	the responder (similar to request, u8)
 * @NL80211_PMSR_FTM_RESP_ATTR_FTMS_PER_BURST: actual FTMs per burst used
 *	by the responder (similar to request, u8)
 * @NL80211_PMSR_FTM_RESP_ATTR_RSSI_AVG: average RSSI across all FTM action
 *	frames (optional, s32, 1/2 dBm)
 * @NL80211_PMSR_FTM_RESP_ATTR_RSSI_SPREAD: RSSI spread across all FTM action
 *	frames (optional, s32, 1/2 dBm)
 * @NL80211_PMSR_FTM_RESP_ATTR_TX_RATE: bitrate we used for the response to the
 *	FTM action frame (optional, nested, using &enum nl80211_rate_info
 *	attributes)
 * @NL80211_PMSR_FTM_RESP_ATTR_RX_RATE: bitrate the responder used for the FTM
 *	action frame (optional, nested, using &enum nl80211_rate_info attrs)
 * @NL80211_PMSR_FTM_RESP_ATTR_RTT_AVG: average RTT (s64, picoseconds, optional
 *	but one of RTT/DIST must be present)
 * @NL80211_PMSR_FTM_RESP_ATTR_RTT_VARIANCE: RTT variance (u64, ps^2, note that
 *	standard deviation is the square root of variance, optional)
 * @NL80211_PMSR_FTM_RESP_ATTR_RTT_SPREAD: RTT spread (u64, picoseconds,
 *	optional)
 * @NL80211_PMSR_FTM_RESP_ATTR_DIST_AVG: average distance (s64, mm, optional
 *	but one of RTT/DIST must be present)
 * @NL80211_PMSR_FTM_RESP_ATTR_DIST_VARIANCE: distance variance (u64, mm^2, note
 *	that standard deviation is the square root of variance, optional)
 * @NL80211_PMSR_FTM_RESP_ATTR_DIST_SPREAD: distance spread (u64, mm, optional)
 * @NL80211_PMSR_FTM_RESP_ATTR_LCI: LCI data from peer (binary, optional);
 *	this is the contents of the Measurement Report Element (802.11-2016
 *	9.4.2.22.1) starting with the Measurement Token, with Measurement
 *	Type 8.
 * @NL80211_PMSR_FTM_RESP_ATTR_CIVICLOC: civic location data from peer
 *	(binary, optional);
 *	this is the contents of the Measurement Report Element (802.11-2016
 *	9.4.2.22.1) starting with the Measurement Token, with Measurement
 *	Type 11.
 * @NL80211_PMSR_FTM_RESP_ATTR_PAD: ignore, for u64/s64 padding only
 *
 * @NUM_NL80211_PMSR_FTM_RESP_ATTR: internal
 * @NL80211_PMSR_FTM_RESP_ATTR_MAX: highest attribute number
 */
enum nl80211_peer_measurement_ftm_resp {
	__NL80211_PMSR_FTM_RESP_ATTR_INVALID,

	NL80211_PMSR_FTM_RESP_ATTR_FAIL_REASON,
	NL80211_PMSR_FTM_RESP_ATTR_BURST_INDEX,
	NL80211_PMSR_FTM_RESP_ATTR_NUM_FTMR_ATTEMPTS,
	NL80211_PMSR_FTM_RESP_ATTR_NUM_FTMR_SUCCESSES,
	NL80211_PMSR_FTM_RESP_ATTR_BUSY_RETRY_TIME,
	NL80211_PMSR_FTM_RESP_ATTR_NUM_BURSTS_EXP,
	NL80211_PMSR_FTM_RESP_ATTR_BURST_DURATION,
	NL80211_PMSR_FTM_RESP_ATTR_FTMS_PER_BURST,
	NL80211_PMSR_FTM_RESP_ATTR_RSSI_AVG,
	NL80211_PMSR_FTM_RESP_ATTR_RSSI_SPREAD,
	NL80211_PMSR_FTM_RESP_ATTR_TX_RATE,
	NL80211_PMSR_FTM_RESP_ATTR_RX_RATE,
	NL80211_PMSR_FTM_RESP_ATTR_RTT_AVG,
	NL80211_PMSR_FTM_RESP_ATTR_RTT_VARIANCE,
	NL80211_PMSR_FTM_RESP_ATTR_RTT_SPREAD,
	NL80211_PMSR_FTM_RESP_ATTR_DIST_AVG,
	NL80211_PMSR_FTM_RESP_ATTR_DIST_VARIANCE,
	NL80211_PMSR_FTM_RESP_ATTR_DIST_SPREAD,
	NL80211_PMSR_FTM_RESP_ATTR_LCI,
	NL80211_PMSR_FTM_RESP_ATTR_CIVICLOC,
	NL80211_PMSR_FTM_RESP_ATTR_PAD,

	/* keep last */
	NUM_NL80211_PMSR_FTM_RESP_ATTR,
	NL80211_PMSR_FTM_RESP_ATTR_MAX = NUM_NL80211_PMSR_FTM_RESP_ATTR - 1
};

/**
 * enum nl80211_obss_pd_attributes - OBSS packet detection attributes
 * @__NL80211_HE_OBSS_PD_ATTR_INVALID: Invalid
 *
 * @NL80211_HE_OBSS_PD_ATTR_MIN_OFFSET: the OBSS PD minimum tx power offset.
 * @NL80211_HE_OBSS_PD_ATTR_MAX_OFFSET: the OBSS PD maximum tx power offset.
 * @NL80211_HE_OBSS_PD_ATTR_NON_SRG_MAX_OFFSET: the non-SRG OBSS PD maximum
 *	tx power offset.
 * @NL80211_HE_OBSS_PD_ATTR_BSS_COLOR_BITMAP: bitmap that indicates the BSS color
 *	values used by members of the SRG.
 * @NL80211_HE_OBSS_PD_ATTR_PARTIAL_BSSID_BITMAP: bitmap that indicates the partial
 *	BSSID values used by members of the SRG.
 * @NL80211_HE_OBSS_PD_ATTR_SR_CTRL: The SR Control field of SRP element.
 *
 * @__NL80211_HE_OBSS_PD_ATTR_LAST: Internal
 * @NL80211_HE_OBSS_PD_ATTR_MAX: highest OBSS PD attribute.
 */
enum nl80211_obss_pd_attributes {
	__NL80211_HE_OBSS_PD_ATTR_INVALID,

	NL80211_HE_OBSS_PD_ATTR_MIN_OFFSET,
	NL80211_HE_OBSS_PD_ATTR_MAX_OFFSET,
	NL80211_HE_OBSS_PD_ATTR_NON_SRG_MAX_OFFSET,
	NL80211_HE_OBSS_PD_ATTR_BSS_COLOR_BITMAP,
	NL80211_HE_OBSS_PD_ATTR_PARTIAL_BSSID_BITMAP,
	NL80211_HE_OBSS_PD_ATTR_SR_CTRL,

	/* keep last */
	__NL80211_HE_OBSS_PD_ATTR_LAST,
	NL80211_HE_OBSS_PD_ATTR_MAX = __NL80211_HE_OBSS_PD_ATTR_LAST - 1,
};

/**
 * enum nl80211_bss_color_attributes - BSS Color attributes
 * @__NL80211_HE_BSS_COLOR_ATTR_INVALID: Invalid
 *
 * @NL80211_HE_BSS_COLOR_ATTR_COLOR: the current BSS Color.
 * @NL80211_HE_BSS_COLOR_ATTR_DISABLED: is BSS coloring disabled.
 * @NL80211_HE_BSS_COLOR_ATTR_PARTIAL: the AID equation to be used..
 *
 * @__NL80211_HE_BSS_COLOR_ATTR_LAST: Internal
 * @NL80211_HE_BSS_COLOR_ATTR_MAX: highest BSS Color attribute.
 */
enum nl80211_bss_color_attributes {
	__NL80211_HE_BSS_COLOR_ATTR_INVALID,

	NL80211_HE_BSS_COLOR_ATTR_COLOR,
	NL80211_HE_BSS_COLOR_ATTR_DISABLED,
	NL80211_HE_BSS_COLOR_ATTR_PARTIAL,

	/* keep last */
	__NL80211_HE_BSS_COLOR_ATTR_LAST,
	NL80211_HE_BSS_COLOR_ATTR_MAX = __NL80211_HE_BSS_COLOR_ATTR_LAST - 1,
};

/**
 * enum nl80211_iftype_akm_attributes - interface type AKM attributes
 * @__NL80211_IFTYPE_AKM_ATTR_INVALID: Invalid
 *
 * @NL80211_IFTYPE_AKM_ATTR_IFTYPES: nested attribute containing a flag
 *	attribute for each interface type that supports AKM suites specified in
 *	%NL80211_IFTYPE_AKM_ATTR_SUITES
 * @NL80211_IFTYPE_AKM_ATTR_SUITES: an array of u32. Used to indicate supported
 *	AKM suites for the specified interface types.
 *
 * @__NL80211_IFTYPE_AKM_ATTR_LAST: Internal
 * @NL80211_IFTYPE_AKM_ATTR_MAX: highest interface type AKM attribute.
 */
enum nl80211_iftype_akm_attributes {
	__NL80211_IFTYPE_AKM_ATTR_INVALID,

	NL80211_IFTYPE_AKM_ATTR_IFTYPES,
	NL80211_IFTYPE_AKM_ATTR_SUITES,

	/* keep last */
	__NL80211_IFTYPE_AKM_ATTR_LAST,
	NL80211_IFTYPE_AKM_ATTR_MAX = __NL80211_IFTYPE_AKM_ATTR_LAST - 1,
};

/**
 * enum nl80211_fils_discovery_attributes - FILS discovery configuration
 * from IEEE Std 802.11ai-2016, Annex C.3 MIB detail.
 *
 * @__NL80211_FILS_DISCOVERY_ATTR_INVALID: Invalid
 *
 * @NL80211_FILS_DISCOVERY_ATTR_INT_MIN: Minimum packet interval (u32, TU).
 *	Allowed range: 0..10000 (TU = Time Unit)
 * @NL80211_FILS_DISCOVERY_ATTR_INT_MAX: Maximum packet interval (u32, TU).
 *	Allowed range: 0..10000 (TU = Time Unit)
 * @NL80211_FILS_DISCOVERY_ATTR_TMPL: Template data for FILS discovery action
 *	frame including the headers.
 *
 * @__NL80211_FILS_DISCOVERY_ATTR_LAST: Internal
 * @NL80211_FILS_DISCOVERY_ATTR_MAX: highest attribute
 */
enum nl80211_fils_discovery_attributes {
	__NL80211_FILS_DISCOVERY_ATTR_INVALID,

	NL80211_FILS_DISCOVERY_ATTR_INT_MIN,
	NL80211_FILS_DISCOVERY_ATTR_INT_MAX,
	NL80211_FILS_DISCOVERY_ATTR_TMPL,

	/* keep last */
	__NL80211_FILS_DISCOVERY_ATTR_LAST,
	NL80211_FILS_DISCOVERY_ATTR_MAX = __NL80211_FILS_DISCOVERY_ATTR_LAST - 1
};

/*
 * FILS discovery template minimum length with action frame headers and
 * mandatory fields.
 */
#define NL80211_FILS_DISCOVERY_TMPL_MIN_LEN 42

/**
 * enum nl80211_unsol_bcast_probe_resp_attributes - Unsolicited broadcast probe
 *	response configuration. Applicable only in 6GHz.
 *
 * @__NL80211_UNSOL_BCAST_PROBE_RESP_ATTR_INVALID: Invalid
 *
 * @NL80211_UNSOL_BCAST_PROBE_RESP_ATTR_INT: Maximum packet interval (u32, TU).
 *	Allowed range: 0..20 (TU = Time Unit). IEEE P802.11ax/D6.0
 *	26.17.2.3.2 (AP behavior for fast passive scanning).
 * @NL80211_UNSOL_BCAST_PROBE_RESP_ATTR_TMPL: Unsolicited broadcast probe response
 *	frame template (binary).
 *
 * @__NL80211_UNSOL_BCAST_PROBE_RESP_ATTR_LAST: Internal
 * @NL80211_UNSOL_BCAST_PROBE_RESP_ATTR_MAX: highest attribute
 */
enum nl80211_unsol_bcast_probe_resp_attributes {
	__NL80211_UNSOL_BCAST_PROBE_RESP_ATTR_INVALID,

	NL80211_UNSOL_BCAST_PROBE_RESP_ATTR_INT,
	NL80211_UNSOL_BCAST_PROBE_RESP_ATTR_TMPL,

	/* keep last */
	__NL80211_UNSOL_BCAST_PROBE_RESP_ATTR_LAST,
	NL80211_UNSOL_BCAST_PROBE_RESP_ATTR_MAX =
		__NL80211_UNSOL_BCAST_PROBE_RESP_ATTR_LAST - 1
};
>>>>>>> 24b8d41d
#endif /* __LINUX_NL80211_H */<|MERGE_RESOLUTION|>--- conflicted
+++ resolved
@@ -453,11 +453,7 @@
  * @NL80211_CMD_GET_SCAN: get scan results
  * @NL80211_CMD_TRIGGER_SCAN: trigger a new scan with the given parameters
  *	%NL80211_ATTR_TX_NO_CCK_RATE is used to decide whether to send the
-<<<<<<< HEAD
- *	probe requests at CCK rate or not. %NL80211_ATTR_MAC can be used to
-=======
  *	probe requests at CCK rate or not. %NL80211_ATTR_BSSID can be used to
->>>>>>> 24b8d41d
  *	specify a BSSID to scan for; if not included, the wildcard BSSID will
  *	be used.
  * @NL80211_CMD_NEW_SCAN_RESULTS: scan notification (as a reply to
@@ -631,8 +627,6 @@
  *	set of BSSID,frequency parameters is used (i.e., either the enforcing
  *	%NL80211_ATTR_MAC,%NL80211_ATTR_WIPHY_FREQ or the less strict
  *	%NL80211_ATTR_MAC_HINT and %NL80211_ATTR_WIPHY_FREQ_HINT).
-<<<<<<< HEAD
-=======
  *	Driver shall not modify the IEs specified through %NL80211_ATTR_IE if
  *	%NL80211_ATTR_MAC is included. However, if %NL80211_ATTR_MAC_HINT is
  *	included, these IEs through %NL80211_ATTR_IE are specified by the user
@@ -641,7 +635,6 @@
  *	userspace asks the driver to perform PMKSA caching with BSS1 and the
  *	driver ends up selecting BSS2 with different PMKSA cache entry; RSNIE
  *	has to get updated with the apt PMKID).
->>>>>>> 24b8d41d
  *	%NL80211_ATTR_PREV_BSSID can be used to request a reassociation within
  *	the ESS in case the device is already associated and an association with
  *	a different BSS is desired.
@@ -658,15 +651,10 @@
  *	authentication/association or not receiving a response from the AP.
  *	Non-zero %NL80211_ATTR_STATUS_CODE value is indicated in that case as
  *	well to remain backwards compatible.
-<<<<<<< HEAD
- * @NL80211_CMD_ROAM: request that the card roam (currently not implemented),
- *	sent as an event when the card/driver roamed by itself.
-=======
  * @NL80211_CMD_ROAM: Notification indicating the card/driver roamed by itself.
  *	When a security association was established on an 802.1X network using
  *	fast transition, this event should be followed by an
  *	%NL80211_CMD_PORT_AUTHORIZED event.
->>>>>>> 24b8d41d
  * @NL80211_CMD_DISCONNECT: drop a given connection; also used to notify
  *	userspace that a connection was dropped by the AP or due to other
  *	reasons, for this the %NL80211_ATTR_DISCONNECTED_BY_AP and
@@ -1025,14 +1013,6 @@
  *	cfg80211_scan_done().
  *
  * @NL80211_CMD_START_NAN: Start NAN operation, identified by its
-<<<<<<< HEAD
- *	%NL80211_ATTR_WDEV interface. This interface must have been previously
- *	created with %NL80211_CMD_NEW_INTERFACE. After it has been started, the
- *	NAN interface will create or join a cluster. This command must have a
- *	valid %NL80211_ATTR_NAN_MASTER_PREF attribute and optional
- *	%NL80211_ATTR_NAN_DUAL attributes.
- *	After this command NAN functions can be added.
-=======
  *	%NL80211_ATTR_WDEV interface. This interface must have been
  *	previously created with %NL80211_CMD_NEW_INTERFACE. After it
  *	has been started, the NAN interface will create or join a
@@ -1042,7 +1022,6 @@
  *	omitted or set to 0, it means don't-care and the device will
  *	decide what to use.  After this command NAN functions can be
  *	added.
->>>>>>> 24b8d41d
  * @NL80211_CMD_STOP_NAN: Stop the NAN operation, identified by
  *	its %NL80211_ATTR_WDEV interface.
  * @NL80211_CMD_ADD_NAN_FUNCTION: Add a NAN function. The function is defined
@@ -1063,12 +1042,6 @@
  *	This command is also used as a notification sent when a NAN function is
  *	terminated. This will contain a %NL80211_ATTR_NAN_FUNC_INST_ID
  *	and %NL80211_ATTR_COOKIE attributes.
-<<<<<<< HEAD
- * @NL80211_CMD_CHANGE_NAN_CONFIG: Change current NAN configuration. NAN
- *	must be operational (%NL80211_CMD_START_NAN was executed).
- *	It must contain at least one of the following attributes:
- *	%NL80211_ATTR_NAN_MASTER_PREF, %NL80211_ATTR_NAN_DUAL.
-=======
  * @NL80211_CMD_CHANGE_NAN_CONFIG: Change current NAN
  *	configuration. NAN must be operational (%NL80211_CMD_START_NAN
  *	was executed).  It must contain at least one of the following
@@ -1077,13 +1050,10 @@
  *	current configuration is not changed.  If it is present but
  *	set to zero, the configuration is changed to don't-care
  *	(i.e. the device can decide what to do).
->>>>>>> 24b8d41d
  * @NL80211_CMD_NAN_FUNC_MATCH: Notification sent when a match is reported.
  *	This will contain a %NL80211_ATTR_NAN_MATCH nested attribute and
  *	%NL80211_ATTR_COOKIE.
  *
-<<<<<<< HEAD
-=======
  * @NL80211_CMD_UPDATE_CONNECT_PARAMS: Update one or more connect parameters
  *	for subsequent roaming cases if the driver or firmware uses internal
  *	BSS selection. This command can be issued only while connected and it
@@ -1207,7 +1177,6 @@
  *	includes the contents of the frame. %NL80211_ATTR_ACK flag is included
  *	if the recipient acknowledged the frame.
  *
->>>>>>> 24b8d41d
  * @NL80211_CMD_MAX: highest used command number
  * @__NL80211_CMD_AFTER_LAST: internal use
  */
@@ -1403,8 +1372,6 @@
 	NL80211_CMD_CHANGE_NAN_CONFIG,
 	NL80211_CMD_NAN_MATCH,
 
-<<<<<<< HEAD
-=======
 	NL80211_CMD_SET_MULTICAST_TO_UNICAST,
 
 	NL80211_CMD_UPDATE_CONNECT_PARAMS,
@@ -1440,7 +1407,6 @@
 
 	NL80211_CMD_CONTROL_PORT_FRAME_TX_STATUS,
 
->>>>>>> 24b8d41d
 	/* add new commands above here */
 
 	/* used to define NL80211_CMD_MAX below */
@@ -2186,13 +2152,6 @@
  *	that configured the indoor setting, and the indoor operation would be
  *	cleared when the socket is closed.
  *	If set during NAN interface creation, the interface will be destroyed
-<<<<<<< HEAD
- *	if the socket is closed just like any other interface. Moreover, only
- *	the netlink socket that created the interface will be allowed to add
- *	and remove functions. NAN notifications will be sent in unicast to that
- *	socket. Without this attribute, any socket can add functions and the
- *	notifications will be sent to the %NL80211_MCGRP_NAN multicast group.
-=======
  *	if the socket is closed just like any other interface. Moreover, NAN
  *	notifications will be sent in unicast to that socket. Without this
  *	attribute, the notifications will be sent to the %NL80211_MCGRP_NAN
@@ -2205,7 +2164,6 @@
  *	automatically torn down when the socket is closed.
  *	If set during %NL80211_CMD_START_AP the AP will be automatically
  *	disabled when the socket is closed.
->>>>>>> 24b8d41d
  *
  * @NL80211_ATTR_TDLS_INITIATOR: flag attribute indicating the current end is
  *	the TDLS link initiator.
@@ -2345,12 +2303,6 @@
  *	%NL80211_CMD_CHANGE_NAN_CONFIG. Its type is u8 and it can't be 0.
  *	Also, values 1 and 255 are reserved for certification purposes and
  *	should not be used during a normal device operation.
-<<<<<<< HEAD
- * @NL80211_ATTR_NAN_DUAL: NAN dual band operation config (see
- *	&enum nl80211_nan_dual_band_conf). This attribute is used with
- *	%NL80211_CMD_START_NAN and optionally with
- *	%NL80211_CMD_CHANGE_NAN_CONFIG.
-=======
  * @NL80211_ATTR_BANDS: operating bands configuration.  This is a u32
  *	bitmask of BIT(NL80211_BAND_*) as described in %enum
  *	nl80211_band.  For instance, for NL80211_BAND_2GHZ, bit 0
@@ -2358,14 +2310,11 @@
  *	%NL80211_CMD_START_NAN and %NL80211_CMD_CHANGE_NAN_CONFIG, and
  *	it is optional.  If no bands are set, it means don't-care and
  *	the device will decide what to use.
->>>>>>> 24b8d41d
  * @NL80211_ATTR_NAN_FUNC: a function that can be added to NAN. See
  *	&enum nl80211_nan_func_attributes for description of this nested
  *	attribute.
  * @NL80211_ATTR_NAN_MATCH: used to report a match. This is a nested attribute.
  *	See &enum nl80211_nan_match_attributes.
-<<<<<<< HEAD
-=======
  * @NL80211_ATTR_FILS_KEK: KEK for FILS (Re)Association Request/Response frame
  *	protection.
  * @NL80211_ATTR_FILS_NONCES: Nonces (part of AAD) for FILS (Re)Association
@@ -2577,7 +2526,6 @@
  * @NL80211_ATTR_S1G_CAPABILITY_MASK: S1G Capability Information element
  *	override mask. Used with NL80211_ATTR_S1G_CAPABILITY in
  *	NL80211_CMD_ASSOCIATE or NL80211_CMD_CONNECT.
->>>>>>> 24b8d41d
  *
  * @NUM_NL80211_ATTR: total number of nl80211_attrs available
  * @NL80211_ATTR_MAX: highest attribute number currently defined
@@ -2974,12 +2922,6 @@
 	NL80211_ATTR_MESH_PEER_AID,
 
 	NL80211_ATTR_NAN_MASTER_PREF,
-<<<<<<< HEAD
-	NL80211_ATTR_NAN_DUAL,
-	NL80211_ATTR_NAN_FUNC,
-	NL80211_ATTR_NAN_MATCH,
-
-=======
 	NL80211_ATTR_BANDS,
 	NL80211_ATTR_NAN_FUNC,
 	NL80211_ATTR_NAN_MATCH,
@@ -3074,7 +3016,6 @@
 	NL80211_ATTR_S1G_CAPABILITY,
 	NL80211_ATTR_S1G_CAPABILITY_MASK,
 
->>>>>>> 24b8d41d
 	/* add attributes here, update the policy in nl80211.c */
 
 	__NL80211_ATTR_AFTER_LAST,
@@ -3456,8 +3397,6 @@
  * @NL80211_STA_INFO_RX_DURATION: aggregate PPDU duration for all frames
  *	received from the station (u64, usec)
  * @NL80211_STA_INFO_PAD: attribute used for padding for 64-bit alignment
-<<<<<<< HEAD
-=======
  * @NL80211_STA_INFO_ACK_SIGNAL: signal strength of the last ACK frame(u8, dBm)
  * @NL80211_STA_INFO_ACK_SIGNAL_AVG: avg signal strength of ACK frames (s8, dBm)
  * @NL80211_STA_INFO_RX_MPDUS: total number of received packets (MPDUs)
@@ -3476,7 +3415,6 @@
  *	of STA's association
  * @NL80211_STA_INFO_CONNECTED_TO_AS: set to true if STA has a path to a
  *	authentication server (u8, 0 or 1)
->>>>>>> 24b8d41d
  * @__NL80211_STA_INFO_AFTER_LAST: internal
  * @NL80211_STA_INFO_MAX: highest possible station info attribute
  */
@@ -3515,8 +3453,6 @@
 	NL80211_STA_INFO_TID_STATS,
 	NL80211_STA_INFO_RX_DURATION,
 	NL80211_STA_INFO_PAD,
-<<<<<<< HEAD
-=======
 	NL80211_STA_INFO_ACK_SIGNAL,
 	NL80211_STA_INFO_ACK_SIGNAL_AVG,
 	NL80211_STA_INFO_RX_MPDUS,
@@ -3527,7 +3463,6 @@
 	NL80211_STA_INFO_AIRTIME_LINK_METRIC,
 	NL80211_STA_INFO_ASSOC_AT_BOOTTIME,
 	NL80211_STA_INFO_CONNECTED_TO_AS,
->>>>>>> 24b8d41d
 
 	/* keep last */
 	__NL80211_STA_INFO_AFTER_LAST,
@@ -3549,10 +3484,7 @@
  * @NL80211_TID_STATS_TX_MSDU_FAILED: number of failed transmitted
  *	MSDUs (u64)
  * @NL80211_TID_STATS_PAD: attribute used for padding for 64-bit alignment
-<<<<<<< HEAD
-=======
  * @NL80211_TID_STATS_TXQ_STATS: TXQ stats (nested attribute)
->>>>>>> 24b8d41d
  * @NUM_NL80211_TID_STATS: number of attributes here
  * @NL80211_TID_STATS_MAX: highest numbered attribute here
  */
@@ -3563,10 +3495,7 @@
 	NL80211_TID_STATS_TX_MSDU_RETRIES,
 	NL80211_TID_STATS_TX_MSDU_FAILED,
 	NL80211_TID_STATS_PAD,
-<<<<<<< HEAD
-=======
 	NL80211_TID_STATS_TXQ_STATS,
->>>>>>> 24b8d41d
 
 	/* keep last */
 	NUM_NL80211_TID_STATS,
@@ -4164,11 +4093,8 @@
  * @NL80211_SURVEY_INFO_TIME_SCAN: time the radio spent for scan
  *	(on this channel or globally)
  * @NL80211_SURVEY_INFO_PAD: attribute used for padding for 64-bit alignment
-<<<<<<< HEAD
-=======
  * @NL80211_SURVEY_INFO_TIME_BSS_RX: amount of time the radio spent
  *	receiving frames destined to the local BSS
->>>>>>> 24b8d41d
  * @NL80211_SURVEY_INFO_MAX: highest survey info attribute number
  *	currently defined
  * @NL80211_SURVEY_INFO_FREQUENCY_OFFSET: center frequency offset in KHz
@@ -4186,11 +4112,8 @@
 	NL80211_SURVEY_INFO_TIME_TX,
 	NL80211_SURVEY_INFO_TIME_SCAN,
 	NL80211_SURVEY_INFO_PAD,
-<<<<<<< HEAD
-=======
 	NL80211_SURVEY_INFO_TIME_BSS_RX,
 	NL80211_SURVEY_INFO_FREQUENCY_OFFSET,
->>>>>>> 24b8d41d
 
 	/* keep last */
 	__NL80211_SURVEY_INFO_AFTER_LAST,
@@ -4676,13 +4599,10 @@
  *	@NL80211_BSS_PARENT_BSSID. (u64).
  * @NL80211_BSS_PARENT_BSSID: the BSS according to which @NL80211_BSS_PARENT_TSF
  *	is set.
-<<<<<<< HEAD
-=======
  * @NL80211_BSS_CHAIN_SIGNAL: per-chain signal strength of last BSS update.
  *	Contains a nested array of signal strength attributes (u8, dBm),
  *	using the nesting index as the antenna number.
  * @NL80211_BSS_FREQUENCY_OFFSET: frequency offset in KHz
->>>>>>> 24b8d41d
  * @__NL80211_BSS_AFTER_LAST: internal
  * @NL80211_BSS_MAX: highest BSS attribute
  */
@@ -4706,11 +4626,8 @@
 	NL80211_BSS_PAD,
 	NL80211_BSS_PARENT_TSF,
 	NL80211_BSS_PARENT_BSSID,
-<<<<<<< HEAD
-=======
 	NL80211_BSS_CHAIN_SIGNAL,
 	NL80211_BSS_FREQUENCY_OFFSET,
->>>>>>> 24b8d41d
 
 	/* keep last */
 	__NL80211_BSS_AFTER_LAST,
@@ -4926,13 +4843,9 @@
  * enum nl80211_band - Frequency band
  * @NL80211_BAND_2GHZ: 2.4 GHz ISM band
  * @NL80211_BAND_5GHZ: around 5 GHz band (4.9 - 5.7 GHz)
-<<<<<<< HEAD
- * @NL80211_BAND_60GHZ: around 60 GHz band (58.32 - 64.80 GHz)
-=======
  * @NL80211_BAND_60GHZ: around 60 GHz band (58.32 - 69.12 GHz)
  * @NL80211_BAND_6GHZ: around 6 GHz band (5.9 - 7.2 GHz)
  * @NL80211_BAND_S1GHZ: around 900MHz, supported by S1G PHYs
->>>>>>> 24b8d41d
  * @NUM_NL80211_BANDS: number of bands, avoid using this in userspace
  *	since newer kernel versions may support more bands
  */
@@ -4940,11 +4853,8 @@
 	NL80211_BAND_2GHZ,
 	NL80211_BAND_5GHZ,
 	NL80211_BAND_60GHZ,
-<<<<<<< HEAD
-=======
 	NL80211_BAND_6GHZ,
 	NL80211_BAND_S1GHZ,
->>>>>>> 24b8d41d
 
 	NUM_NL80211_BANDS,
 };
@@ -5859,8 +5769,6 @@
  *	configuration (AP/mesh) with HT rates.
  * @NL80211_EXT_FEATURE_BEACON_RATE_VHT: Driver supports beacon rate
  *	configuration (AP/mesh) with VHT rates.
-<<<<<<< HEAD
-=======
  * @NL80211_EXT_FEATURE_FILS_STA: This driver supports Fast Initial Link Setup
  *	with user space SME (NL80211_CMD_AUTHENTICATE) in station mode.
  * @NL80211_EXT_FEATURE_MGMT_TX_RANDOM_TA: This driver supports randomized TA
@@ -5987,7 +5895,6 @@
  *
  * @NL80211_EXT_FEATURE_UNSOL_BCAST_PROBE_RESP: Driver/device supports
  *	unsolicited broadcast probe response transmission
->>>>>>> 24b8d41d
  *
  * @NUM_NL80211_EXT_FEATURES: number of extended features.
  * @MAX_NL80211_EXT_FEATURES: highest extended feature index.
@@ -6002,8 +5909,6 @@
 	NL80211_EXT_FEATURE_BEACON_RATE_LEGACY,
 	NL80211_EXT_FEATURE_BEACON_RATE_HT,
 	NL80211_EXT_FEATURE_BEACON_RATE_VHT,
-<<<<<<< HEAD
-=======
 	NL80211_EXT_FEATURE_FILS_STA,
 	NL80211_EXT_FEATURE_MGMT_TX_RANDOM_TA,
 	NL80211_EXT_FEATURE_MGMT_TX_RANDOM_TA_CONNECTED,
@@ -6051,7 +5956,6 @@
 	NL80211_EXT_FEATURE_SAE_OFFLOAD_AP,
 	NL80211_EXT_FEATURE_FILS_DISCOVERY,
 	NL80211_EXT_FEATURE_UNSOL_BCAST_PROBE_RESP,
->>>>>>> 24b8d41d
 
 	/* add new features before the definition below */
 	NUM_NL80211_EXT_FEATURES,
@@ -6383,14 +6287,9 @@
 /**
  * struct nl80211_bss_select_rssi_adjust - RSSI adjustment parameters.
  *
-<<<<<<< HEAD
- * @band: band of BSS that must match for RSSI value adjustment.
- * @delta: value used to adjust the RSSI value of matching BSS.
-=======
  * @band: band of BSS that must match for RSSI value adjustment. The value
  *	of this field is according to &enum nl80211_band.
  * @delta: value used to adjust the RSSI value of matching BSS in dB.
->>>>>>> 24b8d41d
  */
 struct nl80211_bss_select_rssi_adjust {
 	__u8 band;
@@ -6431,24 +6330,6 @@
 };
 
 /**
-<<<<<<< HEAD
- * enum nl80211_nan_dual_band_conf - NAN dual band configuration
- *
- * Defines the NAN dual band mode of operation
- *
- * @NL80211_NAN_BAND_DEFAULT: device default mode
- * @NL80211_NAN_BAND_2GHZ: 2.4GHz mode
- * @NL80211_NAN_BAND_5GHZ: 5GHz mode
-  */
-enum nl80211_nan_dual_band_conf {
-	NL80211_NAN_BAND_DEFAULT	= 1 << 0,
-	NL80211_NAN_BAND_2GHZ		= 1 << 1,
-	NL80211_NAN_BAND_5GHZ		= 1 << 2,
-};
-
-/**
-=======
->>>>>>> 24b8d41d
  * enum nl80211_nan_function_type - NAN function type
  *
  * Defines the function type of a NAN function
@@ -6571,19 +6452,11 @@
  * @NL80211_NAN_SRF_INCLUDE: present if the include bit of the SRF set.
  *	This is a flag.
  * @NL80211_NAN_SRF_BF: Bloom Filter. Present if and only if
-<<<<<<< HEAD
- *	&NL80211_NAN_SRF_MAC_ADDRS isn't present. This attribute is binary.
- * @NL80211_NAN_SRF_BF_IDX: index of the Bloom Filter. Mandatory if
- *	&NL80211_NAN_SRF_BF is present. This is a u8.
- * @NL80211_NAN_SRF_MAC_ADDRS: list of MAC addresses for the SRF. Present if
- *	and only if &NL80211_NAN_SRF_BF isn't present. This is a nested
-=======
  *	%NL80211_NAN_SRF_MAC_ADDRS isn't present. This attribute is binary.
  * @NL80211_NAN_SRF_BF_IDX: index of the Bloom Filter. Mandatory if
  *	%NL80211_NAN_SRF_BF is present. This is a u8.
  * @NL80211_NAN_SRF_MAC_ADDRS: list of MAC addresses for the SRF. Present if
  *	and only if %NL80211_NAN_SRF_BF isn't present. This is a nested
->>>>>>> 24b8d41d
  *	attribute. Each nested attribute is a MAC address.
  * @NUM_NL80211_NAN_SRF_ATTR: internal
  * @NL80211_NAN_SRF_ATTR_MAX: highest NAN SRF attribute
@@ -6623,8 +6496,6 @@
 	NL80211_NAN_MATCH_ATTR_MAX = NUM_NL80211_NAN_MATCH_ATTR - 1
 };
 
-<<<<<<< HEAD
-=======
 /**
  * nl80211_external_auth_action - Action to perform with external
  *     authentication request. Used by NL80211_ATTR_EXTERNAL_AUTH_ACTION.
@@ -7253,5 +7124,4 @@
 	NL80211_UNSOL_BCAST_PROBE_RESP_ATTR_MAX =
 		__NL80211_UNSOL_BCAST_PROBE_RESP_ATTR_LAST - 1
 };
->>>>>>> 24b8d41d
 #endif /* __LINUX_NL80211_H */