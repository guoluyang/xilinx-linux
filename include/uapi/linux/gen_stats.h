--- conflicted
+++ resolved
@@ -12,11 +12,8 @@
 	TCA_STATS_APP,
 	TCA_STATS_RATE_EST64,
 	TCA_STATS_PAD,
-<<<<<<< HEAD
-=======
 	TCA_STATS_BASIC_HW,
 	TCA_STATS_PKT64,
->>>>>>> 24b8d41d
 	__TCA_STATS_MAX,
 };
 #define TCA_STATS_MAX (__TCA_STATS_MAX - 1)
