--- conflicted
+++ resolved
@@ -1551,25 +1551,6 @@
 	ETHTOOL_LINK_MODE_56000baseSR4_Full_BIT	= 29,
 	ETHTOOL_LINK_MODE_56000baseLR4_Full_BIT	= 30,
 	ETHTOOL_LINK_MODE_25000baseCR_Full_BIT	= 31,
-<<<<<<< HEAD
-	ETHTOOL_LINK_MODE_25000baseKR_Full_BIT	= 32,
-	ETHTOOL_LINK_MODE_25000baseSR_Full_BIT	= 33,
-	ETHTOOL_LINK_MODE_50000baseCR2_Full_BIT	= 34,
-	ETHTOOL_LINK_MODE_50000baseKR2_Full_BIT	= 35,
-	ETHTOOL_LINK_MODE_100000baseKR4_Full_BIT	= 36,
-	ETHTOOL_LINK_MODE_100000baseSR4_Full_BIT	= 37,
-	ETHTOOL_LINK_MODE_100000baseCR4_Full_BIT	= 38,
-	ETHTOOL_LINK_MODE_100000baseLR4_ER4_Full_BIT	= 39,
-	ETHTOOL_LINK_MODE_50000baseSR2_Full_BIT		= 40,
-	ETHTOOL_LINK_MODE_1000baseX_Full_BIT	= 41,
-	ETHTOOL_LINK_MODE_10000baseCR_Full_BIT	= 42,
-	ETHTOOL_LINK_MODE_10000baseSR_Full_BIT	= 43,
-	ETHTOOL_LINK_MODE_10000baseLR_Full_BIT	= 44,
-	ETHTOOL_LINK_MODE_10000baseLRM_Full_BIT	= 45,
-	ETHTOOL_LINK_MODE_10000baseER_Full_BIT	= 46,
-
-=======
->>>>>>> 24b8d41d
 
 	/* Last allowed bit for __ETHTOOL_LINK_MODE_LEGACY_MASK is bit
 	 * 31. Please do NOT define any SUPPORTED_* or ADVERTISED_*
@@ -1577,10 +1558,6 @@
 	 * use the new ETHTOOL_GLINKSETTINGS/ETHTOOL_SLINKSETTINGS API.
 	 */
 
-<<<<<<< HEAD
-	__ETHTOOL_LINK_MODE_LAST
-	  = ETHTOOL_LINK_MODE_10000baseER_Full_BIT,
-=======
 	ETHTOOL_LINK_MODE_25000baseKR_Full_BIT	= 32,
 	ETHTOOL_LINK_MODE_25000baseSR_Full_BIT	= 33,
 	ETHTOOL_LINK_MODE_50000baseCR2_Full_BIT	= 34,
@@ -1644,7 +1621,6 @@
 	ETHTOOL_LINK_MODE_100baseFX_Full_BIT		 = 91,
 	/* must be last entry */
 	__ETHTOOL_LINK_MODE_MASK_NBITS
->>>>>>> 24b8d41d
 };
 
 #define __ETHTOOL_LINK_MODE_LEGACY_MASK(base_name)	\
