/* SPDX-License-Identifier: GPL-2.0 WITH Linux-syscall-note */
/*
 * lirc.h - linux infrared remote control header file
 * last modified 2010/07/13 by Jarod Wilson
 */

#ifndef _LINUX_LIRC_H
#define _LINUX_LIRC_H

#include <linux/types.h>
#include <linux/ioctl.h>

#define PULSE_BIT       0x01000000
#define PULSE_MASK      0x00FFFFFF

#define LIRC_MODE2_SPACE     0x00000000
#define LIRC_MODE2_PULSE     0x01000000
#define LIRC_MODE2_FREQUENCY 0x02000000
#define LIRC_MODE2_TIMEOUT   0x03000000

#define LIRC_VALUE_MASK      0x00FFFFFF
#define LIRC_MODE2_MASK      0xFF000000

#define LIRC_SPACE(val) (((val)&LIRC_VALUE_MASK) | LIRC_MODE2_SPACE)
#define LIRC_PULSE(val) (((val)&LIRC_VALUE_MASK) | LIRC_MODE2_PULSE)
#define LIRC_FREQUENCY(val) (((val)&LIRC_VALUE_MASK) | LIRC_MODE2_FREQUENCY)
#define LIRC_TIMEOUT(val) (((val)&LIRC_VALUE_MASK) | LIRC_MODE2_TIMEOUT)

#define LIRC_VALUE(val) ((val)&LIRC_VALUE_MASK)
#define LIRC_MODE2(val) ((val)&LIRC_MODE2_MASK)

#define LIRC_IS_SPACE(val) (LIRC_MODE2(val) == LIRC_MODE2_SPACE)
#define LIRC_IS_PULSE(val) (LIRC_MODE2(val) == LIRC_MODE2_PULSE)
#define LIRC_IS_FREQUENCY(val) (LIRC_MODE2(val) == LIRC_MODE2_FREQUENCY)
#define LIRC_IS_TIMEOUT(val) (LIRC_MODE2(val) == LIRC_MODE2_TIMEOUT)

/* used heavily by lirc userspace */
#define lirc_t int

/*** lirc compatible hardware features ***/

#define LIRC_MODE2SEND(x) (x)
#define LIRC_SEND2MODE(x) (x)
#define LIRC_MODE2REC(x) ((x) << 16)
#define LIRC_REC2MODE(x) ((x) >> 16)

#define LIRC_MODE_RAW                  0x00000001
#define LIRC_MODE_PULSE                0x00000002
#define LIRC_MODE_MODE2                0x00000004
#define LIRC_MODE_SCANCODE             0x00000008
#define LIRC_MODE_LIRCCODE             0x00000010


#define LIRC_CAN_SEND_RAW              LIRC_MODE2SEND(LIRC_MODE_RAW)
#define LIRC_CAN_SEND_PULSE            LIRC_MODE2SEND(LIRC_MODE_PULSE)
#define LIRC_CAN_SEND_MODE2            LIRC_MODE2SEND(LIRC_MODE_MODE2)
#define LIRC_CAN_SEND_LIRCCODE         LIRC_MODE2SEND(LIRC_MODE_LIRCCODE)

#define LIRC_CAN_SEND_MASK             0x0000003f

#define LIRC_CAN_SET_SEND_CARRIER      0x00000100
#define LIRC_CAN_SET_SEND_DUTY_CYCLE   0x00000200
#define LIRC_CAN_SET_TRANSMITTER_MASK  0x00000400

#define LIRC_CAN_REC_RAW               LIRC_MODE2REC(LIRC_MODE_RAW)
#define LIRC_CAN_REC_PULSE             LIRC_MODE2REC(LIRC_MODE_PULSE)
#define LIRC_CAN_REC_MODE2             LIRC_MODE2REC(LIRC_MODE_MODE2)
#define LIRC_CAN_REC_SCANCODE          LIRC_MODE2REC(LIRC_MODE_SCANCODE)
#define LIRC_CAN_REC_LIRCCODE          LIRC_MODE2REC(LIRC_MODE_LIRCCODE)

#define LIRC_CAN_REC_MASK              LIRC_MODE2REC(LIRC_CAN_SEND_MASK)

#define LIRC_CAN_SET_REC_CARRIER       (LIRC_CAN_SET_SEND_CARRIER << 16)
#define LIRC_CAN_SET_REC_DUTY_CYCLE    (LIRC_CAN_SET_SEND_DUTY_CYCLE << 16)

#define LIRC_CAN_SET_REC_DUTY_CYCLE_RANGE 0x40000000
#define LIRC_CAN_SET_REC_CARRIER_RANGE    0x80000000
#define LIRC_CAN_GET_REC_RESOLUTION       0x20000000
#define LIRC_CAN_SET_REC_TIMEOUT          0x10000000
#define LIRC_CAN_SET_REC_FILTER           0x08000000

#define LIRC_CAN_MEASURE_CARRIER          0x02000000
#define LIRC_CAN_USE_WIDEBAND_RECEIVER    0x04000000

#define LIRC_CAN_SEND(x) ((x)&LIRC_CAN_SEND_MASK)
#define LIRC_CAN_REC(x) ((x)&LIRC_CAN_REC_MASK)

#define LIRC_CAN_NOTIFY_DECODE            0x01000000

/*** IOCTL commands for lirc driver ***/

#define LIRC_GET_FEATURES              _IOR('i', 0x00000000, __u32)

#define LIRC_GET_SEND_MODE             _IOR('i', 0x00000001, __u32)
#define LIRC_GET_REC_MODE              _IOR('i', 0x00000002, __u32)
#define LIRC_GET_REC_RESOLUTION        _IOR('i', 0x00000007, __u32)

#define LIRC_GET_MIN_TIMEOUT           _IOR('i', 0x00000008, __u32)
#define LIRC_GET_MAX_TIMEOUT           _IOR('i', 0x00000009, __u32)

/* code length in bits, currently only for LIRC_MODE_LIRCCODE */
#define LIRC_GET_LENGTH                _IOR('i', 0x0000000f, __u32)

#define LIRC_SET_SEND_MODE             _IOW('i', 0x00000011, __u32)
#define LIRC_SET_REC_MODE              _IOW('i', 0x00000012, __u32)
/* Note: these can reset the according pulse_width */
#define LIRC_SET_SEND_CARRIER          _IOW('i', 0x00000013, __u32)
#define LIRC_SET_REC_CARRIER           _IOW('i', 0x00000014, __u32)
#define LIRC_SET_SEND_DUTY_CYCLE       _IOW('i', 0x00000015, __u32)
#define LIRC_SET_TRANSMITTER_MASK      _IOW('i', 0x00000017, __u32)

/*
 * when a timeout != 0 is set the driver will send a
 * LIRC_MODE2_TIMEOUT data packet, otherwise LIRC_MODE2_TIMEOUT is
 * never sent, timeout is disabled by default
 */
#define LIRC_SET_REC_TIMEOUT           _IOW('i', 0x00000018, __u32)

/* 1 enables, 0 disables timeout reports in MODE2 */
#define LIRC_SET_REC_TIMEOUT_REPORTS   _IOW('i', 0x00000019, __u32)

/*
 * if enabled from the next key press on the driver will send
 * LIRC_MODE2_FREQUENCY packets
 */
#define LIRC_SET_MEASURE_CARRIER_MODE	_IOW('i', 0x0000001d, __u32)

/*
 * to set a range use LIRC_SET_REC_CARRIER_RANGE with the
 * lower bound first and later LIRC_SET_REC_CARRIER with the upper bound
 */
#define LIRC_SET_REC_CARRIER_RANGE     _IOW('i', 0x0000001f, __u32)

#define LIRC_SET_WIDEBAND_RECEIVER     _IOW('i', 0x00000023, __u32)
<<<<<<< HEAD
=======

/*
 * Return the recording timeout, which is either set by
 * the ioctl LIRC_SET_REC_TIMEOUT or by the kernel after setting the protocols.
 */
#define LIRC_GET_REC_TIMEOUT	       _IOR('i', 0x00000024, __u32)

/*
 * struct lirc_scancode - decoded scancode with protocol for use with
 *	LIRC_MODE_SCANCODE
 *
 * @timestamp: Timestamp in nanoseconds using CLOCK_MONOTONIC when IR
 *	was decoded.
 * @flags: should be 0 for transmit. When receiving scancodes,
 *	LIRC_SCANCODE_FLAG_TOGGLE or LIRC_SCANCODE_FLAG_REPEAT can be set
 *	depending on the protocol
 * @rc_proto: see enum rc_proto
 * @keycode: the translated keycode. Set to 0 for transmit.
 * @scancode: the scancode received or to be sent
 */
struct lirc_scancode {
	__u64	timestamp;
	__u16	flags;
	__u16	rc_proto;
	__u32	keycode;
	__u64	scancode;
};

/* Set if the toggle bit of rc-5 or rc-6 is enabled */
#define LIRC_SCANCODE_FLAG_TOGGLE	1
/* Set if this is a nec or sanyo repeat */
#define LIRC_SCANCODE_FLAG_REPEAT	2

/**
 * enum rc_proto - the Remote Controller protocol
 *
 * @RC_PROTO_UNKNOWN: Protocol not known
 * @RC_PROTO_OTHER: Protocol known but proprietary
 * @RC_PROTO_RC5: Philips RC5 protocol
 * @RC_PROTO_RC5X_20: Philips RC5x 20 bit protocol
 * @RC_PROTO_RC5_SZ: StreamZap variant of RC5
 * @RC_PROTO_JVC: JVC protocol
 * @RC_PROTO_SONY12: Sony 12 bit protocol
 * @RC_PROTO_SONY15: Sony 15 bit protocol
 * @RC_PROTO_SONY20: Sony 20 bit protocol
 * @RC_PROTO_NEC: NEC protocol
 * @RC_PROTO_NECX: Extended NEC protocol
 * @RC_PROTO_NEC32: NEC 32 bit protocol
 * @RC_PROTO_SANYO: Sanyo protocol
 * @RC_PROTO_MCIR2_KBD: RC6-ish MCE keyboard
 * @RC_PROTO_MCIR2_MSE: RC6-ish MCE mouse
 * @RC_PROTO_RC6_0: Philips RC6-0-16 protocol
 * @RC_PROTO_RC6_6A_20: Philips RC6-6A-20 protocol
 * @RC_PROTO_RC6_6A_24: Philips RC6-6A-24 protocol
 * @RC_PROTO_RC6_6A_32: Philips RC6-6A-32 protocol
 * @RC_PROTO_RC6_MCE: MCE (Philips RC6-6A-32 subtype) protocol
 * @RC_PROTO_SHARP: Sharp protocol
 * @RC_PROTO_XMP: XMP protocol
 * @RC_PROTO_CEC: CEC protocol
 * @RC_PROTO_IMON: iMon Pad protocol
 * @RC_PROTO_RCMM12: RC-MM protocol 12 bits
 * @RC_PROTO_RCMM24: RC-MM protocol 24 bits
 * @RC_PROTO_RCMM32: RC-MM protocol 32 bits
 * @RC_PROTO_XBOX_DVD: Xbox DVD Movie Playback Kit protocol
 */
enum rc_proto {
	RC_PROTO_UNKNOWN	= 0,
	RC_PROTO_OTHER		= 1,
	RC_PROTO_RC5		= 2,
	RC_PROTO_RC5X_20	= 3,
	RC_PROTO_RC5_SZ		= 4,
	RC_PROTO_JVC		= 5,
	RC_PROTO_SONY12		= 6,
	RC_PROTO_SONY15		= 7,
	RC_PROTO_SONY20		= 8,
	RC_PROTO_NEC		= 9,
	RC_PROTO_NECX		= 10,
	RC_PROTO_NEC32		= 11,
	RC_PROTO_SANYO		= 12,
	RC_PROTO_MCIR2_KBD	= 13,
	RC_PROTO_MCIR2_MSE	= 14,
	RC_PROTO_RC6_0		= 15,
	RC_PROTO_RC6_6A_20	= 16,
	RC_PROTO_RC6_6A_24	= 17,
	RC_PROTO_RC6_6A_32	= 18,
	RC_PROTO_RC6_MCE	= 19,
	RC_PROTO_SHARP		= 20,
	RC_PROTO_XMP		= 21,
	RC_PROTO_CEC		= 22,
	RC_PROTO_IMON		= 23,
	RC_PROTO_RCMM12		= 24,
	RC_PROTO_RCMM24		= 25,
	RC_PROTO_RCMM32		= 26,
	RC_PROTO_XBOX_DVD	= 27,
};
>>>>>>> 24b8d41d

#endif<|MERGE_RESOLUTION|>--- conflicted
+++ resolved
@@ -132,8 +132,6 @@
 #define LIRC_SET_REC_CARRIER_RANGE     _IOW('i', 0x0000001f, __u32)
 
 #define LIRC_SET_WIDEBAND_RECEIVER     _IOW('i', 0x00000023, __u32)
-<<<<<<< HEAD
-=======
 
 /*
  * Return the recording timeout, which is either set by
@@ -229,6 +227,5 @@
 	RC_PROTO_RCMM32		= 26,
 	RC_PROTO_XBOX_DVD	= 27,
 };
->>>>>>> 24b8d41d
 
 #endif