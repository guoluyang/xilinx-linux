/* SPDX-License-Identifier: GPL-2.0 WITH Linux-syscall-note */
/*
 * Performance events:
 *
 *    Copyright (C) 2008-2009, Thomas Gleixner <tglx@linutronix.de>
 *    Copyright (C) 2008-2011, Red Hat, Inc., Ingo Molnar
 *    Copyright (C) 2008-2011, Red Hat, Inc., Peter Zijlstra
 *
 * Data type definitions, declarations, prototypes.
 *
 *    Started by: Thomas Gleixner and Ingo Molnar
 *
 * For licencing details see kernel-base/COPYING
 */
#ifndef _UAPI_LINUX_PERF_EVENT_H
#define _UAPI_LINUX_PERF_EVENT_H

#include <linux/types.h>
#include <linux/ioctl.h>
#include <asm/byteorder.h>

/*
 * User-space ABI bits:
 */

/*
 * attr.type
 */
enum perf_type_id {
	PERF_TYPE_HARDWARE			= 0,
	PERF_TYPE_SOFTWARE			= 1,
	PERF_TYPE_TRACEPOINT			= 2,
	PERF_TYPE_HW_CACHE			= 3,
	PERF_TYPE_RAW				= 4,
	PERF_TYPE_BREAKPOINT			= 5,

	PERF_TYPE_MAX,				/* non-ABI */
};

/*
 * Generalized performance event event_id types, used by the
 * attr.event_id parameter of the sys_perf_event_open()
 * syscall:
 */
enum perf_hw_id {
	/*
	 * Common hardware events, generalized by the kernel:
	 */
	PERF_COUNT_HW_CPU_CYCLES		= 0,
	PERF_COUNT_HW_INSTRUCTIONS		= 1,
	PERF_COUNT_HW_CACHE_REFERENCES		= 2,
	PERF_COUNT_HW_CACHE_MISSES		= 3,
	PERF_COUNT_HW_BRANCH_INSTRUCTIONS	= 4,
	PERF_COUNT_HW_BRANCH_MISSES		= 5,
	PERF_COUNT_HW_BUS_CYCLES		= 6,
	PERF_COUNT_HW_STALLED_CYCLES_FRONTEND	= 7,
	PERF_COUNT_HW_STALLED_CYCLES_BACKEND	= 8,
	PERF_COUNT_HW_REF_CPU_CYCLES		= 9,

	PERF_COUNT_HW_MAX,			/* non-ABI */
};

/*
 * Generalized hardware cache events:
 *
 *       { L1-D, L1-I, LLC, ITLB, DTLB, BPU, NODE } x
 *       { read, write, prefetch } x
 *       { accesses, misses }
 */
enum perf_hw_cache_id {
	PERF_COUNT_HW_CACHE_L1D			= 0,
	PERF_COUNT_HW_CACHE_L1I			= 1,
	PERF_COUNT_HW_CACHE_LL			= 2,
	PERF_COUNT_HW_CACHE_DTLB		= 3,
	PERF_COUNT_HW_CACHE_ITLB		= 4,
	PERF_COUNT_HW_CACHE_BPU			= 5,
	PERF_COUNT_HW_CACHE_NODE		= 6,

	PERF_COUNT_HW_CACHE_MAX,		/* non-ABI */
};

enum perf_hw_cache_op_id {
	PERF_COUNT_HW_CACHE_OP_READ		= 0,
	PERF_COUNT_HW_CACHE_OP_WRITE		= 1,
	PERF_COUNT_HW_CACHE_OP_PREFETCH		= 2,

	PERF_COUNT_HW_CACHE_OP_MAX,		/* non-ABI */
};

enum perf_hw_cache_op_result_id {
	PERF_COUNT_HW_CACHE_RESULT_ACCESS	= 0,
	PERF_COUNT_HW_CACHE_RESULT_MISS		= 1,

	PERF_COUNT_HW_CACHE_RESULT_MAX,		/* non-ABI */
};

/*
 * Special "software" events provided by the kernel, even if the hardware
 * does not support performance events. These events measure various
 * physical and sw events of the kernel (and allow the profiling of them as
 * well):
 */
enum perf_sw_ids {
	PERF_COUNT_SW_CPU_CLOCK			= 0,
	PERF_COUNT_SW_TASK_CLOCK		= 1,
	PERF_COUNT_SW_PAGE_FAULTS		= 2,
	PERF_COUNT_SW_CONTEXT_SWITCHES		= 3,
	PERF_COUNT_SW_CPU_MIGRATIONS		= 4,
	PERF_COUNT_SW_PAGE_FAULTS_MIN		= 5,
	PERF_COUNT_SW_PAGE_FAULTS_MAJ		= 6,
	PERF_COUNT_SW_ALIGNMENT_FAULTS		= 7,
	PERF_COUNT_SW_EMULATION_FAULTS		= 8,
	PERF_COUNT_SW_DUMMY			= 9,
	PERF_COUNT_SW_BPF_OUTPUT		= 10,

	PERF_COUNT_SW_MAX,			/* non-ABI */
};

/*
 * Bits that can be set in attr.sample_type to request information
 * in the overflow packets.
 */
enum perf_event_sample_format {
	PERF_SAMPLE_IP				= 1U << 0,
	PERF_SAMPLE_TID				= 1U << 1,
	PERF_SAMPLE_TIME			= 1U << 2,
	PERF_SAMPLE_ADDR			= 1U << 3,
	PERF_SAMPLE_READ			= 1U << 4,
	PERF_SAMPLE_CALLCHAIN			= 1U << 5,
	PERF_SAMPLE_ID				= 1U << 6,
	PERF_SAMPLE_CPU				= 1U << 7,
	PERF_SAMPLE_PERIOD			= 1U << 8,
	PERF_SAMPLE_STREAM_ID			= 1U << 9,
	PERF_SAMPLE_RAW				= 1U << 10,
	PERF_SAMPLE_BRANCH_STACK		= 1U << 11,
	PERF_SAMPLE_REGS_USER			= 1U << 12,
	PERF_SAMPLE_STACK_USER			= 1U << 13,
	PERF_SAMPLE_WEIGHT			= 1U << 14,
	PERF_SAMPLE_DATA_SRC			= 1U << 15,
	PERF_SAMPLE_IDENTIFIER			= 1U << 16,
	PERF_SAMPLE_TRANSACTION			= 1U << 17,
	PERF_SAMPLE_REGS_INTR			= 1U << 18,
	PERF_SAMPLE_PHYS_ADDR			= 1U << 19,
	PERF_SAMPLE_AUX				= 1U << 20,
	PERF_SAMPLE_CGROUP			= 1U << 21,

	PERF_SAMPLE_MAX = 1U << 22,		/* non-ABI */

	__PERF_SAMPLE_CALLCHAIN_EARLY		= 1ULL << 63, /* non-ABI; internal use */
};

/*
 * values to program into branch_sample_type when PERF_SAMPLE_BRANCH is set
 *
 * If the user does not pass priv level information via branch_sample_type,
 * the kernel uses the event's priv level. Branch and event priv levels do
 * not have to match. Branch priv level is checked for permissions.
 *
 * The branch types can be combined, however BRANCH_ANY covers all types
 * of branches and therefore it supersedes all the other types.
 */
enum perf_branch_sample_type_shift {
	PERF_SAMPLE_BRANCH_USER_SHIFT		= 0, /* user branches */
	PERF_SAMPLE_BRANCH_KERNEL_SHIFT		= 1, /* kernel branches */
	PERF_SAMPLE_BRANCH_HV_SHIFT		= 2, /* hypervisor branches */

	PERF_SAMPLE_BRANCH_ANY_SHIFT		= 3, /* any branch types */
	PERF_SAMPLE_BRANCH_ANY_CALL_SHIFT	= 4, /* any call branch */
	PERF_SAMPLE_BRANCH_ANY_RETURN_SHIFT	= 5, /* any return branch */
	PERF_SAMPLE_BRANCH_IND_CALL_SHIFT	= 6, /* indirect calls */
	PERF_SAMPLE_BRANCH_ABORT_TX_SHIFT	= 7, /* transaction aborts */
	PERF_SAMPLE_BRANCH_IN_TX_SHIFT		= 8, /* in transaction */
	PERF_SAMPLE_BRANCH_NO_TX_SHIFT		= 9, /* not in transaction */
	PERF_SAMPLE_BRANCH_COND_SHIFT		= 10, /* conditional branches */

	PERF_SAMPLE_BRANCH_CALL_STACK_SHIFT	= 11, /* call/ret stack */
	PERF_SAMPLE_BRANCH_IND_JUMP_SHIFT	= 12, /* indirect jumps */
	PERF_SAMPLE_BRANCH_CALL_SHIFT		= 13, /* direct call */

	PERF_SAMPLE_BRANCH_NO_FLAGS_SHIFT	= 14, /* no flags */
	PERF_SAMPLE_BRANCH_NO_CYCLES_SHIFT	= 15, /* no cycles */

	PERF_SAMPLE_BRANCH_TYPE_SAVE_SHIFT	= 16, /* save branch type */

	PERF_SAMPLE_BRANCH_HW_INDEX_SHIFT	= 17, /* save low level index of raw branch records */

	PERF_SAMPLE_BRANCH_MAX_SHIFT		/* non-ABI */
};

enum perf_branch_sample_type {
	PERF_SAMPLE_BRANCH_USER		= 1U << PERF_SAMPLE_BRANCH_USER_SHIFT,
	PERF_SAMPLE_BRANCH_KERNEL	= 1U << PERF_SAMPLE_BRANCH_KERNEL_SHIFT,
	PERF_SAMPLE_BRANCH_HV		= 1U << PERF_SAMPLE_BRANCH_HV_SHIFT,

	PERF_SAMPLE_BRANCH_ANY		= 1U << PERF_SAMPLE_BRANCH_ANY_SHIFT,
	PERF_SAMPLE_BRANCH_ANY_CALL	= 1U << PERF_SAMPLE_BRANCH_ANY_CALL_SHIFT,
	PERF_SAMPLE_BRANCH_ANY_RETURN	= 1U << PERF_SAMPLE_BRANCH_ANY_RETURN_SHIFT,
	PERF_SAMPLE_BRANCH_IND_CALL	= 1U << PERF_SAMPLE_BRANCH_IND_CALL_SHIFT,
	PERF_SAMPLE_BRANCH_ABORT_TX	= 1U << PERF_SAMPLE_BRANCH_ABORT_TX_SHIFT,
	PERF_SAMPLE_BRANCH_IN_TX	= 1U << PERF_SAMPLE_BRANCH_IN_TX_SHIFT,
	PERF_SAMPLE_BRANCH_NO_TX	= 1U << PERF_SAMPLE_BRANCH_NO_TX_SHIFT,
	PERF_SAMPLE_BRANCH_COND		= 1U << PERF_SAMPLE_BRANCH_COND_SHIFT,

	PERF_SAMPLE_BRANCH_CALL_STACK	= 1U << PERF_SAMPLE_BRANCH_CALL_STACK_SHIFT,
	PERF_SAMPLE_BRANCH_IND_JUMP	= 1U << PERF_SAMPLE_BRANCH_IND_JUMP_SHIFT,
	PERF_SAMPLE_BRANCH_CALL		= 1U << PERF_SAMPLE_BRANCH_CALL_SHIFT,

	PERF_SAMPLE_BRANCH_NO_FLAGS	= 1U << PERF_SAMPLE_BRANCH_NO_FLAGS_SHIFT,
	PERF_SAMPLE_BRANCH_NO_CYCLES	= 1U << PERF_SAMPLE_BRANCH_NO_CYCLES_SHIFT,

	PERF_SAMPLE_BRANCH_TYPE_SAVE	=
		1U << PERF_SAMPLE_BRANCH_TYPE_SAVE_SHIFT,

	PERF_SAMPLE_BRANCH_HW_INDEX	= 1U << PERF_SAMPLE_BRANCH_HW_INDEX_SHIFT,

	PERF_SAMPLE_BRANCH_MAX		= 1U << PERF_SAMPLE_BRANCH_MAX_SHIFT,
};

/*
 * Common flow change classification
 */
enum {
	PERF_BR_UNKNOWN		= 0,	/* unknown */
	PERF_BR_COND		= 1,	/* conditional */
	PERF_BR_UNCOND		= 2,	/* unconditional  */
	PERF_BR_IND		= 3,	/* indirect */
	PERF_BR_CALL		= 4,	/* function call */
	PERF_BR_IND_CALL	= 5,	/* indirect function call */
	PERF_BR_RET		= 6,	/* function return */
	PERF_BR_SYSCALL		= 7,	/* syscall */
	PERF_BR_SYSRET		= 8,	/* syscall return */
	PERF_BR_COND_CALL	= 9,	/* conditional function call */
	PERF_BR_COND_RET	= 10,	/* conditional function return */
	PERF_BR_MAX,
};

#define PERF_SAMPLE_BRANCH_PLM_ALL \
	(PERF_SAMPLE_BRANCH_USER|\
	 PERF_SAMPLE_BRANCH_KERNEL|\
	 PERF_SAMPLE_BRANCH_HV)

/*
 * Values to determine ABI of the registers dump.
 */
enum perf_sample_regs_abi {
	PERF_SAMPLE_REGS_ABI_NONE	= 0,
	PERF_SAMPLE_REGS_ABI_32		= 1,
	PERF_SAMPLE_REGS_ABI_64		= 2,
};

/*
 * Values for the memory transaction event qualifier, mostly for
 * abort events. Multiple bits can be set.
 */
enum {
	PERF_TXN_ELISION        = (1 << 0), /* From elision */
	PERF_TXN_TRANSACTION    = (1 << 1), /* From transaction */
	PERF_TXN_SYNC           = (1 << 2), /* Instruction is related */
	PERF_TXN_ASYNC          = (1 << 3), /* Instruction not related */
	PERF_TXN_RETRY          = (1 << 4), /* Retry possible */
	PERF_TXN_CONFLICT       = (1 << 5), /* Conflict abort */
	PERF_TXN_CAPACITY_WRITE = (1 << 6), /* Capacity write abort */
	PERF_TXN_CAPACITY_READ  = (1 << 7), /* Capacity read abort */

	PERF_TXN_MAX	        = (1 << 8), /* non-ABI */

	/* bits 32..63 are reserved for the abort code */

	PERF_TXN_ABORT_MASK  = (0xffffffffULL << 32),
	PERF_TXN_ABORT_SHIFT = 32,
};

/*
 * The format of the data returned by read() on a perf event fd,
 * as specified by attr.read_format:
 *
 * struct read_format {
 *	{ u64		value;
 *	  { u64		time_enabled; } && PERF_FORMAT_TOTAL_TIME_ENABLED
 *	  { u64		time_running; } && PERF_FORMAT_TOTAL_TIME_RUNNING
 *	  { u64		id;           } && PERF_FORMAT_ID
 *	} && !PERF_FORMAT_GROUP
 *
 *	{ u64		nr;
 *	  { u64		time_enabled; } && PERF_FORMAT_TOTAL_TIME_ENABLED
 *	  { u64		time_running; } && PERF_FORMAT_TOTAL_TIME_RUNNING
 *	  { u64		value;
 *	    { u64	id;           } && PERF_FORMAT_ID
 *	  }		cntr[nr];
 *	} && PERF_FORMAT_GROUP
 * };
 */
enum perf_event_read_format {
	PERF_FORMAT_TOTAL_TIME_ENABLED		= 1U << 0,
	PERF_FORMAT_TOTAL_TIME_RUNNING		= 1U << 1,
	PERF_FORMAT_ID				= 1U << 2,
	PERF_FORMAT_GROUP			= 1U << 3,

	PERF_FORMAT_MAX = 1U << 4,		/* non-ABI */
};

#define PERF_ATTR_SIZE_VER0	64	/* sizeof first published struct */
#define PERF_ATTR_SIZE_VER1	72	/* add: config2 */
#define PERF_ATTR_SIZE_VER2	80	/* add: branch_sample_type */
#define PERF_ATTR_SIZE_VER3	96	/* add: sample_regs_user */
					/* add: sample_stack_user */
#define PERF_ATTR_SIZE_VER4	104	/* add: sample_regs_intr */
#define PERF_ATTR_SIZE_VER5	112	/* add: aux_watermark */
#define PERF_ATTR_SIZE_VER6	120	/* add: aux_sample_size */

/*
 * Hardware event_id to monitor via a performance monitoring event:
 *
 * @sample_max_stack: Max number of frame pointers in a callchain,
 *		      should be < /proc/sys/kernel/perf_event_max_stack
 */
struct perf_event_attr {

	/*
	 * Major type: hardware/software/tracepoint/etc.
	 */
	__u32			type;

	/*
	 * Size of the attr structure, for fwd/bwd compat.
	 */
	__u32			size;

	/*
	 * Type specific configuration information.
	 */
	__u64			config;

	union {
		__u64		sample_period;
		__u64		sample_freq;
	};

	__u64			sample_type;
	__u64			read_format;

	__u64			disabled       :  1, /* off by default        */
				inherit	       :  1, /* children inherit it   */
				pinned	       :  1, /* must always be on PMU */
				exclusive      :  1, /* only group on PMU     */
				exclude_user   :  1, /* don't count user      */
				exclude_kernel :  1, /* ditto kernel          */
				exclude_hv     :  1, /* ditto hypervisor      */
				exclude_idle   :  1, /* don't count when idle */
				mmap           :  1, /* include mmap data     */
				comm	       :  1, /* include comm data     */
				freq           :  1, /* use freq, not period  */
				inherit_stat   :  1, /* per task counts       */
				enable_on_exec :  1, /* next exec enables     */
				task           :  1, /* trace fork/exit       */
				watermark      :  1, /* wakeup_watermark      */
				/*
				 * precise_ip:
				 *
				 *  0 - SAMPLE_IP can have arbitrary skid
				 *  1 - SAMPLE_IP must have constant skid
				 *  2 - SAMPLE_IP requested to have 0 skid
				 *  3 - SAMPLE_IP must have 0 skid
				 *
				 *  See also PERF_RECORD_MISC_EXACT_IP
				 */
				precise_ip     :  2, /* skid constraint       */
				mmap_data      :  1, /* non-exec mmap data    */
				sample_id_all  :  1, /* sample_type all events */

				exclude_host   :  1, /* don't count in host   */
				exclude_guest  :  1, /* don't count in guest  */

				exclude_callchain_kernel : 1, /* exclude kernel callchains */
				exclude_callchain_user   : 1, /* exclude user callchains */
				mmap2          :  1, /* include mmap with inode data     */
				comm_exec      :  1, /* flag comm events that are due to an exec */
				use_clockid    :  1, /* use @clockid for time fields */
				context_switch :  1, /* context switch data */
				write_backward :  1, /* Write ring buffer from end to beginning */
<<<<<<< HEAD
				__reserved_1   : 36;
=======
				namespaces     :  1, /* include namespaces data */
				ksymbol        :  1, /* include ksymbol events */
				bpf_event      :  1, /* include bpf events */
				aux_output     :  1, /* generate AUX records instead of events */
				cgroup         :  1, /* include cgroup events */
				text_poke      :  1, /* include text poke events */
				__reserved_1   : 30;
>>>>>>> 24b8d41d

	union {
		__u32		wakeup_events;	  /* wakeup every n events */
		__u32		wakeup_watermark; /* bytes before wakeup   */
	};

	__u32			bp_type;
	union {
		__u64		bp_addr;
		__u64		kprobe_func; /* for perf_kprobe */
		__u64		uprobe_path; /* for perf_uprobe */
		__u64		config1; /* extension of config */
	};
	union {
		__u64		bp_len;
		__u64		kprobe_addr; /* when kprobe_func == NULL */
		__u64		probe_offset; /* for perf_[k,u]probe */
		__u64		config2; /* extension of config1 */
	};
	__u64	branch_sample_type; /* enum perf_branch_sample_type */

	/*
	 * Defines set of user regs to dump on samples.
	 * See asm/perf_regs.h for details.
	 */
	__u64	sample_regs_user;

	/*
	 * Defines size of the user stack to dump on samples.
	 */
	__u32	sample_stack_user;

	__s32	clockid;
	/*
	 * Defines set of regs to dump for each sample
	 * state captured on:
	 *  - precise = 0: PMU interrupt
	 *  - precise > 0: sampled instruction
	 *
	 * See asm/perf_regs.h for details.
	 */
	__u64	sample_regs_intr;

	/*
	 * Wakeup watermark for AUX area
	 */
	__u32	aux_watermark;
	__u16	sample_max_stack;
<<<<<<< HEAD
	__u16	__reserved_2;	/* align to __u64 */
=======
	__u16	__reserved_2;
	__u32	aux_sample_size;
	__u32	__reserved_3;
>>>>>>> 24b8d41d
};

/*
 * Structure used by below PERF_EVENT_IOC_QUERY_BPF command
 * to query bpf programs attached to the same perf tracepoint
 * as the given perf event.
 */
struct perf_event_query_bpf {
	/*
	 * The below ids array length
	 */
	__u32	ids_len;
	/*
	 * Set by the kernel to indicate the number of
	 * available programs
	 */
	__u32	prog_cnt;
	/*
	 * User provided buffer to store program ids
	 */
	__u32	ids[0];
};

/*
 * Ioctls that can be done on a perf event fd:
 */
<<<<<<< HEAD
#define PERF_EVENT_IOC_ENABLE		_IO ('$', 0)
#define PERF_EVENT_IOC_DISABLE		_IO ('$', 1)
#define PERF_EVENT_IOC_REFRESH		_IO ('$', 2)
#define PERF_EVENT_IOC_RESET		_IO ('$', 3)
#define PERF_EVENT_IOC_PERIOD		_IOW('$', 4, __u64)
#define PERF_EVENT_IOC_SET_OUTPUT	_IO ('$', 5)
#define PERF_EVENT_IOC_SET_FILTER	_IOW('$', 6, char *)
#define PERF_EVENT_IOC_ID		_IOR('$', 7, __u64 *)
#define PERF_EVENT_IOC_SET_BPF		_IOW('$', 8, __u32)
#define PERF_EVENT_IOC_PAUSE_OUTPUT	_IOW('$', 9, __u32)
=======
#define PERF_EVENT_IOC_ENABLE			_IO ('$', 0)
#define PERF_EVENT_IOC_DISABLE			_IO ('$', 1)
#define PERF_EVENT_IOC_REFRESH			_IO ('$', 2)
#define PERF_EVENT_IOC_RESET			_IO ('$', 3)
#define PERF_EVENT_IOC_PERIOD			_IOW('$', 4, __u64)
#define PERF_EVENT_IOC_SET_OUTPUT		_IO ('$', 5)
#define PERF_EVENT_IOC_SET_FILTER		_IOW('$', 6, char *)
#define PERF_EVENT_IOC_ID			_IOR('$', 7, __u64 *)
#define PERF_EVENT_IOC_SET_BPF			_IOW('$', 8, __u32)
#define PERF_EVENT_IOC_PAUSE_OUTPUT		_IOW('$', 9, __u32)
#define PERF_EVENT_IOC_QUERY_BPF		_IOWR('$', 10, struct perf_event_query_bpf *)
#define PERF_EVENT_IOC_MODIFY_ATTRIBUTES	_IOW('$', 11, struct perf_event_attr *)
>>>>>>> 24b8d41d

enum perf_event_ioc_flags {
	PERF_IOC_FLAG_GROUP		= 1U << 0,
};

/*
 * Structure of the page that can be mapped via mmap
 */
struct perf_event_mmap_page {
	__u32	version;		/* version number of this structure */
	__u32	compat_version;		/* lowest version this is compat with */

	/*
	 * Bits needed to read the hw events in user-space.
	 *
	 *   u32 seq, time_mult, time_shift, index, width;
	 *   u64 count, enabled, running;
	 *   u64 cyc, time_offset;
	 *   s64 pmc = 0;
	 *
	 *   do {
	 *     seq = pc->lock;
	 *     barrier()
	 *
	 *     enabled = pc->time_enabled;
	 *     running = pc->time_running;
	 *
	 *     if (pc->cap_usr_time && enabled != running) {
	 *       cyc = rdtsc();
	 *       time_offset = pc->time_offset;
	 *       time_mult   = pc->time_mult;
	 *       time_shift  = pc->time_shift;
	 *     }
	 *
	 *     index = pc->index;
	 *     count = pc->offset;
	 *     if (pc->cap_user_rdpmc && index) {
	 *       width = pc->pmc_width;
	 *       pmc = rdpmc(index - 1);
	 *     }
	 *
	 *     barrier();
	 *   } while (pc->lock != seq);
	 *
	 * NOTE: for obvious reason this only works on self-monitoring
	 *       processes.
	 */
	__u32	lock;			/* seqlock for synchronization */
	__u32	index;			/* hardware event identifier */
	__s64	offset;			/* add to hardware event value */
	__u64	time_enabled;		/* time event active */
	__u64	time_running;		/* time event on cpu */
	union {
		__u64	capabilities;
		struct {
			__u64	cap_bit0		: 1, /* Always 0, deprecated, see commit 860f085b74e9 */
				cap_bit0_is_deprecated	: 1, /* Always 1, signals that bit 0 is zero */

				cap_user_rdpmc		: 1, /* The RDPMC instruction can be used to read counts */
				cap_user_time		: 1, /* The time_{shift,mult,offset} fields are used */
				cap_user_time_zero	: 1, /* The time_zero field is used */
				cap_user_time_short	: 1, /* the time_{cycle,mask} fields are used */
				cap_____res		: 58;
		};
	};

	/*
	 * If cap_user_rdpmc this field provides the bit-width of the value
	 * read using the rdpmc() or equivalent instruction. This can be used
	 * to sign extend the result like:
	 *
	 *   pmc <<= 64 - width;
	 *   pmc >>= 64 - width; // signed shift right
	 *   count += pmc;
	 */
	__u16	pmc_width;

	/*
	 * If cap_usr_time the below fields can be used to compute the time
	 * delta since time_enabled (in ns) using rdtsc or similar.
	 *
	 *   u64 quot, rem;
	 *   u64 delta;
	 *
	 *   quot = (cyc >> time_shift);
	 *   rem = cyc & (((u64)1 << time_shift) - 1);
	 *   delta = time_offset + quot * time_mult +
	 *              ((rem * time_mult) >> time_shift);
	 *
	 * Where time_offset,time_mult,time_shift and cyc are read in the
	 * seqcount loop described above. This delta can then be added to
	 * enabled and possible running (if index), improving the scaling:
	 *
	 *   enabled += delta;
	 *   if (index)
	 *     running += delta;
	 *
	 *   quot = count / running;
	 *   rem  = count % running;
	 *   count = quot * enabled + (rem * enabled) / running;
	 */
	__u16	time_shift;
	__u32	time_mult;
	__u64	time_offset;
	/*
	 * If cap_usr_time_zero, the hardware clock (e.g. TSC) can be calculated
	 * from sample timestamps.
	 *
	 *   time = timestamp - time_zero;
	 *   quot = time / time_mult;
	 *   rem  = time % time_mult;
	 *   cyc = (quot << time_shift) + (rem << time_shift) / time_mult;
	 *
	 * And vice versa:
	 *
	 *   quot = cyc >> time_shift;
	 *   rem  = cyc & (((u64)1 << time_shift) - 1);
	 *   timestamp = time_zero + quot * time_mult +
	 *               ((rem * time_mult) >> time_shift);
	 */
	__u64	time_zero;

	__u32	size;			/* Header size up to __reserved[] fields. */
	__u32	__reserved_1;

	/*
	 * If cap_usr_time_short, the hardware clock is less than 64bit wide
	 * and we must compute the 'cyc' value, as used by cap_usr_time, as:
	 *
	 *   cyc = time_cycles + ((cyc - time_cycles) & time_mask)
	 *
	 * NOTE: this form is explicitly chosen such that cap_usr_time_short
	 *       is a correction on top of cap_usr_time, and code that doesn't
	 *       know about cap_usr_time_short still works under the assumption
	 *       the counter doesn't wrap.
	 */
	__u64	time_cycles;
	__u64	time_mask;

		/*
		 * Hole for extension of the self monitor capabilities
		 */

	__u8	__reserved[116*8];	/* align to 1k. */

	/*
	 * Control data for the mmap() data buffer.
	 *
	 * User-space reading the @data_head value should issue an smp_rmb(),
	 * after reading this value.
	 *
	 * When the mapping is PROT_WRITE the @data_tail value should be
	 * written by userspace to reflect the last read data, after issueing
	 * an smp_mb() to separate the data read from the ->data_tail store.
	 * In this case the kernel will not over-write unread data.
	 *
	 * See perf_output_put_handle() for the data ordering.
	 *
	 * data_{offset,size} indicate the location and size of the perf record
	 * buffer within the mmapped area.
	 */
	__u64   data_head;		/* head in the data section */
	__u64	data_tail;		/* user-space written tail */
	__u64	data_offset;		/* where the buffer starts */
	__u64	data_size;		/* data buffer size */

	/*
	 * AUX area is defined by aux_{offset,size} fields that should be set
	 * by the userspace, so that
	 *
	 *   aux_offset >= data_offset + data_size
	 *
	 * prior to mmap()ing it. Size of the mmap()ed area should be aux_size.
	 *
	 * Ring buffer pointers aux_{head,tail} have the same semantics as
	 * data_{head,tail} and same ordering rules apply.
	 */
	__u64	aux_head;
	__u64	aux_tail;
	__u64	aux_offset;
	__u64	aux_size;
};

#define PERF_RECORD_MISC_CPUMODE_MASK		(7 << 0)
#define PERF_RECORD_MISC_CPUMODE_UNKNOWN	(0 << 0)
#define PERF_RECORD_MISC_KERNEL			(1 << 0)
#define PERF_RECORD_MISC_USER			(2 << 0)
#define PERF_RECORD_MISC_HYPERVISOR		(3 << 0)
#define PERF_RECORD_MISC_GUEST_KERNEL		(4 << 0)
#define PERF_RECORD_MISC_GUEST_USER		(5 << 0)

/*
 * Indicates that /proc/PID/maps parsing are truncated by time out.
 */
#define PERF_RECORD_MISC_PROC_MAP_PARSE_TIMEOUT	(1 << 12)
/*
 * Following PERF_RECORD_MISC_* are used on different
 * events, so can reuse the same bit position:
 *
 *   PERF_RECORD_MISC_MMAP_DATA  - PERF_RECORD_MMAP* events
 *   PERF_RECORD_MISC_COMM_EXEC  - PERF_RECORD_COMM event
 *   PERF_RECORD_MISC_FORK_EXEC  - PERF_RECORD_FORK event (perf internal)
 *   PERF_RECORD_MISC_SWITCH_OUT - PERF_RECORD_SWITCH* events
 */
#define PERF_RECORD_MISC_MMAP_DATA		(1 << 13)
#define PERF_RECORD_MISC_COMM_EXEC		(1 << 13)
#define PERF_RECORD_MISC_FORK_EXEC		(1 << 13)
#define PERF_RECORD_MISC_SWITCH_OUT		(1 << 13)
/*
 * These PERF_RECORD_MISC_* flags below are safely reused
 * for the following events:
 *
 *   PERF_RECORD_MISC_EXACT_IP           - PERF_RECORD_SAMPLE of precise events
 *   PERF_RECORD_MISC_SWITCH_OUT_PREEMPT - PERF_RECORD_SWITCH* events
 *
 *
 * PERF_RECORD_MISC_EXACT_IP:
 *   Indicates that the content of PERF_SAMPLE_IP points to
 *   the actual instruction that triggered the event. See also
 *   perf_event_attr::precise_ip.
 *
 * PERF_RECORD_MISC_SWITCH_OUT_PREEMPT:
 *   Indicates that thread was preempted in TASK_RUNNING state.
 */
#define PERF_RECORD_MISC_EXACT_IP		(1 << 14)
#define PERF_RECORD_MISC_SWITCH_OUT_PREEMPT	(1 << 14)
/*
 * Reserve the last bit to indicate some extended misc field
 */
#define PERF_RECORD_MISC_EXT_RESERVED		(1 << 15)

struct perf_event_header {
	__u32	type;
	__u16	misc;
	__u16	size;
};

struct perf_ns_link_info {
	__u64	dev;
	__u64	ino;
};

enum {
	NET_NS_INDEX		= 0,
	UTS_NS_INDEX		= 1,
	IPC_NS_INDEX		= 2,
	PID_NS_INDEX		= 3,
	USER_NS_INDEX		= 4,
	MNT_NS_INDEX		= 5,
	CGROUP_NS_INDEX		= 6,

	NR_NAMESPACES,		/* number of available namespaces */
};

enum perf_event_type {

	/*
	 * If perf_event_attr.sample_id_all is set then all event types will
	 * have the sample_type selected fields related to where/when
	 * (identity) an event took place (TID, TIME, ID, STREAM_ID, CPU,
	 * IDENTIFIER) described in PERF_RECORD_SAMPLE below, it will be stashed
	 * just after the perf_event_header and the fields already present for
	 * the existing fields, i.e. at the end of the payload. That way a newer
	 * perf.data file will be supported by older perf tools, with these new
	 * optional fields being ignored.
	 *
	 * struct sample_id {
	 * 	{ u32			pid, tid; } && PERF_SAMPLE_TID
	 * 	{ u64			time;     } && PERF_SAMPLE_TIME
	 * 	{ u64			id;       } && PERF_SAMPLE_ID
	 * 	{ u64			stream_id;} && PERF_SAMPLE_STREAM_ID
	 * 	{ u32			cpu, res; } && PERF_SAMPLE_CPU
	 *	{ u64			id;	  } && PERF_SAMPLE_IDENTIFIER
	 * } && perf_event_attr::sample_id_all
	 *
	 * Note that PERF_SAMPLE_IDENTIFIER duplicates PERF_SAMPLE_ID.  The
	 * advantage of PERF_SAMPLE_IDENTIFIER is that its position is fixed
	 * relative to header.size.
	 */

	/*
	 * The MMAP events record the PROT_EXEC mappings so that we can
	 * correlate userspace IPs to code. They have the following structure:
	 *
	 * struct {
	 *	struct perf_event_header	header;
	 *
	 *	u32				pid, tid;
	 *	u64				addr;
	 *	u64				len;
	 *	u64				pgoff;
	 *	char				filename[];
	 * 	struct sample_id		sample_id;
	 * };
	 */
	PERF_RECORD_MMAP			= 1,

	/*
	 * struct {
	 *	struct perf_event_header	header;
	 *	u64				id;
	 *	u64				lost;
	 * 	struct sample_id		sample_id;
	 * };
	 */
	PERF_RECORD_LOST			= 2,

	/*
	 * struct {
	 *	struct perf_event_header	header;
	 *
	 *	u32				pid, tid;
	 *	char				comm[];
	 * 	struct sample_id		sample_id;
	 * };
	 */
	PERF_RECORD_COMM			= 3,

	/*
	 * struct {
	 *	struct perf_event_header	header;
	 *	u32				pid, ppid;
	 *	u32				tid, ptid;
	 *	u64				time;
	 * 	struct sample_id		sample_id;
	 * };
	 */
	PERF_RECORD_EXIT			= 4,

	/*
	 * struct {
	 *	struct perf_event_header	header;
	 *	u64				time;
	 *	u64				id;
	 *	u64				stream_id;
	 * 	struct sample_id		sample_id;
	 * };
	 */
	PERF_RECORD_THROTTLE			= 5,
	PERF_RECORD_UNTHROTTLE			= 6,

	/*
	 * struct {
	 *	struct perf_event_header	header;
	 *	u32				pid, ppid;
	 *	u32				tid, ptid;
	 *	u64				time;
	 * 	struct sample_id		sample_id;
	 * };
	 */
	PERF_RECORD_FORK			= 7,

	/*
	 * struct {
	 *	struct perf_event_header	header;
	 *	u32				pid, tid;
	 *
	 *	struct read_format		values;
	 * 	struct sample_id		sample_id;
	 * };
	 */
	PERF_RECORD_READ			= 8,

	/*
	 * struct {
	 *	struct perf_event_header	header;
	 *
	 *	#
	 *	# Note that PERF_SAMPLE_IDENTIFIER duplicates PERF_SAMPLE_ID.
	 *	# The advantage of PERF_SAMPLE_IDENTIFIER is that its position
	 *	# is fixed relative to header.
	 *	#
	 *
	 *	{ u64			id;	  } && PERF_SAMPLE_IDENTIFIER
	 *	{ u64			ip;	  } && PERF_SAMPLE_IP
	 *	{ u32			pid, tid; } && PERF_SAMPLE_TID
	 *	{ u64			time;     } && PERF_SAMPLE_TIME
	 *	{ u64			addr;     } && PERF_SAMPLE_ADDR
	 *	{ u64			id;	  } && PERF_SAMPLE_ID
	 *	{ u64			stream_id;} && PERF_SAMPLE_STREAM_ID
	 *	{ u32			cpu, res; } && PERF_SAMPLE_CPU
	 *	{ u64			period;   } && PERF_SAMPLE_PERIOD
	 *
	 *	{ struct read_format	values;	  } && PERF_SAMPLE_READ
	 *
	 *	{ u64			nr,
	 *	  u64			ips[nr];  } && PERF_SAMPLE_CALLCHAIN
	 *
	 *	#
	 *	# The RAW record below is opaque data wrt the ABI
	 *	#
	 *	# That is, the ABI doesn't make any promises wrt to
	 *	# the stability of its content, it may vary depending
	 *	# on event, hardware, kernel version and phase of
	 *	# the moon.
	 *	#
	 *	# In other words, PERF_SAMPLE_RAW contents are not an ABI.
	 *	#
	 *
	 *	{ u32			size;
	 *	  char                  data[size];}&& PERF_SAMPLE_RAW
	 *
	 *	{ u64                   nr;
	 *	  { u64	hw_idx; } && PERF_SAMPLE_BRANCH_HW_INDEX
	 *        { u64 from, to, flags } lbr[nr];
	 *      } && PERF_SAMPLE_BRANCH_STACK
	 *
	 * 	{ u64			abi; # enum perf_sample_regs_abi
	 * 	  u64			regs[weight(mask)]; } && PERF_SAMPLE_REGS_USER
	 *
	 * 	{ u64			size;
	 * 	  char			data[size];
	 * 	  u64			dyn_size; } && PERF_SAMPLE_STACK_USER
	 *
	 *	{ u64			weight;   } && PERF_SAMPLE_WEIGHT
	 *	{ u64			data_src; } && PERF_SAMPLE_DATA_SRC
	 *	{ u64			transaction; } && PERF_SAMPLE_TRANSACTION
	 *	{ u64			abi; # enum perf_sample_regs_abi
	 *	  u64			regs[weight(mask)]; } && PERF_SAMPLE_REGS_INTR
	 *	{ u64			phys_addr;} && PERF_SAMPLE_PHYS_ADDR
	 *	{ u64			size;
	 *	  char			data[size]; } && PERF_SAMPLE_AUX
	 * };
	 */
	PERF_RECORD_SAMPLE			= 9,

	/*
	 * The MMAP2 records are an augmented version of MMAP, they add
	 * maj, min, ino numbers to be used to uniquely identify each mapping
	 *
	 * struct {
	 *	struct perf_event_header	header;
	 *
	 *	u32				pid, tid;
	 *	u64				addr;
	 *	u64				len;
	 *	u64				pgoff;
	 *	u32				maj;
	 *	u32				min;
	 *	u64				ino;
	 *	u64				ino_generation;
	 *	u32				prot, flags;
	 *	char				filename[];
	 * 	struct sample_id		sample_id;
	 * };
	 */
	PERF_RECORD_MMAP2			= 10,

	/*
	 * Records that new data landed in the AUX buffer part.
	 *
	 * struct {
	 * 	struct perf_event_header	header;
	 *
	 * 	u64				aux_offset;
	 * 	u64				aux_size;
	 *	u64				flags;
	 * 	struct sample_id		sample_id;
	 * };
	 */
	PERF_RECORD_AUX				= 11,

	/*
	 * Indicates that instruction trace has started
	 *
	 * struct {
	 *	struct perf_event_header	header;
	 *	u32				pid;
	 *	u32				tid;
	 *	struct sample_id		sample_id;
	 * };
	 */
	PERF_RECORD_ITRACE_START		= 12,

	/*
	 * Records the dropped/lost sample number.
	 *
	 * struct {
	 *	struct perf_event_header	header;
	 *
	 *	u64				lost;
	 *	struct sample_id		sample_id;
	 * };
	 */
	PERF_RECORD_LOST_SAMPLES		= 13,

	/*
	 * Records a context switch in or out (flagged by
	 * PERF_RECORD_MISC_SWITCH_OUT). See also
	 * PERF_RECORD_SWITCH_CPU_WIDE.
	 *
	 * struct {
	 *	struct perf_event_header	header;
	 *	struct sample_id		sample_id;
	 * };
	 */
	PERF_RECORD_SWITCH			= 14,

	/*
	 * CPU-wide version of PERF_RECORD_SWITCH with next_prev_pid and
	 * next_prev_tid that are the next (switching out) or previous
	 * (switching in) pid/tid.
	 *
	 * struct {
	 *	struct perf_event_header	header;
	 *	u32				next_prev_pid;
	 *	u32				next_prev_tid;
	 *	struct sample_id		sample_id;
	 * };
	 */
	PERF_RECORD_SWITCH_CPU_WIDE		= 15,

	/*
	 * struct {
	 *	struct perf_event_header	header;
	 *	u32				pid;
	 *	u32				tid;
	 *	u64				nr_namespaces;
	 *	{ u64				dev, inode; } [nr_namespaces];
	 *	struct sample_id		sample_id;
	 * };
	 */
	PERF_RECORD_NAMESPACES			= 16,

	/*
	 * Record ksymbol register/unregister events:
	 *
	 * struct {
	 *	struct perf_event_header	header;
	 *	u64				addr;
	 *	u32				len;
	 *	u16				ksym_type;
	 *	u16				flags;
	 *	char				name[];
	 *	struct sample_id		sample_id;
	 * };
	 */
	PERF_RECORD_KSYMBOL			= 17,

	/*
	 * Record bpf events:
	 *  enum perf_bpf_event_type {
	 *	PERF_BPF_EVENT_UNKNOWN		= 0,
	 *	PERF_BPF_EVENT_PROG_LOAD	= 1,
	 *	PERF_BPF_EVENT_PROG_UNLOAD	= 2,
	 *  };
	 *
	 * struct {
	 *	struct perf_event_header	header;
	 *	u16				type;
	 *	u16				flags;
	 *	u32				id;
	 *	u8				tag[BPF_TAG_SIZE];
	 *	struct sample_id		sample_id;
	 * };
	 */
	PERF_RECORD_BPF_EVENT			= 18,

	/*
	 * struct {
	 *	struct perf_event_header	header;
	 *	u64				id;
	 *	char				path[];
	 *	struct sample_id		sample_id;
	 * };
	 */
	PERF_RECORD_CGROUP			= 19,

	/*
	 * Records changes to kernel text i.e. self-modified code. 'old_len' is
	 * the number of old bytes, 'new_len' is the number of new bytes. Either
	 * 'old_len' or 'new_len' may be zero to indicate, for example, the
	 * addition or removal of a trampoline. 'bytes' contains the old bytes
	 * followed immediately by the new bytes.
	 *
	 * struct {
	 *	struct perf_event_header	header;
	 *	u64				addr;
	 *	u16				old_len;
	 *	u16				new_len;
	 *	u8				bytes[];
	 *	struct sample_id		sample_id;
	 * };
	 */
	PERF_RECORD_TEXT_POKE			= 20,

	PERF_RECORD_MAX,			/* non-ABI */
};

enum perf_record_ksymbol_type {
	PERF_RECORD_KSYMBOL_TYPE_UNKNOWN	= 0,
	PERF_RECORD_KSYMBOL_TYPE_BPF		= 1,
	/*
	 * Out of line code such as kprobe-replaced instructions or optimized
	 * kprobes or ftrace trampolines.
	 */
	PERF_RECORD_KSYMBOL_TYPE_OOL		= 2,
	PERF_RECORD_KSYMBOL_TYPE_MAX		/* non-ABI */
};

#define PERF_RECORD_KSYMBOL_FLAGS_UNREGISTER	(1 << 0)

enum perf_bpf_event_type {
	PERF_BPF_EVENT_UNKNOWN		= 0,
	PERF_BPF_EVENT_PROG_LOAD	= 1,
	PERF_BPF_EVENT_PROG_UNLOAD	= 2,
	PERF_BPF_EVENT_MAX,		/* non-ABI */
};

#define PERF_MAX_STACK_DEPTH		127
#define PERF_MAX_CONTEXTS_PER_STACK	  8

enum perf_callchain_context {
	PERF_CONTEXT_HV			= (__u64)-32,
	PERF_CONTEXT_KERNEL		= (__u64)-128,
	PERF_CONTEXT_USER		= (__u64)-512,

	PERF_CONTEXT_GUEST		= (__u64)-2048,
	PERF_CONTEXT_GUEST_KERNEL	= (__u64)-2176,
	PERF_CONTEXT_GUEST_USER		= (__u64)-2560,

	PERF_CONTEXT_MAX		= (__u64)-4095,
};

/**
 * PERF_RECORD_AUX::flags bits
 */
#define PERF_AUX_FLAG_TRUNCATED		0x01	/* record was truncated to fit */
#define PERF_AUX_FLAG_OVERWRITE		0x02	/* snapshot from overwrite mode */
#define PERF_AUX_FLAG_PARTIAL		0x04	/* record contains gaps */
#define PERF_AUX_FLAG_COLLISION		0x08	/* sample collided with another */

#define PERF_FLAG_FD_NO_GROUP		(1UL << 0)
#define PERF_FLAG_FD_OUTPUT		(1UL << 1)
#define PERF_FLAG_PID_CGROUP		(1UL << 2) /* pid=cgroup id, per-cpu mode only */
#define PERF_FLAG_FD_CLOEXEC		(1UL << 3) /* O_CLOEXEC */

#if defined(__LITTLE_ENDIAN_BITFIELD)
union perf_mem_data_src {
	__u64 val;
	struct {
		__u64   mem_op:5,	/* type of opcode */
			mem_lvl:14,	/* memory hierarchy level */
			mem_snoop:5,	/* snoop mode */
			mem_lock:2,	/* lock instr */
			mem_dtlb:7,	/* tlb access */
			mem_lvl_num:4,	/* memory hierarchy level number */
			mem_remote:1,   /* remote */
			mem_snoopx:2,	/* snoop mode, ext */
			mem_rsvd:24;
	};
};
#elif defined(__BIG_ENDIAN_BITFIELD)
union perf_mem_data_src {
	__u64 val;
	struct {
		__u64	mem_rsvd:24,
			mem_snoopx:2,	/* snoop mode, ext */
			mem_remote:1,   /* remote */
			mem_lvl_num:4,	/* memory hierarchy level number */
			mem_dtlb:7,	/* tlb access */
			mem_lock:2,	/* lock instr */
			mem_snoop:5,	/* snoop mode */
			mem_lvl:14,	/* memory hierarchy level */
			mem_op:5;	/* type of opcode */
	};
};
#else
#error "Unknown endianness"
#endif

/* type of opcode (load/store/prefetch,code) */
#define PERF_MEM_OP_NA		0x01 /* not available */
#define PERF_MEM_OP_LOAD	0x02 /* load instruction */
#define PERF_MEM_OP_STORE	0x04 /* store instruction */
#define PERF_MEM_OP_PFETCH	0x08 /* prefetch */
#define PERF_MEM_OP_EXEC	0x10 /* code (execution) */
#define PERF_MEM_OP_SHIFT	0

/* memory hierarchy (memory level, hit or miss) */
#define PERF_MEM_LVL_NA		0x01  /* not available */
#define PERF_MEM_LVL_HIT	0x02  /* hit level */
#define PERF_MEM_LVL_MISS	0x04  /* miss level  */
#define PERF_MEM_LVL_L1		0x08  /* L1 */
#define PERF_MEM_LVL_LFB	0x10  /* Line Fill Buffer */
#define PERF_MEM_LVL_L2		0x20  /* L2 */
#define PERF_MEM_LVL_L3		0x40  /* L3 */
#define PERF_MEM_LVL_LOC_RAM	0x80  /* Local DRAM */
#define PERF_MEM_LVL_REM_RAM1	0x100 /* Remote DRAM (1 hop) */
#define PERF_MEM_LVL_REM_RAM2	0x200 /* Remote DRAM (2 hops) */
#define PERF_MEM_LVL_REM_CCE1	0x400 /* Remote Cache (1 hop) */
#define PERF_MEM_LVL_REM_CCE2	0x800 /* Remote Cache (2 hops) */
#define PERF_MEM_LVL_IO		0x1000 /* I/O memory */
#define PERF_MEM_LVL_UNC	0x2000 /* Uncached memory */
#define PERF_MEM_LVL_SHIFT	5

#define PERF_MEM_REMOTE_REMOTE	0x01  /* Remote */
#define PERF_MEM_REMOTE_SHIFT	37

#define PERF_MEM_LVLNUM_L1	0x01 /* L1 */
#define PERF_MEM_LVLNUM_L2	0x02 /* L2 */
#define PERF_MEM_LVLNUM_L3	0x03 /* L3 */
#define PERF_MEM_LVLNUM_L4	0x04 /* L4 */
/* 5-0xa available */
#define PERF_MEM_LVLNUM_ANY_CACHE 0x0b /* Any cache */
#define PERF_MEM_LVLNUM_LFB	0x0c /* LFB */
#define PERF_MEM_LVLNUM_RAM	0x0d /* RAM */
#define PERF_MEM_LVLNUM_PMEM	0x0e /* PMEM */
#define PERF_MEM_LVLNUM_NA	0x0f /* N/A */

#define PERF_MEM_LVLNUM_SHIFT	33

/* snoop mode */
#define PERF_MEM_SNOOP_NA	0x01 /* not available */
#define PERF_MEM_SNOOP_NONE	0x02 /* no snoop */
#define PERF_MEM_SNOOP_HIT	0x04 /* snoop hit */
#define PERF_MEM_SNOOP_MISS	0x08 /* snoop miss */
#define PERF_MEM_SNOOP_HITM	0x10 /* snoop hit modified */
#define PERF_MEM_SNOOP_SHIFT	19

#define PERF_MEM_SNOOPX_FWD	0x01 /* forward */
/* 1 free */
#define PERF_MEM_SNOOPX_SHIFT  38

/* locked instruction */
#define PERF_MEM_LOCK_NA	0x01 /* not available */
#define PERF_MEM_LOCK_LOCKED	0x02 /* locked transaction */
#define PERF_MEM_LOCK_SHIFT	24

/* TLB access */
#define PERF_MEM_TLB_NA		0x01 /* not available */
#define PERF_MEM_TLB_HIT	0x02 /* hit level */
#define PERF_MEM_TLB_MISS	0x04 /* miss level */
#define PERF_MEM_TLB_L1		0x08 /* L1 */
#define PERF_MEM_TLB_L2		0x10 /* L2 */
#define PERF_MEM_TLB_WK		0x20 /* Hardware Walker*/
#define PERF_MEM_TLB_OS		0x40 /* OS fault handler */
#define PERF_MEM_TLB_SHIFT	26

#define PERF_MEM_S(a, s) \
	(((__u64)PERF_MEM_##a##_##s) << PERF_MEM_##a##_SHIFT)

/*
 * single taken branch record layout:
 *
 *      from: source instruction (may not always be a branch insn)
 *        to: branch target
 *   mispred: branch target was mispredicted
 * predicted: branch target was predicted
 *
 * support for mispred, predicted is optional. In case it
 * is not supported mispred = predicted = 0.
 *
 *     in_tx: running in a hardware transaction
 *     abort: aborting a hardware transaction
 *    cycles: cycles from last branch (or 0 if not supported)
 *      type: branch type
 */
struct perf_branch_entry {
	__u64	from;
	__u64	to;
	__u64	mispred:1,  /* target mispredicted */
		predicted:1,/* target predicted */
		in_tx:1,    /* in transaction */
		abort:1,    /* transaction abort */
		cycles:16,  /* cycle count to last branch */
		type:4,     /* branch type */
		reserved:40;
};

#endif /* _UAPI_LINUX_PERF_EVENT_H */<|MERGE_RESOLUTION|>--- conflicted
+++ resolved
@@ -378,9 +378,6 @@
 				use_clockid    :  1, /* use @clockid for time fields */
 				context_switch :  1, /* context switch data */
 				write_backward :  1, /* Write ring buffer from end to beginning */
-<<<<<<< HEAD
-				__reserved_1   : 36;
-=======
 				namespaces     :  1, /* include namespaces data */
 				ksymbol        :  1, /* include ksymbol events */
 				bpf_event      :  1, /* include bpf events */
@@ -388,7 +385,6 @@
 				cgroup         :  1, /* include cgroup events */
 				text_poke      :  1, /* include text poke events */
 				__reserved_1   : 30;
->>>>>>> 24b8d41d
 
 	union {
 		__u32		wakeup_events;	  /* wakeup every n events */
@@ -437,13 +433,9 @@
 	 */
 	__u32	aux_watermark;
 	__u16	sample_max_stack;
-<<<<<<< HEAD
-	__u16	__reserved_2;	/* align to __u64 */
-=======
 	__u16	__reserved_2;
 	__u32	aux_sample_size;
 	__u32	__reserved_3;
->>>>>>> 24b8d41d
 };
 
 /*
@@ -470,18 +462,6 @@
 /*
  * Ioctls that can be done on a perf event fd:
  */
-<<<<<<< HEAD
-#define PERF_EVENT_IOC_ENABLE		_IO ('$', 0)
-#define PERF_EVENT_IOC_DISABLE		_IO ('$', 1)
-#define PERF_EVENT_IOC_REFRESH		_IO ('$', 2)
-#define PERF_EVENT_IOC_RESET		_IO ('$', 3)
-#define PERF_EVENT_IOC_PERIOD		_IOW('$', 4, __u64)
-#define PERF_EVENT_IOC_SET_OUTPUT	_IO ('$', 5)
-#define PERF_EVENT_IOC_SET_FILTER	_IOW('$', 6, char *)
-#define PERF_EVENT_IOC_ID		_IOR('$', 7, __u64 *)
-#define PERF_EVENT_IOC_SET_BPF		_IOW('$', 8, __u32)
-#define PERF_EVENT_IOC_PAUSE_OUTPUT	_IOW('$', 9, __u32)
-=======
 #define PERF_EVENT_IOC_ENABLE			_IO ('$', 0)
 #define PERF_EVENT_IOC_DISABLE			_IO ('$', 1)
 #define PERF_EVENT_IOC_REFRESH			_IO ('$', 2)
@@ -494,7 +474,6 @@
 #define PERF_EVENT_IOC_PAUSE_OUTPUT		_IOW('$', 9, __u32)
 #define PERF_EVENT_IOC_QUERY_BPF		_IOWR('$', 10, struct perf_event_query_bpf *)
 #define PERF_EVENT_IOC_MODIFY_ATTRIBUTES	_IOW('$', 11, struct perf_event_attr *)
->>>>>>> 24b8d41d
 
 enum perf_event_ioc_flags {
 	PERF_IOC_FLAG_GROUP		= 1U << 0,
