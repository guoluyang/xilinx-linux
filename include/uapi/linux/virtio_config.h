--- conflicted
+++ resolved
@@ -52,11 +52,7 @@
  * rest are per-device feature bits.
  */
 #define VIRTIO_TRANSPORT_F_START	28
-<<<<<<< HEAD
-#define VIRTIO_TRANSPORT_F_END		34
-=======
 #define VIRTIO_TRANSPORT_F_END		38
->>>>>>> 24b8d41d
 
 #ifndef VIRTIO_CONFIG_NO_LEGACY
 /* Do we get callbacks when the ring is completely used, even if we've
@@ -71,20 +67,12 @@
 #define VIRTIO_F_VERSION_1		32
 
 /*
-<<<<<<< HEAD
- * If clear - device has the IOMMU bypass quirk feature.
- * If set - use platform tools to detect the IOMMU.
-=======
  * If clear - device has the platform DMA (e.g. IOMMU) bypass quirk feature.
  * If set - use platform DMA tools to access the memory.
->>>>>>> 24b8d41d
  *
  * Note the reverse polarity (compared to most other features),
  * this is for compatibility with legacy systems.
  */
-<<<<<<< HEAD
-#define VIRTIO_F_IOMMU_PLATFORM		33
-=======
 #define VIRTIO_F_ACCESS_PLATFORM	33
 #ifndef __KERNEL__
 /* Legacy name for VIRTIO_F_ACCESS_PLATFORM (for compatibility with old userspace) */
@@ -104,5 +92,4 @@
  * Does the device support Single Root I/O Virtualization?
  */
 #define VIRTIO_F_SR_IOV			37
->>>>>>> 24b8d41d
 #endif /* _UAPI_LINUX_VIRTIO_CONFIG_H */