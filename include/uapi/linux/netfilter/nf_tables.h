/* SPDX-License-Identifier: GPL-2.0 WITH Linux-syscall-note */
#ifndef _LINUX_NF_TABLES_H
#define _LINUX_NF_TABLES_H

<<<<<<< HEAD
#define NFT_TABLE_MAXNAMELEN	32
#define NFT_CHAIN_MAXNAMELEN	32
#define NFT_SET_MAXNAMELEN	32
=======
#define NFT_NAME_MAXLEN		256
#define NFT_TABLE_MAXNAMELEN	NFT_NAME_MAXLEN
#define NFT_CHAIN_MAXNAMELEN	NFT_NAME_MAXLEN
#define NFT_SET_MAXNAMELEN	NFT_NAME_MAXLEN
#define NFT_OBJ_MAXNAMELEN	NFT_NAME_MAXLEN
>>>>>>> 24b8d41d
#define NFT_USERDATA_MAXLEN	256
#define NFT_OSF_MAXGENRELEN	16

/**
 * enum nft_registers - nf_tables registers
 *
 * nf_tables used to have five registers: a verdict register and four data
 * registers of size 16. The data registers have been changed to 16 registers
 * of size 4. For compatibility reasons, the NFT_REG_[1-4] registers still
 * map to areas of size 16, the 4 byte registers are addressed using
 * NFT_REG32_00 - NFT_REG32_15.
 */
enum nft_registers {
	NFT_REG_VERDICT,
	NFT_REG_1,
	NFT_REG_2,
	NFT_REG_3,
	NFT_REG_4,
	__NFT_REG_MAX,

	NFT_REG32_00	= 8,
	NFT_REG32_01,
	NFT_REG32_02,
	NFT_REG32_03,
	NFT_REG32_04,
	NFT_REG32_05,
	NFT_REG32_06,
	NFT_REG32_07,
	NFT_REG32_08,
	NFT_REG32_09,
	NFT_REG32_10,
	NFT_REG32_11,
	NFT_REG32_12,
	NFT_REG32_13,
	NFT_REG32_14,
	NFT_REG32_15,
};
#define NFT_REG_MAX	(__NFT_REG_MAX - 1)

#define NFT_REG_SIZE	16
#define NFT_REG32_SIZE	4
#define NFT_REG32_COUNT	(NFT_REG32_15 - NFT_REG32_00 + 1)

/**
 * enum nft_verdicts - nf_tables internal verdicts
 *
 * @NFT_CONTINUE: continue evaluation of the current rule
 * @NFT_BREAK: terminate evaluation of the current rule
 * @NFT_JUMP: push the current chain on the jump stack and jump to a chain
 * @NFT_GOTO: jump to a chain without pushing the current chain on the jump stack
 * @NFT_RETURN: return to the topmost chain on the jump stack
 *
 * The nf_tables verdicts share their numeric space with the netfilter verdicts.
 */
enum nft_verdicts {
	NFT_CONTINUE	= -1,
	NFT_BREAK	= -2,
	NFT_JUMP	= -3,
	NFT_GOTO	= -4,
	NFT_RETURN	= -5,
};

/**
 * enum nf_tables_msg_types - nf_tables netlink message types
 *
 * @NFT_MSG_NEWTABLE: create a new table (enum nft_table_attributes)
 * @NFT_MSG_GETTABLE: get a table (enum nft_table_attributes)
 * @NFT_MSG_DELTABLE: delete a table (enum nft_table_attributes)
 * @NFT_MSG_NEWCHAIN: create a new chain (enum nft_chain_attributes)
 * @NFT_MSG_GETCHAIN: get a chain (enum nft_chain_attributes)
 * @NFT_MSG_DELCHAIN: delete a chain (enum nft_chain_attributes)
 * @NFT_MSG_NEWRULE: create a new rule (enum nft_rule_attributes)
 * @NFT_MSG_GETRULE: get a rule (enum nft_rule_attributes)
 * @NFT_MSG_DELRULE: delete a rule (enum nft_rule_attributes)
 * @NFT_MSG_NEWSET: create a new set (enum nft_set_attributes)
 * @NFT_MSG_GETSET: get a set (enum nft_set_attributes)
 * @NFT_MSG_DELSET: delete a set (enum nft_set_attributes)
 * @NFT_MSG_NEWSETELEM: create a new set element (enum nft_set_elem_attributes)
 * @NFT_MSG_GETSETELEM: get a set element (enum nft_set_elem_attributes)
 * @NFT_MSG_DELSETELEM: delete a set element (enum nft_set_elem_attributes)
 * @NFT_MSG_NEWGEN: announce a new generation, only for events (enum nft_gen_attributes)
 * @NFT_MSG_GETGEN: get the rule-set generation (enum nft_gen_attributes)
 * @NFT_MSG_TRACE: trace event (enum nft_trace_attributes)
 * @NFT_MSG_NEWOBJ: create a stateful object (enum nft_obj_attributes)
 * @NFT_MSG_GETOBJ: get a stateful object (enum nft_obj_attributes)
 * @NFT_MSG_DELOBJ: delete a stateful object (enum nft_obj_attributes)
 * @NFT_MSG_GETOBJ_RESET: get and reset a stateful object (enum nft_obj_attributes)
 * @NFT_MSG_NEWFLOWTABLE: add new flow table (enum nft_flowtable_attributes)
 * @NFT_MSG_GETFLOWTABLE: get flow table (enum nft_flowtable_attributes)
 * @NFT_MSG_DELFLOWTABLE: delete flow table (enum nft_flowtable_attributes)
 */
enum nf_tables_msg_types {
	NFT_MSG_NEWTABLE,
	NFT_MSG_GETTABLE,
	NFT_MSG_DELTABLE,
	NFT_MSG_NEWCHAIN,
	NFT_MSG_GETCHAIN,
	NFT_MSG_DELCHAIN,
	NFT_MSG_NEWRULE,
	NFT_MSG_GETRULE,
	NFT_MSG_DELRULE,
	NFT_MSG_NEWSET,
	NFT_MSG_GETSET,
	NFT_MSG_DELSET,
	NFT_MSG_NEWSETELEM,
	NFT_MSG_GETSETELEM,
	NFT_MSG_DELSETELEM,
	NFT_MSG_NEWGEN,
	NFT_MSG_GETGEN,
	NFT_MSG_TRACE,
	NFT_MSG_NEWOBJ,
	NFT_MSG_GETOBJ,
	NFT_MSG_DELOBJ,
	NFT_MSG_GETOBJ_RESET,
	NFT_MSG_NEWFLOWTABLE,
	NFT_MSG_GETFLOWTABLE,
	NFT_MSG_DELFLOWTABLE,
	NFT_MSG_MAX,
};

/**
 * enum nft_list_attributes - nf_tables generic list netlink attributes
 *
 * @NFTA_LIST_ELEM: list element (NLA_NESTED)
 */
enum nft_list_attributes {
	NFTA_LIST_UNSPEC,
	NFTA_LIST_ELEM,
	__NFTA_LIST_MAX
};
#define NFTA_LIST_MAX		(__NFTA_LIST_MAX - 1)

/**
 * enum nft_hook_attributes - nf_tables netfilter hook netlink attributes
 *
 * @NFTA_HOOK_HOOKNUM: netfilter hook number (NLA_U32)
 * @NFTA_HOOK_PRIORITY: netfilter hook priority (NLA_U32)
 * @NFTA_HOOK_DEV: netdevice name (NLA_STRING)
 * @NFTA_HOOK_DEVS: list of netdevices (NLA_NESTED)
 */
enum nft_hook_attributes {
	NFTA_HOOK_UNSPEC,
	NFTA_HOOK_HOOKNUM,
	NFTA_HOOK_PRIORITY,
	NFTA_HOOK_DEV,
	NFTA_HOOK_DEVS,
	__NFTA_HOOK_MAX
};
#define NFTA_HOOK_MAX		(__NFTA_HOOK_MAX - 1)

/**
 * enum nft_table_flags - nf_tables table flags
 *
 * @NFT_TABLE_F_DORMANT: this table is not active
 */
enum nft_table_flags {
	NFT_TABLE_F_DORMANT	= 0x1,
};

/**
 * enum nft_table_attributes - nf_tables table netlink attributes
 *
 * @NFTA_TABLE_NAME: name of the table (NLA_STRING)
 * @NFTA_TABLE_FLAGS: bitmask of enum nft_table_flags (NLA_U32)
 * @NFTA_TABLE_USE: number of chains in this table (NLA_U32)
 * @NFTA_TABLE_USERDATA: user data (NLA_BINARY)
 */
enum nft_table_attributes {
	NFTA_TABLE_UNSPEC,
	NFTA_TABLE_NAME,
	NFTA_TABLE_FLAGS,
	NFTA_TABLE_USE,
	NFTA_TABLE_HANDLE,
	NFTA_TABLE_PAD,
	NFTA_TABLE_USERDATA,
	__NFTA_TABLE_MAX
};
#define NFTA_TABLE_MAX		(__NFTA_TABLE_MAX - 1)

enum nft_chain_flags {
	NFT_CHAIN_BASE		= (1 << 0),
	NFT_CHAIN_HW_OFFLOAD	= (1 << 1),
	NFT_CHAIN_BINDING	= (1 << 2),
};
#define NFT_CHAIN_FLAGS		(NFT_CHAIN_BASE		| \
				 NFT_CHAIN_HW_OFFLOAD	| \
				 NFT_CHAIN_BINDING)

/**
 * enum nft_chain_attributes - nf_tables chain netlink attributes
 *
 * @NFTA_CHAIN_TABLE: name of the table containing the chain (NLA_STRING)
 * @NFTA_CHAIN_HANDLE: numeric handle of the chain (NLA_U64)
 * @NFTA_CHAIN_NAME: name of the chain (NLA_STRING)
 * @NFTA_CHAIN_HOOK: hook specification for basechains (NLA_NESTED: nft_hook_attributes)
 * @NFTA_CHAIN_POLICY: numeric policy of the chain (NLA_U32)
 * @NFTA_CHAIN_USE: number of references to this chain (NLA_U32)
 * @NFTA_CHAIN_TYPE: type name of the string (NLA_NUL_STRING)
 * @NFTA_CHAIN_COUNTERS: counter specification of the chain (NLA_NESTED: nft_counter_attributes)
 * @NFTA_CHAIN_FLAGS: chain flags
 * @NFTA_CHAIN_ID: uniquely identifies a chain in a transaction (NLA_U32)
 * @NFTA_CHAIN_USERDATA: user data (NLA_BINARY)
 */
enum nft_chain_attributes {
	NFTA_CHAIN_UNSPEC,
	NFTA_CHAIN_TABLE,
	NFTA_CHAIN_HANDLE,
	NFTA_CHAIN_NAME,
	NFTA_CHAIN_HOOK,
	NFTA_CHAIN_POLICY,
	NFTA_CHAIN_USE,
	NFTA_CHAIN_TYPE,
	NFTA_CHAIN_COUNTERS,
	NFTA_CHAIN_PAD,
<<<<<<< HEAD
=======
	NFTA_CHAIN_FLAGS,
	NFTA_CHAIN_ID,
	NFTA_CHAIN_USERDATA,
>>>>>>> 24b8d41d
	__NFTA_CHAIN_MAX
};
#define NFTA_CHAIN_MAX		(__NFTA_CHAIN_MAX - 1)

/**
 * enum nft_rule_attributes - nf_tables rule netlink attributes
 *
 * @NFTA_RULE_TABLE: name of the table containing the rule (NLA_STRING)
 * @NFTA_RULE_CHAIN: name of the chain containing the rule (NLA_STRING)
 * @NFTA_RULE_HANDLE: numeric handle of the rule (NLA_U64)
 * @NFTA_RULE_EXPRESSIONS: list of expressions (NLA_NESTED: nft_expr_attributes)
 * @NFTA_RULE_COMPAT: compatibility specifications of the rule (NLA_NESTED: nft_rule_compat_attributes)
 * @NFTA_RULE_POSITION: numeric handle of the previous rule (NLA_U64)
 * @NFTA_RULE_USERDATA: user data (NLA_BINARY, NFT_USERDATA_MAXLEN)
 * @NFTA_RULE_ID: uniquely identifies a rule in a transaction (NLA_U32)
 * @NFTA_RULE_POSITION_ID: transaction unique identifier of the previous rule (NLA_U32)
 */
enum nft_rule_attributes {
	NFTA_RULE_UNSPEC,
	NFTA_RULE_TABLE,
	NFTA_RULE_CHAIN,
	NFTA_RULE_HANDLE,
	NFTA_RULE_EXPRESSIONS,
	NFTA_RULE_COMPAT,
	NFTA_RULE_POSITION,
	NFTA_RULE_USERDATA,
	NFTA_RULE_PAD,
<<<<<<< HEAD
=======
	NFTA_RULE_ID,
	NFTA_RULE_POSITION_ID,
	NFTA_RULE_CHAIN_ID,
>>>>>>> 24b8d41d
	__NFTA_RULE_MAX
};
#define NFTA_RULE_MAX		(__NFTA_RULE_MAX - 1)

/**
 * enum nft_rule_compat_flags - nf_tables rule compat flags
 *
 * @NFT_RULE_COMPAT_F_INV: invert the check result
 */
enum nft_rule_compat_flags {
	NFT_RULE_COMPAT_F_INV	= (1 << 1),
	NFT_RULE_COMPAT_F_MASK	= NFT_RULE_COMPAT_F_INV,
};

/**
 * enum nft_rule_compat_attributes - nf_tables rule compat attributes
 *
 * @NFTA_RULE_COMPAT_PROTO: numeric value of handled protocol (NLA_U32)
 * @NFTA_RULE_COMPAT_FLAGS: bitmask of enum nft_rule_compat_flags (NLA_U32)
 */
enum nft_rule_compat_attributes {
	NFTA_RULE_COMPAT_UNSPEC,
	NFTA_RULE_COMPAT_PROTO,
	NFTA_RULE_COMPAT_FLAGS,
	__NFTA_RULE_COMPAT_MAX
};
#define NFTA_RULE_COMPAT_MAX	(__NFTA_RULE_COMPAT_MAX - 1)

/**
 * enum nft_set_flags - nf_tables set flags
 *
 * @NFT_SET_ANONYMOUS: name allocation, automatic cleanup on unlink
 * @NFT_SET_CONSTANT: set contents may not change while bound
 * @NFT_SET_INTERVAL: set contains intervals
 * @NFT_SET_MAP: set is used as a dictionary
 * @NFT_SET_TIMEOUT: set uses timeouts
 * @NFT_SET_EVAL: set can be updated from the evaluation path
 * @NFT_SET_OBJECT: set contains stateful objects
 * @NFT_SET_CONCAT: set contains a concatenation
 */
enum nft_set_flags {
	NFT_SET_ANONYMOUS		= 0x1,
	NFT_SET_CONSTANT		= 0x2,
	NFT_SET_INTERVAL		= 0x4,
	NFT_SET_MAP			= 0x8,
	NFT_SET_TIMEOUT			= 0x10,
	NFT_SET_EVAL			= 0x20,
	NFT_SET_OBJECT			= 0x40,
	NFT_SET_CONCAT			= 0x80,
};

/**
 * enum nft_set_policies - set selection policy
 *
 * @NFT_SET_POL_PERFORMANCE: prefer high performance over low memory use
 * @NFT_SET_POL_MEMORY: prefer low memory use over high performance
 */
enum nft_set_policies {
	NFT_SET_POL_PERFORMANCE,
	NFT_SET_POL_MEMORY,
};

/**
 * enum nft_set_desc_attributes - set element description
 *
 * @NFTA_SET_DESC_SIZE: number of elements in set (NLA_U32)
 * @NFTA_SET_DESC_CONCAT: description of field concatenation (NLA_NESTED)
 */
enum nft_set_desc_attributes {
	NFTA_SET_DESC_UNSPEC,
	NFTA_SET_DESC_SIZE,
	NFTA_SET_DESC_CONCAT,
	__NFTA_SET_DESC_MAX
};
#define NFTA_SET_DESC_MAX	(__NFTA_SET_DESC_MAX - 1)

/**
 * enum nft_set_field_attributes - attributes of concatenated fields
 *
 * @NFTA_SET_FIELD_LEN: length of single field, in bits (NLA_U32)
 */
enum nft_set_field_attributes {
	NFTA_SET_FIELD_UNSPEC,
	NFTA_SET_FIELD_LEN,
	__NFTA_SET_FIELD_MAX
};
#define NFTA_SET_FIELD_MAX	(__NFTA_SET_FIELD_MAX - 1)

/**
 * enum nft_set_attributes - nf_tables set netlink attributes
 *
 * @NFTA_SET_TABLE: table name (NLA_STRING)
 * @NFTA_SET_NAME: set name (NLA_STRING)
 * @NFTA_SET_FLAGS: bitmask of enum nft_set_flags (NLA_U32)
 * @NFTA_SET_KEY_TYPE: key data type, informational purpose only (NLA_U32)
 * @NFTA_SET_KEY_LEN: key data length (NLA_U32)
 * @NFTA_SET_DATA_TYPE: mapping data type (NLA_U32)
 * @NFTA_SET_DATA_LEN: mapping data length (NLA_U32)
 * @NFTA_SET_POLICY: selection policy (NLA_U32)
 * @NFTA_SET_DESC: set description (NLA_NESTED)
 * @NFTA_SET_ID: uniquely identifies a set in a transaction (NLA_U32)
 * @NFTA_SET_TIMEOUT: default timeout value (NLA_U64)
 * @NFTA_SET_GC_INTERVAL: garbage collection interval (NLA_U32)
 * @NFTA_SET_USERDATA: user data (NLA_BINARY)
 * @NFTA_SET_OBJ_TYPE: stateful object type (NLA_U32: NFT_OBJECT_*)
 * @NFTA_SET_HANDLE: set handle (NLA_U64)
 * @NFTA_SET_EXPR: set expression (NLA_NESTED: nft_expr_attributes)
 */
enum nft_set_attributes {
	NFTA_SET_UNSPEC,
	NFTA_SET_TABLE,
	NFTA_SET_NAME,
	NFTA_SET_FLAGS,
	NFTA_SET_KEY_TYPE,
	NFTA_SET_KEY_LEN,
	NFTA_SET_DATA_TYPE,
	NFTA_SET_DATA_LEN,
	NFTA_SET_POLICY,
	NFTA_SET_DESC,
	NFTA_SET_ID,
	NFTA_SET_TIMEOUT,
	NFTA_SET_GC_INTERVAL,
	NFTA_SET_USERDATA,
	NFTA_SET_PAD,
<<<<<<< HEAD
=======
	NFTA_SET_OBJ_TYPE,
	NFTA_SET_HANDLE,
	NFTA_SET_EXPR,
>>>>>>> 24b8d41d
	__NFTA_SET_MAX
};
#define NFTA_SET_MAX		(__NFTA_SET_MAX - 1)

/**
 * enum nft_set_elem_flags - nf_tables set element flags
 *
 * @NFT_SET_ELEM_INTERVAL_END: element ends the previous interval
 */
enum nft_set_elem_flags {
	NFT_SET_ELEM_INTERVAL_END	= 0x1,
};

/**
 * enum nft_set_elem_attributes - nf_tables set element netlink attributes
 *
 * @NFTA_SET_ELEM_KEY: key value (NLA_NESTED: nft_data)
 * @NFTA_SET_ELEM_DATA: data value of mapping (NLA_NESTED: nft_data_attributes)
 * @NFTA_SET_ELEM_FLAGS: bitmask of nft_set_elem_flags (NLA_U32)
 * @NFTA_SET_ELEM_TIMEOUT: timeout value (NLA_U64)
 * @NFTA_SET_ELEM_EXPIRATION: expiration time (NLA_U64)
 * @NFTA_SET_ELEM_USERDATA: user data (NLA_BINARY)
 * @NFTA_SET_ELEM_EXPR: expression (NLA_NESTED: nft_expr_attributes)
 * @NFTA_SET_ELEM_OBJREF: stateful object reference (NLA_STRING)
 * @NFTA_SET_ELEM_KEY_END: closing key value (NLA_NESTED: nft_data)
 */
enum nft_set_elem_attributes {
	NFTA_SET_ELEM_UNSPEC,
	NFTA_SET_ELEM_KEY,
	NFTA_SET_ELEM_DATA,
	NFTA_SET_ELEM_FLAGS,
	NFTA_SET_ELEM_TIMEOUT,
	NFTA_SET_ELEM_EXPIRATION,
	NFTA_SET_ELEM_USERDATA,
	NFTA_SET_ELEM_EXPR,
	NFTA_SET_ELEM_PAD,
<<<<<<< HEAD
=======
	NFTA_SET_ELEM_OBJREF,
	NFTA_SET_ELEM_KEY_END,
>>>>>>> 24b8d41d
	__NFTA_SET_ELEM_MAX
};
#define NFTA_SET_ELEM_MAX	(__NFTA_SET_ELEM_MAX - 1)

/**
 * enum nft_set_elem_list_attributes - nf_tables set element list netlink attributes
 *
 * @NFTA_SET_ELEM_LIST_TABLE: table of the set to be changed (NLA_STRING)
 * @NFTA_SET_ELEM_LIST_SET: name of the set to be changed (NLA_STRING)
 * @NFTA_SET_ELEM_LIST_ELEMENTS: list of set elements (NLA_NESTED: nft_set_elem_attributes)
 * @NFTA_SET_ELEM_LIST_SET_ID: uniquely identifies a set in a transaction (NLA_U32)
 */
enum nft_set_elem_list_attributes {
	NFTA_SET_ELEM_LIST_UNSPEC,
	NFTA_SET_ELEM_LIST_TABLE,
	NFTA_SET_ELEM_LIST_SET,
	NFTA_SET_ELEM_LIST_ELEMENTS,
	NFTA_SET_ELEM_LIST_SET_ID,
	__NFTA_SET_ELEM_LIST_MAX
};
#define NFTA_SET_ELEM_LIST_MAX	(__NFTA_SET_ELEM_LIST_MAX - 1)

/**
 * enum nft_data_types - nf_tables data types
 *
 * @NFT_DATA_VALUE: generic data
 * @NFT_DATA_VERDICT: netfilter verdict
 *
 * The type of data is usually determined by the kernel directly and is not
 * explicitly specified by userspace. The only difference are sets, where
 * userspace specifies the key and mapping data types.
 *
 * The values 0xffffff00-0xffffffff are reserved for internally used types.
 * The remaining range can be freely used by userspace to encode types, all
 * values are equivalent to NFT_DATA_VALUE.
 */
enum nft_data_types {
	NFT_DATA_VALUE,
	NFT_DATA_VERDICT	= 0xffffff00U,
};

#define NFT_DATA_RESERVED_MASK	0xffffff00U

/**
 * enum nft_data_attributes - nf_tables data netlink attributes
 *
 * @NFTA_DATA_VALUE: generic data (NLA_BINARY)
 * @NFTA_DATA_VERDICT: nf_tables verdict (NLA_NESTED: nft_verdict_attributes)
 */
enum nft_data_attributes {
	NFTA_DATA_UNSPEC,
	NFTA_DATA_VALUE,
	NFTA_DATA_VERDICT,
	__NFTA_DATA_MAX
};
#define NFTA_DATA_MAX		(__NFTA_DATA_MAX - 1)

/* Maximum length of a value */
#define NFT_DATA_VALUE_MAXLEN	64

/**
 * enum nft_verdict_attributes - nf_tables verdict netlink attributes
 *
 * @NFTA_VERDICT_CODE: nf_tables verdict (NLA_U32: enum nft_verdicts)
 * @NFTA_VERDICT_CHAIN: jump target chain name (NLA_STRING)
 * @NFTA_VERDICT_CHAIN_ID: jump target chain ID (NLA_U32)
 */
enum nft_verdict_attributes {
	NFTA_VERDICT_UNSPEC,
	NFTA_VERDICT_CODE,
	NFTA_VERDICT_CHAIN,
	NFTA_VERDICT_CHAIN_ID,
	__NFTA_VERDICT_MAX
};
#define NFTA_VERDICT_MAX	(__NFTA_VERDICT_MAX - 1)

/**
 * enum nft_expr_attributes - nf_tables expression netlink attributes
 *
 * @NFTA_EXPR_NAME: name of the expression type (NLA_STRING)
 * @NFTA_EXPR_DATA: type specific data (NLA_NESTED)
 */
enum nft_expr_attributes {
	NFTA_EXPR_UNSPEC,
	NFTA_EXPR_NAME,
	NFTA_EXPR_DATA,
	__NFTA_EXPR_MAX
};
#define NFTA_EXPR_MAX		(__NFTA_EXPR_MAX - 1)

/**
 * enum nft_immediate_attributes - nf_tables immediate expression netlink attributes
 *
 * @NFTA_IMMEDIATE_DREG: destination register to load data into (NLA_U32)
 * @NFTA_IMMEDIATE_DATA: data to load (NLA_NESTED: nft_data_attributes)
 */
enum nft_immediate_attributes {
	NFTA_IMMEDIATE_UNSPEC,
	NFTA_IMMEDIATE_DREG,
	NFTA_IMMEDIATE_DATA,
	__NFTA_IMMEDIATE_MAX
};
#define NFTA_IMMEDIATE_MAX	(__NFTA_IMMEDIATE_MAX - 1)

/**
 * enum nft_bitwise_ops - nf_tables bitwise operations
 *
 * @NFT_BITWISE_BOOL: mask-and-xor operation used to implement NOT, AND, OR and
 *                    XOR boolean operations
 * @NFT_BITWISE_LSHIFT: left-shift operation
 * @NFT_BITWISE_RSHIFT: right-shift operation
 */
enum nft_bitwise_ops {
	NFT_BITWISE_BOOL,
	NFT_BITWISE_LSHIFT,
	NFT_BITWISE_RSHIFT,
};

/**
 * enum nft_bitwise_attributes - nf_tables bitwise expression netlink attributes
 *
 * @NFTA_BITWISE_SREG: source register (NLA_U32: nft_registers)
 * @NFTA_BITWISE_DREG: destination register (NLA_U32: nft_registers)
 * @NFTA_BITWISE_LEN: length of operands (NLA_U32)
 * @NFTA_BITWISE_MASK: mask value (NLA_NESTED: nft_data_attributes)
 * @NFTA_BITWISE_XOR: xor value (NLA_NESTED: nft_data_attributes)
 * @NFTA_BITWISE_OP: type of operation (NLA_U32: nft_bitwise_ops)
 * @NFTA_BITWISE_DATA: argument for non-boolean operations
 *                     (NLA_NESTED: nft_data_attributes)
 *
 * The bitwise expression supports boolean and shift operations.  It implements
 * the boolean operations by performing the following operation:
 *
 * dreg = (sreg & mask) ^ xor
 *
 * with these mask and xor values:
 *
 * 		mask	xor
 * NOT:		1	1
 * OR:		~x	x
 * XOR:		1	x
 * AND:		x	0
 */
enum nft_bitwise_attributes {
	NFTA_BITWISE_UNSPEC,
	NFTA_BITWISE_SREG,
	NFTA_BITWISE_DREG,
	NFTA_BITWISE_LEN,
	NFTA_BITWISE_MASK,
	NFTA_BITWISE_XOR,
	NFTA_BITWISE_OP,
	NFTA_BITWISE_DATA,
	__NFTA_BITWISE_MAX
};
#define NFTA_BITWISE_MAX	(__NFTA_BITWISE_MAX - 1)

/**
 * enum nft_byteorder_ops - nf_tables byteorder operators
 *
 * @NFT_BYTEORDER_NTOH: network to host operator
 * @NFT_BYTEORDER_HTON: host to network operator
 */
enum nft_byteorder_ops {
	NFT_BYTEORDER_NTOH,
	NFT_BYTEORDER_HTON,
};

/**
 * enum nft_byteorder_attributes - nf_tables byteorder expression netlink attributes
 *
 * @NFTA_BYTEORDER_SREG: source register (NLA_U32: nft_registers)
 * @NFTA_BYTEORDER_DREG: destination register (NLA_U32: nft_registers)
 * @NFTA_BYTEORDER_OP: operator (NLA_U32: enum nft_byteorder_ops)
 * @NFTA_BYTEORDER_LEN: length of the data (NLA_U32)
 * @NFTA_BYTEORDER_SIZE: data size in bytes (NLA_U32: 2 or 4)
 */
enum nft_byteorder_attributes {
	NFTA_BYTEORDER_UNSPEC,
	NFTA_BYTEORDER_SREG,
	NFTA_BYTEORDER_DREG,
	NFTA_BYTEORDER_OP,
	NFTA_BYTEORDER_LEN,
	NFTA_BYTEORDER_SIZE,
	__NFTA_BYTEORDER_MAX
};
#define NFTA_BYTEORDER_MAX	(__NFTA_BYTEORDER_MAX - 1)

/**
 * enum nft_cmp_ops - nf_tables relational operator
 *
 * @NFT_CMP_EQ: equal
 * @NFT_CMP_NEQ: not equal
 * @NFT_CMP_LT: less than
 * @NFT_CMP_LTE: less than or equal to
 * @NFT_CMP_GT: greater than
 * @NFT_CMP_GTE: greater than or equal to
 */
enum nft_cmp_ops {
	NFT_CMP_EQ,
	NFT_CMP_NEQ,
	NFT_CMP_LT,
	NFT_CMP_LTE,
	NFT_CMP_GT,
	NFT_CMP_GTE,
};

/**
 * enum nft_cmp_attributes - nf_tables cmp expression netlink attributes
 *
 * @NFTA_CMP_SREG: source register of data to compare (NLA_U32: nft_registers)
 * @NFTA_CMP_OP: cmp operation (NLA_U32: nft_cmp_ops)
 * @NFTA_CMP_DATA: data to compare against (NLA_NESTED: nft_data_attributes)
 */
enum nft_cmp_attributes {
	NFTA_CMP_UNSPEC,
	NFTA_CMP_SREG,
	NFTA_CMP_OP,
	NFTA_CMP_DATA,
	__NFTA_CMP_MAX
};
#define NFTA_CMP_MAX		(__NFTA_CMP_MAX - 1)

/**
 * enum nft_range_ops - nf_tables range operator
 *
 * @NFT_RANGE_EQ: equal
 * @NFT_RANGE_NEQ: not equal
 */
enum nft_range_ops {
	NFT_RANGE_EQ,
	NFT_RANGE_NEQ,
};

/**
 * enum nft_range_attributes - nf_tables range expression netlink attributes
 *
 * @NFTA_RANGE_SREG: source register of data to compare (NLA_U32: nft_registers)
 * @NFTA_RANGE_OP: cmp operation (NLA_U32: nft_cmp_ops)
 * @NFTA_RANGE_FROM_DATA: data range from (NLA_NESTED: nft_data_attributes)
 * @NFTA_RANGE_TO_DATA: data range to (NLA_NESTED: nft_data_attributes)
 */
enum nft_range_attributes {
	NFTA_RANGE_UNSPEC,
	NFTA_RANGE_SREG,
	NFTA_RANGE_OP,
	NFTA_RANGE_FROM_DATA,
	NFTA_RANGE_TO_DATA,
	__NFTA_RANGE_MAX
};
#define NFTA_RANGE_MAX		(__NFTA_RANGE_MAX - 1)

enum nft_lookup_flags {
	NFT_LOOKUP_F_INV = (1 << 0),
};

/**
 * enum nft_lookup_attributes - nf_tables set lookup expression netlink attributes
 *
 * @NFTA_LOOKUP_SET: name of the set where to look for (NLA_STRING)
 * @NFTA_LOOKUP_SREG: source register of the data to look for (NLA_U32: nft_registers)
 * @NFTA_LOOKUP_DREG: destination register (NLA_U32: nft_registers)
 * @NFTA_LOOKUP_SET_ID: uniquely identifies a set in a transaction (NLA_U32)
 * @NFTA_LOOKUP_FLAGS: flags (NLA_U32: enum nft_lookup_flags)
 */
enum nft_lookup_attributes {
	NFTA_LOOKUP_UNSPEC,
	NFTA_LOOKUP_SET,
	NFTA_LOOKUP_SREG,
	NFTA_LOOKUP_DREG,
	NFTA_LOOKUP_SET_ID,
	NFTA_LOOKUP_FLAGS,
	__NFTA_LOOKUP_MAX
};
#define NFTA_LOOKUP_MAX		(__NFTA_LOOKUP_MAX - 1)

enum nft_dynset_ops {
	NFT_DYNSET_OP_ADD,
	NFT_DYNSET_OP_UPDATE,
	NFT_DYNSET_OP_DELETE,
};

enum nft_dynset_flags {
	NFT_DYNSET_F_INV	= (1 << 0),
};

enum nft_dynset_flags {
	NFT_DYNSET_F_INV	= (1 << 0),
};

/**
 * enum nft_dynset_attributes - dynset expression attributes
 *
 * @NFTA_DYNSET_SET_NAME: name of set the to add data to (NLA_STRING)
 * @NFTA_DYNSET_SET_ID: uniquely identifier of the set in the transaction (NLA_U32)
 * @NFTA_DYNSET_OP: operation (NLA_U32)
 * @NFTA_DYNSET_SREG_KEY: source register of the key (NLA_U32)
 * @NFTA_DYNSET_SREG_DATA: source register of the data (NLA_U32)
 * @NFTA_DYNSET_TIMEOUT: timeout value for the new element (NLA_U64)
 * @NFTA_DYNSET_EXPR: expression (NLA_NESTED: nft_expr_attributes)
 * @NFTA_DYNSET_FLAGS: flags (NLA_U32)
 */
enum nft_dynset_attributes {
	NFTA_DYNSET_UNSPEC,
	NFTA_DYNSET_SET_NAME,
	NFTA_DYNSET_SET_ID,
	NFTA_DYNSET_OP,
	NFTA_DYNSET_SREG_KEY,
	NFTA_DYNSET_SREG_DATA,
	NFTA_DYNSET_TIMEOUT,
	NFTA_DYNSET_EXPR,
	NFTA_DYNSET_PAD,
	NFTA_DYNSET_FLAGS,
	__NFTA_DYNSET_MAX,
};
#define NFTA_DYNSET_MAX		(__NFTA_DYNSET_MAX - 1)

/**
 * enum nft_payload_bases - nf_tables payload expression offset bases
 *
 * @NFT_PAYLOAD_LL_HEADER: link layer header
 * @NFT_PAYLOAD_NETWORK_HEADER: network header
 * @NFT_PAYLOAD_TRANSPORT_HEADER: transport header
 */
enum nft_payload_bases {
	NFT_PAYLOAD_LL_HEADER,
	NFT_PAYLOAD_NETWORK_HEADER,
	NFT_PAYLOAD_TRANSPORT_HEADER,
};

/**
 * enum nft_payload_csum_types - nf_tables payload expression checksum types
 *
 * @NFT_PAYLOAD_CSUM_NONE: no checksumming
 * @NFT_PAYLOAD_CSUM_INET: internet checksum (RFC 791)
 * @NFT_PAYLOAD_CSUM_SCTP: CRC-32c, for use in SCTP header (RFC 3309)
 */
enum nft_payload_csum_types {
	NFT_PAYLOAD_CSUM_NONE,
	NFT_PAYLOAD_CSUM_INET,
	NFT_PAYLOAD_CSUM_SCTP,
};

enum nft_payload_csum_flags {
	NFT_PAYLOAD_L4CSUM_PSEUDOHDR = (1 << 0),
};

/**
 * enum nft_payload_attributes - nf_tables payload expression netlink attributes
 *
 * @NFTA_PAYLOAD_DREG: destination register to load data into (NLA_U32: nft_registers)
 * @NFTA_PAYLOAD_BASE: payload base (NLA_U32: nft_payload_bases)
 * @NFTA_PAYLOAD_OFFSET: payload offset relative to base (NLA_U32)
 * @NFTA_PAYLOAD_LEN: payload length (NLA_U32)
 * @NFTA_PAYLOAD_SREG: source register to load data from (NLA_U32: nft_registers)
 * @NFTA_PAYLOAD_CSUM_TYPE: checksum type (NLA_U32)
 * @NFTA_PAYLOAD_CSUM_OFFSET: checksum offset relative to base (NLA_U32)
 * @NFTA_PAYLOAD_CSUM_FLAGS: checksum flags (NLA_U32)
 */
enum nft_payload_attributes {
	NFTA_PAYLOAD_UNSPEC,
	NFTA_PAYLOAD_DREG,
	NFTA_PAYLOAD_BASE,
	NFTA_PAYLOAD_OFFSET,
	NFTA_PAYLOAD_LEN,
	NFTA_PAYLOAD_SREG,
	NFTA_PAYLOAD_CSUM_TYPE,
	NFTA_PAYLOAD_CSUM_OFFSET,
	NFTA_PAYLOAD_CSUM_FLAGS,
	__NFTA_PAYLOAD_MAX
};
#define NFTA_PAYLOAD_MAX	(__NFTA_PAYLOAD_MAX - 1)

enum nft_exthdr_flags {
	NFT_EXTHDR_F_PRESENT = (1 << 0),
};

/**
 * enum nft_exthdr_op - nf_tables match options
 *
 * @NFT_EXTHDR_OP_IPV6: match against ipv6 extension headers
 * @NFT_EXTHDR_OP_TCP: match against tcp options
 * @NFT_EXTHDR_OP_IPV4: match against ipv4 options
 */
enum nft_exthdr_op {
	NFT_EXTHDR_OP_IPV6,
	NFT_EXTHDR_OP_TCPOPT,
	NFT_EXTHDR_OP_IPV4,
	__NFT_EXTHDR_OP_MAX
};
#define NFT_EXTHDR_OP_MAX	(__NFT_EXTHDR_OP_MAX - 1)

/**
 * enum nft_exthdr_attributes - nf_tables extension header expression netlink attributes
 *
 * @NFTA_EXTHDR_DREG: destination register (NLA_U32: nft_registers)
 * @NFTA_EXTHDR_TYPE: extension header type (NLA_U8)
 * @NFTA_EXTHDR_OFFSET: extension header offset (NLA_U32)
 * @NFTA_EXTHDR_LEN: extension header length (NLA_U32)
 * @NFTA_EXTHDR_FLAGS: extension header flags (NLA_U32)
 * @NFTA_EXTHDR_OP: option match type (NLA_U32)
 * @NFTA_EXTHDR_SREG: option match type (NLA_U32)
 */
enum nft_exthdr_attributes {
	NFTA_EXTHDR_UNSPEC,
	NFTA_EXTHDR_DREG,
	NFTA_EXTHDR_TYPE,
	NFTA_EXTHDR_OFFSET,
	NFTA_EXTHDR_LEN,
	NFTA_EXTHDR_FLAGS,
	NFTA_EXTHDR_OP,
	NFTA_EXTHDR_SREG,
	__NFTA_EXTHDR_MAX
};
#define NFTA_EXTHDR_MAX		(__NFTA_EXTHDR_MAX - 1)

/**
 * enum nft_meta_keys - nf_tables meta expression keys
 *
 * @NFT_META_LEN: packet length (skb->len)
 * @NFT_META_PROTOCOL: packet ethertype protocol (skb->protocol), invalid in OUTPUT
 * @NFT_META_PRIORITY: packet priority (skb->priority)
 * @NFT_META_MARK: packet mark (skb->mark)
 * @NFT_META_IIF: packet input interface index (dev->ifindex)
 * @NFT_META_OIF: packet output interface index (dev->ifindex)
 * @NFT_META_IIFNAME: packet input interface name (dev->name)
 * @NFT_META_OIFNAME: packet output interface name (dev->name)
 * @NFT_META_IIFTYPE: packet input interface type (dev->type)
 * @NFT_META_OIFTYPE: packet output interface type (dev->type)
 * @NFT_META_SKUID: originating socket UID (fsuid)
 * @NFT_META_SKGID: originating socket GID (fsgid)
 * @NFT_META_NFTRACE: packet nftrace bit
 * @NFT_META_RTCLASSID: realm value of packet's route (skb->dst->tclassid)
 * @NFT_META_SECMARK: packet secmark (skb->secmark)
 * @NFT_META_NFPROTO: netfilter protocol
 * @NFT_META_L4PROTO: layer 4 protocol number
 * @NFT_META_BRI_IIFNAME: packet input bridge interface name
 * @NFT_META_BRI_OIFNAME: packet output bridge interface name
 * @NFT_META_PKTTYPE: packet type (skb->pkt_type), special handling for loopback
 * @NFT_META_CPU: cpu id through smp_processor_id()
 * @NFT_META_IIFGROUP: packet input interface group
 * @NFT_META_OIFGROUP: packet output interface group
 * @NFT_META_CGROUP: socket control group (skb->sk->sk_classid)
 * @NFT_META_PRANDOM: a 32bit pseudo-random number
 * @NFT_META_SECPATH: boolean, secpath_exists (!!skb->sp)
 * @NFT_META_IIFKIND: packet input interface kind name (dev->rtnl_link_ops->kind)
 * @NFT_META_OIFKIND: packet output interface kind name (dev->rtnl_link_ops->kind)
 * @NFT_META_BRI_IIFPVID: packet input bridge port pvid
 * @NFT_META_BRI_IIFVPROTO: packet input bridge vlan proto
 * @NFT_META_TIME_NS: time since epoch (in nanoseconds)
 * @NFT_META_TIME_DAY: day of week (from 0 = Sunday to 6 = Saturday)
 * @NFT_META_TIME_HOUR: hour of day (in seconds)
 * @NFT_META_SDIF: slave device interface index
 * @NFT_META_SDIFNAME: slave device interface name
 */
enum nft_meta_keys {
	NFT_META_LEN,
	NFT_META_PROTOCOL,
	NFT_META_PRIORITY,
	NFT_META_MARK,
	NFT_META_IIF,
	NFT_META_OIF,
	NFT_META_IIFNAME,
	NFT_META_OIFNAME,
	NFT_META_IIFTYPE,
	NFT_META_OIFTYPE,
	NFT_META_SKUID,
	NFT_META_SKGID,
	NFT_META_NFTRACE,
	NFT_META_RTCLASSID,
	NFT_META_SECMARK,
	NFT_META_NFPROTO,
	NFT_META_L4PROTO,
	NFT_META_BRI_IIFNAME,
	NFT_META_BRI_OIFNAME,
	NFT_META_PKTTYPE,
	NFT_META_CPU,
	NFT_META_IIFGROUP,
	NFT_META_OIFGROUP,
	NFT_META_CGROUP,
	NFT_META_PRANDOM,
	NFT_META_SECPATH,
	NFT_META_IIFKIND,
	NFT_META_OIFKIND,
	NFT_META_BRI_IIFPVID,
	NFT_META_BRI_IIFVPROTO,
	NFT_META_TIME_NS,
	NFT_META_TIME_DAY,
	NFT_META_TIME_HOUR,
	NFT_META_SDIF,
	NFT_META_SDIFNAME,
};

/**
 * enum nft_rt_keys - nf_tables routing expression keys
 *
 * @NFT_RT_CLASSID: realm value of packet's route (skb->dst->tclassid)
 * @NFT_RT_NEXTHOP4: routing nexthop for IPv4
 * @NFT_RT_NEXTHOP6: routing nexthop for IPv6
 * @NFT_RT_TCPMSS: fetch current path tcp mss
 * @NFT_RT_XFRM: boolean, skb->dst->xfrm != NULL
 */
enum nft_rt_keys {
	NFT_RT_CLASSID,
	NFT_RT_NEXTHOP4,
	NFT_RT_NEXTHOP6,
	NFT_RT_TCPMSS,
	NFT_RT_XFRM,
	__NFT_RT_MAX
};
#define NFT_RT_MAX		(__NFT_RT_MAX - 1)

/**
 * enum nft_hash_types - nf_tables hash expression types
 *
 * @NFT_HASH_JENKINS: Jenkins Hash
 * @NFT_HASH_SYM: Symmetric Hash
 */
enum nft_hash_types {
	NFT_HASH_JENKINS,
	NFT_HASH_SYM,
};

/**
 * enum nft_hash_attributes - nf_tables hash expression netlink attributes
 *
 * @NFTA_HASH_SREG: source register (NLA_U32)
 * @NFTA_HASH_DREG: destination register (NLA_U32)
 * @NFTA_HASH_LEN: source data length (NLA_U32)
 * @NFTA_HASH_MODULUS: modulus value (NLA_U32)
 * @NFTA_HASH_SEED: seed value (NLA_U32)
 * @NFTA_HASH_OFFSET: add this offset value to hash result (NLA_U32)
 * @NFTA_HASH_TYPE: hash operation (NLA_U32: nft_hash_types)
 * @NFTA_HASH_SET_NAME: name of the map to lookup (NLA_STRING)
 * @NFTA_HASH_SET_ID: id of the map (NLA_U32)
 */
enum nft_hash_attributes {
	NFTA_HASH_UNSPEC,
	NFTA_HASH_SREG,
	NFTA_HASH_DREG,
	NFTA_HASH_LEN,
	NFTA_HASH_MODULUS,
	NFTA_HASH_SEED,
	NFTA_HASH_OFFSET,
	NFTA_HASH_TYPE,
	NFTA_HASH_SET_NAME,	/* deprecated */
	NFTA_HASH_SET_ID,	/* deprecated */
	__NFTA_HASH_MAX,
};
#define NFTA_HASH_MAX	(__NFTA_HASH_MAX - 1)

/**
 * enum nft_hash_attributes - nf_tables hash expression netlink attributes
 *
 * @NFTA_HASH_SREG: source register (NLA_U32)
 * @NFTA_HASH_DREG: destination register (NLA_U32)
 * @NFTA_HASH_LEN: source data length (NLA_U32)
 * @NFTA_HASH_MODULUS: modulus value (NLA_U32)
 * @NFTA_HASH_SEED: seed value (NLA_U32)
 * @NFTA_HASH_OFFSET: add this offset value to hash result (NLA_U32)
 */
enum nft_hash_attributes {
	NFTA_HASH_UNSPEC,
	NFTA_HASH_SREG,
	NFTA_HASH_DREG,
	NFTA_HASH_LEN,
	NFTA_HASH_MODULUS,
	NFTA_HASH_SEED,
	NFTA_HASH_OFFSET,
	__NFTA_HASH_MAX,
};
#define NFTA_HASH_MAX	(__NFTA_HASH_MAX - 1)

/**
 * enum nft_meta_attributes - nf_tables meta expression netlink attributes
 *
 * @NFTA_META_DREG: destination register (NLA_U32)
 * @NFTA_META_KEY: meta data item to load (NLA_U32: nft_meta_keys)
 * @NFTA_META_SREG: source register (NLA_U32)
 */
enum nft_meta_attributes {
	NFTA_META_UNSPEC,
	NFTA_META_DREG,
	NFTA_META_KEY,
	NFTA_META_SREG,
	__NFTA_META_MAX
};
#define NFTA_META_MAX		(__NFTA_META_MAX - 1)

/**
 * enum nft_rt_attributes - nf_tables routing expression netlink attributes
 *
 * @NFTA_RT_DREG: destination register (NLA_U32)
 * @NFTA_RT_KEY: routing data item to load (NLA_U32: nft_rt_keys)
 */
enum nft_rt_attributes {
	NFTA_RT_UNSPEC,
	NFTA_RT_DREG,
	NFTA_RT_KEY,
	__NFTA_RT_MAX
};
#define NFTA_RT_MAX		(__NFTA_RT_MAX - 1)

/**
 * enum nft_socket_attributes - nf_tables socket expression netlink attributes
 *
 * @NFTA_SOCKET_KEY: socket key to match
 * @NFTA_SOCKET_DREG: destination register
 */
enum nft_socket_attributes {
	NFTA_SOCKET_UNSPEC,
	NFTA_SOCKET_KEY,
	NFTA_SOCKET_DREG,
	__NFTA_SOCKET_MAX
};
#define NFTA_SOCKET_MAX		(__NFTA_SOCKET_MAX - 1)

/*
 * enum nft_socket_keys - nf_tables socket expression keys
 *
 * @NFT_SOCKET_TRANSPARENT: Value of the IP(V6)_TRANSPARENT socket option
 * @NFT_SOCKET_MARK: Value of the socket mark
 * @NFT_SOCKET_WILDCARD: Whether the socket is zero-bound (e.g. 0.0.0.0 or ::0)
 */
enum nft_socket_keys {
	NFT_SOCKET_TRANSPARENT,
	NFT_SOCKET_MARK,
	NFT_SOCKET_WILDCARD,
	__NFT_SOCKET_MAX
};
#define NFT_SOCKET_MAX	(__NFT_SOCKET_MAX - 1)

/**
 * enum nft_ct_keys - nf_tables ct expression keys
 *
 * @NFT_CT_STATE: conntrack state (bitmask of enum ip_conntrack_info)
 * @NFT_CT_DIRECTION: conntrack direction (enum ip_conntrack_dir)
 * @NFT_CT_STATUS: conntrack status (bitmask of enum ip_conntrack_status)
 * @NFT_CT_MARK: conntrack mark value
 * @NFT_CT_SECMARK: conntrack secmark value
 * @NFT_CT_EXPIRATION: relative conntrack expiration time in ms
 * @NFT_CT_HELPER: connection tracking helper assigned to conntrack
 * @NFT_CT_L3PROTOCOL: conntrack layer 3 protocol
 * @NFT_CT_SRC: conntrack layer 3 protocol source (IPv4/IPv6 address, deprecated)
 * @NFT_CT_DST: conntrack layer 3 protocol destination (IPv4/IPv6 address, deprecated)
 * @NFT_CT_PROTOCOL: conntrack layer 4 protocol
 * @NFT_CT_PROTO_SRC: conntrack layer 4 protocol source
 * @NFT_CT_PROTO_DST: conntrack layer 4 protocol destination
 * @NFT_CT_LABELS: conntrack labels
 * @NFT_CT_PKTS: conntrack packets
 * @NFT_CT_BYTES: conntrack bytes
 * @NFT_CT_AVGPKT: conntrack average bytes per packet
 * @NFT_CT_ZONE: conntrack zone
 * @NFT_CT_EVENTMASK: ctnetlink events to be generated for this conntrack
 * @NFT_CT_SRC_IP: conntrack layer 3 protocol source (IPv4 address)
 * @NFT_CT_DST_IP: conntrack layer 3 protocol destination (IPv4 address)
 * @NFT_CT_SRC_IP6: conntrack layer 3 protocol source (IPv6 address)
 * @NFT_CT_DST_IP6: conntrack layer 3 protocol destination (IPv6 address)
 * @NFT_CT_ID: conntrack id
 */
enum nft_ct_keys {
	NFT_CT_STATE,
	NFT_CT_DIRECTION,
	NFT_CT_STATUS,
	NFT_CT_MARK,
	NFT_CT_SECMARK,
	NFT_CT_EXPIRATION,
	NFT_CT_HELPER,
	NFT_CT_L3PROTOCOL,
	NFT_CT_SRC,
	NFT_CT_DST,
	NFT_CT_PROTOCOL,
	NFT_CT_PROTO_SRC,
	NFT_CT_PROTO_DST,
	NFT_CT_LABELS,
	NFT_CT_PKTS,
	NFT_CT_BYTES,
	NFT_CT_AVGPKT,
	NFT_CT_ZONE,
	NFT_CT_EVENTMASK,
	NFT_CT_SRC_IP,
	NFT_CT_DST_IP,
	NFT_CT_SRC_IP6,
	NFT_CT_DST_IP6,
	NFT_CT_ID,
	__NFT_CT_MAX
};
#define NFT_CT_MAX		(__NFT_CT_MAX - 1)

/**
 * enum nft_ct_attributes - nf_tables ct expression netlink attributes
 *
 * @NFTA_CT_DREG: destination register (NLA_U32)
 * @NFTA_CT_KEY: conntrack data item to load (NLA_U32: nft_ct_keys)
 * @NFTA_CT_DIRECTION: direction in case of directional keys (NLA_U8)
 * @NFTA_CT_SREG: source register (NLA_U32)
 */
enum nft_ct_attributes {
	NFTA_CT_UNSPEC,
	NFTA_CT_DREG,
	NFTA_CT_KEY,
	NFTA_CT_DIRECTION,
	NFTA_CT_SREG,
	__NFTA_CT_MAX
};
#define NFTA_CT_MAX		(__NFTA_CT_MAX - 1)

/**
 * enum nft_flow_attributes - ct offload expression attributes
 * @NFTA_FLOW_TABLE_NAME: flow table name (NLA_STRING)
 */
enum nft_offload_attributes {
	NFTA_FLOW_UNSPEC,
	NFTA_FLOW_TABLE_NAME,
	__NFTA_FLOW_MAX,
};
#define NFTA_FLOW_MAX		(__NFTA_FLOW_MAX - 1)

enum nft_limit_type {
	NFT_LIMIT_PKTS,
	NFT_LIMIT_PKT_BYTES
};

enum nft_limit_flags {
	NFT_LIMIT_F_INV	= (1 << 0),
};

/**
 * enum nft_limit_attributes - nf_tables limit expression netlink attributes
 *
 * @NFTA_LIMIT_RATE: refill rate (NLA_U64)
 * @NFTA_LIMIT_UNIT: refill unit (NLA_U64)
 * @NFTA_LIMIT_BURST: burst (NLA_U32)
 * @NFTA_LIMIT_TYPE: type of limit (NLA_U32: enum nft_limit_type)
 * @NFTA_LIMIT_FLAGS: flags (NLA_U32: enum nft_limit_flags)
 */
enum nft_limit_attributes {
	NFTA_LIMIT_UNSPEC,
	NFTA_LIMIT_RATE,
	NFTA_LIMIT_UNIT,
	NFTA_LIMIT_BURST,
	NFTA_LIMIT_TYPE,
	NFTA_LIMIT_FLAGS,
	NFTA_LIMIT_PAD,
	__NFTA_LIMIT_MAX
};
#define NFTA_LIMIT_MAX		(__NFTA_LIMIT_MAX - 1)

enum nft_connlimit_flags {
	NFT_CONNLIMIT_F_INV	= (1 << 0),
};

/**
 * enum nft_connlimit_attributes - nf_tables connlimit expression netlink attributes
 *
 * @NFTA_CONNLIMIT_COUNT: number of connections (NLA_U32)
 * @NFTA_CONNLIMIT_FLAGS: flags (NLA_U32: enum nft_connlimit_flags)
 */
enum nft_connlimit_attributes {
	NFTA_CONNLIMIT_UNSPEC,
	NFTA_CONNLIMIT_COUNT,
	NFTA_CONNLIMIT_FLAGS,
	__NFTA_CONNLIMIT_MAX
};
#define NFTA_CONNLIMIT_MAX	(__NFTA_CONNLIMIT_MAX - 1)

/**
 * enum nft_counter_attributes - nf_tables counter expression netlink attributes
 *
 * @NFTA_COUNTER_BYTES: number of bytes (NLA_U64)
 * @NFTA_COUNTER_PACKETS: number of packets (NLA_U64)
 */
enum nft_counter_attributes {
	NFTA_COUNTER_UNSPEC,
	NFTA_COUNTER_BYTES,
	NFTA_COUNTER_PACKETS,
	NFTA_COUNTER_PAD,
	__NFTA_COUNTER_MAX
};
#define NFTA_COUNTER_MAX	(__NFTA_COUNTER_MAX - 1)

/**
 * enum nft_log_attributes - nf_tables log expression netlink attributes
 *
 * @NFTA_LOG_GROUP: netlink group to send messages to (NLA_U32)
 * @NFTA_LOG_PREFIX: prefix to prepend to log messages (NLA_STRING)
 * @NFTA_LOG_SNAPLEN: length of payload to include in netlink message (NLA_U32)
 * @NFTA_LOG_QTHRESHOLD: queue threshold (NLA_U32)
 * @NFTA_LOG_LEVEL: log level (NLA_U32)
 * @NFTA_LOG_FLAGS: logging flags (NLA_U32)
 */
enum nft_log_attributes {
	NFTA_LOG_UNSPEC,
	NFTA_LOG_GROUP,
	NFTA_LOG_PREFIX,
	NFTA_LOG_SNAPLEN,
	NFTA_LOG_QTHRESHOLD,
	NFTA_LOG_LEVEL,
	NFTA_LOG_FLAGS,
	__NFTA_LOG_MAX
};
#define NFTA_LOG_MAX		(__NFTA_LOG_MAX - 1)

/**
 * enum nft_log_level - nf_tables log levels
 *
 * @NFT_LOGLEVEL_EMERG: system is unusable
 * @NFT_LOGLEVEL_ALERT: action must be taken immediately
 * @NFT_LOGLEVEL_CRIT: critical conditions
 * @NFT_LOGLEVEL_ERR: error conditions
 * @NFT_LOGLEVEL_WARNING: warning conditions
 * @NFT_LOGLEVEL_NOTICE: normal but significant condition
 * @NFT_LOGLEVEL_INFO: informational
 * @NFT_LOGLEVEL_DEBUG: debug-level messages
 * @NFT_LOGLEVEL_AUDIT: enabling audit logging
 */
enum nft_log_level {
	NFT_LOGLEVEL_EMERG,
	NFT_LOGLEVEL_ALERT,
	NFT_LOGLEVEL_CRIT,
	NFT_LOGLEVEL_ERR,
	NFT_LOGLEVEL_WARNING,
	NFT_LOGLEVEL_NOTICE,
	NFT_LOGLEVEL_INFO,
	NFT_LOGLEVEL_DEBUG,
	NFT_LOGLEVEL_AUDIT,
	__NFT_LOGLEVEL_MAX
};
#define NFT_LOGLEVEL_MAX	(__NFT_LOGLEVEL_MAX - 1)

/**
 * enum nft_queue_attributes - nf_tables queue expression netlink attributes
 *
 * @NFTA_QUEUE_NUM: netlink queue to send messages to (NLA_U16)
 * @NFTA_QUEUE_TOTAL: number of queues to load balance packets on (NLA_U16)
 * @NFTA_QUEUE_FLAGS: various flags (NLA_U16)
 * @NFTA_QUEUE_SREG_QNUM: source register of queue number (NLA_U32: nft_registers)
 */
enum nft_queue_attributes {
	NFTA_QUEUE_UNSPEC,
	NFTA_QUEUE_NUM,
	NFTA_QUEUE_TOTAL,
	NFTA_QUEUE_FLAGS,
	NFTA_QUEUE_SREG_QNUM,
	__NFTA_QUEUE_MAX
};
#define NFTA_QUEUE_MAX		(__NFTA_QUEUE_MAX - 1)

#define NFT_QUEUE_FLAG_BYPASS		0x01 /* for compatibility with v2 */
#define NFT_QUEUE_FLAG_CPU_FANOUT	0x02 /* use current CPU (no hashing) */
#define NFT_QUEUE_FLAG_MASK		0x03

enum nft_quota_flags {
	NFT_QUOTA_F_INV		= (1 << 0),
<<<<<<< HEAD
=======
	NFT_QUOTA_F_DEPLETED	= (1 << 1),
>>>>>>> 24b8d41d
};

/**
 * enum nft_quota_attributes - nf_tables quota expression netlink attributes
 *
 * @NFTA_QUOTA_BYTES: quota in bytes (NLA_U16)
 * @NFTA_QUOTA_FLAGS: flags (NLA_U32)
<<<<<<< HEAD
=======
 * @NFTA_QUOTA_CONSUMED: quota already consumed in bytes (NLA_U64)
>>>>>>> 24b8d41d
 */
enum nft_quota_attributes {
	NFTA_QUOTA_UNSPEC,
	NFTA_QUOTA_BYTES,
	NFTA_QUOTA_FLAGS,
	NFTA_QUOTA_PAD,
<<<<<<< HEAD
=======
	NFTA_QUOTA_CONSUMED,
>>>>>>> 24b8d41d
	__NFTA_QUOTA_MAX
};
#define NFTA_QUOTA_MAX		(__NFTA_QUOTA_MAX - 1)

<<<<<<< HEAD
=======
/**
 * enum nft_secmark_attributes - nf_tables secmark object netlink attributes
 *
 * @NFTA_SECMARK_CTX: security context (NLA_STRING)
 */
enum nft_secmark_attributes {
	NFTA_SECMARK_UNSPEC,
	NFTA_SECMARK_CTX,
	__NFTA_SECMARK_MAX,
};
#define NFTA_SECMARK_MAX	(__NFTA_SECMARK_MAX - 1)

/* Max security context length */
#define NFT_SECMARK_CTX_MAXLEN		256

>>>>>>> 24b8d41d
/**
 * enum nft_reject_types - nf_tables reject expression reject types
 *
 * @NFT_REJECT_ICMP_UNREACH: reject using ICMP unreachable
 * @NFT_REJECT_TCP_RST: reject using TCP RST
 * @NFT_REJECT_ICMPX_UNREACH: abstracted ICMP unreachable for bridge and inet
 */
enum nft_reject_types {
	NFT_REJECT_ICMP_UNREACH,
	NFT_REJECT_TCP_RST,
	NFT_REJECT_ICMPX_UNREACH,
};

/**
 * enum nft_reject_code - Generic reject codes for IPv4/IPv6
 *
 * @NFT_REJECT_ICMPX_NO_ROUTE: no route to host / network unreachable
 * @NFT_REJECT_ICMPX_PORT_UNREACH: port unreachable
 * @NFT_REJECT_ICMPX_HOST_UNREACH: host unreachable
 * @NFT_REJECT_ICMPX_ADMIN_PROHIBITED: administratively prohibited
 *
 * These codes are mapped to real ICMP and ICMPv6 codes.
 */
enum nft_reject_inet_code {
	NFT_REJECT_ICMPX_NO_ROUTE	= 0,
	NFT_REJECT_ICMPX_PORT_UNREACH,
	NFT_REJECT_ICMPX_HOST_UNREACH,
	NFT_REJECT_ICMPX_ADMIN_PROHIBITED,
	__NFT_REJECT_ICMPX_MAX
};
#define NFT_REJECT_ICMPX_MAX	(__NFT_REJECT_ICMPX_MAX - 1)

/**
 * enum nft_reject_attributes - nf_tables reject expression netlink attributes
 *
 * @NFTA_REJECT_TYPE: packet type to use (NLA_U32: nft_reject_types)
 * @NFTA_REJECT_ICMP_CODE: ICMP code to use (NLA_U8)
 */
enum nft_reject_attributes {
	NFTA_REJECT_UNSPEC,
	NFTA_REJECT_TYPE,
	NFTA_REJECT_ICMP_CODE,
	__NFTA_REJECT_MAX
};
#define NFTA_REJECT_MAX		(__NFTA_REJECT_MAX - 1)

/**
 * enum nft_nat_types - nf_tables nat expression NAT types
 *
 * @NFT_NAT_SNAT: source NAT
 * @NFT_NAT_DNAT: destination NAT
 */
enum nft_nat_types {
	NFT_NAT_SNAT,
	NFT_NAT_DNAT,
};

/**
 * enum nft_nat_attributes - nf_tables nat expression netlink attributes
 *
 * @NFTA_NAT_TYPE: NAT type (NLA_U32: nft_nat_types)
 * @NFTA_NAT_FAMILY: NAT family (NLA_U32)
 * @NFTA_NAT_REG_ADDR_MIN: source register of address range start (NLA_U32: nft_registers)
 * @NFTA_NAT_REG_ADDR_MAX: source register of address range end (NLA_U32: nft_registers)
 * @NFTA_NAT_REG_PROTO_MIN: source register of proto range start (NLA_U32: nft_registers)
 * @NFTA_NAT_REG_PROTO_MAX: source register of proto range end (NLA_U32: nft_registers)
 * @NFTA_NAT_FLAGS: NAT flags (see NF_NAT_RANGE_* in linux/netfilter/nf_nat.h) (NLA_U32)
 */
enum nft_nat_attributes {
	NFTA_NAT_UNSPEC,
	NFTA_NAT_TYPE,
	NFTA_NAT_FAMILY,
	NFTA_NAT_REG_ADDR_MIN,
	NFTA_NAT_REG_ADDR_MAX,
	NFTA_NAT_REG_PROTO_MIN,
	NFTA_NAT_REG_PROTO_MAX,
	NFTA_NAT_FLAGS,
	__NFTA_NAT_MAX
};
#define NFTA_NAT_MAX		(__NFTA_NAT_MAX - 1)

/**
 * enum nft_tproxy_attributes - nf_tables tproxy expression netlink attributes
 *
 * NFTA_TPROXY_FAMILY: Target address family (NLA_U32: nft_registers)
 * NFTA_TPROXY_REG_ADDR: Target address register (NLA_U32: nft_registers)
 * NFTA_TPROXY_REG_PORT: Target port register (NLA_U32: nft_registers)
 */
enum nft_tproxy_attributes {
	NFTA_TPROXY_UNSPEC,
	NFTA_TPROXY_FAMILY,
	NFTA_TPROXY_REG_ADDR,
	NFTA_TPROXY_REG_PORT,
	__NFTA_TPROXY_MAX
};
#define NFTA_TPROXY_MAX		(__NFTA_TPROXY_MAX - 1)

/**
 * enum nft_masq_attributes - nf_tables masquerade expression attributes
 *
 * @NFTA_MASQ_FLAGS: NAT flags (see NF_NAT_RANGE_* in linux/netfilter/nf_nat.h) (NLA_U32)
 * @NFTA_MASQ_REG_PROTO_MIN: source register of proto range start (NLA_U32: nft_registers)
 * @NFTA_MASQ_REG_PROTO_MAX: source register of proto range end (NLA_U32: nft_registers)
 */
enum nft_masq_attributes {
	NFTA_MASQ_UNSPEC,
	NFTA_MASQ_FLAGS,
	NFTA_MASQ_REG_PROTO_MIN,
	NFTA_MASQ_REG_PROTO_MAX,
	__NFTA_MASQ_MAX
};
#define NFTA_MASQ_MAX		(__NFTA_MASQ_MAX - 1)

/**
 * enum nft_redir_attributes - nf_tables redirect expression netlink attributes
 *
 * @NFTA_REDIR_REG_PROTO_MIN: source register of proto range start (NLA_U32: nft_registers)
 * @NFTA_REDIR_REG_PROTO_MAX: source register of proto range end (NLA_U32: nft_registers)
 * @NFTA_REDIR_FLAGS: NAT flags (see NF_NAT_RANGE_* in linux/netfilter/nf_nat.h) (NLA_U32)
 */
enum nft_redir_attributes {
	NFTA_REDIR_UNSPEC,
	NFTA_REDIR_REG_PROTO_MIN,
	NFTA_REDIR_REG_PROTO_MAX,
	NFTA_REDIR_FLAGS,
	__NFTA_REDIR_MAX
};
#define NFTA_REDIR_MAX		(__NFTA_REDIR_MAX - 1)

/**
 * enum nft_dup_attributes - nf_tables dup expression netlink attributes
 *
 * @NFTA_DUP_SREG_ADDR: source register of address (NLA_U32: nft_registers)
 * @NFTA_DUP_SREG_DEV: source register of output interface (NLA_U32: nft_register)
 */
enum nft_dup_attributes {
	NFTA_DUP_UNSPEC,
	NFTA_DUP_SREG_ADDR,
	NFTA_DUP_SREG_DEV,
	__NFTA_DUP_MAX
};
#define NFTA_DUP_MAX		(__NFTA_DUP_MAX - 1)

/**
 * enum nft_fwd_attributes - nf_tables fwd expression netlink attributes
 *
 * @NFTA_FWD_SREG_DEV: source register of output interface (NLA_U32: nft_register)
 * @NFTA_FWD_SREG_ADDR: source register of destination address (NLA_U32: nft_register)
 * @NFTA_FWD_NFPROTO: layer 3 family of source register address (NLA_U32: enum nfproto)
 */
enum nft_fwd_attributes {
	NFTA_FWD_UNSPEC,
	NFTA_FWD_SREG_DEV,
	NFTA_FWD_SREG_ADDR,
	NFTA_FWD_NFPROTO,
	__NFTA_FWD_MAX
};
#define NFTA_FWD_MAX	(__NFTA_FWD_MAX - 1)

/**
 * enum nft_objref_attributes - nf_tables stateful object expression netlink attributes
 *
 * @NFTA_OBJREF_IMM_TYPE: object type for immediate reference (NLA_U32: nft_register)
 * @NFTA_OBJREF_IMM_NAME: object name for immediate reference (NLA_STRING)
 * @NFTA_OBJREF_SET_SREG: source register of the data to look for (NLA_U32: nft_registers)
 * @NFTA_OBJREF_SET_NAME: name of the set where to look for (NLA_STRING)
 * @NFTA_OBJREF_SET_ID: id of the set where to look for in this transaction (NLA_U32)
 */
enum nft_objref_attributes {
	NFTA_OBJREF_UNSPEC,
	NFTA_OBJREF_IMM_TYPE,
	NFTA_OBJREF_IMM_NAME,
	NFTA_OBJREF_SET_SREG,
	NFTA_OBJREF_SET_NAME,
	NFTA_OBJREF_SET_ID,
	__NFTA_OBJREF_MAX
};
#define NFTA_OBJREF_MAX	(__NFTA_OBJREF_MAX - 1)

/**
 * enum nft_gen_attributes - nf_tables ruleset generation attributes
 *
 * @NFTA_GEN_ID: Ruleset generation ID (NLA_U32)
 */
enum nft_gen_attributes {
	NFTA_GEN_UNSPEC,
	NFTA_GEN_ID,
	NFTA_GEN_PROC_PID,
	NFTA_GEN_PROC_NAME,
	__NFTA_GEN_MAX
};
#define NFTA_GEN_MAX		(__NFTA_GEN_MAX - 1)

/*
 * enum nft_fib_attributes - nf_tables fib expression netlink attributes
 *
 * @NFTA_FIB_DREG: destination register (NLA_U32)
 * @NFTA_FIB_RESULT: desired result (NLA_U32)
 * @NFTA_FIB_FLAGS: flowi fields to initialize when querying the FIB (NLA_U32)
 *
 * The FIB expression performs a route lookup according
 * to the packet data.
 */
enum nft_fib_attributes {
	NFTA_FIB_UNSPEC,
	NFTA_FIB_DREG,
	NFTA_FIB_RESULT,
	NFTA_FIB_FLAGS,
	__NFTA_FIB_MAX
};
#define NFTA_FIB_MAX (__NFTA_FIB_MAX - 1)

enum nft_fib_result {
	NFT_FIB_RESULT_UNSPEC,
	NFT_FIB_RESULT_OIF,
	NFT_FIB_RESULT_OIFNAME,
	NFT_FIB_RESULT_ADDRTYPE,
	__NFT_FIB_RESULT_MAX
};
#define NFT_FIB_RESULT_MAX	(__NFT_FIB_RESULT_MAX - 1)

enum nft_fib_flags {
	NFTA_FIB_F_SADDR	= 1 << 0,	/* look up src */
	NFTA_FIB_F_DADDR	= 1 << 1,	/* look up dst */
	NFTA_FIB_F_MARK		= 1 << 2,	/* use skb->mark */
	NFTA_FIB_F_IIF		= 1 << 3,	/* restrict to iif */
	NFTA_FIB_F_OIF		= 1 << 4,	/* restrict to oif */
	NFTA_FIB_F_PRESENT	= 1 << 5,	/* check existence only */
};

enum nft_ct_helper_attributes {
	NFTA_CT_HELPER_UNSPEC,
	NFTA_CT_HELPER_NAME,
	NFTA_CT_HELPER_L3PROTO,
	NFTA_CT_HELPER_L4PROTO,
	__NFTA_CT_HELPER_MAX,
};
#define NFTA_CT_HELPER_MAX	(__NFTA_CT_HELPER_MAX - 1)

enum nft_ct_timeout_timeout_attributes {
	NFTA_CT_TIMEOUT_UNSPEC,
	NFTA_CT_TIMEOUT_L3PROTO,
	NFTA_CT_TIMEOUT_L4PROTO,
	NFTA_CT_TIMEOUT_DATA,
	__NFTA_CT_TIMEOUT_MAX,
};
#define NFTA_CT_TIMEOUT_MAX	(__NFTA_CT_TIMEOUT_MAX - 1)

enum nft_ct_expectation_attributes {
	NFTA_CT_EXPECT_UNSPEC,
	NFTA_CT_EXPECT_L3PROTO,
	NFTA_CT_EXPECT_L4PROTO,
	NFTA_CT_EXPECT_DPORT,
	NFTA_CT_EXPECT_TIMEOUT,
	NFTA_CT_EXPECT_SIZE,
	__NFTA_CT_EXPECT_MAX,
};
#define NFTA_CT_EXPECT_MAX	(__NFTA_CT_EXPECT_MAX - 1)

#define NFT_OBJECT_UNSPEC	0
#define NFT_OBJECT_COUNTER	1
#define NFT_OBJECT_QUOTA	2
#define NFT_OBJECT_CT_HELPER	3
#define NFT_OBJECT_LIMIT	4
#define NFT_OBJECT_CONNLIMIT	5
#define NFT_OBJECT_TUNNEL	6
#define NFT_OBJECT_CT_TIMEOUT	7
#define NFT_OBJECT_SECMARK	8
#define NFT_OBJECT_CT_EXPECT	9
#define NFT_OBJECT_SYNPROXY	10
#define __NFT_OBJECT_MAX	11
#define NFT_OBJECT_MAX		(__NFT_OBJECT_MAX - 1)

/**
 * enum nft_object_attributes - nf_tables stateful object netlink attributes
 *
 * @NFTA_OBJ_TABLE: name of the table containing the expression (NLA_STRING)
 * @NFTA_OBJ_NAME: name of this expression type (NLA_STRING)
 * @NFTA_OBJ_TYPE: stateful object type (NLA_U32)
 * @NFTA_OBJ_DATA: stateful object data (NLA_NESTED)
 * @NFTA_OBJ_USE: number of references to this expression (NLA_U32)
 * @NFTA_OBJ_HANDLE: object handle (NLA_U64)
 * @NFTA_OBJ_USERDATA: user data (NLA_BINARY)
 */
enum nft_object_attributes {
	NFTA_OBJ_UNSPEC,
	NFTA_OBJ_TABLE,
	NFTA_OBJ_NAME,
	NFTA_OBJ_TYPE,
	NFTA_OBJ_DATA,
	NFTA_OBJ_USE,
	NFTA_OBJ_HANDLE,
	NFTA_OBJ_PAD,
	NFTA_OBJ_USERDATA,
	__NFTA_OBJ_MAX
};
#define NFTA_OBJ_MAX		(__NFTA_OBJ_MAX - 1)

/**
 * enum nft_flowtable_flags - nf_tables flowtable flags
 *
 * @NFT_FLOWTABLE_HW_OFFLOAD: flowtable hardware offload is enabled
 * @NFT_FLOWTABLE_COUNTER: enable flow counters
 */
enum nft_flowtable_flags {
	NFT_FLOWTABLE_HW_OFFLOAD	= 0x1,
	NFT_FLOWTABLE_COUNTER		= 0x2,
	NFT_FLOWTABLE_MASK		= (NFT_FLOWTABLE_HW_OFFLOAD |
					   NFT_FLOWTABLE_COUNTER)
};

/**
 * enum nft_flowtable_attributes - nf_tables flow table netlink attributes
 *
 * @NFTA_FLOWTABLE_TABLE: name of the table containing the expression (NLA_STRING)
 * @NFTA_FLOWTABLE_NAME: name of this flow table (NLA_STRING)
 * @NFTA_FLOWTABLE_HOOK: netfilter hook configuration(NLA_U32)
 * @NFTA_FLOWTABLE_USE: number of references to this flow table (NLA_U32)
 * @NFTA_FLOWTABLE_HANDLE: object handle (NLA_U64)
 * @NFTA_FLOWTABLE_FLAGS: flags (NLA_U32)
 */
enum nft_flowtable_attributes {
	NFTA_FLOWTABLE_UNSPEC,
	NFTA_FLOWTABLE_TABLE,
	NFTA_FLOWTABLE_NAME,
	NFTA_FLOWTABLE_HOOK,
	NFTA_FLOWTABLE_USE,
	NFTA_FLOWTABLE_HANDLE,
	NFTA_FLOWTABLE_PAD,
	NFTA_FLOWTABLE_FLAGS,
	__NFTA_FLOWTABLE_MAX
};
#define NFTA_FLOWTABLE_MAX	(__NFTA_FLOWTABLE_MAX - 1)

/**
 * enum nft_flowtable_hook_attributes - nf_tables flow table hook netlink attributes
 *
 * @NFTA_FLOWTABLE_HOOK_NUM: netfilter hook number (NLA_U32)
 * @NFTA_FLOWTABLE_HOOK_PRIORITY: netfilter hook priority (NLA_U32)
 * @NFTA_FLOWTABLE_HOOK_DEVS: input devices this flow table is bound to (NLA_NESTED)
 */
enum nft_flowtable_hook_attributes {
	NFTA_FLOWTABLE_HOOK_UNSPEC,
	NFTA_FLOWTABLE_HOOK_NUM,
	NFTA_FLOWTABLE_HOOK_PRIORITY,
	NFTA_FLOWTABLE_HOOK_DEVS,
	__NFTA_FLOWTABLE_HOOK_MAX
};
#define NFTA_FLOWTABLE_HOOK_MAX	(__NFTA_FLOWTABLE_HOOK_MAX - 1)

/**
 * enum nft_osf_attributes - nftables osf expression netlink attributes
 *
 * @NFTA_OSF_DREG: destination register (NLA_U32: nft_registers)
 * @NFTA_OSF_TTL: Value of the TTL osf option (NLA_U8)
 * @NFTA_OSF_FLAGS: flags (NLA_U32)
 */
enum nft_osf_attributes {
	NFTA_OSF_UNSPEC,
	NFTA_OSF_DREG,
	NFTA_OSF_TTL,
	NFTA_OSF_FLAGS,
	__NFTA_OSF_MAX,
};
#define NFTA_OSF_MAX (__NFTA_OSF_MAX - 1)

enum nft_osf_flags {
	NFT_OSF_F_VERSION = (1 << 0),
};

/**
 * enum nft_synproxy_attributes - nf_tables synproxy expression netlink attributes
 *
 * @NFTA_SYNPROXY_MSS: mss value sent to the backend (NLA_U16)
 * @NFTA_SYNPROXY_WSCALE: wscale value sent to the backend (NLA_U8)
 * @NFTA_SYNPROXY_FLAGS: flags (NLA_U32)
 */
enum nft_synproxy_attributes {
	NFTA_SYNPROXY_UNSPEC,
	NFTA_SYNPROXY_MSS,
	NFTA_SYNPROXY_WSCALE,
	NFTA_SYNPROXY_FLAGS,
	__NFTA_SYNPROXY_MAX,
};
#define NFTA_SYNPROXY_MAX (__NFTA_SYNPROXY_MAX - 1)

/**
 * enum nft_device_attributes - nf_tables device netlink attributes
 *
 * @NFTA_DEVICE_NAME: name of this device (NLA_STRING)
 */
enum nft_devices_attributes {
	NFTA_DEVICE_UNSPEC,
	NFTA_DEVICE_NAME,
	__NFTA_DEVICE_MAX
};
#define NFTA_DEVICE_MAX		(__NFTA_DEVICE_MAX - 1)

/*
 * enum nft_xfrm_attributes - nf_tables xfrm expr netlink attributes
 *
 * @NFTA_XFRM_DREG: destination register (NLA_U32)
 * @NFTA_XFRM_KEY: enum nft_xfrm_keys (NLA_U32)
 * @NFTA_XFRM_DIR: direction (NLA_U8)
 * @NFTA_XFRM_SPNUM: index in secpath array (NLA_U32)
 */
enum nft_xfrm_attributes {
	NFTA_XFRM_UNSPEC,
	NFTA_XFRM_DREG,
	NFTA_XFRM_KEY,
	NFTA_XFRM_DIR,
	NFTA_XFRM_SPNUM,
	__NFTA_XFRM_MAX
};
#define NFTA_XFRM_MAX (__NFTA_XFRM_MAX - 1)

enum nft_xfrm_keys {
	NFT_XFRM_KEY_UNSPEC,
	NFT_XFRM_KEY_DADDR_IP4,
	NFT_XFRM_KEY_DADDR_IP6,
	NFT_XFRM_KEY_SADDR_IP4,
	NFT_XFRM_KEY_SADDR_IP6,
	NFT_XFRM_KEY_REQID,
	NFT_XFRM_KEY_SPI,
	__NFT_XFRM_KEY_MAX,
};
#define NFT_XFRM_KEY_MAX (__NFT_XFRM_KEY_MAX - 1)

/**
 * enum nft_trace_attributes - nf_tables trace netlink attributes
 *
 * @NFTA_TRACE_TABLE: name of the table (NLA_STRING)
 * @NFTA_TRACE_CHAIN: name of the chain (NLA_STRING)
 * @NFTA_TRACE_RULE_HANDLE: numeric handle of the rule (NLA_U64)
 * @NFTA_TRACE_TYPE: type of the event (NLA_U32: nft_trace_types)
 * @NFTA_TRACE_VERDICT: verdict returned by hook (NLA_NESTED: nft_verdicts)
 * @NFTA_TRACE_ID: pseudo-id, same for each skb traced (NLA_U32)
 * @NFTA_TRACE_LL_HEADER: linklayer header (NLA_BINARY)
 * @NFTA_TRACE_NETWORK_HEADER: network header (NLA_BINARY)
 * @NFTA_TRACE_TRANSPORT_HEADER: transport header (NLA_BINARY)
 * @NFTA_TRACE_IIF: indev ifindex (NLA_U32)
 * @NFTA_TRACE_IIFTYPE: netdev->type of indev (NLA_U16)
 * @NFTA_TRACE_OIF: outdev ifindex (NLA_U32)
 * @NFTA_TRACE_OIFTYPE: netdev->type of outdev (NLA_U16)
 * @NFTA_TRACE_MARK: nfmark (NLA_U32)
 * @NFTA_TRACE_NFPROTO: nf protocol processed (NLA_U32)
 * @NFTA_TRACE_POLICY: policy that decided fate of packet (NLA_U32)
 */
enum nft_trace_attributes {
	NFTA_TRACE_UNSPEC,
	NFTA_TRACE_TABLE,
	NFTA_TRACE_CHAIN,
	NFTA_TRACE_RULE_HANDLE,
	NFTA_TRACE_TYPE,
	NFTA_TRACE_VERDICT,
	NFTA_TRACE_ID,
	NFTA_TRACE_LL_HEADER,
	NFTA_TRACE_NETWORK_HEADER,
	NFTA_TRACE_TRANSPORT_HEADER,
	NFTA_TRACE_IIF,
	NFTA_TRACE_IIFTYPE,
	NFTA_TRACE_OIF,
	NFTA_TRACE_OIFTYPE,
	NFTA_TRACE_MARK,
	NFTA_TRACE_NFPROTO,
	NFTA_TRACE_POLICY,
	NFTA_TRACE_PAD,
	__NFTA_TRACE_MAX
};
#define NFTA_TRACE_MAX (__NFTA_TRACE_MAX - 1)

enum nft_trace_types {
	NFT_TRACETYPE_UNSPEC,
	NFT_TRACETYPE_POLICY,
	NFT_TRACETYPE_RETURN,
	NFT_TRACETYPE_RULE,
	__NFT_TRACETYPE_MAX
};
#define NFT_TRACETYPE_MAX (__NFT_TRACETYPE_MAX - 1)

/**
 * enum nft_ng_attributes - nf_tables number generator expression netlink attributes
 *
 * @NFTA_NG_DREG: destination register (NLA_U32)
 * @NFTA_NG_MODULUS: maximum counter value (NLA_U32)
 * @NFTA_NG_TYPE: operation type (NLA_U32)
 * @NFTA_NG_OFFSET: offset to be added to the counter (NLA_U32)
<<<<<<< HEAD
=======
 * @NFTA_NG_SET_NAME: name of the map to lookup (NLA_STRING)
 * @NFTA_NG_SET_ID: id of the map (NLA_U32)
>>>>>>> 24b8d41d
 */
enum nft_ng_attributes {
	NFTA_NG_UNSPEC,
	NFTA_NG_DREG,
	NFTA_NG_MODULUS,
	NFTA_NG_TYPE,
	NFTA_NG_OFFSET,
<<<<<<< HEAD
=======
	NFTA_NG_SET_NAME,	/* deprecated */
	NFTA_NG_SET_ID,		/* deprecated */
>>>>>>> 24b8d41d
	__NFTA_NG_MAX
};
#define NFTA_NG_MAX	(__NFTA_NG_MAX - 1)

enum nft_ng_types {
	NFT_NG_INCREMENTAL,
	NFT_NG_RANDOM,
	__NFT_NG_MAX
};
#define NFT_NG_MAX	(__NFT_NG_MAX - 1)

<<<<<<< HEAD
=======
enum nft_tunnel_key_ip_attributes {
	NFTA_TUNNEL_KEY_IP_UNSPEC,
	NFTA_TUNNEL_KEY_IP_SRC,
	NFTA_TUNNEL_KEY_IP_DST,
	__NFTA_TUNNEL_KEY_IP_MAX
};
#define NFTA_TUNNEL_KEY_IP_MAX	(__NFTA_TUNNEL_KEY_IP_MAX - 1)

enum nft_tunnel_ip6_attributes {
	NFTA_TUNNEL_KEY_IP6_UNSPEC,
	NFTA_TUNNEL_KEY_IP6_SRC,
	NFTA_TUNNEL_KEY_IP6_DST,
	NFTA_TUNNEL_KEY_IP6_FLOWLABEL,
	__NFTA_TUNNEL_KEY_IP6_MAX
};
#define NFTA_TUNNEL_KEY_IP6_MAX	(__NFTA_TUNNEL_KEY_IP6_MAX - 1)

enum nft_tunnel_opts_attributes {
	NFTA_TUNNEL_KEY_OPTS_UNSPEC,
	NFTA_TUNNEL_KEY_OPTS_VXLAN,
	NFTA_TUNNEL_KEY_OPTS_ERSPAN,
	NFTA_TUNNEL_KEY_OPTS_GENEVE,
	__NFTA_TUNNEL_KEY_OPTS_MAX
};
#define NFTA_TUNNEL_KEY_OPTS_MAX	(__NFTA_TUNNEL_KEY_OPTS_MAX - 1)

enum nft_tunnel_opts_vxlan_attributes {
	NFTA_TUNNEL_KEY_VXLAN_UNSPEC,
	NFTA_TUNNEL_KEY_VXLAN_GBP,
	__NFTA_TUNNEL_KEY_VXLAN_MAX
};
#define NFTA_TUNNEL_KEY_VXLAN_MAX	(__NFTA_TUNNEL_KEY_VXLAN_MAX - 1)

enum nft_tunnel_opts_erspan_attributes {
	NFTA_TUNNEL_KEY_ERSPAN_UNSPEC,
	NFTA_TUNNEL_KEY_ERSPAN_VERSION,
	NFTA_TUNNEL_KEY_ERSPAN_V1_INDEX,
	NFTA_TUNNEL_KEY_ERSPAN_V2_HWID,
	NFTA_TUNNEL_KEY_ERSPAN_V2_DIR,
	__NFTA_TUNNEL_KEY_ERSPAN_MAX
};
#define NFTA_TUNNEL_KEY_ERSPAN_MAX	(__NFTA_TUNNEL_KEY_ERSPAN_MAX - 1)

enum nft_tunnel_opts_geneve_attributes {
	NFTA_TUNNEL_KEY_GENEVE_UNSPEC,
	NFTA_TUNNEL_KEY_GENEVE_CLASS,
	NFTA_TUNNEL_KEY_GENEVE_TYPE,
	NFTA_TUNNEL_KEY_GENEVE_DATA,
	__NFTA_TUNNEL_KEY_GENEVE_MAX
};
#define NFTA_TUNNEL_KEY_GENEVE_MAX	(__NFTA_TUNNEL_KEY_GENEVE_MAX - 1)

enum nft_tunnel_flags {
	NFT_TUNNEL_F_ZERO_CSUM_TX	= (1 << 0),
	NFT_TUNNEL_F_DONT_FRAGMENT	= (1 << 1),
	NFT_TUNNEL_F_SEQ_NUMBER		= (1 << 2),
};
#define NFT_TUNNEL_F_MASK	(NFT_TUNNEL_F_ZERO_CSUM_TX | \
				 NFT_TUNNEL_F_DONT_FRAGMENT | \
				 NFT_TUNNEL_F_SEQ_NUMBER)

enum nft_tunnel_key_attributes {
	NFTA_TUNNEL_KEY_UNSPEC,
	NFTA_TUNNEL_KEY_ID,
	NFTA_TUNNEL_KEY_IP,
	NFTA_TUNNEL_KEY_IP6,
	NFTA_TUNNEL_KEY_FLAGS,
	NFTA_TUNNEL_KEY_TOS,
	NFTA_TUNNEL_KEY_TTL,
	NFTA_TUNNEL_KEY_SPORT,
	NFTA_TUNNEL_KEY_DPORT,
	NFTA_TUNNEL_KEY_OPTS,
	__NFTA_TUNNEL_KEY_MAX
};
#define NFTA_TUNNEL_KEY_MAX	(__NFTA_TUNNEL_KEY_MAX - 1)

enum nft_tunnel_keys {
	NFT_TUNNEL_PATH,
	NFT_TUNNEL_ID,
	__NFT_TUNNEL_MAX
};
#define NFT_TUNNEL_MAX	(__NFT_TUNNEL_MAX - 1)

enum nft_tunnel_mode {
	NFT_TUNNEL_MODE_NONE,
	NFT_TUNNEL_MODE_RX,
	NFT_TUNNEL_MODE_TX,
	__NFT_TUNNEL_MODE_MAX
};
#define NFT_TUNNEL_MODE_MAX	(__NFT_TUNNEL_MODE_MAX - 1)

enum nft_tunnel_attributes {
	NFTA_TUNNEL_UNSPEC,
	NFTA_TUNNEL_KEY,
	NFTA_TUNNEL_DREG,
	NFTA_TUNNEL_MODE,
	__NFTA_TUNNEL_MAX
};
#define NFTA_TUNNEL_MAX	(__NFTA_TUNNEL_MAX - 1)

>>>>>>> 24b8d41d
#endif /* _LINUX_NF_TABLES_H */<|MERGE_RESOLUTION|>--- conflicted
+++ resolved
@@ -2,17 +2,11 @@
 #ifndef _LINUX_NF_TABLES_H
 #define _LINUX_NF_TABLES_H
 
-<<<<<<< HEAD
-#define NFT_TABLE_MAXNAMELEN	32
-#define NFT_CHAIN_MAXNAMELEN	32
-#define NFT_SET_MAXNAMELEN	32
-=======
 #define NFT_NAME_MAXLEN		256
 #define NFT_TABLE_MAXNAMELEN	NFT_NAME_MAXLEN
 #define NFT_CHAIN_MAXNAMELEN	NFT_NAME_MAXLEN
 #define NFT_SET_MAXNAMELEN	NFT_NAME_MAXLEN
 #define NFT_OBJ_MAXNAMELEN	NFT_NAME_MAXLEN
->>>>>>> 24b8d41d
 #define NFT_USERDATA_MAXLEN	256
 #define NFT_OSF_MAXGENRELEN	16
 
@@ -227,12 +221,9 @@
 	NFTA_CHAIN_TYPE,
 	NFTA_CHAIN_COUNTERS,
 	NFTA_CHAIN_PAD,
-<<<<<<< HEAD
-=======
 	NFTA_CHAIN_FLAGS,
 	NFTA_CHAIN_ID,
 	NFTA_CHAIN_USERDATA,
->>>>>>> 24b8d41d
 	__NFTA_CHAIN_MAX
 };
 #define NFTA_CHAIN_MAX		(__NFTA_CHAIN_MAX - 1)
@@ -260,12 +251,9 @@
 	NFTA_RULE_POSITION,
 	NFTA_RULE_USERDATA,
 	NFTA_RULE_PAD,
-<<<<<<< HEAD
-=======
 	NFTA_RULE_ID,
 	NFTA_RULE_POSITION_ID,
 	NFTA_RULE_CHAIN_ID,
->>>>>>> 24b8d41d
 	__NFTA_RULE_MAX
 };
 #define NFTA_RULE_MAX		(__NFTA_RULE_MAX - 1)
@@ -390,12 +378,9 @@
 	NFTA_SET_GC_INTERVAL,
 	NFTA_SET_USERDATA,
 	NFTA_SET_PAD,
-<<<<<<< HEAD
-=======
 	NFTA_SET_OBJ_TYPE,
 	NFTA_SET_HANDLE,
 	NFTA_SET_EXPR,
->>>>>>> 24b8d41d
 	__NFTA_SET_MAX
 };
 #define NFTA_SET_MAX		(__NFTA_SET_MAX - 1)
@@ -432,11 +417,8 @@
 	NFTA_SET_ELEM_USERDATA,
 	NFTA_SET_ELEM_EXPR,
 	NFTA_SET_ELEM_PAD,
-<<<<<<< HEAD
-=======
 	NFTA_SET_ELEM_OBJREF,
 	NFTA_SET_ELEM_KEY_END,
->>>>>>> 24b8d41d
 	__NFTA_SET_ELEM_MAX
 };
 #define NFTA_SET_ELEM_MAX	(__NFTA_SET_ELEM_MAX - 1)
@@ -716,10 +698,6 @@
 	NFT_DYNSET_OP_ADD,
 	NFT_DYNSET_OP_UPDATE,
 	NFT_DYNSET_OP_DELETE,
-};
-
-enum nft_dynset_flags {
-	NFT_DYNSET_F_INV	= (1 << 0),
 };
 
 enum nft_dynset_flags {
@@ -988,28 +966,6 @@
 #define NFTA_HASH_MAX	(__NFTA_HASH_MAX - 1)
 
 /**
- * enum nft_hash_attributes - nf_tables hash expression netlink attributes
- *
- * @NFTA_HASH_SREG: source register (NLA_U32)
- * @NFTA_HASH_DREG: destination register (NLA_U32)
- * @NFTA_HASH_LEN: source data length (NLA_U32)
- * @NFTA_HASH_MODULUS: modulus value (NLA_U32)
- * @NFTA_HASH_SEED: seed value (NLA_U32)
- * @NFTA_HASH_OFFSET: add this offset value to hash result (NLA_U32)
- */
-enum nft_hash_attributes {
-	NFTA_HASH_UNSPEC,
-	NFTA_HASH_SREG,
-	NFTA_HASH_DREG,
-	NFTA_HASH_LEN,
-	NFTA_HASH_MODULUS,
-	NFTA_HASH_SEED,
-	NFTA_HASH_OFFSET,
-	__NFTA_HASH_MAX,
-};
-#define NFTA_HASH_MAX	(__NFTA_HASH_MAX - 1)
-
-/**
  * enum nft_meta_attributes - nf_tables meta expression netlink attributes
  *
  * @NFTA_META_DREG: destination register (NLA_U32)
@@ -1290,10 +1246,7 @@
 
 enum nft_quota_flags {
 	NFT_QUOTA_F_INV		= (1 << 0),
-<<<<<<< HEAD
-=======
 	NFT_QUOTA_F_DEPLETED	= (1 << 1),
->>>>>>> 24b8d41d
 };
 
 /**
@@ -1301,26 +1254,18 @@
  *
  * @NFTA_QUOTA_BYTES: quota in bytes (NLA_U16)
  * @NFTA_QUOTA_FLAGS: flags (NLA_U32)
-<<<<<<< HEAD
-=======
  * @NFTA_QUOTA_CONSUMED: quota already consumed in bytes (NLA_U64)
->>>>>>> 24b8d41d
  */
 enum nft_quota_attributes {
 	NFTA_QUOTA_UNSPEC,
 	NFTA_QUOTA_BYTES,
 	NFTA_QUOTA_FLAGS,
 	NFTA_QUOTA_PAD,
-<<<<<<< HEAD
-=======
 	NFTA_QUOTA_CONSUMED,
->>>>>>> 24b8d41d
 	__NFTA_QUOTA_MAX
 };
 #define NFTA_QUOTA_MAX		(__NFTA_QUOTA_MAX - 1)
 
-<<<<<<< HEAD
-=======
 /**
  * enum nft_secmark_attributes - nf_tables secmark object netlink attributes
  *
@@ -1336,7 +1281,6 @@
 /* Max security context length */
 #define NFT_SECMARK_CTX_MAXLEN		256
 
->>>>>>> 24b8d41d
 /**
  * enum nft_reject_types - nf_tables reject expression reject types
  *
@@ -1824,11 +1768,8 @@
  * @NFTA_NG_MODULUS: maximum counter value (NLA_U32)
  * @NFTA_NG_TYPE: operation type (NLA_U32)
  * @NFTA_NG_OFFSET: offset to be added to the counter (NLA_U32)
-<<<<<<< HEAD
-=======
  * @NFTA_NG_SET_NAME: name of the map to lookup (NLA_STRING)
  * @NFTA_NG_SET_ID: id of the map (NLA_U32)
->>>>>>> 24b8d41d
  */
 enum nft_ng_attributes {
 	NFTA_NG_UNSPEC,
@@ -1836,11 +1777,8 @@
 	NFTA_NG_MODULUS,
 	NFTA_NG_TYPE,
 	NFTA_NG_OFFSET,
-<<<<<<< HEAD
-=======
 	NFTA_NG_SET_NAME,	/* deprecated */
 	NFTA_NG_SET_ID,		/* deprecated */
->>>>>>> 24b8d41d
 	__NFTA_NG_MAX
 };
 #define NFTA_NG_MAX	(__NFTA_NG_MAX - 1)
@@ -1852,8 +1790,6 @@
 };
 #define NFT_NG_MAX	(__NFT_NG_MAX - 1)
 
-<<<<<<< HEAD
-=======
 enum nft_tunnel_key_ip_attributes {
 	NFTA_TUNNEL_KEY_IP_UNSPEC,
 	NFTA_TUNNEL_KEY_IP_SRC,
@@ -1954,5 +1890,4 @@
 };
 #define NFTA_TUNNEL_MAX	(__NFTA_TUNNEL_MAX - 1)
 
->>>>>>> 24b8d41d
 #endif /* _LINUX_NF_TABLES_H */