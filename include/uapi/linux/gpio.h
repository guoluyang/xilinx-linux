/* SPDX-License-Identifier: GPL-2.0 WITH Linux-syscall-note */
/*
 * <linux/gpio.h> - userspace ABI for the GPIO character devices
 *
 * Copyright (C) 2016 Linus Walleij
 *
 * This program is free software; you can redistribute it and/or modify it
 * under the terms of the GNU General Public License version 2 as published by
 * the Free Software Foundation.
 */
#ifndef _UAPI_GPIO_H_
#define _UAPI_GPIO_H_

#include <linux/const.h>
#include <linux/ioctl.h>
#include <linux/types.h>

/*
 * The maximum size of name and label arrays.
 *
 * Must be a multiple of 8 to ensure 32/64-bit alignment of structs.
 */
#define GPIO_MAX_NAME_SIZE 32

/**
 * struct gpiochip_info - Information about a certain GPIO chip
 * @name: the Linux kernel name of this GPIO chip
 * @label: a functional name for this GPIO chip, such as a product
 * number, may be empty (i.e. label[0] == '\0')
 * @lines: number of GPIO lines on this chip
 */
struct gpiochip_info {
	char name[GPIO_MAX_NAME_SIZE];
	char label[GPIO_MAX_NAME_SIZE];
	__u32 lines;
};

<<<<<<< HEAD
=======
/*
 * Maximum number of requested lines.
 *
 * Must be no greater than 64, as bitmaps are restricted here to 64-bits
 * for simplicity, and a multiple of 2 to ensure 32/64-bit alignment of
 * structs.
 */
#define GPIO_V2_LINES_MAX 64

/*
 * The maximum number of configuration attributes associated with a line
 * request.
 */
#define GPIO_V2_LINE_NUM_ATTRS_MAX 10

/**
 * enum gpio_v2_line_flag - &struct gpio_v2_line_attribute.flags values
 * @GPIO_V2_LINE_FLAG_USED: line is not available for request
 * @GPIO_V2_LINE_FLAG_ACTIVE_LOW: line active state is physical low
 * @GPIO_V2_LINE_FLAG_INPUT: line is an input
 * @GPIO_V2_LINE_FLAG_OUTPUT: line is an output
 * @GPIO_V2_LINE_FLAG_EDGE_RISING: line detects rising (inactive to active)
 * edges
 * @GPIO_V2_LINE_FLAG_EDGE_FALLING: line detects falling (active to
 * inactive) edges
 * @GPIO_V2_LINE_FLAG_OPEN_DRAIN: line is an open drain output
 * @GPIO_V2_LINE_FLAG_OPEN_SOURCE: line is an open source output
 * @GPIO_V2_LINE_FLAG_BIAS_PULL_UP: line has pull-up bias enabled
 * @GPIO_V2_LINE_FLAG_BIAS_PULL_DOWN: line has pull-down bias enabled
 * @GPIO_V2_LINE_FLAG_BIAS_DISABLED: line has bias disabled
 */
enum gpio_v2_line_flag {
	GPIO_V2_LINE_FLAG_USED			= _BITULL(0),
	GPIO_V2_LINE_FLAG_ACTIVE_LOW		= _BITULL(1),
	GPIO_V2_LINE_FLAG_INPUT			= _BITULL(2),
	GPIO_V2_LINE_FLAG_OUTPUT		= _BITULL(3),
	GPIO_V2_LINE_FLAG_EDGE_RISING		= _BITULL(4),
	GPIO_V2_LINE_FLAG_EDGE_FALLING		= _BITULL(5),
	GPIO_V2_LINE_FLAG_OPEN_DRAIN		= _BITULL(6),
	GPIO_V2_LINE_FLAG_OPEN_SOURCE		= _BITULL(7),
	GPIO_V2_LINE_FLAG_BIAS_PULL_UP		= _BITULL(8),
	GPIO_V2_LINE_FLAG_BIAS_PULL_DOWN	= _BITULL(9),
	GPIO_V2_LINE_FLAG_BIAS_DISABLED		= _BITULL(10),
};

/**
 * struct gpio_v2_line_values - Values of GPIO lines
 * @bits: a bitmap containing the value of the lines, set to 1 for active
 * and 0 for inactive.
 * @mask: a bitmap identifying the lines to get or set, with each bit
 * number corresponding to the index into &struct
 * gpio_v2_line_request.offsets.
 */
struct gpio_v2_line_values {
	__aligned_u64 bits;
	__aligned_u64 mask;
};

/**
 * enum gpio_v2_line_attr_id - &struct gpio_v2_line_attribute.id values
 * identifying which field of the attribute union is in use.
 * @GPIO_V2_LINE_ATTR_ID_FLAGS: flags field is in use
 * @GPIO_V2_LINE_ATTR_ID_OUTPUT_VALUES: values field is in use
 * @GPIO_V2_LINE_ATTR_ID_DEBOUNCE: debounce_period_us field is in use
 */
enum gpio_v2_line_attr_id {
	GPIO_V2_LINE_ATTR_ID_FLAGS		= 1,
	GPIO_V2_LINE_ATTR_ID_OUTPUT_VALUES	= 2,
	GPIO_V2_LINE_ATTR_ID_DEBOUNCE		= 3,
};

/**
 * struct gpio_v2_line_attribute - a configurable attribute of a line
 * @id: attribute identifier with value from &enum gpio_v2_line_attr_id
 * @padding: reserved for future use and must be zero filled
 * @flags: if id is %GPIO_V2_LINE_ATTR_ID_FLAGS, the flags for the GPIO
 * line, with values from &enum gpio_v2_line_flag, such as
 * %GPIO_V2_LINE_FLAG_ACTIVE_LOW, %GPIO_V2_LINE_FLAG_OUTPUT etc, added
 * together.  This overrides the default flags contained in the &struct
 * gpio_v2_line_config for the associated line.
 * @values: if id is %GPIO_V2_LINE_ATTR_ID_OUTPUT_VALUES, a bitmap
 * containing the values to which the lines will be set, with each bit
 * number corresponding to the index into &struct
 * gpio_v2_line_request.offsets.
 * @debounce_period_us: if id is %GPIO_V2_LINE_ATTR_ID_DEBOUNCE, the
 * desired debounce period, in microseconds
 */
struct gpio_v2_line_attribute {
	__u32 id;
	__u32 padding;
	union {
		__aligned_u64 flags;
		__aligned_u64 values;
		__u32 debounce_period_us;
	};
};

/**
 * struct gpio_v2_line_config_attribute - a configuration attribute
 * associated with one or more of the requested lines.
 * @attr: the configurable attribute
 * @mask: a bitmap identifying the lines to which the attribute applies,
 * with each bit number corresponding to the index into &struct
 * gpio_v2_line_request.offsets.
 */
struct gpio_v2_line_config_attribute {
	struct gpio_v2_line_attribute attr;
	__aligned_u64 mask;
};

/**
 * struct gpio_v2_line_config - Configuration for GPIO lines
 * @flags: flags for the GPIO lines, with values from &enum
 * gpio_v2_line_flag, such as %GPIO_V2_LINE_FLAG_ACTIVE_LOW,
 * %GPIO_V2_LINE_FLAG_OUTPUT etc, added together.  This is the default for
 * all requested lines but may be overridden for particular lines using
 * @attrs.
 * @num_attrs: the number of attributes in @attrs
 * @padding: reserved for future use and must be zero filled
 * @attrs: the configuration attributes associated with the requested
 * lines.  Any attribute should only be associated with a particular line
 * once.  If an attribute is associated with a line multiple times then the
 * first occurrence (i.e. lowest index) has precedence.
 */
struct gpio_v2_line_config {
	__aligned_u64 flags;
	__u32 num_attrs;
	/* Pad to fill implicit padding and reserve space for future use. */
	__u32 padding[5];
	struct gpio_v2_line_config_attribute attrs[GPIO_V2_LINE_NUM_ATTRS_MAX];
};

/**
 * struct gpio_v2_line_request - Information about a request for GPIO lines
 * @offsets: an array of desired lines, specified by offset index for the
 * associated GPIO chip
 * @consumer: a desired consumer label for the selected GPIO lines such as
 * "my-bitbanged-relay"
 * @config: requested configuration for the lines.
 * @num_lines: number of lines requested in this request, i.e. the number
 * of valid fields in the %GPIO_V2_LINES_MAX sized arrays, set to 1 to
 * request a single line
 * @event_buffer_size: a suggested minimum number of line events that the
 * kernel should buffer.  This is only relevant if edge detection is
 * enabled in the configuration. Note that this is only a suggested value
 * and the kernel may allocate a larger buffer or cap the size of the
 * buffer. If this field is zero then the buffer size defaults to a minimum
 * of @num_lines * 16.
 * @padding: reserved for future use and must be zero filled
 * @fd: if successful this field will contain a valid anonymous file handle
 * after a %GPIO_GET_LINE_IOCTL operation, zero or negative value means
 * error
 */
struct gpio_v2_line_request {
	__u32 offsets[GPIO_V2_LINES_MAX];
	char consumer[GPIO_MAX_NAME_SIZE];
	struct gpio_v2_line_config config;
	__u32 num_lines;
	__u32 event_buffer_size;
	/* Pad to fill implicit padding and reserve space for future use. */
	__u32 padding[5];
	__s32 fd;
};

/**
 * struct gpio_v2_line_info - Information about a certain GPIO line
 * @name: the name of this GPIO line, such as the output pin of the line on
 * the chip, a rail or a pin header name on a board, as specified by the
 * GPIO chip, may be empty (i.e. name[0] == '\0')
 * @consumer: a functional name for the consumer of this GPIO line as set
 * by whatever is using it, will be empty if there is no current user but
 * may also be empty if the consumer doesn't set this up
 * @offset: the local offset on this GPIO chip, fill this in when
 * requesting the line information from the kernel
 * @num_attrs: the number of attributes in @attrs
 * @flags: flags for the GPIO lines, with values from &enum
 * gpio_v2_line_flag, such as %GPIO_V2_LINE_FLAG_ACTIVE_LOW,
 * %GPIO_V2_LINE_FLAG_OUTPUT etc, added together.
 * @attrs: the configuration attributes associated with the line
 * @padding: reserved for future use
 */
struct gpio_v2_line_info {
	char name[GPIO_MAX_NAME_SIZE];
	char consumer[GPIO_MAX_NAME_SIZE];
	__u32 offset;
	__u32 num_attrs;
	__aligned_u64 flags;
	struct gpio_v2_line_attribute attrs[GPIO_V2_LINE_NUM_ATTRS_MAX];
	/* Space reserved for future use. */
	__u32 padding[4];
};

/**
 * enum gpio_v2_line_changed_type - &struct gpio_v2_line_changed.event_type
 * values
 * @GPIO_V2_LINE_CHANGED_REQUESTED: line has been requested
 * @GPIO_V2_LINE_CHANGED_RELEASED: line has been released
 * @GPIO_V2_LINE_CHANGED_CONFIG: line has been reconfigured
 */
enum gpio_v2_line_changed_type {
	GPIO_V2_LINE_CHANGED_REQUESTED	= 1,
	GPIO_V2_LINE_CHANGED_RELEASED	= 2,
	GPIO_V2_LINE_CHANGED_CONFIG	= 3,
};

/**
 * struct gpio_v2_line_info_changed - Information about a change in status
 * of a GPIO line
 * @info: updated line information
 * @timestamp_ns: estimate of time of status change occurrence, in nanoseconds
 * @event_type: the type of change with a value from &enum
 * gpio_v2_line_changed_type
 * @padding: reserved for future use
 */
struct gpio_v2_line_info_changed {
	struct gpio_v2_line_info info;
	__aligned_u64 timestamp_ns;
	__u32 event_type;
	/* Pad struct to 64-bit boundary and reserve space for future use. */
	__u32 padding[5];
};

/**
 * enum gpio_v2_line_event_id - &struct gpio_v2_line_event.id values
 * @GPIO_V2_LINE_EVENT_RISING_EDGE: event triggered by a rising edge
 * @GPIO_V2_LINE_EVENT_FALLING_EDGE: event triggered by a falling edge
 */
enum gpio_v2_line_event_id {
	GPIO_V2_LINE_EVENT_RISING_EDGE	= 1,
	GPIO_V2_LINE_EVENT_FALLING_EDGE	= 2,
};

/**
 * struct gpio_v2_line_event - The actual event being pushed to userspace
 * @timestamp_ns: best estimate of time of event occurrence, in nanoseconds.
 * The @timestamp_ns is read from %CLOCK_MONOTONIC and is intended to allow
 * the accurate measurement of the time between events. It does not provide
 * the wall-clock time.
 * @id: event identifier with value from &enum gpio_v2_line_event_id
 * @offset: the offset of the line that triggered the event
 * @seqno: the sequence number for this event in the sequence of events for
 * all the lines in this line request
 * @line_seqno: the sequence number for this event in the sequence of
 * events on this particular line
 * @padding: reserved for future use
 */
struct gpio_v2_line_event {
	__aligned_u64 timestamp_ns;
	__u32 id;
	__u32 offset;
	__u32 seqno;
	__u32 line_seqno;
	/* Space reserved for future use. */
	__u32 padding[6];
};

/*
 * ABI v1
 *
 * This version of the ABI is deprecated.
 * Use the latest version of the ABI, defined above, instead.
 */

>>>>>>> 24b8d41d
/* Informational flags */
#define GPIOLINE_FLAG_KERNEL		(1UL << 0) /* Line used by the kernel */
#define GPIOLINE_FLAG_IS_OUT		(1UL << 1)
#define GPIOLINE_FLAG_ACTIVE_LOW	(1UL << 2)
#define GPIOLINE_FLAG_OPEN_DRAIN	(1UL << 3)
#define GPIOLINE_FLAG_OPEN_SOURCE	(1UL << 4)
#define GPIOLINE_FLAG_BIAS_PULL_UP	(1UL << 5)
#define GPIOLINE_FLAG_BIAS_PULL_DOWN	(1UL << 6)
#define GPIOLINE_FLAG_BIAS_DISABLE	(1UL << 7)

/**
 * struct gpioline_info - Information about a certain GPIO line
 * @line_offset: the local offset on this GPIO device, fill this in when
 * requesting the line information from the kernel
 * @flags: various flags for this line
 * @name: the name of this GPIO line, such as the output pin of the line on the
 * chip, a rail or a pin header name on a board, as specified by the gpio
 * chip, may be empty (i.e. name[0] == '\0')
 * @consumer: a functional name for the consumer of this GPIO line as set by
 * whatever is using it, will be empty if there is no current user but may
 * also be empty if the consumer doesn't set this up
 *
 * Note: This struct is part of ABI v1 and is deprecated.
 * Use &struct gpio_v2_line_info instead.
 */
struct gpioline_info {
	__u32 line_offset;
	__u32 flags;
	char name[GPIO_MAX_NAME_SIZE];
	char consumer[GPIO_MAX_NAME_SIZE];
};

/* Maximum number of requested handles */
#define GPIOHANDLES_MAX 64

/* Possible line status change events */
enum {
	GPIOLINE_CHANGED_REQUESTED = 1,
	GPIOLINE_CHANGED_RELEASED,
	GPIOLINE_CHANGED_CONFIG,
};

/**
 * struct gpioline_info_changed - Information about a change in status
 * of a GPIO line
 * @info: updated line information
 * @timestamp: estimate of time of status change occurrence, in nanoseconds
 * @event_type: one of %GPIOLINE_CHANGED_REQUESTED,
 * %GPIOLINE_CHANGED_RELEASED and %GPIOLINE_CHANGED_CONFIG
 * @padding: reserved for future use
 *
 * The &struct gpioline_info embedded here has 32-bit alignment on its own,
 * but it works fine with 64-bit alignment too. With its 72 byte size, we can
 * guarantee there are no implicit holes between it and subsequent members.
 * The 20-byte padding at the end makes sure we don't add any implicit padding
 * at the end of the structure on 64-bit architectures.
 *
 * Note: This struct is part of ABI v1 and is deprecated.
 * Use &struct gpio_v2_line_info_changed instead.
 */
struct gpioline_info_changed {
	struct gpioline_info info;
	__u64 timestamp;
	__u32 event_type;
	__u32 padding[5]; /* for future use */
};

/* Linerequest flags */
#define GPIOHANDLE_REQUEST_INPUT	(1UL << 0)
#define GPIOHANDLE_REQUEST_OUTPUT	(1UL << 1)
#define GPIOHANDLE_REQUEST_ACTIVE_LOW	(1UL << 2)
#define GPIOHANDLE_REQUEST_OPEN_DRAIN	(1UL << 3)
#define GPIOHANDLE_REQUEST_OPEN_SOURCE	(1UL << 4)
#define GPIOHANDLE_REQUEST_BIAS_PULL_UP	(1UL << 5)
#define GPIOHANDLE_REQUEST_BIAS_PULL_DOWN	(1UL << 6)
#define GPIOHANDLE_REQUEST_BIAS_DISABLE	(1UL << 7)

/**
 * struct gpiohandle_request - Information about a GPIO handle request
 * @lineoffsets: an array of desired lines, specified by offset index for the
 * associated GPIO device
 * @flags: desired flags for the desired GPIO lines, such as
 * %GPIOHANDLE_REQUEST_OUTPUT, %GPIOHANDLE_REQUEST_ACTIVE_LOW etc, added
 * together. Note that even if multiple lines are requested, the same flags
 * must be applicable to all of them, if you want lines with individual
 * flags set, request them one by one. It is possible to select
 * a batch of input or output lines, but they must all have the same
 * characteristics, i.e. all inputs or all outputs, all active low etc
 * @default_values: if the %GPIOHANDLE_REQUEST_OUTPUT is set for a requested
 * line, this specifies the default output value, should be 0 (low) or
 * 1 (high), anything else than 0 or 1 will be interpreted as 1 (high)
 * @consumer_label: a desired consumer label for the selected GPIO line(s)
 * such as "my-bitbanged-relay"
 * @lines: number of lines requested in this request, i.e. the number of
 * valid fields in the above arrays, set to 1 to request a single line
 * @fd: if successful this field will contain a valid anonymous file handle
 * after a %GPIO_GET_LINEHANDLE_IOCTL operation, zero or negative value
 * means error
 *
 * Note: This struct is part of ABI v1 and is deprecated.
 * Use &struct gpio_v2_line_request instead.
 */
struct gpiohandle_request {
	__u32 lineoffsets[GPIOHANDLES_MAX];
	__u32 flags;
	__u8 default_values[GPIOHANDLES_MAX];
	char consumer_label[GPIO_MAX_NAME_SIZE];
	__u32 lines;
	int fd;
};

/**
 * struct gpiohandle_config - Configuration for a GPIO handle request
 * @flags: updated flags for the requested GPIO lines, such as
 * %GPIOHANDLE_REQUEST_OUTPUT, %GPIOHANDLE_REQUEST_ACTIVE_LOW etc, added
 * together
 * @default_values: if the %GPIOHANDLE_REQUEST_OUTPUT is set in flags,
 * this specifies the default output value, should be 0 (low) or
 * 1 (high), anything else than 0 or 1 will be interpreted as 1 (high)
 * @padding: reserved for future use and should be zero filled
 *
 * Note: This struct is part of ABI v1 and is deprecated.
 * Use &struct gpio_v2_line_config instead.
 */
struct gpiohandle_config {
	__u32 flags;
	__u8 default_values[GPIOHANDLES_MAX];
	__u32 padding[4]; /* padding for future use */
};

/**
 * struct gpiohandle_data - Information of values on a GPIO handle
 * @values: when getting the state of lines this contains the current
 * state of a line, when setting the state of lines these should contain
 * the desired target state
 *
 * Note: This struct is part of ABI v1 and is deprecated.
 * Use &struct gpio_v2_line_values instead.
 */
struct gpiohandle_data {
	__u8 values[GPIOHANDLES_MAX];
};

<<<<<<< HEAD
/* Maximum number of requested handles */
#define GPIOHANDLES_MAX 64

/* Linerequest flags */
#define GPIOHANDLE_REQUEST_INPUT	(1UL << 0)
#define GPIOHANDLE_REQUEST_OUTPUT	(1UL << 1)
#define GPIOHANDLE_REQUEST_ACTIVE_LOW	(1UL << 2)
#define GPIOHANDLE_REQUEST_OPEN_DRAIN	(1UL << 3)
#define GPIOHANDLE_REQUEST_OPEN_SOURCE	(1UL << 4)

/**
 * struct gpiohandle_request - Information about a GPIO handle request
 * @lineoffsets: an array desired lines, specified by offset index for the
 * associated GPIO device
 * @flags: desired flags for the desired GPIO lines, such as
 * GPIOHANDLE_REQUEST_OUTPUT, GPIOHANDLE_REQUEST_ACTIVE_LOW etc, OR:ed
 * together. Note that even if multiple lines are requested, the same flags
 * must be applicable to all of them, if you want lines with individual
 * flags set, request them one by one. It is possible to select
 * a batch of input or output lines, but they must all have the same
 * characteristics, i.e. all inputs or all outputs, all active low etc
 * @default_values: if the GPIOHANDLE_REQUEST_OUTPUT is set for a requested
 * line, this specifies the default output value, should be 0 (low) or
 * 1 (high), anything else than 0 or 1 will be interpreted as 1 (high)
 * @consumer_label: a desired consumer label for the selected GPIO line(s)
 * such as "my-bitbanged-relay"
 * @lines: number of lines requested in this request, i.e. the number of
 * valid fields in the above arrays, set to 1 to request a single line
 * @fd: if successful this field will contain a valid anonymous file handle
 * after a GPIO_GET_LINEHANDLE_IOCTL operation, zero or negative value
 * means error
 */
struct gpiohandle_request {
	__u32 lineoffsets[GPIOHANDLES_MAX];
	__u32 flags;
	__u8 default_values[GPIOHANDLES_MAX];
	char consumer_label[32];
	__u32 lines;
	int fd;
};

/**
 * struct gpiohandle_data - Information of values on a GPIO handle
 * @values: when getting the state of lines this contains the current
 * state of a line, when setting the state of lines these should contain
 * the desired target state
 */
struct gpiohandle_data {
	__u8 values[GPIOHANDLES_MAX];
};

#define GPIOHANDLE_GET_LINE_VALUES_IOCTL _IOWR(0xB4, 0x08, struct gpiohandle_data)
#define GPIOHANDLE_SET_LINE_VALUES_IOCTL _IOWR(0xB4, 0x09, struct gpiohandle_data)

=======
>>>>>>> 24b8d41d
/* Eventrequest flags */
#define GPIOEVENT_REQUEST_RISING_EDGE	(1UL << 0)
#define GPIOEVENT_REQUEST_FALLING_EDGE	(1UL << 1)
#define GPIOEVENT_REQUEST_BOTH_EDGES	((1UL << 0) | (1UL << 1))

/**
 * struct gpioevent_request - Information about a GPIO event request
 * @lineoffset: the desired line to subscribe to events from, specified by
 * offset index for the associated GPIO device
 * @handleflags: desired handle flags for the desired GPIO line, such as
<<<<<<< HEAD
 * GPIOHANDLE_REQUEST_ACTIVE_LOW or GPIOHANDLE_REQUEST_OPEN_DRAIN
 * @eventflags: desired flags for the desired GPIO event line, such as
 * GPIOEVENT_REQUEST_RISING_EDGE or GPIOEVENT_REQUEST_FALLING_EDGE
 * @consumer_label: a desired consumer label for the selected GPIO line(s)
 * such as "my-listener"
 * @fd: if successful this field will contain a valid anonymous file handle
 * after a GPIO_GET_LINEEVENT_IOCTL operation, zero or negative value
 * means error
=======
 * %GPIOHANDLE_REQUEST_ACTIVE_LOW or %GPIOHANDLE_REQUEST_OPEN_DRAIN
 * @eventflags: desired flags for the desired GPIO event line, such as
 * %GPIOEVENT_REQUEST_RISING_EDGE or %GPIOEVENT_REQUEST_FALLING_EDGE
 * @consumer_label: a desired consumer label for the selected GPIO line(s)
 * such as "my-listener"
 * @fd: if successful this field will contain a valid anonymous file handle
 * after a %GPIO_GET_LINEEVENT_IOCTL operation, zero or negative value
 * means error
 *
 * Note: This struct is part of ABI v1 and is deprecated.
 * Use &struct gpio_v2_line_request instead.
>>>>>>> 24b8d41d
 */
struct gpioevent_request {
	__u32 lineoffset;
	__u32 handleflags;
	__u32 eventflags;
<<<<<<< HEAD
	char consumer_label[32];
	int fd;
};

/**
=======
	char consumer_label[GPIO_MAX_NAME_SIZE];
	int fd;
};

/*
>>>>>>> 24b8d41d
 * GPIO event types
 */
#define GPIOEVENT_EVENT_RISING_EDGE 0x01
#define GPIOEVENT_EVENT_FALLING_EDGE 0x02

/**
 * struct gpioevent_data - The actual event being pushed to userspace
 * @timestamp: best estimate of time of event occurrence, in nanoseconds
 * @id: event identifier
<<<<<<< HEAD
=======
 *
 * Note: This struct is part of ABI v1 and is deprecated.
 * Use &struct gpio_v2_line_event instead.
>>>>>>> 24b8d41d
 */
struct gpioevent_data {
	__u64 timestamp;
	__u32 id;
};

<<<<<<< HEAD
=======
/*
 * v1 and v2 ioctl()s
 */
>>>>>>> 24b8d41d
#define GPIO_GET_CHIPINFO_IOCTL _IOR(0xB4, 0x01, struct gpiochip_info)
#define GPIO_GET_LINEINFO_UNWATCH_IOCTL _IOWR(0xB4, 0x0C, __u32)

/*
 * v2 ioctl()s
 */
#define GPIO_V2_GET_LINEINFO_IOCTL _IOWR(0xB4, 0x05, struct gpio_v2_line_info)
#define GPIO_V2_GET_LINEINFO_WATCH_IOCTL _IOWR(0xB4, 0x06, struct gpio_v2_line_info)
#define GPIO_V2_GET_LINE_IOCTL _IOWR(0xB4, 0x07, struct gpio_v2_line_request)
#define GPIO_V2_LINE_SET_CONFIG_IOCTL _IOWR(0xB4, 0x0D, struct gpio_v2_line_config)
#define GPIO_V2_LINE_GET_VALUES_IOCTL _IOWR(0xB4, 0x0E, struct gpio_v2_line_values)
#define GPIO_V2_LINE_SET_VALUES_IOCTL _IOWR(0xB4, 0x0F, struct gpio_v2_line_values)

/*
 * v1 ioctl()s
 *
 * These ioctl()s are deprecated.  Use the v2 equivalent instead.
 */
#define GPIO_GET_LINEINFO_IOCTL _IOWR(0xB4, 0x02, struct gpioline_info)
#define GPIO_GET_LINEHANDLE_IOCTL _IOWR(0xB4, 0x03, struct gpiohandle_request)
#define GPIO_GET_LINEEVENT_IOCTL _IOWR(0xB4, 0x04, struct gpioevent_request)
<<<<<<< HEAD
=======
#define GPIOHANDLE_GET_LINE_VALUES_IOCTL _IOWR(0xB4, 0x08, struct gpiohandle_data)
#define GPIOHANDLE_SET_LINE_VALUES_IOCTL _IOWR(0xB4, 0x09, struct gpiohandle_data)
#define GPIOHANDLE_SET_CONFIG_IOCTL _IOWR(0xB4, 0x0A, struct gpiohandle_config)
#define GPIO_GET_LINEINFO_WATCH_IOCTL _IOWR(0xB4, 0x0B, struct gpioline_info)
>>>>>>> 24b8d41d

#endif /* _UAPI_GPIO_H_ */<|MERGE_RESOLUTION|>--- conflicted
+++ resolved
@@ -35,8 +35,6 @@
 	__u32 lines;
 };
 
-<<<<<<< HEAD
-=======
 /*
  * Maximum number of requested lines.
  *
@@ -300,7 +298,6 @@
  * Use the latest version of the ABI, defined above, instead.
  */
 
->>>>>>> 24b8d41d
 /* Informational flags */
 #define GPIOLINE_FLAG_KERNEL		(1UL << 0) /* Line used by the kernel */
 #define GPIOLINE_FLAG_IS_OUT		(1UL << 1)
@@ -444,63 +441,6 @@
 	__u8 values[GPIOHANDLES_MAX];
 };
 
-<<<<<<< HEAD
-/* Maximum number of requested handles */
-#define GPIOHANDLES_MAX 64
-
-/* Linerequest flags */
-#define GPIOHANDLE_REQUEST_INPUT	(1UL << 0)
-#define GPIOHANDLE_REQUEST_OUTPUT	(1UL << 1)
-#define GPIOHANDLE_REQUEST_ACTIVE_LOW	(1UL << 2)
-#define GPIOHANDLE_REQUEST_OPEN_DRAIN	(1UL << 3)
-#define GPIOHANDLE_REQUEST_OPEN_SOURCE	(1UL << 4)
-
-/**
- * struct gpiohandle_request - Information about a GPIO handle request
- * @lineoffsets: an array desired lines, specified by offset index for the
- * associated GPIO device
- * @flags: desired flags for the desired GPIO lines, such as
- * GPIOHANDLE_REQUEST_OUTPUT, GPIOHANDLE_REQUEST_ACTIVE_LOW etc, OR:ed
- * together. Note that even if multiple lines are requested, the same flags
- * must be applicable to all of them, if you want lines with individual
- * flags set, request them one by one. It is possible to select
- * a batch of input or output lines, but they must all have the same
- * characteristics, i.e. all inputs or all outputs, all active low etc
- * @default_values: if the GPIOHANDLE_REQUEST_OUTPUT is set for a requested
- * line, this specifies the default output value, should be 0 (low) or
- * 1 (high), anything else than 0 or 1 will be interpreted as 1 (high)
- * @consumer_label: a desired consumer label for the selected GPIO line(s)
- * such as "my-bitbanged-relay"
- * @lines: number of lines requested in this request, i.e. the number of
- * valid fields in the above arrays, set to 1 to request a single line
- * @fd: if successful this field will contain a valid anonymous file handle
- * after a GPIO_GET_LINEHANDLE_IOCTL operation, zero or negative value
- * means error
- */
-struct gpiohandle_request {
-	__u32 lineoffsets[GPIOHANDLES_MAX];
-	__u32 flags;
-	__u8 default_values[GPIOHANDLES_MAX];
-	char consumer_label[32];
-	__u32 lines;
-	int fd;
-};
-
-/**
- * struct gpiohandle_data - Information of values on a GPIO handle
- * @values: when getting the state of lines this contains the current
- * state of a line, when setting the state of lines these should contain
- * the desired target state
- */
-struct gpiohandle_data {
-	__u8 values[GPIOHANDLES_MAX];
-};
-
-#define GPIOHANDLE_GET_LINE_VALUES_IOCTL _IOWR(0xB4, 0x08, struct gpiohandle_data)
-#define GPIOHANDLE_SET_LINE_VALUES_IOCTL _IOWR(0xB4, 0x09, struct gpiohandle_data)
-
-=======
->>>>>>> 24b8d41d
 /* Eventrequest flags */
 #define GPIOEVENT_REQUEST_RISING_EDGE	(1UL << 0)
 #define GPIOEVENT_REQUEST_FALLING_EDGE	(1UL << 1)
@@ -511,16 +451,6 @@
  * @lineoffset: the desired line to subscribe to events from, specified by
  * offset index for the associated GPIO device
  * @handleflags: desired handle flags for the desired GPIO line, such as
-<<<<<<< HEAD
- * GPIOHANDLE_REQUEST_ACTIVE_LOW or GPIOHANDLE_REQUEST_OPEN_DRAIN
- * @eventflags: desired flags for the desired GPIO event line, such as
- * GPIOEVENT_REQUEST_RISING_EDGE or GPIOEVENT_REQUEST_FALLING_EDGE
- * @consumer_label: a desired consumer label for the selected GPIO line(s)
- * such as "my-listener"
- * @fd: if successful this field will contain a valid anonymous file handle
- * after a GPIO_GET_LINEEVENT_IOCTL operation, zero or negative value
- * means error
-=======
  * %GPIOHANDLE_REQUEST_ACTIVE_LOW or %GPIOHANDLE_REQUEST_OPEN_DRAIN
  * @eventflags: desired flags for the desired GPIO event line, such as
  * %GPIOEVENT_REQUEST_RISING_EDGE or %GPIOEVENT_REQUEST_FALLING_EDGE
@@ -532,25 +462,16 @@
  *
  * Note: This struct is part of ABI v1 and is deprecated.
  * Use &struct gpio_v2_line_request instead.
->>>>>>> 24b8d41d
  */
 struct gpioevent_request {
 	__u32 lineoffset;
 	__u32 handleflags;
 	__u32 eventflags;
-<<<<<<< HEAD
-	char consumer_label[32];
-	int fd;
-};
-
-/**
-=======
 	char consumer_label[GPIO_MAX_NAME_SIZE];
 	int fd;
 };
 
 /*
->>>>>>> 24b8d41d
  * GPIO event types
  */
 #define GPIOEVENT_EVENT_RISING_EDGE 0x01
@@ -560,24 +481,18 @@
  * struct gpioevent_data - The actual event being pushed to userspace
  * @timestamp: best estimate of time of event occurrence, in nanoseconds
  * @id: event identifier
-<<<<<<< HEAD
-=======
  *
  * Note: This struct is part of ABI v1 and is deprecated.
  * Use &struct gpio_v2_line_event instead.
->>>>>>> 24b8d41d
  */
 struct gpioevent_data {
 	__u64 timestamp;
 	__u32 id;
 };
 
-<<<<<<< HEAD
-=======
 /*
  * v1 and v2 ioctl()s
  */
->>>>>>> 24b8d41d
 #define GPIO_GET_CHIPINFO_IOCTL _IOR(0xB4, 0x01, struct gpiochip_info)
 #define GPIO_GET_LINEINFO_UNWATCH_IOCTL _IOWR(0xB4, 0x0C, __u32)
 
@@ -599,12 +514,9 @@
 #define GPIO_GET_LINEINFO_IOCTL _IOWR(0xB4, 0x02, struct gpioline_info)
 #define GPIO_GET_LINEHANDLE_IOCTL _IOWR(0xB4, 0x03, struct gpiohandle_request)
 #define GPIO_GET_LINEEVENT_IOCTL _IOWR(0xB4, 0x04, struct gpioevent_request)
-<<<<<<< HEAD
-=======
 #define GPIOHANDLE_GET_LINE_VALUES_IOCTL _IOWR(0xB4, 0x08, struct gpiohandle_data)
 #define GPIOHANDLE_SET_LINE_VALUES_IOCTL _IOWR(0xB4, 0x09, struct gpiohandle_data)
 #define GPIOHANDLE_SET_CONFIG_IOCTL _IOWR(0xB4, 0x0A, struct gpiohandle_config)
 #define GPIO_GET_LINEINFO_WATCH_IOCTL _IOWR(0xB4, 0x0B, struct gpioline_info)
->>>>>>> 24b8d41d
 
 #endif /* _UAPI_GPIO_H_ */