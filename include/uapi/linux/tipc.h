--- conflicted
+++ resolved
@@ -61,53 +61,6 @@
 	__u32 upper;
 };
 
-<<<<<<< HEAD
-/* TIPC Address Size, Offset, Mask specification for Z.C.N
- */
-#define TIPC_NODE_BITS          12
-#define TIPC_CLUSTER_BITS       12
-#define TIPC_ZONE_BITS          8
-
-#define TIPC_NODE_OFFSET        0
-#define TIPC_CLUSTER_OFFSET     TIPC_NODE_BITS
-#define TIPC_ZONE_OFFSET        (TIPC_CLUSTER_OFFSET + TIPC_CLUSTER_BITS)
-
-#define TIPC_NODE_SIZE          ((1UL << TIPC_NODE_BITS) - 1)
-#define TIPC_CLUSTER_SIZE       ((1UL << TIPC_CLUSTER_BITS) - 1)
-#define TIPC_ZONE_SIZE          ((1UL << TIPC_ZONE_BITS) - 1)
-
-#define TIPC_NODE_MASK		(TIPC_NODE_SIZE << TIPC_NODE_OFFSET)
-#define TIPC_CLUSTER_MASK	(TIPC_CLUSTER_SIZE << TIPC_CLUSTER_OFFSET)
-#define TIPC_ZONE_MASK		(TIPC_ZONE_SIZE << TIPC_ZONE_OFFSET)
-
-#define TIPC_ZONE_CLUSTER_MASK (TIPC_ZONE_MASK | TIPC_CLUSTER_MASK)
-
-static inline __u32 tipc_addr(unsigned int zone,
-			      unsigned int cluster,
-			      unsigned int node)
-{
-	return (zone << TIPC_ZONE_OFFSET) |
-		(cluster << TIPC_CLUSTER_OFFSET) |
-		node;
-}
-
-static inline unsigned int tipc_zone(__u32 addr)
-{
-	return addr >> TIPC_ZONE_OFFSET;
-}
-
-static inline unsigned int tipc_cluster(__u32 addr)
-{
-	return (addr & TIPC_CLUSTER_MASK) >> TIPC_CLUSTER_OFFSET;
-}
-
-static inline unsigned int tipc_node(__u32 addr)
-{
-	return addr & TIPC_NODE_MASK;
-}
-
-=======
->>>>>>> 24b8d41d
 /*
  * Application-accessible service types
  */
