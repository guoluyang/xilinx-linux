--- conflicted
+++ resolved
@@ -14,86 +14,8 @@
 #include <linux/vhost_types.h>
 #include <linux/types.h>
 #include <linux/ioctl.h>
-<<<<<<< HEAD
-#include <linux/virtio_config.h>
-#include <linux/virtio_ring.h>
-
-struct vhost_vring_state {
-	unsigned int index;
-	unsigned int num;
-};
-
-struct vhost_vring_file {
-	unsigned int index;
-	int fd; /* Pass -1 to unbind from file. */
-
-};
-
-struct vhost_vring_addr {
-	unsigned int index;
-	/* Option flags. */
-	unsigned int flags;
-	/* Flag values: */
-	/* Whether log address is valid. If set enables logging. */
-#define VHOST_VRING_F_LOG 0
-
-	/* Start of array of descriptors (virtually contiguous) */
-	__u64 desc_user_addr;
-	/* Used structure address. Must be 32 bit aligned */
-	__u64 used_user_addr;
-	/* Available structure address. Must be 16 bit aligned */
-	__u64 avail_user_addr;
-	/* Logging support. */
-	/* Log writes to used structure, at offset calculated from specified
-	 * address. Address must be 32 bit aligned. */
-	__u64 log_guest_addr;
-};
-
-/* no alignment requirement */
-struct vhost_iotlb_msg {
-	__u64 iova;
-	__u64 size;
-	__u64 uaddr;
-#define VHOST_ACCESS_RO      0x1
-#define VHOST_ACCESS_WO      0x2
-#define VHOST_ACCESS_RW      0x3
-	__u8 perm;
-#define VHOST_IOTLB_MISS           1
-#define VHOST_IOTLB_UPDATE         2
-#define VHOST_IOTLB_INVALIDATE     3
-#define VHOST_IOTLB_ACCESS_FAIL    4
-	__u8 type;
-};
-
-#define VHOST_IOTLB_MSG 0x1
-
-struct vhost_msg {
-	int type;
-	union {
-		struct vhost_iotlb_msg iotlb;
-		__u8 padding[64];
-	};
-};
-
-struct vhost_memory_region {
-	__u64 guest_phys_addr;
-	__u64 memory_size; /* bytes */
-	__u64 userspace_addr;
-	__u64 flags_padding; /* No flags are currently specified. */
-};
-
-/* All region addresses and sizes must be 4K aligned. */
-#define VHOST_PAGE_SIZE 0x1000
-
-struct vhost_memory {
-	__u32 nregions;
-	__u32 padding;
-	struct vhost_memory_region regions[0];
-};
-=======
 
 #define VHOST_FILE_UNBIND -1
->>>>>>> 24b8d41d
 
 /* ioctls */
 
@@ -183,37 +105,7 @@
  * device.  This can be used to stop the ring (e.g. for migration). */
 #define VHOST_NET_SET_BACKEND _IOW(VHOST_VIRTIO, 0x30, struct vhost_vring_file)
 
-<<<<<<< HEAD
-/* Feature bits */
-/* Log all write descriptors. Can be changed while device is active. */
-#define VHOST_F_LOG_ALL 26
-/* vhost-net should add virtio_net_hdr for RX, and strip for TX packets. */
-#define VHOST_NET_F_VIRTIO_NET_HDR 27
-/* Vhost have device IOTLB */
-#define VHOST_F_DEVICE_IOTLB 63
-
-/* VHOST_SCSI specific definitions */
-
-/*
- * Used by QEMU userspace to ensure a consistent vhost-scsi ABI.
- *
- * ABI Rev 0: July 2012 version starting point for v3.6-rc merge candidate +
- *            RFC-v2 vhost-scsi userspace.  Add GET_ABI_VERSION ioctl usage
- * ABI Rev 1: January 2013. Ignore vhost_tpgt filed in struct vhost_scsi_target.
- *            All the targets under vhost_wwpn can be seen and used by guset.
- */
-
-#define VHOST_SCSI_ABI_VERSION	1
-
-struct vhost_scsi_target {
-	int abi_version;
-	char vhost_wwpn[224]; /* TRANSPORT_IQN_LEN */
-	unsigned short vhost_tpgt;
-	unsigned short reserved;
-};
-=======
 /* VHOST_SCSI specific defines */
->>>>>>> 24b8d41d
 
 #define VHOST_SCSI_SET_ENDPOINT _IOW(VHOST_VIRTIO, 0x40, struct vhost_scsi_target)
 #define VHOST_SCSI_CLEAR_ENDPOINT _IOW(VHOST_VIRTIO, 0x41, struct vhost_scsi_target)
@@ -228,8 +120,6 @@
 #define VHOST_VSOCK_SET_GUEST_CID	_IOW(VHOST_VIRTIO, 0x60, __u64)
 #define VHOST_VSOCK_SET_RUNNING		_IOW(VHOST_VIRTIO, 0x61, int)
 
-<<<<<<< HEAD
-=======
 /* VHOST_VDPA specific defines */
 
 /* Get the device id. The device ids follow the same definition of
@@ -260,5 +150,4 @@
 /* Get the valid iova range */
 #define VHOST_VDPA_GET_IOVA_RANGE	_IOR(VHOST_VIRTIO, 0x78, \
 					     struct vhost_vdpa_iova_range)
->>>>>>> 24b8d41d
 #endif