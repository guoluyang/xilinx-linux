--- conflicted
+++ resolved
@@ -33,9 +33,6 @@
 extern "C" {
 #endif
 
-<<<<<<< HEAD
-#define DRM_DISPLAY_INFO_LEN	32
-=======
 /**
  * DOC: overview
  *
@@ -45,7 +42,6 @@
  * to communicate to driver
  */
 
->>>>>>> 24b8d41d
 #define DRM_CONNECTOR_NAME_LEN	32
 #define DRM_DISPLAY_MODE_LEN	32
 #define DRM_PROP_NAME_LEN	32
@@ -369,11 +365,8 @@
 #define DRM_MODE_CONNECTOR_VIRTUAL      15
 #define DRM_MODE_CONNECTOR_DSI		16
 #define DRM_MODE_CONNECTOR_DPI		17
-<<<<<<< HEAD
-=======
 #define DRM_MODE_CONNECTOR_WRITEBACK	18
 #define DRM_MODE_CONNECTOR_SPI		19
->>>>>>> 24b8d41d
 
 struct drm_mode_get_connector {
 
@@ -973,8 +966,6 @@
 	__u32 blob_id;
 };
 
-<<<<<<< HEAD
-=======
 /**
  * struct drm_mode_create_lease - Create lease
  * @object_ids: Pointer to array of object ids.
@@ -1076,7 +1067,6 @@
 	__s32 y2;
 };
 
->>>>>>> 24b8d41d
 #if defined(__cplusplus)
 }
 #endif
