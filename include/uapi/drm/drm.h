--- conflicted
+++ resolved
@@ -648,12 +648,9 @@
 #define DRM_CAP_CURSOR_HEIGHT		0x9
 #define DRM_CAP_ADDFB2_MODIFIERS	0x10
 #define DRM_CAP_PAGE_FLIP_TARGET	0x11
-<<<<<<< HEAD
-=======
 #define DRM_CAP_CRTC_IN_VBLANK_EVENT	0x12
 #define DRM_CAP_SYNCOBJ		0x13
 #define DRM_CAP_SYNCOBJ_TIMELINE	0x14
->>>>>>> 24b8d41d
 
 /** DRM_IOCTL_GET_CAP ioctl argument type */
 struct drm_get_cap {
@@ -719,8 +716,6 @@
 	__s32 fd;
 };
 
-<<<<<<< HEAD
-=======
 struct drm_syncobj_create {
 	__u32 handle;
 #define DRM_SYNCOBJ_CREATE_SIGNALED (1 << 0)
@@ -814,7 +809,6 @@
 	__u64 user_data;	/* user data passed to event */
 };
 
->>>>>>> 24b8d41d
 #if defined(__cplusplus)
 }
 #endif
