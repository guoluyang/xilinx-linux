/* SPDX-License-Identifier: BSD-3-Clause OR GPL-2.0 */
/******************************************************************************
 *
 * Name: aclinux.h - OS specific defines, etc. for Linux
 *
 * Copyright (C) 2000 - 2020, Intel Corp.
 *
 *****************************************************************************/

#ifndef __ACLINUX_H__
#define __ACLINUX_H__

#ifdef __KERNEL__

/* ACPICA external files should not include ACPICA headers directly. */

#if !defined(BUILDING_ACPICA) && !defined(_LINUX_ACPI_H)
#error "Please don't include <acpi/acpi.h> directly, include <linux/acpi.h> instead."
#endif

#endif

/* Common (in-kernel/user-space) ACPICA configuration */

#define ACPI_USE_SYSTEM_CLIBRARY
#define ACPI_USE_DO_WHILE_0
#define ACPI_IGNORE_PACKAGE_RESOLUTION_ERRORS

#ifdef __KERNEL__

#define ACPI_USE_SYSTEM_INTTYPES
#define ACPI_USE_GPE_POLLING

/* Kernel specific ACPICA configuration */

#ifdef CONFIG_PCI
#define ACPI_PCI_CONFIGURED
#endif

#ifdef CONFIG_ACPI_REDUCED_HARDWARE_ONLY
#define ACPI_REDUCED_HARDWARE 1
#endif

#ifdef CONFIG_ACPI_DEBUGGER
#define ACPI_DEBUGGER
#endif

#ifdef CONFIG_ACPI_DEBUG
#define ACPI_MUTEX_DEBUG
#endif

#include <linux/string.h>
#include <linux/kernel.h>
#include <linux/ctype.h>
#include <linux/sched.h>
#include <linux/atomic.h>
#include <linux/math64.h>
#include <linux/slab.h>
#include <linux/spinlock_types.h>
#ifdef EXPORT_ACPI_INTERFACES
#include <linux/export.h>
#endif
#ifdef CONFIG_ACPI
#include <asm/acenv.h>
#endif

#define ACPI_INIT_FUNCTION __init

<<<<<<< HEAD
=======
/* Use a specific bugging default separate from ACPICA */

#undef ACPI_DEBUG_DEFAULT
#define ACPI_DEBUG_DEFAULT          (ACPI_LV_INFO | ACPI_LV_REPAIR)

>>>>>>> 24b8d41d
#ifndef CONFIG_ACPI

/* External globals for __KERNEL__, stubs is needed */

#define ACPI_GLOBAL(t,a)
#define ACPI_INIT_GLOBAL(t,a,b)

/* Generating stubs for configurable ACPICA macros */

#define ACPI_NO_MEM_ALLOCATIONS

/* Generating stubs for configurable ACPICA functions */

#define ACPI_NO_ERROR_MESSAGES
#undef ACPI_DEBUG_OUTPUT

/* External interface for __KERNEL__, stub is needed */

#define ACPI_EXTERNAL_RETURN_STATUS(prototype) \
	static ACPI_INLINE prototype {return(AE_NOT_CONFIGURED);}
#define ACPI_EXTERNAL_RETURN_OK(prototype) \
	static ACPI_INLINE prototype {return(AE_OK);}
#define ACPI_EXTERNAL_RETURN_VOID(prototype) \
	static ACPI_INLINE prototype {return;}
#define ACPI_EXTERNAL_RETURN_UINT32(prototype) \
	static ACPI_INLINE prototype {return(0);}
#define ACPI_EXTERNAL_RETURN_PTR(prototype) \
	static ACPI_INLINE prototype {return(NULL);}

#endif				/* CONFIG_ACPI */

/* Host-dependent types and defines for in-kernel ACPICA */

#define ACPI_MACHINE_WIDTH          BITS_PER_LONG
#define ACPI_USE_NATIVE_MATH64
#define ACPI_EXPORT_SYMBOL(symbol)  EXPORT_SYMBOL(symbol);
#define strtoul                     simple_strtoul

#define acpi_cache_t                        struct kmem_cache
#define acpi_spinlock                       spinlock_t *
#define acpi_raw_spinlock                   raw_spinlock_t *
#define acpi_cpu_flags                      unsigned long

/* Use native linux version of acpi_os_allocate_zeroed */

#define USE_NATIVE_ALLOCATE_ZEROED

/* Use logical addresses for accessing GPE registers in system memory */

#define ACPI_GPE_USE_LOGICAL_ADDRESSES

/*
 * Overrides for in-kernel ACPICA
 */
#define ACPI_USE_ALTERNATE_PROTOTYPE_acpi_os_initialize
#define ACPI_USE_ALTERNATE_PROTOTYPE_acpi_os_terminate
#define ACPI_USE_ALTERNATE_PROTOTYPE_acpi_os_allocate
#define ACPI_USE_ALTERNATE_PROTOTYPE_acpi_os_allocate_zeroed
#define ACPI_USE_ALTERNATE_PROTOTYPE_acpi_os_free
#define ACPI_USE_ALTERNATE_PROTOTYPE_acpi_os_acquire_object
#define ACPI_USE_ALTERNATE_PROTOTYPE_acpi_os_get_thread_id
#define ACPI_USE_ALTERNATE_PROTOTYPE_acpi_os_create_lock
#define ACPI_USE_ALTERNATE_PROTOTYPE_acpi_os_create_raw_lock
#define ACPI_USE_ALTERNATE_PROTOTYPE_acpi_os_delete_raw_lock
#define ACPI_USE_ALTERNATE_PROTOTYPE_acpi_os_acquire_raw_lock
#define ACPI_USE_ALTERNATE_PROTOTYPE_acpi_os_release_raw_lock

/*
 * OSL interfaces used by debugger/disassembler
 */
#define ACPI_USE_ALTERNATE_PROTOTYPE_acpi_os_readable
#define ACPI_USE_ALTERNATE_PROTOTYPE_acpi_os_writable
#define ACPI_USE_ALTERNATE_PROTOTYPE_acpi_os_initialize_debugger
#define ACPI_USE_ALTERNATE_PROTOTYPE_acpi_os_terminate_debugger

/*
 * OSL interfaces used by utilities
 */
#define ACPI_USE_ALTERNATE_PROTOTYPE_acpi_os_redirect_output
#define ACPI_USE_ALTERNATE_PROTOTYPE_acpi_os_get_table_by_name
#define ACPI_USE_ALTERNATE_PROTOTYPE_acpi_os_get_table_by_index
#define ACPI_USE_ALTERNATE_PROTOTYPE_acpi_os_get_table_by_address
#define ACPI_USE_ALTERNATE_PROTOTYPE_acpi_os_open_directory
#define ACPI_USE_ALTERNATE_PROTOTYPE_acpi_os_get_next_filename
#define ACPI_USE_ALTERNATE_PROTOTYPE_acpi_os_close_directory

#define ACPI_MSG_ERROR          KERN_ERR "ACPI Error: "
#define ACPI_MSG_EXCEPTION      KERN_ERR "ACPI Exception: "
#define ACPI_MSG_WARNING        KERN_WARNING "ACPI Warning: "
#define ACPI_MSG_INFO           KERN_INFO "ACPI: "

#define ACPI_MSG_BIOS_ERROR     KERN_ERR "ACPI BIOS Error (bug): "
#define ACPI_MSG_BIOS_WARNING   KERN_WARNING "ACPI BIOS Warning (bug): "

<<<<<<< HEAD
=======
/*
 * Linux wants to use designated initializers for function pointer structs.
 */
#define ACPI_STRUCT_INIT(field, value)	.field = value

>>>>>>> 24b8d41d
#else				/* !__KERNEL__ */

#define ACPI_USE_STANDARD_HEADERS

#ifdef ACPI_USE_STANDARD_HEADERS
#include <unistd.h>
#endif

/* Define/disable kernel-specific declarators */

#ifndef __init
#define __init
#endif
#ifndef __iomem
#define __iomem
#endif

/* Host-dependent types and defines for user-space ACPICA */

#define ACPI_FLUSH_CPU_CACHE()
#define ACPI_CAST_PTHREAD_T(pthread) ((acpi_thread_id) (pthread))

#if defined(__ia64__)    || (defined(__x86_64__) && !defined(__ILP32__)) ||\
	defined(__aarch64__) || defined(__PPC64__) ||\
	defined(__s390x__) ||\
	(defined(__riscv) && (defined(__LP64__) || defined(_LP64)))
#define ACPI_MACHINE_WIDTH          64
#define COMPILER_DEPENDENT_INT64    long
#define COMPILER_DEPENDENT_UINT64   unsigned long
#else
#define ACPI_MACHINE_WIDTH          32
#define COMPILER_DEPENDENT_INT64    long long
#define COMPILER_DEPENDENT_UINT64   unsigned long long
#define ACPI_USE_NATIVE_DIVIDE
#define ACPI_USE_NATIVE_MATH64
#endif

#ifndef __cdecl
#define __cdecl
#endif

#endif				/* __KERNEL__ */

#endif				/* __ACLINUX_H__ */<|MERGE_RESOLUTION|>--- conflicted
+++ resolved
@@ -66,14 +66,11 @@
 
 #define ACPI_INIT_FUNCTION __init
 
-<<<<<<< HEAD
-=======
 /* Use a specific bugging default separate from ACPICA */
 
 #undef ACPI_DEBUG_DEFAULT
 #define ACPI_DEBUG_DEFAULT          (ACPI_LV_INFO | ACPI_LV_REPAIR)
 
->>>>>>> 24b8d41d
 #ifndef CONFIG_ACPI
 
 /* External globals for __KERNEL__, stubs is needed */
@@ -168,14 +165,11 @@
 #define ACPI_MSG_BIOS_ERROR     KERN_ERR "ACPI BIOS Error (bug): "
 #define ACPI_MSG_BIOS_WARNING   KERN_WARNING "ACPI BIOS Warning (bug): "
 
-<<<<<<< HEAD
-=======
 /*
  * Linux wants to use designated initializers for function pointer structs.
  */
 #define ACPI_STRUCT_INIT(field, value)	.field = value
 
->>>>>>> 24b8d41d
 #else				/* !__KERNEL__ */
 
 #define ACPI_USE_STANDARD_HEADERS
