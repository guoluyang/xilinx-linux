--- conflicted
+++ resolved
@@ -899,25 +899,9 @@
 
 /* Values for Type field above */
 
-<<<<<<< HEAD
-enum acpi_hest_types {
-	ACPI_HEST_TYPE_IA32_CHECK = 0,
-	ACPI_HEST_TYPE_IA32_CORRECTED_CHECK = 1,
-	ACPI_HEST_TYPE_IA32_NMI = 2,
-	ACPI_HEST_TYPE_NOT_USED3 = 3,
-	ACPI_HEST_TYPE_NOT_USED4 = 4,
-	ACPI_HEST_TYPE_NOT_USED5 = 5,
-	ACPI_HEST_TYPE_AER_ROOT_PORT = 6,
-	ACPI_HEST_TYPE_AER_ENDPOINT = 7,
-	ACPI_HEST_TYPE_AER_BRIDGE = 8,
-	ACPI_HEST_TYPE_GENERIC_ERROR = 9,
-	ACPI_HEST_TYPE_GENERIC_ERROR_V2 = 10,
-	ACPI_HEST_TYPE_RESERVED = 11	/* 11 and greater are reserved */
-=======
 enum acpi_fpdt_type {
 	ACPI_FPDT_TYPE_BOOT = 0,
 	ACPI_FPDT_TYPE_S3PERF = 1
->>>>>>> 24b8d41d
 };
 
 /*
@@ -1208,12 +1192,8 @@
 	ACPI_HEST_NOTIFY_SEA = 8,	/* ACPI 6.1 */
 	ACPI_HEST_NOTIFY_SEI = 9,	/* ACPI 6.1 */
 	ACPI_HEST_NOTIFY_GSIV = 10,	/* ACPI 6.1 */
-<<<<<<< HEAD
-	ACPI_HEST_NOTIFY_RESERVED = 11	/* 11 and greater are reserved */
-=======
 	ACPI_HEST_NOTIFY_SOFTWARE_DELEGATED = 11,	/* ACPI 6.2 */
 	ACPI_HEST_NOTIFY_RESERVED = 12	/* 12 and greater are reserved */
->>>>>>> 24b8d41d
 };
 
 /* Values for config_write_enable bitfield above */
@@ -1360,7 +1340,6 @@
 };
 
 /* Extension for revision 0x0300 */
-<<<<<<< HEAD
 
 struct acpi_hest_generic_data_v300 {
 	u8 section_type[16];
@@ -1387,40 +1366,6 @@
 #define ACPI_HEST_GEN_VALID_FRU_STRING      (1<<1)
 #define ACPI_HEST_GEN_VALID_TIMESTAMP       (1<<2)
 
-/*******************************************************************************
- *
- * MADT - Multiple APIC Description Table
- *        Version 3
- *
- ******************************************************************************/
-=======
->>>>>>> 24b8d41d
-
-struct acpi_hest_generic_data_v300 {
-	u8 section_type[16];
-	u32 error_severity;
-	u16 revision;
-	u8 validation_bits;
-	u8 flags;
-	u32 error_data_length;
-	u8 fru_id[16];
-	u8 fru_text[20];
-	u64 time_stamp;
-};
-
-/* Values for error_severity above */
-
-#define ACPI_HEST_GEN_ERROR_RECOVERABLE     0
-#define ACPI_HEST_GEN_ERROR_FATAL           1
-#define ACPI_HEST_GEN_ERROR_CORRECTED       2
-#define ACPI_HEST_GEN_ERROR_NONE            3
-
-/* Flags for validation_bits above */
-
-#define ACPI_HEST_GEN_VALID_FRU_ID          (1)
-#define ACPI_HEST_GEN_VALID_FRU_STRING      (1<<1)
-#define ACPI_HEST_GEN_VALID_TIMESTAMP       (1<<2)
-
 /* 11: IA32 Deferred Machine Check Exception (ACPI 6.2) */
 
 struct acpi_hest_ia_deferred_check {
@@ -1447,16 +1392,7 @@
 	u32 reserved;
 };
 
-<<<<<<< HEAD
-/*******************************************************************************
- *
- * NFIT - NVDIMM Interface Table (ACPI 6.0+)
- *        Version 1
- *
- ******************************************************************************/
-=======
 /* Values for HMAT structure types */
->>>>>>> 24b8d41d
 
 enum acpi_hmat_type {
 	ACPI_HMAT_TYPE_PROXIMITY = 0,	/* Memory proximity domain attributes */
@@ -1509,17 +1445,7 @@
 
 /* Masks for Flags field above */
 
-<<<<<<< HEAD
-#define ACPI_NFIT_MEM_SAVE_FAILED       (1)	/* 00: Last SAVE to Memory Device failed */
-#define ACPI_NFIT_MEM_RESTORE_FAILED    (1<<1)	/* 01: Last RESTORE from Memory Device failed */
-#define ACPI_NFIT_MEM_FLUSH_FAILED      (1<<2)	/* 02: Platform flush failed */
-#define ACPI_NFIT_MEM_NOT_ARMED         (1<<3)	/* 03: Memory Device is not armed */
-#define ACPI_NFIT_MEM_HEALTH_OBSERVED   (1<<4)	/* 04: Memory Device observed SMART/health events */
-#define ACPI_NFIT_MEM_HEALTH_ENABLED    (1<<5)	/* 05: SMART/health events enabled */
-#define ACPI_NFIT_MEM_MAP_FAILED        (1<<6)	/* 06: Mapping to SPA failed */
-=======
 #define ACPI_HMAT_MEMORY_HIERARCHY  (0x0F)
->>>>>>> 24b8d41d
 
 /* Values for Memory Hierarchy flag */
 
@@ -1540,31 +1466,6 @@
 
 /* 2: Memory side cache information */
 
-<<<<<<< HEAD
-struct acpi_nfit_control_region {
-	struct acpi_nfit_header header;
-	u16 region_index;
-	u16 vendor_id;
-	u16 device_id;
-	u16 revision_id;
-	u16 subsystem_vendor_id;
-	u16 subsystem_device_id;
-	u16 subsystem_revision_id;
-	u8 valid_fields;
-	u8 manufacturing_location;
-	u16 manufacturing_date;
-	u8 reserved[2];		/* Reserved, must be zero */
-	u32 serial_number;
-	u16 code;
-	u16 windows;
-	u64 window_size;
-	u64 command_offset;
-	u64 command_size;
-	u64 status_offset;
-	u64 status_size;
-	u16 flags;
-	u8 reserved1[6];	/* Reserved, must be zero */
-=======
 struct acpi_hmat_cache {
 	struct acpi_hmat_structure header;
 	u32 memory_PD;
@@ -1573,24 +1474,15 @@
 	u32 cache_attributes;
 	u16 reserved2;
 	u16 number_of_SMBIOShandles;
->>>>>>> 24b8d41d
 };
 
 /* Masks for cache_attributes field above */
 
-<<<<<<< HEAD
-#define ACPI_NFIT_CONTROL_BUFFERED          (1)	/* Block Data Windows implementation is buffered */
-
-/* valid_fields bits */
-
-#define ACPI_NFIT_CONTROL_MFG_INFO_VALID    (1)	/* Manufacturing fields are valid */
-=======
 #define ACPI_HMAT_TOTAL_CACHE_LEVEL     (0x0000000F)
 #define ACPI_HMAT_CACHE_LEVEL           (0x000000F0)
 #define ACPI_HMAT_CACHE_ASSOCIATIVITY   (0x00000F00)
 #define ACPI_HMAT_WRITE_POLICY          (0x0000F000)
 #define ACPI_HMAT_CACHE_LINE_SIZE       (0xFFFF0000)
->>>>>>> 24b8d41d
 
 /* Values for cache associativity flag */
 
