/* SPDX-License-Identifier: BSD-3-Clause OR GPL-2.0 */
/******************************************************************************
 *
 * Name: actbl2.h - ACPI Table Definitions (tables not in ACPI spec)
 *
 * Copyright (C) 2000 - 2020, Intel Corp.
 *
 *****************************************************************************/

#ifndef __ACTBL2_H__
#define __ACTBL2_H__

/*******************************************************************************
 *
 * Additional ACPI Tables (2)
 *
 * These tables are not consumed directly by the ACPICA subsystem, but are
 * included here to support device drivers and the AML disassembler.
 *
 ******************************************************************************/

/*
 * Values for description table header signatures for tables defined in this
 * file. Useful because they make it more difficult to inadvertently type in
 * the wrong signature.
 */
#define ACPI_SIG_IORT           "IORT"	/* IO Remapping Table */
#define ACPI_SIG_IVRS           "IVRS"	/* I/O Virtualization Reporting Structure */
#define ACPI_SIG_LPIT           "LPIT"	/* Low Power Idle Table */
#define ACPI_SIG_MADT           "APIC"	/* Multiple APIC Description Table */
#define ACPI_SIG_MCFG           "MCFG"	/* PCI Memory Mapped Configuration table */
#define ACPI_SIG_MCHI           "MCHI"	/* Management Controller Host Interface table */
#define ACPI_SIG_MPST           "MPST"	/* Memory Power State Table */
#define ACPI_SIG_MSCT           "MSCT"	/* Maximum System Characteristics Table */
#define ACPI_SIG_MSDM           "MSDM"	/* Microsoft Data Management Table */
#define ACPI_SIG_MTMR           "MTMR"	/* MID Timer table */
#define ACPI_SIG_NFIT           "NFIT"	/* NVDIMM Firmware Interface Table */
#define ACPI_SIG_PCCT           "PCCT"	/* Platform Communications Channel Table */
#define ACPI_SIG_PDTT           "PDTT"	/* Platform Debug Trigger Table */
#define ACPI_SIG_PMTT           "PMTT"	/* Platform Memory Topology Table */
#define ACPI_SIG_PPTT           "PPTT"	/* Processor Properties Topology Table */
#define ACPI_SIG_RASF           "RASF"	/* RAS Feature table */
#define ACPI_SIG_SBST           "SBST"	/* Smart Battery Specification Table */
#define ACPI_SIG_SDEI           "SDEI"	/* Software Delegated Exception Interface Table */
#define ACPI_SIG_SDEV           "SDEV"	/* Secure Devices table */
#define ACPI_SIG_NHLT           "NHLT"	/* Non-HDAudio Link Table */

/*
 * All tables must be byte-packed to match the ACPI specification, since
 * the tables are provided by the system BIOS.
 */
#pragma pack(1)

/*
 * Note: C bitfields are not used for this reason:
 *
 * "Bitfields are great and easy to read, but unfortunately the C language
 * does not specify the layout of bitfields in memory, which means they are
 * essentially useless for dealing with packed data in on-disk formats or
 * binary wire protocols." (Or ACPI tables and buffers.) "If you ask me,
 * this decision was a design error in C. Ritchie could have picked an order
 * and stuck with it." Norman Ramsey.
 * See http://stackoverflow.com/a/1053662/41661
 */

/*******************************************************************************
 *
<<<<<<< HEAD
 * ASF - Alert Standard Format table (Signature "ASF!")
 *       Revision 0x10
 *
 * Conforms to the Alert Standard Format Specification V2.0, 23 April 2003
 *
 ******************************************************************************/

struct acpi_table_asf {
	struct acpi_table_header header;	/* Common ACPI table header */
};

/* ASF subtable header */

struct acpi_asf_header {
	u8 type;
	u8 reserved;
	u16 length;
};

/* Values for Type field above */

enum acpi_asf_type {
	ACPI_ASF_TYPE_INFO = 0,
	ACPI_ASF_TYPE_ALERT = 1,
	ACPI_ASF_TYPE_CONTROL = 2,
	ACPI_ASF_TYPE_BOOT = 3,
	ACPI_ASF_TYPE_ADDRESS = 4,
	ACPI_ASF_TYPE_RESERVED = 5
};

/*
 * ASF subtables
 */

/* 0: ASF Information */

struct acpi_asf_info {
	struct acpi_asf_header header;
	u8 min_reset_value;
	u8 min_poll_interval;
	u16 system_id;
	u32 mfg_id;
	u8 flags;
	u8 reserved2[3];
};

/* Masks for Flags field above */

#define ACPI_ASF_SMBUS_PROTOCOLS    (1)

/* 1: ASF Alerts */

struct acpi_asf_alert {
	struct acpi_asf_header header;
	u8 assert_mask;
	u8 deassert_mask;
	u8 alerts;
	u8 data_length;
};

struct acpi_asf_alert_data {
	u8 address;
	u8 command;
	u8 mask;
	u8 value;
	u8 sensor_type;
	u8 type;
	u8 offset;
	u8 source_type;
	u8 severity;
	u8 sensor_number;
	u8 entity;
	u8 instance;
};

/* 2: ASF Remote Control */

struct acpi_asf_remote {
	struct acpi_asf_header header;
	u8 controls;
	u8 data_length;
	u16 reserved2;
};

struct acpi_asf_control_data {
	u8 function;
	u8 address;
	u8 command;
	u8 value;
};

/* 3: ASF RMCP Boot Options */

struct acpi_asf_rmcp {
	struct acpi_asf_header header;
	u8 capabilities[7];
	u8 completion_code;
	u32 enterprise_id;
	u8 command;
	u16 parameter;
	u16 boot_options;
	u16 oem_parameters;
};

/* 4: ASF Address */

struct acpi_asf_address {
	struct acpi_asf_header header;
	u8 eprom_address;
	u8 devices;
};

/*******************************************************************************
 *
 * BOOT - Simple Boot Flag Table
 *        Version 1
 *
 * Conforms to the "Simple Boot Flag Specification", Version 2.1
 *
 ******************************************************************************/

struct acpi_table_boot {
	struct acpi_table_header header;	/* Common ACPI table header */
	u8 cmos_index;		/* Index in CMOS RAM for the boot register */
	u8 reserved[3];
};

/*******************************************************************************
 *
 * CSRT - Core System Resource Table
 *        Version 0
 *
 * Conforms to the "Core System Resource Table (CSRT)", November 14, 2011
 *
 ******************************************************************************/

struct acpi_table_csrt {
	struct acpi_table_header header;	/* Common ACPI table header */
};

/* Resource Group subtable */

struct acpi_csrt_group {
	u32 length;
	u32 vendor_id;
	u32 subvendor_id;
	u16 device_id;
	u16 subdevice_id;
	u16 revision;
	u16 reserved;
	u32 shared_info_length;

	/* Shared data immediately follows (Length = shared_info_length) */
};

/* Shared Info subtable */

struct acpi_csrt_shared_info {
	u16 major_version;
	u16 minor_version;
	u32 mmio_base_low;
	u32 mmio_base_high;
	u32 gsi_interrupt;
	u8 interrupt_polarity;
	u8 interrupt_mode;
	u8 num_channels;
	u8 dma_address_width;
	u16 base_request_line;
	u16 num_handshake_signals;
	u32 max_block_size;

	/* Resource descriptors immediately follow (Length = Group length - shared_info_length) */
};

/* Resource Descriptor subtable */

struct acpi_csrt_descriptor {
	u32 length;
	u16 type;
	u16 subtype;
	u32 uid;

	/* Resource-specific information immediately follows */
};

/* Resource Types */

#define ACPI_CSRT_TYPE_INTERRUPT    0x0001
#define ACPI_CSRT_TYPE_TIMER        0x0002
#define ACPI_CSRT_TYPE_DMA          0x0003

/* Resource Subtypes */

#define ACPI_CSRT_XRUPT_LINE        0x0000
#define ACPI_CSRT_XRUPT_CONTROLLER  0x0001
#define ACPI_CSRT_TIMER             0x0000
#define ACPI_CSRT_DMA_CHANNEL       0x0000
#define ACPI_CSRT_DMA_CONTROLLER    0x0001

/*******************************************************************************
 *
 * DBG2 - Debug Port Table 2
 *        Version 0 (Both main table and subtables)
 *
 * Conforms to "Microsoft Debug Port Table 2 (DBG2)", December 10, 2015
 *
 ******************************************************************************/

struct acpi_table_dbg2 {
	struct acpi_table_header header;	/* Common ACPI table header */
	u32 info_offset;
	u32 info_count;
};

struct acpi_dbg2_header {
	u32 info_offset;
	u32 info_count;
};

/* Debug Device Information Subtable */

struct acpi_dbg2_device {
	u8 revision;
	u16 length;
	u8 register_count;	/* Number of base_address registers */
	u16 namepath_length;
	u16 namepath_offset;
	u16 oem_data_length;
	u16 oem_data_offset;
	u16 port_type;
	u16 port_subtype;
	u16 reserved;
	u16 base_address_offset;
	u16 address_size_offset;
	/*
	 * Data that follows:
	 *    base_address (required) - Each in 12-byte Generic Address Structure format.
	 *    address_size (required) - Array of u32 sizes corresponding to each base_address register.
	 *    Namepath    (required) - Null terminated string. Single dot if not supported.
	 *    oem_data    (optional) - Length is oem_data_length.
	 */
};

/* Types for port_type field above */

#define ACPI_DBG2_SERIAL_PORT       0x8000
#define ACPI_DBG2_1394_PORT         0x8001
#define ACPI_DBG2_USB_PORT          0x8002
#define ACPI_DBG2_NET_PORT          0x8003

/* Subtypes for port_subtype field above */

#define ACPI_DBG2_16550_COMPATIBLE  0x0000
#define ACPI_DBG2_16550_SUBSET      0x0001
#define ACPI_DBG2_ARM_PL011         0x0003
#define ACPI_DBG2_ARM_SBSA_32BIT    0x000D
#define ACPI_DBG2_ARM_SBSA_GENERIC  0x000E
#define ACPI_DBG2_ARM_DCC           0x000F
#define ACPI_DBG2_BCM2835           0x0010

#define ACPI_DBG2_1394_STANDARD     0x0000

#define ACPI_DBG2_USB_XHCI          0x0000
#define ACPI_DBG2_USB_EHCI          0x0001

/*******************************************************************************
 *
 * DBGP - Debug Port table
 *        Version 1
 *
 * Conforms to the "Debug Port Specification", Version 1.00, 2/9/2000
 *
 ******************************************************************************/

struct acpi_table_dbgp {
	struct acpi_table_header header;	/* Common ACPI table header */
	u8 type;		/* 0=full 16550, 1=subset of 16550 */
	u8 reserved[3];
	struct acpi_generic_address debug_port;
};

/*******************************************************************************
 *
 * DMAR - DMA Remapping table
 *        Version 1
 *
 * Conforms to "Intel Virtualization Technology for Directed I/O",
 * Version 2.3, October 2014
 *
 ******************************************************************************/

struct acpi_table_dmar {
	struct acpi_table_header header;	/* Common ACPI table header */
	u8 width;		/* Host Address Width */
	u8 flags;
	u8 reserved[10];
};

/* Masks for Flags field above */

#define ACPI_DMAR_INTR_REMAP        (1)
#define ACPI_DMAR_X2APIC_OPT_OUT    (1<<1)
#define ACPI_DMAR_X2APIC_MODE       (1<<2)

/* DMAR subtable header */

struct acpi_dmar_header {
	u16 type;
	u16 length;
};

/* Values for subtable type in struct acpi_dmar_header */

enum acpi_dmar_type {
	ACPI_DMAR_TYPE_HARDWARE_UNIT = 0,
	ACPI_DMAR_TYPE_RESERVED_MEMORY = 1,
	ACPI_DMAR_TYPE_ROOT_ATS = 2,
	ACPI_DMAR_TYPE_HARDWARE_AFFINITY = 3,
	ACPI_DMAR_TYPE_NAMESPACE = 4,
	ACPI_DMAR_TYPE_RESERVED = 5	/* 5 and greater are reserved */
};

/* DMAR Device Scope structure */

struct acpi_dmar_device_scope {
	u8 entry_type;
	u8 length;
	u16 reserved;
	u8 enumeration_id;
	u8 bus;
};

/* Values for entry_type in struct acpi_dmar_device_scope - device types */

enum acpi_dmar_scope_type {
	ACPI_DMAR_SCOPE_TYPE_NOT_USED = 0,
	ACPI_DMAR_SCOPE_TYPE_ENDPOINT = 1,
	ACPI_DMAR_SCOPE_TYPE_BRIDGE = 2,
	ACPI_DMAR_SCOPE_TYPE_IOAPIC = 3,
	ACPI_DMAR_SCOPE_TYPE_HPET = 4,
	ACPI_DMAR_SCOPE_TYPE_NAMESPACE = 5,
	ACPI_DMAR_SCOPE_TYPE_RESERVED = 6	/* 6 and greater are reserved */
};

struct acpi_dmar_pci_path {
	u8 device;
	u8 function;
};

/*
 * DMAR Subtables, correspond to Type in struct acpi_dmar_header
 */

/* 0: Hardware Unit Definition */

struct acpi_dmar_hardware_unit {
	struct acpi_dmar_header header;
	u8 flags;
	u8 reserved;
	u16 segment;
	u64 address;		/* Register Base Address */
};

/* Masks for Flags field above */

#define ACPI_DMAR_INCLUDE_ALL       (1)

/* 1: Reserved Memory Defininition */

struct acpi_dmar_reserved_memory {
	struct acpi_dmar_header header;
	u16 reserved;
	u16 segment;
	u64 base_address;	/* 4K aligned base address */
	u64 end_address;	/* 4K aligned limit address */
};

/* Masks for Flags field above */

#define ACPI_DMAR_ALLOW_ALL         (1)

/* 2: Root Port ATS Capability Reporting Structure */

struct acpi_dmar_atsr {
	struct acpi_dmar_header header;
	u8 flags;
	u8 reserved;
	u16 segment;
};

/* Masks for Flags field above */

#define ACPI_DMAR_ALL_PORTS         (1)

/* 3: Remapping Hardware Static Affinity Structure */

struct acpi_dmar_rhsa {
	struct acpi_dmar_header header;
	u32 reserved;
	u64 base_address;
	u32 proximity_domain;
};

/* 4: ACPI Namespace Device Declaration Structure */

struct acpi_dmar_andd {
	struct acpi_dmar_header header;
	u8 reserved[3];
	u8 device_number;
	char device_name[1];
};

/*******************************************************************************
 *
 * HPET - High Precision Event Timer table
 *        Version 1
 *
 * Conforms to "IA-PC HPET (High Precision Event Timers) Specification",
 * Version 1.0a, October 2004
 *
 ******************************************************************************/

struct acpi_table_hpet {
	struct acpi_table_header header;	/* Common ACPI table header */
	u32 id;			/* Hardware ID of event timer block */
	struct acpi_generic_address address;	/* Address of event timer block */
	u8 sequence;		/* HPET sequence number */
	u16 minimum_tick;	/* Main counter min tick, periodic mode */
	u8 flags;
};

/* Masks for Flags field above */

#define ACPI_HPET_PAGE_PROTECT_MASK (3)

/* Values for Page Protect flags */

enum acpi_hpet_page_protect {
	ACPI_HPET_NO_PAGE_PROTECT = 0,
	ACPI_HPET_PAGE_PROTECT4 = 1,
	ACPI_HPET_PAGE_PROTECT64 = 2
};

/*******************************************************************************
 *
 * IBFT - Boot Firmware Table
 *        Version 1
 *
 * Conforms to "iSCSI Boot Firmware Table (iBFT) as Defined in ACPI 3.0b
 * Specification", Version 1.01, March 1, 2007
 *
 * Note: It appears that this table is not intended to appear in the RSDT/XSDT.
 * Therefore, it is not currently supported by the disassembler.
 *
 ******************************************************************************/

struct acpi_table_ibft {
	struct acpi_table_header header;	/* Common ACPI table header */
	u8 reserved[12];
};

/* IBFT common subtable header */

struct acpi_ibft_header {
	u8 type;
	u8 version;
	u16 length;
	u8 index;
	u8 flags;
};

/* Values for Type field above */

enum acpi_ibft_type {
	ACPI_IBFT_TYPE_NOT_USED = 0,
	ACPI_IBFT_TYPE_CONTROL = 1,
	ACPI_IBFT_TYPE_INITIATOR = 2,
	ACPI_IBFT_TYPE_NIC = 3,
	ACPI_IBFT_TYPE_TARGET = 4,
	ACPI_IBFT_TYPE_EXTENSIONS = 5,
	ACPI_IBFT_TYPE_RESERVED = 6	/* 6 and greater are reserved */
};

/* IBFT subtables */

struct acpi_ibft_control {
	struct acpi_ibft_header header;
	u16 extensions;
	u16 initiator_offset;
	u16 nic0_offset;
	u16 target0_offset;
	u16 nic1_offset;
	u16 target1_offset;
};

struct acpi_ibft_initiator {
	struct acpi_ibft_header header;
	u8 sns_server[16];
	u8 slp_server[16];
	u8 primary_server[16];
	u8 secondary_server[16];
	u16 name_length;
	u16 name_offset;
};

struct acpi_ibft_nic {
	struct acpi_ibft_header header;
	u8 ip_address[16];
	u8 subnet_mask_prefix;
	u8 origin;
	u8 gateway[16];
	u8 primary_dns[16];
	u8 secondary_dns[16];
	u8 dhcp[16];
	u16 vlan;
	u8 mac_address[6];
	u16 pci_address;
	u16 name_length;
	u16 name_offset;
};

struct acpi_ibft_target {
	struct acpi_ibft_header header;
	u8 target_ip_address[16];
	u16 target_ip_socket;
	u8 target_boot_lun[8];
	u8 chap_type;
	u8 nic_association;
	u16 target_name_length;
	u16 target_name_offset;
	u16 chap_name_length;
	u16 chap_name_offset;
	u16 chap_secret_length;
	u16 chap_secret_offset;
	u16 reverse_chap_name_length;
	u16 reverse_chap_name_offset;
	u16 reverse_chap_secret_length;
	u16 reverse_chap_secret_offset;
};

/*******************************************************************************
 *
 * IORT - IO Remapping Table
 *
 * Conforms to "IO Remapping Table System Software on ARM Platforms",
 * Document number: ARM DEN 0049B, October 2015
=======
 * IORT - IO Remapping Table
 *
 * Conforms to "IO Remapping Table System Software on ARM Platforms",
 * Document number: ARM DEN 0049D, March 2018
>>>>>>> 24b8d41d
 *
 ******************************************************************************/

struct acpi_table_iort {
	struct acpi_table_header header;
	u32 node_count;
	u32 node_offset;
	u32 reserved;
};

/*
 * IORT subtables
 */
struct acpi_iort_node {
	u8 type;
	u16 length;
	u8 revision;
	u32 reserved;
	u32 mapping_count;
	u32 mapping_offset;
	char node_data[1];
};

/* Values for subtable Type above */

enum acpi_iort_node_type {
	ACPI_IORT_NODE_ITS_GROUP = 0x00,
	ACPI_IORT_NODE_NAMED_COMPONENT = 0x01,
	ACPI_IORT_NODE_PCI_ROOT_COMPLEX = 0x02,
	ACPI_IORT_NODE_SMMU = 0x03,
<<<<<<< HEAD
	ACPI_IORT_NODE_SMMU_V3 = 0x04
=======
	ACPI_IORT_NODE_SMMU_V3 = 0x04,
	ACPI_IORT_NODE_PMCG = 0x05
>>>>>>> 24b8d41d
};

struct acpi_iort_id_mapping {
	u32 input_base;		/* Lowest value in input range */
	u32 id_count;		/* Number of IDs */
	u32 output_base;	/* Lowest value in output range */
	u32 output_reference;	/* A reference to the output node */
	u32 flags;
};

/* Masks for Flags field above for IORT subtable */

#define ACPI_IORT_ID_SINGLE_MAPPING (1)

struct acpi_iort_memory_access {
	u32 cache_coherency;
	u8 hints;
	u16 reserved;
	u8 memory_flags;
};

/* Values for cache_coherency field above */

#define ACPI_IORT_NODE_COHERENT         0x00000001	/* The device node is fully coherent */
#define ACPI_IORT_NODE_NOT_COHERENT     0x00000000	/* The device node is not coherent */

/* Masks for Hints field above */

#define ACPI_IORT_HT_TRANSIENT          (1)
#define ACPI_IORT_HT_WRITE              (1<<1)
#define ACPI_IORT_HT_READ               (1<<2)
#define ACPI_IORT_HT_OVERRIDE           (1<<3)

/* Masks for memory_flags field above */

#define ACPI_IORT_MF_COHERENCY          (1)
#define ACPI_IORT_MF_ATTRIBUTES         (1<<1)

/*
 * IORT node specific subtables
 */
struct acpi_iort_its_group {
	u32 its_count;
	u32 identifiers[1];	/* GIC ITS identifier array */
};

struct acpi_iort_named_component {
	u32 node_flags;
	u64 memory_properties;	/* Memory access properties */
	u8 memory_address_limit;	/* Memory address size limit */
	char device_name[1];	/* Path of namespace object */
};

/* Masks for Flags field above */

#define ACPI_IORT_NC_STALL_SUPPORTED    (1)
#define ACPI_IORT_NC_PASID_BITS         (31<<1)

struct acpi_iort_root_complex {
	u64 memory_properties;	/* Memory access properties */
	u32 ats_attribute;
	u32 pci_segment_number;
	u8 memory_address_limit;	/* Memory address size limit */
	u8 reserved[3];		/* Reserved, must be zero */
};

/* Values for ats_attribute field above */

#define ACPI_IORT_ATS_SUPPORTED         0x00000001	/* The root complex supports ATS */
#define ACPI_IORT_ATS_UNSUPPORTED       0x00000000	/* The root complex doesn't support ATS */

struct acpi_iort_smmu {
	u64 base_address;	/* SMMU base address */
	u64 span;		/* Length of memory range */
	u32 model;
	u32 flags;
	u32 global_interrupt_offset;
	u32 context_interrupt_count;
	u32 context_interrupt_offset;
	u32 pmu_interrupt_count;
	u32 pmu_interrupt_offset;
	u64 interrupts[1];	/* Interrupt array */
};

/* Values for Model field above */

#define ACPI_IORT_SMMU_V1               0x00000000	/* Generic SMMUv1 */
#define ACPI_IORT_SMMU_V2               0x00000001	/* Generic SMMUv2 */
#define ACPI_IORT_SMMU_CORELINK_MMU400  0x00000002	/* ARM Corelink MMU-400 */
#define ACPI_IORT_SMMU_CORELINK_MMU500  0x00000003	/* ARM Corelink MMU-500 */
#define ACPI_IORT_SMMU_CORELINK_MMU401  0x00000004	/* ARM Corelink MMU-401 */
#define ACPI_IORT_SMMU_CAVIUM_THUNDERX  0x00000005	/* Cavium thunder_x SMMUv2 */

/* Masks for Flags field above */

#define ACPI_IORT_SMMU_DVM_SUPPORTED    (1)
#define ACPI_IORT_SMMU_COHERENT_WALK    (1<<1)

<<<<<<< HEAD
=======
/* Global interrupt format */

struct acpi_iort_smmu_gsi {
	u32 nsg_irpt;
	u32 nsg_irpt_flags;
	u32 nsg_cfg_irpt;
	u32 nsg_cfg_irpt_flags;
};

>>>>>>> 24b8d41d
struct acpi_iort_smmu_v3 {
	u64 base_address;	/* SMMUv3 base address */
	u32 flags;
	u32 reserved;
	u64 vatos_address;
<<<<<<< HEAD
	u32 model;		/* O: generic SMMUv3 */
=======
	u32 model;
>>>>>>> 24b8d41d
	u32 event_gsiv;
	u32 pri_gsiv;
	u32 gerr_gsiv;
	u32 sync_gsiv;
<<<<<<< HEAD
};

/* Masks for Flags field above */

#define ACPI_IORT_SMMU_V3_COHACC_OVERRIDE   (1)
#define ACPI_IORT_SMMU_V3_HTTU_OVERRIDE     (1<<1)
=======
	u32 pxm;
	u32 id_mapping_index;
};

/* Values for Model field above */

#define ACPI_IORT_SMMU_V3_GENERIC           0x00000000	/* Generic SMMUv3 */
#define ACPI_IORT_SMMU_V3_HISILICON_HI161X  0x00000001	/* hi_silicon Hi161x SMMUv3 */
#define ACPI_IORT_SMMU_V3_CAVIUM_CN99XX     0x00000002	/* Cavium CN99xx SMMUv3 */

/* Masks for Flags field above */

#define ACPI_IORT_SMMU_V3_COHACC_OVERRIDE   (1)
#define ACPI_IORT_SMMU_V3_HTTU_OVERRIDE     (3<<1)
#define ACPI_IORT_SMMU_V3_PXM_VALID         (1<<3)

struct acpi_iort_pmcg {
	u64 page0_base_address;
	u32 overflow_gsiv;
	u32 node_reference;
	u64 page1_base_address;
};
>>>>>>> 24b8d41d

/*******************************************************************************
 *
 * IVRS - I/O Virtualization Reporting Structure
 *        Version 1
 *
 * Conforms to "AMD I/O Virtualization Technology (IOMMU) Specification",
 * Revision 1.26, February 2009.
 *
 ******************************************************************************/

struct acpi_table_ivrs {
	struct acpi_table_header header;	/* Common ACPI table header */
	u32 info;		/* Common virtualization info */
	u64 reserved;
};

/* Values for Info field above */

#define ACPI_IVRS_PHYSICAL_SIZE     0x00007F00	/* 7 bits, physical address size */
#define ACPI_IVRS_VIRTUAL_SIZE      0x003F8000	/* 7 bits, virtual address size */
#define ACPI_IVRS_ATS_RESERVED      0x00400000	/* ATS address translation range reserved */

/* IVRS subtable header */

struct acpi_ivrs_header {
	u8 type;		/* Subtable type */
	u8 flags;
	u16 length;		/* Subtable length */
	u16 device_id;		/* ID of IOMMU */
};

/* Values for subtable Type above */

enum acpi_ivrs_type {
	ACPI_IVRS_TYPE_HARDWARE1 = 0x10,
	ACPI_IVRS_TYPE_HARDWARE2 = 0x11,
	ACPI_IVRS_TYPE_MEMORY1 = 0x20,
	ACPI_IVRS_TYPE_MEMORY2 = 0x21,
	ACPI_IVRS_TYPE_MEMORY3 = 0x22
};

/* Masks for Flags field above for IVHD subtable */

#define ACPI_IVHD_TT_ENABLE         (1)
#define ACPI_IVHD_PASS_PW           (1<<1)
#define ACPI_IVHD_RES_PASS_PW       (1<<2)
#define ACPI_IVHD_ISOC              (1<<3)
#define ACPI_IVHD_IOTLB             (1<<4)

/* Masks for Flags field above for IVMD subtable */

#define ACPI_IVMD_UNITY             (1)
#define ACPI_IVMD_READ              (1<<1)
#define ACPI_IVMD_WRITE             (1<<2)
#define ACPI_IVMD_EXCLUSION_RANGE   (1<<3)

/*
 * IVRS subtables, correspond to Type in struct acpi_ivrs_header
 */

/* 0x10: I/O Virtualization Hardware Definition Block (IVHD) */

struct acpi_ivrs_hardware_10 {
	struct acpi_ivrs_header header;
	u16 capability_offset;	/* Offset for IOMMU control fields */
	u64 base_address;	/* IOMMU control registers */
	u16 pci_segment_group;
	u16 info;		/* MSI number and unit ID */
	u32 feature_reporting;
};

/* 0x11: I/O Virtualization Hardware Definition Block (IVHD) */

struct acpi_ivrs_hardware_11 {
	struct acpi_ivrs_header header;
	u16 capability_offset;	/* Offset for IOMMU control fields */
	u64 base_address;	/* IOMMU control registers */
	u16 pci_segment_group;
	u16 info;		/* MSI number and unit ID */
	u32 attributes;
	u64 efr_register_image;
	u64 reserved;
};

/* Masks for Info field above */

#define ACPI_IVHD_MSI_NUMBER_MASK   0x001F	/* 5 bits, MSI message number */
#define ACPI_IVHD_UNIT_ID_MASK      0x1F00	/* 5 bits, unit_ID */

/*
 * Device Entries for IVHD subtable, appear after struct acpi_ivrs_hardware structure.
 * Upper two bits of the Type field are the (encoded) length of the structure.
 * Currently, only 4 and 8 byte entries are defined. 16 and 32 byte entries
 * are reserved for future use but not defined.
 */
struct acpi_ivrs_de_header {
	u8 type;
	u16 id;
	u8 data_setting;
};

/* Length of device entry is in the top two bits of Type field above */

#define ACPI_IVHD_ENTRY_LENGTH      0xC0

/* Values for device entry Type field above */

enum acpi_ivrs_device_entry_type {
	/* 4-byte device entries, all use struct acpi_ivrs_device4 */

	ACPI_IVRS_TYPE_PAD4 = 0,
	ACPI_IVRS_TYPE_ALL = 1,
	ACPI_IVRS_TYPE_SELECT = 2,
	ACPI_IVRS_TYPE_START = 3,
	ACPI_IVRS_TYPE_END = 4,

	/* 8-byte device entries */

	ACPI_IVRS_TYPE_PAD8 = 64,
	ACPI_IVRS_TYPE_NOT_USED = 65,
	ACPI_IVRS_TYPE_ALIAS_SELECT = 66,	/* Uses struct acpi_ivrs_device8a */
	ACPI_IVRS_TYPE_ALIAS_START = 67,	/* Uses struct acpi_ivrs_device8a */
	ACPI_IVRS_TYPE_EXT_SELECT = 70,	/* Uses struct acpi_ivrs_device8b */
	ACPI_IVRS_TYPE_EXT_START = 71,	/* Uses struct acpi_ivrs_device8b */
	ACPI_IVRS_TYPE_SPECIAL = 72	/* Uses struct acpi_ivrs_device8c */
};

/* Values for Data field above */

#define ACPI_IVHD_INIT_PASS         (1)
#define ACPI_IVHD_EINT_PASS         (1<<1)
#define ACPI_IVHD_NMI_PASS          (1<<2)
#define ACPI_IVHD_SYSTEM_MGMT       (3<<4)
#define ACPI_IVHD_LINT0_PASS        (1<<6)
#define ACPI_IVHD_LINT1_PASS        (1<<7)

/* Types 0-4: 4-byte device entry */

struct acpi_ivrs_device4 {
	struct acpi_ivrs_de_header header;
};

/* Types 66-67: 8-byte device entry */

struct acpi_ivrs_device8a {
	struct acpi_ivrs_de_header header;
	u8 reserved1;
	u16 used_id;
	u8 reserved2;
};

/* Types 70-71: 8-byte device entry */

struct acpi_ivrs_device8b {
	struct acpi_ivrs_de_header header;
	u32 extended_data;
};

/* Values for extended_data above */

#define ACPI_IVHD_ATS_DISABLED      (1<<31)

/* Type 72: 8-byte device entry */

struct acpi_ivrs_device8c {
	struct acpi_ivrs_de_header header;
	u8 handle;
	u16 used_id;
	u8 variety;
};

/* Values for Variety field above */

#define ACPI_IVHD_IOAPIC            1
#define ACPI_IVHD_HPET              2

/* 0x20, 0x21, 0x22: I/O Virtualization Memory Definition Block (IVMD) */

struct acpi_ivrs_memory {
	struct acpi_ivrs_header header;
	u16 aux_data;
	u64 reserved;
	u64 start_address;
	u64 memory_length;
};

/*******************************************************************************
 *
 * LPIT - Low Power Idle Table
 *
 * Conforms to "ACPI Low Power Idle Table (LPIT)" July 2014.
 *
 ******************************************************************************/

struct acpi_table_lpit {
	struct acpi_table_header header;	/* Common ACPI table header */
};

/* LPIT subtable header */

struct acpi_lpit_header {
	u32 type;		/* Subtable type */
	u32 length;		/* Subtable length */
	u16 unique_id;
	u16 reserved;
	u32 flags;
};

/* Values for subtable Type above */

enum acpi_lpit_type {
	ACPI_LPIT_TYPE_NATIVE_CSTATE = 0x00,
	ACPI_LPIT_TYPE_RESERVED = 0x01	/* 1 and above are reserved */
};

/* Masks for Flags field above  */

#define ACPI_LPIT_STATE_DISABLED    (1)
#define ACPI_LPIT_NO_COUNTER        (1<<1)

/*
 * LPIT subtables, correspond to Type in struct acpi_lpit_header
 */

/* 0x00: Native C-state instruction based LPI structure */

struct acpi_lpit_native {
	struct acpi_lpit_header header;
	struct acpi_generic_address entry_trigger;
	u32 residency;
	u32 latency;
	struct acpi_generic_address residency_counter;
	u64 counter_frequency;
};

/*******************************************************************************
 *
 * MADT - Multiple APIC Description Table
 *        Version 3
 *
 ******************************************************************************/

struct acpi_table_madt {
	struct acpi_table_header header;	/* Common ACPI table header */
	u32 address;		/* Physical address of local APIC */
	u32 flags;
};

/* Masks for Flags field above */

#define ACPI_MADT_PCAT_COMPAT       (1)	/* 00: System also has dual 8259s */

/* Values for PCATCompat flag */

#define ACPI_MADT_DUAL_PIC          1
#define ACPI_MADT_MULTIPLE_APIC     0

/* Values for MADT subtable type in struct acpi_subtable_header */

enum acpi_madt_type {
	ACPI_MADT_TYPE_LOCAL_APIC = 0,
	ACPI_MADT_TYPE_IO_APIC = 1,
	ACPI_MADT_TYPE_INTERRUPT_OVERRIDE = 2,
	ACPI_MADT_TYPE_NMI_SOURCE = 3,
	ACPI_MADT_TYPE_LOCAL_APIC_NMI = 4,
	ACPI_MADT_TYPE_LOCAL_APIC_OVERRIDE = 5,
	ACPI_MADT_TYPE_IO_SAPIC = 6,
	ACPI_MADT_TYPE_LOCAL_SAPIC = 7,
	ACPI_MADT_TYPE_INTERRUPT_SOURCE = 8,
	ACPI_MADT_TYPE_LOCAL_X2APIC = 9,
	ACPI_MADT_TYPE_LOCAL_X2APIC_NMI = 10,
	ACPI_MADT_TYPE_GENERIC_INTERRUPT = 11,
	ACPI_MADT_TYPE_GENERIC_DISTRIBUTOR = 12,
	ACPI_MADT_TYPE_GENERIC_MSI_FRAME = 13,
	ACPI_MADT_TYPE_GENERIC_REDISTRIBUTOR = 14,
	ACPI_MADT_TYPE_GENERIC_TRANSLATOR = 15,
	ACPI_MADT_TYPE_RESERVED = 16	/* 16 and greater are reserved */
};

/*
 * MADT Subtables, correspond to Type in struct acpi_subtable_header
 */

/* 0: Processor Local APIC */

struct acpi_madt_local_apic {
	struct acpi_subtable_header header;
	u8 processor_id;	/* ACPI processor id */
	u8 id;			/* Processor's local APIC id */
	u32 lapic_flags;
};

/* 1: IO APIC */

struct acpi_madt_io_apic {
	struct acpi_subtable_header header;
	u8 id;			/* I/O APIC ID */
	u8 reserved;		/* reserved - must be zero */
	u32 address;		/* APIC physical address */
	u32 global_irq_base;	/* Global system interrupt where INTI lines start */
};

/* 2: Interrupt Override */

struct acpi_madt_interrupt_override {
	struct acpi_subtable_header header;
	u8 bus;			/* 0 - ISA */
	u8 source_irq;		/* Interrupt source (IRQ) */
	u32 global_irq;		/* Global system interrupt */
	u16 inti_flags;
};

/* 3: NMI Source */

struct acpi_madt_nmi_source {
	struct acpi_subtable_header header;
	u16 inti_flags;
	u32 global_irq;		/* Global system interrupt */
};

/* 4: Local APIC NMI */

struct acpi_madt_local_apic_nmi {
	struct acpi_subtable_header header;
	u8 processor_id;	/* ACPI processor id */
	u16 inti_flags;
	u8 lint;		/* LINTn to which NMI is connected */
};

/* 5: Address Override */

struct acpi_madt_local_apic_override {
	struct acpi_subtable_header header;
	u16 reserved;		/* Reserved, must be zero */
	u64 address;		/* APIC physical address */
};

/* 6: I/O Sapic */

struct acpi_madt_io_sapic {
	struct acpi_subtable_header header;
	u8 id;			/* I/O SAPIC ID */
	u8 reserved;		/* Reserved, must be zero */
	u32 global_irq_base;	/* Global interrupt for SAPIC start */
	u64 address;		/* SAPIC physical address */
};

/* 7: Local Sapic */

struct acpi_madt_local_sapic {
	struct acpi_subtable_header header;
	u8 processor_id;	/* ACPI processor id */
	u8 id;			/* SAPIC ID */
	u8 eid;			/* SAPIC EID */
	u8 reserved[3];		/* Reserved, must be zero */
	u32 lapic_flags;
	u32 uid;		/* Numeric UID - ACPI 3.0 */
	char uid_string[1];	/* String UID  - ACPI 3.0 */
};

/* 8: Platform Interrupt Source */

struct acpi_madt_interrupt_source {
	struct acpi_subtable_header header;
	u16 inti_flags;
	u8 type;		/* 1=PMI, 2=INIT, 3=corrected */
	u8 id;			/* Processor ID */
	u8 eid;			/* Processor EID */
	u8 io_sapic_vector;	/* Vector value for PMI interrupts */
	u32 global_irq;		/* Global system interrupt */
	u32 flags;		/* Interrupt Source Flags */
};

/* Masks for Flags field above */

#define ACPI_MADT_CPEI_OVERRIDE     (1)

/* 9: Processor Local X2APIC (ACPI 4.0) */

struct acpi_madt_local_x2apic {
	struct acpi_subtable_header header;
	u16 reserved;		/* reserved - must be zero */
	u32 local_apic_id;	/* Processor x2APIC ID  */
	u32 lapic_flags;
	u32 uid;		/* ACPI processor UID */
};

/* 10: Local X2APIC NMI (ACPI 4.0) */

struct acpi_madt_local_x2apic_nmi {
	struct acpi_subtable_header header;
	u16 inti_flags;
	u32 uid;		/* ACPI processor UID */
	u8 lint;		/* LINTn to which NMI is connected */
	u8 reserved[3];		/* reserved - must be zero */
};

/* 11: Generic interrupt - GICC (ACPI 5.0 + ACPI 6.0 + ACPI 6.3 changes) */

struct acpi_madt_generic_interrupt {
	struct acpi_subtable_header header;
	u16 reserved;		/* reserved - must be zero */
	u32 cpu_interface_number;
	u32 uid;
	u32 flags;
	u32 parking_version;
	u32 performance_interrupt;
	u64 parked_address;
	u64 base_address;
	u64 gicv_base_address;
	u64 gich_base_address;
	u32 vgic_interrupt;
	u64 gicr_base_address;
	u64 arm_mpidr;
	u8 efficiency_class;
	u8 reserved2[1];
	u16 spe_interrupt;	/* ACPI 6.3 */
};

/* Masks for Flags field above */

/* ACPI_MADT_ENABLED                    (1)      Processor is usable if set */
#define ACPI_MADT_PERFORMANCE_IRQ_MODE  (1<<1)	/* 01: Performance Interrupt Mode */
#define ACPI_MADT_VGIC_IRQ_MODE         (1<<2)	/* 02: VGIC Maintenance Interrupt mode */

/* 12: Generic Distributor (ACPI 5.0 + ACPI 6.0 changes) */

struct acpi_madt_generic_distributor {
	struct acpi_subtable_header header;
	u16 reserved;		/* reserved - must be zero */
	u32 gic_id;
	u64 base_address;
	u32 global_irq_base;
	u8 version;
	u8 reserved2[3];	/* reserved - must be zero */
};

/* Values for Version field above */

enum acpi_madt_gic_version {
	ACPI_MADT_GIC_VERSION_NONE = 0,
	ACPI_MADT_GIC_VERSION_V1 = 1,
	ACPI_MADT_GIC_VERSION_V2 = 2,
	ACPI_MADT_GIC_VERSION_V3 = 3,
	ACPI_MADT_GIC_VERSION_V4 = 4,
	ACPI_MADT_GIC_VERSION_RESERVED = 5	/* 5 and greater are reserved */
};

/* 13: Generic MSI Frame (ACPI 5.1) */

struct acpi_madt_generic_msi_frame {
	struct acpi_subtable_header header;
	u16 reserved;		/* reserved - must be zero */
	u32 msi_frame_id;
	u64 base_address;
	u32 flags;
	u16 spi_count;
	u16 spi_base;
};

/* Masks for Flags field above */

#define ACPI_MADT_OVERRIDE_SPI_VALUES   (1)

/* 14: Generic Redistributor (ACPI 5.1) */

struct acpi_madt_generic_redistributor {
	struct acpi_subtable_header header;
	u16 reserved;		/* reserved - must be zero */
	u64 base_address;
	u32 length;
};

/* 15: Generic Translator (ACPI 6.0) */

struct acpi_madt_generic_translator {
	struct acpi_subtable_header header;
	u16 reserved;		/* reserved - must be zero */
	u32 translation_id;
	u64 base_address;
	u32 reserved2;
};

/*
 * Common flags fields for MADT subtables
 */

/* MADT Local APIC flags */

#define ACPI_MADT_ENABLED           (1)	/* 00: Processor is usable if set */

/* MADT MPS INTI flags (inti_flags) */

#define ACPI_MADT_POLARITY_MASK     (3)	/* 00-01: Polarity of APIC I/O input signals */
#define ACPI_MADT_TRIGGER_MASK      (3<<2)	/* 02-03: Trigger mode of APIC input signals */

/* Values for MPS INTI flags */

#define ACPI_MADT_POLARITY_CONFORMS       0
#define ACPI_MADT_POLARITY_ACTIVE_HIGH    1
#define ACPI_MADT_POLARITY_RESERVED       2
#define ACPI_MADT_POLARITY_ACTIVE_LOW     3

#define ACPI_MADT_TRIGGER_CONFORMS        (0)
#define ACPI_MADT_TRIGGER_EDGE            (1<<2)
#define ACPI_MADT_TRIGGER_RESERVED        (2<<2)
#define ACPI_MADT_TRIGGER_LEVEL           (3<<2)

/*******************************************************************************
 *
 * MCFG - PCI Memory Mapped Configuration table and subtable
 *        Version 1
 *
 * Conforms to "PCI Firmware Specification", Revision 3.0, June 20, 2005
 *
 ******************************************************************************/

struct acpi_table_mcfg {
	struct acpi_table_header header;	/* Common ACPI table header */
	u8 reserved[8];
};

/* Subtable */

struct acpi_mcfg_allocation {
	u64 address;		/* Base address, processor-relative */
	u16 pci_segment;	/* PCI segment group number */
	u8 start_bus_number;	/* Starting PCI Bus number */
	u8 end_bus_number;	/* Final PCI Bus number */
	u32 reserved;
};

/*******************************************************************************
 *
 * MCHI - Management Controller Host Interface Table
 *        Version 1
 *
 * Conforms to "Management Component Transport Protocol (MCTP) Host
 * Interface Specification", Revision 1.0.0a, October 13, 2009
 *
 ******************************************************************************/

struct acpi_table_mchi {
	struct acpi_table_header header;	/* Common ACPI table header */
	u8 interface_type;
	u8 protocol;
	u64 protocol_data;
	u8 interrupt_type;
	u8 gpe;
	u8 pci_device_flag;
	u32 global_interrupt;
	struct acpi_generic_address control_register;
	u8 pci_segment;
	u8 pci_bus;
	u8 pci_device;
	u8 pci_function;
};

/*******************************************************************************
 *
 * MPST - Memory Power State Table (ACPI 5.0)
 *        Version 1
 *
 ******************************************************************************/

#define ACPI_MPST_CHANNEL_INFO \
	u8                              channel_id; \
	u8                              reserved1[3]; \
	u16                             power_node_count; \
	u16                             reserved2;

/* Main table */

struct acpi_table_mpst {
	struct acpi_table_header header;	/* Common ACPI table header */
	 ACPI_MPST_CHANNEL_INFO	/* Platform Communication Channel */
};

/* Memory Platform Communication Channel Info */

struct acpi_mpst_channel {
	ACPI_MPST_CHANNEL_INFO	/* Platform Communication Channel */
};

/* Memory Power Node Structure */

struct acpi_mpst_power_node {
	u8 flags;
	u8 reserved1;
	u16 node_id;
	u32 length;
	u64 range_address;
	u64 range_length;
	u32 num_power_states;
	u32 num_physical_components;
};

/* Values for Flags field above */

#define ACPI_MPST_ENABLED               1
#define ACPI_MPST_POWER_MANAGED         2
#define ACPI_MPST_HOT_PLUG_CAPABLE      4

/* Memory Power State Structure (follows POWER_NODE above) */

struct acpi_mpst_power_state {
	u8 power_state;
	u8 info_index;
};

/* Physical Component ID Structure (follows POWER_STATE above) */

struct acpi_mpst_component {
	u16 component_id;
};

/* Memory Power State Characteristics Structure (follows all POWER_NODEs) */

struct acpi_mpst_data_hdr {
	u16 characteristics_count;
	u16 reserved;
};

struct acpi_mpst_power_data {
	u8 structure_id;
	u8 flags;
	u16 reserved1;
	u32 average_power;
	u32 power_saving;
	u64 exit_latency;
	u64 reserved2;
};

/* Values for Flags field above */

#define ACPI_MPST_PRESERVE              1
#define ACPI_MPST_AUTOENTRY             2
#define ACPI_MPST_AUTOEXIT              4

/* Shared Memory Region (not part of an ACPI table) */

struct acpi_mpst_shared {
	u32 signature;
	u16 pcc_command;
	u16 pcc_status;
	u32 command_register;
	u32 status_register;
	u32 power_state_id;
	u32 power_node_id;
	u64 energy_consumed;
	u64 average_power;
};

/*******************************************************************************
 *
 * MSCT - Maximum System Characteristics Table (ACPI 4.0)
 *        Version 1
 *
 ******************************************************************************/

struct acpi_table_msct {
	struct acpi_table_header header;	/* Common ACPI table header */
	u32 proximity_offset;	/* Location of proximity info struct(s) */
	u32 max_proximity_domains;	/* Max number of proximity domains */
	u32 max_clock_domains;	/* Max number of clock domains */
	u64 max_address;	/* Max physical address in system */
};

/* subtable - Maximum Proximity Domain Information. Version 1 */

struct acpi_msct_proximity {
	u8 revision;
	u8 length;
	u32 range_start;	/* Start of domain range */
	u32 range_end;		/* End of domain range */
	u32 processor_capacity;
	u64 memory_capacity;	/* In bytes */
};

/*******************************************************************************
 *
 * MSDM - Microsoft Data Management table
 *
 * Conforms to "Microsoft Software Licensing Tables (SLIC and MSDM)",
 * November 29, 2011. Copyright 2011 Microsoft
 *
 ******************************************************************************/

/* Basic MSDM table is only the common ACPI header */

struct acpi_table_msdm {
	struct acpi_table_header header;	/* Common ACPI table header */
};

/*******************************************************************************
 *
 * MTMR - MID Timer Table
 *        Version 1
 *
 * Conforms to "Simple Firmware Interface Specification",
 * Draft 0.8.2, Oct 19, 2010
 * NOTE: The ACPI MTMR is equivalent to the SFI MTMR table.
 *
 ******************************************************************************/

struct acpi_table_mtmr {
	struct acpi_table_header header;	/* Common ACPI table header */
};

/* MTMR entry */

struct acpi_mtmr_entry {
	struct acpi_generic_address physical_address;
	u32 frequency;
	u32 irq;
};

/*******************************************************************************
 *
 * NFIT - NVDIMM Interface Table (ACPI 6.0+)
 *        Version 1
 *
 ******************************************************************************/

struct acpi_table_nfit {
	struct acpi_table_header header;	/* Common ACPI table header */
	u32 reserved;		/* Reserved, must be zero */
};

<<<<<<< HEAD
/*******************************************************************************
 *
 * SPCR - Serial Port Console Redirection table
 *        Version 2
 *
 * Conforms to "Serial Port Console Redirection Table",
 * Version 1.03, August 10, 2015
 *
 ******************************************************************************/
=======
/* Subtable header for NFIT */
>>>>>>> 24b8d41d

struct acpi_nfit_header {
	u16 type;
	u16 length;
};

/* Values for subtable type in struct acpi_nfit_header */

enum acpi_nfit_type {
	ACPI_NFIT_TYPE_SYSTEM_ADDRESS = 0,
	ACPI_NFIT_TYPE_MEMORY_MAP = 1,
	ACPI_NFIT_TYPE_INTERLEAVE = 2,
	ACPI_NFIT_TYPE_SMBIOS = 3,
	ACPI_NFIT_TYPE_CONTROL_REGION = 4,
	ACPI_NFIT_TYPE_DATA_REGION = 5,
	ACPI_NFIT_TYPE_FLUSH_ADDRESS = 6,
	ACPI_NFIT_TYPE_CAPABILITIES = 7,
	ACPI_NFIT_TYPE_RESERVED = 8	/* 8 and greater are reserved */
};

<<<<<<< HEAD
/* Values for Interface Type: See the definition of the DBG2 table */

/*******************************************************************************
 *
 * SPMI - Server Platform Management Interface table
 *        Version 5
 *
 * Conforms to "Intelligent Platform Management Interface Specification
 * Second Generation v2.0", Document Revision 1.0, February 12, 2004 with
 * June 12, 2009 markup.
 *
 ******************************************************************************/
=======
/*
 * NFIT Subtables
 */
>>>>>>> 24b8d41d

/* 0: System Physical Address Range Structure */

struct acpi_nfit_system_address {
	struct acpi_nfit_header header;
	u16 range_index;
	u16 flags;
	u32 reserved;		/* Reserved, must be zero */
	u32 proximity_domain;
	u8 range_guid[16];
	u64 address;
	u64 length;
	u64 memory_mapping;
};

/* Flags */

#define ACPI_NFIT_ADD_ONLINE_ONLY       (1)	/* 00: Add/Online Operation Only */
#define ACPI_NFIT_PROXIMITY_VALID       (1<<1)	/* 01: Proximity Domain Valid */

/* Range Type GUIDs appear in the include/acuuid.h file */

/* 1: Memory Device to System Address Range Map Structure */

struct acpi_nfit_memory_map {
	struct acpi_nfit_header header;
	u32 device_handle;
	u16 physical_id;
	u16 region_id;
	u16 range_index;
	u16 region_index;
	u64 region_size;
	u64 region_offset;
	u64 address;
	u16 interleave_index;
	u16 interleave_ways;
	u16 flags;
	u16 reserved;		/* Reserved, must be zero */
};

/* Flags */

#define ACPI_NFIT_MEM_SAVE_FAILED       (1)	/* 00: Last SAVE to Memory Device failed */
#define ACPI_NFIT_MEM_RESTORE_FAILED    (1<<1)	/* 01: Last RESTORE from Memory Device failed */
#define ACPI_NFIT_MEM_FLUSH_FAILED      (1<<2)	/* 02: Platform flush failed */
#define ACPI_NFIT_MEM_NOT_ARMED         (1<<3)	/* 03: Memory Device is not armed */
#define ACPI_NFIT_MEM_HEALTH_OBSERVED   (1<<4)	/* 04: Memory Device observed SMART/health events */
#define ACPI_NFIT_MEM_HEALTH_ENABLED    (1<<5)	/* 05: SMART/health events enabled */
#define ACPI_NFIT_MEM_MAP_FAILED        (1<<6)	/* 06: Mapping to SPA failed */

/* 2: Interleave Structure */

struct acpi_nfit_interleave {
	struct acpi_nfit_header header;
	u16 interleave_index;
	u16 reserved;		/* Reserved, must be zero */
	u32 line_count;
	u32 line_size;
	u32 line_offset[1];	/* Variable length */
};

/* 3: SMBIOS Management Information Structure */

struct acpi_nfit_smbios {
	struct acpi_nfit_header header;
	u32 reserved;		/* Reserved, must be zero */
	u8 data[1];		/* Variable length */
};

/* 4: NVDIMM Control Region Structure */

struct acpi_nfit_control_region {
	struct acpi_nfit_header header;
	u16 region_index;
	u16 vendor_id;
	u16 device_id;
	u16 revision_id;
	u16 subsystem_vendor_id;
	u16 subsystem_device_id;
	u16 subsystem_revision_id;
	u8 valid_fields;
	u8 manufacturing_location;
	u16 manufacturing_date;
	u8 reserved[2];		/* Reserved, must be zero */
	u32 serial_number;
	u16 code;
	u16 windows;
	u64 window_size;
	u64 command_offset;
	u64 command_size;
	u64 status_offset;
	u64 status_size;
	u16 flags;
	u8 reserved1[6];	/* Reserved, must be zero */
};

/* Flags */

#define ACPI_NFIT_CONTROL_BUFFERED          (1)	/* Block Data Windows implementation is buffered */

/* valid_fields bits */

#define ACPI_NFIT_CONTROL_MFG_INFO_VALID    (1)	/* Manufacturing fields are valid */

/* 5: NVDIMM Block Data Window Region Structure */

struct acpi_nfit_data_region {
	struct acpi_nfit_header header;
	u16 region_index;
	u16 windows;
	u64 offset;
	u64 size;
	u64 capacity;
	u64 start_address;
};

/* 6: Flush Hint Address Structure */

struct acpi_nfit_flush_address {
	struct acpi_nfit_header header;
	u32 device_handle;
	u16 hint_count;
	u8 reserved[6];		/* Reserved, must be zero */
	u64 hint_address[1];	/* Variable length */
};

/* 7: Platform Capabilities Structure */

struct acpi_nfit_capabilities {
	struct acpi_nfit_header header;
	u8 highest_capability;
	u8 reserved[3];		/* Reserved, must be zero */
	u32 capabilities;
	u32 reserved2;
};

/* Capabilities Flags */

#define ACPI_NFIT_CAPABILITY_CACHE_FLUSH       (1)	/* 00: Cache Flush to NVDIMM capable */
#define ACPI_NFIT_CAPABILITY_MEM_FLUSH         (1<<1)	/* 01: Memory Flush to NVDIMM capable */
#define ACPI_NFIT_CAPABILITY_MEM_MIRRORING     (1<<2)	/* 02: Memory Mirroring capable */

/*
 * NFIT/DVDIMM device handle support - used as the _ADR for each NVDIMM
 */
struct nfit_device_handle {
	u32 handle;
};

/* Device handle construction and extraction macros */

#define ACPI_NFIT_DIMM_NUMBER_MASK              0x0000000F
#define ACPI_NFIT_CHANNEL_NUMBER_MASK           0x000000F0
#define ACPI_NFIT_MEMORY_ID_MASK                0x00000F00
#define ACPI_NFIT_SOCKET_ID_MASK                0x0000F000
#define ACPI_NFIT_NODE_ID_MASK                  0x0FFF0000

#define ACPI_NFIT_DIMM_NUMBER_OFFSET            0
#define ACPI_NFIT_CHANNEL_NUMBER_OFFSET         4
#define ACPI_NFIT_MEMORY_ID_OFFSET              8
#define ACPI_NFIT_SOCKET_ID_OFFSET              12
#define ACPI_NFIT_NODE_ID_OFFSET                16

/* Macro to construct a NFIT/NVDIMM device handle */

#define ACPI_NFIT_BUILD_DEVICE_HANDLE(dimm, channel, memory, socket, node) \
	((dimm)                                         | \
	((channel) << ACPI_NFIT_CHANNEL_NUMBER_OFFSET)  | \
	((memory)  << ACPI_NFIT_MEMORY_ID_OFFSET)       | \
	((socket)  << ACPI_NFIT_SOCKET_ID_OFFSET)       | \
	((node)    << ACPI_NFIT_NODE_ID_OFFSET))

/* Macros to extract individual fields from a NFIT/NVDIMM device handle */

#define ACPI_NFIT_GET_DIMM_NUMBER(handle) \
	((handle) & ACPI_NFIT_DIMM_NUMBER_MASK)

#define ACPI_NFIT_GET_CHANNEL_NUMBER(handle) \
	(((handle) & ACPI_NFIT_CHANNEL_NUMBER_MASK) >> ACPI_NFIT_CHANNEL_NUMBER_OFFSET)

#define ACPI_NFIT_GET_MEMORY_ID(handle) \
	(((handle) & ACPI_NFIT_MEMORY_ID_MASK)      >> ACPI_NFIT_MEMORY_ID_OFFSET)

#define ACPI_NFIT_GET_SOCKET_ID(handle) \
	(((handle) & ACPI_NFIT_SOCKET_ID_MASK)      >> ACPI_NFIT_SOCKET_ID_OFFSET)

#define ACPI_NFIT_GET_NODE_ID(handle) \
	(((handle) & ACPI_NFIT_NODE_ID_MASK)        >> ACPI_NFIT_NODE_ID_OFFSET)

/*******************************************************************************
 *
 * PCCT - Platform Communications Channel Table (ACPI 5.0)
 *        Version 2 (ACPI 6.2)
 *
 ******************************************************************************/

struct acpi_table_pcct {
	struct acpi_table_header header;	/* Common ACPI table header */
	u32 flags;
	u64 reserved;
};

/* Values for Flags field above */

#define ACPI_PCCT_DOORBELL              1

/* Values for subtable type in struct acpi_subtable_header */

enum acpi_pcct_type {
	ACPI_PCCT_TYPE_GENERIC_SUBSPACE = 0,
	ACPI_PCCT_TYPE_HW_REDUCED_SUBSPACE = 1,
	ACPI_PCCT_TYPE_HW_REDUCED_SUBSPACE_TYPE2 = 2,	/* ACPI 6.1 */
	ACPI_PCCT_TYPE_EXT_PCC_MASTER_SUBSPACE = 3,	/* ACPI 6.2 */
	ACPI_PCCT_TYPE_EXT_PCC_SLAVE_SUBSPACE = 4,	/* ACPI 6.2 */
	ACPI_PCCT_TYPE_RESERVED = 5	/* 5 and greater are reserved */
};

/*
 * PCCT Subtables, correspond to Type in struct acpi_subtable_header
 */

/* 0: Generic Communications Subspace */

struct acpi_pcct_subspace {
	struct acpi_subtable_header header;
	u8 reserved[6];
	u64 base_address;
	u64 length;
	struct acpi_generic_address doorbell_register;
	u64 preserve_mask;
	u64 write_mask;
	u32 latency;
	u32 max_access_rate;
	u16 min_turnaround_time;
};

/* 1: HW-reduced Communications Subspace (ACPI 5.1) */

struct acpi_pcct_hw_reduced {
	struct acpi_subtable_header header;
	u32 platform_interrupt;
	u8 flags;
	u8 reserved;
	u64 base_address;
	u64 length;
	struct acpi_generic_address doorbell_register;
	u64 preserve_mask;
	u64 write_mask;
	u32 latency;
	u32 max_access_rate;
	u16 min_turnaround_time;
};

/* 2: HW-reduced Communications Subspace Type 2 (ACPI 6.1) */

struct acpi_pcct_hw_reduced_type2 {
	struct acpi_subtable_header header;
	u32 platform_interrupt;
	u8 flags;
	u8 reserved;
	u64 base_address;
	u64 length;
	struct acpi_generic_address doorbell_register;
	u64 preserve_mask;
	u64 write_mask;
	u32 latency;
	u32 max_access_rate;
	u16 min_turnaround_time;
	struct acpi_generic_address platform_ack_register;
	u64 ack_preserve_mask;
	u64 ack_write_mask;
};

/* 3: Extended PCC Master Subspace Type 3 (ACPI 6.2) */

struct acpi_pcct_ext_pcc_master {
	struct acpi_subtable_header header;
	u32 platform_interrupt;
	u8 flags;
	u8 reserved1;
	u64 base_address;
	u32 length;
	struct acpi_generic_address doorbell_register;
	u64 preserve_mask;
	u64 write_mask;
	u32 latency;
	u32 max_access_rate;
	u32 min_turnaround_time;
	struct acpi_generic_address platform_ack_register;
	u64 ack_preserve_mask;
	u64 ack_set_mask;
	u64 reserved2;
	struct acpi_generic_address cmd_complete_register;
	u64 cmd_complete_mask;
	struct acpi_generic_address cmd_update_register;
	u64 cmd_update_preserve_mask;
	u64 cmd_update_set_mask;
	struct acpi_generic_address error_status_register;
	u64 error_status_mask;
};

/* 4: Extended PCC Slave Subspace Type 4 (ACPI 6.2) */

struct acpi_pcct_ext_pcc_slave {
	struct acpi_subtable_header header;
	u32 platform_interrupt;
	u8 flags;
	u8 reserved1;
	u64 base_address;
	u32 length;
	struct acpi_generic_address doorbell_register;
	u64 preserve_mask;
	u64 write_mask;
	u32 latency;
	u32 max_access_rate;
	u32 min_turnaround_time;
	struct acpi_generic_address platform_ack_register;
	u64 ack_preserve_mask;
	u64 ack_set_mask;
	u64 reserved2;
	struct acpi_generic_address cmd_complete_register;
	u64 cmd_complete_mask;
	struct acpi_generic_address cmd_update_register;
	u64 cmd_update_preserve_mask;
	u64 cmd_update_set_mask;
	struct acpi_generic_address error_status_register;
	u64 error_status_mask;
};

/* Values for doorbell flags above */

#define ACPI_PCCT_INTERRUPT_POLARITY    (1)
#define ACPI_PCCT_INTERRUPT_MODE        (1<<1)

/*
 * PCC memory structures (not part of the ACPI table)
 */

/* Shared Memory Region */

struct acpi_pcct_shared_memory {
	u32 signature;
	u16 command;
	u16 status;
};

/* Extended PCC Subspace Shared Memory Region (ACPI 6.2) */

struct acpi_pcct_ext_pcc_shared_memory {
	u32 signature;
	u32 flags;
	u32 length;
	u32 command;
};

/*******************************************************************************
 *
 * PDTT - Platform Debug Trigger Table (ACPI 6.2)
 *        Version 0
 *
 ******************************************************************************/

struct acpi_table_pdtt {
	struct acpi_table_header header;	/* Common ACPI table header */
	u8 trigger_count;
	u8 reserved[3];
	u32 array_offset;
};

/*
 * PDTT Communication Channel Identifier Structure.
 * The number of these structures is defined by trigger_count above,
 * starting at array_offset.
 */
struct acpi_pdtt_channel {
	u8 subchannel_id;
	u8 flags;
};

/* Flags for above */

#define ACPI_PDTT_RUNTIME_TRIGGER           (1)
#define ACPI_PDTT_WAIT_COMPLETION           (1<<1)
#define ACPI_PDTT_TRIGGER_ORDER             (1<<2)

/*******************************************************************************
 *
 * PMTT - Platform Memory Topology Table (ACPI 5.0)
 *        Version 1
 *
 ******************************************************************************/

struct acpi_table_pmtt {
	struct acpi_table_header header;	/* Common ACPI table header */
	u32 reserved;
};

/* Common header for PMTT subtables that follow main table */

struct acpi_pmtt_header {
	u8 type;
	u8 reserved1;
	u16 length;
	u16 flags;
	u16 reserved2;
};

/* Values for Type field above */

#define ACPI_PMTT_TYPE_SOCKET           0
#define ACPI_PMTT_TYPE_CONTROLLER       1
#define ACPI_PMTT_TYPE_DIMM             2
#define ACPI_PMTT_TYPE_RESERVED         3	/* 0x03-0xFF are reserved */

/* Values for Flags field above */

#define ACPI_PMTT_TOP_LEVEL             0x0001
#define ACPI_PMTT_PHYSICAL              0x0002
#define ACPI_PMTT_MEMORY_TYPE           0x000C

/*
 * PMTT subtables, correspond to Type in struct acpi_pmtt_header
 */

/* 0: Socket Structure */

struct acpi_pmtt_socket {
	struct acpi_pmtt_header header;
	u16 socket_id;
	u16 reserved;
};

/* 1: Memory Controller subtable */

struct acpi_pmtt_controller {
	struct acpi_pmtt_header header;
	u32 read_latency;
	u32 write_latency;
	u32 read_bandwidth;
	u32 write_bandwidth;
	u16 access_width;
	u16 alignment;
	u16 reserved;
	u16 domain_count;
};

/* 1a: Proximity Domain substructure */

struct acpi_pmtt_domain {
	u32 proximity_domain;
};

/* 2: Physical Component Identifier (DIMM) */

struct acpi_pmtt_physical_component {
	struct acpi_pmtt_header header;
	u16 component_id;
	u16 reserved;
	u32 memory_size;
	u32 bios_handle;
};

/*******************************************************************************
 *
 * PPTT - Processor Properties Topology Table (ACPI 6.2)
 *        Version 1
 *
 ******************************************************************************/

struct acpi_table_pptt {
	struct acpi_table_header header;	/* Common ACPI table header */
};

/* Values for Type field above */

enum acpi_pptt_type {
	ACPI_PPTT_TYPE_PROCESSOR = 0,
	ACPI_PPTT_TYPE_CACHE = 1,
	ACPI_PPTT_TYPE_ID = 2,
	ACPI_PPTT_TYPE_RESERVED = 3
};

/* 0: Processor Hierarchy Node Structure */

struct acpi_pptt_processor {
	struct acpi_subtable_header header;
	u16 reserved;
	u32 flags;
	u32 parent;
	u32 acpi_processor_id;
	u32 number_of_priv_resources;
};

/* Flags */

#define ACPI_PPTT_PHYSICAL_PACKAGE          (1)
#define ACPI_PPTT_ACPI_PROCESSOR_ID_VALID   (1<<1)
#define ACPI_PPTT_ACPI_PROCESSOR_IS_THREAD  (1<<2)	/* ACPI 6.3 */
#define ACPI_PPTT_ACPI_LEAF_NODE            (1<<3)	/* ACPI 6.3 */
#define ACPI_PPTT_ACPI_IDENTICAL            (1<<4)	/* ACPI 6.3 */

/* 1: Cache Type Structure */

struct acpi_pptt_cache {
	struct acpi_subtable_header header;
	u16 reserved;
	u32 flags;
	u32 next_level_of_cache;
	u32 size;
	u32 number_of_sets;
	u8 associativity;
	u8 attributes;
	u16 line_size;
};

/* Flags */

#define ACPI_PPTT_SIZE_PROPERTY_VALID       (1)	/* Physical property valid */
#define ACPI_PPTT_NUMBER_OF_SETS_VALID      (1<<1)	/* Number of sets valid */
#define ACPI_PPTT_ASSOCIATIVITY_VALID       (1<<2)	/* Associativity valid */
#define ACPI_PPTT_ALLOCATION_TYPE_VALID     (1<<3)	/* Allocation type valid */
#define ACPI_PPTT_CACHE_TYPE_VALID          (1<<4)	/* Cache type valid */
#define ACPI_PPTT_WRITE_POLICY_VALID        (1<<5)	/* Write policy valid */
#define ACPI_PPTT_LINE_SIZE_VALID           (1<<6)	/* Line size valid */

/* Masks for Attributes */

#define ACPI_PPTT_MASK_ALLOCATION_TYPE      (0x03)	/* Allocation type */
#define ACPI_PPTT_MASK_CACHE_TYPE           (0x0C)	/* Cache type */
#define ACPI_PPTT_MASK_WRITE_POLICY         (0x10)	/* Write policy */

/* Attributes describing cache */
#define ACPI_PPTT_CACHE_READ_ALLOCATE       (0x0)	/* Cache line is allocated on read */
#define ACPI_PPTT_CACHE_WRITE_ALLOCATE      (0x01)	/* Cache line is allocated on write */
#define ACPI_PPTT_CACHE_RW_ALLOCATE         (0x02)	/* Cache line is allocated on read and write */
#define ACPI_PPTT_CACHE_RW_ALLOCATE_ALT     (0x03)	/* Alternate representation of above */

#define ACPI_PPTT_CACHE_TYPE_DATA           (0x0)	/* Data cache */
#define ACPI_PPTT_CACHE_TYPE_INSTR          (1<<2)	/* Instruction cache */
#define ACPI_PPTT_CACHE_TYPE_UNIFIED        (2<<2)	/* Unified I & D cache */
#define ACPI_PPTT_CACHE_TYPE_UNIFIED_ALT    (3<<2)	/* Alternate representation of above */

#define ACPI_PPTT_CACHE_POLICY_WB           (0x0)	/* Cache is write back */
#define ACPI_PPTT_CACHE_POLICY_WT           (1<<4)	/* Cache is write through */

/* 2: ID Structure */

struct acpi_pptt_id {
	struct acpi_subtable_header header;
	u16 reserved;
	u32 vendor_id;
	u64 level1_id;
	u64 level2_id;
	u16 major_rev;
	u16 minor_rev;
	u16 spin_rev;
};

/*******************************************************************************
 *
 * RASF - RAS Feature Table (ACPI 5.0)
 *        Version 1
 *
 ******************************************************************************/

struct acpi_table_rasf {
	struct acpi_table_header header;	/* Common ACPI table header */
	u8 channel_id[12];
};

/* RASF Platform Communication Channel Shared Memory Region */

struct acpi_rasf_shared_memory {
	u32 signature;
	u16 command;
	u16 status;
	u16 version;
	u8 capabilities[16];
	u8 set_capabilities[16];
	u16 num_parameter_blocks;
	u32 set_capabilities_status;
};

/* RASF Parameter Block Structure Header */

struct acpi_rasf_parameter_block {
	u16 type;
	u16 version;
	u16 length;
};

/* RASF Parameter Block Structure for PATROL_SCRUB */

struct acpi_rasf_patrol_scrub_parameter {
	struct acpi_rasf_parameter_block header;
	u16 patrol_scrub_command;
	u64 requested_address_range[2];
	u64 actual_address_range[2];
	u16 flags;
	u8 requested_speed;
};

/* Masks for Flags and Speed fields above */

#define ACPI_RASF_SCRUBBER_RUNNING      1
#define ACPI_RASF_SPEED                 (7<<1)
#define ACPI_RASF_SPEED_SLOW            (0<<1)
#define ACPI_RASF_SPEED_MEDIUM          (4<<1)
#define ACPI_RASF_SPEED_FAST            (7<<1)

/* Channel Commands */

enum acpi_rasf_commands {
	ACPI_RASF_EXECUTE_RASF_COMMAND = 1
};

/* Platform RAS Capabilities */

enum acpi_rasf_capabiliities {
	ACPI_HW_PATROL_SCRUB_SUPPORTED = 0,
	ACPI_SW_PATROL_SCRUB_EXPOSED = 1
};

/* Patrol Scrub Commands */

enum acpi_rasf_patrol_scrub_commands {
	ACPI_RASF_GET_PATROL_PARAMETERS = 1,
	ACPI_RASF_START_PATROL_SCRUBBER = 2,
	ACPI_RASF_STOP_PATROL_SCRUBBER = 3
};

/* Channel Command flags */

#define ACPI_RASF_GENERATE_SCI          (1<<15)

/* Status values */

enum acpi_rasf_status {
	ACPI_RASF_SUCCESS = 0,
	ACPI_RASF_NOT_VALID = 1,
	ACPI_RASF_NOT_SUPPORTED = 2,
	ACPI_RASF_BUSY = 3,
	ACPI_RASF_FAILED = 4,
	ACPI_RASF_ABORTED = 5,
	ACPI_RASF_INVALID_DATA = 6
};

/* Status flags */

#define ACPI_RASF_COMMAND_COMPLETE      (1)
#define ACPI_RASF_SCI_DOORBELL          (1<<1)
#define ACPI_RASF_ERROR                 (1<<2)
#define ACPI_RASF_STATUS                (0x1F<<3)

/*******************************************************************************
 *
 * SBST - Smart Battery Specification Table
 *        Version 1
 *
 ******************************************************************************/

struct acpi_table_sbst {
	struct acpi_table_header header;	/* Common ACPI table header */
	u32 warning_level;
	u32 low_level;
	u32 critical_level;
};

/*******************************************************************************
 *
 * SDEI - Software Delegated Exception Interface Descriptor Table
 *
 * Conforms to "Software Delegated Exception Interface (SDEI)" ARM DEN0054A,
 * May 8th, 2017. Copyright 2017 ARM Ltd.
 *
 ******************************************************************************/

struct acpi_table_sdei {
	struct acpi_table_header header;	/* Common ACPI table header */
};

/*******************************************************************************
 *
 * SDEV - Secure Devices Table (ACPI 6.2)
 *        Version 1
 *
 ******************************************************************************/

struct acpi_table_sdev {
	struct acpi_table_header header;	/* Common ACPI table header */
};

struct acpi_sdev_header {
	u8 type;
	u8 flags;
	u16 length;
};

/* Values for subtable type above */

enum acpi_sdev_type {
	ACPI_SDEV_TYPE_NAMESPACE_DEVICE = 0,
	ACPI_SDEV_TYPE_PCIE_ENDPOINT_DEVICE = 1,
	ACPI_SDEV_TYPE_RESERVED = 2	/* 2 and greater are reserved */
};

/* Values for flags above */

#define ACPI_SDEV_HANDOFF_TO_UNSECURE_OS    (1)

/*
 * SDEV subtables
 */

/* 0: Namespace Device Based Secure Device Structure */

struct acpi_sdev_namespace {
	struct acpi_sdev_header header;
	u16 device_id_offset;
	u16 device_id_length;
	u16 vendor_data_offset;
	u16 vendor_data_length;
};

/* 1: PCIe Endpoint Device Based Device Structure */

struct acpi_sdev_pcie {
	struct acpi_sdev_header header;
	u16 segment;
	u16 start_bus;
	u16 path_offset;
	u16 path_length;
	u16 vendor_data_offset;
	u16 vendor_data_length;
};

/* 1a: PCIe Endpoint path entry */

struct acpi_sdev_pcie_path {
	u8 device;
	u8 function;
};

/* Reset to default packing */

#pragma pack()

#endif				/* __ACTBL2_H__ */<|MERGE_RESOLUTION|>--- conflicted
+++ resolved
@@ -65,559 +65,10 @@
 
 /*******************************************************************************
  *
-<<<<<<< HEAD
- * ASF - Alert Standard Format table (Signature "ASF!")
- *       Revision 0x10
- *
- * Conforms to the Alert Standard Format Specification V2.0, 23 April 2003
- *
- ******************************************************************************/
-
-struct acpi_table_asf {
-	struct acpi_table_header header;	/* Common ACPI table header */
-};
-
-/* ASF subtable header */
-
-struct acpi_asf_header {
-	u8 type;
-	u8 reserved;
-	u16 length;
-};
-
-/* Values for Type field above */
-
-enum acpi_asf_type {
-	ACPI_ASF_TYPE_INFO = 0,
-	ACPI_ASF_TYPE_ALERT = 1,
-	ACPI_ASF_TYPE_CONTROL = 2,
-	ACPI_ASF_TYPE_BOOT = 3,
-	ACPI_ASF_TYPE_ADDRESS = 4,
-	ACPI_ASF_TYPE_RESERVED = 5
-};
-
-/*
- * ASF subtables
- */
-
-/* 0: ASF Information */
-
-struct acpi_asf_info {
-	struct acpi_asf_header header;
-	u8 min_reset_value;
-	u8 min_poll_interval;
-	u16 system_id;
-	u32 mfg_id;
-	u8 flags;
-	u8 reserved2[3];
-};
-
-/* Masks for Flags field above */
-
-#define ACPI_ASF_SMBUS_PROTOCOLS    (1)
-
-/* 1: ASF Alerts */
-
-struct acpi_asf_alert {
-	struct acpi_asf_header header;
-	u8 assert_mask;
-	u8 deassert_mask;
-	u8 alerts;
-	u8 data_length;
-};
-
-struct acpi_asf_alert_data {
-	u8 address;
-	u8 command;
-	u8 mask;
-	u8 value;
-	u8 sensor_type;
-	u8 type;
-	u8 offset;
-	u8 source_type;
-	u8 severity;
-	u8 sensor_number;
-	u8 entity;
-	u8 instance;
-};
-
-/* 2: ASF Remote Control */
-
-struct acpi_asf_remote {
-	struct acpi_asf_header header;
-	u8 controls;
-	u8 data_length;
-	u16 reserved2;
-};
-
-struct acpi_asf_control_data {
-	u8 function;
-	u8 address;
-	u8 command;
-	u8 value;
-};
-
-/* 3: ASF RMCP Boot Options */
-
-struct acpi_asf_rmcp {
-	struct acpi_asf_header header;
-	u8 capabilities[7];
-	u8 completion_code;
-	u32 enterprise_id;
-	u8 command;
-	u16 parameter;
-	u16 boot_options;
-	u16 oem_parameters;
-};
-
-/* 4: ASF Address */
-
-struct acpi_asf_address {
-	struct acpi_asf_header header;
-	u8 eprom_address;
-	u8 devices;
-};
-
-/*******************************************************************************
- *
- * BOOT - Simple Boot Flag Table
- *        Version 1
- *
- * Conforms to the "Simple Boot Flag Specification", Version 2.1
- *
- ******************************************************************************/
-
-struct acpi_table_boot {
-	struct acpi_table_header header;	/* Common ACPI table header */
-	u8 cmos_index;		/* Index in CMOS RAM for the boot register */
-	u8 reserved[3];
-};
-
-/*******************************************************************************
- *
- * CSRT - Core System Resource Table
- *        Version 0
- *
- * Conforms to the "Core System Resource Table (CSRT)", November 14, 2011
- *
- ******************************************************************************/
-
-struct acpi_table_csrt {
-	struct acpi_table_header header;	/* Common ACPI table header */
-};
-
-/* Resource Group subtable */
-
-struct acpi_csrt_group {
-	u32 length;
-	u32 vendor_id;
-	u32 subvendor_id;
-	u16 device_id;
-	u16 subdevice_id;
-	u16 revision;
-	u16 reserved;
-	u32 shared_info_length;
-
-	/* Shared data immediately follows (Length = shared_info_length) */
-};
-
-/* Shared Info subtable */
-
-struct acpi_csrt_shared_info {
-	u16 major_version;
-	u16 minor_version;
-	u32 mmio_base_low;
-	u32 mmio_base_high;
-	u32 gsi_interrupt;
-	u8 interrupt_polarity;
-	u8 interrupt_mode;
-	u8 num_channels;
-	u8 dma_address_width;
-	u16 base_request_line;
-	u16 num_handshake_signals;
-	u32 max_block_size;
-
-	/* Resource descriptors immediately follow (Length = Group length - shared_info_length) */
-};
-
-/* Resource Descriptor subtable */
-
-struct acpi_csrt_descriptor {
-	u32 length;
-	u16 type;
-	u16 subtype;
-	u32 uid;
-
-	/* Resource-specific information immediately follows */
-};
-
-/* Resource Types */
-
-#define ACPI_CSRT_TYPE_INTERRUPT    0x0001
-#define ACPI_CSRT_TYPE_TIMER        0x0002
-#define ACPI_CSRT_TYPE_DMA          0x0003
-
-/* Resource Subtypes */
-
-#define ACPI_CSRT_XRUPT_LINE        0x0000
-#define ACPI_CSRT_XRUPT_CONTROLLER  0x0001
-#define ACPI_CSRT_TIMER             0x0000
-#define ACPI_CSRT_DMA_CHANNEL       0x0000
-#define ACPI_CSRT_DMA_CONTROLLER    0x0001
-
-/*******************************************************************************
- *
- * DBG2 - Debug Port Table 2
- *        Version 0 (Both main table and subtables)
- *
- * Conforms to "Microsoft Debug Port Table 2 (DBG2)", December 10, 2015
- *
- ******************************************************************************/
-
-struct acpi_table_dbg2 {
-	struct acpi_table_header header;	/* Common ACPI table header */
-	u32 info_offset;
-	u32 info_count;
-};
-
-struct acpi_dbg2_header {
-	u32 info_offset;
-	u32 info_count;
-};
-
-/* Debug Device Information Subtable */
-
-struct acpi_dbg2_device {
-	u8 revision;
-	u16 length;
-	u8 register_count;	/* Number of base_address registers */
-	u16 namepath_length;
-	u16 namepath_offset;
-	u16 oem_data_length;
-	u16 oem_data_offset;
-	u16 port_type;
-	u16 port_subtype;
-	u16 reserved;
-	u16 base_address_offset;
-	u16 address_size_offset;
-	/*
-	 * Data that follows:
-	 *    base_address (required) - Each in 12-byte Generic Address Structure format.
-	 *    address_size (required) - Array of u32 sizes corresponding to each base_address register.
-	 *    Namepath    (required) - Null terminated string. Single dot if not supported.
-	 *    oem_data    (optional) - Length is oem_data_length.
-	 */
-};
-
-/* Types for port_type field above */
-
-#define ACPI_DBG2_SERIAL_PORT       0x8000
-#define ACPI_DBG2_1394_PORT         0x8001
-#define ACPI_DBG2_USB_PORT          0x8002
-#define ACPI_DBG2_NET_PORT          0x8003
-
-/* Subtypes for port_subtype field above */
-
-#define ACPI_DBG2_16550_COMPATIBLE  0x0000
-#define ACPI_DBG2_16550_SUBSET      0x0001
-#define ACPI_DBG2_ARM_PL011         0x0003
-#define ACPI_DBG2_ARM_SBSA_32BIT    0x000D
-#define ACPI_DBG2_ARM_SBSA_GENERIC  0x000E
-#define ACPI_DBG2_ARM_DCC           0x000F
-#define ACPI_DBG2_BCM2835           0x0010
-
-#define ACPI_DBG2_1394_STANDARD     0x0000
-
-#define ACPI_DBG2_USB_XHCI          0x0000
-#define ACPI_DBG2_USB_EHCI          0x0001
-
-/*******************************************************************************
- *
- * DBGP - Debug Port table
- *        Version 1
- *
- * Conforms to the "Debug Port Specification", Version 1.00, 2/9/2000
- *
- ******************************************************************************/
-
-struct acpi_table_dbgp {
-	struct acpi_table_header header;	/* Common ACPI table header */
-	u8 type;		/* 0=full 16550, 1=subset of 16550 */
-	u8 reserved[3];
-	struct acpi_generic_address debug_port;
-};
-
-/*******************************************************************************
- *
- * DMAR - DMA Remapping table
- *        Version 1
- *
- * Conforms to "Intel Virtualization Technology for Directed I/O",
- * Version 2.3, October 2014
- *
- ******************************************************************************/
-
-struct acpi_table_dmar {
-	struct acpi_table_header header;	/* Common ACPI table header */
-	u8 width;		/* Host Address Width */
-	u8 flags;
-	u8 reserved[10];
-};
-
-/* Masks for Flags field above */
-
-#define ACPI_DMAR_INTR_REMAP        (1)
-#define ACPI_DMAR_X2APIC_OPT_OUT    (1<<1)
-#define ACPI_DMAR_X2APIC_MODE       (1<<2)
-
-/* DMAR subtable header */
-
-struct acpi_dmar_header {
-	u16 type;
-	u16 length;
-};
-
-/* Values for subtable type in struct acpi_dmar_header */
-
-enum acpi_dmar_type {
-	ACPI_DMAR_TYPE_HARDWARE_UNIT = 0,
-	ACPI_DMAR_TYPE_RESERVED_MEMORY = 1,
-	ACPI_DMAR_TYPE_ROOT_ATS = 2,
-	ACPI_DMAR_TYPE_HARDWARE_AFFINITY = 3,
-	ACPI_DMAR_TYPE_NAMESPACE = 4,
-	ACPI_DMAR_TYPE_RESERVED = 5	/* 5 and greater are reserved */
-};
-
-/* DMAR Device Scope structure */
-
-struct acpi_dmar_device_scope {
-	u8 entry_type;
-	u8 length;
-	u16 reserved;
-	u8 enumeration_id;
-	u8 bus;
-};
-
-/* Values for entry_type in struct acpi_dmar_device_scope - device types */
-
-enum acpi_dmar_scope_type {
-	ACPI_DMAR_SCOPE_TYPE_NOT_USED = 0,
-	ACPI_DMAR_SCOPE_TYPE_ENDPOINT = 1,
-	ACPI_DMAR_SCOPE_TYPE_BRIDGE = 2,
-	ACPI_DMAR_SCOPE_TYPE_IOAPIC = 3,
-	ACPI_DMAR_SCOPE_TYPE_HPET = 4,
-	ACPI_DMAR_SCOPE_TYPE_NAMESPACE = 5,
-	ACPI_DMAR_SCOPE_TYPE_RESERVED = 6	/* 6 and greater are reserved */
-};
-
-struct acpi_dmar_pci_path {
-	u8 device;
-	u8 function;
-};
-
-/*
- * DMAR Subtables, correspond to Type in struct acpi_dmar_header
- */
-
-/* 0: Hardware Unit Definition */
-
-struct acpi_dmar_hardware_unit {
-	struct acpi_dmar_header header;
-	u8 flags;
-	u8 reserved;
-	u16 segment;
-	u64 address;		/* Register Base Address */
-};
-
-/* Masks for Flags field above */
-
-#define ACPI_DMAR_INCLUDE_ALL       (1)
-
-/* 1: Reserved Memory Defininition */
-
-struct acpi_dmar_reserved_memory {
-	struct acpi_dmar_header header;
-	u16 reserved;
-	u16 segment;
-	u64 base_address;	/* 4K aligned base address */
-	u64 end_address;	/* 4K aligned limit address */
-};
-
-/* Masks for Flags field above */
-
-#define ACPI_DMAR_ALLOW_ALL         (1)
-
-/* 2: Root Port ATS Capability Reporting Structure */
-
-struct acpi_dmar_atsr {
-	struct acpi_dmar_header header;
-	u8 flags;
-	u8 reserved;
-	u16 segment;
-};
-
-/* Masks for Flags field above */
-
-#define ACPI_DMAR_ALL_PORTS         (1)
-
-/* 3: Remapping Hardware Static Affinity Structure */
-
-struct acpi_dmar_rhsa {
-	struct acpi_dmar_header header;
-	u32 reserved;
-	u64 base_address;
-	u32 proximity_domain;
-};
-
-/* 4: ACPI Namespace Device Declaration Structure */
-
-struct acpi_dmar_andd {
-	struct acpi_dmar_header header;
-	u8 reserved[3];
-	u8 device_number;
-	char device_name[1];
-};
-
-/*******************************************************************************
- *
- * HPET - High Precision Event Timer table
- *        Version 1
- *
- * Conforms to "IA-PC HPET (High Precision Event Timers) Specification",
- * Version 1.0a, October 2004
- *
- ******************************************************************************/
-
-struct acpi_table_hpet {
-	struct acpi_table_header header;	/* Common ACPI table header */
-	u32 id;			/* Hardware ID of event timer block */
-	struct acpi_generic_address address;	/* Address of event timer block */
-	u8 sequence;		/* HPET sequence number */
-	u16 minimum_tick;	/* Main counter min tick, periodic mode */
-	u8 flags;
-};
-
-/* Masks for Flags field above */
-
-#define ACPI_HPET_PAGE_PROTECT_MASK (3)
-
-/* Values for Page Protect flags */
-
-enum acpi_hpet_page_protect {
-	ACPI_HPET_NO_PAGE_PROTECT = 0,
-	ACPI_HPET_PAGE_PROTECT4 = 1,
-	ACPI_HPET_PAGE_PROTECT64 = 2
-};
-
-/*******************************************************************************
- *
- * IBFT - Boot Firmware Table
- *        Version 1
- *
- * Conforms to "iSCSI Boot Firmware Table (iBFT) as Defined in ACPI 3.0b
- * Specification", Version 1.01, March 1, 2007
- *
- * Note: It appears that this table is not intended to appear in the RSDT/XSDT.
- * Therefore, it is not currently supported by the disassembler.
- *
- ******************************************************************************/
-
-struct acpi_table_ibft {
-	struct acpi_table_header header;	/* Common ACPI table header */
-	u8 reserved[12];
-};
-
-/* IBFT common subtable header */
-
-struct acpi_ibft_header {
-	u8 type;
-	u8 version;
-	u16 length;
-	u8 index;
-	u8 flags;
-};
-
-/* Values for Type field above */
-
-enum acpi_ibft_type {
-	ACPI_IBFT_TYPE_NOT_USED = 0,
-	ACPI_IBFT_TYPE_CONTROL = 1,
-	ACPI_IBFT_TYPE_INITIATOR = 2,
-	ACPI_IBFT_TYPE_NIC = 3,
-	ACPI_IBFT_TYPE_TARGET = 4,
-	ACPI_IBFT_TYPE_EXTENSIONS = 5,
-	ACPI_IBFT_TYPE_RESERVED = 6	/* 6 and greater are reserved */
-};
-
-/* IBFT subtables */
-
-struct acpi_ibft_control {
-	struct acpi_ibft_header header;
-	u16 extensions;
-	u16 initiator_offset;
-	u16 nic0_offset;
-	u16 target0_offset;
-	u16 nic1_offset;
-	u16 target1_offset;
-};
-
-struct acpi_ibft_initiator {
-	struct acpi_ibft_header header;
-	u8 sns_server[16];
-	u8 slp_server[16];
-	u8 primary_server[16];
-	u8 secondary_server[16];
-	u16 name_length;
-	u16 name_offset;
-};
-
-struct acpi_ibft_nic {
-	struct acpi_ibft_header header;
-	u8 ip_address[16];
-	u8 subnet_mask_prefix;
-	u8 origin;
-	u8 gateway[16];
-	u8 primary_dns[16];
-	u8 secondary_dns[16];
-	u8 dhcp[16];
-	u16 vlan;
-	u8 mac_address[6];
-	u16 pci_address;
-	u16 name_length;
-	u16 name_offset;
-};
-
-struct acpi_ibft_target {
-	struct acpi_ibft_header header;
-	u8 target_ip_address[16];
-	u16 target_ip_socket;
-	u8 target_boot_lun[8];
-	u8 chap_type;
-	u8 nic_association;
-	u16 target_name_length;
-	u16 target_name_offset;
-	u16 chap_name_length;
-	u16 chap_name_offset;
-	u16 chap_secret_length;
-	u16 chap_secret_offset;
-	u16 reverse_chap_name_length;
-	u16 reverse_chap_name_offset;
-	u16 reverse_chap_secret_length;
-	u16 reverse_chap_secret_offset;
-};
-
-/*******************************************************************************
- *
- * IORT - IO Remapping Table
- *
- * Conforms to "IO Remapping Table System Software on ARM Platforms",
- * Document number: ARM DEN 0049B, October 2015
-=======
  * IORT - IO Remapping Table
  *
  * Conforms to "IO Remapping Table System Software on ARM Platforms",
  * Document number: ARM DEN 0049D, March 2018
->>>>>>> 24b8d41d
  *
  ******************************************************************************/
 
@@ -648,12 +99,8 @@
 	ACPI_IORT_NODE_NAMED_COMPONENT = 0x01,
 	ACPI_IORT_NODE_PCI_ROOT_COMPLEX = 0x02,
 	ACPI_IORT_NODE_SMMU = 0x03,
-<<<<<<< HEAD
-	ACPI_IORT_NODE_SMMU_V3 = 0x04
-=======
 	ACPI_IORT_NODE_SMMU_V3 = 0x04,
 	ACPI_IORT_NODE_PMCG = 0x05
->>>>>>> 24b8d41d
 };
 
 struct acpi_iort_id_mapping {
@@ -752,8 +199,6 @@
 #define ACPI_IORT_SMMU_DVM_SUPPORTED    (1)
 #define ACPI_IORT_SMMU_COHERENT_WALK    (1<<1)
 
-<<<<<<< HEAD
-=======
 /* Global interrupt format */
 
 struct acpi_iort_smmu_gsi {
@@ -763,29 +208,16 @@
 	u32 nsg_cfg_irpt_flags;
 };
 
->>>>>>> 24b8d41d
 struct acpi_iort_smmu_v3 {
 	u64 base_address;	/* SMMUv3 base address */
 	u32 flags;
 	u32 reserved;
 	u64 vatos_address;
-<<<<<<< HEAD
-	u32 model;		/* O: generic SMMUv3 */
-=======
 	u32 model;
->>>>>>> 24b8d41d
 	u32 event_gsiv;
 	u32 pri_gsiv;
 	u32 gerr_gsiv;
 	u32 sync_gsiv;
-<<<<<<< HEAD
-};
-
-/* Masks for Flags field above */
-
-#define ACPI_IORT_SMMU_V3_COHACC_OVERRIDE   (1)
-#define ACPI_IORT_SMMU_V3_HTTU_OVERRIDE     (1<<1)
-=======
 	u32 pxm;
 	u32 id_mapping_index;
 };
@@ -808,7 +240,6 @@
 	u32 node_reference;
 	u64 page1_base_address;
 };
->>>>>>> 24b8d41d
 
 /*******************************************************************************
  *
@@ -1539,19 +970,7 @@
 	u32 reserved;		/* Reserved, must be zero */
 };
 
-<<<<<<< HEAD
-/*******************************************************************************
- *
- * SPCR - Serial Port Console Redirection table
- *        Version 2
- *
- * Conforms to "Serial Port Console Redirection Table",
- * Version 1.03, August 10, 2015
- *
- ******************************************************************************/
-=======
 /* Subtable header for NFIT */
->>>>>>> 24b8d41d
 
 struct acpi_nfit_header {
 	u16 type;
@@ -1572,24 +991,9 @@
 	ACPI_NFIT_TYPE_RESERVED = 8	/* 8 and greater are reserved */
 };
 
-<<<<<<< HEAD
-/* Values for Interface Type: See the definition of the DBG2 table */
-
-/*******************************************************************************
- *
- * SPMI - Server Platform Management Interface table
- *        Version 5
- *
- * Conforms to "Intelligent Platform Management Interface Specification
- * Second Generation v2.0", Document Revision 1.0, February 12, 2004 with
- * June 12, 2009 markup.
- *
- ******************************************************************************/
-=======
 /*
  * NFIT Subtables
  */
->>>>>>> 24b8d41d
 
 /* 0: System Physical Address Range Structure */
 
