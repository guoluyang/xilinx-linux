--- conflicted
+++ resolved
@@ -25,14 +25,7 @@
 #define PCC_CMD_COMPLETE_MASK	(1 << 0)
 #define PCC_ERROR_MASK		(1 << 2)
 
-<<<<<<< HEAD
-#define PCC_CMD_COMPLETE_MASK	(1 << 0)
-#define PCC_ERROR_MASK		(1 << 2)
-
-#define MAX_CPC_REG_ENT 19
-=======
 #define MAX_CPC_REG_ENT 21
->>>>>>> 24b8d41d
 
 /* CPPC specific PCC commands. */
 #define	CMD_READ 0
@@ -126,11 +119,7 @@
 	u64 reference;
 	u64 delivered;
 	u64 reference_perf;
-<<<<<<< HEAD
-	u64 ctr_wrap_time;
-=======
 	u64 wraparound_time;
->>>>>>> 24b8d41d
 };
 
 /* Per CPU container for runtime CPPC management. */
@@ -150,11 +139,8 @@
 extern int cppc_get_perf_caps(int cpu, struct cppc_perf_caps *caps);
 extern int acpi_get_psd_map(struct cppc_cpudata **);
 extern unsigned int cppc_get_transition_latency(int cpu);
-<<<<<<< HEAD
-=======
 extern bool cpc_ffh_supported(void);
 extern int cpc_read_ffh(int cpunum, struct cpc_reg *reg, u64 *val);
 extern int cpc_write_ffh(int cpunum, struct cpc_reg *reg, u64 val);
->>>>>>> 24b8d41d
 
 #endif /* _CPPC_ACPI_H*/