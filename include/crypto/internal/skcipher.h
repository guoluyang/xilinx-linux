/* SPDX-License-Identifier: GPL-2.0-or-later */
/*
 * Symmetric key ciphers.
 * 
 * Copyright (c) 2007 Herbert Xu <herbert@gondor.apana.org.au>
 */

#ifndef _CRYPTO_INTERNAL_SKCIPHER_H
#define _CRYPTO_INTERNAL_SKCIPHER_H

#include <crypto/algapi.h>
#include <crypto/skcipher.h>
#include <linux/list.h>
#include <linux/types.h>

struct aead_request;
struct rtattr;

struct skcipher_instance {
	void (*free)(struct skcipher_instance *inst);
	union {
		struct {
			char head[offsetof(struct skcipher_alg, base)];
			struct crypto_instance base;
		} s;
		struct skcipher_alg alg;
	};
};

struct crypto_skcipher_spawn {
	struct crypto_spawn base;
};

struct skcipher_walk {
	union {
		struct {
			struct page *page;
			unsigned long offset;
		} phys;

		struct {
			u8 *page;
			void *addr;
		} virt;
	} src, dst;

	struct scatter_walk in;
	unsigned int nbytes;

	struct scatter_walk out;
	unsigned int total;

	struct list_head buffers;

	u8 *page;
	u8 *buffer;
	u8 *oiv;
	void *iv;

	unsigned int ivsize;

	int flags;
	unsigned int blocksize;
	unsigned int stride;
	unsigned int alignmask;
};

static inline struct crypto_instance *skcipher_crypto_instance(
	struct skcipher_instance *inst)
{
	return &inst->s.base;
}

static inline struct skcipher_instance *skcipher_alg_instance(
	struct crypto_skcipher *skcipher)
{
	return container_of(crypto_skcipher_alg(skcipher),
			    struct skcipher_instance, alg);
}

<<<<<<< HEAD
static inline struct crypto_instance *skcipher_crypto_instance(
	struct skcipher_instance *inst)
{
	return &inst->s.base;
}

static inline struct skcipher_instance *skcipher_alg_instance(
	struct crypto_skcipher *skcipher)
{
	return container_of(crypto_skcipher_alg(skcipher),
			    struct skcipher_instance, alg);
}

static inline void *skcipher_instance_ctx(struct skcipher_instance *inst)
{
	return crypto_instance_ctx(skcipher_crypto_instance(inst));
}

static inline void skcipher_request_complete(struct skcipher_request *req, int err)
{
	req->base.complete(&req->base, err);
}

static inline void crypto_set_skcipher_spawn(
	struct crypto_skcipher_spawn *spawn, struct crypto_instance *inst)
=======
static inline void *skcipher_instance_ctx(struct skcipher_instance *inst)
>>>>>>> 24b8d41d
{
	return crypto_instance_ctx(skcipher_crypto_instance(inst));
}

static inline void skcipher_request_complete(struct skcipher_request *req, int err)
{
	req->base.complete(&req->base, err);
}

<<<<<<< HEAD
static inline int crypto_grab_skcipher2(struct crypto_skcipher_spawn *spawn,
					const char *name, u32 type, u32 mask)
{
	return crypto_grab_skcipher(spawn, name, type, mask);
}

struct crypto_alg *crypto_lookup_skcipher(const char *name, u32 type, u32 mask);
=======
int crypto_grab_skcipher(struct crypto_skcipher_spawn *spawn,
			 struct crypto_instance *inst,
			 const char *name, u32 type, u32 mask);
>>>>>>> 24b8d41d

static inline void crypto_drop_skcipher(struct crypto_skcipher_spawn *spawn)
{
	crypto_drop_spawn(&spawn->base);
}

static inline struct skcipher_alg *crypto_skcipher_spawn_alg(
	struct crypto_skcipher_spawn *spawn)
{
	return container_of(spawn->base.alg, struct skcipher_alg, base);
}

static inline struct skcipher_alg *crypto_spawn_skcipher_alg(
	struct crypto_skcipher_spawn *spawn)
{
	return crypto_skcipher_spawn_alg(spawn);
}

static inline struct crypto_skcipher *crypto_spawn_skcipher(
	struct crypto_skcipher_spawn *spawn)
<<<<<<< HEAD
{
	return crypto_spawn_tfm2(&spawn->base);
}

static inline struct crypto_skcipher *crypto_spawn_skcipher2(
	struct crypto_skcipher_spawn *spawn)
{
	return crypto_spawn_skcipher(spawn);
}

static inline void crypto_skcipher_set_reqsize(
	struct crypto_skcipher *skcipher, unsigned int reqsize)
{
	skcipher->reqsize = reqsize;
}

int crypto_register_skcipher(struct skcipher_alg *alg);
void crypto_unregister_skcipher(struct skcipher_alg *alg);
int crypto_register_skciphers(struct skcipher_alg *algs, int count);
void crypto_unregister_skciphers(struct skcipher_alg *algs, int count);
int skcipher_register_instance(struct crypto_template *tmpl,
			       struct skcipher_instance *inst);
=======
{
	return crypto_spawn_tfm2(&spawn->base);
}

static inline void crypto_skcipher_set_reqsize(
	struct crypto_skcipher *skcipher, unsigned int reqsize)
{
	skcipher->reqsize = reqsize;
}

int crypto_register_skcipher(struct skcipher_alg *alg);
void crypto_unregister_skcipher(struct skcipher_alg *alg);
int crypto_register_skciphers(struct skcipher_alg *algs, int count);
void crypto_unregister_skciphers(struct skcipher_alg *algs, int count);
int skcipher_register_instance(struct crypto_template *tmpl,
			       struct skcipher_instance *inst);

int skcipher_walk_done(struct skcipher_walk *walk, int err);
int skcipher_walk_virt(struct skcipher_walk *walk,
		       struct skcipher_request *req,
		       bool atomic);
void skcipher_walk_atomise(struct skcipher_walk *walk);
int skcipher_walk_async(struct skcipher_walk *walk,
			struct skcipher_request *req);
int skcipher_walk_aead_encrypt(struct skcipher_walk *walk,
			       struct aead_request *req, bool atomic);
int skcipher_walk_aead_decrypt(struct skcipher_walk *walk,
			       struct aead_request *req, bool atomic);
void skcipher_walk_complete(struct skcipher_walk *walk, int err);

static inline void skcipher_walk_abort(struct skcipher_walk *walk)
{
	skcipher_walk_done(walk, -ECANCELED);
}

static inline void *crypto_skcipher_ctx(struct crypto_skcipher *tfm)
{
	return crypto_tfm_ctx(&tfm->base);
}

static inline void *skcipher_request_ctx(struct skcipher_request *req)
{
	return req->__ctx;
}

static inline u32 skcipher_request_flags(struct skcipher_request *req)
{
	return req->base.flags;
}
>>>>>>> 24b8d41d

static inline unsigned int crypto_skcipher_alg_min_keysize(
	struct skcipher_alg *alg)
{
	return alg->min_keysize;
}

<<<<<<< HEAD
static inline u32 ablkcipher_request_flags(struct ablkcipher_request *req)
=======
static inline unsigned int crypto_skcipher_alg_max_keysize(
	struct skcipher_alg *alg)
{
	return alg->max_keysize;
}

static inline unsigned int crypto_skcipher_alg_walksize(
	struct skcipher_alg *alg)
>>>>>>> 24b8d41d
{
	return alg->walksize;
}

/**
 * crypto_skcipher_walksize() - obtain walk size
 * @tfm: cipher handle
 *
 * In some cases, algorithms can only perform optimally when operating on
 * multiple blocks in parallel. This is reflected by the walksize, which
 * must be a multiple of the chunksize (or equal if the concern does not
 * apply)
 *
 * Return: walk size in bytes
 */
static inline unsigned int crypto_skcipher_walksize(
	struct crypto_skcipher *tfm)
{
	return crypto_skcipher_alg_walksize(crypto_skcipher_alg(tfm));
}

/* Helpers for simple block cipher modes of operation */
struct skcipher_ctx_simple {
	struct crypto_cipher *cipher;	/* underlying block cipher */
};
static inline struct crypto_cipher *
skcipher_cipher_simple(struct crypto_skcipher *tfm)
{
	struct skcipher_ctx_simple *ctx = crypto_skcipher_ctx(tfm);

	return ctx->cipher;
}

struct skcipher_instance *skcipher_alloc_instance_simple(
	struct crypto_template *tmpl, struct rtattr **tb);

static inline struct crypto_alg *skcipher_ialg_simple(
	struct skcipher_instance *inst)
{
	struct crypto_cipher_spawn *spawn = skcipher_instance_ctx(inst);

	return crypto_spawn_cipher_alg(spawn);
}

static inline unsigned int crypto_skcipher_alg_min_keysize(
	struct skcipher_alg *alg)
{
	if ((alg->base.cra_flags & CRYPTO_ALG_TYPE_MASK) ==
	    CRYPTO_ALG_TYPE_BLKCIPHER)
		return alg->base.cra_blkcipher.min_keysize;

	if (alg->base.cra_ablkcipher.encrypt)
		return alg->base.cra_ablkcipher.min_keysize;

	return alg->min_keysize;
}

static inline unsigned int crypto_skcipher_alg_max_keysize(
	struct skcipher_alg *alg)
{
	if ((alg->base.cra_flags & CRYPTO_ALG_TYPE_MASK) ==
	    CRYPTO_ALG_TYPE_BLKCIPHER)
		return alg->base.cra_blkcipher.max_keysize;

	if (alg->base.cra_ablkcipher.encrypt)
		return alg->base.cra_ablkcipher.max_keysize;

	return alg->max_keysize;
}

#endif	/* _CRYPTO_INTERNAL_SKCIPHER_H */
<|MERGE_RESOLUTION|>--- conflicted
+++ resolved
@@ -78,20 +78,6 @@
 			    struct skcipher_instance, alg);
 }
 
-<<<<<<< HEAD
-static inline struct crypto_instance *skcipher_crypto_instance(
-	struct skcipher_instance *inst)
-{
-	return &inst->s.base;
-}
-
-static inline struct skcipher_instance *skcipher_alg_instance(
-	struct crypto_skcipher *skcipher)
-{
-	return container_of(crypto_skcipher_alg(skcipher),
-			    struct skcipher_instance, alg);
-}
-
 static inline void *skcipher_instance_ctx(struct skcipher_instance *inst)
 {
 	return crypto_instance_ctx(skcipher_crypto_instance(inst));
@@ -102,33 +88,9 @@
 	req->base.complete(&req->base, err);
 }
 
-static inline void crypto_set_skcipher_spawn(
-	struct crypto_skcipher_spawn *spawn, struct crypto_instance *inst)
-=======
-static inline void *skcipher_instance_ctx(struct skcipher_instance *inst)
->>>>>>> 24b8d41d
-{
-	return crypto_instance_ctx(skcipher_crypto_instance(inst));
-}
-
-static inline void skcipher_request_complete(struct skcipher_request *req, int err)
-{
-	req->base.complete(&req->base, err);
-}
-
-<<<<<<< HEAD
-static inline int crypto_grab_skcipher2(struct crypto_skcipher_spawn *spawn,
-					const char *name, u32 type, u32 mask)
-{
-	return crypto_grab_skcipher(spawn, name, type, mask);
-}
-
-struct crypto_alg *crypto_lookup_skcipher(const char *name, u32 type, u32 mask);
-=======
 int crypto_grab_skcipher(struct crypto_skcipher_spawn *spawn,
 			 struct crypto_instance *inst,
 			 const char *name, u32 type, u32 mask);
->>>>>>> 24b8d41d
 
 static inline void crypto_drop_skcipher(struct crypto_skcipher_spawn *spawn)
 {
@@ -149,30 +111,6 @@
 
 static inline struct crypto_skcipher *crypto_spawn_skcipher(
 	struct crypto_skcipher_spawn *spawn)
-<<<<<<< HEAD
-{
-	return crypto_spawn_tfm2(&spawn->base);
-}
-
-static inline struct crypto_skcipher *crypto_spawn_skcipher2(
-	struct crypto_skcipher_spawn *spawn)
-{
-	return crypto_spawn_skcipher(spawn);
-}
-
-static inline void crypto_skcipher_set_reqsize(
-	struct crypto_skcipher *skcipher, unsigned int reqsize)
-{
-	skcipher->reqsize = reqsize;
-}
-
-int crypto_register_skcipher(struct skcipher_alg *alg);
-void crypto_unregister_skcipher(struct skcipher_alg *alg);
-int crypto_register_skciphers(struct skcipher_alg *algs, int count);
-void crypto_unregister_skciphers(struct skcipher_alg *algs, int count);
-int skcipher_register_instance(struct crypto_template *tmpl,
-			       struct skcipher_instance *inst);
-=======
 {
 	return crypto_spawn_tfm2(&spawn->base);
 }
@@ -222,7 +160,6 @@
 {
 	return req->base.flags;
 }
->>>>>>> 24b8d41d
 
 static inline unsigned int crypto_skcipher_alg_min_keysize(
 	struct skcipher_alg *alg)
@@ -230,9 +167,6 @@
 	return alg->min_keysize;
 }
 
-<<<<<<< HEAD
-static inline u32 ablkcipher_request_flags(struct ablkcipher_request *req)
-=======
 static inline unsigned int crypto_skcipher_alg_max_keysize(
 	struct skcipher_alg *alg)
 {
@@ -241,7 +175,6 @@
 
 static inline unsigned int crypto_skcipher_alg_walksize(
 	struct skcipher_alg *alg)
->>>>>>> 24b8d41d
 {
 	return alg->walksize;
 }
@@ -286,30 +219,4 @@
 	return crypto_spawn_cipher_alg(spawn);
 }
 
-static inline unsigned int crypto_skcipher_alg_min_keysize(
-	struct skcipher_alg *alg)
-{
-	if ((alg->base.cra_flags & CRYPTO_ALG_TYPE_MASK) ==
-	    CRYPTO_ALG_TYPE_BLKCIPHER)
-		return alg->base.cra_blkcipher.min_keysize;
-
-	if (alg->base.cra_ablkcipher.encrypt)
-		return alg->base.cra_ablkcipher.min_keysize;
-
-	return alg->min_keysize;
-}
-
-static inline unsigned int crypto_skcipher_alg_max_keysize(
-	struct skcipher_alg *alg)
-{
-	if ((alg->base.cra_flags & CRYPTO_ALG_TYPE_MASK) ==
-	    CRYPTO_ALG_TYPE_BLKCIPHER)
-		return alg->base.cra_blkcipher.max_keysize;
-
-	if (alg->base.cra_ablkcipher.encrypt)
-		return alg->base.cra_ablkcipher.max_keysize;
-
-	return alg->max_keysize;
-}
-
 #endif	/* _CRYPTO_INTERNAL_SKCIPHER_H */
