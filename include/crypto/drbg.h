--- conflicted
+++ resolved
@@ -122,19 +122,10 @@
 
 	struct crypto_skcipher *ctr_handle;	/* CTR mode cipher handle */
 	struct skcipher_request *ctr_req;	/* CTR mode request handle */
-<<<<<<< HEAD
-	__u8 *ctr_null_value_buf;		/* CTR mode unaligned buffer */
-	__u8 *ctr_null_value;			/* CTR mode aligned zero buf */
-	__u8 *outscratchpadbuf;			/* CTR mode output scratchpad */
-        __u8 *outscratchpad;			/* CTR mode aligned outbuf */
-	struct completion ctr_completion;	/* CTR mode async handler */
-	int ctr_async_err;			/* CTR mode async error */
-=======
 	__u8 *outscratchpadbuf;			/* CTR mode output scratchpad */
         __u8 *outscratchpad;			/* CTR mode aligned outbuf */
 	struct crypto_wait ctr_wait;		/* CTR mode async wait obj */
 	struct scatterlist sg_in, sg_out;	/* CTR mode SGLs */
->>>>>>> 24b8d41d
 
 	bool seeded;		/* DRBG fully seeded? */
 	bool pr;		/* Prediction resistance enabled? */
