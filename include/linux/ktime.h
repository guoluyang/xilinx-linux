--- conflicted
+++ resolved
@@ -54,13 +54,6 @@
  * this means that you must check the result for overflow yourself.
  */
 #define ktime_add_unsafe(lhs, rhs)	((u64) (lhs) + (rhs))
-
-/*
- * Same as ktime_add(), but avoids undefined behaviour on overflow; however,
- * this means that you must check the result for overflow yourself.
- */
-#define ktime_add_unsafe(lhs, rhs) \
-		({ (ktime_t){ .tv64 = (u64) (lhs).tv64 + (rhs).tv64 }; })
 
 /*
  * Add a ktime_t variable and a scalar nanosecond value.
@@ -199,25 +192,6 @@
 }
 
 static inline ktime_t ktime_sub_ms(const ktime_t kt, const u64 msec)
-<<<<<<< HEAD
-{
-	return ktime_sub_ns(kt, msec * NSEC_PER_MSEC);
-}
-
-extern ktime_t ktime_add_safe(const ktime_t lhs, const ktime_t rhs);
-
-/**
- * ktime_to_timespec_cond - convert a ktime_t variable to timespec
- *			    format only if the variable contains data
- * @kt:		the ktime_t variable to convert
- * @ts:		the timespec variable to store the result in
- *
- * Return: %true if there was a successful conversion, %false if kt was 0.
- */
-static inline __must_check bool ktime_to_timespec_cond(const ktime_t kt,
-						       struct timespec *ts)
-=======
->>>>>>> 24b8d41d
 {
 	return ktime_sub_ns(kt, msec * NSEC_PER_MSEC);
 }
