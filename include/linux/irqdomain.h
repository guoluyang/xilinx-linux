--- conflicted
+++ resolved
@@ -42,11 +42,8 @@
 struct irq_chip;
 struct irq_data;
 struct cpumask;
-<<<<<<< HEAD
-=======
 struct seq_file;
 struct irq_affinity_desc;
->>>>>>> 24b8d41d
 
 /* Number of irqs reserved for a legacy isa controller */
 #define NUM_ISA_INTERRUPTS	16
@@ -281,11 +278,7 @@
 extern struct irq_domain *irq_get_default_host(void);
 extern int irq_domain_alloc_descs(int virq, unsigned int nr_irqs,
 				  irq_hw_number_t hwirq, int node,
-<<<<<<< HEAD
-				  const struct cpumask *affinity);
-=======
 				  const struct irq_affinity_desc *affinity);
->>>>>>> 24b8d41d
 
 static inline struct fwnode_handle *of_node_to_fwnode(struct device_node *node)
 {
@@ -301,17 +294,6 @@
 
 extern void irq_domain_update_bus_token(struct irq_domain *domain,
 					enum irq_domain_bus_token bus_token);
-
-static inline
-struct irq_domain *irq_find_matching_fwnode(struct fwnode_handle *fwnode,
-					    enum irq_domain_bus_token bus_token)
-{
-	struct irq_fwspec fwspec = {
-		.fwnode = fwnode,
-	};
-
-	return irq_find_matching_fwspec(&fwspec, bus_token);
-}
 
 static inline
 struct irq_domain *irq_find_matching_fwnode(struct fwnode_handle *fwnode,
@@ -498,12 +480,8 @@
 
 extern int __irq_domain_alloc_irqs(struct irq_domain *domain, int irq_base,
 				   unsigned int nr_irqs, int node, void *arg,
-<<<<<<< HEAD
-				   bool realloc, const struct cpumask *affinity);
-=======
 				   bool realloc,
 				   const struct irq_affinity_desc *affinity);
->>>>>>> 24b8d41d
 extern void irq_domain_free_irqs(unsigned int virq, unsigned int nr_irqs);
 extern int irq_domain_activate_irq(struct irq_data *irq_data, bool early);
 extern void irq_domain_deactivate_irq(struct irq_data *irq_data);
