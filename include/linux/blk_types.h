/* SPDX-License-Identifier: GPL-2.0 */
/*
 * Block data types and constants.  Directly include this file only to
 * break include dependency loop.
 */
#ifndef __LINUX_BLK_TYPES_H
#define __LINUX_BLK_TYPES_H

#include <linux/types.h>
#include <linux/bvec.h>
<<<<<<< HEAD
=======
#include <linux/ktime.h>
>>>>>>> 24b8d41d

struct bio_set;
struct bio;
struct bio_integrity_payload;
struct page;
struct io_context;
struct cgroup_subsys_state;
typedef void (bio_end_io_t) (struct bio *);
<<<<<<< HEAD

#ifdef CONFIG_BLOCK
=======
struct bio_crypt_ctx;

struct block_device {
	dev_t			bd_dev;
	int			bd_openers;
	struct inode *		bd_inode;	/* will die */
	struct super_block *	bd_super;
	struct mutex		bd_mutex;	/* open/close mutex */
	void *			bd_claiming;
	void *			bd_holder;
	int			bd_holders;
	bool			bd_write_holder;
#ifdef CONFIG_SYSFS
	struct list_head	bd_holder_disks;
#endif
	struct block_device *	bd_contains;
	u8			bd_partno;
	struct hd_struct *	bd_part;
	/* number of times partitions within this device have been opened. */
	unsigned		bd_part_count;

	spinlock_t		bd_size_lock; /* for bd_inode->i_size updates */
	struct gendisk *	bd_disk;
	struct backing_dev_info *bd_bdi;

	/* The counter of freeze processes */
	int			bd_fsfreeze_count;
	/* Mutex for freeze */
	struct mutex		bd_fsfreeze_mutex;
} __randomize_layout;

/*
 * Block error status values.  See block/blk-core:blk_errors for the details.
 * Alpha cannot write a byte atomically, so we need to use 32-bit value.
 */
#if defined(CONFIG_ALPHA) && !defined(__alpha_bwx__)
typedef u32 __bitwise blk_status_t;
#else
typedef u8 __bitwise blk_status_t;
#endif
#define	BLK_STS_OK 0
#define BLK_STS_NOTSUPP		((__force blk_status_t)1)
#define BLK_STS_TIMEOUT		((__force blk_status_t)2)
#define BLK_STS_NOSPC		((__force blk_status_t)3)
#define BLK_STS_TRANSPORT	((__force blk_status_t)4)
#define BLK_STS_TARGET		((__force blk_status_t)5)
#define BLK_STS_NEXUS		((__force blk_status_t)6)
#define BLK_STS_MEDIUM		((__force blk_status_t)7)
#define BLK_STS_PROTECTION	((__force blk_status_t)8)
#define BLK_STS_RESOURCE	((__force blk_status_t)9)
#define BLK_STS_IOERR		((__force blk_status_t)10)

/* hack for device mapper, don't use elsewhere: */
#define BLK_STS_DM_REQUEUE    ((__force blk_status_t)11)

#define BLK_STS_AGAIN		((__force blk_status_t)12)

/*
 * BLK_STS_DEV_RESOURCE is returned from the driver to the block layer if
 * device related resources are unavailable, but the driver can guarantee
 * that the queue will be rerun in the future once resources become
 * available again. This is typically the case for device specific
 * resources that are consumed for IO. If the driver fails allocating these
 * resources, we know that inflight (or pending) IO will free these
 * resource upon completion.
 *
 * This is different from BLK_STS_RESOURCE in that it explicitly references
 * a device specific resource. For resources of wider scope, allocation
 * failure can happen without having pending IO. This means that we can't
 * rely on request completions freeing these resources, as IO may not be in
 * flight. Examples of that are kernel memory allocations, DMA mappings, or
 * any other system wide resources.
 */
#define BLK_STS_DEV_RESOURCE	((__force blk_status_t)13)

/*
 * BLK_STS_ZONE_RESOURCE is returned from the driver to the block layer if zone
 * related resources are unavailable, but the driver can guarantee the queue
 * will be rerun in the future once the resources become available again.
 *
 * This is different from BLK_STS_DEV_RESOURCE in that it explicitly references
 * a zone specific resource and IO to a different zone on the same device could
 * still be served. Examples of that are zones that are write-locked, but a read
 * to the same zone could be served.
 */
#define BLK_STS_ZONE_RESOURCE	((__force blk_status_t)14)

/*
 * BLK_STS_ZONE_OPEN_RESOURCE is returned from the driver in the completion
 * path if the device returns a status indicating that too many zone resources
 * are currently open. The same command should be successful if resubmitted
 * after the number of open zones decreases below the device's limits, which is
 * reported in the request_queue's max_open_zones.
 */
#define BLK_STS_ZONE_OPEN_RESOURCE	((__force blk_status_t)15)

/*
 * BLK_STS_ZONE_ACTIVE_RESOURCE is returned from the driver in the completion
 * path if the device returns a status indicating that too many zone resources
 * are currently active. The same command should be successful if resubmitted
 * after the number of active zones decreases below the device's limits, which
 * is reported in the request_queue's max_active_zones.
 */
#define BLK_STS_ZONE_ACTIVE_RESOURCE	((__force blk_status_t)16)

/**
 * blk_path_error - returns true if error may be path related
 * @error: status the request was completed with
 *
 * Description:
 *     This classifies block error status into non-retryable errors and ones
 *     that may be successful if retried on a failover path.
 *
 * Return:
 *     %false - retrying failover path will not help
 *     %true  - may succeed if retried
 */
static inline bool blk_path_error(blk_status_t error)
{
	switch (error) {
	case BLK_STS_NOTSUPP:
	case BLK_STS_NOSPC:
	case BLK_STS_TARGET:
	case BLK_STS_NEXUS:
	case BLK_STS_MEDIUM:
	case BLK_STS_PROTECTION:
		return false;
	}

	/* Anything else could be a path failure, so should be retried */
	return true;
}

/*
 * From most significant bit:
 * 1 bit: reserved for other usage, see below
 * 12 bits: original size of bio
 * 51 bits: issue time of bio
 */
#define BIO_ISSUE_RES_BITS      1
#define BIO_ISSUE_SIZE_BITS     12
#define BIO_ISSUE_RES_SHIFT     (64 - BIO_ISSUE_RES_BITS)
#define BIO_ISSUE_SIZE_SHIFT    (BIO_ISSUE_RES_SHIFT - BIO_ISSUE_SIZE_BITS)
#define BIO_ISSUE_TIME_MASK     ((1ULL << BIO_ISSUE_SIZE_SHIFT) - 1)
#define BIO_ISSUE_SIZE_MASK     \
	(((1ULL << BIO_ISSUE_SIZE_BITS) - 1) << BIO_ISSUE_SIZE_SHIFT)
#define BIO_ISSUE_RES_MASK      (~((1ULL << BIO_ISSUE_RES_SHIFT) - 1))

/* Reserved bit for blk-throtl */
#define BIO_ISSUE_THROTL_SKIP_LATENCY (1ULL << 63)

struct bio_issue {
	u64 value;
};

static inline u64 __bio_issue_time(u64 time)
{
	return time & BIO_ISSUE_TIME_MASK;
}

static inline u64 bio_issue_time(struct bio_issue *issue)
{
	return __bio_issue_time(issue->value);
}

static inline sector_t bio_issue_size(struct bio_issue *issue)
{
	return ((issue->value & BIO_ISSUE_SIZE_MASK) >> BIO_ISSUE_SIZE_SHIFT);
}

static inline void bio_issue_init(struct bio_issue *issue,
				       sector_t size)
{
	size &= (1ULL << BIO_ISSUE_SIZE_BITS) - 1;
	issue->value = ((issue->value & BIO_ISSUE_RES_MASK) |
			(ktime_get_ns() & BIO_ISSUE_TIME_MASK) |
			((u64)size << BIO_ISSUE_SIZE_SHIFT));
}

>>>>>>> 24b8d41d
/*
 * main unit of I/O for the block layer and lower layers (ie drivers and
 * stacking drivers)
 */
struct bio {
	struct bio		*bi_next;	/* request queue link */
<<<<<<< HEAD
	struct block_device	*bi_bdev;
	int			bi_error;
=======
	struct gendisk		*bi_disk;
>>>>>>> 24b8d41d
	unsigned int		bi_opf;		/* bottom bits req flags,
						 * top bits REQ_OP. Use
						 * accessors.
						 */
<<<<<<< HEAD
	unsigned short		bi_flags;	/* status, command, etc */
	unsigned short		bi_ioprio;
=======
	unsigned short		bi_flags;	/* status, etc and bvec pool number */
	unsigned short		bi_ioprio;
	unsigned short		bi_write_hint;
	blk_status_t		bi_status;
	u8			bi_partno;
	atomic_t		__bi_remaining;
>>>>>>> 24b8d41d

	struct bvec_iter	bi_iter;

	bio_end_io_t		*bi_end_io;

	void			*bi_private;
#ifdef CONFIG_BLK_CGROUP
	/*
	 * Represents the association of the css and request_queue for the bio.
	 * If a bio goes direct to device, it will not have a blkg as it will
	 * not have a request_queue associated with it.  The reference is put
	 * on release of the bio.
	 */
	struct blkcg_gq		*bi_blkg;
	struct bio_issue	bi_issue;
#ifdef CONFIG_BLK_CGROUP_IOCOST
	u64			bi_iocost_cost;
#endif
#endif

#ifdef CONFIG_BLK_INLINE_ENCRYPTION
	struct bio_crypt_ctx	*bi_crypt_context;
#endif

	union {
#if defined(CONFIG_BLK_DEV_INTEGRITY)
		struct bio_integrity_payload *bi_integrity; /* data integrity */
#endif
	};

	unsigned short		bi_vcnt;	/* how many bio_vec's */

	/*
	 * Everything starting with bi_max_vecs will be preserved by bio_reset()
	 */

	unsigned short		bi_max_vecs;	/* max bvl_vecs we can hold */

	atomic_t		__bi_cnt;	/* pin count */

	struct bio_vec		*bi_io_vec;	/* the actual vec list */

	struct bio_set		*bi_pool;

	/*
	 * We can inline a number of vecs at the end of the bio, to avoid
	 * double allocations for a small number of bio_vecs. This member
	 * MUST obviously be kept at the very end of the bio.
	 */
	struct bio_vec		bi_inline_vecs[];
};

#define BIO_OP_SHIFT	(8 * FIELD_SIZEOF(struct bio, bi_opf) - REQ_OP_BITS)
#define bio_flags(bio)	((bio)->bi_opf & ((1 << BIO_OP_SHIFT) - 1))
#define bio_op(bio)	((bio)->bi_opf >> BIO_OP_SHIFT)

#define bio_set_op_attrs(bio, op, op_flags) do {			\
	if (__builtin_constant_p(op))					\
		BUILD_BUG_ON((op) + 0U >= (1U << REQ_OP_BITS));		\
	else								\
		WARN_ON_ONCE((op) + 0U >= (1U << REQ_OP_BITS));		\
	if (__builtin_constant_p(op_flags))				\
		BUILD_BUG_ON((op_flags) + 0U >= (1U << BIO_OP_SHIFT));	\
	else								\
		WARN_ON_ONCE((op_flags) + 0U >= (1U << BIO_OP_SHIFT));	\
	(bio)->bi_opf = bio_flags(bio);					\
	(bio)->bi_opf |= (((op) + 0U) << BIO_OP_SHIFT);			\
	(bio)->bi_opf |= (op_flags);					\
} while (0)

#define BIO_RESET_BYTES		offsetof(struct bio, bi_max_vecs)

/*
 * bio flags
 */
enum {
	BIO_NO_PAGE_REF,	/* don't put release vec pages */
	BIO_CLONED,		/* doesn't own data */
	BIO_BOUNCED,		/* bio is a bounce bio */
	BIO_WORKINGSET,		/* contains userspace workingset pages */
	BIO_QUIET,		/* Make BIO Quiet */
	BIO_CHAIN,		/* chained bio, ->bi_remaining in effect */
	BIO_REFFED,		/* bio has elevated ->bi_cnt */
	BIO_THROTTLED,		/* This bio has already been subjected to
				 * throttling rules. Don't do it again. */
	BIO_TRACE_COMPLETION,	/* bio_endio() should trace the final completion
				 * of this bio. */
	BIO_CGROUP_ACCT,	/* has been accounted to a cgroup */
	BIO_TRACKED,		/* set if bio goes through the rq_qos path */
	BIO_FLAG_LAST
};

/* See BVEC_POOL_OFFSET below before adding new flags */

/*
<<<<<<< HEAD
 * Flags starting here get preserved by bio_reset() - this includes
 * BVEC_POOL_IDX()
 */
#define BIO_RESET_BITS	10

/*
=======
>>>>>>> 24b8d41d
 * We support 6 different bvec pools, the last one is magic in that it
 * is backed by a mempool.
 */
#define BVEC_POOL_NR		6
#define BVEC_POOL_MAX		(BVEC_POOL_NR - 1)

/*
<<<<<<< HEAD
 * Top 4 bits of bio flags indicate the pool the bvecs came from.  We add
 * 1 to the actual index so that 0 indicates that there are no bvecs to be
 * freed.
 */
#define BVEC_POOL_BITS		(4)
#define BVEC_POOL_OFFSET	(16 - BVEC_POOL_BITS)
#define BVEC_POOL_IDX(bio)	((bio)->bi_flags >> BVEC_POOL_OFFSET)
=======
 * Top 3 bits of bio flags indicate the pool the bvecs came from.  We add
 * 1 to the actual index so that 0 indicates that there are no bvecs to be
 * freed.
 */
#define BVEC_POOL_BITS		(3)
#define BVEC_POOL_OFFSET	(16 - BVEC_POOL_BITS)
#define BVEC_POOL_IDX(bio)	((bio)->bi_flags >> BVEC_POOL_OFFSET)
#if (1<< BVEC_POOL_BITS) < (BVEC_POOL_NR+1)
# error "BVEC_POOL_BITS is too small"
#endif
>>>>>>> 24b8d41d

/*
 * Flags starting here get preserved by bio_reset() - this includes
 * only BVEC_POOL_IDX()
 */
#define BIO_RESET_BITS	BVEC_POOL_OFFSET

typedef __u32 __bitwise blk_mq_req_flags_t;

/*
<<<<<<< HEAD
 * Request flags.  For use in the cmd_flags field of struct request, and in
 * bi_opf of struct bio.  Note that some flags are only valid in either one.
 */
enum rq_flag_bits {
	/* common flags */
	__REQ_FAILFAST_DEV,	/* no driver retries of device errors */
=======
 * Operations and flags common to the bio and request structures.
 * We use 8 bits for encoding the operation, and the remaining 24 for flags.
 *
 * The least significant bit of the operation number indicates the data
 * transfer direction:
 *
 *   - if the least significant bit is set transfers are TO the device
 *   - if the least significant bit is not set transfers are FROM the device
 *
 * If a operation does not transfer data the least significant bit has no
 * meaning.
 */
#define REQ_OP_BITS	8
#define REQ_OP_MASK	((1 << REQ_OP_BITS) - 1)
#define REQ_FLAG_BITS	24

enum req_opf {
	/* read sectors from the device */
	REQ_OP_READ		= 0,
	/* write sectors to the device */
	REQ_OP_WRITE		= 1,
	/* flush the volatile write cache */
	REQ_OP_FLUSH		= 2,
	/* discard sectors */
	REQ_OP_DISCARD		= 3,
	/* securely erase sectors */
	REQ_OP_SECURE_ERASE	= 5,
	/* write the same sector many times */
	REQ_OP_WRITE_SAME	= 7,
	/* write the zero filled sector many times */
	REQ_OP_WRITE_ZEROES	= 9,
	/* Open a zone */
	REQ_OP_ZONE_OPEN	= 10,
	/* Close a zone */
	REQ_OP_ZONE_CLOSE	= 11,
	/* Transition a zone to full */
	REQ_OP_ZONE_FINISH	= 12,
	/* write data at the current zone write pointer */
	REQ_OP_ZONE_APPEND	= 13,
	/* reset a zone write pointer */
	REQ_OP_ZONE_RESET	= 15,
	/* reset all the zone present on the device */
	REQ_OP_ZONE_RESET_ALL	= 17,

	/* SCSI passthrough using struct scsi_request */
	REQ_OP_SCSI_IN		= 32,
	REQ_OP_SCSI_OUT		= 33,
	/* Driver private requests */
	REQ_OP_DRV_IN		= 34,
	REQ_OP_DRV_OUT		= 35,

	REQ_OP_LAST,
};

enum req_flag_bits {
	__REQ_FAILFAST_DEV =	/* no driver retries of device errors */
		REQ_OP_BITS,
>>>>>>> 24b8d41d
	__REQ_FAILFAST_TRANSPORT, /* no driver retries of transport errors */
	__REQ_FAILFAST_DRIVER,	/* no driver retries of driver errors */
	__REQ_SYNC,		/* request is sync (sync write or read) */
	__REQ_META,		/* metadata io request */
	__REQ_PRIO,		/* boost priority in cfq */
<<<<<<< HEAD

	__REQ_NOIDLE,		/* don't anticipate more IO after this one */
	__REQ_INTEGRITY,	/* I/O includes block integrity payload */
	__REQ_FUA,		/* forced unit access */
	__REQ_PREFLUSH,		/* request for cache flush */

	/* bio only flags */
=======
	__REQ_NOMERGE,		/* don't touch this for merging */
	__REQ_IDLE,		/* anticipate more IO after this one */
	__REQ_INTEGRITY,	/* I/O includes block integrity payload */
	__REQ_FUA,		/* forced unit access */
	__REQ_PREFLUSH,		/* request for cache flush */
>>>>>>> 24b8d41d
	__REQ_RAHEAD,		/* read ahead, can fail anytime */
	__REQ_BACKGROUND,	/* background IO */
	__REQ_NOWAIT,           /* Don't wait if request will block */
	/*
	 * When a shared kthread needs to issue a bio for a cgroup, doing
	 * so synchronously can lead to priority inversions as the kthread
	 * can be trapped waiting for that cgroup.  CGROUP_PUNT flag makes
	 * submit_bio() punt the actual issuing to a dedicated per-blkcg
	 * work item to avoid such priority inversions.
	 */
	__REQ_CGROUP_PUNT,

	/* command specific flags for REQ_OP_WRITE_ZEROES: */
	__REQ_NOUNMAP,		/* do not free blocks when zeroing */

	__REQ_HIPRI,

	/* for driver use */
	__REQ_DRV,
	__REQ_SWAP,		/* swapping request. */
	__REQ_NR_BITS,		/* stops here */
};

#define REQ_FAILFAST_DEV	(1ULL << __REQ_FAILFAST_DEV)
#define REQ_FAILFAST_TRANSPORT	(1ULL << __REQ_FAILFAST_TRANSPORT)
#define REQ_FAILFAST_DRIVER	(1ULL << __REQ_FAILFAST_DRIVER)
#define REQ_SYNC		(1ULL << __REQ_SYNC)
#define REQ_META		(1ULL << __REQ_META)
#define REQ_PRIO		(1ULL << __REQ_PRIO)
<<<<<<< HEAD
#define REQ_NOIDLE		(1ULL << __REQ_NOIDLE)
=======
#define REQ_NOMERGE		(1ULL << __REQ_NOMERGE)
#define REQ_IDLE		(1ULL << __REQ_IDLE)
>>>>>>> 24b8d41d
#define REQ_INTEGRITY		(1ULL << __REQ_INTEGRITY)
#define REQ_FUA			(1ULL << __REQ_FUA)
#define REQ_PREFLUSH		(1ULL << __REQ_PREFLUSH)
#define REQ_RAHEAD		(1ULL << __REQ_RAHEAD)
#define REQ_BACKGROUND		(1ULL << __REQ_BACKGROUND)
#define REQ_NOWAIT		(1ULL << __REQ_NOWAIT)
#define REQ_CGROUP_PUNT		(1ULL << __REQ_CGROUP_PUNT)

#define REQ_NOUNMAP		(1ULL << __REQ_NOUNMAP)
#define REQ_HIPRI		(1ULL << __REQ_HIPRI)

#define REQ_DRV			(1ULL << __REQ_DRV)
#define REQ_SWAP		(1ULL << __REQ_SWAP)

#define REQ_FAILFAST_MASK \
	(REQ_FAILFAST_DEV | REQ_FAILFAST_TRANSPORT | REQ_FAILFAST_DRIVER)
<<<<<<< HEAD
#define REQ_COMMON_MASK \
	(REQ_FAILFAST_MASK | REQ_SYNC | REQ_META | REQ_PRIO | REQ_NOIDLE | \
	 REQ_PREFLUSH | REQ_FUA | REQ_INTEGRITY | REQ_NOMERGE)
#define REQ_CLONE_MASK		REQ_COMMON_MASK

/* This mask is used for both bio and request merge checking */
#define REQ_NOMERGE_FLAGS \
	(REQ_NOMERGE | REQ_STARTED | REQ_SOFTBARRIER | REQ_PREFLUSH | REQ_FUA | REQ_FLUSH_SEQ)
=======

#define REQ_NOMERGE_FLAGS \
	(REQ_NOMERGE | REQ_PREFLUSH | REQ_FUA)
>>>>>>> 24b8d41d

enum stat_group {
	STAT_READ,
	STAT_WRITE,
	STAT_DISCARD,
	STAT_FLUSH,

<<<<<<< HEAD
#define REQ_SORTED		(1ULL << __REQ_SORTED)
#define REQ_SOFTBARRIER		(1ULL << __REQ_SOFTBARRIER)
#define REQ_FUA			(1ULL << __REQ_FUA)
#define REQ_NOMERGE		(1ULL << __REQ_NOMERGE)
#define REQ_STARTED		(1ULL << __REQ_STARTED)
#define REQ_DONTPREP		(1ULL << __REQ_DONTPREP)
#define REQ_QUEUED		(1ULL << __REQ_QUEUED)
#define REQ_ELVPRIV		(1ULL << __REQ_ELVPRIV)
#define REQ_FAILED		(1ULL << __REQ_FAILED)
#define REQ_QUIET		(1ULL << __REQ_QUIET)
#define REQ_PREEMPT		(1ULL << __REQ_PREEMPT)
#define REQ_ALLOCED		(1ULL << __REQ_ALLOCED)
#define REQ_COPY_USER		(1ULL << __REQ_COPY_USER)
#define REQ_PREFLUSH		(1ULL << __REQ_PREFLUSH)
#define REQ_FLUSH_SEQ		(1ULL << __REQ_FLUSH_SEQ)
#define REQ_IO_STAT		(1ULL << __REQ_IO_STAT)
#define REQ_MIXED_MERGE		(1ULL << __REQ_MIXED_MERGE)
#define REQ_PM			(1ULL << __REQ_PM)
#define REQ_HASHED		(1ULL << __REQ_HASHED)
#define REQ_MQ_INFLIGHT		(1ULL << __REQ_MQ_INFLIGHT)

enum req_op {
	REQ_OP_READ,
	REQ_OP_WRITE,
	REQ_OP_DISCARD,		/* request to discard sectors */
	REQ_OP_SECURE_ERASE,	/* request to securely erase sectors */
	REQ_OP_WRITE_SAME,	/* write same block many times */
	REQ_OP_FLUSH,		/* request for cache flush */
};

#define REQ_OP_BITS 3

typedef unsigned int blk_qc_t;
#define BLK_QC_T_NONE	-1U
#define BLK_QC_T_SHIFT	16
=======
	NR_STAT_GROUPS
};

#define bio_op(bio) \
	((bio)->bi_opf & REQ_OP_MASK)
#define req_op(req) \
	((req)->cmd_flags & REQ_OP_MASK)
>>>>>>> 24b8d41d

/* obsolete, don't use in new code */
static inline void bio_set_op_attrs(struct bio *bio, unsigned op,
		unsigned op_flags)
{
	bio->bi_opf = op | op_flags;
}

static inline bool op_is_write(unsigned int op)
{
	return (op & 1);
}

/*
 * Check if the bio or request is one that needs special treatment in the
 * flush state machine.
 */
static inline bool op_is_flush(unsigned int op)
{
	return op & (REQ_FUA | REQ_PREFLUSH);
}

/*
 * Reads are always treated as synchronous, as are requests with the FUA or
 * PREFLUSH flag.  Other operations may be marked as synchronous using the
 * REQ_SYNC flag.
 */
static inline bool op_is_sync(unsigned int op)
{
	return (op & REQ_OP_MASK) == REQ_OP_READ ||
		(op & (REQ_SYNC | REQ_FUA | REQ_PREFLUSH));
}

static inline bool op_is_discard(unsigned int op)
{
	return (op & REQ_OP_MASK) == REQ_OP_DISCARD;
}

/*
 * Check if a bio or request operation is a zone management operation, with
 * the exception of REQ_OP_ZONE_RESET_ALL which is treated as a special case
 * due to its different handling in the block layer and device response in
 * case of command failure.
 */
static inline bool op_is_zone_mgmt(enum req_opf op)
{
	switch (op & REQ_OP_MASK) {
	case REQ_OP_ZONE_RESET:
	case REQ_OP_ZONE_OPEN:
	case REQ_OP_ZONE_CLOSE:
	case REQ_OP_ZONE_FINISH:
		return true;
	default:
		return false;
	}
}

static inline int op_stat_group(unsigned int op)
{
	if (op_is_discard(op))
		return STAT_DISCARD;
	return op_is_write(op);
}

typedef unsigned int blk_qc_t;
#define BLK_QC_T_NONE		-1U
#define BLK_QC_T_SHIFT		16
#define BLK_QC_T_INTERNAL	(1U << 31)

static inline bool blk_qc_t_valid(blk_qc_t cookie)
{
	return cookie != BLK_QC_T_NONE;
}

static inline unsigned int blk_qc_t_to_queue_num(blk_qc_t cookie)
{
	return (cookie & ~BLK_QC_T_INTERNAL) >> BLK_QC_T_SHIFT;
}

static inline unsigned int blk_qc_t_to_tag(blk_qc_t cookie)
{
	return cookie & ((1u << BLK_QC_T_SHIFT) - 1);
}

static inline bool blk_qc_t_is_internal(blk_qc_t cookie)
{
	return (cookie & BLK_QC_T_INTERNAL) != 0;
}

struct blk_rq_stat {
	u64 mean;
	u64 min;
	u64 max;
	u32 nr_samples;
	u64 batch;
};

#endif /* __LINUX_BLK_TYPES_H */<|MERGE_RESOLUTION|>--- conflicted
+++ resolved
@@ -8,10 +8,7 @@
 
 #include <linux/types.h>
 #include <linux/bvec.h>
-<<<<<<< HEAD
-=======
 #include <linux/ktime.h>
->>>>>>> 24b8d41d
 
 struct bio_set;
 struct bio;
@@ -20,10 +17,6 @@
 struct io_context;
 struct cgroup_subsys_state;
 typedef void (bio_end_io_t) (struct bio *);
-<<<<<<< HEAD
-
-#ifdef CONFIG_BLOCK
-=======
 struct bio_crypt_ctx;
 
 struct block_device {
@@ -203,34 +196,23 @@
 			((u64)size << BIO_ISSUE_SIZE_SHIFT));
 }
 
->>>>>>> 24b8d41d
 /*
  * main unit of I/O for the block layer and lower layers (ie drivers and
  * stacking drivers)
  */
 struct bio {
 	struct bio		*bi_next;	/* request queue link */
-<<<<<<< HEAD
-	struct block_device	*bi_bdev;
-	int			bi_error;
-=======
 	struct gendisk		*bi_disk;
->>>>>>> 24b8d41d
 	unsigned int		bi_opf;		/* bottom bits req flags,
 						 * top bits REQ_OP. Use
 						 * accessors.
 						 */
-<<<<<<< HEAD
-	unsigned short		bi_flags;	/* status, command, etc */
-	unsigned short		bi_ioprio;
-=======
 	unsigned short		bi_flags;	/* status, etc and bvec pool number */
 	unsigned short		bi_ioprio;
 	unsigned short		bi_write_hint;
 	blk_status_t		bi_status;
 	u8			bi_partno;
 	atomic_t		__bi_remaining;
->>>>>>> 24b8d41d
 
 	struct bvec_iter	bi_iter;
 
@@ -282,24 +264,6 @@
 	 */
 	struct bio_vec		bi_inline_vecs[];
 };
-
-#define BIO_OP_SHIFT	(8 * FIELD_SIZEOF(struct bio, bi_opf) - REQ_OP_BITS)
-#define bio_flags(bio)	((bio)->bi_opf & ((1 << BIO_OP_SHIFT) - 1))
-#define bio_op(bio)	((bio)->bi_opf >> BIO_OP_SHIFT)
-
-#define bio_set_op_attrs(bio, op, op_flags) do {			\
-	if (__builtin_constant_p(op))					\
-		BUILD_BUG_ON((op) + 0U >= (1U << REQ_OP_BITS));		\
-	else								\
-		WARN_ON_ONCE((op) + 0U >= (1U << REQ_OP_BITS));		\
-	if (__builtin_constant_p(op_flags))				\
-		BUILD_BUG_ON((op_flags) + 0U >= (1U << BIO_OP_SHIFT));	\
-	else								\
-		WARN_ON_ONCE((op_flags) + 0U >= (1U << BIO_OP_SHIFT));	\
-	(bio)->bi_opf = bio_flags(bio);					\
-	(bio)->bi_opf |= (((op) + 0U) << BIO_OP_SHIFT);			\
-	(bio)->bi_opf |= (op_flags);					\
-} while (0)
 
 #define BIO_RESET_BYTES		offsetof(struct bio, bi_max_vecs)
 
@@ -326,15 +290,6 @@
 /* See BVEC_POOL_OFFSET below before adding new flags */
 
 /*
-<<<<<<< HEAD
- * Flags starting here get preserved by bio_reset() - this includes
- * BVEC_POOL_IDX()
- */
-#define BIO_RESET_BITS	10
-
-/*
-=======
->>>>>>> 24b8d41d
  * We support 6 different bvec pools, the last one is magic in that it
  * is backed by a mempool.
  */
@@ -342,15 +297,6 @@
 #define BVEC_POOL_MAX		(BVEC_POOL_NR - 1)
 
 /*
-<<<<<<< HEAD
- * Top 4 bits of bio flags indicate the pool the bvecs came from.  We add
- * 1 to the actual index so that 0 indicates that there are no bvecs to be
- * freed.
- */
-#define BVEC_POOL_BITS		(4)
-#define BVEC_POOL_OFFSET	(16 - BVEC_POOL_BITS)
-#define BVEC_POOL_IDX(bio)	((bio)->bi_flags >> BVEC_POOL_OFFSET)
-=======
  * Top 3 bits of bio flags indicate the pool the bvecs came from.  We add
  * 1 to the actual index so that 0 indicates that there are no bvecs to be
  * freed.
@@ -361,7 +307,6 @@
 #if (1<< BVEC_POOL_BITS) < (BVEC_POOL_NR+1)
 # error "BVEC_POOL_BITS is too small"
 #endif
->>>>>>> 24b8d41d
 
 /*
  * Flags starting here get preserved by bio_reset() - this includes
@@ -372,14 +317,6 @@
 typedef __u32 __bitwise blk_mq_req_flags_t;
 
 /*
-<<<<<<< HEAD
- * Request flags.  For use in the cmd_flags field of struct request, and in
- * bi_opf of struct bio.  Note that some flags are only valid in either one.
- */
-enum rq_flag_bits {
-	/* common flags */
-	__REQ_FAILFAST_DEV,	/* no driver retries of device errors */
-=======
  * Operations and flags common to the bio and request structures.
  * We use 8 bits for encoding the operation, and the remaining 24 for flags.
  *
@@ -437,27 +374,16 @@
 enum req_flag_bits {
 	__REQ_FAILFAST_DEV =	/* no driver retries of device errors */
 		REQ_OP_BITS,
->>>>>>> 24b8d41d
 	__REQ_FAILFAST_TRANSPORT, /* no driver retries of transport errors */
 	__REQ_FAILFAST_DRIVER,	/* no driver retries of driver errors */
 	__REQ_SYNC,		/* request is sync (sync write or read) */
 	__REQ_META,		/* metadata io request */
 	__REQ_PRIO,		/* boost priority in cfq */
-<<<<<<< HEAD
-
-	__REQ_NOIDLE,		/* don't anticipate more IO after this one */
-	__REQ_INTEGRITY,	/* I/O includes block integrity payload */
-	__REQ_FUA,		/* forced unit access */
-	__REQ_PREFLUSH,		/* request for cache flush */
-
-	/* bio only flags */
-=======
 	__REQ_NOMERGE,		/* don't touch this for merging */
 	__REQ_IDLE,		/* anticipate more IO after this one */
 	__REQ_INTEGRITY,	/* I/O includes block integrity payload */
 	__REQ_FUA,		/* forced unit access */
 	__REQ_PREFLUSH,		/* request for cache flush */
->>>>>>> 24b8d41d
 	__REQ_RAHEAD,		/* read ahead, can fail anytime */
 	__REQ_BACKGROUND,	/* background IO */
 	__REQ_NOWAIT,           /* Don't wait if request will block */
@@ -487,12 +413,8 @@
 #define REQ_SYNC		(1ULL << __REQ_SYNC)
 #define REQ_META		(1ULL << __REQ_META)
 #define REQ_PRIO		(1ULL << __REQ_PRIO)
-<<<<<<< HEAD
-#define REQ_NOIDLE		(1ULL << __REQ_NOIDLE)
-=======
 #define REQ_NOMERGE		(1ULL << __REQ_NOMERGE)
 #define REQ_IDLE		(1ULL << __REQ_IDLE)
->>>>>>> 24b8d41d
 #define REQ_INTEGRITY		(1ULL << __REQ_INTEGRITY)
 #define REQ_FUA			(1ULL << __REQ_FUA)
 #define REQ_PREFLUSH		(1ULL << __REQ_PREFLUSH)
@@ -509,20 +431,9 @@
 
 #define REQ_FAILFAST_MASK \
 	(REQ_FAILFAST_DEV | REQ_FAILFAST_TRANSPORT | REQ_FAILFAST_DRIVER)
-<<<<<<< HEAD
-#define REQ_COMMON_MASK \
-	(REQ_FAILFAST_MASK | REQ_SYNC | REQ_META | REQ_PRIO | REQ_NOIDLE | \
-	 REQ_PREFLUSH | REQ_FUA | REQ_INTEGRITY | REQ_NOMERGE)
-#define REQ_CLONE_MASK		REQ_COMMON_MASK
-
-/* This mask is used for both bio and request merge checking */
-#define REQ_NOMERGE_FLAGS \
-	(REQ_NOMERGE | REQ_STARTED | REQ_SOFTBARRIER | REQ_PREFLUSH | REQ_FUA | REQ_FLUSH_SEQ)
-=======
 
 #define REQ_NOMERGE_FLAGS \
 	(REQ_NOMERGE | REQ_PREFLUSH | REQ_FUA)
->>>>>>> 24b8d41d
 
 enum stat_group {
 	STAT_READ,
@@ -530,43 +441,6 @@
 	STAT_DISCARD,
 	STAT_FLUSH,
 
-<<<<<<< HEAD
-#define REQ_SORTED		(1ULL << __REQ_SORTED)
-#define REQ_SOFTBARRIER		(1ULL << __REQ_SOFTBARRIER)
-#define REQ_FUA			(1ULL << __REQ_FUA)
-#define REQ_NOMERGE		(1ULL << __REQ_NOMERGE)
-#define REQ_STARTED		(1ULL << __REQ_STARTED)
-#define REQ_DONTPREP		(1ULL << __REQ_DONTPREP)
-#define REQ_QUEUED		(1ULL << __REQ_QUEUED)
-#define REQ_ELVPRIV		(1ULL << __REQ_ELVPRIV)
-#define REQ_FAILED		(1ULL << __REQ_FAILED)
-#define REQ_QUIET		(1ULL << __REQ_QUIET)
-#define REQ_PREEMPT		(1ULL << __REQ_PREEMPT)
-#define REQ_ALLOCED		(1ULL << __REQ_ALLOCED)
-#define REQ_COPY_USER		(1ULL << __REQ_COPY_USER)
-#define REQ_PREFLUSH		(1ULL << __REQ_PREFLUSH)
-#define REQ_FLUSH_SEQ		(1ULL << __REQ_FLUSH_SEQ)
-#define REQ_IO_STAT		(1ULL << __REQ_IO_STAT)
-#define REQ_MIXED_MERGE		(1ULL << __REQ_MIXED_MERGE)
-#define REQ_PM			(1ULL << __REQ_PM)
-#define REQ_HASHED		(1ULL << __REQ_HASHED)
-#define REQ_MQ_INFLIGHT		(1ULL << __REQ_MQ_INFLIGHT)
-
-enum req_op {
-	REQ_OP_READ,
-	REQ_OP_WRITE,
-	REQ_OP_DISCARD,		/* request to discard sectors */
-	REQ_OP_SECURE_ERASE,	/* request to securely erase sectors */
-	REQ_OP_WRITE_SAME,	/* write same block many times */
-	REQ_OP_FLUSH,		/* request for cache flush */
-};
-
-#define REQ_OP_BITS 3
-
-typedef unsigned int blk_qc_t;
-#define BLK_QC_T_NONE	-1U
-#define BLK_QC_T_SHIFT	16
-=======
 	NR_STAT_GROUPS
 };
 
@@ -574,7 +448,6 @@
 	((bio)->bi_opf & REQ_OP_MASK)
 #define req_op(req) \
 	((req)->cmd_flags & REQ_OP_MASK)
->>>>>>> 24b8d41d
 
 /* obsolete, don't use in new code */
 static inline void bio_set_op_attrs(struct bio *bio, unsigned op,
