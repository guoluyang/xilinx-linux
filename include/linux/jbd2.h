--- conflicted
+++ resolved
@@ -509,11 +509,8 @@
 
 	unsigned long		h_start_jiffies;
 	unsigned int		h_requested_credits;
-<<<<<<< HEAD
-=======
 
 	unsigned int		saved_alloc_context;
->>>>>>> 24b8d41d
 };
 
 
@@ -766,72 +763,6 @@
 /**
  * struct journal_s - The journal_s type is the concrete type associated with
  *     journal_t.
-<<<<<<< HEAD
- * @j_flags:  General journaling state flags
- * @j_errno:  Is there an outstanding uncleared error on the journal (from a
- *     prior abort)?
- * @j_sb_buffer: First part of superblock buffer
- * @j_superblock: Second part of superblock buffer
- * @j_format_version: Version of the superblock format
- * @j_state_lock: Protect the various scalars in the journal
- * @j_barrier_count:  Number of processes waiting to create a barrier lock
- * @j_barrier: The barrier lock itself
- * @j_running_transaction: The current running transaction..
- * @j_committing_transaction: the transaction we are pushing to disk
- * @j_checkpoint_transactions: a linked circular list of all transactions
- *  waiting for checkpointing
- * @j_wait_transaction_locked: Wait queue for waiting for a locked transaction
- *  to start committing, or for a barrier lock to be released
- * @j_wait_done_commit: Wait queue for waiting for commit to complete
- * @j_wait_commit: Wait queue to trigger commit
- * @j_wait_updates: Wait queue to wait for updates to complete
- * @j_wait_reserved: Wait queue to wait for reserved buffer credits to drop
- * @j_checkpoint_mutex: Mutex for locking against concurrent checkpoints
- * @j_head: Journal head - identifies the first unused block in the journal
- * @j_tail: Journal tail - identifies the oldest still-used block in the
- *  journal.
- * @j_free: Journal free - how many free blocks are there in the journal?
- * @j_first: The block number of the first usable block
- * @j_last: The block number one beyond the last usable block
- * @j_dev: Device where we store the journal
- * @j_blocksize: blocksize for the location where we store the journal.
- * @j_blk_offset: starting block offset for into the device where we store the
- *     journal
- * @j_fs_dev: Device which holds the client fs.  For internal journal this will
- *     be equal to j_dev
- * @j_reserved_credits: Number of buffers reserved from the running transaction
- * @j_maxlen: Total maximum capacity of the journal region on disk.
- * @j_list_lock: Protects the buffer lists and internal buffer state.
- * @j_inode: Optional inode where we store the journal.  If present, all journal
- *     block numbers are mapped into this inode via bmap().
- * @j_tail_sequence:  Sequence number of the oldest transaction in the log
- * @j_transaction_sequence: Sequence number of the next transaction to grant
- * @j_commit_sequence: Sequence number of the most recently committed
- *  transaction
- * @j_commit_request: Sequence number of the most recent transaction wanting
- *     commit
- * @j_uuid: Uuid of client object.
- * @j_task: Pointer to the current commit thread for this journal
- * @j_max_transaction_buffers:  Maximum number of metadata buffers to allow in a
- *     single compound commit transaction
- * @j_commit_interval: What is the maximum transaction lifetime before we begin
- *  a commit?
- * @j_commit_timer:  The timer used to wakeup the commit thread
- * @j_revoke_lock: Protect the revoke table
- * @j_revoke: The revoke table - maintains the list of revoked blocks in the
- *     current transaction.
- * @j_revoke_table: alternate revoke tables for j_revoke
- * @j_wbuf: array of buffer_heads for jbd2_journal_commit_transaction
- * @j_wbufsize: maximum number of buffer_heads allowed in j_wbuf, the
- *	number that will fit in j_blocksize
- * @j_last_sync_writer: most recent pid which did a synchronous write
- * @j_history_lock: Protect the transactions statistics history
- * @j_proc_entry: procfs entry for the jbd statistics directory
- * @j_stats: Overall statistics
- * @j_private: An opaque pointer to fs-private information.
- * @j_trans_commit_map: Lockdep entity to track transaction commit dependencies
-=======
->>>>>>> 24b8d41d
  */
 struct journal_s
 {
@@ -1307,13 +1238,9 @@
 	__u32 j_csum_seed;
 
 #ifdef CONFIG_DEBUG_LOCK_ALLOC
-<<<<<<< HEAD
-	/*
-=======
 	/**
 	 * @j_trans_commit_map:
 	 *
->>>>>>> 24b8d41d
 	 * Lockdep entity to track transaction commit dependencies. Handles
 	 * hold this "lock" for read, when we wait for commit, we acquire the
 	 * "lock" for writing. This matches the properties of jbd2 journalling
@@ -1323,8 +1250,6 @@
 	 */
 	struct lockdep_map	j_trans_commit_map;
 #endif
-<<<<<<< HEAD
-=======
 
 	/**
 	 * @j_fc_cleanup_callback:
@@ -1349,17 +1274,12 @@
 				    struct buffer_head *bh,
 				    enum passtype pass, int off,
 				    tid_t expected_commit_id);
->>>>>>> 24b8d41d
 };
 
 #define jbd2_might_wait_for_commit(j) \
 	do { \
 		rwsem_acquire(&j->j_trans_commit_map, 0, 0, _THIS_IP_); \
-<<<<<<< HEAD
-		rwsem_release(&j->j_trans_commit_map, 1, _THIS_IP_); \
-=======
 		rwsem_release(&j->j_trans_commit_map, _THIS_IP_); \
->>>>>>> 24b8d41d
 	} while (0)
 
 /* journal feature predicate functions */
@@ -1602,10 +1522,6 @@
 extern int	   jbd2_journal_bmap(journal_t *, unsigned long, unsigned long long *);
 extern int	   jbd2_journal_force_commit(journal_t *);
 extern int	   jbd2_journal_force_commit_nested(journal_t *);
-<<<<<<< HEAD
-extern int	   jbd2_journal_inode_add_write(handle_t *handle, struct jbd2_inode *inode);
-extern int	   jbd2_journal_inode_add_wait(handle_t *handle, struct jbd2_inode *inode);
-=======
 extern int	   jbd2_journal_inode_ranged_write(handle_t *handle,
 			struct jbd2_inode *inode, loff_t start_byte,
 			loff_t length);
@@ -1616,7 +1532,6 @@
 			struct jbd2_inode *jinode);
 extern int	   jbd2_journal_finish_inode_data_buffers(
 			struct jbd2_inode *jinode);
->>>>>>> 24b8d41d
 extern int	   jbd2_journal_begin_ordered_truncate(journal_t *journal,
 				struct jbd2_inode *inode, loff_t new_size);
 extern void	   jbd2_journal_init_jbd_inode(struct jbd2_inode *jinode, struct inode *inode);
