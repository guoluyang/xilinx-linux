/* SPDX-License-Identifier: GPL-2.0 */
/*
 * Percpu refcounts:
 * (C) 2012 Google, Inc.
 * Author: Kent Overstreet <koverstreet@google.com>
 *
 * This implements a refcount with similar semantics to atomic_t - atomic_inc(),
 * atomic_dec_and_test() - but percpu.
 *
 * There's one important difference between percpu refs and normal atomic_t
 * refcounts; you have to keep track of your initial refcount, and then when you
 * start shutting down you call percpu_ref_kill() _before_ dropping the initial
 * refcount.
 *
 * The refcount will have a range of 0 to ((1U << 31) - 1), i.e. one bit less
 * than an atomic_t - this is because of the way shutdown works, see
 * percpu_ref_kill()/PERCPU_COUNT_BIAS.
 *
 * Before you call percpu_ref_kill(), percpu_ref_put() does not check for the
 * refcount hitting 0 - it can't, if it was in percpu mode. percpu_ref_kill()
 * puts the ref back in single atomic_t mode, collecting the per cpu refs and
 * issuing the appropriate barriers, and then marks the ref as shutting down so
 * that percpu_ref_put() will check for the ref hitting 0.  After it returns,
 * it's safe to drop the initial ref.
 *
 * USAGE:
 *
 * See fs/aio.c for some example usage; it's used there for struct kioctx, which
 * is created when userspaces calls io_setup(), and destroyed when userspace
 * calls io_destroy() or the process exits.
 *
 * In the aio code, kill_ioctx() is called when we wish to destroy a kioctx; it
 * removes the kioctx from the proccess's table of kioctxs and kills percpu_ref.
 * After that, there can't be any new users of the kioctx (from lookup_ioctx())
 * and it's then safe to drop the initial ref with percpu_ref_put().
 *
 * Note that the free path, free_ioctx(), needs to go through explicit call_rcu()
 * to synchronize with RCU protected lookup_ioctx().  percpu_ref operations don't
 * imply RCU grace periods of any kind and if a user wants to combine percpu_ref
 * with RCU protection, it must be done explicitly.
 *
 * Code that does a two stage shutdown like this often needs some kind of
 * explicit synchronization to ensure the initial refcount can only be dropped
 * once - percpu_ref_kill() does this for you, it returns true once and false if
 * someone else already called it. The aio code uses it this way, but it's not
 * necessary if the code has some other mechanism to synchronize teardown.
 * around.
 */

#ifndef _LINUX_PERCPU_REFCOUNT_H
#define _LINUX_PERCPU_REFCOUNT_H

#include <linux/atomic.h>
#include <linux/kernel.h>
#include <linux/percpu.h>
#include <linux/rcupdate.h>
#include <linux/gfp.h>

struct percpu_ref;
typedef void (percpu_ref_func_t)(struct percpu_ref *);

/* flags set in the lower bits of percpu_ref->percpu_count_ptr */
enum {
	__PERCPU_REF_ATOMIC	= 1LU << 0,	/* operating in atomic mode */
	__PERCPU_REF_DEAD	= 1LU << 1,	/* (being) killed */
	__PERCPU_REF_ATOMIC_DEAD = __PERCPU_REF_ATOMIC | __PERCPU_REF_DEAD,

	__PERCPU_REF_FLAG_BITS	= 2,
};

/* @flags for percpu_ref_init() */
enum {
	/*
	 * Start w/ ref == 1 in atomic mode.  Can be switched to percpu
	 * operation using percpu_ref_switch_to_percpu().  If initialized
	 * with this flag, the ref will stay in atomic mode until
	 * percpu_ref_switch_to_percpu() is invoked on it.
	 * Implies ALLOW_REINIT.
	 */
	PERCPU_REF_INIT_ATOMIC	= 1 << 0,

	/*
	 * Start dead w/ ref == 0 in atomic mode.  Must be revived with
	 * percpu_ref_reinit() before used.  Implies INIT_ATOMIC and
	 * ALLOW_REINIT.
	 */
	PERCPU_REF_INIT_DEAD	= 1 << 1,

	/*
	 * Allow switching from atomic mode to percpu mode.
	 */
	PERCPU_REF_ALLOW_REINIT	= 1 << 2,
};

struct percpu_ref_data {
	atomic_long_t		count;
	percpu_ref_func_t	*release;
	percpu_ref_func_t	*confirm_switch;
	bool			force_atomic:1;
	bool			allow_reinit:1;
	struct rcu_head		rcu;
	struct percpu_ref	*ref;
};

struct percpu_ref {
	/*
	 * The low bit of the pointer indicates whether the ref is in percpu
	 * mode; if set, then get/put will manipulate the atomic_t.
	 */
	unsigned long		percpu_count_ptr;

	/*
	 * 'percpu_ref' is often embedded into user structure, and only
	 * 'percpu_count_ptr' is required in fast path, move other fields
	 * into 'percpu_ref_data', so we can reduce memory footprint in
	 * fast path.
	 */
	struct percpu_ref_data  *data;
};

int __must_check percpu_ref_init(struct percpu_ref *ref,
				 percpu_ref_func_t *release, unsigned int flags,
				 gfp_t gfp);
void percpu_ref_exit(struct percpu_ref *ref);
void percpu_ref_switch_to_atomic(struct percpu_ref *ref,
				 percpu_ref_func_t *confirm_switch);
void percpu_ref_switch_to_atomic_sync(struct percpu_ref *ref);
void percpu_ref_switch_to_percpu(struct percpu_ref *ref);
void percpu_ref_kill_and_confirm(struct percpu_ref *ref,
				 percpu_ref_func_t *confirm_kill);
void percpu_ref_resurrect(struct percpu_ref *ref);
void percpu_ref_reinit(struct percpu_ref *ref);
bool percpu_ref_is_zero(struct percpu_ref *ref);

/**
 * percpu_ref_kill - drop the initial ref
 * @ref: percpu_ref to kill
 *
 * Must be used to drop the initial ref on a percpu refcount; must be called
 * precisely once before shutdown.
 *
 * Switches @ref into atomic mode before gathering up the percpu counters
 * and dropping the initial ref.
 *
 * There are no implied RCU grace periods between kill and release.
 */
static inline void percpu_ref_kill(struct percpu_ref *ref)
{
	percpu_ref_kill_and_confirm(ref, NULL);
}

/*
 * Internal helper.  Don't use outside percpu-refcount proper.  The
 * function doesn't return the pointer and let the caller test it for NULL
 * because doing so forces the compiler to generate two conditional
 * branches as it can't assume that @ref->percpu_count is not NULL.
 */
static inline bool __ref_is_percpu(struct percpu_ref *ref,
					  unsigned long __percpu **percpu_countp)
{
	unsigned long percpu_ptr;

	/*
	 * The value of @ref->percpu_count_ptr is tested for
	 * !__PERCPU_REF_ATOMIC, which may be set asynchronously, and then
	 * used as a pointer.  If the compiler generates a separate fetch
	 * when using it as a pointer, __PERCPU_REF_ATOMIC may be set in
	 * between contaminating the pointer value, meaning that
	 * READ_ONCE() is required when fetching it.
<<<<<<< HEAD
	 */
	percpu_ptr = READ_ONCE(ref->percpu_count_ptr);

	/* paired with smp_store_release() in __percpu_ref_switch_to_percpu() */
	smp_read_barrier_depends();
=======
	 *
	 * The dependency ordering from the READ_ONCE() pairs
	 * with smp_store_release() in __percpu_ref_switch_to_percpu().
	 */
	percpu_ptr = READ_ONCE(ref->percpu_count_ptr);
>>>>>>> 24b8d41d

	/*
	 * Theoretically, the following could test just ATOMIC; however,
	 * then we'd have to mask off DEAD separately as DEAD may be
	 * visible without ATOMIC if we race with percpu_ref_kill().  DEAD
	 * implies ATOMIC anyway.  Test them together.
	 */
	if (unlikely(percpu_ptr & __PERCPU_REF_ATOMIC_DEAD))
		return false;

	*percpu_countp = (unsigned long __percpu *)percpu_ptr;
	return true;
}

/**
 * percpu_ref_get_many - increment a percpu refcount
 * @ref: percpu_ref to get
 * @nr: number of references to get
 *
 * Analogous to atomic_long_add().
 *
 * This function is safe to call as long as @ref is between init and exit.
 */
static inline void percpu_ref_get_many(struct percpu_ref *ref, unsigned long nr)
{
	unsigned long __percpu *percpu_count;

	rcu_read_lock();

	if (__ref_is_percpu(ref, &percpu_count))
		this_cpu_add(*percpu_count, nr);
	else
		atomic_long_add(nr, &ref->data->count);

	rcu_read_unlock();
}

/**
 * percpu_ref_get - increment a percpu refcount
 * @ref: percpu_ref to get
 *
 * Analagous to atomic_long_inc().
 *
 * This function is safe to call as long as @ref is between init and exit.
 */
static inline void percpu_ref_get(struct percpu_ref *ref)
{
	percpu_ref_get_many(ref, 1);
}

/**
 * percpu_ref_tryget_many - try to increment a percpu refcount
 * @ref: percpu_ref to try-get
 * @nr: number of references to get
 *
 * Increment a percpu refcount  by @nr unless its count already reached zero.
 * Returns %true on success; %false on failure.
 *
 * This function is safe to call as long as @ref is between init and exit.
 */
static inline bool percpu_ref_tryget_many(struct percpu_ref *ref,
					  unsigned long nr)
{
	unsigned long __percpu *percpu_count;
	bool ret;

	rcu_read_lock();

	if (__ref_is_percpu(ref, &percpu_count)) {
		this_cpu_add(*percpu_count, nr);
		ret = true;
	} else {
		ret = atomic_long_add_unless(&ref->data->count, nr, 0);
	}

	rcu_read_unlock();

	return ret;
}

/**
 * percpu_ref_tryget - try to increment a percpu refcount
 * @ref: percpu_ref to try-get
 *
 * Increment a percpu refcount unless its count already reached zero.
 * Returns %true on success; %false on failure.
 *
 * This function is safe to call as long as @ref is between init and exit.
 */
static inline bool percpu_ref_tryget(struct percpu_ref *ref)
{
	return percpu_ref_tryget_many(ref, 1);
}

/**
 * percpu_ref_tryget_live - try to increment a live percpu refcount
 * @ref: percpu_ref to try-get
 *
 * Increment a percpu refcount unless it has already been killed.  Returns
 * %true on success; %false on failure.
 *
 * Completion of percpu_ref_kill() in itself doesn't guarantee that this
 * function will fail.  For such guarantee, percpu_ref_kill_and_confirm()
 * should be used.  After the confirm_kill callback is invoked, it's
 * guaranteed that no new reference will be given out by
 * percpu_ref_tryget_live().
 *
 * This function is safe to call as long as @ref is between init and exit.
 */
static inline bool percpu_ref_tryget_live(struct percpu_ref *ref)
{
	unsigned long __percpu *percpu_count;
	bool ret = false;

	rcu_read_lock();

	if (__ref_is_percpu(ref, &percpu_count)) {
		this_cpu_inc(*percpu_count);
		ret = true;
	} else if (!(ref->percpu_count_ptr & __PERCPU_REF_DEAD)) {
		ret = atomic_long_inc_not_zero(&ref->data->count);
	}

	rcu_read_unlock();

	return ret;
}

/**
 * percpu_ref_put_many - decrement a percpu refcount
 * @ref: percpu_ref to put
 * @nr: number of references to put
 *
 * Decrement the refcount, and if 0, call the release function (which was passed
 * to percpu_ref_init())
 *
 * This function is safe to call as long as @ref is between init and exit.
 */
static inline void percpu_ref_put_many(struct percpu_ref *ref, unsigned long nr)
{
	unsigned long __percpu *percpu_count;

	rcu_read_lock();

	if (__ref_is_percpu(ref, &percpu_count))
		this_cpu_sub(*percpu_count, nr);
	else if (unlikely(atomic_long_sub_and_test(nr, &ref->data->count)))
		ref->data->release(ref);

	rcu_read_unlock();
}

/**
 * percpu_ref_put - decrement a percpu refcount
 * @ref: percpu_ref to put
 *
 * Decrement the refcount, and if 0, call the release function (which was passed
 * to percpu_ref_init())
 *
 * This function is safe to call as long as @ref is between init and exit.
 */
static inline void percpu_ref_put(struct percpu_ref *ref)
{
	percpu_ref_put_many(ref, 1);
}

/**
 * percpu_ref_is_dying - test whether a percpu refcount is dying or dead
 * @ref: percpu_ref to test
 *
 * Returns %true if @ref is dying or dead.
 *
 * This function is safe to call as long as @ref is between init and exit
 * and the caller is responsible for synchronizing against state changes.
 */
static inline bool percpu_ref_is_dying(struct percpu_ref *ref)
{
	return ref->percpu_count_ptr & __PERCPU_REF_DEAD;
}

#endif<|MERGE_RESOLUTION|>--- conflicted
+++ resolved
@@ -167,19 +167,11 @@
 	 * when using it as a pointer, __PERCPU_REF_ATOMIC may be set in
 	 * between contaminating the pointer value, meaning that
 	 * READ_ONCE() is required when fetching it.
-<<<<<<< HEAD
-	 */
-	percpu_ptr = READ_ONCE(ref->percpu_count_ptr);
-
-	/* paired with smp_store_release() in __percpu_ref_switch_to_percpu() */
-	smp_read_barrier_depends();
-=======
 	 *
 	 * The dependency ordering from the READ_ONCE() pairs
 	 * with smp_store_release() in __percpu_ref_switch_to_percpu().
 	 */
 	percpu_ptr = READ_ONCE(ref->percpu_count_ptr);
->>>>>>> 24b8d41d
 
 	/*
 	 * Theoretically, the following could test just ATOMIC; however,
