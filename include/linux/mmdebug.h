/* SPDX-License-Identifier: GPL-2.0 */
#ifndef LINUX_MM_DEBUG_H
#define LINUX_MM_DEBUG_H 1

#include <linux/bug.h>
#include <linux/stringify.h>

struct page;
struct vm_area_struct;
struct mm_struct;

extern void dump_page(struct page *page, const char *reason);
extern void __dump_page(struct page *page, const char *reason);
void dump_vma(const struct vm_area_struct *vma);
void dump_mm(const struct mm_struct *mm);

#ifdef CONFIG_DEBUG_VM
#define VM_BUG_ON(cond) BUG_ON(cond)
#define VM_BUG_ON_PAGE(cond, page)					\
	do {								\
		if (unlikely(cond)) {					\
			dump_page(page, "VM_BUG_ON_PAGE(" __stringify(cond)")");\
			BUG();						\
		}							\
	} while (0)
#define VM_BUG_ON_VMA(cond, vma)					\
	do {								\
		if (unlikely(cond)) {					\
			dump_vma(vma);					\
			BUG();						\
		}							\
	} while (0)
#define VM_BUG_ON_MM(cond, mm)						\
	do {								\
		if (unlikely(cond)) {					\
			dump_mm(mm);					\
			BUG();						\
		}							\
	} while (0)
<<<<<<< HEAD
#define VM_WARN_ON(cond) WARN_ON(cond)
#define VM_WARN_ON_ONCE(cond) WARN_ON_ONCE(cond)
#define VM_WARN_ONCE(cond, format...) WARN_ONCE(cond, format)
#define VM_WARN(cond, format...) WARN(cond, format)
=======
#define VM_WARN_ON(cond) (void)WARN_ON(cond)
#define VM_WARN_ON_ONCE(cond) (void)WARN_ON_ONCE(cond)
#define VM_WARN_ONCE(cond, format...) (void)WARN_ONCE(cond, format)
#define VM_WARN(cond, format...) (void)WARN(cond, format)
>>>>>>> 24b8d41d
#else
#define VM_BUG_ON(cond) BUILD_BUG_ON_INVALID(cond)
#define VM_BUG_ON_PAGE(cond, page) VM_BUG_ON(cond)
#define VM_BUG_ON_VMA(cond, vma) VM_BUG_ON(cond)
#define VM_BUG_ON_MM(cond, mm) VM_BUG_ON(cond)
#define VM_WARN_ON(cond) BUILD_BUG_ON_INVALID(cond)
#define VM_WARN_ON_ONCE(cond) BUILD_BUG_ON_INVALID(cond)
#define VM_WARN_ONCE(cond, format...) BUILD_BUG_ON_INVALID(cond)
#define VM_WARN(cond, format...) BUILD_BUG_ON_INVALID(cond)
#endif

#ifdef CONFIG_DEBUG_VIRTUAL
#define VIRTUAL_BUG_ON(cond) BUG_ON(cond)
#else
#define VIRTUAL_BUG_ON(cond) do { } while (0)
#endif

#ifdef CONFIG_DEBUG_VM_PGFLAGS
#define VM_BUG_ON_PGFLAGS(cond, page) VM_BUG_ON_PAGE(cond, page)
#else
#define VM_BUG_ON_PGFLAGS(cond, page) BUILD_BUG_ON_INVALID(cond)
#endif

#endif<|MERGE_RESOLUTION|>--- conflicted
+++ resolved
@@ -37,17 +37,10 @@
 			BUG();						\
 		}							\
 	} while (0)
-<<<<<<< HEAD
-#define VM_WARN_ON(cond) WARN_ON(cond)
-#define VM_WARN_ON_ONCE(cond) WARN_ON_ONCE(cond)
-#define VM_WARN_ONCE(cond, format...) WARN_ONCE(cond, format)
-#define VM_WARN(cond, format...) WARN(cond, format)
-=======
 #define VM_WARN_ON(cond) (void)WARN_ON(cond)
 #define VM_WARN_ON_ONCE(cond) (void)WARN_ON_ONCE(cond)
 #define VM_WARN_ONCE(cond, format...) (void)WARN_ONCE(cond, format)
 #define VM_WARN(cond, format...) (void)WARN(cond, format)
->>>>>>> 24b8d41d
 #else
 #define VM_BUG_ON(cond) BUILD_BUG_ON_INVALID(cond)
 #define VM_BUG_ON_PAGE(cond, page) VM_BUG_ON(cond)
