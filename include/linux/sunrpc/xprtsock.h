--- conflicted
+++ resolved
@@ -83,15 +83,10 @@
  */
 #define XPRT_SOCK_CONNECTING	1U
 #define XPRT_SOCK_DATA_READY	(2)
-<<<<<<< HEAD
-
-#endif /* __KERNEL__ */
-=======
 #define XPRT_SOCK_UPD_TIMEOUT	(3)
 #define XPRT_SOCK_WAKE_ERROR	(4)
 #define XPRT_SOCK_WAKE_WRITE	(5)
 #define XPRT_SOCK_WAKE_PENDING	(6)
 #define XPRT_SOCK_WAKE_DISCONNECT	(7)
->>>>>>> 24b8d41d
 
 #endif /* _LINUX_SUNRPC_XPRTSOCK_H */