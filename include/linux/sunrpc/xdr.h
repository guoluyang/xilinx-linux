/* SPDX-License-Identifier: GPL-2.0 */
/*
 * XDR standard data types and function declarations
 *
 * Copyright (C) 1995-1997 Olaf Kirch <okir@monad.swb.de>
 *
 * Based on:
 *   RFC 4506 "XDR: External Data Representation Standard", May 2006
 */

#ifndef _SUNRPC_XDR_H_
#define _SUNRPC_XDR_H_

#include <linux/uio.h>
#include <asm/byteorder.h>
#include <asm/unaligned.h>
#include <linux/scatterlist.h>

struct bio_vec;
struct rpc_rqst;

/*
 * Buffer adjustment
 */
#define XDR_QUADLEN(l)		(((l) + 3) >> 2)

/*
 * Generic opaque `network object.' At the kernel level, this type
 * is used only by lockd.
 */
#define XDR_MAX_NETOBJ		1024
struct xdr_netobj {
	unsigned int		len;
	u8 *			data;
};

/*
 * Basic structure for transmission/reception of a client XDR message.
 * Features a header (for a linear buffer containing RPC headers
 * and the data payload for short messages), and then an array of
 * pages.
 * The tail iovec allows you to append data after the page array. Its
 * main interest is for appending padding to the pages in order to
 * satisfy the int_32-alignment requirements in RFC1832.
 *
 * For the future, we might want to string several of these together
 * in a list if anybody wants to make use of NFSv4 COMPOUND
 * operations and/or has a need for scatter/gather involving pages.
 */
struct xdr_buf {
	struct kvec	head[1],	/* RPC header + non-page data */
			tail[1];	/* Appended after page data */

	struct bio_vec	*bvec;
	struct page **	pages;		/* Array of pages */
	unsigned int	page_base,	/* Start of page data */
			page_len,	/* Length of page data */
			flags;		/* Flags for data disposition */
#define XDRBUF_READ		0x01		/* target of file read */
#define XDRBUF_WRITE		0x02		/* source of file write */
#define XDRBUF_SPARSE_PAGES	0x04		/* Page array is sparse */

	unsigned int	buflen,		/* Total length of storage buffer */
			len;		/* Length of XDR encoded message */
};

static inline void
xdr_buf_init(struct xdr_buf *buf, void *start, size_t len)
{
	buf->head[0].iov_base = start;
	buf->head[0].iov_len = len;
	buf->tail[0].iov_len = 0;
<<<<<<< HEAD
=======
	buf->pages = NULL;
>>>>>>> 24b8d41d
	buf->page_len = 0;
	buf->flags = 0;
	buf->len = 0;
	buf->buflen = len;
}

/*
 * pre-xdr'ed macros.
 */

#define	xdr_zero	cpu_to_be32(0)
#define	xdr_one		cpu_to_be32(1)
#define	xdr_two		cpu_to_be32(2)

#define	rpc_auth_null	cpu_to_be32(RPC_AUTH_NULL)
#define	rpc_auth_unix	cpu_to_be32(RPC_AUTH_UNIX)
#define	rpc_auth_short	cpu_to_be32(RPC_AUTH_SHORT)
#define	rpc_auth_gss	cpu_to_be32(RPC_AUTH_GSS)

#define	rpc_call	cpu_to_be32(RPC_CALL)
#define	rpc_reply	cpu_to_be32(RPC_REPLY)

#define	rpc_msg_accepted	cpu_to_be32(RPC_MSG_ACCEPTED)

#define	rpc_success		cpu_to_be32(RPC_SUCCESS)
#define	rpc_prog_unavail	cpu_to_be32(RPC_PROG_UNAVAIL)
#define	rpc_prog_mismatch	cpu_to_be32(RPC_PROG_MISMATCH)
#define	rpc_proc_unavail	cpu_to_be32(RPC_PROC_UNAVAIL)
#define	rpc_garbage_args	cpu_to_be32(RPC_GARBAGE_ARGS)
#define	rpc_system_err		cpu_to_be32(RPC_SYSTEM_ERR)
#define	rpc_drop_reply		cpu_to_be32(RPC_DROP_REPLY)

#define	rpc_mismatch		cpu_to_be32(RPC_MISMATCH)
#define	rpc_auth_error		cpu_to_be32(RPC_AUTH_ERROR)

#define	rpc_auth_ok		cpu_to_be32(RPC_AUTH_OK)
#define	rpc_autherr_badcred	cpu_to_be32(RPC_AUTH_BADCRED)
#define	rpc_autherr_rejectedcred cpu_to_be32(RPC_AUTH_REJECTEDCRED)
#define	rpc_autherr_badverf	cpu_to_be32(RPC_AUTH_BADVERF)
#define	rpc_autherr_rejectedverf cpu_to_be32(RPC_AUTH_REJECTEDVERF)
#define	rpc_autherr_tooweak	cpu_to_be32(RPC_AUTH_TOOWEAK)
#define	rpcsec_gsserr_credproblem	cpu_to_be32(RPCSEC_GSS_CREDPROBLEM)
#define	rpcsec_gsserr_ctxproblem	cpu_to_be32(RPCSEC_GSS_CTXPROBLEM)

/*
 * Miscellaneous XDR helper functions
 */
__be32 *xdr_encode_opaque_fixed(__be32 *p, const void *ptr, unsigned int len);
__be32 *xdr_encode_opaque(__be32 *p, const void *ptr, unsigned int len);
__be32 *xdr_encode_string(__be32 *p, const char *s);
__be32 *xdr_decode_string_inplace(__be32 *p, char **sp, unsigned int *lenp,
			unsigned int maxlen);
__be32 *xdr_encode_netobj(__be32 *p, const struct xdr_netobj *);
__be32 *xdr_decode_netobj(__be32 *p, struct xdr_netobj *);

void	xdr_inline_pages(struct xdr_buf *, unsigned int,
			 struct page **, unsigned int, unsigned int);
void	xdr_terminate_string(struct xdr_buf *, const u32);
size_t	xdr_buf_pagecount(struct xdr_buf *buf);
int	xdr_alloc_bvec(struct xdr_buf *buf, gfp_t gfp);
void	xdr_free_bvec(struct xdr_buf *buf);

static inline __be32 *xdr_encode_array(__be32 *p, const void *s, unsigned int len)
{
	return xdr_encode_opaque(p, s, len);
}

/*
 * Decode 64bit quantities (NFSv3 support)
 */
static inline __be32 *
xdr_encode_hyper(__be32 *p, __u64 val)
{
	put_unaligned_be64(val, p);
	return p + 2;
}

static inline __be32 *
xdr_decode_hyper(__be32 *p, __u64 *valp)
{
	*valp = get_unaligned_be64(p);
	return p + 2;
}

static inline __be32 *
xdr_decode_opaque_fixed(__be32 *p, void *ptr, unsigned int len)
{
	memcpy(ptr, p, len);
	return p + XDR_QUADLEN(len);
}

static inline void xdr_netobj_dup(struct xdr_netobj *dst,
				  struct xdr_netobj *src, gfp_t gfp_mask)
{
	dst->data = kmemdup(src->data, src->len, gfp_mask);
	dst->len = src->len;
}

/*
 * Adjust kvec to reflect end of xdr'ed data (RPC client XDR)
 */
static inline int
xdr_adjust_iovec(struct kvec *iov, __be32 *p)
{
	return iov->iov_len = ((u8 *) p - (u8 *) iov->iov_base);
}

/*
 * XDR buffer helper functions
 */
extern void xdr_shift_buf(struct xdr_buf *, size_t);
extern void xdr_buf_from_iov(struct kvec *, struct xdr_buf *);
extern int xdr_buf_subsegment(struct xdr_buf *, struct xdr_buf *, unsigned int, unsigned int);
extern void xdr_buf_trim(struct xdr_buf *, unsigned int);
extern int read_bytes_from_xdr_buf(struct xdr_buf *, unsigned int, void *, unsigned int);
extern int write_bytes_to_xdr_buf(struct xdr_buf *, unsigned int, void *, unsigned int);

extern int xdr_encode_word(struct xdr_buf *, unsigned int, u32);
extern int xdr_decode_word(struct xdr_buf *, unsigned int, u32 *);

struct xdr_array2_desc;
typedef int (*xdr_xcode_elem_t)(struct xdr_array2_desc *desc, void *elem);
struct xdr_array2_desc {
	unsigned int elem_size;
	unsigned int array_len;
	unsigned int array_maxlen;
	xdr_xcode_elem_t xcode;
};

extern int xdr_decode_array2(struct xdr_buf *buf, unsigned int base,
			     struct xdr_array2_desc *desc);
extern int xdr_encode_array2(struct xdr_buf *buf, unsigned int base,
			     struct xdr_array2_desc *desc);
extern void _copy_from_pages(char *p, struct page **pages, size_t pgbase,
			     size_t len);

/*
 * Provide some simple tools for XDR buffer overflow-checking etc.
 */
struct xdr_stream {
	__be32 *p;		/* start of available buffer */
	struct xdr_buf *buf;	/* XDR buffer to read/write */

	__be32 *end;		/* end of available buffer space */
	struct kvec *iov;	/* pointer to the current kvec */
	struct kvec scratch;	/* Scratch buffer */
	struct page **page_ptr;	/* pointer to the current page */
	unsigned int nwords;	/* Remaining decode buffer length */

	struct rpc_rqst *rqst;	/* For debugging */
};

/*
 * These are the xdr_stream style generic XDR encode and decode functions.
 */
typedef void	(*kxdreproc_t)(struct rpc_rqst *rqstp, struct xdr_stream *xdr,
		const void *obj);
typedef int	(*kxdrdproc_t)(struct rpc_rqst *rqstp, struct xdr_stream *xdr,
		void *obj);

extern void xdr_init_encode(struct xdr_stream *xdr, struct xdr_buf *buf,
			    __be32 *p, struct rpc_rqst *rqst);
extern __be32 *xdr_reserve_space(struct xdr_stream *xdr, size_t nbytes);
extern int xdr_reserve_space_vec(struct xdr_stream *xdr, struct kvec *vec,
		size_t nbytes);
extern void xdr_commit_encode(struct xdr_stream *xdr);
extern void xdr_truncate_encode(struct xdr_stream *xdr, size_t len);
extern int xdr_restrict_buflen(struct xdr_stream *xdr, int newbuflen);
extern void xdr_write_pages(struct xdr_stream *xdr, struct page **pages,
		unsigned int base, unsigned int len);
extern unsigned int xdr_stream_pos(const struct xdr_stream *xdr);
extern unsigned int xdr_page_pos(const struct xdr_stream *xdr);
extern void xdr_init_decode(struct xdr_stream *xdr, struct xdr_buf *buf,
			    __be32 *p, struct rpc_rqst *rqst);
extern void xdr_init_decode_pages(struct xdr_stream *xdr, struct xdr_buf *buf,
		struct page **pages, unsigned int len);
extern void xdr_set_scratch_buffer(struct xdr_stream *xdr, void *buf, size_t buflen);
extern __be32 *xdr_inline_decode(struct xdr_stream *xdr, size_t nbytes);
extern unsigned int xdr_read_pages(struct xdr_stream *xdr, unsigned int len);
extern void xdr_enter_page(struct xdr_stream *xdr, unsigned int len);
extern int xdr_process_buf(struct xdr_buf *buf, unsigned int offset, unsigned int len, int (*actor)(struct scatterlist *, void *), void *data);
extern uint64_t xdr_align_data(struct xdr_stream *, uint64_t, uint32_t);
extern uint64_t xdr_expand_hole(struct xdr_stream *, uint64_t, uint64_t);

/**
 * xdr_stream_remaining - Return the number of bytes remaining in the stream
 * @xdr: pointer to struct xdr_stream
 *
 * Return value:
 *   Number of bytes remaining in @xdr before xdr->end
 */
static inline size_t
xdr_stream_remaining(const struct xdr_stream *xdr)
{
	return xdr->nwords << 2;
}

ssize_t xdr_stream_decode_opaque(struct xdr_stream *xdr, void *ptr,
		size_t size);
ssize_t xdr_stream_decode_opaque_dup(struct xdr_stream *xdr, void **ptr,
		size_t maxlen, gfp_t gfp_flags);
ssize_t xdr_stream_decode_string(struct xdr_stream *xdr, char *str,
		size_t size);
ssize_t xdr_stream_decode_string_dup(struct xdr_stream *xdr, char **str,
		size_t maxlen, gfp_t gfp_flags);
/**
 * xdr_align_size - Calculate padded size of an object
 * @n: Size of an object being XDR encoded (in bytes)
 *
 * Return value:
 *   Size (in bytes) of the object including xdr padding
 */
static inline size_t
xdr_align_size(size_t n)
{
	const size_t mask = sizeof(__u32) - 1;

	return (n + mask) & ~mask;
}

/**
 * xdr_pad_size - Calculate size of an object's pad
 * @n: Size of an object being XDR encoded (in bytes)
 *
 * This implementation avoids the need for conditional
 * branches or modulo division.
 *
 * Return value:
 *   Size (in bytes) of the needed XDR pad
 */
static inline size_t xdr_pad_size(size_t n)
{
	return xdr_align_size(n) - n;
}

/**
 * xdr_stream_encode_item_present - Encode a "present" list item
 * @xdr: pointer to xdr_stream
 *
 * Return values:
 *   On success, returns length in bytes of XDR buffer consumed
 *   %-EMSGSIZE on XDR buffer overflow
 */
static inline ssize_t xdr_stream_encode_item_present(struct xdr_stream *xdr)
{
	const size_t len = sizeof(__be32);
	__be32 *p = xdr_reserve_space(xdr, len);

	if (unlikely(!p))
		return -EMSGSIZE;
	*p = xdr_one;
	return len;
}

/**
 * xdr_stream_encode_item_absent - Encode a "not present" list item
 * @xdr: pointer to xdr_stream
 *
 * Return values:
 *   On success, returns length in bytes of XDR buffer consumed
 *   %-EMSGSIZE on XDR buffer overflow
 */
static inline int xdr_stream_encode_item_absent(struct xdr_stream *xdr)
{
	const size_t len = sizeof(__be32);
	__be32 *p = xdr_reserve_space(xdr, len);

	if (unlikely(!p))
		return -EMSGSIZE;
	*p = xdr_zero;
	return len;
}

/**
 * xdr_stream_encode_u32 - Encode a 32-bit integer
 * @xdr: pointer to xdr_stream
 * @n: integer to encode
 *
 * Return values:
 *   On success, returns length in bytes of XDR buffer consumed
 *   %-EMSGSIZE on XDR buffer overflow
 */
static inline ssize_t
xdr_stream_encode_u32(struct xdr_stream *xdr, __u32 n)
{
	const size_t len = sizeof(n);
	__be32 *p = xdr_reserve_space(xdr, len);

	if (unlikely(!p))
		return -EMSGSIZE;
	*p = cpu_to_be32(n);
	return len;
}

/**
 * xdr_stream_encode_u64 - Encode a 64-bit integer
 * @xdr: pointer to xdr_stream
 * @n: 64-bit integer to encode
 *
 * Return values:
 *   On success, returns length in bytes of XDR buffer consumed
 *   %-EMSGSIZE on XDR buffer overflow
 */
static inline ssize_t
xdr_stream_encode_u64(struct xdr_stream *xdr, __u64 n)
{
	const size_t len = sizeof(n);
	__be32 *p = xdr_reserve_space(xdr, len);

	if (unlikely(!p))
		return -EMSGSIZE;
	xdr_encode_hyper(p, n);
	return len;
}

/**
 * xdr_stream_encode_opaque_inline - Encode opaque xdr data
 * @xdr: pointer to xdr_stream
 * @ptr: pointer to void pointer
 * @len: size of object
 *
 * Return values:
 *   On success, returns length in bytes of XDR buffer consumed
 *   %-EMSGSIZE on XDR buffer overflow
 */
static inline ssize_t
xdr_stream_encode_opaque_inline(struct xdr_stream *xdr, void **ptr, size_t len)
{
	size_t count = sizeof(__u32) + xdr_align_size(len);
	__be32 *p = xdr_reserve_space(xdr, count);

	if (unlikely(!p)) {
		*ptr = NULL;
		return -EMSGSIZE;
	}
	xdr_encode_opaque(p, NULL, len);
	*ptr = ++p;
	return count;
}

/**
 * xdr_stream_encode_opaque_fixed - Encode fixed length opaque xdr data
 * @xdr: pointer to xdr_stream
 * @ptr: pointer to opaque data object
 * @len: size of object pointed to by @ptr
 *
 * Return values:
 *   On success, returns length in bytes of XDR buffer consumed
 *   %-EMSGSIZE on XDR buffer overflow
 */
static inline ssize_t
xdr_stream_encode_opaque_fixed(struct xdr_stream *xdr, const void *ptr, size_t len)
{
	__be32 *p = xdr_reserve_space(xdr, len);

	if (unlikely(!p))
		return -EMSGSIZE;
	xdr_encode_opaque_fixed(p, ptr, len);
	return xdr_align_size(len);
}

/**
 * xdr_stream_encode_opaque - Encode variable length opaque xdr data
 * @xdr: pointer to xdr_stream
 * @ptr: pointer to opaque data object
 * @len: size of object pointed to by @ptr
 *
 * Return values:
 *   On success, returns length in bytes of XDR buffer consumed
 *   %-EMSGSIZE on XDR buffer overflow
 */
static inline ssize_t
xdr_stream_encode_opaque(struct xdr_stream *xdr, const void *ptr, size_t len)
{
	size_t count = sizeof(__u32) + xdr_align_size(len);
	__be32 *p = xdr_reserve_space(xdr, count);

	if (unlikely(!p))
		return -EMSGSIZE;
	xdr_encode_opaque(p, ptr, len);
	return count;
}

/**
 * xdr_stream_encode_uint32_array - Encode variable length array of integers
 * @xdr: pointer to xdr_stream
 * @array: array of integers
 * @array_size: number of elements in @array
 *
 * Return values:
 *   On success, returns length in bytes of XDR buffer consumed
 *   %-EMSGSIZE on XDR buffer overflow
 */
static inline ssize_t
xdr_stream_encode_uint32_array(struct xdr_stream *xdr,
		const __u32 *array, size_t array_size)
{
	ssize_t ret = (array_size+1) * sizeof(__u32);
	__be32 *p = xdr_reserve_space(xdr, ret);

	if (unlikely(!p))
		return -EMSGSIZE;
	*p++ = cpu_to_be32(array_size);
	for (; array_size > 0; p++, array++, array_size--)
		*p = cpu_to_be32p(array);
	return ret;
}

/**
 * xdr_item_is_absent - symbolically handle XDR discriminators
 * @p: pointer to undecoded discriminator
 *
 * Return values:
 *   %true if the following XDR item is absent
 *   %false if the following XDR item is present
 */
static inline bool xdr_item_is_absent(const __be32 *p)
{
	return *p == xdr_zero;
}

/**
 * xdr_item_is_present - symbolically handle XDR discriminators
 * @p: pointer to undecoded discriminator
 *
 * Return values:
 *   %true if the following XDR item is present
 *   %false if the following XDR item is absent
 */
static inline bool xdr_item_is_present(const __be32 *p)
{
	return *p != xdr_zero;
}

/**
 * xdr_stream_decode_u32 - Decode a 32-bit integer
 * @xdr: pointer to xdr_stream
 * @ptr: location to store integer
 *
 * Return values:
 *   %0 on success
 *   %-EBADMSG on XDR buffer overflow
 */
static inline ssize_t
xdr_stream_decode_u32(struct xdr_stream *xdr, __u32 *ptr)
{
	const size_t count = sizeof(*ptr);
	__be32 *p = xdr_inline_decode(xdr, count);

	if (unlikely(!p))
		return -EBADMSG;
	*ptr = be32_to_cpup(p);
	return 0;
}

/**
 * xdr_stream_decode_opaque_fixed - Decode fixed length opaque xdr data
 * @xdr: pointer to xdr_stream
 * @ptr: location to store data
 * @len: size of buffer pointed to by @ptr
 *
 * Return values:
 *   On success, returns size of object stored in @ptr
 *   %-EBADMSG on XDR buffer overflow
 */
static inline ssize_t
xdr_stream_decode_opaque_fixed(struct xdr_stream *xdr, void *ptr, size_t len)
{
	__be32 *p = xdr_inline_decode(xdr, len);

	if (unlikely(!p))
		return -EBADMSG;
	xdr_decode_opaque_fixed(p, ptr, len);
	return len;
}

/**
 * xdr_stream_decode_opaque_inline - Decode variable length opaque xdr data
 * @xdr: pointer to xdr_stream
 * @ptr: location to store pointer to opaque data
 * @maxlen: maximum acceptable object size
 *
 * Note: the pointer stored in @ptr cannot be assumed valid after the XDR
 * buffer has been destroyed, or even after calling xdr_inline_decode()
 * on @xdr. It is therefore expected that the object it points to should
 * be processed immediately.
 *
 * Return values:
 *   On success, returns size of object stored in *@ptr
 *   %-EBADMSG on XDR buffer overflow
 *   %-EMSGSIZE if the size of the object would exceed @maxlen
 */
static inline ssize_t
xdr_stream_decode_opaque_inline(struct xdr_stream *xdr, void **ptr, size_t maxlen)
{
	__be32 *p;
	__u32 len;

	*ptr = NULL;
	if (unlikely(xdr_stream_decode_u32(xdr, &len) < 0))
		return -EBADMSG;
	if (len != 0) {
		p = xdr_inline_decode(xdr, len);
		if (unlikely(!p))
			return -EBADMSG;
		if (unlikely(len > maxlen))
			return -EMSGSIZE;
		*ptr = p;
	}
	return len;
}

/**
 * xdr_stream_decode_uint32_array - Decode variable length array of integers
 * @xdr: pointer to xdr_stream
 * @array: location to store the integer array or NULL
 * @array_size: number of elements to store
 *
 * Return values:
 *   On success, returns number of elements stored in @array
 *   %-EBADMSG on XDR buffer overflow
 *   %-EMSGSIZE if the size of the array exceeds @array_size
 */
static inline ssize_t
xdr_stream_decode_uint32_array(struct xdr_stream *xdr,
		__u32 *array, size_t array_size)
{
	__be32 *p;
	__u32 len;
	ssize_t retval;

	if (unlikely(xdr_stream_decode_u32(xdr, &len) < 0))
		return -EBADMSG;
	p = xdr_inline_decode(xdr, len * sizeof(*p));
	if (unlikely(!p))
		return -EBADMSG;
	if (array == NULL)
		return len;
	if (len <= array_size) {
		if (len < array_size)
			memset(array+len, 0, (array_size-len)*sizeof(*array));
		array_size = len;
		retval = len;
	} else
		retval = -EMSGSIZE;
	for (; array_size > 0; p++, array++, array_size--)
		*array = be32_to_cpup(p);
	return retval;
}

#endif /* _SUNRPC_XDR_H_ */<|MERGE_RESOLUTION|>--- conflicted
+++ resolved
@@ -70,10 +70,7 @@
 	buf->head[0].iov_base = start;
 	buf->head[0].iov_len = len;
 	buf->tail[0].iov_len = 0;
-<<<<<<< HEAD
-=======
 	buf->pages = NULL;
->>>>>>> 24b8d41d
 	buf->page_len = 0;
 	buf->flags = 0;
 	buf->len = 0;
