--- conflicted
+++ resolved
@@ -66,11 +66,7 @@
 	struct module *		owner;
 	int			hash_size;
 	struct hlist_head *	hash_table;
-<<<<<<< HEAD
-	rwlock_t		hash_lock;
-=======
 	spinlock_t		hash_lock;
->>>>>>> 24b8d41d
 
 	char			*name;
 	void			(*cache_put)(struct kref *);
