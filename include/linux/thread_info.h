/* SPDX-License-Identifier: GPL-2.0 */
/* thread_info.h: common low-level thread information accessors
 *
 * Copyright (C) 2002  David Howells (dhowells@redhat.com)
 * - Incorporating suggestions made by Linus Torvalds
 */

#ifndef _LINUX_THREAD_INFO_H
#define _LINUX_THREAD_INFO_H

#include <linux/types.h>
#include <linux/bug.h>
#include <linux/restart_block.h>

<<<<<<< HEAD
struct timespec;
struct compat_timespec;

#ifdef CONFIG_THREAD_INFO_IN_TASK
#define current_thread_info() ((struct thread_info *)current)
#endif

=======
#ifdef CONFIG_THREAD_INFO_IN_TASK
>>>>>>> 24b8d41d
/*
 * For CONFIG_THREAD_INFO_IN_TASK kernels we need <asm/current.h> for the
 * definition of current, but for !CONFIG_THREAD_INFO_IN_TASK kernels,
 * including <asm/current.h> can cause a circular dependency on some platforms.
 */
#include <asm/current.h>
#define current_thread_info() ((struct thread_info *)current)
#endif

#include <linux/bitops.h>

/*
 * For per-arch arch_within_stack_frames() implementations, defined in
 * asm/thread_info.h.
 */
enum {
	BAD_STACK = -1,
	NOT_STACK = 0,
	GOOD_FRAME,
	GOOD_STACK,
};

#include <asm/thread_info.h>

#ifdef __KERNEL__

#ifndef THREAD_ALIGN
#define THREAD_ALIGN	THREAD_SIZE
#endif

#define THREADINFO_GFP		(GFP_KERNEL_ACCOUNT | __GFP_ZERO)

/*
 * flag set/clear/test wrappers
 * - pass TIF_xxxx constants to these functions
 */

static inline void set_ti_thread_flag(struct thread_info *ti, int flag)
{
	set_bit(flag, (unsigned long *)&ti->flags);
}

static inline void clear_ti_thread_flag(struct thread_info *ti, int flag)
{
	clear_bit(flag, (unsigned long *)&ti->flags);
}

static inline void update_ti_thread_flag(struct thread_info *ti, int flag,
					 bool value)
{
	if (value)
		set_ti_thread_flag(ti, flag);
	else
		clear_ti_thread_flag(ti, flag);
}

static inline int test_and_set_ti_thread_flag(struct thread_info *ti, int flag)
{
	return test_and_set_bit(flag, (unsigned long *)&ti->flags);
}

static inline int test_and_clear_ti_thread_flag(struct thread_info *ti, int flag)
{
	return test_and_clear_bit(flag, (unsigned long *)&ti->flags);
}

static inline int test_ti_thread_flag(struct thread_info *ti, int flag)
{
	return test_bit(flag, (unsigned long *)&ti->flags);
}

#define set_thread_flag(flag) \
	set_ti_thread_flag(current_thread_info(), flag)
#define clear_thread_flag(flag) \
	clear_ti_thread_flag(current_thread_info(), flag)
#define update_thread_flag(flag, value) \
	update_ti_thread_flag(current_thread_info(), flag, value)
#define test_and_set_thread_flag(flag) \
	test_and_set_ti_thread_flag(current_thread_info(), flag)
#define test_and_clear_thread_flag(flag) \
	test_and_clear_ti_thread_flag(current_thread_info(), flag)
#define test_thread_flag(flag) \
	test_ti_thread_flag(current_thread_info(), flag)

#define tif_need_resched() test_thread_flag(TIF_NEED_RESCHED)

#ifndef CONFIG_HAVE_ARCH_WITHIN_STACK_FRAMES
static inline int arch_within_stack_frames(const void * const stack,
					   const void * const stackend,
					   const void *obj, unsigned long len)
<<<<<<< HEAD
{
	return 0;
}
#endif

#ifdef CONFIG_HARDENED_USERCOPY
extern void __check_object_size(const void *ptr, unsigned long n,
					bool to_user);

static __always_inline void check_object_size(const void *ptr, unsigned long n,
					      bool to_user)
{
	if (!__builtin_constant_p(n))
		__check_object_size(ptr, n, to_user);
}
#else
static inline void check_object_size(const void *ptr, unsigned long n,
				     bool to_user)
{ }
#endif /* CONFIG_HARDENED_USERCOPY */
=======
{
	return 0;
}
#endif

#ifdef CONFIG_HARDENED_USERCOPY
extern void __check_object_size(const void *ptr, unsigned long n,
					bool to_user);

static __always_inline void check_object_size(const void *ptr, unsigned long n,
					      bool to_user)
{
	if (!__builtin_constant_p(n))
		__check_object_size(ptr, n, to_user);
}
#else
static inline void check_object_size(const void *ptr, unsigned long n,
				     bool to_user)
{ }
#endif /* CONFIG_HARDENED_USERCOPY */

extern void __compiletime_error("copy source size is too small")
__bad_copy_from(void);
extern void __compiletime_error("copy destination size is too small")
__bad_copy_to(void);

static inline void copy_overflow(int size, unsigned long count)
{
	WARN(1, "Buffer overflow detected (%d < %lu)!\n", size, count);
}

static __always_inline __must_check bool
check_copy_size(const void *addr, size_t bytes, bool is_source)
{
	int sz = __compiletime_object_size(addr);
	if (unlikely(sz >= 0 && sz < bytes)) {
		if (!__builtin_constant_p(bytes))
			copy_overflow(sz, bytes);
		else if (is_source)
			__bad_copy_from();
		else
			__bad_copy_to();
		return false;
	}
	if (WARN_ON_ONCE(bytes > INT_MAX))
		return false;
	check_object_size(addr, bytes, is_source);
	return true;
}

#ifndef arch_setup_new_exec
static inline void arch_setup_new_exec(void) { }
#endif
>>>>>>> 24b8d41d

#endif	/* __KERNEL__ */

#endif /* _LINUX_THREAD_INFO_H */<|MERGE_RESOLUTION|>--- conflicted
+++ resolved
@@ -12,17 +12,7 @@
 #include <linux/bug.h>
 #include <linux/restart_block.h>
 
-<<<<<<< HEAD
-struct timespec;
-struct compat_timespec;
-
 #ifdef CONFIG_THREAD_INFO_IN_TASK
-#define current_thread_info() ((struct thread_info *)current)
-#endif
-
-=======
-#ifdef CONFIG_THREAD_INFO_IN_TASK
->>>>>>> 24b8d41d
 /*
  * For CONFIG_THREAD_INFO_IN_TASK kernels we need <asm/current.h> for the
  * definition of current, but for !CONFIG_THREAD_INFO_IN_TASK kernels,
@@ -113,28 +103,6 @@
 static inline int arch_within_stack_frames(const void * const stack,
 					   const void * const stackend,
 					   const void *obj, unsigned long len)
-<<<<<<< HEAD
-{
-	return 0;
-}
-#endif
-
-#ifdef CONFIG_HARDENED_USERCOPY
-extern void __check_object_size(const void *ptr, unsigned long n,
-					bool to_user);
-
-static __always_inline void check_object_size(const void *ptr, unsigned long n,
-					      bool to_user)
-{
-	if (!__builtin_constant_p(n))
-		__check_object_size(ptr, n, to_user);
-}
-#else
-static inline void check_object_size(const void *ptr, unsigned long n,
-				     bool to_user)
-{ }
-#endif /* CONFIG_HARDENED_USERCOPY */
-=======
 {
 	return 0;
 }
@@ -188,7 +156,6 @@
 #ifndef arch_setup_new_exec
 static inline void arch_setup_new_exec(void) { }
 #endif
->>>>>>> 24b8d41d
 
 #endif	/* __KERNEL__ */
 
