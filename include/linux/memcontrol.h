--- conflicted
+++ resolved
@@ -28,32 +28,9 @@
 struct mm_struct;
 struct kmem_cache;
 
-<<<<<<< HEAD
-/*
- * The corresponding mem_cgroup_stat_names is defined in mm/memcontrol.c,
- * These two lists should keep in accord with each other.
- */
-enum mem_cgroup_stat_index {
-	/*
-	 * For MEM_CONTAINER_TYPE_ALL, usage = pagecache + rss.
-	 */
-	MEM_CGROUP_STAT_CACHE,		/* # of pages charged as cache */
-	MEM_CGROUP_STAT_RSS,		/* # of pages charged as anon rss */
-	MEM_CGROUP_STAT_RSS_HUGE,	/* # of pages charged as anon huge */
-	MEM_CGROUP_STAT_FILE_MAPPED,	/* # of pages charged as file rss */
-	MEM_CGROUP_STAT_DIRTY,          /* # of dirty pages in page cache */
-	MEM_CGROUP_STAT_WRITEBACK,	/* # of pages under writeback */
-	MEM_CGROUP_STAT_SWAP,		/* # of pages, swapped out */
-	MEM_CGROUP_STAT_NSTATS,
-	/* default hierarchy stats */
-	MEMCG_KERNEL_STACK_KB = MEM_CGROUP_STAT_NSTATS,
-	MEMCG_SLAB_RECLAIMABLE,
-	MEMCG_SLAB_UNRECLAIMABLE,
-=======
 /* Cgroup-specific page state, on top of universal node page state */
 enum memcg_stat_item {
 	MEMCG_SWAP = NR_VM_NODE_STAT_ITEMS,
->>>>>>> 24b8d41d
 	MEMCG_SOCK,
 	MEMCG_PERCPU_B,
 	MEMCG_NR_STAT,
@@ -73,10 +50,6 @@
 
 struct mem_cgroup_reclaim_cookie {
 	pg_data_t *pgdat;
-<<<<<<< HEAD
-	int priority;
-=======
->>>>>>> 24b8d41d
 	unsigned int generation;
 };
 
@@ -102,25 +75,9 @@
 	MEM_CGROUP_NTARGETS,
 };
 
-<<<<<<< HEAD
-#ifdef CONFIG_MEMCG
-
-#define MEM_CGROUP_ID_SHIFT	16
-#define MEM_CGROUP_ID_MAX	USHRT_MAX
-
-struct mem_cgroup_id {
-	int id;
-	atomic_t ref;
-};
-
-struct mem_cgroup_stat_cpu {
-	long count[MEMCG_NR_STAT];
-	unsigned long events[MEMCG_NR_EVENTS];
-=======
 struct memcg_vmstats_percpu {
 	long stat[MEMCG_NR_STAT];
 	unsigned long events[NR_VM_EVENT_ITEMS];
->>>>>>> 24b8d41d
 	unsigned long nr_page_events;
 	unsigned long targets[MEM_CGROUP_NTARGETS];
 };
@@ -498,18 +455,6 @@
 }
 
 /**
-<<<<<<< HEAD
- * mem_cgroup_lruvec - get the lru list vector for a node or a memcg zone
- * @node: node of the wanted lruvec
- * @memcg: memcg of the wanted lruvec
- *
- * Returns the lru list vector holding pages for a given @node or a given
- * @memcg and @zone. This can be the node lruvec, if the memory controller
- * is disabled.
- */
-static inline struct lruvec *mem_cgroup_lruvec(struct pglist_data *pgdat,
-				struct mem_cgroup *memcg)
-=======
  * mem_cgroup_lruvec - get the lru list vector for a memcg & node
  * @memcg: memcg of the wanted lruvec
  *
@@ -519,18 +464,11 @@
  */
 static inline struct lruvec *mem_cgroup_lruvec(struct mem_cgroup *memcg,
 					       struct pglist_data *pgdat)
->>>>>>> 24b8d41d
 {
 	struct mem_cgroup_per_node *mz;
 	struct lruvec *lruvec;
 
 	if (mem_cgroup_disabled()) {
-<<<<<<< HEAD
-		lruvec = node_lruvec(pgdat);
-		goto out;
-	}
-
-=======
 		lruvec = &pgdat->__lruvec;
 		goto out;
 	}
@@ -538,7 +476,6 @@
 	if (!memcg)
 		memcg = root_mem_cgroup;
 
->>>>>>> 24b8d41d
 	mz = mem_cgroup_nodeinfo(memcg, pgdat->node_id);
 	lruvec = &mz->lruvec;
 out:
@@ -614,8 +551,6 @@
 		return 0;
 
 	return memcg->id.id;
-<<<<<<< HEAD
-=======
 }
 struct mem_cgroup *mem_cgroup_from_id(unsigned short id);
 
@@ -633,9 +568,7 @@
 
 	mz = container_of(lruvec, struct mem_cgroup_per_node, lruvec);
 	return mz->memcg;
->>>>>>> 24b8d41d
-}
-struct mem_cgroup *mem_cgroup_from_id(unsigned short id);
+}
 
 /**
  * parent_mem_cgroup - find the accounting parent of a memcg
@@ -700,27 +633,16 @@
 	struct mem_cgroup_per_node *mz;
 
 	mz = container_of(lruvec, struct mem_cgroup_per_node, lruvec);
-<<<<<<< HEAD
-	return mz->lru_size[lru];
+	return READ_ONCE(mz->lru_zone_size[zone_idx][lru]);
 }
 
 void mem_cgroup_handle_over_high(void);
 
-unsigned long mem_cgroup_get_limit(struct mem_cgroup *memcg);
-
-void mem_cgroup_print_oom_info(struct mem_cgroup *memcg,
-=======
-	return READ_ONCE(mz->lru_zone_size[zone_idx][lru]);
-}
-
-void mem_cgroup_handle_over_high(void);
-
 unsigned long mem_cgroup_get_max(struct mem_cgroup *memcg);
 
 unsigned long mem_cgroup_size(struct mem_cgroup *memcg);
 
 void mem_cgroup_print_oom_context(struct mem_cgroup *memcg,
->>>>>>> 24b8d41d
 				struct task_struct *p);
 
 void mem_cgroup_print_oom_meminfo(struct mem_cgroup *memcg);
@@ -838,11 +760,6 @@
 	struct mem_cgroup_per_node *pn;
 	long x;
 
-<<<<<<< HEAD
-unsigned long mem_cgroup_soft_limit_reclaim(pg_data_t *pgdat, int order,
-						gfp_t gfp_mask,
-						unsigned long *total_scanned);
-=======
 	if (mem_cgroup_disabled())
 		return node_page_state(lruvec_pgdat(lruvec), idx);
 
@@ -854,7 +771,6 @@
 #endif
 	return x;
 }
->>>>>>> 24b8d41d
 
 static inline unsigned long lruvec_page_state_local(struct lruvec *lruvec,
 						    enum node_stat_item idx)
@@ -981,18 +897,6 @@
 	rcu_read_unlock();
 }
 
-<<<<<<< HEAD
-static inline struct lruvec *mem_cgroup_lruvec(struct pglist_data *pgdat,
-				struct mem_cgroup *memcg)
-{
-	return node_lruvec(pgdat);
-}
-
-static inline struct lruvec *mem_cgroup_page_lruvec(struct page *page,
-						    struct pglist_data *pgdat)
-{
-	return &pgdat->lruvec;
-=======
 static inline void memcg_memory_event(struct mem_cgroup *memcg,
 				      enum memcg_memory_event event)
 {
@@ -1119,7 +1023,6 @@
 static inline struct mem_cgroup *parent_mem_cgroup(struct mem_cgroup *memcg)
 {
 	return NULL;
->>>>>>> 24b8d41d
 }
 
 static inline bool mm_match_cgroup(struct mm_struct *mm,
@@ -1183,10 +1086,6 @@
 	return NULL;
 }
 
-<<<<<<< HEAD
-static inline unsigned long
-mem_cgroup_get_lru_size(struct lruvec *lruvec, enum lru_list lru)
-=======
 static inline bool mem_cgroup_online(struct mem_cgroup *memcg)
 {
 	return true;
@@ -1195,28 +1094,16 @@
 static inline
 unsigned long mem_cgroup_get_zone_lru_size(struct lruvec *lruvec,
 		enum lru_list lru, int zone_idx)
->>>>>>> 24b8d41d
 {
 	return 0;
 }
 
-<<<<<<< HEAD
-static inline unsigned long
-mem_cgroup_node_nr_lru_pages(struct mem_cgroup *memcg,
-			     int nid, unsigned int lru_mask)
-=======
 static inline unsigned long mem_cgroup_get_max(struct mem_cgroup *memcg)
 {
 	return 0;
 }
 
 static inline unsigned long mem_cgroup_size(struct mem_cgroup *memcg)
->>>>>>> 24b8d41d
-{
-	return 0;
-}
-
-static inline unsigned long mem_cgroup_get_limit(struct mem_cgroup *memcg)
 {
 	return 0;
 }
@@ -1620,16 +1507,6 @@
 }
 #endif
 
-<<<<<<< HEAD
-struct kmem_cache *memcg_kmem_get_cache(struct kmem_cache *cachep);
-void memcg_kmem_put_cache(struct kmem_cache *cachep);
-int memcg_kmem_charge_memcg(struct page *page, gfp_t gfp, int order,
-			    struct mem_cgroup *memcg);
-int memcg_kmem_charge(struct page *page, gfp_t gfp, int order);
-void memcg_kmem_uncharge(struct page *page, int order);
-
-#if defined(CONFIG_MEMCG) && !defined(CONFIG_SLOB)
-=======
 #ifdef CONFIG_MEMCG_KMEM
 int __memcg_kmem_charge(struct mem_cgroup *memcg, gfp_t gfp,
 			unsigned int nr_pages);
@@ -1642,7 +1519,6 @@
 int obj_cgroup_charge(struct obj_cgroup *objcg, gfp_t gfp, size_t size);
 void obj_cgroup_uncharge(struct obj_cgroup *objcg, size_t size);
 
->>>>>>> 24b8d41d
 extern struct static_key_false memcg_kmem_enabled_key;
 
 extern int memcg_nr_cache_ids;
@@ -1662,8 +1538,6 @@
 	return static_branch_likely(&memcg_kmem_enabled_key);
 }
 
-<<<<<<< HEAD
-=======
 static inline int memcg_kmem_charge_page(struct page *page, gfp_t gfp,
 					 int order)
 {
@@ -1693,7 +1567,6 @@
 		__memcg_kmem_uncharge(memcg, nr_pages);
 }
 
->>>>>>> 24b8d41d
 /*
  * helper for accessing a memcg's index. It will be used as an index in the
  * child cache array in kmem_cache, and also to derive its name. This function
@@ -1704,16 +1577,6 @@
 	return memcg ? memcg->kmemcg_id : -1;
 }
 
-<<<<<<< HEAD
-/**
- * memcg_kmem_update_page_stat - update kmem page state statistics
- * @page: the page
- * @idx: page state item to account
- * @val: number of pages (positive or negative)
- */
-static inline void memcg_kmem_update_page_stat(struct page *page,
-				enum mem_cgroup_stat_index idx, int val)
-=======
 struct mem_cgroup *mem_cgroup_from_obj(void *p);
 
 #else
@@ -1735,7 +1598,6 @@
 }
 
 static inline void __memcg_kmem_uncharge_page(struct page *page, int order)
->>>>>>> 24b8d41d
 {
 }
 
@@ -1760,19 +1622,11 @@
 {
 }
 
-<<<<<<< HEAD
-static inline void memcg_kmem_update_page_stat(struct page *page,
-				enum mem_cgroup_stat_index idx, int val)
-{
-}
-#endif /* CONFIG_MEMCG && !CONFIG_SLOB */
-=======
 static inline struct mem_cgroup *mem_cgroup_from_obj(void *p)
 {
        return NULL;
 }
 
 #endif /* CONFIG_MEMCG_KMEM */
->>>>>>> 24b8d41d
 
 #endif /* _LINUX_MEMCONTROL_H */