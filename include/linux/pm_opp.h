--- conflicted
+++ resolved
@@ -152,10 +152,7 @@
 void dev_pm_opp_detach_genpd(struct opp_table *opp_table);
 int dev_pm_opp_xlate_performance_state(struct opp_table *src_table, struct opp_table *dst_table, unsigned int pstate);
 int dev_pm_opp_set_rate(struct device *dev, unsigned long target_freq);
-<<<<<<< HEAD
-=======
 int dev_pm_opp_set_bw(struct device *dev, struct dev_pm_opp *opp);
->>>>>>> 24b8d41d
 int dev_pm_opp_set_sharing_cpus(struct device *cpu_dev, const struct cpumask *cpumask);
 int dev_pm_opp_get_sharing_cpus(struct device *cpu_dev, struct cpumask *cpumask);
 void dev_pm_opp_remove_table(struct device *dev);
@@ -222,30 +219,24 @@
 					unsigned long freq, bool available)
 {
 	return ERR_PTR(-ENOTSUPP);
-<<<<<<< HEAD
-=======
 }
 
 static inline struct dev_pm_opp *dev_pm_opp_find_level_exact(struct device *dev,
 					unsigned int level)
 {
 	return ERR_PTR(-ENOTSUPP);
->>>>>>> 24b8d41d
 }
 
 static inline struct dev_pm_opp *dev_pm_opp_find_freq_floor(struct device *dev,
 					unsigned long *freq)
 {
 	return ERR_PTR(-ENOTSUPP);
-<<<<<<< HEAD
-=======
 }
 
 static inline struct dev_pm_opp *dev_pm_opp_find_freq_ceil_by_volt(struct device *dev,
 					unsigned long u_volt)
 {
 	return ERR_PTR(-ENOTSUPP);
->>>>>>> 24b8d41d
 }
 
 static inline struct dev_pm_opp *dev_pm_opp_find_freq_ceil(struct device *dev,
@@ -290,18 +281,12 @@
 
 static inline int dev_pm_opp_register_notifier(struct device *dev, struct notifier_block *nb)
 {
-<<<<<<< HEAD
-	return ERR_PTR(-ENOTSUPP);
-=======
-	return -ENOTSUPP;
->>>>>>> 24b8d41d
+	return -ENOTSUPP;
 }
 
 static inline int dev_pm_opp_unregister_notifier(struct device *dev, struct notifier_block *nb)
 {
 	return -ENOTSUPP;
-<<<<<<< HEAD
-=======
 }
 
 static inline struct opp_table *dev_pm_opp_set_supported_hw(struct device *dev,
@@ -309,7 +294,6 @@
 							    unsigned int count)
 {
 	return ERR_PTR(-ENOTSUPP);
->>>>>>> 24b8d41d
 }
 
 static inline void dev_pm_opp_put_supported_hw(struct opp_table *opp_table) {}
@@ -317,20 +301,13 @@
 static inline struct opp_table *dev_pm_opp_register_set_opp_helper(struct device *dev,
 			int (*set_opp)(struct dev_pm_set_opp_data *data))
 {
-<<<<<<< HEAD
-	return -ENOTSUPP;
-=======
-	return ERR_PTR(-ENOTSUPP);
->>>>>>> 24b8d41d
+	return ERR_PTR(-ENOTSUPP);
 }
 
 static inline void dev_pm_opp_unregister_set_opp_helper(struct opp_table *opp_table) {}
 
 static inline struct opp_table *dev_pm_opp_set_prop_name(struct device *dev, const char *name)
 {
-<<<<<<< HEAD
-	return -ENOTSUPP;
-=======
 	return ERR_PTR(-ENOTSUPP);
 }
 
@@ -346,7 +323,6 @@
 static inline struct opp_table *dev_pm_opp_set_clkname(struct device *dev, const char * name)
 {
 	return ERR_PTR(-ENOTSUPP);
->>>>>>> 24b8d41d
 }
 
 static inline void dev_pm_opp_put_clkname(struct opp_table *opp_table) {}
@@ -368,14 +344,11 @@
 	return -ENOTSUPP;
 }
 
-<<<<<<< HEAD
-=======
 static inline int dev_pm_opp_set_bw(struct device *dev, struct dev_pm_opp *opp)
 {
 	return -EOPNOTSUPP;
 }
 
->>>>>>> 24b8d41d
 static inline int dev_pm_opp_set_sharing_cpus(struct device *cpu_dev, const struct cpumask *cpumask)
 {
 	return -ENOTSUPP;
@@ -403,8 +376,6 @@
 int dev_pm_opp_of_cpumask_add_table(const struct cpumask *cpumask);
 void dev_pm_opp_of_cpumask_remove_table(const struct cpumask *cpumask);
 int dev_pm_opp_of_get_sharing_cpus(struct device *cpu_dev, struct cpumask *cpumask);
-<<<<<<< HEAD
-=======
 struct device_node *dev_pm_opp_of_get_opp_desc_node(struct device *dev);
 struct device_node *dev_pm_opp_get_of_node(struct dev_pm_opp *opp);
 int of_get_required_opp_performance_state(struct device_node *np, int index);
@@ -414,19 +385,15 @@
 {
 	em_dev_unregister_perf_domain(dev);
 }
->>>>>>> 24b8d41d
 #else
 static inline int dev_pm_opp_of_add_table(struct device *dev)
 {
 	return -ENOTSUPP;
-<<<<<<< HEAD
-=======
 }
 
 static inline int dev_pm_opp_of_add_table_indexed(struct device *dev, int index)
 {
 	return -ENOTSUPP;
->>>>>>> 24b8d41d
 }
 
 static inline void dev_pm_opp_of_remove_table(struct device *dev)
@@ -434,8 +401,6 @@
 }
 
 static inline int dev_pm_opp_of_cpumask_add_table(const struct cpumask *cpumask)
-<<<<<<< HEAD
-=======
 {
 	return -ENOTSUPP;
 }
@@ -466,25 +431,15 @@
 }
 
 static inline void dev_pm_opp_of_unregister_em(struct device *dev)
->>>>>>> 24b8d41d
-{
-	return -ENOTSUPP;
-}
-
-<<<<<<< HEAD
-static inline void dev_pm_opp_of_cpumask_remove_table(const struct cpumask *cpumask)
-{
-}
-
-static inline int dev_pm_opp_of_get_sharing_cpus(struct device *cpu_dev, struct cpumask *cpumask)
-=======
+{
+}
+
 static inline int of_get_required_opp_performance_state(struct device_node *np, int index)
 {
 	return -ENOTSUPP;
 }
 
 static inline int dev_pm_opp_of_find_icc_paths(struct device *dev, struct opp_table *opp_table)
->>>>>>> 24b8d41d
 {
 	return -ENOTSUPP;
 }
