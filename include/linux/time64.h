--- conflicted
+++ resolved
@@ -7,11 +7,8 @@
 
 typedef __s64 time64_t;
 typedef __u64 timeu64_t;
-<<<<<<< HEAD
-=======
 
 #include <uapi/linux/time.h>
->>>>>>> 24b8d41d
 
 struct timespec64 {
 	time64_t	tv_sec;			/* seconds */
@@ -30,78 +27,6 @@
 #define KTIME_MAX			((s64)~((u64)1 << 63))
 #define KTIME_SEC_MAX			(KTIME_MAX / NSEC_PER_SEC)
 
-<<<<<<< HEAD
-#if __BITS_PER_LONG == 64
-
-static inline struct timespec timespec64_to_timespec(const struct timespec64 ts64)
-{
-	return ts64;
-}
-
-static inline struct timespec64 timespec_to_timespec64(const struct timespec ts)
-{
-	return ts;
-}
-
-static inline struct itimerspec itimerspec64_to_itimerspec(struct itimerspec64 *its64)
-{
-	return *its64;
-}
-
-static inline struct itimerspec64 itimerspec_to_itimerspec64(struct itimerspec *its)
-{
-	return *its;
-}
-
-# define timespec64_equal		timespec_equal
-# define timespec64_compare		timespec_compare
-# define set_normalized_timespec64	set_normalized_timespec
-# define timespec64_add			timespec_add
-# define timespec64_sub			timespec_sub
-# define timespec64_valid		timespec_valid
-# define timespec64_valid_strict	timespec_valid_strict
-# define timespec64_to_ns		timespec_to_ns
-# define ns_to_timespec64		ns_to_timespec
-# define timespec64_add_ns		timespec_add_ns
-
-#else
-
-static inline struct timespec timespec64_to_timespec(const struct timespec64 ts64)
-{
-	struct timespec ret;
-
-	ret.tv_sec = (time_t)ts64.tv_sec;
-	ret.tv_nsec = ts64.tv_nsec;
-	return ret;
-}
-
-static inline struct timespec64 timespec_to_timespec64(const struct timespec ts)
-{
-	struct timespec64 ret;
-
-	ret.tv_sec = ts.tv_sec;
-	ret.tv_nsec = ts.tv_nsec;
-	return ret;
-}
-
-static inline struct itimerspec itimerspec64_to_itimerspec(struct itimerspec64 *its64)
-{
-	struct itimerspec ret;
-
-	ret.it_interval = timespec64_to_timespec(its64->it_interval);
-	ret.it_value = timespec64_to_timespec(its64->it_value);
-	return ret;
-}
-
-static inline struct itimerspec64 itimerspec_to_itimerspec64(struct itimerspec *its)
-{
-	struct itimerspec64 ret;
-
-	ret.it_interval = timespec_to_timespec64(its->it_interval);
-	ret.it_value = timespec_to_timespec64(its->it_value);
-	return ret;
-}
-=======
 /*
  * Limits for settimeofday():
  *
@@ -112,7 +37,6 @@
  */
 #define TIME_UPTIME_SEC_MAX		(30LL * 365 * 24 *3600)
 #define TIME_SETTOD_SEC_MAX		(KTIME_SEC_MAX - TIME_UPTIME_SEC_MAX)
->>>>>>> 24b8d41d
 
 static inline int timespec64_equal(const struct timespec64 *a,
 				   const struct timespec64 *b)
@@ -236,11 +160,4 @@
 extern struct timespec64 timespec64_add_safe(const struct timespec64 lhs,
 					 const struct timespec64 rhs);
 
-/*
- * timespec64_add_safe assumes both values are positive and checks for
- * overflow. It will return TIME64_MAX in case of overflow.
- */
-extern struct timespec64 timespec64_add_safe(const struct timespec64 lhs,
-					 const struct timespec64 rhs);
-
 #endif /* _LINUX_TIME64_H */