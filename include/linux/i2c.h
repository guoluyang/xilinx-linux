--- conflicted
+++ resolved
@@ -184,11 +184,6 @@
 int i2c_get_device_id(const struct i2c_client *client,
 		      struct i2c_device_identity *id);
 #endif /* I2C */
-
-enum i2c_alert_protocol {
-	I2C_PROTOCOL_SMBUS_ALERT,
-	I2C_PROTOCOL_SMBUS_HOST_NOTIFY,
-};
 
 /**
  * struct i2c_device_identity - i2c client device identification
@@ -279,11 +274,7 @@
 	 * For the SMBus Host Notify protocol, the data corresponds to the
 	 * 16-bit payload data reported by the slave device acting as master.
 	 */
-<<<<<<< HEAD
-	void (*alert)(struct i2c_client *, enum i2c_alert_protocol protocol,
-=======
 	void (*alert)(struct i2c_client *client, enum i2c_alert_protocol protocol,
->>>>>>> 24b8d41d
 		      unsigned int data);
 
 	/* a ioctl like command that can be used to perform specific functions
@@ -471,14 +462,6 @@
 struct i2c_client *
 i2c_new_dummy_device(struct i2c_adapter *adapter, u16 address);
 
-<<<<<<< HEAD
-extern struct i2c_client *
-i2c_new_secondary_device(struct i2c_client *client,
-				const char *name,
-				u16 default_addr);
-
-extern void i2c_unregister_device(struct i2c_client *);
-=======
 struct i2c_client *
 devm_i2c_new_dummy_device(struct device *dev, struct i2c_adapter *adap, u16 address);
 
@@ -488,7 +471,6 @@
 			 u16 default_addr);
 
 void i2c_unregister_device(struct i2c_client *client);
->>>>>>> 24b8d41d
 #endif /* I2C */
 
 /* Mainboard arch_initcall() code should register all its I2C devices.
@@ -573,15 +555,9 @@
  * The main operations are wrapped by i2c_lock_bus and i2c_unlock_bus.
  */
 struct i2c_lock_operations {
-<<<<<<< HEAD
-	void (*lock_bus)(struct i2c_adapter *, unsigned int flags);
-	int (*trylock_bus)(struct i2c_adapter *, unsigned int flags);
-	void (*unlock_bus)(struct i2c_adapter *, unsigned int flags);
-=======
 	void (*lock_bus)(struct i2c_adapter *adapter, unsigned int flags);
 	int (*trylock_bus)(struct i2c_adapter *adapter, unsigned int flags);
 	void (*unlock_bus)(struct i2c_adapter *adapter, unsigned int flags);
->>>>>>> 24b8d41d
 };
 
 /**
@@ -776,59 +752,6 @@
 /* Adapter locking functions, exported for shared pin cases */
 #define I2C_LOCK_ROOT_ADAPTER BIT(0)
 #define I2C_LOCK_SEGMENT      BIT(1)
-<<<<<<< HEAD
-
-/**
- * i2c_lock_bus - Get exclusive access to an I2C bus segment
- * @adapter: Target I2C bus segment
- * @flags: I2C_LOCK_ROOT_ADAPTER locks the root i2c adapter, I2C_LOCK_SEGMENT
- *	locks only this branch in the adapter tree
- */
-static inline void
-i2c_lock_bus(struct i2c_adapter *adapter, unsigned int flags)
-{
-	adapter->lock_ops->lock_bus(adapter, flags);
-}
-
-/**
- * i2c_trylock_bus - Try to get exclusive access to an I2C bus segment
- * @adapter: Target I2C bus segment
- * @flags: I2C_LOCK_ROOT_ADAPTER tries to locks the root i2c adapter,
- *	I2C_LOCK_SEGMENT tries to lock only this branch in the adapter tree
- *
- * Return: true if the I2C bus segment is locked, false otherwise
- */
-static inline int
-i2c_trylock_bus(struct i2c_adapter *adapter, unsigned int flags)
-{
-	return adapter->lock_ops->trylock_bus(adapter, flags);
-}
-
-/**
- * i2c_unlock_bus - Release exclusive access to an I2C bus segment
- * @adapter: Target I2C bus segment
- * @flags: I2C_LOCK_ROOT_ADAPTER unlocks the root i2c adapter, I2C_LOCK_SEGMENT
- *	unlocks only this branch in the adapter tree
- */
-static inline void
-i2c_unlock_bus(struct i2c_adapter *adapter, unsigned int flags)
-{
-	adapter->lock_ops->unlock_bus(adapter, flags);
-}
-
-static inline void
-i2c_lock_adapter(struct i2c_adapter *adapter)
-{
-	i2c_lock_bus(adapter, I2C_LOCK_ROOT_ADAPTER);
-}
-
-static inline void
-i2c_unlock_adapter(struct i2c_adapter *adapter)
-{
-	i2c_unlock_bus(adapter, I2C_LOCK_ROOT_ADAPTER);
-}
-=======
->>>>>>> 24b8d41d
 
 /**
  * i2c_lock_bus - Get exclusive access to an I2C bus segment
@@ -941,15 +864,9 @@
 void i2c_clients_command(struct i2c_adapter *adap,
 			 unsigned int cmd, void *arg);
 
-<<<<<<< HEAD
-extern struct i2c_adapter *i2c_get_adapter(int nr);
-extern void i2c_put_adapter(struct i2c_adapter *adap);
-extern unsigned int i2c_adapter_depth(struct i2c_adapter *adapter);
-=======
 struct i2c_adapter *i2c_get_adapter(int nr);
 void i2c_put_adapter(struct i2c_adapter *adap);
 unsigned int i2c_adapter_depth(struct i2c_adapter *adapter);
->>>>>>> 24b8d41d
 
 void i2c_parse_fw_timings(struct device *dev, struct i2c_timings *t, bool use_defaults);
 
@@ -990,13 +907,10 @@
 	return (msg->addr << 1) | (msg->flags & I2C_M_RD ? 1 : 0);
 }
 
-<<<<<<< HEAD
-=======
 u8 *i2c_get_dma_safe_msg_buf(struct i2c_msg *msg, unsigned int threshold);
 void i2c_put_dma_safe_msg_buf(u8 *buf, struct i2c_msg *msg, bool xferred);
 
 int i2c_handle_smbus_host_notify(struct i2c_adapter *adap, unsigned short addr);
->>>>>>> 24b8d41d
 /**
  * module_i2c_driver() - Helper macro for registering a modular I2C driver
  * @__i2c_driver: i2c_driver struct
@@ -1072,11 +986,6 @@
 
 #endif /* CONFIG_OF */
 
-<<<<<<< HEAD
-#if IS_ENABLED(CONFIG_ACPI)
-u32 i2c_acpi_find_bus_speed(struct device *dev);
-#else
-=======
 struct acpi_resource;
 struct acpi_resource_i2c_serialbus;
 
@@ -1093,13 +1002,10 @@
 {
 	return false;
 }
->>>>>>> 24b8d41d
 static inline u32 i2c_acpi_find_bus_speed(struct device *dev)
 {
 	return 0;
 }
-<<<<<<< HEAD
-=======
 static inline struct i2c_client *i2c_acpi_new_device(struct device *dev,
 					int index, struct i2c_board_info *info)
 {
@@ -1109,7 +1015,6 @@
 {
 	return NULL;
 }
->>>>>>> 24b8d41d
 #endif /* CONFIG_ACPI */
 
 #endif /* _LINUX_I2C_H */