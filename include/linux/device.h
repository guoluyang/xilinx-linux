// SPDX-License-Identifier: GPL-2.0
/*
 * device.h - generic, centralized driver model
 *
 * Copyright (c) 2001-2003 Patrick Mochel <mochel@osdl.org>
 * Copyright (c) 2004-2009 Greg Kroah-Hartman <gregkh@suse.de>
 * Copyright (c) 2008-2009 Novell Inc.
 *
 * See Documentation/driver-api/driver-model/ for more information.
 */

#ifndef _DEVICE_H_
#define _DEVICE_H_

#include <linux/dev_printk.h>
#include <linux/energy_model.h>
#include <linux/ioport.h>
#include <linux/kobject.h>
#include <linux/klist.h>
#include <linux/list.h>
#include <linux/lockdep.h>
#include <linux/compiler.h>
#include <linux/types.h>
#include <linux/mutex.h>
#include <linux/pm.h>
#include <linux/atomic.h>
#include <linux/uidgid.h>
#include <linux/gfp.h>
#include <linux/overflow.h>
#include <linux/device/bus.h>
#include <linux/device/class.h>
#include <linux/device/driver.h>
#include <asm/device.h>

struct device;
struct device_private;
struct device_driver;
struct driver_private;
struct module;
struct class;
struct subsys_private;
struct device_node;
struct fwnode_handle;
struct iommu_ops;
struct iommu_group;
<<<<<<< HEAD
struct iommu_fwspec;

struct bus_attribute {
	struct attribute	attr;
	ssize_t (*show)(struct bus_type *bus, char *buf);
	ssize_t (*store)(struct bus_type *bus, const char *buf, size_t count);
};

#define BUS_ATTR(_name, _mode, _show, _store)	\
	struct bus_attribute bus_attr_##_name = __ATTR(_name, _mode, _show, _store)
#define BUS_ATTR_RW(_name) \
	struct bus_attribute bus_attr_##_name = __ATTR_RW(_name)
#define BUS_ATTR_RO(_name) \
	struct bus_attribute bus_attr_##_name = __ATTR_RO(_name)

extern int __must_check bus_create_file(struct bus_type *,
					struct bus_attribute *);
extern void bus_remove_file(struct bus_type *, struct bus_attribute *);

/**
 * struct bus_type - The bus type of the device
 *
 * @name:	The name of the bus.
 * @dev_name:	Used for subsystems to enumerate devices like ("foo%u", dev->id).
 * @dev_root:	Default device to use as the parent.
 * @dev_attrs:	Default attributes of the devices on the bus.
 * @bus_groups:	Default attributes of the bus.
 * @dev_groups:	Default attributes of the devices on the bus.
 * @drv_groups: Default attributes of the device drivers on the bus.
 * @match:	Called, perhaps multiple times, whenever a new device or driver
 *		is added for this bus. It should return a positive value if the
 *		given device can be handled by the given driver and zero
 *		otherwise. It may also return error code if determining that
 *		the driver supports the device is not possible. In case of
 *		-EPROBE_DEFER it will queue the device for deferred probing.
 * @uevent:	Called when a device is added, removed, or a few other things
 *		that generate uevents to add the environment variables.
 * @probe:	Called when a new device or driver add to this bus, and callback
 *		the specific driver's probe to initial the matched device.
 * @remove:	Called when a device removed from this bus.
 * @shutdown:	Called at shut-down time to quiesce the device.
 *
 * @online:	Called to put the device back online (after offlining it).
 * @offline:	Called to put the device offline for hot-removal. May fail.
 *
 * @suspend:	Called when a device on this bus wants to go to sleep mode.
 * @resume:	Called to bring a device on this bus out of sleep mode.
 * @pm:		Power management operations of this bus, callback the specific
 *		device driver's pm-ops.
 * @iommu_ops:  IOMMU specific operations for this bus, used to attach IOMMU
 *              driver implementations to a bus and allow the driver to do
 *              bus-specific setup
 * @p:		The private data of the driver core, only the driver core can
 *		touch this.
 * @lock_key:	Lock class key for use by the lock validator
 *
 * A bus is a channel between the processor and one or more devices. For the
 * purposes of the device model, all devices are connected via a bus, even if
 * it is an internal, virtual, "platform" bus. Buses can plug into each other.
 * A USB controller is usually a PCI device, for example. The device model
 * represents the actual connections between buses and the devices they control.
 * A bus is represented by the bus_type structure. It contains the name, the
 * default attributes, the bus' methods, PM operations, and the driver core's
 * private data.
 */
struct bus_type {
	const char		*name;
	const char		*dev_name;
	struct device		*dev_root;
	struct device_attribute	*dev_attrs;	/* use dev_groups instead */
	const struct attribute_group **bus_groups;
	const struct attribute_group **dev_groups;
	const struct attribute_group **drv_groups;

	int (*match)(struct device *dev, struct device_driver *drv);
	int (*uevent)(struct device *dev, struct kobj_uevent_env *env);
	int (*probe)(struct device *dev);
	int (*remove)(struct device *dev);
	void (*shutdown)(struct device *dev);

	int (*online)(struct device *dev);
	int (*offline)(struct device *dev);

	int (*suspend)(struct device *dev, pm_message_t state);
	int (*resume)(struct device *dev);

	const struct dev_pm_ops *pm;

	const struct iommu_ops *iommu_ops;

	struct subsys_private *p;
	struct lock_class_key lock_key;
};

extern int __must_check bus_register(struct bus_type *bus);

extern void bus_unregister(struct bus_type *bus);

extern int __must_check bus_rescan_devices(struct bus_type *bus);

/* iterator helpers for buses */
struct subsys_dev_iter {
	struct klist_iter		ki;
	const struct device_type	*type;
};
void subsys_dev_iter_init(struct subsys_dev_iter *iter,
			 struct bus_type *subsys,
			 struct device *start,
			 const struct device_type *type);
struct device *subsys_dev_iter_next(struct subsys_dev_iter *iter);
void subsys_dev_iter_exit(struct subsys_dev_iter *iter);

int bus_for_each_dev(struct bus_type *bus, struct device *start, void *data,
		     int (*fn)(struct device *dev, void *data));
struct device *bus_find_device(struct bus_type *bus, struct device *start,
			       void *data,
			       int (*match)(struct device *dev, void *data));
struct device *bus_find_device_by_name(struct bus_type *bus,
				       struct device *start,
				       const char *name);
struct device *subsys_find_device_by_id(struct bus_type *bus, unsigned int id,
					struct device *hint);
int bus_for_each_drv(struct bus_type *bus, struct device_driver *start,
		     void *data, int (*fn)(struct device_driver *, void *));
void bus_sort_breadthfirst(struct bus_type *bus,
			   int (*compare)(const struct device *a,
					  const struct device *b));
/*
 * Bus notifiers: Get notified of addition/removal of devices
 * and binding/unbinding of drivers to devices.
 * In the long run, it should be a replacement for the platform
 * notify hooks.
 */
struct notifier_block;

extern int bus_register_notifier(struct bus_type *bus,
				 struct notifier_block *nb);
extern int bus_unregister_notifier(struct bus_type *bus,
				   struct notifier_block *nb);

/* All 4 notifers below get called with the target struct device *
 * as an argument. Note that those functions are likely to be called
 * with the device lock held in the core, so be careful.
 */
#define BUS_NOTIFY_ADD_DEVICE		0x00000001 /* device added */
#define BUS_NOTIFY_DEL_DEVICE		0x00000002 /* device to be removed */
#define BUS_NOTIFY_REMOVED_DEVICE	0x00000003 /* device removed */
#define BUS_NOTIFY_BIND_DRIVER		0x00000004 /* driver about to be
						      bound */
#define BUS_NOTIFY_BOUND_DRIVER		0x00000005 /* driver bound to device */
#define BUS_NOTIFY_UNBIND_DRIVER	0x00000006 /* driver about to be
						      unbound */
#define BUS_NOTIFY_UNBOUND_DRIVER	0x00000007 /* driver is unbound
						      from the device */
#define BUS_NOTIFY_DRIVER_NOT_BOUND	0x00000008 /* driver fails to be bound */

extern struct kset *bus_get_kset(struct bus_type *bus);
extern struct klist *bus_get_device_klist(struct bus_type *bus);

/**
 * enum probe_type - device driver probe type to try
 *	Device drivers may opt in for special handling of their
 *	respective probe routines. This tells the core what to
 *	expect and prefer.
 *
 * @PROBE_DEFAULT_STRATEGY: Used by drivers that work equally well
 *	whether probed synchronously or asynchronously.
 * @PROBE_PREFER_ASYNCHRONOUS: Drivers for "slow" devices which
 *	probing order is not essential for booting the system may
 *	opt into executing their probes asynchronously.
 * @PROBE_FORCE_SYNCHRONOUS: Use this to annotate drivers that need
 *	their probe routines to run synchronously with driver and
 *	device registration (with the exception of -EPROBE_DEFER
 *	handling - re-probing always ends up being done asynchronously).
 *
 * Note that the end goal is to switch the kernel to use asynchronous
 * probing by default, so annotating drivers with
 * %PROBE_PREFER_ASYNCHRONOUS is a temporary measure that allows us
 * to speed up boot process while we are validating the rest of the
 * drivers.
 */
enum probe_type {
	PROBE_DEFAULT_STRATEGY,
	PROBE_PREFER_ASYNCHRONOUS,
	PROBE_FORCE_SYNCHRONOUS,
};

/**
 * struct device_driver - The basic device driver structure
 * @name:	Name of the device driver.
 * @bus:	The bus which the device of this driver belongs to.
 * @owner:	The module owner.
 * @mod_name:	Used for built-in modules.
 * @suppress_bind_attrs: Disables bind/unbind via sysfs.
 * @probe_type:	Type of the probe (synchronous or asynchronous) to use.
 * @of_match_table: The open firmware table.
 * @acpi_match_table: The ACPI match table.
 * @probe:	Called to query the existence of a specific device,
 *		whether this driver can work with it, and bind the driver
 *		to a specific device.
 * @remove:	Called when the device is removed from the system to
 *		unbind a device from this driver.
 * @shutdown:	Called at shut-down time to quiesce the device.
 * @suspend:	Called to put the device to sleep mode. Usually to a
 *		low power state.
 * @resume:	Called to bring a device from sleep mode.
 * @groups:	Default attributes that get created by the driver core
 *		automatically.
 * @pm:		Power management operations of the device which matched
 *		this driver.
 * @p:		Driver core's private data, no one other than the driver
 *		core can touch this.
 *
 * The device driver-model tracks all of the drivers known to the system.
 * The main reason for this tracking is to enable the driver core to match
 * up drivers with new devices. Once drivers are known objects within the
 * system, however, a number of other things become possible. Device drivers
 * can export information and configuration variables that are independent
 * of any specific device.
 */
struct device_driver {
	const char		*name;
	struct bus_type		*bus;

	struct module		*owner;
	const char		*mod_name;	/* used for built-in modules */

	bool suppress_bind_attrs;	/* disables bind/unbind via sysfs */
	enum probe_type probe_type;

	const struct of_device_id	*of_match_table;
	const struct acpi_device_id	*acpi_match_table;

	int (*probe) (struct device *dev);
	int (*remove) (struct device *dev);
	void (*shutdown) (struct device *dev);
	int (*suspend) (struct device *dev, pm_message_t state);
	int (*resume) (struct device *dev);
	const struct attribute_group **groups;

	const struct dev_pm_ops *pm;

	struct driver_private *p;
};


extern int __must_check driver_register(struct device_driver *drv);
extern void driver_unregister(struct device_driver *drv);

extern struct device_driver *driver_find(const char *name,
					 struct bus_type *bus);
extern int driver_probe_done(void);
extern void wait_for_device_probe(void);


/* sysfs interface for exporting driver attributes */

struct driver_attribute {
	struct attribute attr;
	ssize_t (*show)(struct device_driver *driver, char *buf);
	ssize_t (*store)(struct device_driver *driver, const char *buf,
			 size_t count);
};

#define DRIVER_ATTR(_name, _mode, _show, _store) \
	struct driver_attribute driver_attr_##_name = __ATTR(_name, _mode, _show, _store)
#define DRIVER_ATTR_RW(_name) \
	struct driver_attribute driver_attr_##_name = __ATTR_RW(_name)
#define DRIVER_ATTR_RO(_name) \
	struct driver_attribute driver_attr_##_name = __ATTR_RO(_name)
#define DRIVER_ATTR_WO(_name) \
	struct driver_attribute driver_attr_##_name = __ATTR_WO(_name)

extern int __must_check driver_create_file(struct device_driver *driver,
					const struct driver_attribute *attr);
extern void driver_remove_file(struct device_driver *driver,
			       const struct driver_attribute *attr);

extern int __must_check driver_for_each_device(struct device_driver *drv,
					       struct device *start,
					       void *data,
					       int (*fn)(struct device *dev,
							 void *));
struct device *driver_find_device(struct device_driver *drv,
				  struct device *start, void *data,
				  int (*match)(struct device *dev, void *data));
=======
struct dev_pin_info;
struct dev_iommu;
>>>>>>> 24b8d41d

/**
 * struct subsys_interface - interfaces to device functions
 * @name:       name of the device function
 * @subsys:     subsytem of the devices to attach to
 * @node:       the list of functions registered at the subsystem
 * @add_dev:    device hookup to device function handler
 * @remove_dev: device hookup to device function handler
 *
 * Simple interfaces attached to a subsystem. Multiple interfaces can
 * attach to a subsystem and its devices. Unlike drivers, they do not
 * exclusively claim or control devices. Interfaces usually represent
 * a specific functionality of a subsystem/class of devices.
 */
struct subsys_interface {
	const char *name;
	struct bus_type *subsys;
	struct list_head node;
	int (*add_dev)(struct device *dev, struct subsys_interface *sif);
	void (*remove_dev)(struct device *dev, struct subsys_interface *sif);
};

int subsys_interface_register(struct subsys_interface *sif);
void subsys_interface_unregister(struct subsys_interface *sif);

int subsys_system_register(struct bus_type *subsys,
			   const struct attribute_group **groups);
int subsys_virtual_register(struct bus_type *subsys,
			    const struct attribute_group **groups);

/*
 * The type of device, "struct device" is embedded in. A class
 * or bus can contain devices of different types
 * like "partitions" and "disks", "mouse" and "event".
 * This identifies the device type and carries type-specific
 * information, equivalent to the kobj_type of a kobject.
 * If "name" is specified, the uevent will contain it in
 * the DEVTYPE variable.
 */
struct device_type {
	const char *name;
	const struct attribute_group **groups;
	int (*uevent)(struct device *dev, struct kobj_uevent_env *env);
	char *(*devnode)(struct device *dev, umode_t *mode,
			 kuid_t *uid, kgid_t *gid);
	void (*release)(struct device *dev);

	const struct dev_pm_ops *pm;
};

/* interface for exporting device attributes */
struct device_attribute {
	struct attribute	attr;
	ssize_t (*show)(struct device *dev, struct device_attribute *attr,
			char *buf);
	ssize_t (*store)(struct device *dev, struct device_attribute *attr,
			 const char *buf, size_t count);
};

struct dev_ext_attribute {
	struct device_attribute attr;
	void *var;
};

ssize_t device_show_ulong(struct device *dev, struct device_attribute *attr,
			  char *buf);
ssize_t device_store_ulong(struct device *dev, struct device_attribute *attr,
			   const char *buf, size_t count);
ssize_t device_show_int(struct device *dev, struct device_attribute *attr,
			char *buf);
ssize_t device_store_int(struct device *dev, struct device_attribute *attr,
			 const char *buf, size_t count);
ssize_t device_show_bool(struct device *dev, struct device_attribute *attr,
			char *buf);
ssize_t device_store_bool(struct device *dev, struct device_attribute *attr,
			 const char *buf, size_t count);

#define DEVICE_ATTR(_name, _mode, _show, _store) \
	struct device_attribute dev_attr_##_name = __ATTR(_name, _mode, _show, _store)
#define DEVICE_ATTR_PREALLOC(_name, _mode, _show, _store) \
	struct device_attribute dev_attr_##_name = \
		__ATTR_PREALLOC(_name, _mode, _show, _store)
#define DEVICE_ATTR_RW(_name) \
	struct device_attribute dev_attr_##_name = __ATTR_RW(_name)
#define DEVICE_ATTR_ADMIN_RW(_name) \
	struct device_attribute dev_attr_##_name = __ATTR_RW_MODE(_name, 0600)
#define DEVICE_ATTR_RO(_name) \
	struct device_attribute dev_attr_##_name = __ATTR_RO(_name)
#define DEVICE_ATTR_ADMIN_RO(_name) \
	struct device_attribute dev_attr_##_name = __ATTR_RO_MODE(_name, 0400)
#define DEVICE_ATTR_WO(_name) \
	struct device_attribute dev_attr_##_name = __ATTR_WO(_name)
#define DEVICE_ULONG_ATTR(_name, _mode, _var) \
	struct dev_ext_attribute dev_attr_##_name = \
		{ __ATTR(_name, _mode, device_show_ulong, device_store_ulong), &(_var) }
#define DEVICE_INT_ATTR(_name, _mode, _var) \
	struct dev_ext_attribute dev_attr_##_name = \
		{ __ATTR(_name, _mode, device_show_int, device_store_int), &(_var) }
#define DEVICE_BOOL_ATTR(_name, _mode, _var) \
	struct dev_ext_attribute dev_attr_##_name = \
		{ __ATTR(_name, _mode, device_show_bool, device_store_bool), &(_var) }
#define DEVICE_ATTR_IGNORE_LOCKDEP(_name, _mode, _show, _store) \
	struct device_attribute dev_attr_##_name =		\
		__ATTR_IGNORE_LOCKDEP(_name, _mode, _show, _store)

int device_create_file(struct device *device,
		       const struct device_attribute *entry);
void device_remove_file(struct device *dev,
			const struct device_attribute *attr);
bool device_remove_file_self(struct device *dev,
			     const struct device_attribute *attr);
int __must_check device_create_bin_file(struct device *dev,
					const struct bin_attribute *attr);
void device_remove_bin_file(struct device *dev,
			    const struct bin_attribute *attr);

/* device resource management */
typedef void (*dr_release_t)(struct device *dev, void *res);
typedef int (*dr_match_t)(struct device *dev, void *res, void *match_data);

#ifdef CONFIG_DEBUG_DEVRES
<<<<<<< HEAD
extern void *__devres_alloc_node(dr_release_t release, size_t size, gfp_t gfp,
				 int nid, const char *name) __malloc;
=======
void *__devres_alloc_node(dr_release_t release, size_t size, gfp_t gfp,
			  int nid, const char *name) __malloc;
>>>>>>> 24b8d41d
#define devres_alloc(release, size, gfp) \
	__devres_alloc_node(release, size, gfp, NUMA_NO_NODE, #release)
#define devres_alloc_node(release, size, gfp, nid) \
	__devres_alloc_node(release, size, gfp, nid, #release)
#else
<<<<<<< HEAD
extern void *devres_alloc_node(dr_release_t release, size_t size, gfp_t gfp,
			       int nid) __malloc;
=======
void *devres_alloc_node(dr_release_t release, size_t size,
			gfp_t gfp, int nid) __malloc;
>>>>>>> 24b8d41d
static inline void *devres_alloc(dr_release_t release, size_t size, gfp_t gfp)
{
	return devres_alloc_node(release, size, gfp, NUMA_NO_NODE);
}
#endif

void devres_for_each_res(struct device *dev, dr_release_t release,
			 dr_match_t match, void *match_data,
			 void (*fn)(struct device *, void *, void *),
			 void *data);
void devres_free(void *res);
void devres_add(struct device *dev, void *res);
void *devres_find(struct device *dev, dr_release_t release,
		  dr_match_t match, void *match_data);
void *devres_get(struct device *dev, void *new_res,
		 dr_match_t match, void *match_data);
void *devres_remove(struct device *dev, dr_release_t release,
		    dr_match_t match, void *match_data);
int devres_destroy(struct device *dev, dr_release_t release,
		   dr_match_t match, void *match_data);
int devres_release(struct device *dev, dr_release_t release,
		   dr_match_t match, void *match_data);

/* devres group */
void * __must_check devres_open_group(struct device *dev, void *id, gfp_t gfp);
void devres_close_group(struct device *dev, void *id);
void devres_remove_group(struct device *dev, void *id);
int devres_release_group(struct device *dev, void *id);

/* managed devm_k.alloc/kfree for device drivers */
<<<<<<< HEAD
extern void *devm_kmalloc(struct device *dev, size_t size, gfp_t gfp) __malloc;
extern __printf(3, 0)
char *devm_kvasprintf(struct device *dev, gfp_t gfp, const char *fmt,
		      va_list ap) __malloc;
extern __printf(3, 4)
char *devm_kasprintf(struct device *dev, gfp_t gfp, const char *fmt, ...) __malloc;
=======
void *devm_kmalloc(struct device *dev, size_t size, gfp_t gfp) __malloc;
void *devm_krealloc(struct device *dev, void *ptr, size_t size,
		    gfp_t gfp) __must_check;
__printf(3, 0) char *devm_kvasprintf(struct device *dev, gfp_t gfp,
				     const char *fmt, va_list ap) __malloc;
__printf(3, 4) char *devm_kasprintf(struct device *dev, gfp_t gfp,
				    const char *fmt, ...) __malloc;
>>>>>>> 24b8d41d
static inline void *devm_kzalloc(struct device *dev, size_t size, gfp_t gfp)
{
	return devm_kmalloc(dev, size, gfp | __GFP_ZERO);
}
static inline void *devm_kmalloc_array(struct device *dev,
				       size_t n, size_t size, gfp_t flags)
{
	size_t bytes;

	if (unlikely(check_mul_overflow(n, size, &bytes)))
		return NULL;

	return devm_kmalloc(dev, bytes, flags);
}
static inline void *devm_kcalloc(struct device *dev,
				 size_t n, size_t size, gfp_t flags)
{
	return devm_kmalloc_array(dev, n, size, flags | __GFP_ZERO);
}
<<<<<<< HEAD
extern void devm_kfree(struct device *dev, void *p);
extern char *devm_kstrdup(struct device *dev, const char *s, gfp_t gfp) __malloc;
extern void *devm_kmemdup(struct device *dev, const void *src, size_t len,
			  gfp_t gfp);
=======
void devm_kfree(struct device *dev, const void *p);
char *devm_kstrdup(struct device *dev, const char *s, gfp_t gfp) __malloc;
const char *devm_kstrdup_const(struct device *dev, const char *s, gfp_t gfp);
void *devm_kmemdup(struct device *dev, const void *src, size_t len, gfp_t gfp);
>>>>>>> 24b8d41d

unsigned long devm_get_free_pages(struct device *dev,
				  gfp_t gfp_mask, unsigned int order);
void devm_free_pages(struct device *dev, unsigned long addr);

void __iomem *devm_ioremap_resource(struct device *dev,
				    const struct resource *res);
void __iomem *devm_ioremap_resource_wc(struct device *dev,
				       const struct resource *res);

void __iomem *devm_of_iomap(struct device *dev,
			    struct device_node *node, int index,
			    resource_size_t *size);

/* allows to add/remove a custom action to devres stack */
int devm_add_action(struct device *dev, void (*action)(void *), void *data);
void devm_remove_action(struct device *dev, void (*action)(void *), void *data);
void devm_release_action(struct device *dev, void (*action)(void *), void *data);

static inline int devm_add_action_or_reset(struct device *dev,
					   void (*action)(void *), void *data)
{
	int ret;

	ret = devm_add_action(dev, action, data);
	if (ret)
		action(data);

	return ret;
}

/**
 * devm_alloc_percpu - Resource-managed alloc_percpu
 * @dev: Device to allocate per-cpu memory for
 * @type: Type to allocate per-cpu memory for
 *
 * Managed alloc_percpu. Per-cpu memory allocated with this function is
 * automatically freed on driver detach.
 *
 * RETURNS:
 * Pointer to allocated memory on success, NULL on failure.
 */
#define devm_alloc_percpu(dev, type)      \
	((typeof(type) __percpu *)__devm_alloc_percpu((dev), sizeof(type), \
						      __alignof__(type)))

void __percpu *__devm_alloc_percpu(struct device *dev, size_t size,
				   size_t align);
void devm_free_percpu(struct device *dev, void __percpu *pdata);

struct device_dma_parameters {
	/*
	 * a low level driver may set these to teach IOMMU code about
	 * sg limitations.
	 */
	unsigned int max_segment_size;
	unsigned long segment_boundary_mask;
};

/**
 * enum device_link_state - Device link states.
 * @DL_STATE_NONE: The presence of the drivers is not being tracked.
 * @DL_STATE_DORMANT: None of the supplier/consumer drivers is present.
 * @DL_STATE_AVAILABLE: The supplier driver is present, but the consumer is not.
 * @DL_STATE_CONSUMER_PROBE: The consumer is probing (supplier driver present).
 * @DL_STATE_ACTIVE: Both the supplier and consumer drivers are present.
 * @DL_STATE_SUPPLIER_UNBIND: The supplier driver is unbinding.
 */
enum device_link_state {
	DL_STATE_NONE = -1,
	DL_STATE_DORMANT = 0,
	DL_STATE_AVAILABLE,
	DL_STATE_CONSUMER_PROBE,
	DL_STATE_ACTIVE,
	DL_STATE_SUPPLIER_UNBIND,
};

/*
 * Device link flags.
 *
 * STATELESS: The core will not remove this link automatically.
 * AUTOREMOVE_CONSUMER: Remove the link automatically on consumer driver unbind.
 * PM_RUNTIME: If set, the runtime PM framework will use this link.
 * RPM_ACTIVE: Run pm_runtime_get_sync() on the supplier during link creation.
 * AUTOREMOVE_SUPPLIER: Remove the link automatically on supplier driver unbind.
 * AUTOPROBE_CONSUMER: Probe consumer driver automatically after supplier binds.
 * MANAGED: The core tracks presence of supplier/consumer drivers (internal).
 * SYNC_STATE_ONLY: Link only affects sync_state() behavior.
 */
#define DL_FLAG_STATELESS		BIT(0)
#define DL_FLAG_AUTOREMOVE_CONSUMER	BIT(1)
#define DL_FLAG_PM_RUNTIME		BIT(2)
#define DL_FLAG_RPM_ACTIVE		BIT(3)
#define DL_FLAG_AUTOREMOVE_SUPPLIER	BIT(4)
#define DL_FLAG_AUTOPROBE_CONSUMER	BIT(5)
#define DL_FLAG_MANAGED			BIT(6)
#define DL_FLAG_SYNC_STATE_ONLY		BIT(7)

/**
 * enum dl_dev_state - Device driver presence tracking information.
 * @DL_DEV_NO_DRIVER: There is no driver attached to the device.
 * @DL_DEV_PROBING: A driver is probing.
 * @DL_DEV_DRIVER_BOUND: The driver has been bound to the device.
 * @DL_DEV_UNBINDING: The driver is unbinding from the device.
 */
enum dl_dev_state {
	DL_DEV_NO_DRIVER = 0,
	DL_DEV_PROBING,
	DL_DEV_DRIVER_BOUND,
	DL_DEV_UNBINDING,
};

/**
 * struct dev_links_info - Device data related to device links.
 * @suppliers: List of links to supplier devices.
 * @consumers: List of links to consumer devices.
 * @needs_suppliers: Hook to global list of devices waiting for suppliers.
 * @defer_hook: Hook to global list of devices that have deferred sync_state or
 *		deferred fw_devlink.
 * @need_for_probe: If needs_suppliers is on a list, this indicates if the
 *		    suppliers are needed for probe or not.
 * @status: Driver status information.
 */
struct dev_links_info {
	struct list_head suppliers;
	struct list_head consumers;
	struct list_head needs_suppliers;
	struct list_head defer_hook;
	bool need_for_probe;
	enum dl_dev_state status;
};

/**
 * struct device - The basic device structure
 * @parent:	The device's "parent" device, the device to which it is attached.
 * 		In most cases, a parent device is some sort of bus or host
 * 		controller. If parent is NULL, the device, is a top-level device,
 * 		which is not usually what you want.
 * @p:		Holds the private data of the driver core portions of the device.
 * 		See the comment of the struct device_private for detail.
 * @kobj:	A top-level, abstract class from which other classes are derived.
 * @init_name:	Initial name of the device.
 * @type:	The type of device.
 * 		This identifies the device type and carries type-specific
 * 		information.
 * @mutex:	Mutex to synchronize calls to its driver.
 * @lockdep_mutex: An optional debug lock that a subsystem can use as a
 * 		peer lock to gain localized lockdep coverage of the device_lock.
 * @bus:	Type of bus device is on.
 * @driver:	Which driver has allocated this
 * @platform_data: Platform data specific to the device.
 * 		Example: For devices on custom boards, as typical of embedded
 * 		and SOC based hardware, Linux often uses platform_data to point
 * 		to board-specific structures describing devices and how they
 * 		are wired.  That can include what ports are available, chip
 * 		variants, which GPIO pins act in what additional roles, and so
 * 		on.  This shrinks the "Board Support Packages" (BSPs) and
 * 		minimizes board-specific #ifdefs in drivers.
 * @driver_data: Private pointer for driver specific info.
 * @links:	Links to suppliers and consumers of this device.
 * @power:	For device power management.
 *		See Documentation/driver-api/pm/devices.rst for details.
 * @pm_domain:	Provide callbacks that are executed during system suspend,
 * 		hibernation, system resume and during runtime PM transitions
 * 		along with subsystem-level and driver-level callbacks.
 * @em_pd:	device's energy model performance domain
 * @pins:	For device pin management.
 *		See Documentation/driver-api/pinctl.rst for details.
 * @msi_list:	Hosts MSI descriptors
 * @msi_domain: The generic MSI domain this device is using.
 * @numa_node:	NUMA node this device is close to.
 * @dma_ops:    DMA mapping operations for this device.
 * @dma_mask:	Dma mask (if dma'ble device).
 * @coherent_dma_mask: Like dma_mask, but for alloc_coherent mapping as not all
 * 		hardware supports 64-bit addresses for consistent allocations
 * 		such descriptors.
 * @bus_dma_limit: Limit of an upstream bridge or bus which imposes a smaller
 *		DMA limit than the device itself supports.
 * @dma_range_map: map for DMA memory ranges relative to that of RAM
 * @dma_parms:	A low level driver may set these to teach IOMMU code about
 * 		segment limitations.
 * @dma_pools:	Dma pools (if dma'ble device).
 * @dma_mem:	Internal for coherent mem override.
 * @cma_area:	Contiguous memory area for dma allocations
 * @archdata:	For arch-specific additions.
 * @of_node:	Associated device tree node.
 * @fwnode:	Associated device node supplied by platform firmware.
 * @devt:	For creating the sysfs "dev".
 * @id:		device instance
 * @devres_lock: Spinlock to protect the resource of the device.
 * @devres_head: The resources list of the device.
 * @knode_class: The node used to add the device to the class list.
 * @class:	The class of the device.
 * @groups:	Optional attribute groups.
 * @release:	Callback to free the device after all references have
 * 		gone away. This should be set by the allocator of the
 * 		device (i.e. the bus driver that discovered the device).
 * @iommu_group: IOMMU group the device belongs to.
<<<<<<< HEAD
 * @iommu_fwspec: IOMMU-specific properties supplied by firmware.
=======
 * @iommu:	Per device generic IOMMU runtime data
>>>>>>> 24b8d41d
 *
 * @offline_disabled: If set, the device is permanently online.
 * @offline:	Set after successful invocation of bus type's .offline().
 * @of_node_reused: Set if the device-tree node is shared with an ancestor
 *              device.
 * @state_synced: The hardware state of this device has been synced to match
 *		  the software state of this device by calling the driver/bus
 *		  sync_state() callback.
 * @dma_coherent: this particular device is dma coherent, even if the
 *		architecture supports non-coherent devices.
 * @dma_ops_bypass: If set to %true then the dma_ops are bypassed for the
 *		streaming DMA operations (->map_* / ->unmap_* / ->sync_*),
 *		and optionall (if the coherent mask is large enough) also
 *		for dma allocations.  This flag is managed by the dma ops
 *		instance from ->dma_supported.
 *
 * At the lowest level, every device in a Linux system is represented by an
 * instance of struct device. The device structure contains the information
 * that the device model core needs to model the system. Most subsystems,
 * however, track additional information about the devices they host. As a
 * result, it is rare for devices to be represented by bare device structures;
 * instead, that structure, like kobject structures, is usually embedded within
 * a higher-level representation of the device.
 */
struct device {
	struct kobject kobj;
	struct device		*parent;

	struct device_private	*p;

	const char		*init_name; /* initial name of the device */
	const struct device_type *type;

	struct bus_type	*bus;		/* type of bus device is on */
	struct device_driver *driver;	/* which driver has allocated this
					   device */
	void		*platform_data;	/* Platform specific data, device
					   core doesn't touch it */
	void		*driver_data;	/* Driver data, set and get with
					   dev_set_drvdata/dev_get_drvdata */
#ifdef CONFIG_PROVE_LOCKING
	struct mutex		lockdep_mutex;
#endif
	struct mutex		mutex;	/* mutex to synchronize calls to
					 * its driver.
					 */

	struct dev_links_info	links;
	struct dev_pm_info	power;
	struct dev_pm_domain	*pm_domain;

#ifdef CONFIG_ENERGY_MODEL
	struct em_perf_domain	*em_pd;
#endif

#ifdef CONFIG_GENERIC_MSI_IRQ_DOMAIN
	struct irq_domain	*msi_domain;
#endif
#ifdef CONFIG_PINCTRL
	struct dev_pin_info	*pins;
#endif
#ifdef CONFIG_GENERIC_MSI_IRQ
	struct list_head	msi_list;
#endif
#ifdef CONFIG_DMA_OPS
	const struct dma_map_ops *dma_ops;
#endif
	u64		*dma_mask;	/* dma mask (if dma'able device) */
	u64		coherent_dma_mask;/* Like dma_mask, but for
					     alloc_coherent mappings as
					     not all hardware supports
					     64 bit addresses for consistent
					     allocations such descriptors. */
	u64		bus_dma_limit;	/* upstream dma constraint */
	const struct bus_dma_region *dma_range_map;

	struct device_dma_parameters *dma_parms;

	struct list_head	dma_pools;	/* dma pools (if dma'ble) */

#ifdef CONFIG_DMA_DECLARE_COHERENT
	struct dma_coherent_mem	*dma_mem; /* internal for coherent mem
					     override */
#endif
#ifdef CONFIG_DMA_CMA
	struct cma *cma_area;		/* contiguous memory area for dma
					   allocations */
#endif
	/* arch specific additions */
	struct dev_archdata	archdata;

	struct device_node	*of_node; /* associated device tree node */
	struct fwnode_handle	*fwnode; /* firmware device node */

#ifdef CONFIG_NUMA
	int		numa_node;	/* NUMA node this device is close to */
#endif
	dev_t			devt;	/* dev_t, creates the sysfs "dev" */
	u32			id;	/* device instance */

	spinlock_t		devres_lock;
	struct list_head	devres_head;

	struct class		*class;
	const struct attribute_group **groups;	/* optional groups */

	void	(*release)(struct device *dev);
	struct iommu_group	*iommu_group;
<<<<<<< HEAD
	struct iommu_fwspec	*iommu_fwspec;
=======
	struct dev_iommu	*iommu;
>>>>>>> 24b8d41d

	bool			offline_disabled:1;
	bool			offline:1;
	bool			of_node_reused:1;
	bool			state_synced:1;
#if defined(CONFIG_ARCH_HAS_SYNC_DMA_FOR_DEVICE) || \
    defined(CONFIG_ARCH_HAS_SYNC_DMA_FOR_CPU) || \
    defined(CONFIG_ARCH_HAS_SYNC_DMA_FOR_CPU_ALL)
	bool			dma_coherent:1;
#endif
#ifdef CONFIG_DMA_OPS_BYPASS
	bool			dma_ops_bypass : 1;
#endif
};

/**
 * struct device_link - Device link representation.
 * @supplier: The device on the supplier end of the link.
 * @s_node: Hook to the supplier device's list of links to consumers.
 * @consumer: The device on the consumer end of the link.
 * @c_node: Hook to the consumer device's list of links to suppliers.
 * @link_dev: device used to expose link details in sysfs
 * @status: The state of the link (with respect to the presence of drivers).
 * @flags: Link flags.
 * @rpm_active: Whether or not the consumer device is runtime-PM-active.
 * @kref: Count repeated addition of the same link.
 * @rcu_head: An RCU head to use for deferred execution of SRCU callbacks.
 * @supplier_preactivated: Supplier has been made active before consumer probe.
 */
struct device_link {
	struct device *supplier;
	struct list_head s_node;
	struct device *consumer;
	struct list_head c_node;
	struct device link_dev;
	enum device_link_state status;
	u32 flags;
	refcount_t rpm_active;
	struct kref kref;
#ifdef CONFIG_SRCU
	struct rcu_head rcu_head;
#endif
	bool supplier_preactivated; /* Owned by consumer probe. */
};

static inline struct device *kobj_to_dev(struct kobject *kobj)
{
	return container_of(kobj, struct device, kobj);
}

/**
 * device_iommu_mapped - Returns true when the device DMA is translated
 *			 by an IOMMU
 * @dev: Device to perform the check on
 */
static inline bool device_iommu_mapped(struct device *dev)
{
	return (dev->iommu_group != NULL);
}

/* Get the wakeup routines, which depend on struct device */
#include <linux/pm_wakeup.h>

static inline const char *dev_name(const struct device *dev)
{
	/* Use the init name until the kobject becomes available */
	if (dev->init_name)
		return dev->init_name;

	return kobject_name(&dev->kobj);
}

__printf(2, 3) int dev_set_name(struct device *dev, const char *name, ...);

#ifdef CONFIG_NUMA
static inline int dev_to_node(struct device *dev)
{
	return dev->numa_node;
}
static inline void set_dev_node(struct device *dev, int node)
{
	dev->numa_node = node;
}
#else
static inline int dev_to_node(struct device *dev)
{
	return NUMA_NO_NODE;
}
static inline void set_dev_node(struct device *dev, int node)
{
}
#endif

static inline struct irq_domain *dev_get_msi_domain(const struct device *dev)
{
#ifdef CONFIG_GENERIC_MSI_IRQ_DOMAIN
	return dev->msi_domain;
#else
	return NULL;
#endif
}

static inline void dev_set_msi_domain(struct device *dev, struct irq_domain *d)
{
#ifdef CONFIG_GENERIC_MSI_IRQ_DOMAIN
	dev->msi_domain = d;
#endif
}

static inline void *dev_get_drvdata(const struct device *dev)
{
	return dev->driver_data;
}

static inline void dev_set_drvdata(struct device *dev, void *data)
{
	dev->driver_data = data;
}

static inline struct pm_subsys_data *dev_to_psd(struct device *dev)
{
	return dev ? dev->power.subsys_data : NULL;
}

static inline unsigned int dev_get_uevent_suppress(const struct device *dev)
{
	return dev->kobj.uevent_suppress;
}

static inline void dev_set_uevent_suppress(struct device *dev, int val)
{
	dev->kobj.uevent_suppress = val;
}

static inline int device_is_registered(struct device *dev)
{
	return dev->kobj.state_in_sysfs;
}

static inline void device_enable_async_suspend(struct device *dev)
{
	if (!dev->power.is_prepared)
		dev->power.async_suspend = true;
}

static inline void device_disable_async_suspend(struct device *dev)
{
	if (!dev->power.is_prepared)
		dev->power.async_suspend = false;
}

static inline bool device_async_suspend_enabled(struct device *dev)
{
	return !!dev->power.async_suspend;
}

<<<<<<< HEAD
=======
static inline bool device_pm_not_required(struct device *dev)
{
	return dev->power.no_pm;
}

static inline void device_set_pm_not_required(struct device *dev)
{
	dev->power.no_pm = true;
}

>>>>>>> 24b8d41d
static inline void dev_pm_syscore_device(struct device *dev, bool val)
{
#ifdef CONFIG_PM_SLEEP
	dev->power.syscore = val;
#endif
}

static inline void dev_pm_set_driver_flags(struct device *dev, u32 flags)
{
	dev->power.driver_flags = flags;
}

static inline bool dev_pm_test_driver_flags(struct device *dev, u32 flags)
{
	return !!(dev->power.driver_flags & flags);
}

static inline void device_lock(struct device *dev)
{
	mutex_lock(&dev->mutex);
}

static inline int device_lock_interruptible(struct device *dev)
{
	return mutex_lock_interruptible(&dev->mutex);
}

static inline int device_trylock(struct device *dev)
{
	return mutex_trylock(&dev->mutex);
}

static inline void device_unlock(struct device *dev)
{
	mutex_unlock(&dev->mutex);
}

static inline void device_lock_assert(struct device *dev)
{
	lockdep_assert_held(&dev->mutex);
}

static inline struct device_node *dev_of_node(struct device *dev)
{
	if (!IS_ENABLED(CONFIG_OF) || !dev)
		return NULL;
	return dev->of_node;
}

static inline bool dev_has_sync_state(struct device *dev)
{
	if (!dev)
		return false;
	if (dev->driver && dev->driver->sync_state)
		return true;
	if (dev->bus && dev->bus->sync_state)
		return true;
	return false;
}

/*
 * High level routines for use by the bus drivers
 */
int __must_check device_register(struct device *dev);
void device_unregister(struct device *dev);
void device_initialize(struct device *dev);
int __must_check device_add(struct device *dev);
void device_del(struct device *dev);
int device_for_each_child(struct device *dev, void *data,
			  int (*fn)(struct device *dev, void *data));
int device_for_each_child_reverse(struct device *dev, void *data,
				  int (*fn)(struct device *dev, void *data));
struct device *device_find_child(struct device *dev, void *data,
				 int (*match)(struct device *dev, void *data));
struct device *device_find_child_by_name(struct device *parent,
					 const char *name);
int device_rename(struct device *dev, const char *new_name);
int device_move(struct device *dev, struct device *new_parent,
		enum dpm_order dpm_order);
int device_change_owner(struct device *dev, kuid_t kuid, kgid_t kgid);
const char *device_get_devnode(struct device *dev, umode_t *mode, kuid_t *uid,
			       kgid_t *gid, const char **tmp);
int device_is_dependent(struct device *dev, void *target);

static inline bool device_supports_offline(struct device *dev)
{
	return dev->bus && dev->bus->offline && dev->bus->online;
}

void lock_device_hotplug(void);
void unlock_device_hotplug(void);
int lock_device_hotplug_sysfs(void);
int device_offline(struct device *dev);
int device_online(struct device *dev);
void set_primary_fwnode(struct device *dev, struct fwnode_handle *fwnode);
void set_secondary_fwnode(struct device *dev, struct fwnode_handle *fwnode);
void device_set_of_node_from_dev(struct device *dev, const struct device *dev2);

static inline int dev_num_vf(struct device *dev)
{
	if (dev->bus && dev->bus->num_vf)
		return dev->bus->num_vf(dev);
	return 0;
}

/*
 * Root device objects for grouping under /sys/devices
 */
struct device *__root_device_register(const char *name, struct module *owner);

/* This is a macro to avoid include problems with THIS_MODULE */
#define root_device_register(name) \
	__root_device_register(name, THIS_MODULE)

void root_device_unregister(struct device *root);

static inline void *dev_get_platdata(const struct device *dev)
{
	return dev->platform_data;
}

/*
 * Manual binding of a device to driver. See drivers/base/bus.c
 * for information on use.
 */
int __must_check device_bind_driver(struct device *dev);
void device_release_driver(struct device *dev);
int  __must_check device_attach(struct device *dev);
int __must_check driver_attach(struct device_driver *drv);
void device_initial_probe(struct device *dev);
int __must_check device_reprobe(struct device *dev);

bool device_is_bound(struct device *dev);

/*
 * Easy functions for dynamically creating devices on the fly
 */
__printf(5, 6) struct device *
device_create(struct class *cls, struct device *parent, dev_t devt,
	      void *drvdata, const char *fmt, ...);
__printf(6, 7) struct device *
device_create_with_groups(struct class *cls, struct device *parent, dev_t devt,
			  void *drvdata, const struct attribute_group **groups,
			  const char *fmt, ...);
void device_destroy(struct class *cls, dev_t devt);

int __must_check device_add_groups(struct device *dev,
				   const struct attribute_group **groups);
void device_remove_groups(struct device *dev,
			  const struct attribute_group **groups);

static inline int __must_check device_add_group(struct device *dev,
					const struct attribute_group *grp)
{
	const struct attribute_group *groups[] = { grp, NULL };

	return device_add_groups(dev, groups);
}

static inline void device_remove_group(struct device *dev,
				       const struct attribute_group *grp)
{
	const struct attribute_group *groups[] = { grp, NULL };

	return device_remove_groups(dev, groups);
}

int __must_check devm_device_add_groups(struct device *dev,
					const struct attribute_group **groups);
void devm_device_remove_groups(struct device *dev,
			       const struct attribute_group **groups);
int __must_check devm_device_add_group(struct device *dev,
				       const struct attribute_group *grp);
void devm_device_remove_group(struct device *dev,
			      const struct attribute_group *grp);

/*
 * Platform "fixup" functions - allow the platform to have their say
 * about devices and actions that the general device layer doesn't
 * know about.
 */
/* Notify platform of device discovery */
extern int (*platform_notify)(struct device *dev);

extern int (*platform_notify_remove)(struct device *dev);


/*
 * get_device - atomically increment the reference count for the device.
 *
 */
struct device *get_device(struct device *dev);
void put_device(struct device *dev);
bool kill_device(struct device *dev);

#ifdef CONFIG_DEVTMPFS
int devtmpfs_mount(void);
#else
static inline int devtmpfs_mount(void) { return 0; }
#endif

/* drivers/base/power/shutdown.c */
void device_shutdown(void);

/* debugging and troubleshooting/diagnostic helpers. */
const char *dev_driver_string(const struct device *dev);

/* Device links interface. */
struct device_link *device_link_add(struct device *consumer,
				    struct device *supplier, u32 flags);
void device_link_del(struct device_link *link);
void device_link_remove(void *consumer, struct device *supplier);
void device_links_supplier_sync_state_pause(void);
void device_links_supplier_sync_state_resume(void);

extern __printf(3, 4)
<<<<<<< HEAD
void dev_printk(const char *level, const struct device *dev,
		const char *fmt, ...);
extern __printf(2, 3)
void dev_emerg(const struct device *dev, const char *fmt, ...);
extern __printf(2, 3)
void dev_alert(const struct device *dev, const char *fmt, ...);
extern __printf(2, 3)
void dev_crit(const struct device *dev, const char *fmt, ...);
extern __printf(2, 3)
void dev_err(const struct device *dev, const char *fmt, ...);
extern __printf(2, 3)
void dev_warn(const struct device *dev, const char *fmt, ...);
extern __printf(2, 3)
void dev_notice(const struct device *dev, const char *fmt, ...);
extern __printf(2, 3)
void _dev_info(const struct device *dev, const char *fmt, ...);

#else

static inline __printf(3, 0)
int dev_vprintk_emit(int level, const struct device *dev,
		     const char *fmt, va_list args)
{ return 0; }
static inline __printf(3, 4)
int dev_printk_emit(int level, const struct device *dev, const char *fmt, ...)
{ return 0; }

static inline void __dev_printk(const char *level, const struct device *dev,
				struct va_format *vaf)
{}
static inline __printf(3, 4)
void dev_printk(const char *level, const struct device *dev,
		const char *fmt, ...)
{}

static inline __printf(2, 3)
void dev_emerg(const struct device *dev, const char *fmt, ...)
{}
static inline __printf(2, 3)
void dev_crit(const struct device *dev, const char *fmt, ...)
{}
static inline __printf(2, 3)
void dev_alert(const struct device *dev, const char *fmt, ...)
{}
static inline __printf(2, 3)
void dev_err(const struct device *dev, const char *fmt, ...)
{}
static inline __printf(2, 3)
void dev_warn(const struct device *dev, const char *fmt, ...)
{}
static inline __printf(2, 3)
void dev_notice(const struct device *dev, const char *fmt, ...)
{}
static inline __printf(2, 3)
void _dev_info(const struct device *dev, const char *fmt, ...)
{}

#endif

/*
 * Stupid hackaround for existing uses of non-printk uses dev_info
 *
 * Note that the definition of dev_info below is actually _dev_info
 * and a macro is used to avoid redefining dev_info
 */

#define dev_info(dev, fmt, arg...) _dev_info(dev, fmt, ##arg)

#if defined(CONFIG_DYNAMIC_DEBUG)
#define dev_dbg(dev, format, ...)		     \
do {						     \
	dynamic_dev_dbg(dev, format, ##__VA_ARGS__); \
} while (0)
#elif defined(DEBUG)
#define dev_dbg(dev, format, arg...)		\
	dev_printk(KERN_DEBUG, dev, format, ##arg)
#else
#define dev_dbg(dev, format, arg...)				\
({								\
	if (0)							\
		dev_printk(KERN_DEBUG, dev, format, ##arg);	\
})
#endif

#ifdef CONFIG_PRINTK
#define dev_level_once(dev_level, dev, fmt, ...)			\
do {									\
	static bool __print_once __read_mostly;				\
									\
	if (!__print_once) {						\
		__print_once = true;					\
		dev_level(dev, fmt, ##__VA_ARGS__);			\
	}								\
} while (0)
#else
#define dev_level_once(dev_level, dev, fmt, ...)			\
do {									\
	if (0)								\
		dev_level(dev, fmt, ##__VA_ARGS__);			\
} while (0)
#endif

#define dev_emerg_once(dev, fmt, ...)					\
	dev_level_once(dev_emerg, dev, fmt, ##__VA_ARGS__)
#define dev_alert_once(dev, fmt, ...)					\
	dev_level_once(dev_alert, dev, fmt, ##__VA_ARGS__)
#define dev_crit_once(dev, fmt, ...)					\
	dev_level_once(dev_crit, dev, fmt, ##__VA_ARGS__)
#define dev_err_once(dev, fmt, ...)					\
	dev_level_once(dev_err, dev, fmt, ##__VA_ARGS__)
#define dev_warn_once(dev, fmt, ...)					\
	dev_level_once(dev_warn, dev, fmt, ##__VA_ARGS__)
#define dev_notice_once(dev, fmt, ...)					\
	dev_level_once(dev_notice, dev, fmt, ##__VA_ARGS__)
#define dev_info_once(dev, fmt, ...)					\
	dev_level_once(dev_info, dev, fmt, ##__VA_ARGS__)
#define dev_dbg_once(dev, fmt, ...)					\
	dev_level_once(dev_dbg, dev, fmt, ##__VA_ARGS__)

#define dev_level_ratelimited(dev_level, dev, fmt, ...)			\
do {									\
	static DEFINE_RATELIMIT_STATE(_rs,				\
				      DEFAULT_RATELIMIT_INTERVAL,	\
				      DEFAULT_RATELIMIT_BURST);		\
	if (__ratelimit(&_rs))						\
		dev_level(dev, fmt, ##__VA_ARGS__);			\
} while (0)

#define dev_emerg_ratelimited(dev, fmt, ...)				\
	dev_level_ratelimited(dev_emerg, dev, fmt, ##__VA_ARGS__)
#define dev_alert_ratelimited(dev, fmt, ...)				\
	dev_level_ratelimited(dev_alert, dev, fmt, ##__VA_ARGS__)
#define dev_crit_ratelimited(dev, fmt, ...)				\
	dev_level_ratelimited(dev_crit, dev, fmt, ##__VA_ARGS__)
#define dev_err_ratelimited(dev, fmt, ...)				\
	dev_level_ratelimited(dev_err, dev, fmt, ##__VA_ARGS__)
#define dev_warn_ratelimited(dev, fmt, ...)				\
	dev_level_ratelimited(dev_warn, dev, fmt, ##__VA_ARGS__)
#define dev_notice_ratelimited(dev, fmt, ...)				\
	dev_level_ratelimited(dev_notice, dev, fmt, ##__VA_ARGS__)
#define dev_info_ratelimited(dev, fmt, ...)				\
	dev_level_ratelimited(dev_info, dev, fmt, ##__VA_ARGS__)
#if defined(CONFIG_DYNAMIC_DEBUG)
/* descriptor check is first to prevent flooding with "callbacks suppressed" */
#define dev_dbg_ratelimited(dev, fmt, ...)				\
do {									\
	static DEFINE_RATELIMIT_STATE(_rs,				\
				      DEFAULT_RATELIMIT_INTERVAL,	\
				      DEFAULT_RATELIMIT_BURST);		\
	DEFINE_DYNAMIC_DEBUG_METADATA(descriptor, fmt);			\
	if (unlikely(descriptor.flags & _DPRINTK_FLAGS_PRINT) &&	\
	    __ratelimit(&_rs))						\
		__dynamic_dev_dbg(&descriptor, dev, fmt,		\
				  ##__VA_ARGS__);			\
} while (0)
#elif defined(DEBUG)
#define dev_dbg_ratelimited(dev, fmt, ...)				\
do {									\
	static DEFINE_RATELIMIT_STATE(_rs,				\
				      DEFAULT_RATELIMIT_INTERVAL,	\
				      DEFAULT_RATELIMIT_BURST);		\
	if (__ratelimit(&_rs))						\
		dev_printk(KERN_DEBUG, dev, fmt, ##__VA_ARGS__);	\
} while (0)
#else
#define dev_dbg_ratelimited(dev, fmt, ...)				\
do {									\
	if (0)								\
		dev_printk(KERN_DEBUG, dev, fmt, ##__VA_ARGS__);	\
} while (0)
#endif

#ifdef VERBOSE_DEBUG
#define dev_vdbg	dev_dbg
#else
#define dev_vdbg(dev, format, arg...)				\
({								\
	if (0)							\
		dev_printk(KERN_DEBUG, dev, format, ##arg);	\
})
#endif

/*
 * dev_WARN*() acts like dev_printk(), but with the key difference of
 * using WARN/WARN_ONCE to include file/line information and a backtrace.
 */
#define dev_WARN(dev, format, arg...) \
	WARN(1, "%s %s: " format, dev_driver_string(dev), dev_name(dev), ## arg);

#define dev_WARN_ONCE(dev, condition, format, arg...) \
	WARN_ONCE(condition, "%s %s: " format, \
			dev_driver_string(dev), dev_name(dev), ## arg)
=======
int dev_err_probe(const struct device *dev, int err, const char *fmt, ...);
>>>>>>> 24b8d41d

/* Create alias, so I can be autoloaded. */
#define MODULE_ALIAS_CHARDEV(major,minor) \
	MODULE_ALIAS("char-major-" __stringify(major) "-" __stringify(minor))
#define MODULE_ALIAS_CHARDEV_MAJOR(major) \
	MODULE_ALIAS("char-major-" __stringify(major) "-*")

#ifdef CONFIG_SYSFS_DEPRECATED
extern long sysfs_deprecated;
#else
#define sysfs_deprecated 0
#endif

#endif /* _DEVICE_H_ */<|MERGE_RESOLUTION|>--- conflicted
+++ resolved
@@ -43,297 +43,8 @@
 struct fwnode_handle;
 struct iommu_ops;
 struct iommu_group;
-<<<<<<< HEAD
-struct iommu_fwspec;
-
-struct bus_attribute {
-	struct attribute	attr;
-	ssize_t (*show)(struct bus_type *bus, char *buf);
-	ssize_t (*store)(struct bus_type *bus, const char *buf, size_t count);
-};
-
-#define BUS_ATTR(_name, _mode, _show, _store)	\
-	struct bus_attribute bus_attr_##_name = __ATTR(_name, _mode, _show, _store)
-#define BUS_ATTR_RW(_name) \
-	struct bus_attribute bus_attr_##_name = __ATTR_RW(_name)
-#define BUS_ATTR_RO(_name) \
-	struct bus_attribute bus_attr_##_name = __ATTR_RO(_name)
-
-extern int __must_check bus_create_file(struct bus_type *,
-					struct bus_attribute *);
-extern void bus_remove_file(struct bus_type *, struct bus_attribute *);
-
-/**
- * struct bus_type - The bus type of the device
- *
- * @name:	The name of the bus.
- * @dev_name:	Used for subsystems to enumerate devices like ("foo%u", dev->id).
- * @dev_root:	Default device to use as the parent.
- * @dev_attrs:	Default attributes of the devices on the bus.
- * @bus_groups:	Default attributes of the bus.
- * @dev_groups:	Default attributes of the devices on the bus.
- * @drv_groups: Default attributes of the device drivers on the bus.
- * @match:	Called, perhaps multiple times, whenever a new device or driver
- *		is added for this bus. It should return a positive value if the
- *		given device can be handled by the given driver and zero
- *		otherwise. It may also return error code if determining that
- *		the driver supports the device is not possible. In case of
- *		-EPROBE_DEFER it will queue the device for deferred probing.
- * @uevent:	Called when a device is added, removed, or a few other things
- *		that generate uevents to add the environment variables.
- * @probe:	Called when a new device or driver add to this bus, and callback
- *		the specific driver's probe to initial the matched device.
- * @remove:	Called when a device removed from this bus.
- * @shutdown:	Called at shut-down time to quiesce the device.
- *
- * @online:	Called to put the device back online (after offlining it).
- * @offline:	Called to put the device offline for hot-removal. May fail.
- *
- * @suspend:	Called when a device on this bus wants to go to sleep mode.
- * @resume:	Called to bring a device on this bus out of sleep mode.
- * @pm:		Power management operations of this bus, callback the specific
- *		device driver's pm-ops.
- * @iommu_ops:  IOMMU specific operations for this bus, used to attach IOMMU
- *              driver implementations to a bus and allow the driver to do
- *              bus-specific setup
- * @p:		The private data of the driver core, only the driver core can
- *		touch this.
- * @lock_key:	Lock class key for use by the lock validator
- *
- * A bus is a channel between the processor and one or more devices. For the
- * purposes of the device model, all devices are connected via a bus, even if
- * it is an internal, virtual, "platform" bus. Buses can plug into each other.
- * A USB controller is usually a PCI device, for example. The device model
- * represents the actual connections between buses and the devices they control.
- * A bus is represented by the bus_type structure. It contains the name, the
- * default attributes, the bus' methods, PM operations, and the driver core's
- * private data.
- */
-struct bus_type {
-	const char		*name;
-	const char		*dev_name;
-	struct device		*dev_root;
-	struct device_attribute	*dev_attrs;	/* use dev_groups instead */
-	const struct attribute_group **bus_groups;
-	const struct attribute_group **dev_groups;
-	const struct attribute_group **drv_groups;
-
-	int (*match)(struct device *dev, struct device_driver *drv);
-	int (*uevent)(struct device *dev, struct kobj_uevent_env *env);
-	int (*probe)(struct device *dev);
-	int (*remove)(struct device *dev);
-	void (*shutdown)(struct device *dev);
-
-	int (*online)(struct device *dev);
-	int (*offline)(struct device *dev);
-
-	int (*suspend)(struct device *dev, pm_message_t state);
-	int (*resume)(struct device *dev);
-
-	const struct dev_pm_ops *pm;
-
-	const struct iommu_ops *iommu_ops;
-
-	struct subsys_private *p;
-	struct lock_class_key lock_key;
-};
-
-extern int __must_check bus_register(struct bus_type *bus);
-
-extern void bus_unregister(struct bus_type *bus);
-
-extern int __must_check bus_rescan_devices(struct bus_type *bus);
-
-/* iterator helpers for buses */
-struct subsys_dev_iter {
-	struct klist_iter		ki;
-	const struct device_type	*type;
-};
-void subsys_dev_iter_init(struct subsys_dev_iter *iter,
-			 struct bus_type *subsys,
-			 struct device *start,
-			 const struct device_type *type);
-struct device *subsys_dev_iter_next(struct subsys_dev_iter *iter);
-void subsys_dev_iter_exit(struct subsys_dev_iter *iter);
-
-int bus_for_each_dev(struct bus_type *bus, struct device *start, void *data,
-		     int (*fn)(struct device *dev, void *data));
-struct device *bus_find_device(struct bus_type *bus, struct device *start,
-			       void *data,
-			       int (*match)(struct device *dev, void *data));
-struct device *bus_find_device_by_name(struct bus_type *bus,
-				       struct device *start,
-				       const char *name);
-struct device *subsys_find_device_by_id(struct bus_type *bus, unsigned int id,
-					struct device *hint);
-int bus_for_each_drv(struct bus_type *bus, struct device_driver *start,
-		     void *data, int (*fn)(struct device_driver *, void *));
-void bus_sort_breadthfirst(struct bus_type *bus,
-			   int (*compare)(const struct device *a,
-					  const struct device *b));
-/*
- * Bus notifiers: Get notified of addition/removal of devices
- * and binding/unbinding of drivers to devices.
- * In the long run, it should be a replacement for the platform
- * notify hooks.
- */
-struct notifier_block;
-
-extern int bus_register_notifier(struct bus_type *bus,
-				 struct notifier_block *nb);
-extern int bus_unregister_notifier(struct bus_type *bus,
-				   struct notifier_block *nb);
-
-/* All 4 notifers below get called with the target struct device *
- * as an argument. Note that those functions are likely to be called
- * with the device lock held in the core, so be careful.
- */
-#define BUS_NOTIFY_ADD_DEVICE		0x00000001 /* device added */
-#define BUS_NOTIFY_DEL_DEVICE		0x00000002 /* device to be removed */
-#define BUS_NOTIFY_REMOVED_DEVICE	0x00000003 /* device removed */
-#define BUS_NOTIFY_BIND_DRIVER		0x00000004 /* driver about to be
-						      bound */
-#define BUS_NOTIFY_BOUND_DRIVER		0x00000005 /* driver bound to device */
-#define BUS_NOTIFY_UNBIND_DRIVER	0x00000006 /* driver about to be
-						      unbound */
-#define BUS_NOTIFY_UNBOUND_DRIVER	0x00000007 /* driver is unbound
-						      from the device */
-#define BUS_NOTIFY_DRIVER_NOT_BOUND	0x00000008 /* driver fails to be bound */
-
-extern struct kset *bus_get_kset(struct bus_type *bus);
-extern struct klist *bus_get_device_klist(struct bus_type *bus);
-
-/**
- * enum probe_type - device driver probe type to try
- *	Device drivers may opt in for special handling of their
- *	respective probe routines. This tells the core what to
- *	expect and prefer.
- *
- * @PROBE_DEFAULT_STRATEGY: Used by drivers that work equally well
- *	whether probed synchronously or asynchronously.
- * @PROBE_PREFER_ASYNCHRONOUS: Drivers for "slow" devices which
- *	probing order is not essential for booting the system may
- *	opt into executing their probes asynchronously.
- * @PROBE_FORCE_SYNCHRONOUS: Use this to annotate drivers that need
- *	their probe routines to run synchronously with driver and
- *	device registration (with the exception of -EPROBE_DEFER
- *	handling - re-probing always ends up being done asynchronously).
- *
- * Note that the end goal is to switch the kernel to use asynchronous
- * probing by default, so annotating drivers with
- * %PROBE_PREFER_ASYNCHRONOUS is a temporary measure that allows us
- * to speed up boot process while we are validating the rest of the
- * drivers.
- */
-enum probe_type {
-	PROBE_DEFAULT_STRATEGY,
-	PROBE_PREFER_ASYNCHRONOUS,
-	PROBE_FORCE_SYNCHRONOUS,
-};
-
-/**
- * struct device_driver - The basic device driver structure
- * @name:	Name of the device driver.
- * @bus:	The bus which the device of this driver belongs to.
- * @owner:	The module owner.
- * @mod_name:	Used for built-in modules.
- * @suppress_bind_attrs: Disables bind/unbind via sysfs.
- * @probe_type:	Type of the probe (synchronous or asynchronous) to use.
- * @of_match_table: The open firmware table.
- * @acpi_match_table: The ACPI match table.
- * @probe:	Called to query the existence of a specific device,
- *		whether this driver can work with it, and bind the driver
- *		to a specific device.
- * @remove:	Called when the device is removed from the system to
- *		unbind a device from this driver.
- * @shutdown:	Called at shut-down time to quiesce the device.
- * @suspend:	Called to put the device to sleep mode. Usually to a
- *		low power state.
- * @resume:	Called to bring a device from sleep mode.
- * @groups:	Default attributes that get created by the driver core
- *		automatically.
- * @pm:		Power management operations of the device which matched
- *		this driver.
- * @p:		Driver core's private data, no one other than the driver
- *		core can touch this.
- *
- * The device driver-model tracks all of the drivers known to the system.
- * The main reason for this tracking is to enable the driver core to match
- * up drivers with new devices. Once drivers are known objects within the
- * system, however, a number of other things become possible. Device drivers
- * can export information and configuration variables that are independent
- * of any specific device.
- */
-struct device_driver {
-	const char		*name;
-	struct bus_type		*bus;
-
-	struct module		*owner;
-	const char		*mod_name;	/* used for built-in modules */
-
-	bool suppress_bind_attrs;	/* disables bind/unbind via sysfs */
-	enum probe_type probe_type;
-
-	const struct of_device_id	*of_match_table;
-	const struct acpi_device_id	*acpi_match_table;
-
-	int (*probe) (struct device *dev);
-	int (*remove) (struct device *dev);
-	void (*shutdown) (struct device *dev);
-	int (*suspend) (struct device *dev, pm_message_t state);
-	int (*resume) (struct device *dev);
-	const struct attribute_group **groups;
-
-	const struct dev_pm_ops *pm;
-
-	struct driver_private *p;
-};
-
-
-extern int __must_check driver_register(struct device_driver *drv);
-extern void driver_unregister(struct device_driver *drv);
-
-extern struct device_driver *driver_find(const char *name,
-					 struct bus_type *bus);
-extern int driver_probe_done(void);
-extern void wait_for_device_probe(void);
-
-
-/* sysfs interface for exporting driver attributes */
-
-struct driver_attribute {
-	struct attribute attr;
-	ssize_t (*show)(struct device_driver *driver, char *buf);
-	ssize_t (*store)(struct device_driver *driver, const char *buf,
-			 size_t count);
-};
-
-#define DRIVER_ATTR(_name, _mode, _show, _store) \
-	struct driver_attribute driver_attr_##_name = __ATTR(_name, _mode, _show, _store)
-#define DRIVER_ATTR_RW(_name) \
-	struct driver_attribute driver_attr_##_name = __ATTR_RW(_name)
-#define DRIVER_ATTR_RO(_name) \
-	struct driver_attribute driver_attr_##_name = __ATTR_RO(_name)
-#define DRIVER_ATTR_WO(_name) \
-	struct driver_attribute driver_attr_##_name = __ATTR_WO(_name)
-
-extern int __must_check driver_create_file(struct device_driver *driver,
-					const struct driver_attribute *attr);
-extern void driver_remove_file(struct device_driver *driver,
-			       const struct driver_attribute *attr);
-
-extern int __must_check driver_for_each_device(struct device_driver *drv,
-					       struct device *start,
-					       void *data,
-					       int (*fn)(struct device *dev,
-							 void *));
-struct device *driver_find_device(struct device_driver *drv,
-				  struct device *start, void *data,
-				  int (*match)(struct device *dev, void *data));
-=======
 struct dev_pin_info;
 struct dev_iommu;
->>>>>>> 24b8d41d
 
 /**
  * struct subsys_interface - interfaces to device functions
@@ -455,25 +166,15 @@
 typedef int (*dr_match_t)(struct device *dev, void *res, void *match_data);
 
 #ifdef CONFIG_DEBUG_DEVRES
-<<<<<<< HEAD
-extern void *__devres_alloc_node(dr_release_t release, size_t size, gfp_t gfp,
-				 int nid, const char *name) __malloc;
-=======
 void *__devres_alloc_node(dr_release_t release, size_t size, gfp_t gfp,
 			  int nid, const char *name) __malloc;
->>>>>>> 24b8d41d
 #define devres_alloc(release, size, gfp) \
 	__devres_alloc_node(release, size, gfp, NUMA_NO_NODE, #release)
 #define devres_alloc_node(release, size, gfp, nid) \
 	__devres_alloc_node(release, size, gfp, nid, #release)
 #else
-<<<<<<< HEAD
-extern void *devres_alloc_node(dr_release_t release, size_t size, gfp_t gfp,
-			       int nid) __malloc;
-=======
 void *devres_alloc_node(dr_release_t release, size_t size,
 			gfp_t gfp, int nid) __malloc;
->>>>>>> 24b8d41d
 static inline void *devres_alloc(dr_release_t release, size_t size, gfp_t gfp)
 {
 	return devres_alloc_node(release, size, gfp, NUMA_NO_NODE);
@@ -504,14 +205,6 @@
 int devres_release_group(struct device *dev, void *id);
 
 /* managed devm_k.alloc/kfree for device drivers */
-<<<<<<< HEAD
-extern void *devm_kmalloc(struct device *dev, size_t size, gfp_t gfp) __malloc;
-extern __printf(3, 0)
-char *devm_kvasprintf(struct device *dev, gfp_t gfp, const char *fmt,
-		      va_list ap) __malloc;
-extern __printf(3, 4)
-char *devm_kasprintf(struct device *dev, gfp_t gfp, const char *fmt, ...) __malloc;
-=======
 void *devm_kmalloc(struct device *dev, size_t size, gfp_t gfp) __malloc;
 void *devm_krealloc(struct device *dev, void *ptr, size_t size,
 		    gfp_t gfp) __must_check;
@@ -519,7 +212,6 @@
 				     const char *fmt, va_list ap) __malloc;
 __printf(3, 4) char *devm_kasprintf(struct device *dev, gfp_t gfp,
 				    const char *fmt, ...) __malloc;
->>>>>>> 24b8d41d
 static inline void *devm_kzalloc(struct device *dev, size_t size, gfp_t gfp)
 {
 	return devm_kmalloc(dev, size, gfp | __GFP_ZERO);
@@ -539,17 +231,10 @@
 {
 	return devm_kmalloc_array(dev, n, size, flags | __GFP_ZERO);
 }
-<<<<<<< HEAD
-extern void devm_kfree(struct device *dev, void *p);
-extern char *devm_kstrdup(struct device *dev, const char *s, gfp_t gfp) __malloc;
-extern void *devm_kmemdup(struct device *dev, const void *src, size_t len,
-			  gfp_t gfp);
-=======
 void devm_kfree(struct device *dev, const void *p);
 char *devm_kstrdup(struct device *dev, const char *s, gfp_t gfp) __malloc;
 const char *devm_kstrdup_const(struct device *dev, const char *s, gfp_t gfp);
 void *devm_kmemdup(struct device *dev, const void *src, size_t len, gfp_t gfp);
->>>>>>> 24b8d41d
 
 unsigned long devm_get_free_pages(struct device *dev,
 				  gfp_t gfp_mask, unsigned int order);
@@ -748,11 +433,7 @@
  * 		gone away. This should be set by the allocator of the
  * 		device (i.e. the bus driver that discovered the device).
  * @iommu_group: IOMMU group the device belongs to.
-<<<<<<< HEAD
- * @iommu_fwspec: IOMMU-specific properties supplied by firmware.
-=======
  * @iommu:	Per device generic IOMMU runtime data
->>>>>>> 24b8d41d
  *
  * @offline_disabled: If set, the device is permanently online.
  * @offline:	Set after successful invocation of bus type's .offline().
@@ -861,11 +542,7 @@
 
 	void	(*release)(struct device *dev);
 	struct iommu_group	*iommu_group;
-<<<<<<< HEAD
-	struct iommu_fwspec	*iommu_fwspec;
-=======
 	struct dev_iommu	*iommu;
->>>>>>> 24b8d41d
 
 	bool			offline_disabled:1;
 	bool			offline:1;
@@ -1022,8 +699,6 @@
 	return !!dev->power.async_suspend;
 }
 
-<<<<<<< HEAD
-=======
 static inline bool device_pm_not_required(struct device *dev)
 {
 	return dev->power.no_pm;
@@ -1034,7 +709,6 @@
 	dev->power.no_pm = true;
 }
 
->>>>>>> 24b8d41d
 static inline void dev_pm_syscore_device(struct device *dev, bool val)
 {
 #ifdef CONFIG_PM_SLEEP
@@ -1251,202 +925,7 @@
 void device_links_supplier_sync_state_resume(void);
 
 extern __printf(3, 4)
-<<<<<<< HEAD
-void dev_printk(const char *level, const struct device *dev,
-		const char *fmt, ...);
-extern __printf(2, 3)
-void dev_emerg(const struct device *dev, const char *fmt, ...);
-extern __printf(2, 3)
-void dev_alert(const struct device *dev, const char *fmt, ...);
-extern __printf(2, 3)
-void dev_crit(const struct device *dev, const char *fmt, ...);
-extern __printf(2, 3)
-void dev_err(const struct device *dev, const char *fmt, ...);
-extern __printf(2, 3)
-void dev_warn(const struct device *dev, const char *fmt, ...);
-extern __printf(2, 3)
-void dev_notice(const struct device *dev, const char *fmt, ...);
-extern __printf(2, 3)
-void _dev_info(const struct device *dev, const char *fmt, ...);
-
-#else
-
-static inline __printf(3, 0)
-int dev_vprintk_emit(int level, const struct device *dev,
-		     const char *fmt, va_list args)
-{ return 0; }
-static inline __printf(3, 4)
-int dev_printk_emit(int level, const struct device *dev, const char *fmt, ...)
-{ return 0; }
-
-static inline void __dev_printk(const char *level, const struct device *dev,
-				struct va_format *vaf)
-{}
-static inline __printf(3, 4)
-void dev_printk(const char *level, const struct device *dev,
-		const char *fmt, ...)
-{}
-
-static inline __printf(2, 3)
-void dev_emerg(const struct device *dev, const char *fmt, ...)
-{}
-static inline __printf(2, 3)
-void dev_crit(const struct device *dev, const char *fmt, ...)
-{}
-static inline __printf(2, 3)
-void dev_alert(const struct device *dev, const char *fmt, ...)
-{}
-static inline __printf(2, 3)
-void dev_err(const struct device *dev, const char *fmt, ...)
-{}
-static inline __printf(2, 3)
-void dev_warn(const struct device *dev, const char *fmt, ...)
-{}
-static inline __printf(2, 3)
-void dev_notice(const struct device *dev, const char *fmt, ...)
-{}
-static inline __printf(2, 3)
-void _dev_info(const struct device *dev, const char *fmt, ...)
-{}
-
-#endif
-
-/*
- * Stupid hackaround for existing uses of non-printk uses dev_info
- *
- * Note that the definition of dev_info below is actually _dev_info
- * and a macro is used to avoid redefining dev_info
- */
-
-#define dev_info(dev, fmt, arg...) _dev_info(dev, fmt, ##arg)
-
-#if defined(CONFIG_DYNAMIC_DEBUG)
-#define dev_dbg(dev, format, ...)		     \
-do {						     \
-	dynamic_dev_dbg(dev, format, ##__VA_ARGS__); \
-} while (0)
-#elif defined(DEBUG)
-#define dev_dbg(dev, format, arg...)		\
-	dev_printk(KERN_DEBUG, dev, format, ##arg)
-#else
-#define dev_dbg(dev, format, arg...)				\
-({								\
-	if (0)							\
-		dev_printk(KERN_DEBUG, dev, format, ##arg);	\
-})
-#endif
-
-#ifdef CONFIG_PRINTK
-#define dev_level_once(dev_level, dev, fmt, ...)			\
-do {									\
-	static bool __print_once __read_mostly;				\
-									\
-	if (!__print_once) {						\
-		__print_once = true;					\
-		dev_level(dev, fmt, ##__VA_ARGS__);			\
-	}								\
-} while (0)
-#else
-#define dev_level_once(dev_level, dev, fmt, ...)			\
-do {									\
-	if (0)								\
-		dev_level(dev, fmt, ##__VA_ARGS__);			\
-} while (0)
-#endif
-
-#define dev_emerg_once(dev, fmt, ...)					\
-	dev_level_once(dev_emerg, dev, fmt, ##__VA_ARGS__)
-#define dev_alert_once(dev, fmt, ...)					\
-	dev_level_once(dev_alert, dev, fmt, ##__VA_ARGS__)
-#define dev_crit_once(dev, fmt, ...)					\
-	dev_level_once(dev_crit, dev, fmt, ##__VA_ARGS__)
-#define dev_err_once(dev, fmt, ...)					\
-	dev_level_once(dev_err, dev, fmt, ##__VA_ARGS__)
-#define dev_warn_once(dev, fmt, ...)					\
-	dev_level_once(dev_warn, dev, fmt, ##__VA_ARGS__)
-#define dev_notice_once(dev, fmt, ...)					\
-	dev_level_once(dev_notice, dev, fmt, ##__VA_ARGS__)
-#define dev_info_once(dev, fmt, ...)					\
-	dev_level_once(dev_info, dev, fmt, ##__VA_ARGS__)
-#define dev_dbg_once(dev, fmt, ...)					\
-	dev_level_once(dev_dbg, dev, fmt, ##__VA_ARGS__)
-
-#define dev_level_ratelimited(dev_level, dev, fmt, ...)			\
-do {									\
-	static DEFINE_RATELIMIT_STATE(_rs,				\
-				      DEFAULT_RATELIMIT_INTERVAL,	\
-				      DEFAULT_RATELIMIT_BURST);		\
-	if (__ratelimit(&_rs))						\
-		dev_level(dev, fmt, ##__VA_ARGS__);			\
-} while (0)
-
-#define dev_emerg_ratelimited(dev, fmt, ...)				\
-	dev_level_ratelimited(dev_emerg, dev, fmt, ##__VA_ARGS__)
-#define dev_alert_ratelimited(dev, fmt, ...)				\
-	dev_level_ratelimited(dev_alert, dev, fmt, ##__VA_ARGS__)
-#define dev_crit_ratelimited(dev, fmt, ...)				\
-	dev_level_ratelimited(dev_crit, dev, fmt, ##__VA_ARGS__)
-#define dev_err_ratelimited(dev, fmt, ...)				\
-	dev_level_ratelimited(dev_err, dev, fmt, ##__VA_ARGS__)
-#define dev_warn_ratelimited(dev, fmt, ...)				\
-	dev_level_ratelimited(dev_warn, dev, fmt, ##__VA_ARGS__)
-#define dev_notice_ratelimited(dev, fmt, ...)				\
-	dev_level_ratelimited(dev_notice, dev, fmt, ##__VA_ARGS__)
-#define dev_info_ratelimited(dev, fmt, ...)				\
-	dev_level_ratelimited(dev_info, dev, fmt, ##__VA_ARGS__)
-#if defined(CONFIG_DYNAMIC_DEBUG)
-/* descriptor check is first to prevent flooding with "callbacks suppressed" */
-#define dev_dbg_ratelimited(dev, fmt, ...)				\
-do {									\
-	static DEFINE_RATELIMIT_STATE(_rs,				\
-				      DEFAULT_RATELIMIT_INTERVAL,	\
-				      DEFAULT_RATELIMIT_BURST);		\
-	DEFINE_DYNAMIC_DEBUG_METADATA(descriptor, fmt);			\
-	if (unlikely(descriptor.flags & _DPRINTK_FLAGS_PRINT) &&	\
-	    __ratelimit(&_rs))						\
-		__dynamic_dev_dbg(&descriptor, dev, fmt,		\
-				  ##__VA_ARGS__);			\
-} while (0)
-#elif defined(DEBUG)
-#define dev_dbg_ratelimited(dev, fmt, ...)				\
-do {									\
-	static DEFINE_RATELIMIT_STATE(_rs,				\
-				      DEFAULT_RATELIMIT_INTERVAL,	\
-				      DEFAULT_RATELIMIT_BURST);		\
-	if (__ratelimit(&_rs))						\
-		dev_printk(KERN_DEBUG, dev, fmt, ##__VA_ARGS__);	\
-} while (0)
-#else
-#define dev_dbg_ratelimited(dev, fmt, ...)				\
-do {									\
-	if (0)								\
-		dev_printk(KERN_DEBUG, dev, fmt, ##__VA_ARGS__);	\
-} while (0)
-#endif
-
-#ifdef VERBOSE_DEBUG
-#define dev_vdbg	dev_dbg
-#else
-#define dev_vdbg(dev, format, arg...)				\
-({								\
-	if (0)							\
-		dev_printk(KERN_DEBUG, dev, format, ##arg);	\
-})
-#endif
-
-/*
- * dev_WARN*() acts like dev_printk(), but with the key difference of
- * using WARN/WARN_ONCE to include file/line information and a backtrace.
- */
-#define dev_WARN(dev, format, arg...) \
-	WARN(1, "%s %s: " format, dev_driver_string(dev), dev_name(dev), ## arg);
-
-#define dev_WARN_ONCE(dev, condition, format, arg...) \
-	WARN_ONCE(condition, "%s %s: " format, \
-			dev_driver_string(dev), dev_name(dev), ## arg)
-=======
 int dev_err_probe(const struct device *dev, int err, const char *fmt, ...);
->>>>>>> 24b8d41d
 
 /* Create alias, so I can be autoloaded. */
 #define MODULE_ALIAS_CHARDEV(major,minor) \
