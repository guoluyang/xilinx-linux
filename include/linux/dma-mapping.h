/* SPDX-License-Identifier: GPL-2.0 */
#ifndef _LINUX_DMA_MAPPING_H
#define _LINUX_DMA_MAPPING_H

#include <linux/sizes.h>
#include <linux/string.h>
#include <linux/device.h>
#include <linux/err.h>
<<<<<<< HEAD
#include <linux/dma-debug.h>
=======
>>>>>>> 24b8d41d
#include <linux/dma-direction.h>
#include <linux/scatterlist.h>
#include <linux/bug.h>
#include <linux/mem_encrypt.h>

/**
 * List of possible attributes associated with a DMA mapping. The semantics
 * of each attribute should be defined in Documentation/core-api/dma-attributes.rst.
 */

/**
 * List of possible attributes associated with a DMA mapping. The semantics
 * of each attribute should be defined in Documentation/DMA-attributes.txt.
 *
 * DMA_ATTR_WRITE_BARRIER: DMA to a memory region with this attribute
 * forces all pending DMA writes to complete.
 */
#define DMA_ATTR_WRITE_BARRIER		(1UL << 0)
/*
 * DMA_ATTR_WEAK_ORDERING: Specifies that reads and writes to the mapping
 * may be weakly ordered, that is that reads and writes may pass each other.
 */
#define DMA_ATTR_WEAK_ORDERING		(1UL << 1)
/*
 * DMA_ATTR_WRITE_COMBINE: Specifies that writes to the mapping may be
 * buffered to improve performance.
 */
#define DMA_ATTR_WRITE_COMBINE		(1UL << 2)
/*
 * DMA_ATTR_NON_CONSISTENT: Lets the platform to choose to return either
 * consistent or non-consistent memory as it sees fit.
 */
#define DMA_ATTR_NON_CONSISTENT		(1UL << 3)
/*
 * DMA_ATTR_NO_KERNEL_MAPPING: Lets the platform to avoid creating a kernel
 * virtual mapping for the allocated buffer.
 */
#define DMA_ATTR_NO_KERNEL_MAPPING	(1UL << 4)
/*
 * DMA_ATTR_SKIP_CPU_SYNC: Allows platform code to skip synchronization of
 * the CPU cache for the given buffer assuming that it has been already
 * transferred to 'device' domain.
 */
#define DMA_ATTR_SKIP_CPU_SYNC		(1UL << 5)
/*
 * DMA_ATTR_FORCE_CONTIGUOUS: Forces contiguous allocation of the buffer
 * in physical memory.
 */
#define DMA_ATTR_FORCE_CONTIGUOUS	(1UL << 6)
/*
 * DMA_ATTR_ALLOC_SINGLE_PAGES: This is a hint to the DMA-mapping subsystem
 * that it's probably not worth the time to try to allocate memory to in a way
 * that gives better TLB efficiency.
 */
#define DMA_ATTR_ALLOC_SINGLE_PAGES	(1UL << 7)
/*
 * DMA_ATTR_NO_WARN: This tells the DMA-mapping subsystem to suppress
 * allocation failure reports (similarly to __GFP_NOWARN).
 */
#define DMA_ATTR_NO_WARN	(1UL << 8)

/*
 * DMA_ATTR_WEAK_ORDERING: Specifies that reads and writes to the mapping
 * may be weakly ordered, that is that reads and writes may pass each other.
 */
<<<<<<< HEAD
struct dma_map_ops {
	void* (*alloc)(struct device *dev, size_t size,
				dma_addr_t *dma_handle, gfp_t gfp,
				unsigned long attrs);
	void (*free)(struct device *dev, size_t size,
			      void *vaddr, dma_addr_t dma_handle,
			      unsigned long attrs);
	int (*mmap)(struct device *, struct vm_area_struct *,
			  void *, dma_addr_t, size_t,
			  unsigned long attrs);

	int (*get_sgtable)(struct device *dev, struct sg_table *sgt, void *,
			   dma_addr_t, size_t, unsigned long attrs);

	dma_addr_t (*map_page)(struct device *dev, struct page *page,
			       unsigned long offset, size_t size,
			       enum dma_data_direction dir,
			       unsigned long attrs);
	void (*unmap_page)(struct device *dev, dma_addr_t dma_handle,
			   size_t size, enum dma_data_direction dir,
			   unsigned long attrs);
	/*
	 * map_sg returns 0 on error and a value > 0 on success.
	 * It should never return a value < 0.
	 */
	int (*map_sg)(struct device *dev, struct scatterlist *sg,
		      int nents, enum dma_data_direction dir,
		      unsigned long attrs);
	void (*unmap_sg)(struct device *dev,
			 struct scatterlist *sg, int nents,
			 enum dma_data_direction dir,
			 unsigned long attrs);
	dma_addr_t (*map_resource)(struct device *dev, phys_addr_t phys_addr,
			       size_t size, enum dma_data_direction dir,
			       unsigned long attrs);
	void (*unmap_resource)(struct device *dev, dma_addr_t dma_handle,
			   size_t size, enum dma_data_direction dir,
			   unsigned long attrs);
	void (*sync_single_for_cpu)(struct device *dev,
				    dma_addr_t dma_handle, size_t size,
				    enum dma_data_direction dir);
	void (*sync_single_for_device)(struct device *dev,
				       dma_addr_t dma_handle, size_t size,
				       enum dma_data_direction dir);
	void (*sync_sg_for_cpu)(struct device *dev,
				struct scatterlist *sg, int nents,
				enum dma_data_direction dir);
	void (*sync_sg_for_device)(struct device *dev,
				   struct scatterlist *sg, int nents,
				   enum dma_data_direction dir);
	int (*mapping_error)(struct device *dev, dma_addr_t dma_addr);
	int (*dma_supported)(struct device *dev, u64 mask);
	int (*set_dma_mask)(struct device *dev, u64 mask);
#ifdef ARCH_HAS_DMA_GET_REQUIRED_MASK
	u64 (*get_required_mask)(struct device *dev);
#endif
	int is_phys;
};
=======
#define DMA_ATTR_WEAK_ORDERING		(1UL << 1)
/*
 * DMA_ATTR_WRITE_COMBINE: Specifies that writes to the mapping may be
 * buffered to improve performance.
 */
#define DMA_ATTR_WRITE_COMBINE		(1UL << 2)
/*
 * DMA_ATTR_NO_KERNEL_MAPPING: Lets the platform to avoid creating a kernel
 * virtual mapping for the allocated buffer.
 */
#define DMA_ATTR_NO_KERNEL_MAPPING	(1UL << 4)
/*
 * DMA_ATTR_SKIP_CPU_SYNC: Allows platform code to skip synchronization of
 * the CPU cache for the given buffer assuming that it has been already
 * transferred to 'device' domain.
 */
#define DMA_ATTR_SKIP_CPU_SYNC		(1UL << 5)
/*
 * DMA_ATTR_FORCE_CONTIGUOUS: Forces contiguous allocation of the buffer
 * in physical memory.
 */
#define DMA_ATTR_FORCE_CONTIGUOUS	(1UL << 6)
/*
 * DMA_ATTR_ALLOC_SINGLE_PAGES: This is a hint to the DMA-mapping subsystem
 * that it's probably not worth the time to try to allocate memory to in a way
 * that gives better TLB efficiency.
 */
#define DMA_ATTR_ALLOC_SINGLE_PAGES	(1UL << 7)
/*
 * DMA_ATTR_NO_WARN: This tells the DMA-mapping subsystem to suppress
 * allocation failure reports (similarly to __GFP_NOWARN).
 */
#define DMA_ATTR_NO_WARN	(1UL << 8)
>>>>>>> 24b8d41d

/*
 * DMA_ATTR_PRIVILEGED: used to indicate that the buffer is fully
 * accessible at an elevated privilege level (and ideally inaccessible or
 * at least read-only at lesser-privileged levels).
 */
#define DMA_ATTR_PRIVILEGED		(1UL << 9)

/*
 * A dma_addr_t can hold any valid DMA or bus address for the platform.  It can
 * be given to a device to use as a DMA source or target.  It is specific to a
 * given device and there may be a translation between the CPU physical address
 * space and the bus address space.
 *
 * DMA_MAPPING_ERROR is the magic error code if a mapping failed.  It should not
 * be used directly in drivers, but checked for using dma_mapping_error()
 * instead.
 */
#define DMA_MAPPING_ERROR		(~(dma_addr_t)0)

#define DMA_BIT_MASK(n)	(((n) == 64) ? ~0ULL : ((1ULL<<(n))-1))

#ifdef CONFIG_DMA_API_DEBUG
void debug_dma_mapping_error(struct device *dev, dma_addr_t dma_addr);
void debug_dma_map_single(struct device *dev, const void *addr,
		unsigned long len);
#else
static inline void debug_dma_mapping_error(struct device *dev,
		dma_addr_t dma_addr)
{
}
static inline void debug_dma_map_single(struct device *dev, const void *addr,
		unsigned long len)
{
}
#endif /* CONFIG_DMA_API_DEBUG */

#ifdef CONFIG_HAS_DMA
static inline int dma_mapping_error(struct device *dev, dma_addr_t dma_addr)
{
	debug_dma_mapping_error(dev, dma_addr);

	if (dma_addr == DMA_MAPPING_ERROR)
		return -ENOMEM;
	return 0;
}

<<<<<<< HEAD
static inline dma_addr_t dma_map_single_attrs(struct device *dev, void *ptr,
					      size_t size,
					      enum dma_data_direction dir,
					      unsigned long attrs)
=======
dma_addr_t dma_map_page_attrs(struct device *dev, struct page *page,
		size_t offset, size_t size, enum dma_data_direction dir,
		unsigned long attrs);
void dma_unmap_page_attrs(struct device *dev, dma_addr_t addr, size_t size,
		enum dma_data_direction dir, unsigned long attrs);
int dma_map_sg_attrs(struct device *dev, struct scatterlist *sg, int nents,
		enum dma_data_direction dir, unsigned long attrs);
void dma_unmap_sg_attrs(struct device *dev, struct scatterlist *sg,
				      int nents, enum dma_data_direction dir,
				      unsigned long attrs);
dma_addr_t dma_map_resource(struct device *dev, phys_addr_t phys_addr,
		size_t size, enum dma_data_direction dir, unsigned long attrs);
void dma_unmap_resource(struct device *dev, dma_addr_t addr, size_t size,
		enum dma_data_direction dir, unsigned long attrs);
void dma_sync_single_for_cpu(struct device *dev, dma_addr_t addr, size_t size,
		enum dma_data_direction dir);
void dma_sync_single_for_device(struct device *dev, dma_addr_t addr,
		size_t size, enum dma_data_direction dir);
void dma_sync_sg_for_cpu(struct device *dev, struct scatterlist *sg,
		    int nelems, enum dma_data_direction dir);
void dma_sync_sg_for_device(struct device *dev, struct scatterlist *sg,
		       int nelems, enum dma_data_direction dir);
void *dma_alloc_attrs(struct device *dev, size_t size, dma_addr_t *dma_handle,
		gfp_t flag, unsigned long attrs);
void dma_free_attrs(struct device *dev, size_t size, void *cpu_addr,
		dma_addr_t dma_handle, unsigned long attrs);
void *dmam_alloc_attrs(struct device *dev, size_t size, dma_addr_t *dma_handle,
		gfp_t gfp, unsigned long attrs);
void dmam_free_coherent(struct device *dev, size_t size, void *vaddr,
		dma_addr_t dma_handle);
int dma_get_sgtable_attrs(struct device *dev, struct sg_table *sgt,
		void *cpu_addr, dma_addr_t dma_addr, size_t size,
		unsigned long attrs);
int dma_mmap_attrs(struct device *dev, struct vm_area_struct *vma,
		void *cpu_addr, dma_addr_t dma_addr, size_t size,
		unsigned long attrs);
bool dma_can_mmap(struct device *dev);
int dma_supported(struct device *dev, u64 mask);
int dma_set_mask(struct device *dev, u64 mask);
int dma_set_coherent_mask(struct device *dev, u64 mask);
u64 dma_get_required_mask(struct device *dev);
size_t dma_max_mapping_size(struct device *dev);
bool dma_need_sync(struct device *dev, dma_addr_t dma_addr);
unsigned long dma_get_merge_boundary(struct device *dev);
#else /* CONFIG_HAS_DMA */
static inline dma_addr_t dma_map_page_attrs(struct device *dev,
		struct page *page, size_t offset, size_t size,
		enum dma_data_direction dir, unsigned long attrs)
>>>>>>> 24b8d41d
{
	return DMA_MAPPING_ERROR;
}
<<<<<<< HEAD

static inline void dma_unmap_single_attrs(struct device *dev, dma_addr_t addr,
					  size_t size,
					  enum dma_data_direction dir,
					  unsigned long attrs)
=======
static inline void dma_unmap_page_attrs(struct device *dev, dma_addr_t addr,
		size_t size, enum dma_data_direction dir, unsigned long attrs)
>>>>>>> 24b8d41d
{
}
static inline int dma_map_sg_attrs(struct device *dev, struct scatterlist *sg,
<<<<<<< HEAD
				   int nents, enum dma_data_direction dir,
				   unsigned long attrs)
=======
		int nents, enum dma_data_direction dir, unsigned long attrs)
>>>>>>> 24b8d41d
{
	return 0;
}
<<<<<<< HEAD

static inline void dma_unmap_sg_attrs(struct device *dev, struct scatterlist *sg,
				      int nents, enum dma_data_direction dir,
				      unsigned long attrs)
=======
static inline void dma_unmap_sg_attrs(struct device *dev,
		struct scatterlist *sg, int nents, enum dma_data_direction dir,
		unsigned long attrs)
>>>>>>> 24b8d41d
{
}
static inline dma_addr_t dma_map_resource(struct device *dev,
		phys_addr_t phys_addr, size_t size, enum dma_data_direction dir,
		unsigned long attrs)
{
<<<<<<< HEAD
	struct dma_map_ops *ops = get_dma_ops(dev);
	dma_addr_t addr;

	kmemcheck_mark_initialized(page_address(page) + offset, size);
	BUG_ON(!valid_dma_direction(dir));
	addr = ops->map_page(dev, page, offset, size, dir, 0);
	debug_dma_map_page(dev, page, offset, size, dir, addr, false);

	return addr;
=======
	return DMA_MAPPING_ERROR;
>>>>>>> 24b8d41d
}
static inline void dma_unmap_resource(struct device *dev, dma_addr_t addr,
		size_t size, enum dma_data_direction dir, unsigned long attrs)
{
<<<<<<< HEAD
	struct dma_map_ops *ops = get_dma_ops(dev);

	BUG_ON(!valid_dma_direction(dir));
	if (ops->unmap_page)
		ops->unmap_page(dev, addr, size, dir, 0);
	debug_dma_unmap_page(dev, addr, size, dir, false);
}

static inline dma_addr_t dma_map_resource(struct device *dev,
					  phys_addr_t phys_addr,
					  size_t size,
					  enum dma_data_direction dir,
					  unsigned long attrs)
{
	struct dma_map_ops *ops = get_dma_ops(dev);
	dma_addr_t addr;

	BUG_ON(!valid_dma_direction(dir));

	/* Don't allow RAM to be mapped */
	BUG_ON(pfn_valid(PHYS_PFN(phys_addr)));

	addr = phys_addr;
	if (ops->map_resource)
		addr = ops->map_resource(dev, phys_addr, size, dir, attrs);

	debug_dma_map_resource(dev, phys_addr, size, dir, addr);

	return addr;
}

static inline void dma_unmap_resource(struct device *dev, dma_addr_t addr,
				      size_t size, enum dma_data_direction dir,
				      unsigned long attrs)
{
	struct dma_map_ops *ops = get_dma_ops(dev);

	BUG_ON(!valid_dma_direction(dir));
	if (ops->unmap_resource)
		ops->unmap_resource(dev, addr, size, dir, attrs);
	debug_dma_unmap_resource(dev, addr, size, dir);
}

=======
}
>>>>>>> 24b8d41d
static inline void dma_sync_single_for_cpu(struct device *dev, dma_addr_t addr,
		size_t size, enum dma_data_direction dir)
{
}
static inline void dma_sync_single_for_device(struct device *dev,
		dma_addr_t addr, size_t size, enum dma_data_direction dir)
{
}
static inline void dma_sync_sg_for_cpu(struct device *dev,
		struct scatterlist *sg, int nelems, enum dma_data_direction dir)
{
}
static inline void dma_sync_sg_for_device(struct device *dev,
		struct scatterlist *sg, int nelems, enum dma_data_direction dir)
{
}
static inline int dma_mapping_error(struct device *dev, dma_addr_t dma_addr)
{
	return -ENOMEM;
}
static inline void *dma_alloc_attrs(struct device *dev, size_t size,
		dma_addr_t *dma_handle, gfp_t flag, unsigned long attrs)
{
	return NULL;
}
<<<<<<< HEAD

#define dma_map_single(d, a, s, r) dma_map_single_attrs(d, a, s, r, 0)
#define dma_unmap_single(d, a, s, r) dma_unmap_single_attrs(d, a, s, r, 0)
#define dma_map_sg(d, s, n, r) dma_map_sg_attrs(d, s, n, r, 0)
#define dma_unmap_sg(d, s, n, r) dma_unmap_sg_attrs(d, s, n, r, 0)

extern int dma_common_mmap(struct device *dev, struct vm_area_struct *vma,
			   void *cpu_addr, dma_addr_t dma_addr, size_t size);

void *dma_common_contiguous_remap(struct page *page, size_t size,
			unsigned long vm_flags,
			pgprot_t prot, const void *caller);

void *dma_common_pages_remap(struct page **pages, size_t size,
			unsigned long vm_flags, pgprot_t prot,
			const void *caller);
void dma_common_free_remap(void *cpu_addr, size_t size, unsigned long vm_flags);

/**
 * dma_mmap_attrs - map a coherent DMA allocation into user space
 * @dev: valid struct device pointer, or NULL for ISA and EISA-like devices
 * @vma: vm_area_struct describing requested user mapping
 * @cpu_addr: kernel CPU-view address returned from dma_alloc_attrs
 * @handle: device-view address returned from dma_alloc_attrs
 * @size: size of memory originally requested in dma_alloc_attrs
 * @attrs: attributes of mapping properties requested in dma_alloc_attrs
 *
 * Map a coherent DMA buffer previously allocated by dma_alloc_attrs
 * into user space.  The coherent DMA buffer must not be freed by the
 * driver until the user space mapping has been released.
 */
static inline int
dma_mmap_attrs(struct device *dev, struct vm_area_struct *vma, void *cpu_addr,
	       dma_addr_t dma_addr, size_t size, unsigned long attrs)
=======
static void dma_free_attrs(struct device *dev, size_t size, void *cpu_addr,
		dma_addr_t dma_handle, unsigned long attrs)
>>>>>>> 24b8d41d
{
}
<<<<<<< HEAD

#define dma_mmap_coherent(d, v, c, h, s) dma_mmap_attrs(d, v, c, h, s, 0)

int
dma_common_get_sgtable(struct device *dev, struct sg_table *sgt,
		       void *cpu_addr, dma_addr_t dma_addr, size_t size);

static inline int
dma_get_sgtable_attrs(struct device *dev, struct sg_table *sgt, void *cpu_addr,
		      dma_addr_t dma_addr, size_t size,
		      unsigned long attrs)
=======
static inline void *dmam_alloc_attrs(struct device *dev, size_t size,
		dma_addr_t *dma_handle, gfp_t gfp, unsigned long attrs)
>>>>>>> 24b8d41d
{
	return NULL;
}
<<<<<<< HEAD

#define dma_get_sgtable(d, t, v, h, s) dma_get_sgtable_attrs(d, t, v, h, s, 0)

#ifndef arch_dma_alloc_attrs
#define arch_dma_alloc_attrs(dev, flag)	(true)
#endif

static inline void *dma_alloc_attrs(struct device *dev, size_t size,
				       dma_addr_t *dma_handle, gfp_t flag,
				       unsigned long attrs)
=======
static inline void dmam_free_coherent(struct device *dev, size_t size,
		void *vaddr, dma_addr_t dma_handle)
>>>>>>> 24b8d41d
{
}
<<<<<<< HEAD

static inline void dma_free_attrs(struct device *dev, size_t size,
				     void *cpu_addr, dma_addr_t dma_handle,
				     unsigned long attrs)
=======
static inline int dma_get_sgtable_attrs(struct device *dev,
		struct sg_table *sgt, void *cpu_addr, dma_addr_t dma_addr,
		size_t size, unsigned long attrs)
>>>>>>> 24b8d41d
{
	return -ENXIO;
}
static inline int dma_mmap_attrs(struct device *dev, struct vm_area_struct *vma,
		void *cpu_addr, dma_addr_t dma_addr, size_t size,
		unsigned long attrs)
{
	return -ENXIO;
}
static inline bool dma_can_mmap(struct device *dev)
{
	return false;
}
static inline int dma_supported(struct device *dev, u64 mask)
{
	return 0;
}
static inline int dma_set_mask(struct device *dev, u64 mask)
{
	return -EIO;
}
static inline int dma_set_coherent_mask(struct device *dev, u64 mask)
{
	return -EIO;
}
static inline u64 dma_get_required_mask(struct device *dev)
{
	return 0;
}
static inline size_t dma_max_mapping_size(struct device *dev)
{
	return 0;
}
static inline bool dma_need_sync(struct device *dev, dma_addr_t dma_addr)
{
	return false;
}
static inline unsigned long dma_get_merge_boundary(struct device *dev)
{
	return 0;
}
#endif /* CONFIG_HAS_DMA */

struct page *dma_alloc_pages(struct device *dev, size_t size,
		dma_addr_t *dma_handle, enum dma_data_direction dir, gfp_t gfp);
void dma_free_pages(struct device *dev, size_t size, struct page *page,
		dma_addr_t dma_handle, enum dma_data_direction dir);
void *dma_alloc_noncoherent(struct device *dev, size_t size,
		dma_addr_t *dma_handle, enum dma_data_direction dir, gfp_t gfp);
void dma_free_noncoherent(struct device *dev, size_t size, void *vaddr,
		dma_addr_t dma_handle, enum dma_data_direction dir);

static inline dma_addr_t dma_map_single_attrs(struct device *dev, void *ptr,
		size_t size, enum dma_data_direction dir, unsigned long attrs)
{
	/* DMA must never operate on areas that might be remapped. */
	if (dev_WARN_ONCE(dev, is_vmalloc_addr(ptr),
			  "rejecting DMA map of vmalloc memory\n"))
		return DMA_MAPPING_ERROR;
	debug_dma_map_single(dev, ptr, size);
	return dma_map_page_attrs(dev, virt_to_page(ptr), offset_in_page(ptr),
			size, dir, attrs);
}

static inline void dma_unmap_single_attrs(struct device *dev, dma_addr_t addr,
		size_t size, enum dma_data_direction dir, unsigned long attrs)
{
<<<<<<< HEAD
	return dma_alloc_attrs(dev, size, dma_handle, flag, 0);
=======
	return dma_unmap_page_attrs(dev, addr, size, dir, attrs);
>>>>>>> 24b8d41d
}

static inline void dma_sync_single_range_for_cpu(struct device *dev,
		dma_addr_t addr, unsigned long offset, size_t size,
		enum dma_data_direction dir)
{
<<<<<<< HEAD
	return dma_free_attrs(dev, size, cpu_addr, dma_handle, 0);
=======
	return dma_sync_single_for_cpu(dev, addr + offset, size, dir);
>>>>>>> 24b8d41d
}

static inline void dma_sync_single_range_for_device(struct device *dev,
		dma_addr_t addr, unsigned long offset, size_t size,
		enum dma_data_direction dir)
{
<<<<<<< HEAD
	return dma_alloc_attrs(dev, size, dma_handle, gfp,
			       DMA_ATTR_NON_CONSISTENT);
=======
	return dma_sync_single_for_device(dev, addr + offset, size, dir);
>>>>>>> 24b8d41d
}

/**
 * dma_map_sgtable - Map the given buffer for DMA
 * @dev:	The device for which to perform the DMA operation
 * @sgt:	The sg_table object describing the buffer
 * @dir:	DMA direction
 * @attrs:	Optional DMA attributes for the map operation
 *
 * Maps a buffer described by a scatterlist stored in the given sg_table
 * object for the @dir DMA operation by the @dev device. After success the
 * ownership for the buffer is transferred to the DMA domain.  One has to
 * call dma_sync_sgtable_for_cpu() or dma_unmap_sgtable() to move the
 * ownership of the buffer back to the CPU domain before touching the
 * buffer by the CPU.
 *
 * Returns 0 on success or -EINVAL on error during mapping the buffer.
 */
static inline int dma_map_sgtable(struct device *dev, struct sg_table *sgt,
		enum dma_data_direction dir, unsigned long attrs)
{
<<<<<<< HEAD
	dma_free_attrs(dev, size, cpu_addr, dma_handle,
		       DMA_ATTR_NON_CONSISTENT);
=======
	int nents;

	nents = dma_map_sg_attrs(dev, sgt->sgl, sgt->orig_nents, dir, attrs);
	if (nents <= 0)
		return -EINVAL;
	sgt->nents = nents;
	return 0;
>>>>>>> 24b8d41d
}

/**
 * dma_unmap_sgtable - Unmap the given buffer for DMA
 * @dev:	The device for which to perform the DMA operation
 * @sgt:	The sg_table object describing the buffer
 * @dir:	DMA direction
 * @attrs:	Optional DMA attributes for the unmap operation
 *
 * Unmaps a buffer described by a scatterlist stored in the given sg_table
 * object for the @dir DMA operation by the @dev device. After this function
 * the ownership of the buffer is transferred back to the CPU domain.
 */
static inline void dma_unmap_sgtable(struct device *dev, struct sg_table *sgt,
		enum dma_data_direction dir, unsigned long attrs)
{
	dma_unmap_sg_attrs(dev, sgt->sgl, sgt->orig_nents, dir, attrs);
}

/**
 * dma_sync_sgtable_for_cpu - Synchronize the given buffer for CPU access
 * @dev:	The device for which to perform the DMA operation
 * @sgt:	The sg_table object describing the buffer
 * @dir:	DMA direction
 *
 * Performs the needed cache synchronization and moves the ownership of the
 * buffer back to the CPU domain, so it is safe to perform any access to it
 * by the CPU. Before doing any further DMA operations, one has to transfer
 * the ownership of the buffer back to the DMA domain by calling the
 * dma_sync_sgtable_for_device().
 */
static inline void dma_sync_sgtable_for_cpu(struct device *dev,
		struct sg_table *sgt, enum dma_data_direction dir)
{
	dma_sync_sg_for_cpu(dev, sgt->sgl, sgt->orig_nents, dir);
}

/**
 * dma_sync_sgtable_for_device - Synchronize the given buffer for DMA
 * @dev:	The device for which to perform the DMA operation
 * @sgt:	The sg_table object describing the buffer
 * @dir:	DMA direction
 *
 * Performs the needed cache synchronization and moves the ownership of the
 * buffer back to the DMA domain, so it is safe to perform the DMA operation.
 * Once finished, one has to call dma_sync_sgtable_for_cpu() or
 * dma_unmap_sgtable().
 */
static inline void dma_sync_sgtable_for_device(struct device *dev,
		struct sg_table *sgt, enum dma_data_direction dir)
{
	dma_sync_sg_for_device(dev, sgt->sgl, sgt->orig_nents, dir);
}

#define dma_map_single(d, a, s, r) dma_map_single_attrs(d, a, s, r, 0)
#define dma_unmap_single(d, a, s, r) dma_unmap_single_attrs(d, a, s, r, 0)
#define dma_map_sg(d, s, n, r) dma_map_sg_attrs(d, s, n, r, 0)
#define dma_unmap_sg(d, s, n, r) dma_unmap_sg_attrs(d, s, n, r, 0)
#define dma_map_page(d, p, o, s, r) dma_map_page_attrs(d, p, o, s, r, 0)
#define dma_unmap_page(d, a, s, r) dma_unmap_page_attrs(d, a, s, r, 0)
#define dma_get_sgtable(d, t, v, h, s) dma_get_sgtable_attrs(d, t, v, h, s, 0)
#define dma_mmap_coherent(d, v, c, h, s) dma_mmap_attrs(d, v, c, h, s, 0)

static inline void *dma_alloc_coherent(struct device *dev, size_t size,
		dma_addr_t *dma_handle, gfp_t gfp)
{

	return dma_alloc_attrs(dev, size, dma_handle, gfp,
			(gfp & __GFP_NOWARN) ? DMA_ATTR_NO_WARN : 0);
}

static inline void dma_free_coherent(struct device *dev, size_t size,
		void *cpu_addr, dma_addr_t dma_handle)
{
	return dma_free_attrs(dev, size, cpu_addr, dma_handle, 0);
}


static inline u64 dma_get_mask(struct device *dev)
{
	if (dev->dma_mask && *dev->dma_mask)
		return *dev->dma_mask;
	return DMA_BIT_MASK(32);
}

/*
 * Set both the DMA mask and the coherent DMA mask to the same thing.
 * Note that we don't check the return value from dma_set_coherent_mask()
 * as the DMA API guarantees that the coherent DMA mask can be set to
 * the same or smaller than the streaming DMA mask.
 */
static inline int dma_set_mask_and_coherent(struct device *dev, u64 mask)
{
	int rc = dma_set_mask(dev, mask);
	if (rc == 0)
		dma_set_coherent_mask(dev, mask);
	return rc;
}

/*
 * Similar to the above, except it deals with the case where the device
 * does not have dev->dma_mask appropriately setup.
 */
static inline int dma_coerce_mask_and_coherent(struct device *dev, u64 mask)
{
	dev->dma_mask = &dev->coherent_dma_mask;
	return dma_set_mask_and_coherent(dev, mask);
}

<<<<<<< HEAD
extern u64 dma_get_required_mask(struct device *dev);

#ifndef arch_setup_dma_ops
static inline void arch_setup_dma_ops(struct device *dev, u64 dma_base,
				      u64 size, const struct iommu_ops *iommu,
				      bool coherent) { }
#endif

#ifndef arch_teardown_dma_ops
static inline void arch_teardown_dma_ops(struct device *dev) { }
#endif
=======
/**
 * dma_addressing_limited - return if the device is addressing limited
 * @dev:	device to check
 *
 * Return %true if the devices DMA mask is too small to address all memory in
 * the system, else %false.  Lack of addressing bits is the prime reason for
 * bounce buffering, but might not be the only one.
 */
static inline bool dma_addressing_limited(struct device *dev)
{
	return min_not_zero(dma_get_mask(dev), dev->bus_dma_limit) <
			    dma_get_required_mask(dev);
}
>>>>>>> 24b8d41d

static inline unsigned int dma_get_max_seg_size(struct device *dev)
{
	if (dev->dma_parms && dev->dma_parms->max_segment_size)
		return dev->dma_parms->max_segment_size;
	return SZ_64K;
}

static inline int dma_set_max_seg_size(struct device *dev, unsigned int size)
{
	if (dev->dma_parms) {
		dev->dma_parms->max_segment_size = size;
		return 0;
	}
	return -EIO;
}

static inline unsigned long dma_get_seg_boundary(struct device *dev)
{
	if (dev->dma_parms && dev->dma_parms->segment_boundary_mask)
		return dev->dma_parms->segment_boundary_mask;
	return ULONG_MAX;
}

/**
 * dma_get_seg_boundary_nr_pages - return the segment boundary in "page" units
 * @dev: device to guery the boundary for
 * @page_shift: ilog() of the IOMMU page size
 *
 * Return the segment boundary in IOMMU page units (which may be different from
 * the CPU page size) for the passed in device.
 *
 * If @dev is NULL a boundary of U32_MAX is assumed, this case is just for
 * non-DMA API callers.
 */
static inline unsigned long dma_get_seg_boundary_nr_pages(struct device *dev,
		unsigned int page_shift)
{
	if (!dev)
		return (U32_MAX >> page_shift) + 1;
	return (dma_get_seg_boundary(dev) >> page_shift) + 1;
}

static inline int dma_set_seg_boundary(struct device *dev, unsigned long mask)
{
	if (dev->dma_parms) {
		dev->dma_parms->segment_boundary_mask = mask;
		return 0;
	}
	return -EIO;
}

static inline int dma_get_cache_alignment(void)
{
#ifdef ARCH_DMA_MINALIGN
	return ARCH_DMA_MINALIGN;
#endif
	return 1;
}

static inline void *dmam_alloc_coherent(struct device *dev, size_t size,
		dma_addr_t *dma_handle, gfp_t gfp)
{
	return dmam_alloc_attrs(dev, size, dma_handle, gfp,
			(gfp & __GFP_NOWARN) ? DMA_ATTR_NO_WARN : 0);
}

static inline void *dma_alloc_wc(struct device *dev, size_t size,
				 dma_addr_t *dma_addr, gfp_t gfp)
{
<<<<<<< HEAD
	return dma_alloc_attrs(dev, size, dma_addr, gfp,
			       DMA_ATTR_WRITE_COMBINE);
=======
	unsigned long attrs = DMA_ATTR_WRITE_COMBINE;

	if (gfp & __GFP_NOWARN)
		attrs |= DMA_ATTR_NO_WARN;

	return dma_alloc_attrs(dev, size, dma_addr, gfp, attrs);
>>>>>>> 24b8d41d
}

static inline void dma_free_wc(struct device *dev, size_t size,
			       void *cpu_addr, dma_addr_t dma_addr)
{
	return dma_free_attrs(dev, size, cpu_addr, dma_addr,
			      DMA_ATTR_WRITE_COMBINE);
}

static inline int dma_mmap_wc(struct device *dev,
			      struct vm_area_struct *vma,
			      void *cpu_addr, dma_addr_t dma_addr,
			      size_t size)
{
	return dma_mmap_attrs(dev, vma, cpu_addr, dma_addr, size,
			      DMA_ATTR_WRITE_COMBINE);
}

#if defined(CONFIG_NEED_DMA_MAP_STATE) || defined(CONFIG_DMA_API_DEBUG)
#define DEFINE_DMA_UNMAP_ADDR(ADDR_NAME)        dma_addr_t ADDR_NAME
#define DEFINE_DMA_UNMAP_LEN(LEN_NAME)          __u32 LEN_NAME
#define dma_unmap_addr(PTR, ADDR_NAME)           ((PTR)->ADDR_NAME)
#define dma_unmap_addr_set(PTR, ADDR_NAME, VAL)  (((PTR)->ADDR_NAME) = (VAL))
#define dma_unmap_len(PTR, LEN_NAME)             ((PTR)->LEN_NAME)
#define dma_unmap_len_set(PTR, LEN_NAME, VAL)    (((PTR)->LEN_NAME) = (VAL))
#else
#define DEFINE_DMA_UNMAP_ADDR(ADDR_NAME)
#define DEFINE_DMA_UNMAP_LEN(LEN_NAME)
#define dma_unmap_addr(PTR, ADDR_NAME)           (0)
#define dma_unmap_addr_set(PTR, ADDR_NAME, VAL)  do { } while (0)
#define dma_unmap_len(PTR, LEN_NAME)             (0)
#define dma_unmap_len_set(PTR, LEN_NAME, VAL)    do { } while (0)
#endif

/*
 * Legacy interface to set up the dma offset map.  Drivers really should not
 * actually use it, but we have a few legacy cases left.
 */
int dma_direct_set_offset(struct device *dev, phys_addr_t cpu_start,
		dma_addr_t dma_start, u64 size);

extern const struct dma_map_ops dma_virt_ops;

#endif /* _LINUX_DMA_MAPPING_H */<|MERGE_RESOLUTION|>--- conflicted
+++ resolved
@@ -6,10 +6,6 @@
 #include <linux/string.h>
 #include <linux/device.h>
 #include <linux/err.h>
-<<<<<<< HEAD
-#include <linux/dma-debug.h>
-=======
->>>>>>> 24b8d41d
 #include <linux/dma-direction.h>
 #include <linux/scatterlist.h>
 #include <linux/bug.h>
@@ -20,14 +16,6 @@
  * of each attribute should be defined in Documentation/core-api/dma-attributes.rst.
  */
 
-/**
- * List of possible attributes associated with a DMA mapping. The semantics
- * of each attribute should be defined in Documentation/DMA-attributes.txt.
- *
- * DMA_ATTR_WRITE_BARRIER: DMA to a memory region with this attribute
- * forces all pending DMA writes to complete.
- */
-#define DMA_ATTR_WRITE_BARRIER		(1UL << 0)
 /*
  * DMA_ATTR_WEAK_ORDERING: Specifies that reads and writes to the mapping
  * may be weakly ordered, that is that reads and writes may pass each other.
@@ -38,11 +26,6 @@
  * buffered to improve performance.
  */
 #define DMA_ATTR_WRITE_COMBINE		(1UL << 2)
-/*
- * DMA_ATTR_NON_CONSISTENT: Lets the platform to choose to return either
- * consistent or non-consistent memory as it sees fit.
- */
-#define DMA_ATTR_NON_CONSISTENT		(1UL << 3)
 /*
  * DMA_ATTR_NO_KERNEL_MAPPING: Lets the platform to avoid creating a kernel
  * virtual mapping for the allocated buffer.
@@ -70,105 +53,6 @@
  * allocation failure reports (similarly to __GFP_NOWARN).
  */
 #define DMA_ATTR_NO_WARN	(1UL << 8)
-
-/*
- * DMA_ATTR_WEAK_ORDERING: Specifies that reads and writes to the mapping
- * may be weakly ordered, that is that reads and writes may pass each other.
- */
-<<<<<<< HEAD
-struct dma_map_ops {
-	void* (*alloc)(struct device *dev, size_t size,
-				dma_addr_t *dma_handle, gfp_t gfp,
-				unsigned long attrs);
-	void (*free)(struct device *dev, size_t size,
-			      void *vaddr, dma_addr_t dma_handle,
-			      unsigned long attrs);
-	int (*mmap)(struct device *, struct vm_area_struct *,
-			  void *, dma_addr_t, size_t,
-			  unsigned long attrs);
-
-	int (*get_sgtable)(struct device *dev, struct sg_table *sgt, void *,
-			   dma_addr_t, size_t, unsigned long attrs);
-
-	dma_addr_t (*map_page)(struct device *dev, struct page *page,
-			       unsigned long offset, size_t size,
-			       enum dma_data_direction dir,
-			       unsigned long attrs);
-	void (*unmap_page)(struct device *dev, dma_addr_t dma_handle,
-			   size_t size, enum dma_data_direction dir,
-			   unsigned long attrs);
-	/*
-	 * map_sg returns 0 on error and a value > 0 on success.
-	 * It should never return a value < 0.
-	 */
-	int (*map_sg)(struct device *dev, struct scatterlist *sg,
-		      int nents, enum dma_data_direction dir,
-		      unsigned long attrs);
-	void (*unmap_sg)(struct device *dev,
-			 struct scatterlist *sg, int nents,
-			 enum dma_data_direction dir,
-			 unsigned long attrs);
-	dma_addr_t (*map_resource)(struct device *dev, phys_addr_t phys_addr,
-			       size_t size, enum dma_data_direction dir,
-			       unsigned long attrs);
-	void (*unmap_resource)(struct device *dev, dma_addr_t dma_handle,
-			   size_t size, enum dma_data_direction dir,
-			   unsigned long attrs);
-	void (*sync_single_for_cpu)(struct device *dev,
-				    dma_addr_t dma_handle, size_t size,
-				    enum dma_data_direction dir);
-	void (*sync_single_for_device)(struct device *dev,
-				       dma_addr_t dma_handle, size_t size,
-				       enum dma_data_direction dir);
-	void (*sync_sg_for_cpu)(struct device *dev,
-				struct scatterlist *sg, int nents,
-				enum dma_data_direction dir);
-	void (*sync_sg_for_device)(struct device *dev,
-				   struct scatterlist *sg, int nents,
-				   enum dma_data_direction dir);
-	int (*mapping_error)(struct device *dev, dma_addr_t dma_addr);
-	int (*dma_supported)(struct device *dev, u64 mask);
-	int (*set_dma_mask)(struct device *dev, u64 mask);
-#ifdef ARCH_HAS_DMA_GET_REQUIRED_MASK
-	u64 (*get_required_mask)(struct device *dev);
-#endif
-	int is_phys;
-};
-=======
-#define DMA_ATTR_WEAK_ORDERING		(1UL << 1)
-/*
- * DMA_ATTR_WRITE_COMBINE: Specifies that writes to the mapping may be
- * buffered to improve performance.
- */
-#define DMA_ATTR_WRITE_COMBINE		(1UL << 2)
-/*
- * DMA_ATTR_NO_KERNEL_MAPPING: Lets the platform to avoid creating a kernel
- * virtual mapping for the allocated buffer.
- */
-#define DMA_ATTR_NO_KERNEL_MAPPING	(1UL << 4)
-/*
- * DMA_ATTR_SKIP_CPU_SYNC: Allows platform code to skip synchronization of
- * the CPU cache for the given buffer assuming that it has been already
- * transferred to 'device' domain.
- */
-#define DMA_ATTR_SKIP_CPU_SYNC		(1UL << 5)
-/*
- * DMA_ATTR_FORCE_CONTIGUOUS: Forces contiguous allocation of the buffer
- * in physical memory.
- */
-#define DMA_ATTR_FORCE_CONTIGUOUS	(1UL << 6)
-/*
- * DMA_ATTR_ALLOC_SINGLE_PAGES: This is a hint to the DMA-mapping subsystem
- * that it's probably not worth the time to try to allocate memory to in a way
- * that gives better TLB efficiency.
- */
-#define DMA_ATTR_ALLOC_SINGLE_PAGES	(1UL << 7)
-/*
- * DMA_ATTR_NO_WARN: This tells the DMA-mapping subsystem to suppress
- * allocation failure reports (similarly to __GFP_NOWARN).
- */
-#define DMA_ATTR_NO_WARN	(1UL << 8)
->>>>>>> 24b8d41d
 
 /*
  * DMA_ATTR_PRIVILEGED: used to indicate that the buffer is fully
@@ -216,12 +100,6 @@
 	return 0;
 }
 
-<<<<<<< HEAD
-static inline dma_addr_t dma_map_single_attrs(struct device *dev, void *ptr,
-					      size_t size,
-					      enum dma_data_direction dir,
-					      unsigned long attrs)
-=======
 dma_addr_t dma_map_page_attrs(struct device *dev, struct page *page,
 		size_t offset, size_t size, enum dma_data_direction dir,
 		unsigned long attrs);
@@ -270,112 +148,33 @@
 static inline dma_addr_t dma_map_page_attrs(struct device *dev,
 		struct page *page, size_t offset, size_t size,
 		enum dma_data_direction dir, unsigned long attrs)
->>>>>>> 24b8d41d
 {
 	return DMA_MAPPING_ERROR;
 }
-<<<<<<< HEAD
-
-static inline void dma_unmap_single_attrs(struct device *dev, dma_addr_t addr,
-					  size_t size,
-					  enum dma_data_direction dir,
-					  unsigned long attrs)
-=======
 static inline void dma_unmap_page_attrs(struct device *dev, dma_addr_t addr,
 		size_t size, enum dma_data_direction dir, unsigned long attrs)
->>>>>>> 24b8d41d
 {
 }
 static inline int dma_map_sg_attrs(struct device *dev, struct scatterlist *sg,
-<<<<<<< HEAD
-				   int nents, enum dma_data_direction dir,
-				   unsigned long attrs)
-=======
 		int nents, enum dma_data_direction dir, unsigned long attrs)
->>>>>>> 24b8d41d
-{
-	return 0;
-}
-<<<<<<< HEAD
-
-static inline void dma_unmap_sg_attrs(struct device *dev, struct scatterlist *sg,
-				      int nents, enum dma_data_direction dir,
-				      unsigned long attrs)
-=======
+{
+	return 0;
+}
 static inline void dma_unmap_sg_attrs(struct device *dev,
 		struct scatterlist *sg, int nents, enum dma_data_direction dir,
 		unsigned long attrs)
->>>>>>> 24b8d41d
 {
 }
 static inline dma_addr_t dma_map_resource(struct device *dev,
 		phys_addr_t phys_addr, size_t size, enum dma_data_direction dir,
 		unsigned long attrs)
 {
-<<<<<<< HEAD
-	struct dma_map_ops *ops = get_dma_ops(dev);
-	dma_addr_t addr;
-
-	kmemcheck_mark_initialized(page_address(page) + offset, size);
-	BUG_ON(!valid_dma_direction(dir));
-	addr = ops->map_page(dev, page, offset, size, dir, 0);
-	debug_dma_map_page(dev, page, offset, size, dir, addr, false);
-
-	return addr;
-=======
 	return DMA_MAPPING_ERROR;
->>>>>>> 24b8d41d
 }
 static inline void dma_unmap_resource(struct device *dev, dma_addr_t addr,
 		size_t size, enum dma_data_direction dir, unsigned long attrs)
 {
-<<<<<<< HEAD
-	struct dma_map_ops *ops = get_dma_ops(dev);
-
-	BUG_ON(!valid_dma_direction(dir));
-	if (ops->unmap_page)
-		ops->unmap_page(dev, addr, size, dir, 0);
-	debug_dma_unmap_page(dev, addr, size, dir, false);
-}
-
-static inline dma_addr_t dma_map_resource(struct device *dev,
-					  phys_addr_t phys_addr,
-					  size_t size,
-					  enum dma_data_direction dir,
-					  unsigned long attrs)
-{
-	struct dma_map_ops *ops = get_dma_ops(dev);
-	dma_addr_t addr;
-
-	BUG_ON(!valid_dma_direction(dir));
-
-	/* Don't allow RAM to be mapped */
-	BUG_ON(pfn_valid(PHYS_PFN(phys_addr)));
-
-	addr = phys_addr;
-	if (ops->map_resource)
-		addr = ops->map_resource(dev, phys_addr, size, dir, attrs);
-
-	debug_dma_map_resource(dev, phys_addr, size, dir, addr);
-
-	return addr;
-}
-
-static inline void dma_unmap_resource(struct device *dev, dma_addr_t addr,
-				      size_t size, enum dma_data_direction dir,
-				      unsigned long attrs)
-{
-	struct dma_map_ops *ops = get_dma_ops(dev);
-
-	BUG_ON(!valid_dma_direction(dir));
-	if (ops->unmap_resource)
-		ops->unmap_resource(dev, addr, size, dir, attrs);
-	debug_dma_unmap_resource(dev, addr, size, dir);
-}
-
-=======
-}
->>>>>>> 24b8d41d
+}
 static inline void dma_sync_single_for_cpu(struct device *dev, dma_addr_t addr,
 		size_t size, enum dma_data_direction dir)
 {
@@ -401,93 +200,22 @@
 {
 	return NULL;
 }
-<<<<<<< HEAD
-
-#define dma_map_single(d, a, s, r) dma_map_single_attrs(d, a, s, r, 0)
-#define dma_unmap_single(d, a, s, r) dma_unmap_single_attrs(d, a, s, r, 0)
-#define dma_map_sg(d, s, n, r) dma_map_sg_attrs(d, s, n, r, 0)
-#define dma_unmap_sg(d, s, n, r) dma_unmap_sg_attrs(d, s, n, r, 0)
-
-extern int dma_common_mmap(struct device *dev, struct vm_area_struct *vma,
-			   void *cpu_addr, dma_addr_t dma_addr, size_t size);
-
-void *dma_common_contiguous_remap(struct page *page, size_t size,
-			unsigned long vm_flags,
-			pgprot_t prot, const void *caller);
-
-void *dma_common_pages_remap(struct page **pages, size_t size,
-			unsigned long vm_flags, pgprot_t prot,
-			const void *caller);
-void dma_common_free_remap(void *cpu_addr, size_t size, unsigned long vm_flags);
-
-/**
- * dma_mmap_attrs - map a coherent DMA allocation into user space
- * @dev: valid struct device pointer, or NULL for ISA and EISA-like devices
- * @vma: vm_area_struct describing requested user mapping
- * @cpu_addr: kernel CPU-view address returned from dma_alloc_attrs
- * @handle: device-view address returned from dma_alloc_attrs
- * @size: size of memory originally requested in dma_alloc_attrs
- * @attrs: attributes of mapping properties requested in dma_alloc_attrs
- *
- * Map a coherent DMA buffer previously allocated by dma_alloc_attrs
- * into user space.  The coherent DMA buffer must not be freed by the
- * driver until the user space mapping has been released.
- */
-static inline int
-dma_mmap_attrs(struct device *dev, struct vm_area_struct *vma, void *cpu_addr,
-	       dma_addr_t dma_addr, size_t size, unsigned long attrs)
-=======
 static void dma_free_attrs(struct device *dev, size_t size, void *cpu_addr,
 		dma_addr_t dma_handle, unsigned long attrs)
->>>>>>> 24b8d41d
-{
-}
-<<<<<<< HEAD
-
-#define dma_mmap_coherent(d, v, c, h, s) dma_mmap_attrs(d, v, c, h, s, 0)
-
-int
-dma_common_get_sgtable(struct device *dev, struct sg_table *sgt,
-		       void *cpu_addr, dma_addr_t dma_addr, size_t size);
-
-static inline int
-dma_get_sgtable_attrs(struct device *dev, struct sg_table *sgt, void *cpu_addr,
-		      dma_addr_t dma_addr, size_t size,
-		      unsigned long attrs)
-=======
+{
+}
 static inline void *dmam_alloc_attrs(struct device *dev, size_t size,
 		dma_addr_t *dma_handle, gfp_t gfp, unsigned long attrs)
->>>>>>> 24b8d41d
 {
 	return NULL;
 }
-<<<<<<< HEAD
-
-#define dma_get_sgtable(d, t, v, h, s) dma_get_sgtable_attrs(d, t, v, h, s, 0)
-
-#ifndef arch_dma_alloc_attrs
-#define arch_dma_alloc_attrs(dev, flag)	(true)
-#endif
-
-static inline void *dma_alloc_attrs(struct device *dev, size_t size,
-				       dma_addr_t *dma_handle, gfp_t flag,
-				       unsigned long attrs)
-=======
 static inline void dmam_free_coherent(struct device *dev, size_t size,
 		void *vaddr, dma_addr_t dma_handle)
->>>>>>> 24b8d41d
-{
-}
-<<<<<<< HEAD
-
-static inline void dma_free_attrs(struct device *dev, size_t size,
-				     void *cpu_addr, dma_addr_t dma_handle,
-				     unsigned long attrs)
-=======
+{
+}
 static inline int dma_get_sgtable_attrs(struct device *dev,
 		struct sg_table *sgt, void *cpu_addr, dma_addr_t dma_addr,
 		size_t size, unsigned long attrs)
->>>>>>> 24b8d41d
 {
 	return -ENXIO;
 }
@@ -555,34 +283,21 @@
 static inline void dma_unmap_single_attrs(struct device *dev, dma_addr_t addr,
 		size_t size, enum dma_data_direction dir, unsigned long attrs)
 {
-<<<<<<< HEAD
-	return dma_alloc_attrs(dev, size, dma_handle, flag, 0);
-=======
 	return dma_unmap_page_attrs(dev, addr, size, dir, attrs);
->>>>>>> 24b8d41d
 }
 
 static inline void dma_sync_single_range_for_cpu(struct device *dev,
 		dma_addr_t addr, unsigned long offset, size_t size,
 		enum dma_data_direction dir)
 {
-<<<<<<< HEAD
-	return dma_free_attrs(dev, size, cpu_addr, dma_handle, 0);
-=======
 	return dma_sync_single_for_cpu(dev, addr + offset, size, dir);
->>>>>>> 24b8d41d
 }
 
 static inline void dma_sync_single_range_for_device(struct device *dev,
 		dma_addr_t addr, unsigned long offset, size_t size,
 		enum dma_data_direction dir)
 {
-<<<<<<< HEAD
-	return dma_alloc_attrs(dev, size, dma_handle, gfp,
-			       DMA_ATTR_NON_CONSISTENT);
-=======
 	return dma_sync_single_for_device(dev, addr + offset, size, dir);
->>>>>>> 24b8d41d
 }
 
 /**
@@ -604,10 +319,6 @@
 static inline int dma_map_sgtable(struct device *dev, struct sg_table *sgt,
 		enum dma_data_direction dir, unsigned long attrs)
 {
-<<<<<<< HEAD
-	dma_free_attrs(dev, size, cpu_addr, dma_handle,
-		       DMA_ATTR_NON_CONSISTENT);
-=======
 	int nents;
 
 	nents = dma_map_sg_attrs(dev, sgt->sgl, sgt->orig_nents, dir, attrs);
@@ -615,7 +326,6 @@
 		return -EINVAL;
 	sgt->nents = nents;
 	return 0;
->>>>>>> 24b8d41d
 }
 
 /**
@@ -725,19 +435,6 @@
 	return dma_set_mask_and_coherent(dev, mask);
 }
 
-<<<<<<< HEAD
-extern u64 dma_get_required_mask(struct device *dev);
-
-#ifndef arch_setup_dma_ops
-static inline void arch_setup_dma_ops(struct device *dev, u64 dma_base,
-				      u64 size, const struct iommu_ops *iommu,
-				      bool coherent) { }
-#endif
-
-#ifndef arch_teardown_dma_ops
-static inline void arch_teardown_dma_ops(struct device *dev) { }
-#endif
-=======
 /**
  * dma_addressing_limited - return if the device is addressing limited
  * @dev:	device to check
@@ -751,7 +448,6 @@
 	return min_not_zero(dma_get_mask(dev), dev->bus_dma_limit) <
 			    dma_get_required_mask(dev);
 }
->>>>>>> 24b8d41d
 
 static inline unsigned int dma_get_max_seg_size(struct device *dev)
 {
@@ -822,17 +518,12 @@
 static inline void *dma_alloc_wc(struct device *dev, size_t size,
 				 dma_addr_t *dma_addr, gfp_t gfp)
 {
-<<<<<<< HEAD
-	return dma_alloc_attrs(dev, size, dma_addr, gfp,
-			       DMA_ATTR_WRITE_COMBINE);
-=======
 	unsigned long attrs = DMA_ATTR_WRITE_COMBINE;
 
 	if (gfp & __GFP_NOWARN)
 		attrs |= DMA_ATTR_NO_WARN;
 
 	return dma_alloc_attrs(dev, size, dma_addr, gfp, attrs);
->>>>>>> 24b8d41d
 }
 
 static inline void dma_free_wc(struct device *dev, size_t size,
@@ -851,7 +542,7 @@
 			      DMA_ATTR_WRITE_COMBINE);
 }
 
-#if defined(CONFIG_NEED_DMA_MAP_STATE) || defined(CONFIG_DMA_API_DEBUG)
+#ifdef CONFIG_NEED_DMA_MAP_STATE
 #define DEFINE_DMA_UNMAP_ADDR(ADDR_NAME)        dma_addr_t ADDR_NAME
 #define DEFINE_DMA_UNMAP_LEN(LEN_NAME)          __u32 LEN_NAME
 #define dma_unmap_addr(PTR, ADDR_NAME)           ((PTR)->ADDR_NAME)
