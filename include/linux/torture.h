--- conflicted
+++ resolved
@@ -37,19 +37,12 @@
 	do { if (verbose) pr_alert("%s" TORTURE_FLAG "!!! %s\n", torture_type, s); } while (0)
 
 /* Definitions for online/offline exerciser. */
-<<<<<<< HEAD
-=======
 typedef void torture_ofl_func(void);
->>>>>>> 24b8d41d
 bool torture_offline(int cpu, long *n_onl_attempts, long *n_onl_successes,
 		     unsigned long *sum_offl, int *min_onl, int *max_onl);
 bool torture_online(int cpu, long *n_onl_attempts, long *n_onl_successes,
 		    unsigned long *sum_onl, int *min_onl, int *max_onl);
-<<<<<<< HEAD
-int torture_onoff_init(long ooholdoff, long oointerval);
-=======
 int torture_onoff_init(long ooholdoff, long oointerval, torture_ofl_func *f);
->>>>>>> 24b8d41d
 void torture_onoff_stats(void);
 bool torture_onoff_failures(void);
 
