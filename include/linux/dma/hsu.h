--- conflicted
+++ resolved
@@ -46,7 +46,6 @@
 #else
 static inline int hsu_dma_get_status(struct hsu_dma_chip *chip,
 				     unsigned short nr, u32 *status)
-<<<<<<< HEAD
 {
 	return 0;
 }
@@ -54,15 +53,6 @@
 				 u32 status)
 {
 	return 0;
-=======
-{
-	return 0;
-}
-static inline int hsu_dma_do_irq(struct hsu_dma_chip *chip, unsigned short nr,
-				 u32 status)
-{
-	return 0;
->>>>>>> 24b8d41d
 }
 static inline int hsu_dma_probe(struct hsu_dma_chip *chip) { return -ENODEV; }
 static inline int hsu_dma_remove(struct hsu_dma_chip *chip) { return 0; }
