--- conflicted
+++ resolved
@@ -61,8 +61,7 @@
 
 struct perf_callchain_entry {
 	__u64				nr;
-<<<<<<< HEAD
-	__u64				ip[0]; /* /proc/sys/kernel/perf_event_max_stack */
+	__u64				ip[]; /* /proc/sys/kernel/perf_event_max_stack */
 };
 
 struct perf_callchain_entry_ctx {
@@ -73,19 +72,6 @@
 	bool			    contexts_maxed;
 };
 
-=======
-	__u64				ip[]; /* /proc/sys/kernel/perf_event_max_stack */
-};
-
-struct perf_callchain_entry_ctx {
-	struct perf_callchain_entry *entry;
-	u32			    max_stack;
-	u32			    nr;
-	short			    contexts;
-	bool			    contexts_maxed;
-};
-
->>>>>>> 24b8d41d
 typedef unsigned long (*perf_copy_f)(void *dst, const void *src,
 				     unsigned long off, unsigned long len);
 
@@ -281,13 +267,10 @@
 #define PERF_PMU_CAP_EXCLUSIVE			0x10
 #define PERF_PMU_CAP_ITRACE			0x20
 #define PERF_PMU_CAP_HETEROGENEOUS_CPUS		0x40
-<<<<<<< HEAD
-=======
 #define PERF_PMU_CAP_NO_EXCLUDE			0x80
 #define PERF_PMU_CAP_AUX_OUTPUT			0x100
 
 struct perf_output_handle;
->>>>>>> 24b8d41d
 
 /**
  * struct pmu - generic performance monitoring unit
@@ -474,8 +457,6 @@
 	void (*free_aux)		(void *aux); /* optional */
 
 	/*
-<<<<<<< HEAD
-=======
 	 * Take a snapshot of the AUX buffer without touching the event
 	 * state, so that preempting ->start()/->stop() callbacks does
 	 * not interfere with their logic. Called in PMI context.
@@ -489,7 +470,6 @@
 					 unsigned long size);
 
 	/*
->>>>>>> 24b8d41d
 	 * Validate address range filters: make sure the HW supports the
 	 * requested configuration and number of filters; return 0 if the
 	 * supplied filters are valid, -errno otherwise.
@@ -515,8 +495,6 @@
 					/* optional */
 
 	/*
-<<<<<<< HEAD
-=======
 	 * Check if event can be used for aux_output purposes for
 	 * events of this PMU.
 	 *
@@ -527,7 +505,6 @@
 					/* optional */
 
 	/*
->>>>>>> 24b8d41d
 	 * Filter events for PMU-specific reasons.
 	 */
 	int (*filter_match)		(struct perf_event *event); /* optional */
@@ -563,51 +540,14 @@
 };
 
 /**
-<<<<<<< HEAD
- * struct perf_addr_filter - address range filter definition
- * @entry:	event's filter list linkage
- * @inode:	object file's inode for file-based filters
- * @offset:	filter range offset
- * @size:	filter range size
- * @range:	1: range, 0: address
- * @filter:	1: filter/start, 0: stop
- *
- * This is a hardware-agnostic filter configuration as specified by the user.
- */
-struct perf_addr_filter {
-	struct list_head	entry;
-	struct inode		*inode;
-	unsigned long		offset;
-	unsigned long		size;
-	unsigned int		range	: 1,
-				filter	: 1;
-};
-
-/**
-=======
->>>>>>> 24b8d41d
  * struct perf_addr_filters_head - container for address range filters
  * @list:	list of filters for this event
  * @lock:	spinlock that serializes accesses to the @list and event's
  *		(and its children's) filter generations.
-<<<<<<< HEAD
- *
- * A child event will use parent's @list (and therefore @lock), so they are
- * bundled together; see perf_event_addr_filters().
- */
-struct perf_addr_filters_head {
-	struct list_head	list;
-	raw_spinlock_t		lock;
-};
-
-/**
- * enum perf_event_active_state - the states of a event
-=======
  * @nr_file_filters:	number of file-based filters
  *
  * A child event will use parent's @list (and therefore @lock), so they are
  * bundled together; see perf_event_addr_filters().
->>>>>>> 24b8d41d
  */
 struct perf_addr_filters_head {
 	struct list_head	list;
@@ -645,11 +585,6 @@
  * PERF_EV_CAP_SOFTWARE: Is a software event.
  * PERF_EV_CAP_READ_ACTIVE_PKG: A CPU event (or cgroup event) that can be read
  * from any CPU in the package where it is active.
-<<<<<<< HEAD
- */
-#define PERF_EV_CAP_SOFTWARE		BIT(0)
-#define PERF_EV_CAP_READ_ACTIVE_PKG	BIT(1)
-=======
  * PERF_EV_CAP_SIBLING: An event with this flag must be a group sibling and
  * cannot be a group leader. If an event with this flag is detached from the
  * group it is scheduled out and moved into an unrecoverable ERROR state.
@@ -657,7 +592,6 @@
 #define PERF_EV_CAP_SOFTWARE		BIT(0)
 #define PERF_EV_CAP_READ_ACTIVE_PKG	BIT(1)
 #define PERF_EV_CAP_SIBLING		BIT(2)
->>>>>>> 24b8d41d
 
 #define SWEVENT_HLIST_BITS		8
 #define SWEVENT_HLIST_SIZE		(1 << SWEVENT_HLIST_BITS)
@@ -685,11 +619,6 @@
 	if ((event)->group_leader == (event))			\
 		list_for_each_entry((sibling), &(event)->sibling_list, sibling_list)
 
-struct pmu_event_list {
-	raw_spinlock_t		lock;
-	struct list_head	list;
-};
-
 /**
  * struct perf_event - performance event kernel representation:
  */
@@ -811,18 +740,12 @@
 	/* address range filters */
 	struct perf_addr_filters_head	addr_filters;
 	/* vma address array for file-based filders */
-<<<<<<< HEAD
-	unsigned long			*addr_filters_offs;
-	unsigned long			addr_filters_gen;
-
-=======
 	struct perf_addr_filter_range	*addr_filter_ranges;
 	unsigned long			addr_filters_gen;
 
 	/* for aux_output events */
 	struct perf_event		*aux_event;
 
->>>>>>> 24b8d41d
 	void (*destroy)(struct perf_event *);
 	struct rcu_head			rcu_head;
 
@@ -849,12 +772,9 @@
 	struct perf_cgroup		*cgrp; /* cgroup event is attach to */
 #endif
 
-<<<<<<< HEAD
-=======
 #ifdef CONFIG_SECURITY
 	void *security;
 #endif
->>>>>>> 24b8d41d
 	struct list_head		sb_list;
 #endif /* CONFIG_PERF_EVENTS */
 };
@@ -947,15 +867,6 @@
 	ktime_t				hrtimer_interval;
 	unsigned int			hrtimer_active;
 
-<<<<<<< HEAD
-	struct pmu			*unique_pmu;
-#ifdef CONFIG_CGROUP_PERF
-	struct perf_cgroup		*cgrp;
-#endif
-
-	struct list_head		sched_cb_entry;
-	int				sched_cb_usage;
-=======
 #ifdef CONFIG_CGROUP_PERF
 	struct perf_cgroup		*cgrp;
 	struct list_head		cgrp_cpuctx_entry;
@@ -971,7 +882,6 @@
 	int				heap_size;
 	struct perf_event		**heap;
 	struct perf_event		*heap_default[2];
->>>>>>> 24b8d41d
 };
 
 struct perf_output_handle {
@@ -988,14 +898,9 @@
 };
 
 struct bpf_perf_event_data_kern {
-<<<<<<< HEAD
-	struct pt_regs *regs;
-	struct perf_sample_data *data;
-=======
 	bpf_user_pt_regs_t *regs;
 	struct perf_sample_data *data;
 	struct perf_event *event;
->>>>>>> 24b8d41d
 };
 
 #ifdef CONFIG_CGROUP_PERF
@@ -1164,15 +1069,9 @@
 extern void perf_event_output_backward(struct perf_event *event,
 				       struct perf_sample_data *data,
 				       struct pt_regs *regs);
-<<<<<<< HEAD
-extern void perf_event_output(struct perf_event *event,
-			      struct perf_sample_data *data,
-			      struct pt_regs *regs);
-=======
 extern int perf_event_output(struct perf_event *event,
 			     struct perf_sample_data *data,
 			     struct pt_regs *regs);
->>>>>>> 24b8d41d
 
 static inline bool
 is_default_overflow_handler(struct perf_event *event)
@@ -1216,8 +1115,6 @@
 static inline int is_software_event(struct perf_event *event)
 {
 	return event->event_caps & PERF_EV_CAP_SOFTWARE;
-<<<<<<< HEAD
-=======
 }
 
 /*
@@ -1231,7 +1128,6 @@
 static inline int is_exclusive_pmu(struct pmu *pmu)
 {
 	return pmu->capabilities & PERF_PMU_CAP_EXCLUSIVE;
->>>>>>> 24b8d41d
 }
 
 extern struct static_key perf_swevent_enabled[PERF_COUNT_SW_MAX];
@@ -1355,10 +1251,7 @@
 extern struct perf_callchain_entry *
 get_perf_callchain(struct pt_regs *regs, u32 init_nr, bool kernel, bool user,
 		   u32 max_stack, bool crosstask, bool add_mark);
-<<<<<<< HEAD
-=======
 extern struct perf_callchain_entry *perf_callchain(struct perf_event *event, struct pt_regs *regs);
->>>>>>> 24b8d41d
 extern int get_callchain_buffers(int max_stack);
 extern void put_callchain_buffers(void);
 extern struct perf_callchain_entry *get_callchain_entry(int *rctx);
@@ -1368,7 +1261,6 @@
 extern int sysctl_perf_event_max_contexts_per_stack;
 
 static inline int perf_callchain_store_context(struct perf_callchain_entry_ctx *ctx, u64 ip)
-<<<<<<< HEAD
 {
 	if (ctx->contexts < sysctl_perf_event_max_contexts_per_stack) {
 		struct perf_callchain_entry *entry = ctx->entry;
@@ -1386,25 +1278,6 @@
 	if (ctx->nr < ctx->max_stack && !ctx->contexts_maxed) {
 		struct perf_callchain_entry *entry = ctx->entry;
 		entry->ip[entry->nr++] = ip;
-=======
-{
-	if (ctx->contexts < sysctl_perf_event_max_contexts_per_stack) {
-		struct perf_callchain_entry *entry = ctx->entry;
-		entry->ip[entry->nr++] = ip;
-		++ctx->contexts;
-		return 0;
-	} else {
-		ctx->contexts_maxed = true;
-		return -1; /* no more room, stop walking the stack */
-	}
-}
-
-static inline int perf_callchain_store(struct perf_callchain_entry_ctx *ctx, u64 ip)
-{
-	if (ctx->nr < ctx->max_stack && !ctx->contexts_maxed) {
-		struct perf_callchain_entry *entry = ctx->entry;
-		entry->ip[entry->nr++] = ip;
->>>>>>> 24b8d41d
 		++ctx->nr;
 		return 0;
 	} else {
@@ -1429,15 +1302,10 @@
 /* Access to perf_event_open(2) syscall. */
 #define PERF_SECURITY_OPEN		0
 
-<<<<<<< HEAD
-int perf_event_max_stack_handler(struct ctl_table *table, int write,
-				 void __user *buffer, size_t *lenp, loff_t *ppos);
-=======
 /* Finer grained perf_event_open(2) access control. */
 #define PERF_SECURITY_CPU		1
 #define PERF_SECURITY_KERNEL		2
 #define PERF_SECURITY_TRACEPOINT	3
->>>>>>> 24b8d41d
 
 static inline int perf_is_paranoid(void)
 {
@@ -1529,17 +1397,11 @@
 			     struct perf_sample_data *data,
 			     struct perf_event *event, unsigned int size);
 extern int perf_output_begin_forward(struct perf_output_handle *handle,
-<<<<<<< HEAD
-				    struct perf_event *event,
-				    unsigned int size);
-extern int perf_output_begin_backward(struct perf_output_handle *handle,
-=======
 				     struct perf_sample_data *data,
 				     struct perf_event *event,
 				     unsigned int size);
 extern int perf_output_begin_backward(struct perf_output_handle *handle,
 				      struct perf_sample_data *data,
->>>>>>> 24b8d41d
 				      struct perf_event *event,
 				      unsigned int size);
 
@@ -1719,11 +1581,8 @@
 #define perf_event_exit_cpu	NULL
 #endif
 
-<<<<<<< HEAD
-=======
 extern void __weak arch_perf_update_userpage(struct perf_event *event,
 					     struct perf_event_mmap_page *userpg,
 					     u64 now);
 
->>>>>>> 24b8d41d
 #endif /* _LINUX_PERF_EVENT_H */