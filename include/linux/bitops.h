--- conflicted
+++ resolved
@@ -188,19 +188,10 @@
 
 static inline int get_count_order(unsigned int count)
 {
-<<<<<<< HEAD
-	int order;
-
-	order = fls(count) - 1;
-	if (count & (count - 1))
-		order++;
-	return order;
-=======
 	if (count == 0)
 		return -1;
 
 	return fls(--count);
->>>>>>> 24b8d41d
 }
 
 /**
@@ -213,14 +204,7 @@
 {
 	if (l == 0UL)
 		return -1;
-<<<<<<< HEAD
-	else if (l & (l - 1UL))
-		return (int)fls_long(l);
-	else
-		return (int)fls_long(l) - 1;
-=======
 	return (int)fls_long(--l);
->>>>>>> 24b8d41d
 }
 
 /**
@@ -299,22 +283,6 @@
 })
 #endif
 
-#ifndef bit_clear_unless
-#define bit_clear_unless(ptr, _clear, _test)	\
-({								\
-	const typeof(*ptr) clear = (_clear), test = (_test);	\
-	typeof(*ptr) old, new;					\
-								\
-	do {							\
-		old = ACCESS_ONCE(*ptr);			\
-		new = old & ~clear;				\
-	} while (!(old & test) &&				\
-		 cmpxchg(ptr, old, new) != old);		\
-								\
-	!(old & test);						\
-})
-#endif
-
 #ifndef find_last_bit
 /**
  * find_last_bit - find the last set bit in a memory region
