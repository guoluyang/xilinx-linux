/*
 * Copyright (c) 2006, 2007 Cisco Systems, Inc.  All rights reserved.
 *
 * This software is available to you under a choice of one of two
 * licenses.  You may choose to be licensed under the terms of the GNU
 * General Public License (GPL) Version 2, available from the file
 * COPYING in the main directory of this source tree, or the
 * OpenIB.org BSD license below:
 *
 *     Redistribution and use in source and binary forms, with or
 *     without modification, are permitted provided that the following
 *     conditions are met:
 *
 *	- Redistributions of source code must retain the above
 *	  copyright notice, this list of conditions and the following
 *	  disclaimer.
 *
 *	- Redistributions in binary form must reproduce the above
 *	  copyright notice, this list of conditions and the following
 *	  disclaimer in the documentation and/or other materials
 *	  provided with the distribution.
 *
 * THE SOFTWARE IS PROVIDED "AS IS", WITHOUT WARRANTY OF ANY KIND,
 * EXPRESS OR IMPLIED, INCLUDING BUT NOT LIMITED TO THE WARRANTIES OF
 * MERCHANTABILITY, FITNESS FOR A PARTICULAR PURPOSE AND
 * NONINFRINGEMENT. IN NO EVENT SHALL THE AUTHORS OR COPYRIGHT HOLDERS
 * BE LIABLE FOR ANY CLAIM, DAMAGES OR OTHER LIABILITY, WHETHER IN AN
 * ACTION OF CONTRACT, TORT OR OTHERWISE, ARISING FROM, OUT OF OR IN
 * CONNECTION WITH THE SOFTWARE OR THE USE OR OTHER DEALINGS IN THE
 * SOFTWARE.
 */

#ifndef MLX4_DEVICE_H
#define MLX4_DEVICE_H

#include <linux/if_ether.h>
#include <linux/pci.h>
#include <linux/completion.h>
#include <linux/radix-tree.h>
#include <linux/cpu_rmap.h>
#include <linux/crash_dump.h>

#include <linux/refcount.h>

#include <linux/timecounter.h>

#define DEFAULT_UAR_PAGE_SHIFT  12

#define MAX_MSIX_P_PORT		17
#define MAX_MSIX		128
#define MIN_MSIX_P_PORT		5
#define MLX4_IS_LEGACY_EQ_MODE(dev_cap) ((dev_cap).num_comp_vectors < \
					 (dev_cap).num_ports * MIN_MSIX_P_PORT)

#define MLX4_MAX_100M_UNITS_VAL		255	/*
						 * work around: can't set values
						 * greater then this value when
						 * using 100 Mbps units.
						 */
#define MLX4_RATELIMIT_100M_UNITS	3	/* 100 Mbps */
#define MLX4_RATELIMIT_1G_UNITS		4	/* 1 Gbps */
#define MLX4_RATELIMIT_DEFAULT		0x00ff

#define MLX4_ROCE_MAX_GIDS	128
#define MLX4_ROCE_PF_GIDS	16

enum {
	MLX4_FLAG_MSI_X		= 1 << 0,
	MLX4_FLAG_OLD_PORT_CMDS	= 1 << 1,
	MLX4_FLAG_MASTER	= 1 << 2,
	MLX4_FLAG_SLAVE		= 1 << 3,
	MLX4_FLAG_SRIOV		= 1 << 4,
	MLX4_FLAG_OLD_REG_MAC	= 1 << 6,
	MLX4_FLAG_BONDED	= 1 << 7,
	MLX4_FLAG_SECURE_HOST	= 1 << 8,
};

enum {
	MLX4_PORT_CAP_IS_SM	= 1 << 1,
	MLX4_PORT_CAP_DEV_MGMT_SUP = 1 << 19,
};

enum {
	MLX4_MAX_PORTS		= 2,
	MLX4_MAX_PORT_PKEYS	= 128,
	MLX4_MAX_PORT_GIDS	= 128
};

/* base qkey for use in sriov tunnel-qp/proxy-qp communication.
 * These qkeys must not be allowed for general use. This is a 64k range,
 * and to test for violation, we use the mask (protect against future chg).
 */
#define MLX4_RESERVED_QKEY_BASE  (0xFFFF0000)
#define MLX4_RESERVED_QKEY_MASK  (0xFFFF0000)

enum {
	MLX4_BOARD_ID_LEN = 64
};

enum {
	MLX4_MAX_NUM_PF		= 16,
	MLX4_MAX_NUM_VF		= 126,
	MLX4_MAX_NUM_VF_P_PORT  = 64,
	MLX4_MFUNC_MAX		= 128,
	MLX4_MAX_EQ_NUM		= 1024,
	MLX4_MFUNC_EQ_NUM	= 4,
	MLX4_MFUNC_MAX_EQES     = 8,
	MLX4_MFUNC_EQE_MASK     = (MLX4_MFUNC_MAX_EQES - 1)
};

/* Driver supports 3 different device methods to manage traffic steering:
 *	-device managed - High level API for ib and eth flow steering. FW is
 *			  managing flow steering tables.
 *	- B0 steering mode - Common low level API for ib and (if supported) eth.
 *	- A0 steering mode - Limited low level API for eth. In case of IB,
 *			     B0 mode is in use.
 */
enum {
	MLX4_STEERING_MODE_A0,
	MLX4_STEERING_MODE_B0,
	MLX4_STEERING_MODE_DEVICE_MANAGED
};

enum {
	MLX4_STEERING_DMFS_A0_DEFAULT,
	MLX4_STEERING_DMFS_A0_DYNAMIC,
	MLX4_STEERING_DMFS_A0_STATIC,
	MLX4_STEERING_DMFS_A0_DISABLE,
	MLX4_STEERING_DMFS_A0_NOT_SUPPORTED
};

static inline const char *mlx4_steering_mode_str(int steering_mode)
{
	switch (steering_mode) {
	case MLX4_STEERING_MODE_A0:
		return "A0 steering";

	case MLX4_STEERING_MODE_B0:
		return "B0 steering";

	case MLX4_STEERING_MODE_DEVICE_MANAGED:
		return "Device managed flow steering";

	default:
		return "Unrecognize steering mode";
	}
}

enum {
	MLX4_TUNNEL_OFFLOAD_MODE_NONE,
	MLX4_TUNNEL_OFFLOAD_MODE_VXLAN
};

enum {
	MLX4_DEV_CAP_FLAG_RC		= 1LL <<  0,
	MLX4_DEV_CAP_FLAG_UC		= 1LL <<  1,
	MLX4_DEV_CAP_FLAG_UD		= 1LL <<  2,
	MLX4_DEV_CAP_FLAG_XRC		= 1LL <<  3,
	MLX4_DEV_CAP_FLAG_SRQ		= 1LL <<  6,
	MLX4_DEV_CAP_FLAG_IPOIB_CSUM	= 1LL <<  7,
	MLX4_DEV_CAP_FLAG_BAD_PKEY_CNTR	= 1LL <<  8,
	MLX4_DEV_CAP_FLAG_BAD_QKEY_CNTR	= 1LL <<  9,
	MLX4_DEV_CAP_FLAG_DPDP		= 1LL << 12,
	MLX4_DEV_CAP_FLAG_BLH		= 1LL << 15,
	MLX4_DEV_CAP_FLAG_MEM_WINDOW	= 1LL << 16,
	MLX4_DEV_CAP_FLAG_APM		= 1LL << 17,
	MLX4_DEV_CAP_FLAG_ATOMIC	= 1LL << 18,
	MLX4_DEV_CAP_FLAG_RAW_MCAST	= 1LL << 19,
	MLX4_DEV_CAP_FLAG_UD_AV_PORT	= 1LL << 20,
	MLX4_DEV_CAP_FLAG_UD_MCAST	= 1LL << 21,
	MLX4_DEV_CAP_FLAG_IBOE		= 1LL << 30,
	MLX4_DEV_CAP_FLAG_UC_LOOPBACK	= 1LL << 32,
	MLX4_DEV_CAP_FLAG_FCS_KEEP	= 1LL << 34,
	MLX4_DEV_CAP_FLAG_WOL_PORT1	= 1LL << 37,
	MLX4_DEV_CAP_FLAG_WOL_PORT2	= 1LL << 38,
	MLX4_DEV_CAP_FLAG_UDP_RSS	= 1LL << 40,
	MLX4_DEV_CAP_FLAG_VEP_UC_STEER	= 1LL << 41,
	MLX4_DEV_CAP_FLAG_VEP_MC_STEER	= 1LL << 42,
	MLX4_DEV_CAP_FLAG_COUNTERS	= 1LL << 48,
	MLX4_DEV_CAP_FLAG_RSS_IP_FRAG   = 1LL << 52,
	MLX4_DEV_CAP_FLAG_SET_ETH_SCHED = 1LL << 53,
	MLX4_DEV_CAP_FLAG_SENSE_SUPPORT	= 1LL << 55,
	MLX4_DEV_CAP_FLAG_PORT_MNG_CHG_EV = 1LL << 59,
	MLX4_DEV_CAP_FLAG_64B_EQE	= 1LL << 61,
	MLX4_DEV_CAP_FLAG_64B_CQE	= 1LL << 62
};

enum {
	MLX4_DEV_CAP_FLAG2_RSS			= 1LL <<  0,
	MLX4_DEV_CAP_FLAG2_RSS_TOP		= 1LL <<  1,
	MLX4_DEV_CAP_FLAG2_RSS_XOR		= 1LL <<  2,
	MLX4_DEV_CAP_FLAG2_FS_EN		= 1LL <<  3,
	MLX4_DEV_CAP_FLAG2_REASSIGN_MAC_EN	= 1LL <<  4,
	MLX4_DEV_CAP_FLAG2_TS			= 1LL <<  5,
	MLX4_DEV_CAP_FLAG2_VLAN_CONTROL		= 1LL <<  6,
	MLX4_DEV_CAP_FLAG2_FSM			= 1LL <<  7,
	MLX4_DEV_CAP_FLAG2_UPDATE_QP		= 1LL <<  8,
	MLX4_DEV_CAP_FLAG2_DMFS_IPOIB		= 1LL <<  9,
	MLX4_DEV_CAP_FLAG2_VXLAN_OFFLOADS	= 1LL <<  10,
	MLX4_DEV_CAP_FLAG2_MAD_DEMUX		= 1LL <<  11,
	MLX4_DEV_CAP_FLAG2_CQE_STRIDE		= 1LL <<  12,
	MLX4_DEV_CAP_FLAG2_EQE_STRIDE		= 1LL <<  13,
	MLX4_DEV_CAP_FLAG2_ETH_PROT_CTRL        = 1LL <<  14,
	MLX4_DEV_CAP_FLAG2_ETH_BACKPL_AN_REP	= 1LL <<  15,
	MLX4_DEV_CAP_FLAG2_CONFIG_DEV		= 1LL <<  16,
	MLX4_DEV_CAP_FLAG2_SYS_EQS		= 1LL <<  17,
	MLX4_DEV_CAP_FLAG2_80_VFS		= 1LL <<  18,
	MLX4_DEV_CAP_FLAG2_FS_A0		= 1LL <<  19,
	MLX4_DEV_CAP_FLAG2_RECOVERABLE_ERROR_EVENT = 1LL << 20,
	MLX4_DEV_CAP_FLAG2_PORT_REMAP		= 1LL <<  21,
	MLX4_DEV_CAP_FLAG2_QCN			= 1LL <<  22,
	MLX4_DEV_CAP_FLAG2_QP_RATE_LIMIT	= 1LL <<  23,
	MLX4_DEV_CAP_FLAG2_FLOWSTATS_EN         = 1LL <<  24,
	MLX4_DEV_CAP_FLAG2_QOS_VPP		= 1LL <<  25,
	MLX4_DEV_CAP_FLAG2_ETS_CFG		= 1LL <<  26,
	MLX4_DEV_CAP_FLAG2_PORT_BEACON		= 1LL <<  27,
	MLX4_DEV_CAP_FLAG2_IGNORE_FCS		= 1LL <<  28,
	MLX4_DEV_CAP_FLAG2_PHV_EN		= 1LL <<  29,
	MLX4_DEV_CAP_FLAG2_SKIP_OUTER_VLAN	= 1LL <<  30,
	MLX4_DEV_CAP_FLAG2_UPDATE_QP_SRC_CHECK_LB = 1ULL << 31,
	MLX4_DEV_CAP_FLAG2_LB_SRC_CHK           = 1ULL << 32,
	MLX4_DEV_CAP_FLAG2_ROCE_V1_V2		= 1ULL <<  33,
	MLX4_DEV_CAP_FLAG2_DMFS_UC_MC_SNIFFER   = 1ULL <<  34,
	MLX4_DEV_CAP_FLAG2_DIAG_PER_PORT	= 1ULL <<  35,
	MLX4_DEV_CAP_FLAG2_SVLAN_BY_QP          = 1ULL <<  36,
	MLX4_DEV_CAP_FLAG2_SL_TO_VL_CHANGE_EVENT = 1ULL << 37,
<<<<<<< HEAD
=======
	MLX4_DEV_CAP_FLAG2_USER_MAC_EN		= 1ULL << 38,
	MLX4_DEV_CAP_FLAG2_DRIVER_VERSION_TO_FW = 1ULL << 39,
	MLX4_DEV_CAP_FLAG2_SW_CQ_INIT           = 1ULL << 40,
>>>>>>> 24b8d41d
};

enum {
	MLX4_QUERY_FUNC_FLAGS_BF_RES_QP		= 1LL << 0,
	MLX4_QUERY_FUNC_FLAGS_A0_RES_QP		= 1LL << 1
};

enum {
	MLX4_VF_CAP_FLAG_RESET			= 1 << 0
};

/* bit enums for an 8-bit flags field indicating special use
 * QPs which require special handling in qp_reserve_range.
 * Currently, this only includes QPs used by the ETH interface,
 * where we expect to use blueflame.  These QPs must not have
 * bits 6 and 7 set in their qp number.
 *
 * This enum may use only bits 0..7.
 */
enum {
	MLX4_RESERVE_A0_QP	= 1 << 6,
	MLX4_RESERVE_ETH_BF_QP	= 1 << 7,
};

enum {
	MLX4_DEV_CAP_64B_EQE_ENABLED	= 1LL << 0,
	MLX4_DEV_CAP_64B_CQE_ENABLED	= 1LL << 1,
	MLX4_DEV_CAP_CQE_STRIDE_ENABLED	= 1LL << 2,
	MLX4_DEV_CAP_EQE_STRIDE_ENABLED	= 1LL << 3
};

enum {
	MLX4_FUNC_CAP_64B_EQE_CQE	= 1L << 0,
	MLX4_FUNC_CAP_EQE_CQE_STRIDE	= 1L << 1,
	MLX4_FUNC_CAP_DMFS_A0_STATIC	= 1L << 2
};


#define MLX4_ATTR_EXTENDED_PORT_INFO	cpu_to_be16(0xff90)

enum {
	MLX4_BMME_FLAG_WIN_TYPE_2B	= 1 <<  1,
	MLX4_BMME_FLAG_LOCAL_INV	= 1 <<  6,
	MLX4_BMME_FLAG_REMOTE_INV	= 1 <<  7,
	MLX4_BMME_FLAG_TYPE_2_WIN	= 1 <<  9,
	MLX4_BMME_FLAG_RESERVED_LKEY	= 1 << 10,
	MLX4_BMME_FLAG_FAST_REG_WR	= 1 << 11,
	MLX4_BMME_FLAG_ROCE_V1_V2	= 1 << 19,
	MLX4_BMME_FLAG_PORT_REMAP	= 1 << 24,
	MLX4_BMME_FLAG_VSD_INIT2RTR	= 1 << 28,
};

enum {
	MLX4_FLAG_PORT_REMAP		= MLX4_BMME_FLAG_PORT_REMAP,
	MLX4_FLAG_ROCE_V1_V2		= MLX4_BMME_FLAG_ROCE_V1_V2
};

enum mlx4_event {
	MLX4_EVENT_TYPE_COMP		   = 0x00,
	MLX4_EVENT_TYPE_PATH_MIG	   = 0x01,
	MLX4_EVENT_TYPE_COMM_EST	   = 0x02,
	MLX4_EVENT_TYPE_SQ_DRAINED	   = 0x03,
	MLX4_EVENT_TYPE_SRQ_QP_LAST_WQE	   = 0x13,
	MLX4_EVENT_TYPE_SRQ_LIMIT	   = 0x14,
	MLX4_EVENT_TYPE_CQ_ERROR	   = 0x04,
	MLX4_EVENT_TYPE_WQ_CATAS_ERROR	   = 0x05,
	MLX4_EVENT_TYPE_EEC_CATAS_ERROR	   = 0x06,
	MLX4_EVENT_TYPE_PATH_MIG_FAILED	   = 0x07,
	MLX4_EVENT_TYPE_WQ_INVAL_REQ_ERROR = 0x10,
	MLX4_EVENT_TYPE_WQ_ACCESS_ERROR	   = 0x11,
	MLX4_EVENT_TYPE_SRQ_CATAS_ERROR	   = 0x12,
	MLX4_EVENT_TYPE_LOCAL_CATAS_ERROR  = 0x08,
	MLX4_EVENT_TYPE_PORT_CHANGE	   = 0x09,
	MLX4_EVENT_TYPE_EQ_OVERFLOW	   = 0x0f,
	MLX4_EVENT_TYPE_ECC_DETECT	   = 0x0e,
	MLX4_EVENT_TYPE_CMD		   = 0x0a,
	MLX4_EVENT_TYPE_VEP_UPDATE	   = 0x19,
	MLX4_EVENT_TYPE_COMM_CHANNEL	   = 0x18,
	MLX4_EVENT_TYPE_OP_REQUIRED	   = 0x1a,
	MLX4_EVENT_TYPE_FATAL_WARNING	   = 0x1b,
	MLX4_EVENT_TYPE_FLR_EVENT	   = 0x1c,
	MLX4_EVENT_TYPE_PORT_MNG_CHG_EVENT = 0x1d,
	MLX4_EVENT_TYPE_RECOVERABLE_ERROR_EVENT  = 0x3e,
	MLX4_EVENT_TYPE_NONE		   = 0xff,
};

enum {
	MLX4_PORT_CHANGE_SUBTYPE_DOWN	= 1,
	MLX4_PORT_CHANGE_SUBTYPE_ACTIVE	= 4
};

enum {
	MLX4_RECOVERABLE_ERROR_EVENT_SUBTYPE_BAD_CABLE		= 1,
	MLX4_RECOVERABLE_ERROR_EVENT_SUBTYPE_UNSUPPORTED_CABLE	= 2,
};

enum {
	MLX4_FATAL_WARNING_SUBTYPE_WARMING = 0,
};

enum slave_port_state {
	SLAVE_PORT_DOWN = 0,
	SLAVE_PENDING_UP,
	SLAVE_PORT_UP,
};

enum slave_port_gen_event {
	SLAVE_PORT_GEN_EVENT_DOWN = 0,
	SLAVE_PORT_GEN_EVENT_UP,
	SLAVE_PORT_GEN_EVENT_NONE,
};

enum slave_port_state_event {
	MLX4_PORT_STATE_DEV_EVENT_PORT_DOWN,
	MLX4_PORT_STATE_DEV_EVENT_PORT_UP,
	MLX4_PORT_STATE_IB_PORT_STATE_EVENT_GID_VALID,
	MLX4_PORT_STATE_IB_EVENT_GID_INVALID,
};

enum {
	MLX4_PERM_LOCAL_READ	= 1 << 10,
	MLX4_PERM_LOCAL_WRITE	= 1 << 11,
	MLX4_PERM_REMOTE_READ	= 1 << 12,
	MLX4_PERM_REMOTE_WRITE	= 1 << 13,
	MLX4_PERM_ATOMIC	= 1 << 14,
	MLX4_PERM_BIND_MW	= 1 << 15,
	MLX4_PERM_MASK		= 0xFC00
};

enum {
	MLX4_OPCODE_NOP			= 0x00,
	MLX4_OPCODE_SEND_INVAL		= 0x01,
	MLX4_OPCODE_RDMA_WRITE		= 0x08,
	MLX4_OPCODE_RDMA_WRITE_IMM	= 0x09,
	MLX4_OPCODE_SEND		= 0x0a,
	MLX4_OPCODE_SEND_IMM		= 0x0b,
	MLX4_OPCODE_LSO			= 0x0e,
	MLX4_OPCODE_RDMA_READ		= 0x10,
	MLX4_OPCODE_ATOMIC_CS		= 0x11,
	MLX4_OPCODE_ATOMIC_FA		= 0x12,
	MLX4_OPCODE_MASKED_ATOMIC_CS	= 0x14,
	MLX4_OPCODE_MASKED_ATOMIC_FA	= 0x15,
	MLX4_OPCODE_BIND_MW		= 0x18,
	MLX4_OPCODE_FMR			= 0x19,
	MLX4_OPCODE_LOCAL_INVAL		= 0x1b,
	MLX4_OPCODE_CONFIG_CMD		= 0x1f,

	MLX4_RECV_OPCODE_RDMA_WRITE_IMM	= 0x00,
	MLX4_RECV_OPCODE_SEND		= 0x01,
	MLX4_RECV_OPCODE_SEND_IMM	= 0x02,
	MLX4_RECV_OPCODE_SEND_INVAL	= 0x03,

	MLX4_CQE_OPCODE_ERROR		= 0x1e,
	MLX4_CQE_OPCODE_RESIZE		= 0x16,
};

enum {
	MLX4_STAT_RATE_OFFSET	= 5
};

enum mlx4_protocol {
	MLX4_PROT_IB_IPV6 = 0,
	MLX4_PROT_ETH,
	MLX4_PROT_IB_IPV4,
	MLX4_PROT_FCOE
};

enum {
	MLX4_MTT_FLAG_PRESENT		= 1
};

enum mlx4_qp_region {
	MLX4_QP_REGION_FW = 0,
	MLX4_QP_REGION_RSS_RAW_ETH,
	MLX4_QP_REGION_BOTTOM = MLX4_QP_REGION_RSS_RAW_ETH,
	MLX4_QP_REGION_ETH_ADDR,
	MLX4_QP_REGION_FC_ADDR,
	MLX4_QP_REGION_FC_EXCH,
	MLX4_NUM_QP_REGION
};

enum mlx4_port_type {
	MLX4_PORT_TYPE_NONE	= 0,
	MLX4_PORT_TYPE_IB	= 1,
	MLX4_PORT_TYPE_ETH	= 2,
	MLX4_PORT_TYPE_AUTO	= 3
};

enum mlx4_special_vlan_idx {
	MLX4_NO_VLAN_IDX        = 0,
	MLX4_VLAN_MISS_IDX,
	MLX4_VLAN_REGULAR
};

enum mlx4_steer_type {
	MLX4_MC_STEER = 0,
	MLX4_UC_STEER,
	MLX4_NUM_STEERS
};

enum mlx4_resource_usage {
	MLX4_RES_USAGE_NONE,
	MLX4_RES_USAGE_DRIVER,
	MLX4_RES_USAGE_USER_VERBS,
};

enum {
	MLX4_NUM_FEXCH          = 64 * 1024,
};

enum {
	MLX4_MAX_FAST_REG_PAGES = 511,
};

enum {
	/*
	 * Max wqe size for rdma read is 512 bytes, so this
	 * limits our max_sge_rd as the wqe needs to fit:
	 * - ctrl segment (16 bytes)
	 * - rdma segment (16 bytes)
	 * - scatter elements (16 bytes each)
	 */
	MLX4_MAX_SGE_RD	= (512 - 16 - 16) / 16
};

enum {
	MLX4_DEV_PMC_SUBTYPE_GUID_INFO	 = 0x14,
	MLX4_DEV_PMC_SUBTYPE_PORT_INFO	 = 0x15,
	MLX4_DEV_PMC_SUBTYPE_PKEY_TABLE	 = 0x16,
	MLX4_DEV_PMC_SUBTYPE_SL_TO_VL_MAP = 0x17,
};

/* Port mgmt change event handling */
enum {
	MLX4_EQ_PORT_INFO_MSTR_SM_LID_CHANGE_MASK	= 1 << 0,
	MLX4_EQ_PORT_INFO_GID_PFX_CHANGE_MASK		= 1 << 1,
	MLX4_EQ_PORT_INFO_LID_CHANGE_MASK		= 1 << 2,
	MLX4_EQ_PORT_INFO_CLIENT_REREG_MASK		= 1 << 3,
	MLX4_EQ_PORT_INFO_MSTR_SM_SL_CHANGE_MASK	= 1 << 4,
};

union sl2vl_tbl_to_u64 {
	u8	sl8[8];
	u64	sl64;
};

enum {
	MLX4_DEVICE_STATE_UP			= 1 << 0,
	MLX4_DEVICE_STATE_INTERNAL_ERROR	= 1 << 1,
};

enum {
	MLX4_INTERFACE_STATE_UP		= 1 << 0,
	MLX4_INTERFACE_STATE_DELETION	= 1 << 1,
	MLX4_INTERFACE_STATE_NOWAIT	= 1 << 2,
};

#define MSTR_SM_CHANGE_MASK (MLX4_EQ_PORT_INFO_MSTR_SM_SL_CHANGE_MASK | \
			     MLX4_EQ_PORT_INFO_MSTR_SM_LID_CHANGE_MASK)

enum mlx4_module_id {
	MLX4_MODULE_ID_SFP              = 0x3,
	MLX4_MODULE_ID_QSFP             = 0xC,
	MLX4_MODULE_ID_QSFP_PLUS        = 0xD,
	MLX4_MODULE_ID_QSFP28           = 0x11,
};

enum { /* rl */
	MLX4_QP_RATE_LIMIT_NONE		= 0,
	MLX4_QP_RATE_LIMIT_KBS		= 1,
	MLX4_QP_RATE_LIMIT_MBS		= 2,
	MLX4_QP_RATE_LIMIT_GBS		= 3
};

struct mlx4_rate_limit_caps {
	u16	num_rates; /* Number of different rates */
	u8	min_unit;
	u16	min_val;
	u8	max_unit;
	u16	max_val;
};

static inline u64 mlx4_fw_ver(u64 major, u64 minor, u64 subminor)
{
	return (major << 32) | (minor << 16) | subminor;
}

struct mlx4_phys_caps {
	u32			gid_phys_table_len[MLX4_MAX_PORTS + 1];
	u32			pkey_phys_table_len[MLX4_MAX_PORTS + 1];
	u32			num_phys_eqs;
	u32			base_sqpn;
	u32			base_proxy_sqpn;
	u32			base_tunnel_sqpn;
};

struct mlx4_spec_qps {
	u32 qp0_qkey;
	u32 qp0_proxy;
	u32 qp0_tunnel;
	u32 qp1_proxy;
	u32 qp1_tunnel;
};

struct mlx4_caps {
	u64			fw_ver;
	u32			function;
	int			num_ports;
	int			vl_cap[MLX4_MAX_PORTS + 1];
	int			ib_mtu_cap[MLX4_MAX_PORTS + 1];
	__be32			ib_port_def_cap[MLX4_MAX_PORTS + 1];
	u64			def_mac[MLX4_MAX_PORTS + 1];
	int			eth_mtu_cap[MLX4_MAX_PORTS + 1];
	int			gid_table_len[MLX4_MAX_PORTS + 1];
	int			pkey_table_len[MLX4_MAX_PORTS + 1];
	int			trans_type[MLX4_MAX_PORTS + 1];
	int			vendor_oui[MLX4_MAX_PORTS + 1];
	int			wavelength[MLX4_MAX_PORTS + 1];
	u64			trans_code[MLX4_MAX_PORTS + 1];
	int			local_ca_ack_delay;
	int			num_uars;
	u32			uar_page_size;
	int			bf_reg_size;
	int			bf_regs_per_page;
	int			max_sq_sg;
	int			max_rq_sg;
	int			num_qps;
	int			max_wqes;
	int			max_sq_desc_sz;
	int			max_rq_desc_sz;
	int			max_qp_init_rdma;
	int			max_qp_dest_rdma;
	int			max_tc_eth;
<<<<<<< HEAD
	u32			*qp0_qkey;
	u32			*qp0_proxy;
	u32			*qp1_proxy;
	u32			*qp0_tunnel;
	u32			*qp1_tunnel;
=======
	struct mlx4_spec_qps   *spec_qps;
>>>>>>> 24b8d41d
	int			num_srqs;
	int			max_srq_wqes;
	int			max_srq_sge;
	int			reserved_srqs;
	int			num_cqs;
	int			max_cqes;
	int			reserved_cqs;
	int			num_sys_eqs;
	int			num_eqs;
	int			reserved_eqs;
	int			num_comp_vectors;
	int			num_mpts;
	int			num_mtts;
	int			fmr_reserved_mtts;
	int			reserved_mtts;
	int			reserved_mrws;
	int			reserved_uars;
	int			num_mgms;
	int			num_amgms;
	int			reserved_mcgs;
	int			num_qp_per_mgm;
	int			steering_mode;
	int			dmfs_high_steer_mode;
	int			fs_log_max_ucast_qp_range_size;
	int			num_pds;
	int			reserved_pds;
	int			max_xrcds;
	int			reserved_xrcds;
	int			mtt_entry_sz;
	u32			max_msg_sz;
	u32			page_size_cap;
	u64			flags;
	u64			flags2;
	u32			bmme_flags;
	u32			reserved_lkey;
	u16			stat_rate_support;
	u8			port_width_cap[MLX4_MAX_PORTS + 1];
	int			max_gso_sz;
	int			max_rss_tbl_sz;
	int                     reserved_qps_cnt[MLX4_NUM_QP_REGION];
	int			reserved_qps;
	int                     reserved_qps_base[MLX4_NUM_QP_REGION];
	int                     log_num_macs;
	int                     log_num_vlans;
	enum mlx4_port_type	port_type[MLX4_MAX_PORTS + 1];
	u8			supported_type[MLX4_MAX_PORTS + 1];
	u8                      suggested_type[MLX4_MAX_PORTS + 1];
	u8                      default_sense[MLX4_MAX_PORTS + 1];
	u32			port_mask[MLX4_MAX_PORTS + 1];
	enum mlx4_port_type	possible_type[MLX4_MAX_PORTS + 1];
	u32			max_counters;
	u8			port_ib_mtu[MLX4_MAX_PORTS + 1];
	u16			sqp_demux;
	u32			eqe_size;
	u32			cqe_size;
	u8			eqe_factor;
	u32			userspace_caps; /* userspace must be aware of these */
	u32			function_caps;  /* VFs must be aware of these */
	u16			hca_core_clock;
	u64			phys_port_id[MLX4_MAX_PORTS + 1];
	int			tunnel_offload_mode;
	u8			rx_checksum_flags_port[MLX4_MAX_PORTS + 1];
	u8			phv_bit[MLX4_MAX_PORTS + 1];
	u8			alloc_res_qp_mask;
	u32			dmfs_high_rate_qpn_base;
	u32			dmfs_high_rate_qpn_range;
	u32			vf_caps;
	bool			wol_port[MLX4_MAX_PORTS + 1];
	struct mlx4_rate_limit_caps rl_caps;
	u32			health_buffer_addrs;
};

struct mlx4_buf_list {
	void		       *buf;
	dma_addr_t		map;
};

struct mlx4_buf {
	struct mlx4_buf_list	direct;
	struct mlx4_buf_list   *page_list;
	int			nbufs;
	int			npages;
	int			page_shift;
};

struct mlx4_mtt {
	u32			offset;
	int			order;
	int			page_shift;
};

enum {
	MLX4_DB_PER_PAGE = PAGE_SIZE / 4
};

struct mlx4_db_pgdir {
	struct list_head	list;
	DECLARE_BITMAP(order0, MLX4_DB_PER_PAGE);
	DECLARE_BITMAP(order1, MLX4_DB_PER_PAGE / 2);
	unsigned long	       *bits[2];
	__be32		       *db_page;
	dma_addr_t		db_dma;
};

struct mlx4_ib_user_db_page;

struct mlx4_db {
	__be32			*db;
	union {
		struct mlx4_db_pgdir		*pgdir;
		struct mlx4_ib_user_db_page	*user_page;
	}			u;
	dma_addr_t		dma;
	int			index;
	int			order;
};

struct mlx4_hwq_resources {
	struct mlx4_db		db;
	struct mlx4_mtt		mtt;
	struct mlx4_buf		buf;
};

struct mlx4_mr {
	struct mlx4_mtt		mtt;
	u64			iova;
	u64			size;
	u32			key;
	u32			pd;
	u32			access;
	int			enabled;
};

enum mlx4_mw_type {
	MLX4_MW_TYPE_1 = 1,
	MLX4_MW_TYPE_2 = 2,
};

struct mlx4_mw {
	u32			key;
	u32			pd;
	enum mlx4_mw_type	type;
	int			enabled;
};

struct mlx4_uar {
	unsigned long		pfn;
	int			index;
	struct list_head	bf_list;
	unsigned		free_bf_bmap;
	void __iomem	       *map;
	void __iomem	       *bf_map;
};

struct mlx4_bf {
	unsigned int		offset;
	int			buf_size;
	struct mlx4_uar	       *uar;
	void __iomem	       *reg;
};

struct mlx4_cq {
	void (*comp)		(struct mlx4_cq *);
	void (*event)		(struct mlx4_cq *, enum mlx4_event);

	struct mlx4_uar	       *uar;

	u32			cons_index;

	u16                     irq;
	__be32		       *set_ci_db;
	__be32		       *arm_db;
	int			arm_sn;

	int			cqn;
	unsigned		vector;

	refcount_t		refcount;
	struct completion	free;
	struct {
		struct list_head list;
		void (*comp)(struct mlx4_cq *);
		void		*priv;
	} tasklet_ctx;
	int		reset_notify_added;
	struct list_head	reset_notify;
	u8			usage;
};

struct mlx4_qp {
	void (*event)		(struct mlx4_qp *, enum mlx4_event);

	int			qpn;

	refcount_t		refcount;
	struct completion	free;
	u8			usage;
};

struct mlx4_srq {
	void (*event)		(struct mlx4_srq *, enum mlx4_event);

	int			srqn;
	int			max;
	int			max_gs;
	int			wqe_shift;

	refcount_t		refcount;
	struct completion	free;
};

struct mlx4_av {
	__be32			port_pd;
	u8			reserved1;
	u8			g_slid;
	__be16			dlid;
	u8			reserved2;
	u8			gid_index;
	u8			stat_rate;
	u8			hop_limit;
	__be32			sl_tclass_flowlabel;
	u8			dgid[16];
};

struct mlx4_eth_av {
	__be32		port_pd;
	u8		reserved1;
	u8		smac_idx;
	u16		reserved2;
	u8		reserved3;
	u8		gid_index;
	u8		stat_rate;
	u8		hop_limit;
	__be32		sl_tclass_flowlabel;
	u8		dgid[16];
	u8		s_mac[6];
	u8		reserved4[2];
	__be16		vlan;
	u8		mac[ETH_ALEN];
};

union mlx4_ext_av {
	struct mlx4_av		ib;
	struct mlx4_eth_av	eth;
};

/* Counters should be saturate once they reach their maximum value */
#define ASSIGN_32BIT_COUNTER(counter, value) do {	\
	if ((value) > U32_MAX)				\
		counter = cpu_to_be32(U32_MAX);		\
	else						\
		counter = cpu_to_be32(value);		\
} while (0)

struct mlx4_counter {
	u8	reserved1[3];
	u8	counter_mode;
	__be32	num_ifc;
	u32	reserved2[2];
	__be64	rx_frames;
	__be64	rx_bytes;
	__be64	tx_frames;
	__be64	tx_bytes;
};

struct mlx4_quotas {
	int qp;
	int cq;
	int srq;
	int mpt;
	int mtt;
	int counter;
	int xrcd;
};

struct mlx4_vf_dev {
	u8			min_port;
	u8			n_ports;
};

struct mlx4_fw_crdump {
	bool snapshot_enable;
	struct devlink_region *region_crspace;
	struct devlink_region *region_fw_health;
};

enum mlx4_pci_status {
	MLX4_PCI_STATUS_DISABLED,
	MLX4_PCI_STATUS_ENABLED,
};

struct mlx4_dev_persistent {
	struct pci_dev	       *pdev;
	struct mlx4_dev	       *dev;
	int                     nvfs[MLX4_MAX_PORTS + 1];
	int			num_vfs;
	enum mlx4_port_type curr_port_type[MLX4_MAX_PORTS + 1];
	enum mlx4_port_type curr_port_poss_type[MLX4_MAX_PORTS + 1];
	struct work_struct      catas_work;
	struct workqueue_struct *catas_wq;
	struct mutex	device_state_mutex; /* protect HW state */
	u8		state;
	struct mutex	interface_state_mutex; /* protect SW state */
	u8	interface_state;
	struct mutex		pci_status_mutex; /* sync pci state */
	enum mlx4_pci_status	pci_status;
	struct mlx4_fw_crdump	crdump;
};

struct mlx4_dev {
	struct mlx4_dev_persistent *persist;
	unsigned long		flags;
	unsigned long		num_slaves;
	struct mlx4_caps	caps;
	struct mlx4_phys_caps	phys_caps;
	struct mlx4_quotas	quotas;
	struct radix_tree_root	qp_table_tree;
	u8			rev_id;
	u8			port_random_macs;
	char			board_id[MLX4_BOARD_ID_LEN];
	int			numa_node;
	int			oper_log_mgm_entry_size;
	u64			regid_promisc_array[MLX4_MAX_PORTS + 1];
	u64			regid_allmulti_array[MLX4_MAX_PORTS + 1];
	struct mlx4_vf_dev     *dev_vfs;
	u8  uar_page_shift;
};

struct mlx4_clock_params {
	u64 offset;
	u8 bar;
	u8 size;
};

struct mlx4_eqe {
	u8			reserved1;
	u8			type;
	u8			reserved2;
	u8			subtype;
	union {
		u32		raw[6];
		struct {
			__be32	cqn;
		} __packed comp;
		struct {
			u16	reserved1;
			__be16	token;
			u32	reserved2;
			u8	reserved3[3];
			u8	status;
			__be64	out_param;
		} __packed cmd;
		struct {
			__be32	qpn;
		} __packed qp;
		struct {
			__be32	srqn;
		} __packed srq;
		struct {
			__be32	cqn;
			u32	reserved1;
			u8	reserved2[3];
			u8	syndrome;
		} __packed cq_err;
		struct {
			u32	reserved1[2];
			__be32	port;
		} __packed port_change;
		struct {
			#define COMM_CHANNEL_BIT_ARRAY_SIZE	4
			u32 reserved;
			u32 bit_vec[COMM_CHANNEL_BIT_ARRAY_SIZE];
		} __packed comm_channel_arm;
		struct {
			u8	port;
			u8	reserved[3];
			__be64	mac;
		} __packed mac_update;
		struct {
			__be32	slave_id;
		} __packed flr_event;
		struct {
			__be16  current_temperature;
			__be16  warning_threshold;
		} __packed warming;
		struct {
			u8 reserved[3];
			u8 port;
			union {
				struct {
					__be16 mstr_sm_lid;
					__be16 port_lid;
					__be32 changed_attr;
					u8 reserved[3];
					u8 mstr_sm_sl;
					__be64 gid_prefix;
				} __packed port_info;
				struct {
					__be32 block_ptr;
					__be32 tbl_entries_mask;
				} __packed tbl_change_info;
				struct {
					u8 sl2vl_table[8];
				} __packed sl2vl_tbl_change_info;
			} params;
		} __packed port_mgmt_change;
		struct {
			u8 reserved[3];
			u8 port;
			u32 reserved1[5];
		} __packed bad_cable;
	}			event;
	u8			slave_id;
	u8			reserved3[2];
	u8			owner;
} __packed;

struct mlx4_init_port_param {
	int			set_guid0;
	int			set_node_guid;
	int			set_si_guid;
	u16			mtu;
	int			port_width_cap;
	u16			vl_cap;
	u16			max_gid;
	u16			max_pkey;
	u64			guid0;
	u64			node_guid;
	u64			si_guid;
};

#define MAD_IFC_DATA_SZ 192
/* MAD IFC Mailbox */
struct mlx4_mad_ifc {
	u8	base_version;
	u8	mgmt_class;
	u8	class_version;
	u8	method;
	__be16	status;
	__be16	class_specific;
	__be64	tid;
	__be16	attr_id;
	__be16	resv;
	__be32	attr_mod;
	__be64	mkey;
	__be16	dr_slid;
	__be16	dr_dlid;
	u8	reserved[28];
	u8	data[MAD_IFC_DATA_SZ];
} __packed;

#define mlx4_foreach_port(port, dev, type)				\
	for ((port) = 1; (port) <= (dev)->caps.num_ports; (port)++)	\
		if ((type) == (dev)->caps.port_mask[(port)])

#define mlx4_foreach_ib_transport_port(port, dev)                         \
	for ((port) = 1; (port) <= (dev)->caps.num_ports; (port)++)       \
		if (((dev)->caps.port_mask[port] == MLX4_PORT_TYPE_IB) || \
		    ((dev)->caps.port_mask[port] == MLX4_PORT_TYPE_ETH))

#define MLX4_INVALID_SLAVE_ID	0xFF
#define MLX4_SINK_COUNTER_INDEX(dev)	(dev->caps.max_counters - 1)

void handle_port_mgmt_change_event(struct work_struct *work);

static inline int mlx4_master_func_num(struct mlx4_dev *dev)
{
	return dev->caps.function;
}

static inline int mlx4_is_master(struct mlx4_dev *dev)
{
	return dev->flags & MLX4_FLAG_MASTER;
}

static inline int mlx4_num_reserved_sqps(struct mlx4_dev *dev)
{
	return dev->phys_caps.base_sqpn + 8 +
		16 * MLX4_MFUNC_MAX * !!mlx4_is_master(dev);
}

static inline int mlx4_is_qp_reserved(struct mlx4_dev *dev, u32 qpn)
{
	return (qpn < dev->phys_caps.base_sqpn + 8 +
		16 * MLX4_MFUNC_MAX * !!mlx4_is_master(dev) &&
		qpn >= dev->phys_caps.base_sqpn) ||
	       (qpn < dev->caps.reserved_qps_cnt[MLX4_QP_REGION_FW]);
}

static inline int mlx4_is_guest_proxy(struct mlx4_dev *dev, int slave, u32 qpn)
{
	int guest_proxy_base = dev->phys_caps.base_proxy_sqpn + slave * 8;

	if (qpn >= guest_proxy_base && qpn < guest_proxy_base + 8)
		return 1;

	return 0;
}

static inline int mlx4_is_mfunc(struct mlx4_dev *dev)
{
	return dev->flags & (MLX4_FLAG_SLAVE | MLX4_FLAG_MASTER);
}

static inline int mlx4_is_slave(struct mlx4_dev *dev)
{
	return dev->flags & MLX4_FLAG_SLAVE;
}

static inline int mlx4_is_eth(struct mlx4_dev *dev, int port)
{
	return dev->caps.port_type[port] == MLX4_PORT_TYPE_IB ? 0 : 1;
}

int mlx4_buf_alloc(struct mlx4_dev *dev, int size, int max_direct,
		   struct mlx4_buf *buf);
void mlx4_buf_free(struct mlx4_dev *dev, int size, struct mlx4_buf *buf);
static inline void *mlx4_buf_offset(struct mlx4_buf *buf, int offset)
{
	if (buf->nbufs == 1)
		return buf->direct.buf + offset;
	else
		return buf->page_list[offset >> PAGE_SHIFT].buf +
			(offset & (PAGE_SIZE - 1));
}

int mlx4_pd_alloc(struct mlx4_dev *dev, u32 *pdn);
void mlx4_pd_free(struct mlx4_dev *dev, u32 pdn);
int mlx4_xrcd_alloc(struct mlx4_dev *dev, u32 *xrcdn);
void mlx4_xrcd_free(struct mlx4_dev *dev, u32 xrcdn);

int mlx4_uar_alloc(struct mlx4_dev *dev, struct mlx4_uar *uar);
void mlx4_uar_free(struct mlx4_dev *dev, struct mlx4_uar *uar);
int mlx4_bf_alloc(struct mlx4_dev *dev, struct mlx4_bf *bf, int node);
void mlx4_bf_free(struct mlx4_dev *dev, struct mlx4_bf *bf);

int mlx4_mtt_init(struct mlx4_dev *dev, int npages, int page_shift,
		  struct mlx4_mtt *mtt);
void mlx4_mtt_cleanup(struct mlx4_dev *dev, struct mlx4_mtt *mtt);
u64 mlx4_mtt_addr(struct mlx4_dev *dev, struct mlx4_mtt *mtt);

int mlx4_mr_alloc(struct mlx4_dev *dev, u32 pd, u64 iova, u64 size, u32 access,
		  int npages, int page_shift, struct mlx4_mr *mr);
int mlx4_mr_free(struct mlx4_dev *dev, struct mlx4_mr *mr);
int mlx4_mr_enable(struct mlx4_dev *dev, struct mlx4_mr *mr);
int mlx4_mw_alloc(struct mlx4_dev *dev, u32 pd, enum mlx4_mw_type type,
		  struct mlx4_mw *mw);
void mlx4_mw_free(struct mlx4_dev *dev, struct mlx4_mw *mw);
int mlx4_mw_enable(struct mlx4_dev *dev, struct mlx4_mw *mw);
int mlx4_write_mtt(struct mlx4_dev *dev, struct mlx4_mtt *mtt,
		   int start_index, int npages, u64 *page_list);
int mlx4_buf_write_mtt(struct mlx4_dev *dev, struct mlx4_mtt *mtt,
		       struct mlx4_buf *buf);

int mlx4_db_alloc(struct mlx4_dev *dev, struct mlx4_db *db, int order);
void mlx4_db_free(struct mlx4_dev *dev, struct mlx4_db *db);

int mlx4_alloc_hwq_res(struct mlx4_dev *dev, struct mlx4_hwq_resources *wqres,
		       int size);
void mlx4_free_hwq_res(struct mlx4_dev *mdev, struct mlx4_hwq_resources *wqres,
		       int size);

int mlx4_cq_alloc(struct mlx4_dev *dev, int nent, struct mlx4_mtt *mtt,
		  struct mlx4_uar *uar, u64 db_rec, struct mlx4_cq *cq,
		  unsigned int vector, int collapsed, int timestamp_en,
		  void *buf_addr, bool user_cq);
void mlx4_cq_free(struct mlx4_dev *dev, struct mlx4_cq *cq);
int mlx4_qp_reserve_range(struct mlx4_dev *dev, int cnt, int align,
			  int *base, u8 flags, u8 usage);
void mlx4_qp_release_range(struct mlx4_dev *dev, int base_qpn, int cnt);

int mlx4_qp_alloc(struct mlx4_dev *dev, int qpn, struct mlx4_qp *qp);
void mlx4_qp_free(struct mlx4_dev *dev, struct mlx4_qp *qp);

int mlx4_srq_alloc(struct mlx4_dev *dev, u32 pdn, u32 cqn, u16 xrcdn,
		   struct mlx4_mtt *mtt, u64 db_rec, struct mlx4_srq *srq);
void mlx4_srq_free(struct mlx4_dev *dev, struct mlx4_srq *srq);
int mlx4_srq_arm(struct mlx4_dev *dev, struct mlx4_srq *srq, int limit_watermark);
int mlx4_srq_query(struct mlx4_dev *dev, struct mlx4_srq *srq, int *limit_watermark);

int mlx4_INIT_PORT(struct mlx4_dev *dev, int port);
int mlx4_CLOSE_PORT(struct mlx4_dev *dev, int port);

int mlx4_unicast_attach(struct mlx4_dev *dev, struct mlx4_qp *qp, u8 gid[16],
			int block_mcast_loopback, enum mlx4_protocol prot);
int mlx4_unicast_detach(struct mlx4_dev *dev, struct mlx4_qp *qp, u8 gid[16],
			enum mlx4_protocol prot);
int mlx4_multicast_attach(struct mlx4_dev *dev, struct mlx4_qp *qp, u8 gid[16],
			  u8 port, int block_mcast_loopback,
			  enum mlx4_protocol protocol, u64 *reg_id);
int mlx4_multicast_detach(struct mlx4_dev *dev, struct mlx4_qp *qp, u8 gid[16],
			  enum mlx4_protocol protocol, u64 reg_id);

enum {
	MLX4_DOMAIN_UVERBS	= 0x1000,
	MLX4_DOMAIN_ETHTOOL     = 0x2000,
	MLX4_DOMAIN_RFS         = 0x3000,
	MLX4_DOMAIN_NIC    = 0x5000,
};

enum mlx4_net_trans_rule_id {
	MLX4_NET_TRANS_RULE_ID_ETH = 0,
	MLX4_NET_TRANS_RULE_ID_IB,
	MLX4_NET_TRANS_RULE_ID_IPV6,
	MLX4_NET_TRANS_RULE_ID_IPV4,
	MLX4_NET_TRANS_RULE_ID_TCP,
	MLX4_NET_TRANS_RULE_ID_UDP,
	MLX4_NET_TRANS_RULE_ID_VXLAN,
	MLX4_NET_TRANS_RULE_NUM, /* should be last */
};

extern const u16 __sw_id_hw[];

static inline int map_hw_to_sw_id(u16 header_id)
{

	int i;
	for (i = 0; i < MLX4_NET_TRANS_RULE_NUM; i++) {
		if (header_id == __sw_id_hw[i])
			return i;
	}
	return -EINVAL;
}

enum mlx4_net_trans_promisc_mode {
	MLX4_FS_REGULAR = 1,
	MLX4_FS_ALL_DEFAULT,
	MLX4_FS_MC_DEFAULT,
	MLX4_FS_MIRROR_RX_PORT,
	MLX4_FS_MIRROR_SX_PORT,
	MLX4_FS_UC_SNIFFER,
	MLX4_FS_MC_SNIFFER,
	MLX4_FS_MODE_NUM, /* should be last */
};

struct mlx4_spec_eth {
	u8	dst_mac[ETH_ALEN];
	u8	dst_mac_msk[ETH_ALEN];
	u8	src_mac[ETH_ALEN];
	u8	src_mac_msk[ETH_ALEN];
	u8	ether_type_enable;
	__be16	ether_type;
	__be16	vlan_id_msk;
	__be16	vlan_id;
};

struct mlx4_spec_tcp_udp {
	__be16 dst_port;
	__be16 dst_port_msk;
	__be16 src_port;
	__be16 src_port_msk;
};

struct mlx4_spec_ipv4 {
	__be32 dst_ip;
	__be32 dst_ip_msk;
	__be32 src_ip;
	__be32 src_ip_msk;
};

struct mlx4_spec_ib {
	__be32  l3_qpn;
	__be32	qpn_msk;
	u8	dst_gid[16];
	u8	dst_gid_msk[16];
};

struct mlx4_spec_vxlan {
	__be32 vni;
	__be32 vni_mask;

};

struct mlx4_spec_list {
	struct	list_head list;
	enum	mlx4_net_trans_rule_id id;
	union {
		struct mlx4_spec_eth eth;
		struct mlx4_spec_ib ib;
		struct mlx4_spec_ipv4 ipv4;
		struct mlx4_spec_tcp_udp tcp_udp;
		struct mlx4_spec_vxlan vxlan;
	};
};

enum mlx4_net_trans_hw_rule_queue {
	MLX4_NET_TRANS_Q_FIFO,
	MLX4_NET_TRANS_Q_LIFO,
};

struct mlx4_net_trans_rule {
	struct	list_head list;
	enum	mlx4_net_trans_hw_rule_queue queue_mode;
	bool	exclusive;
	bool	allow_loopback;
	enum	mlx4_net_trans_promisc_mode promisc_mode;
	u8	port;
	u16	priority;
	u32	qpn;
};

struct mlx4_net_trans_rule_hw_ctrl {
	__be16 prio;
	u8 type;
	u8 flags;
	u8 rsvd1;
	u8 funcid;
	u8 vep;
	u8 port;
	__be32 qpn;
	__be32 rsvd2;
};

struct mlx4_net_trans_rule_hw_ib {
	u8 size;
	u8 rsvd1;
	__be16 id;
	u32 rsvd2;
	__be32 l3_qpn;
	__be32 qpn_mask;
	u8 dst_gid[16];
	u8 dst_gid_msk[16];
} __packed;

struct mlx4_net_trans_rule_hw_eth {
	u8	size;
	u8	rsvd;
	__be16	id;
	u8	rsvd1[6];
	u8	dst_mac[6];
	u16	rsvd2;
	u8	dst_mac_msk[6];
	u16	rsvd3;
	u8	src_mac[6];
	u16	rsvd4;
	u8	src_mac_msk[6];
	u8      rsvd5;
	u8      ether_type_enable;
	__be16  ether_type;
	__be16  vlan_tag_msk;
	__be16  vlan_tag;
} __packed;

struct mlx4_net_trans_rule_hw_tcp_udp {
	u8	size;
	u8	rsvd;
	__be16	id;
	__be16	rsvd1[3];
	__be16	dst_port;
	__be16	rsvd2;
	__be16	dst_port_msk;
	__be16	rsvd3;
	__be16	src_port;
	__be16	rsvd4;
	__be16	src_port_msk;
} __packed;

struct mlx4_net_trans_rule_hw_ipv4 {
	u8	size;
	u8	rsvd;
	__be16	id;
	__be32	rsvd1;
	__be32	dst_ip;
	__be32	dst_ip_msk;
	__be32	src_ip;
	__be32	src_ip_msk;
} __packed;

struct mlx4_net_trans_rule_hw_vxlan {
	u8	size;
	u8	rsvd;
	__be16	id;
	__be32	rsvd1;
	__be32	vni;
	__be32	vni_mask;
} __packed;

struct _rule_hw {
	union {
		struct {
			u8 size;
			u8 rsvd;
			__be16 id;
		};
		struct mlx4_net_trans_rule_hw_eth eth;
		struct mlx4_net_trans_rule_hw_ib ib;
		struct mlx4_net_trans_rule_hw_ipv4 ipv4;
		struct mlx4_net_trans_rule_hw_tcp_udp tcp_udp;
		struct mlx4_net_trans_rule_hw_vxlan vxlan;
	};
};

enum {
	VXLAN_STEER_BY_OUTER_MAC	= 1 << 0,
	VXLAN_STEER_BY_OUTER_VLAN	= 1 << 1,
	VXLAN_STEER_BY_VSID_VNI		= 1 << 2,
	VXLAN_STEER_BY_INNER_MAC	= 1 << 3,
	VXLAN_STEER_BY_INNER_VLAN	= 1 << 4,
};

enum {
	MLX4_OP_MOD_QUERY_TRANSPORT_CI_ERRORS = 0x2,
};

int mlx4_flow_steer_promisc_add(struct mlx4_dev *dev, u8 port, u32 qpn,
				enum mlx4_net_trans_promisc_mode mode);
int mlx4_flow_steer_promisc_remove(struct mlx4_dev *dev, u8 port,
				   enum mlx4_net_trans_promisc_mode mode);
int mlx4_multicast_promisc_add(struct mlx4_dev *dev, u32 qpn, u8 port);
int mlx4_multicast_promisc_remove(struct mlx4_dev *dev, u32 qpn, u8 port);
int mlx4_unicast_promisc_add(struct mlx4_dev *dev, u32 qpn, u8 port);
int mlx4_unicast_promisc_remove(struct mlx4_dev *dev, u32 qpn, u8 port);
int mlx4_SET_MCAST_FLTR(struct mlx4_dev *dev, u8 port, u64 mac, u64 clear, u8 mode);

int mlx4_register_mac(struct mlx4_dev *dev, u8 port, u64 mac);
void mlx4_unregister_mac(struct mlx4_dev *dev, u8 port, u64 mac);
int mlx4_get_base_qpn(struct mlx4_dev *dev, u8 port);
int __mlx4_replace_mac(struct mlx4_dev *dev, u8 port, int qpn, u64 new_mac);
int mlx4_SET_PORT_general(struct mlx4_dev *dev, u8 port, int mtu,
			  u8 pptx, u8 pfctx, u8 pprx, u8 pfcrx);
int mlx4_SET_PORT_user_mac(struct mlx4_dev *dev, u8 port, u8 *user_mac);
int mlx4_SET_PORT_user_mtu(struct mlx4_dev *dev, u8 port, u16 user_mtu);
int mlx4_SET_PORT_qpn_calc(struct mlx4_dev *dev, u8 port, u32 base_qpn,
			   u8 promisc);
int mlx4_SET_PORT_BEACON(struct mlx4_dev *dev, u8 port, u16 time);
int mlx4_SET_PORT_fcs_check(struct mlx4_dev *dev, u8 port,
			    u8 ignore_fcs_value);
int mlx4_SET_PORT_VXLAN(struct mlx4_dev *dev, u8 port, u8 steering, int enable);
int set_phv_bit(struct mlx4_dev *dev, u8 port, int new_val);
int get_phv_bit(struct mlx4_dev *dev, u8 port, int *phv);
int mlx4_get_is_vlan_offload_disabled(struct mlx4_dev *dev, u8 port,
				      bool *vlan_offload_disabled);
<<<<<<< HEAD
=======
void mlx4_handle_eth_header_mcast_prio(struct mlx4_net_trans_rule_hw_ctrl *ctrl,
				       struct _rule_hw *eth_header);
>>>>>>> 24b8d41d
int mlx4_find_cached_mac(struct mlx4_dev *dev, u8 port, u64 mac, int *idx);
int mlx4_find_cached_vlan(struct mlx4_dev *dev, u8 port, u16 vid, int *idx);
int mlx4_register_vlan(struct mlx4_dev *dev, u8 port, u16 vlan, int *index);
void mlx4_unregister_vlan(struct mlx4_dev *dev, u8 port, u16 vlan);

int mlx4_SYNC_TPT(struct mlx4_dev *dev);
int mlx4_test_interrupt(struct mlx4_dev *dev, int vector);
int mlx4_test_async(struct mlx4_dev *dev);
int mlx4_query_diag_counters(struct mlx4_dev *dev, u8 op_modifier,
			     const u32 offset[], u32 value[],
			     size_t array_len, u8 port);
u32 mlx4_get_eqs_per_port(struct mlx4_dev *dev, u8 port);
bool mlx4_is_eq_vector_valid(struct mlx4_dev *dev, u8 port, int vector);
struct cpu_rmap *mlx4_get_cpu_rmap(struct mlx4_dev *dev, int port);
int mlx4_assign_eq(struct mlx4_dev *dev, u8 port, int *vector);
void mlx4_release_eq(struct mlx4_dev *dev, int vec);

int mlx4_is_eq_shared(struct mlx4_dev *dev, int vector);
int mlx4_eq_get_irq(struct mlx4_dev *dev, int vec);

int mlx4_get_phys_port_id(struct mlx4_dev *dev);
int mlx4_wol_read(struct mlx4_dev *dev, u64 *config, int port);
int mlx4_wol_write(struct mlx4_dev *dev, u64 config, int port);

int mlx4_counter_alloc(struct mlx4_dev *dev, u32 *idx, u8 usage);
void mlx4_counter_free(struct mlx4_dev *dev, u32 idx);
int mlx4_get_default_counter_index(struct mlx4_dev *dev, int port);

void mlx4_set_admin_guid(struct mlx4_dev *dev, __be64 guid, int entry,
			 int port);
__be64 mlx4_get_admin_guid(struct mlx4_dev *dev, int entry, int port);
void mlx4_set_random_admin_guid(struct mlx4_dev *dev, int entry, int port);
int mlx4_flow_attach(struct mlx4_dev *dev,
		     struct mlx4_net_trans_rule *rule, u64 *reg_id);
int mlx4_flow_detach(struct mlx4_dev *dev, u64 reg_id);
int mlx4_map_sw_to_hw_steering_mode(struct mlx4_dev *dev,
				    enum mlx4_net_trans_promisc_mode flow_type);
int mlx4_map_sw_to_hw_steering_id(struct mlx4_dev *dev,
				  enum mlx4_net_trans_rule_id id);
int mlx4_hw_rule_sz(struct mlx4_dev *dev, enum mlx4_net_trans_rule_id id);

int mlx4_tunnel_steer_add(struct mlx4_dev *dev, unsigned char *addr,
			  int port, int qpn, u16 prio, u64 *reg_id);

void mlx4_sync_pkey_table(struct mlx4_dev *dev, int slave, int port,
			  int i, int val);

int mlx4_get_parav_qkey(struct mlx4_dev *dev, u32 qpn, u32 *qkey);

int mlx4_is_slave_active(struct mlx4_dev *dev, int slave);
int mlx4_gen_pkey_eqe(struct mlx4_dev *dev, int slave, u8 port);
int mlx4_gen_guid_change_eqe(struct mlx4_dev *dev, int slave, u8 port);
int mlx4_gen_slaves_port_mgt_ev(struct mlx4_dev *dev, u8 port, int attr);
int mlx4_gen_port_state_change_eqe(struct mlx4_dev *dev, int slave, u8 port, u8 port_subtype_change);
enum slave_port_state mlx4_get_slave_port_state(struct mlx4_dev *dev, int slave, u8 port);
int set_and_calc_slave_port_state(struct mlx4_dev *dev, int slave, u8 port, int event, enum slave_port_gen_event *gen_event);

void mlx4_put_slave_node_guid(struct mlx4_dev *dev, int slave, __be64 guid);
__be64 mlx4_get_slave_node_guid(struct mlx4_dev *dev, int slave);

int mlx4_get_slave_from_roce_gid(struct mlx4_dev *dev, int port, u8 *gid,
				 int *slave_id);
int mlx4_get_roce_gid_from_slave(struct mlx4_dev *dev, int port, int slave_id,
				 u8 *gid);

int mlx4_FLOW_STEERING_IB_UC_QP_RANGE(struct mlx4_dev *dev, u32 min_range_qpn,
				      u32 max_range_qpn);

u64 mlx4_read_clock(struct mlx4_dev *dev);

struct mlx4_active_ports {
	DECLARE_BITMAP(ports, MLX4_MAX_PORTS);
};
/* Returns a bitmap of the physical ports which are assigned to slave */
struct mlx4_active_ports mlx4_get_active_ports(struct mlx4_dev *dev, int slave);

/* Returns the physical port that represents the virtual port of the slave, */
/* or a value < 0 in case of an error. If a slave has 2 ports, the identity */
/* mapping is returned.							    */
int mlx4_slave_convert_port(struct mlx4_dev *dev, int slave, int port);

struct mlx4_slaves_pport {
	DECLARE_BITMAP(slaves, MLX4_MFUNC_MAX);
};
/* Returns a bitmap of all slaves that are assigned to port. */
struct mlx4_slaves_pport mlx4_phys_to_slaves_pport(struct mlx4_dev *dev,
						   int port);

/* Returns a bitmap of all slaves that are assigned exactly to all the */
/* the ports that are set in crit_ports.			       */
struct mlx4_slaves_pport mlx4_phys_to_slaves_pport_actv(
		struct mlx4_dev *dev,
		const struct mlx4_active_ports *crit_ports);

/* Returns the slave's virtual port that represents the physical port. */
int mlx4_phys_to_slave_port(struct mlx4_dev *dev, int slave, int port);

int mlx4_get_base_gid_ix(struct mlx4_dev *dev, int slave, int port);

int mlx4_config_vxlan_port(struct mlx4_dev *dev, __be16 udp_port);
int mlx4_disable_rx_port_check(struct mlx4_dev *dev, bool dis);
int mlx4_config_roce_v2_port(struct mlx4_dev *dev, u16 udp_port);
int mlx4_virt2phy_port_map(struct mlx4_dev *dev, u32 port1, u32 port2);
int mlx4_vf_smi_enabled(struct mlx4_dev *dev, int slave, int port);
int mlx4_vf_get_enable_smi_admin(struct mlx4_dev *dev, int slave, int port);
int mlx4_vf_set_enable_smi_admin(struct mlx4_dev *dev, int slave, int port,
				 int enable);

struct mlx4_mpt_entry;
int mlx4_mr_hw_get_mpt(struct mlx4_dev *dev, struct mlx4_mr *mmr,
		       struct mlx4_mpt_entry ***mpt_entry);
int mlx4_mr_hw_write_mpt(struct mlx4_dev *dev, struct mlx4_mr *mmr,
			 struct mlx4_mpt_entry **mpt_entry);
int mlx4_mr_hw_change_pd(struct mlx4_dev *dev, struct mlx4_mpt_entry *mpt_entry,
			 u32 pdn);
int mlx4_mr_hw_change_access(struct mlx4_dev *dev,
			     struct mlx4_mpt_entry *mpt_entry,
			     u32 access);
void mlx4_mr_hw_put_mpt(struct mlx4_dev *dev,
			struct mlx4_mpt_entry **mpt_entry);
void mlx4_mr_rereg_mem_cleanup(struct mlx4_dev *dev, struct mlx4_mr *mr);
int mlx4_mr_rereg_mem_write(struct mlx4_dev *dev, struct mlx4_mr *mr,
			    u64 iova, u64 size, int npages,
			    int page_shift, struct mlx4_mpt_entry *mpt_entry);

int mlx4_get_module_info(struct mlx4_dev *dev, u8 port,
			 u16 offset, u16 size, u8 *data);
int mlx4_max_tc(struct mlx4_dev *dev);

/* Returns true if running in low memory profile (kdump kernel) */
static inline bool mlx4_low_memory_profile(void)
{
	return is_kdump_kernel();
}

/* ACCESS REG commands */
enum mlx4_access_reg_method {
	MLX4_ACCESS_REG_QUERY = 0x1,
	MLX4_ACCESS_REG_WRITE = 0x2,
};

/* ACCESS PTYS Reg command */
enum mlx4_ptys_proto {
	MLX4_PTYS_IB = 1<<0,
	MLX4_PTYS_EN = 1<<2,
};

enum mlx4_ptys_flags {
	MLX4_PTYS_AN_DISABLE_CAP   = 1 << 5,
	MLX4_PTYS_AN_DISABLE_ADMIN = 1 << 6,
};

struct mlx4_ptys_reg {
	u8 flags;
	u8 local_port;
	u8 resrvd2;
	u8 proto_mask;
	__be32 resrvd3[2];
	__be32 eth_proto_cap;
	__be16 ib_width_cap;
	__be16 ib_speed_cap;
	__be32 resrvd4;
	__be32 eth_proto_admin;
	__be16 ib_width_admin;
	__be16 ib_speed_admin;
	__be32 resrvd5;
	__be32 eth_proto_oper;
	__be16 ib_width_oper;
	__be16 ib_speed_oper;
	__be32 resrvd6;
	__be32 eth_proto_lp_adv;
} __packed;

int mlx4_ACCESS_PTYS_REG(struct mlx4_dev *dev,
			 enum mlx4_access_reg_method method,
			 struct mlx4_ptys_reg *ptys_reg);

int mlx4_get_internal_clock_params(struct mlx4_dev *dev,
				   struct mlx4_clock_params *params);

static inline int mlx4_to_hw_uar_index(struct mlx4_dev *dev, int index)
{
	return (index << (PAGE_SHIFT - dev->uar_page_shift));
}

static inline int mlx4_get_num_reserved_uar(struct mlx4_dev *dev)
{
	/* The first 128 UARs are used for EQ doorbells */
	return (128 >> (PAGE_SHIFT - dev->uar_page_shift));
}
#endif /* MLX4_DEVICE_H */<|MERGE_RESOLUTION|>--- conflicted
+++ resolved
@@ -224,12 +224,9 @@
 	MLX4_DEV_CAP_FLAG2_DIAG_PER_PORT	= 1ULL <<  35,
 	MLX4_DEV_CAP_FLAG2_SVLAN_BY_QP          = 1ULL <<  36,
 	MLX4_DEV_CAP_FLAG2_SL_TO_VL_CHANGE_EVENT = 1ULL << 37,
-<<<<<<< HEAD
-=======
 	MLX4_DEV_CAP_FLAG2_USER_MAC_EN		= 1ULL << 38,
 	MLX4_DEV_CAP_FLAG2_DRIVER_VERSION_TO_FW = 1ULL << 39,
 	MLX4_DEV_CAP_FLAG2_SW_CQ_INIT           = 1ULL << 40,
->>>>>>> 24b8d41d
 };
 
 enum {
@@ -563,15 +560,7 @@
 	int			max_qp_init_rdma;
 	int			max_qp_dest_rdma;
 	int			max_tc_eth;
-<<<<<<< HEAD
-	u32			*qp0_qkey;
-	u32			*qp0_proxy;
-	u32			*qp1_proxy;
-	u32			*qp0_tunnel;
-	u32			*qp1_tunnel;
-=======
 	struct mlx4_spec_qps   *spec_qps;
->>>>>>> 24b8d41d
 	int			num_srqs;
 	int			max_srq_wqes;
 	int			max_srq_sge;
@@ -1404,11 +1393,8 @@
 int get_phv_bit(struct mlx4_dev *dev, u8 port, int *phv);
 int mlx4_get_is_vlan_offload_disabled(struct mlx4_dev *dev, u8 port,
 				      bool *vlan_offload_disabled);
-<<<<<<< HEAD
-=======
 void mlx4_handle_eth_header_mcast_prio(struct mlx4_net_trans_rule_hw_ctrl *ctrl,
 				       struct _rule_hw *eth_header);
->>>>>>> 24b8d41d
 int mlx4_find_cached_mac(struct mlx4_dev *dev, u8 port, u64 mac, int *idx);
 int mlx4_find_cached_vlan(struct mlx4_dev *dev, u8 port, u16 vid, int *idx);
 int mlx4_register_vlan(struct mlx4_dev *dev, u8 port, u16 vlan, int *index);
