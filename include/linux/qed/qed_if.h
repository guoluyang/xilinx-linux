/* SPDX-License-Identifier: (GPL-2.0-only OR BSD-3-Clause) */
/* QLogic qed NIC Driver
 * Copyright (c) 2015-2017  QLogic Corporation
 * Copyright (c) 2019-2020 Marvell International Ltd.
 */

#ifndef _QED_IF_H
#define _QED_IF_H

#include <linux/types.h>
#include <linux/interrupt.h>
#include <linux/netdevice.h>
#include <linux/pci.h>
#include <linux/skbuff.h>
#include <asm/byteorder.h>
#include <linux/io.h>
#include <linux/compiler.h>
#include <linux/kernel.h>
#include <linux/list.h>
#include <linux/slab.h>
#include <linux/qed/common_hsi.h>
#include <linux/qed/qed_chain.h>
#include <linux/io-64-nonatomic-lo-hi.h>
#include <net/devlink.h>

enum dcbx_protocol_type {
	DCBX_PROTOCOL_ISCSI,
	DCBX_PROTOCOL_FCOE,
	DCBX_PROTOCOL_ROCE,
	DCBX_PROTOCOL_ROCE_V2,
	DCBX_PROTOCOL_ETH,
	DCBX_MAX_PROTOCOL_TYPE
};

#define QED_ROCE_PROTOCOL_INDEX (3)

#define QED_LLDP_CHASSIS_ID_STAT_LEN 4
#define QED_LLDP_PORT_ID_STAT_LEN 4
#define QED_DCBX_MAX_APP_PROTOCOL 32
#define QED_MAX_PFC_PRIORITIES 8
#define QED_DCBX_DSCP_SIZE 64

struct qed_dcbx_lldp_remote {
	u32 peer_chassis_id[QED_LLDP_CHASSIS_ID_STAT_LEN];
	u32 peer_port_id[QED_LLDP_PORT_ID_STAT_LEN];
	bool enable_rx;
	bool enable_tx;
	u32 tx_interval;
	u32 max_credit;
};

struct qed_dcbx_lldp_local {
	u32 local_chassis_id[QED_LLDP_CHASSIS_ID_STAT_LEN];
	u32 local_port_id[QED_LLDP_PORT_ID_STAT_LEN];
};

struct qed_dcbx_app_prio {
	u8 roce;
	u8 roce_v2;
	u8 fcoe;
	u8 iscsi;
	u8 eth;
};

struct qed_dbcx_pfc_params {
	bool willing;
	bool enabled;
	u8 prio[QED_MAX_PFC_PRIORITIES];
	u8 max_tc;
};

enum qed_dcbx_sf_ieee_type {
	QED_DCBX_SF_IEEE_ETHTYPE,
	QED_DCBX_SF_IEEE_TCP_PORT,
	QED_DCBX_SF_IEEE_UDP_PORT,
	QED_DCBX_SF_IEEE_TCP_UDP_PORT
};

struct qed_app_entry {
	bool ethtype;
	enum qed_dcbx_sf_ieee_type sf_ieee;
	bool enabled;
	u8 prio;
	u16 proto_id;
	enum dcbx_protocol_type proto_type;
};

struct qed_dcbx_params {
	struct qed_app_entry app_entry[QED_DCBX_MAX_APP_PROTOCOL];
	u16 num_app_entries;
	bool app_willing;
	bool app_valid;
	bool app_error;
	bool ets_willing;
	bool ets_enabled;
	bool ets_cbs;
	bool valid;
	u8 ets_pri_tc_tbl[QED_MAX_PFC_PRIORITIES];
	u8 ets_tc_bw_tbl[QED_MAX_PFC_PRIORITIES];
	u8 ets_tc_tsa_tbl[QED_MAX_PFC_PRIORITIES];
	struct qed_dbcx_pfc_params pfc;
	u8 max_ets_tc;
};

struct qed_dcbx_admin_params {
	struct qed_dcbx_params params;
	bool valid;
};

struct qed_dcbx_remote_params {
	struct qed_dcbx_params params;
	bool valid;
};

struct qed_dcbx_operational_params {
	struct qed_dcbx_app_prio app_prio;
	struct qed_dcbx_params params;
	bool valid;
	bool enabled;
	bool ieee;
	bool cee;
	bool local;
	u32 err;
};

struct qed_dcbx_get {
	struct qed_dcbx_operational_params operational;
	struct qed_dcbx_lldp_remote lldp_remote;
	struct qed_dcbx_lldp_local lldp_local;
	struct qed_dcbx_remote_params remote;
	struct qed_dcbx_admin_params local;
};

enum qed_nvm_images {
	QED_NVM_IMAGE_ISCSI_CFG,
	QED_NVM_IMAGE_FCOE_CFG,
	QED_NVM_IMAGE_MDUMP,
	QED_NVM_IMAGE_NVM_CFG1,
	QED_NVM_IMAGE_DEFAULT_CFG,
	QED_NVM_IMAGE_NVM_META,
};

struct qed_link_eee_params {
	u32 tx_lpi_timer;
#define QED_EEE_1G_ADV		BIT(0)
#define QED_EEE_10G_ADV		BIT(1)

	/* Capabilities are represented using QED_EEE_*_ADV values */
	u8 adv_caps;
	u8 lp_adv_caps;
	bool enable;
	bool tx_lpi_enable;
};

enum dcbx_protocol_type {
	DCBX_PROTOCOL_ISCSI,
	DCBX_PROTOCOL_FCOE,
	DCBX_PROTOCOL_ROCE,
	DCBX_PROTOCOL_ROCE_V2,
	DCBX_PROTOCOL_ETH,
	DCBX_MAX_PROTOCOL_TYPE
};

#define QED_ROCE_PROTOCOL_INDEX (3)

#ifdef CONFIG_DCB
#define QED_LLDP_CHASSIS_ID_STAT_LEN 4
#define QED_LLDP_PORT_ID_STAT_LEN 4
#define QED_DCBX_MAX_APP_PROTOCOL 32
#define QED_MAX_PFC_PRIORITIES 8
#define QED_DCBX_DSCP_SIZE 64

struct qed_dcbx_lldp_remote {
	u32 peer_chassis_id[QED_LLDP_CHASSIS_ID_STAT_LEN];
	u32 peer_port_id[QED_LLDP_PORT_ID_STAT_LEN];
	bool enable_rx;
	bool enable_tx;
	u32 tx_interval;
	u32 max_credit;
};

struct qed_dcbx_lldp_local {
	u32 local_chassis_id[QED_LLDP_CHASSIS_ID_STAT_LEN];
	u32 local_port_id[QED_LLDP_PORT_ID_STAT_LEN];
};

struct qed_dcbx_app_prio {
	u8 roce;
	u8 roce_v2;
	u8 fcoe;
	u8 iscsi;
	u8 eth;
};

struct qed_dbcx_pfc_params {
	bool willing;
	bool enabled;
	u8 prio[QED_MAX_PFC_PRIORITIES];
	u8 max_tc;
};

enum qed_dcbx_sf_ieee_type {
	QED_DCBX_SF_IEEE_ETHTYPE,
	QED_DCBX_SF_IEEE_TCP_PORT,
	QED_DCBX_SF_IEEE_UDP_PORT,
	QED_DCBX_SF_IEEE_TCP_UDP_PORT
};

struct qed_app_entry {
	bool ethtype;
	enum qed_dcbx_sf_ieee_type sf_ieee;
	bool enabled;
	u8 prio;
	u16 proto_id;
	enum dcbx_protocol_type proto_type;
};

struct qed_dcbx_params {
	struct qed_app_entry app_entry[QED_DCBX_MAX_APP_PROTOCOL];
	u16 num_app_entries;
	bool app_willing;
	bool app_valid;
	bool app_error;
	bool ets_willing;
	bool ets_enabled;
	bool ets_cbs;
	bool valid;
	u8 ets_pri_tc_tbl[QED_MAX_PFC_PRIORITIES];
	u8 ets_tc_bw_tbl[QED_MAX_PFC_PRIORITIES];
	u8 ets_tc_tsa_tbl[QED_MAX_PFC_PRIORITIES];
	struct qed_dbcx_pfc_params pfc;
	u8 max_ets_tc;
};

struct qed_dcbx_admin_params {
	struct qed_dcbx_params params;
	bool valid;
};

struct qed_dcbx_remote_params {
	struct qed_dcbx_params params;
	bool valid;
};

struct qed_dcbx_operational_params {
	struct qed_dcbx_app_prio app_prio;
	struct qed_dcbx_params params;
	bool valid;
	bool enabled;
	bool ieee;
	bool cee;
	u32 err;
};

struct qed_dcbx_get {
	struct qed_dcbx_operational_params operational;
	struct qed_dcbx_lldp_remote lldp_remote;
	struct qed_dcbx_lldp_local lldp_local;
	struct qed_dcbx_remote_params remote;
	struct qed_dcbx_admin_params local;
};
#endif

enum qed_led_mode {
	QED_LED_MODE_OFF,
	QED_LED_MODE_ON,
	QED_LED_MODE_RESTORE
};

struct qed_mfw_tlv_eth {
	u16 lso_maxoff_size;
	bool lso_maxoff_size_set;
	u16 lso_minseg_size;
	bool lso_minseg_size_set;
	u8 prom_mode;
	bool prom_mode_set;
	u16 tx_descr_size;
	bool tx_descr_size_set;
	u16 rx_descr_size;
	bool rx_descr_size_set;
	u16 netq_count;
	bool netq_count_set;
	u32 tcp4_offloads;
	bool tcp4_offloads_set;
	u32 tcp6_offloads;
	bool tcp6_offloads_set;
	u16 tx_descr_qdepth;
	bool tx_descr_qdepth_set;
	u16 rx_descr_qdepth;
	bool rx_descr_qdepth_set;
	u8 iov_offload;
#define QED_MFW_TLV_IOV_OFFLOAD_NONE            (0)
#define QED_MFW_TLV_IOV_OFFLOAD_MULTIQUEUE      (1)
#define QED_MFW_TLV_IOV_OFFLOAD_VEB             (2)
#define QED_MFW_TLV_IOV_OFFLOAD_VEPA            (3)
	bool iov_offload_set;
	u8 txqs_empty;
	bool txqs_empty_set;
	u8 rxqs_empty;
	bool rxqs_empty_set;
	u8 num_txqs_full;
	bool num_txqs_full_set;
	u8 num_rxqs_full;
	bool num_rxqs_full_set;
};

#define QED_MFW_TLV_TIME_SIZE	14
struct qed_mfw_tlv_time {
	bool b_set;
	u8 month;
	u8 day;
	u8 hour;
	u8 min;
	u16 msec;
	u16 usec;
};

struct qed_mfw_tlv_fcoe {
	u8 scsi_timeout;
	bool scsi_timeout_set;
	u32 rt_tov;
	bool rt_tov_set;
	u32 ra_tov;
	bool ra_tov_set;
	u32 ed_tov;
	bool ed_tov_set;
	u32 cr_tov;
	bool cr_tov_set;
	u8 boot_type;
	bool boot_type_set;
	u8 npiv_state;
	bool npiv_state_set;
	u32 num_npiv_ids;
	bool num_npiv_ids_set;
	u8 switch_name[8];
	bool switch_name_set;
	u16 switch_portnum;
	bool switch_portnum_set;
	u8 switch_portid[3];
	bool switch_portid_set;
	u8 vendor_name[8];
	bool vendor_name_set;
	u8 switch_model[8];
	bool switch_model_set;
	u8 switch_fw_version[8];
	bool switch_fw_version_set;
	u8 qos_pri;
	bool qos_pri_set;
	u8 port_alias[3];
	bool port_alias_set;
	u8 port_state;
#define QED_MFW_TLV_PORT_STATE_OFFLINE  (0)
#define QED_MFW_TLV_PORT_STATE_LOOP             (1)
#define QED_MFW_TLV_PORT_STATE_P2P              (2)
#define QED_MFW_TLV_PORT_STATE_FABRIC           (3)
	bool port_state_set;
	u16 fip_tx_descr_size;
	bool fip_tx_descr_size_set;
	u16 fip_rx_descr_size;
	bool fip_rx_descr_size_set;
	u16 link_failures;
	bool link_failures_set;
	u8 fcoe_boot_progress;
	bool fcoe_boot_progress_set;
	u64 rx_bcast;
	bool rx_bcast_set;
	u64 tx_bcast;
	bool tx_bcast_set;
	u16 fcoe_txq_depth;
	bool fcoe_txq_depth_set;
	u16 fcoe_rxq_depth;
	bool fcoe_rxq_depth_set;
	u64 fcoe_rx_frames;
	bool fcoe_rx_frames_set;
	u64 fcoe_rx_bytes;
	bool fcoe_rx_bytes_set;
	u64 fcoe_tx_frames;
	bool fcoe_tx_frames_set;
	u64 fcoe_tx_bytes;
	bool fcoe_tx_bytes_set;
	u16 crc_count;
	bool crc_count_set;
	u32 crc_err_src_fcid[5];
	bool crc_err_src_fcid_set[5];
	struct qed_mfw_tlv_time crc_err[5];
	u16 losync_err;
	bool losync_err_set;
	u16 losig_err;
	bool losig_err_set;
	u16 primtive_err;
	bool primtive_err_set;
	u16 disparity_err;
	bool disparity_err_set;
	u16 code_violation_err;
	bool code_violation_err_set;
	u32 flogi_param[4];
	bool flogi_param_set[4];
	struct qed_mfw_tlv_time flogi_tstamp;
	u32 flogi_acc_param[4];
	bool flogi_acc_param_set[4];
	struct qed_mfw_tlv_time flogi_acc_tstamp;
	u32 flogi_rjt;
	bool flogi_rjt_set;
	struct qed_mfw_tlv_time flogi_rjt_tstamp;
	u32 fdiscs;
	bool fdiscs_set;
	u8 fdisc_acc;
	bool fdisc_acc_set;
	u8 fdisc_rjt;
	bool fdisc_rjt_set;
	u8 plogi;
	bool plogi_set;
	u8 plogi_acc;
	bool plogi_acc_set;
	u8 plogi_rjt;
	bool plogi_rjt_set;
	u32 plogi_dst_fcid[5];
	bool plogi_dst_fcid_set[5];
	struct qed_mfw_tlv_time plogi_tstamp[5];
	u32 plogi_acc_src_fcid[5];
	bool plogi_acc_src_fcid_set[5];
	struct qed_mfw_tlv_time plogi_acc_tstamp[5];
	u8 tx_plogos;
	bool tx_plogos_set;
	u8 plogo_acc;
	bool plogo_acc_set;
	u8 plogo_rjt;
	bool plogo_rjt_set;
	u32 plogo_src_fcid[5];
	bool plogo_src_fcid_set[5];
	struct qed_mfw_tlv_time plogo_tstamp[5];
	u8 rx_logos;
	bool rx_logos_set;
	u8 tx_accs;
	bool tx_accs_set;
	u8 tx_prlis;
	bool tx_prlis_set;
	u8 rx_accs;
	bool rx_accs_set;
	u8 tx_abts;
	bool tx_abts_set;
	u8 rx_abts_acc;
	bool rx_abts_acc_set;
	u8 rx_abts_rjt;
	bool rx_abts_rjt_set;
	u32 abts_dst_fcid[5];
	bool abts_dst_fcid_set[5];
	struct qed_mfw_tlv_time abts_tstamp[5];
	u8 rx_rscn;
	bool rx_rscn_set;
	u32 rx_rscn_nport[4];
	bool rx_rscn_nport_set[4];
	u8 tx_lun_rst;
	bool tx_lun_rst_set;
	u8 abort_task_sets;
	bool abort_task_sets_set;
	u8 tx_tprlos;
	bool tx_tprlos_set;
	u8 tx_nos;
	bool tx_nos_set;
	u8 rx_nos;
	bool rx_nos_set;
	u8 ols;
	bool ols_set;
	u8 lr;
	bool lr_set;
	u8 lrr;
	bool lrr_set;
	u8 tx_lip;
	bool tx_lip_set;
	u8 rx_lip;
	bool rx_lip_set;
	u8 eofa;
	bool eofa_set;
	u8 eofni;
	bool eofni_set;
	u8 scsi_chks;
	bool scsi_chks_set;
	u8 scsi_cond_met;
	bool scsi_cond_met_set;
	u8 scsi_busy;
	bool scsi_busy_set;
	u8 scsi_inter;
	bool scsi_inter_set;
	u8 scsi_inter_cond_met;
	bool scsi_inter_cond_met_set;
	u8 scsi_rsv_conflicts;
	bool scsi_rsv_conflicts_set;
	u8 scsi_tsk_full;
	bool scsi_tsk_full_set;
	u8 scsi_aca_active;
	bool scsi_aca_active_set;
	u8 scsi_tsk_abort;
	bool scsi_tsk_abort_set;
	u32 scsi_rx_chk[5];
	bool scsi_rx_chk_set[5];
	struct qed_mfw_tlv_time scsi_chk_tstamp[5];
};

struct qed_mfw_tlv_iscsi {
	u8 target_llmnr;
	bool target_llmnr_set;
	u8 header_digest;
	bool header_digest_set;
	u8 data_digest;
	bool data_digest_set;
	u8 auth_method;
#define QED_MFW_TLV_AUTH_METHOD_NONE            (1)
#define QED_MFW_TLV_AUTH_METHOD_CHAP            (2)
#define QED_MFW_TLV_AUTH_METHOD_MUTUAL_CHAP     (3)
	bool auth_method_set;
	u16 boot_taget_portal;
	bool boot_taget_portal_set;
	u16 frame_size;
	bool frame_size_set;
	u16 tx_desc_size;
	bool tx_desc_size_set;
	u16 rx_desc_size;
	bool rx_desc_size_set;
	u8 boot_progress;
	bool boot_progress_set;
	u16 tx_desc_qdepth;
	bool tx_desc_qdepth_set;
	u16 rx_desc_qdepth;
	bool rx_desc_qdepth_set;
	u64 rx_frames;
	bool rx_frames_set;
	u64 rx_bytes;
	bool rx_bytes_set;
	u64 tx_frames;
	bool tx_frames_set;
	u64 tx_bytes;
	bool tx_bytes_set;
};

enum qed_db_rec_width {
	DB_REC_WIDTH_32B,
	DB_REC_WIDTH_64B,
};

enum qed_db_rec_space {
	DB_REC_KERNEL,
	DB_REC_USER,
};

#define DIRECT_REG_WR(reg_addr, val) writel((u32)val, \
					    (void __iomem *)(reg_addr))

#define DIRECT_REG_RD(reg_addr) readl((void __iomem *)(reg_addr))

<<<<<<< HEAD
#define QED_COALESCE_MAX 0xFF
#define QED_DEFAULT_RX_USECS 12
=======
#define DIRECT_REG_WR64(reg_addr, val) writeq((u64)val,	\
					      (void __iomem *)(reg_addr))

#define QED_COALESCE_MAX 0x1FF
#define QED_DEFAULT_RX_USECS 12
#define QED_DEFAULT_TX_USECS 48
>>>>>>> 24b8d41d

/* forward */
struct qed_dev;

struct qed_eth_pf_params {
	/* The following parameters are used during HW-init
	 * and these parameters need to be passed as arguments
	 * to update_pf_params routine invoked before slowpath start
	 */
	u16 num_cons;

	/* per-VF number of CIDs */
	u8 num_vf_cons;
#define ETH_PF_PARAMS_VF_CONS_DEFAULT	(32)

	/* To enable arfs, previous to HW-init a positive number needs to be
	 * set [as filters require allocated searcher ILT memory].
	 * This will set the maximal number of configured steering-filters.
	 */
	u32 num_arfs_filters;
};

struct qed_fcoe_pf_params {
	/* The following parameters are used during protocol-init */
	u64 glbl_q_params_addr;
	u64 bdq_pbl_base_addr[2];

	/* The following parameters are used during HW-init
	 * and these parameters need to be passed as arguments
	 * to update_pf_params routine invoked before slowpath start
	 */
	u16 num_cons;
	u16 num_tasks;

	/* The following parameters are used during protocol-init */
	u16 sq_num_pbl_pages;

	u16 cq_num_entries;
	u16 cmdq_num_entries;
	u16 rq_buffer_log_size;
	u16 mtu;
	u16 dummy_icid;
	u16 bdq_xoff_threshold[2];
	u16 bdq_xon_threshold[2];
	u16 rq_buffer_size;
	u8 num_cqs;		/* num of global CQs */
	u8 log_page_size;
	u8 gl_rq_pi;
	u8 gl_cmd_pi;
	u8 debug_mode;
	u8 is_target;
	u8 bdq_pbl_num_entries[2];
};

/* Most of the parameters below are described in the FW iSCSI / TCP HSI */
struct qed_iscsi_pf_params {
	u64 glbl_q_params_addr;
	u64 bdq_pbl_base_addr[3];
	u16 cq_num_entries;
	u16 cmdq_num_entries;
	u32 two_msl_timer;
	u16 tx_sws_timer;

	/* The following parameters are used during HW-init
	 * and these parameters need to be passed as arguments
	 * to update_pf_params routine invoked before slowpath start
	 */
	u16 num_cons;
	u16 num_tasks;

	/* The following parameters are used during protocol-init */
	u16 half_way_close_timeout;
	u16 bdq_xoff_threshold[3];
	u16 bdq_xon_threshold[3];
	u16 cmdq_xoff_threshold;
	u16 cmdq_xon_threshold;
	u16 rq_buffer_size;

	u8 num_sq_pages_in_ring;
	u8 num_r2tq_pages_in_ring;
	u8 num_uhq_pages_in_ring;
	u8 num_queues;
	u8 log_page_size;
	u8 rqe_log_size;
	u8 max_fin_rt;
	u8 gl_rq_pi;
	u8 gl_cmd_pi;
	u8 debug_mode;
	u8 ll2_ooo_queue_id;

	u8 is_target;
	u8 is_soc_en;
	u8 soc_num_of_blocks_log;
	u8 bdq_pbl_num_entries[3];
};

struct qed_rdma_pf_params {
	/* Supplied to QED during resource allocation (may affect the ILT and
	 * the doorbell BAR).
	 */
	u32 min_dpis;		/* number of requested DPIs */
	u32 num_qps;		/* number of requested Queue Pairs */
	u32 num_srqs;		/* number of requested SRQ */
	u8 roce_edpm_mode;	/* see QED_ROCE_EDPM_MODE_ENABLE */
	u8 gl_pi;		/* protocol index */

	/* Will allocate rate limiters to be used with QPs */
	u8 enable_dcqcn;
};

/* Most of the the parameters below are described in the FW iSCSI / TCP HSI */
struct qed_iscsi_pf_params {
	u64 glbl_q_params_addr;
	u64 bdq_pbl_base_addr[2];
	u32 max_cwnd;
	u16 cq_num_entries;
	u16 cmdq_num_entries;
	u16 dup_ack_threshold;
	u16 tx_sws_timer;
	u16 min_rto;
	u16 min_rto_rt;
	u16 max_rto;

	/* The following parameters are used during HW-init
	 * and these parameters need to be passed as arguments
	 * to update_pf_params routine invoked before slowpath start
	 */
	u16 num_cons;
	u16 num_tasks;

	/* The following parameters are used during protocol-init */
	u16 half_way_close_timeout;
	u16 bdq_xoff_threshold[2];
	u16 bdq_xon_threshold[2];
	u16 cmdq_xoff_threshold;
	u16 cmdq_xon_threshold;
	u16 rq_buffer_size;

	u8 num_sq_pages_in_ring;
	u8 num_r2tq_pages_in_ring;
	u8 num_uhq_pages_in_ring;
	u8 num_queues;
	u8 log_page_size;
	u8 rqe_log_size;
	u8 max_fin_rt;
	u8 gl_rq_pi;
	u8 gl_cmd_pi;
	u8 debug_mode;
	u8 ll2_ooo_queue_id;
	u8 ooo_enable;

	u8 is_target;
	u8 bdq_pbl_num_entries[2];
};

struct qed_rdma_pf_params {
	/* Supplied to QED during resource allocation (may affect the ILT and
	 * the doorbell BAR).
	 */
	u32 min_dpis;		/* number of requested DPIs */
	u32 num_mrs;		/* number of requested memory regions */
	u32 num_qps;		/* number of requested Queue Pairs */
	u32 num_srqs;		/* number of requested SRQ */
	u8 roce_edpm_mode;	/* see QED_ROCE_EDPM_MODE_ENABLE */
	u8 gl_pi;		/* protocol index */

	/* Will allocate rate limiters to be used with QPs */
	u8 enable_dcqcn;
};

struct qed_pf_params {
	struct qed_eth_pf_params eth_pf_params;
<<<<<<< HEAD
=======
	struct qed_fcoe_pf_params fcoe_pf_params;
>>>>>>> 24b8d41d
	struct qed_iscsi_pf_params iscsi_pf_params;
	struct qed_rdma_pf_params rdma_pf_params;
};

enum qed_int_mode {
	QED_INT_MODE_INTA,
	QED_INT_MODE_MSIX,
	QED_INT_MODE_MSI,
	QED_INT_MODE_POLL,
};

struct qed_sb_info {
	struct status_block_e4 *sb_virt;
	dma_addr_t sb_phys;
	u32 sb_ack; /* Last given ack */
	u16 igu_sb_id;
	void __iomem *igu_addr;
	u8 flags;
#define QED_SB_INFO_INIT	0x1
#define QED_SB_INFO_SETUP	0x2

	struct qed_dev *cdev;
};

enum qed_hw_err_type {
	QED_HW_ERR_FAN_FAIL,
	QED_HW_ERR_MFW_RESP_FAIL,
	QED_HW_ERR_HW_ATTN,
	QED_HW_ERR_DMAE_FAIL,
	QED_HW_ERR_RAMROD_FAIL,
	QED_HW_ERR_FW_ASSERT,
	QED_HW_ERR_LAST,
};

enum qed_dev_type {
	QED_DEV_TYPE_BB,
	QED_DEV_TYPE_AH,
	QED_DEV_TYPE_E5,
};

struct qed_dev_info {
	unsigned long	pci_mem_start;
	unsigned long	pci_mem_end;
	unsigned int	pci_irq;
	u8		num_hwfns;

	u8		hw_mac[ETH_ALEN];

	/* FW version */
	u16		fw_major;
	u16		fw_minor;
	u16		fw_rev;
	u16		fw_eng;

	/* MFW version */
	u32		mfw_rev;
#define QED_MFW_VERSION_0_MASK		0x000000FF
#define QED_MFW_VERSION_0_OFFSET	0
#define QED_MFW_VERSION_1_MASK		0x0000FF00
#define QED_MFW_VERSION_1_OFFSET	8
#define QED_MFW_VERSION_2_MASK		0x00FF0000
#define QED_MFW_VERSION_2_OFFSET	16
#define QED_MFW_VERSION_3_MASK		0xFF000000
#define QED_MFW_VERSION_3_OFFSET	24

	u32		flash_size;
<<<<<<< HEAD
	u8		mf_mode;
	bool		tx_switching;
	bool		rdma_supported;
=======
	bool		b_arfs_capable;
	bool		b_inter_pf_switch;
	bool		tx_switching;
	bool		rdma_supported;
	u16		mtu;

	bool wol_support;
	bool smart_an;

	/* MBI version */
	u32 mbi_version;
#define QED_MBI_VERSION_0_MASK		0x000000FF
#define QED_MBI_VERSION_0_OFFSET	0
#define QED_MBI_VERSION_1_MASK		0x0000FF00
#define QED_MBI_VERSION_1_OFFSET	8
#define QED_MBI_VERSION_2_MASK		0x00FF0000
#define QED_MBI_VERSION_2_OFFSET	16

	enum qed_dev_type dev_type;

	/* Output parameters for qede */
	bool		vxlan_enable;
	bool		gre_enable;
	bool		geneve_enable;

	u8		abs_pf_id;
>>>>>>> 24b8d41d
};

enum qed_sb_type {
	QED_SB_TYPE_L2_QUEUE,
	QED_SB_TYPE_CNQ,
<<<<<<< HEAD
=======
	QED_SB_TYPE_STORAGE,
>>>>>>> 24b8d41d
};

enum qed_protocol {
	QED_PROTOCOL_ETH,
	QED_PROTOCOL_ISCSI,
<<<<<<< HEAD
};

enum qed_link_mode_bits {
	QED_LM_FIBRE_BIT = BIT(0),
	QED_LM_Autoneg_BIT = BIT(1),
	QED_LM_Asym_Pause_BIT = BIT(2),
	QED_LM_Pause_BIT = BIT(3),
	QED_LM_1000baseT_Half_BIT = BIT(4),
	QED_LM_1000baseT_Full_BIT = BIT(5),
	QED_LM_10000baseKR_Full_BIT = BIT(6),
	QED_LM_25000baseKR_Full_BIT = BIT(7),
	QED_LM_40000baseLR4_Full_BIT = BIT(8),
	QED_LM_50000baseKR2_Full_BIT = BIT(9),
	QED_LM_100000baseKR4_Full_BIT = BIT(10),
	QED_LM_COUNT = 11
};

struct qed_link_params {
	bool	link_up;

#define QED_LINK_OVERRIDE_SPEED_AUTONEG         BIT(0)
#define QED_LINK_OVERRIDE_SPEED_ADV_SPEEDS      BIT(1)
#define QED_LINK_OVERRIDE_SPEED_FORCED_SPEED    BIT(2)
#define QED_LINK_OVERRIDE_PAUSE_CONFIG          BIT(3)
#define QED_LINK_OVERRIDE_LOOPBACK_MODE         BIT(4)
	u32	override_flags;
	bool	autoneg;
	u32	adv_speeds;
	u32	forced_speed;
#define QED_LINK_PAUSE_AUTONEG_ENABLE           BIT(0)
#define QED_LINK_PAUSE_RX_ENABLE                BIT(1)
#define QED_LINK_PAUSE_TX_ENABLE                BIT(2)
	u32	pause_config;
#define QED_LINK_LOOPBACK_NONE                  BIT(0)
#define QED_LINK_LOOPBACK_INT_PHY               BIT(1)
#define QED_LINK_LOOPBACK_EXT_PHY               BIT(2)
#define QED_LINK_LOOPBACK_EXT                   BIT(3)
#define QED_LINK_LOOPBACK_MAC                   BIT(4)
	u32	loopback_mode;
=======
	QED_PROTOCOL_FCOE,
};

enum qed_fec_mode {
	QED_FEC_MODE_NONE			= BIT(0),
	QED_FEC_MODE_FIRECODE			= BIT(1),
	QED_FEC_MODE_RS				= BIT(2),
	QED_FEC_MODE_AUTO			= BIT(3),
	QED_FEC_MODE_UNSUPPORTED		= BIT(4),
};

struct qed_link_params {
	bool					link_up;

	u32					override_flags;
#define QED_LINK_OVERRIDE_SPEED_AUTONEG		BIT(0)
#define QED_LINK_OVERRIDE_SPEED_ADV_SPEEDS	BIT(1)
#define QED_LINK_OVERRIDE_SPEED_FORCED_SPEED	BIT(2)
#define QED_LINK_OVERRIDE_PAUSE_CONFIG		BIT(3)
#define QED_LINK_OVERRIDE_LOOPBACK_MODE		BIT(4)
#define QED_LINK_OVERRIDE_EEE_CONFIG		BIT(5)
#define QED_LINK_OVERRIDE_FEC_CONFIG		BIT(6)

	bool					autoneg;
	__ETHTOOL_DECLARE_LINK_MODE_MASK(adv_speeds);
	u32					forced_speed;

	u32					pause_config;
#define QED_LINK_PAUSE_AUTONEG_ENABLE		BIT(0)
#define QED_LINK_PAUSE_RX_ENABLE		BIT(1)
#define QED_LINK_PAUSE_TX_ENABLE		BIT(2)

	u32					loopback_mode;
#define QED_LINK_LOOPBACK_NONE			BIT(0)
#define QED_LINK_LOOPBACK_INT_PHY		BIT(1)
#define QED_LINK_LOOPBACK_EXT_PHY		BIT(2)
#define QED_LINK_LOOPBACK_EXT			BIT(3)
#define QED_LINK_LOOPBACK_MAC			BIT(4)
#define QED_LINK_LOOPBACK_CNIG_AH_ONLY_0123	BIT(5)
#define QED_LINK_LOOPBACK_CNIG_AH_ONLY_2301	BIT(6)
#define QED_LINK_LOOPBACK_PCS_AH_ONLY		BIT(7)
#define QED_LINK_LOOPBACK_REVERSE_MAC_AH_ONLY	BIT(8)
#define QED_LINK_LOOPBACK_INT_PHY_FEA_AH_ONLY	BIT(9)

	struct qed_link_eee_params		eee;
	u32					fec;
>>>>>>> 24b8d41d
};

struct qed_link_output {
	bool					link_up;

	__ETHTOOL_DECLARE_LINK_MODE_MASK(supported_caps);
	__ETHTOOL_DECLARE_LINK_MODE_MASK(advertised_caps);
	__ETHTOOL_DECLARE_LINK_MODE_MASK(lp_caps);

	u32					speed;	   /* In Mb/s */
	u8					duplex;	   /* In DUPLEX defs */
	u8					port;	   /* In PORT defs */
	bool					autoneg;
	u32					pause_config;

	/* EEE - capability & param */
	bool					eee_supported;
	bool					eee_active;
	u8					sup_caps;
	struct qed_link_eee_params		eee;

	u32					sup_fec;
	u32					active_fec;
};

<<<<<<< HEAD
	/* In QED_LM_* defs */
	u32	supported_caps;
	u32	advertised_caps;
	u32	lp_caps;

	u32	speed;                  /* In Mb/s */
	u8	duplex;                 /* In DUPLEX defs */
	u8	port;                   /* In PORT defs */
	bool	autoneg;
	u32	pause_config;
=======
struct qed_probe_params {
	enum qed_protocol protocol;
	u32 dp_module;
	u8 dp_level;
	bool is_vf;
	bool recov_in_prog;
>>>>>>> 24b8d41d
};

struct qed_probe_params {
	enum qed_protocol protocol;
	u32 dp_module;
	u8 dp_level;
	bool is_vf;
};

#define QED_DRV_VER_STR_SIZE 12
struct qed_slowpath_params {
	u32	int_mode;
	u8	drv_major;
	u8	drv_minor;
	u8	drv_rev;
	u8	drv_eng;
	u8	name[QED_DRV_VER_STR_SIZE];
};

#define ILT_PAGE_SIZE_TCFC 0x8000 /* 32KB */

struct qed_int_info {
	struct msix_entry	*msix;
	u8			msix_cnt;

	/* This should be updated by the protocol driver */
	u8			used_cnt;
};

struct qed_generic_tlvs {
#define QED_TLV_IP_CSUM         BIT(0)
#define QED_TLV_LSO             BIT(1)
	u16 feat_flags;
#define QED_TLV_MAC_COUNT	3
	u8 mac[QED_TLV_MAC_COUNT][ETH_ALEN];
};

#define QED_I2C_DEV_ADDR_A0 0xA0
#define QED_I2C_DEV_ADDR_A2 0xA2

#define QED_NVM_SIGNATURE 0x12435687

enum qed_nvm_flash_cmd {
	QED_NVM_FLASH_CMD_FILE_DATA = 0x2,
	QED_NVM_FLASH_CMD_FILE_START = 0x3,
	QED_NVM_FLASH_CMD_NVM_CHANGE = 0x4,
	QED_NVM_FLASH_CMD_NVM_CFG_ID = 0x5,
	QED_NVM_FLASH_CMD_NVM_MAX,
};

struct qed_devlink {
	struct qed_dev *cdev;
	struct devlink_health_reporter *fw_reporter;
};

struct qed_common_cb_ops {
	void (*arfs_filter_op)(void *dev, void *fltr, u8 fw_rc);
	void (*link_update)(void *dev, struct qed_link_output *link);
	void (*schedule_recovery_handler)(void *dev);
	void (*schedule_hw_err_handler)(void *dev,
					enum qed_hw_err_type err_type);
	void (*dcbx_aen)(void *dev, struct qed_dcbx_get *get, u32 mib_type);
	void (*get_generic_tlv_data)(void *dev, struct qed_generic_tlvs *data);
	void (*get_protocol_tlv_data)(void *dev, void *data);
	void (*bw_update)(void *dev);
};

struct qed_selftest_ops {
/**
 * @brief selftest_interrupt - Perform interrupt test
 *
 * @param cdev
 *
 * @return 0 on success, error otherwise.
 */
	int (*selftest_interrupt)(struct qed_dev *cdev);

/**
 * @brief selftest_memory - Perform memory test
 *
 * @param cdev
 *
 * @return 0 on success, error otherwise.
 */
	int (*selftest_memory)(struct qed_dev *cdev);

/**
 * @brief selftest_register - Perform register test
 *
 * @param cdev
 *
 * @return 0 on success, error otherwise.
 */
	int (*selftest_register)(struct qed_dev *cdev);

/**
 * @brief selftest_clock - Perform clock test
 *
 * @param cdev
 *
 * @return 0 on success, error otherwise.
 */
	int (*selftest_clock)(struct qed_dev *cdev);

/**
 * @brief selftest_nvram - Perform nvram test
 *
 * @param cdev
 *
 * @return 0 on success, error otherwise.
 */
	int (*selftest_nvram) (struct qed_dev *cdev);
};

struct qed_selftest_ops {
/**
 * @brief selftest_interrupt - Perform interrupt test
 *
 * @param cdev
 *
 * @return 0 on success, error otherwise.
 */
	int (*selftest_interrupt)(struct qed_dev *cdev);

/**
 * @brief selftest_memory - Perform memory test
 *
 * @param cdev
 *
 * @return 0 on success, error otherwise.
 */
	int (*selftest_memory)(struct qed_dev *cdev);

/**
 * @brief selftest_register - Perform register test
 *
 * @param cdev
 *
 * @return 0 on success, error otherwise.
 */
	int (*selftest_register)(struct qed_dev *cdev);

/**
 * @brief selftest_clock - Perform clock test
 *
 * @param cdev
 *
 * @return 0 on success, error otherwise.
 */
	int (*selftest_clock)(struct qed_dev *cdev);
};

struct qed_common_ops {
	struct qed_selftest_ops *selftest;

	struct qed_dev*	(*probe)(struct pci_dev *dev,
				 struct qed_probe_params *params);

	void (*remove)(struct qed_dev *cdev);

	int (*set_power_state)(struct qed_dev *cdev, pci_power_t state);

	void (*set_name) (struct qed_dev *cdev, char name[]);

	/* Client drivers need to make this call before slowpath_start.
	 * PF params required for the call before slowpath_start is
	 * documented within the qed_pf_params structure definition.
	 */
	void (*update_pf_params)(struct qed_dev *cdev,
				 struct qed_pf_params *params);

	int (*slowpath_start)(struct qed_dev *cdev,
			      struct qed_slowpath_params *params);

	int (*slowpath_stop)(struct qed_dev *cdev);

	/* Requests to use `cnt' interrupts for fastpath.
	 * upon success, returns number of interrupts allocated for fastpath.
	 */
	int (*set_fp_int)(struct qed_dev *cdev, u16 cnt);

	/* Fills `info' with pointers required for utilizing interrupts */
<<<<<<< HEAD
	int		(*get_fp_int)(struct qed_dev *cdev,
				      struct qed_int_info *info);

	u32		(*sb_init)(struct qed_dev *cdev,
				   struct qed_sb_info *sb_info,
				   void *sb_virt_addr,
				   dma_addr_t sb_phy_addr,
				   u16 sb_id,
				   enum qed_sb_type type);

	u32		(*sb_release)(struct qed_dev *cdev,
				      struct qed_sb_info *sb_info,
				      u16 sb_id);

	void		(*simd_handler_config)(struct qed_dev *cdev,
					       void *token,
					       int index,
					       void (*handler)(void *));

	void		(*simd_handler_clean)(struct qed_dev *cdev,
					      int index);

	int (*dbg_all_data) (struct qed_dev *cdev, void *buffer);

	int (*dbg_all_data_size) (struct qed_dev *cdev);
=======
	int (*get_fp_int)(struct qed_dev *cdev, struct qed_int_info *info);

	u32 (*sb_init)(struct qed_dev *cdev,
		       struct qed_sb_info *sb_info,
		       void *sb_virt_addr,
		       dma_addr_t sb_phy_addr,
		       u16 sb_id,
		       enum qed_sb_type type);

	u32 (*sb_release)(struct qed_dev *cdev,
			  struct qed_sb_info *sb_info,
			  u16 sb_id,
			  enum qed_sb_type type);

	void (*simd_handler_config)(struct qed_dev *cdev,
				    void *token,
				    int index,
				    void (*handler)(void *));

	void (*simd_handler_clean)(struct qed_dev *cdev, int index);

	int (*dbg_grc)(struct qed_dev *cdev, void *buffer, u32 *num_dumped_bytes);

	int (*dbg_grc_size)(struct qed_dev *cdev);

	int (*dbg_all_data)(struct qed_dev *cdev, void *buffer);

	int (*dbg_all_data_size)(struct qed_dev *cdev);

	int (*report_fatal_error)(struct devlink *devlink,
				  enum qed_hw_err_type err_type);
>>>>>>> 24b8d41d

/**
 * @brief can_link_change - can the instance change the link or not
 *
 * @param cdev
 *
 * @return true if link-change is allowed, false otherwise.
 */
	bool (*can_link_change)(struct qed_dev *cdev);

/**
 * @brief set_link - set links according to params
 *
 * @param cdev
 * @param params - values used to override the default link configuration
 *
 * @return 0 on success, error otherwise.
 */
	int		(*set_link)(struct qed_dev *cdev,
				    struct qed_link_params *params);

/**
 * @brief get_link - returns the current link state.
 *
 * @param cdev
 * @param if_link - structure to be filled with current link configuration.
 */
	void		(*get_link)(struct qed_dev *cdev,
				    struct qed_link_output *if_link);

/**
 * @brief - drains chip in case Tx completions fail to arrive due to pause.
 *
 * @param cdev
 */
	int		(*drain)(struct qed_dev *cdev);

/**
 * @brief update_msglvl - update module debug level
 *
 * @param cdev
 * @param dp_module
 * @param dp_level
 */
	void		(*update_msglvl)(struct qed_dev *cdev,
					 u32 dp_module,
					 u8 dp_level);

	int		(*chain_alloc)(struct qed_dev *cdev,
<<<<<<< HEAD
				       enum qed_chain_use_mode intended_use,
				       enum qed_chain_mode mode,
				       enum qed_chain_cnt_type cnt_type,
				       u32 num_elems,
				       size_t elem_size,
				       struct qed_chain *p_chain);
=======
				       struct qed_chain *chain,
				       struct qed_chain_init_params *params);
>>>>>>> 24b8d41d

	void		(*chain_free)(struct qed_dev *cdev,
				      struct qed_chain *p_chain);

/**
<<<<<<< HEAD
 * @brief get_coalesce - Get coalesce parameters in usec
=======
 * @brief nvm_flash - Flash nvm data.
 *
 * @param cdev
 * @param name - file containing the data
 *
 * @return 0 on success, error otherwise.
 */
	int (*nvm_flash)(struct qed_dev *cdev, const char *name);

/**
 * @brief nvm_get_image - reads an entire image from nvram
 *
 * @param cdev
 * @param type - type of the request nvram image
 * @param buf - preallocated buffer to fill with the image
 * @param len - length of the allocated buffer
 *
 * @return 0 on success, error otherwise
 */
	int (*nvm_get_image)(struct qed_dev *cdev,
			     enum qed_nvm_images type, u8 *buf, u16 len);

/**
 * @brief set_coalesce - Configure Rx coalesce value in usec
 *
 * @param cdev
 * @param rx_coal - Rx coalesce value in usec
 * @param tx_coal - Tx coalesce value in usec
 * @param qid - Queue index
 * @param sb_id - Status Block Id
 *
 * @return 0 on success, error otherwise.
 */
	int (*set_coalesce)(struct qed_dev *cdev,
			    u16 rx_coal, u16 tx_coal, void *handle);

/**
 * @brief set_led - Configure LED mode
>>>>>>> 24b8d41d
 *
 * @param cdev
 * @param rx_coal - Rx coalesce value in usec
 * @param tx_coal - Tx coalesce value in usec
 *
 */
	void (*get_coalesce)(struct qed_dev *cdev, u16 *rx_coal, u16 *tx_coal);

/**
 * @brief set_coalesce - Configure Rx coalesce value in usec
 *
 * @param cdev
 * @param rx_coal - Rx coalesce value in usec
 * @param tx_coal - Tx coalesce value in usec
 * @param qid - Queue index
 * @param sb_id - Status Block Id
 *
 * @return 0 on success, error otherwise.
 */
<<<<<<< HEAD
	int (*set_coalesce)(struct qed_dev *cdev, u16 rx_coal, u16 tx_coal,
			    u8 qid, u16 sb_id);

/**
 * @brief set_led - Configure LED mode
 *
 * @param cdev
 * @param mode - LED mode
 *
 * @return 0 on success, error otherwise.
 */
	int (*set_led)(struct qed_dev *cdev,
		       enum qed_led_mode mode);
=======
	int (*set_led)(struct qed_dev *cdev,
		       enum qed_led_mode mode);

/**
 * @brief attn_clr_enable - Prevent attentions from being reasserted
 *
 * @param cdev
 * @param clr_enable
 */
	void (*attn_clr_enable)(struct qed_dev *cdev, bool clr_enable);

/**
 * @brief db_recovery_add - add doorbell information to the doorbell
 * recovery mechanism.
 *
 * @param cdev
 * @param db_addr - doorbell address
 * @param db_data - address of where db_data is stored
 * @param db_is_32b - doorbell is 32b pr 64b
 * @param db_is_user - doorbell recovery addresses are user or kernel space
 */
	int (*db_recovery_add)(struct qed_dev *cdev,
			       void __iomem *db_addr,
			       void *db_data,
			       enum qed_db_rec_width db_width,
			       enum qed_db_rec_space db_space);

/**
 * @brief db_recovery_del - remove doorbell information from the doorbell
 * recovery mechanism. db_data serves as key (db_addr is not unique).
 *
 * @param cdev
 * @param db_addr - doorbell address
 * @param db_data - address where db_data is stored. Serves as key for the
 *		    entry to delete.
 */
	int (*db_recovery_del)(struct qed_dev *cdev,
			       void __iomem *db_addr, void *db_data);

/**
 * @brief recovery_process - Trigger a recovery process
 *
 * @param cdev
 *
 * @return 0 on success, error otherwise.
 */
	int (*recovery_process)(struct qed_dev *cdev);

/**
 * @brief recovery_prolog - Execute the prolog operations of a recovery process
 *
 * @param cdev
 *
 * @return 0 on success, error otherwise.
 */
	int (*recovery_prolog)(struct qed_dev *cdev);

/**
 * @brief update_drv_state - API to inform the change in the driver state.
 *
 * @param cdev
 * @param active
 *
 */
	int (*update_drv_state)(struct qed_dev *cdev, bool active);

/**
 * @brief update_mac - API to inform the change in the mac address
 *
 * @param cdev
 * @param mac
 *
 */
	int (*update_mac)(struct qed_dev *cdev, u8 *mac);

/**
 * @brief update_mtu - API to inform the change in the mtu
 *
 * @param cdev
 * @param mtu
 *
 */
	int (*update_mtu)(struct qed_dev *cdev, u16 mtu);

/**
 * @brief update_wol - update of changes in the WoL configuration
 *
 * @param cdev
 * @param enabled - true iff WoL should be enabled.
 */
	int (*update_wol) (struct qed_dev *cdev, bool enabled);

/**
 * @brief read_module_eeprom
 *
 * @param cdev
 * @param buf - buffer
 * @param dev_addr - PHY device memory region
 * @param offset - offset into eeprom contents to be read
 * @param len - buffer length, i.e., max bytes to be read
 */
	int (*read_module_eeprom)(struct qed_dev *cdev,
				  char *buf, u8 dev_addr, u32 offset, u32 len);

/**
 * @brief get_affin_hwfn_idx
 *
 * @param cdev
 */
	u8 (*get_affin_hwfn_idx)(struct qed_dev *cdev);

/**
 * @brief read_nvm_cfg - Read NVM config attribute value.
 * @param cdev
 * @param buf - buffer
 * @param cmd - NVM CFG command id
 * @param entity_id - Entity id
 *
 */
	int (*read_nvm_cfg)(struct qed_dev *cdev, u8 **buf, u32 cmd,
			    u32 entity_id);
/**
 * @brief read_nvm_cfg - Read NVM config attribute value.
 * @param cdev
 * @param cmd - NVM CFG command id
 *
 * @return config id length, 0 on error.
 */
	int (*read_nvm_cfg_len)(struct qed_dev *cdev, u32 cmd);

/**
 * @brief set_grc_config - Configure value for grc config id.
 * @param cdev
 * @param cfg_id - grc config id
 * @param val - grc config value
 *
 */
	int (*set_grc_config)(struct qed_dev *cdev, u32 cfg_id, u32 val);

	struct devlink* (*devlink_register)(struct qed_dev *cdev);

	void (*devlink_unregister)(struct devlink *devlink);
>>>>>>> 24b8d41d
};

#define MASK_FIELD(_name, _value) \
	((_value) &= (_name ## _MASK))

#define FIELD_VALUE(_name, _value) \
	((_value & _name ## _MASK) << _name ## _SHIFT)

#define SET_FIELD(value, name, flag)			       \
	do {						       \
		(value) &= ~(name ## _MASK << name ## _SHIFT); \
		(value) |= (((u64)flag) << (name ## _SHIFT));  \
	} while (0)

#define GET_FIELD(value, name) \
	(((value) >> (name ## _SHIFT)) & name ## _MASK)

#define GET_MFW_FIELD(name, field) \
	(((name) & (field ## _MASK)) >> (field ## _OFFSET))

#define SET_MFW_FIELD(name, field, value)				 \
	do {								 \
		(name) &= ~(field ## _MASK);				 \
		(name) |= (((value) << (field ## _OFFSET)) & (field ## _MASK));\
	} while (0)

#define DB_ADDR_SHIFT(addr) ((addr) << DB_PWM_ADDR_OFFSET_SHIFT)

/* Debug print definitions */
#define DP_ERR(cdev, fmt, ...)					\
	do {							\
		pr_err("[%s:%d(%s)]" fmt,			\
		       __func__, __LINE__,			\
		       DP_NAME(cdev) ? DP_NAME(cdev) : "",	\
		       ## __VA_ARGS__);				\
	} while (0)

#define DP_NOTICE(cdev, fmt, ...)				      \
	do {							      \
		if (unlikely((cdev)->dp_level <= QED_LEVEL_NOTICE)) { \
			pr_notice("[%s:%d(%s)]" fmt,		      \
				  __func__, __LINE__,		      \
				  DP_NAME(cdev) ? DP_NAME(cdev) : "", \
				  ## __VA_ARGS__);		      \
								      \
		}						      \
	} while (0)

#define DP_INFO(cdev, fmt, ...)					      \
	do {							      \
		if (unlikely((cdev)->dp_level <= QED_LEVEL_INFO)) {   \
			pr_notice("[%s:%d(%s)]" fmt,		      \
				  __func__, __LINE__,		      \
				  DP_NAME(cdev) ? DP_NAME(cdev) : "", \
				  ## __VA_ARGS__);		      \
		}						      \
	} while (0)

#define DP_VERBOSE(cdev, module, fmt, ...)				\
	do {								\
		if (unlikely(((cdev)->dp_level <= QED_LEVEL_VERBOSE) &&	\
			     ((cdev)->dp_module & module))) {		\
			pr_notice("[%s:%d(%s)]" fmt,			\
				  __func__, __LINE__,			\
				  DP_NAME(cdev) ? DP_NAME(cdev) : "",	\
				  ## __VA_ARGS__);			\
		}							\
	} while (0)

enum DP_LEVEL {
	QED_LEVEL_VERBOSE	= 0x0,
	QED_LEVEL_INFO		= 0x1,
	QED_LEVEL_NOTICE	= 0x2,
	QED_LEVEL_ERR		= 0x3,
};

#define QED_LOG_LEVEL_SHIFT     (30)
#define QED_LOG_VERBOSE_MASK    (0x3fffffff)
#define QED_LOG_INFO_MASK       (0x40000000)
#define QED_LOG_NOTICE_MASK     (0x80000000)

enum DP_MODULE {
	QED_MSG_SPQ	= 0x10000,
	QED_MSG_STATS	= 0x20000,
	QED_MSG_DCB	= 0x40000,
	QED_MSG_IOV	= 0x80000,
	QED_MSG_SP	= 0x100000,
	QED_MSG_STORAGE = 0x200000,
	QED_MSG_CXT	= 0x800000,
	QED_MSG_LL2	= 0x1000000,
	QED_MSG_ILT	= 0x2000000,
	QED_MSG_RDMA	= 0x4000000,
	QED_MSG_DEBUG	= 0x8000000,
	/* to be added...up to 0x8000000 */
};

enum qed_mf_mode {
	QED_MF_DEFAULT,
	QED_MF_OVLAN,
	QED_MF_NPAR,
};

struct qed_eth_stats_common {
	u64	no_buff_discards;
	u64	packet_too_big_discard;
	u64	ttl0_discard;
	u64	rx_ucast_bytes;
	u64	rx_mcast_bytes;
	u64	rx_bcast_bytes;
	u64	rx_ucast_pkts;
	u64	rx_mcast_pkts;
	u64	rx_bcast_pkts;
	u64	mftag_filter_discards;
	u64	mac_filter_discards;
	u64	gft_filter_drop;
	u64	tx_ucast_bytes;
	u64	tx_mcast_bytes;
	u64	tx_bcast_bytes;
	u64	tx_ucast_pkts;
	u64	tx_mcast_pkts;
	u64	tx_bcast_pkts;
	u64	tx_err_drop_pkts;
	u64	tpa_coalesced_pkts;
	u64	tpa_coalesced_events;
	u64	tpa_aborts_num;
	u64	tpa_not_coalesced_pkts;
	u64	tpa_coalesced_bytes;

	/* port */
	u64	rx_64_byte_packets;
	u64	rx_65_to_127_byte_packets;
	u64	rx_128_to_255_byte_packets;
	u64	rx_256_to_511_byte_packets;
	u64	rx_512_to_1023_byte_packets;
	u64	rx_1024_to_1518_byte_packets;
<<<<<<< HEAD
	u64	rx_1519_to_1522_byte_packets;
	u64	rx_1519_to_2047_byte_packets;
	u64	rx_2048_to_4095_byte_packets;
	u64	rx_4096_to_9216_byte_packets;
	u64	rx_9217_to_16383_byte_packets;
=======
>>>>>>> 24b8d41d
	u64	rx_crc_errors;
	u64	rx_mac_crtl_frames;
	u64	rx_pause_frames;
	u64	rx_pfc_frames;
	u64	rx_align_errors;
	u64	rx_carrier_errors;
	u64	rx_oversize_packets;
	u64	rx_jabbers;
	u64	rx_undersize_packets;
	u64	rx_fragments;
	u64	tx_64_byte_packets;
	u64	tx_65_to_127_byte_packets;
	u64	tx_128_to_255_byte_packets;
	u64	tx_256_to_511_byte_packets;
	u64	tx_512_to_1023_byte_packets;
	u64	tx_1024_to_1518_byte_packets;
	u64	tx_pause_frames;
	u64	tx_pfc_frames;
	u64	brb_truncates;
	u64	brb_discards;
	u64	rx_mac_bytes;
	u64	rx_mac_uc_packets;
	u64	rx_mac_mc_packets;
	u64	rx_mac_bc_packets;
	u64	rx_mac_frames_ok;
	u64	tx_mac_bytes;
	u64	tx_mac_uc_packets;
	u64	tx_mac_mc_packets;
	u64	tx_mac_bc_packets;
	u64	tx_mac_ctrl_frames;
	u64	link_change_count;
};

struct qed_eth_stats_bb {
	u64 rx_1519_to_1522_byte_packets;
	u64 rx_1519_to_2047_byte_packets;
	u64 rx_2048_to_4095_byte_packets;
	u64 rx_4096_to_9216_byte_packets;
	u64 rx_9217_to_16383_byte_packets;
	u64 tx_1519_to_2047_byte_packets;
	u64 tx_2048_to_4095_byte_packets;
	u64 tx_4096_to_9216_byte_packets;
	u64 tx_9217_to_16383_byte_packets;
	u64 tx_lpi_entry_count;
	u64 tx_total_collisions;
};

struct qed_eth_stats_ah {
	u64 rx_1519_to_max_byte_packets;
	u64 tx_1519_to_max_byte_packets;
};

struct qed_eth_stats {
	struct qed_eth_stats_common common;

	union {
		struct qed_eth_stats_bb bb;
		struct qed_eth_stats_ah ah;
	};
};

#define QED_SB_IDX              0x0002

#define RX_PI           0
#define TX_PI(tc)       (RX_PI + 1 + tc)

struct qed_sb_cnt_info {
	/* Original, current, and free SBs for PF */
	int orig;
	int cnt;
	int free_cnt;

	/* Original, current and free SBS for child VFs */
	int iov_orig;
	int iov_cnt;
	int free_cnt_iov;
};

static inline u16 qed_sb_update_sb_idx(struct qed_sb_info *sb_info)
{
	u32 prod = 0;
	u16 rc = 0;

	prod = le32_to_cpu(sb_info->sb_virt->prod_index) &
	       STATUS_BLOCK_E4_PROD_INDEX_MASK;
	if (sb_info->sb_ack != prod) {
		sb_info->sb_ack = prod;
		rc |= QED_SB_IDX;
	}

	/* Let SB update */
	return rc;
}

/**
 *
 * @brief This function creates an update command for interrupts that is
 *        written to the IGU.
 *
 * @param sb_info       - This is the structure allocated and
 *                 initialized per status block. Assumption is
 *                 that it was initialized using qed_sb_init
 * @param int_cmd       - Enable/Disable/Nop
 * @param upd_flg       - whether igu consumer should be
 *                 updated.
 *
 * @return inline void
 */
static inline void qed_sb_ack(struct qed_sb_info *sb_info,
			      enum igu_int_cmd int_cmd,
			      u8 upd_flg)
{
	u32 igu_ack;

	igu_ack = ((sb_info->sb_ack << IGU_PROD_CONS_UPDATE_SB_INDEX_SHIFT) |
		   (upd_flg << IGU_PROD_CONS_UPDATE_UPDATE_FLAG_SHIFT) |
		   (int_cmd << IGU_PROD_CONS_UPDATE_ENABLE_INT_SHIFT) |
		   (IGU_SEG_ACCESS_REG <<
		    IGU_PROD_CONS_UPDATE_SEGMENT_ACCESS_SHIFT));

	DIRECT_REG_WR(sb_info->igu_addr, igu_ack);

	/* Both segments (interrupts & acks) are written to same place address;
	 * Need to guarantee all commands will be received (in-order) by HW.
	 */
	barrier();
}

static inline void __internal_ram_wr(void *p_hwfn,
				     void __iomem *addr,
				     int size,
				     u32 *data)

{
	unsigned int i;

	for (i = 0; i < size / sizeof(*data); i++)
		DIRECT_REG_WR(&((u32 __iomem *)addr)[i], data[i]);
}

static inline void internal_ram_wr(void __iomem *addr,
				   int size,
				   u32 *data)
{
	__internal_ram_wr(NULL, addr, size, data);
}

enum qed_rss_caps {
	QED_RSS_IPV4		= 0x1,
	QED_RSS_IPV6		= 0x2,
	QED_RSS_IPV4_TCP	= 0x4,
	QED_RSS_IPV6_TCP	= 0x8,
	QED_RSS_IPV4_UDP	= 0x10,
	QED_RSS_IPV6_UDP	= 0x20,
};

#define QED_RSS_IND_TABLE_SIZE 128
#define QED_RSS_KEY_SIZE 10 /* size in 32b chunks */
#endif<|MERGE_RESOLUTION|>--- conflicted
+++ resolved
@@ -151,115 +151,6 @@
 	bool enable;
 	bool tx_lpi_enable;
 };
-
-enum dcbx_protocol_type {
-	DCBX_PROTOCOL_ISCSI,
-	DCBX_PROTOCOL_FCOE,
-	DCBX_PROTOCOL_ROCE,
-	DCBX_PROTOCOL_ROCE_V2,
-	DCBX_PROTOCOL_ETH,
-	DCBX_MAX_PROTOCOL_TYPE
-};
-
-#define QED_ROCE_PROTOCOL_INDEX (3)
-
-#ifdef CONFIG_DCB
-#define QED_LLDP_CHASSIS_ID_STAT_LEN 4
-#define QED_LLDP_PORT_ID_STAT_LEN 4
-#define QED_DCBX_MAX_APP_PROTOCOL 32
-#define QED_MAX_PFC_PRIORITIES 8
-#define QED_DCBX_DSCP_SIZE 64
-
-struct qed_dcbx_lldp_remote {
-	u32 peer_chassis_id[QED_LLDP_CHASSIS_ID_STAT_LEN];
-	u32 peer_port_id[QED_LLDP_PORT_ID_STAT_LEN];
-	bool enable_rx;
-	bool enable_tx;
-	u32 tx_interval;
-	u32 max_credit;
-};
-
-struct qed_dcbx_lldp_local {
-	u32 local_chassis_id[QED_LLDP_CHASSIS_ID_STAT_LEN];
-	u32 local_port_id[QED_LLDP_PORT_ID_STAT_LEN];
-};
-
-struct qed_dcbx_app_prio {
-	u8 roce;
-	u8 roce_v2;
-	u8 fcoe;
-	u8 iscsi;
-	u8 eth;
-};
-
-struct qed_dbcx_pfc_params {
-	bool willing;
-	bool enabled;
-	u8 prio[QED_MAX_PFC_PRIORITIES];
-	u8 max_tc;
-};
-
-enum qed_dcbx_sf_ieee_type {
-	QED_DCBX_SF_IEEE_ETHTYPE,
-	QED_DCBX_SF_IEEE_TCP_PORT,
-	QED_DCBX_SF_IEEE_UDP_PORT,
-	QED_DCBX_SF_IEEE_TCP_UDP_PORT
-};
-
-struct qed_app_entry {
-	bool ethtype;
-	enum qed_dcbx_sf_ieee_type sf_ieee;
-	bool enabled;
-	u8 prio;
-	u16 proto_id;
-	enum dcbx_protocol_type proto_type;
-};
-
-struct qed_dcbx_params {
-	struct qed_app_entry app_entry[QED_DCBX_MAX_APP_PROTOCOL];
-	u16 num_app_entries;
-	bool app_willing;
-	bool app_valid;
-	bool app_error;
-	bool ets_willing;
-	bool ets_enabled;
-	bool ets_cbs;
-	bool valid;
-	u8 ets_pri_tc_tbl[QED_MAX_PFC_PRIORITIES];
-	u8 ets_tc_bw_tbl[QED_MAX_PFC_PRIORITIES];
-	u8 ets_tc_tsa_tbl[QED_MAX_PFC_PRIORITIES];
-	struct qed_dbcx_pfc_params pfc;
-	u8 max_ets_tc;
-};
-
-struct qed_dcbx_admin_params {
-	struct qed_dcbx_params params;
-	bool valid;
-};
-
-struct qed_dcbx_remote_params {
-	struct qed_dcbx_params params;
-	bool valid;
-};
-
-struct qed_dcbx_operational_params {
-	struct qed_dcbx_app_prio app_prio;
-	struct qed_dcbx_params params;
-	bool valid;
-	bool enabled;
-	bool ieee;
-	bool cee;
-	u32 err;
-};
-
-struct qed_dcbx_get {
-	struct qed_dcbx_operational_params operational;
-	struct qed_dcbx_lldp_remote lldp_remote;
-	struct qed_dcbx_lldp_local lldp_local;
-	struct qed_dcbx_remote_params remote;
-	struct qed_dcbx_admin_params local;
-};
-#endif
 
 enum qed_led_mode {
 	QED_LED_MODE_OFF,
@@ -548,17 +439,12 @@
 
 #define DIRECT_REG_RD(reg_addr) readl((void __iomem *)(reg_addr))
 
-<<<<<<< HEAD
-#define QED_COALESCE_MAX 0xFF
-#define QED_DEFAULT_RX_USECS 12
-=======
 #define DIRECT_REG_WR64(reg_addr, val) writeq((u64)val,	\
 					      (void __iomem *)(reg_addr))
 
 #define QED_COALESCE_MAX 0x1FF
 #define QED_DEFAULT_RX_USECS 12
 #define QED_DEFAULT_TX_USECS 48
->>>>>>> 24b8d41d
 
 /* forward */
 struct qed_dev;
@@ -669,72 +555,9 @@
 	u8 enable_dcqcn;
 };
 
-/* Most of the the parameters below are described in the FW iSCSI / TCP HSI */
-struct qed_iscsi_pf_params {
-	u64 glbl_q_params_addr;
-	u64 bdq_pbl_base_addr[2];
-	u32 max_cwnd;
-	u16 cq_num_entries;
-	u16 cmdq_num_entries;
-	u16 dup_ack_threshold;
-	u16 tx_sws_timer;
-	u16 min_rto;
-	u16 min_rto_rt;
-	u16 max_rto;
-
-	/* The following parameters are used during HW-init
-	 * and these parameters need to be passed as arguments
-	 * to update_pf_params routine invoked before slowpath start
-	 */
-	u16 num_cons;
-	u16 num_tasks;
-
-	/* The following parameters are used during protocol-init */
-	u16 half_way_close_timeout;
-	u16 bdq_xoff_threshold[2];
-	u16 bdq_xon_threshold[2];
-	u16 cmdq_xoff_threshold;
-	u16 cmdq_xon_threshold;
-	u16 rq_buffer_size;
-
-	u8 num_sq_pages_in_ring;
-	u8 num_r2tq_pages_in_ring;
-	u8 num_uhq_pages_in_ring;
-	u8 num_queues;
-	u8 log_page_size;
-	u8 rqe_log_size;
-	u8 max_fin_rt;
-	u8 gl_rq_pi;
-	u8 gl_cmd_pi;
-	u8 debug_mode;
-	u8 ll2_ooo_queue_id;
-	u8 ooo_enable;
-
-	u8 is_target;
-	u8 bdq_pbl_num_entries[2];
-};
-
-struct qed_rdma_pf_params {
-	/* Supplied to QED during resource allocation (may affect the ILT and
-	 * the doorbell BAR).
-	 */
-	u32 min_dpis;		/* number of requested DPIs */
-	u32 num_mrs;		/* number of requested memory regions */
-	u32 num_qps;		/* number of requested Queue Pairs */
-	u32 num_srqs;		/* number of requested SRQ */
-	u8 roce_edpm_mode;	/* see QED_ROCE_EDPM_MODE_ENABLE */
-	u8 gl_pi;		/* protocol index */
-
-	/* Will allocate rate limiters to be used with QPs */
-	u8 enable_dcqcn;
-};
-
 struct qed_pf_params {
 	struct qed_eth_pf_params eth_pf_params;
-<<<<<<< HEAD
-=======
 	struct qed_fcoe_pf_params fcoe_pf_params;
->>>>>>> 24b8d41d
 	struct qed_iscsi_pf_params iscsi_pf_params;
 	struct qed_rdma_pf_params rdma_pf_params;
 };
@@ -801,11 +624,6 @@
 #define QED_MFW_VERSION_3_OFFSET	24
 
 	u32		flash_size;
-<<<<<<< HEAD
-	u8		mf_mode;
-	bool		tx_switching;
-	bool		rdma_supported;
-=======
 	bool		b_arfs_capable;
 	bool		b_inter_pf_switch;
 	bool		tx_switching;
@@ -832,62 +650,17 @@
 	bool		geneve_enable;
 
 	u8		abs_pf_id;
->>>>>>> 24b8d41d
 };
 
 enum qed_sb_type {
 	QED_SB_TYPE_L2_QUEUE,
 	QED_SB_TYPE_CNQ,
-<<<<<<< HEAD
-=======
 	QED_SB_TYPE_STORAGE,
->>>>>>> 24b8d41d
 };
 
 enum qed_protocol {
 	QED_PROTOCOL_ETH,
 	QED_PROTOCOL_ISCSI,
-<<<<<<< HEAD
-};
-
-enum qed_link_mode_bits {
-	QED_LM_FIBRE_BIT = BIT(0),
-	QED_LM_Autoneg_BIT = BIT(1),
-	QED_LM_Asym_Pause_BIT = BIT(2),
-	QED_LM_Pause_BIT = BIT(3),
-	QED_LM_1000baseT_Half_BIT = BIT(4),
-	QED_LM_1000baseT_Full_BIT = BIT(5),
-	QED_LM_10000baseKR_Full_BIT = BIT(6),
-	QED_LM_25000baseKR_Full_BIT = BIT(7),
-	QED_LM_40000baseLR4_Full_BIT = BIT(8),
-	QED_LM_50000baseKR2_Full_BIT = BIT(9),
-	QED_LM_100000baseKR4_Full_BIT = BIT(10),
-	QED_LM_COUNT = 11
-};
-
-struct qed_link_params {
-	bool	link_up;
-
-#define QED_LINK_OVERRIDE_SPEED_AUTONEG         BIT(0)
-#define QED_LINK_OVERRIDE_SPEED_ADV_SPEEDS      BIT(1)
-#define QED_LINK_OVERRIDE_SPEED_FORCED_SPEED    BIT(2)
-#define QED_LINK_OVERRIDE_PAUSE_CONFIG          BIT(3)
-#define QED_LINK_OVERRIDE_LOOPBACK_MODE         BIT(4)
-	u32	override_flags;
-	bool	autoneg;
-	u32	adv_speeds;
-	u32	forced_speed;
-#define QED_LINK_PAUSE_AUTONEG_ENABLE           BIT(0)
-#define QED_LINK_PAUSE_RX_ENABLE                BIT(1)
-#define QED_LINK_PAUSE_TX_ENABLE                BIT(2)
-	u32	pause_config;
-#define QED_LINK_LOOPBACK_NONE                  BIT(0)
-#define QED_LINK_LOOPBACK_INT_PHY               BIT(1)
-#define QED_LINK_LOOPBACK_EXT_PHY               BIT(2)
-#define QED_LINK_LOOPBACK_EXT                   BIT(3)
-#define QED_LINK_LOOPBACK_MAC                   BIT(4)
-	u32	loopback_mode;
-=======
 	QED_PROTOCOL_FCOE,
 };
 
@@ -934,7 +707,6 @@
 
 	struct qed_link_eee_params		eee;
 	u32					fec;
->>>>>>> 24b8d41d
 };
 
 struct qed_link_output {
@@ -960,32 +732,12 @@
 	u32					active_fec;
 };
 
-<<<<<<< HEAD
-	/* In QED_LM_* defs */
-	u32	supported_caps;
-	u32	advertised_caps;
-	u32	lp_caps;
-
-	u32	speed;                  /* In Mb/s */
-	u8	duplex;                 /* In DUPLEX defs */
-	u8	port;                   /* In PORT defs */
-	bool	autoneg;
-	u32	pause_config;
-=======
 struct qed_probe_params {
 	enum qed_protocol protocol;
 	u32 dp_module;
 	u8 dp_level;
 	bool is_vf;
 	bool recov_in_prog;
->>>>>>> 24b8d41d
-};
-
-struct qed_probe_params {
-	enum qed_protocol protocol;
-	u32 dp_module;
-	u8 dp_level;
-	bool is_vf;
 };
 
 #define QED_DRV_VER_STR_SIZE 12
@@ -1093,44 +845,6 @@
 	int (*selftest_nvram) (struct qed_dev *cdev);
 };
 
-struct qed_selftest_ops {
-/**
- * @brief selftest_interrupt - Perform interrupt test
- *
- * @param cdev
- *
- * @return 0 on success, error otherwise.
- */
-	int (*selftest_interrupt)(struct qed_dev *cdev);
-
-/**
- * @brief selftest_memory - Perform memory test
- *
- * @param cdev
- *
- * @return 0 on success, error otherwise.
- */
-	int (*selftest_memory)(struct qed_dev *cdev);
-
-/**
- * @brief selftest_register - Perform register test
- *
- * @param cdev
- *
- * @return 0 on success, error otherwise.
- */
-	int (*selftest_register)(struct qed_dev *cdev);
-
-/**
- * @brief selftest_clock - Perform clock test
- *
- * @param cdev
- *
- * @return 0 on success, error otherwise.
- */
-	int (*selftest_clock)(struct qed_dev *cdev);
-};
-
 struct qed_common_ops {
 	struct qed_selftest_ops *selftest;
 
@@ -1161,33 +875,6 @@
 	int (*set_fp_int)(struct qed_dev *cdev, u16 cnt);
 
 	/* Fills `info' with pointers required for utilizing interrupts */
-<<<<<<< HEAD
-	int		(*get_fp_int)(struct qed_dev *cdev,
-				      struct qed_int_info *info);
-
-	u32		(*sb_init)(struct qed_dev *cdev,
-				   struct qed_sb_info *sb_info,
-				   void *sb_virt_addr,
-				   dma_addr_t sb_phy_addr,
-				   u16 sb_id,
-				   enum qed_sb_type type);
-
-	u32		(*sb_release)(struct qed_dev *cdev,
-				      struct qed_sb_info *sb_info,
-				      u16 sb_id);
-
-	void		(*simd_handler_config)(struct qed_dev *cdev,
-					       void *token,
-					       int index,
-					       void (*handler)(void *));
-
-	void		(*simd_handler_clean)(struct qed_dev *cdev,
-					      int index);
-
-	int (*dbg_all_data) (struct qed_dev *cdev, void *buffer);
-
-	int (*dbg_all_data_size) (struct qed_dev *cdev);
-=======
 	int (*get_fp_int)(struct qed_dev *cdev, struct qed_int_info *info);
 
 	u32 (*sb_init)(struct qed_dev *cdev,
@@ -1219,7 +906,6 @@
 
 	int (*report_fatal_error)(struct devlink *devlink,
 				  enum qed_hw_err_type err_type);
->>>>>>> 24b8d41d
 
 /**
  * @brief can_link_change - can the instance change the link or not
@@ -1269,25 +955,13 @@
 					 u8 dp_level);
 
 	int		(*chain_alloc)(struct qed_dev *cdev,
-<<<<<<< HEAD
-				       enum qed_chain_use_mode intended_use,
-				       enum qed_chain_mode mode,
-				       enum qed_chain_cnt_type cnt_type,
-				       u32 num_elems,
-				       size_t elem_size,
-				       struct qed_chain *p_chain);
-=======
 				       struct qed_chain *chain,
 				       struct qed_chain_init_params *params);
->>>>>>> 24b8d41d
 
 	void		(*chain_free)(struct qed_dev *cdev,
 				      struct qed_chain *p_chain);
 
 /**
-<<<<<<< HEAD
- * @brief get_coalesce - Get coalesce parameters in usec
-=======
  * @brief nvm_flash - Flash nvm data.
  *
  * @param cdev
@@ -1326,41 +1000,12 @@
 
 /**
  * @brief set_led - Configure LED mode
->>>>>>> 24b8d41d
- *
- * @param cdev
- * @param rx_coal - Rx coalesce value in usec
- * @param tx_coal - Tx coalesce value in usec
- *
- */
-	void (*get_coalesce)(struct qed_dev *cdev, u16 *rx_coal, u16 *tx_coal);
-
-/**
- * @brief set_coalesce - Configure Rx coalesce value in usec
- *
- * @param cdev
- * @param rx_coal - Rx coalesce value in usec
- * @param tx_coal - Tx coalesce value in usec
- * @param qid - Queue index
- * @param sb_id - Status Block Id
+ *
+ * @param cdev
+ * @param mode - LED mode
  *
  * @return 0 on success, error otherwise.
  */
-<<<<<<< HEAD
-	int (*set_coalesce)(struct qed_dev *cdev, u16 rx_coal, u16 tx_coal,
-			    u8 qid, u16 sb_id);
-
-/**
- * @brief set_led - Configure LED mode
- *
- * @param cdev
- * @param mode - LED mode
- *
- * @return 0 on success, error otherwise.
- */
-	int (*set_led)(struct qed_dev *cdev,
-		       enum qed_led_mode mode);
-=======
 	int (*set_led)(struct qed_dev *cdev,
 		       enum qed_led_mode mode);
 
@@ -1503,7 +1148,6 @@
 	struct devlink* (*devlink_register)(struct qed_dev *cdev);
 
 	void (*devlink_unregister)(struct devlink *devlink);
->>>>>>> 24b8d41d
 };
 
 #define MASK_FIELD(_name, _value) \
@@ -1639,14 +1283,6 @@
 	u64	rx_256_to_511_byte_packets;
 	u64	rx_512_to_1023_byte_packets;
 	u64	rx_1024_to_1518_byte_packets;
-<<<<<<< HEAD
-	u64	rx_1519_to_1522_byte_packets;
-	u64	rx_1519_to_2047_byte_packets;
-	u64	rx_2048_to_4095_byte_packets;
-	u64	rx_4096_to_9216_byte_packets;
-	u64	rx_9217_to_16383_byte_packets;
-=======
->>>>>>> 24b8d41d
 	u64	rx_crc_errors;
 	u64	rx_mac_crtl_frames;
 	u64	rx_pause_frames;
