--- conflicted
+++ resolved
@@ -17,13 +17,6 @@
 	size_t iov_len;
 };
 
-<<<<<<< HEAD
-enum {
-	ITER_IOVEC = 0,
-	ITER_KVEC = 2,
-	ITER_BVEC = 4,
-	ITER_PIPE = 8,
-=======
 enum iter_type {
 	/* iter types */
 	ITER_IOVEC = 4,
@@ -31,7 +24,6 @@
 	ITER_BVEC = 16,
 	ITER_PIPE = 32,
 	ITER_DISCARD = 64,
->>>>>>> 24b8d41d
 };
 
 struct iov_iter {
@@ -51,14 +43,10 @@
 	};
 	union {
 		unsigned long nr_segs;
-<<<<<<< HEAD
-		int idx;
-=======
 		struct {
 			unsigned int head;
 			unsigned int start_head;
 		};
->>>>>>> 24b8d41d
 	};
 };
 
@@ -123,18 +111,6 @@
 	};
 }
 
-<<<<<<< HEAD
-#define iov_for_each(iov, iter, start)				\
-	if (!((start).type & (ITER_BVEC | ITER_PIPE)))		\
-	for (iter = (start);					\
-	     (iter).count &&					\
-	     ((iov = iov_iter_iovec(&(iter))), 1);		\
-	     iov_iter_advance(&(iter), (iov).iov_len))
-
-unsigned long iov_shorten(struct iovec *iov, unsigned long nr_segs, size_t to);
-
-=======
->>>>>>> 24b8d41d
 size_t iov_iter_copy_from_user_atomic(struct page *page,
 		struct iov_iter *i, unsigned long offset, size_t bytes);
 void iov_iter_advance(struct iov_iter *i, size_t bytes);
@@ -242,14 +218,9 @@
 			unsigned long nr_segs, size_t count);
 void iov_iter_bvec(struct iov_iter *i, unsigned int direction, const struct bio_vec *bvec,
 			unsigned long nr_segs, size_t count);
-<<<<<<< HEAD
-void iov_iter_pipe(struct iov_iter *i, int direction, struct pipe_inode_info *pipe,
-			size_t count);
-=======
 void iov_iter_pipe(struct iov_iter *i, unsigned int direction, struct pipe_inode_info *pipe,
 			size_t count);
 void iov_iter_discard(struct iov_iter *i, unsigned int direction, size_t count);
->>>>>>> 24b8d41d
 ssize_t iov_iter_get_pages(struct iov_iter *i, struct page **pages,
 			size_t maxsize, unsigned maxpages, size_t *start);
 ssize_t iov_iter_get_pages_alloc(struct iov_iter *i, struct page ***pages,
@@ -263,22 +234,6 @@
 	return i->count;
 }
 
-<<<<<<< HEAD
-static inline bool iter_is_iovec(const struct iov_iter *i)
-{
-	return !(i->type & (ITER_BVEC | ITER_KVEC | ITER_PIPE));
-}
-
-/*
- * Get one of READ or WRITE out of iter->type without any other flags OR'd in
- * with it.
- *
- * The ?: is just for type safety.
- */
-#define iov_iter_rw(i) ((0 ? (struct iov_iter *)0 : (i))->type & RW_MASK)
-
-=======
->>>>>>> 24b8d41d
 /*
  * Cap the iov_iter by given limit; note that the second argument is
  * *not* the new size - it's upper limit for such.  Passing it a value
