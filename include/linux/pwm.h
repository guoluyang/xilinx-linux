/* SPDX-License-Identifier: GPL-2.0 */
#ifndef __LINUX_PWM_H
#define __LINUX_PWM_H

#include <linux/err.h>
#include <linux/mutex.h>
#include <linux/of.h>

struct pwm_chip;

/**
 * enum pwm_unit - the time unit in wich the pwm arguments are expressed.
 * @PWM_UNIT_SEC:  the pwm_args members are specified in seconds
 * @PWM_UNIT_MSEC: the pwm_args members are specified in miliseconds
 * @PWM_UNIT_USEC: the pwm_args members are specified in microseconds
 * @PWM_UNIT_NSEC: the pwm_args members are specified in nanoseconds
 * @PWM_UNIT_PSEC: the pwm_args members are specified in picoseconds
 */

enum pwm_time_unit {
	PWM_UNIT_SEC = 1,
	PWM_UNIT_MSEC,
	PWM_UNIT_USEC,
	PWM_UNIT_NSEC,
	PWM_UNIT_PSEC,
};

/**
 * enum pwm_polarity - polarity of a PWM signal
 * @PWM_POLARITY_NORMAL: a high signal for the duration of the duty-
 * cycle, followed by a low signal for the remainder of the pulse
 * period
 * @PWM_POLARITY_INVERSED: a low signal for the duration of the duty-
 * cycle, followed by a high signal for the remainder of the pulse
 * period
 */
enum pwm_polarity {
	PWM_POLARITY_NORMAL,
	PWM_POLARITY_INVERSED,
};

/**
 * struct pwm_args - board-dependent PWM arguments
 * @period: reference period
 * @polarity: reference polarity
 * @phase: reference phase
 * @time_unit: refference time unit
 *
 * This structure describes board-dependent arguments attached to a PWM
 * device. These arguments are usually retrieved from the PWM lookup table or
 * device tree.
 *
 * Do not confuse this with the PWM state: PWM arguments represent the initial
 * configuration that users want to use on this PWM device rather than the
 * current PWM hardware state.
 */
struct pwm_args {
	u64 period;
	u64 phase;
	enum pwm_polarity polarity;
	enum pwm_time_unit time_unit;
};

enum {
	PWMF_REQUESTED = 1 << 0,
	PWMF_EXPORTED = 1 << 1,
};

/*
 * struct pwm_state - state of a PWM channel
 * @period: PWM period (with the time unit expressed in ->time_unit)
 * @duty_cycle: PWM duty cycle (with the time unit expressed in ->time_unit)
 * @phase: PWM phase (with the time unit expressed in ->time_unit)
 * @polarity: PWM polarity
 * @time_unit: PWM time unit
 * @enabled: PWM enabled status
 * @usage_power: If set, the PWM driver is only required to maintain the power
 *               output but has more freedom regarding signal form.
 *               If supported, the signal can be optimized, for example to
 *               improve EMI by phase shifting individual channels.
 */
struct pwm_state {
	u64 period;
	u64 duty_cycle;
	u64 phase;
	enum pwm_polarity polarity;
	enum pwm_time_unit time_unit;
	bool enabled;
	bool usage_power;
};

/**
 * struct pwm_device - PWM channel object
 * @label: name of the PWM device
 * @flags: flags associated with the PWM device
 * @hwpwm: per-chip relative index of the PWM device
 * @pwm: global index of the PWM device
 * @chip: PWM chip providing this PWM device
 * @chip_data: chip-private data associated with the PWM device
 * @args: PWM arguments
 * @state: last applied state
 * @last: last implemented state (for PWM_DEBUG)
 */
struct pwm_device {
	const char *label;
	unsigned long flags;
	unsigned int hwpwm;
	unsigned int pwm;
	struct pwm_chip *chip;
	void *chip_data;

	struct pwm_args args;
	struct pwm_state state;
	struct pwm_state last;
};

/**
 * pwm_get_state() - retrieve the current PWM state
 * @pwm: PWM device
 * @state: state to fill with the current PWM state
 *
 * The returned PWM state represents the state that was applied by a previous call to
 * pwm_apply_state(). Drivers may have to slightly tweak that state before programming it to
 * hardware. If pwm_apply_state() was never called, this returns either the current hardware
 * state (if supported) or the default settings.
 */
static inline void pwm_get_state(const struct pwm_device *pwm,
				 struct pwm_state *state)
{
	*state = pwm->state;
}

static inline bool pwm_is_enabled(const struct pwm_device *pwm)
{
	struct pwm_state state;

	pwm_get_state(pwm, &state);

	return state.enabled;
}

static inline void pwm_set_period(struct pwm_device *pwm, u64 period)
{
	if (pwm)
		pwm->state.period = period;
}

static inline u64 pwm_get_period(const struct pwm_device *pwm)
{
	struct pwm_state state;

	pwm_get_state(pwm, &state);

	return state.period;
}

static inline void pwm_set_duty_cycle(struct pwm_device *pwm, unsigned int duty)
{
	if (pwm)
		pwm->state.duty_cycle = duty;
}

static inline u64 pwm_get_duty_cycle(const struct pwm_device *pwm)
{
	struct pwm_state state;

	pwm_get_state(pwm, &state);

	return state.duty_cycle;
}

static inline void pwm_set_phase(struct pwm_device *pwm, u64 phase)
{
	if (pwm)
		pwm->state.phase = phase;
}

static inline u64 pwm_get_phase(const struct pwm_device *pwm)
{
	struct pwm_state state;

	pwm_get_state(pwm, &state);

	return state.phase;
}

static inline int pwm_set_time_unit(struct pwm_device *pwm,
				    enum pwm_time_unit time_unit)
{
	if (!pwm || time_unit < PWM_UNIT_SEC || time_unit > PWM_UNIT_PSEC)
		return -EINVAL;

	pwm->state.time_unit = time_unit;

	return 0;
}

static inline enum pwm_time_unit pwm_get_time_unit(const struct pwm_device *pwm)
{
	struct pwm_state state;

	pwm_get_state(pwm, &state);

	return state.time_unit;
}

static inline enum pwm_polarity pwm_get_polarity(const struct pwm_device *pwm)
{
	struct pwm_state state;

	pwm_get_state(pwm, &state);

	return state.polarity;
}

static inline void pwm_get_args(const struct pwm_device *pwm,
				struct pwm_args *args)
{
	*args = pwm->args;
}

/**
 * pwm_init_state() - prepare a new state to be applied with pwm_apply_state()
 * @pwm: PWM device
 * @state: state to fill with the prepared PWM state
 *
 * This functions prepares a state that can later be tweaked and applied
 * to the PWM device with pwm_apply_state(). This is a convenient function
 * that first retrieves the current PWM state and the replaces the period
 * and polarity fields with the reference values defined in pwm->args.
 * Once the function returns, you can adjust the ->enabled and ->duty_cycle
 * fields according to your needs before calling pwm_apply_state().
 *
 * ->duty_cycle is initially set to zero to avoid cases where the current
 * ->duty_cycle value exceed the pwm_args->period one, which would trigger
 * an error if the user calls pwm_apply_state() without adjusting ->duty_cycle
 * first.
 * ->time_unit is initially set to PWM_UNIT_NSEC to align all the previous
 * drivers that presume the pwm_state arguments time unit is nanoseconds.
 */
static inline void pwm_init_state(const struct pwm_device *pwm,
				  struct pwm_state *state)
{
	struct pwm_args args;

	/* First get the current state. */
	pwm_get_state(pwm, state);

	/* Then fill it with the reference config */
	pwm_get_args(pwm, &args);

	state->period = args.period;
	state->polarity = args.polarity;
	state->duty_cycle = 0;
	state->phase = 0;
	/* Set the default time unit to nsec ensuring backward compatibility */
	state->time_unit = PWM_UNIT_NSEC;
	state->usage_power = false;
}

/**
 * pwm_get_relative_duty_cycle() - Get a relative duty cycle value
 * @state: PWM state to extract the duty cycle from
 * @scale: target scale of the relative duty cycle
 *
 * This functions converts the absolute duty cycle stored in @state (expressed
 * in nanosecond) into a value relative to the period.
 *
 * For example if you want to get the duty_cycle expressed in percent, call:
 *
 * pwm_get_state(pwm, &state);
 * duty = pwm_get_relative_duty_cycle(&state, 100);
 */
static inline unsigned int
pwm_get_relative_duty_cycle(const struct pwm_state *state, unsigned int scale)
{
	if (!state->period)
		return 0;

	return DIV_ROUND_CLOSEST_ULL((u64)state->duty_cycle * scale,
				     state->period);
}

/**
 * pwm_set_relative_duty_cycle() - Set a relative duty cycle value
 * @state: PWM state to fill
 * @duty_cycle: relative duty cycle value
 * @scale: scale in which @duty_cycle is expressed
 *
 * This functions converts a relative into an absolute duty cycle (expressed
 * in nanoseconds), and puts the result in state->duty_cycle.
 *
 * For example if you want to configure a 50% duty cycle, call:
 *
 * pwm_init_state(pwm, &state);
 * pwm_set_relative_duty_cycle(&state, 50, 100);
 * pwm_apply_state(pwm, &state);
 *
 * This functions returns -EINVAL if @duty_cycle and/or @scale are
 * inconsistent (@scale == 0 or @duty_cycle > @scale).
 */
static inline int
pwm_set_relative_duty_cycle(struct pwm_state *state, unsigned int duty_cycle,
			    unsigned int scale)
{
	if (!scale || duty_cycle > scale)
		return -EINVAL;

	state->duty_cycle = DIV_ROUND_CLOSEST_ULL((u64)duty_cycle *
						  state->period,
						  scale);

	return 0;
}

/**
 * struct pwm_capture - PWM capture data
 * @period: period of the PWM signal (in nanoseconds)
 * @duty_cycle: duty cycle of the PWM signal (in nanoseconds)
 */
struct pwm_capture {
	unsigned int period;
	unsigned int duty_cycle;
};

/**
 * struct pwm_ops - PWM controller operations
 * @request: optional hook for requesting a PWM
 * @free: optional hook for freeing a PWM
 * @capture: capture and report PWM signal
 * @apply: atomically apply a new PWM config
 * @get_state: get the current PWM state. This function is only
 *	       called once per PWM device when the PWM chip is
 *	       registered.
 * @owner: helps prevent removal of modules exporting active PWMs
 */
struct pwm_ops {
	int (*request)(struct pwm_chip *chip, struct pwm_device *pwm);
	void (*free)(struct pwm_chip *chip, struct pwm_device *pwm);
	int (*capture)(struct pwm_chip *chip, struct pwm_device *pwm,
		       struct pwm_capture *result, unsigned long timeout);
	int (*apply)(struct pwm_chip *chip, struct pwm_device *pwm,
		     const struct pwm_state *state);
	void (*get_state)(struct pwm_chip *chip, struct pwm_device *pwm,
			  struct pwm_state *state);
	struct module *owner;
};

/**
 * struct pwm_chip - abstract a PWM controller
 * @dev: device providing the PWMs
 * @ops: callbacks for this PWM controller
 * @base: number of first PWM controlled by this chip
 * @npwm: number of PWMs controlled by this chip
 * @of_xlate: request a PWM device given a device tree PWM specifier
 * @of_pwm_n_cells: number of cells expected in the device tree PWM specifier
 * @list: list node for internal use
 * @pwms: array of PWM devices allocated by the framework
 */
struct pwm_chip {
	struct device *dev;
	const struct pwm_ops *ops;
	int base;
	unsigned int npwm;

	struct pwm_device * (*of_xlate)(struct pwm_chip *pc,
					const struct of_phandle_args *args);
	unsigned int of_pwm_n_cells;

	/* only used internally by the PWM framework */
	struct list_head list;
	struct pwm_device *pwms;
};

<<<<<<< HEAD
/**
 * struct pwm_capture - PWM capture data
 * @period: period of the PWM signal (in nanoseconds)
 * @duty_cycle: duty cycle of the PWM signal (in nanoseconds)
 */
struct pwm_capture {
	u64 period;
	u64 duty_cycle;
	u64 phase;
	enum pwm_time_unit time_unit;
};

=======
>>>>>>> cb1f2dbc
#if IS_ENABLED(CONFIG_PWM)
/* PWM user APIs */
struct pwm_device *pwm_request(int pwm_id, const char *label);
void pwm_free(struct pwm_device *pwm);
int pwm_apply_state(struct pwm_device *pwm, const struct pwm_state *state);
int pwm_adjust_config(struct pwm_device *pwm);

/**
 * pwm_config() - change a PWM device configuration
 * @pwm: PWM device
 * @duty_ns: "on" time (in nanoseconds)
 * @period_ns: duration (in nanoseconds) of one cycle
 *
 * Returns: 0 on success or a negative error code on failure.
 */
static inline int pwm_config(struct pwm_device *pwm, u64 duty_ns,
			     u64 period_ns)
{
	struct pwm_state state;

	if (!pwm)
		return -EINVAL;

	if (duty_ns < 0 || period_ns < 0)
		return -EINVAL;

	pwm_get_state(pwm, &state);
	if (state.duty_cycle == duty_ns && state.period == period_ns)
		return 0;

	state.duty_cycle = duty_ns;
	state.period = period_ns;
	state.time_unit = PWM_UNIT_NSEC;
	return pwm_apply_state(pwm, &state);
}

/**
 * pwm_enable() - start a PWM output toggling
 * @pwm: PWM device
 *
 * Returns: 0 on success or a negative error code on failure.
 */
static inline int pwm_enable(struct pwm_device *pwm)
{
	struct pwm_state state;

	if (!pwm)
		return -EINVAL;

	pwm_get_state(pwm, &state);
	if (state.enabled)
		return 0;

	state.enabled = true;
	return pwm_apply_state(pwm, &state);
}

/**
 * pwm_disable() - stop a PWM output toggling
 * @pwm: PWM device
 */
static inline void pwm_disable(struct pwm_device *pwm)
{
	struct pwm_state state;

	if (!pwm)
		return;

	pwm_get_state(pwm, &state);
	if (!state.enabled)
		return;

	state.enabled = false;
	pwm_apply_state(pwm, &state);
}

/* PWM provider APIs */
int pwm_capture(struct pwm_device *pwm, struct pwm_capture *result,
		unsigned long timeout);
int pwm_set_chip_data(struct pwm_device *pwm, void *data);
void *pwm_get_chip_data(struct pwm_device *pwm);

int pwmchip_add(struct pwm_chip *chip);
void pwmchip_remove(struct pwm_chip *chip);

int devm_pwmchip_add(struct device *dev, struct pwm_chip *chip);

struct pwm_device *pwm_request_from_chip(struct pwm_chip *chip,
					 unsigned int index,
					 const char *label);

struct pwm_device *of_pwm_xlate_with_flags(struct pwm_chip *pc,
		const struct of_phandle_args *args);
struct pwm_device *of_pwm_single_xlate(struct pwm_chip *pc,
				       const struct of_phandle_args *args);

struct pwm_device *pwm_get(struct device *dev, const char *con_id);
void pwm_put(struct pwm_device *pwm);

struct pwm_device *devm_pwm_get(struct device *dev, const char *con_id);
struct pwm_device *devm_fwnode_pwm_get(struct device *dev,
				       struct fwnode_handle *fwnode,
				       const char *con_id);
#else
static inline struct pwm_device *pwm_request(int pwm_id, const char *label)
{
	might_sleep();
	return ERR_PTR(-ENODEV);
}

static inline void pwm_free(struct pwm_device *pwm)
{
	might_sleep();
}

static inline int pwm_apply_state(struct pwm_device *pwm,
				  const struct pwm_state *state)
{
	might_sleep();
	return -ENOTSUPP;
}

static inline int pwm_adjust_config(struct pwm_device *pwm)
{
	return -ENOTSUPP;
}

static inline int pwm_config(struct pwm_device *pwm, u64 duty_ns,
			     u64 period_ns)
{
	might_sleep();
	return -EINVAL;
}

static inline int pwm_capture(struct pwm_device *pwm,
			      struct pwm_capture *result,
			      unsigned long timeout)
{
	return -EINVAL;
}

static inline int pwm_enable(struct pwm_device *pwm)
{
	might_sleep();
	return -EINVAL;
}

static inline void pwm_disable(struct pwm_device *pwm)
{
	might_sleep();
}

static inline int pwm_set_chip_data(struct pwm_device *pwm, void *data)
{
	return -EINVAL;
}

static inline void *pwm_get_chip_data(struct pwm_device *pwm)
{
	return NULL;
}

static inline int pwmchip_add(struct pwm_chip *chip)
{
	return -EINVAL;
}

static inline int pwmchip_remove(struct pwm_chip *chip)
{
	return -EINVAL;
}

static inline struct pwm_device *pwm_request_from_chip(struct pwm_chip *chip,
						       unsigned int index,
						       const char *label)
{
	might_sleep();
	return ERR_PTR(-ENODEV);
}

static inline struct pwm_device *pwm_get(struct device *dev,
					 const char *consumer)
{
	might_sleep();
	return ERR_PTR(-ENODEV);
}

static inline void pwm_put(struct pwm_device *pwm)
{
	might_sleep();
}

static inline struct pwm_device *devm_pwm_get(struct device *dev,
					      const char *consumer)
{
	might_sleep();
	return ERR_PTR(-ENODEV);
}

static inline struct pwm_device *
devm_fwnode_pwm_get(struct device *dev, struct fwnode_handle *fwnode,
		    const char *con_id)
{
	might_sleep();
	return ERR_PTR(-ENODEV);
}
#endif

static inline void pwm_apply_args(struct pwm_device *pwm)
{
	struct pwm_state state = { };

	/*
	 * PWM users calling pwm_apply_args() expect to have a fresh config
	 * where the polarity and period are set according to pwm_args info.
	 * The problem is, polarity can only be changed when the PWM is
	 * disabled.
	 *
	 * PWM drivers supporting hardware readout may declare the PWM device
	 * as enabled, and prevent polarity setting, which changes from the
	 * existing behavior, where all PWM devices are declared as disabled
	 * at startup (even if they are actually enabled), thus authorizing
	 * polarity setting.
	 *
	 * To fulfill this requirement, we apply a new state which disables
	 * the PWM device and set the reference period and polarity config.
	 *
	 * Note that PWM users requiring a smooth handover between the
	 * bootloader and the kernel (like critical regulators controlled by
	 * PWM devices) will have to switch to the atomic API and avoid calling
	 * pwm_apply_args().
	 */

	state.enabled = false;
	state.polarity = pwm->args.polarity;
	state.period = pwm->args.period;
	state.phase = pwm->args.phase;
	state.time_unit = pwm->args.time_unit;
	state.usage_power = false;

	pwm_apply_state(pwm, &state);
}

struct pwm_lookup {
	struct list_head list;
	const char *provider;
	unsigned int index;
	const char *dev_id;
	const char *con_id;
	unsigned int period;
	enum pwm_polarity polarity;
	const char *module; /* optional, may be NULL */
};

#define PWM_LOOKUP_WITH_MODULE(_provider, _index, _dev_id, _con_id,	\
			       _period, _polarity, _module)		\
	{								\
		.provider = _provider,					\
		.index = _index,					\
		.dev_id = _dev_id,					\
		.con_id = _con_id,					\
		.period = _period,					\
		.polarity = _polarity,					\
		.module = _module,					\
	}

#define PWM_LOOKUP(_provider, _index, _dev_id, _con_id, _period, _polarity) \
	PWM_LOOKUP_WITH_MODULE(_provider, _index, _dev_id, _con_id, _period, \
			       _polarity, NULL)

#if IS_ENABLED(CONFIG_PWM)
void pwm_add_table(struct pwm_lookup *table, size_t num);
void pwm_remove_table(struct pwm_lookup *table, size_t num);
#else
static inline void pwm_add_table(struct pwm_lookup *table, size_t num)
{
}

static inline void pwm_remove_table(struct pwm_lookup *table, size_t num)
{
}
#endif

#ifdef CONFIG_PWM_SYSFS
void pwmchip_sysfs_export(struct pwm_chip *chip);
void pwmchip_sysfs_unexport(struct pwm_chip *chip);
#else
static inline void pwmchip_sysfs_export(struct pwm_chip *chip)
{
}

static inline void pwmchip_sysfs_unexport(struct pwm_chip *chip)
{
}
#endif /* CONFIG_PWM_SYSFS */

#endif /* __LINUX_PWM_H */<|MERGE_RESOLUTION|>--- conflicted
+++ resolved
@@ -7,23 +7,6 @@
 #include <linux/of.h>
 
 struct pwm_chip;
-
-/**
- * enum pwm_unit - the time unit in wich the pwm arguments are expressed.
- * @PWM_UNIT_SEC:  the pwm_args members are specified in seconds
- * @PWM_UNIT_MSEC: the pwm_args members are specified in miliseconds
- * @PWM_UNIT_USEC: the pwm_args members are specified in microseconds
- * @PWM_UNIT_NSEC: the pwm_args members are specified in nanoseconds
- * @PWM_UNIT_PSEC: the pwm_args members are specified in picoseconds
- */
-
-enum pwm_time_unit {
-	PWM_UNIT_SEC = 1,
-	PWM_UNIT_MSEC,
-	PWM_UNIT_USEC,
-	PWM_UNIT_NSEC,
-	PWM_UNIT_PSEC,
-};
 
 /**
  * enum pwm_polarity - polarity of a PWM signal
@@ -43,8 +26,6 @@
  * struct pwm_args - board-dependent PWM arguments
  * @period: reference period
  * @polarity: reference polarity
- * @phase: reference phase
- * @time_unit: refference time unit
  *
  * This structure describes board-dependent arguments attached to a PWM
  * device. These arguments are usually retrieved from the PWM lookup table or
@@ -56,9 +37,7 @@
  */
 struct pwm_args {
 	u64 period;
-	u64 phase;
 	enum pwm_polarity polarity;
-	enum pwm_time_unit time_unit;
 };
 
 enum {
@@ -68,11 +47,9 @@
 
 /*
  * struct pwm_state - state of a PWM channel
- * @period: PWM period (with the time unit expressed in ->time_unit)
- * @duty_cycle: PWM duty cycle (with the time unit expressed in ->time_unit)
- * @phase: PWM phase (with the time unit expressed in ->time_unit)
+ * @period: PWM period (in nanoseconds)
+ * @duty_cycle: PWM duty cycle (in nanoseconds)
  * @polarity: PWM polarity
- * @time_unit: PWM time unit
  * @enabled: PWM enabled status
  * @usage_power: If set, the PWM driver is only required to maintain the power
  *               output but has more freedom regarding signal form.
@@ -82,9 +59,7 @@
 struct pwm_state {
 	u64 period;
 	u64 duty_cycle;
-	u64 phase;
 	enum pwm_polarity polarity;
-	enum pwm_time_unit time_unit;
 	bool enabled;
 	bool usage_power;
 };
@@ -169,41 +144,6 @@
 	return state.duty_cycle;
 }
 
-static inline void pwm_set_phase(struct pwm_device *pwm, u64 phase)
-{
-	if (pwm)
-		pwm->state.phase = phase;
-}
-
-static inline u64 pwm_get_phase(const struct pwm_device *pwm)
-{
-	struct pwm_state state;
-
-	pwm_get_state(pwm, &state);
-
-	return state.phase;
-}
-
-static inline int pwm_set_time_unit(struct pwm_device *pwm,
-				    enum pwm_time_unit time_unit)
-{
-	if (!pwm || time_unit < PWM_UNIT_SEC || time_unit > PWM_UNIT_PSEC)
-		return -EINVAL;
-
-	pwm->state.time_unit = time_unit;
-
-	return 0;
-}
-
-static inline enum pwm_time_unit pwm_get_time_unit(const struct pwm_device *pwm)
-{
-	struct pwm_state state;
-
-	pwm_get_state(pwm, &state);
-
-	return state.time_unit;
-}
-
 static inline enum pwm_polarity pwm_get_polarity(const struct pwm_device *pwm)
 {
 	struct pwm_state state;
@@ -235,8 +175,6 @@
  * ->duty_cycle value exceed the pwm_args->period one, which would trigger
  * an error if the user calls pwm_apply_state() without adjusting ->duty_cycle
  * first.
- * ->time_unit is initially set to PWM_UNIT_NSEC to align all the previous
- * drivers that presume the pwm_state arguments time unit is nanoseconds.
  */
 static inline void pwm_init_state(const struct pwm_device *pwm,
 				  struct pwm_state *state)
@@ -252,9 +190,6 @@
 	state->period = args.period;
 	state->polarity = args.polarity;
 	state->duty_cycle = 0;
-	state->phase = 0;
-	/* Set the default time unit to nsec ensuring backward compatibility */
-	state->time_unit = PWM_UNIT_NSEC;
 	state->usage_power = false;
 }
 
@@ -372,21 +307,6 @@
 	struct pwm_device *pwms;
 };
 
-<<<<<<< HEAD
-/**
- * struct pwm_capture - PWM capture data
- * @period: period of the PWM signal (in nanoseconds)
- * @duty_cycle: duty cycle of the PWM signal (in nanoseconds)
- */
-struct pwm_capture {
-	u64 period;
-	u64 duty_cycle;
-	u64 phase;
-	enum pwm_time_unit time_unit;
-};
-
-=======
->>>>>>> cb1f2dbc
 #if IS_ENABLED(CONFIG_PWM)
 /* PWM user APIs */
 struct pwm_device *pwm_request(int pwm_id, const char *label);
@@ -402,8 +322,8 @@
  *
  * Returns: 0 on success or a negative error code on failure.
  */
-static inline int pwm_config(struct pwm_device *pwm, u64 duty_ns,
-			     u64 period_ns)
+static inline int pwm_config(struct pwm_device *pwm, int duty_ns,
+			     int period_ns)
 {
 	struct pwm_state state;
 
@@ -419,7 +339,6 @@
 
 	state.duty_cycle = duty_ns;
 	state.period = period_ns;
-	state.time_unit = PWM_UNIT_NSEC;
 	return pwm_apply_state(pwm, &state);
 }
 
@@ -514,8 +433,8 @@
 	return -ENOTSUPP;
 }
 
-static inline int pwm_config(struct pwm_device *pwm, u64 duty_ns,
-			     u64 period_ns)
+static inline int pwm_config(struct pwm_device *pwm, int duty_ns,
+			     int period_ns)
 {
 	might_sleep();
 	return -EINVAL;
@@ -623,8 +542,6 @@
 	state.enabled = false;
 	state.polarity = pwm->args.polarity;
 	state.period = pwm->args.period;
-	state.phase = pwm->args.phase;
-	state.time_unit = pwm->args.time_unit;
 	state.usage_power = false;
 
 	pwm_apply_state(pwm, &state);
