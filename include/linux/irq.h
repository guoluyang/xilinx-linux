/* SPDX-License-Identifier: GPL-2.0 */
#ifndef _LINUX_IRQ_H
#define _LINUX_IRQ_H

/*
 * Please do not include this file in generic code.  There is currently
 * no requirement for any architecture to implement anything held
 * within this file.
 *
 * Thanks. --rmk
 */

#include <linux/cache.h>
#include <linux/spinlock.h>
#include <linux/cpumask.h>
#include <linux/irqhandler.h>
#include <linux/irqreturn.h>
#include <linux/irqnr.h>
#include <linux/topology.h>
#include <linux/io.h>
#include <linux/slab.h>

#include <asm/irq.h>
#include <asm/ptrace.h>
#include <asm/irq_regs.h>

struct seq_file;
struct module;
struct msi_msg;
struct irq_affinity_desc;
enum irqchip_irq_state;

/*
 * IRQ line status.
 *
 * Bits 0-7 are the same as the IRQF_* bits in linux/interrupt.h
 *
 * IRQ_TYPE_NONE		- default, unspecified type
 * IRQ_TYPE_EDGE_RISING		- rising edge triggered
 * IRQ_TYPE_EDGE_FALLING	- falling edge triggered
 * IRQ_TYPE_EDGE_BOTH		- rising and falling edge triggered
 * IRQ_TYPE_LEVEL_HIGH		- high level triggered
 * IRQ_TYPE_LEVEL_LOW		- low level triggered
 * IRQ_TYPE_LEVEL_MASK		- Mask to filter out the level bits
 * IRQ_TYPE_SENSE_MASK		- Mask for all the above bits
 * IRQ_TYPE_DEFAULT		- For use by some PICs to ask irq_set_type
 *				  to setup the HW to a sane default (used
 *                                by irqdomain map() callbacks to synchronize
 *                                the HW state and SW flags for a newly
 *                                allocated descriptor).
 *
 * IRQ_TYPE_PROBE		- Special flag for probing in progress
 *
 * Bits which can be modified via irq_set/clear/modify_status_flags()
 * IRQ_LEVEL			- Interrupt is level type. Will be also
 *				  updated in the code when the above trigger
 *				  bits are modified via irq_set_irq_type()
 * IRQ_PER_CPU			- Mark an interrupt PER_CPU. Will protect
 *				  it from affinity setting
 * IRQ_NOPROBE			- Interrupt cannot be probed by autoprobing
 * IRQ_NOREQUEST		- Interrupt cannot be requested via
 *				  request_irq()
 * IRQ_NOTHREAD			- Interrupt cannot be threaded
 * IRQ_NOAUTOEN			- Interrupt is not automatically enabled in
 *				  request/setup_irq()
 * IRQ_NO_BALANCING		- Interrupt cannot be balanced (affinity set)
 * IRQ_MOVE_PCNTXT		- Interrupt can be migrated from process context
 * IRQ_NESTED_THREAD		- Interrupt nests into another thread
 * IRQ_PER_CPU_DEVID		- Dev_id is a per-cpu variable
 * IRQ_IS_POLLED		- Always polled by another interrupt. Exclude
 *				  it from the spurious interrupt detection
 *				  mechanism and from core side polling.
 * IRQ_DISABLE_UNLAZY		- Disable lazy irq disable
 * IRQ_HIDDEN			- Don't show up in /proc/interrupts
 */
enum {
	IRQ_TYPE_NONE		= 0x00000000,
	IRQ_TYPE_EDGE_RISING	= 0x00000001,
	IRQ_TYPE_EDGE_FALLING	= 0x00000002,
	IRQ_TYPE_EDGE_BOTH	= (IRQ_TYPE_EDGE_FALLING | IRQ_TYPE_EDGE_RISING),
	IRQ_TYPE_LEVEL_HIGH	= 0x00000004,
	IRQ_TYPE_LEVEL_LOW	= 0x00000008,
	IRQ_TYPE_LEVEL_MASK	= (IRQ_TYPE_LEVEL_LOW | IRQ_TYPE_LEVEL_HIGH),
	IRQ_TYPE_SENSE_MASK	= 0x0000000f,
	IRQ_TYPE_DEFAULT	= IRQ_TYPE_SENSE_MASK,

	IRQ_TYPE_PROBE		= 0x00000010,

	IRQ_LEVEL		= (1 <<  8),
	IRQ_PER_CPU		= (1 <<  9),
	IRQ_NOPROBE		= (1 << 10),
	IRQ_NOREQUEST		= (1 << 11),
	IRQ_NOAUTOEN		= (1 << 12),
	IRQ_NO_BALANCING	= (1 << 13),
	IRQ_MOVE_PCNTXT		= (1 << 14),
	IRQ_NESTED_THREAD	= (1 << 15),
	IRQ_NOTHREAD		= (1 << 16),
	IRQ_PER_CPU_DEVID	= (1 << 17),
	IRQ_IS_POLLED		= (1 << 18),
	IRQ_DISABLE_UNLAZY	= (1 << 19),
	IRQ_HIDDEN		= (1 << 20),
};

#define IRQF_MODIFY_MASK	\
	(IRQ_TYPE_SENSE_MASK | IRQ_NOPROBE | IRQ_NOREQUEST | \
	 IRQ_NOAUTOEN | IRQ_MOVE_PCNTXT | IRQ_LEVEL | IRQ_NO_BALANCING | \
	 IRQ_PER_CPU | IRQ_NESTED_THREAD | IRQ_NOTHREAD | IRQ_PER_CPU_DEVID | \
	 IRQ_IS_POLLED | IRQ_DISABLE_UNLAZY | IRQ_HIDDEN)

#define IRQ_NO_BALANCING_MASK	(IRQ_PER_CPU | IRQ_NO_BALANCING)

/*
 * Return value for chip->irq_set_affinity()
 *
 * IRQ_SET_MASK_OK	- OK, core updates irq_common_data.affinity
 * IRQ_SET_MASK_NOCPY	- OK, chip did update irq_common_data.affinity
 * IRQ_SET_MASK_OK_DONE	- Same as IRQ_SET_MASK_OK for core. Special code to
 *			  support stacked irqchips, which indicates skipping
 *			  all descendent irqchips.
 */
enum {
	IRQ_SET_MASK_OK = 0,
	IRQ_SET_MASK_OK_NOCOPY,
	IRQ_SET_MASK_OK_DONE,
};

struct msi_desc;
struct irq_domain;

/**
 * struct irq_common_data - per irq data shared by all irqchips
 * @state_use_accessors: status information for irq chip functions.
 *			Use accessor functions to deal with it
 * @node:		node index useful for balancing
 * @handler_data:	per-IRQ data for the irq_chip methods
 * @affinity:		IRQ affinity on SMP. If this is an IPI
 *			related irq, then this is the mask of the
 *			CPUs to which an IPI can be sent.
 * @effective_affinity:	The effective IRQ affinity on SMP as some irq
 *			chips do not allow multi CPU destinations.
 *			A subset of @affinity.
 * @msi_desc:		MSI descriptor
 * @ipi_offset:		Offset of first IPI target cpu in @affinity. Optional.
 */
struct irq_common_data {
	unsigned int		__private state_use_accessors;
#ifdef CONFIG_NUMA
	unsigned int		node;
#endif
	void			*handler_data;
	struct msi_desc		*msi_desc;
	cpumask_var_t		affinity;
#ifdef CONFIG_GENERIC_IRQ_EFFECTIVE_AFF_MASK
	cpumask_var_t		effective_affinity;
#endif
#ifdef CONFIG_GENERIC_IRQ_IPI
	unsigned int		ipi_offset;
#endif
};

/**
 * struct irq_data - per irq chip data passed down to chip functions
 * @mask:		precomputed bitmask for accessing the chip registers
 * @irq:		interrupt number
 * @hwirq:		hardware interrupt number, local to the interrupt domain
 * @common:		point to data shared by all irqchips
 * @chip:		low level interrupt hardware access
 * @domain:		Interrupt translation domain; responsible for mapping
 *			between hwirq number and linux irq number.
 * @parent_data:	pointer to parent struct irq_data to support hierarchy
 *			irq_domain
 * @chip_data:		platform-specific per-chip private data for the chip
 *			methods, to allow shared chip implementations
 */
struct irq_data {
	u32			mask;
	unsigned int		irq;
	unsigned long		hwirq;
	struct irq_common_data	*common;
	struct irq_chip		*chip;
	struct irq_domain	*domain;
#ifdef	CONFIG_IRQ_DOMAIN_HIERARCHY
	struct irq_data		*parent_data;
#endif
	void			*chip_data;
};

/*
 * Bit masks for irq_common_data.state_use_accessors
 *
 * IRQD_TRIGGER_MASK		- Mask for the trigger type bits
 * IRQD_SETAFFINITY_PENDING	- Affinity setting is pending
 * IRQD_ACTIVATED		- Interrupt has already been activated
 * IRQD_NO_BALANCING		- Balancing disabled for this IRQ
 * IRQD_PER_CPU			- Interrupt is per cpu
 * IRQD_AFFINITY_SET		- Interrupt affinity was set
 * IRQD_LEVEL			- Interrupt is level triggered
 * IRQD_WAKEUP_STATE		- Interrupt is configured for wakeup
 *				  from suspend
 * IRQD_MOVE_PCNTXT		- Interrupt can be moved in process
 *				  context
 * IRQD_IRQ_DISABLED		- Disabled state of the interrupt
 * IRQD_IRQ_MASKED		- Masked state of the interrupt
 * IRQD_IRQ_INPROGRESS		- In progress state of the interrupt
 * IRQD_WAKEUP_ARMED		- Wakeup mode armed
 * IRQD_FORWARDED_TO_VCPU	- The interrupt is forwarded to a VCPU
 * IRQD_AFFINITY_MANAGED	- Affinity is auto-managed by the kernel
<<<<<<< HEAD
=======
 * IRQD_IRQ_STARTED		- Startup state of the interrupt
 * IRQD_MANAGED_SHUTDOWN	- Interrupt was shutdown due to empty affinity
 *				  mask. Applies only to affinity managed irqs.
 * IRQD_SINGLE_TARGET		- IRQ allows only a single affinity target
 * IRQD_DEFAULT_TRIGGER_SET	- Expected trigger already been set
 * IRQD_CAN_RESERVE		- Can use reservation mode
 * IRQD_MSI_NOMASK_QUIRK	- Non-maskable MSI quirk for affinity change
 *				  required
 * IRQD_HANDLE_ENFORCE_IRQCTX	- Enforce that handle_irq_*() is only invoked
 *				  from actual interrupt context.
 * IRQD_AFFINITY_ON_ACTIVATE	- Affinity is set on activation. Don't call
 *				  irq_chip::irq_set_affinity() when deactivated.
 * IRQD_IRQ_ENABLED_ON_SUSPEND	- Interrupt is enabled on suspend by irq pm if
 *				  irqchip have flag IRQCHIP_ENABLE_WAKEUP_ON_SUSPEND set.
>>>>>>> 24b8d41d
 */
enum {
	IRQD_TRIGGER_MASK		= 0xf,
	IRQD_SETAFFINITY_PENDING	= (1 <<  8),
	IRQD_ACTIVATED			= (1 <<  9),
	IRQD_NO_BALANCING		= (1 << 10),
	IRQD_PER_CPU			= (1 << 11),
	IRQD_AFFINITY_SET		= (1 << 12),
	IRQD_LEVEL			= (1 << 13),
	IRQD_WAKEUP_STATE		= (1 << 14),
	IRQD_MOVE_PCNTXT		= (1 << 15),
	IRQD_IRQ_DISABLED		= (1 << 16),
	IRQD_IRQ_MASKED			= (1 << 17),
	IRQD_IRQ_INPROGRESS		= (1 << 18),
	IRQD_WAKEUP_ARMED		= (1 << 19),
	IRQD_FORWARDED_TO_VCPU		= (1 << 20),
	IRQD_AFFINITY_MANAGED		= (1 << 21),
<<<<<<< HEAD
=======
	IRQD_IRQ_STARTED		= (1 << 22),
	IRQD_MANAGED_SHUTDOWN		= (1 << 23),
	IRQD_SINGLE_TARGET		= (1 << 24),
	IRQD_DEFAULT_TRIGGER_SET	= (1 << 25),
	IRQD_CAN_RESERVE		= (1 << 26),
	IRQD_MSI_NOMASK_QUIRK		= (1 << 27),
	IRQD_HANDLE_ENFORCE_IRQCTX	= (1 << 28),
	IRQD_AFFINITY_ON_ACTIVATE	= (1 << 29),
	IRQD_IRQ_ENABLED_ON_SUSPEND	= (1 << 30),
>>>>>>> 24b8d41d
};

#define __irqd_to_state(d) ACCESS_PRIVATE((d)->common, state_use_accessors)

static inline bool irqd_is_setaffinity_pending(struct irq_data *d)
{
	return __irqd_to_state(d) & IRQD_SETAFFINITY_PENDING;
}

static inline bool irqd_is_per_cpu(struct irq_data *d)
{
	return __irqd_to_state(d) & IRQD_PER_CPU;
}

static inline bool irqd_can_balance(struct irq_data *d)
{
	return !(__irqd_to_state(d) & (IRQD_PER_CPU | IRQD_NO_BALANCING));
}

static inline bool irqd_affinity_was_set(struct irq_data *d)
{
	return __irqd_to_state(d) & IRQD_AFFINITY_SET;
}

static inline void irqd_mark_affinity_was_set(struct irq_data *d)
{
	__irqd_to_state(d) |= IRQD_AFFINITY_SET;
}

static inline bool irqd_trigger_type_was_set(struct irq_data *d)
{
	return __irqd_to_state(d) & IRQD_DEFAULT_TRIGGER_SET;
}

static inline u32 irqd_get_trigger_type(struct irq_data *d)
{
	return __irqd_to_state(d) & IRQD_TRIGGER_MASK;
}

/*
 * Must only be called inside irq_chip.irq_set_type() functions or
 * from the DT/ACPI setup code.
 */
static inline void irqd_set_trigger_type(struct irq_data *d, u32 type)
{
	__irqd_to_state(d) &= ~IRQD_TRIGGER_MASK;
	__irqd_to_state(d) |= type & IRQD_TRIGGER_MASK;
	__irqd_to_state(d) |= IRQD_DEFAULT_TRIGGER_SET;
}

static inline bool irqd_is_level_type(struct irq_data *d)
{
	return __irqd_to_state(d) & IRQD_LEVEL;
}

/*
 * Must only be called of irqchip.irq_set_affinity() or low level
 * hieararchy domain allocation functions.
 */
static inline void irqd_set_single_target(struct irq_data *d)
{
	__irqd_to_state(d) |= IRQD_SINGLE_TARGET;
}

static inline bool irqd_is_single_target(struct irq_data *d)
{
	return __irqd_to_state(d) & IRQD_SINGLE_TARGET;
}

static inline void irqd_set_handle_enforce_irqctx(struct irq_data *d)
{
	__irqd_to_state(d) |= IRQD_HANDLE_ENFORCE_IRQCTX;
}

static inline bool irqd_is_handle_enforce_irqctx(struct irq_data *d)
{
	return __irqd_to_state(d) & IRQD_HANDLE_ENFORCE_IRQCTX;
}

static inline bool irqd_is_enabled_on_suspend(struct irq_data *d)
{
	return __irqd_to_state(d) & IRQD_IRQ_ENABLED_ON_SUSPEND;
}

static inline bool irqd_is_wakeup_set(struct irq_data *d)
{
	return __irqd_to_state(d) & IRQD_WAKEUP_STATE;
}

static inline bool irqd_can_move_in_process_context(struct irq_data *d)
{
	return __irqd_to_state(d) & IRQD_MOVE_PCNTXT;
}

static inline bool irqd_irq_disabled(struct irq_data *d)
{
	return __irqd_to_state(d) & IRQD_IRQ_DISABLED;
}

static inline bool irqd_irq_masked(struct irq_data *d)
{
	return __irqd_to_state(d) & IRQD_IRQ_MASKED;
}

static inline bool irqd_irq_inprogress(struct irq_data *d)
{
	return __irqd_to_state(d) & IRQD_IRQ_INPROGRESS;
}

static inline bool irqd_is_wakeup_armed(struct irq_data *d)
{
	return __irqd_to_state(d) & IRQD_WAKEUP_ARMED;
}

static inline bool irqd_is_forwarded_to_vcpu(struct irq_data *d)
{
	return __irqd_to_state(d) & IRQD_FORWARDED_TO_VCPU;
}

static inline void irqd_set_forwarded_to_vcpu(struct irq_data *d)
{
	__irqd_to_state(d) |= IRQD_FORWARDED_TO_VCPU;
}

static inline void irqd_clr_forwarded_to_vcpu(struct irq_data *d)
{
	__irqd_to_state(d) &= ~IRQD_FORWARDED_TO_VCPU;
}

static inline bool irqd_affinity_is_managed(struct irq_data *d)
{
	return __irqd_to_state(d) & IRQD_AFFINITY_MANAGED;
}

<<<<<<< HEAD
=======
static inline bool irqd_is_activated(struct irq_data *d)
{
	return __irqd_to_state(d) & IRQD_ACTIVATED;
}

static inline void irqd_set_activated(struct irq_data *d)
{
	__irqd_to_state(d) |= IRQD_ACTIVATED;
}

static inline void irqd_clr_activated(struct irq_data *d)
{
	__irqd_to_state(d) &= ~IRQD_ACTIVATED;
}

static inline bool irqd_is_started(struct irq_data *d)
{
	return __irqd_to_state(d) & IRQD_IRQ_STARTED;
}

static inline bool irqd_is_managed_and_shutdown(struct irq_data *d)
{
	return __irqd_to_state(d) & IRQD_MANAGED_SHUTDOWN;
}

static inline void irqd_set_can_reserve(struct irq_data *d)
{
	__irqd_to_state(d) |= IRQD_CAN_RESERVE;
}

static inline void irqd_clr_can_reserve(struct irq_data *d)
{
	__irqd_to_state(d) &= ~IRQD_CAN_RESERVE;
}

static inline bool irqd_can_reserve(struct irq_data *d)
{
	return __irqd_to_state(d) & IRQD_CAN_RESERVE;
}

static inline void irqd_set_msi_nomask_quirk(struct irq_data *d)
{
	__irqd_to_state(d) |= IRQD_MSI_NOMASK_QUIRK;
}

static inline void irqd_clr_msi_nomask_quirk(struct irq_data *d)
{
	__irqd_to_state(d) &= ~IRQD_MSI_NOMASK_QUIRK;
}

static inline bool irqd_msi_nomask_quirk(struct irq_data *d)
{
	return __irqd_to_state(d) & IRQD_MSI_NOMASK_QUIRK;
}

static inline void irqd_set_affinity_on_activate(struct irq_data *d)
{
	__irqd_to_state(d) |= IRQD_AFFINITY_ON_ACTIVATE;
}

static inline bool irqd_affinity_on_activate(struct irq_data *d)
{
	return __irqd_to_state(d) & IRQD_AFFINITY_ON_ACTIVATE;
}

>>>>>>> 24b8d41d
#undef __irqd_to_state

static inline irq_hw_number_t irqd_to_hwirq(struct irq_data *d)
{
	return d->hwirq;
}

/**
 * struct irq_chip - hardware interrupt chip descriptor
 *
 * @parent_device:	pointer to parent device for irqchip
 * @name:		name for /proc/interrupts
 * @irq_startup:	start up the interrupt (defaults to ->enable if NULL)
 * @irq_shutdown:	shut down the interrupt (defaults to ->disable if NULL)
 * @irq_enable:		enable the interrupt (defaults to chip->unmask if NULL)
 * @irq_disable:	disable the interrupt
 * @irq_ack:		start of a new interrupt
 * @irq_mask:		mask an interrupt source
 * @irq_mask_ack:	ack and mask an interrupt source
 * @irq_unmask:		unmask an interrupt source
 * @irq_eoi:		end of interrupt
 * @irq_set_affinity:	Set the CPU affinity on SMP machines. If the force
 *			argument is true, it tells the driver to
 *			unconditionally apply the affinity setting. Sanity
 *			checks against the supplied affinity mask are not
 *			required. This is used for CPU hotplug where the
 *			target CPU is not yet set in the cpu_online_mask.
 * @irq_retrigger:	resend an IRQ to the CPU
 * @irq_set_type:	set the flow type (IRQ_TYPE_LEVEL/etc.) of an IRQ
 * @irq_set_wake:	enable/disable power-management wake-on of an IRQ
 * @irq_bus_lock:	function to lock access to slow bus (i2c) chips
 * @irq_bus_sync_unlock:function to sync and unlock slow bus (i2c) chips
 * @irq_cpu_online:	configure an interrupt source for a secondary CPU
 * @irq_cpu_offline:	un-configure an interrupt source for a secondary CPU
 * @irq_suspend:	function called from core code on suspend once per
 *			chip, when one or more interrupts are installed
 * @irq_resume:		function called from core code on resume once per chip,
 *			when one ore more interrupts are installed
 * @irq_pm_shutdown:	function called from core code on shutdown once per chip
 * @irq_calc_mask:	Optional function to set irq_data.mask for special cases
 * @irq_print_chip:	optional to print special chip info in show_interrupts
 * @irq_request_resources:	optional to request resources before calling
 *				any other callback related to this irq
 * @irq_release_resources:	optional to release resources acquired with
 *				irq_request_resources
 * @irq_compose_msi_msg:	optional to compose message content for MSI
 * @irq_write_msi_msg:	optional to write message content for MSI
 * @irq_get_irqchip_state:	return the internal state of an interrupt
 * @irq_set_irqchip_state:	set the internal state of a interrupt
 * @irq_set_vcpu_affinity:	optional to target a vCPU in a virtual machine
 * @ipi_send_single:	send a single IPI to destination cpus
 * @ipi_send_mask:	send an IPI to destination cpus in cpumask
 * @irq_nmi_setup:	function called from core code before enabling an NMI
 * @irq_nmi_teardown:	function called from core code after disabling an NMI
 * @flags:		chip specific flags
 */
struct irq_chip {
	struct device	*parent_device;
	const char	*name;
	unsigned int	(*irq_startup)(struct irq_data *data);
	void		(*irq_shutdown)(struct irq_data *data);
	void		(*irq_enable)(struct irq_data *data);
	void		(*irq_disable)(struct irq_data *data);

	void		(*irq_ack)(struct irq_data *data);
	void		(*irq_mask)(struct irq_data *data);
	void		(*irq_mask_ack)(struct irq_data *data);
	void		(*irq_unmask)(struct irq_data *data);
	void		(*irq_eoi)(struct irq_data *data);

	int		(*irq_set_affinity)(struct irq_data *data, const struct cpumask *dest, bool force);
	int		(*irq_retrigger)(struct irq_data *data);
	int		(*irq_set_type)(struct irq_data *data, unsigned int flow_type);
	int		(*irq_set_wake)(struct irq_data *data, unsigned int on);

	void		(*irq_bus_lock)(struct irq_data *data);
	void		(*irq_bus_sync_unlock)(struct irq_data *data);

	void		(*irq_cpu_online)(struct irq_data *data);
	void		(*irq_cpu_offline)(struct irq_data *data);

	void		(*irq_suspend)(struct irq_data *data);
	void		(*irq_resume)(struct irq_data *data);
	void		(*irq_pm_shutdown)(struct irq_data *data);

	void		(*irq_calc_mask)(struct irq_data *data);

	void		(*irq_print_chip)(struct irq_data *data, struct seq_file *p);
	int		(*irq_request_resources)(struct irq_data *data);
	void		(*irq_release_resources)(struct irq_data *data);

	void		(*irq_compose_msi_msg)(struct irq_data *data, struct msi_msg *msg);
	void		(*irq_write_msi_msg)(struct irq_data *data, struct msi_msg *msg);

	int		(*irq_get_irqchip_state)(struct irq_data *data, enum irqchip_irq_state which, bool *state);
	int		(*irq_set_irqchip_state)(struct irq_data *data, enum irqchip_irq_state which, bool state);

	int		(*irq_set_vcpu_affinity)(struct irq_data *data, void *vcpu_info);

	void		(*ipi_send_single)(struct irq_data *data, unsigned int cpu);
	void		(*ipi_send_mask)(struct irq_data *data, const struct cpumask *dest);

	int		(*irq_nmi_setup)(struct irq_data *data);
	void		(*irq_nmi_teardown)(struct irq_data *data);

	unsigned long	flags;
};

/*
 * irq_chip specific flags
 *
 * IRQCHIP_SET_TYPE_MASKED:           Mask before calling chip.irq_set_type()
 * IRQCHIP_EOI_IF_HANDLED:            Only issue irq_eoi() when irq was handled
 * IRQCHIP_MASK_ON_SUSPEND:           Mask non wake irqs in the suspend path
 * IRQCHIP_ONOFFLINE_ENABLED:         Only call irq_on/off_line callbacks
 *                                    when irq enabled
 * IRQCHIP_SKIP_SET_WAKE:             Skip chip.irq_set_wake(), for this irq chip
 * IRQCHIP_ONESHOT_SAFE:              One shot does not require mask/unmask
 * IRQCHIP_EOI_THREADED:              Chip requires eoi() on unmask in threaded mode
 * IRQCHIP_SUPPORTS_LEVEL_MSI:        Chip can provide two doorbells for Level MSIs
 * IRQCHIP_SUPPORTS_NMI:              Chip can deliver NMIs, only for root irqchips
 * IRQCHIP_ENABLE_WAKEUP_ON_SUSPEND:  Invokes __enable_irq()/__disable_irq() for wake irqs
 *                                    in the suspend path if they are in disabled state
 */
enum {
	IRQCHIP_SET_TYPE_MASKED			= (1 <<  0),
	IRQCHIP_EOI_IF_HANDLED			= (1 <<  1),
	IRQCHIP_MASK_ON_SUSPEND			= (1 <<  2),
	IRQCHIP_ONOFFLINE_ENABLED		= (1 <<  3),
	IRQCHIP_SKIP_SET_WAKE			= (1 <<  4),
	IRQCHIP_ONESHOT_SAFE			= (1 <<  5),
	IRQCHIP_EOI_THREADED			= (1 <<  6),
	IRQCHIP_SUPPORTS_LEVEL_MSI		= (1 <<  7),
	IRQCHIP_SUPPORTS_NMI			= (1 <<  8),
	IRQCHIP_ENABLE_WAKEUP_ON_SUSPEND	= (1 <<  9),
};

#include <linux/irqdesc.h>

/*
 * Pick up the arch-dependent methods:
 */
#include <asm/hw_irq.h>

#ifndef NR_IRQS_LEGACY
# define NR_IRQS_LEGACY 0
#endif

#ifndef ARCH_IRQ_INIT_FLAGS
# define ARCH_IRQ_INIT_FLAGS	0
#endif

#define IRQ_DEFAULT_INIT_FLAGS	ARCH_IRQ_INIT_FLAGS

struct irqaction;
extern int setup_percpu_irq(unsigned int irq, struct irqaction *new);
extern void remove_percpu_irq(unsigned int irq, struct irqaction *act);

extern void irq_cpu_online(void);
extern void irq_cpu_offline(void);
extern int irq_set_affinity_locked(struct irq_data *data,
				   const struct cpumask *cpumask, bool force);
extern int irq_set_vcpu_affinity(unsigned int irq, void *vcpu_info);

#if defined(CONFIG_SMP) && defined(CONFIG_GENERIC_IRQ_MIGRATION)
extern void irq_migrate_all_off_this_cpu(void);
extern int irq_affinity_online_cpu(unsigned int cpu);
#else
# define irq_affinity_online_cpu	NULL
#endif

#if defined(CONFIG_SMP) && defined(CONFIG_GENERIC_PENDING_IRQ)
void __irq_move_irq(struct irq_data *data);
static inline void irq_move_irq(struct irq_data *data)
{
	if (unlikely(irqd_is_setaffinity_pending(data)))
		__irq_move_irq(data);
}
void irq_move_masked_irq(struct irq_data *data);
void irq_force_complete_move(struct irq_desc *desc);
#else
static inline void irq_move_irq(struct irq_data *data) { }
static inline void irq_move_masked_irq(struct irq_data *data) { }
static inline void irq_force_complete_move(struct irq_desc *desc) { }
#endif

extern int no_irq_affinity;

#ifdef CONFIG_HARDIRQS_SW_RESEND
int irq_set_parent(int irq, int parent_irq);
#else
static inline int irq_set_parent(int irq, int parent_irq)
{
	return 0;
}
#endif

/*
 * Built-in IRQ handlers for various IRQ types,
 * callable via desc->handle_irq()
 */
extern void handle_level_irq(struct irq_desc *desc);
extern void handle_fasteoi_irq(struct irq_desc *desc);
extern void handle_percpu_devid_fasteoi_ipi(struct irq_desc *desc);
extern void handle_edge_irq(struct irq_desc *desc);
extern void handle_edge_eoi_irq(struct irq_desc *desc);
extern void handle_simple_irq(struct irq_desc *desc);
extern void handle_untracked_irq(struct irq_desc *desc);
extern void handle_percpu_irq(struct irq_desc *desc);
extern void handle_percpu_devid_irq(struct irq_desc *desc);
extern void handle_bad_irq(struct irq_desc *desc);
extern void handle_nested_irq(unsigned int irq);

extern void handle_fasteoi_nmi(struct irq_desc *desc);
extern void handle_percpu_devid_fasteoi_nmi(struct irq_desc *desc);

extern int irq_chip_compose_msi_msg(struct irq_data *data, struct msi_msg *msg);
extern int irq_chip_pm_get(struct irq_data *data);
extern int irq_chip_pm_put(struct irq_data *data);
#ifdef	CONFIG_IRQ_DOMAIN_HIERARCHY
extern void handle_fasteoi_ack_irq(struct irq_desc *desc);
extern void handle_fasteoi_mask_irq(struct irq_desc *desc);
extern int irq_chip_set_parent_state(struct irq_data *data,
				     enum irqchip_irq_state which,
				     bool val);
extern int irq_chip_get_parent_state(struct irq_data *data,
				     enum irqchip_irq_state which,
				     bool *state);
extern void irq_chip_enable_parent(struct irq_data *data);
extern void irq_chip_disable_parent(struct irq_data *data);
extern void irq_chip_ack_parent(struct irq_data *data);
extern int irq_chip_retrigger_hierarchy(struct irq_data *data);
extern void irq_chip_mask_parent(struct irq_data *data);
extern void irq_chip_mask_ack_parent(struct irq_data *data);
extern void irq_chip_unmask_parent(struct irq_data *data);
extern void irq_chip_eoi_parent(struct irq_data *data);
extern int irq_chip_set_affinity_parent(struct irq_data *data,
					const struct cpumask *dest,
					bool force);
extern int irq_chip_set_wake_parent(struct irq_data *data, unsigned int on);
extern int irq_chip_set_vcpu_affinity_parent(struct irq_data *data,
					     void *vcpu_info);
extern int irq_chip_set_type_parent(struct irq_data *data, unsigned int type);
extern int irq_chip_request_resources_parent(struct irq_data *data);
extern void irq_chip_release_resources_parent(struct irq_data *data);
#endif

/* Handling of unhandled and spurious interrupts: */
extern void note_interrupt(struct irq_desc *desc, irqreturn_t action_ret);


/* Enable/disable irq debugging output: */
extern int noirqdebug_setup(char *str);

/* Checks whether the interrupt can be requested by request_irq(): */
extern int can_request_irq(unsigned int irq, unsigned long irqflags);

/* Dummy irq-chip implementations: */
extern struct irq_chip no_irq_chip;
extern struct irq_chip dummy_irq_chip;

extern void
irq_set_chip_and_handler_name(unsigned int irq, struct irq_chip *chip,
			      irq_flow_handler_t handle, const char *name);

static inline void irq_set_chip_and_handler(unsigned int irq, struct irq_chip *chip,
					    irq_flow_handler_t handle)
{
	irq_set_chip_and_handler_name(irq, chip, handle, NULL);
}

extern int irq_set_percpu_devid(unsigned int irq);
extern int irq_set_percpu_devid_partition(unsigned int irq,
					  const struct cpumask *affinity);
extern int irq_get_percpu_devid_partition(unsigned int irq,
					  struct cpumask *affinity);

extern void
__irq_set_handler(unsigned int irq, irq_flow_handler_t handle, int is_chained,
		  const char *name);

static inline void
irq_set_handler(unsigned int irq, irq_flow_handler_t handle)
{
	__irq_set_handler(irq, handle, 0, NULL);
}

/*
 * Set a highlevel chained flow handler for a given IRQ.
 * (a chained handler is automatically enabled and set to
 *  IRQ_NOREQUEST, IRQ_NOPROBE, and IRQ_NOTHREAD)
 */
static inline void
irq_set_chained_handler(unsigned int irq, irq_flow_handler_t handle)
{
	__irq_set_handler(irq, handle, 1, NULL);
}

/*
 * Set a highlevel chained flow handler and its data for a given IRQ.
 * (a chained handler is automatically enabled and set to
 *  IRQ_NOREQUEST, IRQ_NOPROBE, and IRQ_NOTHREAD)
 */
void
irq_set_chained_handler_and_data(unsigned int irq, irq_flow_handler_t handle,
				 void *data);

void irq_modify_status(unsigned int irq, unsigned long clr, unsigned long set);

static inline void irq_set_status_flags(unsigned int irq, unsigned long set)
{
	irq_modify_status(irq, 0, set);
}

static inline void irq_clear_status_flags(unsigned int irq, unsigned long clr)
{
	irq_modify_status(irq, clr, 0);
}

static inline void irq_set_noprobe(unsigned int irq)
{
	irq_modify_status(irq, 0, IRQ_NOPROBE);
}

static inline void irq_set_probe(unsigned int irq)
{
	irq_modify_status(irq, IRQ_NOPROBE, 0);
}

static inline void irq_set_nothread(unsigned int irq)
{
	irq_modify_status(irq, 0, IRQ_NOTHREAD);
}

static inline void irq_set_thread(unsigned int irq)
{
	irq_modify_status(irq, IRQ_NOTHREAD, 0);
}

static inline void irq_set_nested_thread(unsigned int irq, bool nest)
{
	if (nest)
		irq_set_status_flags(irq, IRQ_NESTED_THREAD);
	else
		irq_clear_status_flags(irq, IRQ_NESTED_THREAD);
}

static inline void irq_set_percpu_devid_flags(unsigned int irq)
{
	irq_set_status_flags(irq,
			     IRQ_NOAUTOEN | IRQ_PER_CPU | IRQ_NOTHREAD |
			     IRQ_NOPROBE | IRQ_PER_CPU_DEVID);
}

/* Set/get chip/data for an IRQ: */
extern int irq_set_chip(unsigned int irq, struct irq_chip *chip);
extern int irq_set_handler_data(unsigned int irq, void *data);
extern int irq_set_chip_data(unsigned int irq, void *data);
extern int irq_set_irq_type(unsigned int irq, unsigned int type);
extern int irq_set_msi_desc(unsigned int irq, struct msi_desc *entry);
extern int irq_set_msi_desc_off(unsigned int irq_base, unsigned int irq_offset,
				struct msi_desc *entry);
extern struct irq_data *irq_get_irq_data(unsigned int irq);

static inline struct irq_chip *irq_get_chip(unsigned int irq)
{
	struct irq_data *d = irq_get_irq_data(irq);
	return d ? d->chip : NULL;
}

static inline struct irq_chip *irq_data_get_irq_chip(struct irq_data *d)
{
	return d->chip;
}

static inline void *irq_get_chip_data(unsigned int irq)
{
	struct irq_data *d = irq_get_irq_data(irq);
	return d ? d->chip_data : NULL;
}

static inline void *irq_data_get_irq_chip_data(struct irq_data *d)
{
	return d->chip_data;
}

static inline void *irq_get_handler_data(unsigned int irq)
{
	struct irq_data *d = irq_get_irq_data(irq);
	return d ? d->common->handler_data : NULL;
}

static inline void *irq_data_get_irq_handler_data(struct irq_data *d)
{
	return d->common->handler_data;
}

static inline struct msi_desc *irq_get_msi_desc(unsigned int irq)
{
	struct irq_data *d = irq_get_irq_data(irq);
	return d ? d->common->msi_desc : NULL;
}

static inline struct msi_desc *irq_data_get_msi_desc(struct irq_data *d)
{
	return d->common->msi_desc;
}

static inline u32 irq_get_trigger_type(unsigned int irq)
{
	struct irq_data *d = irq_get_irq_data(irq);
	return d ? irqd_get_trigger_type(d) : 0;
}

static inline int irq_common_data_get_node(struct irq_common_data *d)
{
#ifdef CONFIG_NUMA
	return d->node;
#else
	return 0;
#endif
}

static inline int irq_data_get_node(struct irq_data *d)
{
	return irq_common_data_get_node(d->common);
}

static inline struct cpumask *irq_get_affinity_mask(int irq)
{
	struct irq_data *d = irq_get_irq_data(irq);

	return d ? d->common->affinity : NULL;
}

static inline struct cpumask *irq_data_get_affinity_mask(struct irq_data *d)
{
	return d->common->affinity;
}

#ifdef CONFIG_GENERIC_IRQ_EFFECTIVE_AFF_MASK
static inline
struct cpumask *irq_data_get_effective_affinity_mask(struct irq_data *d)
{
	return d->common->effective_affinity;
}
static inline void irq_data_update_effective_affinity(struct irq_data *d,
						      const struct cpumask *m)
{
	cpumask_copy(d->common->effective_affinity, m);
}
#else
static inline void irq_data_update_effective_affinity(struct irq_data *d,
						      const struct cpumask *m)
{
}
static inline
struct cpumask *irq_data_get_effective_affinity_mask(struct irq_data *d)
{
	return d->common->affinity;
}
#endif

unsigned int arch_dynirq_lower_bound(unsigned int from);

int __irq_alloc_descs(int irq, unsigned int from, unsigned int cnt, int node,
<<<<<<< HEAD
		      struct module *owner, const struct cpumask *affinity);
=======
		      struct module *owner,
		      const struct irq_affinity_desc *affinity);

int __devm_irq_alloc_descs(struct device *dev, int irq, unsigned int from,
			   unsigned int cnt, int node, struct module *owner,
			   const struct irq_affinity_desc *affinity);
>>>>>>> 24b8d41d

/* use macros to avoid needing export.h for THIS_MODULE */
#define irq_alloc_descs(irq, from, cnt, node)	\
	__irq_alloc_descs(irq, from, cnt, node, THIS_MODULE, NULL)

#define irq_alloc_desc(node)			\
	irq_alloc_descs(-1, 0, 1, node)

#define irq_alloc_desc_at(at, node)		\
	irq_alloc_descs(at, at, 1, node)

#define irq_alloc_desc_from(from, node)		\
	irq_alloc_descs(-1, from, 1, node)

#define irq_alloc_descs_from(from, cnt, node)	\
	irq_alloc_descs(-1, from, cnt, node)

#define devm_irq_alloc_descs(dev, irq, from, cnt, node)		\
	__devm_irq_alloc_descs(dev, irq, from, cnt, node, THIS_MODULE, NULL)

#define devm_irq_alloc_desc(dev, node)				\
	devm_irq_alloc_descs(dev, -1, 0, 1, node)

#define devm_irq_alloc_desc_at(dev, at, node)			\
	devm_irq_alloc_descs(dev, at, at, 1, node)

#define devm_irq_alloc_desc_from(dev, from, node)		\
	devm_irq_alloc_descs(dev, -1, from, 1, node)

#define devm_irq_alloc_descs_from(dev, from, cnt, node)		\
	devm_irq_alloc_descs(dev, -1, from, cnt, node)

void irq_free_descs(unsigned int irq, unsigned int cnt);
static inline void irq_free_desc(unsigned int irq)
{
	irq_free_descs(irq, 1);
}

#ifdef CONFIG_GENERIC_IRQ_LEGACY_ALLOC_HWIRQ
unsigned int irq_alloc_hwirqs(int cnt, int node);
static inline unsigned int irq_alloc_hwirq(int node)
{
	return irq_alloc_hwirqs(1, node);
}
void irq_free_hwirqs(unsigned int from, int cnt);
static inline void irq_free_hwirq(unsigned int irq)
{
	return irq_free_hwirqs(irq, 1);
}
int arch_setup_hwirq(unsigned int irq, int node);
void arch_teardown_hwirq(unsigned int irq);
#endif

#ifdef CONFIG_GENERIC_IRQ_LEGACY
void irq_init_desc(unsigned int irq);
#endif

/**
 * struct irq_chip_regs - register offsets for struct irq_gci
 * @enable:	Enable register offset to reg_base
 * @disable:	Disable register offset to reg_base
 * @mask:	Mask register offset to reg_base
 * @ack:	Ack register offset to reg_base
 * @eoi:	Eoi register offset to reg_base
 * @type:	Type configuration register offset to reg_base
 * @polarity:	Polarity configuration register offset to reg_base
 */
struct irq_chip_regs {
	unsigned long		enable;
	unsigned long		disable;
	unsigned long		mask;
	unsigned long		ack;
	unsigned long		eoi;
	unsigned long		type;
	unsigned long		polarity;
};

/**
 * struct irq_chip_type - Generic interrupt chip instance for a flow type
 * @chip:		The real interrupt chip which provides the callbacks
 * @regs:		Register offsets for this chip
 * @handler:		Flow handler associated with this chip
 * @type:		Chip can handle these flow types
 * @mask_cache_priv:	Cached mask register private to the chip type
 * @mask_cache:		Pointer to cached mask register
 *
 * A irq_generic_chip can have several instances of irq_chip_type when
 * it requires different functions and register offsets for different
 * flow types.
 */
struct irq_chip_type {
	struct irq_chip		chip;
	struct irq_chip_regs	regs;
	irq_flow_handler_t	handler;
	u32			type;
	u32			mask_cache_priv;
	u32			*mask_cache;
};

/**
 * struct irq_chip_generic - Generic irq chip data structure
 * @lock:		Lock to protect register and cache data access
 * @reg_base:		Register base address (virtual)
 * @reg_readl:		Alternate I/O accessor (defaults to readl if NULL)
 * @reg_writel:		Alternate I/O accessor (defaults to writel if NULL)
 * @suspend:		Function called from core code on suspend once per
 *			chip; can be useful instead of irq_chip::suspend to
 *			handle chip details even when no interrupts are in use
 * @resume:		Function called from core code on resume once per chip;
 *			can be useful instead of irq_chip::suspend to handle
 *			chip details even when no interrupts are in use
 * @irq_base:		Interrupt base nr for this chip
 * @irq_cnt:		Number of interrupts handled by this chip
 * @mask_cache:		Cached mask register shared between all chip types
 * @type_cache:		Cached type register
 * @polarity_cache:	Cached polarity register
 * @wake_enabled:	Interrupt can wakeup from suspend
 * @wake_active:	Interrupt is marked as an wakeup from suspend source
 * @num_ct:		Number of available irq_chip_type instances (usually 1)
 * @private:		Private data for non generic chip callbacks
 * @installed:		bitfield to denote installed interrupts
 * @unused:		bitfield to denote unused interrupts
 * @domain:		irq domain pointer
 * @list:		List head for keeping track of instances
 * @chip_types:		Array of interrupt irq_chip_types
 *
 * Note, that irq_chip_generic can have multiple irq_chip_type
 * implementations which can be associated to a particular irq line of
 * an irq_chip_generic instance. That allows to share and protect
 * state in an irq_chip_generic instance when we need to implement
 * different flow mechanisms (level/edge) for it.
 */
struct irq_chip_generic {
	raw_spinlock_t		lock;
	void __iomem		*reg_base;
	u32			(*reg_readl)(void __iomem *addr);
	void			(*reg_writel)(u32 val, void __iomem *addr);
	void			(*suspend)(struct irq_chip_generic *gc);
	void			(*resume)(struct irq_chip_generic *gc);
	unsigned int		irq_base;
	unsigned int		irq_cnt;
	u32			mask_cache;
	u32			type_cache;
	u32			polarity_cache;
	u32			wake_enabled;
	u32			wake_active;
	unsigned int		num_ct;
	void			*private;
	unsigned long		installed;
	unsigned long		unused;
	struct irq_domain	*domain;
	struct list_head	list;
	struct irq_chip_type	chip_types[];
};

/**
 * enum irq_gc_flags - Initialization flags for generic irq chips
 * @IRQ_GC_INIT_MASK_CACHE:	Initialize the mask_cache by reading mask reg
 * @IRQ_GC_INIT_NESTED_LOCK:	Set the lock class of the irqs to nested for
 *				irq chips which need to call irq_set_wake() on
 *				the parent irq. Usually GPIO implementations
 * @IRQ_GC_MASK_CACHE_PER_TYPE:	Mask cache is chip type private
 * @IRQ_GC_NO_MASK:		Do not calculate irq_data->mask
 * @IRQ_GC_BE_IO:		Use big-endian register accesses (default: LE)
 */
enum irq_gc_flags {
	IRQ_GC_INIT_MASK_CACHE		= 1 << 0,
	IRQ_GC_INIT_NESTED_LOCK		= 1 << 1,
	IRQ_GC_MASK_CACHE_PER_TYPE	= 1 << 2,
	IRQ_GC_NO_MASK			= 1 << 3,
	IRQ_GC_BE_IO			= 1 << 4,
};

/*
 * struct irq_domain_chip_generic - Generic irq chip data structure for irq domains
 * @irqs_per_chip:	Number of interrupts per chip
 * @num_chips:		Number of chips
 * @irq_flags_to_set:	IRQ* flags to set on irq setup
 * @irq_flags_to_clear:	IRQ* flags to clear on irq setup
 * @gc_flags:		Generic chip specific setup flags
 * @gc:			Array of pointers to generic interrupt chips
 */
struct irq_domain_chip_generic {
	unsigned int		irqs_per_chip;
	unsigned int		num_chips;
	unsigned int		irq_flags_to_clear;
	unsigned int		irq_flags_to_set;
	enum irq_gc_flags	gc_flags;
	struct irq_chip_generic	*gc[];
};

#ifdef CONFIG_IRQCHIP_XILINX_INTC_MODULE_SUPPORT_EXPERIMENTAL
/**
 * struct irqc_init_remove_funps - Stores function pointers for irqc init
 * and remove APIs. Used when the irqchip driver is to be used as a module.
 * @irqchip_initp:	Function pointer for init/entry point of a irqchip driver.
 * @irqchip_removep:Function pointer for irqchip driver remove function.
 */
struct irqc_init_remove_funps {
	int (*irqchip_initp)(struct device_node *irqc,
			     struct device_node *parent);
	int (*irqchip_removep)(struct device_node *irqc,
			       struct device_node *parent);
};
#endif

/* Generic chip callback functions */
void irq_gc_noop(struct irq_data *d);
void irq_gc_mask_disable_reg(struct irq_data *d);
void irq_gc_mask_set_bit(struct irq_data *d);
void irq_gc_mask_clr_bit(struct irq_data *d);
void irq_gc_unmask_enable_reg(struct irq_data *d);
void irq_gc_ack_set_bit(struct irq_data *d);
void irq_gc_ack_clr_bit(struct irq_data *d);
void irq_gc_mask_disable_and_ack_set(struct irq_data *d);
void irq_gc_eoi(struct irq_data *d);
int irq_gc_set_wake(struct irq_data *d, unsigned int on);

/* Setup functions for irq_chip_generic */
int irq_map_generic_chip(struct irq_domain *d, unsigned int virq,
			 irq_hw_number_t hw_irq);
struct irq_chip_generic *
irq_alloc_generic_chip(const char *name, int nr_ct, unsigned int irq_base,
		       void __iomem *reg_base, irq_flow_handler_t handler);
void irq_setup_generic_chip(struct irq_chip_generic *gc, u32 msk,
			    enum irq_gc_flags flags, unsigned int clr,
			    unsigned int set);
int irq_setup_alt_chip(struct irq_data *d, unsigned int type);
void irq_remove_generic_chip(struct irq_chip_generic *gc, u32 msk,
			     unsigned int clr, unsigned int set);

struct irq_chip_generic *
devm_irq_alloc_generic_chip(struct device *dev, const char *name, int num_ct,
			    unsigned int irq_base, void __iomem *reg_base,
			    irq_flow_handler_t handler);
int devm_irq_setup_generic_chip(struct device *dev, struct irq_chip_generic *gc,
				u32 msk, enum irq_gc_flags flags,
				unsigned int clr, unsigned int set);

struct irq_chip_generic *irq_get_domain_generic_chip(struct irq_domain *d, unsigned int hw_irq);

int __irq_alloc_domain_generic_chips(struct irq_domain *d, int irqs_per_chip,
				     int num_ct, const char *name,
				     irq_flow_handler_t handler,
				     unsigned int clr, unsigned int set,
				     enum irq_gc_flags flags);

#define irq_alloc_domain_generic_chips(d, irqs_per_chip, num_ct, name,	\
				       handler,	clr, set, flags)	\
({									\
	MAYBE_BUILD_BUG_ON(irqs_per_chip > 32);				\
	__irq_alloc_domain_generic_chips(d, irqs_per_chip, num_ct, name,\
					 handler, clr, set, flags);	\
})
<<<<<<< HEAD
=======

static inline void irq_free_generic_chip(struct irq_chip_generic *gc)
{
	kfree(gc);
}

static inline void irq_destroy_generic_chip(struct irq_chip_generic *gc,
					    u32 msk, unsigned int clr,
					    unsigned int set)
{
	irq_remove_generic_chip(gc, msk, clr, set);
	irq_free_generic_chip(gc);
}
>>>>>>> 24b8d41d

static inline struct irq_chip_type *irq_data_get_chip_type(struct irq_data *d)
{
	return container_of(d->chip, struct irq_chip_type, chip);
}

#define IRQ_MSK(n) (u32)((n) < 32 ? ((1 << (n)) - 1) : UINT_MAX)

#ifdef CONFIG_SMP
static inline void irq_gc_lock(struct irq_chip_generic *gc)
{
	raw_spin_lock(&gc->lock);
}

static inline void irq_gc_unlock(struct irq_chip_generic *gc)
{
	raw_spin_unlock(&gc->lock);
}
#else
static inline void irq_gc_lock(struct irq_chip_generic *gc) { }
static inline void irq_gc_unlock(struct irq_chip_generic *gc) { }
#endif

/*
 * The irqsave variants are for usage in non interrupt code. Do not use
 * them in irq_chip callbacks. Use irq_gc_lock() instead.
 */
#define irq_gc_lock_irqsave(gc, flags)	\
	raw_spin_lock_irqsave(&(gc)->lock, flags)

#define irq_gc_unlock_irqrestore(gc, flags)	\
	raw_spin_unlock_irqrestore(&(gc)->lock, flags)

static inline void irq_reg_writel(struct irq_chip_generic *gc,
				  u32 val, int reg_offset)
{
	if (gc->reg_writel)
		gc->reg_writel(val, gc->reg_base + reg_offset);
	else
		writel(val, gc->reg_base + reg_offset);
}

static inline u32 irq_reg_readl(struct irq_chip_generic *gc,
				int reg_offset)
{
	if (gc->reg_readl)
		return gc->reg_readl(gc->reg_base + reg_offset);
	else
		return readl(gc->reg_base + reg_offset);
}

struct irq_matrix;
struct irq_matrix *irq_alloc_matrix(unsigned int matrix_bits,
				    unsigned int alloc_start,
				    unsigned int alloc_end);
void irq_matrix_online(struct irq_matrix *m);
void irq_matrix_offline(struct irq_matrix *m);
void irq_matrix_assign_system(struct irq_matrix *m, unsigned int bit, bool replace);
int irq_matrix_reserve_managed(struct irq_matrix *m, const struct cpumask *msk);
void irq_matrix_remove_managed(struct irq_matrix *m, const struct cpumask *msk);
int irq_matrix_alloc_managed(struct irq_matrix *m, const struct cpumask *msk,
				unsigned int *mapped_cpu);
void irq_matrix_reserve(struct irq_matrix *m);
void irq_matrix_remove_reserved(struct irq_matrix *m);
int irq_matrix_alloc(struct irq_matrix *m, const struct cpumask *msk,
		     bool reserved, unsigned int *mapped_cpu);
void irq_matrix_free(struct irq_matrix *m, unsigned int cpu,
		     unsigned int bit, bool managed);
void irq_matrix_assign(struct irq_matrix *m, unsigned int bit);
unsigned int irq_matrix_available(struct irq_matrix *m, bool cpudown);
unsigned int irq_matrix_allocated(struct irq_matrix *m);
unsigned int irq_matrix_reserved(struct irq_matrix *m);
void irq_matrix_debug_show(struct seq_file *sf, struct irq_matrix *m, int ind);

/* Contrary to Linux irqs, for hardware irqs the irq number 0 is valid */
#define INVALID_HWIRQ	(~0UL)
irq_hw_number_t ipi_get_hwirq(unsigned int irq, unsigned int cpu);
int __ipi_send_single(struct irq_desc *desc, unsigned int cpu);
int __ipi_send_mask(struct irq_desc *desc, const struct cpumask *dest);
int ipi_send_single(unsigned int virq, unsigned int cpu);
int ipi_send_mask(unsigned int virq, const struct cpumask *dest);

#ifdef CONFIG_GENERIC_IRQ_MULTI_HANDLER
/*
 * Registers a generic IRQ handling function as the top-level IRQ handler in
 * the system, which is generally the first C code called from an assembly
 * architecture-specific interrupt handler.
 *
 * Returns 0 on success, or -EBUSY if an IRQ handler has already been
 * registered.
 */
#ifndef CONFIG_IRQCHIP_XILINX_INTC_MODULE_SUPPORT_EXPERIMENTAL
int __init set_handle_irq(void (*handle_irq)(struct pt_regs *));
#else
int set_handle_irq(void (*handle_irq)(struct pt_regs *));
#endif

/*
 * Allows interrupt handlers to find the irqchip that's been registered as the
 * top-level IRQ handler.
 */
extern void (*handle_arch_irq)(struct pt_regs *) __ro_after_init;
#else
#define set_handle_irq(handle_irq)		\
	do {					\
		(void)handle_irq;		\
		WARN_ON(1);			\
	} while (0)
#endif

#endif /* _LINUX_IRQ_H */<|MERGE_RESOLUTION|>--- conflicted
+++ resolved
@@ -205,8 +205,6 @@
  * IRQD_WAKEUP_ARMED		- Wakeup mode armed
  * IRQD_FORWARDED_TO_VCPU	- The interrupt is forwarded to a VCPU
  * IRQD_AFFINITY_MANAGED	- Affinity is auto-managed by the kernel
-<<<<<<< HEAD
-=======
  * IRQD_IRQ_STARTED		- Startup state of the interrupt
  * IRQD_MANAGED_SHUTDOWN	- Interrupt was shutdown due to empty affinity
  *				  mask. Applies only to affinity managed irqs.
@@ -221,7 +219,6 @@
  *				  irq_chip::irq_set_affinity() when deactivated.
  * IRQD_IRQ_ENABLED_ON_SUSPEND	- Interrupt is enabled on suspend by irq pm if
  *				  irqchip have flag IRQCHIP_ENABLE_WAKEUP_ON_SUSPEND set.
->>>>>>> 24b8d41d
  */
 enum {
 	IRQD_TRIGGER_MASK		= 0xf,
@@ -239,8 +236,6 @@
 	IRQD_WAKEUP_ARMED		= (1 << 19),
 	IRQD_FORWARDED_TO_VCPU		= (1 << 20),
 	IRQD_AFFINITY_MANAGED		= (1 << 21),
-<<<<<<< HEAD
-=======
 	IRQD_IRQ_STARTED		= (1 << 22),
 	IRQD_MANAGED_SHUTDOWN		= (1 << 23),
 	IRQD_SINGLE_TARGET		= (1 << 24),
@@ -250,7 +245,6 @@
 	IRQD_HANDLE_ENFORCE_IRQCTX	= (1 << 28),
 	IRQD_AFFINITY_ON_ACTIVATE	= (1 << 29),
 	IRQD_IRQ_ENABLED_ON_SUSPEND	= (1 << 30),
->>>>>>> 24b8d41d
 };
 
 #define __irqd_to_state(d) ACCESS_PRIVATE((d)->common, state_use_accessors)
@@ -385,8 +379,6 @@
 	return __irqd_to_state(d) & IRQD_AFFINITY_MANAGED;
 }
 
-<<<<<<< HEAD
-=======
 static inline bool irqd_is_activated(struct irq_data *d)
 {
 	return __irqd_to_state(d) & IRQD_ACTIVATED;
@@ -452,7 +444,6 @@
 	return __irqd_to_state(d) & IRQD_AFFINITY_ON_ACTIVATE;
 }
 
->>>>>>> 24b8d41d
 #undef __irqd_to_state
 
 static inline irq_hw_number_t irqd_to_hwirq(struct irq_data *d)
@@ -919,16 +910,12 @@
 unsigned int arch_dynirq_lower_bound(unsigned int from);
 
 int __irq_alloc_descs(int irq, unsigned int from, unsigned int cnt, int node,
-<<<<<<< HEAD
-		      struct module *owner, const struct cpumask *affinity);
-=======
 		      struct module *owner,
 		      const struct irq_affinity_desc *affinity);
 
 int __devm_irq_alloc_descs(struct device *dev, int irq, unsigned int from,
 			   unsigned int cnt, int node, struct module *owner,
 			   const struct irq_affinity_desc *affinity);
->>>>>>> 24b8d41d
 
 /* use macros to avoid needing export.h for THIS_MODULE */
 #define irq_alloc_descs(irq, from, cnt, node)	\
@@ -1183,8 +1170,6 @@
 	__irq_alloc_domain_generic_chips(d, irqs_per_chip, num_ct, name,\
 					 handler, clr, set, flags);	\
 })
-<<<<<<< HEAD
-=======
 
 static inline void irq_free_generic_chip(struct irq_chip_generic *gc)
 {
@@ -1198,7 +1183,6 @@
 	irq_remove_generic_chip(gc, msk, clr, set);
 	irq_free_generic_chip(gc);
 }
->>>>>>> 24b8d41d
 
 static inline struct irq_chip_type *irq_data_get_chip_type(struct irq_data *d)
 {
