--- conflicted
+++ resolved
@@ -61,42 +61,19 @@
 	if (bio &&
 	    bio->bi_iter.bi_size &&
 	    bio_op(bio) != REQ_OP_DISCARD &&
-<<<<<<< HEAD
-	    bio_op(bio) != REQ_OP_SECURE_ERASE)
-=======
 	    bio_op(bio) != REQ_OP_SECURE_ERASE &&
 	    bio_op(bio) != REQ_OP_WRITE_ZEROES)
->>>>>>> 24b8d41d
 		return true;
 
 	return false;
 }
 
-<<<<<<< HEAD
-static inline bool bio_no_advance_iter(struct bio *bio)
-{
-	return bio_op(bio) == REQ_OP_DISCARD ||
-	       bio_op(bio) == REQ_OP_SECURE_ERASE ||
-	       bio_op(bio) == REQ_OP_WRITE_SAME;
-}
-
-static inline bool bio_is_rw(struct bio *bio)
-{
-	if (!bio_has_data(bio))
-		return false;
-
-	if (bio_no_advance_iter(bio))
-		return false;
-
-	return true;
-=======
 static inline bool bio_no_advance_iter(const struct bio *bio)
 {
 	return bio_op(bio) == REQ_OP_DISCARD ||
 	       bio_op(bio) == REQ_OP_SECURE_ERASE ||
 	       bio_op(bio) == REQ_OP_WRITE_SAME ||
 	       bio_op(bio) == REQ_OP_WRITE_ZEROES;
->>>>>>> 24b8d41d
 }
 
 static inline bool bio_mergeable(struct bio *bio)
@@ -159,13 +136,8 @@
 #define bio_for_each_segment_all(bvl, bio, iter) \
 	for (bvl = bvec_init_iter_all(&iter); bio_next_segment((bio), &iter); )
 
-<<<<<<< HEAD
-static inline void bio_advance_iter(struct bio *bio, struct bvec_iter *iter,
-				    unsigned bytes)
-=======
 static inline void bio_advance_iter(const struct bio *bio,
 				    struct bvec_iter *iter, unsigned int bytes)
->>>>>>> 24b8d41d
 {
 	iter->bi_sector += bytes >> 9;
 
@@ -216,22 +188,12 @@
 	 * interpret bi_size differently:
 	 */
 
-<<<<<<< HEAD
-	if (bio_op(bio) == REQ_OP_DISCARD)
-		return 1;
-
-	if (bio_op(bio) == REQ_OP_SECURE_ERASE)
-		return 1;
-
-	if (bio_op(bio) == REQ_OP_WRITE_SAME)
-=======
 	switch (bio_op(bio)) {
 	case REQ_OP_DISCARD:
 	case REQ_OP_SECURE_ERASE:
 	case REQ_OP_WRITE_ZEROES:
 		return 0;
 	case REQ_OP_WRITE_SAME:
->>>>>>> 24b8d41d
 		return 1;
 	default:
 		break;
@@ -503,19 +465,6 @@
 	zero_fill_bio_iter(bio, bio->bi_iter);
 }
 
-<<<<<<< HEAD
-extern void bio_copy_data(struct bio *dst, struct bio *src);
-extern int bio_alloc_pages(struct bio *bio, gfp_t gfp);
-extern void bio_free_pages(struct bio *bio);
-
-extern struct bio *bio_copy_user_iov(struct request_queue *,
-				     struct rq_map_data *,
-				     const struct iov_iter *,
-				     gfp_t);
-extern int bio_uncopy_user(struct bio *);
-void zero_fill_bio(struct bio *bio);
-=======
->>>>>>> 24b8d41d
 extern struct bio_vec *bvec_alloc(gfp_t, int, unsigned long *, mempool_t *);
 extern void bvec_free(mempool_t *, struct bio_vec *, unsigned int);
 extern unsigned int bvec_nr_vecs(unsigned short idx);
@@ -541,19 +490,6 @@
 	disk_devt((bio)->bi_disk)
 
 #ifdef CONFIG_BLK_CGROUP
-<<<<<<< HEAD
-int bio_associate_blkcg(struct bio *bio, struct cgroup_subsys_state *blkcg_css);
-int bio_associate_current(struct bio *bio);
-void bio_disassociate_task(struct bio *bio);
-void bio_clone_blkcg_association(struct bio *dst, struct bio *src);
-#else	/* CONFIG_BLK_CGROUP */
-static inline int bio_associate_blkcg(struct bio *bio,
-			struct cgroup_subsys_state *blkcg_css) { return 0; }
-static inline int bio_associate_current(struct bio *bio) { return -ENOENT; }
-static inline void bio_disassociate_task(struct bio *bio) { }
-static inline void bio_clone_blkcg_association(struct bio *dst,
-			struct bio *src) { }
-=======
 void bio_associate_blkg(struct bio *bio);
 void bio_associate_blkg_from_css(struct bio *bio,
 				 struct cgroup_subsys_state *css);
@@ -565,7 +501,6 @@
 { }
 static inline void bio_clone_blkg_association(struct bio *dst,
 					      struct bio *src) { }
->>>>>>> 24b8d41d
 #endif	/* CONFIG_BLK_CGROUP */
 
 #ifdef CONFIG_HIGHMEM
