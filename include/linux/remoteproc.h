/*
 * Remote Processor Framework
 *
 * Copyright(c) 2011 Texas Instruments, Inc.
 * Copyright(c) 2011 Google, Inc.
 * All rights reserved.
 *
 * Redistribution and use in source and binary forms, with or without
 * modification, are permitted provided that the following conditions
 * are met:
 *
 * * Redistributions of source code must retain the above copyright
 *   notice, this list of conditions and the following disclaimer.
 * * Redistributions in binary form must reproduce the above copyright
 *   notice, this list of conditions and the following disclaimer in
 *   the documentation and/or other materials provided with the
 *   distribution.
 * * Neither the name Texas Instruments nor the names of its
 *   contributors may be used to endorse or promote products derived
 *   from this software without specific prior written permission.
 *
 * THIS SOFTWARE IS PROVIDED BY THE COPYRIGHT HOLDERS AND CONTRIBUTORS
 * "AS IS" AND ANY EXPRESS OR IMPLIED WARRANTIES, INCLUDING, BUT NOT
 * LIMITED TO, THE IMPLIED WARRANTIES OF MERCHANTABILITY AND FITNESS FOR
 * A PARTICULAR PURPOSE ARE DISCLAIMED. IN NO EVENT SHALL THE COPYRIGHT
 * OWNER OR CONTRIBUTORS BE LIABLE FOR ANY DIRECT, INDIRECT, INCIDENTAL,
 * SPECIAL, EXEMPLARY, OR CONSEQUENTIAL DAMAGES (INCLUDING, BUT NOT
 * LIMITED TO, PROCUREMENT OF SUBSTITUTE GOODS OR SERVICES; LOSS OF USE,
 * DATA, OR PROFITS; OR BUSINESS INTERRUPTION) HOWEVER CAUSED AND ON ANY
 * THEORY OF LIABILITY, WHETHER IN CONTRACT, STRICT LIABILITY, OR TORT
 * (INCLUDING NEGLIGENCE OR OTHERWISE) ARISING IN ANY WAY OUT OF THE USE
 * OF THIS SOFTWARE, EVEN IF ADVISED OF THE POSSIBILITY OF SUCH DAMAGE.
 */

#ifndef REMOTEPROC_H
#define REMOTEPROC_H

#include <linux/types.h>
#include <linux/mutex.h>
#include <linux/virtio.h>
#include <linux/cdev.h>
#include <linux/completion.h>
#include <linux/idr.h>
#include <linux/of.h>

/**
 * struct resource_table - firmware resource table header
 * @ver: version number
 * @num: number of resource entries
 * @reserved: reserved (must be zero)
 * @offset: array of offsets pointing at the various resource entries
 *
 * A resource table is essentially a list of system resources required
 * by the remote processor. It may also include configuration entries.
 * If needed, the remote processor firmware should contain this table
 * as a dedicated ".resource_table" ELF section.
 *
 * Some resources entries are mere announcements, where the host is informed
 * of specific remoteproc configuration. Other entries require the host to
 * do something (e.g. allocate a system resource). Sometimes a negotiation
 * is expected, where the firmware requests a resource, and once allocated,
 * the host should provide back its details (e.g. address of an allocated
 * memory region).
 *
 * The header of the resource table, as expressed by this structure,
 * contains a version number (should we need to change this format in the
 * future), the number of available resource entries, and their offsets
 * in the table.
 *
 * Immediately following this header are the resource entries themselves,
 * each of which begins with a resource entry header (as described below).
 */
struct resource_table {
	u32 ver;
	u32 num;
	u32 reserved[2];
	u32 offset[];
} __packed;

/**
 * struct fw_rsc_hdr - firmware resource entry header
 * @type: resource type
 * @data: resource data
 *
 * Every resource entry begins with a 'struct fw_rsc_hdr' header providing
 * its @type. The content of the entry itself will immediately follow
 * this header, and it should be parsed according to the resource type.
 */
struct fw_rsc_hdr {
	u32 type;
	u8 data[];
} __packed;

/**
 * enum fw_resource_type - types of resource entries
 *
 * @RSC_CARVEOUT:   request for allocation of a physically contiguous
 *		    memory region.
 * @RSC_DEVMEM:     request to iommu_map a memory-based peripheral.
 * @RSC_TRACE:	    announces the availability of a trace buffer into which
 *		    the remote processor will be writing logs.
 * @RSC_VDEV:       declare support for a virtio device, and serve as its
 *		    virtio header.
 * @RSC_LAST:       just keep this one at the end of standard resources
 * @RSC_VENDOR_START:	start of the vendor specific resource types range
 * @RSC_VENDOR_END:	end of the vendor specific resource types range
 *
 * For more details regarding a specific resource type, please see its
 * dedicated structure below.
 *
 * Please note that these values are used as indices to the rproc_handle_rsc
 * lookup table, so please keep them sane. Moreover, @RSC_LAST is used to
 * check the validity of an index before the lookup table is accessed, so
 * please update it as needed.
 */
enum fw_resource_type {
<<<<<<< HEAD
	RSC_CARVEOUT	= 0,
	RSC_DEVMEM	= 1,
	RSC_TRACE	= 2,
	RSC_VDEV	= 3,
	RSC_RPROC_MEM	= 4,
	RSC_FW_CHKSUM   = 5,
	RSC_LAST	= 6,
=======
	RSC_CARVEOUT		= 0,
	RSC_DEVMEM		= 1,
	RSC_TRACE		= 2,
	RSC_VDEV		= 3,
	RSC_LAST		= 4,
	RSC_VENDOR_START	= 128,
	RSC_VENDOR_END		= 512,
>>>>>>> 24b8d41d
};

#define FW_RSC_ADDR_ANY (-1)

/**
 * struct fw_rsc_carveout - physically contiguous memory request
 * @da: device address
 * @pa: physical address
 * @len: length (in bytes)
 * @flags: iommu protection flags
 * @reserved: reserved (must be zero)
 * @name: human-readable name of the requested memory region
 *
 * This resource entry requests the host to allocate a physically contiguous
 * memory region.
 *
 * These request entries should precede other firmware resource entries,
 * as other entries might request placing other data objects inside
 * these memory regions (e.g. data/code segments, trace resource entries, ...).
 *
 * Allocating memory this way helps utilizing the reserved physical memory
 * (e.g. CMA) more efficiently, and also minimizes the number of TLB entries
 * needed to map it (in case @rproc is using an IOMMU). Reducing the TLB
 * pressure is important; it may have a substantial impact on performance.
 *
 * If the firmware is compiled with static addresses, then @da should specify
 * the expected device address of this memory region. If @da is set to
 * FW_RSC_ADDR_ANY, then the host will dynamically allocate it, and then
 * overwrite @da with the dynamically allocated address.
 *
 * We will always use @da to negotiate the device addresses, even if it
 * isn't using an iommu. In that case, though, it will obviously contain
 * physical addresses.
 *
 * Some remote processors needs to know the allocated physical address
 * even if they do use an iommu. This is needed, e.g., if they control
 * hardware accelerators which access the physical memory directly (this
 * is the case with OMAP4 for instance). In that case, the host will
 * overwrite @pa with the dynamically allocated physical address.
 * Generally we don't want to expose physical addresses if we don't have to
 * (remote processors are generally _not_ trusted), so we might want to
 * change this to happen _only_ when explicitly required by the hardware.
 *
 * @flags is used to provide IOMMU protection flags, and @name should
 * (optionally) contain a human readable name of this carveout region
 * (mainly for debugging purposes).
 */
struct fw_rsc_carveout {
	u32 da;
	u32 pa;
	u32 len;
	u32 flags;
	u32 reserved;
	u8 name[32];
} __packed;

/**
 * struct fw_rsc_devmem - iommu mapping request
 * @da: device address
 * @pa: physical address
 * @len: length (in bytes)
 * @flags: iommu protection flags
 * @reserved: reserved (must be zero)
 * @name: human-readable name of the requested region to be mapped
 *
 * This resource entry requests the host to iommu map a physically contiguous
 * memory region. This is needed in case the remote processor requires
 * access to certain memory-based peripherals; _never_ use it to access
 * regular memory.
 *
 * This is obviously only needed if the remote processor is accessing memory
 * via an iommu.
 *
 * @da should specify the required device address, @pa should specify
 * the physical address we want to map, @len should specify the size of
 * the mapping and @flags is the IOMMU protection flags. As always, @name may
 * (optionally) contain a human readable name of this mapping (mainly for
 * debugging purposes).
 *
 * Note: at this point we just "trust" those devmem entries to contain valid
 * physical addresses, but this isn't safe and will be changed: eventually we
 * want remoteproc implementations to provide us ranges of physical addresses
 * the firmware is allowed to request, and not allow firmwares to request
 * access to physical addresses that are outside those ranges.
 */
struct fw_rsc_devmem {
	u32 da;
	u32 pa;
	u32 len;
	u32 flags;
	u32 reserved;
	u8 name[32];
} __packed;

/**
 * struct fw_rsc_trace - trace buffer declaration
 * @da: device address
 * @len: length (in bytes)
 * @reserved: reserved (must be zero)
 * @name: human-readable name of the trace buffer
 *
 * This resource entry provides the host information about a trace buffer
 * into which the remote processor will write log messages.
 *
 * @da specifies the device address of the buffer, @len specifies
 * its size, and @name may contain a human readable name of the trace buffer.
 *
 * After booting the remote processor, the trace buffers are exposed to the
 * user via debugfs entries (called trace0, trace1, etc..).
 */
struct fw_rsc_trace {
	u32 da;
	u32 len;
	u32 reserved;
	u8 name[32];
} __packed;

/**
 * struct fw_rsc_vdev_vring - vring descriptor entry
 * @da: device address
 * @align: the alignment between the consumer and producer parts of the vring
 * @num: num of buffers supported by this vring (must be power of two)
 * @notifyid is a unique rproc-wide notify index for this vring. This notify
 * index is used when kicking a remote processor, to let it know that this
 * vring is triggered.
 * @pa: physical address
 *
 * This descriptor is not a resource entry by itself; it is part of the
 * vdev resource type (see below).
 *
 * Note that @da should either contain the device address where
 * the remote processor is expecting the vring, or indicate that
 * dynamically allocation of the vring's device address is supported.
 */
struct fw_rsc_vdev_vring {
	u32 da;
	u32 align;
	u32 num;
	u32 notifyid;
	u32 pa;
} __packed;

/**
 * struct fw_rsc_vdev - virtio device header
 * @id: virtio device id (as in virtio_ids.h)
 * @notifyid is a unique rproc-wide notify index for this vdev. This notify
 * index is used when kicking a remote processor, to let it know that the
 * status/features of this vdev have changes.
 * @dfeatures specifies the virtio device features supported by the firmware
 * @gfeatures is a place holder used by the host to write back the
 * negotiated features that are supported by both sides.
 * @config_len is the size of the virtio config space of this vdev. The config
 * space lies in the resource table immediate after this vdev header.
 * @status is a place holder where the host will indicate its virtio progress.
 * @num_of_vrings indicates how many vrings are described in this vdev header
 * @reserved: reserved (must be zero)
 * @vring is an array of @num_of_vrings entries of 'struct fw_rsc_vdev_vring'.
 *
 * This resource is a virtio device header: it provides information about
 * the vdev, and is then used by the host and its peer remote processors
 * to negotiate and share certain virtio properties.
 *
 * By providing this resource entry, the firmware essentially asks remoteproc
 * to statically allocate a vdev upon registration of the rproc (dynamic vdev
 * allocation is not yet supported).
 *
 * Note: unlike virtualization systems, the term 'host' here means
 * the Linux side which is running remoteproc to control the remote
 * processors. We use the name 'gfeatures' to comply with virtio's terms,
 * though there isn't really any virtualized guest OS here: it's the host
 * which is responsible for negotiating the final features.
 * Yeah, it's a bit confusing.
 *
 * Note: immediately following this structure is the virtio config space for
 * this vdev (which is specific to the vdev; for more info, read the virtio
 * spec). the size of the config space is specified by @config_len.
 */
struct fw_rsc_vdev {
	u32 id;
	u32 notifyid;
	u32 dfeatures;
	u32 gfeatures;
	u32 config_len;
	u8 status;
	u8 num_of_vrings;
	u8 reserved[2];
	struct fw_rsc_vdev_vring vring[];
} __packed;

struct rproc;

/**
 * struct fw_rsc_rproc_mem - remote processor memory
 * @da: device address
 * @pa: physical address
 * @len: length (in bytes)
 * @reserved: reserved (must be zero)
 *
 * This resource entry tells the host to the remote processor
 * memory that the host can be used as shared memory.
 *
 * These request entries should precede other shared resource entries
 * such as vdevs, vrings.
 */
struct fw_rsc_rproc_mem {
	u32 da;
	u32 pa;
	u32 len;
	u32 reserved;
} __packed;

/*
 * struct fw_rsc_fw_chksum - firmware checksum
 * @algo: algorithm to generate the cheksum
 * @chksum: checksum of the firmware loadable sections.
 *
 * This resource entry provides checksum for the firmware loadable sections.
 * It is used to check if the remote already runs with the expected firmware to
 * decide if it needs to start the remote if the remote is already running.
 */
struct fw_rsc_fw_chksum {
	u8 algo[16];
	u8 chksum[64];
} __packed;

/**
 * struct rproc_mem_entry - memory entry descriptor
 * @va:	virtual address
 * @dma: dma address
 * @len: length, in bytes
 * @da: device address
 * @release: release associated memory
 * @priv: associated data
 * @name: associated memory region name (optional)
 * @node: list node
 * @rsc_offset: offset in resource table
 * @flags: iommu protection flags
 * @of_resm_idx: reserved memory phandle index
 * @alloc: specific memory allocator function
 */
struct rproc_mem_entry {
	void *va;
	dma_addr_t dma;
	size_t len;
	u32 da;
	void *priv;
	char name[32];
	struct list_head node;
	u32 rsc_offset;
	u32 flags;
	u32 of_resm_idx;
	int (*alloc)(struct rproc *rproc, struct rproc_mem_entry *mem);
	int (*release)(struct rproc *rproc, struct rproc_mem_entry *mem);
};

struct firmware;

/**
 * enum rsc_handling_status - return status of rproc_ops handle_rsc hook
 * @RSC_HANDLED:	resource was handled
 * @RSC_IGNORED:	resource was ignored
 */
enum rsc_handling_status {
	RSC_HANDLED	= 0,
	RSC_IGNORED	= 1,
};

/**
 * struct rproc_ops - platform-specific device handlers
 * @prepare:	prepare device for code loading
 * @unprepare:	unprepare device after stop
 * @start:	power on the device and boot it
 * @stop:	power off the device
 * @attach:	attach to a device that his already powered up
 * @kick:	kick a virtqueue (virtqueue id given as a parameter)
 * @peek_remote_kick: check if remote has kicked
 * @ack_remote_kick: ack remote kick
 * @da_to_va:	optional platform hook to perform address translations
<<<<<<< HEAD
 * @is_running: check if the remote is running
=======
 * @parse_fw:	parse firmware to extract information (e.g. resource table)
 * @handle_rsc:	optional platform hook to handle vendor resources. Should return
 * RSC_HANDLED if resource was handled, RSC_IGNORED if not handled and a
 * negative value on error
 * @load_rsc_table:	load resource table from firmware image
 * @find_loaded_rsc_table: find the loaded resouce table
 * @load:		load firmware to memory, where the remote processor
 *			expects to find it
 * @sanity_check:	sanity check the fw image
 * @get_boot_addr:	get boot address to entry point specified in firmware
 * @panic:	optional callback to react to system panic, core will delay
 *		panic at least the returned number of milliseconds
>>>>>>> 24b8d41d
 */
struct rproc_ops {
	int (*prepare)(struct rproc *rproc);
	int (*unprepare)(struct rproc *rproc);
	int (*start)(struct rproc *rproc);
	int (*stop)(struct rproc *rproc);
	int (*attach)(struct rproc *rproc);
	void (*kick)(struct rproc *rproc, int vqid);
	bool (*peek_remote_kick)(struct rproc *rproc, char *buf, size_t *len);
	void (*ack_remote_kick)(struct rproc *rproc);
	void * (*da_to_va)(struct rproc *rproc, u64 da, int len);
<<<<<<< HEAD
	bool (*is_running)(struct rproc *rproc);
=======
	int (*parse_fw)(struct rproc *rproc, const struct firmware *fw);
	int (*handle_rsc)(struct rproc *rproc, u32 rsc_type, void *rsc,
			  int offset, int avail);
	struct resource_table *(*find_loaded_rsc_table)(
				struct rproc *rproc, const struct firmware *fw);
	int (*load)(struct rproc *rproc, const struct firmware *fw);
	int (*sanity_check)(struct rproc *rproc, const struct firmware *fw);
	u64 (*get_boot_addr)(struct rproc *rproc, const struct firmware *fw);
	unsigned long (*panic)(struct rproc *rproc);
>>>>>>> 24b8d41d
};

/**
 * enum rproc_state - remote processor states
 * @RPROC_OFFLINE:	device is powered off
 * @RPROC_SUSPENDED:	device is suspended; needs to be woken up to receive
 *			a message.
 * @RPROC_RUNNING:	device is up and running
 * @RPROC_CRASHED:	device has crashed; need to start recovery
 * @RPROC_DELETED:	device is deleted
 * @RPROC_DETACHED:	device has been booted by another entity and waiting
 *			for the core to attach to it
 * @RPROC_LAST:		just keep this one at the end
 *
 * Please note that the values of these states are used as indices
 * to rproc_state_string, a state-to-name lookup table,
 * so please keep the two synchronized. @RPROC_LAST is used to check
 * the validity of an index before the lookup table is accessed, so
 * please update it as needed too.
 */
enum rproc_state {
	RPROC_OFFLINE	= 0,
	RPROC_SUSPENDED	= 1,
	RPROC_RUNNING	= 2,
	RPROC_CRASHED	= 3,
<<<<<<< HEAD
	RPROC_RUNNING_INDEPENDENT = 4,
	RPROC_LAST	= 5,
=======
	RPROC_DELETED	= 4,
	RPROC_DETACHED	= 5,
	RPROC_LAST	= 6,
>>>>>>> 24b8d41d
};

/**
 * enum rproc_crash_type - remote processor crash types
 * @RPROC_MMUFAULT:	iommu fault
 * @RPROC_WATCHDOG:	watchdog bite
 * @RPROC_FATAL_ERROR	fatal error
 *
 * Each element of the enum is used as an array index. So that, the value of
 * the elements should be always something sane.
 *
 * Feel free to add more types when needed.
 */
enum rproc_crash_type {
	RPROC_MMUFAULT,
	RPROC_WATCHDOG,
	RPROC_FATAL_ERROR,
<<<<<<< HEAD
=======
};

/**
 * enum rproc_dump_mechanism - Coredump options for core
 * @RPROC_COREDUMP_DISABLED:	Don't perform any dump
 * @RPROC_COREDUMP_ENABLED:	Copy dump to separate buffer and carry on with
				recovery
 * @RPROC_COREDUMP_INLINE:	Read segments directly from device memory. Stall
				recovery until all segments are read
 */
enum rproc_dump_mechanism {
	RPROC_COREDUMP_DISABLED,
	RPROC_COREDUMP_ENABLED,
	RPROC_COREDUMP_INLINE,
};

/**
 * struct rproc_dump_segment - segment info from ELF header
 * @node:	list node related to the rproc segment list
 * @da:		device address of the segment
 * @size:	size of the segment
 * @priv:	private data associated with the dump_segment
 * @dump:	custom dump function to fill device memory segment associated
 *		with coredump
 */
struct rproc_dump_segment {
	struct list_head node;

	dma_addr_t da;
	size_t size;

	void *priv;
	void (*dump)(struct rproc *rproc, struct rproc_dump_segment *segment,
		     void *dest, size_t offset, size_t size);
	loff_t offset;
>>>>>>> 24b8d41d
};

/**
 * struct rproc - represents a physical remote processor device
 * @node: list node of this rproc object
 * @domain: iommu domain
 * @name: human readable name of the rproc
 * @firmware: name of firmware file to be loaded
 * @priv: private data which belongs to the platform-specific rproc module
 * @ops: platform-specific start/stop rproc handlers
 * @dev: virtual device for refcounting and common remoteproc behavior
 * @power: refcount of users who need this rproc powered up
 * @state: state of the device
 * @dump_conf: Currently selected coredump configuration
 * @lock: lock which protects concurrent manipulations of the rproc
 * @dbg_dir: debugfs directory of this rproc device
 * @traces: list of trace buffers
 * @num_traces: number of trace buffers
 * @carveouts: list of physically contiguous memory allocations
 * @mappings: list of iommu mappings we initiated, needed on shutdown
 * @bootaddr: address of first instruction to boot rproc with (optional)
 * @rvdevs: list of remote virtio devices
 * @subdevs: list of subdevices, to following the running state
 * @notifyids: idr for dynamically assigning rproc-wide unique notify ids
 * @index: index of this rproc device
 * @crash_handler: workqueue for handling a crash
 * @crash_cnt: crash counter
 * @recovery_disabled: flag that state if recovery was disabled
 * @max_notifyid: largest allocated notify id.
 * @table_ptr: pointer to the resource table in effect
 * @cached_table: copy of the resource table
<<<<<<< HEAD
=======
 * @table_sz: size of @cached_table
>>>>>>> 24b8d41d
 * @has_iommu: flag to indicate if remote processor is behind an MMU
 * @auto_boot: flag to indicate if remote processor should be auto-started
 * @autonomous: true if an external entity has booted the remote processor
 * @dump_segments: list of segments in the firmware
 * @nb_vdev: number of vdev currently handled by rproc
 * @sysfs_kick: allow kick remoteproc from sysfs
 * @char_dev: character device of the rproc
 * @cdev_put_on_release: flag to indicate if remoteproc should be shutdown on @char_dev release
 */
struct rproc {
	struct list_head node;
	struct iommu_domain *domain;
	const char *name;
	char *firmware;
	void *priv;
	struct rproc_ops *ops;
	struct device dev;
	atomic_t power;
	unsigned int state;
	enum rproc_dump_mechanism dump_conf;
	struct mutex lock;
	struct dentry *dbg_dir;
	struct list_head traces;
	int num_traces;
	struct list_head carveouts;
	struct list_head mappings;
	u64 bootaddr;
	struct list_head rvdevs;
	struct list_head subdevs;
	struct idr notifyids;
	int index;
	struct work_struct crash_handler;
	unsigned int crash_cnt;
<<<<<<< HEAD
	struct completion crash_comp;
=======
>>>>>>> 24b8d41d
	bool recovery_disabled;
	int max_notifyid;
	struct resource_table *table_ptr;
	struct resource_table *cached_table;
<<<<<<< HEAD
	bool has_iommu;
	bool auto_boot;
=======
	size_t table_sz;
	bool has_iommu;
	bool auto_boot;
	bool autonomous;
	struct list_head dump_segments;
	int nb_vdev;
	int sysfs_kick;
	u8 elf_class;
	u16 elf_machine;
	struct cdev cdev;
	bool cdev_put_on_release;
};

/**
 * struct rproc_subdev - subdevice tied to a remoteproc
 * @node: list node related to the rproc subdevs list
 * @prepare: prepare function, called before the rproc is started
 * @start: start function, called after the rproc has been started
 * @stop: stop function, called before the rproc is stopped; the @crashed
 *	    parameter indicates if this originates from a recovery
 * @unprepare: unprepare function, called after the rproc has been stopped
 */
struct rproc_subdev {
	struct list_head node;

	int (*prepare)(struct rproc_subdev *subdev);
	int (*start)(struct rproc_subdev *subdev);
	void (*stop)(struct rproc_subdev *subdev, bool crashed);
	void (*unprepare)(struct rproc_subdev *subdev);
>>>>>>> 24b8d41d
};

/* we currently support only two vrings per rvdev */

#define RVDEV_NUM_VRINGS 2

/**
 * struct rproc_vring - remoteproc vring state
 * @va:	virtual address
 * @len: length, in bytes
 * @da: device address
 * @align: vring alignment
 * @notifyid: rproc-specific unique vring index
 * @rvdev: remote vdev
 * @vq: the virtqueue of this vring
 */
struct rproc_vring {
	void *va;
	int len;
	u32 da;
	u32 align;
	int notifyid;
	struct rproc_vdev *rvdev;
	struct virtqueue *vq;
};

/**
 * struct rproc_vdev - remoteproc state for a supported virtio device
 * @refcount: reference counter for the vdev and vring allocations
 * @subdev: handle for registering the vdev as a rproc subdevice
 * @id: virtio device id (as in virtio_ids.h)
 * @node: list node
 * @rproc: the rproc handle
 * @vdev: the virio device
 * @vring: the vrings for this vdev
 * @rsc_offset: offset of the vdev's resource entry
<<<<<<< HEAD
 * @config_wait_complete: mark asynchronous vdev config wait complete
=======
 * @index: vdev position versus other vdev declared in resource table
>>>>>>> 24b8d41d
 */
struct rproc_vdev {
	struct kref refcount;

	struct rproc_subdev subdev;
	struct device dev;

	unsigned int id;
	struct list_head node;
	struct rproc *rproc;
	struct rproc_vring vring[RVDEV_NUM_VRINGS];
	u32 rsc_offset;
<<<<<<< HEAD
	struct completion config_wait_complete;
=======
	u32 index;
>>>>>>> 24b8d41d
};

struct rproc *rproc_get_by_phandle(phandle phandle);
struct rproc *rproc_get_by_child(struct device *dev);

struct rproc *rproc_alloc(struct device *dev, const char *name,
			  const struct rproc_ops *ops,
			  const char *firmware, int len);
void rproc_put(struct rproc *rproc);
int rproc_add(struct rproc *rproc);
int rproc_del(struct rproc *rproc);
void rproc_free(struct rproc *rproc);
<<<<<<< HEAD
=======
void rproc_resource_cleanup(struct rproc *rproc);

struct rproc *devm_rproc_alloc(struct device *dev, const char *name,
			       const struct rproc_ops *ops,
			       const char *firmware, int len);
int devm_rproc_add(struct device *dev, struct rproc *rproc);

void rproc_add_carveout(struct rproc *rproc, struct rproc_mem_entry *mem);

struct rproc_mem_entry *
rproc_mem_entry_init(struct device *dev,
		     void *va, dma_addr_t dma, size_t len, u32 da,
		     int (*alloc)(struct rproc *, struct rproc_mem_entry *),
		     int (*release)(struct rproc *, struct rproc_mem_entry *),
		     const char *name, ...);

struct rproc_mem_entry *
rproc_of_resm_mem_entry_init(struct device *dev, u32 of_resm_idx, size_t len,
			     u32 da, const char *name, ...);
>>>>>>> 24b8d41d

int rproc_boot(struct rproc *rproc);
void rproc_shutdown(struct rproc *rproc);
void rproc_report_crash(struct rproc *rproc, enum rproc_crash_type type);
int rproc_coredump_add_segment(struct rproc *rproc, dma_addr_t da, size_t size);
int rproc_coredump_add_custom_segment(struct rproc *rproc,
				      dma_addr_t da, size_t size,
				      void (*dumpfn)(struct rproc *rproc,
						     struct rproc_dump_segment *segment,
						     void *dest, size_t offset,
						     size_t size),
				      void *priv);
int rproc_coredump_set_elf_info(struct rproc *rproc, u8 class, u16 machine);

static inline struct rproc_vdev *vdev_to_rvdev(struct virtio_device *vdev)
{
	return container_of(vdev->dev.parent, struct rproc_vdev, dev);
}

static inline struct rproc *vdev_to_rproc(struct virtio_device *vdev)
{
	struct rproc_vdev *rvdev = vdev_to_rvdev(vdev);

	return rvdev->rproc;
}

void rproc_add_subdev(struct rproc *rproc, struct rproc_subdev *subdev);

void rproc_remove_subdev(struct rproc *rproc, struct rproc_subdev *subdev);

#endif /* REMOTEPROC_H */<|MERGE_RESOLUTION|>--- conflicted
+++ resolved
@@ -114,15 +114,6 @@
  * please update it as needed.
  */
 enum fw_resource_type {
-<<<<<<< HEAD
-	RSC_CARVEOUT	= 0,
-	RSC_DEVMEM	= 1,
-	RSC_TRACE	= 2,
-	RSC_VDEV	= 3,
-	RSC_RPROC_MEM	= 4,
-	RSC_FW_CHKSUM   = 5,
-	RSC_LAST	= 6,
-=======
 	RSC_CARVEOUT		= 0,
 	RSC_DEVMEM		= 1,
 	RSC_TRACE		= 2,
@@ -130,7 +121,6 @@
 	RSC_LAST		= 4,
 	RSC_VENDOR_START	= 128,
 	RSC_VENDOR_END		= 512,
->>>>>>> 24b8d41d
 };
 
 #define FW_RSC_ADDR_ANY (-1)
@@ -323,40 +313,6 @@
 struct rproc;
 
 /**
- * struct fw_rsc_rproc_mem - remote processor memory
- * @da: device address
- * @pa: physical address
- * @len: length (in bytes)
- * @reserved: reserved (must be zero)
- *
- * This resource entry tells the host to the remote processor
- * memory that the host can be used as shared memory.
- *
- * These request entries should precede other shared resource entries
- * such as vdevs, vrings.
- */
-struct fw_rsc_rproc_mem {
-	u32 da;
-	u32 pa;
-	u32 len;
-	u32 reserved;
-} __packed;
-
-/*
- * struct fw_rsc_fw_chksum - firmware checksum
- * @algo: algorithm to generate the cheksum
- * @chksum: checksum of the firmware loadable sections.
- *
- * This resource entry provides checksum for the firmware loadable sections.
- * It is used to check if the remote already runs with the expected firmware to
- * decide if it needs to start the remote if the remote is already running.
- */
-struct fw_rsc_fw_chksum {
-	u8 algo[16];
-	u8 chksum[64];
-} __packed;
-
-/**
  * struct rproc_mem_entry - memory entry descriptor
  * @va:	virtual address
  * @dma: dma address
@@ -409,9 +365,6 @@
  * @peek_remote_kick: check if remote has kicked
  * @ack_remote_kick: ack remote kick
  * @da_to_va:	optional platform hook to perform address translations
-<<<<<<< HEAD
- * @is_running: check if the remote is running
-=======
  * @parse_fw:	parse firmware to extract information (e.g. resource table)
  * @handle_rsc:	optional platform hook to handle vendor resources. Should return
  * RSC_HANDLED if resource was handled, RSC_IGNORED if not handled and a
@@ -424,7 +377,6 @@
  * @get_boot_addr:	get boot address to entry point specified in firmware
  * @panic:	optional callback to react to system panic, core will delay
  *		panic at least the returned number of milliseconds
->>>>>>> 24b8d41d
  */
 struct rproc_ops {
 	int (*prepare)(struct rproc *rproc);
@@ -436,9 +388,6 @@
 	bool (*peek_remote_kick)(struct rproc *rproc, char *buf, size_t *len);
 	void (*ack_remote_kick)(struct rproc *rproc);
 	void * (*da_to_va)(struct rproc *rproc, u64 da, int len);
-<<<<<<< HEAD
-	bool (*is_running)(struct rproc *rproc);
-=======
 	int (*parse_fw)(struct rproc *rproc, const struct firmware *fw);
 	int (*handle_rsc)(struct rproc *rproc, u32 rsc_type, void *rsc,
 			  int offset, int avail);
@@ -448,7 +397,6 @@
 	int (*sanity_check)(struct rproc *rproc, const struct firmware *fw);
 	u64 (*get_boot_addr)(struct rproc *rproc, const struct firmware *fw);
 	unsigned long (*panic)(struct rproc *rproc);
->>>>>>> 24b8d41d
 };
 
 /**
@@ -474,14 +422,9 @@
 	RPROC_SUSPENDED	= 1,
 	RPROC_RUNNING	= 2,
 	RPROC_CRASHED	= 3,
-<<<<<<< HEAD
-	RPROC_RUNNING_INDEPENDENT = 4,
-	RPROC_LAST	= 5,
-=======
 	RPROC_DELETED	= 4,
 	RPROC_DETACHED	= 5,
 	RPROC_LAST	= 6,
->>>>>>> 24b8d41d
 };
 
 /**
@@ -499,8 +442,6 @@
 	RPROC_MMUFAULT,
 	RPROC_WATCHDOG,
 	RPROC_FATAL_ERROR,
-<<<<<<< HEAD
-=======
 };
 
 /**
@@ -536,7 +477,6 @@
 	void (*dump)(struct rproc *rproc, struct rproc_dump_segment *segment,
 		     void *dest, size_t offset, size_t size);
 	loff_t offset;
->>>>>>> 24b8d41d
 };
 
 /**
@@ -568,10 +508,7 @@
  * @max_notifyid: largest allocated notify id.
  * @table_ptr: pointer to the resource table in effect
  * @cached_table: copy of the resource table
-<<<<<<< HEAD
-=======
  * @table_sz: size of @cached_table
->>>>>>> 24b8d41d
  * @has_iommu: flag to indicate if remote processor is behind an MMU
  * @auto_boot: flag to indicate if remote processor should be auto-started
  * @autonomous: true if an external entity has booted the remote processor
@@ -585,7 +522,7 @@
 	struct list_head node;
 	struct iommu_domain *domain;
 	const char *name;
-	char *firmware;
+	const char *firmware;
 	void *priv;
 	struct rproc_ops *ops;
 	struct device dev;
@@ -605,18 +542,10 @@
 	int index;
 	struct work_struct crash_handler;
 	unsigned int crash_cnt;
-<<<<<<< HEAD
-	struct completion crash_comp;
-=======
->>>>>>> 24b8d41d
 	bool recovery_disabled;
 	int max_notifyid;
 	struct resource_table *table_ptr;
 	struct resource_table *cached_table;
-<<<<<<< HEAD
-	bool has_iommu;
-	bool auto_boot;
-=======
 	size_t table_sz;
 	bool has_iommu;
 	bool auto_boot;
@@ -646,7 +575,6 @@
 	int (*start)(struct rproc_subdev *subdev);
 	void (*stop)(struct rproc_subdev *subdev, bool crashed);
 	void (*unprepare)(struct rproc_subdev *subdev);
->>>>>>> 24b8d41d
 };
 
 /* we currently support only two vrings per rvdev */
@@ -683,11 +611,7 @@
  * @vdev: the virio device
  * @vring: the vrings for this vdev
  * @rsc_offset: offset of the vdev's resource entry
-<<<<<<< HEAD
- * @config_wait_complete: mark asynchronous vdev config wait complete
-=======
  * @index: vdev position versus other vdev declared in resource table
->>>>>>> 24b8d41d
  */
 struct rproc_vdev {
 	struct kref refcount;
@@ -700,11 +624,7 @@
 	struct rproc *rproc;
 	struct rproc_vring vring[RVDEV_NUM_VRINGS];
 	u32 rsc_offset;
-<<<<<<< HEAD
-	struct completion config_wait_complete;
-=======
 	u32 index;
->>>>>>> 24b8d41d
 };
 
 struct rproc *rproc_get_by_phandle(phandle phandle);
@@ -717,8 +637,6 @@
 int rproc_add(struct rproc *rproc);
 int rproc_del(struct rproc *rproc);
 void rproc_free(struct rproc *rproc);
-<<<<<<< HEAD
-=======
 void rproc_resource_cleanup(struct rproc *rproc);
 
 struct rproc *devm_rproc_alloc(struct device *dev, const char *name,
@@ -738,7 +656,6 @@
 struct rproc_mem_entry *
 rproc_of_resm_mem_entry_init(struct device *dev, u32 of_resm_idx, size_t len,
 			     u32 da, const char *name, ...);
->>>>>>> 24b8d41d
 
 int rproc_boot(struct rproc *rproc);
 void rproc_shutdown(struct rproc *rproc);
