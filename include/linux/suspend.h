/* SPDX-License-Identifier: GPL-2.0 */
#ifndef _LINUX_SUSPEND_H
#define _LINUX_SUSPEND_H

#include <linux/swap.h>
#include <linux/notifier.h>
#include <linux/init.h>
#include <linux/pm.h>
#include <linux/mm.h>
#include <linux/freezer.h>
#include <asm/errno.h>

#ifdef CONFIG_VT
extern void pm_set_vt_switch(int);
#else
static inline void pm_set_vt_switch(int do_switch)
{
}
#endif

#ifdef CONFIG_VT_CONSOLE_SLEEP
extern void pm_prepare_console(void);
extern void pm_restore_console(void);
#else
static inline void pm_prepare_console(void)
{
}

static inline void pm_restore_console(void)
{
}
#endif

typedef int __bitwise suspend_state_t;

#define PM_SUSPEND_ON		((__force suspend_state_t) 0)
#define PM_SUSPEND_TO_IDLE	((__force suspend_state_t) 1)
#define PM_SUSPEND_STANDBY	((__force suspend_state_t) 2)
#define PM_SUSPEND_MEM		((__force suspend_state_t) 3)
#define PM_SUSPEND_MIN		PM_SUSPEND_TO_IDLE
#define PM_SUSPEND_MAX		((__force suspend_state_t) 4)

enum suspend_stat_step {
	SUSPEND_FREEZE = 1,
	SUSPEND_PREPARE,
	SUSPEND_SUSPEND,
	SUSPEND_SUSPEND_LATE,
	SUSPEND_SUSPEND_NOIRQ,
	SUSPEND_RESUME_NOIRQ,
	SUSPEND_RESUME_EARLY,
	SUSPEND_RESUME
};

struct suspend_stats {
	int	success;
	int	fail;
	int	failed_freeze;
	int	failed_prepare;
	int	failed_suspend;
	int	failed_suspend_late;
	int	failed_suspend_noirq;
	int	failed_resume;
	int	failed_resume_early;
	int	failed_resume_noirq;
#define	REC_FAILED_NUM	2
	int	last_failed_dev;
	char	failed_devs[REC_FAILED_NUM][40];
	int	last_failed_errno;
	int	errno[REC_FAILED_NUM];
	int	last_failed_step;
	enum suspend_stat_step	failed_steps[REC_FAILED_NUM];
};

extern struct suspend_stats suspend_stats;

static inline void dpm_save_failed_dev(const char *name)
{
	strlcpy(suspend_stats.failed_devs[suspend_stats.last_failed_dev],
		name,
		sizeof(suspend_stats.failed_devs[0]));
	suspend_stats.last_failed_dev++;
	suspend_stats.last_failed_dev %= REC_FAILED_NUM;
}

static inline void dpm_save_failed_errno(int err)
{
	suspend_stats.errno[suspend_stats.last_failed_errno] = err;
	suspend_stats.last_failed_errno++;
	suspend_stats.last_failed_errno %= REC_FAILED_NUM;
}

static inline void dpm_save_failed_step(enum suspend_stat_step step)
{
	suspend_stats.failed_steps[suspend_stats.last_failed_step] = step;
	suspend_stats.last_failed_step++;
	suspend_stats.last_failed_step %= REC_FAILED_NUM;
}

/**
 * struct platform_suspend_ops - Callbacks for managing platform dependent
 *	system sleep states.
 *
 * @valid: Callback to determine if given system sleep state is supported by
 *	the platform.
 *	Valid (ie. supported) states are advertised in /sys/power/state.  Note
 *	that it still may be impossible to enter given system sleep state if the
 *	conditions aren't right.
 *	There is the %suspend_valid_only_mem function available that can be
 *	assigned to this if the platform only supports mem sleep.
 *
 * @begin: Initialise a transition to given system sleep state.
 *	@begin() is executed right prior to suspending devices.  The information
 *	conveyed to the platform code by @begin() should be disregarded by it as
 *	soon as @end() is executed.  If @begin() fails (ie. returns nonzero),
 *	@prepare(), @enter() and @finish() will not be called by the PM core.
 *	This callback is optional.  However, if it is implemented, the argument
 *	passed to @enter() is redundant and should be ignored.
 *
 * @prepare: Prepare the platform for entering the system sleep state indicated
 *	by @begin().
 *	@prepare() is called right after devices have been suspended (ie. the
 *	appropriate .suspend() method has been executed for each device) and
 *	before device drivers' late suspend callbacks are executed.  It returns
 *	0 on success or a negative error code otherwise, in which case the
 *	system cannot enter the desired sleep state (@prepare_late(), @enter(),
 *	and @wake() will not be called in that case).
 *
 * @prepare_late: Finish preparing the platform for entering the system sleep
 *	state indicated by @begin().
 *	@prepare_late is called before disabling nonboot CPUs and after
 *	device drivers' late suspend callbacks have been executed.  It returns
 *	0 on success or a negative error code otherwise, in which case the
 *	system cannot enter the desired sleep state (@enter() will not be
 *	executed).
 *
 * @enter: Enter the system sleep state indicated by @begin() or represented by
 *	the argument if @begin() is not implemented.
 *	This callback is mandatory.  It returns 0 on success or a negative
 *	error code otherwise, in which case the system cannot enter the desired
 *	sleep state.
 *
 * @wake: Called when the system has just left a sleep state, right after
 *	the nonboot CPUs have been enabled and before device drivers' early
 *	resume callbacks are executed.
 *	This callback is optional, but should be implemented by the platforms
 *	that implement @prepare_late().  If implemented, it is always called
 *	after @prepare_late and @enter(), even if one of them fails.
 *
 * @finish: Finish wake-up of the platform.
 *	@finish is called right prior to calling device drivers' regular suspend
 *	callbacks.
 *	This callback is optional, but should be implemented by the platforms
 *	that implement @prepare().  If implemented, it is always called after
 *	@enter() and @wake(), even if any of them fails.  It is executed after
 *	a failing @prepare.
 *
 * @suspend_again: Returns whether the system should suspend again (true) or
 *	not (false). If the platform wants to poll sensors or execute some
 *	code during suspended without invoking userspace and most of devices,
 *	suspend_again callback is the place assuming that periodic-wakeup or
 *	alarm-wakeup is already setup. This allows to execute some codes while
 *	being kept suspended in the view of userland and devices.
 *
 * @end: Called by the PM core right after resuming devices, to indicate to
 *	the platform that the system has returned to the working state or
 *	the transition to the sleep state has been aborted.
 *	This callback is optional, but should be implemented by the platforms
 *	that implement @begin().  Accordingly, platforms implementing @begin()
 *	should also provide a @end() which cleans up transitions aborted before
 *	@enter().
 *
 * @recover: Recover the platform from a suspend failure.
 *	Called by the PM core if the suspending of devices fails.
 *	This callback is optional and should only be implemented by platforms
 *	which require special recovery actions in that situation.
 */
struct platform_suspend_ops {
	int (*valid)(suspend_state_t state);
	int (*begin)(suspend_state_t state);
	int (*prepare)(void);
	int (*prepare_late)(void);
	int (*enter)(suspend_state_t state);
	void (*wake)(void);
	void (*finish)(void);
	bool (*suspend_again)(void);
	void (*end)(void);
	void (*recover)(void);
};

struct platform_s2idle_ops {
	int (*begin)(void);
	int (*prepare)(void);
	int (*prepare_late)(void);
	bool (*wake)(void);
	void (*restore_early)(void);
	void (*restore)(void);
	void (*end)(void);
};

#ifdef CONFIG_SUSPEND
extern suspend_state_t mem_sleep_current;
extern suspend_state_t mem_sleep_default;

/**
 * suspend_set_ops - set platform dependent suspend operations
 * @ops: The new suspend operations to set.
 */
extern void suspend_set_ops(const struct platform_suspend_ops *ops);
extern int suspend_valid_only_mem(suspend_state_t state);

extern unsigned int pm_suspend_global_flags;

#define PM_SUSPEND_FLAG_FW_SUSPEND	BIT(0)
#define PM_SUSPEND_FLAG_FW_RESUME	BIT(1)
#define PM_SUSPEND_FLAG_NO_PLATFORM	BIT(2)

static inline void pm_suspend_clear_flags(void)
{
	pm_suspend_global_flags = 0;
}

static inline void pm_set_suspend_via_firmware(void)
{
	pm_suspend_global_flags |= PM_SUSPEND_FLAG_FW_SUSPEND;
}

static inline void pm_set_resume_via_firmware(void)
{
	pm_suspend_global_flags |= PM_SUSPEND_FLAG_FW_RESUME;
}

static inline void pm_set_suspend_no_platform(void)
{
	pm_suspend_global_flags |= PM_SUSPEND_FLAG_NO_PLATFORM;
}

/**
 * pm_suspend_via_firmware - Check if platform firmware will suspend the system.
 *
 * To be called during system-wide power management transitions to sleep states
 * or during the subsequent system-wide transitions back to the working state.
 *
 * Return 'true' if the platform firmware is going to be invoked at the end of
 * the system-wide power management transition (to a sleep state) in progress in
 * order to complete it, or if the platform firmware has been invoked in order
 * to complete the last (or preceding) transition of the system to a sleep
 * state.
 *
 * This matters if the caller needs or wants to carry out some special actions
 * depending on whether or not control will be passed to the platform firmware
 * subsequently (for example, the device may need to be reset before letting the
 * platform firmware manipulate it, which is not necessary when the platform
 * firmware is not going to be invoked) or when such special actions may have
 * been carried out during the preceding transition of the system to a sleep
 * state (as they may need to be taken into account).
 */
static inline bool pm_suspend_via_firmware(void)
{
	return !!(pm_suspend_global_flags & PM_SUSPEND_FLAG_FW_SUSPEND);
}

/**
 * pm_resume_via_firmware - Check if platform firmware has woken up the system.
 *
 * To be called during system-wide power management transitions from sleep
 * states.
 *
 * Return 'true' if the platform firmware has passed control to the kernel at
 * the beginning of the system-wide power management transition in progress, so
 * the event that woke up the system from sleep has been handled by the platform
 * firmware.
 */
static inline bool pm_resume_via_firmware(void)
{
	return !!(pm_suspend_global_flags & PM_SUSPEND_FLAG_FW_RESUME);
}

/**
 * pm_suspend_no_platform - Check if platform may change device power states.
 *
 * To be called during system-wide power management transitions to sleep states
 * or during the subsequent system-wide transitions back to the working state.
 *
 * Return 'true' if the power states of devices remain under full control of the
 * kernel throughout the system-wide suspend and resume cycle in progress (that
 * is, if a device is put into a certain power state during suspend, it can be
 * expected to remain in that state during resume).
 */
static inline bool pm_suspend_no_platform(void)
{
	return !!(pm_suspend_global_flags & PM_SUSPEND_FLAG_NO_PLATFORM);
}

/* Suspend-to-idle state machnine. */
enum s2idle_states {
	S2IDLE_STATE_NONE,      /* Not suspended/suspending. */
	S2IDLE_STATE_ENTER,     /* Enter suspend-to-idle. */
	S2IDLE_STATE_WAKE,      /* Wake up from suspend-to-idle. */
};

extern enum s2idle_states __read_mostly s2idle_state;

static inline bool idle_should_enter_s2idle(void)
{
	return unlikely(s2idle_state == S2IDLE_STATE_ENTER);
}

<<<<<<< HEAD
extern void __init pm_states_init(void);
extern void freeze_set_ops(const struct platform_freeze_ops *ops);
extern void freeze_wake(void);
=======
extern bool pm_suspend_default_s2idle(void);
extern void __init pm_states_init(void);
extern void s2idle_set_ops(const struct platform_s2idle_ops *ops);
extern void s2idle_wake(void);
>>>>>>> 24b8d41d

/**
 * arch_suspend_disable_irqs - disable IRQs for suspend
 *
 * Disables IRQs (in the default case). This is a weak symbol in the common
 * code and thus allows architectures to override it if more needs to be
 * done. Not called for suspend to disk.
 */
extern void arch_suspend_disable_irqs(void);

/**
 * arch_suspend_enable_irqs - enable IRQs after suspend
 *
 * Enables IRQs (in the default case). This is a weak symbol in the common
 * code and thus allows architectures to override it if more needs to be
 * done. Not called for suspend to disk.
 */
extern void arch_suspend_enable_irqs(void);

extern int pm_suspend(suspend_state_t state);
extern bool sync_on_suspend_enabled;
#else /* !CONFIG_SUSPEND */
#define suspend_valid_only_mem	NULL

static inline void pm_suspend_clear_flags(void) {}
static inline void pm_set_suspend_via_firmware(void) {}
static inline void pm_set_resume_via_firmware(void) {}
static inline bool pm_suspend_via_firmware(void) { return false; }
static inline bool pm_resume_via_firmware(void) { return false; }
static inline bool pm_suspend_no_platform(void) { return false; }
static inline bool pm_suspend_default_s2idle(void) { return false; }

static inline void suspend_set_ops(const struct platform_suspend_ops *ops) {}
static inline int pm_suspend(suspend_state_t state) { return -ENOSYS; }
<<<<<<< HEAD
static inline bool idle_should_freeze(void) { return false; }
static inline void __init pm_states_init(void) {}
static inline void freeze_set_ops(const struct platform_freeze_ops *ops) {}
static inline void freeze_wake(void) {}
=======
static inline bool sync_on_suspend_enabled(void) { return true; }
static inline bool idle_should_enter_s2idle(void) { return false; }
static inline void __init pm_states_init(void) {}
static inline void s2idle_set_ops(const struct platform_s2idle_ops *ops) {}
static inline void s2idle_wake(void) {}
>>>>>>> 24b8d41d
#endif /* !CONFIG_SUSPEND */

/* struct pbe is used for creating lists of pages that should be restored
 * atomically during the resume from disk, because the page frames they have
 * occupied before the suspend are in use.
 */
struct pbe {
	void *address;		/* address of the copy */
	void *orig_address;	/* original address of a page */
	struct pbe *next;
};

/* mm/page_alloc.c */
extern void mark_free_pages(struct zone *zone);

/**
 * struct platform_hibernation_ops - hibernation platform support
 *
 * The methods in this structure allow a platform to carry out special
 * operations required by it during a hibernation transition.
 *
 * All the methods below, except for @recover(), must be implemented.
 *
 * @begin: Tell the platform driver that we're starting hibernation.
 *	Called right after shrinking memory and before freezing devices.
 *
 * @end: Called by the PM core right after resuming devices, to indicate to
 *	the platform that the system has returned to the working state.
 *
 * @pre_snapshot: Prepare the platform for creating the hibernation image.
 *	Called right after devices have been frozen and before the nonboot
 *	CPUs are disabled (runs with IRQs on).
 *
 * @finish: Restore the previous state of the platform after the hibernation
 *	image has been created *or* put the platform into the normal operation
 *	mode after the hibernation (the same method is executed in both cases).
 *	Called right after the nonboot CPUs have been enabled and before
 *	thawing devices (runs with IRQs on).
 *
 * @prepare: Prepare the platform for entering the low power state.
 *	Called right after the hibernation image has been saved and before
 *	devices are prepared for entering the low power state.
 *
 * @enter: Put the system into the low power state after the hibernation image
 *	has been saved to disk.
 *	Called after the nonboot CPUs have been disabled and all of the low
 *	level devices have been shut down (runs with IRQs off).
 *
 * @leave: Perform the first stage of the cleanup after the system sleep state
 *	indicated by @set_target() has been left.
 *	Called right after the control has been passed from the boot kernel to
 *	the image kernel, before the nonboot CPUs are enabled and before devices
 *	are resumed.  Executed with interrupts disabled.
 *
 * @pre_restore: Prepare system for the restoration from a hibernation image.
 *	Called right after devices have been frozen and before the nonboot
 *	CPUs are disabled (runs with IRQs on).
 *
 * @restore_cleanup: Clean up after a failing image restoration.
 *	Called right after the nonboot CPUs have been enabled and before
 *	thawing devices (runs with IRQs on).
 *
 * @recover: Recover the platform from a failure to suspend devices.
 *	Called by the PM core if the suspending of devices during hibernation
 *	fails.  This callback is optional and should only be implemented by
 *	platforms which require special recovery actions in that situation.
 */
struct platform_hibernation_ops {
	int (*begin)(pm_message_t stage);
	void (*end)(void);
	int (*pre_snapshot)(void);
	void (*finish)(void);
	int (*prepare)(void);
	int (*enter)(void);
	void (*leave)(void);
	int (*pre_restore)(void);
	void (*restore_cleanup)(void);
	void (*recover)(void);
};

#ifdef CONFIG_HIBERNATION
/* kernel/power/snapshot.c */
extern void __register_nosave_region(unsigned long b, unsigned long e, int km);
static inline void __init register_nosave_region(unsigned long b, unsigned long e)
{
	__register_nosave_region(b, e, 0);
}
static inline void __init register_nosave_region_late(unsigned long b, unsigned long e)
{
	__register_nosave_region(b, e, 1);
}
extern int swsusp_page_is_forbidden(struct page *);
extern void swsusp_set_page_free(struct page *);
extern void swsusp_unset_page_free(struct page *);
extern unsigned long get_safe_page(gfp_t gfp_mask);
extern asmlinkage int swsusp_arch_suspend(void);
extern asmlinkage int swsusp_arch_resume(void);

extern void hibernation_set_ops(const struct platform_hibernation_ops *ops);
extern int hibernate(void);
extern bool system_entering_hibernation(void);
extern bool hibernation_available(void);
asmlinkage int swsusp_save(void);
extern struct pbe *restore_pblist;
int pfn_is_nosave(unsigned long pfn);

int hibernate_quiet_exec(int (*func)(void *data), void *data);
#else /* CONFIG_HIBERNATION */
static inline void register_nosave_region(unsigned long b, unsigned long e) {}
static inline void register_nosave_region_late(unsigned long b, unsigned long e) {}
static inline int swsusp_page_is_forbidden(struct page *p) { return 0; }
static inline void swsusp_set_page_free(struct page *p) {}
static inline void swsusp_unset_page_free(struct page *p) {}

static inline void hibernation_set_ops(const struct platform_hibernation_ops *ops) {}
static inline int hibernate(void) { return -ENOSYS; }
static inline bool system_entering_hibernation(void) { return false; }
static inline bool hibernation_available(void) { return false; }

static inline int hibernate_quiet_exec(int (*func)(void *data), void *data) {
	return -ENOTSUPP;
}
#endif /* CONFIG_HIBERNATION */

#ifdef CONFIG_HIBERNATION_SNAPSHOT_DEV
int is_hibernate_resume_dev(dev_t dev);
#else
static inline int is_hibernate_resume_dev(dev_t dev) { return 0; }
#endif

/* Hibernation and suspend events */
#define PM_HIBERNATION_PREPARE	0x0001 /* Going to hibernate */
#define PM_POST_HIBERNATION	0x0002 /* Hibernation finished */
#define PM_SUSPEND_PREPARE	0x0003 /* Going to suspend the system */
#define PM_POST_SUSPEND		0x0004 /* Suspend finished */
#define PM_RESTORE_PREPARE	0x0005 /* Going to restore a saved image */
#define PM_POST_RESTORE		0x0006 /* Restore failed */

extern struct mutex system_transition_mutex;

#ifdef CONFIG_PM_SLEEP
void save_processor_state(void);
void restore_processor_state(void);

/* kernel/power/main.c */
extern int register_pm_notifier(struct notifier_block *nb);
extern int unregister_pm_notifier(struct notifier_block *nb);
extern void ksys_sync_helper(void);

#define pm_notifier(fn, pri) {				\
	static struct notifier_block fn##_nb =			\
		{ .notifier_call = fn, .priority = pri };	\
	register_pm_notifier(&fn##_nb);			\
}

/* drivers/base/power/wakeup.c */
extern bool events_check_enabled;
extern unsigned int pm_wakeup_irq;
extern suspend_state_t pm_suspend_target_state;

extern bool pm_wakeup_pending(void);
extern void pm_system_wakeup(void);
extern void pm_system_cancel_wakeup(void);
extern void pm_wakeup_clear(bool reset);
extern void pm_system_irq_wakeup(unsigned int irq_number);
extern bool pm_get_wakeup_count(unsigned int *count, bool block);
extern bool pm_save_wakeup_count(unsigned int count);
extern void pm_wakep_autosleep_enabled(bool set);
extern void pm_print_active_wakeup_sources(void);

extern void lock_system_sleep(void);
extern void unlock_system_sleep(void);

#else /* !CONFIG_PM_SLEEP */

static inline int register_pm_notifier(struct notifier_block *nb)
{
	return 0;
}

static inline int unregister_pm_notifier(struct notifier_block *nb)
{
	return 0;
}

static inline void ksys_sync_helper(void) {}

#define pm_notifier(fn, pri)	do { (void)(fn); } while (0)

static inline bool pm_wakeup_pending(void) { return false; }
static inline void pm_system_wakeup(void) {}
static inline void pm_wakeup_clear(bool reset) {}
static inline void pm_system_irq_wakeup(unsigned int irq_number) {}

static inline void lock_system_sleep(void) {}
static inline void unlock_system_sleep(void) {}

#endif /* !CONFIG_PM_SLEEP */

#ifdef CONFIG_PM_SLEEP_DEBUG
extern bool pm_print_times_enabled;
extern bool pm_debug_messages_on;
extern __printf(2, 3) void __pm_pr_dbg(bool defer, const char *fmt, ...);
#else
#define pm_print_times_enabled	(false)
#define pm_debug_messages_on	(false)

#include <linux/printk.h>

#define __pm_pr_dbg(defer, fmt, ...) \
	no_printk(KERN_DEBUG fmt, ##__VA_ARGS__)
#endif

#define pm_pr_dbg(fmt, ...) \
	__pm_pr_dbg(false, fmt, ##__VA_ARGS__)

#define pm_deferred_pr_dbg(fmt, ...) \
	__pm_pr_dbg(true, fmt, ##__VA_ARGS__)

#ifdef CONFIG_PM_AUTOSLEEP

/* kernel/power/autosleep.c */
void queue_up_suspend_work(void);

#else /* !CONFIG_PM_AUTOSLEEP */

static inline void queue_up_suspend_work(void) {}

#endif /* !CONFIG_PM_AUTOSLEEP */

#endif /* _LINUX_SUSPEND_H */<|MERGE_RESOLUTION|>--- conflicted
+++ resolved
@@ -305,16 +305,10 @@
 	return unlikely(s2idle_state == S2IDLE_STATE_ENTER);
 }
 
-<<<<<<< HEAD
-extern void __init pm_states_init(void);
-extern void freeze_set_ops(const struct platform_freeze_ops *ops);
-extern void freeze_wake(void);
-=======
 extern bool pm_suspend_default_s2idle(void);
 extern void __init pm_states_init(void);
 extern void s2idle_set_ops(const struct platform_s2idle_ops *ops);
 extern void s2idle_wake(void);
->>>>>>> 24b8d41d
 
 /**
  * arch_suspend_disable_irqs - disable IRQs for suspend
@@ -349,18 +343,11 @@
 
 static inline void suspend_set_ops(const struct platform_suspend_ops *ops) {}
 static inline int pm_suspend(suspend_state_t state) { return -ENOSYS; }
-<<<<<<< HEAD
-static inline bool idle_should_freeze(void) { return false; }
-static inline void __init pm_states_init(void) {}
-static inline void freeze_set_ops(const struct platform_freeze_ops *ops) {}
-static inline void freeze_wake(void) {}
-=======
 static inline bool sync_on_suspend_enabled(void) { return true; }
 static inline bool idle_should_enter_s2idle(void) { return false; }
 static inline void __init pm_states_init(void) {}
 static inline void s2idle_set_ops(const struct platform_s2idle_ops *ops) {}
 static inline void s2idle_wake(void) {}
->>>>>>> 24b8d41d
 #endif /* !CONFIG_SUSPEND */
 
 /* struct pbe is used for creating lists of pages that should be restored
