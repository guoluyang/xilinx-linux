// SPDX-License-Identifier: (GPL-2.0 OR BSD-2-Clause)
/*
 * Copyright (C) ST-Ericsson 2010-2012
 * Contact: Alexey Orishko <alexey.orishko@stericsson.com>
 * Original author: Hans Petter Selasky <hans.petter.selasky@stericsson.com>
 *
 * USB Host Driver for Network Control Model (NCM)
 * http://www.usb.org/developers/devclass_docs/NCM10.zip
 *
 * The NCM encoding, decoding and initialization logic
 * derives from FreeBSD 8.x. if_cdce.c and if_cdcereg.h
 *
 * This software is available to you under a choice of one of two
 * licenses. You may choose this file to be licensed under the terms
 * of the GNU General Public License (GPL) Version 2 or the 2-clause
 * BSD license listed below:
 *
 * Redistribution and use in source and binary forms, with or without
 * modification, are permitted provided that the following conditions
 * are met:
 * 1. Redistributions of source code must retain the above copyright
 *    notice, this list of conditions and the following disclaimer.
 * 2. Redistributions in binary form must reproduce the above copyright
 *    notice, this list of conditions and the following disclaimer in the
 *    documentation and/or other materials provided with the distribution.
 *
 * THIS SOFTWARE IS PROVIDED BY THE AUTHOR AND CONTRIBUTORS ``AS IS'' AND
 * ANY EXPRESS OR IMPLIED WARRANTIES, INCLUDING, BUT NOT LIMITED TO, THE
 * IMPLIED WARRANTIES OF MERCHANTABILITY AND FITNESS FOR A PARTICULAR PURPOSE
 * ARE DISCLAIMED.  IN NO EVENT SHALL THE AUTHOR OR CONTRIBUTORS BE LIABLE
 * FOR ANY DIRECT, INDIRECT, INCIDENTAL, SPECIAL, EXEMPLARY, OR CONSEQUENTIAL
 * DAMAGES (INCLUDING, BUT NOT LIMITED TO, PROCUREMENT OF SUBSTITUTE GOODS
 * OR SERVICES; LOSS OF USE, DATA, OR PROFITS; OR BUSINESS INTERRUPTION)
 * HOWEVER CAUSED AND ON ANY THEORY OF LIABILITY, WHETHER IN CONTRACT, STRICT
 * LIABILITY, OR TORT (INCLUDING NEGLIGENCE OR OTHERWISE) ARISING IN ANY WAY
 * OUT OF THE USE OF THIS SOFTWARE, EVEN IF ADVISED OF THE POSSIBILITY OF
 * SUCH DAMAGE.
 */

#ifndef __LINUX_USB_CDC_NCM_H
#define __LINUX_USB_CDC_NCM_H

#define CDC_NCM_COMM_ALTSETTING_NCM		0
#define CDC_NCM_COMM_ALTSETTING_MBIM		1

#define CDC_NCM_DATA_ALTSETTING_NCM		1
#define CDC_NCM_DATA_ALTSETTING_MBIM		2

/* CDC NCM subclass 3.3.1 */
#define USB_CDC_NCM_NDP16_LENGTH_MIN		0x10

/* CDC NCM subclass 3.3.2 */
#define USB_CDC_NCM_NDP32_LENGTH_MIN		0x20

/* Maximum NTB length */
#define	CDC_NCM_NTB_MAX_SIZE_TX			32768	/* bytes */
#define	CDC_NCM_NTB_MAX_SIZE_RX			32768	/* bytes */

/* Initial NTB length */
#define	CDC_NCM_NTB_DEF_SIZE_TX			16384	/* bytes */
#define	CDC_NCM_NTB_DEF_SIZE_RX			16384	/* bytes */

/* Minimum value for MaxDatagramSize, ch. 6.2.9 */
#define	CDC_NCM_MIN_DATAGRAM_SIZE		1514	/* bytes */

/* Minimum value for MaxDatagramSize, ch. 8.1.3 */
#define CDC_MBIM_MIN_DATAGRAM_SIZE		2048	/* bytes */

#define	CDC_NCM_MIN_TX_PKT			512	/* bytes */

/* Default value for MaxDatagramSize */
#define	CDC_NCM_MAX_DATAGRAM_SIZE		8192	/* bytes */

/*
 * Maximum amount of datagrams in NCM Datagram Pointer Table, not counting
 * the last NULL entry.
 */
#define	CDC_NCM_DPT_DATAGRAMS_MAX		40

/* Restart the timer, if amount of datagrams is less than given value */
#define	CDC_NCM_RESTART_TIMER_DATAGRAM_CNT	3
#define	CDC_NCM_TIMER_PENDING_CNT		2
#define CDC_NCM_TIMER_INTERVAL_USEC		400UL
#define CDC_NCM_TIMER_INTERVAL_MIN		5UL
#define CDC_NCM_TIMER_INTERVAL_MAX		(U32_MAX / NSEC_PER_USEC)

/* Driver flags */
#define CDC_NCM_FLAG_NDP_TO_END			0x02	/* NDP is placed at end of frame */
#define CDC_MBIM_FLAG_AVOID_ALTSETTING_TOGGLE	0x04	/* Avoid altsetting toggle during init */
<<<<<<< HEAD
=======
#define CDC_NCM_FLAG_PREFER_NTB32 0x08	/* prefer NDP32 over NDP16 */
>>>>>>> 24b8d41d

#define cdc_ncm_comm_intf_is_mbim(x)  ((x)->desc.bInterfaceSubClass == USB_CDC_SUBCLASS_MBIM && \
				       (x)->desc.bInterfaceProtocol == USB_CDC_PROTO_NONE)
#define cdc_ncm_data_intf_is_mbim(x)  ((x)->desc.bInterfaceProtocol == USB_CDC_MBIM_PROTO_NTB)

struct cdc_ncm_ctx {
	struct usb_cdc_ncm_ntb_parameters ncm_parm;
	struct hrtimer tx_timer;
	struct tasklet_struct bh;

	const struct usb_cdc_ncm_desc *func_desc;
	const struct usb_cdc_mbim_desc *mbim_desc;
	const struct usb_cdc_mbim_extended_desc *mbim_extended_desc;
	const struct usb_cdc_ether_desc *ether_desc;

	struct usb_interface *control;
	struct usb_interface *data;

	struct sk_buff *tx_curr_skb;
	struct sk_buff *tx_rem_skb;
	__le32 tx_rem_sign;

	spinlock_t mtx;
	atomic_t stop;
	int drvflags;

	u32 timer_interval;
	u32 max_ndp_size;
	u8 is_ndp16;
	union {
		struct usb_cdc_ncm_ndp16 *delayed_ndp16;
		struct usb_cdc_ncm_ndp32 *delayed_ndp32;
	};

	u32 tx_timer_pending;
	u32 tx_curr_frame_num;
	u32 rx_max;
	u32 tx_max;
	u32 tx_curr_size;
	u32 tx_low_mem_max_cnt;
	u32 tx_low_mem_val;
	u32 max_datagram_size;
	u16 tx_max_datagrams;
	u16 tx_remainder;
	u16 tx_modulus;
	u16 tx_ndp_modulus;
	u16 tx_seq;
	u16 rx_seq;
	u16 min_tx_pkt;

	/* statistics */
	u32 tx_curr_frame_payload;
	u32 tx_reason_ntb_full;
	u32 tx_reason_ndp_full;
	u32 tx_reason_timeout;
	u32 tx_reason_max_datagram;
	u64 tx_overhead;
	u64 tx_ntbs;
	u64 rx_overhead;
	u64 rx_ntbs;
};

u8 cdc_ncm_select_altsetting(struct usb_interface *intf);
int cdc_ncm_change_mtu(struct net_device *net, int new_mtu);
int cdc_ncm_bind_common(struct usbnet *dev, struct usb_interface *intf, u8 data_altsetting, int drvflags);
void cdc_ncm_unbind(struct usbnet *dev, struct usb_interface *intf);
struct sk_buff *cdc_ncm_fill_tx_frame(struct usbnet *dev, struct sk_buff *skb, __le32 sign);
int cdc_ncm_rx_verify_nth16(struct cdc_ncm_ctx *ctx, struct sk_buff *skb_in);
int cdc_ncm_rx_verify_ndp16(struct sk_buff *skb_in, int ndpoffset);
int cdc_ncm_rx_verify_nth32(struct cdc_ncm_ctx *ctx, struct sk_buff *skb_in);
int cdc_ncm_rx_verify_ndp32(struct sk_buff *skb_in, int ndpoffset);
struct sk_buff *
cdc_ncm_tx_fixup(struct usbnet *dev, struct sk_buff *skb, gfp_t flags);
int cdc_ncm_rx_fixup(struct usbnet *dev, struct sk_buff *skb_in);

#endif /* __LINUX_USB_CDC_NCM_H */<|MERGE_RESOLUTION|>--- conflicted
+++ resolved
@@ -87,10 +87,7 @@
 /* Driver flags */
 #define CDC_NCM_FLAG_NDP_TO_END			0x02	/* NDP is placed at end of frame */
 #define CDC_MBIM_FLAG_AVOID_ALTSETTING_TOGGLE	0x04	/* Avoid altsetting toggle during init */
-<<<<<<< HEAD
-=======
 #define CDC_NCM_FLAG_PREFER_NTB32 0x08	/* prefer NDP32 over NDP16 */
->>>>>>> 24b8d41d
 
 #define cdc_ncm_comm_intf_is_mbim(x)  ((x)->desc.bInterfaceSubClass == USB_CDC_SUBCLASS_MBIM && \
 				       (x)->desc.bInterfaceProtocol == USB_CDC_PROTO_NONE)
