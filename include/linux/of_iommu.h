--- conflicted
+++ resolved
@@ -13,12 +13,8 @@
 			     size_t *size);
 
 extern const struct iommu_ops *of_iommu_configure(struct device *dev,
-<<<<<<< HEAD
-					struct device_node *master_np);
-=======
 					struct device_node *master_np,
 					const u32 *id);
->>>>>>> 24b8d41d
 
 #else
 
@@ -30,29 +26,12 @@
 }
 
 static inline const struct iommu_ops *of_iommu_configure(struct device *dev,
-<<<<<<< HEAD
-					 struct device_node *master_np)
-=======
 					 struct device_node *master_np,
 					 const u32 *id)
->>>>>>> 24b8d41d
 {
 	return NULL;
 }
 
 #endif	/* CONFIG_OF_IOMMU */
 
-<<<<<<< HEAD
-void of_iommu_set_ops(struct device_node *np, const struct iommu_ops *ops);
-const struct iommu_ops *of_iommu_get_ops(struct device_node *np);
-
-extern struct of_device_id __iommu_of_table;
-
-typedef int (*of_iommu_init_fn)(struct device_node *);
-
-#define IOMMU_OF_DECLARE(name, compat, fn) \
-	_OF_DECLARE(iommu, name, compat, fn, of_iommu_init_fn)
-
-=======
->>>>>>> 24b8d41d
 #endif /* __OF_IOMMU_H */