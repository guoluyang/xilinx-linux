/* SPDX-License-Identifier: GPL-2.0-or-later */
/*
 * Framework and drivers for configuring and reading different PHYs
 * Based on code in sungem_phy.c and (long-removed) gianfar_phy.c
 *
 * Author: Andy Fleming
 *
 * Copyright (c) 2004 Freescale Semiconductor, Inc.
 */

#ifndef __PHY_H
#define __PHY_H

#include <linux/compiler.h>
#include <linux/spinlock.h>
#include <linux/ethtool.h>
#include <linux/linkmode.h>
#include <linux/netlink.h>
#include <linux/mdio.h>
#include <linux/mii.h>
#include <linux/mii_timestamper.h>
#include <linux/module.h>
#include <linux/timer.h>
#include <linux/workqueue.h>
#include <linux/mod_devicetable.h>
#include <linux/u64_stats_sync.h>
#include <linux/irqreturn.h>
#include <linux/iopoll.h>
#include <linux/refcount.h>

#include <linux/atomic.h>

#define PHY_DEFAULT_FEATURES	(SUPPORTED_Autoneg | \
				 SUPPORTED_TP | \
				 SUPPORTED_MII)

#define PHY_10BT_FEATURES	(SUPPORTED_10baseT_Half | \
				 SUPPORTED_10baseT_Full)

#define PHY_100BT_FEATURES	(SUPPORTED_100baseT_Half | \
				 SUPPORTED_100baseT_Full)

#define PHY_1000BT_FEATURES	(SUPPORTED_1000baseT_Half | \
				 SUPPORTED_1000baseT_Full)

extern __ETHTOOL_DECLARE_LINK_MODE_MASK(phy_basic_features) __ro_after_init;
extern __ETHTOOL_DECLARE_LINK_MODE_MASK(phy_basic_t1_features) __ro_after_init;
extern __ETHTOOL_DECLARE_LINK_MODE_MASK(phy_gbit_features) __ro_after_init;
extern __ETHTOOL_DECLARE_LINK_MODE_MASK(phy_gbit_fibre_features) __ro_after_init;
extern __ETHTOOL_DECLARE_LINK_MODE_MASK(phy_gbit_all_ports_features) __ro_after_init;
extern __ETHTOOL_DECLARE_LINK_MODE_MASK(phy_10gbit_features) __ro_after_init;
extern __ETHTOOL_DECLARE_LINK_MODE_MASK(phy_10gbit_fec_features) __ro_after_init;
extern __ETHTOOL_DECLARE_LINK_MODE_MASK(phy_10gbit_full_features) __ro_after_init;

#define PHY_BASIC_FEATURES ((unsigned long *)&phy_basic_features)
#define PHY_BASIC_T1_FEATURES ((unsigned long *)&phy_basic_t1_features)
#define PHY_GBIT_FEATURES ((unsigned long *)&phy_gbit_features)
#define PHY_GBIT_FIBRE_FEATURES ((unsigned long *)&phy_gbit_fibre_features)
#define PHY_GBIT_ALL_PORTS_FEATURES ((unsigned long *)&phy_gbit_all_ports_features)
#define PHY_10GBIT_FEATURES ((unsigned long *)&phy_10gbit_features)
#define PHY_10GBIT_FEC_FEATURES ((unsigned long *)&phy_10gbit_fec_features)
#define PHY_10GBIT_FULL_FEATURES ((unsigned long *)&phy_10gbit_full_features)

extern const int phy_basic_ports_array[3];
extern const int phy_fibre_port_array[1];
extern const int phy_all_ports_features_array[7];
extern const int phy_10_100_features_array[4];
extern const int phy_basic_t1_features_array[2];
extern const int phy_gbit_features_array[2];
extern const int phy_10gbit_features_array[1];

/*
 * Set phydev->irq to PHY_POLL if interrupts are not supported,
 * or not desired for this PHY.  Set to PHY_IGNORE_INTERRUPT if
 * the attached driver handles the interrupt
 */
#define PHY_POLL		-1
#define PHY_IGNORE_INTERRUPT	-2

#define PHY_IS_INTERNAL		0x00000001
#define PHY_RST_AFTER_CLK_EN	0x00000002
#define PHY_POLL_CABLE_TEST	0x00000004
#define MDIO_DEVICE_IS_PHY	0x80000000

/**
 * enum phy_interface_t - Interface Mode definitions
 *
 * @PHY_INTERFACE_MODE_NA: Not Applicable - don't touch
 * @PHY_INTERFACE_MODE_INTERNAL: No interface, MAC and PHY combined
 * @PHY_INTERFACE_MODE_MII: Median-independent interface
 * @PHY_INTERFACE_MODE_GMII: Gigabit median-independent interface
 * @PHY_INTERFACE_MODE_SGMII: Serial gigabit media-independent interface
 * @PHY_INTERFACE_MODE_TBI: Ten Bit Interface
 * @PHY_INTERFACE_MODE_REVMII: Reverse Media Independent Interface
 * @PHY_INTERFACE_MODE_RMII: Reduced Media Independent Interface
 * @PHY_INTERFACE_MODE_RGMII: Reduced gigabit media-independent interface
 * @PHY_INTERFACE_MODE_RGMII_ID: RGMII with Internal RX+TX delay
 * @PHY_INTERFACE_MODE_RGMII_RXID: RGMII with Internal RX delay
 * @PHY_INTERFACE_MODE_RGMII_TXID: RGMII with Internal RX delay
 * @PHY_INTERFACE_MODE_RTBI: Reduced TBI
 * @PHY_INTERFACE_MODE_SMII: ??? MII
 * @PHY_INTERFACE_MODE_XGMII: 10 gigabit media-independent interface
 * @PHY_INTERFACE_MODE_XLGMII:40 gigabit media-independent interface
 * @PHY_INTERFACE_MODE_MOCA: Multimedia over Coax
 * @PHY_INTERFACE_MODE_QSGMII: Quad SGMII
 * @PHY_INTERFACE_MODE_TRGMII: Turbo RGMII
 * @PHY_INTERFACE_MODE_1000BASEX: 1000 BaseX
 * @PHY_INTERFACE_MODE_2500BASEX: 2500 BaseX
 * @PHY_INTERFACE_MODE_RXAUI: Reduced XAUI
 * @PHY_INTERFACE_MODE_XAUI: 10 Gigabit Attachment Unit Interface
 * @PHY_INTERFACE_MODE_10GBASER: 10G BaseR
 * @PHY_INTERFACE_MODE_USXGMII:  Universal Serial 10GE MII
 * @PHY_INTERFACE_MODE_10GKR: 10GBASE-KR - with Clause 73 AN
 * @PHY_INTERFACE_MODE_MAX: Book keeping
 *
 * Describes the interface between the MAC and PHY.
 */
typedef enum {
	PHY_INTERFACE_MODE_NA,
	PHY_INTERFACE_MODE_INTERNAL,
	PHY_INTERFACE_MODE_MII,
	PHY_INTERFACE_MODE_GMII,
	PHY_INTERFACE_MODE_SGMII,
	PHY_INTERFACE_MODE_TBI,
	PHY_INTERFACE_MODE_REVMII,
	PHY_INTERFACE_MODE_RMII,
	PHY_INTERFACE_MODE_RGMII,
	PHY_INTERFACE_MODE_RGMII_ID,
	PHY_INTERFACE_MODE_RGMII_RXID,
	PHY_INTERFACE_MODE_RGMII_TXID,
	PHY_INTERFACE_MODE_RTBI,
	PHY_INTERFACE_MODE_SMII,
	PHY_INTERFACE_MODE_XGMII,
	PHY_INTERFACE_MODE_XLGMII,
	PHY_INTERFACE_MODE_MOCA,
	PHY_INTERFACE_MODE_QSGMII,
	PHY_INTERFACE_MODE_TRGMII,
<<<<<<< HEAD
=======
	PHY_INTERFACE_MODE_1000BASEX,
	PHY_INTERFACE_MODE_2500BASEX,
	PHY_INTERFACE_MODE_RXAUI,
	PHY_INTERFACE_MODE_XAUI,
	/* 10GBASE-R, XFI, SFI - single lane 10G Serdes */
	PHY_INTERFACE_MODE_10GBASER,
	PHY_INTERFACE_MODE_USXGMII,
	/* 10GBASE-KR - with Clause 73 AN */
	PHY_INTERFACE_MODE_10GKR,
>>>>>>> 24b8d41d
	PHY_INTERFACE_MODE_MAX,
} phy_interface_t;

/*
 * phy_supported_speeds - return all speeds currently supported by a PHY device
 */
unsigned int phy_supported_speeds(struct phy_device *phy,
				      unsigned int *speeds,
				      unsigned int size);

/**
 * phy_modes - map phy_interface_t enum to device tree binding of phy-mode
 * @interface: enum phy_interface_t value
 *
 * Description: maps enum &phy_interface_t defined in this file
 * into the device tree binding of 'phy-mode', so that Ethernet
 * device driver can get PHY interface from device tree.
 */
static inline const char *phy_modes(phy_interface_t interface)
{
	switch (interface) {
	case PHY_INTERFACE_MODE_NA:
		return "";
	case PHY_INTERFACE_MODE_INTERNAL:
		return "internal";
	case PHY_INTERFACE_MODE_MII:
		return "mii";
	case PHY_INTERFACE_MODE_GMII:
		return "gmii";
	case PHY_INTERFACE_MODE_SGMII:
		return "sgmii";
	case PHY_INTERFACE_MODE_TBI:
		return "tbi";
	case PHY_INTERFACE_MODE_REVMII:
		return "rev-mii";
	case PHY_INTERFACE_MODE_RMII:
		return "rmii";
	case PHY_INTERFACE_MODE_RGMII:
		return "rgmii";
	case PHY_INTERFACE_MODE_RGMII_ID:
		return "rgmii-id";
	case PHY_INTERFACE_MODE_RGMII_RXID:
		return "rgmii-rxid";
	case PHY_INTERFACE_MODE_RGMII_TXID:
		return "rgmii-txid";
	case PHY_INTERFACE_MODE_RTBI:
		return "rtbi";
	case PHY_INTERFACE_MODE_SMII:
		return "smii";
	case PHY_INTERFACE_MODE_XGMII:
		return "xgmii";
	case PHY_INTERFACE_MODE_XLGMII:
		return "xlgmii";
	case PHY_INTERFACE_MODE_MOCA:
		return "moca";
	case PHY_INTERFACE_MODE_QSGMII:
		return "qsgmii";
	case PHY_INTERFACE_MODE_TRGMII:
		return "trgmii";
<<<<<<< HEAD
=======
	case PHY_INTERFACE_MODE_1000BASEX:
		return "1000base-x";
	case PHY_INTERFACE_MODE_2500BASEX:
		return "2500base-x";
	case PHY_INTERFACE_MODE_RXAUI:
		return "rxaui";
	case PHY_INTERFACE_MODE_XAUI:
		return "xaui";
	case PHY_INTERFACE_MODE_10GBASER:
		return "10gbase-r";
	case PHY_INTERFACE_MODE_USXGMII:
		return "usxgmii";
	case PHY_INTERFACE_MODE_10GKR:
		return "10gbase-kr";
>>>>>>> 24b8d41d
	default:
		return "unknown";
	}
}


#define PHY_INIT_TIMEOUT	100000
#define PHY_FORCE_TIMEOUT	10

#define PHY_MAX_ADDR	32

/* Used when trying to connect to a specific phy (mii bus id:phy device id) */
#define PHY_ID_FMT "%s:%02x"

#define MII_BUS_ID_SIZE	61

struct device;
struct phylink;
struct sfp_bus;
struct sfp_upstream_ops;
struct sk_buff;

/**
 * struct mdio_bus_stats - Statistics counters for MDIO busses
 * @transfers: Total number of transfers, i.e. @writes + @reads
 * @errors: Number of MDIO transfers that returned an error
 * @writes: Number of write transfers
 * @reads: Number of read transfers
 * @syncp: Synchronisation for incrementing statistics
 */
struct mdio_bus_stats {
	u64_stats_t transfers;
	u64_stats_t errors;
	u64_stats_t writes;
	u64_stats_t reads;
	/* Must be last, add new statistics above */
	struct u64_stats_sync syncp;
};

/**
 * struct phy_package_shared - Shared information in PHY packages
 * @addr: Common PHY address used to combine PHYs in one package
 * @refcnt: Number of PHYs connected to this shared data
 * @flags: Initialization of PHY package
 * @priv_size: Size of the shared private data @priv
 * @priv: Driver private data shared across a PHY package
 *
 * Represents a shared structure between different phydev's in the same
 * package, for example a quad PHY. See phy_package_join() and
 * phy_package_leave().
 */
struct phy_package_shared {
	int addr;
	refcount_t refcnt;
	unsigned long flags;
	size_t priv_size;

	/* private data pointer */
	/* note that this pointer is shared between different phydevs and
	 * the user has to take care of appropriate locking. It is allocated
	 * and freed automatically by phy_package_join() and
	 * phy_package_leave().
	 */
	void *priv;
};

/* used as bit number in atomic bitops */
#define PHY_SHARED_F_INIT_DONE  0
#define PHY_SHARED_F_PROBE_DONE 1

/**
 * struct mii_bus - Represents an MDIO bus
 *
 * @owner: Who owns this device
 * @name: User friendly name for this MDIO device, or driver name
 * @id: Unique identifier for this bus, typical from bus hierarchy
 * @priv: Driver private data
 *
 * The Bus class for PHYs.  Devices which provide access to
 * PHYs should register using this structure
 */
struct mii_bus {
	struct module *owner;
	const char *name;
	char id[MII_BUS_ID_SIZE];
	void *priv;
	/** @read: Perform a read transfer on the bus */
	int (*read)(struct mii_bus *bus, int addr, int regnum);
	/** @write: Perform a write transfer on the bus */
	int (*write)(struct mii_bus *bus, int addr, int regnum, u16 val);
	/** @reset: Perform a reset of the bus */
	int (*reset)(struct mii_bus *bus);

	/** @stats: Statistic counters per device on the bus */
	struct mdio_bus_stats stats[PHY_MAX_ADDR];

	/**
	 * @mdio_lock: A lock to ensure that only one thing can read/write
	 * the MDIO bus at a time
	 */
	struct mutex mdio_lock;

	/** @parent: Parent device of this bus */
	struct device *parent;
	/** @state: State of bus structure */
	enum {
		MDIOBUS_ALLOCATED = 1,
		MDIOBUS_REGISTERED,
		MDIOBUS_UNREGISTERED,
		MDIOBUS_RELEASED,
	} state;

	/** @dev: Kernel device representation */
	struct device dev;

	/** @mdio_map: list of all MDIO devices on bus */
	struct mdio_device *mdio_map[PHY_MAX_ADDR];

	/** @phy_mask: PHY addresses to be ignored when probing */
	u32 phy_mask;

	/** @phy_ignore_ta_mask: PHY addresses to ignore the TA/read failure */
	u32 phy_ignore_ta_mask;

	/**
	 * @irq: An array of interrupts, each PHY's interrupt at the index
	 * matching its address
	 */
	int irq[PHY_MAX_ADDR];

	/** @reset_delay_us: GPIO reset pulse width in microseconds */
	int reset_delay_us;
	/** @reset_post_delay_us: GPIO reset deassert delay in microseconds */
	int reset_post_delay_us;
	/** @reset_gpiod: Reset GPIO descriptor pointer */
	struct gpio_desc *reset_gpiod;

	/** @probe_capabilities: bus capabilities, used for probing */
	enum {
		MDIOBUS_NO_CAP = 0,
		MDIOBUS_C22,
		MDIOBUS_C45,
		MDIOBUS_C22_C45,
	} probe_capabilities;

	/** @shared_lock: protect access to the shared element */
	struct mutex shared_lock;

	/** @shared: shared state across different PHYs */
	struct phy_package_shared *shared[PHY_MAX_ADDR];
};
#define to_mii_bus(d) container_of(d, struct mii_bus, dev)

struct mii_bus *mdiobus_alloc_size(size_t size);

/**
 * mdiobus_alloc - Allocate an MDIO bus structure
 *
 * The internal state of the MDIO bus will be set of MDIOBUS_ALLOCATED ready
 * for the driver to register the bus.
 */
static inline struct mii_bus *mdiobus_alloc(void)
{
	return mdiobus_alloc_size(0);
}

int __mdiobus_register(struct mii_bus *bus, struct module *owner);
int __devm_mdiobus_register(struct device *dev, struct mii_bus *bus,
			    struct module *owner);
#define mdiobus_register(bus) __mdiobus_register(bus, THIS_MODULE)
#define devm_mdiobus_register(dev, bus) \
		__devm_mdiobus_register(dev, bus, THIS_MODULE)

void mdiobus_unregister(struct mii_bus *bus);
void mdiobus_free(struct mii_bus *bus);
struct mii_bus *devm_mdiobus_alloc_size(struct device *dev, int sizeof_priv);
static inline struct mii_bus *devm_mdiobus_alloc(struct device *dev)
{
	return devm_mdiobus_alloc_size(dev, 0);
}

struct mii_bus *mdio_find_bus(const char *mdio_name);
struct phy_device *mdiobus_scan(struct mii_bus *bus, int addr);

#define PHY_INTERRUPT_DISABLED	false
#define PHY_INTERRUPT_ENABLED	true

/**
 * enum phy_state - PHY state machine states:
 *
 * @PHY_DOWN: PHY device and driver are not ready for anything.  probe
 * should be called if and only if the PHY is in this state,
 * given that the PHY device exists.
 * - PHY driver probe function will set the state to @PHY_READY
 *
 * @PHY_READY: PHY is ready to send and receive packets, but the
 * controller is not.  By default, PHYs which do not implement
 * probe will be set to this state by phy_probe().
 * - start will set the state to UP
 *
 * @PHY_UP: The PHY and attached device are ready to do work.
 * Interrupts should be started here.
 * - timer moves to @PHY_NOLINK or @PHY_RUNNING
 *
 * @PHY_NOLINK: PHY is up, but not currently plugged in.
 * - irq or timer will set @PHY_RUNNING if link comes back
 * - phy_stop moves to @PHY_HALTED
 *
 * @PHY_RUNNING: PHY is currently up, running, and possibly sending
 * and/or receiving packets
 * - irq or timer will set @PHY_NOLINK if link goes down
 * - phy_stop moves to @PHY_HALTED
 *
 * @PHY_CABLETEST: PHY is performing a cable test. Packet reception/sending
 * is not expected to work, carrier will be indicated as down. PHY will be
 * poll once per second, or on interrupt for it current state.
 * Once complete, move to UP to restart the PHY.
 * - phy_stop aborts the running test and moves to @PHY_HALTED
 *
 * @PHY_HALTED: PHY is up, but no polling or interrupts are done. Or
 * PHY is in an error state.
 * - phy_start moves to @PHY_UP
 */
enum phy_state {
	PHY_DOWN = 0,
	PHY_READY,
	PHY_HALTED,
	PHY_UP,
	PHY_RUNNING,
	PHY_NOLINK,
	PHY_CABLETEST,
};

#define MDIO_MMD_NUM 32

/**
 * struct phy_c45_device_ids - 802.3-c45 Device Identifiers
 * @devices_in_package: IEEE 802.3 devices in package register value.
 * @mmds_present: bit vector of MMDs present.
 * @device_ids: The device identifer for each present device.
 */
struct phy_c45_device_ids {
	u32 devices_in_package;
	u32 mmds_present;
	u32 device_ids[MDIO_MMD_NUM];
};

struct macsec_context;
struct macsec_ops;

/**
 * struct phy_device - An instance of a PHY
 *
 * @mdio: MDIO bus this PHY is on
 * @drv: Pointer to the driver for this PHY instance
 * @phy_id: UID for this device found during discovery
 * @c45_ids: 802.3-c45 Device Identifiers if is_c45.
 * @is_c45:  Set to true if this PHY uses clause 45 addressing.
 * @is_internal: Set to true if this PHY is internal to a MAC.
 * @is_pseudo_fixed_link: Set to true if this PHY is an Ethernet switch, etc.
 * @is_gigabit_capable: Set to true if PHY supports 1000Mbps
 * @has_fixups: Set to true if this PHY has fixups/quirks.
 * @suspended: Set to true if this PHY has been suspended successfully.
 * @suspended_by_mdio_bus: Set to true if this PHY was suspended by MDIO bus.
 * @sysfs_links: Internal boolean tracking sysfs symbolic links setup/removal.
 * @loopback_enabled: Set true if this PHY has been loopbacked successfully.
 * @downshifted_rate: Set true if link speed has been downshifted.
 * @state: State of the PHY for management purposes
 * @dev_flags: Device-specific flags used by the PHY driver.
 * @irq: IRQ number of the PHY's interrupt (-1 if none)
 * @phy_timer: The timer for handling the state machine
 * @phylink: Pointer to phylink instance for this PHY
 * @sfp_bus_attached: Flag indicating whether the SFP bus has been attached
 * @sfp_bus: SFP bus attached to this PHY's fiber port
 * @attached_dev: The attached enet driver's device instance ptr
 * @adjust_link: Callback for the enet controller to respond to changes: in the
 *               link state.
 * @phy_link_change: Callback for phylink for notification of link change
 * @macsec_ops: MACsec offloading ops.
 *
 * @speed: Current link speed
 * @duplex: Current duplex
 * @pause: Current pause
 * @asym_pause: Current asymmetric pause
 * @supported: Combined MAC/PHY supported linkmodes
 * @advertising: Currently advertised linkmodes
 * @adv_old: Saved advertised while power saving for WoL
 * @lp_advertising: Current link partner advertised linkmodes
 * @eee_broken_modes: Energy efficient ethernet modes which should be prohibited
 * @autoneg: Flag autoneg being used
 * @link: Current link state
 * @autoneg_complete: Flag auto negotiation of the link has completed
 * @mdix: Current crossover
 * @mdix_ctrl: User setting of crossover
 * @interrupts: Flag interrupts have been enabled
 * @interface: enum phy_interface_t value
 * @skb: Netlink message for cable diagnostics
 * @nest: Netlink nest used for cable diagnostics
 * @ehdr: nNtlink header for cable diagnostics
 * @phy_led_triggers: Array of LED triggers
 * @phy_num_led_triggers: Number of triggers in @phy_led_triggers
 * @led_link_trigger: LED trigger for link up/down
 * @last_triggered: last LED trigger for link speed
 * @master_slave_set: User requested master/slave configuration
 * @master_slave_get: Current master/slave advertisement
 * @master_slave_state: Current master/slave configuration
 * @mii_ts: Pointer to time stamper callbacks
 * @lock:  Mutex for serialization access to PHY
 * @state_queue: Work queue for state machine
 * @shared: Pointer to private data shared by phys in one package
 * @priv: Pointer to driver private data
 *
 * interrupts currently only supports enabled or disabled,
 * but could be changed in the future to support enabling
 * and disabling specific interrupts
 *
 * Contains some infrastructure for polling and interrupt
 * handling, as well as handling shifts in PHY hardware state
 */
struct phy_device {
	struct mdio_device mdio;

	/* Information about the PHY type */
	/* And management functions */
	struct phy_driver *drv;

	u32 phy_id;

	struct phy_c45_device_ids c45_ids;
	unsigned is_c45:1;
	unsigned is_internal:1;
	unsigned is_pseudo_fixed_link:1;
	unsigned is_gigabit_capable:1;
	unsigned has_fixups:1;
	unsigned suspended:1;
	unsigned suspended_by_mdio_bus:1;
	unsigned sysfs_links:1;
	unsigned loopback_enabled:1;
	unsigned downshifted_rate:1;

	unsigned autoneg:1;
	/* The most recently read link state */
	unsigned link:1;
	unsigned autoneg_complete:1;

	/* Interrupts are enabled */
	unsigned interrupts:1;

	enum phy_state state;

	u32 dev_flags;

	phy_interface_t interface;

	/*
	 * forced speed & duplex (no autoneg)
	 * partner speed & duplex & pause (autoneg)
	 */
	int speed;
	int duplex;
	int pause;
	int asym_pause;
	u8 master_slave_get;
	u8 master_slave_set;
	u8 master_slave_state;

	/* Union of PHY and Attached devices' supported link modes */
	/* See ethtool.h for more info */
	__ETHTOOL_DECLARE_LINK_MODE_MASK(supported);
	__ETHTOOL_DECLARE_LINK_MODE_MASK(advertising);
	__ETHTOOL_DECLARE_LINK_MODE_MASK(lp_advertising);
	/* used with phy_speed_down */
	__ETHTOOL_DECLARE_LINK_MODE_MASK(adv_old);

	/* Energy efficient ethernet modes which should be prohibited */
	u32 eee_broken_modes;

#ifdef CONFIG_LED_TRIGGER_PHY
	struct phy_led_trigger *phy_led_triggers;
	unsigned int phy_num_led_triggers;
	struct phy_led_trigger *last_triggered;

	struct phy_led_trigger *led_link_trigger;
#endif

	/*
	 * Interrupt number for this PHY
	 * -1 means no interrupt
	 */
	int irq;

	/* private data pointer */
	/* For use by PHYs to maintain extra state */
	void *priv;

	/* shared data pointer */
	/* For use by PHYs inside the same package that need a shared state. */
	struct phy_package_shared *shared;

	/* Reporting cable test results */
	struct sk_buff *skb;
	void *ehdr;
	struct nlattr *nest;

	/* Interrupt and Polling infrastructure */
	struct delayed_work state_queue;

	struct mutex lock;

	/* This may be modified under the rtnl lock */
	bool sfp_bus_attached;
	struct sfp_bus *sfp_bus;
	struct phylink *phylink;
	struct net_device *attached_dev;
	struct mii_timestamper *mii_ts;

	u8 mdix;
	u8 mdix_ctrl;

	void (*phy_link_change)(struct phy_device *phydev, bool up);
	void (*adjust_link)(struct net_device *dev);

#if IS_ENABLED(CONFIG_MACSEC)
	/* MACsec management functions */
	const struct macsec_ops *macsec_ops;
#endif
};
#define to_phy_device(d) container_of(to_mdio_device(d), \
				      struct phy_device, mdio)

/**
 * struct phy_tdr_config - Configuration of a TDR raw test
 *
 * @first: Distance for first data collection point
 * @last: Distance for last data collection point
 * @step: Step between data collection points
 * @pair: Bitmap of cable pairs to collect data for
 *
 * A structure containing possible configuration parameters
 * for a TDR cable test. The driver does not need to implement
 * all the parameters, but should report what is actually used.
 * All distances are in centimeters.
 */
struct phy_tdr_config {
	u32 first;
	u32 last;
	u32 step;
	s8 pair;
};
#define PHY_PAIR_ALL -1

/**
 * struct phy_driver - Driver structure for a particular PHY type
 *
 * @mdiodrv: Data common to all MDIO devices
 * @phy_id: The result of reading the UID registers of this PHY
 *   type, and ANDing them with the phy_id_mask.  This driver
 *   only works for PHYs with IDs which match this field
 * @name: The friendly name of this PHY type
 * @phy_id_mask: Defines the important bits of the phy_id
 * @features: A mandatory list of features (speed, duplex, etc)
 *   supported by this PHY
 * @flags: A bitfield defining certain other features this PHY
 *   supports (like interrupts)
 * @driver_data: Static driver data
 *
 * All functions are optional. If config_aneg or read_status
 * are not implemented, the phy core uses the genphy versions.
 * Note that none of these functions should be called from
 * interrupt time. The goal is for the bus read/write functions
 * to be able to block when the bus transaction is happening,
 * and be freed up by an interrupt (The MPC85xx has this ability,
 * though it is not currently supported in the driver).
 */
struct phy_driver {
	struct mdio_driver_common mdiodrv;
	u32 phy_id;
	char *name;
	u32 phy_id_mask;
	const unsigned long * const features;
	u32 flags;
	const void *driver_data;

	/**
	 * @soft_reset: Called to issue a PHY software reset
	 */
	int (*soft_reset)(struct phy_device *phydev);

	/**
	 * @config_init: Called to initialize the PHY,
	 * including after a reset
	 */
	int (*config_init)(struct phy_device *phydev);

	/**
	 * @probe: Called during discovery.  Used to set
	 * up device-specific structures, if any
	 */
	int (*probe)(struct phy_device *phydev);

	/**
	 * @get_features: Probe the hardware to determine what
	 * abilities it has.  Should only set phydev->supported.
	 */
	int (*get_features)(struct phy_device *phydev);

	/* PHY Power Management */
	/** @suspend: Suspend the hardware, saving state if needed */
	int (*suspend)(struct phy_device *phydev);
	/** @resume: Resume the hardware, restoring state if needed */
	int (*resume)(struct phy_device *phydev);

	/**
	 * @config_aneg: Configures the advertisement and resets
	 * autonegotiation if phydev->autoneg is on,
	 * forces the speed to the current settings in phydev
	 * if phydev->autoneg is off
	 */
	int (*config_aneg)(struct phy_device *phydev);

	/** @aneg_done: Determines the auto negotiation result */
	int (*aneg_done)(struct phy_device *phydev);

	/** @read_status: Determines the negotiated speed and duplex */
	int (*read_status)(struct phy_device *phydev);

	/** @ack_interrupt: Clears any pending interrupts */
	int (*ack_interrupt)(struct phy_device *phydev);

	/** @config_intr: Enables or disables interrupts */
	int (*config_intr)(struct phy_device *phydev);

	/**
	 * @did_interrupt: Checks if the PHY generated an interrupt.
	 * For multi-PHY devices with shared PHY interrupt pin
	 * Set interrupt bits have to be cleared.
	 */
	int (*did_interrupt)(struct phy_device *phydev);

	/** @handle_interrupt: Override default interrupt handling */
	irqreturn_t (*handle_interrupt)(struct phy_device *phydev);

	/** @remove: Clears up any memory if needed */
	void (*remove)(struct phy_device *phydev);

	/**
	 * @match_phy_device: Returns true if this is a suitable
	 * driver for the given phydev.	 If NULL, matching is based on
	 * phy_id and phy_id_mask.
	 */
	int (*match_phy_device)(struct phy_device *phydev);

	/**
	 * @set_wol: Some devices (e.g. qnap TS-119P II) require PHY
	 * register changes to enable Wake on LAN, so set_wol is
	 * provided to be called in the ethernet driver's set_wol
	 * function.
	 */
	int (*set_wol)(struct phy_device *dev, struct ethtool_wolinfo *wol);

	/**
	 * @get_wol: See set_wol, but for checking whether Wake on LAN
	 * is enabled.
	 */
	void (*get_wol)(struct phy_device *dev, struct ethtool_wolinfo *wol);

	/**
	 * @link_change_notify: Called to inform a PHY device driver
	 * when the core is about to change the link state. This
	 * callback is supposed to be used as fixup hook for drivers
	 * that need to take action when the link state
	 * changes. Drivers are by no means allowed to mess with the
	 * PHY device structure in their implementations.
	 */
	void (*link_change_notify)(struct phy_device *dev);

	/**
	 * @read_mmd: PHY specific driver override for reading a MMD
	 * register.  This function is optional for PHY specific
	 * drivers.  When not provided, the default MMD read function
	 * will be used by phy_read_mmd(), which will use either a
	 * direct read for Clause 45 PHYs or an indirect read for
	 * Clause 22 PHYs.  devnum is the MMD device number within the
	 * PHY device, regnum is the register within the selected MMD
	 * device.
	 */
	int (*read_mmd)(struct phy_device *dev, int devnum, u16 regnum);

	/**
	 * @write_mmd: PHY specific driver override for writing a MMD
	 * register.  This function is optional for PHY specific
	 * drivers.  When not provided, the default MMD write function
	 * will be used by phy_write_mmd(), which will use either a
	 * direct write for Clause 45 PHYs, or an indirect write for
	 * Clause 22 PHYs.  devnum is the MMD device number within the
	 * PHY device, regnum is the register within the selected MMD
	 * device.  val is the value to be written.
	 */
	int (*write_mmd)(struct phy_device *dev, int devnum, u16 regnum,
			 u16 val);

	/** @read_page: Return the current PHY register page number */
	int (*read_page)(struct phy_device *dev);
	/** @write_page: Set the current PHY register page number */
	int (*write_page)(struct phy_device *dev, int page);

	/**
	 * @module_info: Get the size and type of the eeprom contained
	 * within a plug-in module
	 */
	int (*module_info)(struct phy_device *dev,
			   struct ethtool_modinfo *modinfo);

	/**
	 * @module_eeprom: Get the eeprom information from the plug-in
	 * module
	 */
	int (*module_eeprom)(struct phy_device *dev,
			     struct ethtool_eeprom *ee, u8 *data);

	/** @cable_test_start: Start a cable test */
	int (*cable_test_start)(struct phy_device *dev);

	/**  @cable_test_tdr_start: Start a raw TDR cable test */
	int (*cable_test_tdr_start)(struct phy_device *dev,
				    const struct phy_tdr_config *config);

	/**
	 * @cable_test_get_status: Once per second, or on interrupt,
	 * request the status of the test.
	 */
	int (*cable_test_get_status)(struct phy_device *dev, bool *finished);

	/* Get statistics from the PHY using ethtool */
	/** @get_sset_count: Number of statistic counters */
	int (*get_sset_count)(struct phy_device *dev);
	/** @get_strings: Names of the statistic counters */
	void (*get_strings)(struct phy_device *dev, u8 *data);
	/** @get_stats: Return the statistic counter values */
	void (*get_stats)(struct phy_device *dev,
			  struct ethtool_stats *stats, u64 *data);

	/* Get and Set PHY tunables */
	/** @get_tunable: Return the value of a tunable */
	int (*get_tunable)(struct phy_device *dev,
			   struct ethtool_tunable *tuna, void *data);
	/** @set_tunable: Set the value of a tunable */
	int (*set_tunable)(struct phy_device *dev,
			    struct ethtool_tunable *tuna,
			    const void *data);
	/** @set_loopback: Set the loopback mood of the PHY */
	int (*set_loopback)(struct phy_device *dev, bool enable);
	/** @get_sqi: Get the signal quality indication */
	int (*get_sqi)(struct phy_device *dev);
	/** @get_sqi_max: Get the maximum signal quality indication */
	int (*get_sqi_max)(struct phy_device *dev);
};
#define to_phy_driver(d) container_of(to_mdio_common_driver(d),		\
				      struct phy_driver, mdiodrv)

#define PHY_ANY_ID "MATCH ANY PHY"
#define PHY_ANY_UID 0xffffffff

#define PHY_ID_MATCH_EXACT(id) .phy_id = (id), .phy_id_mask = GENMASK(31, 0)
#define PHY_ID_MATCH_MODEL(id) .phy_id = (id), .phy_id_mask = GENMASK(31, 4)
#define PHY_ID_MATCH_VENDOR(id) .phy_id = (id), .phy_id_mask = GENMASK(31, 10)

/* A Structure for boards to register fixups with the PHY Lib */
struct phy_fixup {
	struct list_head list;
	char bus_id[MII_BUS_ID_SIZE + 3];
	u32 phy_uid;
	u32 phy_uid_mask;
	int (*run)(struct phy_device *phydev);
};

const char *phy_speed_to_str(int speed);
const char *phy_duplex_to_str(unsigned int duplex);

/* A structure for mapping a particular speed and duplex
 * combination to a particular SUPPORTED and ADVERTISED value
 */
struct phy_setting {
	u32 speed;
	u8 duplex;
	u8 bit;
};

const struct phy_setting *
phy_lookup_setting(int speed, int duplex, const unsigned long *mask,
		   bool exact);
size_t phy_speeds(unsigned int *speeds, size_t size,
		  unsigned long *mask);
void of_set_phy_supported(struct phy_device *phydev);
void of_set_phy_eee_broken(struct phy_device *phydev);
int phy_speed_down_core(struct phy_device *phydev);

/**
 * phy_is_started - Convenience function to check whether PHY is started
 * @phydev: The phy_device struct
 */
static inline bool phy_is_started(struct phy_device *phydev)
{
	return phydev->state >= PHY_UP;
}

void phy_resolve_aneg_pause(struct phy_device *phydev);
void phy_resolve_aneg_linkmode(struct phy_device *phydev);
void phy_check_downshift(struct phy_device *phydev);

/**
 * phy_read - Convenience function for reading a given PHY register
 * @phydev: the phy_device struct
 * @regnum: register number to read
 *
 * NOTE: MUST NOT be called from interrupt context,
 * because the bus read/write functions may wait for an interrupt
 * to conclude the operation.
 */
static inline int phy_read(struct phy_device *phydev, u32 regnum)
{
	return mdiobus_read(phydev->mdio.bus, phydev->mdio.addr, regnum);
}

#define phy_read_poll_timeout(phydev, regnum, val, cond, sleep_us, \
				timeout_us, sleep_before_read) \
({ \
	int __ret = read_poll_timeout(phy_read, val, (cond) || val < 0, \
		sleep_us, timeout_us, sleep_before_read, phydev, regnum); \
	if (val <  0) \
		__ret = val; \
	if (__ret) \
		phydev_err(phydev, "%s failed: %d\n", __func__, __ret); \
	__ret; \
})


/**
 * __phy_read - convenience function for reading a given PHY register
 * @phydev: the phy_device struct
 * @regnum: register number to read
 *
 * The caller must have taken the MDIO bus lock.
 */
static inline int __phy_read(struct phy_device *phydev, u32 regnum)
{
	return __mdiobus_read(phydev->mdio.bus, phydev->mdio.addr, regnum);
}

/**
 * phy_write - Convenience function for writing a given PHY register
 * @phydev: the phy_device struct
 * @regnum: register number to write
 * @val: value to write to @regnum
 *
 * NOTE: MUST NOT be called from interrupt context,
 * because the bus read/write functions may wait for an interrupt
 * to conclude the operation.
 */
static inline int phy_write(struct phy_device *phydev, u32 regnum, u16 val)
{
	return mdiobus_write(phydev->mdio.bus, phydev->mdio.addr, regnum, val);
}

/**
 * __phy_write - Convenience function for writing a given PHY register
 * @phydev: the phy_device struct
 * @regnum: register number to write
 * @val: value to write to @regnum
 *
 * The caller must have taken the MDIO bus lock.
 */
static inline int __phy_write(struct phy_device *phydev, u32 regnum, u16 val)
{
	return __mdiobus_write(phydev->mdio.bus, phydev->mdio.addr, regnum,
			       val);
}

/**
 * __phy_modify_changed() - Convenience function for modifying a PHY register
 * @phydev: a pointer to a &struct phy_device
 * @regnum: register number
 * @mask: bit mask of bits to clear
 * @set: bit mask of bits to set
 *
 * Unlocked helper function which allows a PHY register to be modified as
 * new register value = (old register value & ~mask) | set
 *
 * Returns negative errno, 0 if there was no change, and 1 in case of change
 */
static inline int __phy_modify_changed(struct phy_device *phydev, u32 regnum,
				       u16 mask, u16 set)
{
	return __mdiobus_modify_changed(phydev->mdio.bus, phydev->mdio.addr,
					regnum, mask, set);
}

/*
 * phy_read_mmd - Convenience function for reading a register
 * from an MMD on a given PHY.
 */
int phy_read_mmd(struct phy_device *phydev, int devad, u32 regnum);

/**
 * phy_read_mmd_poll_timeout - Periodically poll a PHY register until a
 *                             condition is met or a timeout occurs
 *
 * @phydev: The phy_device struct
 * @devaddr: The MMD to read from
 * @regnum: The register on the MMD to read
 * @val: Variable to read the register into
 * @cond: Break condition (usually involving @val)
 * @sleep_us: Maximum time to sleep between reads in us (0
 *            tight-loops).  Should be less than ~20ms since usleep_range
 *            is used (see Documentation/timers/timers-howto.rst).
 * @timeout_us: Timeout in us, 0 means never timeout
 * @sleep_before_read: if it is true, sleep @sleep_us before read.
 * Returns 0 on success and -ETIMEDOUT upon a timeout. In either
 * case, the last read value at @args is stored in @val. Must not
 * be called from atomic context if sleep_us or timeout_us are used.
 */
#define phy_read_mmd_poll_timeout(phydev, devaddr, regnum, val, cond, \
				  sleep_us, timeout_us, sleep_before_read) \
({ \
	int __ret = read_poll_timeout(phy_read_mmd, val, (cond) || val < 0, \
				  sleep_us, timeout_us, sleep_before_read, \
				  phydev, devaddr, regnum); \
	if (val <  0) \
		__ret = val; \
	if (__ret) \
		phydev_err(phydev, "%s failed: %d\n", __func__, __ret); \
	__ret; \
})

/*
 * __phy_read_mmd - Convenience function for reading a register
 * from an MMD on a given PHY.
 */
int __phy_read_mmd(struct phy_device *phydev, int devad, u32 regnum);

/*
 * phy_write_mmd - Convenience function for writing a register
 * on an MMD on a given PHY.
 */
int phy_write_mmd(struct phy_device *phydev, int devad, u32 regnum, u16 val);

/*
 * __phy_write_mmd - Convenience function for writing a register
 * on an MMD on a given PHY.
 */
int __phy_write_mmd(struct phy_device *phydev, int devad, u32 regnum, u16 val);

int __phy_modify_changed(struct phy_device *phydev, u32 regnum, u16 mask,
			 u16 set);
int phy_modify_changed(struct phy_device *phydev, u32 regnum, u16 mask,
		       u16 set);
int __phy_modify(struct phy_device *phydev, u32 regnum, u16 mask, u16 set);
int phy_modify(struct phy_device *phydev, u32 regnum, u16 mask, u16 set);

int __phy_modify_mmd_changed(struct phy_device *phydev, int devad, u32 regnum,
			     u16 mask, u16 set);
int phy_modify_mmd_changed(struct phy_device *phydev, int devad, u32 regnum,
			   u16 mask, u16 set);
int __phy_modify_mmd(struct phy_device *phydev, int devad, u32 regnum,
		     u16 mask, u16 set);
int phy_modify_mmd(struct phy_device *phydev, int devad, u32 regnum,
		   u16 mask, u16 set);

/**
 * __phy_set_bits - Convenience function for setting bits in a PHY register
 * @phydev: the phy_device struct
 * @regnum: register number to write
 * @val: bits to set
 *
 * The caller must have taken the MDIO bus lock.
 */
static inline int __phy_set_bits(struct phy_device *phydev, u32 regnum, u16 val)
{
	return __phy_modify(phydev, regnum, 0, val);
}

/**
 * __phy_clear_bits - Convenience function for clearing bits in a PHY register
 * @phydev: the phy_device struct
 * @regnum: register number to write
 * @val: bits to clear
 *
 * The caller must have taken the MDIO bus lock.
 */
static inline int __phy_clear_bits(struct phy_device *phydev, u32 regnum,
				   u16 val)
{
	return __phy_modify(phydev, regnum, val, 0);
}

/**
 * phy_set_bits - Convenience function for setting bits in a PHY register
 * @phydev: the phy_device struct
 * @regnum: register number to write
 * @val: bits to set
 */
static inline int phy_set_bits(struct phy_device *phydev, u32 regnum, u16 val)
{
	return phy_modify(phydev, regnum, 0, val);
}

/**
 * phy_clear_bits - Convenience function for clearing bits in a PHY register
 * @phydev: the phy_device struct
 * @regnum: register number to write
 * @val: bits to clear
 */
static inline int phy_clear_bits(struct phy_device *phydev, u32 regnum, u16 val)
{
	return phy_modify(phydev, regnum, val, 0);
}

/**
 * __phy_set_bits_mmd - Convenience function for setting bits in a register
 * on MMD
 * @phydev: the phy_device struct
 * @devad: the MMD containing register to modify
 * @regnum: register number to modify
 * @val: bits to set
 *
 * The caller must have taken the MDIO bus lock.
 */
static inline int __phy_set_bits_mmd(struct phy_device *phydev, int devad,
		u32 regnum, u16 val)
{
	return __phy_modify_mmd(phydev, devad, regnum, 0, val);
}

/**
 * __phy_clear_bits_mmd - Convenience function for clearing bits in a register
 * on MMD
 * @phydev: the phy_device struct
 * @devad: the MMD containing register to modify
 * @regnum: register number to modify
 * @val: bits to clear
 *
 * The caller must have taken the MDIO bus lock.
 */
static inline int __phy_clear_bits_mmd(struct phy_device *phydev, int devad,
		u32 regnum, u16 val)
{
	return __phy_modify_mmd(phydev, devad, regnum, val, 0);
}

/**
 * phy_set_bits_mmd - Convenience function for setting bits in a register
 * on MMD
 * @phydev: the phy_device struct
 * @devad: the MMD containing register to modify
 * @regnum: register number to modify
 * @val: bits to set
 */
static inline int phy_set_bits_mmd(struct phy_device *phydev, int devad,
		u32 regnum, u16 val)
{
	return phy_modify_mmd(phydev, devad, regnum, 0, val);
}

/**
 * phy_clear_bits_mmd - Convenience function for clearing bits in a register
 * on MMD
 * @phydev: the phy_device struct
 * @devad: the MMD containing register to modify
 * @regnum: register number to modify
 * @val: bits to clear
 */
static inline int phy_clear_bits_mmd(struct phy_device *phydev, int devad,
		u32 regnum, u16 val)
{
	return phy_modify_mmd(phydev, devad, regnum, val, 0);
}

/**
 * phy_interrupt_is_valid - Convenience function for testing a given PHY irq
 * @phydev: the phy_device struct
 *
 * NOTE: must be kept in sync with addition/removal of PHY_POLL and
 * PHY_IGNORE_INTERRUPT
 */
static inline bool phy_interrupt_is_valid(struct phy_device *phydev)
{
	return phydev->irq != PHY_POLL && phydev->irq != PHY_IGNORE_INTERRUPT;
}

/**
 * phy_polling_mode - Convenience function for testing whether polling is
 * used to detect PHY status changes
 * @phydev: the phy_device struct
 */
static inline bool phy_polling_mode(struct phy_device *phydev)
{
	if (phydev->state == PHY_CABLETEST)
		if (phydev->drv->flags & PHY_POLL_CABLE_TEST)
			return true;

	return phydev->irq == PHY_POLL;
}

/**
 * phy_has_hwtstamp - Tests whether a PHY time stamp configuration.
 * @phydev: the phy_device struct
 */
static inline bool phy_has_hwtstamp(struct phy_device *phydev)
{
	return phydev && phydev->mii_ts && phydev->mii_ts->hwtstamp;
}

/**
 * phy_has_rxtstamp - Tests whether a PHY supports receive time stamping.
 * @phydev: the phy_device struct
 */
static inline bool phy_has_rxtstamp(struct phy_device *phydev)
{
	return phydev && phydev->mii_ts && phydev->mii_ts->rxtstamp;
}

/**
 * phy_has_tsinfo - Tests whether a PHY reports time stamping and/or
 * PTP hardware clock capabilities.
 * @phydev: the phy_device struct
 */
static inline bool phy_has_tsinfo(struct phy_device *phydev)
{
	return phydev && phydev->mii_ts && phydev->mii_ts->ts_info;
}

/**
 * phy_has_txtstamp - Tests whether a PHY supports transmit time stamping.
 * @phydev: the phy_device struct
 */
static inline bool phy_has_txtstamp(struct phy_device *phydev)
{
	return phydev && phydev->mii_ts && phydev->mii_ts->txtstamp;
}

static inline int phy_hwtstamp(struct phy_device *phydev, struct ifreq *ifr)
{
	return phydev->mii_ts->hwtstamp(phydev->mii_ts, ifr);
}

static inline bool phy_rxtstamp(struct phy_device *phydev, struct sk_buff *skb,
				int type)
{
	return phydev->mii_ts->rxtstamp(phydev->mii_ts, skb, type);
}

static inline int phy_ts_info(struct phy_device *phydev,
			      struct ethtool_ts_info *tsinfo)
{
	return phydev->mii_ts->ts_info(phydev->mii_ts, tsinfo);
}

static inline void phy_txtstamp(struct phy_device *phydev, struct sk_buff *skb,
				int type)
{
	phydev->mii_ts->txtstamp(phydev->mii_ts, skb, type);
}

/**
 * phy_is_internal - Convenience function for testing if a PHY is internal
 * @phydev: the phy_device struct
 */
static inline bool phy_is_internal(struct phy_device *phydev)
{
	return phydev->is_internal;
}

/**
 * phy_interface_mode_is_rgmii - Convenience function for testing if a
 * PHY interface mode is RGMII (all variants)
 * @mode: the &phy_interface_t enum
 */
static inline bool phy_interface_mode_is_rgmii(phy_interface_t mode)
{
	return mode >= PHY_INTERFACE_MODE_RGMII &&
		mode <= PHY_INTERFACE_MODE_RGMII_TXID;
};

/**
 * phy_interface_mode_is_8023z() - does the PHY interface mode use 802.3z
 *   negotiation
 * @mode: one of &enum phy_interface_t
 *
 * Returns true if the PHY interface mode uses the 16-bit negotiation
 * word as defined in 802.3z. (See 802.3-2015 37.2.1 Config_Reg encoding)
 */
static inline bool phy_interface_mode_is_8023z(phy_interface_t mode)
{
	return mode == PHY_INTERFACE_MODE_1000BASEX ||
	       mode == PHY_INTERFACE_MODE_2500BASEX;
}

/**
 * phy_interface_is_rgmii - Convenience function for testing if a PHY interface
 * is RGMII (all variants)
 * @phydev: the phy_device struct
 */
static inline bool phy_interface_is_rgmii(struct phy_device *phydev)
{
	return phy_interface_mode_is_rgmii(phydev->interface);
};

/**
 * phy_is_pseudo_fixed_link - Convenience function for testing if this
 * PHY is the CPU port facing side of an Ethernet switch, or similar.
 * @phydev: the phy_device struct
 */
static inline bool phy_is_pseudo_fixed_link(struct phy_device *phydev)
{
	return phydev->is_pseudo_fixed_link;
}

int phy_save_page(struct phy_device *phydev);
int phy_select_page(struct phy_device *phydev, int page);
int phy_restore_page(struct phy_device *phydev, int oldpage, int ret);
int phy_read_paged(struct phy_device *phydev, int page, u32 regnum);
int phy_write_paged(struct phy_device *phydev, int page, u32 regnum, u16 val);
int phy_modify_paged_changed(struct phy_device *phydev, int page, u32 regnum,
			     u16 mask, u16 set);
int phy_modify_paged(struct phy_device *phydev, int page, u32 regnum,
		     u16 mask, u16 set);

struct phy_device *phy_device_create(struct mii_bus *bus, int addr, u32 phy_id,
				     bool is_c45,
				     struct phy_c45_device_ids *c45_ids);
#if IS_ENABLED(CONFIG_PHYLIB)
struct phy_device *get_phy_device(struct mii_bus *bus, int addr, bool is_c45);
int phy_device_register(struct phy_device *phy);
void phy_device_free(struct phy_device *phydev);
#else
static inline
struct phy_device *get_phy_device(struct mii_bus *bus, int addr, bool is_c45)
{
	return NULL;
}

static inline int phy_device_register(struct phy_device *phy)
{
	return 0;
}

static inline void phy_device_free(struct phy_device *phydev) { }
#endif /* CONFIG_PHYLIB */
void phy_device_remove(struct phy_device *phydev);
int phy_init_hw(struct phy_device *phydev);
int phy_suspend(struct phy_device *phydev);
int phy_resume(struct phy_device *phydev);
int __phy_resume(struct phy_device *phydev);
int phy_loopback(struct phy_device *phydev, bool enable);
void phy_sfp_attach(void *upstream, struct sfp_bus *bus);
void phy_sfp_detach(void *upstream, struct sfp_bus *bus);
int phy_sfp_probe(struct phy_device *phydev,
	          const struct sfp_upstream_ops *ops);
struct phy_device *phy_attach(struct net_device *dev, const char *bus_id,
			      phy_interface_t interface);
struct phy_device *phy_find_first(struct mii_bus *bus);
int phy_attach_direct(struct net_device *dev, struct phy_device *phydev,
		      u32 flags, phy_interface_t interface);
int phy_connect_direct(struct net_device *dev, struct phy_device *phydev,
		       void (*handler)(struct net_device *),
		       phy_interface_t interface);
struct phy_device *phy_connect(struct net_device *dev, const char *bus_id,
			       void (*handler)(struct net_device *),
			       phy_interface_t interface);
void phy_disconnect(struct phy_device *phydev);
void phy_detach(struct phy_device *phydev);
void phy_start(struct phy_device *phydev);
void phy_stop(struct phy_device *phydev);
int phy_start_aneg(struct phy_device *phydev);
int phy_aneg_done(struct phy_device *phydev);
int phy_speed_down(struct phy_device *phydev, bool sync);
int phy_speed_up(struct phy_device *phydev);

int phy_restart_aneg(struct phy_device *phydev);
int phy_reset_after_clk_enable(struct phy_device *phydev);

#if IS_ENABLED(CONFIG_PHYLIB)
int phy_start_cable_test(struct phy_device *phydev,
			 struct netlink_ext_ack *extack);
int phy_start_cable_test_tdr(struct phy_device *phydev,
			     struct netlink_ext_ack *extack,
			     const struct phy_tdr_config *config);
#else
static inline
int phy_start_cable_test(struct phy_device *phydev,
			 struct netlink_ext_ack *extack)
{
	NL_SET_ERR_MSG(extack, "Kernel not compiled with PHYLIB support");
	return -EOPNOTSUPP;
}
static inline
int phy_start_cable_test_tdr(struct phy_device *phydev,
			     struct netlink_ext_ack *extack,
			     const struct phy_tdr_config *config)
{
	NL_SET_ERR_MSG(extack, "Kernel not compiled with PHYLIB support");
	return -EOPNOTSUPP;
}
#endif

int phy_cable_test_result(struct phy_device *phydev, u8 pair, u16 result);
int phy_cable_test_fault_length(struct phy_device *phydev, u8 pair,
				u16 cm);

static inline void phy_device_reset(struct phy_device *phydev, int value)
{
	mdio_device_reset(&phydev->mdio, value);
}

#define phydev_err(_phydev, format, args...)	\
	dev_err(&_phydev->mdio.dev, format, ##args)

#define phydev_info(_phydev, format, args...)	\
	dev_info(&_phydev->mdio.dev, format, ##args)

#define phydev_warn(_phydev, format, args...)	\
	dev_warn(&_phydev->mdio.dev, format, ##args)

#define phydev_dbg(_phydev, format, args...)	\
	dev_dbg(&_phydev->mdio.dev, format, ##args)

static inline const char *phydev_name(const struct phy_device *phydev)
{
	return dev_name(&phydev->mdio.dev);
}

static inline void phy_lock_mdio_bus(struct phy_device *phydev)
{
	mutex_lock(&phydev->mdio.bus->mdio_lock);
}

static inline void phy_unlock_mdio_bus(struct phy_device *phydev)
{
	mutex_unlock(&phydev->mdio.bus->mdio_lock);
}

void phy_attached_print(struct phy_device *phydev, const char *fmt, ...)
	__printf(2, 3);
char *phy_attached_info_irq(struct phy_device *phydev)
	__malloc;
void phy_attached_info(struct phy_device *phydev);

/* Clause 22 PHY */
int genphy_read_abilities(struct phy_device *phydev);
int genphy_setup_forced(struct phy_device *phydev);
int genphy_restart_aneg(struct phy_device *phydev);
int genphy_check_and_restart_aneg(struct phy_device *phydev, bool restart);
int genphy_config_eee_advert(struct phy_device *phydev);
int __genphy_config_aneg(struct phy_device *phydev, bool changed);
int genphy_aneg_done(struct phy_device *phydev);
int genphy_update_link(struct phy_device *phydev);
int genphy_read_lpa(struct phy_device *phydev);
int genphy_read_status_fixed(struct phy_device *phydev);
int genphy_read_status(struct phy_device *phydev);
int genphy_suspend(struct phy_device *phydev);
int genphy_resume(struct phy_device *phydev);
int genphy_loopback(struct phy_device *phydev, bool enable);
int genphy_soft_reset(struct phy_device *phydev);

static inline int genphy_config_aneg(struct phy_device *phydev)
{
	return __genphy_config_aneg(phydev, false);
}

static inline int genphy_no_ack_interrupt(struct phy_device *phydev)
{
	return 0;
}
static inline int genphy_no_config_intr(struct phy_device *phydev)
{
	return 0;
}
int genphy_read_mmd_unsupported(struct phy_device *phdev, int devad,
				u16 regnum);
int genphy_write_mmd_unsupported(struct phy_device *phdev, int devnum,
				 u16 regnum, u16 val);

/* Clause 37 */
int genphy_c37_config_aneg(struct phy_device *phydev);
int genphy_c37_read_status(struct phy_device *phydev);

/* Clause 45 PHY */
int genphy_c45_restart_aneg(struct phy_device *phydev);
int genphy_c45_check_and_restart_aneg(struct phy_device *phydev, bool restart);
int genphy_c45_aneg_done(struct phy_device *phydev);
int genphy_c45_read_link(struct phy_device *phydev);
int genphy_c45_read_lpa(struct phy_device *phydev);
int genphy_c45_read_pma(struct phy_device *phydev);
int genphy_c45_pma_setup_forced(struct phy_device *phydev);
int genphy_c45_an_config_aneg(struct phy_device *phydev);
int genphy_c45_an_disable_aneg(struct phy_device *phydev);
int genphy_c45_read_mdix(struct phy_device *phydev);
int genphy_c45_pma_read_abilities(struct phy_device *phydev);
int genphy_c45_read_status(struct phy_device *phydev);
int genphy_c45_config_aneg(struct phy_device *phydev);

/* Generic C45 PHY driver */
extern struct phy_driver genphy_c45_driver;

/* The gen10g_* functions are the old Clause 45 stub */
int gen10g_config_aneg(struct phy_device *phydev);

static inline int phy_read_status(struct phy_device *phydev)
{
	if (!phydev->drv)
		return -EIO;

	if (phydev->drv->read_status)
		return phydev->drv->read_status(phydev);
	else
		return genphy_read_status(phydev);
}

void phy_driver_unregister(struct phy_driver *drv);
void phy_drivers_unregister(struct phy_driver *drv, int n);
int phy_driver_register(struct phy_driver *new_driver, struct module *owner);
int phy_drivers_register(struct phy_driver *new_driver, int n,
			 struct module *owner);
void phy_state_machine(struct work_struct *work);
void phy_queue_state_machine(struct phy_device *phydev, unsigned long jiffies);
void phy_mac_interrupt(struct phy_device *phydev);
void phy_start_machine(struct phy_device *phydev);
void phy_stop_machine(struct phy_device *phydev);
<<<<<<< HEAD
int phy_ethtool_sset(struct phy_device *phydev, struct ethtool_cmd *cmd);
int phy_ethtool_gset(struct phy_device *phydev, struct ethtool_cmd *cmd);
int phy_ethtool_ksettings_get(struct phy_device *phydev,
			      struct ethtool_link_ksettings *cmd);
=======
void phy_ethtool_ksettings_get(struct phy_device *phydev,
			       struct ethtool_link_ksettings *cmd);
>>>>>>> 24b8d41d
int phy_ethtool_ksettings_set(struct phy_device *phydev,
			      const struct ethtool_link_ksettings *cmd);
int phy_mii_ioctl(struct phy_device *phydev, struct ifreq *ifr, int cmd);
int phy_do_ioctl(struct net_device *dev, struct ifreq *ifr, int cmd);
int phy_do_ioctl_running(struct net_device *dev, struct ifreq *ifr, int cmd);
int phy_disable_interrupts(struct phy_device *phydev);
void phy_request_interrupt(struct phy_device *phydev);
void phy_free_interrupt(struct phy_device *phydev);
void phy_print_status(struct phy_device *phydev);
int phy_set_max_speed(struct phy_device *phydev, u32 max_speed);
void phy_remove_link_mode(struct phy_device *phydev, u32 link_mode);
void phy_advertise_supported(struct phy_device *phydev);
void phy_support_sym_pause(struct phy_device *phydev);
void phy_support_asym_pause(struct phy_device *phydev);
void phy_set_sym_pause(struct phy_device *phydev, bool rx, bool tx,
		       bool autoneg);
void phy_set_asym_pause(struct phy_device *phydev, bool rx, bool tx);
bool phy_validate_pause(struct phy_device *phydev,
			struct ethtool_pauseparam *pp);
void phy_get_pause(struct phy_device *phydev, bool *tx_pause, bool *rx_pause);

s32 phy_get_internal_delay(struct phy_device *phydev, struct device *dev,
			   const int *delay_values, int size, bool is_rx);

void phy_resolve_pause(unsigned long *local_adv, unsigned long *partner_adv,
		       bool *tx_pause, bool *rx_pause);

int phy_register_fixup(const char *bus_id, u32 phy_uid, u32 phy_uid_mask,
		       int (*run)(struct phy_device *));
int phy_register_fixup_for_id(const char *bus_id,
			      int (*run)(struct phy_device *));
int phy_register_fixup_for_uid(u32 phy_uid, u32 phy_uid_mask,
			       int (*run)(struct phy_device *));

int phy_unregister_fixup(const char *bus_id, u32 phy_uid, u32 phy_uid_mask);
int phy_unregister_fixup_for_id(const char *bus_id);
int phy_unregister_fixup_for_uid(u32 phy_uid, u32 phy_uid_mask);

int phy_init_eee(struct phy_device *phydev, bool clk_stop_enable);
int phy_get_eee_err(struct phy_device *phydev);
int phy_ethtool_set_eee(struct phy_device *phydev, struct ethtool_eee *data);
int phy_ethtool_get_eee(struct phy_device *phydev, struct ethtool_eee *data);
int phy_ethtool_set_wol(struct phy_device *phydev, struct ethtool_wolinfo *wol);
void phy_ethtool_get_wol(struct phy_device *phydev,
			 struct ethtool_wolinfo *wol);
int phy_ethtool_get_link_ksettings(struct net_device *ndev,
				   struct ethtool_link_ksettings *cmd);
int phy_ethtool_set_link_ksettings(struct net_device *ndev,
				   const struct ethtool_link_ksettings *cmd);
<<<<<<< HEAD

=======
int phy_ethtool_nway_reset(struct net_device *ndev);
int phy_package_join(struct phy_device *phydev, int addr, size_t priv_size);
void phy_package_leave(struct phy_device *phydev);
int devm_phy_package_join(struct device *dev, struct phy_device *phydev,
			  int addr, size_t priv_size);

#if IS_ENABLED(CONFIG_PHYLIB)
>>>>>>> 24b8d41d
int __init mdio_bus_init(void);
void mdio_bus_exit(void);
#endif

int phy_ethtool_get_strings(struct phy_device *phydev, u8 *data);
int phy_ethtool_get_sset_count(struct phy_device *phydev);
int phy_ethtool_get_stats(struct phy_device *phydev,
			  struct ethtool_stats *stats, u64 *data);

static inline int phy_package_read(struct phy_device *phydev, u32 regnum)
{
	struct phy_package_shared *shared = phydev->shared;

	if (!shared)
		return -EIO;

	return mdiobus_read(phydev->mdio.bus, shared->addr, regnum);
}

static inline int __phy_package_read(struct phy_device *phydev, u32 regnum)
{
	struct phy_package_shared *shared = phydev->shared;

	if (!shared)
		return -EIO;

	return __mdiobus_read(phydev->mdio.bus, shared->addr, regnum);
}

static inline int phy_package_write(struct phy_device *phydev,
				    u32 regnum, u16 val)
{
	struct phy_package_shared *shared = phydev->shared;

	if (!shared)
		return -EIO;

	return mdiobus_write(phydev->mdio.bus, shared->addr, regnum, val);
}

static inline int __phy_package_write(struct phy_device *phydev,
				      u32 regnum, u16 val)
{
	struct phy_package_shared *shared = phydev->shared;

	if (!shared)
		return -EIO;

	return __mdiobus_write(phydev->mdio.bus, shared->addr, regnum, val);
}

static inline bool __phy_package_set_once(struct phy_device *phydev,
					  unsigned int b)
{
	struct phy_package_shared *shared = phydev->shared;

	if (!shared)
		return false;

	return !test_and_set_bit(b, &shared->flags);
}

static inline bool phy_package_init_once(struct phy_device *phydev)
{
	return __phy_package_set_once(phydev, PHY_SHARED_F_INIT_DONE);
}

static inline bool phy_package_probe_once(struct phy_device *phydev)
{
	return __phy_package_set_once(phydev, PHY_SHARED_F_PROBE_DONE);
}

extern struct bus_type mdio_bus_type;

struct mdio_board_info {
	const char	*bus_id;
	char		modalias[MDIO_NAME_SIZE];
	int		mdio_addr;
	const void	*platform_data;
};

#if IS_ENABLED(CONFIG_MDIO_DEVICE)
int mdiobus_register_board_info(const struct mdio_board_info *info,
				unsigned int n);
#else
static inline int mdiobus_register_board_info(const struct mdio_board_info *i,
					      unsigned int n)
{
	return 0;
}
#endif


/**
 * phy_module_driver() - Helper macro for registering PHY drivers
 * @__phy_drivers: array of PHY drivers to register
 * @__count: Numbers of members in array
 *
 * Helper macro for PHY drivers which do not do anything special in module
 * init/exit. Each module may only use this macro once, and calling it
 * replaces module_init() and module_exit().
 */
#define phy_module_driver(__phy_drivers, __count)			\
static int __init phy_module_init(void)					\
{									\
	return phy_drivers_register(__phy_drivers, __count, THIS_MODULE); \
}									\
module_init(phy_module_init);						\
static void __exit phy_module_exit(void)				\
{									\
	phy_drivers_unregister(__phy_drivers, __count);			\
}									\
module_exit(phy_module_exit)

#define module_phy_driver(__phy_drivers)				\
	phy_module_driver(__phy_drivers, ARRAY_SIZE(__phy_drivers))

bool phy_driver_is_genphy(struct phy_device *phydev);
bool phy_driver_is_genphy_10g(struct phy_device *phydev);

#endif /* __PHY_H */<|MERGE_RESOLUTION|>--- conflicted
+++ resolved
@@ -135,8 +135,6 @@
 	PHY_INTERFACE_MODE_MOCA,
 	PHY_INTERFACE_MODE_QSGMII,
 	PHY_INTERFACE_MODE_TRGMII,
-<<<<<<< HEAD
-=======
 	PHY_INTERFACE_MODE_1000BASEX,
 	PHY_INTERFACE_MODE_2500BASEX,
 	PHY_INTERFACE_MODE_RXAUI,
@@ -146,7 +144,6 @@
 	PHY_INTERFACE_MODE_USXGMII,
 	/* 10GBASE-KR - with Clause 73 AN */
 	PHY_INTERFACE_MODE_10GKR,
->>>>>>> 24b8d41d
 	PHY_INTERFACE_MODE_MAX,
 } phy_interface_t;
 
@@ -206,8 +203,6 @@
 		return "qsgmii";
 	case PHY_INTERFACE_MODE_TRGMII:
 		return "trgmii";
-<<<<<<< HEAD
-=======
 	case PHY_INTERFACE_MODE_1000BASEX:
 		return "1000base-x";
 	case PHY_INTERFACE_MODE_2500BASEX:
@@ -222,7 +217,6 @@
 		return "usxgmii";
 	case PHY_INTERFACE_MODE_10GKR:
 		return "10gbase-kr";
->>>>>>> 24b8d41d
 	default:
 		return "unknown";
 	}
@@ -1551,15 +1545,8 @@
 void phy_mac_interrupt(struct phy_device *phydev);
 void phy_start_machine(struct phy_device *phydev);
 void phy_stop_machine(struct phy_device *phydev);
-<<<<<<< HEAD
-int phy_ethtool_sset(struct phy_device *phydev, struct ethtool_cmd *cmd);
-int phy_ethtool_gset(struct phy_device *phydev, struct ethtool_cmd *cmd);
-int phy_ethtool_ksettings_get(struct phy_device *phydev,
-			      struct ethtool_link_ksettings *cmd);
-=======
 void phy_ethtool_ksettings_get(struct phy_device *phydev,
 			       struct ethtool_link_ksettings *cmd);
->>>>>>> 24b8d41d
 int phy_ethtool_ksettings_set(struct phy_device *phydev,
 			      const struct ethtool_link_ksettings *cmd);
 int phy_mii_ioctl(struct phy_device *phydev, struct ifreq *ifr, int cmd);
@@ -1609,9 +1596,6 @@
 				   struct ethtool_link_ksettings *cmd);
 int phy_ethtool_set_link_ksettings(struct net_device *ndev,
 				   const struct ethtool_link_ksettings *cmd);
-<<<<<<< HEAD
-
-=======
 int phy_ethtool_nway_reset(struct net_device *ndev);
 int phy_package_join(struct phy_device *phydev, int addr, size_t priv_size);
 void phy_package_leave(struct phy_device *phydev);
@@ -1619,7 +1603,6 @@
 			  int addr, size_t priv_size);
 
 #if IS_ENABLED(CONFIG_PHYLIB)
->>>>>>> 24b8d41d
 int __init mdio_bus_init(void);
 void mdio_bus_exit(void);
 #endif
