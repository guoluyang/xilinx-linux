--- conflicted
+++ resolved
@@ -46,13 +46,8 @@
  */
 #define TMIO_MMC_SDIO_IRQ		BIT(2)
 
-<<<<<<< HEAD
-/* Some features are only available or tested on RCar Gen2 or later */
-#define TMIO_MMC_MIN_RCAR2		(1 << 3)
-=======
 /* Some features are only available or tested on R-Car Gen2 or later */
 #define TMIO_MMC_MIN_RCAR2		BIT(3)
->>>>>>> 24b8d41d
 
 /*
  * Some controllers require waiting for the SD bus to become
