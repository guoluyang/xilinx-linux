--- conflicted
+++ resolved
@@ -910,15 +910,4 @@
 #define WM8400_LINE_CMP_VTHD_SHIFT                   0  /* LINE_CMP_VTHD - [3:0] */
 #define WM8400_LINE_CMP_VTHD_WIDTH                   4  /* LINE_CMP_VTHD - [3:0] */
 
-<<<<<<< HEAD
-int wm8400_block_read(struct wm8400 *wm8400, u8 reg, int count, u16 *data);
-
-static inline int wm8400_set_bits(struct wm8400 *wm8400, u8 reg,
-				  u16 mask, u16 val)
-{
-	return regmap_update_bits(wm8400->regmap, reg, mask, val);
-}
-
-=======
->>>>>>> 24b8d41d
 #endif