/* SPDX-License-Identifier: GPL-2.0-or-later */
/*
 * acpi.h - ACPI Interface
 *
 * Copyright (C) 2001 Paul Diefenbaugh <paul.s.diefenbaugh@intel.com>
 */

#ifndef _LINUX_ACPI_H
#define _LINUX_ACPI_H

#include <linux/errno.h>
#include <linux/ioport.h>	/* for struct resource */
#include <linux/irqdomain.h>
#include <linux/resource_ext.h>
#include <linux/device.h>
#include <linux/property.h>
#include <linux/uuid.h>

#ifndef _LINUX
#define _LINUX
#endif
#include <acpi/acpi.h>

#ifdef	CONFIG_ACPI

#include <linux/list.h>
#include <linux/mod_devicetable.h>
#include <linux/dynamic_debug.h>
#include <linux/module.h>
#include <linux/mutex.h>

#include <acpi/acpi_bus.h>
#include <acpi/acpi_drivers.h>
#include <acpi/acpi_numa.h>
#include <acpi/acpi_io.h>
#include <asm/acpi.h>

static inline acpi_handle acpi_device_handle(struct acpi_device *adev)
{
	return adev ? adev->handle : NULL;
}

#define ACPI_COMPANION(dev)		to_acpi_device_node((dev)->fwnode)
#define ACPI_COMPANION_SET(dev, adev)	set_primary_fwnode(dev, (adev) ? \
	acpi_fwnode_handle(adev) : NULL)
#define ACPI_HANDLE(dev)		acpi_device_handle(ACPI_COMPANION(dev))
#define ACPI_HANDLE_FWNODE(fwnode)	\
				acpi_device_handle(to_acpi_device_node(fwnode))

static inline struct fwnode_handle *acpi_alloc_fwnode_static(void)
{
	struct fwnode_handle *fwnode;

	fwnode = kzalloc(sizeof(struct fwnode_handle), GFP_KERNEL);
	if (!fwnode)
		return NULL;

	fwnode->ops = &acpi_static_fwnode_ops;

	return fwnode;
}

static inline void acpi_free_fwnode_static(struct fwnode_handle *fwnode)
{
	if (WARN_ON(!is_acpi_static_node(fwnode)))
		return;

	kfree(fwnode);
}

/**
 * ACPI_DEVICE_CLASS - macro used to describe an ACPI device with
 * the PCI-defined class-code information
 *
 * @_cls : the class, subclass, prog-if triple for this device
 * @_msk : the class mask for this device
 *
 * This macro is used to create a struct acpi_device_id that matches a
 * specific PCI class. The .id and .driver_data fields will be left
 * initialized with the default value.
 */
#define ACPI_DEVICE_CLASS(_cls, _msk)	.cls = (_cls), .cls_msk = (_msk),

static inline bool has_acpi_companion(struct device *dev)
{
	return is_acpi_device_node(dev->fwnode);
}

static inline void acpi_preset_companion(struct device *dev,
					 struct acpi_device *parent, u64 addr)
{
	ACPI_COMPANION_SET(dev, acpi_find_child_device(parent, addr, false));
}

static inline const char *acpi_dev_name(struct acpi_device *adev)
{
	return dev_name(&adev->dev);
}

struct device *acpi_get_first_physical_node(struct acpi_device *adev);

enum acpi_irq_model_id {
	ACPI_IRQ_MODEL_PIC = 0,
	ACPI_IRQ_MODEL_IOAPIC,
	ACPI_IRQ_MODEL_IOSAPIC,
	ACPI_IRQ_MODEL_PLATFORM,
	ACPI_IRQ_MODEL_GIC,
	ACPI_IRQ_MODEL_COUNT
};

extern enum acpi_irq_model_id	acpi_irq_model;

enum acpi_interrupt_id {
	ACPI_INTERRUPT_PMI	= 1,
	ACPI_INTERRUPT_INIT,
	ACPI_INTERRUPT_CPEI,
	ACPI_INTERRUPT_COUNT
};

#define	ACPI_SPACE_MEM		0

enum acpi_address_range_id {
	ACPI_ADDRESS_RANGE_MEMORY = 1,
	ACPI_ADDRESS_RANGE_RESERVED = 2,
	ACPI_ADDRESS_RANGE_ACPI = 3,
	ACPI_ADDRESS_RANGE_NVS	= 4,
	ACPI_ADDRESS_RANGE_COUNT
};


/* Table Handlers */
union acpi_subtable_headers {
	struct acpi_subtable_header common;
	struct acpi_hmat_structure hmat;
};

typedef int (*acpi_tbl_table_handler)(struct acpi_table_header *table);

typedef int (*acpi_tbl_entry_handler)(union acpi_subtable_headers *header,
				      const unsigned long end);

/* Debugger support */

struct acpi_debugger_ops {
	int (*create_thread)(acpi_osd_exec_callback function, void *context);
	ssize_t (*write_log)(const char *msg);
	ssize_t (*read_cmd)(char *buffer, size_t length);
	int (*wait_command_ready)(bool single_step, char *buffer, size_t length);
	int (*notify_command_complete)(void);
};

struct acpi_debugger {
	const struct acpi_debugger_ops *ops;
	struct module *owner;
	struct mutex lock;
};

#ifdef CONFIG_ACPI_DEBUGGER
int __init acpi_debugger_init(void);
int acpi_register_debugger(struct module *owner,
			   const struct acpi_debugger_ops *ops);
void acpi_unregister_debugger(const struct acpi_debugger_ops *ops);
int acpi_debugger_create_thread(acpi_osd_exec_callback function, void *context);
ssize_t acpi_debugger_write_log(const char *msg);
ssize_t acpi_debugger_read_cmd(char *buffer, size_t buffer_length);
int acpi_debugger_wait_command_ready(void);
int acpi_debugger_notify_command_complete(void);
#else
static inline int acpi_debugger_init(void)
{
	return -ENODEV;
}

static inline int acpi_register_debugger(struct module *owner,
					 const struct acpi_debugger_ops *ops)
{
	return -ENODEV;
}

static inline void acpi_unregister_debugger(const struct acpi_debugger_ops *ops)
{
}

static inline int acpi_debugger_create_thread(acpi_osd_exec_callback function,
					      void *context)
{
	return -ENODEV;
}

static inline int acpi_debugger_write_log(const char *msg)
{
	return -ENODEV;
}

static inline int acpi_debugger_read_cmd(char *buffer, u32 buffer_length)
{
	return -ENODEV;
}

static inline int acpi_debugger_wait_command_ready(void)
{
	return -ENODEV;
}

static inline int acpi_debugger_notify_command_complete(void)
{
	return -ENODEV;
}
#endif

#define BAD_MADT_ENTRY(entry, end) (					    \
		(!entry) || (unsigned long)entry + sizeof(*entry) > end ||  \
		((struct acpi_subtable_header *)entry)->length < sizeof(*entry))

struct acpi_subtable_proc {
	int id;
	acpi_tbl_entry_handler handler;
	int count;
};

void __iomem *__acpi_map_table(unsigned long phys, unsigned long size);
void __acpi_unmap_table(void __iomem *map, unsigned long size);
int early_acpi_boot_init(void);
int acpi_boot_init (void);
void acpi_boot_table_init (void);
int acpi_mps_check (void);
int acpi_numa_init (void);

int acpi_table_init (void);
int acpi_table_parse(char *id, acpi_tbl_table_handler handler);
int __init acpi_table_parse_entries(char *id, unsigned long table_size,
			      int entry_id,
			      acpi_tbl_entry_handler handler,
			      unsigned int max_entries);
int __init acpi_table_parse_entries_array(char *id, unsigned long table_size,
			      struct acpi_subtable_proc *proc, int proc_num,
			      unsigned int max_entries);
int acpi_table_parse_madt(enum acpi_madt_type id,
			  acpi_tbl_entry_handler handler,
			  unsigned int max_entries);
int acpi_parse_mcfg (struct acpi_table_header *header);
void acpi_table_print_madt_entry (struct acpi_subtable_header *madt);

/* the following numa functions are architecture-dependent */
void acpi_numa_slit_init (struct acpi_table_slit *slit);

#if defined(CONFIG_X86) || defined(CONFIG_IA64)
void acpi_numa_processor_affinity_init (struct acpi_srat_cpu_affinity *pa);
#else
static inline void
acpi_numa_processor_affinity_init(struct acpi_srat_cpu_affinity *pa) { }
#endif

void acpi_numa_x2apic_affinity_init(struct acpi_srat_x2apic_cpu_affinity *pa);

#ifdef CONFIG_ARM64
void acpi_numa_gicc_affinity_init(struct acpi_srat_gicc_affinity *pa);
#else
static inline void
acpi_numa_gicc_affinity_init(struct acpi_srat_gicc_affinity *pa) { }
#endif

int acpi_numa_memory_affinity_init (struct acpi_srat_mem_affinity *ma);

#ifndef PHYS_CPUID_INVALID
typedef u32 phys_cpuid_t;
#define PHYS_CPUID_INVALID (phys_cpuid_t)(-1)
#endif

static inline bool invalid_logical_cpuid(u32 cpuid)
{
	return (int)cpuid < 0;
}

static inline bool invalid_phys_cpuid(phys_cpuid_t phys_id)
{
	return phys_id == PHYS_CPUID_INVALID;
}

/* Validate the processor object's proc_id */
<<<<<<< HEAD
bool acpi_processor_validate_proc_id(int proc_id);
=======
bool acpi_duplicate_processor_id(int proc_id);
/* Processor _CTS control */
struct acpi_processor_power;

#ifdef CONFIG_ACPI_PROCESSOR_CSTATE
bool acpi_processor_claim_cst_control(void);
int acpi_processor_evaluate_cst(acpi_handle handle, u32 cpu,
				struct acpi_processor_power *info);
#else
static inline bool acpi_processor_claim_cst_control(void) { return false; }
static inline int acpi_processor_evaluate_cst(acpi_handle handle, u32 cpu,
					      struct acpi_processor_power *info)
{
	return -ENODEV;
}
#endif
>>>>>>> 24b8d41d

#ifdef CONFIG_ACPI_HOTPLUG_CPU
/* Arch dependent functions for cpu hotplug support */
int acpi_map_cpu(acpi_handle handle, phys_cpuid_t physid, u32 acpi_id,
		 int *pcpu);
int acpi_unmap_cpu(int cpu);
int acpi_map_cpu2node(acpi_handle handle, int cpu, int physid);
#endif /* CONFIG_ACPI_HOTPLUG_CPU */

void acpi_set_processor_mapping(void);

#ifdef CONFIG_ACPI_HOTPLUG_IOAPIC
int acpi_get_ioapic_id(acpi_handle handle, u32 gsi_base, u64 *phys_addr);
#endif

int acpi_register_ioapic(acpi_handle handle, u64 phys_addr, u32 gsi_base);
int acpi_unregister_ioapic(acpi_handle handle, u32 gsi_base);
int acpi_ioapic_registered(acpi_handle handle, u32 gsi_base);
void acpi_irq_stats_init(void);
extern u32 acpi_irq_handled;
extern u32 acpi_irq_not_handled;
extern unsigned int acpi_sci_irq;
extern bool acpi_no_s5;
#define INVALID_ACPI_IRQ	((unsigned)-1)
static inline bool acpi_sci_irq_valid(void)
{
	return acpi_sci_irq != INVALID_ACPI_IRQ;
}

extern int sbf_port;
extern unsigned long acpi_realmode_flags;

int acpi_register_gsi (struct device *dev, u32 gsi, int triggering, int polarity);
int acpi_gsi_to_irq (u32 gsi, unsigned int *irq);
int acpi_isa_irq_to_gsi (unsigned isa_irq, u32 *gsi);

void acpi_set_irq_model(enum acpi_irq_model_id model,
			struct fwnode_handle *fwnode);

struct irq_domain *acpi_irq_create_hierarchy(unsigned int flags,
					     unsigned int size,
					     struct fwnode_handle *fwnode,
					     const struct irq_domain_ops *ops,
					     void *host_data);

#ifdef CONFIG_X86_IO_APIC
extern int acpi_get_override_irq(u32 gsi, int *trigger, int *polarity);
#else
static inline int acpi_get_override_irq(u32 gsi, int *trigger, int *polarity)
{
	return -1;
}
#endif
/*
 * This function undoes the effect of one call to acpi_register_gsi().
 * If this matches the last registration, any IRQ resources for gsi
 * are freed.
 */
void acpi_unregister_gsi (u32 gsi);

struct pci_dev;

int acpi_pci_irq_enable (struct pci_dev *dev);
void acpi_penalize_isa_irq(int irq, int active);
bool acpi_isa_irq_available(int irq);
#ifdef CONFIG_PCI
void acpi_penalize_sci_irq(int irq, int trigger, int polarity);
#else
static inline void acpi_penalize_sci_irq(int irq, int trigger,
					int polarity)
{
}
#endif
void acpi_pci_irq_disable (struct pci_dev *dev);

extern int ec_read(u8 addr, u8 *val);
extern int ec_write(u8 addr, u8 val);
extern int ec_transaction(u8 command,
                          const u8 *wdata, unsigned wdata_len,
                          u8 *rdata, unsigned rdata_len);
extern acpi_handle ec_get_handle(void);

extern bool acpi_is_pnp_device(struct acpi_device *);

#if defined(CONFIG_ACPI_WMI) || defined(CONFIG_ACPI_WMI_MODULE)

typedef void (*wmi_notify_handler) (u32 value, void *context);

extern acpi_status wmi_evaluate_method(const char *guid, u8 instance,
					u32 method_id,
					const struct acpi_buffer *in,
					struct acpi_buffer *out);
extern acpi_status wmi_query_block(const char *guid, u8 instance,
					struct acpi_buffer *out);
extern acpi_status wmi_set_block(const char *guid, u8 instance,
					const struct acpi_buffer *in);
extern acpi_status wmi_install_notify_handler(const char *guid,
					wmi_notify_handler handler, void *data);
extern acpi_status wmi_remove_notify_handler(const char *guid);
extern acpi_status wmi_get_event_data(u32 event, struct acpi_buffer *out);
extern bool wmi_has_guid(const char *guid);
extern char *wmi_get_acpi_device_uid(const char *guid);

#endif	/* CONFIG_ACPI_WMI */

#define ACPI_VIDEO_OUTPUT_SWITCHING			0x0001
#define ACPI_VIDEO_DEVICE_POSTING			0x0002
#define ACPI_VIDEO_ROM_AVAILABLE			0x0004
#define ACPI_VIDEO_BACKLIGHT				0x0008
#define ACPI_VIDEO_BACKLIGHT_FORCE_VENDOR		0x0010
#define ACPI_VIDEO_BACKLIGHT_FORCE_VIDEO		0x0020
#define ACPI_VIDEO_OUTPUT_SWITCHING_FORCE_VENDOR	0x0040
#define ACPI_VIDEO_OUTPUT_SWITCHING_FORCE_VIDEO		0x0080
#define ACPI_VIDEO_BACKLIGHT_DMI_VENDOR			0x0100
#define ACPI_VIDEO_BACKLIGHT_DMI_VIDEO			0x0200
#define ACPI_VIDEO_OUTPUT_SWITCHING_DMI_VENDOR		0x0400
#define ACPI_VIDEO_OUTPUT_SWITCHING_DMI_VIDEO		0x0800

extern char acpi_video_backlight_string[];
extern long acpi_is_video_device(acpi_handle handle);
extern int acpi_blacklisted(void);
extern void acpi_osi_setup(char *str);
extern bool acpi_osi_is_win8(void);

#ifdef CONFIG_ACPI_NUMA
int acpi_map_pxm_to_node(int pxm);
int acpi_get_node(acpi_handle handle);

/**
 * pxm_to_online_node - Map proximity ID to online node
 * @pxm: ACPI proximity ID
 *
 * This is similar to pxm_to_node(), but always returns an online
 * node.  When the mapped node from a given proximity ID is offline, it
 * looks up the node distance table and returns the nearest online node.
 *
 * ACPI device drivers, which are called after the NUMA initialization has
 * completed in the kernel, can call this interface to obtain their device
 * NUMA topology from ACPI tables.  Such drivers do not have to deal with
 * offline nodes.  A node may be offline when SRAT memory entry does not exist,
 * or NUMA is disabled, ex. "numa=off" on x86.
 */
static inline int pxm_to_online_node(int pxm)
{
	int node = pxm_to_node(pxm);

	return numa_map_to_online_node(node);
}
#else
static inline int pxm_to_online_node(int pxm)
{
	return 0;
}
static inline int acpi_map_pxm_to_node(int pxm)
{
	return 0;
}
static inline int acpi_get_node(acpi_handle handle)
{
	return 0;
}
#endif
extern int acpi_paddr_to_node(u64 start_addr, u64 size);

extern int pnpacpi_disabled;

#define PXM_INVAL	(-1)

bool acpi_dev_resource_memory(struct acpi_resource *ares, struct resource *res);
bool acpi_dev_resource_io(struct acpi_resource *ares, struct resource *res);
bool acpi_dev_resource_address_space(struct acpi_resource *ares,
				     struct resource_win *win);
bool acpi_dev_resource_ext_address_space(struct acpi_resource *ares,
					 struct resource_win *win);
unsigned long acpi_dev_irq_flags(u8 triggering, u8 polarity, u8 shareable);
unsigned int acpi_dev_get_irq_type(int triggering, int polarity);
bool acpi_dev_resource_interrupt(struct acpi_resource *ares, int index,
				 struct resource *res);

void acpi_dev_free_resource_list(struct list_head *list);
int acpi_dev_get_resources(struct acpi_device *adev, struct list_head *list,
			   int (*preproc)(struct acpi_resource *, void *),
			   void *preproc_data);
int acpi_dev_get_dma_resources(struct acpi_device *adev,
			       struct list_head *list);
int acpi_dev_filter_resource_type(struct acpi_resource *ares,
				  unsigned long types);

static inline int acpi_dev_filter_resource_type_cb(struct acpi_resource *ares,
						   void *arg)
{
	return acpi_dev_filter_resource_type(ares, (unsigned long)arg);
}

struct acpi_device *acpi_resource_consumer(struct resource *res);

int acpi_check_resource_conflict(const struct resource *res);

int acpi_check_region(resource_size_t start, resource_size_t n,
		      const char *name);

acpi_status acpi_release_memory(acpi_handle handle, struct resource *res,
				u32 level);

int acpi_resources_are_enforced(void);

#ifdef CONFIG_HIBERNATION
void __init acpi_no_s4_hw_signature(void);
#endif

#ifdef CONFIG_PM_SLEEP
void __init acpi_old_suspend_ordering(void);
void __init acpi_nvs_nosave(void);
void __init acpi_nvs_nosave_s3(void);
void __init acpi_sleep_no_blacklist(void);
#endif /* CONFIG_PM_SLEEP */

int acpi_register_wakeup_handler(
	int wake_irq, bool (*wakeup)(void *context), void *context);
void acpi_unregister_wakeup_handler(
	bool (*wakeup)(void *context), void *context);

struct acpi_osc_context {
	char *uuid_str;			/* UUID string */
	int rev;
	struct acpi_buffer cap;		/* list of DWORD capabilities */
	struct acpi_buffer ret;		/* free by caller if success */
};

acpi_status acpi_run_osc(acpi_handle handle, struct acpi_osc_context *context);

/* Indexes into _OSC Capabilities Buffer (DWORDs 2 & 3 are device-specific) */
#define OSC_QUERY_DWORD				0	/* DWORD 1 */
#define OSC_SUPPORT_DWORD			1	/* DWORD 2 */
#define OSC_CONTROL_DWORD			2	/* DWORD 3 */

/* _OSC Capabilities DWORD 1: Query/Control and Error Returns (generic) */
#define OSC_QUERY_ENABLE			0x00000001  /* input */
#define OSC_REQUEST_ERROR			0x00000002  /* return */
#define OSC_INVALID_UUID_ERROR			0x00000004  /* return */
#define OSC_INVALID_REVISION_ERROR		0x00000008  /* return */
#define OSC_CAPABILITIES_MASK_ERROR		0x00000010  /* return */

/* Platform-Wide Capabilities _OSC: Capabilities DWORD 2: Support Field */
#define OSC_SB_PAD_SUPPORT			0x00000001
#define OSC_SB_PPC_OST_SUPPORT			0x00000002
#define OSC_SB_PR3_SUPPORT			0x00000004
#define OSC_SB_HOTPLUG_OST_SUPPORT		0x00000008
#define OSC_SB_APEI_SUPPORT			0x00000010
#define OSC_SB_CPC_SUPPORT			0x00000020
#define OSC_SB_CPCV2_SUPPORT			0x00000040
#define OSC_SB_PCLPI_SUPPORT			0x00000080
#define OSC_SB_OSLPI_SUPPORT			0x00000100
<<<<<<< HEAD
=======
#define OSC_SB_CPC_DIVERSE_HIGH_SUPPORT		0x00001000
#define OSC_SB_GENERIC_INITIATOR_SUPPORT	0x00002000
>>>>>>> 24b8d41d

extern bool osc_sb_apei_support_acked;
extern bool osc_pc_lpi_support_confirmed;

/* PCI Host Bridge _OSC: Capabilities DWORD 2: Support Field */
#define OSC_PCI_EXT_CONFIG_SUPPORT		0x00000001
#define OSC_PCI_ASPM_SUPPORT			0x00000002
#define OSC_PCI_CLOCK_PM_SUPPORT		0x00000004
#define OSC_PCI_SEGMENT_GROUPS_SUPPORT		0x00000008
#define OSC_PCI_MSI_SUPPORT			0x00000010
#define OSC_PCI_EDR_SUPPORT			0x00000080
#define OSC_PCI_HPX_TYPE_3_SUPPORT		0x00000100
#define OSC_PCI_SUPPORT_MASKS			0x0000019f

/* PCI Host Bridge _OSC: Capabilities DWORD 3: Control Field */
#define OSC_PCI_EXPRESS_NATIVE_HP_CONTROL	0x00000001
#define OSC_PCI_SHPC_NATIVE_HP_CONTROL		0x00000002
#define OSC_PCI_EXPRESS_PME_CONTROL		0x00000004
#define OSC_PCI_EXPRESS_AER_CONTROL		0x00000008
#define OSC_PCI_EXPRESS_CAPABILITY_CONTROL	0x00000010
#define OSC_PCI_EXPRESS_LTR_CONTROL		0x00000020
#define OSC_PCI_EXPRESS_DPC_CONTROL		0x00000080
#define OSC_PCI_CONTROL_MASKS			0x000000bf

#define ACPI_GSB_ACCESS_ATTRIB_QUICK		0x00000002
#define ACPI_GSB_ACCESS_ATTRIB_SEND_RCV         0x00000004
#define ACPI_GSB_ACCESS_ATTRIB_BYTE		0x00000006
#define ACPI_GSB_ACCESS_ATTRIB_WORD		0x00000008
#define ACPI_GSB_ACCESS_ATTRIB_BLOCK		0x0000000A
#define ACPI_GSB_ACCESS_ATTRIB_MULTIBYTE	0x0000000B
#define ACPI_GSB_ACCESS_ATTRIB_WORD_CALL	0x0000000C
#define ACPI_GSB_ACCESS_ATTRIB_BLOCK_CALL	0x0000000D
#define ACPI_GSB_ACCESS_ATTRIB_RAW_BYTES	0x0000000E
#define ACPI_GSB_ACCESS_ATTRIB_RAW_PROCESS	0x0000000F

extern acpi_status acpi_pci_osc_control_set(acpi_handle handle,
					     u32 *mask, u32 req);

/* Enable _OST when all relevant hotplug operations are enabled */
#if defined(CONFIG_ACPI_HOTPLUG_CPU) &&			\
	defined(CONFIG_ACPI_HOTPLUG_MEMORY) &&		\
	defined(CONFIG_ACPI_CONTAINER)
#define ACPI_HOTPLUG_OST
#endif

/* _OST Source Event Code (OSPM Action) */
#define ACPI_OST_EC_OSPM_SHUTDOWN		0x100
#define ACPI_OST_EC_OSPM_EJECT			0x103
#define ACPI_OST_EC_OSPM_INSERTION		0x200

/* _OST General Processing Status Code */
#define ACPI_OST_SC_SUCCESS			0x0
#define ACPI_OST_SC_NON_SPECIFIC_FAILURE	0x1
#define ACPI_OST_SC_UNRECOGNIZED_NOTIFY		0x2

/* _OST OS Shutdown Processing (0x100) Status Code */
#define ACPI_OST_SC_OS_SHUTDOWN_DENIED		0x80
#define ACPI_OST_SC_OS_SHUTDOWN_IN_PROGRESS	0x81
#define ACPI_OST_SC_OS_SHUTDOWN_COMPLETED	0x82
#define ACPI_OST_SC_OS_SHUTDOWN_NOT_SUPPORTED	0x83

/* _OST Ejection Request (0x3, 0x103) Status Code */
#define ACPI_OST_SC_EJECT_NOT_SUPPORTED		0x80
#define ACPI_OST_SC_DEVICE_IN_USE		0x81
#define ACPI_OST_SC_DEVICE_BUSY			0x82
#define ACPI_OST_SC_EJECT_DEPENDENCY_BUSY	0x83
#define ACPI_OST_SC_EJECT_IN_PROGRESS		0x84

/* _OST Insertion Request (0x200) Status Code */
#define ACPI_OST_SC_INSERT_IN_PROGRESS		0x80
#define ACPI_OST_SC_DRIVER_LOAD_FAILURE		0x81
#define ACPI_OST_SC_INSERT_NOT_SUPPORTED	0x82

enum acpi_predicate {
	all_versions,
	less_than_or_equal,
	equal,
	greater_than_or_equal,
};

/* Table must be terminted by a NULL entry */
struct acpi_platform_list {
	char	oem_id[ACPI_OEM_ID_SIZE+1];
	char	oem_table_id[ACPI_OEM_TABLE_ID_SIZE+1];
	u32	oem_revision;
	char	*table;
	enum acpi_predicate pred;
	char	*reason;
	u32	data;
};
int acpi_match_platform_list(const struct acpi_platform_list *plat);

extern void acpi_early_init(void);
extern void acpi_subsystem_init(void);
extern void arch_post_acpi_subsys_init(void);

extern int acpi_nvs_register(__u64 start, __u64 size);

extern int acpi_nvs_for_each_region(int (*func)(__u64, __u64, void *),
				    void *data);

const struct acpi_device_id *acpi_match_device(const struct acpi_device_id *ids,
					       const struct device *dev);

const void *acpi_device_get_match_data(const struct device *dev);
extern bool acpi_driver_match_device(struct device *dev,
				     const struct device_driver *drv);
int acpi_device_uevent_modalias(struct device *, struct kobj_uevent_env *);
int acpi_device_modalias(struct device *, char *, int);
void acpi_walk_dep_device_list(acpi_handle handle);

struct platform_device *acpi_create_platform_device(struct acpi_device *,
						    struct property_entry *);
#define ACPI_PTR(_ptr)	(_ptr)

static inline void acpi_device_set_enumerated(struct acpi_device *adev)
{
	adev->flags.visited = true;
}

static inline void acpi_device_clear_enumerated(struct acpi_device *adev)
{
	adev->flags.visited = false;
}

enum acpi_reconfig_event  {
	ACPI_RECONFIG_DEVICE_ADD = 0,
	ACPI_RECONFIG_DEVICE_REMOVE,
};

int acpi_reconfig_notifier_register(struct notifier_block *nb);
int acpi_reconfig_notifier_unregister(struct notifier_block *nb);

<<<<<<< HEAD
=======
#ifdef CONFIG_ACPI_GTDT
int acpi_gtdt_init(struct acpi_table_header *table, int *platform_timer_count);
int acpi_gtdt_map_ppi(int type);
bool acpi_gtdt_c3stop(int type);
int acpi_arch_timer_mem_init(struct arch_timer_mem *timer_mem, int *timer_count);
#endif

#ifndef ACPI_HAVE_ARCH_SET_ROOT_POINTER
static inline void acpi_arch_set_root_pointer(u64 addr)
{
}
#endif

#ifndef ACPI_HAVE_ARCH_GET_ROOT_POINTER
static inline u64 acpi_arch_get_root_pointer(void)
{
	return 0;
}
#endif

>>>>>>> 24b8d41d
#else	/* !CONFIG_ACPI */

#define acpi_disabled 1

#define ACPI_COMPANION(dev)		(NULL)
#define ACPI_COMPANION_SET(dev, adev)	do { } while (0)
#define ACPI_HANDLE(dev)		(NULL)
#define ACPI_HANDLE_FWNODE(fwnode)	(NULL)
#define ACPI_DEVICE_CLASS(_cls, _msk)	.cls = (0), .cls_msk = (0),

#include <acpi/acpi_numa.h>

struct fwnode_handle;

static inline bool acpi_dev_found(const char *hid)
{
	return false;
}

<<<<<<< HEAD
=======
static inline bool acpi_dev_present(const char *hid, const char *uid, s64 hrv)
{
	return false;
}

struct acpi_device;

static inline bool
acpi_dev_hid_uid_match(struct acpi_device *adev, const char *hid2, const char *uid2)
{
	return false;
}

static inline struct acpi_device *
acpi_dev_get_first_match_dev(const char *hid, const char *uid, s64 hrv)
{
	return NULL;
}

static inline void acpi_dev_put(struct acpi_device *adev) {}

>>>>>>> 24b8d41d
static inline bool is_acpi_node(struct fwnode_handle *fwnode)
{
	return false;
}

static inline bool is_acpi_device_node(struct fwnode_handle *fwnode)
{
	return false;
}

static inline struct acpi_device *to_acpi_device_node(struct fwnode_handle *fwnode)
{
	return NULL;
}

static inline bool is_acpi_data_node(struct fwnode_handle *fwnode)
{
	return false;
}

static inline struct acpi_data_node *to_acpi_data_node(struct fwnode_handle *fwnode)
{
	return NULL;
}

static inline bool acpi_data_node_match(struct fwnode_handle *fwnode,
					const char *name)
{
	return false;
}

static inline struct fwnode_handle *acpi_fwnode_handle(struct acpi_device *adev)
{
	return NULL;
}

static inline bool has_acpi_companion(struct device *dev)
{
	return false;
}

static inline void acpi_preset_companion(struct device *dev,
					 struct acpi_device *parent, u64 addr)
{
}

static inline const char *acpi_dev_name(struct acpi_device *adev)
{
	return NULL;
}

static inline struct device *acpi_get_first_physical_node(struct acpi_device *adev)
{
	return NULL;
}

static inline void acpi_early_init(void) { }
static inline void acpi_subsystem_init(void) { }

static inline int early_acpi_boot_init(void)
{
	return 0;
}
static inline int acpi_boot_init(void)
{
	return 0;
}

static inline void acpi_boot_table_init(void)
{
	return;
}

static inline int acpi_mps_check(void)
{
	return 0;
}

static inline int acpi_check_resource_conflict(struct resource *res)
{
	return 0;
}

static inline int acpi_check_region(resource_size_t start, resource_size_t n,
				    const char *name)
{
	return 0;
}

struct acpi_table_header;
static inline int acpi_table_parse(char *id,
				int (*handler)(struct acpi_table_header *))
{
	return -ENODEV;
}

static inline int acpi_nvs_register(__u64 start, __u64 size)
{
	return 0;
}

static inline int acpi_nvs_for_each_region(int (*func)(__u64, __u64, void *),
					   void *data)
{
	return 0;
}

struct acpi_device_id;

static inline const struct acpi_device_id *acpi_match_device(
	const struct acpi_device_id *ids, const struct device *dev)
{
	return NULL;
}

static inline const void *acpi_device_get_match_data(const struct device *dev)
{
	return NULL;
}

static inline bool acpi_driver_match_device(struct device *dev,
					    const struct device_driver *drv)
{
	return false;
}

static inline union acpi_object *acpi_evaluate_dsm(acpi_handle handle,
<<<<<<< HEAD
						   const u8 *uuid,
						   int rev, int func,
=======
						   const guid_t *guid,
						   u64 rev, u64 func,
>>>>>>> 24b8d41d
						   union acpi_object *argv4)
{
	return NULL;
}

static inline int acpi_device_uevent_modalias(struct device *dev,
				struct kobj_uevent_env *env)
{
	return -ENODEV;
}

static inline int acpi_device_modalias(struct device *dev,
				char *buf, int size)
{
	return -ENODEV;
}

static inline bool acpi_dma_supported(struct acpi_device *adev)
{
	return false;
}

static inline enum dev_dma_attr acpi_get_dma_attr(struct acpi_device *adev)
{
	return DEV_DMA_NOT_SUPPORTED;
}

static inline int acpi_dma_get_range(struct device *dev, u64 *dma_addr,
				     u64 *offset, u64 *size)
{
	return -ENODEV;
}

static inline int acpi_dma_configure(struct device *dev,
				     enum dev_dma_attr attr)
{
	return 0;
}

static inline int acpi_dma_configure_id(struct device *dev,
					enum dev_dma_attr attr,
					const u32 *input_id)
{
	return 0;
}

#define ACPI_PTR(_ptr)	(NULL)

static inline void acpi_device_set_enumerated(struct acpi_device *adev)
{
}

static inline void acpi_device_clear_enumerated(struct acpi_device *adev)
{
}

static inline int acpi_reconfig_notifier_register(struct notifier_block *nb)
{
	return -EINVAL;
}

static inline int acpi_reconfig_notifier_unregister(struct notifier_block *nb)
{
	return -EINVAL;
}

<<<<<<< HEAD
=======
static inline struct acpi_device *acpi_resource_consumer(struct resource *res)
{
	return NULL;
}

>>>>>>> 24b8d41d
#endif	/* !CONFIG_ACPI */

#ifdef CONFIG_ACPI_HOTPLUG_IOAPIC
int acpi_ioapic_add(acpi_handle root);
#else
static inline int acpi_ioapic_add(acpi_handle root) { return 0; }
#endif

#ifdef CONFIG_ACPI
void acpi_os_set_prepare_sleep(int (*func)(u8 sleep_state,
			       u32 pm1a_ctrl,  u32 pm1b_ctrl));

acpi_status acpi_os_prepare_sleep(u8 sleep_state,
				  u32 pm1a_control, u32 pm1b_control);

void acpi_os_set_prepare_extended_sleep(int (*func)(u8 sleep_state,
				        u32 val_a,  u32 val_b));

acpi_status acpi_os_prepare_extended_sleep(u8 sleep_state,
					   u32 val_a, u32 val_b);

#ifndef CONFIG_IA64
void arch_reserve_mem_area(acpi_physical_address addr, size_t size);
#else
static inline void arch_reserve_mem_area(acpi_physical_address addr,
					  size_t size)
{
}
#endif /* CONFIG_X86 */
#else
#define acpi_os_set_prepare_sleep(func, pm1a_ctrl, pm1b_ctrl) do { } while (0)
#endif

#if defined(CONFIG_ACPI) && defined(CONFIG_PM)
int acpi_dev_suspend(struct device *dev, bool wakeup);
int acpi_dev_resume(struct device *dev);
int acpi_subsys_runtime_suspend(struct device *dev);
int acpi_subsys_runtime_resume(struct device *dev);
int acpi_dev_pm_attach(struct device *dev, bool power_on);
#else
static inline int acpi_subsys_runtime_suspend(struct device *dev) { return 0; }
static inline int acpi_subsys_runtime_resume(struct device *dev) { return 0; }
static inline int acpi_dev_pm_attach(struct device *dev, bool power_on)
{
	return 0;
}
#endif

#if defined(CONFIG_ACPI) && defined(CONFIG_PM_SLEEP)
int acpi_subsys_prepare(struct device *dev);
void acpi_subsys_complete(struct device *dev);
int acpi_subsys_suspend_late(struct device *dev);
int acpi_subsys_suspend_noirq(struct device *dev);
int acpi_subsys_suspend(struct device *dev);
int acpi_subsys_freeze(struct device *dev);
int acpi_subsys_poweroff(struct device *dev);
void acpi_ec_mark_gpe_for_wake(void);
void acpi_ec_set_gpe_wake_mask(u8 action);
#else
static inline int acpi_subsys_prepare(struct device *dev) { return 0; }
static inline void acpi_subsys_complete(struct device *dev) {}
static inline int acpi_subsys_suspend_late(struct device *dev) { return 0; }
static inline int acpi_subsys_suspend_noirq(struct device *dev) { return 0; }
static inline int acpi_subsys_suspend(struct device *dev) { return 0; }
static inline int acpi_subsys_freeze(struct device *dev) { return 0; }
static inline int acpi_subsys_poweroff(struct device *dev) { return 0; }
static inline void acpi_ec_mark_gpe_for_wake(void) {}
static inline void acpi_ec_set_gpe_wake_mask(u8 action) {}
#endif

#ifdef CONFIG_ACPI
__printf(3, 4)
void acpi_handle_printk(const char *level, acpi_handle handle,
			const char *fmt, ...);
#else	/* !CONFIG_ACPI */
static inline __printf(3, 4) void
acpi_handle_printk(const char *level, void *handle, const char *fmt, ...) {}
#endif	/* !CONFIG_ACPI */

#if defined(CONFIG_ACPI) && defined(CONFIG_DYNAMIC_DEBUG)
__printf(3, 4)
void __acpi_handle_debug(struct _ddebug *descriptor, acpi_handle handle, const char *fmt, ...);
#endif

/*
 * acpi_handle_<level>: Print message with ACPI prefix and object path
 *
 * These interfaces acquire the global namespace mutex to obtain an object
 * path.  In interrupt context, it shows the object path as <n/a>.
 */
#define acpi_handle_emerg(handle, fmt, ...)				\
	acpi_handle_printk(KERN_EMERG, handle, fmt, ##__VA_ARGS__)
#define acpi_handle_alert(handle, fmt, ...)				\
	acpi_handle_printk(KERN_ALERT, handle, fmt, ##__VA_ARGS__)
#define acpi_handle_crit(handle, fmt, ...)				\
	acpi_handle_printk(KERN_CRIT, handle, fmt, ##__VA_ARGS__)
#define acpi_handle_err(handle, fmt, ...)				\
	acpi_handle_printk(KERN_ERR, handle, fmt, ##__VA_ARGS__)
#define acpi_handle_warn(handle, fmt, ...)				\
	acpi_handle_printk(KERN_WARNING, handle, fmt, ##__VA_ARGS__)
#define acpi_handle_notice(handle, fmt, ...)				\
	acpi_handle_printk(KERN_NOTICE, handle, fmt, ##__VA_ARGS__)
#define acpi_handle_info(handle, fmt, ...)				\
	acpi_handle_printk(KERN_INFO, handle, fmt, ##__VA_ARGS__)

#if defined(DEBUG)
#define acpi_handle_debug(handle, fmt, ...)				\
	acpi_handle_printk(KERN_DEBUG, handle, fmt, ##__VA_ARGS__)
#else
#if defined(CONFIG_DYNAMIC_DEBUG)
#define acpi_handle_debug(handle, fmt, ...)				\
	_dynamic_func_call(fmt, __acpi_handle_debug,			\
			   handle, pr_fmt(fmt), ##__VA_ARGS__)
#else
#define acpi_handle_debug(handle, fmt, ...)				\
({									\
	if (0)								\
		acpi_handle_printk(KERN_DEBUG, handle, fmt, ##__VA_ARGS__); \
	0;								\
})
#endif
#endif

#if defined(CONFIG_ACPI) && defined(CONFIG_GPIOLIB)
bool acpi_gpio_get_irq_resource(struct acpi_resource *ares,
				struct acpi_resource_gpio **agpio);
int acpi_dev_gpio_irq_get(struct acpi_device *adev, int index);
#else
static inline bool acpi_gpio_get_irq_resource(struct acpi_resource *ares,
					      struct acpi_resource_gpio **agpio)
{
	return false;
}
static inline int acpi_dev_gpio_irq_get(struct acpi_device *adev, int index)
{
	return -ENXIO;
}
#endif

/* Device properties */

#ifdef CONFIG_ACPI
int acpi_dev_get_property(const struct acpi_device *adev, const char *name,
			  acpi_object_type type, const union acpi_object **obj);
<<<<<<< HEAD
int __acpi_node_get_property_reference(struct fwnode_handle *fwnode,
				const char *name, size_t index, size_t num_args,
				struct acpi_reference_args *args);

static inline int acpi_node_get_property_reference(struct fwnode_handle *fwnode,
				const char *name, size_t index,
				struct acpi_reference_args *args)
{
	return __acpi_node_get_property_reference(fwnode, name, index,
		MAX_ACPI_REFERENCE_ARGS, args);
}
=======
int __acpi_node_get_property_reference(const struct fwnode_handle *fwnode,
				const char *name, size_t index, size_t num_args,
				struct fwnode_reference_args *args);
>>>>>>> 24b8d41d

static inline int acpi_node_get_property_reference(
				const struct fwnode_handle *fwnode,
				const char *name, size_t index,
				struct fwnode_reference_args *args)
{
	return __acpi_node_get_property_reference(fwnode, name, index,
		NR_FWNODE_REFERENCE_ARGS, args);
}

static inline bool acpi_dev_has_props(const struct acpi_device *adev)
{
	return !list_empty(&adev->data.properties);
}

struct acpi_device_properties *
acpi_data_add_props(struct acpi_device_data *data, const guid_t *guid,
		    const union acpi_object *properties);

int acpi_node_prop_get(const struct fwnode_handle *fwnode, const char *propname,
		       void **valptr);
int acpi_dev_prop_read_single(struct acpi_device *adev,
			      const char *propname, enum dev_prop_type proptype,
			      void *val);
int acpi_node_prop_read(const struct fwnode_handle *fwnode,
			const char *propname, enum dev_prop_type proptype,
			void *val, size_t nval);
int acpi_dev_prop_read(const struct acpi_device *adev, const char *propname,
		       enum dev_prop_type proptype, void *val, size_t nval);

struct fwnode_handle *acpi_get_next_subnode(const struct fwnode_handle *fwnode,
					    struct fwnode_handle *child);
struct fwnode_handle *acpi_node_get_parent(const struct fwnode_handle *fwnode);

struct acpi_probe_entry;
typedef bool (*acpi_probe_entry_validate_subtbl)(struct acpi_subtable_header *,
						 struct acpi_probe_entry *);

#define ACPI_TABLE_ID_LEN	5

/**
 * struct acpi_probe_entry - boot-time probing entry
 * @id:			ACPI table name
 * @type:		Optional subtable type to match
 *			(if @id contains subtables)
 * @subtable_valid:	Optional callback to check the validity of
 *			the subtable
 * @probe_table:	Callback to the driver being probed when table
 *			match is successful
 * @probe_subtbl:	Callback to the driver being probed when table and
 *			subtable match (and optional callback is successful)
 * @driver_data:	Sideband data provided back to the driver
 */
struct acpi_probe_entry {
	__u8 id[ACPI_TABLE_ID_LEN];
	__u8 type;
	acpi_probe_entry_validate_subtbl subtable_valid;
	union {
		acpi_tbl_table_handler probe_table;
		acpi_tbl_entry_handler probe_subtbl;
	};
	kernel_ulong_t driver_data;
};

#define ACPI_DECLARE_PROBE_ENTRY(table, name, table_id, subtable,	\
				 valid, data, fn)			\
	static const struct acpi_probe_entry __acpi_probe_##name	\
		__used __section("__" #table "_acpi_probe_table") = {	\
			.id = table_id,					\
			.type = subtable,				\
			.subtable_valid = valid,			\
			.probe_table = fn,				\
			.driver_data = data,				\
		}

#define ACPI_DECLARE_SUBTABLE_PROBE_ENTRY(table, name, table_id,	\
					  subtable, valid, data, fn)	\
	static const struct acpi_probe_entry __acpi_probe_##name	\
		__used __section("__" #table "_acpi_probe_table") = {	\
			.id = table_id,					\
			.type = subtable,				\
			.subtable_valid = valid,			\
			.probe_subtbl = fn,				\
			.driver_data = data,				\
		}

#define ACPI_PROBE_TABLE(name)		__##name##_acpi_probe_table
#define ACPI_PROBE_TABLE_END(name)	__##name##_acpi_probe_table_end

int __acpi_probe_device_table(struct acpi_probe_entry *start, int nr);

#define acpi_probe_device_table(t)					\
	({ 								\
		extern struct acpi_probe_entry ACPI_PROBE_TABLE(t),	\
			                       ACPI_PROBE_TABLE_END(t);	\
		__acpi_probe_device_table(&ACPI_PROBE_TABLE(t),		\
					  (&ACPI_PROBE_TABLE_END(t) -	\
					   &ACPI_PROBE_TABLE(t)));	\
	})
#else
static inline int acpi_dev_get_property(struct acpi_device *adev,
					const char *name, acpi_object_type type,
					const union acpi_object **obj)
{
	return -ENXIO;
}

static inline int
<<<<<<< HEAD
__acpi_node_get_property_reference(struct fwnode_handle *fwnode,
				const char *name, size_t index, size_t num_args,
				struct acpi_reference_args *args)
{
	return -ENXIO;
}

static inline int acpi_node_get_property_reference(struct fwnode_handle *fwnode,
				const char *name, size_t index,
				struct acpi_reference_args *args)
=======
__acpi_node_get_property_reference(const struct fwnode_handle *fwnode,
				const char *name, size_t index, size_t num_args,
				struct fwnode_reference_args *args)
>>>>>>> 24b8d41d
{
	return -ENXIO;
}

static inline int
acpi_node_get_property_reference(const struct fwnode_handle *fwnode,
				 const char *name, size_t index,
				 struct fwnode_reference_args *args)
{
	return -ENXIO;
}

static inline int acpi_node_prop_get(const struct fwnode_handle *fwnode,
				     const char *propname,
				     void **valptr)
{
	return -ENXIO;
}

static inline int acpi_dev_prop_read_single(const struct acpi_device *adev,
					    const char *propname,
					    enum dev_prop_type proptype,
					    void *val)
{
	return -ENXIO;
}

static inline int acpi_node_prop_read(const struct fwnode_handle *fwnode,
				      const char *propname,
				      enum dev_prop_type proptype,
				      void *val, size_t nval)
{
	return -ENXIO;
}

static inline int acpi_dev_prop_read(const struct acpi_device *adev,
				     const char *propname,
				     enum dev_prop_type proptype,
				     void *val, size_t nval)
{
	return -ENXIO;
}

static inline struct fwnode_handle *
acpi_get_next_subnode(const struct fwnode_handle *fwnode,
		      struct fwnode_handle *child)
{
	return NULL;
}

<<<<<<< HEAD
=======
static inline struct fwnode_handle *
acpi_node_get_parent(const struct fwnode_handle *fwnode)
{
	return NULL;
}

static inline struct fwnode_handle *
acpi_graph_get_next_endpoint(const struct fwnode_handle *fwnode,
			     struct fwnode_handle *prev)
{
	return ERR_PTR(-ENXIO);
}

static inline int
acpi_graph_get_remote_endpoint(const struct fwnode_handle *fwnode,
			       struct fwnode_handle **remote,
			       struct fwnode_handle **port,
			       struct fwnode_handle **endpoint)
{
	return -ENXIO;
}

>>>>>>> 24b8d41d
#define ACPI_DECLARE_PROBE_ENTRY(table, name, table_id, subtable, valid, data, fn) \
	static const void * __acpi_table_##name[]			\
		__attribute__((unused))					\
		 = { (void *) table_id,					\
		     (void *) subtable,					\
		     (void *) valid,					\
		     (void *) fn,					\
		     (void *) data }

#define acpi_probe_device_table(t)	({ int __r = 0; __r;})
#endif

#ifdef CONFIG_ACPI_TABLE_UPGRADE
void acpi_table_upgrade(void);
#else
static inline void acpi_table_upgrade(void) { }
#endif

#if defined(CONFIG_ACPI) && defined(CONFIG_ACPI_WATCHDOG)
extern bool acpi_has_watchdog(void);
#else
static inline bool acpi_has_watchdog(void) { return false; }
#endif

#ifdef CONFIG_ACPI_SPCR_TABLE
<<<<<<< HEAD
int parse_spcr(bool earlycon);
#else
static inline int parse_spcr(bool earlycon) { return 0; }
=======
extern bool qdf2400_e44_present;
int acpi_parse_spcr(bool enable_earlycon, bool enable_console);
#else
static inline int acpi_parse_spcr(bool enable_earlycon, bool enable_console)
{
	return 0;
}
#endif

#if IS_ENABLED(CONFIG_ACPI_GENERIC_GSI)
int acpi_irq_get(acpi_handle handle, unsigned int index, struct resource *res);
#else
static inline
int acpi_irq_get(acpi_handle handle, unsigned int index, struct resource *res)
{
	return -EINVAL;
}
#endif

#ifdef CONFIG_ACPI_LPIT
int lpit_read_residency_count_address(u64 *address);
#else
static inline int lpit_read_residency_count_address(u64 *address)
{
	return -EINVAL;
}
#endif

#ifdef CONFIG_ACPI_PPTT
int acpi_pptt_cpu_is_thread(unsigned int cpu);
int find_acpi_cpu_topology(unsigned int cpu, int level);
int find_acpi_cpu_topology_package(unsigned int cpu);
int find_acpi_cpu_topology_hetero_id(unsigned int cpu);
int find_acpi_cpu_cache_topology(unsigned int cpu, int level);
#else
static inline int acpi_pptt_cpu_is_thread(unsigned int cpu)
{
	return -EINVAL;
}
static inline int find_acpi_cpu_topology(unsigned int cpu, int level)
{
	return -EINVAL;
}
static inline int find_acpi_cpu_topology_package(unsigned int cpu)
{
	return -EINVAL;
}
static inline int find_acpi_cpu_topology_hetero_id(unsigned int cpu)
{
	return -EINVAL;
}
static inline int find_acpi_cpu_cache_topology(unsigned int cpu, int level)
{
	return -EINVAL;
}
#endif

#ifdef CONFIG_ACPI
extern int acpi_platform_notify(struct device *dev, enum kobject_action action);
#else
static inline int
acpi_platform_notify(struct device *dev, enum kobject_action action)
{
	return 0;
}
>>>>>>> 24b8d41d
#endif

#endif	/*_LINUX_ACPI_H*/<|MERGE_RESOLUTION|>--- conflicted
+++ resolved
@@ -278,9 +278,6 @@
 }
 
 /* Validate the processor object's proc_id */
-<<<<<<< HEAD
-bool acpi_processor_validate_proc_id(int proc_id);
-=======
 bool acpi_duplicate_processor_id(int proc_id);
 /* Processor _CTS control */
 struct acpi_processor_power;
@@ -297,17 +294,13 @@
 	return -ENODEV;
 }
 #endif
->>>>>>> 24b8d41d
 
 #ifdef CONFIG_ACPI_HOTPLUG_CPU
 /* Arch dependent functions for cpu hotplug support */
 int acpi_map_cpu(acpi_handle handle, phys_cpuid_t physid, u32 acpi_id,
 		 int *pcpu);
 int acpi_unmap_cpu(int cpu);
-int acpi_map_cpu2node(acpi_handle handle, int cpu, int physid);
 #endif /* CONFIG_ACPI_HOTPLUG_CPU */
-
-void acpi_set_processor_mapping(void);
 
 #ifdef CONFIG_ACPI_HOTPLUG_IOAPIC
 int acpi_get_ioapic_id(acpi_handle handle, u32 gsi_base, u64 *phys_addr);
@@ -551,11 +544,8 @@
 #define OSC_SB_CPCV2_SUPPORT			0x00000040
 #define OSC_SB_PCLPI_SUPPORT			0x00000080
 #define OSC_SB_OSLPI_SUPPORT			0x00000100
-<<<<<<< HEAD
-=======
 #define OSC_SB_CPC_DIVERSE_HIGH_SUPPORT		0x00001000
 #define OSC_SB_GENERIC_INITIATOR_SUPPORT	0x00002000
->>>>>>> 24b8d41d
 
 extern bool osc_sb_apei_support_acked;
 extern bool osc_pc_lpi_support_confirmed;
@@ -689,8 +679,6 @@
 int acpi_reconfig_notifier_register(struct notifier_block *nb);
 int acpi_reconfig_notifier_unregister(struct notifier_block *nb);
 
-<<<<<<< HEAD
-=======
 #ifdef CONFIG_ACPI_GTDT
 int acpi_gtdt_init(struct acpi_table_header *table, int *platform_timer_count);
 int acpi_gtdt_map_ppi(int type);
@@ -711,7 +699,6 @@
 }
 #endif
 
->>>>>>> 24b8d41d
 #else	/* !CONFIG_ACPI */
 
 #define acpi_disabled 1
@@ -731,8 +718,6 @@
 	return false;
 }
 
-<<<<<<< HEAD
-=======
 static inline bool acpi_dev_present(const char *hid, const char *uid, s64 hrv)
 {
 	return false;
@@ -754,7 +739,6 @@
 
 static inline void acpi_dev_put(struct acpi_device *adev) {}
 
->>>>>>> 24b8d41d
 static inline bool is_acpi_node(struct fwnode_handle *fwnode)
 {
 	return false;
@@ -882,13 +866,8 @@
 }
 
 static inline union acpi_object *acpi_evaluate_dsm(acpi_handle handle,
-<<<<<<< HEAD
-						   const u8 *uuid,
-						   int rev, int func,
-=======
 						   const guid_t *guid,
 						   u64 rev, u64 func,
->>>>>>> 24b8d41d
 						   union acpi_object *argv4)
 {
 	return NULL;
@@ -955,14 +934,11 @@
 	return -EINVAL;
 }
 
-<<<<<<< HEAD
-=======
 static inline struct acpi_device *acpi_resource_consumer(struct resource *res)
 {
 	return NULL;
 }
 
->>>>>>> 24b8d41d
 #endif	/* !CONFIG_ACPI */
 
 #ifdef CONFIG_ACPI_HOTPLUG_IOAPIC
@@ -1107,23 +1083,9 @@
 #ifdef CONFIG_ACPI
 int acpi_dev_get_property(const struct acpi_device *adev, const char *name,
 			  acpi_object_type type, const union acpi_object **obj);
-<<<<<<< HEAD
-int __acpi_node_get_property_reference(struct fwnode_handle *fwnode,
-				const char *name, size_t index, size_t num_args,
-				struct acpi_reference_args *args);
-
-static inline int acpi_node_get_property_reference(struct fwnode_handle *fwnode,
-				const char *name, size_t index,
-				struct acpi_reference_args *args)
-{
-	return __acpi_node_get_property_reference(fwnode, name, index,
-		MAX_ACPI_REFERENCE_ARGS, args);
-}
-=======
 int __acpi_node_get_property_reference(const struct fwnode_handle *fwnode,
 				const char *name, size_t index, size_t num_args,
 				struct fwnode_reference_args *args);
->>>>>>> 24b8d41d
 
 static inline int acpi_node_get_property_reference(
 				const struct fwnode_handle *fwnode,
@@ -1232,22 +1194,9 @@
 }
 
 static inline int
-<<<<<<< HEAD
-__acpi_node_get_property_reference(struct fwnode_handle *fwnode,
-				const char *name, size_t index, size_t num_args,
-				struct acpi_reference_args *args)
-{
-	return -ENXIO;
-}
-
-static inline int acpi_node_get_property_reference(struct fwnode_handle *fwnode,
-				const char *name, size_t index,
-				struct acpi_reference_args *args)
-=======
 __acpi_node_get_property_reference(const struct fwnode_handle *fwnode,
 				const char *name, size_t index, size_t num_args,
 				struct fwnode_reference_args *args)
->>>>>>> 24b8d41d
 {
 	return -ENXIO;
 }
@@ -1298,8 +1247,6 @@
 	return NULL;
 }
 
-<<<<<<< HEAD
-=======
 static inline struct fwnode_handle *
 acpi_node_get_parent(const struct fwnode_handle *fwnode)
 {
@@ -1322,7 +1269,6 @@
 	return -ENXIO;
 }
 
->>>>>>> 24b8d41d
 #define ACPI_DECLARE_PROBE_ENTRY(table, name, table_id, subtable, valid, data, fn) \
 	static const void * __acpi_table_##name[]			\
 		__attribute__((unused))					\
@@ -1348,11 +1294,6 @@
 #endif
 
 #ifdef CONFIG_ACPI_SPCR_TABLE
-<<<<<<< HEAD
-int parse_spcr(bool earlycon);
-#else
-static inline int parse_spcr(bool earlycon) { return 0; }
-=======
 extern bool qdf2400_e44_present;
 int acpi_parse_spcr(bool enable_earlycon, bool enable_console);
 #else
@@ -1418,7 +1359,6 @@
 {
 	return 0;
 }
->>>>>>> 24b8d41d
 #endif
 
 #endif	/*_LINUX_ACPI_H*/