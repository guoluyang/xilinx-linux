/* SPDX-License-Identifier: GPL-2.0 */
#ifndef _LINUX_PAGEMAP_H
#define _LINUX_PAGEMAP_H

/*
 * Copyright 1995 Linus Torvalds
 */
#include <linux/mm.h>
#include <linux/fs.h>
#include <linux/list.h>
#include <linux/highmem.h>
#include <linux/compiler.h>
#include <linux/uaccess.h>
#include <linux/gfp.h>
#include <linux/bitops.h>
#include <linux/hardirq.h> /* for in_interrupt() */
#include <linux/hugetlb_inline.h>

struct pagevec;

/*
 * Bits in mapping->flags.
 */
enum mapping_flags {
	AS_EIO		= 0,	/* IO error on async write */
	AS_ENOSPC	= 1,	/* ENOSPC on async write */
	AS_MM_ALL_LOCKS	= 2,	/* under mm_take_all_locks() */
	AS_UNEVICTABLE	= 3,	/* e.g., ramdisk, SHM_LOCK */
	AS_EXITING	= 4, 	/* final truncate in progress */
	/* writeback related tags are not used */
	AS_NO_WRITEBACK_TAGS = 5,
<<<<<<< HEAD
=======
	AS_THP_SUPPORT = 6,	/* THPs supported */
>>>>>>> 24b8d41d
};

/**
 * mapping_set_error - record a writeback error in the address_space
 * @mapping: the mapping in which an error should be set
 * @error: the error to set in the mapping
 *
 * When writeback fails in some way, we must record that error so that
 * userspace can be informed when fsync and the like are called.  We endeavor
 * to report errors on any file that was open at the time of the error.  Some
 * internal callers also need to know when writeback errors have occurred.
 *
 * When a writeback error occurs, most filesystems will want to call
 * mapping_set_error to record the error in the mapping so that it can be
 * reported when the application calls fsync(2).
 */
static inline void mapping_set_error(struct address_space *mapping, int error)
{
	if (likely(!error))
		return;

	/* Record in wb_err for checkers using errseq_t based tracking */
	__filemap_set_wb_err(mapping, error);

	/* Record it in superblock */
	if (mapping->host)
		errseq_set(&mapping->host->i_sb->s_wb_err, error);

	/* Record it in flags for now, for legacy callers */
	if (error == -ENOSPC)
		set_bit(AS_ENOSPC, &mapping->flags);
	else
		set_bit(AS_EIO, &mapping->flags);
}

static inline void mapping_set_unevictable(struct address_space *mapping)
{
	set_bit(AS_UNEVICTABLE, &mapping->flags);
}

static inline void mapping_clear_unevictable(struct address_space *mapping)
{
	clear_bit(AS_UNEVICTABLE, &mapping->flags);
}

static inline bool mapping_unevictable(struct address_space *mapping)
{
	return mapping && test_bit(AS_UNEVICTABLE, &mapping->flags);
}

static inline void mapping_set_exiting(struct address_space *mapping)
{
	set_bit(AS_EXITING, &mapping->flags);
}

static inline int mapping_exiting(struct address_space *mapping)
{
	return test_bit(AS_EXITING, &mapping->flags);
}

static inline void mapping_set_no_writeback_tags(struct address_space *mapping)
{
	set_bit(AS_NO_WRITEBACK_TAGS, &mapping->flags);
}

static inline int mapping_use_writeback_tags(struct address_space *mapping)
{
	return !test_bit(AS_NO_WRITEBACK_TAGS, &mapping->flags);
}

static inline gfp_t mapping_gfp_mask(struct address_space * mapping)
{
	return mapping->gfp_mask;
}

/* Restricts the given gfp_mask to what the mapping allows. */
static inline gfp_t mapping_gfp_constraint(struct address_space *mapping,
		gfp_t gfp_mask)
{
	return mapping_gfp_mask(mapping) & gfp_mask;
}

/*
 * This is non-atomic.  Only to be used before the mapping is activated.
 * Probably needs a barrier...
 */
static inline void mapping_set_gfp_mask(struct address_space *m, gfp_t mask)
{
	m->gfp_mask = mask;
<<<<<<< HEAD
=======
}

static inline bool mapping_thp_support(struct address_space *mapping)
{
	return test_bit(AS_THP_SUPPORT, &mapping->flags);
}

static inline int filemap_nr_thps(struct address_space *mapping)
{
#ifdef CONFIG_READ_ONLY_THP_FOR_FS
	return atomic_read(&mapping->nr_thps);
#else
	return 0;
#endif
}

static inline void filemap_nr_thps_inc(struct address_space *mapping)
{
#ifdef CONFIG_READ_ONLY_THP_FOR_FS
	if (!mapping_thp_support(mapping))
		atomic_inc(&mapping->nr_thps);
#else
	WARN_ON_ONCE(1);
#endif
}

static inline void filemap_nr_thps_dec(struct address_space *mapping)
{
#ifdef CONFIG_READ_ONLY_THP_FOR_FS
	if (!mapping_thp_support(mapping))
		atomic_dec(&mapping->nr_thps);
#else
	WARN_ON_ONCE(1);
#endif
>>>>>>> 24b8d41d
}

void release_pages(struct page **pages, int nr);

/*
 * speculatively take a reference to a page.
 * If the page is free (_refcount == 0), then _refcount is untouched, and 0
 * is returned. Otherwise, _refcount is incremented by 1 and 1 is returned.
 *
 * This function must be called inside the same rcu_read_lock() section as has
 * been used to lookup the page in the pagecache radix-tree (or page table):
 * this allows allocators to use a synchronize_rcu() to stabilize _refcount.
 *
 * Unless an RCU grace period has passed, the count of all pages coming out
 * of the allocator must be considered unstable. page_count may return higher
 * than expected, and put_page must be able to do the right thing when the
 * page has been finished with, no matter what it is subsequently allocated
 * for (because put_page is what is used here to drop an invalid speculative
 * reference).
 *
 * This is the interesting part of the lockless pagecache (and lockless
 * get_user_pages) locking protocol, where the lookup-side (eg. find_get_page)
 * has the following pattern:
 * 1. find page in radix tree
 * 2. conditionally increment refcount
 * 3. check the page is still in pagecache (if no, goto 1)
 *
 * Remove-side that cares about stability of _refcount (eg. reclaim) has the
<<<<<<< HEAD
 * following (with tree_lock held for write):
=======
 * following (with the i_pages lock held):
>>>>>>> 24b8d41d
 * A. atomically check refcount is correct and set it to 0 (atomic_cmpxchg)
 * B. remove page from pagecache
 * C. free the page
 *
 * There are 2 critical interleavings that matter:
 * - 2 runs before A: in this case, A sees elevated refcount and bails out
 * - A runs before 2: in this case, 2 sees zero refcount and retries;
 *   subsequently, B will complete and 1 will find no page, causing the
 *   lookup to return NULL.
 *
 * It is possible that between 1 and 2, the page is removed then the exact same
 * page is inserted into the same position in pagecache. That's OK: the
 * old find_get_page using a lock could equally have run before or after
 * such a re-insertion, depending on order that locks are granted.
 *
 * Lookups racing against pagecache insertion isn't a big problem: either 1
 * will find the page or it will not. Likewise, the old find_get_page could run
 * either before the insertion or afterwards, depending on timing.
 */
static inline int __page_cache_add_speculative(struct page *page, int count)
{
#ifdef CONFIG_TINY_RCU
# ifdef CONFIG_PREEMPT_COUNT
	VM_BUG_ON(!in_atomic() && !irqs_disabled());
# endif
	/*
	 * Preempt must be disabled here - we rely on rcu_read_lock doing
	 * this for us.
	 *
	 * Pagecache won't be truncated from interrupt context, so if we have
	 * found a page in the radix tree here, we have pinned its refcount by
	 * disabling preempt, and hence no need for the "speculative get" that
	 * SMP requires.
	 */
	VM_BUG_ON_PAGE(page_count(page) == 0, page);
	page_ref_add(page, count);

#else
	if (unlikely(!page_ref_add_unless(page, count, 0))) {
		/*
		 * Either the page has been freed, or will be freed.
		 * In either case, retry here and the caller should
		 * do the right thing (see comments above).
		 */
		return 0;
	}
#endif
	VM_BUG_ON_PAGE(PageTail(page), page);

	return 1;
}

static inline int page_cache_get_speculative(struct page *page)
{
	return __page_cache_add_speculative(page, 1);
}

static inline int page_cache_add_speculative(struct page *page, int count)
{
	return __page_cache_add_speculative(page, count);
}

/**
 * attach_page_private - Attach private data to a page.
 * @page: Page to attach data to.
 * @data: Data to attach to page.
 *
 * Attaching private data to a page increments the page's reference count.
 * The data must be detached before the page will be freed.
 */
static inline void attach_page_private(struct page *page, void *data)
{
	get_page(page);
	set_page_private(page, (unsigned long)data);
	SetPagePrivate(page);
}

/**
 * detach_page_private - Detach private data from a page.
 * @page: Page to detach data from.
 *
 * Removes the data that was previously attached to the page and decrements
 * the refcount on the page.
 *
 * Return: Data that was attached to the page.
 */
static inline void *detach_page_private(struct page *page)
{
	void *data = (void *)page_private(page);

	if (!PagePrivate(page))
		return NULL;
	ClearPagePrivate(page);
	set_page_private(page, 0);
	put_page(page);

	return data;
}

#ifdef CONFIG_NUMA
extern struct page *__page_cache_alloc(gfp_t gfp);
#else
static inline struct page *__page_cache_alloc(gfp_t gfp)
{
	return alloc_pages(gfp, 0);
}
#endif

static inline struct page *page_cache_alloc(struct address_space *x)
{
	return __page_cache_alloc(mapping_gfp_mask(x));
}

<<<<<<< HEAD
static inline struct page *page_cache_alloc_cold(struct address_space *x)
{
	return __page_cache_alloc(mapping_gfp_mask(x)|__GFP_COLD);
}

static inline gfp_t readahead_gfp_mask(struct address_space *x)
{
	return mapping_gfp_mask(x) |
				  __GFP_COLD | __GFP_NORETRY | __GFP_NOWARN;
=======
static inline gfp_t readahead_gfp_mask(struct address_space *x)
{
	return mapping_gfp_mask(x) | __GFP_NORETRY | __GFP_NOWARN;
>>>>>>> 24b8d41d
}

typedef int filler_t(void *, struct page *);

pgoff_t page_cache_next_miss(struct address_space *mapping,
			     pgoff_t index, unsigned long max_scan);
pgoff_t page_cache_prev_miss(struct address_space *mapping,
			     pgoff_t index, unsigned long max_scan);

#define FGP_ACCESSED		0x00000001
#define FGP_LOCK		0x00000002
#define FGP_CREAT		0x00000004
#define FGP_WRITE		0x00000008
#define FGP_NOFS		0x00000010
#define FGP_NOWAIT		0x00000020
#define FGP_FOR_MMAP		0x00000040
#define FGP_HEAD		0x00000080

struct page *pagecache_get_page(struct address_space *mapping, pgoff_t offset,
		int fgp_flags, gfp_t cache_gfp_mask);

/**
 * find_get_page - find and get a page reference
 * @mapping: the address_space to search
 * @offset: the page index
 *
 * Looks up the page cache slot at @mapping & @offset.  If there is a
 * page cache page, it is returned with an increased refcount.
 *
 * Otherwise, %NULL is returned.
 */
static inline struct page *find_get_page(struct address_space *mapping,
					pgoff_t offset)
{
	return pagecache_get_page(mapping, offset, 0, 0);
}

static inline struct page *find_get_page_flags(struct address_space *mapping,
					pgoff_t offset, int fgp_flags)
{
	return pagecache_get_page(mapping, offset, fgp_flags, 0);
}

/**
 * find_lock_page - locate, pin and lock a pagecache page
 * @mapping: the address_space to search
 * @index: the page index
 *
 * Looks up the page cache entry at @mapping & @index.  If there is a
 * page cache page, it is returned locked and with an increased
 * refcount.
 *
 * Context: May sleep.
 * Return: A struct page or %NULL if there is no page in the cache for this
 * index.
 */
static inline struct page *find_lock_page(struct address_space *mapping,
					pgoff_t index)
{
	return pagecache_get_page(mapping, index, FGP_LOCK, 0);
}

/**
 * find_lock_head - Locate, pin and lock a pagecache page.
 * @mapping: The address_space to search.
 * @index: The page index.
 *
 * Looks up the page cache entry at @mapping & @index.  If there is a
 * page cache page, its head page is returned locked and with an increased
 * refcount.
 *
 * Context: May sleep.
 * Return: A struct page which is !PageTail, or %NULL if there is no page
 * in the cache for this index.
 */
static inline struct page *find_lock_head(struct address_space *mapping,
					pgoff_t index)
{
	return pagecache_get_page(mapping, index, FGP_LOCK | FGP_HEAD, 0);
}

/**
 * find_or_create_page - locate or add a pagecache page
 * @mapping: the page's address_space
 * @index: the page's index into the mapping
 * @gfp_mask: page allocation mode
 *
 * Looks up the page cache slot at @mapping & @offset.  If there is a
 * page cache page, it is returned locked and with an increased
 * refcount.
 *
 * If the page is not present, a new page is allocated using @gfp_mask
 * and added to the page cache and the VM's LRU list.  The page is
 * returned locked and with an increased refcount.
 *
 * On memory exhaustion, %NULL is returned.
 *
 * find_or_create_page() may sleep, even if @gfp_flags specifies an
 * atomic allocation!
 */
static inline struct page *find_or_create_page(struct address_space *mapping,
					pgoff_t index, gfp_t gfp_mask)
{
	return pagecache_get_page(mapping, index,
					FGP_LOCK|FGP_ACCESSED|FGP_CREAT,
					gfp_mask);
}

/**
 * grab_cache_page_nowait - returns locked page at given index in given cache
 * @mapping: target address_space
 * @index: the page index
 *
 * Same as grab_cache_page(), but do not wait if the page is unavailable.
 * This is intended for speculative data generators, where the data can
 * be regenerated if the page couldn't be grabbed.  This routine should
 * be safe to call while holding the lock for another page.
 *
 * Clear __GFP_FS when allocating the page to avoid recursion into the fs
 * and deadlock against the caller's locked page.
 */
static inline struct page *grab_cache_page_nowait(struct address_space *mapping,
				pgoff_t index)
{
	return pagecache_get_page(mapping, index,
			FGP_LOCK|FGP_CREAT|FGP_NOFS|FGP_NOWAIT,
			mapping_gfp_mask(mapping));
}

/* Does this page contain this index? */
static inline bool thp_contains(struct page *head, pgoff_t index)
{
	/* HugeTLBfs indexes the page cache in units of hpage_size */
	if (PageHuge(head))
		return head->index == index;
	return page_index(head) == (index & ~(thp_nr_pages(head) - 1UL));
}

/*
 * Given the page we found in the page cache, return the page corresponding
 * to this index in the file
 */
static inline struct page *find_subpage(struct page *head, pgoff_t index)
{
	/* HugeTLBfs wants the head page regardless */
	if (PageHuge(head))
		return head;

	return head + (index & (thp_nr_pages(head) - 1));
}

unsigned find_get_entries(struct address_space *mapping, pgoff_t start,
			  unsigned int nr_entries, struct page **entries,
			  pgoff_t *indices);
unsigned find_get_pages_range(struct address_space *mapping, pgoff_t *start,
			pgoff_t end, unsigned int nr_pages,
			struct page **pages);
static inline unsigned find_get_pages(struct address_space *mapping,
			pgoff_t *start, unsigned int nr_pages,
			struct page **pages)
{
	return find_get_pages_range(mapping, start, (pgoff_t)-1, nr_pages,
				    pages);
}
unsigned find_get_pages_contig(struct address_space *mapping, pgoff_t start,
			       unsigned int nr_pages, struct page **pages);
unsigned find_get_pages_range_tag(struct address_space *mapping, pgoff_t *index,
			pgoff_t end, xa_mark_t tag, unsigned int nr_pages,
			struct page **pages);
static inline unsigned find_get_pages_tag(struct address_space *mapping,
			pgoff_t *index, xa_mark_t tag, unsigned int nr_pages,
			struct page **pages)
{
	return find_get_pages_range_tag(mapping, index, (pgoff_t)-1, tag,
					nr_pages, pages);
}

struct page *grab_cache_page_write_begin(struct address_space *mapping,
			pgoff_t index, unsigned flags);

/*
 * Returns locked page at given index in given cache, creating it if needed.
 */
static inline struct page *grab_cache_page(struct address_space *mapping,
								pgoff_t index)
{
	return find_or_create_page(mapping, index, mapping_gfp_mask(mapping));
}

extern struct page * read_cache_page(struct address_space *mapping,
				pgoff_t index, filler_t *filler, void *data);
extern struct page * read_cache_page_gfp(struct address_space *mapping,
				pgoff_t index, gfp_t gfp_mask);
extern int read_cache_pages(struct address_space *mapping,
		struct list_head *pages, filler_t *filler, void *data);

static inline struct page *read_mapping_page(struct address_space *mapping,
				pgoff_t index, void *data)
{
	return read_cache_page(mapping, index, NULL, data);
}

/*
 * Get index of the page with in radix-tree
 * (TODO: remove once hugetlb pages will have ->index in PAGE_SIZE)
 */
static inline pgoff_t page_to_index(struct page *page)
{
	pgoff_t pgoff;

	if (likely(!PageTransTail(page)))
		return page->index;

	/*
	 *  We don't initialize ->index for tail pages: calculate based on
	 *  head page
	 */
	pgoff = compound_head(page)->index;
	pgoff += page - compound_head(page);
	return pgoff;
}

/*
 * Get the offset in PAGE_SIZE.
 * (TODO: hugepage should have ->index in PAGE_SIZE)
 */
static inline pgoff_t page_to_pgoff(struct page *page)
{
	if (unlikely(PageHeadHuge(page)))
		return page->index << compound_order(page);

	return page_to_index(page);
}

/*
 * Return byte-offset into filesystem object for page.
 */
static inline loff_t page_offset(struct page *page)
{
	return ((loff_t)page->index) << PAGE_SHIFT;
}

static inline loff_t page_file_offset(struct page *page)
{
	return ((loff_t)page_index(page)) << PAGE_SHIFT;
}

extern pgoff_t linear_hugepage_index(struct vm_area_struct *vma,
				     unsigned long address);

static inline pgoff_t linear_page_index(struct vm_area_struct *vma,
					unsigned long address)
{
	pgoff_t pgoff;
	if (unlikely(is_vm_hugetlb_page(vma)))
		return linear_hugepage_index(vma, address);
	pgoff = (address - vma->vm_start) >> PAGE_SHIFT;
	pgoff += vma->vm_pgoff;
	return pgoff;
}

/* This has the same layout as wait_bit_key - see fs/cachefiles/rdwr.c */
struct wait_page_key {
	struct page *page;
	int bit_nr;
	int page_match;
};

struct wait_page_queue {
	struct page *page;
	int bit_nr;
	wait_queue_entry_t wait;
};

static inline bool wake_page_match(struct wait_page_queue *wait_page,
				  struct wait_page_key *key)
{
	if (wait_page->page != key->page)
	       return false;
	key->page_match = 1;

	if (wait_page->bit_nr != key->bit_nr)
		return false;

	return true;
}

extern void __lock_page(struct page *page);
extern int __lock_page_killable(struct page *page);
extern int __lock_page_async(struct page *page, struct wait_page_queue *wait);
extern int __lock_page_or_retry(struct page *page, struct mm_struct *mm,
				unsigned int flags);
extern void unlock_page(struct page *page);

/*
 * Return true if the page was successfully locked
 */
static inline int trylock_page(struct page *page)
{
	page = compound_head(page);
	return (likely(!test_and_set_bit_lock(PG_locked, &page->flags)));
}

/*
 * lock_page may only be called if we have the page's inode pinned.
 */
static inline void lock_page(struct page *page)
{
	might_sleep();
	if (!trylock_page(page))
		__lock_page(page);
}

/*
 * lock_page_killable is like lock_page but can be interrupted by fatal
 * signals.  It returns 0 if it locked the page and -EINTR if it was
 * killed while waiting.
 */
static inline int lock_page_killable(struct page *page)
{
	might_sleep();
	if (!trylock_page(page))
		return __lock_page_killable(page);
	return 0;
}

/*
 * lock_page_async - Lock the page, unless this would block. If the page
 * is already locked, then queue a callback when the page becomes unlocked.
 * This callback can then retry the operation.
 *
 * Returns 0 if the page is locked successfully, or -EIOCBQUEUED if the page
 * was already locked and the callback defined in 'wait' was queued.
 */
static inline int lock_page_async(struct page *page,
				  struct wait_page_queue *wait)
{
	if (!trylock_page(page))
		return __lock_page_async(page, wait);
	return 0;
}

/*
 * lock_page_or_retry - Lock the page, unless this would block and the
 * caller indicated that it can handle a retry.
 *
 * Return value and mmap_lock implications depend on flags; see
 * __lock_page_or_retry().
 */
static inline int lock_page_or_retry(struct page *page, struct mm_struct *mm,
				     unsigned int flags)
{
	might_sleep();
	return trylock_page(page) || __lock_page_or_retry(page, mm, flags);
}

/*
 * This is exported only for wait_on_page_locked/wait_on_page_writeback, etc.,
 * and should not be used directly.
 */
extern void wait_on_page_bit(struct page *page, int bit_nr);
extern int wait_on_page_bit_killable(struct page *page, int bit_nr);

/* 
 * Wait for a page to be unlocked.
 *
 * This must be called with the caller "holding" the page,
 * ie with increased "page->count" so that the page won't
 * go away during the wait..
 */
static inline void wait_on_page_locked(struct page *page)
{
	if (PageLocked(page))
		wait_on_page_bit(compound_head(page), PG_locked);
}

static inline int wait_on_page_locked_killable(struct page *page)
{
	if (!PageLocked(page))
		return 0;
	return wait_on_page_bit_killable(compound_head(page), PG_locked);
}

extern void put_and_wait_on_page_locked(struct page *page);

void wait_on_page_writeback(struct page *page);
extern void end_page_writeback(struct page *page);
void wait_for_stable_page(struct page *page);

void page_endio(struct page *page, bool is_write, int err);

/*
 * Add an arbitrary waiter to a page's wait queue
 */
extern void add_page_wait_queue(struct page *page, wait_queue_entry_t *waiter);

/*
 * Fault everything in given userspace address range in.
 */
static inline int fault_in_pages_writeable(char __user *uaddr, int size)
{
	char __user *end = uaddr + size - 1;

	if (unlikely(size == 0))
		return 0;

	if (unlikely(uaddr > end))
		return -EFAULT;
	/*
	 * Writing zeroes into userspace here is OK, because we know that if
	 * the zero gets there, we'll be overwriting it.
	 */
	do {
		if (unlikely(__put_user(0, uaddr) != 0))
			return -EFAULT;
		uaddr += PAGE_SIZE;
	} while (uaddr <= end);

	/* Check whether the range spilled into the next page. */
	if (((unsigned long)uaddr & PAGE_MASK) ==
			((unsigned long)end & PAGE_MASK))
		return __put_user(0, end);

	return 0;
}

static inline int fault_in_pages_readable(const char __user *uaddr, int size)
{
	volatile char c;
	const char __user *end = uaddr + size - 1;

	if (unlikely(size == 0))
		return 0;

	if (unlikely(uaddr > end))
		return -EFAULT;

	do {
		if (unlikely(__get_user(c, uaddr) != 0))
			return -EFAULT;
		uaddr += PAGE_SIZE;
	} while (uaddr <= end);

	/* Check whether the range spilled into the next page. */
	if (((unsigned long)uaddr & PAGE_MASK) ==
			((unsigned long)end & PAGE_MASK)) {
		return __get_user(c, end);
	}

	(void)c;
	return 0;
}

int add_to_page_cache_locked(struct page *page, struct address_space *mapping,
				pgoff_t index, gfp_t gfp_mask);
int add_to_page_cache_lru(struct page *page, struct address_space *mapping,
				pgoff_t index, gfp_t gfp_mask);
extern void delete_from_page_cache(struct page *page);
extern void __delete_from_page_cache(struct page *page, void *shadow);
int replace_page_cache_page(struct page *old, struct page *new, gfp_t gfp_mask);
void delete_from_page_cache_batch(struct address_space *mapping,
				  struct pagevec *pvec);

/*
 * Like add_to_page_cache_locked, but used to add newly allocated pages:
 * the page is new, so we can just run __SetPageLocked() against it.
 */
static inline int add_to_page_cache(struct page *page,
		struct address_space *mapping, pgoff_t offset, gfp_t gfp_mask)
{
	int error;

	__SetPageLocked(page);
	error = add_to_page_cache_locked(page, mapping, offset, gfp_mask);
	if (unlikely(error))
		__ClearPageLocked(page);
	return error;
}

/**
 * struct readahead_control - Describes a readahead request.
 *
 * A readahead request is for consecutive pages.  Filesystems which
 * implement the ->readahead method should call readahead_page() or
 * readahead_page_batch() in a loop and attempt to start I/O against
 * each page in the request.
 *
 * Most of the fields in this struct are private and should be accessed
 * by the functions below.
 *
 * @file: The file, used primarily by network filesystems for authentication.
 *	  May be NULL if invoked internally by the filesystem.
 * @mapping: Readahead this filesystem object.
 */
struct readahead_control {
	struct file *file;
	struct address_space *mapping;
/* private: use the readahead_* accessors instead */
	pgoff_t _index;
	unsigned int _nr_pages;
	unsigned int _batch_count;
};

#define DEFINE_READAHEAD(rac, f, m, i)					\
	struct readahead_control rac = {				\
		.file = f,						\
		.mapping = m,						\
		._index = i,						\
	}

#define VM_READAHEAD_PAGES	(SZ_128K / PAGE_SIZE)

void page_cache_ra_unbounded(struct readahead_control *,
		unsigned long nr_to_read, unsigned long lookahead_count);
void page_cache_sync_ra(struct readahead_control *, struct file_ra_state *,
		unsigned long req_count);
void page_cache_async_ra(struct readahead_control *, struct file_ra_state *,
		struct page *, unsigned long req_count);

/**
 * page_cache_sync_readahead - generic file readahead
 * @mapping: address_space which holds the pagecache and I/O vectors
 * @ra: file_ra_state which holds the readahead state
 * @file: Used by the filesystem for authentication.
 * @index: Index of first page to be read.
 * @req_count: Total number of pages being read by the caller.
 *
 * page_cache_sync_readahead() should be called when a cache miss happened:
 * it will submit the read.  The readahead logic may decide to piggyback more
 * pages onto the read request if access patterns suggest it will improve
 * performance.
 */
static inline
void page_cache_sync_readahead(struct address_space *mapping,
		struct file_ra_state *ra, struct file *file, pgoff_t index,
		unsigned long req_count)
{
	DEFINE_READAHEAD(ractl, file, mapping, index);
	page_cache_sync_ra(&ractl, ra, req_count);
}

/**
 * page_cache_async_readahead - file readahead for marked pages
 * @mapping: address_space which holds the pagecache and I/O vectors
 * @ra: file_ra_state which holds the readahead state
 * @file: Used by the filesystem for authentication.
 * @page: The page at @index which triggered the readahead call.
 * @index: Index of first page to be read.
 * @req_count: Total number of pages being read by the caller.
 *
 * page_cache_async_readahead() should be called when a page is used which
 * is marked as PageReadahead; this is a marker to suggest that the application
 * has used up enough of the readahead window that we should start pulling in
 * more pages.
 */
static inline
void page_cache_async_readahead(struct address_space *mapping,
		struct file_ra_state *ra, struct file *file,
		struct page *page, pgoff_t index, unsigned long req_count)
{
	DEFINE_READAHEAD(ractl, file, mapping, index);
	page_cache_async_ra(&ractl, ra, page, req_count);
}

/**
 * readahead_page - Get the next page to read.
 * @rac: The current readahead request.
 *
 * Context: The page is locked and has an elevated refcount.  The caller
 * should decreases the refcount once the page has been submitted for I/O
 * and unlock the page once all I/O to that page has completed.
 * Return: A pointer to the next page, or %NULL if we are done.
 */
static inline struct page *readahead_page(struct readahead_control *rac)
{
	struct page *page;

	BUG_ON(rac->_batch_count > rac->_nr_pages);
	rac->_nr_pages -= rac->_batch_count;
	rac->_index += rac->_batch_count;

	if (!rac->_nr_pages) {
		rac->_batch_count = 0;
		return NULL;
	}

	page = xa_load(&rac->mapping->i_pages, rac->_index);
	VM_BUG_ON_PAGE(!PageLocked(page), page);
	rac->_batch_count = thp_nr_pages(page);

	return page;
}

static inline unsigned int __readahead_batch(struct readahead_control *rac,
		struct page **array, unsigned int array_sz)
{
	unsigned int i = 0;
	XA_STATE(xas, &rac->mapping->i_pages, 0);
	struct page *page;

	BUG_ON(rac->_batch_count > rac->_nr_pages);
	rac->_nr_pages -= rac->_batch_count;
	rac->_index += rac->_batch_count;
	rac->_batch_count = 0;

	xas_set(&xas, rac->_index);
	rcu_read_lock();
	xas_for_each(&xas, page, rac->_index + rac->_nr_pages - 1) {
		if (xas_retry(&xas, page))
			continue;
		VM_BUG_ON_PAGE(!PageLocked(page), page);
		VM_BUG_ON_PAGE(PageTail(page), page);
		array[i++] = page;
		rac->_batch_count += thp_nr_pages(page);

		/*
		 * The page cache isn't using multi-index entries yet,
		 * so the xas cursor needs to be manually moved to the
		 * next index.  This can be removed once the page cache
		 * is converted.
		 */
		if (PageHead(page))
			xas_set(&xas, rac->_index + rac->_batch_count);

		if (i == array_sz)
			break;
	}
	rcu_read_unlock();

	return i;
}

/**
 * readahead_page_batch - Get a batch of pages to read.
 * @rac: The current readahead request.
 * @array: An array of pointers to struct page.
 *
 * Context: The pages are locked and have an elevated refcount.  The caller
 * should decreases the refcount once the page has been submitted for I/O
 * and unlock the page once all I/O to that page has completed.
 * Return: The number of pages placed in the array.  0 indicates the request
 * is complete.
 */
#define readahead_page_batch(rac, array)				\
	__readahead_batch(rac, array, ARRAY_SIZE(array))

/**
 * readahead_pos - The byte offset into the file of this readahead request.
 * @rac: The readahead request.
 */
static inline loff_t readahead_pos(struct readahead_control *rac)
{
	return (loff_t)rac->_index * PAGE_SIZE;
}

/**
 * readahead_length - The number of bytes in this readahead request.
 * @rac: The readahead request.
 */
static inline loff_t readahead_length(struct readahead_control *rac)
{
	return (loff_t)rac->_nr_pages * PAGE_SIZE;
}

/**
 * readahead_index - The index of the first page in this readahead request.
 * @rac: The readahead request.
 */
static inline pgoff_t readahead_index(struct readahead_control *rac)
{
	return rac->_index;
}

/**
 * readahead_count - The number of pages in this readahead request.
 * @rac: The readahead request.
 */
static inline unsigned int readahead_count(struct readahead_control *rac)
{
	return rac->_nr_pages;
}

static inline unsigned long dir_pages(struct inode *inode)
{
	return (unsigned long)(inode->i_size + PAGE_SIZE - 1) >>
			       PAGE_SHIFT;
}

/**
 * page_mkwrite_check_truncate - check if page was truncated
 * @page: the page to check
 * @inode: the inode to check the page against
 *
 * Returns the number of bytes in the page up to EOF,
 * or -EFAULT if the page was truncated.
 */
static inline int page_mkwrite_check_truncate(struct page *page,
					      struct inode *inode)
{
	loff_t size = i_size_read(inode);
	pgoff_t index = size >> PAGE_SHIFT;
	int offset = offset_in_page(size);

	if (page->mapping != inode->i_mapping)
		return -EFAULT;

	/* page is wholly inside EOF */
	if (page->index < index)
		return PAGE_SIZE;
	/* page is wholly past EOF */
	if (page->index > index || !offset)
		return -EFAULT;
	/* page is partially inside EOF */
	return offset;
}

/**
 * i_blocks_per_page - How many blocks fit in this page.
 * @inode: The inode which contains the blocks.
 * @page: The page (head page if the page is a THP).
 *
 * If the block size is larger than the size of this page, return zero.
 *
 * Context: The caller should hold a refcount on the page to prevent it
 * from being split.
 * Return: The number of filesystem blocks covered by this page.
 */
static inline
unsigned int i_blocks_per_page(struct inode *inode, struct page *page)
{
	return thp_size(page) >> inode->i_blkbits;
}
#endif /* _LINUX_PAGEMAP_H */<|MERGE_RESOLUTION|>--- conflicted
+++ resolved
@@ -29,10 +29,7 @@
 	AS_EXITING	= 4, 	/* final truncate in progress */
 	/* writeback related tags are not used */
 	AS_NO_WRITEBACK_TAGS = 5,
-<<<<<<< HEAD
-=======
 	AS_THP_SUPPORT = 6,	/* THPs supported */
->>>>>>> 24b8d41d
 };
 
 /**
@@ -122,8 +119,6 @@
 static inline void mapping_set_gfp_mask(struct address_space *m, gfp_t mask)
 {
 	m->gfp_mask = mask;
-<<<<<<< HEAD
-=======
 }
 
 static inline bool mapping_thp_support(struct address_space *mapping)
@@ -158,7 +153,6 @@
 #else
 	WARN_ON_ONCE(1);
 #endif
->>>>>>> 24b8d41d
 }
 
 void release_pages(struct page **pages, int nr);
@@ -187,11 +181,7 @@
  * 3. check the page is still in pagecache (if no, goto 1)
  *
  * Remove-side that cares about stability of _refcount (eg. reclaim) has the
-<<<<<<< HEAD
- * following (with tree_lock held for write):
-=======
  * following (with the i_pages lock held):
->>>>>>> 24b8d41d
  * A. atomically check refcount is correct and set it to 0 (atomic_cmpxchg)
  * B. remove page from pagecache
  * C. free the page
@@ -305,21 +295,9 @@
 	return __page_cache_alloc(mapping_gfp_mask(x));
 }
 
-<<<<<<< HEAD
-static inline struct page *page_cache_alloc_cold(struct address_space *x)
-{
-	return __page_cache_alloc(mapping_gfp_mask(x)|__GFP_COLD);
-}
-
 static inline gfp_t readahead_gfp_mask(struct address_space *x)
 {
-	return mapping_gfp_mask(x) |
-				  __GFP_COLD | __GFP_NORETRY | __GFP_NOWARN;
-=======
-static inline gfp_t readahead_gfp_mask(struct address_space *x)
-{
 	return mapping_gfp_mask(x) | __GFP_NORETRY | __GFP_NOWARN;
->>>>>>> 24b8d41d
 }
 
 typedef int filler_t(void *, struct page *);
