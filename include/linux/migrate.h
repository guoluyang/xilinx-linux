--- conflicted
+++ resolved
@@ -41,12 +41,8 @@
 			enum migrate_mode mode);
 extern int migrate_pages(struct list_head *l, new_page_t new, free_page_t free,
 		unsigned long private, enum migrate_mode mode, int reason);
-<<<<<<< HEAD
-extern bool isolate_movable_page(struct page *page, isolate_mode_t mode);
-=======
 extern struct page *alloc_migration_target(struct page *page, unsigned long private);
 extern int isolate_movable_page(struct page *page, isolate_mode_t mode);
->>>>>>> 24b8d41d
 extern void putback_movable_page(struct page *page);
 
 extern int migrate_prep(void);
