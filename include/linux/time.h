/* SPDX-License-Identifier: GPL-2.0 */
#ifndef _LINUX_TIME_H
#define _LINUX_TIME_H

# include <linux/cache.h>
# include <linux/math64.h>
# include <linux/time64.h>

extern struct timezone sys_tz;

int get_timespec64(struct timespec64 *ts,
		const struct __kernel_timespec __user *uts);
int put_timespec64(const struct timespec64 *ts,
		struct __kernel_timespec __user *uts);
int get_itimerspec64(struct itimerspec64 *it,
			const struct __kernel_itimerspec __user *uit);
int put_itimerspec64(const struct itimerspec64 *it,
			struct __kernel_itimerspec __user *uit);

extern time64_t mktime64(const unsigned int year, const unsigned int mon,
			const unsigned int day, const unsigned int hour,
			const unsigned int min, const unsigned int sec);

/* Some architectures do not supply their own clocksource.
 * This is mainly the case in architectures that get their
 * inter-tick times by reading the counter on their interval
 * timer. Since these timers wrap every tick, they're not really
 * useful as clocksources. Wrapping them to act like one is possible
 * but not very efficient. So we provide a callout these arches
 * can implement for use with the jiffies clocksource to provide
 * finer then tick granular time.
 */
#ifdef CONFIG_ARCH_USES_GETTIMEOFFSET
extern u32 (*arch_gettimeoffset)(void);
#endif

#ifdef CONFIG_POSIX_TIMERS
extern void clear_itimer(void);
#else
static inline void clear_itimer(void) {}
#endif

extern long do_utimes(int dfd, const char __user *filename, struct timespec64 *times, int flags);

/*
 * Similar to the struct tm in userspace <time.h>, but it needs to be here so
 * that the kernel source is self contained.
 */
struct tm {
	/*
	 * the number of seconds after the minute, normally in the range
	 * 0 to 59, but can be up to 60 to allow for leap seconds
	 */
	int tm_sec;
	/* the number of minutes after the hour, in the range 0 to 59*/
	int tm_min;
	/* the number of hours past midnight, in the range 0 to 23 */
	int tm_hour;
	/* the day of the month, in the range 1 to 31 */
	int tm_mday;
	/* the number of months since January, in the range 0 to 11 */
	int tm_mon;
	/* the number of years since 1900 */
	long tm_year;
	/* the number of days since Sunday, in the range 0 to 6 */
	int tm_wday;
	/* the number of days since January 1, in the range 0 to 365 */
	int tm_yday;
};

void time64_to_tm(time64_t totalsecs, int offset, struct tm *result);
<<<<<<< HEAD

/**
 * time_to_tm - converts the calendar time to local broken-down time
 *
 * @totalsecs	the number of seconds elapsed since 00:00:00 on January 1, 1970,
 *		Coordinated Universal Time (UTC).
 * @offset	offset seconds adding to totalsecs.
 * @result	pointer to struct tm variable to receive broken-down time
 */
static inline void time_to_tm(time_t totalsecs, int offset, struct tm *result)
{
	time64_to_tm(totalsecs, offset, result);
}
=======
>>>>>>> 24b8d41d

# include <linux/time32.h>

static inline bool itimerspec64_valid(const struct itimerspec64 *its)
{
	if (!timespec64_valid(&(its->it_interval)) ||
		!timespec64_valid(&(its->it_value)))
		return false;

	return true;
}

/**
 * time_after32 - compare two 32-bit relative times
 * @a:	the time which may be after @b
 * @b:	the time which may be before @a
 *
 * time_after32(a, b) returns true if the time @a is after time @b.
 * time_before32(b, a) returns true if the time @b is before time @a.
 *
 * Similar to time_after(), compare two 32-bit timestamps for relative
 * times.  This is useful for comparing 32-bit seconds values that can't
 * be converted to 64-bit values (e.g. due to disk format or wire protocol
 * issues) when it is known that the times are less than 68 years apart.
 */
#define time_after32(a, b)	((s32)((u32)(b) - (u32)(a)) < 0)
#define time_before32(b, a)	time_after32(a, b)

/**
 * time_between32 - check if a 32-bit timestamp is within a given time range
 * @t:	the time which may be within [l,h]
 * @l:	the lower bound of the range
 * @h:	the higher bound of the range
 *
 * time_before32(t, l, h) returns true if @l <= @t <= @h. All operands are
 * treated as 32-bit integers.
 *
 * Equivalent to !(time_before32(@t, @l) || time_after32(@t, @h)).
 */
#define time_between32(t, l, h) ((u32)(h) - (u32)(l) >= (u32)(t) - (u32)(l))

# include <vdso/time.h>

#endif<|MERGE_RESOLUTION|>--- conflicted
+++ resolved
@@ -69,22 +69,6 @@
 };
 
 void time64_to_tm(time64_t totalsecs, int offset, struct tm *result);
-<<<<<<< HEAD
-
-/**
- * time_to_tm - converts the calendar time to local broken-down time
- *
- * @totalsecs	the number of seconds elapsed since 00:00:00 on January 1, 1970,
- *		Coordinated Universal Time (UTC).
- * @offset	offset seconds adding to totalsecs.
- * @result	pointer to struct tm variable to receive broken-down time
- */
-static inline void time_to_tm(time_t totalsecs, int offset, struct tm *result)
-{
-	time64_to_tm(totalsecs, offset, result);
-}
-=======
->>>>>>> 24b8d41d
 
 # include <linux/time32.h>
 
