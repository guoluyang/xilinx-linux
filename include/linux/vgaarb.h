/*
 * The VGA aribiter manages VGA space routing and VGA resource decode to
 * allow multiple VGA devices to be used in a system in a safe way.
 *
 * (C) Copyright 2005 Benjamin Herrenschmidt <benh@kernel.crashing.org>
 * (C) Copyright 2007 Paulo R. Zanoni <przanoni@gmail.com>
 * (C) Copyright 2007, 2009 Tiago Vignatti <vignatti@freedesktop.org>
 *
 * Permission is hereby granted, free of charge, to any person obtaining a
 * copy of this software and associated documentation files (the "Software"),
 * to deal in the Software without restriction, including without limitation
 * the rights to use, copy, modify, merge, publish, distribute, sublicense,
 * and/or sell copies of the Software, and to permit persons to whom the
 * Software is furnished to do so, subject to the following conditions:
 *
 * The above copyright notice and this permission notice (including the next
 * paragraph) shall be included in all copies or substantial portions of the
 * Software.
 *
 * THE SOFTWARE IS PROVIDED "AS IS", WITHOUT WARRANTY OF ANY KIND, EXPRESS OR
 * IMPLIED, INCLUDING BUT NOT LIMITED TO THE WARRANTIES OF MERCHANTABILITY,
 * FITNESS FOR A PARTICULAR PURPOSE AND NONINFRINGEMENT.  IN NO EVENT SHALL
 * THE AUTHORS OR COPYRIGHT HOLDERS BE LIABLE FOR ANY CLAIM, DAMAGES OR OTHER
 * LIABILITY, WHETHER IN AN ACTION OF CONTRACT, TORT OR OTHERWISE, ARISING
 * FROM, OUT OF OR IN CONNECTION WITH THE SOFTWARE OR THE USE OR OTHER
 * DEALINGS
 * IN THE SOFTWARE.
 *
 */

#ifndef LINUX_VGA_H
#define LINUX_VGA_H

#include <video/vga.h>

/* Legacy VGA regions */
#define VGA_RSRC_NONE	       0x00
#define VGA_RSRC_LEGACY_IO     0x01
#define VGA_RSRC_LEGACY_MEM    0x02
#define VGA_RSRC_LEGACY_MASK   (VGA_RSRC_LEGACY_IO | VGA_RSRC_LEGACY_MEM)
/* Non-legacy access */
#define VGA_RSRC_NORMAL_IO     0x04
#define VGA_RSRC_NORMAL_MEM    0x08

/* Passing that instead of a pci_dev to use the system "default"
 * device, that is the one used by vgacon. Archs will probably
 * have to provide their own vga_default_device();
 */
#define VGA_DEFAULT_DEVICE     (NULL)

struct pci_dev;

/* For use by clients */

/**
 *     vga_set_legacy_decoding
 *
 *     @pdev: pci device of the VGA card
 *     @decodes: bit mask of what legacy regions the card decodes
 *
 *     Indicates to the arbiter if the card decodes legacy VGA IOs,
 *     legacy VGA Memory, both, or none. All cards default to both,
 *     the card driver (fbdev for example) should tell the arbiter
 *     if it has disabled legacy decoding, so the card can be left
 *     out of the arbitration process (and can be safe to take
 *     interrupts at any time.
 */
#if defined(CONFIG_VGA_ARB)
extern void vga_set_legacy_decoding(struct pci_dev *pdev,
				    unsigned int decodes);
#else
static inline void vga_set_legacy_decoding(struct pci_dev *pdev,
					   unsigned int decodes) { };
#endif

#if defined(CONFIG_VGA_ARB)
extern int vga_get(struct pci_dev *pdev, unsigned int rsrc, int interruptible);
#else
static inline int vga_get(struct pci_dev *pdev, unsigned int rsrc, int interruptible) { return 0; }
#endif

/**
 * vga_get_interruptible
 * @pdev: pci device of the VGA card or NULL for the system default
 * @rsrc: bit mask of resources to acquire and lock
 *
 * Shortcut to vga_get with interruptible set to true.
 *
 * On success, release the VGA resource again with vga_put().
 */
static inline int vga_get_interruptible(struct pci_dev *pdev,
					unsigned int rsrc)
{
       return vga_get(pdev, rsrc, 1);
}

/**
 * vga_get_uninterruptible - shortcut to vga_get()
 * @pdev: pci device of the VGA card or NULL for the system default
 * @rsrc: bit mask of resources to acquire and lock
<<<<<<< HEAD
 *
 * Shortcut to vga_get with interruptible set to false.
 *
=======
 *
 * Shortcut to vga_get with interruptible set to false.
 *
>>>>>>> 24b8d41d
 * On success, release the VGA resource again with vga_put().
 */
static inline int vga_get_uninterruptible(struct pci_dev *pdev,
					  unsigned int rsrc)
{
       return vga_get(pdev, rsrc, 0);
}

<<<<<<< HEAD
#if defined(CONFIG_VGA_ARB)
extern int vga_tryget(struct pci_dev *pdev, unsigned int rsrc);
#else
static inline int vga_tryget(struct pci_dev *pdev, unsigned int rsrc) { return 0; }
#endif

=======
>>>>>>> 24b8d41d
#if defined(CONFIG_VGA_ARB)
extern void vga_put(struct pci_dev *pdev, unsigned int rsrc);
#else
#define vga_put(pdev, rsrc)
#endif


#ifdef CONFIG_VGA_ARB
extern struct pci_dev *vga_default_device(void);
extern void vga_set_default_device(struct pci_dev *pdev);
extern int vga_remove_vgacon(struct pci_dev *pdev);
#else
static inline struct pci_dev *vga_default_device(void) { return NULL; };
static inline void vga_set_default_device(struct pci_dev *pdev) { };
static inline int vga_remove_vgacon(struct pci_dev *pdev) { return 0; };
#endif

/*
 * Architectures should define this if they have several
 * independent PCI domains that can afford concurrent VGA
 * decoding
 */
#ifndef __ARCH_HAS_VGA_CONFLICT
static inline int vga_conflicts(struct pci_dev *p1, struct pci_dev *p2)
{
       return 1;
}
#endif

#if defined(CONFIG_VGA_ARB)
int vga_client_register(struct pci_dev *pdev, void *cookie,
			void (*irq_set_state)(void *cookie, bool state),
			unsigned int (*set_vga_decode)(void *cookie, bool state));
#else
static inline int vga_client_register(struct pci_dev *pdev, void *cookie,
				      void (*irq_set_state)(void *cookie, bool state),
				      unsigned int (*set_vga_decode)(void *cookie, bool state))
{
	return 0;
}
#endif

#endif /* LINUX_VGA_H */<|MERGE_RESOLUTION|>--- conflicted
+++ resolved
@@ -98,15 +98,9 @@
  * vga_get_uninterruptible - shortcut to vga_get()
  * @pdev: pci device of the VGA card or NULL for the system default
  * @rsrc: bit mask of resources to acquire and lock
-<<<<<<< HEAD
  *
  * Shortcut to vga_get with interruptible set to false.
  *
-=======
- *
- * Shortcut to vga_get with interruptible set to false.
- *
->>>>>>> 24b8d41d
  * On success, release the VGA resource again with vga_put().
  */
 static inline int vga_get_uninterruptible(struct pci_dev *pdev,
@@ -115,15 +109,6 @@
        return vga_get(pdev, rsrc, 0);
 }
 
-<<<<<<< HEAD
-#if defined(CONFIG_VGA_ARB)
-extern int vga_tryget(struct pci_dev *pdev, unsigned int rsrc);
-#else
-static inline int vga_tryget(struct pci_dev *pdev, unsigned int rsrc) { return 0; }
-#endif
-
-=======
->>>>>>> 24b8d41d
 #if defined(CONFIG_VGA_ARB)
 extern void vga_put(struct pci_dev *pdev, unsigned int rsrc);
 #else
