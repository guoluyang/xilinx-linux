--- conflicted
+++ resolved
@@ -297,11 +297,7 @@
  */
 enum ipmi_addr_src {
 	SI_INVALID = 0, SI_HOTMOD, SI_HARDCODED, SI_SPMI, SI_ACPI, SI_SMBIOS,
-<<<<<<< HEAD
-	SI_PCI,	SI_DEVICETREE, SI_LAST
-=======
 	SI_PCI,	SI_DEVICETREE, SI_PLATFORM, SI_LAST
->>>>>>> 24b8d41d
 };
 const char *ipmi_addr_src_to_str(enum ipmi_addr_src src);
 
