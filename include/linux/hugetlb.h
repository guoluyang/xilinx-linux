/* SPDX-License-Identifier: GPL-2.0 */
#ifndef _LINUX_HUGETLB_H
#define _LINUX_HUGETLB_H

#include <linux/mm_types.h>
#include <linux/mmdebug.h>
#include <linux/fs.h>
#include <linux/hugetlb_inline.h>
#include <linux/cgroup.h>
#include <linux/list.h>
#include <linux/kref.h>
#include <linux/pgtable.h>
#include <linux/gfp.h>

struct ctl_table;
struct user_struct;
struct mmu_gather;

#ifndef is_hugepd
typedef struct { unsigned long pd; } hugepd_t;
#define is_hugepd(hugepd) (0)
#define __hugepd(x) ((hugepd_t) { (x) })
#endif

#ifdef CONFIG_HUGETLB_PAGE

#include <linux/mempolicy.h>
#include <linux/shm.h>
#include <asm/tlbflush.h>

struct hugepage_subpool {
	spinlock_t lock;
	long count;
	long max_hpages;	/* Maximum huge pages or -1 if no maximum. */
	long used_hpages;	/* Used count against maximum, includes */
				/* both alloced and reserved pages. */
	struct hstate *hstate;
	long min_hpages;	/* Minimum huge pages or -1 if no minimum. */
	long rsv_hpages;	/* Pages reserved against global pool to */
				/* sasitfy minimum size. */
};

struct resv_map {
	struct kref refs;
	spinlock_t lock;
	struct list_head regions;
	long adds_in_progress;
	struct list_head region_cache;
	long region_cache_count;
#ifdef CONFIG_CGROUP_HUGETLB
	/*
	 * On private mappings, the counter to uncharge reservations is stored
	 * here. If these fields are 0, then either the mapping is shared, or
	 * cgroup accounting is disabled for this resv_map.
	 */
	struct page_counter *reservation_counter;
	unsigned long pages_per_hpage;
	struct cgroup_subsys_state *css;
#endif
};

/*
 * Region tracking -- allows tracking of reservations and instantiated pages
 *                    across the pages in a mapping.
 *
 * The region data structures are embedded into a resv_map and protected
 * by a resv_map's lock.  The set of regions within the resv_map represent
 * reservations for huge pages, or huge pages that have already been
 * instantiated within the map.  The from and to elements are huge page
 * indicies into the associated mapping.  from indicates the starting index
 * of the region.  to represents the first index past the end of  the region.
 *
 * For example, a file region structure with from == 0 and to == 4 represents
 * four huge pages in a mapping.  It is important to note that the to element
 * represents the first element past the end of the region. This is used in
 * arithmetic as 4(to) - 0(from) = 4 huge pages in the region.
 *
 * Interval notation of the form [from, to) will be used to indicate that
 * the endpoint from is inclusive and to is exclusive.
 */
struct file_region {
	struct list_head link;
	long from;
	long to;
#ifdef CONFIG_CGROUP_HUGETLB
	/*
	 * On shared mappings, each reserved region appears as a struct
	 * file_region in resv_map. These fields hold the info needed to
	 * uncharge each reservation.
	 */
	struct page_counter *reservation_counter;
	struct cgroup_subsys_state *css;
#endif
};

extern struct resv_map *resv_map_alloc(void);
void resv_map_release(struct kref *ref);

extern spinlock_t hugetlb_lock;
extern int hugetlb_max_hstate __read_mostly;
#define for_each_hstate(h) \
	for ((h) = hstates; (h) < &hstates[hugetlb_max_hstate]; (h)++)

struct hugepage_subpool *hugepage_new_subpool(struct hstate *h, long max_hpages,
						long min_hpages);
void hugepage_put_subpool(struct hugepage_subpool *spool);

void reset_vma_resv_huge_pages(struct vm_area_struct *vma);
int hugetlb_sysctl_handler(struct ctl_table *, int, void *, size_t *, loff_t *);
int hugetlb_overcommit_handler(struct ctl_table *, int, void *, size_t *,
		loff_t *);
int hugetlb_treat_movable_handler(struct ctl_table *, int, void *, size_t *,
		loff_t *);
int hugetlb_mempolicy_sysctl_handler(struct ctl_table *, int, void *, size_t *,
		loff_t *);

int copy_hugetlb_page_range(struct mm_struct *, struct mm_struct *, struct vm_area_struct *);
long follow_hugetlb_page(struct mm_struct *, struct vm_area_struct *,
			 struct page **, struct vm_area_struct **,
			 unsigned long *, unsigned long *, long, unsigned int,
			 int *);
void unmap_hugepage_range(struct vm_area_struct *,
			  unsigned long, unsigned long, struct page *);
void __unmap_hugepage_range_final(struct mmu_gather *tlb,
			  struct vm_area_struct *vma,
			  unsigned long start, unsigned long end,
			  struct page *ref_page);
void __unmap_hugepage_range(struct mmu_gather *tlb, struct vm_area_struct *vma,
				unsigned long start, unsigned long end,
				struct page *ref_page);
void hugetlb_report_meminfo(struct seq_file *);
int hugetlb_report_node_meminfo(char *buf, int len, int nid);
void hugetlb_show_meminfo(void);
unsigned long hugetlb_total_pages(void);
vm_fault_t hugetlb_fault(struct mm_struct *mm, struct vm_area_struct *vma,
			unsigned long address, unsigned int flags);
int hugetlb_mcopy_atomic_pte(struct mm_struct *dst_mm, pte_t *dst_pte,
				struct vm_area_struct *dst_vma,
				unsigned long dst_addr,
				unsigned long src_addr,
				struct page **pagep);
int hugetlb_reserve_pages(struct inode *inode, long from, long to,
						struct vm_area_struct *vma,
						vm_flags_t vm_flags);
long hugetlb_unreserve_pages(struct inode *inode, long start, long end,
						long freed);
bool isolate_huge_page(struct page *page, struct list_head *list);
void putback_active_hugepage(struct page *page);
void move_hugetlb_state(struct page *oldpage, struct page *newpage, int reason);
void free_huge_page(struct page *page);
void hugetlb_fix_reserve_counts(struct inode *inode);
extern struct mutex *hugetlb_fault_mutex_table;
u32 hugetlb_fault_mutex_hash(struct address_space *mapping, pgoff_t idx);

pte_t *huge_pmd_share(struct mm_struct *mm, unsigned long addr, pud_t *pud);

struct address_space *hugetlb_page_mapping_lock_write(struct page *hpage);

extern int sysctl_hugetlb_shm_group;
extern struct list_head huge_boot_pages;

/* arch callbacks */

pte_t *huge_pte_alloc(struct mm_struct *mm,
			unsigned long addr, unsigned long sz);
pte_t *huge_pte_offset(struct mm_struct *mm,
		       unsigned long addr, unsigned long sz);
int huge_pmd_unshare(struct mm_struct *mm, struct vm_area_struct *vma,
				unsigned long *addr, pte_t *ptep);
void adjust_range_if_pmd_sharing_possible(struct vm_area_struct *vma,
				unsigned long *start, unsigned long *end);
struct page *follow_huge_addr(struct mm_struct *mm, unsigned long address,
			      int write);
struct page *follow_huge_pd(struct vm_area_struct *vma,
			    unsigned long address, hugepd_t hpd,
			    int flags, int pdshift);
struct page *follow_huge_pmd(struct mm_struct *mm, unsigned long address,
				pmd_t *pmd, int flags);
struct page *follow_huge_pud(struct mm_struct *mm, unsigned long address,
				pud_t *pud, int flags);
struct page *follow_huge_pgd(struct mm_struct *mm, unsigned long address,
			     pgd_t *pgd, int flags);

int pmd_huge(pmd_t pmd);
int pud_huge(pud_t pud);
unsigned long hugetlb_change_protection(struct vm_area_struct *vma,
		unsigned long address, unsigned long end, pgprot_t newprot);

bool is_hugetlb_entry_migration(pte_t pte);

#else /* !CONFIG_HUGETLB_PAGE */

static inline void reset_vma_resv_huge_pages(struct vm_area_struct *vma)
{
}

static inline unsigned long hugetlb_total_pages(void)
{
	return 0;
}

static inline struct address_space *hugetlb_page_mapping_lock_write(
							struct page *hpage)
{
	return NULL;
}

static inline int huge_pmd_unshare(struct mm_struct *mm,
					struct vm_area_struct *vma,
					unsigned long *addr, pte_t *ptep)
{
	return 0;
}

static inline void adjust_range_if_pmd_sharing_possible(
				struct vm_area_struct *vma,
				unsigned long *start, unsigned long *end)
{
}

static inline long follow_hugetlb_page(struct mm_struct *mm,
			struct vm_area_struct *vma, struct page **pages,
			struct vm_area_struct **vmas, unsigned long *position,
			unsigned long *nr_pages, long i, unsigned int flags,
			int *nonblocking)
{
	BUG();
	return 0;
}

static inline struct page *follow_huge_addr(struct mm_struct *mm,
					unsigned long address, int write)
{
	return ERR_PTR(-EINVAL);
}

static inline int copy_hugetlb_page_range(struct mm_struct *dst,
			struct mm_struct *src, struct vm_area_struct *vma)
{
	BUG();
	return 0;
}

static inline void hugetlb_report_meminfo(struct seq_file *m)
{
}

static inline int hugetlb_report_node_meminfo(char *buf, int len, int nid)
{
	return 0;
}

static inline void hugetlb_show_meminfo(void)
{
}

static inline struct page *follow_huge_pd(struct vm_area_struct *vma,
				unsigned long address, hugepd_t hpd, int flags,
				int pdshift)
{
	return NULL;
}

static inline struct page *follow_huge_pmd(struct mm_struct *mm,
				unsigned long address, pmd_t *pmd, int flags)
{
	return NULL;
}

static inline struct page *follow_huge_pud(struct mm_struct *mm,
				unsigned long address, pud_t *pud, int flags)
{
	return NULL;
}

static inline struct page *follow_huge_pgd(struct mm_struct *mm,
				unsigned long address, pgd_t *pgd, int flags)
{
	return NULL;
}

static inline int prepare_hugepage_range(struct file *file,
				unsigned long addr, unsigned long len)
{
	return -EINVAL;
}

static inline int pmd_huge(pmd_t pmd)
{
	return 0;
}

static inline int pud_huge(pud_t pud)
{
	return 0;
}

static inline int is_hugepage_only_range(struct mm_struct *mm,
					unsigned long addr, unsigned long len)
{
	return 0;
}

static inline void hugetlb_free_pgd_range(struct mmu_gather *tlb,
				unsigned long addr, unsigned long end,
				unsigned long floor, unsigned long ceiling)
{
	BUG();
}

static inline int hugetlb_mcopy_atomic_pte(struct mm_struct *dst_mm,
						pte_t *dst_pte,
						struct vm_area_struct *dst_vma,
						unsigned long dst_addr,
						unsigned long src_addr,
						struct page **pagep)
{
	BUG();
	return 0;
}

static inline pte_t *huge_pte_offset(struct mm_struct *mm, unsigned long addr,
					unsigned long sz)
{
	return NULL;
}

static inline bool isolate_huge_page(struct page *page, struct list_head *list)
{
	return false;
}

static inline void putback_active_hugepage(struct page *page)
{
}

static inline void move_hugetlb_state(struct page *oldpage,
					struct page *newpage, int reason)
{
}

static inline unsigned long hugetlb_change_protection(
			struct vm_area_struct *vma, unsigned long address,
			unsigned long end, pgprot_t newprot)
{
	return 0;
}

static inline void __unmap_hugepage_range_final(struct mmu_gather *tlb,
			struct vm_area_struct *vma, unsigned long start,
			unsigned long end, struct page *ref_page)
{
	BUG();
}

static inline void __unmap_hugepage_range(struct mmu_gather *tlb,
			struct vm_area_struct *vma, unsigned long start,
			unsigned long end, struct page *ref_page)
{
	BUG();
}

static inline vm_fault_t hugetlb_fault(struct mm_struct *mm,
			struct vm_area_struct *vma, unsigned long address,
			unsigned int flags)
{
	BUG();
	return 0;
}

#endif /* !CONFIG_HUGETLB_PAGE */
/*
 * hugepages at page global directory. If arch support
 * hugepages at pgd level, they need to define this.
 */
#ifndef pgd_huge
#define pgd_huge(x)	0
#endif
#ifndef p4d_huge
#define p4d_huge(x)	0
#endif

#ifndef pgd_write
static inline int pgd_write(pgd_t pgd)
{
	BUG();
	return 0;
}
#endif

#define HUGETLB_ANON_FILE "anon_hugepage"

enum {
	/*
	 * The file will be used as an shm file so shmfs accounting rules
	 * apply
	 */
	HUGETLB_SHMFS_INODE     = 1,
	/*
	 * The file is being created on the internal vfs mount and shmfs
	 * accounting rules do not apply
	 */
	HUGETLB_ANONHUGE_INODE  = 2,
};

#ifdef CONFIG_HUGETLBFS
struct hugetlbfs_sb_info {
	long	max_inodes;   /* inodes allowed */
	long	free_inodes;  /* inodes free */
	spinlock_t	stat_lock;
	struct hstate *hstate;
	struct hugepage_subpool *spool;
	kuid_t	uid;
	kgid_t	gid;
	umode_t mode;
};

static inline struct hugetlbfs_sb_info *HUGETLBFS_SB(struct super_block *sb)
{
	return sb->s_fs_info;
}

struct hugetlbfs_inode_info {
	struct shared_policy policy;
	struct inode vfs_inode;
	unsigned int seals;
};

static inline struct hugetlbfs_inode_info *HUGETLBFS_I(struct inode *inode)
{
	return container_of(inode, struct hugetlbfs_inode_info, vfs_inode);
}

extern const struct file_operations hugetlbfs_file_operations;
extern const struct vm_operations_struct hugetlb_vm_ops;
struct file *hugetlb_file_setup(const char *name, size_t size, vm_flags_t acct,
				struct user_struct **user, int creat_flags,
				int page_size_log);

static inline bool is_file_hugepages(struct file *file)
{
	if (file->f_op == &hugetlbfs_file_operations)
		return true;

	return is_file_shm_hugepages(file);
}

static inline struct hstate *hstate_inode(struct inode *i)
{
	return HUGETLBFS_SB(i->i_sb)->hstate;
}
#else /* !CONFIG_HUGETLBFS */

#define is_file_hugepages(file)			false
static inline struct file *
hugetlb_file_setup(const char *name, size_t size, vm_flags_t acctflag,
		struct user_struct **user, int creat_flags,
		int page_size_log)
{
	return ERR_PTR(-ENOSYS);
}

static inline struct hstate *hstate_inode(struct inode *i)
{
	return NULL;
}
#endif /* !CONFIG_HUGETLBFS */

#ifdef HAVE_ARCH_HUGETLB_UNMAPPED_AREA
unsigned long hugetlb_get_unmapped_area(struct file *file, unsigned long addr,
					unsigned long len, unsigned long pgoff,
					unsigned long flags);
#endif /* HAVE_ARCH_HUGETLB_UNMAPPED_AREA */

#ifdef CONFIG_HUGETLB_PAGE

#define HSTATE_NAME_LEN 32
/* Defines one hugetlb page size */
struct hstate {
	int next_nid_to_alloc;
	int next_nid_to_free;
	unsigned int order;
	unsigned long mask;
	unsigned long max_huge_pages;
	unsigned long nr_huge_pages;
	unsigned long free_huge_pages;
	unsigned long resv_huge_pages;
	unsigned long surplus_huge_pages;
	unsigned long nr_overcommit_huge_pages;
	struct list_head hugepage_activelist;
	struct list_head hugepage_freelists[MAX_NUMNODES];
	unsigned int nr_huge_pages_node[MAX_NUMNODES];
	unsigned int free_huge_pages_node[MAX_NUMNODES];
	unsigned int surplus_huge_pages_node[MAX_NUMNODES];
#ifdef CONFIG_CGROUP_HUGETLB
	/* cgroup control files */
	struct cftype cgroup_files_dfl[7];
	struct cftype cgroup_files_legacy[9];
#endif
	char name[HSTATE_NAME_LEN];
};

struct huge_bootmem_page {
	struct list_head list;
	struct hstate *hstate;
};

struct page *alloc_huge_page(struct vm_area_struct *vma,
				unsigned long addr, int avoid_reserve);
struct page *alloc_huge_page_nodemask(struct hstate *h, int preferred_nid,
				nodemask_t *nmask, gfp_t gfp_mask);
struct page *alloc_huge_page_vma(struct hstate *h, struct vm_area_struct *vma,
				unsigned long address);
int huge_add_to_page_cache(struct page *page, struct address_space *mapping,
			pgoff_t idx);

/* arch callback */
int __init __alloc_bootmem_huge_page(struct hstate *h);
int __init alloc_bootmem_huge_page(struct hstate *h);

void __init hugetlb_bad_size(void);
void __init hugetlb_add_hstate(unsigned order);
bool __init arch_hugetlb_valid_size(unsigned long size);
struct hstate *size_to_hstate(unsigned long size);

#ifndef HUGE_MAX_HSTATE
#define HUGE_MAX_HSTATE 1
#endif

extern struct hstate hstates[HUGE_MAX_HSTATE];
extern unsigned int default_hstate_idx;

#define default_hstate (hstates[default_hstate_idx])

<<<<<<< HEAD
static inline struct hstate *hstate_inode(struct inode *i)
{
	return HUGETLBFS_SB(i->i_sb)->hstate;
}

=======
>>>>>>> 24b8d41d
static inline struct hstate *hstate_file(struct file *f)
{
	return hstate_inode(file_inode(f));
}

static inline struct hstate *hstate_sizelog(int page_size_log)
{
	if (!page_size_log)
		return &default_hstate;

	return size_to_hstate(1UL << page_size_log);
}

static inline struct hstate *hstate_vma(struct vm_area_struct *vma)
{
	return hstate_file(vma->vm_file);
}

static inline unsigned long huge_page_size(struct hstate *h)
{
	return (unsigned long)PAGE_SIZE << h->order;
}

extern unsigned long vma_kernel_pagesize(struct vm_area_struct *vma);

extern unsigned long vma_mmu_pagesize(struct vm_area_struct *vma);

static inline unsigned long huge_page_mask(struct hstate *h)
{
	return h->mask;
}

static inline unsigned int huge_page_order(struct hstate *h)
{
	return h->order;
}

static inline unsigned huge_page_shift(struct hstate *h)
{
	return h->order + PAGE_SHIFT;
}

static inline bool hstate_is_gigantic(struct hstate *h)
{
	return huge_page_order(h) >= MAX_ORDER;
}

static inline unsigned int pages_per_huge_page(struct hstate *h)
{
	return 1 << h->order;
}

static inline unsigned int blocks_per_huge_page(struct hstate *h)
{
	return huge_page_size(h) / 512;
}

#include <asm/hugetlb.h>

#ifndef is_hugepage_only_range
static inline int is_hugepage_only_range(struct mm_struct *mm,
					unsigned long addr, unsigned long len)
{
	return 0;
}
#define is_hugepage_only_range is_hugepage_only_range
#endif

#ifndef arch_clear_hugepage_flags
static inline void arch_clear_hugepage_flags(struct page *page) { }
#define arch_clear_hugepage_flags arch_clear_hugepage_flags
#endif

#ifndef arch_make_huge_pte
static inline pte_t arch_make_huge_pte(pte_t entry, struct vm_area_struct *vma,
				       struct page *page, int writable)
{
	return entry;
}
#endif

static inline struct hstate *page_hstate(struct page *page)
{
	VM_BUG_ON_PAGE(!PageHuge(page), page);
	return size_to_hstate(page_size(page));
}

static inline unsigned hstate_index_to_shift(unsigned index)
{
	return hstates[index].order + PAGE_SHIFT;
}

static inline int hstate_index(struct hstate *h)
{
	return h - hstates;
}

pgoff_t __basepage_index(struct page *page);

/* Return page->index in PAGE_SIZE units */
static inline pgoff_t basepage_index(struct page *page)
{
	if (!PageCompound(page))
		return page->index;

	return __basepage_index(page);
}

<<<<<<< HEAD
extern int dissolve_free_huge_pages(unsigned long start_pfn,
				    unsigned long end_pfn);
static inline bool hugepage_migration_supported(struct hstate *h)
{
=======
extern int dissolve_free_huge_page(struct page *page);
extern int dissolve_free_huge_pages(unsigned long start_pfn,
				    unsigned long end_pfn);

>>>>>>> 24b8d41d
#ifdef CONFIG_ARCH_ENABLE_HUGEPAGE_MIGRATION
#ifndef arch_hugetlb_migration_supported
static inline bool arch_hugetlb_migration_supported(struct hstate *h)
{
	if ((huge_page_shift(h) == PMD_SHIFT) ||
		(huge_page_shift(h) == PUD_SHIFT) ||
			(huge_page_shift(h) == PGDIR_SHIFT))
		return true;
	else
		return false;
}
#endif
#else
<<<<<<< HEAD
	return false;
=======
static inline bool arch_hugetlb_migration_supported(struct hstate *h)
{
	return false;
}
>>>>>>> 24b8d41d
#endif

static inline bool hugepage_migration_supported(struct hstate *h)
{
	return arch_hugetlb_migration_supported(h);
}

/*
 * Movability check is different as compared to migration check.
 * It determines whether or not a huge page should be placed on
 * movable zone or not. Movability of any huge page should be
 * required only if huge page size is supported for migration.
 * There wont be any reason for the huge page to be movable if
 * it is not migratable to start with. Also the size of the huge
 * page should be large enough to be placed under a movable zone
 * and still feasible enough to be migratable. Just the presence
 * in movable zone does not make the migration feasible.
 *
 * So even though large huge page sizes like the gigantic ones
 * are migratable they should not be movable because its not
 * feasible to migrate them from movable zone.
 */
static inline bool hugepage_movable_supported(struct hstate *h)
{
	if (!hugepage_migration_supported(h))
		return false;

	if (hstate_is_gigantic(h))
		return false;
	return true;
}

/* Movability of hugepages depends on migration support. */
static inline gfp_t htlb_alloc_mask(struct hstate *h)
{
	if (hugepage_movable_supported(h))
		return GFP_HIGHUSER_MOVABLE;
	else
		return GFP_HIGHUSER;
}

static inline gfp_t htlb_modify_alloc_mask(struct hstate *h, gfp_t gfp_mask)
{
	gfp_t modified_mask = htlb_alloc_mask(h);

	/* Some callers might want to enforce node */
	modified_mask |= (gfp_mask & __GFP_THISNODE);

	modified_mask |= (gfp_mask & __GFP_NOWARN);

	return modified_mask;
}

static inline spinlock_t *huge_pte_lockptr(struct hstate *h,
					   struct mm_struct *mm, pte_t *pte)
{
	if (huge_page_size(h) == PMD_SIZE)
		return pmd_lockptr(mm, (pmd_t *) pte);
	VM_BUG_ON(huge_page_size(h) == PAGE_SIZE);
	return &mm->page_table_lock;
}

#ifndef hugepages_supported
/*
 * Some platform decide whether they support huge pages at boot
 * time. Some of them, such as powerpc, set HPAGE_SHIFT to 0
 * when there is no such support
 */
#define hugepages_supported() (HPAGE_SHIFT != 0)
#endif

void hugetlb_report_usage(struct seq_file *m, struct mm_struct *mm);

static inline void hugetlb_count_add(long l, struct mm_struct *mm)
{
	atomic_long_add(l, &mm->hugetlb_usage);
}

static inline void hugetlb_count_sub(long l, struct mm_struct *mm)
{
	atomic_long_sub(l, &mm->hugetlb_usage);
}

#ifndef set_huge_swap_pte_at
static inline void set_huge_swap_pte_at(struct mm_struct *mm, unsigned long addr,
					pte_t *ptep, pte_t pte, unsigned long sz)
{
	set_huge_pte_at(mm, addr, ptep, pte);
}
#endif

#ifndef huge_ptep_modify_prot_start
#define huge_ptep_modify_prot_start huge_ptep_modify_prot_start
static inline pte_t huge_ptep_modify_prot_start(struct vm_area_struct *vma,
						unsigned long addr, pte_t *ptep)
{
	return huge_ptep_get_and_clear(vma->vm_mm, addr, ptep);
}
#endif

#ifndef huge_ptep_modify_prot_commit
#define huge_ptep_modify_prot_commit huge_ptep_modify_prot_commit
static inline void huge_ptep_modify_prot_commit(struct vm_area_struct *vma,
						unsigned long addr, pte_t *ptep,
						pte_t old_pte, pte_t pte)
{
	set_huge_pte_at(vma->vm_mm, addr, ptep, pte);
}
#endif

#else	/* CONFIG_HUGETLB_PAGE */
struct hstate {};

static inline struct page *alloc_huge_page(struct vm_area_struct *vma,
					   unsigned long addr,
					   int avoid_reserve)
{
	return NULL;
}

static inline struct page *
alloc_huge_page_nodemask(struct hstate *h, int preferred_nid,
			nodemask_t *nmask, gfp_t gfp_mask)
{
	return NULL;
}

static inline struct page *alloc_huge_page_vma(struct hstate *h,
					       struct vm_area_struct *vma,
					       unsigned long address)
{
	return NULL;
}

static inline int __alloc_bootmem_huge_page(struct hstate *h)
{
	return 0;
}

static inline struct hstate *hstate_file(struct file *f)
{
	return NULL;
}

static inline struct hstate *hstate_sizelog(int page_size_log)
{
	return NULL;
}

static inline struct hstate *hstate_vma(struct vm_area_struct *vma)
{
	return NULL;
}

static inline struct hstate *page_hstate(struct page *page)
{
	return NULL;
}

static inline unsigned long huge_page_size(struct hstate *h)
{
	return PAGE_SIZE;
}

static inline unsigned long huge_page_mask(struct hstate *h)
{
	return PAGE_MASK;
}

static inline unsigned long vma_kernel_pagesize(struct vm_area_struct *vma)
{
	return PAGE_SIZE;
}

static inline unsigned long vma_mmu_pagesize(struct vm_area_struct *vma)
{
	return PAGE_SIZE;
}

static inline unsigned int huge_page_order(struct hstate *h)
{
	return 0;
}

static inline unsigned int huge_page_shift(struct hstate *h)
{
	return PAGE_SHIFT;
}

static inline bool hstate_is_gigantic(struct hstate *h)
{
	return false;
}

static inline unsigned int pages_per_huge_page(struct hstate *h)
{
	return 1;
}

static inline unsigned hstate_index_to_shift(unsigned index)
{
	return 0;
}

static inline int hstate_index(struct hstate *h)
{
	return 0;
}

static inline pgoff_t basepage_index(struct page *page)
{
	return page->index;
}
<<<<<<< HEAD
#define dissolve_free_huge_pages(s, e)	0
#define hugepage_migration_supported(h)	false
=======

static inline int dissolve_free_huge_page(struct page *page)
{
	return 0;
}

static inline int dissolve_free_huge_pages(unsigned long start_pfn,
					   unsigned long end_pfn)
{
	return 0;
}

static inline bool hugepage_migration_supported(struct hstate *h)
{
	return false;
}

static inline bool hugepage_movable_supported(struct hstate *h)
{
	return false;
}

static inline gfp_t htlb_alloc_mask(struct hstate *h)
{
	return 0;
}

static inline gfp_t htlb_modify_alloc_mask(struct hstate *h, gfp_t gfp_mask)
{
	return 0;
}
>>>>>>> 24b8d41d

static inline spinlock_t *huge_pte_lockptr(struct hstate *h,
					   struct mm_struct *mm, pte_t *pte)
{
	return &mm->page_table_lock;
}

static inline void hugetlb_report_usage(struct seq_file *f, struct mm_struct *m)
{
}

static inline void hugetlb_count_sub(long l, struct mm_struct *mm)
{
}

static inline void set_huge_swap_pte_at(struct mm_struct *mm, unsigned long addr,
					pte_t *ptep, pte_t pte, unsigned long sz)
{
}
#endif	/* CONFIG_HUGETLB_PAGE */

static inline spinlock_t *huge_pte_lock(struct hstate *h,
					struct mm_struct *mm, pte_t *pte)
{
	spinlock_t *ptl;

	ptl = huge_pte_lockptr(h, mm, pte);
	spin_lock(ptl);
	return ptl;
}

#if defined(CONFIG_HUGETLB_PAGE) && defined(CONFIG_CMA)
extern void __init hugetlb_cma_reserve(int order);
extern void __init hugetlb_cma_check(void);
#else
static inline __init void hugetlb_cma_reserve(int order)
{
}
static inline __init void hugetlb_cma_check(void)
{
}
#endif

#endif /* _LINUX_HUGETLB_H */<|MERGE_RESOLUTION|>--- conflicted
+++ resolved
@@ -518,7 +518,6 @@
 int __init __alloc_bootmem_huge_page(struct hstate *h);
 int __init alloc_bootmem_huge_page(struct hstate *h);
 
-void __init hugetlb_bad_size(void);
 void __init hugetlb_add_hstate(unsigned order);
 bool __init arch_hugetlb_valid_size(unsigned long size);
 struct hstate *size_to_hstate(unsigned long size);
@@ -532,14 +531,6 @@
 
 #define default_hstate (hstates[default_hstate_idx])
 
-<<<<<<< HEAD
-static inline struct hstate *hstate_inode(struct inode *i)
-{
-	return HUGETLBFS_SB(i->i_sb)->hstate;
-}
-
-=======
->>>>>>> 24b8d41d
 static inline struct hstate *hstate_file(struct file *f)
 {
 	return hstate_inode(file_inode(f));
@@ -648,17 +639,10 @@
 	return __basepage_index(page);
 }
 
-<<<<<<< HEAD
-extern int dissolve_free_huge_pages(unsigned long start_pfn,
-				    unsigned long end_pfn);
-static inline bool hugepage_migration_supported(struct hstate *h)
-{
-=======
 extern int dissolve_free_huge_page(struct page *page);
 extern int dissolve_free_huge_pages(unsigned long start_pfn,
 				    unsigned long end_pfn);
 
->>>>>>> 24b8d41d
 #ifdef CONFIG_ARCH_ENABLE_HUGEPAGE_MIGRATION
 #ifndef arch_hugetlb_migration_supported
 static inline bool arch_hugetlb_migration_supported(struct hstate *h)
@@ -672,14 +656,10 @@
 }
 #endif
 #else
-<<<<<<< HEAD
+static inline bool arch_hugetlb_migration_supported(struct hstate *h)
+{
 	return false;
-=======
-static inline bool arch_hugetlb_migration_supported(struct hstate *h)
-{
-	return false;
-}
->>>>>>> 24b8d41d
+}
 #endif
 
 static inline bool hugepage_migration_supported(struct hstate *h)
@@ -893,10 +873,6 @@
 {
 	return page->index;
 }
-<<<<<<< HEAD
-#define dissolve_free_huge_pages(s, e)	0
-#define hugepage_migration_supported(h)	false
-=======
 
 static inline int dissolve_free_huge_page(struct page *page)
 {
@@ -928,7 +904,6 @@
 {
 	return 0;
 }
->>>>>>> 24b8d41d
 
 static inline spinlock_t *huge_pte_lockptr(struct hstate *h,
 					   struct mm_struct *mm, pte_t *pte)
