/* SPDX-License-Identifier: GPL-2.0-only */
/*
 * platform_device.h - generic, centralized driver model
 *
 * Copyright (c) 2001-2003 Patrick Mochel <mochel@osdl.org>
 *
 * See Documentation/driver-api/driver-model/ for more information.
 */

#ifndef _PLATFORM_DEVICE_H_
#define _PLATFORM_DEVICE_H_

#include <linux/device.h>

#define PLATFORM_DEVID_NONE	(-1)
#define PLATFORM_DEVID_AUTO	(-2)

struct mfd_cell;
struct property_entry;
<<<<<<< HEAD
=======
struct platform_device_id;
>>>>>>> 24b8d41d

struct platform_device {
	const char	*name;
	int		id;
	bool		id_auto;
	struct device	dev;
	u64		platform_dma_mask;
	struct device_dma_parameters dma_parms;
	u32		num_resources;
	struct resource	*resource;

	const struct platform_device_id	*id_entry;
	char *driver_override; /* Driver name to force a match */

	/* MFD cell pointer */
	struct mfd_cell *mfd_cell;

	/* arch specific additions */
	struct pdev_archdata	archdata;
};

#define platform_get_device_id(pdev)	((pdev)->id_entry)

#define dev_is_platform(dev) ((dev)->bus == &platform_bus_type)
#define to_platform_device(x) container_of((x), struct platform_device, dev)

extern int platform_device_register(struct platform_device *);
extern void platform_device_unregister(struct platform_device *);

extern struct bus_type platform_bus_type;
extern struct device platform_bus;

extern struct resource *platform_get_resource(struct platform_device *,
					      unsigned int, unsigned int);
extern struct device *
platform_find_device_by_driver(struct device *start,
			       const struct device_driver *drv);
extern void __iomem *
devm_platform_get_and_ioremap_resource(struct platform_device *pdev,
				unsigned int index, struct resource **res);
extern void __iomem *
devm_platform_ioremap_resource(struct platform_device *pdev,
			       unsigned int index);
extern void __iomem *
devm_platform_ioremap_resource_wc(struct platform_device *pdev,
				  unsigned int index);
extern void __iomem *
devm_platform_ioremap_resource_byname(struct platform_device *pdev,
				      const char *name);
extern int platform_get_irq(struct platform_device *, unsigned int);
extern int platform_get_irq_optional(struct platform_device *, unsigned int);
extern int platform_irq_count(struct platform_device *);
extern struct resource *platform_get_resource_byname(struct platform_device *,
						     unsigned int,
						     const char *);
extern int platform_get_irq_byname(struct platform_device *, const char *);
extern int platform_get_irq_byname_optional(struct platform_device *dev,
					    const char *name);
extern int platform_add_devices(struct platform_device **, int);

struct platform_device_info {
		struct device *parent;
		struct fwnode_handle *fwnode;
		bool of_node_reused;

		const char *name;
		int id;

		const struct resource *res;
		unsigned int num_res;

		const void *data;
		size_t size_data;
		u64 dma_mask;

<<<<<<< HEAD
		struct property_entry *properties;
=======
		const struct property_entry *properties;
>>>>>>> 24b8d41d
};
extern struct platform_device *platform_device_register_full(
		const struct platform_device_info *pdevinfo);

/**
 * platform_device_register_resndata - add a platform-level device with
 * resources and platform-specific data
 *
 * @parent: parent device for the device we're adding
 * @name: base name of the device we're adding
 * @id: instance id
 * @res: set of resources that needs to be allocated for the device
 * @num: number of resources
 * @data: platform specific data for this platform device
 * @size: size of platform specific data
 *
 * Returns &struct platform_device pointer on success, or ERR_PTR() on error.
 */
static inline struct platform_device *platform_device_register_resndata(
		struct device *parent, const char *name, int id,
		const struct resource *res, unsigned int num,
		const void *data, size_t size) {

	struct platform_device_info pdevinfo = {
		.parent = parent,
		.name = name,
		.id = id,
		.res = res,
		.num_res = num,
		.data = data,
		.size_data = size,
		.dma_mask = 0,
	};

	return platform_device_register_full(&pdevinfo);
}

/**
 * platform_device_register_simple - add a platform-level device and its resources
 * @name: base name of the device we're adding
 * @id: instance id
 * @res: set of resources that needs to be allocated for the device
 * @num: number of resources
 *
 * This function creates a simple platform device that requires minimal
 * resource and memory management. Canned release function freeing memory
 * allocated for the device allows drivers using such devices to be
 * unloaded without waiting for the last reference to the device to be
 * dropped.
 *
 * This interface is primarily intended for use with legacy drivers which
 * probe hardware directly.  Because such drivers create sysfs device nodes
 * themselves, rather than letting system infrastructure handle such device
 * enumeration tasks, they don't fully conform to the Linux driver model.
 * In particular, when such drivers are built as modules, they can't be
 * "hotplugged".
 *
 * Returns &struct platform_device pointer on success, or ERR_PTR() on error.
 */
static inline struct platform_device *platform_device_register_simple(
		const char *name, int id,
		const struct resource *res, unsigned int num)
{
	return platform_device_register_resndata(NULL, name, id,
			res, num, NULL, 0);
}

/**
 * platform_device_register_data - add a platform-level device with platform-specific data
 * @parent: parent device for the device we're adding
 * @name: base name of the device we're adding
 * @id: instance id
 * @data: platform specific data for this platform device
 * @size: size of platform specific data
 *
 * This function creates a simple platform device that requires minimal
 * resource and memory management. Canned release function freeing memory
 * allocated for the device allows drivers using such devices to be
 * unloaded without waiting for the last reference to the device to be
 * dropped.
 *
 * Returns &struct platform_device pointer on success, or ERR_PTR() on error.
 */
static inline struct platform_device *platform_device_register_data(
		struct device *parent, const char *name, int id,
		const void *data, size_t size)
{
	return platform_device_register_resndata(parent, name, id,
			NULL, 0, data, size);
}

extern struct platform_device *platform_device_alloc(const char *name, int id);
extern int platform_device_add_resources(struct platform_device *pdev,
					 const struct resource *res,
					 unsigned int num);
extern int platform_device_add_data(struct platform_device *pdev,
				    const void *data, size_t size);
extern int platform_device_add_properties(struct platform_device *pdev,
<<<<<<< HEAD
					  struct property_entry *properties);
=======
				const struct property_entry *properties);
>>>>>>> 24b8d41d
extern int platform_device_add(struct platform_device *pdev);
extern void platform_device_del(struct platform_device *pdev);
extern void platform_device_put(struct platform_device *pdev);

struct platform_driver {
	int (*probe)(struct platform_device *);
	int (*remove)(struct platform_device *);
	void (*shutdown)(struct platform_device *);
	int (*suspend)(struct platform_device *, pm_message_t state);
	int (*resume)(struct platform_device *);
	struct device_driver driver;
	const struct platform_device_id *id_table;
	bool prevent_deferred_probe;
};

#define to_platform_driver(drv)	(container_of((drv), struct platform_driver, \
				 driver))

/*
 * use a macro to avoid include chaining to get THIS_MODULE
 */
#define platform_driver_register(drv) \
	__platform_driver_register(drv, THIS_MODULE)
extern int __platform_driver_register(struct platform_driver *,
					struct module *);
extern void platform_driver_unregister(struct platform_driver *);

/* non-hotpluggable platform devices may use this so that probe() and
 * its support may live in __init sections, conserving runtime memory.
 */
#define platform_driver_probe(drv, probe) \
	__platform_driver_probe(drv, probe, THIS_MODULE)
extern int __platform_driver_probe(struct platform_driver *driver,
		int (*probe)(struct platform_device *), struct module *module);

static inline void *platform_get_drvdata(const struct platform_device *pdev)
{
	return dev_get_drvdata(&pdev->dev);
}

static inline void platform_set_drvdata(struct platform_device *pdev,
					void *data)
{
	dev_set_drvdata(&pdev->dev, data);
}

/* module_platform_driver() - Helper macro for drivers that don't do
 * anything special in module init/exit.  This eliminates a lot of
 * boilerplate.  Each module may only use this macro once, and
 * calling it replaces module_init() and module_exit()
 */
#define module_platform_driver(__platform_driver) \
	module_driver(__platform_driver, platform_driver_register, \
			platform_driver_unregister)

/* builtin_platform_driver() - Helper macro for builtin drivers that
 * don't do anything special in driver init.  This eliminates some
 * boilerplate.  Each driver may only use this macro once, and
 * calling it replaces device_initcall().  Note this is meant to be
 * a parallel of module_platform_driver() above, but w/o _exit stuff.
 */
#define builtin_platform_driver(__platform_driver) \
	builtin_driver(__platform_driver, platform_driver_register)

/* module_platform_driver_probe() - Helper macro for drivers that don't do
 * anything special in module init/exit.  This eliminates a lot of
 * boilerplate.  Each module may only use this macro once, and
 * calling it replaces module_init() and module_exit()
 */
#define module_platform_driver_probe(__platform_driver, __platform_probe) \
static int __init __platform_driver##_init(void) \
{ \
	return platform_driver_probe(&(__platform_driver), \
				     __platform_probe);    \
} \
module_init(__platform_driver##_init); \
static void __exit __platform_driver##_exit(void) \
{ \
	platform_driver_unregister(&(__platform_driver)); \
} \
module_exit(__platform_driver##_exit);

/* builtin_platform_driver_probe() - Helper macro for drivers that don't do
 * anything special in device init.  This eliminates some boilerplate.  Each
 * driver may only use this macro once, and using it replaces device_initcall.
 * This is meant to be a parallel of module_platform_driver_probe above, but
 * without the __exit parts.
 */
#define builtin_platform_driver_probe(__platform_driver, __platform_probe) \
static int __init __platform_driver##_init(void) \
{ \
	return platform_driver_probe(&(__platform_driver), \
				     __platform_probe);    \
} \
device_initcall(__platform_driver##_init); \

#define platform_create_bundle(driver, probe, res, n_res, data, size) \
	__platform_create_bundle(driver, probe, res, n_res, data, size, THIS_MODULE)
extern struct platform_device *__platform_create_bundle(
	struct platform_driver *driver, int (*probe)(struct platform_device *),
	struct resource *res, unsigned int n_res,
	const void *data, size_t size, struct module *module);

int __platform_register_drivers(struct platform_driver * const *drivers,
				unsigned int count, struct module *owner);
void platform_unregister_drivers(struct platform_driver * const *drivers,
				 unsigned int count);

#define platform_register_drivers(drivers, count) \
	__platform_register_drivers(drivers, count, THIS_MODULE)

#ifdef CONFIG_SUSPEND
extern int platform_pm_suspend(struct device *dev);
extern int platform_pm_resume(struct device *dev);
#else
#define platform_pm_suspend		NULL
#define platform_pm_resume		NULL
#endif

#ifdef CONFIG_HIBERNATE_CALLBACKS
extern int platform_pm_freeze(struct device *dev);
extern int platform_pm_thaw(struct device *dev);
extern int platform_pm_poweroff(struct device *dev);
extern int platform_pm_restore(struct device *dev);
#else
#define platform_pm_freeze		NULL
#define platform_pm_thaw		NULL
#define platform_pm_poweroff		NULL
#define platform_pm_restore		NULL
#endif

extern int platform_dma_configure(struct device *dev);

#ifdef CONFIG_PM_SLEEP
#define USE_PLATFORM_PM_SLEEP_OPS \
	.suspend = platform_pm_suspend, \
	.resume = platform_pm_resume, \
	.freeze = platform_pm_freeze, \
	.thaw = platform_pm_thaw, \
	.poweroff = platform_pm_poweroff, \
	.restore = platform_pm_restore,
#else
#define USE_PLATFORM_PM_SLEEP_OPS
#endif

#ifndef CONFIG_SUPERH
/*
 * REVISIT: This stub is needed for all non-SuperH users of early platform
 * drivers. It should go away once we introduce the new platform_device-based
 * early driver framework.
 */
static inline int is_sh_early_platform_device(struct platform_device *pdev)
{
	return 0;
}
#endif /* CONFIG_SUPERH */

#endif /* _PLATFORM_DEVICE_H_ */<|MERGE_RESOLUTION|>--- conflicted
+++ resolved
@@ -17,10 +17,7 @@
 
 struct mfd_cell;
 struct property_entry;
-<<<<<<< HEAD
-=======
 struct platform_device_id;
->>>>>>> 24b8d41d
 
 struct platform_device {
 	const char	*name;
@@ -96,11 +93,7 @@
 		size_t size_data;
 		u64 dma_mask;
 
-<<<<<<< HEAD
-		struct property_entry *properties;
-=======
 		const struct property_entry *properties;
->>>>>>> 24b8d41d
 };
 extern struct platform_device *platform_device_register_full(
 		const struct platform_device_info *pdevinfo);
@@ -199,11 +192,7 @@
 extern int platform_device_add_data(struct platform_device *pdev,
 				    const void *data, size_t size);
 extern int platform_device_add_properties(struct platform_device *pdev,
-<<<<<<< HEAD
-					  struct property_entry *properties);
-=======
 				const struct property_entry *properties);
->>>>>>> 24b8d41d
 extern int platform_device_add(struct platform_device *pdev);
 extern void platform_device_del(struct platform_device *pdev);
 extern void platform_device_put(struct platform_device *pdev);
