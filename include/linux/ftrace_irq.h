/* SPDX-License-Identifier: GPL-2.0 */
#ifndef _LINUX_FTRACE_IRQ_H
#define _LINUX_FTRACE_IRQ_H

#ifdef CONFIG_HWLAT_TRACER
extern bool trace_hwlat_callback_enabled;
extern void trace_hwlat_callback(bool enter);
#endif

static inline void ftrace_nmi_enter(void)
{
#ifdef CONFIG_HWLAT_TRACER
	if (trace_hwlat_callback_enabled)
		trace_hwlat_callback(true);
#endif
}

<<<<<<< HEAD
#ifdef CONFIG_FTRACE_NMI_ENTER
extern void arch_ftrace_nmi_enter(void);
extern void arch_ftrace_nmi_exit(void);
#else
static inline void arch_ftrace_nmi_enter(void) { }
static inline void arch_ftrace_nmi_exit(void) { }
=======
static inline void ftrace_nmi_exit(void)
{
#ifdef CONFIG_HWLAT_TRACER
	if (trace_hwlat_callback_enabled)
		trace_hwlat_callback(false);
>>>>>>> 24b8d41d
#endif
}

#ifdef CONFIG_HWLAT_TRACER
extern bool trace_hwlat_callback_enabled;
extern void trace_hwlat_callback(bool enter);
#endif

static inline void ftrace_nmi_enter(void)
{
#ifdef CONFIG_HWLAT_TRACER
	if (trace_hwlat_callback_enabled)
		trace_hwlat_callback(true);
#endif
	arch_ftrace_nmi_enter();
}

static inline void ftrace_nmi_exit(void)
{
	arch_ftrace_nmi_exit();
#ifdef CONFIG_HWLAT_TRACER
	if (trace_hwlat_callback_enabled)
		trace_hwlat_callback(false);
#endif
}

#endif /* _LINUX_FTRACE_IRQ_H */<|MERGE_RESOLUTION|>--- conflicted
+++ resolved
@@ -15,40 +15,8 @@
 #endif
 }
 
-<<<<<<< HEAD
-#ifdef CONFIG_FTRACE_NMI_ENTER
-extern void arch_ftrace_nmi_enter(void);
-extern void arch_ftrace_nmi_exit(void);
-#else
-static inline void arch_ftrace_nmi_enter(void) { }
-static inline void arch_ftrace_nmi_exit(void) { }
-=======
 static inline void ftrace_nmi_exit(void)
 {
-#ifdef CONFIG_HWLAT_TRACER
-	if (trace_hwlat_callback_enabled)
-		trace_hwlat_callback(false);
->>>>>>> 24b8d41d
-#endif
-}
-
-#ifdef CONFIG_HWLAT_TRACER
-extern bool trace_hwlat_callback_enabled;
-extern void trace_hwlat_callback(bool enter);
-#endif
-
-static inline void ftrace_nmi_enter(void)
-{
-#ifdef CONFIG_HWLAT_TRACER
-	if (trace_hwlat_callback_enabled)
-		trace_hwlat_callback(true);
-#endif
-	arch_ftrace_nmi_enter();
-}
-
-static inline void ftrace_nmi_exit(void)
-{
-	arch_ftrace_nmi_exit();
 #ifdef CONFIG_HWLAT_TRACER
 	if (trace_hwlat_callback_enabled)
 		trace_hwlat_callback(false);
