--- conflicted
+++ resolved
@@ -30,12 +30,7 @@
  *			Must not be NULL.    *OBSOLETE*
  * @read:		New API. drivers can fill up to max bytes of data
  *			into the buffer. The buffer is aligned for any type
-<<<<<<< HEAD
- *			and max is guaranteed to be >= to that alignment
- *			(either 4 or 8 depending on architecture).
-=======
  *			and max is a multiple of 4 and >= 32 bytes.
->>>>>>> 24b8d41d
  * @priv:		Private data, for use by the RNG driver.
  * @quality:		Estimation of true entropy in RNG's bitstream
  *			(in bits of entropy per 1024 bits of input;
