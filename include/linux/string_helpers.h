/* SPDX-License-Identifier: GPL-2.0 */
#ifndef _LINUX_STRING_HELPERS_H_
#define _LINUX_STRING_HELPERS_H_

#include <linux/ctype.h>
#include <linux/types.h>

struct file;
<<<<<<< HEAD
=======
struct task_struct;
>>>>>>> 24b8d41d

/* Descriptions of the types of units to
 * print in */
enum string_size_units {
	STRING_UNITS_10,	/* use powers of 10^3 (standard SI) */
	STRING_UNITS_2,		/* use binary powers of 2^10 */
};

void string_get_size(u64 size, u64 blk_size, enum string_size_units units,
		     char *buf, int len);

#define UNESCAPE_SPACE		0x01
#define UNESCAPE_OCTAL		0x02
#define UNESCAPE_HEX		0x04
#define UNESCAPE_SPECIAL	0x08
#define UNESCAPE_ANY		\
	(UNESCAPE_SPACE | UNESCAPE_OCTAL | UNESCAPE_HEX | UNESCAPE_SPECIAL)

int string_unescape(char *src, char *dst, size_t size, unsigned int flags);

static inline int string_unescape_inplace(char *buf, unsigned int flags)
{
	return string_unescape(buf, buf, 0, flags);
}

static inline int string_unescape_any(char *src, char *dst, size_t size)
{
	return string_unescape(src, dst, size, UNESCAPE_ANY);
}

static inline int string_unescape_any_inplace(char *buf)
{
	return string_unescape_any(buf, buf, 0);
}

#define ESCAPE_SPACE		0x01
#define ESCAPE_SPECIAL		0x02
#define ESCAPE_NULL		0x04
#define ESCAPE_OCTAL		0x08
#define ESCAPE_ANY		\
	(ESCAPE_SPACE | ESCAPE_OCTAL | ESCAPE_SPECIAL | ESCAPE_NULL)
#define ESCAPE_NP		0x10
#define ESCAPE_ANY_NP		(ESCAPE_ANY | ESCAPE_NP)
#define ESCAPE_HEX		0x20

int string_escape_mem(const char *src, size_t isz, char *dst, size_t osz,
		unsigned int flags, const char *only);

int string_escape_mem_ascii(const char *src, size_t isz, char *dst,
					size_t osz);

static inline int string_escape_mem_any_np(const char *src, size_t isz,
		char *dst, size_t osz, const char *only)
{
	return string_escape_mem(src, isz, dst, osz, ESCAPE_ANY_NP, only);
}

static inline int string_escape_str(const char *src, char *dst, size_t sz,
		unsigned int flags, const char *only)
{
	return string_escape_mem(src, strlen(src), dst, sz, flags, only);
}

static inline int string_escape_str_any_np(const char *src, char *dst,
		size_t sz, const char *only)
{
	return string_escape_str(src, dst, sz, ESCAPE_ANY_NP, only);
}

<<<<<<< HEAD
=======
static inline void string_upper(char *dst, const char *src)
{
	do {
		*dst++ = toupper(*src);
	} while (*src++);
}

static inline void string_lower(char *dst, const char *src)
{
	do {
		*dst++ = tolower(*src);
	} while (*src++);
}

>>>>>>> 24b8d41d
char *kstrdup_quotable(const char *src, gfp_t gfp);
char *kstrdup_quotable_cmdline(struct task_struct *task, gfp_t gfp);
char *kstrdup_quotable_file(struct file *file, gfp_t gfp);

<<<<<<< HEAD
=======
void kfree_strarray(char **array, size_t n);

>>>>>>> 24b8d41d
#endif<|MERGE_RESOLUTION|>--- conflicted
+++ resolved
@@ -6,10 +6,7 @@
 #include <linux/types.h>
 
 struct file;
-<<<<<<< HEAD
-=======
 struct task_struct;
->>>>>>> 24b8d41d
 
 /* Descriptions of the types of units to
  * print in */
@@ -79,8 +76,6 @@
 	return string_escape_str(src, dst, sz, ESCAPE_ANY_NP, only);
 }
 
-<<<<<<< HEAD
-=======
 static inline void string_upper(char *dst, const char *src)
 {
 	do {
@@ -95,14 +90,10 @@
 	} while (*src++);
 }
 
->>>>>>> 24b8d41d
 char *kstrdup_quotable(const char *src, gfp_t gfp);
 char *kstrdup_quotable_cmdline(struct task_struct *task, gfp_t gfp);
 char *kstrdup_quotable_file(struct file *file, gfp_t gfp);
 
-<<<<<<< HEAD
-=======
 void kfree_strarray(char **array, size_t n);
 
->>>>>>> 24b8d41d
 #endif