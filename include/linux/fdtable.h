--- conflicted
+++ resolved
@@ -110,11 +110,7 @@
 void put_files_struct(struct files_struct *fs);
 void reset_files_struct(struct files_struct *);
 int unshare_files(struct files_struct **);
-<<<<<<< HEAD
-struct files_struct *dup_fd(struct files_struct *, int *) __latent_entropy;
-=======
 struct files_struct *dup_fd(struct files_struct *, unsigned, int *) __latent_entropy;
->>>>>>> 24b8d41d
 void do_close_on_exec(struct files_struct *);
 int iterate_fd(struct files_struct *, unsigned,
 		int (*)(const void *, struct file *, unsigned),
