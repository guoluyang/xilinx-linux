--- conflicted
+++ resolved
@@ -145,14 +145,9 @@
 typedef u32 dma_addr_t;
 #endif
 
-<<<<<<< HEAD
-typedef unsigned __bitwise__ gfp_t;
-typedef unsigned __bitwise__ fmode_t;
-=======
 typedef unsigned int __bitwise gfp_t;
 typedef unsigned int __bitwise slab_flags_t;
 typedef unsigned int __bitwise fmode_t;
->>>>>>> 24b8d41d
 
 #ifdef CONFIG_PHYS_ADDR_T_64BIT
 typedef u64 phys_addr_t;
