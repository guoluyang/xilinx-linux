--- conflicted
+++ resolved
@@ -276,12 +276,8 @@
  * @attachments: list of dma_buf_attachment that denotes all devices attached,
  *               protected by dma_resv lock.
  * @ops: dma_buf_ops associated with this buffer object.
-<<<<<<< HEAD
- * @lock: used internally to serialize list manipulation, attach/detach and vmap/unmap
-=======
  * @lock: used internally to serialize list manipulation, attach/detach and
  *        vmap/unmap
->>>>>>> 24b8d41d
  * @vmapping_counter: used internally to refcnt the vmaps
  * @vmap_ptr: the current vmap ptr if vmapping_counter > 0
  * @exp_name: name of the exporter; useful for debugging.
@@ -296,8 +292,6 @@
  * @poll: for userspace poll support
  * @cb_excl: for userspace poll support
  * @cb_shared: for userspace poll support
-<<<<<<< HEAD
-=======
  *
  * This represents a shared buffer, created by calling dma_buf_export(). The
  * userspace representation is a normal file descriptor, which can be created by
@@ -307,7 +301,6 @@
  * get_dma_buf().
  *
  * Device DMA access is handled by the separate &struct dma_buf_attachment.
->>>>>>> 24b8d41d
  */
 struct dma_buf {
 	size_t size;
@@ -429,17 +422,11 @@
 };
 
 /**
-<<<<<<< HEAD
- * helper macro for exporters; zeros and fills in most common values
- *
- * @name: export-info name
-=======
  * DEFINE_DMA_BUF_EXPORT_INFO - helper macro for exporters
  * @name: export-info name
  *
  * DEFINE_DMA_BUF_EXPORT_INFO macro defines the &struct dma_buf_export_info,
  * zeroes it out and pre-populates exp_name in it.
->>>>>>> 24b8d41d
  */
 #define DEFINE_DMA_BUF_EXPORT_INFO(name)	\
 	struct dma_buf_export_info name = { .exp_name = KBUILD_MODNAME, \
