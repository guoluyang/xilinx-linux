/* SPDX-License-Identifier: GPL-2.0 */
#ifndef _LINUX_PKEYS_H
#define _LINUX_PKEYS_H

<<<<<<< HEAD
#include <linux/mm_types.h>
#include <asm/mmu_context.h>
=======
#include <linux/mm.h>
>>>>>>> 24b8d41d

#ifdef CONFIG_ARCH_HAS_PKEYS
#include <asm/pkeys.h>
#else /* ! CONFIG_ARCH_HAS_PKEYS */
#define arch_max_pkey() (1)
#define execute_only_pkey(mm) (0)
#define arch_override_mprotect_pkey(vma, prot, pkey) (0)
#define PKEY_DEDICATED_EXECUTE_ONLY 0
#define ARCH_VM_PKEY_FLAGS 0

<<<<<<< HEAD
=======
static inline int vma_pkey(struct vm_area_struct *vma)
{
	return 0;
}

>>>>>>> 24b8d41d
static inline bool mm_pkey_is_allocated(struct mm_struct *mm, int pkey)
{
	return (pkey == 0);
}

static inline int mm_pkey_alloc(struct mm_struct *mm)
{
	return -1;
}

static inline int mm_pkey_free(struct mm_struct *mm, int pkey)
{
	return -EINVAL;
}

static inline int arch_set_user_pkey_access(struct task_struct *tsk, int pkey,
			unsigned long init_val)
{
	return 0;
}

<<<<<<< HEAD
=======
static inline bool arch_pkeys_enabled(void)
{
	return false;
}

>>>>>>> 24b8d41d
static inline void copy_init_pkru_to_fpregs(void)
{
}

#endif /* ! CONFIG_ARCH_HAS_PKEYS */

#endif /* _LINUX_PKEYS_H */<|MERGE_RESOLUTION|>--- conflicted
+++ resolved
@@ -2,12 +2,7 @@
 #ifndef _LINUX_PKEYS_H
 #define _LINUX_PKEYS_H
 
-<<<<<<< HEAD
-#include <linux/mm_types.h>
-#include <asm/mmu_context.h>
-=======
 #include <linux/mm.h>
->>>>>>> 24b8d41d
 
 #ifdef CONFIG_ARCH_HAS_PKEYS
 #include <asm/pkeys.h>
@@ -18,14 +13,11 @@
 #define PKEY_DEDICATED_EXECUTE_ONLY 0
 #define ARCH_VM_PKEY_FLAGS 0
 
-<<<<<<< HEAD
-=======
 static inline int vma_pkey(struct vm_area_struct *vma)
 {
 	return 0;
 }
 
->>>>>>> 24b8d41d
 static inline bool mm_pkey_is_allocated(struct mm_struct *mm, int pkey)
 {
 	return (pkey == 0);
@@ -47,14 +39,11 @@
 	return 0;
 }
 
-<<<<<<< HEAD
-=======
 static inline bool arch_pkeys_enabled(void)
 {
 	return false;
 }
 
->>>>>>> 24b8d41d
 static inline void copy_init_pkru_to_fpregs(void)
 {
 }
