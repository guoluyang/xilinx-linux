--- conflicted
+++ resolved
@@ -108,18 +108,12 @@
 	for (child = device_get_next_child_node(dev, NULL); child;	\
 	     child = device_get_next_child_node(dev, child))
 
-<<<<<<< HEAD
-struct fwnode_handle *device_get_named_child_node(struct device *dev,
-						  const char *childname);
-
-=======
 struct fwnode_handle *fwnode_get_named_child_node(
 	const struct fwnode_handle *fwnode, const char *childname);
 struct fwnode_handle *device_get_named_child_node(struct device *dev,
 						  const char *childname);
 
 struct fwnode_handle *fwnode_handle_get(struct fwnode_handle *fwnode);
->>>>>>> 24b8d41d
 void fwnode_handle_put(struct fwnode_handle *fwnode);
 
 int fwnode_irq_get(struct fwnode_handle *fwnode, unsigned int index);
@@ -289,19 +283,8 @@
  * and structs.
  */
 
-<<<<<<< HEAD
-#define PROPERTY_ENTRY_INTEGER_ARRAY(_name_, _type_, _val_)	\
-{								\
-	.name = _name_,						\
-	.length = ARRAY_SIZE(_val_) * sizeof(_type_),		\
-	.is_array = true,					\
-	.is_string = false,					\
-	{ .pointer = { ._type_##_data = _val_ } },		\
-}
-=======
 #define __PROPERTY_ENTRY_ELEMENT_SIZE(_elem_)				\
 	sizeof(((struct property_entry *)NULL)->value._elem_[0])
->>>>>>> 24b8d41d
 
 #define __PROPERTY_ENTRY_ARRAY_ELSIZE_LEN(_name_, _elsize_, _Type_,	\
 					  _val_, _len_)			\
@@ -371,10 +354,6 @@
 	.is_inline = true,			\
 }
 
-<<<<<<< HEAD
-int device_add_properties(struct device *dev,
-			  struct property_entry *properties);
-=======
 #define PROPERTY_ENTRY_REF(_name_, _ref_, ...)				\
 (struct property_entry) {						\
 	.name = _name_,							\
@@ -394,7 +373,6 @@
 
 int device_add_properties(struct device *dev,
 			  const struct property_entry *properties);
->>>>>>> 24b8d41d
 void device_remove_properties(struct device *dev);
 
 bool device_dma_supported(struct device *dev);
