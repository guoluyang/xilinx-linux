/* SPDX-License-Identifier: GPL-2.0 */
#ifndef _LINUX_FRONTSWAP_H
#define _LINUX_FRONTSWAP_H

#include <linux/swap.h>
#include <linux/mm.h>
#include <linux/bitops.h>
#include <linux/jump_label.h>
<<<<<<< HEAD
=======

/*
 * Return code to denote that requested number of
 * frontswap pages are unused(moved to page cache).
 * Used in shmem_unuse and try_to_unuse.
 */
#define FRONTSWAP_PAGES_UNUSED	2
>>>>>>> 24b8d41d

struct frontswap_ops {
	void (*init)(unsigned); /* this swap type was just swapon'ed */
	int (*store)(unsigned, pgoff_t, struct page *); /* store a page */
	int (*load)(unsigned, pgoff_t, struct page *); /* load a page */
	void (*invalidate_page)(unsigned, pgoff_t); /* page no longer needed */
	void (*invalidate_area)(unsigned); /* swap type just swapoff'ed */
	struct frontswap_ops *next; /* private pointer to next ops */
};

extern void frontswap_register_ops(struct frontswap_ops *ops);
extern void frontswap_shrink(unsigned long);
extern unsigned long frontswap_curr_pages(void);
extern void frontswap_writethrough(bool);
#define FRONTSWAP_HAS_EXCLUSIVE_GETS
extern void frontswap_tmem_exclusive_gets(bool);

extern bool __frontswap_test(struct swap_info_struct *, pgoff_t);
extern void __frontswap_init(unsigned type, unsigned long *map);
extern int __frontswap_store(struct page *page);
extern int __frontswap_load(struct page *page);
extern void __frontswap_invalidate_page(unsigned, pgoff_t);
extern void __frontswap_invalidate_area(unsigned);

#ifdef CONFIG_FRONTSWAP
extern struct static_key_false frontswap_enabled_key;

static inline bool frontswap_enabled(void)
{
	return static_branch_unlikely(&frontswap_enabled_key);
}

static inline bool frontswap_test(struct swap_info_struct *sis, pgoff_t offset)
{
	return __frontswap_test(sis, offset);
}

static inline void frontswap_map_set(struct swap_info_struct *p,
				     unsigned long *map)
{
	p->frontswap_map = map;
}

static inline unsigned long *frontswap_map_get(struct swap_info_struct *p)
{
	return p->frontswap_map;
}
#else
/* all inline routines become no-ops and all externs are ignored */

static inline bool frontswap_enabled(void)
{
	return false;
}

static inline bool frontswap_test(struct swap_info_struct *sis, pgoff_t offset)
{
	return false;
}

static inline void frontswap_map_set(struct swap_info_struct *p,
				     unsigned long *map)
{
}

static inline unsigned long *frontswap_map_get(struct swap_info_struct *p)
{
	return NULL;
}
#endif

static inline int frontswap_store(struct page *page)
{
	if (frontswap_enabled())
		return __frontswap_store(page);

	return -1;
}

static inline int frontswap_load(struct page *page)
{
	if (frontswap_enabled())
		return __frontswap_load(page);

	return -1;
}

static inline void frontswap_invalidate_page(unsigned type, pgoff_t offset)
{
	if (frontswap_enabled())
		__frontswap_invalidate_page(type, offset);
}

static inline void frontswap_invalidate_area(unsigned type)
{
	if (frontswap_enabled())
		__frontswap_invalidate_area(type);
}

static inline void frontswap_init(unsigned type, unsigned long *map)
{
#ifdef CONFIG_FRONTSWAP
	__frontswap_init(type, map);
#endif
}

#endif /* _LINUX_FRONTSWAP_H */<|MERGE_RESOLUTION|>--- conflicted
+++ resolved
@@ -6,8 +6,6 @@
 #include <linux/mm.h>
 #include <linux/bitops.h>
 #include <linux/jump_label.h>
-<<<<<<< HEAD
-=======
 
 /*
  * Return code to denote that requested number of
@@ -15,7 +13,6 @@
  * Used in shmem_unuse and try_to_unuse.
  */
 #define FRONTSWAP_PAGES_UNUSED	2
->>>>>>> 24b8d41d
 
 struct frontswap_ops {
 	void (*init)(unsigned); /* this swap type was just swapon'ed */
