--- conflicted
+++ resolved
@@ -117,8 +117,6 @@
 }
 
 /**
-<<<<<<< HEAD
-=======
  * IIO_ENUM_AVAILABLE_SHARED() - Initialize enum available extended channel attribute
  * @_name:	Attribute name ("_available" will be appended to the name)
  * @_shared:	Whether the attribute is shared between all channels
@@ -136,7 +134,6 @@
 }
 
 /**
->>>>>>> 24b8d41d
  * struct iio_mount_matrix - iio mounting matrix
  * @rotation: 3 dimensional space rotation matrix defining sensor alignment with
  *            main hardware
@@ -147,13 +144,8 @@
 
 ssize_t iio_show_mount_matrix(struct iio_dev *indio_dev, uintptr_t priv,
 			      const struct iio_chan_spec *chan, char *buf);
-<<<<<<< HEAD
-int of_iio_read_mount_matrix(const struct device *dev, const char *propname,
-			     struct iio_mount_matrix *matrix);
-=======
 int iio_read_mount_matrix(struct device *dev, const char *propname,
 			  struct iio_mount_matrix *matrix);
->>>>>>> 24b8d41d
 
 typedef const struct iio_mount_matrix *
 	(iio_get_mount_matrix_t)(const struct iio_dev *indio_dev,
@@ -535,11 +527,7 @@
  * @scan_timestamp:	[INTERN] set if any buffers have requested timestamp
  * @scan_index_timestamp:[INTERN] cache of the index to the timestamp
  * @trig:		[INTERN] current device trigger (buffer modes)
-<<<<<<< HEAD
- * @trig_readonly	[INTERN] mark the current trigger immutable
-=======
  * @trig_readonly:	[INTERN] mark the current trigger immutable
->>>>>>> 24b8d41d
  * @pollfunc:		[DRIVER] function run on trigger being received
  * @pollfunc_event:	[DRIVER] function run on events trigger being received
  * @channels:		[DRIVER] channel specification structure table
@@ -652,11 +640,8 @@
 	return indio_dev->clock_id;
 }
 
-<<<<<<< HEAD
-=======
 int iio_device_set_clock(struct iio_dev *indio_dev, clockid_t clock_id);
 
->>>>>>> 24b8d41d
 /**
  * dev_to_iio_dev() - Get IIO device struct from a device struct
  * @dev: 		The device embedded in the IIO device
@@ -735,14 +720,8 @@
 }
 
 void iio_device_free(struct iio_dev *indio_dev);
-<<<<<<< HEAD
-int devm_iio_device_match(struct device *dev, void *res, void *data);
-struct iio_dev *devm_iio_device_alloc(struct device *dev, int sizeof_priv);
-void devm_iio_device_free(struct device *dev, struct iio_dev *indio_dev);
-=======
 struct iio_dev *devm_iio_device_alloc(struct device *parent, int sizeof_priv);
 __printf(2, 3)
->>>>>>> 24b8d41d
 struct iio_trigger *devm_iio_trigger_alloc(struct device *dev,
 					   const char *fmt, ...);
 /**
