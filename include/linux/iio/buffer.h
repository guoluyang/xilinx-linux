--- conflicted
+++ resolved
@@ -12,182 +12,10 @@
 #include <linux/sysfs.h>
 #include <linux/iio/iio.h>
 
-#define IIO_BLOCK_ALLOC_IOCTL	_IOWR('i', 0xa0, struct iio_buffer_block_alloc_req)
-#define IIO_BLOCK_FREE_IOCTL	_IO('i', 0xa1)
-#define IIO_BLOCK_QUERY_IOCTL	_IOWR('i', 0xa2, struct iio_buffer_block)
-#define IIO_BLOCK_ENQUEUE_IOCTL	_IOWR('i', 0xa3, struct iio_buffer_block)
-#define IIO_BLOCK_DEQUEUE_IOCTL	_IOWR('i', 0xa4, struct iio_buffer_block)
-
-struct iio_buffer_block_alloc_req {
-	__u32 type;
-	__u32 size;
-	__u32 count;
-	__u32 id;
-};
-
-#define IIO_BUFFER_BLOCK_FLAG_TIMESTAMP_VALID (1 << 0)
-#define IIO_BUFFER_BLOCK_FLAG_CYCLIC (1 << 1)
-
-struct iio_buffer_block {
-	__u32 id;
-	__u32 size;
-	__u32 bytes_used;
-	__u32 type;
-	__u32 flags;
-	union {
-		__u32 offset;
-	} data;
-	__u64 timestamp;
-};
-
 struct iio_buffer;
 
-<<<<<<< HEAD
-/**
- * INDIO_BUFFER_FLAG_FIXED_WATERMARK - Watermark level of the buffer can not be
- *   configured. It has a fixed value which will be buffer specific.
- */
-#define INDIO_BUFFER_FLAG_FIXED_WATERMARK BIT(0)
-
-/**
- * struct iio_buffer_access_funcs - access functions for buffers.
- * @store_to:		actually store stuff to the buffer
- * @read:		try to get a specified number of elements (must exist)
- * @data_available:	indicates how much data is available for reading from
- *			the buffer.
- * @request_update:	if a parameter change has been marked, update underlying
- *			storage.
- * @set_bytes_per_datum:set number of bytes per datum
- * @set_length:		set number of datums in buffer
- * @enable:             called if the buffer is attached to a device and the
- *                      device starts sampling. Calls are balanced with
- *                      @disable.
- * @disable:            called if the buffer is attached to a device and the
- *                      device stops sampling. Calles are balanced with @enable.
- * @release:		called when the last reference to the buffer is dropped,
- *			should free all resources allocated by the buffer.
- * @modes:		Supported operating modes by this buffer type
- * @flags:		A bitmask combination of INDIO_BUFFER_FLAG_*
- *
- * The purpose of this structure is to make the buffer element
- * modular as event for a given driver, different usecases may require
- * different buffer designs (space efficiency vs speed for example).
- *
- * It is worth noting that a given buffer implementation may only support a
- * small proportion of these functions.  The core code 'should' cope fine with
- * any of them not existing.
- **/
-struct iio_buffer_access_funcs {
-	int (*store_to)(struct iio_buffer *buffer, const void *data);
-	int (*read)(struct iio_buffer *buffer, size_t n, char __user *buf);
-	size_t (*data_available)(struct iio_buffer *buffer);
-	int (*remove_from)(struct iio_buffer *buffer, void *data);
-	int (*write)(struct iio_buffer *buffer, size_t n,
-		const char __user *buf);
-	bool (*space_available)(struct iio_buffer *buffer);
-
-	int (*request_update)(struct iio_buffer *buffer);
-
-	int (*set_bytes_per_datum)(struct iio_buffer *buffer, size_t bpd);
-	int (*set_length)(struct iio_buffer *buffer, int length);
-
-	int (*enable)(struct iio_buffer *buffer, struct iio_dev *indio_dev);
-	int (*disable)(struct iio_buffer *buffer, struct iio_dev *indio_dev);
-
-	void (*release)(struct iio_buffer *buffer);
-
-	int (*alloc_blocks)(struct iio_buffer *buffer,
-		struct iio_buffer_block_alloc_req *req);
-	int (*free_blocks)(struct iio_buffer *buffer);
-	int (*enqueue_block)(struct iio_buffer *buffer,
-		struct iio_buffer_block *block);
-	int (*dequeue_block)(struct iio_buffer *buffer,
-		struct iio_buffer_block *block);
-	int (*query_block)(struct iio_buffer *buffer,
-		struct iio_buffer_block *block);
-	int (*mmap)(struct iio_buffer *buffer,
-		struct vm_area_struct *vma);
-
-	unsigned int modes;
-	unsigned int flags;
-};
-
-/**
- * struct iio_buffer - general buffer structure
- * @length:		[DEVICE] number of datums in buffer
- * @bytes_per_datum:	[DEVICE] size of individual datum including timestamp
- * @scan_el_attrs:	[DRIVER] control of scan elements if that scan mode
- *			control method is used
- * @scan_mask:		[INTERN] bitmask used in masking scan mode elements
- * @scan_timestamp:	[INTERN] does the scan mode include a timestamp
- * @access:		[DRIVER] buffer access functions associated with the
- *			implementation.
- * @scan_el_dev_attr_list:[INTERN] list of scan element related attributes.
- * @buffer_group:	[INTERN] attributes of the buffer group
- * @scan_el_group:	[DRIVER] attribute group for those attributes not
- *			created from the iio_chan_info array.
- * @pollq:		[INTERN] wait queue to allow for polling on the buffer.
- * @stufftoread:	[INTERN] flag to indicate new data.
- * @attrs:		[INTERN] standard attributes of the buffer
- * @demux_list:		[INTERN] list of operations required to demux the scan.
- * @demux_bounce:	[INTERN] buffer for doing gather from incoming scan.
- * @buffer_list:	[INTERN] entry in the devices list of current buffers.
- * @ref:		[INTERN] reference count of the buffer.
- * @watermark:		[INTERN] number of datums to wait for poll/read.
- */
-struct iio_buffer {
-	int					length;
-	int					bytes_per_datum;
-	struct attribute_group			*scan_el_attrs;
-	long					*channel_mask;
-	long					*scan_mask;
-	bool					scan_timestamp;
-	const struct iio_buffer_access_funcs	*access;
-	struct list_head			scan_el_dev_attr_list;
-	struct attribute_group			buffer_group;
-	struct attribute_group			scan_el_group;
-	wait_queue_head_t			pollq;
-	bool					stufftoread;
-	const struct attribute			**attrs;
-	struct list_head			demux_list;
-	void					*demux_bounce;
-	struct list_head			buffer_list;
-	struct kref				ref;
-	unsigned int				watermark;
-};
-
-static inline int iio_buffer_write(struct iio_buffer *buffer, size_t n,
-	const char __user *buf)
-{
-	return buffer->access->write(buffer, n, buf);
-}
-
-static inline int iio_buffer_remove_sample(struct iio_buffer *buffer, u8 *data)
-{
-	return buffer->access->remove_from(buffer, data);
-}
-
-/**
- * iio_update_buffers() - add or remove buffer from active list
- * @indio_dev:		device to add buffer to
- * @insert_buffer:	buffer to insert
- * @remove_buffer:	buffer_to_remove
- *
- * Note this will tear down the all buffering and build it up again
- */
-int iio_update_buffers(struct iio_dev *indio_dev,
-		       struct iio_buffer *insert_buffer,
-		       struct iio_buffer *remove_buffer);
-
-/**
- * iio_buffer_init() - Initialize the buffer structure
- * @buffer:		buffer to be initialized
- **/
-void iio_buffer_init(struct iio_buffer *buffer);
-=======
 void iio_buffer_set_attrs(struct iio_buffer *buffer,
 			 const struct attribute **attrs);
->>>>>>> 125f1b10
 
 int iio_push_to_buffers(struct iio_dev *indio_dev, const void *data);
 
@@ -216,41 +44,17 @@
 	return iio_push_to_buffers(indio_dev, data);
 }
 
-bool iio_validate_scan_mask_onehot(struct iio_dev *indio_dev,
-<<<<<<< HEAD
-	const unsigned long *mask);
-
-struct iio_buffer *iio_buffer_get(struct iio_buffer *buffer);
-void iio_buffer_put(struct iio_buffer *buffer);
-
-/**
- * iio_device_attach_buffer - Attach a buffer to a IIO device
- * @indio_dev: The device the buffer should be attached to
- * @buffer: The buffer to attach to the device
- *
- * This function attaches a buffer to a IIO device. The buffer stays attached to
- * the device until the device is freed. The function should only be called at
- * most once per device.
- */
-static inline void iio_device_attach_buffer(struct iio_dev *indio_dev,
-	struct iio_buffer *buffer)
-{
-	indio_dev->buffer = iio_buffer_get(buffer);
-}
-
-
 int iio_buffer_alloc_scanmask(struct iio_buffer *buffer,
 	struct iio_dev *indio_dev);
 void iio_buffer_free_scanmask(struct iio_buffer *buffer);
-#else /* CONFIG_IIO_BUFFER */
 
-static inline void iio_buffer_get(struct iio_buffer *buffer) {}
-static inline void iio_buffer_put(struct iio_buffer *buffer) {}
-=======
+bool iio_validate_scan_mask_onehot(struct iio_dev *indio_dev,
 				   const unsigned long *mask);
->>>>>>> 125f1b10
 
 void iio_device_attach_buffer(struct iio_dev *indio_dev,
 			      struct iio_buffer *buffer);
 
+/* FIXME: this is a temp hack (during the merge) until stuff will be better sorted out */
+#include <linux/iio/buffer_impl.h>
+
 #endif /* _IIO_BUFFER_GENERIC_H_ */