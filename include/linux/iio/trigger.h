--- conflicted
+++ resolved
@@ -135,26 +135,11 @@
 				struct iio_trigger *trig_info,
 				struct module *this_mod);
 
-int devm_iio_trigger_register(struct device *dev,
-			      struct iio_trigger *trig_info);
-
 /**
  * iio_trigger_unregister() - unregister a trigger from the core
  * @trig_info:	trigger to be unregistered
  **/
 void iio_trigger_unregister(struct iio_trigger *trig_info);
-
-void devm_iio_trigger_unregister(struct device *dev,
-				 struct iio_trigger *trig_info);
-
-/**
- * iio_trigger_set_immutable() - set an immutable trigger on destination
- *
- * @indio_dev - IIO device structure containing the device
- * @trig - trigger to assign to device
- *
- **/
-int iio_trigger_set_immutable(struct iio_dev *indio_dev, struct iio_trigger *trig);
 
 /**
  * iio_trigger_set_immutable() - set an immutable trigger on destination
@@ -185,11 +170,8 @@
  */
 bool iio_trigger_using_own(struct iio_dev *indio_dev);
 
-<<<<<<< HEAD
-=======
 int iio_trigger_validate_own_device(struct iio_trigger *trig,
 				     struct iio_dev *indio_dev);
->>>>>>> 24b8d41d
 
 #else
 struct iio_trigger;
