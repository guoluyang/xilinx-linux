/* SPDX-License-Identifier: GPL-2.0 */
#ifndef _NFNL_ACCT_H_
#define _NFNL_ACCT_H_

#include <uapi/linux/netfilter/nfnetlink_acct.h>
#include <net/net_namespace.h>

enum {
	NFACCT_NO_QUOTA		= -1,
	NFACCT_UNDERQUOTA,
	NFACCT_OVERQUOTA,
};

struct nf_acct;

struct nf_acct *nfnl_acct_find_get(struct net *net, const char *filter_name);
void nfnl_acct_put(struct nf_acct *acct);
void nfnl_acct_update(const struct sk_buff *skb, struct nf_acct *nfacct);
<<<<<<< HEAD
int nfnl_acct_overquota(struct net *net, const struct sk_buff *skb,
			struct nf_acct *nfacct);
=======
int nfnl_acct_overquota(struct net *net, struct nf_acct *nfacct);
>>>>>>> 24b8d41d
#endif /* _NFNL_ACCT_H */<|MERGE_RESOLUTION|>--- conflicted
+++ resolved
@@ -16,10 +16,5 @@
 struct nf_acct *nfnl_acct_find_get(struct net *net, const char *filter_name);
 void nfnl_acct_put(struct nf_acct *acct);
 void nfnl_acct_update(const struct sk_buff *skb, struct nf_acct *nfacct);
-<<<<<<< HEAD
-int nfnl_acct_overquota(struct net *net, const struct sk_buff *skb,
-			struct nf_acct *nfacct);
-=======
 int nfnl_acct_overquota(struct net *net, struct nf_acct *nfacct);
->>>>>>> 24b8d41d
 #endif /* _NFNL_ACCT_H */