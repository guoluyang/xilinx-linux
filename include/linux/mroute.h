/* SPDX-License-Identifier: GPL-2.0 */
#ifndef __LINUX_MROUTE_H
#define __LINUX_MROUTE_H

#include <linux/in.h>
#include <linux/pim.h>
#include <net/fib_rules.h>
#include <net/fib_notifier.h>
#include <uapi/linux/mroute.h>
#include <linux/mroute_base.h>
#include <linux/sockptr.h>

#ifdef CONFIG_IP_MROUTE
static inline int ip_mroute_opt(int opt)
{
	return opt >= MRT_BASE && opt <= MRT_MAX;
}

int ip_mroute_setsockopt(struct sock *, int, sockptr_t, unsigned int);
int ip_mroute_getsockopt(struct sock *, int, char __user *, int __user *);
int ipmr_ioctl(struct sock *sk, int cmd, void __user *arg);
int ipmr_compat_ioctl(struct sock *sk, unsigned int cmd, void __user *arg);
int ip_mr_init(void);
bool ipmr_rule_default(const struct fib_rule *rule);
#else
static inline int ip_mroute_setsockopt(struct sock *sock, int optname,
				       sockptr_t optval, unsigned int optlen)
{
	return -ENOPROTOOPT;
}

static inline int ip_mroute_getsockopt(struct sock *sock, int optname,
				       char __user *optval, int __user *optlen)
{
	return -ENOPROTOOPT;
}

static inline int ipmr_ioctl(struct sock *sk, int cmd, void __user *arg)
{
	return -ENOIOCTLCMD;
}

static inline int ip_mr_init(void)
{
	return 0;
}

static inline int ip_mroute_opt(int opt)
{
	return 0;
}

static inline bool ipmr_rule_default(const struct fib_rule *rule)
{
	return true;
}
#endif

#define VIFF_STATIC 0x8000

struct mfc_cache_cmp_arg {
	__be32 mfc_mcastgrp;
	__be32 mfc_origin;
};

/**
 * struct mfc_cache - multicast routing entries
 * @_c: Common multicast routing information; has to be first [for casting]
 * @mfc_mcastgrp: destination multicast group address
 * @mfc_origin: source address
 * @cmparg: used for rhashtable comparisons
 */
struct mfc_cache {
	struct mr_mfc _c;
	union {
		struct {
<<<<<<< HEAD
			unsigned long expires;
			struct sk_buff_head unresolved;	/* Unresolved buffers		*/
		} unres;
		struct {
			unsigned long last_assert;
			int minvif;
			int maxvif;
			unsigned long bytes;
			unsigned long pkt;
			unsigned long wrong_if;
			unsigned long lastuse;
			unsigned char ttls[MAXVIFS];	/* TTL thresholds		*/
		} res;
	} mfc_un;
	struct rcu_head	rcu;
=======
			__be32 mfc_mcastgrp;
			__be32 mfc_origin;
		};
		struct mfc_cache_cmp_arg cmparg;
	};
>>>>>>> 24b8d41d
};

struct rtmsg;
int ipmr_get_route(struct net *net, struct sk_buff *skb,
		   __be32 saddr, __be32 daddr,
<<<<<<< HEAD
		   struct rtmsg *rtm, int nowait, u32 portid);
=======
		   struct rtmsg *rtm, u32 portid);
>>>>>>> 24b8d41d
#endif<|MERGE_RESOLUTION|>--- conflicted
+++ resolved
@@ -74,37 +74,15 @@
 	struct mr_mfc _c;
 	union {
 		struct {
-<<<<<<< HEAD
-			unsigned long expires;
-			struct sk_buff_head unresolved;	/* Unresolved buffers		*/
-		} unres;
-		struct {
-			unsigned long last_assert;
-			int minvif;
-			int maxvif;
-			unsigned long bytes;
-			unsigned long pkt;
-			unsigned long wrong_if;
-			unsigned long lastuse;
-			unsigned char ttls[MAXVIFS];	/* TTL thresholds		*/
-		} res;
-	} mfc_un;
-	struct rcu_head	rcu;
-=======
 			__be32 mfc_mcastgrp;
 			__be32 mfc_origin;
 		};
 		struct mfc_cache_cmp_arg cmparg;
 	};
->>>>>>> 24b8d41d
 };
 
 struct rtmsg;
 int ipmr_get_route(struct net *net, struct sk_buff *skb,
 		   __be32 saddr, __be32 daddr,
-<<<<<<< HEAD
-		   struct rtmsg *rtm, int nowait, u32 portid);
-=======
 		   struct rtmsg *rtm, u32 portid);
->>>>>>> 24b8d41d
 #endif