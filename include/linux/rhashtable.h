--- conflicted
+++ resolved
@@ -61,11 +61,6 @@
  */
 #define RHT_ELASTICITY	16u
 
-struct rhlist_head {
-	struct rhash_head		rhead;
-	struct rhlist_head __rcu	*next;
-};
-
 /**
  * struct bucket_table - Table of hash buckets
  * @size: Number of hash buckets
@@ -92,116 +87,6 @@
 	struct rhash_lock_head __rcu *buckets[] ____cacheline_aligned_in_smp;
 };
 
-<<<<<<< HEAD
-typedef u32 (*rht_hashfn_t)(const void *data, u32 len, u32 seed);
-typedef u32 (*rht_obj_hashfn_t)(const void *data, u32 len, u32 seed);
-typedef int (*rht_obj_cmpfn_t)(struct rhashtable_compare_arg *arg,
-			       const void *obj);
-
-struct rhashtable;
-
-/**
- * struct rhashtable_params - Hash table construction parameters
- * @nelem_hint: Hint on number of elements, should be 75% of desired size
- * @key_len: Length of key
- * @key_offset: Offset of key in struct to be hashed
- * @head_offset: Offset of rhash_head in struct to be hashed
- * @insecure_max_entries: Maximum number of entries (may be exceeded)
- * @max_size: Maximum size while expanding
- * @min_size: Minimum size while shrinking
- * @nulls_base: Base value to generate nulls marker
- * @insecure_elasticity: Set to true to disable chain length checks
- * @automatic_shrinking: Enable automatic shrinking of tables
- * @locks_mul: Number of bucket locks to allocate per cpu (default: 128)
- * @hashfn: Hash function (default: jhash2 if !(key_len % 4), or jhash)
- * @obj_hashfn: Function to hash object
- * @obj_cmpfn: Function to compare key with object
- */
-struct rhashtable_params {
-	size_t			nelem_hint;
-	size_t			key_len;
-	size_t			key_offset;
-	size_t			head_offset;
-	unsigned int		insecure_max_entries;
-	unsigned int		max_size;
-	unsigned int		min_size;
-	u32			nulls_base;
-	bool			insecure_elasticity;
-	bool			automatic_shrinking;
-	size_t			locks_mul;
-	rht_hashfn_t		hashfn;
-	rht_obj_hashfn_t	obj_hashfn;
-	rht_obj_cmpfn_t		obj_cmpfn;
-};
-
-/**
- * struct rhashtable - Hash table handle
- * @tbl: Bucket table
- * @nelems: Number of elements in table
- * @key_len: Key length for hashfn
- * @elasticity: Maximum chain length before rehash
- * @p: Configuration parameters
- * @rhlist: True if this is an rhltable
- * @run_work: Deferred worker to expand/shrink asynchronously
- * @mutex: Mutex to protect current/future table swapping
- * @lock: Spin lock to protect walker list
- */
-struct rhashtable {
-	struct bucket_table __rcu	*tbl;
-	atomic_t			nelems;
-	unsigned int			key_len;
-	unsigned int			elasticity;
-	struct rhashtable_params	p;
-	bool				rhlist;
-	struct work_struct		run_work;
-	struct mutex                    mutex;
-	spinlock_t			lock;
-};
-
-/**
- * struct rhltable - Hash table with duplicate objects in a list
- * @ht: Underlying rhtable
- */
-struct rhltable {
-	struct rhashtable ht;
-};
-
-/**
- * struct rhashtable_walker - Hash table walker
- * @list: List entry on list of walkers
- * @tbl: The table that we were walking over
- */
-struct rhashtable_walker {
-	struct list_head list;
-	struct bucket_table *tbl;
-};
-
-/**
- * struct rhashtable_iter - Hash table iterator
- * @ht: Table to iterate through
- * @p: Current pointer
- * @list: Current hash list pointer
- * @walker: Associated rhashtable walker
- * @slot: Current slot
- * @skip: Number of entries to skip in slot
- */
-struct rhashtable_iter {
-	struct rhashtable *ht;
-	struct rhash_head *p;
-	struct rhlist_head *list;
-	struct rhashtable_walker walker;
-	unsigned int slot;
-	unsigned int skip;
-};
-
-static inline unsigned long rht_marker(const struct rhashtable *ht, u32 hash)
-{
-	return NULLS_MARKER(ht->p.nulls_base + hash);
-}
-
-#define INIT_RHT_NULLS_HEAD(ptr, ht, hash) \
-	((ptr) = (typeof(ptr)) rht_marker(ht, hash))
-=======
 /*
  * NULLS_MARKER() expects a hash value with the low
  * bits mostly likely to be significant, and it discards
@@ -219,7 +104,6 @@
 	((void *)NULLS_MARKER(((unsigned long) (ptr)) >> 1))
 #define INIT_RHT_NULLS_HEAD(ptr)	\
 	((ptr) = NULL)
->>>>>>> 24b8d41d
 
 static inline bool rht_is_a_nulls(const struct rhash_head *ptr)
 {
@@ -355,14 +239,6 @@
 }
 #endif /* CONFIG_PROVE_LOCKING */
 
-<<<<<<< HEAD
-int rhashtable_init(struct rhashtable *ht,
-		    const struct rhashtable_params *params);
-int rhltable_init(struct rhltable *hlt,
-		  const struct rhashtable_params *params);
-
-=======
->>>>>>> 24b8d41d
 void *rhashtable_insert_slow(struct rhashtable *ht, const void *key,
 			     struct rhash_head *obj);
 
@@ -692,31 +568,6 @@
 	for (pos = list; pos && rht_entry(tpos, pos, member);		\
 	     pos = rcu_dereference_raw(pos->next))
 
-/**
- * rhl_for_each_rcu - iterate over rcu hash table list
- * @pos:	the &struct rlist_head to use as a loop cursor.
- * @list:	the head of the list
- *
- * This hash chain list-traversal primitive should be used on the
- * list returned by rhltable_lookup.
- */
-#define rhl_for_each_rcu(pos, list)					\
-	for (pos = list; pos; pos = rcu_dereference_raw(pos->next))
-
-/**
- * rhl_for_each_entry_rcu - iterate over rcu hash table list of given type
- * @tpos:	the type * to use as a loop cursor.
- * @pos:	the &struct rlist_head to use as a loop cursor.
- * @list:	the head of the list
- * @member:	name of the &struct rlist_head within the hashable struct.
- *
- * This hash chain list-traversal primitive should be used on the
- * list returned by rhltable_lookup.
- */
-#define rhl_for_each_entry_rcu(tpos, pos, list, member)			\
-	for (pos = list; pos && rht_entry(tpos, pos, member);		\
-	     pos = rcu_dereference_raw(pos->next))
-
 static inline int rhashtable_compare(struct rhashtable_compare_arg *arg,
 				     const void *obj)
 {
@@ -743,15 +594,6 @@
 	tbl = rht_dereference_rcu(ht->tbl, ht);
 restart:
 	hash = rht_key_hashfn(ht, tbl, key, params);
-<<<<<<< HEAD
-	rht_for_each_rcu(he, tbl, hash) {
-		if (params.obj_cmpfn ?
-		    params.obj_cmpfn(&arg, rht_obj(ht, he)) :
-		    rhashtable_compare(&arg, rht_obj(ht, he)))
-			continue;
-		return he;
-	}
-=======
 	bkt = rht_bucket(tbl, hash);
 	do {
 		rht_for_each_rcu_from(he, rht_ptr_rcu(bkt), tbl, hash) {
@@ -765,7 +607,6 @@
 		 * while we walk along it - better check and retry.
 		 */
 	} while (he != RHT_NULLS_MARKER(bkt));
->>>>>>> 24b8d41d
 
 	/* Ensure we see any new tables. */
 	smp_rmb();
@@ -861,17 +702,10 @@
 		.ht = ht,
 		.key = key,
 	};
-<<<<<<< HEAD
-	struct rhash_head __rcu **pprev;
-	struct bucket_table *tbl;
-	struct rhash_head *head;
-	spinlock_t *lock;
-=======
 	struct rhash_lock_head __rcu **bkt;
 	struct rhash_head __rcu **pprev;
 	struct bucket_table *tbl;
 	struct rhash_head *head;
->>>>>>> 24b8d41d
 	unsigned int hash;
 	int elasticity;
 	void *data;
@@ -880,55 +714,6 @@
 
 	tbl = rht_dereference_rcu(ht->tbl, ht);
 	hash = rht_head_hashfn(ht, tbl, obj, params);
-<<<<<<< HEAD
-	lock = rht_bucket_lock(tbl, hash);
-	spin_lock_bh(lock);
-
-	if (unlikely(rht_dereference_bucket(tbl->future_tbl, tbl, hash))) {
-slow_path:
-		spin_unlock_bh(lock);
-		rcu_read_unlock();
-		return rhashtable_insert_slow(ht, key, obj);
-	}
-
-	elasticity = ht->elasticity;
-	pprev = &tbl->buckets[hash];
-	rht_for_each(head, tbl, hash) {
-		struct rhlist_head *plist;
-		struct rhlist_head *list;
-
-		elasticity--;
-		if (!key ||
-		    (params.obj_cmpfn ?
-		     params.obj_cmpfn(&arg, rht_obj(ht, head)) :
-		     rhashtable_compare(&arg, rht_obj(ht, head))))
-			continue;
-
-		data = rht_obj(ht, head);
-
-		if (!rhlist)
-			goto out;
-
-
-		list = container_of(obj, struct rhlist_head, rhead);
-		plist = container_of(head, struct rhlist_head, rhead);
-
-		RCU_INIT_POINTER(list->next, plist);
-		head = rht_dereference_bucket(head->next, tbl, hash);
-		RCU_INIT_POINTER(list->rhead.next, head);
-		rcu_assign_pointer(*pprev, obj);
-
-		goto good;
-	}
-
-	if (elasticity <= 0)
-		goto slow_path;
-
-	data = ERR_PTR(-E2BIG);
-	if (unlikely(rht_grow_above_max(ht, tbl)))
-		goto out;
-
-=======
 	elasticity = RHT_ELASTICITY;
 	bkt = rht_bucket_insert(ht, tbl, hash);
 	data = ERR_PTR(-ENOMEM);
@@ -985,7 +770,6 @@
 	if (unlikely(rht_grow_above_max(ht, tbl)))
 		goto out_unlock;
 
->>>>>>> 24b8d41d
 	if (unlikely(rht_grow_above_100(ht, tbl)))
 		goto slow_path;
 
@@ -995,17 +779,10 @@
 	RCU_INIT_POINTER(obj->next, head);
 	if (rhlist) {
 		struct rhlist_head *list;
-<<<<<<< HEAD
 
 		list = container_of(obj, struct rhlist_head, rhead);
 		RCU_INIT_POINTER(list->next, NULL);
 	}
-=======
->>>>>>> 24b8d41d
-
-		list = container_of(obj, struct rhlist_head, rhead);
-		RCU_INIT_POINTER(list->next, NULL);
-	}
 
 	atomic_inc(&ht->nelems);
 	rht_assign_unlock(tbl, bkt, obj);
@@ -1013,24 +790,15 @@
 	if (rht_grow_above_75(ht, tbl))
 		schedule_work(&ht->run_work);
 
-<<<<<<< HEAD
-good:
 	data = NULL;
-
-=======
-	data = NULL;
->>>>>>> 24b8d41d
 out:
 	rcu_read_unlock();
 
 	return data;
-<<<<<<< HEAD
-=======
 
 out_unlock:
 	rht_unlock(tbl, bkt);
 	goto out;
->>>>>>> 24b8d41d
 }
 
 /**
@@ -1068,17 +836,6 @@
  * @list:	pointer to hash list head inside object
  * @params:	hash table parameters
  *
-<<<<<<< HEAD
- * Will take a per bucket spinlock to protect against mutual mutations
- * on the same bucket. Multiple insertions may occur in parallel unless
- * they map to the same bucket lock.
- *
- * It is safe to call this function from atomic context.
- *
- * Will trigger an automatic deferred table resizing if the size grows
- * beyond the watermark indicated by grow_decision() which can be passed
- * to rhashtable_init().
-=======
  * Will take the per bucket bitlock to protect against mutual mutations
  * on the same bucket. Multiple insertions may occur in parallel unless
  * they map to the same bucket.
@@ -1087,7 +844,6 @@
  *
  * Will trigger an automatic deferred table resizing if residency in the
  * table grows beyond 70%.
->>>>>>> 24b8d41d
  */
 static inline int rhltable_insert_key(
 	struct rhltable *hlt, const void *key, struct rhlist_head *list,
@@ -1103,17 +859,6 @@
  * @list:	pointer to hash list head inside object
  * @params:	hash table parameters
  *
-<<<<<<< HEAD
- * Will take a per bucket spinlock to protect against mutual mutations
- * on the same bucket. Multiple insertions may occur in parallel unless
- * they map to the same bucket lock.
- *
- * It is safe to call this function from atomic context.
- *
- * Will trigger an automatic deferred table resizing if the size grows
- * beyond the watermark indicated by grow_decision() which can be passed
- * to rhashtable_init().
-=======
  * Will take the per bucket bitlock to protect against mutual mutations
  * on the same bucket. Multiple insertions may occur in parallel unless
  * they map to the same bucket.
@@ -1122,7 +867,6 @@
  *
  * Will trigger an automatic deferred table resizing if residency in the
  * table grows beyond 70%.
->>>>>>> 24b8d41d
  */
 static inline int rhltable_insert(
 	struct rhltable *hlt, struct rhlist_head *list,
@@ -1164,8 +908,6 @@
 		return PTR_ERR(ret);
 
 	return ret == NULL ? 0 : -EEXIST;
-<<<<<<< HEAD
-=======
 }
 
 /**
@@ -1188,7 +930,6 @@
 
 	return __rhashtable_insert_fast(ht, key + ht->p.key_offset, obj, params,
 					false);
->>>>>>> 24b8d41d
 }
 
 /**
@@ -1224,15 +965,9 @@
 /**
  * rhashtable_lookup_get_insert_key - lookup and insert object into hash table
  * @ht:		hash table
-<<<<<<< HEAD
- * @obj:	pointer to hash head inside object
- * @params:	hash table parameters
- * @data:	pointer to element data already in hashes
-=======
  * @key:	key
  * @obj:	pointer to hash head inside object
  * @params:	hash table parameters
->>>>>>> 24b8d41d
  *
  * Just like rhashtable_lookup_insert_key(), but this function returns the
  * object if it exists, NULL if it does not and the insertion was successful,
@@ -1271,15 +1006,6 @@
 
 		list = container_of(he, struct rhlist_head, rhead);
 
-<<<<<<< HEAD
-	pprev = &tbl->buckets[hash];
-	rht_for_each(he, tbl, hash) {
-		struct rhlist_head *list;
-
-		list = container_of(he, struct rhlist_head, rhead);
-
-=======
->>>>>>> 24b8d41d
 		if (he != obj) {
 			struct rhlist_head __rcu **lpprev;
 
@@ -1315,10 +1041,6 @@
 			}
 		}
 
-<<<<<<< HEAD
-		rcu_assign_pointer(*pprev, obj);
-		break;
-=======
 		if (pprev) {
 			rcu_assign_pointer(*pprev, obj);
 			rht_unlock(tbl, bkt);
@@ -1326,7 +1048,6 @@
 			rht_assign_unlock(tbl, bkt, obj);
 		}
 		goto unlocked;
->>>>>>> 24b8d41d
 	}
 
 	rht_unlock(tbl, bkt);
@@ -1339,14 +1060,6 @@
 		err = 0;
 	}
 
-	if (err > 0) {
-		atomic_dec(&ht->nelems);
-		if (unlikely(ht->p.automatic_shrinking &&
-			     rht_shrink_below_30(ht, tbl)))
-			schedule_work(&ht->run_work);
-		err = 0;
-	}
-
 	return err;
 }
 
@@ -1387,13 +1100,8 @@
  * walk the bucket chain upon removal. The removal operation is thus
  * considerable slow if the hash table is not correctly sized.
  *
-<<<<<<< HEAD
- * Will automatically shrink the table via rhashtable_expand() if the
- * shrink_decision function specified at rhashtable_init() returns true.
-=======
  * Will automatically shrink the table if permitted when residency drops
  * below 30%.
->>>>>>> 24b8d41d
  *
  * Returns zero on success, -ENOENT if the entry could not be found.
  */
@@ -1414,13 +1122,8 @@
  * walk the bucket chain upon removal. The removal operation is thus
  * considerable slow if the hash table is not correctly sized.
  *
-<<<<<<< HEAD
- * Will automatically shrink the table via rhashtable_expand() if the
- * shrink_decision function specified at rhashtable_init() returns true.
-=======
  * Will automatically shrink the table if permitted when residency drops
  * below 30%
->>>>>>> 24b8d41d
  *
  * Returns zero on success, -ENOENT if the entry could not be found.
  */
@@ -1521,17 +1224,6 @@
 	return err;
 }
 
-<<<<<<< HEAD
-/* Obsolete function, do not use in new code. */
-static inline int rhashtable_walk_init(struct rhashtable *ht,
-				       struct rhashtable_iter *iter, gfp_t gfp)
-{
-	rhashtable_walk_enter(ht, iter);
-	return 0;
-}
-
-=======
->>>>>>> 24b8d41d
 /**
  * rhltable_walk_enter - Initialise an iterator
  * @hlt:	Table to walk over
@@ -1547,14 +1239,9 @@
  * For a completely stable walk you should construct your own data
  * structure outside the hash table.
  *
-<<<<<<< HEAD
- * This function may sleep so you must not call it from interrupt
- * context or with spin locks held.
-=======
  * This function may be called from any process context, including
  * non-preemptable context, but cannot be called from softirq or
  * hardirq context.
->>>>>>> 24b8d41d
  *
  * You must call rhashtable_walk_exit after this function returns.
  */
