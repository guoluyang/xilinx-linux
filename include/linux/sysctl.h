/* SPDX-License-Identifier: GPL-2.0 */
/*
 * sysctl.h: General linux system control interface
 *
 * Begun 24 March 1995, Stephen Tweedie
 *
 ****************************************************************
 ****************************************************************
 **
 **  WARNING:
 **  The values in this file are exported to user space via 
 **  the sysctl() binary interface.  Do *NOT* change the
 **  numbering of any existing values here, and do not change
 **  any numbers within any one set of values.  If you have to
 **  redefine an existing interface, use a new number for it.
 **  The kernel will then return -ENOTDIR to any application using
 **  the old binary interface.
 **
 ****************************************************************
 ****************************************************************
 */
#ifndef _LINUX_SYSCTL_H
#define _LINUX_SYSCTL_H

#include <linux/list.h>
#include <linux/rcupdate.h>
#include <linux/wait.h>
#include <linux/rbtree.h>
#include <linux/uidgid.h>
#include <uapi/linux/sysctl.h>

/* For the /proc/sys support */
struct completion;
struct ctl_table;
struct nsproxy;
struct ctl_table_root;
struct ctl_table_header;
struct ctl_dir;

<<<<<<< HEAD
typedef int proc_handler (struct ctl_table *ctl, int write,
			  void __user *buffer, size_t *lenp, loff_t *ppos);

extern int proc_dostring(struct ctl_table *, int,
			 void __user *, size_t *, loff_t *);
extern int proc_dointvec(struct ctl_table *, int,
			 void __user *, size_t *, loff_t *);
extern int proc_douintvec(struct ctl_table *, int,
			 void __user *, size_t *, loff_t *);
extern int proc_dointvec_minmax(struct ctl_table *, int,
				void __user *, size_t *, loff_t *);
extern int proc_dointvec_jiffies(struct ctl_table *, int,
				 void __user *, size_t *, loff_t *);
extern int proc_dointvec_userhz_jiffies(struct ctl_table *, int,
					void __user *, size_t *, loff_t *);
extern int proc_dointvec_ms_jiffies(struct ctl_table *, int,
				    void __user *, size_t *, loff_t *);
extern int proc_doulongvec_minmax(struct ctl_table *, int,
				  void __user *, size_t *, loff_t *);
extern int proc_doulongvec_ms_jiffies_minmax(struct ctl_table *table, int,
				      void __user *, size_t *, loff_t *);
extern int proc_do_large_bitmap(struct ctl_table *, int,
				void __user *, size_t *, loff_t *);
=======
/* Keep the same order as in fs/proc/proc_sysctl.c */
#define SYSCTL_ZERO	((void *)&sysctl_vals[0])
#define SYSCTL_ONE	((void *)&sysctl_vals[1])
#define SYSCTL_INT_MAX	((void *)&sysctl_vals[2])

extern const int sysctl_vals[];

typedef int proc_handler(struct ctl_table *ctl, int write, void *buffer,
		size_t *lenp, loff_t *ppos);

int proc_dostring(struct ctl_table *, int, void *, size_t *, loff_t *);
int proc_dointvec(struct ctl_table *, int, void *, size_t *, loff_t *);
int proc_douintvec(struct ctl_table *, int, void *, size_t *, loff_t *);
int proc_dointvec_minmax(struct ctl_table *, int, void *, size_t *, loff_t *);
int proc_douintvec_minmax(struct ctl_table *table, int write, void *buffer,
		size_t *lenp, loff_t *ppos);
int proc_dointvec_jiffies(struct ctl_table *, int, void *, size_t *, loff_t *);
int proc_dointvec_userhz_jiffies(struct ctl_table *, int, void *, size_t *,
		loff_t *);
int proc_dointvec_ms_jiffies(struct ctl_table *, int, void *, size_t *,
		loff_t *);
int proc_doulongvec_minmax(struct ctl_table *, int, void *, size_t *, loff_t *);
int proc_doulongvec_ms_jiffies_minmax(struct ctl_table *table, int, void *,
		size_t *, loff_t *);
int proc_do_large_bitmap(struct ctl_table *, int, void *, size_t *, loff_t *);
int proc_do_static_key(struct ctl_table *table, int write, void *buffer,
		size_t *lenp, loff_t *ppos);
>>>>>>> 24b8d41d

/*
 * Register a set of sysctl names by calling register_sysctl_table
 * with an initialised array of struct ctl_table's.  An entry with 
 * NULL procname terminates the table.  table->de will be
 * set up by the registration and need not be initialised in advance.
 *
 * sysctl names can be mirrored automatically under /proc/sys.  The
 * procname supplied controls /proc naming.
 *
 * The table's mode will be honoured for proc-fs access.
 *
 * Leaf nodes in the sysctl tree will be represented by a single file
 * under /proc; non-leaf nodes will be represented by directories.  A
 * null procname disables /proc mirroring at this node.
 *
 * The data and maxlen fields of the ctl_table
 * struct enable minimal validation of the values being written to be
 * performed, and the mode field allows minimal authentication.
 * 
 * There must be a proc_handler routine for any terminal nodes
 * mirrored under /proc/sys (non-terminals are handled by a built-in
 * directory handler).  Several default handlers are available to
 * cover common cases.
 */

/* Support for userspace poll() to watch for changes */
struct ctl_table_poll {
	atomic_t event;
	wait_queue_head_t wait;
};

static inline void *proc_sys_poll_event(struct ctl_table_poll *poll)
{
	return (void *)(unsigned long)atomic_read(&poll->event);
}

#define __CTL_TABLE_POLL_INITIALIZER(name) {				\
	.event = ATOMIC_INIT(0),					\
	.wait = __WAIT_QUEUE_HEAD_INITIALIZER(name.wait) }

#define DEFINE_CTL_TABLE_POLL(name)					\
	struct ctl_table_poll name = __CTL_TABLE_POLL_INITIALIZER(name)

/* A sysctl table is an array of struct ctl_table: */
struct ctl_table {
	const char *procname;		/* Text ID for /proc/sys, or zero */
	void *data;
	int maxlen;
	umode_t mode;
	struct ctl_table *child;	/* Deprecated */
	proc_handler *proc_handler;	/* Callback for text formatting */
	struct ctl_table_poll *poll;
	void *extra1;
	void *extra2;
} __randomize_layout;

struct ctl_node {
	struct rb_node node;
	struct ctl_table_header *header;
};

/* struct ctl_table_header is used to maintain dynamic lists of
   struct ctl_table trees. */
struct ctl_table_header {
	union {
		struct {
			struct ctl_table *ctl_table;
			int used;
			int count;
			int nreg;
		};
		struct rcu_head rcu;
	};
	struct completion *unregistering;
	struct ctl_table *ctl_table_arg;
	struct ctl_table_root *root;
	struct ctl_table_set *set;
	struct ctl_dir *parent;
	struct ctl_node *node;
	struct hlist_head inodes; /* head for proc_inode->sysctl_inodes */
};

struct ctl_dir {
	/* Header must be at the start of ctl_dir */
	struct ctl_table_header header;
	struct rb_root root;
};

struct ctl_table_set {
	int (*is_seen)(struct ctl_table_set *);
	struct ctl_dir dir;
};

struct ctl_table_root {
	struct ctl_table_set default_set;
	struct ctl_table_set *(*lookup)(struct ctl_table_root *root);
	void (*set_ownership)(struct ctl_table_header *head,
			      struct ctl_table *table,
			      kuid_t *uid, kgid_t *gid);
	int (*permissions)(struct ctl_table_header *head, struct ctl_table *table);
};

/* struct ctl_path describes where in the hierarchy a table is added */
struct ctl_path {
	const char *procname;
};

#ifdef CONFIG_SYSCTL

void proc_sys_poll_notify(struct ctl_table_poll *poll);

extern void setup_sysctl_set(struct ctl_table_set *p,
	struct ctl_table_root *root,
	int (*is_seen)(struct ctl_table_set *));
extern void retire_sysctl_set(struct ctl_table_set *set);

struct ctl_table_header *__register_sysctl_table(
	struct ctl_table_set *set,
	const char *path, struct ctl_table *table);
struct ctl_table_header *__register_sysctl_paths(
	struct ctl_table_set *set,
	const struct ctl_path *path, struct ctl_table *table);
struct ctl_table_header *register_sysctl(const char *path, struct ctl_table *table);
struct ctl_table_header *register_sysctl_table(struct ctl_table * table);
struct ctl_table_header *register_sysctl_paths(const struct ctl_path *path,
						struct ctl_table *table);

void unregister_sysctl_table(struct ctl_table_header * table);

extern int sysctl_init(void);
void do_sysctl_args(void);

extern int pwrsw_enabled;
extern int unaligned_enabled;
extern int unaligned_dump_stack;
extern int no_unaligned_warning;

extern struct ctl_table sysctl_mount_point[];
extern struct ctl_table random_table[];
extern struct ctl_table firmware_config_table[];
extern struct ctl_table epoll_table[];

#else /* CONFIG_SYSCTL */
static inline struct ctl_table_header *register_sysctl_table(struct ctl_table * table)
{
	return NULL;
}

static inline struct ctl_table_header *register_sysctl_paths(
			const struct ctl_path *path, struct ctl_table *table)
{
	return NULL;
}

static inline struct ctl_table_header *register_sysctl(const char *path, struct ctl_table *table)
{
	return NULL;
}

static inline void unregister_sysctl_table(struct ctl_table_header * table)
{
}

static inline void setup_sysctl_set(struct ctl_table_set *p,
	struct ctl_table_root *root,
	int (*is_seen)(struct ctl_table_set *))
{
}

static inline void do_sysctl_args(void)
{
}
#endif /* CONFIG_SYSCTL */

int sysctl_max_threads(struct ctl_table *table, int write, void *buffer,
		size_t *lenp, loff_t *ppos);

#endif /* _LINUX_SYSCTL_H */<|MERGE_RESOLUTION|>--- conflicted
+++ resolved
@@ -37,31 +37,6 @@
 struct ctl_table_header;
 struct ctl_dir;
 
-<<<<<<< HEAD
-typedef int proc_handler (struct ctl_table *ctl, int write,
-			  void __user *buffer, size_t *lenp, loff_t *ppos);
-
-extern int proc_dostring(struct ctl_table *, int,
-			 void __user *, size_t *, loff_t *);
-extern int proc_dointvec(struct ctl_table *, int,
-			 void __user *, size_t *, loff_t *);
-extern int proc_douintvec(struct ctl_table *, int,
-			 void __user *, size_t *, loff_t *);
-extern int proc_dointvec_minmax(struct ctl_table *, int,
-				void __user *, size_t *, loff_t *);
-extern int proc_dointvec_jiffies(struct ctl_table *, int,
-				 void __user *, size_t *, loff_t *);
-extern int proc_dointvec_userhz_jiffies(struct ctl_table *, int,
-					void __user *, size_t *, loff_t *);
-extern int proc_dointvec_ms_jiffies(struct ctl_table *, int,
-				    void __user *, size_t *, loff_t *);
-extern int proc_doulongvec_minmax(struct ctl_table *, int,
-				  void __user *, size_t *, loff_t *);
-extern int proc_doulongvec_ms_jiffies_minmax(struct ctl_table *table, int,
-				      void __user *, size_t *, loff_t *);
-extern int proc_do_large_bitmap(struct ctl_table *, int,
-				void __user *, size_t *, loff_t *);
-=======
 /* Keep the same order as in fs/proc/proc_sysctl.c */
 #define SYSCTL_ZERO	((void *)&sysctl_vals[0])
 #define SYSCTL_ONE	((void *)&sysctl_vals[1])
@@ -89,7 +64,6 @@
 int proc_do_large_bitmap(struct ctl_table *, int, void *, size_t *, loff_t *);
 int proc_do_static_key(struct ctl_table *table, int write, void *buffer,
 		size_t *lenp, loff_t *ppos);
->>>>>>> 24b8d41d
 
 /*
  * Register a set of sysctl names by calling register_sysctl_table
