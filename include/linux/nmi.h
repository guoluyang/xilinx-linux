/* SPDX-License-Identifier: GPL-2.0 */
/*
 *  linux/include/linux/nmi.h
 */
#ifndef LINUX_NMI_H
#define LINUX_NMI_H

#include <linux/sched.h>
#include <asm/irq.h>
#if defined(CONFIG_HAVE_NMI_WATCHDOG)
#include <asm/nmi.h>
#endif

#ifdef CONFIG_LOCKUP_DETECTOR
void lockup_detector_init(void);
void lockup_detector_soft_poweroff(void);
void lockup_detector_cleanup(void);
bool is_hardlockup(void);

extern int watchdog_user_enabled;
extern int nmi_watchdog_user_enabled;
extern int soft_watchdog_user_enabled;
extern int watchdog_thresh;
extern unsigned long watchdog_enabled;

extern struct cpumask watchdog_cpumask;
extern unsigned long *watchdog_cpumask_bits;
#ifdef CONFIG_SMP
extern int sysctl_softlockup_all_cpu_backtrace;
extern int sysctl_hardlockup_all_cpu_backtrace;
#else
#define sysctl_softlockup_all_cpu_backtrace 0
#define sysctl_hardlockup_all_cpu_backtrace 0
#endif /* !CONFIG_SMP */

#else /* CONFIG_LOCKUP_DETECTOR */
static inline void lockup_detector_init(void) { }
static inline void lockup_detector_soft_poweroff(void) { }
static inline void lockup_detector_cleanup(void) { }
#endif /* !CONFIG_LOCKUP_DETECTOR */

#ifdef CONFIG_SOFTLOCKUP_DETECTOR
extern void touch_softlockup_watchdog_sched(void);
extern void touch_softlockup_watchdog(void);
extern void touch_softlockup_watchdog_sync(void);
extern void touch_all_softlockup_watchdogs(void);
extern unsigned int  softlockup_panic;

extern int lockup_detector_online_cpu(unsigned int cpu);
extern int lockup_detector_offline_cpu(unsigned int cpu);
#else /* CONFIG_SOFTLOCKUP_DETECTOR */
static inline void touch_softlockup_watchdog_sched(void) { }
static inline void touch_softlockup_watchdog(void) { }
static inline void touch_softlockup_watchdog_sync(void) { }
static inline void touch_all_softlockup_watchdogs(void) { }

#define lockup_detector_online_cpu	NULL
#define lockup_detector_offline_cpu	NULL
#endif /* CONFIG_SOFTLOCKUP_DETECTOR */

#ifdef CONFIG_DETECT_HUNG_TASK
void reset_hung_task_detector(void);
#else
static inline void reset_hung_task_detector(void) { }
#endif

/*
 * The run state of the lockup detectors is controlled by the content of the
 * 'watchdog_enabled' variable. Each lockup detector has its dedicated bit -
 * bit 0 for the hard lockup detector and bit 1 for the soft lockup detector.
 *
 * 'watchdog_user_enabled', 'nmi_watchdog_user_enabled' and
 * 'soft_watchdog_user_enabled' are variables that are only used as an
 * 'interface' between the parameters in /proc/sys/kernel and the internal
 * state bits in 'watchdog_enabled'. The 'watchdog_thresh' variable is
 * handled differently because its value is not boolean, and the lockup
 * detectors are 'suspended' while 'watchdog_thresh' is equal zero.
 */
#define NMI_WATCHDOG_ENABLED_BIT   0
#define SOFT_WATCHDOG_ENABLED_BIT  1
#define NMI_WATCHDOG_ENABLED      (1 << NMI_WATCHDOG_ENABLED_BIT)
#define SOFT_WATCHDOG_ENABLED     (1 << SOFT_WATCHDOG_ENABLED_BIT)

#if defined(CONFIG_HARDLOCKUP_DETECTOR)
extern void hardlockup_detector_disable(void);
extern unsigned int hardlockup_panic;
#else
static inline void hardlockup_detector_disable(void) {}
#endif

#if defined(CONFIG_HAVE_NMI_WATCHDOG) || defined(CONFIG_HARDLOCKUP_DETECTOR)
# define NMI_WATCHDOG_SYSCTL_PERM	0644
#else
# define NMI_WATCHDOG_SYSCTL_PERM	0444
#endif

#if defined(CONFIG_HARDLOCKUP_DETECTOR_PERF)
extern void arch_touch_nmi_watchdog(void);
extern void hardlockup_detector_perf_stop(void);
extern void hardlockup_detector_perf_restart(void);
extern void hardlockup_detector_perf_disable(void);
extern void hardlockup_detector_perf_enable(void);
extern void hardlockup_detector_perf_cleanup(void);
extern int hardlockup_detector_perf_init(void);
#else
static inline void hardlockup_detector_perf_stop(void) { }
static inline void hardlockup_detector_perf_restart(void) { }
static inline void hardlockup_detector_perf_disable(void) { }
static inline void hardlockup_detector_perf_enable(void) { }
static inline void hardlockup_detector_perf_cleanup(void) { }
# if !defined(CONFIG_HAVE_NMI_WATCHDOG)
static inline int hardlockup_detector_perf_init(void) { return -ENODEV; }
static inline void arch_touch_nmi_watchdog(void) {}
# else
static inline int hardlockup_detector_perf_init(void) { return 0; }
# endif
#endif

void watchdog_nmi_stop(void);
void watchdog_nmi_start(void);
int watchdog_nmi_probe(void);
int watchdog_nmi_enable(unsigned int cpu);
void watchdog_nmi_disable(unsigned int cpu);

/**
 * touch_nmi_watchdog - restart NMI watchdog timeout.
 *
 * If the architecture supports the NMI watchdog, touch_nmi_watchdog()
 * may be used to reset the timeout - for code which intentionally
 * disables interrupts for a long time. This call is stateless.
 */
static inline void touch_nmi_watchdog(void)
{
	arch_touch_nmi_watchdog();
	touch_softlockup_watchdog();
}

/*
 * Create trigger_all_cpu_backtrace() out of the arch-provided
 * base function. Return whether such support was available,
 * to allow calling code to fall back to some other mechanism:
 */
#ifdef arch_trigger_cpumask_backtrace
static inline bool trigger_all_cpu_backtrace(void)
{
	arch_trigger_cpumask_backtrace(cpu_online_mask, false);
	return true;
}

static inline bool trigger_allbutself_cpu_backtrace(void)
{
	arch_trigger_cpumask_backtrace(cpu_online_mask, true);
	return true;
}

static inline bool trigger_cpumask_backtrace(struct cpumask *mask)
{
	arch_trigger_cpumask_backtrace(mask, false);
	return true;
}

static inline bool trigger_single_cpu_backtrace(int cpu)
{
	arch_trigger_cpumask_backtrace(cpumask_of(cpu), false);
	return true;
}

/* generic implementation */
void nmi_trigger_cpumask_backtrace(const cpumask_t *mask,
				   bool exclude_self,
				   void (*raise)(cpumask_t *mask));
bool nmi_cpu_backtrace(struct pt_regs *regs);

#else
static inline bool trigger_all_cpu_backtrace(void)
{
	return false;
}
static inline bool trigger_allbutself_cpu_backtrace(void)
{
	return false;
}
static inline bool trigger_cpumask_backtrace(struct cpumask *mask)
<<<<<<< HEAD
{
	return false;
}
static inline bool trigger_single_cpu_backtrace(int cpu)
{
	return false;
}
#endif

#ifdef CONFIG_LOCKUP_DETECTOR
u64 hw_nmi_get_sample_period(int watchdog_thresh);
extern int nmi_watchdog_enabled;
extern int soft_watchdog_enabled;
extern int watchdog_user_enabled;
extern int watchdog_thresh;
extern unsigned long *watchdog_cpumask_bits;
extern int sysctl_softlockup_all_cpu_backtrace;
extern int sysctl_hardlockup_all_cpu_backtrace;
struct ctl_table;
extern int proc_watchdog(struct ctl_table *, int ,
			 void __user *, size_t *, loff_t *);
extern int proc_nmi_watchdog(struct ctl_table *, int ,
			     void __user *, size_t *, loff_t *);
extern int proc_soft_watchdog(struct ctl_table *, int ,
			      void __user *, size_t *, loff_t *);
extern int proc_watchdog_thresh(struct ctl_table *, int ,
				void __user *, size_t *, loff_t *);
extern int proc_watchdog_cpumask(struct ctl_table *, int,
				 void __user *, size_t *, loff_t *);
extern int lockup_detector_suspend(void);
extern void lockup_detector_resume(void);
#else
static inline int lockup_detector_suspend(void)
=======
>>>>>>> 24b8d41d
{
	return false;
}
static inline bool trigger_single_cpu_backtrace(int cpu)
{
	return false;
}
#endif

#ifdef CONFIG_HARDLOCKUP_DETECTOR_PERF
u64 hw_nmi_get_sample_period(int watchdog_thresh);
#endif

#if defined(CONFIG_HARDLOCKUP_CHECK_TIMESTAMP) && \
    defined(CONFIG_HARDLOCKUP_DETECTOR)
void watchdog_update_hrtimer_threshold(u64 period);
#else
static inline void watchdog_update_hrtimer_threshold(u64 period) { }
#endif

struct ctl_table;
int proc_watchdog(struct ctl_table *, int, void *, size_t *, loff_t *);
int proc_nmi_watchdog(struct ctl_table *, int , void *, size_t *, loff_t *);
int proc_soft_watchdog(struct ctl_table *, int , void *, size_t *, loff_t *);
int proc_watchdog_thresh(struct ctl_table *, int , void *, size_t *, loff_t *);
int proc_watchdog_cpumask(struct ctl_table *, int, void *, size_t *, loff_t *);

#ifdef CONFIG_HAVE_ACPI_APEI_NMI
#include <asm/nmi.h>
#endif

#endif<|MERGE_RESOLUTION|>--- conflicted
+++ resolved
@@ -181,42 +181,6 @@
 	return false;
 }
 static inline bool trigger_cpumask_backtrace(struct cpumask *mask)
-<<<<<<< HEAD
-{
-	return false;
-}
-static inline bool trigger_single_cpu_backtrace(int cpu)
-{
-	return false;
-}
-#endif
-
-#ifdef CONFIG_LOCKUP_DETECTOR
-u64 hw_nmi_get_sample_period(int watchdog_thresh);
-extern int nmi_watchdog_enabled;
-extern int soft_watchdog_enabled;
-extern int watchdog_user_enabled;
-extern int watchdog_thresh;
-extern unsigned long *watchdog_cpumask_bits;
-extern int sysctl_softlockup_all_cpu_backtrace;
-extern int sysctl_hardlockup_all_cpu_backtrace;
-struct ctl_table;
-extern int proc_watchdog(struct ctl_table *, int ,
-			 void __user *, size_t *, loff_t *);
-extern int proc_nmi_watchdog(struct ctl_table *, int ,
-			     void __user *, size_t *, loff_t *);
-extern int proc_soft_watchdog(struct ctl_table *, int ,
-			      void __user *, size_t *, loff_t *);
-extern int proc_watchdog_thresh(struct ctl_table *, int ,
-				void __user *, size_t *, loff_t *);
-extern int proc_watchdog_cpumask(struct ctl_table *, int,
-				 void __user *, size_t *, loff_t *);
-extern int lockup_detector_suspend(void);
-extern void lockup_detector_resume(void);
-#else
-static inline int lockup_detector_suspend(void)
-=======
->>>>>>> 24b8d41d
 {
 	return false;
 }
