/* SPDX-License-Identifier: GPL-2.0 */
#ifndef _LINUX_PIPE_FS_I_H
#define _LINUX_PIPE_FS_I_H

#define PIPE_DEF_BUFFERS	16

#define PIPE_BUF_FLAG_LRU	0x01	/* page is on the LRU */
#define PIPE_BUF_FLAG_ATOMIC	0x02	/* was atomically mapped */
#define PIPE_BUF_FLAG_GIFT	0x04	/* page is a gift */
#define PIPE_BUF_FLAG_PACKET	0x08	/* read() as a packet */
#define PIPE_BUF_FLAG_CAN_MERGE	0x10	/* can merge buffers */
#define PIPE_BUF_FLAG_WHOLE	0x20	/* read() must return entire buffer or error */
#ifdef CONFIG_WATCH_QUEUE
#define PIPE_BUF_FLAG_LOSS	0x40	/* Message loss happened after this buffer */
#endif

/**
 *	struct pipe_buffer - a linux kernel pipe buffer
 *	@page: the page containing the data for the pipe buffer
 *	@offset: offset of data inside the @page
 *	@len: length of data inside the @page
 *	@ops: operations associated with this buffer. See @pipe_buf_operations.
 *	@flags: pipe buffer flags. See above.
 *	@private: private data owned by the ops.
 **/
struct pipe_buffer {
	struct page *page;
	unsigned int offset, len;
	const struct pipe_buf_operations *ops;
	unsigned int flags;
	unsigned long private;
};

/**
 *	struct pipe_inode_info - a linux kernel pipe
 *	@mutex: mutex protecting the whole thing
 *	@rd_wait: reader wait point in case of empty pipe
 *	@wr_wait: writer wait point in case of full pipe
 *	@head: The point of buffer production
 *	@tail: The point of buffer consumption
 *	@note_loss: The next read() should insert a data-lost message
 *	@max_usage: The maximum number of slots that may be used in the ring
 *	@ring_size: total number of buffers (should be a power of 2)
 *	@nr_accounted: The amount this pipe accounts for in user->pipe_bufs
 *	@tmp_page: cached released page
 *	@readers: number of current readers of this pipe
 *	@writers: number of current writers of this pipe
 *	@files: number of struct file referring this pipe (protected by ->i_lock)
 *	@r_counter: reader counter
 *	@w_counter: writer counter
 *	@fasync_readers: reader side fasync
 *	@fasync_writers: writer side fasync
 *	@bufs: the circular array of pipe buffers
 *	@user: the user who created this pipe
 *	@watch_queue: If this pipe is a watch_queue, this is the stuff for that
 **/
struct pipe_inode_info {
	struct mutex mutex;
	wait_queue_head_t rd_wait, wr_wait;
	unsigned int head;
	unsigned int tail;
	unsigned int max_usage;
	unsigned int ring_size;
#ifdef CONFIG_WATCH_QUEUE
	bool note_loss;
#endif
	unsigned int nr_accounted;
	unsigned int readers;
	unsigned int writers;
	unsigned int files;
	unsigned int r_counter;
	unsigned int w_counter;
	struct page *tmp_page;
	struct fasync_struct *fasync_readers;
	struct fasync_struct *fasync_writers;
	struct pipe_buffer *bufs;
	struct user_struct *user;
#ifdef CONFIG_WATCH_QUEUE
	struct watch_queue *watch_queue;
#endif
};

/*
 * Note on the nesting of these functions:
 *
 * ->confirm()
<<<<<<< HEAD
 *	->steal()
 *
 * That is, ->steal() must be called on a confirmed buffer.
 * See below for the meaning of each operation. Also see kerneldoc
 * in fs/pipe.c for the pipe and generic variants of these hooks.
=======
 *	->try_steal()
 *
 * That is, ->try_steal() must be called on a confirmed buffer.  See below for
 * the meaning of each operation.  Also see the kerneldoc in fs/pipe.c for the
 * pipe and generic variants of these hooks.
>>>>>>> 24b8d41d
 */
struct pipe_buf_operations {
	/*
	 * ->confirm() verifies that the data in the pipe buffer is there
	 * and that the contents are good. If the pages in the pipe belong
	 * to a file system, we may need to wait for IO completion in this
	 * hook. Returns 0 for good, or a negative error value in case of
	 * error.  If not present all pages are considered good.
	 */
	int (*confirm)(struct pipe_inode_info *, struct pipe_buffer *);

	/*
	 * When the contents of this pipe buffer has been completely
	 * consumed by a reader, ->release() is called.
	 */
	void (*release)(struct pipe_inode_info *, struct pipe_buffer *);

	/*
	 * Attempt to take ownership of the pipe buffer and its contents.
	 * ->try_steal() returns %true for success, in which case the contents
	 * of the pipe (the buf->page) is locked and now completely owned by the
	 * caller. The page may then be transferred to a different mapping, the
	 * most often used case is insertion into different file address space
	 * cache.
	 */
	bool (*try_steal)(struct pipe_inode_info *, struct pipe_buffer *);

	/*
	 * Get a reference to the pipe buffer.
	 */
	bool (*get)(struct pipe_inode_info *, struct pipe_buffer *);
};

/**
<<<<<<< HEAD
 * pipe_buf_get - get a reference to a pipe_buffer
 * @pipe:	the pipe that the buffer belongs to
 * @buf:	the buffer to get a reference to
 */
static inline void pipe_buf_get(struct pipe_inode_info *pipe,
				struct pipe_buffer *buf)
{
	buf->ops->get(pipe, buf);
=======
 * pipe_empty - Return true if the pipe is empty
 * @head: The pipe ring head pointer
 * @tail: The pipe ring tail pointer
 */
static inline bool pipe_empty(unsigned int head, unsigned int tail)
{
	return head == tail;
}

/**
 * pipe_occupancy - Return number of slots used in the pipe
 * @head: The pipe ring head pointer
 * @tail: The pipe ring tail pointer
 */
static inline unsigned int pipe_occupancy(unsigned int head, unsigned int tail)
{
	return head - tail;
}

/**
 * pipe_full - Return true if the pipe is full
 * @head: The pipe ring head pointer
 * @tail: The pipe ring tail pointer
 * @limit: The maximum amount of slots available.
 */
static inline bool pipe_full(unsigned int head, unsigned int tail,
			     unsigned int limit)
{
	return pipe_occupancy(head, tail) >= limit;
}

/**
 * pipe_space_for_user - Return number of slots available to userspace
 * @head: The pipe ring head pointer
 * @tail: The pipe ring tail pointer
 * @pipe: The pipe info structure
 */
static inline unsigned int pipe_space_for_user(unsigned int head, unsigned int tail,
					       struct pipe_inode_info *pipe)
{
	unsigned int p_occupancy, p_space;

	p_occupancy = pipe_occupancy(head, tail);
	if (p_occupancy >= pipe->max_usage)
		return 0;
	p_space = pipe->ring_size - p_occupancy;
	if (p_space > pipe->max_usage)
		p_space = pipe->max_usage;
	return p_space;
}

/**
 * pipe_buf_get - get a reference to a pipe_buffer
 * @pipe:	the pipe that the buffer belongs to
 * @buf:	the buffer to get a reference to
 *
 * Return: %true if the reference was successfully obtained.
 */
static inline __must_check bool pipe_buf_get(struct pipe_inode_info *pipe,
				struct pipe_buffer *buf)
{
	return buf->ops->get(pipe, buf);
>>>>>>> 24b8d41d
}

/**
 * pipe_buf_release - put a reference to a pipe_buffer
 * @pipe:	the pipe that the buffer belongs to
 * @buf:	the buffer to put a reference to
 */
static inline void pipe_buf_release(struct pipe_inode_info *pipe,
				    struct pipe_buffer *buf)
{
	const struct pipe_buf_operations *ops = buf->ops;

	buf->ops = NULL;
	ops->release(pipe, buf);
}

/**
 * pipe_buf_confirm - verify contents of the pipe buffer
 * @pipe:	the pipe that the buffer belongs to
 * @buf:	the buffer to confirm
 */
static inline int pipe_buf_confirm(struct pipe_inode_info *pipe,
				   struct pipe_buffer *buf)
{
<<<<<<< HEAD
=======
	if (!buf->ops->confirm)
		return 0;
>>>>>>> 24b8d41d
	return buf->ops->confirm(pipe, buf);
}

/**
<<<<<<< HEAD
 * pipe_buf_steal - attempt to take ownership of a pipe_buffer
 * @pipe:	the pipe that the buffer belongs to
 * @buf:	the buffer to attempt to steal
 */
static inline int pipe_buf_steal(struct pipe_inode_info *pipe,
				 struct pipe_buffer *buf)
{
	return buf->ops->steal(pipe, buf);
=======
 * pipe_buf_try_steal - attempt to take ownership of a pipe_buffer
 * @pipe:	the pipe that the buffer belongs to
 * @buf:	the buffer to attempt to steal
 */
static inline bool pipe_buf_try_steal(struct pipe_inode_info *pipe,
		struct pipe_buffer *buf)
{
	if (!buf->ops->try_steal)
		return false;
	return buf->ops->try_steal(pipe, buf);
>>>>>>> 24b8d41d
}

/* Differs from PIPE_BUF in that PIPE_SIZE is the length of the actual
   memory allocation, whereas PIPE_BUF makes atomicity guarantees.  */
#define PIPE_SIZE		PAGE_SIZE

/* Pipe lock and unlock operations */
void pipe_lock(struct pipe_inode_info *);
void pipe_unlock(struct pipe_inode_info *);
void pipe_double_lock(struct pipe_inode_info *, struct pipe_inode_info *);

extern unsigned int pipe_max_size;
extern unsigned long pipe_user_pages_hard;
extern unsigned long pipe_user_pages_soft;

<<<<<<< HEAD
/* Drop the inode semaphore and wait for a pipe event, atomically */
void pipe_wait(struct pipe_inode_info *pipe);
=======
/* Wait for a pipe to be readable/writable while dropping the pipe lock */
void pipe_wait_readable(struct pipe_inode_info *);
void pipe_wait_writable(struct pipe_inode_info *);
>>>>>>> 24b8d41d

struct pipe_inode_info *alloc_pipe_info(void);
void free_pipe_info(struct pipe_inode_info *);

/* Generic pipe buffer ops functions */
bool generic_pipe_buf_get(struct pipe_inode_info *, struct pipe_buffer *);
bool generic_pipe_buf_try_steal(struct pipe_inode_info *, struct pipe_buffer *);
void generic_pipe_buf_release(struct pipe_inode_info *, struct pipe_buffer *);

extern const struct pipe_buf_operations nosteal_pipe_buf_ops;

#ifdef CONFIG_WATCH_QUEUE
unsigned long account_pipe_buffers(struct user_struct *user,
				   unsigned long old, unsigned long new);
bool too_many_pipe_buffers_soft(unsigned long user_bufs);
bool too_many_pipe_buffers_hard(unsigned long user_bufs);
bool pipe_is_unprivileged_user(void);
#endif

/* for F_SETPIPE_SZ and F_GETPIPE_SZ */
#ifdef CONFIG_WATCH_QUEUE
int pipe_resize_ring(struct pipe_inode_info *pipe, unsigned int nr_slots);
#endif
long pipe_fcntl(struct file *, unsigned int, unsigned long arg);
struct pipe_inode_info *get_pipe_info(struct file *file, bool for_splice);

int create_pipe_files(struct file **, int);
unsigned int round_pipe_size(unsigned long size);

#endif<|MERGE_RESOLUTION|>--- conflicted
+++ resolved
@@ -84,19 +84,11 @@
  * Note on the nesting of these functions:
  *
  * ->confirm()
-<<<<<<< HEAD
- *	->steal()
- *
- * That is, ->steal() must be called on a confirmed buffer.
- * See below for the meaning of each operation. Also see kerneldoc
- * in fs/pipe.c for the pipe and generic variants of these hooks.
-=======
  *	->try_steal()
  *
  * That is, ->try_steal() must be called on a confirmed buffer.  See below for
  * the meaning of each operation.  Also see the kerneldoc in fs/pipe.c for the
  * pipe and generic variants of these hooks.
->>>>>>> 24b8d41d
  */
 struct pipe_buf_operations {
 	/*
@@ -131,16 +123,6 @@
 };
 
 /**
-<<<<<<< HEAD
- * pipe_buf_get - get a reference to a pipe_buffer
- * @pipe:	the pipe that the buffer belongs to
- * @buf:	the buffer to get a reference to
- */
-static inline void pipe_buf_get(struct pipe_inode_info *pipe,
-				struct pipe_buffer *buf)
-{
-	buf->ops->get(pipe, buf);
-=======
  * pipe_empty - Return true if the pipe is empty
  * @head: The pipe ring head pointer
  * @tail: The pipe ring tail pointer
@@ -203,7 +185,6 @@
 				struct pipe_buffer *buf)
 {
 	return buf->ops->get(pipe, buf);
->>>>>>> 24b8d41d
 }
 
 /**
@@ -228,25 +209,12 @@
 static inline int pipe_buf_confirm(struct pipe_inode_info *pipe,
 				   struct pipe_buffer *buf)
 {
-<<<<<<< HEAD
-=======
 	if (!buf->ops->confirm)
 		return 0;
->>>>>>> 24b8d41d
 	return buf->ops->confirm(pipe, buf);
 }
 
 /**
-<<<<<<< HEAD
- * pipe_buf_steal - attempt to take ownership of a pipe_buffer
- * @pipe:	the pipe that the buffer belongs to
- * @buf:	the buffer to attempt to steal
- */
-static inline int pipe_buf_steal(struct pipe_inode_info *pipe,
-				 struct pipe_buffer *buf)
-{
-	return buf->ops->steal(pipe, buf);
-=======
  * pipe_buf_try_steal - attempt to take ownership of a pipe_buffer
  * @pipe:	the pipe that the buffer belongs to
  * @buf:	the buffer to attempt to steal
@@ -257,7 +225,6 @@
 	if (!buf->ops->try_steal)
 		return false;
 	return buf->ops->try_steal(pipe, buf);
->>>>>>> 24b8d41d
 }
 
 /* Differs from PIPE_BUF in that PIPE_SIZE is the length of the actual
@@ -273,14 +240,9 @@
 extern unsigned long pipe_user_pages_hard;
 extern unsigned long pipe_user_pages_soft;
 
-<<<<<<< HEAD
-/* Drop the inode semaphore and wait for a pipe event, atomically */
-void pipe_wait(struct pipe_inode_info *pipe);
-=======
 /* Wait for a pipe to be readable/writable while dropping the pipe lock */
 void pipe_wait_readable(struct pipe_inode_info *);
 void pipe_wait_writable(struct pipe_inode_info *);
->>>>>>> 24b8d41d
 
 struct pipe_inode_info *alloc_pipe_info(void);
 void free_pipe_info(struct pipe_inode_info *);
