/* SPDX-License-Identifier: GPL-2.0 */
#ifndef _NETFILTER_INGRESS_H_
#define _NETFILTER_INGRESS_H_

#include <linux/netfilter.h>
#include <linux/netdevice.h>

#ifdef CONFIG_NETFILTER_INGRESS
static inline bool nf_hook_ingress_active(const struct sk_buff *skb)
{
#ifdef CONFIG_JUMP_LABEL
	if (!static_key_false(&nf_hooks_needed[NFPROTO_NETDEV][NF_NETDEV_INGRESS]))
		return false;
#endif
	return rcu_access_pointer(skb->dev->nf_hooks_ingress);
}

/* caller must hold rcu_read_lock */
static inline int nf_hook_ingress(struct sk_buff *skb)
{
<<<<<<< HEAD
	struct nf_hook_entry *e = rcu_dereference(skb->dev->nf_hooks_ingress);
=======
	struct nf_hook_entries *e = rcu_dereference(skb->dev->nf_hooks_ingress);
>>>>>>> 24b8d41d
	struct nf_hook_state state;
	int ret;

	/* Must recheck the ingress hook head, in the event it became NULL
	 * after the check in nf_hook_ingress_active evaluated to true.
	 */
	if (unlikely(!e))
		return 0;

<<<<<<< HEAD
	nf_hook_state_init(&state, e, NF_NETDEV_INGRESS, INT_MIN,
			   NFPROTO_NETDEV, skb->dev, NULL, NULL,
			   dev_net(skb->dev), NULL);
	return nf_hook_slow(skb, &state);
=======
	nf_hook_state_init(&state, NF_NETDEV_INGRESS,
			   NFPROTO_NETDEV, skb->dev, NULL, NULL,
			   dev_net(skb->dev), NULL);
	ret = nf_hook_slow(skb, &state, e, 0);
	if (ret == 0)
		return -1;

	return ret;
>>>>>>> 24b8d41d
}

static inline void nf_hook_ingress_init(struct net_device *dev)
{
	RCU_INIT_POINTER(dev->nf_hooks_ingress, NULL);
}
#else /* CONFIG_NETFILTER_INGRESS */
static inline int nf_hook_ingress_active(struct sk_buff *skb)
{
	return 0;
}

static inline int nf_hook_ingress(struct sk_buff *skb)
{
	return 0;
}

static inline void nf_hook_ingress_init(struct net_device *dev) {}
#endif /* CONFIG_NETFILTER_INGRESS */
#endif /* _NETFILTER_INGRESS_H_ */<|MERGE_RESOLUTION|>--- conflicted
+++ resolved
@@ -18,11 +18,7 @@
 /* caller must hold rcu_read_lock */
 static inline int nf_hook_ingress(struct sk_buff *skb)
 {
-<<<<<<< HEAD
-	struct nf_hook_entry *e = rcu_dereference(skb->dev->nf_hooks_ingress);
-=======
 	struct nf_hook_entries *e = rcu_dereference(skb->dev->nf_hooks_ingress);
->>>>>>> 24b8d41d
 	struct nf_hook_state state;
 	int ret;
 
@@ -32,12 +28,6 @@
 	if (unlikely(!e))
 		return 0;
 
-<<<<<<< HEAD
-	nf_hook_state_init(&state, e, NF_NETDEV_INGRESS, INT_MIN,
-			   NFPROTO_NETDEV, skb->dev, NULL, NULL,
-			   dev_net(skb->dev), NULL);
-	return nf_hook_slow(skb, &state);
-=======
 	nf_hook_state_init(&state, NF_NETDEV_INGRESS,
 			   NFPROTO_NETDEV, skb->dev, NULL, NULL,
 			   dev_net(skb->dev), NULL);
@@ -46,7 +36,6 @@
 		return -1;
 
 	return ret;
->>>>>>> 24b8d41d
 }
 
 static inline void nf_hook_ingress_init(struct net_device *dev)
