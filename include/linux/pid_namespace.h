/* SPDX-License-Identifier: GPL-2.0 */
#ifndef _LINUX_PID_NS_H
#define _LINUX_PID_NS_H

#include <linux/sched.h>
#include <linux/bug.h>
#include <linux/mm.h>
#include <linux/workqueue.h>
#include <linux/threads.h>
#include <linux/nsproxy.h>
#include <linux/kref.h>
#include <linux/ns_common.h>
#include <linux/idr.h>

/* MAX_PID_NS_LEVEL is needed for limiting size of 'struct pid' */
#define MAX_PID_NS_LEVEL 32

struct fs_pin;

struct pid_namespace {
	struct kref kref;
	struct idr idr;
	struct rcu_head rcu;
	unsigned int pid_allocated;
	struct task_struct *child_reaper;
	struct kmem_cache *pid_cachep;
	unsigned int level;
	struct pid_namespace *parent;
#ifdef CONFIG_BSD_PROCESS_ACCT
	struct fs_pin *bacct;
#endif
	struct user_namespace *user_ns;
	struct ucounts *ucounts;
<<<<<<< HEAD
	struct work_struct proc_work;
	kgid_t pid_gid;
	int hide_pid;
=======
>>>>>>> 24b8d41d
	int reboot;	/* group exit code if this pidns was rebooted */
	struct ns_common ns;
} __randomize_layout;

extern struct pid_namespace init_pid_ns;

#define PIDNS_ADDING (1U << 31)

#ifdef CONFIG_PID_NS
static inline struct pid_namespace *get_pid_ns(struct pid_namespace *ns)
{
	if (ns != &init_pid_ns)
		kref_get(&ns->kref);
	return ns;
}

extern struct pid_namespace *copy_pid_ns(unsigned long flags,
	struct user_namespace *user_ns, struct pid_namespace *ns);
extern void zap_pid_ns_processes(struct pid_namespace *pid_ns);
extern int reboot_pid_ns(struct pid_namespace *pid_ns, int cmd);
extern void put_pid_ns(struct pid_namespace *ns);

#else /* !CONFIG_PID_NS */
#include <linux/err.h>

static inline struct pid_namespace *get_pid_ns(struct pid_namespace *ns)
{
	return ns;
}

static inline struct pid_namespace *copy_pid_ns(unsigned long flags,
	struct user_namespace *user_ns, struct pid_namespace *ns)
{
	if (flags & CLONE_NEWPID)
		ns = ERR_PTR(-EINVAL);
	return ns;
}

static inline void put_pid_ns(struct pid_namespace *ns)
{
}

static inline void zap_pid_ns_processes(struct pid_namespace *ns)
{
	BUG();
}

static inline int reboot_pid_ns(struct pid_namespace *pid_ns, int cmd)
{
	return 0;
}
#endif /* CONFIG_PID_NS */

extern struct pid_namespace *task_active_pid_ns(struct task_struct *tsk);
void pidhash_init(void);
void pid_idr_init(void);

#endif /* _LINUX_PID_NS_H */<|MERGE_RESOLUTION|>--- conflicted
+++ resolved
@@ -31,12 +31,6 @@
 #endif
 	struct user_namespace *user_ns;
 	struct ucounts *ucounts;
-<<<<<<< HEAD
-	struct work_struct proc_work;
-	kgid_t pid_gid;
-	int hide_pid;
-=======
->>>>>>> 24b8d41d
 	int reboot;	/* group exit code if this pidns was rebooted */
 	struct ns_common ns;
 } __randomize_layout;
