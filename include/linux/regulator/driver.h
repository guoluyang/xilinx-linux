/* SPDX-License-Identifier: GPL-2.0-only */
/*
 * driver.h -- SoC Regulator driver support.
 *
 * Copyright (C) 2007, 2008 Wolfson Microelectronics PLC.
 *
 * Author: Liam Girdwood <lrg@slimlogic.co.uk>
 *
 * Regulator Driver Interface.
 */

#ifndef __LINUX_REGULATOR_DRIVER_H_
#define __LINUX_REGULATOR_DRIVER_H_

#include <linux/device.h>
#include <linux/linear_range.h>
#include <linux/notifier.h>
#include <linux/regulator/consumer.h>
#include <linux/ww_mutex.h>

struct gpio_desc;
struct regmap;
struct regulator_dev;
struct regulator_config;
struct regulator_init_data;
struct regulator_enable_gpio;

enum regulator_status {
	REGULATOR_STATUS_OFF,
	REGULATOR_STATUS_ON,
	REGULATOR_STATUS_ERROR,
	/* fast/normal/idle/standby are flavors of "on" */
	REGULATOR_STATUS_FAST,
	REGULATOR_STATUS_NORMAL,
	REGULATOR_STATUS_IDLE,
	REGULATOR_STATUS_STANDBY,
	/* The regulator is enabled but not regulating */
	REGULATOR_STATUS_BYPASS,
	/* in case that any other status doesn't apply */
	REGULATOR_STATUS_UNDEFINED,
};

/* Initialize struct linear_range for regulators */
#define REGULATOR_LINEAR_RANGE(_min_uV, _min_sel, _max_sel, _step_uV)	\
{									\
	.min		= _min_uV,					\
	.min_sel	= _min_sel,					\
	.max_sel	= _max_sel,					\
	.step		= _step_uV,					\
}

/**
 * struct regulator_ops - regulator operations.
 *
 * @enable: Configure the regulator as enabled.
 * @disable: Configure the regulator as disabled.
 * @is_enabled: Return 1 if the regulator is enabled, 0 if not.
 *		May also return negative errno.
 *
 * @set_voltage: Set the voltage for the regulator within the range specified.
 *               The driver should select the voltage closest to min_uV.
 * @set_voltage_sel: Set the voltage for the regulator using the specified
 *                   selector.
 * @map_voltage: Convert a voltage into a selector
 * @get_voltage: Return the currently configured voltage for the regulator;
 *                   return -ENOTRECOVERABLE if regulator can't be read at
 *                   bootup and hasn't been set yet.
 * @get_voltage_sel: Return the currently configured voltage selector for the
 *                   regulator; return -ENOTRECOVERABLE if regulator can't
 *                   be read at bootup and hasn't been set yet.
 * @list_voltage: Return one of the supported voltages, in microvolts; zero
 *	if the selector indicates a voltage that is unusable on this system;
 *	or negative errno.  Selectors range from zero to one less than
 *	regulator_desc.n_voltages.  Voltages may be reported in any order.
 *
 * @set_current_limit: Configure a limit for a current-limited regulator.
 *                     The driver should select the current closest to max_uA.
 * @get_current_limit: Get the configured limit for a current-limited regulator.
 * @set_input_current_limit: Configure an input limit.
 *
 * @set_over_current_protection: Support capability of automatically shutting
 *                               down when detecting an over current event.
 *
 * @set_active_discharge: Set active discharge enable/disable of regulators.
 *
 * @set_mode: Set the configured operating mode for the regulator.
 * @get_mode: Get the configured operating mode for the regulator.
 * @get_error_flags: Get the current error(s) for the regulator.
 * @get_status: Return actual (not as-configured) status of regulator, as a
 *	REGULATOR_STATUS value (or negative errno)
 * @get_optimum_mode: Get the most efficient operating mode for the regulator
 *                    when running with the specified parameters.
 * @set_load: Set the load for the regulator.
 *
 * @set_bypass: Set the regulator in bypass mode.
 * @get_bypass: Get the regulator bypass mode state.
 *
 * @enable_time: Time taken for the regulator voltage output voltage to
 *               stabilise after being enabled, in microseconds.
 * @set_ramp_delay: Set the ramp delay for the regulator. The driver should
 *		select ramp delay equal to or less than(closest) ramp_delay.
 * @set_voltage_time: Time taken for the regulator voltage output voltage
 *               to stabilise after being set to a new value, in microseconds.
 *               The function receives the from and to voltage as input, it
 *               should return the worst case.
 * @set_voltage_time_sel: Time taken for the regulator voltage output voltage
 *               to stabilise after being set to a new value, in microseconds.
 *               The function receives the from and to voltage selector as
 *               input, it should return the worst case.
 * @set_soft_start: Enable soft start for the regulator.
 *
 * @set_suspend_voltage: Set the voltage for the regulator when the system
 *                       is suspended.
 * @set_suspend_enable: Mark the regulator as enabled when the system is
 *                      suspended.
 * @set_suspend_disable: Mark the regulator as disabled when the system is
 *                       suspended.
 * @set_suspend_mode: Set the operating mode for the regulator when the
 *                    system is suspended.
 * @resume: Resume operation of suspended regulator.
 * @set_pull_down: Configure the regulator to pull down when the regulator
 *		   is disabled.
 *
 * This struct describes regulator operations which can be implemented by
 * regulator chip drivers.
 */
struct regulator_ops {

	/* enumerate supported voltages */
	int (*list_voltage) (struct regulator_dev *, unsigned selector);

	/* get/set regulator voltage */
	int (*set_voltage) (struct regulator_dev *, int min_uV, int max_uV,
			    unsigned *selector);
	int (*map_voltage)(struct regulator_dev *, int min_uV, int max_uV);
	int (*set_voltage_sel) (struct regulator_dev *, unsigned selector);
	int (*get_voltage) (struct regulator_dev *);
	int (*get_voltage_sel) (struct regulator_dev *);

	/* get/set regulator current  */
	int (*set_current_limit) (struct regulator_dev *,
				 int min_uA, int max_uA);
	int (*get_current_limit) (struct regulator_dev *);

	int (*set_input_current_limit) (struct regulator_dev *, int lim_uA);
	int (*set_over_current_protection) (struct regulator_dev *);
	int (*set_active_discharge) (struct regulator_dev *, bool enable);

	/* enable/disable regulator */
	int (*enable) (struct regulator_dev *);
	int (*disable) (struct regulator_dev *);
	int (*is_enabled) (struct regulator_dev *);

	/* get/set regulator operating mode (defined in consumer.h) */
	int (*set_mode) (struct regulator_dev *, unsigned int mode);
	unsigned int (*get_mode) (struct regulator_dev *);

	/* retrieve current error flags on the regulator */
	int (*get_error_flags)(struct regulator_dev *, unsigned int *flags);

	/* Time taken to enable or set voltage on the regulator */
	int (*enable_time) (struct regulator_dev *);
	int (*set_ramp_delay) (struct regulator_dev *, int ramp_delay);
	int (*set_voltage_time) (struct regulator_dev *, int old_uV,
				 int new_uV);
	int (*set_voltage_time_sel) (struct regulator_dev *,
				     unsigned int old_selector,
				     unsigned int new_selector);

	int (*set_soft_start) (struct regulator_dev *);

	/* report regulator status ... most other accessors report
	 * control inputs, this reports results of combining inputs
	 * from Linux (and other sources) with the actual load.
	 * returns REGULATOR_STATUS_* or negative errno.
	 */
	int (*get_status)(struct regulator_dev *);

	/* get most efficient regulator operating mode for load */
	unsigned int (*get_optimum_mode) (struct regulator_dev *, int input_uV,
					  int output_uV, int load_uA);
	/* set the load on the regulator */
	int (*set_load)(struct regulator_dev *, int load_uA);

	/* control and report on bypass mode */
	int (*set_bypass)(struct regulator_dev *dev, bool enable);
	int (*get_bypass)(struct regulator_dev *dev, bool *enable);

	/* the operations below are for configuration of regulator state when
	 * its parent PMIC enters a global STANDBY/HIBERNATE state */

	/* set regulator suspend voltage */
	int (*set_suspend_voltage) (struct regulator_dev *, int uV);

	/* enable/disable regulator in suspend state */
	int (*set_suspend_enable) (struct regulator_dev *);
	int (*set_suspend_disable) (struct regulator_dev *);

	/* set regulator suspend operating mode (defined in consumer.h) */
	int (*set_suspend_mode) (struct regulator_dev *, unsigned int mode);

	int (*resume)(struct regulator_dev *rdev);

	int (*set_pull_down) (struct regulator_dev *);
};

/*
 * Regulators can either control voltage or current.
 */
enum regulator_type {
	REGULATOR_VOLTAGE,
	REGULATOR_CURRENT,
};

/**
 * struct regulator_desc - Static regulator descriptor
 *
 * Each regulator registered with the core is described with a
 * structure of this type and a struct regulator_config.  This
 * structure contains the non-varying parts of the regulator
 * description.
 *
 * @name: Identifying name for the regulator.
 * @supply_name: Identifying the regulator supply
 * @of_match: Name used to identify regulator in DT.
 * @regulators_node: Name of node containing regulator definitions in DT.
 * @of_parse_cb: Optional callback called only if of_match is present.
 *               Will be called for each regulator parsed from DT, during
 *               init_data parsing.
 *               The regulator_config passed as argument to the callback will
 *               be a copy of config passed to regulator_register, valid only
 *               for this particular call. Callback may freely change the
 *               config but it cannot store it for later usage.
 *               Callback should return 0 on success or negative ERRNO
 *               indicating failure.
 * @id: Numerical identifier for the regulator.
 * @ops: Regulator operations table.
 * @irq: Interrupt number for the regulator.
 * @type: Indicates if the regulator is a voltage or current regulator.
 * @owner: Module providing the regulator, used for refcounting.
 *
 * @continuous_voltage_range: Indicates if the regulator can set any
 *                            voltage within constrains range.
 * @n_voltages: Number of selectors available for ops.list_voltage().
 * @n_current_limits: Number of selectors available for current limits
 *
 * @min_uV: Voltage given by the lowest selector (if linear mapping)
 * @uV_step: Voltage increase with each selector (if linear mapping)
 * @linear_min_sel: Minimal selector for starting linear mapping
 * @fixed_uV: Fixed voltage of rails.
 * @ramp_delay: Time to settle down after voltage change (unit: uV/us)
 * @min_dropout_uV: The minimum dropout voltage this regulator can handle
 * @linear_ranges: A constant table of possible voltage ranges.
 * @linear_range_selectors: A constant table of voltage range selectors.
 *			    If pickable ranges are used each range must
 *			    have corresponding selector here.
 * @n_linear_ranges: Number of entries in the @linear_ranges (and in
 *		     linear_range_selectors if used) table(s).
 * @volt_table: Voltage mapping table (if table based mapping)
 * @curr_table: Current limit mapping table (if table based mapping)
 *
 * @vsel_range_reg: Register for range selector when using pickable ranges
 *		    and ``regulator_map_*_voltage_*_pickable`` functions.
 * @vsel_range_mask: Mask for register bitfield used for range selector
 * @vsel_reg: Register for selector when using ``regulator_map_*_voltage_*``
 * @vsel_mask: Mask for register bitfield used for selector
<<<<<<< HEAD
 * @csel_reg: Register for TPS65218 LS3 current regulator
 * @csel_mask: Mask for TPS65218 LS3 current regulator
=======
 * @vsel_step: Specify the resolution of selector stepping when setting
 *	       voltage. If 0, then no stepping is done (requested selector is
 *	       set directly), if >0 then the regulator API will ramp the
 *	       voltage up/down gradually each time increasing/decreasing the
 *	       selector by the specified step value.
 * @csel_reg: Register for current limit selector using regmap set_current_limit
 * @csel_mask: Mask for register bitfield used for current limit selector
>>>>>>> 24b8d41d
 * @apply_reg: Register for initiate voltage change on the output when
 *                using regulator_set_voltage_sel_regmap
 * @apply_bit: Register bitfield used for initiate voltage change on the
 *                output when using regulator_set_voltage_sel_regmap
 * @enable_reg: Register for control when using regmap enable/disable ops
 * @enable_mask: Mask for control when using regmap enable/disable ops
 * @enable_val: Enabling value for control when using regmap enable/disable ops
 * @disable_val: Disabling value for control when using regmap enable/disable ops
 * @enable_is_inverted: A flag to indicate set enable_mask bits to disable
 *                      when using regulator_enable_regmap and friends APIs.
 * @bypass_reg: Register for control when using regmap set_bypass
 * @bypass_mask: Mask for control when using regmap set_bypass
 * @bypass_val_on: Enabling value for control when using regmap set_bypass
 * @bypass_val_off: Disabling value for control when using regmap set_bypass
 * @active_discharge_off: Enabling value for control when using regmap
 *			  set_active_discharge
 * @active_discharge_on: Disabling value for control when using regmap
 *			 set_active_discharge
 * @active_discharge_mask: Mask for control when using regmap
 *			   set_active_discharge
 * @active_discharge_reg: Register for control when using regmap
 *			  set_active_discharge
 * @soft_start_reg: Register for control when using regmap set_soft_start
 * @soft_start_mask: Mask for control when using regmap set_soft_start
 * @soft_start_val_on: Enabling value for control when using regmap
 *                     set_soft_start
 * @pull_down_reg: Register for control when using regmap set_pull_down
 * @pull_down_mask: Mask for control when using regmap set_pull_down
 * @pull_down_val_on: Enabling value for control when using regmap
 *                     set_pull_down
 *
 * @enable_time: Time taken for initial enable of regulator (in uS).
 * @off_on_delay: guard time (in uS), before re-enabling a regulator
 *
 * @poll_enabled_time: The polling interval (in uS) to use while checking that
 *                     the regulator was actually enabled. Max upto enable_time.
 *
 * @of_map_mode: Maps a hardware mode defined in a DeviceTree to a standard mode
 */
struct regulator_desc {
	const char *name;
	const char *supply_name;
	const char *of_match;
	const char *regulators_node;
	int (*of_parse_cb)(struct device_node *,
			    const struct regulator_desc *,
			    struct regulator_config *);
	int id;
	unsigned int continuous_voltage_range:1;
	unsigned n_voltages;
	unsigned int n_current_limits;
	const struct regulator_ops *ops;
	int irq;
	enum regulator_type type;
	struct module *owner;

	unsigned int min_uV;
	unsigned int uV_step;
	unsigned int linear_min_sel;
	int fixed_uV;
	unsigned int ramp_delay;
	int min_dropout_uV;

	const struct linear_range *linear_ranges;
	const unsigned int *linear_range_selectors;

	int n_linear_ranges;

	const unsigned int *volt_table;
	const unsigned int *curr_table;

	unsigned int vsel_range_reg;
	unsigned int vsel_range_mask;
	unsigned int vsel_reg;
	unsigned int vsel_mask;
	unsigned int vsel_step;
	unsigned int csel_reg;
	unsigned int csel_mask;
	unsigned int apply_reg;
	unsigned int apply_bit;
	unsigned int enable_reg;
	unsigned int enable_mask;
	unsigned int enable_val;
	unsigned int disable_val;
	bool enable_is_inverted;
	unsigned int bypass_reg;
	unsigned int bypass_mask;
	unsigned int bypass_val_on;
	unsigned int bypass_val_off;
	unsigned int active_discharge_on;
	unsigned int active_discharge_off;
	unsigned int active_discharge_mask;
	unsigned int active_discharge_reg;
	unsigned int soft_start_reg;
	unsigned int soft_start_mask;
	unsigned int soft_start_val_on;
	unsigned int pull_down_reg;
	unsigned int pull_down_mask;
	unsigned int pull_down_val_on;

	unsigned int enable_time;

	unsigned int off_on_delay;

	unsigned int poll_enabled_time;

	unsigned int (*of_map_mode)(unsigned int mode);
};

/**
 * struct regulator_config - Dynamic regulator descriptor
 *
 * Each regulator registered with the core is described with a
 * structure of this type and a struct regulator_desc.  This structure
 * contains the runtime variable parts of the regulator description.
 *
 * @dev: struct device for the regulator
 * @init_data: platform provided init data, passed through by driver
 * @driver_data: private regulator data
 * @of_node: OpenFirmware node to parse for device tree bindings (may be
 *           NULL).
 * @regmap: regmap to use for core regmap helpers if dev_get_regmap() is
 *          insufficient.
 * @ena_gpiod: GPIO controlling regulator enable.
 */
struct regulator_config {
	struct device *dev;
	const struct regulator_init_data *init_data;
	void *driver_data;
	struct device_node *of_node;
	struct regmap *regmap;

	struct gpio_desc *ena_gpiod;
};

/*
 * struct coupling_desc
 *
 * Describes coupling of regulators. Each regulator should have
 * at least a pointer to itself in coupled_rdevs array.
 * When a new coupled regulator is resolved, n_resolved is
 * incremented.
 */
struct coupling_desc {
	struct regulator_dev **coupled_rdevs;
	struct regulator_coupler *coupler;
	int n_resolved;
	int n_coupled;
};

/*
 * struct regulator_dev
 *
 * Voltage / Current regulator class device. One for each
 * regulator.
 *
 * This should *not* be used directly by anything except the regulator
 * core and notification injection (which should take the mutex and do
 * no other direct access).
 */
struct regulator_dev {
	const struct regulator_desc *desc;
	int exclusive;
	u32 use_count;
	u32 open_count;
	u32 bypass_count;

	/* lists we belong to */
	struct list_head list; /* list of all regulators */

	/* lists we own */
	struct list_head consumer_list; /* consumers we supply */

	struct coupling_desc coupling_desc;

	struct blocking_notifier_head notifier;
	struct ww_mutex mutex; /* consumer lock */
	struct task_struct *mutex_owner;
	int ref_cnt;
	struct module *owner;
	struct device dev;
	struct regulation_constraints *constraints;
	struct regulator *supply;	/* for tree */
	const char *supply_name;
	struct regmap *regmap;

	struct delayed_work disable_work;

	void *reg_data;		/* regulator_dev data */

	struct dentry *debugfs;

	struct regulator_enable_gpio *ena_pin;
	unsigned int ena_gpio_state:1;

	unsigned int is_switch:1;

	/* time when this regulator was disabled last time */
	unsigned long last_off_jiffy;
};

struct regulator_dev *
regulator_register(const struct regulator_desc *regulator_desc,
		   const struct regulator_config *config);
struct regulator_dev *
devm_regulator_register(struct device *dev,
			const struct regulator_desc *regulator_desc,
			const struct regulator_config *config);
void regulator_unregister(struct regulator_dev *rdev);
void devm_regulator_unregister(struct device *dev, struct regulator_dev *rdev);

int regulator_notifier_call_chain(struct regulator_dev *rdev,
				  unsigned long event, void *data);

void *rdev_get_drvdata(struct regulator_dev *rdev);
struct device *rdev_get_dev(struct regulator_dev *rdev);
struct regmap *rdev_get_regmap(struct regulator_dev *rdev);
int rdev_get_id(struct regulator_dev *rdev);

int regulator_mode_to_status(unsigned int);

int regulator_list_voltage_linear(struct regulator_dev *rdev,
				  unsigned int selector);
int regulator_list_voltage_pickable_linear_range(struct regulator_dev *rdev,
						   unsigned int selector);
int regulator_list_voltage_linear_range(struct regulator_dev *rdev,
					unsigned int selector);
int regulator_list_voltage_table(struct regulator_dev *rdev,
				  unsigned int selector);
int regulator_map_voltage_linear(struct regulator_dev *rdev,
				  int min_uV, int max_uV);
int regulator_map_voltage_pickable_linear_range(struct regulator_dev *rdev,
						  int min_uV, int max_uV);
int regulator_map_voltage_linear_range(struct regulator_dev *rdev,
				       int min_uV, int max_uV);
int regulator_map_voltage_iterate(struct regulator_dev *rdev,
				  int min_uV, int max_uV);
int regulator_map_voltage_ascend(struct regulator_dev *rdev,
				  int min_uV, int max_uV);
int regulator_get_voltage_sel_pickable_regmap(struct regulator_dev *rdev);
int regulator_set_voltage_sel_pickable_regmap(struct regulator_dev *rdev,
						unsigned int sel);
int regulator_get_voltage_sel_regmap(struct regulator_dev *rdev);
int regulator_set_voltage_sel_regmap(struct regulator_dev *rdev, unsigned sel);
int regulator_is_enabled_regmap(struct regulator_dev *rdev);
int regulator_enable_regmap(struct regulator_dev *rdev);
int regulator_disable_regmap(struct regulator_dev *rdev);
int regulator_set_voltage_time_sel(struct regulator_dev *rdev,
				   unsigned int old_selector,
				   unsigned int new_selector);
int regulator_set_bypass_regmap(struct regulator_dev *rdev, bool enable);
int regulator_get_bypass_regmap(struct regulator_dev *rdev, bool *enable);
int regulator_set_soft_start_regmap(struct regulator_dev *rdev);
int regulator_set_pull_down_regmap(struct regulator_dev *rdev);

int regulator_set_active_discharge_regmap(struct regulator_dev *rdev,
					  bool enable);
int regulator_set_current_limit_regmap(struct regulator_dev *rdev,
				       int min_uA, int max_uA);
int regulator_get_current_limit_regmap(struct regulator_dev *rdev);
void *regulator_get_init_drvdata(struct regulator_init_data *reg_init_data);

/*
 * Helper functions intended to be used by regulator drivers prior registering
 * their regulators.
 */
int regulator_desc_list_voltage_linear_range(const struct regulator_desc *desc,
					     unsigned int selector);

#endif<|MERGE_RESOLUTION|>--- conflicted
+++ resolved
@@ -264,10 +264,6 @@
  * @vsel_range_mask: Mask for register bitfield used for range selector
  * @vsel_reg: Register for selector when using ``regulator_map_*_voltage_*``
  * @vsel_mask: Mask for register bitfield used for selector
-<<<<<<< HEAD
- * @csel_reg: Register for TPS65218 LS3 current regulator
- * @csel_mask: Mask for TPS65218 LS3 current regulator
-=======
  * @vsel_step: Specify the resolution of selector stepping when setting
  *	       voltage. If 0, then no stepping is done (requested selector is
  *	       set directly), if >0 then the regulator API will ramp the
@@ -275,7 +271,6 @@
  *	       selector by the specified step value.
  * @csel_reg: Register for current limit selector using regmap set_current_limit
  * @csel_mask: Mask for register bitfield used for current limit selector
->>>>>>> 24b8d41d
  * @apply_reg: Register for initiate voltage change on the output when
  *                using regulator_set_voltage_sel_regmap
  * @apply_bit: Register bitfield used for initiate voltage change on the
