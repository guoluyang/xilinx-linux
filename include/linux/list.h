/* SPDX-License-Identifier: GPL-2.0 */
#ifndef _LINUX_LIST_H
#define _LINUX_LIST_H

#include <linux/types.h>
#include <linux/stddef.h>
#include <linux/poison.h>
#include <linux/const.h>
#include <linux/kernel.h>

/*
 * Simple doubly linked list implementation.
 *
 * Some of the internal functions ("__xxx") are useful when
 * manipulating whole lists rather than single entries, as
 * sometimes we already know the next/prev entries and we can
 * generate better code by using them directly rather than
 * using the generic single-entry routines.
 */

#define LIST_HEAD_INIT(name) { &(name), &(name) }

#define LIST_HEAD(name) \
	struct list_head name = LIST_HEAD_INIT(name)

/**
 * INIT_LIST_HEAD - Initialize a list_head structure
 * @list: list_head structure to be initialized.
 *
 * Initializes the list_head to point to itself.  If it is a list header,
 * the result is an empty list.
 */
static inline void INIT_LIST_HEAD(struct list_head *list)
{
	WRITE_ONCE(list->next, list);
	list->prev = list;
}

#ifdef CONFIG_DEBUG_LIST
extern bool __list_add_valid(struct list_head *new,
			      struct list_head *prev,
			      struct list_head *next);
extern bool __list_del_entry_valid(struct list_head *entry);
#else
static inline bool __list_add_valid(struct list_head *new,
				struct list_head *prev,
				struct list_head *next)
{
	return true;
}
static inline bool __list_del_entry_valid(struct list_head *entry)
{
	return true;
}
#endif

/*
 * Insert a new entry between two known consecutive entries.
 *
 * This is only for internal list manipulation where we know
 * the prev/next entries already!
 */
static inline void __list_add(struct list_head *new,
			      struct list_head *prev,
			      struct list_head *next)
{
	if (!__list_add_valid(new, prev, next))
		return;

	next->prev = new;
	new->next = next;
	new->prev = prev;
	WRITE_ONCE(prev->next, new);
}

/**
 * list_add - add a new entry
 * @new: new entry to be added
 * @head: list head to add it after
 *
 * Insert a new entry after the specified head.
 * This is good for implementing stacks.
 */
static inline void list_add(struct list_head *new, struct list_head *head)
{
	__list_add(new, head, head->next);
}


/**
 * list_add_tail - add a new entry
 * @new: new entry to be added
 * @head: list head to add it before
 *
 * Insert a new entry before the specified head.
 * This is useful for implementing queues.
 */
static inline void list_add_tail(struct list_head *new, struct list_head *head)
{
	__list_add(new, head->prev, head);
}

/*
 * Delete a list entry by making the prev/next entries
 * point to each other.
 *
 * This is only for internal list manipulation where we know
 * the prev/next entries already!
 */
static inline void __list_del(struct list_head * prev, struct list_head * next)
{
	next->prev = prev;
	WRITE_ONCE(prev->next, next);
}

/*
 * Delete a list entry and clear the 'prev' pointer.
 *
 * This is a special-purpose list clearing method used in the networking code
 * for lists allocated as per-cpu, where we don't want to incur the extra
 * WRITE_ONCE() overhead of a regular list_del_init(). The code that uses this
 * needs to check the node 'prev' pointer instead of calling list_empty().
 */
static inline void __list_del_clearprev(struct list_head *entry)
{
	__list_del(entry->prev, entry->next);
	entry->prev = NULL;
}

static inline void __list_del_entry(struct list_head *entry)
{
	if (!__list_del_entry_valid(entry))
		return;

	__list_del(entry->prev, entry->next);
}

/**
 * list_del - deletes entry from list.
 * @entry: the element to delete from the list.
 * Note: list_empty() on entry does not return true after this, the entry is
 * in an undefined state.
 */
static inline void list_del(struct list_head *entry)
{
	__list_del_entry(entry);
	entry->next = LIST_POISON1;
	entry->prev = LIST_POISON2;
}

/**
 * list_replace - replace old entry by new one
 * @old : the element to be replaced
 * @new : the new element to insert
 *
 * If @old was empty, it will be overwritten.
 */
static inline void list_replace(struct list_head *old,
				struct list_head *new)
{
	new->next = old->next;
	new->next->prev = new;
	new->prev = old->prev;
	new->prev->next = new;
}

/**
 * list_replace_init - replace old entry by new one and initialize the old one
 * @old : the element to be replaced
 * @new : the new element to insert
 *
 * If @old was empty, it will be overwritten.
 */
static inline void list_replace_init(struct list_head *old,
				     struct list_head *new)
{
	list_replace(old, new);
	INIT_LIST_HEAD(old);
}

/**
 * list_swap - replace entry1 with entry2 and re-add entry1 at entry2's position
 * @entry1: the location to place entry2
 * @entry2: the location to place entry1
 */
static inline void list_swap(struct list_head *entry1,
			     struct list_head *entry2)
{
	struct list_head *pos = entry2->prev;

	list_del(entry2);
	list_replace(entry1, entry2);
	if (pos == entry1)
		pos = entry2;
	list_add(entry1, pos);
}

/**
 * list_del_init - deletes entry from list and reinitialize it.
 * @entry: the element to delete from the list.
 */
static inline void list_del_init(struct list_head *entry)
{
	__list_del_entry(entry);
	INIT_LIST_HEAD(entry);
}

/**
 * list_move - delete from one list and add as another's head
 * @list: the entry to move
 * @head: the head that will precede our entry
 */
static inline void list_move(struct list_head *list, struct list_head *head)
{
	__list_del_entry(list);
	list_add(list, head);
}

/**
 * list_move_tail - delete from one list and add as another's tail
 * @list: the entry to move
 * @head: the head that will follow our entry
 */
static inline void list_move_tail(struct list_head *list,
				  struct list_head *head)
{
	__list_del_entry(list);
	list_add_tail(list, head);
}

/**
 * list_bulk_move_tail - move a subsection of a list to its tail
 * @head: the head that will follow our entry
 * @first: first entry to move
 * @last: last entry to move, can be the same as first
 *
 * Move all entries between @first and including @last before @head.
 * All three entries must belong to the same linked list.
 */
static inline void list_bulk_move_tail(struct list_head *head,
				       struct list_head *first,
				       struct list_head *last)
{
	first->prev->next = last->next;
	last->next->prev = first->prev;

	head->prev->next = first;
	first->prev = head->prev;

	last->next = head;
	head->prev = last;
}

/**
 * list_is_first -- tests whether @list is the first entry in list @head
 * @list: the entry to test
 * @head: the head of the list
 */
static inline int list_is_first(const struct list_head *list,
					const struct list_head *head)
{
	return list->prev == head;
}

/**
 * list_is_last - tests whether @list is the last entry in list @head
 * @list: the entry to test
 * @head: the head of the list
 */
static inline int list_is_last(const struct list_head *list,
				const struct list_head *head)
{
	return list->next == head;
}

/**
 * list_empty - tests whether a list is empty
 * @head: the list to test.
 */
static inline int list_empty(const struct list_head *head)
{
	return READ_ONCE(head->next) == head;
}

/**
 * list_empty_careful - tests whether a list is empty and not being modified
 * @head: the list to test
 *
 * Description:
 * tests whether a list is empty _and_ checks that no other CPU might be
 * in the process of modifying either member (next or prev)
 *
 * NOTE: using list_empty_careful() without synchronization
 * can only be safe if the only activity that can happen
 * to the list entry is list_del_init(). Eg. it cannot be used
 * if another CPU could re-list_add() it.
 */
static inline int list_empty_careful(const struct list_head *head)
{
	struct list_head *next = head->next;
	return (next == head) && (next == head->prev);
}

/**
 * list_rotate_left - rotate the list to the left
 * @head: the head of the list
 */
static inline void list_rotate_left(struct list_head *head)
{
	struct list_head *first;

	if (!list_empty(head)) {
		first = head->next;
		list_move_tail(first, head);
	}
}

/**
 * list_rotate_to_front() - Rotate list to specific item.
 * @list: The desired new front of the list.
 * @head: The head of the list.
 *
 * Rotates list so that @list becomes the new front of the list.
 */
static inline void list_rotate_to_front(struct list_head *list,
					struct list_head *head)
{
	/*
	 * Deletes the list head from the list denoted by @head and
	 * places it as the tail of @list, this effectively rotates the
	 * list so that @list is at the front.
	 */
	list_move_tail(head, list);
}

/**
 * list_is_singular - tests whether a list has just one entry.
 * @head: the list to test.
 */
static inline int list_is_singular(const struct list_head *head)
{
	return !list_empty(head) && (head->next == head->prev);
}

static inline void __list_cut_position(struct list_head *list,
		struct list_head *head, struct list_head *entry)
{
	struct list_head *new_first = entry->next;
	list->next = head->next;
	list->next->prev = list;
	list->prev = entry;
	entry->next = list;
	head->next = new_first;
	new_first->prev = head;
}

/**
 * list_cut_position - cut a list into two
 * @list: a new list to add all removed entries
 * @head: a list with entries
 * @entry: an entry within head, could be the head itself
 *	and if so we won't cut the list
 *
 * This helper moves the initial part of @head, up to and
 * including @entry, from @head to @list. You should
 * pass on @entry an element you know is on @head. @list
 * should be an empty list or a list you do not care about
 * losing its data.
 *
 */
static inline void list_cut_position(struct list_head *list,
		struct list_head *head, struct list_head *entry)
{
	if (list_empty(head))
		return;
	if (list_is_singular(head) &&
		(head->next != entry && head != entry))
		return;
	if (entry == head)
		INIT_LIST_HEAD(list);
	else
		__list_cut_position(list, head, entry);
}

/**
 * list_cut_before - cut a list into two, before given entry
 * @list: a new list to add all removed entries
 * @head: a list with entries
 * @entry: an entry within head, could be the head itself
 *
 * This helper moves the initial part of @head, up to but
 * excluding @entry, from @head to @list.  You should pass
 * in @entry an element you know is on @head.  @list should
 * be an empty list or a list you do not care about losing
 * its data.
 * If @entry == @head, all entries on @head are moved to
 * @list.
 */
static inline void list_cut_before(struct list_head *list,
				   struct list_head *head,
				   struct list_head *entry)
{
	if (head->next == entry) {
		INIT_LIST_HEAD(list);
		return;
	}
	list->next = head->next;
	list->next->prev = list;
	list->prev = entry->prev;
	list->prev->next = list;
	head->next = entry;
	entry->prev = head;
}

static inline void __list_splice(const struct list_head *list,
				 struct list_head *prev,
				 struct list_head *next)
{
	struct list_head *first = list->next;
	struct list_head *last = list->prev;

	first->prev = prev;
	prev->next = first;

	last->next = next;
	next->prev = last;
}

/**
 * list_splice - join two lists, this is designed for stacks
 * @list: the new list to add.
 * @head: the place to add it in the first list.
 */
static inline void list_splice(const struct list_head *list,
				struct list_head *head)
{
	if (!list_empty(list))
		__list_splice(list, head, head->next);
}

/**
 * list_splice_tail - join two lists, each list being a queue
 * @list: the new list to add.
 * @head: the place to add it in the first list.
 */
static inline void list_splice_tail(struct list_head *list,
				struct list_head *head)
{
	if (!list_empty(list))
		__list_splice(list, head->prev, head);
}

/**
 * list_splice_init - join two lists and reinitialise the emptied list.
 * @list: the new list to add.
 * @head: the place to add it in the first list.
 *
 * The list at @list is reinitialised
 */
static inline void list_splice_init(struct list_head *list,
				    struct list_head *head)
{
	if (!list_empty(list)) {
		__list_splice(list, head, head->next);
		INIT_LIST_HEAD(list);
	}
}

/**
 * list_splice_tail_init - join two lists and reinitialise the emptied list
 * @list: the new list to add.
 * @head: the place to add it in the first list.
 *
 * Each of the lists is a queue.
 * The list at @list is reinitialised
 */
static inline void list_splice_tail_init(struct list_head *list,
					 struct list_head *head)
{
	if (!list_empty(list)) {
		__list_splice(list, head->prev, head);
		INIT_LIST_HEAD(list);
	}
}

/**
 * list_entry - get the struct for this entry
 * @ptr:	the &struct list_head pointer.
 * @type:	the type of the struct this is embedded in.
 * @member:	the name of the list_head within the struct.
 */
#define list_entry(ptr, type, member) \
	container_of(ptr, type, member)

/**
 * list_first_entry - get the first element from a list
 * @ptr:	the list head to take the element from.
 * @type:	the type of the struct this is embedded in.
 * @member:	the name of the list_head within the struct.
 *
 * Note, that list is expected to be not empty.
 */
#define list_first_entry(ptr, type, member) \
	list_entry((ptr)->next, type, member)

/**
 * list_last_entry - get the last element from a list
 * @ptr:	the list head to take the element from.
 * @type:	the type of the struct this is embedded in.
 * @member:	the name of the list_head within the struct.
 *
 * Note, that list is expected to be not empty.
 */
#define list_last_entry(ptr, type, member) \
	list_entry((ptr)->prev, type, member)

/**
 * list_first_entry_or_null - get the first element from a list
 * @ptr:	the list head to take the element from.
 * @type:	the type of the struct this is embedded in.
 * @member:	the name of the list_head within the struct.
 *
 * Note that if the list is empty, it returns NULL.
 */
#define list_first_entry_or_null(ptr, type, member) ({ \
	struct list_head *head__ = (ptr); \
	struct list_head *pos__ = READ_ONCE(head__->next); \
	pos__ != head__ ? list_entry(pos__, type, member) : NULL; \
})

/**
 * list_next_entry - get the next element in list
 * @pos:	the type * to cursor
 * @member:	the name of the list_head within the struct.
 */
#define list_next_entry(pos, member) \
	list_entry((pos)->member.next, typeof(*(pos)), member)

/**
 * list_prev_entry - get the prev element in list
 * @pos:	the type * to cursor
 * @member:	the name of the list_head within the struct.
 */
#define list_prev_entry(pos, member) \
	list_entry((pos)->member.prev, typeof(*(pos)), member)

/**
 * list_for_each	-	iterate over a list
 * @pos:	the &struct list_head to use as a loop cursor.
 * @head:	the head for your list.
 */
#define list_for_each(pos, head) \
	for (pos = (head)->next; pos != (head); pos = pos->next)

/**
 * list_for_each_continue - continue iteration over a list
 * @pos:	the &struct list_head to use as a loop cursor.
 * @head:	the head for your list.
 *
 * Continue to iterate over a list, continuing after the current position.
 */
#define list_for_each_continue(pos, head) \
	for (pos = pos->next; pos != (head); pos = pos->next)

/**
 * list_for_each_prev	-	iterate over a list backwards
 * @pos:	the &struct list_head to use as a loop cursor.
 * @head:	the head for your list.
 */
#define list_for_each_prev(pos, head) \
	for (pos = (head)->prev; pos != (head); pos = pos->prev)

/**
 * list_for_each_safe - iterate over a list safe against removal of list entry
 * @pos:	the &struct list_head to use as a loop cursor.
 * @n:		another &struct list_head to use as temporary storage
 * @head:	the head for your list.
 */
#define list_for_each_safe(pos, n, head) \
	for (pos = (head)->next, n = pos->next; pos != (head); \
		pos = n, n = pos->next)

/**
 * list_for_each_prev_safe - iterate over a list backwards safe against removal of list entry
 * @pos:	the &struct list_head to use as a loop cursor.
 * @n:		another &struct list_head to use as temporary storage
 * @head:	the head for your list.
 */
#define list_for_each_prev_safe(pos, n, head) \
	for (pos = (head)->prev, n = pos->prev; \
	     pos != (head); \
	     pos = n, n = pos->prev)

/**
 * list_entry_is_head - test if the entry points to the head of the list
 * @pos:	the type * to cursor
 * @head:	the head for your list.
 * @member:	the name of the list_head within the struct.
 */
#define list_entry_is_head(pos, head, member)				\
	(&pos->member == (head))

/**
 * list_for_each_entry	-	iterate over list of given type
 * @pos:	the type * to use as a loop cursor.
 * @head:	the head for your list.
 * @member:	the name of the list_head within the struct.
 */
#define list_for_each_entry(pos, head, member)				\
	for (pos = list_first_entry(head, typeof(*pos), member);	\
	     !list_entry_is_head(pos, head, member);			\
	     pos = list_next_entry(pos, member))

/**
 * list_for_each_entry_reverse - iterate backwards over list of given type.
 * @pos:	the type * to use as a loop cursor.
 * @head:	the head for your list.
 * @member:	the name of the list_head within the struct.
 */
#define list_for_each_entry_reverse(pos, head, member)			\
	for (pos = list_last_entry(head, typeof(*pos), member);		\
	     !list_entry_is_head(pos, head, member); 			\
	     pos = list_prev_entry(pos, member))

/**
 * list_prepare_entry - prepare a pos entry for use in list_for_each_entry_continue()
 * @pos:	the type * to use as a start point
 * @head:	the head of the list
 * @member:	the name of the list_head within the struct.
 *
 * Prepares a pos entry for use as a start point in list_for_each_entry_continue().
 */
#define list_prepare_entry(pos, head, member) \
	((pos) ? : list_entry(head, typeof(*pos), member))

/**
 * list_for_each_entry_continue - continue iteration over list of given type
 * @pos:	the type * to use as a loop cursor.
 * @head:	the head for your list.
 * @member:	the name of the list_head within the struct.
 *
 * Continue to iterate over list of given type, continuing after
 * the current position.
 */
#define list_for_each_entry_continue(pos, head, member) 		\
	for (pos = list_next_entry(pos, member);			\
	     !list_entry_is_head(pos, head, member);			\
	     pos = list_next_entry(pos, member))

/**
 * list_for_each_entry_continue_reverse - iterate backwards from the given point
 * @pos:	the type * to use as a loop cursor.
 * @head:	the head for your list.
 * @member:	the name of the list_head within the struct.
 *
 * Start to iterate over list of given type backwards, continuing after
 * the current position.
 */
#define list_for_each_entry_continue_reverse(pos, head, member)		\
	for (pos = list_prev_entry(pos, member);			\
	     !list_entry_is_head(pos, head, member);			\
	     pos = list_prev_entry(pos, member))

/**
 * list_for_each_entry_from - iterate over list of given type from the current point
 * @pos:	the type * to use as a loop cursor.
 * @head:	the head for your list.
 * @member:	the name of the list_head within the struct.
 *
 * Iterate over list of given type, continuing from current position.
 */
#define list_for_each_entry_from(pos, head, member) 			\
	for (; !list_entry_is_head(pos, head, member);			\
	     pos = list_next_entry(pos, member))

/**
 * list_for_each_entry_from_reverse - iterate backwards over list of given type
 *                                    from the current point
 * @pos:	the type * to use as a loop cursor.
 * @head:	the head for your list.
 * @member:	the name of the list_head within the struct.
 *
 * Iterate backwards over list of given type, continuing from current position.
 */
#define list_for_each_entry_from_reverse(pos, head, member)		\
	for (; !list_entry_is_head(pos, head, member);			\
	     pos = list_prev_entry(pos, member))

/**
 * list_for_each_entry_safe - iterate over list of given type safe against removal of list entry
 * @pos:	the type * to use as a loop cursor.
 * @n:		another type * to use as temporary storage
 * @head:	the head for your list.
 * @member:	the name of the list_head within the struct.
 */
#define list_for_each_entry_safe(pos, n, head, member)			\
	for (pos = list_first_entry(head, typeof(*pos), member),	\
		n = list_next_entry(pos, member);			\
	     !list_entry_is_head(pos, head, member); 			\
	     pos = n, n = list_next_entry(n, member))

/**
 * list_for_each_entry_safe_continue - continue list iteration safe against removal
 * @pos:	the type * to use as a loop cursor.
 * @n:		another type * to use as temporary storage
 * @head:	the head for your list.
 * @member:	the name of the list_head within the struct.
 *
 * Iterate over list of given type, continuing after current point,
 * safe against removal of list entry.
 */
#define list_for_each_entry_safe_continue(pos, n, head, member) 		\
	for (pos = list_next_entry(pos, member), 				\
		n = list_next_entry(pos, member);				\
	     !list_entry_is_head(pos, head, member);				\
	     pos = n, n = list_next_entry(n, member))

/**
 * list_for_each_entry_safe_from - iterate over list from current point safe against removal
 * @pos:	the type * to use as a loop cursor.
 * @n:		another type * to use as temporary storage
 * @head:	the head for your list.
 * @member:	the name of the list_head within the struct.
 *
 * Iterate over list of given type from current point, safe against
 * removal of list entry.
 */
#define list_for_each_entry_safe_from(pos, n, head, member) 			\
	for (n = list_next_entry(pos, member);					\
	     !list_entry_is_head(pos, head, member);				\
	     pos = n, n = list_next_entry(n, member))

/**
 * list_for_each_entry_safe_reverse - iterate backwards over list safe against removal
 * @pos:	the type * to use as a loop cursor.
 * @n:		another type * to use as temporary storage
 * @head:	the head for your list.
 * @member:	the name of the list_head within the struct.
 *
 * Iterate backwards over list of given type, safe against removal
 * of list entry.
 */
#define list_for_each_entry_safe_reverse(pos, n, head, member)		\
	for (pos = list_last_entry(head, typeof(*pos), member),		\
		n = list_prev_entry(pos, member);			\
	     !list_entry_is_head(pos, head, member); 			\
	     pos = n, n = list_prev_entry(n, member))

/**
 * list_safe_reset_next - reset a stale list_for_each_entry_safe loop
 * @pos:	the loop cursor used in the list_for_each_entry_safe loop
 * @n:		temporary storage used in list_for_each_entry_safe
 * @member:	the name of the list_head within the struct.
 *
 * list_safe_reset_next is not safe to use in general if the list may be
 * modified concurrently (eg. the lock is dropped in the loop body). An
 * exception to this is if the cursor element (pos) is pinned in the list,
 * and list_safe_reset_next is called after re-taking the lock and before
 * completing the current iteration of the loop body.
 */
#define list_safe_reset_next(pos, n, member)				\
	n = list_next_entry(pos, member)

/*
 * Double linked lists with a single pointer list head.
 * Mostly useful for hash tables where the two pointer list head is
 * too wasteful.
 * You lose the ability to access the tail in O(1).
 */

#define HLIST_HEAD_INIT { .first = NULL }
#define HLIST_HEAD(name) struct hlist_head name = {  .first = NULL }
#define INIT_HLIST_HEAD(ptr) ((ptr)->first = NULL)
static inline void INIT_HLIST_NODE(struct hlist_node *h)
{
	h->next = NULL;
	h->pprev = NULL;
}

/**
 * hlist_unhashed - Has node been removed from list and reinitialized?
 * @h: Node to be checked
 *
 * Not that not all removal functions will leave a node in unhashed
 * state.  For example, hlist_nulls_del_init_rcu() does leave the
 * node in unhashed state, but hlist_nulls_del() does not.
 */
static inline int hlist_unhashed(const struct hlist_node *h)
{
	return !h->pprev;
}

/**
 * hlist_unhashed_lockless - Version of hlist_unhashed for lockless use
 * @h: Node to be checked
 *
 * This variant of hlist_unhashed() must be used in lockless contexts
 * to avoid potential load-tearing.  The READ_ONCE() is paired with the
 * various WRITE_ONCE() in hlist helpers that are defined below.
 */
static inline int hlist_unhashed_lockless(const struct hlist_node *h)
{
	return !READ_ONCE(h->pprev);
}

/**
 * hlist_empty - Is the specified hlist_head structure an empty hlist?
 * @h: Structure to check.
 */
static inline int hlist_empty(const struct hlist_head *h)
{
	return !READ_ONCE(h->first);
}

static inline void __hlist_del(struct hlist_node *n)
{
	struct hlist_node *next = n->next;
	struct hlist_node **pprev = n->pprev;

	WRITE_ONCE(*pprev, next);
	if (next)
		WRITE_ONCE(next->pprev, pprev);
}

/**
 * hlist_del - Delete the specified hlist_node from its list
 * @n: Node to delete.
 *
 * Note that this function leaves the node in hashed state.  Use
 * hlist_del_init() or similar instead to unhash @n.
 */
static inline void hlist_del(struct hlist_node *n)
{
	__hlist_del(n);
	n->next = LIST_POISON1;
	n->pprev = LIST_POISON2;
}

/**
 * hlist_del_init - Delete the specified hlist_node from its list and initialize
 * @n: Node to delete.
 *
 * Note that this function leaves the node in unhashed state.
 */
static inline void hlist_del_init(struct hlist_node *n)
{
	if (!hlist_unhashed(n)) {
		__hlist_del(n);
		INIT_HLIST_NODE(n);
	}
}

/**
 * hlist_add_head - add a new entry at the beginning of the hlist
 * @n: new entry to be added
 * @h: hlist head to add it after
 *
 * Insert a new entry after the specified head.
 * This is good for implementing stacks.
 */
static inline void hlist_add_head(struct hlist_node *n, struct hlist_head *h)
{
	struct hlist_node *first = h->first;
	WRITE_ONCE(n->next, first);
	if (first)
		WRITE_ONCE(first->pprev, &n->next);
	WRITE_ONCE(h->first, n);
	WRITE_ONCE(n->pprev, &h->first);
}

/**
 * hlist_add_before - add a new entry before the one specified
 * @n: new entry to be added
 * @next: hlist node to add it before, which must be non-NULL
 */
static inline void hlist_add_before(struct hlist_node *n,
				    struct hlist_node *next)
{
	WRITE_ONCE(n->pprev, next->pprev);
	WRITE_ONCE(n->next, next);
	WRITE_ONCE(next->pprev, &n->next);
	WRITE_ONCE(*(n->pprev), n);
}

/**
 * hlist_add_behing - add a new entry after the one specified
 * @n: new entry to be added
 * @prev: hlist node to add it after, which must be non-NULL
 */
static inline void hlist_add_behind(struct hlist_node *n,
				    struct hlist_node *prev)
{
	WRITE_ONCE(n->next, prev->next);
	WRITE_ONCE(prev->next, n);
	WRITE_ONCE(n->pprev, &prev->next);

	if (n->next)
		WRITE_ONCE(n->next->pprev, &n->next);
}

/**
 * hlist_add_fake - create a fake hlist consisting of a single headless node
 * @n: Node to make a fake list out of
 *
 * This makes @n appear to be its own predecessor on a headless hlist.
 * The point of this is to allow things like hlist_del() to work correctly
 * in cases where there is no list.
 */
static inline void hlist_add_fake(struct hlist_node *n)
{
	n->pprev = &n->next;
}

/**
 * hlist_fake: Is this node a fake hlist?
 * @h: Node to check for being a self-referential fake hlist.
 */
static inline bool hlist_fake(struct hlist_node *h)
{
	return h->pprev == &h->next;
}

<<<<<<< HEAD
/*
 * Check whether the node is the only node of the head without
 * accessing head:
=======
/**
 * hlist_is_singular_node - is node the only element of the specified hlist?
 * @n: Node to check for singularity.
 * @h: Header for potentially singular list.
 *
 * Check whether the node is the only node of the head without
 * accessing head, thus avoiding unnecessary cache misses.
>>>>>>> 24b8d41d
 */
static inline bool
hlist_is_singular_node(struct hlist_node *n, struct hlist_head *h)
{
	return !n->next && n->pprev == &h->first;
}

<<<<<<< HEAD
/*
=======
/**
 * hlist_move_list - Move an hlist
 * @old: hlist_head for old list.
 * @new: hlist_head for new list.
 *
>>>>>>> 24b8d41d
 * Move a list from one list head to another. Fixup the pprev
 * reference of the first entry if it exists.
 */
static inline void hlist_move_list(struct hlist_head *old,
				   struct hlist_head *new)
{
	new->first = old->first;
	if (new->first)
		new->first->pprev = &new->first;
	old->first = NULL;
}

#define hlist_entry(ptr, type, member) container_of(ptr,type,member)

#define hlist_for_each(pos, head) \
	for (pos = (head)->first; pos ; pos = pos->next)

#define hlist_for_each_safe(pos, n, head) \
	for (pos = (head)->first; pos && ({ n = pos->next; 1; }); \
	     pos = n)

#define hlist_entry_safe(ptr, type, member) \
	({ typeof(ptr) ____ptr = (ptr); \
	   ____ptr ? hlist_entry(____ptr, type, member) : NULL; \
	})

/**
 * hlist_for_each_entry	- iterate over list of given type
 * @pos:	the type * to use as a loop cursor.
 * @head:	the head for your list.
 * @member:	the name of the hlist_node within the struct.
 */
#define hlist_for_each_entry(pos, head, member)				\
	for (pos = hlist_entry_safe((head)->first, typeof(*(pos)), member);\
	     pos;							\
	     pos = hlist_entry_safe((pos)->member.next, typeof(*(pos)), member))

/**
 * hlist_for_each_entry_continue - iterate over a hlist continuing after current point
 * @pos:	the type * to use as a loop cursor.
 * @member:	the name of the hlist_node within the struct.
 */
#define hlist_for_each_entry_continue(pos, member)			\
	for (pos = hlist_entry_safe((pos)->member.next, typeof(*(pos)), member);\
	     pos;							\
	     pos = hlist_entry_safe((pos)->member.next, typeof(*(pos)), member))

/**
 * hlist_for_each_entry_from - iterate over a hlist continuing from current point
 * @pos:	the type * to use as a loop cursor.
 * @member:	the name of the hlist_node within the struct.
 */
#define hlist_for_each_entry_from(pos, member)				\
	for (; pos;							\
	     pos = hlist_entry_safe((pos)->member.next, typeof(*(pos)), member))

/**
 * hlist_for_each_entry_safe - iterate over list of given type safe against removal of list entry
 * @pos:	the type * to use as a loop cursor.
 * @n:		a &struct hlist_node to use as temporary storage
 * @head:	the head for your list.
 * @member:	the name of the hlist_node within the struct.
 */
#define hlist_for_each_entry_safe(pos, n, head, member) 		\
	for (pos = hlist_entry_safe((head)->first, typeof(*pos), member);\
	     pos && ({ n = pos->member.next; 1; });			\
	     pos = hlist_entry_safe(n, typeof(*pos), member))

#endif<|MERGE_RESOLUTION|>--- conflicted
+++ resolved
@@ -920,11 +920,6 @@
 	return h->pprev == &h->next;
 }
 
-<<<<<<< HEAD
-/*
- * Check whether the node is the only node of the head without
- * accessing head:
-=======
 /**
  * hlist_is_singular_node - is node the only element of the specified hlist?
  * @n: Node to check for singularity.
@@ -932,7 +927,6 @@
  *
  * Check whether the node is the only node of the head without
  * accessing head, thus avoiding unnecessary cache misses.
->>>>>>> 24b8d41d
  */
 static inline bool
 hlist_is_singular_node(struct hlist_node *n, struct hlist_head *h)
@@ -940,15 +934,11 @@
 	return !n->next && n->pprev == &h->first;
 }
 
-<<<<<<< HEAD
-/*
-=======
 /**
  * hlist_move_list - Move an hlist
  * @old: hlist_head for old list.
  * @new: hlist_head for new list.
  *
->>>>>>> 24b8d41d
  * Move a list from one list head to another. Fixup the pprev
  * reference of the first entry if it exists.
  */
