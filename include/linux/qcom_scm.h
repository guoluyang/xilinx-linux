/* SPDX-License-Identifier: GPL-2.0-only */
/* Copyright (c) 2010-2015, 2018-2019 The Linux Foundation. All rights reserved.
 * Copyright (C) 2015 Linaro Ltd.
 */
#ifndef __QCOM_SCM_H
#define __QCOM_SCM_H

#include <linux/err.h>
#include <linux/types.h>
#include <linux/cpumask.h>

#define QCOM_SCM_VERSION(major, minor)	(((major) << 16) | ((minor) & 0xFF))
#define QCOM_SCM_CPU_PWR_DOWN_L2_ON	0x0
#define QCOM_SCM_CPU_PWR_DOWN_L2_OFF	0x1
#define QCOM_SCM_HDCP_MAX_REQ_CNT	5

struct qcom_scm_hdcp_req {
	u32 addr;
	u32 val;
};

struct qcom_scm_vmperm {
	int vmid;
	int perm;
};

enum qcom_scm_ocmem_client {
	QCOM_SCM_OCMEM_UNUSED_ID = 0x0,
	QCOM_SCM_OCMEM_GRAPHICS_ID,
	QCOM_SCM_OCMEM_VIDEO_ID,
	QCOM_SCM_OCMEM_LP_AUDIO_ID,
	QCOM_SCM_OCMEM_SENSORS_ID,
	QCOM_SCM_OCMEM_OTHER_OS_ID,
	QCOM_SCM_OCMEM_DEBUG_ID,
};

enum qcom_scm_sec_dev_id {
	QCOM_SCM_MDSS_DEV_ID    = 1,
	QCOM_SCM_OCMEM_DEV_ID   = 5,
	QCOM_SCM_PCIE0_DEV_ID   = 11,
	QCOM_SCM_PCIE1_DEV_ID   = 12,
	QCOM_SCM_GFX_DEV_ID     = 18,
	QCOM_SCM_UFS_DEV_ID     = 19,
	QCOM_SCM_ICE_DEV_ID     = 20,
};

enum qcom_scm_ice_cipher {
	QCOM_SCM_ICE_CIPHER_AES_128_XTS = 0,
	QCOM_SCM_ICE_CIPHER_AES_128_CBC = 1,
	QCOM_SCM_ICE_CIPHER_AES_256_XTS = 3,
	QCOM_SCM_ICE_CIPHER_AES_256_CBC = 4,
};

#define QCOM_SCM_VMID_HLOS       0x3
#define QCOM_SCM_VMID_MSS_MSA    0xF
#define QCOM_SCM_VMID_WLAN       0x18
#define QCOM_SCM_VMID_WLAN_CE    0x19
#define QCOM_SCM_PERM_READ       0x4
#define QCOM_SCM_PERM_WRITE      0x2
#define QCOM_SCM_PERM_EXEC       0x1
#define QCOM_SCM_PERM_RW (QCOM_SCM_PERM_READ | QCOM_SCM_PERM_WRITE)
#define QCOM_SCM_PERM_RWX (QCOM_SCM_PERM_RW | QCOM_SCM_PERM_EXEC)

#if IS_ENABLED(CONFIG_QCOM_SCM)
extern bool qcom_scm_is_available(void);

extern int qcom_scm_set_cold_boot_addr(void *entry, const cpumask_t *cpus);
extern int qcom_scm_set_warm_boot_addr(void *entry, const cpumask_t *cpus);
extern void qcom_scm_cpu_power_down(u32 flags);
extern int qcom_scm_set_remote_state(u32 state, u32 id);

extern int qcom_scm_pas_init_image(u32 peripheral, const void *metadata,
				   size_t size);
extern int qcom_scm_pas_mem_setup(u32 peripheral, phys_addr_t addr,
				  phys_addr_t size);
extern int qcom_scm_pas_auth_and_reset(u32 peripheral);
extern int qcom_scm_pas_shutdown(u32 peripheral);
extern bool qcom_scm_pas_supported(u32 peripheral);

extern int qcom_scm_io_readl(phys_addr_t addr, unsigned int *val);
extern int qcom_scm_io_writel(phys_addr_t addr, unsigned int val);

extern bool qcom_scm_restore_sec_cfg_available(void);
extern int qcom_scm_restore_sec_cfg(u32 device_id, u32 spare);
extern int qcom_scm_iommu_secure_ptbl_size(u32 spare, size_t *size);
extern int qcom_scm_iommu_secure_ptbl_init(u64 addr, u32 size, u32 spare);
extern int qcom_scm_mem_protect_video_var(u32 cp_start, u32 cp_size,
					  u32 cp_nonpixel_start,
					  u32 cp_nonpixel_size);
extern int qcom_scm_assign_mem(phys_addr_t mem_addr, size_t mem_sz,
			       unsigned int *src,
			       const struct qcom_scm_vmperm *newvm,
			       unsigned int dest_cnt);

extern bool qcom_scm_ocmem_lock_available(void);
extern int qcom_scm_ocmem_lock(enum qcom_scm_ocmem_client id, u32 offset,
			       u32 size, u32 mode);
extern int qcom_scm_ocmem_unlock(enum qcom_scm_ocmem_client id, u32 offset,
				 u32 size);

extern bool qcom_scm_ice_available(void);
extern int qcom_scm_ice_invalidate_key(u32 index);
extern int qcom_scm_ice_set_key(u32 index, const u8 *key, u32 key_size,
				enum qcom_scm_ice_cipher cipher,
				u32 data_unit_size);

extern bool qcom_scm_hdcp_available(void);
extern int qcom_scm_hdcp_req(struct qcom_scm_hdcp_req *req, u32 req_cnt,
			     u32 *resp);

<<<<<<< HEAD
extern bool qcom_scm_pas_supported(u32 peripheral);
extern int qcom_scm_pas_init_image(u32 peripheral, const void *metadata,
		size_t size);
extern int qcom_scm_pas_mem_setup(u32 peripheral, phys_addr_t addr,
		phys_addr_t size);
extern int qcom_scm_pas_auth_and_reset(u32 peripheral);
extern int qcom_scm_pas_shutdown(u32 peripheral);

#define QCOM_SCM_CPU_PWR_DOWN_L2_ON	0x0
#define QCOM_SCM_CPU_PWR_DOWN_L2_OFF	0x1
=======
extern int qcom_scm_qsmmu500_wait_safe_toggle(bool en);
#else
>>>>>>> 24b8d41d

#include <linux/errno.h>

static inline bool qcom_scm_is_available(void) { return false; }

static inline int qcom_scm_set_cold_boot_addr(void *entry,
		const cpumask_t *cpus) { return -ENODEV; }
static inline int qcom_scm_set_warm_boot_addr(void *entry,
		const cpumask_t *cpus) { return -ENODEV; }
static inline void qcom_scm_cpu_power_down(u32 flags) {}
static inline u32 qcom_scm_set_remote_state(u32 state,u32 id)
		{ return -ENODEV; }

static inline int qcom_scm_pas_init_image(u32 peripheral, const void *metadata,
		size_t size) { return -ENODEV; }
static inline int qcom_scm_pas_mem_setup(u32 peripheral, phys_addr_t addr,
		phys_addr_t size) { return -ENODEV; }
static inline int qcom_scm_pas_auth_and_reset(u32 peripheral)
		{ return -ENODEV; }
static inline int qcom_scm_pas_shutdown(u32 peripheral) { return -ENODEV; }
static inline bool qcom_scm_pas_supported(u32 peripheral) { return false; }

static inline int qcom_scm_io_readl(phys_addr_t addr, unsigned int *val)
		{ return -ENODEV; }
static inline int qcom_scm_io_writel(phys_addr_t addr, unsigned int val)
		{ return -ENODEV; }

static inline bool qcom_scm_restore_sec_cfg_available(void) { return false; }
static inline int qcom_scm_restore_sec_cfg(u32 device_id, u32 spare)
		{ return -ENODEV; }
static inline int qcom_scm_iommu_secure_ptbl_size(u32 spare, size_t *size)
		{ return -ENODEV; }
static inline int qcom_scm_iommu_secure_ptbl_init(u64 addr, u32 size, u32 spare)
		{ return -ENODEV; }
extern inline int qcom_scm_mem_protect_video_var(u32 cp_start, u32 cp_size,
						 u32 cp_nonpixel_start,
						 u32 cp_nonpixel_size)
		{ return -ENODEV; }
static inline int qcom_scm_assign_mem(phys_addr_t mem_addr, size_t mem_sz,
		unsigned int *src, const struct qcom_scm_vmperm *newvm,
		unsigned int dest_cnt) { return -ENODEV; }

static inline bool qcom_scm_ocmem_lock_available(void) { return false; }
static inline int qcom_scm_ocmem_lock(enum qcom_scm_ocmem_client id, u32 offset,
		u32 size, u32 mode) { return -ENODEV; }
static inline int qcom_scm_ocmem_unlock(enum qcom_scm_ocmem_client id,
		u32 offset, u32 size) { return -ENODEV; }

static inline bool qcom_scm_ice_available(void) { return false; }
static inline int qcom_scm_ice_invalidate_key(u32 index) { return -ENODEV; }
static inline int qcom_scm_ice_set_key(u32 index, const u8 *key, u32 key_size,
				       enum qcom_scm_ice_cipher cipher,
				       u32 data_unit_size) { return -ENODEV; }

static inline bool qcom_scm_hdcp_available(void) { return false; }
static inline int qcom_scm_hdcp_req(struct qcom_scm_hdcp_req *req, u32 req_cnt,
		u32 *resp) { return -ENODEV; }

static inline int qcom_scm_qsmmu500_wait_safe_toggle(bool en)
		{ return -ENODEV; }
#endif
#endif<|MERGE_RESOLUTION|>--- conflicted
+++ resolved
@@ -108,21 +108,8 @@
 extern int qcom_scm_hdcp_req(struct qcom_scm_hdcp_req *req, u32 req_cnt,
 			     u32 *resp);
 
-<<<<<<< HEAD
-extern bool qcom_scm_pas_supported(u32 peripheral);
-extern int qcom_scm_pas_init_image(u32 peripheral, const void *metadata,
-		size_t size);
-extern int qcom_scm_pas_mem_setup(u32 peripheral, phys_addr_t addr,
-		phys_addr_t size);
-extern int qcom_scm_pas_auth_and_reset(u32 peripheral);
-extern int qcom_scm_pas_shutdown(u32 peripheral);
-
-#define QCOM_SCM_CPU_PWR_DOWN_L2_ON	0x0
-#define QCOM_SCM_CPU_PWR_DOWN_L2_OFF	0x1
-=======
 extern int qcom_scm_qsmmu500_wait_safe_toggle(bool en);
 #else
->>>>>>> 24b8d41d
 
 #include <linux/errno.h>
 
