--- conflicted
+++ resolved
@@ -21,36 +21,11 @@
 
 struct gpmc_nand_regs;
 
-<<<<<<< HEAD
-#if IS_ENABLED(CONFIG_OMAP_GPMC)
-struct gpmc_nand_ops *gpmc_omap_get_nand_ops(struct gpmc_nand_regs *regs,
-					     int cs);
-#else
-static inline struct gpmc_nand_ops *gpmc_omap_get_nand_ops(struct gpmc_nand_regs *regs,
-							   int cs)
-{
-	return NULL;
-}
-#endif /* CONFIG_OMAP_GPMC */
-
-/*--------------------------------*/
-
-/* deprecated APIs */
-#if IS_ENABLED(CONFIG_OMAP_GPMC)
-void gpmc_update_nand_reg(struct gpmc_nand_regs *reg, int cs);
-#else
-static inline void gpmc_update_nand_reg(struct gpmc_nand_regs *reg, int cs)
-{
-}
-#endif /* CONFIG_OMAP_GPMC */
-/*--------------------------------*/
-=======
 struct gpmc_onenand_info {
 	bool sync_read;
 	bool sync_write;
 	int burst_len;
 };
->>>>>>> 24b8d41d
 
 #if IS_ENABLED(CONFIG_OMAP_GPMC)
 struct gpmc_nand_ops *gpmc_omap_get_nand_ops(struct gpmc_nand_regs *regs,
