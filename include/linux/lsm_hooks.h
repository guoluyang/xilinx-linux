--- conflicted
+++ resolved
@@ -469,8 +469,6 @@
  *	security module does not know about attribute or a negative error code
  *	to abort the copy up. Note that the caller is responsible for reading
  *	and writing the xattrs as this hook is merely a filter.
-<<<<<<< HEAD
-=======
  * @d_instantiate:
  * 	Fill in @inode security information for a @dentry if allowed.
  * @getprocattr:
@@ -486,7 +484,6 @@
  *
  *	@kn_dir the parent kernfs node
  *	@kn the new child kernfs node
->>>>>>> 24b8d41d
  *
  * Security hooks for file operations
  *
@@ -1364,13 +1361,8 @@
  *	Return 0 if permission is granted.
  * @settime:
  *	Check permission to change the system time.
-<<<<<<< HEAD
- *	struct timespec64 is defined in include/linux/time64.h and timezone
- *	is defined in include/linux/time.h
-=======
  *	struct timespec64 is defined in <include/linux/time64.h> and timezone
  *	is defined in <include/linux/time.h>
->>>>>>> 24b8d41d
  *	@ts contains new time
  *	@tz contains new timezone
  *	Return 0 if permission is granted.
@@ -1542,543 +1534,6 @@
  * 	Write perf_event security info if allowed.
  */
 union security_list_options {
-<<<<<<< HEAD
-	int (*binder_set_context_mgr)(struct task_struct *mgr);
-	int (*binder_transaction)(struct task_struct *from,
-					struct task_struct *to);
-	int (*binder_transfer_binder)(struct task_struct *from,
-					struct task_struct *to);
-	int (*binder_transfer_file)(struct task_struct *from,
-					struct task_struct *to,
-					struct file *file);
-
-	int (*ptrace_access_check)(struct task_struct *child,
-					unsigned int mode);
-	int (*ptrace_traceme)(struct task_struct *parent);
-	int (*capget)(struct task_struct *target, kernel_cap_t *effective,
-			kernel_cap_t *inheritable, kernel_cap_t *permitted);
-	int (*capset)(struct cred *new, const struct cred *old,
-			const kernel_cap_t *effective,
-			const kernel_cap_t *inheritable,
-			const kernel_cap_t *permitted);
-	int (*capable)(const struct cred *cred, struct user_namespace *ns,
-			int cap, int audit);
-	int (*quotactl)(int cmds, int type, int id, struct super_block *sb);
-	int (*quota_on)(struct dentry *dentry);
-	int (*syslog)(int type);
-	int (*settime)(const struct timespec64 *ts, const struct timezone *tz);
-	int (*vm_enough_memory)(struct mm_struct *mm, long pages);
-
-	int (*bprm_set_creds)(struct linux_binprm *bprm);
-	int (*bprm_check_security)(struct linux_binprm *bprm);
-	int (*bprm_secureexec)(struct linux_binprm *bprm);
-	void (*bprm_committing_creds)(struct linux_binprm *bprm);
-	void (*bprm_committed_creds)(struct linux_binprm *bprm);
-
-	int (*sb_alloc_security)(struct super_block *sb);
-	void (*sb_free_security)(struct super_block *sb);
-	int (*sb_copy_data)(char *orig, char *copy);
-	int (*sb_remount)(struct super_block *sb, void *data);
-	int (*sb_kern_mount)(struct super_block *sb, int flags, void *data);
-	int (*sb_show_options)(struct seq_file *m, struct super_block *sb);
-	int (*sb_statfs)(struct dentry *dentry);
-	int (*sb_mount)(const char *dev_name, const struct path *path,
-			const char *type, unsigned long flags, void *data);
-	int (*sb_umount)(struct vfsmount *mnt, int flags);
-	int (*sb_pivotroot)(const struct path *old_path, const struct path *new_path);
-	int (*sb_set_mnt_opts)(struct super_block *sb,
-				struct security_mnt_opts *opts,
-				unsigned long kern_flags,
-				unsigned long *set_kern_flags);
-	int (*sb_clone_mnt_opts)(const struct super_block *oldsb,
-					struct super_block *newsb);
-	int (*sb_parse_opts_str)(char *options, struct security_mnt_opts *opts);
-	int (*dentry_init_security)(struct dentry *dentry, int mode,
-					const struct qstr *name, void **ctx,
-					u32 *ctxlen);
-	int (*dentry_create_files_as)(struct dentry *dentry, int mode,
-					struct qstr *name,
-					const struct cred *old,
-					struct cred *new);
-
-
-#ifdef CONFIG_SECURITY_PATH
-	int (*path_unlink)(const struct path *dir, struct dentry *dentry);
-	int (*path_mkdir)(const struct path *dir, struct dentry *dentry,
-				umode_t mode);
-	int (*path_rmdir)(const struct path *dir, struct dentry *dentry);
-	int (*path_mknod)(const struct path *dir, struct dentry *dentry,
-				umode_t mode, unsigned int dev);
-	int (*path_truncate)(const struct path *path);
-	int (*path_symlink)(const struct path *dir, struct dentry *dentry,
-				const char *old_name);
-	int (*path_link)(struct dentry *old_dentry, const struct path *new_dir,
-				struct dentry *new_dentry);
-	int (*path_rename)(const struct path *old_dir, struct dentry *old_dentry,
-				const struct path *new_dir,
-				struct dentry *new_dentry);
-	int (*path_chmod)(const struct path *path, umode_t mode);
-	int (*path_chown)(const struct path *path, kuid_t uid, kgid_t gid);
-	int (*path_chroot)(const struct path *path);
-#endif
-
-	int (*inode_alloc_security)(struct inode *inode);
-	void (*inode_free_security)(struct inode *inode);
-	int (*inode_init_security)(struct inode *inode, struct inode *dir,
-					const struct qstr *qstr,
-					const char **name, void **value,
-					size_t *len);
-	int (*inode_create)(struct inode *dir, struct dentry *dentry,
-				umode_t mode);
-	int (*inode_link)(struct dentry *old_dentry, struct inode *dir,
-				struct dentry *new_dentry);
-	int (*inode_unlink)(struct inode *dir, struct dentry *dentry);
-	int (*inode_symlink)(struct inode *dir, struct dentry *dentry,
-				const char *old_name);
-	int (*inode_mkdir)(struct inode *dir, struct dentry *dentry,
-				umode_t mode);
-	int (*inode_rmdir)(struct inode *dir, struct dentry *dentry);
-	int (*inode_mknod)(struct inode *dir, struct dentry *dentry,
-				umode_t mode, dev_t dev);
-	int (*inode_rename)(struct inode *old_dir, struct dentry *old_dentry,
-				struct inode *new_dir,
-				struct dentry *new_dentry);
-	int (*inode_readlink)(struct dentry *dentry);
-	int (*inode_follow_link)(struct dentry *dentry, struct inode *inode,
-				 bool rcu);
-	int (*inode_permission)(struct inode *inode, int mask);
-	int (*inode_setattr)(struct dentry *dentry, struct iattr *attr);
-	int (*inode_getattr)(const struct path *path);
-	int (*inode_setxattr)(struct dentry *dentry, const char *name,
-				const void *value, size_t size, int flags);
-	void (*inode_post_setxattr)(struct dentry *dentry, const char *name,
-					const void *value, size_t size,
-					int flags);
-	int (*inode_getxattr)(struct dentry *dentry, const char *name);
-	int (*inode_listxattr)(struct dentry *dentry);
-	int (*inode_removexattr)(struct dentry *dentry, const char *name);
-	int (*inode_need_killpriv)(struct dentry *dentry);
-	int (*inode_killpriv)(struct dentry *dentry);
-	int (*inode_getsecurity)(struct inode *inode, const char *name,
-					void **buffer, bool alloc);
-	int (*inode_setsecurity)(struct inode *inode, const char *name,
-					const void *value, size_t size,
-					int flags);
-	int (*inode_listsecurity)(struct inode *inode, char *buffer,
-					size_t buffer_size);
-	void (*inode_getsecid)(struct inode *inode, u32 *secid);
-	int (*inode_copy_up)(struct dentry *src, struct cred **new);
-	int (*inode_copy_up_xattr)(const char *name);
-
-	int (*file_permission)(struct file *file, int mask);
-	int (*file_alloc_security)(struct file *file);
-	void (*file_free_security)(struct file *file);
-	int (*file_ioctl)(struct file *file, unsigned int cmd,
-				unsigned long arg);
-	int (*mmap_addr)(unsigned long addr);
-	int (*mmap_file)(struct file *file, unsigned long reqprot,
-				unsigned long prot, unsigned long flags);
-	int (*file_mprotect)(struct vm_area_struct *vma, unsigned long reqprot,
-				unsigned long prot);
-	int (*file_lock)(struct file *file, unsigned int cmd);
-	int (*file_fcntl)(struct file *file, unsigned int cmd,
-				unsigned long arg);
-	void (*file_set_fowner)(struct file *file);
-	int (*file_send_sigiotask)(struct task_struct *tsk,
-					struct fown_struct *fown, int sig);
-	int (*file_receive)(struct file *file);
-	int (*file_open)(struct file *file, const struct cred *cred);
-
-	int (*task_create)(unsigned long clone_flags);
-	void (*task_free)(struct task_struct *task);
-	int (*cred_alloc_blank)(struct cred *cred, gfp_t gfp);
-	void (*cred_free)(struct cred *cred);
-	int (*cred_prepare)(struct cred *new, const struct cred *old,
-				gfp_t gfp);
-	void (*cred_transfer)(struct cred *new, const struct cred *old);
-	int (*kernel_act_as)(struct cred *new, u32 secid);
-	int (*kernel_create_files_as)(struct cred *new, struct inode *inode);
-	int (*kernel_module_request)(char *kmod_name);
-	int (*kernel_read_file)(struct file *file, enum kernel_read_file_id id);
-	int (*kernel_post_read_file)(struct file *file, char *buf, loff_t size,
-				     enum kernel_read_file_id id);
-	int (*task_fix_setuid)(struct cred *new, const struct cred *old,
-				int flags);
-	int (*task_setpgid)(struct task_struct *p, pid_t pgid);
-	int (*task_getpgid)(struct task_struct *p);
-	int (*task_getsid)(struct task_struct *p);
-	void (*task_getsecid)(struct task_struct *p, u32 *secid);
-	int (*task_setnice)(struct task_struct *p, int nice);
-	int (*task_setioprio)(struct task_struct *p, int ioprio);
-	int (*task_getioprio)(struct task_struct *p);
-	int (*task_setrlimit)(struct task_struct *p, unsigned int resource,
-				struct rlimit *new_rlim);
-	int (*task_setscheduler)(struct task_struct *p);
-	int (*task_getscheduler)(struct task_struct *p);
-	int (*task_movememory)(struct task_struct *p);
-	int (*task_kill)(struct task_struct *p, struct siginfo *info,
-				int sig, u32 secid);
-	int (*task_wait)(struct task_struct *p);
-	int (*task_prctl)(int option, unsigned long arg2, unsigned long arg3,
-				unsigned long arg4, unsigned long arg5);
-	void (*task_to_inode)(struct task_struct *p, struct inode *inode);
-
-	int (*ipc_permission)(struct kern_ipc_perm *ipcp, short flag);
-	void (*ipc_getsecid)(struct kern_ipc_perm *ipcp, u32 *secid);
-
-	int (*msg_msg_alloc_security)(struct msg_msg *msg);
-	void (*msg_msg_free_security)(struct msg_msg *msg);
-
-	int (*msg_queue_alloc_security)(struct msg_queue *msq);
-	void (*msg_queue_free_security)(struct msg_queue *msq);
-	int (*msg_queue_associate)(struct msg_queue *msq, int msqflg);
-	int (*msg_queue_msgctl)(struct msg_queue *msq, int cmd);
-	int (*msg_queue_msgsnd)(struct msg_queue *msq, struct msg_msg *msg,
-				int msqflg);
-	int (*msg_queue_msgrcv)(struct msg_queue *msq, struct msg_msg *msg,
-				struct task_struct *target, long type,
-				int mode);
-
-	int (*shm_alloc_security)(struct shmid_kernel *shp);
-	void (*shm_free_security)(struct shmid_kernel *shp);
-	int (*shm_associate)(struct shmid_kernel *shp, int shmflg);
-	int (*shm_shmctl)(struct shmid_kernel *shp, int cmd);
-	int (*shm_shmat)(struct shmid_kernel *shp, char __user *shmaddr,
-				int shmflg);
-
-	int (*sem_alloc_security)(struct sem_array *sma);
-	void (*sem_free_security)(struct sem_array *sma);
-	int (*sem_associate)(struct sem_array *sma, int semflg);
-	int (*sem_semctl)(struct sem_array *sma, int cmd);
-	int (*sem_semop)(struct sem_array *sma, struct sembuf *sops,
-				unsigned nsops, int alter);
-
-	int (*netlink_send)(struct sock *sk, struct sk_buff *skb);
-
-	void (*d_instantiate)(struct dentry *dentry, struct inode *inode);
-
-	int (*getprocattr)(struct task_struct *p, char *name, char **value);
-	int (*setprocattr)(struct task_struct *p, char *name, void *value,
-				size_t size);
-	int (*ismaclabel)(const char *name);
-	int (*secid_to_secctx)(u32 secid, char **secdata, u32 *seclen);
-	int (*secctx_to_secid)(const char *secdata, u32 seclen, u32 *secid);
-	void (*release_secctx)(char *secdata, u32 seclen);
-
-	void (*inode_invalidate_secctx)(struct inode *inode);
-	int (*inode_notifysecctx)(struct inode *inode, void *ctx, u32 ctxlen);
-	int (*inode_setsecctx)(struct dentry *dentry, void *ctx, u32 ctxlen);
-	int (*inode_getsecctx)(struct inode *inode, void **ctx, u32 *ctxlen);
-
-#ifdef CONFIG_SECURITY_NETWORK
-	int (*unix_stream_connect)(struct sock *sock, struct sock *other,
-					struct sock *newsk);
-	int (*unix_may_send)(struct socket *sock, struct socket *other);
-
-	int (*socket_create)(int family, int type, int protocol, int kern);
-	int (*socket_post_create)(struct socket *sock, int family, int type,
-					int protocol, int kern);
-	int (*socket_bind)(struct socket *sock, struct sockaddr *address,
-				int addrlen);
-	int (*socket_connect)(struct socket *sock, struct sockaddr *address,
-				int addrlen);
-	int (*socket_listen)(struct socket *sock, int backlog);
-	int (*socket_accept)(struct socket *sock, struct socket *newsock);
-	int (*socket_sendmsg)(struct socket *sock, struct msghdr *msg,
-				int size);
-	int (*socket_recvmsg)(struct socket *sock, struct msghdr *msg,
-				int size, int flags);
-	int (*socket_getsockname)(struct socket *sock);
-	int (*socket_getpeername)(struct socket *sock);
-	int (*socket_getsockopt)(struct socket *sock, int level, int optname);
-	int (*socket_setsockopt)(struct socket *sock, int level, int optname);
-	int (*socket_shutdown)(struct socket *sock, int how);
-	int (*socket_sock_rcv_skb)(struct sock *sk, struct sk_buff *skb);
-	int (*socket_getpeersec_stream)(struct socket *sock,
-					char __user *optval,
-					int __user *optlen, unsigned len);
-	int (*socket_getpeersec_dgram)(struct socket *sock,
-					struct sk_buff *skb, u32 *secid);
-	int (*sk_alloc_security)(struct sock *sk, int family, gfp_t priority);
-	void (*sk_free_security)(struct sock *sk);
-	void (*sk_clone_security)(const struct sock *sk, struct sock *newsk);
-	void (*sk_getsecid)(struct sock *sk, u32 *secid);
-	void (*sock_graft)(struct sock *sk, struct socket *parent);
-	int (*inet_conn_request)(struct sock *sk, struct sk_buff *skb,
-					struct request_sock *req);
-	void (*inet_csk_clone)(struct sock *newsk,
-				const struct request_sock *req);
-	void (*inet_conn_established)(struct sock *sk, struct sk_buff *skb);
-	int (*secmark_relabel_packet)(u32 secid);
-	void (*secmark_refcount_inc)(void);
-	void (*secmark_refcount_dec)(void);
-	void (*req_classify_flow)(const struct request_sock *req,
-					struct flowi *fl);
-	int (*tun_dev_alloc_security)(void **security);
-	void (*tun_dev_free_security)(void *security);
-	int (*tun_dev_create)(void);
-	int (*tun_dev_attach_queue)(void *security);
-	int (*tun_dev_attach)(struct sock *sk, void *security);
-	int (*tun_dev_open)(void *security);
-#endif	/* CONFIG_SECURITY_NETWORK */
-
-#ifdef CONFIG_SECURITY_NETWORK_XFRM
-	int (*xfrm_policy_alloc_security)(struct xfrm_sec_ctx **ctxp,
-					  struct xfrm_user_sec_ctx *sec_ctx,
-						gfp_t gfp);
-	int (*xfrm_policy_clone_security)(struct xfrm_sec_ctx *old_ctx,
-						struct xfrm_sec_ctx **new_ctx);
-	void (*xfrm_policy_free_security)(struct xfrm_sec_ctx *ctx);
-	int (*xfrm_policy_delete_security)(struct xfrm_sec_ctx *ctx);
-	int (*xfrm_state_alloc)(struct xfrm_state *x,
-				struct xfrm_user_sec_ctx *sec_ctx);
-	int (*xfrm_state_alloc_acquire)(struct xfrm_state *x,
-					struct xfrm_sec_ctx *polsec,
-					u32 secid);
-	void (*xfrm_state_free_security)(struct xfrm_state *x);
-	int (*xfrm_state_delete_security)(struct xfrm_state *x);
-	int (*xfrm_policy_lookup)(struct xfrm_sec_ctx *ctx, u32 fl_secid,
-					u8 dir);
-	int (*xfrm_state_pol_flow_match)(struct xfrm_state *x,
-						struct xfrm_policy *xp,
-						const struct flowi *fl);
-	int (*xfrm_decode_session)(struct sk_buff *skb, u32 *secid, int ckall);
-#endif	/* CONFIG_SECURITY_NETWORK_XFRM */
-
-	/* key management security hooks */
-#ifdef CONFIG_KEYS
-	int (*key_alloc)(struct key *key, const struct cred *cred,
-				unsigned long flags);
-	void (*key_free)(struct key *key);
-	int (*key_permission)(key_ref_t key_ref, const struct cred *cred,
-				unsigned perm);
-	int (*key_getsecurity)(struct key *key, char **_buffer);
-#endif	/* CONFIG_KEYS */
-
-#ifdef CONFIG_AUDIT
-	int (*audit_rule_init)(u32 field, u32 op, char *rulestr,
-				void **lsmrule);
-	int (*audit_rule_known)(struct audit_krule *krule);
-	int (*audit_rule_match)(u32 secid, u32 field, u32 op, void *lsmrule,
-				struct audit_context *actx);
-	void (*audit_rule_free)(void *lsmrule);
-#endif /* CONFIG_AUDIT */
-};
-
-struct security_hook_heads {
-	struct list_head binder_set_context_mgr;
-	struct list_head binder_transaction;
-	struct list_head binder_transfer_binder;
-	struct list_head binder_transfer_file;
-	struct list_head ptrace_access_check;
-	struct list_head ptrace_traceme;
-	struct list_head capget;
-	struct list_head capset;
-	struct list_head capable;
-	struct list_head quotactl;
-	struct list_head quota_on;
-	struct list_head syslog;
-	struct list_head settime;
-	struct list_head vm_enough_memory;
-	struct list_head bprm_set_creds;
-	struct list_head bprm_check_security;
-	struct list_head bprm_secureexec;
-	struct list_head bprm_committing_creds;
-	struct list_head bprm_committed_creds;
-	struct list_head sb_alloc_security;
-	struct list_head sb_free_security;
-	struct list_head sb_copy_data;
-	struct list_head sb_remount;
-	struct list_head sb_kern_mount;
-	struct list_head sb_show_options;
-	struct list_head sb_statfs;
-	struct list_head sb_mount;
-	struct list_head sb_umount;
-	struct list_head sb_pivotroot;
-	struct list_head sb_set_mnt_opts;
-	struct list_head sb_clone_mnt_opts;
-	struct list_head sb_parse_opts_str;
-	struct list_head dentry_init_security;
-	struct list_head dentry_create_files_as;
-#ifdef CONFIG_SECURITY_PATH
-	struct list_head path_unlink;
-	struct list_head path_mkdir;
-	struct list_head path_rmdir;
-	struct list_head path_mknod;
-	struct list_head path_truncate;
-	struct list_head path_symlink;
-	struct list_head path_link;
-	struct list_head path_rename;
-	struct list_head path_chmod;
-	struct list_head path_chown;
-	struct list_head path_chroot;
-#endif
-	struct list_head inode_alloc_security;
-	struct list_head inode_free_security;
-	struct list_head inode_init_security;
-	struct list_head inode_create;
-	struct list_head inode_link;
-	struct list_head inode_unlink;
-	struct list_head inode_symlink;
-	struct list_head inode_mkdir;
-	struct list_head inode_rmdir;
-	struct list_head inode_mknod;
-	struct list_head inode_rename;
-	struct list_head inode_readlink;
-	struct list_head inode_follow_link;
-	struct list_head inode_permission;
-	struct list_head inode_setattr;
-	struct list_head inode_getattr;
-	struct list_head inode_setxattr;
-	struct list_head inode_post_setxattr;
-	struct list_head inode_getxattr;
-	struct list_head inode_listxattr;
-	struct list_head inode_removexattr;
-	struct list_head inode_need_killpriv;
-	struct list_head inode_killpriv;
-	struct list_head inode_getsecurity;
-	struct list_head inode_setsecurity;
-	struct list_head inode_listsecurity;
-	struct list_head inode_getsecid;
-	struct list_head inode_copy_up;
-	struct list_head inode_copy_up_xattr;
-	struct list_head file_permission;
-	struct list_head file_alloc_security;
-	struct list_head file_free_security;
-	struct list_head file_ioctl;
-	struct list_head mmap_addr;
-	struct list_head mmap_file;
-	struct list_head file_mprotect;
-	struct list_head file_lock;
-	struct list_head file_fcntl;
-	struct list_head file_set_fowner;
-	struct list_head file_send_sigiotask;
-	struct list_head file_receive;
-	struct list_head file_open;
-	struct list_head task_create;
-	struct list_head task_free;
-	struct list_head cred_alloc_blank;
-	struct list_head cred_free;
-	struct list_head cred_prepare;
-	struct list_head cred_transfer;
-	struct list_head kernel_act_as;
-	struct list_head kernel_create_files_as;
-	struct list_head kernel_read_file;
-	struct list_head kernel_post_read_file;
-	struct list_head kernel_module_request;
-	struct list_head task_fix_setuid;
-	struct list_head task_setpgid;
-	struct list_head task_getpgid;
-	struct list_head task_getsid;
-	struct list_head task_getsecid;
-	struct list_head task_setnice;
-	struct list_head task_setioprio;
-	struct list_head task_getioprio;
-	struct list_head task_setrlimit;
-	struct list_head task_setscheduler;
-	struct list_head task_getscheduler;
-	struct list_head task_movememory;
-	struct list_head task_kill;
-	struct list_head task_wait;
-	struct list_head task_prctl;
-	struct list_head task_to_inode;
-	struct list_head ipc_permission;
-	struct list_head ipc_getsecid;
-	struct list_head msg_msg_alloc_security;
-	struct list_head msg_msg_free_security;
-	struct list_head msg_queue_alloc_security;
-	struct list_head msg_queue_free_security;
-	struct list_head msg_queue_associate;
-	struct list_head msg_queue_msgctl;
-	struct list_head msg_queue_msgsnd;
-	struct list_head msg_queue_msgrcv;
-	struct list_head shm_alloc_security;
-	struct list_head shm_free_security;
-	struct list_head shm_associate;
-	struct list_head shm_shmctl;
-	struct list_head shm_shmat;
-	struct list_head sem_alloc_security;
-	struct list_head sem_free_security;
-	struct list_head sem_associate;
-	struct list_head sem_semctl;
-	struct list_head sem_semop;
-	struct list_head netlink_send;
-	struct list_head d_instantiate;
-	struct list_head getprocattr;
-	struct list_head setprocattr;
-	struct list_head ismaclabel;
-	struct list_head secid_to_secctx;
-	struct list_head secctx_to_secid;
-	struct list_head release_secctx;
-	struct list_head inode_invalidate_secctx;
-	struct list_head inode_notifysecctx;
-	struct list_head inode_setsecctx;
-	struct list_head inode_getsecctx;
-#ifdef CONFIG_SECURITY_NETWORK
-	struct list_head unix_stream_connect;
-	struct list_head unix_may_send;
-	struct list_head socket_create;
-	struct list_head socket_post_create;
-	struct list_head socket_bind;
-	struct list_head socket_connect;
-	struct list_head socket_listen;
-	struct list_head socket_accept;
-	struct list_head socket_sendmsg;
-	struct list_head socket_recvmsg;
-	struct list_head socket_getsockname;
-	struct list_head socket_getpeername;
-	struct list_head socket_getsockopt;
-	struct list_head socket_setsockopt;
-	struct list_head socket_shutdown;
-	struct list_head socket_sock_rcv_skb;
-	struct list_head socket_getpeersec_stream;
-	struct list_head socket_getpeersec_dgram;
-	struct list_head sk_alloc_security;
-	struct list_head sk_free_security;
-	struct list_head sk_clone_security;
-	struct list_head sk_getsecid;
-	struct list_head sock_graft;
-	struct list_head inet_conn_request;
-	struct list_head inet_csk_clone;
-	struct list_head inet_conn_established;
-	struct list_head secmark_relabel_packet;
-	struct list_head secmark_refcount_inc;
-	struct list_head secmark_refcount_dec;
-	struct list_head req_classify_flow;
-	struct list_head tun_dev_alloc_security;
-	struct list_head tun_dev_free_security;
-	struct list_head tun_dev_create;
-	struct list_head tun_dev_attach_queue;
-	struct list_head tun_dev_attach;
-	struct list_head tun_dev_open;
-#endif	/* CONFIG_SECURITY_NETWORK */
-#ifdef CONFIG_SECURITY_NETWORK_XFRM
-	struct list_head xfrm_policy_alloc_security;
-	struct list_head xfrm_policy_clone_security;
-	struct list_head xfrm_policy_free_security;
-	struct list_head xfrm_policy_delete_security;
-	struct list_head xfrm_state_alloc;
-	struct list_head xfrm_state_alloc_acquire;
-	struct list_head xfrm_state_free_security;
-	struct list_head xfrm_state_delete_security;
-	struct list_head xfrm_policy_lookup;
-	struct list_head xfrm_state_pol_flow_match;
-	struct list_head xfrm_decode_session;
-#endif	/* CONFIG_SECURITY_NETWORK_XFRM */
-#ifdef CONFIG_KEYS
-	struct list_head key_alloc;
-	struct list_head key_free;
-	struct list_head key_permission;
-	struct list_head key_getsecurity;
-#endif	/* CONFIG_KEYS */
-#ifdef CONFIG_AUDIT
-	struct list_head audit_rule_init;
-	struct list_head audit_rule_known;
-	struct list_head audit_rule_match;
-	struct list_head audit_rule_free;
-#endif /* CONFIG_AUDIT */
-};
-=======
 	#define LSM_HOOK(RET, DEFAULT, NAME, ...) RET (*NAME)(__VA_ARGS__);
 	#include "lsm_hook_defs.h"
 	#undef LSM_HOOK
@@ -2089,7 +1544,6 @@
 	#include "lsm_hook_defs.h"
 	#undef LSM_HOOK
 } __randomize_layout;
->>>>>>> 24b8d41d
 
 /*
  * Security module hook list structure.
@@ -2192,19 +1646,9 @@
 #ifdef CONFIG_SECURITY_WRITABLE_HOOKS
 #define __lsm_ro_after_init
 #else
-<<<<<<< HEAD
-static inline void __init yama_add_hooks(void) { }
-#endif
-#ifdef CONFIG_SECURITY_LOADPIN
-void __init loadpin_add_hooks(void);
-#else
-static inline void loadpin_add_hooks(void) { };
-#endif
-=======
 #define __lsm_ro_after_init	__ro_after_init
 #endif /* CONFIG_SECURITY_WRITABLE_HOOKS */
 
 extern int lsm_inode_alloc(struct inode *inode);
->>>>>>> 24b8d41d
 
 #endif /* ! __LINUX_LSM_HOOKS_H */