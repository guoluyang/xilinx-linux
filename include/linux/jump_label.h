--- conflicted
+++ resolved
@@ -188,20 +188,12 @@
 
 struct module;
 
-<<<<<<< HEAD
-#ifdef HAVE_JUMP_LABEL
-
-#define JUMP_TYPE_FALSE	0UL
-#define JUMP_TYPE_TRUE	1UL
-#define JUMP_TYPE_MASK	1UL
-=======
 #ifdef CONFIG_JUMP_LABEL
 
 #define JUMP_TYPE_FALSE		0UL
 #define JUMP_TYPE_TRUE		1UL
 #define JUMP_TYPE_LINKED	2UL
 #define JUMP_TYPE_MASK		3UL
->>>>>>> 24b8d41d
 
 static __always_inline bool static_key_false(struct static_key *key)
 {
@@ -235,11 +227,8 @@
 extern int static_key_count(struct static_key *key);
 extern void static_key_enable(struct static_key *key);
 extern void static_key_disable(struct static_key *key);
-<<<<<<< HEAD
-=======
 extern void static_key_enable_cpuslocked(struct static_key *key);
 extern void static_key_disable_cpuslocked(struct static_key *key);
->>>>>>> 24b8d41d
 
 /*
  * We should be using ATOMIC_INIT() for initializing .enabled, but
@@ -250,27 +239,12 @@
  */
 #define STATIC_KEY_INIT_TRUE					\
 	{ .enabled = { 1 },					\
-<<<<<<< HEAD
-	  .entries = (void *)JUMP_TYPE_TRUE }
-#define STATIC_KEY_INIT_FALSE					\
-	{ .enabled = { 0 },					\
-	  .entries = (void *)JUMP_TYPE_FALSE }
-=======
 	  { .entries = (void *)JUMP_TYPE_TRUE } }
 #define STATIC_KEY_INIT_FALSE					\
 	{ .enabled = { 0 },					\
 	  { .entries = (void *)JUMP_TYPE_FALSE } }
 
 #else  /* !CONFIG_JUMP_LABEL */
->>>>>>> 24b8d41d
-
-#include <linux/atomic.h>
-#include <linux/bug.h>
-
-static inline int static_key_count(struct static_key *key)
-{
-	return atomic_read(&key->enabled);
-}
 
 #include <linux/atomic.h>
 #include <linux/bug.h>
@@ -349,20 +323,13 @@
 	atomic_set(&key->enabled, 0);
 }
 
-<<<<<<< HEAD
+#define static_key_enable_cpuslocked(k)		static_key_enable((k))
+#define static_key_disable_cpuslocked(k)	static_key_disable((k))
+
 #define STATIC_KEY_INIT_TRUE	{ .enabled = ATOMIC_INIT(1) }
 #define STATIC_KEY_INIT_FALSE	{ .enabled = ATOMIC_INIT(0) }
 
-#endif	/* HAVE_JUMP_LABEL */
-=======
-#define static_key_enable_cpuslocked(k)		static_key_enable((k))
-#define static_key_disable_cpuslocked(k)	static_key_disable((k))
-
-#define STATIC_KEY_INIT_TRUE	{ .enabled = ATOMIC_INIT(1) }
-#define STATIC_KEY_INIT_FALSE	{ .enabled = ATOMIC_INIT(0) }
-
 #endif	/* CONFIG_JUMP_LABEL */
->>>>>>> 24b8d41d
 
 #define STATIC_KEY_INIT STATIC_KEY_INIT_FALSE
 #define jump_label_enabled static_key_enabled
@@ -390,24 +357,18 @@
 #define DEFINE_STATIC_KEY_TRUE(name)	\
 	struct static_key_true name = STATIC_KEY_TRUE_INIT
 
-<<<<<<< HEAD
-=======
 #define DEFINE_STATIC_KEY_TRUE_RO(name)	\
 	struct static_key_true name __ro_after_init = STATIC_KEY_TRUE_INIT
 
->>>>>>> 24b8d41d
 #define DECLARE_STATIC_KEY_TRUE(name)	\
 	extern struct static_key_true name
 
 #define DEFINE_STATIC_KEY_FALSE(name)	\
 	struct static_key_false name = STATIC_KEY_FALSE_INIT
 
-<<<<<<< HEAD
-=======
 #define DEFINE_STATIC_KEY_FALSE_RO(name)	\
 	struct static_key_false name __ro_after_init = STATIC_KEY_FALSE_INIT
 
->>>>>>> 24b8d41d
 #define DECLARE_STATIC_KEY_FALSE(name)	\
 	extern struct static_key_false name
 
