/* SPDX-License-Identifier: GPL-2.0 */
#ifndef __LINUX_SWIOTLB_H
#define __LINUX_SWIOTLB_H

#include <linux/dma-direction.h>
#include <linux/init.h>
#include <linux/types.h>
#include <linux/limits.h>

struct device;
struct page;
struct scatterlist;

enum swiotlb_force {
	SWIOTLB_NORMAL,		/* Default - depending on HW DMA mask etc. */
	SWIOTLB_FORCE,		/* swiotlb=force */
	SWIOTLB_NO_FORCE,	/* swiotlb=noforce */
};

/*
 * Maximum allowable number of contiguous slabs to map,
 * must be a power of 2.  What is the appropriate value ?
 * The complexity of {map,unmap}_single is linearly dependent on this value.
 */
#define IO_TLB_SEGSIZE	128

/*
 * log of the size of each IO TLB slab.  The number of slabs is command line
 * controllable.
 */
#define IO_TLB_SHIFT 11

extern void swiotlb_init(int verbose);
int swiotlb_init_with_tbl(char *tlb, unsigned long nslabs, int verbose);
extern unsigned long swiotlb_nr_tbl(void);
unsigned long swiotlb_size_or_default(void);
extern int swiotlb_late_init_with_tbl(char *tlb, unsigned long nslabs);
extern int swiotlb_late_init_with_default_size(size_t default_size);
extern void __init swiotlb_update_mem_attributes(void);

/*
 * Enumeration for sync targets
 */
enum dma_sync_target {
	SYNC_FOR_CPU = 0,
	SYNC_FOR_DEVICE = 1,
};

phys_addr_t swiotlb_tbl_map_single(struct device *hwdev, phys_addr_t phys,
		size_t mapping_size, size_t alloc_size,
		enum dma_data_direction dir, unsigned long attrs);

extern void swiotlb_tbl_unmap_single(struct device *hwdev,
				     phys_addr_t tlb_addr,
				     size_t mapping_size,
				     size_t alloc_size,
				     enum dma_data_direction dir,
				     unsigned long attrs);

extern void swiotlb_tbl_sync_single(struct device *hwdev,
				    phys_addr_t tlb_addr,
				    size_t size, enum dma_data_direction dir,
				    enum dma_sync_target target);

<<<<<<< HEAD
/* Accessory functions. */
extern void
*swiotlb_alloc_coherent(struct device *hwdev, size_t size,
			dma_addr_t *dma_handle, gfp_t flags);

extern void
swiotlb_free_coherent(struct device *hwdev, size_t size,
		      void *vaddr, dma_addr_t dma_handle);

extern dma_addr_t swiotlb_map_page(struct device *dev, struct page *page,
				   unsigned long offset, size_t size,
				   enum dma_data_direction dir,
				   unsigned long attrs);
extern void swiotlb_unmap_page(struct device *hwdev, dma_addr_t dev_addr,
			       size_t size, enum dma_data_direction dir,
			       unsigned long attrs);

extern int
swiotlb_map_sg(struct device *hwdev, struct scatterlist *sg, int nents,
	       enum dma_data_direction dir);

extern void
swiotlb_unmap_sg(struct device *hwdev, struct scatterlist *sg, int nents,
		 enum dma_data_direction dir);

extern int
swiotlb_map_sg_attrs(struct device *hwdev, struct scatterlist *sgl, int nelems,
		     enum dma_data_direction dir,
		     unsigned long attrs);

extern void
swiotlb_unmap_sg_attrs(struct device *hwdev, struct scatterlist *sgl,
		       int nelems, enum dma_data_direction dir,
		       unsigned long attrs);

extern void
swiotlb_sync_single_for_cpu(struct device *hwdev, dma_addr_t dev_addr,
			    size_t size, enum dma_data_direction dir);

extern void
swiotlb_sync_sg_for_cpu(struct device *hwdev, struct scatterlist *sg,
			int nelems, enum dma_data_direction dir);

extern void
swiotlb_sync_single_for_device(struct device *hwdev, dma_addr_t dev_addr,
			       size_t size, enum dma_data_direction dir);

extern void
swiotlb_sync_sg_for_device(struct device *hwdev, struct scatterlist *sg,
			   int nelems, enum dma_data_direction dir);

extern int
swiotlb_dma_mapping_error(struct device *hwdev, dma_addr_t dma_addr);

extern int
swiotlb_dma_supported(struct device *hwdev, u64 mask);
=======
dma_addr_t swiotlb_map(struct device *dev, phys_addr_t phys,
		size_t size, enum dma_data_direction dir, unsigned long attrs);
>>>>>>> 24b8d41d

#ifdef CONFIG_SWIOTLB
extern enum swiotlb_force swiotlb_force;
extern phys_addr_t io_tlb_start, io_tlb_end;

static inline bool is_swiotlb_buffer(phys_addr_t paddr)
{
	return paddr >= io_tlb_start && paddr < io_tlb_end;
}

void __init swiotlb_exit(void);
unsigned int swiotlb_max_segment(void);
size_t swiotlb_max_mapping_size(struct device *dev);
bool is_swiotlb_active(void);
#else
#define swiotlb_force SWIOTLB_NO_FORCE
static inline bool is_swiotlb_buffer(phys_addr_t paddr)
{
	return false;
}
static inline void swiotlb_exit(void)
{
}
static inline unsigned int swiotlb_max_segment(void)
{
	return 0;
}
static inline size_t swiotlb_max_mapping_size(struct device *dev)
{
	return SIZE_MAX;
}

static inline bool is_swiotlb_active(void)
{
	return false;
}
#endif /* CONFIG_SWIOTLB */

extern void swiotlb_print_info(void);
extern void swiotlb_set_max_segment(unsigned int);

#endif /* __LINUX_SWIOTLB_H */<|MERGE_RESOLUTION|>--- conflicted
+++ resolved
@@ -62,67 +62,8 @@
 				    size_t size, enum dma_data_direction dir,
 				    enum dma_sync_target target);
 
-<<<<<<< HEAD
-/* Accessory functions. */
-extern void
-*swiotlb_alloc_coherent(struct device *hwdev, size_t size,
-			dma_addr_t *dma_handle, gfp_t flags);
-
-extern void
-swiotlb_free_coherent(struct device *hwdev, size_t size,
-		      void *vaddr, dma_addr_t dma_handle);
-
-extern dma_addr_t swiotlb_map_page(struct device *dev, struct page *page,
-				   unsigned long offset, size_t size,
-				   enum dma_data_direction dir,
-				   unsigned long attrs);
-extern void swiotlb_unmap_page(struct device *hwdev, dma_addr_t dev_addr,
-			       size_t size, enum dma_data_direction dir,
-			       unsigned long attrs);
-
-extern int
-swiotlb_map_sg(struct device *hwdev, struct scatterlist *sg, int nents,
-	       enum dma_data_direction dir);
-
-extern void
-swiotlb_unmap_sg(struct device *hwdev, struct scatterlist *sg, int nents,
-		 enum dma_data_direction dir);
-
-extern int
-swiotlb_map_sg_attrs(struct device *hwdev, struct scatterlist *sgl, int nelems,
-		     enum dma_data_direction dir,
-		     unsigned long attrs);
-
-extern void
-swiotlb_unmap_sg_attrs(struct device *hwdev, struct scatterlist *sgl,
-		       int nelems, enum dma_data_direction dir,
-		       unsigned long attrs);
-
-extern void
-swiotlb_sync_single_for_cpu(struct device *hwdev, dma_addr_t dev_addr,
-			    size_t size, enum dma_data_direction dir);
-
-extern void
-swiotlb_sync_sg_for_cpu(struct device *hwdev, struct scatterlist *sg,
-			int nelems, enum dma_data_direction dir);
-
-extern void
-swiotlb_sync_single_for_device(struct device *hwdev, dma_addr_t dev_addr,
-			       size_t size, enum dma_data_direction dir);
-
-extern void
-swiotlb_sync_sg_for_device(struct device *hwdev, struct scatterlist *sg,
-			   int nelems, enum dma_data_direction dir);
-
-extern int
-swiotlb_dma_mapping_error(struct device *hwdev, dma_addr_t dma_addr);
-
-extern int
-swiotlb_dma_supported(struct device *hwdev, u64 mask);
-=======
 dma_addr_t swiotlb_map(struct device *dev, phys_addr_t phys,
 		size_t size, enum dma_data_direction dir, unsigned long attrs);
->>>>>>> 24b8d41d
 
 #ifdef CONFIG_SWIOTLB
 extern enum swiotlb_force swiotlb_force;
