/* SPDX-License-Identifier: GPL-2.0-only */
#ifndef _LINUX_EXPORT_H
#define _LINUX_EXPORT_H

/*
 * Export symbols from the kernel to modules.  Forked from module.h
 * to reduce the amount of pointless cruft we feed to gcc when only
 * exporting a simple symbol or two.
 *
 * Try not to add #includes here.  It slows compilation and makes kernel
 * hackers place grumpy comments in header files.
 */

#ifndef __ASSEMBLY__
#ifdef MODULE
extern struct module __this_module;
#define THIS_MODULE (&__this_module)
#else
#define THIS_MODULE ((struct module *)0)
#endif

<<<<<<< HEAD
#ifdef CONFIG_MODULES

#if defined(__KERNEL__) && !defined(__GENKSYMS__)
#ifdef CONFIG_MODVERSIONS
/* Mark the CRC weak since genksyms apparently decides not to
 * generate a checksums for some symbols */
#define __CRC_SYMBOL(sym, sec)						\
	extern __visible void *__crc_##sym __attribute__((weak));	\
	static const unsigned long __kcrctab_##sym			\
	__used								\
	__attribute__((section("___kcrctab" sec "+" #sym), used))	\
	= (unsigned long) &__crc_##sym;
=======
#ifdef CONFIG_MODVERSIONS
/* Mark the CRC weak since genksyms apparently decides not to
 * generate a checksums for some symbols */
#if defined(CONFIG_MODULE_REL_CRCS)
#define __CRC_SYMBOL(sym, sec)						\
	asm("	.section \"___kcrctab" sec "+" #sym "\", \"a\"	\n"	\
	    "	.weak	__crc_" #sym "				\n"	\
	    "	.long	__crc_" #sym " - .			\n"	\
	    "	.previous					\n")
#else
#define __CRC_SYMBOL(sym, sec)						\
	asm("	.section \"___kcrctab" sec "+" #sym "\", \"a\"	\n"	\
	    "	.weak	__crc_" #sym "				\n"	\
	    "	.long	__crc_" #sym "				\n"	\
	    "	.previous					\n")
#endif
>>>>>>> 24b8d41d
#else
#define __CRC_SYMBOL(sym, sec)
#endif

<<<<<<< HEAD
/* For every exported symbol, place a struct in the __ksymtab section */
#define ___EXPORT_SYMBOL(sym, sec)					\
	extern typeof(sym) sym;						\
	__CRC_SYMBOL(sym, sec)						\
	static const char __kstrtab_##sym[]				\
	__attribute__((section("__ksymtab_strings"), aligned(1)))	\
	= VMLINUX_SYMBOL_STR(sym);					\
	static const struct kernel_symbol __ksymtab_##sym		\
	__used								\
	__attribute__((section("___ksymtab" sec "+" #sym), used))	\
	= { (unsigned long)&sym, __kstrtab_##sym }

#if defined(__KSYM_DEPS__)

/*
 * For fine grained build dependencies, we want to tell the build system
 * about each possible exported symbol even if they're not actually exported.
 * We use a string pattern that is unlikely to be valid code that the build
 * system filters out from the preprocessor output (see ksym_dep_filter
 * in scripts/Kbuild.include).
 */
#define __EXPORT_SYMBOL(sym, sec)	=== __KSYM_##sym ===

#elif defined(CONFIG_TRIM_UNUSED_KSYMS)

#include <generated/autoksyms.h>

#define __EXPORT_SYMBOL(sym, sec)				\
	__cond_export_sym(sym, sec, __is_defined(__KSYM_##sym))
#define __cond_export_sym(sym, sec, conf)			\
	___cond_export_sym(sym, sec, conf)
#define ___cond_export_sym(sym, sec, enabled)			\
	__cond_export_sym_##enabled(sym, sec)
#define __cond_export_sym_1(sym, sec) ___EXPORT_SYMBOL(sym, sec)
#define __cond_export_sym_0(sym, sec) /* nothing */

#else
#define __EXPORT_SYMBOL ___EXPORT_SYMBOL
#endif

#define EXPORT_SYMBOL(sym)					\
	__EXPORT_SYMBOL(sym, "")
=======
#ifdef CONFIG_HAVE_ARCH_PREL32_RELOCATIONS
#include <linux/compiler.h>
/*
 * Emit the ksymtab entry as a pair of relative references: this reduces
 * the size by half on 64-bit architectures, and eliminates the need for
 * absolute relocations that require runtime processing on relocatable
 * kernels.
 */
#define __KSYMTAB_ENTRY(sym, sec)					\
	__ADDRESSABLE(sym)						\
	asm("	.section \"___ksymtab" sec "+" #sym "\", \"a\"	\n"	\
	    "	.balign	4					\n"	\
	    "__ksymtab_" #sym ":				\n"	\
	    "	.long	" #sym "- .				\n"	\
	    "	.long	__kstrtab_" #sym "- .			\n"	\
	    "	.long	__kstrtabns_" #sym "- .			\n"	\
	    "	.previous					\n")

struct kernel_symbol {
	int value_offset;
	int name_offset;
	int namespace_offset;
};
#else
#define __KSYMTAB_ENTRY(sym, sec)					\
	static const struct kernel_symbol __ksymtab_##sym		\
	__attribute__((section("___ksymtab" sec "+" #sym), used))	\
	__aligned(sizeof(void *))					\
	= { (unsigned long)&sym, __kstrtab_##sym, __kstrtabns_##sym }

struct kernel_symbol {
	unsigned long value;
	const char *name;
	const char *namespace;
};
#endif
>>>>>>> 24b8d41d

#ifdef __GENKSYMS__

#define ___EXPORT_SYMBOL(sym, sec, ns)	__GENKSYMS_EXPORT_SYMBOL(sym)

#else

/*
 * For every exported symbol, do the following:
 *
 * - If applicable, place a CRC entry in the __kcrctab section.
 * - Put the name of the symbol and namespace (empty string "" for none) in
 *   __ksymtab_strings.
 * - Place a struct kernel_symbol entry in the __ksymtab section.
 *
 * note on .section use: we specify progbits since usage of the "M" (SHF_MERGE)
 * section flag requires it. Use '%progbits' instead of '@progbits' since the
 * former apparently works on all arches according to the binutils source.
 */
#define ___EXPORT_SYMBOL(sym, sec, ns)						\
	extern typeof(sym) sym;							\
	extern const char __kstrtab_##sym[];					\
	extern const char __kstrtabns_##sym[];					\
	__CRC_SYMBOL(sym, sec);							\
	asm("	.section \"__ksymtab_strings\",\"aMS\",%progbits,1	\n"	\
	    "__kstrtab_" #sym ":					\n"	\
	    "	.asciz 	\"" #sym "\"					\n"	\
	    "__kstrtabns_" #sym ":					\n"	\
	    "	.asciz 	\"" ns "\"					\n"	\
	    "	.previous						\n");	\
	__KSYMTAB_ENTRY(sym, sec)

#endif

#if !defined(CONFIG_MODULES) || defined(__DISABLE_EXPORTS)

/*
 * Allow symbol exports to be disabled completely so that C code may
 * be reused in other execution contexts such as the UEFI stub or the
 * decompressor.
 */
#define __EXPORT_SYMBOL(sym, sec, ns)

#elif defined(CONFIG_TRIM_UNUSED_KSYMS)

#include <generated/autoksyms.h>

/*
 * For fine grained build dependencies, we want to tell the build system
 * about each possible exported symbol even if they're not actually exported.
 * We use a symbol pattern __ksym_marker_<symbol> that the build system filters
 * from the $(NM) output (see scripts/gen_ksymdeps.sh). These symbols are
 * discarded in the final link stage.
 */
#define __ksym_marker(sym)	\
	static int __ksym_marker_##sym[0] __section(".discard.ksym") __used

#define __EXPORT_SYMBOL(sym, sec, ns)					\
	__ksym_marker(sym);						\
	__cond_export_sym(sym, sec, ns, __is_defined(__KSYM_##sym))
#define __cond_export_sym(sym, sec, ns, conf)				\
	___cond_export_sym(sym, sec, ns, conf)
#define ___cond_export_sym(sym, sec, ns, enabled)			\
	__cond_export_sym_##enabled(sym, sec, ns)
#define __cond_export_sym_1(sym, sec, ns) ___EXPORT_SYMBOL(sym, sec, ns)
#define __cond_export_sym_0(sym, sec, ns) /* nothing */

#else

#define __EXPORT_SYMBOL(sym, sec, ns)	___EXPORT_SYMBOL(sym, sec, ns)

#endif /* CONFIG_MODULES */

#ifdef DEFAULT_SYMBOL_NAMESPACE
#include <linux/stringify.h>
#define _EXPORT_SYMBOL(sym, sec)	__EXPORT_SYMBOL(sym, sec, __stringify(DEFAULT_SYMBOL_NAMESPACE))
#else
#define _EXPORT_SYMBOL(sym, sec)	__EXPORT_SYMBOL(sym, sec, "")
#endif

#define EXPORT_SYMBOL(sym)		_EXPORT_SYMBOL(sym, "")
#define EXPORT_SYMBOL_GPL(sym)		_EXPORT_SYMBOL(sym, "_gpl")
#define EXPORT_SYMBOL_GPL_FUTURE(sym)	_EXPORT_SYMBOL(sym, "_gpl_future")
#define EXPORT_SYMBOL_NS(sym, ns)	__EXPORT_SYMBOL(sym, "", #ns)
#define EXPORT_SYMBOL_NS_GPL(sym, ns)	__EXPORT_SYMBOL(sym, "_gpl", #ns)

#ifdef CONFIG_UNUSED_SYMBOLS
#define EXPORT_UNUSED_SYMBOL(sym)	_EXPORT_SYMBOL(sym, "_unused")
#define EXPORT_UNUSED_SYMBOL_GPL(sym)	_EXPORT_SYMBOL(sym, "_unused_gpl")
#else
#define EXPORT_UNUSED_SYMBOL(sym)
#define EXPORT_UNUSED_SYMBOL_GPL(sym)
#endif

#endif /* !__ASSEMBLY__ */

#endif /* _LINUX_EXPORT_H */<|MERGE_RESOLUTION|>--- conflicted
+++ resolved
@@ -19,20 +19,6 @@
 #define THIS_MODULE ((struct module *)0)
 #endif
 
-<<<<<<< HEAD
-#ifdef CONFIG_MODULES
-
-#if defined(__KERNEL__) && !defined(__GENKSYMS__)
-#ifdef CONFIG_MODVERSIONS
-/* Mark the CRC weak since genksyms apparently decides not to
- * generate a checksums for some symbols */
-#define __CRC_SYMBOL(sym, sec)						\
-	extern __visible void *__crc_##sym __attribute__((weak));	\
-	static const unsigned long __kcrctab_##sym			\
-	__used								\
-	__attribute__((section("___kcrctab" sec "+" #sym), used))	\
-	= (unsigned long) &__crc_##sym;
-=======
 #ifdef CONFIG_MODVERSIONS
 /* Mark the CRC weak since genksyms apparently decides not to
  * generate a checksums for some symbols */
@@ -49,55 +35,10 @@
 	    "	.long	__crc_" #sym "				\n"	\
 	    "	.previous					\n")
 #endif
->>>>>>> 24b8d41d
 #else
 #define __CRC_SYMBOL(sym, sec)
 #endif
 
-<<<<<<< HEAD
-/* For every exported symbol, place a struct in the __ksymtab section */
-#define ___EXPORT_SYMBOL(sym, sec)					\
-	extern typeof(sym) sym;						\
-	__CRC_SYMBOL(sym, sec)						\
-	static const char __kstrtab_##sym[]				\
-	__attribute__((section("__ksymtab_strings"), aligned(1)))	\
-	= VMLINUX_SYMBOL_STR(sym);					\
-	static const struct kernel_symbol __ksymtab_##sym		\
-	__used								\
-	__attribute__((section("___ksymtab" sec "+" #sym), used))	\
-	= { (unsigned long)&sym, __kstrtab_##sym }
-
-#if defined(__KSYM_DEPS__)
-
-/*
- * For fine grained build dependencies, we want to tell the build system
- * about each possible exported symbol even if they're not actually exported.
- * We use a string pattern that is unlikely to be valid code that the build
- * system filters out from the preprocessor output (see ksym_dep_filter
- * in scripts/Kbuild.include).
- */
-#define __EXPORT_SYMBOL(sym, sec)	=== __KSYM_##sym ===
-
-#elif defined(CONFIG_TRIM_UNUSED_KSYMS)
-
-#include <generated/autoksyms.h>
-
-#define __EXPORT_SYMBOL(sym, sec)				\
-	__cond_export_sym(sym, sec, __is_defined(__KSYM_##sym))
-#define __cond_export_sym(sym, sec, conf)			\
-	___cond_export_sym(sym, sec, conf)
-#define ___cond_export_sym(sym, sec, enabled)			\
-	__cond_export_sym_##enabled(sym, sec)
-#define __cond_export_sym_1(sym, sec) ___EXPORT_SYMBOL(sym, sec)
-#define __cond_export_sym_0(sym, sec) /* nothing */
-
-#else
-#define __EXPORT_SYMBOL ___EXPORT_SYMBOL
-#endif
-
-#define EXPORT_SYMBOL(sym)					\
-	__EXPORT_SYMBOL(sym, "")
-=======
 #ifdef CONFIG_HAVE_ARCH_PREL32_RELOCATIONS
 #include <linux/compiler.h>
 /*
@@ -134,7 +75,6 @@
 	const char *namespace;
 };
 #endif
->>>>>>> 24b8d41d
 
 #ifdef __GENKSYMS__
 
