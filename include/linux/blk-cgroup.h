/* SPDX-License-Identifier: GPL-2.0 */
#ifndef _BLK_CGROUP_H
#define _BLK_CGROUP_H
/*
 * Common Block IO controller cgroup interface
 *
 * Based on ideas and code from CFQ, CFS and BFQ:
 * Copyright (C) 2003 Jens Axboe <axboe@kernel.dk>
 *
 * Copyright (C) 2008 Fabio Checconi <fabio@gandalf.sssup.it>
 *		      Paolo Valente <paolo.valente@unimore.it>
 *
 * Copyright (C) 2009 Vivek Goyal <vgoyal@redhat.com>
 * 	              Nauman Rafique <nauman@google.com>
 */

#include <linux/cgroup.h>
#include <linux/percpu.h>
#include <linux/percpu_counter.h>
#include <linux/u64_stats_sync.h>
#include <linux/seq_file.h>
#include <linux/radix-tree.h>
#include <linux/blkdev.h>
#include <linux/atomic.h>
#include <linux/kthread.h>
#include <linux/fs.h>

/* percpu_counter batch for blkg_[rw]stats, per-cpu drift doesn't matter */
#define BLKG_STAT_CPU_BATCH	(INT_MAX / 2)

/* Max limits for throttle policy */
#define THROTL_IOPS_MAX		UINT_MAX

#ifdef CONFIG_BLK_CGROUP

enum blkg_iostat_type {
	BLKG_IOSTAT_READ,
	BLKG_IOSTAT_WRITE,
	BLKG_IOSTAT_DISCARD,

	BLKG_IOSTAT_NR,
};

struct blkcg_gq;

struct blkcg {
	struct cgroup_subsys_state	css;
	spinlock_t			lock;
	refcount_t			online_pin;

	struct radix_tree_root		blkg_tree;
	struct blkcg_gq	__rcu		*blkg_hint;
	struct hlist_head		blkg_list;

	struct blkcg_policy_data	*cpd[BLKCG_MAX_POLS];

	struct list_head		all_blkcgs_node;
#ifdef CONFIG_CGROUP_WRITEBACK
	struct list_head		cgwb_list;
#endif
};

struct blkg_iostat {
	u64				bytes[BLKG_IOSTAT_NR];
	u64				ios[BLKG_IOSTAT_NR];
};

struct blkg_iostat_set {
	struct u64_stats_sync		sync;
	struct blkg_iostat		cur;
	struct blkg_iostat		last;
};

/*
 * A blkcg_gq (blkg) is association between a block cgroup (blkcg) and a
 * request_queue (q).  This is used by blkcg policies which need to track
 * information per blkcg - q pair.
 *
 * There can be multiple active blkcg policies and each blkg:policy pair is
 * represented by a blkg_policy_data which is allocated and freed by each
 * policy's pd_alloc/free_fn() methods.  A policy can allocate private data
 * area by allocating larger data structure which embeds blkg_policy_data
 * at the beginning.
 */
struct blkg_policy_data {
	/* the blkg and policy id this per-policy data belongs to */
	struct blkcg_gq			*blkg;
	int				plid;
};

/*
 * Policies that need to keep per-blkcg data which is independent from any
 * request_queue associated to it should implement cpd_alloc/free_fn()
 * methods.  A policy can allocate private data area by allocating larger
 * data structure which embeds blkcg_policy_data at the beginning.
 * cpd_init() is invoked to let each policy handle per-blkcg data.
 */
struct blkcg_policy_data {
	/* the blkcg and policy id this per-policy data belongs to */
	struct blkcg			*blkcg;
	int				plid;
};

/* association between a blk cgroup and a request queue */
struct blkcg_gq {
	/* Pointer to the associated request_queue */
	struct request_queue		*q;
	struct list_head		q_node;
	struct hlist_node		blkcg_node;
	struct blkcg			*blkcg;

	/* all non-root blkcg_gq's are guaranteed to have access to parent */
	struct blkcg_gq			*parent;

	/* reference count */
	struct percpu_ref		refcnt;

	/* is this blkg online? protected by both blkcg and q locks */
	bool				online;

	struct blkg_iostat_set __percpu	*iostat_cpu;
	struct blkg_iostat_set		iostat;

	struct blkg_policy_data		*pd[BLKCG_MAX_POLS];

	spinlock_t			async_bio_lock;
	struct bio_list			async_bios;
	struct work_struct		async_bio_work;

	atomic_t			use_delay;
	atomic64_t			delay_nsec;
	atomic64_t			delay_start;
	u64				last_delay;
	int				last_use;

	struct rcu_head			rcu_head;
};

typedef struct blkcg_policy_data *(blkcg_pol_alloc_cpd_fn)(gfp_t gfp);
typedef void (blkcg_pol_init_cpd_fn)(struct blkcg_policy_data *cpd);
typedef void (blkcg_pol_free_cpd_fn)(struct blkcg_policy_data *cpd);
typedef void (blkcg_pol_bind_cpd_fn)(struct blkcg_policy_data *cpd);
typedef struct blkg_policy_data *(blkcg_pol_alloc_pd_fn)(gfp_t gfp,
				struct request_queue *q, struct blkcg *blkcg);
typedef void (blkcg_pol_init_pd_fn)(struct blkg_policy_data *pd);
typedef void (blkcg_pol_online_pd_fn)(struct blkg_policy_data *pd);
typedef void (blkcg_pol_offline_pd_fn)(struct blkg_policy_data *pd);
typedef void (blkcg_pol_free_pd_fn)(struct blkg_policy_data *pd);
typedef void (blkcg_pol_reset_pd_stats_fn)(struct blkg_policy_data *pd);
typedef size_t (blkcg_pol_stat_pd_fn)(struct blkg_policy_data *pd, char *buf,
				      size_t size);

struct blkcg_policy {
	int				plid;
	/* cgroup files for the policy */
	struct cftype			*dfl_cftypes;
	struct cftype			*legacy_cftypes;

	/* operations */
	blkcg_pol_alloc_cpd_fn		*cpd_alloc_fn;
	blkcg_pol_init_cpd_fn		*cpd_init_fn;
	blkcg_pol_free_cpd_fn		*cpd_free_fn;
	blkcg_pol_bind_cpd_fn		*cpd_bind_fn;

	blkcg_pol_alloc_pd_fn		*pd_alloc_fn;
	blkcg_pol_init_pd_fn		*pd_init_fn;
	blkcg_pol_online_pd_fn		*pd_online_fn;
	blkcg_pol_offline_pd_fn		*pd_offline_fn;
	blkcg_pol_free_pd_fn		*pd_free_fn;
	blkcg_pol_reset_pd_stats_fn	*pd_reset_stats_fn;
	blkcg_pol_stat_pd_fn		*pd_stat_fn;
};

extern struct blkcg blkcg_root;
extern struct cgroup_subsys_state * const blkcg_root_css;
extern bool blkcg_debug_stats;

struct blkcg_gq *blkg_lookup_slowpath(struct blkcg *blkcg,
				      struct request_queue *q, bool update_hint);
int blkcg_init_queue(struct request_queue *q);
void blkcg_exit_queue(struct request_queue *q);

/* Blkio controller policy registration */
int blkcg_policy_register(struct blkcg_policy *pol);
void blkcg_policy_unregister(struct blkcg_policy *pol);
int blkcg_activate_policy(struct request_queue *q,
			  const struct blkcg_policy *pol);
void blkcg_deactivate_policy(struct request_queue *q,
			     const struct blkcg_policy *pol);

const char *blkg_dev_name(struct blkcg_gq *blkg);
void blkcg_print_blkgs(struct seq_file *sf, struct blkcg *blkcg,
		       u64 (*prfill)(struct seq_file *,
				     struct blkg_policy_data *, int),
		       const struct blkcg_policy *pol, int data,
		       bool show_total);
u64 __blkg_prfill_u64(struct seq_file *sf, struct blkg_policy_data *pd, u64 v);

struct blkg_conf_ctx {
	struct gendisk			*disk;
	struct blkcg_gq			*blkg;
	char				*body;
};

struct gendisk *blkcg_conf_get_disk(char **inputp);
int blkg_conf_prep(struct blkcg *blkcg, const struct blkcg_policy *pol,
		   char *input, struct blkg_conf_ctx *ctx);
void blkg_conf_finish(struct blkg_conf_ctx *ctx);

/**
 * blkcg_css - find the current css
 *
 * Find the css associated with either the kthread or the current task.
 * This may return a dying css, so it is up to the caller to use tryget logic
 * to confirm it is alive and well.
 */
static inline struct cgroup_subsys_state *blkcg_css(void)
{
	struct cgroup_subsys_state *css;

	css = kthread_blkcg();
	if (css)
		return css;
	return task_css(current, io_cgrp_id);
}

static inline struct blkcg *css_to_blkcg(struct cgroup_subsys_state *css)
{
	return css ? container_of(css, struct blkcg, css) : NULL;
}

/**
 * __bio_blkcg - internal, inconsistent version to get blkcg
 *
 * DO NOT USE.
 * This function is inconsistent and consequently is dangerous to use.  The
 * first part of the function returns a blkcg where a reference is owned by the
 * bio.  This means it does not need to be rcu protected as it cannot go away
 * with the bio owning a reference to it.  However, the latter potentially gets
 * it from task_css().  This can race against task migration and the cgroup
 * dying.  It is also semantically different as it must be called rcu protected
 * and is susceptible to failure when trying to get a reference to it.
 * Therefore, it is not ok to assume that *_get() will always succeed on the
 * blkcg returned here.
 */
static inline struct blkcg *__bio_blkcg(struct bio *bio)
{
	if (bio && bio->bi_blkg)
		return bio->bi_blkg->blkcg;
	return css_to_blkcg(blkcg_css());
}

/**
 * bio_blkcg - grab the blkcg associated with a bio
 * @bio: target bio
 *
 * This returns the blkcg associated with a bio, %NULL if not associated.
 * Callers are expected to either handle %NULL or know association has been
 * done prior to calling this.
 */
static inline struct blkcg *bio_blkcg(struct bio *bio)
{
	if (bio && bio->bi_blkg)
		return bio->bi_blkg->blkcg;
	return NULL;
}

static inline bool blk_cgroup_congested(void)
{
	struct cgroup_subsys_state *css;
	bool ret = false;

	rcu_read_lock();
	css = kthread_blkcg();
	if (!css)
		css = task_css(current, io_cgrp_id);
	while (css) {
		if (atomic_read(&css->cgroup->congestion_count)) {
			ret = true;
			break;
		}
		css = css->parent;
	}
	rcu_read_unlock();
	return ret;
}

/**
 * bio_issue_as_root_blkg - see if this bio needs to be issued as root blkg
 * @return: true if this bio needs to be submitted with the root blkg context.
 *
 * In order to avoid priority inversions we sometimes need to issue a bio as if
 * it were attached to the root blkg, and then backcharge to the actual owning
 * blkg.  The idea is we do bio_blkcg() to look up the actual context for the
 * bio and attach the appropriate blkg to the bio.  Then we call this helper and
 * if it is true run with the root blkg for that queue and then do any
 * backcharging to the originating cgroup once the io is complete.
 */
static inline bool bio_issue_as_root_blkg(struct bio *bio)
{
	return (bio->bi_opf & (REQ_META | REQ_SWAP)) != 0;
}

/**
 * blkcg_parent - get the parent of a blkcg
 * @blkcg: blkcg of interest
 *
 * Return the parent blkcg of @blkcg.  Can be called anytime.
 */
static inline struct blkcg *blkcg_parent(struct blkcg *blkcg)
{
	return css_to_blkcg(blkcg->css.parent);
}

/**
 * __blkg_lookup - internal version of blkg_lookup()
 * @blkcg: blkcg of interest
 * @q: request_queue of interest
 * @update_hint: whether to update lookup hint with the result or not
 *
 * This is internal version and shouldn't be used by policy
 * implementations.  Looks up blkgs for the @blkcg - @q pair regardless of
 * @q's bypass state.  If @update_hint is %true, the caller should be
 * holding @q->queue_lock and lookup hint is updated on success.
 */
static inline struct blkcg_gq *__blkg_lookup(struct blkcg *blkcg,
					     struct request_queue *q,
					     bool update_hint)
{
	struct blkcg_gq *blkg;

	if (blkcg == &blkcg_root)
		return q->root_blkg;

	blkg = rcu_dereference(blkcg->blkg_hint);
	if (blkg && blkg->q == q)
		return blkg;

	return blkg_lookup_slowpath(blkcg, q, update_hint);
}

/**
 * blkg_lookup - lookup blkg for the specified blkcg - q pair
 * @blkcg: blkcg of interest
 * @q: request_queue of interest
 *
 * Lookup blkg for the @blkcg - @q pair.  This function should be called
 * under RCU read lock.
 */
static inline struct blkcg_gq *blkg_lookup(struct blkcg *blkcg,
					   struct request_queue *q)
{
	WARN_ON_ONCE(!rcu_read_lock_held());
	return __blkg_lookup(blkcg, q, false);
}

/**
 * blk_queue_root_blkg - return blkg for the (blkcg_root, @q) pair
 * @q: request_queue of interest
 *
 * Lookup blkg for @q at the root level. See also blkg_lookup().
 */
static inline struct blkcg_gq *blk_queue_root_blkg(struct request_queue *q)
{
	return q->root_blkg;
}

/**
 * blkg_to_pdata - get policy private data
 * @blkg: blkg of interest
 * @pol: policy of interest
 *
 * Return pointer to private data associated with the @blkg-@pol pair.
 */
static inline struct blkg_policy_data *blkg_to_pd(struct blkcg_gq *blkg,
						  struct blkcg_policy *pol)
{
	return blkg ? blkg->pd[pol->plid] : NULL;
}

static inline struct blkcg_policy_data *blkcg_to_cpd(struct blkcg *blkcg,
						     struct blkcg_policy *pol)
{
	return blkcg ? blkcg->cpd[pol->plid] : NULL;
}

/**
 * pdata_to_blkg - get blkg associated with policy private data
 * @pd: policy private data of interest
 *
 * @pd is policy private data.  Determine the blkg it's associated with.
 */
static inline struct blkcg_gq *pd_to_blkg(struct blkg_policy_data *pd)
{
	return pd ? pd->blkg : NULL;
}

static inline struct blkcg *cpd_to_blkcg(struct blkcg_policy_data *cpd)
{
	return cpd ? cpd->blkcg : NULL;
}

extern void blkcg_destroy_blkgs(struct blkcg *blkcg);

/**
 * blkcg_pin_online - pin online state
 * @blkcg: blkcg of interest
 *
 * While pinned, a blkcg is kept online.  This is primarily used to
 * impedance-match blkg and cgwb lifetimes so that blkg doesn't go offline
 * while an associated cgwb is still active.
 */
static inline void blkcg_pin_online(struct blkcg *blkcg)
{
	refcount_inc(&blkcg->online_pin);
}

/**
 * blkcg_unpin_online - unpin online state
 * @blkcg: blkcg of interest
 *
 * This is primarily used to impedance-match blkg and cgwb lifetimes so
 * that blkg doesn't go offline while an associated cgwb is still active.
 * When this count goes to zero, all active cgwbs have finished so the
 * blkcg can continue destruction by calling blkcg_destroy_blkgs().
 */
static inline void blkcg_unpin_online(struct blkcg *blkcg)
{
	do {
		if (!refcount_dec_and_test(&blkcg->online_pin))
			break;
		blkcg_destroy_blkgs(blkcg);
		blkcg = blkcg_parent(blkcg);
	} while (blkcg);
}

/**
 * blkg_path - format cgroup path of blkg
 * @blkg: blkg of interest
 * @buf: target buffer
 * @buflen: target buffer length
 *
 * Format the path of the cgroup of @blkg into @buf.
 */
static inline int blkg_path(struct blkcg_gq *blkg, char *buf, int buflen)
{
	return cgroup_path(blkg->blkcg->css.cgroup, buf, buflen);
}

/**
 * blkg_get - get a blkg reference
 * @blkg: blkg to get
 *
 * The caller should be holding an existing reference.
 */
static inline void blkg_get(struct blkcg_gq *blkg)
{
	percpu_ref_get(&blkg->refcnt);
}

/**
 * blkg_tryget - try and get a blkg reference
 * @blkg: blkg to get
 *
 * This is for use when doing an RCU lookup of the blkg.  We may be in the midst
 * of freeing this blkg, so we can only use it if the refcnt is not zero.
 */
static inline bool blkg_tryget(struct blkcg_gq *blkg)
{
	return blkg && percpu_ref_tryget(&blkg->refcnt);
}

/**
 * blkg_put - put a blkg reference
 * @blkg: blkg to put
 */
static inline void blkg_put(struct blkcg_gq *blkg)
{
	percpu_ref_put(&blkg->refcnt);
}

/**
 * blkg_for_each_descendant_pre - pre-order walk of a blkg's descendants
 * @d_blkg: loop cursor pointing to the current descendant
 * @pos_css: used for iteration
 * @p_blkg: target blkg to walk descendants of
 *
 * Walk @c_blkg through the descendants of @p_blkg.  Must be used with RCU
 * read locked.  If called under either blkcg or queue lock, the iteration
 * is guaranteed to include all and only online blkgs.  The caller may
 * update @pos_css by calling css_rightmost_descendant() to skip subtree.
 * @p_blkg is included in the iteration and the first node to be visited.
 */
#define blkg_for_each_descendant_pre(d_blkg, pos_css, p_blkg)		\
	css_for_each_descendant_pre((pos_css), &(p_blkg)->blkcg->css)	\
		if (((d_blkg) = __blkg_lookup(css_to_blkcg(pos_css),	\
					      (p_blkg)->q, false)))

/**
 * blkg_for_each_descendant_post - post-order walk of a blkg's descendants
 * @d_blkg: loop cursor pointing to the current descendant
 * @pos_css: used for iteration
 * @p_blkg: target blkg to walk descendants of
 *
 * Similar to blkg_for_each_descendant_pre() but performs post-order
 * traversal instead.  Synchronization rules are the same.  @p_blkg is
 * included in the iteration and the last node to be visited.
 */
#define blkg_for_each_descendant_post(d_blkg, pos_css, p_blkg)		\
	css_for_each_descendant_post((pos_css), &(p_blkg)->blkcg->css)	\
		if (((d_blkg) = __blkg_lookup(css_to_blkcg(pos_css),	\
					      (p_blkg)->q, false)))

bool __blkcg_punt_bio_submit(struct bio *bio);

static inline bool blkcg_punt_bio_submit(struct bio *bio)
{
	if (bio->bi_opf & REQ_CGROUP_PUNT)
		return __blkcg_punt_bio_submit(bio);
	else
		return false;
}

static inline void blkcg_bio_issue_init(struct bio *bio)
{
	bio_issue_init(&bio->bi_issue, bio_sectors(bio));
}

static inline void blkcg_use_delay(struct blkcg_gq *blkg)
{
	if (WARN_ON_ONCE(atomic_read(&blkg->use_delay) < 0))
		return;
	if (atomic_add_return(1, &blkg->use_delay) == 1)
		atomic_inc(&blkg->blkcg->css.cgroup->congestion_count);
}

static inline int blkcg_unuse_delay(struct blkcg_gq *blkg)
{
	int old = atomic_read(&blkg->use_delay);

	if (WARN_ON_ONCE(old < 0))
		return 0;
	if (old == 0)
		return 0;

	/*
	 * We do this song and dance because we can race with somebody else
	 * adding or removing delay.  If we just did an atomic_dec we'd end up
	 * negative and we'd already be in trouble.  We need to subtract 1 and
	 * then check to see if we were the last delay so we can drop the
	 * congestion count on the cgroup.
	 */
	while (old) {
		int cur = atomic_cmpxchg(&blkg->use_delay, old, old - 1);
		if (cur == old)
			break;
		old = cur;
	}

	if (old == 0)
		return 0;
	if (old == 1)
		atomic_dec(&blkg->blkcg->css.cgroup->congestion_count);
	return 1;
}

/**
<<<<<<< HEAD
 * blkg_rwstat_add - add a value to a blkg_rwstat
 * @rwstat: target blkg_rwstat
 * @op: REQ_OP
 * @op_flags: rq_flag_bits
 * @val: value to add
=======
 * blkcg_set_delay - Enable allocator delay mechanism with the specified delay amount
 * @blkg: target blkg
 * @delay: delay duration in nsecs
>>>>>>> 24b8d41d
 *
 * When enabled with this function, the delay is not decayed and must be
 * explicitly cleared with blkcg_clear_delay(). Must not be mixed with
 * blkcg_[un]use_delay() and blkcg_add_delay() usages.
 */
<<<<<<< HEAD
static inline void blkg_rwstat_add(struct blkg_rwstat *rwstat,
				   int op, int op_flags, uint64_t val)
=======
static inline void blkcg_set_delay(struct blkcg_gq *blkg, u64 delay)
>>>>>>> 24b8d41d
{
	int old = atomic_read(&blkg->use_delay);

<<<<<<< HEAD
	if (op_is_write(op))
		cnt = &rwstat->cpu_cnt[BLKG_RWSTAT_WRITE];
	else
		cnt = &rwstat->cpu_cnt[BLKG_RWSTAT_READ];

	__percpu_counter_add(cnt, val, BLKG_STAT_CPU_BATCH);

	if (op_flags & REQ_SYNC)
		cnt = &rwstat->cpu_cnt[BLKG_RWSTAT_SYNC];
	else
		cnt = &rwstat->cpu_cnt[BLKG_RWSTAT_ASYNC];

	__percpu_counter_add(cnt, val, BLKG_STAT_CPU_BATCH);
=======
	/* We only want 1 person setting the congestion count for this blkg. */
	if (!old && atomic_cmpxchg(&blkg->use_delay, old, -1) == old)
		atomic_inc(&blkg->blkcg->css.cgroup->congestion_count);

	atomic64_set(&blkg->delay_nsec, delay);
>>>>>>> 24b8d41d
}

/**
 * blkcg_clear_delay - Disable allocator delay mechanism
 * @blkg: target blkg
 *
 * Disable use_delay mechanism. See blkcg_set_delay().
 */
static inline void blkcg_clear_delay(struct blkcg_gq *blkg)
{
	int old = atomic_read(&blkg->use_delay);

<<<<<<< HEAD
	for (i = 0; i < BLKG_RWSTAT_NR; i++) {
		percpu_counter_set(&rwstat->cpu_cnt[i], 0);
		atomic64_set(&rwstat->aux_cnt[i], 0);
	}
}

/**
 * blkg_rwstat_add_aux - add a blkg_rwstat into another's aux count
 * @to: the destination blkg_rwstat
 * @from: the source
 *
 * Add @from's count including the aux one to @to's aux count.
 */
static inline void blkg_rwstat_add_aux(struct blkg_rwstat *to,
				       struct blkg_rwstat *from)
{
	struct blkg_rwstat v = blkg_rwstat_read(from);
	int i;

	for (i = 0; i < BLKG_RWSTAT_NR; i++)
		atomic64_add(atomic64_read(&v.aux_cnt[i]) +
			     atomic64_read(&from->aux_cnt[i]),
			     &to->aux_cnt[i]);
}

#ifdef CONFIG_BLK_DEV_THROTTLING
extern bool blk_throtl_bio(struct request_queue *q, struct blkcg_gq *blkg,
			   struct bio *bio);
#else
static inline bool blk_throtl_bio(struct request_queue *q, struct blkcg_gq *blkg,
				  struct bio *bio) { return false; }
#endif

static inline bool blkcg_bio_issue_check(struct request_queue *q,
					 struct bio *bio)
{
	struct blkcg *blkcg;
	struct blkcg_gq *blkg;
	bool throtl = false;

	rcu_read_lock();
	blkcg = bio_blkcg(bio);

	blkg = blkg_lookup(blkcg, q);
	if (unlikely(!blkg)) {
		spin_lock_irq(q->queue_lock);
		blkg = blkg_lookup_create(blkcg, q);
		if (IS_ERR(blkg))
			blkg = NULL;
		spin_unlock_irq(q->queue_lock);
	}

	throtl = blk_throtl_bio(q, blkg, bio);

	if (!throtl) {
		blkg = blkg ?: q->root_blkg;
		blkg_rwstat_add(&blkg->stat_bytes, bio_op(bio), bio->bi_opf,
				bio->bi_iter.bi_size);
		blkg_rwstat_add(&blkg->stat_ios, bio_op(bio), bio->bi_opf, 1);
	}

	rcu_read_unlock();
	return !throtl;
=======
	/* We only want 1 person clearing the congestion count for this blkg. */
	if (old && atomic_cmpxchg(&blkg->use_delay, old, 0) == old)
		atomic_dec(&blkg->blkcg->css.cgroup->congestion_count);
>>>>>>> 24b8d41d
}

void blk_cgroup_bio_start(struct bio *bio);
void blkcg_add_delay(struct blkcg_gq *blkg, u64 now, u64 delta);
void blkcg_schedule_throttle(struct request_queue *q, bool use_memdelay);
void blkcg_maybe_throttle_current(void);
#else	/* CONFIG_BLK_CGROUP */

struct blkcg {
};

struct blkg_policy_data {
};

struct blkcg_policy_data {
};

struct blkcg_gq {
};

struct blkcg_policy {
};

#define blkcg_root_css	((struct cgroup_subsys_state *)ERR_PTR(-EINVAL))

static inline void blkcg_maybe_throttle_current(void) { }
static inline bool blk_cgroup_congested(void) { return false; }

#ifdef CONFIG_BLOCK

static inline void blkcg_schedule_throttle(struct request_queue *q, bool use_memdelay) { }

static inline struct blkcg_gq *blkg_lookup(struct blkcg *blkcg, void *key) { return NULL; }
static inline struct blkcg_gq *blk_queue_root_blkg(struct request_queue *q)
{ return NULL; }
static inline int blkcg_init_queue(struct request_queue *q) { return 0; }
static inline void blkcg_exit_queue(struct request_queue *q) { }
static inline int blkcg_policy_register(struct blkcg_policy *pol) { return 0; }
static inline void blkcg_policy_unregister(struct blkcg_policy *pol) { }
static inline int blkcg_activate_policy(struct request_queue *q,
					const struct blkcg_policy *pol) { return 0; }
static inline void blkcg_deactivate_policy(struct request_queue *q,
					   const struct blkcg_policy *pol) { }

static inline struct blkcg *__bio_blkcg(struct bio *bio) { return NULL; }
static inline struct blkcg *bio_blkcg(struct bio *bio) { return NULL; }

static inline struct blkg_policy_data *blkg_to_pd(struct blkcg_gq *blkg,
						  struct blkcg_policy *pol) { return NULL; }
static inline struct blkcg_gq *pd_to_blkg(struct blkg_policy_data *pd) { return NULL; }
static inline char *blkg_path(struct blkcg_gq *blkg) { return NULL; }
static inline void blkg_get(struct blkcg_gq *blkg) { }
static inline void blkg_put(struct blkcg_gq *blkg) { }

static inline bool blkcg_punt_bio_submit(struct bio *bio) { return false; }
static inline void blkcg_bio_issue_init(struct bio *bio) { }
static inline void blk_cgroup_bio_start(struct bio *bio) { }

#define blk_queue_for_each_rl(rl, q)	\
	for ((rl) = &(q)->root_rl; (rl); (rl) = NULL)

#endif	/* CONFIG_BLOCK */
#endif	/* CONFIG_BLK_CGROUP */
#endif	/* _BLK_CGROUP_H */<|MERGE_RESOLUTION|>--- conflicted
+++ resolved
@@ -565,52 +565,23 @@
 }
 
 /**
-<<<<<<< HEAD
- * blkg_rwstat_add - add a value to a blkg_rwstat
- * @rwstat: target blkg_rwstat
- * @op: REQ_OP
- * @op_flags: rq_flag_bits
- * @val: value to add
-=======
  * blkcg_set_delay - Enable allocator delay mechanism with the specified delay amount
  * @blkg: target blkg
  * @delay: delay duration in nsecs
->>>>>>> 24b8d41d
  *
  * When enabled with this function, the delay is not decayed and must be
  * explicitly cleared with blkcg_clear_delay(). Must not be mixed with
  * blkcg_[un]use_delay() and blkcg_add_delay() usages.
  */
-<<<<<<< HEAD
-static inline void blkg_rwstat_add(struct blkg_rwstat *rwstat,
-				   int op, int op_flags, uint64_t val)
-=======
 static inline void blkcg_set_delay(struct blkcg_gq *blkg, u64 delay)
->>>>>>> 24b8d41d
 {
 	int old = atomic_read(&blkg->use_delay);
 
-<<<<<<< HEAD
-	if (op_is_write(op))
-		cnt = &rwstat->cpu_cnt[BLKG_RWSTAT_WRITE];
-	else
-		cnt = &rwstat->cpu_cnt[BLKG_RWSTAT_READ];
-
-	__percpu_counter_add(cnt, val, BLKG_STAT_CPU_BATCH);
-
-	if (op_flags & REQ_SYNC)
-		cnt = &rwstat->cpu_cnt[BLKG_RWSTAT_SYNC];
-	else
-		cnt = &rwstat->cpu_cnt[BLKG_RWSTAT_ASYNC];
-
-	__percpu_counter_add(cnt, val, BLKG_STAT_CPU_BATCH);
-=======
 	/* We only want 1 person setting the congestion count for this blkg. */
 	if (!old && atomic_cmpxchg(&blkg->use_delay, old, -1) == old)
 		atomic_inc(&blkg->blkcg->css.cgroup->congestion_count);
 
 	atomic64_set(&blkg->delay_nsec, delay);
->>>>>>> 24b8d41d
 }
 
 /**
@@ -623,75 +594,9 @@
 {
 	int old = atomic_read(&blkg->use_delay);
 
-<<<<<<< HEAD
-	for (i = 0; i < BLKG_RWSTAT_NR; i++) {
-		percpu_counter_set(&rwstat->cpu_cnt[i], 0);
-		atomic64_set(&rwstat->aux_cnt[i], 0);
-	}
-}
-
-/**
- * blkg_rwstat_add_aux - add a blkg_rwstat into another's aux count
- * @to: the destination blkg_rwstat
- * @from: the source
- *
- * Add @from's count including the aux one to @to's aux count.
- */
-static inline void blkg_rwstat_add_aux(struct blkg_rwstat *to,
-				       struct blkg_rwstat *from)
-{
-	struct blkg_rwstat v = blkg_rwstat_read(from);
-	int i;
-
-	for (i = 0; i < BLKG_RWSTAT_NR; i++)
-		atomic64_add(atomic64_read(&v.aux_cnt[i]) +
-			     atomic64_read(&from->aux_cnt[i]),
-			     &to->aux_cnt[i]);
-}
-
-#ifdef CONFIG_BLK_DEV_THROTTLING
-extern bool blk_throtl_bio(struct request_queue *q, struct blkcg_gq *blkg,
-			   struct bio *bio);
-#else
-static inline bool blk_throtl_bio(struct request_queue *q, struct blkcg_gq *blkg,
-				  struct bio *bio) { return false; }
-#endif
-
-static inline bool blkcg_bio_issue_check(struct request_queue *q,
-					 struct bio *bio)
-{
-	struct blkcg *blkcg;
-	struct blkcg_gq *blkg;
-	bool throtl = false;
-
-	rcu_read_lock();
-	blkcg = bio_blkcg(bio);
-
-	blkg = blkg_lookup(blkcg, q);
-	if (unlikely(!blkg)) {
-		spin_lock_irq(q->queue_lock);
-		blkg = blkg_lookup_create(blkcg, q);
-		if (IS_ERR(blkg))
-			blkg = NULL;
-		spin_unlock_irq(q->queue_lock);
-	}
-
-	throtl = blk_throtl_bio(q, blkg, bio);
-
-	if (!throtl) {
-		blkg = blkg ?: q->root_blkg;
-		blkg_rwstat_add(&blkg->stat_bytes, bio_op(bio), bio->bi_opf,
-				bio->bi_iter.bi_size);
-		blkg_rwstat_add(&blkg->stat_ios, bio_op(bio), bio->bi_opf, 1);
-	}
-
-	rcu_read_unlock();
-	return !throtl;
-=======
 	/* We only want 1 person clearing the congestion count for this blkg. */
 	if (old && atomic_cmpxchg(&blkg->use_delay, old, 0) == old)
 		atomic_dec(&blkg->blkcg->css.cgroup->congestion_count);
->>>>>>> 24b8d41d
 }
 
 void blk_cgroup_bio_start(struct bio *bio);
