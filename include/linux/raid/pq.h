/* SPDX-License-Identifier: GPL-2.0-or-later */
/* -*- linux-c -*- ------------------------------------------------------- *
 *
 *   Copyright 2003 H. Peter Anvin - All Rights Reserved
 *
 * ----------------------------------------------------------------------- */

#ifndef LINUX_RAID_RAID6_H
#define LINUX_RAID_RAID6_H

#ifdef __KERNEL__

/* Set to 1 to use kernel-wide empty_zero_page */
#define RAID6_USE_EMPTY_ZERO_PAGE 0
#include <linux/blkdev.h>

/* We need a pre-zeroed page... if we don't want to use the kernel-provided
   one define it here */
#if RAID6_USE_EMPTY_ZERO_PAGE
# define raid6_empty_zero_page empty_zero_page
#else
extern const char raid6_empty_zero_page[PAGE_SIZE];
#endif

#else /* ! __KERNEL__ */
/* Used for testing in user space */

#include <errno.h>
#include <inttypes.h>
#include <stddef.h>
#include <string.h>
#include <sys/mman.h>
#include <sys/time.h>
#include <sys/types.h>

/* Not standard, but glibc defines it */
#define BITS_PER_LONG __WORDSIZE

typedef uint8_t  u8;
typedef uint16_t u16;
typedef uint32_t u32;
typedef uint64_t u64;

#ifndef PAGE_SIZE
# define PAGE_SIZE 4096
#endif
#ifndef PAGE_SHIFT
# define PAGE_SHIFT 12
#endif
extern const char raid6_empty_zero_page[PAGE_SIZE];

#define __init
#define __exit
#ifndef __attribute_const__
# define __attribute_const__ __attribute__((const))
#endif
#define noinline __attribute__((noinline))

#define preempt_enable()
#define preempt_disable()
#define cpu_has_feature(x) 1
#define enable_kernel_altivec()
#define disable_kernel_altivec()

#undef	EXPORT_SYMBOL
#define EXPORT_SYMBOL(sym)
#undef	EXPORT_SYMBOL_GPL
#define EXPORT_SYMBOL_GPL(sym)
#define MODULE_LICENSE(licence)
#define MODULE_DESCRIPTION(desc)
#define subsys_initcall(x)
#define module_exit(x)

#define IS_ENABLED(x) (x)
#define CONFIG_RAID6_PQ_BENCHMARK 1
#endif /* __KERNEL__ */

/* Routine choices */
struct raid6_calls {
	void (*gen_syndrome)(int, size_t, void **);
	void (*xor_syndrome)(int, int, int, size_t, void **);
	int  (*valid)(void);	/* Returns 1 if this routine set is usable */
	const char *name;	/* Name of this routine set */
	int prefer;		/* Has special performance attribute */
};

/* Selected algorithm */
extern struct raid6_calls raid6_call;

/* Various routine sets */
extern const struct raid6_calls raid6_intx1;
extern const struct raid6_calls raid6_intx2;
extern const struct raid6_calls raid6_intx4;
extern const struct raid6_calls raid6_intx8;
extern const struct raid6_calls raid6_intx16;
extern const struct raid6_calls raid6_intx32;
extern const struct raid6_calls raid6_mmxx1;
extern const struct raid6_calls raid6_mmxx2;
extern const struct raid6_calls raid6_sse1x1;
extern const struct raid6_calls raid6_sse1x2;
extern const struct raid6_calls raid6_sse2x1;
extern const struct raid6_calls raid6_sse2x2;
extern const struct raid6_calls raid6_sse2x4;
extern const struct raid6_calls raid6_altivec1;
extern const struct raid6_calls raid6_altivec2;
extern const struct raid6_calls raid6_altivec4;
extern const struct raid6_calls raid6_altivec8;
extern const struct raid6_calls raid6_avx2x1;
extern const struct raid6_calls raid6_avx2x2;
extern const struct raid6_calls raid6_avx2x4;
extern const struct raid6_calls raid6_avx512x1;
extern const struct raid6_calls raid6_avx512x2;
extern const struct raid6_calls raid6_avx512x4;
<<<<<<< HEAD
extern const struct raid6_calls raid6_tilegx8;
extern const struct raid6_calls raid6_s390vx8;
=======
extern const struct raid6_calls raid6_s390vx8;
extern const struct raid6_calls raid6_vpermxor1;
extern const struct raid6_calls raid6_vpermxor2;
extern const struct raid6_calls raid6_vpermxor4;
extern const struct raid6_calls raid6_vpermxor8;
>>>>>>> 24b8d41d

struct raid6_recov_calls {
	void (*data2)(int, size_t, int, int, void **);
	void (*datap)(int, size_t, int, void **);
	int  (*valid)(void);
	const char *name;
	int priority;
};

extern const struct raid6_recov_calls raid6_recov_intx1;
extern const struct raid6_recov_calls raid6_recov_ssse3;
extern const struct raid6_recov_calls raid6_recov_avx2;
extern const struct raid6_recov_calls raid6_recov_avx512;
extern const struct raid6_recov_calls raid6_recov_s390xc;
<<<<<<< HEAD
=======
extern const struct raid6_recov_calls raid6_recov_neon;
>>>>>>> 24b8d41d

extern const struct raid6_calls raid6_neonx1;
extern const struct raid6_calls raid6_neonx2;
extern const struct raid6_calls raid6_neonx4;
extern const struct raid6_calls raid6_neonx8;

/* Algorithm list */
extern const struct raid6_calls * const raid6_algos[];
extern const struct raid6_recov_calls *const raid6_recov_algos[];
int raid6_select_algo(void);

/* Return values from chk_syndrome */
#define RAID6_OK	0
#define RAID6_P_BAD	1
#define RAID6_Q_BAD	2
#define RAID6_PQ_BAD	3

/* Galois field tables */
extern const u8 raid6_gfmul[256][256] __attribute__((aligned(256)));
extern const u8 raid6_vgfmul[256][32] __attribute__((aligned(256)));
extern const u8 raid6_gfexp[256]      __attribute__((aligned(256)));
extern const u8 raid6_gflog[256]      __attribute__((aligned(256)));
extern const u8 raid6_gfinv[256]      __attribute__((aligned(256)));
extern const u8 raid6_gfexi[256]      __attribute__((aligned(256)));

/* Recovery routines */
extern void (*raid6_2data_recov)(int disks, size_t bytes, int faila, int failb,
		       void **ptrs);
extern void (*raid6_datap_recov)(int disks, size_t bytes, int faila,
			void **ptrs);
void raid6_dual_recov(int disks, size_t bytes, int faila, int failb,
		      void **ptrs);

/* Some definitions to allow code to be compiled for testing in userspace */
#ifndef __KERNEL__

# define jiffies	raid6_jiffies()
# define printk 	printf
# define pr_err(format, ...) fprintf(stderr, format, ## __VA_ARGS__)
# define pr_info(format, ...) fprintf(stdout, format, ## __VA_ARGS__)
# define GFP_KERNEL	0
# define __get_free_pages(x, y)	((unsigned long)mmap(NULL, PAGE_SIZE << (y), \
						     PROT_READ|PROT_WRITE,   \
						     MAP_PRIVATE|MAP_ANONYMOUS,\
						     0, 0))
# define free_pages(x, y)	munmap((void *)(x), PAGE_SIZE << (y))

static inline void cpu_relax(void)
{
	/* Nothing */
}

#undef  HZ
#define HZ 1000
static inline uint32_t raid6_jiffies(void)
{
	struct timeval tv;
	gettimeofday(&tv, NULL);
	return tv.tv_sec*1000 + tv.tv_usec/1000;
}

#endif /* ! __KERNEL__ */

#endif /* LINUX_RAID_RAID6_H */<|MERGE_RESOLUTION|>--- conflicted
+++ resolved
@@ -111,16 +111,11 @@
 extern const struct raid6_calls raid6_avx512x1;
 extern const struct raid6_calls raid6_avx512x2;
 extern const struct raid6_calls raid6_avx512x4;
-<<<<<<< HEAD
-extern const struct raid6_calls raid6_tilegx8;
-extern const struct raid6_calls raid6_s390vx8;
-=======
 extern const struct raid6_calls raid6_s390vx8;
 extern const struct raid6_calls raid6_vpermxor1;
 extern const struct raid6_calls raid6_vpermxor2;
 extern const struct raid6_calls raid6_vpermxor4;
 extern const struct raid6_calls raid6_vpermxor8;
->>>>>>> 24b8d41d
 
 struct raid6_recov_calls {
 	void (*data2)(int, size_t, int, int, void **);
@@ -135,10 +130,7 @@
 extern const struct raid6_recov_calls raid6_recov_avx2;
 extern const struct raid6_recov_calls raid6_recov_avx512;
 extern const struct raid6_recov_calls raid6_recov_s390xc;
-<<<<<<< HEAD
-=======
 extern const struct raid6_recov_calls raid6_recov_neon;
->>>>>>> 24b8d41d
 
 extern const struct raid6_calls raid6_neonx1;
 extern const struct raid6_calls raid6_neonx2;
