--- conflicted
+++ resolved
@@ -14,29 +14,6 @@
 
 struct nand_device;
 
-<<<<<<< HEAD
-/* Scan and identify a NAND device */
-int nand_scan(struct mtd_info *mtd, int max_chips);
-/*
- * Separate phases of nand_scan(), allowing board driver to intervene
- * and override command or ECC setup according to flash type.
- */
-int nand_scan_ident(struct mtd_info *mtd, int max_chips,
-			   struct nand_flash_dev *table);
-int nand_scan_tail(struct mtd_info *mtd);
-
-/* Unregister the MTD device and free resources held by the NAND device */
-void nand_release(struct mtd_info *mtd);
-
-/* Internal helper for board drivers which need to override command function */
-void nand_wait_ready(struct mtd_info *mtd);
-
-/* locks all blocks present in the device */
-int nand_lock(struct mtd_info *mtd, loff_t ofs, uint64_t len);
-
-/* unlocks specified locked blocks */
-int nand_unlock(struct mtd_info *mtd, loff_t ofs, uint64_t len);
-=======
 /**
  * struct nand_memory_organization - Memory organization structure
  * @bits_per_cell: number of bits per NAND cell
@@ -104,7 +81,6 @@
 	unsigned int eraseblock;
 	unsigned int page;
 };
->>>>>>> 24b8d41d
 
 /**
  * enum nand_page_io_req_type - Direction of an I/O request
@@ -179,24 +155,6 @@
  *                                  interleaved with regular data in the main
  *                                  area
  */
-<<<<<<< HEAD
-typedef enum {
-	NAND_ECC_NONE,
-	NAND_ECC_SOFT,
-	NAND_ECC_HW,
-	NAND_ECC_HW_SYNDROME,
-	NAND_ECC_HW_OOB_FIRST,
-} nand_ecc_modes_t;
-
-enum nand_ecc_algo {
-	NAND_ECC_UNKNOWN,
-	NAND_ECC_HAMMING,
-	NAND_ECC_BCH,
-};
-
-/*
- * Constants for Hardware ECC
-=======
 enum nand_ecc_placement {
 	NAND_ECC_PLACEMENT_UNKNOWN,
 	NAND_ECC_PLACEMENT_OOB,
@@ -209,7 +167,6 @@
  * @NAND_ECC_ALGO_HAMMING: Hamming algorithm
  * @NAND_ECC_ALGO_BCH: Bose-Chaudhuri-Hocquenghem algorithm
  * @NAND_ECC_ALGO_RS: Reed-Solomon algorithm
->>>>>>> 24b8d41d
  */
 enum nand_ecc_algo {
 	NAND_ECC_ALGO_UNKNOWN,
@@ -227,10 +184,6 @@
  * @step_size: Number of bytes per step
  * @flags: Misc properties
  */
-<<<<<<< HEAD
-#define NAND_ECC_GENERIC_ERASED_CHECK	BIT(0)
-#define NAND_ECC_MAXIMIZE		BIT(1)
-=======
 struct nand_ecc_props {
 	enum nand_ecc_engine_type engine_type;
 	enum nand_ecc_placement placement;
@@ -239,7 +192,6 @@
 	unsigned int step_size;
 	unsigned int flags;
 };
->>>>>>> 24b8d41d
 
 #define NAND_ECCREQ(str, stp) { .strength = (str), .step_size = (stp) }
 
@@ -419,251 +371,10 @@
  *
  * Return: the number of bits per cell.
  */
-<<<<<<< HEAD
-#define NAND_USE_BOUNCE_BUFFER	0x00100000
-
-/* Options set by nand scan */
-/* Nand scan has allocated controller struct */
-#define NAND_CONTROLLER_ALLOC	0x80000000
-
-/* Cell info constants */
-#define NAND_CI_CHIPNR_MSK	0x03
-#define NAND_CI_CELLTYPE_MSK	0x0C
-#define NAND_CI_CELLTYPE_SHIFT	2
-
-/* Keep gcc happy */
-struct nand_chip;
-
-/* ONFI features */
-#define ONFI_FEATURE_16_BIT_BUS		(1 << 0)
-#define ONFI_FEATURE_EXT_PARAM_PAGE	(1 << 7)
-
-/* ONFI timing mode, used in both asynchronous and synchronous mode */
-#define ONFI_TIMING_MODE_0		(1 << 0)
-#define ONFI_TIMING_MODE_1		(1 << 1)
-#define ONFI_TIMING_MODE_2		(1 << 2)
-#define ONFI_TIMING_MODE_3		(1 << 3)
-#define ONFI_TIMING_MODE_4		(1 << 4)
-#define ONFI_TIMING_MODE_5		(1 << 5)
-#define ONFI_TIMING_MODE_UNKNOWN	(1 << 6)
-
-/* ONFI feature address */
-#define ONFI_FEATURE_ADDR_TIMING_MODE	0x1
-
-/* Vendor-specific feature address (Micron) */
-#define ONFI_FEATURE_ADDR_READ_RETRY	0x89
-
-/* ONFI subfeature parameters length */
-#define ONFI_SUBFEATURE_PARAM_LEN	4
-
-/* ONFI optional commands SET/GET FEATURES supported? */
-#define ONFI_OPT_CMD_SET_GET_FEATURES	(1 << 2)
-
-struct nand_onfi_params {
-	/* rev info and features block */
-	/* 'O' 'N' 'F' 'I'  */
-	u8 sig[4];
-	__le16 revision;
-	__le16 features;
-	__le16 opt_cmd;
-	u8 reserved0[2];
-	__le16 ext_param_page_length; /* since ONFI 2.1 */
-	u8 num_of_param_pages;        /* since ONFI 2.1 */
-	u8 reserved1[17];
-
-	/* manufacturer information block */
-	char manufacturer[12];
-	char model[20];
-	u8 jedec_id;
-	__le16 date_code;
-	u8 reserved2[13];
-
-	/* memory organization block */
-	__le32 byte_per_page;
-	__le16 spare_bytes_per_page;
-	__le32 data_bytes_per_ppage;
-	__le16 spare_bytes_per_ppage;
-	__le32 pages_per_block;
-	__le32 blocks_per_lun;
-	u8 lun_count;
-	u8 addr_cycles;
-	u8 bits_per_cell;
-	__le16 bb_per_lun;
-	__le16 block_endurance;
-	u8 guaranteed_good_blocks;
-	__le16 guaranteed_block_endurance;
-	u8 programs_per_page;
-	u8 ppage_attr;
-	u8 ecc_bits;
-	u8 interleaved_bits;
-	u8 interleaved_ops;
-	u8 reserved3[13];
-
-	/* electrical parameter block */
-	u8 io_pin_capacitance_max;
-	__le16 async_timing_mode;
-	__le16 program_cache_timing_mode;
-	__le16 t_prog;
-	__le16 t_bers;
-	__le16 t_r;
-	__le16 t_ccs;
-	__le16 src_sync_timing_mode;
-	u8 src_ssync_features;
-	__le16 clk_pin_capacitance_typ;
-	__le16 io_pin_capacitance_typ;
-	__le16 input_pin_capacitance_typ;
-	u8 input_pin_capacitance_max;
-	u8 driver_strength_support;
-	__le16 t_int_r;
-	__le16 t_adl;
-	u8 reserved4[8];
-
-	/* vendor */
-	__le16 vendor_revision;
-	u8 vendor[88];
-
-	__le16 crc;
-} __packed;
-
-#define ONFI_CRC_BASE	0x4F4E
-
-/* Extended ECC information Block Definition (since ONFI 2.1) */
-struct onfi_ext_ecc_info {
-	u8 ecc_bits;
-	u8 codeword_size;
-	__le16 bb_per_lun;
-	__le16 block_endurance;
-	u8 reserved[2];
-} __packed;
-
-#define ONFI_SECTION_TYPE_0	0	/* Unused section. */
-#define ONFI_SECTION_TYPE_1	1	/* for additional sections. */
-#define ONFI_SECTION_TYPE_2	2	/* for ECC information. */
-struct onfi_ext_section {
-	u8 type;
-	u8 length;
-} __packed;
-
-#define ONFI_EXT_SECTION_MAX 8
-
-/* Extended Parameter Page Definition (since ONFI 2.1) */
-struct onfi_ext_param_page {
-	__le16 crc;
-	u8 sig[4];             /* 'E' 'P' 'P' 'S' */
-	u8 reserved0[10];
-	struct onfi_ext_section sections[ONFI_EXT_SECTION_MAX];
-
-	/*
-	 * The actual size of the Extended Parameter Page is in
-	 * @ext_param_page_length of nand_onfi_params{}.
-	 * The following are the variable length sections.
-	 * So we do not add any fields below. Please see the ONFI spec.
-	 */
-} __packed;
-
-struct nand_onfi_vendor_micron {
-	u8 two_plane_read;
-	u8 read_cache;
-	u8 read_unique_id;
-	u8 dq_imped;
-	u8 dq_imped_num_settings;
-	u8 dq_imped_feat_addr;
-	u8 rb_pulldown_strength;
-	u8 rb_pulldown_strength_feat_addr;
-	u8 rb_pulldown_strength_num_settings;
-	u8 otp_mode;
-	u8 otp_page_start;
-	u8 otp_data_prot_addr;
-	u8 otp_num_pages;
-	u8 otp_feat_addr;
-	u8 read_retry_options;
-	u8 reserved[72];
-	u8 param_revision;
-} __packed;
-
-struct jedec_ecc_info {
-	u8 ecc_bits;
-	u8 codeword_size;
-	__le16 bb_per_lun;
-	__le16 block_endurance;
-	u8 reserved[2];
-} __packed;
-
-/* JEDEC features */
-#define JEDEC_FEATURE_16_BIT_BUS	(1 << 0)
-
-struct nand_jedec_params {
-	/* rev info and features block */
-	/* 'J' 'E' 'S' 'D'  */
-	u8 sig[4];
-	__le16 revision;
-	__le16 features;
-	u8 opt_cmd[3];
-	__le16 sec_cmd;
-	u8 num_of_param_pages;
-	u8 reserved0[18];
-
-	/* manufacturer information block */
-	char manufacturer[12];
-	char model[20];
-	u8 jedec_id[6];
-	u8 reserved1[10];
-
-	/* memory organization block */
-	__le32 byte_per_page;
-	__le16 spare_bytes_per_page;
-	u8 reserved2[6];
-	__le32 pages_per_block;
-	__le32 blocks_per_lun;
-	u8 lun_count;
-	u8 addr_cycles;
-	u8 bits_per_cell;
-	u8 programs_per_page;
-	u8 multi_plane_addr;
-	u8 multi_plane_op_attr;
-	u8 reserved3[38];
-
-	/* electrical parameter block */
-	__le16 async_sdr_speed_grade;
-	__le16 toggle_ddr_speed_grade;
-	__le16 sync_ddr_speed_grade;
-	u8 async_sdr_features;
-	u8 toggle_ddr_features;
-	u8 sync_ddr_features;
-	__le16 t_prog;
-	__le16 t_bers;
-	__le16 t_r;
-	__le16 t_r_multi_plane;
-	__le16 t_ccs;
-	__le16 io_pin_capacitance_typ;
-	__le16 input_pin_capacitance_typ;
-	__le16 clk_pin_capacitance_typ;
-	u8 driver_strength_support;
-	__le16 t_adl;
-	u8 reserved4[36];
-
-	/* ECC and endurance block */
-	u8 guaranteed_good_blocks;
-	__le16 guaranteed_block_endurance;
-	struct jedec_ecc_info ecc_info[4];
-	u8 reserved5[29];
-
-	/* reserved */
-	u8 reserved6[148];
-
-	/* vendor */
-	__le16 vendor_rev_num;
-	u8 reserved7[88];
-
-	/* CRC for Parameter Page */
-	__le16 crc;
-} __packed;
-=======
 static inline unsigned int nanddev_bits_per_cell(const struct nand_device *nand)
 {
 	return nand->memorg.bits_per_cell;
 }
->>>>>>> 24b8d41d
 
 /**
  * nanddev_page_size() - Get NAND page size
@@ -676,104 +387,7 @@
 	return nand->memorg.pagesize;
 }
 
-static inline void nand_hw_control_init(struct nand_hw_control *nfc)
-{
-	nfc->active = NULL;
-	spin_lock_init(&nfc->lock);
-	init_waitqueue_head(&nfc->wq);
-}
-
-/**
-<<<<<<< HEAD
- * struct nand_ecc_ctrl - Control structure for ECC
- * @mode:	ECC mode
- * @algo:	ECC algorithm
- * @steps:	number of ECC steps per page
- * @size:	data bytes per ECC step
- * @bytes:	ECC bytes per step
- * @strength:	max number of correctible bits per ECC step
- * @total:	total number of ECC bytes per page
- * @prepad:	padding information for syndrome based ECC generators
- * @postpad:	padding information for syndrome based ECC generators
- * @options:	ECC specific options (see NAND_ECC_XXX flags defined above)
- * @priv:	pointer to private ECC control data
- * @hwctl:	function to control hardware ECC generator. Must only
- *		be provided if an hardware ECC is available
- * @calculate:	function for ECC calculation or readback from ECC hardware
- * @correct:	function for ECC correction, matching to ECC generator (sw/hw).
- *		Should return a positive number representing the number of
- *		corrected bitflips, -EBADMSG if the number of bitflips exceed
- *		ECC strength, or any other error code if the error is not
- *		directly related to correction.
- *		If -EBADMSG is returned the input buffers should be left
- *		untouched.
- * @read_page_raw:	function to read a raw page without ECC. This function
- *			should hide the specific layout used by the ECC
- *			controller and always return contiguous in-band and
- *			out-of-band data even if they're not stored
- *			contiguously on the NAND chip (e.g.
- *			NAND_ECC_HW_SYNDROME interleaves in-band and
- *			out-of-band data).
- * @write_page_raw:	function to write a raw page without ECC. This function
- *			should hide the specific layout used by the ECC
- *			controller and consider the passed data as contiguous
- *			in-band and out-of-band data. ECC controller is
- *			responsible for doing the appropriate transformations
- *			to adapt to its specific layout (e.g.
- *			NAND_ECC_HW_SYNDROME interleaves in-band and
- *			out-of-band data).
- * @read_page:	function to read a page according to the ECC generator
- *		requirements; returns maximum number of bitflips corrected in
- *		any single ECC step, 0 if bitflips uncorrectable, -EIO hw error
- * @read_subpage:	function to read parts of the page covered by ECC;
- *			returns same as read_page()
- * @write_subpage:	function to write parts of the page covered by ECC.
- * @write_page:	function to write a page according to the ECC generator
- *		requirements.
- * @write_oob_raw:	function to write chip OOB data without ECC
- * @read_oob_raw:	function to read chip OOB data without ECC
- * @read_oob:	function to read chip OOB data
- * @write_oob:	function to write chip OOB data
- */
-struct nand_ecc_ctrl {
-	nand_ecc_modes_t mode;
-	enum nand_ecc_algo algo;
-	int steps;
-	int size;
-	int bytes;
-	int total;
-	int strength;
-	int prepad;
-	int postpad;
-	unsigned int options;
-	void *priv;
-	void (*hwctl)(struct mtd_info *mtd, int mode);
-	int (*calculate)(struct mtd_info *mtd, const uint8_t *dat,
-			uint8_t *ecc_code);
-	int (*correct)(struct mtd_info *mtd, uint8_t *dat, uint8_t *read_ecc,
-			uint8_t *calc_ecc);
-	int (*read_page_raw)(struct mtd_info *mtd, struct nand_chip *chip,
-			uint8_t *buf, int oob_required, int page);
-	int (*write_page_raw)(struct mtd_info *mtd, struct nand_chip *chip,
-			const uint8_t *buf, int oob_required, int page);
-	int (*read_page)(struct mtd_info *mtd, struct nand_chip *chip,
-			uint8_t *buf, int oob_required, int page);
-	int (*read_subpage)(struct mtd_info *mtd, struct nand_chip *chip,
-			uint32_t offs, uint32_t len, uint8_t *buf, int page);
-	int (*write_subpage)(struct mtd_info *mtd, struct nand_chip *chip,
-			uint32_t offset, uint32_t data_len,
-			const uint8_t *data_buf, int oob_required, int page);
-	int (*write_page)(struct mtd_info *mtd, struct nand_chip *chip,
-			const uint8_t *buf, int oob_required, int page);
-	int (*write_oob_raw)(struct mtd_info *mtd, struct nand_chip *chip,
-			int page);
-	int (*read_oob_raw)(struct mtd_info *mtd, struct nand_chip *chip,
-			int page);
-	int (*read_oob)(struct mtd_info *mtd, struct nand_chip *chip, int page);
-	int (*write_oob)(struct mtd_info *mtd, struct nand_chip *chip,
-			int page);
-};
-=======
+/**
  * nanddev_per_page_oobsize() - Get NAND OOB size
  * @nand: NAND device
  *
@@ -784,7 +398,6 @@
 {
 	return nand->memorg.oobsize;
 }
->>>>>>> 24b8d41d
 
 /**
  * nanddev_pages_per_eraseblock() - Get the number of pages per eraseblock
@@ -799,228 +412,10 @@
 }
 
 /**
-<<<<<<< HEAD
- * struct nand_sdr_timings - SDR NAND chip timings
- *
- * This struct defines the timing requirements of a SDR NAND chip.
- * These information can be found in every NAND datasheets and the timings
- * meaning are described in the ONFI specifications:
- * www.onfi.org/~/media/ONFI/specs/onfi_3_1_spec.pdf (chapter 4.15 Timing
- * Parameters)
- *
- * All these timings are expressed in picoseconds.
- *
- * @tALH_min: ALE hold time
- * @tADL_min: ALE to data loading time
- * @tALS_min: ALE setup time
- * @tAR_min: ALE to RE# delay
- * @tCEA_max: CE# access time
- * @tCEH_min:
- * @tCH_min:  CE# hold time
- * @tCHZ_max: CE# high to output hi-Z
- * @tCLH_min: CLE hold time
- * @tCLR_min: CLE to RE# delay
- * @tCLS_min: CLE setup time
- * @tCOH_min: CE# high to output hold
- * @tCS_min: CE# setup time
- * @tDH_min: Data hold time
- * @tDS_min: Data setup time
- * @tFEAT_max: Busy time for Set Features and Get Features
- * @tIR_min: Output hi-Z to RE# low
- * @tITC_max: Interface and Timing Mode Change time
- * @tRC_min: RE# cycle time
- * @tREA_max: RE# access time
- * @tREH_min: RE# high hold time
- * @tRHOH_min: RE# high to output hold
- * @tRHW_min: RE# high to WE# low
- * @tRHZ_max: RE# high to output hi-Z
- * @tRLOH_min: RE# low to output hold
- * @tRP_min: RE# pulse width
- * @tRR_min: Ready to RE# low (data only)
- * @tRST_max: Device reset time, measured from the falling edge of R/B# to the
- *	      rising edge of R/B#.
- * @tWB_max: WE# high to SR[6] low
- * @tWC_min: WE# cycle time
- * @tWH_min: WE# high hold time
- * @tWHR_min: WE# high to RE# low
- * @tWP_min: WE# pulse width
- * @tWW_min: WP# transition to WE# low
- */
-struct nand_sdr_timings {
-	u32 tALH_min;
-	u32 tADL_min;
-	u32 tALS_min;
-	u32 tAR_min;
-	u32 tCEA_max;
-	u32 tCEH_min;
-	u32 tCH_min;
-	u32 tCHZ_max;
-	u32 tCLH_min;
-	u32 tCLR_min;
-	u32 tCLS_min;
-	u32 tCOH_min;
-	u32 tCS_min;
-	u32 tDH_min;
-	u32 tDS_min;
-	u32 tFEAT_max;
-	u32 tIR_min;
-	u32 tITC_max;
-	u32 tRC_min;
-	u32 tREA_max;
-	u32 tREH_min;
-	u32 tRHOH_min;
-	u32 tRHW_min;
-	u32 tRHZ_max;
-	u32 tRLOH_min;
-	u32 tRP_min;
-	u32 tRR_min;
-	u64 tRST_max;
-	u32 tWB_max;
-	u32 tWC_min;
-	u32 tWH_min;
-	u32 tWHR_min;
-	u32 tWP_min;
-	u32 tWW_min;
-};
-
-/**
- * enum nand_data_interface_type - NAND interface timing type
- * @NAND_SDR_IFACE:	Single Data Rate interface
- */
-enum nand_data_interface_type {
-	NAND_SDR_IFACE,
-};
-
-/**
- * struct nand_data_interface - NAND interface timing
- * @type:	type of the timing
- * @timings:	The timing, type according to @type
- */
-struct nand_data_interface {
-	enum nand_data_interface_type type;
-	union {
-		struct nand_sdr_timings sdr;
-	} timings;
-};
-
-/**
- * nand_get_sdr_timings - get SDR timing from data interface
- * @conf:	The data interface
- */
-static inline const struct nand_sdr_timings *
-nand_get_sdr_timings(const struct nand_data_interface *conf)
-{
-	if (conf->type != NAND_SDR_IFACE)
-		return ERR_PTR(-EINVAL);
-
-	return &conf->timings.sdr;
-}
-
-/**
- * struct nand_chip - NAND Private Flash Chip Data
- * @mtd:		MTD device registered to the MTD framework
- * @IO_ADDR_R:		[BOARDSPECIFIC] address to read the 8 I/O lines of the
- *			flash device
- * @IO_ADDR_W:		[BOARDSPECIFIC] address to write the 8 I/O lines of the
- *			flash device.
- * @read_byte:		[REPLACEABLE] read one byte from the chip
- * @read_word:		[REPLACEABLE] read one word from the chip
- * @write_byte:		[REPLACEABLE] write a single byte to the chip on the
- *			low 8 I/O lines
- * @write_buf:		[REPLACEABLE] write data from the buffer to the chip
- * @read_buf:		[REPLACEABLE] read data from the chip into the buffer
- * @select_chip:	[REPLACEABLE] select chip nr
- * @block_bad:		[REPLACEABLE] check if a block is bad, using OOB markers
- * @block_markbad:	[REPLACEABLE] mark a block bad
- * @cmd_ctrl:		[BOARDSPECIFIC] hardwarespecific function for controlling
- *			ALE/CLE/nCE. Also used to write command and address
- * @dev_ready:		[BOARDSPECIFIC] hardwarespecific function for accessing
- *			device ready/busy line. If set to NULL no access to
- *			ready/busy is available and the ready/busy information
- *			is read from the chip status register.
- * @cmdfunc:		[REPLACEABLE] hardwarespecific function for writing
- *			commands to the chip.
- * @waitfunc:		[REPLACEABLE] hardwarespecific function for wait on
- *			ready.
- * @setup_read_retry:	[FLASHSPECIFIC] flash (vendor) specific function for
- *			setting the read-retry mode. Mostly needed for MLC NAND.
- * @ecc:		[BOARDSPECIFIC] ECC control structure
- * @buffers:		buffer structure for read/write
- * @hwcontrol:		platform-specific hardware control structure
- * @erase:		[REPLACEABLE] erase function
- * @scan_bbt:		[REPLACEABLE] function to scan bad block table
- * @chip_delay:		[BOARDSPECIFIC] chip dependent delay for transferring
- *			data from array to read regs (tR).
- * @state:		[INTERN] the current state of the NAND device
- * @oob_poi:		"poison value buffer," used for laying out OOB data
- *			before writing
- * @page_shift:		[INTERN] number of address bits in a page (column
- *			address bits).
- * @phys_erase_shift:	[INTERN] number of address bits in a physical eraseblock
- * @bbt_erase_shift:	[INTERN] number of address bits in a bbt entry
- * @chip_shift:		[INTERN] number of address bits in one chip
- * @options:		[BOARDSPECIFIC] various chip options. They can partly
- *			be set to inform nand_scan about special functionality.
- *			See the defines for further explanation.
- * @bbt_options:	[INTERN] bad block specific options. All options used
- *			here must come from bbm.h. By default, these options
- *			will be copied to the appropriate nand_bbt_descr's.
- * @badblockpos:	[INTERN] position of the bad block marker in the oob
- *			area.
- * @badblockbits:	[INTERN] minimum number of set bits in a good block's
- *			bad block marker position; i.e., BBM == 11110111b is
- *			not bad when badblockbits == 7
- * @bits_per_cell:	[INTERN] number of bits per cell. i.e., 1 means SLC.
- * @ecc_strength_ds:	[INTERN] ECC correctability from the datasheet.
- *			Minimum amount of bit errors per @ecc_step_ds guaranteed
- *			to be correctable. If unknown, set to zero.
- * @ecc_step_ds:	[INTERN] ECC step required by the @ecc_strength_ds,
- *                      also from the datasheet. It is the recommended ECC step
- *			size, if known; if unknown, set to zero.
- * @onfi_timing_mode_default: [INTERN] default ONFI timing mode. This field is
- *			      set to the actually used ONFI mode if the chip is
- *			      ONFI compliant or deduced from the datasheet if
- *			      the NAND chip is not ONFI compliant.
- * @numchips:		[INTERN] number of physical chips
- * @chipsize:		[INTERN] the size of one chip for multichip arrays
- * @pagemask:		[INTERN] page number mask = number of (pages / chip) - 1
- * @pagebuf:		[INTERN] holds the pagenumber which is currently in
- *			data_buf.
- * @pagebuf_bitflips:	[INTERN] holds the bitflip count for the page which is
- *			currently in data_buf.
- * @subpagesize:	[INTERN] holds the subpagesize
- * @onfi_version:	[INTERN] holds the chip ONFI version (BCD encoded),
- *			non 0 if ONFI supported.
- * @jedec_version:	[INTERN] holds the chip JEDEC version (BCD encoded),
- *			non 0 if JEDEC supported.
- * @onfi_params:	[INTERN] holds the ONFI page parameter when ONFI is
- *			supported, 0 otherwise.
- * @jedec_params:	[INTERN] holds the JEDEC parameter page when JEDEC is
- *			supported, 0 otherwise.
- * @read_retries:	[INTERN] the number of read retry modes supported
- * @onfi_set_features:	[REPLACEABLE] set the features for ONFI nand
- * @onfi_get_features:	[REPLACEABLE] get the features for ONFI nand
- * @setup_data_interface: [OPTIONAL] setup the data interface and timing
- * @bbt:		[INTERN] bad block table pointer
- * @bbt_td:		[REPLACEABLE] bad block table descriptor for flash
- *			lookup.
- * @bbt_md:		[REPLACEABLE] bad block table mirror descriptor
- * @badblock_pattern:	[REPLACEABLE] bad block scan pattern used for initial
- *			bad block scan.
- * @controller:		[REPLACEABLE] a pointer to a hardware controller
- *			structure which is shared among multiple independent
- *			devices.
- * @priv:		[OPTIONAL] pointer to private chip data
- * @errstat:		[OPTIONAL] hardware specific function to perform
- *			additional error status checks (determine if errors are
- *			correctable).
- * @write_page:		[REPLACEABLE] High-level page write function
-=======
  * nanddev_pages_per_target() - Get the number of pages per target
  * @nand: NAND device
  *
  * Return: the number of pages per target.
->>>>>>> 24b8d41d
  */
 static inline unsigned int
 nanddev_pages_per_target(const struct nand_device *nand)
@@ -1030,74 +425,6 @@
 	       nand->memorg.luns_per_target;
 }
 
-<<<<<<< HEAD
-struct nand_chip {
-	struct mtd_info mtd;
-	void __iomem *IO_ADDR_R;
-	void __iomem *IO_ADDR_W;
-
-	uint8_t (*read_byte)(struct mtd_info *mtd);
-	u16 (*read_word)(struct mtd_info *mtd);
-	void (*write_byte)(struct mtd_info *mtd, uint8_t byte);
-	void (*write_buf)(struct mtd_info *mtd, const uint8_t *buf, int len);
-	void (*read_buf)(struct mtd_info *mtd, uint8_t *buf, int len);
-	void (*select_chip)(struct mtd_info *mtd, int chip);
-	int (*block_bad)(struct mtd_info *mtd, loff_t ofs);
-	int (*block_markbad)(struct mtd_info *mtd, loff_t ofs);
-	void (*cmd_ctrl)(struct mtd_info *mtd, int dat, unsigned int ctrl);
-	int (*dev_ready)(struct mtd_info *mtd);
-	void (*cmdfunc)(struct mtd_info *mtd, unsigned command, int column,
-			int page_addr);
-	int(*waitfunc)(struct mtd_info *mtd, struct nand_chip *this);
-	int (*erase)(struct mtd_info *mtd, int page);
-	int (*scan_bbt)(struct mtd_info *mtd);
-	int (*errstat)(struct mtd_info *mtd, struct nand_chip *this, int state,
-			int status, int page);
-	int (*write_page)(struct mtd_info *mtd, struct nand_chip *chip,
-			uint32_t offset, int data_len, const uint8_t *buf,
-			int oob_required, int page, int cached, int raw);
-	int (*onfi_set_features)(struct mtd_info *mtd, struct nand_chip *chip,
-			int feature_addr, uint8_t *subfeature_para);
-	int (*onfi_get_features)(struct mtd_info *mtd, struct nand_chip *chip,
-			int feature_addr, uint8_t *subfeature_para);
-	int (*setup_read_retry)(struct mtd_info *mtd, int retry_mode);
-	int (*setup_data_interface)(struct mtd_info *mtd,
-				    const struct nand_data_interface *conf,
-				    bool check_only);
-
-
-	int chip_delay;
-	unsigned int options;
-	unsigned int bbt_options;
-
-	int page_shift;
-	int phys_erase_shift;
-	int bbt_erase_shift;
-	int chip_shift;
-	int numchips;
-	uint64_t chipsize;
-	int pagemask;
-	int pagebuf;
-	unsigned int pagebuf_bitflips;
-	int subpagesize;
-	uint8_t bits_per_cell;
-	uint16_t ecc_strength_ds;
-	uint16_t ecc_step_ds;
-	int onfi_timing_mode_default;
-	int badblockpos;
-	int badblockbits;
-
-	int onfi_version;
-	int jedec_version;
-	union {
-		struct nand_onfi_params	onfi_params;
-		struct nand_jedec_params jedec_params;
-	};
-
-	struct nand_data_interface *data_interface;
-
-	int read_retries;
-=======
 /**
  * nanddev_per_page_oobsize() - Get NAND erase block size
  * @nand: NAND device
@@ -1108,7 +435,6 @@
 {
 	return nand->memorg.pagesize * nand->memorg.pages_per_eraseblock;
 }
->>>>>>> 24b8d41d
 
 /**
  * nanddev_eraseblocks_per_lun() - Get the number of eraseblocks per LUN
@@ -1182,13 +508,6 @@
 	return nanddev_target_size(nand) * nanddev_ntargets(nand);
 }
 
-<<<<<<< HEAD
-extern const struct mtd_ooblayout_ops nand_ooblayout_sp_ops;
-extern const struct mtd_ooblayout_ops nand_ooblayout_lp_ops;
-
-static inline void nand_set_flash_node(struct nand_chip *chip,
-				       struct device_node *np)
-=======
 /**
  * nanddev_get_memorg() - Extract memory organization info from a NAND device
  * @nand: NAND device
@@ -1200,7 +519,6 @@
  */
 static inline struct nand_memory_organization *
 nanddev_get_memorg(struct nand_device *nand)
->>>>>>> 24b8d41d
 {
 	return &nand->memorg;
 }
@@ -1280,32 +598,11 @@
  *
  * Attach a DT node to a NAND device.
  */
-<<<<<<< HEAD
-#define NAND_MFR_TOSHIBA	0x98
-#define NAND_MFR_ESMT		0xc8
-#define NAND_MFR_SAMSUNG	0xec
-#define NAND_MFR_FUJITSU	0x04
-#define NAND_MFR_NATIONAL	0x8f
-#define NAND_MFR_RENESAS	0x07
-#define NAND_MFR_STMICRO	0x20
-#define NAND_MFR_HYNIX		0xad
-#define NAND_MFR_MICRON		0x2c
-#define NAND_MFR_AMD		0x01
-#define NAND_MFR_MACRONIX	0xc2
-#define NAND_MFR_EON		0x92
-#define NAND_MFR_SANDISK	0x45
-#define NAND_MFR_INTEL		0x89
-#define NAND_MFR_ATO		0x9b
-
-/* The maximum expected count of bytes in the NAND ID sequence */
-#define NAND_MAX_ID_LEN 8
-=======
 static inline void nanddev_set_of_node(struct nand_device *nand,
 				       struct device_node *np)
 {
 	mtd_set_of_node(&nand->mtd, np);
 }
->>>>>>> 24b8d41d
 
 /**
  * nanddev_get_of_node() - Retrieve the DT node attached to a NAND device
@@ -1366,22 +663,11 @@
 	if (a->eraseblock != b->eraseblock)
 		return a->eraseblock < b->eraseblock ? -1 : 1;
 
-<<<<<<< HEAD
-int nand_default_bbt(struct mtd_info *mtd);
-int nand_markbad_bbt(struct mtd_info *mtd, loff_t offs);
-int nand_isreserved_bbt(struct mtd_info *mtd, loff_t offs);
-int nand_isbad_bbt(struct mtd_info *mtd, loff_t offs, int allowbbt);
-int nand_erase_nand(struct mtd_info *mtd, struct erase_info *instr,
-		    int allowbbt);
-int nand_do_read(struct mtd_info *mtd, loff_t from, size_t len,
-		 size_t *retlen, uint8_t *buf);
-=======
 	if (a->page != b->page)
 		return a->page < b->page ? -1 : 1;
 
 	return 0;
 }
->>>>>>> 24b8d41d
 
 /**
  * nanddev_pos_to_offs() - Convert a NAND position into an absolute offset
@@ -1484,17 +770,6 @@
 	pos->plane = pos->eraseblock % nand->memorg.planes_per_lun;
 }
 
-<<<<<<< HEAD
-int onfi_init_data_interface(struct nand_chip *chip,
-			     struct nand_data_interface *iface,
-			     enum nand_data_interface_type type,
-			     int timing_mode);
-
-/*
- * Check if it is a SLC nand.
- * The !nand_is_slc() can be used to check the MLC/TLC nand chips.
- * We do not distinguish the MLC and TLC now.
-=======
 /**
  * nanddev_pos_next_page() - Move a position to the next page
  * @nand: NAND device
@@ -1502,7 +777,6 @@
  *
  * Updates @pos to point to the start of the next page. Useful when you want to
  * iterate over all pages of a NAND device.
->>>>>>> 24b8d41d
  */
 static inline void nanddev_pos_next_page(struct nand_device *nand,
 					 struct nand_pos *pos)
@@ -1570,38 +844,6 @@
 				 iter->oobleft);
 }
 
-<<<<<<< HEAD
-/* get timing characteristics from ONFI timing mode. */
-const struct nand_sdr_timings *onfi_async_timing_mode_to_sdr_timings(int mode);
-/* get data interface from ONFI timing mode 0, used after reset. */
-const struct nand_data_interface *nand_get_default_data_interface(void);
-
-int nand_check_erased_ecc_chunk(void *data, int datalen,
-				void *ecc, int ecclen,
-				void *extraoob, int extraooblen,
-				int threshold);
-
-/* Default write_oob implementation */
-int nand_write_oob_std(struct mtd_info *mtd, struct nand_chip *chip, int page);
-
-/* Default write_oob syndrome implementation */
-int nand_write_oob_syndrome(struct mtd_info *mtd, struct nand_chip *chip,
-			    int page);
-
-/* Default read_oob implementation */
-int nand_read_oob_std(struct mtd_info *mtd, struct nand_chip *chip, int page);
-
-/* Default read_oob syndrome implementation */
-int nand_read_oob_syndrome(struct mtd_info *mtd, struct nand_chip *chip,
-			   int page);
-
-/* Reset and initialize a NAND device */
-int nand_reset(struct nand_chip *chip, int chipnr);
-
-/* Free resources held by the NAND device */
-void nand_cleanup(struct nand_chip *chip);
-
-=======
 /**
  * nand_io_iter_end - Should end iteration or not
  * @nand: NAND device
@@ -1694,5 +936,4 @@
 int nanddev_mtd_erase(struct mtd_info *mtd, struct erase_info *einfo);
 int nanddev_mtd_max_bad_blocks(struct mtd_info *mtd, loff_t offs, size_t len);
 
->>>>>>> 24b8d41d
 #endif /* __LINUX_MTD_NAND_H */