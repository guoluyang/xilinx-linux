--- conflicted
+++ resolved
@@ -248,10 +248,6 @@
 	TRACE_EVENT_FL_CAP_ANY_BIT,
 	TRACE_EVENT_FL_NO_SET_FILTER_BIT,
 	TRACE_EVENT_FL_IGNORE_ENABLE_BIT,
-<<<<<<< HEAD
-	TRACE_EVENT_FL_WAS_ENABLED_BIT,
-=======
->>>>>>> 24b8d41d
 	TRACE_EVENT_FL_TRACEPOINT_BIT,
 	TRACE_EVENT_FL_KPROBE_BIT,
 	TRACE_EVENT_FL_UPROBE_BIT,
@@ -263,12 +259,6 @@
  *  CAP_ANY	  - Any user can enable for perf
  *  NO_SET_FILTER - Set when filter has error and is to be ignored
  *  IGNORE_ENABLE - For trace internal events, do not enable with debugfs file
-<<<<<<< HEAD
- *  WAS_ENABLED   - Set and stays set when an event was ever enabled
- *                    (used for module unloading, if a module event is enabled,
- *                     it is best to clear the buffers that used it).
-=======
->>>>>>> 24b8d41d
  *  TRACEPOINT    - Event is a tracepoint
  *  KPROBE        - Event is a kprobe
  *  UPROBE        - Event is a uprobe
@@ -278,10 +268,6 @@
 	TRACE_EVENT_FL_CAP_ANY		= (1 << TRACE_EVENT_FL_CAP_ANY_BIT),
 	TRACE_EVENT_FL_NO_SET_FILTER	= (1 << TRACE_EVENT_FL_NO_SET_FILTER_BIT),
 	TRACE_EVENT_FL_IGNORE_ENABLE	= (1 << TRACE_EVENT_FL_IGNORE_ENABLE_BIT),
-<<<<<<< HEAD
-	TRACE_EVENT_FL_WAS_ENABLED	= (1 << TRACE_EVENT_FL_WAS_ENABLED_BIT),
-=======
->>>>>>> 24b8d41d
 	TRACE_EVENT_FL_TRACEPOINT	= (1 << TRACE_EVENT_FL_TRACEPOINT_BIT),
 	TRACE_EVENT_FL_KPROBE		= (1 << TRACE_EVENT_FL_KPROBE_BIT),
 	TRACE_EVENT_FL_UPROBE		= (1 << TRACE_EVENT_FL_UPROBE_BIT),
@@ -599,20 +585,12 @@
 
 extern int filter_match_preds(struct event_filter *filter, void *rec);
 
-<<<<<<< HEAD
-extern enum event_trigger_type event_triggers_call(struct trace_event_file *file,
-						   void *rec);
-extern void event_triggers_post_call(struct trace_event_file *file,
-				     enum event_trigger_type tt,
-				     void *rec);
-=======
 extern enum event_trigger_type
 event_triggers_call(struct trace_event_file *file, void *rec,
 		    struct ring_buffer_event *event);
 extern void
 event_triggers_post_call(struct trace_event_file *file,
 			 enum event_trigger_type tt);
->>>>>>> 24b8d41d
 
 bool trace_event_ignore_this_pid(struct trace_event_file *trace_file);
 
@@ -642,11 +620,6 @@
 }
 
 #ifdef CONFIG_BPF_EVENTS
-<<<<<<< HEAD
-unsigned int trace_call_bpf(struct bpf_prog *prog, void *ctx);
-#else
-static inline unsigned int trace_call_bpf(struct bpf_prog *prog, void *ctx)
-=======
 unsigned int trace_call_bpf(struct trace_event_call *call, void *ctx);
 int perf_event_attach_bpf_prog(struct perf_event *event, struct bpf_prog *prog);
 void perf_event_detach_bpf_prog(struct perf_event *event);
@@ -690,7 +663,6 @@
 	return NULL;
 }
 static inline void bpf_put_raw_tracepoint(struct bpf_raw_event_map *btp)
->>>>>>> 24b8d41d
 {
 }
 static inline int bpf_get_perf_event_info(const struct perf_event *event,
@@ -777,8 +749,6 @@
 void perf_trace_buf_update(void *record, u16 type);
 void *perf_trace_buf_alloc(int size, struct pt_regs **regs, int *rctxp);
 
-<<<<<<< HEAD
-=======
 void bpf_trace_run1(struct bpf_prog *prog, u64 arg1);
 void bpf_trace_run2(struct bpf_prog *prog, u64 arg1, u64 arg2);
 void bpf_trace_run3(struct bpf_prog *prog, u64 arg1, u64 arg2,
@@ -806,7 +776,6 @@
 void bpf_trace_run12(struct bpf_prog *prog, u64 arg1, u64 arg2,
 		     u64 arg3, u64 arg4, u64 arg5, u64 arg6, u64 arg7,
 		     u64 arg8, u64 arg9, u64 arg10, u64 arg11, u64 arg12);
->>>>>>> 24b8d41d
 void perf_trace_run_bpf_submit(void *raw_data, int size, int rctx,
 			       struct trace_event_call *call, u64 count,
 			       struct pt_regs *regs, struct hlist_head *head,
