--- conflicted
+++ resolved
@@ -13,7 +13,6 @@
 
 #include <linux/mmc/core.h>
 #include <linux/mmc/card.h>
-#include <linux/mmc/mmc.h>
 #include <linux/mmc/pm.h>
 #include <linux/dma-direction.h>
 
@@ -93,12 +92,9 @@
 			    int err);
 	void	(*pre_req)(struct mmc_host *host, struct mmc_request *req);
 	void	(*request)(struct mmc_host *host, struct mmc_request *req);
-<<<<<<< HEAD
-=======
 	/* Submit one request to host in atomic context. */
 	int	(*request_atomic)(struct mmc_host *host,
 				  struct mmc_request *req);
->>>>>>> 24b8d41d
 
 	/*
 	 * Avoid calling the next three functions too often or in a "fast
@@ -151,8 +147,6 @@
 
 	/* Prepare HS400 target operating frequency depending host driver */
 	int	(*prepare_hs400_tuning)(struct mmc_host *host, struct mmc_ios *ios);
-<<<<<<< HEAD
-=======
 
 	/* Prepare switch to DDR during the HS400 init sequence */
 	int	(*hs400_prepare_ddr)(struct mmc_host *host);
@@ -163,7 +157,6 @@
 	/* Complete selection of HS400 */
 	void	(*hs400_complete)(struct mmc_host *host);
 
->>>>>>> 24b8d41d
 	/* Prepare enhanced strobe depending host driver */
 	void	(*hs400_enhanced_strobe)(struct mmc_host *host,
 					 struct mmc_ios *ios);
@@ -350,11 +343,8 @@
 #define MMC_CAP_DRIVER_TYPE_A	(1 << 23)	/* Host supports Driver Type A */
 #define MMC_CAP_DRIVER_TYPE_C	(1 << 24)	/* Host supports Driver Type C */
 #define MMC_CAP_DRIVER_TYPE_D	(1 << 25)	/* Host supports Driver Type D */
-<<<<<<< HEAD
-=======
 #define MMC_CAP_DONE_COMPLETE	(1 << 27)	/* RW reqs can be completed within mmc_request_done() */
 #define MMC_CAP_CD_WAKE		(1 << 28)	/* Enable card detect wake */
->>>>>>> 24b8d41d
 #define MMC_CAP_CMD_DURING_TFR	(1 << 29)	/* Commands during data transfer */
 #define MMC_CAP_CMD23		(1 << 30)	/* CMD23 supported. */
 #define MMC_CAP_HW_RESET	(1 << 31)	/* Reset the eMMC card via RST_n */
@@ -383,15 +373,12 @@
 #define MMC_CAP2_HS400_ES	(1 << 20)	/* Host supports enhanced strobe */
 #define MMC_CAP2_NO_SD		(1 << 21)	/* Do not send SD commands during initialization */
 #define MMC_CAP2_NO_MMC		(1 << 22)	/* Do not send (e)MMC commands during initialization */
-<<<<<<< HEAD
-=======
 #define MMC_CAP2_CQE		(1 << 23)	/* Has eMMC command queue engine */
 #define MMC_CAP2_CQE_DCMD	(1 << 24)	/* CQE can issue a direct command */
 #define MMC_CAP2_AVOID_3_3V	(1 << 25)	/* Host must negotiate down from 3.3V */
 #define MMC_CAP2_MERGE_CAPABLE	(1 << 26)	/* Host can merge a segment over the segment size */
 
 	int			fixed_drv_type;	/* fixed driver type for non-removable media */
->>>>>>> 24b8d41d
 
 	mmc_pm_flag_t		pm_caps;	/* supported pm features */
 
@@ -418,12 +405,9 @@
 	unsigned int		doing_retune:1;	/* re-tuning in progress */
 	unsigned int		retune_now:1;	/* do re-tuning at next req */
 	unsigned int		retune_paused:1; /* re-tuning is temporarily disabled */
-<<<<<<< HEAD
-=======
 	unsigned int		use_blk_mq:1;	/* use blk-mq */
 	unsigned int		retune_crc_disable:1; /* don't trigger retune upon crc */
 	unsigned int		can_dma_map_merge:1; /* merging can be used */
->>>>>>> 24b8d41d
 
 	int			rescan_disable;	/* disable card detection */
 	int			rescan_entered;	/* used with nonremovable devices */
@@ -465,9 +449,6 @@
 	struct mmc_supply	supply;
 
 	struct dentry		*debugfs_root;
-
-	/* Ongoing data transfer that allows commands during transfer */
-	struct mmc_request	*ongoing_mrq;
 
 	/* Ongoing data transfer that allows commands during transfer */
 	struct mmc_request	*ongoing_mrq;
@@ -524,8 +505,6 @@
 void mmc_detect_change(struct mmc_host *, unsigned long delay);
 void mmc_request_done(struct mmc_host *, struct mmc_request *);
 void mmc_command_done(struct mmc_host *host, struct mmc_request *mrq);
-<<<<<<< HEAD
-=======
 
 void mmc_cqe_request_done(struct mmc_host *host, struct mmc_request *mrq);
 
@@ -537,7 +516,6 @@
 {
 	return host->sdio_irqs > 0;
 }
->>>>>>> 24b8d41d
 
 static inline void mmc_signal_sdio_irq(struct mmc_host *host)
 {
@@ -618,18 +596,7 @@
 	return host->doing_retune == 1;
 }
 
-<<<<<<< HEAD
-static inline bool mmc_card_hs400es(struct mmc_card *card)
-{
-	return card->host->ios.enhanced_strobe;
-}
-
-void mmc_retune_timer_stop(struct mmc_host *host);
-
-static inline void mmc_retune_needed(struct mmc_host *host)
-=======
 static inline bool mmc_doing_tune(struct mmc_host *host)
->>>>>>> 24b8d41d
 {
 	return host->doing_retune == 1 || host->doing_init_tune == 1;
 }
@@ -639,12 +606,7 @@
 	return data->flags & MMC_DATA_WRITE ? DMA_TO_DEVICE : DMA_FROM_DEVICE;
 }
 
-<<<<<<< HEAD
-void mmc_retune_pause(struct mmc_host *host);
-void mmc_retune_unpause(struct mmc_host *host);
-=======
 int mmc_send_tuning(struct mmc_host *host, u32 opcode, int *cmd_error);
 int mmc_abort_tuning(struct mmc_host *host, u32 opcode);
->>>>>>> 24b8d41d
 
 #endif /* LINUX_MMC_HOST_H */