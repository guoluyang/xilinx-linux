--- conflicted
+++ resolved
@@ -320,232 +320,10 @@
 	return card->ext_csd.data_sector_size == 4096;
 }
 
-<<<<<<< HEAD
-/*
- *  The world is not perfect and supplies us with broken mmc/sdio devices.
- *  For at least some of these bugs we need a work-around.
- */
-
-struct mmc_fixup {
-	/* CID-specific fields. */
-	const char *name;
-
-	/* Valid revision range */
-	u64 rev_start, rev_end;
-
-	unsigned int manfid;
-	unsigned short oemid;
-
-	/* SDIO-specfic fields. You can use SDIO_ANY_ID here of course */
-	u16 cis_vendor, cis_device;
-
-	/* for MMC cards */
-	unsigned int ext_csd_rev;
-
-	void (*vendor_fixup)(struct mmc_card *card, int data);
-	int data;
-};
-
-#define CID_MANFID_ANY (-1u)
-#define CID_OEMID_ANY ((unsigned short) -1)
-#define CID_NAME_ANY (NULL)
-
-#define EXT_CSD_REV_ANY (-1u)
-
-#define CID_MANFID_SANDISK      0x2
-#define CID_MANFID_TOSHIBA      0x11
-#define CID_MANFID_MICRON       0x13
-#define CID_MANFID_SAMSUNG      0x15
-#define CID_MANFID_KINGSTON     0x70
-#define CID_MANFID_HYNIX	0x90
-
-#define END_FIXUP { NULL }
-
-#define _FIXUP_EXT(_name, _manfid, _oemid, _rev_start, _rev_end,	\
-		   _cis_vendor, _cis_device,				\
-		   _fixup, _data, _ext_csd_rev)				\
-	{						   \
-		.name = (_name),			   \
-		.manfid = (_manfid),			   \
-		.oemid = (_oemid),			   \
-		.rev_start = (_rev_start),		   \
-		.rev_end = (_rev_end),			   \
-		.cis_vendor = (_cis_vendor),		   \
-		.cis_device = (_cis_device),		   \
-		.vendor_fixup = (_fixup),		   \
-		.data = (_data),			   \
-		.ext_csd_rev = (_ext_csd_rev),		   \
-	 }
-
-#define MMC_FIXUP_REV(_name, _manfid, _oemid, _rev_start, _rev_end,	\
-		      _fixup, _data, _ext_csd_rev)			\
-	_FIXUP_EXT(_name, _manfid,					\
-		   _oemid, _rev_start, _rev_end,			\
-		   SDIO_ANY_ID, SDIO_ANY_ID,				\
-		   _fixup, _data, _ext_csd_rev)				\
-
-#define MMC_FIXUP(_name, _manfid, _oemid, _fixup, _data) \
-	MMC_FIXUP_REV(_name, _manfid, _oemid, 0, -1ull, _fixup, _data,	\
-		      EXT_CSD_REV_ANY)
-
-#define MMC_FIXUP_EXT_CSD_REV(_name, _manfid, _oemid, _fixup, _data,	\
-			      _ext_csd_rev)				\
-	MMC_FIXUP_REV(_name, _manfid, _oemid, 0, -1ull, _fixup, _data,	\
-		      _ext_csd_rev)
-
-#define SDIO_FIXUP(_vendor, _device, _fixup, _data)			\
-	_FIXUP_EXT(CID_NAME_ANY, CID_MANFID_ANY,			\
-		    CID_OEMID_ANY, 0, -1ull,				\
-		   _vendor, _device,					\
-		   _fixup, _data, EXT_CSD_REV_ANY)			\
-
-#define cid_rev(hwrev, fwrev, year, month)	\
-	(((u64) hwrev) << 40 |                  \
-	 ((u64) fwrev) << 32 |                  \
-	 ((u64) year) << 16 |                   \
-	 ((u64) month))
-
-#define cid_rev_card(card)		  \
-	cid_rev(card->cid.hwrev,	  \
-		    card->cid.fwrev,      \
-		    card->cid.year,	  \
-		    card->cid.month)
-
-/*
- * Unconditionally quirk add/remove.
- */
-
-static inline void __maybe_unused add_quirk(struct mmc_card *card, int data)
-{
-	card->quirks |= data;
-}
-
-static inline void __maybe_unused remove_quirk(struct mmc_card *card, int data)
-{
-	card->quirks &= ~data;
-}
-=======
 bool mmc_card_is_blockaddr(struct mmc_card *card);
->>>>>>> 24b8d41d
 
 #define mmc_card_mmc(c)		((c)->type == MMC_TYPE_MMC)
 #define mmc_card_sd(c)		((c)->type == MMC_TYPE_SD)
 #define mmc_card_sdio(c)	((c)->type == MMC_TYPE_SDIO)
 
-<<<<<<< HEAD
-#define mmc_card_present(c)	((c)->state & MMC_STATE_PRESENT)
-#define mmc_card_readonly(c)	((c)->state & MMC_STATE_READONLY)
-#define mmc_card_blockaddr(c)	((c)->state & MMC_STATE_BLOCKADDR)
-#define mmc_card_ext_capacity(c) ((c)->state & MMC_CARD_SDXC)
-#define mmc_card_removed(c)	((c) && ((c)->state & MMC_CARD_REMOVED))
-#define mmc_card_doing_bkops(c)	((c)->state & MMC_STATE_DOING_BKOPS)
-#define mmc_card_suspended(c)	((c)->state & MMC_STATE_SUSPENDED)
-
-#define mmc_card_set_present(c)	((c)->state |= MMC_STATE_PRESENT)
-#define mmc_card_set_readonly(c) ((c)->state |= MMC_STATE_READONLY)
-#define mmc_card_set_blockaddr(c) ((c)->state |= MMC_STATE_BLOCKADDR)
-#define mmc_card_set_ext_capacity(c) ((c)->state |= MMC_CARD_SDXC)
-#define mmc_card_set_removed(c) ((c)->state |= MMC_CARD_REMOVED)
-#define mmc_card_set_doing_bkops(c)	((c)->state |= MMC_STATE_DOING_BKOPS)
-#define mmc_card_clr_doing_bkops(c)	((c)->state &= ~MMC_STATE_DOING_BKOPS)
-#define mmc_card_set_suspended(c) ((c)->state |= MMC_STATE_SUSPENDED)
-#define mmc_card_clr_suspended(c) ((c)->state &= ~MMC_STATE_SUSPENDED)
-
-/*
- * Quirk add/remove for MMC products.
- */
-
-static inline void __maybe_unused add_quirk_mmc(struct mmc_card *card, int data)
-{
-	if (mmc_card_mmc(card))
-		card->quirks |= data;
-}
-
-static inline void __maybe_unused remove_quirk_mmc(struct mmc_card *card,
-						   int data)
-{
-	if (mmc_card_mmc(card))
-		card->quirks &= ~data;
-}
-
-/*
- * Quirk add/remove for SD products.
- */
-
-static inline void __maybe_unused add_quirk_sd(struct mmc_card *card, int data)
-{
-	if (mmc_card_sd(card))
-		card->quirks |= data;
-}
-
-static inline void __maybe_unused remove_quirk_sd(struct mmc_card *card,
-						   int data)
-{
-	if (mmc_card_sd(card))
-		card->quirks &= ~data;
-}
-
-static inline int mmc_card_lenient_fn0(const struct mmc_card *c)
-{
-	return c->quirks & MMC_QUIRK_LENIENT_FN0;
-}
-
-static inline int mmc_blksz_for_byte_mode(const struct mmc_card *c)
-{
-	return c->quirks & MMC_QUIRK_BLKSZ_FOR_BYTE_MODE;
-}
-
-static inline int mmc_card_disable_cd(const struct mmc_card *c)
-{
-	return c->quirks & MMC_QUIRK_DISABLE_CD;
-}
-
-static inline int mmc_card_nonstd_func_interface(const struct mmc_card *c)
-{
-	return c->quirks & MMC_QUIRK_NONSTD_FUNC_IF;
-}
-
-static inline int mmc_card_broken_byte_mode_512(const struct mmc_card *c)
-{
-	return c->quirks & MMC_QUIRK_BROKEN_BYTE_MODE_512;
-}
-
-static inline int mmc_card_long_read_time(const struct mmc_card *c)
-{
-	return c->quirks & MMC_QUIRK_LONG_READ_TIME;
-}
-
-static inline int mmc_card_broken_irq_polling(const struct mmc_card *c)
-{
-	return c->quirks & MMC_QUIRK_BROKEN_IRQ_POLLING;
-}
-
-static inline int mmc_card_broken_hpi(const struct mmc_card *c)
-{
-	return c->quirks & MMC_QUIRK_BROKEN_HPI;
-}
-
-#define mmc_card_name(c)	((c)->cid.prod_name)
-#define mmc_card_id(c)		(dev_name(&(c)->dev))
-
-#define mmc_dev_to_card(d)	container_of(d, struct mmc_card, dev)
-
-/*
- * MMC device driver (e.g., Flash card, I/O card...)
- */
-struct mmc_driver {
-	struct device_driver drv;
-	int (*probe)(struct mmc_card *);
-	void (*remove)(struct mmc_card *);
-	void (*shutdown)(struct mmc_card *);
-};
-
-extern int mmc_register_driver(struct mmc_driver *);
-extern void mmc_unregister_driver(struct mmc_driver *);
-
-extern void mmc_fixup_device(struct mmc_card *card,
-			     const struct mmc_fixup *table);
-
-=======
->>>>>>> 24b8d41d
 #endif /* LINUX_MMC_CARD_H */