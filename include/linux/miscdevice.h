--- conflicted
+++ resolved
@@ -92,10 +92,6 @@
 extern void misc_deregister(struct miscdevice *misc);
 
 /*
-<<<<<<< HEAD
- * Helper macro for drivers that don't do anything special in module init / exit
- * call. This helps in eleminating of boilerplate code.
-=======
  * Helper macro for drivers that don't do anything special in the initcall.
  * This helps to eliminate boilerplate code.
  */
@@ -105,7 +101,6 @@
 /*
  * Helper macro for drivers that don't do anything special in module init / exit
  * call. This helps to eliminate boilerplate code.
->>>>>>> 24b8d41d
  */
 #define module_misc_device(__misc_device) \
 	module_driver(__misc_device, misc_register, misc_deregister)
