--- conflicted
+++ resolved
@@ -750,11 +750,6 @@
  * struct fsl_mc_device_id - MC object device identifier
  * @vendor: vendor ID
  * @obj_type: MC object type
-<<<<<<< HEAD
- * @ver_major: MC object version major number
- * @ver_minor: MC object version minor number
-=======
->>>>>>> 24b8d41d
  *
  * Type of entries in the "device Id" table for MC object devices supported by
  * a MC object device driver. The last entry of the table has vendor set to 0x0
@@ -764,8 +759,6 @@
 	const char obj_type[16];
 };
 
-<<<<<<< HEAD
-=======
 /**
  * struct tb_service_id - Thunderbolt service identifiers
  * @match_flags: Flags used to match the structure
@@ -844,6 +837,5 @@
 	const char chan[MHI_NAME_SIZE];
 	kernel_ulong_t driver_data;
 };
->>>>>>> 24b8d41d
 
 #endif /* LINUX_MOD_DEVICETABLE_H */