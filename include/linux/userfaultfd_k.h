/* SPDX-License-Identifier: GPL-2.0 */
/*
 *  include/linux/userfaultfd_k.h
 *
 *  Copyright (C) 2015  Red Hat, Inc.
 *
 */

#ifndef _LINUX_USERFAULTFD_K_H
#define _LINUX_USERFAULTFD_K_H

#ifdef CONFIG_USERFAULTFD

#include <linux/userfaultfd.h> /* linux/include/uapi/linux/userfaultfd.h */

#include <linux/fcntl.h>
#include <linux/mm.h>
#include <asm-generic/pgtable_uffd.h>

/*
 * CAREFUL: Check include/uapi/asm-generic/fcntl.h when defining
 * new flags, since they might collide with O_* ones. We want
 * to re-use O_* flags that couldn't possibly have a meaning
 * from userfaultfd, in order to leave a free define-space for
 * shared O_* flags.
 */
#define UFFD_CLOEXEC O_CLOEXEC
#define UFFD_NONBLOCK O_NONBLOCK

#define UFFD_SHARED_FCNTL_FLAGS (O_CLOEXEC | O_NONBLOCK)
#define UFFD_FLAGS_SET (EFD_SHARED_FCNTL_FLAGS)

<<<<<<< HEAD
extern int handle_userfault(struct fault_env *fe, unsigned long reason);
=======
extern int sysctl_unprivileged_userfaultfd;

extern vm_fault_t handle_userfault(struct vm_fault *vmf, unsigned long reason);
>>>>>>> 24b8d41d

extern ssize_t mcopy_atomic(struct mm_struct *dst_mm, unsigned long dst_start,
			    unsigned long src_start, unsigned long len,
			    bool *mmap_changing, __u64 mode);
extern ssize_t mfill_zeropage(struct mm_struct *dst_mm,
			      unsigned long dst_start,
			      unsigned long len,
			      bool *mmap_changing);
extern int mwriteprotect_range(struct mm_struct *dst_mm,
			       unsigned long start, unsigned long len,
			       bool enable_wp, bool *mmap_changing);

/* mm helpers */
static inline bool is_mergeable_vm_userfaultfd_ctx(struct vm_area_struct *vma,
					struct vm_userfaultfd_ctx vm_ctx)
{
	return vma->vm_userfaultfd_ctx.ctx == vm_ctx.ctx;
}

static inline bool userfaultfd_missing(struct vm_area_struct *vma)
{
	return vma->vm_flags & VM_UFFD_MISSING;
}

static inline bool userfaultfd_wp(struct vm_area_struct *vma)
{
	return vma->vm_flags & VM_UFFD_WP;
}

static inline bool userfaultfd_pte_wp(struct vm_area_struct *vma,
				      pte_t pte)
{
	return userfaultfd_wp(vma) && pte_uffd_wp(pte);
}

static inline bool userfaultfd_huge_pmd_wp(struct vm_area_struct *vma,
					   pmd_t pmd)
{
	return userfaultfd_wp(vma) && pmd_uffd_wp(pmd);
}

static inline bool userfaultfd_armed(struct vm_area_struct *vma)
{
	return vma->vm_flags & (VM_UFFD_MISSING | VM_UFFD_WP);
}

extern int dup_userfaultfd(struct vm_area_struct *, struct list_head *);
extern void dup_userfaultfd_complete(struct list_head *);

extern void mremap_userfaultfd_prep(struct vm_area_struct *,
				    struct vm_userfaultfd_ctx *);
extern void mremap_userfaultfd_complete(struct vm_userfaultfd_ctx *,
					unsigned long from, unsigned long to,
					unsigned long len);

extern bool userfaultfd_remove(struct vm_area_struct *vma,
			       unsigned long start,
			       unsigned long end);

extern int userfaultfd_unmap_prep(struct vm_area_struct *vma,
				  unsigned long start, unsigned long end,
				  struct list_head *uf);
extern void userfaultfd_unmap_complete(struct mm_struct *mm,
				       struct list_head *uf);

#else /* CONFIG_USERFAULTFD */

/* mm helpers */
<<<<<<< HEAD
static inline int handle_userfault(struct fault_env *fe, unsigned long reason)
=======
static inline vm_fault_t handle_userfault(struct vm_fault *vmf,
				unsigned long reason)
>>>>>>> 24b8d41d
{
	return VM_FAULT_SIGBUS;
}

static inline bool is_mergeable_vm_userfaultfd_ctx(struct vm_area_struct *vma,
					struct vm_userfaultfd_ctx vm_ctx)
{
	return true;
}

static inline bool userfaultfd_missing(struct vm_area_struct *vma)
{
	return false;
}

static inline bool userfaultfd_wp(struct vm_area_struct *vma)
{
	return false;
}

static inline bool userfaultfd_pte_wp(struct vm_area_struct *vma,
				      pte_t pte)
{
	return false;
}

static inline bool userfaultfd_huge_pmd_wp(struct vm_area_struct *vma,
					   pmd_t pmd)
{
	return false;
}


static inline bool userfaultfd_armed(struct vm_area_struct *vma)
{
	return false;
}

static inline int dup_userfaultfd(struct vm_area_struct *vma,
				  struct list_head *l)
{
	return 0;
}

static inline void dup_userfaultfd_complete(struct list_head *l)
{
}

static inline void mremap_userfaultfd_prep(struct vm_area_struct *vma,
					   struct vm_userfaultfd_ctx *ctx)
{
}

static inline void mremap_userfaultfd_complete(struct vm_userfaultfd_ctx *ctx,
					       unsigned long from,
					       unsigned long to,
					       unsigned long len)
{
}

static inline bool userfaultfd_remove(struct vm_area_struct *vma,
				      unsigned long start,
				      unsigned long end)
{
	return true;
}

static inline int userfaultfd_unmap_prep(struct vm_area_struct *vma,
					 unsigned long start, unsigned long end,
					 struct list_head *uf)
{
	return 0;
}

static inline void userfaultfd_unmap_complete(struct mm_struct *mm,
					      struct list_head *uf)
{
}

#endif /* CONFIG_USERFAULTFD */

#endif /* _LINUX_USERFAULTFD_K_H */<|MERGE_RESOLUTION|>--- conflicted
+++ resolved
@@ -30,13 +30,9 @@
 #define UFFD_SHARED_FCNTL_FLAGS (O_CLOEXEC | O_NONBLOCK)
 #define UFFD_FLAGS_SET (EFD_SHARED_FCNTL_FLAGS)
 
-<<<<<<< HEAD
-extern int handle_userfault(struct fault_env *fe, unsigned long reason);
-=======
 extern int sysctl_unprivileged_userfaultfd;
 
 extern vm_fault_t handle_userfault(struct vm_fault *vmf, unsigned long reason);
->>>>>>> 24b8d41d
 
 extern ssize_t mcopy_atomic(struct mm_struct *dst_mm, unsigned long dst_start,
 			    unsigned long src_start, unsigned long len,
@@ -105,12 +101,8 @@
 #else /* CONFIG_USERFAULTFD */
 
 /* mm helpers */
-<<<<<<< HEAD
-static inline int handle_userfault(struct fault_env *fe, unsigned long reason)
-=======
 static inline vm_fault_t handle_userfault(struct vm_fault *vmf,
 				unsigned long reason)
->>>>>>> 24b8d41d
 {
 	return VM_FAULT_SIGBUS;
 }
