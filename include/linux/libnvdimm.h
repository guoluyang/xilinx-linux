--- conflicted
+++ resolved
@@ -73,18 +73,12 @@
 		struct nvdimm *nvdimm, unsigned int cmd, void *buf,
 		unsigned int buf_len, int *cmd_rc);
 
-<<<<<<< HEAD
-struct nvdimm_bus_descriptor {
-	const struct attribute_group **attr_groups;
-	unsigned long cmd_mask;
-=======
 struct device_node;
 struct nvdimm_bus_descriptor {
 	const struct attribute_group **attr_groups;
 	unsigned long cmd_mask;
 	unsigned long dimm_family_mask;
 	unsigned long bus_family_mask;
->>>>>>> 24b8d41d
 	struct module *module;
 	char *provider_name;
 	struct device_node *of_node;
@@ -120,16 +114,7 @@
 	int position;
 };
 
-<<<<<<< HEAD
-struct nd_mapping_desc {
-	struct nvdimm *nvdimm;
-	u64 start;
-	u64 size;
-};
-
-=======
 struct nd_region;
->>>>>>> 24b8d41d
 struct nd_region_desc {
 	struct resource *res;
 	struct nd_mapping_desc *mapping;
@@ -172,11 +157,6 @@
 
 }
 
-<<<<<<< HEAD
-int nvdimm_bus_add_poison(struct nvdimm_bus *nvdimm_bus, u64 addr, u64 length);
-void nvdimm_clear_from_poison_list(struct nvdimm_bus *nvdimm_bus,
-		phys_addr_t start, unsigned int len);
-=======
 /*
  * Note that separate bits for locked + unlocked are defined so that
  * 'flags == 0' corresponds to an error / not-supported state.
@@ -270,7 +250,6 @@
 		unsigned int len);
 int nvdimm_bus_add_badrange(struct nvdimm_bus *nvdimm_bus, u64 addr,
 		u64 length);
->>>>>>> 24b8d41d
 struct nvdimm_bus *nvdimm_bus_register(struct device *parent,
 		struct nvdimm_bus_descriptor *nfit_desc);
 void nvdimm_bus_unregister(struct nvdimm_bus *nvdimm_bus);
@@ -286,12 +265,6 @@
 struct kobject *nvdimm_kobj(struct nvdimm *nvdimm);
 unsigned long nvdimm_cmd_mask(struct nvdimm *nvdimm);
 void *nvdimm_provider_data(struct nvdimm *nvdimm);
-<<<<<<< HEAD
-struct nvdimm *nvdimm_create(struct nvdimm_bus *nvdimm_bus, void *provider_data,
-		const struct attribute_group **groups, unsigned long flags,
-		unsigned long cmd_mask, int num_flush,
-		struct resource *flush_wpq);
-=======
 struct nvdimm *__nvdimm_create(struct nvdimm_bus *nvdimm_bus,
 		void *provider_data, const struct attribute_group **groups,
 		unsigned long flags, unsigned long cmd_mask, int num_flush,
@@ -307,7 +280,6 @@
 			cmd_mask, num_flush, flush_wpq, NULL, NULL, NULL);
 }
 
->>>>>>> 24b8d41d
 const struct nd_cmd_desc *nd_cmd_dimm_desc(int cmd);
 const struct nd_cmd_desc *nd_cmd_bus_desc(int cmd);
 u32 nd_cmd_in_size(struct nvdimm *nvdimm, int cmd,
@@ -330,10 +302,6 @@
 unsigned int nd_region_acquire_lane(struct nd_region *nd_region);
 void nd_region_release_lane(struct nd_region *nd_region, unsigned int lane);
 u64 nd_fletcher64(void *addr, size_t len, bool le);
-<<<<<<< HEAD
-void nvdimm_flush(struct nd_region *nd_region);
-int nvdimm_has_flush(struct nd_region *nd_region);
-=======
 int nvdimm_flush(struct nd_region *nd_region, struct bio *bio);
 int generic_nvdimm_flush(struct nd_region *nd_region);
 int nvdimm_has_flush(struct nd_region *nd_region);
@@ -364,5 +332,4 @@
 }
 #endif
 
->>>>>>> 24b8d41d
 #endif /* __LIBNVDIMM_H__ */