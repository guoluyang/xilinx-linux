/* SPDX-License-Identifier: GPL-2.0 */
#ifndef _LINUX_MM_H
#define _LINUX_MM_H

#include <linux/errno.h>

#ifdef __KERNEL__

#include <linux/mmdebug.h>
#include <linux/gfp.h>
#include <linux/bug.h>
#include <linux/list.h>
#include <linux/mmzone.h>
#include <linux/rbtree.h>
#include <linux/atomic.h>
#include <linux/debug_locks.h>
#include <linux/mm_types.h>
#include <linux/mmap_lock.h>
#include <linux/range.h>
#include <linux/pfn.h>
#include <linux/percpu-refcount.h>
#include <linux/bit_spinlock.h>
#include <linux/shrinker.h>
#include <linux/resource.h>
#include <linux/page_ext.h>
#include <linux/err.h>
#include <linux/page-flags.h>
#include <linux/page_ref.h>
#include <linux/memremap.h>
#include <linux/overflow.h>
#include <linux/sizes.h>
#include <linux/sched.h>
#include <linux/pgtable.h>

struct mempolicy;
struct anon_vma;
struct anon_vma_chain;
struct file_ra_state;
struct user_struct;
struct writeback_control;
struct bdi_writeback;
struct pt_regs;

extern int sysctl_page_lock_unfairness;

void init_mm_internals(void);

#ifndef CONFIG_NEED_MULTIPLE_NODES	/* Don't use mapnrs, do it properly */
extern unsigned long max_mapnr;

static inline void set_max_mapnr(unsigned long limit)
{
	max_mapnr = limit;
}
#else
static inline void set_max_mapnr(unsigned long limit) { }
#endif

extern atomic_long_t _totalram_pages;
static inline unsigned long totalram_pages(void)
{
	return (unsigned long)atomic_long_read(&_totalram_pages);
}

static inline void totalram_pages_inc(void)
{
	atomic_long_inc(&_totalram_pages);
}

static inline void totalram_pages_dec(void)
{
	atomic_long_dec(&_totalram_pages);
}

static inline void totalram_pages_add(long count)
{
	atomic_long_add(count, &_totalram_pages);
}

extern void * high_memory;
extern int page_cluster;

#ifdef CONFIG_SYSCTL
extern int sysctl_legacy_va_layout;
#else
#define sysctl_legacy_va_layout 0
#endif

#ifdef CONFIG_HAVE_ARCH_MMAP_RND_BITS
extern const int mmap_rnd_bits_min;
extern const int mmap_rnd_bits_max;
extern int mmap_rnd_bits __read_mostly;
#endif
#ifdef CONFIG_HAVE_ARCH_MMAP_RND_COMPAT_BITS
extern const int mmap_rnd_compat_bits_min;
extern const int mmap_rnd_compat_bits_max;
extern int mmap_rnd_compat_bits __read_mostly;
#endif

#include <asm/page.h>
#include <asm/processor.h>

/*
 * Architectures that support memory tagging (assigning tags to memory regions,
 * embedding these tags into addresses that point to these memory regions, and
 * checking that the memory and the pointer tags match on memory accesses)
 * redefine this macro to strip tags from pointers.
 * It's defined as noop for arcitectures that don't support memory tagging.
 */
#ifndef untagged_addr
#define untagged_addr(addr) (addr)
#endif

#ifndef __pa_symbol
#define __pa_symbol(x)  __pa(RELOC_HIDE((unsigned long)(x), 0))
#endif

#ifndef page_to_virt
#define page_to_virt(x)	__va(PFN_PHYS(page_to_pfn(x)))
#endif

<<<<<<< HEAD
=======
#ifndef lm_alias
#define lm_alias(x)	__va(__pa_symbol(x))
#endif

>>>>>>> 24b8d41d
/*
 * To prevent common memory management code establishing
 * a zero page mapping on a read fault.
 * This macro should be defined within <asm/pgtable.h>.
 * s390 does this to prevent multiplexing of hardware bits
 * related to the physical page in case of virtualization.
 */
#ifndef mm_forbids_zeropage
#define mm_forbids_zeropage(X)	(0)
#endif

/*
 * On some architectures it is expensive to call memset() for small sizes.
 * If an architecture decides to implement their own version of
 * mm_zero_struct_page they should wrap the defines below in a #ifndef and
 * define their own version of this macro in <asm/pgtable.h>
 */
#if BITS_PER_LONG == 64
/* This function must be updated when the size of struct page grows above 80
 * or reduces below 56. The idea that compiler optimizes out switch()
 * statement, and only leaves move/store instructions. Also the compiler can
 * combine write statments if they are both assignments and can be reordered,
 * this can result in several of the writes here being dropped.
 */
#define	mm_zero_struct_page(pp) __mm_zero_struct_page(pp)
static inline void __mm_zero_struct_page(struct page *page)
{
	unsigned long *_pp = (void *)page;

	 /* Check that struct page is either 56, 64, 72, or 80 bytes */
	BUILD_BUG_ON(sizeof(struct page) & 7);
	BUILD_BUG_ON(sizeof(struct page) < 56);
	BUILD_BUG_ON(sizeof(struct page) > 80);

	switch (sizeof(struct page)) {
	case 80:
		_pp[9] = 0;
		fallthrough;
	case 72:
		_pp[8] = 0;
		fallthrough;
	case 64:
		_pp[7] = 0;
		fallthrough;
	case 56:
		_pp[6] = 0;
		_pp[5] = 0;
		_pp[4] = 0;
		_pp[3] = 0;
		_pp[2] = 0;
		_pp[1] = 0;
		_pp[0] = 0;
	}
}
#else
#define mm_zero_struct_page(pp)  ((void)memset((pp), 0, sizeof(struct page)))
#endif

/*
 * Default maximum number of active map areas, this limits the number of vmas
 * per mm struct. Users can overwrite this number by sysctl but there is a
 * problem.
 *
 * When a program's coredump is generated as ELF format, a section is created
 * per a vma. In ELF, the number of sections is represented in unsigned short.
 * This means the number of sections should be smaller than 65535 at coredump.
 * Because the kernel adds some informative sections to a image of program at
 * generating coredump, we need some margin. The number of extra sections is
 * 1-3 now and depends on arch. We use "5" as safe margin, here.
 *
 * ELF extended numbering allows more than 65535 sections, so 16-bit bound is
 * not a hard limit any more. Although some userspace tools can be surprised by
 * that.
 */
#define MAPCOUNT_ELF_CORE_MARGIN	(5)
#define DEFAULT_MAX_MAP_COUNT	(USHRT_MAX - MAPCOUNT_ELF_CORE_MARGIN)

extern int sysctl_max_map_count;

extern unsigned long sysctl_user_reserve_kbytes;
extern unsigned long sysctl_admin_reserve_kbytes;

extern int sysctl_overcommit_memory;
extern int sysctl_overcommit_ratio;
extern unsigned long sysctl_overcommit_kbytes;

int overcommit_ratio_handler(struct ctl_table *, int, void *, size_t *,
		loff_t *);
int overcommit_kbytes_handler(struct ctl_table *, int, void *, size_t *,
		loff_t *);
int overcommit_policy_handler(struct ctl_table *, int, void *, size_t *,
		loff_t *);

#define nth_page(page,n) pfn_to_page(page_to_pfn((page)) + (n))

/* to align the pointer to the (next) page boundary */
#define PAGE_ALIGN(addr) ALIGN(addr, PAGE_SIZE)

/* test whether an address (unsigned long or pointer) is aligned to PAGE_SIZE */
#define PAGE_ALIGNED(addr)	IS_ALIGNED((unsigned long)(addr), PAGE_SIZE)
<<<<<<< HEAD
=======

#define lru_to_page(head) (list_entry((head)->prev, struct page, lru))
>>>>>>> 24b8d41d

/*
 * Linux kernel virtual memory manager primitives.
 * The idea being to have a "virtual" mm in the same way
 * we have a virtual fs - giving a cleaner interface to the
 * mm details, and allowing different kinds of memory mappings
 * (from shared memory to executable loading to arbitrary
 * mmap() functions).
 */

struct vm_area_struct *vm_area_alloc(struct mm_struct *);
struct vm_area_struct *vm_area_dup(struct vm_area_struct *);
void vm_area_free(struct vm_area_struct *);

#ifndef CONFIG_MMU
extern struct rb_root nommu_region_tree;
extern struct rw_semaphore nommu_region_sem;

extern unsigned int kobjsize(const void *objp);
#endif

/*
 * vm_flags in vm_area_struct, see mm_types.h.
 * When changing, update also include/trace/events/mmflags.h
 */
#define VM_NONE		0x00000000

#define VM_READ		0x00000001	/* currently active flags */
#define VM_WRITE	0x00000002
#define VM_EXEC		0x00000004
#define VM_SHARED	0x00000008

/* mprotect() hardcodes VM_MAYREAD >> 4 == VM_READ, and so for r/w/x bits. */
#define VM_MAYREAD	0x00000010	/* limits for mprotect() etc */
#define VM_MAYWRITE	0x00000020
#define VM_MAYEXEC	0x00000040
#define VM_MAYSHARE	0x00000080

#define VM_GROWSDOWN	0x00000100	/* general info on the segment */
#define VM_UFFD_MISSING	0x00000200	/* missing pages tracking */
#define VM_PFNMAP	0x00000400	/* Page-ranges managed without "struct page", just pure PFN */
#define VM_DENYWRITE	0x00000800	/* ETXTBSY on write attempts.. */
#define VM_UFFD_WP	0x00001000	/* wrprotect pages tracking */

#define VM_LOCKED	0x00002000
#define VM_IO           0x00004000	/* Memory mapped I/O or similar */

					/* Used by sys_madvise() */
#define VM_SEQ_READ	0x00008000	/* App will access data sequentially */
#define VM_RAND_READ	0x00010000	/* App will not benefit from clustered reads */

#define VM_DONTCOPY	0x00020000      /* Do not copy this vma on fork */
#define VM_DONTEXPAND	0x00040000	/* Cannot expand with mremap() */
#define VM_LOCKONFAULT	0x00080000	/* Lock the pages covered when they are faulted in */
#define VM_ACCOUNT	0x00100000	/* Is a VM accounted object */
#define VM_NORESERVE	0x00200000	/* should the VM suppress accounting */
#define VM_HUGETLB	0x00400000	/* Huge TLB Page VM */
#define VM_SYNC		0x00800000	/* Synchronous page faults */
#define VM_ARCH_1	0x01000000	/* Architecture-specific flag */
#define VM_WIPEONFORK	0x02000000	/* Wipe VMA contents in child. */
#define VM_DONTDUMP	0x04000000	/* Do not include in the core dump */

#ifdef CONFIG_MEM_SOFT_DIRTY
# define VM_SOFTDIRTY	0x08000000	/* Not soft dirty clean area */
#else
# define VM_SOFTDIRTY	0
#endif

#define VM_MIXEDMAP	0x10000000	/* Can contain "struct page" and pure PFN pages */
#define VM_HUGEPAGE	0x20000000	/* MADV_HUGEPAGE marked this vma */
#define VM_NOHUGEPAGE	0x40000000	/* MADV_NOHUGEPAGE marked this vma */
#define VM_MERGEABLE	0x80000000	/* KSM may merge identical pages */

#ifdef CONFIG_ARCH_USES_HIGH_VMA_FLAGS
#define VM_HIGH_ARCH_BIT_0	32	/* bit only usable on 64-bit architectures */
#define VM_HIGH_ARCH_BIT_1	33	/* bit only usable on 64-bit architectures */
#define VM_HIGH_ARCH_BIT_2	34	/* bit only usable on 64-bit architectures */
#define VM_HIGH_ARCH_BIT_3	35	/* bit only usable on 64-bit architectures */
#define VM_HIGH_ARCH_BIT_4	36	/* bit only usable on 64-bit architectures */
#define VM_HIGH_ARCH_0	BIT(VM_HIGH_ARCH_BIT_0)
#define VM_HIGH_ARCH_1	BIT(VM_HIGH_ARCH_BIT_1)
#define VM_HIGH_ARCH_2	BIT(VM_HIGH_ARCH_BIT_2)
#define VM_HIGH_ARCH_3	BIT(VM_HIGH_ARCH_BIT_3)
#define VM_HIGH_ARCH_4	BIT(VM_HIGH_ARCH_BIT_4)
#endif /* CONFIG_ARCH_USES_HIGH_VMA_FLAGS */

#ifdef CONFIG_ARCH_HAS_PKEYS
# define VM_PKEY_SHIFT	VM_HIGH_ARCH_BIT_0
# define VM_PKEY_BIT0	VM_HIGH_ARCH_0	/* A protection key is a 4-bit value */
# define VM_PKEY_BIT1	VM_HIGH_ARCH_1	/* on x86 and 5-bit value on ppc64   */
# define VM_PKEY_BIT2	VM_HIGH_ARCH_2
# define VM_PKEY_BIT3	VM_HIGH_ARCH_3
#ifdef CONFIG_PPC
# define VM_PKEY_BIT4  VM_HIGH_ARCH_4
#else
# define VM_PKEY_BIT4  0
#endif
#endif /* CONFIG_ARCH_HAS_PKEYS */

#if defined(CONFIG_X86)
# define VM_PAT		VM_ARCH_1	/* PAT reserves whole VMA at once (x86) */
#elif defined(CONFIG_PPC)
# define VM_SAO		VM_ARCH_1	/* Strong Access Ordering (powerpc) */
#elif defined(CONFIG_PARISC)
# define VM_GROWSUP	VM_ARCH_1
#elif defined(CONFIG_IA64)
# define VM_GROWSUP	VM_ARCH_1
#elif defined(CONFIG_SPARC64)
# define VM_SPARC_ADI	VM_ARCH_1	/* Uses ADI tag for access control */
# define VM_ARCH_CLEAR	VM_SPARC_ADI
#elif defined(CONFIG_ARM64)
# define VM_ARM64_BTI	VM_ARCH_1	/* BTI guarded page, a.k.a. GP bit */
# define VM_ARCH_CLEAR	VM_ARM64_BTI
#elif !defined(CONFIG_MMU)
# define VM_MAPPED_COPY	VM_ARCH_1	/* T if mapped copy of data (nommu mmap) */
#endif

#if defined(CONFIG_ARM64_MTE)
# define VM_MTE		VM_HIGH_ARCH_0	/* Use Tagged memory for access control */
# define VM_MTE_ALLOWED	VM_HIGH_ARCH_1	/* Tagged memory permitted */
#else
# define VM_MTE		VM_NONE
# define VM_MTE_ALLOWED	VM_NONE
#endif

#ifndef VM_GROWSUP
# define VM_GROWSUP	VM_NONE
#endif

/* Bits set in the VMA until the stack is in its final location */
#define VM_STACK_INCOMPLETE_SETUP	(VM_RAND_READ | VM_SEQ_READ)

#define TASK_EXEC ((current->personality & READ_IMPLIES_EXEC) ? VM_EXEC : 0)

/* Common data flag combinations */
#define VM_DATA_FLAGS_TSK_EXEC	(VM_READ | VM_WRITE | TASK_EXEC | \
				 VM_MAYREAD | VM_MAYWRITE | VM_MAYEXEC)
#define VM_DATA_FLAGS_NON_EXEC	(VM_READ | VM_WRITE | VM_MAYREAD | \
				 VM_MAYWRITE | VM_MAYEXEC)
#define VM_DATA_FLAGS_EXEC	(VM_READ | VM_WRITE | VM_EXEC | \
				 VM_MAYREAD | VM_MAYWRITE | VM_MAYEXEC)

#ifndef VM_DATA_DEFAULT_FLAGS		/* arch can override this */
#define VM_DATA_DEFAULT_FLAGS  VM_DATA_FLAGS_EXEC
#endif

#ifndef VM_STACK_DEFAULT_FLAGS		/* arch can override this */
#define VM_STACK_DEFAULT_FLAGS VM_DATA_DEFAULT_FLAGS
#endif

#ifdef CONFIG_STACK_GROWSUP
#define VM_STACK	VM_GROWSUP
#else
#define VM_STACK	VM_GROWSDOWN
#endif

#define VM_STACK_FLAGS	(VM_STACK | VM_STACK_DEFAULT_FLAGS | VM_ACCOUNT)

/* VMA basic access permission flags */
#define VM_ACCESS_FLAGS (VM_READ | VM_WRITE | VM_EXEC)


/*
 * Special vmas that are non-mergable, non-mlock()able.
 */
#define VM_SPECIAL (VM_IO | VM_DONTEXPAND | VM_PFNMAP | VM_MIXEDMAP)

/* This mask prevents VMA from being scanned with khugepaged */
#define VM_NO_KHUGEPAGED (VM_SPECIAL | VM_HUGETLB)

/* This mask defines which mm->def_flags a process can inherit its parent */
#define VM_INIT_DEF_MASK	VM_NOHUGEPAGE

/* This mask is used to clear all the VMA flags used by mlock */
#define VM_LOCKED_CLEAR_MASK	(~(VM_LOCKED | VM_LOCKONFAULT))

/* Arch-specific flags to clear when updating VM flags on protection change */
#ifndef VM_ARCH_CLEAR
# define VM_ARCH_CLEAR	VM_NONE
#endif
#define VM_FLAGS_CLEAR	(ARCH_VM_PKEY_FLAGS | VM_ARCH_CLEAR)

/*
 * mapping from the currently active vm_flags protection bits (the
 * low four bits) to a page protection mask..
 */
extern pgprot_t protection_map[16];

/**
 * Fault flag definitions.
 *
 * @FAULT_FLAG_WRITE: Fault was a write fault.
 * @FAULT_FLAG_MKWRITE: Fault was mkwrite of existing PTE.
 * @FAULT_FLAG_ALLOW_RETRY: Allow to retry the fault if blocked.
 * @FAULT_FLAG_RETRY_NOWAIT: Don't drop mmap_lock and wait when retrying.
 * @FAULT_FLAG_KILLABLE: The fault task is in SIGKILL killable region.
 * @FAULT_FLAG_TRIED: The fault has been tried once.
 * @FAULT_FLAG_USER: The fault originated in userspace.
 * @FAULT_FLAG_REMOTE: The fault is not for current task/mm.
 * @FAULT_FLAG_INSTRUCTION: The fault was during an instruction fetch.
 * @FAULT_FLAG_INTERRUPTIBLE: The fault can be interrupted by non-fatal signals.
 *
 * About @FAULT_FLAG_ALLOW_RETRY and @FAULT_FLAG_TRIED: we can specify
 * whether we would allow page faults to retry by specifying these two
 * fault flags correctly.  Currently there can be three legal combinations:
 *
 * (a) ALLOW_RETRY and !TRIED:  this means the page fault allows retry, and
 *                              this is the first try
 *
 * (b) ALLOW_RETRY and TRIED:   this means the page fault allows retry, and
 *                              we've already tried at least once
 *
 * (c) !ALLOW_RETRY and !TRIED: this means the page fault does not allow retry
 *
 * The unlisted combination (!ALLOW_RETRY && TRIED) is illegal and should never
 * be used.  Note that page faults can be allowed to retry for multiple times,
 * in which case we'll have an initial fault with flags (a) then later on
 * continuous faults with flags (b).  We should always try to detect pending
 * signals before a retry to make sure the continuous page faults can still be
 * interrupted if necessary.
 */
#define FAULT_FLAG_WRITE			0x01
#define FAULT_FLAG_MKWRITE			0x02
#define FAULT_FLAG_ALLOW_RETRY			0x04
#define FAULT_FLAG_RETRY_NOWAIT			0x08
#define FAULT_FLAG_KILLABLE			0x10
#define FAULT_FLAG_TRIED			0x20
#define FAULT_FLAG_USER				0x40
#define FAULT_FLAG_REMOTE			0x80
#define FAULT_FLAG_INSTRUCTION  		0x100
#define FAULT_FLAG_INTERRUPTIBLE		0x200

/*
 * The default fault flags that should be used by most of the
 * arch-specific page fault handlers.
 */
#define FAULT_FLAG_DEFAULT  (FAULT_FLAG_ALLOW_RETRY | \
			     FAULT_FLAG_KILLABLE | \
			     FAULT_FLAG_INTERRUPTIBLE)

/**
 * fault_flag_allow_retry_first - check ALLOW_RETRY the first time
 *
 * This is mostly used for places where we want to try to avoid taking
 * the mmap_lock for too long a time when waiting for another condition
 * to change, in which case we can try to be polite to release the
 * mmap_lock in the first round to avoid potential starvation of other
 * processes that would also want the mmap_lock.
 *
 * Return: true if the page fault allows retry and this is the first
 * attempt of the fault handling; false otherwise.
 */
static inline bool fault_flag_allow_retry_first(unsigned int flags)
{
	return (flags & FAULT_FLAG_ALLOW_RETRY) &&
	    (!(flags & FAULT_FLAG_TRIED));
}

#define FAULT_FLAG_TRACE \
	{ FAULT_FLAG_WRITE,		"WRITE" }, \
	{ FAULT_FLAG_MKWRITE,		"MKWRITE" }, \
	{ FAULT_FLAG_ALLOW_RETRY,	"ALLOW_RETRY" }, \
	{ FAULT_FLAG_RETRY_NOWAIT,	"RETRY_NOWAIT" }, \
	{ FAULT_FLAG_KILLABLE,		"KILLABLE" }, \
	{ FAULT_FLAG_TRIED,		"TRIED" }, \
	{ FAULT_FLAG_USER,		"USER" }, \
	{ FAULT_FLAG_REMOTE,		"REMOTE" }, \
	{ FAULT_FLAG_INSTRUCTION,	"INSTRUCTION" }, \
	{ FAULT_FLAG_INTERRUPTIBLE,	"INTERRUPTIBLE" }

/*
 * vm_fault is filled by the pagefault handler and passed to the vma's
 * ->fault function. The vma's ->fault is responsible for returning a bitmask
 * of VM_FAULT_xxx flags that give details about how the fault was handled.
 *
 * MM layer fills up gfp_mask for page allocations but fault handler might
 * alter it if its implementation requires a different allocation context.
 *
 * pgoff should be used in favour of virtual_address, if possible.
 */
struct vm_fault {
	struct vm_area_struct *vma;	/* Target VMA */
	unsigned int flags;		/* FAULT_FLAG_xxx flags */
	gfp_t gfp_mask;			/* gfp mask to be used for allocations */
	pgoff_t pgoff;			/* Logical page offset based on vma */
	unsigned long address;		/* Faulting virtual address */
	pmd_t *pmd;			/* Pointer to pmd entry matching
					 * the 'address' */
	pud_t *pud;			/* Pointer to pud entry matching
					 * the 'address'
					 */
	pte_t orig_pte;			/* Value of PTE at the time of fault */

	struct page *cow_page;		/* Page handler may use for COW fault */
	struct page *page;		/* ->fault handlers should return a
					 * page here, unless VM_FAULT_NOPAGE
					 * is set (which is also implied by
					 * VM_FAULT_ERROR).
					 */
<<<<<<< HEAD
	void *entry;			/* ->fault handler can alternatively
					 * return locked DAX entry. In that
					 * case handler should return
					 * VM_FAULT_DAX_LOCKED and fill in
					 * entry here.
					 */
};

/*
 * Page fault context: passes though page fault handler instead of endless list
 * of function arguments.
 */
struct fault_env {
	struct vm_area_struct *vma;	/* Target VMA */
	unsigned long address;		/* Faulting virtual address */
	unsigned int flags;		/* FAULT_FLAG_xxx flags */
	pmd_t *pmd;			/* Pointer to pmd entry matching
					 * the 'address'
					 */
=======
	/* These three entries are valid only while holding ptl lock */
>>>>>>> 24b8d41d
	pte_t *pte;			/* Pointer to pte entry matching
					 * the 'address'. NULL if the page
					 * table hasn't been allocated.
					 */
	spinlock_t *ptl;		/* Page table lock.
					 * Protects pte page table if 'pte'
					 * is not NULL, otherwise pmd.
					 */
	pgtable_t prealloc_pte;		/* Pre-allocated pte page table.
					 * vm_ops->map_pages() calls
					 * alloc_set_pte() from atomic context.
					 * do_fault_around() pre-allocates
					 * page table to avoid allocation from
					 * atomic context.
					 */
<<<<<<< HEAD
=======
};

/* page entry size for vm->huge_fault() */
enum page_entry_size {
	PE_SIZE_PTE = 0,
	PE_SIZE_PMD,
	PE_SIZE_PUD,
>>>>>>> 24b8d41d
};

/*
 * These are the virtual MM functions - opening of an area, closing and
 * unmapping it (needed to keep files on disk up-to-date etc), pointer
 * to the functions called when a no-page or a wp-page exception occurs.
 */
struct vm_operations_struct {
	void (*open)(struct vm_area_struct * area);
	void (*close)(struct vm_area_struct * area);
	int (*split)(struct vm_area_struct * area, unsigned long addr);
	int (*mremap)(struct vm_area_struct * area);
<<<<<<< HEAD
	int (*fault)(struct vm_area_struct *vma, struct vm_fault *vmf);
	int (*pmd_fault)(struct vm_area_struct *, unsigned long address,
						pmd_t *, unsigned int flags);
	void (*map_pages)(struct fault_env *fe,
			pgoff_t start_pgoff, pgoff_t end_pgoff);
=======
	vm_fault_t (*fault)(struct vm_fault *vmf);
	vm_fault_t (*huge_fault)(struct vm_fault *vmf,
			enum page_entry_size pe_size);
	void (*map_pages)(struct vm_fault *vmf,
			pgoff_t start_pgoff, pgoff_t end_pgoff);
	unsigned long (*pagesize)(struct vm_area_struct * area);
>>>>>>> 24b8d41d

	/* notification that a previously read-only page is about to become
	 * writable, if an error is returned it will cause a SIGBUS */
	vm_fault_t (*page_mkwrite)(struct vm_fault *vmf);

	/* same as page_mkwrite when using VM_PFNMAP|VM_MIXEDMAP */
	vm_fault_t (*pfn_mkwrite)(struct vm_fault *vmf);

	/* called by access_process_vm when get_user_pages() fails, typically
	 * for use by special VMAs that can switch between memory and hardware
	 */
	int (*access)(struct vm_area_struct *vma, unsigned long addr,
		      void *buf, int len, int write);

	/* Called by the /proc/PID/maps code to ask the vma whether it
	 * has a special name.  Returning non-NULL will also cause this
	 * vma to be dumped unconditionally. */
	const char *(*name)(struct vm_area_struct *vma);

#ifdef CONFIG_NUMA
	/*
	 * set_policy() op must add a reference to any non-NULL @new mempolicy
	 * to hold the policy upon return.  Caller should pass NULL @new to
	 * remove a policy and fall back to surrounding context--i.e. do not
	 * install a MPOL_DEFAULT policy, nor the task or system default
	 * mempolicy.
	 */
	int (*set_policy)(struct vm_area_struct *vma, struct mempolicy *new);

	/*
	 * get_policy() op must add reference [mpol_get()] to any policy at
	 * (vma,addr) marked as MPOL_SHARED.  The shared policy infrastructure
	 * in mm/mempolicy.c will do this automatically.
	 * get_policy() must NOT add a ref if the policy at (vma,addr) is not
	 * marked as MPOL_SHARED. vma policies are protected by the mmap_lock.
	 * If no [shared/vma] mempolicy exists at the addr, get_policy() op
	 * must return NULL--i.e., do not "fallback" to task or system default
	 * policy.
	 */
	struct mempolicy *(*get_policy)(struct vm_area_struct *vma,
					unsigned long addr);
#endif
	/*
	 * Called by vm_normal_page() for special PTEs to find the
	 * page for @addr.  This is useful if the default behavior
	 * (using pte_page()) would not find the correct page.
	 */
	struct page *(*find_special_page)(struct vm_area_struct *vma,
					  unsigned long addr);
};

static inline void vma_init(struct vm_area_struct *vma, struct mm_struct *mm)
{
	static const struct vm_operations_struct dummy_vm_ops = {};

	memset(vma, 0, sizeof(*vma));
	vma->vm_mm = mm;
	vma->vm_ops = &dummy_vm_ops;
	INIT_LIST_HEAD(&vma->anon_vma_chain);
}

static inline void vma_set_anonymous(struct vm_area_struct *vma)
{
	vma->vm_ops = NULL;
}

static inline bool vma_is_anonymous(struct vm_area_struct *vma)
{
	return !vma->vm_ops;
}

static inline bool vma_is_temporary_stack(struct vm_area_struct *vma)
{
	int maybe_stack = vma->vm_flags & (VM_GROWSDOWN | VM_GROWSUP);

	if (!maybe_stack)
		return false;

	if ((vma->vm_flags & VM_STACK_INCOMPLETE_SETUP) ==
						VM_STACK_INCOMPLETE_SETUP)
		return true;

	return false;
}

static inline bool vma_is_foreign(struct vm_area_struct *vma)
{
	if (!current->mm)
		return true;

	if (current->mm != vma->vm_mm)
		return true;

	return false;
}

static inline bool vma_is_accessible(struct vm_area_struct *vma)
{
	return vma->vm_flags & VM_ACCESS_FLAGS;
}

#ifdef CONFIG_SHMEM
/*
 * The vma_is_shmem is not inline because it is used only by slow
 * paths in userfault.
 */
bool vma_is_shmem(struct vm_area_struct *vma);
#else
static inline bool vma_is_shmem(struct vm_area_struct *vma) { return false; }
#endif

int vma_is_stack_for_current(struct vm_area_struct *vma);

/* flush_tlb_range() takes a vma, not a mm, and can care about flags */
#define TLB_FLUSH_VMA(mm,flags) { .vm_mm = (mm), .vm_flags = (flags) }

struct mmu_gather;
struct inode;

#include <linux/huge_mm.h>

/*
 * Methods to modify the page usage count.
 *
 * What counts for a page usage:
 * - cache mapping   (page->mapping)
 * - private data    (page->private)
 * - page mapped in a task's page tables, each mapping
 *   is counted separately
 *
 * Also, many kernel routines increase the page count before a critical
 * routine so they can be sure the page doesn't go away from under them.
 */

/*
 * Drop a ref, return true if the refcount fell to zero (the page has no users)
 */
static inline int put_page_testzero(struct page *page)
{
	VM_BUG_ON_PAGE(page_ref_count(page) == 0, page);
	return page_ref_dec_and_test(page);
}

/*
 * Try to grab a ref unless the page has a refcount of zero, return false if
 * that is the case.
 * This can be called when MMU is off so it must not access
 * any of the virtual mappings.
 */
static inline int get_page_unless_zero(struct page *page)
{
	return page_ref_add_unless(page, 1, 0);
}

extern int page_is_ram(unsigned long pfn);

enum {
	REGION_INTERSECTS,
	REGION_DISJOINT,
	REGION_MIXED,
};

int region_intersects(resource_size_t offset, size_t size, unsigned long flags,
		      unsigned long desc);

/* Support for virtually mapped pages */
struct page *vmalloc_to_page(const void *addr);
unsigned long vmalloc_to_pfn(const void *addr);

/*
 * Determine if an address is within the vmalloc range
 *
 * On nommu, vmalloc/vfree wrap through kmalloc/kfree directly, so there
 * is no special casing required.
 */
<<<<<<< HEAD
static inline bool is_vmalloc_addr(const void *x)
{
#ifdef CONFIG_MMU
	unsigned long addr = (unsigned long)x;

	return addr >= VMALLOC_START && addr < VMALLOC_END;
#else
	return false;
=======

#ifndef is_ioremap_addr
#define is_ioremap_addr(x) is_vmalloc_addr(x)
>>>>>>> 24b8d41d
#endif

#ifdef CONFIG_MMU
extern bool is_vmalloc_addr(const void *x);
extern int is_vmalloc_or_module_addr(const void *x);
#else
static inline bool is_vmalloc_addr(const void *x)
{
	return false;
}
static inline int is_vmalloc_or_module_addr(const void *x)
{
	return 0;
}
#endif

extern void *kvmalloc_node(size_t size, gfp_t flags, int node);
static inline void *kvmalloc(size_t size, gfp_t flags)
{
	return kvmalloc_node(size, flags, NUMA_NO_NODE);
}
static inline void *kvzalloc_node(size_t size, gfp_t flags, int node)
{
	return kvmalloc_node(size, flags | __GFP_ZERO, node);
}
static inline void *kvzalloc(size_t size, gfp_t flags)
{
	return kvmalloc(size, flags | __GFP_ZERO);
}

static inline void *kvmalloc_array(size_t n, size_t size, gfp_t flags)
{
	size_t bytes;

	if (unlikely(check_mul_overflow(n, size, &bytes)))
		return NULL;

	return kvmalloc(bytes, flags);
}

static inline void *kvcalloc(size_t n, size_t size, gfp_t flags)
{
	return kvmalloc_array(n, size, flags | __GFP_ZERO);
}

extern void kvfree(const void *addr);
extern void kvfree_sensitive(const void *addr, size_t len);

static inline int head_compound_mapcount(struct page *head)
{
	return atomic_read(compound_mapcount_ptr(head)) + 1;
}

/*
 * Mapcount of compound page as a whole, does not include mapped sub-pages.
 *
 * Must be called only for compound pages or any their tail sub-pages.
 */
static inline int compound_mapcount(struct page *page)
{
	VM_BUG_ON_PAGE(!PageCompound(page), page);
	page = compound_head(page);
	return head_compound_mapcount(page);
}

/*
 * The atomic page->_mapcount, starts from -1: so that transitions
 * both from it and to it can be tracked, using atomic_inc_and_test
 * and atomic_add_negative(-1).
 */
static inline void page_mapcount_reset(struct page *page)
{
	atomic_set(&(page)->_mapcount, -1);
}

int __page_mapcount(struct page *page);

/*
 * Mapcount of 0-order page; when compound sub-page, includes
 * compound_mapcount().
 *
 * Result is undefined for pages which cannot be mapped into userspace.
 * For example SLAB or special types of pages. See function page_has_type().
 * They use this place in struct page differently.
 */
static inline int page_mapcount(struct page *page)
{
	if (unlikely(PageCompound(page)))
		return __page_mapcount(page);
	return atomic_read(&page->_mapcount) + 1;
}

#ifdef CONFIG_TRANSPARENT_HUGEPAGE
int total_mapcount(struct page *page);
int page_trans_huge_mapcount(struct page *page, int *total_mapcount);
#else
static inline int total_mapcount(struct page *page)
{
	return page_mapcount(page);
}
static inline int page_trans_huge_mapcount(struct page *page,
					   int *total_mapcount)
{
	int mapcount = page_mapcount(page);
	if (total_mapcount)
		*total_mapcount = mapcount;
	return mapcount;
}
#endif

static inline struct page *virt_to_head_page(const void *x)
{
	struct page *page = virt_to_page(x);

	return compound_head(page);
}

void __put_page(struct page *page);

void put_pages_list(struct list_head *pages);

void split_page(struct page *page, unsigned int order);

/*
 * Compound pages have a destructor function.  Provide a
 * prototype for that function and accessor functions.
 * These are _only_ valid on the head of a compound page.
 */
typedef void compound_page_dtor(struct page *);

/* Keep the enum in sync with compound_page_dtors array in mm/page_alloc.c */
enum compound_dtor_id {
	NULL_COMPOUND_DTOR,
	COMPOUND_PAGE_DTOR,
#ifdef CONFIG_HUGETLB_PAGE
	HUGETLB_PAGE_DTOR,
#endif
#ifdef CONFIG_TRANSPARENT_HUGEPAGE
	TRANSHUGE_PAGE_DTOR,
#endif
	NR_COMPOUND_DTORS,
};
extern compound_page_dtor * const compound_page_dtors[NR_COMPOUND_DTORS];

static inline void set_compound_page_dtor(struct page *page,
		enum compound_dtor_id compound_dtor)
{
	VM_BUG_ON_PAGE(compound_dtor >= NR_COMPOUND_DTORS, page);
	page[1].compound_dtor = compound_dtor;
}

static inline void destroy_compound_page(struct page *page)
{
	VM_BUG_ON_PAGE(page[1].compound_dtor >= NR_COMPOUND_DTORS, page);
	compound_page_dtors[page[1].compound_dtor](page);
}

static inline unsigned int compound_order(struct page *page)
{
	if (!PageHead(page))
		return 0;
	return page[1].compound_order;
}

static inline bool hpage_pincount_available(struct page *page)
{
	/*
	 * Can the page->hpage_pinned_refcount field be used? That field is in
	 * the 3rd page of the compound page, so the smallest (2-page) compound
	 * pages cannot support it.
	 */
	page = compound_head(page);
	return PageCompound(page) && compound_order(page) > 1;
}

static inline int head_compound_pincount(struct page *head)
{
	return atomic_read(compound_pincount_ptr(head));
}

static inline int compound_pincount(struct page *page)
{
	VM_BUG_ON_PAGE(!hpage_pincount_available(page), page);
	page = compound_head(page);
	return head_compound_pincount(page);
}

static inline void set_compound_order(struct page *page, unsigned int order)
{
	page[1].compound_order = order;
	page[1].compound_nr = 1U << order;
}

/* Returns the number of pages in this potentially compound page. */
static inline unsigned long compound_nr(struct page *page)
{
	if (!PageHead(page))
		return 1;
	return page[1].compound_nr;
}

/* Returns the number of bytes in this potentially compound page. */
static inline unsigned long page_size(struct page *page)
{
	return PAGE_SIZE << compound_order(page);
}

/* Returns the number of bits needed for the number of bytes in a page */
static inline unsigned int page_shift(struct page *page)
{
	return PAGE_SHIFT + compound_order(page);
}

void free_compound_page(struct page *page);

#ifdef CONFIG_MMU
/*
 * Do pte_mkwrite, but only if the vma says VM_WRITE.  We do this when
 * servicing faults for write access.  In the normal case, do always want
 * pte_mkwrite.  But get_user_pages can cause write faults for mappings
 * that do not have writing enabled, when used by access_process_vm.
 */
static inline pte_t maybe_mkwrite(pte_t pte, struct vm_area_struct *vma)
{
	if (likely(vma->vm_flags & VM_WRITE))
		pte = pte_mkwrite(pte);
	return pte;
}

<<<<<<< HEAD
int alloc_set_pte(struct fault_env *fe, struct mem_cgroup *memcg,
		struct page *page);
=======
vm_fault_t alloc_set_pte(struct vm_fault *vmf, struct page *page);
vm_fault_t finish_fault(struct vm_fault *vmf);
vm_fault_t finish_mkwrite_fault(struct vm_fault *vmf);
>>>>>>> 24b8d41d
#endif

/*
 * Multiple processes may "see" the same page. E.g. for untouched
 * mappings of /dev/null, all processes see the same page full of
 * zeroes, and text pages of executables and shared libraries have
 * only one copy in memory, at most, normally.
 *
 * For the non-reserved pages, page_count(page) denotes a reference count.
 *   page_count() == 0 means the page is free. page->lru is then used for
 *   freelist management in the buddy allocator.
 *   page_count() > 0  means the page has been allocated.
 *
 * Pages are allocated by the slab allocator in order to provide memory
 * to kmalloc and kmem_cache_alloc. In this case, the management of the
 * page, and the fields in 'struct page' are the responsibility of mm/slab.c
 * unless a particular usage is carefully commented. (the responsibility of
 * freeing the kmalloc memory is the caller's, of course).
 *
 * A page may be used by anyone else who does a __get_free_page().
 * In this case, page_count still tracks the references, and should only
 * be used through the normal accessor functions. The top bits of page->flags
 * and page->virtual store page management information, but all other fields
 * are unused and could be used privately, carefully. The management of this
 * page is the responsibility of the one who allocated it, and those who have
 * subsequently been given references to it.
 *
 * The other pages (we may call them "pagecache pages") are completely
 * managed by the Linux memory manager: I/O, buffers, swapping etc.
 * The following discussion applies only to them.
 *
 * A pagecache page contains an opaque `private' member, which belongs to the
 * page's address_space. Usually, this is the address of a circular list of
 * the page's disk buffers. PG_private must be set to tell the VM to call
 * into the filesystem to release these pages.
 *
 * A page may belong to an inode's memory mapping. In this case, page->mapping
 * is the pointer to the inode, and page->index is the file offset of the page,
 * in units of PAGE_SIZE.
 *
 * If pagecache pages are not associated with an inode, they are said to be
 * anonymous pages. These may become associated with the swapcache, and in that
 * case PG_swapcache is set, and page->private is an offset into the swapcache.
 *
 * In either case (swapcache or inode backed), the pagecache itself holds one
 * reference to the page. Setting PG_private should also increment the
 * refcount. The each user mapping also has a reference to the page.
 *
 * The pagecache pages are stored in a per-mapping radix tree, which is
 * rooted at mapping->i_pages, and indexed by offset.
 * Where 2.4 and early 2.6 kernels kept dirty/clean pages in per-address_space
 * lists, we instead now tag pages as dirty/writeback in the radix tree.
 *
 * All pagecache pages may be subject to I/O:
 * - inode pages may need to be read from disk,
 * - inode pages which have been modified and are MAP_SHARED may need
 *   to be written back to the inode on disk,
 * - anonymous pages (including MAP_PRIVATE file mappings) which have been
 *   modified may need to be swapped out to swap space and (later) to be read
 *   back into memory.
 */

/*
 * The zone field is never updated after free_area_init_core()
 * sets it, so none of the operations on it need to be atomic.
 */

/* Page flags: | [SECTION] | [NODE] | ZONE | [LAST_CPUPID] | ... | FLAGS | */
#define SECTIONS_PGOFF		((sizeof(unsigned long)*8) - SECTIONS_WIDTH)
#define NODES_PGOFF		(SECTIONS_PGOFF - NODES_WIDTH)
#define ZONES_PGOFF		(NODES_PGOFF - ZONES_WIDTH)
#define LAST_CPUPID_PGOFF	(ZONES_PGOFF - LAST_CPUPID_WIDTH)
#define KASAN_TAG_PGOFF		(LAST_CPUPID_PGOFF - KASAN_TAG_WIDTH)

/*
 * Define the bit shifts to access each section.  For non-existent
 * sections we define the shift as 0; that plus a 0 mask ensures
 * the compiler will optimise away reference to them.
 */
#define SECTIONS_PGSHIFT	(SECTIONS_PGOFF * (SECTIONS_WIDTH != 0))
#define NODES_PGSHIFT		(NODES_PGOFF * (NODES_WIDTH != 0))
#define ZONES_PGSHIFT		(ZONES_PGOFF * (ZONES_WIDTH != 0))
#define LAST_CPUPID_PGSHIFT	(LAST_CPUPID_PGOFF * (LAST_CPUPID_WIDTH != 0))
#define KASAN_TAG_PGSHIFT	(KASAN_TAG_PGOFF * (KASAN_TAG_WIDTH != 0))

/* NODE:ZONE or SECTION:ZONE is used to ID a zone for the buddy allocator */
#ifdef NODE_NOT_IN_PAGE_FLAGS
#define ZONEID_SHIFT		(SECTIONS_SHIFT + ZONES_SHIFT)
#define ZONEID_PGOFF		((SECTIONS_PGOFF < ZONES_PGOFF)? \
						SECTIONS_PGOFF : ZONES_PGOFF)
#else
#define ZONEID_SHIFT		(NODES_SHIFT + ZONES_SHIFT)
#define ZONEID_PGOFF		((NODES_PGOFF < ZONES_PGOFF)? \
						NODES_PGOFF : ZONES_PGOFF)
#endif

#define ZONEID_PGSHIFT		(ZONEID_PGOFF * (ZONEID_SHIFT != 0))

#define ZONES_MASK		((1UL << ZONES_WIDTH) - 1)
#define NODES_MASK		((1UL << NODES_WIDTH) - 1)
#define SECTIONS_MASK		((1UL << SECTIONS_WIDTH) - 1)
#define LAST_CPUPID_MASK	((1UL << LAST_CPUPID_SHIFT) - 1)
#define KASAN_TAG_MASK		((1UL << KASAN_TAG_WIDTH) - 1)
#define ZONEID_MASK		((1UL << ZONEID_SHIFT) - 1)

static inline enum zone_type page_zonenum(const struct page *page)
{
	ASSERT_EXCLUSIVE_BITS(page->flags, ZONES_MASK << ZONES_PGSHIFT);
	return (page->flags >> ZONES_PGSHIFT) & ZONES_MASK;
}

#ifdef CONFIG_ZONE_DEVICE
static inline bool is_zone_device_page(const struct page *page)
{
	return page_zonenum(page) == ZONE_DEVICE;
}
extern void memmap_init_zone_device(struct zone *, unsigned long,
				    unsigned long, struct dev_pagemap *);
#else
static inline bool is_zone_device_page(const struct page *page)
{
	return false;
}
#endif

#ifdef CONFIG_DEV_PAGEMAP_OPS
void free_devmap_managed_page(struct page *page);
DECLARE_STATIC_KEY_FALSE(devmap_managed_key);

static inline bool page_is_devmap_managed(struct page *page)
{
	if (!static_branch_unlikely(&devmap_managed_key))
		return false;
	if (!is_zone_device_page(page))
		return false;
	switch (page->pgmap->type) {
	case MEMORY_DEVICE_PRIVATE:
	case MEMORY_DEVICE_FS_DAX:
		return true;
	default:
		break;
	}
	return false;
}

void put_devmap_managed_page(struct page *page);

#else /* CONFIG_DEV_PAGEMAP_OPS */
static inline bool page_is_devmap_managed(struct page *page)
{
	return false;
}

static inline void put_devmap_managed_page(struct page *page)
{
}
#endif /* CONFIG_DEV_PAGEMAP_OPS */

static inline bool is_device_private_page(const struct page *page)
{
	return IS_ENABLED(CONFIG_DEV_PAGEMAP_OPS) &&
		IS_ENABLED(CONFIG_DEVICE_PRIVATE) &&
		is_zone_device_page(page) &&
		page->pgmap->type == MEMORY_DEVICE_PRIVATE;
}

static inline bool is_pci_p2pdma_page(const struct page *page)
{
	return IS_ENABLED(CONFIG_DEV_PAGEMAP_OPS) &&
		IS_ENABLED(CONFIG_PCI_P2PDMA) &&
		is_zone_device_page(page) &&
		page->pgmap->type == MEMORY_DEVICE_PCI_P2PDMA;
}

/* 127: arbitrary random number, small enough to assemble well */
#define page_ref_zero_or_close_to_overflow(page) \
	((unsigned int) page_ref_count(page) + 127u <= 127u)

static inline void get_page(struct page *page)
{
	page = compound_head(page);
	/*
	 * Getting a normal page or the head of a compound page
	 * requires to already have an elevated page->_refcount.
	 */
	VM_BUG_ON_PAGE(page_ref_zero_or_close_to_overflow(page), page);
	page_ref_inc(page);
}

bool __must_check try_grab_page(struct page *page, unsigned int flags);

static inline __must_check bool try_get_page(struct page *page)
{
	page = compound_head(page);
	if (WARN_ON_ONCE(page_ref_count(page) <= 0))
		return false;
	page_ref_inc(page);
	return true;
}

static inline void put_page(struct page *page)
{
	page = compound_head(page);

	/*
	 * For devmap managed pages we need to catch refcount transition from
	 * 2 to 1, when refcount reach one it means the page is free and we
	 * need to inform the device driver through callback. See
	 * include/linux/memremap.h and HMM for details.
	 */
	if (page_is_devmap_managed(page)) {
		put_devmap_managed_page(page);
		return;
	}

	if (put_page_testzero(page))
		__put_page(page);
}

/*
 * GUP_PIN_COUNTING_BIAS, and the associated functions that use it, overload
 * the page's refcount so that two separate items are tracked: the original page
 * reference count, and also a new count of how many pin_user_pages() calls were
 * made against the page. ("gup-pinned" is another term for the latter).
 *
 * With this scheme, pin_user_pages() becomes special: such pages are marked as
 * distinct from normal pages. As such, the unpin_user_page() call (and its
 * variants) must be used in order to release gup-pinned pages.
 *
 * Choice of value:
 *
 * By making GUP_PIN_COUNTING_BIAS a power of two, debugging of page reference
 * counts with respect to pin_user_pages() and unpin_user_page() becomes
 * simpler, due to the fact that adding an even power of two to the page
 * refcount has the effect of using only the upper N bits, for the code that
 * counts up using the bias value. This means that the lower bits are left for
 * the exclusive use of the original code that increments and decrements by one
 * (or at least, by much smaller values than the bias value).
 *
 * Of course, once the lower bits overflow into the upper bits (and this is
 * OK, because subtraction recovers the original values), then visual inspection
 * no longer suffices to directly view the separate counts. However, for normal
 * applications that don't have huge page reference counts, this won't be an
 * issue.
 *
 * Locking: the lockless algorithm described in page_cache_get_speculative()
 * and page_cache_gup_pin_speculative() provides safe operation for
 * get_user_pages and page_mkclean and other calls that race to set up page
 * table entries.
 */
#define GUP_PIN_COUNTING_BIAS (1U << 10)

void unpin_user_page(struct page *page);
void unpin_user_pages_dirty_lock(struct page **pages, unsigned long npages,
				 bool make_dirty);
void unpin_user_pages(struct page **pages, unsigned long npages);

/**
 * page_maybe_dma_pinned() - report if a page is pinned for DMA.
 *
 * This function checks if a page has been pinned via a call to
 * pin_user_pages*().
 *
 * For non-huge pages, the return value is partially fuzzy: false is not fuzzy,
 * because it means "definitely not pinned for DMA", but true means "probably
 * pinned for DMA, but possibly a false positive due to having at least
 * GUP_PIN_COUNTING_BIAS worth of normal page references".
 *
 * False positives are OK, because: a) it's unlikely for a page to get that many
 * refcounts, and b) all the callers of this routine are expected to be able to
 * deal gracefully with a false positive.
 *
 * For huge pages, the result will be exactly correct. That's because we have
 * more tracking data available: the 3rd struct page in the compound page is
 * used to track the pincount (instead using of the GUP_PIN_COUNTING_BIAS
 * scheme).
 *
 * For more information, please see Documentation/core-api/pin_user_pages.rst.
 *
 * @page:	pointer to page to be queried.
 * @Return:	True, if it is likely that the page has been "dma-pinned".
 *		False, if the page is definitely not dma-pinned.
 */
static inline bool page_maybe_dma_pinned(struct page *page)
{
	if (hpage_pincount_available(page))
		return compound_pincount(page) > 0;

	/*
	 * page_ref_count() is signed. If that refcount overflows, then
	 * page_ref_count() returns a negative value, and callers will avoid
	 * further incrementing the refcount.
	 *
	 * Here, for that overflow case, use the signed bit to count a little
	 * bit higher via unsigned math, and thus still get an accurate result.
	 */
	return ((unsigned int)page_ref_count(compound_head(page))) >=
		GUP_PIN_COUNTING_BIAS;
}

#if defined(CONFIG_SPARSEMEM) && !defined(CONFIG_SPARSEMEM_VMEMMAP)
#define SECTION_IN_PAGE_FLAGS
#endif

/*
 * The identification function is mainly used by the buddy allocator for
 * determining if two pages could be buddies. We are not really identifying
 * the zone since we could be using the section number id if we do not have
 * node id available in page flags.
 * We only guarantee that it will return the same value for two combinable
 * pages in a zone.
 */
static inline int page_zone_id(struct page *page)
{
	return (page->flags >> ZONEID_PGSHIFT) & ZONEID_MASK;
}

#ifdef NODE_NOT_IN_PAGE_FLAGS
extern int page_to_nid(const struct page *page);
#else
static inline int page_to_nid(const struct page *page)
{
	struct page *p = (struct page *)page;

	return (PF_POISONED_CHECK(p)->flags >> NODES_PGSHIFT) & NODES_MASK;
}
#endif

#ifdef CONFIG_NUMA_BALANCING
static inline int cpu_pid_to_cpupid(int cpu, int pid)
{
	return ((cpu & LAST__CPU_MASK) << LAST__PID_SHIFT) | (pid & LAST__PID_MASK);
}

static inline int cpupid_to_pid(int cpupid)
{
	return cpupid & LAST__PID_MASK;
}

static inline int cpupid_to_cpu(int cpupid)
{
	return (cpupid >> LAST__PID_SHIFT) & LAST__CPU_MASK;
}

static inline int cpupid_to_nid(int cpupid)
{
	return cpu_to_node(cpupid_to_cpu(cpupid));
}

static inline bool cpupid_pid_unset(int cpupid)
{
	return cpupid_to_pid(cpupid) == (-1 & LAST__PID_MASK);
}

static inline bool cpupid_cpu_unset(int cpupid)
{
	return cpupid_to_cpu(cpupid) == (-1 & LAST__CPU_MASK);
}

static inline bool __cpupid_match_pid(pid_t task_pid, int cpupid)
{
	return (task_pid & LAST__PID_MASK) == cpupid_to_pid(cpupid);
}

#define cpupid_match_pid(task, cpupid) __cpupid_match_pid(task->pid, cpupid)
#ifdef LAST_CPUPID_NOT_IN_PAGE_FLAGS
static inline int page_cpupid_xchg_last(struct page *page, int cpupid)
{
	return xchg(&page->_last_cpupid, cpupid & LAST_CPUPID_MASK);
}

static inline int page_cpupid_last(struct page *page)
{
	return page->_last_cpupid;
}
static inline void page_cpupid_reset_last(struct page *page)
{
	page->_last_cpupid = -1 & LAST_CPUPID_MASK;
}
#else
static inline int page_cpupid_last(struct page *page)
{
	return (page->flags >> LAST_CPUPID_PGSHIFT) & LAST_CPUPID_MASK;
}

extern int page_cpupid_xchg_last(struct page *page, int cpupid);

static inline void page_cpupid_reset_last(struct page *page)
{
	page->flags |= LAST_CPUPID_MASK << LAST_CPUPID_PGSHIFT;
}
#endif /* LAST_CPUPID_NOT_IN_PAGE_FLAGS */
#else /* !CONFIG_NUMA_BALANCING */
static inline int page_cpupid_xchg_last(struct page *page, int cpupid)
{
	return page_to_nid(page); /* XXX */
}

static inline int page_cpupid_last(struct page *page)
{
	return page_to_nid(page); /* XXX */
}

static inline int cpupid_to_nid(int cpupid)
{
	return -1;
}

static inline int cpupid_to_pid(int cpupid)
{
	return -1;
}

static inline int cpupid_to_cpu(int cpupid)
{
	return -1;
}

static inline int cpu_pid_to_cpupid(int nid, int pid)
{
	return -1;
}

static inline bool cpupid_pid_unset(int cpupid)
{
	return true;
}

static inline void page_cpupid_reset_last(struct page *page)
{
}

static inline bool cpupid_match_pid(struct task_struct *task, int cpupid)
{
	return false;
}
#endif /* CONFIG_NUMA_BALANCING */

#ifdef CONFIG_KASAN_SW_TAGS
static inline u8 page_kasan_tag(const struct page *page)
{
	return (page->flags >> KASAN_TAG_PGSHIFT) & KASAN_TAG_MASK;
}

static inline void page_kasan_tag_set(struct page *page, u8 tag)
{
	page->flags &= ~(KASAN_TAG_MASK << KASAN_TAG_PGSHIFT);
	page->flags |= (tag & KASAN_TAG_MASK) << KASAN_TAG_PGSHIFT;
}

static inline void page_kasan_tag_reset(struct page *page)
{
	page_kasan_tag_set(page, 0xff);
}
#else
static inline u8 page_kasan_tag(const struct page *page)
{
	return 0xff;
}

static inline void page_kasan_tag_set(struct page *page, u8 tag) { }
static inline void page_kasan_tag_reset(struct page *page) { }
#endif

static inline struct zone *page_zone(const struct page *page)
{
	return &NODE_DATA(page_to_nid(page))->node_zones[page_zonenum(page)];
}

static inline pg_data_t *page_pgdat(const struct page *page)
{
	return NODE_DATA(page_to_nid(page));
}

#ifdef SECTION_IN_PAGE_FLAGS
static inline void set_page_section(struct page *page, unsigned long section)
{
	page->flags &= ~(SECTIONS_MASK << SECTIONS_PGSHIFT);
	page->flags |= (section & SECTIONS_MASK) << SECTIONS_PGSHIFT;
}

static inline unsigned long page_to_section(const struct page *page)
{
	return (page->flags >> SECTIONS_PGSHIFT) & SECTIONS_MASK;
}
#endif

static inline void set_page_zone(struct page *page, enum zone_type zone)
{
	page->flags &= ~(ZONES_MASK << ZONES_PGSHIFT);
	page->flags |= (zone & ZONES_MASK) << ZONES_PGSHIFT;
}

static inline void set_page_node(struct page *page, unsigned long node)
{
	page->flags &= ~(NODES_MASK << NODES_PGSHIFT);
	page->flags |= (node & NODES_MASK) << NODES_PGSHIFT;
}

static inline void set_page_links(struct page *page, enum zone_type zone,
	unsigned long node, unsigned long pfn)
{
	set_page_zone(page, zone);
	set_page_node(page, node);
#ifdef SECTION_IN_PAGE_FLAGS
	set_page_section(page, pfn_to_section_nr(pfn));
#endif
}

#ifdef CONFIG_MEMCG
static inline struct mem_cgroup *page_memcg(struct page *page)
{
	return page->mem_cgroup;
}
static inline struct mem_cgroup *page_memcg_rcu(struct page *page)
{
	WARN_ON_ONCE(!rcu_read_lock_held());
	return READ_ONCE(page->mem_cgroup);
}
#else
static inline struct mem_cgroup *page_memcg(struct page *page)
{
	return NULL;
}
static inline struct mem_cgroup *page_memcg_rcu(struct page *page)
{
	WARN_ON_ONCE(!rcu_read_lock_held());
	return NULL;
}
#endif

/*
 * Some inline functions in vmstat.h depend on page_zone()
 */
#include <linux/vmstat.h>

static __always_inline void *lowmem_page_address(const struct page *page)
{
	return page_to_virt(page);
}

#if defined(CONFIG_HIGHMEM) && !defined(WANT_PAGE_VIRTUAL)
#define HASHED_PAGE_VIRTUAL
#endif

#if defined(WANT_PAGE_VIRTUAL)
static inline void *page_address(const struct page *page)
{
	return page->virtual;
}
static inline void set_page_address(struct page *page, void *address)
{
	page->virtual = address;
}
#define page_address_init()  do { } while(0)
#endif

#if defined(HASHED_PAGE_VIRTUAL)
void *page_address(const struct page *page);
void set_page_address(struct page *page, void *virtual);
void page_address_init(void);
#endif

#if !defined(HASHED_PAGE_VIRTUAL) && !defined(WANT_PAGE_VIRTUAL)
#define page_address(page) lowmem_page_address(page)
#define set_page_address(page, address)  do { } while(0)
#define page_address_init()  do { } while(0)
#endif

extern void *page_rmapping(struct page *page);
extern struct anon_vma *page_anon_vma(struct page *page);
extern struct address_space *page_mapping(struct page *page);

extern struct address_space *__page_file_mapping(struct page *);

static inline
struct address_space *page_file_mapping(struct page *page)
{
	if (unlikely(PageSwapCache(page)))
		return __page_file_mapping(page);

	return page->mapping;
}

extern pgoff_t __page_file_index(struct page *page);

/*
 * Return the pagecache index of the passed page.  Regular pagecache pages
 * use ->index whereas swapcache pages use swp_offset(->private)
 */
static inline pgoff_t page_index(struct page *page)
{
	if (unlikely(PageSwapCache(page)))
		return __page_file_index(page);
	return page->index;
}

bool page_mapped(struct page *page);
struct address_space *page_mapping(struct page *page);
<<<<<<< HEAD
=======
struct address_space *page_mapping_file(struct page *page);
>>>>>>> 24b8d41d

/*
 * Return true only if the page has been allocated with
 * ALLOC_NO_WATERMARKS and the low watermark was not
 * met implying that the system is under some pressure.
 */
static inline bool page_is_pfmemalloc(struct page *page)
{
	/*
	 * Page index cannot be this large so this must be
	 * a pfmemalloc page.
	 */
	return page->index == -1UL;
}

/*
 * Only to be called by the page allocator on a freshly allocated
 * page.
 */
static inline void set_page_pfmemalloc(struct page *page)
{
	page->index = -1UL;
}

static inline void clear_page_pfmemalloc(struct page *page)
{
	page->index = 0;
}

/*
<<<<<<< HEAD
 * Different kinds of faults, as returned by handle_mm_fault().
 * Used to decide whether a process gets delivered SIGBUS or
 * just gets major/minor fault counters bumped up.
 */

#define VM_FAULT_OOM	0x0001
#define VM_FAULT_SIGBUS	0x0002
#define VM_FAULT_MAJOR	0x0004
#define VM_FAULT_WRITE	0x0008	/* Special case for get_user_pages */
#define VM_FAULT_HWPOISON 0x0010	/* Hit poisoned small page */
#define VM_FAULT_HWPOISON_LARGE 0x0020  /* Hit poisoned large page. Index encoded in upper bits */
#define VM_FAULT_SIGSEGV 0x0040

#define VM_FAULT_NOPAGE	0x0100	/* ->fault installed the pte, not return page */
#define VM_FAULT_LOCKED	0x0200	/* ->fault locked the returned page */
#define VM_FAULT_RETRY	0x0400	/* ->fault blocked, must retry */
#define VM_FAULT_FALLBACK 0x0800	/* huge page fault failed, fall back to small */
#define VM_FAULT_DAX_LOCKED 0x1000	/* ->fault has locked DAX entry */

#define VM_FAULT_HWPOISON_LARGE_MASK 0xf000 /* encodes hpage index for large hwpoison */

#define VM_FAULT_ERROR	(VM_FAULT_OOM | VM_FAULT_SIGBUS | VM_FAULT_SIGSEGV | \
			 VM_FAULT_HWPOISON | VM_FAULT_HWPOISON_LARGE | \
			 VM_FAULT_FALLBACK)

/* Encode hstate index for a hwpoisoned large page */
#define VM_FAULT_SET_HINDEX(x) ((x) << 12)
#define VM_FAULT_GET_HINDEX(x) (((x) >> 12) & 0xf)

/*
=======
>>>>>>> 24b8d41d
 * Can be called by the pagefault handler when it gets a VM_FAULT_OOM.
 */
extern void pagefault_out_of_memory(void);

#define offset_in_page(p)	((unsigned long)(p) & ~PAGE_MASK)
#define offset_in_thp(page, p)	((unsigned long)(p) & (thp_size(page) - 1))

/*
 * Flags passed to show_mem() and show_free_areas() to suppress output in
 * various contexts.
 */
#define SHOW_MEM_FILTER_NODES		(0x0001u)	/* disallowed nodes */

extern void show_free_areas(unsigned int flags, nodemask_t *nodemask);

#ifdef CONFIG_MMU
extern bool can_do_mlock(void);
#else
static inline bool can_do_mlock(void) { return false; }
#endif
extern int user_shm_lock(size_t, struct user_struct *);
extern void user_shm_unlock(size_t, struct user_struct *);

/*
 * Parameter block passed down to zap_pte_range in exceptional cases.
 */
struct zap_details {
	struct address_space *check_mapping;	/* Check page->mapping if set */
	pgoff_t	first_index;			/* Lowest page->index to unmap */
	pgoff_t last_index;			/* Highest page->index to unmap */
};

struct page *vm_normal_page(struct vm_area_struct *vma, unsigned long addr,
			     pte_t pte);
struct page *vm_normal_page_pmd(struct vm_area_struct *vma, unsigned long addr,
				pmd_t pmd);

void zap_vma_ptes(struct vm_area_struct *vma, unsigned long address,
		  unsigned long size);
void zap_page_range(struct vm_area_struct *vma, unsigned long address,
		    unsigned long size);
void unmap_vmas(struct mmu_gather *tlb, struct vm_area_struct *start_vma,
		unsigned long start, unsigned long end);

<<<<<<< HEAD
/**
 * mm_walk - callbacks for walk_page_range
 * @pmd_entry: if set, called for each non-empty PMD (3rd-level) entry
 *	       this handler is required to be able to handle
 *	       pmd_trans_huge() pmds.  They may simply choose to
 *	       split_huge_page() instead of handling it explicitly.
 * @pte_entry: if set, called for each non-empty PTE (4th-level) entry
 * @pte_hole: if set, called for each hole at all levels
 * @hugetlb_entry: if set, called for each hugetlb entry
 * @test_walk: caller specific callback function to determine whether
 *             we walk over the current vma or not. Returning 0
 *             value means "do page table walk over the current vma,"
 *             and a negative one means "abort current page table walk
 *             right now." 1 means "skip the current vma."
 * @mm:        mm_struct representing the target process of page table walk
 * @vma:       vma currently walked (NULL if walking outside vmas)
 * @private:   private data for callbacks' usage
 *
 * (see the comment on walk_page_range() for more details)
 */
struct mm_walk {
	int (*pmd_entry)(pmd_t *pmd, unsigned long addr,
			 unsigned long next, struct mm_walk *walk);
	int (*pte_entry)(pte_t *pte, unsigned long addr,
			 unsigned long next, struct mm_walk *walk);
	int (*pte_hole)(unsigned long addr, unsigned long next,
			struct mm_walk *walk);
	int (*hugetlb_entry)(pte_t *pte, unsigned long hmask,
			     unsigned long addr, unsigned long next,
			     struct mm_walk *walk);
	int (*test_walk)(unsigned long addr, unsigned long next,
			struct mm_walk *walk);
	struct mm_struct *mm;
	struct vm_area_struct *vma;
	void *private;
};
=======
struct mmu_notifier_range;
>>>>>>> 24b8d41d

void free_pgd_range(struct mmu_gather *tlb, unsigned long addr,
		unsigned long end, unsigned long floor, unsigned long ceiling);
int
copy_page_range(struct vm_area_struct *dst_vma, struct vm_area_struct *src_vma);
int follow_pte_pmd(struct mm_struct *mm, unsigned long address,
		   struct mmu_notifier_range *range,
		   pte_t **ptepp, pmd_t **pmdpp, spinlock_t **ptlp);
int follow_pfn(struct vm_area_struct *vma, unsigned long address,
	unsigned long *pfn);
int follow_phys(struct vm_area_struct *vma, unsigned long address,
		unsigned int flags, unsigned long *prot, resource_size_t *phys);
int generic_access_phys(struct vm_area_struct *vma, unsigned long addr,
			void *buf, int len, int write);

extern void truncate_pagecache(struct inode *inode, loff_t new);
extern void truncate_setsize(struct inode *inode, loff_t newsize);
void pagecache_isize_extended(struct inode *inode, loff_t from, loff_t to);
void truncate_pagecache_range(struct inode *inode, loff_t offset, loff_t end);
int truncate_inode_page(struct address_space *mapping, struct page *page);
int generic_error_remove_page(struct address_space *mapping, struct page *page);
int invalidate_inode_page(struct page *page);

#ifdef CONFIG_MMU
<<<<<<< HEAD
extern int handle_mm_fault(struct vm_area_struct *vma, unsigned long address,
		unsigned int flags);
extern int fixup_user_fault(struct task_struct *tsk, struct mm_struct *mm,
=======
extern vm_fault_t handle_mm_fault(struct vm_area_struct *vma,
				  unsigned long address, unsigned int flags,
				  struct pt_regs *regs);
extern int fixup_user_fault(struct mm_struct *mm,
>>>>>>> 24b8d41d
			    unsigned long address, unsigned int fault_flags,
			    bool *unlocked);
void unmap_mapping_pages(struct address_space *mapping,
		pgoff_t start, pgoff_t nr, bool even_cows);
void unmap_mapping_range(struct address_space *mapping,
		loff_t const holebegin, loff_t const holelen, int even_cows);
#else
<<<<<<< HEAD
static inline int handle_mm_fault(struct vm_area_struct *vma,
		unsigned long address, unsigned int flags)
=======
static inline vm_fault_t handle_mm_fault(struct vm_area_struct *vma,
					 unsigned long address, unsigned int flags,
					 struct pt_regs *regs)
>>>>>>> 24b8d41d
{
	/* should never happen if there's no MMU */
	BUG();
	return VM_FAULT_SIGBUS;
}
static inline int fixup_user_fault(struct mm_struct *mm, unsigned long address,
		unsigned int fault_flags, bool *unlocked)
{
	/* should never happen if there's no MMU */
	BUG();
	return -EFAULT;
}
static inline void unmap_mapping_pages(struct address_space *mapping,
		pgoff_t start, pgoff_t nr, bool even_cows) { }
static inline void unmap_mapping_range(struct address_space *mapping,
		loff_t const holebegin, loff_t const holelen, int even_cows) { }
#endif

<<<<<<< HEAD
extern int access_process_vm(struct task_struct *tsk, unsigned long addr, void *buf, int len,
		unsigned int gup_flags);
extern int access_remote_vm(struct mm_struct *mm, unsigned long addr,
		void *buf, int len, unsigned int gup_flags);

long get_user_pages_remote(struct task_struct *tsk, struct mm_struct *mm,
			    unsigned long start, unsigned long nr_pages,
			    unsigned int gup_flags, struct page **pages,
			    struct vm_area_struct **vmas);
=======
static inline void unmap_shared_mapping_range(struct address_space *mapping,
		loff_t const holebegin, loff_t const holelen)
{
	unmap_mapping_range(mapping, holebegin, holelen, 0);
}

extern int access_process_vm(struct task_struct *tsk, unsigned long addr,
		void *buf, int len, unsigned int gup_flags);
extern int access_remote_vm(struct mm_struct *mm, unsigned long addr,
		void *buf, int len, unsigned int gup_flags);
extern int __access_remote_vm(struct task_struct *tsk, struct mm_struct *mm,
		unsigned long addr, void *buf, int len, unsigned int gup_flags);

long get_user_pages_remote(struct mm_struct *mm,
			    unsigned long start, unsigned long nr_pages,
			    unsigned int gup_flags, struct page **pages,
			    struct vm_area_struct **vmas, int *locked);
long pin_user_pages_remote(struct mm_struct *mm,
			   unsigned long start, unsigned long nr_pages,
			   unsigned int gup_flags, struct page **pages,
			   struct vm_area_struct **vmas, int *locked);
>>>>>>> 24b8d41d
long get_user_pages(unsigned long start, unsigned long nr_pages,
			    unsigned int gup_flags, struct page **pages,
			    struct vm_area_struct **vmas);
long pin_user_pages(unsigned long start, unsigned long nr_pages,
		    unsigned int gup_flags, struct page **pages,
		    struct vm_area_struct **vmas);
long get_user_pages_locked(unsigned long start, unsigned long nr_pages,
		    unsigned int gup_flags, struct page **pages, int *locked);
<<<<<<< HEAD
long __get_user_pages_unlocked(struct task_struct *tsk, struct mm_struct *mm,
			       unsigned long start, unsigned long nr_pages,
			       struct page **pages, unsigned int gup_flags);
long get_user_pages_unlocked(unsigned long start, unsigned long nr_pages,
		    struct page **pages, unsigned int gup_flags);
int get_user_pages_fast(unsigned long start, int nr_pages, int write,
			struct page **pages);
=======
long pin_user_pages_locked(unsigned long start, unsigned long nr_pages,
		    unsigned int gup_flags, struct page **pages, int *locked);
long get_user_pages_unlocked(unsigned long start, unsigned long nr_pages,
		    struct page **pages, unsigned int gup_flags);
long pin_user_pages_unlocked(unsigned long start, unsigned long nr_pages,
		    struct page **pages, unsigned int gup_flags);

int get_user_pages_fast(unsigned long start, int nr_pages,
			unsigned int gup_flags, struct page **pages);
int pin_user_pages_fast(unsigned long start, int nr_pages,
			unsigned int gup_flags, struct page **pages);

int account_locked_vm(struct mm_struct *mm, unsigned long pages, bool inc);
int __account_locked_vm(struct mm_struct *mm, unsigned long pages, bool inc,
			struct task_struct *task, bool bypass_rlim);
>>>>>>> 24b8d41d

/* Container for pinned pfns / pages */
struct frame_vector {
	unsigned int nr_allocated;	/* Number of frames we have space for */
	unsigned int nr_frames;	/* Number of frames stored in ptrs array */
	bool got_ref;		/* Did we pin pages by getting page ref? */
	bool is_pfns;		/* Does array contain pages or pfns? */
	void *ptrs[];		/* Array of pinned pfns / pages. Use
				 * pfns_vector_pages() or pfns_vector_pfns()
				 * for access */
};

struct frame_vector *frame_vector_create(unsigned int nr_frames);
void frame_vector_destroy(struct frame_vector *vec);
int get_vaddr_frames(unsigned long start, unsigned int nr_pfns,
		     unsigned int gup_flags, struct frame_vector *vec);
void put_vaddr_frames(struct frame_vector *vec);
int frame_vector_to_pages(struct frame_vector *vec);
void frame_vector_to_pfns(struct frame_vector *vec);

static inline unsigned int frame_vector_count(struct frame_vector *vec)
{
	return vec->nr_frames;
}

static inline struct page **frame_vector_pages(struct frame_vector *vec)
{
	if (vec->is_pfns) {
		int err = frame_vector_to_pages(vec);

		if (err)
			return ERR_PTR(err);
	}
	return (struct page **)(vec->ptrs);
}

static inline unsigned long *frame_vector_pfns(struct frame_vector *vec)
{
	if (!vec->is_pfns)
		frame_vector_to_pfns(vec);
	return (unsigned long *)(vec->ptrs);
}

struct kvec;
int get_kernel_pages(const struct kvec *iov, int nr_pages, int write,
			struct page **pages);
int get_kernel_page(unsigned long start, int write, struct page **pages);
struct page *get_dump_page(unsigned long addr);

extern int try_to_release_page(struct page * page, gfp_t gfp_mask);
extern void do_invalidatepage(struct page *page, unsigned int offset,
			      unsigned int length);

void __set_page_dirty(struct page *, struct address_space *, int warn);
int __set_page_dirty_nobuffers(struct page *page);
int __set_page_dirty_no_writeback(struct page *page);
int redirty_page_for_writepage(struct writeback_control *wbc,
				struct page *page);
void account_page_dirtied(struct page *page, struct address_space *mapping);
void account_page_cleaned(struct page *page, struct address_space *mapping,
			  struct bdi_writeback *wb);
int set_page_dirty(struct page *page);
int set_page_dirty_lock(struct page *page);
void __cancel_dirty_page(struct page *page);
static inline void cancel_dirty_page(struct page *page)
{
	/* Avoid atomic ops, locking, etc. when not actually needed. */
	if (PageDirty(page))
		__cancel_dirty_page(page);
}
int clear_page_dirty_for_io(struct page *page);

<<<<<<< HEAD
int vma_is_stack_for_current(struct vm_area_struct *vma);
=======
int get_cmdline(struct task_struct *task, char *buffer, int buflen);
>>>>>>> 24b8d41d

extern unsigned long move_page_tables(struct vm_area_struct *vma,
		unsigned long old_addr, struct vm_area_struct *new_vma,
		unsigned long new_addr, unsigned long len,
		bool need_rmap_locks);

/*
 * Flags used by change_protection().  For now we make it a bitmap so
 * that we can pass in multiple flags just like parameters.  However
 * for now all the callers are only use one of the flags at the same
 * time.
 */
/* Whether we should allow dirty bit accounting */
#define  MM_CP_DIRTY_ACCT                  (1UL << 0)
/* Whether this protection change is for NUMA hints */
#define  MM_CP_PROT_NUMA                   (1UL << 1)
/* Whether this change is for write protecting */
#define  MM_CP_UFFD_WP                     (1UL << 2) /* do wp */
#define  MM_CP_UFFD_WP_RESOLVE             (1UL << 3) /* Resolve wp */
#define  MM_CP_UFFD_WP_ALL                 (MM_CP_UFFD_WP | \
					    MM_CP_UFFD_WP_RESOLVE)

extern unsigned long change_protection(struct vm_area_struct *vma, unsigned long start,
			      unsigned long end, pgprot_t newprot,
			      unsigned long cp_flags);
extern int mprotect_fixup(struct vm_area_struct *vma,
			  struct vm_area_struct **pprev, unsigned long start,
			  unsigned long end, unsigned long newflags);

/*
 * doesn't attempt to fault and will return short.
 */
int get_user_pages_fast_only(unsigned long start, int nr_pages,
			     unsigned int gup_flags, struct page **pages);
int pin_user_pages_fast_only(unsigned long start, int nr_pages,
			     unsigned int gup_flags, struct page **pages);

static inline bool get_user_page_fast_only(unsigned long addr,
			unsigned int gup_flags, struct page **pagep)
{
	return get_user_pages_fast_only(addr, 1, gup_flags, pagep) == 1;
}
/*
 * per-process(per-mm_struct) statistics.
 */
static inline unsigned long get_mm_counter(struct mm_struct *mm, int member)
{
	long val = atomic_long_read(&mm->rss_stat.count[member]);

#ifdef SPLIT_RSS_COUNTING
	/*
	 * counter is updated in asynchronous manner and may go to minus.
	 * But it's never be expected number for users.
	 */
	if (val < 0)
		val = 0;
#endif
	return (unsigned long)val;
}

void mm_trace_rss_stat(struct mm_struct *mm, int member, long count);

static inline void add_mm_counter(struct mm_struct *mm, int member, long value)
{
	long count = atomic_long_add_return(value, &mm->rss_stat.count[member]);

	mm_trace_rss_stat(mm, member, count);
}

static inline void inc_mm_counter(struct mm_struct *mm, int member)
{
	long count = atomic_long_inc_return(&mm->rss_stat.count[member]);

	mm_trace_rss_stat(mm, member, count);
}

static inline void dec_mm_counter(struct mm_struct *mm, int member)
{
	long count = atomic_long_dec_return(&mm->rss_stat.count[member]);

	mm_trace_rss_stat(mm, member, count);
}

/* Optimized variant when page is already known not to be PageAnon */
static inline int mm_counter_file(struct page *page)
{
	if (PageSwapBacked(page))
		return MM_SHMEMPAGES;
	return MM_FILEPAGES;
}

static inline int mm_counter(struct page *page)
{
	if (PageAnon(page))
		return MM_ANONPAGES;
	return mm_counter_file(page);
}

static inline unsigned long get_mm_rss(struct mm_struct *mm)
{
	return get_mm_counter(mm, MM_FILEPAGES) +
		get_mm_counter(mm, MM_ANONPAGES) +
		get_mm_counter(mm, MM_SHMEMPAGES);
}

static inline unsigned long get_mm_hiwater_rss(struct mm_struct *mm)
{
	return max(mm->hiwater_rss, get_mm_rss(mm));
}

static inline unsigned long get_mm_hiwater_vm(struct mm_struct *mm)
{
	return max(mm->hiwater_vm, mm->total_vm);
}

static inline void update_hiwater_rss(struct mm_struct *mm)
{
	unsigned long _rss = get_mm_rss(mm);

	if ((mm)->hiwater_rss < _rss)
		(mm)->hiwater_rss = _rss;
}

static inline void update_hiwater_vm(struct mm_struct *mm)
{
	if (mm->hiwater_vm < mm->total_vm)
		mm->hiwater_vm = mm->total_vm;
}

static inline void reset_mm_hiwater_rss(struct mm_struct *mm)
{
	mm->hiwater_rss = get_mm_rss(mm);
}

static inline void setmax_mm_hiwater_rss(unsigned long *maxrss,
					 struct mm_struct *mm)
{
	unsigned long hiwater_rss = get_mm_hiwater_rss(mm);

	if (*maxrss < hiwater_rss)
		*maxrss = hiwater_rss;
}

#if defined(SPLIT_RSS_COUNTING)
void sync_mm_rss(struct mm_struct *mm);
#else
static inline void sync_mm_rss(struct mm_struct *mm)
{
}
#endif

#ifndef CONFIG_ARCH_HAS_PTE_SPECIAL
static inline int pte_special(pte_t pte)
{
	return 0;
}

static inline pte_t pte_mkspecial(pte_t pte)
{
	return pte;
}
#endif

#ifndef CONFIG_ARCH_HAS_PTE_DEVMAP
static inline int pte_devmap(pte_t pte)
{
	return 0;
}
#endif

int vma_wants_writenotify(struct vm_area_struct *vma, pgprot_t vm_page_prot);

extern pte_t *__get_locked_pte(struct mm_struct *mm, unsigned long addr,
			       spinlock_t **ptl);
static inline pte_t *get_locked_pte(struct mm_struct *mm, unsigned long addr,
				    spinlock_t **ptl)
{
	pte_t *ptep;
	__cond_lock(*ptl, ptep = __get_locked_pte(mm, addr, ptl));
	return ptep;
}

#ifdef __PAGETABLE_P4D_FOLDED
static inline int __p4d_alloc(struct mm_struct *mm, pgd_t *pgd,
						unsigned long address)
{
	return 0;
}
#else
int __p4d_alloc(struct mm_struct *mm, pgd_t *pgd, unsigned long address);
#endif

#if defined(__PAGETABLE_PUD_FOLDED) || !defined(CONFIG_MMU)
static inline int __pud_alloc(struct mm_struct *mm, p4d_t *p4d,
						unsigned long address)
{
	return 0;
}
static inline void mm_inc_nr_puds(struct mm_struct *mm) {}
static inline void mm_dec_nr_puds(struct mm_struct *mm) {}

#else
int __pud_alloc(struct mm_struct *mm, p4d_t *p4d, unsigned long address);

static inline void mm_inc_nr_puds(struct mm_struct *mm)
{
	if (mm_pud_folded(mm))
		return;
	atomic_long_add(PTRS_PER_PUD * sizeof(pud_t), &mm->pgtables_bytes);
}

static inline void mm_dec_nr_puds(struct mm_struct *mm)
{
	if (mm_pud_folded(mm))
		return;
	atomic_long_sub(PTRS_PER_PUD * sizeof(pud_t), &mm->pgtables_bytes);
}
#endif

#if defined(__PAGETABLE_PMD_FOLDED) || !defined(CONFIG_MMU)
static inline int __pmd_alloc(struct mm_struct *mm, pud_t *pud,
						unsigned long address)
{
	return 0;
}

static inline void mm_inc_nr_pmds(struct mm_struct *mm) {}
static inline void mm_dec_nr_pmds(struct mm_struct *mm) {}

#else
int __pmd_alloc(struct mm_struct *mm, pud_t *pud, unsigned long address);

static inline void mm_inc_nr_pmds(struct mm_struct *mm)
{
	if (mm_pmd_folded(mm))
		return;
	atomic_long_add(PTRS_PER_PMD * sizeof(pmd_t), &mm->pgtables_bytes);
}

static inline void mm_dec_nr_pmds(struct mm_struct *mm)
{
	if (mm_pmd_folded(mm))
		return;
	atomic_long_sub(PTRS_PER_PMD * sizeof(pmd_t), &mm->pgtables_bytes);
}
#endif

#ifdef CONFIG_MMU
static inline void mm_pgtables_bytes_init(struct mm_struct *mm)
{
	atomic_long_set(&mm->pgtables_bytes, 0);
}

static inline unsigned long mm_pgtables_bytes(const struct mm_struct *mm)
{
	return atomic_long_read(&mm->pgtables_bytes);
}

static inline void mm_inc_nr_ptes(struct mm_struct *mm)
{
	atomic_long_add(PTRS_PER_PTE * sizeof(pte_t), &mm->pgtables_bytes);
}

static inline void mm_dec_nr_ptes(struct mm_struct *mm)
{
	atomic_long_sub(PTRS_PER_PTE * sizeof(pte_t), &mm->pgtables_bytes);
}
#else

static inline void mm_pgtables_bytes_init(struct mm_struct *mm) {}
static inline unsigned long mm_pgtables_bytes(const struct mm_struct *mm)
{
	return 0;
}

static inline void mm_inc_nr_ptes(struct mm_struct *mm) {}
static inline void mm_dec_nr_ptes(struct mm_struct *mm) {}
#endif

int __pte_alloc(struct mm_struct *mm, pmd_t *pmd);
int __pte_alloc_kernel(pmd_t *pmd);

#if defined(CONFIG_MMU)

static inline p4d_t *p4d_alloc(struct mm_struct *mm, pgd_t *pgd,
		unsigned long address)
{
	return (unlikely(pgd_none(*pgd)) && __p4d_alloc(mm, pgd, address)) ?
		NULL : p4d_offset(pgd, address);
}

static inline pud_t *pud_alloc(struct mm_struct *mm, p4d_t *p4d,
		unsigned long address)
{
	return (unlikely(p4d_none(*p4d)) && __pud_alloc(mm, p4d, address)) ?
		NULL : pud_offset(p4d, address);
}

static inline pmd_t *pmd_alloc(struct mm_struct *mm, pud_t *pud, unsigned long address)
{
	return (unlikely(pud_none(*pud)) && __pmd_alloc(mm, pud, address))?
		NULL: pmd_offset(pud, address);
}
#endif /* CONFIG_MMU */

#if USE_SPLIT_PTE_PTLOCKS
#if ALLOC_SPLIT_PTLOCKS
void __init ptlock_cache_init(void);
extern bool ptlock_alloc(struct page *page);
extern void ptlock_free(struct page *page);

static inline spinlock_t *ptlock_ptr(struct page *page)
{
	return page->ptl;
}
#else /* ALLOC_SPLIT_PTLOCKS */
static inline void ptlock_cache_init(void)
{
}

static inline bool ptlock_alloc(struct page *page)
{
	return true;
}

static inline void ptlock_free(struct page *page)
{
}

static inline spinlock_t *ptlock_ptr(struct page *page)
{
	return &page->ptl;
}
#endif /* ALLOC_SPLIT_PTLOCKS */

static inline spinlock_t *pte_lockptr(struct mm_struct *mm, pmd_t *pmd)
{
	return ptlock_ptr(pmd_page(*pmd));
}

static inline bool ptlock_init(struct page *page)
{
	/*
	 * prep_new_page() initialize page->private (and therefore page->ptl)
	 * with 0. Make sure nobody took it in use in between.
	 *
	 * It can happen if arch try to use slab for page table allocation:
	 * slab code uses page->slab_cache, which share storage with page->ptl.
	 */
	VM_BUG_ON_PAGE(*(unsigned long *)&page->ptl, page);
	if (!ptlock_alloc(page))
		return false;
	spin_lock_init(ptlock_ptr(page));
	return true;
}

#else	/* !USE_SPLIT_PTE_PTLOCKS */
/*
 * We use mm->page_table_lock to guard all pagetable pages of the mm.
 */
static inline spinlock_t *pte_lockptr(struct mm_struct *mm, pmd_t *pmd)
{
	return &mm->page_table_lock;
}
static inline void ptlock_cache_init(void) {}
static inline bool ptlock_init(struct page *page) { return true; }
static inline void ptlock_free(struct page *page) {}
#endif /* USE_SPLIT_PTE_PTLOCKS */

static inline void pgtable_init(void)
{
	ptlock_cache_init();
	pgtable_cache_init();
}

static inline bool pgtable_pte_page_ctor(struct page *page)
{
	if (!ptlock_init(page))
		return false;
	__SetPageTable(page);
	inc_zone_page_state(page, NR_PAGETABLE);
	return true;
}

static inline void pgtable_pte_page_dtor(struct page *page)
{
	ptlock_free(page);
	__ClearPageTable(page);
	dec_zone_page_state(page, NR_PAGETABLE);
}

#define pte_offset_map_lock(mm, pmd, address, ptlp)	\
({							\
	spinlock_t *__ptl = pte_lockptr(mm, pmd);	\
	pte_t *__pte = pte_offset_map(pmd, address);	\
	*(ptlp) = __ptl;				\
	spin_lock(__ptl);				\
	__pte;						\
})

#define pte_unmap_unlock(pte, ptl)	do {		\
	spin_unlock(ptl);				\
	pte_unmap(pte);					\
} while (0)

#define pte_alloc(mm, pmd) (unlikely(pmd_none(*(pmd))) && __pte_alloc(mm, pmd))

#define pte_alloc_map(mm, pmd, address)			\
	(pte_alloc(mm, pmd) ? NULL : pte_offset_map(pmd, address))

#define pte_alloc_map_lock(mm, pmd, address, ptlp)	\
	(pte_alloc(mm, pmd) ?			\
		 NULL : pte_offset_map_lock(mm, pmd, address, ptlp))

#define pte_alloc_kernel(pmd, address)			\
	((unlikely(pmd_none(*(pmd))) && __pte_alloc_kernel(pmd))? \
		NULL: pte_offset_kernel(pmd, address))

#if USE_SPLIT_PMD_PTLOCKS

static struct page *pmd_to_page(pmd_t *pmd)
{
	unsigned long mask = ~(PTRS_PER_PMD * sizeof(pmd_t) - 1);
	return virt_to_page((void *)((unsigned long) pmd & mask));
}

static inline spinlock_t *pmd_lockptr(struct mm_struct *mm, pmd_t *pmd)
{
	return ptlock_ptr(pmd_to_page(pmd));
}

static inline bool pmd_ptlock_init(struct page *page)
{
#ifdef CONFIG_TRANSPARENT_HUGEPAGE
	page->pmd_huge_pte = NULL;
#endif
	return ptlock_init(page);
}

static inline void pmd_ptlock_free(struct page *page)
{
#ifdef CONFIG_TRANSPARENT_HUGEPAGE
	VM_BUG_ON_PAGE(page->pmd_huge_pte, page);
#endif
	ptlock_free(page);
}

#define pmd_huge_pte(mm, pmd) (pmd_to_page(pmd)->pmd_huge_pte)

#else

static inline spinlock_t *pmd_lockptr(struct mm_struct *mm, pmd_t *pmd)
{
	return &mm->page_table_lock;
}

static inline bool pmd_ptlock_init(struct page *page) { return true; }
static inline void pmd_ptlock_free(struct page *page) {}

#define pmd_huge_pte(mm, pmd) ((mm)->pmd_huge_pte)

#endif

static inline spinlock_t *pmd_lock(struct mm_struct *mm, pmd_t *pmd)
{
	spinlock_t *ptl = pmd_lockptr(mm, pmd);
	spin_lock(ptl);
	return ptl;
}

static inline bool pgtable_pmd_page_ctor(struct page *page)
{
	if (!pmd_ptlock_init(page))
		return false;
	__SetPageTable(page);
	inc_zone_page_state(page, NR_PAGETABLE);
	return true;
}

static inline void pgtable_pmd_page_dtor(struct page *page)
{
	pmd_ptlock_free(page);
	__ClearPageTable(page);
	dec_zone_page_state(page, NR_PAGETABLE);
}

/*
 * No scalability reason to split PUD locks yet, but follow the same pattern
 * as the PMD locks to make it easier if we decide to.  The VM should not be
 * considered ready to switch to split PUD locks yet; there may be places
 * which need to be converted from page_table_lock.
 */
static inline spinlock_t *pud_lockptr(struct mm_struct *mm, pud_t *pud)
{
	return &mm->page_table_lock;
}

static inline spinlock_t *pud_lock(struct mm_struct *mm, pud_t *pud)
{
	spinlock_t *ptl = pud_lockptr(mm, pud);

	spin_lock(ptl);
	return ptl;
}

extern void __init pagecache_init(void);
extern void __init free_area_init_memoryless_node(int nid);
extern void free_initmem(void);

/*
 * Free reserved pages within range [PAGE_ALIGN(start), end & PAGE_MASK)
 * into the buddy system. The freed pages will be poisoned with pattern
 * "poison" if it's within range [0, UCHAR_MAX].
 * Return pages freed into the buddy system.
 */
extern unsigned long free_reserved_area(void *start, void *end,
					int poison, const char *s);

#ifdef	CONFIG_HIGHMEM
/*
 * Free a highmem page into the buddy system, adjusting totalhigh_pages
 * and totalram_pages.
 */
extern void free_highmem_page(struct page *page);
#endif

extern void adjust_managed_page_count(struct page *page, long count);
extern void mem_init_print_info(const char *str);

extern void reserve_bootmem_region(phys_addr_t start, phys_addr_t end);

/* Free the reserved page into the buddy system, so it gets managed. */
static inline void __free_reserved_page(struct page *page)
{
	ClearPageReserved(page);
	init_page_count(page);
	__free_page(page);
}

static inline void free_reserved_page(struct page *page)
{
	__free_reserved_page(page);
	adjust_managed_page_count(page, 1);
}

static inline void mark_page_reserved(struct page *page)
{
	SetPageReserved(page);
	adjust_managed_page_count(page, -1);
}

/*
 * Default method to free all the __init memory into the buddy system.
 * The freed pages will be poisoned with pattern "poison" if it's within
 * range [0, UCHAR_MAX].
 * Return pages freed into the buddy system.
 */
static inline unsigned long free_initmem_default(int poison)
{
	extern char __init_begin[], __init_end[];

	return free_reserved_area(&__init_begin, &__init_end,
				  poison, "unused kernel");
}

static inline unsigned long get_num_physpages(void)
{
	int nid;
	unsigned long phys_pages = 0;

	for_each_online_node(nid)
		phys_pages += node_present_pages(nid);

	return phys_pages;
}

/*
 * Using memblock node mappings, an architecture may initialise its
 * zones, allocate the backing mem_map and account for memory holes in an
 * architecture independent manner.
 *
 * An architecture is expected to register range of page frames backed by
 * physical memory with memblock_add[_node]() before calling
 * free_area_init() passing in the PFN each zone ends at. At a basic
 * usage, an architecture is expected to do something like
 *
 * unsigned long max_zone_pfns[MAX_NR_ZONES] = {max_dma, max_normal_pfn,
 * 							 max_highmem_pfn};
 * for_each_valid_physical_page_range()
 * 	memblock_add_node(base, size, nid)
 * free_area_init(max_zone_pfns);
 */
void free_area_init(unsigned long *max_zone_pfn);
unsigned long node_map_pfn_alignment(void);
unsigned long __absent_pages_in_range(int nid, unsigned long start_pfn,
						unsigned long end_pfn);
extern unsigned long absent_pages_in_range(unsigned long start_pfn,
						unsigned long end_pfn);
extern void get_pfn_range_for_nid(unsigned int nid,
			unsigned long *start_pfn, unsigned long *end_pfn);
extern unsigned long find_min_pfn_with_active_regions(void);

#ifndef CONFIG_NEED_MULTIPLE_NODES
static inline int early_pfn_to_nid(unsigned long pfn)
{
	return 0;
}
#else
/* please see mm/page_alloc.c */
extern int __meminit early_pfn_to_nid(unsigned long pfn);
/* there is a per-arch backend function. */
extern int __meminit __early_pfn_to_nid(unsigned long pfn,
					struct mminit_pfnnid_cache *state);
#endif

extern void set_dma_reserve(unsigned long new_dma_reserve);
extern void memmap_init_zone(unsigned long, int, unsigned long, unsigned long,
		enum meminit_context, struct vmem_altmap *, int migratetype);
extern void setup_per_zone_wmarks(void);
extern int __meminit init_per_zone_wmark_min(void);
extern void mem_init(void);
extern void __init mmap_init(void);
extern void show_mem(unsigned int flags, nodemask_t *nodemask);
extern long si_mem_available(void);
extern void si_meminfo(struct sysinfo * val);
extern void si_meminfo_node(struct sysinfo *val, int nid);
#ifdef __HAVE_ARCH_RESERVED_KERNEL_PAGES
extern unsigned long arch_reserved_kernel_pages(void);
#endif

<<<<<<< HEAD
extern __printf(2, 3)
void warn_alloc(gfp_t gfp_mask, const char *fmt, ...);
=======
extern __printf(3, 4)
void warn_alloc(gfp_t gfp_mask, nodemask_t *nodemask, const char *fmt, ...);
>>>>>>> 24b8d41d

extern void setup_per_cpu_pageset(void);

/* page_alloc.c */
extern int min_free_kbytes;
extern int watermark_boost_factor;
extern int watermark_scale_factor;
extern bool arch_has_descending_max_zone_pfns(void);

/* nommu.c */
extern atomic_long_t mmap_pages_allocated;
extern int nommu_shrink_inode_mappings(struct inode *, size_t, size_t);

/* interval_tree.c */
void vma_interval_tree_insert(struct vm_area_struct *node,
			      struct rb_root_cached *root);
void vma_interval_tree_insert_after(struct vm_area_struct *node,
				    struct vm_area_struct *prev,
				    struct rb_root_cached *root);
void vma_interval_tree_remove(struct vm_area_struct *node,
			      struct rb_root_cached *root);
struct vm_area_struct *vma_interval_tree_iter_first(struct rb_root_cached *root,
				unsigned long start, unsigned long last);
struct vm_area_struct *vma_interval_tree_iter_next(struct vm_area_struct *node,
				unsigned long start, unsigned long last);

#define vma_interval_tree_foreach(vma, root, start, last)		\
	for (vma = vma_interval_tree_iter_first(root, start, last);	\
	     vma; vma = vma_interval_tree_iter_next(vma, start, last))

void anon_vma_interval_tree_insert(struct anon_vma_chain *node,
				   struct rb_root_cached *root);
void anon_vma_interval_tree_remove(struct anon_vma_chain *node,
				   struct rb_root_cached *root);
struct anon_vma_chain *
anon_vma_interval_tree_iter_first(struct rb_root_cached *root,
				  unsigned long start, unsigned long last);
struct anon_vma_chain *anon_vma_interval_tree_iter_next(
	struct anon_vma_chain *node, unsigned long start, unsigned long last);
#ifdef CONFIG_DEBUG_VM_RB
void anon_vma_interval_tree_verify(struct anon_vma_chain *node);
#endif

#define anon_vma_interval_tree_foreach(avc, root, start, last)		 \
	for (avc = anon_vma_interval_tree_iter_first(root, start, last); \
	     avc; avc = anon_vma_interval_tree_iter_next(avc, start, last))

/* mmap.c */
extern int __vm_enough_memory(struct mm_struct *mm, long pages, int cap_sys_admin);
extern int __vma_adjust(struct vm_area_struct *vma, unsigned long start,
	unsigned long end, pgoff_t pgoff, struct vm_area_struct *insert,
	struct vm_area_struct *expand);
static inline int vma_adjust(struct vm_area_struct *vma, unsigned long start,
	unsigned long end, pgoff_t pgoff, struct vm_area_struct *insert)
{
	return __vma_adjust(vma, start, end, pgoff, insert, NULL);
}
extern struct vm_area_struct *vma_merge(struct mm_struct *,
	struct vm_area_struct *prev, unsigned long addr, unsigned long end,
	unsigned long vm_flags, struct anon_vma *, struct file *, pgoff_t,
	struct mempolicy *, struct vm_userfaultfd_ctx);
extern struct anon_vma *find_mergeable_anon_vma(struct vm_area_struct *);
extern int __split_vma(struct mm_struct *, struct vm_area_struct *,
	unsigned long addr, int new_below);
extern int split_vma(struct mm_struct *, struct vm_area_struct *,
	unsigned long addr, int new_below);
extern int insert_vm_struct(struct mm_struct *, struct vm_area_struct *);
extern void __vma_link_rb(struct mm_struct *, struct vm_area_struct *,
	struct rb_node **, struct rb_node *);
extern void unlink_file_vma(struct vm_area_struct *);
extern struct vm_area_struct *copy_vma(struct vm_area_struct **,
	unsigned long addr, unsigned long len, pgoff_t pgoff,
	bool *need_rmap_locks);
extern void exit_mmap(struct mm_struct *);

static inline int check_data_rlimit(unsigned long rlim,
				    unsigned long new,
				    unsigned long start,
				    unsigned long end_data,
				    unsigned long start_data)
{
	if (rlim < RLIM_INFINITY) {
		if (((new - start) + (end_data - start_data)) > rlim)
			return -ENOSPC;
	}

	return 0;
}

extern int mm_take_all_locks(struct mm_struct *mm);
extern void mm_drop_all_locks(struct mm_struct *mm);

extern void set_mm_exe_file(struct mm_struct *mm, struct file *new_exe_file);
extern struct file *get_mm_exe_file(struct mm_struct *mm);
extern struct file *get_task_exe_file(struct task_struct *task);

extern bool may_expand_vm(struct mm_struct *, vm_flags_t, unsigned long npages);
extern void vm_stat_account(struct mm_struct *, vm_flags_t, long npages);

extern bool vma_is_special_mapping(const struct vm_area_struct *vma,
				   const struct vm_special_mapping *sm);
extern struct vm_area_struct *_install_special_mapping(struct mm_struct *mm,
				   unsigned long addr, unsigned long len,
				   unsigned long flags,
				   const struct vm_special_mapping *spec);
/* This is an obsolete alternative to _install_special_mapping. */
extern int install_special_mapping(struct mm_struct *mm,
				   unsigned long addr, unsigned long len,
				   unsigned long flags, struct page **pages);

unsigned long randomize_stack_top(unsigned long stack_top);

extern unsigned long get_unmapped_area(struct file *, unsigned long, unsigned long, unsigned long, unsigned long);

extern unsigned long mmap_region(struct file *file, unsigned long addr,
	unsigned long len, vm_flags_t vm_flags, unsigned long pgoff,
	struct list_head *uf);
extern unsigned long do_mmap(struct file *file, unsigned long addr,
	unsigned long len, unsigned long prot, unsigned long flags,
	unsigned long pgoff, unsigned long *populate, struct list_head *uf);
extern int __do_munmap(struct mm_struct *, unsigned long, size_t,
		       struct list_head *uf, bool downgrade);
extern int do_munmap(struct mm_struct *, unsigned long, size_t,
		     struct list_head *uf);
extern int do_madvise(struct mm_struct *mm, unsigned long start, size_t len_in, int behavior);

#ifdef CONFIG_MMU
extern int __mm_populate(unsigned long addr, unsigned long len,
			 int ignore_errors);
static inline void mm_populate(unsigned long addr, unsigned long len)
{
	/* Ignore errors */
	(void) __mm_populate(addr, len, 1);
}
#else
static inline void mm_populate(unsigned long addr, unsigned long len) {}
#endif

/* These take the mm semaphore themselves */
extern int __must_check vm_brk(unsigned long, unsigned long);
<<<<<<< HEAD
=======
extern int __must_check vm_brk_flags(unsigned long, unsigned long, unsigned long);
>>>>>>> 24b8d41d
extern int vm_munmap(unsigned long, size_t);
extern unsigned long __must_check vm_mmap(struct file *, unsigned long,
        unsigned long, unsigned long,
        unsigned long, unsigned long);

struct vm_unmapped_area_info {
#define VM_UNMAPPED_AREA_TOPDOWN 1
	unsigned long flags;
	unsigned long length;
	unsigned long low_limit;
	unsigned long high_limit;
	unsigned long align_mask;
	unsigned long align_offset;
};

extern unsigned long vm_unmapped_area(struct vm_unmapped_area_info *info);

/* truncate.c */
extern void truncate_inode_pages(struct address_space *, loff_t);
extern void truncate_inode_pages_range(struct address_space *,
				       loff_t lstart, loff_t lend);
extern void truncate_inode_pages_final(struct address_space *);

/* generic vm_area_ops exported for stackable file systems */
<<<<<<< HEAD
extern int filemap_fault(struct vm_area_struct *, struct vm_fault *);
extern void filemap_map_pages(struct fault_env *fe,
		pgoff_t start_pgoff, pgoff_t end_pgoff);
extern int filemap_page_mkwrite(struct vm_area_struct *vma, struct vm_fault *vmf);
=======
extern vm_fault_t filemap_fault(struct vm_fault *vmf);
extern void filemap_map_pages(struct vm_fault *vmf,
		pgoff_t start_pgoff, pgoff_t end_pgoff);
extern vm_fault_t filemap_page_mkwrite(struct vm_fault *vmf);
>>>>>>> 24b8d41d

/* mm/page-writeback.c */
int __must_check write_one_page(struct page *page);
void task_dirty_inc(struct task_struct *tsk);

extern unsigned long stack_guard_gap;
/* Generic expand stack which grows the stack according to GROWS{UP,DOWN} */
extern int expand_stack(struct vm_area_struct *vma, unsigned long address);

/* CONFIG_STACK_GROWSUP still needs to grow downwards at some places */
extern int expand_downwards(struct vm_area_struct *vma,
		unsigned long address);
#if VM_GROWSUP
extern int expand_upwards(struct vm_area_struct *vma, unsigned long address);
#else
  #define expand_upwards(vma, address) (0)
#endif

/* Look up the first VMA which satisfies  addr < vm_end,  NULL if none. */
extern struct vm_area_struct * find_vma(struct mm_struct * mm, unsigned long addr);
extern struct vm_area_struct * find_vma_prev(struct mm_struct * mm, unsigned long addr,
					     struct vm_area_struct **pprev);

/* Look up the first VMA which intersects the interval start_addr..end_addr-1,
   NULL if none.  Assume start_addr < end_addr. */
static inline struct vm_area_struct * find_vma_intersection(struct mm_struct * mm, unsigned long start_addr, unsigned long end_addr)
{
	struct vm_area_struct * vma = find_vma(mm,start_addr);

	if (vma && end_addr <= vma->vm_start)
		vma = NULL;
	return vma;
}

static inline unsigned long vm_start_gap(struct vm_area_struct *vma)
{
	unsigned long vm_start = vma->vm_start;

	if (vma->vm_flags & VM_GROWSDOWN) {
		vm_start -= stack_guard_gap;
		if (vm_start > vma->vm_start)
			vm_start = 0;
	}
	return vm_start;
}

static inline unsigned long vm_end_gap(struct vm_area_struct *vma)
{
	unsigned long vm_end = vma->vm_end;

	if (vma->vm_flags & VM_GROWSUP) {
		vm_end += stack_guard_gap;
		if (vm_end < vma->vm_end)
			vm_end = -PAGE_SIZE;
	}
	return vm_end;
}

static inline unsigned long vma_pages(struct vm_area_struct *vma)
{
	return (vma->vm_end - vma->vm_start) >> PAGE_SHIFT;
}

/* Look up the first VMA which exactly match the interval vm_start ... vm_end */
static inline struct vm_area_struct *find_exact_vma(struct mm_struct *mm,
				unsigned long vm_start, unsigned long vm_end)
{
	struct vm_area_struct *vma = find_vma(mm, vm_start);

	if (vma && (vma->vm_start != vm_start || vma->vm_end != vm_end))
		vma = NULL;

	return vma;
}

static inline bool range_in_vma(struct vm_area_struct *vma,
				unsigned long start, unsigned long end)
{
	return (vma && vma->vm_start <= start && end <= vma->vm_end);
}

#ifdef CONFIG_MMU
pgprot_t vm_get_page_prot(unsigned long vm_flags);
void vma_set_page_prot(struct vm_area_struct *vma);
#else
static inline pgprot_t vm_get_page_prot(unsigned long vm_flags)
{
	return __pgprot(0);
}
static inline void vma_set_page_prot(struct vm_area_struct *vma)
{
	vma->vm_page_prot = vm_get_page_prot(vma->vm_flags);
}
#endif

#ifdef CONFIG_NUMA_BALANCING
unsigned long change_prot_numa(struct vm_area_struct *vma,
			unsigned long start, unsigned long end);
#endif

struct vm_area_struct *find_extend_vma(struct mm_struct *, unsigned long addr);
int remap_pfn_range(struct vm_area_struct *, unsigned long addr,
			unsigned long pfn, unsigned long size, pgprot_t);
int vm_insert_page(struct vm_area_struct *, unsigned long addr, struct page *);
int vm_insert_pages(struct vm_area_struct *vma, unsigned long addr,
			struct page **pages, unsigned long *num);
int vm_map_pages(struct vm_area_struct *vma, struct page **pages,
				unsigned long num);
int vm_map_pages_zero(struct vm_area_struct *vma, struct page **pages,
				unsigned long num);
vm_fault_t vmf_insert_pfn(struct vm_area_struct *vma, unsigned long addr,
			unsigned long pfn);
vm_fault_t vmf_insert_pfn_prot(struct vm_area_struct *vma, unsigned long addr,
			unsigned long pfn, pgprot_t pgprot);
vm_fault_t vmf_insert_mixed(struct vm_area_struct *vma, unsigned long addr,
			pfn_t pfn);
vm_fault_t vmf_insert_mixed_prot(struct vm_area_struct *vma, unsigned long addr,
			pfn_t pfn, pgprot_t pgprot);
vm_fault_t vmf_insert_mixed_mkwrite(struct vm_area_struct *vma,
		unsigned long addr, pfn_t pfn);
int vm_iomap_memory(struct vm_area_struct *vma, phys_addr_t start, unsigned long len);

static inline vm_fault_t vmf_insert_page(struct vm_area_struct *vma,
				unsigned long addr, struct page *page)
{
	int err = vm_insert_page(vma, addr, page);

	if (err == -ENOMEM)
		return VM_FAULT_OOM;
	if (err < 0 && err != -EBUSY)
		return VM_FAULT_SIGBUS;

	return VM_FAULT_NOPAGE;
}

#ifndef io_remap_pfn_range
static inline int io_remap_pfn_range(struct vm_area_struct *vma,
				     unsigned long addr, unsigned long pfn,
				     unsigned long size, pgprot_t prot)
{
	return remap_pfn_range(vma, addr, pfn, size, pgprot_decrypted(prot));
}
#endif

static inline vm_fault_t vmf_error(int err)
{
	if (err == -ENOMEM)
		return VM_FAULT_OOM;
	return VM_FAULT_SIGBUS;
}

struct page *follow_page(struct vm_area_struct *vma, unsigned long address,
			 unsigned int foll_flags);

#define FOLL_WRITE	0x01	/* check pte is writable */
#define FOLL_TOUCH	0x02	/* mark page accessed */
#define FOLL_GET	0x04	/* do get_page on page */
#define FOLL_DUMP	0x08	/* give error on hole if it would be zero */
#define FOLL_FORCE	0x10	/* get_user_pages read/write w/o permission */
#define FOLL_NOWAIT	0x20	/* if a disk transfer is needed, start the IO
				 * and return without waiting upon it */
#define FOLL_POPULATE	0x40	/* fault in page */
#define FOLL_SPLIT	0x80	/* don't return transhuge pages, split them */
#define FOLL_HWPOISON	0x100	/* check page is hwpoisoned */
#define FOLL_NUMA	0x200	/* force NUMA hinting page fault */
#define FOLL_MIGRATION	0x400	/* wait for page to replace migration entry */
#define FOLL_TRIED	0x800	/* a retry, previous pass started an IO */
#define FOLL_MLOCK	0x1000	/* lock present pages */
#define FOLL_REMOTE	0x2000	/* we are working on non-current tsk/mm */
#define FOLL_COW	0x4000	/* internal GUP flag */
<<<<<<< HEAD
=======
#define FOLL_ANON	0x8000	/* don't do file mappings */
#define FOLL_LONGTERM	0x10000	/* mapping lifetime is indefinite: see below */
#define FOLL_SPLIT_PMD	0x20000	/* split huge pmd before returning */
#define FOLL_PIN	0x40000	/* pages must be released via unpin_user_page */
#define FOLL_FAST_ONLY	0x80000	/* gup_fast: prevent fall-back to slow gup */

/*
 * FOLL_PIN and FOLL_LONGTERM may be used in various combinations with each
 * other. Here is what they mean, and how to use them:
 *
 * FOLL_LONGTERM indicates that the page will be held for an indefinite time
 * period _often_ under userspace control.  This is in contrast to
 * iov_iter_get_pages(), whose usages are transient.
 *
 * FIXME: For pages which are part of a filesystem, mappings are subject to the
 * lifetime enforced by the filesystem and we need guarantees that longterm
 * users like RDMA and V4L2 only establish mappings which coordinate usage with
 * the filesystem.  Ideas for this coordination include revoking the longterm
 * pin, delaying writeback, bounce buffer page writeback, etc.  As FS DAX was
 * added after the problem with filesystems was found FS DAX VMAs are
 * specifically failed.  Filesystem pages are still subject to bugs and use of
 * FOLL_LONGTERM should be avoided on those pages.
 *
 * FIXME: Also NOTE that FOLL_LONGTERM is not supported in every GUP call.
 * Currently only get_user_pages() and get_user_pages_fast() support this flag
 * and calls to get_user_pages_[un]locked are specifically not allowed.  This
 * is due to an incompatibility with the FS DAX check and
 * FAULT_FLAG_ALLOW_RETRY.
 *
 * In the CMA case: long term pins in a CMA region would unnecessarily fragment
 * that region.  And so, CMA attempts to migrate the page before pinning, when
 * FOLL_LONGTERM is specified.
 *
 * FOLL_PIN indicates that a special kind of tracking (not just page->_refcount,
 * but an additional pin counting system) will be invoked. This is intended for
 * anything that gets a page reference and then touches page data (for example,
 * Direct IO). This lets the filesystem know that some non-file-system entity is
 * potentially changing the pages' data. In contrast to FOLL_GET (whose pages
 * are released via put_page()), FOLL_PIN pages must be released, ultimately, by
 * a call to unpin_user_page().
 *
 * FOLL_PIN is similar to FOLL_GET: both of these pin pages. They use different
 * and separate refcounting mechanisms, however, and that means that each has
 * its own acquire and release mechanisms:
 *
 *     FOLL_GET: get_user_pages*() to acquire, and put_page() to release.
 *
 *     FOLL_PIN: pin_user_pages*() to acquire, and unpin_user_pages to release.
 *
 * FOLL_PIN and FOLL_GET are mutually exclusive for a given function call.
 * (The underlying pages may experience both FOLL_GET-based and FOLL_PIN-based
 * calls applied to them, and that's perfectly OK. This is a constraint on the
 * callers, not on the pages.)
 *
 * FOLL_PIN should be set internally by the pin_user_pages*() APIs, never
 * directly by the caller. That's in order to help avoid mismatches when
 * releasing pages: get_user_pages*() pages must be released via put_page(),
 * while pin_user_pages*() pages must be released via unpin_user_page().
 *
 * Please see Documentation/core-api/pin_user_pages.rst for more information.
 */

static inline int vm_fault_to_errno(vm_fault_t vm_fault, int foll_flags)
{
	if (vm_fault & VM_FAULT_OOM)
		return -ENOMEM;
	if (vm_fault & (VM_FAULT_HWPOISON | VM_FAULT_HWPOISON_LARGE))
		return (foll_flags & FOLL_HWPOISON) ? -EHWPOISON : -EFAULT;
	if (vm_fault & (VM_FAULT_SIGBUS | VM_FAULT_SIGSEGV))
		return -EFAULT;
	return 0;
}
>>>>>>> 24b8d41d

typedef int (*pte_fn_t)(pte_t *pte, unsigned long addr, void *data);
extern int apply_to_page_range(struct mm_struct *mm, unsigned long address,
			       unsigned long size, pte_fn_t fn, void *data);
extern int apply_to_existing_page_range(struct mm_struct *mm,
				   unsigned long address, unsigned long size,
				   pte_fn_t fn, void *data);

#ifdef CONFIG_PAGE_POISONING
extern bool page_poisoning_enabled(void);
extern void kernel_poison_pages(struct page *page, int numpages, int enable);
#else
static inline bool page_poisoning_enabled(void) { return false; }
static inline void kernel_poison_pages(struct page *page, int numpages,
					int enable) { }
#endif

#ifdef CONFIG_INIT_ON_ALLOC_DEFAULT_ON
DECLARE_STATIC_KEY_TRUE(init_on_alloc);
#else
DECLARE_STATIC_KEY_FALSE(init_on_alloc);
#endif
static inline bool want_init_on_alloc(gfp_t flags)
{
	if (static_branch_unlikely(&init_on_alloc) &&
	    !page_poisoning_enabled())
		return true;
	return flags & __GFP_ZERO;
}

#ifdef CONFIG_INIT_ON_FREE_DEFAULT_ON
DECLARE_STATIC_KEY_TRUE(init_on_free);
#else
DECLARE_STATIC_KEY_FALSE(init_on_free);
#endif
static inline bool want_init_on_free(void)
{
	return static_branch_unlikely(&init_on_free) &&
	       !page_poisoning_enabled();
}

#ifdef CONFIG_DEBUG_PAGEALLOC
extern void init_debug_pagealloc(void);
#else
static inline void init_debug_pagealloc(void) {}
#endif
extern bool _debug_pagealloc_enabled_early;
DECLARE_STATIC_KEY_FALSE(_debug_pagealloc_enabled);

static inline bool debug_pagealloc_enabled(void)
{
	return IS_ENABLED(CONFIG_DEBUG_PAGEALLOC) &&
		_debug_pagealloc_enabled_early;
}

/*
 * For use in fast paths after init_debug_pagealloc() has run, or when a
 * false negative result is not harmful when called too early.
 */
static inline bool debug_pagealloc_enabled_static(void)
{
	if (!IS_ENABLED(CONFIG_DEBUG_PAGEALLOC))
		return false;

	return static_branch_unlikely(&_debug_pagealloc_enabled);
}

#if defined(CONFIG_DEBUG_PAGEALLOC) || defined(CONFIG_ARCH_HAS_SET_DIRECT_MAP)
extern void __kernel_map_pages(struct page *page, int numpages, int enable);

/*
 * When called in DEBUG_PAGEALLOC context, the call should most likely be
 * guarded by debug_pagealloc_enabled() or debug_pagealloc_enabled_static()
 */
static inline void
kernel_map_pages(struct page *page, int numpages, int enable)
{
	__kernel_map_pages(page, numpages, enable);
}
#ifdef CONFIG_HIBERNATION
extern bool kernel_page_present(struct page *page);
#endif	/* CONFIG_HIBERNATION */
#else	/* CONFIG_DEBUG_PAGEALLOC || CONFIG_ARCH_HAS_SET_DIRECT_MAP */
static inline void
kernel_map_pages(struct page *page, int numpages, int enable) {}
#ifdef CONFIG_HIBERNATION
static inline bool kernel_page_present(struct page *page) { return true; }
#endif	/* CONFIG_HIBERNATION */
#endif	/* CONFIG_DEBUG_PAGEALLOC || CONFIG_ARCH_HAS_SET_DIRECT_MAP */

#ifdef __HAVE_ARCH_GATE_AREA
extern struct vm_area_struct *get_gate_vma(struct mm_struct *mm);
extern int in_gate_area_no_mm(unsigned long addr);
extern int in_gate_area(struct mm_struct *mm, unsigned long addr);
#else
static inline struct vm_area_struct *get_gate_vma(struct mm_struct *mm)
{
	return NULL;
}
static inline int in_gate_area_no_mm(unsigned long addr) { return 0; }
static inline int in_gate_area(struct mm_struct *mm, unsigned long addr)
{
	return 0;
}
#endif	/* __HAVE_ARCH_GATE_AREA */

extern bool process_shares_mm(struct task_struct *p, struct mm_struct *mm);

#ifdef CONFIG_SYSCTL
extern int sysctl_drop_caches;
int drop_caches_sysctl_handler(struct ctl_table *, int, void *, size_t *,
		loff_t *);
#endif

void drop_slab(void);
void drop_slab_node(int nid);

#ifndef CONFIG_MMU
#define randomize_va_space 0
#else
extern int randomize_va_space;
#endif

const char * arch_vma_name(struct vm_area_struct *vma);
#ifdef CONFIG_MMU
void print_vma_addr(char *prefix, unsigned long rip);
#else
static inline void print_vma_addr(char *prefix, unsigned long rip)
{
}
#endif

void *sparse_buffer_alloc(unsigned long size);
struct page * __populate_section_memmap(unsigned long pfn,
		unsigned long nr_pages, int nid, struct vmem_altmap *altmap);
pgd_t *vmemmap_pgd_populate(unsigned long addr, int node);
p4d_t *vmemmap_p4d_populate(pgd_t *pgd, unsigned long addr, int node);
pud_t *vmemmap_pud_populate(p4d_t *p4d, unsigned long addr, int node);
pmd_t *vmemmap_pmd_populate(pud_t *pud, unsigned long addr, int node);
pte_t *vmemmap_pte_populate(pmd_t *pmd, unsigned long addr, int node,
			    struct vmem_altmap *altmap);
void *vmemmap_alloc_block(unsigned long size, int node);
struct vmem_altmap;
void *vmemmap_alloc_block_buf(unsigned long size, int node,
			      struct vmem_altmap *altmap);
void vmemmap_verify(pte_t *, int, unsigned long, unsigned long);
int vmemmap_populate_basepages(unsigned long start, unsigned long end,
			       int node, struct vmem_altmap *altmap);
int vmemmap_populate(unsigned long start, unsigned long end, int node,
		struct vmem_altmap *altmap);
void vmemmap_populate_print_last(void);
#ifdef CONFIG_MEMORY_HOTPLUG
void vmemmap_free(unsigned long start, unsigned long end,
		struct vmem_altmap *altmap);
#endif
void register_page_bootmem_memmap(unsigned long section_nr, struct page *map,
				  unsigned long nr_pages);

enum mf_flags {
	MF_COUNT_INCREASED = 1 << 0,
	MF_ACTION_REQUIRED = 1 << 1,
	MF_MUST_KILL = 1 << 2,
	MF_SOFT_OFFLINE = 1 << 3,
};
extern int memory_failure(unsigned long pfn, int flags);
extern void memory_failure_queue(unsigned long pfn, int flags);
extern void memory_failure_queue_kick(int cpu);
extern int unpoison_memory(unsigned long pfn);
extern int sysctl_memory_failure_early_kill;
extern int sysctl_memory_failure_recovery;
extern void shake_page(struct page *p, int access);
extern atomic_long_t num_poisoned_pages __read_mostly;
extern int soft_offline_page(unsigned long pfn, int flags);


/*
 * Error handlers for various types of pages.
 */
enum mf_result {
	MF_IGNORED,	/* Error: cannot be handled */
	MF_FAILED,	/* Error: handling failed */
	MF_DELAYED,	/* Will be handled later */
	MF_RECOVERED,	/* Successfully recovered */
};

enum mf_action_page_type {
	MF_MSG_KERNEL,
	MF_MSG_KERNEL_HIGH_ORDER,
	MF_MSG_SLAB,
	MF_MSG_DIFFERENT_COMPOUND,
	MF_MSG_POISONED_HUGE,
	MF_MSG_HUGE,
	MF_MSG_FREE_HUGE,
	MF_MSG_NON_PMD_HUGE,
	MF_MSG_UNMAP_FAILED,
	MF_MSG_DIRTY_SWAPCACHE,
	MF_MSG_CLEAN_SWAPCACHE,
	MF_MSG_DIRTY_MLOCKED_LRU,
	MF_MSG_CLEAN_MLOCKED_LRU,
	MF_MSG_DIRTY_UNEVICTABLE_LRU,
	MF_MSG_CLEAN_UNEVICTABLE_LRU,
	MF_MSG_DIRTY_LRU,
	MF_MSG_CLEAN_LRU,
	MF_MSG_TRUNCATED_LRU,
	MF_MSG_BUDDY,
	MF_MSG_BUDDY_2ND,
	MF_MSG_DAX,
	MF_MSG_UNSPLIT_THP,
	MF_MSG_UNKNOWN,
};

#if defined(CONFIG_TRANSPARENT_HUGEPAGE) || defined(CONFIG_HUGETLBFS)
extern void clear_huge_page(struct page *page,
			    unsigned long addr_hint,
			    unsigned int pages_per_huge_page);
extern void copy_user_huge_page(struct page *dst, struct page *src,
				unsigned long addr_hint,
				struct vm_area_struct *vma,
				unsigned int pages_per_huge_page);
extern long copy_huge_page_from_user(struct page *dst_page,
				const void __user *usr_src,
				unsigned int pages_per_huge_page,
				bool allow_pagefault);

/**
 * vma_is_special_huge - Are transhuge page-table entries considered special?
 * @vma: Pointer to the struct vm_area_struct to consider
 *
 * Whether transhuge page-table entries are considered "special" following
 * the definition in vm_normal_page().
 *
 * Return: true if transhuge page-table entries should be considered special,
 * false otherwise.
 */
static inline bool vma_is_special_huge(const struct vm_area_struct *vma)
{
	return vma_is_dax(vma) || (vma->vm_file &&
				   (vma->vm_flags & (VM_PFNMAP | VM_MIXEDMAP)));
}

#endif /* CONFIG_TRANSPARENT_HUGEPAGE || CONFIG_HUGETLBFS */

#ifdef CONFIG_DEBUG_PAGEALLOC
extern unsigned int _debug_guardpage_minorder;
DECLARE_STATIC_KEY_FALSE(_debug_guardpage_enabled);

static inline unsigned int debug_guardpage_minorder(void)
{
	return _debug_guardpage_minorder;
}

static inline bool debug_guardpage_enabled(void)
{
	return static_branch_unlikely(&_debug_guardpage_enabled);
}

static inline bool page_is_guard(struct page *page)
{
	if (!debug_guardpage_enabled())
		return false;

<<<<<<< HEAD
	page_ext = lookup_page_ext(page);
	if (unlikely(!page_ext))
		return false;

	return test_bit(PAGE_EXT_DEBUG_GUARD, &page_ext->flags);
=======
	return PageGuard(page);
>>>>>>> 24b8d41d
}
#else
static inline unsigned int debug_guardpage_minorder(void) { return 0; }
static inline bool debug_guardpage_enabled(void) { return false; }
static inline bool page_is_guard(struct page *page) { return false; }
#endif /* CONFIG_DEBUG_PAGEALLOC */

#if MAX_NUMNODES > 1
void __init setup_nr_node_ids(void);
#else
static inline void setup_nr_node_ids(void) {}
#endif

extern int memcmp_pages(struct page *page1, struct page *page2);

static inline int pages_identical(struct page *page1, struct page *page2)
{
	return !memcmp_pages(page1, page2);
}

#ifdef CONFIG_MAPPING_DIRTY_HELPERS
unsigned long clean_record_shared_mapping_range(struct address_space *mapping,
						pgoff_t first_index, pgoff_t nr,
						pgoff_t bitmap_pgoff,
						unsigned long *bitmap,
						pgoff_t *start,
						pgoff_t *end);

unsigned long wp_shared_mapping_range(struct address_space *mapping,
				      pgoff_t first_index, pgoff_t nr);
#endif

extern int sysctl_nr_trim_pages;

#endif /* __KERNEL__ */
#endif /* _LINUX_MM_H */<|MERGE_RESOLUTION|>--- conflicted
+++ resolved
@@ -119,13 +119,10 @@
 #define page_to_virt(x)	__va(PFN_PHYS(page_to_pfn(x)))
 #endif
 
-<<<<<<< HEAD
-=======
 #ifndef lm_alias
 #define lm_alias(x)	__va(__pa_symbol(x))
 #endif
 
->>>>>>> 24b8d41d
 /*
  * To prevent common memory management code establishing
  * a zero page mapping on a read fault.
@@ -226,11 +223,8 @@
 
 /* test whether an address (unsigned long or pointer) is aligned to PAGE_SIZE */
 #define PAGE_ALIGNED(addr)	IS_ALIGNED((unsigned long)(addr), PAGE_SIZE)
-<<<<<<< HEAD
-=======
 
 #define lru_to_page(head) (list_entry((head)->prev, struct page, lru))
->>>>>>> 24b8d41d
 
 /*
  * Linux kernel virtual memory manager primitives.
@@ -530,29 +524,7 @@
 					 * is set (which is also implied by
 					 * VM_FAULT_ERROR).
 					 */
-<<<<<<< HEAD
-	void *entry;			/* ->fault handler can alternatively
-					 * return locked DAX entry. In that
-					 * case handler should return
-					 * VM_FAULT_DAX_LOCKED and fill in
-					 * entry here.
-					 */
-};
-
-/*
- * Page fault context: passes though page fault handler instead of endless list
- * of function arguments.
- */
-struct fault_env {
-	struct vm_area_struct *vma;	/* Target VMA */
-	unsigned long address;		/* Faulting virtual address */
-	unsigned int flags;		/* FAULT_FLAG_xxx flags */
-	pmd_t *pmd;			/* Pointer to pmd entry matching
-					 * the 'address'
-					 */
-=======
 	/* These three entries are valid only while holding ptl lock */
->>>>>>> 24b8d41d
 	pte_t *pte;			/* Pointer to pte entry matching
 					 * the 'address'. NULL if the page
 					 * table hasn't been allocated.
@@ -568,8 +540,6 @@
 					 * page table to avoid allocation from
 					 * atomic context.
 					 */
-<<<<<<< HEAD
-=======
 };
 
 /* page entry size for vm->huge_fault() */
@@ -577,7 +547,6 @@
 	PE_SIZE_PTE = 0,
 	PE_SIZE_PMD,
 	PE_SIZE_PUD,
->>>>>>> 24b8d41d
 };
 
 /*
@@ -590,20 +559,12 @@
 	void (*close)(struct vm_area_struct * area);
 	int (*split)(struct vm_area_struct * area, unsigned long addr);
 	int (*mremap)(struct vm_area_struct * area);
-<<<<<<< HEAD
-	int (*fault)(struct vm_area_struct *vma, struct vm_fault *vmf);
-	int (*pmd_fault)(struct vm_area_struct *, unsigned long address,
-						pmd_t *, unsigned int flags);
-	void (*map_pages)(struct fault_env *fe,
-			pgoff_t start_pgoff, pgoff_t end_pgoff);
-=======
 	vm_fault_t (*fault)(struct vm_fault *vmf);
 	vm_fault_t (*huge_fault)(struct vm_fault *vmf,
 			enum page_entry_size pe_size);
 	void (*map_pages)(struct vm_fault *vmf,
 			pgoff_t start_pgoff, pgoff_t end_pgoff);
 	unsigned long (*pagesize)(struct vm_area_struct * area);
->>>>>>> 24b8d41d
 
 	/* notification that a previously read-only page is about to become
 	 * writable, if an error is returned it will cause a SIGBUS */
@@ -779,20 +740,9 @@
  * On nommu, vmalloc/vfree wrap through kmalloc/kfree directly, so there
  * is no special casing required.
  */
-<<<<<<< HEAD
-static inline bool is_vmalloc_addr(const void *x)
-{
-#ifdef CONFIG_MMU
-	unsigned long addr = (unsigned long)x;
-
-	return addr >= VMALLOC_START && addr < VMALLOC_END;
-#else
-	return false;
-=======
 
 #ifndef is_ioremap_addr
 #define is_ioremap_addr(x) is_vmalloc_addr(x)
->>>>>>> 24b8d41d
 #endif
 
 #ifdef CONFIG_MMU
@@ -1022,14 +972,9 @@
 	return pte;
 }
 
-<<<<<<< HEAD
-int alloc_set_pte(struct fault_env *fe, struct mem_cgroup *memcg,
-		struct page *page);
-=======
 vm_fault_t alloc_set_pte(struct vm_fault *vmf, struct page *page);
 vm_fault_t finish_fault(struct vm_fault *vmf);
 vm_fault_t finish_mkwrite_fault(struct vm_fault *vmf);
->>>>>>> 24b8d41d
 #endif
 
 /*
@@ -1629,10 +1574,7 @@
 
 bool page_mapped(struct page *page);
 struct address_space *page_mapping(struct page *page);
-<<<<<<< HEAD
-=======
 struct address_space *page_mapping_file(struct page *page);
->>>>>>> 24b8d41d
 
 /*
  * Return true only if the page has been allocated with
@@ -1663,39 +1605,6 @@
 }
 
 /*
-<<<<<<< HEAD
- * Different kinds of faults, as returned by handle_mm_fault().
- * Used to decide whether a process gets delivered SIGBUS or
- * just gets major/minor fault counters bumped up.
- */
-
-#define VM_FAULT_OOM	0x0001
-#define VM_FAULT_SIGBUS	0x0002
-#define VM_FAULT_MAJOR	0x0004
-#define VM_FAULT_WRITE	0x0008	/* Special case for get_user_pages */
-#define VM_FAULT_HWPOISON 0x0010	/* Hit poisoned small page */
-#define VM_FAULT_HWPOISON_LARGE 0x0020  /* Hit poisoned large page. Index encoded in upper bits */
-#define VM_FAULT_SIGSEGV 0x0040
-
-#define VM_FAULT_NOPAGE	0x0100	/* ->fault installed the pte, not return page */
-#define VM_FAULT_LOCKED	0x0200	/* ->fault locked the returned page */
-#define VM_FAULT_RETRY	0x0400	/* ->fault blocked, must retry */
-#define VM_FAULT_FALLBACK 0x0800	/* huge page fault failed, fall back to small */
-#define VM_FAULT_DAX_LOCKED 0x1000	/* ->fault has locked DAX entry */
-
-#define VM_FAULT_HWPOISON_LARGE_MASK 0xf000 /* encodes hpage index for large hwpoison */
-
-#define VM_FAULT_ERROR	(VM_FAULT_OOM | VM_FAULT_SIGBUS | VM_FAULT_SIGSEGV | \
-			 VM_FAULT_HWPOISON | VM_FAULT_HWPOISON_LARGE | \
-			 VM_FAULT_FALLBACK)
-
-/* Encode hstate index for a hwpoisoned large page */
-#define VM_FAULT_SET_HINDEX(x) ((x) << 12)
-#define VM_FAULT_GET_HINDEX(x) (((x) >> 12) & 0xf)
-
-/*
-=======
->>>>>>> 24b8d41d
  * Can be called by the pagefault handler when it gets a VM_FAULT_OOM.
  */
 extern void pagefault_out_of_memory(void);
@@ -1740,46 +1649,7 @@
 void unmap_vmas(struct mmu_gather *tlb, struct vm_area_struct *start_vma,
 		unsigned long start, unsigned long end);
 
-<<<<<<< HEAD
-/**
- * mm_walk - callbacks for walk_page_range
- * @pmd_entry: if set, called for each non-empty PMD (3rd-level) entry
- *	       this handler is required to be able to handle
- *	       pmd_trans_huge() pmds.  They may simply choose to
- *	       split_huge_page() instead of handling it explicitly.
- * @pte_entry: if set, called for each non-empty PTE (4th-level) entry
- * @pte_hole: if set, called for each hole at all levels
- * @hugetlb_entry: if set, called for each hugetlb entry
- * @test_walk: caller specific callback function to determine whether
- *             we walk over the current vma or not. Returning 0
- *             value means "do page table walk over the current vma,"
- *             and a negative one means "abort current page table walk
- *             right now." 1 means "skip the current vma."
- * @mm:        mm_struct representing the target process of page table walk
- * @vma:       vma currently walked (NULL if walking outside vmas)
- * @private:   private data for callbacks' usage
- *
- * (see the comment on walk_page_range() for more details)
- */
-struct mm_walk {
-	int (*pmd_entry)(pmd_t *pmd, unsigned long addr,
-			 unsigned long next, struct mm_walk *walk);
-	int (*pte_entry)(pte_t *pte, unsigned long addr,
-			 unsigned long next, struct mm_walk *walk);
-	int (*pte_hole)(unsigned long addr, unsigned long next,
-			struct mm_walk *walk);
-	int (*hugetlb_entry)(pte_t *pte, unsigned long hmask,
-			     unsigned long addr, unsigned long next,
-			     struct mm_walk *walk);
-	int (*test_walk)(unsigned long addr, unsigned long next,
-			struct mm_walk *walk);
-	struct mm_struct *mm;
-	struct vm_area_struct *vma;
-	void *private;
-};
-=======
 struct mmu_notifier_range;
->>>>>>> 24b8d41d
 
 void free_pgd_range(struct mmu_gather *tlb, unsigned long addr,
 		unsigned long end, unsigned long floor, unsigned long ceiling);
@@ -1804,16 +1674,10 @@
 int invalidate_inode_page(struct page *page);
 
 #ifdef CONFIG_MMU
-<<<<<<< HEAD
-extern int handle_mm_fault(struct vm_area_struct *vma, unsigned long address,
-		unsigned int flags);
-extern int fixup_user_fault(struct task_struct *tsk, struct mm_struct *mm,
-=======
 extern vm_fault_t handle_mm_fault(struct vm_area_struct *vma,
 				  unsigned long address, unsigned int flags,
 				  struct pt_regs *regs);
 extern int fixup_user_fault(struct mm_struct *mm,
->>>>>>> 24b8d41d
 			    unsigned long address, unsigned int fault_flags,
 			    bool *unlocked);
 void unmap_mapping_pages(struct address_space *mapping,
@@ -1821,14 +1685,9 @@
 void unmap_mapping_range(struct address_space *mapping,
 		loff_t const holebegin, loff_t const holelen, int even_cows);
 #else
-<<<<<<< HEAD
-static inline int handle_mm_fault(struct vm_area_struct *vma,
-		unsigned long address, unsigned int flags)
-=======
 static inline vm_fault_t handle_mm_fault(struct vm_area_struct *vma,
 					 unsigned long address, unsigned int flags,
 					 struct pt_regs *regs)
->>>>>>> 24b8d41d
 {
 	/* should never happen if there's no MMU */
 	BUG();
@@ -1847,17 +1706,6 @@
 		loff_t const holebegin, loff_t const holelen, int even_cows) { }
 #endif
 
-<<<<<<< HEAD
-extern int access_process_vm(struct task_struct *tsk, unsigned long addr, void *buf, int len,
-		unsigned int gup_flags);
-extern int access_remote_vm(struct mm_struct *mm, unsigned long addr,
-		void *buf, int len, unsigned int gup_flags);
-
-long get_user_pages_remote(struct task_struct *tsk, struct mm_struct *mm,
-			    unsigned long start, unsigned long nr_pages,
-			    unsigned int gup_flags, struct page **pages,
-			    struct vm_area_struct **vmas);
-=======
 static inline void unmap_shared_mapping_range(struct address_space *mapping,
 		loff_t const holebegin, loff_t const holelen)
 {
@@ -1879,7 +1727,6 @@
 			   unsigned long start, unsigned long nr_pages,
 			   unsigned int gup_flags, struct page **pages,
 			   struct vm_area_struct **vmas, int *locked);
->>>>>>> 24b8d41d
 long get_user_pages(unsigned long start, unsigned long nr_pages,
 			    unsigned int gup_flags, struct page **pages,
 			    struct vm_area_struct **vmas);
@@ -1888,15 +1735,6 @@
 		    struct vm_area_struct **vmas);
 long get_user_pages_locked(unsigned long start, unsigned long nr_pages,
 		    unsigned int gup_flags, struct page **pages, int *locked);
-<<<<<<< HEAD
-long __get_user_pages_unlocked(struct task_struct *tsk, struct mm_struct *mm,
-			       unsigned long start, unsigned long nr_pages,
-			       struct page **pages, unsigned int gup_flags);
-long get_user_pages_unlocked(unsigned long start, unsigned long nr_pages,
-		    struct page **pages, unsigned int gup_flags);
-int get_user_pages_fast(unsigned long start, int nr_pages, int write,
-			struct page **pages);
-=======
 long pin_user_pages_locked(unsigned long start, unsigned long nr_pages,
 		    unsigned int gup_flags, struct page **pages, int *locked);
 long get_user_pages_unlocked(unsigned long start, unsigned long nr_pages,
@@ -1912,7 +1750,6 @@
 int account_locked_vm(struct mm_struct *mm, unsigned long pages, bool inc);
 int __account_locked_vm(struct mm_struct *mm, unsigned long pages, bool inc,
 			struct task_struct *task, bool bypass_rlim);
->>>>>>> 24b8d41d
 
 /* Container for pinned pfns / pages */
 struct frame_vector {
@@ -1985,11 +1822,7 @@
 }
 int clear_page_dirty_for_io(struct page *page);
 
-<<<<<<< HEAD
-int vma_is_stack_for_current(struct vm_area_struct *vma);
-=======
 int get_cmdline(struct task_struct *task, char *buffer, int buflen);
->>>>>>> 24b8d41d
 
 extern unsigned long move_page_tables(struct vm_area_struct *vma,
 		unsigned long old_addr, struct vm_area_struct *new_vma,
@@ -2620,13 +2453,8 @@
 extern unsigned long arch_reserved_kernel_pages(void);
 #endif
 
-<<<<<<< HEAD
-extern __printf(2, 3)
-void warn_alloc(gfp_t gfp_mask, const char *fmt, ...);
-=======
 extern __printf(3, 4)
 void warn_alloc(gfp_t gfp_mask, nodemask_t *nodemask, const char *fmt, ...);
->>>>>>> 24b8d41d
 
 extern void setup_per_cpu_pageset(void);
 
@@ -2767,10 +2595,7 @@
 
 /* These take the mm semaphore themselves */
 extern int __must_check vm_brk(unsigned long, unsigned long);
-<<<<<<< HEAD
-=======
 extern int __must_check vm_brk_flags(unsigned long, unsigned long, unsigned long);
->>>>>>> 24b8d41d
 extern int vm_munmap(unsigned long, size_t);
 extern unsigned long __must_check vm_mmap(struct file *, unsigned long,
         unsigned long, unsigned long,
@@ -2795,17 +2620,10 @@
 extern void truncate_inode_pages_final(struct address_space *);
 
 /* generic vm_area_ops exported for stackable file systems */
-<<<<<<< HEAD
-extern int filemap_fault(struct vm_area_struct *, struct vm_fault *);
-extern void filemap_map_pages(struct fault_env *fe,
-		pgoff_t start_pgoff, pgoff_t end_pgoff);
-extern int filemap_page_mkwrite(struct vm_area_struct *vma, struct vm_fault *vmf);
-=======
 extern vm_fault_t filemap_fault(struct vm_fault *vmf);
 extern void filemap_map_pages(struct vm_fault *vmf,
 		pgoff_t start_pgoff, pgoff_t end_pgoff);
 extern vm_fault_t filemap_page_mkwrite(struct vm_fault *vmf);
->>>>>>> 24b8d41d
 
 /* mm/page-writeback.c */
 int __must_check write_one_page(struct page *page);
@@ -2976,8 +2794,6 @@
 #define FOLL_MLOCK	0x1000	/* lock present pages */
 #define FOLL_REMOTE	0x2000	/* we are working on non-current tsk/mm */
 #define FOLL_COW	0x4000	/* internal GUP flag */
-<<<<<<< HEAD
-=======
 #define FOLL_ANON	0x8000	/* don't do file mappings */
 #define FOLL_LONGTERM	0x10000	/* mapping lifetime is indefinite: see below */
 #define FOLL_SPLIT_PMD	0x20000	/* split huge pmd before returning */
@@ -3050,7 +2866,6 @@
 		return -EFAULT;
 	return 0;
 }
->>>>>>> 24b8d41d
 
 typedef int (*pte_fn_t)(pte_t *pte, unsigned long addr, void *data);
 extern int apply_to_page_range(struct mm_struct *mm, unsigned long address,
@@ -3312,15 +3127,7 @@
 	if (!debug_guardpage_enabled())
 		return false;
 
-<<<<<<< HEAD
-	page_ext = lookup_page_ext(page);
-	if (unlikely(!page_ext))
-		return false;
-
-	return test_bit(PAGE_EXT_DEBUG_GUARD, &page_ext->flags);
-=======
 	return PageGuard(page);
->>>>>>> 24b8d41d
 }
 #else
 static inline unsigned int debug_guardpage_minorder(void) { return 0; }
