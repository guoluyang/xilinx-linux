/* SPDX-License-Identifier: GPL-2.0-only */
/*
 *  Copyright (C) 2003 Russell King, All Rights Reserved.
 *
 * This driver supports the following PXA CPU/SSP ports:-
 *
 *       PXA250     SSP
 *       PXA255     SSP, NSSP
 *       PXA26x     SSP, NSSP, ASSP
 *       PXA27x     SSP1, SSP2, SSP3
 *       PXA3xx     SSP1, SSP2, SSP3, SSP4
 */

#ifndef __LINUX_SSP_H
#define __LINUX_SSP_H

#include <linux/bits.h>
#include <linux/compiler_types.h>
#include <linux/io.h>
#include <linux/kconfig.h>
#include <linux/list.h>
#include <linux/types.h>

struct clk;
struct device;
struct device_node;

/*
 * SSP Serial Port Registers
 * PXA250, PXA255, PXA26x and PXA27x SSP controllers are all slightly different.
 * PXA255, PXA26x and PXA27x have extra ports, registers and bits.
 */

#define SSCR0		(0x00)  /* SSP Control Register 0 */
#define SSCR1		(0x04)  /* SSP Control Register 1 */
#define SSSR		(0x08)  /* SSP Status Register */
#define SSITR		(0x0C)  /* SSP Interrupt Test Register */
#define SSDR		(0x10)  /* SSP Data Write/Data Read Register */

#define SSTO		(0x28)  /* SSP Time Out Register */
#define DDS_RATE	(0x28)  /* SSP DDS Clock Rate Register (Intel Quark) */
#define SSPSP		(0x2C)  /* SSP Programmable Serial Protocol */
#define SSTSA		(0x30)  /* SSP Tx Timeslot Active */
#define SSRSA		(0x34)  /* SSP Rx Timeslot Active */
#define SSTSS		(0x38)  /* SSP Timeslot Status */
#define SSACD		(0x3C)  /* SSP Audio Clock Divider */
#define SSACDD		(0x40)	/* SSP Audio Clock Dither Divider */

/* Common PXA2xx bits first */
#define SSCR0_DSS	GENMASK(3, 0)	/* Data Size Select (mask) */
#define SSCR0_DataSize(x)  ((x) - 1)	/* Data Size Select [4..16] */
#define SSCR0_FRF	GENMASK(5, 4)	/* FRame Format (mask) */
#define SSCR0_Motorola	(0x0 << 4)	/* Motorola's Serial Peripheral Interface (SPI) */
#define SSCR0_TI	(0x1 << 4)	/* Texas Instruments' Synchronous Serial Protocol (SSP) */
#define SSCR0_National	(0x2 << 4)	/* National Microwire */
#define SSCR0_ECS	BIT(6)		/* External clock select */
#define SSCR0_SSE	BIT(7)		/* Synchronous Serial Port Enable */
#define SSCR0_SCR(x)	((x) << 8)	/* Serial Clock Rate (mask) */

/* PXA27x, PXA3xx */
#define SSCR0_EDSS	BIT(20)		/* Extended data size select */
#define SSCR0_NCS	BIT(21)		/* Network clock select */
#define SSCR0_RIM	BIT(22)		/* Receive FIFO overrrun interrupt mask */
#define SSCR0_TUM	BIT(23)		/* Transmit FIFO underrun interrupt mask */
#define SSCR0_FRDC	GENMASK(26, 24)	/* Frame rate divider control (mask) */
#define SSCR0_SlotsPerFrm(x) (((x) - 1) << 24)	/* Time slots per frame [1..8] */
<<<<<<< HEAD
#define SSCR0_FPCKE	(1 << 29)	/* FIFO packing enable */
#define SSCR0_ACS	(1 << 30)	/* Audio clock select */
#define SSCR0_MOD	(1 << 31)	/* Mode (normal or network) */


#define SSCR1_RIE	(1 << 0)	/* Receive FIFO Interrupt Enable */
#define SSCR1_TIE	(1 << 1)	/* Transmit FIFO Interrupt Enable */
#define SSCR1_LBM	(1 << 2)	/* Loop-Back Mode */
#define SSCR1_SPO	(1 << 3)	/* Motorola SPI SSPSCLK polarity setting */
#define SSCR1_SPH	(1 << 4)	/* Motorola SPI SSPSCLK phase setting */
#define SSCR1_MWDS	(1 << 5)	/* Microwire Transmit Data Size */

#define SSSR_ALT_FRM_MASK	3	/* Masks the SFRM signal number */
#define SSSR_TNF	(1 << 2)	/* Transmit FIFO Not Full */
#define SSSR_RNE	(1 << 3)	/* Receive FIFO Not Empty */
#define SSSR_BSY	(1 << 4)	/* SSP Busy */
#define SSSR_TFS	(1 << 5)	/* Transmit FIFO Service Request */
#define SSSR_RFS	(1 << 6)	/* Receive FIFO Service Request */
#define SSSR_ROR	(1 << 7)	/* Receive FIFO Overrun */
=======
#define SSCR0_FPCKE	BIT(29)		/* FIFO packing enable */
#define SSCR0_ACS	BIT(30)		/* Audio clock select */
#define SSCR0_MOD	BIT(31)		/* Mode (normal or network) */

#define SSCR1_RIE	BIT(0)		/* Receive FIFO Interrupt Enable */
#define SSCR1_TIE	BIT(1)		/* Transmit FIFO Interrupt Enable */
#define SSCR1_LBM	BIT(2)		/* Loop-Back Mode */
#define SSCR1_SPO	BIT(3)		/* Motorola SPI SSPSCLK polarity setting */
#define SSCR1_SPH	BIT(4)		/* Motorola SPI SSPSCLK phase setting */
#define SSCR1_MWDS	BIT(5)		/* Microwire Transmit Data Size */

#define SSSR_ALT_FRM_MASK	GENMASK(1, 0)	/* Masks the SFRM signal number */
#define SSSR_TNF		BIT(2)		/* Transmit FIFO Not Full */
#define SSSR_RNE		BIT(3)		/* Receive FIFO Not Empty */
#define SSSR_BSY		BIT(4)		/* SSP Busy */
#define SSSR_TFS		BIT(5)		/* Transmit FIFO Service Request */
#define SSSR_RFS		BIT(6)		/* Receive FIFO Service Request */
#define SSSR_ROR		BIT(7)		/* Receive FIFO Overrun */
>>>>>>> 24b8d41d

#define RX_THRESH_DFLT	8
#define TX_THRESH_DFLT	8

#define SSSR_TFL_MASK	GENMASK(11, 8)	/* Transmit FIFO Level mask */
#define SSSR_RFL_MASK	GENMASK(15, 12)	/* Receive FIFO Level mask */

#define SSCR1_TFT	GENMASK(9, 6)	/* Transmit FIFO Threshold (mask) */
#define SSCR1_TxTresh(x) (((x) - 1) << 6)	/* level [1..16] */
#define SSCR1_RFT	GENMASK(13, 10)	/* Receive FIFO Threshold (mask) */
#define SSCR1_RxTresh(x) (((x) - 1) << 10)	/* level [1..16] */

#define RX_THRESH_CE4100_DFLT	2
#define TX_THRESH_CE4100_DFLT	2
<<<<<<< HEAD

#define CE4100_SSSR_TFL_MASK	(0x3 << 8)	/* Transmit FIFO Level mask */
#define CE4100_SSSR_RFL_MASK	(0x3 << 12)	/* Receive FIFO Level mask */

#define CE4100_SSCR1_TFT	(0x000000c0)	/* Transmit FIFO Threshold (mask) */
#define CE4100_SSCR1_TxTresh(x) (((x) - 1) << 6)	/* level [1..4] */
#define CE4100_SSCR1_RFT	(0x00000c00)	/* Receive FIFO Threshold (mask) */
=======

#define CE4100_SSSR_TFL_MASK	GENMASK(9, 8)	/* Transmit FIFO Level mask */
#define CE4100_SSSR_RFL_MASK	GENMASK(13, 12)	/* Receive FIFO Level mask */

#define CE4100_SSCR1_TFT	GENMASK(7, 6)	/* Transmit FIFO Threshold (mask) */
#define CE4100_SSCR1_TxTresh(x) (((x) - 1) << 6)	/* level [1..4] */
#define CE4100_SSCR1_RFT	GENMASK(11, 10)	/* Receive FIFO Threshold (mask) */
>>>>>>> 24b8d41d
#define CE4100_SSCR1_RxTresh(x) (((x) - 1) << 10)	/* level [1..4] */

/* QUARK_X1000 SSCR0 bit definition */
#define QUARK_X1000_SSCR0_DSS		GENMASK(4, 0)	/* Data Size Select (mask) */
#define QUARK_X1000_SSCR0_DataSize(x)	((x) - 1)	/* Data Size Select [4..32] */
#define QUARK_X1000_SSCR0_FRF		GENMASK(6, 5)	/* FRame Format (mask) */
#define QUARK_X1000_SSCR0_Motorola	(0x0 << 5)	/* Motorola's Serial Peripheral Interface (SPI) */

#define RX_THRESH_QUARK_X1000_DFLT	1
#define TX_THRESH_QUARK_X1000_DFLT	16

#define QUARK_X1000_SSSR_TFL_MASK	GENMASK(12, 8)	/* Transmit FIFO Level mask */
#define QUARK_X1000_SSSR_RFL_MASK	GENMASK(17, 13)	/* Receive FIFO Level mask */

#define QUARK_X1000_SSCR1_TFT	GENMASK(10, 6)	/* Transmit FIFO Threshold (mask) */
#define QUARK_X1000_SSCR1_TxTresh(x) (((x) - 1) << 6)	/* level [1..32] */
#define QUARK_X1000_SSCR1_RFT	GENMASK(15, 11)	/* Receive FIFO Threshold (mask) */
#define QUARK_X1000_SSCR1_RxTresh(x) (((x) - 1) << 11)	/* level [1..32] */
#define QUARK_X1000_SSCR1_EFWR	BIT(16)		/* Enable FIFO Write/Read */
#define QUARK_X1000_SSCR1_STRF	BIT(17)		/* Select FIFO or EFWR */

/* extra bits in PXA255, PXA26x and PXA27x SSP ports */
#define SSCR0_TISSP		(1 << 4)	/* TI Sync Serial Protocol */
#define SSCR0_PSP		(3 << 4)	/* PSP - Programmable Serial Protocol */

#define SSCR1_EFWR		BIT(14)		/* Enable FIFO Write/Read */
#define SSCR1_STRF		BIT(15)		/* Select FIFO or EFWR */
#define SSCR1_IFS		BIT(16)		/* Invert Frame Signal */
#define SSCR1_PINTE		BIT(18)		/* Peripheral Trailing Byte Interrupt Enable */
#define SSCR1_TINTE		BIT(19)		/* Receiver Time-out Interrupt enable */
#define SSCR1_RSRE		BIT(20)		/* Receive Service Request Enable */
#define SSCR1_TSRE		BIT(21)		/* Transmit Service Request Enable */
#define SSCR1_TRAIL		BIT(22)		/* Trailing Byte */
#define SSCR1_RWOT		BIT(23)		/* Receive Without Transmit */
#define SSCR1_SFRMDIR		BIT(24)		/* Frame Direction */
#define SSCR1_SCLKDIR		BIT(25)		/* Serial Bit Rate Clock Direction */
#define SSCR1_ECRB		BIT(26)		/* Enable Clock request B */
#define SSCR1_ECRA		BIT(27)		/* Enable Clock Request A */
#define SSCR1_SCFR		BIT(28)		/* Slave Clock free Running */
#define SSCR1_EBCEI		BIT(29)		/* Enable Bit Count Error interrupt */
#define SSCR1_TTE		BIT(30)		/* TXD Tristate Enable */
#define SSCR1_TTELP		BIT(31)		/* TXD Tristate Enable Last Phase */

#define SSSR_PINT		BIT(18)		/* Peripheral Trailing Byte Interrupt */
#define SSSR_TINT		BIT(19)		/* Receiver Time-out Interrupt */
#define SSSR_EOC		BIT(20)		/* End Of Chain */
#define SSSR_TUR		BIT(21)		/* Transmit FIFO Under Run */
#define SSSR_CSS		BIT(22)		/* Clock Synchronisation Status */
#define SSSR_BCE		BIT(23)		/* Bit Count Error */

#define SSPSP_SCMODE(x)		((x) << 0)	/* Serial Bit Rate Clock Mode */
#define SSPSP_SFRMP		BIT(2)		/* Serial Frame Polarity */
#define SSPSP_ETDS		BIT(3)		/* End of Transfer data State */
#define SSPSP_STRTDLY(x)	((x) << 4)	/* Start Delay */
#define SSPSP_DMYSTRT(x)	((x) << 7)	/* Dummy Start */
#define SSPSP_SFRMDLY(x)	((x) << 9)	/* Serial Frame Delay */
#define SSPSP_SFRMWDTH(x)	((x) << 16)	/* Serial Frame Width */
#define SSPSP_DMYSTOP(x)	((x) << 23)	/* Dummy Stop */
#define SSPSP_FSRT		BIT(25)		/* Frame Sync Relative Timing */

/* PXA3xx */
#define SSPSP_EDMYSTRT(x)	((x) << 26)     /* Extended Dummy Start */
#define SSPSP_EDMYSTOP(x)	((x) << 28)     /* Extended Dummy Stop */
#define SSPSP_TIMING_MASK	(0x7f8001f0)

#define SSACD_ACDS(x)		((x) << 0)	/* Audio clock divider select */
#define SSACD_ACDS_1		(0)
#define SSACD_ACDS_2		(1)
#define SSACD_ACDS_4		(2)
#define SSACD_ACDS_8		(3)
#define SSACD_ACDS_16		(4)
#define SSACD_ACDS_32		(5)
#define SSACD_SCDB		BIT(3)		/* SSPSYSCLK Divider Bypass */
#define SSACD_SCDB_4X		(0)
#define SSACD_SCDB_1X		(1)
#define SSACD_ACPS(x)		((x) << 4)	/* Audio clock PLL select */
#define SSACD_SCDX8		BIT(7)		/* SYSCLK division ratio select */

/* LPSS SSP */
#define SSITF			0x44		/* TX FIFO trigger level */
#define SSITF_TxHiThresh(x)	(((x) - 1) << 0)
#define SSITF_TxLoThresh(x)	(((x) - 1) << 8)

#define SSIRF			0x48		/* RX FIFO trigger level */
#define SSIRF_RxThresh(x)	((x) - 1)

/* LPT/WPT SSP */
#define SSCR2		(0x40)	/* SSP Command / Status 2 */
#define SSPSP2		(0x44)	/* SSP Programmable Serial Protocol 2 */

enum pxa_ssp_type {
	SSP_UNDEFINED = 0,
	PXA25x_SSP,  /* pxa 210, 250, 255, 26x */
	PXA25x_NSSP, /* pxa 255, 26x (including ASSP) */
	PXA27x_SSP,
	PXA3xx_SSP,
	PXA168_SSP,
	MMP2_SSP,
	PXA910_SSP,
	CE4100_SSP,
	QUARK_X1000_SSP,
	LPSS_LPT_SSP, /* Keep LPSS types sorted with lpss_platforms[] */
	LPSS_BYT_SSP,
	LPSS_BSW_SSP,
	LPSS_SPT_SSP,
	LPSS_BXT_SSP,
	LPSS_CNL_SSP,
};

struct ssp_device {
	struct device	*dev;
	struct list_head	node;

	struct clk	*clk;
	void __iomem	*mmio_base;
	unsigned long	phys_base;

	const char	*label;
	int		port_id;
	enum pxa_ssp_type type;
	int		use_count;
	int		irq;

	struct device_node	*of_node;
};

/**
 * pxa_ssp_write_reg - Write to a SSP register
 *
 * @dev: SSP device to access
 * @reg: Register to write to
 * @val: Value to be written.
 */
static inline void pxa_ssp_write_reg(struct ssp_device *dev, u32 reg, u32 val)
{
	__raw_writel(val, dev->mmio_base + reg);
}

/**
 * pxa_ssp_read_reg - Read from a SSP register
 *
 * @dev: SSP device to access
 * @reg: Register to read from
 */
static inline u32 pxa_ssp_read_reg(struct ssp_device *dev, u32 reg)
{
	return __raw_readl(dev->mmio_base + reg);
}

#if IS_ENABLED(CONFIG_PXA_SSP)
struct ssp_device *pxa_ssp_request(int port, const char *label);
void pxa_ssp_free(struct ssp_device *);
struct ssp_device *pxa_ssp_request_of(const struct device_node *of_node,
				      const char *label);
#else
static inline struct ssp_device *pxa_ssp_request(int port, const char *label)
{
	return NULL;
}
static inline struct ssp_device *pxa_ssp_request_of(const struct device_node *n,
						    const char *name)
{
	return NULL;
}
static inline void pxa_ssp_free(struct ssp_device *ssp) {}
#endif

#endif<|MERGE_RESOLUTION|>--- conflicted
+++ resolved
@@ -64,27 +64,6 @@
 #define SSCR0_TUM	BIT(23)		/* Transmit FIFO underrun interrupt mask */
 #define SSCR0_FRDC	GENMASK(26, 24)	/* Frame rate divider control (mask) */
 #define SSCR0_SlotsPerFrm(x) (((x) - 1) << 24)	/* Time slots per frame [1..8] */
-<<<<<<< HEAD
-#define SSCR0_FPCKE	(1 << 29)	/* FIFO packing enable */
-#define SSCR0_ACS	(1 << 30)	/* Audio clock select */
-#define SSCR0_MOD	(1 << 31)	/* Mode (normal or network) */
-
-
-#define SSCR1_RIE	(1 << 0)	/* Receive FIFO Interrupt Enable */
-#define SSCR1_TIE	(1 << 1)	/* Transmit FIFO Interrupt Enable */
-#define SSCR1_LBM	(1 << 2)	/* Loop-Back Mode */
-#define SSCR1_SPO	(1 << 3)	/* Motorola SPI SSPSCLK polarity setting */
-#define SSCR1_SPH	(1 << 4)	/* Motorola SPI SSPSCLK phase setting */
-#define SSCR1_MWDS	(1 << 5)	/* Microwire Transmit Data Size */
-
-#define SSSR_ALT_FRM_MASK	3	/* Masks the SFRM signal number */
-#define SSSR_TNF	(1 << 2)	/* Transmit FIFO Not Full */
-#define SSSR_RNE	(1 << 3)	/* Receive FIFO Not Empty */
-#define SSSR_BSY	(1 << 4)	/* SSP Busy */
-#define SSSR_TFS	(1 << 5)	/* Transmit FIFO Service Request */
-#define SSSR_RFS	(1 << 6)	/* Receive FIFO Service Request */
-#define SSSR_ROR	(1 << 7)	/* Receive FIFO Overrun */
-=======
 #define SSCR0_FPCKE	BIT(29)		/* FIFO packing enable */
 #define SSCR0_ACS	BIT(30)		/* Audio clock select */
 #define SSCR0_MOD	BIT(31)		/* Mode (normal or network) */
@@ -103,7 +82,6 @@
 #define SSSR_TFS		BIT(5)		/* Transmit FIFO Service Request */
 #define SSSR_RFS		BIT(6)		/* Receive FIFO Service Request */
 #define SSSR_ROR		BIT(7)		/* Receive FIFO Overrun */
->>>>>>> 24b8d41d
 
 #define RX_THRESH_DFLT	8
 #define TX_THRESH_DFLT	8
@@ -118,15 +96,6 @@
 
 #define RX_THRESH_CE4100_DFLT	2
 #define TX_THRESH_CE4100_DFLT	2
-<<<<<<< HEAD
-
-#define CE4100_SSSR_TFL_MASK	(0x3 << 8)	/* Transmit FIFO Level mask */
-#define CE4100_SSSR_RFL_MASK	(0x3 << 12)	/* Receive FIFO Level mask */
-
-#define CE4100_SSCR1_TFT	(0x000000c0)	/* Transmit FIFO Threshold (mask) */
-#define CE4100_SSCR1_TxTresh(x) (((x) - 1) << 6)	/* level [1..4] */
-#define CE4100_SSCR1_RFT	(0x00000c00)	/* Receive FIFO Threshold (mask) */
-=======
 
 #define CE4100_SSSR_TFL_MASK	GENMASK(9, 8)	/* Transmit FIFO Level mask */
 #define CE4100_SSSR_RFL_MASK	GENMASK(13, 12)	/* Receive FIFO Level mask */
@@ -134,7 +103,6 @@
 #define CE4100_SSCR1_TFT	GENMASK(7, 6)	/* Transmit FIFO Threshold (mask) */
 #define CE4100_SSCR1_TxTresh(x) (((x) - 1) << 6)	/* level [1..4] */
 #define CE4100_SSCR1_RFT	GENMASK(11, 10)	/* Receive FIFO Threshold (mask) */
->>>>>>> 24b8d41d
 #define CE4100_SSCR1_RxTresh(x) (((x) - 1) << 10)	/* level [1..4] */
 
 /* QUARK_X1000 SSCR0 bit definition */
