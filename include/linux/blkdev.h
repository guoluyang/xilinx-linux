/* SPDX-License-Identifier: GPL-2.0 */
#ifndef _LINUX_BLKDEV_H
#define _LINUX_BLKDEV_H

#include <linux/sched.h>
#include <linux/sched/clock.h>
#include <linux/major.h>
#include <linux/genhd.h>
#include <linux/list.h>
#include <linux/llist.h>
#include <linux/minmax.h>
#include <linux/timer.h>
#include <linux/workqueue.h>
#include <linux/pagemap.h>
#include <linux/backing-dev-defs.h>
#include <linux/wait.h>
#include <linux/mempool.h>
#include <linux/pfn.h>
#include <linux/bio.h>
#include <linux/stringify.h>
#include <linux/gfp.h>
#include <linux/bsg.h>
#include <linux/smp.h>
#include <linux/rcupdate.h>
#include <linux/percpu-refcount.h>
#include <linux/scatterlist.h>
#include <linux/blkzoned.h>
#include <linux/pm.h>

struct module;
struct scsi_ioctl_command;

struct request_queue;
struct elevator_queue;
struct blk_trace;
struct request;
struct sg_io_hdr;
struct bsg_job;
struct blkcg_gq;
struct blk_flush_queue;
struct pr_ops;
struct rq_qos;
struct blk_queue_stats;
struct blk_stat_callback;
struct blk_keyslot_manager;

#define BLKDEV_MIN_RQ	4
#define BLKDEV_MAX_RQ	128	/* Default maximum */

/* Must be consistent with blk_mq_poll_stats_bkt() */
#define BLK_MQ_POLL_STATS_BKTS 16

/* Doing classic polling */
#define BLK_MQ_POLL_CLASSIC -1

/*
 * Maximum number of blkcg policies allowed to be registered concurrently.
 * Defined here to simplify include dependency.
 */
<<<<<<< HEAD
#define BLKCG_MAX_POLS		2

typedef void (rq_end_io_fn)(struct request *, int);
=======
#define BLKCG_MAX_POLS		5
>>>>>>> 24b8d41d

typedef void (rq_end_io_fn)(struct request *, blk_status_t);

/*
 * request flags */
typedef __u32 __bitwise req_flags_t;

/* elevator knows about this request */
#define RQF_SORTED		((__force req_flags_t)(1 << 0))
/* drive already may have started this one */
#define RQF_STARTED		((__force req_flags_t)(1 << 1))
/* may not be passed by ioscheduler */
#define RQF_SOFTBARRIER		((__force req_flags_t)(1 << 3))
/* request for flush sequence */
#define RQF_FLUSH_SEQ		((__force req_flags_t)(1 << 4))
/* merge of different types, fail separately */
#define RQF_MIXED_MERGE		((__force req_flags_t)(1 << 5))
/* track inflight for MQ */
#define RQF_MQ_INFLIGHT		((__force req_flags_t)(1 << 6))
/* don't call prep for this one */
#define RQF_DONTPREP		((__force req_flags_t)(1 << 7))
/* set for "ide_preempt" requests and also for requests for which the SCSI
   "quiesce" state must be ignored. */
#define RQF_PREEMPT		((__force req_flags_t)(1 << 8))
/* vaguely specified driver internal error.  Ignored by the block layer */
#define RQF_FAILED		((__force req_flags_t)(1 << 10))
/* don't warn about errors */
#define RQF_QUIET		((__force req_flags_t)(1 << 11))
/* elevator private data attached */
#define RQF_ELVPRIV		((__force req_flags_t)(1 << 12))
/* account into disk and partition IO statistics */
#define RQF_IO_STAT		((__force req_flags_t)(1 << 13))
/* request came from our alloc pool */
#define RQF_ALLOCED		((__force req_flags_t)(1 << 14))
/* runtime pm request */
#define RQF_PM			((__force req_flags_t)(1 << 15))
/* on IO scheduler merge hash */
#define RQF_HASHED		((__force req_flags_t)(1 << 16))
/* track IO completion time */
#define RQF_STATS		((__force req_flags_t)(1 << 17))
/* Look at ->special_vec for the actual data payload instead of the
   bio chain. */
#define RQF_SPECIAL_PAYLOAD	((__force req_flags_t)(1 << 18))
/* The per-zone write lock is held for this request */
#define RQF_ZONE_WRITE_LOCKED	((__force req_flags_t)(1 << 19))
/* already slept for hybrid poll */
#define RQF_MQ_POLL_SLEPT	((__force req_flags_t)(1 << 20))
/* ->timeout has been called, don't expire again */
#define RQF_TIMED_OUT		((__force req_flags_t)(1 << 21))

/* flags that prevent us from merging requests: */
#define RQF_NOMERGE_FLAGS \
	(RQF_STARTED | RQF_SOFTBARRIER | RQF_FLUSH_SEQ | RQF_SPECIAL_PAYLOAD)

/*
 * Request state for blk-mq.
 */
enum mq_rq_state {
	MQ_RQ_IDLE		= 0,
	MQ_RQ_IN_FLIGHT		= 1,
	MQ_RQ_COMPLETE		= 2,
};

/*
 * Try to put the fields that are referenced together in the same cacheline.
 *
 * If you modify this structure, make sure to update blk_rq_init() and
 * especially blk_mq_rq_ctx_init() to take care of the added fields.
 */
struct request {
<<<<<<< HEAD
	struct list_head queuelist;
	union {
		struct call_single_data csd;
		u64 fifo_time;
	};

=======
>>>>>>> 24b8d41d
	struct request_queue *q;
	struct blk_mq_ctx *mq_ctx;
	struct blk_mq_hw_ctx *mq_hctx;

<<<<<<< HEAD
	int cpu;
	unsigned cmd_type;
	u64 cmd_flags;
	unsigned long atomic_flags;

=======
	unsigned int cmd_flags;		/* op and common flags */
	req_flags_t rq_flags;

	int tag;
	int internal_tag;

>>>>>>> 24b8d41d
	/* the following two fields are internal, NEVER access directly */
	unsigned int __data_len;	/* total data len */
	sector_t __sector;		/* sector cursor */

	struct bio *bio;
	struct bio *biotail;

	struct list_head queuelist;

	/*
	 * The hash is used inside the scheduler, and killed once the
	 * request reaches the dispatch list. The ipi_list is only used
	 * to queue the request for softirq completion, which is long
	 * after the request has been unhashed (and even removed from
	 * the dispatch list).
	 */
	union {
		struct hlist_node hash;	/* merge hash */
		struct list_head ipi_list;
	};

	/*
	 * The rb_node is only used inside the io scheduler, requests
	 * are pruned when moved to the dispatch queue. So let the
	 * completion_data share space with the rb_node.
	 */
	union {
		struct rb_node rb_node;	/* sort/lookup */
		struct bio_vec special_vec;
		void *completion_data;
		int error_count; /* for legacy drivers, don't use */
	};

	/*
	 * Three pointers are available for the IO schedulers, if they need
	 * more they have to dynamically allocate it.  Flush requests are
	 * never put on the IO scheduler. So let the flush fields share
	 * space with the elevator data.
	 */
	union {
		struct {
			struct io_cq		*icq;
			void			*priv[2];
		} elv;

		struct {
			unsigned int		seq;
			struct list_head	list;
			rq_end_io_fn		*saved_end_io;
		} flush;
	};

	struct gendisk *rq_disk;
	struct hd_struct *part;
#ifdef CONFIG_BLK_RQ_ALLOC_TIME
	/* Time that the first bio started allocating this request. */
	u64 alloc_time_ns;
#endif
	/* Time that this request was allocated for this IO. */
	u64 start_time_ns;
	/* Time that I/O was submitted to the device. */
	u64 io_start_time_ns;

#ifdef CONFIG_BLK_WBT
	unsigned short wbt_flags;
#endif
	/*
	 * rq sectors used for blk stats. It has the same value
	 * with blk_rq_sectors(rq), except that it never be zeroed
	 * by completion.
	 */
	unsigned short stats_sectors;

	/*
	 * Number of scatter-gather DMA addr+len pairs after
	 * physical address coalescing is performed.
	 */
	unsigned short nr_phys_segments;

#if defined(CONFIG_BLK_DEV_INTEGRITY)
	unsigned short nr_integrity_segments;
#endif

#ifdef CONFIG_BLK_INLINE_ENCRYPTION
	struct bio_crypt_ctx *crypt_ctx;
	struct blk_ksm_keyslot *crypt_keyslot;
#endif

	unsigned short write_hint;
	unsigned short ioprio;

	enum mq_rq_state state;
	refcount_t ref;

	unsigned int timeout;
	unsigned long deadline;

	union {
		struct __call_single_data csd;
		u64 fifo_time;
	};

	/*
	 * completion callback.
	 */
	rq_end_io_fn *end_io;
	void *end_io_data;
};

<<<<<<< HEAD
#define REQ_OP_SHIFT (8 * sizeof(u64) - REQ_OP_BITS)
#define req_op(req)  ((req)->cmd_flags >> REQ_OP_SHIFT)

#define req_set_op(req, op) do {				\
	WARN_ON(op >= (1 << REQ_OP_BITS));			\
	(req)->cmd_flags &= ((1ULL << REQ_OP_SHIFT) - 1);	\
	(req)->cmd_flags |= ((u64) (op) << REQ_OP_SHIFT);	\
} while (0)

#define req_set_op_attrs(req, op, flags) do {	\
	req_set_op(req, op);			\
	(req)->cmd_flags |= flags;		\
} while (0)
=======
static inline bool blk_op_is_scsi(unsigned int op)
{
	return op == REQ_OP_SCSI_IN || op == REQ_OP_SCSI_OUT;
}

static inline bool blk_op_is_private(unsigned int op)
{
	return op == REQ_OP_DRV_IN || op == REQ_OP_DRV_OUT;
}

static inline bool blk_rq_is_scsi(struct request *rq)
{
	return blk_op_is_scsi(req_op(rq));
}

static inline bool blk_rq_is_private(struct request *rq)
{
	return blk_op_is_private(req_op(rq));
}

static inline bool blk_rq_is_passthrough(struct request *rq)
{
	return blk_rq_is_scsi(rq) || blk_rq_is_private(rq);
}

static inline bool bio_is_passthrough(struct bio *bio)
{
	unsigned op = bio_op(bio);

	return blk_op_is_scsi(op) || blk_op_is_private(op);
}
>>>>>>> 24b8d41d

static inline unsigned short req_get_ioprio(struct request *req)
{
	return req->ioprio;
}

#include <linux/elevator.h>

struct blk_queue_ctx;

struct bio_vec;

enum blk_eh_timer_return {
	BLK_EH_DONE,		/* drivers has completed the command */
	BLK_EH_RESET_TIMER,	/* reset timer and try again */
};

enum blk_queue_state {
	Queue_down,
	Queue_up,
};

#define BLK_TAG_ALLOC_FIFO 0 /* allocate starting from 0 */
#define BLK_TAG_ALLOC_RR 1 /* allocate starting from last allocated tag */

#define BLK_SCSI_MAX_CMDS	(256)
#define BLK_SCSI_CMD_PER_LONG	(BLK_SCSI_MAX_CMDS / (sizeof(long) * 8))

/*
 * Zoned block device models (zoned limit).
 *
 * Note: This needs to be ordered from the least to the most severe
 * restrictions for the inheritance in blk_stack_limits() to work.
 */
enum blk_zoned_model {
	BLK_ZONED_NONE = 0,	/* Regular block device */
	BLK_ZONED_HA,		/* Host-aware zoned block device */
	BLK_ZONED_HM,		/* Host-managed zoned block device */
};

struct queue_limits {
	unsigned long		bounce_pfn;
	unsigned long		seg_boundary_mask;
	unsigned long		virt_boundary_mask;

	unsigned int		max_hw_sectors;
	unsigned int		max_dev_sectors;
	unsigned int		chunk_sectors;
	unsigned int		max_sectors;
	unsigned int		max_segment_size;
	unsigned int		physical_block_size;
	unsigned int		logical_block_size;
	unsigned int		alignment_offset;
	unsigned int		io_min;
	unsigned int		io_opt;
	unsigned int		max_discard_sectors;
	unsigned int		max_hw_discard_sectors;
	unsigned int		max_write_same_sectors;
	unsigned int		max_write_zeroes_sectors;
	unsigned int		max_zone_append_sectors;
	unsigned int		discard_granularity;
	unsigned int		discard_alignment;

	unsigned short		max_segments;
	unsigned short		max_integrity_segments;
	unsigned short		max_discard_segments;

	unsigned char		misaligned;
	unsigned char		discard_misaligned;
	unsigned char		raid_partial_stripes_expensive;
	enum blk_zoned_model	zoned;
};

typedef int (*report_zones_cb)(struct blk_zone *zone, unsigned int idx,
			       void *data);

void blk_queue_set_zoned(struct gendisk *disk, enum blk_zoned_model model);

#ifdef CONFIG_BLK_DEV_ZONED

#define BLK_ALL_ZONES  ((unsigned int)-1)
int blkdev_report_zones(struct block_device *bdev, sector_t sector,
			unsigned int nr_zones, report_zones_cb cb, void *data);
unsigned int blkdev_nr_zones(struct gendisk *disk);
extern int blkdev_zone_mgmt(struct block_device *bdev, enum req_opf op,
			    sector_t sectors, sector_t nr_sectors,
			    gfp_t gfp_mask);
int blk_revalidate_disk_zones(struct gendisk *disk,
			      void (*update_driver_data)(struct gendisk *disk));

extern int blkdev_report_zones_ioctl(struct block_device *bdev, fmode_t mode,
				     unsigned int cmd, unsigned long arg);
extern int blkdev_zone_mgmt_ioctl(struct block_device *bdev, fmode_t mode,
				  unsigned int cmd, unsigned long arg);

#else /* CONFIG_BLK_DEV_ZONED */

static inline unsigned int blkdev_nr_zones(struct gendisk *disk)
{
	return 0;
}

static inline int blkdev_report_zones_ioctl(struct block_device *bdev,
					    fmode_t mode, unsigned int cmd,
					    unsigned long arg)
{
	return -ENOTTY;
}

static inline int blkdev_zone_mgmt_ioctl(struct block_device *bdev,
					 fmode_t mode, unsigned int cmd,
					 unsigned long arg)
{
	return -ENOTTY;
}

#endif /* CONFIG_BLK_DEV_ZONED */

struct request_queue {
	struct request		*last_merge;
	struct elevator_queue	*elevator;

	struct percpu_ref	q_usage_counter;

	struct blk_queue_stats	*stats;
	struct rq_qos		*rq_qos;

	const struct blk_mq_ops	*mq_ops;

	/* sw queues */
	struct blk_mq_ctx __percpu	*queue_ctx;

	unsigned int		queue_depth;

	/* hw dispatch queues */
	struct blk_mq_hw_ctx	**queue_hw_ctx;
	unsigned int		nr_hw_queues;

	struct backing_dev_info	*backing_dev_info;

	/*
	 * The queue owner gets to use this for whatever they like.
	 * ll_rw_blk doesn't touch it.
	 */
	void			*queuedata;

	/*
	 * various queue flags, see QUEUE_* below
	 */
	unsigned long		queue_flags;
	/*
	 * Number of contexts that have called blk_set_pm_only(). If this
	 * counter is above zero then only RQF_PM and RQF_PREEMPT requests are
	 * processed.
	 */
	atomic_t		pm_only;

	/*
	 * ida allocated id for this queue.  Used to index queues from
	 * ioctx.
	 */
	int			id;

	/*
	 * queue needs bounce pages for pages above this limit
	 */
	gfp_t			bounce_gfp;

	spinlock_t		queue_lock;

	/*
	 * queue kobject
	 */
	struct kobject kobj;

	/*
	 * mq queue kobject
	 */
	struct kobject *mq_kobj;

#ifdef  CONFIG_BLK_DEV_INTEGRITY
	struct blk_integrity integrity;
#endif	/* CONFIG_BLK_DEV_INTEGRITY */

#ifdef CONFIG_PM
	struct device		*dev;
	enum rpm_status		rpm_status;
	unsigned int		nr_pending;
#endif

	/*
	 * queue settings
	 */
	unsigned long		nr_requests;	/* Max # of requests */

	unsigned int		dma_pad_mask;
	unsigned int		dma_alignment;

#ifdef CONFIG_BLK_INLINE_ENCRYPTION
	/* Inline crypto capabilities */
	struct blk_keyslot_manager *ksm;
#endif

	unsigned int		rq_timeout;
	int			poll_nsec;

	struct blk_stat_callback	*poll_cb;
	struct blk_rq_stat	poll_stat[BLK_MQ_POLL_STATS_BKTS];

	struct timer_list	timeout;
	struct work_struct	timeout_work;

	atomic_t		nr_active_requests_shared_sbitmap;

	struct list_head	icq_list;
#ifdef CONFIG_BLK_CGROUP
	DECLARE_BITMAP		(blkcg_pols, BLKCG_MAX_POLS);
	struct blkcg_gq		*root_blkg;
	struct list_head	blkg_list;
#endif

	struct queue_limits	limits;

	unsigned int		required_elevator_features;

#ifdef CONFIG_BLK_DEV_ZONED
	/*
	 * Zoned block device information for request dispatch control.
	 * nr_zones is the total number of zones of the device. This is always
	 * 0 for regular block devices. conv_zones_bitmap is a bitmap of nr_zones
	 * bits which indicates if a zone is conventional (bit set) or
	 * sequential (bit clear). seq_zones_wlock is a bitmap of nr_zones
	 * bits which indicates if a zone is write locked, that is, if a write
	 * request targeting the zone was dispatched. All three fields are
	 * initialized by the low level device driver (e.g. scsi/sd.c).
	 * Stacking drivers (device mappers) may or may not initialize
	 * these fields.
	 *
	 * Reads of this information must be protected with blk_queue_enter() /
	 * blk_queue_exit(). Modifying this information is only allowed while
	 * no requests are being processed. See also blk_mq_freeze_queue() and
	 * blk_mq_unfreeze_queue().
	 */
	unsigned int		nr_zones;
	unsigned long		*conv_zones_bitmap;
	unsigned long		*seq_zones_wlock;
	unsigned int		max_open_zones;
	unsigned int		max_active_zones;
#endif /* CONFIG_BLK_DEV_ZONED */

	/*
	 * sg stuff
	 */
	unsigned int		sg_timeout;
	unsigned int		sg_reserved_size;
	int			node;
	struct mutex		debugfs_mutex;
#ifdef CONFIG_BLK_DEV_IO_TRACE
	struct blk_trace __rcu	*blk_trace;
#endif
	/*
	 * for flush operations
	 */
	struct blk_flush_queue	*fq;

	struct list_head	requeue_list;
	spinlock_t		requeue_lock;
	struct delayed_work	requeue_work;

	struct mutex		sysfs_lock;
	struct mutex		sysfs_dir_lock;

	/*
	 * for reusing dead hctx instance in case of updating
	 * nr_hw_queues
	 */
	struct list_head	unused_hctx_list;
	spinlock_t		unused_hctx_lock;

	int			mq_freeze_depth;

#if defined(CONFIG_BLK_DEV_BSG)
	struct bsg_class_device bsg_dev;
#endif

#ifdef CONFIG_BLK_DEV_THROTTLING
	/* Throttle data */
	struct throtl_data *td;
#endif
	struct rcu_head		rcu_head;
	wait_queue_head_t	mq_freeze_wq;
	/*
	 * Protect concurrent access to q_usage_counter by
	 * percpu_ref_kill() and percpu_ref_reinit().
	 */
	struct mutex		mq_freeze_lock;

	struct blk_mq_tag_set	*tag_set;
	struct list_head	tag_set_list;
<<<<<<< HEAD
	struct bio_set		*bio_split;

	bool			mq_sysfs_init_done;
};

#define QUEUE_FLAG_QUEUED	1	/* uses generic tag queueing */
#define QUEUE_FLAG_STOPPED	2	/* queue is stopped */
#define	QUEUE_FLAG_SYNCFULL	3	/* read queue has been filled */
#define QUEUE_FLAG_ASYNCFULL	4	/* write queue has been filled */
#define QUEUE_FLAG_DYING	5	/* queue being torn down */
#define QUEUE_FLAG_BYPASS	6	/* act as dumb FIFO queue */
#define QUEUE_FLAG_BIDI		7	/* queue supports bidi requests */
#define QUEUE_FLAG_NOMERGES     8	/* disable merge attempts */
#define QUEUE_FLAG_SAME_COMP	9	/* complete on same CPU-group */
#define QUEUE_FLAG_FAIL_IO     10	/* fake timeout */
#define QUEUE_FLAG_STACKABLE   11	/* supports request stacking */
#define QUEUE_FLAG_NONROT      12	/* non-rotational device (SSD) */
#define QUEUE_FLAG_VIRT        QUEUE_FLAG_NONROT /* paravirt device */
#define QUEUE_FLAG_IO_STAT     13	/* do IO stats */
#define QUEUE_FLAG_DISCARD     14	/* supports DISCARD */
#define QUEUE_FLAG_NOXMERGES   15	/* No extended merges */
#define QUEUE_FLAG_ADD_RANDOM  16	/* Contributes to random pool */
#define QUEUE_FLAG_SECERASE    17	/* supports secure erase */
#define QUEUE_FLAG_SAME_FORCE  18	/* force complete on same CPU */
#define QUEUE_FLAG_DEAD        19	/* queue tear-down finished */
#define QUEUE_FLAG_INIT_DONE   20	/* queue is initialized */
#define QUEUE_FLAG_NO_SG_MERGE 21	/* don't attempt to merge SG segments*/
#define QUEUE_FLAG_POLL	       22	/* IO polling enabled if set */
#define QUEUE_FLAG_WC	       23	/* Write back caching */
#define QUEUE_FLAG_FUA	       24	/* device supports FUA writes */
#define QUEUE_FLAG_FLUSH_NQ    25	/* flush not queueuable */
#define QUEUE_FLAG_DAX         26	/* device supports DAX */

#define QUEUE_FLAG_DEFAULT	((1 << QUEUE_FLAG_IO_STAT) |		\
				 (1 << QUEUE_FLAG_STACKABLE)	|	\
				 (1 << QUEUE_FLAG_SAME_COMP)	|	\
				 (1 << QUEUE_FLAG_ADD_RANDOM))

#define QUEUE_FLAG_MQ_DEFAULT	((1 << QUEUE_FLAG_IO_STAT) |		\
				 (1 << QUEUE_FLAG_STACKABLE)	|	\
				 (1 << QUEUE_FLAG_SAME_COMP)	|	\
				 (1 << QUEUE_FLAG_POLL))

static inline void queue_lockdep_assert_held(struct request_queue *q)
{
	if (q->queue_lock)
		lockdep_assert_held(q->queue_lock);
}

static inline void queue_flag_set_unlocked(unsigned int flag,
					   struct request_queue *q)
{
	__set_bit(flag, &q->queue_flags);
}

static inline int queue_flag_test_and_clear(unsigned int flag,
					    struct request_queue *q)
{
	queue_lockdep_assert_held(q);

	if (test_bit(flag, &q->queue_flags)) {
		__clear_bit(flag, &q->queue_flags);
		return 1;
	}
=======
	struct bio_set		bio_split;
>>>>>>> 24b8d41d

	struct dentry		*debugfs_dir;

#ifdef CONFIG_BLK_DEBUG_FS
	struct dentry		*sched_debugfs_dir;
	struct dentry		*rqos_debugfs_dir;
#endif

	bool			mq_sysfs_init_done;

	size_t			cmd_size;

#define BLK_MAX_WRITE_HINTS	5
	u64			write_hints[BLK_MAX_WRITE_HINTS];
};

/* Keep blk_queue_flag_name[] in sync with the definitions below */
#define QUEUE_FLAG_STOPPED	0	/* queue is stopped */
#define QUEUE_FLAG_DYING	1	/* queue being torn down */
#define QUEUE_FLAG_NOMERGES     3	/* disable merge attempts */
#define QUEUE_FLAG_SAME_COMP	4	/* complete on same CPU-group */
#define QUEUE_FLAG_FAIL_IO	5	/* fake timeout */
#define QUEUE_FLAG_NONROT	6	/* non-rotational device (SSD) */
#define QUEUE_FLAG_VIRT		QUEUE_FLAG_NONROT /* paravirt device */
#define QUEUE_FLAG_IO_STAT	7	/* do disk/partitions IO accounting */
#define QUEUE_FLAG_DISCARD	8	/* supports DISCARD */
#define QUEUE_FLAG_NOXMERGES	9	/* No extended merges */
#define QUEUE_FLAG_ADD_RANDOM	10	/* Contributes to random pool */
#define QUEUE_FLAG_SECERASE	11	/* supports secure erase */
#define QUEUE_FLAG_SAME_FORCE	12	/* force complete on same CPU */
#define QUEUE_FLAG_DEAD		13	/* queue tear-down finished */
#define QUEUE_FLAG_INIT_DONE	14	/* queue is initialized */
#define QUEUE_FLAG_STABLE_WRITES 15	/* don't modify blks until WB is done */
#define QUEUE_FLAG_POLL		16	/* IO polling enabled if set */
#define QUEUE_FLAG_WC		17	/* Write back caching */
#define QUEUE_FLAG_FUA		18	/* device supports FUA writes */
#define QUEUE_FLAG_DAX		19	/* device supports DAX */
#define QUEUE_FLAG_STATS	20	/* track IO start and completion times */
#define QUEUE_FLAG_POLL_STATS	21	/* collecting stats for hybrid polling */
#define QUEUE_FLAG_REGISTERED	22	/* queue has been registered to a disk */
#define QUEUE_FLAG_SCSI_PASSTHROUGH 23	/* queue supports SCSI commands */
#define QUEUE_FLAG_QUIESCED	24	/* queue has been quiesced */
#define QUEUE_FLAG_PCI_P2PDMA	25	/* device supports PCI p2p requests */
#define QUEUE_FLAG_ZONE_RESETALL 26	/* supports Zone Reset All */
#define QUEUE_FLAG_RQ_ALLOC_TIME 27	/* record rq->alloc_time_ns */
#define QUEUE_FLAG_HCTX_ACTIVE	28	/* at least one blk-mq hctx is active */
#define QUEUE_FLAG_NOWAIT       29	/* device supports NOWAIT */

#define QUEUE_FLAG_MQ_DEFAULT	((1 << QUEUE_FLAG_IO_STAT) |		\
				 (1 << QUEUE_FLAG_SAME_COMP) |		\
				 (1 << QUEUE_FLAG_NOWAIT))

void blk_queue_flag_set(unsigned int flag, struct request_queue *q);
void blk_queue_flag_clear(unsigned int flag, struct request_queue *q);
bool blk_queue_flag_test_and_set(unsigned int flag, struct request_queue *q);

#define blk_queue_stopped(q)	test_bit(QUEUE_FLAG_STOPPED, &(q)->queue_flags)
#define blk_queue_dying(q)	test_bit(QUEUE_FLAG_DYING, &(q)->queue_flags)
#define blk_queue_dead(q)	test_bit(QUEUE_FLAG_DEAD, &(q)->queue_flags)
#define blk_queue_init_done(q)	test_bit(QUEUE_FLAG_INIT_DONE, &(q)->queue_flags)
#define blk_queue_nomerges(q)	test_bit(QUEUE_FLAG_NOMERGES, &(q)->queue_flags)
#define blk_queue_noxmerges(q)	\
	test_bit(QUEUE_FLAG_NOXMERGES, &(q)->queue_flags)
#define blk_queue_nonrot(q)	test_bit(QUEUE_FLAG_NONROT, &(q)->queue_flags)
#define blk_queue_stable_writes(q) \
	test_bit(QUEUE_FLAG_STABLE_WRITES, &(q)->queue_flags)
#define blk_queue_io_stat(q)	test_bit(QUEUE_FLAG_IO_STAT, &(q)->queue_flags)
#define blk_queue_add_random(q)	test_bit(QUEUE_FLAG_ADD_RANDOM, &(q)->queue_flags)
#define blk_queue_discard(q)	test_bit(QUEUE_FLAG_DISCARD, &(q)->queue_flags)
<<<<<<< HEAD
#define blk_queue_secure_erase(q) \
	(test_bit(QUEUE_FLAG_SECERASE, &(q)->queue_flags))
#define blk_queue_dax(q)	test_bit(QUEUE_FLAG_DAX, &(q)->queue_flags)
=======
#define blk_queue_zone_resetall(q)	\
	test_bit(QUEUE_FLAG_ZONE_RESETALL, &(q)->queue_flags)
#define blk_queue_secure_erase(q) \
	(test_bit(QUEUE_FLAG_SECERASE, &(q)->queue_flags))
#define blk_queue_dax(q)	test_bit(QUEUE_FLAG_DAX, &(q)->queue_flags)
#define blk_queue_scsi_passthrough(q)	\
	test_bit(QUEUE_FLAG_SCSI_PASSTHROUGH, &(q)->queue_flags)
#define blk_queue_pci_p2pdma(q)	\
	test_bit(QUEUE_FLAG_PCI_P2PDMA, &(q)->queue_flags)
#ifdef CONFIG_BLK_RQ_ALLOC_TIME
#define blk_queue_rq_alloc_time(q)	\
	test_bit(QUEUE_FLAG_RQ_ALLOC_TIME, &(q)->queue_flags)
#else
#define blk_queue_rq_alloc_time(q)	false
#endif
>>>>>>> 24b8d41d

#define blk_noretry_request(rq) \
	((rq)->cmd_flags & (REQ_FAILFAST_DEV|REQ_FAILFAST_TRANSPORT| \
			     REQ_FAILFAST_DRIVER))
#define blk_queue_quiesced(q)	test_bit(QUEUE_FLAG_QUIESCED, &(q)->queue_flags)
#define blk_queue_pm_only(q)	atomic_read(&(q)->pm_only)
#define blk_queue_fua(q)	test_bit(QUEUE_FLAG_FUA, &(q)->queue_flags)
#define blk_queue_registered(q)	test_bit(QUEUE_FLAG_REGISTERED, &(q)->queue_flags)
#define blk_queue_nowait(q)	test_bit(QUEUE_FLAG_NOWAIT, &(q)->queue_flags)

extern void blk_set_pm_only(struct request_queue *q);
extern void blk_clear_pm_only(struct request_queue *q);

static inline bool blk_account_rq(struct request *rq)
{
	return (rq->rq_flags & RQF_STARTED) && !blk_rq_is_passthrough(rq);
}

#define list_entry_rq(ptr)	list_entry((ptr), struct request, queuelist)

#define rq_data_dir(rq)		(op_is_write(req_op(rq)) ? WRITE : READ)

#define rq_dma_dir(rq) \
	(op_is_write(req_op(rq)) ? DMA_TO_DEVICE : DMA_FROM_DEVICE)

#define dma_map_bvec(dev, bv, dir, attrs) \
	dma_map_page_attrs(dev, (bv)->bv_page, (bv)->bv_offset, (bv)->bv_len, \
	(dir), (attrs))

static inline bool queue_is_mq(struct request_queue *q)
{
	return q->mq_ops;
}

static inline enum blk_zoned_model
blk_queue_zoned_model(struct request_queue *q)
{
	if (IS_ENABLED(CONFIG_BLK_DEV_ZONED))
		return q->limits.zoned;
	return BLK_ZONED_NONE;
}

<<<<<<< HEAD
/*
 * We regard a request as sync, if either a read or a sync write
 */
static inline bool rw_is_sync(int op, unsigned int rw_flags)
{
	return op == REQ_OP_READ || (rw_flags & REQ_SYNC);
=======
static inline bool blk_queue_is_zoned(struct request_queue *q)
{
	switch (blk_queue_zoned_model(q)) {
	case BLK_ZONED_HA:
	case BLK_ZONED_HM:
		return true;
	default:
		return false;
	}
}

static inline sector_t blk_queue_zone_sectors(struct request_queue *q)
{
	return blk_queue_is_zoned(q) ? q->limits.chunk_sectors : 0;
>>>>>>> 24b8d41d
}

#ifdef CONFIG_BLK_DEV_ZONED
static inline unsigned int blk_queue_nr_zones(struct request_queue *q)
{
	return blk_queue_is_zoned(q) ? q->nr_zones : 0;
}

static inline unsigned int blk_queue_zone_no(struct request_queue *q,
					     sector_t sector)
{
<<<<<<< HEAD
	return rw_is_sync(req_op(rq), rq->cmd_flags);
=======
	if (!blk_queue_is_zoned(q))
		return 0;
	return sector >> ilog2(q->limits.chunk_sectors);
>>>>>>> 24b8d41d
}

static inline bool blk_queue_zone_is_seq(struct request_queue *q,
					 sector_t sector)
{
	if (!blk_queue_is_zoned(q))
		return false;
	if (!q->conv_zones_bitmap)
		return true;
	return !test_bit(blk_queue_zone_no(q, sector), q->conv_zones_bitmap);
}

static inline void blk_queue_max_open_zones(struct request_queue *q,
		unsigned int max_open_zones)
{
	q->max_open_zones = max_open_zones;
}

static inline unsigned int queue_max_open_zones(const struct request_queue *q)
{
	return q->max_open_zones;
}

static inline void blk_queue_max_active_zones(struct request_queue *q,
		unsigned int max_active_zones)
{
	q->max_active_zones = max_active_zones;
}

static inline unsigned int queue_max_active_zones(const struct request_queue *q)
{
	return q->max_active_zones;
}
#else /* CONFIG_BLK_DEV_ZONED */
static inline unsigned int blk_queue_nr_zones(struct request_queue *q)
{
	return 0;
}
static inline bool blk_queue_zone_is_seq(struct request_queue *q,
					 sector_t sector)
{
	return false;
}
static inline unsigned int blk_queue_zone_no(struct request_queue *q,
					     sector_t sector)
{
	return 0;
}
static inline unsigned int queue_max_open_zones(const struct request_queue *q)
{
	return 0;
}
static inline unsigned int queue_max_active_zones(const struct request_queue *q)
{
	return 0;
}
#endif /* CONFIG_BLK_DEV_ZONED */

static inline bool rq_is_sync(struct request *rq)
{
	return op_is_sync(rq->cmd_flags);
}

static inline bool rq_mergeable(struct request *rq)
{
	if (blk_rq_is_passthrough(rq))
		return false;

	if (req_op(rq) == REQ_OP_FLUSH)
		return false;

<<<<<<< HEAD
	if (rq->cmd_flags & REQ_NOMERGE_FLAGS)
=======
	if (req_op(rq) == REQ_OP_WRITE_ZEROES)
		return false;

	if (req_op(rq) == REQ_OP_ZONE_APPEND)
		return false;

	if (rq->cmd_flags & REQ_NOMERGE_FLAGS)
		return false;
	if (rq->rq_flags & RQF_NOMERGE_FLAGS)
>>>>>>> 24b8d41d
		return false;

	return true;
}

static inline bool blk_write_same_mergeable(struct bio *a, struct bio *b)
{
	if (bio_page(a) == bio_page(b) &&
	    bio_offset(a) == bio_offset(b))
		return true;

	return false;
}

static inline unsigned int blk_queue_depth(struct request_queue *q)
{
	if (q->queue_depth)
		return q->queue_depth;

	return q->nr_requests;
}

extern unsigned long blk_max_low_pfn, blk_max_pfn;

/*
 * standard bounce addresses:
 *
 * BLK_BOUNCE_HIGH	: bounce all highmem pages
 * BLK_BOUNCE_ANY	: don't bounce anything
 * BLK_BOUNCE_ISA	: bounce pages above ISA DMA boundary
 */

#if BITS_PER_LONG == 32
#define BLK_BOUNCE_HIGH		((u64)blk_max_low_pfn << PAGE_SHIFT)
#else
#define BLK_BOUNCE_HIGH		-1ULL
#endif
#define BLK_BOUNCE_ANY		(-1ULL)
#define BLK_BOUNCE_ISA		(DMA_BIT_MASK(24))

/*
 * default timeout for SG_IO if none specified
 */
#define BLK_DEFAULT_SG_TIMEOUT	(60 * HZ)
#define BLK_MIN_SG_TIMEOUT	(7 * HZ)

struct rq_map_data {
	struct page **pages;
	int page_order;
	int nr_entries;
	unsigned long offset;
	int null_mapped;
	int from_user;
};

struct req_iterator {
	struct bvec_iter iter;
	struct bio *bio;
};

/* This should not be used directly - use rq_for_each_segment */
#define for_each_bio(_bio)		\
	for (; _bio; _bio = _bio->bi_next)
#define __rq_for_each_bio(_bio, rq)	\
	if ((rq->bio))			\
		for (_bio = (rq)->bio; _bio; _bio = _bio->bi_next)

#define rq_for_each_segment(bvl, _rq, _iter)			\
	__rq_for_each_bio(_iter.bio, _rq)			\
		bio_for_each_segment(bvl, _iter.bio, _iter.iter)

#define rq_for_each_bvec(bvl, _rq, _iter)			\
	__rq_for_each_bio(_iter.bio, _rq)			\
		bio_for_each_bvec(bvl, _iter.bio, _iter.iter)

#define rq_iter_last(bvec, _iter)				\
		(_iter.bio->bi_next == NULL &&			\
		 bio_iter_last(bvec, _iter.iter))

#ifndef ARCH_IMPLEMENTS_FLUSH_DCACHE_PAGE
# error	"You should define ARCH_IMPLEMENTS_FLUSH_DCACHE_PAGE for your platform"
#endif
#if ARCH_IMPLEMENTS_FLUSH_DCACHE_PAGE
extern void rq_flush_dcache_pages(struct request *rq);
#else
static inline void rq_flush_dcache_pages(struct request *rq)
{
}
#endif

#ifdef CONFIG_PRINTK
#define vfs_msg(sb, level, fmt, ...)				\
	__vfs_msg(sb, level, fmt, ##__VA_ARGS__)
#else
#define vfs_msg(sb, level, fmt, ...)				\
do {								\
	no_printk(fmt, ##__VA_ARGS__);				\
	__vfs_msg(sb, "", " ");					\
} while (0)
#endif

extern int blk_register_queue(struct gendisk *disk);
extern void blk_unregister_queue(struct gendisk *disk);
blk_qc_t submit_bio_noacct(struct bio *bio);
extern void blk_rq_init(struct request_queue *q, struct request *rq);
extern void blk_put_request(struct request *);
<<<<<<< HEAD
extern void __blk_put_request(struct request_queue *, struct request *);
extern struct request *blk_get_request(struct request_queue *, int, gfp_t);
extern void blk_rq_set_block_pc(struct request *);
extern void blk_requeue_request(struct request_queue *, struct request *);
extern void blk_add_request_payload(struct request *rq, struct page *page,
		int offset, unsigned int len);
=======
extern struct request *blk_get_request(struct request_queue *, unsigned int op,
				       blk_mq_req_flags_t flags);
>>>>>>> 24b8d41d
extern int blk_lld_busy(struct request_queue *q);
extern int blk_rq_prep_clone(struct request *rq, struct request *rq_src,
			     struct bio_set *bs, gfp_t gfp_mask,
			     int (*bio_ctr)(struct bio *, struct bio *, void *),
			     void *data);
extern void blk_rq_unprep_clone(struct request *rq);
extern blk_status_t blk_insert_cloned_request(struct request_queue *q,
				     struct request *rq);
<<<<<<< HEAD
extern int blk_rq_append_bio(struct request *rq, struct bio *bio);
extern void blk_delay_queue(struct request_queue *, unsigned long);
extern void blk_queue_split(struct request_queue *, struct bio **,
			    struct bio_set *);
extern void blk_recount_segments(struct request_queue *, struct bio *);
=======
extern int blk_rq_append_bio(struct request *rq, struct bio **bio);
extern void blk_queue_split(struct bio **);
>>>>>>> 24b8d41d
extern int scsi_verify_blk_ioctl(struct block_device *, unsigned int);
extern int scsi_cmd_blk_ioctl(struct block_device *, fmode_t,
			      unsigned int, void __user *);
extern int scsi_cmd_ioctl(struct request_queue *, struct gendisk *, fmode_t,
			  unsigned int, void __user *);
extern int sg_scsi_ioctl(struct request_queue *, struct gendisk *, fmode_t,
			 struct scsi_ioctl_command __user *);
extern int get_sg_io_hdr(struct sg_io_hdr *hdr, const void __user *argp);
extern int put_sg_io_hdr(const struct sg_io_hdr *hdr, void __user *argp);

extern int blk_queue_enter(struct request_queue *q, blk_mq_req_flags_t flags);
extern void blk_queue_exit(struct request_queue *q);
extern void blk_sync_queue(struct request_queue *q);
extern int blk_rq_map_user(struct request_queue *, struct request *,
			   struct rq_map_data *, void __user *, unsigned long,
			   gfp_t);
extern int blk_rq_unmap_user(struct bio *);
extern int blk_rq_map_kern(struct request_queue *, struct request *, void *, unsigned int, gfp_t);
extern int blk_rq_map_user_iov(struct request_queue *, struct request *,
			       struct rq_map_data *, const struct iov_iter *,
			       gfp_t);
extern void blk_execute_rq(struct request_queue *, struct gendisk *,
			  struct request *, int);
extern void blk_execute_rq_nowait(struct request_queue *, struct gendisk *,
				  struct request *, int, rq_end_io_fn *);

/* Helper to convert REQ_OP_XXX to its string format XXX */
extern const char *blk_op_str(unsigned int op);

int blk_status_to_errno(blk_status_t status);
blk_status_t errno_to_blk_status(int errno);

int blk_poll(struct request_queue *q, blk_qc_t cookie, bool spin);

static inline struct request_queue *bdev_get_queue(struct block_device *bdev)
{
	return bdev->bd_disk->queue;	/* this is never NULL */
}

/*
 * The basic unit of block I/O is a sector. It is used in a number of contexts
 * in Linux (blk, bio, genhd). The size of one sector is 512 = 2**9
 * bytes. Variables of type sector_t represent an offset or size that is a
 * multiple of 512 bytes. Hence these two constants.
 */
#ifndef SECTOR_SHIFT
#define SECTOR_SHIFT 9
#endif
#ifndef SECTOR_SIZE
#define SECTOR_SIZE (1 << SECTOR_SHIFT)
#endif

/*
 * blk_rq_pos()			: the current sector
 * blk_rq_bytes()		: bytes left in the entire request
 * blk_rq_cur_bytes()		: bytes left in the current segment
 * blk_rq_err_bytes()		: bytes left till the next error boundary
 * blk_rq_sectors()		: sectors left in the entire request
 * blk_rq_cur_sectors()		: sectors left in the current segment
 * blk_rq_stats_sectors()	: sectors of the entire request used for stats
 */
static inline sector_t blk_rq_pos(const struct request *rq)
{
	return rq->__sector;
}

static inline unsigned int blk_rq_bytes(const struct request *rq)
{
	return rq->__data_len;
}

static inline int blk_rq_cur_bytes(const struct request *rq)
{
	return rq->bio ? bio_cur_bytes(rq->bio) : 0;
}

extern unsigned int blk_rq_err_bytes(const struct request *rq);

static inline unsigned int blk_rq_sectors(const struct request *rq)
{
	return blk_rq_bytes(rq) >> SECTOR_SHIFT;
}

static inline unsigned int blk_rq_cur_sectors(const struct request *rq)
{
	return blk_rq_cur_bytes(rq) >> SECTOR_SHIFT;
}

static inline unsigned int blk_rq_stats_sectors(const struct request *rq)
{
	return rq->stats_sectors;
}

#ifdef CONFIG_BLK_DEV_ZONED

/* Helper to convert BLK_ZONE_ZONE_XXX to its string format XXX */
const char *blk_zone_cond_str(enum blk_zone_cond zone_cond);

static inline unsigned int blk_rq_zone_no(struct request *rq)
{
	return blk_queue_zone_no(rq->q, blk_rq_pos(rq));
}

static inline unsigned int blk_rq_zone_is_seq(struct request *rq)
{
	return blk_queue_zone_is_seq(rq->q, blk_rq_pos(rq));
}
#endif /* CONFIG_BLK_DEV_ZONED */

/*
 * Some commands like WRITE SAME have a payload or data transfer size which
 * is different from the size of the request.  Any driver that supports such
 * commands using the RQF_SPECIAL_PAYLOAD flag needs to use this helper to
 * calculate the data transfer size.
 */
static inline unsigned int blk_rq_payload_bytes(struct request *rq)
{
	if (rq->rq_flags & RQF_SPECIAL_PAYLOAD)
		return rq->special_vec.bv_len;
	return blk_rq_bytes(rq);
}

/*
 * Return the first full biovec in the request.  The caller needs to check that
 * there are any bvecs before calling this helper.
 */
static inline struct bio_vec req_bvec(struct request *rq)
{
	if (rq->rq_flags & RQF_SPECIAL_PAYLOAD)
		return rq->special_vec;
	return mp_bvec_iter_bvec(rq->bio->bi_io_vec, rq->bio->bi_iter);
}

static inline unsigned int blk_queue_get_max_sectors(struct request_queue *q,
						     int op)
{
	if (unlikely(op == REQ_OP_DISCARD || op == REQ_OP_SECURE_ERASE))
<<<<<<< HEAD
		return min(q->limits.max_discard_sectors, UINT_MAX >> 9);
=======
		return min(q->limits.max_discard_sectors,
			   UINT_MAX >> SECTOR_SHIFT);
>>>>>>> 24b8d41d

	if (unlikely(op == REQ_OP_WRITE_SAME))
		return q->limits.max_write_same_sectors;

	if (unlikely(op == REQ_OP_WRITE_ZEROES))
		return q->limits.max_write_zeroes_sectors;

	return q->limits.max_sectors;
}

/*
 * Return maximum size of a request at given offset. Only valid for
 * file system requests.
 */
static inline unsigned int blk_max_size_offset(struct request_queue *q,
					       sector_t offset,
					       unsigned int chunk_sectors)
{
	if (!chunk_sectors) {
		if (q->limits.chunk_sectors)
			chunk_sectors = q->limits.chunk_sectors;
		else
			return q->limits.max_sectors;
	}

	if (likely(is_power_of_2(chunk_sectors)))
		chunk_sectors -= offset & (chunk_sectors - 1);
	else
		chunk_sectors -= sector_div(offset, chunk_sectors);

	return min(q->limits.max_sectors, chunk_sectors);
}

static inline unsigned int blk_rq_get_max_sectors(struct request *rq,
						  sector_t offset)
{
	struct request_queue *q = rq->q;

	if (blk_rq_is_passthrough(rq))
		return q->limits.max_hw_sectors;

	if (!q->limits.chunk_sectors ||
	    req_op(rq) == REQ_OP_DISCARD ||
	    req_op(rq) == REQ_OP_SECURE_ERASE)
		return blk_queue_get_max_sectors(q, req_op(rq));

<<<<<<< HEAD
	return min(blk_max_size_offset(q, offset),
=======
	return min(blk_max_size_offset(q, offset, 0),
>>>>>>> 24b8d41d
			blk_queue_get_max_sectors(q, req_op(rq)));
}

static inline unsigned int blk_rq_count_bios(struct request *rq)
{
	unsigned int nr_bios = 0;
	struct bio *bio;

	__rq_for_each_bio(bio, rq)
		nr_bios++;

	return nr_bios;
}

void blk_steal_bios(struct bio_list *list, struct request *rq);

/*
 * Request completion related functions.
 *
 * blk_update_request() completes given number of bytes and updates
 * the request without completing it.
 */
extern bool blk_update_request(struct request *rq, blk_status_t error,
			       unsigned int nr_bytes);

extern void blk_abort_request(struct request *);

/*
 * Access functions for manipulating queue properties
 */
extern void blk_cleanup_queue(struct request_queue *);
extern void blk_queue_bounce_limit(struct request_queue *, u64);
extern void blk_queue_max_hw_sectors(struct request_queue *, unsigned int);
extern void blk_queue_chunk_sectors(struct request_queue *, unsigned int);
extern void blk_queue_max_segments(struct request_queue *, unsigned short);
extern void blk_queue_max_discard_segments(struct request_queue *,
		unsigned short);
extern void blk_queue_max_segment_size(struct request_queue *, unsigned int);
extern void blk_queue_max_discard_sectors(struct request_queue *q,
		unsigned int max_discard_sectors);
extern void blk_queue_max_write_same_sectors(struct request_queue *q,
		unsigned int max_write_same_sectors);
extern void blk_queue_max_write_zeroes_sectors(struct request_queue *q,
		unsigned int max_write_same_sectors);
extern void blk_queue_logical_block_size(struct request_queue *, unsigned int);
extern void blk_queue_max_zone_append_sectors(struct request_queue *q,
		unsigned int max_zone_append_sectors);
extern void blk_queue_physical_block_size(struct request_queue *, unsigned int);
extern void blk_queue_alignment_offset(struct request_queue *q,
				       unsigned int alignment);
void blk_queue_update_readahead(struct request_queue *q);
extern void blk_limits_io_min(struct queue_limits *limits, unsigned int min);
extern void blk_queue_io_min(struct request_queue *q, unsigned int min);
extern void blk_limits_io_opt(struct queue_limits *limits, unsigned int opt);
extern void blk_queue_io_opt(struct request_queue *q, unsigned int opt);
extern void blk_set_queue_depth(struct request_queue *q, unsigned int depth);
extern void blk_set_default_limits(struct queue_limits *lim);
extern void blk_set_stacking_limits(struct queue_limits *lim);
extern int blk_stack_limits(struct queue_limits *t, struct queue_limits *b,
			    sector_t offset);
extern void disk_stack_limits(struct gendisk *disk, struct block_device *bdev,
			      sector_t offset);
extern void blk_queue_update_dma_pad(struct request_queue *, unsigned int);
extern void blk_queue_segment_boundary(struct request_queue *, unsigned long);
extern void blk_queue_virt_boundary(struct request_queue *, unsigned long);
extern void blk_queue_dma_alignment(struct request_queue *, int);
extern void blk_queue_update_dma_alignment(struct request_queue *, int);
extern void blk_queue_rq_timeout(struct request_queue *, unsigned int);
<<<<<<< HEAD
extern void blk_queue_flush_queueable(struct request_queue *q, bool queueable);
extern void blk_queue_write_cache(struct request_queue *q, bool enabled, bool fua);
extern struct backing_dev_info *blk_get_backing_dev_info(struct block_device *bdev);

extern int blk_rq_map_sg(struct request_queue *, struct request *, struct scatterlist *);
extern void blk_dump_rq_flags(struct request *, char *);
extern long nr_blockdev_pages(void);
=======
extern void blk_queue_write_cache(struct request_queue *q, bool enabled, bool fua);
extern void blk_queue_required_elevator_features(struct request_queue *q,
						 unsigned int features);
extern bool blk_queue_can_use_dma_map_merging(struct request_queue *q,
					      struct device *dev);
>>>>>>> 24b8d41d

/*
 * Number of physical segments as sent to the device.
 *
 * Normally this is the number of discontiguous data segments sent by the
 * submitter.  But for data-less command like discard we might have no
 * actual data segments submitted, but the driver might have to add it's
 * own special payload.  In that case we still return 1 here so that this
 * special payload will be mapped.
 */
static inline unsigned short blk_rq_nr_phys_segments(struct request *rq)
{
	if (rq->rq_flags & RQF_SPECIAL_PAYLOAD)
		return 1;
	return rq->nr_phys_segments;
}

/*
 * Number of discard segments (or ranges) the driver needs to fill in.
 * Each discard bio merged into a request is counted as one segment.
 */
static inline unsigned short blk_rq_nr_discard_segments(struct request *rq)
{
	return max_t(unsigned short, rq->nr_phys_segments, 1);
}

int __blk_rq_map_sg(struct request_queue *q, struct request *rq,
		struct scatterlist *sglist, struct scatterlist **last_sg);
static inline int blk_rq_map_sg(struct request_queue *q, struct request *rq,
		struct scatterlist *sglist)
{
	struct scatterlist *last_sg = NULL;

	return __blk_rq_map_sg(q, rq, sglist, &last_sg);
}
extern void blk_dump_rq_flags(struct request *, char *);

bool __must_check blk_get_queue(struct request_queue *);
struct request_queue *blk_alloc_queue(int node_id);
extern void blk_put_queue(struct request_queue *);
extern void blk_set_queue_dying(struct request_queue *);

#ifdef CONFIG_BLOCK
/*
 * blk_plug permits building a queue of related requests by holding the I/O
 * fragments for a short period. This allows merging of sequential requests
 * into single larger request. As the requests are moved from a per-task list to
 * the device's request_queue in a batch, this results in improved scalability
 * as the lock contention for request_queue lock is reduced.
 *
 * It is ok not to disable preemption when adding the request to the plug list
 * or when attempting a merge, because blk_schedule_flush_list() will only flush
 * the plug list when the task sleeps by itself. For details, please see
 * schedule() where blk_schedule_flush_plug() is called.
 */
struct blk_plug {
	struct list_head mq_list; /* blk-mq requests */
	struct list_head cb_list; /* md requires an unplug callback */
	unsigned short rq_count;
	bool multiple_queues;
	bool nowait;
};
#define BLK_MAX_REQUEST_COUNT 16
#define BLK_PLUG_FLUSH_SIZE (128 * 1024)

struct blk_plug_cb;
typedef void (*blk_plug_cb_fn)(struct blk_plug_cb *, bool);
struct blk_plug_cb {
	struct list_head list;
	blk_plug_cb_fn callback;
	void *data;
};
extern struct blk_plug_cb *blk_check_plugged(blk_plug_cb_fn unplug,
					     void *data, int size);
extern void blk_start_plug(struct blk_plug *);
extern void blk_finish_plug(struct blk_plug *);
extern void blk_flush_plug_list(struct blk_plug *, bool);

static inline void blk_flush_plug(struct task_struct *tsk)
{
	struct blk_plug *plug = tsk->plug;

	if (plug)
		blk_flush_plug_list(plug, false);
}

static inline void blk_schedule_flush_plug(struct task_struct *tsk)
{
	struct blk_plug *plug = tsk->plug;

	if (plug)
		blk_flush_plug_list(plug, true);
}

static inline bool blk_needs_flush_plug(struct task_struct *tsk)
{
	struct blk_plug *plug = tsk->plug;

	return plug &&
		 (!list_empty(&plug->mq_list) ||
		 !list_empty(&plug->cb_list));
}

int blkdev_issue_flush(struct block_device *, gfp_t);
long nr_blockdev_pages(void);
#else /* CONFIG_BLOCK */
struct blk_plug {
};

static inline void blk_start_plug(struct blk_plug *plug)
{
}

<<<<<<< HEAD

#define BLKDEV_DISCARD_SECURE	(1 << 0)	/* issue a secure erase */
#define BLKDEV_DISCARD_ZERO	(1 << 1)	/* must reliably zero data */

extern int blkdev_issue_flush(struct block_device *, gfp_t, sector_t *);
extern int blkdev_issue_discard(struct block_device *bdev, sector_t sector,
		sector_t nr_sects, gfp_t gfp_mask, unsigned long flags);
extern int __blkdev_issue_discard(struct block_device *bdev, sector_t sector,
		sector_t nr_sects, gfp_t gfp_mask, int flags,
		struct bio **biop);
=======
static inline void blk_finish_plug(struct blk_plug *plug)
{
}

static inline void blk_flush_plug(struct task_struct *task)
{
}

static inline void blk_schedule_flush_plug(struct task_struct *task)
{
}


static inline bool blk_needs_flush_plug(struct task_struct *tsk)
{
	return false;
}

static inline int blkdev_issue_flush(struct block_device *bdev, gfp_t gfp_mask)
{
	return 0;
}

static inline long nr_blockdev_pages(void)
{
	return 0;
}
#endif /* CONFIG_BLOCK */

extern void blk_io_schedule(void);

>>>>>>> 24b8d41d
extern int blkdev_issue_write_same(struct block_device *bdev, sector_t sector,
		sector_t nr_sects, gfp_t gfp_mask, struct page *page);

#define BLKDEV_DISCARD_SECURE	(1 << 0)	/* issue a secure erase */

extern int blkdev_issue_discard(struct block_device *bdev, sector_t sector,
		sector_t nr_sects, gfp_t gfp_mask, unsigned long flags);
extern int __blkdev_issue_discard(struct block_device *bdev, sector_t sector,
		sector_t nr_sects, gfp_t gfp_mask, int flags,
		struct bio **biop);

#define BLKDEV_ZERO_NOUNMAP	(1 << 0)  /* do not free blocks */
#define BLKDEV_ZERO_NOFALLBACK	(1 << 1)  /* don't write explicit zeroes */

extern int __blkdev_issue_zeroout(struct block_device *bdev, sector_t sector,
		sector_t nr_sects, gfp_t gfp_mask, struct bio **biop,
		unsigned flags);
extern int blkdev_issue_zeroout(struct block_device *bdev, sector_t sector,
		sector_t nr_sects, gfp_t gfp_mask, unsigned flags);

static inline int sb_issue_discard(struct super_block *sb, sector_t block,
		sector_t nr_blocks, gfp_t gfp_mask, unsigned long flags)
{
	return blkdev_issue_discard(sb->s_bdev,
				    block << (sb->s_blocksize_bits -
					      SECTOR_SHIFT),
				    nr_blocks << (sb->s_blocksize_bits -
						  SECTOR_SHIFT),
				    gfp_mask, flags);
}
static inline int sb_issue_zeroout(struct super_block *sb, sector_t block,
		sector_t nr_blocks, gfp_t gfp_mask)
{
	return blkdev_issue_zeroout(sb->s_bdev,
				    block << (sb->s_blocksize_bits -
					      SECTOR_SHIFT),
				    nr_blocks << (sb->s_blocksize_bits -
						  SECTOR_SHIFT),
				    gfp_mask, 0);
}

extern int blk_verify_command(unsigned char *cmd, fmode_t mode);

static inline bool bdev_is_partition(struct block_device *bdev)
{
	return bdev->bd_partno;
}

enum blk_default_limits {
	BLK_MAX_SEGMENTS	= 128,
	BLK_SAFE_MAX_SECTORS	= 255,
	BLK_DEF_MAX_SECTORS	= 2560,
	BLK_MAX_SEGMENT_SIZE	= 65536,
	BLK_SEG_BOUNDARY_MASK	= 0xFFFFFFFFUL,
};

static inline unsigned long queue_segment_boundary(const struct request_queue *q)
{
	return q->limits.seg_boundary_mask;
}

static inline unsigned long queue_virt_boundary(const struct request_queue *q)
{
	return q->limits.virt_boundary_mask;
}

static inline unsigned int queue_max_sectors(const struct request_queue *q)
{
	return q->limits.max_sectors;
}

static inline unsigned int queue_max_hw_sectors(const struct request_queue *q)
{
	return q->limits.max_hw_sectors;
}

static inline unsigned short queue_max_segments(const struct request_queue *q)
{
	return q->limits.max_segments;
}

static inline unsigned short queue_max_discard_segments(const struct request_queue *q)
{
	return q->limits.max_discard_segments;
}

static inline unsigned int queue_max_segment_size(const struct request_queue *q)
{
	return q->limits.max_segment_size;
}

static inline unsigned int queue_max_zone_append_sectors(const struct request_queue *q)
{

	const struct queue_limits *l = &q->limits;

	return min(l->max_zone_append_sectors, l->max_sectors);
}

static inline unsigned queue_logical_block_size(const struct request_queue *q)
{
	int retval = 512;

	if (q && q->limits.logical_block_size)
		retval = q->limits.logical_block_size;

	return retval;
}

static inline unsigned int bdev_logical_block_size(struct block_device *bdev)
{
	return queue_logical_block_size(bdev_get_queue(bdev));
}

static inline unsigned int queue_physical_block_size(const struct request_queue *q)
{
	return q->limits.physical_block_size;
}

static inline unsigned int bdev_physical_block_size(struct block_device *bdev)
{
	return queue_physical_block_size(bdev_get_queue(bdev));
}

static inline unsigned int queue_io_min(const struct request_queue *q)
{
	return q->limits.io_min;
}

static inline int bdev_io_min(struct block_device *bdev)
{
	return queue_io_min(bdev_get_queue(bdev));
}

static inline unsigned int queue_io_opt(const struct request_queue *q)
{
	return q->limits.io_opt;
}

static inline int bdev_io_opt(struct block_device *bdev)
{
	return queue_io_opt(bdev_get_queue(bdev));
}

static inline int queue_alignment_offset(const struct request_queue *q)
{
	if (q->limits.misaligned)
		return -1;

	return q->limits.alignment_offset;
}

static inline int queue_limit_alignment_offset(struct queue_limits *lim, sector_t sector)
{
	unsigned int granularity = max(lim->physical_block_size, lim->io_min);
	unsigned int alignment = sector_div(sector, granularity >> SECTOR_SHIFT)
		<< SECTOR_SHIFT;

	return (granularity + lim->alignment_offset - alignment) % granularity;
}

static inline int bdev_alignment_offset(struct block_device *bdev)
{
	struct request_queue *q = bdev_get_queue(bdev);

	if (q->limits.misaligned)
		return -1;
	if (bdev_is_partition(bdev))
		return queue_limit_alignment_offset(&q->limits,
				bdev->bd_part->start_sect);
	return q->limits.alignment_offset;
}

static inline int queue_discard_alignment(const struct request_queue *q)
{
	if (q->limits.discard_misaligned)
		return -1;

	return q->limits.discard_alignment;
}

static inline int queue_limit_discard_alignment(struct queue_limits *lim, sector_t sector)
{
	unsigned int alignment, granularity, offset;

	if (!lim->max_discard_sectors)
		return 0;

	/* Why are these in bytes, not sectors? */
	alignment = lim->discard_alignment >> SECTOR_SHIFT;
	granularity = lim->discard_granularity >> SECTOR_SHIFT;
	if (!granularity)
		return 0;

	/* Offset of the partition start in 'granularity' sectors */
	offset = sector_div(sector, granularity);

	/* And why do we do this modulus *again* in blkdev_issue_discard()? */
	offset = (granularity + alignment - offset) % granularity;

	/* Turn it back into bytes, gaah */
	return offset << SECTOR_SHIFT;
}

static inline int bdev_discard_alignment(struct block_device *bdev)
{
	struct request_queue *q = bdev_get_queue(bdev);

	if (bdev_is_partition(bdev))
		return queue_limit_discard_alignment(&q->limits,
				bdev->bd_part->start_sect);
	return q->limits.discard_alignment;
}

static inline unsigned int bdev_write_same(struct block_device *bdev)
{
	struct request_queue *q = bdev_get_queue(bdev);

	if (q)
		return q->limits.max_write_same_sectors;

	return 0;
}

static inline unsigned int bdev_write_zeroes_sectors(struct block_device *bdev)
{
	struct request_queue *q = bdev_get_queue(bdev);

	if (q)
		return q->limits.max_write_zeroes_sectors;

	return 0;
}

static inline enum blk_zoned_model bdev_zoned_model(struct block_device *bdev)
{
	struct request_queue *q = bdev_get_queue(bdev);

<<<<<<< HEAD
static inline bool queue_flush_queueable(struct request_queue *q)
{
	return !test_bit(QUEUE_FLAG_FLUSH_NQ, &q->queue_flags);
=======
	if (q)
		return blk_queue_zoned_model(q);

	return BLK_ZONED_NONE;
>>>>>>> 24b8d41d
}

static inline bool bdev_is_zoned(struct block_device *bdev)
{
	struct request_queue *q = bdev_get_queue(bdev);

	if (q)
		return blk_queue_is_zoned(q);

	return false;
}

static inline sector_t bdev_zone_sectors(struct block_device *bdev)
{
	struct request_queue *q = bdev_get_queue(bdev);

	if (q)
		return blk_queue_zone_sectors(q);
	return 0;
}

static inline unsigned int bdev_max_open_zones(struct block_device *bdev)
{
	struct request_queue *q = bdev_get_queue(bdev);

	if (q)
		return queue_max_open_zones(q);
	return 0;
}

static inline unsigned int bdev_max_active_zones(struct block_device *bdev)
{
	struct request_queue *q = bdev_get_queue(bdev);

	if (q)
		return queue_max_active_zones(q);
	return 0;
}

<<<<<<< HEAD
int kblockd_schedule_work(struct work_struct *work);
int kblockd_schedule_work_on(int cpu, struct work_struct *work);
int kblockd_schedule_delayed_work(struct delayed_work *dwork, unsigned long delay);
int kblockd_schedule_delayed_work_on(int cpu, struct delayed_work *dwork, unsigned long delay);

#ifdef CONFIG_BLK_CGROUP
/*
 * This should not be using sched_clock(). A real patch is in progress
 * to fix this up, until that is in place we need to disable preemption
 * around sched_clock() in this function and set_io_start_time_ns().
 */
static inline void set_start_time_ns(struct request *req)
=======
static inline int queue_dma_alignment(const struct request_queue *q)
>>>>>>> 24b8d41d
{
	return q ? q->dma_alignment : 511;
}

static inline int blk_rq_aligned(struct request_queue *q, unsigned long addr,
				 unsigned int len)
{
	unsigned int alignment = queue_dma_alignment(q) | q->dma_pad_mask;
	return !(addr & alignment) && !(len & alignment);
}

/* assumes size > 256 */
static inline unsigned int blksize_bits(unsigned int size)
{
	unsigned int bits = 8;
	do {
		bits++;
		size >>= 1;
	} while (size > 256);
	return bits;
}

static inline unsigned int block_size(struct block_device *bdev)
{
	return 1 << bdev->bd_inode->i_blkbits;
}

int kblockd_schedule_work(struct work_struct *work);
int kblockd_mod_delayed_work_on(int cpu, struct delayed_work *dwork, unsigned long delay);

#define MODULE_ALIAS_BLOCKDEV(major,minor) \
	MODULE_ALIAS("block-major-" __stringify(major) "-" __stringify(minor))
#define MODULE_ALIAS_BLOCKDEV_MAJOR(major) \
	MODULE_ALIAS("block-major-" __stringify(major) "-*")

#if defined(CONFIG_BLK_DEV_INTEGRITY)

enum blk_integrity_flags {
	BLK_INTEGRITY_VERIFY		= 1 << 0,
	BLK_INTEGRITY_GENERATE		= 1 << 1,
	BLK_INTEGRITY_DEVICE_CAPABLE	= 1 << 2,
	BLK_INTEGRITY_IP_CHECKSUM	= 1 << 3,
};

struct blk_integrity_iter {
	void			*prot_buf;
	void			*data_buf;
	sector_t		seed;
	unsigned int		data_size;
	unsigned short		interval;
	const char		*disk_name;
};

typedef blk_status_t (integrity_processing_fn) (struct blk_integrity_iter *);
typedef void (integrity_prepare_fn) (struct request *);
typedef void (integrity_complete_fn) (struct request *, unsigned int);

struct blk_integrity_profile {
	integrity_processing_fn		*generate_fn;
	integrity_processing_fn		*verify_fn;
	integrity_prepare_fn		*prepare_fn;
	integrity_complete_fn		*complete_fn;
	const char			*name;
};

extern void blk_integrity_register(struct gendisk *, struct blk_integrity *);
extern void blk_integrity_unregister(struct gendisk *);
extern int blk_integrity_compare(struct gendisk *, struct gendisk *);
extern int blk_rq_map_integrity_sg(struct request_queue *, struct bio *,
				   struct scatterlist *);
extern int blk_rq_count_integrity_sg(struct request_queue *, struct bio *);

static inline struct blk_integrity *blk_get_integrity(struct gendisk *disk)
{
	struct blk_integrity *bi = &disk->queue->integrity;

	if (!bi->profile)
		return NULL;

	return bi;
}

static inline
struct blk_integrity *bdev_get_integrity(struct block_device *bdev)
{
	return blk_get_integrity(bdev->bd_disk);
}

static inline bool
blk_integrity_queue_supports_integrity(struct request_queue *q)
{
	return q->integrity.profile;
}

static inline bool blk_integrity_rq(struct request *rq)
{
	return rq->cmd_flags & REQ_INTEGRITY;
}

static inline void blk_queue_max_integrity_segments(struct request_queue *q,
						    unsigned int segs)
{
	q->limits.max_integrity_segments = segs;
}

static inline unsigned short
queue_max_integrity_segments(const struct request_queue *q)
{
	return q->limits.max_integrity_segments;
}

/**
 * bio_integrity_intervals - Return number of integrity intervals for a bio
 * @bi:		blk_integrity profile for device
 * @sectors:	Size of the bio in 512-byte sectors
 *
 * Description: The block layer calculates everything in 512 byte
 * sectors but integrity metadata is done in terms of the data integrity
 * interval size of the storage device.  Convert the block layer sectors
 * to the appropriate number of integrity intervals.
 */
static inline unsigned int bio_integrity_intervals(struct blk_integrity *bi,
						   unsigned int sectors)
{
	return sectors >> (bi->interval_exp - 9);
}

static inline unsigned int bio_integrity_bytes(struct blk_integrity *bi,
					       unsigned int sectors)
{
	return bio_integrity_intervals(bi, sectors) * bi->tuple_size;
}

/*
 * Return the first bvec that contains integrity data.  Only drivers that are
 * limited to a single integrity segment should use this helper.
 */
static inline struct bio_vec *rq_integrity_vec(struct request *rq)
{
	if (WARN_ON_ONCE(queue_max_integrity_segments(rq->q) > 1))
		return NULL;
	return rq->bio->bi_integrity->bip_vec;
}

#else /* CONFIG_BLK_DEV_INTEGRITY */

struct bio;
struct block_device;
struct gendisk;
struct blk_integrity;

static inline int blk_integrity_rq(struct request *rq)
{
	return 0;
}
static inline int blk_rq_count_integrity_sg(struct request_queue *q,
					    struct bio *b)
{
	return 0;
}
static inline int blk_rq_map_integrity_sg(struct request_queue *q,
					  struct bio *b,
					  struct scatterlist *s)
{
	return 0;
}
static inline struct blk_integrity *bdev_get_integrity(struct block_device *b)
{
	return NULL;
}
static inline struct blk_integrity *blk_get_integrity(struct gendisk *disk)
{
	return NULL;
}
static inline bool
blk_integrity_queue_supports_integrity(struct request_queue *q)
{
	return false;
}
static inline int blk_integrity_compare(struct gendisk *a, struct gendisk *b)
{
	return 0;
}
static inline void blk_integrity_register(struct gendisk *d,
					 struct blk_integrity *b)
{
}
static inline void blk_integrity_unregister(struct gendisk *d)
{
}
static inline void blk_queue_max_integrity_segments(struct request_queue *q,
						    unsigned int segs)
{
}
static inline unsigned short queue_max_integrity_segments(const struct request_queue *q)
{
	return 0;
}

static inline unsigned int bio_integrity_intervals(struct blk_integrity *bi,
						   unsigned int sectors)
{
	return 0;
}

static inline unsigned int bio_integrity_bytes(struct blk_integrity *bi,
					       unsigned int sectors)
{
	return 0;
}

static inline struct bio_vec *rq_integrity_vec(struct request *rq)
{
	return NULL;
}

#endif /* CONFIG_BLK_DEV_INTEGRITY */

#ifdef CONFIG_BLK_INLINE_ENCRYPTION

bool blk_ksm_register(struct blk_keyslot_manager *ksm, struct request_queue *q);

void blk_ksm_unregister(struct request_queue *q);

#else /* CONFIG_BLK_INLINE_ENCRYPTION */

static inline bool blk_ksm_register(struct blk_keyslot_manager *ksm,
				    struct request_queue *q)
{
	return true;
}

static inline void blk_ksm_unregister(struct request_queue *q) { }

#endif /* CONFIG_BLK_INLINE_ENCRYPTION */

<<<<<<< HEAD
/**
 * struct blk_dax_ctl - control and output parameters for ->direct_access
 * @sector: (input) offset relative to a block_device
 * @addr: (output) kernel virtual address for @sector populated by driver
 * @pfn: (output) page frame number for @addr populated by driver
 * @size: (input) number of bytes requested
 */
struct blk_dax_ctl {
	sector_t sector;
	void *addr;
	long size;
	pfn_t pfn;
};
=======
>>>>>>> 24b8d41d

struct block_device_operations {
	blk_qc_t (*submit_bio) (struct bio *bio);
	int (*open) (struct block_device *, fmode_t);
	void (*release) (struct gendisk *, fmode_t);
<<<<<<< HEAD
	int (*rw_page)(struct block_device *, sector_t, struct page *, bool);
	int (*ioctl) (struct block_device *, fmode_t, unsigned, unsigned long);
	int (*compat_ioctl) (struct block_device *, fmode_t, unsigned, unsigned long);
	long (*direct_access)(struct block_device *, sector_t, void **, pfn_t *,
			long);
=======
	int (*rw_page)(struct block_device *, sector_t, struct page *, unsigned int);
	int (*ioctl) (struct block_device *, fmode_t, unsigned, unsigned long);
	int (*compat_ioctl) (struct block_device *, fmode_t, unsigned, unsigned long);
>>>>>>> 24b8d41d
	unsigned int (*check_events) (struct gendisk *disk,
				      unsigned int clearing);
	void (*unlock_native_capacity) (struct gendisk *);
	int (*revalidate_disk) (struct gendisk *);
	int (*getgeo)(struct block_device *, struct hd_geometry *);
	/* this callback is with swap_lock and sometimes page table lock held */
	void (*swap_slot_free_notify) (struct block_device *, unsigned long);
	int (*report_zones)(struct gendisk *, sector_t sector,
			unsigned int nr_zones, report_zones_cb cb, void *data);
	char *(*devnode)(struct gendisk *disk, umode_t *mode);
	struct module *owner;
	const struct pr_ops *pr_ops;
};

#ifdef CONFIG_COMPAT
extern int blkdev_compat_ptr_ioctl(struct block_device *, fmode_t,
				      unsigned int, unsigned long);
#else
#define blkdev_compat_ptr_ioctl NULL
#endif

extern int __blkdev_driver_ioctl(struct block_device *, fmode_t, unsigned int,
				 unsigned long);
extern int bdev_read_page(struct block_device *, sector_t, struct page *);
extern int bdev_write_page(struct block_device *, sector_t, struct page *,
						struct writeback_control *);
<<<<<<< HEAD
extern long bdev_direct_access(struct block_device *, struct blk_dax_ctl *);
extern int bdev_dax_supported(struct super_block *, int);
extern bool bdev_dax_capable(struct block_device *);
#else /* CONFIG_BLOCK */
=======
>>>>>>> 24b8d41d

#ifdef CONFIG_BLK_DEV_ZONED
bool blk_req_needs_zone_write_lock(struct request *rq);
bool blk_req_zone_write_trylock(struct request *rq);
void __blk_req_zone_write_lock(struct request *rq);
void __blk_req_zone_write_unlock(struct request *rq);

static inline void blk_req_zone_write_lock(struct request *rq)
{
	if (blk_req_needs_zone_write_lock(rq))
		__blk_req_zone_write_lock(rq);
}

static inline void blk_req_zone_write_unlock(struct request *rq)
{
	if (rq->rq_flags & RQF_ZONE_WRITE_LOCKED)
		__blk_req_zone_write_unlock(rq);
}

static inline bool blk_req_zone_is_write_locked(struct request *rq)
{
	return rq->q->seq_zones_wlock &&
		test_bit(blk_rq_zone_no(rq), rq->q->seq_zones_wlock);
}

static inline bool blk_req_can_dispatch_to_zone(struct request *rq)
{
	if (!blk_req_needs_zone_write_lock(rq))
		return true;
	return !blk_req_zone_is_write_locked(rq);
}
#else
static inline bool blk_req_needs_zone_write_lock(struct request *rq)
{
	return false;
}

static inline void blk_req_zone_write_lock(struct request *rq)
{
}

static inline void blk_req_zone_write_unlock(struct request *rq)
{
}
static inline bool blk_req_zone_is_write_locked(struct request *rq)
{
	return false;
}

static inline bool blk_req_can_dispatch_to_zone(struct request *rq)
{
	return true;
}
#endif /* CONFIG_BLK_DEV_ZONED */

static inline void blk_wake_io_task(struct task_struct *waiter)
{
	/*
	 * If we're polling, the task itself is doing the completions. For
	 * that case, we don't need to signal a wakeup, it's enough to just
	 * mark us as RUNNING.
	 */
	if (waiter == current)
		__set_current_state(TASK_RUNNING);
	else
		wake_up_process(waiter);
}

unsigned long disk_start_io_acct(struct gendisk *disk, unsigned int sectors,
		unsigned int op);
void disk_end_io_acct(struct gendisk *disk, unsigned int op,
		unsigned long start_time);

unsigned long part_start_io_acct(struct gendisk *disk, struct hd_struct **part,
				 struct bio *bio);
void part_end_io_acct(struct hd_struct *part, struct bio *bio,
		      unsigned long start_time);

/**
 * bio_start_io_acct - start I/O accounting for bio based drivers
 * @bio:	bio to start account for
 *
 * Returns the start time that should be passed back to bio_end_io_acct().
 */
static inline unsigned long bio_start_io_acct(struct bio *bio)
{
	return disk_start_io_acct(bio->bi_disk, bio_sectors(bio), bio_op(bio));
}

/**
 * bio_end_io_acct - end I/O accounting for bio based drivers
 * @bio:	bio to end account for
 * @start:	start time returned by bio_start_io_acct()
 */
static inline void bio_end_io_acct(struct bio *bio, unsigned long start_time)
{
	return disk_end_io_acct(bio->bi_disk, bio_op(bio), start_time);
}

int bdev_read_only(struct block_device *bdev);
int set_blocksize(struct block_device *bdev, int size);

const char *bdevname(struct block_device *bdev, char *buffer);
struct block_device *lookup_bdev(const char *);

void blkdev_show(struct seq_file *seqf, off_t offset);

#define BDEVNAME_SIZE	32	/* Largest string for a blockdev identifier */
#define BDEVT_SIZE	10	/* Largest string for MAJ:MIN for blkdev */
#ifdef CONFIG_BLOCK
#define BLKDEV_MAJOR_MAX	512
#else
#define BLKDEV_MAJOR_MAX	0
#endif

struct block_device *blkdev_get_by_path(const char *path, fmode_t mode,
		void *holder);
struct block_device *blkdev_get_by_dev(dev_t dev, fmode_t mode, void *holder);
int bd_prepare_to_claim(struct block_device *bdev, struct block_device *whole,
		void *holder);
void bd_abort_claiming(struct block_device *bdev, struct block_device *whole,
		void *holder);
void blkdev_put(struct block_device *bdev, fmode_t mode);

struct block_device *I_BDEV(struct inode *inode);
struct block_device *bdget_part(struct hd_struct *part);
struct block_device *bdgrab(struct block_device *bdev);
void bdput(struct block_device *);

#ifdef CONFIG_BLOCK
void invalidate_bdev(struct block_device *bdev);
int truncate_bdev_range(struct block_device *bdev, fmode_t mode, loff_t lstart,
			loff_t lend);
int sync_blockdev(struct block_device *bdev);
#else
static inline void invalidate_bdev(struct block_device *bdev)
{
}
static inline int truncate_bdev_range(struct block_device *bdev, fmode_t mode,
				      loff_t lstart, loff_t lend)
{
	return 0;
}
static inline int sync_blockdev(struct block_device *bdev)
{
	return 0;
}
#endif
int fsync_bdev(struct block_device *bdev);

struct super_block *freeze_bdev(struct block_device *bdev);
int thaw_bdev(struct block_device *bdev, struct super_block *sb);

#endif /* _LINUX_BLKDEV_H */<|MERGE_RESOLUTION|>--- conflicted
+++ resolved
@@ -57,13 +57,7 @@
  * Maximum number of blkcg policies allowed to be registered concurrently.
  * Defined here to simplify include dependency.
  */
-<<<<<<< HEAD
-#define BLKCG_MAX_POLS		2
-
-typedef void (rq_end_io_fn)(struct request *, int);
-=======
 #define BLKCG_MAX_POLS		5
->>>>>>> 24b8d41d
 
 typedef void (rq_end_io_fn)(struct request *, blk_status_t);
 
@@ -134,33 +128,16 @@
  * especially blk_mq_rq_ctx_init() to take care of the added fields.
  */
 struct request {
-<<<<<<< HEAD
-	struct list_head queuelist;
-	union {
-		struct call_single_data csd;
-		u64 fifo_time;
-	};
-
-=======
->>>>>>> 24b8d41d
 	struct request_queue *q;
 	struct blk_mq_ctx *mq_ctx;
 	struct blk_mq_hw_ctx *mq_hctx;
 
-<<<<<<< HEAD
-	int cpu;
-	unsigned cmd_type;
-	u64 cmd_flags;
-	unsigned long atomic_flags;
-
-=======
 	unsigned int cmd_flags;		/* op and common flags */
 	req_flags_t rq_flags;
 
 	int tag;
 	int internal_tag;
 
->>>>>>> 24b8d41d
 	/* the following two fields are internal, NEVER access directly */
 	unsigned int __data_len;	/* total data len */
 	sector_t __sector;		/* sector cursor */
@@ -270,21 +247,6 @@
 	void *end_io_data;
 };
 
-<<<<<<< HEAD
-#define REQ_OP_SHIFT (8 * sizeof(u64) - REQ_OP_BITS)
-#define req_op(req)  ((req)->cmd_flags >> REQ_OP_SHIFT)
-
-#define req_set_op(req, op) do {				\
-	WARN_ON(op >= (1 << REQ_OP_BITS));			\
-	(req)->cmd_flags &= ((1ULL << REQ_OP_SHIFT) - 1);	\
-	(req)->cmd_flags |= ((u64) (op) << REQ_OP_SHIFT);	\
-} while (0)
-
-#define req_set_op_attrs(req, op, flags) do {	\
-	req_set_op(req, op);			\
-	(req)->cmd_flags |= flags;		\
-} while (0)
-=======
 static inline bool blk_op_is_scsi(unsigned int op)
 {
 	return op == REQ_OP_SCSI_IN || op == REQ_OP_SCSI_OUT;
@@ -316,7 +278,6 @@
 
 	return blk_op_is_scsi(op) || blk_op_is_private(op);
 }
->>>>>>> 24b8d41d
 
 static inline unsigned short req_get_ioprio(struct request *req)
 {
@@ -616,74 +577,7 @@
 
 	struct blk_mq_tag_set	*tag_set;
 	struct list_head	tag_set_list;
-<<<<<<< HEAD
-	struct bio_set		*bio_split;
-
-	bool			mq_sysfs_init_done;
-};
-
-#define QUEUE_FLAG_QUEUED	1	/* uses generic tag queueing */
-#define QUEUE_FLAG_STOPPED	2	/* queue is stopped */
-#define	QUEUE_FLAG_SYNCFULL	3	/* read queue has been filled */
-#define QUEUE_FLAG_ASYNCFULL	4	/* write queue has been filled */
-#define QUEUE_FLAG_DYING	5	/* queue being torn down */
-#define QUEUE_FLAG_BYPASS	6	/* act as dumb FIFO queue */
-#define QUEUE_FLAG_BIDI		7	/* queue supports bidi requests */
-#define QUEUE_FLAG_NOMERGES     8	/* disable merge attempts */
-#define QUEUE_FLAG_SAME_COMP	9	/* complete on same CPU-group */
-#define QUEUE_FLAG_FAIL_IO     10	/* fake timeout */
-#define QUEUE_FLAG_STACKABLE   11	/* supports request stacking */
-#define QUEUE_FLAG_NONROT      12	/* non-rotational device (SSD) */
-#define QUEUE_FLAG_VIRT        QUEUE_FLAG_NONROT /* paravirt device */
-#define QUEUE_FLAG_IO_STAT     13	/* do IO stats */
-#define QUEUE_FLAG_DISCARD     14	/* supports DISCARD */
-#define QUEUE_FLAG_NOXMERGES   15	/* No extended merges */
-#define QUEUE_FLAG_ADD_RANDOM  16	/* Contributes to random pool */
-#define QUEUE_FLAG_SECERASE    17	/* supports secure erase */
-#define QUEUE_FLAG_SAME_FORCE  18	/* force complete on same CPU */
-#define QUEUE_FLAG_DEAD        19	/* queue tear-down finished */
-#define QUEUE_FLAG_INIT_DONE   20	/* queue is initialized */
-#define QUEUE_FLAG_NO_SG_MERGE 21	/* don't attempt to merge SG segments*/
-#define QUEUE_FLAG_POLL	       22	/* IO polling enabled if set */
-#define QUEUE_FLAG_WC	       23	/* Write back caching */
-#define QUEUE_FLAG_FUA	       24	/* device supports FUA writes */
-#define QUEUE_FLAG_FLUSH_NQ    25	/* flush not queueuable */
-#define QUEUE_FLAG_DAX         26	/* device supports DAX */
-
-#define QUEUE_FLAG_DEFAULT	((1 << QUEUE_FLAG_IO_STAT) |		\
-				 (1 << QUEUE_FLAG_STACKABLE)	|	\
-				 (1 << QUEUE_FLAG_SAME_COMP)	|	\
-				 (1 << QUEUE_FLAG_ADD_RANDOM))
-
-#define QUEUE_FLAG_MQ_DEFAULT	((1 << QUEUE_FLAG_IO_STAT) |		\
-				 (1 << QUEUE_FLAG_STACKABLE)	|	\
-				 (1 << QUEUE_FLAG_SAME_COMP)	|	\
-				 (1 << QUEUE_FLAG_POLL))
-
-static inline void queue_lockdep_assert_held(struct request_queue *q)
-{
-	if (q->queue_lock)
-		lockdep_assert_held(q->queue_lock);
-}
-
-static inline void queue_flag_set_unlocked(unsigned int flag,
-					   struct request_queue *q)
-{
-	__set_bit(flag, &q->queue_flags);
-}
-
-static inline int queue_flag_test_and_clear(unsigned int flag,
-					    struct request_queue *q)
-{
-	queue_lockdep_assert_held(q);
-
-	if (test_bit(flag, &q->queue_flags)) {
-		__clear_bit(flag, &q->queue_flags);
-		return 1;
-	}
-=======
 	struct bio_set		bio_split;
->>>>>>> 24b8d41d
 
 	struct dentry		*debugfs_dir;
 
@@ -753,11 +647,6 @@
 #define blk_queue_io_stat(q)	test_bit(QUEUE_FLAG_IO_STAT, &(q)->queue_flags)
 #define blk_queue_add_random(q)	test_bit(QUEUE_FLAG_ADD_RANDOM, &(q)->queue_flags)
 #define blk_queue_discard(q)	test_bit(QUEUE_FLAG_DISCARD, &(q)->queue_flags)
-<<<<<<< HEAD
-#define blk_queue_secure_erase(q) \
-	(test_bit(QUEUE_FLAG_SECERASE, &(q)->queue_flags))
-#define blk_queue_dax(q)	test_bit(QUEUE_FLAG_DAX, &(q)->queue_flags)
-=======
 #define blk_queue_zone_resetall(q)	\
 	test_bit(QUEUE_FLAG_ZONE_RESETALL, &(q)->queue_flags)
 #define blk_queue_secure_erase(q) \
@@ -773,7 +662,6 @@
 #else
 #define blk_queue_rq_alloc_time(q)	false
 #endif
->>>>>>> 24b8d41d
 
 #define blk_noretry_request(rq) \
 	((rq)->cmd_flags & (REQ_FAILFAST_DEV|REQ_FAILFAST_TRANSPORT| \
@@ -816,14 +704,6 @@
 	return BLK_ZONED_NONE;
 }
 
-<<<<<<< HEAD
-/*
- * We regard a request as sync, if either a read or a sync write
- */
-static inline bool rw_is_sync(int op, unsigned int rw_flags)
-{
-	return op == REQ_OP_READ || (rw_flags & REQ_SYNC);
-=======
 static inline bool blk_queue_is_zoned(struct request_queue *q)
 {
 	switch (blk_queue_zoned_model(q)) {
@@ -838,7 +718,6 @@
 static inline sector_t blk_queue_zone_sectors(struct request_queue *q)
 {
 	return blk_queue_is_zoned(q) ? q->limits.chunk_sectors : 0;
->>>>>>> 24b8d41d
 }
 
 #ifdef CONFIG_BLK_DEV_ZONED
@@ -850,13 +729,9 @@
 static inline unsigned int blk_queue_zone_no(struct request_queue *q,
 					     sector_t sector)
 {
-<<<<<<< HEAD
-	return rw_is_sync(req_op(rq), rq->cmd_flags);
-=======
 	if (!blk_queue_is_zoned(q))
 		return 0;
 	return sector >> ilog2(q->limits.chunk_sectors);
->>>>>>> 24b8d41d
 }
 
 static inline bool blk_queue_zone_is_seq(struct request_queue *q,
@@ -928,9 +803,6 @@
 	if (req_op(rq) == REQ_OP_FLUSH)
 		return false;
 
-<<<<<<< HEAD
-	if (rq->cmd_flags & REQ_NOMERGE_FLAGS)
-=======
 	if (req_op(rq) == REQ_OP_WRITE_ZEROES)
 		return false;
 
@@ -940,7 +812,6 @@
 	if (rq->cmd_flags & REQ_NOMERGE_FLAGS)
 		return false;
 	if (rq->rq_flags & RQF_NOMERGE_FLAGS)
->>>>>>> 24b8d41d
 		return false;
 
 	return true;
@@ -1031,33 +902,13 @@
 }
 #endif
 
-#ifdef CONFIG_PRINTK
-#define vfs_msg(sb, level, fmt, ...)				\
-	__vfs_msg(sb, level, fmt, ##__VA_ARGS__)
-#else
-#define vfs_msg(sb, level, fmt, ...)				\
-do {								\
-	no_printk(fmt, ##__VA_ARGS__);				\
-	__vfs_msg(sb, "", " ");					\
-} while (0)
-#endif
-
 extern int blk_register_queue(struct gendisk *disk);
 extern void blk_unregister_queue(struct gendisk *disk);
 blk_qc_t submit_bio_noacct(struct bio *bio);
 extern void blk_rq_init(struct request_queue *q, struct request *rq);
 extern void blk_put_request(struct request *);
-<<<<<<< HEAD
-extern void __blk_put_request(struct request_queue *, struct request *);
-extern struct request *blk_get_request(struct request_queue *, int, gfp_t);
-extern void blk_rq_set_block_pc(struct request *);
-extern void blk_requeue_request(struct request_queue *, struct request *);
-extern void blk_add_request_payload(struct request *rq, struct page *page,
-		int offset, unsigned int len);
-=======
 extern struct request *blk_get_request(struct request_queue *, unsigned int op,
 				       blk_mq_req_flags_t flags);
->>>>>>> 24b8d41d
 extern int blk_lld_busy(struct request_queue *q);
 extern int blk_rq_prep_clone(struct request *rq, struct request *rq_src,
 			     struct bio_set *bs, gfp_t gfp_mask,
@@ -1066,16 +917,8 @@
 extern void blk_rq_unprep_clone(struct request *rq);
 extern blk_status_t blk_insert_cloned_request(struct request_queue *q,
 				     struct request *rq);
-<<<<<<< HEAD
-extern int blk_rq_append_bio(struct request *rq, struct bio *bio);
-extern void blk_delay_queue(struct request_queue *, unsigned long);
-extern void blk_queue_split(struct request_queue *, struct bio **,
-			    struct bio_set *);
-extern void blk_recount_segments(struct request_queue *, struct bio *);
-=======
 extern int blk_rq_append_bio(struct request *rq, struct bio **bio);
 extern void blk_queue_split(struct bio **);
->>>>>>> 24b8d41d
 extern int scsi_verify_blk_ioctl(struct block_device *, unsigned int);
 extern int scsi_cmd_blk_ioctl(struct block_device *, fmode_t,
 			      unsigned int, void __user *);
@@ -1213,12 +1056,8 @@
 						     int op)
 {
 	if (unlikely(op == REQ_OP_DISCARD || op == REQ_OP_SECURE_ERASE))
-<<<<<<< HEAD
-		return min(q->limits.max_discard_sectors, UINT_MAX >> 9);
-=======
 		return min(q->limits.max_discard_sectors,
 			   UINT_MAX >> SECTOR_SHIFT);
->>>>>>> 24b8d41d
 
 	if (unlikely(op == REQ_OP_WRITE_SAME))
 		return q->limits.max_write_same_sectors;
@@ -1265,11 +1104,7 @@
 	    req_op(rq) == REQ_OP_SECURE_ERASE)
 		return blk_queue_get_max_sectors(q, req_op(rq));
 
-<<<<<<< HEAD
-	return min(blk_max_size_offset(q, offset),
-=======
 	return min(blk_max_size_offset(q, offset, 0),
->>>>>>> 24b8d41d
 			blk_queue_get_max_sectors(q, req_op(rq)));
 }
 
@@ -1338,21 +1173,11 @@
 extern void blk_queue_dma_alignment(struct request_queue *, int);
 extern void blk_queue_update_dma_alignment(struct request_queue *, int);
 extern void blk_queue_rq_timeout(struct request_queue *, unsigned int);
-<<<<<<< HEAD
-extern void blk_queue_flush_queueable(struct request_queue *q, bool queueable);
-extern void blk_queue_write_cache(struct request_queue *q, bool enabled, bool fua);
-extern struct backing_dev_info *blk_get_backing_dev_info(struct block_device *bdev);
-
-extern int blk_rq_map_sg(struct request_queue *, struct request *, struct scatterlist *);
-extern void blk_dump_rq_flags(struct request *, char *);
-extern long nr_blockdev_pages(void);
-=======
 extern void blk_queue_write_cache(struct request_queue *q, bool enabled, bool fua);
 extern void blk_queue_required_elevator_features(struct request_queue *q,
 						 unsigned int features);
 extern bool blk_queue_can_use_dma_map_merging(struct request_queue *q,
 					      struct device *dev);
->>>>>>> 24b8d41d
 
 /*
  * Number of physical segments as sent to the device.
@@ -1466,18 +1291,6 @@
 {
 }
 
-<<<<<<< HEAD
-
-#define BLKDEV_DISCARD_SECURE	(1 << 0)	/* issue a secure erase */
-#define BLKDEV_DISCARD_ZERO	(1 << 1)	/* must reliably zero data */
-
-extern int blkdev_issue_flush(struct block_device *, gfp_t, sector_t *);
-extern int blkdev_issue_discard(struct block_device *bdev, sector_t sector,
-		sector_t nr_sects, gfp_t gfp_mask, unsigned long flags);
-extern int __blkdev_issue_discard(struct block_device *bdev, sector_t sector,
-		sector_t nr_sects, gfp_t gfp_mask, int flags,
-		struct bio **biop);
-=======
 static inline void blk_finish_plug(struct blk_plug *plug)
 {
 }
@@ -1509,7 +1322,6 @@
 
 extern void blk_io_schedule(void);
 
->>>>>>> 24b8d41d
 extern int blkdev_issue_write_same(struct block_device *bdev, sector_t sector,
 		sector_t nr_sects, gfp_t gfp_mask, struct page *page);
 
@@ -1748,16 +1560,10 @@
 {
 	struct request_queue *q = bdev_get_queue(bdev);
 
-<<<<<<< HEAD
-static inline bool queue_flush_queueable(struct request_queue *q)
-{
-	return !test_bit(QUEUE_FLAG_FLUSH_NQ, &q->queue_flags);
-=======
 	if (q)
 		return blk_queue_zoned_model(q);
 
 	return BLK_ZONED_NONE;
->>>>>>> 24b8d41d
 }
 
 static inline bool bdev_is_zoned(struct block_device *bdev)
@@ -1797,22 +1603,7 @@
 	return 0;
 }
 
-<<<<<<< HEAD
-int kblockd_schedule_work(struct work_struct *work);
-int kblockd_schedule_work_on(int cpu, struct work_struct *work);
-int kblockd_schedule_delayed_work(struct delayed_work *dwork, unsigned long delay);
-int kblockd_schedule_delayed_work_on(int cpu, struct delayed_work *dwork, unsigned long delay);
-
-#ifdef CONFIG_BLK_CGROUP
-/*
- * This should not be using sched_clock(). A real patch is in progress
- * to fix this up, until that is in place we need to disable preemption
- * around sched_clock() in this function and set_io_start_time_ns().
- */
-static inline void set_start_time_ns(struct request *req)
-=======
 static inline int queue_dma_alignment(const struct request_queue *q)
->>>>>>> 24b8d41d
 {
 	return q ? q->dma_alignment : 511;
 }
@@ -2049,38 +1840,14 @@
 
 #endif /* CONFIG_BLK_INLINE_ENCRYPTION */
 
-<<<<<<< HEAD
-/**
- * struct blk_dax_ctl - control and output parameters for ->direct_access
- * @sector: (input) offset relative to a block_device
- * @addr: (output) kernel virtual address for @sector populated by driver
- * @pfn: (output) page frame number for @addr populated by driver
- * @size: (input) number of bytes requested
- */
-struct blk_dax_ctl {
-	sector_t sector;
-	void *addr;
-	long size;
-	pfn_t pfn;
-};
-=======
->>>>>>> 24b8d41d
 
 struct block_device_operations {
 	blk_qc_t (*submit_bio) (struct bio *bio);
 	int (*open) (struct block_device *, fmode_t);
 	void (*release) (struct gendisk *, fmode_t);
-<<<<<<< HEAD
-	int (*rw_page)(struct block_device *, sector_t, struct page *, bool);
-	int (*ioctl) (struct block_device *, fmode_t, unsigned, unsigned long);
-	int (*compat_ioctl) (struct block_device *, fmode_t, unsigned, unsigned long);
-	long (*direct_access)(struct block_device *, sector_t, void **, pfn_t *,
-			long);
-=======
 	int (*rw_page)(struct block_device *, sector_t, struct page *, unsigned int);
 	int (*ioctl) (struct block_device *, fmode_t, unsigned, unsigned long);
 	int (*compat_ioctl) (struct block_device *, fmode_t, unsigned, unsigned long);
->>>>>>> 24b8d41d
 	unsigned int (*check_events) (struct gendisk *disk,
 				      unsigned int clearing);
 	void (*unlock_native_capacity) (struct gendisk *);
@@ -2107,13 +1874,6 @@
 extern int bdev_read_page(struct block_device *, sector_t, struct page *);
 extern int bdev_write_page(struct block_device *, sector_t, struct page *,
 						struct writeback_control *);
-<<<<<<< HEAD
-extern long bdev_direct_access(struct block_device *, struct blk_dax_ctl *);
-extern int bdev_dax_supported(struct super_block *, int);
-extern bool bdev_dax_capable(struct block_device *);
-#else /* CONFIG_BLOCK */
-=======
->>>>>>> 24b8d41d
 
 #ifdef CONFIG_BLK_DEV_ZONED
 bool blk_req_needs_zone_write_lock(struct request *rq);
