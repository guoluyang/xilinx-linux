/* SPDX-License-Identifier: BSD-3-Clause */
/*
 * Remote processor messaging
 *
 * Copyright (C) 2011 Texas Instruments, Inc.
 * Copyright (C) 2011 Google, Inc.
 * All rights reserved.
 */

#ifndef _LINUX_RPMSG_H
#define _LINUX_RPMSG_H

#include <linux/types.h>
#include <linux/device.h>
#include <linux/err.h>
#include <linux/mod_devicetable.h>
#include <linux/kref.h>
#include <linux/mutex.h>
#include <linux/poll.h>

#define RPMSG_ADDR_ANY		0xFFFFFFFF

struct rpmsg_device;
struct rpmsg_endpoint;
struct rpmsg_device_ops;
struct rpmsg_endpoint_ops;

/**
 * struct rpmsg_channel_info - channel info representation
 * @name: name of service
 * @src: local address
 * @dst: destination address
 */
struct rpmsg_channel_info {
	char name[RPMSG_NAME_SIZE];
	u32 src;
	u32 dst;
};

/**
 * rpmsg_device - device that belong to the rpmsg bus
 * @dev: the device struct
 * @id: device id (used to match between rpmsg drivers and devices)
 * @driver_override: driver name to force a match
 * @src: local address
 * @dst: destination address
 * @ept: the rpmsg endpoint of this channel
 * @announce: if set, rpmsg will announce the creation/removal of this channel
 */
struct rpmsg_device {
	struct device dev;
	struct rpmsg_device_id id;
	char *driver_override;
	u32 src;
	u32 dst;
	struct rpmsg_endpoint *ept;
	bool announce;

	const struct rpmsg_device_ops *ops;
};

typedef int (*rpmsg_rx_cb_t)(struct rpmsg_device *, void *, int, void *, u32);

/**
 * struct rpmsg_endpoint - binds a local rpmsg address to its user
 * @rpdev: rpmsg channel device
 * @refcount: when this drops to zero, the ept is deallocated
 * @cb: rx callback handler
 * @cb_lock: must be taken before accessing/changing @cb
 * @addr: local rpmsg address
 * @priv: private data for the driver's use
 *
 * In essence, an rpmsg endpoint represents a listener on the rpmsg bus, as
 * it binds an rpmsg address with an rx callback handler.
 *
 * Simple rpmsg drivers shouldn't use this struct directly, because
 * things just work: every rpmsg driver provides an rx callback upon
 * registering to the bus, and that callback is then bound to its rpmsg
 * address when the driver is probed. When relevant inbound messages arrive
 * (i.e. messages which their dst address equals to the src address of
 * the rpmsg channel), the driver's handler is invoked to process it.
 *
 * More complicated drivers though, that do need to allocate additional rpmsg
 * addresses, and bind them to different rx callbacks, must explicitly
 * create additional endpoints by themselves (see rpmsg_create_ept()).
 */
struct rpmsg_endpoint {
	struct rpmsg_device *rpdev;
	struct kref refcount;
	rpmsg_rx_cb_t cb;
	struct mutex cb_lock;
	u32 addr;
	void *priv;

	const struct rpmsg_endpoint_ops *ops;
};

/**
 * struct rpmsg_driver - rpmsg driver struct
 * @drv: underlying device driver
 * @id_table: rpmsg ids serviced by this driver
 * @probe: invoked when a matching rpmsg channel (i.e. device) is found
 * @remove: invoked when the rpmsg channel is removed
 * @callback: invoked when an inbound message is received on the channel
 */
struct rpmsg_driver {
	struct device_driver drv;
	const struct rpmsg_device_id *id_table;
	int (*probe)(struct rpmsg_device *dev);
	void (*remove)(struct rpmsg_device *dev);
	int (*callback)(struct rpmsg_device *, void *, int, void *, u32);
};

<<<<<<< HEAD
=======
#if IS_ENABLED(CONFIG_RPMSG)

>>>>>>> 24b8d41d
int register_rpmsg_device(struct rpmsg_device *dev);
void unregister_rpmsg_device(struct rpmsg_device *dev);
int __register_rpmsg_driver(struct rpmsg_driver *drv, struct module *owner);
void unregister_rpmsg_driver(struct rpmsg_driver *drv);
void rpmsg_destroy_ept(struct rpmsg_endpoint *);
struct rpmsg_endpoint *rpmsg_create_ept(struct rpmsg_device *,
					rpmsg_rx_cb_t cb, void *priv,
					struct rpmsg_channel_info chinfo);

<<<<<<< HEAD
/* use a macro to avoid include chaining to get THIS_MODULE */
#define register_rpmsg_driver(drv) \
	__register_rpmsg_driver(drv, THIS_MODULE)

=======
int rpmsg_send(struct rpmsg_endpoint *ept, void *data, int len);
int rpmsg_sendto(struct rpmsg_endpoint *ept, void *data, int len, u32 dst);
int rpmsg_send_offchannel(struct rpmsg_endpoint *ept, u32 src, u32 dst,
			  void *data, int len);

int rpmsg_trysend(struct rpmsg_endpoint *ept, void *data, int len);
int rpmsg_trysendto(struct rpmsg_endpoint *ept, void *data, int len, u32 dst);
int rpmsg_trysend_offchannel(struct rpmsg_endpoint *ept, u32 src, u32 dst,
			     void *data, int len);

__poll_t rpmsg_poll(struct rpmsg_endpoint *ept, struct file *filp,
			poll_table *wait);

#else

static inline int register_rpmsg_device(struct rpmsg_device *dev)
{
	return -ENXIO;
}

static inline void unregister_rpmsg_device(struct rpmsg_device *dev)
{
	/* This shouldn't be possible */
	WARN_ON(1);
}

static inline int __register_rpmsg_driver(struct rpmsg_driver *drv,
					  struct module *owner)
{
	/* This shouldn't be possible */
	WARN_ON(1);

	return -ENXIO;
}

static inline void unregister_rpmsg_driver(struct rpmsg_driver *drv)
{
	/* This shouldn't be possible */
	WARN_ON(1);
}

static inline void rpmsg_destroy_ept(struct rpmsg_endpoint *ept)
{
	/* This shouldn't be possible */
	WARN_ON(1);
}

static inline struct rpmsg_endpoint *rpmsg_create_ept(struct rpmsg_device *rpdev,
						      rpmsg_rx_cb_t cb,
						      void *priv,
						      struct rpmsg_channel_info chinfo)
{
	/* This shouldn't be possible */
	WARN_ON(1);

	return ERR_PTR(-ENXIO);
}

static inline int rpmsg_send(struct rpmsg_endpoint *ept, void *data, int len)
{
	/* This shouldn't be possible */
	WARN_ON(1);

	return -ENXIO;
}

static inline int rpmsg_sendto(struct rpmsg_endpoint *ept, void *data, int len,
			       u32 dst)
{
	/* This shouldn't be possible */
	WARN_ON(1);

	return -ENXIO;

}

static inline int rpmsg_send_offchannel(struct rpmsg_endpoint *ept, u32 src,
					u32 dst, void *data, int len)
{
	/* This shouldn't be possible */
	WARN_ON(1);

	return -ENXIO;
}

static inline int rpmsg_trysend(struct rpmsg_endpoint *ept, void *data, int len)
{
	/* This shouldn't be possible */
	WARN_ON(1);

	return -ENXIO;
}

static inline int rpmsg_trysendto(struct rpmsg_endpoint *ept, void *data,
				  int len, u32 dst)
{
	/* This shouldn't be possible */
	WARN_ON(1);

	return -ENXIO;
}

static inline int rpmsg_trysend_offchannel(struct rpmsg_endpoint *ept, u32 src,
					   u32 dst, void *data, int len)
{
	/* This shouldn't be possible */
	WARN_ON(1);

	return -ENXIO;
}

static inline __poll_t rpmsg_poll(struct rpmsg_endpoint *ept,
				      struct file *filp, poll_table *wait)
{
	/* This shouldn't be possible */
	WARN_ON(1);

	return 0;
}

#endif /* IS_ENABLED(CONFIG_RPMSG) */

/* use a macro to avoid include chaining to get THIS_MODULE */
#define register_rpmsg_driver(drv) \
	__register_rpmsg_driver(drv, THIS_MODULE)

>>>>>>> 24b8d41d
/**
 * module_rpmsg_driver() - Helper macro for registering an rpmsg driver
 * @__rpmsg_driver: rpmsg_driver struct
 *
 * Helper macro for rpmsg drivers which do not do anything special in module
 * init/exit. This eliminates a lot of boilerplate.  Each module may only
 * use this macro once, and calling it replaces module_init() and module_exit()
 */
#define module_rpmsg_driver(__rpmsg_driver) \
	module_driver(__rpmsg_driver, register_rpmsg_driver, \
			unregister_rpmsg_driver)
<<<<<<< HEAD

int rpmsg_send(struct rpmsg_endpoint *ept, void *data, int len);
int rpmsg_sendto(struct rpmsg_endpoint *ept, void *data, int len, u32 dst);
int rpmsg_send_offchannel(struct rpmsg_endpoint *ept, u32 src, u32 dst,
			  void *data, int len);

int rpmsg_trysend(struct rpmsg_endpoint *ept, void *data, int len);
int rpmsg_trysendto(struct rpmsg_endpoint *ept, void *data, int len, u32 dst);
int rpmsg_trysend_offchannel(struct rpmsg_endpoint *ept, u32 src, u32 dst,
			     void *data, int len);
=======
>>>>>>> 24b8d41d

#endif /* _LINUX_RPMSG_H */<|MERGE_RESOLUTION|>--- conflicted
+++ resolved
@@ -111,11 +111,8 @@
 	int (*callback)(struct rpmsg_device *, void *, int, void *, u32);
 };
 
-<<<<<<< HEAD
-=======
 #if IS_ENABLED(CONFIG_RPMSG)
 
->>>>>>> 24b8d41d
 int register_rpmsg_device(struct rpmsg_device *dev);
 void unregister_rpmsg_device(struct rpmsg_device *dev);
 int __register_rpmsg_driver(struct rpmsg_driver *drv, struct module *owner);
@@ -125,12 +122,6 @@
 					rpmsg_rx_cb_t cb, void *priv,
 					struct rpmsg_channel_info chinfo);
 
-<<<<<<< HEAD
-/* use a macro to avoid include chaining to get THIS_MODULE */
-#define register_rpmsg_driver(drv) \
-	__register_rpmsg_driver(drv, THIS_MODULE)
-
-=======
 int rpmsg_send(struct rpmsg_endpoint *ept, void *data, int len);
 int rpmsg_sendto(struct rpmsg_endpoint *ept, void *data, int len, u32 dst);
 int rpmsg_send_offchannel(struct rpmsg_endpoint *ept, u32 src, u32 dst,
@@ -257,7 +248,6 @@
 #define register_rpmsg_driver(drv) \
 	__register_rpmsg_driver(drv, THIS_MODULE)
 
->>>>>>> 24b8d41d
 /**
  * module_rpmsg_driver() - Helper macro for registering an rpmsg driver
  * @__rpmsg_driver: rpmsg_driver struct
@@ -269,18 +259,5 @@
 #define module_rpmsg_driver(__rpmsg_driver) \
 	module_driver(__rpmsg_driver, register_rpmsg_driver, \
 			unregister_rpmsg_driver)
-<<<<<<< HEAD
-
-int rpmsg_send(struct rpmsg_endpoint *ept, void *data, int len);
-int rpmsg_sendto(struct rpmsg_endpoint *ept, void *data, int len, u32 dst);
-int rpmsg_send_offchannel(struct rpmsg_endpoint *ept, u32 src, u32 dst,
-			  void *data, int len);
-
-int rpmsg_trysend(struct rpmsg_endpoint *ept, void *data, int len);
-int rpmsg_trysendto(struct rpmsg_endpoint *ept, void *data, int len, u32 dst);
-int rpmsg_trysend_offchannel(struct rpmsg_endpoint *ept, u32 src, u32 dst,
-			     void *data, int len);
-=======
->>>>>>> 24b8d41d
 
 #endif /* _LINUX_RPMSG_H */