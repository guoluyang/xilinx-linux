--- conflicted
+++ resolved
@@ -21,20 +21,12 @@
  * struct v4l2_device - main struct to for V4L2 device drivers
  *
  * @dev: pointer to struct device.
-<<<<<<< HEAD
- * @mdev: pointer to struct media_device
-=======
  * @mdev: pointer to struct media_device, may be NULL.
->>>>>>> 24b8d41d
  * @subdevs: used to keep track of the registered subdevs
  * @lock: lock this struct; can be used by the driver as well
  *	if this struct is embedded into a larger struct.
  * @name: unique device name, by default the driver name + bus ID
-<<<<<<< HEAD
- * @notify: notify callback called by some sub-devices.
-=======
  * @notify: notify operation called by some sub-devices.
->>>>>>> 24b8d41d
  * @ctrl_handler: The control handler. May be %NULL.
  * @prio: Device's priority state
  * @ref: Keep track of the references to this struct.
@@ -52,17 +44,9 @@
  *    #) @dev->driver_data points to this struct.
  *    #) @dev might be %NULL if there is no parent device
  */
-<<<<<<< HEAD
-
-=======
->>>>>>> 24b8d41d
 struct v4l2_device {
 	struct device *dev;
 	struct media_device *mdev;
-<<<<<<< HEAD
-#endif
-=======
->>>>>>> 24b8d41d
 	struct list_head subdevs;
 	spinlock_t lock;
 	char name[V4L2_DEVICE_NAME_SIZE];
@@ -88,11 +72,7 @@
 }
 
 /**
-<<<<<<< HEAD
- * v4l2_device_put - putss a V4L2 device reference
-=======
  * v4l2_device_put - puts a V4L2 device reference
->>>>>>> 24b8d41d
  *
  * @v4l2_dev: pointer to struct &v4l2_device
  *
@@ -171,11 +151,7 @@
  * v4l2_device_register_subdev - Registers a subdev with a v4l2 device.
  *
  * @v4l2_dev: pointer to struct &v4l2_device
-<<<<<<< HEAD
- * @sd: pointer to struct &v4l2_subdev
-=======
  * @sd: pointer to &struct v4l2_subdev
->>>>>>> 24b8d41d
  *
  * While registered, the subdev module is marked as in-use.
  *
@@ -188,11 +164,7 @@
 /**
  * v4l2_device_unregister_subdev - Unregisters a subdev with a v4l2 device.
  *
-<<<<<<< HEAD
- * @sd: pointer to struct &v4l2_subdev
-=======
  * @sd: pointer to &struct v4l2_subdev
->>>>>>> 24b8d41d
  *
  * .. note ::
  *
@@ -202,13 +174,6 @@
 void v4l2_device_unregister_subdev(struct v4l2_subdev *sd);
 
 /**
-<<<<<<< HEAD
- * v4l2_device_register_subdev_nodes - Registers device nodes for all subdevs
- *	of the v4l2 device that are marked with
- *	the %V4L2_SUBDEV_FL_HAS_DEVNODE flag.
- *
- * @v4l2_dev: pointer to struct v4l2_device
-=======
  * __v4l2_device_register_ro_subdev_nodes - Registers device nodes for
  *      all subdevs of the v4l2 device that are marked with the
  *      %V4L2_SUBDEV_FL_HAS_DEVNODE flag.
@@ -217,7 +182,6 @@
  * @read_only: subdevices read-only flag. True to register the subdevices
  *	device nodes in read-only mode, false to allow full access to the
  *	subdevice userspace API.
->>>>>>> 24b8d41d
  */
 int __must_check
 __v4l2_device_register_subdev_nodes(struct v4l2_device *v4l2_dev,
@@ -243,11 +207,6 @@
 }
 
 /**
-<<<<<<< HEAD
- * v4l2_subdev_notify - Sends a notification to v4l2_device.
- *
- * @sd: pointer to struct &v4l2_subdev
-=======
  * v4l2_device_register_ro_subdev_nodes - Registers subdevices device nodes
  *	in read-only mode
  *
@@ -270,7 +229,6 @@
  * v4l2_subdev_notify - Sends a notification to v4l2_device.
  *
  * @sd: pointer to &struct v4l2_subdev
->>>>>>> 24b8d41d
  * @notification: type of notification. Please notice that the notification
  *	type is driver-specific.
  * @arg: arguments for the notification. Those are specific to each
@@ -459,12 +417,6 @@
 			##args);					\
 	} while (0)
 
-<<<<<<< HEAD
-/* Call the specified callback for all subdevs matching grp_id (if 0, then
-   match them all). If the callback returns an error other than 0 or
-   -ENOIOCTLCMD, then return with that error code. Note that you cannot
-   add or delete a subdev while walking the subdevs list. */
-=======
 /**
  * v4l2_device_call_until_err - Calls the specified operation for
  *	all subdevs matching the &v4l2_subdev.grp_id, as assigned
@@ -489,7 +441,6 @@
  * Note: subdevs cannot be added or deleted while walking
  * the subdevs list.
  */
->>>>>>> 24b8d41d
 #define v4l2_device_call_until_err(v4l2_dev, grpid, o, f, args...)	\
 ({									\
 	struct v4l2_subdev *__sd;					\
@@ -498,12 +449,6 @@
 			##args);					\
 })
 
-<<<<<<< HEAD
-/*
- * Call the specified callback for all subdevs where grp_id & grpmsk != 0
- * (if grpmsk == `0, then match them all). Ignore any errors. Note that you
- * cannot add or delete a subdev while walking the subdevs list.
-=======
 /**
  * v4l2_device_mask_call_all - Calls the specified operation for
  *	all subdevices where a group ID matches a specified bitmask.
@@ -522,24 +467,12 @@
  *
  * Note: subdevs cannot be added or deleted while walking
  * the subdevs list.
->>>>>>> 24b8d41d
  */
 #define v4l2_device_mask_call_all(v4l2_dev, grpmsk, o, f, args...)	\
 	do {								\
 		struct v4l2_subdev *__sd;				\
 									\
 		__v4l2_device_call_subdevs_p(v4l2_dev, __sd,		\
-<<<<<<< HEAD
-			!(grpmsk) || (__sd->grp_id & (grpmsk)), o, f ,	\
-			##args);					\
-	} while (0)
-
-/*
- * Call the specified callback for all subdevs where grp_id & grpmsk != 0
- * (if grpmsk == 0, then match them all). If the callback returns an error
- * other than 0 or %-ENOIOCTLCMD, then return with that error code. Note that
- * you cannot add or delete a subdev while walking the subdevs list.
-=======
 			(grpmsk) == 0 || (__sd->grp_id & (grpmsk)), o,	\
 			f , ##args);					\
 	} while (0)
@@ -566,21 +499,11 @@
  *
  * Note: subdevs cannot be added or deleted while walking
  * the subdevs list.
->>>>>>> 24b8d41d
  */
 #define v4l2_device_mask_call_until_err(v4l2_dev, grpmsk, o, f, args...) \
 ({									\
 	struct v4l2_subdev *__sd;					\
 	__v4l2_device_call_subdevs_until_err_p(v4l2_dev, __sd,		\
-<<<<<<< HEAD
-			!(grpmsk) || (__sd->grp_id & (grpmsk)), o, f ,	\
-			##args);					\
-})
-
-/*
- * Does any subdev with matching grpid (or all if grpid == 0) has the given
- * op?
-=======
 			(grpmsk) == 0 || (__sd->grp_id & (grpmsk)), o,	\
 			f , ##args);					\
 })
@@ -598,7 +521,6 @@
  * @f: operation function that will be called if @cond matches.
  *	The operation functions are defined in groups, according to
  *	each element at &struct v4l2_subdev_ops.
->>>>>>> 24b8d41d
  */
 #define v4l2_device_has_op(v4l2_dev, grpid, o, f)			\
 ({									\
@@ -615,11 +537,6 @@
 	__result;							\
 })
 
-<<<<<<< HEAD
-/*
- * Does any subdev with matching grpmsk (or all if grpmsk == 0) has the given
- * op?
-=======
 /**
  * v4l2_device_mask_has_op - checks if any subdev with matching group
  *	mask has a given ops.
@@ -632,7 +549,6 @@
  * @f: operation function that will be called if @cond matches.
  *	The operation functions are defined in groups, according to
  *	each element at &struct v4l2_subdev_ops.
->>>>>>> 24b8d41d
  */
 #define v4l2_device_mask_has_op(v4l2_dev, grpmsk, o, f)			\
 ({									\
