--- conflicted
+++ resolved
@@ -101,8 +101,6 @@
 struct v4l2_subdev;
 struct v4l2_subdev_ops;
 
-<<<<<<< HEAD
-=======
 /* I2C Helper functions */
 #include <linux/i2c.h>
 
@@ -138,7 +136,6 @@
 
 #if defined(CONFIG_VIDEO_V4L2_I2C)
 
->>>>>>> 24b8d41d
 /**
  * v4l2_i2c_new_subdev - Load an i2c module and return an initialized
  *	&struct v4l2_subdev.
@@ -148,11 +145,7 @@
  * @client_type:  name of the chip that's on the adapter.
  * @addr: I2C address. If zero, it will use @probe_addrs
  * @probe_addrs: array with a list of address. The last entry at such
-<<<<<<< HEAD
- * 	array should be %I2C_CLIENT_END.
-=======
  *	array should be %I2C_CLIENT_END.
->>>>>>> 24b8d41d
  *
  * returns a &struct v4l2_subdev pointer.
  */
@@ -160,11 +153,6 @@
 		struct i2c_adapter *adapter, const char *client_type,
 		u8 addr, const unsigned short *probe_addrs);
 
-<<<<<<< HEAD
-struct i2c_board_info;
-
-=======
->>>>>>> 24b8d41d
 /**
  * v4l2_i2c_new_subdev_board - Load an i2c module and return an initialized
  *	&struct v4l2_subdev.
@@ -174,11 +162,7 @@
  * @info: pointer to struct i2c_board_info used to replace the irq,
  *	 platform_data and addr arguments.
  * @probe_addrs: array with a list of address. The last entry at such
-<<<<<<< HEAD
- * 	array should be %I2C_CLIENT_END.
-=======
  *	array should be %I2C_CLIENT_END.
->>>>>>> 24b8d41d
  *
  * returns a &struct v4l2_subdev pointer.
  */
@@ -187,8 +171,6 @@
 		const unsigned short *probe_addrs);
 
 /**
-<<<<<<< HEAD
-=======
  * v4l2_i2c_subdev_set_name - Set name for an I²C sub-device
  *
  * @sd: pointer to &struct v4l2_subdev
@@ -201,7 +183,6 @@
 			      const char *devname, const char *postfix);
 
 /**
->>>>>>> 24b8d41d
  * v4l2_i2c_subdev_init - Initializes a &struct v4l2_subdev with data from
  *	an i2c_client struct.
  *
