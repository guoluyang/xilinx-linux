--- conflicted
+++ resolved
@@ -5,42 +5,10 @@
 #include <linux/swiotlb.h>
 #include <asm/xen/swiotlb-xen.h>
 
-<<<<<<< HEAD
-extern int xen_swiotlb_init(int verbose, bool early);
-
-extern void
-*xen_swiotlb_alloc_coherent(struct device *hwdev, size_t size,
-			    dma_addr_t *dma_handle, gfp_t flags,
-			    unsigned long attrs);
-
-extern void
-xen_swiotlb_free_coherent(struct device *hwdev, size_t size,
-			  void *vaddr, dma_addr_t dma_handle,
-			  unsigned long attrs);
-
-extern dma_addr_t xen_swiotlb_map_page(struct device *dev, struct page *page,
-				       unsigned long offset, size_t size,
-				       enum dma_data_direction dir,
-				       unsigned long attrs);
-
-extern void xen_swiotlb_unmap_page(struct device *hwdev, dma_addr_t dev_addr,
-				   size_t size, enum dma_data_direction dir,
-				   unsigned long attrs);
-extern int
-xen_swiotlb_map_sg_attrs(struct device *hwdev, struct scatterlist *sgl,
-			 int nelems, enum dma_data_direction dir,
-			 unsigned long attrs);
-
-extern void
-xen_swiotlb_unmap_sg_attrs(struct device *hwdev, struct scatterlist *sgl,
-			   int nelems, enum dma_data_direction dir,
-			   unsigned long attrs);
-=======
 void xen_dma_sync_for_cpu(struct device *dev, dma_addr_t handle,
 			  size_t size, enum dma_data_direction dir);
 void xen_dma_sync_for_device(struct device *dev, dma_addr_t handle,
 			     size_t size, enum dma_data_direction dir);
->>>>>>> 24b8d41d
 
 extern int xen_swiotlb_init(int verbose, bool early);
 extern const struct dma_map_ops xen_swiotlb_dma_ops;
