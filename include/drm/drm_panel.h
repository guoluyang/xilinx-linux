--- conflicted
+++ resolved
@@ -129,14 +129,6 @@
 
 /**
  * struct drm_panel - DRM panel object
-<<<<<<< HEAD
- * @drm: DRM device owning the panel
- * @connector: DRM connector that the panel is attached to
- * @dev: parent device of the panel
- * @funcs: operations that can be performed on the panel
- * @list: panel entry in registry
-=======
->>>>>>> 24b8d41d
  */
 struct drm_panel {
 	/**
@@ -181,114 +173,33 @@
 	struct list_head list;
 };
 
-<<<<<<< HEAD
-/**
- * drm_disable_unprepare - power off a panel
- * @panel: DRM panel
- *
- * Calling this function will completely power off a panel (assert the panel's
- * reset, turn off power supplies, ...). After this function has completed, it
- * is usually no longer possible to communicate with the panel until another
- * call to drm_panel_prepare().
- *
- * Return: 0 on success or a negative error code on failure.
- */
-static inline int drm_panel_unprepare(struct drm_panel *panel)
-{
-	if (panel && panel->funcs && panel->funcs->unprepare)
-		return panel->funcs->unprepare(panel);
-
-	return panel ? -ENOSYS : -EINVAL;
-}
-
-/**
- * drm_panel_disable - disable a panel
- * @panel: DRM panel
- *
- * This will typically turn off the panel's backlight or disable the display
- * drivers. For smart panels it should still be possible to communicate with
- * the integrated circuitry via any command bus after this call.
- *
- * Return: 0 on success or a negative error code on failure.
- */
-static inline int drm_panel_disable(struct drm_panel *panel)
-{
-	if (panel && panel->funcs && panel->funcs->disable)
-		return panel->funcs->disable(panel);
-=======
 void drm_panel_init(struct drm_panel *panel, struct device *dev,
 		    const struct drm_panel_funcs *funcs,
 		    int connector_type);
 
 void drm_panel_add(struct drm_panel *panel);
 void drm_panel_remove(struct drm_panel *panel);
->>>>>>> 24b8d41d
 
 int drm_panel_prepare(struct drm_panel *panel);
 int drm_panel_unprepare(struct drm_panel *panel);
 
-<<<<<<< HEAD
-/**
- * drm_panel_prepare - power on a panel
- * @panel: DRM panel
- *
- * Calling this function will enable power and deassert any reset signals to
- * the panel. After this has completed it is possible to communicate with any
- * integrated circuitry via a command bus.
- *
- * Return: 0 on success or a negative error code on failure.
- */
-static inline int drm_panel_prepare(struct drm_panel *panel)
-{
-	if (panel && panel->funcs && panel->funcs->prepare)
-		return panel->funcs->prepare(panel);
-=======
 int drm_panel_enable(struct drm_panel *panel);
 int drm_panel_disable(struct drm_panel *panel);
->>>>>>> 24b8d41d
 
 int drm_panel_get_modes(struct drm_panel *panel, struct drm_connector *connector);
 
-<<<<<<< HEAD
-/**
- * drm_panel_enable - enable a panel
- * @panel: DRM panel
- *
- * Calling this function will cause the panel display drivers to be turned on
- * and the backlight to be enabled. Content will be visible on screen after
- * this call completes.
- *
- * Return: 0 on success or a negative error code on failure.
- */
-static inline int drm_panel_enable(struct drm_panel *panel)
-=======
 #if defined(CONFIG_OF) && defined(CONFIG_DRM_PANEL)
 struct drm_panel *of_drm_find_panel(const struct device_node *np);
 int of_drm_get_panel_orientation(const struct device_node *np,
 				 enum drm_panel_orientation *orientation);
 #else
 static inline struct drm_panel *of_drm_find_panel(const struct device_node *np)
->>>>>>> 24b8d41d
 {
 	return ERR_PTR(-ENODEV);
 }
 
-<<<<<<< HEAD
-/**
- * drm_panel_get_modes - probe the available display modes of a panel
- * @panel: DRM panel
- *
- * The modes probed from the panel are automatically added to the connector
- * that the panel is attached to.
- *
- * Return: The number of modes available from the panel on success or a
- * negative error code on failure.
- */
-static inline int drm_panel_get_modes(struct drm_panel *panel)
-=======
 static inline int of_drm_get_panel_orientation(const struct device_node *np,
 					       enum drm_panel_orientation *orientation)
->>>>>>> 24b8d41d
 {
 	return -ENODEV;
 }
