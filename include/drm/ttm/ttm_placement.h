--- conflicted
+++ resolved
@@ -41,15 +41,6 @@
 #define TTM_PL_TT               1
 #define TTM_PL_VRAM             2
 #define TTM_PL_PRIV             3
-<<<<<<< HEAD
-
-#define TTM_PL_FLAG_SYSTEM      (1 << TTM_PL_SYSTEM)
-#define TTM_PL_FLAG_TT          (1 << TTM_PL_TT)
-#define TTM_PL_FLAG_VRAM        (1 << TTM_PL_VRAM)
-#define TTM_PL_FLAG_PRIV        (1 << TTM_PL_PRIV)
-#define TTM_PL_MASK_MEM         0x0000FFFF
-=======
->>>>>>> 24b8d41d
 
 /*
  * Other flags that affects data placement.
@@ -66,10 +57,7 @@
 #define TTM_PL_FLAG_CACHED      (1 << 16)
 #define TTM_PL_FLAG_UNCACHED    (1 << 17)
 #define TTM_PL_FLAG_WC          (1 << 18)
-<<<<<<< HEAD
-=======
 #define TTM_PL_FLAG_CONTIGUOUS  (1 << 19)
->>>>>>> 24b8d41d
 #define TTM_PL_FLAG_NO_EVICT    (1 << 21)
 #define TTM_PL_FLAG_TOPDOWN     (1 << 22)
 
@@ -77,11 +65,6 @@
 				 TTM_PL_FLAG_UNCACHED | \
 				 TTM_PL_FLAG_WC)
 
-<<<<<<< HEAD
-#define TTM_PL_MASK_MEMTYPE     (TTM_PL_MASK_MEM | TTM_PL_MASK_CACHING)
-
-=======
->>>>>>> 24b8d41d
 /**
  * struct ttm_place
  *
@@ -94,10 +77,7 @@
 struct ttm_place {
 	unsigned	fpfn;
 	unsigned	lpfn;
-<<<<<<< HEAD
-=======
 	uint32_t	mem_type;
->>>>>>> 24b8d41d
 	uint32_t	flags;
 };
 
