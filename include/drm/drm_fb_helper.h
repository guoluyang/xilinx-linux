/*
 * Copyright (c) 2006-2009 Red Hat Inc.
 * Copyright (c) 2006-2008 Intel Corporation
 * Copyright (c) 2007 Dave Airlie <airlied@linux.ie>
 *
 * DRM framebuffer helper functions
 *
 * Permission to use, copy, modify, distribute, and sell this software and its
 * documentation for any purpose is hereby granted without fee, provided that
 * the above copyright notice appear in all copies and that both that copyright
 * notice and this permission notice appear in supporting documentation, and
 * that the name of the copyright holders not be used in advertising or
 * publicity pertaining to distribution of the software without specific,
 * written prior permission.  The copyright holders make no representations
 * about the suitability of this software for any purpose.  It is provided "as
 * is" without express or implied warranty.
 *
 * THE COPYRIGHT HOLDERS DISCLAIM ALL WARRANTIES WITH REGARD TO THIS SOFTWARE,
 * INCLUDING ALL IMPLIED WARRANTIES OF MERCHANTABILITY AND FITNESS, IN NO
 * EVENT SHALL THE COPYRIGHT HOLDERS BE LIABLE FOR ANY SPECIAL, INDIRECT OR
 * CONSEQUENTIAL DAMAGES OR ANY DAMAGES WHATSOEVER RESULTING FROM LOSS OF USE,
 * DATA OR PROFITS, WHETHER IN AN ACTION OF CONTRACT, NEGLIGENCE OR OTHER
 * TORTIOUS ACTION, ARISING OUT OF OR IN CONNECTION WITH THE USE OR PERFORMANCE
 * OF THIS SOFTWARE.
 *
 * Authors:
 *      Dave Airlie <airlied@linux.ie>
 *      Jesse Barnes <jesse.barnes@intel.com>
 */
#ifndef DRM_FB_HELPER_H
#define DRM_FB_HELPER_H

struct drm_fb_helper;

<<<<<<< HEAD
#include <drm/drm_crtc.h>
=======
#include <drm/drm_client.h>
#include <drm/drm_crtc.h>
#include <drm/drm_device.h>
>>>>>>> 24b8d41d
#include <linux/kgdb.h>
#include <linux/vgaarb.h>

enum mode_set_atomic {
	LEAVE_ATOMIC_MODE_SET,
	ENTER_ATOMIC_MODE_SET,
};

/**
 * struct drm_fb_helper_surface_size - describes fbdev size and scanout surface size
 * @fb_width: fbdev width
 * @fb_height: fbdev height
 * @surface_width: scanout buffer width
 * @surface_height: scanout buffer height
 * @surface_bpp: scanout buffer bpp
 * @surface_depth: scanout buffer depth
 *
 * Note that the scanout surface width/height may be larger than the fbdev
 * width/height.  In case of multiple displays, the scanout surface is sized
 * according to the largest width/height (so it is large enough for all CRTCs
 * to scanout).  But the fbdev width/height is sized to the minimum width/
 * height of all the displays.  This ensures that fbcon fits on the smallest
 * of the attached displays. fb_width/fb_height is used by
 * drm_fb_helper_fill_info() to fill out the &fb_info.var structure.
 */
struct drm_fb_helper_surface_size {
	u32 fb_width;
	u32 fb_height;
	u32 surface_width;
	u32 surface_height;
	u32 surface_bpp;
	u32 surface_depth;
};

/**
 * struct drm_fb_helper_funcs - driver callbacks for the fbdev emulation library
 *
 * Driver callbacks used by the fbdev emulation helper library.
 */
struct drm_fb_helper_funcs {
	/**
	 * @fb_probe:
	 *
	 * Driver callback to allocate and initialize the fbdev info structure.
	 * Furthermore it also needs to allocate the DRM framebuffer used to
	 * back the fbdev.
	 *
	 * This callback is mandatory.
	 *
	 * RETURNS:
	 *
	 * The driver should return 0 on success and a negative error code on
	 * failure.
	 */
	int (*fb_probe)(struct drm_fb_helper *helper,
			struct drm_fb_helper_surface_size *sizes);
};

/**
 * struct drm_fb_helper - main structure to emulate fbdev on top of KMS
 * @fb: Scanout framebuffer object
 * @dev: DRM device
 * @funcs: driver callbacks for fb helper
 * @fbdev: emulated fbdev device info struct
 * @pseudo_palette: fake palette of 16 colors
 * @dirty_clip: clip rectangle used with deferred_io to accumulate damage to
 *              the screen buffer
 * @dirty_lock: spinlock protecting @dirty_clip
 * @dirty_work: worker used to flush the framebuffer
 * @resume_work: worker used during resume if the console lock is already taken
 *
 * This is the main structure used by the fbdev helpers. Drivers supporting
 * fbdev emulation should embedded this into their overall driver structure.
 * Drivers must also fill out a &struct drm_fb_helper_funcs with a few
 * operations.
 */
struct drm_fb_helper {
	/**
	 * @client:
	 *
	 * DRM client used by the generic fbdev emulation.
	 */
	struct drm_client_dev client;

	/**
	 * @buffer:
	 *
	 * Framebuffer used by the generic fbdev emulation.
	 */
	struct drm_client_buffer *buffer;

	struct drm_framebuffer *fb;
	struct drm_device *dev;
	const struct drm_fb_helper_funcs *funcs;
	struct fb_info *fbdev;
	u32 pseudo_palette[17];
	struct drm_clip_rect dirty_clip;
	spinlock_t dirty_lock;
	struct work_struct dirty_work;
	struct work_struct resume_work;
<<<<<<< HEAD
=======

	/**
	 * @lock:
	 *
	 * Top-level FBDEV helper lock. This protects all internal data
	 * structures and lists, such as @connector_info and @crtc_info.
	 *
	 * FIXME: fbdev emulation locking is a mess and long term we want to
	 * protect all helper internal state with this lock as well as reduce
	 * core KMS locking as much as possible.
	 */
	struct mutex lock;
>>>>>>> 24b8d41d

	/**
	 * @kernel_fb_list:
	 *
	 * Entry on the global kernel_fb_helper_list, used for kgdb entry/exit.
	 */
	struct list_head kernel_fb_list;

	/**
	 * @delayed_hotplug:
	 *
	 * A hotplug was received while fbdev wasn't in control of the DRM
	 * device, i.e. another KMS master was active. The output configuration
	 * needs to be reprobe when fbdev is in control again.
	 */
	bool delayed_hotplug;
<<<<<<< HEAD
};

=======

	/**
	 * @deferred_setup:
	 *
	 * If no outputs are connected (disconnected or unknown) the FB helper
	 * code will defer setup until at least one of the outputs shows up.
	 * This field keeps track of the status so that setup can be retried
	 * at every hotplug event until it succeeds eventually.
	 *
	 * Protected by @lock.
	 */
	bool deferred_setup;

	/**
	 * @preferred_bpp:
	 *
	 * Temporary storage for the driver's preferred BPP setting passed to
	 * FB helper initialization. This needs to be tracked so that deferred
	 * FB helper setup can pass this on.
	 *
	 * See also: @deferred_setup
	 */
	int preferred_bpp;
};

static inline struct drm_fb_helper *
drm_fb_helper_from_client(struct drm_client_dev *client)
{
	return container_of(client, struct drm_fb_helper, client);
}

>>>>>>> 24b8d41d
/**
 * define DRM_FB_HELPER_DEFAULT_OPS - helper define for drm drivers
 *
 * Helper define to register default implementations of drm_fb_helper
 * functions. To be used in struct fb_ops of drm drivers.
 */
#define DRM_FB_HELPER_DEFAULT_OPS \
	.fb_check_var	= drm_fb_helper_check_var, \
	.fb_set_par	= drm_fb_helper_set_par, \
	.fb_setcmap	= drm_fb_helper_setcmap, \
	.fb_blank	= drm_fb_helper_blank, \
<<<<<<< HEAD
	.fb_pan_display	= drm_fb_helper_pan_display
=======
	.fb_pan_display	= drm_fb_helper_pan_display, \
	.fb_debug_enter = drm_fb_helper_debug_enter, \
	.fb_debug_leave = drm_fb_helper_debug_leave, \
	.fb_ioctl	= drm_fb_helper_ioctl
>>>>>>> 24b8d41d

#ifdef CONFIG_DRM_FBDEV_EMULATION
void drm_fb_helper_prepare(struct drm_device *dev, struct drm_fb_helper *helper,
			   const struct drm_fb_helper_funcs *funcs);
int drm_fb_helper_init(struct drm_device *dev, struct drm_fb_helper *helper);
void drm_fb_helper_fini(struct drm_fb_helper *helper);
int drm_fb_helper_blank(int blank, struct fb_info *info);
int drm_fb_helper_pan_display(struct fb_var_screeninfo *var,
			      struct fb_info *info);
int drm_fb_helper_set_par(struct fb_info *info);
int drm_fb_helper_check_var(struct fb_var_screeninfo *var,
			    struct fb_info *info);

int drm_fb_helper_restore_fbdev_mode_unlocked(struct drm_fb_helper *fb_helper);

struct fb_info *drm_fb_helper_alloc_fbi(struct drm_fb_helper *fb_helper);
void drm_fb_helper_unregister_fbi(struct drm_fb_helper *fb_helper);
void drm_fb_helper_fill_info(struct fb_info *info,
			     struct drm_fb_helper *fb_helper,
			     struct drm_fb_helper_surface_size *sizes);

void drm_fb_helper_deferred_io(struct fb_info *info,
			       struct list_head *pagelist);

void drm_fb_helper_deferred_io(struct fb_info *info,
			       struct list_head *pagelist);

ssize_t drm_fb_helper_sys_read(struct fb_info *info, char __user *buf,
			       size_t count, loff_t *ppos);
ssize_t drm_fb_helper_sys_write(struct fb_info *info, const char __user *buf,
				size_t count, loff_t *ppos);

void drm_fb_helper_sys_fillrect(struct fb_info *info,
				const struct fb_fillrect *rect);
void drm_fb_helper_sys_copyarea(struct fb_info *info,
				const struct fb_copyarea *area);
void drm_fb_helper_sys_imageblit(struct fb_info *info,
				 const struct fb_image *image);

void drm_fb_helper_cfb_fillrect(struct fb_info *info,
				const struct fb_fillrect *rect);
void drm_fb_helper_cfb_copyarea(struct fb_info *info,
				const struct fb_copyarea *area);
void drm_fb_helper_cfb_imageblit(struct fb_info *info,
				 const struct fb_image *image);

void drm_fb_helper_set_suspend(struct drm_fb_helper *fb_helper, bool suspend);
void drm_fb_helper_set_suspend_unlocked(struct drm_fb_helper *fb_helper,
					bool suspend);

int drm_fb_helper_setcmap(struct fb_cmap *cmap, struct fb_info *info);

int drm_fb_helper_ioctl(struct fb_info *info, unsigned int cmd,
			unsigned long arg);

int drm_fb_helper_hotplug_event(struct drm_fb_helper *fb_helper);
int drm_fb_helper_initial_config(struct drm_fb_helper *fb_helper, int bpp_sel);
int drm_fb_helper_debug_enter(struct fb_info *info);
int drm_fb_helper_debug_leave(struct fb_info *info);
<<<<<<< HEAD
struct drm_display_mode *
drm_has_preferred_mode(struct drm_fb_helper_connector *fb_connector,
			int width, int height);
struct drm_display_mode *
drm_pick_cmdline_mode(struct drm_fb_helper_connector *fb_helper_conn,
		      int width, int height);

int drm_fb_helper_add_one_connector(struct drm_fb_helper *fb_helper, struct drm_connector *connector);
int drm_fb_helper_remove_one_connector(struct drm_fb_helper *fb_helper,
				       struct drm_connector *connector);
=======

void drm_fb_helper_lastclose(struct drm_device *dev);
void drm_fb_helper_output_poll_changed(struct drm_device *dev);

void drm_fbdev_generic_setup(struct drm_device *dev,
			     unsigned int preferred_bpp);
>>>>>>> 24b8d41d
#else
static inline void drm_fb_helper_prepare(struct drm_device *dev,
					struct drm_fb_helper *helper,
					const struct drm_fb_helper_funcs *funcs)
{
}

static inline int drm_fb_helper_init(struct drm_device *dev,
		       struct drm_fb_helper *helper)
{
	/* So drivers can use it to free the struct */
	helper->dev = dev;
	dev->fb_helper = helper;

	return 0;
}

static inline void drm_fb_helper_fini(struct drm_fb_helper *helper)
{
	if (helper && helper->dev)
		helper->dev->fb_helper = NULL;
}

static inline int drm_fb_helper_blank(int blank, struct fb_info *info)
{
	return 0;
}

static inline int drm_fb_helper_pan_display(struct fb_var_screeninfo *var,
					    struct fb_info *info)
{
	return 0;
}

static inline int drm_fb_helper_set_par(struct fb_info *info)
{
	return 0;
}

static inline int drm_fb_helper_check_var(struct fb_var_screeninfo *var,
					  struct fb_info *info)
{
	return 0;
}

static inline int
drm_fb_helper_restore_fbdev_mode_unlocked(struct drm_fb_helper *fb_helper)
{
	return 0;
}

static inline struct fb_info *
drm_fb_helper_alloc_fbi(struct drm_fb_helper *fb_helper)
{
	return NULL;
}

static inline void drm_fb_helper_unregister_fbi(struct drm_fb_helper *fb_helper)
{
}

static inline void
drm_fb_helper_fill_info(struct fb_info *info,
			struct drm_fb_helper *fb_helper,
			struct drm_fb_helper_surface_size *sizes)
{
}

static inline int drm_fb_helper_setcmap(struct fb_cmap *cmap,
					struct fb_info *info)
{
	return 0;
}

static inline int drm_fb_helper_ioctl(struct fb_info *info, unsigned int cmd,
				      unsigned long arg)
{
	return 0;
}

static inline void drm_fb_helper_deferred_io(struct fb_info *info,
					     struct list_head *pagelist)
{
}

static inline int drm_fb_helper_defio_init(struct drm_fb_helper *fb_helper)
{
	return -ENODEV;
}

static inline void drm_fb_helper_deferred_io(struct fb_info *info,
					     struct list_head *pagelist)
{
}

static inline ssize_t drm_fb_helper_sys_read(struct fb_info *info,
					     char __user *buf, size_t count,
					     loff_t *ppos)
{
	return -ENODEV;
}

static inline ssize_t drm_fb_helper_sys_write(struct fb_info *info,
					      const char __user *buf,
					      size_t count, loff_t *ppos)
{
	return -ENODEV;
}

static inline void drm_fb_helper_sys_fillrect(struct fb_info *info,
					      const struct fb_fillrect *rect)
{
}

static inline void drm_fb_helper_sys_copyarea(struct fb_info *info,
					      const struct fb_copyarea *area)
{
}

static inline void drm_fb_helper_sys_imageblit(struct fb_info *info,
					       const struct fb_image *image)
{
}

static inline void drm_fb_helper_cfb_fillrect(struct fb_info *info,
					      const struct fb_fillrect *rect)
{
}

static inline void drm_fb_helper_cfb_copyarea(struct fb_info *info,
					      const struct fb_copyarea *area)
{
}

static inline void drm_fb_helper_cfb_imageblit(struct fb_info *info,
					       const struct fb_image *image)
{
}

static inline void drm_fb_helper_set_suspend(struct drm_fb_helper *fb_helper,
					     bool suspend)
{
}

static inline void
drm_fb_helper_set_suspend_unlocked(struct drm_fb_helper *fb_helper, bool suspend)
{
}

static inline int drm_fb_helper_hotplug_event(struct drm_fb_helper *fb_helper)
{
	return 0;
}

static inline int drm_fb_helper_initial_config(struct drm_fb_helper *fb_helper,
					       int bpp_sel)
{
	return 0;
}

static inline int drm_fb_helper_debug_enter(struct fb_info *info)
{
	return 0;
}

static inline int drm_fb_helper_debug_leave(struct fb_info *info)
{
	return 0;
}

static inline void drm_fb_helper_lastclose(struct drm_device *dev)
{
}

static inline void drm_fb_helper_output_poll_changed(struct drm_device *dev)
{
}

static inline void
drm_fbdev_generic_setup(struct drm_device *dev, unsigned int preferred_bpp)
{
}

#endif

/**
 * drm_fb_helper_remove_conflicting_framebuffers - remove firmware-configured framebuffers
 * @a: memory range, users of which are to be removed
 * @name: requesting driver name
 * @primary: also kick vga16fb if present
 *
 * This function removes framebuffer devices (initialized by firmware/bootloader)
 * which use memory range described by @a. If @a is NULL all such devices are
 * removed.
 */
static inline int
drm_fb_helper_remove_conflicting_framebuffers(struct apertures_struct *a,
					      const char *name, bool primary)
{
#if IS_REACHABLE(CONFIG_FB)
	return remove_conflicting_framebuffers(a, name, primary);
#else
	return 0;
#endif
}

/**
 * drm_fb_helper_remove_conflicting_pci_framebuffers - remove firmware-configured framebuffers for PCI devices
 * @pdev: PCI device
 * @name: requesting driver name
 *
 * This function removes framebuffer devices (eg. initialized by firmware)
 * using memory range configured for any of @pdev's memory bars.
 *
 * The function assumes that PCI device with shadowed ROM drives a primary
 * display and so kicks out vga16fb.
 */
static inline int
drm_fb_helper_remove_conflicting_pci_framebuffers(struct pci_dev *pdev,
						  const char *name)
{
<<<<<<< HEAD
	return 0;
}

#endif

static inline int
drm_fb_helper_remove_conflicting_framebuffers(struct apertures_struct *a,
					      const char *name, bool primary)
{
#if IS_REACHABLE(CONFIG_FB)
	return remove_conflicting_framebuffers(a, name, primary);
#else
	return 0;
#endif
=======
	int ret = 0;

	/*
	 * WARNING: Apparently we must kick fbdev drivers before vgacon,
	 * otherwise the vga fbdev driver falls over.
	 */
#if IS_REACHABLE(CONFIG_FB)
	ret = remove_conflicting_pci_framebuffers(pdev, name);
#endif
	if (ret == 0)
		ret = vga_remove_vgacon(pdev);
	return ret;
>>>>>>> 24b8d41d
}

#endif<|MERGE_RESOLUTION|>--- conflicted
+++ resolved
@@ -32,13 +32,9 @@
 
 struct drm_fb_helper;
 
-<<<<<<< HEAD
-#include <drm/drm_crtc.h>
-=======
 #include <drm/drm_client.h>
 #include <drm/drm_crtc.h>
 #include <drm/drm_device.h>
->>>>>>> 24b8d41d
 #include <linux/kgdb.h>
 #include <linux/vgaarb.h>
 
@@ -139,8 +135,6 @@
 	spinlock_t dirty_lock;
 	struct work_struct dirty_work;
 	struct work_struct resume_work;
-<<<<<<< HEAD
-=======
 
 	/**
 	 * @lock:
@@ -153,7 +147,6 @@
 	 * core KMS locking as much as possible.
 	 */
 	struct mutex lock;
->>>>>>> 24b8d41d
 
 	/**
 	 * @kernel_fb_list:
@@ -170,10 +163,6 @@
 	 * needs to be reprobe when fbdev is in control again.
 	 */
 	bool delayed_hotplug;
-<<<<<<< HEAD
-};
-
-=======
 
 	/**
 	 * @deferred_setup:
@@ -205,7 +194,6 @@
 	return container_of(client, struct drm_fb_helper, client);
 }
 
->>>>>>> 24b8d41d
 /**
  * define DRM_FB_HELPER_DEFAULT_OPS - helper define for drm drivers
  *
@@ -217,14 +205,10 @@
 	.fb_set_par	= drm_fb_helper_set_par, \
 	.fb_setcmap	= drm_fb_helper_setcmap, \
 	.fb_blank	= drm_fb_helper_blank, \
-<<<<<<< HEAD
-	.fb_pan_display	= drm_fb_helper_pan_display
-=======
 	.fb_pan_display	= drm_fb_helper_pan_display, \
 	.fb_debug_enter = drm_fb_helper_debug_enter, \
 	.fb_debug_leave = drm_fb_helper_debug_leave, \
 	.fb_ioctl	= drm_fb_helper_ioctl
->>>>>>> 24b8d41d
 
 #ifdef CONFIG_DRM_FBDEV_EMULATION
 void drm_fb_helper_prepare(struct drm_device *dev, struct drm_fb_helper *helper,
@@ -249,9 +233,6 @@
 void drm_fb_helper_deferred_io(struct fb_info *info,
 			       struct list_head *pagelist);
 
-void drm_fb_helper_deferred_io(struct fb_info *info,
-			       struct list_head *pagelist);
-
 ssize_t drm_fb_helper_sys_read(struct fb_info *info, char __user *buf,
 			       size_t count, loff_t *ppos);
 ssize_t drm_fb_helper_sys_write(struct fb_info *info, const char __user *buf,
@@ -284,25 +265,12 @@
 int drm_fb_helper_initial_config(struct drm_fb_helper *fb_helper, int bpp_sel);
 int drm_fb_helper_debug_enter(struct fb_info *info);
 int drm_fb_helper_debug_leave(struct fb_info *info);
-<<<<<<< HEAD
-struct drm_display_mode *
-drm_has_preferred_mode(struct drm_fb_helper_connector *fb_connector,
-			int width, int height);
-struct drm_display_mode *
-drm_pick_cmdline_mode(struct drm_fb_helper_connector *fb_helper_conn,
-		      int width, int height);
-
-int drm_fb_helper_add_one_connector(struct drm_fb_helper *fb_helper, struct drm_connector *connector);
-int drm_fb_helper_remove_one_connector(struct drm_fb_helper *fb_helper,
-				       struct drm_connector *connector);
-=======
 
 void drm_fb_helper_lastclose(struct drm_device *dev);
 void drm_fb_helper_output_poll_changed(struct drm_device *dev);
 
 void drm_fbdev_generic_setup(struct drm_device *dev,
 			     unsigned int preferred_bpp);
->>>>>>> 24b8d41d
 #else
 static inline void drm_fb_helper_prepare(struct drm_device *dev,
 					struct drm_fb_helper *helper,
@@ -391,11 +359,6 @@
 static inline int drm_fb_helper_defio_init(struct drm_fb_helper *fb_helper)
 {
 	return -ENODEV;
-}
-
-static inline void drm_fb_helper_deferred_io(struct fb_info *info,
-					     struct list_head *pagelist)
-{
 }
 
 static inline ssize_t drm_fb_helper_sys_read(struct fb_info *info,
@@ -524,22 +487,6 @@
 drm_fb_helper_remove_conflicting_pci_framebuffers(struct pci_dev *pdev,
 						  const char *name)
 {
-<<<<<<< HEAD
-	return 0;
-}
-
-#endif
-
-static inline int
-drm_fb_helper_remove_conflicting_framebuffers(struct apertures_struct *a,
-					      const char *name, bool primary)
-{
-#if IS_REACHABLE(CONFIG_FB)
-	return remove_conflicting_framebuffers(a, name, primary);
-#else
-	return 0;
-#endif
-=======
 	int ret = 0;
 
 	/*
@@ -552,7 +499,6 @@
 	if (ret == 0)
 		ret = vga_remove_vgacon(pdev);
 	return ret;
->>>>>>> 24b8d41d
 }
 
 #endif