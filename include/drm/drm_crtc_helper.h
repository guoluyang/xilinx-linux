--- conflicted
+++ resolved
@@ -43,39 +43,6 @@
 #include <drm/drm_modeset_helper_vtables.h>
 #include <drm/drm_modeset_helper.h>
 
-<<<<<<< HEAD
-extern void drm_helper_disable_unused_functions(struct drm_device *dev);
-extern int drm_crtc_helper_set_config(struct drm_mode_set *set);
-extern bool drm_crtc_helper_set_mode(struct drm_crtc *crtc,
-				     struct drm_display_mode *mode,
-				     int x, int y,
-				     struct drm_framebuffer *old_fb);
-extern bool drm_helper_crtc_in_use(struct drm_crtc *crtc);
-extern bool drm_helper_encoder_in_use(struct drm_encoder *encoder);
-
-extern int drm_helper_connector_dpms(struct drm_connector *connector, int mode);
-
-extern void drm_helper_resume_force_mode(struct drm_device *dev);
-
-int drm_helper_crtc_mode_set(struct drm_crtc *crtc, struct drm_display_mode *mode,
-			     struct drm_display_mode *adjusted_mode, int x, int y,
-			     struct drm_framebuffer *old_fb);
-int drm_helper_crtc_mode_set_base(struct drm_crtc *crtc, int x, int y,
-				  struct drm_framebuffer *old_fb);
-
-/* drm_probe_helper.c */
-extern int drm_helper_probe_single_connector_modes(struct drm_connector
-						   *connector, uint32_t maxX,
-						   uint32_t maxY);
-extern void drm_kms_helper_poll_init(struct drm_device *dev);
-extern void drm_kms_helper_poll_fini(struct drm_device *dev);
-extern bool drm_helper_hpd_irq_event(struct drm_device *dev);
-extern void drm_kms_helper_hotplug_event(struct drm_device *dev);
-
-extern void drm_kms_helper_poll_disable(struct drm_device *dev);
-extern void drm_kms_helper_poll_enable(struct drm_device *dev);
-extern void drm_kms_helper_poll_enable_locked(struct drm_device *dev);
-=======
 void drm_helper_disable_unused_functions(struct drm_device *dev);
 int drm_crtc_helper_set_config(struct drm_mode_set *set,
 			       struct drm_modeset_acquire_ctx *ctx);
@@ -90,6 +57,5 @@
 
 void drm_helper_resume_force_mode(struct drm_device *dev);
 int drm_helper_force_disable_all(struct drm_device *dev);
->>>>>>> 24b8d41d
 
 #endif