/*
 * Copyright (c) 2017		Intel Deutschland GmbH
 * Copyright (c) 2018-2019	Intel Corporation
 *
 * Permission to use, copy, modify, and/or distribute this software for any
 * purpose with or without fee is hereby granted, provided that the above
 * copyright notice and this permission notice appear in all copies.
 *
 * THE SOFTWARE IS PROVIDED "AS IS" AND THE AUTHOR DISCLAIMS ALL WARRANTIES
 * WITH REGARD TO THIS SOFTWARE INCLUDING ALL IMPLIED WARRANTIES OF
 * MERCHANTABILITY AND FITNESS. IN NO EVENT SHALL THE AUTHOR BE LIABLE FOR
 * ANY SPECIAL, DIRECT, INDIRECT, OR CONSEQUENTIAL DAMAGES OR ANY DAMAGES
 * WHATSOEVER RESULTING FROM LOSS OF USE, DATA OR PROFITS, WHETHER IN AN
 * ACTION OF CONTRACT, NEGLIGENCE OR OTHER TORTIOUS ACTION, ARISING OUT OF
 * OR IN CONNECTION WITH THE USE OR PERFORMANCE OF THIS SOFTWARE.
 */
#ifndef __RADIOTAP_H
#define __RADIOTAP_H

#include <linux/kernel.h>
#include <asm/unaligned.h>

/**
 * struct ieee82011_radiotap_header - base radiotap header
 */
struct ieee80211_radiotap_header {
	/**
	 * @it_version: radiotap version, always 0
	 */
	uint8_t it_version;

	/**
	 * @it_pad: padding (or alignment)
	 */
	uint8_t it_pad;

	/**
	 * @it_len: overall radiotap header length
	 */
	__le16 it_len;

	/**
	 * @it_present: (first) present word
	 */
	__le32 it_present;
} __packed;

<<<<<<< HEAD
/* Name                                 Data type    Units
 * ----                                 ---------    -----
 *
 * IEEE80211_RADIOTAP_TSFT              __le64       microseconds
 *
 *      Value in microseconds of the MAC's 64-bit 802.11 Time
 *      Synchronization Function timer when the first bit of the
 *      MPDU arrived at the MAC. For received frames, only.
 *
 * IEEE80211_RADIOTAP_CHANNEL           2 x __le16   MHz, bitmap
 *
 *      Tx/Rx frequency in MHz, followed by flags (see below).
 *
 * IEEE80211_RADIOTAP_FHSS              __le16       see below
 *
 *      For frequency-hopping radios, the hop set (first byte)
 *      and pattern (second byte).
 *
 * IEEE80211_RADIOTAP_RATE              u8           500kb/s
 *
 *      Tx/Rx data rate
 *
 * IEEE80211_RADIOTAP_DBM_ANTSIGNAL     s8           decibels from
 *                                                   one milliwatt (dBm)
 *
 *      RF signal power at the antenna, decibel difference from
 *      one milliwatt.
 *
 * IEEE80211_RADIOTAP_DBM_ANTNOISE      s8           decibels from
 *                                                   one milliwatt (dBm)
 *
 *      RF noise power at the antenna, decibel difference from one
 *      milliwatt.
 *
 * IEEE80211_RADIOTAP_DB_ANTSIGNAL      u8           decibel (dB)
 *
 *      RF signal power at the antenna, decibel difference from an
 *      arbitrary, fixed reference.
 *
 * IEEE80211_RADIOTAP_DB_ANTNOISE       u8           decibel (dB)
 *
 *      RF noise power at the antenna, decibel difference from an
 *      arbitrary, fixed reference point.
 *
 * IEEE80211_RADIOTAP_LOCK_QUALITY      __le16       unitless
 *
 *      Quality of Barker code lock. Unitless. Monotonically
 *      nondecreasing with "better" lock strength. Called "Signal
 *      Quality" in datasheets.  (Is there a standard way to measure
 *      this?)
 *
 * IEEE80211_RADIOTAP_TX_ATTENUATION    __le16       unitless
 *
 *      Transmit power expressed as unitless distance from max
 *      power set at factory calibration.  0 is max power.
 *      Monotonically nondecreasing with lower power levels.
 *
 * IEEE80211_RADIOTAP_DB_TX_ATTENUATION __le16       decibels (dB)
 *
 *      Transmit power expressed as decibel distance from max power
 *      set at factory calibration.  0 is max power.  Monotonically
 *      nondecreasing with lower power levels.
 *
 * IEEE80211_RADIOTAP_DBM_TX_POWER      s8           decibels from
 *                                                   one milliwatt (dBm)
 *
 *      Transmit power expressed as dBm (decibels from a 1 milliwatt
 *      reference). This is the absolute power level measured at
 *      the antenna port.
 *
 * IEEE80211_RADIOTAP_FLAGS             u8           bitmap
 *
 *      Properties of transmitted and received frames. See flags
 *      defined below.
 *
 * IEEE80211_RADIOTAP_ANTENNA           u8           antenna index
 *
 *      Unitless indication of the Rx/Tx antenna for this packet.
 *      The first antenna is antenna 0.
 *
 * IEEE80211_RADIOTAP_RX_FLAGS          __le16       bitmap
 *
 *     Properties of received frames. See flags defined below.
 *
 * IEEE80211_RADIOTAP_TX_FLAGS          __le16       bitmap
 *
 *     Properties of transmitted frames. See flags defined below.
 *
 * IEEE80211_RADIOTAP_RTS_RETRIES       u8           data
 *
 *     Number of rts retries a transmitted frame used.
 *
 * IEEE80211_RADIOTAP_DATA_RETRIES      u8           data
 *
 *     Number of unicast retries a transmitted frame used.
 *
 * IEEE80211_RADIOTAP_MCS	u8, u8, u8		unitless
 *
 *     Contains a bitmap of known fields/flags, the flags, and
 *     the MCS index.
 *
 * IEEE80211_RADIOTAP_AMPDU_STATUS	u32, u16, u8, u8	unitless
 *
 *	Contains the AMPDU information for the subframe.
 *
 * IEEE80211_RADIOTAP_VHT	u16, u8, u8, u8[4], u8, u8, u16
 *
 *	Contains VHT information about this frame.
 *
 * IEEE80211_RADIOTAP_TIMESTAMP		u64, u16, u8, u8	variable
 *
 *	Contains timestamp information for this frame.
 */
enum ieee80211_radiotap_type {
=======
/* version is always 0 */
#define PKTHDR_RADIOTAP_VERSION	0

/* see the radiotap website for the descriptions */
enum ieee80211_radiotap_presence {
>>>>>>> 24b8d41d
	IEEE80211_RADIOTAP_TSFT = 0,
	IEEE80211_RADIOTAP_FLAGS = 1,
	IEEE80211_RADIOTAP_RATE = 2,
	IEEE80211_RADIOTAP_CHANNEL = 3,
	IEEE80211_RADIOTAP_FHSS = 4,
	IEEE80211_RADIOTAP_DBM_ANTSIGNAL = 5,
	IEEE80211_RADIOTAP_DBM_ANTNOISE = 6,
	IEEE80211_RADIOTAP_LOCK_QUALITY = 7,
	IEEE80211_RADIOTAP_TX_ATTENUATION = 8,
	IEEE80211_RADIOTAP_DB_TX_ATTENUATION = 9,
	IEEE80211_RADIOTAP_DBM_TX_POWER = 10,
	IEEE80211_RADIOTAP_ANTENNA = 11,
	IEEE80211_RADIOTAP_DB_ANTSIGNAL = 12,
	IEEE80211_RADIOTAP_DB_ANTNOISE = 13,
	IEEE80211_RADIOTAP_RX_FLAGS = 14,
	IEEE80211_RADIOTAP_TX_FLAGS = 15,
	IEEE80211_RADIOTAP_RTS_RETRIES = 16,
	IEEE80211_RADIOTAP_DATA_RETRIES = 17,
	/* 18 is XChannel, but it's not defined yet */
	IEEE80211_RADIOTAP_MCS = 19,
	IEEE80211_RADIOTAP_AMPDU_STATUS = 20,
	IEEE80211_RADIOTAP_VHT = 21,
	IEEE80211_RADIOTAP_TIMESTAMP = 22,
<<<<<<< HEAD
=======
	IEEE80211_RADIOTAP_HE = 23,
	IEEE80211_RADIOTAP_HE_MU = 24,
	IEEE80211_RADIOTAP_ZERO_LEN_PSDU = 26,
	IEEE80211_RADIOTAP_LSIG = 27,
>>>>>>> 24b8d41d

	/* valid in every it_present bitmap, even vendor namespaces */
	IEEE80211_RADIOTAP_RADIOTAP_NAMESPACE = 29,
	IEEE80211_RADIOTAP_VENDOR_NAMESPACE = 30,
	IEEE80211_RADIOTAP_EXT = 31
};

<<<<<<< HEAD
/* Channel flags. */
#define	IEEE80211_CHAN_TURBO	0x0010	/* Turbo channel */
#define	IEEE80211_CHAN_CCK	0x0020	/* CCK channel */
#define	IEEE80211_CHAN_OFDM	0x0040	/* OFDM channel */
#define	IEEE80211_CHAN_2GHZ	0x0080	/* 2 GHz spectrum channel. */
#define	IEEE80211_CHAN_5GHZ	0x0100	/* 5 GHz spectrum channel */
#define	IEEE80211_CHAN_PASSIVE	0x0200	/* Only passive scan allowed */
#define	IEEE80211_CHAN_DYN	0x0400	/* Dynamic CCK-OFDM channel */
#define	IEEE80211_CHAN_GFSK	0x0800	/* GFSK channel (FHSS PHY) */
#define	IEEE80211_CHAN_GSM	0x1000	/* GSM (900 MHz) */
#define	IEEE80211_CHAN_STURBO	0x2000	/* Static Turbo */
#define	IEEE80211_CHAN_HALF	0x4000	/* Half channel (10 MHz wide) */
#define	IEEE80211_CHAN_QUARTER	0x8000	/* Quarter channel (5 MHz wide) */

/* For IEEE80211_RADIOTAP_FLAGS */
#define	IEEE80211_RADIOTAP_F_CFP	0x01	/* sent/received
						 * during CFP
						 */
#define	IEEE80211_RADIOTAP_F_SHORTPRE	0x02	/* sent/received
						 * with short
						 * preamble
						 */
#define	IEEE80211_RADIOTAP_F_WEP	0x04	/* sent/received
						 * with WEP encryption
						 */
#define	IEEE80211_RADIOTAP_F_FRAG	0x08	/* sent/received
						 * with fragmentation
						 */
#define	IEEE80211_RADIOTAP_F_FCS	0x10	/* frame includes FCS */
#define	IEEE80211_RADIOTAP_F_DATAPAD	0x20	/* frame has padding between
						 * 802.11 header and payload
						 * (to 32-bit boundary)
						 */
#define IEEE80211_RADIOTAP_F_BADFCS	0x40	/* bad FCS */

/* For IEEE80211_RADIOTAP_RX_FLAGS */
#define IEEE80211_RADIOTAP_F_RX_BADPLCP	0x0002	/* frame has bad PLCP */

/* For IEEE80211_RADIOTAP_TX_FLAGS */
#define IEEE80211_RADIOTAP_F_TX_FAIL	0x0001	/* failed due to excessive
						 * retries */
#define IEEE80211_RADIOTAP_F_TX_CTS	0x0002	/* used cts 'protection' */
#define IEEE80211_RADIOTAP_F_TX_RTS	0x0004	/* used rts/cts handshake */
#define IEEE80211_RADIOTAP_F_TX_NOACK	0x0008	/* don't expect an ack */


/* For IEEE80211_RADIOTAP_MCS */
#define IEEE80211_RADIOTAP_MCS_HAVE_BW		0x01
#define IEEE80211_RADIOTAP_MCS_HAVE_MCS		0x02
#define IEEE80211_RADIOTAP_MCS_HAVE_GI		0x04
#define IEEE80211_RADIOTAP_MCS_HAVE_FMT		0x08
#define IEEE80211_RADIOTAP_MCS_HAVE_FEC		0x10
#define IEEE80211_RADIOTAP_MCS_HAVE_STBC	0x20

#define IEEE80211_RADIOTAP_MCS_BW_MASK		0x03
#define		IEEE80211_RADIOTAP_MCS_BW_20	0
#define		IEEE80211_RADIOTAP_MCS_BW_40	1
#define		IEEE80211_RADIOTAP_MCS_BW_20L	2
#define		IEEE80211_RADIOTAP_MCS_BW_20U	3
#define IEEE80211_RADIOTAP_MCS_SGI		0x04
#define IEEE80211_RADIOTAP_MCS_FMT_GF		0x08
#define IEEE80211_RADIOTAP_MCS_FEC_LDPC		0x10
#define IEEE80211_RADIOTAP_MCS_STBC_MASK	0x60
#define		IEEE80211_RADIOTAP_MCS_STBC_1	1
#define		IEEE80211_RADIOTAP_MCS_STBC_2	2
#define		IEEE80211_RADIOTAP_MCS_STBC_3	3

#define IEEE80211_RADIOTAP_MCS_STBC_SHIFT	5

/* For IEEE80211_RADIOTAP_AMPDU_STATUS */
#define IEEE80211_RADIOTAP_AMPDU_REPORT_ZEROLEN		0x0001
#define IEEE80211_RADIOTAP_AMPDU_IS_ZEROLEN		0x0002
#define IEEE80211_RADIOTAP_AMPDU_LAST_KNOWN		0x0004
#define IEEE80211_RADIOTAP_AMPDU_IS_LAST		0x0008
#define IEEE80211_RADIOTAP_AMPDU_DELIM_CRC_ERR		0x0010
#define IEEE80211_RADIOTAP_AMPDU_DELIM_CRC_KNOWN	0x0020

/* For IEEE80211_RADIOTAP_VHT */
#define IEEE80211_RADIOTAP_VHT_KNOWN_STBC			0x0001
#define IEEE80211_RADIOTAP_VHT_KNOWN_TXOP_PS_NA			0x0002
#define IEEE80211_RADIOTAP_VHT_KNOWN_GI				0x0004
#define IEEE80211_RADIOTAP_VHT_KNOWN_SGI_NSYM_DIS		0x0008
#define IEEE80211_RADIOTAP_VHT_KNOWN_LDPC_EXTRA_OFDM_SYM	0x0010
#define IEEE80211_RADIOTAP_VHT_KNOWN_BEAMFORMED			0x0020
#define IEEE80211_RADIOTAP_VHT_KNOWN_BANDWIDTH			0x0040
#define IEEE80211_RADIOTAP_VHT_KNOWN_GROUP_ID			0x0080
#define IEEE80211_RADIOTAP_VHT_KNOWN_PARTIAL_AID		0x0100

#define IEEE80211_RADIOTAP_VHT_FLAG_STBC			0x01
#define IEEE80211_RADIOTAP_VHT_FLAG_TXOP_PS_NA			0x02
#define IEEE80211_RADIOTAP_VHT_FLAG_SGI				0x04
#define IEEE80211_RADIOTAP_VHT_FLAG_SGI_NSYM_M10_9		0x08
#define IEEE80211_RADIOTAP_VHT_FLAG_LDPC_EXTRA_OFDM_SYM		0x10
#define IEEE80211_RADIOTAP_VHT_FLAG_BEAMFORMED			0x20

#define IEEE80211_RADIOTAP_CODING_LDPC_USER0			0x01
#define IEEE80211_RADIOTAP_CODING_LDPC_USER1			0x02
#define IEEE80211_RADIOTAP_CODING_LDPC_USER2			0x04
#define IEEE80211_RADIOTAP_CODING_LDPC_USER3			0x08

/* For IEEE80211_RADIOTAP_TIMESTAMP */
#define IEEE80211_RADIOTAP_TIMESTAMP_UNIT_MASK			0x000F
#define IEEE80211_RADIOTAP_TIMESTAMP_UNIT_MS			0x0000
#define IEEE80211_RADIOTAP_TIMESTAMP_UNIT_US			0x0001
#define IEEE80211_RADIOTAP_TIMESTAMP_UNIT_NS			0x0003
#define IEEE80211_RADIOTAP_TIMESTAMP_SPOS_MASK			0x00F0
#define IEEE80211_RADIOTAP_TIMESTAMP_SPOS_BEGIN_MDPU		0x0000
#define IEEE80211_RADIOTAP_TIMESTAMP_SPOS_EO_MPDU		0x0010
#define IEEE80211_RADIOTAP_TIMESTAMP_SPOS_EO_PPDU		0x0020
#define IEEE80211_RADIOTAP_TIMESTAMP_SPOS_PLCP_SIG_ACQ		0x0030
#define IEEE80211_RADIOTAP_TIMESTAMP_SPOS_UNKNOWN		0x00F0

#define IEEE80211_RADIOTAP_TIMESTAMP_FLAG_64BIT			0x00
#define IEEE80211_RADIOTAP_TIMESTAMP_FLAG_32BIT			0x01
#define IEEE80211_RADIOTAP_TIMESTAMP_FLAG_ACCURACY		0x02

/* helpers */
static inline int ieee80211_get_radiotap_len(unsigned char *data)
=======
/* for IEEE80211_RADIOTAP_FLAGS */
enum ieee80211_radiotap_flags {
	IEEE80211_RADIOTAP_F_CFP = 0x01,
	IEEE80211_RADIOTAP_F_SHORTPRE = 0x02,
	IEEE80211_RADIOTAP_F_WEP = 0x04,
	IEEE80211_RADIOTAP_F_FRAG = 0x08,
	IEEE80211_RADIOTAP_F_FCS = 0x10,
	IEEE80211_RADIOTAP_F_DATAPAD = 0x20,
	IEEE80211_RADIOTAP_F_BADFCS = 0x40,
};

/* for IEEE80211_RADIOTAP_CHANNEL */
enum ieee80211_radiotap_channel_flags {
	IEEE80211_CHAN_CCK = 0x0020,
	IEEE80211_CHAN_OFDM = 0x0040,
	IEEE80211_CHAN_2GHZ = 0x0080,
	IEEE80211_CHAN_5GHZ = 0x0100,
	IEEE80211_CHAN_DYN = 0x0400,
	IEEE80211_CHAN_HALF = 0x4000,
	IEEE80211_CHAN_QUARTER = 0x8000,
};

/* for IEEE80211_RADIOTAP_RX_FLAGS */
enum ieee80211_radiotap_rx_flags {
	IEEE80211_RADIOTAP_F_RX_BADPLCP = 0x0002,
};

/* for IEEE80211_RADIOTAP_TX_FLAGS */
enum ieee80211_radiotap_tx_flags {
	IEEE80211_RADIOTAP_F_TX_FAIL = 0x0001,
	IEEE80211_RADIOTAP_F_TX_CTS = 0x0002,
	IEEE80211_RADIOTAP_F_TX_RTS = 0x0004,
	IEEE80211_RADIOTAP_F_TX_NOACK = 0x0008,
	IEEE80211_RADIOTAP_F_TX_NOSEQNO = 0x0010,
};

/* for IEEE80211_RADIOTAP_MCS "have" flags */
enum ieee80211_radiotap_mcs_have {
	IEEE80211_RADIOTAP_MCS_HAVE_BW = 0x01,
	IEEE80211_RADIOTAP_MCS_HAVE_MCS = 0x02,
	IEEE80211_RADIOTAP_MCS_HAVE_GI = 0x04,
	IEEE80211_RADIOTAP_MCS_HAVE_FMT = 0x08,
	IEEE80211_RADIOTAP_MCS_HAVE_FEC = 0x10,
	IEEE80211_RADIOTAP_MCS_HAVE_STBC = 0x20,
};

enum ieee80211_radiotap_mcs_flags {
	IEEE80211_RADIOTAP_MCS_BW_MASK = 0x03,
	IEEE80211_RADIOTAP_MCS_BW_20 = 0,
	IEEE80211_RADIOTAP_MCS_BW_40 = 1,
	IEEE80211_RADIOTAP_MCS_BW_20L = 2,
	IEEE80211_RADIOTAP_MCS_BW_20U = 3,

	IEEE80211_RADIOTAP_MCS_SGI = 0x04,
	IEEE80211_RADIOTAP_MCS_FMT_GF = 0x08,
	IEEE80211_RADIOTAP_MCS_FEC_LDPC = 0x10,
	IEEE80211_RADIOTAP_MCS_STBC_MASK = 0x60,
	IEEE80211_RADIOTAP_MCS_STBC_1 = 1,
	IEEE80211_RADIOTAP_MCS_STBC_2 = 2,
	IEEE80211_RADIOTAP_MCS_STBC_3 = 3,
	IEEE80211_RADIOTAP_MCS_STBC_SHIFT = 5,
};

/* for IEEE80211_RADIOTAP_AMPDU_STATUS */
enum ieee80211_radiotap_ampdu_flags {
	IEEE80211_RADIOTAP_AMPDU_REPORT_ZEROLEN = 0x0001,
	IEEE80211_RADIOTAP_AMPDU_IS_ZEROLEN = 0x0002,
	IEEE80211_RADIOTAP_AMPDU_LAST_KNOWN = 0x0004,
	IEEE80211_RADIOTAP_AMPDU_IS_LAST = 0x0008,
	IEEE80211_RADIOTAP_AMPDU_DELIM_CRC_ERR = 0x0010,
	IEEE80211_RADIOTAP_AMPDU_DELIM_CRC_KNOWN = 0x0020,
	IEEE80211_RADIOTAP_AMPDU_EOF = 0x0040,
	IEEE80211_RADIOTAP_AMPDU_EOF_KNOWN = 0x0080,
};

/* for IEEE80211_RADIOTAP_VHT */
enum ieee80211_radiotap_vht_known {
	IEEE80211_RADIOTAP_VHT_KNOWN_STBC = 0x0001,
	IEEE80211_RADIOTAP_VHT_KNOWN_TXOP_PS_NA = 0x0002,
	IEEE80211_RADIOTAP_VHT_KNOWN_GI = 0x0004,
	IEEE80211_RADIOTAP_VHT_KNOWN_SGI_NSYM_DIS = 0x0008,
	IEEE80211_RADIOTAP_VHT_KNOWN_LDPC_EXTRA_OFDM_SYM = 0x0010,
	IEEE80211_RADIOTAP_VHT_KNOWN_BEAMFORMED = 0x0020,
	IEEE80211_RADIOTAP_VHT_KNOWN_BANDWIDTH = 0x0040,
	IEEE80211_RADIOTAP_VHT_KNOWN_GROUP_ID = 0x0080,
	IEEE80211_RADIOTAP_VHT_KNOWN_PARTIAL_AID = 0x0100,
};

enum ieee80211_radiotap_vht_flags {
	IEEE80211_RADIOTAP_VHT_FLAG_STBC = 0x01,
	IEEE80211_RADIOTAP_VHT_FLAG_TXOP_PS_NA = 0x02,
	IEEE80211_RADIOTAP_VHT_FLAG_SGI = 0x04,
	IEEE80211_RADIOTAP_VHT_FLAG_SGI_NSYM_M10_9 = 0x08,
	IEEE80211_RADIOTAP_VHT_FLAG_LDPC_EXTRA_OFDM_SYM = 0x10,
	IEEE80211_RADIOTAP_VHT_FLAG_BEAMFORMED = 0x20,
};

enum ieee80211_radiotap_vht_coding {
	IEEE80211_RADIOTAP_CODING_LDPC_USER0 = 0x01,
	IEEE80211_RADIOTAP_CODING_LDPC_USER1 = 0x02,
	IEEE80211_RADIOTAP_CODING_LDPC_USER2 = 0x04,
	IEEE80211_RADIOTAP_CODING_LDPC_USER3 = 0x08,
};

/* for IEEE80211_RADIOTAP_TIMESTAMP */
enum ieee80211_radiotap_timestamp_unit_spos {
	IEEE80211_RADIOTAP_TIMESTAMP_UNIT_MASK = 0x000F,
	IEEE80211_RADIOTAP_TIMESTAMP_UNIT_MS = 0x0000,
	IEEE80211_RADIOTAP_TIMESTAMP_UNIT_US = 0x0001,
	IEEE80211_RADIOTAP_TIMESTAMP_UNIT_NS = 0x0003,
	IEEE80211_RADIOTAP_TIMESTAMP_SPOS_MASK = 0x00F0,
	IEEE80211_RADIOTAP_TIMESTAMP_SPOS_BEGIN_MDPU = 0x0000,
	IEEE80211_RADIOTAP_TIMESTAMP_SPOS_PLCP_SIG_ACQ = 0x0010,
	IEEE80211_RADIOTAP_TIMESTAMP_SPOS_EO_PPDU = 0x0020,
	IEEE80211_RADIOTAP_TIMESTAMP_SPOS_EO_MPDU = 0x0030,
	IEEE80211_RADIOTAP_TIMESTAMP_SPOS_UNKNOWN = 0x00F0,
};

enum ieee80211_radiotap_timestamp_flags {
	IEEE80211_RADIOTAP_TIMESTAMP_FLAG_64BIT = 0x00,
	IEEE80211_RADIOTAP_TIMESTAMP_FLAG_32BIT = 0x01,
	IEEE80211_RADIOTAP_TIMESTAMP_FLAG_ACCURACY = 0x02,
};

struct ieee80211_radiotap_he {
	__le16 data1, data2, data3, data4, data5, data6;
};

enum ieee80211_radiotap_he_bits {
	IEEE80211_RADIOTAP_HE_DATA1_FORMAT_MASK		= 3,
	IEEE80211_RADIOTAP_HE_DATA1_FORMAT_SU		= 0,
	IEEE80211_RADIOTAP_HE_DATA1_FORMAT_EXT_SU	= 1,
	IEEE80211_RADIOTAP_HE_DATA1_FORMAT_MU		= 2,
	IEEE80211_RADIOTAP_HE_DATA1_FORMAT_TRIG		= 3,

	IEEE80211_RADIOTAP_HE_DATA1_BSS_COLOR_KNOWN	= 0x0004,
	IEEE80211_RADIOTAP_HE_DATA1_BEAM_CHANGE_KNOWN	= 0x0008,
	IEEE80211_RADIOTAP_HE_DATA1_UL_DL_KNOWN		= 0x0010,
	IEEE80211_RADIOTAP_HE_DATA1_DATA_MCS_KNOWN	= 0x0020,
	IEEE80211_RADIOTAP_HE_DATA1_DATA_DCM_KNOWN	= 0x0040,
	IEEE80211_RADIOTAP_HE_DATA1_CODING_KNOWN	= 0x0080,
	IEEE80211_RADIOTAP_HE_DATA1_LDPC_XSYMSEG_KNOWN	= 0x0100,
	IEEE80211_RADIOTAP_HE_DATA1_STBC_KNOWN		= 0x0200,
	IEEE80211_RADIOTAP_HE_DATA1_SPTL_REUSE_KNOWN	= 0x0400,
	IEEE80211_RADIOTAP_HE_DATA1_SPTL_REUSE2_KNOWN	= 0x0800,
	IEEE80211_RADIOTAP_HE_DATA1_SPTL_REUSE3_KNOWN	= 0x1000,
	IEEE80211_RADIOTAP_HE_DATA1_SPTL_REUSE4_KNOWN	= 0x2000,
	IEEE80211_RADIOTAP_HE_DATA1_BW_RU_ALLOC_KNOWN	= 0x4000,
	IEEE80211_RADIOTAP_HE_DATA1_DOPPLER_KNOWN	= 0x8000,

	IEEE80211_RADIOTAP_HE_DATA2_PRISEC_80_KNOWN	= 0x0001,
	IEEE80211_RADIOTAP_HE_DATA2_GI_KNOWN		= 0x0002,
	IEEE80211_RADIOTAP_HE_DATA2_NUM_LTF_SYMS_KNOWN	= 0x0004,
	IEEE80211_RADIOTAP_HE_DATA2_PRE_FEC_PAD_KNOWN	= 0x0008,
	IEEE80211_RADIOTAP_HE_DATA2_TXBF_KNOWN		= 0x0010,
	IEEE80211_RADIOTAP_HE_DATA2_PE_DISAMBIG_KNOWN	= 0x0020,
	IEEE80211_RADIOTAP_HE_DATA2_TXOP_KNOWN		= 0x0040,
	IEEE80211_RADIOTAP_HE_DATA2_MIDAMBLE_KNOWN	= 0x0080,
	IEEE80211_RADIOTAP_HE_DATA2_RU_OFFSET		= 0x3f00,
	IEEE80211_RADIOTAP_HE_DATA2_RU_OFFSET_KNOWN	= 0x4000,
	IEEE80211_RADIOTAP_HE_DATA2_PRISEC_80_SEC	= 0x8000,

	IEEE80211_RADIOTAP_HE_DATA3_BSS_COLOR		= 0x003f,
	IEEE80211_RADIOTAP_HE_DATA3_BEAM_CHANGE		= 0x0040,
	IEEE80211_RADIOTAP_HE_DATA3_UL_DL		= 0x0080,
	IEEE80211_RADIOTAP_HE_DATA3_DATA_MCS		= 0x0f00,
	IEEE80211_RADIOTAP_HE_DATA3_DATA_DCM		= 0x1000,
	IEEE80211_RADIOTAP_HE_DATA3_CODING		= 0x2000,
	IEEE80211_RADIOTAP_HE_DATA3_LDPC_XSYMSEG	= 0x4000,
	IEEE80211_RADIOTAP_HE_DATA3_STBC		= 0x8000,

	IEEE80211_RADIOTAP_HE_DATA4_SU_MU_SPTL_REUSE	= 0x000f,
	IEEE80211_RADIOTAP_HE_DATA4_MU_STA_ID		= 0x7ff0,
	IEEE80211_RADIOTAP_HE_DATA4_TB_SPTL_REUSE1	= 0x000f,
	IEEE80211_RADIOTAP_HE_DATA4_TB_SPTL_REUSE2	= 0x00f0,
	IEEE80211_RADIOTAP_HE_DATA4_TB_SPTL_REUSE3	= 0x0f00,
	IEEE80211_RADIOTAP_HE_DATA4_TB_SPTL_REUSE4	= 0xf000,

	IEEE80211_RADIOTAP_HE_DATA5_DATA_BW_RU_ALLOC	= 0x000f,
		IEEE80211_RADIOTAP_HE_DATA5_DATA_BW_RU_ALLOC_20MHZ	= 0,
		IEEE80211_RADIOTAP_HE_DATA5_DATA_BW_RU_ALLOC_40MHZ	= 1,
		IEEE80211_RADIOTAP_HE_DATA5_DATA_BW_RU_ALLOC_80MHZ	= 2,
		IEEE80211_RADIOTAP_HE_DATA5_DATA_BW_RU_ALLOC_160MHZ	= 3,
		IEEE80211_RADIOTAP_HE_DATA5_DATA_BW_RU_ALLOC_26T	= 4,
		IEEE80211_RADIOTAP_HE_DATA5_DATA_BW_RU_ALLOC_52T	= 5,
		IEEE80211_RADIOTAP_HE_DATA5_DATA_BW_RU_ALLOC_106T	= 6,
		IEEE80211_RADIOTAP_HE_DATA5_DATA_BW_RU_ALLOC_242T	= 7,
		IEEE80211_RADIOTAP_HE_DATA5_DATA_BW_RU_ALLOC_484T	= 8,
		IEEE80211_RADIOTAP_HE_DATA5_DATA_BW_RU_ALLOC_996T	= 9,
		IEEE80211_RADIOTAP_HE_DATA5_DATA_BW_RU_ALLOC_2x996T	= 10,

	IEEE80211_RADIOTAP_HE_DATA5_GI			= 0x0030,
		IEEE80211_RADIOTAP_HE_DATA5_GI_0_8			= 0,
		IEEE80211_RADIOTAP_HE_DATA5_GI_1_6			= 1,
		IEEE80211_RADIOTAP_HE_DATA5_GI_3_2			= 2,

	IEEE80211_RADIOTAP_HE_DATA5_LTF_SIZE		= 0x00c0,
		IEEE80211_RADIOTAP_HE_DATA5_LTF_SIZE_UNKNOWN		= 0,
		IEEE80211_RADIOTAP_HE_DATA5_LTF_SIZE_1X			= 1,
		IEEE80211_RADIOTAP_HE_DATA5_LTF_SIZE_2X			= 2,
		IEEE80211_RADIOTAP_HE_DATA5_LTF_SIZE_4X			= 3,
	IEEE80211_RADIOTAP_HE_DATA5_NUM_LTF_SYMS	= 0x0700,
	IEEE80211_RADIOTAP_HE_DATA5_PRE_FEC_PAD		= 0x3000,
	IEEE80211_RADIOTAP_HE_DATA5_TXBF		= 0x4000,
	IEEE80211_RADIOTAP_HE_DATA5_PE_DISAMBIG		= 0x8000,

	IEEE80211_RADIOTAP_HE_DATA6_NSTS		= 0x000f,
	IEEE80211_RADIOTAP_HE_DATA6_DOPPLER		= 0x0010,
	IEEE80211_RADIOTAP_HE_DATA6_TB_PPDU_BW_KNOWN	= 0x0020,
	IEEE80211_RADIOTAP_HE_DATA6_TB_PPDU_BW		= 0x00c0,
		IEEE80211_RADIOTAP_HE_DATA6_TB_PPDU_BW_20MHZ	= 0,
		IEEE80211_RADIOTAP_HE_DATA6_TB_PPDU_BW_40MHZ	= 1,
		IEEE80211_RADIOTAP_HE_DATA6_TB_PPDU_BW_80MHZ	= 2,
		IEEE80211_RADIOTAP_HE_DATA6_TB_PPDU_BW_160MHZ	= 3,
	IEEE80211_RADIOTAP_HE_DATA6_TXOP		= 0x7f00,
	IEEE80211_RADIOTAP_HE_DATA6_MIDAMBLE_PDCTY	= 0x8000,
};

struct ieee80211_radiotap_he_mu {
	__le16 flags1, flags2;
	u8 ru_ch1[4];
	u8 ru_ch2[4];
};

enum ieee80211_radiotap_he_mu_bits {
	IEEE80211_RADIOTAP_HE_MU_FLAGS1_SIG_B_MCS		= 0x000f,
	IEEE80211_RADIOTAP_HE_MU_FLAGS1_SIG_B_MCS_KNOWN		= 0x0010,
	IEEE80211_RADIOTAP_HE_MU_FLAGS1_SIG_B_DCM		= 0x0020,
	IEEE80211_RADIOTAP_HE_MU_FLAGS1_SIG_B_DCM_KNOWN		= 0x0040,
	IEEE80211_RADIOTAP_HE_MU_FLAGS1_CH2_CTR_26T_RU_KNOWN	= 0x0080,
	IEEE80211_RADIOTAP_HE_MU_FLAGS1_CH1_RU_KNOWN		= 0x0100,
	IEEE80211_RADIOTAP_HE_MU_FLAGS1_CH2_RU_KNOWN		= 0x0200,
	IEEE80211_RADIOTAP_HE_MU_FLAGS1_CH1_CTR_26T_RU_KNOWN	= 0x1000,
	IEEE80211_RADIOTAP_HE_MU_FLAGS1_CH1_CTR_26T_RU		= 0x2000,
	IEEE80211_RADIOTAP_HE_MU_FLAGS1_SIG_B_COMP_KNOWN	= 0x4000,
	IEEE80211_RADIOTAP_HE_MU_FLAGS1_SIG_B_SYMS_USERS_KNOWN	= 0x8000,

	IEEE80211_RADIOTAP_HE_MU_FLAGS2_BW_FROM_SIG_A_BW	= 0x0003,
		IEEE80211_RADIOTAP_HE_MU_FLAGS2_BW_FROM_SIG_A_BW_20MHZ	= 0x0000,
		IEEE80211_RADIOTAP_HE_MU_FLAGS2_BW_FROM_SIG_A_BW_40MHZ	= 0x0001,
		IEEE80211_RADIOTAP_HE_MU_FLAGS2_BW_FROM_SIG_A_BW_80MHZ	= 0x0002,
		IEEE80211_RADIOTAP_HE_MU_FLAGS2_BW_FROM_SIG_A_BW_160MHZ	= 0x0003,
	IEEE80211_RADIOTAP_HE_MU_FLAGS2_BW_FROM_SIG_A_BW_KNOWN	= 0x0004,
	IEEE80211_RADIOTAP_HE_MU_FLAGS2_SIG_B_COMP		= 0x0008,
	IEEE80211_RADIOTAP_HE_MU_FLAGS2_SIG_B_SYMS_USERS	= 0x00f0,
	IEEE80211_RADIOTAP_HE_MU_FLAGS2_PUNC_FROM_SIG_A_BW	= 0x0300,
	IEEE80211_RADIOTAP_HE_MU_FLAGS2_PUNC_FROM_SIG_A_BW_KNOWN= 0x0400,
	IEEE80211_RADIOTAP_HE_MU_FLAGS2_CH2_CTR_26T_RU		= 0x0800,
};

enum ieee80211_radiotap_lsig_data1 {
	IEEE80211_RADIOTAP_LSIG_DATA1_RATE_KNOWN		= 0x0001,
	IEEE80211_RADIOTAP_LSIG_DATA1_LENGTH_KNOWN		= 0x0002,
};

enum ieee80211_radiotap_lsig_data2 {
	IEEE80211_RADIOTAP_LSIG_DATA2_RATE			= 0x000f,
	IEEE80211_RADIOTAP_LSIG_DATA2_LENGTH			= 0xfff0,
};

struct ieee80211_radiotap_lsig {
	__le16 data1, data2;
};

enum ieee80211_radiotap_zero_len_psdu_type {
	IEEE80211_RADIOTAP_ZERO_LEN_PSDU_SOUNDING		= 0,
	IEEE80211_RADIOTAP_ZERO_LEN_PSDU_NOT_CAPTURED		= 1,
	IEEE80211_RADIOTAP_ZERO_LEN_PSDU_VENDOR			= 0xff,
};

/**
 * ieee80211_get_radiotap_len - get radiotap header length
 */
static inline u16 ieee80211_get_radiotap_len(const char *data)
>>>>>>> 24b8d41d
{
	struct ieee80211_radiotap_header *hdr = (void *)data;

	return get_unaligned_le16(&hdr->it_len);
}

#endif /* __RADIOTAP_H */<|MERGE_RESOLUTION|>--- conflicted
+++ resolved
@@ -45,128 +45,11 @@
 	__le32 it_present;
 } __packed;
 
-<<<<<<< HEAD
-/* Name                                 Data type    Units
- * ----                                 ---------    -----
- *
- * IEEE80211_RADIOTAP_TSFT              __le64       microseconds
- *
- *      Value in microseconds of the MAC's 64-bit 802.11 Time
- *      Synchronization Function timer when the first bit of the
- *      MPDU arrived at the MAC. For received frames, only.
- *
- * IEEE80211_RADIOTAP_CHANNEL           2 x __le16   MHz, bitmap
- *
- *      Tx/Rx frequency in MHz, followed by flags (see below).
- *
- * IEEE80211_RADIOTAP_FHSS              __le16       see below
- *
- *      For frequency-hopping radios, the hop set (first byte)
- *      and pattern (second byte).
- *
- * IEEE80211_RADIOTAP_RATE              u8           500kb/s
- *
- *      Tx/Rx data rate
- *
- * IEEE80211_RADIOTAP_DBM_ANTSIGNAL     s8           decibels from
- *                                                   one milliwatt (dBm)
- *
- *      RF signal power at the antenna, decibel difference from
- *      one milliwatt.
- *
- * IEEE80211_RADIOTAP_DBM_ANTNOISE      s8           decibels from
- *                                                   one milliwatt (dBm)
- *
- *      RF noise power at the antenna, decibel difference from one
- *      milliwatt.
- *
- * IEEE80211_RADIOTAP_DB_ANTSIGNAL      u8           decibel (dB)
- *
- *      RF signal power at the antenna, decibel difference from an
- *      arbitrary, fixed reference.
- *
- * IEEE80211_RADIOTAP_DB_ANTNOISE       u8           decibel (dB)
- *
- *      RF noise power at the antenna, decibel difference from an
- *      arbitrary, fixed reference point.
- *
- * IEEE80211_RADIOTAP_LOCK_QUALITY      __le16       unitless
- *
- *      Quality of Barker code lock. Unitless. Monotonically
- *      nondecreasing with "better" lock strength. Called "Signal
- *      Quality" in datasheets.  (Is there a standard way to measure
- *      this?)
- *
- * IEEE80211_RADIOTAP_TX_ATTENUATION    __le16       unitless
- *
- *      Transmit power expressed as unitless distance from max
- *      power set at factory calibration.  0 is max power.
- *      Monotonically nondecreasing with lower power levels.
- *
- * IEEE80211_RADIOTAP_DB_TX_ATTENUATION __le16       decibels (dB)
- *
- *      Transmit power expressed as decibel distance from max power
- *      set at factory calibration.  0 is max power.  Monotonically
- *      nondecreasing with lower power levels.
- *
- * IEEE80211_RADIOTAP_DBM_TX_POWER      s8           decibels from
- *                                                   one milliwatt (dBm)
- *
- *      Transmit power expressed as dBm (decibels from a 1 milliwatt
- *      reference). This is the absolute power level measured at
- *      the antenna port.
- *
- * IEEE80211_RADIOTAP_FLAGS             u8           bitmap
- *
- *      Properties of transmitted and received frames. See flags
- *      defined below.
- *
- * IEEE80211_RADIOTAP_ANTENNA           u8           antenna index
- *
- *      Unitless indication of the Rx/Tx antenna for this packet.
- *      The first antenna is antenna 0.
- *
- * IEEE80211_RADIOTAP_RX_FLAGS          __le16       bitmap
- *
- *     Properties of received frames. See flags defined below.
- *
- * IEEE80211_RADIOTAP_TX_FLAGS          __le16       bitmap
- *
- *     Properties of transmitted frames. See flags defined below.
- *
- * IEEE80211_RADIOTAP_RTS_RETRIES       u8           data
- *
- *     Number of rts retries a transmitted frame used.
- *
- * IEEE80211_RADIOTAP_DATA_RETRIES      u8           data
- *
- *     Number of unicast retries a transmitted frame used.
- *
- * IEEE80211_RADIOTAP_MCS	u8, u8, u8		unitless
- *
- *     Contains a bitmap of known fields/flags, the flags, and
- *     the MCS index.
- *
- * IEEE80211_RADIOTAP_AMPDU_STATUS	u32, u16, u8, u8	unitless
- *
- *	Contains the AMPDU information for the subframe.
- *
- * IEEE80211_RADIOTAP_VHT	u16, u8, u8, u8[4], u8, u8, u16
- *
- *	Contains VHT information about this frame.
- *
- * IEEE80211_RADIOTAP_TIMESTAMP		u64, u16, u8, u8	variable
- *
- *	Contains timestamp information for this frame.
- */
-enum ieee80211_radiotap_type {
-=======
 /* version is always 0 */
 #define PKTHDR_RADIOTAP_VERSION	0
 
 /* see the radiotap website for the descriptions */
 enum ieee80211_radiotap_presence {
->>>>>>> 24b8d41d
 	IEEE80211_RADIOTAP_TSFT = 0,
 	IEEE80211_RADIOTAP_FLAGS = 1,
 	IEEE80211_RADIOTAP_RATE = 2,
@@ -190,13 +73,10 @@
 	IEEE80211_RADIOTAP_AMPDU_STATUS = 20,
 	IEEE80211_RADIOTAP_VHT = 21,
 	IEEE80211_RADIOTAP_TIMESTAMP = 22,
-<<<<<<< HEAD
-=======
 	IEEE80211_RADIOTAP_HE = 23,
 	IEEE80211_RADIOTAP_HE_MU = 24,
 	IEEE80211_RADIOTAP_ZERO_LEN_PSDU = 26,
 	IEEE80211_RADIOTAP_LSIG = 27,
->>>>>>> 24b8d41d
 
 	/* valid in every it_present bitmap, even vendor namespaces */
 	IEEE80211_RADIOTAP_RADIOTAP_NAMESPACE = 29,
@@ -204,126 +84,6 @@
 	IEEE80211_RADIOTAP_EXT = 31
 };
 
-<<<<<<< HEAD
-/* Channel flags. */
-#define	IEEE80211_CHAN_TURBO	0x0010	/* Turbo channel */
-#define	IEEE80211_CHAN_CCK	0x0020	/* CCK channel */
-#define	IEEE80211_CHAN_OFDM	0x0040	/* OFDM channel */
-#define	IEEE80211_CHAN_2GHZ	0x0080	/* 2 GHz spectrum channel. */
-#define	IEEE80211_CHAN_5GHZ	0x0100	/* 5 GHz spectrum channel */
-#define	IEEE80211_CHAN_PASSIVE	0x0200	/* Only passive scan allowed */
-#define	IEEE80211_CHAN_DYN	0x0400	/* Dynamic CCK-OFDM channel */
-#define	IEEE80211_CHAN_GFSK	0x0800	/* GFSK channel (FHSS PHY) */
-#define	IEEE80211_CHAN_GSM	0x1000	/* GSM (900 MHz) */
-#define	IEEE80211_CHAN_STURBO	0x2000	/* Static Turbo */
-#define	IEEE80211_CHAN_HALF	0x4000	/* Half channel (10 MHz wide) */
-#define	IEEE80211_CHAN_QUARTER	0x8000	/* Quarter channel (5 MHz wide) */
-
-/* For IEEE80211_RADIOTAP_FLAGS */
-#define	IEEE80211_RADIOTAP_F_CFP	0x01	/* sent/received
-						 * during CFP
-						 */
-#define	IEEE80211_RADIOTAP_F_SHORTPRE	0x02	/* sent/received
-						 * with short
-						 * preamble
-						 */
-#define	IEEE80211_RADIOTAP_F_WEP	0x04	/* sent/received
-						 * with WEP encryption
-						 */
-#define	IEEE80211_RADIOTAP_F_FRAG	0x08	/* sent/received
-						 * with fragmentation
-						 */
-#define	IEEE80211_RADIOTAP_F_FCS	0x10	/* frame includes FCS */
-#define	IEEE80211_RADIOTAP_F_DATAPAD	0x20	/* frame has padding between
-						 * 802.11 header and payload
-						 * (to 32-bit boundary)
-						 */
-#define IEEE80211_RADIOTAP_F_BADFCS	0x40	/* bad FCS */
-
-/* For IEEE80211_RADIOTAP_RX_FLAGS */
-#define IEEE80211_RADIOTAP_F_RX_BADPLCP	0x0002	/* frame has bad PLCP */
-
-/* For IEEE80211_RADIOTAP_TX_FLAGS */
-#define IEEE80211_RADIOTAP_F_TX_FAIL	0x0001	/* failed due to excessive
-						 * retries */
-#define IEEE80211_RADIOTAP_F_TX_CTS	0x0002	/* used cts 'protection' */
-#define IEEE80211_RADIOTAP_F_TX_RTS	0x0004	/* used rts/cts handshake */
-#define IEEE80211_RADIOTAP_F_TX_NOACK	0x0008	/* don't expect an ack */
-
-
-/* For IEEE80211_RADIOTAP_MCS */
-#define IEEE80211_RADIOTAP_MCS_HAVE_BW		0x01
-#define IEEE80211_RADIOTAP_MCS_HAVE_MCS		0x02
-#define IEEE80211_RADIOTAP_MCS_HAVE_GI		0x04
-#define IEEE80211_RADIOTAP_MCS_HAVE_FMT		0x08
-#define IEEE80211_RADIOTAP_MCS_HAVE_FEC		0x10
-#define IEEE80211_RADIOTAP_MCS_HAVE_STBC	0x20
-
-#define IEEE80211_RADIOTAP_MCS_BW_MASK		0x03
-#define		IEEE80211_RADIOTAP_MCS_BW_20	0
-#define		IEEE80211_RADIOTAP_MCS_BW_40	1
-#define		IEEE80211_RADIOTAP_MCS_BW_20L	2
-#define		IEEE80211_RADIOTAP_MCS_BW_20U	3
-#define IEEE80211_RADIOTAP_MCS_SGI		0x04
-#define IEEE80211_RADIOTAP_MCS_FMT_GF		0x08
-#define IEEE80211_RADIOTAP_MCS_FEC_LDPC		0x10
-#define IEEE80211_RADIOTAP_MCS_STBC_MASK	0x60
-#define		IEEE80211_RADIOTAP_MCS_STBC_1	1
-#define		IEEE80211_RADIOTAP_MCS_STBC_2	2
-#define		IEEE80211_RADIOTAP_MCS_STBC_3	3
-
-#define IEEE80211_RADIOTAP_MCS_STBC_SHIFT	5
-
-/* For IEEE80211_RADIOTAP_AMPDU_STATUS */
-#define IEEE80211_RADIOTAP_AMPDU_REPORT_ZEROLEN		0x0001
-#define IEEE80211_RADIOTAP_AMPDU_IS_ZEROLEN		0x0002
-#define IEEE80211_RADIOTAP_AMPDU_LAST_KNOWN		0x0004
-#define IEEE80211_RADIOTAP_AMPDU_IS_LAST		0x0008
-#define IEEE80211_RADIOTAP_AMPDU_DELIM_CRC_ERR		0x0010
-#define IEEE80211_RADIOTAP_AMPDU_DELIM_CRC_KNOWN	0x0020
-
-/* For IEEE80211_RADIOTAP_VHT */
-#define IEEE80211_RADIOTAP_VHT_KNOWN_STBC			0x0001
-#define IEEE80211_RADIOTAP_VHT_KNOWN_TXOP_PS_NA			0x0002
-#define IEEE80211_RADIOTAP_VHT_KNOWN_GI				0x0004
-#define IEEE80211_RADIOTAP_VHT_KNOWN_SGI_NSYM_DIS		0x0008
-#define IEEE80211_RADIOTAP_VHT_KNOWN_LDPC_EXTRA_OFDM_SYM	0x0010
-#define IEEE80211_RADIOTAP_VHT_KNOWN_BEAMFORMED			0x0020
-#define IEEE80211_RADIOTAP_VHT_KNOWN_BANDWIDTH			0x0040
-#define IEEE80211_RADIOTAP_VHT_KNOWN_GROUP_ID			0x0080
-#define IEEE80211_RADIOTAP_VHT_KNOWN_PARTIAL_AID		0x0100
-
-#define IEEE80211_RADIOTAP_VHT_FLAG_STBC			0x01
-#define IEEE80211_RADIOTAP_VHT_FLAG_TXOP_PS_NA			0x02
-#define IEEE80211_RADIOTAP_VHT_FLAG_SGI				0x04
-#define IEEE80211_RADIOTAP_VHT_FLAG_SGI_NSYM_M10_9		0x08
-#define IEEE80211_RADIOTAP_VHT_FLAG_LDPC_EXTRA_OFDM_SYM		0x10
-#define IEEE80211_RADIOTAP_VHT_FLAG_BEAMFORMED			0x20
-
-#define IEEE80211_RADIOTAP_CODING_LDPC_USER0			0x01
-#define IEEE80211_RADIOTAP_CODING_LDPC_USER1			0x02
-#define IEEE80211_RADIOTAP_CODING_LDPC_USER2			0x04
-#define IEEE80211_RADIOTAP_CODING_LDPC_USER3			0x08
-
-/* For IEEE80211_RADIOTAP_TIMESTAMP */
-#define IEEE80211_RADIOTAP_TIMESTAMP_UNIT_MASK			0x000F
-#define IEEE80211_RADIOTAP_TIMESTAMP_UNIT_MS			0x0000
-#define IEEE80211_RADIOTAP_TIMESTAMP_UNIT_US			0x0001
-#define IEEE80211_RADIOTAP_TIMESTAMP_UNIT_NS			0x0003
-#define IEEE80211_RADIOTAP_TIMESTAMP_SPOS_MASK			0x00F0
-#define IEEE80211_RADIOTAP_TIMESTAMP_SPOS_BEGIN_MDPU		0x0000
-#define IEEE80211_RADIOTAP_TIMESTAMP_SPOS_EO_MPDU		0x0010
-#define IEEE80211_RADIOTAP_TIMESTAMP_SPOS_EO_PPDU		0x0020
-#define IEEE80211_RADIOTAP_TIMESTAMP_SPOS_PLCP_SIG_ACQ		0x0030
-#define IEEE80211_RADIOTAP_TIMESTAMP_SPOS_UNKNOWN		0x00F0
-
-#define IEEE80211_RADIOTAP_TIMESTAMP_FLAG_64BIT			0x00
-#define IEEE80211_RADIOTAP_TIMESTAMP_FLAG_32BIT			0x01
-#define IEEE80211_RADIOTAP_TIMESTAMP_FLAG_ACCURACY		0x02
-
-/* helpers */
-static inline int ieee80211_get_radiotap_len(unsigned char *data)
-=======
 /* for IEEE80211_RADIOTAP_FLAGS */
 enum ieee80211_radiotap_flags {
 	IEEE80211_RADIOTAP_F_CFP = 0x01,
@@ -598,7 +358,6 @@
  * ieee80211_get_radiotap_len - get radiotap header length
  */
 static inline u16 ieee80211_get_radiotap_len(const char *data)
->>>>>>> 24b8d41d
 {
 	struct ieee80211_radiotap_header *hdr = (void *)data;
 
