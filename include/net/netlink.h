--- conflicted
+++ resolved
@@ -99,13 +99,8 @@
  *   nla_put_u8(skb, type, value)	add u8 attribute to skb
  *   nla_put_u16(skb, type, value)	add u16 attribute to skb
  *   nla_put_u32(skb, type, value)	add u32 attribute to skb
-<<<<<<< HEAD
- *   nla_put_u64_64bits(skb, type,
- *			value, padattr)	add u64 attribute to skb
-=======
  *   nla_put_u64_64bit(skb, type,
  *                     value, padattr)	add u64 attribute to skb
->>>>>>> 24b8d41d
  *   nla_put_s8(skb, type, value)	add s8 attribute to skb
  *   nla_put_s16(skb, type, value)	add s16 attribute to skb
  *   nla_put_s32(skb, type, value)	add s32 attribute to skb
@@ -1365,13 +1360,9 @@
 static inline int nla_put_u64_64bit(struct sk_buff *skb, int attrtype,
 				    u64 value, int padattr)
 {
-<<<<<<< HEAD
-	return nla_put_64bit(skb, attrtype, sizeof(u64), &value, padattr);
-=======
 	u64 tmp = value;
 
 	return nla_put_64bit(skb, attrtype, sizeof(u64), &tmp, padattr);
->>>>>>> 24b8d41d
 }
 
 /**
@@ -1384,13 +1375,9 @@
 static inline int nla_put_be64(struct sk_buff *skb, int attrtype, __be64 value,
 			       int padattr)
 {
-<<<<<<< HEAD
-	return nla_put_64bit(skb, attrtype, sizeof(__be64), &value, padattr);
-=======
 	__be64 tmp = value;
 
 	return nla_put_64bit(skb, attrtype, sizeof(__be64), &tmp, padattr);
->>>>>>> 24b8d41d
 }
 
 /**
@@ -1403,13 +1390,9 @@
 static inline int nla_put_net64(struct sk_buff *skb, int attrtype, __be64 value,
 				int padattr)
 {
-<<<<<<< HEAD
-	return nla_put_be64(skb, attrtype | NLA_F_NET_BYTEORDER, value,
-=======
 	__be64 tmp = value;
 
 	return nla_put_be64(skb, attrtype | NLA_F_NET_BYTEORDER, tmp,
->>>>>>> 24b8d41d
 			    padattr);
 }
 
@@ -1423,13 +1406,9 @@
 static inline int nla_put_le64(struct sk_buff *skb, int attrtype, __le64 value,
 			       int padattr)
 {
-<<<<<<< HEAD
-	return nla_put_64bit(skb, attrtype, sizeof(__le64), &value, padattr);
-=======
 	__le64 tmp = value;
 
 	return nla_put_64bit(skb, attrtype, sizeof(__le64), &tmp, padattr);
->>>>>>> 24b8d41d
 }
 
 /**
@@ -1481,13 +1460,9 @@
 static inline int nla_put_s64(struct sk_buff *skb, int attrtype, s64 value,
 			      int padattr)
 {
-<<<<<<< HEAD
-	return nla_put_64bit(skb, attrtype, sizeof(s64), &value, padattr);
-=======
 	s64 tmp = value;
 
 	return nla_put_64bit(skb, attrtype, sizeof(s64), &tmp, padattr);
->>>>>>> 24b8d41d
 }
 
 /**
@@ -1878,61 +1853,6 @@
 {
 	return __nla_validate_nested(start, maxtype, policy,
 				     NL_VALIDATE_LIBERAL, extack);
-}
-
-/**
- * nla_need_padding_for_64bit - test 64-bit alignment of the next attribute
- * @skb: socket buffer the message is stored in
- *
- * Return true if padding is needed to align the next attribute (nla_data()) to
- * a 64-bit aligned area.
- */
-static inline bool nla_need_padding_for_64bit(struct sk_buff *skb)
-{
-#ifndef CONFIG_HAVE_EFFICIENT_UNALIGNED_ACCESS
-	/* The nlattr header is 4 bytes in size, that's why we test
-	 * if the skb->data _is_ aligned.  A NOP attribute, plus
-	 * nlattr header for next attribute, will make nla_data()
-	 * 8-byte aligned.
-	 */
-	if (IS_ALIGNED((unsigned long)skb_tail_pointer(skb), 8))
-		return true;
-#endif
-	return false;
-}
-
-/**
- * nla_align_64bit - 64-bit align the nla_data() of next attribute
- * @skb: socket buffer the message is stored in
- * @padattr: attribute type for the padding
- *
- * Conditionally emit a padding netlink attribute in order to make
- * the next attribute we emit have a 64-bit aligned nla_data() area.
- * This will only be done in architectures which do not have
- * CONFIG_HAVE_EFFICIENT_UNALIGNED_ACCESS defined.
- *
- * Returns zero on success or a negative error code.
- */
-static inline int nla_align_64bit(struct sk_buff *skb, int padattr)
-{
-	if (nla_need_padding_for_64bit(skb) &&
-	    !nla_reserve(skb, padattr, 0))
-		return -EMSGSIZE;
-
-	return 0;
-}
-
-/**
- * nla_total_size_64bit - total length of attribute including padding
- * @payload: length of payload
- */
-static inline int nla_total_size_64bit(int payload)
-{
-	return NLA_ALIGN(nla_attr_size(payload))
-#ifndef CONFIG_HAVE_EFFICIENT_UNALIGNED_ACCESS
-		+ NLA_ALIGN(nla_attr_size(0))
-#endif
-		;
 }
 
 /**
