--- conflicted
+++ resolved
@@ -23,10 +23,6 @@
 }
 
 static inline struct mpls_shim_hdr *mpls_hdr(const struct sk_buff *skb)
-<<<<<<< HEAD
-{
-	return (struct mpls_shim_hdr *)skb_network_header(skb);
-=======
 {
 	return (struct mpls_shim_hdr *)skb_network_header(skb);
 }
@@ -44,7 +40,6 @@
 			    (bos ? (1 << MPLS_LS_S_SHIFT) : 0) |
 			    (ttl << MPLS_LS_TTL_SHIFT));
 	return result;
->>>>>>> 24b8d41d
 }
 
 #endif