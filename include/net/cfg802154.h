/* SPDX-License-Identifier: GPL-2.0-only */
/*
 * Copyright (C) 2007, 2008, 2009 Siemens AG
 *
 * Written by:
 * Dmitry Eremin-Solenikov <dbaryshkov@gmail.com>
 */

#ifndef __NET_CFG802154_H
#define __NET_CFG802154_H

#include <linux/ieee802154.h>
#include <linux/netdevice.h>
#include <linux/mutex.h>
#include <linux/bug.h>

#include <net/nl802154.h>

struct wpan_phy;
struct wpan_phy_cca;

#ifdef CONFIG_IEEE802154_NL802154_EXPERIMENTAL
struct ieee802154_llsec_device_key;
struct ieee802154_llsec_seclevel;
struct ieee802154_llsec_params;
struct ieee802154_llsec_device;
struct ieee802154_llsec_table;
struct ieee802154_llsec_key_id;
struct ieee802154_llsec_key;
#endif /* CONFIG_IEEE802154_NL802154_EXPERIMENTAL */

struct cfg802154_ops {
	struct net_device * (*add_virtual_intf_deprecated)(struct wpan_phy *wpan_phy,
							   const char *name,
							   unsigned char name_assign_type,
							   int type);
	void	(*del_virtual_intf_deprecated)(struct wpan_phy *wpan_phy,
					       struct net_device *dev);
	int	(*suspend)(struct wpan_phy *wpan_phy);
	int	(*resume)(struct wpan_phy *wpan_phy);
	int	(*add_virtual_intf)(struct wpan_phy *wpan_phy,
				    const char *name,
				    unsigned char name_assign_type,
				    enum nl802154_iftype type,
				    __le64 extended_addr);
	int	(*del_virtual_intf)(struct wpan_phy *wpan_phy,
				    struct wpan_dev *wpan_dev);
	int	(*set_channel)(struct wpan_phy *wpan_phy, u8 page, u8 channel);
	int	(*set_cca_mode)(struct wpan_phy *wpan_phy,
				const struct wpan_phy_cca *cca);
	int     (*set_cca_ed_level)(struct wpan_phy *wpan_phy, s32 ed_level);
	int     (*set_tx_power)(struct wpan_phy *wpan_phy, s32 power);
	int	(*set_pan_id)(struct wpan_phy *wpan_phy,
			      struct wpan_dev *wpan_dev, __le16 pan_id);
	int	(*set_short_addr)(struct wpan_phy *wpan_phy,
				  struct wpan_dev *wpan_dev, __le16 short_addr);
	int	(*set_backoff_exponent)(struct wpan_phy *wpan_phy,
					struct wpan_dev *wpan_dev, u8 min_be,
					u8 max_be);
	int	(*set_max_csma_backoffs)(struct wpan_phy *wpan_phy,
					 struct wpan_dev *wpan_dev,
					 u8 max_csma_backoffs);
	int	(*set_max_frame_retries)(struct wpan_phy *wpan_phy,
					 struct wpan_dev *wpan_dev,
					 s8 max_frame_retries);
	int	(*set_lbt_mode)(struct wpan_phy *wpan_phy,
				struct wpan_dev *wpan_dev, bool mode);
	int	(*set_ackreq_default)(struct wpan_phy *wpan_phy,
				      struct wpan_dev *wpan_dev, bool ackreq);
#ifdef CONFIG_IEEE802154_NL802154_EXPERIMENTAL
	void	(*get_llsec_table)(struct wpan_phy *wpan_phy,
				   struct wpan_dev *wpan_dev,
				   struct ieee802154_llsec_table **table);
	void	(*lock_llsec_table)(struct wpan_phy *wpan_phy,
				    struct wpan_dev *wpan_dev);
	void	(*unlock_llsec_table)(struct wpan_phy *wpan_phy,
				      struct wpan_dev *wpan_dev);
	/* TODO remove locking/get table callbacks, this is part of the
	 * nl802154 interface and should be accessible from ieee802154 layer.
	 */
	int	(*get_llsec_params)(struct wpan_phy *wpan_phy,
				    struct wpan_dev *wpan_dev,
				    struct ieee802154_llsec_params *params);
	int	(*set_llsec_params)(struct wpan_phy *wpan_phy,
				    struct wpan_dev *wpan_dev,
				    const struct ieee802154_llsec_params *params,
				    int changed);
	int	(*add_llsec_key)(struct wpan_phy *wpan_phy,
				 struct wpan_dev *wpan_dev,
				 const struct ieee802154_llsec_key_id *id,
				 const struct ieee802154_llsec_key *key);
	int	(*del_llsec_key)(struct wpan_phy *wpan_phy,
				 struct wpan_dev *wpan_dev,
				 const struct ieee802154_llsec_key_id *id);
	int	(*add_seclevel)(struct wpan_phy *wpan_phy,
				 struct wpan_dev *wpan_dev,
				 const struct ieee802154_llsec_seclevel *sl);
	int	(*del_seclevel)(struct wpan_phy *wpan_phy,
				 struct wpan_dev *wpan_dev,
				 const struct ieee802154_llsec_seclevel *sl);
	int	(*add_device)(struct wpan_phy *wpan_phy,
			      struct wpan_dev *wpan_dev,
			      const struct ieee802154_llsec_device *dev);
	int	(*del_device)(struct wpan_phy *wpan_phy,
			      struct wpan_dev *wpan_dev, __le64 extended_addr);
	int	(*add_devkey)(struct wpan_phy *wpan_phy,
			      struct wpan_dev *wpan_dev,
			      __le64 extended_addr,
			      const struct ieee802154_llsec_device_key *key);
	int	(*del_devkey)(struct wpan_phy *wpan_phy,
			      struct wpan_dev *wpan_dev,
			      __le64 extended_addr,
			      const struct ieee802154_llsec_device_key *key);
#endif /* CONFIG_IEEE802154_NL802154_EXPERIMENTAL */
};

static inline bool
wpan_phy_supported_bool(bool b, enum nl802154_supported_bool_states st)
{
	switch (st) {
	case NL802154_SUPPORTED_BOOL_TRUE:
		return b;
	case NL802154_SUPPORTED_BOOL_FALSE:
		return !b;
	case NL802154_SUPPORTED_BOOL_BOTH:
		return true;
	default:
		WARN_ON(1);
	}

	return false;
}

struct wpan_phy_supported {
	u32 channels[IEEE802154_MAX_PAGE + 1],
	    cca_modes, cca_opts, iftypes;
	enum nl802154_supported_bool_states lbt;
	u8 min_minbe, max_minbe, min_maxbe, max_maxbe,
	   min_csma_backoffs, max_csma_backoffs;
	s8 min_frame_retries, max_frame_retries;
	size_t tx_powers_size, cca_ed_levels_size;
	const s32 *tx_powers, *cca_ed_levels;
};

struct wpan_phy_cca {
	enum nl802154_cca_modes mode;
	enum nl802154_cca_opts opt;
};

static inline bool
wpan_phy_cca_cmp(const struct wpan_phy_cca *a, const struct wpan_phy_cca *b)
{
	if (a->mode != b->mode)
		return false;

	if (a->mode == NL802154_CCA_ENERGY_CARRIER)
		return a->opt == b->opt;

	return true;
}

/**
 * @WPAN_PHY_FLAG_TRANSMIT_POWER: Indicates that transceiver will support
 *	transmit power setting.
 * @WPAN_PHY_FLAG_CCA_ED_LEVEL: Indicates that transceiver will support cca ed
 *	level setting.
 * @WPAN_PHY_FLAG_CCA_MODE: Indicates that transceiver will support cca mode
 *	setting.
 */
enum wpan_phy_flags {
	WPAN_PHY_FLAG_TXPOWER		= BIT(1),
	WPAN_PHY_FLAG_CCA_ED_LEVEL	= BIT(2),
	WPAN_PHY_FLAG_CCA_MODE		= BIT(3),
};

struct wpan_phy {
	/* If multiple wpan_phys are registered and you're handed e.g.
	 * a regular netdev with assigned ieee802154_ptr, you won't
	 * know whether it points to a wpan_phy your driver has registered
	 * or not. Assign this to something global to your driver to
	 * help determine whether you own this wpan_phy or not.
	 */
	const void *privid;

	u32 flags;

	/*
	 * This is a PIB according to 802.15.4-2011.
	 * We do not provide timing-related variables, as they
	 * aren't used outside of driver
	 */
	u8 current_channel;
	u8 current_page;
	struct wpan_phy_supported supported;
	/* current transmit_power in mBm */
	s32 transmit_power;
	struct wpan_phy_cca cca;

	__le64 perm_extended_addr;

	/* current cca ed threshold in mBm */
	s32 cca_ed_level;

	/* PHY depended MAC PIB values */

	/* 802.15.4 acronym: Tdsym in usec */
	u8 symbol_duration;
	/* lifs and sifs periods timing */
	u16 lifs_period;
	u16 sifs_period;

	struct device dev;

	/* the network namespace this phy lives in currently */
	possible_net_t _net;

<<<<<<< HEAD
	char priv[0] __aligned(NETDEV_ALIGN);
=======
	char priv[] __aligned(NETDEV_ALIGN);
>>>>>>> 24b8d41d
};

static inline struct net *wpan_phy_net(struct wpan_phy *wpan_phy)
{
	return read_pnet(&wpan_phy->_net);
}

static inline void wpan_phy_net_set(struct wpan_phy *wpan_phy, struct net *net)
{
	write_pnet(&wpan_phy->_net, net);
}

struct ieee802154_addr {
	u8 mode;
	__le16 pan_id;
	union {
		__le16 short_addr;
		__le64 extended_addr;
	};
};

struct ieee802154_llsec_key_id {
	u8 mode;
	u8 id;
	union {
		struct ieee802154_addr device_addr;
		__le32 short_source;
		__le64 extended_source;
	};
};

#define IEEE802154_LLSEC_KEY_SIZE 16

struct ieee802154_llsec_key {
	u8 frame_types;
	u32 cmd_frame_ids;
	/* TODO replace with NL802154_KEY_SIZE */
	u8 key[IEEE802154_LLSEC_KEY_SIZE];
};

struct ieee802154_llsec_key_entry {
	struct list_head list;

	struct ieee802154_llsec_key_id id;
	struct ieee802154_llsec_key *key;
};

struct ieee802154_llsec_params {
	bool enabled;

	__be32 frame_counter;
	u8 out_level;
	struct ieee802154_llsec_key_id out_key;

	__le64 default_key_source;

	__le16 pan_id;
	__le64 hwaddr;
	__le64 coord_hwaddr;
	__le16 coord_shortaddr;
};

struct ieee802154_llsec_table {
	struct list_head keys;
	struct list_head devices;
	struct list_head security_levels;
};

struct ieee802154_llsec_seclevel {
	struct list_head list;

	u8 frame_type;
	u8 cmd_frame_id;
	bool device_override;
	u32 sec_levels;
};

struct ieee802154_llsec_device {
	struct list_head list;

	__le16 pan_id;
	__le16 short_addr;
	__le64 hwaddr;
	u32 frame_counter;
	bool seclevel_exempt;

	u8 key_mode;
	struct list_head keys;
};

struct ieee802154_llsec_device_key {
	struct list_head list;

	struct ieee802154_llsec_key_id key_id;
	u32 frame_counter;
};

struct wpan_dev_header_ops {
	/* TODO create callback currently assumes ieee802154_mac_cb inside
	 * skb->cb. This should be changed to give these information as
	 * parameter.
	 */
	int	(*create)(struct sk_buff *skb, struct net_device *dev,
			  const struct ieee802154_addr *daddr,
			  const struct ieee802154_addr *saddr,
			  unsigned int len);
};

struct wpan_dev {
	struct wpan_phy *wpan_phy;
	int iftype;

	/* the remainder of this struct should be private to cfg802154 */
	struct list_head list;
	struct net_device *netdev;

	const struct wpan_dev_header_ops *header_ops;

	/* lowpan interface, set when the wpan_dev belongs to one lowpan_dev */
	struct net_device *lowpan_dev;

	u32 identifier;

	/* MAC PIB */
	__le16 pan_id;
	__le16 short_addr;
	__le64 extended_addr;

	/* MAC BSN field */
	atomic_t bsn;
	/* MAC DSN field */
	atomic_t dsn;

	u8 min_be;
	u8 max_be;
	u8 csma_retries;
	s8 frame_retries;

	bool lbt;

	bool promiscuous_mode;

	/* fallback for acknowledgment bit setting */
	bool ackreq;
};

#define to_phy(_dev)	container_of(_dev, struct wpan_phy, dev)

static inline int
wpan_dev_hard_header(struct sk_buff *skb, struct net_device *dev,
		     const struct ieee802154_addr *daddr,
		     const struct ieee802154_addr *saddr,
		     unsigned int len)
{
	struct wpan_dev *wpan_dev = dev->ieee802154_ptr;

	return wpan_dev->header_ops->create(skb, dev, daddr, saddr, len);
}

struct wpan_phy *
wpan_phy_new(const struct cfg802154_ops *ops, size_t priv_size);
static inline void wpan_phy_set_dev(struct wpan_phy *phy, struct device *dev)
{
	phy->dev.parent = dev;
}

int wpan_phy_register(struct wpan_phy *phy);
void wpan_phy_unregister(struct wpan_phy *phy);
void wpan_phy_free(struct wpan_phy *phy);
/* Same semantics as for class_for_each_device */
int wpan_phy_for_each(int (*fn)(struct wpan_phy *phy, void *data), void *data);

static inline void *wpan_phy_priv(struct wpan_phy *phy)
{
	BUG_ON(!phy);
	return &phy->priv;
}

struct wpan_phy *wpan_phy_find(const char *str);

static inline void wpan_phy_put(struct wpan_phy *phy)
{
	put_device(&phy->dev);
}

static inline const char *wpan_phy_name(struct wpan_phy *phy)
{
	return dev_name(&phy->dev);
}

#endif /* __NET_CFG802154_H */<|MERGE_RESOLUTION|>--- conflicted
+++ resolved
@@ -214,11 +214,7 @@
 	/* the network namespace this phy lives in currently */
 	possible_net_t _net;
 
-<<<<<<< HEAD
-	char priv[0] __aligned(NETDEV_ALIGN);
-=======
 	char priv[] __aligned(NETDEV_ALIGN);
->>>>>>> 24b8d41d
 };
 
 static inline struct net *wpan_phy_net(struct wpan_phy *wpan_phy)
