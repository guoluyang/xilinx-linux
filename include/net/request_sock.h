/* SPDX-License-Identifier: GPL-2.0-or-later */
/*
 * NET		Generic infrastructure for Network protocols.
 *
 *		Definitions for request_sock
 *
 * Authors:	Arnaldo Carvalho de Melo <acme@conectiva.com.br>
 *
 * 		From code originally in include/net/tcp.h
 */
#ifndef _REQUEST_SOCK_H
#define _REQUEST_SOCK_H

#include <linux/slab.h>
#include <linux/spinlock.h>
#include <linux/types.h>
#include <linux/bug.h>
#include <linux/refcount.h>

#include <net/sock.h>

struct request_sock;
struct sk_buff;
struct dst_entry;
struct proto;

struct request_sock_ops {
	int		family;
	unsigned int	obj_size;
	struct kmem_cache	*slab;
	char		*slab_name;
	int		(*rtx_syn_ack)(const struct sock *sk,
				       struct request_sock *req);
	void		(*send_ack)(const struct sock *sk, struct sk_buff *skb,
				    struct request_sock *req);
	void		(*send_reset)(const struct sock *sk,
				      struct sk_buff *skb);
	void		(*destructor)(struct request_sock *req);
	void		(*syn_ack_timeout)(const struct request_sock *req);
};

int inet_rtx_syn_ack(const struct sock *parent, struct request_sock *req);

struct saved_syn {
	u32 mac_hdrlen;
	u32 network_hdrlen;
	u32 tcp_hdrlen;
	u8 data[];
};

/* struct request_sock - mini sock to represent a connection request
 */
struct request_sock {
	struct sock_common		__req_common;
#define rsk_refcnt			__req_common.skc_refcnt
#define rsk_hash			__req_common.skc_hash
#define rsk_listener			__req_common.skc_listener
#define rsk_window_clamp		__req_common.skc_window_clamp
#define rsk_rcv_wnd			__req_common.skc_rcv_wnd

	struct request_sock		*dl_next;
	u16				mss;
	u8				num_retrans; /* number of retransmits */
	u8				syncookie:1; /* syncookie: encode tcpopts in timestamp */
	u8				num_timeout:7; /* number of timeouts */
	u32				ts_recent;
	struct timer_list		rsk_timer;
	const struct request_sock_ops	*rsk_ops;
	struct sock			*sk;
	struct saved_syn		*saved_syn;
	u32				secid;
	u32				peer_secid;
};

static inline struct request_sock *inet_reqsk(const struct sock *sk)
{
	return (struct request_sock *)sk;
}

static inline struct sock *req_to_sk(struct request_sock *req)
{
	return (struct sock *)req;
}

static inline struct request_sock *
reqsk_alloc(const struct request_sock_ops *ops, struct sock *sk_listener,
	    bool attach_listener)
{
	struct request_sock *req;

	req = kmem_cache_alloc(ops->slab, GFP_ATOMIC | __GFP_NOWARN);
	if (!req)
		return NULL;
	req->rsk_listener = NULL;
	if (attach_listener) {
<<<<<<< HEAD
		if (unlikely(!atomic_inc_not_zero(&sk_listener->sk_refcnt))) {
=======
		if (unlikely(!refcount_inc_not_zero(&sk_listener->sk_refcnt))) {
>>>>>>> 24b8d41d
			kmem_cache_free(ops->slab, req);
			return NULL;
		}
		req->rsk_listener = sk_listener;
	}
	req->rsk_ops = ops;
	req_to_sk(req)->sk_prot = sk_listener->sk_prot;
	sk_node_init(&req_to_sk(req)->sk_node);
	sk_tx_queue_clear(req_to_sk(req));
	req->saved_syn = NULL;
<<<<<<< HEAD
	atomic_set(&req->rsk_refcnt, 0);
=======
	req->num_timeout = 0;
	req->num_retrans = 0;
	req->sk = NULL;
	refcount_set(&req->rsk_refcnt, 0);
>>>>>>> 24b8d41d

	return req;
}

static inline void __reqsk_free(struct request_sock *req)
{
	req->rsk_ops->destructor(req);
	if (req->rsk_listener)
		sock_put(req->rsk_listener);
	kfree(req->saved_syn);
	kmem_cache_free(req->rsk_ops->slab, req);
}

static inline void reqsk_free(struct request_sock *req)
{
	WARN_ON_ONCE(refcount_read(&req->rsk_refcnt) != 0);
	__reqsk_free(req);
}

static inline void reqsk_put(struct request_sock *req)
{
	if (refcount_dec_and_test(&req->rsk_refcnt))
		reqsk_free(req);
}

/*
 * For a TCP Fast Open listener -
 *	lock - protects the access to all the reqsk, which is co-owned by
 *		the listener and the child socket.
 *	qlen - pending TFO requests (still in TCP_SYN_RECV).
 *	max_qlen - max TFO reqs allowed before TFO is disabled.
 *
 *	XXX (TFO) - ideally these fields can be made as part of "listen_sock"
 *	structure above. But there is some implementation difficulty due to
 *	listen_sock being part of request_sock_queue hence will be freed when
 *	a listener is stopped. But TFO related fields may continue to be
 *	accessed even after a listener is closed, until its sk_refcnt drops
 *	to 0 implying no more outstanding TFO reqs. One solution is to keep
 *	listen_opt around until	sk_refcnt drops to 0. But there is some other
 *	complexity that needs to be resolved. E.g., a listener can be disabled
 *	temporarily through shutdown()->tcp_disconnect(), and re-enabled later.
 */
struct fastopen_queue {
	struct request_sock	*rskq_rst_head; /* Keep track of past TFO */
	struct request_sock	*rskq_rst_tail; /* requests that caused RST.
						 * This is part of the defense
						 * against spoofing attack.
						 */
	spinlock_t	lock;
	int		qlen;		/* # of pending (TCP_SYN_RECV) reqs */
	int		max_qlen;	/* != 0 iff TFO is currently enabled */

	struct tcp_fastopen_context __rcu *ctx; /* cipher context for cookie */
};

/** struct request_sock_queue - queue of request_socks
 *
 * @rskq_accept_head - FIFO head of established children
 * @rskq_accept_tail - FIFO tail of established children
 * @rskq_defer_accept - User waits for some data after accept()
 *
 */
struct request_sock_queue {
	spinlock_t		rskq_lock;
	u8			rskq_defer_accept;

	u32			synflood_warned;
	atomic_t		qlen;
	atomic_t		young;

	struct request_sock	*rskq_accept_head;
	struct request_sock	*rskq_accept_tail;
	struct fastopen_queue	fastopenq;  /* Check max_qlen != 0 to determine
					     * if TFO is enabled.
					     */
};

void reqsk_queue_alloc(struct request_sock_queue *queue);

void reqsk_fastopen_remove(struct sock *sk, struct request_sock *req,
			   bool reset);

static inline bool reqsk_queue_empty(const struct request_sock_queue *queue)
{
	return READ_ONCE(queue->rskq_accept_head) == NULL;
}

static inline struct request_sock *reqsk_queue_remove(struct request_sock_queue *queue,
						      struct sock *parent)
{
	struct request_sock *req;

	spin_lock_bh(&queue->rskq_lock);
	req = queue->rskq_accept_head;
	if (req) {
		sk_acceptq_removed(parent);
		WRITE_ONCE(queue->rskq_accept_head, req->dl_next);
		if (queue->rskq_accept_head == NULL)
			queue->rskq_accept_tail = NULL;
	}
	spin_unlock_bh(&queue->rskq_lock);
	return req;
}

static inline void reqsk_queue_removed(struct request_sock_queue *queue,
				       const struct request_sock *req)
{
	if (req->num_timeout == 0)
		atomic_dec(&queue->young);
	atomic_dec(&queue->qlen);
}

static inline void reqsk_queue_added(struct request_sock_queue *queue)
{
	atomic_inc(&queue->young);
	atomic_inc(&queue->qlen);
}

static inline int reqsk_queue_len(const struct request_sock_queue *queue)
{
	return atomic_read(&queue->qlen);
}

static inline int reqsk_queue_len_young(const struct request_sock_queue *queue)
{
	return atomic_read(&queue->young);
}

#endif /* _REQUEST_SOCK_H */<|MERGE_RESOLUTION|>--- conflicted
+++ resolved
@@ -93,11 +93,7 @@
 		return NULL;
 	req->rsk_listener = NULL;
 	if (attach_listener) {
-<<<<<<< HEAD
-		if (unlikely(!atomic_inc_not_zero(&sk_listener->sk_refcnt))) {
-=======
 		if (unlikely(!refcount_inc_not_zero(&sk_listener->sk_refcnt))) {
->>>>>>> 24b8d41d
 			kmem_cache_free(ops->slab, req);
 			return NULL;
 		}
@@ -108,14 +104,10 @@
 	sk_node_init(&req_to_sk(req)->sk_node);
 	sk_tx_queue_clear(req_to_sk(req));
 	req->saved_syn = NULL;
-<<<<<<< HEAD
-	atomic_set(&req->rsk_refcnt, 0);
-=======
 	req->num_timeout = 0;
 	req->num_retrans = 0;
 	req->sk = NULL;
 	refcount_set(&req->rsk_refcnt, 0);
->>>>>>> 24b8d41d
 
 	return req;
 }
