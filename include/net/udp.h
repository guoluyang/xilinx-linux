--- conflicted
+++ resolved
@@ -167,11 +167,6 @@
 typedef struct sock *(*udp_lookup_t)(struct sk_buff *skb, __be16 sport,
 				     __be16 dport);
 
-<<<<<<< HEAD
-struct sk_buff **udp_gro_receive(struct sk_buff **head, struct sk_buff *skb,
-				 struct udphdr *uh, udp_lookup_t lookup);
-int udp_gro_complete(struct sk_buff *skb, int nhoff, udp_lookup_t lookup);
-=======
 INDIRECT_CALLABLE_DECLARE(struct sk_buff *udp4_gro_receive(struct list_head *,
 							   struct sk_buff *));
 INDIRECT_CALLABLE_DECLARE(int udp4_gro_complete(struct sk_buff *, int));
@@ -184,7 +179,6 @@
 
 struct sk_buff *__udp_gso_segment(struct sk_buff *gso_skb,
 				  netdev_features_t features);
->>>>>>> 24b8d41d
 
 static inline struct udphdr *udp_gro_udphdr(struct sk_buff *skb)
 {
@@ -292,11 +286,7 @@
 int udp_get_port(struct sock *sk, unsigned short snum,
 		 int (*saddr_cmp)(const struct sock *,
 				  const struct sock *));
-<<<<<<< HEAD
-void udp_err(struct sk_buff *, u32);
-=======
 int udp_err(struct sk_buff *, u32);
->>>>>>> 24b8d41d
 int udp_abort(struct sock *sk, int err);
 int udp_sendmsg(struct sock *sk, struct msghdr *msg, size_t len);
 int udp_push_pending_frames(struct sock *sk);
@@ -305,11 +295,8 @@
 void udp4_hwcsum(struct sk_buff *skb, __be32 src, __be32 dst);
 int udp_rcv(struct sk_buff *skb);
 int udp_ioctl(struct sock *sk, int cmd, unsigned long arg);
-<<<<<<< HEAD
-=======
 int udp_init_sock(struct sock *sk);
 int udp_pre_connect(struct sock *sk, struct sockaddr *uaddr, int addr_len);
->>>>>>> 24b8d41d
 int __udp_disconnect(struct sock *sk, int flags);
 int udp_disconnect(struct sock *sk, int flags);
 __poll_t udp_poll(struct file *file, struct socket *sock, poll_table *wait);
@@ -339,8 +326,6 @@
 			       struct sk_buff *skb);
 struct sock *udp6_lib_lookup_skb(struct sk_buff *skb,
 				 __be16 sport, __be16 dport);
-<<<<<<< HEAD
-=======
 
 /* UDP uses skb->dev_scratch to cache as much information as possible and avoid
  * possibly multiple cache miss on dequeue()
@@ -414,7 +399,6 @@
 	iov_iter_revert(to, n);
 	return -EFAULT;
 }
->>>>>>> 24b8d41d
 
 /*
  * 	SNMP statistics for UDP and UDP-Lite
@@ -436,17 +420,6 @@
 } while(0)
 
 #if IS_ENABLED(CONFIG_IPV6)
-<<<<<<< HEAD
-#define __UDPX_INC_STATS(sk, field)					\
-do {									\
-	if ((sk)->sk_family == AF_INET)					\
-		__UDP_INC_STATS(sock_net(sk), field, 0);		\
-	else								\
-		__UDP6_INC_STATS(sock_net(sk), field, 0);		\
-} while (0)
-#else
-#define __UDPX_INC_STATS(sk, field) __UDP_INC_STATS(sock_net(sk), field, 0)
-=======
 #define __UDPX_MIB(sk, ipv4)						\
 ({									\
 	ipv4 ? (IS_UDPLITE(sk) ? sock_net(sk)->mib.udplite_statistics :	\
@@ -460,7 +433,6 @@
 	IS_UDPLITE(sk) ? sock_net(sk)->mib.udplite_statistics :		\
 			 sock_net(sk)->mib.udp_statistics;		\
 })
->>>>>>> 24b8d41d
 #endif
 
 #define __UDPX_INC_STATS(sk, field) \
