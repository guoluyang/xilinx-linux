--- conflicted
+++ resolved
@@ -34,8 +34,6 @@
 	struct list_head list;
 	struct list_head port_list;
 	struct list_head sb_list;
-<<<<<<< HEAD
-=======
 	struct list_head dpipe_table_list;
 	struct list_head resource_list;
 	struct list_head param_list;
@@ -46,7 +44,6 @@
 	struct list_head trap_list;
 	struct list_head trap_group_list;
 	struct list_head trap_policer_list;
->>>>>>> 24b8d41d
 	const struct devlink_ops *ops;
 	struct xarray snapshot_ids;
 	struct devlink_dev_stats stats;
@@ -178,20 +175,6 @@
 	bool global;
 };
 
-<<<<<<< HEAD
-struct devlink_sb_pool_info {
-	enum devlink_sb_pool_type pool_type;
-	u32 size;
-	enum devlink_sb_threshold_type threshold_type;
-};
-
-struct devlink_ops {
-	int (*port_type_set)(struct devlink_port *devlink_port,
-			     enum devlink_port_type port_type);
-	int (*port_split)(struct devlink *devlink, unsigned int port_index,
-			  unsigned int count);
-	int (*port_unsplit)(struct devlink *devlink, unsigned int port_index);
-=======
 /**
  * struct devlink_dpipe_match - represents match operation
  * @type: type of match
@@ -1195,28 +1178,19 @@
 			  unsigned int count, struct netlink_ext_ack *extack);
 	int (*port_unsplit)(struct devlink *devlink, unsigned int port_index,
 			    struct netlink_ext_ack *extack);
->>>>>>> 24b8d41d
 	int (*sb_pool_get)(struct devlink *devlink, unsigned int sb_index,
 			   u16 pool_index,
 			   struct devlink_sb_pool_info *pool_info);
 	int (*sb_pool_set)(struct devlink *devlink, unsigned int sb_index,
 			   u16 pool_index, u32 size,
-<<<<<<< HEAD
-			   enum devlink_sb_threshold_type threshold_type);
-=======
 			   enum devlink_sb_threshold_type threshold_type,
 			   struct netlink_ext_ack *extack);
->>>>>>> 24b8d41d
 	int (*sb_port_pool_get)(struct devlink_port *devlink_port,
 				unsigned int sb_index, u16 pool_index,
 				u32 *p_threshold);
 	int (*sb_port_pool_set)(struct devlink_port *devlink_port,
 				unsigned int sb_index, u16 pool_index,
-<<<<<<< HEAD
-				u32 threshold);
-=======
 				u32 threshold, struct netlink_ext_ack *extack);
->>>>>>> 24b8d41d
 	int (*sb_tc_pool_bind_get)(struct devlink_port *devlink_port,
 				   unsigned int sb_index,
 				   u16 tc_index,
@@ -1226,12 +1200,8 @@
 				   unsigned int sb_index,
 				   u16 tc_index,
 				   enum devlink_sb_pool_type pool_type,
-<<<<<<< HEAD
-				   u16 pool_index, u32 threshold);
-=======
 				   u16 pool_index, u32 threshold,
 				   struct netlink_ext_ack *extack);
->>>>>>> 24b8d41d
 	int (*sb_occ_snapshot)(struct devlink *devlink,
 			       unsigned int sb_index);
 	int (*sb_occ_max_clear)(struct devlink *devlink,
@@ -1246,9 +1216,6 @@
 				       u32 *p_cur, u32 *p_max);
 
 	int (*eswitch_mode_get)(struct devlink *devlink, u16 *p_mode);
-<<<<<<< HEAD
-	int (*eswitch_mode_set)(struct devlink *devlink, u16 mode);
-=======
 	int (*eswitch_mode_set)(struct devlink *devlink, u16 mode,
 				struct netlink_ext_ack *extack);
 	int (*eswitch_inline_mode_get)(struct devlink *devlink, u8 *p_inline_mode);
@@ -1378,7 +1345,6 @@
 	int (*port_function_hw_addr_set)(struct devlink *devlink, struct devlink_port *port,
 					 const u8 *hw_addr, int hw_addr_len,
 					 struct netlink_ext_ack *extack);
->>>>>>> 24b8d41d
 };
 
 static inline void *devlink_priv(struct devlink *devlink)
@@ -1429,24 +1395,17 @@
 void devlink_port_type_ib_set(struct devlink_port *devlink_port,
 			      struct ib_device *ibdev);
 void devlink_port_type_clear(struct devlink_port *devlink_port);
-<<<<<<< HEAD
-void devlink_port_split_set(struct devlink_port *devlink_port,
-			    u32 split_group);
-=======
 void devlink_port_attrs_set(struct devlink_port *devlink_port,
 			    struct devlink_port_attrs *devlink_port_attrs);
 void devlink_port_attrs_pci_pf_set(struct devlink_port *devlink_port, u32 controller,
 				   u16 pf, bool external);
 void devlink_port_attrs_pci_vf_set(struct devlink_port *devlink_port, u32 controller,
 				   u16 pf, u16 vf, bool external);
->>>>>>> 24b8d41d
 int devlink_sb_register(struct devlink *devlink, unsigned int sb_index,
 			u32 size, u16 ingress_pools_count,
 			u16 egress_pools_count, u16 ingress_tc_count,
 			u16 egress_tc_count);
 void devlink_sb_unregister(struct devlink *devlink, unsigned int sb_index);
-<<<<<<< HEAD
-=======
 int devlink_dpipe_table_register(struct devlink *devlink,
 				 const char *table_name,
 				 struct devlink_dpipe_table_ops *table_ops,
@@ -1470,7 +1429,6 @@
 extern struct devlink_dpipe_header devlink_dpipe_header_ethernet;
 extern struct devlink_dpipe_header devlink_dpipe_header_ipv4;
 extern struct devlink_dpipe_header devlink_dpipe_header_ipv6;
->>>>>>> 24b8d41d
 
 int devlink_resource_register(struct devlink *devlink,
 			      const char *resource_name,
@@ -1692,21 +1650,6 @@
 	return -EOPNOTSUPP;
 }
 
-static inline int devlink_sb_register(struct devlink *devlink,
-				      unsigned int sb_index, u32 size,
-				      u16 ingress_pools_count,
-				      u16 egress_pools_count,
-				      u16 ingress_tc_count,
-				      u16 egress_tc_count)
-{
-	return 0;
-}
-
-static inline void devlink_sb_unregister(struct devlink *devlink,
-					 unsigned int sb_index)
-{
-}
-
 #endif
 
 #endif /* _NET_DEVLINK_H_ */