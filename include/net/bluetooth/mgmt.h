--- conflicted
+++ resolved
@@ -611,21 +611,11 @@
 	__le32   supported_settings;
 	__le32   current_settings;
 	__le16   eir_len;
-<<<<<<< HEAD
-	__u8     eir[0];
-=======
 	__u8     eir[];
->>>>>>> 24b8d41d
 } __packed;
 
 #define MGMT_OP_SET_APPEARANCE		0x0043
 struct mgmt_cp_set_appearance {
-<<<<<<< HEAD
-	__u16	appearance;
-} __packed;
-#define MGMT_SET_APPEARANCE_SIZE	2
-
-=======
 	__le16	appearance;
 } __packed;
 #define MGMT_SET_APPEARANCE_SIZE	2
@@ -792,7 +782,6 @@
 	__le16 monitor_handle;
 } __packed;
 
->>>>>>> 24b8d41d
 #define MGMT_EV_CMD_COMPLETE		0x0001
 struct mgmt_ev_cmd_complete {
 	__le16	opcode;
@@ -853,10 +842,7 @@
 #define MGMT_DEV_DISCONN_LOCAL_HOST	0x02
 #define MGMT_DEV_DISCONN_REMOTE		0x03
 #define MGMT_DEV_DISCONN_AUTH_FAILURE	0x04
-<<<<<<< HEAD
-=======
 #define MGMT_DEV_DISCONN_LOCAL_HOST_SUSPEND	0x05
->>>>>>> 24b8d41d
 
 #define MGMT_EV_DEVICE_DISCONNECTED	0x000C
 struct mgmt_ev_device_disconnected {
@@ -1015,10 +1001,6 @@
 #define MGMT_EV_EXT_INFO_CHANGED	0x0025
 struct mgmt_ev_ext_info_changed {
 	__le16	eir_len;
-<<<<<<< HEAD
-	__u8	eir[0];
-} __packed;
-=======
 	__u8	eir[];
 } __packed;
 
@@ -1063,5 +1045,4 @@
 
 #define MGMT_WAKE_REASON_NON_BT_WAKE		0x0
 #define MGMT_WAKE_REASON_UNEXPECTED		0x1
-#define MGMT_WAKE_REASON_REMOTE_WAKE		0x2
->>>>>>> 24b8d41d
+#define MGMT_WAKE_REASON_REMOTE_WAKE		0x2