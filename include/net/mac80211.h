--- conflicted
+++ resolved
@@ -20,10 +20,7 @@
 #include <linux/ieee80211.h>
 #include <net/cfg80211.h>
 #include <net/codel.h>
-<<<<<<< HEAD
-=======
 #include <net/ieee80211_radiotap.h>
->>>>>>> 24b8d41d
 #include <asm/unaligned.h>
 
 /**
@@ -606,8 +603,6 @@
  * @allow_p2p_go_ps: indication for AP or P2P GO interface, whether it's allowed
  *	to use P2P PS mechanism or not. AP/P2P GO is not allowed to use P2P PS
  *	if it has associated clients without P2P PS support.
-<<<<<<< HEAD
-=======
  * @max_idle_period: the time period during which the station can refrain from
  *	transmitting frames to its associated AP without being disassociated.
  *	In units of 1000 TUs. Zero value indicates that the AP did not include
@@ -635,7 +630,6 @@
  * @s1g: BSS is S1G BSS (affects Association Request format).
  * @beacon_tx_rate: The configured beacon transmit rate that needs to be passed
  *	to driver when rate control is offloaded to firmware.
->>>>>>> 24b8d41d
  */
 struct ieee80211_bss_conf {
 	const u8 *bssid;
@@ -686,8 +680,6 @@
 	enum nl80211_tx_power_setting txpower_type;
 	struct ieee80211_p2p_noa_attr p2p_noa_attr;
 	bool allow_p2p_go_ps;
-<<<<<<< HEAD
-=======
 	u16 max_idle_period;
 	bool protected_keep_alive;
 	bool ftm_responder;
@@ -709,7 +701,6 @@
 	u32 unsol_bcast_probe_resp_interval;
 	bool s1g;
 	struct cfg80211_bitrate_mask beacon_tx_rate;
->>>>>>> 24b8d41d
 };
 
 /**
@@ -859,15 +850,12 @@
  * @IEEE80211_TX_CTRL_RATE_INJECT: This frame is injected with rate information
  * @IEEE80211_TX_CTRL_AMSDU: This frame is an A-MSDU frame
  * @IEEE80211_TX_CTRL_FAST_XMIT: This frame is going through the fast_xmit path
-<<<<<<< HEAD
-=======
  * @IEEE80211_TX_CTRL_SKIP_MPATH_LOOKUP: This frame skips mesh path lookup
  * @IEEE80211_TX_INTCFL_NEED_TXPROCESSING: completely internal to mac80211,
  *	used to indicate that a pending frame requires TX processing before
  *	it can be sent out.
  * @IEEE80211_TX_CTRL_NO_SEQNO: Do not overwrite the sequence number that
  *	has already been assigned to this frame.
->>>>>>> 24b8d41d
  *
  * These flags are used in tx_info->control.flags.
  */
@@ -877,12 +865,9 @@
 	IEEE80211_TX_CTRL_RATE_INJECT		= BIT(2),
 	IEEE80211_TX_CTRL_AMSDU			= BIT(3),
 	IEEE80211_TX_CTRL_FAST_XMIT		= BIT(4),
-<<<<<<< HEAD
-=======
 	IEEE80211_TX_CTRL_SKIP_MPATH_LOOKUP	= BIT(5),
 	IEEE80211_TX_INTCFL_NEED_TXPROCESSING	= BIT(6),
 	IEEE80211_TX_CTRL_NO_SEQNO		= BIT(7),
->>>>>>> 24b8d41d
 };
 
 /*
@@ -1086,18 +1071,7 @@
 				unsigned long jiffies;
 			};
 			/* NB: vif can be NULL for injected frames */
-			union {
-				/* NB: vif can be NULL for injected frames */
-				struct ieee80211_vif *vif;
-
-				/* When packets are enqueued on txq it's easy
-				 * to re-construct the vif pointer. There's no
-				 * more space in tx_info so it can be used to
-				 * store the necessary enqueue time for packet
-				 * sojourn time computation.
-				 */
-				codel_time_t enqueue_time;
-			};
+			struct ieee80211_vif *vif;
 			struct ieee80211_key_conf *hw_key;
 			u32 flags;
 			codel_time_t enqueue_time;
@@ -1272,10 +1246,6 @@
  *	is stored in the @ampdu_delimiter_crc field)
  * @RX_FLAG_MIC_STRIPPED: The mic was stripped of this packet. Decryption was
  *	done by the hardware
-<<<<<<< HEAD
- * @RX_FLAG_LDPC: LDPC was used
-=======
->>>>>>> 24b8d41d
  * @RX_FLAG_ONLY_MONITOR: Report frame only to monitor interfaces without
  *	processing it in any regular way.
  *	This is useful if drivers offload some frames but still want to report
@@ -1299,8 +1269,6 @@
  * @RX_FLAG_ALLOW_SAME_PN: Allow the same PN as same packet before.
  *	This is used for AMSDU subframes which can have the same PN as
  *	the first subframe.
-<<<<<<< HEAD
-=======
  * @RX_FLAG_ICV_STRIPPED: The ICV is stripped from this frame. CRC checking must
  *	be done in the hardware.
  * @RX_FLAG_AMPDU_EOF_BIT: Value of the EOF bit in the A-MPDU delimiter for this
@@ -1325,7 +1293,6 @@
  *	the "0-length PSDU" field included there.  The value for it is
  *	in &struct ieee80211_rx_status.  Note that if this value isn't
  *	known the frame shouldn't be reported.
->>>>>>> 24b8d41d
  */
 enum mac80211_rx_flags {
 	RX_FLAG_MMIC_ERROR		= BIT(0),
@@ -1336,33 +1303,6 @@
 	RX_FLAG_FAILED_FCS_CRC		= BIT(5),
 	RX_FLAG_FAILED_PLCP_CRC 	= BIT(6),
 	RX_FLAG_MACTIME_START		= BIT(7),
-<<<<<<< HEAD
-	RX_FLAG_SHORTPRE		= BIT(8),
-	RX_FLAG_HT			= BIT(9),
-	RX_FLAG_40MHZ			= BIT(10),
-	RX_FLAG_SHORT_GI		= BIT(11),
-	RX_FLAG_NO_SIGNAL_VAL		= BIT(12),
-	RX_FLAG_HT_GF			= BIT(13),
-	RX_FLAG_AMPDU_DETAILS		= BIT(14),
-	RX_FLAG_PN_VALIDATED		= BIT(15),
-	RX_FLAG_DUP_VALIDATED		= BIT(16),
-	RX_FLAG_AMPDU_LAST_KNOWN	= BIT(17),
-	RX_FLAG_AMPDU_IS_LAST		= BIT(18),
-	RX_FLAG_AMPDU_DELIM_CRC_ERROR	= BIT(19),
-	RX_FLAG_AMPDU_DELIM_CRC_KNOWN	= BIT(20),
-	RX_FLAG_MACTIME_END		= BIT(21),
-	RX_FLAG_VHT			= BIT(22),
-	RX_FLAG_LDPC			= BIT(23),
-	RX_FLAG_ONLY_MONITOR		= BIT(24),
-	RX_FLAG_SKIP_MONITOR		= BIT(25),
-	RX_FLAG_STBC_MASK		= BIT(26) | BIT(27),
-	RX_FLAG_10MHZ			= BIT(28),
-	RX_FLAG_5MHZ			= BIT(29),
-	RX_FLAG_AMSDU_MORE		= BIT(30),
-	RX_FLAG_RADIOTAP_VENDOR_DATA	= BIT(31),
-	RX_FLAG_MIC_STRIPPED		= BIT_ULL(32),
-	RX_FLAG_ALLOW_SAME_PN		= BIT_ULL(33),
-=======
 	RX_FLAG_NO_SIGNAL_VAL		= BIT(8),
 	RX_FLAG_AMPDU_DETAILS		= BIT(9),
 	RX_FLAG_PN_VALIDATED		= BIT(10),
@@ -1385,7 +1325,6 @@
 	RX_FLAG_RADIOTAP_HE_MU		= BIT(27),
 	RX_FLAG_RADIOTAP_LSIG		= BIT(28),
 	RX_FLAG_NO_PSDU			= BIT(29),
->>>>>>> 24b8d41d
 };
 
 /**
@@ -1447,11 +1386,6 @@
  * @antenna: antenna used
  * @rate_idx: index of data rate into band's supported rates or MCS index if
  *	HT or VHT is used (%RX_FLAG_HT/%RX_FLAG_VHT)
-<<<<<<< HEAD
- * @vht_nss: number of streams (VHT only)
- * @flag: %RX_FLAG_\*
- * @vht_flag: %RX_VHT_FLAG_\*
-=======
  * @nss: number of streams (VHT and HE only)
  * @flag: %RX_FLAG_\*
  * @encoding: &enum mac80211_rx_encoding
@@ -1460,7 +1394,6 @@
  * @he_ru: HE RU, from &enum nl80211_he_ru_alloc
  * @he_gi: HE GI, from &enum nl80211_he_gi
  * @he_dcm: HE DCM value
->>>>>>> 24b8d41d
  * @rx_flags: internal RX flags for mac80211
  * @ampdu_reference: A-MPDU reference number, must be a different value for
  *	each A-MPDU but the same for each subframe within one A-MPDU
@@ -1472,17 +1405,11 @@
 	u64 boottime_ns;
 	u32 device_timestamp;
 	u32 ampdu_reference;
-<<<<<<< HEAD
-	u64 flag;
-	u16 freq;
-	u8 vht_flag;
-=======
 	u32 flag;
 	u16 freq: 13, freq_offset: 1;
 	u8 enc_flags;
 	u8 encoding:2, bw:3, he_ru:3;
 	u8 he_gi:2, he_dcm:1;
->>>>>>> 24b8d41d
 	u8 rate_idx;
 	u8 nss;
 	u8 rx_flags;
@@ -2107,11 +2034,8 @@
  * @supp_rates: Bitmap of supported rates (per band)
  * @ht_cap: HT capabilities of this STA; restricted to our own capabilities
  * @vht_cap: VHT capabilities of this STA; restricted to our own capabilities
-<<<<<<< HEAD
-=======
  * @he_cap: HE capabilities of this STA
  * @he_6ghz_capa: on 6 GHz, holds the HE 6 GHz band capabilities
->>>>>>> 24b8d41d
  * @max_rx_aggregation_subframes: maximal amount of frames in a single AMPDU
  *	that this station is allowed to transmit to us.
  *	Can be modified by driver.
@@ -2137,27 +2061,12 @@
  * @max_amsdu_subframes: indicates the maximal number of MSDUs in a single
  *	A-MSDU. Taken from the Extended Capabilities element. 0 means
  *	unlimited.
-<<<<<<< HEAD
- * @max_amsdu_len: indicates the maximal length of an A-MSDU in bytes. This
- *	field is always valid for packets with a VHT preamble. For packets
- *	with a HT preamble, additional limits apply:
- *		+ If the skb is transmitted as part of a BA agreement, the
- *		  A-MSDU maximal size is min(max_amsdu_len, 4065) bytes.
- *		+ If the skb is not part of a BA aggreement, the A-MSDU maximal
- *		  size is min(max_amsdu_len, 7935) bytes.
- *	Both additional HT limits must be enforced by the low level driver.
- *	This is defined by the spec (IEEE 802.11-2012 section 8.3.2.2 NOTE 2).
- * @support_p2p_ps: indicates whether the STA supports P2P PS mechanism or not.
- * @max_rc_amsdu_len: Maximum A-MSDU size in bytes recommended by rate control.
- * @txq: per-TID data TX queues (if driver uses the TXQ abstraction)
-=======
  * @support_p2p_ps: indicates whether the STA supports P2P PS mechanism or not.
  * @max_rc_amsdu_len: Maximum A-MSDU size in bytes recommended by rate control.
  * @max_tid_amsdu_len: Maximum A-MSDU size in bytes for this TID
  * @txpwr: the station tx power configuration
  * @txq: per-TID data TX queues (if driver uses the TXQ abstraction); note that
  *	the last entry (%IEEE80211_NUM_TIDS) is used for non-data frames
->>>>>>> 24b8d41d
  */
 struct ieee80211_sta {
 	u32 supp_rates[NUM_NL80211_BANDS];
@@ -2165,13 +2074,9 @@
 	u16 aid;
 	struct ieee80211_sta_ht_cap ht_cap;
 	struct ieee80211_sta_vht_cap vht_cap;
-<<<<<<< HEAD
-	u8 max_rx_aggregation_subframes;
-=======
 	struct ieee80211_sta_he_cap he_cap;
 	struct ieee80211_he_6ghz_capa he_6ghz_capa;
 	u16 max_rx_aggregation_subframes;
->>>>>>> 24b8d41d
 	bool wme;
 	u8 uapsd_queues;
 	u8 max_sp;
@@ -2202,11 +2107,8 @@
 	u16 max_amsdu_len;
 	bool support_p2p_ps;
 	u16 max_rc_amsdu_len;
-<<<<<<< HEAD
-=======
 	u16 max_tid_amsdu_len[IEEE80211_NUM_TIDS];
 	struct ieee80211_sta_txpwr txpwr;
->>>>>>> 24b8d41d
 
 	struct ieee80211_txq *txq[IEEE80211_NUM_TIDS + 1];
 
@@ -2438,8 +2340,6 @@
  *	drivers, mac80211 packet loss mechanism will not be triggered and driver
  *	is completely depending on firmware event for station kickout.
  *
-<<<<<<< HEAD
-=======
  * @IEEE80211_HW_SUPPORTS_TX_FRAG: Hardware does fragmentation by itself.
  *	The stack will not do fragmentation.
  *	The callback for @set_frag_threshold should be set as well.
@@ -2486,7 +2386,6 @@
  * @IEEE80211_HW_SUPPORTS_TX_ENCAP_OFFLOAD: Hardware supports tx encapsulation
  *	offload
  *
->>>>>>> 24b8d41d
  * @NUM_IEEE80211_HW_FLAGS: number of hardware flags, used for sizing arrays
  */
 enum ieee80211_hw_flags {
@@ -2528,8 +2427,6 @@
 	IEEE80211_HW_TX_AMSDU,
 	IEEE80211_HW_TX_FRAG_LIST,
 	IEEE80211_HW_REPORTS_LOW_ACK,
-<<<<<<< HEAD
-=======
 	IEEE80211_HW_SUPPORTS_TX_FRAG,
 	IEEE80211_HW_SUPPORTS_TDLS_BUFFER_STA,
 	IEEE80211_HW_DEAUTH_NEED_MGD_TX_PREP,
@@ -2542,7 +2439,6 @@
 	IEEE80211_HW_SUPPORTS_ONLY_HE_MULTI_BSSID,
 	IEEE80211_HW_AMPDU_KEYBORDER_SUPPORT,
 	IEEE80211_HW_SUPPORTS_TX_ENCAP_OFFLOAD,
->>>>>>> 24b8d41d
 
 	/* keep last, obviously */
 	NUM_IEEE80211_HW_FLAGS
@@ -2619,9 +2515,6 @@
  * @max_tx_fragments: maximum number of tx buffers per (A)-MSDU, sum
  *	of 1 + skb_shinfo(skb)->nr_frags for each skb in the frag_list.
  *
- * @max_tx_fragments: maximum number of tx buffers per (A)-MSDU, sum
- *	of 1 + skb_shinfo(skb)->nr_frags for each skb in the frag_list.
- *
  * @offchannel_tx_hw_queue: HW queue ID to use for offchannel TX
  *	(if %IEEE80211_HW_QUEUE_CONTROL is set)
  *
@@ -2634,15 +2527,6 @@
  *	the default is _GI | _BANDWIDTH.
  *	Use the %IEEE80211_RADIOTAP_VHT_KNOWN_\* values.
  *
-<<<<<<< HEAD
- * @radiotap_timestamp: Information for the radiotap timestamp field; if the
- *	'units_pos' member is set to a non-negative value it must be set to
- *	a combination of a IEEE80211_RADIOTAP_TIMESTAMP_UNIT_* and a
- *	IEEE80211_RADIOTAP_TIMESTAMP_SPOS_* value, and then the timestamp
- *	field will be added and populated from the &struct ieee80211_rx_status
- *	device_timestamp. If the 'accuracy' member is non-negative, it's put
- *	into the accuracy radiotap field and the accuracy known flag is set.
-=======
  * @radiotap_he: HE radiotap validity flags
  *
  * @radiotap_timestamp: Information for the radiotap timestamp field; if the
@@ -2654,7 +2538,6 @@
  *	IEEE80211_RADIOTAP_TIMESTAMP_SPOS_* value.
  * @radiotap_timestamp.accuracy: If non-negative, fills the accuracy in the
  *	radiotap field and the accuracy known flag will be set.
->>>>>>> 24b8d41d
  *
  * @netdev_features: netdev features to be set in each netdev created
  *	from this HW. Note that not all features are usable with mac80211,
@@ -2676,8 +2559,6 @@
  *	supported by HW.
  * @max_nan_de_entries: maximum number of NAN DE functions supported by the
  *	device.
-<<<<<<< HEAD
-=======
  *
  * @tx_sk_pacing_shift: Pacing shift to set on TCP sockets when frames from
  *	them are encountered. The default should typically not be changed,
@@ -2687,7 +2568,6 @@
  *	refilling deficit of each TXQ.
  *
  * @max_mtu: the max mtu could be set.
->>>>>>> 24b8d41d
  */
 struct ieee80211_hw {
 	struct ieee80211_conf conf;
@@ -2707,13 +2587,8 @@
 	u8 max_rates;
 	u8 max_report_rates;
 	u8 max_rate_tries;
-<<<<<<< HEAD
-	u8 max_rx_aggregation_subframes;
-	u8 max_tx_aggregation_subframes;
-=======
 	u16 max_rx_aggregation_subframes;
 	u16 max_tx_aggregation_subframes;
->>>>>>> 24b8d41d
 	u8 max_tx_fragments;
 	u8 offchannel_tx_hw_queue;
 	u8 radiotap_mcs_details;
@@ -2728,12 +2603,9 @@
 	u8 n_cipher_schemes;
 	const struct ieee80211_cipher_scheme *cipher_schemes;
 	u8 max_nan_de_entries;
-<<<<<<< HEAD
-=======
 	u8 tx_sk_pacing_shift;
 	u8 weight_multiplier;
 	u32 max_mtu;
->>>>>>> 24b8d41d
 };
 
 static inline bool _ieee80211_hw_check(struct ieee80211_hw *hw,
@@ -3989,8 +3861,6 @@
  * @del_nan_func: Remove a NAN function. The driver must call
  *	ieee80211_nan_func_terminated() with
  *	NL80211_NAN_FUNC_TERM_REASON_USER_REQUEST reason code upon removal.
-<<<<<<< HEAD
-=======
  * @can_aggregate_in_amsdu: Called in order to determine if HW supports
  *	aggregating two specific frames in the same A-MSDU. The relation
  *	between the skbs should be symmetric and transitive. Note that while
@@ -4007,7 +3877,6 @@
  *	This callback may sleep.
  * @sta_set_4addr: Called to notify the driver when a station starts/stops using
  *	4-address mode
->>>>>>> 24b8d41d
  */
 struct ieee80211_ops {
 	void (*tx)(struct ieee80211_hw *hw,
@@ -4302,8 +4171,6 @@
 	void (*del_nan_func)(struct ieee80211_hw *hw,
 			    struct ieee80211_vif *vif,
 			    u8 instance_id);
-<<<<<<< HEAD
-=======
 	bool (*can_aggregate_in_amsdu)(struct ieee80211_hw *hw,
 				       struct sk_buff *head,
 				       struct sk_buff *skb);
@@ -4325,7 +4192,6 @@
 				   struct ieee80211_vif *vif);
 	void (*sta_set_4addr)(struct ieee80211_hw *hw, struct ieee80211_vif *vif,
 			      struct ieee80211_sta *sta, bool enabled);
->>>>>>> 24b8d41d
 };
 
 /**
@@ -4740,13 +4606,10 @@
  * This must be used in conjunction with ieee80211_sta_ps_transition()
  * and possibly ieee80211_sta_pspoll(); calls to all three must be
  * serialized.
-<<<<<<< HEAD
-=======
  * %IEEE80211_NUM_TIDS can be passed as the tid if the tid is unknown.
  * In this case, mac80211 will not check that this tid maps to an AC
  * that is trigger enabled and assume that the caller did the proper
  * checks.
->>>>>>> 24b8d41d
  */
 void ieee80211_sta_uapsd_trigger(struct ieee80211_sta *sta, u8 tid);
 
@@ -6762,8 +6625,6 @@
 			      struct cfg80211_nan_match_params *match,
 			      gfp_t gfp);
 
-<<<<<<< HEAD
-=======
 /**
  * ieee80211_calc_rx_airtime - calculate estimated transmission airtime for RX.
  *
@@ -6829,5 +6690,4 @@
 struct sk_buff *
 ieee80211_get_unsol_bcast_probe_resp_tmpl(struct ieee80211_hw *hw,
 					  struct ieee80211_vif *vif);
->>>>>>> 24b8d41d
 #endif /* MAC80211_H */