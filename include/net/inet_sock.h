/* SPDX-License-Identifier: GPL-2.0-or-later */
/*
 * INET		An implementation of the TCP/IP protocol suite for the LINUX
 *		operating system.  INET is implemented using the  BSD Socket
 *		interface as the means of communication with the user level.
 *
 *		Definitions for inet_sock
 *
 * Authors:	Many, reorganised here by
 * 		Arnaldo Carvalho de Melo <acme@mandriva.com>
 */
#ifndef _INET_SOCK_H
#define _INET_SOCK_H

#include <linux/bitops.h>
#include <linux/string.h>
#include <linux/types.h>
#include <linux/jhash.h>
#include <linux/netdevice.h>

#include <net/flow.h>
#include <net/sock.h>
#include <net/request_sock.h>
#include <net/netns/hash.h>
#include <net/tcp_states.h>
#include <net/l3mdev.h>

/** struct ip_options - IP Options
 *
 * @faddr - Saved first hop address
 * @nexthop - Saved nexthop address in LSRR and SSRR
 * @is_strictroute - Strict source route
 * @srr_is_hit - Packet destination addr was our one
 * @is_changed - IP checksum more not valid
 * @rr_needaddr - Need to record addr of outgoing dev
 * @ts_needtime - Need to record timestamp
 * @ts_needaddr - Need to record addr of outgoing dev
 */
struct ip_options {
	__be32		faddr;
	__be32		nexthop;
	unsigned char	optlen;
	unsigned char	srr;
	unsigned char	rr;
	unsigned char	ts;
	unsigned char	is_strictroute:1,
			srr_is_hit:1,
			is_changed:1,
			rr_needaddr:1,
			ts_needtime:1,
			ts_needaddr:1;
	unsigned char	router_alert;
	unsigned char	cipso;
	unsigned char	__pad2;
	unsigned char	__data[];
};

struct ip_options_rcu {
	struct rcu_head rcu;
	struct ip_options opt;
};

struct ip_options_data {
	struct ip_options_rcu	opt;
	char			data[40];
};

struct inet_request_sock {
	struct request_sock	req;
#define ir_loc_addr		req.__req_common.skc_rcv_saddr
#define ir_rmt_addr		req.__req_common.skc_daddr
#define ir_num			req.__req_common.skc_num
#define ir_rmt_port		req.__req_common.skc_dport
#define ir_v6_rmt_addr		req.__req_common.skc_v6_daddr
#define ir_v6_loc_addr		req.__req_common.skc_v6_rcv_saddr
#define ir_iif			req.__req_common.skc_bound_dev_if
#define ir_cookie		req.__req_common.skc_cookie
#define ireq_net		req.__req_common.skc_net
#define ireq_state		req.__req_common.skc_state
#define ireq_family		req.__req_common.skc_family

	u16			snd_wscale : 4,
				rcv_wscale : 4,
				tstamp_ok  : 1,
				sack_ok	   : 1,
				wscale_ok  : 1,
				ecn_ok	   : 1,
				acked	   : 1,
				no_srccheck: 1,
				smc_ok	   : 1;
	u32                     ir_mark;
	union {
<<<<<<< HEAD
		struct ip_options_rcu	*opt;
=======
		struct ip_options_rcu __rcu	*ireq_opt;
>>>>>>> 24b8d41d
#if IS_ENABLED(CONFIG_IPV6)
		struct {
			struct ipv6_txoptions	*ipv6_opt;
			struct sk_buff		*pktopts;
		};
#endif
	};
};

static inline struct inet_request_sock *inet_rsk(const struct request_sock *sk)
{
	return (struct inet_request_sock *)sk;
}

static inline u32 inet_request_mark(const struct sock *sk, struct sk_buff *skb)
{
	if (!sk->sk_mark && sock_net(sk)->ipv4.sysctl_tcp_fwmark_accept)
		return skb->mark;

	return sk->sk_mark;
}

static inline int inet_request_bound_dev_if(const struct sock *sk,
					    struct sk_buff *skb)
{
#ifdef CONFIG_NET_L3_MASTER_DEV
	struct net *net = sock_net(sk);

	if (!sk->sk_bound_dev_if && net->ipv4.sysctl_tcp_l3mdev_accept)
		return l3mdev_master_ifindex_by_index(net, skb->skb_iif);
#endif

	return sk->sk_bound_dev_if;
}

static inline int inet_sk_bound_l3mdev(const struct sock *sk)
{
#ifdef CONFIG_NET_L3_MASTER_DEV
	struct net *net = sock_net(sk);

	if (!net->ipv4.sysctl_tcp_l3mdev_accept)
		return l3mdev_master_ifindex_by_index(net,
						      sk->sk_bound_dev_if);
#endif

	return 0;
}

static inline bool inet_bound_dev_eq(bool l3mdev_accept, int bound_dev_if,
				     int dif, int sdif)
{
	if (!bound_dev_if)
		return !sdif || l3mdev_accept;
	return bound_dev_if == dif || bound_dev_if == sdif;
}

struct inet_cork {
	unsigned int		flags;
	__be32			addr;
	struct ip_options	*opt;
	unsigned int		fragsize;
	int			length; /* Total length of all frames */
	struct dst_entry	*dst;
	u8			tx_flags;
	__u8			ttl;
	__s16			tos;
	char			priority;
	__u16			gso_size;
	u64			transmit_time;
	u32			mark;
};

struct inet_cork_full {
	struct inet_cork	base;
	struct flowi		fl;
};

struct ip_mc_socklist;
struct ipv6_pinfo;
struct rtable;

/** struct inet_sock - representation of INET sockets
 *
 * @sk - ancestor class
 * @pinet6 - pointer to IPv6 control block
 * @inet_daddr - Foreign IPv4 addr
 * @inet_rcv_saddr - Bound local IPv4 addr
 * @inet_dport - Destination port
 * @inet_num - Local port
 * @inet_saddr - Sending source
 * @uc_ttl - Unicast TTL
 * @inet_sport - Source port
 * @inet_id - ID counter for DF pkts
 * @tos - TOS
 * @mc_ttl - Multicasting TTL
 * @is_icsk - is this an inet_connection_sock?
 * @uc_index - Unicast outgoing device index
 * @mc_index - Multicast device index
 * @mc_list - Group array
 * @cork - info to build ip hdr on each ip frag while socket is corked
 */
struct inet_sock {
	/* sk and pinet6 has to be the first two members of inet_sock */
	struct sock		sk;
#if IS_ENABLED(CONFIG_IPV6)
	struct ipv6_pinfo	*pinet6;
#endif
	/* Socket demultiplex comparisons on incoming packets. */
#define inet_daddr		sk.__sk_common.skc_daddr
#define inet_rcv_saddr		sk.__sk_common.skc_rcv_saddr
#define inet_dport		sk.__sk_common.skc_dport
#define inet_num		sk.__sk_common.skc_num

	__be32			inet_saddr;
	__s16			uc_ttl;
	__u16			cmsg_flags;
	__be16			inet_sport;
	__u16			inet_id;

	struct ip_options_rcu __rcu	*inet_opt;
	int			rx_dst_ifindex;
	__u8			tos;
	__u8			min_ttl;
	__u8			mc_ttl;
	__u8			pmtudisc;
	__u8			recverr:1,
				is_icsk:1,
				freebind:1,
				hdrincl:1,
				mc_loop:1,
				transparent:1,
				mc_all:1,
				nodefrag:1;
	__u8			bind_address_no_port:1,
				recverr_rfc4884:1,
				defer_connect:1; /* Indicates that fastopen_connect is set
						  * and cookie exists so we defer connect
						  * until first data frame is written
						  */
	__u8			rcv_tos;
	__u8			convert_csum;
	int			uc_index;
	int			mc_index;
	__be32			mc_addr;
	struct ip_mc_socklist __rcu	*mc_list;
	struct inet_cork_full	cork;
};

#define IPCORK_OPT	1	/* ip-options has been held in ipcork.opt */
#define IPCORK_ALLFRAG	2	/* always fragment (for ipv6 for now) */

/* cmsg flags for inet */
#define IP_CMSG_PKTINFO		BIT(0)
#define IP_CMSG_TTL		BIT(1)
#define IP_CMSG_TOS		BIT(2)
#define IP_CMSG_RECVOPTS	BIT(3)
#define IP_CMSG_RETOPTS		BIT(4)
#define IP_CMSG_PASSSEC		BIT(5)
#define IP_CMSG_ORIGDSTADDR	BIT(6)
#define IP_CMSG_CHECKSUM	BIT(7)
#define IP_CMSG_RECVFRAGSIZE	BIT(8)

/**
 * sk_to_full_sk - Access to a full socket
 * @sk: pointer to a socket
 *
 * SYNACK messages might be attached to request sockets.
 * Some places want to reach the listener in this case.
 */
static inline struct sock *sk_to_full_sk(struct sock *sk)
{
#ifdef CONFIG_INET
	if (sk && sk->sk_state == TCP_NEW_SYN_RECV)
		sk = inet_reqsk(sk)->rsk_listener;
#endif
	return sk;
}

/* sk_to_full_sk() variant with a const argument */
static inline const struct sock *sk_const_to_full_sk(const struct sock *sk)
{
#ifdef CONFIG_INET
	if (sk && sk->sk_state == TCP_NEW_SYN_RECV)
		sk = ((const struct request_sock *)sk)->rsk_listener;
#endif
	return sk;
}

static inline struct sock *skb_to_full_sk(const struct sk_buff *skb)
{
	return sk_to_full_sk(skb->sk);
}

static inline struct inet_sock *inet_sk(const struct sock *sk)
{
	return (struct inet_sock *)sk;
}

static inline void __inet_sk_copy_descendant(struct sock *sk_to,
					     const struct sock *sk_from,
					     const int ancestor_size)
{
	memcpy(inet_sk(sk_to) + 1, inet_sk(sk_from) + 1,
	       sk_from->sk_prot->obj_size - ancestor_size);
}

int inet_sk_rebuild_header(struct sock *sk);

/**
 * inet_sk_state_load - read sk->sk_state for lockless contexts
 * @sk: socket pointer
 *
 * Paired with inet_sk_state_store(). Used in places we don't hold socket lock:
 * tcp_diag_get_info(), tcp_get_info(), tcp_poll(), get_tcp4_sock() ...
 */
static inline int inet_sk_state_load(const struct sock *sk)
{
	/* state change might impact lockless readers. */
	return smp_load_acquire(&sk->sk_state);
}

/**
 * inet_sk_state_store - update sk->sk_state
 * @sk: socket pointer
 * @newstate: new state
 *
 * Paired with inet_sk_state_load(). Should be used in contexts where
 * state change might impact lockless readers.
 */
void inet_sk_state_store(struct sock *sk, int newstate);

void inet_sk_set_state(struct sock *sk, int state);

static inline unsigned int __inet_ehashfn(const __be32 laddr,
					  const __u16 lport,
					  const __be32 faddr,
					  const __be16 fport,
					  u32 initval)
{
	return jhash_3words((__force __u32) laddr,
			    (__force __u32) faddr,
			    ((__u32) lport) << 16 | (__force __u32)fport,
			    initval);
}

struct request_sock *inet_reqsk_alloc(const struct request_sock_ops *ops,
				      struct sock *sk_listener,
				      bool attach_listener);

static inline __u8 inet_sk_flowi_flags(const struct sock *sk)
{
	__u8 flags = 0;

	if (inet_sk(sk)->transparent || inet_sk(sk)->hdrincl)
		flags |= FLOWI_FLAG_ANYSRC;
	return flags;
}

static inline void inet_inc_convert_csum(struct sock *sk)
{
	inet_sk(sk)->convert_csum++;
}

static inline void inet_dec_convert_csum(struct sock *sk)
{
	if (inet_sk(sk)->convert_csum > 0)
		inet_sk(sk)->convert_csum--;
}

static inline bool inet_get_convert_csum(struct sock *sk)
{
	return !!inet_sk(sk)->convert_csum;
}


static inline bool inet_can_nonlocal_bind(struct net *net,
					  struct inet_sock *inet)
{
	return net->ipv4.sysctl_ip_nonlocal_bind ||
		inet->freebind || inet->transparent;
}

#endif	/* _INET_SOCK_H */<|MERGE_RESOLUTION|>--- conflicted
+++ resolved
@@ -90,11 +90,7 @@
 				smc_ok	   : 1;
 	u32                     ir_mark;
 	union {
-<<<<<<< HEAD
-		struct ip_options_rcu	*opt;
-=======
 		struct ip_options_rcu __rcu	*ireq_opt;
->>>>>>> 24b8d41d
 #if IS_ENABLED(CONFIG_IPV6)
 		struct {
 			struct ipv6_txoptions	*ipv6_opt;
