--- conflicted
+++ resolved
@@ -26,12 +26,8 @@
 		return false;
 
 	gact = to_gact(a);
-<<<<<<< HEAD
-	if (gact->tcf_action == TC_ACT_SHOT)
-=======
 	if ((!is_ext && gact->tcf_action == act) ||
 	    (is_ext && TC_ACT_EXT_CMP(gact->tcf_action, act)))
->>>>>>> 24b8d41d
 		return true;
 
 #endif
