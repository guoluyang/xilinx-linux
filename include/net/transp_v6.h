/* SPDX-License-Identifier: GPL-2.0 */
#ifndef _TRANSP_V6_H
#define _TRANSP_V6_H

#include <net/checksum.h>

/* IPv6 transport protocols */
extern struct proto rawv6_prot;
extern struct proto udpv6_prot;
extern struct proto udplitev6_prot;
extern struct proto tcpv6_prot;
extern struct proto pingv6_prot;

struct flowi6;

/* extension headers */
int ipv6_exthdrs_init(void);
void ipv6_exthdrs_exit(void);
int ipv6_frag_init(void);
void ipv6_frag_exit(void);

/* transport protocols */
int pingv6_init(void);
void pingv6_exit(void);
int rawv6_init(void);
void rawv6_exit(void);
int udpv6_init(void);
void udpv6_exit(void);
int udplitev6_init(void);
void udplitev6_exit(void);
int tcpv6_init(void);
void tcpv6_exit(void);

int udpv6_connect(struct sock *sk, struct sockaddr *uaddr, int addr_len);

/* this does all the common and the specific ctl work */
void ip6_datagram_recv_ctl(struct sock *sk, struct msghdr *msg,
			   struct sk_buff *skb);
void ip6_datagram_recv_common_ctl(struct sock *sk, struct msghdr *msg,
				  struct sk_buff *skb);
void ip6_datagram_recv_specific_ctl(struct sock *sk, struct msghdr *msg,
				    struct sk_buff *skb);

int ip6_datagram_send_ctl(struct net *net, struct sock *sk, struct msghdr *msg,
<<<<<<< HEAD
			  struct flowi6 *fl6, struct ipcm6_cookie *ipc6,
			  struct sockcm_cookie *sockc);
=======
			  struct flowi6 *fl6, struct ipcm6_cookie *ipc6);
>>>>>>> 24b8d41d

void __ip6_dgram_sock_seq_show(struct seq_file *seq, struct sock *sp,
			       __u16 srcp, __u16 destp, int rqueue, int bucket);
static inline void
ip6_dgram_sock_seq_show(struct seq_file *seq, struct sock *sp, __u16 srcp,
			__u16 destp, int bucket)
{
	__ip6_dgram_sock_seq_show(seq, sp, srcp, destp, sk_rmem_alloc_get(sp),
				  bucket);
}

#define LOOPBACK4_IPV6 cpu_to_be32(0x7f000006)

void inet6_destroy_sock(struct sock *sk);

#define IPV6_SEQ_DGRAM_HEADER					       \
	"  sl  "						       \
	"local_address                         "		       \
	"remote_address                        "		       \
	"st tx_queue rx_queue tr tm->when retrnsmt"		       \
	"   uid  timeout inode ref pointer drops\n"

#endif<|MERGE_RESOLUTION|>--- conflicted
+++ resolved
@@ -42,12 +42,7 @@
 				    struct sk_buff *skb);
 
 int ip6_datagram_send_ctl(struct net *net, struct sock *sk, struct msghdr *msg,
-<<<<<<< HEAD
-			  struct flowi6 *fl6, struct ipcm6_cookie *ipc6,
-			  struct sockcm_cookie *sockc);
-=======
 			  struct flowi6 *fl6, struct ipcm6_cookie *ipc6);
->>>>>>> 24b8d41d
 
 void __ip6_dgram_sock_seq_show(struct seq_file *seq, struct sock *sp,
 			       __u16 srcp, __u16 destp, int rqueue, int bucket);
