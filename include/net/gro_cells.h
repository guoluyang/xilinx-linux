--- conflicted
+++ resolved
@@ -12,89 +12,8 @@
 	struct gro_cell __percpu	*cells;
 };
 
-<<<<<<< HEAD
-static inline int gro_cells_receive(struct gro_cells *gcells, struct sk_buff *skb)
-{
-	struct gro_cell *cell;
-	struct net_device *dev = skb->dev;
-
-	if (!gcells->cells || skb_cloned(skb) || !(dev->features & NETIF_F_GRO))
-		return netif_rx(skb);
-
-	cell = this_cpu_ptr(gcells->cells);
-
-	if (skb_queue_len(&cell->napi_skbs) > netdev_max_backlog) {
-		atomic_long_inc(&dev->rx_dropped);
-		kfree_skb(skb);
-		return NET_RX_DROP;
-	}
-
-	__skb_queue_tail(&cell->napi_skbs, skb);
-	if (skb_queue_len(&cell->napi_skbs) == 1)
-		napi_schedule(&cell->napi);
-	return NET_RX_SUCCESS;
-}
-
-/* called under BH context */
-static inline int gro_cell_poll(struct napi_struct *napi, int budget)
-{
-	struct gro_cell *cell = container_of(napi, struct gro_cell, napi);
-	struct sk_buff *skb;
-	int work_done = 0;
-
-	while (work_done < budget) {
-		skb = __skb_dequeue(&cell->napi_skbs);
-		if (!skb)
-			break;
-		napi_gro_receive(napi, skb);
-		work_done++;
-	}
-
-	if (work_done < budget)
-		napi_complete_done(napi, work_done);
-	return work_done;
-}
-
-static inline int gro_cells_init(struct gro_cells *gcells, struct net_device *dev)
-{
-	int i;
-
-	gcells->cells = alloc_percpu(struct gro_cell);
-	if (!gcells->cells)
-		return -ENOMEM;
-
-	for_each_possible_cpu(i) {
-		struct gro_cell *cell = per_cpu_ptr(gcells->cells, i);
-
-		__skb_queue_head_init(&cell->napi_skbs);
-
-		set_bit(NAPI_STATE_NO_BUSY_POLL, &cell->napi.state);
-
-		netif_napi_add(dev, &cell->napi, gro_cell_poll, 64);
-		napi_enable(&cell->napi);
-	}
-	return 0;
-}
-
-static inline void gro_cells_destroy(struct gro_cells *gcells)
-{
-	int i;
-
-	if (!gcells->cells)
-		return;
-	for_each_possible_cpu(i) {
-		struct gro_cell *cell = per_cpu_ptr(gcells->cells, i);
-
-		netif_napi_del(&cell->napi);
-		__skb_queue_purge(&cell->napi_skbs);
-	}
-	free_percpu(gcells->cells);
-	gcells->cells = NULL;
-}
-=======
 int gro_cells_receive(struct gro_cells *gcells, struct sk_buff *skb);
 int gro_cells_init(struct gro_cells *gcells, struct net_device *dev);
 void gro_cells_destroy(struct gro_cells *gcells);
->>>>>>> 24b8d41d
 
 #endif