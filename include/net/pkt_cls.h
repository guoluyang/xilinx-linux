--- conflicted
+++ resolved
@@ -210,10 +210,7 @@
 	__u32	type; /* for backward compat(TCA_OLD_COMPAT) */
 	int nr_actions;
 	struct tc_action **actions;
-<<<<<<< HEAD
-=======
 	struct net *net;
->>>>>>> 24b8d41d
 #endif
 	/* Map to export classifier specific extension TLV types to the
 	 * generic extensions API. Unsupported extensions must be set to 0.
@@ -222,20 +219,13 @@
 	int police;
 };
 
-<<<<<<< HEAD
-static inline int tcf_exts_init(struct tcf_exts *exts, int action, int police)
-=======
 static inline int tcf_exts_init(struct tcf_exts *exts, struct net *net,
 				int action, int police)
->>>>>>> 24b8d41d
 {
 #ifdef CONFIG_NET_CLS_ACT
 	exts->type = 0;
 	exts->nr_actions = 0;
-<<<<<<< HEAD
-=======
 	exts->net = net;
->>>>>>> 24b8d41d
 	exts->actions = kcalloc(TCA_ACT_MAX_PRIO, sizeof(struct tc_action *),
 				GFP_KERNEL);
 	if (!exts->actions)
@@ -253,12 +243,8 @@
 static inline bool tcf_exts_get_net(struct tcf_exts *exts)
 {
 #ifdef CONFIG_NET_CLS_ACT
-<<<<<<< HEAD
-	return exts->nr_actions;
-=======
 	exts->net = maybe_get_net(exts->net);
 	return exts->net != NULL;
->>>>>>> 24b8d41d
 #else
 	return true;
 #endif
@@ -315,20 +301,6 @@
 	return exts->nr_actions;
 #else
 	return false;
-#endif
-}
-
-static inline void tcf_exts_to_list(const struct tcf_exts *exts,
-				    struct list_head *actions)
-{
-#ifdef CONFIG_NET_CLS_ACT
-	int i;
-
-	for (i = 0; i < exts->nr_actions; i++) {
-		struct tc_action *a = exts->actions[i];
-
-		list_add_tail(&a->list, actions);
-	}
 #endif
 }
 
@@ -348,28 +320,10 @@
 	      struct tcf_result *res)
 {
 #ifdef CONFIG_NET_CLS_ACT
-<<<<<<< HEAD
-	if (exts->nr_actions)
-		return tcf_action_exec(skb, exts->actions, exts->nr_actions,
-				       res);
-=======
 	return tcf_action_exec(skb, exts->actions, exts->nr_actions, res);
->>>>>>> 24b8d41d
 #endif
 	return TC_ACT_OK;
 }
-
-#ifdef CONFIG_NET_CLS_ACT
-
-#define tc_no_actions(_exts)  ((_exts)->nr_actions == 0)
-#define tc_single_action(_exts) ((_exts)->nr_actions == 1)
-
-#else /* CONFIG_NET_CLS_ACT */
-
-#define tc_no_actions(_exts) true
-#define tc_single_action(_exts) false
-
-#endif /* CONFIG_NET_CLS_ACT */
 
 int tcf_exts_validate(struct net *net, struct tcf_proto *tp,
 		      struct nlattr **tb, struct nlattr *rate_tlv,
@@ -684,19 +638,6 @@
 	};
 };
 
-<<<<<<< HEAD
-static inline bool tc_should_offload(const struct net_device *dev,
-				     const struct tcf_proto *tp, u32 flags)
-{
-	const struct Qdisc *sch = tp->q;
-	const struct Qdisc_class_ops *cops = sch->ops->cl_ops;
-
-	if (!(dev->features & NETIF_F_HW_TC))
-		return false;
-	if (flags & TCA_CLS_FLAGS_SKIP_HW)
-		return false;
-	if (!dev->netdev_ops->ndo_setup_tc)
-=======
 static inline bool tc_can_offload(const struct net_device *dev)
 {
 	return dev->features & NETIF_F_HW_TC;
@@ -746,37 +687,11 @@
 
 	flags &= TCA_CLS_FLAGS_SKIP_HW | TCA_CLS_FLAGS_SKIP_SW;
 	if (!(flags ^ (TCA_CLS_FLAGS_SKIP_HW | TCA_CLS_FLAGS_SKIP_SW)))
->>>>>>> 24b8d41d
 		return false;
-	if (cops && cops->tcf_cl_offload)
-		return cops->tcf_cl_offload(tp->classid);
 
 	return true;
 }
 
-static inline bool tc_skip_sw(u32 flags)
-{
-	return (flags & TCA_CLS_FLAGS_SKIP_SW) ? true : false;
-}
-
-/* SKIP_HW and SKIP_SW are mutually exclusive flags. */
-static inline bool tc_flags_valid(u32 flags)
-{
-	if (flags & ~(TCA_CLS_FLAGS_SKIP_HW | TCA_CLS_FLAGS_SKIP_SW))
-		return false;
-
-	if (!(flags ^ (TCA_CLS_FLAGS_SKIP_HW | TCA_CLS_FLAGS_SKIP_SW)))
-		return false;
-
-	return true;
-}
-
-<<<<<<< HEAD
-enum tc_fl_command {
-	TC_CLSFLOWER_REPLACE,
-	TC_CLSFLOWER_DESTROY,
-	TC_CLSFLOWER_STATS,
-=======
 static inline bool tc_in_hw(u32 flags)
 {
 	return (flags & TCA_CLS_FLAGS_IN_HW) ? true : false;
@@ -798,7 +713,6 @@
 	TC_CLSMATCHALL_REPLACE,
 	TC_CLSMATCHALL_DESTROY,
 	TC_CLSMATCHALL_STATS,
->>>>>>> 24b8d41d
 };
 
 struct tc_cls_matchall_offload {
@@ -1054,31 +968,4 @@
 	};
 };
 
-enum tc_matchall_command {
-	TC_CLSMATCHALL_REPLACE,
-	TC_CLSMATCHALL_DESTROY,
-};
-
-struct tc_cls_matchall_offload {
-	enum tc_matchall_command command;
-	struct tcf_exts *exts;
-	unsigned long cookie;
-};
-
-enum tc_clsbpf_command {
-	TC_CLSBPF_ADD,
-	TC_CLSBPF_REPLACE,
-	TC_CLSBPF_DESTROY,
-	TC_CLSBPF_STATS,
-};
-
-struct tc_cls_bpf_offload {
-	enum tc_clsbpf_command command;
-	struct tcf_exts *exts;
-	struct bpf_prog *prog;
-	const char *name;
-	bool exts_integrated;
-	u32 gen_flags;
-};
-
 #endif