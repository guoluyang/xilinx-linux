/* SPDX-License-Identifier: GPL-2.0 */
#ifndef __NET_SCHED_GENERIC_H
#define __NET_SCHED_GENERIC_H

#include <linux/netdevice.h>
#include <linux/types.h>
#include <linux/rcupdate.h>
#include <linux/pkt_sched.h>
#include <linux/pkt_cls.h>
#include <linux/percpu.h>
#include <linux/dynamic_queue_limits.h>
#include <linux/list.h>
#include <linux/refcount.h>
#include <linux/workqueue.h>
#include <linux/mutex.h>
#include <linux/rwsem.h>
#include <linux/atomic.h>
#include <linux/hashtable.h>
#include <net/gen_stats.h>
#include <net/rtnetlink.h>
#include <net/flow_offload.h>

struct Qdisc_ops;
struct qdisc_walker;
struct tcf_walker;
struct module;
struct bpf_flow_keys;

struct qdisc_rate_table {
	struct tc_ratespec rate;
	u32		data[256];
	struct qdisc_rate_table *next;
	int		refcnt;
};

enum qdisc_state_t {
	__QDISC_STATE_SCHED,
	__QDISC_STATE_DEACTIVATED,
};

struct qdisc_size_table {
	struct rcu_head		rcu;
	struct list_head	list;
	struct tc_sizespec	szopts;
	int			refcnt;
	u16			data[];
};

/* similar to sk_buff_head, but skb->prev pointer is undefined. */
struct qdisc_skb_head {
	struct sk_buff	*head;
	struct sk_buff	*tail;
	__u32		qlen;
	spinlock_t	lock;
};

struct Qdisc {
	int 			(*enqueue)(struct sk_buff *skb,
					   struct Qdisc *sch,
					   struct sk_buff **to_free);
	struct sk_buff *	(*dequeue)(struct Qdisc *sch);
	unsigned int		flags;
#define TCQ_F_BUILTIN		1
#define TCQ_F_INGRESS		2
#define TCQ_F_CAN_BYPASS	4
#define TCQ_F_MQROOT		8
#define TCQ_F_ONETXQUEUE	0x10 /* dequeue_skb() can assume all skbs are for
				      * q->dev_queue : It can test
				      * netif_xmit_frozen_or_stopped() before
				      * dequeueing next packet.
				      * Its true for MQ/MQPRIO slaves, or non
				      * multiqueue device.
				      */
#define TCQ_F_WARN_NONWC	(1 << 16)
#define TCQ_F_CPUSTATS		0x20 /* run using percpu statistics */
#define TCQ_F_NOPARENT		0x40 /* root of its hierarchy :
				      * qdisc_tree_decrease_qlen() should stop.
				      */
#define TCQ_F_INVISIBLE		0x80 /* invisible by default in dump */
#define TCQ_F_NOLOCK		0x100 /* qdisc does not require locking */
#define TCQ_F_OFFLOADED		0x200 /* qdisc is offloaded to HW */
	u32			limit;
	const struct Qdisc_ops	*ops;
	struct qdisc_size_table	__rcu *stab;
	struct hlist_node       hash;
	u32			handle;
	u32			parent;
<<<<<<< HEAD
	void			*u32_node;
=======
>>>>>>> 24b8d41d

	struct netdev_queue	*dev_queue;

	struct net_rate_estimator __rcu *rate_est;
	struct gnet_stats_basic_cpu __percpu *cpu_bstats;
	struct gnet_stats_queue	__percpu *cpu_qstats;
	int			pad;
	refcount_t		refcnt;

	/*
	 * For performance sake on SMP, we put highly modified fields at the end
	 */
<<<<<<< HEAD
	struct sk_buff		*gso_skb ____cacheline_aligned_in_smp;
=======
	struct sk_buff_head	gso_skb ____cacheline_aligned_in_smp;
>>>>>>> 24b8d41d
	struct qdisc_skb_head	q;
	struct gnet_stats_basic_packed bstats;
	seqcount_t		running;
	struct gnet_stats_queue	qstats;
	unsigned long		state;
	struct Qdisc            *next_sched;
<<<<<<< HEAD
	struct sk_buff		*skb_bad_txq;
	struct rcu_head		rcu_head;
	int			padded;
	atomic_t		refcnt;
=======
	struct sk_buff_head	skb_bad_txq;
>>>>>>> 24b8d41d

	spinlock_t		busylock ____cacheline_aligned_in_smp;
	spinlock_t		seqlock;

	/* for NOLOCK qdisc, true if there are no enqueued skbs */
	bool			empty;
	struct rcu_head		rcu;

	/* private data */
	long privdata[] ____cacheline_aligned;
};

static inline void qdisc_refcount_inc(struct Qdisc *qdisc)
{
	if (qdisc->flags & TCQ_F_BUILTIN)
		return;
	refcount_inc(&qdisc->refcnt);
}

/* Intended to be used by unlocked users, when concurrent qdisc release is
 * possible.
 */

static inline struct Qdisc *qdisc_refcount_inc_nz(struct Qdisc *qdisc)
{
	if (qdisc->flags & TCQ_F_BUILTIN)
		return qdisc;
	if (refcount_inc_not_zero(&qdisc->refcnt))
		return qdisc;
	return NULL;
}

static inline bool qdisc_is_running(struct Qdisc *qdisc)
{
	if (qdisc->flags & TCQ_F_NOLOCK)
		return spin_is_locked(&qdisc->seqlock);
	return (raw_read_seqcount(&qdisc->running) & 1) ? true : false;
}

static inline bool qdisc_is_percpu_stats(const struct Qdisc *q)
{
	return q->flags & TCQ_F_CPUSTATS;
}

static inline bool qdisc_is_empty(const struct Qdisc *qdisc)
{
<<<<<<< HEAD
	return (raw_read_seqcount(&qdisc->running) & 1) ? true : false;
=======
	if (qdisc_is_percpu_stats(qdisc))
		return READ_ONCE(qdisc->empty);
	return !READ_ONCE(qdisc->q.qlen);
>>>>>>> 24b8d41d
}

static inline bool qdisc_run_begin(struct Qdisc *qdisc)
{
	if (qdisc->flags & TCQ_F_NOLOCK) {
		if (!spin_trylock(&qdisc->seqlock))
			return false;
		WRITE_ONCE(qdisc->empty, false);
	} else if (qdisc_is_running(qdisc)) {
		return false;
<<<<<<< HEAD
=======
	}
>>>>>>> 24b8d41d
	/* Variant of write_seqcount_begin() telling lockdep a trylock
	 * was attempted.
	 */
	raw_write_seqcount_begin(&qdisc->running);
	seqcount_acquire(&qdisc->running.dep_map, 0, 1, _RET_IP_);
	return true;
}

static inline void qdisc_run_end(struct Qdisc *qdisc)
{
	write_seqcount_end(&qdisc->running);
<<<<<<< HEAD
=======
	if (qdisc->flags & TCQ_F_NOLOCK)
		spin_unlock(&qdisc->seqlock);
>>>>>>> 24b8d41d
}

static inline bool qdisc_may_bulk(const struct Qdisc *qdisc)
{
	return qdisc->flags & TCQ_F_ONETXQUEUE;
}

static inline int qdisc_avail_bulklimit(const struct netdev_queue *txq)
{
#ifdef CONFIG_BQL
	/* Non-BQL migrated drivers will return 0, too. */
	return dql_avail(&txq->dql);
#else
	return 0;
#endif
}

struct Qdisc_class_ops {
	unsigned int		flags;
	/* Child qdisc manipulation */
	struct netdev_queue *	(*select_queue)(struct Qdisc *, struct tcmsg *);
	int			(*graft)(struct Qdisc *, unsigned long cl,
					struct Qdisc *, struct Qdisc **,
					struct netlink_ext_ack *extack);
	struct Qdisc *		(*leaf)(struct Qdisc *, unsigned long cl);
	void			(*qlen_notify)(struct Qdisc *, unsigned long);

	/* Class manipulation routines */
	unsigned long		(*find)(struct Qdisc *, u32 classid);
	int			(*change)(struct Qdisc *, u32, u32,
					struct nlattr **, unsigned long *,
					struct netlink_ext_ack *);
	int			(*delete)(struct Qdisc *, unsigned long);
	void			(*walk)(struct Qdisc *, struct qdisc_walker * arg);

	/* Filter manipulation */
<<<<<<< HEAD
	struct tcf_proto __rcu ** (*tcf_chain)(struct Qdisc *, unsigned long);
	bool			(*tcf_cl_offload)(u32 classid);
=======
	struct tcf_block *	(*tcf_block)(struct Qdisc *sch,
					     unsigned long arg,
					     struct netlink_ext_ack *extack);
>>>>>>> 24b8d41d
	unsigned long		(*bind_tcf)(struct Qdisc *, unsigned long,
					u32 classid);
	void			(*unbind_tcf)(struct Qdisc *, unsigned long);

	/* rtnetlink specific */
	int			(*dump)(struct Qdisc *, unsigned long,
					struct sk_buff *skb, struct tcmsg*);
	int			(*dump_stats)(struct Qdisc *, unsigned long,
					struct gnet_dump *);
};

/* Qdisc_class_ops flag values */

/* Implements API that doesn't require rtnl lock */
enum qdisc_class_ops_flags {
	QDISC_CLASS_OPS_DOIT_UNLOCKED = 1,
};

struct Qdisc_ops {
	struct Qdisc_ops	*next;
	const struct Qdisc_class_ops	*cl_ops;
	char			id[IFNAMSIZ];
	int			priv_size;
	unsigned int		static_flags;

	int 			(*enqueue)(struct sk_buff *skb,
					   struct Qdisc *sch,
					   struct sk_buff **to_free);
	struct sk_buff *	(*dequeue)(struct Qdisc *);
	struct sk_buff *	(*peek)(struct Qdisc *);

	int			(*init)(struct Qdisc *sch, struct nlattr *arg,
					struct netlink_ext_ack *extack);
	void			(*reset)(struct Qdisc *);
	void			(*destroy)(struct Qdisc *);
	int			(*change)(struct Qdisc *sch,
					  struct nlattr *arg,
					  struct netlink_ext_ack *extack);
	void			(*attach)(struct Qdisc *sch);
	int			(*change_tx_queue_len)(struct Qdisc *, unsigned int);

	int			(*dump)(struct Qdisc *, struct sk_buff *);
	int			(*dump_stats)(struct Qdisc *, struct gnet_dump *);

	void			(*ingress_block_set)(struct Qdisc *sch,
						     u32 block_index);
	void			(*egress_block_set)(struct Qdisc *sch,
						    u32 block_index);
	u32			(*ingress_block_get)(struct Qdisc *sch);
	u32			(*egress_block_get)(struct Qdisc *sch);

	struct module		*owner;
};


struct tcf_result {
	union {
		struct {
			unsigned long	class;
			u32		classid;
		};
		const struct tcf_proto *goto_tp;

		/* used in the skb_tc_reinsert function */
		struct {
			bool		ingress;
			struct gnet_stats_queue *qstats;
		};
	};
};

struct tcf_chain;

struct tcf_proto_ops {
	struct list_head	head;
	char			kind[IFNAMSIZ];

	int			(*classify)(struct sk_buff *,
					    const struct tcf_proto *,
					    struct tcf_result *);
	int			(*init)(struct tcf_proto*);
	void			(*destroy)(struct tcf_proto *tp, bool rtnl_held,
					   struct netlink_ext_ack *extack);

	void*			(*get)(struct tcf_proto*, u32 handle);
	void			(*put)(struct tcf_proto *tp, void *f);
	int			(*change)(struct net *net, struct sk_buff *,
					struct tcf_proto*, unsigned long,
					u32 handle, struct nlattr **,
					void **, bool, bool,
					struct netlink_ext_ack *);
	int			(*delete)(struct tcf_proto *tp, void *arg,
					  bool *last, bool rtnl_held,
					  struct netlink_ext_ack *);
	bool			(*delete_empty)(struct tcf_proto *tp);
	void			(*walk)(struct tcf_proto *tp,
					struct tcf_walker *arg, bool rtnl_held);
	int			(*reoffload)(struct tcf_proto *tp, bool add,
					     flow_setup_cb_t *cb, void *cb_priv,
					     struct netlink_ext_ack *extack);
	void			(*hw_add)(struct tcf_proto *tp,
					  void *type_data);
	void			(*hw_del)(struct tcf_proto *tp,
					  void *type_data);
	void			(*bind_class)(void *, u32, unsigned long,
					      void *, unsigned long);
	void *			(*tmplt_create)(struct net *net,
						struct tcf_chain *chain,
						struct nlattr **tca,
						struct netlink_ext_ack *extack);
	void			(*tmplt_destroy)(void *tmplt_priv);

	/* rtnetlink specific */
	int			(*dump)(struct net*, struct tcf_proto*, void *,
					struct sk_buff *skb, struct tcmsg*,
					bool);
	int			(*terse_dump)(struct net *net,
					      struct tcf_proto *tp, void *fh,
					      struct sk_buff *skb,
					      struct tcmsg *t, bool rtnl_held);
	int			(*tmplt_dump)(struct sk_buff *skb,
					      struct net *net,
					      void *tmplt_priv);

	struct module		*owner;
	int			flags;
};

/* Classifiers setting TCF_PROTO_OPS_DOIT_UNLOCKED in tcf_proto_ops->flags
 * are expected to implement tcf_proto_ops->delete_empty(), otherwise race
 * conditions can occur when filters are inserted/deleted simultaneously.
 */
enum tcf_proto_ops_flags {
	TCF_PROTO_OPS_DOIT_UNLOCKED = 1,
};

struct tcf_proto {
	/* Fast access part */
	struct tcf_proto __rcu	*next;
	void __rcu		*root;

	/* called under RCU BH lock*/
	int			(*classify)(struct sk_buff *,
					    const struct tcf_proto *,
					    struct tcf_result *);
	__be16			protocol;

	/* All the rest */
	u32			prio;
	void			*data;
	const struct tcf_proto_ops	*ops;
	struct tcf_chain	*chain;
	/* Lock protects tcf_proto shared state and can be used by unlocked
	 * classifiers to protect their private data.
	 */
	spinlock_t		lock;
	bool			deleting;
	refcount_t		refcnt;
	struct rcu_head		rcu;
	struct hlist_node	destroy_ht_node;
};

struct qdisc_skb_cb {
	struct {
		unsigned int		pkt_len;
		u16			slave_dev_queue_mapping;
		u16			tc_classid;
	};
#define QDISC_CB_PRIV_LEN 20
	unsigned char		data[QDISC_CB_PRIV_LEN];
	u16			mru;
};

typedef void tcf_chain_head_change_t(struct tcf_proto *tp_head, void *priv);

struct tcf_chain {
	/* Protects filter_chain. */
	struct mutex filter_chain_lock;
	struct tcf_proto __rcu *filter_chain;
	struct list_head list;
	struct tcf_block *block;
	u32 index; /* chain index */
	unsigned int refcnt;
	unsigned int action_refcnt;
	bool explicitly_created;
	bool flushing;
	const struct tcf_proto_ops *tmplt_ops;
	void *tmplt_priv;
	struct rcu_head rcu;
};

struct tcf_block {
	/* Lock protects tcf_block and lifetime-management data of chains
	 * attached to the block (refcnt, action_refcnt, explicitly_created).
	 */
	struct mutex lock;
	struct list_head chain_list;
	u32 index; /* block index for shared blocks */
	u32 classid; /* which class this block belongs to */
	refcount_t refcnt;
	struct net *net;
	struct Qdisc *q;
	struct rw_semaphore cb_lock; /* protects cb_list and offload counters */
	struct flow_block flow_block;
	struct list_head owner_list;
	bool keep_dst;
	atomic_t offloadcnt; /* Number of oddloaded filters */
	unsigned int nooffloaddevcnt; /* Number of devs unable to do offload */
	unsigned int lockeddevcnt; /* Number of devs that require rtnl lock. */
	struct {
		struct tcf_chain *chain;
		struct list_head filter_chain_list;
	} chain0;
	struct rcu_head rcu;
	DECLARE_HASHTABLE(proto_destroy_ht, 7);
	struct mutex proto_destroy_lock; /* Lock for proto_destroy hashtable. */
};

#ifdef CONFIG_PROVE_LOCKING
static inline bool lockdep_tcf_chain_is_locked(struct tcf_chain *chain)
{
	return lockdep_is_held(&chain->filter_chain_lock);
}

static inline bool lockdep_tcf_proto_is_locked(struct tcf_proto *tp)
{
	return lockdep_is_held(&tp->lock);
}
#else
static inline bool lockdep_tcf_chain_is_locked(struct tcf_block *chain)
{
	return true;
}

static inline bool lockdep_tcf_proto_is_locked(struct tcf_proto *tp)
{
	return true;
}
#endif /* #ifdef CONFIG_PROVE_LOCKING */

#define tcf_chain_dereference(p, chain)					\
	rcu_dereference_protected(p, lockdep_tcf_chain_is_locked(chain))

#define tcf_proto_dereference(p, tp)					\
	rcu_dereference_protected(p, lockdep_tcf_proto_is_locked(tp))

static inline void qdisc_cb_private_validate(const struct sk_buff *skb, int sz)
{
	struct qdisc_skb_cb *qcb;

	BUILD_BUG_ON(sizeof(skb->cb) < sizeof(*qcb));
	BUILD_BUG_ON(sizeof(qcb->data) < sz);
}

static inline int qdisc_qlen_cpu(const struct Qdisc *q)
{
	return this_cpu_ptr(q->cpu_qstats)->qlen;
}

static inline int qdisc_qlen(const struct Qdisc *q)
{
	return q->q.qlen;
}

static inline int qdisc_qlen_sum(const struct Qdisc *q)
{
	__u32 qlen = q->qstats.qlen;
	int i;

	if (qdisc_is_percpu_stats(q)) {
		for_each_possible_cpu(i)
			qlen += per_cpu_ptr(q->cpu_qstats, i)->qlen;
	} else {
		qlen += q->q.qlen;
	}

	return qlen;
}

static inline struct qdisc_skb_cb *qdisc_skb_cb(const struct sk_buff *skb)
{
	return (struct qdisc_skb_cb *)skb->cb;
}

static inline spinlock_t *qdisc_lock(struct Qdisc *qdisc)
{
	return &qdisc->q.lock;
}

static inline struct Qdisc *qdisc_root(const struct Qdisc *qdisc)
{
	struct Qdisc *q = rcu_dereference_rtnl(qdisc->dev_queue->qdisc);

	return q;
}

static inline struct Qdisc *qdisc_root_bh(const struct Qdisc *qdisc)
{
	return rcu_dereference_bh(qdisc->dev_queue->qdisc);
}

static inline struct Qdisc *qdisc_root_sleeping(const struct Qdisc *qdisc)
{
	return qdisc->dev_queue->qdisc_sleeping;
}

/* The qdisc root lock is a mechanism by which to top level
 * of a qdisc tree can be locked from any qdisc node in the
 * forest.  This allows changing the configuration of some
 * aspect of the qdisc tree while blocking out asynchronous
 * qdisc access in the packet processing paths.
 *
 * It is only legal to do this when the root will not change
 * on us.  Otherwise we'll potentially lock the wrong qdisc
 * root.  This is enforced by holding the RTNL semaphore, which
 * all users of this lock accessor must do.
 */
static inline spinlock_t *qdisc_root_lock(const struct Qdisc *qdisc)
{
	struct Qdisc *root = qdisc_root(qdisc);

	ASSERT_RTNL();
	return qdisc_lock(root);
}

static inline spinlock_t *qdisc_root_sleeping_lock(const struct Qdisc *qdisc)
{
	struct Qdisc *root = qdisc_root_sleeping(qdisc);

	ASSERT_RTNL();
	return qdisc_lock(root);
}

static inline seqcount_t *qdisc_root_sleeping_running(const struct Qdisc *qdisc)
{
	struct Qdisc *root = qdisc_root_sleeping(qdisc);

	ASSERT_RTNL();
	return &root->running;
}

static inline struct net_device *qdisc_dev(const struct Qdisc *qdisc)
{
	return qdisc->dev_queue->dev;
}

static inline void sch_tree_lock(const struct Qdisc *q)
{
	spin_lock_bh(qdisc_root_sleeping_lock(q));
}

static inline void sch_tree_unlock(const struct Qdisc *q)
{
	spin_unlock_bh(qdisc_root_sleeping_lock(q));
}

extern struct Qdisc noop_qdisc;
extern struct Qdisc_ops noop_qdisc_ops;
extern struct Qdisc_ops pfifo_fast_ops;
extern struct Qdisc_ops mq_qdisc_ops;
extern struct Qdisc_ops noqueue_qdisc_ops;
extern const struct Qdisc_ops *default_qdisc_ops;
static inline const struct Qdisc_ops *
get_default_qdisc_ops(const struct net_device *dev, int ntx)
{
	return ntx < dev->real_num_tx_queues ?
			default_qdisc_ops : &pfifo_fast_ops;
}

struct Qdisc_class_common {
	u32			classid;
	struct hlist_node	hnode;
};

struct Qdisc_class_hash {
	struct hlist_head	*hash;
	unsigned int		hashsize;
	unsigned int		hashmask;
	unsigned int		hashelems;
};

static inline unsigned int qdisc_class_hash(u32 id, u32 mask)
{
	id ^= id >> 8;
	id ^= id >> 4;
	return id & mask;
}

static inline struct Qdisc_class_common *
qdisc_class_find(const struct Qdisc_class_hash *hash, u32 id)
{
	struct Qdisc_class_common *cl;
	unsigned int h;

	if (!id)
		return NULL;

	h = qdisc_class_hash(id, hash->hashmask);
	hlist_for_each_entry(cl, &hash->hash[h], hnode) {
		if (cl->classid == id)
			return cl;
	}
	return NULL;
}

static inline int tc_classid_to_hwtc(struct net_device *dev, u32 classid)
{
	u32 hwtc = TC_H_MIN(classid) - TC_H_MIN_PRIORITY;

	return (hwtc < netdev_get_num_tc(dev)) ? hwtc : -EINVAL;
}

int qdisc_class_hash_init(struct Qdisc_class_hash *);
void qdisc_class_hash_insert(struct Qdisc_class_hash *,
			     struct Qdisc_class_common *);
void qdisc_class_hash_remove(struct Qdisc_class_hash *,
			     struct Qdisc_class_common *);
void qdisc_class_hash_grow(struct Qdisc *, struct Qdisc_class_hash *);
void qdisc_class_hash_destroy(struct Qdisc_class_hash *);

int dev_qdisc_change_tx_queue_len(struct net_device *dev);
void dev_init_scheduler(struct net_device *dev);
void dev_shutdown(struct net_device *dev);
void dev_activate(struct net_device *dev);
void dev_deactivate(struct net_device *dev);
void dev_deactivate_many(struct list_head *head);
struct Qdisc *dev_graft_qdisc(struct netdev_queue *dev_queue,
			      struct Qdisc *qdisc);
void qdisc_reset(struct Qdisc *qdisc);
void qdisc_put(struct Qdisc *qdisc);
void qdisc_put_unlocked(struct Qdisc *qdisc);
void qdisc_tree_reduce_backlog(struct Qdisc *qdisc, int n, int len);
#ifdef CONFIG_NET_SCHED
int qdisc_offload_dump_helper(struct Qdisc *q, enum tc_setup_type type,
			      void *type_data);
void qdisc_offload_graft_helper(struct net_device *dev, struct Qdisc *sch,
				struct Qdisc *new, struct Qdisc *old,
				enum tc_setup_type type, void *type_data,
				struct netlink_ext_ack *extack);
#else
static inline int
qdisc_offload_dump_helper(struct Qdisc *q, enum tc_setup_type type,
			  void *type_data)
{
	q->flags &= ~TCQ_F_OFFLOADED;
	return 0;
}

static inline void
qdisc_offload_graft_helper(struct net_device *dev, struct Qdisc *sch,
			   struct Qdisc *new, struct Qdisc *old,
			   enum tc_setup_type type, void *type_data,
			   struct netlink_ext_ack *extack)
{
}
#endif
struct Qdisc *qdisc_alloc(struct netdev_queue *dev_queue,
			  const struct Qdisc_ops *ops,
			  struct netlink_ext_ack *extack);
void qdisc_free(struct Qdisc *qdisc);
struct Qdisc *qdisc_create_dflt(struct netdev_queue *dev_queue,
				const struct Qdisc_ops *ops, u32 parentid,
				struct netlink_ext_ack *extack);
void __qdisc_calculate_pkt_len(struct sk_buff *skb,
			       const struct qdisc_size_table *stab);
int skb_do_redirect(struct sk_buff *);

static inline bool skb_at_tc_ingress(const struct sk_buff *skb)
{
#ifdef CONFIG_NET_CLS_ACT
	return skb->tc_at_ingress;
#else
	return false;
#endif
}

static inline bool skb_skip_tc_classify(struct sk_buff *skb)
{
#ifdef CONFIG_NET_CLS_ACT
	if (skb->tc_skip_classify) {
		skb->tc_skip_classify = 0;
		return true;
	}
#endif
	return false;
}

/* Reset all TX qdiscs greater than index of a device.  */
static inline void qdisc_reset_all_tx_gt(struct net_device *dev, unsigned int i)
{
	struct Qdisc *qdisc;

	for (; i < dev->num_tx_queues; i++) {
		qdisc = rtnl_dereference(netdev_get_tx_queue(dev, i)->qdisc);
		if (qdisc) {
			spin_lock_bh(qdisc_lock(qdisc));
			qdisc_reset(qdisc);
			spin_unlock_bh(qdisc_lock(qdisc));
		}
	}
}

/* Are all TX queues of the device empty?  */
static inline bool qdisc_all_tx_empty(const struct net_device *dev)
{
	unsigned int i;

	rcu_read_lock();
	for (i = 0; i < dev->num_tx_queues; i++) {
		struct netdev_queue *txq = netdev_get_tx_queue(dev, i);
		const struct Qdisc *q = rcu_dereference(txq->qdisc);

		if (!qdisc_is_empty(q)) {
			rcu_read_unlock();
			return false;
		}
	}
	rcu_read_unlock();
	return true;
}

/* Are any of the TX qdiscs changing?  */
static inline bool qdisc_tx_changing(const struct net_device *dev)
{
	unsigned int i;

	for (i = 0; i < dev->num_tx_queues; i++) {
		struct netdev_queue *txq = netdev_get_tx_queue(dev, i);
		if (rcu_access_pointer(txq->qdisc) != txq->qdisc_sleeping)
			return true;
	}
	return false;
}

/* Is the device using the noop qdisc on all queues?  */
static inline bool qdisc_tx_is_noop(const struct net_device *dev)
{
	unsigned int i;

	for (i = 0; i < dev->num_tx_queues; i++) {
		struct netdev_queue *txq = netdev_get_tx_queue(dev, i);
		if (rcu_access_pointer(txq->qdisc) != &noop_qdisc)
			return false;
	}
	return true;
}

static inline unsigned int qdisc_pkt_len(const struct sk_buff *skb)
{
	return qdisc_skb_cb(skb)->pkt_len;
}

/* additional qdisc xmit flags (NET_XMIT_MASK in linux/netdevice.h) */
enum net_xmit_qdisc_t {
	__NET_XMIT_STOLEN = 0x00010000,
	__NET_XMIT_BYPASS = 0x00020000,
};

#ifdef CONFIG_NET_CLS_ACT
#define net_xmit_drop_count(e)	((e) & __NET_XMIT_STOLEN ? 0 : 1)
#else
#define net_xmit_drop_count(e)	(1)
#endif

static inline void qdisc_calculate_pkt_len(struct sk_buff *skb,
					   const struct Qdisc *sch)
{
#ifdef CONFIG_NET_SCHED
	struct qdisc_size_table *stab = rcu_dereference_bh(sch->stab);

	if (stab)
		__qdisc_calculate_pkt_len(skb, stab);
#endif
}

static inline int qdisc_enqueue(struct sk_buff *skb, struct Qdisc *sch,
				struct sk_buff **to_free)
{
	qdisc_calculate_pkt_len(skb, sch);
	return sch->enqueue(skb, sch, to_free);
}

static inline void _bstats_update(struct gnet_stats_basic_packed *bstats,
				  __u64 bytes, __u32 packets)
{
	bstats->bytes += bytes;
	bstats->packets += packets;
}

static inline void _bstats_update(struct gnet_stats_basic_packed *bstats,
				  __u64 bytes, __u32 packets)
{
	bstats->bytes += bytes;
	bstats->packets += packets;
}

static inline void bstats_update(struct gnet_stats_basic_packed *bstats,
				 const struct sk_buff *skb)
{
	_bstats_update(bstats,
		       qdisc_pkt_len(skb),
		       skb_is_gso(skb) ? skb_shinfo(skb)->gso_segs : 1);
}

static inline void _bstats_cpu_update(struct gnet_stats_basic_cpu *bstats,
				      __u64 bytes, __u32 packets)
{
	u64_stats_update_begin(&bstats->syncp);
	_bstats_update(&bstats->bstats, bytes, packets);
	u64_stats_update_end(&bstats->syncp);
}

static inline void bstats_cpu_update(struct gnet_stats_basic_cpu *bstats,
				     const struct sk_buff *skb)
{
	u64_stats_update_begin(&bstats->syncp);
	bstats_update(&bstats->bstats, skb);
	u64_stats_update_end(&bstats->syncp);
}

static inline void qdisc_bstats_cpu_update(struct Qdisc *sch,
					   const struct sk_buff *skb)
{
	bstats_cpu_update(this_cpu_ptr(sch->cpu_bstats), skb);
}

static inline void qdisc_bstats_update(struct Qdisc *sch,
				       const struct sk_buff *skb)
{
	bstats_update(&sch->bstats, skb);
}

static inline void qdisc_qstats_backlog_dec(struct Qdisc *sch,
					    const struct sk_buff *skb)
{
	sch->qstats.backlog -= qdisc_pkt_len(skb);
}

static inline void qdisc_qstats_cpu_backlog_dec(struct Qdisc *sch,
						const struct sk_buff *skb)
{
	this_cpu_sub(sch->cpu_qstats->backlog, qdisc_pkt_len(skb));
}

static inline void qdisc_qstats_backlog_inc(struct Qdisc *sch,
					    const struct sk_buff *skb)
{
	sch->qstats.backlog += qdisc_pkt_len(skb);
}

static inline void qdisc_qstats_cpu_backlog_inc(struct Qdisc *sch,
						const struct sk_buff *skb)
{
	this_cpu_add(sch->cpu_qstats->backlog, qdisc_pkt_len(skb));
}

static inline void qdisc_qstats_cpu_qlen_inc(struct Qdisc *sch)
{
	this_cpu_inc(sch->cpu_qstats->qlen);
}

static inline void qdisc_qstats_cpu_qlen_dec(struct Qdisc *sch)
{
	this_cpu_dec(sch->cpu_qstats->qlen);
}

static inline void qdisc_qstats_cpu_requeues_inc(struct Qdisc *sch)
{
	this_cpu_inc(sch->cpu_qstats->requeues);
}

static inline void __qdisc_qstats_drop(struct Qdisc *sch, int count)
{
	sch->qstats.drops += count;
}

static inline void qstats_drop_inc(struct gnet_stats_queue *qstats)
{
	qstats->drops++;
}

static inline void qstats_overlimit_inc(struct gnet_stats_queue *qstats)
{
	qstats->overlimits++;
}

static inline void qdisc_qstats_drop(struct Qdisc *sch)
{
	qstats_drop_inc(&sch->qstats);
}

static inline void qdisc_qstats_cpu_drop(struct Qdisc *sch)
{
	this_cpu_inc(sch->cpu_qstats->drops);
}

static inline void qdisc_qstats_overlimit(struct Qdisc *sch)
{
	sch->qstats.overlimits++;
}

<<<<<<< HEAD
static inline void qdisc_skb_head_init(struct qdisc_skb_head *qh)
{
	qh->head = NULL;
	qh->tail = NULL;
	qh->qlen = 0;
}

static inline int __qdisc_enqueue_tail(struct sk_buff *skb, struct Qdisc *sch,
				       struct qdisc_skb_head *qh)
{
	struct sk_buff *last = qh->tail;

	if (last) {
		skb->next = NULL;
		last->next = skb;
		qh->tail = skb;
	} else {
		qh->tail = skb;
		qh->head = skb;
	}
	qh->qlen++;
	qdisc_qstats_backlog_inc(sch, skb);
=======
static inline int qdisc_qstats_copy(struct gnet_dump *d, struct Qdisc *sch)
{
	__u32 qlen = qdisc_qlen_sum(sch);
>>>>>>> 24b8d41d

	return gnet_stats_copy_queue(d, sch->cpu_qstats, &sch->qstats, qlen);
}

static inline void qdisc_qstats_qlen_backlog(struct Qdisc *sch,  __u32 *qlen,
					     __u32 *backlog)
{
	struct gnet_stats_queue qstats = { 0 };
	__u32 len = qdisc_qlen_sum(sch);

	__gnet_stats_copy_queue(&qstats, sch->cpu_qstats, &sch->qstats, len);
	*qlen = qstats.qlen;
	*backlog = qstats.backlog;
}

static inline void qdisc_tree_flush_backlog(struct Qdisc *sch)
{
	__u32 qlen, backlog;

	qdisc_qstats_qlen_backlog(sch, &qlen, &backlog);
	qdisc_tree_reduce_backlog(sch, qlen, backlog);
}

static inline void qdisc_purge_queue(struct Qdisc *sch)
{
	__u32 qlen, backlog;

	qdisc_qstats_qlen_backlog(sch, &qlen, &backlog);
	qdisc_reset(sch);
	qdisc_tree_reduce_backlog(sch, qlen, backlog);
}

static inline void qdisc_skb_head_init(struct qdisc_skb_head *qh)
{
	qh->head = NULL;
	qh->tail = NULL;
	qh->qlen = 0;
}

static inline void __qdisc_enqueue_tail(struct sk_buff *skb,
					struct qdisc_skb_head *qh)
{
	struct sk_buff *last = qh->tail;

	if (last) {
		skb->next = NULL;
		last->next = skb;
		qh->tail = skb;
	} else {
		qh->tail = skb;
		qh->head = skb;
	}
	qh->qlen++;
}

static inline int qdisc_enqueue_tail(struct sk_buff *skb, struct Qdisc *sch)
{
	__qdisc_enqueue_tail(skb, &sch->q);
	qdisc_qstats_backlog_inc(sch, skb);
	return NET_XMIT_SUCCESS;
}

static inline void __qdisc_enqueue_head(struct sk_buff *skb,
					struct qdisc_skb_head *qh)
{
	skb->next = qh->head;

	if (!qh->head)
		qh->tail = skb;
	qh->head = skb;
	qh->qlen++;
}

static inline struct sk_buff *__qdisc_dequeue_head(struct qdisc_skb_head *qh)
{
	struct sk_buff *skb = qh->head;
<<<<<<< HEAD
=======

	if (likely(skb != NULL)) {
		qh->head = skb->next;
		qh->qlen--;
		if (qh->head == NULL)
			qh->tail = NULL;
		skb->next = NULL;
	}

	return skb;
}

static inline struct sk_buff *qdisc_dequeue_head(struct Qdisc *sch)
{
	struct sk_buff *skb = __qdisc_dequeue_head(&sch->q);
>>>>>>> 24b8d41d

	if (likely(skb != NULL)) {
		qh->head = skb->next;
		qh->qlen--;
		if (qh->head == NULL)
			qh->tail = NULL;
		skb->next = NULL;
	}

	return skb;
}

/* Instead of calling kfree_skb() while root qdisc lock is held,
 * queue the skb for future freeing at end of __dev_xmit_skb()
 */
static inline void __qdisc_drop(struct sk_buff *skb, struct sk_buff **to_free)
{
<<<<<<< HEAD
	struct sk_buff *skb = __qdisc_dequeue_head(&sch->q);

	if (likely(skb != NULL)) {
		qdisc_qstats_backlog_dec(sch, skb);
		qdisc_bstats_update(sch, skb);
=======
	skb->next = *to_free;
	*to_free = skb;
}

static inline void __qdisc_drop_all(struct sk_buff *skb,
				    struct sk_buff **to_free)
{
	if (skb->prev)
		skb->prev->next = *to_free;
	else
		skb->next = *to_free;
	*to_free = skb;
}

static inline unsigned int __qdisc_queue_drop_head(struct Qdisc *sch,
						   struct qdisc_skb_head *qh,
						   struct sk_buff **to_free)
{
	struct sk_buff *skb = __qdisc_dequeue_head(qh);

	if (likely(skb != NULL)) {
		unsigned int len = qdisc_pkt_len(skb);

		qdisc_qstats_backlog_dec(sch, skb);
		__qdisc_drop(skb, to_free);
		return len;
>>>>>>> 24b8d41d
	}

	return skb;
}

<<<<<<< HEAD
/* Instead of calling kfree_skb() while root qdisc lock is held,
 * queue the skb for future freeing at end of __dev_xmit_skb()
 */
static inline void __qdisc_drop(struct sk_buff *skb, struct sk_buff **to_free)
{
	skb->next = *to_free;
	*to_free = skb;
}

static inline unsigned int __qdisc_queue_drop_head(struct Qdisc *sch,
						   struct qdisc_skb_head *qh,
						   struct sk_buff **to_free)
{
	struct sk_buff *skb = __qdisc_dequeue_head(qh);

	if (likely(skb != NULL)) {
		unsigned int len = qdisc_pkt_len(skb);

		qdisc_qstats_backlog_dec(sch, skb);
		__qdisc_drop(skb, to_free);
		return len;
	}

	return 0;
}

static inline unsigned int qdisc_queue_drop_head(struct Qdisc *sch,
						 struct sk_buff **to_free)
{
	return __qdisc_queue_drop_head(sch, &sch->q, to_free);
=======
static inline struct sk_buff *qdisc_peek_head(struct Qdisc *sch)
{
	const struct qdisc_skb_head *qh = &sch->q;

	return qh->head;
}

/* generic pseudo peek method for non-work-conserving qdisc */
static inline struct sk_buff *qdisc_peek_dequeued(struct Qdisc *sch)
{
	struct sk_buff *skb = skb_peek(&sch->gso_skb);

	/* we can reuse ->gso_skb because peek isn't called for root qdiscs */
	if (!skb) {
		skb = sch->dequeue(sch);

		if (skb) {
			__skb_queue_head(&sch->gso_skb, skb);
			/* it's still part of the queue */
			qdisc_qstats_backlog_inc(sch, skb);
			sch->q.qlen++;
		}
	}

	return skb;
>>>>>>> 24b8d41d
}

static inline void qdisc_update_stats_at_dequeue(struct Qdisc *sch,
						 struct sk_buff *skb)
{
<<<<<<< HEAD
	const struct qdisc_skb_head *qh = &sch->q;

	return qh->head;
=======
	if (qdisc_is_percpu_stats(sch)) {
		qdisc_qstats_cpu_backlog_dec(sch, skb);
		qdisc_bstats_cpu_update(sch, skb);
		qdisc_qstats_cpu_qlen_dec(sch);
	} else {
		qdisc_qstats_backlog_dec(sch, skb);
		qdisc_bstats_update(sch, skb);
		sch->q.qlen--;
	}
>>>>>>> 24b8d41d
}

static inline void qdisc_update_stats_at_enqueue(struct Qdisc *sch,
						 unsigned int pkt_len)
{
<<<<<<< HEAD
	/* we can reuse ->gso_skb because peek isn't called for root qdiscs */
	if (!sch->gso_skb) {
		sch->gso_skb = sch->dequeue(sch);
		if (sch->gso_skb) {
			/* it's still part of the queue */
			qdisc_qstats_backlog_inc(sch, sch->gso_skb);
			sch->q.qlen++;
		}
=======
	if (qdisc_is_percpu_stats(sch)) {
		qdisc_qstats_cpu_qlen_inc(sch);
		this_cpu_add(sch->cpu_qstats->backlog, pkt_len);
	} else {
		sch->qstats.backlog += pkt_len;
		sch->q.qlen++;
>>>>>>> 24b8d41d
	}
}

/* use instead of qdisc->dequeue() for all qdiscs queried with ->peek() */
static inline struct sk_buff *qdisc_dequeue_peeked(struct Qdisc *sch)
{
	struct sk_buff *skb = skb_peek(&sch->gso_skb);

	if (skb) {
<<<<<<< HEAD
		sch->gso_skb = NULL;
		qdisc_qstats_backlog_dec(sch, skb);
		sch->q.qlen--;
=======
		skb = __skb_dequeue(&sch->gso_skb);
		if (qdisc_is_percpu_stats(sch)) {
			qdisc_qstats_cpu_backlog_dec(sch, skb);
			qdisc_qstats_cpu_qlen_dec(sch);
		} else {
			qdisc_qstats_backlog_dec(sch, skb);
			sch->q.qlen--;
		}
>>>>>>> 24b8d41d
	} else {
		skb = sch->dequeue(sch);
	}

	return skb;
}

static inline void __qdisc_reset_queue(struct qdisc_skb_head *qh)
{
	/*
	 * We do not know the backlog in bytes of this list, it
	 * is up to the caller to correct it
	 */
	ASSERT_RTNL();
	if (qh->qlen) {
		rtnl_kfree_skbs(qh->head, qh->tail);

		qh->head = NULL;
		qh->tail = NULL;
		qh->qlen = 0;
	}
}

static inline void qdisc_reset_queue(struct Qdisc *sch)
{
	__qdisc_reset_queue(&sch->q);
	sch->qstats.backlog = 0;
}

static inline struct Qdisc *qdisc_replace(struct Qdisc *sch, struct Qdisc *new,
					  struct Qdisc **pold)
{
	struct Qdisc *old;

	sch_tree_lock(sch);
	old = *pold;
	*pold = new;
	if (old != NULL)
		qdisc_tree_flush_backlog(old);
	sch_tree_unlock(sch);

	return old;
}

static inline void rtnl_qdisc_drop(struct sk_buff *skb, struct Qdisc *sch)
{
	rtnl_kfree_skbs(skb, skb);
<<<<<<< HEAD
=======
	qdisc_qstats_drop(sch);
}

static inline int qdisc_drop_cpu(struct sk_buff *skb, struct Qdisc *sch,
				 struct sk_buff **to_free)
{
	__qdisc_drop(skb, to_free);
	qdisc_qstats_cpu_drop(sch);

	return NET_XMIT_DROP;
}

static inline int qdisc_drop(struct sk_buff *skb, struct Qdisc *sch,
			     struct sk_buff **to_free)
{
	__qdisc_drop(skb, to_free);
>>>>>>> 24b8d41d
	qdisc_qstats_drop(sch);
}

<<<<<<< HEAD

static inline int qdisc_drop(struct sk_buff *skb, struct Qdisc *sch,
			     struct sk_buff **to_free)
{
	__qdisc_drop(skb, to_free);
=======
static inline int qdisc_drop_all(struct sk_buff *skb, struct Qdisc *sch,
				 struct sk_buff **to_free)
{
	__qdisc_drop_all(skb, to_free);
>>>>>>> 24b8d41d
	qdisc_qstats_drop(sch);

	return NET_XMIT_DROP;
}

/* Length to Time (L2T) lookup in a qdisc_rate_table, to determine how
   long it will take to send a packet given its size.
 */
static inline u32 qdisc_l2t(struct qdisc_rate_table* rtab, unsigned int pktlen)
{
	int slot = pktlen + rtab->rate.cell_align + rtab->rate.overhead;
	if (slot < 0)
		slot = 0;
	slot >>= rtab->rate.cell_log;
	if (slot > 255)
		return rtab->data[255]*(slot >> 8) + rtab->data[slot & 0xFF];
	return rtab->data[slot];
}

struct psched_ratecfg {
	u64	rate_bytes_ps; /* bytes per second */
	u32	mult;
	u16	overhead;
	u8	linklayer;
	u8	shift;
};

static inline u64 psched_l2t_ns(const struct psched_ratecfg *r,
				unsigned int len)
{
	len += r->overhead;

	if (unlikely(r->linklayer == TC_LINKLAYER_ATM))
		return ((u64)(DIV_ROUND_UP(len,48)*53) * r->mult) >> r->shift;

	return ((u64)len * r->mult) >> r->shift;
}

void psched_ratecfg_precompute(struct psched_ratecfg *r,
			       const struct tc_ratespec *conf,
			       u64 rate64);

static inline void psched_ratecfg_getrate(struct tc_ratespec *res,
					  const struct psched_ratecfg *r)
{
	memset(res, 0, sizeof(*res));

	/* legacy struct tc_ratespec has a 32bit @rate field
	 * Qdisc using 64bit rate should add new attributes
	 * in order to maintain compatibility.
	 */
	res->rate = min_t(u64, r->rate_bytes_ps, ~0U);

	res->overhead = r->overhead;
	res->linklayer = (r->linklayer & TC_LINKLAYER_MASK);
}

/* Mini Qdisc serves for specific needs of ingress/clsact Qdisc.
 * The fast path only needs to access filter list and to update stats
 */
struct mini_Qdisc {
	struct tcf_proto *filter_list;
	struct tcf_block *block;
	struct gnet_stats_basic_cpu __percpu *cpu_bstats;
	struct gnet_stats_queue	__percpu *cpu_qstats;
	struct rcu_head rcu;
};

static inline void mini_qdisc_bstats_cpu_update(struct mini_Qdisc *miniq,
						const struct sk_buff *skb)
{
	bstats_cpu_update(this_cpu_ptr(miniq->cpu_bstats), skb);
}

static inline void mini_qdisc_qstats_cpu_drop(struct mini_Qdisc *miniq)
{
	this_cpu_inc(miniq->cpu_qstats->drops);
}

struct mini_Qdisc_pair {
	struct mini_Qdisc miniq1;
	struct mini_Qdisc miniq2;
	struct mini_Qdisc __rcu **p_miniq;
};

void mini_qdisc_pair_swap(struct mini_Qdisc_pair *miniqp,
			  struct tcf_proto *tp_head);
void mini_qdisc_pair_init(struct mini_Qdisc_pair *miniqp, struct Qdisc *qdisc,
			  struct mini_Qdisc __rcu **p_miniq);
void mini_qdisc_pair_block_init(struct mini_Qdisc_pair *miniqp,
				struct tcf_block *block);

static inline int skb_tc_reinsert(struct sk_buff *skb, struct tcf_result *res)
{
	return res->ingress ? netif_receive_skb(skb) : dev_queue_xmit(skb);
}

#endif<|MERGE_RESOLUTION|>--- conflicted
+++ resolved
@@ -85,10 +85,6 @@
 	struct hlist_node       hash;
 	u32			handle;
 	u32			parent;
-<<<<<<< HEAD
-	void			*u32_node;
-=======
->>>>>>> 24b8d41d
 
 	struct netdev_queue	*dev_queue;
 
@@ -101,25 +97,14 @@
 	/*
 	 * For performance sake on SMP, we put highly modified fields at the end
 	 */
-<<<<<<< HEAD
-	struct sk_buff		*gso_skb ____cacheline_aligned_in_smp;
-=======
 	struct sk_buff_head	gso_skb ____cacheline_aligned_in_smp;
->>>>>>> 24b8d41d
 	struct qdisc_skb_head	q;
 	struct gnet_stats_basic_packed bstats;
 	seqcount_t		running;
 	struct gnet_stats_queue	qstats;
 	unsigned long		state;
 	struct Qdisc            *next_sched;
-<<<<<<< HEAD
-	struct sk_buff		*skb_bad_txq;
-	struct rcu_head		rcu_head;
-	int			padded;
-	atomic_t		refcnt;
-=======
 	struct sk_buff_head	skb_bad_txq;
->>>>>>> 24b8d41d
 
 	spinlock_t		busylock ____cacheline_aligned_in_smp;
 	spinlock_t		seqlock;
@@ -166,13 +151,9 @@
 
 static inline bool qdisc_is_empty(const struct Qdisc *qdisc)
 {
-<<<<<<< HEAD
-	return (raw_read_seqcount(&qdisc->running) & 1) ? true : false;
-=======
 	if (qdisc_is_percpu_stats(qdisc))
 		return READ_ONCE(qdisc->empty);
 	return !READ_ONCE(qdisc->q.qlen);
->>>>>>> 24b8d41d
 }
 
 static inline bool qdisc_run_begin(struct Qdisc *qdisc)
@@ -183,10 +164,7 @@
 		WRITE_ONCE(qdisc->empty, false);
 	} else if (qdisc_is_running(qdisc)) {
 		return false;
-<<<<<<< HEAD
-=======
-	}
->>>>>>> 24b8d41d
+	}
 	/* Variant of write_seqcount_begin() telling lockdep a trylock
 	 * was attempted.
 	 */
@@ -198,11 +176,8 @@
 static inline void qdisc_run_end(struct Qdisc *qdisc)
 {
 	write_seqcount_end(&qdisc->running);
-<<<<<<< HEAD
-=======
 	if (qdisc->flags & TCQ_F_NOLOCK)
 		spin_unlock(&qdisc->seqlock);
->>>>>>> 24b8d41d
 }
 
 static inline bool qdisc_may_bulk(const struct Qdisc *qdisc)
@@ -239,14 +214,9 @@
 	void			(*walk)(struct Qdisc *, struct qdisc_walker * arg);
 
 	/* Filter manipulation */
-<<<<<<< HEAD
-	struct tcf_proto __rcu ** (*tcf_chain)(struct Qdisc *, unsigned long);
-	bool			(*tcf_cl_offload)(u32 classid);
-=======
 	struct tcf_block *	(*tcf_block)(struct Qdisc *sch,
 					     unsigned long arg,
 					     struct netlink_ext_ack *extack);
->>>>>>> 24b8d41d
 	unsigned long		(*bind_tcf)(struct Qdisc *, unsigned long,
 					u32 classid);
 	void			(*unbind_tcf)(struct Qdisc *, unsigned long);
@@ -836,13 +806,6 @@
 	bstats->packets += packets;
 }
 
-static inline void _bstats_update(struct gnet_stats_basic_packed *bstats,
-				  __u64 bytes, __u32 packets)
-{
-	bstats->bytes += bytes;
-	bstats->packets += packets;
-}
-
 static inline void bstats_update(struct gnet_stats_basic_packed *bstats,
 				 const struct sk_buff *skb)
 {
@@ -948,7 +911,41 @@
 	sch->qstats.overlimits++;
 }
 
-<<<<<<< HEAD
+static inline int qdisc_qstats_copy(struct gnet_dump *d, struct Qdisc *sch)
+{
+	__u32 qlen = qdisc_qlen_sum(sch);
+
+	return gnet_stats_copy_queue(d, sch->cpu_qstats, &sch->qstats, qlen);
+}
+
+static inline void qdisc_qstats_qlen_backlog(struct Qdisc *sch,  __u32 *qlen,
+					     __u32 *backlog)
+{
+	struct gnet_stats_queue qstats = { 0 };
+	__u32 len = qdisc_qlen_sum(sch);
+
+	__gnet_stats_copy_queue(&qstats, sch->cpu_qstats, &sch->qstats, len);
+	*qlen = qstats.qlen;
+	*backlog = qstats.backlog;
+}
+
+static inline void qdisc_tree_flush_backlog(struct Qdisc *sch)
+{
+	__u32 qlen, backlog;
+
+	qdisc_qstats_qlen_backlog(sch, &qlen, &backlog);
+	qdisc_tree_reduce_backlog(sch, qlen, backlog);
+}
+
+static inline void qdisc_purge_queue(struct Qdisc *sch)
+{
+	__u32 qlen, backlog;
+
+	qdisc_qstats_qlen_backlog(sch, &qlen, &backlog);
+	qdisc_reset(sch);
+	qdisc_tree_reduce_backlog(sch, qlen, backlog);
+}
+
 static inline void qdisc_skb_head_init(struct qdisc_skb_head *qh)
 {
 	qh->head = NULL;
@@ -956,8 +953,8 @@
 	qh->qlen = 0;
 }
 
-static inline int __qdisc_enqueue_tail(struct sk_buff *skb, struct Qdisc *sch,
-				       struct qdisc_skb_head *qh)
+static inline void __qdisc_enqueue_tail(struct sk_buff *skb,
+					struct qdisc_skb_head *qh)
 {
 	struct sk_buff *last = qh->tail;
 
@@ -970,65 +967,6 @@
 		qh->head = skb;
 	}
 	qh->qlen++;
-	qdisc_qstats_backlog_inc(sch, skb);
-=======
-static inline int qdisc_qstats_copy(struct gnet_dump *d, struct Qdisc *sch)
-{
-	__u32 qlen = qdisc_qlen_sum(sch);
->>>>>>> 24b8d41d
-
-	return gnet_stats_copy_queue(d, sch->cpu_qstats, &sch->qstats, qlen);
-}
-
-static inline void qdisc_qstats_qlen_backlog(struct Qdisc *sch,  __u32 *qlen,
-					     __u32 *backlog)
-{
-	struct gnet_stats_queue qstats = { 0 };
-	__u32 len = qdisc_qlen_sum(sch);
-
-	__gnet_stats_copy_queue(&qstats, sch->cpu_qstats, &sch->qstats, len);
-	*qlen = qstats.qlen;
-	*backlog = qstats.backlog;
-}
-
-static inline void qdisc_tree_flush_backlog(struct Qdisc *sch)
-{
-	__u32 qlen, backlog;
-
-	qdisc_qstats_qlen_backlog(sch, &qlen, &backlog);
-	qdisc_tree_reduce_backlog(sch, qlen, backlog);
-}
-
-static inline void qdisc_purge_queue(struct Qdisc *sch)
-{
-	__u32 qlen, backlog;
-
-	qdisc_qstats_qlen_backlog(sch, &qlen, &backlog);
-	qdisc_reset(sch);
-	qdisc_tree_reduce_backlog(sch, qlen, backlog);
-}
-
-static inline void qdisc_skb_head_init(struct qdisc_skb_head *qh)
-{
-	qh->head = NULL;
-	qh->tail = NULL;
-	qh->qlen = 0;
-}
-
-static inline void __qdisc_enqueue_tail(struct sk_buff *skb,
-					struct qdisc_skb_head *qh)
-{
-	struct sk_buff *last = qh->tail;
-
-	if (last) {
-		skb->next = NULL;
-		last->next = skb;
-		qh->tail = skb;
-	} else {
-		qh->tail = skb;
-		qh->head = skb;
-	}
-	qh->qlen++;
 }
 
 static inline int qdisc_enqueue_tail(struct sk_buff *skb, struct Qdisc *sch)
@@ -1052,8 +990,6 @@
 static inline struct sk_buff *__qdisc_dequeue_head(struct qdisc_skb_head *qh)
 {
 	struct sk_buff *skb = qh->head;
-<<<<<<< HEAD
-=======
 
 	if (likely(skb != NULL)) {
 		qh->head = skb->next;
@@ -1069,14 +1005,10 @@
 static inline struct sk_buff *qdisc_dequeue_head(struct Qdisc *sch)
 {
 	struct sk_buff *skb = __qdisc_dequeue_head(&sch->q);
->>>>>>> 24b8d41d
 
 	if (likely(skb != NULL)) {
-		qh->head = skb->next;
-		qh->qlen--;
-		if (qh->head == NULL)
-			qh->tail = NULL;
-		skb->next = NULL;
+		qdisc_qstats_backlog_dec(sch, skb);
+		qdisc_bstats_update(sch, skb);
 	}
 
 	return skb;
@@ -1087,13 +1019,6 @@
  */
 static inline void __qdisc_drop(struct sk_buff *skb, struct sk_buff **to_free)
 {
-<<<<<<< HEAD
-	struct sk_buff *skb = __qdisc_dequeue_head(&sch->q);
-
-	if (likely(skb != NULL)) {
-		qdisc_qstats_backlog_dec(sch, skb);
-		qdisc_bstats_update(sch, skb);
-=======
 	skb->next = *to_free;
 	*to_free = skb;
 }
@@ -1120,44 +1045,11 @@
 		qdisc_qstats_backlog_dec(sch, skb);
 		__qdisc_drop(skb, to_free);
 		return len;
->>>>>>> 24b8d41d
-	}
-
-	return skb;
-}
-
-<<<<<<< HEAD
-/* Instead of calling kfree_skb() while root qdisc lock is held,
- * queue the skb for future freeing at end of __dev_xmit_skb()
- */
-static inline void __qdisc_drop(struct sk_buff *skb, struct sk_buff **to_free)
-{
-	skb->next = *to_free;
-	*to_free = skb;
-}
-
-static inline unsigned int __qdisc_queue_drop_head(struct Qdisc *sch,
-						   struct qdisc_skb_head *qh,
-						   struct sk_buff **to_free)
-{
-	struct sk_buff *skb = __qdisc_dequeue_head(qh);
-
-	if (likely(skb != NULL)) {
-		unsigned int len = qdisc_pkt_len(skb);
-
-		qdisc_qstats_backlog_dec(sch, skb);
-		__qdisc_drop(skb, to_free);
-		return len;
 	}
 
 	return 0;
 }
 
-static inline unsigned int qdisc_queue_drop_head(struct Qdisc *sch,
-						 struct sk_buff **to_free)
-{
-	return __qdisc_queue_drop_head(sch, &sch->q, to_free);
-=======
 static inline struct sk_buff *qdisc_peek_head(struct Qdisc *sch)
 {
 	const struct qdisc_skb_head *qh = &sch->q;
@@ -1183,17 +1075,11 @@
 	}
 
 	return skb;
->>>>>>> 24b8d41d
 }
 
 static inline void qdisc_update_stats_at_dequeue(struct Qdisc *sch,
 						 struct sk_buff *skb)
 {
-<<<<<<< HEAD
-	const struct qdisc_skb_head *qh = &sch->q;
-
-	return qh->head;
-=======
 	if (qdisc_is_percpu_stats(sch)) {
 		qdisc_qstats_cpu_backlog_dec(sch, skb);
 		qdisc_bstats_cpu_update(sch, skb);
@@ -1203,29 +1089,17 @@
 		qdisc_bstats_update(sch, skb);
 		sch->q.qlen--;
 	}
->>>>>>> 24b8d41d
 }
 
 static inline void qdisc_update_stats_at_enqueue(struct Qdisc *sch,
 						 unsigned int pkt_len)
 {
-<<<<<<< HEAD
-	/* we can reuse ->gso_skb because peek isn't called for root qdiscs */
-	if (!sch->gso_skb) {
-		sch->gso_skb = sch->dequeue(sch);
-		if (sch->gso_skb) {
-			/* it's still part of the queue */
-			qdisc_qstats_backlog_inc(sch, sch->gso_skb);
-			sch->q.qlen++;
-		}
-=======
 	if (qdisc_is_percpu_stats(sch)) {
 		qdisc_qstats_cpu_qlen_inc(sch);
 		this_cpu_add(sch->cpu_qstats->backlog, pkt_len);
 	} else {
 		sch->qstats.backlog += pkt_len;
 		sch->q.qlen++;
->>>>>>> 24b8d41d
 	}
 }
 
@@ -1235,11 +1109,6 @@
 	struct sk_buff *skb = skb_peek(&sch->gso_skb);
 
 	if (skb) {
-<<<<<<< HEAD
-		sch->gso_skb = NULL;
-		qdisc_qstats_backlog_dec(sch, skb);
-		sch->q.qlen--;
-=======
 		skb = __skb_dequeue(&sch->gso_skb);
 		if (qdisc_is_percpu_stats(sch)) {
 			qdisc_qstats_cpu_backlog_dec(sch, skb);
@@ -1248,7 +1117,6 @@
 			qdisc_qstats_backlog_dec(sch, skb);
 			sch->q.qlen--;
 		}
->>>>>>> 24b8d41d
 	} else {
 		skb = sch->dequeue(sch);
 	}
@@ -1296,8 +1164,6 @@
 static inline void rtnl_qdisc_drop(struct sk_buff *skb, struct Qdisc *sch)
 {
 	rtnl_kfree_skbs(skb, skb);
-<<<<<<< HEAD
-=======
 	qdisc_qstats_drop(sch);
 }
 
@@ -1314,22 +1180,15 @@
 			     struct sk_buff **to_free)
 {
 	__qdisc_drop(skb, to_free);
->>>>>>> 24b8d41d
 	qdisc_qstats_drop(sch);
-}
-
-<<<<<<< HEAD
-
-static inline int qdisc_drop(struct sk_buff *skb, struct Qdisc *sch,
-			     struct sk_buff **to_free)
-{
-	__qdisc_drop(skb, to_free);
-=======
+
+	return NET_XMIT_DROP;
+}
+
 static inline int qdisc_drop_all(struct sk_buff *skb, struct Qdisc *sch,
 				 struct sk_buff **to_free)
 {
 	__qdisc_drop_all(skb, to_free);
->>>>>>> 24b8d41d
 	qdisc_qstats_drop(sch);
 
 	return NET_XMIT_DROP;
