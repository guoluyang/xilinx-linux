/* SPDX-License-Identifier: GPL-2.0 */
#ifndef _BR_NETFILTER_H_
#define _BR_NETFILTER_H_

#include <linux/netfilter.h>

#include "../../../net/bridge/br_private.h"

static inline struct nf_bridge_info *nf_bridge_alloc(struct sk_buff *skb)
{
#if IS_ENABLED(CONFIG_BRIDGE_NETFILTER)
	struct nf_bridge_info *b = skb_ext_add(skb, SKB_EXT_BRIDGE_NF);

	if (b)
		memset(b, 0, sizeof(*b));

	return b;
#else
	return NULL;
#endif
}

void nf_bridge_update_protocol(struct sk_buff *skb);

int br_nf_hook_thresh(unsigned int hook, struct net *net, struct sock *sk,
		      struct sk_buff *skb, struct net_device *indev,
		      struct net_device *outdev,
		      int (*okfn)(struct net *, struct sock *,
				  struct sk_buff *));
<<<<<<< HEAD

static inline struct nf_bridge_info *
nf_bridge_info_get(const struct sk_buff *skb)
{
	return skb->nf_bridge;
}
=======
>>>>>>> 24b8d41d

unsigned int nf_bridge_encap_header_len(const struct sk_buff *skb);

static inline void nf_bridge_push_encap_header(struct sk_buff *skb)
{
	unsigned int len = nf_bridge_encap_header_len(skb);

	skb_push(skb, len);
	skb->network_header -= len;
}

int br_nf_pre_routing_finish_bridge(struct net *net, struct sock *sk, struct sk_buff *skb);

static inline struct rtable *bridge_parent_rtable(const struct net_device *dev)
{
#if IS_ENABLED(CONFIG_BRIDGE_NETFILTER)
	struct net_bridge_port *port;

	port = br_port_get_rcu(dev);
	return port ? &port->br->fake_rtable : NULL;
#else
	return NULL;
#endif
}

struct net_device *setup_pre_routing(struct sk_buff *skb,
				     const struct net *net);

#if IS_ENABLED(CONFIG_IPV6)
int br_validate_ipv6(struct net *net, struct sk_buff *skb);
unsigned int br_nf_pre_routing_ipv6(void *priv,
				    struct sk_buff *skb,
				    const struct nf_hook_state *state);
#else
static inline int br_validate_ipv6(struct net *net, struct sk_buff *skb)
{
	return -1;
}

static inline unsigned int
br_nf_pre_routing_ipv6(void *priv, struct sk_buff *skb,
		       const struct nf_hook_state *state)
{
	return NF_ACCEPT;
}
#endif

#endif /* _BR_NETFILTER_H_ */<|MERGE_RESOLUTION|>--- conflicted
+++ resolved
@@ -27,15 +27,6 @@
 		      struct net_device *outdev,
 		      int (*okfn)(struct net *, struct sock *,
 				  struct sk_buff *));
-<<<<<<< HEAD
-
-static inline struct nf_bridge_info *
-nf_bridge_info_get(const struct sk_buff *skb)
-{
-	return skb->nf_bridge;
-}
-=======
->>>>>>> 24b8d41d
 
 unsigned int nf_bridge_encap_header_len(const struct sk_buff *skb);
 
