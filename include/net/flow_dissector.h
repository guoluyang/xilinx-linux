--- conflicted
+++ resolved
@@ -50,11 +50,6 @@
 };
 
 struct flow_dissector_key_vlan {
-<<<<<<< HEAD
-	u16	vlan_id:12,
-		vlan_priority:3;
-	u16	padding;
-=======
 	union {
 		struct {
 			u16	vlan_id:12,
@@ -98,7 +93,6 @@
 					 */
 	u8 len;
 	__be16 dst_opt_type;
->>>>>>> 24b8d41d
 };
 
 struct flow_dissector_key_keyid {
@@ -266,16 +260,10 @@
 	FLOW_DISSECTOR_KEY_PORTS_RANGE, /* struct flow_dissector_key_ports */
 	FLOW_DISSECTOR_KEY_ICMP, /* struct flow_dissector_key_icmp */
 	FLOW_DISSECTOR_KEY_ETH_ADDRS, /* struct flow_dissector_key_eth_addrs */
-<<<<<<< HEAD
-	FLOW_DISSECTOR_KEY_TIPC_ADDRS, /* struct flow_dissector_key_tipc_addrs */
-	FLOW_DISSECTOR_KEY_VLAN, /* struct flow_dissector_key_flow_vlan */
-	FLOW_DISSECTOR_KEY_FLOW_LABEL, /* struct flow_dissector_key_flow_tags */
-=======
 	FLOW_DISSECTOR_KEY_TIPC, /* struct flow_dissector_key_tipc */
 	FLOW_DISSECTOR_KEY_ARP, /* struct flow_dissector_key_arp */
 	FLOW_DISSECTOR_KEY_VLAN, /* struct flow_dissector_key_vlan */
 	FLOW_DISSECTOR_KEY_FLOW_LABEL, /* struct flow_dissector_key_tags */
->>>>>>> 24b8d41d
 	FLOW_DISSECTOR_KEY_GRE_KEYID, /* struct flow_dissector_key_keyid */
 	FLOW_DISSECTOR_KEY_MPLS_ENTROPY, /* struct flow_dissector_key_keyid */
 	FLOW_DISSECTOR_KEY_ENC_KEYID, /* struct flow_dissector_key_keyid */
@@ -322,10 +310,7 @@
 	struct flow_dissector_key_basic basic __aligned(SIPHASH_ALIGNMENT);
 	struct flow_dissector_key_tags tags;
 	struct flow_dissector_key_vlan vlan;
-<<<<<<< HEAD
-=======
 	struct flow_dissector_key_vlan cvlan;
->>>>>>> 24b8d41d
 	struct flow_dissector_key_keyid keyid;
 	struct flow_dissector_key_ports ports;
 	struct flow_dissector_key_icmp icmp;
