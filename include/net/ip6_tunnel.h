--- conflicted
+++ resolved
@@ -69,11 +69,8 @@
 	size_t (*encap_hlen)(struct ip_tunnel_encap *e);
 	int (*build_header)(struct sk_buff *skb, struct ip_tunnel_encap *e,
 			    u8 *protocol, struct flowi6 *fl6);
-<<<<<<< HEAD
-=======
 	int (*err_handler)(struct sk_buff *skb, struct inet6_skb_parm *opt,
 			   u8 type, u8 code, int offset, __be32 info);
->>>>>>> 24b8d41d
 };
 
 #ifdef CONFIG_INET
