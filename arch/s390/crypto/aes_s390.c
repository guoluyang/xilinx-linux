// SPDX-License-Identifier: GPL-2.0+
/*
 * Cryptographic API.
 *
 * s390 implementation of the AES Cipher Algorithm.
 *
 * s390 Version:
 *   Copyright IBM Corp. 2005, 2017
 *   Author(s): Jan Glauber (jang@de.ibm.com)
 *		Sebastian Siewior (sebastian@breakpoint.cc> SW-Fallback
 *		Patrick Steuer <patrick.steuer@de.ibm.com>
 *		Harald Freudenberger <freude@de.ibm.com>
 *
 * Derived from "crypto/aes_generic.c"
 */

#define KMSG_COMPONENT "aes_s390"
#define pr_fmt(fmt) KMSG_COMPONENT ": " fmt

#include <crypto/aes.h>
#include <crypto/algapi.h>
<<<<<<< HEAD
#include <crypto/internal/skcipher.h>
=======
#include <crypto/ghash.h>
#include <crypto/internal/aead.h>
#include <crypto/internal/skcipher.h>
#include <crypto/scatterwalk.h>
>>>>>>> 24b8d41d
#include <linux/err.h>
#include <linux/module.h>
#include <linux/cpufeature.h>
#include <linux/init.h>
#include <linux/mutex.h>
#include <linux/fips.h>
#include <linux/string.h>
#include <crypto/xts.h>
#include <asm/cpacf.h>

static u8 *ctrblk;
<<<<<<< HEAD
static DEFINE_SPINLOCK(ctrblk_lock);

static cpacf_mask_t km_functions, kmc_functions, kmctr_functions;
=======
static DEFINE_MUTEX(ctrblk_lock);

static cpacf_mask_t km_functions, kmc_functions, kmctr_functions,
		    kma_functions;
>>>>>>> 24b8d41d

struct s390_aes_ctx {
	u8 key[AES_MAX_KEY_SIZE];
	int key_len;
	unsigned long fc;
	union {
<<<<<<< HEAD
		struct crypto_skcipher *blk;
=======
		struct crypto_skcipher *skcipher;
>>>>>>> 24b8d41d
		struct crypto_cipher *cip;
	} fallback;
};

struct s390_xts_ctx {
	u8 key[32];
	u8 pcc_key[32];
	int key_len;
	unsigned long fc;
	struct crypto_skcipher *fallback;
};

<<<<<<< HEAD
=======
struct gcm_sg_walk {
	struct scatter_walk walk;
	unsigned int walk_bytes;
	u8 *walk_ptr;
	unsigned int walk_bytes_remain;
	u8 buf[AES_BLOCK_SIZE];
	unsigned int buf_bytes;
	u8 *ptr;
	unsigned int nbytes;
};

>>>>>>> 24b8d41d
static int setkey_fallback_cip(struct crypto_tfm *tfm, const u8 *in_key,
		unsigned int key_len)
{
	struct s390_aes_ctx *sctx = crypto_tfm_ctx(tfm);

	sctx->fallback.cip->base.crt_flags &= ~CRYPTO_TFM_REQ_MASK;
	sctx->fallback.cip->base.crt_flags |= (tfm->crt_flags &
			CRYPTO_TFM_REQ_MASK);

	return crypto_cipher_setkey(sctx->fallback.cip, in_key, key_len);
}

static int aes_set_key(struct crypto_tfm *tfm, const u8 *in_key,
		       unsigned int key_len)
{
	struct s390_aes_ctx *sctx = crypto_tfm_ctx(tfm);
	unsigned long fc;

	/* Pick the correct function code based on the key length */
	fc = (key_len == 16) ? CPACF_KM_AES_128 :
	     (key_len == 24) ? CPACF_KM_AES_192 :
	     (key_len == 32) ? CPACF_KM_AES_256 : 0;

	/* Check if the function code is available */
	sctx->fc = (fc && cpacf_test_func(&km_functions, fc)) ? fc : 0;
	if (!sctx->fc)
		return setkey_fallback_cip(tfm, in_key, key_len);

	sctx->key_len = key_len;
	memcpy(sctx->key, in_key, key_len);
	return 0;
}

static void crypto_aes_encrypt(struct crypto_tfm *tfm, u8 *out, const u8 *in)
{
	struct s390_aes_ctx *sctx = crypto_tfm_ctx(tfm);

	if (unlikely(!sctx->fc)) {
		crypto_cipher_encrypt_one(sctx->fallback.cip, out, in);
		return;
	}
	cpacf_km(sctx->fc, &sctx->key, out, in, AES_BLOCK_SIZE);
}

static void crypto_aes_decrypt(struct crypto_tfm *tfm, u8 *out, const u8 *in)
{
	struct s390_aes_ctx *sctx = crypto_tfm_ctx(tfm);

	if (unlikely(!sctx->fc)) {
		crypto_cipher_decrypt_one(sctx->fallback.cip, out, in);
		return;
	}
	cpacf_km(sctx->fc | CPACF_DECRYPT,
		 &sctx->key, out, in, AES_BLOCK_SIZE);
}

static int fallback_init_cip(struct crypto_tfm *tfm)
{
	const char *name = tfm->__crt_alg->cra_name;
	struct s390_aes_ctx *sctx = crypto_tfm_ctx(tfm);

	sctx->fallback.cip = crypto_alloc_cipher(name, 0,
						 CRYPTO_ALG_NEED_FALLBACK);

	if (IS_ERR(sctx->fallback.cip)) {
		pr_err("Allocating AES fallback algorithm %s failed\n",
		       name);
		return PTR_ERR(sctx->fallback.cip);
	}

	return 0;
}

static void fallback_exit_cip(struct crypto_tfm *tfm)
{
	struct s390_aes_ctx *sctx = crypto_tfm_ctx(tfm);

	crypto_free_cipher(sctx->fallback.cip);
	sctx->fallback.cip = NULL;
}

static struct crypto_alg aes_alg = {
	.cra_name		=	"aes",
	.cra_driver_name	=	"aes-s390",
	.cra_priority		=	300,
	.cra_flags		=	CRYPTO_ALG_TYPE_CIPHER |
					CRYPTO_ALG_NEED_FALLBACK,
	.cra_blocksize		=	AES_BLOCK_SIZE,
	.cra_ctxsize		=	sizeof(struct s390_aes_ctx),
	.cra_module		=	THIS_MODULE,
	.cra_init               =       fallback_init_cip,
	.cra_exit               =       fallback_exit_cip,
	.cra_u			=	{
		.cipher = {
			.cia_min_keysize	=	AES_MIN_KEY_SIZE,
			.cia_max_keysize	=	AES_MAX_KEY_SIZE,
			.cia_setkey		=	aes_set_key,
			.cia_encrypt		=	crypto_aes_encrypt,
			.cia_decrypt		=	crypto_aes_decrypt,
		}
	}
};

static int setkey_fallback_skcipher(struct crypto_skcipher *tfm, const u8 *key,
				    unsigned int len)
{
<<<<<<< HEAD
	struct s390_aes_ctx *sctx = crypto_tfm_ctx(tfm);
	unsigned int ret;

	crypto_skcipher_clear_flags(sctx->fallback.blk, CRYPTO_TFM_REQ_MASK);
	crypto_skcipher_set_flags(sctx->fallback.blk, tfm->crt_flags &
						      CRYPTO_TFM_REQ_MASK);

	ret = crypto_skcipher_setkey(sctx->fallback.blk, key, len);

	tfm->crt_flags &= ~CRYPTO_TFM_RES_MASK;
	tfm->crt_flags |= crypto_skcipher_get_flags(sctx->fallback.blk) &
			  CRYPTO_TFM_RES_MASK;

	return ret;
=======
	struct s390_aes_ctx *sctx = crypto_skcipher_ctx(tfm);

	crypto_skcipher_clear_flags(sctx->fallback.skcipher,
				    CRYPTO_TFM_REQ_MASK);
	crypto_skcipher_set_flags(sctx->fallback.skcipher,
				  crypto_skcipher_get_flags(tfm) &
				  CRYPTO_TFM_REQ_MASK);
	return crypto_skcipher_setkey(sctx->fallback.skcipher, key, len);
>>>>>>> 24b8d41d
}

static int fallback_skcipher_crypt(struct s390_aes_ctx *sctx,
				   struct skcipher_request *req,
				   unsigned long modifier)
{
<<<<<<< HEAD
	unsigned int ret;
	struct crypto_blkcipher *tfm = desc->tfm;
	struct s390_aes_ctx *sctx = crypto_blkcipher_ctx(tfm);
	SKCIPHER_REQUEST_ON_STACK(req, sctx->fallback.blk);

	skcipher_request_set_tfm(req, sctx->fallback.blk);
	skcipher_request_set_callback(req, desc->flags, NULL, NULL);
	skcipher_request_set_crypt(req, src, dst, nbytes, desc->info);

	ret = crypto_skcipher_decrypt(req);

	skcipher_request_zero(req);
	return ret;
=======
	struct skcipher_request *subreq = skcipher_request_ctx(req);

	*subreq = *req;
	skcipher_request_set_tfm(subreq, sctx->fallback.skcipher);
	return (modifier & CPACF_DECRYPT) ?
		crypto_skcipher_decrypt(subreq) :
		crypto_skcipher_encrypt(subreq);
>>>>>>> 24b8d41d
}

static int ecb_aes_set_key(struct crypto_skcipher *tfm, const u8 *in_key,
			   unsigned int key_len)
{
<<<<<<< HEAD
	unsigned int ret;
	struct crypto_blkcipher *tfm = desc->tfm;
	struct s390_aes_ctx *sctx = crypto_blkcipher_ctx(tfm);
	SKCIPHER_REQUEST_ON_STACK(req, sctx->fallback.blk);

	skcipher_request_set_tfm(req, sctx->fallback.blk);
	skcipher_request_set_callback(req, desc->flags, NULL, NULL);
	skcipher_request_set_crypt(req, src, dst, nbytes, desc->info);

	ret = crypto_skcipher_encrypt(req);
	return ret;
=======
	struct s390_aes_ctx *sctx = crypto_skcipher_ctx(tfm);
	unsigned long fc;

	/* Pick the correct function code based on the key length */
	fc = (key_len == 16) ? CPACF_KM_AES_128 :
	     (key_len == 24) ? CPACF_KM_AES_192 :
	     (key_len == 32) ? CPACF_KM_AES_256 : 0;

	/* Check if the function code is available */
	sctx->fc = (fc && cpacf_test_func(&km_functions, fc)) ? fc : 0;
	if (!sctx->fc)
		return setkey_fallback_skcipher(tfm, in_key, key_len);

	sctx->key_len = key_len;
	memcpy(sctx->key, in_key, key_len);
	return 0;
>>>>>>> 24b8d41d
}

static int ecb_aes_crypt(struct skcipher_request *req, unsigned long modifier)
{
<<<<<<< HEAD
	struct s390_aes_ctx *sctx = crypto_tfm_ctx(tfm);
	unsigned long fc;

	/* Pick the correct function code based on the key length */
	fc = (key_len == 16) ? CPACF_KM_AES_128 :
	     (key_len == 24) ? CPACF_KM_AES_192 :
	     (key_len == 32) ? CPACF_KM_AES_256 : 0;

	/* Check if the function code is available */
	sctx->fc = (fc && cpacf_test_func(&km_functions, fc)) ? fc : 0;
	if (!sctx->fc)
		return setkey_fallback_blk(tfm, in_key, key_len);

	sctx->key_len = key_len;
	memcpy(sctx->key, in_key, key_len);
	return 0;
}

static int ecb_aes_crypt(struct blkcipher_desc *desc, unsigned long modifier,
			 struct blkcipher_walk *walk)
{
	struct s390_aes_ctx *sctx = crypto_blkcipher_ctx(desc->tfm);
	unsigned int nbytes, n;
	int ret;

	ret = blkcipher_walk_virt(desc, walk);
	while ((nbytes = walk->nbytes) >= AES_BLOCK_SIZE) {
		/* only use complete blocks */
		n = nbytes & ~(AES_BLOCK_SIZE - 1);
		cpacf_km(sctx->fc | modifier, sctx->key,
			 walk->dst.virt.addr, walk->src.virt.addr, n);
		ret = blkcipher_walk_done(desc, walk, nbytes - n);
=======
	struct crypto_skcipher *tfm = crypto_skcipher_reqtfm(req);
	struct s390_aes_ctx *sctx = crypto_skcipher_ctx(tfm);
	struct skcipher_walk walk;
	unsigned int nbytes, n;
	int ret;

	if (unlikely(!sctx->fc))
		return fallback_skcipher_crypt(sctx, req, modifier);

	ret = skcipher_walk_virt(&walk, req, false);
	while ((nbytes = walk.nbytes) != 0) {
		/* only use complete blocks */
		n = nbytes & ~(AES_BLOCK_SIZE - 1);
		cpacf_km(sctx->fc | modifier, sctx->key,
			 walk.dst.virt.addr, walk.src.virt.addr, n);
		ret = skcipher_walk_done(&walk, nbytes - n);
>>>>>>> 24b8d41d
	}
	return ret;
}

static int ecb_aes_encrypt(struct skcipher_request *req)
{
<<<<<<< HEAD
	struct s390_aes_ctx *sctx = crypto_blkcipher_ctx(desc->tfm);
	struct blkcipher_walk walk;

	if (unlikely(!sctx->fc))
		return fallback_blk_enc(desc, dst, src, nbytes);

	blkcipher_walk_init(&walk, dst, src, nbytes);
	return ecb_aes_crypt(desc, 0, &walk);
=======
	return ecb_aes_crypt(req, 0);
>>>>>>> 24b8d41d
}

static int ecb_aes_decrypt(struct skcipher_request *req)
{
<<<<<<< HEAD
	struct s390_aes_ctx *sctx = crypto_blkcipher_ctx(desc->tfm);
	struct blkcipher_walk walk;

	if (unlikely(!sctx->fc))
		return fallback_blk_dec(desc, dst, src, nbytes);

	blkcipher_walk_init(&walk, dst, src, nbytes);
	return ecb_aes_crypt(desc, CPACF_DECRYPT, &walk);
=======
	return ecb_aes_crypt(req, CPACF_DECRYPT);
>>>>>>> 24b8d41d
}

static int fallback_init_skcipher(struct crypto_skcipher *tfm)
{
	const char *name = crypto_tfm_alg_name(&tfm->base);
	struct s390_aes_ctx *sctx = crypto_skcipher_ctx(tfm);

<<<<<<< HEAD
	sctx->fallback.blk = crypto_alloc_skcipher(name, 0,
						   CRYPTO_ALG_ASYNC |
						   CRYPTO_ALG_NEED_FALLBACK);
=======
	sctx->fallback.skcipher = crypto_alloc_skcipher(name, 0,
				CRYPTO_ALG_NEED_FALLBACK | CRYPTO_ALG_ASYNC);
>>>>>>> 24b8d41d

	if (IS_ERR(sctx->fallback.skcipher)) {
		pr_err("Allocating AES fallback algorithm %s failed\n",
		       name);
		return PTR_ERR(sctx->fallback.skcipher);
	}

	crypto_skcipher_set_reqsize(tfm, sizeof(struct skcipher_request) +
				    crypto_skcipher_reqsize(sctx->fallback.skcipher));
	return 0;
}

static void fallback_exit_skcipher(struct crypto_skcipher *tfm)
{
	struct s390_aes_ctx *sctx = crypto_skcipher_ctx(tfm);

<<<<<<< HEAD
	crypto_free_skcipher(sctx->fallback.blk);
}

static struct crypto_alg ecb_aes_alg = {
	.cra_name		=	"ecb(aes)",
	.cra_driver_name	=	"ecb-aes-s390",
	.cra_priority		=	400,	/* combo: aes + ecb */
	.cra_flags		=	CRYPTO_ALG_TYPE_BLKCIPHER |
					CRYPTO_ALG_NEED_FALLBACK,
	.cra_blocksize		=	AES_BLOCK_SIZE,
	.cra_ctxsize		=	sizeof(struct s390_aes_ctx),
	.cra_type		=	&crypto_blkcipher_type,
	.cra_module		=	THIS_MODULE,
	.cra_init		=	fallback_init_blk,
	.cra_exit		=	fallback_exit_blk,
	.cra_u			=	{
		.blkcipher = {
			.min_keysize		=	AES_MIN_KEY_SIZE,
			.max_keysize		=	AES_MAX_KEY_SIZE,
			.setkey			=	ecb_aes_set_key,
			.encrypt		=	ecb_aes_encrypt,
			.decrypt		=	ecb_aes_decrypt,
		}
	}
=======
	crypto_free_skcipher(sctx->fallback.skcipher);
}

static struct skcipher_alg ecb_aes_alg = {
	.base.cra_name		=	"ecb(aes)",
	.base.cra_driver_name	=	"ecb-aes-s390",
	.base.cra_priority	=	401,	/* combo: aes + ecb + 1 */
	.base.cra_flags		=	CRYPTO_ALG_NEED_FALLBACK,
	.base.cra_blocksize	=	AES_BLOCK_SIZE,
	.base.cra_ctxsize	=	sizeof(struct s390_aes_ctx),
	.base.cra_module	=	THIS_MODULE,
	.init			=	fallback_init_skcipher,
	.exit			=	fallback_exit_skcipher,
	.min_keysize		=	AES_MIN_KEY_SIZE,
	.max_keysize		=	AES_MAX_KEY_SIZE,
	.setkey			=	ecb_aes_set_key,
	.encrypt		=	ecb_aes_encrypt,
	.decrypt		=	ecb_aes_decrypt,
>>>>>>> 24b8d41d
};

static int cbc_aes_set_key(struct crypto_skcipher *tfm, const u8 *in_key,
			   unsigned int key_len)
{
<<<<<<< HEAD
	struct s390_aes_ctx *sctx = crypto_tfm_ctx(tfm);
=======
	struct s390_aes_ctx *sctx = crypto_skcipher_ctx(tfm);
>>>>>>> 24b8d41d
	unsigned long fc;

	/* Pick the correct function code based on the key length */
	fc = (key_len == 16) ? CPACF_KMC_AES_128 :
	     (key_len == 24) ? CPACF_KMC_AES_192 :
	     (key_len == 32) ? CPACF_KMC_AES_256 : 0;

	/* Check if the function code is available */
	sctx->fc = (fc && cpacf_test_func(&kmc_functions, fc)) ? fc : 0;
	if (!sctx->fc)
<<<<<<< HEAD
		return setkey_fallback_blk(tfm, in_key, key_len);
=======
		return setkey_fallback_skcipher(tfm, in_key, key_len);
>>>>>>> 24b8d41d

	sctx->key_len = key_len;
	memcpy(sctx->key, in_key, key_len);
	return 0;
}

<<<<<<< HEAD
static int cbc_aes_crypt(struct blkcipher_desc *desc, unsigned long modifier,
			 struct blkcipher_walk *walk)
{
	struct s390_aes_ctx *sctx = crypto_blkcipher_ctx(desc->tfm);
=======
static int cbc_aes_crypt(struct skcipher_request *req, unsigned long modifier)
{
	struct crypto_skcipher *tfm = crypto_skcipher_reqtfm(req);
	struct s390_aes_ctx *sctx = crypto_skcipher_ctx(tfm);
	struct skcipher_walk walk;
>>>>>>> 24b8d41d
	unsigned int nbytes, n;
	int ret;
	struct {
		u8 iv[AES_BLOCK_SIZE];
		u8 key[AES_MAX_KEY_SIZE];
	} param;

<<<<<<< HEAD
	ret = blkcipher_walk_virt(desc, walk);
	memcpy(param.iv, walk->iv, AES_BLOCK_SIZE);
	memcpy(param.key, sctx->key, sctx->key_len);
	while ((nbytes = walk->nbytes) >= AES_BLOCK_SIZE) {
		/* only use complete blocks */
		n = nbytes & ~(AES_BLOCK_SIZE - 1);
		cpacf_kmc(sctx->fc | modifier, &param,
			  walk->dst.virt.addr, walk->src.virt.addr, n);
		ret = blkcipher_walk_done(desc, walk, nbytes - n);
	}
	memcpy(walk->iv, param.iv, AES_BLOCK_SIZE);
=======
	if (unlikely(!sctx->fc))
		return fallback_skcipher_crypt(sctx, req, modifier);

	ret = skcipher_walk_virt(&walk, req, false);
	if (ret)
		return ret;
	memcpy(param.iv, walk.iv, AES_BLOCK_SIZE);
	memcpy(param.key, sctx->key, sctx->key_len);
	while ((nbytes = walk.nbytes) != 0) {
		/* only use complete blocks */
		n = nbytes & ~(AES_BLOCK_SIZE - 1);
		cpacf_kmc(sctx->fc | modifier, &param,
			  walk.dst.virt.addr, walk.src.virt.addr, n);
		memcpy(walk.iv, param.iv, AES_BLOCK_SIZE);
		ret = skcipher_walk_done(&walk, nbytes - n);
	}
	memzero_explicit(&param, sizeof(param));
>>>>>>> 24b8d41d
	return ret;
}

static int cbc_aes_encrypt(struct skcipher_request *req)
{
<<<<<<< HEAD
	struct s390_aes_ctx *sctx = crypto_blkcipher_ctx(desc->tfm);
	struct blkcipher_walk walk;

	if (unlikely(!sctx->fc))
		return fallback_blk_enc(desc, dst, src, nbytes);

	blkcipher_walk_init(&walk, dst, src, nbytes);
	return cbc_aes_crypt(desc, 0, &walk);
=======
	return cbc_aes_crypt(req, 0);
>>>>>>> 24b8d41d
}

static int cbc_aes_decrypt(struct skcipher_request *req)
{
<<<<<<< HEAD
	struct s390_aes_ctx *sctx = crypto_blkcipher_ctx(desc->tfm);
	struct blkcipher_walk walk;

	if (unlikely(!sctx->fc))
		return fallback_blk_dec(desc, dst, src, nbytes);

	blkcipher_walk_init(&walk, dst, src, nbytes);
	return cbc_aes_crypt(desc, CPACF_DECRYPT, &walk);
}

static struct crypto_alg cbc_aes_alg = {
	.cra_name		=	"cbc(aes)",
	.cra_driver_name	=	"cbc-aes-s390",
	.cra_priority		=	400,	/* combo: aes + cbc */
	.cra_flags		=	CRYPTO_ALG_TYPE_BLKCIPHER |
					CRYPTO_ALG_NEED_FALLBACK,
	.cra_blocksize		=	AES_BLOCK_SIZE,
	.cra_ctxsize		=	sizeof(struct s390_aes_ctx),
	.cra_type		=	&crypto_blkcipher_type,
	.cra_module		=	THIS_MODULE,
	.cra_init		=	fallback_init_blk,
	.cra_exit		=	fallback_exit_blk,
	.cra_u			=	{
		.blkcipher = {
			.min_keysize		=	AES_MIN_KEY_SIZE,
			.max_keysize		=	AES_MAX_KEY_SIZE,
			.ivsize			=	AES_BLOCK_SIZE,
			.setkey			=	cbc_aes_set_key,
			.encrypt		=	cbc_aes_encrypt,
			.decrypt		=	cbc_aes_decrypt,
		}
	}
=======
	return cbc_aes_crypt(req, CPACF_DECRYPT);
}

static struct skcipher_alg cbc_aes_alg = {
	.base.cra_name		=	"cbc(aes)",
	.base.cra_driver_name	=	"cbc-aes-s390",
	.base.cra_priority	=	402,	/* ecb-aes-s390 + 1 */
	.base.cra_flags		=	CRYPTO_ALG_NEED_FALLBACK,
	.base.cra_blocksize	=	AES_BLOCK_SIZE,
	.base.cra_ctxsize	=	sizeof(struct s390_aes_ctx),
	.base.cra_module	=	THIS_MODULE,
	.init			=	fallback_init_skcipher,
	.exit			=	fallback_exit_skcipher,
	.min_keysize		=	AES_MIN_KEY_SIZE,
	.max_keysize		=	AES_MAX_KEY_SIZE,
	.ivsize			=	AES_BLOCK_SIZE,
	.setkey			=	cbc_aes_set_key,
	.encrypt		=	cbc_aes_encrypt,
	.decrypt		=	cbc_aes_decrypt,
>>>>>>> 24b8d41d
};

static int xts_fallback_setkey(struct crypto_skcipher *tfm, const u8 *key,
			       unsigned int len)
{
	struct s390_xts_ctx *xts_ctx = crypto_skcipher_ctx(tfm);

	crypto_skcipher_clear_flags(xts_ctx->fallback, CRYPTO_TFM_REQ_MASK);
<<<<<<< HEAD
	crypto_skcipher_set_flags(xts_ctx->fallback, tfm->crt_flags &
						     CRYPTO_TFM_REQ_MASK);

	ret = crypto_skcipher_setkey(xts_ctx->fallback, key, len);

	tfm->crt_flags &= ~CRYPTO_TFM_RES_MASK;
	tfm->crt_flags |= crypto_skcipher_get_flags(xts_ctx->fallback) &
			  CRYPTO_TFM_RES_MASK;

	return ret;
}

static int xts_fallback_decrypt(struct blkcipher_desc *desc,
		struct scatterlist *dst, struct scatterlist *src,
		unsigned int nbytes)
{
	struct crypto_blkcipher *tfm = desc->tfm;
	struct s390_xts_ctx *xts_ctx = crypto_blkcipher_ctx(tfm);
	SKCIPHER_REQUEST_ON_STACK(req, xts_ctx->fallback);
	unsigned int ret;

	skcipher_request_set_tfm(req, xts_ctx->fallback);
	skcipher_request_set_callback(req, desc->flags, NULL, NULL);
	skcipher_request_set_crypt(req, src, dst, nbytes, desc->info);

	ret = crypto_skcipher_decrypt(req);

	skcipher_request_zero(req);
	return ret;
}

static int xts_fallback_encrypt(struct blkcipher_desc *desc,
		struct scatterlist *dst, struct scatterlist *src,
		unsigned int nbytes)
{
	struct crypto_blkcipher *tfm = desc->tfm;
	struct s390_xts_ctx *xts_ctx = crypto_blkcipher_ctx(tfm);
	SKCIPHER_REQUEST_ON_STACK(req, xts_ctx->fallback);
	unsigned int ret;

	skcipher_request_set_tfm(req, xts_ctx->fallback);
	skcipher_request_set_callback(req, desc->flags, NULL, NULL);
	skcipher_request_set_crypt(req, src, dst, nbytes, desc->info);

	ret = crypto_skcipher_encrypt(req);

	skcipher_request_zero(req);
	return ret;
=======
	crypto_skcipher_set_flags(xts_ctx->fallback,
				  crypto_skcipher_get_flags(tfm) &
				  CRYPTO_TFM_REQ_MASK);
	return crypto_skcipher_setkey(xts_ctx->fallback, key, len);
>>>>>>> 24b8d41d
}

static int xts_aes_set_key(struct crypto_skcipher *tfm, const u8 *in_key,
			   unsigned int key_len)
{
<<<<<<< HEAD
	struct s390_xts_ctx *xts_ctx = crypto_tfm_ctx(tfm);
=======
	struct s390_xts_ctx *xts_ctx = crypto_skcipher_ctx(tfm);
>>>>>>> 24b8d41d
	unsigned long fc;
	int err;

	err = xts_fallback_setkey(tfm, in_key, key_len);
	if (err)
		return err;

<<<<<<< HEAD
=======
	/* In fips mode only 128 bit or 256 bit keys are valid */
	if (fips_enabled && key_len != 32 && key_len != 64)
		return -EINVAL;

>>>>>>> 24b8d41d
	/* Pick the correct function code based on the key length */
	fc = (key_len == 32) ? CPACF_KM_XTS_128 :
	     (key_len == 64) ? CPACF_KM_XTS_256 : 0;

	/* Check if the function code is available */
	xts_ctx->fc = (fc && cpacf_test_func(&km_functions, fc)) ? fc : 0;
	if (!xts_ctx->fc)
<<<<<<< HEAD
		return xts_fallback_setkey(tfm, in_key, key_len);
=======
		return 0;
>>>>>>> 24b8d41d

	/* Split the XTS key into the two subkeys */
	key_len = key_len / 2;
	xts_ctx->key_len = key_len;
	memcpy(xts_ctx->key, in_key, key_len);
	memcpy(xts_ctx->pcc_key, in_key + key_len, key_len);
	return 0;
}

<<<<<<< HEAD
static int xts_aes_crypt(struct blkcipher_desc *desc, unsigned long modifier,
			 struct blkcipher_walk *walk)
{
	struct s390_xts_ctx *xts_ctx = crypto_blkcipher_ctx(desc->tfm);
=======
static int xts_aes_crypt(struct skcipher_request *req, unsigned long modifier)
{
	struct crypto_skcipher *tfm = crypto_skcipher_reqtfm(req);
	struct s390_xts_ctx *xts_ctx = crypto_skcipher_ctx(tfm);
	struct skcipher_walk walk;
>>>>>>> 24b8d41d
	unsigned int offset, nbytes, n;
	int ret;
	struct {
		u8 key[32];
		u8 tweak[16];
		u8 block[16];
		u8 bit[16];
		u8 xts[16];
	} pcc_param;
	struct {
		u8 key[32];
		u8 init[16];
	} xts_param;

<<<<<<< HEAD
	ret = blkcipher_walk_virt(desc, walk);
=======
	if (req->cryptlen < AES_BLOCK_SIZE)
		return -EINVAL;

	if (unlikely(!xts_ctx->fc || (req->cryptlen % AES_BLOCK_SIZE) != 0)) {
		struct skcipher_request *subreq = skcipher_request_ctx(req);

		*subreq = *req;
		skcipher_request_set_tfm(subreq, xts_ctx->fallback);
		return (modifier & CPACF_DECRYPT) ?
			crypto_skcipher_decrypt(subreq) :
			crypto_skcipher_encrypt(subreq);
	}

	ret = skcipher_walk_virt(&walk, req, false);
	if (ret)
		return ret;
>>>>>>> 24b8d41d
	offset = xts_ctx->key_len & 0x10;
	memset(pcc_param.block, 0, sizeof(pcc_param.block));
	memset(pcc_param.bit, 0, sizeof(pcc_param.bit));
	memset(pcc_param.xts, 0, sizeof(pcc_param.xts));
<<<<<<< HEAD
	memcpy(pcc_param.tweak, walk->iv, sizeof(pcc_param.tweak));
=======
	memcpy(pcc_param.tweak, walk.iv, sizeof(pcc_param.tweak));
>>>>>>> 24b8d41d
	memcpy(pcc_param.key + offset, xts_ctx->pcc_key, xts_ctx->key_len);
	cpacf_pcc(xts_ctx->fc, pcc_param.key + offset);

	memcpy(xts_param.key + offset, xts_ctx->key, xts_ctx->key_len);
	memcpy(xts_param.init, pcc_param.xts, 16);

<<<<<<< HEAD
	while ((nbytes = walk->nbytes) >= AES_BLOCK_SIZE) {
		/* only use complete blocks */
		n = nbytes & ~(AES_BLOCK_SIZE - 1);
		cpacf_km(xts_ctx->fc | modifier, xts_param.key + offset,
			 walk->dst.virt.addr, walk->src.virt.addr, n);
		ret = blkcipher_walk_done(desc, walk, nbytes - n);
	}
=======
	while ((nbytes = walk.nbytes) != 0) {
		/* only use complete blocks */
		n = nbytes & ~(AES_BLOCK_SIZE - 1);
		cpacf_km(xts_ctx->fc | modifier, xts_param.key + offset,
			 walk.dst.virt.addr, walk.src.virt.addr, n);
		ret = skcipher_walk_done(&walk, nbytes - n);
	}
	memzero_explicit(&pcc_param, sizeof(pcc_param));
	memzero_explicit(&xts_param, sizeof(xts_param));
>>>>>>> 24b8d41d
	return ret;
}

static int xts_aes_encrypt(struct skcipher_request *req)
{
<<<<<<< HEAD
	struct s390_xts_ctx *xts_ctx = crypto_blkcipher_ctx(desc->tfm);
	struct blkcipher_walk walk;

	if (unlikely(!xts_ctx->fc))
		return xts_fallback_encrypt(desc, dst, src, nbytes);

	blkcipher_walk_init(&walk, dst, src, nbytes);
	return xts_aes_crypt(desc, 0, &walk);
=======
	return xts_aes_crypt(req, 0);
>>>>>>> 24b8d41d
}

static int xts_aes_decrypt(struct skcipher_request *req)
{
<<<<<<< HEAD
	struct s390_xts_ctx *xts_ctx = crypto_blkcipher_ctx(desc->tfm);
	struct blkcipher_walk walk;

	if (unlikely(!xts_ctx->fc))
		return xts_fallback_decrypt(desc, dst, src, nbytes);

	blkcipher_walk_init(&walk, dst, src, nbytes);
	return xts_aes_crypt(desc, CPACF_DECRYPT, &walk);
=======
	return xts_aes_crypt(req, CPACF_DECRYPT);
>>>>>>> 24b8d41d
}

static int xts_fallback_init(struct crypto_skcipher *tfm)
{
	const char *name = crypto_tfm_alg_name(&tfm->base);
	struct s390_xts_ctx *xts_ctx = crypto_skcipher_ctx(tfm);

	xts_ctx->fallback = crypto_alloc_skcipher(name, 0,
<<<<<<< HEAD
						  CRYPTO_ALG_ASYNC |
						  CRYPTO_ALG_NEED_FALLBACK);
=======
				CRYPTO_ALG_NEED_FALLBACK | CRYPTO_ALG_ASYNC);
>>>>>>> 24b8d41d

	if (IS_ERR(xts_ctx->fallback)) {
		pr_err("Allocating XTS fallback algorithm %s failed\n",
		       name);
		return PTR_ERR(xts_ctx->fallback);
	}
	crypto_skcipher_set_reqsize(tfm, sizeof(struct skcipher_request) +
				    crypto_skcipher_reqsize(xts_ctx->fallback));
	return 0;
}

static void xts_fallback_exit(struct crypto_skcipher *tfm)
{
	struct s390_xts_ctx *xts_ctx = crypto_skcipher_ctx(tfm);

	crypto_free_skcipher(xts_ctx->fallback);
}

<<<<<<< HEAD
static struct crypto_alg xts_aes_alg = {
	.cra_name		=	"xts(aes)",
	.cra_driver_name	=	"xts-aes-s390",
	.cra_priority		=	400,	/* combo: aes + xts */
	.cra_flags		=	CRYPTO_ALG_TYPE_BLKCIPHER |
					CRYPTO_ALG_NEED_FALLBACK,
	.cra_blocksize		=	AES_BLOCK_SIZE,
	.cra_ctxsize		=	sizeof(struct s390_xts_ctx),
	.cra_type		=	&crypto_blkcipher_type,
	.cra_module		=	THIS_MODULE,
	.cra_init		=	xts_fallback_init,
	.cra_exit		=	xts_fallback_exit,
	.cra_u			=	{
		.blkcipher = {
			.min_keysize		=	2 * AES_MIN_KEY_SIZE,
			.max_keysize		=	2 * AES_MAX_KEY_SIZE,
			.ivsize			=	AES_BLOCK_SIZE,
			.setkey			=	xts_aes_set_key,
			.encrypt		=	xts_aes_encrypt,
			.decrypt		=	xts_aes_decrypt,
		}
	}
};

static int ctr_aes_set_key(struct crypto_tfm *tfm, const u8 *in_key,
			   unsigned int key_len)
{
	struct s390_aes_ctx *sctx = crypto_tfm_ctx(tfm);
=======
static struct skcipher_alg xts_aes_alg = {
	.base.cra_name		=	"xts(aes)",
	.base.cra_driver_name	=	"xts-aes-s390",
	.base.cra_priority	=	402,	/* ecb-aes-s390 + 1 */
	.base.cra_flags		=	CRYPTO_ALG_NEED_FALLBACK,
	.base.cra_blocksize	=	AES_BLOCK_SIZE,
	.base.cra_ctxsize	=	sizeof(struct s390_xts_ctx),
	.base.cra_module	=	THIS_MODULE,
	.init			=	xts_fallback_init,
	.exit			=	xts_fallback_exit,
	.min_keysize		=	2 * AES_MIN_KEY_SIZE,
	.max_keysize		=	2 * AES_MAX_KEY_SIZE,
	.ivsize			=	AES_BLOCK_SIZE,
	.setkey			=	xts_aes_set_key,
	.encrypt		=	xts_aes_encrypt,
	.decrypt		=	xts_aes_decrypt,
};

static int ctr_aes_set_key(struct crypto_skcipher *tfm, const u8 *in_key,
			   unsigned int key_len)
{
	struct s390_aes_ctx *sctx = crypto_skcipher_ctx(tfm);
>>>>>>> 24b8d41d
	unsigned long fc;

	/* Pick the correct function code based on the key length */
	fc = (key_len == 16) ? CPACF_KMCTR_AES_128 :
	     (key_len == 24) ? CPACF_KMCTR_AES_192 :
	     (key_len == 32) ? CPACF_KMCTR_AES_256 : 0;

	/* Check if the function code is available */
	sctx->fc = (fc && cpacf_test_func(&kmctr_functions, fc)) ? fc : 0;
	if (!sctx->fc)
<<<<<<< HEAD
		return setkey_fallback_blk(tfm, in_key, key_len);
=======
		return setkey_fallback_skcipher(tfm, in_key, key_len);
>>>>>>> 24b8d41d

	sctx->key_len = key_len;
	memcpy(sctx->key, in_key, key_len);
	return 0;
}

static unsigned int __ctrblk_init(u8 *ctrptr, u8 *iv, unsigned int nbytes)
{
	unsigned int i, n;

	/* only use complete blocks, max. PAGE_SIZE */
	memcpy(ctrptr, iv, AES_BLOCK_SIZE);
	n = (nbytes > PAGE_SIZE) ? PAGE_SIZE : nbytes & ~(AES_BLOCK_SIZE - 1);
	for (i = (n / AES_BLOCK_SIZE) - 1; i > 0; i--) {
		memcpy(ctrptr + AES_BLOCK_SIZE, ctrptr, AES_BLOCK_SIZE);
		crypto_inc(ctrptr + AES_BLOCK_SIZE, AES_BLOCK_SIZE);
		ctrptr += AES_BLOCK_SIZE;
	}
	return n;
}

<<<<<<< HEAD
static int ctr_aes_crypt(struct blkcipher_desc *desc, unsigned long modifier,
			 struct blkcipher_walk *walk)
{
	struct s390_aes_ctx *sctx = crypto_blkcipher_ctx(desc->tfm);
	u8 buf[AES_BLOCK_SIZE], *ctrptr;
	unsigned int n, nbytes;
	int ret, locked;

	locked = spin_trylock(&ctrblk_lock);

	ret = blkcipher_walk_virt_block(desc, walk, AES_BLOCK_SIZE);
	while ((nbytes = walk->nbytes) >= AES_BLOCK_SIZE) {
		n = AES_BLOCK_SIZE;
		if (nbytes >= 2*AES_BLOCK_SIZE && locked)
			n = __ctrblk_init(ctrblk, walk->iv, nbytes);
		ctrptr = (n > AES_BLOCK_SIZE) ? ctrblk : walk->iv;
		cpacf_kmctr(sctx->fc | modifier, sctx->key,
			    walk->dst.virt.addr, walk->src.virt.addr,
			    n, ctrptr);
		if (ctrptr == ctrblk)
			memcpy(walk->iv, ctrptr + n - AES_BLOCK_SIZE,
			       AES_BLOCK_SIZE);
		crypto_inc(walk->iv, AES_BLOCK_SIZE);
		ret = blkcipher_walk_done(desc, walk, nbytes - n);
	}
	if (locked)
		spin_unlock(&ctrblk_lock);
=======
static int ctr_aes_crypt(struct skcipher_request *req)
{
	struct crypto_skcipher *tfm = crypto_skcipher_reqtfm(req);
	struct s390_aes_ctx *sctx = crypto_skcipher_ctx(tfm);
	u8 buf[AES_BLOCK_SIZE], *ctrptr;
	struct skcipher_walk walk;
	unsigned int n, nbytes;
	int ret, locked;

	if (unlikely(!sctx->fc))
		return fallback_skcipher_crypt(sctx, req, 0);

	locked = mutex_trylock(&ctrblk_lock);

	ret = skcipher_walk_virt(&walk, req, false);
	while ((nbytes = walk.nbytes) >= AES_BLOCK_SIZE) {
		n = AES_BLOCK_SIZE;

		if (nbytes >= 2*AES_BLOCK_SIZE && locked)
			n = __ctrblk_init(ctrblk, walk.iv, nbytes);
		ctrptr = (n > AES_BLOCK_SIZE) ? ctrblk : walk.iv;
		cpacf_kmctr(sctx->fc, sctx->key, walk.dst.virt.addr,
			    walk.src.virt.addr, n, ctrptr);
		if (ctrptr == ctrblk)
			memcpy(walk.iv, ctrptr + n - AES_BLOCK_SIZE,
			       AES_BLOCK_SIZE);
		crypto_inc(walk.iv, AES_BLOCK_SIZE);
		ret = skcipher_walk_done(&walk, nbytes - n);
	}
	if (locked)
		mutex_unlock(&ctrblk_lock);
>>>>>>> 24b8d41d
	/*
	 * final block may be < AES_BLOCK_SIZE, copy only nbytes
	 */
	if (nbytes) {
<<<<<<< HEAD
		cpacf_kmctr(sctx->fc | modifier, sctx->key,
			    buf, walk->src.virt.addr,
			    AES_BLOCK_SIZE, walk->iv);
		memcpy(walk->dst.virt.addr, buf, nbytes);
		crypto_inc(walk->iv, AES_BLOCK_SIZE);
		ret = blkcipher_walk_done(desc, walk, 0);
=======
		cpacf_kmctr(sctx->fc, sctx->key, buf, walk.src.virt.addr,
			    AES_BLOCK_SIZE, walk.iv);
		memcpy(walk.dst.virt.addr, buf, nbytes);
		crypto_inc(walk.iv, AES_BLOCK_SIZE);
		ret = skcipher_walk_done(&walk, 0);
>>>>>>> 24b8d41d
	}

	return ret;
}

static struct skcipher_alg ctr_aes_alg = {
	.base.cra_name		=	"ctr(aes)",
	.base.cra_driver_name	=	"ctr-aes-s390",
	.base.cra_priority	=	402,	/* ecb-aes-s390 + 1 */
	.base.cra_flags		=	CRYPTO_ALG_NEED_FALLBACK,
	.base.cra_blocksize	=	1,
	.base.cra_ctxsize	=	sizeof(struct s390_aes_ctx),
	.base.cra_module	=	THIS_MODULE,
	.init			=	fallback_init_skcipher,
	.exit			=	fallback_exit_skcipher,
	.min_keysize		=	AES_MIN_KEY_SIZE,
	.max_keysize		=	AES_MAX_KEY_SIZE,
	.ivsize			=	AES_BLOCK_SIZE,
	.setkey			=	ctr_aes_set_key,
	.encrypt		=	ctr_aes_crypt,
	.decrypt		=	ctr_aes_crypt,
	.chunksize		=	AES_BLOCK_SIZE,
};

static int gcm_aes_setkey(struct crypto_aead *tfm, const u8 *key,
			  unsigned int keylen)
{
	struct s390_aes_ctx *ctx = crypto_aead_ctx(tfm);

	switch (keylen) {
	case AES_KEYSIZE_128:
		ctx->fc = CPACF_KMA_GCM_AES_128;
		break;
	case AES_KEYSIZE_192:
		ctx->fc = CPACF_KMA_GCM_AES_192;
		break;
	case AES_KEYSIZE_256:
		ctx->fc = CPACF_KMA_GCM_AES_256;
		break;
	default:
		return -EINVAL;
	}

	memcpy(ctx->key, key, keylen);
	ctx->key_len = keylen;
	return 0;
}

static int gcm_aes_setauthsize(struct crypto_aead *tfm, unsigned int authsize)
{
	switch (authsize) {
	case 4:
	case 8:
	case 12:
	case 13:
	case 14:
	case 15:
	case 16:
		break;
	default:
		return -EINVAL;
	}

	return 0;
}

<<<<<<< HEAD
	if (unlikely(!sctx->fc))
		return fallback_blk_enc(desc, dst, src, nbytes);

	blkcipher_walk_init(&walk, dst, src, nbytes);
	return ctr_aes_crypt(desc, 0, &walk);
=======
static void gcm_walk_start(struct gcm_sg_walk *gw, struct scatterlist *sg,
			   unsigned int len)
{
	memset(gw, 0, sizeof(*gw));
	gw->walk_bytes_remain = len;
	scatterwalk_start(&gw->walk, sg);
>>>>>>> 24b8d41d
}

static inline unsigned int _gcm_sg_clamp_and_map(struct gcm_sg_walk *gw)
{
	struct scatterlist *nextsg;

	gw->walk_bytes = scatterwalk_clamp(&gw->walk, gw->walk_bytes_remain);
	while (!gw->walk_bytes) {
		nextsg = sg_next(gw->walk.sg);
		if (!nextsg)
			return 0;
		scatterwalk_start(&gw->walk, nextsg);
		gw->walk_bytes = scatterwalk_clamp(&gw->walk,
						   gw->walk_bytes_remain);
	}
	gw->walk_ptr = scatterwalk_map(&gw->walk);
	return gw->walk_bytes;
}

<<<<<<< HEAD
	if (unlikely(!sctx->fc))
		return fallback_blk_dec(desc, dst, src, nbytes);

	blkcipher_walk_init(&walk, dst, src, nbytes);
	return ctr_aes_crypt(desc, CPACF_DECRYPT, &walk);
}

static struct crypto_alg ctr_aes_alg = {
	.cra_name		=	"ctr(aes)",
	.cra_driver_name	=	"ctr-aes-s390",
	.cra_priority		=	400,	/* combo: aes + ctr */
	.cra_flags		=	CRYPTO_ALG_TYPE_BLKCIPHER |
					CRYPTO_ALG_NEED_FALLBACK,
	.cra_blocksize		=	1,
	.cra_ctxsize		=	sizeof(struct s390_aes_ctx),
	.cra_type		=	&crypto_blkcipher_type,
	.cra_module		=	THIS_MODULE,
	.cra_init		=	fallback_init_blk,
	.cra_exit		=	fallback_exit_blk,
	.cra_u			=	{
		.blkcipher = {
			.min_keysize		=	AES_MIN_KEY_SIZE,
			.max_keysize		=	AES_MAX_KEY_SIZE,
			.ivsize			=	AES_BLOCK_SIZE,
			.setkey			=	ctr_aes_set_key,
			.encrypt		=	ctr_aes_encrypt,
			.decrypt		=	ctr_aes_decrypt,
=======
static inline void _gcm_sg_unmap_and_advance(struct gcm_sg_walk *gw,
					     unsigned int nbytes)
{
	gw->walk_bytes_remain -= nbytes;
	scatterwalk_unmap(&gw->walk);
	scatterwalk_advance(&gw->walk, nbytes);
	scatterwalk_done(&gw->walk, 0, gw->walk_bytes_remain);
	gw->walk_ptr = NULL;
}

static int gcm_in_walk_go(struct gcm_sg_walk *gw, unsigned int minbytesneeded)
{
	int n;

	if (gw->buf_bytes && gw->buf_bytes >= minbytesneeded) {
		gw->ptr = gw->buf;
		gw->nbytes = gw->buf_bytes;
		goto out;
	}

	if (gw->walk_bytes_remain == 0) {
		gw->ptr = NULL;
		gw->nbytes = 0;
		goto out;
	}

	if (!_gcm_sg_clamp_and_map(gw)) {
		gw->ptr = NULL;
		gw->nbytes = 0;
		goto out;
	}

	if (!gw->buf_bytes && gw->walk_bytes >= minbytesneeded) {
		gw->ptr = gw->walk_ptr;
		gw->nbytes = gw->walk_bytes;
		goto out;
	}

	while (1) {
		n = min(gw->walk_bytes, AES_BLOCK_SIZE - gw->buf_bytes);
		memcpy(gw->buf + gw->buf_bytes, gw->walk_ptr, n);
		gw->buf_bytes += n;
		_gcm_sg_unmap_and_advance(gw, n);
		if (gw->buf_bytes >= minbytesneeded) {
			gw->ptr = gw->buf;
			gw->nbytes = gw->buf_bytes;
			goto out;
>>>>>>> 24b8d41d
		}
		if (!_gcm_sg_clamp_and_map(gw)) {
			gw->ptr = NULL;
			gw->nbytes = 0;
			goto out;
		}
	}

out:
	return gw->nbytes;
}

static int gcm_out_walk_go(struct gcm_sg_walk *gw, unsigned int minbytesneeded)
{
	if (gw->walk_bytes_remain == 0) {
		gw->ptr = NULL;
		gw->nbytes = 0;
		goto out;
	}

	if (!_gcm_sg_clamp_and_map(gw)) {
		gw->ptr = NULL;
		gw->nbytes = 0;
		goto out;
	}

	if (gw->walk_bytes >= minbytesneeded) {
		gw->ptr = gw->walk_ptr;
		gw->nbytes = gw->walk_bytes;
		goto out;
	}

	scatterwalk_unmap(&gw->walk);
	gw->walk_ptr = NULL;

	gw->ptr = gw->buf;
	gw->nbytes = sizeof(gw->buf);

out:
	return gw->nbytes;
}

static int gcm_in_walk_done(struct gcm_sg_walk *gw, unsigned int bytesdone)
{
	if (gw->ptr == NULL)
		return 0;

	if (gw->ptr == gw->buf) {
		int n = gw->buf_bytes - bytesdone;
		if (n > 0) {
			memmove(gw->buf, gw->buf + bytesdone, n);
			gw->buf_bytes = n;
		} else
			gw->buf_bytes = 0;
	} else
		_gcm_sg_unmap_and_advance(gw, bytesdone);

	return bytesdone;
}

static int gcm_out_walk_done(struct gcm_sg_walk *gw, unsigned int bytesdone)
{
	int i, n;

	if (gw->ptr == NULL)
		return 0;

	if (gw->ptr == gw->buf) {
		for (i = 0; i < bytesdone; i += n) {
			if (!_gcm_sg_clamp_and_map(gw))
				return i;
			n = min(gw->walk_bytes, bytesdone - i);
			memcpy(gw->walk_ptr, gw->buf + i, n);
			_gcm_sg_unmap_and_advance(gw, n);
		}
	} else
		_gcm_sg_unmap_and_advance(gw, bytesdone);

	return bytesdone;
}

static int gcm_aes_crypt(struct aead_request *req, unsigned int flags)
{
	struct crypto_aead *tfm = crypto_aead_reqtfm(req);
	struct s390_aes_ctx *ctx = crypto_aead_ctx(tfm);
	unsigned int ivsize = crypto_aead_ivsize(tfm);
	unsigned int taglen = crypto_aead_authsize(tfm);
	unsigned int aadlen = req->assoclen;
	unsigned int pclen = req->cryptlen;
	int ret = 0;

	unsigned int n, len, in_bytes, out_bytes,
		     min_bytes, bytes, aad_bytes, pc_bytes;
	struct gcm_sg_walk gw_in, gw_out;
	u8 tag[GHASH_DIGEST_SIZE];

	struct {
		u32 _[3];		/* reserved */
		u32 cv;			/* Counter Value */
		u8 t[GHASH_DIGEST_SIZE];/* Tag */
		u8 h[AES_BLOCK_SIZE];	/* Hash-subkey */
		u64 taadl;		/* Total AAD Length */
		u64 tpcl;		/* Total Plain-/Cipher-text Length */
		u8 j0[GHASH_BLOCK_SIZE];/* initial counter value */
		u8 k[AES_MAX_KEY_SIZE];	/* Key */
	} param;

	/*
	 * encrypt
	 *   req->src: aad||plaintext
	 *   req->dst: aad||ciphertext||tag
	 * decrypt
	 *   req->src: aad||ciphertext||tag
	 *   req->dst: aad||plaintext, return 0 or -EBADMSG
	 * aad, plaintext and ciphertext may be empty.
	 */
	if (flags & CPACF_DECRYPT)
		pclen -= taglen;
	len = aadlen + pclen;

	memset(&param, 0, sizeof(param));
	param.cv = 1;
	param.taadl = aadlen * 8;
	param.tpcl = pclen * 8;
	memcpy(param.j0, req->iv, ivsize);
	*(u32 *)(param.j0 + ivsize) = 1;
	memcpy(param.k, ctx->key, ctx->key_len);

	gcm_walk_start(&gw_in, req->src, len);
	gcm_walk_start(&gw_out, req->dst, len);

	do {
		min_bytes = min_t(unsigned int,
				  aadlen > 0 ? aadlen : pclen, AES_BLOCK_SIZE);
		in_bytes = gcm_in_walk_go(&gw_in, min_bytes);
		out_bytes = gcm_out_walk_go(&gw_out, min_bytes);
		bytes = min(in_bytes, out_bytes);

		if (aadlen + pclen <= bytes) {
			aad_bytes = aadlen;
			pc_bytes = pclen;
			flags |= CPACF_KMA_LAAD | CPACF_KMA_LPC;
		} else {
			if (aadlen <= bytes) {
				aad_bytes = aadlen;
				pc_bytes = (bytes - aadlen) &
					   ~(AES_BLOCK_SIZE - 1);
				flags |= CPACF_KMA_LAAD;
			} else {
				aad_bytes = bytes & ~(AES_BLOCK_SIZE - 1);
				pc_bytes = 0;
			}
		}

		if (aad_bytes > 0)
			memcpy(gw_out.ptr, gw_in.ptr, aad_bytes);

		cpacf_kma(ctx->fc | flags, &param,
			  gw_out.ptr + aad_bytes,
			  gw_in.ptr + aad_bytes, pc_bytes,
			  gw_in.ptr, aad_bytes);

		n = aad_bytes + pc_bytes;
		if (gcm_in_walk_done(&gw_in, n) != n)
			return -ENOMEM;
		if (gcm_out_walk_done(&gw_out, n) != n)
			return -ENOMEM;
		aadlen -= aad_bytes;
		pclen -= pc_bytes;
	} while (aadlen + pclen > 0);

	if (flags & CPACF_DECRYPT) {
		scatterwalk_map_and_copy(tag, req->src, len, taglen, 0);
		if (crypto_memneq(tag, param.t, taglen))
			ret = -EBADMSG;
	} else
		scatterwalk_map_and_copy(param.t, req->dst, len, taglen, 1);

	memzero_explicit(&param, sizeof(param));
	return ret;
}

static int gcm_aes_encrypt(struct aead_request *req)
{
	return gcm_aes_crypt(req, CPACF_ENCRYPT);
}

static int gcm_aes_decrypt(struct aead_request *req)
{
	return gcm_aes_crypt(req, CPACF_DECRYPT);
}

static struct aead_alg gcm_aes_aead = {
	.setkey			= gcm_aes_setkey,
	.setauthsize		= gcm_aes_setauthsize,
	.encrypt		= gcm_aes_encrypt,
	.decrypt		= gcm_aes_decrypt,

	.ivsize			= GHASH_BLOCK_SIZE - sizeof(u32),
	.maxauthsize		= GHASH_DIGEST_SIZE,
	.chunksize		= AES_BLOCK_SIZE,

	.base			= {
		.cra_blocksize		= 1,
		.cra_ctxsize		= sizeof(struct s390_aes_ctx),
		.cra_priority		= 900,
		.cra_name		= "gcm(aes)",
		.cra_driver_name	= "gcm-aes-s390",
		.cra_module		= THIS_MODULE,
	},
};

<<<<<<< HEAD
static struct crypto_alg *aes_s390_algs_ptr[5];
static int aes_s390_algs_num;

static int aes_s390_register_alg(struct crypto_alg *alg)
{
	int ret;

	ret = crypto_register_alg(alg);
	if (!ret)
		aes_s390_algs_ptr[aes_s390_algs_num++] = alg;
	return ret;
}

static void aes_s390_fini(void)
{
	while (aes_s390_algs_num--)
		crypto_unregister_alg(aes_s390_algs_ptr[aes_s390_algs_num]);
	if (ctrblk)
		free_page((unsigned long) ctrblk);
}
=======
static struct crypto_alg *aes_s390_alg;
static struct skcipher_alg *aes_s390_skcipher_algs[4];
static int aes_s390_skciphers_num;
static struct aead_alg *aes_s390_aead_alg;
>>>>>>> 24b8d41d

static int aes_s390_register_skcipher(struct skcipher_alg *alg)
{
	int ret;

<<<<<<< HEAD
	/* Query available functions for KM, KMC and KMCTR */
	cpacf_query(CPACF_KM, &km_functions);
	cpacf_query(CPACF_KMC, &kmc_functions);
	cpacf_query(CPACF_KMCTR, &kmctr_functions);
=======
	ret = crypto_register_skcipher(alg);
	if (!ret)
		aes_s390_skcipher_algs[aes_s390_skciphers_num++] = alg;
	return ret;
}

static void aes_s390_fini(void)
{
	if (aes_s390_alg)
		crypto_unregister_alg(aes_s390_alg);
	while (aes_s390_skciphers_num--)
		crypto_unregister_skcipher(aes_s390_skcipher_algs[aes_s390_skciphers_num]);
	if (ctrblk)
		free_page((unsigned long) ctrblk);

	if (aes_s390_aead_alg)
		crypto_unregister_aead(aes_s390_aead_alg);
}

static int __init aes_s390_init(void)
{
	int ret;

	/* Query available functions for KM, KMC, KMCTR and KMA */
	cpacf_query(CPACF_KM, &km_functions);
	cpacf_query(CPACF_KMC, &kmc_functions);
	cpacf_query(CPACF_KMCTR, &kmctr_functions);
	cpacf_query(CPACF_KMA, &kma_functions);
>>>>>>> 24b8d41d

	if (cpacf_test_func(&km_functions, CPACF_KM_AES_128) ||
	    cpacf_test_func(&km_functions, CPACF_KM_AES_192) ||
	    cpacf_test_func(&km_functions, CPACF_KM_AES_256)) {
<<<<<<< HEAD
		ret = aes_s390_register_alg(&aes_alg);
		if (ret)
			goto out_err;
		ret = aes_s390_register_alg(&ecb_aes_alg);
		if (ret)
			goto out_err;
	}

	if (cpacf_test_func(&kmc_functions, CPACF_KMC_AES_128) ||
	    cpacf_test_func(&kmc_functions, CPACF_KMC_AES_192) ||
	    cpacf_test_func(&kmc_functions, CPACF_KMC_AES_256)) {
		ret = aes_s390_register_alg(&cbc_aes_alg);
		if (ret)
			goto out_err;
	}

	if (cpacf_test_func(&km_functions, CPACF_KM_XTS_128) ||
	    cpacf_test_func(&km_functions, CPACF_KM_XTS_256)) {
		ret = aes_s390_register_alg(&xts_aes_alg);
		if (ret)
			goto out_err;
	}

=======
		ret = crypto_register_alg(&aes_alg);
		if (ret)
			goto out_err;
		aes_s390_alg = &aes_alg;
		ret = aes_s390_register_skcipher(&ecb_aes_alg);
		if (ret)
			goto out_err;
	}

	if (cpacf_test_func(&kmc_functions, CPACF_KMC_AES_128) ||
	    cpacf_test_func(&kmc_functions, CPACF_KMC_AES_192) ||
	    cpacf_test_func(&kmc_functions, CPACF_KMC_AES_256)) {
		ret = aes_s390_register_skcipher(&cbc_aes_alg);
		if (ret)
			goto out_err;
	}

	if (cpacf_test_func(&km_functions, CPACF_KM_XTS_128) ||
	    cpacf_test_func(&km_functions, CPACF_KM_XTS_256)) {
		ret = aes_s390_register_skcipher(&xts_aes_alg);
		if (ret)
			goto out_err;
	}

>>>>>>> 24b8d41d
	if (cpacf_test_func(&kmctr_functions, CPACF_KMCTR_AES_128) ||
	    cpacf_test_func(&kmctr_functions, CPACF_KMCTR_AES_192) ||
	    cpacf_test_func(&kmctr_functions, CPACF_KMCTR_AES_256)) {
		ctrblk = (u8 *) __get_free_page(GFP_KERNEL);
		if (!ctrblk) {
			ret = -ENOMEM;
			goto out_err;
		}
<<<<<<< HEAD
		ret = aes_s390_register_alg(&ctr_aes_alg);
=======
		ret = aes_s390_register_skcipher(&ctr_aes_alg);
>>>>>>> 24b8d41d
		if (ret)
			goto out_err;
	}

<<<<<<< HEAD
=======
	if (cpacf_test_func(&kma_functions, CPACF_KMA_GCM_AES_128) ||
	    cpacf_test_func(&kma_functions, CPACF_KMA_GCM_AES_192) ||
	    cpacf_test_func(&kma_functions, CPACF_KMA_GCM_AES_256)) {
		ret = crypto_register_aead(&gcm_aes_aead);
		if (ret)
			goto out_err;
		aes_s390_aead_alg = &gcm_aes_aead;
	}

>>>>>>> 24b8d41d
	return 0;
out_err:
	aes_s390_fini();
	return ret;
}

module_cpu_feature_match(MSA, aes_s390_init);
module_exit(aes_s390_fini);

MODULE_ALIAS_CRYPTO("aes-all");

MODULE_DESCRIPTION("Rijndael (AES) Cipher Algorithm");
MODULE_LICENSE("GPL");<|MERGE_RESOLUTION|>--- conflicted
+++ resolved
@@ -19,14 +19,10 @@
 
 #include <crypto/aes.h>
 #include <crypto/algapi.h>
-<<<<<<< HEAD
-#include <crypto/internal/skcipher.h>
-=======
 #include <crypto/ghash.h>
 #include <crypto/internal/aead.h>
 #include <crypto/internal/skcipher.h>
 #include <crypto/scatterwalk.h>
->>>>>>> 24b8d41d
 #include <linux/err.h>
 #include <linux/module.h>
 #include <linux/cpufeature.h>
@@ -38,27 +34,17 @@
 #include <asm/cpacf.h>
 
 static u8 *ctrblk;
-<<<<<<< HEAD
-static DEFINE_SPINLOCK(ctrblk_lock);
-
-static cpacf_mask_t km_functions, kmc_functions, kmctr_functions;
-=======
 static DEFINE_MUTEX(ctrblk_lock);
 
 static cpacf_mask_t km_functions, kmc_functions, kmctr_functions,
 		    kma_functions;
->>>>>>> 24b8d41d
 
 struct s390_aes_ctx {
 	u8 key[AES_MAX_KEY_SIZE];
 	int key_len;
 	unsigned long fc;
 	union {
-<<<<<<< HEAD
-		struct crypto_skcipher *blk;
-=======
 		struct crypto_skcipher *skcipher;
->>>>>>> 24b8d41d
 		struct crypto_cipher *cip;
 	} fallback;
 };
@@ -71,8 +57,6 @@
 	struct crypto_skcipher *fallback;
 };
 
-<<<<<<< HEAD
-=======
 struct gcm_sg_walk {
 	struct scatter_walk walk;
 	unsigned int walk_bytes;
@@ -84,7 +68,6 @@
 	unsigned int nbytes;
 };
 
->>>>>>> 24b8d41d
 static int setkey_fallback_cip(struct crypto_tfm *tfm, const u8 *in_key,
 		unsigned int key_len)
 {
@@ -191,22 +174,6 @@
 static int setkey_fallback_skcipher(struct crypto_skcipher *tfm, const u8 *key,
 				    unsigned int len)
 {
-<<<<<<< HEAD
-	struct s390_aes_ctx *sctx = crypto_tfm_ctx(tfm);
-	unsigned int ret;
-
-	crypto_skcipher_clear_flags(sctx->fallback.blk, CRYPTO_TFM_REQ_MASK);
-	crypto_skcipher_set_flags(sctx->fallback.blk, tfm->crt_flags &
-						      CRYPTO_TFM_REQ_MASK);
-
-	ret = crypto_skcipher_setkey(sctx->fallback.blk, key, len);
-
-	tfm->crt_flags &= ~CRYPTO_TFM_RES_MASK;
-	tfm->crt_flags |= crypto_skcipher_get_flags(sctx->fallback.blk) &
-			  CRYPTO_TFM_RES_MASK;
-
-	return ret;
-=======
 	struct s390_aes_ctx *sctx = crypto_skcipher_ctx(tfm);
 
 	crypto_skcipher_clear_flags(sctx->fallback.skcipher,
@@ -215,28 +182,12 @@
 				  crypto_skcipher_get_flags(tfm) &
 				  CRYPTO_TFM_REQ_MASK);
 	return crypto_skcipher_setkey(sctx->fallback.skcipher, key, len);
->>>>>>> 24b8d41d
 }
 
 static int fallback_skcipher_crypt(struct s390_aes_ctx *sctx,
 				   struct skcipher_request *req,
 				   unsigned long modifier)
 {
-<<<<<<< HEAD
-	unsigned int ret;
-	struct crypto_blkcipher *tfm = desc->tfm;
-	struct s390_aes_ctx *sctx = crypto_blkcipher_ctx(tfm);
-	SKCIPHER_REQUEST_ON_STACK(req, sctx->fallback.blk);
-
-	skcipher_request_set_tfm(req, sctx->fallback.blk);
-	skcipher_request_set_callback(req, desc->flags, NULL, NULL);
-	skcipher_request_set_crypt(req, src, dst, nbytes, desc->info);
-
-	ret = crypto_skcipher_decrypt(req);
-
-	skcipher_request_zero(req);
-	return ret;
-=======
 	struct skcipher_request *subreq = skcipher_request_ctx(req);
 
 	*subreq = *req;
@@ -244,25 +195,11 @@
 	return (modifier & CPACF_DECRYPT) ?
 		crypto_skcipher_decrypt(subreq) :
 		crypto_skcipher_encrypt(subreq);
->>>>>>> 24b8d41d
 }
 
 static int ecb_aes_set_key(struct crypto_skcipher *tfm, const u8 *in_key,
 			   unsigned int key_len)
 {
-<<<<<<< HEAD
-	unsigned int ret;
-	struct crypto_blkcipher *tfm = desc->tfm;
-	struct s390_aes_ctx *sctx = crypto_blkcipher_ctx(tfm);
-	SKCIPHER_REQUEST_ON_STACK(req, sctx->fallback.blk);
-
-	skcipher_request_set_tfm(req, sctx->fallback.blk);
-	skcipher_request_set_callback(req, desc->flags, NULL, NULL);
-	skcipher_request_set_crypt(req, src, dst, nbytes, desc->info);
-
-	ret = crypto_skcipher_encrypt(req);
-	return ret;
-=======
 	struct s390_aes_ctx *sctx = crypto_skcipher_ctx(tfm);
 	unsigned long fc;
 
@@ -279,45 +216,10 @@
 	sctx->key_len = key_len;
 	memcpy(sctx->key, in_key, key_len);
 	return 0;
->>>>>>> 24b8d41d
 }
 
 static int ecb_aes_crypt(struct skcipher_request *req, unsigned long modifier)
 {
-<<<<<<< HEAD
-	struct s390_aes_ctx *sctx = crypto_tfm_ctx(tfm);
-	unsigned long fc;
-
-	/* Pick the correct function code based on the key length */
-	fc = (key_len == 16) ? CPACF_KM_AES_128 :
-	     (key_len == 24) ? CPACF_KM_AES_192 :
-	     (key_len == 32) ? CPACF_KM_AES_256 : 0;
-
-	/* Check if the function code is available */
-	sctx->fc = (fc && cpacf_test_func(&km_functions, fc)) ? fc : 0;
-	if (!sctx->fc)
-		return setkey_fallback_blk(tfm, in_key, key_len);
-
-	sctx->key_len = key_len;
-	memcpy(sctx->key, in_key, key_len);
-	return 0;
-}
-
-static int ecb_aes_crypt(struct blkcipher_desc *desc, unsigned long modifier,
-			 struct blkcipher_walk *walk)
-{
-	struct s390_aes_ctx *sctx = crypto_blkcipher_ctx(desc->tfm);
-	unsigned int nbytes, n;
-	int ret;
-
-	ret = blkcipher_walk_virt(desc, walk);
-	while ((nbytes = walk->nbytes) >= AES_BLOCK_SIZE) {
-		/* only use complete blocks */
-		n = nbytes & ~(AES_BLOCK_SIZE - 1);
-		cpacf_km(sctx->fc | modifier, sctx->key,
-			 walk->dst.virt.addr, walk->src.virt.addr, n);
-		ret = blkcipher_walk_done(desc, walk, nbytes - n);
-=======
 	struct crypto_skcipher *tfm = crypto_skcipher_reqtfm(req);
 	struct s390_aes_ctx *sctx = crypto_skcipher_ctx(tfm);
 	struct skcipher_walk walk;
@@ -334,41 +236,18 @@
 		cpacf_km(sctx->fc | modifier, sctx->key,
 			 walk.dst.virt.addr, walk.src.virt.addr, n);
 		ret = skcipher_walk_done(&walk, nbytes - n);
->>>>>>> 24b8d41d
 	}
 	return ret;
 }
 
 static int ecb_aes_encrypt(struct skcipher_request *req)
 {
-<<<<<<< HEAD
-	struct s390_aes_ctx *sctx = crypto_blkcipher_ctx(desc->tfm);
-	struct blkcipher_walk walk;
-
-	if (unlikely(!sctx->fc))
-		return fallback_blk_enc(desc, dst, src, nbytes);
-
-	blkcipher_walk_init(&walk, dst, src, nbytes);
-	return ecb_aes_crypt(desc, 0, &walk);
-=======
 	return ecb_aes_crypt(req, 0);
->>>>>>> 24b8d41d
 }
 
 static int ecb_aes_decrypt(struct skcipher_request *req)
 {
-<<<<<<< HEAD
-	struct s390_aes_ctx *sctx = crypto_blkcipher_ctx(desc->tfm);
-	struct blkcipher_walk walk;
-
-	if (unlikely(!sctx->fc))
-		return fallback_blk_dec(desc, dst, src, nbytes);
-
-	blkcipher_walk_init(&walk, dst, src, nbytes);
-	return ecb_aes_crypt(desc, CPACF_DECRYPT, &walk);
-=======
 	return ecb_aes_crypt(req, CPACF_DECRYPT);
->>>>>>> 24b8d41d
 }
 
 static int fallback_init_skcipher(struct crypto_skcipher *tfm)
@@ -376,14 +255,8 @@
 	const char *name = crypto_tfm_alg_name(&tfm->base);
 	struct s390_aes_ctx *sctx = crypto_skcipher_ctx(tfm);
 
-<<<<<<< HEAD
-	sctx->fallback.blk = crypto_alloc_skcipher(name, 0,
-						   CRYPTO_ALG_ASYNC |
-						   CRYPTO_ALG_NEED_FALLBACK);
-=======
 	sctx->fallback.skcipher = crypto_alloc_skcipher(name, 0,
 				CRYPTO_ALG_NEED_FALLBACK | CRYPTO_ALG_ASYNC);
->>>>>>> 24b8d41d
 
 	if (IS_ERR(sctx->fallback.skcipher)) {
 		pr_err("Allocating AES fallback algorithm %s failed\n",
@@ -400,32 +273,6 @@
 {
 	struct s390_aes_ctx *sctx = crypto_skcipher_ctx(tfm);
 
-<<<<<<< HEAD
-	crypto_free_skcipher(sctx->fallback.blk);
-}
-
-static struct crypto_alg ecb_aes_alg = {
-	.cra_name		=	"ecb(aes)",
-	.cra_driver_name	=	"ecb-aes-s390",
-	.cra_priority		=	400,	/* combo: aes + ecb */
-	.cra_flags		=	CRYPTO_ALG_TYPE_BLKCIPHER |
-					CRYPTO_ALG_NEED_FALLBACK,
-	.cra_blocksize		=	AES_BLOCK_SIZE,
-	.cra_ctxsize		=	sizeof(struct s390_aes_ctx),
-	.cra_type		=	&crypto_blkcipher_type,
-	.cra_module		=	THIS_MODULE,
-	.cra_init		=	fallback_init_blk,
-	.cra_exit		=	fallback_exit_blk,
-	.cra_u			=	{
-		.blkcipher = {
-			.min_keysize		=	AES_MIN_KEY_SIZE,
-			.max_keysize		=	AES_MAX_KEY_SIZE,
-			.setkey			=	ecb_aes_set_key,
-			.encrypt		=	ecb_aes_encrypt,
-			.decrypt		=	ecb_aes_decrypt,
-		}
-	}
-=======
 	crypto_free_skcipher(sctx->fallback.skcipher);
 }
 
@@ -444,17 +291,12 @@
 	.setkey			=	ecb_aes_set_key,
 	.encrypt		=	ecb_aes_encrypt,
 	.decrypt		=	ecb_aes_decrypt,
->>>>>>> 24b8d41d
 };
 
 static int cbc_aes_set_key(struct crypto_skcipher *tfm, const u8 *in_key,
 			   unsigned int key_len)
 {
-<<<<<<< HEAD
-	struct s390_aes_ctx *sctx = crypto_tfm_ctx(tfm);
-=======
 	struct s390_aes_ctx *sctx = crypto_skcipher_ctx(tfm);
->>>>>>> 24b8d41d
 	unsigned long fc;
 
 	/* Pick the correct function code based on the key length */
@@ -465,29 +307,18 @@
 	/* Check if the function code is available */
 	sctx->fc = (fc && cpacf_test_func(&kmc_functions, fc)) ? fc : 0;
 	if (!sctx->fc)
-<<<<<<< HEAD
-		return setkey_fallback_blk(tfm, in_key, key_len);
-=======
 		return setkey_fallback_skcipher(tfm, in_key, key_len);
->>>>>>> 24b8d41d
 
 	sctx->key_len = key_len;
 	memcpy(sctx->key, in_key, key_len);
 	return 0;
 }
 
-<<<<<<< HEAD
-static int cbc_aes_crypt(struct blkcipher_desc *desc, unsigned long modifier,
-			 struct blkcipher_walk *walk)
-{
-	struct s390_aes_ctx *sctx = crypto_blkcipher_ctx(desc->tfm);
-=======
 static int cbc_aes_crypt(struct skcipher_request *req, unsigned long modifier)
 {
 	struct crypto_skcipher *tfm = crypto_skcipher_reqtfm(req);
 	struct s390_aes_ctx *sctx = crypto_skcipher_ctx(tfm);
 	struct skcipher_walk walk;
->>>>>>> 24b8d41d
 	unsigned int nbytes, n;
 	int ret;
 	struct {
@@ -495,19 +326,6 @@
 		u8 key[AES_MAX_KEY_SIZE];
 	} param;
 
-<<<<<<< HEAD
-	ret = blkcipher_walk_virt(desc, walk);
-	memcpy(param.iv, walk->iv, AES_BLOCK_SIZE);
-	memcpy(param.key, sctx->key, sctx->key_len);
-	while ((nbytes = walk->nbytes) >= AES_BLOCK_SIZE) {
-		/* only use complete blocks */
-		n = nbytes & ~(AES_BLOCK_SIZE - 1);
-		cpacf_kmc(sctx->fc | modifier, &param,
-			  walk->dst.virt.addr, walk->src.virt.addr, n);
-		ret = blkcipher_walk_done(desc, walk, nbytes - n);
-	}
-	memcpy(walk->iv, param.iv, AES_BLOCK_SIZE);
-=======
 	if (unlikely(!sctx->fc))
 		return fallback_skcipher_crypt(sctx, req, modifier);
 
@@ -525,62 +343,16 @@
 		ret = skcipher_walk_done(&walk, nbytes - n);
 	}
 	memzero_explicit(&param, sizeof(param));
->>>>>>> 24b8d41d
 	return ret;
 }
 
 static int cbc_aes_encrypt(struct skcipher_request *req)
 {
-<<<<<<< HEAD
-	struct s390_aes_ctx *sctx = crypto_blkcipher_ctx(desc->tfm);
-	struct blkcipher_walk walk;
-
-	if (unlikely(!sctx->fc))
-		return fallback_blk_enc(desc, dst, src, nbytes);
-
-	blkcipher_walk_init(&walk, dst, src, nbytes);
-	return cbc_aes_crypt(desc, 0, &walk);
-=======
 	return cbc_aes_crypt(req, 0);
->>>>>>> 24b8d41d
 }
 
 static int cbc_aes_decrypt(struct skcipher_request *req)
 {
-<<<<<<< HEAD
-	struct s390_aes_ctx *sctx = crypto_blkcipher_ctx(desc->tfm);
-	struct blkcipher_walk walk;
-
-	if (unlikely(!sctx->fc))
-		return fallback_blk_dec(desc, dst, src, nbytes);
-
-	blkcipher_walk_init(&walk, dst, src, nbytes);
-	return cbc_aes_crypt(desc, CPACF_DECRYPT, &walk);
-}
-
-static struct crypto_alg cbc_aes_alg = {
-	.cra_name		=	"cbc(aes)",
-	.cra_driver_name	=	"cbc-aes-s390",
-	.cra_priority		=	400,	/* combo: aes + cbc */
-	.cra_flags		=	CRYPTO_ALG_TYPE_BLKCIPHER |
-					CRYPTO_ALG_NEED_FALLBACK,
-	.cra_blocksize		=	AES_BLOCK_SIZE,
-	.cra_ctxsize		=	sizeof(struct s390_aes_ctx),
-	.cra_type		=	&crypto_blkcipher_type,
-	.cra_module		=	THIS_MODULE,
-	.cra_init		=	fallback_init_blk,
-	.cra_exit		=	fallback_exit_blk,
-	.cra_u			=	{
-		.blkcipher = {
-			.min_keysize		=	AES_MIN_KEY_SIZE,
-			.max_keysize		=	AES_MAX_KEY_SIZE,
-			.ivsize			=	AES_BLOCK_SIZE,
-			.setkey			=	cbc_aes_set_key,
-			.encrypt		=	cbc_aes_encrypt,
-			.decrypt		=	cbc_aes_decrypt,
-		}
-	}
-=======
 	return cbc_aes_crypt(req, CPACF_DECRYPT);
 }
 
@@ -600,7 +372,6 @@
 	.setkey			=	cbc_aes_set_key,
 	.encrypt		=	cbc_aes_encrypt,
 	.decrypt		=	cbc_aes_decrypt,
->>>>>>> 24b8d41d
 };
 
 static int xts_fallback_setkey(struct crypto_skcipher *tfm, const u8 *key,
@@ -609,71 +380,16 @@
 	struct s390_xts_ctx *xts_ctx = crypto_skcipher_ctx(tfm);
 
 	crypto_skcipher_clear_flags(xts_ctx->fallback, CRYPTO_TFM_REQ_MASK);
-<<<<<<< HEAD
-	crypto_skcipher_set_flags(xts_ctx->fallback, tfm->crt_flags &
-						     CRYPTO_TFM_REQ_MASK);
-
-	ret = crypto_skcipher_setkey(xts_ctx->fallback, key, len);
-
-	tfm->crt_flags &= ~CRYPTO_TFM_RES_MASK;
-	tfm->crt_flags |= crypto_skcipher_get_flags(xts_ctx->fallback) &
-			  CRYPTO_TFM_RES_MASK;
-
-	return ret;
-}
-
-static int xts_fallback_decrypt(struct blkcipher_desc *desc,
-		struct scatterlist *dst, struct scatterlist *src,
-		unsigned int nbytes)
-{
-	struct crypto_blkcipher *tfm = desc->tfm;
-	struct s390_xts_ctx *xts_ctx = crypto_blkcipher_ctx(tfm);
-	SKCIPHER_REQUEST_ON_STACK(req, xts_ctx->fallback);
-	unsigned int ret;
-
-	skcipher_request_set_tfm(req, xts_ctx->fallback);
-	skcipher_request_set_callback(req, desc->flags, NULL, NULL);
-	skcipher_request_set_crypt(req, src, dst, nbytes, desc->info);
-
-	ret = crypto_skcipher_decrypt(req);
-
-	skcipher_request_zero(req);
-	return ret;
-}
-
-static int xts_fallback_encrypt(struct blkcipher_desc *desc,
-		struct scatterlist *dst, struct scatterlist *src,
-		unsigned int nbytes)
-{
-	struct crypto_blkcipher *tfm = desc->tfm;
-	struct s390_xts_ctx *xts_ctx = crypto_blkcipher_ctx(tfm);
-	SKCIPHER_REQUEST_ON_STACK(req, xts_ctx->fallback);
-	unsigned int ret;
-
-	skcipher_request_set_tfm(req, xts_ctx->fallback);
-	skcipher_request_set_callback(req, desc->flags, NULL, NULL);
-	skcipher_request_set_crypt(req, src, dst, nbytes, desc->info);
-
-	ret = crypto_skcipher_encrypt(req);
-
-	skcipher_request_zero(req);
-	return ret;
-=======
 	crypto_skcipher_set_flags(xts_ctx->fallback,
 				  crypto_skcipher_get_flags(tfm) &
 				  CRYPTO_TFM_REQ_MASK);
 	return crypto_skcipher_setkey(xts_ctx->fallback, key, len);
->>>>>>> 24b8d41d
 }
 
 static int xts_aes_set_key(struct crypto_skcipher *tfm, const u8 *in_key,
 			   unsigned int key_len)
 {
-<<<<<<< HEAD
-	struct s390_xts_ctx *xts_ctx = crypto_tfm_ctx(tfm);
-=======
 	struct s390_xts_ctx *xts_ctx = crypto_skcipher_ctx(tfm);
->>>>>>> 24b8d41d
 	unsigned long fc;
 	int err;
 
@@ -681,13 +397,10 @@
 	if (err)
 		return err;
 
-<<<<<<< HEAD
-=======
 	/* In fips mode only 128 bit or 256 bit keys are valid */
 	if (fips_enabled && key_len != 32 && key_len != 64)
 		return -EINVAL;
 
->>>>>>> 24b8d41d
 	/* Pick the correct function code based on the key length */
 	fc = (key_len == 32) ? CPACF_KM_XTS_128 :
 	     (key_len == 64) ? CPACF_KM_XTS_256 : 0;
@@ -695,11 +408,7 @@
 	/* Check if the function code is available */
 	xts_ctx->fc = (fc && cpacf_test_func(&km_functions, fc)) ? fc : 0;
 	if (!xts_ctx->fc)
-<<<<<<< HEAD
-		return xts_fallback_setkey(tfm, in_key, key_len);
-=======
 		return 0;
->>>>>>> 24b8d41d
 
 	/* Split the XTS key into the two subkeys */
 	key_len = key_len / 2;
@@ -709,18 +418,11 @@
 	return 0;
 }
 
-<<<<<<< HEAD
-static int xts_aes_crypt(struct blkcipher_desc *desc, unsigned long modifier,
-			 struct blkcipher_walk *walk)
-{
-	struct s390_xts_ctx *xts_ctx = crypto_blkcipher_ctx(desc->tfm);
-=======
 static int xts_aes_crypt(struct skcipher_request *req, unsigned long modifier)
 {
 	struct crypto_skcipher *tfm = crypto_skcipher_reqtfm(req);
 	struct s390_xts_ctx *xts_ctx = crypto_skcipher_ctx(tfm);
 	struct skcipher_walk walk;
->>>>>>> 24b8d41d
 	unsigned int offset, nbytes, n;
 	int ret;
 	struct {
@@ -735,9 +437,6 @@
 		u8 init[16];
 	} xts_param;
 
-<<<<<<< HEAD
-	ret = blkcipher_walk_virt(desc, walk);
-=======
 	if (req->cryptlen < AES_BLOCK_SIZE)
 		return -EINVAL;
 
@@ -754,31 +453,17 @@
 	ret = skcipher_walk_virt(&walk, req, false);
 	if (ret)
 		return ret;
->>>>>>> 24b8d41d
 	offset = xts_ctx->key_len & 0x10;
 	memset(pcc_param.block, 0, sizeof(pcc_param.block));
 	memset(pcc_param.bit, 0, sizeof(pcc_param.bit));
 	memset(pcc_param.xts, 0, sizeof(pcc_param.xts));
-<<<<<<< HEAD
-	memcpy(pcc_param.tweak, walk->iv, sizeof(pcc_param.tweak));
-=======
 	memcpy(pcc_param.tweak, walk.iv, sizeof(pcc_param.tweak));
->>>>>>> 24b8d41d
 	memcpy(pcc_param.key + offset, xts_ctx->pcc_key, xts_ctx->key_len);
 	cpacf_pcc(xts_ctx->fc, pcc_param.key + offset);
 
 	memcpy(xts_param.key + offset, xts_ctx->key, xts_ctx->key_len);
 	memcpy(xts_param.init, pcc_param.xts, 16);
 
-<<<<<<< HEAD
-	while ((nbytes = walk->nbytes) >= AES_BLOCK_SIZE) {
-		/* only use complete blocks */
-		n = nbytes & ~(AES_BLOCK_SIZE - 1);
-		cpacf_km(xts_ctx->fc | modifier, xts_param.key + offset,
-			 walk->dst.virt.addr, walk->src.virt.addr, n);
-		ret = blkcipher_walk_done(desc, walk, nbytes - n);
-	}
-=======
 	while ((nbytes = walk.nbytes) != 0) {
 		/* only use complete blocks */
 		n = nbytes & ~(AES_BLOCK_SIZE - 1);
@@ -788,40 +473,17 @@
 	}
 	memzero_explicit(&pcc_param, sizeof(pcc_param));
 	memzero_explicit(&xts_param, sizeof(xts_param));
->>>>>>> 24b8d41d
 	return ret;
 }
 
 static int xts_aes_encrypt(struct skcipher_request *req)
 {
-<<<<<<< HEAD
-	struct s390_xts_ctx *xts_ctx = crypto_blkcipher_ctx(desc->tfm);
-	struct blkcipher_walk walk;
-
-	if (unlikely(!xts_ctx->fc))
-		return xts_fallback_encrypt(desc, dst, src, nbytes);
-
-	blkcipher_walk_init(&walk, dst, src, nbytes);
-	return xts_aes_crypt(desc, 0, &walk);
-=======
 	return xts_aes_crypt(req, 0);
->>>>>>> 24b8d41d
 }
 
 static int xts_aes_decrypt(struct skcipher_request *req)
 {
-<<<<<<< HEAD
-	struct s390_xts_ctx *xts_ctx = crypto_blkcipher_ctx(desc->tfm);
-	struct blkcipher_walk walk;
-
-	if (unlikely(!xts_ctx->fc))
-		return xts_fallback_decrypt(desc, dst, src, nbytes);
-
-	blkcipher_walk_init(&walk, dst, src, nbytes);
-	return xts_aes_crypt(desc, CPACF_DECRYPT, &walk);
-=======
 	return xts_aes_crypt(req, CPACF_DECRYPT);
->>>>>>> 24b8d41d
 }
 
 static int xts_fallback_init(struct crypto_skcipher *tfm)
@@ -830,12 +492,7 @@
 	struct s390_xts_ctx *xts_ctx = crypto_skcipher_ctx(tfm);
 
 	xts_ctx->fallback = crypto_alloc_skcipher(name, 0,
-<<<<<<< HEAD
-						  CRYPTO_ALG_ASYNC |
-						  CRYPTO_ALG_NEED_FALLBACK);
-=======
 				CRYPTO_ALG_NEED_FALLBACK | CRYPTO_ALG_ASYNC);
->>>>>>> 24b8d41d
 
 	if (IS_ERR(xts_ctx->fallback)) {
 		pr_err("Allocating XTS fallback algorithm %s failed\n",
@@ -854,36 +511,6 @@
 	crypto_free_skcipher(xts_ctx->fallback);
 }
 
-<<<<<<< HEAD
-static struct crypto_alg xts_aes_alg = {
-	.cra_name		=	"xts(aes)",
-	.cra_driver_name	=	"xts-aes-s390",
-	.cra_priority		=	400,	/* combo: aes + xts */
-	.cra_flags		=	CRYPTO_ALG_TYPE_BLKCIPHER |
-					CRYPTO_ALG_NEED_FALLBACK,
-	.cra_blocksize		=	AES_BLOCK_SIZE,
-	.cra_ctxsize		=	sizeof(struct s390_xts_ctx),
-	.cra_type		=	&crypto_blkcipher_type,
-	.cra_module		=	THIS_MODULE,
-	.cra_init		=	xts_fallback_init,
-	.cra_exit		=	xts_fallback_exit,
-	.cra_u			=	{
-		.blkcipher = {
-			.min_keysize		=	2 * AES_MIN_KEY_SIZE,
-			.max_keysize		=	2 * AES_MAX_KEY_SIZE,
-			.ivsize			=	AES_BLOCK_SIZE,
-			.setkey			=	xts_aes_set_key,
-			.encrypt		=	xts_aes_encrypt,
-			.decrypt		=	xts_aes_decrypt,
-		}
-	}
-};
-
-static int ctr_aes_set_key(struct crypto_tfm *tfm, const u8 *in_key,
-			   unsigned int key_len)
-{
-	struct s390_aes_ctx *sctx = crypto_tfm_ctx(tfm);
-=======
 static struct skcipher_alg xts_aes_alg = {
 	.base.cra_name		=	"xts(aes)",
 	.base.cra_driver_name	=	"xts-aes-s390",
@@ -906,7 +533,6 @@
 			   unsigned int key_len)
 {
 	struct s390_aes_ctx *sctx = crypto_skcipher_ctx(tfm);
->>>>>>> 24b8d41d
 	unsigned long fc;
 
 	/* Pick the correct function code based on the key length */
@@ -917,11 +543,7 @@
 	/* Check if the function code is available */
 	sctx->fc = (fc && cpacf_test_func(&kmctr_functions, fc)) ? fc : 0;
 	if (!sctx->fc)
-<<<<<<< HEAD
-		return setkey_fallback_blk(tfm, in_key, key_len);
-=======
 		return setkey_fallback_skcipher(tfm, in_key, key_len);
->>>>>>> 24b8d41d
 
 	sctx->key_len = key_len;
 	memcpy(sctx->key, in_key, key_len);
@@ -943,35 +565,6 @@
 	return n;
 }
 
-<<<<<<< HEAD
-static int ctr_aes_crypt(struct blkcipher_desc *desc, unsigned long modifier,
-			 struct blkcipher_walk *walk)
-{
-	struct s390_aes_ctx *sctx = crypto_blkcipher_ctx(desc->tfm);
-	u8 buf[AES_BLOCK_SIZE], *ctrptr;
-	unsigned int n, nbytes;
-	int ret, locked;
-
-	locked = spin_trylock(&ctrblk_lock);
-
-	ret = blkcipher_walk_virt_block(desc, walk, AES_BLOCK_SIZE);
-	while ((nbytes = walk->nbytes) >= AES_BLOCK_SIZE) {
-		n = AES_BLOCK_SIZE;
-		if (nbytes >= 2*AES_BLOCK_SIZE && locked)
-			n = __ctrblk_init(ctrblk, walk->iv, nbytes);
-		ctrptr = (n > AES_BLOCK_SIZE) ? ctrblk : walk->iv;
-		cpacf_kmctr(sctx->fc | modifier, sctx->key,
-			    walk->dst.virt.addr, walk->src.virt.addr,
-			    n, ctrptr);
-		if (ctrptr == ctrblk)
-			memcpy(walk->iv, ctrptr + n - AES_BLOCK_SIZE,
-			       AES_BLOCK_SIZE);
-		crypto_inc(walk->iv, AES_BLOCK_SIZE);
-		ret = blkcipher_walk_done(desc, walk, nbytes - n);
-	}
-	if (locked)
-		spin_unlock(&ctrblk_lock);
-=======
 static int ctr_aes_crypt(struct skcipher_request *req)
 {
 	struct crypto_skcipher *tfm = crypto_skcipher_reqtfm(req);
@@ -1003,25 +596,15 @@
 	}
 	if (locked)
 		mutex_unlock(&ctrblk_lock);
->>>>>>> 24b8d41d
 	/*
 	 * final block may be < AES_BLOCK_SIZE, copy only nbytes
 	 */
 	if (nbytes) {
-<<<<<<< HEAD
-		cpacf_kmctr(sctx->fc | modifier, sctx->key,
-			    buf, walk->src.virt.addr,
-			    AES_BLOCK_SIZE, walk->iv);
-		memcpy(walk->dst.virt.addr, buf, nbytes);
-		crypto_inc(walk->iv, AES_BLOCK_SIZE);
-		ret = blkcipher_walk_done(desc, walk, 0);
-=======
 		cpacf_kmctr(sctx->fc, sctx->key, buf, walk.src.virt.addr,
 			    AES_BLOCK_SIZE, walk.iv);
 		memcpy(walk.dst.virt.addr, buf, nbytes);
 		crypto_inc(walk.iv, AES_BLOCK_SIZE);
 		ret = skcipher_walk_done(&walk, 0);
->>>>>>> 24b8d41d
 	}
 
 	return ret;
@@ -1088,20 +671,12 @@
 	return 0;
 }
 
-<<<<<<< HEAD
-	if (unlikely(!sctx->fc))
-		return fallback_blk_enc(desc, dst, src, nbytes);
-
-	blkcipher_walk_init(&walk, dst, src, nbytes);
-	return ctr_aes_crypt(desc, 0, &walk);
-=======
 static void gcm_walk_start(struct gcm_sg_walk *gw, struct scatterlist *sg,
 			   unsigned int len)
 {
 	memset(gw, 0, sizeof(*gw));
 	gw->walk_bytes_remain = len;
 	scatterwalk_start(&gw->walk, sg);
->>>>>>> 24b8d41d
 }
 
 static inline unsigned int _gcm_sg_clamp_and_map(struct gcm_sg_walk *gw)
@@ -1121,35 +696,6 @@
 	return gw->walk_bytes;
 }
 
-<<<<<<< HEAD
-	if (unlikely(!sctx->fc))
-		return fallback_blk_dec(desc, dst, src, nbytes);
-
-	blkcipher_walk_init(&walk, dst, src, nbytes);
-	return ctr_aes_crypt(desc, CPACF_DECRYPT, &walk);
-}
-
-static struct crypto_alg ctr_aes_alg = {
-	.cra_name		=	"ctr(aes)",
-	.cra_driver_name	=	"ctr-aes-s390",
-	.cra_priority		=	400,	/* combo: aes + ctr */
-	.cra_flags		=	CRYPTO_ALG_TYPE_BLKCIPHER |
-					CRYPTO_ALG_NEED_FALLBACK,
-	.cra_blocksize		=	1,
-	.cra_ctxsize		=	sizeof(struct s390_aes_ctx),
-	.cra_type		=	&crypto_blkcipher_type,
-	.cra_module		=	THIS_MODULE,
-	.cra_init		=	fallback_init_blk,
-	.cra_exit		=	fallback_exit_blk,
-	.cra_u			=	{
-		.blkcipher = {
-			.min_keysize		=	AES_MIN_KEY_SIZE,
-			.max_keysize		=	AES_MAX_KEY_SIZE,
-			.ivsize			=	AES_BLOCK_SIZE,
-			.setkey			=	ctr_aes_set_key,
-			.encrypt		=	ctr_aes_encrypt,
-			.decrypt		=	ctr_aes_decrypt,
-=======
 static inline void _gcm_sg_unmap_and_advance(struct gcm_sg_walk *gw,
 					     unsigned int nbytes)
 {
@@ -1197,7 +743,6 @@
 			gw->ptr = gw->buf;
 			gw->nbytes = gw->buf_bytes;
 			goto out;
->>>>>>> 24b8d41d
 		}
 		if (!_gcm_sg_clamp_and_map(gw)) {
 			gw->ptr = NULL;
@@ -1410,44 +955,15 @@
 	},
 };
 
-<<<<<<< HEAD
-static struct crypto_alg *aes_s390_algs_ptr[5];
-static int aes_s390_algs_num;
-
-static int aes_s390_register_alg(struct crypto_alg *alg)
-{
-	int ret;
-
-	ret = crypto_register_alg(alg);
-	if (!ret)
-		aes_s390_algs_ptr[aes_s390_algs_num++] = alg;
-	return ret;
-}
-
-static void aes_s390_fini(void)
-{
-	while (aes_s390_algs_num--)
-		crypto_unregister_alg(aes_s390_algs_ptr[aes_s390_algs_num]);
-	if (ctrblk)
-		free_page((unsigned long) ctrblk);
-}
-=======
 static struct crypto_alg *aes_s390_alg;
 static struct skcipher_alg *aes_s390_skcipher_algs[4];
 static int aes_s390_skciphers_num;
 static struct aead_alg *aes_s390_aead_alg;
->>>>>>> 24b8d41d
 
 static int aes_s390_register_skcipher(struct skcipher_alg *alg)
 {
 	int ret;
 
-<<<<<<< HEAD
-	/* Query available functions for KM, KMC and KMCTR */
-	cpacf_query(CPACF_KM, &km_functions);
-	cpacf_query(CPACF_KMC, &kmc_functions);
-	cpacf_query(CPACF_KMCTR, &kmctr_functions);
-=======
 	ret = crypto_register_skcipher(alg);
 	if (!ret)
 		aes_s390_skcipher_algs[aes_s390_skciphers_num++] = alg;
@@ -1476,36 +992,10 @@
 	cpacf_query(CPACF_KMC, &kmc_functions);
 	cpacf_query(CPACF_KMCTR, &kmctr_functions);
 	cpacf_query(CPACF_KMA, &kma_functions);
->>>>>>> 24b8d41d
 
 	if (cpacf_test_func(&km_functions, CPACF_KM_AES_128) ||
 	    cpacf_test_func(&km_functions, CPACF_KM_AES_192) ||
 	    cpacf_test_func(&km_functions, CPACF_KM_AES_256)) {
-<<<<<<< HEAD
-		ret = aes_s390_register_alg(&aes_alg);
-		if (ret)
-			goto out_err;
-		ret = aes_s390_register_alg(&ecb_aes_alg);
-		if (ret)
-			goto out_err;
-	}
-
-	if (cpacf_test_func(&kmc_functions, CPACF_KMC_AES_128) ||
-	    cpacf_test_func(&kmc_functions, CPACF_KMC_AES_192) ||
-	    cpacf_test_func(&kmc_functions, CPACF_KMC_AES_256)) {
-		ret = aes_s390_register_alg(&cbc_aes_alg);
-		if (ret)
-			goto out_err;
-	}
-
-	if (cpacf_test_func(&km_functions, CPACF_KM_XTS_128) ||
-	    cpacf_test_func(&km_functions, CPACF_KM_XTS_256)) {
-		ret = aes_s390_register_alg(&xts_aes_alg);
-		if (ret)
-			goto out_err;
-	}
-
-=======
 		ret = crypto_register_alg(&aes_alg);
 		if (ret)
 			goto out_err;
@@ -1530,7 +1020,6 @@
 			goto out_err;
 	}
 
->>>>>>> 24b8d41d
 	if (cpacf_test_func(&kmctr_functions, CPACF_KMCTR_AES_128) ||
 	    cpacf_test_func(&kmctr_functions, CPACF_KMCTR_AES_192) ||
 	    cpacf_test_func(&kmctr_functions, CPACF_KMCTR_AES_256)) {
@@ -1539,17 +1028,11 @@
 			ret = -ENOMEM;
 			goto out_err;
 		}
-<<<<<<< HEAD
-		ret = aes_s390_register_alg(&ctr_aes_alg);
-=======
 		ret = aes_s390_register_skcipher(&ctr_aes_alg);
->>>>>>> 24b8d41d
 		if (ret)
 			goto out_err;
 	}
 
-<<<<<<< HEAD
-=======
 	if (cpacf_test_func(&kma_functions, CPACF_KMA_GCM_AES_128) ||
 	    cpacf_test_func(&kma_functions, CPACF_KMA_GCM_AES_192) ||
 	    cpacf_test_func(&kma_functions, CPACF_KMA_GCM_AES_256)) {
@@ -1559,7 +1042,6 @@
 		aes_s390_aead_alg = &gcm_aes_aead;
 	}
 
->>>>>>> 24b8d41d
 	return 0;
 out_err:
 	aes_s390_fini();
