// SPDX-License-Identifier: GPL-2.0+
/*
 * Cryptographic API.
 *
 * s390 implementation of the SHA1 Secure Hash Algorithm.
 *
 * Derived from cryptoapi implementation, adapted for in-place
 * scatterlist interface.  Originally based on the public domain
 * implementation written by Steve Reid.
 *
 * s390 Version:
 *   Copyright IBM Corp. 2003, 2007
 *   Author(s): Thomas Spatzier
 *		Jan Glauber (jan.glauber@de.ibm.com)
 *
 * Derived from "crypto/sha1_generic.c"
 *   Copyright (c) Alan Smithee.
 *   Copyright (c) Andrew McDonald <andrew@mcdonald.org.uk>
 *   Copyright (c) Jean-Francois Dive <jef@linuxbe.org>
 */
#include <crypto/internal/hash.h>
#include <linux/init.h>
#include <linux/module.h>
#include <linux/cpufeature.h>
#include <crypto/sha.h>
#include <asm/cpacf.h>

#include "sha.h"

static int s390_sha1_init(struct shash_desc *desc)
{
	struct s390_sha_ctx *sctx = shash_desc_ctx(desc);

	sctx->state[0] = SHA1_H0;
	sctx->state[1] = SHA1_H1;
	sctx->state[2] = SHA1_H2;
	sctx->state[3] = SHA1_H3;
	sctx->state[4] = SHA1_H4;
	sctx->count = 0;
	sctx->func = CPACF_KIMD_SHA_1;

	return 0;
}

static int s390_sha1_export(struct shash_desc *desc, void *out)
{
	struct s390_sha_ctx *sctx = shash_desc_ctx(desc);
	struct sha1_state *octx = out;

	octx->count = sctx->count;
	memcpy(octx->state, sctx->state, sizeof(octx->state));
	memcpy(octx->buffer, sctx->buf, sizeof(octx->buffer));
	return 0;
}

static int s390_sha1_import(struct shash_desc *desc, const void *in)
{
	struct s390_sha_ctx *sctx = shash_desc_ctx(desc);
	const struct sha1_state *ictx = in;

	sctx->count = ictx->count;
	memcpy(sctx->state, ictx->state, sizeof(ictx->state));
	memcpy(sctx->buf, ictx->buffer, sizeof(ictx->buffer));
	sctx->func = CPACF_KIMD_SHA_1;
	return 0;
}

static struct shash_alg alg = {
	.digestsize	=	SHA1_DIGEST_SIZE,
	.init		=	s390_sha1_init,
	.update		=	s390_sha_update,
	.final		=	s390_sha_final,
	.export		=	s390_sha1_export,
	.import		=	s390_sha1_import,
	.descsize	=	sizeof(struct s390_sha_ctx),
	.statesize	=	sizeof(struct sha1_state),
	.base		=	{
		.cra_name	=	"sha1",
		.cra_driver_name=	"sha1-s390",
		.cra_priority	=	300,
<<<<<<< HEAD
		.cra_flags	=	CRYPTO_ALG_TYPE_SHASH,
=======
>>>>>>> 24b8d41d
		.cra_blocksize	=	SHA1_BLOCK_SIZE,
		.cra_module	=	THIS_MODULE,
	}
};

static int __init sha1_s390_init(void)
{
	if (!cpacf_query_func(CPACF_KIMD, CPACF_KIMD_SHA_1))
<<<<<<< HEAD
		return -EOPNOTSUPP;
=======
		return -ENODEV;
>>>>>>> 24b8d41d
	return crypto_register_shash(&alg);
}

static void __exit sha1_s390_fini(void)
{
	crypto_unregister_shash(&alg);
}

module_cpu_feature_match(MSA, sha1_s390_init);
module_exit(sha1_s390_fini);

MODULE_ALIAS_CRYPTO("sha1");
MODULE_LICENSE("GPL");
MODULE_DESCRIPTION("SHA1 Secure Hash Algorithm");<|MERGE_RESOLUTION|>--- conflicted
+++ resolved
@@ -78,10 +78,6 @@
 		.cra_name	=	"sha1",
 		.cra_driver_name=	"sha1-s390",
 		.cra_priority	=	300,
-<<<<<<< HEAD
-		.cra_flags	=	CRYPTO_ALG_TYPE_SHASH,
-=======
->>>>>>> 24b8d41d
 		.cra_blocksize	=	SHA1_BLOCK_SIZE,
 		.cra_module	=	THIS_MODULE,
 	}
@@ -90,11 +86,7 @@
 static int __init sha1_s390_init(void)
 {
 	if (!cpacf_query_func(CPACF_KIMD, CPACF_KIMD_SHA_1))
-<<<<<<< HEAD
-		return -EOPNOTSUPP;
-=======
 		return -ENODEV;
->>>>>>> 24b8d41d
 	return crypto_register_shash(&alg);
 }
 
