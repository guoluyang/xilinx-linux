# SPDX-License-Identifier: GPL-2.0
#
# s390/Makefile
#
# This file is included by the global makefile so that you can add your own
# architecture-specific flags and dependencies. Remember to do have actions
# for "archclean" and "archdep" for cleaning up and making dependencies for
# this architecture
#
# Copyright (C) 1994 by Linus Torvalds
#

LD_BFD		:= elf64-s390
KBUILD_LDFLAGS	:= -m elf64_s390
KBUILD_AFLAGS_MODULE += -fPIC
KBUILD_CFLAGS_MODULE += -fPIC
KBUILD_AFLAGS	+= -m64
KBUILD_CFLAGS	+= -m64
ifeq ($(CONFIG_RELOCATABLE),y)
KBUILD_CFLAGS	+= -fPIE
LDFLAGS_vmlinux	:= -pie
endif
aflags_dwarf	:= -Wa,-gdwarf-2
KBUILD_AFLAGS_DECOMPRESSOR := $(CLANG_FLAGS) -m64 -D__ASSEMBLY__
KBUILD_AFLAGS_DECOMPRESSOR += $(if $(CONFIG_DEBUG_INFO),$(aflags_dwarf))
KBUILD_CFLAGS_DECOMPRESSOR := $(CLANG_FLAGS) -m64 -O2
KBUILD_CFLAGS_DECOMPRESSOR += -DDISABLE_BRANCH_PROFILING -D__NO_FORTIFY
KBUILD_CFLAGS_DECOMPRESSOR += -fno-delete-null-pointer-checks -msoft-float
KBUILD_CFLAGS_DECOMPRESSOR += -fno-asynchronous-unwind-tables
KBUILD_CFLAGS_DECOMPRESSOR += -ffreestanding
KBUILD_CFLAGS_DECOMPRESSOR += $(call cc-disable-warning, address-of-packed-member)
KBUILD_CFLAGS_DECOMPRESSOR += $(if $(CONFIG_DEBUG_INFO),-g)
KBUILD_CFLAGS_DECOMPRESSOR += $(if $(CONFIG_DEBUG_INFO_DWARF4), $(call cc-option, -gdwarf-4,))
UTS_MACHINE	:= s390x
STACK_SIZE	:= $(if $(CONFIG_KASAN),65536,16384)
CHECKFLAGS	+= -D__s390__ -D__s390x__

export LD_BFD

mflags-$(CONFIG_MARCH_Z900)   := -march=z900
mflags-$(CONFIG_MARCH_Z990)   := -march=z990
mflags-$(CONFIG_MARCH_Z9_109) := -march=z9-109
mflags-$(CONFIG_MARCH_Z10)    := -march=z10
mflags-$(CONFIG_MARCH_Z196)   := -march=z196
mflags-$(CONFIG_MARCH_ZEC12)  := -march=zEC12
mflags-$(CONFIG_MARCH_Z13)    := -march=z13
mflags-$(CONFIG_MARCH_Z14)    := -march=z14
mflags-$(CONFIG_MARCH_Z15)    := -march=z15

export CC_FLAGS_MARCH := $(mflags-y)

aflags-y += $(mflags-y)
cflags-y += $(mflags-y)

cflags-$(CONFIG_MARCH_Z900_TUNE)	+= -mtune=z900
cflags-$(CONFIG_MARCH_Z990_TUNE)	+= -mtune=z990
cflags-$(CONFIG_MARCH_Z9_109_TUNE)	+= -mtune=z9-109
cflags-$(CONFIG_MARCH_Z10_TUNE)		+= -mtune=z10
cflags-$(CONFIG_MARCH_Z196_TUNE)	+= -mtune=z196
cflags-$(CONFIG_MARCH_ZEC12_TUNE)	+= -mtune=zEC12
cflags-$(CONFIG_MARCH_Z13_TUNE)		+= -mtune=z13
cflags-$(CONFIG_MARCH_Z14_TUNE)		+= -mtune=z14
cflags-$(CONFIG_MARCH_Z15_TUNE)		+= -mtune=z15

cflags-y += -Wa,-I$(srctree)/arch/$(ARCH)/include
<<<<<<< HEAD

#KBUILD_IMAGE is necessary for make rpm
KBUILD_IMAGE	:=arch/s390/boot/image
=======
>>>>>>> 24b8d41d

#
# Prevent tail-call optimizations, to get clearer backtraces:
#
cflags-$(CONFIG_FRAME_POINTER) += -fno-optimize-sibling-calls

ifeq ($(call cc-option-yn,-mpacked-stack -mbackchain -msoft-float),y)
cflags-$(CONFIG_PACK_STACK)  += -mpacked-stack -D__PACK_STACK
aflags-$(CONFIG_PACK_STACK)  += -D__PACK_STACK
endif

KBUILD_AFLAGS_DECOMPRESSOR += $(aflags-y)
KBUILD_CFLAGS_DECOMPRESSOR += $(cflags-y)

ifeq ($(call cc-option-yn,-mstack-size=8192 -mstack-guard=128),y)
cflags-$(CONFIG_CHECK_STACK) += -mstack-size=$(STACK_SIZE)
ifneq ($(call cc-option-yn,-mstack-size=8192),y)
cflags-$(CONFIG_CHECK_STACK) += -mstack-guard=$(CONFIG_STACK_GUARD)
endif
endif

ifdef CONFIG_WARN_DYNAMIC_STACK
  ifeq ($(call cc-option-yn,-mwarn-dynamicstack),y)
    KBUILD_CFLAGS += -mwarn-dynamicstack
    KBUILD_CFLAGS_DECOMPRESSOR += -mwarn-dynamicstack
  endif
endif

ifdef CONFIG_EXPOLINE
  ifeq ($(call cc-option-yn,$(CC_FLAGS_MARCH) -mindirect-branch=thunk),y)
    CC_FLAGS_EXPOLINE := -mindirect-branch=thunk
    CC_FLAGS_EXPOLINE += -mfunction-return=thunk
    CC_FLAGS_EXPOLINE += -mindirect-branch-table
    export CC_FLAGS_EXPOLINE
    cflags-y += $(CC_FLAGS_EXPOLINE) -DCC_USING_EXPOLINE
    aflags-y += -DCC_USING_EXPOLINE
  endif
endif

ifdef CONFIG_FUNCTION_TRACER
  ifeq ($(call cc-option-yn,-mfentry -mnop-mcount),n)
    # make use of hotpatch feature if the compiler supports it
    cc_hotpatch	:= -mhotpatch=0,3
    ifeq ($(call cc-option-yn,$(cc_hotpatch)),y)
      CC_FLAGS_FTRACE := $(cc_hotpatch)
      KBUILD_AFLAGS	+= -DCC_USING_HOTPATCH
      KBUILD_CFLAGS	+= -DCC_USING_HOTPATCH
    endif
  endif
endif

# Test CFI features of binutils
cfi := $(call as-instr,.cfi_startproc\n.cfi_val_offset 15$(comma)-160\n.cfi_endproc,-DCONFIG_AS_CFI_VAL_OFFSET=1)

KBUILD_CFLAGS	+= -mbackchain -msoft-float $(cflags-y)
KBUILD_CFLAGS	+= -pipe -Wno-sign-compare
KBUILD_CFLAGS	+= -fno-asynchronous-unwind-tables $(cfi)
KBUILD_AFLAGS	+= $(aflags-y) $(cfi)
export KBUILD_AFLAGS_DECOMPRESSOR
export KBUILD_CFLAGS_DECOMPRESSOR

OBJCOPYFLAGS	:= -O binary

head-y		:= arch/s390/kernel/head64.o

# See arch/s390/Kbuild for content of core part of the kernel
core-y		+= arch/s390/

libs-y		+= arch/s390/lib/
drivers-y	+= drivers/s390/

# must be linked after kernel
drivers-$(CONFIG_OPROFILE)	+= arch/s390/oprofile/

boot		:= arch/s390/boot
syscalls	:= arch/s390/kernel/syscalls
tools		:= arch/s390/tools

all: bzImage

#KBUILD_IMAGE is necessary for packaging targets like rpm-pkg, deb-pkg...
KBUILD_IMAGE	:= $(boot)/bzImage

install:
	$(Q)$(MAKE) $(build)=$(boot) $@

bzImage: vmlinux
	$(Q)$(MAKE) $(build)=$(boot) $(boot)/$@

zfcpdump:
	$(Q)$(MAKE) $(build)=$(boot) $(boot)/$@

vdso_install:
	$(Q)$(MAKE) $(build)=arch/$(ARCH)/kernel/vdso64 $@

archclean:
	$(Q)$(MAKE) $(clean)=$(boot)
	$(Q)$(MAKE) $(clean)=$(tools)

archheaders:
	$(Q)$(MAKE) $(build)=$(syscalls) uapi

archprepare:
	$(Q)$(MAKE) $(build)=$(syscalls) kapi
	$(Q)$(MAKE) $(build)=$(tools) kapi

# Don't use tabs in echo arguments
define archhelp
  echo	'* bzImage         - Kernel image for IPL ($(boot)/bzImage)'
  echo	'  install         - Install kernel using'
  echo	'                    (your) ~/bin/$(INSTALLKERNEL) or'
  echo	'                    (distribution) /sbin/$(INSTALLKERNEL) or'
  echo	'                    install to $$(INSTALL_PATH)'
endef<|MERGE_RESOLUTION|>--- conflicted
+++ resolved
@@ -63,12 +63,6 @@
 cflags-$(CONFIG_MARCH_Z15_TUNE)		+= -mtune=z15
 
 cflags-y += -Wa,-I$(srctree)/arch/$(ARCH)/include
-<<<<<<< HEAD
-
-#KBUILD_IMAGE is necessary for make rpm
-KBUILD_IMAGE	:=arch/s390/boot/image
-=======
->>>>>>> 24b8d41d
 
 #
 # Prevent tail-call optimizations, to get clearer backtraces:
