--- conflicted
+++ resolved
@@ -74,28 +74,10 @@
 #define SDB_FULL_BLOCKS(hwc)	(SAMPL_FLAGS(hwc) & PERF_CPUM_SF_FULL_BLOCKS)
 #define SAMPLE_FREQ_MODE(hwc)	(SAMPL_FLAGS(hwc) & PERF_CPUM_SF_FREQ_MODE)
 
-<<<<<<< HEAD
-/* Structure for sampling data entries to be passed as perf raw sample data
- * to user space.  Note that raw sample data must be aligned and, thus, might
- * be padded with zeros.
- */
-struct sf_raw_sample {
-#define SF_RAW_SAMPLE_BASIC	PERF_CPUM_SF_BASIC_MODE
-#define SF_RAW_SAMPLE_DIAG	PERF_CPUM_SF_DIAG_MODE
-	u64			format;
-	u32			 size;	  /* Size of sf_raw_sample */
-	u16			bsdes;	  /* Basic-sampling data entry size */
-	u16			dsdes;	  /* Diagnostic-sampling data entry size */
-	struct hws_basic_entry	basic;	  /* Basic-sampling data entry */
-	struct hws_diag_entry	 diag;	  /* Diagnostic-sampling data entry */
-	u8		    padding[];	  /* Padding to next multiple of 8 */
-} __packed;
-=======
 #define perf_arch_fetch_caller_regs(regs, __ip) do {			\
 	(regs)->psw.addr = (__ip);					\
 	(regs)->gprs[15] = (unsigned long)__builtin_frame_address(0) -	\
 		offsetof(struct stack_frame, back_chain);		\
 } while (0)
->>>>>>> 24b8d41d
 
 #endif /* _ASM_S390_PERF_EVENT_H */