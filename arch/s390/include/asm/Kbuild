# SPDX-License-Identifier: GPL-2.0
generated-y += dis-defs.h
generated-y += facility-defs.h
generated-y += syscall_table.h
generated-y += unistd_nr.h

<<<<<<< HEAD

generic-y += clkdev.h
generic-y += export.h
generic-y += irq_work.h
generic-y += mcs_spinlock.h
generic-y += mm-arch-hooks.h
generic-y += preempt.h
generic-y += trace_clock.h
generic-y += word-at-a-time.h
=======
generic-y += asm-offsets.h
generic-y += export.h
generic-y += kvm_types.h
generic-y += local64.h
generic-y += mcs_spinlock.h
>>>>>>> 24b8d41d
<|MERGE_RESOLUTION|>--- conflicted
+++ resolved
@@ -4,20 +4,8 @@
 generated-y += syscall_table.h
 generated-y += unistd_nr.h
 
-<<<<<<< HEAD
-
-generic-y += clkdev.h
-generic-y += export.h
-generic-y += irq_work.h
-generic-y += mcs_spinlock.h
-generic-y += mm-arch-hooks.h
-generic-y += preempt.h
-generic-y += trace_clock.h
-generic-y += word-at-a-time.h
-=======
 generic-y += asm-offsets.h
 generic-y += export.h
 generic-y += kvm_types.h
 generic-y += local64.h
-generic-y += mcs_spinlock.h
->>>>>>> 24b8d41d
+generic-y += mcs_spinlock.h