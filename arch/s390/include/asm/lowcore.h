/* SPDX-License-Identifier: GPL-2.0 */
/*
 *    Copyright IBM Corp. 1999, 2012
 *    Author(s): Hartmut Penner <hp@de.ibm.com>,
 *		 Martin Schwidefsky <schwidefsky@de.ibm.com>,
 *		 Denis Joseph Barrow,
 */

#ifndef _ASM_S390_LOWCORE_H
#define _ASM_S390_LOWCORE_H

#include <linux/types.h>
#include <asm/ptrace.h>
#include <asm/cpu.h>
#include <asm/types.h>

#define LC_ORDER 1
#define LC_PAGES 2

struct lowcore {
	__u8	pad_0x0000[0x0014-0x0000];	/* 0x0000 */
	__u32	ipl_parmblock_ptr;		/* 0x0014 */
	__u8	pad_0x0018[0x0080-0x0018];	/* 0x0018 */
	__u32	ext_params;			/* 0x0080 */
	__u16	ext_cpu_addr;			/* 0x0084 */
	__u16	ext_int_code;			/* 0x0086 */
	__u16	svc_ilc;			/* 0x0088 */
	__u16	svc_code;			/* 0x008a */
	__u16	pgm_ilc;			/* 0x008c */
	__u16	pgm_code;			/* 0x008e */
	__u32	data_exc_code;			/* 0x0090 */
	__u16	mon_class_num;			/* 0x0094 */
	__u8	per_code;			/* 0x0096 */
	__u8	per_atmid;			/* 0x0097 */
	__u64	per_address;			/* 0x0098 */
	__u8	exc_access_id;			/* 0x00a0 */
	__u8	per_access_id;			/* 0x00a1 */
	__u8	op_access_id;			/* 0x00a2 */
	__u8	ar_mode_id;			/* 0x00a3 */
	__u8	pad_0x00a4[0x00a8-0x00a4];	/* 0x00a4 */
	__u64	trans_exc_code;			/* 0x00a8 */
	__u64	monitor_code;			/* 0x00b0 */
	__u16	subchannel_id;			/* 0x00b8 */
	__u16	subchannel_nr;			/* 0x00ba */
	__u32	io_int_parm;			/* 0x00bc */
	__u32	io_int_word;			/* 0x00c0 */
	__u8	pad_0x00c4[0x00c8-0x00c4];	/* 0x00c4 */
	__u32	stfl_fac_list;			/* 0x00c8 */
	__u8	pad_0x00cc[0x00e8-0x00cc];	/* 0x00cc */
	__u64	mcck_interruption_code;		/* 0x00e8 */
	__u8	pad_0x00f0[0x00f4-0x00f0];	/* 0x00f0 */
	__u32	external_damage_code;		/* 0x00f4 */
	__u64	failing_storage_address;	/* 0x00f8 */
	__u8	pad_0x0100[0x0110-0x0100];	/* 0x0100 */
	__u64	breaking_event_addr;		/* 0x0110 */
	__u8	pad_0x0118[0x0120-0x0118];	/* 0x0118 */
	psw_t	restart_old_psw;		/* 0x0120 */
	psw_t	external_old_psw;		/* 0x0130 */
	psw_t	svc_old_psw;			/* 0x0140 */
	psw_t	program_old_psw;		/* 0x0150 */
	psw_t	mcck_old_psw;			/* 0x0160 */
	psw_t	io_old_psw;			/* 0x0170 */
	__u8	pad_0x0180[0x01a0-0x0180];	/* 0x0180 */
	psw_t	restart_psw;			/* 0x01a0 */
	psw_t	external_new_psw;		/* 0x01b0 */
	psw_t	svc_new_psw;			/* 0x01c0 */
	psw_t	program_new_psw;		/* 0x01d0 */
	psw_t	mcck_new_psw;			/* 0x01e0 */
	psw_t	io_new_psw;			/* 0x01f0 */

	/* Save areas. */
	__u64	save_area_sync[8];		/* 0x0200 */
	__u64	save_area_async[8];		/* 0x0240 */
	__u64	save_area_restart[1];		/* 0x0280 */

	/* CPU flags. */
	__u64	cpu_flags;			/* 0x0288 */

	/* Return psws. */
	psw_t	return_psw;			/* 0x0290 */
	psw_t	return_mcck_psw;		/* 0x02a0 */

	/* CPU accounting and timing values. */
	__u64	sync_enter_timer;		/* 0x02b0 */
	__u64	async_enter_timer;		/* 0x02b8 */
	__u64	mcck_enter_timer;		/* 0x02c0 */
	__u64	exit_timer;			/* 0x02c8 */
	__u64	user_timer;			/* 0x02d0 */
	__u64	guest_timer;			/* 0x02d8 */
	__u64	system_timer;			/* 0x02e0 */
	__u64	hardirq_timer;			/* 0x02e8 */
	__u64	softirq_timer;			/* 0x02f0 */
	__u64	steal_timer;			/* 0x02f8 */
	__u64	avg_steal_timer;		/* 0x0300 */
	__u64	last_update_timer;		/* 0x0308 */
	__u64	last_update_clock;		/* 0x0310 */
	__u64	int_clock;			/* 0x0318*/
	__u64	mcck_clock;			/* 0x0320 */
	__u64	clock_comparator;		/* 0x0328 */
	__u64	boot_clock[2];			/* 0x0330 */

	/* Current process. */
	__u64	current_task;			/* 0x0340 */
	__u64	kernel_stack;			/* 0x0348 */

	/* Interrupt, DAT-off and restartstack. */
	__u64	async_stack;			/* 0x0350 */
	__u64	nodat_stack;			/* 0x0358 */
	__u64	restart_stack;			/* 0x0360 */

	/* Restart function and parameter. */
	__u64	restart_fn;			/* 0x0368 */
	__u64	restart_data;			/* 0x0370 */
	__u64	restart_source;			/* 0x0378 */

	/* Address space pointer. */
	__u64	kernel_asce;			/* 0x0380 */
	__u64	user_asce;			/* 0x0388 */
	__u64	vdso_asce;			/* 0x0390 */

	/*
	 * The lpp and current_pid fields form a
	 * 64-bit value that is set as program
	 * parameter with the LPP instruction.
	 */
	__u32	lpp;				/* 0x0398 */
	__u32	current_pid;			/* 0x039c */

	/* SMP info area */
<<<<<<< HEAD
	__u32	cpu_nr;				/* 0x0370 */
	__u32	softirq_pending;		/* 0x0374 */
	__u64	percpu_offset;			/* 0x0378 */
	__u64	vdso_per_cpu_data;		/* 0x0380 */
	__u64	machine_flags;			/* 0x0388 */
	__u8	pad_0x0390[0x0398-0x0390];	/* 0x0390 */
	__u64	gmap;				/* 0x0398 */
	__u32	spinlock_lockval;		/* 0x03a0 */
	__u32	fpu_flags;			/* 0x03a4 */
	__u8	pad_0x03a8[0x0400-0x03a8];	/* 0x03a8 */

	/* Per cpu primary space access list */
	__u32	paste[16];			/* 0x0400 */

	__u8	pad_0x04c0[0x0e00-0x0440];	/* 0x0440 */
=======
	__u32	cpu_nr;				/* 0x03a0 */
	__u32	softirq_pending;		/* 0x03a4 */
	__s32	preempt_count;			/* 0x03a8 */
	__u32	spinlock_lockval;		/* 0x03ac */
	__u32	spinlock_index;			/* 0x03b0 */
	__u32	fpu_flags;			/* 0x03b4 */
	__u64	percpu_offset;			/* 0x03b8 */
	__u64	vdso_per_cpu_data;		/* 0x03c0 */
	__u64	machine_flags;			/* 0x03c8 */
	__u64	gmap;				/* 0x03d0 */
	__u8	pad_0x03d8[0x0400-0x03d8];	/* 0x03d8 */

	/* br %r1 trampoline */
	__u16	br_r1_trampoline;		/* 0x0400 */
	__u32	return_lpswe;			/* 0x0402 */
	__u32	return_mcck_lpswe;		/* 0x0406 */
	__u8	pad_0x040a[0x0e00-0x040a];	/* 0x040a */
>>>>>>> 24b8d41d

	/*
	 * 0xe00 contains the address of the IPL Parameter Information
	 * block. Dump tools need IPIB for IPL after dump.
	 * Note: do not change the position of any fields in 0x0e00-0x0f00
	 */
	__u64	ipib;				/* 0x0e00 */
	__u32	ipib_checksum;			/* 0x0e08 */
	__u64	vmcore_info;			/* 0x0e0c */
	__u8	pad_0x0e14[0x0e18-0x0e14];	/* 0x0e14 */
	__u64	os_info;			/* 0x0e18 */
	__u8	pad_0x0e20[0x0f00-0x0e20];	/* 0x0e20 */

	/* Extended facility list */
	__u64	stfle_fac_list[16];		/* 0x0f00 */
	__u64	alt_stfle_fac_list[16];		/* 0x0f80 */
	__u8	pad_0x1000[0x11b0-0x1000];	/* 0x1000 */

	/* Pointer to the machine check extended save area */
	__u64	mcesad;				/* 0x11b0 */

	/* 64 bit extparam used for pfault/diag 250: defined by architecture */
	__u64	ext_params2;			/* 0x11B8 */
	__u8	pad_0x11c0[0x1200-0x11C0];	/* 0x11C0 */

	/* CPU register save area: defined by architecture */
	__u64	floating_pt_save_area[16];	/* 0x1200 */
	__u64	gpregs_save_area[16];		/* 0x1280 */
	psw_t	psw_save_area;			/* 0x1300 */
	__u8	pad_0x1310[0x1318-0x1310];	/* 0x1310 */
	__u32	prefixreg_save_area;		/* 0x1318 */
	__u32	fpt_creg_save_area;		/* 0x131c */
	__u8	pad_0x1320[0x1324-0x1320];	/* 0x1320 */
	__u32	tod_progreg_save_area;		/* 0x1324 */
	__u32	cpu_timer_save_area[2];		/* 0x1328 */
	__u32	clock_comp_save_area[2];	/* 0x1330 */
	__u8	pad_0x1338[0x1340-0x1338];	/* 0x1338 */
	__u32	access_regs_save_area[16];	/* 0x1340 */
	__u64	cregs_save_area[16];		/* 0x1380 */
	__u8	pad_0x1400[0x1800-0x1400];	/* 0x1400 */

	/* Transaction abort diagnostic block */
	__u8	pgm_tdb[256];			/* 0x1800 */
	__u8	pad_0x1900[0x2000-0x1900];	/* 0x1900 */
} __packed __aligned(8192);

#define S390_lowcore (*((struct lowcore *) 0))

extern struct lowcore *lowcore_ptr[];

static inline void set_prefix(__u32 address)
{
	asm volatile("spx %0" : : "Q" (address) : "memory");
}

static inline __u32 store_prefix(void)
{
	__u32 address;

	asm volatile("stpx %0" : "=Q" (address));
	return address;
}

#endif /* _ASM_S390_LOWCORE_H */<|MERGE_RESOLUTION|>--- conflicted
+++ resolved
@@ -127,23 +127,6 @@
 	__u32	current_pid;			/* 0x039c */
 
 	/* SMP info area */
-<<<<<<< HEAD
-	__u32	cpu_nr;				/* 0x0370 */
-	__u32	softirq_pending;		/* 0x0374 */
-	__u64	percpu_offset;			/* 0x0378 */
-	__u64	vdso_per_cpu_data;		/* 0x0380 */
-	__u64	machine_flags;			/* 0x0388 */
-	__u8	pad_0x0390[0x0398-0x0390];	/* 0x0390 */
-	__u64	gmap;				/* 0x0398 */
-	__u32	spinlock_lockval;		/* 0x03a0 */
-	__u32	fpu_flags;			/* 0x03a4 */
-	__u8	pad_0x03a8[0x0400-0x03a8];	/* 0x03a8 */
-
-	/* Per cpu primary space access list */
-	__u32	paste[16];			/* 0x0400 */
-
-	__u8	pad_0x04c0[0x0e00-0x0440];	/* 0x0440 */
-=======
 	__u32	cpu_nr;				/* 0x03a0 */
 	__u32	softirq_pending;		/* 0x03a4 */
 	__s32	preempt_count;			/* 0x03a8 */
@@ -161,7 +144,6 @@
 	__u32	return_lpswe;			/* 0x0402 */
 	__u32	return_mcck_lpswe;		/* 0x0406 */
 	__u8	pad_0x040a[0x0e00-0x040a];	/* 0x040a */
->>>>>>> 24b8d41d
 
 	/*
 	 * 0xe00 contains the address of the IPL Parameter Information
