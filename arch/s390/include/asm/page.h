--- conflicted
+++ resolved
@@ -42,11 +42,7 @@
 
 static inline void storage_key_init_range(unsigned long start, unsigned long end)
 {
-<<<<<<< HEAD
-	if (PAGE_DEFAULT_KEY)
-=======
 	if (PAGE_DEFAULT_KEY != 0)
->>>>>>> 24b8d41d
 		__storage_key_init_range(start, end);
 }
 
@@ -164,17 +160,6 @@
 
 #endif /* !__ASSEMBLY__ */
 
-<<<<<<< HEAD
-#define __PAGE_OFFSET           0x0UL
-#define PAGE_OFFSET             0x0UL
-#define __pa(x)                 (unsigned long)(x)
-#define __va(x)                 (void *)(unsigned long)(x)
-#define virt_to_page(kaddr)	pfn_to_page(__pa(kaddr) >> PAGE_SHIFT)
-#define page_to_phys(page)	(page_to_pfn(page) << PAGE_SHIFT)
-#define virt_addr_valid(kaddr)	pfn_valid(__pa(kaddr) >> PAGE_SHIFT)
-#define pfn_to_virt(pfn)	__va((pfn) << PAGE_SHIFT)
-#define page_to_virt(page)	pfn_to_virt(page_to_pfn(page))
-=======
 #define __PAGE_OFFSET		0x0UL
 #define PAGE_OFFSET		0x0UL
 
@@ -195,7 +180,6 @@
 #define page_to_virt(page)	pfn_to_virt(page_to_pfn(page))
 
 #define virt_addr_valid(kaddr)	pfn_valid(virt_to_pfn(kaddr))
->>>>>>> 24b8d41d
 
 #define VM_DATA_DEFAULT_FLAGS	VM_DATA_FLAGS_NON_EXEC
 
