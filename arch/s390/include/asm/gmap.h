--- conflicted
+++ resolved
@@ -32,10 +32,7 @@
  * @table: pointer to the page directory
  * @asce: address space control element for gmap page table
  * @pfault_enabled: defines if pfaults are applicable for the guest
-<<<<<<< HEAD
-=======
  * @guest_handle: protected virtual machine handle for the ultravisor
->>>>>>> 24b8d41d
  * @host_to_rmap: radix tree with gmap_rmap lists
  * @children: list of shadow gmap structures
  * @pt_list: list of all page tables used in the shadow guest address space
@@ -53,21 +50,14 @@
 	struct radix_tree_root guest_to_host;
 	struct radix_tree_root host_to_guest;
 	spinlock_t guest_table_lock;
-<<<<<<< HEAD
-	atomic_t ref_count;
-=======
 	refcount_t ref_count;
->>>>>>> 24b8d41d
 	unsigned long *table;
 	unsigned long asce;
 	unsigned long asce_end;
 	void *private;
 	bool pfault_enabled;
-<<<<<<< HEAD
-=======
 	/* only set for protected virtual machines */
 	unsigned long guest_handle;
->>>>>>> 24b8d41d
 	/* Additional data for shadow guest address spaces */
 	struct radix_tree_root host_to_rmap;
 	struct list_head children;
@@ -78,26 +68,7 @@
 	int edat_level;
 	bool removed;
 	bool initialized;
-<<<<<<< HEAD
-=======
 };
-
-/**
- * struct gmap_rmap - reverse mapping for shadow page table entries
- * @next: pointer to next rmap in the list
- * @raddr: virtual rmap address in the shadow guest address space
- */
-struct gmap_rmap {
-	struct gmap_rmap *next;
-	unsigned long raddr;
->>>>>>> 24b8d41d
-};
-
-#define gmap_for_each_rmap(pos, head) \
-	for (pos = (head); pos; pos = pos->next)
-
-#define gmap_for_each_rmap_safe(pos, n, head) \
-	for (pos = (head); n = pos ? pos->next : NULL, pos; pos = n)
 
 /**
  * struct gmap_rmap - reverse mapping for shadow page table entries
@@ -169,11 +140,6 @@
 
 void gmap_register_pte_notifier(struct gmap_notifier *);
 void gmap_unregister_pte_notifier(struct gmap_notifier *);
-<<<<<<< HEAD
-void gmap_pte_notify(struct mm_struct *, unsigned long addr, pte_t *,
-		     unsigned long bits);
-=======
->>>>>>> 24b8d41d
 
 int gmap_mprotect_notify(struct gmap *, unsigned long start,
 			 unsigned long len, int prot);
