/* SPDX-License-Identifier: GPL-2.0 */
/*
 * s390 (re)ipl support
 *
 * Copyright IBM Corp. 2007
 */

#ifndef _ASM_S390_IPL_H
#define _ASM_S390_IPL_H

#include <asm/lowcore.h>
#include <asm/types.h>
#include <asm/cio.h>
#include <asm/setup.h>
#include <uapi/asm/ipl.h>

struct ipl_parameter_block {
	struct ipl_pl_hdr hdr;
	union {
		struct ipl_pb_hdr pb0_hdr;
		struct ipl_pb0_common common;
		struct ipl_pb0_fcp fcp;
		struct ipl_pb0_ccw ccw;
		struct ipl_pb0_nvme nvme;
		char raw[PAGE_SIZE - sizeof(struct ipl_pl_hdr)];
	};
} __packed __aligned(PAGE_SIZE);

#define NSS_NAME_SIZE 8

#define IPL_BP_FCP_LEN (sizeof(struct ipl_pl_hdr) + \
			      sizeof(struct ipl_pb0_fcp))
#define IPL_BP0_FCP_LEN (sizeof(struct ipl_pb0_fcp))

#define IPL_BP_NVME_LEN (sizeof(struct ipl_pl_hdr) + \
			      sizeof(struct ipl_pb0_nvme))
#define IPL_BP0_NVME_LEN (sizeof(struct ipl_pb0_nvme))

#define IPL_BP_CCW_LEN (sizeof(struct ipl_pl_hdr) + \
			      sizeof(struct ipl_pb0_ccw))
#define IPL_BP0_CCW_LEN (sizeof(struct ipl_pb0_ccw))

#define IPL_MAX_SUPPORTED_VERSION (0)

#define IPL_RB_CERT_UNKNOWN ((unsigned short)-1)

#define DIAG308_VMPARM_SIZE (64)
#define DIAG308_SCPDATA_OFFSET offsetof(struct ipl_parameter_block, \
					fcp.scp_data)
#define DIAG308_SCPDATA_SIZE (PAGE_SIZE - DIAG308_SCPDATA_OFFSET)

struct save_area;
struct save_area * __init save_area_alloc(bool is_boot_cpu);
struct save_area * __init save_area_boot_cpu(void);
void __init save_area_add_regs(struct save_area *, void *regs);
void __init save_area_add_vxrs(struct save_area *, __vector128 *vxrs);

extern void s390_reset_system(void);
extern size_t ipl_block_get_ascii_vmparm(char *dest, size_t size,
					 const struct ipl_parameter_block *ipb);

enum ipl_type {
	IPL_TYPE_UNKNOWN	= 1,
	IPL_TYPE_CCW		= 2,
	IPL_TYPE_FCP		= 4,
	IPL_TYPE_FCP_DUMP	= 8,
	IPL_TYPE_NSS		= 16,
	IPL_TYPE_NVME		= 32,
	IPL_TYPE_NVME_DUMP	= 64,
};

struct ipl_info
{
	enum ipl_type type;
	union {
		struct {
			struct ccw_dev_id dev_id;
		} ccw;
		struct {
			struct ccw_dev_id dev_id;
			u64 wwpn;
			u64 lun;
		} fcp;
		struct {
			u32 fid;
			u32 nsid;
		} nvme;
		struct {
			char name[NSS_NAME_SIZE + 1];
		} nss;
	} data;
};

extern struct ipl_info ipl_info;
extern void setup_ipl(void);
extern void set_os_info_reipl_block(void);

<<<<<<< HEAD
/*
 * DIAG 308 support
 */
enum diag308_subcode  {
	DIAG308_REL_HSA = 2,
	DIAG308_LOAD_CLEAR = 3,
	DIAG308_LOAD_NORMAL_DUMP = 4,
	DIAG308_SET = 5,
	DIAG308_STORE = 6,
=======
static inline bool is_ipl_type_dump(void)
{
	return (ipl_info.type == IPL_TYPE_FCP_DUMP) ||
		(ipl_info.type == IPL_TYPE_NVME_DUMP);
}

struct ipl_report {
	struct ipl_parameter_block *ipib;
	struct list_head components;
	struct list_head certificates;
	size_t size;
>>>>>>> 24b8d41d
};

struct ipl_report_component {
	struct list_head list;
	struct ipl_rb_component_entry entry;
};

struct ipl_report_certificate {
	struct list_head list;
	struct ipl_rb_certificate_entry entry;
	void *key;
};

struct kexec_buf;
struct ipl_report *ipl_report_init(struct ipl_parameter_block *ipib);
void *ipl_report_finish(struct ipl_report *report);
int ipl_report_free(struct ipl_report *report);
int ipl_report_add_component(struct ipl_report *report, struct kexec_buf *kbuf,
			     unsigned char flags, unsigned short cert);
int ipl_report_add_certificate(struct ipl_report *report, void *key,
			       unsigned long addr, unsigned long len);

/*
 * DIAG 308 support
 */
enum diag308_subcode  {
	DIAG308_REL_HSA = 2,
	DIAG308_LOAD_CLEAR = 3,
	DIAG308_LOAD_NORMAL_DUMP = 4,
	DIAG308_SET = 5,
	DIAG308_STORE = 6,
	DIAG308_LOAD_NORMAL = 7,
};

enum diag308_rc {
	DIAG308_RC_OK		= 0x0001,
	DIAG308_RC_NOCONFIG	= 0x0102,
};

extern int diag308(unsigned long subcode, void *addr);
extern void store_status(void (*fn)(void *), void *data);
extern void lgr_info_log(void);

#endif /* _ASM_S390_IPL_H */<|MERGE_RESOLUTION|>--- conflicted
+++ resolved
@@ -95,17 +95,6 @@
 extern void setup_ipl(void);
 extern void set_os_info_reipl_block(void);
 
-<<<<<<< HEAD
-/*
- * DIAG 308 support
- */
-enum diag308_subcode  {
-	DIAG308_REL_HSA = 2,
-	DIAG308_LOAD_CLEAR = 3,
-	DIAG308_LOAD_NORMAL_DUMP = 4,
-	DIAG308_SET = 5,
-	DIAG308_STORE = 6,
-=======
 static inline bool is_ipl_type_dump(void)
 {
 	return (ipl_info.type == IPL_TYPE_FCP_DUMP) ||
@@ -117,7 +106,6 @@
 	struct list_head components;
 	struct list_head certificates;
 	size_t size;
->>>>>>> 24b8d41d
 };
 
 struct ipl_report_component {
