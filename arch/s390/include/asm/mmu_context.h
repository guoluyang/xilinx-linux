--- conflicted
+++ resolved
@@ -18,22 +18,14 @@
 static inline int init_new_context(struct task_struct *tsk,
 				   struct mm_struct *mm)
 {
-<<<<<<< HEAD
-	spin_lock_init(&mm->context.pgtable_lock);
-=======
 	unsigned long asce_type, init_entry;
 
 	spin_lock_init(&mm->context.lock);
->>>>>>> 24b8d41d
 	INIT_LIST_HEAD(&mm->context.pgtable_list);
-	spin_lock_init(&mm->context.gmap_lock);
 	INIT_LIST_HEAD(&mm->context.gmap_list);
 	cpumask_clear(&mm->context.cpu_attach_mask);
 	atomic_set(&mm->context.flush_count, 0);
-<<<<<<< HEAD
-=======
 	atomic_set(&mm->context.is_protected, 0);
->>>>>>> 24b8d41d
 	mm->context.gmap_asce = 0;
 	mm->context.flush_mm = 0;
 #ifdef CONFIG_PGSTE
@@ -102,16 +94,6 @@
 	int cpu = smp_processor_id();
 
 	S390_lowcore.user_asce = next->context.asce;
-<<<<<<< HEAD
-	if (prev == next)
-		return;
-	cpumask_set_cpu(cpu, &next->context.cpu_attach_mask);
-	cpumask_set_cpu(cpu, mm_cpumask(next));
-	/* Clear old ASCE by loading the kernel ASCE. */
-	__ctl_load(S390_lowcore.kernel_asce, 1, 1);
-	__ctl_load(S390_lowcore.kernel_asce, 7, 7);
-	cpumask_clear_cpu(cpu, &prev->context.cpu_attach_mask);
-=======
 	cpumask_set_cpu(cpu, &next->context.cpu_attach_mask);
 	/* Clear previous user-ASCE from CR1 and CR7 */
 	if (!test_cpu_flag(CIF_ASCE_PRIMARY)) {
@@ -124,7 +106,6 @@
 	}
 	if (prev != next)
 		cpumask_clear_cpu(cpu, &prev->context.cpu_attach_mask);
->>>>>>> 24b8d41d
 }
 
 #define finish_arch_post_lock_switch finish_arch_post_lock_switch
@@ -137,14 +118,8 @@
 		preempt_disable();
 		while (atomic_read(&mm->context.flush_count))
 			cpu_relax();
-<<<<<<< HEAD
-
-		if (mm->context.flush_mm)
-			__tlb_flush_mm(mm);
-=======
 		cpumask_set_cpu(smp_processor_id(), mm_cpumask(mm));
 		__tlb_flush_mm_lazy(mm);
->>>>>>> 24b8d41d
 		preempt_enable();
 	}
 	set_fs(current->thread.mm_segment);
@@ -157,6 +132,7 @@
                                struct mm_struct *next)
 {
 	switch_mm(prev, next, current);
+	cpumask_set_cpu(smp_processor_id(), mm_cpumask(next));
 	set_user_asce(next);
 }
 
