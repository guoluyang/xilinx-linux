/* SPDX-License-Identifier: GPL-2.0 */
/* ld script to make s390 Linux kernel
 * Written by Martin Schwidefsky (schwidefsky@de.ibm.com)
 */

#include <asm/thread_info.h>
#include <asm/page.h>

/*
 * Put .bss..swapper_pg_dir as the first thing in .bss. This will
 * make sure it has 16k alignment.
 */
#define BSS_FIRST_SECTIONS *(.bss..swapper_pg_dir)

/* Handle ro_after_init data on our own. */
#define RO_AFTER_INIT_DATA

<<<<<<< HEAD
=======
#define EMITS_PT_NOTE

>>>>>>> 24b8d41d
#include <asm-generic/vmlinux.lds.h>
#include <asm/vmlinux.lds.h>

OUTPUT_FORMAT("elf64-s390", "elf64-s390", "elf64-s390")
OUTPUT_ARCH(s390:64-bit)
ENTRY(startup_continue)
jiffies = jiffies_64;

PHDRS {
	text PT_LOAD FLAGS(5);	/* R_E */
	data PT_LOAD FLAGS(7);	/* RWE */
	note PT_NOTE FLAGS(0);	/* ___ */
}

SECTIONS
{
	. = 0x100000;
	.text : {
		_stext = .;		/* Start of text section */
		_text = .;		/* Text and read-only data */
		HEAD_TEXT
		TEXT_TEXT
		SCHED_TEXT
		CPUIDLE_TEXT
		LOCK_TEXT
		KPROBES_TEXT
		IRQENTRY_TEXT
		SOFTIRQENTRY_TEXT
		*(.text.*_indirect_*)
		*(.fixup)
		*(.gnu.warning)
		. = ALIGN(PAGE_SIZE);
		_etext = .;		/* End of text section */
	} :text = 0x0700

	RO_DATA(PAGE_SIZE)

	. = ALIGN(PAGE_SIZE);
	_sdata = .;		/* Start of data section */

	. = ALIGN(PAGE_SIZE);
	__start_ro_after_init = .;
<<<<<<< HEAD
	__start_data_ro_after_init = .;
	.data..ro_after_init : {
		 *(.data..ro_after_init)
	}
	__end_data_ro_after_init = .;
=======
	.data..ro_after_init : {
		 *(.data..ro_after_init)
		JUMP_TABLE_DATA
	} :data
>>>>>>> 24b8d41d
	EXCEPTION_TABLE(16)
	. = ALIGN(PAGE_SIZE);
	__end_ro_after_init = .;

	RW_DATA(0x100, PAGE_SIZE, THREAD_SIZE)
	BOOT_DATA_PRESERVED

	_edata = .;		/* End of data section */

	/* will be freed after init */
	. = ALIGN(PAGE_SIZE);	/* Init code and data */
	__init_begin = .;

	. = ALIGN(PAGE_SIZE);
	.init.text : AT(ADDR(.init.text) - LOAD_OFFSET) {
		_sinittext = .;
		INIT_TEXT
		. = ALIGN(PAGE_SIZE);
		_einittext = .;
	}

	/*
	 * .exit.text is discarded at runtime, not link time,
	 * to deal with references from __bug_table
	*/
	.exit.text : {
		EXIT_TEXT
	}

	.exit.data : {
		EXIT_DATA
	}

	/*
	 * struct alt_inst entries. From the header (alternative.h):
	 * "Alternative instructions for different CPU types or capabilities"
	 * Think locking instructions on spinlocks.
	 * Note, that it is a part of __init region.
	 */
	. = ALIGN(8);
	.altinstructions : {
		__alt_instructions = .;
		*(.altinstructions)
		__alt_instructions_end = .;
	}

	/*
	 * And here are the replacement instructions. The linker sticks
	 * them as binary blobs. The .altinstructions has enough data to
	 * get the address and the length of them to patch the kernel safely.
	 * Note, that it is a part of __init region.
	 */
	.altinstr_replacement : {
		*(.altinstr_replacement)
	}

	/*
	 * Table with the patch locations to undo expolines
	*/
	.nospec_call_table : {
		__nospec_call_start = . ;
		*(.s390_indirect*)
		__nospec_call_end = . ;
	}
	.nospec_return_table : {
		__nospec_return_start = . ;
		*(.s390_return*)
		__nospec_return_end = . ;
	}

	BOOT_DATA

	/* early.c uses stsi, which requires page aligned data. */
	. = ALIGN(PAGE_SIZE);
	INIT_DATA_SECTION(0x100)

	PERCPU_SECTION(0x100)

	.dynsym ALIGN(8) : {
		__dynsym_start = .;
		*(.dynsym)
		__dynsym_end = .;
	}
	.rela.dyn ALIGN(8) : {
		__rela_dyn_start = .;
		*(.rela*)
		__rela_dyn_end = .;
	}

	. = ALIGN(PAGE_SIZE);
	__init_end = .;		/* freed after init ends here */

	BSS_SECTION(PAGE_SIZE, 4 * PAGE_SIZE, PAGE_SIZE)

	_end = . ;

	/*
	 * uncompressed image info used by the decompressor
	 * it should match struct vmlinux_info
	 */
	.vmlinux.info 0 (INFO) : {
		QUAD(_stext)					/* default_lma */
		QUAD(startup_continue)				/* entry */
		QUAD(__bss_start - _stext)			/* image_size */
		QUAD(__bss_stop - __bss_start)			/* bss_size */
		QUAD(__boot_data_start)				/* bootdata_off */
		QUAD(__boot_data_end - __boot_data_start)	/* bootdata_size */
		QUAD(__boot_data_preserved_start)		/* bootdata_preserved_off */
		QUAD(__boot_data_preserved_end -
		     __boot_data_preserved_start)		/* bootdata_preserved_size */
		QUAD(__dynsym_start)				/* dynsym_start */
		QUAD(__rela_dyn_start)				/* rela_dyn_start */
		QUAD(__rela_dyn_end)				/* rela_dyn_end */
	} :NONE

	/* Debugging sections.	*/
	STABS_DEBUG
	DWARF_DEBUG
	ELF_DETAILS

	/* Sections to be discarded */
	DISCARDS
	/DISCARD/ : {
		*(.eh_frame)
	}
}<|MERGE_RESOLUTION|>--- conflicted
+++ resolved
@@ -15,11 +15,8 @@
 /* Handle ro_after_init data on our own. */
 #define RO_AFTER_INIT_DATA
 
-<<<<<<< HEAD
-=======
 #define EMITS_PT_NOTE
 
->>>>>>> 24b8d41d
 #include <asm-generic/vmlinux.lds.h>
 #include <asm/vmlinux.lds.h>
 
@@ -62,18 +59,10 @@
 
 	. = ALIGN(PAGE_SIZE);
 	__start_ro_after_init = .;
-<<<<<<< HEAD
-	__start_data_ro_after_init = .;
-	.data..ro_after_init : {
-		 *(.data..ro_after_init)
-	}
-	__end_data_ro_after_init = .;
-=======
 	.data..ro_after_init : {
 		 *(.data..ro_after_init)
 		JUMP_TABLE_DATA
 	} :data
->>>>>>> 24b8d41d
 	EXCEPTION_TABLE(16)
 	. = ALIGN(PAGE_SIZE);
 	__end_ro_after_init = .;
