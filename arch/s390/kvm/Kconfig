# SPDX-License-Identifier: GPL-2.0
#
# KVM configuration
#
source "virt/kvm/Kconfig"

menuconfig VIRTUALIZATION
	def_bool y
	prompt "KVM"
	help
	  Say Y here to get to see options for using your Linux host to run other
	  operating systems inside virtual machines (guests).
	  This option alone does not add any kernel code.

	  If you say N, all options in this submenu will be skipped and disabled.

if VIRTUALIZATION

config KVM
	def_tristate y
	prompt "Kernel-based Virtual Machine (KVM) support"
	depends on HAVE_KVM
	select PREEMPT_NOTIFIERS
	select HAVE_KVM_CPU_RELAX_INTERCEPT
	select HAVE_KVM_VCPU_ASYNC_IOCTL
	select HAVE_KVM_EVENTFD
	select KVM_ASYNC_PF
	select KVM_ASYNC_PF_SYNC
	select HAVE_KVM_IRQCHIP
	select HAVE_KVM_IRQFD
	select HAVE_KVM_IRQ_ROUTING
	select HAVE_KVM_INVALID_WAKEUPS
<<<<<<< HEAD
=======
	select HAVE_KVM_NO_POLL
>>>>>>> 24b8d41d
	select SRCU
	select KVM_VFIO
	help
	  Support hosting paravirtualized guest machines using the SIE
	  virtualization capability on the mainframe. This should work
	  on any 64bit machine.

	  This module provides access to the hardware capabilities through
	  a character device node named /dev/kvm.

	  To compile this as a module, choose M here: the module
	  will be called kvm.

	  If unsure, say N.

config KVM_S390_UCONTROL
	bool "Userspace controlled virtual machines"
	depends on KVM
	help
	  Allow CAP_SYS_ADMIN users to create KVM virtual machines that are
	  controlled by userspace.

	  If unsure, say N.

endif # VIRTUALIZATION<|MERGE_RESOLUTION|>--- conflicted
+++ resolved
@@ -30,10 +30,7 @@
 	select HAVE_KVM_IRQFD
 	select HAVE_KVM_IRQ_ROUTING
 	select HAVE_KVM_INVALID_WAKEUPS
-<<<<<<< HEAD
-=======
 	select HAVE_KVM_NO_POLL
->>>>>>> 24b8d41d
 	select SRCU
 	select KVM_VFIO
 	help
