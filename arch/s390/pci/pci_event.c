--- conflicted
+++ resolved
@@ -167,10 +167,6 @@
 	default:
 		break;
 	}
-<<<<<<< HEAD
-	pci_dev_put(pdev);
-=======
->>>>>>> 24b8d41d
 }
 
 void zpci_event_availability(void *data)
