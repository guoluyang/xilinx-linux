--- conflicted
+++ resolved
@@ -96,15 +96,9 @@
 	atomic_inc(&mm->context.flush_count);
 	if (MACHINE_HAS_TLB_LC &&
 	    cpumask_equal(mm_cpumask(mm), cpumask_of(smp_processor_id())))
-<<<<<<< HEAD
-		__ptep_ipte(addr, ptep, IPTE_LOCAL);
-	else
-		__ptep_ipte(addr, ptep, IPTE_GLOBAL);
-=======
 		ptep_ipte_local(mm, addr, ptep, nodat);
 	else
 		ptep_ipte_global(mm, addr, ptep, nodat);
->>>>>>> 24b8d41d
 	atomic_dec(&mm->context.flush_count);
 	return old;
 }
@@ -124,11 +118,7 @@
 		pte_val(*ptep) |= _PAGE_INVALID;
 		mm->context.flush_mm = 1;
 	} else
-<<<<<<< HEAD
-		__ptep_ipte(addr, ptep, IPTE_GLOBAL);
-=======
 		ptep_ipte_global(mm, addr, ptep, nodat);
->>>>>>> 24b8d41d
 	atomic_dec(&mm->context.flush_count);
 	return old;
 }
@@ -304,14 +294,9 @@
 
 	preempt_disable();
 	pgste = ptep_xchg_start(mm, addr, ptep);
-<<<<<<< HEAD
-	old = ptep_flush_direct(mm, addr, ptep);
-	ptep_xchg_commit(mm, addr, ptep, pgste, old, new);
-=======
 	nodat = !!(pgste_val(pgste) & _PGSTE_GPS_NODAT);
 	old = ptep_flush_direct(mm, addr, ptep, nodat);
 	old = ptep_xchg_commit(mm, addr, ptep, pgste, old, new);
->>>>>>> 24b8d41d
 	preempt_enable();
 	return old;
 }
@@ -326,14 +311,9 @@
 
 	preempt_disable();
 	pgste = ptep_xchg_start(mm, addr, ptep);
-<<<<<<< HEAD
-	old = ptep_flush_lazy(mm, addr, ptep);
-	ptep_xchg_commit(mm, addr, ptep, pgste, old, new);
-=======
 	nodat = !!(pgste_val(pgste) & _PGSTE_GPS_NODAT);
 	old = ptep_flush_lazy(mm, addr, ptep, nodat);
 	old = ptep_xchg_commit(mm, addr, ptep, pgste, old, new);
->>>>>>> 24b8d41d
 	preempt_enable();
 	return old;
 }
@@ -375,8 +355,6 @@
 		*ptep = pte;
 	}
 	preempt_enable();
-<<<<<<< HEAD
-=======
 }
 
 static inline void pmdp_idte_local(struct mm_struct *mm,
@@ -408,7 +386,6 @@
 		if (mm_has_pgste(mm) && mm->context.allow_gmap_hpage_1m)
 			gmap_pmdp_csp(mm, addr);
 	}
->>>>>>> 24b8d41d
 }
 
 static inline pmd_t pmdp_flush_direct(struct mm_struct *mm,
@@ -419,25 +396,12 @@
 	old = *pmdp;
 	if (pmd_val(old) & _SEGMENT_ENTRY_INVALID)
 		return old;
-<<<<<<< HEAD
-	if (!MACHINE_HAS_IDTE) {
-		__pmdp_csp(pmdp);
-		return old;
-	}
-	atomic_inc(&mm->context.flush_count);
-	if (MACHINE_HAS_TLB_LC &&
-	    cpumask_equal(mm_cpumask(mm), cpumask_of(smp_processor_id())))
-		__pmdp_idte(addr, pmdp, IDTE_LOCAL);
-	else
-		__pmdp_idte(addr, pmdp, IDTE_GLOBAL);
-=======
 	atomic_inc(&mm->context.flush_count);
 	if (MACHINE_HAS_TLB_LC &&
 	    cpumask_equal(mm_cpumask(mm), cpumask_of(smp_processor_id())))
 		pmdp_idte_local(mm, addr, pmdp);
 	else
 		pmdp_idte_global(mm, addr, pmdp);
->>>>>>> 24b8d41d
 	atomic_dec(&mm->context.flush_count);
 	return old;
 }
@@ -455,18 +419,11 @@
 			  cpumask_of(smp_processor_id()))) {
 		pmd_val(*pmdp) |= _SEGMENT_ENTRY_INVALID;
 		mm->context.flush_mm = 1;
-<<<<<<< HEAD
-	} else if (MACHINE_HAS_IDTE)
-		__pmdp_idte(addr, pmdp, IDTE_GLOBAL);
-	else
-		__pmdp_csp(pmdp);
-=======
 		if (mm_has_pgste(mm))
 			gmap_pmdp_invalidate(mm, addr);
 	} else {
 		pmdp_idte_global(mm, addr, pmdp);
 	}
->>>>>>> 24b8d41d
 	atomic_dec(&mm->context.flush_count);
 	return old;
 }
@@ -517,17 +474,6 @@
 }
 EXPORT_SYMBOL(pmdp_xchg_lazy);
 
-<<<<<<< HEAD
-static inline pud_t pudp_flush_direct(struct mm_struct *mm,
-				      unsigned long addr, pud_t *pudp)
-{
-	pud_t old;
-
-	old = *pudp;
-	if (pud_val(old) & _REGION_ENTRY_INVALID)
-		return old;
-	if (!MACHINE_HAS_IDTE) {
-=======
 static inline void pudp_idte_local(struct mm_struct *mm,
 				   unsigned long addr, pud_t *pudp)
 {
@@ -547,22 +493,11 @@
 	else if (MACHINE_HAS_IDTE)
 		__pudp_idte(addr, pudp, 0, 0, IDTE_GLOBAL);
 	else
->>>>>>> 24b8d41d
 		/*
 		 * Invalid bit position is the same for pmd and pud, so we can
 		 * re-use _pmd_csp() here
 		 */
 		__pmdp_csp((pmd_t *) pudp);
-<<<<<<< HEAD
-		return old;
-	}
-	atomic_inc(&mm->context.flush_count);
-	if (MACHINE_HAS_TLB_LC &&
-	    cpumask_equal(mm_cpumask(mm), cpumask_of(smp_processor_id())))
-		__pudp_idte(addr, pudp, IDTE_LOCAL);
-	else
-		__pudp_idte(addr, pudp, IDTE_GLOBAL);
-=======
 }
 
 static inline pud_t pudp_flush_direct(struct mm_struct *mm,
@@ -579,7 +514,6 @@
 		pudp_idte_local(mm, addr, pudp);
 	else
 		pudp_idte_global(mm, addr, pudp);
->>>>>>> 24b8d41d
 	atomic_dec(&mm->context.flush_count);
 	return old;
 }
@@ -681,11 +615,7 @@
 {
 	pte_t entry;
 	pgste_t pgste;
-<<<<<<< HEAD
-	int pte_i, pte_p;
-=======
 	int pte_i, pte_p, nodat;
->>>>>>> 24b8d41d
 
 	pgste = pgste_get_lock(ptep);
 	entry = *ptep;
@@ -698,23 +628,14 @@
 		return -EAGAIN;
 	}
 	/* Change access rights and set pgste bit */
-<<<<<<< HEAD
-	if (prot == PROT_NONE && !pte_i) {
-		ptep_flush_direct(mm, addr, ptep);
-=======
 	nodat = !!(pgste_val(pgste) & _PGSTE_GPS_NODAT);
 	if (prot == PROT_NONE && !pte_i) {
 		ptep_flush_direct(mm, addr, ptep, nodat);
->>>>>>> 24b8d41d
 		pgste = pgste_update_all(entry, pgste, mm);
 		pte_val(entry) |= _PAGE_INVALID;
 	}
 	if (prot == PROT_READ && !pte_p) {
-<<<<<<< HEAD
-		ptep_flush_direct(mm, addr, ptep);
-=======
 		ptep_flush_direct(mm, addr, ptep, nodat);
->>>>>>> 24b8d41d
 		pte_val(entry) &= ~_PAGE_INVALID;
 		pte_val(entry) |= _PAGE_PROTECT;
 	}
@@ -754,19 +675,12 @@
 void ptep_unshadow_pte(struct mm_struct *mm, unsigned long saddr, pte_t *ptep)
 {
 	pgste_t pgste;
-<<<<<<< HEAD
-
-	pgste = pgste_get_lock(ptep);
-	/* notifier is called by the caller */
-	ptep_flush_direct(mm, saddr, ptep);
-=======
 	int nodat;
 
 	pgste = pgste_get_lock(ptep);
 	/* notifier is called by the caller */
 	nodat = !!(pgste_val(pgste) & _PGSTE_GPS_NODAT);
 	ptep_flush_direct(mm, saddr, ptep, nodat);
->>>>>>> 24b8d41d
 	/* don't touch the storage key - it belongs to parent pgste */
 	pgste = pgste_set_pte(ptep, pgste, __pte(_PAGE_INVALID));
 	pgste_set_unlock(ptep, pgste);
@@ -813,11 +727,7 @@
 	unsigned long ptev;
 	pgste_t pgste;
 
-<<<<<<< HEAD
-	/* Clear storage key */
-=======
 	/* Clear storage key ACC and F, but set R/C */
->>>>>>> 24b8d41d
 	preempt_disable();
 	pgste = pgste_get_lock(ptep);
 	pgste_val(pgste) &= ~(PGSTE_ACC_BITS | PGSTE_FP_BIT);
@@ -846,12 +756,8 @@
 	pte = *ptep;
 	if (dirty && (pte_val(pte) & _PAGE_PRESENT)) {
 		pgste = pgste_pte_notify(mm, addr, ptep, pgste);
-<<<<<<< HEAD
-		__ptep_ipte(addr, ptep, IPTE_GLOBAL);
-=======
 		nodat = !!(pgste_val(pgste) & _PGSTE_GPS_NODAT);
 		ptep_ipte_global(mm, addr, ptep, nodat);
->>>>>>> 24b8d41d
 		if (MACHINE_HAS_ESOP || !(pte_val(pte) & _PAGE_WRITE))
 			pte_val(pte) |= _PAGE_PROTECT;
 		else
@@ -872,10 +778,6 @@
 	pmd_t *pmdp;
 	pte_t *ptep;
 
-<<<<<<< HEAD
-	ptep = get_locked_pte(mm, addr, &ptl);
-	if (unlikely(!ptep))
-=======
 	pmdp = pmd_alloc_map(mm, addr);
 	if (unlikely(!pmdp))
 		return -EFAULT;
@@ -883,8 +785,8 @@
 	ptl = pmd_lock(mm, pmdp);
 	if (!pmd_present(*pmdp)) {
 		spin_unlock(ptl);
->>>>>>> 24b8d41d
 		return -EFAULT;
+	}
 
 	if (pmd_large(*pmdp)) {
 		paddr = pmd_val(*pmdp) & HPAGE_MASK;
@@ -971,11 +873,6 @@
  * Returns < 0 in case of error, otherwise the cc to be reported to the guest.
  */
 int reset_guest_reference_bit(struct mm_struct *mm, unsigned long addr)
-<<<<<<< HEAD
-{
-	spinlock_t *ptl;
-	pgste_t old, new;
-=======
 {
 	spinlock_t *ptl;
 	unsigned long paddr;
@@ -1036,57 +933,8 @@
 	spinlock_t *ptl;
 	pgste_t pgste;
 	pmd_t *pmdp;
->>>>>>> 24b8d41d
 	pte_t *ptep;
-	int cc = 0;
-
-<<<<<<< HEAD
-	ptep = get_locked_pte(mm, addr, &ptl);
-	if (unlikely(!ptep))
-		return -EFAULT;
-
-	new = old = pgste_get_lock(ptep);
-	/* Reset guest reference bit only */
-	pgste_val(new) &= ~PGSTE_GR_BIT;
-
-	if (!(pte_val(*ptep) & _PAGE_INVALID)) {
-		cc = page_reset_referenced(pte_val(*ptep) & PAGE_MASK);
-		/* Merge real referenced bit into host-set */
-		pgste_val(new) |= ((unsigned long) cc << 53) & PGSTE_HR_BIT;
-	}
-	/* Reflect guest's logical view, not physical */
-	cc |= (pgste_val(old) & (PGSTE_GR_BIT | PGSTE_GC_BIT)) >> 49;
-	/* Changing the guest storage key is considered a change of the page */
-	if ((pgste_val(new) ^ pgste_val(old)) & PGSTE_GR_BIT)
-		pgste_val(new) |= PGSTE_UC_BIT;
-
-	pgste_set_unlock(ptep, new);
-	pte_unmap_unlock(ptep, ptl);
-	return 0;
-}
-EXPORT_SYMBOL(reset_guest_reference_bit);
-
-int get_guest_storage_key(struct mm_struct *mm, unsigned long addr,
-			  unsigned char *key)
-{
-	spinlock_t *ptl;
-	pgste_t pgste;
-	pte_t *ptep;
-
-	ptep = get_locked_pte(mm, addr, &ptl);
-	if (unlikely(!ptep))
-		return -EFAULT;
-
-	pgste = pgste_get_lock(ptep);
-	*key = (pgste_val(pgste) & (PGSTE_ACC_BITS | PGSTE_FP_BIT)) >> 56;
-	if (!(pte_val(*ptep) & _PAGE_INVALID))
-		*key = page_get_storage_key(pte_val(*ptep) & PAGE_MASK);
-	/* Reflect guest's logical view, not physical */
-	*key |= (pgste_val(pgste) & (PGSTE_GR_BIT | PGSTE_GC_BIT)) >> 48;
-	pgste_set_unlock(ptep, pgste);
-	pte_unmap_unlock(ptep, ptl);
-	return 0;
-=======
+
 	pmdp = pmd_alloc_map(mm, addr);
 	if (unlikely(!pmdp))
 		return -EFAULT;
@@ -1225,7 +1073,6 @@
 	pgste_set_unlock(ptep, pgste);
 	pte_unmap_unlock(ptep, ptl);
 	return res;
->>>>>>> 24b8d41d
 }
 EXPORT_SYMBOL(pgste_perform_essa);
 
