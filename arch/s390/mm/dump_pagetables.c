// SPDX-License-Identifier: GPL-2.0
#include <linux/set_memory.h>
#include <linux/ptdump.h>
#include <linux/seq_file.h>
#include <linux/debugfs.h>
#include <linux/mm.h>
#include <linux/kasan.h>
#include <asm/ptdump.h>
#include <asm/kasan.h>
#include <asm/sections.h>

static unsigned long max_addr;

struct addr_marker {
	unsigned long start_address;
	const char *name;
};

enum address_markers_idx {
	IDENTITY_BEFORE_NR = 0,
	IDENTITY_BEFORE_END_NR,
	KERNEL_START_NR,
	KERNEL_END_NR,
	IDENTITY_AFTER_NR,
	IDENTITY_AFTER_END_NR,
#ifdef CONFIG_KASAN
	KASAN_SHADOW_START_NR,
	KASAN_SHADOW_END_NR,
#endif
	VMEMMAP_NR,
	VMEMMAP_END_NR,
	VMALLOC_NR,
	VMALLOC_END_NR,
	MODULES_NR,
	MODULES_END_NR,
};

static struct addr_marker address_markers[] = {
	[IDENTITY_BEFORE_NR]	= {0, "Identity Mapping Start"},
	[IDENTITY_BEFORE_END_NR] = {(unsigned long)_stext, "Identity Mapping End"},
	[KERNEL_START_NR]	= {(unsigned long)_stext, "Kernel Image Start"},
	[KERNEL_END_NR]		= {(unsigned long)_end, "Kernel Image End"},
	[IDENTITY_AFTER_NR]	= {(unsigned long)_end, "Identity Mapping Start"},
	[IDENTITY_AFTER_END_NR]	= {0, "Identity Mapping End"},
#ifdef CONFIG_KASAN
	[KASAN_SHADOW_START_NR]	= {KASAN_SHADOW_START, "Kasan Shadow Start"},
	[KASAN_SHADOW_END_NR]	= {KASAN_SHADOW_END, "Kasan Shadow End"},
#endif
	[VMEMMAP_NR]		= {0, "vmemmap Area Start"},
	[VMEMMAP_END_NR]	= {0, "vmemmap Area End"},
	[VMALLOC_NR]		= {0, "vmalloc Area Start"},
	[VMALLOC_END_NR]	= {0, "vmalloc Area End"},
	[MODULES_NR]		= {0, "Modules Area Start"},
	[MODULES_END_NR]	= {0, "Modules Area End"},
	{ -1, NULL }
};

struct pg_state {
	struct ptdump_state ptdump;
	struct seq_file *seq;
	int level;
	unsigned int current_prot;
	bool check_wx;
	unsigned long wx_pages;
	unsigned long start_address;
	const struct addr_marker *marker;
};

#define pt_dump_seq_printf(m, fmt, args...)	\
({						\
	struct seq_file *__m = (m);		\
						\
	if (__m)				\
		seq_printf(__m, fmt, ##args);	\
})

#define pt_dump_seq_puts(m, fmt)		\
({						\
	struct seq_file *__m = (m);		\
						\
	if (__m)				\
		seq_printf(__m, fmt);		\
})

static void print_prot(struct seq_file *m, unsigned int pr, int level)
{
	static const char * const level_name[] =
		{ "ASCE", "PGD", "PUD", "PMD", "PTE" };

	pt_dump_seq_printf(m, "%s ", level_name[level]);
	if (pr & _PAGE_INVALID) {
		pt_dump_seq_printf(m, "I\n");
		return;
	}
	pt_dump_seq_puts(m, (pr & _PAGE_PROTECT) ? "RO " : "RW ");
	pt_dump_seq_puts(m, (pr & _PAGE_NOEXEC) ? "NX\n" : "X\n");
}

static void note_prot_wx(struct pg_state *st, unsigned long addr)
{
#ifdef CONFIG_DEBUG_WX
	if (!st->check_wx)
		return;
	if (st->current_prot & _PAGE_INVALID)
		return;
	if (st->current_prot & _PAGE_PROTECT)
		return;
	if (st->current_prot & _PAGE_NOEXEC)
		return;
	/* The first lowcore page is currently still W+X. */
	if (addr == PAGE_SIZE)
		return;
	WARN_ONCE(1, "s390/mm: Found insecure W+X mapping at address %pS\n",
		  (void *)st->start_address);
	st->wx_pages += (addr - st->start_address) / PAGE_SIZE;
#endif /* CONFIG_DEBUG_WX */
}

static void note_page(struct ptdump_state *pt_st, unsigned long addr, int level, u64 val)
{
	int width = sizeof(unsigned long) * 2;
	static const char units[] = "KMGTPE";
	const char *unit = units;
	unsigned long delta;
	struct pg_state *st;
	struct seq_file *m;
	unsigned int prot;

	st = container_of(pt_st, struct pg_state, ptdump);
	m = st->seq;
	prot = val & (_PAGE_PROTECT | _PAGE_NOEXEC);
	if (level == 4 && (val & _PAGE_INVALID))
		prot = _PAGE_INVALID;
	/* For pmd_none() & friends val gets passed as zero. */
	if (level != 4 && !val)
		prot = _PAGE_INVALID;
	/* Final flush from generic code. */
	if (level == -1)
		addr = max_addr;
	if (st->level == -1) {
		pt_dump_seq_printf(m, "---[ %s ]---\n", st->marker->name);
		st->start_address = addr;
		st->current_prot = prot;
		st->level = level;
	} else if (prot != st->current_prot || level != st->level ||
		   addr >= st->marker[1].start_address) {
		note_prot_wx(st, addr);
		pt_dump_seq_printf(m, "0x%0*lx-0x%0*lx ",
				   width, st->start_address,
				   width, addr);
		delta = (addr - st->start_address) >> 10;
		while (!(delta & 0x3ff) && unit[1]) {
			delta >>= 10;
			unit++;
		}
		pt_dump_seq_printf(m, "%9lu%c ", delta, *unit);
		print_prot(m, st->current_prot, st->level);
		while (addr >= st->marker[1].start_address) {
			st->marker++;
			pt_dump_seq_printf(m, "---[ %s ]---\n", st->marker->name);
		}
		st->start_address = addr;
		st->current_prot = prot;
		st->level = level;
	}
}

#ifdef CONFIG_DEBUG_WX
void ptdump_check_wx(void)
{
	struct pg_state st = {
		.ptdump = {
			.note_page = note_page,
			.range = (struct ptdump_range[]) {
				{.start = 0, .end = max_addr},
				{.start = 0, .end = 0},
			}
		},
		.seq = NULL,
		.level = -1,
		.current_prot = 0,
		.check_wx = true,
		.wx_pages = 0,
		.start_address = 0,
		.marker = (struct addr_marker[]) {
			{ .start_address =  0, .name = NULL},
			{ .start_address = -1, .name = NULL},
		},
	};

<<<<<<< HEAD
static void walk_pmd_level(struct seq_file *m, struct pg_state *st,
			   pud_t *pud, unsigned long addr)
{
	unsigned int prot;
	pmd_t *pmd;
	int i;

	for (i = 0; i < PTRS_PER_PMD && addr < max_addr; i++) {
		st->current_address = addr;
		pmd = pmd_offset(pud, addr);
		if (!pmd_none(*pmd)) {
			if (pmd_large(*pmd)) {
				prot = pmd_val(*pmd) & _SEGMENT_ENTRY_PROTECT;
				note_page(m, st, prot, 3);
			} else
				walk_pte_level(m, st, pmd, addr);
		} else
			note_page(m, st, _PAGE_INVALID, 3);
		addr += PMD_SIZE;
	}
}

static void walk_pud_level(struct seq_file *m, struct pg_state *st,
			   pgd_t *pgd, unsigned long addr)
{
	unsigned int prot;
	pud_t *pud;
	int i;

	for (i = 0; i < PTRS_PER_PUD && addr < max_addr; i++) {
		st->current_address = addr;
		pud = pud_offset(pgd, addr);
		if (!pud_none(*pud))
			if (pud_large(*pud)) {
				prot = pud_val(*pud) & _REGION_ENTRY_PROTECT;
				note_page(m, st, prot, 2);
			} else
				walk_pmd_level(m, st, pud, addr);
		else
			note_page(m, st, _PAGE_INVALID, 2);
		addr += PUD_SIZE;
	}
}

static void walk_pgd_level(struct seq_file *m)
{
	unsigned long addr = 0;
	struct pg_state st;
	pgd_t *pgd;
	int i;

	memset(&st, 0, sizeof(st));
	for (i = 0; i < PTRS_PER_PGD && addr < max_addr; i++) {
		st.current_address = addr;
		pgd = pgd_offset_k(addr);
		if (!pgd_none(*pgd))
			walk_pud_level(m, &st, pgd, addr);
		else
			note_page(m, &st, _PAGE_INVALID, 1);
		addr += PGDIR_SIZE;
	}
	/* Flush out the last page */
	st.current_address = max_addr;
	note_page(m, &st, 0, 0);
=======
	if (!MACHINE_HAS_NX)
		return;
	ptdump_walk_pgd(&st.ptdump, &init_mm, NULL);
	if (st.wx_pages)
		pr_warn("Checked W+X mappings: FAILED, %lu W+X pages found\n", st.wx_pages);
	else
		pr_info("Checked W+X mappings: passed, no unexpected W+X pages found\n");
>>>>>>> 24b8d41d
}
#endif /* CONFIG_DEBUG_WX */

#ifdef CONFIG_PTDUMP_DEBUGFS
static int ptdump_show(struct seq_file *m, void *v)
{
	struct pg_state st = {
		.ptdump = {
			.note_page = note_page,
			.range = (struct ptdump_range[]) {
				{.start = 0, .end = max_addr},
				{.start = 0, .end = 0},
			}
		},
		.seq = m,
		.level = -1,
		.current_prot = 0,
		.check_wx = false,
		.wx_pages = 0,
		.start_address = 0,
		.marker = address_markers,
	};

	get_online_mems();
	mutex_lock(&cpa_mutex);
	ptdump_walk_pgd(&st.ptdump, &init_mm, NULL);
	mutex_unlock(&cpa_mutex);
	put_online_mems();
	return 0;
}
DEFINE_SHOW_ATTRIBUTE(ptdump);
#endif /* CONFIG_PTDUMP_DEBUGFS */

/*
 * Heapsort from lib/sort.c is not a stable sorting algorithm, do a simple
 * insertion sort to preserve the original order of markers with the same
 * start address.
 */
static void sort_address_markers(void)
{
	struct addr_marker tmp;
	int i, j;

	for (i = 1; i < ARRAY_SIZE(address_markers) - 1; i++) {
		tmp = address_markers[i];
		for (j = i - 1; j >= 0 && address_markers[j].start_address > tmp.start_address; j--)
			address_markers[j + 1] = address_markers[j];
		address_markers[j + 1] = tmp;
	}
}

static int pt_dump_init(void)
{
	/*
	 * Figure out the maximum virtual address being accessible with the
	 * kernel ASCE. We need this to keep the page table walker functions
	 * from accessing non-existent entries.
	 */
	max_addr = (S390_lowcore.kernel_asce & _REGION_ENTRY_TYPE_MASK) >> 2;
	max_addr = 1UL << (max_addr * 11 + 31);
	address_markers[IDENTITY_AFTER_END_NR].start_address = memory_end;
	address_markers[MODULES_NR].start_address = MODULES_VADDR;
	address_markers[MODULES_END_NR].start_address = MODULES_END;
	address_markers[VMEMMAP_NR].start_address = (unsigned long) vmemmap;
	address_markers[VMEMMAP_END_NR].start_address = (unsigned long)vmemmap + vmemmap_size;
	address_markers[VMALLOC_NR].start_address = VMALLOC_START;
	address_markers[VMALLOC_END_NR].start_address = VMALLOC_END;
	sort_address_markers();
#ifdef CONFIG_PTDUMP_DEBUGFS
	debugfs_create_file("kernel_page_tables", 0400, NULL, NULL, &ptdump_fops);
#endif /* CONFIG_PTDUMP_DEBUGFS */
	return 0;
}
device_initcall(pt_dump_init);<|MERGE_RESOLUTION|>--- conflicted
+++ resolved
@@ -188,72 +188,6 @@
 		},
 	};
 
-<<<<<<< HEAD
-static void walk_pmd_level(struct seq_file *m, struct pg_state *st,
-			   pud_t *pud, unsigned long addr)
-{
-	unsigned int prot;
-	pmd_t *pmd;
-	int i;
-
-	for (i = 0; i < PTRS_PER_PMD && addr < max_addr; i++) {
-		st->current_address = addr;
-		pmd = pmd_offset(pud, addr);
-		if (!pmd_none(*pmd)) {
-			if (pmd_large(*pmd)) {
-				prot = pmd_val(*pmd) & _SEGMENT_ENTRY_PROTECT;
-				note_page(m, st, prot, 3);
-			} else
-				walk_pte_level(m, st, pmd, addr);
-		} else
-			note_page(m, st, _PAGE_INVALID, 3);
-		addr += PMD_SIZE;
-	}
-}
-
-static void walk_pud_level(struct seq_file *m, struct pg_state *st,
-			   pgd_t *pgd, unsigned long addr)
-{
-	unsigned int prot;
-	pud_t *pud;
-	int i;
-
-	for (i = 0; i < PTRS_PER_PUD && addr < max_addr; i++) {
-		st->current_address = addr;
-		pud = pud_offset(pgd, addr);
-		if (!pud_none(*pud))
-			if (pud_large(*pud)) {
-				prot = pud_val(*pud) & _REGION_ENTRY_PROTECT;
-				note_page(m, st, prot, 2);
-			} else
-				walk_pmd_level(m, st, pud, addr);
-		else
-			note_page(m, st, _PAGE_INVALID, 2);
-		addr += PUD_SIZE;
-	}
-}
-
-static void walk_pgd_level(struct seq_file *m)
-{
-	unsigned long addr = 0;
-	struct pg_state st;
-	pgd_t *pgd;
-	int i;
-
-	memset(&st, 0, sizeof(st));
-	for (i = 0; i < PTRS_PER_PGD && addr < max_addr; i++) {
-		st.current_address = addr;
-		pgd = pgd_offset_k(addr);
-		if (!pgd_none(*pgd))
-			walk_pud_level(m, &st, pgd, addr);
-		else
-			note_page(m, &st, _PAGE_INVALID, 1);
-		addr += PGDIR_SIZE;
-	}
-	/* Flush out the last page */
-	st.current_address = max_addr;
-	note_page(m, &st, 0, 0);
-=======
 	if (!MACHINE_HAS_NX)
 		return;
 	ptdump_walk_pgd(&st.ptdump, &init_mm, NULL);
@@ -261,7 +195,6 @@
 		pr_warn("Checked W+X mappings: FAILED, %lu W+X pages found\n", st.wx_pages);
 	else
 		pr_info("Checked W+X mappings: passed, no unexpected W+X pages found\n");
->>>>>>> 24b8d41d
 }
 #endif /* CONFIG_DEBUG_WX */
 
