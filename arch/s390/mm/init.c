// SPDX-License-Identifier: GPL-2.0
/*
 *  S390 version
 *    Copyright IBM Corp. 1999
 *    Author(s): Hartmut Penner (hp@de.ibm.com)
 *
 *  Derived from "arch/i386/mm/init.c"
 *    Copyright (C) 1995  Linus Torvalds
 */

#include <linux/signal.h>
#include <linux/sched.h>
#include <linux/kernel.h>
#include <linux/errno.h>
#include <linux/string.h>
#include <linux/types.h>
#include <linux/ptrace.h>
#include <linux/mman.h>
#include <linux/mm.h>
#include <linux/swap.h>
#include <linux/swiotlb.h>
#include <linux/smp.h>
#include <linux/init.h>
#include <linux/pagemap.h>
#include <linux/memblock.h>
#include <linux/memory.h>
#include <linux/pfn.h>
#include <linux/poison.h>
#include <linux/initrd.h>
#include <linux/export.h>
#include <linux/cma.h>
#include <linux/gfp.h>
#include <linux/dma-direct.h>
#include <asm/processor.h>
#include <linux/uaccess.h>
#include <asm/pgalloc.h>
#include <asm/ptdump.h>
#include <asm/dma.h>
#include <asm/lowcore.h>
#include <asm/tlb.h>
#include <asm/tlbflush.h>
#include <asm/sections.h>
#include <asm/ctl_reg.h>
#include <asm/sclp.h>
#include <asm/set_memory.h>
#include <asm/kasan.h>
#include <asm/dma-mapping.h>
#include <asm/uv.h>
#include <linux/virtio_config.h>

<<<<<<< HEAD
pgd_t swapper_pg_dir[PTRS_PER_PGD] __section(.bss..swapper_pg_dir);
=======
pgd_t swapper_pg_dir[PTRS_PER_PGD] __section(".bss..swapper_pg_dir");
>>>>>>> 24b8d41d

unsigned long empty_zero_page, zero_page_mask;
EXPORT_SYMBOL(empty_zero_page);
EXPORT_SYMBOL(zero_page_mask);

bool initmem_freed;

static void __init setup_zero_pages(void)
{
	unsigned int order;
	struct page *page;
	int i;

	/* Latest machines require a mapping granularity of 512KB */
	order = 7;

	/* Limit number of empty zero pages for small memory sizes */
	while (order > 2 && (totalram_pages() >> 10) < (1UL << order))
		order--;

	empty_zero_page = __get_free_pages(GFP_KERNEL | __GFP_ZERO, order);
	if (!empty_zero_page)
		panic("Out of memory in setup_zero_pages");

	page = virt_to_page((void *) empty_zero_page);
	split_page(page, order);
	for (i = 1 << order; i > 0; i--) {
		mark_page_reserved(page);
		page++;
	}

	zero_page_mask = ((PAGE_SIZE << order) - 1) & PAGE_MASK;
}

/*
 * paging_init() sets up the page tables
 */
void __init paging_init(void)
{
	unsigned long max_zone_pfns[MAX_NR_ZONES];
	unsigned long pgd_type, asce_bits;
	psw_t psw;

	init_mm.pgd = swapper_pg_dir;
	if (VMALLOC_END > _REGION2_SIZE) {
		asce_bits = _ASCE_TYPE_REGION2 | _ASCE_TABLE_LENGTH;
		pgd_type = _REGION2_ENTRY_EMPTY;
	} else {
		asce_bits = _ASCE_TYPE_REGION3 | _ASCE_TABLE_LENGTH;
		pgd_type = _REGION3_ENTRY_EMPTY;
	}
	init_mm.context.asce = (__pa(init_mm.pgd) & PAGE_MASK) | asce_bits;
	S390_lowcore.kernel_asce = init_mm.context.asce;
	S390_lowcore.user_asce = S390_lowcore.kernel_asce;
	crst_table_init((unsigned long *) init_mm.pgd, pgd_type);
	vmem_map_init();
	kasan_copy_shadow(init_mm.pgd);

	/* enable virtual mapping in kernel mode */
	__ctl_load(S390_lowcore.kernel_asce, 1, 1);
	__ctl_load(S390_lowcore.kernel_asce, 7, 7);
	__ctl_load(S390_lowcore.kernel_asce, 13, 13);
	psw.mask = __extract_psw();
	psw_bits(psw).dat = 1;
	psw_bits(psw).as = PSW_BITS_AS_HOME;
	__load_psw_mask(psw.mask);
	kasan_free_early_identity();

	sparse_init();
	zone_dma_bits = 31;
	memset(max_zone_pfns, 0, sizeof(max_zone_pfns));
	max_zone_pfns[ZONE_DMA] = PFN_DOWN(MAX_DMA_ADDRESS);
	max_zone_pfns[ZONE_NORMAL] = max_low_pfn;
	free_area_init(max_zone_pfns);
}

void mark_rodata_ro(void)
{
	unsigned long size = __end_ro_after_init - __start_ro_after_init;

	set_memory_ro((unsigned long)__start_ro_after_init, size >> PAGE_SHIFT);
	pr_info("Write protected read-only-after-init data: %luk\n", size >> 10);
<<<<<<< HEAD
=======
	debug_checkwx();
}

int set_memory_encrypted(unsigned long addr, int numpages)
{
	int i;

	/* make specified pages unshared, (swiotlb, dma_free) */
	for (i = 0; i < numpages; ++i) {
		uv_remove_shared(addr);
		addr += PAGE_SIZE;
	}
	return 0;
}

int set_memory_decrypted(unsigned long addr, int numpages)
{
	int i;
	/* make specified pages shared (swiotlb, dma_alloca) */
	for (i = 0; i < numpages; ++i) {
		uv_set_shared(addr);
		addr += PAGE_SIZE;
	}
	return 0;
}

/* are we a protected virtualization guest? */
bool force_dma_unencrypted(struct device *dev)
{
	return is_prot_virt_guest();
}

#ifdef CONFIG_ARCH_HAS_RESTRICTED_VIRTIO_MEMORY_ACCESS

int arch_has_restricted_virtio_memory_access(void)
{
	return is_prot_virt_guest();
}
EXPORT_SYMBOL(arch_has_restricted_virtio_memory_access);

#endif

/* protected virtualization */
static void pv_init(void)
{
	if (!is_prot_virt_guest())
		return;

	/* make sure bounce buffers are shared */
	swiotlb_init(1);
	swiotlb_update_mem_attributes();
	swiotlb_force = SWIOTLB_FORCE;
>>>>>>> 24b8d41d
}

void __init mem_init(void)
{
	cpumask_set_cpu(0, &init_mm.context.cpu_attach_mask);
	cpumask_set_cpu(0, mm_cpumask(&init_mm));

	set_max_mapnr(max_low_pfn);
        high_memory = (void *) __va(max_low_pfn * PAGE_SIZE);

	pv_init();

	/* Setup guest page hinting */
	cmma_init();

	/* this will put all low memory onto the freelists */
	memblock_free_all();
	setup_zero_pages();	/* Setup zeroed pages. */

	cmma_init_nodat();

	mem_init_print_info(NULL);
}

void free_initmem(void)
{
	initmem_freed = true;
	__set_memory((unsigned long)_sinittext,
		     (unsigned long)(_einittext - _sinittext) >> PAGE_SHIFT,
		     SET_MEMORY_RW | SET_MEMORY_NX);
	free_initmem_default(POISON_FREE_INITMEM);
}

unsigned long memory_block_size_bytes(void)
{
	/*
	 * Make sure the memory block size is always greater
	 * or equal than the memory increment size.
	 */
	return max_t(unsigned long, MIN_MEMORY_BLOCK_SIZE, sclp.rzm);
}

#ifdef CONFIG_MEMORY_HOTPLUG

#ifdef CONFIG_CMA

/* Prevent memory blocks which contain cma regions from going offline */

struct s390_cma_mem_data {
	unsigned long start;
	unsigned long end;
};

static int s390_cma_check_range(struct cma *cma, void *data)
{
	struct s390_cma_mem_data *mem_data;
	unsigned long start, end;

	mem_data = data;
	start = cma_get_base(cma);
	end = start + cma_get_size(cma);
	if (end < mem_data->start)
		return 0;
	if (start >= mem_data->end)
		return 0;
	return -EBUSY;
}

static int s390_cma_mem_notifier(struct notifier_block *nb,
				 unsigned long action, void *data)
{
	struct s390_cma_mem_data mem_data;
	struct memory_notify *arg;
	int rc = 0;

	arg = data;
	mem_data.start = arg->start_pfn << PAGE_SHIFT;
	mem_data.end = mem_data.start + (arg->nr_pages << PAGE_SHIFT);
	if (action == MEM_GOING_OFFLINE)
		rc = cma_for_each_area(s390_cma_check_range, &mem_data);
	return notifier_from_errno(rc);
}

static struct notifier_block s390_cma_mem_nb = {
	.notifier_call = s390_cma_mem_notifier,
};

static int __init s390_cma_mem_init(void)
{
	return register_memory_notifier(&s390_cma_mem_nb);
}
device_initcall(s390_cma_mem_init);

#endif /* CONFIG_CMA */

int arch_add_memory(int nid, u64 start, u64 size,
		    struct mhp_params *params)
{
<<<<<<< HEAD
	unsigned long zone_start_pfn, zone_end_pfn, nr_pages;
	unsigned long start_pfn = PFN_DOWN(start);
	unsigned long size_pages = PFN_DOWN(size);
	pg_data_t *pgdat = NODE_DATA(nid);
	struct zone *zone;
	int rc, i;
=======
	unsigned long start_pfn = PFN_DOWN(start);
	unsigned long size_pages = PFN_DOWN(size);
	int rc;

	if (WARN_ON_ONCE(params->altmap))
		return -EINVAL;

	if (WARN_ON_ONCE(params->pgprot.pgprot != PAGE_KERNEL.pgprot))
		return -EINVAL;
>>>>>>> 24b8d41d

	rc = vmem_add_mapping(start, size);
	if (rc)
		return rc;

<<<<<<< HEAD
	for (i = 0; i < MAX_NR_ZONES; i++) {
		zone = pgdat->node_zones + i;
		if (zone_idx(zone) != ZONE_MOVABLE) {
			/* Add range within existing zone limits, if possible */
			zone_start_pfn = zone->zone_start_pfn;
			zone_end_pfn = zone->zone_start_pfn +
				       zone->spanned_pages;
		} else {
			/* Add remaining range to ZONE_MOVABLE */
			zone_start_pfn = start_pfn;
			zone_end_pfn = start_pfn + size_pages;
		}
		if (start_pfn < zone_start_pfn || start_pfn >= zone_end_pfn)
			continue;
		nr_pages = (start_pfn + size_pages > zone_end_pfn) ?
			   zone_end_pfn - start_pfn : size_pages;
		rc = __add_pages(nid, zone, start_pfn, nr_pages);
		if (rc)
			break;
		start_pfn += nr_pages;
		size_pages -= nr_pages;
		if (!size_pages)
			break;
	}
=======
	rc = __add_pages(nid, start_pfn, size_pages, params);
>>>>>>> 24b8d41d
	if (rc)
		vmem_remove_mapping(start, size);
	return rc;
}

void arch_remove_memory(int nid, u64 start, u64 size,
			struct vmem_altmap *altmap)
{
	unsigned long start_pfn = start >> PAGE_SHIFT;
	unsigned long nr_pages = size >> PAGE_SHIFT;

	__remove_pages(start_pfn, nr_pages, altmap);
	vmem_remove_mapping(start, size);
}
#endif /* CONFIG_MEMORY_HOTPLUG */<|MERGE_RESOLUTION|>--- conflicted
+++ resolved
@@ -48,11 +48,7 @@
 #include <asm/uv.h>
 #include <linux/virtio_config.h>
 
-<<<<<<< HEAD
-pgd_t swapper_pg_dir[PTRS_PER_PGD] __section(.bss..swapper_pg_dir);
-=======
 pgd_t swapper_pg_dir[PTRS_PER_PGD] __section(".bss..swapper_pg_dir");
->>>>>>> 24b8d41d
 
 unsigned long empty_zero_page, zero_page_mask;
 EXPORT_SYMBOL(empty_zero_page);
@@ -135,8 +131,6 @@
 
 	set_memory_ro((unsigned long)__start_ro_after_init, size >> PAGE_SHIFT);
 	pr_info("Write protected read-only-after-init data: %luk\n", size >> 10);
-<<<<<<< HEAD
-=======
 	debug_checkwx();
 }
 
@@ -189,7 +183,6 @@
 	swiotlb_init(1);
 	swiotlb_update_mem_attributes();
 	swiotlb_force = SWIOTLB_FORCE;
->>>>>>> 24b8d41d
 }
 
 void __init mem_init(void)
@@ -288,14 +281,6 @@
 int arch_add_memory(int nid, u64 start, u64 size,
 		    struct mhp_params *params)
 {
-<<<<<<< HEAD
-	unsigned long zone_start_pfn, zone_end_pfn, nr_pages;
-	unsigned long start_pfn = PFN_DOWN(start);
-	unsigned long size_pages = PFN_DOWN(size);
-	pg_data_t *pgdat = NODE_DATA(nid);
-	struct zone *zone;
-	int rc, i;
-=======
 	unsigned long start_pfn = PFN_DOWN(start);
 	unsigned long size_pages = PFN_DOWN(size);
 	int rc;
@@ -305,40 +290,12 @@
 
 	if (WARN_ON_ONCE(params->pgprot.pgprot != PAGE_KERNEL.pgprot))
 		return -EINVAL;
->>>>>>> 24b8d41d
 
 	rc = vmem_add_mapping(start, size);
 	if (rc)
 		return rc;
 
-<<<<<<< HEAD
-	for (i = 0; i < MAX_NR_ZONES; i++) {
-		zone = pgdat->node_zones + i;
-		if (zone_idx(zone) != ZONE_MOVABLE) {
-			/* Add range within existing zone limits, if possible */
-			zone_start_pfn = zone->zone_start_pfn;
-			zone_end_pfn = zone->zone_start_pfn +
-				       zone->spanned_pages;
-		} else {
-			/* Add remaining range to ZONE_MOVABLE */
-			zone_start_pfn = start_pfn;
-			zone_end_pfn = start_pfn + size_pages;
-		}
-		if (start_pfn < zone_start_pfn || start_pfn >= zone_end_pfn)
-			continue;
-		nr_pages = (start_pfn + size_pages > zone_end_pfn) ?
-			   zone_end_pfn - start_pfn : size_pages;
-		rc = __add_pages(nid, zone, start_pfn, nr_pages);
-		if (rc)
-			break;
-		start_pfn += nr_pages;
-		size_pages -= nr_pages;
-		if (!size_pages)
-			break;
-	}
-=======
 	rc = __add_pages(nid, start_pfn, size_pages, params);
->>>>>>> 24b8d41d
 	if (rc)
 		vmem_remove_mapping(start, size);
 	return rc;
