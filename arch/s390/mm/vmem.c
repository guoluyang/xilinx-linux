--- conflicted
+++ resolved
@@ -11,10 +11,6 @@
 #include <linux/list.h>
 #include <linux/hugetlb.h>
 #include <linux/slab.h>
-<<<<<<< HEAD
-#include <linux/memblock.h>
-=======
->>>>>>> 24b8d41d
 #include <asm/cacheflush.h>
 #include <asm/pgalloc.h>
 #include <asm/setup.h>
@@ -30,11 +26,7 @@
 
 	if (slab_is_available())
 		return (void *)__get_free_pages(GFP_KERNEL, order);
-<<<<<<< HEAD
-	return alloc_bootmem_align(size, size);
-=======
 	return (void *) memblock_phys_alloc(size, size);
->>>>>>> 24b8d41d
 }
 
 static void vmem_free_pages(unsigned long addr, int order)
@@ -46,11 +38,7 @@
 	free_pages(addr, order);
 }
 
-<<<<<<< HEAD
-pmd_t *vmem_pmd_alloc(void)
-=======
 void *vmem_crst_alloc(unsigned long val)
->>>>>>> 24b8d41d
 {
 	unsigned long *table;
 
@@ -90,17 +78,6 @@
  * The unused vmemmap range, which was not yet memset(PAGE_UNUSED) ranges
  * from unused_pmd_start to next PMD_SIZE boundary.
  */
-<<<<<<< HEAD
-static int vmem_add_mem(unsigned long start, unsigned long size)
-{
-	unsigned long pages4k, pages1m, pages2g;
-	unsigned long end = start + size;
-	unsigned long address = start;
-	pgd_t *pg_dir;
-	pud_t *pu_dir;
-	pmd_t *pm_dir;
-	pte_t *pt_dir;
-=======
 static unsigned long unused_pmd_start;
 
 static void vmemmap_flush_unused_pmd(void)
@@ -175,62 +152,9 @@
 				  unsigned long end, bool add, bool direct)
 {
 	unsigned long prot, pages = 0;
->>>>>>> 24b8d41d
 	int ret = -ENOMEM;
 	pte_t *pte;
 
-<<<<<<< HEAD
-	pages4k = pages1m = pages2g = 0;
-	while (address < end) {
-		pg_dir = pgd_offset_k(address);
-		if (pgd_none(*pg_dir)) {
-			pu_dir = vmem_pud_alloc();
-			if (!pu_dir)
-				goto out;
-			pgd_populate(&init_mm, pg_dir, pu_dir);
-		}
-		pu_dir = pud_offset(pg_dir, address);
-		if (MACHINE_HAS_EDAT2 && pud_none(*pu_dir) && address &&
-		    !(address & ~PUD_MASK) && (address + PUD_SIZE <= end) &&
-		     !debug_pagealloc_enabled()) {
-			pud_val(*pu_dir) = address | pgprot_val(REGION3_KERNEL);
-			address += PUD_SIZE;
-			pages2g++;
-			continue;
-		}
-		if (pud_none(*pu_dir)) {
-			pm_dir = vmem_pmd_alloc();
-			if (!pm_dir)
-				goto out;
-			pud_populate(&init_mm, pu_dir, pm_dir);
-		}
-		pm_dir = pmd_offset(pu_dir, address);
-		if (MACHINE_HAS_EDAT1 && pmd_none(*pm_dir) && address &&
-		    !(address & ~PMD_MASK) && (address + PMD_SIZE <= end) &&
-		    !debug_pagealloc_enabled()) {
-			pmd_val(*pm_dir) = address | pgprot_val(SEGMENT_KERNEL);
-			address += PMD_SIZE;
-			pages1m++;
-			continue;
-		}
-		if (pmd_none(*pm_dir)) {
-			pt_dir = vmem_pte_alloc();
-			if (!pt_dir)
-				goto out;
-			pmd_populate(&init_mm, pm_dir, pt_dir);
-		}
-
-		pt_dir = pte_offset_kernel(pm_dir, address);
-		pte_val(*pt_dir) = address |  pgprot_val(PAGE_KERNEL);
-		address += PAGE_SIZE;
-		pages4k++;
-	}
-	ret = 0;
-out:
-	update_page_count(PG_DIRECT_MAP_4K, pages4k);
-	update_page_count(PG_DIRECT_MAP_1M, pages1m);
-	update_page_count(PG_DIRECT_MAP_2G, pages2g);
-=======
 	prot = pgprot_val(PAGE_KERNEL);
 	if (!MACHINE_HAS_NX)
 		prot &= ~_PAGE_NOEXEC;
@@ -262,60 +186,11 @@
 out:
 	if (direct)
 		update_page_count(PG_DIRECT_MAP_4K, add ? pages : -pages);
->>>>>>> 24b8d41d
 	return ret;
 }
 
 static void try_free_pte_table(pmd_t *pmd, unsigned long start)
 {
-<<<<<<< HEAD
-	unsigned long pages4k, pages1m, pages2g;
-	unsigned long end = start + size;
-	unsigned long address = start;
-	pgd_t *pg_dir;
-	pud_t *pu_dir;
-	pmd_t *pm_dir;
-	pte_t *pt_dir;
-
-	pages4k = pages1m = pages2g = 0;
-	while (address < end) {
-		pg_dir = pgd_offset_k(address);
-		if (pgd_none(*pg_dir)) {
-			address += PGDIR_SIZE;
-			continue;
-		}
-		pu_dir = pud_offset(pg_dir, address);
-		if (pud_none(*pu_dir)) {
-			address += PUD_SIZE;
-			continue;
-		}
-		if (pud_large(*pu_dir)) {
-			pud_clear(pu_dir);
-			address += PUD_SIZE;
-			pages2g++;
-			continue;
-		}
-		pm_dir = pmd_offset(pu_dir, address);
-		if (pmd_none(*pm_dir)) {
-			address += PMD_SIZE;
-			continue;
-		}
-		if (pmd_large(*pm_dir)) {
-			pmd_clear(pm_dir);
-			address += PMD_SIZE;
-			pages1m++;
-			continue;
-		}
-		pt_dir = pte_offset_kernel(pm_dir, address);
-		pte_clear(&init_mm, address, pt_dir);
-		address += PAGE_SIZE;
-		pages4k++;
-	}
-	flush_tlb_kernel_range(start, end);
-	update_page_count(PG_DIRECT_MAP_4K, -pages4k);
-	update_page_count(PG_DIRECT_MAP_1M, -pages1m);
-	update_page_count(PG_DIRECT_MAP_2G, -pages2g);
-=======
 	pte_t *pte;
 	int i;
 
@@ -327,7 +202,6 @@
 	}
 	vmem_pte_free(__va(pmd_deref(*pmd)));
 	pmd_clear(pmd);
->>>>>>> 24b8d41d
 }
 
 /* __ref: we'll only call vmemmap_alloc_block() via vmemmap_populate() */
@@ -458,10 +332,6 @@
 				}
 				continue;
 			}
-<<<<<<< HEAD
-			pt_dir = vmem_pte_alloc();
-			if (!pt_dir)
-=======
 		} else if (pud_none(*pud)) {
 			if (IS_ALIGNED(addr, PUD_SIZE) &&
 			    IS_ALIGNED(next, PUD_SIZE) &&
@@ -473,7 +343,6 @@
 			}
 			pmd = vmem_crst_alloc(_SEGMENT_ENTRY_EMPTY);
 			if (!pmd)
->>>>>>> 24b8d41d
 				goto out;
 			pud_populate(&init_mm, pud, pmd);
 		} else if (pud_large(*pud)) {
@@ -671,12 +540,8 @@
 	    start + size < start)
 		return -ERANGE;
 
-<<<<<<< HEAD
-	ret = vmem_add_mem(start, size);
-=======
 	mutex_lock(&vmem_mutex);
 	ret = vmem_add_range(start, size);
->>>>>>> 24b8d41d
 	if (ret)
 		vmem_remove_range(start, size);
 	mutex_unlock(&vmem_mutex);
@@ -690,40 +555,6 @@
  */
 void __init vmem_map_init(void)
 {
-<<<<<<< HEAD
-	unsigned long size = _eshared - _stext;
-	struct memblock_region *reg;
-
-	for_each_memblock(memory, reg)
-		vmem_add_mem(reg->base, reg->size);
-	set_memory_ro((unsigned long)_stext, size >> PAGE_SHIFT);
-	pr_info("Write protected kernel read-only data: %luk\n", size >> 10);
-}
-
-/*
- * Convert memblock.memory  to a memory segment list so there is a single
- * list that contains all memory segments.
- */
-static int __init vmem_convert_memory_chunk(void)
-{
-	struct memblock_region *reg;
-	struct memory_segment *seg;
-
-	mutex_lock(&vmem_mutex);
-	for_each_memblock(memory, reg) {
-		seg = kzalloc(sizeof(*seg), GFP_KERNEL);
-		if (!seg)
-			panic("Out of memory...\n");
-		seg->start = reg->base;
-		seg->size = reg->size;
-		insert_memory_segment(seg);
-	}
-	mutex_unlock(&vmem_mutex);
-	return 0;
-}
-
-core_initcall(vmem_convert_memory_chunk);
-=======
 	phys_addr_t base, end;
 	u64 i;
 
@@ -746,5 +577,4 @@
 
 	pr_info("Write protected kernel read-only data: %luk\n",
 		(unsigned long)(__end_rodata - _stext) >> 10);
-}
->>>>>>> 24b8d41d
+}