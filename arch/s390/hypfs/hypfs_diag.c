--- conflicted
+++ resolved
@@ -440,18 +440,10 @@
 		pr_err("The hardware system does not support hypfs\n");
 		return -ENODATA;
 	}
-<<<<<<< HEAD
-	if (diag204_info_type == DIAG204_INFO_EXT) {
-		rc = hypfs_dbfs_create_file(&dbfs_file_d204);
-		if (rc)
-			return rc;
-	}
-=======
 
 	if (diag204_info_type == DIAG204_INFO_EXT)
 		hypfs_dbfs_create_file(&dbfs_file_d204);
 
->>>>>>> 24b8d41d
 	if (MACHINE_IS_LPAR) {
 		rc = diag224_get_name_table();
 		if (rc) {
