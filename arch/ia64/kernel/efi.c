// SPDX-License-Identifier: GPL-2.0
/*
 * Extensible Firmware Interface
 *
 * Based on Extensible Firmware Interface Specification version 0.9
 * April 30, 1999
 *
 * Copyright (C) 1999 VA Linux Systems
 * Copyright (C) 1999 Walt Drummond <drummond@valinux.com>
 * Copyright (C) 1999-2003 Hewlett-Packard Co.
 *	David Mosberger-Tang <davidm@hpl.hp.com>
 *	Stephane Eranian <eranian@hpl.hp.com>
 * (c) Copyright 2006 Hewlett-Packard Development Company, L.P.
 *	Bjorn Helgaas <bjorn.helgaas@hp.com>
 *
 * All EFI Runtime Services are not implemented yet as EFI only
 * supports physical mode addressing on SoftSDV. This is to be fixed
 * in a future version.  --drummond 1999-07-20
 *
 * Implemented EFI runtime services and virtual mode calls.  --davidm
 *
 * Goutham Rao: <goutham.rao@intel.com>
 *	Skip non-WB memory and ignore empty memory ranges.
 */
#include <linux/module.h>
#include <linux/memblock.h>
#include <linux/crash_dump.h>
#include <linux/kernel.h>
#include <linux/init.h>
#include <linux/types.h>
#include <linux/slab.h>
#include <linux/time.h>
#include <linux/efi.h>
#include <linux/kexec.h>
#include <linux/mm.h>

#include <asm/io.h>
#include <asm/kregs.h>
#include <asm/meminit.h>
#include <asm/processor.h>
#include <asm/mca.h>
#include <asm/setup.h>
#include <asm/tlbflush.h>

#define EFI_DEBUG	0

#define ESI_TABLE_GUID					\
    EFI_GUID(0x43EA58DC, 0xCF28, 0x4b06, 0xB3,		\
	     0x91, 0xB7, 0x50, 0x59, 0x34, 0x2B, 0xD4)

static unsigned long mps_phys = EFI_INVALID_TABLE_ADDR;
static __initdata unsigned long palo_phys;

unsigned long __initdata esi_phys = EFI_INVALID_TABLE_ADDR;
unsigned long hcdp_phys = EFI_INVALID_TABLE_ADDR;
unsigned long sal_systab_phys = EFI_INVALID_TABLE_ADDR;

static const efi_config_table_type_t arch_tables[] __initconst = {
	{ESI_TABLE_GUID,				&esi_phys,		"ESI"		},
	{HCDP_TABLE_GUID,				&hcdp_phys,		"HCDP"		},
	{MPS_TABLE_GUID,				&mps_phys,		"MPS"		},
	{PROCESSOR_ABSTRACTION_LAYER_OVERWRITE_GUID,	&palo_phys,		"PALO"		},
	{SAL_SYSTEM_TABLE_GUID,				&sal_systab_phys,	"SALsystab"	},
	{},
};

extern efi_status_t efi_call_phys (void *, ...);

static efi_runtime_services_t *runtime;
static u64 mem_limit = ~0UL, max_addr = ~0UL, min_addr = 0UL;

#define efi_call_virt(f, args...)	(*(f))(args)

#define STUB_GET_TIME(prefix, adjust_arg)				       \
static efi_status_t							       \
prefix##_get_time (efi_time_t *tm, efi_time_cap_t *tc)			       \
{									       \
	struct ia64_fpreg fr[6];					       \
	efi_time_cap_t *atc = NULL;					       \
	efi_status_t ret;						       \
									       \
	if (tc)								       \
		atc = adjust_arg(tc);					       \
	ia64_save_scratch_fpregs(fr);					       \
	ret = efi_call_##prefix((efi_get_time_t *) __va(runtime->get_time),    \
				adjust_arg(tm), atc);			       \
	ia64_load_scratch_fpregs(fr);					       \
	return ret;							       \
}

#define STUB_SET_TIME(prefix, adjust_arg)				       \
static efi_status_t							       \
prefix##_set_time (efi_time_t *tm)					       \
{									       \
	struct ia64_fpreg fr[6];					       \
	efi_status_t ret;						       \
									       \
	ia64_save_scratch_fpregs(fr);					       \
	ret = efi_call_##prefix((efi_set_time_t *) __va(runtime->set_time),    \
				adjust_arg(tm));			       \
	ia64_load_scratch_fpregs(fr);					       \
	return ret;							       \
}

#define STUB_GET_WAKEUP_TIME(prefix, adjust_arg)			       \
static efi_status_t							       \
prefix##_get_wakeup_time (efi_bool_t *enabled, efi_bool_t *pending,	       \
			  efi_time_t *tm)				       \
{									       \
	struct ia64_fpreg fr[6];					       \
	efi_status_t ret;						       \
									       \
	ia64_save_scratch_fpregs(fr);					       \
	ret = efi_call_##prefix(					       \
		(efi_get_wakeup_time_t *) __va(runtime->get_wakeup_time),      \
		adjust_arg(enabled), adjust_arg(pending), adjust_arg(tm));     \
	ia64_load_scratch_fpregs(fr);					       \
	return ret;							       \
}

#define STUB_SET_WAKEUP_TIME(prefix, adjust_arg)			       \
static efi_status_t							       \
prefix##_set_wakeup_time (efi_bool_t enabled, efi_time_t *tm)		       \
{									       \
	struct ia64_fpreg fr[6];					       \
	efi_time_t *atm = NULL;						       \
	efi_status_t ret;						       \
									       \
	if (tm)								       \
		atm = adjust_arg(tm);					       \
	ia64_save_scratch_fpregs(fr);					       \
	ret = efi_call_##prefix(					       \
		(efi_set_wakeup_time_t *) __va(runtime->set_wakeup_time),      \
		enabled, atm);						       \
	ia64_load_scratch_fpregs(fr);					       \
	return ret;							       \
}

#define STUB_GET_VARIABLE(prefix, adjust_arg)				       \
static efi_status_t							       \
prefix##_get_variable (efi_char16_t *name, efi_guid_t *vendor, u32 *attr,      \
		       unsigned long *data_size, void *data)		       \
{									       \
	struct ia64_fpreg fr[6];					       \
	u32 *aattr = NULL;						       \
	efi_status_t ret;						       \
									       \
	if (attr)							       \
		aattr = adjust_arg(attr);				       \
	ia64_save_scratch_fpregs(fr);					       \
	ret = efi_call_##prefix(					       \
		(efi_get_variable_t *) __va(runtime->get_variable),	       \
		adjust_arg(name), adjust_arg(vendor), aattr,		       \
		adjust_arg(data_size), adjust_arg(data));		       \
	ia64_load_scratch_fpregs(fr);					       \
	return ret;							       \
}

#define STUB_GET_NEXT_VARIABLE(prefix, adjust_arg)			       \
static efi_status_t							       \
prefix##_get_next_variable (unsigned long *name_size, efi_char16_t *name,      \
			    efi_guid_t *vendor)				       \
{									       \
	struct ia64_fpreg fr[6];					       \
	efi_status_t ret;						       \
									       \
	ia64_save_scratch_fpregs(fr);					       \
	ret = efi_call_##prefix(					       \
		(efi_get_next_variable_t *) __va(runtime->get_next_variable),  \
		adjust_arg(name_size), adjust_arg(name), adjust_arg(vendor));  \
	ia64_load_scratch_fpregs(fr);					       \
	return ret;							       \
}

#define STUB_SET_VARIABLE(prefix, adjust_arg)				       \
static efi_status_t							       \
prefix##_set_variable (efi_char16_t *name, efi_guid_t *vendor,		       \
		       u32 attr, unsigned long data_size,		       \
		       void *data)					       \
{									       \
	struct ia64_fpreg fr[6];					       \
	efi_status_t ret;						       \
									       \
	ia64_save_scratch_fpregs(fr);					       \
	ret = efi_call_##prefix(					       \
		(efi_set_variable_t *) __va(runtime->set_variable),	       \
		adjust_arg(name), adjust_arg(vendor), attr, data_size,	       \
		adjust_arg(data));					       \
	ia64_load_scratch_fpregs(fr);					       \
	return ret;							       \
}

#define STUB_GET_NEXT_HIGH_MONO_COUNT(prefix, adjust_arg)		       \
static efi_status_t							       \
prefix##_get_next_high_mono_count (u32 *count)				       \
{									       \
	struct ia64_fpreg fr[6];					       \
	efi_status_t ret;						       \
									       \
	ia64_save_scratch_fpregs(fr);					       \
	ret = efi_call_##prefix((efi_get_next_high_mono_count_t *)	       \
				__va(runtime->get_next_high_mono_count),       \
				adjust_arg(count));			       \
	ia64_load_scratch_fpregs(fr);					       \
	return ret;							       \
}

#define STUB_RESET_SYSTEM(prefix, adjust_arg)				       \
static void								       \
prefix##_reset_system (int reset_type, efi_status_t status,		       \
		       unsigned long data_size, efi_char16_t *data)	       \
{									       \
	struct ia64_fpreg fr[6];					       \
	efi_char16_t *adata = NULL;					       \
									       \
	if (data)							       \
		adata = adjust_arg(data);				       \
									       \
	ia64_save_scratch_fpregs(fr);					       \
	efi_call_##prefix(						       \
		(efi_reset_system_t *) __va(runtime->reset_system),	       \
		reset_type, status, data_size, adata);			       \
	/* should not return, but just in case... */			       \
	ia64_load_scratch_fpregs(fr);					       \
}

#define phys_ptr(arg)	((__typeof__(arg)) ia64_tpa(arg))

STUB_GET_TIME(phys, phys_ptr)
STUB_SET_TIME(phys, phys_ptr)
STUB_GET_WAKEUP_TIME(phys, phys_ptr)
STUB_SET_WAKEUP_TIME(phys, phys_ptr)
STUB_GET_VARIABLE(phys, phys_ptr)
STUB_GET_NEXT_VARIABLE(phys, phys_ptr)
STUB_SET_VARIABLE(phys, phys_ptr)
STUB_GET_NEXT_HIGH_MONO_COUNT(phys, phys_ptr)
STUB_RESET_SYSTEM(phys, phys_ptr)

#define id(arg)	arg

STUB_GET_TIME(virt, id)
STUB_SET_TIME(virt, id)
STUB_GET_WAKEUP_TIME(virt, id)
STUB_SET_WAKEUP_TIME(virt, id)
STUB_GET_VARIABLE(virt, id)
STUB_GET_NEXT_VARIABLE(virt, id)
STUB_SET_VARIABLE(virt, id)
STUB_GET_NEXT_HIGH_MONO_COUNT(virt, id)
STUB_RESET_SYSTEM(virt, id)

void
efi_gettimeofday (struct timespec64 *ts)
{
	efi_time_t tm;

	if ((*efi.get_time)(&tm, NULL) != EFI_SUCCESS) {
		memset(ts, 0, sizeof(*ts));
		return;
	}

	ts->tv_sec = mktime64(tm.year, tm.month, tm.day,
			    tm.hour, tm.minute, tm.second);
	ts->tv_nsec = tm.nanosecond;
}

static int
is_memory_available (efi_memory_desc_t *md)
{
	if (!(md->attribute & EFI_MEMORY_WB))
		return 0;

	switch (md->type) {
	      case EFI_LOADER_CODE:
	      case EFI_LOADER_DATA:
	      case EFI_BOOT_SERVICES_CODE:
	      case EFI_BOOT_SERVICES_DATA:
	      case EFI_CONVENTIONAL_MEMORY:
		return 1;
	}
	return 0;
}

typedef struct kern_memdesc {
	u64 attribute;
	u64 start;
	u64 num_pages;
} kern_memdesc_t;

static kern_memdesc_t *kern_memmap;

#define efi_md_size(md)	(md->num_pages << EFI_PAGE_SHIFT)

static inline u64
kmd_end(kern_memdesc_t *kmd)
{
	return (kmd->start + (kmd->num_pages << EFI_PAGE_SHIFT));
}

static inline u64
efi_md_end(efi_memory_desc_t *md)
{
	return (md->phys_addr + efi_md_size(md));
}

static inline int
efi_wb(efi_memory_desc_t *md)
{
	return (md->attribute & EFI_MEMORY_WB);
}

static inline int
efi_uc(efi_memory_desc_t *md)
{
	return (md->attribute & EFI_MEMORY_UC);
}

static void
walk (efi_freemem_callback_t callback, void *arg, u64 attr)
{
	kern_memdesc_t *k;
	u64 start, end, voff;

	voff = (attr == EFI_MEMORY_WB) ? PAGE_OFFSET : __IA64_UNCACHED_OFFSET;
	for (k = kern_memmap; k->start != ~0UL; k++) {
		if (k->attribute != attr)
			continue;
		start = PAGE_ALIGN(k->start);
		end = (k->start + (k->num_pages << EFI_PAGE_SHIFT)) & PAGE_MASK;
		if (start < end)
			if ((*callback)(start + voff, end + voff, arg) < 0)
				return;
	}
}

/*
 * Walk the EFI memory map and call CALLBACK once for each EFI memory
 * descriptor that has memory that is available for OS use.
 */
void
efi_memmap_walk (efi_freemem_callback_t callback, void *arg)
{
	walk(callback, arg, EFI_MEMORY_WB);
}

/*
 * Walk the EFI memory map and call CALLBACK once for each EFI memory
 * descriptor that has memory that is available for uncached allocator.
 */
void
efi_memmap_walk_uc (efi_freemem_callback_t callback, void *arg)
{
	walk(callback, arg, EFI_MEMORY_UC);
}

/*
 * Look for the PAL_CODE region reported by EFI and map it using an
 * ITR to enable safe PAL calls in virtual mode.  See IA-64 Processor
 * Abstraction Layer chapter 11 in ADAG
 */
void *
efi_get_pal_addr (void)
{
	void *efi_map_start, *efi_map_end, *p;
	efi_memory_desc_t *md;
	u64 efi_desc_size;
	int pal_code_count = 0;
	u64 vaddr, mask;

	efi_map_start = __va(ia64_boot_param->efi_memmap);
	efi_map_end   = efi_map_start + ia64_boot_param->efi_memmap_size;
	efi_desc_size = ia64_boot_param->efi_memdesc_size;

	for (p = efi_map_start; p < efi_map_end; p += efi_desc_size) {
		md = p;
		if (md->type != EFI_PAL_CODE)
			continue;

		if (++pal_code_count > 1) {
			printk(KERN_ERR "Too many EFI Pal Code memory ranges, "
			       "dropped @ %llx\n", md->phys_addr);
			continue;
		}
		/*
		 * The only ITLB entry in region 7 that is used is the one
		 * installed by __start().  That entry covers a 64MB range.
		 */
		mask  = ~((1 << KERNEL_TR_PAGE_SHIFT) - 1);
		vaddr = PAGE_OFFSET + md->phys_addr;

		/*
		 * We must check that the PAL mapping won't overlap with the
		 * kernel mapping.
		 *
		 * PAL code is guaranteed to be aligned on a power of 2 between
		 * 4k and 256KB and that only one ITR is needed to map it. This
		 * implies that the PAL code is always aligned on its size,
		 * i.e., the closest matching page size supported by the TLB.
		 * Therefore PAL code is guaranteed never to cross a 64MB unless
		 * it is bigger than 64MB (very unlikely!).  So for now the
		 * following test is enough to determine whether or not we need
		 * a dedicated ITR for the PAL code.
		 */
		if ((vaddr & mask) == (KERNEL_START & mask)) {
			printk(KERN_INFO "%s: no need to install ITR for PAL code\n",
			       __func__);
			continue;
		}

		if (efi_md_size(md) > IA64_GRANULE_SIZE)
			panic("Whoa!  PAL code size bigger than a granule!");

#if EFI_DEBUG
		mask  = ~((1 << IA64_GRANULE_SHIFT) - 1);

		printk(KERN_INFO "CPU %d: mapping PAL code "
                       "[0x%lx-0x%lx) into [0x%lx-0x%lx)\n",
                       smp_processor_id(), md->phys_addr,
                       md->phys_addr + efi_md_size(md),
                       vaddr & mask, (vaddr & mask) + IA64_GRANULE_SIZE);
#endif
		return __va(md->phys_addr);
	}
	printk(KERN_WARNING "%s: no PAL-code memory-descriptor found\n",
	       __func__);
	return NULL;
}


static u8 __init palo_checksum(u8 *buffer, u32 length)
{
	u8 sum = 0;
	u8 *end = buffer + length;

	while (buffer < end)
		sum = (u8) (sum + *(buffer++));

	return sum;
}

/*
 * Parse and handle PALO table which is published at:
 * http://www.dig64.org/home/DIG64_PALO_R1_0.pdf
 */
static void __init handle_palo(unsigned long phys_addr)
{
	struct palo_table *palo = __va(phys_addr);
	u8  checksum;

	if (strncmp(palo->signature, PALO_SIG, sizeof(PALO_SIG) - 1)) {
		printk(KERN_INFO "PALO signature incorrect.\n");
		return;
	}

	checksum = palo_checksum((u8 *)palo, palo->length);
	if (checksum) {
		printk(KERN_INFO "PALO checksum incorrect.\n");
		return;
	}

	setup_ptcg_sem(palo->max_tlb_purges, NPTCG_FROM_PALO);
}

void
efi_map_pal_code (void)
{
	void *pal_vaddr = efi_get_pal_addr ();
	u64 psr;

	if (!pal_vaddr)
		return;

	/*
	 * Cannot write to CRx with PSR.ic=1
	 */
	psr = ia64_clear_ic();
	ia64_itr(0x1, IA64_TR_PALCODE,
		 GRANULEROUNDDOWN((unsigned long) pal_vaddr),
		 pte_val(pfn_pte(__pa(pal_vaddr) >> PAGE_SHIFT, PAGE_KERNEL)),
		 IA64_GRANULE_SHIFT);
	ia64_set_psr(psr);		/* restore psr */
}

void __init
efi_init (void)
{
	const efi_system_table_t *efi_systab;
	void *efi_map_start, *efi_map_end;
	u64 efi_desc_size;
	char *cp;

	set_bit(EFI_BOOT, &efi.flags);
	set_bit(EFI_64BIT, &efi.flags);

	/*
	 * It's too early to be able to use the standard kernel command line
	 * support...
	 */
	for (cp = boot_command_line; *cp; ) {
		if (memcmp(cp, "mem=", 4) == 0) {
			mem_limit = memparse(cp + 4, &cp);
		} else if (memcmp(cp, "max_addr=", 9) == 0) {
			max_addr = GRANULEROUNDDOWN(memparse(cp + 9, &cp));
		} else if (memcmp(cp, "min_addr=", 9) == 0) {
			min_addr = GRANULEROUNDDOWN(memparse(cp + 9, &cp));
		} else {
			while (*cp != ' ' && *cp)
				++cp;
			while (*cp == ' ')
				++cp;
		}
	}
	if (min_addr != 0UL)
		printk(KERN_INFO "Ignoring memory below %lluMB\n",
		       min_addr >> 20);
	if (max_addr != ~0UL)
		printk(KERN_INFO "Ignoring memory above %lluMB\n",
		       max_addr >> 20);

	efi_systab = __va(ia64_boot_param->efi_systab);

	/*
	 * Verify the EFI Table
	 */
	if (efi_systab == NULL)
		panic("Whoa! Can't find EFI system table.\n");
	if (efi_systab_check_header(&efi_systab->hdr, 1))
		panic("Whoa! EFI system table signature incorrect\n");

<<<<<<< HEAD
	printk(KERN_INFO "EFI v%u.%.02u by %s:",
	       efi.systab->hdr.revision >> 16,
	       efi.systab->hdr.revision & 0xffff, vendor);
=======
	efi_systab_report_header(&efi_systab->hdr, efi_systab->fw_vendor);
>>>>>>> 24b8d41d

	palo_phys      = EFI_INVALID_TABLE_ADDR;

	if (efi_config_parse_tables(__va(efi_systab->tables),
				    efi_systab->nr_tables,
				    arch_tables) != 0)
		return;

	if (palo_phys != EFI_INVALID_TABLE_ADDR)
		handle_palo(palo_phys);

	runtime = __va(efi_systab->runtime);
	efi.get_time = phys_get_time;
	efi.set_time = phys_set_time;
	efi.get_wakeup_time = phys_get_wakeup_time;
	efi.set_wakeup_time = phys_set_wakeup_time;
	efi.get_variable = phys_get_variable;
	efi.get_next_variable = phys_get_next_variable;
	efi.set_variable = phys_set_variable;
	efi.get_next_high_mono_count = phys_get_next_high_mono_count;
	efi.reset_system = phys_reset_system;

	efi_map_start = __va(ia64_boot_param->efi_memmap);
	efi_map_end   = efi_map_start + ia64_boot_param->efi_memmap_size;
	efi_desc_size = ia64_boot_param->efi_memdesc_size;

#if EFI_DEBUG
	/* print EFI memory map: */
	{
		efi_memory_desc_t *md;
		void *p;

		for (i = 0, p = efi_map_start; p < efi_map_end;
		     ++i, p += efi_desc_size)
		{
			const char *unit;
			unsigned long size;
			char buf[64];

			md = p;
			size = md->num_pages << EFI_PAGE_SHIFT;

			if ((size >> 40) > 0) {
				size >>= 40;
				unit = "TB";
			} else if ((size >> 30) > 0) {
				size >>= 30;
				unit = "GB";
			} else if ((size >> 20) > 0) {
				size >>= 20;
				unit = "MB";
			} else {
				size >>= 10;
				unit = "KB";
			}

			printk("mem%02d: %s "
			       "range=[0x%016lx-0x%016lx) (%4lu%s)\n",
			       i, efi_md_typeattr_format(buf, sizeof(buf), md),
			       md->phys_addr,
			       md->phys_addr + efi_md_size(md), size, unit);
		}
	}
#endif

	efi_map_pal_code();
	efi_enter_virtual_mode();
}

void
efi_enter_virtual_mode (void)
{
	void *efi_map_start, *efi_map_end, *p;
	efi_memory_desc_t *md;
	efi_status_t status;
	u64 efi_desc_size;

	efi_map_start = __va(ia64_boot_param->efi_memmap);
	efi_map_end   = efi_map_start + ia64_boot_param->efi_memmap_size;
	efi_desc_size = ia64_boot_param->efi_memdesc_size;

	for (p = efi_map_start; p < efi_map_end; p += efi_desc_size) {
		md = p;
		if (md->attribute & EFI_MEMORY_RUNTIME) {
			/*
			 * Some descriptors have multiple bits set, so the
			 * order of the tests is relevant.
			 */
			if (md->attribute & EFI_MEMORY_WB) {
				md->virt_addr = (u64) __va(md->phys_addr);
			} else if (md->attribute & EFI_MEMORY_UC) {
				md->virt_addr = (u64) ioremap(md->phys_addr, 0);
			} else if (md->attribute & EFI_MEMORY_WC) {
#if 0
				md->virt_addr = ia64_remap(md->phys_addr,
							   (_PAGE_A |
							    _PAGE_P |
							    _PAGE_D |
							    _PAGE_MA_WC |
							    _PAGE_PL_0 |
							    _PAGE_AR_RW));
#else
				printk(KERN_INFO "EFI_MEMORY_WC mapping\n");
				md->virt_addr = (u64) ioremap(md->phys_addr, 0);
#endif
			} else if (md->attribute & EFI_MEMORY_WT) {
#if 0
				md->virt_addr = ia64_remap(md->phys_addr,
							   (_PAGE_A |
							    _PAGE_P |
							    _PAGE_D |
							    _PAGE_MA_WT |
							    _PAGE_PL_0 |
							    _PAGE_AR_RW));
#else
				printk(KERN_INFO "EFI_MEMORY_WT mapping\n");
				md->virt_addr = (u64) ioremap(md->phys_addr, 0);
#endif
			}
		}
	}

	status = efi_call_phys(__va(runtime->set_virtual_address_map),
			       ia64_boot_param->efi_memmap_size,
			       efi_desc_size,
			       ia64_boot_param->efi_memdesc_version,
			       ia64_boot_param->efi_memmap);
	if (status != EFI_SUCCESS) {
		printk(KERN_WARNING "warning: unable to switch EFI into "
		       "virtual mode (status=%lu)\n", status);
		return;
	}

	set_bit(EFI_RUNTIME_SERVICES, &efi.flags);

	/*
	 * Now that EFI is in virtual mode, we call the EFI functions more
	 * efficiently:
	 */
	efi.get_time = virt_get_time;
	efi.set_time = virt_set_time;
	efi.get_wakeup_time = virt_get_wakeup_time;
	efi.set_wakeup_time = virt_set_wakeup_time;
	efi.get_variable = virt_get_variable;
	efi.get_next_variable = virt_get_next_variable;
	efi.set_variable = virt_set_variable;
	efi.get_next_high_mono_count = virt_get_next_high_mono_count;
	efi.reset_system = virt_reset_system;
}

/*
 * Walk the EFI memory map looking for the I/O port range.  There can only be
 * one entry of this type, other I/O port ranges should be described via ACPI.
 */
u64
efi_get_iobase (void)
{
	void *efi_map_start, *efi_map_end, *p;
	efi_memory_desc_t *md;
	u64 efi_desc_size;

	efi_map_start = __va(ia64_boot_param->efi_memmap);
	efi_map_end   = efi_map_start + ia64_boot_param->efi_memmap_size;
	efi_desc_size = ia64_boot_param->efi_memdesc_size;

	for (p = efi_map_start; p < efi_map_end; p += efi_desc_size) {
		md = p;
		if (md->type == EFI_MEMORY_MAPPED_IO_PORT_SPACE) {
			if (md->attribute & EFI_MEMORY_UC)
				return md->phys_addr;
		}
	}
	return 0;
}

static struct kern_memdesc *
kern_memory_descriptor (unsigned long phys_addr)
{
	struct kern_memdesc *md;

	for (md = kern_memmap; md->start != ~0UL; md++) {
		if (phys_addr - md->start < (md->num_pages << EFI_PAGE_SHIFT))
			 return md;
	}
	return NULL;
}

static efi_memory_desc_t *
efi_memory_descriptor (unsigned long phys_addr)
{
	void *efi_map_start, *efi_map_end, *p;
	efi_memory_desc_t *md;
	u64 efi_desc_size;

	efi_map_start = __va(ia64_boot_param->efi_memmap);
	efi_map_end   = efi_map_start + ia64_boot_param->efi_memmap_size;
	efi_desc_size = ia64_boot_param->efi_memdesc_size;

	for (p = efi_map_start; p < efi_map_end; p += efi_desc_size) {
		md = p;

		if (phys_addr - md->phys_addr < efi_md_size(md))
			 return md;
	}
	return NULL;
}

static int
efi_memmap_intersects (unsigned long phys_addr, unsigned long size)
{
	void *efi_map_start, *efi_map_end, *p;
	efi_memory_desc_t *md;
	u64 efi_desc_size;
	unsigned long end;

	efi_map_start = __va(ia64_boot_param->efi_memmap);
	efi_map_end   = efi_map_start + ia64_boot_param->efi_memmap_size;
	efi_desc_size = ia64_boot_param->efi_memdesc_size;

	end = phys_addr + size;

	for (p = efi_map_start; p < efi_map_end; p += efi_desc_size) {
		md = p;
		if (md->phys_addr < end && efi_md_end(md) > phys_addr)
			return 1;
	}
	return 0;
}

int
efi_mem_type (unsigned long phys_addr)
{
	efi_memory_desc_t *md = efi_memory_descriptor(phys_addr);

	if (md)
		return md->type;
	return -EINVAL;
}

u64
efi_mem_attributes (unsigned long phys_addr)
{
	efi_memory_desc_t *md = efi_memory_descriptor(phys_addr);

	if (md)
		return md->attribute;
	return 0;
}
EXPORT_SYMBOL(efi_mem_attributes);

u64
efi_mem_attribute (unsigned long phys_addr, unsigned long size)
{
	unsigned long end = phys_addr + size;
	efi_memory_desc_t *md = efi_memory_descriptor(phys_addr);
	u64 attr;

	if (!md)
		return 0;

	/*
	 * EFI_MEMORY_RUNTIME is not a memory attribute; it just tells
	 * the kernel that firmware needs this region mapped.
	 */
	attr = md->attribute & ~EFI_MEMORY_RUNTIME;
	do {
		unsigned long md_end = efi_md_end(md);

		if (end <= md_end)
			return attr;

		md = efi_memory_descriptor(md_end);
		if (!md || (md->attribute & ~EFI_MEMORY_RUNTIME) != attr)
			return 0;
	} while (md);
	return 0;	/* never reached */
}

u64
kern_mem_attribute (unsigned long phys_addr, unsigned long size)
{
	unsigned long end = phys_addr + size;
	struct kern_memdesc *md;
	u64 attr;

	/*
	 * This is a hack for ioremap calls before we set up kern_memmap.
	 * Maybe we should do efi_memmap_init() earlier instead.
	 */
	if (!kern_memmap) {
		attr = efi_mem_attribute(phys_addr, size);
		if (attr & EFI_MEMORY_WB)
			return EFI_MEMORY_WB;
		return 0;
	}

	md = kern_memory_descriptor(phys_addr);
	if (!md)
		return 0;

	attr = md->attribute;
	do {
		unsigned long md_end = kmd_end(md);

		if (end <= md_end)
			return attr;

		md = kern_memory_descriptor(md_end);
		if (!md || md->attribute != attr)
			return 0;
	} while (md);
	return 0;	/* never reached */
}

int
valid_phys_addr_range (phys_addr_t phys_addr, unsigned long size)
{
	u64 attr;

	/*
	 * /dev/mem reads and writes use copy_to_user(), which implicitly
	 * uses a granule-sized kernel identity mapping.  It's really
	 * only safe to do this for regions in kern_memmap.  For more
	 * details, see Documentation/ia64/aliasing.rst.
	 */
	attr = kern_mem_attribute(phys_addr, size);
	if (attr & EFI_MEMORY_WB || attr & EFI_MEMORY_UC)
		return 1;
	return 0;
}

int
valid_mmap_phys_addr_range (unsigned long pfn, unsigned long size)
{
	unsigned long phys_addr = pfn << PAGE_SHIFT;
	u64 attr;

	attr = efi_mem_attribute(phys_addr, size);

	/*
	 * /dev/mem mmap uses normal user pages, so we don't need the entire
	 * granule, but the entire region we're mapping must support the same
	 * attribute.
	 */
	if (attr & EFI_MEMORY_WB || attr & EFI_MEMORY_UC)
		return 1;

	/*
	 * Intel firmware doesn't tell us about all the MMIO regions, so
	 * in general we have to allow mmap requests.  But if EFI *does*
	 * tell us about anything inside this region, we should deny it.
	 * The user can always map a smaller region to avoid the overlap.
	 */
	if (efi_memmap_intersects(phys_addr, size))
		return 0;

	return 1;
}

pgprot_t
phys_mem_access_prot(struct file *file, unsigned long pfn, unsigned long size,
		     pgprot_t vma_prot)
{
	unsigned long phys_addr = pfn << PAGE_SHIFT;
	u64 attr;

	/*
	 * For /dev/mem mmap, we use user mappings, but if the region is
	 * in kern_memmap (and hence may be covered by a kernel mapping),
	 * we must use the same attribute as the kernel mapping.
	 */
	attr = kern_mem_attribute(phys_addr, size);
	if (attr & EFI_MEMORY_WB)
		return pgprot_cacheable(vma_prot);
	else if (attr & EFI_MEMORY_UC)
		return pgprot_noncached(vma_prot);

	/*
	 * Some chipsets don't support UC access to memory.  If
	 * WB is supported, we prefer that.
	 */
	if (efi_mem_attribute(phys_addr, size) & EFI_MEMORY_WB)
		return pgprot_cacheable(vma_prot);

	return pgprot_noncached(vma_prot);
}

int __init
efi_uart_console_only(void)
{
	efi_status_t status;
	char *s, name[] = "ConOut";
	efi_guid_t guid = EFI_GLOBAL_VARIABLE_GUID;
	efi_char16_t *utf16, name_utf16[32];
	unsigned char data[1024];
	unsigned long size = sizeof(data);
	struct efi_generic_dev_path *hdr, *end_addr;
	int uart = 0;

	/* Convert to UTF-16 */
	utf16 = name_utf16;
	s = name;
	while (*s)
		*utf16++ = *s++ & 0x7f;
	*utf16 = 0;

	status = efi.get_variable(name_utf16, &guid, NULL, &size, data);
	if (status != EFI_SUCCESS) {
		printk(KERN_ERR "No EFI %s variable?\n", name);
		return 0;
	}

	hdr = (struct efi_generic_dev_path *) data;
	end_addr = (struct efi_generic_dev_path *) ((u8 *) data + size);
	while (hdr < end_addr) {
		if (hdr->type == EFI_DEV_MSG &&
		    hdr->sub_type == EFI_DEV_MSG_UART)
			uart = 1;
		else if (hdr->type == EFI_DEV_END_PATH ||
			  hdr->type == EFI_DEV_END_PATH2) {
			if (!uart)
				return 0;
			if (hdr->sub_type == EFI_DEV_END_ENTIRE)
				return 1;
			uart = 0;
		}
		hdr = (struct efi_generic_dev_path *)((u8 *) hdr + hdr->length);
	}
	printk(KERN_ERR "Malformed %s value\n", name);
	return 0;
}

/*
 * Look for the first granule aligned memory descriptor memory
 * that is big enough to hold EFI memory map. Make sure this
 * descriptor is at least granule sized so it does not get trimmed
 */
struct kern_memdesc *
find_memmap_space (void)
{
	u64	contig_low=0, contig_high=0;
	u64	as = 0, ae;
	void *efi_map_start, *efi_map_end, *p, *q;
	efi_memory_desc_t *md, *pmd = NULL, *check_md;
	u64	space_needed, efi_desc_size;
	unsigned long total_mem = 0;

	efi_map_start = __va(ia64_boot_param->efi_memmap);
	efi_map_end   = efi_map_start + ia64_boot_param->efi_memmap_size;
	efi_desc_size = ia64_boot_param->efi_memdesc_size;

	/*
	 * Worst case: we need 3 kernel descriptors for each efi descriptor
	 * (if every entry has a WB part in the middle, and UC head and tail),
	 * plus one for the end marker.
	 */
	space_needed = sizeof(kern_memdesc_t) *
		(3 * (ia64_boot_param->efi_memmap_size/efi_desc_size) + 1);

	for (p = efi_map_start; p < efi_map_end; pmd = md, p += efi_desc_size) {
		md = p;
		if (!efi_wb(md)) {
			continue;
		}
		if (pmd == NULL || !efi_wb(pmd) ||
		    efi_md_end(pmd) != md->phys_addr) {
			contig_low = GRANULEROUNDUP(md->phys_addr);
			contig_high = efi_md_end(md);
			for (q = p + efi_desc_size; q < efi_map_end;
			     q += efi_desc_size) {
				check_md = q;
				if (!efi_wb(check_md))
					break;
				if (contig_high != check_md->phys_addr)
					break;
				contig_high = efi_md_end(check_md);
			}
			contig_high = GRANULEROUNDDOWN(contig_high);
		}
		if (!is_memory_available(md) || md->type == EFI_LOADER_DATA)
			continue;

		/* Round ends inward to granule boundaries */
		as = max(contig_low, md->phys_addr);
		ae = min(contig_high, efi_md_end(md));

		/* keep within max_addr= and min_addr= command line arg */
		as = max(as, min_addr);
		ae = min(ae, max_addr);
		if (ae <= as)
			continue;

		/* avoid going over mem= command line arg */
		if (total_mem + (ae - as) > mem_limit)
			ae -= total_mem + (ae - as) - mem_limit;

		if (ae <= as)
			continue;

		if (ae - as > space_needed)
			break;
	}
	if (p >= efi_map_end)
		panic("Can't allocate space for kernel memory descriptors");

	return __va(as);
}

/*
 * Walk the EFI memory map and gather all memory available for kernel
 * to use.  We can allocate partial granules only if the unavailable
 * parts exist, and are WB.
 */
unsigned long
efi_memmap_init(u64 *s, u64 *e)
{
	struct kern_memdesc *k, *prev = NULL;
	u64	contig_low=0, contig_high=0;
	u64	as, ae, lim;
	void *efi_map_start, *efi_map_end, *p, *q;
	efi_memory_desc_t *md, *pmd = NULL, *check_md;
	u64	efi_desc_size;
	unsigned long total_mem = 0;

	k = kern_memmap = find_memmap_space();

	efi_map_start = __va(ia64_boot_param->efi_memmap);
	efi_map_end   = efi_map_start + ia64_boot_param->efi_memmap_size;
	efi_desc_size = ia64_boot_param->efi_memdesc_size;

	for (p = efi_map_start; p < efi_map_end; pmd = md, p += efi_desc_size) {
		md = p;
		if (!efi_wb(md)) {
			if (efi_uc(md) &&
			    (md->type == EFI_CONVENTIONAL_MEMORY ||
			     md->type == EFI_BOOT_SERVICES_DATA)) {
				k->attribute = EFI_MEMORY_UC;
				k->start = md->phys_addr;
				k->num_pages = md->num_pages;
				k++;
			}
			continue;
		}
		if (pmd == NULL || !efi_wb(pmd) ||
		    efi_md_end(pmd) != md->phys_addr) {
			contig_low = GRANULEROUNDUP(md->phys_addr);
			contig_high = efi_md_end(md);
			for (q = p + efi_desc_size; q < efi_map_end;
			     q += efi_desc_size) {
				check_md = q;
				if (!efi_wb(check_md))
					break;
				if (contig_high != check_md->phys_addr)
					break;
				contig_high = efi_md_end(check_md);
			}
			contig_high = GRANULEROUNDDOWN(contig_high);
		}
		if (!is_memory_available(md))
			continue;

		/*
		 * Round ends inward to granule boundaries
		 * Give trimmings to uncached allocator
		 */
		if (md->phys_addr < contig_low) {
			lim = min(efi_md_end(md), contig_low);
			if (efi_uc(md)) {
				if (k > kern_memmap &&
				    (k-1)->attribute == EFI_MEMORY_UC &&
				    kmd_end(k-1) == md->phys_addr) {
					(k-1)->num_pages +=
						(lim - md->phys_addr)
						>> EFI_PAGE_SHIFT;
				} else {
					k->attribute = EFI_MEMORY_UC;
					k->start = md->phys_addr;
					k->num_pages = (lim - md->phys_addr)
						>> EFI_PAGE_SHIFT;
					k++;
				}
			}
			as = contig_low;
		} else
			as = md->phys_addr;

		if (efi_md_end(md) > contig_high) {
			lim = max(md->phys_addr, contig_high);
			if (efi_uc(md)) {
				if (lim == md->phys_addr && k > kern_memmap &&
				    (k-1)->attribute == EFI_MEMORY_UC &&
				    kmd_end(k-1) == md->phys_addr) {
					(k-1)->num_pages += md->num_pages;
				} else {
					k->attribute = EFI_MEMORY_UC;
					k->start = lim;
					k->num_pages = (efi_md_end(md) - lim)
						>> EFI_PAGE_SHIFT;
					k++;
				}
			}
			ae = contig_high;
		} else
			ae = efi_md_end(md);

		/* keep within max_addr= and min_addr= command line arg */
		as = max(as, min_addr);
		ae = min(ae, max_addr);
		if (ae <= as)
			continue;

		/* avoid going over mem= command line arg */
		if (total_mem + (ae - as) > mem_limit)
			ae -= total_mem + (ae - as) - mem_limit;

		if (ae <= as)
			continue;
		if (prev && kmd_end(prev) == md->phys_addr) {
			prev->num_pages += (ae - as) >> EFI_PAGE_SHIFT;
			total_mem += ae - as;
			continue;
		}
		k->attribute = EFI_MEMORY_WB;
		k->start = as;
		k->num_pages = (ae - as) >> EFI_PAGE_SHIFT;
		total_mem += ae - as;
		prev = k++;
	}
	k->start = ~0L; /* end-marker */

	/* reserve the memory we are using for kern_memmap */
	*s = (u64)kern_memmap;
	*e = (u64)++k;

	return total_mem;
}

void
efi_initialize_iomem_resources(struct resource *code_resource,
			       struct resource *data_resource,
			       struct resource *bss_resource)
{
	struct resource *res;
	void *efi_map_start, *efi_map_end, *p;
	efi_memory_desc_t *md;
	u64 efi_desc_size;
	char *name;
	unsigned long flags, desc;

	efi_map_start = __va(ia64_boot_param->efi_memmap);
	efi_map_end   = efi_map_start + ia64_boot_param->efi_memmap_size;
	efi_desc_size = ia64_boot_param->efi_memdesc_size;

	res = NULL;

	for (p = efi_map_start; p < efi_map_end; p += efi_desc_size) {
		md = p;

		if (md->num_pages == 0) /* should not happen */
			continue;

		flags = IORESOURCE_MEM | IORESOURCE_BUSY;
		desc = IORES_DESC_NONE;

		switch (md->type) {

			case EFI_MEMORY_MAPPED_IO:
			case EFI_MEMORY_MAPPED_IO_PORT_SPACE:
				continue;

			case EFI_LOADER_CODE:
			case EFI_LOADER_DATA:
			case EFI_BOOT_SERVICES_DATA:
			case EFI_BOOT_SERVICES_CODE:
			case EFI_CONVENTIONAL_MEMORY:
				if (md->attribute & EFI_MEMORY_WP) {
					name = "System ROM";
					flags |= IORESOURCE_READONLY;
				} else if (md->attribute == EFI_MEMORY_UC) {
					name = "Uncached RAM";
				} else {
					name = "System RAM";
					flags |= IORESOURCE_SYSRAM;
				}
				break;

			case EFI_ACPI_MEMORY_NVS:
				name = "ACPI Non-volatile Storage";
				desc = IORES_DESC_ACPI_NV_STORAGE;
				break;

			case EFI_UNUSABLE_MEMORY:
				name = "reserved";
				flags |= IORESOURCE_DISABLED;
				break;

			case EFI_PERSISTENT_MEMORY:
				name = "Persistent Memory";
				desc = IORES_DESC_PERSISTENT_MEMORY;
				break;

			case EFI_RESERVED_TYPE:
			case EFI_RUNTIME_SERVICES_CODE:
			case EFI_RUNTIME_SERVICES_DATA:
			case EFI_ACPI_RECLAIM_MEMORY:
			default:
				name = "reserved";
				break;
		}

		if ((res = kzalloc(sizeof(struct resource),
				   GFP_KERNEL)) == NULL) {
			printk(KERN_ERR
			       "failed to allocate resource for iomem\n");
			return;
		}

		res->name = name;
		res->start = md->phys_addr;
		res->end = md->phys_addr + efi_md_size(md) - 1;
		res->flags = flags;
		res->desc = desc;

		if (insert_resource(&iomem_resource, res) < 0)
			kfree(res);
		else {
			/*
			 * We don't know which region contains
			 * kernel data so we try it repeatedly and
			 * let the resource manager test it.
			 */
			insert_resource(res, code_resource);
			insert_resource(res, data_resource);
			insert_resource(res, bss_resource);
#ifdef CONFIG_KEXEC
                        insert_resource(res, &efi_memmap_res);
                        insert_resource(res, &boot_param_res);
			if (crashk_res.end > crashk_res.start)
				insert_resource(res, &crashk_res);
#endif
		}
	}
}

#ifdef CONFIG_KEXEC
/* find a block of memory aligned to 64M exclude reserved regions
   rsvd_regions are sorted
 */
unsigned long __init
kdump_find_rsvd_region (unsigned long size, struct rsvd_region *r, int n)
{
	int i;
	u64 start, end;
	u64 alignment = 1UL << _PAGE_SIZE_64M;
	void *efi_map_start, *efi_map_end, *p;
	efi_memory_desc_t *md;
	u64 efi_desc_size;

	efi_map_start = __va(ia64_boot_param->efi_memmap);
	efi_map_end   = efi_map_start + ia64_boot_param->efi_memmap_size;
	efi_desc_size = ia64_boot_param->efi_memdesc_size;

	for (p = efi_map_start; p < efi_map_end; p += efi_desc_size) {
		md = p;
		if (!efi_wb(md))
			continue;
		start = ALIGN(md->phys_addr, alignment);
		end = efi_md_end(md);
		for (i = 0; i < n; i++) {
			if (__pa(r[i].start) >= start && __pa(r[i].end) < end) {
				if (__pa(r[i].start) > start + size)
					return start;
				start = ALIGN(__pa(r[i].end), alignment);
				if (i < n-1 &&
				    __pa(r[i+1].start) < start + size)
					continue;
				else
					break;
			}
		}
		if (end > start + size)
			return start;
	}

	printk(KERN_WARNING
	       "Cannot reserve 0x%lx byte of memory for crashdump\n", size);
	return ~0UL;
}
#endif

#ifdef CONFIG_CRASH_DUMP
/* locate the size find a the descriptor at a certain address */
unsigned long __init
vmcore_find_descriptor_size (unsigned long address)
{
	void *efi_map_start, *efi_map_end, *p;
	efi_memory_desc_t *md;
	u64 efi_desc_size;
	unsigned long ret = 0;

	efi_map_start = __va(ia64_boot_param->efi_memmap);
	efi_map_end   = efi_map_start + ia64_boot_param->efi_memmap_size;
	efi_desc_size = ia64_boot_param->efi_memdesc_size;

	for (p = efi_map_start; p < efi_map_end; p += efi_desc_size) {
		md = p;
		if (efi_wb(md) && md->type == EFI_LOADER_DATA
		    && md->phys_addr == address) {
			ret = efi_md_size(md);
			break;
		}
	}

	if (ret == 0)
		printk(KERN_WARNING "Cannot locate EFI vmcore descriptor\n");

	return ret;
}
#endif

char *efi_systab_show_arch(char *str)
{
	if (mps_phys != EFI_INVALID_TABLE_ADDR)
		str += sprintf(str, "MPS=0x%lx\n", mps_phys);
	if (hcdp_phys != EFI_INVALID_TABLE_ADDR)
		str += sprintf(str, "HCDP=0x%lx\n", hcdp_phys);
	return str;
}<|MERGE_RESOLUTION|>--- conflicted
+++ resolved
@@ -526,13 +526,7 @@
 	if (efi_systab_check_header(&efi_systab->hdr, 1))
 		panic("Whoa! EFI system table signature incorrect\n");
 
-<<<<<<< HEAD
-	printk(KERN_INFO "EFI v%u.%.02u by %s:",
-	       efi.systab->hdr.revision >> 16,
-	       efi.systab->hdr.revision & 0xffff, vendor);
-=======
 	efi_systab_report_header(&efi_systab->hdr, efi_systab->fw_vendor);
->>>>>>> 24b8d41d
 
 	palo_phys      = EFI_INVALID_TABLE_ADDR;
 
