--- conflicted
+++ resolved
@@ -1158,11 +1158,7 @@
 	case PTRACE_PEEKTEXT:
 	case PTRACE_PEEKDATA:
 		/* read word at location addr */
-<<<<<<< HEAD
-		if (access_process_vm(child, addr, &data, sizeof(data),
-=======
 		if (ptrace_access_vm(child, addr, &data, sizeof(data),
->>>>>>> 24b8d41d
 				FOLL_FORCE)
 		    != sizeof(data))
 			return -EIO;
