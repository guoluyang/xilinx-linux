// SPDX-License-Identifier: GPL-2.0
/*
 * Architecture-specific setup.
 *
 * Copyright (C) 1998-2003 Hewlett-Packard Co
 *	David Mosberger-Tang <davidm@hpl.hp.com>
 * 04/11/17 Ashok Raj	<ashok.raj@intel.com> Added CPU Hotplug Support
 *
 * 2005-10-07 Keith Owens <kaos@sgi.com>
 *	      Add notify_die() hooks.
 */
#include <linux/cpu.h>
#include <linux/pm.h>
#include <linux/elf.h>
#include <linux/errno.h>
#include <linux/kernel.h>
#include <linux/mm.h>
#include <linux/slab.h>
#include <linux/module.h>
#include <linux/notifier.h>
#include <linux/personality.h>
#include <linux/sched.h>
#include <linux/sched/debug.h>
#include <linux/sched/hotplug.h>
#include <linux/sched/task.h>
#include <linux/sched/task_stack.h>
#include <linux/stddef.h>
#include <linux/thread_info.h>
#include <linux/unistd.h>
#include <linux/efi.h>
#include <linux/interrupt.h>
#include <linux/delay.h>
#include <linux/kdebug.h>
#include <linux/utsname.h>
#include <linux/tracehook.h>
#include <linux/rcupdate.h>

#include <asm/cpu.h>
#include <asm/delay.h>
#include <asm/elf.h>
#include <asm/irq.h>
#include <asm/kexec.h>
#include <asm/processor.h>
#include <asm/sal.h>
#include <asm/switch_to.h>
#include <asm/tlbflush.h>
#include <linux/uaccess.h>
#include <asm/unwind.h>
#include <asm/user.h>
#include <asm/xtp.h>

#include "entry.h"

#include "sigframe.h"

void (*ia64_mark_idle)(int);

unsigned long boot_option_idle_override = IDLE_NO_OVERRIDE;
EXPORT_SYMBOL(boot_option_idle_override);
void (*pm_power_off) (void);
EXPORT_SYMBOL(pm_power_off);

static void
ia64_do_show_stack (struct unw_frame_info *info, void *arg)
{
	unsigned long ip, sp, bsp;
	const char *loglvl = arg;

	printk("%s\nCall Trace:\n", loglvl);
	do {
		unw_get_ip(info, &ip);
		if (ip == 0)
			break;

		unw_get_sp(info, &sp);
		unw_get_bsp(info, &bsp);
		printk("%s [<%016lx>] %pS\n"
			 "                                sp=%016lx bsp=%016lx\n",
			 loglvl, ip, (void *)ip, sp, bsp);
	} while (unw_unwind(info) >= 0);
}

void
show_stack (struct task_struct *task, unsigned long *sp, const char *loglvl)
{
	if (!task)
		unw_init_running(ia64_do_show_stack, (void *)loglvl);
	else {
		struct unw_frame_info info;

		unw_init_from_blocked_task(&info, task);
		ia64_do_show_stack(&info, (void *)loglvl);
	}
}

void
show_regs (struct pt_regs *regs)
{
	unsigned long ip = regs->cr_iip + ia64_psr(regs)->ri;

	print_modules();
	printk("\n");
	show_regs_print_info(KERN_DEFAULT);
	printk("psr : %016lx ifs : %016lx ip  : [<%016lx>]    %s (%s)\n",
	       regs->cr_ipsr, regs->cr_ifs, ip, print_tainted(),
	       init_utsname()->release);
	printk("ip is at %pS\n", (void *)ip);
	printk("unat: %016lx pfs : %016lx rsc : %016lx\n",
	       regs->ar_unat, regs->ar_pfs, regs->ar_rsc);
	printk("rnat: %016lx bsps: %016lx pr  : %016lx\n",
	       regs->ar_rnat, regs->ar_bspstore, regs->pr);
	printk("ldrs: %016lx ccv : %016lx fpsr: %016lx\n",
	       regs->loadrs, regs->ar_ccv, regs->ar_fpsr);
	printk("csd : %016lx ssd : %016lx\n", regs->ar_csd, regs->ar_ssd);
	printk("b0  : %016lx b6  : %016lx b7  : %016lx\n", regs->b0, regs->b6, regs->b7);
	printk("f6  : %05lx%016lx f7  : %05lx%016lx\n",
	       regs->f6.u.bits[1], regs->f6.u.bits[0],
	       regs->f7.u.bits[1], regs->f7.u.bits[0]);
	printk("f8  : %05lx%016lx f9  : %05lx%016lx\n",
	       regs->f8.u.bits[1], regs->f8.u.bits[0],
	       regs->f9.u.bits[1], regs->f9.u.bits[0]);
	printk("f10 : %05lx%016lx f11 : %05lx%016lx\n",
	       regs->f10.u.bits[1], regs->f10.u.bits[0],
	       regs->f11.u.bits[1], regs->f11.u.bits[0]);

	printk("r1  : %016lx r2  : %016lx r3  : %016lx\n", regs->r1, regs->r2, regs->r3);
	printk("r8  : %016lx r9  : %016lx r10 : %016lx\n", regs->r8, regs->r9, regs->r10);
	printk("r11 : %016lx r12 : %016lx r13 : %016lx\n", regs->r11, regs->r12, regs->r13);
	printk("r14 : %016lx r15 : %016lx r16 : %016lx\n", regs->r14, regs->r15, regs->r16);
	printk("r17 : %016lx r18 : %016lx r19 : %016lx\n", regs->r17, regs->r18, regs->r19);
	printk("r20 : %016lx r21 : %016lx r22 : %016lx\n", regs->r20, regs->r21, regs->r22);
	printk("r23 : %016lx r24 : %016lx r25 : %016lx\n", regs->r23, regs->r24, regs->r25);
	printk("r26 : %016lx r27 : %016lx r28 : %016lx\n", regs->r26, regs->r27, regs->r28);
	printk("r29 : %016lx r30 : %016lx r31 : %016lx\n", regs->r29, regs->r30, regs->r31);

	if (user_mode(regs)) {
		/* print the stacked registers */
		unsigned long val, *bsp, ndirty;
		int i, sof, is_nat = 0;

		sof = regs->cr_ifs & 0x7f;	/* size of frame */
		ndirty = (regs->loadrs >> 19);
		bsp = ia64_rse_skip_regs((unsigned long *) regs->ar_bspstore, ndirty);
		for (i = 0; i < sof; ++i) {
			get_user(val, (unsigned long __user *) ia64_rse_skip_regs(bsp, i));
			printk("r%-3u:%c%016lx%s", 32 + i, is_nat ? '*' : ' ', val,
			       ((i == sof - 1) || (i % 3) == 2) ? "\n" : " ");
		}
	} else
		show_stack(NULL, NULL, KERN_DEFAULT);
}

/* local support for deprecated console_print */
void
console_print(const char *s)
{
	printk(KERN_EMERG "%s", s);
}

void
do_notify_resume_user(sigset_t *unused, struct sigscratch *scr, long in_syscall)
{
	if (fsys_mode(current, &scr->pt)) {
		/*
		 * defer signal-handling etc. until we return to
		 * privilege-level 0.
		 */
		if (!ia64_psr(&scr->pt)->lp)
			ia64_psr(&scr->pt)->lp = 1;
		return;
	}

	/* deal with pending signal delivery */
	if (test_thread_flag(TIF_SIGPENDING)) {
		local_irq_enable();	/* force interrupt enable */
		ia64_do_signal(scr, in_syscall);
	}

	if (test_thread_flag(TIF_NOTIFY_RESUME)) {
		local_irq_enable();	/* force interrupt enable */
		tracehook_notify_resume(&scr->pt);
	}

	/* copy user rbs to kernel rbs */
	if (unlikely(test_thread_flag(TIF_RESTORE_RSE))) {
		local_irq_enable();	/* force interrupt enable */
		ia64_sync_krbs();
	}

	local_irq_disable();	/* force interrupt disable */
}

static int __init nohalt_setup(char * str)
{
	cpu_idle_poll_ctrl(true);
	return 1;
}
__setup("nohalt", nohalt_setup);

#ifdef CONFIG_HOTPLUG_CPU
/* We don't actually take CPU down, just spin without interrupts. */
static inline void play_dead(void)
{
	unsigned int this_cpu = smp_processor_id();

	/* Ack it */
	__this_cpu_write(cpu_state, CPU_DEAD);

	max_xtp();
	local_irq_disable();
	idle_task_exit();
	ia64_jump_to_sal(&sal_boot_rendez_state[this_cpu]);
	/*
	 * The above is a point of no-return, the processor is
	 * expected to be in SAL loop now.
	 */
	BUG();
}
#else
static inline void play_dead(void)
{
	BUG();
}
#endif /* CONFIG_HOTPLUG_CPU */

void arch_cpu_idle_dead(void)
{
	play_dead();
}

void arch_cpu_idle(void)
{
	void (*mark_idle)(int) = ia64_mark_idle;

#ifdef CONFIG_SMP
	min_xtp();
#endif
	rmb();
	if (mark_idle)
		(*mark_idle)(1);

	raw_safe_halt();

	if (mark_idle)
		(*mark_idle)(0);
#ifdef CONFIG_SMP
	normal_xtp();
#endif
}

void
ia64_save_extra (struct task_struct *task)
{
	if ((task->thread.flags & IA64_THREAD_DBG_VALID) != 0)
		ia64_save_debug_regs(&task->thread.dbr[0]);
}

void
ia64_load_extra (struct task_struct *task)
{
	if ((task->thread.flags & IA64_THREAD_DBG_VALID) != 0)
		ia64_load_debug_regs(&task->thread.dbr[0]);
}

/*
 * Copy the state of an ia-64 thread.
 *
 * We get here through the following  call chain:
 *
 *	from user-level:	from kernel:
 *
 *	<clone syscall>	        <some kernel call frames>
 *	sys_clone		   :
 *	kernel_clone		kernel_clone
 *	copy_thread		copy_thread
 *
 * This means that the stack layout is as follows:
 *
 *	+---------------------+ (highest addr)
 *	|   struct pt_regs    |
 *	+---------------------+
 *	| struct switch_stack |
 *	+---------------------+
 *	|                     |
 *	|    memory stack     |
 *	|                     | <-- sp (lowest addr)
 *	+---------------------+
 *
 * Observe that we copy the unat values that are in pt_regs and switch_stack.  Spilling an
 * integer to address X causes bit N in ar.unat to be set to the NaT bit of the register,
 * with N=(X & 0x1ff)/8.  Thus, copying the unat value preserves the NaT bits ONLY if the
 * pt_regs structure in the parent is congruent to that of the child, modulo 512.  Since
 * the stack is page aligned and the page size is at least 4KB, this is always the case,
 * so there is nothing to worry about.
 */
int
copy_thread(unsigned long clone_flags, unsigned long user_stack_base,
	    unsigned long user_stack_size, struct task_struct *p, unsigned long tls)
{
	extern char ia64_ret_from_clone;
	struct switch_stack *child_stack, *stack;
	unsigned long rbs, child_rbs, rbs_size;
	struct pt_regs *child_ptregs;
	struct pt_regs *regs = current_pt_regs();
	int retval = 0;

	child_ptregs = (struct pt_regs *) ((unsigned long) p + IA64_STK_OFFSET) - 1;
	child_stack = (struct switch_stack *) child_ptregs - 1;

	rbs = (unsigned long) current + IA64_RBS_OFFSET;
	child_rbs = (unsigned long) p + IA64_RBS_OFFSET;

	/* copy parts of thread_struct: */
	p->thread.ksp = (unsigned long) child_stack - 16;

	/*
	 * NOTE: The calling convention considers all floating point
	 * registers in the high partition (fph) to be scratch.  Since
	 * the only way to get to this point is through a system call,
	 * we know that the values in fph are all dead.  Hence, there
	 * is no need to inherit the fph state from the parent to the
	 * child and all we have to do is to make sure that
	 * IA64_THREAD_FPH_VALID is cleared in the child.
	 *
	 * XXX We could push this optimization a bit further by
	 * clearing IA64_THREAD_FPH_VALID on ANY system call.
	 * However, it's not clear this is worth doing.  Also, it
	 * would be a slight deviation from the normal Linux system
	 * call behavior where scratch registers are preserved across
	 * system calls (unless used by the system call itself).
	 */
#	define THREAD_FLAGS_TO_CLEAR	(IA64_THREAD_FPH_VALID | IA64_THREAD_DBG_VALID \
					 | IA64_THREAD_PM_VALID)
#	define THREAD_FLAGS_TO_SET	0
	p->thread.flags = ((current->thread.flags & ~THREAD_FLAGS_TO_CLEAR)
			   | THREAD_FLAGS_TO_SET);

	ia64_drop_fpu(p);	/* don't pick up stale state from a CPU's fph */

	if (unlikely(p->flags & PF_KTHREAD)) {
		if (unlikely(!user_stack_base)) {
			/* fork_idle() called us */
			return 0;
		}
		memset(child_stack, 0, sizeof(*child_ptregs) + sizeof(*child_stack));
		child_stack->r4 = user_stack_base;	/* payload */
		child_stack->r5 = user_stack_size;	/* argument */
		/*
		 * Preserve PSR bits, except for bits 32-34 and 37-45,
		 * which we can't read.
		 */
		child_ptregs->cr_ipsr = ia64_getreg(_IA64_REG_PSR) | IA64_PSR_BN;
		/* mark as valid, empty frame */
		child_ptregs->cr_ifs = 1UL << 63;
		child_stack->ar_fpsr = child_ptregs->ar_fpsr
			= ia64_getreg(_IA64_REG_AR_FPSR);
		child_stack->pr = (1 << PRED_KERNEL_STACK);
		child_stack->ar_bspstore = child_rbs;
		child_stack->b0 = (unsigned long) &ia64_ret_from_clone;

		/* stop some PSR bits from being inherited.
		 * the psr.up/psr.pp bits must be cleared on fork but inherited on execve()
		 * therefore we must specify them explicitly here and not include them in
		 * IA64_PSR_BITS_TO_CLEAR.
		 */
		child_ptregs->cr_ipsr = ((child_ptregs->cr_ipsr | IA64_PSR_BITS_TO_SET)
				 & ~(IA64_PSR_BITS_TO_CLEAR | IA64_PSR_PP | IA64_PSR_UP));

		return 0;
	}
	stack = ((struct switch_stack *) regs) - 1;
	/* copy parent's switch_stack & pt_regs to child: */
	memcpy(child_stack, stack, sizeof(*child_ptregs) + sizeof(*child_stack));

	/* copy the parent's register backing store to the child: */
	rbs_size = stack->ar_bspstore - rbs;
	memcpy((void *) child_rbs, (void *) rbs, rbs_size);
	if (clone_flags & CLONE_SETTLS)
		child_ptregs->r13 = tls;
	if (user_stack_base) {
		child_ptregs->r12 = user_stack_base + user_stack_size - 16;
		child_ptregs->ar_bspstore = user_stack_base;
		child_ptregs->ar_rnat = 0;
		child_ptregs->loadrs = 0;
	}
	child_stack->ar_bspstore = child_rbs + rbs_size;
	child_stack->b0 = (unsigned long) &ia64_ret_from_clone;

	/* stop some PSR bits from being inherited.
	 * the psr.up/psr.pp bits must be cleared on fork but inherited on execve()
	 * therefore we must specify them explicitly here and not include them in
	 * IA64_PSR_BITS_TO_CLEAR.
	 */
	child_ptregs->cr_ipsr = ((child_ptregs->cr_ipsr | IA64_PSR_BITS_TO_SET)
				 & ~(IA64_PSR_BITS_TO_CLEAR | IA64_PSR_PP | IA64_PSR_UP));
	return retval;
}

asmlinkage long ia64_clone(unsigned long clone_flags, unsigned long stack_start,
			   unsigned long stack_size, unsigned long parent_tidptr,
			   unsigned long child_tidptr, unsigned long tls)
{
	struct kernel_clone_args args = {
		.flags		= (lower_32_bits(clone_flags) & ~CSIGNAL),
		.pidfd		= (int __user *)parent_tidptr,
		.child_tid	= (int __user *)child_tidptr,
		.parent_tid	= (int __user *)parent_tidptr,
		.exit_signal	= (lower_32_bits(clone_flags) & CSIGNAL),
		.stack		= stack_start,
		.stack_size	= stack_size,
		.tls		= tls,
	};

	return kernel_clone(&args);
}

static void
do_copy_task_regs (struct task_struct *task, struct unw_frame_info *info, void *arg)
{
	unsigned long mask, sp, nat_bits = 0, ar_rnat, urbs_end, cfm;
	unsigned long ip;
	elf_greg_t *dst = arg;
	struct pt_regs *pt;
	char nat;
	int i;

	memset(dst, 0, sizeof(elf_gregset_t));	/* don't leak any kernel bits to user-level */

	if (unw_unwind_to_user(info) < 0)
		return;

	unw_get_sp(info, &sp);
	pt = (struct pt_regs *) (sp + 16);

	urbs_end = ia64_get_user_rbs_end(task, pt, &cfm);

	if (ia64_sync_user_rbs(task, info->sw, pt->ar_bspstore, urbs_end) < 0)
		return;

	ia64_peek(task, info->sw, urbs_end, (long) ia64_rse_rnat_addr((long *) urbs_end),
		  &ar_rnat);

	/*
	 * coredump format:
	 *	r0-r31
	 *	NaT bits (for r0-r31; bit N == 1 iff rN is a NaT)
	 *	predicate registers (p0-p63)
	 *	b0-b7
	 *	ip cfm user-mask
	 *	ar.rsc ar.bsp ar.bspstore ar.rnat
	 *	ar.ccv ar.unat ar.fpsr ar.pfs ar.lc ar.ec
	 */

	/* r0 is zero */
	for (i = 1, mask = (1UL << i); i < 32; ++i) {
		unw_get_gr(info, i, &dst[i], &nat);
		if (nat)
			nat_bits |= mask;
		mask <<= 1;
	}
	dst[32] = nat_bits;
	unw_get_pr(info, &dst[33]);

	for (i = 0; i < 8; ++i)
		unw_get_br(info, i, &dst[34 + i]);

	unw_get_rp(info, &ip);
	dst[42] = ip + ia64_psr(pt)->ri;
	dst[43] = cfm;
	dst[44] = pt->cr_ipsr & IA64_PSR_UM;

	unw_get_ar(info, UNW_AR_RSC, &dst[45]);
	/*
	 * For bsp and bspstore, unw_get_ar() would return the kernel
	 * addresses, but we need the user-level addresses instead:
	 */
	dst[46] = urbs_end;	/* note: by convention PT_AR_BSP points to the end of the urbs! */
	dst[47] = pt->ar_bspstore;
	dst[48] = ar_rnat;
	unw_get_ar(info, UNW_AR_CCV, &dst[49]);
	unw_get_ar(info, UNW_AR_UNAT, &dst[50]);
	unw_get_ar(info, UNW_AR_FPSR, &dst[51]);
	dst[52] = pt->ar_pfs;	/* UNW_AR_PFS is == to pt->cr_ifs for interrupt frames */
	unw_get_ar(info, UNW_AR_LC, &dst[53]);
	unw_get_ar(info, UNW_AR_EC, &dst[54]);
	unw_get_ar(info, UNW_AR_CSD, &dst[55]);
	unw_get_ar(info, UNW_AR_SSD, &dst[56]);
}

void
do_copy_regs (struct unw_frame_info *info, void *arg)
{
	do_copy_task_regs(current, info, arg);
}

void
ia64_elf_core_copy_regs (struct pt_regs *pt, elf_gregset_t dst)
{
	unw_init_running(do_copy_regs, dst);
}

/*
 * Flush thread state.  This is called when a thread does an execve().
 */
void
flush_thread (void)
{
	/* drop floating-point and debug-register state if it exists: */
	current->thread.flags &= ~(IA64_THREAD_FPH_VALID | IA64_THREAD_DBG_VALID);
	ia64_drop_fpu(current);
}

/*
 * Clean up state associated with a thread.  This is called when
 * the thread calls exit().
 */
void
exit_thread (struct task_struct *tsk)
{

	ia64_drop_fpu(tsk);
<<<<<<< HEAD
#ifdef CONFIG_PERFMON
       /* if needed, stop monitoring and flush state to perfmon context */
	if (tsk->thread.pfm_context)
		pfm_exit_thread(tsk);

	/* free debug register resources */
	if (tsk->thread.flags & IA64_THREAD_DBG_VALID)
		pfm_release_debug_registers(tsk);
#endif
=======
>>>>>>> 24b8d41d
}

unsigned long
get_wchan (struct task_struct *p)
{
	struct unw_frame_info info;
	unsigned long ip;
	int count = 0;

	if (!p || p == current || p->state == TASK_RUNNING)
		return 0;

	/*
	 * Note: p may not be a blocked task (it could be current or
	 * another process running on some other CPU.  Rather than
	 * trying to determine if p is really blocked, we just assume
	 * it's blocked and rely on the unwind routines to fail
	 * gracefully if the process wasn't really blocked after all.
	 * --davidm 99/12/15
	 */
	unw_init_from_blocked_task(&info, p);
	do {
		if (p->state == TASK_RUNNING)
			return 0;
		if (unw_unwind(&info) < 0)
			return 0;
		unw_get_ip(&info, &ip);
		if (!in_sched_functions(ip))
			return ip;
	} while (count++ < 16);
	return 0;
}

void
cpu_halt (void)
{
	pal_power_mgmt_info_u_t power_info[8];
	unsigned long min_power;
	int i, min_power_state;

	if (ia64_pal_halt_info(power_info) != 0)
		return;

	min_power_state = 0;
	min_power = power_info[0].pal_power_mgmt_info_s.power_consumption;
	for (i = 1; i < 8; ++i)
		if (power_info[i].pal_power_mgmt_info_s.im
		    && power_info[i].pal_power_mgmt_info_s.power_consumption < min_power) {
			min_power = power_info[i].pal_power_mgmt_info_s.power_consumption;
			min_power_state = i;
		}

	while (1)
		ia64_pal_halt(min_power_state);
}

void machine_shutdown(void)
{
	smp_shutdown_nonboot_cpus(reboot_cpu);

#ifdef CONFIG_KEXEC
	kexec_disable_iosapic();
#endif
}

void
machine_restart (char *restart_cmd)
{
	(void) notify_die(DIE_MACHINE_RESTART, restart_cmd, NULL, 0, 0, 0);
	efi_reboot(REBOOT_WARM, NULL);
}

void
machine_halt (void)
{
	(void) notify_die(DIE_MACHINE_HALT, "", NULL, 0, 0, 0);
	cpu_halt();
}

void
machine_power_off (void)
{
	if (pm_power_off)
		pm_power_off();
	machine_halt();
}

EXPORT_SYMBOL(ia64_delay_loop);<|MERGE_RESOLUTION|>--- conflicted
+++ resolved
@@ -519,18 +519,6 @@
 {
 
 	ia64_drop_fpu(tsk);
-<<<<<<< HEAD
-#ifdef CONFIG_PERFMON
-       /* if needed, stop monitoring and flush state to perfmon context */
-	if (tsk->thread.pfm_context)
-		pfm_exit_thread(tsk);
-
-	/* free debug register resources */
-	if (tsk->thread.flags & IA64_THREAD_DBG_VALID)
-		pfm_release_debug_registers(tsk);
-#endif
-=======
->>>>>>> 24b8d41d
 }
 
 unsigned long
