--- conflicted
+++ resolved
@@ -142,11 +142,7 @@
 	u64 virt_addr=simple_strtoull(buf, NULL, 16);
 	int ret;
 
-<<<<<<< HEAD
-	ret = get_user_pages(virt_addr, 1, FOLL_WRITE, NULL, NULL);
-=======
 	ret = get_user_pages_fast(virt_addr, 1, FOLL_WRITE, NULL);
->>>>>>> 24b8d41d
 	if (ret<=0) {
 #ifdef ERR_INJ_DEBUG
 		printk("Virtual address %lx is not existing.\n",virt_addr);
