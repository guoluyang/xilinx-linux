/* SPDX-License-Identifier: GPL-2.0 */
#ifndef _ASM_IA64_SPINLOCK_H
#define _ASM_IA64_SPINLOCK_H

/*
 * Copyright (C) 1998-2003 Hewlett-Packard Co
 *	David Mosberger-Tang <davidm@hpl.hp.com>
 * Copyright (C) 1999 Walt Drummond <drummond@valinux.com>
 *
 * This file is used for SMP configurations only.
 */

#include <linux/compiler.h>
#include <linux/kernel.h>
#include <linux/bitops.h>

#include <linux/atomic.h>
#include <asm/intrinsics.h>
#include <asm/barrier.h>
#include <asm/processor.h>

#define arch_spin_lock_init(x)			((x)->lock = 0)

/*
 * Ticket locks are conceptually two parts, one indicating the current head of
 * the queue, and the other indicating the current tail. The lock is acquired
 * by atomically noting the tail and incrementing it by one (thus adding
 * ourself to the queue and noting our position), then waiting until the head
 * becomes equal to the the initial value of the tail.
 * The pad bits in the middle are used to prevent the next_ticket number
 * overflowing into the now_serving number.
 *
 *   31             17  16    15  14                    0
 *  +----------------------------------------------------+
 *  |  now_serving     | padding |   next_ticket         |
 *  +----------------------------------------------------+
 */

#define TICKET_SHIFT	17
#define TICKET_BITS	15
#define	TICKET_MASK	((1 << TICKET_BITS) - 1)

static __always_inline void __ticket_spin_lock(arch_spinlock_t *lock)
{
	int	*p = (int *)&lock->lock, ticket, serve;

	ticket = ia64_fetchadd(1, p, acq);

	if (!(((ticket >> TICKET_SHIFT) ^ ticket) & TICKET_MASK))
		return;

	ia64_invala();

	for (;;) {
		asm volatile ("ld4.c.nc %0=[%1]" : "=r"(serve) : "r"(p) : "memory");

		if (!(((serve >> TICKET_SHIFT) ^ ticket) & TICKET_MASK))
			return;
		cpu_relax();
	}
}

static __always_inline int __ticket_spin_trylock(arch_spinlock_t *lock)
{
	int tmp = READ_ONCE(lock->lock);

	if (!(((tmp >> TICKET_SHIFT) ^ tmp) & TICKET_MASK))
		return ia64_cmpxchg(acq, &lock->lock, tmp, tmp + 1, sizeof (tmp)) == tmp;
	return 0;
}

static __always_inline void __ticket_spin_unlock(arch_spinlock_t *lock)
{
	unsigned short	*p = (unsigned short *)&lock->lock + 1, tmp;

	/* This could be optimised with ARCH_HAS_MMIOWB */
	mmiowb();
	asm volatile ("ld2.bias %0=[%1]" : "=r"(tmp) : "r"(p));
<<<<<<< HEAD
	ACCESS_ONCE(*p) = (tmp + 2) & ~1;
}

static __always_inline void __ticket_spin_unlock_wait(arch_spinlock_t *lock)
{
	int	*p = (int *)&lock->lock, ticket;

	ia64_invala();

	for (;;) {
		asm volatile ("ld4.c.nc %0=[%1]" : "=r"(ticket) : "r"(p) : "memory");
		if (!(((ticket >> TICKET_SHIFT) ^ ticket) & TICKET_MASK))
			return;
		cpu_relax();
	}

	smp_acquire__after_ctrl_dep();
=======
	WRITE_ONCE(*p, (tmp + 2) & ~1);
>>>>>>> 24b8d41d
}

static inline int __ticket_spin_is_locked(arch_spinlock_t *lock)
{
	long tmp = READ_ONCE(lock->lock);

	return !!(((tmp >> TICKET_SHIFT) ^ tmp) & TICKET_MASK);
}

static inline int __ticket_spin_is_contended(arch_spinlock_t *lock)
{
	long tmp = READ_ONCE(lock->lock);

	return ((tmp - (tmp >> TICKET_SHIFT)) & TICKET_MASK) > 1;
}

static __always_inline int arch_spin_value_unlocked(arch_spinlock_t lock)
{
	return !(((lock.lock >> TICKET_SHIFT) ^ lock.lock) & TICKET_MASK);
}

static inline int arch_spin_is_locked(arch_spinlock_t *lock)
{
	return __ticket_spin_is_locked(lock);
}

static inline int arch_spin_is_contended(arch_spinlock_t *lock)
{
	return __ticket_spin_is_contended(lock);
}
#define arch_spin_is_contended	arch_spin_is_contended

static __always_inline void arch_spin_lock(arch_spinlock_t *lock)
{
	__ticket_spin_lock(lock);
}

static __always_inline int arch_spin_trylock(arch_spinlock_t *lock)
{
	return __ticket_spin_trylock(lock);
}

static __always_inline void arch_spin_unlock(arch_spinlock_t *lock)
{
	__ticket_spin_unlock(lock);
}

static __always_inline void arch_spin_lock_flags(arch_spinlock_t *lock,
						  unsigned long flags)
{
	arch_spin_lock(lock);
}
#define arch_spin_lock_flags	arch_spin_lock_flags

#ifdef ASM_SUPPORTED

static __always_inline void
arch_read_lock_flags(arch_rwlock_t *lock, unsigned long flags)
{
	__asm__ __volatile__ (
		"tbit.nz p6, p0 = %1,%2\n"
		"br.few 3f\n"
		"1:\n"
		"fetchadd4.rel r2 = [%0], -1;;\n"
		"(p6) ssm psr.i\n"
		"2:\n"
		"hint @pause\n"
		"ld4 r2 = [%0];;\n"
		"cmp4.lt p7,p0 = r2, r0\n"
		"(p7) br.cond.spnt.few 2b\n"
		"(p6) rsm psr.i\n"
		";;\n"
		"3:\n"
		"fetchadd4.acq r2 = [%0], 1;;\n"
		"cmp4.lt p7,p0 = r2, r0\n"
		"(p7) br.cond.spnt.few 1b\n"
		: : "r"(lock), "r"(flags), "i"(IA64_PSR_I_BIT)
		: "p6", "p7", "r2", "memory");
}

#define arch_read_lock_flags arch_read_lock_flags
#define arch_read_lock(lock) arch_read_lock_flags(lock, 0)

#else /* !ASM_SUPPORTED */

#define arch_read_lock_flags(rw, flags) arch_read_lock(rw)

#define arch_read_lock(rw)								\
do {											\
	arch_rwlock_t *__read_lock_ptr = (rw);						\
											\
	while (unlikely(ia64_fetchadd(1, (int *) __read_lock_ptr, acq) < 0)) {		\
		ia64_fetchadd(-1, (int *) __read_lock_ptr, rel);			\
		while (*(volatile int *)__read_lock_ptr < 0)				\
			cpu_relax();							\
	}										\
} while (0)

#endif /* !ASM_SUPPORTED */

#define arch_read_unlock(rw)					\
do {								\
	arch_rwlock_t *__read_lock_ptr = (rw);			\
	ia64_fetchadd(-1, (int *) __read_lock_ptr, rel);	\
} while (0)

#ifdef ASM_SUPPORTED

static __always_inline void
arch_write_lock_flags(arch_rwlock_t *lock, unsigned long flags)
{
	__asm__ __volatile__ (
		"tbit.nz p6, p0 = %1, %2\n"
		"mov ar.ccv = r0\n"
		"dep r29 = -1, r0, 31, 1\n"
		"br.few 3f;;\n"
		"1:\n"
		"(p6) ssm psr.i\n"
		"2:\n"
		"hint @pause\n"
		"ld4 r2 = [%0];;\n"
		"cmp4.eq p0,p7 = r0, r2\n"
		"(p7) br.cond.spnt.few 2b\n"
		"(p6) rsm psr.i\n"
		";;\n"
		"3:\n"
		"cmpxchg4.acq r2 = [%0], r29, ar.ccv;;\n"
		"cmp4.eq p0,p7 = r0, r2\n"
		"(p7) br.cond.spnt.few 1b;;\n"
		: : "r"(lock), "r"(flags), "i"(IA64_PSR_I_BIT)
		: "ar.ccv", "p6", "p7", "r2", "r29", "memory");
}

#define arch_write_lock_flags arch_write_lock_flags
#define arch_write_lock(rw) arch_write_lock_flags(rw, 0)

#define arch_write_trylock(rw)							\
({										\
	register long result;							\
										\
	__asm__ __volatile__ (							\
		"mov ar.ccv = r0\n"						\
		"dep r29 = -1, r0, 31, 1;;\n"					\
		"cmpxchg4.acq %0 = [%1], r29, ar.ccv\n"				\
		: "=r"(result) : "r"(rw) : "ar.ccv", "r29", "memory");		\
	(result == 0);								\
})

static inline void arch_write_unlock(arch_rwlock_t *x)
{
	u8 *y = (u8 *)x;
	barrier();
	asm volatile ("st1.rel.nta [%0] = r0\n\t" :: "r"(y+3) : "memory" );
}

#else /* !ASM_SUPPORTED */

#define arch_write_lock(l)								\
({											\
	__u64 ia64_val, ia64_set_val = ia64_dep_mi(-1, 0, 31, 1);			\
	__u32 *ia64_write_lock_ptr = (__u32 *) (l);					\
	do {										\
		while (*ia64_write_lock_ptr)						\
			ia64_barrier();							\
		ia64_val = ia64_cmpxchg4_acq(ia64_write_lock_ptr, ia64_set_val, 0);	\
	} while (ia64_val);								\
})

#define arch_write_trylock(rw)						\
({									\
	__u64 ia64_val;							\
	__u64 ia64_set_val = ia64_dep_mi(-1, 0, 31,1);			\
	ia64_val = ia64_cmpxchg4_acq((__u32 *)(rw), ia64_set_val, 0);	\
	(ia64_val == 0);						\
})

static inline void arch_write_unlock(arch_rwlock_t *x)
{
	barrier();
	x->write_lock = 0;
}

#endif /* !ASM_SUPPORTED */

static inline int arch_read_trylock(arch_rwlock_t *x)
{
	union {
		arch_rwlock_t lock;
		__u32 word;
	} old, new;
	old.lock = new.lock = *x;
	old.lock.write_lock = new.lock.write_lock = 0;
	++new.lock.read_counter;
	return (u32)ia64_cmpxchg4_acq((__u32 *)(x), new.word, old.word) == old.word;
}

#endif /*  _ASM_IA64_SPINLOCK_H */<|MERGE_RESOLUTION|>--- conflicted
+++ resolved
@@ -76,27 +76,7 @@
 	/* This could be optimised with ARCH_HAS_MMIOWB */
 	mmiowb();
 	asm volatile ("ld2.bias %0=[%1]" : "=r"(tmp) : "r"(p));
-<<<<<<< HEAD
-	ACCESS_ONCE(*p) = (tmp + 2) & ~1;
-}
-
-static __always_inline void __ticket_spin_unlock_wait(arch_spinlock_t *lock)
-{
-	int	*p = (int *)&lock->lock, ticket;
-
-	ia64_invala();
-
-	for (;;) {
-		asm volatile ("ld4.c.nc %0=[%1]" : "=r"(ticket) : "r"(p) : "memory");
-		if (!(((ticket >> TICKET_SHIFT) ^ ticket) & TICKET_MASK))
-			return;
-		cpu_relax();
-	}
-
-	smp_acquire__after_ctrl_dep();
-=======
 	WRITE_ONCE(*p, (tmp + 2) & ~1);
->>>>>>> 24b8d41d
 }
 
 static inline int __ticket_spin_is_locked(arch_spinlock_t *lock)
