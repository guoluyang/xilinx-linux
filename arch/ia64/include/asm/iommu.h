--- conflicted
+++ resolved
@@ -2,11 +2,8 @@
 #ifndef _ASM_IA64_IOMMU_H
 #define _ASM_IA64_IOMMU_H 1
 
-<<<<<<< HEAD
-=======
 #include <linux/acpi.h>
 
->>>>>>> 24b8d41d
 /* 10 seconds */
 #define DMAR_OPERATION_TIMEOUT (((cycles_t) local_cpu_data->itc_freq)*10)
 
