/* SPDX-License-Identifier: GPL-2.0 */
#ifndef _ASM_IA64_ATOMIC_H
#define _ASM_IA64_ATOMIC_H

/*
 * Atomic operations that C can't guarantee us.  Useful for
 * resource counting etc..
 *
 * NOTE: don't mess with the types below!  The "unsigned long" and
 * "int" types were carefully placed so as to ensure proper operation
 * of the macros.
 *
 * Copyright (C) 1998, 1999, 2002-2003 Hewlett-Packard Co
 *	David Mosberger-Tang <davidm@hpl.hp.com>
 */
#include <linux/types.h>

#include <asm/intrinsics.h>
#include <asm/barrier.h>


#define ATOMIC64_INIT(i)	{ (i) }

#define atomic_read(v)		READ_ONCE((v)->counter)
#define atomic64_read(v)	READ_ONCE((v)->counter)

#define atomic_set(v,i)		WRITE_ONCE(((v)->counter), (i))
#define atomic64_set(v,i)	WRITE_ONCE(((v)->counter), (i))

#define ATOMIC_OP(op, c_op)						\
static __inline__ int							\
ia64_atomic_##op (int i, atomic_t *v)					\
{									\
	__s32 old, new;							\
	CMPXCHG_BUGCHECK_DECL						\
									\
	do {								\
		CMPXCHG_BUGCHECK(v);					\
		old = atomic_read(v);					\
		new = old c_op i;					\
	} while (ia64_cmpxchg(acq, v, old, new, sizeof(atomic_t)) != old); \
	return new;							\
}

#define ATOMIC_FETCH_OP(op, c_op)					\
static __inline__ int							\
ia64_atomic_fetch_##op (int i, atomic_t *v)				\
{									\
	__s32 old, new;							\
	CMPXCHG_BUGCHECK_DECL						\
									\
	do {								\
		CMPXCHG_BUGCHECK(v);					\
		old = atomic_read(v);					\
		new = old c_op i;					\
	} while (ia64_cmpxchg(acq, v, old, new, sizeof(atomic_t)) != old); \
	return old;							\
}

#define ATOMIC_OPS(op, c_op)						\
	ATOMIC_OP(op, c_op)						\
	ATOMIC_FETCH_OP(op, c_op)

ATOMIC_OPS(add, +)
ATOMIC_OPS(sub, -)
<<<<<<< HEAD
=======

#ifdef __OPTIMIZE__
#define __ia64_atomic_const(i)						\
	static const int __ia64_atomic_p = __builtin_constant_p(i) ?	\
		((i) == 1 || (i) == 4 || (i) == 8 || (i) == 16 ||	\
		 (i) == -1 || (i) == -4 || (i) == -8 || (i) == -16) : 0;\
	__ia64_atomic_p
#else
#define __ia64_atomic_const(i)	0
#endif
>>>>>>> 24b8d41d

#define atomic_add_return(i,v)						\
({									\
	int __ia64_aar_i = (i);						\
	__ia64_atomic_const(i)						\
		? ia64_fetch_and_add(__ia64_aar_i, &(v)->counter)	\
		: ia64_atomic_add(__ia64_aar_i, v);			\
})

#define atomic_sub_return(i,v)						\
({									\
	int __ia64_asr_i = (i);						\
	__ia64_atomic_const(i)						\
		? ia64_fetch_and_add(-__ia64_asr_i, &(v)->counter)	\
		: ia64_atomic_sub(__ia64_asr_i, v);			\
})

#define atomic_fetch_add(i,v)						\
({									\
	int __ia64_aar_i = (i);						\
<<<<<<< HEAD
	(__builtin_constant_p(i)					\
	 && (   (__ia64_aar_i ==  1) || (__ia64_aar_i ==   4)		\
	     || (__ia64_aar_i ==  8) || (__ia64_aar_i ==  16)		\
	     || (__ia64_aar_i == -1) || (__ia64_aar_i ==  -4)		\
	     || (__ia64_aar_i == -8) || (__ia64_aar_i == -16)))		\
=======
	__ia64_atomic_const(i)						\
>>>>>>> 24b8d41d
		? ia64_fetchadd(__ia64_aar_i, &(v)->counter, acq)	\
		: ia64_atomic_fetch_add(__ia64_aar_i, v);		\
})

#define atomic_fetch_sub(i,v)						\
({									\
	int __ia64_asr_i = (i);						\
<<<<<<< HEAD
	(__builtin_constant_p(i)					\
	 && (   (__ia64_asr_i ==   1) || (__ia64_asr_i ==   4)		\
	     || (__ia64_asr_i ==   8) || (__ia64_asr_i ==  16)		\
	     || (__ia64_asr_i ==  -1) || (__ia64_asr_i ==  -4)		\
	     || (__ia64_asr_i ==  -8) || (__ia64_asr_i == -16)))	\
		? ia64_fetchadd(-__ia64_asr_i, &(v)->counter, acq)	\
		: ia64_atomic_fetch_sub(__ia64_asr_i, v);		\
})

ATOMIC_FETCH_OP(and, &)
ATOMIC_FETCH_OP(or, |)
ATOMIC_FETCH_OP(xor, ^)

#define atomic_and(i,v)	(void)ia64_atomic_fetch_and(i,v)
#define atomic_or(i,v)	(void)ia64_atomic_fetch_or(i,v)
#define atomic_xor(i,v)	(void)ia64_atomic_fetch_xor(i,v)

=======
	__ia64_atomic_const(i)						\
		? ia64_fetchadd(-__ia64_asr_i, &(v)->counter, acq)	\
		: ia64_atomic_fetch_sub(__ia64_asr_i, v);		\
})

ATOMIC_FETCH_OP(and, &)
ATOMIC_FETCH_OP(or, |)
ATOMIC_FETCH_OP(xor, ^)

#define atomic_and(i,v)	(void)ia64_atomic_fetch_and(i,v)
#define atomic_or(i,v)	(void)ia64_atomic_fetch_or(i,v)
#define atomic_xor(i,v)	(void)ia64_atomic_fetch_xor(i,v)

>>>>>>> 24b8d41d
#define atomic_fetch_and(i,v)	ia64_atomic_fetch_and(i,v)
#define atomic_fetch_or(i,v)	ia64_atomic_fetch_or(i,v)
#define atomic_fetch_xor(i,v)	ia64_atomic_fetch_xor(i,v)

#undef ATOMIC_OPS
#undef ATOMIC_FETCH_OP
#undef ATOMIC_OP

#define ATOMIC64_OP(op, c_op)						\
static __inline__ s64							\
ia64_atomic64_##op (s64 i, atomic64_t *v)				\
{									\
	s64 old, new;							\
	CMPXCHG_BUGCHECK_DECL						\
									\
	do {								\
		CMPXCHG_BUGCHECK(v);					\
		old = atomic64_read(v);					\
		new = old c_op i;					\
	} while (ia64_cmpxchg(acq, v, old, new, sizeof(atomic64_t)) != old); \
	return new;							\
}

#define ATOMIC64_FETCH_OP(op, c_op)					\
<<<<<<< HEAD
static __inline__ long							\
ia64_atomic64_fetch_##op (__s64 i, atomic64_t *v)			\
{									\
	__s64 old, new;							\
=======
static __inline__ s64							\
ia64_atomic64_fetch_##op (s64 i, atomic64_t *v)				\
{									\
	s64 old, new;							\
>>>>>>> 24b8d41d
	CMPXCHG_BUGCHECK_DECL						\
									\
	do {								\
		CMPXCHG_BUGCHECK(v);					\
		old = atomic64_read(v);					\
		new = old c_op i;					\
	} while (ia64_cmpxchg(acq, v, old, new, sizeof(atomic64_t)) != old); \
	return old;							\
}

#define ATOMIC64_OPS(op, c_op)						\
	ATOMIC64_OP(op, c_op)						\
	ATOMIC64_FETCH_OP(op, c_op)

ATOMIC64_OPS(add, +)
ATOMIC64_OPS(sub, -)

#define atomic64_add_return(i,v)					\
({									\
	s64 __ia64_aar_i = (i);						\
	__ia64_atomic_const(i)						\
		? ia64_fetch_and_add(__ia64_aar_i, &(v)->counter)	\
		: ia64_atomic64_add(__ia64_aar_i, v);			\
})

#define atomic64_sub_return(i,v)					\
({									\
	s64 __ia64_asr_i = (i);						\
	__ia64_atomic_const(i)						\
		? ia64_fetch_and_add(-__ia64_asr_i, &(v)->counter)	\
		: ia64_atomic64_sub(__ia64_asr_i, v);			\
})

#define atomic64_fetch_add(i,v)						\
({									\
<<<<<<< HEAD
	long __ia64_aar_i = (i);					\
	(__builtin_constant_p(i)					\
	 && (   (__ia64_aar_i ==  1) || (__ia64_aar_i ==   4)		\
	     || (__ia64_aar_i ==  8) || (__ia64_aar_i ==  16)		\
	     || (__ia64_aar_i == -1) || (__ia64_aar_i ==  -4)		\
	     || (__ia64_aar_i == -8) || (__ia64_aar_i == -16)))		\
		? ia64_fetchadd(__ia64_aar_i, &(v)->counter, acq)	\
		: ia64_atomic64_fetch_add(__ia64_aar_i, v);		\
})

#define atomic64_fetch_sub(i,v)						\
({									\
	long __ia64_asr_i = (i);					\
	(__builtin_constant_p(i)					\
	 && (   (__ia64_asr_i ==   1) || (__ia64_asr_i ==   4)		\
	     || (__ia64_asr_i ==   8) || (__ia64_asr_i ==  16)		\
	     || (__ia64_asr_i ==  -1) || (__ia64_asr_i ==  -4)		\
	     || (__ia64_asr_i ==  -8) || (__ia64_asr_i == -16)))	\
		? ia64_fetchadd(-__ia64_asr_i, &(v)->counter, acq)	\
		: ia64_atomic64_fetch_sub(__ia64_asr_i, v);		\
})

ATOMIC64_FETCH_OP(and, &)
ATOMIC64_FETCH_OP(or, |)
ATOMIC64_FETCH_OP(xor, ^)

=======
	s64 __ia64_aar_i = (i);						\
	__ia64_atomic_const(i)						\
		? ia64_fetchadd(__ia64_aar_i, &(v)->counter, acq)	\
		: ia64_atomic64_fetch_add(__ia64_aar_i, v);		\
})

#define atomic64_fetch_sub(i,v)						\
({									\
	s64 __ia64_asr_i = (i);						\
	__ia64_atomic_const(i)						\
		? ia64_fetchadd(-__ia64_asr_i, &(v)->counter, acq)	\
		: ia64_atomic64_fetch_sub(__ia64_asr_i, v);		\
})

ATOMIC64_FETCH_OP(and, &)
ATOMIC64_FETCH_OP(or, |)
ATOMIC64_FETCH_OP(xor, ^)

>>>>>>> 24b8d41d
#define atomic64_and(i,v)	(void)ia64_atomic64_fetch_and(i,v)
#define atomic64_or(i,v)	(void)ia64_atomic64_fetch_or(i,v)
#define atomic64_xor(i,v)	(void)ia64_atomic64_fetch_xor(i,v)

#define atomic64_fetch_and(i,v)	ia64_atomic64_fetch_and(i,v)
#define atomic64_fetch_or(i,v)	ia64_atomic64_fetch_or(i,v)
#define atomic64_fetch_xor(i,v)	ia64_atomic64_fetch_xor(i,v)

#undef ATOMIC64_OPS
#undef ATOMIC64_FETCH_OP
#undef ATOMIC64_OP

#define atomic_cmpxchg(v, old, new) (cmpxchg(&((v)->counter), old, new))
#define atomic_xchg(v, new) (xchg(&((v)->counter), new))

#define atomic64_cmpxchg(v, old, new) \
	(cmpxchg(&((v)->counter), old, new))
#define atomic64_xchg(v, new) (xchg(&((v)->counter), new))

<<<<<<< HEAD
static __inline__ int __atomic_add_unless(atomic_t *v, int a, int u)
{
	int c, old;
	c = atomic_read(v);
	for (;;) {
		if (unlikely(c == (u)))
			break;
		old = atomic_cmpxchg((v), c, c + (a));
		if (likely(old == c))
			break;
		c = old;
	}
	return c;
}


static __inline__ long atomic64_add_unless(atomic64_t *v, long a, long u)
{
	long c, old;
	c = atomic64_read(v);
	for (;;) {
		if (unlikely(c == (u)))
			break;
		old = atomic64_cmpxchg((v), c, c + (a));
		if (likely(old == c))
			break;
		c = old;
	}
	return c != (u);
}

#define atomic64_inc_not_zero(v) atomic64_add_unless((v), 1, 0)

static __inline__ long atomic64_dec_if_positive(atomic64_t *v)
{
	long c, old, dec;
	c = atomic64_read(v);
	for (;;) {
		dec = c - 1;
		if (unlikely(dec < 0))
			break;
		old = atomic64_cmpxchg((v), c, dec);
		if (likely(old == c))
			break;
		c = old;
	}
	return dec;
}

/*
 * Atomically add I to V and return TRUE if the resulting value is
 * negative.
 */
static __inline__ int
atomic_add_negative (int i, atomic_t *v)
{
	return atomic_add_return(i, v) < 0;
}

static __inline__ long
atomic64_add_negative (__s64 i, atomic64_t *v)
{
	return atomic64_add_return(i, v) < 0;
}

#define atomic_dec_return(v)		atomic_sub_return(1, (v))
#define atomic_inc_return(v)		atomic_add_return(1, (v))
#define atomic64_dec_return(v)		atomic64_sub_return(1, (v))
#define atomic64_inc_return(v)		atomic64_add_return(1, (v))

#define atomic_sub_and_test(i,v)	(atomic_sub_return((i), (v)) == 0)
#define atomic_dec_and_test(v)		(atomic_sub_return(1, (v)) == 0)
#define atomic_inc_and_test(v)		(atomic_add_return(1, (v)) == 0)
#define atomic64_sub_and_test(i,v)	(atomic64_sub_return((i), (v)) == 0)
#define atomic64_dec_and_test(v)	(atomic64_sub_return(1, (v)) == 0)
#define atomic64_inc_and_test(v)	(atomic64_add_return(1, (v)) == 0)

=======
>>>>>>> 24b8d41d
#define atomic_add(i,v)			(void)atomic_add_return((i), (v))
#define atomic_sub(i,v)			(void)atomic_sub_return((i), (v))

#define atomic64_add(i,v)		(void)atomic64_add_return((i), (v))
#define atomic64_sub(i,v)		(void)atomic64_sub_return((i), (v))

#endif /* _ASM_IA64_ATOMIC_H */<|MERGE_RESOLUTION|>--- conflicted
+++ resolved
@@ -63,8 +63,6 @@
 
 ATOMIC_OPS(add, +)
 ATOMIC_OPS(sub, -)
-<<<<<<< HEAD
-=======
 
 #ifdef __OPTIMIZE__
 #define __ia64_atomic_const(i)						\
@@ -75,7 +73,6 @@
 #else
 #define __ia64_atomic_const(i)	0
 #endif
->>>>>>> 24b8d41d
 
 #define atomic_add_return(i,v)						\
 ({									\
@@ -96,15 +93,7 @@
 #define atomic_fetch_add(i,v)						\
 ({									\
 	int __ia64_aar_i = (i);						\
-<<<<<<< HEAD
-	(__builtin_constant_p(i)					\
-	 && (   (__ia64_aar_i ==  1) || (__ia64_aar_i ==   4)		\
-	     || (__ia64_aar_i ==  8) || (__ia64_aar_i ==  16)		\
-	     || (__ia64_aar_i == -1) || (__ia64_aar_i ==  -4)		\
-	     || (__ia64_aar_i == -8) || (__ia64_aar_i == -16)))		\
-=======
-	__ia64_atomic_const(i)						\
->>>>>>> 24b8d41d
+	__ia64_atomic_const(i)						\
 		? ia64_fetchadd(__ia64_aar_i, &(v)->counter, acq)	\
 		: ia64_atomic_fetch_add(__ia64_aar_i, v);		\
 })
@@ -112,12 +101,7 @@
 #define atomic_fetch_sub(i,v)						\
 ({									\
 	int __ia64_asr_i = (i);						\
-<<<<<<< HEAD
-	(__builtin_constant_p(i)					\
-	 && (   (__ia64_asr_i ==   1) || (__ia64_asr_i ==   4)		\
-	     || (__ia64_asr_i ==   8) || (__ia64_asr_i ==  16)		\
-	     || (__ia64_asr_i ==  -1) || (__ia64_asr_i ==  -4)		\
-	     || (__ia64_asr_i ==  -8) || (__ia64_asr_i == -16)))	\
+	__ia64_atomic_const(i)						\
 		? ia64_fetchadd(-__ia64_asr_i, &(v)->counter, acq)	\
 		: ia64_atomic_fetch_sub(__ia64_asr_i, v);		\
 })
@@ -130,21 +114,6 @@
 #define atomic_or(i,v)	(void)ia64_atomic_fetch_or(i,v)
 #define atomic_xor(i,v)	(void)ia64_atomic_fetch_xor(i,v)
 
-=======
-	__ia64_atomic_const(i)						\
-		? ia64_fetchadd(-__ia64_asr_i, &(v)->counter, acq)	\
-		: ia64_atomic_fetch_sub(__ia64_asr_i, v);		\
-})
-
-ATOMIC_FETCH_OP(and, &)
-ATOMIC_FETCH_OP(or, |)
-ATOMIC_FETCH_OP(xor, ^)
-
-#define atomic_and(i,v)	(void)ia64_atomic_fetch_and(i,v)
-#define atomic_or(i,v)	(void)ia64_atomic_fetch_or(i,v)
-#define atomic_xor(i,v)	(void)ia64_atomic_fetch_xor(i,v)
-
->>>>>>> 24b8d41d
 #define atomic_fetch_and(i,v)	ia64_atomic_fetch_and(i,v)
 #define atomic_fetch_or(i,v)	ia64_atomic_fetch_or(i,v)
 #define atomic_fetch_xor(i,v)	ia64_atomic_fetch_xor(i,v)
@@ -169,17 +138,10 @@
 }
 
 #define ATOMIC64_FETCH_OP(op, c_op)					\
-<<<<<<< HEAD
-static __inline__ long							\
-ia64_atomic64_fetch_##op (__s64 i, atomic64_t *v)			\
-{									\
-	__s64 old, new;							\
-=======
 static __inline__ s64							\
 ia64_atomic64_fetch_##op (s64 i, atomic64_t *v)				\
 {									\
 	s64 old, new;							\
->>>>>>> 24b8d41d
 	CMPXCHG_BUGCHECK_DECL						\
 									\
 	do {								\
@@ -215,25 +177,16 @@
 
 #define atomic64_fetch_add(i,v)						\
 ({									\
-<<<<<<< HEAD
-	long __ia64_aar_i = (i);					\
-	(__builtin_constant_p(i)					\
-	 && (   (__ia64_aar_i ==  1) || (__ia64_aar_i ==   4)		\
-	     || (__ia64_aar_i ==  8) || (__ia64_aar_i ==  16)		\
-	     || (__ia64_aar_i == -1) || (__ia64_aar_i ==  -4)		\
-	     || (__ia64_aar_i == -8) || (__ia64_aar_i == -16)))		\
+	s64 __ia64_aar_i = (i);						\
+	__ia64_atomic_const(i)						\
 		? ia64_fetchadd(__ia64_aar_i, &(v)->counter, acq)	\
 		: ia64_atomic64_fetch_add(__ia64_aar_i, v);		\
 })
 
 #define atomic64_fetch_sub(i,v)						\
 ({									\
-	long __ia64_asr_i = (i);					\
-	(__builtin_constant_p(i)					\
-	 && (   (__ia64_asr_i ==   1) || (__ia64_asr_i ==   4)		\
-	     || (__ia64_asr_i ==   8) || (__ia64_asr_i ==  16)		\
-	     || (__ia64_asr_i ==  -1) || (__ia64_asr_i ==  -4)		\
-	     || (__ia64_asr_i ==  -8) || (__ia64_asr_i == -16)))	\
+	s64 __ia64_asr_i = (i);						\
+	__ia64_atomic_const(i)						\
 		? ia64_fetchadd(-__ia64_asr_i, &(v)->counter, acq)	\
 		: ia64_atomic64_fetch_sub(__ia64_asr_i, v);		\
 })
@@ -242,26 +195,6 @@
 ATOMIC64_FETCH_OP(or, |)
 ATOMIC64_FETCH_OP(xor, ^)
 
-=======
-	s64 __ia64_aar_i = (i);						\
-	__ia64_atomic_const(i)						\
-		? ia64_fetchadd(__ia64_aar_i, &(v)->counter, acq)	\
-		: ia64_atomic64_fetch_add(__ia64_aar_i, v);		\
-})
-
-#define atomic64_fetch_sub(i,v)						\
-({									\
-	s64 __ia64_asr_i = (i);						\
-	__ia64_atomic_const(i)						\
-		? ia64_fetchadd(-__ia64_asr_i, &(v)->counter, acq)	\
-		: ia64_atomic64_fetch_sub(__ia64_asr_i, v);		\
-})
-
-ATOMIC64_FETCH_OP(and, &)
-ATOMIC64_FETCH_OP(or, |)
-ATOMIC64_FETCH_OP(xor, ^)
-
->>>>>>> 24b8d41d
 #define atomic64_and(i,v)	(void)ia64_atomic64_fetch_and(i,v)
 #define atomic64_or(i,v)	(void)ia64_atomic64_fetch_or(i,v)
 #define atomic64_xor(i,v)	(void)ia64_atomic64_fetch_xor(i,v)
@@ -281,86 +214,6 @@
 	(cmpxchg(&((v)->counter), old, new))
 #define atomic64_xchg(v, new) (xchg(&((v)->counter), new))
 
-<<<<<<< HEAD
-static __inline__ int __atomic_add_unless(atomic_t *v, int a, int u)
-{
-	int c, old;
-	c = atomic_read(v);
-	for (;;) {
-		if (unlikely(c == (u)))
-			break;
-		old = atomic_cmpxchg((v), c, c + (a));
-		if (likely(old == c))
-			break;
-		c = old;
-	}
-	return c;
-}
-
-
-static __inline__ long atomic64_add_unless(atomic64_t *v, long a, long u)
-{
-	long c, old;
-	c = atomic64_read(v);
-	for (;;) {
-		if (unlikely(c == (u)))
-			break;
-		old = atomic64_cmpxchg((v), c, c + (a));
-		if (likely(old == c))
-			break;
-		c = old;
-	}
-	return c != (u);
-}
-
-#define atomic64_inc_not_zero(v) atomic64_add_unless((v), 1, 0)
-
-static __inline__ long atomic64_dec_if_positive(atomic64_t *v)
-{
-	long c, old, dec;
-	c = atomic64_read(v);
-	for (;;) {
-		dec = c - 1;
-		if (unlikely(dec < 0))
-			break;
-		old = atomic64_cmpxchg((v), c, dec);
-		if (likely(old == c))
-			break;
-		c = old;
-	}
-	return dec;
-}
-
-/*
- * Atomically add I to V and return TRUE if the resulting value is
- * negative.
- */
-static __inline__ int
-atomic_add_negative (int i, atomic_t *v)
-{
-	return atomic_add_return(i, v) < 0;
-}
-
-static __inline__ long
-atomic64_add_negative (__s64 i, atomic64_t *v)
-{
-	return atomic64_add_return(i, v) < 0;
-}
-
-#define atomic_dec_return(v)		atomic_sub_return(1, (v))
-#define atomic_inc_return(v)		atomic_add_return(1, (v))
-#define atomic64_dec_return(v)		atomic64_sub_return(1, (v))
-#define atomic64_inc_return(v)		atomic64_add_return(1, (v))
-
-#define atomic_sub_and_test(i,v)	(atomic_sub_return((i), (v)) == 0)
-#define atomic_dec_and_test(v)		(atomic_sub_return(1, (v)) == 0)
-#define atomic_inc_and_test(v)		(atomic_add_return(1, (v)) == 0)
-#define atomic64_sub_and_test(i,v)	(atomic64_sub_return((i), (v)) == 0)
-#define atomic64_dec_and_test(v)	(atomic64_sub_return(1, (v)) == 0)
-#define atomic64_inc_and_test(v)	(atomic64_add_return(1, (v)) == 0)
-
-=======
->>>>>>> 24b8d41d
 #define atomic_add(i,v)			(void)atomic_add_return((i), (v))
 #define atomic_sub(i,v)			(void)atomic_sub_return((i), (v))
 
