--- conflicted
+++ resolved
@@ -315,14 +315,9 @@
 
 long do_syscall_trace_enter(struct pt_regs *regs)
 {
-<<<<<<< HEAD
-	if (test_thread_flag(TIF_SYSCALL_TRACE) &&
-	    tracehook_report_syscall_entry(regs)) {
-=======
 	if (test_thread_flag(TIF_SYSCALL_TRACE)) {
 		int rc = tracehook_report_syscall_entry(regs);
 
->>>>>>> 24b8d41d
 		/*
 		 * As tracesys_next does not set %r28 to -ENOSYS
 		 * when %r20 is set to -1, initialize it here.
@@ -346,11 +341,7 @@
 	}
 
 	/* Do the secure computing check after ptrace. */
-<<<<<<< HEAD
-	if (secure_computing(NULL) == -1)
-=======
 	if (secure_computing() == -1)
->>>>>>> 24b8d41d
 		return -1;
 
 #ifdef CONFIG_HAVE_SYSCALL_TRACEPOINTS
@@ -400,39 +391,11 @@
 
 static int fpr_get(struct task_struct *target,
 		     const struct user_regset *regset,
-<<<<<<< HEAD
-		     unsigned int pos, unsigned int count,
-		     void *kbuf, void __user *ubuf)
+		     struct membuf to)
 {
 	struct pt_regs *regs = task_regs(target);
-	__u64 *k = kbuf;
-	__u64 __user *u = ubuf;
-	__u64 reg;
-
-	pos /= sizeof(reg);
-	count /= sizeof(reg);
-
-	if (kbuf)
-		for (; count > 0 && pos < ELF_NFPREG; --count)
-			*k++ = regs->fr[pos++];
-	else
-		for (; count > 0 && pos < ELF_NFPREG; --count)
-			if (__put_user(regs->fr[pos++], u++))
-				return -EFAULT;
-
-	kbuf = k;
-	ubuf = u;
-	pos *= sizeof(reg);
-	count *= sizeof(reg);
-	return user_regset_copyout_zero(&pos, &count, &kbuf, &ubuf,
-					ELF_NFPREG * sizeof(reg), -1);
-=======
-		     struct membuf to)
-{
-	struct pt_regs *regs = task_regs(target);
 
 	return membuf_write(&to, regs->fr, ELF_NFPREG * sizeof(__u64));
->>>>>>> 24b8d41d
 }
 
 static int fpr_set(struct task_struct *target,
@@ -520,12 +483,8 @@
 			return;
 	case RI(iaoq[0]):
 	case RI(iaoq[1]):
-<<<<<<< HEAD
-			regs->iaoq[num - RI(iaoq[0])] = val;
-=======
 			/* set 2 lowest bits to ensure userspace privilege: */
 			regs->iaoq[num - RI(iaoq[0])] = val | 3;
->>>>>>> 24b8d41d
 			return;
 	case RI(sar):	regs->sar = val;
 			return;
@@ -548,32 +507,6 @@
 
 static int gpr_get(struct task_struct *target,
 		     const struct user_regset *regset,
-<<<<<<< HEAD
-		     unsigned int pos, unsigned int count,
-		     void *kbuf, void __user *ubuf)
-{
-	struct pt_regs *regs = task_regs(target);
-	unsigned long *k = kbuf;
-	unsigned long __user *u = ubuf;
-	unsigned long reg;
-
-	pos /= sizeof(reg);
-	count /= sizeof(reg);
-
-	if (kbuf)
-		for (; count > 0 && pos < ELF_NGREG; --count)
-			*k++ = get_reg(regs, pos++);
-	else
-		for (; count > 0 && pos < ELF_NGREG; --count)
-			if (__put_user(get_reg(regs, pos++), u++))
-				return -EFAULT;
-	kbuf = k;
-	ubuf = u;
-	pos *= sizeof(reg);
-	count *= sizeof(reg);
-	return user_regset_copyout_zero(&pos, &count, &kbuf, &ubuf,
-					ELF_NGREG * sizeof(reg), -1);
-=======
 		     struct membuf to)
 {
 	struct pt_regs *regs = task_regs(target);
@@ -582,7 +515,6 @@
 	for (pos = 0; pos < ELF_NGREG; pos++)
 		membuf_store(&to, get_reg(regs, pos));
 	return 0;
->>>>>>> 24b8d41d
 }
 
 static int gpr_set(struct task_struct *target,
@@ -620,20 +552,12 @@
 	[REGSET_GENERAL] = {
 		.core_note_type = NT_PRSTATUS, .n = ELF_NGREG,
 		.size = sizeof(long), .align = sizeof(long),
-<<<<<<< HEAD
-		.get = gpr_get, .set = gpr_set
-=======
 		.regset_get = gpr_get, .set = gpr_set
->>>>>>> 24b8d41d
 	},
 	[REGSET_FP] = {
 		.core_note_type = NT_PRFPREG, .n = ELF_NFPREG,
 		.size = sizeof(__u64), .align = sizeof(__u64),
-<<<<<<< HEAD
-		.get = fpr_get, .set = fpr_set
-=======
 		.regset_get = fpr_get, .set = fpr_set
->>>>>>> 24b8d41d
 	}
 };
 
@@ -647,33 +571,6 @@
 
 static int gpr32_get(struct task_struct *target,
 		     const struct user_regset *regset,
-<<<<<<< HEAD
-		     unsigned int pos, unsigned int count,
-		     void *kbuf, void __user *ubuf)
-{
-	struct pt_regs *regs = task_regs(target);
-	compat_ulong_t *k = kbuf;
-	compat_ulong_t __user *u = ubuf;
-	compat_ulong_t reg;
-
-	pos /= sizeof(reg);
-	count /= sizeof(reg);
-
-	if (kbuf)
-		for (; count > 0 && pos < ELF_NGREG; --count)
-			*k++ = get_reg(regs, pos++);
-	else
-		for (; count > 0 && pos < ELF_NGREG; --count)
-			if (__put_user((compat_ulong_t) get_reg(regs, pos++), u++))
-				return -EFAULT;
-
-	kbuf = k;
-	ubuf = u;
-	pos *= sizeof(reg);
-	count *= sizeof(reg);
-	return user_regset_copyout_zero(&pos, &count, &kbuf, &ubuf,
-					ELF_NGREG * sizeof(reg), -1);
-=======
 		     struct membuf to)
 {
 	struct pt_regs *regs = task_regs(target);
@@ -683,7 +580,6 @@
 		membuf_store(&to, (compat_ulong_t)get_reg(regs, pos));
 
 	return 0;
->>>>>>> 24b8d41d
 }
 
 static int gpr32_set(struct task_struct *target,
@@ -724,20 +620,12 @@
 	[REGSET_GENERAL] = {
 		.core_note_type = NT_PRSTATUS, .n = ELF_NGREG,
 		.size = sizeof(compat_long_t), .align = sizeof(compat_long_t),
-<<<<<<< HEAD
-		.get = gpr32_get, .set = gpr32_set
-=======
 		.regset_get = gpr32_get, .set = gpr32_set
->>>>>>> 24b8d41d
 	},
 	[REGSET_FP] = {
 		.core_note_type = NT_PRFPREG, .n = ELF_NFPREG,
 		.size = sizeof(__u64), .align = sizeof(__u64),
-<<<<<<< HEAD
-		.get = fpr_get, .set = fpr_set
-=======
 		.regset_get = fpr_get, .set = fpr_set
->>>>>>> 24b8d41d
 	}
 };
 
@@ -756,8 +644,6 @@
 		return &user_parisc_compat_view;
 #endif
 	return &user_parisc_native_view;
-<<<<<<< HEAD
-=======
 }
 
 
@@ -893,5 +779,4 @@
 		return 0;
 
 	return *addr;
->>>>>>> 24b8d41d
 }