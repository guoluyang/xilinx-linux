--- conflicted
+++ resolved
@@ -156,10 +156,7 @@
 	.text
 	.align 128
 ENTRY_CFI(rfi_virt2real)
-<<<<<<< HEAD
-=======
 #if !defined(BOOTLOADER)
->>>>>>> 24b8d41d
 	/* switch to real mode... */
 	rsm		PSW_SM_I,%r0
 	load32		PA(rfi_v2r_1), %r1
@@ -197,10 +194,7 @@
 	.text
 	.align 128
 ENTRY_CFI(rfi_real2virt)
-<<<<<<< HEAD
-=======
 #if !defined(BOOTLOADER)
->>>>>>> 24b8d41d
 	rsm		PSW_SM_I,%r0
 	load32		(rfi_r2v_1), %r1
 	nop
