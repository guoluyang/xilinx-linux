// SPDX-License-Identifier: GPL-2.0-or-later
/*
 * inventory.c
 *
 * Copyright (c) 1999 The Puffin Group (David Kennedy and Alex deVries)
 * Copyright (c) 2001 Matthew Wilcox for Hewlett-Packard
 *
 * These are the routines to discover what hardware exists in this box.
 * This task is complicated by there being 3 different ways of
 * performing an inventory, depending largely on the age of the box.
 * The recommended way to do this is to check to see whether the machine
 * is a `Snake' first, then try System Map, then try PAT.  We try System
 * Map before checking for a Snake -- this probably doesn't cause any
 * problems, but...
 */

#include <linux/types.h>
#include <linux/kernel.h>
#include <linux/init.h>
#include <linux/slab.h>
#include <linux/mm.h>
#include <linux/platform_device.h>
#include <asm/hardware.h>
#include <asm/io.h>
#include <asm/mmzone.h>
#include <asm/pdc.h>
#include <asm/pdcpat.h>
#include <asm/processor.h>
#include <asm/page.h>
#include <asm/parisc-device.h>
#include <asm/tlbflush.h>

/*
** Debug options
** DEBUG_PAT Dump details which PDC PAT provides about ranges/devices.
*/
#undef DEBUG_PAT

int pdc_type __ro_after_init = PDC_TYPE_ILLEGAL;

/* cell number and location (PAT firmware only) */
unsigned long parisc_cell_num __ro_after_init;
unsigned long parisc_cell_loc __ro_after_init;
unsigned long parisc_pat_pdc_cap __ro_after_init;


void __init setup_pdc(void)
{
	long status;
	unsigned int bus_id;
	struct pdc_system_map_mod_info module_result;
	struct pdc_module_path module_path;
	struct pdc_model model;
#ifdef CONFIG_64BIT
	struct pdc_pat_cell_num cell_info;
#endif

	/* Determine the pdc "type" used on this machine */

	printk(KERN_INFO "Determining PDC firmware type: ");

	status = pdc_system_map_find_mods(&module_result, &module_path, 0);
	if (status == PDC_OK) {
		pdc_type = PDC_TYPE_SYSTEM_MAP;
		pr_cont("System Map.\n");
		return;
	}

	/*
	 * If the machine doesn't support PDC_SYSTEM_MAP then either it
	 * is a pdc pat box, or it is an older box. All 64 bit capable
	 * machines are either pdc pat boxes or they support PDC_SYSTEM_MAP.
	 */

	/*
	 * TODO: We should test for 64 bit capability and give a
	 * clearer message.
	 */

#ifdef CONFIG_64BIT
	status = pdc_pat_cell_get_number(&cell_info);
	if (status == PDC_OK) {
		unsigned long legacy_rev, pat_rev;
		pdc_type = PDC_TYPE_PAT;
		pr_cont("64 bit PAT.\n");
<<<<<<< HEAD
=======
		parisc_cell_num = cell_info.cell_num;
		parisc_cell_loc = cell_info.cell_loc;
		pr_info("PAT: Running on cell %lu and location %lu.\n",
			parisc_cell_num, parisc_cell_loc);
		status = pdc_pat_pd_get_pdc_revisions(&legacy_rev,
			&pat_rev, &parisc_pat_pdc_cap);
		pr_info("PAT: legacy revision 0x%lx, pat_rev 0x%lx, pdc_cap 0x%lx, S-PTLB %d, HPMC_RENDEZ %d.\n",
			legacy_rev, pat_rev, parisc_pat_pdc_cap,
			parisc_pat_pdc_cap
			 & PDC_PAT_CAPABILITY_BIT_SIMULTANEOUS_PTLB ? 1:0,
			parisc_pat_pdc_cap
			 & PDC_PAT_CAPABILITY_BIT_PDC_HPMC_RENDEZ   ? 1:0);
>>>>>>> 24b8d41d
		return;
	}
#endif

	/* Check the CPU's bus ID.  There's probably a better test.  */

	status = pdc_model_info(&model);

	bus_id = (model.hversion >> (4 + 7)) & 0x1f;

	switch (bus_id) {
	case 0x4:		/* 720, 730, 750, 735, 755 */
	case 0x6:		/* 705, 710 */
	case 0x7:		/* 715, 725 */
	case 0x8:		/* 745, 747, 742 */
	case 0xA:		/* 712 and similar */
	case 0xC:		/* 715/64, at least */

		pdc_type = PDC_TYPE_SNAKE;
		pr_cont("Snake.\n");
		return;

	default:		/* Everything else */

		pr_cont("Unsupported.\n");
		panic("If this is a 64-bit machine, please try a 64-bit kernel.\n");
	}
}

#define PDC_PAGE_ADJ_SHIFT (PAGE_SHIFT - 12) /* pdc pages are always 4k */

static void __init
set_pmem_entry(physmem_range_t *pmem_ptr, unsigned long start,
	       unsigned long pages4k)
{
	/* Rather than aligning and potentially throwing away
	 * memory, we'll assume that any ranges are already
	 * nicely aligned with any reasonable page size, and
	 * panic if they are not (it's more likely that the
	 * pdc info is bad in this case).
	 */

	if (unlikely( ((start & (PAGE_SIZE - 1)) != 0)
	    || ((pages4k & ((1UL << PDC_PAGE_ADJ_SHIFT) - 1)) != 0) )) {

		panic("Memory range doesn't align with page size!\n");
	}

	pmem_ptr->start_pfn = (start >> PAGE_SHIFT);
	pmem_ptr->pages = (pages4k >> PDC_PAGE_ADJ_SHIFT);
}

static void __init pagezero_memconfig(void)
{
	unsigned long npages;

	/* Use the 32 bit information from page zero to create a single
	 * entry in the pmem_ranges[] table.
	 *
	 * We currently don't support machines with contiguous memory
	 * >= 4 Gb, who report that memory using 64 bit only fields
	 * on page zero. It's not worth doing until it can be tested,
	 * and it is not clear we can support those machines for other
	 * reasons.
	 *
	 * If that support is done in the future, this is where it
	 * should be done.
	 */

	npages = (PAGE_ALIGN(PAGE0->imm_max_mem) >> PAGE_SHIFT);
	set_pmem_entry(pmem_ranges,0UL,npages);
	npmem_ranges = 1;
}

#ifdef CONFIG_64BIT

/* All of the PDC PAT specific code is 64-bit only */

/*
**  The module object is filled via PDC_PAT_CELL[Return Cell Module].
**  If a module is found, register module will get the IODC bytes via
**  pdc_iodc_read() using the PA view of conf_base_addr for the hpa parameter.
**
**  The IO view can be used by PDC_PAT_CELL[Return Cell Module]
**  only for SBAs and LBAs.  This view will cause an invalid
**  argument error for all other cell module types.
**
*/

static int __init 
pat_query_module(ulong pcell_loc, ulong mod_index)
{
	pdc_pat_cell_mod_maddr_block_t *pa_pdc_cell;
	unsigned long bytecnt;
	unsigned long temp;	/* 64-bit scratch value */
	long status;		/* PDC return value status */
	struct parisc_device *dev;

	pa_pdc_cell = kmalloc(sizeof (*pa_pdc_cell), GFP_KERNEL);
	if (!pa_pdc_cell)
		panic("couldn't allocate memory for PDC_PAT_CELL!");

	/* return cell module (PA or Processor view) */
	status = pdc_pat_cell_module(&bytecnt, pcell_loc, mod_index,
				     PA_VIEW, pa_pdc_cell);

	if (status != PDC_OK) {
		/* no more cell modules or error */
		kfree(pa_pdc_cell);
		return status;
	}

	temp = pa_pdc_cell->cba;
	dev = alloc_pa_dev(PAT_GET_CBA(temp), &(pa_pdc_cell->mod_path));
	if (!dev) {
		kfree(pa_pdc_cell);
		return PDC_OK;
	}

	/* alloc_pa_dev sets dev->hpa */

	/*
	** save parameters in the parisc_device
	** (The idea being the device driver will call pdc_pat_cell_module()
	** and store the results in its own data structure.)
	*/
	dev->pcell_loc = pcell_loc;
	dev->mod_index = mod_index;

	/* save generic info returned from the call */
	/* REVISIT: who is the consumer of this? not sure yet... */
	dev->mod_info = pa_pdc_cell->mod_info;	/* pass to PAT_GET_ENTITY() */
	dev->pmod_loc = pa_pdc_cell->mod_location;
	dev->mod0 = pa_pdc_cell->mod[0];

	register_parisc_device(dev);	/* advertise device */

#ifdef DEBUG_PAT
	/* dump what we see so far... */
	switch (PAT_GET_ENTITY(dev->mod_info)) {
		pdc_pat_cell_mod_maddr_block_t io_pdc_cell;
		unsigned long i;

	case PAT_ENTITY_PROC:
		printk(KERN_DEBUG "PAT_ENTITY_PROC: id_eid 0x%lx\n",
			pa_pdc_cell->mod[0]);
		break;

	case PAT_ENTITY_MEM:
		printk(KERN_DEBUG 
			"PAT_ENTITY_MEM: amount 0x%lx min_gni_base 0x%lx min_gni_len 0x%lx\n",
			pa_pdc_cell->mod[0], pa_pdc_cell->mod[1],
			pa_pdc_cell->mod[2]);
		break;
	case PAT_ENTITY_CA:
		printk(KERN_DEBUG "PAT_ENTITY_CA: %ld\n", pcell_loc);
		break;

	case PAT_ENTITY_PBC:
		printk(KERN_DEBUG "PAT_ENTITY_PBC: ");
		goto print_ranges;

	case PAT_ENTITY_SBA:
		printk(KERN_DEBUG "PAT_ENTITY_SBA: ");
		goto print_ranges;

	case PAT_ENTITY_LBA:
		printk(KERN_DEBUG "PAT_ENTITY_LBA: ");

 print_ranges:
		pdc_pat_cell_module(&bytecnt, pcell_loc, mod_index,
				    IO_VIEW, &io_pdc_cell);
		printk(KERN_DEBUG "ranges %ld\n", pa_pdc_cell->mod[1]);
		for (i = 0; i < pa_pdc_cell->mod[1]; i++) {
			printk(KERN_DEBUG 
				"  PA_VIEW %ld: 0x%016lx 0x%016lx 0x%016lx\n", 
				i, pa_pdc_cell->mod[2 + i * 3],	/* type */
				pa_pdc_cell->mod[3 + i * 3],	/* start */
				pa_pdc_cell->mod[4 + i * 3]);	/* finish (ie end) */
			printk(KERN_DEBUG 
				"  IO_VIEW %ld: 0x%016lx 0x%016lx 0x%016lx\n", 
				i, io_pdc_cell.mod[2 + i * 3],	/* type */
				io_pdc_cell.mod[3 + i * 3],	/* start */
				io_pdc_cell.mod[4 + i * 3]);	/* finish (ie end) */
		}
		printk(KERN_DEBUG "\n");
		break;
	}
#endif /* DEBUG_PAT */

	kfree(pa_pdc_cell);

	return PDC_OK;
}


/* pat pdc can return information about a variety of different
 * types of memory (e.g. firmware,i/o, etc) but we only care about
 * the usable physical ram right now. Since the firmware specific
 * information is allocated on the stack, we'll be generous, in
 * case there is a lot of other information we don't care about.
 */

#define PAT_MAX_RANGES (4 * MAX_PHYSMEM_RANGES)

static void __init pat_memconfig(void)
{
	unsigned long actual_len;
	struct pdc_pat_pd_addr_map_entry mem_table[PAT_MAX_RANGES+1];
	struct pdc_pat_pd_addr_map_entry *mtbl_ptr;
	physmem_range_t *pmem_ptr;
	long status;
	int entries;
	unsigned long length;
	int i;

	length = (PAT_MAX_RANGES + 1) * sizeof(struct pdc_pat_pd_addr_map_entry);

	status = pdc_pat_pd_get_addr_map(&actual_len, mem_table, length, 0L);

	if ((status != PDC_OK)
	    || ((actual_len % sizeof(struct pdc_pat_pd_addr_map_entry)) != 0)) {

		/* The above pdc call shouldn't fail, but, just in
		 * case, just use the PAGE0 info.
		 */

		printk("\n\n\n");
		printk(KERN_WARNING "WARNING! Could not get full memory configuration. "
			"All memory may not be used!\n\n\n");
		pagezero_memconfig();
		return;
	}

	entries = actual_len / sizeof(struct pdc_pat_pd_addr_map_entry);

	if (entries > PAT_MAX_RANGES) {
		printk(KERN_WARNING "This Machine has more memory ranges than we support!\n");
		printk(KERN_WARNING "Some memory may not be used!\n");
	}

	/* Copy information into the firmware independent pmem_ranges
	 * array, skipping types we don't care about. Notice we said
	 * "may" above. We'll use all the entries that were returned.
	 */

	npmem_ranges = 0;
	mtbl_ptr = mem_table;
	pmem_ptr = pmem_ranges; /* Global firmware independent table */
	for (i = 0; i < entries; i++,mtbl_ptr++) {
		if (   (mtbl_ptr->entry_type != PAT_MEMORY_DESCRIPTOR)
		    || (mtbl_ptr->memory_type != PAT_MEMTYPE_MEMORY)
		    || (mtbl_ptr->pages == 0)
		    || (   (mtbl_ptr->memory_usage != PAT_MEMUSE_GENERAL)
			&& (mtbl_ptr->memory_usage != PAT_MEMUSE_GI)
			&& (mtbl_ptr->memory_usage != PAT_MEMUSE_GNI) ) ) {

			continue;
		}

		if (npmem_ranges == MAX_PHYSMEM_RANGES) {
			printk(KERN_WARNING "This Machine has more memory ranges than we support!\n");
			printk(KERN_WARNING "Some memory will not be used!\n");
			break;
		}

		set_pmem_entry(pmem_ptr++,mtbl_ptr->paddr,mtbl_ptr->pages);
		npmem_ranges++;
	}
}

static int __init pat_inventory(void)
{
	int status;
	ulong mod_index = 0;
	struct pdc_pat_cell_num cell_info;

	/*
	** Note:  Prelude (and it's successors: Lclass, A400/500) only
	**        implement PDC_PAT_CELL sub-options 0 and 2.
	*/
	status = pdc_pat_cell_get_number(&cell_info);
	if (status != PDC_OK) {
		return 0;
	}

#ifdef DEBUG_PAT
	printk(KERN_DEBUG "CELL_GET_NUMBER: 0x%lx 0x%lx\n", cell_info.cell_num, 
	       cell_info.cell_loc);
#endif

	while (PDC_OK == pat_query_module(cell_info.cell_loc, mod_index)) {
		mod_index++;
	}

	return mod_index;
}

/* We only look for extended memory ranges on a 64 bit capable box */
static void __init sprockets_memconfig(void)
{
	struct pdc_memory_table_raddr r_addr;
	struct pdc_memory_table mem_table[MAX_PHYSMEM_RANGES];
	struct pdc_memory_table *mtbl_ptr;
	physmem_range_t *pmem_ptr;
	long status;
	int entries;
	int i;

	status = pdc_mem_mem_table(&r_addr,mem_table,
				(unsigned long)MAX_PHYSMEM_RANGES);

	if (status != PDC_OK) {

		/* The above pdc call only works on boxes with sprockets
		 * firmware (newer B,C,J class). Other non PAT PDC machines
		 * do support more than 3.75 Gb of memory, but we don't
		 * support them yet.
		 */

		pagezero_memconfig();
		return;
	}

	if (r_addr.entries_total > MAX_PHYSMEM_RANGES) {
		printk(KERN_WARNING "This Machine has more memory ranges than we support!\n");
		printk(KERN_WARNING "Some memory will not be used!\n");
	}

	entries = (int)r_addr.entries_returned;

	npmem_ranges = 0;
	mtbl_ptr = mem_table;
	pmem_ptr = pmem_ranges; /* Global firmware independent table */
	for (i = 0; i < entries; i++,mtbl_ptr++) {
		set_pmem_entry(pmem_ptr++,mtbl_ptr->paddr,mtbl_ptr->pages);
		npmem_ranges++;
	}
}

#else   /* !CONFIG_64BIT */

#define pat_inventory() do { } while (0)
#define pat_memconfig() do { } while (0)
#define sprockets_memconfig() pagezero_memconfig()

#endif	/* !CONFIG_64BIT */


#ifndef CONFIG_PA20

/* Code to support Snake machines (7[2350], 7[235]5, 715/Scorpio) */

static struct parisc_device * __init
legacy_create_device(struct pdc_memory_map *r_addr,
		struct pdc_module_path *module_path)
{
	struct parisc_device *dev;
	int status = pdc_mem_map_hpa(r_addr, module_path);
	if (status != PDC_OK)
		return NULL;

	dev = alloc_pa_dev(r_addr->hpa, &module_path->path);
	if (dev == NULL)
		return NULL;

	register_parisc_device(dev);
	return dev;
}

/**
 * snake_inventory
 *
 * Before PDC_SYSTEM_MAP was invented, the PDC_MEM_MAP call was used.
 * To use it, we initialise the mod_path.bc to 0xff and try all values of
 * mod to get the HPA for the top-level devices.  Bus adapters may have
 * sub-devices which are discovered by setting bc[5] to 0 and bc[4] to the
 * module, then trying all possible functions.
 */
static void __init snake_inventory(void)
{
	int mod;
	for (mod = 0; mod < 16; mod++) {
		struct parisc_device *dev;
		struct pdc_module_path module_path;
		struct pdc_memory_map r_addr;
		unsigned int func;

		memset(module_path.path.bc, 0xff, 6);
		module_path.path.mod = mod;
		dev = legacy_create_device(&r_addr, &module_path);
		if ((!dev) || (dev->id.hw_type != HPHW_BA))
			continue;

		memset(module_path.path.bc, 0xff, 4);
		module_path.path.bc[4] = mod;

		for (func = 0; func < 16; func++) {
			module_path.path.bc[5] = 0;
			module_path.path.mod = func;
			legacy_create_device(&r_addr, &module_path);
		}
	}
}

#else /* CONFIG_PA20 */
#define snake_inventory() do { } while (0)
#endif  /* CONFIG_PA20 */

/* Common 32/64 bit based code goes here */

/**
 * add_system_map_addresses - Add additional addresses to the parisc device.
 * @dev: The parisc device.
 * @num_addrs: Then number of addresses to add;
 * @module_instance: The system_map module instance.
 *
 * This function adds any additional addresses reported by the system_map
 * firmware to the parisc device.
 */
static void __init
add_system_map_addresses(struct parisc_device *dev, int num_addrs, 
			 int module_instance)
{
	int i;
	long status;
	struct pdc_system_map_addr_info addr_result;

	dev->addr = kmalloc_array(num_addrs, sizeof(*dev->addr), GFP_KERNEL);
	if(!dev->addr) {
		printk(KERN_ERR "%s %s(): memory allocation failure\n",
		       __FILE__, __func__);
		return;
	}

	for(i = 1; i <= num_addrs; ++i) {
		status = pdc_system_map_find_addrs(&addr_result, 
						   module_instance, i);
		if(PDC_OK == status) {
			dev->addr[dev->num_addrs] = (unsigned long)addr_result.mod_addr;
			dev->num_addrs++;
		} else {
			printk(KERN_WARNING 
			       "Bad PDC_FIND_ADDRESS status return (%ld) for index %d\n",
			       status, i);
		}
	}
}

/**
 * system_map_inventory - Retrieve firmware devices via SYSTEM_MAP.
 *
 * This function attempts to retrieve and register all the devices firmware
 * knows about via the SYSTEM_MAP PDC call.
 */
static void __init system_map_inventory(void)
{
	int i;
	long status = PDC_OK;
    
	for (i = 0; i < 256; i++) {
		struct parisc_device *dev;
		struct pdc_system_map_mod_info module_result;
		struct pdc_module_path module_path;

		status = pdc_system_map_find_mods(&module_result,
				&module_path, i);
		if ((status == PDC_BAD_PROC) || (status == PDC_NE_MOD))
			break;
		if (status != PDC_OK)
			continue;

		dev = alloc_pa_dev(module_result.mod_addr, &module_path.path);
		if (!dev)
			continue;
		
		register_parisc_device(dev);

		/* if available, get the additional addresses for a module */
		if (!module_result.add_addrs)
			continue;

		add_system_map_addresses(dev, module_result.add_addrs, i);
	}

	walk_central_bus();
	return;
}

void __init do_memory_inventory(void)
{
	switch (pdc_type) {

	case PDC_TYPE_PAT:
		pat_memconfig();
		break;

	case PDC_TYPE_SYSTEM_MAP:
		sprockets_memconfig();
		break;

	case PDC_TYPE_SNAKE:
		pagezero_memconfig();
		return;

	default:
		panic("Unknown PDC type!\n");
	}

	if (npmem_ranges == 0 || pmem_ranges[0].start_pfn != 0) {
		printk(KERN_WARNING "Bad memory configuration returned!\n");
		printk(KERN_WARNING "Some memory may not be used!\n");
		pagezero_memconfig();
	}
}

void __init do_device_inventory(void)
{
	printk(KERN_INFO "Searching for devices...\n");

	init_parisc_bus();

	switch (pdc_type) {

	case PDC_TYPE_PAT:
		pat_inventory();
		break;

	case PDC_TYPE_SYSTEM_MAP:
		system_map_inventory();
		break;

	case PDC_TYPE_SNAKE:
		snake_inventory();
		break;

	default:
		panic("Unknown PDC type!\n");
	}
	printk(KERN_INFO "Found devices:\n");
	print_parisc_devices();

#if defined(CONFIG_64BIT) && defined(CONFIG_SMP)
	pa_serialize_tlb_flushes = machine_has_merced_bus();
	if (pa_serialize_tlb_flushes)
		pr_info("Merced bus found: Enable PxTLB serialization.\n");
#endif

#if defined(CONFIG_FW_CFG_SYSFS)
	if (running_on_qemu) {
		struct resource res[3] = {0,};
		unsigned int base;

		base = ((unsigned long long) PAGE0->pad0[2] << 32)
			| PAGE0->pad0[3]; /* SeaBIOS stored it here */

		res[0].name = "fw_cfg";
		res[0].start = base;
		res[0].end = base + 8 - 1;
		res[0].flags = IORESOURCE_MEM;

		res[1].name = "ctrl";
		res[1].start = 0;
		res[1].flags = IORESOURCE_REG;

		res[2].name = "data";
		res[2].start = 4;
		res[2].flags = IORESOURCE_REG;

		if (base) {
			pr_info("Found qemu fw_cfg interface at %#08x\n", base);
			platform_device_register_simple("fw_cfg",
				PLATFORM_DEVID_NONE, res, 3);
		}
	}
#endif
}<|MERGE_RESOLUTION|>--- conflicted
+++ resolved
@@ -83,8 +83,6 @@
 		unsigned long legacy_rev, pat_rev;
 		pdc_type = PDC_TYPE_PAT;
 		pr_cont("64 bit PAT.\n");
-<<<<<<< HEAD
-=======
 		parisc_cell_num = cell_info.cell_num;
 		parisc_cell_loc = cell_info.cell_loc;
 		pr_info("PAT: Running on cell %lu and location %lu.\n",
@@ -97,7 +95,6 @@
 			 & PDC_PAT_CAPABILITY_BIT_SIMULTANEOUS_PTLB ? 1:0,
 			parisc_pat_pdc_cap
 			 & PDC_PAT_CAPABILITY_BIT_PDC_HPMC_RENDEZ   ? 1:0);
->>>>>>> 24b8d41d
 		return;
 	}
 #endif
