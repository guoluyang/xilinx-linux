/* SPDX-License-Identifier: GPL-2.0 */
#ifndef __PARISC_UACCESS_H
#define __PARISC_UACCESS_H

/*
 * User space memory access functions
 */
#include <asm/page.h>
#include <asm/cache.h>

#include <linux/bug.h>
#include <linux/string.h>
<<<<<<< HEAD
#include <linux/thread_info.h>

#define VERIFY_READ 0
#define VERIFY_WRITE 1
=======
>>>>>>> 24b8d41d

#define KERNEL_DS	((mm_segment_t){0})
#define USER_DS 	((mm_segment_t){1})

#define uaccess_kernel() (get_fs().seg == KERNEL_DS.seg)

#define get_fs()	(current_thread_info()->addr_limit)
#define set_fs(x)	(current_thread_info()->addr_limit = (x))

/*
 * Note that since kernel addresses are in a separate address space on
 * parisc, we don't need to do anything for access_ok().
 * We just let the page fault handler do the right thing. This also means
 * that put_user is the same as __put_user, etc.
 */

#define access_ok(uaddr, size)	\
	( (uaddr) == (uaddr) )

#define put_user __put_user
#define get_user __get_user

#if !defined(CONFIG_64BIT)
<<<<<<< HEAD
#define LDD_USER(ptr)		__get_user_asm64(ptr)
#define STD_USER(x, ptr)	__put_user_asm64(x, ptr)
#else
#define LDD_USER(ptr)		__get_user_asm("ldd", ptr)
=======
#define LDD_USER(val, ptr)	__get_user_asm64(val, ptr)
#define STD_USER(x, ptr)	__put_user_asm64(x, ptr)
#else
#define LDD_USER(val, ptr)	__get_user_asm(val, "ldd", ptr)
>>>>>>> 24b8d41d
#define STD_USER(x, ptr)	__put_user_asm("std", x, ptr)
#endif

/*
 * The exception table contains two values: the first is the relative offset to
 * the address of the instruction that is allowed to fault, and the second is
 * the relative offset to the address of the fixup routine. Since relative
 * addresses are used, 32bit values are sufficient even on 64bit kernel.
 */

#define ARCH_HAS_RELATIVE_EXTABLE
struct exception_table_entry {
	int insn;	/* relative address of insn that is allowed to fault. */
	int fixup;	/* relative address of fixup routine */
};

#define ASM_EXCEPTIONTABLE_ENTRY( fault_addr, except_addr )\
	".section __ex_table,\"aw\"\n"			   \
	".word (" #fault_addr " - .), (" #except_addr " - .)\n\t" \
	".previous\n"

/*
 * ASM_EXCEPTIONTABLE_ENTRY_EFAULT() creates a special exception table entry
 * (with lowest bit set) for which the fault handler in fixup_exception() will
 * load -EFAULT into %r8 for a read or write fault, and zeroes the target
 * register in case of a read fault in get_user().
 */
#define ASM_EXCEPTIONTABLE_ENTRY_EFAULT( fault_addr, except_addr )\
	ASM_EXCEPTIONTABLE_ENTRY( fault_addr, except_addr + 1)

/*
 * load_sr2() preloads the space register %%sr2 - based on the value of
 * get_fs() - with either a value of 0 to access kernel space (KERNEL_DS which
 * is 0), or with the current value of %%sr3 to access user space (USER_DS)
 * memory. The following __get_user_asm() and __put_user_asm() functions have
 * %%sr2 hard-coded to access the requested memory.
 */
#define load_sr2() \
	__asm__(" or,=  %0,%%r0,%%r0\n\t"	\
		" mfsp %%sr3,%0\n\t"		\
		" mtsp %0,%%sr2\n\t"		\
		: : "r"(get_fs()) : )

<<<<<<< HEAD
#define __get_user(x, ptr)                               \
({                                                       \
	register long __gu_err __asm__ ("r8") = 0;       \
	register long __gu_val __asm__ ("r9") = 0;       \
							 \
	load_sr2();					 \
	switch (sizeof(*(ptr))) {			 \
	    case 1: __get_user_asm("ldb", ptr); break;   \
	    case 2: __get_user_asm("ldh", ptr); break;   \
	    case 4: __get_user_asm("ldw", ptr); break;   \
	    case 8: LDD_USER(ptr);  break;		 \
	    default: BUILD_BUG(); break;		 \
	}                                                \
							 \
	(x) = (__force __typeof__(*(ptr))) __gu_val;	 \
	__gu_err;                                        \
})

#define __get_user_asm(ldx, ptr)                        \
	__asm__("\n1:\t" ldx "\t0(%%sr2,%2),%0\n\t"	\
		ASM_EXCEPTIONTABLE_ENTRY(1b, fixup_get_user_skip_1)\
		: "=r"(__gu_val), "=r"(__gu_err)        \
		: "r"(ptr), "1"(__gu_err)		\
		: "r1");

#if !defined(CONFIG_64BIT)

#define __get_user_asm64(ptr) 				\
	__asm__("\n1:\tldw 0(%%sr2,%2),%0"		\
		"\n2:\tldw 4(%%sr2,%2),%R0\n\t"		\
		ASM_EXCEPTIONTABLE_ENTRY(1b, fixup_get_user_skip_2)\
		ASM_EXCEPTIONTABLE_ENTRY(2b, fixup_get_user_skip_1)\
		: "=r"(__gu_val), "=r"(__gu_err)	\
		: "r"(ptr), "1"(__gu_err)		\
		: "r1");

#endif /* !defined(CONFIG_64BIT) */


#define __put_user(x, ptr)                                      \
=======
#define __get_user_internal(val, ptr)			\
({							\
	register long __gu_err __asm__ ("r8") = 0;	\
							\
	switch (sizeof(*(ptr))) {			\
	case 1: __get_user_asm(val, "ldb", ptr); break;	\
	case 2: __get_user_asm(val, "ldh", ptr); break; \
	case 4: __get_user_asm(val, "ldw", ptr); break; \
	case 8: LDD_USER(val, ptr); break;		\
	default: BUILD_BUG();				\
	}						\
							\
	__gu_err;					\
})

#define __get_user(val, ptr)				\
({							\
	load_sr2();					\
	__get_user_internal(val, ptr);			\
})

#define __get_user_asm(val, ldx, ptr)			\
{							\
	register long __gu_val;				\
							\
	__asm__("1: " ldx " 0(%%sr2,%2),%0\n"		\
		"9:\n"					\
		ASM_EXCEPTIONTABLE_ENTRY_EFAULT(1b, 9b)	\
		: "=r"(__gu_val), "=r"(__gu_err)        \
		: "r"(ptr), "1"(__gu_err));		\
							\
	(val) = (__force __typeof__(*(ptr))) __gu_val;	\
}

#if !defined(CONFIG_64BIT)

#define __get_user_asm64(val, ptr)			\
{							\
	union {						\
		unsigned long long	l;		\
		__typeof__(*(ptr))	t;		\
	} __gu_tmp;					\
							\
	__asm__("   copy %%r0,%R0\n"			\
		"1: ldw 0(%%sr2,%2),%0\n"		\
		"2: ldw 4(%%sr2,%2),%R0\n"		\
		"9:\n"					\
		ASM_EXCEPTIONTABLE_ENTRY_EFAULT(1b, 9b)	\
		ASM_EXCEPTIONTABLE_ENTRY_EFAULT(2b, 9b)	\
		: "=&r"(__gu_tmp.l), "=r"(__gu_err)	\
		: "r"(ptr), "1"(__gu_err));		\
							\
	(val) = __gu_tmp.t;				\
}

#endif /* !defined(CONFIG_64BIT) */


#define __put_user_internal(x, ptr)				\
>>>>>>> 24b8d41d
({								\
	register long __pu_err __asm__ ("r8") = 0;      	\
        __typeof__(*(ptr)) __x = (__typeof__(*(ptr)))(x);	\
								\
<<<<<<< HEAD
	load_sr2();						\
	switch (sizeof(*(ptr))) {				\
	    case 1: __put_user_asm("stb", __x, ptr); break;     \
	    case 2: __put_user_asm("sth", __x, ptr); break;     \
	    case 4: __put_user_asm("stw", __x, ptr); break;     \
	    case 8: STD_USER(__x, ptr); break;			\
	    default: BUILD_BUG(); break;			\
	}                                                       \
=======
	switch (sizeof(*(ptr))) {				\
	case 1: __put_user_asm("stb", __x, ptr); break;		\
	case 2: __put_user_asm("sth", __x, ptr); break;		\
	case 4: __put_user_asm("stw", __x, ptr); break;		\
	case 8: STD_USER(__x, ptr); break;			\
	default: BUILD_BUG();					\
	}							\
>>>>>>> 24b8d41d
								\
	__pu_err;						\
})

#define __put_user(x, ptr)					\
({								\
	load_sr2();						\
	__put_user_internal(x, ptr);				\
})


/*
 * The "__put_user/kernel_asm()" macros tell gcc they read from memory
 * instead of writing. This is because they do not write to any memory
 * gcc knows about, so there are no aliasing issues. These macros must
 * also be aware that fixups are executed in the context of the fault,
 * and any registers used there must be listed as clobbers.
 * r8 is already listed as err.
 */

#define __put_user_asm(stx, x, ptr)                         \
	__asm__ __volatile__ (                              \
<<<<<<< HEAD
		"\n1:\t" stx "\t%2,0(%%sr2,%1)\n\t"	    \
		ASM_EXCEPTIONTABLE_ENTRY(1b, fixup_put_user_skip_1)\
=======
		"1: " stx " %2,0(%%sr2,%1)\n"		    \
		"9:\n"					    \
		ASM_EXCEPTIONTABLE_ENTRY_EFAULT(1b, 9b)	    \
>>>>>>> 24b8d41d
		: "=r"(__pu_err)                            \
		: "r"(ptr), "r"(x), "0"(__pu_err))


#if !defined(CONFIG_64BIT)

#define __put_user_asm64(__val, ptr) do {	    	    \
	__asm__ __volatile__ (				    \
<<<<<<< HEAD
		"\n1:\tstw %2,0(%%sr2,%1)"		    \
		"\n2:\tstw %R2,4(%%sr2,%1)\n\t"		    \
		ASM_EXCEPTIONTABLE_ENTRY(1b, fixup_put_user_skip_2)\
		ASM_EXCEPTIONTABLE_ENTRY(2b, fixup_put_user_skip_1)\
=======
		"1: stw %2,0(%%sr2,%1)\n"		    \
		"2: stw %R2,4(%%sr2,%1)\n"		    \
		"9:\n"					    \
		ASM_EXCEPTIONTABLE_ENTRY_EFAULT(1b, 9b)	    \
		ASM_EXCEPTIONTABLE_ENTRY_EFAULT(2b, 9b)	    \
>>>>>>> 24b8d41d
		: "=r"(__pu_err)                            \
		: "r"(ptr), "r"(__val), "0"(__pu_err));	    \
} while (0)

#endif /* !defined(CONFIG_64BIT) */


/*
 * Complex access routines -- external declarations
 */

extern long strncpy_from_user(char *, const char __user *, long);
extern unsigned lclear_user(void __user *, unsigned long);
extern long lstrnlen_user(const char __user *, long);
/*
 * Complex access routines -- macros
 */
#define user_addr_max() (~0UL)

#define strnlen_user lstrnlen_user
#define clear_user lclear_user
#define __clear_user lclear_user

<<<<<<< HEAD
unsigned long __must_check __copy_to_user(void __user *dst, const void *src,
					  unsigned long len);
unsigned long __must_check __copy_from_user(void *dst, const void __user *src,
					  unsigned long len);
unsigned long copy_in_user(void __user *dst, const void __user *src,
			   unsigned long len);
#define __copy_in_user copy_in_user
#define __copy_to_user_inatomic __copy_to_user
#define __copy_from_user_inatomic __copy_from_user

extern void __compiletime_error("usercopy buffer size is too small")
__bad_copy_user(void);

static inline void copy_user_overflow(int size, unsigned long count)
{
	WARN(1, "Buffer overflow detected (%d < %lu)!\n", size, count);
}

static __always_inline unsigned long __must_check
copy_from_user(void *to, const void __user *from, unsigned long n)
{
	int sz = __compiletime_object_size(to);
	unsigned long ret = n;

	if (likely(sz < 0 || sz >= n)) {
		check_object_size(to, n, false);
		ret = __copy_from_user(to, from, n);
	} else if (!__builtin_constant_p(n))
		copy_user_overflow(sz, n);
	else
		__bad_copy_user();

	if (unlikely(ret))
		memset(to + (n - ret), 0, ret);

	return ret;
}

static __always_inline unsigned long __must_check
copy_to_user(void __user *to, const void *from, unsigned long n)
{
	int sz = __compiletime_object_size(from);

	if (likely(sz < 0 || sz >= n)) {
		check_object_size(from, n, true);
		n = __copy_to_user(to, from, n);
	} else if (!__builtin_constant_p(n))
		copy_user_overflow(sz, n);
	else
		__bad_copy_user();

	return n;
}
=======
unsigned long __must_check raw_copy_to_user(void __user *dst, const void *src,
					    unsigned long len);
unsigned long __must_check raw_copy_from_user(void *dst, const void __user *src,
					    unsigned long len);
unsigned long __must_check raw_copy_in_user(void __user *dst, const void __user *src,
					    unsigned long len);
#define INLINE_COPY_TO_USER
#define INLINE_COPY_FROM_USER
>>>>>>> 24b8d41d

struct pt_regs;
int fixup_exception(struct pt_regs *regs);

#endif /* __PARISC_UACCESS_H */<|MERGE_RESOLUTION|>--- conflicted
+++ resolved
@@ -10,13 +10,6 @@
 
 #include <linux/bug.h>
 #include <linux/string.h>
-<<<<<<< HEAD
-#include <linux/thread_info.h>
-
-#define VERIFY_READ 0
-#define VERIFY_WRITE 1
-=======
->>>>>>> 24b8d41d
 
 #define KERNEL_DS	((mm_segment_t){0})
 #define USER_DS 	((mm_segment_t){1})
@@ -40,17 +33,10 @@
 #define get_user __get_user
 
 #if !defined(CONFIG_64BIT)
-<<<<<<< HEAD
-#define LDD_USER(ptr)		__get_user_asm64(ptr)
-#define STD_USER(x, ptr)	__put_user_asm64(x, ptr)
-#else
-#define LDD_USER(ptr)		__get_user_asm("ldd", ptr)
-=======
 #define LDD_USER(val, ptr)	__get_user_asm64(val, ptr)
 #define STD_USER(x, ptr)	__put_user_asm64(x, ptr)
 #else
 #define LDD_USER(val, ptr)	__get_user_asm(val, "ldd", ptr)
->>>>>>> 24b8d41d
 #define STD_USER(x, ptr)	__put_user_asm("std", x, ptr)
 #endif
 
@@ -94,48 +80,6 @@
 		" mtsp %0,%%sr2\n\t"		\
 		: : "r"(get_fs()) : )
 
-<<<<<<< HEAD
-#define __get_user(x, ptr)                               \
-({                                                       \
-	register long __gu_err __asm__ ("r8") = 0;       \
-	register long __gu_val __asm__ ("r9") = 0;       \
-							 \
-	load_sr2();					 \
-	switch (sizeof(*(ptr))) {			 \
-	    case 1: __get_user_asm("ldb", ptr); break;   \
-	    case 2: __get_user_asm("ldh", ptr); break;   \
-	    case 4: __get_user_asm("ldw", ptr); break;   \
-	    case 8: LDD_USER(ptr);  break;		 \
-	    default: BUILD_BUG(); break;		 \
-	}                                                \
-							 \
-	(x) = (__force __typeof__(*(ptr))) __gu_val;	 \
-	__gu_err;                                        \
-})
-
-#define __get_user_asm(ldx, ptr)                        \
-	__asm__("\n1:\t" ldx "\t0(%%sr2,%2),%0\n\t"	\
-		ASM_EXCEPTIONTABLE_ENTRY(1b, fixup_get_user_skip_1)\
-		: "=r"(__gu_val), "=r"(__gu_err)        \
-		: "r"(ptr), "1"(__gu_err)		\
-		: "r1");
-
-#if !defined(CONFIG_64BIT)
-
-#define __get_user_asm64(ptr) 				\
-	__asm__("\n1:\tldw 0(%%sr2,%2),%0"		\
-		"\n2:\tldw 4(%%sr2,%2),%R0\n\t"		\
-		ASM_EXCEPTIONTABLE_ENTRY(1b, fixup_get_user_skip_2)\
-		ASM_EXCEPTIONTABLE_ENTRY(2b, fixup_get_user_skip_1)\
-		: "=r"(__gu_val), "=r"(__gu_err)	\
-		: "r"(ptr), "1"(__gu_err)		\
-		: "r1");
-
-#endif /* !defined(CONFIG_64BIT) */
-
-
-#define __put_user(x, ptr)                                      \
-=======
 #define __get_user_internal(val, ptr)			\
 ({							\
 	register long __gu_err __asm__ ("r8") = 0;	\
@@ -195,21 +139,10 @@
 
 
 #define __put_user_internal(x, ptr)				\
->>>>>>> 24b8d41d
 ({								\
 	register long __pu_err __asm__ ("r8") = 0;      	\
         __typeof__(*(ptr)) __x = (__typeof__(*(ptr)))(x);	\
 								\
-<<<<<<< HEAD
-	load_sr2();						\
-	switch (sizeof(*(ptr))) {				\
-	    case 1: __put_user_asm("stb", __x, ptr); break;     \
-	    case 2: __put_user_asm("sth", __x, ptr); break;     \
-	    case 4: __put_user_asm("stw", __x, ptr); break;     \
-	    case 8: STD_USER(__x, ptr); break;			\
-	    default: BUILD_BUG(); break;			\
-	}                                                       \
-=======
 	switch (sizeof(*(ptr))) {				\
 	case 1: __put_user_asm("stb", __x, ptr); break;		\
 	case 2: __put_user_asm("sth", __x, ptr); break;		\
@@ -217,7 +150,6 @@
 	case 8: STD_USER(__x, ptr); break;			\
 	default: BUILD_BUG();					\
 	}							\
->>>>>>> 24b8d41d
 								\
 	__pu_err;						\
 })
@@ -240,14 +172,9 @@
 
 #define __put_user_asm(stx, x, ptr)                         \
 	__asm__ __volatile__ (                              \
-<<<<<<< HEAD
-		"\n1:\t" stx "\t%2,0(%%sr2,%1)\n\t"	    \
-		ASM_EXCEPTIONTABLE_ENTRY(1b, fixup_put_user_skip_1)\
-=======
 		"1: " stx " %2,0(%%sr2,%1)\n"		    \
 		"9:\n"					    \
 		ASM_EXCEPTIONTABLE_ENTRY_EFAULT(1b, 9b)	    \
->>>>>>> 24b8d41d
 		: "=r"(__pu_err)                            \
 		: "r"(ptr), "r"(x), "0"(__pu_err))
 
@@ -256,18 +183,11 @@
 
 #define __put_user_asm64(__val, ptr) do {	    	    \
 	__asm__ __volatile__ (				    \
-<<<<<<< HEAD
-		"\n1:\tstw %2,0(%%sr2,%1)"		    \
-		"\n2:\tstw %R2,4(%%sr2,%1)\n\t"		    \
-		ASM_EXCEPTIONTABLE_ENTRY(1b, fixup_put_user_skip_2)\
-		ASM_EXCEPTIONTABLE_ENTRY(2b, fixup_put_user_skip_1)\
-=======
 		"1: stw %2,0(%%sr2,%1)\n"		    \
 		"2: stw %R2,4(%%sr2,%1)\n"		    \
 		"9:\n"					    \
 		ASM_EXCEPTIONTABLE_ENTRY_EFAULT(1b, 9b)	    \
 		ASM_EXCEPTIONTABLE_ENTRY_EFAULT(2b, 9b)	    \
->>>>>>> 24b8d41d
 		: "=r"(__pu_err)                            \
 		: "r"(ptr), "r"(__val), "0"(__pu_err));	    \
 } while (0)
@@ -291,61 +211,6 @@
 #define clear_user lclear_user
 #define __clear_user lclear_user
 
-<<<<<<< HEAD
-unsigned long __must_check __copy_to_user(void __user *dst, const void *src,
-					  unsigned long len);
-unsigned long __must_check __copy_from_user(void *dst, const void __user *src,
-					  unsigned long len);
-unsigned long copy_in_user(void __user *dst, const void __user *src,
-			   unsigned long len);
-#define __copy_in_user copy_in_user
-#define __copy_to_user_inatomic __copy_to_user
-#define __copy_from_user_inatomic __copy_from_user
-
-extern void __compiletime_error("usercopy buffer size is too small")
-__bad_copy_user(void);
-
-static inline void copy_user_overflow(int size, unsigned long count)
-{
-	WARN(1, "Buffer overflow detected (%d < %lu)!\n", size, count);
-}
-
-static __always_inline unsigned long __must_check
-copy_from_user(void *to, const void __user *from, unsigned long n)
-{
-	int sz = __compiletime_object_size(to);
-	unsigned long ret = n;
-
-	if (likely(sz < 0 || sz >= n)) {
-		check_object_size(to, n, false);
-		ret = __copy_from_user(to, from, n);
-	} else if (!__builtin_constant_p(n))
-		copy_user_overflow(sz, n);
-	else
-		__bad_copy_user();
-
-	if (unlikely(ret))
-		memset(to + (n - ret), 0, ret);
-
-	return ret;
-}
-
-static __always_inline unsigned long __must_check
-copy_to_user(void __user *to, const void *from, unsigned long n)
-{
-	int sz = __compiletime_object_size(from);
-
-	if (likely(sz < 0 || sz >= n)) {
-		check_object_size(from, n, true);
-		n = __copy_to_user(to, from, n);
-	} else if (!__builtin_constant_p(n))
-		copy_user_overflow(sz, n);
-	else
-		__bad_copy_user();
-
-	return n;
-}
-=======
 unsigned long __must_check raw_copy_to_user(void __user *dst, const void *src,
 					    unsigned long len);
 unsigned long __must_check raw_copy_from_user(void *dst, const void __user *src,
@@ -354,7 +219,6 @@
 					    unsigned long len);
 #define INLINE_COPY_TO_USER
 #define INLINE_COPY_FROM_USER
->>>>>>> 24b8d41d
 
 struct pt_regs;
 int fixup_exception(struct pt_regs *regs);
