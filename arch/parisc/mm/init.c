--- conflicted
+++ resolved
@@ -14,10 +14,6 @@
 
 #include <linux/module.h>
 #include <linux/mm.h>
-<<<<<<< HEAD
-#include <linux/bootmem.h>
-=======
->>>>>>> 24b8d41d
 #include <linux/memblock.h>
 #include <linux/gfp.h>
 #include <linux/delay.h>
@@ -77,36 +73,6 @@
 
 physmem_range_t pmem_ranges[MAX_PHYSMEM_RANGES] __initdata;
 int npmem_ranges __initdata;
-
-/*
- * get_memblock() allocates pages via memblock.
- * We can't use memblock_find_in_range(0, KERNEL_INITIAL_SIZE) here since it
- * doesn't allocate from bottom to top which is needed because we only created
- * the initial mapping up to KERNEL_INITIAL_SIZE in the assembly bootup code.
- */
-static void * __init get_memblock(unsigned long size)
-{
-	static phys_addr_t search_addr __initdata;
-	phys_addr_t phys;
-
-	if (!search_addr)
-		search_addr = PAGE_ALIGN(__pa((unsigned long) &_end));
-	search_addr = ALIGN(search_addr, size);
-	while (!memblock_is_region_memory(search_addr, size) ||
-		memblock_is_region_reserved(search_addr, size)) {
-		search_addr += size;
-	}
-	phys = search_addr;
-
-	if (phys)
-		memblock_reserve(phys, size);
-	else
-		panic("get_memblock() failed.\n");
-
-	memset(__va(phys), 0, size);
-
-	return __va(phys);
-}
 
 #ifdef CONFIG_64BIT
 #define MAX_MEM         (1UL << MAX_PHYSMEM_BITS)
@@ -148,11 +114,7 @@
 static void __init setup_bootmem(void)
 {
 	unsigned long mem_max;
-<<<<<<< HEAD
-#ifndef CONFIG_DISCONTIGMEM
-=======
 #ifndef CONFIG_SPARSEMEM
->>>>>>> 24b8d41d
 	physmem_range_t pmem_holes[MAX_PHYSMEM_RANGES - 1];
 	int npmem_holes;
 #endif
@@ -206,7 +168,6 @@
 
 	/* Print the memory ranges */
 	pr_info("Memory Ranges:\n");
-<<<<<<< HEAD
 
 	for (i = 0; i < npmem_ranges; i++) {
 		struct resource *res = &sysram_resources[i];
@@ -218,19 +179,6 @@
 		pr_info("%2d) Start 0x%016lx End 0x%016lx Size %6ld MB\n",
 			i, start, start + (size - 1), size >> 20);
 
-=======
-
-	for (i = 0; i < npmem_ranges; i++) {
-		struct resource *res = &sysram_resources[i];
-		unsigned long start;
-		unsigned long size;
-
-		size = (pmem_ranges[i].pages << PAGE_SHIFT);
-		start = (pmem_ranges[i].start_pfn << PAGE_SHIFT);
-		pr_info("%2d) Start 0x%016lx End 0x%016lx Size %6ld MB\n",
-			i, start, start + (size - 1), size >> 20);
-
->>>>>>> 24b8d41d
 		/* request memory resource */
 		res->name = "System RAM";
 		res->start = start;
@@ -298,21 +246,6 @@
 	}
 #endif
 
-<<<<<<< HEAD
-#ifdef CONFIG_DISCONTIGMEM
-	for (i = 0; i < MAX_PHYSMEM_RANGES; i++) {
-		memset(NODE_DATA(i), 0, sizeof(pg_data_t));
-	}
-	memset(pfnnid_map, 0xff, sizeof(pfnnid_map));
-
-	for (i = 0; i < npmem_ranges; i++) {
-		node_set_state(i, N_NORMAL_MEMORY);
-		node_set_online(i);
-	}
-#endif
-
-=======
->>>>>>> 24b8d41d
 	/*
 	 * Initialize and free the full range of memory in each range.
 	 */
@@ -448,15 +381,6 @@
 		p4d_t *p4d = p4d_offset(pgd, vaddr);
 		pud_t *pud = pud_offset(p4d, vaddr);
 
-<<<<<<< HEAD
-		/*
-		 * pmd is physical at this point
-		 */
-
-		if (!pmd) {
-			pmd = (pmd_t *) get_memblock(PAGE_SIZE << PMD_ORDER);
-			pmd = (pmd_t *) __pa(pmd);
-=======
 #if CONFIG_PGTABLE_LEVELS == 3
 		if (pud_none(*pud)) {
 			pmd = memblock_alloc(PAGE_SIZE << PMD_ORDER,
@@ -464,29 +388,16 @@
 			if (!pmd)
 				panic("pmd allocation failed.\n");
 			pud_populate(NULL, pud, pmd);
->>>>>>> 24b8d41d
 		}
 #endif
 
 		pmd = pmd_offset(pud, vaddr);
 		for (tmp1 = start_pmd; tmp1 < PTRS_PER_PMD; tmp1++, pmd++) {
-<<<<<<< HEAD
-
-			/*
-			 * pg_table is physical at this point
-			 */
-
-			pg_table = (pte_t *)pmd_address(*pmd);
-			if (!pg_table) {
-				pg_table = (pte_t *) get_memblock(PAGE_SIZE);
-				pg_table = (pte_t *) __pa(pg_table);
-=======
 			if (pmd_none(*pmd)) {
 				pg_table = memblock_alloc(PAGE_SIZE, PAGE_SIZE);
 				if (!pg_table)
 					panic("page table allocation failed\n");
 				pmd_populate_kernel(NULL, pmd, pg_table);
->>>>>>> 24b8d41d
 			}
 
 			pg_table = pte_offset_kernel(pmd, vaddr);
@@ -735,14 +646,10 @@
 	}
 #endif
 
-<<<<<<< HEAD
-	empty_zero_page = get_memblock(PAGE_SIZE);
-=======
 	empty_zero_page = memblock_alloc(PAGE_SIZE, PAGE_SIZE);
 	if (!empty_zero_page)
 		panic("zero page allocation failed.\n");
 
->>>>>>> 24b8d41d
 }
 
 static void __init gateway_init(void)
