--- conflicted
+++ resolved
@@ -247,21 +247,12 @@
 	    tsk->comm, code, address);
 	print_vma_addr(KERN_CONT " in ", regs->iaoq[0]);
 
-<<<<<<< HEAD
-	pr_cont(" trap #%lu: %s%c", code, trap_name(code),
-		vma ? ',':'\n');
-
-	if (vma)
-		pr_warn(KERN_CONT " vm_start = 0x%08lx, vm_end = 0x%08lx\n",
-				vma->vm_start, vma->vm_end);
-=======
 	pr_cont("\ntrap #%lu: %s%c", code, trap_name(code),
 		vma ? ',':'\n');
 
 	if (vma)
 		pr_cont(" vm_start = 0x%08lx, vm_end = 0x%08lx\n",
 			vma->vm_start, vma->vm_end);
->>>>>>> 24b8d41d
 
 	show_regs(regs);
 }
@@ -313,11 +304,7 @@
 	 * fault.
 	 */
 
-<<<<<<< HEAD
-	fault = handle_mm_fault(vma, address, flags);
-=======
 	fault = handle_mm_fault(vma, address, flags, regs);
->>>>>>> 24b8d41d
 
 	if (fault_signal_pending(fault, regs))
 		return;
