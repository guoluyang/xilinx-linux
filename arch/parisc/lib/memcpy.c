--- conflicted
+++ resolved
@@ -20,58 +20,23 @@
 extern unsigned long pa_memcpy(void *dst, const void *src,
 				unsigned long len);
 
-<<<<<<< HEAD
-	/* if a load or store fault occured we can get the faulty addr */
-	d = this_cpu_ptr(&exception_data);
-	fault_addr = d->fault_addr;
-
-	/* error in load or store? */
-	if (ret == PA_MEMCPY_LOAD_ERROR)
-		reference = (unsigned long) srcp;
-	else
-		reference = (unsigned long) dstp;
-
-	DPRINTF("pa_memcpy: fault type = %lu, len=%lu fault_addr=%lu ref=%lu\n",
-		ret, len, fault_addr, reference);
-
-	if (fault_addr >= reference)
-		return len - (fault_addr - reference);
-	else
-		return len;
-}
-
-#ifdef __KERNEL__
-unsigned long __copy_to_user(void __user *dst, const void *src,
-			     unsigned long len)
-=======
 unsigned long raw_copy_to_user(void __user *dst, const void *src,
 			       unsigned long len)
->>>>>>> 24b8d41d
 {
 	mtsp(get_kernel_space(), 1);
 	mtsp(get_user_space(), 2);
 	return pa_memcpy((void __force *)dst, src, len);
 }
-<<<<<<< HEAD
-EXPORT_SYMBOL(__copy_to_user);
-
-unsigned long __copy_from_user(void *dst, const void __user *src,
-=======
 EXPORT_SYMBOL(raw_copy_to_user);
 
 unsigned long raw_copy_from_user(void *dst, const void __user *src,
->>>>>>> 24b8d41d
 			       unsigned long len)
 {
 	mtsp(get_user_space(), 1);
 	mtsp(get_kernel_space(), 2);
 	return pa_memcpy(dst, (void __force *)src, len);
 }
-<<<<<<< HEAD
-EXPORT_SYMBOL(__copy_from_user);
-=======
 EXPORT_SYMBOL(raw_copy_from_user);
->>>>>>> 24b8d41d
 
 unsigned long raw_copy_in_user(void __user *dst, const void __user *src, unsigned long len)
 {
@@ -89,11 +54,7 @@
 	return dst;
 }
 
-<<<<<<< HEAD
-EXPORT_SYMBOL(copy_in_user);
-=======
 EXPORT_SYMBOL(raw_copy_in_user);
->>>>>>> 24b8d41d
 EXPORT_SYMBOL(memcpy);
 
 bool copy_from_kernel_nofault_allowed(const void *unsafe_src, size_t size)
