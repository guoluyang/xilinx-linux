--- conflicted
+++ resolved
@@ -274,21 +274,15 @@
 	.read16be = iomem_read16be,
 	.read32 = iomem_read32,
 	.read32be = iomem_read32be,
-<<<<<<< HEAD
-=======
 	.read64 = iomem_read64,
 	.read64be = iomem_read64be,
->>>>>>> 24b8d41d
 	.write8 = iomem_write8,
 	.write16 = iomem_write16,
 	.write16be = iomem_write16be,
 	.write32 = iomem_write32,
 	.write32be = iomem_write32be,
-<<<<<<< HEAD
-=======
 	.write64 = iomem_write64,
 	.write64be = iomem_write64be,
->>>>>>> 24b8d41d
 	.read8r = iomem_read8r,
 	.read16r = iomem_read16r,
 	.read32r = iomem_read32r,
