# SPDX-License-Identifier: GPL-2.0
config NIOS2
	def_bool y
<<<<<<< HEAD
	select CLKSRC_OF
=======
	select ARCH_32BIT_OFF_T
	select ARCH_HAS_DMA_PREP_COHERENT
	select ARCH_HAS_SYNC_DMA_FOR_CPU
	select ARCH_HAS_SYNC_DMA_FOR_DEVICE
	select ARCH_HAS_DMA_SET_UNCACHED
	select ARCH_NO_SWAP
	select COMMON_CLK
	select TIMER_OF
>>>>>>> 24b8d41d
	select GENERIC_ATOMIC64
	select GENERIC_CLOCKEVENTS
	select GENERIC_CPU_DEVICES
	select GENERIC_IRQ_PROBE
	select GENERIC_IRQ_SHOW
	select GENERIC_STRNCPY_FROM_USER
	select GENERIC_STRNLEN_USER
	select HAVE_ARCH_TRACEHOOK
	select HAVE_ARCH_KGDB
	select IRQ_DOMAIN
	select MODULES_USE_ELF_RELA
	select OF
	select OF_EARLY_FLATTREE
	select SOC_BUS
	select SPARSE_IRQ
	select USB_ARCH_HAS_HCD if USB_SUPPORT
	select CPU_NO_EFFICIENT_FFS
<<<<<<< HEAD
	select COMMON_CLK
=======
	select MMU_GATHER_NO_RANGE if MMU
	select SET_FS
>>>>>>> 24b8d41d

config GENERIC_CSUM
	def_bool y

config GENERIC_HWEIGHT
	def_bool y

config GENERIC_CALIBRATE_DELAY
	def_bool y

config NO_IOPORT_MAP
	def_bool y

config FPU
	def_bool n

config TRACE_IRQFLAGS_SUPPORT
	def_bool n

menu "Kernel features"

source "kernel/Kconfig.hz"

config FORCE_MAX_ZONEORDER
	int "Maximum zone order"
	range 9 20
	default "11"
	help
	  The kernel memory allocator divides physically contiguous memory
	  blocks into "zones", where each zone is a power of two number of
	  pages.  This option selects the largest power of two that the kernel
	  keeps in the memory allocator.  If you need to allocate very large
	  blocks of physically contiguous memory, then you may need to
	  increase this value.

	  This config option is actually maximum order plus one. For example,
	  a value of 11 means that the largest free memory block is 2^10 pages.

endmenu

source "arch/nios2/platform/Kconfig.platform"

menu "Processor type and features"

config MMU
	def_bool y

config NR_CPUS
	int
	default "1"

config NIOS2_ALIGNMENT_TRAP
	bool "Catch alignment trap"
	default y
	help
	  Nios II CPUs cannot fetch/store data which is not bus aligned,
	  i.e., a 2 or 4 byte fetch must start at an address divisible by
	  2 or 4. Any non-aligned load/store instructions will be trapped and
	  emulated in software if you say Y here, which has a performance
	  impact.

comment "Boot options"

config CMDLINE_BOOL
	bool "Default bootloader kernel arguments"
	default y

config CMDLINE
	string "Default kernel command string"
	default ""
	depends on CMDLINE_BOOL
	help
	  On some platforms, there is currently no way for the boot loader to
	  pass arguments to the kernel. For these platforms, you can supply
	  some command-line options at build time by entering them here.  In
	  other cases you can specify kernel args so that you don't have
	  to set them up in board prom initialization routines.

config CMDLINE_FORCE
	bool "Force default kernel command string"
	depends on CMDLINE_BOOL
	help
	  Set this to have arguments from the default kernel command string
	  override those passed by the boot loader.

config NIOS2_CMDLINE_IGNORE_DTB
	bool "Ignore kernel command string from DTB"
	depends on CMDLINE_BOOL
	depends on !CMDLINE_FORCE
	default y
	help
	  Set this to ignore the bootargs property from the devicetree's
	  chosen node and fall back to CMDLINE if nothing is passed.

config NIOS2_PASS_CMDLINE
	bool "Passed kernel command line from u-boot"
	help
	  Use bootargs env variable from u-boot for kernel command line.
	  will override "Default kernel command string".
	  Say N if you are unsure.

config NIOS2_BOOT_LINK_OFFSET
	hex "Link address offset for booting"
	default "0x00500000"
	help
	  This option allows you to set the link address offset of the zImage.
	  This can be useful if you are on a board which has a small amount of
	  memory.

endmenu

menu "Advanced setup"

config ADVANCED_OPTIONS
	bool "Prompt for advanced kernel configuration options"

comment "Default settings for advanced configuration options are used"
	depends on !ADVANCED_OPTIONS

config NIOS2_KERNEL_MMU_REGION_BASE_BOOL
	bool "Set custom kernel MMU region base address"
	depends on ADVANCED_OPTIONS
	help
	  This option allows you to set the virtual address of the kernel MMU region.

	  Say N here unless you know what you are doing.

config NIOS2_KERNEL_MMU_REGION_BASE
	hex "Virtual base address of the kernel MMU region " if NIOS2_KERNEL_MMU_REGION_BASE_BOOL
	default "0x80000000"
	help
	  This option allows you to set the virtual base address of the kernel MMU region.

config NIOS2_KERNEL_REGION_BASE_BOOL
	bool "Set custom kernel region base address"
	depends on ADVANCED_OPTIONS
	help
	  This option allows you to set the virtual address of the kernel region.

	  Say N here unless you know what you are doing.

config NIOS2_KERNEL_REGION_BASE
	hex "Virtual base address of the kernel region " if NIOS2_KERNEL_REGION_BASE_BOOL
	default "0xc0000000"

config NIOS2_IO_REGION_BASE_BOOL
	bool "Set custom I/O region base address"
	depends on ADVANCED_OPTIONS
	help
	  This option allows you to set the virtual address of the I/O region.

	  Say N here unless you know what you are doing.

config NIOS2_IO_REGION_BASE
	hex "Virtual base address of the I/O region" if NIOS2_IO_REGION_BASE_BOOL
	default "0xe0000000"

endmenu<|MERGE_RESOLUTION|>--- conflicted
+++ resolved
@@ -1,9 +1,6 @@
 # SPDX-License-Identifier: GPL-2.0
 config NIOS2
 	def_bool y
-<<<<<<< HEAD
-	select CLKSRC_OF
-=======
 	select ARCH_32BIT_OFF_T
 	select ARCH_HAS_DMA_PREP_COHERENT
 	select ARCH_HAS_SYNC_DMA_FOR_CPU
@@ -12,7 +9,6 @@
 	select ARCH_NO_SWAP
 	select COMMON_CLK
 	select TIMER_OF
->>>>>>> 24b8d41d
 	select GENERIC_ATOMIC64
 	select GENERIC_CLOCKEVENTS
 	select GENERIC_CPU_DEVICES
@@ -30,12 +26,8 @@
 	select SPARSE_IRQ
 	select USB_ARCH_HAS_HCD if USB_SUPPORT
 	select CPU_NO_EFFICIENT_FFS
-<<<<<<< HEAD
-	select COMMON_CLK
-=======
 	select MMU_GATHER_NO_RANGE if MMU
 	select SET_FS
->>>>>>> 24b8d41d
 
 config GENERIC_CSUM
 	def_bool y
