--- conflicted
+++ resolved
@@ -19,12 +19,9 @@
  #define sys_mmap2 sys_mmap_pgoff
 
 #define __ARCH_WANT_RENAMEAT
-<<<<<<< HEAD
-=======
 #define __ARCH_WANT_STAT64
 #define __ARCH_WANT_SET_GET_RLIMIT
 #define __ARCH_WANT_TIME32_SYSCALLS
->>>>>>> 24b8d41d
 
 /* Use the standard ABI for syscalls */
 #include <asm-generic/unistd.h>
