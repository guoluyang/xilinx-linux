--- conflicted
+++ resolved
@@ -6,23 +6,7 @@
 #ifndef __M68KNOMMU_FLAT_H__
 #define __M68KNOMMU_FLAT_H__
 
-<<<<<<< HEAD
-#define	flat_argvp_envp_on_stack()		1
-#define	flat_old_ram_flag(flags)		(flags)
-#define	flat_reloc_valid(reloc, size)		((reloc) <= (size))
-#define	flat_get_addr_from_rp(rp, relval, flags, p) \
-	({ unsigned long __val; __get_user_unaligned(__val, rp); __val; })
-#define	flat_put_addr_at_rp(rp, val, relval)	__put_user_unaligned(val, rp)
-#define	flat_get_relocate_addr(rel)		(rel)
-=======
 #include <asm-generic/flat.h>
->>>>>>> 24b8d41d
-
-#define FLAT_PLAT_INIT(regs) \
-	do { \
-		if (current->mm) \
-			(regs)->d5 = current->mm->start_data; \
-	} while (0)
 
 #define FLAT_PLAT_INIT(regs) \
 	do { \
