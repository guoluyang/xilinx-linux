/* SPDX-License-Identifier: GPL-2.0 */
/*
 * arch/alpha/lib/copy_user.S
 *
 * Copy to/from user space, handling exceptions as we go..  This
 * isn't exactly pretty.
 *
 * This is essentially the same as "memcpy()", but with a few twists.
 * Notably, we have to make sure that $0 is always up-to-date and
 * contains the right "bytes left to copy" value (and that it is updated
 * only _after_ a successful copy). There is also some rather minor
 * exception setup stuff..
 */

#include <asm/export.h>

/* Allow an exception for an insn; exit if we get one.  */
#define EXI(x,y...)			\
	99: x,##y;			\
	.section __ex_table,"a";	\
	.long 99b - .;			\
	lda $31, $exitin-99b($31);	\
	.previous

#define EXO(x,y...)			\
	99: x,##y;			\
	.section __ex_table,"a";	\
	.long 99b - .;			\
	lda $31, $exitout-99b($31);	\
	.previous

	.set noat
	.align 4
	.globl __copy_user
	.ent __copy_user
__copy_user:
	.prologue 0
	mov $18,$0
	and $16,7,$3
	beq $0,$35
	beq $3,$36
	subq $3,8,$3
	.align 4
$37:
	EXI( ldq_u $1,0($17) )
	EXO( ldq_u $2,0($16) )
	extbl $1,$17,$1
	mskbl $2,$16,$2
	insbl $1,$16,$1
	addq $3,1,$3
	bis $1,$2,$1
	EXO( stq_u $1,0($16) )
	subq $0,1,$0
	addq $16,1,$16
	addq $17,1,$17
	beq $0,$41
	bne $3,$37
$36:
	and $17,7,$1
	bic $0,7,$4
	beq $1,$43
	beq $4,$48
	EXI( ldq_u $3,0($17) )
	.align 4
$50:
	EXI( ldq_u $2,8($17) )
	subq $4,8,$4
	extql $3,$17,$3
	extqh $2,$17,$1
	bis $3,$1,$1
	EXO( stq $1,0($16) )
	addq $17,8,$17
	subq $0,8,$0
	addq $16,8,$16
	bis $2,$2,$3
	bne $4,$50
$48:
	beq $0,$41
	.align 4
$57:
	EXI( ldq_u $1,0($17) )
	EXO( ldq_u $2,0($16) )
	extbl $1,$17,$1
	mskbl $2,$16,$2
	insbl $1,$16,$1
	bis $1,$2,$1
	EXO( stq_u $1,0($16) )
	subq $0,1,$0
	addq $16,1,$16
	addq $17,1,$17
	bne $0,$57
	br $31,$41
	.align 4
$43:
	beq $4,$65
	.align 4
$66:
	EXI( ldq $1,0($17) )
	subq $4,8,$4
	EXO( stq $1,0($16) )
	addq $17,8,$17
	subq $0,8,$0
	addq $16,8,$16
	bne $4,$66
$65:
	beq $0,$41
	EXI( ldq $2,0($17) )
	EXO( ldq $1,0($16) )
	mskql $2,$0,$2
	mskqh $1,$0,$1
	bis $2,$1,$2
	EXO( stq $2,0($16) )
	bis $31,$31,$0
$41:
$35:
$exitin:
$exitout:
<<<<<<< HEAD
	ret $31,($28),1
=======
	ret $31,($26),1
>>>>>>> 24b8d41d

	.end __copy_user
EXPORT_SYMBOL(__copy_user)<|MERGE_RESOLUTION|>--- conflicted
+++ resolved
@@ -115,11 +115,7 @@
 $35:
 $exitin:
 $exitout:
-<<<<<<< HEAD
-	ret $31,($28),1
-=======
 	ret $31,($26),1
->>>>>>> 24b8d41d
 
 	.end __copy_user
 EXPORT_SYMBOL(__copy_user)