/* SPDX-License-Identifier: GPL-2.0 */
/*
 * arch/alpha/lib/ev6-clear_user.S
 * 21264 version contributed by Rick Gorton <rick.gorton@alpha-processor.com>
 *
 * Zero user space, handling exceptions as we go.
 *
 * We have to make sure that $0 is always up-to-date and contains the
 * right "bytes left to zero" value (and that it is updated only _after_
 * a successful copy).  There is also some rather minor exception setup
 * stuff.
 *
 * Much of the information about 21264 scheduling/coding comes from:
 *	Compiler Writer's Guide for the Alpha 21264
 *	abbreviated as 'CWG' in other comments here
 *	ftp.digital.com/pub/Digital/info/semiconductor/literature/dsc-library.html
 * Scheduling notation:
 *	E	- either cluster
 *	U	- upper subcluster; U0 - subcluster U0; U1 - subcluster U1
 *	L	- lower subcluster; L0 - subcluster L0; L1 - subcluster L1
 * Try not to change the actual algorithm if possible for consistency.
 * Determining actual stalls (other than slotting) doesn't appear to be easy to do.
 * From perusing the source code context where this routine is called, it is
 * a fair assumption that significant fractions of entire pages are zeroed, so
 * it's going to be worth the effort to hand-unroll a big loop, and use wh64.
 * ASSUMPTION:
 *	The believed purpose of only updating $0 after a store is that a signal
 *	may come along during the execution of this chunk of code, and we don't
 *	want to leave a hole (and we also want to avoid repeating lots of work)
 */

#include <asm/export.h>
/* Allow an exception for an insn; exit if we get one.  */
#define EX(x,y...)			\
	99: x,##y;			\
	.section __ex_table,"a";	\
	.long 99b - .;			\
	lda $31, $exception-99b($31); 	\
	.previous

	.set noat
	.set noreorder
	.align 4

	.globl __clear_user
	.ent __clear_user
	.frame	$30, 0, $26
	.prologue 0

				# Pipeline info : Slotting & Comments
__clear_user:
	and	$17, $17, $0
	and	$16, 7, $4	# .. E  .. ..	: find dest head misalignment
	beq	$0, $zerolength # U  .. .. ..	:  U L U L

	addq	$0, $4, $1	# .. .. .. E	: bias counter
	and	$1, 7, $2	# .. .. E  ..	: number of misaligned bytes in tail
# Note - we never actually use $2, so this is a moot computation
# and we can rewrite this later...
	srl	$1, 3, $1	# .. E  .. ..	: number of quadwords to clear
	beq	$4, $headalign	# U  .. .. ..	: U L U L

/*
 * Head is not aligned.  Write (8 - $4) bytes to head of destination
 * This means $16 is known to be misaligned
 */
	EX( ldq_u $5, 0($16) )	# .. .. .. L	: load dst word to mask back in
	beq	$1, $onebyte	# .. .. U  ..	: sub-word store?
	mskql	$5, $16, $5	# .. U  .. ..	: take care of misaligned head
	addq	$16, 8, $16	# E  .. .. .. 	: L U U L

	EX( stq_u $5, -8($16) )	# .. .. .. L	:
	subq	$1, 1, $1	# .. .. E  ..	:
	addq	$0, $4, $0	# .. E  .. ..	: bytes left -= 8 - misalignment
	subq	$0, 8, $0	# E  .. .. ..	: U L U L

	.align	4
/*
 * (The .align directive ought to be a moot point)
 * values upon initial entry to the loop
 * $1 is number of quadwords to clear (zero is a valid value)
 * $2 is number of trailing bytes (0..7) ($2 never used...)
 * $16 is known to be aligned 0mod8
 */
$headalign:
	subq	$1, 16, $4	# .. .. .. E	: If < 16, we can not use the huge loop
	and	$16, 0x3f, $2	# .. .. E  ..	: Forward work for huge loop
	subq	$2, 0x40, $3	# .. E  .. ..	: bias counter (huge loop)
	blt	$4, $trailquad	# U  .. .. ..	: U L U L

/*
 * We know that we're going to do at least 16 quads, which means we are
 * going to be able to use the large block clear loop at least once.
 * Figure out how many quads we need to clear before we are 0mod64 aligned
 * so we can use the wh64 instruction.
 */

	nop			# .. .. .. E
	nop			# .. .. E  ..
	nop			# .. E  .. ..
	beq	$3, $bigalign	# U  .. .. ..	: U L U L : Aligned 0mod64

$alignmod64:
	EX( stq_u $31, 0($16) )	# .. .. .. L
	addq	$3, 8, $3	# .. .. E  ..
	subq	$0, 8, $0	# .. E  .. ..
	nop			# E  .. .. ..	: U L U L

	nop			# .. .. .. E
	subq	$1, 1, $1	# .. .. E  ..
	addq	$16, 8, $16	# .. E  .. ..
	blt	$3, $alignmod64	# U  .. .. ..	: U L U L

$bigalign:
/*
 * $0 is the number of bytes left
 * $1 is the number of quads left
 * $16 is aligned 0mod64
 * we know that we'll be taking a minimum of one trip through
 * CWG Section 3.7.6: do not expect a sustained store rate of > 1/cycle
 * We are _not_ going to update $0 after every single store.  That
 * would be silly, because there will be cross-cluster dependencies
 * no matter how the code is scheduled.  By doing it in slightly
 * staggered fashion, we can still do this loop in 5 fetches
 * The worse case will be doing two extra quads in some future execution,
 * in the event of an interrupted clear.
 * Assumes the wh64 needs to be for 2 trips through the loop in the future
 * The wh64 is issued on for the starting destination address for trip +2
 * through the loop, and if there are less than two trips left, the target
 * address will be for the current trip.
 */
	nop			# E :
	nop			# E :
	nop			# E :
	bis	$16,$16,$3	# E : U L U L : Initial wh64 address is dest
	/* This might actually help for the current trip... */

$do_wh64:
	wh64	($3)		# .. .. .. L1	: memory subsystem hint
	subq	$1, 16, $4	# .. .. E  ..	: Forward calculation - repeat the loop?
	EX( stq_u $31, 0($16) )	# .. L  .. ..
	subq	$0, 8, $0	# E  .. .. ..	: U L U L

	addq	$16, 128, $3	# E : Target address of wh64
	EX( stq_u $31, 8($16) )	# L :
	EX( stq_u $31, 16($16) )	# L :
	subq	$0, 16, $0	# E : U L L U

	nop			# E :
	EX( stq_u $31, 24($16) )	# L :
	EX( stq_u $31, 32($16) )	# L :
	subq	$0, 168, $5	# E : U L L U : two trips through the loop left?
	/* 168 = 192 - 24, since we've already completed some stores */

	subq	$0, 16, $0	# E :
	EX( stq_u $31, 40($16) )	# L :
	EX( stq_u $31, 48($16) )	# L :
	cmovlt	$5, $16, $3	# E : U L L U : Latency 2, extra mapping cycle

	subq	$1, 8, $1	# E :
	subq	$0, 16, $0	# E :
	EX( stq_u $31, 56($16) )	# L :
	nop			# E : U L U L

	nop			# E :
	subq	$0, 8, $0	# E :
	addq	$16, 64, $16	# E :
	bge	$4, $do_wh64	# U : U L U L

$trailquad:
	# zero to 16 quadwords left to store, plus any trailing bytes
	# $1 is the number of quadwords left to go.
	# 
	nop			# .. .. .. E
	nop			# .. .. E  ..
	nop			# .. E  .. ..
	beq	$1, $trailbytes	# U  .. .. ..	: U L U L : Only 0..7 bytes to go

$onequad:
	EX( stq_u $31, 0($16) )	# .. .. .. L
	subq	$1, 1, $1	# .. .. E  ..
	subq	$0, 8, $0	# .. E  .. ..
	nop			# E  .. .. ..	: U L U L

	nop			# .. .. .. E
	nop			# .. .. E  ..
	addq	$16, 8, $16	# .. E  .. ..
	bgt	$1, $onequad	# U  .. .. ..	: U L U L

	# We have an unknown number of bytes left to go.
$trailbytes:
	nop			# .. .. .. E
	nop			# .. .. E  ..
	nop			# .. E  .. ..
	beq	$0, $zerolength	# U  .. .. ..	: U L U L

	# $0 contains the number of bytes left to copy (0..31)
	# so we will use $0 as the loop counter
	# We know for a fact that $0 > 0 zero due to previous context
$onebyte:
	EX( stb $31, 0($16) )	# .. .. .. L
	subq	$0, 1, $0	# .. .. E  ..	:
	addq	$16, 1, $16	# .. E  .. ..	:
	bgt	$0, $onebyte	# U  .. .. ..	: U L U L

$zerolength:
$exception:			# Destination for exception recovery(?)
	nop			# .. .. .. E	:
	nop			# .. .. E  ..	:
	nop			# .. E  .. ..	:
<<<<<<< HEAD
	ret	$31, ($28), 1	# L0 .. .. ..	: L U L U
	.end __do_clear_user
	EXPORT_SYMBOL(__do_clear_user)
=======
	ret	$31, ($26), 1	# L0 .. .. ..	: L U L U
	.end __clear_user
	EXPORT_SYMBOL(__clear_user)
>>>>>>> 24b8d41d
<|MERGE_RESOLUTION|>--- conflicted
+++ resolved
@@ -208,12 +208,6 @@
 	nop			# .. .. .. E	:
 	nop			# .. .. E  ..	:
 	nop			# .. E  .. ..	:
-<<<<<<< HEAD
-	ret	$31, ($28), 1	# L0 .. .. ..	: L U L U
-	.end __do_clear_user
-	EXPORT_SYMBOL(__do_clear_user)
-=======
 	ret	$31, ($26), 1	# L0 .. .. ..	: L U L U
 	.end __clear_user
-	EXPORT_SYMBOL(__clear_user)
->>>>>>> 24b8d41d
+	EXPORT_SYMBOL(__clear_user)