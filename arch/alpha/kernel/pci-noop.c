// SPDX-License-Identifier: GPL-2.0
/*
 *	linux/arch/alpha/kernel/pci-noop.c
 *
 * Stub PCI interfaces for Jensen-specific kernels.
 */

#include <linux/pci.h>
#include <linux/init.h>
#include <linux/memblock.h>
#include <linux/gfp.h>
#include <linux/capability.h>
#include <linux/mm.h>
#include <linux/errno.h>
#include <linux/sched.h>
#include <linux/dma-mapping.h>
#include <linux/scatterlist.h>
#include <linux/syscalls.h>

#include "proto.h"


/*
 * The PCI controller list.
 */

struct pci_controller *hose_head, **hose_tail = &hose_head;
struct pci_controller *pci_isa_hose;


struct pci_controller * __init
alloc_pci_controller(void)
{
	struct pci_controller *hose;

	hose = memblock_alloc(sizeof(*hose), SMP_CACHE_BYTES);
	if (!hose)
		panic("%s: Failed to allocate %zu bytes\n", __func__,
		      sizeof(*hose));

	*hose_tail = hose;
	hose_tail = &hose->next;

	return hose;
}

struct resource * __init
alloc_resource(void)
{
	void *ptr = memblock_alloc(sizeof(struct resource), SMP_CACHE_BYTES);

	if (!ptr)
		panic("%s: Failed to allocate %zu bytes\n", __func__,
		      sizeof(struct resource));

	return ptr;
}

SYSCALL_DEFINE3(pciconfig_iobase, long, which, unsigned long, bus,
		unsigned long, dfn)
{
	struct pci_controller *hose;

	/* from hose or from bus.devfn */
	if (which & IOBASE_FROM_HOSE) {
		for (hose = hose_head; hose; hose = hose->next)
			if (hose->index == bus)
				break;
		if (!hose)
			return -ENODEV;
	} else {
		/* Special hook for ISA access.  */
		if (bus == 0 && dfn == 0)
			hose = pci_isa_hose;
		else
			return -ENODEV;
	}

	switch (which & ~IOBASE_FROM_HOSE) {
	case IOBASE_HOSE:
		return hose->index;
	case IOBASE_SPARSE_MEM:
		return hose->sparse_mem_base;
	case IOBASE_DENSE_MEM:
		return hose->dense_mem_base;
	case IOBASE_SPARSE_IO:
		return hose->sparse_io_base;
	case IOBASE_DENSE_IO:
		return hose->dense_io_base;
	case IOBASE_ROOT_BUS:
		return hose->bus->number;
	}

	return -EOPNOTSUPP;
}

SYSCALL_DEFINE5(pciconfig_read, unsigned long, bus, unsigned long, dfn,
		unsigned long, off, unsigned long, len, void __user *, buf)
{
	if (!capable(CAP_SYS_ADMIN))
		return -EPERM;
	else
		return -ENODEV;
}

SYSCALL_DEFINE5(pciconfig_write, unsigned long, bus, unsigned long, dfn,
		unsigned long, off, unsigned long, len, void __user *, buf)
{
	if (!capable(CAP_SYS_ADMIN))
		return -EPERM;
	else
		return -ENODEV;
<<<<<<< HEAD
}

static void *alpha_noop_alloc_coherent(struct device *dev, size_t size,
				       dma_addr_t *dma_handle, gfp_t gfp,
				       unsigned long attrs)
{
	void *ret;

	if (!dev || *dev->dma_mask >= 0xffffffffUL)
		gfp &= ~GFP_DMA;
	ret = (void *)__get_free_pages(gfp, get_order(size));
	if (ret) {
		memset(ret, 0, size);
		*dma_handle = virt_to_phys(ret);
	}
	return ret;
}

static int alpha_noop_supported(struct device *dev, u64 mask)
{
	return mask < 0x00ffffffUL ? 0 : 1;
}

struct dma_map_ops alpha_noop_ops = {
	.alloc			= alpha_noop_alloc_coherent,
	.free			= dma_noop_free_coherent,
	.map_page		= dma_noop_map_page,
	.map_sg			= dma_noop_map_sg,
	.mapping_error		= dma_noop_mapping_error,
	.dma_supported		= alpha_noop_supported,
};

struct dma_map_ops *dma_ops = &alpha_noop_ops;
EXPORT_SYMBOL(dma_ops);
=======
}
>>>>>>> 24b8d41d
<|MERGE_RESOLUTION|>--- conflicted
+++ resolved
@@ -110,41 +110,4 @@
 		return -EPERM;
 	else
 		return -ENODEV;
-<<<<<<< HEAD
-}
-
-static void *alpha_noop_alloc_coherent(struct device *dev, size_t size,
-				       dma_addr_t *dma_handle, gfp_t gfp,
-				       unsigned long attrs)
-{
-	void *ret;
-
-	if (!dev || *dev->dma_mask >= 0xffffffffUL)
-		gfp &= ~GFP_DMA;
-	ret = (void *)__get_free_pages(gfp, get_order(size));
-	if (ret) {
-		memset(ret, 0, size);
-		*dma_handle = virt_to_phys(ret);
-	}
-	return ret;
-}
-
-static int alpha_noop_supported(struct device *dev, u64 mask)
-{
-	return mask < 0x00ffffffUL ? 0 : 1;
-}
-
-struct dma_map_ops alpha_noop_ops = {
-	.alloc			= alpha_noop_alloc_coherent,
-	.free			= dma_noop_free_coherent,
-	.map_page		= dma_noop_map_page,
-	.map_sg			= dma_noop_map_sg,
-	.mapping_error		= dma_noop_mapping_error,
-	.dma_supported		= alpha_noop_supported,
-};
-
-struct dma_map_ops *dma_ops = &alpha_noop_ops;
-EXPORT_SYMBOL(dma_ops);
-=======
-}
->>>>>>> 24b8d41d
+}