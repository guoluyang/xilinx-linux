--- conflicted
+++ resolved
@@ -69,23 +69,7 @@
 	".previous"							\
 	:"=&r" (temp), "=m" (v->counter), "=&r" (result)		\
 	:"Ir" (i), "m" (v->counter) : "memory");			\
-	return result;							\
-}
-
-#define ATOMIC_FETCH_OP(op, asm_op)					\
-static inline int atomic_fetch_##op##_relaxed(int i, atomic_t *v)	\
-{									\
-	long temp, result;						\
-	__asm__ __volatile__(						\
-	"1:	ldl_l %2,%1\n"						\
-	"	" #asm_op " %2,%3,%0\n"					\
-	"	stl_c %0,%1\n"						\
-	"	beq %0,2f\n"						\
-	".subsection 2\n"						\
-	"2:	br 1b\n"						\
-	".previous"							\
-	:"=&r" (temp), "=m" (v->counter), "=&r" (result)		\
-	:"Ir" (i), "m" (v->counter) : "memory");			\
+	smp_mb();							\
 	return result;							\
 }
 
@@ -124,15 +108,9 @@
 }									\
 
 #define ATOMIC64_OP_RETURN(op, asm_op)					\
-<<<<<<< HEAD
-static __inline__ long atomic64_##op##_return_relaxed(long i, atomic64_t * v)	\
-{									\
-	long temp, result;						\
-=======
 static __inline__ s64 atomic64_##op##_return_relaxed(s64 i, atomic64_t * v)	\
 {									\
 	s64 temp, result;						\
->>>>>>> 24b8d41d
 	__asm__ __volatile__(						\
 	"1:	ldq_l %0,%1\n"						\
 	"	" #asm_op " %0,%3,%2\n"					\
@@ -144,23 +122,7 @@
 	".previous"							\
 	:"=&r" (temp), "=m" (v->counter), "=&r" (result)		\
 	:"Ir" (i), "m" (v->counter) : "memory");			\
-	return result;							\
-}
-
-#define ATOMIC64_FETCH_OP(op, asm_op)					\
-static __inline__ long atomic64_fetch_##op##_relaxed(long i, atomic64_t * v)	\
-{									\
-	long temp, result;						\
-	__asm__ __volatile__(						\
-	"1:	ldq_l %2,%1\n"						\
-	"	" #asm_op " %2,%3,%0\n"					\
-	"	stq_c %0,%1\n"						\
-	"	beq %0,2f\n"						\
-	".subsection 2\n"						\
-	"2:	br 1b\n"						\
-	".previous"							\
-	:"=&r" (temp), "=m" (v->counter), "=&r" (result)		\
-	:"Ir" (i), "m" (v->counter) : "memory");			\
+	smp_mb();							\
 	return result;							\
 }
 
