--- conflicted
+++ resolved
@@ -1,20 +1,6 @@
 # SPDX-License-Identifier: GPL-2.0
 
-<<<<<<< HEAD
-
-generic-y += clkdev.h
-generic-y += cputime.h
-generic-y += exec.h
-generic-y += export.h
-generic-y += irq_work.h
-generic-y += mcs_spinlock.h
-generic-y += mm-arch-hooks.h
-generic-y += preempt.h
-generic-y += sections.h
-generic-y += trace_clock.h
-=======
 generated-y += syscall_table.h
 generic-y += export.h
 generic-y += kvm_para.h
-generic-y += mcs_spinlock.h
->>>>>>> 24b8d41d
+generic-y += mcs_spinlock.h