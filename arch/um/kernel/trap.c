// SPDX-License-Identifier: GPL-2.0
/*
 * Copyright (C) 2000 - 2007 Jeff Dike (jdike@{addtoit,linux.intel}.com)
 */

#include <linux/mm.h>
#include <linux/sched/signal.h>
#include <linux/hardirq.h>
#include <linux/module.h>
#include <linux/uaccess.h>
#include <linux/sched/debug.h>
#include <asm/current.h>
#include <asm/tlbflush.h>
#include <arch.h>
#include <as-layout.h>
#include <kern_util.h>
#include <os.h>
#include <skas.h>

/*
 * Note this is constrained to return 0, -EFAULT, -EACCES, -ENOMEM by
 * segv().
 */
int handle_page_fault(unsigned long address, unsigned long ip,
		      int is_write, int is_user, int *code_out)
{
	struct mm_struct *mm = current->mm;
	struct vm_area_struct *vma;
	pmd_t *pmd;
	pte_t *pte;
	int err = -EFAULT;
	unsigned int flags = FAULT_FLAG_DEFAULT;

	*code_out = SEGV_MAPERR;

	/*
	 * If the fault was with pagefaults disabled, don't take the fault, just
	 * fail.
	 */
	if (faulthandler_disabled())
		goto out_nosemaphore;

	if (is_user)
		flags |= FAULT_FLAG_USER;
retry:
	mmap_read_lock(mm);
	vma = find_vma(mm, address);
	if (!vma)
		goto out;
	else if (vma->vm_start <= address)
		goto good_area;
	else if (!(vma->vm_flags & VM_GROWSDOWN))
		goto out;
	else if (is_user && !ARCH_IS_STACKGROW(address))
		goto out;
	else if (expand_stack(vma, address))
		goto out;

good_area:
	*code_out = SEGV_ACCERR;
	if (is_write) {
		if (!(vma->vm_flags & VM_WRITE))
			goto out;
		flags |= FAULT_FLAG_WRITE;
	} else {
		/* Don't require VM_READ|VM_EXEC for write faults! */
		if (!(vma->vm_flags & (VM_READ | VM_EXEC)))
			goto out;
	}

	do {
		vm_fault_t fault;

<<<<<<< HEAD
		fault = handle_mm_fault(vma, address, flags);
=======
		fault = handle_mm_fault(vma, address, flags, NULL);
>>>>>>> 24b8d41d

		if ((fault & VM_FAULT_RETRY) && fatal_signal_pending(current))
			goto out_nosemaphore;

		if (unlikely(fault & VM_FAULT_ERROR)) {
			if (fault & VM_FAULT_OOM) {
				goto out_of_memory;
			} else if (fault & VM_FAULT_SIGSEGV) {
				goto out;
			} else if (fault & VM_FAULT_SIGBUS) {
				err = -EACCES;
				goto out;
			}
			BUG();
		}
		if (flags & FAULT_FLAG_ALLOW_RETRY) {
			if (fault & VM_FAULT_RETRY) {
				flags |= FAULT_FLAG_TRIED;

				goto retry;
			}
		}

		pmd = pmd_off(mm, address);
		pte = pte_offset_kernel(pmd, address);
	} while (!pte_present(*pte));
	err = 0;
	/*
	 * The below warning was added in place of
	 *	pte_mkyoung(); if (is_write) pte_mkdirty();
	 * If it's triggered, we'd see normally a hang here (a clean pte is
	 * marked read-only to emulate the dirty bit).
	 * However, the generic code can mark a PTE writable but clean on a
	 * concurrent read fault, triggering this harmlessly. So comment it out.
	 */
#if 0
	WARN_ON(!pte_young(*pte) || (is_write && !pte_dirty(*pte)));
#endif
	flush_tlb_page(vma, address);
out:
	mmap_read_unlock(mm);
out_nosemaphore:
	return err;

out_of_memory:
	/*
	 * We ran out of memory, call the OOM killer, and return the userspace
	 * (which will retry the fault, or kill us if we got oom-killed).
	 */
	mmap_read_unlock(mm);
	if (!is_user)
		goto out_nosemaphore;
	pagefault_out_of_memory();
	return 0;
}
EXPORT_SYMBOL(handle_page_fault);

static void show_segv_info(struct uml_pt_regs *regs)
{
	struct task_struct *tsk = current;
	struct faultinfo *fi = UPT_FAULTINFO(regs);

	if (!unhandled_signal(tsk, SIGSEGV))
		return;

	if (!printk_ratelimit())
		return;

	printk("%s%s[%d]: segfault at %lx ip %px sp %px error %x",
		task_pid_nr(tsk) > 1 ? KERN_INFO : KERN_EMERG,
		tsk->comm, task_pid_nr(tsk), FAULT_ADDRESS(*fi),
		(void *)UPT_IP(regs), (void *)UPT_SP(regs),
		fi->error_code);

	print_vma_addr(KERN_CONT " in ", UPT_IP(regs));
	printk(KERN_CONT "\n");
}

static void bad_segv(struct faultinfo fi, unsigned long ip)
{
	current->thread.arch.faultinfo = fi;
	force_sig_fault(SIGSEGV, SEGV_ACCERR, (void __user *) FAULT_ADDRESS(fi));
}

void fatal_sigsegv(void)
{
	force_sigsegv(SIGSEGV);
	do_signal(&current->thread.regs);
	/*
	 * This is to tell gcc that we're not returning - do_signal
	 * can, in general, return, but in this case, it's not, since
	 * we just got a fatal SIGSEGV queued.
	 */
	os_dump_core();
}

/**
 * segv_handler() - the SIGSEGV handler
 * @sig:	the signal number
 * @unused_si:	the signal info struct; unused in this handler
 * @regs:	the ptrace register information
 *
 * The handler first extracts the faultinfo from the UML ptrace regs struct.
 * If the userfault did not happen in an UML userspace process, bad_segv is called.
 * Otherwise the signal did happen in a cloned userspace process, handle it.
 */
void segv_handler(int sig, struct siginfo *unused_si, struct uml_pt_regs *regs)
{
	struct faultinfo * fi = UPT_FAULTINFO(regs);

	if (UPT_IS_USER(regs) && !SEGV_IS_FIXABLE(fi)) {
		show_segv_info(regs);
		bad_segv(*fi, UPT_IP(regs));
		return;
	}
	segv(*fi, UPT_IP(regs), UPT_IS_USER(regs), regs);
}

/*
 * We give a *copy* of the faultinfo in the regs to segv.
 * This must be done, since nesting SEGVs could overwrite
 * the info in the regs. A pointer to the info then would
 * give us bad data!
 */
unsigned long segv(struct faultinfo fi, unsigned long ip, int is_user,
		   struct uml_pt_regs *regs)
{
	jmp_buf *catcher;
	int si_code;
	int err;
	int is_write = FAULT_WRITE(fi);
	unsigned long address = FAULT_ADDRESS(fi);

	if (!is_user && regs)
		current->thread.segv_regs = container_of(regs, struct pt_regs, regs);

	if (!is_user && (address >= start_vm) && (address < end_vm)) {
		flush_tlb_kernel_vm();
		goto out;
	}
	else if (current->mm == NULL) {
		show_regs(container_of(regs, struct pt_regs, regs));
		panic("Segfault with no mm");
	}
	else if (!is_user && address > PAGE_SIZE && address < TASK_SIZE) {
		show_regs(container_of(regs, struct pt_regs, regs));
		panic("Kernel tried to access user memory at addr 0x%lx, ip 0x%lx",
		       address, ip);
	}

	if (SEGV_IS_FIXABLE(&fi))
		err = handle_page_fault(address, ip, is_write, is_user,
					&si_code);
	else {
		err = -EFAULT;
		/*
		 * A thread accessed NULL, we get a fault, but CR2 is invalid.
		 * This code is used in __do_copy_from_user() of TT mode.
		 * XXX tt mode is gone, so maybe this isn't needed any more
		 */
		address = 0;
	}

	catcher = current->thread.fault_catcher;
	if (!err)
		goto out;
	else if (catcher != NULL) {
		current->thread.fault_addr = (void *) address;
		UML_LONGJMP(catcher, 1);
	}
	else if (current->thread.fault_addr != NULL)
		panic("fault_addr set but no fault catcher");
	else if (!is_user && arch_fixup(ip, regs))
		goto out;

	if (!is_user) {
		show_regs(container_of(regs, struct pt_regs, regs));
		panic("Kernel mode fault at addr 0x%lx, ip 0x%lx",
		      address, ip);
	}

	show_segv_info(regs);

	if (err == -EACCES) {
		current->thread.arch.faultinfo = fi;
		force_sig_fault(SIGBUS, BUS_ADRERR, (void __user *)address);
	} else {
		BUG_ON(err != -EFAULT);
		current->thread.arch.faultinfo = fi;
		force_sig_fault(SIGSEGV, si_code, (void __user *) address);
	}

out:
	if (regs)
		current->thread.segv_regs = NULL;

	return 0;
}

void relay_signal(int sig, struct siginfo *si, struct uml_pt_regs *regs)
{
	int code, err;
	if (!UPT_IS_USER(regs)) {
		if (sig == SIGBUS)
			printk(KERN_ERR "Bus error - the host /dev/shm or /tmp "
			       "mount likely just ran out of space\n");
		panic("Kernel mode signal %d", sig);
	}

	arch_examine_signal(sig, regs);

	/* Is the signal layout for the signal known?
	 * Signal data must be scrubbed to prevent information leaks.
	 */
	code = si->si_code;
	err = si->si_errno;
	if ((err == 0) && (siginfo_layout(sig, code) == SIL_FAULT)) {
		struct faultinfo *fi = UPT_FAULTINFO(regs);
		current->thread.arch.faultinfo = *fi;
		force_sig_fault(sig, code, (void __user *)FAULT_ADDRESS(*fi));
	} else {
		printk(KERN_ERR "Attempted to relay unknown signal %d (si_code = %d) with errno %d\n",
		       sig, code, err);
		force_sig(sig);
	}
}

void bus_handler(int sig, struct siginfo *si, struct uml_pt_regs *regs)
{
	if (current->thread.fault_catcher != NULL)
		UML_LONGJMP(current->thread.fault_catcher, 1);
	else
		relay_signal(sig, si, regs);
}

void winch(int sig, struct siginfo *unused_si, struct uml_pt_regs *regs)
{
	do_IRQ(WINCH_IRQ, regs);
}

void trap_init(void)
{
}<|MERGE_RESOLUTION|>--- conflicted
+++ resolved
@@ -71,11 +71,7 @@
 	do {
 		vm_fault_t fault;
 
-<<<<<<< HEAD
-		fault = handle_mm_fault(vma, address, flags);
-=======
 		fault = handle_mm_fault(vma, address, flags, NULL);
->>>>>>> 24b8d41d
 
 		if ((fault & VM_FAULT_RETRY) && fatal_signal_pending(current))
 			goto out_nosemaphore;
