--- conflicted
+++ resolved
@@ -319,12 +319,7 @@
  * void return_to_handler(void)
  *
  * Run ftrace_return_to_handler() before going back to parent.
-<<<<<<< HEAD
- * @fp is checked against the value passed by ftrace_graph_caller()
- * only when HAVE_FUNCTION_GRAPH_FP_TEST is enabled.
-=======
  * @fp is checked against the value passed by ftrace_graph_caller().
->>>>>>> 24b8d41d
  */
 SYM_CODE_START(return_to_handler)
 	/* save return value regs */
