--- conflicted
+++ resolved
@@ -64,55 +64,4 @@
 	DEFINE_IMAGE_LE64(_kernel_size_le, _end - _text);	\
 	DEFINE_IMAGE_LE64(_kernel_flags_le, __HEAD_FLAGS);
 
-<<<<<<< HEAD
-#ifdef CONFIG_EFI
-
-__efistub_stext_offset = stext - _text;
-
-/*
- * Prevent the symbol aliases below from being emitted into the kallsyms
- * table, by forcing them to be absolute symbols (which are conveniently
- * ignored by scripts/kallsyms) rather than section relative symbols.
- * The distinction is only relevant for partial linking, and only for symbols
- * that are defined within a section declaration (which is not the case for
- * the definitions below) so the resulting values will be identical.
- */
-#define KALLSYMS_HIDE(sym)	ABSOLUTE(sym)
-
-/*
- * The EFI stub has its own symbol namespace prefixed by __efistub_, to
- * isolate it from the kernel proper. The following symbols are legally
- * accessed by the stub, so provide some aliases to make them accessible.
- * Only include data symbols here, or text symbols of functions that are
- * guaranteed to be safe when executed at another offset than they were
- * linked at. The routines below are all implemented in assembler in a
- * position independent manner
- */
-__efistub_memcmp		= KALLSYMS_HIDE(__pi_memcmp);
-__efistub_memchr		= KALLSYMS_HIDE(__pi_memchr);
-__efistub_memcpy		= KALLSYMS_HIDE(__pi_memcpy);
-__efistub_memmove		= KALLSYMS_HIDE(__pi_memmove);
-__efistub_memset		= KALLSYMS_HIDE(__pi_memset);
-__efistub_strlen		= KALLSYMS_HIDE(__pi_strlen);
-__efistub_strnlen		= KALLSYMS_HIDE(__pi_strnlen);
-__efistub_strcmp		= KALLSYMS_HIDE(__pi_strcmp);
-__efistub_strncmp		= KALLSYMS_HIDE(__pi_strncmp);
-__efistub___flush_dcache_area	= KALLSYMS_HIDE(__pi___flush_dcache_area);
-
-#ifdef CONFIG_KASAN
-__efistub___memcpy		= KALLSYMS_HIDE(__pi_memcpy);
-__efistub___memmove		= KALLSYMS_HIDE(__pi_memmove);
-__efistub___memset		= KALLSYMS_HIDE(__pi_memset);
-#endif
-
-__efistub__text			= KALLSYMS_HIDE(_text);
-__efistub__end			= KALLSYMS_HIDE(_end);
-__efistub__edata		= KALLSYMS_HIDE(_edata);
-__efistub_screen_info		= KALLSYMS_HIDE(screen_info);
-
-#endif
-
-#endif /* __ASM_IMAGE_H */
-=======
-#endif /* __ARM64_KERNEL_IMAGE_H */
->>>>>>> 24b8d41d
+#endif /* __ARM64_KERNEL_IMAGE_H */