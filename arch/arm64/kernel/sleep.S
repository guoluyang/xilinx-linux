--- conflicted
+++ resolved
@@ -62,11 +62,7 @@
  *
  *  x0 = struct sleep_stack_data area
  */
-<<<<<<< HEAD
-ENTRY(__cpu_suspend_enter)
-=======
 SYM_FUNC_START(__cpu_suspend_enter)
->>>>>>> 24b8d41d
 	stp	x29, lr, [x0, #SLEEP_STACK_DATA_CALLEE_REGS]
 	stp	x19, x20, [x0,#SLEEP_STACK_DATA_CALLEE_REGS+16]
 	stp	x21, x22, [x0,#SLEEP_STACK_DATA_CALLEE_REGS+32]
@@ -99,23 +95,6 @@
 	ldp	x29, lr, [sp], #16
 	mov	x0, #1
 	ret
-<<<<<<< HEAD
-ENDPROC(__cpu_suspend_enter)
-
-	.pushsection ".idmap.text", "ax"
-ENTRY(cpu_resume)
-	bl	el2_setup		// if in EL2 drop to EL1 cleanly
-	bl	__cpu_setup
-	/* enable the MMU early - so we can access sleep_save_stash by va */
-	bl	__enable_mmu
-	ldr	x8, =_cpu_resume
-	br	x8
-ENDPROC(cpu_resume)
-	.ltorg
-	.popsection
-
-ENTRY(_cpu_resume)
-=======
 SYM_FUNC_END(__cpu_suspend_enter)
 
 	.pushsection ".idmap.text", "awx"
@@ -132,7 +111,6 @@
 	.popsection
 
 SYM_FUNC_START(_cpu_resume)
->>>>>>> 24b8d41d
 	mrs	x1, mpidr_el1
 	adr_l	x8, mpidr_hash		// x8 = struct mpidr_hash virt address
 
@@ -168,8 +146,4 @@
 	ldp	x29, lr, [x29]
 	mov	x0, #0
 	ret
-<<<<<<< HEAD
-ENDPROC(_cpu_resume)
-=======
-SYM_FUNC_END(_cpu_resume)
->>>>>>> 24b8d41d
+SYM_FUNC_END(_cpu_resume)