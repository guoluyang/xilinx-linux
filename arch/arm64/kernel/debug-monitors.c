// SPDX-License-Identifier: GPL-2.0-only
/*
 * ARMv8 single-step debug support and mdscr context switching.
 *
 * Copyright (C) 2012 ARM Limited
 *
 * Author: Will Deacon <will.deacon@arm.com>
 */

#include <linux/cpu.h>
#include <linux/debugfs.h>
#include <linux/hardirq.h>
#include <linux/init.h>
#include <linux/ptrace.h>
#include <linux/kprobes.h>
#include <linux/stat.h>
#include <linux/uaccess.h>
#include <linux/sched/task_stack.h>

#include <asm/cpufeature.h>
#include <asm/cputype.h>
#include <asm/daifflags.h>
#include <asm/debug-monitors.h>
#include <asm/system_misc.h>
#include <asm/traps.h>

/* Determine debug architecture. */
u8 debug_monitors_arch(void)
{
	return cpuid_feature_extract_unsigned_field(read_sanitised_ftr_reg(SYS_ID_AA64DFR0_EL1),
						ID_AA64DFR0_DEBUGVER_SHIFT);
}

/*
 * MDSCR access routines.
 */
static void mdscr_write(u32 mdscr)
{
	unsigned long flags;
<<<<<<< HEAD
	local_dbg_save(flags);
	write_sysreg(mdscr, mdscr_el1);
	local_dbg_restore(flags);
=======
	flags = local_daif_save();
	write_sysreg(mdscr, mdscr_el1);
	local_daif_restore(flags);
>>>>>>> 24b8d41d
}
NOKPROBE_SYMBOL(mdscr_write);

static u32 mdscr_read(void)
{
	return read_sysreg(mdscr_el1);
}
NOKPROBE_SYMBOL(mdscr_read);

/*
 * Allow root to disable self-hosted debug from userspace.
 * This is useful if you want to connect an external JTAG debugger.
 */
static bool debug_enabled = true;

static int create_debug_debugfs_entry(void)
{
	debugfs_create_bool("debug_enabled", 0644, NULL, &debug_enabled);
	return 0;
}
fs_initcall(create_debug_debugfs_entry);

static int __init early_debug_disable(char *buf)
{
	debug_enabled = false;
	return 0;
}

early_param("nodebugmon", early_debug_disable);

/*
 * Keep track of debug users on each core.
 * The ref counts are per-cpu so we use a local_t type.
 */
static DEFINE_PER_CPU(int, mde_ref_count);
static DEFINE_PER_CPU(int, kde_ref_count);

void enable_debug_monitors(enum dbg_active_el el)
{
	u32 mdscr, enable = 0;

	WARN_ON(preemptible());

	if (this_cpu_inc_return(mde_ref_count) == 1)
		enable = DBG_MDSCR_MDE;

	if (el == DBG_ACTIVE_EL1 &&
	    this_cpu_inc_return(kde_ref_count) == 1)
		enable |= DBG_MDSCR_KDE;

	if (enable && debug_enabled) {
		mdscr = mdscr_read();
		mdscr |= enable;
		mdscr_write(mdscr);
	}
}
NOKPROBE_SYMBOL(enable_debug_monitors);

void disable_debug_monitors(enum dbg_active_el el)
{
	u32 mdscr, disable = 0;

	WARN_ON(preemptible());

	if (this_cpu_dec_return(mde_ref_count) == 0)
		disable = ~DBG_MDSCR_MDE;

	if (el == DBG_ACTIVE_EL1 &&
	    this_cpu_dec_return(kde_ref_count) == 0)
		disable &= ~DBG_MDSCR_KDE;

	if (disable) {
		mdscr = mdscr_read();
		mdscr &= disable;
		mdscr_write(mdscr);
	}
}
NOKPROBE_SYMBOL(disable_debug_monitors);

/*
 * OS lock clearing.
 */
static int clear_os_lock(unsigned int cpu)
{
<<<<<<< HEAD
	write_sysreg(0, oslar_el1);
	isb();
	return 0;
=======
	write_sysreg(0, osdlr_el1);
	write_sysreg(0, oslar_el1);
	isb();
	return 0;
}

static int __init debug_monitors_init(void)
{
	return cpuhp_setup_state(CPUHP_AP_ARM64_DEBUG_MONITORS_STARTING,
				 "arm64/debug_monitors:starting",
				 clear_os_lock, NULL);
>>>>>>> 24b8d41d
}
postcore_initcall(debug_monitors_init);

<<<<<<< HEAD
static int debug_monitors_init(void)
{
	return cpuhp_setup_state(CPUHP_AP_ARM64_DEBUG_MONITORS_STARTING,
				 "CPUHP_AP_ARM64_DEBUG_MONITORS_STARTING",
				 clear_os_lock, NULL);
}
postcore_initcall(debug_monitors_init);

/*
 * Single step API and exception handling.
 */
static void set_regs_spsr_ss(struct pt_regs *regs)
{
	regs->pstate |= DBG_SPSR_SS;
=======
/*
 * Single step API and exception handling.
 */
static void set_user_regs_spsr_ss(struct user_pt_regs *regs)
{
	regs->pstate |= DBG_SPSR_SS;
}
NOKPROBE_SYMBOL(set_user_regs_spsr_ss);

static void clear_user_regs_spsr_ss(struct user_pt_regs *regs)
{
	regs->pstate &= ~DBG_SPSR_SS;
}
NOKPROBE_SYMBOL(clear_user_regs_spsr_ss);

#define set_regs_spsr_ss(r)	set_user_regs_spsr_ss(&(r)->user_regs)
#define clear_regs_spsr_ss(r)	clear_user_regs_spsr_ss(&(r)->user_regs)

static DEFINE_SPINLOCK(debug_hook_lock);
static LIST_HEAD(user_step_hook);
static LIST_HEAD(kernel_step_hook);

static void register_debug_hook(struct list_head *node, struct list_head *list)
{
	spin_lock(&debug_hook_lock);
	list_add_rcu(node, list);
	spin_unlock(&debug_hook_lock);

>>>>>>> 24b8d41d
}
NOKPROBE_SYMBOL(set_regs_spsr_ss);

static void unregister_debug_hook(struct list_head *node)
{
<<<<<<< HEAD
	regs->pstate &= ~DBG_SPSR_SS;
=======
	spin_lock(&debug_hook_lock);
	list_del_rcu(node);
	spin_unlock(&debug_hook_lock);
	synchronize_rcu();
}

void register_user_step_hook(struct step_hook *hook)
{
	register_debug_hook(&hook->node, &user_step_hook);
>>>>>>> 24b8d41d
}
NOKPROBE_SYMBOL(clear_regs_spsr_ss);

void unregister_user_step_hook(struct step_hook *hook)
{
	unregister_debug_hook(&hook->node);
}

void register_kernel_step_hook(struct step_hook *hook)
{
	register_debug_hook(&hook->node, &kernel_step_hook);
}

void unregister_kernel_step_hook(struct step_hook *hook)
{
	unregister_debug_hook(&hook->node);
}

/*
 * Call registered single step handlers
 * There is no Syndrome info to check for determining the handler.
 * So we call all the registered handlers, until the right handler is
 * found which returns zero.
 */
static int call_step_hook(struct pt_regs *regs, unsigned int esr)
{
	struct step_hook *hook;
	struct list_head *list;
	int retval = DBG_HOOK_ERROR;

	list = user_mode(regs) ? &user_step_hook : &kernel_step_hook;

	/*
	 * Since single-step exception disables interrupt, this function is
	 * entirely not preemptible, and we can use rcu list safely here.
	 */
	list_for_each_entry_rcu(hook, list, node)	{
		retval = hook->fn(regs, esr);
		if (retval == DBG_HOOK_HANDLED)
			break;
	}

	return retval;
}
NOKPROBE_SYMBOL(call_step_hook);

static void send_user_sigtrap(int si_code)
{
	struct pt_regs *regs = current_pt_regs();

	if (WARN_ON(!user_mode(regs)))
		return;

	if (interrupts_enabled(regs))
		local_irq_enable();

	arm64_force_sig_fault(SIGTRAP, si_code,
			     (void __user *)instruction_pointer(regs),
			     "User debug trap");
}

static int single_step_handler(unsigned long unused, unsigned int esr,
			       struct pt_regs *regs)
{
	bool handler_found = false;

	/*
	 * If we are stepping a pending breakpoint, call the hw_breakpoint
	 * handler first.
	 */
	if (!reinstall_suspended_bps(regs))
		return 0;

<<<<<<< HEAD
	if (user_mode(regs)) {
=======
	if (!handler_found && call_step_hook(regs, esr) == DBG_HOOK_HANDLED)
		handler_found = true;

	if (!handler_found && user_mode(regs)) {
>>>>>>> 24b8d41d
		send_user_sigtrap(TRAP_TRACE);

		/*
		 * ptrace will disable single step unless explicitly
		 * asked to re-enable it. For other clients, it makes
		 * sense to leave it enabled (i.e. rewind the controls
		 * to the active-not-pending state).
		 */
		user_rewind_single_step(current);
<<<<<<< HEAD
	} else {
#ifdef	CONFIG_KPROBES
		if (kprobe_single_step_handler(regs, esr) == DBG_HOOK_HANDLED)
			return 0;
#endif
		if (call_step_hook(regs, esr) == DBG_HOOK_HANDLED)
			return 0;

		pr_warning("Unexpected kernel single-step exception at EL1\n");
=======
	} else if (!handler_found) {
		pr_warn("Unexpected kernel single-step exception at EL1\n");
>>>>>>> 24b8d41d
		/*
		 * Re-enable stepping since we know that we will be
		 * returning to regs.
		 */
		set_regs_spsr_ss(regs);
	}

	return 0;
}
NOKPROBE_SYMBOL(single_step_handler);

static LIST_HEAD(user_break_hook);
static LIST_HEAD(kernel_break_hook);

void register_user_break_hook(struct break_hook *hook)
{
	register_debug_hook(&hook->node, &user_break_hook);
}

void unregister_user_break_hook(struct break_hook *hook)
{
	unregister_debug_hook(&hook->node);
}

void register_kernel_break_hook(struct break_hook *hook)
{
	register_debug_hook(&hook->node, &kernel_break_hook);
}

void unregister_kernel_break_hook(struct break_hook *hook)
{
	unregister_debug_hook(&hook->node);
}

static int call_break_hook(struct pt_regs *regs, unsigned int esr)
{
	struct break_hook *hook;
	struct list_head *list;
	int (*fn)(struct pt_regs *regs, unsigned int esr) = NULL;

	list = user_mode(regs) ? &user_break_hook : &kernel_break_hook;

	/*
	 * Since brk exception disables interrupt, this function is
	 * entirely not preemptible, and we can use rcu list safely here.
	 */
	list_for_each_entry_rcu(hook, list, node) {
		unsigned int comment = esr & ESR_ELx_BRK64_ISS_COMMENT_MASK;

		if ((comment & ~hook->mask) == hook->imm)
			fn = hook->fn;
	}

	return fn ? fn(regs, esr) : DBG_HOOK_ERROR;
}
NOKPROBE_SYMBOL(call_break_hook);

static int brk_handler(unsigned long unused, unsigned int esr,
		       struct pt_regs *regs)
{
	if (call_break_hook(regs, esr) == DBG_HOOK_HANDLED)
		return 0;

	if (user_mode(regs)) {
		send_user_sigtrap(TRAP_BRKPT);
<<<<<<< HEAD
	}
#ifdef	CONFIG_KPROBES
	else if ((esr & BRK64_ESR_MASK) == BRK64_ESR_KPROBES) {
		if (kprobe_breakpoint_handler(regs, esr) != DBG_HOOK_HANDLED)
			return -EFAULT;
	}
#endif
	else if (call_break_hook(regs, esr) != DBG_HOOK_HANDLED) {
=======
	} else {
>>>>>>> 24b8d41d
		pr_warn("Unexpected kernel BRK exception at EL1\n");
		return -EFAULT;
	}

	return 0;
}
NOKPROBE_SYMBOL(brk_handler);

int aarch32_break_handler(struct pt_regs *regs)
{
	u32 arm_instr;
	u16 thumb_instr;
	bool bp = false;
	void __user *pc = (void __user *)instruction_pointer(regs);

	if (!compat_user_mode(regs))
		return -EFAULT;

	if (compat_thumb_mode(regs)) {
		/* get 16-bit Thumb instruction */
		__le16 instr;
		get_user(instr, (__le16 __user *)pc);
		thumb_instr = le16_to_cpu(instr);
		if (thumb_instr == AARCH32_BREAK_THUMB2_LO) {
			/* get second half of 32-bit Thumb-2 instruction */
			get_user(instr, (__le16 __user *)(pc + 2));
			thumb_instr = le16_to_cpu(instr);
			bp = thumb_instr == AARCH32_BREAK_THUMB2_HI;
		} else {
			bp = thumb_instr == AARCH32_BREAK_THUMB;
		}
	} else {
		/* 32-bit ARM instruction */
		__le32 instr;
		get_user(instr, (__le32 __user *)pc);
		arm_instr = le32_to_cpu(instr);
		bp = (arm_instr & ~0xf0000000) == AARCH32_BREAK_ARM;
	}

	if (!bp)
		return -EFAULT;

	send_user_sigtrap(TRAP_BRKPT);
	return 0;
}
NOKPROBE_SYMBOL(aarch32_break_handler);

void __init debug_traps_init(void)
{
	hook_debug_fault_code(DBG_ESR_EVT_HWSS, single_step_handler, SIGTRAP,
			      TRAP_TRACE, "single-step handler");
	hook_debug_fault_code(DBG_ESR_EVT_BRK, brk_handler, SIGTRAP,
			      TRAP_BRKPT, "BRK handler");
}

/* Re-enable single step for syscall restarting. */
void user_rewind_single_step(struct task_struct *task)
{
	/*
	 * If single step is active for this thread, then set SPSR.SS
	 * to 1 to avoid returning to the active-pending state.
	 */
	if (test_tsk_thread_flag(task, TIF_SINGLESTEP))
		set_regs_spsr_ss(task_pt_regs(task));
}
NOKPROBE_SYMBOL(user_rewind_single_step);

void user_fastforward_single_step(struct task_struct *task)
{
	if (test_tsk_thread_flag(task, TIF_SINGLESTEP))
		clear_regs_spsr_ss(task_pt_regs(task));
}

void user_regs_reset_single_step(struct user_pt_regs *regs,
				 struct task_struct *task)
{
	if (test_tsk_thread_flag(task, TIF_SINGLESTEP))
		set_user_regs_spsr_ss(regs);
	else
		clear_user_regs_spsr_ss(regs);
}

/* Kernel API */
void kernel_enable_single_step(struct pt_regs *regs)
{
	WARN_ON(!irqs_disabled());
	set_regs_spsr_ss(regs);
	mdscr_write(mdscr_read() | DBG_MDSCR_SS);
	enable_debug_monitors(DBG_ACTIVE_EL1);
}
NOKPROBE_SYMBOL(kernel_enable_single_step);

void kernel_disable_single_step(void)
{
	WARN_ON(!irqs_disabled());
	mdscr_write(mdscr_read() & ~DBG_MDSCR_SS);
	disable_debug_monitors(DBG_ACTIVE_EL1);
}
NOKPROBE_SYMBOL(kernel_disable_single_step);

int kernel_active_single_step(void)
{
	WARN_ON(!irqs_disabled());
	return mdscr_read() & DBG_MDSCR_SS;
}
NOKPROBE_SYMBOL(kernel_active_single_step);

/* ptrace API */
void user_enable_single_step(struct task_struct *task)
{
	struct thread_info *ti = task_thread_info(task);

	if (!test_and_set_ti_thread_flag(ti, TIF_SINGLESTEP))
		set_regs_spsr_ss(task_pt_regs(task));
}
NOKPROBE_SYMBOL(user_enable_single_step);

void user_disable_single_step(struct task_struct *task)
{
	clear_ti_thread_flag(task_thread_info(task), TIF_SINGLESTEP);
}
NOKPROBE_SYMBOL(user_disable_single_step);<|MERGE_RESOLUTION|>--- conflicted
+++ resolved
@@ -37,15 +37,9 @@
 static void mdscr_write(u32 mdscr)
 {
 	unsigned long flags;
-<<<<<<< HEAD
-	local_dbg_save(flags);
-	write_sysreg(mdscr, mdscr_el1);
-	local_dbg_restore(flags);
-=======
 	flags = local_daif_save();
 	write_sysreg(mdscr, mdscr_el1);
 	local_daif_restore(flags);
->>>>>>> 24b8d41d
 }
 NOKPROBE_SYMBOL(mdscr_write);
 
@@ -130,11 +124,6 @@
  */
 static int clear_os_lock(unsigned int cpu)
 {
-<<<<<<< HEAD
-	write_sysreg(0, oslar_el1);
-	isb();
-	return 0;
-=======
 	write_sysreg(0, osdlr_el1);
 	write_sysreg(0, oslar_el1);
 	isb();
@@ -146,26 +135,9 @@
 	return cpuhp_setup_state(CPUHP_AP_ARM64_DEBUG_MONITORS_STARTING,
 				 "arm64/debug_monitors:starting",
 				 clear_os_lock, NULL);
->>>>>>> 24b8d41d
 }
 postcore_initcall(debug_monitors_init);
 
-<<<<<<< HEAD
-static int debug_monitors_init(void)
-{
-	return cpuhp_setup_state(CPUHP_AP_ARM64_DEBUG_MONITORS_STARTING,
-				 "CPUHP_AP_ARM64_DEBUG_MONITORS_STARTING",
-				 clear_os_lock, NULL);
-}
-postcore_initcall(debug_monitors_init);
-
-/*
- * Single step API and exception handling.
- */
-static void set_regs_spsr_ss(struct pt_regs *regs)
-{
-	regs->pstate |= DBG_SPSR_SS;
-=======
 /*
  * Single step API and exception handling.
  */
@@ -194,15 +166,10 @@
 	list_add_rcu(node, list);
 	spin_unlock(&debug_hook_lock);
 
->>>>>>> 24b8d41d
-}
-NOKPROBE_SYMBOL(set_regs_spsr_ss);
+}
 
 static void unregister_debug_hook(struct list_head *node)
 {
-<<<<<<< HEAD
-	regs->pstate &= ~DBG_SPSR_SS;
-=======
 	spin_lock(&debug_hook_lock);
 	list_del_rcu(node);
 	spin_unlock(&debug_hook_lock);
@@ -212,9 +179,7 @@
 void register_user_step_hook(struct step_hook *hook)
 {
 	register_debug_hook(&hook->node, &user_step_hook);
->>>>>>> 24b8d41d
-}
-NOKPROBE_SYMBOL(clear_regs_spsr_ss);
+}
 
 void unregister_user_step_hook(struct step_hook *hook)
 {
@@ -286,14 +251,10 @@
 	if (!reinstall_suspended_bps(regs))
 		return 0;
 
-<<<<<<< HEAD
-	if (user_mode(regs)) {
-=======
 	if (!handler_found && call_step_hook(regs, esr) == DBG_HOOK_HANDLED)
 		handler_found = true;
 
 	if (!handler_found && user_mode(regs)) {
->>>>>>> 24b8d41d
 		send_user_sigtrap(TRAP_TRACE);
 
 		/*
@@ -303,20 +264,8 @@
 		 * to the active-not-pending state).
 		 */
 		user_rewind_single_step(current);
-<<<<<<< HEAD
-	} else {
-#ifdef	CONFIG_KPROBES
-		if (kprobe_single_step_handler(regs, esr) == DBG_HOOK_HANDLED)
-			return 0;
-#endif
-		if (call_step_hook(regs, esr) == DBG_HOOK_HANDLED)
-			return 0;
-
-		pr_warning("Unexpected kernel single-step exception at EL1\n");
-=======
 	} else if (!handler_found) {
 		pr_warn("Unexpected kernel single-step exception at EL1\n");
->>>>>>> 24b8d41d
 		/*
 		 * Re-enable stepping since we know that we will be
 		 * returning to regs.
@@ -382,18 +331,7 @@
 
 	if (user_mode(regs)) {
 		send_user_sigtrap(TRAP_BRKPT);
-<<<<<<< HEAD
-	}
-#ifdef	CONFIG_KPROBES
-	else if ((esr & BRK64_ESR_MASK) == BRK64_ESR_KPROBES) {
-		if (kprobe_breakpoint_handler(regs, esr) != DBG_HOOK_HANDLED)
-			return -EFAULT;
-	}
-#endif
-	else if (call_break_hook(regs, esr) != DBG_HOOK_HANDLED) {
-=======
 	} else {
->>>>>>> 24b8d41d
 		pr_warn("Unexpected kernel BRK exception at EL1\n");
 		return -EFAULT;
 	}
