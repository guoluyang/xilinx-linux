// SPDX-License-Identifier: GPL-2.0-only
/*
 * Based on arch/arm/kernel/setup.c
 *
 * Copyright (C) 1995-2001 Russell King
 * Copyright (C) 2012 ARM Ltd.
 */

#include <linux/acpi.h>
#include <linux/export.h>
#include <linux/kernel.h>
#include <linux/stddef.h>
#include <linux/ioport.h>
#include <linux/delay.h>
#include <linux/initrd.h>
#include <linux/console.h>
#include <linux/cache.h>
#include <linux/screen_info.h>
#include <linux/init.h>
#include <linux/kexec.h>
#include <linux/root_dev.h>
#include <linux/cpu.h>
#include <linux/interrupt.h>
#include <linux/smp.h>
#include <linux/fs.h>
#include <linux/proc_fs.h>
#include <linux/memblock.h>
#include <linux/of_fdt.h>
#include <linux/efi.h>
#include <linux/psci.h>
#include <linux/sched/task.h>
#include <linux/mm.h>

#include <asm/acpi.h>
#include <asm/fixmap.h>
#include <asm/cpu.h>
#include <asm/cputype.h>
#include <asm/daifflags.h>
#include <asm/elf.h>
#include <asm/cpufeature.h>
#include <asm/cpu_ops.h>
#include <asm/kasan.h>
#include <asm/numa.h>
#include <asm/sections.h>
#include <asm/setup.h>
#include <asm/smp_plat.h>
#include <asm/cacheflush.h>
#include <asm/tlbflush.h>
#include <asm/traps.h>
#include <asm/efi.h>
#include <asm/xen/hypervisor.h>
#include <asm/mmu_context.h>

static int num_standard_resources;
static struct resource *standard_resources;

phys_addr_t __fdt_pointer __initdata;

/*
 * Standard memory resources
 */
static struct resource mem_res[] = {
	{
		.name = "Kernel code",
		.start = 0,
		.end = 0,
		.flags = IORESOURCE_SYSTEM_RAM
	},
	{
		.name = "Kernel data",
		.start = 0,
		.end = 0,
		.flags = IORESOURCE_SYSTEM_RAM
	}
};

#define kernel_code mem_res[0]
#define kernel_data mem_res[1]

/*
 * The recorded values of x0 .. x3 upon kernel entry.
 */
u64 __cacheline_aligned boot_args[4];

void __init smp_setup_processor_id(void)
{
	u64 mpidr = read_cpuid_mpidr() & MPIDR_HWID_BITMASK;
	set_cpu_logical_map(0, mpidr);

	/*
	 * clear __my_cpu_offset on boot CPU to avoid hang caused by
	 * using percpu variable early, for example, lockdep will
	 * access percpu variable inside lock_release
	 */
	set_my_cpu_offset(0);
	pr_info("Booting Linux on physical CPU 0x%010lx [0x%08x]\n",
		(unsigned long)mpidr, read_cpuid_id());
}

bool arch_match_cpu_phys_id(int cpu, u64 phys_id)
{
	return phys_id == cpu_logical_map(cpu);
}

struct mpidr_hash mpidr_hash;
/**
 * smp_build_mpidr_hash - Pre-compute shifts required at each affinity
 *			  level in order to build a linear index from an
 *			  MPIDR value. Resulting algorithm is a collision
 *			  free hash carried out through shifting and ORing
 */
static void __init smp_build_mpidr_hash(void)
{
	u32 i, affinity, fs[4], bits[4], ls;
	u64 mask = 0;
	/*
	 * Pre-scan the list of MPIDRS and filter out bits that do
	 * not contribute to affinity levels, ie they never toggle.
	 */
	for_each_possible_cpu(i)
		mask |= (cpu_logical_map(i) ^ cpu_logical_map(0));
	pr_debug("mask of set bits %#llx\n", mask);
	/*
	 * Find and stash the last and first bit set at all affinity levels to
	 * check how many bits are required to represent them.
	 */
	for (i = 0; i < 4; i++) {
		affinity = MPIDR_AFFINITY_LEVEL(mask, i);
		/*
		 * Find the MSB bit and LSB bits position
		 * to determine how many bits are required
		 * to express the affinity level.
		 */
		ls = fls(affinity);
		fs[i] = affinity ? ffs(affinity) - 1 : 0;
		bits[i] = ls - fs[i];
	}
	/*
	 * An index can be created from the MPIDR_EL1 by isolating the
	 * significant bits at each affinity level and by shifting
	 * them in order to compress the 32 bits values space to a
	 * compressed set of values. This is equivalent to hashing
	 * the MPIDR_EL1 through shifting and ORing. It is a collision free
	 * hash though not minimal since some levels might contain a number
	 * of CPUs that is not an exact power of 2 and their bit
	 * representation might contain holes, eg MPIDR_EL1[7:0] = {0x2, 0x80}.
	 */
	mpidr_hash.shift_aff[0] = MPIDR_LEVEL_SHIFT(0) + fs[0];
	mpidr_hash.shift_aff[1] = MPIDR_LEVEL_SHIFT(1) + fs[1] - bits[0];
	mpidr_hash.shift_aff[2] = MPIDR_LEVEL_SHIFT(2) + fs[2] -
						(bits[1] + bits[0]);
	mpidr_hash.shift_aff[3] = MPIDR_LEVEL_SHIFT(3) +
				  fs[3] - (bits[2] + bits[1] + bits[0]);
	mpidr_hash.mask = mask;
	mpidr_hash.bits = bits[3] + bits[2] + bits[1] + bits[0];
	pr_debug("MPIDR hash: aff0[%u] aff1[%u] aff2[%u] aff3[%u] mask[%#llx] bits[%u]\n",
		mpidr_hash.shift_aff[0],
		mpidr_hash.shift_aff[1],
		mpidr_hash.shift_aff[2],
		mpidr_hash.shift_aff[3],
		mpidr_hash.mask,
		mpidr_hash.bits);
	/*
	 * 4x is an arbitrary value used to warn on a hash table much bigger
	 * than expected on most systems.
	 */
	if (mpidr_hash_size() > 4 * num_possible_cpus())
		pr_warn("Large number of MPIDR hash buckets detected\n");
}

static void __init setup_machine_fdt(phys_addr_t dt_phys)
{
	int size;
	void *dt_virt = fixmap_remap_fdt(dt_phys, &size, PAGE_KERNEL);
	const char *name;

	if (dt_virt)
		memblock_reserve(dt_phys, size);

	if (!dt_virt || !early_init_dt_scan(dt_virt)) {
		pr_crit("\n"
			"Error: invalid device tree blob at physical address %pa (virtual address 0x%p)\n"
			"The dtb must be 8-byte aligned and must not exceed 2 MB in size\n"
			"\nPlease check your bootloader.",
			&dt_phys, dt_virt);

		while (true)
			cpu_relax();
	}

	/* Early fixups are done, map the FDT as read-only now */
	fixmap_remap_fdt(dt_phys, &size, PAGE_KERNEL_RO);

	name = of_flat_dt_get_machine_name();
	if (!name)
		return;

	pr_info("Machine model: %s\n", name);
	dump_stack_set_arch_desc("%s (DT)", name);
}

static void __init request_standard_resources(void)
{
	struct memblock_region *region;
	struct resource *res;
<<<<<<< HEAD

	kernel_code.start   = virt_to_phys(_text);
	kernel_code.end     = virt_to_phys(__init_begin - 1);
	kernel_data.start   = virt_to_phys(_sdata);
	kernel_data.end     = virt_to_phys(_end - 1);

	for_each_memblock(memory, region) {
		res = alloc_bootmem_low(sizeof(*res));
		if (memblock_is_nomap(region)) {
			res->name  = "reserved";
			res->flags = IORESOURCE_MEM | IORESOURCE_BUSY;
=======
	unsigned long i = 0;
	size_t res_size;

	kernel_code.start   = __pa_symbol(_text);
	kernel_code.end     = __pa_symbol(__init_begin - 1);
	kernel_data.start   = __pa_symbol(_sdata);
	kernel_data.end     = __pa_symbol(_end - 1);

	num_standard_resources = memblock.memory.cnt;
	res_size = num_standard_resources * sizeof(*standard_resources);
	standard_resources = memblock_alloc(res_size, SMP_CACHE_BYTES);
	if (!standard_resources)
		panic("%s: Failed to allocate %zu bytes\n", __func__, res_size);

	for_each_mem_region(region) {
		res = &standard_resources[i++];
		if (memblock_is_nomap(region)) {
			res->name  = "reserved";
			res->flags = IORESOURCE_MEM;
>>>>>>> 24b8d41d
		} else {
			res->name  = "System RAM";
			res->flags = IORESOURCE_SYSTEM_RAM | IORESOURCE_BUSY;
		}
		res->start = __pfn_to_phys(memblock_region_memory_base_pfn(region));
		res->end = __pfn_to_phys(memblock_region_memory_end_pfn(region)) - 1;

		request_resource(&iomem_resource, res);

		if (kernel_code.start >= res->start &&
		    kernel_code.end <= res->end)
			request_resource(res, &kernel_code);
		if (kernel_data.start >= res->start &&
		    kernel_data.end <= res->end)
			request_resource(res, &kernel_data);
#ifdef CONFIG_KEXEC_CORE
		/* Userspace will find "Crash kernel" region in /proc/iomem. */
		if (crashk_res.end && crashk_res.start >= res->start &&
		    crashk_res.end <= res->end)
			request_resource(res, &crashk_res);
#endif
	}
}

<<<<<<< HEAD
=======
static int __init reserve_memblock_reserved_regions(void)
{
	u64 i, j;

	for (i = 0; i < num_standard_resources; ++i) {
		struct resource *mem = &standard_resources[i];
		phys_addr_t r_start, r_end, mem_size = resource_size(mem);

		if (!memblock_is_region_reserved(mem->start, mem_size))
			continue;

		for_each_reserved_mem_range(j, &r_start, &r_end) {
			resource_size_t start, end;

			start = max(PFN_PHYS(PFN_DOWN(r_start)), mem->start);
			end = min(PFN_PHYS(PFN_UP(r_end)) - 1, mem->end);

			if (start > mem->end || end < mem->start)
				continue;

			reserve_region_with_split(mem, start, end, "reserved");
		}
	}

	return 0;
}
arch_initcall(reserve_memblock_reserved_regions);

>>>>>>> 24b8d41d
u64 __cpu_logical_map[NR_CPUS] = { [0 ... NR_CPUS-1] = INVALID_HWID };

u64 cpu_logical_map(int cpu)
{
	return __cpu_logical_map[cpu];
}

<<<<<<< HEAD
	sprintf(init_utsname()->machine, UTS_MACHINE);
=======
void __init __no_sanitize_address setup_arch(char **cmdline_p)
{
>>>>>>> 24b8d41d
	init_mm.start_code = (unsigned long) _text;
	init_mm.end_code   = (unsigned long) _etext;
	init_mm.end_data   = (unsigned long) _edata;
	init_mm.brk	   = (unsigned long) _end;

	*cmdline_p = boot_command_line;

	/*
	 * If know now we are going to need KPTI then use non-global
	 * mappings from the start, avoiding the cost of rewriting
	 * everything later.
	 */
	arm64_use_ng_mappings = kaslr_requires_kpti();

	early_fixmap_init();
	early_ioremap_init();

	setup_machine_fdt(__fdt_pointer);

	/*
	 * Initialise the static keys early as they may be enabled by the
	 * cpufeature code and early parameters.
	 */
	jump_label_init();
	parse_early_param();

	/*
	 * Unmask asynchronous aborts and fiq after bringing up possible
	 * earlycon. (Report possible System Errors once we can report this
	 * occurred).
	 */
	local_daif_restore(DAIF_PROCCTX_NOIRQ);

	/*
	 * TTBR0 is only used for the identity mapping at this stage. Make it
	 * point to zero page to avoid speculatively fetching new entries.
	 */
	cpu_uninstall_idmap();

	xen_early_init();
	efi_init();

	if (!efi_enabled(EFI_BOOT) && ((u64)_text % MIN_KIMG_ALIGN) != 0)
	     pr_warn(FW_BUG "Kernel image misaligned at boot, please fix your bootloader!");

	arm64_memblock_init();

	paging_init();

	acpi_table_upgrade();

	/* Parse the ACPI tables for possible boot-time configuration */
	acpi_boot_table_init();

	if (acpi_disabled)
		unflatten_device_tree();

	bootmem_init();

	kasan_init();

	request_standard_resources();

	early_ioremap_reset();

	if (acpi_disabled)
		psci_dt_init();
	else
		psci_acpi_init();

	init_bootcpu_ops();
	smp_init_cpus();
	smp_build_mpidr_hash();

	/* Init percpu seeds for random tags after cpus are set up. */
	kasan_init_tags();

#ifdef CONFIG_ARM64_SW_TTBR0_PAN
	/*
	 * Make sure init_thread_info.ttbr0 always generates translation
	 * faults in case uaccess_enable() is inadvertently called by the init
	 * thread.
	 */
	init_task.thread_info.ttbr0 = __pa_symbol(empty_zero_page);
#endif

	if (boot_args[1] || boot_args[2] || boot_args[3]) {
		pr_err("WARNING: x1-x3 nonzero in violation of boot protocol:\n"
			"\tx1: %016llx\n\tx2: %016llx\n\tx3: %016llx\n"
			"This indicates a broken bootloader or old kernel\n",
			boot_args[1], boot_args[2], boot_args[3]);
	}
}

<<<<<<< HEAD
=======
static inline bool cpu_can_disable(unsigned int cpu)
{
#ifdef CONFIG_HOTPLUG_CPU
	const struct cpu_operations *ops = get_cpu_ops(cpu);

	if (ops && ops->cpu_can_disable)
		return ops->cpu_can_disable(cpu);
#endif
	return false;
}

>>>>>>> 24b8d41d
static int __init topology_init(void)
{
	int i;

	for_each_online_node(i)
		register_one_node(i);

	for_each_possible_cpu(i) {
		struct cpu *cpu = &per_cpu(cpu_data.cpu, i);
		cpu->hotpluggable = cpu_can_disable(i);
		register_cpu(cpu, i);
	}

	return 0;
}
subsys_initcall(topology_init);

static void dump_kernel_offset(void)
{
	const unsigned long offset = kaslr_offset();

	if (IS_ENABLED(CONFIG_RANDOMIZE_BASE) && offset > 0) {
		pr_emerg("Kernel Offset: 0x%lx from 0x%lx\n",
			 offset, KIMAGE_VADDR);
		pr_emerg("PHYS_OFFSET: 0x%llx\n", PHYS_OFFSET);
	} else {
		pr_emerg("Kernel Offset: disabled\n");
	}
}

static int arm64_panic_block_dump(struct notifier_block *self,
				  unsigned long v, void *p)
{
	dump_kernel_offset();
	dump_cpu_features();
	dump_mem_limit();
	return 0;
}

static struct notifier_block arm64_panic_block = {
	.notifier_call = arm64_panic_block_dump
};

static int __init register_arm64_panic_block(void)
{
	atomic_notifier_chain_register(&panic_notifier_list,
				       &arm64_panic_block);
	return 0;
}
device_initcall(register_arm64_panic_block);<|MERGE_RESOLUTION|>--- conflicted
+++ resolved
@@ -203,19 +203,6 @@
 {
 	struct memblock_region *region;
 	struct resource *res;
-<<<<<<< HEAD
-
-	kernel_code.start   = virt_to_phys(_text);
-	kernel_code.end     = virt_to_phys(__init_begin - 1);
-	kernel_data.start   = virt_to_phys(_sdata);
-	kernel_data.end     = virt_to_phys(_end - 1);
-
-	for_each_memblock(memory, region) {
-		res = alloc_bootmem_low(sizeof(*res));
-		if (memblock_is_nomap(region)) {
-			res->name  = "reserved";
-			res->flags = IORESOURCE_MEM | IORESOURCE_BUSY;
-=======
 	unsigned long i = 0;
 	size_t res_size;
 
@@ -235,7 +222,6 @@
 		if (memblock_is_nomap(region)) {
 			res->name  = "reserved";
 			res->flags = IORESOURCE_MEM;
->>>>>>> 24b8d41d
 		} else {
 			res->name  = "System RAM";
 			res->flags = IORESOURCE_SYSTEM_RAM | IORESOURCE_BUSY;
@@ -260,8 +246,6 @@
 	}
 }
 
-<<<<<<< HEAD
-=======
 static int __init reserve_memblock_reserved_regions(void)
 {
 	u64 i, j;
@@ -290,7 +274,6 @@
 }
 arch_initcall(reserve_memblock_reserved_regions);
 
->>>>>>> 24b8d41d
 u64 __cpu_logical_map[NR_CPUS] = { [0 ... NR_CPUS-1] = INVALID_HWID };
 
 u64 cpu_logical_map(int cpu)
@@ -298,12 +281,8 @@
 	return __cpu_logical_map[cpu];
 }
 
-<<<<<<< HEAD
-	sprintf(init_utsname()->machine, UTS_MACHINE);
-=======
 void __init __no_sanitize_address setup_arch(char **cmdline_p)
 {
->>>>>>> 24b8d41d
 	init_mm.start_code = (unsigned long) _text;
 	init_mm.end_code   = (unsigned long) _etext;
 	init_mm.end_data   = (unsigned long) _edata;
@@ -398,8 +377,6 @@
 	}
 }
 
-<<<<<<< HEAD
-=======
 static inline bool cpu_can_disable(unsigned int cpu)
 {
 #ifdef CONFIG_HOTPLUG_CPU
@@ -411,7 +388,6 @@
 	return false;
 }
 
->>>>>>> 24b8d41d
 static int __init topology_init(void)
 {
 	int i;
