--- conflicted
+++ resolved
@@ -99,31 +99,6 @@
 #ifdef CONFIG_COMPAT
 #define COMPAT_KERNEL_HWCAP(x)	const_ilog2(COMPAT_HWCAP_ ## x)
 static const char *const compat_hwcap_str[] = {
-<<<<<<< HEAD
-	"swp",
-	"half",
-	"thumb",
-	"26bit",
-	"fastmult",
-	"fpa",
-	"vfp",
-	"edsp",
-	"java",
-	"iwmmxt",
-	"crunch",
-	"thumbee",
-	"neon",
-	"vfpv3",
-	"vfpv3d16",
-	"tls",
-	"vfpv4",
-	"idiva",
-	"idivt",
-	"vfpd32",
-	"lpae",
-	"evtstrm",
-	NULL
-=======
 	[COMPAT_KERNEL_HWCAP(SWP)]	= "swp",
 	[COMPAT_KERNEL_HWCAP(HALF)]	= "half",
 	[COMPAT_KERNEL_HWCAP(THUMB)]	= "thumb",
@@ -146,7 +121,6 @@
 	[COMPAT_KERNEL_HWCAP(VFPD32)]	= NULL,	/* Not possible on arm64 */
 	[COMPAT_KERNEL_HWCAP(LPAE)]	= "lpae",
 	[COMPAT_KERNEL_HWCAP(EVTSTRM)]	= "evtstrm",
->>>>>>> 24b8d41d
 };
 
 #define COMPAT_KERNEL_HWCAP2(x)	const_ilog2(COMPAT_HWCAP2_ ## x)
@@ -287,20 +261,12 @@
 	NULL
 };
 
-<<<<<<< HEAD
-static struct attribute_group cpuregs_attr_group = {
-=======
 static const struct attribute_group cpuregs_attr_group = {
->>>>>>> 24b8d41d
 	.attrs = cpuregs_id_attrs,
 	.name = "identification"
 };
 
-<<<<<<< HEAD
-static int cpuid_add_regs(int cpu)
-=======
 static int cpuid_cpu_online(unsigned int cpu)
->>>>>>> 24b8d41d
 {
 	int rc;
 	struct device *dev;
@@ -321,11 +287,7 @@
 	return rc;
 }
 
-<<<<<<< HEAD
-static int cpuid_remove_regs(int cpu)
-=======
 static int cpuid_cpu_offline(unsigned int cpu)
->>>>>>> 24b8d41d
 {
 	struct device *dev;
 	struct cpuinfo_arm64 *info = &per_cpu(cpu_data, cpu);
@@ -341,50 +303,14 @@
 	return 0;
 }
 
-<<<<<<< HEAD
-static int cpuid_callback(struct notifier_block *nb,
-			 unsigned long action, void *hcpu)
-{
-	int rc = 0;
-	unsigned long cpu = (unsigned long)hcpu;
-
-	switch (action & ~CPU_TASKS_FROZEN) {
-	case CPU_ONLINE:
-		rc = cpuid_add_regs(cpu);
-		break;
-	case CPU_DEAD:
-		rc = cpuid_remove_regs(cpu);
-		break;
-	}
-
-	return notifier_from_errno(rc);
-}
-
 static int __init cpuinfo_regs_init(void)
 {
-	int cpu;
-
-	cpu_notifier_register_begin();
-=======
-static int __init cpuinfo_regs_init(void)
-{
 	int cpu, ret;
->>>>>>> 24b8d41d
 
 	for_each_possible_cpu(cpu) {
 		struct cpuinfo_arm64 *info = &per_cpu(cpu_data, cpu);
 
 		kobject_init(&info->kobj, &cpuregs_kobj_type);
-<<<<<<< HEAD
-		if (cpu_online(cpu))
-			cpuid_add_regs(cpu);
-	}
-	__hotcpu_notifier(cpuid_callback, 0);
-
-	cpu_notifier_register_done();
-	return 0;
-}
-=======
 	}
 
 	ret = cpuhp_setup_state(CPUHP_AP_ONLINE_DYN, "arm64/cpuinfo:online",
@@ -397,7 +323,6 @@
 }
 device_initcall(cpuinfo_regs_init);
 
->>>>>>> 24b8d41d
 static void cpuinfo_detect_icache_policy(struct cpuinfo_arm64 *info)
 {
 	unsigned int cpu = smp_processor_id();
@@ -472,32 +397,9 @@
 		info->reg_mvfr2 = read_cpuid(MVFR2_EL1);
 	}
 
-<<<<<<< HEAD
-	/* Update the 32bit ID registers only if AArch32 is implemented */
-	if (id_aa64pfr0_32bit_el0(info->reg_id_aa64pfr0)) {
-		info->reg_id_dfr0 = read_cpuid(ID_DFR0_EL1);
-		info->reg_id_isar0 = read_cpuid(ID_ISAR0_EL1);
-		info->reg_id_isar1 = read_cpuid(ID_ISAR1_EL1);
-		info->reg_id_isar2 = read_cpuid(ID_ISAR2_EL1);
-		info->reg_id_isar3 = read_cpuid(ID_ISAR3_EL1);
-		info->reg_id_isar4 = read_cpuid(ID_ISAR4_EL1);
-		info->reg_id_isar5 = read_cpuid(ID_ISAR5_EL1);
-		info->reg_id_mmfr0 = read_cpuid(ID_MMFR0_EL1);
-		info->reg_id_mmfr1 = read_cpuid(ID_MMFR1_EL1);
-		info->reg_id_mmfr2 = read_cpuid(ID_MMFR2_EL1);
-		info->reg_id_mmfr3 = read_cpuid(ID_MMFR3_EL1);
-		info->reg_id_pfr0 = read_cpuid(ID_PFR0_EL1);
-		info->reg_id_pfr1 = read_cpuid(ID_PFR1_EL1);
-
-		info->reg_mvfr0 = read_cpuid(MVFR0_EL1);
-		info->reg_mvfr1 = read_cpuid(MVFR1_EL1);
-		info->reg_mvfr2 = read_cpuid(MVFR2_EL1);
-	}
-=======
 	if (IS_ENABLED(CONFIG_ARM64_SVE) &&
 	    id_aa64pfr0_sve(info->reg_id_aa64pfr0))
 		info->reg_zcr = read_zcr_features();
->>>>>>> 24b8d41d
 
 	cpuinfo_detect_icache_policy(info);
 }
@@ -516,6 +418,4 @@
 
 	boot_cpu_data = *info;
 	init_cpu_features(&boot_cpu_data);
-}
-
-device_initcall(cpuinfo_regs_init);+}