# SPDX-License-Identifier: GPL-2.0
#
# Building a vDSO image for AArch64.
#
# Author: Will Deacon <will.deacon@arm.com>
# Heavily based on the vDSO Makefiles for other archs.
#

# Absolute relocation type $(ARCH_REL_TYPE_ABS) needs to be defined before
# the inclusion of generic Makefile.
ARCH_REL_TYPE_ABS := R_AARCH64_JUMP_SLOT|R_AARCH64_GLOB_DAT|R_AARCH64_ABS64
include $(srctree)/lib/vdso/Makefile

obj-vdso := vgettimeofday.o note.o sigreturn.o

# Build rules
targets := $(obj-vdso) vdso.so vdso.so.dbg
obj-vdso := $(addprefix $(obj)/, $(obj-vdso))

btildflags-$(CONFIG_ARM64_BTI_KERNEL) += -z force-bti

# -Bsymbolic has been added for consistency with arm, the compat vDSO and
# potential future proofing if we end up with internal calls to the exported
# routines, as x86 does (see 6f121e548f83 ("x86, vdso: Reimplement vdso.so
# preparation in build-time C")).
ldflags-y := -shared -nostdlib -soname=linux-vdso.so.1 --hash-style=sysv	\
	     -Bsymbolic $(call ld-option, --no-eh-frame-hdr) --build-id=sha1 -n	\
	     $(btildflags-y) -T

ccflags-y := -fno-common -fno-builtin -fno-stack-protector -ffixed-x18
ccflags-y += -DDISABLE_BRANCH_PROFILING

CFLAGS_REMOVE_vgettimeofday.o = $(CC_FLAGS_FTRACE) -Os $(CC_FLAGS_SCS) $(GCC_PLUGINS_CFLAGS)
KASAN_SANITIZE			:= n
UBSAN_SANITIZE			:= n
OBJECT_FILES_NON_STANDARD	:= y
KCOV_INSTRUMENT			:= n

CFLAGS_vgettimeofday.o = -O2 -mcmodel=tiny -fasynchronous-unwind-tables

ifneq ($(c-gettimeofday-y),)
  CFLAGS_vgettimeofday.o += -include $(c-gettimeofday-y)
endif

# Disable gcov profiling for VDSO code
GCOV_PROFILE := n

obj-y += vdso.o
<<<<<<< HEAD
extra-y += vdso.lds
=======
targets += vdso.lds
>>>>>>> 24b8d41d
CPPFLAGS_vdso.lds += -P -C -U$(ARCH)

# Force dependency (incbin is bad)
$(obj)/vdso.o : $(obj)/vdso.so

# Link rule for the .so file, .lds has to be first
$(obj)/vdso.so.dbg: $(obj)/vdso.lds $(obj-vdso) FORCE
	$(call if_changed,vdsold_and_vdso_check)

# Strip rule for the .so file
$(obj)/%.so: OBJCOPYFLAGS := -S
$(obj)/%.so: $(obj)/%.so.dbg FORCE
	$(call if_changed,objcopy)

# Generate VDSO offsets using helper script
gen-vdsosym := $(srctree)/$(src)/gen_vdso_offsets.sh
quiet_cmd_vdsosym = VDSOSYM $@
<<<<<<< HEAD
define cmd_vdsosym
	$(NM) $< | $(gen-vdsosym) | LC_ALL=C sort > $@
endef
=======
      cmd_vdsosym = $(NM) $< | $(gen-vdsosym) | LC_ALL=C sort > $@
>>>>>>> 24b8d41d

include/generated/vdso-offsets.h: $(obj)/vdso.so.dbg FORCE
	$(call if_changed,vdsosym)

# Actual build commands
quiet_cmd_vdsold_and_vdso_check = LD      $@
      cmd_vdsold_and_vdso_check = $(cmd_ld); $(cmd_vdso_check)

# Install commands for the unstripped file
quiet_cmd_vdso_install = INSTALL $@
      cmd_vdso_install = cp $(obj)/$@.dbg $(MODLIB)/vdso/$@

vdso.so: $(obj)/vdso.so.dbg
	@mkdir -p $(MODLIB)/vdso
	$(call cmd,vdso_install)

vdso_install: vdso.so<|MERGE_RESOLUTION|>--- conflicted
+++ resolved
@@ -46,11 +46,7 @@
 GCOV_PROFILE := n
 
 obj-y += vdso.o
-<<<<<<< HEAD
-extra-y += vdso.lds
-=======
 targets += vdso.lds
->>>>>>> 24b8d41d
 CPPFLAGS_vdso.lds += -P -C -U$(ARCH)
 
 # Force dependency (incbin is bad)
@@ -68,13 +64,7 @@
 # Generate VDSO offsets using helper script
 gen-vdsosym := $(srctree)/$(src)/gen_vdso_offsets.sh
 quiet_cmd_vdsosym = VDSOSYM $@
-<<<<<<< HEAD
-define cmd_vdsosym
-	$(NM) $< | $(gen-vdsosym) | LC_ALL=C sort > $@
-endef
-=======
       cmd_vdsosym = $(NM) $< | $(gen-vdsosym) | LC_ALL=C sort > $@
->>>>>>> 24b8d41d
 
 include/generated/vdso-offsets.h: $(obj)/vdso.so.dbg FORCE
 	$(call if_changed,vdsosym)
