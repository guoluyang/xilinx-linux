// SPDX-License-Identifier: GPL-2.0-only
/*
 *  Copyright (C) 2014 ARM Limited
 */

#include <linux/cpu.h>
#include <linux/init.h>
#include <linux/list.h>
#include <linux/perf_event.h>
#include <linux/sched.h>
#include <linux/slab.h>
#include <linux/sysctl.h>
#include <linux/uaccess.h>

#include <asm/cpufeature.h>
#include <asm/insn.h>
#include <asm/sysreg.h>
#include <asm/system_misc.h>
#include <asm/traps.h>
#include <asm/kprobes.h>

#define CREATE_TRACE_POINTS
#include "trace-events-emulation.h"

/*
 * The runtime support for deprecated instruction support can be in one of
 * following three states -
 *
 * 0 = undef
 * 1 = emulate (software emulation)
 * 2 = hw (supported in hardware)
 */
enum insn_emulation_mode {
	INSN_UNDEF,
	INSN_EMULATE,
	INSN_HW,
};

enum legacy_insn_status {
	INSN_DEPRECATED,
	INSN_OBSOLETE,
};

struct insn_emulation_ops {
	const char		*name;
	enum legacy_insn_status	status;
	struct undef_hook	*hooks;
	int			(*set_hw_mode)(bool enable);
};

struct insn_emulation {
	struct list_head node;
	struct insn_emulation_ops *ops;
	int current_mode;
	int min;
	int max;
};

static LIST_HEAD(insn_emulation);
static int nr_insn_emulated __initdata;
static DEFINE_RAW_SPINLOCK(insn_emulation_lock);

static void register_emulation_hooks(struct insn_emulation_ops *ops)
{
	struct undef_hook *hook;

	BUG_ON(!ops->hooks);

	for (hook = ops->hooks; hook->instr_mask; hook++)
		register_undef_hook(hook);

	pr_notice("Registered %s emulation handler\n", ops->name);
}

static void remove_emulation_hooks(struct insn_emulation_ops *ops)
{
	struct undef_hook *hook;

	BUG_ON(!ops->hooks);

	for (hook = ops->hooks; hook->instr_mask; hook++)
		unregister_undef_hook(hook);

	pr_notice("Removed %s emulation handler\n", ops->name);
}

static void enable_insn_hw_mode(void *data)
{
	struct insn_emulation *insn = (struct insn_emulation *)data;
	if (insn->ops->set_hw_mode)
		insn->ops->set_hw_mode(true);
}

static void disable_insn_hw_mode(void *data)
{
	struct insn_emulation *insn = (struct insn_emulation *)data;
	if (insn->ops->set_hw_mode)
		insn->ops->set_hw_mode(false);
}

/* Run set_hw_mode(mode) on all active CPUs */
static int run_all_cpu_set_hw_mode(struct insn_emulation *insn, bool enable)
{
	if (!insn->ops->set_hw_mode)
		return -EINVAL;
	if (enable)
		on_each_cpu(enable_insn_hw_mode, (void *)insn, true);
	else
		on_each_cpu(disable_insn_hw_mode, (void *)insn, true);
	return 0;
}

/*
 * Run set_hw_mode for all insns on a starting CPU.
 * Returns:
 *  0 		- If all the hooks ran successfully.
 * -EINVAL	- At least one hook is not supported by the CPU.
 */
static int run_all_insn_set_hw_mode(unsigned int cpu)
{
	int rc = 0;
	unsigned long flags;
	struct insn_emulation *insn;

	raw_spin_lock_irqsave(&insn_emulation_lock, flags);
	list_for_each_entry(insn, &insn_emulation, node) {
		bool enable = (insn->current_mode == INSN_HW);
		if (insn->ops->set_hw_mode && insn->ops->set_hw_mode(enable)) {
			pr_warn("CPU[%u] cannot support the emulation of %s",
				cpu, insn->ops->name);
			rc = -EINVAL;
		}
	}
	raw_spin_unlock_irqrestore(&insn_emulation_lock, flags);
	return rc;
}

static int update_insn_emulation_mode(struct insn_emulation *insn,
				       enum insn_emulation_mode prev)
{
	int ret = 0;

	switch (prev) {
	case INSN_UNDEF: /* Nothing to be done */
		break;
	case INSN_EMULATE:
		remove_emulation_hooks(insn->ops);
		break;
	case INSN_HW:
		if (!run_all_cpu_set_hw_mode(insn, false))
			pr_notice("Disabled %s support\n", insn->ops->name);
		break;
	}

	switch (insn->current_mode) {
	case INSN_UNDEF:
		break;
	case INSN_EMULATE:
		register_emulation_hooks(insn->ops);
		break;
	case INSN_HW:
		ret = run_all_cpu_set_hw_mode(insn, true);
		if (!ret)
			pr_notice("Enabled %s support\n", insn->ops->name);
		break;
	}

	return ret;
}

static void __init register_insn_emulation(struct insn_emulation_ops *ops)
{
	unsigned long flags;
	struct insn_emulation *insn;

	insn = kzalloc(sizeof(*insn), GFP_KERNEL);
	if (!insn)
		return;

	insn->ops = ops;
	insn->min = INSN_UNDEF;

	switch (ops->status) {
	case INSN_DEPRECATED:
		insn->current_mode = INSN_EMULATE;
		/* Disable the HW mode if it was turned on at early boot time */
		run_all_cpu_set_hw_mode(insn, false);
		insn->max = INSN_HW;
		break;
	case INSN_OBSOLETE:
		insn->current_mode = INSN_UNDEF;
		insn->max = INSN_EMULATE;
		break;
	}

	raw_spin_lock_irqsave(&insn_emulation_lock, flags);
	list_add(&insn->node, &insn_emulation);
	nr_insn_emulated++;
	raw_spin_unlock_irqrestore(&insn_emulation_lock, flags);

	/* Register any handlers if required */
	update_insn_emulation_mode(insn, INSN_UNDEF);
}

static int emulation_proc_handler(struct ctl_table *table, int write,
				  void *buffer, size_t *lenp,
				  loff_t *ppos)
{
	int ret = 0;
	struct insn_emulation *insn = (struct insn_emulation *) table->data;
	enum insn_emulation_mode prev_mode = insn->current_mode;

	table->data = &insn->current_mode;
	ret = proc_dointvec_minmax(table, write, buffer, lenp, ppos);

	if (ret || !write || prev_mode == insn->current_mode)
		goto ret;

	ret = update_insn_emulation_mode(insn, prev_mode);
	if (ret) {
		/* Mode change failed, revert to previous mode. */
		insn->current_mode = prev_mode;
		update_insn_emulation_mode(insn, INSN_UNDEF);
	}
ret:
	table->data = insn;
	return ret;
}

static void __init register_insn_emulation_sysctl(void)
{
	unsigned long flags;
	int i = 0;
	struct insn_emulation *insn;
	struct ctl_table *insns_sysctl, *sysctl;

	insns_sysctl = kcalloc(nr_insn_emulated + 1, sizeof(*sysctl),
			       GFP_KERNEL);
	if (!insns_sysctl)
		return;

	raw_spin_lock_irqsave(&insn_emulation_lock, flags);
	list_for_each_entry(insn, &insn_emulation, node) {
		sysctl = &insns_sysctl[i];

		sysctl->mode = 0644;
		sysctl->maxlen = sizeof(int);

		sysctl->procname = insn->ops->name;
		sysctl->data = insn;
		sysctl->extra1 = &insn->min;
		sysctl->extra2 = &insn->max;
		sysctl->proc_handler = emulation_proc_handler;
		i++;
	}
	raw_spin_unlock_irqrestore(&insn_emulation_lock, flags);

	register_sysctl("abi", insns_sysctl);
}

/*
 *  Implement emulation of the SWP/SWPB instructions using load-exclusive and
 *  store-exclusive.
 *
 *  Syntax of SWP{B} instruction: SWP{B}<c> <Rt>, <Rt2>, [<Rn>]
 *  Where: Rt  = destination
 *	   Rt2 = source
 *	   Rn  = address
 */

/*
 * Error-checking SWP macros implemented using ldxr{b}/stxr{b}
 */

/* Arbitrary constant to ensure forward-progress of the LL/SC loop */
#define __SWP_LL_SC_LOOPS	4

#define __user_swpX_asm(data, addr, res, temp, temp2, B)	\
<<<<<<< HEAD
	__asm__ __volatile__(					\
	"	mov		%w3, %w7\n"			\
	ALTERNATIVE("nop", SET_PSTATE_PAN(0), ARM64_HAS_PAN,	\
		    CONFIG_ARM64_PAN)				\
=======
do {								\
	uaccess_enable();					\
	__asm__ __volatile__(					\
	"	mov		%w3, %w7\n"			\
>>>>>>> 24b8d41d
	"0:	ldxr"B"		%w2, [%4]\n"			\
	"1:	stxr"B"		%w0, %w1, [%4]\n"		\
	"	cbz		%w0, 2f\n"			\
	"	sub		%w3, %w3, #1\n"			\
	"	cbnz		%w3, 0b\n"			\
	"	mov		%w0, %w5\n"			\
	"	b		3f\n"				\
	"2:\n"							\
	"	mov		%w1, %w2\n"			\
	"3:\n"							\
	"	.pushsection	 .fixup,\"ax\"\n"		\
	"	.align		2\n"				\
	"4:	mov		%w0, %w6\n"			\
	"	b		3b\n"				\
	"	.popsection"					\
	_ASM_EXTABLE(0b, 4b)					\
	_ASM_EXTABLE(1b, 4b)					\
<<<<<<< HEAD
	ALTERNATIVE("nop", SET_PSTATE_PAN(1), ARM64_HAS_PAN,	\
		CONFIG_ARM64_PAN)				\
	: "=&r" (res), "+r" (data), "=&r" (temp), "=&r" (temp2)	\
	: "r" (addr), "i" (-EAGAIN), "i" (-EFAULT),		\
	  "i" (__SWP_LL_SC_LOOPS)				\
	: "memory")
=======
	: "=&r" (res), "+r" (data), "=&r" (temp), "=&r" (temp2)	\
	: "r" ((unsigned long)addr), "i" (-EAGAIN),		\
	  "i" (-EFAULT),					\
	  "i" (__SWP_LL_SC_LOOPS)				\
	: "memory");						\
	uaccess_disable();					\
} while (0)
>>>>>>> 24b8d41d

#define __user_swp_asm(data, addr, res, temp, temp2) \
	__user_swpX_asm(data, addr, res, temp, temp2, "")
#define __user_swpb_asm(data, addr, res, temp, temp2) \
	__user_swpX_asm(data, addr, res, temp, temp2, "b")

/*
 * Bit 22 of the instruction encoding distinguishes between
 * the SWP and SWPB variants (bit set means SWPB).
 */
#define TYPE_SWPB (1 << 22)

static int emulate_swpX(unsigned int address, unsigned int *data,
			unsigned int type)
{
	unsigned int res = 0;

	if ((type != TYPE_SWPB) && (address & 0x3)) {
		/* SWP to unaligned address not permitted */
		pr_debug("SWP instruction on unaligned pointer!\n");
		return -EFAULT;
	}

	while (1) {
		unsigned long temp, temp2;

		if (type == TYPE_SWPB)
			__user_swpb_asm(*data, address, res, temp, temp2);
		else
			__user_swp_asm(*data, address, res, temp, temp2);

		if (likely(res != -EAGAIN) || signal_pending(current))
			break;

		cond_resched();
	}

	return res;
}

<<<<<<< HEAD
=======
#define ARM_OPCODE_CONDTEST_FAIL   0
#define ARM_OPCODE_CONDTEST_PASS   1
#define ARM_OPCODE_CONDTEST_UNCOND 2

>>>>>>> 24b8d41d
#define	ARM_OPCODE_CONDITION_UNCOND	0xf

static unsigned int __kprobes aarch32_check_condition(u32 opcode, u32 psr)
{
	u32 cc_bits  = opcode >> 28;

	if (cc_bits != ARM_OPCODE_CONDITION_UNCOND) {
		if ((*aarch32_opcode_cond_checks[cc_bits])(psr))
			return ARM_OPCODE_CONDTEST_PASS;
		else
			return ARM_OPCODE_CONDTEST_FAIL;
	}
	return ARM_OPCODE_CONDTEST_UNCOND;
}

/*
 * swp_handler logs the id of calling process, dissects the instruction, sanity
 * checks the memory location, calls emulate_swpX for the actual operation and
 * deals with fixup/error handling before returning
 */
static int swp_handler(struct pt_regs *regs, u32 instr)
{
	u32 destreg, data, type, address = 0;
	const void __user *user_ptr;
	int rn, rt2, res = 0;

	perf_sw_event(PERF_COUNT_SW_EMULATION_FAULTS, 1, regs, regs->pc);

	type = instr & TYPE_SWPB;

	switch (aarch32_check_condition(instr, regs->pstate)) {
	case ARM_OPCODE_CONDTEST_PASS:
		break;
	case ARM_OPCODE_CONDTEST_FAIL:
		/* Condition failed - return to next instruction */
		goto ret;
	case ARM_OPCODE_CONDTEST_UNCOND:
		/* If unconditional encoding - not a SWP, undef */
		return -EFAULT;
	default:
		return -EINVAL;
	}

	rn = aarch32_insn_extract_reg_num(instr, A32_RN_OFFSET);
	rt2 = aarch32_insn_extract_reg_num(instr, A32_RT2_OFFSET);

	address = (u32)regs->user_regs.regs[rn];
	data	= (u32)regs->user_regs.regs[rt2];
	destreg = aarch32_insn_extract_reg_num(instr, A32_RT_OFFSET);

	pr_debug("addr in r%d->0x%08x, dest is r%d, source in r%d->0x%08x)\n",
		rn, address, destreg,
		aarch32_insn_extract_reg_num(instr, A32_RT2_OFFSET), data);

	/* Check access in reasonable access range for both SWP and SWPB */
	user_ptr = (const void __user *)(unsigned long)(address & ~3);
	if (!access_ok(user_ptr, 4)) {
		pr_debug("SWP{B} emulation: access to 0x%08x not allowed!\n",
			address);
		goto fault;
	}

	res = emulate_swpX(address, &data, type);
	if (res == -EFAULT)
		goto fault;
	else if (res == 0)
		regs->user_regs.regs[destreg] = data;

ret:
	if (type == TYPE_SWPB)
		trace_instruction_emulation("swpb", regs->pc);
	else
		trace_instruction_emulation("swp", regs->pc);

	pr_warn_ratelimited("\"%s\" (%ld) uses obsolete SWP{B} instruction at 0x%llx\n",
			current->comm, (unsigned long)current->pid, regs->pc);

	arm64_skip_faulting_instruction(regs, 4);
	return 0;

fault:
	pr_debug("SWP{B} emulation: access caused memory abort!\n");
<<<<<<< HEAD
	arm64_notify_segfault(regs, address);
=======
	arm64_notify_segfault(address);
>>>>>>> 24b8d41d

	return 0;
}

/*
 * Only emulate SWP/SWPB executed in ARM state/User mode.
 * The kernel must be SWP free and SWP{B} does not exist in Thumb.
 */
static struct undef_hook swp_hooks[] = {
	{
		.instr_mask	= 0x0fb00ff0,
		.instr_val	= 0x01000090,
		.pstate_mask	= PSR_AA32_MODE_MASK,
		.pstate_val	= PSR_AA32_MODE_USR,
		.fn		= swp_handler
	},
	{ }
};

static struct insn_emulation_ops swp_ops = {
	.name = "swp",
	.status = INSN_OBSOLETE,
	.hooks = swp_hooks,
	.set_hw_mode = NULL,
};

static int cp15barrier_handler(struct pt_regs *regs, u32 instr)
{
	perf_sw_event(PERF_COUNT_SW_EMULATION_FAULTS, 1, regs, regs->pc);

	switch (aarch32_check_condition(instr, regs->pstate)) {
	case ARM_OPCODE_CONDTEST_PASS:
		break;
	case ARM_OPCODE_CONDTEST_FAIL:
		/* Condition failed - return to next instruction */
		goto ret;
	case ARM_OPCODE_CONDTEST_UNCOND:
		/* If unconditional encoding - not a barrier instruction */
		return -EFAULT;
	default:
		return -EINVAL;
	}

	switch (aarch32_insn_mcr_extract_crm(instr)) {
	case 10:
		/*
		 * dmb - mcr p15, 0, Rt, c7, c10, 5
		 * dsb - mcr p15, 0, Rt, c7, c10, 4
		 */
		if (aarch32_insn_mcr_extract_opc2(instr) == 5) {
			dmb(sy);
			trace_instruction_emulation(
				"mcr p15, 0, Rt, c7, c10, 5 ; dmb", regs->pc);
		} else {
			dsb(sy);
			trace_instruction_emulation(
				"mcr p15, 0, Rt, c7, c10, 4 ; dsb", regs->pc);
		}
		break;
	case 5:
		/*
		 * isb - mcr p15, 0, Rt, c7, c5, 4
		 *
		 * Taking an exception or returning from one acts as an
		 * instruction barrier. So no explicit barrier needed here.
		 */
		trace_instruction_emulation(
			"mcr p15, 0, Rt, c7, c5, 4 ; isb", regs->pc);
		break;
	}

ret:

	arm64_skip_faulting_instruction(regs, 4);
	return 0;
}

static int cp15_barrier_set_hw_mode(bool enable)
{
	if (enable)
		sysreg_clear_set(sctlr_el1, 0, SCTLR_EL1_CP15BEN);
	else
		sysreg_clear_set(sctlr_el1, SCTLR_EL1_CP15BEN, 0);
	return 0;
}

static struct undef_hook cp15_barrier_hooks[] = {
	{
		.instr_mask	= 0x0fff0fdf,
		.instr_val	= 0x0e070f9a,
		.pstate_mask	= PSR_AA32_MODE_MASK,
		.pstate_val	= PSR_AA32_MODE_USR,
		.fn		= cp15barrier_handler,
	},
	{
		.instr_mask	= 0x0fff0fff,
		.instr_val	= 0x0e070f95,
		.pstate_mask	= PSR_AA32_MODE_MASK,
		.pstate_val	= PSR_AA32_MODE_USR,
		.fn		= cp15barrier_handler,
	},
	{ }
};

static struct insn_emulation_ops cp15_barrier_ops = {
	.name = "cp15_barrier",
	.status = INSN_DEPRECATED,
	.hooks = cp15_barrier_hooks,
	.set_hw_mode = cp15_barrier_set_hw_mode,
};

static int setend_set_hw_mode(bool enable)
{
	if (!cpu_supports_mixed_endian_el0())
		return -EINVAL;

	if (enable)
		sysreg_clear_set(sctlr_el1, SCTLR_EL1_SED, 0);
	else
		sysreg_clear_set(sctlr_el1, 0, SCTLR_EL1_SED);
	return 0;
}

static int compat_setend_handler(struct pt_regs *regs, u32 big_endian)
{
	char *insn;

	perf_sw_event(PERF_COUNT_SW_EMULATION_FAULTS, 1, regs, regs->pc);

	if (big_endian) {
		insn = "setend be";
		regs->pstate |= PSR_AA32_E_BIT;
	} else {
		insn = "setend le";
		regs->pstate &= ~PSR_AA32_E_BIT;
	}

	trace_instruction_emulation(insn, regs->pc);

	return 0;
}

static int a32_setend_handler(struct pt_regs *regs, u32 instr)
{
	int rc = compat_setend_handler(regs, (instr >> 9) & 1);
	arm64_skip_faulting_instruction(regs, 4);
	return rc;
}

static int t16_setend_handler(struct pt_regs *regs, u32 instr)
{
	int rc = compat_setend_handler(regs, (instr >> 3) & 1);
	arm64_skip_faulting_instruction(regs, 2);
	return rc;
}

static struct undef_hook setend_hooks[] = {
	{
		.instr_mask	= 0xfffffdff,
		.instr_val	= 0xf1010000,
		.pstate_mask	= PSR_AA32_MODE_MASK,
		.pstate_val	= PSR_AA32_MODE_USR,
		.fn		= a32_setend_handler,
	},
	{
		/* Thumb mode */
		.instr_mask	= 0xfffffff7,
		.instr_val	= 0x0000b650,
		.pstate_mask	= (PSR_AA32_T_BIT | PSR_AA32_MODE_MASK),
		.pstate_val	= (PSR_AA32_T_BIT | PSR_AA32_MODE_USR),
		.fn		= t16_setend_handler,
	},
	{}
};

static struct insn_emulation_ops setend_ops = {
	.name = "setend",
	.status = INSN_DEPRECATED,
	.hooks = setend_hooks,
	.set_hw_mode = setend_set_hw_mode,
};

/*
 * Invoked as core_initcall, which guarantees that the instruction
 * emulation is ready for userspace.
 */
static int __init armv8_deprecated_init(void)
{
	if (IS_ENABLED(CONFIG_SWP_EMULATION))
		register_insn_emulation(&swp_ops);

	if (IS_ENABLED(CONFIG_CP15_BARRIER_EMULATION))
		register_insn_emulation(&cp15_barrier_ops);

	if (IS_ENABLED(CONFIG_SETEND_EMULATION)) {
		if (system_supports_mixed_endian_el0())
			register_insn_emulation(&setend_ops);
		else
			pr_info("setend instruction emulation is not supported on this system\n");
	}

	cpuhp_setup_state_nocalls(CPUHP_AP_ARM64_ISNDEP_STARTING,
<<<<<<< HEAD
				  "AP_ARM64_ISNDEP_STARTING",
				  run_all_insn_set_hw_mode, NULL);
	register_insn_emulation_sysctl(ctl_abi);
=======
				  "arm64/isndep:starting",
				  run_all_insn_set_hw_mode, NULL);
	register_insn_emulation_sysctl();
>>>>>>> 24b8d41d

	return 0;
}

core_initcall(armv8_deprecated_init);<|MERGE_RESOLUTION|>--- conflicted
+++ resolved
@@ -276,17 +276,10 @@
 #define __SWP_LL_SC_LOOPS	4
 
 #define __user_swpX_asm(data, addr, res, temp, temp2, B)	\
-<<<<<<< HEAD
-	__asm__ __volatile__(					\
-	"	mov		%w3, %w7\n"			\
-	ALTERNATIVE("nop", SET_PSTATE_PAN(0), ARM64_HAS_PAN,	\
-		    CONFIG_ARM64_PAN)				\
-=======
 do {								\
 	uaccess_enable();					\
 	__asm__ __volatile__(					\
 	"	mov		%w3, %w7\n"			\
->>>>>>> 24b8d41d
 	"0:	ldxr"B"		%w2, [%4]\n"			\
 	"1:	stxr"B"		%w0, %w1, [%4]\n"		\
 	"	cbz		%w0, 2f\n"			\
@@ -304,14 +297,6 @@
 	"	.popsection"					\
 	_ASM_EXTABLE(0b, 4b)					\
 	_ASM_EXTABLE(1b, 4b)					\
-<<<<<<< HEAD
-	ALTERNATIVE("nop", SET_PSTATE_PAN(1), ARM64_HAS_PAN,	\
-		CONFIG_ARM64_PAN)				\
-	: "=&r" (res), "+r" (data), "=&r" (temp), "=&r" (temp2)	\
-	: "r" (addr), "i" (-EAGAIN), "i" (-EFAULT),		\
-	  "i" (__SWP_LL_SC_LOOPS)				\
-	: "memory")
-=======
 	: "=&r" (res), "+r" (data), "=&r" (temp), "=&r" (temp2)	\
 	: "r" ((unsigned long)addr), "i" (-EAGAIN),		\
 	  "i" (-EFAULT),					\
@@ -319,7 +304,6 @@
 	: "memory");						\
 	uaccess_disable();					\
 } while (0)
->>>>>>> 24b8d41d
 
 #define __user_swp_asm(data, addr, res, temp, temp2) \
 	__user_swpX_asm(data, addr, res, temp, temp2, "")
@@ -360,13 +344,10 @@
 	return res;
 }
 
-<<<<<<< HEAD
-=======
 #define ARM_OPCODE_CONDTEST_FAIL   0
 #define ARM_OPCODE_CONDTEST_PASS   1
 #define ARM_OPCODE_CONDTEST_UNCOND 2
 
->>>>>>> 24b8d41d
 #define	ARM_OPCODE_CONDITION_UNCOND	0xf
 
 static unsigned int __kprobes aarch32_check_condition(u32 opcode, u32 psr)
@@ -449,11 +430,7 @@
 
 fault:
 	pr_debug("SWP{B} emulation: access caused memory abort!\n");
-<<<<<<< HEAD
-	arm64_notify_segfault(regs, address);
-=======
 	arm64_notify_segfault(address);
->>>>>>> 24b8d41d
 
 	return 0;
 }
@@ -656,15 +633,9 @@
 	}
 
 	cpuhp_setup_state_nocalls(CPUHP_AP_ARM64_ISNDEP_STARTING,
-<<<<<<< HEAD
-				  "AP_ARM64_ISNDEP_STARTING",
-				  run_all_insn_set_hw_mode, NULL);
-	register_insn_emulation_sysctl(ctl_abi);
-=======
 				  "arm64/isndep:starting",
 				  run_all_insn_set_hw_mode, NULL);
 	register_insn_emulation_sysctl();
->>>>>>> 24b8d41d
 
 	return 0;
 }
