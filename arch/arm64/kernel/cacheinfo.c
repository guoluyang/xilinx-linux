--- conflicted
+++ resolved
@@ -36,28 +36,6 @@
 	return CLIDR_CTYPE(clidr, level);
 }
 
-<<<<<<< HEAD
-/*
- * Cache Size Selection Register(CSSELR) selects which Cache Size ID
- * Register(CCSIDR) is accessible by specifying the required cache
- * level and the cache type. We need to ensure that no one else changes
- * CSSELR by calling this in non-preemtible context
- */
-u64 __attribute_const__ cache_get_ccsidr(u64 csselr)
-{
-	u64 ccsidr;
-
-	WARN_ON(preemptible());
-
-	write_sysreg(csselr, csselr_el1);
-	isb();
-	ccsidr = read_sysreg(ccsidr_el1);
-
-	return ccsidr;
-}
-
-=======
->>>>>>> 24b8d41d
 static void ci_leaf_init(struct cacheinfo *this_leaf,
 			 enum cache_type type, unsigned int level)
 {
