--- conflicted
+++ resolved
@@ -21,13 +21,10 @@
 #define ALT_ORIG_PTR(a)		__ALT_PTR(a, orig_offset)
 #define ALT_REPL_PTR(a)		__ALT_PTR(a, alt_offset)
 
-<<<<<<< HEAD
-=======
 static int all_alternatives_applied;
 
 static DECLARE_BITMAP(applied_alternatives, ARM64_NCAPS);
 
->>>>>>> 24b8d41d
 struct alt_region {
 	struct alt_instr *begin;
 	struct alt_instr *end;
@@ -52,11 +49,7 @@
 
 #define align_down(x, a)	((unsigned long)(x) & ~(((unsigned long)(a)) - 1))
 
-<<<<<<< HEAD
-static u32 get_alt_insn(struct alt_instr *alt, u32 *insnptr, u32 *altinsnptr)
-=======
 static u32 get_alt_insn(struct alt_instr *alt, __le32 *insnptr, __le32 *altinsnptr)
->>>>>>> 24b8d41d
 {
 	u32 insn;
 
