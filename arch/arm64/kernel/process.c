// SPDX-License-Identifier: GPL-2.0-only
/*
 * Based on arch/arm/kernel/process.c
 *
 * Original Copyright (C) 1995  Linus Torvalds
 * Copyright (C) 1996-2000 Russell King - Converted to ARM.
 * Copyright (C) 2012 ARM Ltd.
 */

#include <stdarg.h>

#include <linux/compat.h>
#include <linux/efi.h>
#include <linux/elf.h>
#include <linux/export.h>
#include <linux/sched.h>
#include <linux/sched/debug.h>
#include <linux/sched/task.h>
#include <linux/sched/task_stack.h>
#include <linux/kernel.h>
#include <linux/lockdep.h>
#include <linux/mman.h>
#include <linux/mm.h>
#include <linux/nospec.h>
#include <linux/stddef.h>
#include <linux/sysctl.h>
#include <linux/unistd.h>
#include <linux/user.h>
#include <linux/delay.h>
#include <linux/reboot.h>
#include <linux/interrupt.h>
#include <linux/init.h>
#include <linux/cpu.h>
#include <linux/elfcore.h>
#include <linux/pm.h>
#include <linux/tick.h>
#include <linux/utsname.h>
#include <linux/uaccess.h>
#include <linux/random.h>
#include <linux/hw_breakpoint.h>
#include <linux/personality.h>
#include <linux/notifier.h>
#include <trace/events/power.h>
#include <linux/percpu.h>
#include <linux/thread_info.h>
#include <linux/prctl.h>

#include <asm/alternative.h>
#include <asm/arch_gicv3.h>
#include <asm/compat.h>
#include <asm/cpufeature.h>
#include <asm/cacheflush.h>
#include <asm/exec.h>
#include <asm/fpsimd.h>
#include <asm/mmu_context.h>
#include <asm/mte.h>
#include <asm/processor.h>
#include <asm/pointer_auth.h>
#include <asm/stacktrace.h>

#if defined(CONFIG_STACKPROTECTOR) && !defined(CONFIG_STACKPROTECTOR_PER_TASK)
#include <linux/stackprotector.h>
unsigned long __stack_chk_guard __read_mostly;
EXPORT_SYMBOL(__stack_chk_guard);
#endif

/*
 * Function pointers to optional machine specific functions
 */
void (*pm_power_off)(void);
EXPORT_SYMBOL_GPL(pm_power_off);

void (*arm_pm_restart)(enum reboot_mode reboot_mode, const char *cmd);

static void noinstr __cpu_do_idle(void)
{
	dsb(sy);
	wfi();
}

static void noinstr __cpu_do_idle_irqprio(void)
{
	unsigned long pmr;
	unsigned long daif_bits;

	daif_bits = read_sysreg(daif);
	write_sysreg(daif_bits | PSR_I_BIT, daif);

	/*
	 * Unmask PMR before going idle to make sure interrupts can
	 * be raised.
	 */
	pmr = gic_read_pmr();
	gic_write_pmr(GIC_PRIO_IRQON | GIC_PRIO_PSR_I_SET);

	__cpu_do_idle();

	gic_write_pmr(pmr);
	write_sysreg(daif_bits, daif);
}

/*
 *	cpu_do_idle()
 *
 *	Idle the processor (wait for interrupt).
 *
 *	If the CPU supports priority masking we must do additional work to
 *	ensure that interrupts are not masked at the PMR (because the core will
 *	not wake up if we block the wake up signal in the interrupt controller).
 */
void noinstr cpu_do_idle(void)
{
	if (system_uses_irq_prio_masking())
		__cpu_do_idle_irqprio();
	else
		__cpu_do_idle();
}

/*
 * This is our default idle handler.
 */
void noinstr arch_cpu_idle(void)
{
	/*
	 * This should do all the clock switching and wait for interrupt
	 * tricks
	 */
	cpu_do_idle();
	raw_local_irq_enable();
}

#ifdef CONFIG_HOTPLUG_CPU
void arch_cpu_idle_dead(void)
{
       cpu_die();
}
#endif

/*
 * Called by kexec, immediately prior to machine_kexec().
 *
 * This must completely disable all secondary CPUs; simply causing those CPUs
 * to execute e.g. a RAM-based pin loop is not sufficient. This allows the
 * kexec'd kernel to use any and all RAM as it sees fit, without having to
 * avoid any code or data used by any SW CPU pin loop. The CPU hotplug
 * functionality embodied in smpt_shutdown_nonboot_cpus() to achieve this.
 */
void machine_shutdown(void)
{
	smp_shutdown_nonboot_cpus(reboot_cpu);
}

/*
 * Halting simply requires that the secondary CPUs stop performing any
 * activity (executing tasks, handling interrupts). smp_send_stop()
 * achieves this.
 */
void machine_halt(void)
{
	local_irq_disable();
	smp_send_stop();
	while (1);
}

/*
 * Power-off simply requires that the secondary CPUs stop performing any
 * activity (executing tasks, handling interrupts). smp_send_stop()
 * achieves this. When the system power is turned off, it will take all CPUs
 * with it.
 */
void machine_power_off(void)
{
	local_irq_disable();
	smp_send_stop();
	if (pm_power_off)
		pm_power_off();
}

/*
 * Restart requires that the secondary CPUs stop performing any activity
 * while the primary CPU resets the system. Systems with multiple CPUs must
 * provide a HW restart implementation, to ensure that all CPUs reset at once.
 * This is required so that any code running after reset on the primary CPU
 * doesn't have to co-ordinate with other CPUs to ensure they aren't still
 * executing pre-reset code, and using RAM that the primary CPU's code wishes
 * to use. Implementing such co-ordination would be essentially impossible.
 */
void machine_restart(char *cmd)
{
	/* Disable interrupts first */
	local_irq_disable();
	smp_send_stop();

	/*
	 * UpdateCapsule() depends on the system being reset via
	 * ResetSystem().
	 */
	if (efi_enabled(EFI_RUNTIME_SERVICES))
		efi_reboot(reboot_mode, NULL);

	/* Now call the architecture specific reboot code. */
	if (arm_pm_restart)
		arm_pm_restart(reboot_mode, cmd);
	else
		do_kernel_restart(cmd);

	/*
	 * Whoops - the architecture was unable to reboot.
	 */
	printk("Reboot failed -- System halted\n");
	while (1);
}

#define bstr(suffix, str) [PSR_BTYPE_ ## suffix >> PSR_BTYPE_SHIFT] = str
static const char *const btypes[] = {
	bstr(NONE, "--"),
	bstr(  JC, "jc"),
	bstr(   C, "-c"),
	bstr(  J , "j-")
};
#undef bstr

static void print_pstate(struct pt_regs *regs)
{
	u64 pstate = regs->pstate;

	if (compat_user_mode(regs)) {
		printk("pstate: %08llx (%c%c%c%c %c %s %s %c%c%c)\n",
			pstate,
			pstate & PSR_AA32_N_BIT ? 'N' : 'n',
			pstate & PSR_AA32_Z_BIT ? 'Z' : 'z',
			pstate & PSR_AA32_C_BIT ? 'C' : 'c',
			pstate & PSR_AA32_V_BIT ? 'V' : 'v',
			pstate & PSR_AA32_Q_BIT ? 'Q' : 'q',
			pstate & PSR_AA32_T_BIT ? "T32" : "A32",
			pstate & PSR_AA32_E_BIT ? "BE" : "LE",
			pstate & PSR_AA32_A_BIT ? 'A' : 'a',
			pstate & PSR_AA32_I_BIT ? 'I' : 'i',
			pstate & PSR_AA32_F_BIT ? 'F' : 'f');
	} else {
		const char *btype_str = btypes[(pstate & PSR_BTYPE_MASK) >>
					       PSR_BTYPE_SHIFT];

		printk("pstate: %08llx (%c%c%c%c %c%c%c%c %cPAN %cUAO %cTCO BTYPE=%s)\n",
			pstate,
			pstate & PSR_N_BIT ? 'N' : 'n',
			pstate & PSR_Z_BIT ? 'Z' : 'z',
			pstate & PSR_C_BIT ? 'C' : 'c',
			pstate & PSR_V_BIT ? 'V' : 'v',
			pstate & PSR_D_BIT ? 'D' : 'd',
			pstate & PSR_A_BIT ? 'A' : 'a',
			pstate & PSR_I_BIT ? 'I' : 'i',
			pstate & PSR_F_BIT ? 'F' : 'f',
			pstate & PSR_PAN_BIT ? '+' : '-',
			pstate & PSR_UAO_BIT ? '+' : '-',
			pstate & PSR_TCO_BIT ? '+' : '-',
			btype_str);
	}
}

void __show_regs(struct pt_regs *regs)
{
	int i, top_reg;
	u64 lr, sp;

	if (compat_user_mode(regs)) {
		lr = regs->compat_lr;
		sp = regs->compat_sp;
		top_reg = 12;
	} else {
		lr = regs->regs[30];
		sp = regs->sp;
		top_reg = 29;
	}

	show_regs_print_info(KERN_DEFAULT);
	print_pstate(regs);

	if (!user_mode(regs)) {
		printk("pc : %pS\n", (void *)regs->pc);
		printk("lr : %pS\n", (void *)ptrauth_strip_insn_pac(lr));
	} else {
		printk("pc : %016llx\n", regs->pc);
		printk("lr : %016llx\n", lr);
	}

	printk("sp : %016llx\n", sp);

<<<<<<< HEAD
=======
	if (system_uses_irq_prio_masking())
		printk("pmr_save: %08llx\n", regs->pmr_save);

>>>>>>> 24b8d41d
	i = top_reg;

	while (i >= 0) {
		printk("x%-2d: %016llx ", i, regs->regs[i]);
		i--;

		if (i % 2 == 0) {
			pr_cont("x%-2d: %016llx ", i, regs->regs[i]);
			i--;
		}

		pr_cont("\n");
	}
}

void show_regs(struct pt_regs * regs)
{
	__show_regs(regs);
<<<<<<< HEAD
=======
	dump_backtrace(regs, NULL, KERN_DEFAULT);
>>>>>>> 24b8d41d
}

static void tls_thread_flush(void)
{
	write_sysreg(0, tpidr_el0);

	if (is_compat_task()) {
		current->thread.uw.tp_value = 0;

		/*
		 * We need to ensure ordering between the shadow state and the
		 * hardware state, so that we don't corrupt the hardware state
		 * with a stale shadow state during context switch.
		 */
		barrier();
		write_sysreg(0, tpidrro_el0);
	}
}

static void flush_tagged_addr_state(void)
{
	if (IS_ENABLED(CONFIG_ARM64_TAGGED_ADDR_ABI))
		clear_thread_flag(TIF_TAGGED_ADDR);
}

void flush_thread(void)
{
	fpsimd_flush_thread();
	tls_thread_flush();
	flush_ptrace_hw_breakpoint(current);
	flush_tagged_addr_state();
	flush_mte_state();
}

void release_thread(struct task_struct *dead_task)
{
}

void arch_release_task_struct(struct task_struct *tsk)
{
	fpsimd_release_task(tsk);
}

int arch_dup_task_struct(struct task_struct *dst, struct task_struct *src)
{
	if (current->mm)
		fpsimd_preserve_current_state();
	*dst = *src;

	/* We rely on the above assignment to initialize dst's thread_flags: */
	BUILD_BUG_ON(!IS_ENABLED(CONFIG_THREAD_INFO_IN_TASK));

	/*
	 * Detach src's sve_state (if any) from dst so that it does not
	 * get erroneously used or freed prematurely.  dst's sve_state
	 * will be allocated on demand later on if dst uses SVE.
	 * For consistency, also clear TIF_SVE here: this could be done
	 * later in copy_process(), but to avoid tripping up future
	 * maintainers it is best not to leave TIF_SVE and sve_state in
	 * an inconsistent state, even temporarily.
	 */
	dst->thread.sve_state = NULL;
	clear_tsk_thread_flag(dst, TIF_SVE);

	/* clear any pending asynchronous tag fault raised by the parent */
	clear_tsk_thread_flag(dst, TIF_MTE_ASYNC_FAULT);

	return 0;
}

asmlinkage void ret_from_fork(void) asm("ret_from_fork");

int copy_thread(unsigned long clone_flags, unsigned long stack_start,
		unsigned long stk_sz, struct task_struct *p, unsigned long tls)
{
	struct pt_regs *childregs = task_pt_regs(p);

	memset(&p->thread.cpu_context, 0, sizeof(struct cpu_context));

	/*
	 * In case p was allocated the same task_struct pointer as some
	 * other recently-exited task, make sure p is disassociated from
	 * any cpu that may have run that now-exited task recently.
	 * Otherwise we could erroneously skip reloading the FPSIMD
	 * registers for p.
	 */
	fpsimd_flush_task_state(p);

	ptrauth_thread_init_kernel(p);

	if (likely(!(p->flags & PF_KTHREAD))) {
		*childregs = *current_pt_regs();
		childregs->regs[0] = 0;

		/*
		 * Read the current TLS pointer from tpidr_el0 as it may be
		 * out-of-sync with the saved value.
		 */
		*task_user_tls(p) = read_sysreg(tpidr_el0);

		if (stack_start) {
			if (is_compat_thread(task_thread_info(p)))
				childregs->compat_sp = stack_start;
			else
				childregs->sp = stack_start;
		}

		/*
		 * If a TLS pointer was passed to clone, use it for the new
		 * thread.
		 */
		if (clone_flags & CLONE_SETTLS)
			p->thread.uw.tp_value = tls;
	} else {
		memset(childregs, 0, sizeof(struct pt_regs));
		childregs->pstate = PSR_MODE_EL1h;
		if (IS_ENABLED(CONFIG_ARM64_UAO) &&
		    cpus_have_const_cap(ARM64_HAS_UAO))
			childregs->pstate |= PSR_UAO_BIT;

		spectre_v4_enable_task_mitigation(p);

		if (system_uses_irq_prio_masking())
			childregs->pmr_save = GIC_PRIO_IRQON;

		p->thread.cpu_context.x19 = stack_start;
		p->thread.cpu_context.x20 = stk_sz;
	}
	p->thread.cpu_context.pc = (unsigned long)ret_from_fork;
	p->thread.cpu_context.sp = (unsigned long)childregs;

	ptrace_hw_copy_thread(p);

	return 0;
}

void tls_preserve_current_state(void)
{
	*task_user_tls(current) = read_sysreg(tpidr_el0);
}

<<<<<<< HEAD
	tpidr = read_sysreg(tpidr_el0);
	*task_user_tls(current) = tpidr;
=======
static void tls_thread_switch(struct task_struct *next)
{
	tls_preserve_current_state();
>>>>>>> 24b8d41d

	if (is_compat_thread(task_thread_info(next)))
		write_sysreg(next->thread.uw.tp_value, tpidrro_el0);
	else if (!arm64_kernel_unmapped_at_el0())
		write_sysreg(0, tpidrro_el0);

<<<<<<< HEAD
	write_sysreg(tpidr, tpidr_el0);
	write_sysreg(tpidrro, tpidrro_el0);
=======
	write_sysreg(*task_user_tls(next), tpidr_el0);
>>>>>>> 24b8d41d
}

/* Restore the UAO state depending on next's addr_limit */
void uao_thread_switch(struct task_struct *next)
{
	if (IS_ENABLED(CONFIG_ARM64_UAO)) {
		if (task_thread_info(next)->addr_limit == KERNEL_DS)
			asm(ALTERNATIVE("nop", SET_PSTATE_UAO(1), ARM64_HAS_UAO));
		else
			asm(ALTERNATIVE("nop", SET_PSTATE_UAO(0), ARM64_HAS_UAO));
	}
}

/*
 * Force SSBS state on context-switch, since it may be lost after migrating
 * from a CPU which treats the bit as RES0 in a heterogeneous system.
 */
static void ssbs_thread_switch(struct task_struct *next)
{
	/*
	 * Nothing to do for kernel threads, but 'regs' may be junk
	 * (e.g. idle task) so check the flags and bail early.
	 */
	if (unlikely(next->flags & PF_KTHREAD))
		return;

	/*
	 * If all CPUs implement the SSBS extension, then we just need to
	 * context-switch the PSTATE field.
	 */
	if (cpus_have_const_cap(ARM64_SSBS))
		return;

	spectre_v4_enable_task_mitigation(next);
}

/*
 * We store our current task in sp_el0, which is clobbered by userspace. Keep a
 * shadow copy so that we can restore this upon entry from userspace.
 *
 * This is *only* for exception entry from EL0, and is not valid until we
 * __switch_to() a user task.
 */
DEFINE_PER_CPU(struct task_struct *, __entry_task);

static void entry_task_switch(struct task_struct *next)
{
	__this_cpu_write(__entry_task, next);
}

/*
 * ARM erratum 1418040 handling, affecting the 32bit view of CNTVCT.
 * Assuming the virtual counter is enabled at the beginning of times:
 *
 * - disable access when switching from a 64bit task to a 32bit task
 * - enable access when switching from a 32bit task to a 64bit task
 */
static void erratum_1418040_thread_switch(struct task_struct *prev,
					  struct task_struct *next)
{
	bool prev32, next32;
	u64 val;

	if (!IS_ENABLED(CONFIG_ARM64_ERRATUM_1418040))
		return;

	prev32 = is_compat_thread(task_thread_info(prev));
	next32 = is_compat_thread(task_thread_info(next));

	if (prev32 == next32 || !this_cpu_has_cap(ARM64_WORKAROUND_1418040))
		return;

	val = read_sysreg(cntkctl_el1);

	if (!next32)
		val |= ARCH_TIMER_USR_VCT_ACCESS_EN;
	else
		val &= ~ARCH_TIMER_USR_VCT_ACCESS_EN;

	write_sysreg(val, cntkctl_el1);
}

/*
 * Thread switching.
 */
__notrace_funcgraph struct task_struct *__switch_to(struct task_struct *prev,
				struct task_struct *next)
{
	struct task_struct *last;

	fpsimd_thread_switch(next);
	tls_thread_switch(next);
	hw_breakpoint_thread_switch(next);
	contextidr_thread_switch(next);
	entry_task_switch(next);
	uao_thread_switch(next);
	ssbs_thread_switch(next);
	erratum_1418040_thread_switch(prev, next);

	/*
	 * Complete any pending TLB or cache maintenance on this CPU in case
	 * the thread migrates to a different CPU.
	 * This full barrier is also required by the membarrier system
	 * call.
	 */
	dsb(ish);

	/*
	 * MTE thread switching must happen after the DSB above to ensure that
	 * any asynchronous tag check faults have been logged in the TFSR*_EL1
	 * registers.
	 */
	mte_thread_switch(next);

	/* the actual thread switch */
	last = cpu_switch_to(prev, next);

	return last;
}

unsigned long get_wchan(struct task_struct *p)
{
	struct stackframe frame;
	unsigned long stack_page, ret = 0;
	int count = 0;
	if (!p || p == current || p->state == TASK_RUNNING)
		return 0;

	stack_page = (unsigned long)try_get_task_stack(p);
	if (!stack_page)
		return 0;

	start_backtrace(&frame, thread_saved_fp(p), thread_saved_pc(p));

	do {
		if (unwind_frame(p, &frame))
			goto out;
		if (!in_sched_functions(frame.pc)) {
			ret = frame.pc;
			goto out;
		}
	} while (count ++ < 16);

out:
	put_task_stack(p);
	return ret;
}

unsigned long arch_align_stack(unsigned long sp)
{
	if (!(current->personality & ADDR_NO_RANDOMIZE) && randomize_va_space)
		sp -= get_random_int() & ~PAGE_MASK;
	return sp & ~0xf;
}

<<<<<<< HEAD
unsigned long arch_randomize_brk(struct mm_struct *mm)
{
	if (is_compat_task())
		return randomize_page(mm->brk, 0x02000000);
	else
		return randomize_page(mm->brk, 0x40000000);
}
=======
/*
 * Called from setup_new_exec() after (COMPAT_)SET_PERSONALITY.
 */
void arch_setup_new_exec(void)
{
	current->mm->context.flags = is_compat_task() ? MMCF_AARCH32 : 0;

	ptrauth_thread_init_user(current);

	if (task_spec_ssb_noexec(current)) {
		arch_prctl_spec_ctrl_set(current, PR_SPEC_STORE_BYPASS,
					 PR_SPEC_ENABLE);
	}
}

#ifdef CONFIG_ARM64_TAGGED_ADDR_ABI
/*
 * Control the relaxed ABI allowing tagged user addresses into the kernel.
 */
static unsigned int tagged_addr_disabled;

long set_tagged_addr_ctrl(struct task_struct *task, unsigned long arg)
{
	unsigned long valid_mask = PR_TAGGED_ADDR_ENABLE;
	struct thread_info *ti = task_thread_info(task);

	if (is_compat_thread(ti))
		return -EINVAL;

	if (system_supports_mte())
		valid_mask |= PR_MTE_TCF_MASK | PR_MTE_TAG_MASK;

	if (arg & ~valid_mask)
		return -EINVAL;

	/*
	 * Do not allow the enabling of the tagged address ABI if globally
	 * disabled via sysctl abi.tagged_addr_disabled.
	 */
	if (arg & PR_TAGGED_ADDR_ENABLE && tagged_addr_disabled)
		return -EINVAL;

	if (set_mte_ctrl(task, arg) != 0)
		return -EINVAL;

	update_ti_thread_flag(ti, TIF_TAGGED_ADDR, arg & PR_TAGGED_ADDR_ENABLE);

	return 0;
}

long get_tagged_addr_ctrl(struct task_struct *task)
{
	long ret = 0;
	struct thread_info *ti = task_thread_info(task);

	if (is_compat_thread(ti))
		return -EINVAL;

	if (test_ti_thread_flag(ti, TIF_TAGGED_ADDR))
		ret = PR_TAGGED_ADDR_ENABLE;

	ret |= get_mte_ctrl(task);

	return ret;
}

/*
 * Global sysctl to disable the tagged user addresses support. This control
 * only prevents the tagged address ABI enabling via prctl() and does not
 * disable it for tasks that already opted in to the relaxed ABI.
 */

static struct ctl_table tagged_addr_sysctl_table[] = {
	{
		.procname	= "tagged_addr_disabled",
		.mode		= 0644,
		.data		= &tagged_addr_disabled,
		.maxlen		= sizeof(int),
		.proc_handler	= proc_dointvec_minmax,
		.extra1		= SYSCTL_ZERO,
		.extra2		= SYSCTL_ONE,
	},
	{ }
};

static int __init tagged_addr_init(void)
{
	if (!register_sysctl("abi", tagged_addr_sysctl_table))
		return -EINVAL;
	return 0;
}

core_initcall(tagged_addr_init);
#endif	/* CONFIG_ARM64_TAGGED_ADDR_ABI */

asmlinkage void __sched arm64_preempt_schedule_irq(void)
{
	lockdep_assert_irqs_disabled();

	/*
	 * Preempting a task from an IRQ means we leave copies of PSTATE
	 * on the stack. cpufeature's enable calls may modify PSTATE, but
	 * resuming one of these preempted tasks would undo those changes.
	 *
	 * Only allow a task to be preempted once cpufeatures have been
	 * enabled.
	 */
	if (system_capabilities_finalized())
		preempt_schedule_irq();
}

#ifdef CONFIG_BINFMT_ELF
int arch_elf_adjust_prot(int prot, const struct arch_elf_state *state,
			 bool has_interp, bool is_interp)
{
	/*
	 * For dynamically linked executables the interpreter is
	 * responsible for setting PROT_BTI on everything except
	 * itself.
	 */
	if (is_interp != has_interp)
		return prot;

	if (!(state->flags & ARM64_ELF_BTI))
		return prot;

	if (prot & PROT_EXEC)
		prot |= PROT_BTI;

	return prot;
}
#endif
>>>>>>> 24b8d41d
<|MERGE_RESOLUTION|>--- conflicted
+++ resolved
@@ -286,12 +286,9 @@
 
 	printk("sp : %016llx\n", sp);
 
-<<<<<<< HEAD
-=======
 	if (system_uses_irq_prio_masking())
 		printk("pmr_save: %08llx\n", regs->pmr_save);
 
->>>>>>> 24b8d41d
 	i = top_reg;
 
 	while (i >= 0) {
@@ -310,10 +307,7 @@
 void show_regs(struct pt_regs * regs)
 {
 	__show_regs(regs);
-<<<<<<< HEAD
-=======
 	dump_backtrace(regs, NULL, KERN_DEFAULT);
->>>>>>> 24b8d41d
 }
 
 static void tls_thread_flush(void)
@@ -455,26 +449,16 @@
 	*task_user_tls(current) = read_sysreg(tpidr_el0);
 }
 
-<<<<<<< HEAD
-	tpidr = read_sysreg(tpidr_el0);
-	*task_user_tls(current) = tpidr;
-=======
 static void tls_thread_switch(struct task_struct *next)
 {
 	tls_preserve_current_state();
->>>>>>> 24b8d41d
 
 	if (is_compat_thread(task_thread_info(next)))
 		write_sysreg(next->thread.uw.tp_value, tpidrro_el0);
 	else if (!arm64_kernel_unmapped_at_el0())
 		write_sysreg(0, tpidrro_el0);
 
-<<<<<<< HEAD
-	write_sysreg(tpidr, tpidr_el0);
-	write_sysreg(tpidrro, tpidrro_el0);
-=======
 	write_sysreg(*task_user_tls(next), tpidr_el0);
->>>>>>> 24b8d41d
 }
 
 /* Restore the UAO state depending on next's addr_limit */
@@ -630,15 +614,6 @@
 	return sp & ~0xf;
 }
 
-<<<<<<< HEAD
-unsigned long arch_randomize_brk(struct mm_struct *mm)
-{
-	if (is_compat_task())
-		return randomize_page(mm->brk, 0x02000000);
-	else
-		return randomize_page(mm->brk, 0x40000000);
-}
-=======
 /*
  * Called from setup_new_exec() after (COMPAT_)SET_PERSONALITY.
  */
@@ -770,5 +745,4 @@
 
 	return prot;
 }
-#endif
->>>>>>> 24b8d41d
+#endif