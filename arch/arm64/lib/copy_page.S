/* SPDX-License-Identifier: GPL-2.0-only */
/*
 * Copyright (C) 2012 ARM Ltd.
 */

#include <linux/linkage.h>
#include <linux/const.h>
#include <asm/assembler.h>
#include <asm/page.h>
#include <asm/cpufeature.h>
#include <asm/alternative.h>

/*
 * Copy a page from src to dest (both are page aligned)
 *
 * Parameters:
 *	x0 - dest
 *	x1 - src
 */
<<<<<<< HEAD
ENTRY(copy_page)
alternative_if ARM64_HAS_NO_HW_PREFETCH
	# Prefetch two cache lines ahead.
	prfm    pldl1strm, [x1, #128]
	prfm    pldl1strm, [x1, #256]
=======
SYM_FUNC_START(copy_page)
alternative_if ARM64_HAS_NO_HW_PREFETCH
	// Prefetch three cache lines ahead.
	prfm	pldl1strm, [x1, #128]
	prfm	pldl1strm, [x1, #256]
	prfm	pldl1strm, [x1, #384]
>>>>>>> 24b8d41d
alternative_else_nop_endif

	ldp	x2, x3, [x1]
	ldp	x4, x5, [x1, #16]
	ldp	x6, x7, [x1, #32]
	ldp	x8, x9, [x1, #48]
	ldp	x10, x11, [x1, #64]
	ldp	x12, x13, [x1, #80]
	ldp	x14, x15, [x1, #96]
	ldp	x16, x17, [x1, #112]

	add	x0, x0, #256
	add	x1, x1, #128
1:
	tst	x0, #(PAGE_SIZE - 1)

alternative_if ARM64_HAS_NO_HW_PREFETCH
<<<<<<< HEAD
	prfm    pldl1strm, [x1, #384]
=======
	prfm	pldl1strm, [x1, #384]
>>>>>>> 24b8d41d
alternative_else_nop_endif

	stnp	x2, x3, [x0, #-256]
	ldp	x2, x3, [x1]
	stnp	x4, x5, [x0, #16 - 256]
	ldp	x4, x5, [x1, #16]
	stnp	x6, x7, [x0, #32 - 256]
	ldp	x6, x7, [x1, #32]
	stnp	x8, x9, [x0, #48 - 256]
	ldp	x8, x9, [x1, #48]
	stnp	x10, x11, [x0, #64 - 256]
	ldp	x10, x11, [x1, #64]
	stnp	x12, x13, [x0, #80 - 256]
	ldp	x12, x13, [x1, #80]
	stnp	x14, x15, [x0, #96 - 256]
	ldp	x14, x15, [x1, #96]
	stnp	x16, x17, [x0, #112 - 256]
	ldp	x16, x17, [x1, #112]

	add	x0, x0, #128
	add	x1, x1, #128

	b.ne	1b

	stnp	x2, x3, [x0, #-256]
	stnp	x4, x5, [x0, #16 - 256]
	stnp	x6, x7, [x0, #32 - 256]
	stnp	x8, x9, [x0, #48 - 256]
	stnp	x10, x11, [x0, #64 - 256]
	stnp	x12, x13, [x0, #80 - 256]
	stnp	x14, x15, [x0, #96 - 256]
	stnp	x16, x17, [x0, #112 - 256]

	ret
SYM_FUNC_END(copy_page)
EXPORT_SYMBOL(copy_page)<|MERGE_RESOLUTION|>--- conflicted
+++ resolved
@@ -17,20 +17,12 @@
  *	x0 - dest
  *	x1 - src
  */
-<<<<<<< HEAD
-ENTRY(copy_page)
-alternative_if ARM64_HAS_NO_HW_PREFETCH
-	# Prefetch two cache lines ahead.
-	prfm    pldl1strm, [x1, #128]
-	prfm    pldl1strm, [x1, #256]
-=======
 SYM_FUNC_START(copy_page)
 alternative_if ARM64_HAS_NO_HW_PREFETCH
 	// Prefetch three cache lines ahead.
 	prfm	pldl1strm, [x1, #128]
 	prfm	pldl1strm, [x1, #256]
 	prfm	pldl1strm, [x1, #384]
->>>>>>> 24b8d41d
 alternative_else_nop_endif
 
 	ldp	x2, x3, [x1]
@@ -48,11 +40,7 @@
 	tst	x0, #(PAGE_SIZE - 1)
 
 alternative_if ARM64_HAS_NO_HW_PREFETCH
-<<<<<<< HEAD
-	prfm    pldl1strm, [x1, #384]
-=======
 	prfm	pldl1strm, [x1, #384]
->>>>>>> 24b8d41d
 alternative_else_nop_endif
 
 	stnp	x2, x3, [x0, #-256]
