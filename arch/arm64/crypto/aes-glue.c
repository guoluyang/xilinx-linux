--- conflicted
+++ resolved
@@ -459,13 +459,7 @@
 		kernel_neon_end();
 		err = skcipher_walk_done(&walk, walk.nbytes % AES_BLOCK_SIZE);
 	}
-<<<<<<< HEAD
-	if (walk.nbytes % AES_BLOCK_SIZE) {
-		u8 *tdst = walk.dst.virt.addr + blocks * AES_BLOCK_SIZE;
-		u8 *tsrc = walk.src.virt.addr + blocks * AES_BLOCK_SIZE;
-=======
 	if (walk.nbytes) {
->>>>>>> 24b8d41d
 		u8 __aligned(8) tail[AES_BLOCK_SIZE];
 		unsigned int nbytes = walk.nbytes;
 		u8 *tdst = walk.dst.virt.addr;
