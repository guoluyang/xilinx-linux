/* SPDX-License-Identifier: GPL-2.0-only */
/*
 * Based on arch/arm/include/asm/system_misc.h
 *
 * Copyright (C) 2012 ARM Ltd.
 */
#ifndef __ASM_SYSTEM_MISC_H
#define __ASM_SYSTEM_MISC_H

#ifndef __ASSEMBLY__

#include <linux/compiler.h>
#include <linux/linkage.h>
#include <linux/irqflags.h>
#include <linux/signal.h>
#include <linux/ratelimit.h>
#include <linux/reboot.h>

struct pt_regs;

void die(const char *msg, struct pt_regs *regs, int err);

struct siginfo;
void arm64_notify_die(const char *str, struct pt_regs *regs,
		      int signo, int sicode, void __user *addr,
		      int err);

void hook_debug_fault_code(int nr, int (*fn)(unsigned long, unsigned int,
					     struct pt_regs *),
			   int sig, int code, const char *name);

struct mm_struct;
extern void __show_regs(struct pt_regs *);

extern void (*arm_pm_restart)(enum reboot_mode reboot_mode, const char *cmd);

<<<<<<< HEAD
#define show_unhandled_signals_ratelimited()				\
({									\
	static DEFINE_RATELIMIT_STATE(_rs,				\
				      DEFAULT_RATELIMIT_INTERVAL,	\
				      DEFAULT_RATELIMIT_BURST);		\
	bool __show_ratelimited = false;				\
	if (show_unhandled_signals && __ratelimit(&_rs))		\
		__show_ratelimited = true;				\
	__show_ratelimited;						\
})

=======
>>>>>>> 24b8d41d
#endif	/* __ASSEMBLY__ */

#endif	/* __ASM_SYSTEM_MISC_H */<|MERGE_RESOLUTION|>--- conflicted
+++ resolved
@@ -34,20 +34,6 @@
 
 extern void (*arm_pm_restart)(enum reboot_mode reboot_mode, const char *cmd);
 
-<<<<<<< HEAD
-#define show_unhandled_signals_ratelimited()				\
-({									\
-	static DEFINE_RATELIMIT_STATE(_rs,				\
-				      DEFAULT_RATELIMIT_INTERVAL,	\
-				      DEFAULT_RATELIMIT_BURST);		\
-	bool __show_ratelimited = false;				\
-	if (show_unhandled_signals && __ratelimit(&_rs))		\
-		__show_ratelimited = true;				\
-	__show_ratelimited;						\
-})
-
-=======
->>>>>>> 24b8d41d
 #endif	/* __ASSEMBLY__ */
 
 #endif	/* __ASM_SYSTEM_MISC_H */