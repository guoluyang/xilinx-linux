--- conflicted
+++ resolved
@@ -143,12 +143,9 @@
  */
 bool cpus_are_stuck_in_kernel(void);
 
-<<<<<<< HEAD
-=======
 extern void crash_smp_send_stop(void);
 extern bool smp_crash_stop_failed(void);
 
->>>>>>> 24b8d41d
 #endif /* ifndef __ASSEMBLY__ */
 
 #endif /* ifndef __ASM_SMP_H */