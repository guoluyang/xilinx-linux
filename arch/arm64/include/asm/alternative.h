--- conflicted
+++ resolved
@@ -4,11 +4,8 @@
 
 #include <asm/cpucaps.h>
 #include <asm/insn.h>
-<<<<<<< HEAD
-=======
 
 #define ARM64_CB_PATCH ARM64_NCAPS
->>>>>>> 24b8d41d
 
 #ifndef __ASSEMBLY__
 
@@ -163,17 +160,11 @@
 	.pushsection .altinstructions, "a"
 	altinstruction_entry 663f, 661f, \cap, 664f-663f, 662f-661f
 	.popsection
-<<<<<<< HEAD
-	.pushsection .altinstr_replacement, "ax"
-=======
 	.subsection 1
->>>>>>> 24b8d41d
 	.align 2	/* So GAS knows label 661 is suitably aligned */
 661:
 .endm
 
-<<<<<<< HEAD
-=======
 .macro alternative_cb cb
 	.set .Lasm_alt_mode, 0
 	.pushsection .altinstructions, "a"
@@ -182,22 +173,15 @@
 661:
 .endm
 
->>>>>>> 24b8d41d
 /*
  * Provide the other half of the alternative code sequence.
  */
 .macro alternative_else
 662:
 	.if .Lasm_alt_mode==0
-<<<<<<< HEAD
-	.pushsection .altinstr_replacement, "ax"
-	.else
-	.popsection
-=======
 	.subsection 1
 	.else
 	.previous
->>>>>>> 24b8d41d
 	.endif
 663:
 .endm
@@ -208,19 +192,13 @@
 .macro alternative_endif
 664:
 	.if .Lasm_alt_mode==0
-<<<<<<< HEAD
-	.popsection
-=======
 	.previous
->>>>>>> 24b8d41d
 	.endif
 	.org	. - (664b-663b) + (662b-661b)
 	.org	. - (662b-661b) + (664b-663b)
 .endm
 
 /*
-<<<<<<< HEAD
-=======
  * Callback-based alternative epilogue
  */
 .macro alternative_cb_end
@@ -228,7 +206,6 @@
 .endm
 
 /*
->>>>>>> 24b8d41d
  * Provides a trivial alternative or default sequence consisting solely
  * of NOPs. The number of NOPs is chosen automatically to match the
  * previous case.
@@ -244,11 +221,7 @@
 
 .macro user_alt, label, oldinstr, newinstr, cond
 9999:	alternative_insn "\oldinstr", "\newinstr", \cond
-<<<<<<< HEAD
-	_ASM_EXTABLE 9999b, \label
-=======
 	_asm_extable 9999b, \label
->>>>>>> 24b8d41d
 .endm
 
 /*
