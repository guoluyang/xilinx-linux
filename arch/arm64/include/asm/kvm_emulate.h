--- conflicted
+++ resolved
@@ -243,15 +243,9 @@
 	return vcpu->arch.fault.esr_el2;
 }
 
-<<<<<<< HEAD
-static inline int kvm_vcpu_get_condition(const struct kvm_vcpu *vcpu)
-{
-	u32 esr = kvm_vcpu_get_hsr(vcpu);
-=======
 static __always_inline int kvm_vcpu_get_condition(const struct kvm_vcpu *vcpu)
 {
 	u32 esr = kvm_vcpu_get_esr(vcpu);
->>>>>>> 24b8d41d
 
 	if (esr & ESR_ELx_CV)
 		return (esr & ESR_ELx_COND_MASK) >> ESR_ELx_COND_SHIFT;
@@ -259,11 +253,7 @@
 	return -1;
 }
 
-<<<<<<< HEAD
-static inline unsigned long kvm_vcpu_get_hfar(const struct kvm_vcpu *vcpu)
-=======
 static __always_inline unsigned long kvm_vcpu_get_hfar(const struct kvm_vcpu *vcpu)
->>>>>>> 24b8d41d
 {
 	return vcpu->arch.fault.far_el2;
 }
@@ -288,14 +278,11 @@
 	return !!(kvm_vcpu_get_esr(vcpu) & ESR_ELx_ISV);
 }
 
-<<<<<<< HEAD
-=======
 static inline unsigned long kvm_vcpu_dabt_iss_nisv_sanitized(const struct kvm_vcpu *vcpu)
 {
 	return kvm_vcpu_get_esr(vcpu) & (ESR_ELx_CM | ESR_ELx_WNR | ESR_ELx_FSC);
 }
 
->>>>>>> 24b8d41d
 static inline bool kvm_vcpu_dabt_issext(const struct kvm_vcpu *vcpu)
 {
 	return !!(kvm_vcpu_get_esr(vcpu) & ESR_ELx_SSE);
@@ -322,12 +309,6 @@
 	return kvm_vcpu_get_esr(vcpu) & ESR_ELx_WNR;
 }
 
-static inline bool kvm_vcpu_dabt_iswrite(const struct kvm_vcpu *vcpu)
-{
-	return !!(kvm_vcpu_get_hsr(vcpu) & ESR_ELx_WNR) ||
-		kvm_vcpu_dabt_iss1tw(vcpu); /* AF/DBM update */
-}
-
 static inline bool kvm_vcpu_dabt_is_cm(const struct kvm_vcpu *vcpu)
 {
 	return !!(kvm_vcpu_get_esr(vcpu) & ESR_ELx_CM);
@@ -346,11 +327,7 @@
 
 static __always_inline u8 kvm_vcpu_trap_get_class(const struct kvm_vcpu *vcpu)
 {
-<<<<<<< HEAD
-	return ESR_ELx_EC(kvm_vcpu_get_hsr(vcpu));
-=======
 	return ESR_ELx_EC(kvm_vcpu_get_esr(vcpu));
->>>>>>> 24b8d41d
 }
 
 static inline bool kvm_vcpu_trap_is_iabt(const struct kvm_vcpu *vcpu)
