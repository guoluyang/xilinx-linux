/* SPDX-License-Identifier: GPL-2.0-only */
/*
 * Based on arch/arm/include/asm/mmu_context.h
 *
 * Copyright (C) 1996 Russell King.
 * Copyright (C) 2012 ARM Ltd.
 */
#ifndef __ASM_MMU_CONTEXT_H
#define __ASM_MMU_CONTEXT_H

#ifndef __ASSEMBLY__

#include <linux/compiler.h>
#include <linux/sched.h>
#include <linux/sched/hotplug.h>
#include <linux/mm_types.h>
#include <linux/pgtable.h>

#include <asm/cacheflush.h>
#include <asm/cpufeature.h>
#include <asm/proc-fns.h>
#include <asm-generic/mm_hooks.h>
#include <asm/cputype.h>
<<<<<<< HEAD
#include <asm/pgtable.h>
#include <asm/sysreg.h>
#include <asm/tlbflush.h>

=======
#include <asm/sysreg.h>
#include <asm/tlbflush.h>

extern bool rodata_full;

>>>>>>> 24b8d41d
static inline void contextidr_thread_switch(struct task_struct *next)
{
	if (!IS_ENABLED(CONFIG_PID_IN_CONTEXTIDR))
		return;

	write_sysreg(task_pid_nr(next), contextidr_el1);
	isb();
}

/*
 * Set TTBR0 to empty_zero_page. No translations will be possible via TTBR0.
 */
static inline void cpu_set_reserved_ttbr0(void)
{
	unsigned long ttbr = phys_to_ttbr(__pa_symbol(empty_zero_page));

	write_sysreg(ttbr, ttbr0_el1);
	isb();
<<<<<<< HEAD
=======
}

void cpu_do_switch_mm(phys_addr_t pgd_phys, struct mm_struct *mm);

static inline void cpu_switch_mm(pgd_t *pgd, struct mm_struct *mm)
{
	BUG_ON(pgd == swapper_pg_dir);
	cpu_set_reserved_ttbr0();
	cpu_do_switch_mm(virt_to_phys(pgd),mm);
>>>>>>> 24b8d41d
}

/*
 * TCR.T0SZ value to use when the ID map is active. Usually equals
 * TCR_T0SZ(VA_BITS), unless system RAM is positioned very high in
 * physical memory, in which case it will be smaller.
 */
extern u64 idmap_t0sz;
extern u64 idmap_ptrs_per_pgd;

static inline bool __cpu_uses_extended_idmap(void)
{
	if (IS_ENABLED(CONFIG_ARM64_VA_BITS_52))
		return false;

	return unlikely(idmap_t0sz != TCR_T0SZ(VA_BITS));
}

/*
 * True if the extended ID map requires an extra level of translation table
 * to be configured.
 */
static inline bool __cpu_uses_extended_idmap_level(void)
{
	return ARM64_HW_PGTABLE_LEVELS(64 - idmap_t0sz) > CONFIG_PGTABLE_LEVELS;
}

/*
 * Set TCR.T0SZ to its default value (based on VA_BITS)
 */
static inline void __cpu_set_tcr_t0sz(unsigned long t0sz)
{
	unsigned long tcr;

	if (!__cpu_uses_extended_idmap())
		return;

	tcr = read_sysreg(tcr_el1);
	tcr &= ~TCR_T0SZ_MASK;
	tcr |= t0sz << TCR_T0SZ_OFFSET;
	write_sysreg(tcr, tcr_el1);
	isb();
}

#define cpu_set_default_tcr_t0sz()	__cpu_set_tcr_t0sz(TCR_T0SZ(vabits_actual))
#define cpu_set_idmap_tcr_t0sz()	__cpu_set_tcr_t0sz(idmap_t0sz)

/*
 * Remove the idmap from TTBR0_EL1 and install the pgd of the active mm.
 *
 * The idmap lives in the same VA range as userspace, but uses global entries
 * and may use a different TCR_EL1.T0SZ. To avoid issues resulting from
 * speculative TLB fetches, we must temporarily install the reserved page
 * tables while we invalidate the TLBs and set up the correct TCR_EL1.T0SZ.
 *
 * If current is a not a user task, the mm covers the TTBR1_EL1 page tables,
 * which should not be installed in TTBR0_EL1. In this case we can leave the
 * reserved page tables in place.
 */
static inline void cpu_uninstall_idmap(void)
{
	struct mm_struct *mm = current->active_mm;

	cpu_set_reserved_ttbr0();
	local_flush_tlb_all();
	cpu_set_default_tcr_t0sz();

	if (mm != &init_mm && !system_uses_ttbr0_pan())
		cpu_switch_mm(mm->pgd, mm);
}

static inline void cpu_install_idmap(void)
{
	cpu_set_reserved_ttbr0();
	local_flush_tlb_all();
	cpu_set_idmap_tcr_t0sz();

	cpu_switch_mm(lm_alias(idmap_pg_dir), &init_mm);
}

/*
 * Atomically replaces the active TTBR1_EL1 PGD with a new VA-compatible PGD,
 * avoiding the possibility of conflicting TLB entries being allocated.
 */
static inline void cpu_replace_ttbr1(pgd_t *pgdp)
{
	typedef void (ttbr_replace_func)(phys_addr_t);
	extern ttbr_replace_func idmap_cpu_replace_ttbr1;
	ttbr_replace_func *replace_phys;

	/* phys_to_ttbr() zeros lower 2 bits of ttbr with 52-bit PA */
	phys_addr_t ttbr1 = phys_to_ttbr(virt_to_phys(pgdp));

	if (system_supports_cnp() && !WARN_ON(pgdp != lm_alias(swapper_pg_dir))) {
		/*
		 * cpu_replace_ttbr1() is used when there's a boot CPU
		 * up (i.e. cpufeature framework is not up yet) and
		 * latter only when we enable CNP via cpufeature's
		 * enable() callback.
		 * Also we rely on the cpu_hwcap bit being set before
		 * calling the enable() function.
		 */
		ttbr1 |= TTBR_CNP_BIT;
	}

	replace_phys = (void *)__pa_symbol(idmap_cpu_replace_ttbr1);

	cpu_install_idmap();
	replace_phys(ttbr1);
	cpu_uninstall_idmap();
}

/*
 * It would be nice to return ASIDs back to the allocator, but unfortunately
 * that introduces a race with a generation rollover where we could erroneously
 * free an ASID allocated in a future generation. We could workaround this by
 * freeing the ASID from the context of the dying mm (e.g. in arch_exit_mmap),
 * but we'd then need to make sure that we didn't dirty any TLBs afterwards.
 * Setting a reserved TTBR0 or EPD0 would work, but it all gets ugly when you
 * take CPU migration into account.
 */
#define destroy_context(mm)		do { } while(0)
void check_and_switch_context(struct mm_struct *mm);

static inline int
init_new_context(struct task_struct *tsk, struct mm_struct *mm)
{
	atomic64_set(&mm->context.id, 0);
	refcount_set(&mm->context.pinned, 0);
	return 0;
}

#ifdef CONFIG_ARM64_SW_TTBR0_PAN
static inline void update_saved_ttbr0(struct task_struct *tsk,
				      struct mm_struct *mm)
{
	u64 ttbr;

	if (!system_uses_ttbr0_pan())
		return;

	if (mm == &init_mm)
		ttbr = __pa_symbol(empty_zero_page);
	else
		ttbr = virt_to_phys(mm->pgd) | ASID(mm) << 48;

	WRITE_ONCE(task_thread_info(tsk)->ttbr0, ttbr);
}
#else
static inline void update_saved_ttbr0(struct task_struct *tsk,
				      struct mm_struct *mm)
{
}
#endif

static inline void
enter_lazy_tlb(struct mm_struct *mm, struct task_struct *tsk)
{
	/*
	 * We don't actually care about the ttbr0 mapping, so point it at the
	 * zero page.
	 */
	update_saved_ttbr0(tsk, &init_mm);
}

static inline void __switch_mm(struct mm_struct *next)
{
	/*
	 * init_mm.pgd does not contain any user mappings and it is always
	 * active for kernel addresses in TTBR1. Just set the reserved TTBR0.
	 */
	if (next == &init_mm) {
		cpu_set_reserved_ttbr0();
		return;
	}

	check_and_switch_context(next);
}

static inline void
switch_mm(struct mm_struct *prev, struct mm_struct *next,
	  struct task_struct *tsk)
{
	if (prev != next)
		__switch_mm(next);

	/*
	 * Update the saved TTBR0_EL1 of the scheduled-in task as the previous
	 * value may have not been initialised yet (activate_mm caller) or the
	 * ASID has changed since the last run (following the context switch
	 * of another thread of the same process).
	 */
	update_saved_ttbr0(tsk, next);
}

#define deactivate_mm(tsk,mm)	do { } while (0)
#define activate_mm(prev,next)	switch_mm(prev, next, current)

void verify_cpu_asid_bits(void);
void post_ttbr_update_workaround(void);

unsigned long arm64_mm_context_get(struct mm_struct *mm);
void arm64_mm_context_put(struct mm_struct *mm);

#endif /* !__ASSEMBLY__ */

#endif /* !__ASM_MMU_CONTEXT_H */<|MERGE_RESOLUTION|>--- conflicted
+++ resolved
@@ -21,18 +21,11 @@
 #include <asm/proc-fns.h>
 #include <asm-generic/mm_hooks.h>
 #include <asm/cputype.h>
-<<<<<<< HEAD
-#include <asm/pgtable.h>
 #include <asm/sysreg.h>
 #include <asm/tlbflush.h>
 
-=======
-#include <asm/sysreg.h>
-#include <asm/tlbflush.h>
-
 extern bool rodata_full;
 
->>>>>>> 24b8d41d
 static inline void contextidr_thread_switch(struct task_struct *next)
 {
 	if (!IS_ENABLED(CONFIG_PID_IN_CONTEXTIDR))
@@ -51,8 +44,6 @@
 
 	write_sysreg(ttbr, ttbr0_el1);
 	isb();
-<<<<<<< HEAD
-=======
 }
 
 void cpu_do_switch_mm(phys_addr_t pgd_phys, struct mm_struct *mm);
@@ -62,7 +53,6 @@
 	BUG_ON(pgd == swapper_pg_dir);
 	cpu_set_reserved_ttbr0();
 	cpu_do_switch_mm(virt_to_phys(pgd),mm);
->>>>>>> 24b8d41d
 }
 
 /*
