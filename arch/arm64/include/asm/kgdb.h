--- conflicted
+++ resolved
@@ -39,7 +39,6 @@
  *     f0-f31: 128 bit
  *     fpsr & fpcr: 32 bit
  *     Total: 32 + 2
-<<<<<<< HEAD
  *
  * To expand a little on the "most versions of it"... when the gdb remote
  * protocol for AArch64 was developed it depended on a statement in the
@@ -67,35 +66,6 @@
  * state. That is because this bit of code tells the kernel how the gdb
  * remote protocol (well most versions of it) describes the register state.
  *
-=======
- *
- * To expand a little on the "most versions of it"... when the gdb remote
- * protocol for AArch64 was developed it depended on a statement in the
- * Architecture Reference Manual that claimed "SPSR_ELx is a 32-bit register".
- * and, as a result, allocated only 32-bits for the PSTATE in the remote
- * protocol. In fact this statement is still present in ARM DDI 0487A.i.
- *
- * Unfortunately "is a 32-bit register" has a very special meaning for
- * system registers. It means that "the upper bits, bits[63:32], are
- * RES0.". RES0 is heavily used in the ARM architecture documents as a
- * way to leave space for future architecture changes. So to translate a
- * little for people who don't spend their spare time reading ARM architecture
- * manuals, what "is a 32-bit register" actually means in this context is
- * "is a 64-bit register but one with no meaning allocated to any of the
- * upper 32-bits... *yet*".
- *
- * Perhaps then we should not be surprised that this has led to some
- * confusion. Specifically a patch, influenced by the above translation,
- * that extended PSTATE to 64-bit was accepted into gdb-7.7 but the patch
- * was reverted in gdb-7.8.1 and all later releases, when this was
- * discovered to be an undocumented protocol change.
- *
- * So... it is *not* wrong for us to only allocate 32-bits to PSTATE
- * here even though the kernel itself allocates 64-bits for the same
- * state. That is because this bit of code tells the kernel how the gdb
- * remote protocol (well most versions of it) describes the register state.
- *
->>>>>>> 24b8d41d
  * Note that if you are using one of the versions of gdb that supports
  * the gdb-7.7 version of the protocol you cannot use kgdb directly
  * without providing a custom register description (gdb can load new
