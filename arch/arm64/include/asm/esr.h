--- conflicted
+++ resolved
@@ -76,13 +76,6 @@
 #define ESR_ELx_ISS_MASK	(ESR_ELx_IL - 1)
 
 /* ISS field definitions shared by different classes */
-<<<<<<< HEAD
-#define ESR_ELx_WNR		(UL(1) << 6)
-
-/* Shared ISS field definitions for Data/Instruction aborts */
-#define ESR_ELx_EA		(UL(1) << 9)
-#define ESR_ELx_S1PTW		(UL(1) << 7)
-=======
 #define ESR_ELx_WNR_SHIFT	(6)
 #define ESR_ELx_WNR		(UL(1) << ESR_ELx_WNR_SHIFT)
 
@@ -107,34 +100,18 @@
 #define ESR_ELx_EA		(UL(1) << ESR_ELx_EA_SHIFT)
 #define ESR_ELx_S1PTW_SHIFT	(7)
 #define ESR_ELx_S1PTW		(UL(1) << ESR_ELx_S1PTW_SHIFT)
->>>>>>> 24b8d41d
 
 /* Shared ISS fault status code(IFSC/DFSC) for Data/Instruction aborts */
 #define ESR_ELx_FSC		(0x3F)
 #define ESR_ELx_FSC_TYPE	(0x3C)
-<<<<<<< HEAD
-#define ESR_ELx_FSC_EXTABT	(0x10)
-=======
 #define ESR_ELx_FSC_LEVEL	(0x03)
 #define ESR_ELx_FSC_EXTABT	(0x10)
 #define ESR_ELx_FSC_SERROR	(0x11)
->>>>>>> 24b8d41d
 #define ESR_ELx_FSC_ACCESS	(0x08)
 #define ESR_ELx_FSC_FAULT	(0x04)
 #define ESR_ELx_FSC_PERM	(0x0C)
 
 /* ISS field definitions for Data Aborts */
-<<<<<<< HEAD
-#define ESR_ELx_ISV		(UL(1) << 24)
-#define ESR_ELx_SAS_SHIFT	(22)
-#define ESR_ELx_SAS		(UL(3) << ESR_ELx_SAS_SHIFT)
-#define ESR_ELx_SSE		(UL(1) << 21)
-#define ESR_ELx_SRT_SHIFT	(16)
-#define ESR_ELx_SRT_MASK	(UL(0x1F) << ESR_ELx_SRT_SHIFT)
-#define ESR_ELx_SF 		(UL(1) << 15)
-#define ESR_ELx_AR 		(UL(1) << 14)
-#define ESR_ELx_CM 		(UL(1) << 8)
-=======
 #define ESR_ELx_ISV_SHIFT	(24)
 #define ESR_ELx_ISV		(UL(1) << ESR_ELx_ISV_SHIFT)
 #define ESR_ELx_SAS_SHIFT	(22)
@@ -149,7 +126,6 @@
 #define ESR_ELx_AR 		(UL(1) << ESR_ELx_AR_SHIFT)
 #define ESR_ELx_CM_SHIFT	(8)
 #define ESR_ELx_CM 		(UL(1) << ESR_ELx_CM_SHIFT)
->>>>>>> 24b8d41d
 
 /* ISS field definitions for exceptions taken in to Hyp */
 #define ESR_ELx_CV		(UL(1) << 24)
@@ -343,62 +319,6 @@
 #define ESR_ELx_CP15_32_ISS_SYS_CNTFRQ	(ESR_ELx_CP15_32_ISS_SYS_VAL(0, 0, 14, 0) |\
 					 ESR_ELx_CP15_32_ISS_DIR_READ)
 
-/* ISS field definitions for System instruction traps */
-#define ESR_ELx_SYS64_ISS_RES0_SHIFT	22
-#define ESR_ELx_SYS64_ISS_RES0_MASK	(UL(0x7) << ESR_ELx_SYS64_ISS_RES0_SHIFT)
-#define ESR_ELx_SYS64_ISS_DIR_MASK	0x1
-#define ESR_ELx_SYS64_ISS_DIR_READ	0x1
-#define ESR_ELx_SYS64_ISS_DIR_WRITE	0x0
-
-#define ESR_ELx_SYS64_ISS_RT_SHIFT	5
-#define ESR_ELx_SYS64_ISS_RT_MASK	(UL(0x1f) << ESR_ELx_SYS64_ISS_RT_SHIFT)
-#define ESR_ELx_SYS64_ISS_CRM_SHIFT	1
-#define ESR_ELx_SYS64_ISS_CRM_MASK	(UL(0xf) << ESR_ELx_SYS64_ISS_CRM_SHIFT)
-#define ESR_ELx_SYS64_ISS_CRN_SHIFT	10
-#define ESR_ELx_SYS64_ISS_CRN_MASK	(UL(0xf) << ESR_ELx_SYS64_ISS_CRN_SHIFT)
-#define ESR_ELx_SYS64_ISS_OP1_SHIFT	14
-#define ESR_ELx_SYS64_ISS_OP1_MASK	(UL(0x7) << ESR_ELx_SYS64_ISS_OP1_SHIFT)
-#define ESR_ELx_SYS64_ISS_OP2_SHIFT	17
-#define ESR_ELx_SYS64_ISS_OP2_MASK	(UL(0x7) << ESR_ELx_SYS64_ISS_OP2_SHIFT)
-#define ESR_ELx_SYS64_ISS_OP0_SHIFT	20
-#define ESR_ELx_SYS64_ISS_OP0_MASK	(UL(0x3) << ESR_ELx_SYS64_ISS_OP0_SHIFT)
-#define ESR_ELx_SYS64_ISS_SYS_MASK	(ESR_ELx_SYS64_ISS_OP0_MASK | \
-					 ESR_ELx_SYS64_ISS_OP1_MASK | \
-					 ESR_ELx_SYS64_ISS_OP2_MASK | \
-					 ESR_ELx_SYS64_ISS_CRN_MASK | \
-					 ESR_ELx_SYS64_ISS_CRM_MASK)
-#define ESR_ELx_SYS64_ISS_SYS_VAL(op0, op1, op2, crn, crm) \
-					(((op0) << ESR_ELx_SYS64_ISS_OP0_SHIFT) | \
-					 ((op1) << ESR_ELx_SYS64_ISS_OP1_SHIFT) | \
-					 ((op2) << ESR_ELx_SYS64_ISS_OP2_SHIFT) | \
-					 ((crn) << ESR_ELx_SYS64_ISS_CRN_SHIFT) | \
-					 ((crm) << ESR_ELx_SYS64_ISS_CRM_SHIFT))
-
-#define ESR_ELx_SYS64_ISS_SYS_OP_MASK	(ESR_ELx_SYS64_ISS_SYS_MASK | \
-					 ESR_ELx_SYS64_ISS_DIR_MASK)
-/*
- * User space cache operations have the following sysreg encoding
- * in System instructions.
- * op0=1, op1=3, op2=1, crn=7, crm={ 5, 10, 11, 14 }, WRITE (L=0)
- */
-#define ESR_ELx_SYS64_ISS_CRM_DC_CIVAC	14
-#define ESR_ELx_SYS64_ISS_CRM_DC_CVAU	11
-#define ESR_ELx_SYS64_ISS_CRM_DC_CVAC	10
-#define ESR_ELx_SYS64_ISS_CRM_IC_IVAU	5
-
-#define ESR_ELx_SYS64_ISS_EL0_CACHE_OP_MASK	(ESR_ELx_SYS64_ISS_OP0_MASK | \
-						 ESR_ELx_SYS64_ISS_OP1_MASK | \
-						 ESR_ELx_SYS64_ISS_OP2_MASK | \
-						 ESR_ELx_SYS64_ISS_CRN_MASK | \
-						 ESR_ELx_SYS64_ISS_DIR_MASK)
-#define ESR_ELx_SYS64_ISS_EL0_CACHE_OP_VAL \
-				(ESR_ELx_SYS64_ISS_SYS_VAL(1, 3, 1, 7, 0) | \
-				 ESR_ELx_SYS64_ISS_DIR_WRITE)
-
-#define ESR_ELx_SYS64_ISS_SYS_CTR	ESR_ELx_SYS64_ISS_SYS_VAL(3, 3, 1, 0, 0)
-#define ESR_ELx_SYS64_ISS_SYS_CTR_READ	(ESR_ELx_SYS64_ISS_SYS_CTR | \
-					 ESR_ELx_SYS64_ISS_DIR_READ)
-
 #ifndef __ASSEMBLY__
 #include <asm/types.h>
 
