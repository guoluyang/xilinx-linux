/* SPDX-License-Identifier: GPL-2.0-only */
/*
 * Based on arch/arm/include/asm/uaccess.h
 *
 * Copyright (C) 2012 ARM Ltd.
 */
#ifndef __ASM_UACCESS_H
#define __ASM_UACCESS_H

#include <asm/alternative.h>
#include <asm/kernel-pgtable.h>
#include <asm/sysreg.h>

/*
 * User space memory access functions
 */
#include <linux/bitops.h>
#include <linux/kasan-checks.h>
#include <linux/string.h>

#include <asm/cpufeature.h>
#include <asm/mmu.h>
#include <asm/ptrace.h>
#include <asm/memory.h>
#include <asm/extable.h>

#define get_fs()	(current_thread_info()->addr_limit)

static inline void set_fs(mm_segment_t fs)
{
	current_thread_info()->addr_limit = fs;

	/*
	 * Prevent a mispredicted conditional call to set_fs from forwarding
	 * the wrong address limit to access_ok under speculation.
	 */
	spec_bar();

	/* On user-mode return, check fs is correct */
	set_thread_flag(TIF_FSCHECK);

	/*
	 * Enable/disable UAO so that copy_to_user() etc can access
	 * kernel memory with the unprivileged instructions.
	 */
	if (IS_ENABLED(CONFIG_ARM64_UAO) && fs == KERNEL_DS)
		asm(ALTERNATIVE("nop", SET_PSTATE_UAO(1), ARM64_HAS_UAO));
	else
		asm(ALTERNATIVE("nop", SET_PSTATE_UAO(0), ARM64_HAS_UAO,
				CONFIG_ARM64_UAO));
}

<<<<<<< HEAD
#define segment_eq(a, b)	((a) == (b))
=======
#define uaccess_kernel()	(get_fs() == KERNEL_DS)
>>>>>>> 24b8d41d

/*
 * Test whether a block of memory is a valid user space address.
 * Returns 1 if the range is valid, 0 otherwise.
 *
 * This is equivalent to the following test:
 * (u65)addr + (u65)size <= (u65)current->addr_limit + 1
 */
static inline unsigned long __range_ok(const void __user *addr, unsigned long size)
{
	unsigned long ret, limit = current_thread_info()->addr_limit;

<<<<<<< HEAD
/*
 * When dealing with data aborts or instruction traps we may end up with
 * a tagged userland pointer. Clear the tag to get a sane pointer to pass
 * on to access_ok(), for instance.
 */
#define untagged_addr(addr)		sign_extend64(addr, 55)

#define access_ok(type, addr, size)	__range_ok(addr, size)
=======
	/*
	 * Asynchronous I/O running in a kernel thread does not have the
	 * TIF_TAGGED_ADDR flag of the process owning the mm, so always untag
	 * the user address before checking.
	 */
	if (IS_ENABLED(CONFIG_ARM64_TAGGED_ADDR_ABI) &&
	    (current->flags & PF_KTHREAD || test_thread_flag(TIF_TAGGED_ADDR)))
		addr = untagged_addr(addr);

	__chk_user_ptr(addr);
	asm volatile(
	// A + B <= C + 1 for all A,B,C, in four easy steps:
	// 1: X = A + B; X' = X % 2^64
	"	adds	%0, %3, %2\n"
	// 2: Set C = 0 if X > 2^64, to guarantee X' > C in step 4
	"	csel	%1, xzr, %1, hi\n"
	// 3: Set X' = ~0 if X >= 2^64. For X == 2^64, this decrements X'
	//    to compensate for the carry flag being set in step 4. For
	//    X > 2^64, X' merely has to remain nonzero, which it does.
	"	csinv	%0, %0, xzr, cc\n"
	// 4: For X < 2^64, this gives us X' - C - 1 <= 0, where the -1
	//    comes from the carry in being clear. Otherwise, we are
	//    testing X' - C == 0, subject to the previous adjustments.
	"	sbcs	xzr, %0, %1\n"
	"	cset	%0, ls\n"
	: "=&r" (ret), "+r" (limit) : "Ir" (size), "0" (addr) : "cc");

	return ret;
}

#define access_ok(addr, size)	__range_ok(addr, size)
>>>>>>> 24b8d41d
#define user_addr_max			get_fs

#define _ASM_EXTABLE(from, to)						\
	"	.pushsection	__ex_table, \"a\"\n"			\
	"	.align		3\n"					\
	"	.long		(" #from " - .), (" #to " - .)\n"	\
	"	.popsection\n"

/*
 * User access enabling/disabling.
 */
#ifdef CONFIG_ARM64_SW_TTBR0_PAN
static inline void __uaccess_ttbr0_disable(void)
{
	unsigned long flags, ttbr;

	local_irq_save(flags);
	ttbr = read_sysreg(ttbr1_el1);
	ttbr &= ~TTBR_ASID_MASK;
	/* reserved_ttbr0 placed before swapper_pg_dir */
	write_sysreg(ttbr - RESERVED_TTBR0_SIZE, ttbr0_el1);
	isb();
	/* Set reserved ASID */
	write_sysreg(ttbr, ttbr1_el1);
	isb();
	local_irq_restore(flags);
}

static inline void __uaccess_ttbr0_enable(void)
{
	unsigned long flags, ttbr0, ttbr1;

	/*
	 * Disable interrupts to avoid preemption between reading the 'ttbr0'
	 * variable and the MSR. A context switch could trigger an ASID
	 * roll-over and an update of 'ttbr0'.
	 */
	local_irq_save(flags);
	ttbr0 = READ_ONCE(current_thread_info()->ttbr0);

	/* Restore active ASID */
	ttbr1 = read_sysreg(ttbr1_el1);
	ttbr1 &= ~TTBR_ASID_MASK;		/* safety measure */
	ttbr1 |= ttbr0 & TTBR_ASID_MASK;
	write_sysreg(ttbr1, ttbr1_el1);
	isb();

	/* Restore user page table */
	write_sysreg(ttbr0, ttbr0_el1);
	isb();
	local_irq_restore(flags);
}

static inline bool uaccess_ttbr0_disable(void)
{
	if (!system_uses_ttbr0_pan())
		return false;
	__uaccess_ttbr0_disable();
	return true;
}

static inline bool uaccess_ttbr0_enable(void)
{
	if (!system_uses_ttbr0_pan())
		return false;
	__uaccess_ttbr0_enable();
	return true;
}
#else
static inline bool uaccess_ttbr0_disable(void)
{
	return false;
}

static inline bool uaccess_ttbr0_enable(void)
{
	return false;
}
#endif

static inline void __uaccess_disable_hw_pan(void)
{
	asm(ALTERNATIVE("nop", SET_PSTATE_PAN(0), ARM64_HAS_PAN,
			CONFIG_ARM64_PAN));
}

static inline void __uaccess_enable_hw_pan(void)
{
	asm(ALTERNATIVE("nop", SET_PSTATE_PAN(1), ARM64_HAS_PAN,
			CONFIG_ARM64_PAN));
}

#define __uaccess_disable(alt)						\
do {									\
	if (!uaccess_ttbr0_disable())					\
		asm(ALTERNATIVE("nop", SET_PSTATE_PAN(1), alt,		\
				CONFIG_ARM64_PAN));			\
} while (0)

#define __uaccess_enable(alt)						\
do {									\
	if (!uaccess_ttbr0_enable())					\
		asm(ALTERNATIVE("nop", SET_PSTATE_PAN(0), alt,		\
				CONFIG_ARM64_PAN));			\
} while (0)

static inline void uaccess_disable(void)
{
	__uaccess_disable(ARM64_HAS_PAN);
}

static inline void uaccess_enable(void)
{
	__uaccess_enable(ARM64_HAS_PAN);
}

/*
 * These functions are no-ops when UAO is present.
 */
static inline void uaccess_disable_not_uao(void)
{
	__uaccess_disable(ARM64_ALT_PAN_NOT_UAO);
}

static inline void uaccess_enable_not_uao(void)
{
	__uaccess_enable(ARM64_ALT_PAN_NOT_UAO);
}

/*
 * Sanitise a uaccess pointer such that it becomes NULL if above the
 * current addr_limit. In case the pointer is tagged (has the top byte set),
 * untag the pointer before checking.
 */
#define uaccess_mask_ptr(ptr) (__typeof__(ptr))__uaccess_mask_ptr(ptr)
static inline void __user *__uaccess_mask_ptr(const void __user *ptr)
{
	void __user *safe_ptr;

	asm volatile(
	"	bics	xzr, %3, %2\n"
	"	csel	%0, %1, xzr, eq\n"
	: "=&r" (safe_ptr)
	: "r" (ptr), "r" (current_thread_info()->addr_limit),
	  "r" (untagged_addr(ptr))
	: "cc");

	csdb();
	return safe_ptr;
}

/*
 * The "__xxx" versions of the user access functions do not verify the address
 * space - it must have been done previously with a separate "access_ok()"
 * call.
 *
 * The "__xxx_error" versions set the third argument to -EFAULT if an error
 * occurs, and leave it unchanged on success.
 */
#define __get_user_asm(instr, alt_instr, reg, x, addr, err, feature)	\
	asm volatile(							\
	"1:"ALTERNATIVE(instr "     " reg "1, [%2]\n",			\
			alt_instr " " reg "1, [%2]\n", feature)		\
	"2:\n"								\
	"	.section .fixup, \"ax\"\n"				\
	"	.align	2\n"						\
	"3:	mov	%w0, %3\n"					\
	"	mov	%1, #0\n"					\
	"	b	2b\n"						\
	"	.previous\n"						\
	_ASM_EXTABLE(1b, 3b)						\
	: "+r" (err), "=&r" (x)						\
	: "r" (addr), "i" (-EFAULT))

#define __raw_get_user(x, ptr, err)					\
do {									\
	unsigned long __gu_val;						\
	__chk_user_ptr(ptr);						\
	uaccess_enable_not_uao();					\
	switch (sizeof(*(ptr))) {					\
	case 1:								\
		__get_user_asm("ldrb", "ldtrb", "%w", __gu_val, (ptr),  \
			       (err), ARM64_HAS_UAO);			\
		break;							\
	case 2:								\
		__get_user_asm("ldrh", "ldtrh", "%w", __gu_val, (ptr),  \
			       (err), ARM64_HAS_UAO);			\
		break;							\
	case 4:								\
		__get_user_asm("ldr", "ldtr", "%w", __gu_val, (ptr),	\
			       (err), ARM64_HAS_UAO);			\
		break;							\
	case 8:								\
		__get_user_asm("ldr", "ldtr", "%x",  __gu_val, (ptr),	\
			       (err), ARM64_HAS_UAO);			\
		break;							\
	default:							\
		BUILD_BUG();						\
	}								\
	uaccess_disable_not_uao();					\
	(x) = (__force __typeof__(*(ptr)))__gu_val;			\
} while (0)

#define __get_user_error(x, ptr, err)					\
do {									\
	__typeof__(*(ptr)) __user *__p = (ptr);				\
	might_fault();							\
	if (access_ok(__p, sizeof(*__p))) {				\
		__p = uaccess_mask_ptr(__p);				\
		__raw_get_user((x), __p, (err));			\
	} else {							\
		(x) = (__force __typeof__(x))0; (err) = -EFAULT;	\
	}								\
} while (0)

#define __get_user(x, ptr)						\
({									\
	int __gu_err = 0;						\
	__get_user_error((x), (ptr), __gu_err);				\
	__gu_err;							\
})

#define get_user	__get_user

#define __put_user_asm(instr, alt_instr, reg, x, addr, err, feature)	\
	asm volatile(							\
	"1:"ALTERNATIVE(instr "     " reg "1, [%2]\n",			\
			alt_instr " " reg "1, [%2]\n", feature)		\
	"2:\n"								\
	"	.section .fixup,\"ax\"\n"				\
	"	.align	2\n"						\
	"3:	mov	%w0, %3\n"					\
	"	b	2b\n"						\
	"	.previous\n"						\
	_ASM_EXTABLE(1b, 3b)						\
	: "+r" (err)							\
	: "r" (x), "r" (addr), "i" (-EFAULT))

#define __raw_put_user(x, ptr, err)					\
do {									\
	__typeof__(*(ptr)) __pu_val = (x);				\
	__chk_user_ptr(ptr);						\
	uaccess_enable_not_uao();					\
	switch (sizeof(*(ptr))) {					\
	case 1:								\
		__put_user_asm("strb", "sttrb", "%w", __pu_val, (ptr),	\
			       (err), ARM64_HAS_UAO);			\
		break;							\
	case 2:								\
		__put_user_asm("strh", "sttrh", "%w", __pu_val, (ptr),	\
			       (err), ARM64_HAS_UAO);			\
		break;							\
	case 4:								\
		__put_user_asm("str", "sttr", "%w", __pu_val, (ptr),	\
			       (err), ARM64_HAS_UAO);			\
		break;							\
	case 8:								\
		__put_user_asm("str", "sttr", "%x", __pu_val, (ptr),	\
			       (err), ARM64_HAS_UAO);			\
		break;							\
	default:							\
		BUILD_BUG();						\
	}								\
	uaccess_disable_not_uao();					\
} while (0)

#define __put_user_error(x, ptr, err)					\
do {									\
	__typeof__(*(ptr)) __user *__p = (ptr);				\
	might_fault();							\
	if (access_ok(__p, sizeof(*__p))) {				\
		__p = uaccess_mask_ptr(__p);				\
		__raw_put_user((x), __p, (err));			\
	} else	{							\
		(err) = -EFAULT;					\
	}								\
} while (0)

#define __put_user(x, ptr)						\
({									\
	int __pu_err = 0;						\
	__put_user_error((x), (ptr), __pu_err);				\
	__pu_err;							\
})

#define put_user	__put_user

extern unsigned long __must_check __arch_copy_from_user(void *to, const void __user *from, unsigned long n);
#define raw_copy_from_user(to, from, n)					\
({									\
	unsigned long __acfu_ret;					\
	uaccess_enable_not_uao();					\
	__acfu_ret = __arch_copy_from_user((to),			\
				      __uaccess_mask_ptr(from), (n));	\
	uaccess_disable_not_uao();					\
	__acfu_ret;							\
})

extern unsigned long __must_check __arch_copy_to_user(void __user *to, const void *from, unsigned long n);
#define raw_copy_to_user(to, from, n)					\
({									\
	unsigned long __actu_ret;					\
	uaccess_enable_not_uao();					\
	__actu_ret = __arch_copy_to_user(__uaccess_mask_ptr(to),	\
				    (from), (n));			\
	uaccess_disable_not_uao();					\
	__actu_ret;							\
})

extern unsigned long __must_check __arch_copy_in_user(void __user *to, const void __user *from, unsigned long n);
#define raw_copy_in_user(to, from, n)					\
({									\
	unsigned long __aciu_ret;					\
	uaccess_enable_not_uao();					\
	__aciu_ret = __arch_copy_in_user(__uaccess_mask_ptr(to),	\
				    __uaccess_mask_ptr(from), (n));	\
	uaccess_disable_not_uao();					\
	__aciu_ret;							\
})

<<<<<<< HEAD
extern unsigned long __must_check __arch_copy_from_user(void *to, const void __user *from, unsigned long n);
extern unsigned long __must_check __arch_copy_to_user(void __user *to, const void *from, unsigned long n);
extern unsigned long __must_check __copy_in_user(void __user *to, const void __user *from, unsigned long n);
extern unsigned long __must_check __clear_user(void __user *addr, unsigned long n);

static inline unsigned long __must_check __copy_from_user(void *to, const void __user *from, unsigned long n)
{
	kasan_check_write(to, n);
	check_object_size(to, n, false);
	return __arch_copy_from_user(to, from, n);
}

static inline unsigned long __must_check __copy_to_user(void __user *to, const void *from, unsigned long n)
{
	kasan_check_read(from, n);
	check_object_size(from, n, true);
	return __arch_copy_to_user(to, from, n);
}

static inline unsigned long __must_check copy_from_user(void *to, const void __user *from, unsigned long n)
{
	unsigned long res = n;
	kasan_check_write(to, n);

	if (access_ok(VERIFY_READ, from, n)) {
		check_object_size(to, n, false);
		res = __arch_copy_from_user(to, from, n);
	}
	if (unlikely(res))
		memset(to + (n - res), 0, res);
	return res;
=======
#define INLINE_COPY_TO_USER
#define INLINE_COPY_FROM_USER

extern unsigned long __must_check __arch_clear_user(void __user *to, unsigned long n);
static inline unsigned long __must_check __clear_user(void __user *to, unsigned long n)
{
	if (access_ok(to, n)) {
		uaccess_enable_not_uao();
		n = __arch_clear_user(__uaccess_mask_ptr(to), n);
		uaccess_disable_not_uao();
	}
	return n;
>>>>>>> 24b8d41d
}
#define clear_user	__clear_user

<<<<<<< HEAD
static inline unsigned long __must_check copy_to_user(void __user *to, const void *from, unsigned long n)
{
	kasan_check_read(from, n);

	if (access_ok(VERIFY_WRITE, to, n)) {
		check_object_size(from, n, true);
		n = __arch_copy_to_user(to, from, n);
	}
	return n;
}
=======
extern long strncpy_from_user(char *dest, const char __user *src, long count);
>>>>>>> 24b8d41d

extern __must_check long strnlen_user(const char __user *str, long n);

#ifdef CONFIG_ARCH_HAS_UACCESS_FLUSHCACHE
struct page;
void memcpy_page_flushcache(char *to, struct page *page, size_t offset, size_t len);
extern unsigned long __must_check __copy_user_flushcache(void *to, const void __user *from, unsigned long n);

static inline int __copy_from_user_flushcache(void *dst, const void __user *src, unsigned size)
{
	kasan_check_write(dst, size);
	return __copy_user_flushcache(dst, __uaccess_mask_ptr(src), size);
}
#endif

#endif /* __ASM_UACCESS_H */<|MERGE_RESOLUTION|>--- conflicted
+++ resolved
@@ -50,11 +50,7 @@
 				CONFIG_ARM64_UAO));
 }
 
-<<<<<<< HEAD
-#define segment_eq(a, b)	((a) == (b))
-=======
 #define uaccess_kernel()	(get_fs() == KERNEL_DS)
->>>>>>> 24b8d41d
 
 /*
  * Test whether a block of memory is a valid user space address.
@@ -67,16 +63,6 @@
 {
 	unsigned long ret, limit = current_thread_info()->addr_limit;
 
-<<<<<<< HEAD
-/*
- * When dealing with data aborts or instruction traps we may end up with
- * a tagged userland pointer. Clear the tag to get a sane pointer to pass
- * on to access_ok(), for instance.
- */
-#define untagged_addr(addr)		sign_extend64(addr, 55)
-
-#define access_ok(type, addr, size)	__range_ok(addr, size)
-=======
 	/*
 	 * Asynchronous I/O running in a kernel thread does not have the
 	 * TIF_TAGGED_ADDR flag of the process owning the mm, so always untag
@@ -108,7 +94,6 @@
 }
 
 #define access_ok(addr, size)	__range_ok(addr, size)
->>>>>>> 24b8d41d
 #define user_addr_max			get_fs
 
 #define _ASM_EXTABLE(from, to)						\
@@ -429,39 +414,6 @@
 	__aciu_ret;							\
 })
 
-<<<<<<< HEAD
-extern unsigned long __must_check __arch_copy_from_user(void *to, const void __user *from, unsigned long n);
-extern unsigned long __must_check __arch_copy_to_user(void __user *to, const void *from, unsigned long n);
-extern unsigned long __must_check __copy_in_user(void __user *to, const void __user *from, unsigned long n);
-extern unsigned long __must_check __clear_user(void __user *addr, unsigned long n);
-
-static inline unsigned long __must_check __copy_from_user(void *to, const void __user *from, unsigned long n)
-{
-	kasan_check_write(to, n);
-	check_object_size(to, n, false);
-	return __arch_copy_from_user(to, from, n);
-}
-
-static inline unsigned long __must_check __copy_to_user(void __user *to, const void *from, unsigned long n)
-{
-	kasan_check_read(from, n);
-	check_object_size(from, n, true);
-	return __arch_copy_to_user(to, from, n);
-}
-
-static inline unsigned long __must_check copy_from_user(void *to, const void __user *from, unsigned long n)
-{
-	unsigned long res = n;
-	kasan_check_write(to, n);
-
-	if (access_ok(VERIFY_READ, from, n)) {
-		check_object_size(to, n, false);
-		res = __arch_copy_from_user(to, from, n);
-	}
-	if (unlikely(res))
-		memset(to + (n - res), 0, res);
-	return res;
-=======
 #define INLINE_COPY_TO_USER
 #define INLINE_COPY_FROM_USER
 
@@ -474,24 +426,10 @@
 		uaccess_disable_not_uao();
 	}
 	return n;
->>>>>>> 24b8d41d
 }
 #define clear_user	__clear_user
 
-<<<<<<< HEAD
-static inline unsigned long __must_check copy_to_user(void __user *to, const void *from, unsigned long n)
-{
-	kasan_check_read(from, n);
-
-	if (access_ok(VERIFY_WRITE, to, n)) {
-		check_object_size(from, n, true);
-		n = __arch_copy_to_user(to, from, n);
-	}
-	return n;
-}
-=======
 extern long strncpy_from_user(char *dest, const char __user *src, long count);
->>>>>>> 24b8d41d
 
 extern __must_check long strnlen_user(const char __user *str, long n);
 
