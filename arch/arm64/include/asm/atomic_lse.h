/* SPDX-License-Identifier: GPL-2.0-only */
/*
 * Based on arch/arm/include/asm/atomic.h
 *
 * Copyright (C) 1996 Russell King.
 * Copyright (C) 2002 Deep Blue Solutions Ltd.
 * Copyright (C) 2012 ARM Ltd.
 */

#ifndef __ASM_ATOMIC_LSE_H
#define __ASM_ATOMIC_LSE_H

#define ATOMIC_OP(op, asm_op)						\
static inline void __lse_atomic_##op(int i, atomic_t *v)			\
{									\
	asm volatile(							\
	__LSE_PREAMBLE							\
"	" #asm_op "	%w[i], %[v]\n"					\
	: [i] "+r" (i), [v] "+Q" (v->counter)				\
	: "r" (v));							\
}

<<<<<<< HEAD
#define __LL_SC_ATOMIC(op)	__LL_SC_CALL(atomic_##op)
#define ATOMIC_OP(op, asm_op)						\
static inline void atomic_##op(int i, atomic_t *v)			\
{									\
	register int w0 asm ("w0") = i;					\
	register atomic_t *x1 asm ("x1") = v;				\
									\
	asm volatile(ARM64_LSE_ATOMIC_INSN(__LL_SC_ATOMIC(op),		\
"	" #asm_op "	%w[i], %[v]\n")					\
	: [i] "+r" (w0), [v] "+Q" (v->counter)				\
	: "r" (x1)							\
	: __LL_SC_CLOBBERS);						\
}

ATOMIC_OP(andnot, stclr)
ATOMIC_OP(or, stset)
ATOMIC_OP(xor, steor)
ATOMIC_OP(add, stadd)

#undef ATOMIC_OP

#define ATOMIC_FETCH_OP(name, mb, op, asm_op, cl...)			\
static inline int atomic_fetch_##op##name(int i, atomic_t *v)		\
{									\
	register int w0 asm ("w0") = i;					\
	register atomic_t *x1 asm ("x1") = v;				\
									\
	asm volatile(ARM64_LSE_ATOMIC_INSN(				\
	/* LL/SC */							\
	__LL_SC_ATOMIC(fetch_##op##name),				\
	/* LSE atomics */						\
"	" #asm_op #mb "	%w[i], %w[i], %[v]")				\
	: [i] "+r" (w0), [v] "+Q" (v->counter)				\
	: "r" (x1)							\
	: __LL_SC_CLOBBERS, ##cl);					\
									\
	return w0;							\
}

#define ATOMIC_FETCH_OPS(op, asm_op)					\
	ATOMIC_FETCH_OP(_relaxed,   , op, asm_op)			\
	ATOMIC_FETCH_OP(_acquire,  a, op, asm_op, "memory")		\
	ATOMIC_FETCH_OP(_release,  l, op, asm_op, "memory")		\
	ATOMIC_FETCH_OP(        , al, op, asm_op, "memory")

=======
ATOMIC_OP(andnot, stclr)
ATOMIC_OP(or, stset)
ATOMIC_OP(xor, steor)
ATOMIC_OP(add, stadd)

#undef ATOMIC_OP

#define ATOMIC_FETCH_OP(name, mb, op, asm_op, cl...)			\
static inline int __lse_atomic_fetch_##op##name(int i, atomic_t *v)	\
{									\
	asm volatile(							\
	__LSE_PREAMBLE							\
"	" #asm_op #mb "	%w[i], %w[i], %[v]"				\
	: [i] "+r" (i), [v] "+Q" (v->counter)				\
	: "r" (v)							\
	: cl);								\
									\
	return i;							\
}

#define ATOMIC_FETCH_OPS(op, asm_op)					\
	ATOMIC_FETCH_OP(_relaxed,   , op, asm_op)			\
	ATOMIC_FETCH_OP(_acquire,  a, op, asm_op, "memory")		\
	ATOMIC_FETCH_OP(_release,  l, op, asm_op, "memory")		\
	ATOMIC_FETCH_OP(        , al, op, asm_op, "memory")

>>>>>>> 24b8d41d
ATOMIC_FETCH_OPS(andnot, ldclr)
ATOMIC_FETCH_OPS(or, ldset)
ATOMIC_FETCH_OPS(xor, ldeor)
ATOMIC_FETCH_OPS(add, ldadd)

#undef ATOMIC_FETCH_OP
#undef ATOMIC_FETCH_OPS

#define ATOMIC_OP_ADD_RETURN(name, mb, cl...)				\
static inline int __lse_atomic_add_return##name(int i, atomic_t *v)	\
{									\
	u32 tmp;							\
									\
<<<<<<< HEAD
	asm volatile(ARM64_LSE_ATOMIC_INSN(				\
	/* LL/SC */							\
	__LL_SC_ATOMIC(add_return##name)				\
	__nops(1),							\
	/* LSE atomics */						\
	"	ldadd" #mb "	%w[i], w30, %[v]\n"			\
	"	add	%w[i], %w[i], w30")				\
	: [i] "+r" (w0), [v] "+Q" (v->counter)				\
	: "r" (x1)							\
	: __LL_SC_CLOBBERS, ##cl);					\
=======
	asm volatile(							\
	__LSE_PREAMBLE							\
	"	ldadd" #mb "	%w[i], %w[tmp], %[v]\n"			\
	"	add	%w[i], %w[i], %w[tmp]"				\
	: [i] "+r" (i), [v] "+Q" (v->counter), [tmp] "=&r" (tmp)	\
	: "r" (v)							\
	: cl);								\
>>>>>>> 24b8d41d
									\
	return i;							\
}

ATOMIC_OP_ADD_RETURN(_relaxed,   )
ATOMIC_OP_ADD_RETURN(_acquire,  a, "memory")
ATOMIC_OP_ADD_RETURN(_release,  l, "memory")
ATOMIC_OP_ADD_RETURN(        , al, "memory")

#undef ATOMIC_OP_ADD_RETURN

static inline void __lse_atomic_and(int i, atomic_t *v)
{
<<<<<<< HEAD
	register int w0 asm ("w0") = i;
	register atomic_t *x1 asm ("x1") = v;

	asm volatile(ARM64_LSE_ATOMIC_INSN(
	/* LL/SC */
	__LL_SC_ATOMIC(and)
	__nops(1),
	/* LSE atomics */
=======
	asm volatile(
	__LSE_PREAMBLE
>>>>>>> 24b8d41d
	"	mvn	%w[i], %w[i]\n"
	"	stclr	%w[i], %[v]"
	: [i] "+&r" (i), [v] "+Q" (v->counter)
	: "r" (v));
}

#define ATOMIC_FETCH_OP_AND(name, mb, cl...)				\
<<<<<<< HEAD
static inline int atomic_fetch_and##name(int i, atomic_t *v)		\
{									\
	register int w0 asm ("w0") = i;					\
	register atomic_t *x1 asm ("x1") = v;				\
									\
	asm volatile(ARM64_LSE_ATOMIC_INSN(				\
	/* LL/SC */							\
	__LL_SC_ATOMIC(fetch_and##name)					\
	__nops(1),							\
	/* LSE atomics */						\
	"	mvn	%w[i], %w[i]\n"					\
	"	ldclr" #mb "	%w[i], %w[i], %[v]")			\
	: [i] "+r" (w0), [v] "+Q" (v->counter)				\
	: "r" (x1)							\
	: __LL_SC_CLOBBERS, ##cl);					\
									\
	return w0;							\
=======
static inline int __lse_atomic_fetch_and##name(int i, atomic_t *v)	\
{									\
	asm volatile(							\
	__LSE_PREAMBLE							\
	"	mvn	%w[i], %w[i]\n"					\
	"	ldclr" #mb "	%w[i], %w[i], %[v]"			\
	: [i] "+&r" (i), [v] "+Q" (v->counter)				\
	: "r" (v)							\
	: cl);								\
									\
	return i;							\
>>>>>>> 24b8d41d
}

ATOMIC_FETCH_OP_AND(_relaxed,   )
ATOMIC_FETCH_OP_AND(_acquire,  a, "memory")
ATOMIC_FETCH_OP_AND(_release,  l, "memory")
ATOMIC_FETCH_OP_AND(        , al, "memory")

#undef ATOMIC_FETCH_OP_AND

<<<<<<< HEAD
static inline void atomic_sub(int i, atomic_t *v)
{
	register int w0 asm ("w0") = i;
	register atomic_t *x1 asm ("x1") = v;

	asm volatile(ARM64_LSE_ATOMIC_INSN(
	/* LL/SC */
	__LL_SC_ATOMIC(sub)
	__nops(1),
	/* LSE atomics */
=======
static inline void __lse_atomic_sub(int i, atomic_t *v)
{
	asm volatile(
	__LSE_PREAMBLE
>>>>>>> 24b8d41d
	"	neg	%w[i], %w[i]\n"
	"	stadd	%w[i], %[v]"
	: [i] "+&r" (i), [v] "+Q" (v->counter)
	: "r" (v));
}

#define ATOMIC_OP_SUB_RETURN(name, mb, cl...)				\
static inline int __lse_atomic_sub_return##name(int i, atomic_t *v)	\
{									\
	u32 tmp;							\
									\
<<<<<<< HEAD
	asm volatile(ARM64_LSE_ATOMIC_INSN(				\
	/* LL/SC */							\
	__LL_SC_ATOMIC(sub_return##name)				\
	__nops(2),							\
	/* LSE atomics */						\
=======
	asm volatile(							\
	__LSE_PREAMBLE							\
>>>>>>> 24b8d41d
	"	neg	%w[i], %w[i]\n"					\
	"	ldadd" #mb "	%w[i], %w[tmp], %[v]\n"			\
	"	add	%w[i], %w[i], %w[tmp]"				\
	: [i] "+&r" (i), [v] "+Q" (v->counter), [tmp] "=&r" (tmp)	\
	: "r" (v)							\
	: cl);							\
									\
	return i;							\
}

ATOMIC_OP_SUB_RETURN(_relaxed,   )
ATOMIC_OP_SUB_RETURN(_acquire,  a, "memory")
ATOMIC_OP_SUB_RETURN(_release,  l, "memory")
ATOMIC_OP_SUB_RETURN(        , al, "memory")

#undef ATOMIC_OP_SUB_RETURN

#define ATOMIC_FETCH_OP_SUB(name, mb, cl...)				\
<<<<<<< HEAD
static inline int atomic_fetch_sub##name(int i, atomic_t *v)		\
{									\
	register int w0 asm ("w0") = i;					\
	register atomic_t *x1 asm ("x1") = v;				\
									\
	asm volatile(ARM64_LSE_ATOMIC_INSN(				\
	/* LL/SC */							\
	__LL_SC_ATOMIC(fetch_sub##name)					\
	__nops(1),							\
	/* LSE atomics */						\
	"	neg	%w[i], %w[i]\n"					\
	"	ldadd" #mb "	%w[i], %w[i], %[v]")			\
	: [i] "+r" (w0), [v] "+Q" (v->counter)				\
	: "r" (x1)							\
	: __LL_SC_CLOBBERS, ##cl);					\
									\
	return w0;							\
=======
static inline int __lse_atomic_fetch_sub##name(int i, atomic_t *v)	\
{									\
	asm volatile(							\
	__LSE_PREAMBLE							\
	"	neg	%w[i], %w[i]\n"					\
	"	ldadd" #mb "	%w[i], %w[i], %[v]"			\
	: [i] "+&r" (i), [v] "+Q" (v->counter)				\
	: "r" (v)							\
	: cl);								\
									\
	return i;							\
>>>>>>> 24b8d41d
}

ATOMIC_FETCH_OP_SUB(_relaxed,   )
ATOMIC_FETCH_OP_SUB(_acquire,  a, "memory")
ATOMIC_FETCH_OP_SUB(_release,  l, "memory")
ATOMIC_FETCH_OP_SUB(        , al, "memory")
<<<<<<< HEAD

#undef ATOMIC_FETCH_OP_SUB
#undef __LL_SC_ATOMIC

#define __LL_SC_ATOMIC64(op)	__LL_SC_CALL(atomic64_##op)
#define ATOMIC64_OP(op, asm_op)						\
static inline void atomic64_##op(long i, atomic64_t *v)			\
{									\
	register long x0 asm ("x0") = i;				\
	register atomic64_t *x1 asm ("x1") = v;				\
									\
	asm volatile(ARM64_LSE_ATOMIC_INSN(__LL_SC_ATOMIC64(op),	\
"	" #asm_op "	%[i], %[v]\n")					\
	: [i] "+r" (x0), [v] "+Q" (v->counter)				\
	: "r" (x1)							\
	: __LL_SC_CLOBBERS);						\
}

ATOMIC64_OP(andnot, stclr)
ATOMIC64_OP(or, stset)
ATOMIC64_OP(xor, steor)
ATOMIC64_OP(add, stadd)

#undef ATOMIC64_OP

#define ATOMIC64_FETCH_OP(name, mb, op, asm_op, cl...)			\
static inline long atomic64_fetch_##op##name(long i, atomic64_t *v)	\
{									\
	register long x0 asm ("x0") = i;				\
	register atomic64_t *x1 asm ("x1") = v;				\
									\
	asm volatile(ARM64_LSE_ATOMIC_INSN(				\
	/* LL/SC */							\
	__LL_SC_ATOMIC64(fetch_##op##name),				\
	/* LSE atomics */						\
"	" #asm_op #mb "	%[i], %[i], %[v]")				\
	: [i] "+r" (x0), [v] "+Q" (v->counter)				\
	: "r" (x1)							\
	: __LL_SC_CLOBBERS, ##cl);					\
									\
	return x0;							\
}

#define ATOMIC64_FETCH_OPS(op, asm_op)					\
	ATOMIC64_FETCH_OP(_relaxed,   , op, asm_op)			\
	ATOMIC64_FETCH_OP(_acquire,  a, op, asm_op, "memory")		\
	ATOMIC64_FETCH_OP(_release,  l, op, asm_op, "memory")		\
	ATOMIC64_FETCH_OP(        , al, op, asm_op, "memory")

ATOMIC64_FETCH_OPS(andnot, ldclr)
ATOMIC64_FETCH_OPS(or, ldset)
ATOMIC64_FETCH_OPS(xor, ldeor)
ATOMIC64_FETCH_OPS(add, ldadd)

#undef ATOMIC64_FETCH_OP
#undef ATOMIC64_FETCH_OPS
=======

#undef ATOMIC_FETCH_OP_SUB

#define ATOMIC64_OP(op, asm_op)						\
static inline void __lse_atomic64_##op(s64 i, atomic64_t *v)		\
{									\
	asm volatile(							\
	__LSE_PREAMBLE							\
"	" #asm_op "	%[i], %[v]\n"					\
	: [i] "+r" (i), [v] "+Q" (v->counter)				\
	: "r" (v));							\
}

ATOMIC64_OP(andnot, stclr)
ATOMIC64_OP(or, stset)
ATOMIC64_OP(xor, steor)
ATOMIC64_OP(add, stadd)

#undef ATOMIC64_OP

#define ATOMIC64_FETCH_OP(name, mb, op, asm_op, cl...)			\
static inline long __lse_atomic64_fetch_##op##name(s64 i, atomic64_t *v)\
{									\
	asm volatile(							\
	__LSE_PREAMBLE							\
"	" #asm_op #mb "	%[i], %[i], %[v]"				\
	: [i] "+r" (i), [v] "+Q" (v->counter)				\
	: "r" (v)							\
	: cl);								\
									\
	return i;							\
}
>>>>>>> 24b8d41d

#define ATOMIC64_FETCH_OPS(op, asm_op)					\
	ATOMIC64_FETCH_OP(_relaxed,   , op, asm_op)			\
	ATOMIC64_FETCH_OP(_acquire,  a, op, asm_op, "memory")		\
	ATOMIC64_FETCH_OP(_release,  l, op, asm_op, "memory")		\
	ATOMIC64_FETCH_OP(        , al, op, asm_op, "memory")

ATOMIC64_FETCH_OPS(andnot, ldclr)
ATOMIC64_FETCH_OPS(or, ldset)
ATOMIC64_FETCH_OPS(xor, ldeor)
ATOMIC64_FETCH_OPS(add, ldadd)

#undef ATOMIC64_FETCH_OP
#undef ATOMIC64_FETCH_OPS

#define ATOMIC64_OP_ADD_RETURN(name, mb, cl...)				\
static inline long __lse_atomic64_add_return##name(s64 i, atomic64_t *v)\
{									\
	unsigned long tmp;						\
									\
<<<<<<< HEAD
	asm volatile(ARM64_LSE_ATOMIC_INSN(				\
	/* LL/SC */							\
	__LL_SC_ATOMIC64(add_return##name)				\
	__nops(1),							\
	/* LSE atomics */						\
	"	ldadd" #mb "	%[i], x30, %[v]\n"			\
	"	add	%[i], %[i], x30")				\
	: [i] "+r" (x0), [v] "+Q" (v->counter)				\
	: "r" (x1)							\
	: __LL_SC_CLOBBERS, ##cl);					\
=======
	asm volatile(							\
	__LSE_PREAMBLE							\
	"	ldadd" #mb "	%[i], %x[tmp], %[v]\n"			\
	"	add	%[i], %[i], %x[tmp]"				\
	: [i] "+r" (i), [v] "+Q" (v->counter), [tmp] "=&r" (tmp)	\
	: "r" (v)							\
	: cl);								\
>>>>>>> 24b8d41d
									\
	return i;							\
}

ATOMIC64_OP_ADD_RETURN(_relaxed,   )
ATOMIC64_OP_ADD_RETURN(_acquire,  a, "memory")
ATOMIC64_OP_ADD_RETURN(_release,  l, "memory")
ATOMIC64_OP_ADD_RETURN(        , al, "memory")

#undef ATOMIC64_OP_ADD_RETURN

static inline void __lse_atomic64_and(s64 i, atomic64_t *v)
{
<<<<<<< HEAD
	register long x0 asm ("x0") = i;
	register atomic64_t *x1 asm ("x1") = v;

	asm volatile(ARM64_LSE_ATOMIC_INSN(
	/* LL/SC */
	__LL_SC_ATOMIC64(and)
	__nops(1),
	/* LSE atomics */
=======
	asm volatile(
	__LSE_PREAMBLE
>>>>>>> 24b8d41d
	"	mvn	%[i], %[i]\n"
	"	stclr	%[i], %[v]"
	: [i] "+&r" (i), [v] "+Q" (v->counter)
	: "r" (v));
}

#define ATOMIC64_FETCH_OP_AND(name, mb, cl...)				\
<<<<<<< HEAD
static inline long atomic64_fetch_and##name(long i, atomic64_t *v)	\
{									\
	register long x0 asm ("w0") = i;				\
	register atomic64_t *x1 asm ("x1") = v;				\
									\
	asm volatile(ARM64_LSE_ATOMIC_INSN(				\
	/* LL/SC */							\
	__LL_SC_ATOMIC64(fetch_and##name)				\
	__nops(1),							\
	/* LSE atomics */						\
	"	mvn	%[i], %[i]\n"					\
	"	ldclr" #mb "	%[i], %[i], %[v]")			\
	: [i] "+r" (x0), [v] "+Q" (v->counter)				\
	: "r" (x1)							\
	: __LL_SC_CLOBBERS, ##cl);					\
									\
	return x0;							\
=======
static inline long __lse_atomic64_fetch_and##name(s64 i, atomic64_t *v)	\
{									\
	asm volatile(							\
	__LSE_PREAMBLE							\
	"	mvn	%[i], %[i]\n"					\
	"	ldclr" #mb "	%[i], %[i], %[v]"			\
	: [i] "+&r" (i), [v] "+Q" (v->counter)				\
	: "r" (v)							\
	: cl);								\
									\
	return i;							\
>>>>>>> 24b8d41d
}

ATOMIC64_FETCH_OP_AND(_relaxed,   )
ATOMIC64_FETCH_OP_AND(_acquire,  a, "memory")
ATOMIC64_FETCH_OP_AND(_release,  l, "memory")
ATOMIC64_FETCH_OP_AND(        , al, "memory")

#undef ATOMIC64_FETCH_OP_AND

<<<<<<< HEAD
static inline void atomic64_sub(long i, atomic64_t *v)
{
	register long x0 asm ("x0") = i;
	register atomic64_t *x1 asm ("x1") = v;

	asm volatile(ARM64_LSE_ATOMIC_INSN(
	/* LL/SC */
	__LL_SC_ATOMIC64(sub)
	__nops(1),
	/* LSE atomics */
=======
static inline void __lse_atomic64_sub(s64 i, atomic64_t *v)
{
	asm volatile(
	__LSE_PREAMBLE
>>>>>>> 24b8d41d
	"	neg	%[i], %[i]\n"
	"	stadd	%[i], %[v]"
	: [i] "+&r" (i), [v] "+Q" (v->counter)
	: "r" (v));
}

#define ATOMIC64_OP_SUB_RETURN(name, mb, cl...)				\
static inline long __lse_atomic64_sub_return##name(s64 i, atomic64_t *v)	\
{									\
	unsigned long tmp;						\
									\
<<<<<<< HEAD
	asm volatile(ARM64_LSE_ATOMIC_INSN(				\
	/* LL/SC */							\
	__LL_SC_ATOMIC64(sub_return##name)				\
	__nops(2),							\
	/* LSE atomics */						\
=======
	asm volatile(							\
	__LSE_PREAMBLE							\
>>>>>>> 24b8d41d
	"	neg	%[i], %[i]\n"					\
	"	ldadd" #mb "	%[i], %x[tmp], %[v]\n"			\
	"	add	%[i], %[i], %x[tmp]"				\
	: [i] "+&r" (i), [v] "+Q" (v->counter), [tmp] "=&r" (tmp)	\
	: "r" (v)							\
	: cl);								\
									\
	return i;							\
}

ATOMIC64_OP_SUB_RETURN(_relaxed,   )
ATOMIC64_OP_SUB_RETURN(_acquire,  a, "memory")
ATOMIC64_OP_SUB_RETURN(_release,  l, "memory")
ATOMIC64_OP_SUB_RETURN(        , al, "memory")

#undef ATOMIC64_OP_SUB_RETURN

#define ATOMIC64_FETCH_OP_SUB(name, mb, cl...)				\
<<<<<<< HEAD
static inline long atomic64_fetch_sub##name(long i, atomic64_t *v)	\
{									\
	register long x0 asm ("w0") = i;				\
	register atomic64_t *x1 asm ("x1") = v;				\
									\
	asm volatile(ARM64_LSE_ATOMIC_INSN(				\
	/* LL/SC */							\
	__LL_SC_ATOMIC64(fetch_sub##name)				\
	__nops(1),							\
	/* LSE atomics */						\
	"	neg	%[i], %[i]\n"					\
	"	ldadd" #mb "	%[i], %[i], %[v]")			\
	: [i] "+r" (x0), [v] "+Q" (v->counter)				\
	: "r" (x1)							\
	: __LL_SC_CLOBBERS, ##cl);					\
									\
	return x0;							\
=======
static inline long __lse_atomic64_fetch_sub##name(s64 i, atomic64_t *v)	\
{									\
	asm volatile(							\
	__LSE_PREAMBLE							\
	"	neg	%[i], %[i]\n"					\
	"	ldadd" #mb "	%[i], %[i], %[v]"			\
	: [i] "+&r" (i), [v] "+Q" (v->counter)				\
	: "r" (v)							\
	: cl);								\
									\
	return i;							\
>>>>>>> 24b8d41d
}

ATOMIC64_FETCH_OP_SUB(_relaxed,   )
ATOMIC64_FETCH_OP_SUB(_acquire,  a, "memory")
ATOMIC64_FETCH_OP_SUB(_release,  l, "memory")
ATOMIC64_FETCH_OP_SUB(        , al, "memory")

#undef ATOMIC64_FETCH_OP_SUB

<<<<<<< HEAD
static inline long atomic64_dec_if_positive(atomic64_t *v)
{
	register long x0 asm ("x0") = (long)v;

	asm volatile(ARM64_LSE_ATOMIC_INSN(
	/* LL/SC */
	__LL_SC_ATOMIC64(dec_if_positive)
	__nops(6),
	/* LSE atomics */
	"1:	ldr	x30, %[v]\n"
	"	subs	%[ret], x30, #1\n"
=======
static inline s64 __lse_atomic64_dec_if_positive(atomic64_t *v)
{
	unsigned long tmp;

	asm volatile(
	__LSE_PREAMBLE
	"1:	ldr	%x[tmp], %[v]\n"
	"	subs	%[ret], %x[tmp], #1\n"
>>>>>>> 24b8d41d
	"	b.lt	2f\n"
	"	casal	%x[tmp], %[ret], %[v]\n"
	"	sub	%x[tmp], %x[tmp], #1\n"
	"	sub	%x[tmp], %x[tmp], %[ret]\n"
	"	cbnz	%x[tmp], 1b\n"
	"2:"
	: [ret] "+&r" (v), [v] "+Q" (v->counter), [tmp] "=&r" (tmp)
	:
	: "cc", "memory");

	return (long)v;
}

#define __CMPXCHG_CASE(w, sfx, name, sz, mb, cl...)			\
static __always_inline u##sz						\
__lse__cmpxchg_case_##name##sz(volatile void *ptr,			\
					      u##sz old,		\
					      u##sz new)		\
{									\
	register unsigned long x0 asm ("x0") = (unsigned long)ptr;	\
	register u##sz x1 asm ("x1") = old;				\
	register u##sz x2 asm ("x2") = new;				\
	unsigned long tmp;						\
									\
<<<<<<< HEAD
	asm volatile(ARM64_LSE_ATOMIC_INSN(				\
	/* LL/SC */							\
	__LL_SC_CMPXCHG(name)						\
	__nops(2),							\
	/* LSE atomics */						\
	"	mov	" #w "30, %" #w "[old]\n"			\
	"	cas" #mb #sz "\t" #w "30, %" #w "[new], %[v]\n"		\
	"	mov	%" #w "[ret], " #w "30")			\
	: [ret] "+r" (x0), [v] "+Q" (*(unsigned long *)ptr)		\
=======
	asm volatile(							\
	__LSE_PREAMBLE							\
	"	mov	%" #w "[tmp], %" #w "[old]\n"			\
	"	cas" #mb #sfx "\t%" #w "[tmp], %" #w "[new], %[v]\n"	\
	"	mov	%" #w "[ret], %" #w "[tmp]"			\
	: [ret] "+r" (x0), [v] "+Q" (*(unsigned long *)ptr),		\
	  [tmp] "=&r" (tmp)						\
>>>>>>> 24b8d41d
	: [old] "r" (x1), [new] "r" (x2)				\
	: cl);								\
									\
	return x0;							\
}

__CMPXCHG_CASE(w, b,     ,  8,   )
__CMPXCHG_CASE(w, h,     , 16,   )
__CMPXCHG_CASE(w,  ,     , 32,   )
__CMPXCHG_CASE(x,  ,     , 64,   )
__CMPXCHG_CASE(w, b, acq_,  8,  a, "memory")
__CMPXCHG_CASE(w, h, acq_, 16,  a, "memory")
__CMPXCHG_CASE(w,  , acq_, 32,  a, "memory")
__CMPXCHG_CASE(x,  , acq_, 64,  a, "memory")
__CMPXCHG_CASE(w, b, rel_,  8,  l, "memory")
__CMPXCHG_CASE(w, h, rel_, 16,  l, "memory")
__CMPXCHG_CASE(w,  , rel_, 32,  l, "memory")
__CMPXCHG_CASE(x,  , rel_, 64,  l, "memory")
__CMPXCHG_CASE(w, b,  mb_,  8, al, "memory")
__CMPXCHG_CASE(w, h,  mb_, 16, al, "memory")
__CMPXCHG_CASE(w,  ,  mb_, 32, al, "memory")
__CMPXCHG_CASE(x,  ,  mb_, 64, al, "memory")

#undef __CMPXCHG_CASE

#define __CMPXCHG_DBL(name, mb, cl...)					\
static __always_inline long						\
__lse__cmpxchg_double##name(unsigned long old1,				\
					 unsigned long old2,		\
					 unsigned long new1,		\
					 unsigned long new2,		\
					 volatile void *ptr)		\
{									\
	unsigned long oldval1 = old1;					\
	unsigned long oldval2 = old2;					\
	register unsigned long x0 asm ("x0") = old1;			\
	register unsigned long x1 asm ("x1") = old2;			\
	register unsigned long x2 asm ("x2") = new1;			\
	register unsigned long x3 asm ("x3") = new2;			\
	register unsigned long x4 asm ("x4") = (unsigned long)ptr;	\
									\
<<<<<<< HEAD
	asm volatile(ARM64_LSE_ATOMIC_INSN(				\
	/* LL/SC */							\
	__LL_SC_CMPXCHG_DBL(name)					\
	__nops(3),							\
	/* LSE atomics */						\
=======
	asm volatile(							\
	__LSE_PREAMBLE							\
>>>>>>> 24b8d41d
	"	casp" #mb "\t%[old1], %[old2], %[new1], %[new2], %[v]\n"\
	"	eor	%[old1], %[old1], %[oldval1]\n"			\
	"	eor	%[old2], %[old2], %[oldval2]\n"			\
	"	orr	%[old1], %[old1], %[old2]"			\
	: [old1] "+&r" (x0), [old2] "+&r" (x1),				\
	  [v] "+Q" (*(unsigned long *)ptr)				\
	: [new1] "r" (x2), [new2] "r" (x3), [ptr] "r" (x4),		\
	  [oldval1] "r" (oldval1), [oldval2] "r" (oldval2)		\
	: cl);								\
									\
	return x0;							\
}

__CMPXCHG_DBL(   ,   )
__CMPXCHG_DBL(_mb, al, "memory")

#undef __CMPXCHG_DBL

#endif	/* __ASM_ATOMIC_LSE_H */<|MERGE_RESOLUTION|>--- conflicted
+++ resolved
@@ -20,21 +20,6 @@
 	: "r" (v));							\
 }
 
-<<<<<<< HEAD
-#define __LL_SC_ATOMIC(op)	__LL_SC_CALL(atomic_##op)
-#define ATOMIC_OP(op, asm_op)						\
-static inline void atomic_##op(int i, atomic_t *v)			\
-{									\
-	register int w0 asm ("w0") = i;					\
-	register atomic_t *x1 asm ("x1") = v;				\
-									\
-	asm volatile(ARM64_LSE_ATOMIC_INSN(__LL_SC_ATOMIC(op),		\
-"	" #asm_op "	%w[i], %[v]\n")					\
-	: [i] "+r" (w0), [v] "+Q" (v->counter)				\
-	: "r" (x1)							\
-	: __LL_SC_CLOBBERS);						\
-}
-
 ATOMIC_OP(andnot, stclr)
 ATOMIC_OP(or, stset)
 ATOMIC_OP(xor, steor)
@@ -43,21 +28,16 @@
 #undef ATOMIC_OP
 
 #define ATOMIC_FETCH_OP(name, mb, op, asm_op, cl...)			\
-static inline int atomic_fetch_##op##name(int i, atomic_t *v)		\
-{									\
-	register int w0 asm ("w0") = i;					\
-	register atomic_t *x1 asm ("x1") = v;				\
-									\
-	asm volatile(ARM64_LSE_ATOMIC_INSN(				\
-	/* LL/SC */							\
-	__LL_SC_ATOMIC(fetch_##op##name),				\
-	/* LSE atomics */						\
-"	" #asm_op #mb "	%w[i], %w[i], %[v]")				\
-	: [i] "+r" (w0), [v] "+Q" (v->counter)				\
-	: "r" (x1)							\
-	: __LL_SC_CLOBBERS, ##cl);					\
-									\
-	return w0;							\
+static inline int __lse_atomic_fetch_##op##name(int i, atomic_t *v)	\
+{									\
+	asm volatile(							\
+	__LSE_PREAMBLE							\
+"	" #asm_op #mb "	%w[i], %w[i], %[v]"				\
+	: [i] "+r" (i), [v] "+Q" (v->counter)				\
+	: "r" (v)							\
+	: cl);								\
+									\
+	return i;							\
 }
 
 #define ATOMIC_FETCH_OPS(op, asm_op)					\
@@ -66,34 +46,6 @@
 	ATOMIC_FETCH_OP(_release,  l, op, asm_op, "memory")		\
 	ATOMIC_FETCH_OP(        , al, op, asm_op, "memory")
 
-=======
-ATOMIC_OP(andnot, stclr)
-ATOMIC_OP(or, stset)
-ATOMIC_OP(xor, steor)
-ATOMIC_OP(add, stadd)
-
-#undef ATOMIC_OP
-
-#define ATOMIC_FETCH_OP(name, mb, op, asm_op, cl...)			\
-static inline int __lse_atomic_fetch_##op##name(int i, atomic_t *v)	\
-{									\
-	asm volatile(							\
-	__LSE_PREAMBLE							\
-"	" #asm_op #mb "	%w[i], %w[i], %[v]"				\
-	: [i] "+r" (i), [v] "+Q" (v->counter)				\
-	: "r" (v)							\
-	: cl);								\
-									\
-	return i;							\
-}
-
-#define ATOMIC_FETCH_OPS(op, asm_op)					\
-	ATOMIC_FETCH_OP(_relaxed,   , op, asm_op)			\
-	ATOMIC_FETCH_OP(_acquire,  a, op, asm_op, "memory")		\
-	ATOMIC_FETCH_OP(_release,  l, op, asm_op, "memory")		\
-	ATOMIC_FETCH_OP(        , al, op, asm_op, "memory")
-
->>>>>>> 24b8d41d
 ATOMIC_FETCH_OPS(andnot, ldclr)
 ATOMIC_FETCH_OPS(or, ldset)
 ATOMIC_FETCH_OPS(xor, ldeor)
@@ -107,18 +59,6 @@
 {									\
 	u32 tmp;							\
 									\
-<<<<<<< HEAD
-	asm volatile(ARM64_LSE_ATOMIC_INSN(				\
-	/* LL/SC */							\
-	__LL_SC_ATOMIC(add_return##name)				\
-	__nops(1),							\
-	/* LSE atomics */						\
-	"	ldadd" #mb "	%w[i], w30, %[v]\n"			\
-	"	add	%w[i], %w[i], w30")				\
-	: [i] "+r" (w0), [v] "+Q" (v->counter)				\
-	: "r" (x1)							\
-	: __LL_SC_CLOBBERS, ##cl);					\
-=======
 	asm volatile(							\
 	__LSE_PREAMBLE							\
 	"	ldadd" #mb "	%w[i], %w[tmp], %[v]\n"			\
@@ -126,7 +66,6 @@
 	: [i] "+r" (i), [v] "+Q" (v->counter), [tmp] "=&r" (tmp)	\
 	: "r" (v)							\
 	: cl);								\
->>>>>>> 24b8d41d
 									\
 	return i;							\
 }
@@ -140,19 +79,8 @@
 
 static inline void __lse_atomic_and(int i, atomic_t *v)
 {
-<<<<<<< HEAD
-	register int w0 asm ("w0") = i;
-	register atomic_t *x1 asm ("x1") = v;
-
-	asm volatile(ARM64_LSE_ATOMIC_INSN(
-	/* LL/SC */
-	__LL_SC_ATOMIC(and)
-	__nops(1),
-	/* LSE atomics */
-=======
 	asm volatile(
 	__LSE_PREAMBLE
->>>>>>> 24b8d41d
 	"	mvn	%w[i], %w[i]\n"
 	"	stclr	%w[i], %[v]"
 	: [i] "+&r" (i), [v] "+Q" (v->counter)
@@ -160,25 +88,6 @@
 }
 
 #define ATOMIC_FETCH_OP_AND(name, mb, cl...)				\
-<<<<<<< HEAD
-static inline int atomic_fetch_and##name(int i, atomic_t *v)		\
-{									\
-	register int w0 asm ("w0") = i;					\
-	register atomic_t *x1 asm ("x1") = v;				\
-									\
-	asm volatile(ARM64_LSE_ATOMIC_INSN(				\
-	/* LL/SC */							\
-	__LL_SC_ATOMIC(fetch_and##name)					\
-	__nops(1),							\
-	/* LSE atomics */						\
-	"	mvn	%w[i], %w[i]\n"					\
-	"	ldclr" #mb "	%w[i], %w[i], %[v]")			\
-	: [i] "+r" (w0), [v] "+Q" (v->counter)				\
-	: "r" (x1)							\
-	: __LL_SC_CLOBBERS, ##cl);					\
-									\
-	return w0;							\
-=======
 static inline int __lse_atomic_fetch_and##name(int i, atomic_t *v)	\
 {									\
 	asm volatile(							\
@@ -190,7 +99,6 @@
 	: cl);								\
 									\
 	return i;							\
->>>>>>> 24b8d41d
 }
 
 ATOMIC_FETCH_OP_AND(_relaxed,   )
@@ -200,23 +108,10 @@
 
 #undef ATOMIC_FETCH_OP_AND
 
-<<<<<<< HEAD
-static inline void atomic_sub(int i, atomic_t *v)
-{
-	register int w0 asm ("w0") = i;
-	register atomic_t *x1 asm ("x1") = v;
-
-	asm volatile(ARM64_LSE_ATOMIC_INSN(
-	/* LL/SC */
-	__LL_SC_ATOMIC(sub)
-	__nops(1),
-	/* LSE atomics */
-=======
 static inline void __lse_atomic_sub(int i, atomic_t *v)
 {
 	asm volatile(
 	__LSE_PREAMBLE
->>>>>>> 24b8d41d
 	"	neg	%w[i], %w[i]\n"
 	"	stadd	%w[i], %[v]"
 	: [i] "+&r" (i), [v] "+Q" (v->counter)
@@ -228,16 +123,8 @@
 {									\
 	u32 tmp;							\
 									\
-<<<<<<< HEAD
-	asm volatile(ARM64_LSE_ATOMIC_INSN(				\
-	/* LL/SC */							\
-	__LL_SC_ATOMIC(sub_return##name)				\
-	__nops(2),							\
-	/* LSE atomics */						\
-=======
-	asm volatile(							\
-	__LSE_PREAMBLE							\
->>>>>>> 24b8d41d
+	asm volatile(							\
+	__LSE_PREAMBLE							\
 	"	neg	%w[i], %w[i]\n"					\
 	"	ldadd" #mb "	%w[i], %w[tmp], %[v]\n"			\
 	"	add	%w[i], %w[i], %w[tmp]"				\
@@ -256,25 +143,6 @@
 #undef ATOMIC_OP_SUB_RETURN
 
 #define ATOMIC_FETCH_OP_SUB(name, mb, cl...)				\
-<<<<<<< HEAD
-static inline int atomic_fetch_sub##name(int i, atomic_t *v)		\
-{									\
-	register int w0 asm ("w0") = i;					\
-	register atomic_t *x1 asm ("x1") = v;				\
-									\
-	asm volatile(ARM64_LSE_ATOMIC_INSN(				\
-	/* LL/SC */							\
-	__LL_SC_ATOMIC(fetch_sub##name)					\
-	__nops(1),							\
-	/* LSE atomics */						\
-	"	neg	%w[i], %w[i]\n"					\
-	"	ldadd" #mb "	%w[i], %w[i], %[v]")			\
-	: [i] "+r" (w0), [v] "+Q" (v->counter)				\
-	: "r" (x1)							\
-	: __LL_SC_CLOBBERS, ##cl);					\
-									\
-	return w0;							\
-=======
 static inline int __lse_atomic_fetch_sub##name(int i, atomic_t *v)	\
 {									\
 	asm volatile(							\
@@ -286,30 +154,23 @@
 	: cl);								\
 									\
 	return i;							\
->>>>>>> 24b8d41d
 }
 
 ATOMIC_FETCH_OP_SUB(_relaxed,   )
 ATOMIC_FETCH_OP_SUB(_acquire,  a, "memory")
 ATOMIC_FETCH_OP_SUB(_release,  l, "memory")
 ATOMIC_FETCH_OP_SUB(        , al, "memory")
-<<<<<<< HEAD
 
 #undef ATOMIC_FETCH_OP_SUB
-#undef __LL_SC_ATOMIC
-
-#define __LL_SC_ATOMIC64(op)	__LL_SC_CALL(atomic64_##op)
+
 #define ATOMIC64_OP(op, asm_op)						\
-static inline void atomic64_##op(long i, atomic64_t *v)			\
-{									\
-	register long x0 asm ("x0") = i;				\
-	register atomic64_t *x1 asm ("x1") = v;				\
-									\
-	asm volatile(ARM64_LSE_ATOMIC_INSN(__LL_SC_ATOMIC64(op),	\
-"	" #asm_op "	%[i], %[v]\n")					\
-	: [i] "+r" (x0), [v] "+Q" (v->counter)				\
-	: "r" (x1)							\
-	: __LL_SC_CLOBBERS);						\
+static inline void __lse_atomic64_##op(s64 i, atomic64_t *v)		\
+{									\
+	asm volatile(							\
+	__LSE_PREAMBLE							\
+"	" #asm_op "	%[i], %[v]\n"					\
+	: [i] "+r" (i), [v] "+Q" (v->counter)				\
+	: "r" (v));							\
 }
 
 ATOMIC64_OP(andnot, stclr)
@@ -320,21 +181,16 @@
 #undef ATOMIC64_OP
 
 #define ATOMIC64_FETCH_OP(name, mb, op, asm_op, cl...)			\
-static inline long atomic64_fetch_##op##name(long i, atomic64_t *v)	\
-{									\
-	register long x0 asm ("x0") = i;				\
-	register atomic64_t *x1 asm ("x1") = v;				\
-									\
-	asm volatile(ARM64_LSE_ATOMIC_INSN(				\
-	/* LL/SC */							\
-	__LL_SC_ATOMIC64(fetch_##op##name),				\
-	/* LSE atomics */						\
-"	" #asm_op #mb "	%[i], %[i], %[v]")				\
-	: [i] "+r" (x0), [v] "+Q" (v->counter)				\
-	: "r" (x1)							\
-	: __LL_SC_CLOBBERS, ##cl);					\
-									\
-	return x0;							\
+static inline long __lse_atomic64_fetch_##op##name(s64 i, atomic64_t *v)\
+{									\
+	asm volatile(							\
+	__LSE_PREAMBLE							\
+"	" #asm_op #mb "	%[i], %[i], %[v]"				\
+	: [i] "+r" (i), [v] "+Q" (v->counter)				\
+	: "r" (v)							\
+	: cl);								\
+									\
+	return i;							\
 }
 
 #define ATOMIC64_FETCH_OPS(op, asm_op)					\
@@ -350,72 +206,12 @@
 
 #undef ATOMIC64_FETCH_OP
 #undef ATOMIC64_FETCH_OPS
-=======
-
-#undef ATOMIC_FETCH_OP_SUB
-
-#define ATOMIC64_OP(op, asm_op)						\
-static inline void __lse_atomic64_##op(s64 i, atomic64_t *v)		\
-{									\
-	asm volatile(							\
-	__LSE_PREAMBLE							\
-"	" #asm_op "	%[i], %[v]\n"					\
-	: [i] "+r" (i), [v] "+Q" (v->counter)				\
-	: "r" (v));							\
-}
-
-ATOMIC64_OP(andnot, stclr)
-ATOMIC64_OP(or, stset)
-ATOMIC64_OP(xor, steor)
-ATOMIC64_OP(add, stadd)
-
-#undef ATOMIC64_OP
-
-#define ATOMIC64_FETCH_OP(name, mb, op, asm_op, cl...)			\
-static inline long __lse_atomic64_fetch_##op##name(s64 i, atomic64_t *v)\
-{									\
-	asm volatile(							\
-	__LSE_PREAMBLE							\
-"	" #asm_op #mb "	%[i], %[i], %[v]"				\
-	: [i] "+r" (i), [v] "+Q" (v->counter)				\
-	: "r" (v)							\
-	: cl);								\
-									\
-	return i;							\
-}
->>>>>>> 24b8d41d
-
-#define ATOMIC64_FETCH_OPS(op, asm_op)					\
-	ATOMIC64_FETCH_OP(_relaxed,   , op, asm_op)			\
-	ATOMIC64_FETCH_OP(_acquire,  a, op, asm_op, "memory")		\
-	ATOMIC64_FETCH_OP(_release,  l, op, asm_op, "memory")		\
-	ATOMIC64_FETCH_OP(        , al, op, asm_op, "memory")
-
-ATOMIC64_FETCH_OPS(andnot, ldclr)
-ATOMIC64_FETCH_OPS(or, ldset)
-ATOMIC64_FETCH_OPS(xor, ldeor)
-ATOMIC64_FETCH_OPS(add, ldadd)
-
-#undef ATOMIC64_FETCH_OP
-#undef ATOMIC64_FETCH_OPS
 
 #define ATOMIC64_OP_ADD_RETURN(name, mb, cl...)				\
 static inline long __lse_atomic64_add_return##name(s64 i, atomic64_t *v)\
 {									\
 	unsigned long tmp;						\
 									\
-<<<<<<< HEAD
-	asm volatile(ARM64_LSE_ATOMIC_INSN(				\
-	/* LL/SC */							\
-	__LL_SC_ATOMIC64(add_return##name)				\
-	__nops(1),							\
-	/* LSE atomics */						\
-	"	ldadd" #mb "	%[i], x30, %[v]\n"			\
-	"	add	%[i], %[i], x30")				\
-	: [i] "+r" (x0), [v] "+Q" (v->counter)				\
-	: "r" (x1)							\
-	: __LL_SC_CLOBBERS, ##cl);					\
-=======
 	asm volatile(							\
 	__LSE_PREAMBLE							\
 	"	ldadd" #mb "	%[i], %x[tmp], %[v]\n"			\
@@ -423,7 +219,6 @@
 	: [i] "+r" (i), [v] "+Q" (v->counter), [tmp] "=&r" (tmp)	\
 	: "r" (v)							\
 	: cl);								\
->>>>>>> 24b8d41d
 									\
 	return i;							\
 }
@@ -437,19 +232,8 @@
 
 static inline void __lse_atomic64_and(s64 i, atomic64_t *v)
 {
-<<<<<<< HEAD
-	register long x0 asm ("x0") = i;
-	register atomic64_t *x1 asm ("x1") = v;
-
-	asm volatile(ARM64_LSE_ATOMIC_INSN(
-	/* LL/SC */
-	__LL_SC_ATOMIC64(and)
-	__nops(1),
-	/* LSE atomics */
-=======
 	asm volatile(
 	__LSE_PREAMBLE
->>>>>>> 24b8d41d
 	"	mvn	%[i], %[i]\n"
 	"	stclr	%[i], %[v]"
 	: [i] "+&r" (i), [v] "+Q" (v->counter)
@@ -457,25 +241,6 @@
 }
 
 #define ATOMIC64_FETCH_OP_AND(name, mb, cl...)				\
-<<<<<<< HEAD
-static inline long atomic64_fetch_and##name(long i, atomic64_t *v)	\
-{									\
-	register long x0 asm ("w0") = i;				\
-	register atomic64_t *x1 asm ("x1") = v;				\
-									\
-	asm volatile(ARM64_LSE_ATOMIC_INSN(				\
-	/* LL/SC */							\
-	__LL_SC_ATOMIC64(fetch_and##name)				\
-	__nops(1),							\
-	/* LSE atomics */						\
-	"	mvn	%[i], %[i]\n"					\
-	"	ldclr" #mb "	%[i], %[i], %[v]")			\
-	: [i] "+r" (x0), [v] "+Q" (v->counter)				\
-	: "r" (x1)							\
-	: __LL_SC_CLOBBERS, ##cl);					\
-									\
-	return x0;							\
-=======
 static inline long __lse_atomic64_fetch_and##name(s64 i, atomic64_t *v)	\
 {									\
 	asm volatile(							\
@@ -487,7 +252,6 @@
 	: cl);								\
 									\
 	return i;							\
->>>>>>> 24b8d41d
 }
 
 ATOMIC64_FETCH_OP_AND(_relaxed,   )
@@ -497,23 +261,10 @@
 
 #undef ATOMIC64_FETCH_OP_AND
 
-<<<<<<< HEAD
-static inline void atomic64_sub(long i, atomic64_t *v)
-{
-	register long x0 asm ("x0") = i;
-	register atomic64_t *x1 asm ("x1") = v;
-
-	asm volatile(ARM64_LSE_ATOMIC_INSN(
-	/* LL/SC */
-	__LL_SC_ATOMIC64(sub)
-	__nops(1),
-	/* LSE atomics */
-=======
 static inline void __lse_atomic64_sub(s64 i, atomic64_t *v)
 {
 	asm volatile(
 	__LSE_PREAMBLE
->>>>>>> 24b8d41d
 	"	neg	%[i], %[i]\n"
 	"	stadd	%[i], %[v]"
 	: [i] "+&r" (i), [v] "+Q" (v->counter)
@@ -525,16 +276,8 @@
 {									\
 	unsigned long tmp;						\
 									\
-<<<<<<< HEAD
-	asm volatile(ARM64_LSE_ATOMIC_INSN(				\
-	/* LL/SC */							\
-	__LL_SC_ATOMIC64(sub_return##name)				\
-	__nops(2),							\
-	/* LSE atomics */						\
-=======
-	asm volatile(							\
-	__LSE_PREAMBLE							\
->>>>>>> 24b8d41d
+	asm volatile(							\
+	__LSE_PREAMBLE							\
 	"	neg	%[i], %[i]\n"					\
 	"	ldadd" #mb "	%[i], %x[tmp], %[v]\n"			\
 	"	add	%[i], %[i], %x[tmp]"				\
@@ -553,25 +296,6 @@
 #undef ATOMIC64_OP_SUB_RETURN
 
 #define ATOMIC64_FETCH_OP_SUB(name, mb, cl...)				\
-<<<<<<< HEAD
-static inline long atomic64_fetch_sub##name(long i, atomic64_t *v)	\
-{									\
-	register long x0 asm ("w0") = i;				\
-	register atomic64_t *x1 asm ("x1") = v;				\
-									\
-	asm volatile(ARM64_LSE_ATOMIC_INSN(				\
-	/* LL/SC */							\
-	__LL_SC_ATOMIC64(fetch_sub##name)				\
-	__nops(1),							\
-	/* LSE atomics */						\
-	"	neg	%[i], %[i]\n"					\
-	"	ldadd" #mb "	%[i], %[i], %[v]")			\
-	: [i] "+r" (x0), [v] "+Q" (v->counter)				\
-	: "r" (x1)							\
-	: __LL_SC_CLOBBERS, ##cl);					\
-									\
-	return x0;							\
-=======
 static inline long __lse_atomic64_fetch_sub##name(s64 i, atomic64_t *v)	\
 {									\
 	asm volatile(							\
@@ -583,7 +307,6 @@
 	: cl);								\
 									\
 	return i;							\
->>>>>>> 24b8d41d
 }
 
 ATOMIC64_FETCH_OP_SUB(_relaxed,   )
@@ -593,19 +316,6 @@
 
 #undef ATOMIC64_FETCH_OP_SUB
 
-<<<<<<< HEAD
-static inline long atomic64_dec_if_positive(atomic64_t *v)
-{
-	register long x0 asm ("x0") = (long)v;
-
-	asm volatile(ARM64_LSE_ATOMIC_INSN(
-	/* LL/SC */
-	__LL_SC_ATOMIC64(dec_if_positive)
-	__nops(6),
-	/* LSE atomics */
-	"1:	ldr	x30, %[v]\n"
-	"	subs	%[ret], x30, #1\n"
-=======
 static inline s64 __lse_atomic64_dec_if_positive(atomic64_t *v)
 {
 	unsigned long tmp;
@@ -614,7 +324,6 @@
 	__LSE_PREAMBLE
 	"1:	ldr	%x[tmp], %[v]\n"
 	"	subs	%[ret], %x[tmp], #1\n"
->>>>>>> 24b8d41d
 	"	b.lt	2f\n"
 	"	casal	%x[tmp], %[ret], %[v]\n"
 	"	sub	%x[tmp], %x[tmp], #1\n"
@@ -639,17 +348,6 @@
 	register u##sz x2 asm ("x2") = new;				\
 	unsigned long tmp;						\
 									\
-<<<<<<< HEAD
-	asm volatile(ARM64_LSE_ATOMIC_INSN(				\
-	/* LL/SC */							\
-	__LL_SC_CMPXCHG(name)						\
-	__nops(2),							\
-	/* LSE atomics */						\
-	"	mov	" #w "30, %" #w "[old]\n"			\
-	"	cas" #mb #sz "\t" #w "30, %" #w "[new], %[v]\n"		\
-	"	mov	%" #w "[ret], " #w "30")			\
-	: [ret] "+r" (x0), [v] "+Q" (*(unsigned long *)ptr)		\
-=======
 	asm volatile(							\
 	__LSE_PREAMBLE							\
 	"	mov	%" #w "[tmp], %" #w "[old]\n"			\
@@ -657,7 +355,6 @@
 	"	mov	%" #w "[ret], %" #w "[tmp]"			\
 	: [ret] "+r" (x0), [v] "+Q" (*(unsigned long *)ptr),		\
 	  [tmp] "=&r" (tmp)						\
->>>>>>> 24b8d41d
 	: [old] "r" (x1), [new] "r" (x2)				\
 	: cl);								\
 									\
@@ -699,16 +396,8 @@
 	register unsigned long x3 asm ("x3") = new2;			\
 	register unsigned long x4 asm ("x4") = (unsigned long)ptr;	\
 									\
-<<<<<<< HEAD
-	asm volatile(ARM64_LSE_ATOMIC_INSN(				\
-	/* LL/SC */							\
-	__LL_SC_CMPXCHG_DBL(name)					\
-	__nops(3),							\
-	/* LSE atomics */						\
-=======
-	asm volatile(							\
-	__LSE_PREAMBLE							\
->>>>>>> 24b8d41d
+	asm volatile(							\
+	__LSE_PREAMBLE							\
 	"	casp" #mb "\t%[old1], %[old2], %[new1], %[new2], %[v]\n"\
 	"	eor	%[old1], %[old1], %[oldval1]\n"			\
 	"	eor	%[old2], %[old2], %[oldval2]\n"			\
