--- conflicted
+++ resolved
@@ -21,26 +21,6 @@
 #define PCI_IO_SIZE		SZ_16M
 
 /*
-<<<<<<< HEAD
- * Log2 of the upper bound of the size of a struct page. Used for sizing
- * the vmemmap region only, does not affect actual memory footprint.
- * We don't use sizeof(struct page) directly since taking its size here
- * requires its definition to be available at this point in the inclusion
- * chain, and it may not be a power of 2 in the first place.
- */
-#define STRUCT_PAGE_MAX_SHIFT	6
-
-/*
- * VMEMMAP_SIZE - allows the whole linear region to be covered by
- *                a struct page array
- */
-#define VMEMMAP_SIZE (UL(1) << (VA_BITS - PAGE_SHIFT - 1 + STRUCT_PAGE_MAX_SHIFT))
-
-/*
- * PAGE_OFFSET - the virtual address of the start of the linear map (top
- *		 (VA_BITS - 1))
- * KIMAGE_VADDR - the virtual address of the start of the kernel image
-=======
  * VMEMMAP_SIZE - allows the whole linear region to be covered by
  *                a struct page array
  *
@@ -58,7 +38,6 @@
  *               start of the TTBR1 address space.
  * PAGE_END - the end of the linear map, where all other kernel mappings begin.
  * KIMAGE_VADDR - the virtual address of the start of the kernel image.
->>>>>>> 24b8d41d
  * VA_BITS - the maximum number of bits for virtual addresses.
  */
 #define VA_BITS			(CONFIG_ARM64_VA_BITS)
@@ -71,12 +50,8 @@
 #define MODULES_END		(MODULES_VADDR + MODULES_VSIZE)
 #define MODULES_VADDR		(BPF_JIT_REGION_END)
 #define MODULES_VSIZE		(SZ_128M)
-<<<<<<< HEAD
-#define VMEMMAP_START		(PAGE_OFFSET - VMEMMAP_SIZE)
-=======
 #define VMEMMAP_START		(-VMEMMAP_SIZE - SZ_2M)
 #define VMEMMAP_END		(VMEMMAP_START + VMEMMAP_SIZE)
->>>>>>> 24b8d41d
 #define PCI_IO_END		(VMEMMAP_START - SZ_2M)
 #define PCI_IO_START		(PCI_IO_END - PCI_IO_SIZE)
 #define FIXADDR_TOP		(PCI_IO_START - SZ_2M)
@@ -91,9 +66,6 @@
 
 #define KERNEL_START		_text
 #define KERNEL_END		_end
-
-#define KERNEL_START      _text
-#define KERNEL_END        _end
 
 /*
  * Generic and tag-based KASAN require 1/8th and 1/16th of the kernel virtual
@@ -333,20 +305,6 @@
  */
 #define ARCH_PFN_OFFSET		((unsigned long)PHYS_PFN_OFFSET)
 
-<<<<<<< HEAD
-#ifndef CONFIG_SPARSEMEM_VMEMMAP
-#define virt_to_page(kaddr)	pfn_to_page(__pa(kaddr) >> PAGE_SHIFT)
-#define _virt_addr_valid(kaddr)	pfn_valid(__pa(kaddr) >> PAGE_SHIFT)
-#else
-#define __virt_to_pgoff(kaddr)	(((u64)(kaddr) & ~PAGE_OFFSET) / PAGE_SIZE * sizeof(struct page))
-#define __page_to_voff(page)	(((u64)(page) & ~VMEMMAP_START) * PAGE_SIZE / sizeof(struct page))
-
-#define page_to_virt(page)	((void *)((__page_to_voff(page)) | PAGE_OFFSET))
-#define virt_to_page(vaddr)	((struct page *)((__virt_to_pgoff(vaddr)) | VMEMMAP_START))
-
-#define _virt_addr_valid(kaddr)	pfn_valid((((u64)(kaddr) & ~PAGE_OFFSET) \
-					   + PHYS_OFFSET) >> PAGE_SHIFT)
-=======
 #if !defined(CONFIG_SPARSEMEM_VMEMMAP) || defined(CONFIG_DEBUG_VIRTUAL)
 #define virt_to_page(x)		pfn_to_page(virt_to_pfn(x))
 #else
@@ -381,13 +339,7 @@
  */
 #if defined(CONFIG_EFI) && defined(CONFIG_ARM_GIC_V3_ITS)
 # define INIT_MEMBLOCK_RESERVED_REGIONS	(INIT_MEMBLOCK_REGIONS + NR_CPUS + 1)
->>>>>>> 24b8d41d
-#endif
-#endif
-
-#define _virt_addr_is_linear(kaddr)	(((u64)(kaddr)) >= PAGE_OFFSET)
-#define virt_addr_valid(kaddr)		(_virt_addr_is_linear(kaddr) && \
-					 _virt_addr_valid(kaddr))
+#endif
 
 #include <asm-generic/memory_model.h>
 
