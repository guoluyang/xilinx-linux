/* SPDX-License-Identifier: GPL-2.0-only */
/*
 * Copyright (C) 2013 ARM Ltd.
 */
#ifndef __ASM_PERCPU_H
#define __ASM_PERCPU_H

#include <linux/preempt.h>

#include <asm/alternative.h>
#include <asm/cmpxchg.h>
#include <asm/stack_pointer.h>

static inline void set_my_cpu_offset(unsigned long off)
{
	asm volatile(ALTERNATIVE("msr tpidr_el1, %0",
				 "msr tpidr_el2, %0",
				 ARM64_HAS_VIRT_HOST_EXTN)
			:: "r" (off) : "memory");
}

static inline unsigned long __hyp_my_cpu_offset(void)
{
	/*
	 * Non-VHE hyp code runs with preemption disabled. No need to hazard
	 * the register access against barrier() as in __kern_my_cpu_offset.
	 */
	return read_sysreg(tpidr_el2);
}

static inline unsigned long __kern_my_cpu_offset(void)
{
	unsigned long off;

	/*
	 * We want to allow caching the value, so avoid using volatile and
	 * instead use a fake stack read to hazard against barrier().
	 */
	asm(ALTERNATIVE("mrs %0, tpidr_el1",
			"mrs %0, tpidr_el2",
			ARM64_HAS_VIRT_HOST_EXTN)
		: "=r" (off) :
		"Q" (*(const unsigned long *)current_stack_pointer));

	return off;
}

#ifdef __KVM_NVHE_HYPERVISOR__
#define __my_cpu_offset __hyp_my_cpu_offset()
#else
#define __my_cpu_offset __kern_my_cpu_offset()
#endif

#define PERCPU_RW_OPS(sz)						\
static inline unsigned long __percpu_read_##sz(void *ptr)		\
{									\
<<<<<<< HEAD
	unsigned long loop, ret;					\
									\
	switch (size) {							\
	case 1:								\
		asm ("//__per_cpu_" #op "_1\n"				\
		"1:	ldxrb	  %w[ret], %[ptr]\n"			\
			#asm_op " %w[ret], %w[ret], %w[val]\n"		\
		"	stxrb	  %w[loop], %w[ret], %[ptr]\n"		\
		"	cbnz	  %w[loop], 1b"				\
		: [loop] "=&r" (loop), [ret] "=&r" (ret),		\
		  [ptr] "+Q"(*(u8 *)ptr)				\
		: [val] "Ir" (val));					\
		break;							\
	case 2:								\
		asm ("//__per_cpu_" #op "_2\n"				\
		"1:	ldxrh	  %w[ret], %[ptr]\n"			\
			#asm_op " %w[ret], %w[ret], %w[val]\n"		\
		"	stxrh	  %w[loop], %w[ret], %[ptr]\n"		\
		"	cbnz	  %w[loop], 1b"				\
		: [loop] "=&r" (loop), [ret] "=&r" (ret),		\
		  [ptr]  "+Q"(*(u16 *)ptr)				\
		: [val] "Ir" (val));					\
		break;							\
	case 4:								\
		asm ("//__per_cpu_" #op "_4\n"				\
		"1:	ldxr	  %w[ret], %[ptr]\n"			\
			#asm_op " %w[ret], %w[ret], %w[val]\n"		\
		"	stxr	  %w[loop], %w[ret], %[ptr]\n"		\
		"	cbnz	  %w[loop], 1b"				\
		: [loop] "=&r" (loop), [ret] "=&r" (ret),		\
		  [ptr] "+Q"(*(u32 *)ptr)				\
		: [val] "Ir" (val));					\
		break;							\
	case 8:								\
		asm ("//__per_cpu_" #op "_8\n"				\
		"1:	ldxr	  %[ret], %[ptr]\n"			\
			#asm_op " %[ret], %[ret], %[val]\n"		\
		"	stxr	  %w[loop], %[ret], %[ptr]\n"		\
		"	cbnz	  %w[loop], 1b"				\
		: [loop] "=&r" (loop), [ret] "=&r" (ret),		\
		  [ptr] "+Q"(*(u64 *)ptr)				\
		: [val] "Ir" (val));					\
		break;							\
	default:							\
		BUILD_BUG();						\
	}								\
=======
	return READ_ONCE(*(u##sz *)ptr);				\
}									\
>>>>>>> 24b8d41d
									\
static inline void __percpu_write_##sz(void *ptr, unsigned long val)	\
{									\
	WRITE_ONCE(*(u##sz *)ptr, (u##sz)val);				\
}

#define __PERCPU_OP_CASE(w, sfx, name, sz, op_llsc, op_lse)		\
static inline void							\
__percpu_##name##_case_##sz(void *ptr, unsigned long val)		\
{									\
	unsigned int loop;						\
	u##sz tmp;							\
									\
	asm volatile (ARM64_LSE_ATOMIC_INSN(				\
	/* LL/SC */							\
	"1:	ldxr" #sfx "\t%" #w "[tmp], %[ptr]\n"			\
		#op_llsc "\t%" #w "[tmp], %" #w "[tmp], %" #w "[val]\n"	\
	"	stxr" #sfx "\t%w[loop], %" #w "[tmp], %[ptr]\n"		\
	"	cbnz	%w[loop], 1b",					\
	/* LSE atomics */						\
		#op_lse "\t%" #w "[val], %[ptr]\n"			\
		__nops(3))						\
	: [loop] "=&r" (loop), [tmp] "=&r" (tmp),			\
	  [ptr] "+Q"(*(u##sz *)ptr)					\
	: [val] "r" ((u##sz)(val)));					\
}

#define __PERCPU_RET_OP_CASE(w, sfx, name, sz, op_llsc, op_lse)		\
static inline u##sz							\
__percpu_##name##_return_case_##sz(void *ptr, unsigned long val)	\
{									\
	unsigned int loop;						\
	u##sz ret;							\
									\
	asm volatile (ARM64_LSE_ATOMIC_INSN(				\
	/* LL/SC */							\
	"1:	ldxr" #sfx "\t%" #w "[ret], %[ptr]\n"			\
		#op_llsc "\t%" #w "[ret], %" #w "[ret], %" #w "[val]\n"	\
	"	stxr" #sfx "\t%w[loop], %" #w "[ret], %[ptr]\n"		\
	"	cbnz	%w[loop], 1b",					\
	/* LSE atomics */						\
		#op_lse "\t%" #w "[val], %" #w "[ret], %[ptr]\n"	\
		#op_llsc "\t%" #w "[ret], %" #w "[ret], %" #w "[val]\n"	\
		__nops(2))						\
	: [loop] "=&r" (loop), [ret] "=&r" (ret),			\
	  [ptr] "+Q"(*(u##sz *)ptr)					\
	: [val] "r" ((u##sz)(val)));					\
									\
	return ret;							\
}

#define PERCPU_OP(name, op_llsc, op_lse)				\
	__PERCPU_OP_CASE(w, b, name,  8, op_llsc, op_lse)		\
	__PERCPU_OP_CASE(w, h, name, 16, op_llsc, op_lse)		\
	__PERCPU_OP_CASE(w,  , name, 32, op_llsc, op_lse)		\
	__PERCPU_OP_CASE( ,  , name, 64, op_llsc, op_lse)

#define PERCPU_RET_OP(name, op_llsc, op_lse)				\
	__PERCPU_RET_OP_CASE(w, b, name,  8, op_llsc, op_lse)		\
	__PERCPU_RET_OP_CASE(w, h, name, 16, op_llsc, op_lse)		\
	__PERCPU_RET_OP_CASE(w,  , name, 32, op_llsc, op_lse)		\
	__PERCPU_RET_OP_CASE( ,  , name, 64, op_llsc, op_lse)

PERCPU_RW_OPS(8)
PERCPU_RW_OPS(16)
PERCPU_RW_OPS(32)
PERCPU_RW_OPS(64)
PERCPU_OP(add, add, stadd)
PERCPU_OP(andnot, bic, stclr)
PERCPU_OP(or, orr, stset)
PERCPU_RET_OP(add, add, ldadd)

#undef PERCPU_RW_OPS
#undef __PERCPU_OP_CASE
#undef __PERCPU_RET_OP_CASE
#undef PERCPU_OP
#undef PERCPU_RET_OP

<<<<<<< HEAD
	switch (size) {
	case 1:
		asm ("//__percpu_xchg_1\n"
		"1:	ldxrb	%w[ret], %[ptr]\n"
		"	stxrb	%w[loop], %w[val], %[ptr]\n"
		"	cbnz	%w[loop], 1b"
		: [loop] "=&r"(loop), [ret] "=&r"(ret),
		  [ptr] "+Q"(*(u8 *)ptr)
		: [val] "r" (val));
		break;
	case 2:
		asm ("//__percpu_xchg_2\n"
		"1:	ldxrh	%w[ret], %[ptr]\n"
		"	stxrh	%w[loop], %w[val], %[ptr]\n"
		"	cbnz	%w[loop], 1b"
		: [loop] "=&r"(loop), [ret] "=&r"(ret),
		  [ptr] "+Q"(*(u16 *)ptr)
		: [val] "r" (val));
		break;
	case 4:
		asm ("//__percpu_xchg_4\n"
		"1:	ldxr	%w[ret], %[ptr]\n"
		"	stxr	%w[loop], %w[val], %[ptr]\n"
		"	cbnz	%w[loop], 1b"
		: [loop] "=&r"(loop), [ret] "=&r"(ret),
		  [ptr] "+Q"(*(u32 *)ptr)
		: [val] "r" (val));
		break;
	case 8:
		asm ("//__percpu_xchg_8\n"
		"1:	ldxr	%[ret], %[ptr]\n"
		"	stxr	%w[loop], %[val], %[ptr]\n"
		"	cbnz	%w[loop], 1b"
		: [loop] "=&r"(loop), [ret] "=&r"(ret),
		  [ptr] "+Q"(*(u64 *)ptr)
		: [val] "r" (val));
		break;
	default:
		BUILD_BUG();
	}
=======
/*
 * It would be nice to avoid the conditional call into the scheduler when
 * re-enabling preemption for preemptible kernels, but doing that in a way
 * which builds inside a module would mean messing directly with the preempt
 * count. If you do this, peterz and tglx will hunt you down.
 */
#define this_cpu_cmpxchg_double_8(ptr1, ptr2, o1, o2, n1, n2)		\
({									\
	int __ret;							\
	preempt_disable_notrace();					\
	__ret = cmpxchg_double_local(	raw_cpu_ptr(&(ptr1)),		\
					raw_cpu_ptr(&(ptr2)),		\
					o1, o2, n1, n2);		\
	preempt_enable_notrace();					\
	__ret;								\
})
>>>>>>> 24b8d41d

#define _pcp_protect(op, pcp, ...)					\
({									\
	preempt_disable_notrace();					\
	op(raw_cpu_ptr(&(pcp)), __VA_ARGS__);				\
	preempt_enable_notrace();					\
})

#define _pcp_protect_return(op, pcp, args...)				\
({									\
	typeof(pcp) __retval;						\
	preempt_disable_notrace();					\
<<<<<<< HEAD
	__retval = (typeof(pcp))__percpu_read(raw_cpu_ptr(&(pcp)), 	\
					      sizeof(pcp));		\
=======
	__retval = (typeof(pcp))op(raw_cpu_ptr(&(pcp)), ##args);	\
>>>>>>> 24b8d41d
	preempt_enable_notrace();					\
	__retval;							\
})

<<<<<<< HEAD
#define _percpu_write(pcp, val)						\
do {									\
	preempt_disable_notrace();					\
	__percpu_write(raw_cpu_ptr(&(pcp)), (unsigned long)(val), 	\
				sizeof(pcp));				\
	preempt_enable_notrace();					\
} while(0)								\

#define _pcp_protect(operation, pcp, val)			\
({								\
	typeof(pcp) __retval;					\
	preempt_disable();					\
	__retval = (typeof(pcp))operation(raw_cpu_ptr(&(pcp)),	\
					  (val), sizeof(pcp));	\
	preempt_enable();					\
	__retval;						\
})

#define _percpu_add(pcp, val) \
	_pcp_protect(__percpu_add, pcp, val)

#define _percpu_add_return(pcp, val) _percpu_add(pcp, val)

#define _percpu_and(pcp, val) \
	_pcp_protect(__percpu_and, pcp, val)

#define _percpu_or(pcp, val) \
	_pcp_protect(__percpu_or, pcp, val)

#define _percpu_xchg(pcp, val) (typeof(pcp)) \
	_pcp_protect(__percpu_xchg, pcp, (unsigned long)(val))

#define this_cpu_add_1(pcp, val) _percpu_add(pcp, val)
#define this_cpu_add_2(pcp, val) _percpu_add(pcp, val)
#define this_cpu_add_4(pcp, val) _percpu_add(pcp, val)
#define this_cpu_add_8(pcp, val) _percpu_add(pcp, val)

#define this_cpu_add_return_1(pcp, val) _percpu_add_return(pcp, val)
#define this_cpu_add_return_2(pcp, val) _percpu_add_return(pcp, val)
#define this_cpu_add_return_4(pcp, val) _percpu_add_return(pcp, val)
#define this_cpu_add_return_8(pcp, val) _percpu_add_return(pcp, val)

#define this_cpu_and_1(pcp, val) _percpu_and(pcp, val)
#define this_cpu_and_2(pcp, val) _percpu_and(pcp, val)
#define this_cpu_and_4(pcp, val) _percpu_and(pcp, val)
#define this_cpu_and_8(pcp, val) _percpu_and(pcp, val)

#define this_cpu_or_1(pcp, val) _percpu_or(pcp, val)
#define this_cpu_or_2(pcp, val) _percpu_or(pcp, val)
#define this_cpu_or_4(pcp, val) _percpu_or(pcp, val)
#define this_cpu_or_8(pcp, val) _percpu_or(pcp, val)

#define this_cpu_read_1(pcp) _percpu_read(pcp)
#define this_cpu_read_2(pcp) _percpu_read(pcp)
#define this_cpu_read_4(pcp) _percpu_read(pcp)
#define this_cpu_read_8(pcp) _percpu_read(pcp)

#define this_cpu_write_1(pcp, val) _percpu_write(pcp, val)
#define this_cpu_write_2(pcp, val) _percpu_write(pcp, val)
#define this_cpu_write_4(pcp, val) _percpu_write(pcp, val)
#define this_cpu_write_8(pcp, val) _percpu_write(pcp, val)

#define this_cpu_xchg_1(pcp, val) _percpu_xchg(pcp, val)
#define this_cpu_xchg_2(pcp, val) _percpu_xchg(pcp, val)
#define this_cpu_xchg_4(pcp, val) _percpu_xchg(pcp, val)
#define this_cpu_xchg_8(pcp, val) _percpu_xchg(pcp, val)
=======
#define this_cpu_read_1(pcp)		\
	_pcp_protect_return(__percpu_read_8, pcp)
#define this_cpu_read_2(pcp)		\
	_pcp_protect_return(__percpu_read_16, pcp)
#define this_cpu_read_4(pcp)		\
	_pcp_protect_return(__percpu_read_32, pcp)
#define this_cpu_read_8(pcp)		\
	_pcp_protect_return(__percpu_read_64, pcp)

#define this_cpu_write_1(pcp, val)	\
	_pcp_protect(__percpu_write_8, pcp, (unsigned long)val)
#define this_cpu_write_2(pcp, val)	\
	_pcp_protect(__percpu_write_16, pcp, (unsigned long)val)
#define this_cpu_write_4(pcp, val)	\
	_pcp_protect(__percpu_write_32, pcp, (unsigned long)val)
#define this_cpu_write_8(pcp, val)	\
	_pcp_protect(__percpu_write_64, pcp, (unsigned long)val)

#define this_cpu_add_1(pcp, val)	\
	_pcp_protect(__percpu_add_case_8, pcp, val)
#define this_cpu_add_2(pcp, val)	\
	_pcp_protect(__percpu_add_case_16, pcp, val)
#define this_cpu_add_4(pcp, val)	\
	_pcp_protect(__percpu_add_case_32, pcp, val)
#define this_cpu_add_8(pcp, val)	\
	_pcp_protect(__percpu_add_case_64, pcp, val)

#define this_cpu_add_return_1(pcp, val)	\
	_pcp_protect_return(__percpu_add_return_case_8, pcp, val)
#define this_cpu_add_return_2(pcp, val)	\
	_pcp_protect_return(__percpu_add_return_case_16, pcp, val)
#define this_cpu_add_return_4(pcp, val)	\
	_pcp_protect_return(__percpu_add_return_case_32, pcp, val)
#define this_cpu_add_return_8(pcp, val)	\
	_pcp_protect_return(__percpu_add_return_case_64, pcp, val)

#define this_cpu_and_1(pcp, val)	\
	_pcp_protect(__percpu_andnot_case_8, pcp, ~val)
#define this_cpu_and_2(pcp, val)	\
	_pcp_protect(__percpu_andnot_case_16, pcp, ~val)
#define this_cpu_and_4(pcp, val)	\
	_pcp_protect(__percpu_andnot_case_32, pcp, ~val)
#define this_cpu_and_8(pcp, val)	\
	_pcp_protect(__percpu_andnot_case_64, pcp, ~val)

#define this_cpu_or_1(pcp, val)		\
	_pcp_protect(__percpu_or_case_8, pcp, val)
#define this_cpu_or_2(pcp, val)		\
	_pcp_protect(__percpu_or_case_16, pcp, val)
#define this_cpu_or_4(pcp, val)		\
	_pcp_protect(__percpu_or_case_32, pcp, val)
#define this_cpu_or_8(pcp, val)		\
	_pcp_protect(__percpu_or_case_64, pcp, val)

#define this_cpu_xchg_1(pcp, val)	\
	_pcp_protect_return(xchg_relaxed, pcp, val)
#define this_cpu_xchg_2(pcp, val)	\
	_pcp_protect_return(xchg_relaxed, pcp, val)
#define this_cpu_xchg_4(pcp, val)	\
	_pcp_protect_return(xchg_relaxed, pcp, val)
#define this_cpu_xchg_8(pcp, val)	\
	_pcp_protect_return(xchg_relaxed, pcp, val)

#define this_cpu_cmpxchg_1(pcp, o, n)	\
	_pcp_protect_return(cmpxchg_relaxed, pcp, o, n)
#define this_cpu_cmpxchg_2(pcp, o, n)	\
	_pcp_protect_return(cmpxchg_relaxed, pcp, o, n)
#define this_cpu_cmpxchg_4(pcp, o, n)	\
	_pcp_protect_return(cmpxchg_relaxed, pcp, o, n)
#define this_cpu_cmpxchg_8(pcp, o, n)	\
	_pcp_protect_return(cmpxchg_relaxed, pcp, o, n)
>>>>>>> 24b8d41d

#include <asm-generic/percpu.h>

/* Redefine macros for nVHE hyp under DEBUG_PREEMPT to avoid its dependencies. */
#if defined(__KVM_NVHE_HYPERVISOR__) && defined(CONFIG_DEBUG_PREEMPT)
#undef	this_cpu_ptr
#define	this_cpu_ptr		raw_cpu_ptr
#undef	__this_cpu_read
#define	__this_cpu_read		raw_cpu_read
#undef	__this_cpu_write
#define	__this_cpu_write	raw_cpu_write
#endif

#endif /* __ASM_PERCPU_H */<|MERGE_RESOLUTION|>--- conflicted
+++ resolved
@@ -54,57 +54,8 @@
 #define PERCPU_RW_OPS(sz)						\
 static inline unsigned long __percpu_read_##sz(void *ptr)		\
 {									\
-<<<<<<< HEAD
-	unsigned long loop, ret;					\
-									\
-	switch (size) {							\
-	case 1:								\
-		asm ("//__per_cpu_" #op "_1\n"				\
-		"1:	ldxrb	  %w[ret], %[ptr]\n"			\
-			#asm_op " %w[ret], %w[ret], %w[val]\n"		\
-		"	stxrb	  %w[loop], %w[ret], %[ptr]\n"		\
-		"	cbnz	  %w[loop], 1b"				\
-		: [loop] "=&r" (loop), [ret] "=&r" (ret),		\
-		  [ptr] "+Q"(*(u8 *)ptr)				\
-		: [val] "Ir" (val));					\
-		break;							\
-	case 2:								\
-		asm ("//__per_cpu_" #op "_2\n"				\
-		"1:	ldxrh	  %w[ret], %[ptr]\n"			\
-			#asm_op " %w[ret], %w[ret], %w[val]\n"		\
-		"	stxrh	  %w[loop], %w[ret], %[ptr]\n"		\
-		"	cbnz	  %w[loop], 1b"				\
-		: [loop] "=&r" (loop), [ret] "=&r" (ret),		\
-		  [ptr]  "+Q"(*(u16 *)ptr)				\
-		: [val] "Ir" (val));					\
-		break;							\
-	case 4:								\
-		asm ("//__per_cpu_" #op "_4\n"				\
-		"1:	ldxr	  %w[ret], %[ptr]\n"			\
-			#asm_op " %w[ret], %w[ret], %w[val]\n"		\
-		"	stxr	  %w[loop], %w[ret], %[ptr]\n"		\
-		"	cbnz	  %w[loop], 1b"				\
-		: [loop] "=&r" (loop), [ret] "=&r" (ret),		\
-		  [ptr] "+Q"(*(u32 *)ptr)				\
-		: [val] "Ir" (val));					\
-		break;							\
-	case 8:								\
-		asm ("//__per_cpu_" #op "_8\n"				\
-		"1:	ldxr	  %[ret], %[ptr]\n"			\
-			#asm_op " %[ret], %[ret], %[val]\n"		\
-		"	stxr	  %w[loop], %[ret], %[ptr]\n"		\
-		"	cbnz	  %w[loop], 1b"				\
-		: [loop] "=&r" (loop), [ret] "=&r" (ret),		\
-		  [ptr] "+Q"(*(u64 *)ptr)				\
-		: [val] "Ir" (val));					\
-		break;							\
-	default:							\
-		BUILD_BUG();						\
-	}								\
-=======
 	return READ_ONCE(*(u##sz *)ptr);				\
 }									\
->>>>>>> 24b8d41d
 									\
 static inline void __percpu_write_##sz(void *ptr, unsigned long val)	\
 {									\
@@ -183,48 +134,6 @@
 #undef PERCPU_OP
 #undef PERCPU_RET_OP
 
-<<<<<<< HEAD
-	switch (size) {
-	case 1:
-		asm ("//__percpu_xchg_1\n"
-		"1:	ldxrb	%w[ret], %[ptr]\n"
-		"	stxrb	%w[loop], %w[val], %[ptr]\n"
-		"	cbnz	%w[loop], 1b"
-		: [loop] "=&r"(loop), [ret] "=&r"(ret),
-		  [ptr] "+Q"(*(u8 *)ptr)
-		: [val] "r" (val));
-		break;
-	case 2:
-		asm ("//__percpu_xchg_2\n"
-		"1:	ldxrh	%w[ret], %[ptr]\n"
-		"	stxrh	%w[loop], %w[val], %[ptr]\n"
-		"	cbnz	%w[loop], 1b"
-		: [loop] "=&r"(loop), [ret] "=&r"(ret),
-		  [ptr] "+Q"(*(u16 *)ptr)
-		: [val] "r" (val));
-		break;
-	case 4:
-		asm ("//__percpu_xchg_4\n"
-		"1:	ldxr	%w[ret], %[ptr]\n"
-		"	stxr	%w[loop], %w[val], %[ptr]\n"
-		"	cbnz	%w[loop], 1b"
-		: [loop] "=&r"(loop), [ret] "=&r"(ret),
-		  [ptr] "+Q"(*(u32 *)ptr)
-		: [val] "r" (val));
-		break;
-	case 8:
-		asm ("//__percpu_xchg_8\n"
-		"1:	ldxr	%[ret], %[ptr]\n"
-		"	stxr	%w[loop], %[val], %[ptr]\n"
-		"	cbnz	%w[loop], 1b"
-		: [loop] "=&r"(loop), [ret] "=&r"(ret),
-		  [ptr] "+Q"(*(u64 *)ptr)
-		: [val] "r" (val));
-		break;
-	default:
-		BUILD_BUG();
-	}
-=======
 /*
  * It would be nice to avoid the conditional call into the scheduler when
  * re-enabling preemption for preemptible kernels, but doing that in a way
@@ -241,7 +150,6 @@
 	preempt_enable_notrace();					\
 	__ret;								\
 })
->>>>>>> 24b8d41d
 
 #define _pcp_protect(op, pcp, ...)					\
 ({									\
@@ -254,84 +162,11 @@
 ({									\
 	typeof(pcp) __retval;						\
 	preempt_disable_notrace();					\
-<<<<<<< HEAD
-	__retval = (typeof(pcp))__percpu_read(raw_cpu_ptr(&(pcp)), 	\
-					      sizeof(pcp));		\
-=======
 	__retval = (typeof(pcp))op(raw_cpu_ptr(&(pcp)), ##args);	\
->>>>>>> 24b8d41d
 	preempt_enable_notrace();					\
 	__retval;							\
 })
 
-<<<<<<< HEAD
-#define _percpu_write(pcp, val)						\
-do {									\
-	preempt_disable_notrace();					\
-	__percpu_write(raw_cpu_ptr(&(pcp)), (unsigned long)(val), 	\
-				sizeof(pcp));				\
-	preempt_enable_notrace();					\
-} while(0)								\
-
-#define _pcp_protect(operation, pcp, val)			\
-({								\
-	typeof(pcp) __retval;					\
-	preempt_disable();					\
-	__retval = (typeof(pcp))operation(raw_cpu_ptr(&(pcp)),	\
-					  (val), sizeof(pcp));	\
-	preempt_enable();					\
-	__retval;						\
-})
-
-#define _percpu_add(pcp, val) \
-	_pcp_protect(__percpu_add, pcp, val)
-
-#define _percpu_add_return(pcp, val) _percpu_add(pcp, val)
-
-#define _percpu_and(pcp, val) \
-	_pcp_protect(__percpu_and, pcp, val)
-
-#define _percpu_or(pcp, val) \
-	_pcp_protect(__percpu_or, pcp, val)
-
-#define _percpu_xchg(pcp, val) (typeof(pcp)) \
-	_pcp_protect(__percpu_xchg, pcp, (unsigned long)(val))
-
-#define this_cpu_add_1(pcp, val) _percpu_add(pcp, val)
-#define this_cpu_add_2(pcp, val) _percpu_add(pcp, val)
-#define this_cpu_add_4(pcp, val) _percpu_add(pcp, val)
-#define this_cpu_add_8(pcp, val) _percpu_add(pcp, val)
-
-#define this_cpu_add_return_1(pcp, val) _percpu_add_return(pcp, val)
-#define this_cpu_add_return_2(pcp, val) _percpu_add_return(pcp, val)
-#define this_cpu_add_return_4(pcp, val) _percpu_add_return(pcp, val)
-#define this_cpu_add_return_8(pcp, val) _percpu_add_return(pcp, val)
-
-#define this_cpu_and_1(pcp, val) _percpu_and(pcp, val)
-#define this_cpu_and_2(pcp, val) _percpu_and(pcp, val)
-#define this_cpu_and_4(pcp, val) _percpu_and(pcp, val)
-#define this_cpu_and_8(pcp, val) _percpu_and(pcp, val)
-
-#define this_cpu_or_1(pcp, val) _percpu_or(pcp, val)
-#define this_cpu_or_2(pcp, val) _percpu_or(pcp, val)
-#define this_cpu_or_4(pcp, val) _percpu_or(pcp, val)
-#define this_cpu_or_8(pcp, val) _percpu_or(pcp, val)
-
-#define this_cpu_read_1(pcp) _percpu_read(pcp)
-#define this_cpu_read_2(pcp) _percpu_read(pcp)
-#define this_cpu_read_4(pcp) _percpu_read(pcp)
-#define this_cpu_read_8(pcp) _percpu_read(pcp)
-
-#define this_cpu_write_1(pcp, val) _percpu_write(pcp, val)
-#define this_cpu_write_2(pcp, val) _percpu_write(pcp, val)
-#define this_cpu_write_4(pcp, val) _percpu_write(pcp, val)
-#define this_cpu_write_8(pcp, val) _percpu_write(pcp, val)
-
-#define this_cpu_xchg_1(pcp, val) _percpu_xchg(pcp, val)
-#define this_cpu_xchg_2(pcp, val) _percpu_xchg(pcp, val)
-#define this_cpu_xchg_4(pcp, val) _percpu_xchg(pcp, val)
-#define this_cpu_xchg_8(pcp, val) _percpu_xchg(pcp, val)
-=======
 #define this_cpu_read_1(pcp)		\
 	_pcp_protect_return(__percpu_read_8, pcp)
 #define this_cpu_read_2(pcp)		\
@@ -403,7 +238,6 @@
 	_pcp_protect_return(cmpxchg_relaxed, pcp, o, n)
 #define this_cpu_cmpxchg_8(pcp, o, n)	\
 	_pcp_protect_return(cmpxchg_relaxed, pcp, o, n)
->>>>>>> 24b8d41d
 
 #include <asm-generic/percpu.h>
 
