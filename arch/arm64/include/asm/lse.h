/* SPDX-License-Identifier: GPL-2.0 */
#ifndef __ASM_LSE_H
#define __ASM_LSE_H

#include <asm/atomic_ll_sc.h>

<<<<<<< HEAD
#include <linux/stringify.h>
#include <asm/alternative.h>

#ifdef __ASSEMBLER__

.arch_extension	lse
=======
#ifdef CONFIG_ARM64_LSE_ATOMICS
>>>>>>> 24b8d41d

#define __LSE_PREAMBLE	".arch_extension lse\n"

#include <linux/compiler_types.h>
#include <linux/export.h>
#include <linux/jump_label.h>
#include <linux/stringify.h>
#include <asm/alternative.h>
#include <asm/atomic_lse.h>
#include <asm/cpucaps.h>

extern struct static_key_false cpu_hwcap_keys[ARM64_NCAPS];
extern struct static_key_false arm64_const_caps_ready;

static inline bool system_uses_lse_atomics(void)
{
	return (static_branch_likely(&arm64_const_caps_ready)) &&
		static_branch_likely(&cpu_hwcap_keys[ARM64_HAS_LSE_ATOMICS]);
}

#define __lse_ll_sc_body(op, ...)					\
({									\
	system_uses_lse_atomics() ?					\
		__lse_##op(__VA_ARGS__) :				\
		__ll_sc_##op(__VA_ARGS__);				\
})

/* In-line patching at runtime */
#define ARM64_LSE_ATOMIC_INSN(llsc, lse)				\
	ALTERNATIVE(llsc, __LSE_PREAMBLE lse, ARM64_HAS_LSE_ATOMICS)

#else	/* CONFIG_ARM64_LSE_ATOMICS */

static inline bool system_uses_lse_atomics(void) { return false; }

#define __lse_ll_sc_body(op, ...)		__ll_sc_##op(__VA_ARGS__)

#define ARM64_LSE_ATOMIC_INSN(llsc, lse)	llsc

#endif	/* CONFIG_ARM64_LSE_ATOMICS */
#endif	/* __ASM_LSE_H */<|MERGE_RESOLUTION|>--- conflicted
+++ resolved
@@ -4,16 +4,7 @@
 
 #include <asm/atomic_ll_sc.h>
 
-<<<<<<< HEAD
-#include <linux/stringify.h>
-#include <asm/alternative.h>
-
-#ifdef __ASSEMBLER__
-
-.arch_extension	lse
-=======
 #ifdef CONFIG_ARM64_LSE_ATOMICS
->>>>>>> 24b8d41d
 
 #define __LSE_PREAMBLE	".arch_extension lse\n"
 
