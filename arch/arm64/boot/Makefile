#
# arch/arm64/boot/Makefile
#
# This file is included by the global makefile so that you can add your own
# architecture-specific flags and dependencies.
#
# This file is subject to the terms and conditions of the GNU General Public
# License.  See the file "COPYING" in the main directory of this archive
# for more details.
#
# Copyright (C) 2012, ARM Ltd.
# Author: Will Deacon <will.deacon@arm.com>
#
# Based on the ia64 boot/Makefile.
#

OBJCOPYFLAGS_Image :=-O binary -R .note -R .note.gnu.build-id -R .comment -S

<<<<<<< HEAD
targets := Image Image.gz
=======
targets := Image Image.bz2 Image.gz Image.lz4 Image.lzma Image.lzo
>>>>>>> 24b8d41d

$(obj)/Image: vmlinux FORCE
	$(call if_changed,objcopy)

$(obj)/Image.bz2: $(obj)/Image FORCE
	$(call if_changed,bzip2)

$(obj)/Image.gz: $(obj)/Image FORCE
	$(call if_changed,gzip)

$(obj)/Image.lz4: $(obj)/Image FORCE
	$(call if_changed,lz4)

$(obj)/Image.lzma: $(obj)/Image FORCE
	$(call if_changed,lzma)

$(obj)/Image.lzo: $(obj)/Image FORCE
	$(call if_changed,lzo)

install:
	$(CONFIG_SHELL) $(srctree)/$(src)/install.sh $(KERNELRELEASE) \
	$(obj)/Image System.map "$(INSTALL_PATH)"

zinstall:
	$(CONFIG_SHELL) $(srctree)/$(src)/install.sh $(KERNELRELEASE) \
	$(obj)/Image.gz System.map "$(INSTALL_PATH)"<|MERGE_RESOLUTION|>--- conflicted
+++ resolved
@@ -16,11 +16,7 @@
 
 OBJCOPYFLAGS_Image :=-O binary -R .note -R .note.gnu.build-id -R .comment -S
 
-<<<<<<< HEAD
-targets := Image Image.gz
-=======
 targets := Image Image.bz2 Image.gz Image.lz4 Image.lzma Image.lzo
->>>>>>> 24b8d41d
 
 $(obj)/Image: vmlinux FORCE
 	$(call if_changed,objcopy)
