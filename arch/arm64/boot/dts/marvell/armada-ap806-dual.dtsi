--- conflicted
+++ resolved
@@ -53,12 +53,9 @@
 			cache-sets = <512>;
 		};
 	};
-<<<<<<< HEAD
-=======
 
 	thermal-zones {
 		/delete-node/ ap-thermal-cpu2;
 		/delete-node/ ap-thermal-cpu3;
 	};
->>>>>>> 24b8d41d
 };