// SPDX-License-Identifier: GPL-2.0
/dts-v1/;

#include <dt-bindings/input/input.h>
#include "tegra132.dtsi"

/ {
	model = "NVIDIA Tegra132 Norrin";
	compatible = "nvidia,norrin", "nvidia,tegra132", "nvidia,tegra124";

	aliases {
		rtc0 = "/i2c@7000d000/as3722@40";
		rtc1 = "/rtc@7000e000";
		serial0 = &uarta;
	};

	chosen {
		stdout-path = "serial0:115200n8";
	};

	memory@80000000 {
		device_type = "memory";
		reg = <0x0 0x80000000 0x0 0x80000000>;
	};

	host1x@50000000 {
		hdmi@54280000 {
			status = "disabled";

			vdd-supply = <&vdd_3v3_hdmi>;
			pll-supply = <&vdd_hdmi_pll>;
			hdmi-supply = <&vdd_5v0_hdmi>;

			nvidia,ddc-i2c-bus = <&hdmi_ddc>;
			nvidia,hpd-gpio =
				<&gpio TEGRA_GPIO(N, 7) GPIO_ACTIVE_HIGH>;
		};

		sor@54540000 {
			status = "okay";

			avdd-io-hdmi-dp-supply = <&vdd_3v3_hdmi>;
			vdd-hdmi-dp-pll-supply = <&vdd_hdmi_pll>;

			nvidia,dpaux = <&dpaux>;
			nvidia,panel = <&panel>;
		};

		dpaux: dpaux@545c0000 {
			vdd-supply = <&vdd_3v3_panel>;
			status = "okay";
		};
	};

	gpu@57000000 {
		status = "okay";

		vdd-supply = <&vdd_gpu>;
	};

	pinmux@70000868 {
		pinctrl-names = "default";
		pinctrl-0 = <&pinmux_default>;

		pinmux_default: pinmux@0 {
			dap_mclk1_pw4 {
				nvidia,pins = "dap_mclk1_pw4";
				nvidia,function = "extperiph1";
				nvidia,pull = <TEGRA_PIN_PULL_NONE>;
				nvidia,tristate = <TEGRA_PIN_DISABLE>;
				nvidia,enable-input = <TEGRA_PIN_DISABLE>;
			};
			dap2_din_pa4 {
				nvidia,pins = "dap2_din_pa4";
				nvidia,function = "i2s1";
				nvidia,pull = <TEGRA_PIN_PULL_NONE>;
				nvidia,tristate = <TEGRA_PIN_DISABLE>;
				nvidia,enable-input = <TEGRA_PIN_ENABLE>;
			};
			dap2_dout_pa5 {
				nvidia,pins = "dap2_dout_pa5",
					      "dap2_fs_pa2",
					      "dap2_sclk_pa3";
				nvidia,function = "i2s1";
				nvidia,pull = <TEGRA_PIN_PULL_NONE>;
				nvidia,tristate = <TEGRA_PIN_DISABLE>;
				nvidia,enable-input = <TEGRA_PIN_DISABLE>;
			};
			dap3_dout_pp2 {
				nvidia,pins = "dap3_dout_pp2";
				nvidia,function = "i2s2";
				nvidia,pull = <TEGRA_PIN_PULL_DOWN>;
				nvidia,tristate = <TEGRA_PIN_DISABLE>;
				nvidia,enable-input = <TEGRA_PIN_DISABLE>;
			};
			dvfs_pwm_px0 {
				nvidia,pins = "dvfs_pwm_px0",
					      "dvfs_clk_px2";
				nvidia,function = "cldvfs";
				nvidia,pull = <TEGRA_PIN_PULL_NONE>;
				nvidia,tristate = <TEGRA_PIN_DISABLE>;
				nvidia,enable-input = <TEGRA_PIN_DISABLE>;
			};
			ulpi_clk_py0 {
				nvidia,pins = "ulpi_clk_py0",
					      "ulpi_nxt_py2",
					      "ulpi_stp_py3";
				nvidia,function = "spi1";
				nvidia,pull = <TEGRA_PIN_PULL_NONE>;
				nvidia,tristate = <TEGRA_PIN_DISABLE>;
				nvidia,enable-input = <TEGRA_PIN_DISABLE>;
			};
			ulpi_dir_py1 {
				nvidia,pins = "ulpi_dir_py1";
				nvidia,function = "spi1";
				nvidia,pull = <TEGRA_PIN_PULL_NONE>;
				nvidia,tristate = <TEGRA_PIN_DISABLE>;
				nvidia,enable-input = <TEGRA_PIN_ENABLE>;
			};
			cam_i2c_scl_pbb1 {
				nvidia,pins = "cam_i2c_scl_pbb1",
					      "cam_i2c_sda_pbb2";
				nvidia,function = "i2c3";
				nvidia,pull = <TEGRA_PIN_PULL_NONE>;
				nvidia,tristate = <TEGRA_PIN_DISABLE>;
				nvidia,enable-input = <TEGRA_PIN_ENABLE>;
				nvidia,lock = <TEGRA_PIN_DISABLE>;
				nvidia,open-drain = <TEGRA_PIN_ENABLE>;
			};
			gen2_i2c_scl_pt5 {
				nvidia,pins = "gen2_i2c_scl_pt5",
					      "gen2_i2c_sda_pt6";
				nvidia,function = "i2c2";
				nvidia,pull = <TEGRA_PIN_PULL_NONE>;
				nvidia,tristate = <TEGRA_PIN_DISABLE>;
				nvidia,enable-input = <TEGRA_PIN_ENABLE>;
				nvidia,lock = <TEGRA_PIN_DISABLE>;
				nvidia,open-drain = <TEGRA_PIN_ENABLE>;
			};
			pj7 {
				nvidia,pins = "pj7";
				nvidia,function = "uartd";
				nvidia,pull = <TEGRA_PIN_PULL_NONE>;
				nvidia,tristate = <TEGRA_PIN_DISABLE>;
				nvidia,enable-input = <TEGRA_PIN_DISABLE>;
			};
			spdif_in_pk6 {
				nvidia,pins = "spdif_in_pk6";
				nvidia,function = "spdif";
				nvidia,pull = <TEGRA_PIN_PULL_DOWN>;
				nvidia,tristate = <TEGRA_PIN_DISABLE>;
				nvidia,enable-input = <TEGRA_PIN_DISABLE>;
			};
			pk7 {
				nvidia,pins = "pk7";
				nvidia,function = "uartd";
				nvidia,pull = <TEGRA_PIN_PULL_NONE>;
				nvidia,tristate = <TEGRA_PIN_DISABLE>;
				nvidia,enable-input = <TEGRA_PIN_DISABLE>;
			};
			pg4 {
				nvidia,pins = "pg4",
					      "pg5",
					      "pg6",
					      "pi3";
				nvidia,function = "spi4";
				nvidia,pull = <TEGRA_PIN_PULL_NONE>;
				nvidia,tristate = <TEGRA_PIN_DISABLE>;
				nvidia,enable-input = <TEGRA_PIN_DISABLE>;
			};
			pg7 {
				nvidia,pins = "pg7";
				nvidia,function = "spi4";
				nvidia,pull = <TEGRA_PIN_PULL_NONE>;
				nvidia,tristate = <TEGRA_PIN_DISABLE>;
				nvidia,enable-input = <TEGRA_PIN_ENABLE>;
			};
			ph1 {
				nvidia,pins = "ph1";
				nvidia,function = "pwm1";
				nvidia,pull = <TEGRA_PIN_PULL_NONE>;
				nvidia,tristate = <TEGRA_PIN_DISABLE>;
				nvidia,enable-input = <TEGRA_PIN_DISABLE>;
			};
			pk0 {
				nvidia,pins = "pk0",
					      "kb_row15_ps7",
					      "clk_32k_out_pa0";
				nvidia,function = "soc";
				nvidia,pull = <TEGRA_PIN_PULL_UP>;
				nvidia,tristate = <TEGRA_PIN_DISABLE>;
				nvidia,enable-input = <TEGRA_PIN_ENABLE>;
			};
			sdmmc1_clk_pz0 {
				nvidia,pins = "sdmmc1_clk_pz0";
				nvidia,function = "sdmmc1";
				nvidia,pull = <TEGRA_PIN_PULL_NONE>;
				nvidia,tristate = <TEGRA_PIN_DISABLE>;
				nvidia,enable-input = <TEGRA_PIN_ENABLE>;
			};
			sdmmc1_cmd_pz1 {
				nvidia,pins = "sdmmc1_cmd_pz1",
					      "sdmmc1_dat0_py7",
					      "sdmmc1_dat1_py6",
					      "sdmmc1_dat2_py5",
					      "sdmmc1_dat3_py4";
				nvidia,function = "sdmmc1";
				nvidia,pull = <TEGRA_PIN_PULL_UP>;
				nvidia,tristate = <TEGRA_PIN_DISABLE>;
				nvidia,enable-input = <TEGRA_PIN_ENABLE>;
			};
			sdmmc3_clk_pa6 {
				nvidia,pins = "sdmmc3_clk_pa6";
				nvidia,function = "sdmmc3";
				nvidia,pull = <TEGRA_PIN_PULL_NONE>;
				nvidia,tristate = <TEGRA_PIN_DISABLE>;
				nvidia,enable-input = <TEGRA_PIN_ENABLE>;
			};
			sdmmc3_cmd_pa7 {
				nvidia,pins = "sdmmc3_cmd_pa7",
					      "sdmmc3_dat0_pb7",
					      "sdmmc3_dat1_pb6",
					      "sdmmc3_dat2_pb5",
					      "sdmmc3_dat3_pb4",
					      "kb_col4_pq4",
					      "sdmmc3_clk_lb_out_pee4",
					      "sdmmc3_clk_lb_in_pee5",
					      "sdmmc3_cd_n_pv2";
				nvidia,function = "sdmmc3";
				nvidia,pull = <TEGRA_PIN_PULL_UP>;
				nvidia,tristate = <TEGRA_PIN_DISABLE>;
				nvidia,enable-input = <TEGRA_PIN_ENABLE>;
			};
			sdmmc4_clk_pcc4 {
				nvidia,pins = "sdmmc4_clk_pcc4";
				nvidia,function = "sdmmc4";
				nvidia,pull = <TEGRA_PIN_PULL_NONE>;
				nvidia,tristate = <TEGRA_PIN_DISABLE>;
				nvidia,enable-input = <TEGRA_PIN_ENABLE>;
			};
			sdmmc4_cmd_pt7 {
				nvidia,pins = "sdmmc4_cmd_pt7",
					      "sdmmc4_dat0_paa0",
					      "sdmmc4_dat1_paa1",
					      "sdmmc4_dat2_paa2",
					      "sdmmc4_dat3_paa3",
					      "sdmmc4_dat4_paa4",
					      "sdmmc4_dat5_paa5",
					      "sdmmc4_dat6_paa6",
					      "sdmmc4_dat7_paa7";
				nvidia,function = "sdmmc4";
				nvidia,pull = <TEGRA_PIN_PULL_UP>;
				nvidia,tristate = <TEGRA_PIN_DISABLE>;
				nvidia,enable-input = <TEGRA_PIN_ENABLE>;
			};
			mic_det_l {
				nvidia,pins = "kb_row7_pr7";
				nvidia,function = "rsvd2";
				nvidia,pull = <TEGRA_PIN_PULL_UP>;
				nvidia,tristate = <TEGRA_PIN_DISABLE>;
				nvidia,enable-input = <TEGRA_PIN_ENABLE>;
			};
			kb_row10_ps2 {
				nvidia,pins = "kb_row10_ps2";
				nvidia,function = "uarta";
				nvidia,pull = <TEGRA_PIN_PULL_UP>;
				nvidia,tristate = <TEGRA_PIN_DISABLE>;
				nvidia,enable-input = <TEGRA_PIN_ENABLE>;
			};
			kb_row9_ps1 {
				nvidia,pins = "kb_row9_ps1";
				nvidia,function = "uarta";
				nvidia,pull = <TEGRA_PIN_PULL_NONE>;
				nvidia,tristate = <TEGRA_PIN_DISABLE>;
				nvidia,enable-input = <TEGRA_PIN_DISABLE>;
			};
			pwr_i2c_scl_pz6 {
				nvidia,pins = "pwr_i2c_scl_pz6",
					      "pwr_i2c_sda_pz7";
				nvidia,function = "i2cpwr";
				nvidia,pull = <TEGRA_PIN_PULL_NONE>;
				nvidia,tristate = <TEGRA_PIN_DISABLE>;
				nvidia,enable-input = <TEGRA_PIN_ENABLE>;
				nvidia,lock = <TEGRA_PIN_DISABLE>;
				nvidia,open-drain = <TEGRA_PIN_ENABLE>;
			};
			jtag_rtck {
				nvidia,pins = "jtag_rtck";
				nvidia,function = "rtck";
				nvidia,pull = <TEGRA_PIN_PULL_UP>;
				nvidia,tristate = <TEGRA_PIN_DISABLE>;
				nvidia,enable-input = <TEGRA_PIN_DISABLE>;
			};
			clk_32k_in {
				nvidia,pins = "clk_32k_in";
				nvidia,function = "clk";
				nvidia,pull = <TEGRA_PIN_PULL_NONE>;
				nvidia,tristate = <TEGRA_PIN_DISABLE>;
				nvidia,enable-input = <TEGRA_PIN_ENABLE>;
			};
			core_pwr_req {
				nvidia,pins = "core_pwr_req";
				nvidia,function = "pwron";
				nvidia,pull = <TEGRA_PIN_PULL_NONE>;
				nvidia,tristate = <TEGRA_PIN_DISABLE>;
				nvidia,enable-input = <TEGRA_PIN_DISABLE>;
			};
			cpu_pwr_req {
				nvidia,pins = "cpu_pwr_req";
				nvidia,function = "cpu";
				nvidia,pull = <TEGRA_PIN_PULL_NONE>;
				nvidia,tristate = <TEGRA_PIN_DISABLE>;
				nvidia,enable-input = <TEGRA_PIN_DISABLE>;
			};
			kb_col0_ap {
				nvidia,pins = "kb_col0_pq0";
				nvidia,function = "rsvd4";
				nvidia,pull = <TEGRA_PIN_PULL_UP>;
				nvidia,tristate = <TEGRA_PIN_DISABLE>;
				nvidia,enable-input = <TEGRA_PIN_ENABLE>;
			};
			en_vdd_sd {
				nvidia,pins = "kb_row0_pr0";
				nvidia,function = "rsvd4";
				nvidia,pull = <TEGRA_PIN_PULL_NONE>;
				nvidia,tristate = <TEGRA_PIN_DISABLE>;
				nvidia,enable-input = <TEGRA_PIN_DISABLE>;
			};
			lid_open {
				nvidia,pins = "kb_row4_pr4";
				nvidia,function = "rsvd3";
				nvidia,pull = <TEGRA_PIN_PULL_UP>;
				nvidia,tristate = <TEGRA_PIN_DISABLE>;
				nvidia,enable-input = <TEGRA_PIN_ENABLE>;
			};
			pwr_int_n {
				nvidia,pins = "pwr_int_n";
				nvidia,function = "pmi";
				nvidia,pull = <TEGRA_PIN_PULL_UP>;
				nvidia,tristate = <TEGRA_PIN_DISABLE>;
				nvidia,enable-input = <TEGRA_PIN_ENABLE>;
			};
			reset_out_n {
				nvidia,pins = "reset_out_n";
				nvidia,function = "reset_out_n";
				nvidia,pull = <TEGRA_PIN_PULL_NONE>;
				nvidia,tristate = <TEGRA_PIN_DISABLE>;
				nvidia,enable-input = <TEGRA_PIN_DISABLE>;
			};
			clk3_out_pee0 {
				nvidia,pins = "clk3_out_pee0";
				nvidia,function = "extperiph3";
				nvidia,pull = <TEGRA_PIN_PULL_NONE>;
				nvidia,tristate = <TEGRA_PIN_DISABLE>;
				nvidia,enable-input = <TEGRA_PIN_DISABLE>;
			};
			gen1_i2c_scl_pc4 {
				nvidia,pins = "gen1_i2c_scl_pc4",
					      "gen1_i2c_sda_pc5";
				nvidia,function = "i2c1";
				nvidia,pull = <TEGRA_PIN_PULL_NONE>;
				nvidia,tristate = <TEGRA_PIN_DISABLE>;
				nvidia,enable-input = <TEGRA_PIN_ENABLE>;
				nvidia,lock = <TEGRA_PIN_DISABLE>;
				nvidia,open-drain = <TEGRA_PIN_ENABLE>;
			};
			hdmi_cec_pee3 {
				nvidia,pins = "hdmi_cec_pee3";
				nvidia,function = "cec";
				nvidia,pull = <TEGRA_PIN_PULL_NONE>;
				nvidia,tristate = <TEGRA_PIN_DISABLE>;
				nvidia,enable-input = <TEGRA_PIN_ENABLE>;
				nvidia,lock = <TEGRA_PIN_DISABLE>;
				nvidia,open-drain = <TEGRA_PIN_DISABLE>;
			};
			hdmi_int_pn7 {
				nvidia,pins = "hdmi_int_pn7";
				nvidia,function = "rsvd1";
				nvidia,pull = <TEGRA_PIN_PULL_DOWN>;
				nvidia,tristate = <TEGRA_PIN_DISABLE>;
				nvidia,enable-input = <TEGRA_PIN_ENABLE>;
			};
			ddc_scl_pv4 {
				nvidia,pins = "ddc_scl_pv4",
					      "ddc_sda_pv5";
				nvidia,function = "i2c4";
				nvidia,pull = <TEGRA_PIN_PULL_DOWN>;
				nvidia,tristate = <TEGRA_PIN_DISABLE>;
				nvidia,enable-input = <TEGRA_PIN_ENABLE>;
				nvidia,lock = <TEGRA_PIN_DISABLE>;
				nvidia,rcv-sel = <TEGRA_PIN_ENABLE>;
			};
			usb_vbus_en0_pn4 {
				nvidia,pins = "usb_vbus_en0_pn4",
					      "usb_vbus_en1_pn5",
					      "usb_vbus_en2_pff1";
				nvidia,function = "usb";
				nvidia,pull = <TEGRA_PIN_PULL_UP>;
				nvidia,tristate = <TEGRA_PIN_ENABLE>;
				nvidia,enable-input = <TEGRA_PIN_ENABLE>;
				nvidia,lock = <TEGRA_PIN_DISABLE>;
				nvidia,open-drain = <TEGRA_PIN_DISABLE>;
			};
			drive_sdio1 {
				nvidia,pins = "drive_sdio1";
				nvidia,high-speed-mode = <TEGRA_PIN_ENABLE>;
				nvidia,schmitt = <TEGRA_PIN_DISABLE>;
				nvidia,pull-down-strength = <36>;
				nvidia,pull-up-strength = <20>;
				nvidia,slew-rate-rising = <TEGRA_PIN_SLEW_RATE_SLOW>;
				nvidia,slew-rate-falling = <TEGRA_PIN_SLEW_RATE_SLOW>;
			};
			drive_sdio3 {
				nvidia,pins = "drive_sdio3";
				nvidia,high-speed-mode = <TEGRA_PIN_ENABLE>;
				nvidia,schmitt = <TEGRA_PIN_DISABLE>;
				nvidia,pull-down-strength = <22>;
				nvidia,pull-up-strength = <36>;
				nvidia,slew-rate-rising = <TEGRA_PIN_SLEW_RATE_FASTEST>;
				nvidia,slew-rate-falling = <TEGRA_PIN_SLEW_RATE_FASTEST>;
			};
			drive_gma {
				nvidia,pins = "drive_gma";
				nvidia,high-speed-mode = <TEGRA_PIN_ENABLE>;
				nvidia,schmitt = <TEGRA_PIN_DISABLE>;
				nvidia,pull-down-strength = <2>;
				nvidia,pull-up-strength = <1>;
				nvidia,slew-rate-rising = <TEGRA_PIN_SLEW_RATE_FASTEST>;
				nvidia,slew-rate-falling = <TEGRA_PIN_SLEW_RATE_FASTEST>;
				nvidia,drive-type = <1>;
			};
			ac_ok {
				nvidia,pins = "pj0";
				nvidia,function = "gmi";
				nvidia,pull = <TEGRA_PIN_PULL_UP>;
				nvidia,tristate = <TEGRA_PIN_ENABLE>;
				nvidia,enable-input = <TEGRA_PIN_ENABLE>;
			};
			codec_irq_l {
				nvidia,pins = "ph4";
				nvidia,function = "gmi";
				nvidia,pull = <TEGRA_PIN_PULL_NONE>;
				nvidia,tristate = <TEGRA_PIN_DISABLE>;
				nvidia,enable-input = <TEGRA_PIN_ENABLE>;
			};
			lcd_bl_en {
				nvidia,pins = "ph2";
				nvidia,function = "gmi";
				nvidia,pull = <TEGRA_PIN_PULL_DOWN>;
				nvidia,tristate = <TEGRA_PIN_DISABLE>;
				nvidia,enable-input = <TEGRA_PIN_DISABLE>;
			};
			touch_irq_l {
				nvidia,pins = "gpio_w3_aud_pw3";
				nvidia,function = "spi6";
				nvidia,pull = <TEGRA_PIN_PULL_NONE>;
				nvidia,tristate = <TEGRA_PIN_DISABLE>;
				nvidia,enable-input = <TEGRA_PIN_ENABLE>;
			};
			tpm_davint_l {
				nvidia,pins = "ph6";
				nvidia,function = "gmi";
				nvidia,pull = <TEGRA_PIN_PULL_NONE>;
				nvidia,tristate = <TEGRA_PIN_DISABLE>;
				nvidia,enable-input = <TEGRA_PIN_ENABLE>;
			};
			ts_irq_l {
				nvidia,pins = "pk2";
				nvidia,function = "gmi";
				nvidia,pull = <TEGRA_PIN_PULL_NONE>;
				nvidia,tristate = <TEGRA_PIN_DISABLE>;
				nvidia,enable-input = <TEGRA_PIN_ENABLE>;
			};
			ts_reset_l {
				nvidia,pins = "pk4";
				nvidia,function = "gmi";
				nvidia,pull = <1>;
				nvidia,tristate = <TEGRA_PIN_DISABLE>;
				nvidia,enable-input = <TEGRA_PIN_DISABLE>;
			};
			ts_shdn_l {
				nvidia,pins = "pk1";
				nvidia,function = "gmi";
				nvidia,pull = <TEGRA_PIN_PULL_UP>;
				nvidia,tristate = <TEGRA_PIN_DISABLE>;
				nvidia,enable-input = <TEGRA_PIN_DISABLE>;
			};
			ph7 {
				nvidia,pins = "ph7";
				nvidia,function = "gmi";
				nvidia,pull = <TEGRA_PIN_PULL_NONE>;
				nvidia,tristate = <TEGRA_PIN_DISABLE>;
				nvidia,enable-input = <TEGRA_PIN_ENABLE>;
			};
			sensor_irq_l {
				nvidia,pins = "pi6";
				nvidia,function = "gmi";
				nvidia,pull = <TEGRA_PIN_PULL_NONE>;
				nvidia,tristate = <TEGRA_PIN_DISABLE>;
				nvidia,enable-input = <TEGRA_PIN_ENABLE>;
			};
			wifi_en {
				nvidia,pins = "gpio_x7_aud_px7";
				nvidia,function = "rsvd4";
				nvidia,pull = <TEGRA_PIN_PULL_NONE>;
				nvidia,tristate = <TEGRA_PIN_DISABLE>;
				nvidia,enable-input = <TEGRA_PIN_DISABLE>;
			};
			chromeos_write_protect {
				nvidia,pins = "kb_row1_pr1";
				nvidia,function = "rsvd4";
				nvidia,pull = <TEGRA_PIN_PULL_NONE>;
				nvidia,tristate = <TEGRA_PIN_DISABLE>;
				nvidia,enable-input = <TEGRA_PIN_ENABLE>;
			};
			hp_det_l {
				nvidia,pins = "pi7";
				nvidia,function = "rsvd1";
				nvidia,pull = <TEGRA_PIN_PULL_NONE>;
				nvidia,tristate = <TEGRA_PIN_DISABLE>;
				nvidia,enable-input = <TEGRA_PIN_ENABLE>;
			};
			soc_warm_reset_l {
				nvidia,pins = "pi5";
				nvidia,function = "gmi";
				nvidia,pull = <TEGRA_PIN_PULL_UP>;
				nvidia,tristate = <TEGRA_PIN_DISABLE>;
				nvidia,enable-input = <TEGRA_PIN_DISABLE>;
			};
		};
	};

	serial@70006000 {
		status = "okay";
	};

	pwm: pwm@7000a000 {
		status = "okay";
	};

	/* HDMI DDC */
	hdmi_ddc: i2c@7000c700 {
		status = "okay";
		clock-frequency = <100000>;
	};

	i2c@7000d000 {
		status = "okay";
		clock-frequency = <400000>;

		as3722: pmic@40 {
			compatible = "ams,as3722";
			reg = <0x40>;
			interrupts = <GIC_SPI 86 IRQ_TYPE_LEVEL_HIGH>;

			ams,system-power-controller;

			#interrupt-cells = <2>;
			interrupt-controller;

			#gpio-cells = <2>;
			gpio-controller;

			pinctrl-names = "default";
			pinctrl-0 = <&as3722_default>;

			as3722_default: pinmux@0 {
				gpio0 {
					pins = "gpio0";
					function = "gpio";
					bias-pull-down;
				};

				gpio1 {
					pins = "gpio1";
					function = "gpio";
					bias-pull-up;
				};

				gpio2_4_7 {
					pins = "gpio2", "gpio4", "gpio7";
					function = "gpio";
					bias-pull-up;
				};

				gpio3 {
					pins = "gpio3";
					function = "gpio";
					bias-high-impedance;
				};

				gpio5 {
					pins = "gpio5";
					function = "clk32k-out";
					bias-pull-down;
				};

				gpio6 {
					pins = "gpio6";
					function = "clk32k-out";
					bias-pull-down;
				};
			};

			regulators {
				vsup-sd2-supply = <&vdd_5v0_sys>;
				vsup-sd3-supply = <&vdd_5v0_sys>;
				vsup-sd4-supply = <&vdd_5v0_sys>;
				vsup-sd5-supply = <&vdd_5v0_sys>;
				vin-ldo0-supply = <&vdd_1v35_lp0>;
				vin-ldo1-6-supply = <&vdd_3v3_sys>;
				vin-ldo2-5-7-supply = <&vddio_1v8>;
				vin-ldo3-4-supply = <&vdd_3v3_sys>;
				vin-ldo9-10-supply = <&vdd_5v0_sys>;
				vin-ldo11-supply = <&vdd_3v3_run>;

				sd0 {
					regulator-name = "+VDD_CPU_AP";
					regulator-min-microvolt = <700000>;
					regulator-max-microvolt = <1350000>;
					regulator-max-microamp = <3500000>;
					regulator-always-on;
					regulator-boot-on;
					ams,ext-control = <2>;
				};

				sd1 {
					regulator-name = "+VDD_CORE";
					regulator-min-microvolt = <700000>;
					regulator-max-microvolt = <1350000>;
					regulator-max-microamp = <4000000>;
					regulator-always-on;
					regulator-boot-on;
					ams,ext-control = <1>;
				};

				vdd_1v35_lp0: sd2 {
					regulator-name = "+1.35V_LP0(sd2)";
					regulator-min-microvolt = <1350000>;
					regulator-max-microvolt = <1350000>;
					regulator-always-on;
					regulator-boot-on;
				};

				sd3 {
					regulator-name = "+1.35V_LP0(sd3)";
					regulator-min-microvolt = <1350000>;
					regulator-max-microvolt = <1350000>;
					regulator-always-on;
					regulator-boot-on;
				};

				vdd_1v05_run: sd4 {
					regulator-name = "+1.05V_RUN";
					regulator-min-microvolt = <1050000>;
					regulator-max-microvolt = <1050000>;
				};

				vddio_1v8: sd5 {
					regulator-name = "+1.8V_VDDIO";
					regulator-min-microvolt = <1800000>;
					regulator-max-microvolt = <1800000>;
					regulator-always-on;
					regulator-boot-on;
				};

				vdd_gpu: sd6 {
					regulator-name = "+VDD_GPU_AP";
					regulator-min-microvolt = <800000>;
					regulator-max-microvolt = <1200000>;
					regulator-min-microamp = <3500000>;
					regulator-max-microamp = <3500000>;
					regulator-always-on;
					regulator-boot-on;
				};

				avdd_1v05_run: ldo0 {
					regulator-name = "+1.05_RUN_AVDD";
					regulator-min-microvolt = <1050000>;
					regulator-max-microvolt = <1050000>;
					regulator-always-on;
					regulator-boot-on;
					ams,ext-control = <1>;
				};

				ldo1 {
					regulator-name = "+1.8V_RUN_CAM";
					regulator-min-microvolt = <1800000>;
					regulator-max-microvolt = <1800000>;
				};

				ldo2 {
					regulator-name = "+1.2V_GEN_AVDD";
					regulator-min-microvolt = <1200000>;
					regulator-max-microvolt = <1200000>;
					regulator-always-on;
					regulator-boot-on;
				};

				ldo3 {
					regulator-name = "+1.00V_LP0_VDD_RTC";
					regulator-min-microvolt = <1000000>;
					regulator-max-microvolt = <1000000>;
					regulator-always-on;
					regulator-boot-on;
					ams,enable-tracking;
				};

				vdd_run_cam: ldo4 {
					regulator-name = "+2.8V_RUN_CAM";
					regulator-min-microvolt = <2800000>;
					regulator-max-microvolt = <2800000>;
				};

				ldo5 {
					regulator-name = "+1.2V_RUN_CAM_FRONT";
					regulator-min-microvolt = <1200000>;
					regulator-max-microvolt = <1200000>;
				};

				vddio_sdmmc3: ldo6 {
					regulator-name = "+VDDIO_SDMMC3";
					regulator-min-microvolt = <1800000>;
					regulator-max-microvolt = <3300000>;
				};

				ldo7 {
					regulator-name = "+1.05V_RUN_CAM_REAR";
					regulator-min-microvolt = <1050000>;
					regulator-max-microvolt = <1050000>;
				};

				ldo9 {
					regulator-name = "+2.8V_RUN_TOUCH";
					regulator-min-microvolt = <2800000>;
					regulator-max-microvolt = <2800000>;
				};

				ldo10 {
					regulator-name = "+2.8V_RUN_CAM_AF";
					regulator-min-microvolt = <2800000>;
					regulator-max-microvolt = <2800000>;
				};

				ldo11 {
					regulator-name = "+1.8V_RUN_VPP_FUSE";
					regulator-min-microvolt = <1800000>;
					regulator-max-microvolt = <1800000>;
				};
			};
		};
	};

	spi@7000d400 {
		status = "okay";

		ec: cros-ec@0 {
			compatible = "google,cros-ec-spi";
			spi-max-frequency = <3000000>;
			interrupt-parent = <&gpio>;
			interrupts = <TEGRA_GPIO(C, 7) IRQ_TYPE_LEVEL_LOW>;
			reg = <0>;

			google,cros-ec-spi-msg-delay = <2000>;

			i2c_20: i2c-tunnel {
				compatible = "google,cros-ec-i2c-tunnel";
				#address-cells = <1>;
				#size-cells = <0>;

				google,remote-bus = <0>;

				charger: bq24735 {
					compatible = "ti,bq24735";
					reg = <0x9>;
					interrupt-parent = <&gpio>;
					interrupts = <TEGRA_GPIO(J, 0)
							GPIO_ACTIVE_HIGH>;
					ti,ac-detect-gpios = <&gpio
							TEGRA_GPIO(J, 0)
							GPIO_ACTIVE_HIGH>;
				};

				battery: smart-battery {
					compatible = "sbs,sbs-battery";
					reg = <0xb>;
					sbs,i2c-retry-count = <2>;
					sbs,poll-retry-count = <10>;
				/*	power-supplies = <&charger>; */
				};
			};

			keyboard-controller {
				compatible = "google,cros-ec-keyb";
				keypad,num-rows = <8>;
				keypad,num-columns = <13>;
				google,needs-ghost-filter;
				linux,keymap =
					<MATRIX_KEY(0x00, 0x01, KEY_LEFTMETA)
					 MATRIX_KEY(0x00, 0x02, KEY_F1)
					 MATRIX_KEY(0x00, 0x03, KEY_B)
					 MATRIX_KEY(0x00, 0x04, KEY_F10)
					 MATRIX_KEY(0x00, 0x06, KEY_N)
					 MATRIX_KEY(0x00, 0x08, KEY_EQUAL)
					 MATRIX_KEY(0x00, 0x0a, KEY_RIGHTALT)

					 MATRIX_KEY(0x01, 0x01, KEY_ESC)
					 MATRIX_KEY(0x01, 0x02, KEY_F4)
					 MATRIX_KEY(0x01, 0x03, KEY_G)
					 MATRIX_KEY(0x01, 0x04, KEY_F7)
					 MATRIX_KEY(0x01, 0x06, KEY_H)
					 MATRIX_KEY(0x01, 0x08, KEY_APOSTROPHE)
					 MATRIX_KEY(0x01, 0x09, KEY_F9)
					 MATRIX_KEY(0x01, 0x0b, KEY_BACKSPACE)

					 MATRIX_KEY(0x02, 0x00, KEY_LEFTCTRL)
					 MATRIX_KEY(0x02, 0x01, KEY_TAB)
					 MATRIX_KEY(0x02, 0x02, KEY_F3)
					 MATRIX_KEY(0x02, 0x03, KEY_T)
					 MATRIX_KEY(0x02, 0x04, KEY_F6)
					 MATRIX_KEY(0x02, 0x05, KEY_RIGHTBRACE)
					 MATRIX_KEY(0x02, 0x06, KEY_Y)
					 MATRIX_KEY(0x02, 0x07, KEY_102ND)
					 MATRIX_KEY(0x02, 0x08, KEY_LEFTBRACE)
					 MATRIX_KEY(0x02, 0x09, KEY_F8)

					 MATRIX_KEY(0x03, 0x01, KEY_GRAVE)
					 MATRIX_KEY(0x03, 0x02, KEY_F2)
					 MATRIX_KEY(0x03, 0x03, KEY_5)
					 MATRIX_KEY(0x03, 0x04, KEY_F5)
					 MATRIX_KEY(0x03, 0x06, KEY_6)
					 MATRIX_KEY(0x03, 0x08, KEY_MINUS)
					 MATRIX_KEY(0x03, 0x0b, KEY_BACKSLASH)

					 MATRIX_KEY(0x04, 0x00, KEY_RIGHTCTRL)
					 MATRIX_KEY(0x04, 0x01, KEY_A)
					 MATRIX_KEY(0x04, 0x02, KEY_D)
					 MATRIX_KEY(0x04, 0x03, KEY_F)
					 MATRIX_KEY(0x04, 0x04, KEY_S)
					 MATRIX_KEY(0x04, 0x05, KEY_K)
					 MATRIX_KEY(0x04, 0x06, KEY_J)
					 MATRIX_KEY(0x04, 0x08, KEY_SEMICOLON)
					 MATRIX_KEY(0x04, 0x09, KEY_L)
					 MATRIX_KEY(0x04, 0x0a, KEY_BACKSLASH)
					 MATRIX_KEY(0x04, 0x0b, KEY_ENTER)

					 MATRIX_KEY(0x05, 0x01, KEY_Z)
					 MATRIX_KEY(0x05, 0x02, KEY_C)
					 MATRIX_KEY(0x05, 0x03, KEY_V)
					 MATRIX_KEY(0x05, 0x04, KEY_X)
					 MATRIX_KEY(0x05, 0x05, KEY_COMMA)
					 MATRIX_KEY(0x05, 0x06, KEY_M)
					 MATRIX_KEY(0x05, 0x07, KEY_LEFTSHIFT)
					 MATRIX_KEY(0x05, 0x08, KEY_SLASH)
					 MATRIX_KEY(0x05, 0x09, KEY_DOT)
					 MATRIX_KEY(0x05, 0x0b, KEY_SPACE)

					 MATRIX_KEY(0x06, 0x01, KEY_1)
					 MATRIX_KEY(0x06, 0x02, KEY_3)
					 MATRIX_KEY(0x06, 0x03, KEY_4)
					 MATRIX_KEY(0x06, 0x04, KEY_2)
					 MATRIX_KEY(0x06, 0x05, KEY_8)
					 MATRIX_KEY(0x06, 0x06, KEY_7)
					 MATRIX_KEY(0x06, 0x08, KEY_0)
					 MATRIX_KEY(0x06, 0x09, KEY_9)
					 MATRIX_KEY(0x06, 0x0a, KEY_LEFTALT)
					 MATRIX_KEY(0x06, 0x0b, KEY_DOWN)
					 MATRIX_KEY(0x06, 0x0c, KEY_RIGHT)

					 MATRIX_KEY(0x07, 0x01, KEY_Q)
					 MATRIX_KEY(0x07, 0x02, KEY_E)
					 MATRIX_KEY(0x07, 0x03, KEY_R)
					 MATRIX_KEY(0x07, 0x04, KEY_W)
					 MATRIX_KEY(0x07, 0x05, KEY_I)
					 MATRIX_KEY(0x07, 0x06, KEY_U)
					 MATRIX_KEY(0x07, 0x07, KEY_RIGHTSHIFT)
					 MATRIX_KEY(0x07, 0x08, KEY_P)
					 MATRIX_KEY(0x07, 0x09, KEY_O)
					 MATRIX_KEY(0x07, 0x0b, KEY_UP)
					 MATRIX_KEY(0x07, 0x0c, KEY_LEFT)>;
			};
		};
	};

	pmc@7000e400 {
		nvidia,invert-interrupt;
		nvidia,suspend-mode = <0>;
		#wake-cells = <3>;
		nvidia,cpu-pwr-good-time = <500>;
		nvidia,cpu-pwr-off-time = <300>;
		nvidia,core-pwr-good-time = <641 3845>;
		nvidia,core-pwr-off-time = <61036>;
		nvidia,core-power-req-active-high;
		nvidia,sys-clock-req-active-high;
		nvidia,reset-gpio = <&gpio TEGRA_GPIO(I, 5) GPIO_ACTIVE_LOW>;
	};

	usb@70090000 {
		phys = <&{/padctl@7009f000/pads/usb2/lanes/usb2-0}>, /* 1st USB A */
		       <&{/padctl@7009f000/pads/usb2/lanes/usb2-1}>, /* Internal USB */
		       <&{/padctl@7009f000/pads/usb2/lanes/usb2-2}>, /* 2nd USB A */
		       <&{/padctl@7009f000/pads/pcie/lanes/pcie-0}>, /* 1st USB A */
		       <&{/padctl@7009f000/pads/pcie/lanes/pcie-1}>; /* 2nd USB A */
		phy-names = "usb2-0", "usb2-1", "usb2-2", "usb3-0", "usb3-1";

		avddio-pex-supply = <&vdd_1v05_run>;
		dvddio-pex-supply = <&vdd_1v05_run>;
		avdd-usb-supply = <&vdd_3v3_lp0>;
		hvdd-usb-ss-supply = <&vdd_3v3_lp0>;

		status = "okay";
	};

	padctl@7009f000 {
		avdd-pll-utmip-supply = <&vddio_1v8>;
		avdd-pll-erefe-supply = <&avdd_1v05_run>;
		avdd-pex-pll-supply = <&vdd_1v05_run>;
		hvdd-pex-pll-e-supply = <&vdd_3v3_lp0>;

		pads {
			usb2 {
				status = "okay";

				lanes {
					usb2-0 {
						nvidia,function = "xusb";
						status = "okay";
					};

					usb2-1 {
						nvidia,function = "xusb";
						status = "okay";
					};

					usb2-2 {
						nvidia,function = "xusb";
						status = "okay";
					};
				};
			};

			pcie {
				status = "okay";

				lanes {
					pcie-0 {
						nvidia,function = "usb3-ss";
						status = "okay";
					};

					pcie-1 {
						nvidia,function = "usb3-ss";
						status = "okay";
					};
				};
			};
		};

		ports {
			usb2-0 {
				status = "okay";
				mode = "otg";

				vbus-supply = <&vdd_usb1_vbus>;
			};

			usb2-1 {
				status = "okay";
				mode = "host";

				vbus-supply = <&vdd_run_cam>;
			};

			usb2-2 {
				status = "okay";
				mode = "host";

				vbus-supply = <&vdd_usb3_vbus>;
			};

			usb3-0 {
				nvidia,usb2-companion = <0>;
				status = "okay";
			};

			usb3-1 {
				nvidia,usb2-companion = <2>;
				status = "okay";
			};
		};
	};

	/* WIFI/BT module */
<<<<<<< HEAD
	sdhci@700b0000 {
=======
	mmc@700b0000 {
>>>>>>> 24b8d41d
		status = "disabled";
	};

	/* external SD/MMC */
<<<<<<< HEAD
	sdhci@700b0400 {
=======
	mmc@700b0400 {
>>>>>>> 24b8d41d
		cd-gpios = <&gpio TEGRA_GPIO(V, 2) GPIO_ACTIVE_LOW>;
		power-gpios = <&gpio TEGRA_GPIO(R, 0) GPIO_ACTIVE_HIGH>;
		wp-gpios = <&gpio TEGRA_GPIO(Q, 4) GPIO_ACTIVE_HIGH>;
		status = "okay";
		bus-width = <4>;
		vqmmc-supply = <&vddio_sdmmc3>;
	};

	/* EMMC 4.51 */
<<<<<<< HEAD
	sdhci@700b0600 {
=======
	mmc@700b0600 {
>>>>>>> 24b8d41d
		status = "okay";
		bus-width = <8>;
		non-removable;
	};

<<<<<<< HEAD
	usb@7d000000 {
		status = "okay";
	};

	usb-phy@7d000000 {
		status = "okay";
		vbus-supply = <&vdd_usb1_vbus>;
	};

	usb@7d004000 {
		status = "okay";
	};

	usb-phy@7d004000 {
		status = "okay";
		vbus-supply = <&vdd_run_cam>;
	};

	usb@7d008000 {
		status = "okay";
	};

	usb-phy@7d008000 {
		status = "okay";
		vbus-supply = <&vdd_usb3_vbus>;
	};

=======
>>>>>>> 24b8d41d
	backlight: backlight {
		compatible = "pwm-backlight";

		enable-gpios = <&gpio TEGRA_GPIO(H, 2) GPIO_ACTIVE_HIGH>;
		power-supply = <&vdd_led>;
		pwms = <&pwm 1 1000000>;

		brightness-levels = <0 4 8 16 32 64 128 255>;
		default-brightness-level = <6>;

		backlight-boot-off;
	};

	clk32k_in: clock@0 {
		compatible = "fixed-clock";
		clock-frequency = <32768>;
		#clock-cells = <0>;
	};

	gpio-keys {
		compatible = "gpio-keys";

		lid {
			label = "Lid";
			gpios = <&gpio TEGRA_GPIO(R, 4) GPIO_ACTIVE_LOW>;
			linux,input-type = <5>;
			linux,code = <0>;
			debounce-interval = <1>;
			wakeup-source;
		};

		power {
			label = "Power";
			gpios = <&gpio TEGRA_GPIO(Q, 0) GPIO_ACTIVE_LOW>;
			linux,code = <KEY_POWER>;
			debounce-interval = <10>;
			wakeup-source;
		};
	};

	panel: panel {
		compatible = "innolux,n116bge";
		power-supply = <&vdd_3v3_panel>;
		backlight = <&backlight>;
		ddc-i2c-bus = <&dpaux>;
	};

	vdd_mux: regulator@0 {
		compatible = "regulator-fixed";
		regulator-name = "+VDD_MUX";
		regulator-min-microvolt = <19000000>;
		regulator-max-microvolt = <19000000>;
		regulator-always-on;
		regulator-boot-on;
	};

	vdd_5v0_sys: regulator@1 {
		compatible = "regulator-fixed";
		regulator-name = "+5V_SYS";
		regulator-min-microvolt = <5000000>;
		regulator-max-microvolt = <5000000>;
		regulator-always-on;
		regulator-boot-on;
		vin-supply = <&vdd_mux>;
	};

	vdd_3v3_sys: regulator@2 {
		compatible = "regulator-fixed";
		regulator-name = "+3.3V_SYS";
		regulator-min-microvolt = <3300000>;
		regulator-max-microvolt = <3300000>;
		regulator-always-on;
		regulator-boot-on;
		vin-supply = <&vdd_mux>;
	};

	vdd_3v3_run: regulator@3 {
		compatible = "regulator-fixed";
		regulator-name = "+3.3V_RUN";
		regulator-min-microvolt = <3300000>;
		regulator-max-microvolt = <3300000>;
		regulator-always-on;
		regulator-boot-on;
		gpio = <&as3722 1 GPIO_ACTIVE_HIGH>;
		enable-active-high;
		vin-supply = <&vdd_3v3_sys>;
	};

	vdd_3v3_hdmi: regulator@4 {
		compatible = "regulator-fixed";
		regulator-name = "+3.3V_AVDD_HDMI_AP_GATED";
		regulator-min-microvolt = <3300000>;
		regulator-max-microvolt = <3300000>;
		vin-supply = <&vdd_3v3_run>;
	};

	vdd_led: regulator@5 {
		compatible = "regulator-fixed";
		regulator-name = "+VDD_LED";
		regulator-min-microvolt = <3300000>;
		regulator-max-microvolt = <3300000>;
		gpio = <&gpio TEGRA_GPIO(P, 2) GPIO_ACTIVE_HIGH>;
		enable-active-high;
		vin-supply = <&vdd_mux>;
	};

	vdd_usb1_vbus: regulator@6 {
		compatible = "regulator-fixed";
		regulator-name = "+5V_USB_HS";
		regulator-min-microvolt = <5000000>;
		regulator-max-microvolt = <5000000>;
		gpio = <&gpio TEGRA_GPIO(N, 4) GPIO_ACTIVE_HIGH>;
		enable-active-high;
		gpio-open-drain;
		vin-supply = <&vdd_5v0_sys>;
	};

	vdd_usb3_vbus: regulator@7 {
		compatible = "regulator-fixed";
		regulator-name = "+5V_USB_SS";
		regulator-min-microvolt = <5000000>;
		regulator-max-microvolt = <5000000>;
		gpio = <&gpio TEGRA_GPIO(N, 5) GPIO_ACTIVE_HIGH>;
		enable-active-high;
		gpio-open-drain;
		vin-supply = <&vdd_5v0_sys>;
	};

	vdd_3v3_panel: regulator@8 {
		compatible = "regulator-fixed";
		regulator-name = "+3.3V_PANEL";
		regulator-min-microvolt = <3300000>;
		regulator-max-microvolt = <3300000>;
		gpio = <&as3722 4 GPIO_ACTIVE_HIGH>;
		enable-active-high;
		vin-supply = <&vdd_3v3_sys>;
	};

	vdd_hdmi_pll: regulator@9 {
		compatible = "regulator-fixed";
		regulator-name = "+1.05V_RUN_AVDD_HDMI_PLL_AP_GATE";
		regulator-min-microvolt = <1050000>;
		regulator-max-microvolt = <1050000>;
		gpio = <&gpio TEGRA_GPIO(H, 7) GPIO_ACTIVE_LOW>;
		vin-supply = <&vdd_1v05_run>;
	};

	vdd_5v0_hdmi: regulator@10 {
		compatible = "regulator-fixed";
		regulator-name = "+5V_HDMI_CON";
		regulator-min-microvolt = <5000000>;
		regulator-max-microvolt = <5000000>;
		gpio = <&gpio TEGRA_GPIO(K, 6) GPIO_ACTIVE_HIGH>;
		enable-active-high;
		vin-supply = <&vdd_5v0_sys>;
	};

	vdd_5v0_ts: regulator@11 {
		compatible = "regulator-fixed";
		regulator-name = "+5V_VDD_TS";
		regulator-min-microvolt = <5000000>;
		regulator-max-microvolt = <5000000>;
		regulator-always-on;
		regulator-boot-on;
		gpio = <&gpio TEGRA_GPIO(K, 1) GPIO_ACTIVE_HIGH>;
		enable-active-high;
	};

	vdd_3v3_lp0: regulator@12 {
		compatible = "regulator-fixed";
		regulator-name = "+3.3V_LP0";
		regulator-min-microvolt = <3300000>;
		regulator-max-microvolt = <3300000>;
		/*
		 * TODO: find a way to wire this up with the USB EHCI
		 * controllers so that it can be enabled on demand.
		 */
		regulator-always-on;
		gpio = <&as3722 2 GPIO_ACTIVE_HIGH>;
		enable-active-high;
		vin-supply = <&vdd_3v3_sys>;
	};
};<|MERGE_RESOLUTION|>--- conflicted
+++ resolved
@@ -991,20 +991,12 @@
 	};
 
 	/* WIFI/BT module */
-<<<<<<< HEAD
-	sdhci@700b0000 {
-=======
 	mmc@700b0000 {
->>>>>>> 24b8d41d
 		status = "disabled";
 	};
 
 	/* external SD/MMC */
-<<<<<<< HEAD
-	sdhci@700b0400 {
-=======
 	mmc@700b0400 {
->>>>>>> 24b8d41d
 		cd-gpios = <&gpio TEGRA_GPIO(V, 2) GPIO_ACTIVE_LOW>;
 		power-gpios = <&gpio TEGRA_GPIO(R, 0) GPIO_ACTIVE_HIGH>;
 		wp-gpios = <&gpio TEGRA_GPIO(Q, 4) GPIO_ACTIVE_HIGH>;
@@ -1014,46 +1006,12 @@
 	};
 
 	/* EMMC 4.51 */
-<<<<<<< HEAD
-	sdhci@700b0600 {
-=======
 	mmc@700b0600 {
->>>>>>> 24b8d41d
 		status = "okay";
 		bus-width = <8>;
 		non-removable;
 	};
 
-<<<<<<< HEAD
-	usb@7d000000 {
-		status = "okay";
-	};
-
-	usb-phy@7d000000 {
-		status = "okay";
-		vbus-supply = <&vdd_usb1_vbus>;
-	};
-
-	usb@7d004000 {
-		status = "okay";
-	};
-
-	usb-phy@7d004000 {
-		status = "okay";
-		vbus-supply = <&vdd_run_cam>;
-	};
-
-	usb@7d008000 {
-		status = "okay";
-	};
-
-	usb-phy@7d008000 {
-		status = "okay";
-		vbus-supply = <&vdd_usb3_vbus>;
-	};
-
-=======
->>>>>>> 24b8d41d
 	backlight: backlight {
 		compatible = "pwm-backlight";
 
