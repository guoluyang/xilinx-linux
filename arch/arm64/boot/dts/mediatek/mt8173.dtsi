/*
 * Copyright (c) 2014 MediaTek Inc.
 * Author: Eddie Huang <eddie.huang@mediatek.com>
 *
 * This program is free software; you can redistribute it and/or modify
 * it under the terms of the GNU General Public License version 2 as
 * published by the Free Software Foundation.
 *
 * This program is distributed in the hope that it will be useful,
 * MERCHANTABILITY or FITNESS FOR A PARTICULAR PURPOSE.  See the
 * GNU General Public License for more details.
 */

#include <dt-bindings/clock/mt8173-clk.h>
#include <dt-bindings/interrupt-controller/irq.h>
#include <dt-bindings/interrupt-controller/arm-gic.h>
#include <dt-bindings/memory/mt8173-larb-port.h>
#include <dt-bindings/phy/phy.h>
#include <dt-bindings/power/mt8173-power.h>
#include <dt-bindings/reset/mt8173-resets.h>
#include <dt-bindings/gce/mt8173-gce.h>
#include <dt-bindings/thermal/thermal.h>
#include "mt8173-pinfunc.h"

/ {
	compatible = "mediatek,mt8173";
	interrupt-parent = <&sysirq>;
	#address-cells = <2>;
	#size-cells = <2>;

	aliases {
		ovl0 = &ovl0;
		ovl1 = &ovl1;
		rdma0 = &rdma0;
		rdma1 = &rdma1;
		rdma2 = &rdma2;
		wdma0 = &wdma0;
		wdma1 = &wdma1;
		color0 = &color0;
		color1 = &color1;
		split0 = &split0;
		split1 = &split1;
		dpi0 = &dpi0;
		dsi0 = &dsi0;
		dsi1 = &dsi1;
<<<<<<< HEAD
=======
		mdp-rdma0 = &mdp_rdma0;
		mdp-rdma1 = &mdp_rdma1;
		mdp-rsz0 = &mdp_rsz0;
		mdp-rsz1 = &mdp_rsz1;
		mdp-rsz2 = &mdp_rsz2;
		mdp-wdma0 = &mdp_wdma0;
		mdp-wrot0 = &mdp_wrot0;
		mdp-wrot1 = &mdp_wrot1;
		serial0 = &uart0;
		serial1 = &uart1;
		serial2 = &uart2;
		serial3 = &uart3;
	};

	cluster0_opp: opp_table0 {
		compatible = "operating-points-v2";
		opp-shared;
		opp-507000000 {
			opp-hz = /bits/ 64 <507000000>;
			opp-microvolt = <859000>;
		};
		opp-702000000 {
			opp-hz = /bits/ 64 <702000000>;
			opp-microvolt = <908000>;
		};
		opp-1001000000 {
			opp-hz = /bits/ 64 <1001000000>;
			opp-microvolt = <983000>;
		};
		opp-1105000000 {
			opp-hz = /bits/ 64 <1105000000>;
			opp-microvolt = <1009000>;
		};
		opp-1209000000 {
			opp-hz = /bits/ 64 <1209000000>;
			opp-microvolt = <1034000>;
		};
		opp-1300000000 {
			opp-hz = /bits/ 64 <1300000000>;
			opp-microvolt = <1057000>;
		};
		opp-1508000000 {
			opp-hz = /bits/ 64 <1508000000>;
			opp-microvolt = <1109000>;
		};
		opp-1703000000 {
			opp-hz = /bits/ 64 <1703000000>;
			opp-microvolt = <1125000>;
		};
	};

	cluster1_opp: opp_table1 {
		compatible = "operating-points-v2";
		opp-shared;
		opp-507000000 {
			opp-hz = /bits/ 64 <507000000>;
			opp-microvolt = <828000>;
		};
		opp-702000000 {
			opp-hz = /bits/ 64 <702000000>;
			opp-microvolt = <867000>;
		};
		opp-1001000000 {
			opp-hz = /bits/ 64 <1001000000>;
			opp-microvolt = <927000>;
		};
		opp-1209000000 {
			opp-hz = /bits/ 64 <1209000000>;
			opp-microvolt = <968000>;
		};
		opp-1404000000 {
			opp-hz = /bits/ 64 <1404000000>;
			opp-microvolt = <1007000>;
		};
		opp-1612000000 {
			opp-hz = /bits/ 64 <1612000000>;
			opp-microvolt = <1049000>;
		};
		opp-1807000000 {
			opp-hz = /bits/ 64 <1807000000>;
			opp-microvolt = <1089000>;
		};
		opp-2106000000 {
			opp-hz = /bits/ 64 <2106000000>;
			opp-microvolt = <1125000>;
		};
>>>>>>> 24b8d41d
	};

	cpus {
		#address-cells = <1>;
		#size-cells = <0>;

		cpu-map {
			cluster0 {
				core0 {
					cpu = <&cpu0>;
				};
				core1 {
					cpu = <&cpu1>;
				};
			};

			cluster1 {
				core0 {
					cpu = <&cpu2>;
				};
				core1 {
					cpu = <&cpu3>;
				};
			};
		};

		cpu0: cpu@0 {
			device_type = "cpu";
			compatible = "arm,cortex-a53";
			reg = <0x000>;
			enable-method = "psci";
			cpu-idle-states = <&CPU_SLEEP_0>;
			#cooling-cells = <2>;
			dynamic-power-coefficient = <263>;
			clocks = <&infracfg CLK_INFRA_CA53SEL>,
				 <&apmixedsys CLK_APMIXED_MAINPLL>;
			clock-names = "cpu", "intermediate";
			operating-points-v2 = <&cluster0_opp>;
			capacity-dmips-mhz = <740>;
		};

		cpu1: cpu@1 {
			device_type = "cpu";
			compatible = "arm,cortex-a53";
			reg = <0x001>;
			enable-method = "psci";
			cpu-idle-states = <&CPU_SLEEP_0>;
			#cooling-cells = <2>;
			dynamic-power-coefficient = <263>;
			clocks = <&infracfg CLK_INFRA_CA53SEL>,
				 <&apmixedsys CLK_APMIXED_MAINPLL>;
			clock-names = "cpu", "intermediate";
			operating-points-v2 = <&cluster0_opp>;
			capacity-dmips-mhz = <740>;
		};

		cpu2: cpu@100 {
			device_type = "cpu";
			compatible = "arm,cortex-a72";
			reg = <0x100>;
			enable-method = "psci";
			cpu-idle-states = <&CPU_SLEEP_0>;
			#cooling-cells = <2>;
			dynamic-power-coefficient = <530>;
			clocks = <&infracfg CLK_INFRA_CA72SEL>,
				 <&apmixedsys CLK_APMIXED_MAINPLL>;
			clock-names = "cpu", "intermediate";
			operating-points-v2 = <&cluster1_opp>;
			capacity-dmips-mhz = <1024>;
		};

		cpu3: cpu@101 {
			device_type = "cpu";
			compatible = "arm,cortex-a72";
			reg = <0x101>;
			enable-method = "psci";
			cpu-idle-states = <&CPU_SLEEP_0>;
			#cooling-cells = <2>;
			dynamic-power-coefficient = <530>;
			clocks = <&infracfg CLK_INFRA_CA72SEL>,
				 <&apmixedsys CLK_APMIXED_MAINPLL>;
			clock-names = "cpu", "intermediate";
			operating-points-v2 = <&cluster1_opp>;
			capacity-dmips-mhz = <1024>;
		};

		idle-states {
			entry-method = "psci";

			CPU_SLEEP_0: cpu-sleep-0 {
				compatible = "arm,idle-state";
				local-timer-stop;
				entry-latency-us = <639>;
				exit-latency-us = <680>;
				min-residency-us = <1088>;
				arm,psci-suspend-param = <0x0010000>;
			};
		};
	};

	pmu_a53 {
		compatible = "arm,cortex-a53-pmu";
		interrupts = <GIC_SPI 8 IRQ_TYPE_LEVEL_LOW>,
			     <GIC_SPI 9 IRQ_TYPE_LEVEL_LOW>;
		interrupt-affinity = <&cpu0>, <&cpu1>;
	};

	pmu_a72 {
		compatible = "arm,cortex-a72-pmu";
		interrupts = <GIC_SPI 12 IRQ_TYPE_LEVEL_LOW>,
			     <GIC_SPI 13 IRQ_TYPE_LEVEL_LOW>;
		interrupt-affinity = <&cpu2>, <&cpu3>;
	};

	psci {
		compatible = "arm,psci-1.0", "arm,psci-0.2", "arm,psci";
		method = "smc";
		cpu_suspend   = <0x84000001>;
		cpu_off	      = <0x84000002>;
		cpu_on	      = <0x84000003>;
	};

	clk26m: oscillator0 {
		compatible = "fixed-clock";
		#clock-cells = <0>;
		clock-frequency = <26000000>;
		clock-output-names = "clk26m";
	};

	clk32k: oscillator1 {
		compatible = "fixed-clock";
		#clock-cells = <0>;
		clock-frequency = <32000>;
		clock-output-names = "clk32k";
	};

	cpum_ck: oscillator2 {
		compatible = "fixed-clock";
		#clock-cells = <0>;
		clock-frequency = <0>;
		clock-output-names = "cpum_ck";
	};

	thermal-zones {
		cpu_thermal: cpu_thermal {
			polling-delay-passive = <1000>; /* milliseconds */
			polling-delay = <1000>; /* milliseconds */

			thermal-sensors = <&thermal>;
			sustainable-power = <1500>; /* milliwatts */

			trips {
<<<<<<< HEAD
				threshold: trip-point@0 {
=======
				threshold: trip-point0 {
>>>>>>> 24b8d41d
					temperature = <68000>;
					hysteresis = <2000>;
					type = "passive";
				};

<<<<<<< HEAD
				target: trip-point@1 {
=======
				target: trip-point1 {
>>>>>>> 24b8d41d
					temperature = <85000>;
					hysteresis = <2000>;
					type = "passive";
				};

<<<<<<< HEAD
				cpu_crit: cpu_crit@0 {
=======
				cpu_crit: cpu_crit0 {
>>>>>>> 24b8d41d
					temperature = <115000>;
					hysteresis = <2000>;
					type = "critical";
				};
			};

			cooling-maps {
<<<<<<< HEAD
				map@0 {
					trip = <&target>;
					cooling-device = <&cpu0 0 0>;
					contribution = <1024>;
				};
				map@1 {
					trip = <&target>;
					cooling-device = <&cpu2 0 0>;
					contribution = <2048>;
=======
				map0 {
					trip = <&target>;
					cooling-device = <&cpu0 THERMAL_NO_LIMIT
							  THERMAL_NO_LIMIT>,
							 <&cpu1 THERMAL_NO_LIMIT
							  THERMAL_NO_LIMIT>;
					contribution = <3072>;
				};
				map1 {
					trip = <&target>;
					cooling-device = <&cpu2 THERMAL_NO_LIMIT
							  THERMAL_NO_LIMIT>,
							 <&cpu3 THERMAL_NO_LIMIT
							  THERMAL_NO_LIMIT>;
					contribution = <1024>;
>>>>>>> 24b8d41d
				};
			};
		};
	};

	reserved-memory {
		#address-cells = <2>;
		#size-cells = <2>;
		ranges;
<<<<<<< HEAD
		vpu_dma_reserved: vpu_dma_mem_region {
=======
		vpu_dma_reserved: vpu_dma_mem_region@b7000000 {
>>>>>>> 24b8d41d
			compatible = "shared-dma-pool";
			reg = <0 0xb7000000 0 0x500000>;
			alignment = <0x1000>;
			no-map;
		};
	};

	timer {
		compatible = "arm,armv8-timer";
		interrupt-parent = <&gic>;
		interrupts = <GIC_PPI 13
			      (GIC_CPU_MASK_SIMPLE(4) | IRQ_TYPE_LEVEL_LOW)>,
			     <GIC_PPI 14
			      (GIC_CPU_MASK_SIMPLE(4) | IRQ_TYPE_LEVEL_LOW)>,
			     <GIC_PPI 11
			      (GIC_CPU_MASK_SIMPLE(4) | IRQ_TYPE_LEVEL_LOW)>,
			     <GIC_PPI 10
			      (GIC_CPU_MASK_SIMPLE(4) | IRQ_TYPE_LEVEL_LOW)>;
		arm,no-tick-in-suspend;
	};

	soc {
		#address-cells = <2>;
		#size-cells = <2>;
		compatible = "simple-bus";
		ranges;

		topckgen: clock-controller@10000000 {
			compatible = "mediatek,mt8173-topckgen";
			reg = <0 0x10000000 0 0x1000>;
			#clock-cells = <1>;
		};

		infracfg: power-controller@10001000 {
			compatible = "mediatek,mt8173-infracfg", "syscon";
			reg = <0 0x10001000 0 0x1000>;
			#clock-cells = <1>;
			#reset-cells = <1>;
		};

		pericfg: power-controller@10003000 {
			compatible = "mediatek,mt8173-pericfg", "syscon";
			reg = <0 0x10003000 0 0x1000>;
			#clock-cells = <1>;
			#reset-cells = <1>;
		};

		syscfg_pctl_a: syscfg_pctl_a@10005000 {
			compatible = "mediatek,mt8173-pctl-a-syscfg", "syscon";
			reg = <0 0x10005000 0 0x1000>;
		};

		pio: pinctrl@1000b000 {
			compatible = "mediatek,mt8173-pinctrl";
			reg = <0 0x1000b000 0 0x1000>;
			mediatek,pctl-regmap = <&syscfg_pctl_a>;
			pins-are-numbered;
			gpio-controller;
			#gpio-cells = <2>;
			interrupt-controller;
			#interrupt-cells = <2>;
			interrupts = <GIC_SPI 145 IRQ_TYPE_LEVEL_HIGH>,
				     <GIC_SPI 146 IRQ_TYPE_LEVEL_HIGH>,
				     <GIC_SPI 147 IRQ_TYPE_LEVEL_HIGH>;

			hdmi_pin: xxx {

				/*hdmi htplg pin*/
				pins1 {
					pinmux = <MT8173_PIN_21_HTPLG__FUNC_HTPLG>;
					input-enable;
					bias-pull-down;
				};
			};

			i2c0_pins_a: i2c0 {
				pins1 {
					pinmux = <MT8173_PIN_45_SDA0__FUNC_SDA0>,
						 <MT8173_PIN_46_SCL0__FUNC_SCL0>;
					bias-disable;
				};
			};

			i2c1_pins_a: i2c1 {
				pins1 {
					pinmux = <MT8173_PIN_125_SDA1__FUNC_SDA1>,
						 <MT8173_PIN_126_SCL1__FUNC_SCL1>;
					bias-disable;
				};
			};

			i2c2_pins_a: i2c2 {
				pins1 {
					pinmux = <MT8173_PIN_43_SDA2__FUNC_SDA2>,
						 <MT8173_PIN_44_SCL2__FUNC_SCL2>;
					bias-disable;
				};
			};

			i2c3_pins_a: i2c3 {
				pins1 {
					pinmux = <MT8173_PIN_106_SDA3__FUNC_SDA3>,
						 <MT8173_PIN_107_SCL3__FUNC_SCL3>;
					bias-disable;
				};
			};

			i2c4_pins_a: i2c4 {
				pins1 {
					pinmux = <MT8173_PIN_133_SDA4__FUNC_SDA4>,
						 <MT8173_PIN_134_SCL4__FUNC_SCL4>;
					bias-disable;
				};
			};

			i2c6_pins_a: i2c6 {
				pins1 {
					pinmux = <MT8173_PIN_100_MSDC2_DAT0__FUNC_SDA5>,
						 <MT8173_PIN_101_MSDC2_DAT1__FUNC_SCL5>;
					bias-disable;
				};
			};
		};

		scpsys: power-controller@10006000 {
			compatible = "mediatek,mt8173-scpsys";
			#power-domain-cells = <1>;
			reg = <0 0x10006000 0 0x1000>;
			clocks = <&clk26m>,
				 <&topckgen CLK_TOP_MM_SEL>,
				 <&topckgen CLK_TOP_VENC_SEL>,
				 <&topckgen CLK_TOP_VENC_LT_SEL>;
			clock-names = "mfg", "mm", "venc", "venc_lt";
			infracfg = <&infracfg>;
		};

		watchdog: watchdog@10007000 {
			compatible = "mediatek,mt8173-wdt",
				     "mediatek,mt6589-wdt";
			reg = <0 0x10007000 0 0x100>;
		};

		timer: timer@10008000 {
			compatible = "mediatek,mt8173-timer",
				     "mediatek,mt6577-timer";
			reg = <0 0x10008000 0 0x1000>;
			interrupts = <GIC_SPI 144 IRQ_TYPE_LEVEL_LOW>;
			clocks = <&infracfg CLK_INFRA_CLK_13M>,
				 <&topckgen CLK_TOP_RTC_SEL>;
		};

		pwrap: pwrap@1000d000 {
			compatible = "mediatek,mt8173-pwrap";
			reg = <0 0x1000d000 0 0x1000>;
			reg-names = "pwrap";
			interrupts = <GIC_SPI 153 IRQ_TYPE_LEVEL_HIGH>;
			resets = <&infracfg MT8173_INFRA_PMIC_WRAP_RST>;
			reset-names = "pwrap";
			clocks = <&infracfg CLK_INFRA_PMICSPI>, <&infracfg CLK_INFRA_PMICWRAP>;
			clock-names = "spi", "wrap";
		};

		cec: cec@10013000 {
			compatible = "mediatek,mt8173-cec";
			reg = <0 0x10013000 0 0xbc>;
			interrupts = <GIC_SPI 167 IRQ_TYPE_LEVEL_LOW>;
			clocks = <&infracfg CLK_INFRA_CEC>;
			status = "disabled";
		};

		vpu: vpu@10020000 {
			compatible = "mediatek,mt8173-vpu";
			reg = <0 0x10020000 0 0x30000>,
			      <0 0x10050000 0 0x100>;
			reg-names = "tcm", "cfg_reg";
			interrupts = <GIC_SPI 166 IRQ_TYPE_LEVEL_HIGH>;
			clocks = <&topckgen CLK_TOP_SCP_SEL>;
			clock-names = "main";
			memory-region = <&vpu_dma_reserved>;
		};

		sysirq: intpol-controller@10200620 {
			compatible = "mediatek,mt8173-sysirq",
				     "mediatek,mt6577-sysirq";
			interrupt-controller;
			#interrupt-cells = <3>;
			interrupt-parent = <&gic>;
			reg = <0 0x10200620 0 0x20>;
		};

		iommu: iommu@10205000 {
			compatible = "mediatek,mt8173-m4u";
			reg = <0 0x10205000 0 0x1000>;
			interrupts = <GIC_SPI 139 IRQ_TYPE_LEVEL_LOW>;
			clocks = <&infracfg CLK_INFRA_M4U>;
			clock-names = "bclk";
			mediatek,larbs = <&larb0 &larb1 &larb2
					  &larb3 &larb4 &larb5>;
			#iommu-cells = <1>;
		};

		efuse: efuse@10206000 {
			compatible = "mediatek,mt8173-efuse";
			reg = <0 0x10206000 0 0x1000>;
			#address-cells = <1>;
			#size-cells = <1>;
			thermal_calibration: calib@528 {
				reg = <0x528 0xc>;
			};
		};

		apmixedsys: clock-controller@10209000 {
			compatible = "mediatek,mt8173-apmixedsys";
			reg = <0 0x10209000 0 0x1000>;
			#clock-cells = <1>;
		};

		hdmi_phy: hdmi-phy@10209100 {
			compatible = "mediatek,mt8173-hdmi-phy";
			reg = <0 0x10209100 0 0x24>;
			clocks = <&apmixedsys CLK_APMIXED_HDMI_REF>;
			clock-names = "pll_ref";
			clock-output-names = "hdmitx_dig_cts";
			mediatek,ibias = <0xa>;
			mediatek,ibias_up = <0x1c>;
			#clock-cells = <0>;
			#phy-cells = <0>;
			status = "disabled";
		};

<<<<<<< HEAD
=======
		gce: mailbox@10212000 {
			compatible = "mediatek,mt8173-gce";
			reg = <0 0x10212000 0 0x1000>;
			interrupts = <GIC_SPI 135 IRQ_TYPE_LEVEL_LOW>;
			clocks = <&infracfg CLK_INFRA_GCE>;
			clock-names = "gce";
			#mbox-cells = <2>;
		};

>>>>>>> 24b8d41d
		mipi_tx0: mipi-dphy@10215000 {
			compatible = "mediatek,mt8173-mipi-tx";
			reg = <0 0x10215000 0 0x1000>;
			clocks = <&clk26m>;
			clock-output-names = "mipi_tx0_pll";
			#clock-cells = <0>;
			#phy-cells = <0>;
			status = "disabled";
		};

		mipi_tx1: mipi-dphy@10216000 {
			compatible = "mediatek,mt8173-mipi-tx";
			reg = <0 0x10216000 0 0x1000>;
			clocks = <&clk26m>;
			clock-output-names = "mipi_tx1_pll";
			#clock-cells = <0>;
			#phy-cells = <0>;
			status = "disabled";
		};

<<<<<<< HEAD
		gic: interrupt-controller@10220000 {
=======
		gic: interrupt-controller@10221000 {
>>>>>>> 24b8d41d
			compatible = "arm,gic-400";
			#interrupt-cells = <3>;
			interrupt-parent = <&gic>;
			interrupt-controller;
			reg = <0 0x10221000 0 0x1000>,
			      <0 0x10222000 0 0x2000>,
			      <0 0x10224000 0 0x2000>,
			      <0 0x10226000 0 0x2000>;
			interrupts = <GIC_PPI 9
				(GIC_CPU_MASK_SIMPLE(4) | IRQ_TYPE_LEVEL_HIGH)>;
		};

		auxadc: auxadc@11001000 {
			compatible = "mediatek,mt8173-auxadc";
			reg = <0 0x11001000 0 0x1000>;
<<<<<<< HEAD
=======
			clocks = <&pericfg CLK_PERI_AUXADC>;
			clock-names = "main";
			#io-channel-cells = <1>;
>>>>>>> 24b8d41d
		};

		uart0: serial@11002000 {
			compatible = "mediatek,mt8173-uart",
				     "mediatek,mt6577-uart";
			reg = <0 0x11002000 0 0x400>;
			interrupts = <GIC_SPI 83 IRQ_TYPE_LEVEL_LOW>;
			clocks = <&pericfg CLK_PERI_UART0_SEL>, <&pericfg CLK_PERI_UART0>;
			clock-names = "baud", "bus";
			status = "disabled";
		};

		uart1: serial@11003000 {
			compatible = "mediatek,mt8173-uart",
				     "mediatek,mt6577-uart";
			reg = <0 0x11003000 0 0x400>;
			interrupts = <GIC_SPI 84 IRQ_TYPE_LEVEL_LOW>;
			clocks = <&pericfg CLK_PERI_UART1_SEL>, <&pericfg CLK_PERI_UART1>;
			clock-names = "baud", "bus";
			status = "disabled";
		};

		uart2: serial@11004000 {
			compatible = "mediatek,mt8173-uart",
				     "mediatek,mt6577-uart";
			reg = <0 0x11004000 0 0x400>;
			interrupts = <GIC_SPI 85 IRQ_TYPE_LEVEL_LOW>;
			clocks = <&pericfg CLK_PERI_UART2_SEL>, <&pericfg CLK_PERI_UART2>;
			clock-names = "baud", "bus";
			status = "disabled";
		};

		uart3: serial@11005000 {
			compatible = "mediatek,mt8173-uart",
				     "mediatek,mt6577-uart";
			reg = <0 0x11005000 0 0x400>;
			interrupts = <GIC_SPI 86 IRQ_TYPE_LEVEL_LOW>;
			clocks = <&pericfg CLK_PERI_UART3_SEL>, <&pericfg CLK_PERI_UART3>;
			clock-names = "baud", "bus";
			status = "disabled";
		};

		i2c0: i2c@11007000 {
			compatible = "mediatek,mt8173-i2c";
			reg = <0 0x11007000 0 0x70>,
			      <0 0x11000100 0 0x80>;
			interrupts = <GIC_SPI 76 IRQ_TYPE_LEVEL_LOW>;
			clock-div = <16>;
			clocks = <&pericfg CLK_PERI_I2C0>,
				 <&pericfg CLK_PERI_AP_DMA>;
			clock-names = "main", "dma";
			pinctrl-names = "default";
			pinctrl-0 = <&i2c0_pins_a>;
			#address-cells = <1>;
			#size-cells = <0>;
			status = "disabled";
		};

		i2c1: i2c@11008000 {
			compatible = "mediatek,mt8173-i2c";
			reg = <0 0x11008000 0 0x70>,
			      <0 0x11000180 0 0x80>;
			interrupts = <GIC_SPI 77 IRQ_TYPE_LEVEL_LOW>;
			clock-div = <16>;
			clocks = <&pericfg CLK_PERI_I2C1>,
				 <&pericfg CLK_PERI_AP_DMA>;
			clock-names = "main", "dma";
			pinctrl-names = "default";
			pinctrl-0 = <&i2c1_pins_a>;
			#address-cells = <1>;
			#size-cells = <0>;
			status = "disabled";
		};

		i2c2: i2c@11009000 {
			compatible = "mediatek,mt8173-i2c";
			reg = <0 0x11009000 0 0x70>,
			      <0 0x11000200 0 0x80>;
			interrupts = <GIC_SPI 78 IRQ_TYPE_LEVEL_LOW>;
			clock-div = <16>;
			clocks = <&pericfg CLK_PERI_I2C2>,
				 <&pericfg CLK_PERI_AP_DMA>;
			clock-names = "main", "dma";
			pinctrl-names = "default";
			pinctrl-0 = <&i2c2_pins_a>;
			#address-cells = <1>;
			#size-cells = <0>;
			status = "disabled";
		};

		spi: spi@1100a000 {
			compatible = "mediatek,mt8173-spi";
			#address-cells = <1>;
			#size-cells = <0>;
			reg = <0 0x1100a000 0 0x1000>;
			interrupts = <GIC_SPI 110 IRQ_TYPE_LEVEL_LOW>;
			clocks = <&topckgen CLK_TOP_SYSPLL3_D2>,
				 <&topckgen CLK_TOP_SPI_SEL>,
				 <&pericfg CLK_PERI_SPI0>;
			clock-names = "parent-clk", "sel-clk", "spi-clk";
			status = "disabled";
		};

		thermal: thermal@1100b000 {
			#thermal-sensor-cells = <0>;
			compatible = "mediatek,mt8173-thermal";
			reg = <0 0x1100b000 0 0x1000>;
			interrupts = <0 70 IRQ_TYPE_LEVEL_LOW>;
			clocks = <&pericfg CLK_PERI_THERM>, <&pericfg CLK_PERI_AUXADC>;
			clock-names = "therm", "auxadc";
			resets = <&pericfg MT8173_PERI_THERM_SW_RST>;
			mediatek,auxadc = <&auxadc>;
			mediatek,apmixedsys = <&apmixedsys>;
<<<<<<< HEAD
=======
			nvmem-cells = <&thermal_calibration>;
			nvmem-cell-names = "calibration-data";
>>>>>>> 24b8d41d
		};

		nor_flash: spi@1100d000 {
			compatible = "mediatek,mt8173-nor";
			reg = <0 0x1100d000 0 0xe0>;
			clocks = <&pericfg CLK_PERI_SPI>,
				 <&topckgen CLK_TOP_SPINFI_IFR_SEL>;
			clock-names = "spi", "sf";
			#address-cells = <1>;
			#size-cells = <0>;
			status = "disabled";
		};

		i2c3: i2c@11010000 {
			compatible = "mediatek,mt8173-i2c";
			reg = <0 0x11010000 0 0x70>,
			      <0 0x11000280 0 0x80>;
			interrupts = <GIC_SPI 79 IRQ_TYPE_LEVEL_LOW>;
			clock-div = <16>;
			clocks = <&pericfg CLK_PERI_I2C3>,
				 <&pericfg CLK_PERI_AP_DMA>;
			clock-names = "main", "dma";
			pinctrl-names = "default";
			pinctrl-0 = <&i2c3_pins_a>;
			#address-cells = <1>;
			#size-cells = <0>;
			status = "disabled";
		};

		i2c4: i2c@11011000 {
			compatible = "mediatek,mt8173-i2c";
			reg = <0 0x11011000 0 0x70>,
			      <0 0x11000300 0 0x80>;
			interrupts = <GIC_SPI 80 IRQ_TYPE_LEVEL_LOW>;
			clock-div = <16>;
			clocks = <&pericfg CLK_PERI_I2C4>,
				 <&pericfg CLK_PERI_AP_DMA>;
			clock-names = "main", "dma";
			pinctrl-names = "default";
			pinctrl-0 = <&i2c4_pins_a>;
			#address-cells = <1>;
			#size-cells = <0>;
			status = "disabled";
		};

		hdmiddc0: i2c@11012000 {
			compatible = "mediatek,mt8173-hdmi-ddc";
			interrupts = <GIC_SPI 81 IRQ_TYPE_LEVEL_LOW>;
			reg = <0 0x11012000 0 0x1C>;
			clocks = <&pericfg CLK_PERI_I2C5>;
			clock-names = "ddc-i2c";
		};

		i2c6: i2c@11013000 {
			compatible = "mediatek,mt8173-i2c";
			reg = <0 0x11013000 0 0x70>,
			      <0 0x11000080 0 0x80>;
			interrupts = <GIC_SPI 82 IRQ_TYPE_LEVEL_LOW>;
			clock-div = <16>;
			clocks = <&pericfg CLK_PERI_I2C6>,
				 <&pericfg CLK_PERI_AP_DMA>;
			clock-names = "main", "dma";
			pinctrl-names = "default";
			pinctrl-0 = <&i2c6_pins_a>;
			#address-cells = <1>;
			#size-cells = <0>;
			status = "disabled";
		};

		afe: audio-controller@11220000  {
			compatible = "mediatek,mt8173-afe-pcm";
			reg = <0 0x11220000 0 0x1000>;
			interrupts = <GIC_SPI 134 IRQ_TYPE_EDGE_FALLING>;
			power-domains = <&scpsys MT8173_POWER_DOMAIN_AUDIO>;
			clocks = <&infracfg CLK_INFRA_AUDIO>,
				 <&topckgen CLK_TOP_AUDIO_SEL>,
				 <&topckgen CLK_TOP_AUD_INTBUS_SEL>,
				 <&topckgen CLK_TOP_APLL1_DIV0>,
				 <&topckgen CLK_TOP_APLL2_DIV0>,
				 <&topckgen CLK_TOP_I2S0_M_SEL>,
				 <&topckgen CLK_TOP_I2S1_M_SEL>,
				 <&topckgen CLK_TOP_I2S2_M_SEL>,
				 <&topckgen CLK_TOP_I2S3_M_SEL>,
				 <&topckgen CLK_TOP_I2S3_B_SEL>;
			clock-names = "infra_sys_audio_clk",
				      "top_pdn_audio",
				      "top_pdn_aud_intbus",
				      "bck0",
				      "bck1",
				      "i2s0_m",
				      "i2s1_m",
				      "i2s2_m",
				      "i2s3_m",
				      "i2s3_b";
			assigned-clocks = <&topckgen CLK_TOP_AUD_1_SEL>,
					  <&topckgen CLK_TOP_AUD_2_SEL>;
			assigned-clock-parents = <&topckgen CLK_TOP_APLL1>,
						 <&topckgen CLK_TOP_APLL2>;
		};

		mmc0: mmc@11230000 {
			compatible = "mediatek,mt8173-mmc";
			reg = <0 0x11230000 0 0x1000>;
			interrupts = <GIC_SPI 71 IRQ_TYPE_LEVEL_LOW>;
			clocks = <&pericfg CLK_PERI_MSDC30_0>,
				 <&topckgen CLK_TOP_MSDC50_0_H_SEL>;
			clock-names = "source", "hclk";
			status = "disabled";
		};

		mmc1: mmc@11240000 {
			compatible = "mediatek,mt8173-mmc";
			reg = <0 0x11240000 0 0x1000>;
			interrupts = <GIC_SPI 72 IRQ_TYPE_LEVEL_LOW>;
			clocks = <&pericfg CLK_PERI_MSDC30_1>,
				 <&topckgen CLK_TOP_AXI_SEL>;
			clock-names = "source", "hclk";
			status = "disabled";
		};

		mmc2: mmc@11250000 {
			compatible = "mediatek,mt8173-mmc";
			reg = <0 0x11250000 0 0x1000>;
			interrupts = <GIC_SPI 73 IRQ_TYPE_LEVEL_LOW>;
			clocks = <&pericfg CLK_PERI_MSDC30_2>,
				 <&topckgen CLK_TOP_AXI_SEL>;
			clock-names = "source", "hclk";
			status = "disabled";
		};

		mmc3: mmc@11260000 {
			compatible = "mediatek,mt8173-mmc";
			reg = <0 0x11260000 0 0x1000>;
			interrupts = <GIC_SPI 74 IRQ_TYPE_LEVEL_LOW>;
			clocks = <&pericfg CLK_PERI_MSDC30_3>,
				 <&topckgen CLK_TOP_MSDC50_2_H_SEL>;
			clock-names = "source", "hclk";
			status = "disabled";
		};

		ssusb: usb@11271000 {
			compatible = "mediatek,mt8173-mtu3";
			reg = <0 0x11271000 0 0x3000>,
			      <0 0x11280700 0 0x0100>;
			reg-names = "mac", "ippc";
			interrupts = <GIC_SPI 64 IRQ_TYPE_LEVEL_LOW>;
			phys = <&u2port0 PHY_TYPE_USB2>,
			       <&u3port0 PHY_TYPE_USB3>,
			       <&u2port1 PHY_TYPE_USB2>;
			power-domains = <&scpsys MT8173_POWER_DOMAIN_USB>;
			clocks = <&topckgen CLK_TOP_USB30_SEL>, <&clk26m>;
			clock-names = "sys_ck", "ref_ck";
			mediatek,syscon-wakeup = <&pericfg 0x400 1>;
			#address-cells = <2>;
			#size-cells = <2>;
			ranges;
			status = "disabled";

			usb_host: xhci@11270000 {
				compatible = "mediatek,mt8173-xhci";
				reg = <0 0x11270000 0 0x1000>;
				reg-names = "mac";
				interrupts = <GIC_SPI 115 IRQ_TYPE_LEVEL_LOW>;
				power-domains = <&scpsys MT8173_POWER_DOMAIN_USB>;
				clocks = <&topckgen CLK_TOP_USB30_SEL>, <&clk26m>;
				clock-names = "sys_ck", "ref_ck";
				status = "disabled";
			};
		};

		u3phy: usb-phy@11290000 {
			compatible = "mediatek,mt8173-u3phy";
			reg = <0 0x11290000 0 0x800>;
			#address-cells = <2>;
			#size-cells = <2>;
			ranges;
			status = "okay";

			u2port0: usb-phy@11290800 {
				reg = <0 0x11290800 0 0x100>;
				clocks = <&apmixedsys CLK_APMIXED_REF2USB_TX>;
				clock-names = "ref";
				#phy-cells = <1>;
				status = "okay";
			};

			u3port0: usb-phy@11290900 {
				reg = <0 0x11290900 0 0x700>;
				clocks = <&clk26m>;
				clock-names = "ref";
				#phy-cells = <1>;
				status = "okay";
			};

			u2port1: usb-phy@11291000 {
				reg = <0 0x11291000 0 0x100>;
				clocks = <&apmixedsys CLK_APMIXED_REF2USB_TX>;
				clock-names = "ref";
				#phy-cells = <1>;
				status = "okay";
			};
		};

		mmsys: syscon@14000000 {
			compatible = "mediatek,mt8173-mmsys", "syscon";
			reg = <0 0x14000000 0 0x1000>;
			power-domains = <&scpsys MT8173_POWER_DOMAIN_MM>;
<<<<<<< HEAD
=======
			assigned-clocks = <&topckgen CLK_TOP_MM_SEL>;
			assigned-clock-rates = <400000000>;
>>>>>>> 24b8d41d
			#clock-cells = <1>;
			mboxes = <&gce 0 CMDQ_THR_PRIO_HIGHEST>,
				 <&gce 1 CMDQ_THR_PRIO_HIGHEST>;
			mediatek,gce-client-reg = <&gce SUBSYS_1400XXXX 0 0x1000>;
		};

		mdp_rdma0: rdma@14001000 {
			compatible = "mediatek,mt8173-mdp-rdma",
				     "mediatek,mt8173-mdp";
			reg = <0 0x14001000 0 0x1000>;
			clocks = <&mmsys CLK_MM_MDP_RDMA0>,
				 <&mmsys CLK_MM_MUTEX_32K>;
			power-domains = <&scpsys MT8173_POWER_DOMAIN_MM>;
			iommus = <&iommu M4U_PORT_MDP_RDMA0>;
			mediatek,larb = <&larb0>;
			mediatek,vpu = <&vpu>;
		};

		mdp_rdma1: rdma@14002000 {
			compatible = "mediatek,mt8173-mdp-rdma";
			reg = <0 0x14002000 0 0x1000>;
			clocks = <&mmsys CLK_MM_MDP_RDMA1>,
				 <&mmsys CLK_MM_MUTEX_32K>;
			power-domains = <&scpsys MT8173_POWER_DOMAIN_MM>;
			iommus = <&iommu M4U_PORT_MDP_RDMA1>;
			mediatek,larb = <&larb4>;
		};

		mdp_rsz0: rsz@14003000 {
			compatible = "mediatek,mt8173-mdp-rsz";
			reg = <0 0x14003000 0 0x1000>;
			clocks = <&mmsys CLK_MM_MDP_RSZ0>;
			power-domains = <&scpsys MT8173_POWER_DOMAIN_MM>;
		};

		mdp_rsz1: rsz@14004000 {
			compatible = "mediatek,mt8173-mdp-rsz";
			reg = <0 0x14004000 0 0x1000>;
			clocks = <&mmsys CLK_MM_MDP_RSZ1>;
			power-domains = <&scpsys MT8173_POWER_DOMAIN_MM>;
		};

		mdp_rsz2: rsz@14005000 {
			compatible = "mediatek,mt8173-mdp-rsz";
			reg = <0 0x14005000 0 0x1000>;
			clocks = <&mmsys CLK_MM_MDP_RSZ2>;
			power-domains = <&scpsys MT8173_POWER_DOMAIN_MM>;
		};

		mdp_wdma0: wdma@14006000 {
			compatible = "mediatek,mt8173-mdp-wdma";
			reg = <0 0x14006000 0 0x1000>;
			clocks = <&mmsys CLK_MM_MDP_WDMA>;
			power-domains = <&scpsys MT8173_POWER_DOMAIN_MM>;
			iommus = <&iommu M4U_PORT_MDP_WDMA>;
			mediatek,larb = <&larb0>;
		};

		mdp_wrot0: wrot@14007000 {
			compatible = "mediatek,mt8173-mdp-wrot";
			reg = <0 0x14007000 0 0x1000>;
			clocks = <&mmsys CLK_MM_MDP_WROT0>;
			power-domains = <&scpsys MT8173_POWER_DOMAIN_MM>;
			iommus = <&iommu M4U_PORT_MDP_WROT0>;
			mediatek,larb = <&larb0>;
		};

		mdp_wrot1: wrot@14008000 {
			compatible = "mediatek,mt8173-mdp-wrot";
			reg = <0 0x14008000 0 0x1000>;
			clocks = <&mmsys CLK_MM_MDP_WROT1>;
			power-domains = <&scpsys MT8173_POWER_DOMAIN_MM>;
			iommus = <&iommu M4U_PORT_MDP_WROT1>;
			mediatek,larb = <&larb4>;
		};

		ovl0: ovl@1400c000 {
			compatible = "mediatek,mt8173-disp-ovl";
			reg = <0 0x1400c000 0 0x1000>;
			interrupts = <GIC_SPI 180 IRQ_TYPE_LEVEL_LOW>;
			power-domains = <&scpsys MT8173_POWER_DOMAIN_MM>;
			clocks = <&mmsys CLK_MM_DISP_OVL0>;
			iommus = <&iommu M4U_PORT_DISP_OVL0>;
			mediatek,larb = <&larb0>;
			mediatek,gce-client-reg = <&gce SUBSYS_1400XXXX 0xc000 0x1000>;
		};

		ovl1: ovl@1400d000 {
			compatible = "mediatek,mt8173-disp-ovl";
			reg = <0 0x1400d000 0 0x1000>;
			interrupts = <GIC_SPI 181 IRQ_TYPE_LEVEL_LOW>;
			power-domains = <&scpsys MT8173_POWER_DOMAIN_MM>;
			clocks = <&mmsys CLK_MM_DISP_OVL1>;
			iommus = <&iommu M4U_PORT_DISP_OVL1>;
			mediatek,larb = <&larb4>;
			mediatek,gce-client-reg = <&gce SUBSYS_1400XXXX 0xd000 0x1000>;
		};

		rdma0: rdma@1400e000 {
			compatible = "mediatek,mt8173-disp-rdma";
			reg = <0 0x1400e000 0 0x1000>;
			interrupts = <GIC_SPI 182 IRQ_TYPE_LEVEL_LOW>;
			power-domains = <&scpsys MT8173_POWER_DOMAIN_MM>;
			clocks = <&mmsys CLK_MM_DISP_RDMA0>;
			iommus = <&iommu M4U_PORT_DISP_RDMA0>;
			mediatek,larb = <&larb0>;
			mediatek,gce-client-reg = <&gce SUBSYS_1400XXXX 0xe000 0x1000>;
		};

		rdma1: rdma@1400f000 {
			compatible = "mediatek,mt8173-disp-rdma";
			reg = <0 0x1400f000 0 0x1000>;
			interrupts = <GIC_SPI 183 IRQ_TYPE_LEVEL_LOW>;
			power-domains = <&scpsys MT8173_POWER_DOMAIN_MM>;
			clocks = <&mmsys CLK_MM_DISP_RDMA1>;
			iommus = <&iommu M4U_PORT_DISP_RDMA1>;
			mediatek,larb = <&larb4>;
			mediatek,gce-client-reg = <&gce SUBSYS_1400XXXX 0xf000 0x1000>;
		};

		rdma2: rdma@14010000 {
			compatible = "mediatek,mt8173-disp-rdma";
			reg = <0 0x14010000 0 0x1000>;
			interrupts = <GIC_SPI 184 IRQ_TYPE_LEVEL_LOW>;
			power-domains = <&scpsys MT8173_POWER_DOMAIN_MM>;
			clocks = <&mmsys CLK_MM_DISP_RDMA2>;
			iommus = <&iommu M4U_PORT_DISP_RDMA2>;
			mediatek,larb = <&larb4>;
			mediatek,gce-client-reg = <&gce SUBSYS_1401XXXX 0 0x1000>;
		};

		wdma0: wdma@14011000 {
			compatible = "mediatek,mt8173-disp-wdma";
			reg = <0 0x14011000 0 0x1000>;
			interrupts = <GIC_SPI 185 IRQ_TYPE_LEVEL_LOW>;
			power-domains = <&scpsys MT8173_POWER_DOMAIN_MM>;
			clocks = <&mmsys CLK_MM_DISP_WDMA0>;
			iommus = <&iommu M4U_PORT_DISP_WDMA0>;
			mediatek,larb = <&larb0>;
			mediatek,gce-client-reg = <&gce SUBSYS_1401XXXX 0x1000 0x1000>;
		};

		wdma1: wdma@14012000 {
			compatible = "mediatek,mt8173-disp-wdma";
			reg = <0 0x14012000 0 0x1000>;
			interrupts = <GIC_SPI 186 IRQ_TYPE_LEVEL_LOW>;
			power-domains = <&scpsys MT8173_POWER_DOMAIN_MM>;
			clocks = <&mmsys CLK_MM_DISP_WDMA1>;
			iommus = <&iommu M4U_PORT_DISP_WDMA1>;
			mediatek,larb = <&larb4>;
			mediatek,gce-client-reg = <&gce SUBSYS_1401XXXX 0x2000 0x1000>;
		};

		color0: color@14013000 {
			compatible = "mediatek,mt8173-disp-color";
			reg = <0 0x14013000 0 0x1000>;
			interrupts = <GIC_SPI 187 IRQ_TYPE_LEVEL_LOW>;
			power-domains = <&scpsys MT8173_POWER_DOMAIN_MM>;
			clocks = <&mmsys CLK_MM_DISP_COLOR0>;
			mediatek,gce-client-reg = <&gce SUBSYS_1401XXXX 0x3000 0x1000>;
		};

		color1: color@14014000 {
			compatible = "mediatek,mt8173-disp-color";
			reg = <0 0x14014000 0 0x1000>;
			interrupts = <GIC_SPI 188 IRQ_TYPE_LEVEL_LOW>;
			power-domains = <&scpsys MT8173_POWER_DOMAIN_MM>;
			clocks = <&mmsys CLK_MM_DISP_COLOR1>;
			mediatek,gce-client-reg = <&gce SUBSYS_1401XXXX 0x4000 0x1000>;
		};

		aal@14015000 {
			compatible = "mediatek,mt8173-disp-aal";
			reg = <0 0x14015000 0 0x1000>;
			interrupts = <GIC_SPI 189 IRQ_TYPE_LEVEL_LOW>;
			power-domains = <&scpsys MT8173_POWER_DOMAIN_MM>;
			clocks = <&mmsys CLK_MM_DISP_AAL>;
			mediatek,gce-client-reg = <&gce SUBSYS_1401XXXX 0x5000 0x1000>;
		};

		gamma@14016000 {
			compatible = "mediatek,mt8173-disp-gamma";
			reg = <0 0x14016000 0 0x1000>;
			interrupts = <GIC_SPI 190 IRQ_TYPE_LEVEL_LOW>;
			power-domains = <&scpsys MT8173_POWER_DOMAIN_MM>;
			clocks = <&mmsys CLK_MM_DISP_GAMMA>;
			mediatek,gce-client-reg = <&gce SUBSYS_1401XXXX 0x6000 0x1000>;
		};

		merge@14017000 {
			compatible = "mediatek,mt8173-disp-merge";
			reg = <0 0x14017000 0 0x1000>;
			power-domains = <&scpsys MT8173_POWER_DOMAIN_MM>;
			clocks = <&mmsys CLK_MM_DISP_MERGE>;
		};

		split0: split@14018000 {
			compatible = "mediatek,mt8173-disp-split";
			reg = <0 0x14018000 0 0x1000>;
			power-domains = <&scpsys MT8173_POWER_DOMAIN_MM>;
			clocks = <&mmsys CLK_MM_DISP_SPLIT0>;
		};

		split1: split@14019000 {
			compatible = "mediatek,mt8173-disp-split";
			reg = <0 0x14019000 0 0x1000>;
			power-domains = <&scpsys MT8173_POWER_DOMAIN_MM>;
			clocks = <&mmsys CLK_MM_DISP_SPLIT1>;
		};

		ufoe@1401a000 {
			compatible = "mediatek,mt8173-disp-ufoe";
			reg = <0 0x1401a000 0 0x1000>;
			interrupts = <GIC_SPI 191 IRQ_TYPE_LEVEL_LOW>;
			power-domains = <&scpsys MT8173_POWER_DOMAIN_MM>;
			clocks = <&mmsys CLK_MM_DISP_UFOE>;
		};

		dsi0: dsi@1401b000 {
			compatible = "mediatek,mt8173-dsi";
			reg = <0 0x1401b000 0 0x1000>;
			interrupts = <GIC_SPI 192 IRQ_TYPE_LEVEL_LOW>;
			power-domains = <&scpsys MT8173_POWER_DOMAIN_MM>;
			clocks = <&mmsys CLK_MM_DSI0_ENGINE>,
				 <&mmsys CLK_MM_DSI0_DIGITAL>,
				 <&mipi_tx0>;
			clock-names = "engine", "digital", "hs";
			phys = <&mipi_tx0>;
			phy-names = "dphy";
			status = "disabled";
		};

		dsi1: dsi@1401c000 {
			compatible = "mediatek,mt8173-dsi";
			reg = <0 0x1401c000 0 0x1000>;
			interrupts = <GIC_SPI 193 IRQ_TYPE_LEVEL_LOW>;
			power-domains = <&scpsys MT8173_POWER_DOMAIN_MM>;
			clocks = <&mmsys CLK_MM_DSI1_ENGINE>,
				 <&mmsys CLK_MM_DSI1_DIGITAL>,
				 <&mipi_tx1>;
			clock-names = "engine", "digital", "hs";
			phy = <&mipi_tx1>;
			phy-names = "dphy";
			status = "disabled";
		};

		dpi0: dpi@1401d000 {
			compatible = "mediatek,mt8173-dpi";
			reg = <0 0x1401d000 0 0x1000>;
			interrupts = <GIC_SPI 194 IRQ_TYPE_LEVEL_LOW>;
			power-domains = <&scpsys MT8173_POWER_DOMAIN_MM>;
			clocks = <&mmsys CLK_MM_DPI_PIXEL>,
				 <&mmsys CLK_MM_DPI_ENGINE>,
				 <&apmixedsys CLK_APMIXED_TVDPLL>;
			clock-names = "pixel", "engine", "pll";
			status = "disabled";

			port {
				dpi0_out: endpoint {
					remote-endpoint = <&hdmi0_in>;
				};
			};
		};

		ovl0: ovl@1400c000 {
			compatible = "mediatek,mt8173-disp-ovl";
			reg = <0 0x1400c000 0 0x1000>;
			interrupts = <GIC_SPI 180 IRQ_TYPE_LEVEL_LOW>;
			power-domains = <&scpsys MT8173_POWER_DOMAIN_MM>;
			clocks = <&mmsys CLK_MM_DISP_OVL0>;
			iommus = <&iommu M4U_PORT_DISP_OVL0>;
			mediatek,larb = <&larb0>;
		};

		ovl1: ovl@1400d000 {
			compatible = "mediatek,mt8173-disp-ovl";
			reg = <0 0x1400d000 0 0x1000>;
			interrupts = <GIC_SPI 181 IRQ_TYPE_LEVEL_LOW>;
			power-domains = <&scpsys MT8173_POWER_DOMAIN_MM>;
			clocks = <&mmsys CLK_MM_DISP_OVL1>;
			iommus = <&iommu M4U_PORT_DISP_OVL1>;
			mediatek,larb = <&larb4>;
		};

		rdma0: rdma@1400e000 {
			compatible = "mediatek,mt8173-disp-rdma";
			reg = <0 0x1400e000 0 0x1000>;
			interrupts = <GIC_SPI 182 IRQ_TYPE_LEVEL_LOW>;
			power-domains = <&scpsys MT8173_POWER_DOMAIN_MM>;
			clocks = <&mmsys CLK_MM_DISP_RDMA0>;
			iommus = <&iommu M4U_PORT_DISP_RDMA0>;
			mediatek,larb = <&larb0>;
		};

		rdma1: rdma@1400f000 {
			compatible = "mediatek,mt8173-disp-rdma";
			reg = <0 0x1400f000 0 0x1000>;
			interrupts = <GIC_SPI 183 IRQ_TYPE_LEVEL_LOW>;
			power-domains = <&scpsys MT8173_POWER_DOMAIN_MM>;
			clocks = <&mmsys CLK_MM_DISP_RDMA1>;
			iommus = <&iommu M4U_PORT_DISP_RDMA1>;
			mediatek,larb = <&larb4>;
		};

		rdma2: rdma@14010000 {
			compatible = "mediatek,mt8173-disp-rdma";
			reg = <0 0x14010000 0 0x1000>;
			interrupts = <GIC_SPI 184 IRQ_TYPE_LEVEL_LOW>;
			power-domains = <&scpsys MT8173_POWER_DOMAIN_MM>;
			clocks = <&mmsys CLK_MM_DISP_RDMA2>;
			iommus = <&iommu M4U_PORT_DISP_RDMA2>;
			mediatek,larb = <&larb4>;
		};

		wdma0: wdma@14011000 {
			compatible = "mediatek,mt8173-disp-wdma";
			reg = <0 0x14011000 0 0x1000>;
			interrupts = <GIC_SPI 185 IRQ_TYPE_LEVEL_LOW>;
			power-domains = <&scpsys MT8173_POWER_DOMAIN_MM>;
			clocks = <&mmsys CLK_MM_DISP_WDMA0>;
			iommus = <&iommu M4U_PORT_DISP_WDMA0>;
			mediatek,larb = <&larb0>;
		};

		wdma1: wdma@14012000 {
			compatible = "mediatek,mt8173-disp-wdma";
			reg = <0 0x14012000 0 0x1000>;
			interrupts = <GIC_SPI 186 IRQ_TYPE_LEVEL_LOW>;
			power-domains = <&scpsys MT8173_POWER_DOMAIN_MM>;
			clocks = <&mmsys CLK_MM_DISP_WDMA1>;
			iommus = <&iommu M4U_PORT_DISP_WDMA1>;
			mediatek,larb = <&larb4>;
		};

		color0: color@14013000 {
			compatible = "mediatek,mt8173-disp-color";
			reg = <0 0x14013000 0 0x1000>;
			interrupts = <GIC_SPI 187 IRQ_TYPE_LEVEL_LOW>;
			power-domains = <&scpsys MT8173_POWER_DOMAIN_MM>;
			clocks = <&mmsys CLK_MM_DISP_COLOR0>;
		};

		color1: color@14014000 {
			compatible = "mediatek,mt8173-disp-color";
			reg = <0 0x14014000 0 0x1000>;
			interrupts = <GIC_SPI 188 IRQ_TYPE_LEVEL_LOW>;
			power-domains = <&scpsys MT8173_POWER_DOMAIN_MM>;
			clocks = <&mmsys CLK_MM_DISP_COLOR1>;
		};

		aal@14015000 {
			compatible = "mediatek,mt8173-disp-aal";
			reg = <0 0x14015000 0 0x1000>;
			interrupts = <GIC_SPI 189 IRQ_TYPE_LEVEL_LOW>;
			power-domains = <&scpsys MT8173_POWER_DOMAIN_MM>;
			clocks = <&mmsys CLK_MM_DISP_AAL>;
		};

		gamma@14016000 {
			compatible = "mediatek,mt8173-disp-gamma";
			reg = <0 0x14016000 0 0x1000>;
			interrupts = <GIC_SPI 190 IRQ_TYPE_LEVEL_LOW>;
			power-domains = <&scpsys MT8173_POWER_DOMAIN_MM>;
			clocks = <&mmsys CLK_MM_DISP_GAMMA>;
		};

		merge@14017000 {
			compatible = "mediatek,mt8173-disp-merge";
			reg = <0 0x14017000 0 0x1000>;
			power-domains = <&scpsys MT8173_POWER_DOMAIN_MM>;
			clocks = <&mmsys CLK_MM_DISP_MERGE>;
		};

		split0: split@14018000 {
			compatible = "mediatek,mt8173-disp-split";
			reg = <0 0x14018000 0 0x1000>;
			power-domains = <&scpsys MT8173_POWER_DOMAIN_MM>;
			clocks = <&mmsys CLK_MM_DISP_SPLIT0>;
		};

		split1: split@14019000 {
			compatible = "mediatek,mt8173-disp-split";
			reg = <0 0x14019000 0 0x1000>;
			power-domains = <&scpsys MT8173_POWER_DOMAIN_MM>;
			clocks = <&mmsys CLK_MM_DISP_SPLIT1>;
		};

		ufoe@1401a000 {
			compatible = "mediatek,mt8173-disp-ufoe";
			reg = <0 0x1401a000 0 0x1000>;
			interrupts = <GIC_SPI 191 IRQ_TYPE_LEVEL_LOW>;
			power-domains = <&scpsys MT8173_POWER_DOMAIN_MM>;
			clocks = <&mmsys CLK_MM_DISP_UFOE>;
		};

		dsi0: dsi@1401b000 {
			compatible = "mediatek,mt8173-dsi";
			reg = <0 0x1401b000 0 0x1000>;
			interrupts = <GIC_SPI 192 IRQ_TYPE_LEVEL_LOW>;
			power-domains = <&scpsys MT8173_POWER_DOMAIN_MM>;
			clocks = <&mmsys CLK_MM_DSI0_ENGINE>,
				 <&mmsys CLK_MM_DSI0_DIGITAL>,
				 <&mipi_tx0>;
			clock-names = "engine", "digital", "hs";
			phys = <&mipi_tx0>;
			phy-names = "dphy";
			status = "disabled";
		};

		dsi1: dsi@1401c000 {
			compatible = "mediatek,mt8173-dsi";
			reg = <0 0x1401c000 0 0x1000>;
			interrupts = <GIC_SPI 193 IRQ_TYPE_LEVEL_LOW>;
			power-domains = <&scpsys MT8173_POWER_DOMAIN_MM>;
			clocks = <&mmsys CLK_MM_DSI1_ENGINE>,
				 <&mmsys CLK_MM_DSI1_DIGITAL>,
				 <&mipi_tx1>;
			clock-names = "engine", "digital", "hs";
			phy = <&mipi_tx1>;
			phy-names = "dphy";
			status = "disabled";
		};

		dpi0: dpi@1401d000 {
			compatible = "mediatek,mt8173-dpi";
			reg = <0 0x1401d000 0 0x1000>;
			interrupts = <GIC_SPI 194 IRQ_TYPE_LEVEL_LOW>;
			power-domains = <&scpsys MT8173_POWER_DOMAIN_MM>;
			clocks = <&mmsys CLK_MM_DPI_PIXEL>,
				 <&mmsys CLK_MM_DPI_ENGINE>,
				 <&apmixedsys CLK_APMIXED_TVDPLL>;
			clock-names = "pixel", "engine", "pll";
			status = "disabled";

			port {
				dpi0_out: endpoint {
					remote-endpoint = <&hdmi0_in>;
				};
			};
		};

		pwm0: pwm@1401e000 {
			compatible = "mediatek,mt8173-disp-pwm",
				     "mediatek,mt6595-disp-pwm";
			reg = <0 0x1401e000 0 0x1000>;
			#pwm-cells = <2>;
			clocks = <&mmsys CLK_MM_DISP_PWM026M>,
				 <&mmsys CLK_MM_DISP_PWM0MM>;
			clock-names = "main", "mm";
			status = "disabled";
		};

		pwm1: pwm@1401f000 {
			compatible = "mediatek,mt8173-disp-pwm",
				     "mediatek,mt6595-disp-pwm";
			reg = <0 0x1401f000 0 0x1000>;
			#pwm-cells = <2>;
			clocks = <&mmsys CLK_MM_DISP_PWM126M>,
				 <&mmsys CLK_MM_DISP_PWM1MM>;
			clock-names = "main", "mm";
			status = "disabled";
		};

		mutex: mutex@14020000 {
			compatible = "mediatek,mt8173-disp-mutex";
			reg = <0 0x14020000 0 0x1000>;
			interrupts = <GIC_SPI 169 IRQ_TYPE_LEVEL_LOW>;
			power-domains = <&scpsys MT8173_POWER_DOMAIN_MM>;
			clocks = <&mmsys CLK_MM_MUTEX_32K>;
<<<<<<< HEAD
=======
			mediatek,gce-events = <CMDQ_EVENT_MUTEX0_STREAM_EOF>,
                                              <CMDQ_EVENT_MUTEX1_STREAM_EOF>;
>>>>>>> 24b8d41d
		};

		larb0: larb@14021000 {
			compatible = "mediatek,mt8173-smi-larb";
			reg = <0 0x14021000 0 0x1000>;
			mediatek,smi = <&smi_common>;
			power-domains = <&scpsys MT8173_POWER_DOMAIN_MM>;
			clocks = <&mmsys CLK_MM_SMI_LARB0>,
				 <&mmsys CLK_MM_SMI_LARB0>;
			clock-names = "apb", "smi";
		};

		smi_common: smi@14022000 {
			compatible = "mediatek,mt8173-smi-common";
			reg = <0 0x14022000 0 0x1000>;
			power-domains = <&scpsys MT8173_POWER_DOMAIN_MM>;
			clocks = <&mmsys CLK_MM_SMI_COMMON>,
				 <&mmsys CLK_MM_SMI_COMMON>;
			clock-names = "apb", "smi";
		};

		od@14023000 {
			compatible = "mediatek,mt8173-disp-od";
			reg = <0 0x14023000 0 0x1000>;
			clocks = <&mmsys CLK_MM_DISP_OD>;
		};

		hdmi0: hdmi@14025000 {
			compatible = "mediatek,mt8173-hdmi";
			reg = <0 0x14025000 0 0x400>;
			interrupts = <GIC_SPI 206 IRQ_TYPE_LEVEL_LOW>;
			clocks = <&mmsys CLK_MM_HDMI_PIXEL>,
				 <&mmsys CLK_MM_HDMI_PLLCK>,
				 <&mmsys CLK_MM_HDMI_AUDIO>,
				 <&mmsys CLK_MM_HDMI_SPDIF>;
			clock-names = "pixel", "pll", "bclk", "spdif";
			pinctrl-names = "default";
			pinctrl-0 = <&hdmi_pin>;
			phys = <&hdmi_phy>;
			phy-names = "hdmi";
			mediatek,syscon-hdmi = <&mmsys 0x900>;
			assigned-clocks = <&topckgen CLK_TOP_HDMI_SEL>;
			assigned-clock-parents = <&hdmi_phy>;
			status = "disabled";

			ports {
				#address-cells = <1>;
				#size-cells = <0>;

				port@0 {
					reg = <0>;

					hdmi0_in: endpoint {
						remote-endpoint = <&dpi0_out>;
					};
				};
			};
		};

		larb4: larb@14027000 {
			compatible = "mediatek,mt8173-smi-larb";
			reg = <0 0x14027000 0 0x1000>;
			mediatek,smi = <&smi_common>;
			power-domains = <&scpsys MT8173_POWER_DOMAIN_MM>;
			clocks = <&mmsys CLK_MM_SMI_LARB4>,
				 <&mmsys CLK_MM_SMI_LARB4>;
			clock-names = "apb", "smi";
		};

		imgsys: clock-controller@15000000 {
			compatible = "mediatek,mt8173-imgsys", "syscon";
			reg = <0 0x15000000 0 0x1000>;
			#clock-cells = <1>;
		};

		larb2: larb@15001000 {
			compatible = "mediatek,mt8173-smi-larb";
			reg = <0 0x15001000 0 0x1000>;
			mediatek,smi = <&smi_common>;
			power-domains = <&scpsys MT8173_POWER_DOMAIN_ISP>;
			clocks = <&imgsys CLK_IMG_LARB2_SMI>,
				 <&imgsys CLK_IMG_LARB2_SMI>;
			clock-names = "apb", "smi";
		};

		vdecsys: clock-controller@16000000 {
			compatible = "mediatek,mt8173-vdecsys", "syscon";
			reg = <0 0x16000000 0 0x1000>;
			#clock-cells = <1>;
		};

		vcodec_dec: vcodec@16000000 {
			compatible = "mediatek,mt8173-vcodec-dec";
			reg = <0 0x16000000 0 0x100>,	/* VDEC_SYS */
			      <0 0x16020000 0 0x1000>,	/* VDEC_MISC */
			      <0 0x16021000 0 0x800>,	/* VDEC_LD */
			      <0 0x16021800 0 0x800>,	/* VDEC_TOP */
			      <0 0x16022000 0 0x1000>,	/* VDEC_CM */
			      <0 0x16023000 0 0x1000>,	/* VDEC_AD */
			      <0 0x16024000 0 0x1000>,	/* VDEC_AV */
			      <0 0x16025000 0 0x1000>,	/* VDEC_PP */
			      <0 0x16026800 0 0x800>,	/* VDEC_HWD */
			      <0 0x16027000 0 0x800>,	/* VDEC_HWQ */
			      <0 0x16027800 0 0x800>,	/* VDEC_HWB */
			      <0 0x16028400 0 0x400>;	/* VDEC_HWG */
			interrupts = <GIC_SPI 204 IRQ_TYPE_LEVEL_LOW>;
			mediatek,larb = <&larb1>;
			iommus = <&iommu M4U_PORT_HW_VDEC_MC_EXT>,
				 <&iommu M4U_PORT_HW_VDEC_PP_EXT>,
				 <&iommu M4U_PORT_HW_VDEC_AVC_MV_EXT>,
				 <&iommu M4U_PORT_HW_VDEC_PRED_RD_EXT>,
				 <&iommu M4U_PORT_HW_VDEC_PRED_WR_EXT>,
				 <&iommu M4U_PORT_HW_VDEC_UFO_EXT>,
				 <&iommu M4U_PORT_HW_VDEC_VLD_EXT>,
				 <&iommu M4U_PORT_HW_VDEC_VLD2_EXT>;
			mediatek,vpu = <&vpu>;
			power-domains = <&scpsys MT8173_POWER_DOMAIN_VDEC>;
			clocks = <&apmixedsys CLK_APMIXED_VCODECPLL>,
				 <&topckgen CLK_TOP_UNIVPLL_D2>,
				 <&topckgen CLK_TOP_CCI400_SEL>,
				 <&topckgen CLK_TOP_VDEC_SEL>,
				 <&topckgen CLK_TOP_VCODECPLL>,
				 <&apmixedsys CLK_APMIXED_VENCPLL>,
				 <&topckgen CLK_TOP_VENC_LT_SEL>,
				 <&topckgen CLK_TOP_VCODECPLL_370P5>;
			clock-names = "vcodecpll",
				      "univpll_d2",
				      "clk_cci400_sel",
				      "vdec_sel",
				      "vdecpll",
				      "vencpll",
				      "venc_lt_sel",
				      "vdec_bus_clk_src";
			assigned-clocks = <&topckgen CLK_TOP_VENC_LT_SEL>,
					  <&topckgen CLK_TOP_CCI400_SEL>,
					  <&topckgen CLK_TOP_VDEC_SEL>,
					  <&apmixedsys CLK_APMIXED_VCODECPLL>,
					  <&apmixedsys CLK_APMIXED_VENCPLL>;
			assigned-clock-parents = <&topckgen CLK_TOP_VCODECPLL_370P5>,
						 <&topckgen CLK_TOP_UNIVPLL_D2>,
						 <&topckgen CLK_TOP_VCODECPLL>;
			assigned-clock-rates = <0>, <0>, <0>, <1482000000>, <800000000>;
		};

		larb1: larb@16010000 {
			compatible = "mediatek,mt8173-smi-larb";
			reg = <0 0x16010000 0 0x1000>;
			mediatek,smi = <&smi_common>;
			power-domains = <&scpsys MT8173_POWER_DOMAIN_VDEC>;
			clocks = <&vdecsys CLK_VDEC_CKEN>,
				 <&vdecsys CLK_VDEC_LARB_CKEN>;
			clock-names = "apb", "smi";
		};

		vencsys: clock-controller@18000000 {
			compatible = "mediatek,mt8173-vencsys", "syscon";
			reg = <0 0x18000000 0 0x1000>;
			#clock-cells = <1>;
		};

		larb3: larb@18001000 {
			compatible = "mediatek,mt8173-smi-larb";
			reg = <0 0x18001000 0 0x1000>;
			mediatek,smi = <&smi_common>;
			power-domains = <&scpsys MT8173_POWER_DOMAIN_VENC>;
			clocks = <&vencsys CLK_VENC_CKE1>,
				 <&vencsys CLK_VENC_CKE0>;
			clock-names = "apb", "smi";
		};

		vcodec_enc: vcodec@18002000 {
			compatible = "mediatek,mt8173-vcodec-enc";
			reg = <0 0x18002000 0 0x1000>,	/* VENC_SYS */
			      <0 0x19002000 0 0x1000>;	/* VENC_LT_SYS */
			interrupts = <GIC_SPI 198 IRQ_TYPE_LEVEL_LOW>,
				     <GIC_SPI 202 IRQ_TYPE_LEVEL_LOW>;
			mediatek,larb = <&larb3>,
					<&larb5>;
			iommus = <&iommu M4U_PORT_VENC_RCPU>,
				 <&iommu M4U_PORT_VENC_REC>,
				 <&iommu M4U_PORT_VENC_BSDMA>,
				 <&iommu M4U_PORT_VENC_SV_COMV>,
				 <&iommu M4U_PORT_VENC_RD_COMV>,
				 <&iommu M4U_PORT_VENC_CUR_LUMA>,
				 <&iommu M4U_PORT_VENC_CUR_CHROMA>,
				 <&iommu M4U_PORT_VENC_REF_LUMA>,
				 <&iommu M4U_PORT_VENC_REF_CHROMA>,
				 <&iommu M4U_PORT_VENC_NBM_RDMA>,
				 <&iommu M4U_PORT_VENC_NBM_WDMA>,
				 <&iommu M4U_PORT_VENC_RCPU_SET2>,
				 <&iommu M4U_PORT_VENC_REC_FRM_SET2>,
				 <&iommu M4U_PORT_VENC_BSDMA_SET2>,
				 <&iommu M4U_PORT_VENC_SV_COMA_SET2>,
				 <&iommu M4U_PORT_VENC_RD_COMA_SET2>,
				 <&iommu M4U_PORT_VENC_CUR_LUMA_SET2>,
				 <&iommu M4U_PORT_VENC_CUR_CHROMA_SET2>,
				 <&iommu M4U_PORT_VENC_REF_LUMA_SET2>,
				 <&iommu M4U_PORT_VENC_REC_CHROMA_SET2>;
			mediatek,vpu = <&vpu>;
			clocks = <&topckgen CLK_TOP_VENCPLL_D2>,
				 <&topckgen CLK_TOP_VENC_SEL>,
				 <&topckgen CLK_TOP_UNIVPLL1_D2>,
				 <&topckgen CLK_TOP_VENC_LT_SEL>;
			clock-names = "venc_sel_src",
				      "venc_sel",
				      "venc_lt_sel_src",
				      "venc_lt_sel";
<<<<<<< HEAD
=======
			assigned-clocks = <&topckgen CLK_TOP_VENC_SEL>,
					  <&topckgen CLK_TOP_VENC_LT_SEL>;
			assigned-clock-parents = <&topckgen CLK_TOP_VCODECPLL>,
						 <&topckgen CLK_TOP_VCODECPLL_370P5>;
		};

		jpegdec: jpegdec@18004000 {
			compatible = "mediatek,mt8173-jpgdec";
			reg = <0 0x18004000 0 0x1000>;
			interrupts = <GIC_SPI 203 IRQ_TYPE_LEVEL_LOW>;
			clocks = <&vencsys CLK_VENC_CKE0>,
				 <&vencsys CLK_VENC_CKE3>;
			clock-names = "jpgdec-smi",
				      "jpgdec";
			power-domains = <&scpsys MT8173_POWER_DOMAIN_VENC>;
			mediatek,larb = <&larb3>;
			iommus = <&iommu M4U_PORT_JPGDEC_WDMA>,
				 <&iommu M4U_PORT_JPGDEC_BSDMA>;
>>>>>>> 24b8d41d
		};

		vencltsys: clock-controller@19000000 {
			compatible = "mediatek,mt8173-vencltsys", "syscon";
			reg = <0 0x19000000 0 0x1000>;
			#clock-cells = <1>;
		};

		larb5: larb@19001000 {
			compatible = "mediatek,mt8173-smi-larb";
			reg = <0 0x19001000 0 0x1000>;
			mediatek,smi = <&smi_common>;
			power-domains = <&scpsys MT8173_POWER_DOMAIN_VENC_LT>;
			clocks = <&vencltsys CLK_VENCLT_CKE1>,
				 <&vencltsys CLK_VENCLT_CKE0>;
			clock-names = "apb", "smi";
		};
	};
};<|MERGE_RESOLUTION|>--- conflicted
+++ resolved
@@ -43,8 +43,6 @@
 		dpi0 = &dpi0;
 		dsi0 = &dsi0;
 		dsi1 = &dsi1;
-<<<<<<< HEAD
-=======
 		mdp-rdma0 = &mdp_rdma0;
 		mdp-rdma1 = &mdp_rdma1;
 		mdp-rsz0 = &mdp_rsz0;
@@ -131,7 +129,6 @@
 			opp-hz = /bits/ 64 <2106000000>;
 			opp-microvolt = <1125000>;
 		};
->>>>>>> 24b8d41d
 	};
 
 	cpus {
@@ -284,31 +281,19 @@
 			sustainable-power = <1500>; /* milliwatts */
 
 			trips {
-<<<<<<< HEAD
-				threshold: trip-point@0 {
-=======
 				threshold: trip-point0 {
->>>>>>> 24b8d41d
 					temperature = <68000>;
 					hysteresis = <2000>;
 					type = "passive";
 				};
 
-<<<<<<< HEAD
-				target: trip-point@1 {
-=======
 				target: trip-point1 {
->>>>>>> 24b8d41d
 					temperature = <85000>;
 					hysteresis = <2000>;
 					type = "passive";
 				};
 
-<<<<<<< HEAD
-				cpu_crit: cpu_crit@0 {
-=======
 				cpu_crit: cpu_crit0 {
->>>>>>> 24b8d41d
 					temperature = <115000>;
 					hysteresis = <2000>;
 					type = "critical";
@@ -316,17 +301,6 @@
 			};
 
 			cooling-maps {
-<<<<<<< HEAD
-				map@0 {
-					trip = <&target>;
-					cooling-device = <&cpu0 0 0>;
-					contribution = <1024>;
-				};
-				map@1 {
-					trip = <&target>;
-					cooling-device = <&cpu2 0 0>;
-					contribution = <2048>;
-=======
 				map0 {
 					trip = <&target>;
 					cooling-device = <&cpu0 THERMAL_NO_LIMIT
@@ -342,7 +316,6 @@
 							 <&cpu3 THERMAL_NO_LIMIT
 							  THERMAL_NO_LIMIT>;
 					contribution = <1024>;
->>>>>>> 24b8d41d
 				};
 			};
 		};
@@ -352,11 +325,7 @@
 		#address-cells = <2>;
 		#size-cells = <2>;
 		ranges;
-<<<<<<< HEAD
-		vpu_dma_reserved: vpu_dma_mem_region {
-=======
 		vpu_dma_reserved: vpu_dma_mem_region@b7000000 {
->>>>>>> 24b8d41d
 			compatible = "shared-dma-pool";
 			reg = <0 0xb7000000 0 0x500000>;
 			alignment = <0x1000>;
@@ -587,8 +556,6 @@
 			status = "disabled";
 		};
 
-<<<<<<< HEAD
-=======
 		gce: mailbox@10212000 {
 			compatible = "mediatek,mt8173-gce";
 			reg = <0 0x10212000 0 0x1000>;
@@ -598,7 +565,6 @@
 			#mbox-cells = <2>;
 		};
 
->>>>>>> 24b8d41d
 		mipi_tx0: mipi-dphy@10215000 {
 			compatible = "mediatek,mt8173-mipi-tx";
 			reg = <0 0x10215000 0 0x1000>;
@@ -619,11 +585,7 @@
 			status = "disabled";
 		};
 
-<<<<<<< HEAD
-		gic: interrupt-controller@10220000 {
-=======
 		gic: interrupt-controller@10221000 {
->>>>>>> 24b8d41d
 			compatible = "arm,gic-400";
 			#interrupt-cells = <3>;
 			interrupt-parent = <&gic>;
@@ -639,12 +601,9 @@
 		auxadc: auxadc@11001000 {
 			compatible = "mediatek,mt8173-auxadc";
 			reg = <0 0x11001000 0 0x1000>;
-<<<<<<< HEAD
-=======
 			clocks = <&pericfg CLK_PERI_AUXADC>;
 			clock-names = "main";
 			#io-channel-cells = <1>;
->>>>>>> 24b8d41d
 		};
 
 		uart0: serial@11002000 {
@@ -758,11 +717,8 @@
 			resets = <&pericfg MT8173_PERI_THERM_SW_RST>;
 			mediatek,auxadc = <&auxadc>;
 			mediatek,apmixedsys = <&apmixedsys>;
-<<<<<<< HEAD
-=======
 			nvmem-cells = <&thermal_calibration>;
 			nvmem-cell-names = "calibration-data";
->>>>>>> 24b8d41d
 		};
 
 		nor_flash: spi@1100d000 {
@@ -970,11 +926,8 @@
 			compatible = "mediatek,mt8173-mmsys", "syscon";
 			reg = <0 0x14000000 0 0x1000>;
 			power-domains = <&scpsys MT8173_POWER_DOMAIN_MM>;
-<<<<<<< HEAD
-=======
 			assigned-clocks = <&topckgen CLK_TOP_MM_SEL>;
 			assigned-clock-rates = <400000000>;
->>>>>>> 24b8d41d
 			#clock-cells = <1>;
 			mboxes = <&gce 0 CMDQ_THR_PRIO_HIGHEST>,
 				 <&gce 1 CMDQ_THR_PRIO_HIGHEST>;
@@ -1162,183 +1115,6 @@
 			power-domains = <&scpsys MT8173_POWER_DOMAIN_MM>;
 			clocks = <&mmsys CLK_MM_DISP_GAMMA>;
 			mediatek,gce-client-reg = <&gce SUBSYS_1401XXXX 0x6000 0x1000>;
-		};
-
-		merge@14017000 {
-			compatible = "mediatek,mt8173-disp-merge";
-			reg = <0 0x14017000 0 0x1000>;
-			power-domains = <&scpsys MT8173_POWER_DOMAIN_MM>;
-			clocks = <&mmsys CLK_MM_DISP_MERGE>;
-		};
-
-		split0: split@14018000 {
-			compatible = "mediatek,mt8173-disp-split";
-			reg = <0 0x14018000 0 0x1000>;
-			power-domains = <&scpsys MT8173_POWER_DOMAIN_MM>;
-			clocks = <&mmsys CLK_MM_DISP_SPLIT0>;
-		};
-
-		split1: split@14019000 {
-			compatible = "mediatek,mt8173-disp-split";
-			reg = <0 0x14019000 0 0x1000>;
-			power-domains = <&scpsys MT8173_POWER_DOMAIN_MM>;
-			clocks = <&mmsys CLK_MM_DISP_SPLIT1>;
-		};
-
-		ufoe@1401a000 {
-			compatible = "mediatek,mt8173-disp-ufoe";
-			reg = <0 0x1401a000 0 0x1000>;
-			interrupts = <GIC_SPI 191 IRQ_TYPE_LEVEL_LOW>;
-			power-domains = <&scpsys MT8173_POWER_DOMAIN_MM>;
-			clocks = <&mmsys CLK_MM_DISP_UFOE>;
-		};
-
-		dsi0: dsi@1401b000 {
-			compatible = "mediatek,mt8173-dsi";
-			reg = <0 0x1401b000 0 0x1000>;
-			interrupts = <GIC_SPI 192 IRQ_TYPE_LEVEL_LOW>;
-			power-domains = <&scpsys MT8173_POWER_DOMAIN_MM>;
-			clocks = <&mmsys CLK_MM_DSI0_ENGINE>,
-				 <&mmsys CLK_MM_DSI0_DIGITAL>,
-				 <&mipi_tx0>;
-			clock-names = "engine", "digital", "hs";
-			phys = <&mipi_tx0>;
-			phy-names = "dphy";
-			status = "disabled";
-		};
-
-		dsi1: dsi@1401c000 {
-			compatible = "mediatek,mt8173-dsi";
-			reg = <0 0x1401c000 0 0x1000>;
-			interrupts = <GIC_SPI 193 IRQ_TYPE_LEVEL_LOW>;
-			power-domains = <&scpsys MT8173_POWER_DOMAIN_MM>;
-			clocks = <&mmsys CLK_MM_DSI1_ENGINE>,
-				 <&mmsys CLK_MM_DSI1_DIGITAL>,
-				 <&mipi_tx1>;
-			clock-names = "engine", "digital", "hs";
-			phy = <&mipi_tx1>;
-			phy-names = "dphy";
-			status = "disabled";
-		};
-
-		dpi0: dpi@1401d000 {
-			compatible = "mediatek,mt8173-dpi";
-			reg = <0 0x1401d000 0 0x1000>;
-			interrupts = <GIC_SPI 194 IRQ_TYPE_LEVEL_LOW>;
-			power-domains = <&scpsys MT8173_POWER_DOMAIN_MM>;
-			clocks = <&mmsys CLK_MM_DPI_PIXEL>,
-				 <&mmsys CLK_MM_DPI_ENGINE>,
-				 <&apmixedsys CLK_APMIXED_TVDPLL>;
-			clock-names = "pixel", "engine", "pll";
-			status = "disabled";
-
-			port {
-				dpi0_out: endpoint {
-					remote-endpoint = <&hdmi0_in>;
-				};
-			};
-		};
-
-		ovl0: ovl@1400c000 {
-			compatible = "mediatek,mt8173-disp-ovl";
-			reg = <0 0x1400c000 0 0x1000>;
-			interrupts = <GIC_SPI 180 IRQ_TYPE_LEVEL_LOW>;
-			power-domains = <&scpsys MT8173_POWER_DOMAIN_MM>;
-			clocks = <&mmsys CLK_MM_DISP_OVL0>;
-			iommus = <&iommu M4U_PORT_DISP_OVL0>;
-			mediatek,larb = <&larb0>;
-		};
-
-		ovl1: ovl@1400d000 {
-			compatible = "mediatek,mt8173-disp-ovl";
-			reg = <0 0x1400d000 0 0x1000>;
-			interrupts = <GIC_SPI 181 IRQ_TYPE_LEVEL_LOW>;
-			power-domains = <&scpsys MT8173_POWER_DOMAIN_MM>;
-			clocks = <&mmsys CLK_MM_DISP_OVL1>;
-			iommus = <&iommu M4U_PORT_DISP_OVL1>;
-			mediatek,larb = <&larb4>;
-		};
-
-		rdma0: rdma@1400e000 {
-			compatible = "mediatek,mt8173-disp-rdma";
-			reg = <0 0x1400e000 0 0x1000>;
-			interrupts = <GIC_SPI 182 IRQ_TYPE_LEVEL_LOW>;
-			power-domains = <&scpsys MT8173_POWER_DOMAIN_MM>;
-			clocks = <&mmsys CLK_MM_DISP_RDMA0>;
-			iommus = <&iommu M4U_PORT_DISP_RDMA0>;
-			mediatek,larb = <&larb0>;
-		};
-
-		rdma1: rdma@1400f000 {
-			compatible = "mediatek,mt8173-disp-rdma";
-			reg = <0 0x1400f000 0 0x1000>;
-			interrupts = <GIC_SPI 183 IRQ_TYPE_LEVEL_LOW>;
-			power-domains = <&scpsys MT8173_POWER_DOMAIN_MM>;
-			clocks = <&mmsys CLK_MM_DISP_RDMA1>;
-			iommus = <&iommu M4U_PORT_DISP_RDMA1>;
-			mediatek,larb = <&larb4>;
-		};
-
-		rdma2: rdma@14010000 {
-			compatible = "mediatek,mt8173-disp-rdma";
-			reg = <0 0x14010000 0 0x1000>;
-			interrupts = <GIC_SPI 184 IRQ_TYPE_LEVEL_LOW>;
-			power-domains = <&scpsys MT8173_POWER_DOMAIN_MM>;
-			clocks = <&mmsys CLK_MM_DISP_RDMA2>;
-			iommus = <&iommu M4U_PORT_DISP_RDMA2>;
-			mediatek,larb = <&larb4>;
-		};
-
-		wdma0: wdma@14011000 {
-			compatible = "mediatek,mt8173-disp-wdma";
-			reg = <0 0x14011000 0 0x1000>;
-			interrupts = <GIC_SPI 185 IRQ_TYPE_LEVEL_LOW>;
-			power-domains = <&scpsys MT8173_POWER_DOMAIN_MM>;
-			clocks = <&mmsys CLK_MM_DISP_WDMA0>;
-			iommus = <&iommu M4U_PORT_DISP_WDMA0>;
-			mediatek,larb = <&larb0>;
-		};
-
-		wdma1: wdma@14012000 {
-			compatible = "mediatek,mt8173-disp-wdma";
-			reg = <0 0x14012000 0 0x1000>;
-			interrupts = <GIC_SPI 186 IRQ_TYPE_LEVEL_LOW>;
-			power-domains = <&scpsys MT8173_POWER_DOMAIN_MM>;
-			clocks = <&mmsys CLK_MM_DISP_WDMA1>;
-			iommus = <&iommu M4U_PORT_DISP_WDMA1>;
-			mediatek,larb = <&larb4>;
-		};
-
-		color0: color@14013000 {
-			compatible = "mediatek,mt8173-disp-color";
-			reg = <0 0x14013000 0 0x1000>;
-			interrupts = <GIC_SPI 187 IRQ_TYPE_LEVEL_LOW>;
-			power-domains = <&scpsys MT8173_POWER_DOMAIN_MM>;
-			clocks = <&mmsys CLK_MM_DISP_COLOR0>;
-		};
-
-		color1: color@14014000 {
-			compatible = "mediatek,mt8173-disp-color";
-			reg = <0 0x14014000 0 0x1000>;
-			interrupts = <GIC_SPI 188 IRQ_TYPE_LEVEL_LOW>;
-			power-domains = <&scpsys MT8173_POWER_DOMAIN_MM>;
-			clocks = <&mmsys CLK_MM_DISP_COLOR1>;
-		};
-
-		aal@14015000 {
-			compatible = "mediatek,mt8173-disp-aal";
-			reg = <0 0x14015000 0 0x1000>;
-			interrupts = <GIC_SPI 189 IRQ_TYPE_LEVEL_LOW>;
-			power-domains = <&scpsys MT8173_POWER_DOMAIN_MM>;
-			clocks = <&mmsys CLK_MM_DISP_AAL>;
-		};
-
-		gamma@14016000 {
-			compatible = "mediatek,mt8173-disp-gamma";
-			reg = <0 0x14016000 0 0x1000>;
-			interrupts = <GIC_SPI 190 IRQ_TYPE_LEVEL_LOW>;
-			power-domains = <&scpsys MT8173_POWER_DOMAIN_MM>;
-			clocks = <&mmsys CLK_MM_DISP_GAMMA>;
 		};
 
 		merge@14017000 {
@@ -1444,11 +1220,8 @@
 			interrupts = <GIC_SPI 169 IRQ_TYPE_LEVEL_LOW>;
 			power-domains = <&scpsys MT8173_POWER_DOMAIN_MM>;
 			clocks = <&mmsys CLK_MM_MUTEX_32K>;
-<<<<<<< HEAD
-=======
 			mediatek,gce-events = <CMDQ_EVENT_MUTEX0_STREAM_EOF>,
                                               <CMDQ_EVENT_MUTEX1_STREAM_EOF>;
->>>>>>> 24b8d41d
 		};
 
 		larb0: larb@14021000 {
@@ -1656,8 +1429,6 @@
 				      "venc_sel",
 				      "venc_lt_sel_src",
 				      "venc_lt_sel";
-<<<<<<< HEAD
-=======
 			assigned-clocks = <&topckgen CLK_TOP_VENC_SEL>,
 					  <&topckgen CLK_TOP_VENC_LT_SEL>;
 			assigned-clock-parents = <&topckgen CLK_TOP_VCODECPLL>,
@@ -1676,7 +1447,6 @@
 			mediatek,larb = <&larb3>;
 			iommus = <&iommu M4U_PORT_JPGDEC_WDMA>,
 				 <&iommu M4U_PORT_JPGDEC_BSDMA>;
->>>>>>> 24b8d41d
 		};
 
 		vencltsys: clock-controller@19000000 {
