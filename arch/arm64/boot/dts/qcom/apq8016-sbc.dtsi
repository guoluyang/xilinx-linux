--- conflicted
+++ resolved
@@ -26,19 +26,6 @@
 		stdout-path = "serial0";
 	};
 
-<<<<<<< HEAD
-	soc {
-		dma@7884000 {
-			status = "okay";
-		};
-
-		serial@78af000 {
-			label = "LS-UART0";
-			status = "okay";
-			pinctrl-names = "default", "sleep";
-			pinctrl-0 = <&blsp1_uart1_default>;
-			pinctrl-1 = <&blsp1_uart1_sleep>;
-=======
 	camera_vdddo_1v8: camera-vdddo-1v8 {
 		compatible = "regulator-fixed";
 		regulator-name = "camera_vdddo";
@@ -71,7 +58,6 @@
 			record-size = <0x20000>;
 			console-size = <0x20000>;
 			ftrace-size = <0x20000>;
->>>>>>> 24b8d41d
 		};
 	};
 
@@ -115,53 +101,6 @@
 		};
 	};
 
-<<<<<<< HEAD
-		i2c@78b8000 {
-		/* On High speed expansion */
-			label = "HS-I2C2";
-			status = "okay";
-
-			adv_bridge: bridge@39 {
-				status = "okay";
-
-				compatible = "adi,adv7533";
-				reg = <0x39>;
-
-				interrupt-parent = <&msmgpio>;
-				interrupts = <31 2>;
-
-				adi,dsi-lanes = <4>;
-
-				pd-gpios = <&msmgpio 32 0>;
-
-				avdd-supply = <&pm8916_l6>;
-				v1p2-supply = <&pm8916_l6>;
-				v3p3-supply = <&pm8916_l17>;
-
-				pinctrl-names = "default","sleep";
-				pinctrl-0 = <&adv7533_int_active &adv7533_switch_active>;
-				pinctrl-1 = <&adv7533_int_suspend &adv7533_switch_suspend>;
-
-				ports {
-					#address-cells = <1>;
-					#size-cells = <0>;
-
-					port@0 {
-						reg = <0>;
-						adv7533_in: endpoint {
-							remote-endpoint = <&dsi0_out>;
-						};
-					};
-
-					port@1 {
-						reg = <1>;
-						adv7533_out: endpoint {
-							remote-endpoint = <&hdmi_con>;
-						};
-					};
-				};
-			};
-=======
 	leds {
 		pinctrl-names = "default";
 		pinctrl-0 = <&msmgpio_leds>,
@@ -175,7 +114,6 @@
 			gpios = <&msmgpio 21 GPIO_ACTIVE_HIGH>;
 			linux,default-trigger = "heartbeat";
 			default-state = "off";
->>>>>>> 24b8d41d
 		};
 
 		led@2 {
@@ -288,30 +226,11 @@
 	label = "HS-SPI1";
 };
 
-<<<<<<< HEAD
-		sdhci@07864000 {
-			vmmc-supply = <&pm8916_l11>;
-			vqmmc-supply = <&pm8916_l12>;
-
-			pinctrl-names = "default", "sleep";
-			pinctrl-0 = <&sdc2_clk_on &sdc2_cmd_on &sdc2_data_on &sdc2_cd_on>;
-			pinctrl-1 = <&sdc2_clk_off &sdc2_cmd_off &sdc2_data_off &sdc2_cd_off>;
-
-			cd-gpios = <&msmgpio 38 0x1>;
-			status = "okay";
-		};
-
-		usb@78d9000 {
-			extcon = <&usb_id>, <&usb_id>;
-			status = "okay";
-		};
-=======
 &blsp_spi5 {
 	/* On Low speed expansion */
 	status = "okay";
 	label = "LS-SPI0";
 };
->>>>>>> 24b8d41d
 
 &blsp1_uart1 {
 	status = "okay";
@@ -428,36 +347,6 @@
 		codec {
 			sound-dai = <&adv_bridge 0>;
 		};
-
-		mdss@1a00000 {
-			status = "okay";
-
-			mdp@1a01000 {
-				status = "okay";
-			};
-
-			dsi@1a98000 {
-				status = "okay";
-
-				vdda-supply = <&pm8916_l2>;
-				vddio-supply = <&pm8916_l6>;
-
-				ports {
-					port@1 {
-						endpoint {
-							remote-endpoint = <&adv7533_in>;
-							data-lanes = <0 1 2 3>;
-						};
-					};
-				};
-			};
-
-			dsi-phy@1a98300 {
-				status = "okay";
-
-				vddio-supply = <&pm8916_l6>;
-			};
-		};
 	};
 
 	internal-codec-playback-dai-link@0 {
@@ -477,17 +366,6 @@
 		};
 		codec {
 			sound-dai = <&lpass_codec 1>, <&wcd_codec 1>;
-		};
-	};
-
-	hdmi-out {
-		compatible = "hdmi-connector";
-		type = "a";
-
-		port {
-			hdmi_con: endpoint {
-				remote-endpoint = <&adv7533_out>;
-			};
 		};
 	};
 };
