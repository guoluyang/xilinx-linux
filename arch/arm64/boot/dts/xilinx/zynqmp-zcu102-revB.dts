// SPDX-License-Identifier: GPL-2.0+
/*
 * dts file for Xilinx ZynqMP ZCU102 RevB
 *
 * (C) Copyright 2016 - 2020, Xilinx, Inc.
 *
 * Michal Simek <michal.simek@xilinx.com>
 */

#include "zynqmp-zcu102-revA.dts"

/ {
	model = "ZynqMP ZCU102 RevB";
	compatible = "xlnx,zynqmp-zcu102-revB", "xlnx,zynqmp-zcu102", "xlnx,zynqmp";
};

&gem3 {
	phy-handle = <&phyc>;
	phyc: ethernet-phy@c {
		reg = <0xc>;
		ti,rx-internal-delay = <0x8>;
		ti,tx-internal-delay = <0xa>;
		ti,fifo-depth = <0x1>;
<<<<<<< HEAD
		ti,rxctrl-strap-worka;
=======
		ti,dp83867-rxctrl-strap-quirk;
		/* reset-gpios = <&tca6416_u97 6 GPIO_ACTIVE_LOW>; */
>>>>>>> 24b8d41d
	};
	/* Cleanup from RevA */
	/delete-node/ ethernet-phy@21;
};

/* Fix collision with u61 */
&i2c0 {
	i2c-mux@75 {
		i2c@2 {
			max15303@1b { /* u8 */
				compatible = "maxim,max15303";
				reg = <0x1b>;
			};
			/delete-node/ max15303@20;
		};
	};
};<|MERGE_RESOLUTION|>--- conflicted
+++ resolved
@@ -21,12 +21,8 @@
 		ti,rx-internal-delay = <0x8>;
 		ti,tx-internal-delay = <0xa>;
 		ti,fifo-depth = <0x1>;
-<<<<<<< HEAD
-		ti,rxctrl-strap-worka;
-=======
 		ti,dp83867-rxctrl-strap-quirk;
 		/* reset-gpios = <&tca6416_u97 6 GPIO_ACTIVE_LOW>; */
->>>>>>> 24b8d41d
 	};
 	/* Cleanup from RevA */
 	/delete-node/ ethernet-phy@21;
