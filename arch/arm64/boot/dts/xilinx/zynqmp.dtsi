--- conflicted
+++ resolved
@@ -26,11 +26,7 @@
 		#size-cells = <0>;
 
 		cpu0: cpu@0 {
-<<<<<<< HEAD
-			compatible = "arm,cortex-a53", "arm,armv8";
-=======
 			compatible = "arm,cortex-a53";
->>>>>>> 24b8d41d
 			device_type = "cpu";
 			enable-method = "psci";
 			operating-points-v2 = <&cpu_opp_table>;
@@ -39,11 +35,7 @@
 		};
 
 		cpu1: cpu@1 {
-<<<<<<< HEAD
-			compatible = "arm,cortex-a53", "arm,armv8";
-=======
 			compatible = "arm,cortex-a53";
->>>>>>> 24b8d41d
 			device_type = "cpu";
 			enable-method = "psci";
 			reg = <0x1>;
@@ -52,11 +44,7 @@
 		};
 
 		cpu2: cpu@2 {
-<<<<<<< HEAD
-			compatible = "arm,cortex-a53", "arm,armv8";
-=======
 			compatible = "arm,cortex-a53";
->>>>>>> 24b8d41d
 			device_type = "cpu";
 			enable-method = "psci";
 			reg = <0x2>;
@@ -65,206 +53,12 @@
 		};
 
 		cpu3: cpu@3 {
-<<<<<<< HEAD
-			compatible = "arm,cortex-a53", "arm,armv8";
-=======
 			compatible = "arm,cortex-a53";
->>>>>>> 24b8d41d
 			device_type = "cpu";
 			enable-method = "psci";
 			reg = <0x3>;
 			operating-points-v2 = <&cpu_opp_table>;
 			cpu-idle-states = <&CPU_SLEEP_0>;
-<<<<<<< HEAD
-		};
-
-		idle-states {
-			entry-method = "arm,psci";
-
-			CPU_SLEEP_0: cpu-sleep-0 {
-				compatible = "arm,idle-state";
-				arm,psci-suspend-param = <0x40000000>;
-				local-timer-stop;
-				entry-latency-us = <300>;
-				exit-latency-us = <600>;
-				min-residency-us = <100000>;
-			};
-		};
-	};
-
-	cpu_opp_table: cpu_opp_table {
-		compatible = "operating-points-v2";
-		opp-shared;
-		opp00 {
-			opp-hz = /bits/ 64 <1199999988>;
-			opp-microvolt = <1000000>;
-			clock-latency-ns = <500000>;
-		};
-		opp01 {
-			opp-hz = /bits/ 64 <599999994>;
-			opp-microvolt = <1000000>;
-			clock-latency-ns = <500000>;
-		};
-		opp02 {
-			opp-hz = /bits/ 64 <399999996>;
-			opp-microvolt = <1000000>;
-			clock-latency-ns = <500000>;
-		};
-		opp03 {
-			opp-hz = /bits/ 64 <299999997>;
-			opp-microvolt = <1000000>;
-			clock-latency-ns = <500000>;
-		};
-	};
-
-	dcc: dcc {
-		compatible = "arm,dcc";
-		status = "disabled";
-		u-boot,dm-pre-reloc;
-	};
-
-	power-domains {
-		compatible = "xlnx,zynqmp-genpd";
-
-		pd_usb0: pd-usb0 {
-			#power-domain-cells = <0x0>;
-			pd-id = <0x16>;
-		};
-
-		pd_usb1: pd-usb1 {
-			#power-domain-cells = <0x0>;
-			pd-id = <0x17>;
-		};
-
-		pd_sata: pd-sata {
-			#power-domain-cells = <0x0>;
-			pd-id = <0x1c>;
-		};
-
-		pd_spi0: pd-spi0 {
-			#power-domain-cells = <0x0>;
-			pd-id = <0x23>;
-		};
-
-		pd_spi1: pd-spi1 {
-			#power-domain-cells = <0x0>;
-			pd-id = <0x24>;
-		};
-
-		pd_uart0: pd-uart0 {
-			#power-domain-cells = <0x0>;
-			pd-id = <0x21>;
-		};
-
-		pd_uart1: pd-uart1 {
-			#power-domain-cells = <0x0>;
-			pd-id = <0x22>;
-		};
-
-		pd_eth0: pd-eth0 {
-			#power-domain-cells = <0x0>;
-			pd-id = <0x1d>;
-		};
-
-		pd_eth1: pd-eth1 {
-			#power-domain-cells = <0x0>;
-			pd-id = <0x1e>;
-		};
-
-		pd_eth2: pd-eth2 {
-			#power-domain-cells = <0x0>;
-			pd-id = <0x1f>;
-		};
-
-		pd_eth3: pd-eth3 {
-			#power-domain-cells = <0x0>;
-			pd-id = <0x20>;
-		};
-
-		pd_i2c0: pd-i2c0 {
-			#power-domain-cells = <0x0>;
-			pd-id = <0x25>;
-		};
-
-		pd_i2c1: pd-i2c1 {
-			#power-domain-cells = <0x0>;
-			pd-id = <0x26>;
-		};
-
-		pd_dp: pd-dp {
-			#power-domain-cells = <0x0>;
-			pd-id = <0x29>;
-		};
-
-		pd_gdma: pd-gdma {
-			#power-domain-cells = <0x0>;
-			pd-id = <0x2a>;
-		};
-
-		pd_adma: pd-adma {
-			#power-domain-cells = <0x0>;
-			pd-id = <0x2b>;
-		};
-
-		pd_ttc0: pd-ttc0 {
-			#power-domain-cells = <0x0>;
-			pd-id = <0x18>;
-		};
-
-		pd_ttc1: pd-ttc1 {
-			#power-domain-cells = <0x0>;
-			pd-id = <0x19>;
-		};
-
-		pd_ttc2: pd-ttc2 {
-			#power-domain-cells = <0x0>;
-			pd-id = <0x1a>;
-		};
-
-		pd_ttc3: pd-ttc3 {
-			#power-domain-cells = <0x0>;
-			pd-id = <0x1b>;
-		};
-
-		pd_sd0: pd-sd0 {
-			#power-domain-cells = <0x0>;
-			pd-id = <0x27>;
-		};
-
-		pd_sd1: pd-sd1 {
-			#power-domain-cells = <0x0>;
-			pd-id = <0x28>;
-		};
-
-		pd_nand: pd-nand {
-			#power-domain-cells = <0x0>;
-			pd-id = <0x2c>;
-		};
-
-		pd_qspi: pd-qspi {
-			#power-domain-cells = <0x0>;
-			pd-id = <0x2d>;
-		};
-
-		pd_gpio: pd-gpio {
-			#power-domain-cells = <0x0>;
-			pd-id = <0x2e>;
-		};
-
-		pd_can0: pd-can0 {
-			#power-domain-cells = <0x0>;
-			pd-id = <0x2f>;
-		};
-
-		pd_can1: pd-can1 {
-			#power-domain-cells = <0x0>;
-			pd-id = <0x30>;
-		};
-
-		pd_pcie: pd-pcie {
-			#power-domain-cells = <0x0>;
-			pd-id = <0x3b>;
-=======
 		};
 
 		idle-states {
@@ -303,16 +97,9 @@
 			opp-hz = /bits/ 64 <299999997>;
 			opp-microvolt = <1000000>;
 			clock-latency-ns = <500000>;
->>>>>>> 24b8d41d
 		};
 	};
 
-<<<<<<< HEAD
-		pd_gpu: pd-gpu {
-			#power-domain-cells = <0x0>;
-			pd-id = <0x3a 0x14 0x15>;
-		};
-=======
 	zynqmp_ipi: zynqmp_ipi {
 		u-boot,dm-pre-reloc;
 		compatible = "xlnx,zynqmp-ipi-mailbox";
@@ -342,7 +129,6 @@
 		compatible = "arm,dcc";
 		status = "disabled";
 		u-boot,dm-pre-reloc;
->>>>>>> 24b8d41d
 	};
 
 	pmu {
@@ -359,13 +145,6 @@
 		method = "smc";
 	};
 
-<<<<<<< HEAD
-	pmufw: firmware {
-		compatible = "xlnx,zynqmp-pm";
-		method = "smc";
-		interrupt-parent = <&gic>;
-		interrupts = <0 35 4>;
-=======
 	firmware {
 		zynqmp_firmware: zynqmp-firmware {
 			compatible = "xlnx,zynqmp-firmware";
@@ -475,7 +254,6 @@
 				#gpio-cells = <2>;
 			};
 		};
->>>>>>> 24b8d41d
 	};
 
 	timer {
@@ -491,33 +269,9 @@
 		compatible = "arm,cortex-a53-edac";
 	};
 
-<<<<<<< HEAD
-	nvmem_firmware {
-		compatible = "xlnx,zynqmp-nvmem-fw";
-		#address-cells = <1>;
-		#size-cells = <1>;
-
-		soc_revision: soc_revision@0 {
-			reg = <0x0 0x4>;
-		};
-	};
-
-	pcap {
-		compatible = "xlnx,zynqmp-pcap-fpga";
-	};
-
-	rst: reset-controller {
-		compatible = "xlnx,zynqmp-reset";
-		#reset-cells = <1>;
-	};
-
-	amba_apu: amba_apu@0 {
-		compatible = "simple-bus";
-=======
 	fpga_full: fpga-full {
 		compatible = "fpga-region";
 		fpga-mgr = <&zynqmp_pcap>;
->>>>>>> 24b8d41d
 		#address-cells = <2>;
 		#size-cells = <2>;
 		ranges;
@@ -571,10 +325,7 @@
 
 		cci: cci@fd6e0000 {
 			compatible = "arm,cci-400";
-<<<<<<< HEAD
-=======
-			status = "disabled";
->>>>>>> 24b8d41d
+			status = "disabled";
 			reg = <0x0 0xfd6e0000 0x0 0x9000>;
 			ranges = <0x0 0x0 0xfd6e0000 0x10000>;
 			#address-cells = <1>;
@@ -712,20 +463,12 @@
 		gpu: gpu@fd4b0000 {
 			status = "disabled";
 			compatible = "arm,mali-400", "arm,mali-utgard";
-<<<<<<< HEAD
-			reg = <0x0 0xfd4b0000 0x0 0x30000>;
-=======
 			reg = <0x0 0xfd4b0000 0x0 0x10000>;
->>>>>>> 24b8d41d
 			interrupt-parent = <&gic>;
 			interrupts = <0 132 4>, <0 132 4>, <0 132 4>, <0 132 4>, <0 132 4>, <0 132 4>;
 			interrupt-names = "IRQGP", "IRQGPMMU", "IRQPP0", "IRQPPMMU0", "IRQPP1", "IRQPPMMU1";
 			clock-names = "gpu", "gpu_pp0", "gpu_pp1";
-<<<<<<< HEAD
-			power-domains = <&pd_gpu>;
-=======
 			power-domains = <&zynqmp_firmware PD_GPU>;
->>>>>>> 24b8d41d
 		};
 
 		/* LPDDMA default allows only secured access. inorder to enable
@@ -735,17 +478,10 @@
 		lpd_dma_chan1: dma@ffa80000 {
 			status = "disabled";
 			compatible = "xlnx,zynqmp-dma-1.0";
-<<<<<<< HEAD
-			clock-names = "clk_main", "clk_apb";
 			reg = <0x0 0xffa80000 0x0 0x1000>;
 			interrupt-parent = <&gic>;
 			interrupts = <0 77 4>;
-=======
-			reg = <0x0 0xffa80000 0x0 0x1000>;
-			interrupt-parent = <&gic>;
-			interrupts = <0 77 4>;
-			clock-names = "clk_main", "clk_apb";
->>>>>>> 24b8d41d
+			clock-names = "clk_main", "clk_apb";
 			xlnx,bus-width = <64>;
 			#stream-id-cells = <1>;
 			/* iommus = <&smmu 0x868>; */
@@ -755,17 +491,10 @@
 		lpd_dma_chan2: dma@ffa90000 {
 			status = "disabled";
 			compatible = "xlnx,zynqmp-dma-1.0";
-<<<<<<< HEAD
-			clock-names = "clk_main", "clk_apb";
 			reg = <0x0 0xffa90000 0x0 0x1000>;
 			interrupt-parent = <&gic>;
 			interrupts = <0 78 4>;
-=======
-			reg = <0x0 0xffa90000 0x0 0x1000>;
-			interrupt-parent = <&gic>;
-			interrupts = <0 78 4>;
-			clock-names = "clk_main", "clk_apb";
->>>>>>> 24b8d41d
+			clock-names = "clk_main", "clk_apb";
 			xlnx,bus-width = <64>;
 			#stream-id-cells = <1>;
 			/* iommus = <&smmu 0x869>; */
@@ -775,17 +504,10 @@
 		lpd_dma_chan3: dma@ffaa0000 {
 			status = "disabled";
 			compatible = "xlnx,zynqmp-dma-1.0";
-<<<<<<< HEAD
-			clock-names = "clk_main", "clk_apb";
 			reg = <0x0 0xffaa0000 0x0 0x1000>;
 			interrupt-parent = <&gic>;
 			interrupts = <0 79 4>;
-=======
-			reg = <0x0 0xffaa0000 0x0 0x1000>;
-			interrupt-parent = <&gic>;
-			interrupts = <0 79 4>;
-			clock-names = "clk_main", "clk_apb";
->>>>>>> 24b8d41d
+			clock-names = "clk_main", "clk_apb";
 			xlnx,bus-width = <64>;
 			#stream-id-cells = <1>;
 			/* iommus = <&smmu 0x86a>; */
@@ -795,17 +517,10 @@
 		lpd_dma_chan4: dma@ffab0000 {
 			status = "disabled";
 			compatible = "xlnx,zynqmp-dma-1.0";
-<<<<<<< HEAD
-			clock-names = "clk_main", "clk_apb";
 			reg = <0x0 0xffab0000 0x0 0x1000>;
 			interrupt-parent = <&gic>;
 			interrupts = <0 80 4>;
-=======
-			reg = <0x0 0xffab0000 0x0 0x1000>;
-			interrupt-parent = <&gic>;
-			interrupts = <0 80 4>;
-			clock-names = "clk_main", "clk_apb";
->>>>>>> 24b8d41d
+			clock-names = "clk_main", "clk_apb";
 			xlnx,bus-width = <64>;
 			#stream-id-cells = <1>;
 			/* iommus = <&smmu 0x86b>; */
@@ -815,17 +530,10 @@
 		lpd_dma_chan5: dma@ffac0000 {
 			status = "disabled";
 			compatible = "xlnx,zynqmp-dma-1.0";
-<<<<<<< HEAD
-			clock-names = "clk_main", "clk_apb";
 			reg = <0x0 0xffac0000 0x0 0x1000>;
 			interrupt-parent = <&gic>;
 			interrupts = <0 81 4>;
-=======
-			reg = <0x0 0xffac0000 0x0 0x1000>;
-			interrupt-parent = <&gic>;
-			interrupts = <0 81 4>;
-			clock-names = "clk_main", "clk_apb";
->>>>>>> 24b8d41d
+			clock-names = "clk_main", "clk_apb";
 			xlnx,bus-width = <64>;
 			#stream-id-cells = <1>;
 			/* iommus = <&smmu 0x86c>; */
@@ -835,17 +543,10 @@
 		lpd_dma_chan6: dma@ffad0000 {
 			status = "disabled";
 			compatible = "xlnx,zynqmp-dma-1.0";
-<<<<<<< HEAD
-			clock-names = "clk_main", "clk_apb";
 			reg = <0x0 0xffad0000 0x0 0x1000>;
 			interrupt-parent = <&gic>;
 			interrupts = <0 82 4>;
-=======
-			reg = <0x0 0xffad0000 0x0 0x1000>;
-			interrupt-parent = <&gic>;
-			interrupts = <0 82 4>;
-			clock-names = "clk_main", "clk_apb";
->>>>>>> 24b8d41d
+			clock-names = "clk_main", "clk_apb";
 			xlnx,bus-width = <64>;
 			#stream-id-cells = <1>;
 			/* iommus = <&smmu 0x86d>; */
@@ -855,17 +556,10 @@
 		lpd_dma_chan7: dma@ffae0000 {
 			status = "disabled";
 			compatible = "xlnx,zynqmp-dma-1.0";
-<<<<<<< HEAD
-			clock-names = "clk_main", "clk_apb";
 			reg = <0x0 0xffae0000 0x0 0x1000>;
 			interrupt-parent = <&gic>;
 			interrupts = <0 83 4>;
-=======
-			reg = <0x0 0xffae0000 0x0 0x1000>;
-			interrupt-parent = <&gic>;
-			interrupts = <0 83 4>;
-			clock-names = "clk_main", "clk_apb";
->>>>>>> 24b8d41d
+			clock-names = "clk_main", "clk_apb";
 			xlnx,bus-width = <64>;
 			#stream-id-cells = <1>;
 			/* iommus = <&smmu 0x86e>; */
@@ -875,17 +569,10 @@
 		lpd_dma_chan8: dma@ffaf0000 {
 			status = "disabled";
 			compatible = "xlnx,zynqmp-dma-1.0";
-<<<<<<< HEAD
-			clock-names = "clk_main", "clk_apb";
 			reg = <0x0 0xffaf0000 0x0 0x1000>;
 			interrupt-parent = <&gic>;
 			interrupts = <0 84 4>;
-=======
-			reg = <0x0 0xffaf0000 0x0 0x1000>;
-			interrupt-parent = <&gic>;
-			interrupts = <0 84 4>;
-			clock-names = "clk_main", "clk_apb";
->>>>>>> 24b8d41d
+			clock-names = "clk_main", "clk_apb";
 			xlnx,bus-width = <64>;
 			#stream-id-cells = <1>;
 			/* iommus = <&smmu 0x86f>; */
@@ -903,11 +590,7 @@
 			compatible = "xlnx,zynqmp-nand-controller", "arasan,nfc-v3p10";
 			status = "disabled";
 			reg = <0x0 0xff100000 0x0 0x1000>;
-<<<<<<< HEAD
-			clock-names = "clk_sys", "clk_flash";
-=======
 			clock-names = "controller", "bus";
->>>>>>> 24b8d41d
 			interrupt-parent = <&gic>;
 			interrupts = <0 14 4>;
 			#address-cells = <1>;
@@ -983,19 +666,11 @@
 			interrupt-controller;
 			#interrupt-cells = <2>;
 			reg = <0x0 0xff0a0000 0x0 0x1000>;
-<<<<<<< HEAD
-			power-domains = <&pd_gpio>;
-		};
-
-		i2c0: i2c@ff020000 {
-			compatible = "cdns,i2c-r1p14", "cdns,i2c-r1p10";
-=======
 			power-domains = <&zynqmp_firmware PD_GPIO>;
 		};
 
 		i2c0: i2c@ff020000 {
 			compatible = "cdns,i2c-r1p14";
->>>>>>> 24b8d41d
 			status = "disabled";
 			interrupt-parent = <&gic>;
 			interrupts = <0 17 4>;
@@ -1006,11 +681,7 @@
 		};
 
 		i2c1: i2c@ff030000 {
-<<<<<<< HEAD
-			compatible = "cdns,i2c-r1p14", "cdns,i2c-r1p10";
-=======
 			compatible = "cdns,i2c-r1p14";
->>>>>>> 24b8d41d
 			status = "disabled";
 			interrupt-parent = <&gic>;
 			interrupts = <0 18 4>;
@@ -1120,26 +791,17 @@
 			      <0x0 0xfd480000 0x0 0x1000>,
 			      <0x80 0x00000000 0x0 0x1000000>;
 			reg-names = "breg", "pcireg", "cfg";
-<<<<<<< HEAD
-			ranges = <0x02000000 0x00000000 0xe0000000 0x00000000 0xe0000000 0x00000000 0x10000000	/* non-prefetchable memory */
-				  0x43000000 0x00000006 0x00000000 0x00000006 0x00000000 0x00000002 0x00000000>;/* prefetchable memory */
-=======
 			ranges = <0x02000000 0x00000000 0xe0000000 0x00000000 0xe0000000 0x00000000 0x10000000>,/* non-prefetchable memory */
 				 <0x43000000 0x00000006 0x00000000 0x00000006 0x00000000 0x00000002 0x00000000>;/* prefetchable memory */
 			bus-range = <0x00 0xff>;
->>>>>>> 24b8d41d
 			interrupt-map-mask = <0x0 0x0 0x0 0x7>;
 			interrupt-map = <0x0 0x0 0x0 0x1 &pcie_intc 0x1>,
 					<0x0 0x0 0x0 0x2 &pcie_intc 0x2>,
 					<0x0 0x0 0x0 0x3 &pcie_intc 0x3>,
 					<0x0 0x0 0x0 0x4 &pcie_intc 0x4>;
-<<<<<<< HEAD
-			power-domains = <&pd_pcie>;
-=======
 			#stream-id-cells = <1>;
 			iommus = <&smmu 0x4d0>;
 			power-domains = <&zynqmp_firmware PD_PCIE>;
->>>>>>> 24b8d41d
 			pcie_intc: legacy-interrupt-controller {
 				interrupt-controller;
 				#address-cells = <0>;
@@ -1180,42 +842,7 @@
 			interrupt-parent = <&gic>;
 			interrupts = <0 26 4>, <0 27 4>;
 			interrupt-names = "alarm", "sec";
-<<<<<<< HEAD
-			calibration = <0x8000>;
-		};
-
-		serdes: zynqmp_phy@fd400000 {
-			compatible = "xlnx,zynqmp-psgtr";
-			status = "disabled";
-			reg = <0x0 0xfd400000 0x0 0x40000>,
-			      <0x0 0xfd3d0000 0x0 0x1000>,
-			      <0x0 0xff5e0000 0x0 0x1000>;
-			reg-names = "serdes", "siou", "lpd";
-			nvmem-cells = <&soc_revision>;
-			nvmem-cell-names = "soc_revision";
-			resets = <&rst 16>, <&rst 59>, <&rst 60>,
-				 <&rst 61>, <&rst 62>, <&rst 63>,
-				 <&rst 64>, <&rst 3>, <&rst 29>,
-				 <&rst 30>, <&rst 31>, <&rst 32>;
-			reset-names = "sata_rst", "usb0_crst", "usb1_crst",
-				      "usb0_hibrst", "usb1_hibrst", "usb0_apbrst",
-				      "usb1_apbrst", "dp_rst", "gem0_rst",
-				      "gem1_rst", "gem2_rst", "gem3_rst";
-			lane0: lane0 {
-				#phy-cells = <4>;
-			};
-			lane1: lane1 {
-				#phy-cells = <4>;
-			};
-			lane2: lane2 {
-				#phy-cells = <4>;
-			};
-			lane3: lane3 {
-				#phy-cells = <4>;
-			};
-=======
 			calibration = <0x7FFF>;
->>>>>>> 24b8d41d
 		};
 
 		sata: ahci@fd0c0000 {
@@ -1224,13 +851,6 @@
 			reg = <0x0 0xfd0c0000 0x0 0x2000>;
 			interrupt-parent = <&gic>;
 			interrupts = <0 133 4>;
-<<<<<<< HEAD
-			power-domains = <&pd_sata>;
-			/* dma-coherent; */
-		};
-
-		sdhci0: sdhci@ff160000 {
-=======
 			power-domains = <&zynqmp_firmware PD_SATA>;
 			resets = <&zynqmp_reset ZYNQMP_RESET_SATA>;
 			#stream-id-cells = <4>;
@@ -1240,7 +860,6 @@
 		};
 
 		sdhci0: mmc@ff160000 {
->>>>>>> 24b8d41d
 			u-boot,dm-pre-reloc;
 			compatible = "xlnx,zynqmp-8.9a", "arasan,sdhci-8.9a";
 			status = "disabled";
@@ -1258,11 +877,7 @@
 			power-domains = <&zynqmp_firmware PD_SD_0>;
 		};
 
-<<<<<<< HEAD
-		sdhci1: sdhci@ff170000 {
-=======
 		sdhci1: mmc@ff170000 {
->>>>>>> 24b8d41d
 			u-boot,dm-pre-reloc;
 			compatible = "xlnx,zynqmp-8.9a", "arasan,sdhci-8.9a";
 			status = "disabled";
@@ -1273,35 +888,11 @@
 			xlnx,device_id = <1>;
 			#stream-id-cells = <1>;
 			iommus = <&smmu 0x871>;
-<<<<<<< HEAD
-			power-domains = <&pd_sd1>;
-		};
-
-		pinctrl0: pinctrl@ff180000 {
-			compatible = "xlnx,pinctrl-zynqmp";
-			status = "disabled";
-			reg = <0x0 0xff180000 0x0 0x1000>;
-		};
-
-		smmu: smmu@fd800000 {
-			compatible = "arm,mmu-500";
-			reg = <0x0 0xfd800000 0x0 0x20000>;
-			#iommu-cells = <1>;
-			status = "disabled";
-			#global-interrupts = <1>;
-			interrupt-parent = <&gic>;
-			interrupts = <0 155 4>,
-				<0 155 4>, <0 155 4>, <0 155 4>, <0 155 4>,
-				<0 155 4>, <0 155 4>, <0 155 4>, <0 155 4>,
-				<0 155 4>, <0 155 4>, <0 155 4>, <0 155 4>,
-				<0 155 4>, <0 155 4>, <0 155 4>, <0 155 4>;
-=======
 			nvmem-cells = <&soc_revision>;
 			nvmem-cell-names = "soc_revision";
 			#clock-cells = <1>;
 			clock-output-names = "clk_out_sd1", "clk_in_sd1";
 			power-domains = <&zynqmp_firmware PD_SD_1>;
->>>>>>> 24b8d41d
 		};
 
 		spi0: spi@ff040000 {
@@ -1390,29 +981,19 @@
 			power-domains = <&zynqmp_firmware PD_UART_1>;
 		};
 
-<<<<<<< HEAD
-		usb0: usb0 {
-=======
 		usb0: usb0@ff9d0000 {
->>>>>>> 24b8d41d
 			#address-cells = <2>;
 			#size-cells = <2>;
 			status = "disabled";
 			compatible = "xlnx,zynqmp-dwc3";
 			reg = <0x0 0xff9d0000 0x0 0x100>;
 			clock-names = "bus_clk", "ref_clk";
-<<<<<<< HEAD
-			#stream-id-cells = <1>;
-			iommus = <&smmu 0x860>;
-			power-domains = <&pd_usb0>;
-=======
 			power-domains = <&zynqmp_firmware PD_USB_0>;
 			resets = <&zynqmp_reset ZYNQMP_RESET_USB0_CORERESET>,
 				 <&zynqmp_reset ZYNQMP_RESET_USB0_HIBERRESET>,
 				 <&zynqmp_reset ZYNQMP_RESET_USB0_APB>;
 			reset-names = "usb_crst", "usb_hibrst", "usb_apbrst";
 			reset-gpio = <&modepin_gpio 1 0>;
->>>>>>> 24b8d41d
 			ranges;
 			nvmem-cells = <&soc_revision>;
 			nvmem-cell-names = "soc_revision";
@@ -1422,16 +1003,6 @@
 				status = "disabled";
 				reg = <0x0 0xfe200000 0x0 0x40000>;
 				interrupt-parent = <&gic>;
-<<<<<<< HEAD
-				interrupts = <0 65 4>, <0 69 4>;
-				snps,quirk-frame-length-adjustment = <0x20>;
-				snps,refclk_fladj;
-				/* dma-coherent; */
-			};
-		};
-
-		usb1: usb1 {
-=======
 				interrupt-names = "dwc_usb3", "otg", "hiber";
 				interrupts = <0 65 4>, <0 69 4>, <0 75 4>;
 				#stream-id-cells = <1>;
@@ -1447,24 +1018,17 @@
 		};
 
 		usb1: usb1@ff9e0000 {
->>>>>>> 24b8d41d
 			#address-cells = <2>;
 			#size-cells = <2>;
 			status = "disabled";
 			compatible = "xlnx,zynqmp-dwc3";
 			reg = <0x0 0xff9e0000 0x0 0x100>;
 			clock-names = "bus_clk", "ref_clk";
-<<<<<<< HEAD
-			#stream-id-cells = <1>;
-			iommus = <&smmu 0x861>;
-			power-domains = <&pd_usb1>;
-=======
 			power-domains = <&zynqmp_firmware PD_USB_1>;
 			resets = <&zynqmp_reset ZYNQMP_RESET_USB1_CORERESET>,
 				 <&zynqmp_reset ZYNQMP_RESET_USB1_HIBERRESET>,
 				 <&zynqmp_reset ZYNQMP_RESET_USB1_APB>;
 			reset-names = "usb_crst", "usb_hibrst", "usb_apbrst";
->>>>>>> 24b8d41d
 			ranges;
 			nvmem-cells = <&soc_revision>;
 			nvmem-cell-names = "soc_revision";
@@ -1474,11 +1038,6 @@
 				status = "disabled";
 				reg = <0x0 0xfe300000 0x0 0x40000>;
 				interrupt-parent = <&gic>;
-<<<<<<< HEAD
-				interrupts = <0 70 4>, <0 74 4>;
-				snps,quirk-frame-length-adjustment = <0x20>;
-				snps,refclk_fladj;
-=======
 				interrupt-names = "dwc_usb3", "otg", "hiber";
 				interrupts = <0 70 4>, <0 74 4>, <0 76 4>;
 				#stream-id-cells = <1>;
@@ -1488,7 +1047,6 @@
 				snps,enable_guctl1_resume_quirk;
 				snps,enable_guctl1_ipd_quirk;
 				snps,xhci-stream-quirk;
->>>>>>> 24b8d41d
 				/* dma-coherent; */
 			};
 		};
@@ -1499,88 +1057,6 @@
 			interrupt-parent = <&gic>;
 			interrupts = <0 113 1>;
 			reg = <0x0 0xfd4d0000 0x0 0x1000>;
-<<<<<<< HEAD
-			timeout-sec = <10>;
-		};
-
-		xilinx_ams: ams@ffa50000 {
-			compatible = "xlnx,zynqmp-ams";
-			status = "disabled";
-			interrupt-parent = <&gic>;
-			interrupts = <0 56 4>;
-			interrupt-names = "ams-irq";
-			reg = <0x0 0xffa50000 0x0 0x800>;
-			reg-names = "ams-base";
-			#address-cells = <2>;
-			#size-cells = <2>;
-			ranges;
-
-			ams_ps: ams_ps@ffa50800 {
-				compatible = "xlnx,zynqmp-ams-ps";
-				status = "disabled";
-				reg = <0x0 0xffa50800 0x0 0x400>;
-			};
-
-			ams_pl: ams_pl@ffa50c00 {
-				compatible = "xlnx,zynqmp-ams-pl";
-				status = "disabled";
-				reg = <0x0 0xffa50c00 0x0 0x400>;
-			};
-		};
-
-		xilinx_drm: xilinx_drm {
-			compatible = "xlnx,drm";
-			status = "disabled";
-			xlnx,encoder-slave = <&xlnx_dp>;
-			xlnx,connector-type = "DisplayPort";
-			xlnx,dp-sub = <&xlnx_dp_sub>;
-			planes {
-				xlnx,pixel-format = "rgb565";
-				plane0 {
-					dmas = <&xlnx_dpdma 3>;
-					dma-names = "dma0";
-				};
-				plane1 {
-					dmas = <&xlnx_dpdma 0>,
-					       <&xlnx_dpdma 1>,
-					       <&xlnx_dpdma 2>;
-					dma-names = "dma0", "dma1", "dma2";
-				};
-			};
-		};
-
-		xlnx_dp: dp@fd4a0000 {
-			compatible = "xlnx,v-dp";
-			status = "disabled";
-			reg = <0x0 0xfd4a0000 0x0 0x1000>;
-			interrupts = <0 119 4>;
-			interrupt-parent = <&gic>;
-			clock-names = "aclk", "aud_clk";
-			power-domains = <&pd_dp>;
-			xlnx,dp-version = "v1.2";
-			xlnx,max-lanes = <2>;
-			xlnx,max-link-rate = <540000>;
-			xlnx,max-bpc = <16>;
-			xlnx,enable-ycrcb;
-			xlnx,colormetry = "rgb";
-			xlnx,bpc = <8>;
-			xlnx,audio-chan = <2>;
-			xlnx,dp-sub = <&xlnx_dp_sub>;
-			xlnx,max-pclock-frequency = <300000>;
-		};
-
-		xlnx_dp_snd_card: dp_snd_card {
-			compatible = "xlnx,dp-snd-card";
-			status = "disabled";
-			xlnx,dp-snd-pcm = <&xlnx_dp_snd_pcm0>, <&xlnx_dp_snd_pcm1>;
-			xlnx,dp-snd-codec = <&xlnx_dp_snd_codec0>;
-		};
-
-		xlnx_dp_snd_codec0: dp_snd_codec0 {
-			compatible = "xlnx,dp-snd-codec";
-			status = "disabled";
-			clock-names = "aud_clk";
-=======
 			timeout-sec = <60>;
 			reset-on-timeout;
 		};
@@ -1592,7 +1068,6 @@
 			interrupts = <0 52 1>;
 			reg = <0x0 0xff150000 0x0 0x1000>;
 			timeout-sec = <10>;
->>>>>>> 24b8d41d
 		};
 
 		xilinx_ams: ams@ffa50000 {
@@ -1614,25 +1089,11 @@
 				reg = <0x0 0xffa50800 0x0 0x400>;
 			};
 
-<<<<<<< HEAD
-		xlnx_dp_sub: dp_sub@fd4aa000 {
-			compatible = "xlnx,dp-sub";
-			status = "disabled";
-			reg = <0x0 0xfd4aa000 0x0 0x1000>,
-			      <0x0 0xfd4ab000 0x0 0x1000>,
-			      <0x0 0xfd4ac000 0x0 0x1000>;
-			reg-names = "blend", "av_buf", "aud";
-			xlnx,output-fmt = "rgb";
-			xlnx,vid-fmt = "yuyv";
-			xlnx,gfx-fmt = "rgb565";
-			power-domains = <&pd_dp>;
-=======
 			ams_pl: ams_pl@ffa50c00 {
 				compatible = "xlnx,zynqmp-ams-pl";
 				status = "disabled";
 				reg = <0x0 0xffa50c00 0x0 0x400>;
 			};
->>>>>>> 24b8d41d
 		};
 
 		zynqmp_dpdma: dma-controller@fd4c0000 {
@@ -1642,34 +1103,11 @@
 			interrupts = <0 122 4>;
 			interrupt-parent = <&gic>;
 			clock-names = "axi_clk";
-<<<<<<< HEAD
-			power-domains = <&pd_dp>;
-=======
 			power-domains = <&zynqmp_firmware PD_DP>;
->>>>>>> 24b8d41d
 			dma-channels = <6>;
 			#stream-id-cells = <1>;
 			iommus = <&smmu 0xce4>;
 			#dma-cells = <1>;
-<<<<<<< HEAD
-			dma-video0channel {
-				compatible = "xlnx,video0";
-			};
-			dma-video1channel {
-				compatible = "xlnx,video1";
-			};
-			dma-video2channel {
-				compatible = "xlnx,video2";
-			};
-			dma-graphicschannel {
-				compatible = "xlnx,graphics";
-			};
-			dma-audio0channel {
-				compatible = "xlnx,audio0";
-			};
-			dma-audio1channel {
-				compatible = "xlnx,audio1";
-=======
 		};
 
 		zynqmp_dpsub: display@fd4a0000 {
@@ -1722,7 +1160,6 @@
 				xlnx,dp-snd-pcm = <&zynqmp_dp_snd_pcm0>,
 						  <&zynqmp_dp_snd_pcm1>;
 				xlnx,dp-snd-codec = <&zynqmp_dp_snd_codec0>;
->>>>>>> 24b8d41d
 			};
 		};
 	};
