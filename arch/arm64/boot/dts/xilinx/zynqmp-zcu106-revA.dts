--- conflicted
+++ resolved
@@ -532,56 +532,32 @@
 				si5341_0: out@0 {
 					/* refclk0 for PS-GT, used for DP */
 					reg = <0>;
-<<<<<<< HEAD
-					always-on; /* assigned-clocks does not enable, so do it here */
-=======
 					always-on;
->>>>>>> a4adc2c2
 				};
 				si5341_2: out@2 {
 					/* refclk2 for PS-GT, used for USB3 */
 					reg = <2>;
-<<<<<<< HEAD
-					always-on; /* assigned-clocks does not enable, so do it here */
-=======
 					always-on;
->>>>>>> a4adc2c2
 				};
 				si5341_3: out@3 {
 					/* refclk3 for PS-GT, used for SATA */
 					reg = <3>;
-<<<<<<< HEAD
-					always-on; /* assigned-clocks does not enable, so do it here */
-=======
 					always-on;
->>>>>>> a4adc2c2
 				};
 				si5341_6: out@6 {
 					/* refclk6 PL CLK125 */
 					reg = <6>;
-<<<<<<< HEAD
-					always-on; /* assigned-clocks does not enable, so do it here */
-=======
 					always-on;
->>>>>>> a4adc2c2
 				};
 				si5341_7: out@7 {
 					/* refclk7 PL CLK74 */
 					reg = <7>;
-<<<<<<< HEAD
-					always-on; /* assigned-clocks does not enable, so do it here */
-=======
 					always-on;
->>>>>>> a4adc2c2
 				};
 				si5341_9: out@9 {
 					/* refclk9 used for PS_REF_CLK 33.3 MHz */
 					reg = <9>;
-<<<<<<< HEAD
-					always-on; /* assigned-clocks does not enable, so do it here */
-=======
 					always-on;
->>>>>>> a4adc2c2
 				};
 			};
 
@@ -1001,8 +977,6 @@
 	};
 };
 
-<<<<<<< HEAD
-=======
 &psgtr {
 	status = "okay";
 	/* nc, sata, usb3, dp */
@@ -1010,7 +984,6 @@
 	clock-names = "ref1", "ref2", "ref3";
 };
 
->>>>>>> a4adc2c2
 &rtc {
 	status = "okay";
 };
@@ -1027,36 +1000,19 @@
 	ceva,p1-burst-params = /bits/ 8 <0x13 0x08 0x4A 0x06>;
 	ceva,p1-retry-params = /bits/ 16 <0x96A4 0x3FFC>;
 	phy-names = "sata-phy";
-<<<<<<< HEAD
-	phys = <&lane3 PHY_TYPE_SATA 1 1 125000000>;
-=======
 	phys = <&psgtr 3 PHY_TYPE_SATA 1 1>;
->>>>>>> a4adc2c2
 };
 
 /* SD1 with level shifter */
 &sdhci1 {
 	status = "okay";
-<<<<<<< HEAD
-	pinctrl-names = "default";
-	pinctrl-0 = <&pinctrl_sdhci1_default>;
-=======
->>>>>>> a4adc2c2
 	/*
 	 * This property should be removed for supporting UHS mode
 	 */
 	no-1-8-v;
-<<<<<<< HEAD
-	xlnx,mio-bank = <1>;
-};
-
-&serdes {
-	status = "okay";
-=======
 	pinctrl-names = "default";
 	pinctrl-0 = <&pinctrl_sdhci1_default>;
 	xlnx,mio-bank = <1>;
->>>>>>> a4adc2c2
 };
 
 &uart0 {
@@ -1083,23 +1039,13 @@
 	dr_mode = "host";
 	snps,usb3_lpm_capable;
 	phy-names = "usb3-phy";
-<<<<<<< HEAD
-	phys = <&lane2 PHY_TYPE_USB3 0 2 26000000>;
-=======
 	phys = <&psgtr 2 PHY_TYPE_USB3 0 2>;
->>>>>>> a4adc2c2
 };
 
 &watchdog0 {
 	status = "okay";
 };
 
-<<<<<<< HEAD
-&zynqmp_dpsub {
-	status = "okay";
-	phy-names = "dp-phy0", "dp-phy1";
-	phys = <&lane1 PHY_TYPE_DP 0 3 27000000>, <&lane0 PHY_TYPE_DP 1 3 27000000>;
-=======
 &zynqmp_dpdma {
 	status = "okay";
 };
@@ -1109,7 +1055,6 @@
 	phy-names = "dp-phy0", "dp-phy1";
 	phys = <&psgtr 1 PHY_TYPE_DP 0 3>,
 	       <&psgtr 0 PHY_TYPE_DP 1 3>;
->>>>>>> a4adc2c2
 };
 
 &zynqmp_dp_snd_pcm0 {
@@ -1126,11 +1071,4 @@
 
 &zynqmp_dp_snd_codec0 {
 	status = "okay";
-<<<<<<< HEAD
-};
-
-&xlnx_dpdma {
-	status = "okay";
-=======
->>>>>>> a4adc2c2
 };