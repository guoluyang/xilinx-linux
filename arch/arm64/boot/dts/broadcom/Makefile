<<<<<<< HEAD
dtb-$(CONFIG_ARCH_BCM2835) += bcm2837-rpi-3-b.dtb
dtb-$(CONFIG_ARCH_BCM_IPROC) += ns2-svk.dtb
dtb-$(CONFIG_ARCH_VULCAN) += vulcan-eval.dtb
=======
# SPDX-License-Identifier: GPL-2.0
dtb-$(CONFIG_ARCH_BCM2835) += bcm2711-rpi-4-b.dtb \
			      bcm2837-rpi-3-a-plus.dtb \
			      bcm2837-rpi-3-b.dtb \
			      bcm2837-rpi-3-b-plus.dtb \
			      bcm2837-rpi-cm3-io3.dtb
>>>>>>> 24b8d41d

subdir-y	+= northstar2
subdir-y	+= stingray<|MERGE_RESOLUTION|>--- conflicted
+++ resolved
@@ -1,15 +1,9 @@
-<<<<<<< HEAD
-dtb-$(CONFIG_ARCH_BCM2835) += bcm2837-rpi-3-b.dtb
-dtb-$(CONFIG_ARCH_BCM_IPROC) += ns2-svk.dtb
-dtb-$(CONFIG_ARCH_VULCAN) += vulcan-eval.dtb
-=======
 # SPDX-License-Identifier: GPL-2.0
 dtb-$(CONFIG_ARCH_BCM2835) += bcm2711-rpi-4-b.dtb \
 			      bcm2837-rpi-3-a-plus.dtb \
 			      bcm2837-rpi-3-b.dtb \
 			      bcm2837-rpi-3-b-plus.dtb \
 			      bcm2837-rpi-cm3-io3.dtb
->>>>>>> 24b8d41d
 
 subdir-y	+= northstar2
 subdir-y	+= stingray