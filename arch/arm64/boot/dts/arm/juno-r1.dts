/*
 * ARM Ltd. Juno Platform
 *
 * Copyright (c) 2015 ARM Ltd.
 *
 * This file is licensed under a dual GPLv2 or BSD license.
 */

/dts-v1/;

#include <dt-bindings/interrupt-controller/arm-gic.h>
#include "juno-base.dtsi"
#include "juno-cs-r1r2.dtsi"

/ {
	model = "ARM Juno development board (r1)";
	compatible = "arm,juno-r1", "arm,juno", "arm,vexpress";
	interrupt-parent = <&gic>;
	#address-cells = <2>;
	#size-cells = <2>;

	aliases {
		serial0 = &soc_uart0;
	};

	chosen {
		stdout-path = "serial0:115200n8";
	};

	psci {
		compatible = "arm,psci-0.2";
		method = "smc";
	};

	cpus {
		#address-cells = <2>;
		#size-cells = <0>;

		cpu-map {
			cluster0 {
				core0 {
					cpu = <&A57_0>;
				};
				core1 {
					cpu = <&A57_1>;
				};
			};

			cluster1 {
				core0 {
					cpu = <&A53_0>;
				};
				core1 {
					cpu = <&A53_1>;
				};
				core2 {
					cpu = <&A53_2>;
				};
				core3 {
					cpu = <&A53_3>;
				};
			};
		};

		idle-states {
			entry-method = "psci";

			CPU_SLEEP_0: cpu-sleep-0 {
				compatible = "arm,idle-state";
				arm,psci-suspend-param = <0x0010000>;
				local-timer-stop;
				entry-latency-us = <300>;
				exit-latency-us = <1200>;
				min-residency-us = <2000>;
			};

			CLUSTER_SLEEP_0: cluster-sleep-0 {
				compatible = "arm,idle-state";
				arm,psci-suspend-param = <0x1010000>;
				local-timer-stop;
				entry-latency-us = <400>;
				exit-latency-us = <1200>;
				min-residency-us = <2500>;
			};
		};

		A57_0: cpu@0 {
			compatible = "arm,cortex-a57";
			reg = <0x0 0x0>;
			device_type = "cpu";
			enable-method = "psci";
			i-cache-size = <0xc000>;
			i-cache-line-size = <64>;
			i-cache-sets = <256>;
			d-cache-size = <0x8000>;
			d-cache-line-size = <64>;
			d-cache-sets = <256>;
			next-level-cache = <&A57_L2>;
			clocks = <&scpi_dvfs 0>;
			cpu-idle-states = <&CPU_SLEEP_0 &CLUSTER_SLEEP_0>;
			capacity-dmips-mhz = <1024>;
		};

		A57_1: cpu@1 {
			compatible = "arm,cortex-a57";
			reg = <0x0 0x1>;
			device_type = "cpu";
			enable-method = "psci";
			i-cache-size = <0xc000>;
			i-cache-line-size = <64>;
			i-cache-sets = <256>;
			d-cache-size = <0x8000>;
			d-cache-line-size = <64>;
			d-cache-sets = <256>;
			next-level-cache = <&A57_L2>;
			clocks = <&scpi_dvfs 0>;
			cpu-idle-states = <&CPU_SLEEP_0 &CLUSTER_SLEEP_0>;
			capacity-dmips-mhz = <1024>;
		};

		A53_0: cpu@100 {
			compatible = "arm,cortex-a53";
			reg = <0x0 0x100>;
			device_type = "cpu";
			enable-method = "psci";
			i-cache-size = <0x8000>;
			i-cache-line-size = <64>;
			i-cache-sets = <256>;
			d-cache-size = <0x8000>;
			d-cache-line-size = <64>;
			d-cache-sets = <128>;
			next-level-cache = <&A53_L2>;
			clocks = <&scpi_dvfs 1>;
			cpu-idle-states = <&CPU_SLEEP_0 &CLUSTER_SLEEP_0>;
			capacity-dmips-mhz = <578>;
		};

		A53_1: cpu@101 {
			compatible = "arm,cortex-a53";
			reg = <0x0 0x101>;
			device_type = "cpu";
			enable-method = "psci";
			i-cache-size = <0x8000>;
			i-cache-line-size = <64>;
			i-cache-sets = <256>;
			d-cache-size = <0x8000>;
			d-cache-line-size = <64>;
			d-cache-sets = <128>;
			next-level-cache = <&A53_L2>;
			clocks = <&scpi_dvfs 1>;
			cpu-idle-states = <&CPU_SLEEP_0 &CLUSTER_SLEEP_0>;
			capacity-dmips-mhz = <578>;
		};

		A53_2: cpu@102 {
			compatible = "arm,cortex-a53";
			reg = <0x0 0x102>;
			device_type = "cpu";
			enable-method = "psci";
			i-cache-size = <0x8000>;
			i-cache-line-size = <64>;
			i-cache-sets = <256>;
			d-cache-size = <0x8000>;
			d-cache-line-size = <64>;
			d-cache-sets = <128>;
			next-level-cache = <&A53_L2>;
			clocks = <&scpi_dvfs 1>;
			cpu-idle-states = <&CPU_SLEEP_0 &CLUSTER_SLEEP_0>;
			capacity-dmips-mhz = <578>;
		};

		A53_3: cpu@103 {
			compatible = "arm,cortex-a53";
			reg = <0x0 0x103>;
			device_type = "cpu";
			enable-method = "psci";
			i-cache-size = <0x8000>;
			i-cache-line-size = <64>;
			i-cache-sets = <256>;
			d-cache-size = <0x8000>;
			d-cache-line-size = <64>;
			d-cache-sets = <128>;
			next-level-cache = <&A53_L2>;
			clocks = <&scpi_dvfs 1>;
			cpu-idle-states = <&CPU_SLEEP_0 &CLUSTER_SLEEP_0>;
			capacity-dmips-mhz = <578>;
		};

		A57_L2: l2-cache0 {
			compatible = "cache";
			cache-size = <0x200000>;
			cache-line-size = <64>;
			cache-sets = <2048>;
		};

		A53_L2: l2-cache1 {
			compatible = "cache";
			cache-size = <0x100000>;
			cache-line-size = <64>;
			cache-sets = <1024>;
		};
	};

	pmu-a57 {
		compatible = "arm,cortex-a57-pmu";
		interrupts = <GIC_SPI 02 IRQ_TYPE_LEVEL_HIGH>,
			     <GIC_SPI 06 IRQ_TYPE_LEVEL_HIGH>;
		interrupt-affinity = <&A57_0>,
				     <&A57_1>;
	};

	pmu-a53 {
		compatible = "arm,cortex-a53-pmu";
		interrupts = <GIC_SPI 18 IRQ_TYPE_LEVEL_HIGH>,
			     <GIC_SPI 22 IRQ_TYPE_LEVEL_HIGH>,
			     <GIC_SPI 26 IRQ_TYPE_LEVEL_HIGH>,
			     <GIC_SPI 30 IRQ_TYPE_LEVEL_HIGH>;
		interrupt-affinity = <&A53_0>,
				     <&A53_1>,
				     <&A53_2>,
				     <&A53_3>;
	};
};

&memtimer {
	status = "okay";
};

&pcie_ctlr {
	status = "okay";
};

&etm0 {
	cpu = <&A57_0>;
};

&etm1 {
	cpu = <&A57_1>;
};

&etm2 {
	cpu = <&A53_0>;
};

&etm3 {
	cpu = <&A53_1>;
};

&etm4 {
	cpu = <&A53_2>;
};

&etm5 {
	cpu = <&A53_3>;
};

&big_cluster_thermal_zone {
	status = "okay";
};

&little_cluster_thermal_zone {
	status = "okay";
};

&gpu0_thermal_zone {
	status = "okay";
};

&gpu1_thermal_zone {
	status = "okay";
<<<<<<< HEAD
=======
};

&etf0_out_port {
	remote-endpoint = <&csys2_funnel_in_port0>;
};

&replicator_in_port0 {
	remote-endpoint = <&csys2_funnel_out_port>;
};

&csys1_funnel_in_port0 {
	remote-endpoint = <&stm_out_port>;
};

&stm_out_port {
	remote-endpoint = <&csys1_funnel_in_port0>;
};

&cpu_debug0 {
	cpu = <&A57_0>;
};

&cpu_debug1 {
	cpu = <&A57_1>;
};

&cpu_debug2 {
	cpu = <&A53_0>;
};

&cpu_debug3 {
	cpu = <&A53_1>;
};

&cpu_debug4 {
	cpu = <&A53_2>;
};

&cpu_debug5 {
	cpu = <&A53_3>;
>>>>>>> 24b8d41d
};<|MERGE_RESOLUTION|>--- conflicted
+++ resolved
@@ -268,8 +268,6 @@
 
 &gpu1_thermal_zone {
 	status = "okay";
-<<<<<<< HEAD
-=======
 };
 
 &etf0_out_port {
@@ -310,5 +308,4 @@
 
 &cpu_debug5 {
 	cpu = <&A53_3>;
->>>>>>> 24b8d41d
 };