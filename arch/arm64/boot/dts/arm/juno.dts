--- conflicted
+++ resolved
@@ -292,33 +292,6 @@
 	cpu = <&A53_2>;
 };
 
-<<<<<<< HEAD
-	#include "juno-base.dtsi"
-};
-
-&etm0 {
-	cpu = <&A57_0>;
-};
-
-&etm1 {
-	cpu = <&A57_1>;
-};
-
-&etm2 {
-	cpu = <&A53_0>;
-};
-
-&etm3 {
-	cpu = <&A53_1>;
-};
-
-&etm4 {
-	cpu = <&A53_2>;
-};
-
-&etm5 {
-=======
 &cpu_debug5 {
->>>>>>> 24b8d41d
 	cpu = <&A53_3>;
 };