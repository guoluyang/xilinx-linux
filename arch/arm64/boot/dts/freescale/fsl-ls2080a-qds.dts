--- conflicted
+++ resolved
@@ -19,169 +19,7 @@
 	model = "Freescale Layerscape 2080a QDS Board";
 	compatible = "fsl,ls2080a-qds", "fsl,ls2080a";
 
-<<<<<<< HEAD
-	aliases {
-		serial0 = &serial0;
-		serial1 = &serial1;
-	};
-
 	chosen {
 		stdout-path = "serial0:115200n8";
 	};
-};
-
-&esdhc {
-	status = "okay";
-};
-
-&ifc {
-	status = "okay";
-	#address-cells = <2>;
-	#size-cells = <1>;
-	ranges = <0x0 0x0 0x5 0x80000000 0x08000000
-		  0x2 0x0 0x5 0x30000000 0x00010000
-		  0x3 0x0 0x5 0x20000000 0x00010000>;
-
-	nor@0,0 {
-		#address-cells = <1>;
-		#size-cells = <1>;
-		compatible = "cfi-flash";
-		reg = <0x0 0x0 0x8000000>;
-		bank-width = <2>;
-		device-width = <1>;
-	};
-
-	nand@2,0 {
-	     compatible = "fsl,ifc-nand";
-	     reg = <0x2 0x0 0x10000>;
-	};
-
-	cpld@3,0 {
-	     reg = <0x3 0x0 0x10000>;
-	     compatible = "fsl,ls2080aqds-fpga", "fsl,fpga-qixis";
-	};
-};
-
-&i2c0 {
-	status = "okay";
-	pca9547@77 {
-		compatible = "nxp,pca9547";
-		reg = <0x77>;
-		#address-cells = <1>;
-		#size-cells = <0>;
-		i2c@0 {
-			#address-cells = <1>;
-			#size-cells = <0>;
-			reg = <0x00>;
-			rtc@68 {
-				compatible = "dallas,ds3232";
-				reg = <0x68>;
-			};
-		};
-
-		i2c@2 {
-			#address-cells = <1>;
-			#size-cells = <0>;
-			reg = <0x02>;
-
-			ina220@40 {
-				compatible = "ti,ina220";
-				reg = <0x40>;
-				shunt-resistor = <500>;
-			};
-
-			ina220@41 {
-				compatible = "ti,ina220";
-				reg = <0x41>;
-				shunt-resistor = <1000>;
-			};
-		};
-
-		i2c@3 {
-			#address-cells = <1>;
-			#size-cells = <0>;
-			reg = <0x3>;
-
-			adt7481@4c {
-				compatible = "adi,adt7461";
-				reg = <0x4c>;
-			};
-		};
-	};
-};
-
-&i2c1 {
-	status = "disabled";
-};
-
-&i2c2 {
-	status = "disabled";
-};
-
-&i2c3 {
-	status = "disabled";
-};
-
-&dspi {
-	status = "okay";
-	dflash0: n25q128a {
-		#address-cells = <1>;
-		#size-cells = <1>;
-		compatible = "st,m25p80";
-		spi-max-frequency = <3000000>;
-		reg = <0>;
-	};
-	dflash1: sst25wf040b {
-		#address-cells = <1>;
-		#size-cells = <1>;
-		compatible = "st,m25p80";
-		spi-max-frequency = <3000000>;
-		reg = <1>;
-	};
-	dflash2: en25s64 {
-		#address-cells = <1>;
-		#size-cells = <1>;
-		compatible = "st,m25p80";
-		spi-max-frequency = <3000000>;
-		reg = <2>;
-	};
-};
-
-&qspi {
-	status = "okay";
-	flash0: s25fl256s1@0 {
-		#address-cells = <1>;
-		#size-cells = <1>;
-		compatible = "st,m25p80";
-		spi-max-frequency = <20000000>;
-		reg = <0>;
-	};
-	flash2: s25fl256s1@2 {
-		#address-cells = <1>;
-		#size-cells = <1>;
-		compatible = "st,m25p80";
-		spi-max-frequency = <20000000>;
-		reg = <0>;
-	};
-};
-
-&sata0 {
-	status = "okay";
-};
-
-&sata1 {
-	status = "okay";
-};
-
-&usb0 {
-	status = "okay";
-};
-
-&usb1 {
-	status = "okay";
-=======
-	chosen {
-		stdout-path = "serial0:115200n8";
-	};
->>>>>>> 24b8d41d
 };