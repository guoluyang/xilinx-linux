/* SPDX-License-Identifier: GPL-2.0-only */
/*
 * Copyright (C) 2015 - ARM Ltd
 * Author: Marc Zyngier <marc.zyngier@arm.com>
 */

#include <linux/linkage.h>

#include <asm/alternative.h>
#include <asm/assembler.h>
#include <asm/fpsimdmacros.h>
#include <asm/kvm.h>
#include <asm/kvm_arm.h>
#include <asm/kvm_asm.h>
#include <asm/kvm_mmu.h>
#include <asm/kvm_ptrauth.h>

	.text

/*
 * u64 __guest_enter(struct kvm_vcpu *vcpu);
 */
SYM_FUNC_START(__guest_enter)
	// x0: vcpu
<<<<<<< HEAD
	// x1: host context
	// x2-x17: clobbered by macros
	// x18: guest context

	// Store the host regs
	save_callee_saved_regs x1

	// Store the host_ctxt for use at exit time
	str	x1, [sp, #-16]!

	add	x18, x0, #VCPU_CONTEXT

	// Restore guest regs x0-x17
	ldp	x0, x1,   [x18, #CPU_XREG_OFFSET(0)]
	ldp	x2, x3,   [x18, #CPU_XREG_OFFSET(2)]
	ldp	x4, x5,   [x18, #CPU_XREG_OFFSET(4)]
	ldp	x6, x7,   [x18, #CPU_XREG_OFFSET(6)]
	ldp	x8, x9,   [x18, #CPU_XREG_OFFSET(8)]
	ldp	x10, x11, [x18, #CPU_XREG_OFFSET(10)]
	ldp	x12, x13, [x18, #CPU_XREG_OFFSET(12)]
	ldp	x14, x15, [x18, #CPU_XREG_OFFSET(14)]
	ldp	x16, x17, [x18, #CPU_XREG_OFFSET(16)]

	// Restore guest regs x19-x29, lr
	restore_callee_saved_regs x18

	// Restore guest reg x18
	ldr	x18,      [x18, #CPU_XREG_OFFSET(18)]
=======
	// x1-x17: clobbered by macros
	// x29: guest context

	adr_this_cpu x1, kvm_hyp_ctxt, x2

	// Store the hyp regs
	save_callee_saved_regs x1

	// Save hyp's sp_el0
	save_sp_el0	x1, x2

	// Now the hyp state is stored if we have a pending RAS SError it must
	// affect the host or hyp. If any asynchronous exception is pending we
	// defer the guest entry. The DSB isn't necessary before v8.2 as any
	// SError would be fatal.
alternative_if ARM64_HAS_RAS_EXTN
	dsb	nshst
	isb
alternative_else_nop_endif
	mrs	x1, isr_el1
	cbz	x1,  1f
	mov	x0, #ARM_EXCEPTION_IRQ
	ret

1:
	set_loaded_vcpu x0, x1, x2

	add	x29, x0, #VCPU_CONTEXT

	// Macro ptrauth_switch_to_guest format:
	// 	ptrauth_switch_to_guest(guest cxt, tmp1, tmp2, tmp3)
	// The below macro to restore guest keys is not implemented in C code
	// as it may cause Pointer Authentication key signing mismatch errors
	// when this feature is enabled for kernel code.
	ptrauth_switch_to_guest x29, x0, x1, x2

	// Restore the guest's sp_el0
	restore_sp_el0 x29, x0

	// Restore guest regs x0-x17
	ldp	x0, x1,   [x29, #CPU_XREG_OFFSET(0)]
	ldp	x2, x3,   [x29, #CPU_XREG_OFFSET(2)]
	ldp	x4, x5,   [x29, #CPU_XREG_OFFSET(4)]
	ldp	x6, x7,   [x29, #CPU_XREG_OFFSET(6)]
	ldp	x8, x9,   [x29, #CPU_XREG_OFFSET(8)]
	ldp	x10, x11, [x29, #CPU_XREG_OFFSET(10)]
	ldp	x12, x13, [x29, #CPU_XREG_OFFSET(12)]
	ldp	x14, x15, [x29, #CPU_XREG_OFFSET(14)]
	ldp	x16, x17, [x29, #CPU_XREG_OFFSET(16)]

	// Restore guest regs x18-x29, lr
	restore_callee_saved_regs x29
>>>>>>> 24b8d41d

	// Do not touch any register after this!
	eret
	sb

SYM_INNER_LABEL(__guest_exit_panic, SYM_L_GLOBAL)
	// x2-x29,lr: vcpu regs
	// vcpu x0-x1 on the stack

	// If the hyp context is loaded, go straight to hyp_panic
	get_loaded_vcpu x0, x1
	cbz	x0, hyp_panic

	// The hyp context is saved so make sure it is restored to allow
	// hyp_panic to run at hyp and, subsequently, panic to run in the host.
	// This makes use of __guest_exit to avoid duplication but sets the
	// return address to tail call into hyp_panic. As a side effect, the
	// current state is saved to the guest context but it will only be
	// accurate if the guest had been completely restored.
	adr_this_cpu x0, kvm_hyp_ctxt, x1
	adr	x1, hyp_panic
	str	x1, [x0, #CPU_XREG_OFFSET(30)]

	get_vcpu_ptr	x1, x0

SYM_INNER_LABEL(__guest_exit, SYM_L_GLOBAL)
	// x0: return code
	// x1: vcpu
	// x2-x29,lr: vcpu regs
	// vcpu x0-x1 on the stack

	add	x1, x1, #VCPU_CONTEXT

	ALTERNATIVE(nop, SET_PSTATE_PAN(1), ARM64_HAS_PAN, CONFIG_ARM64_PAN)

	// Store the guest regs x2 and x3
	stp	x2, x3,   [x1, #CPU_XREG_OFFSET(2)]

	// Retrieve the guest regs x0-x1 from the stack
	ldp	x2, x3, [sp], #16	// x0, x1

	// Store the guest regs x0-x1 and x4-x17
	stp	x2, x3,   [x1, #CPU_XREG_OFFSET(0)]
	stp	x4, x5,   [x1, #CPU_XREG_OFFSET(4)]
	stp	x6, x7,   [x1, #CPU_XREG_OFFSET(6)]
	stp	x8, x9,   [x1, #CPU_XREG_OFFSET(8)]
	stp	x10, x11, [x1, #CPU_XREG_OFFSET(10)]
	stp	x12, x13, [x1, #CPU_XREG_OFFSET(12)]
	stp	x14, x15, [x1, #CPU_XREG_OFFSET(14)]
	stp	x16, x17, [x1, #CPU_XREG_OFFSET(16)]

	// Store the guest regs x18-x29, lr
	save_callee_saved_regs x1

<<<<<<< HEAD
ENTRY(__guest_exit)
	// x0: return code
	// x1: vcpu
	// x2-x29,lr: vcpu regs
	// vcpu x0-x1 on the stack

	add	x1, x1, #VCPU_CONTEXT

	ALTERNATIVE(nop, SET_PSTATE_PAN(1), ARM64_HAS_PAN, CONFIG_ARM64_PAN)

	// Store the guest regs x2 and x3
	stp	x2, x3,   [x1, #CPU_XREG_OFFSET(2)]

	// Retrieve the guest regs x0-x1 from the stack
	ldp	x2, x3, [sp], #16	// x0, x1

	// Store the guest regs x0-x1 and x4-x18
	stp	x2, x3,   [x1, #CPU_XREG_OFFSET(0)]
	stp	x4, x5,   [x1, #CPU_XREG_OFFSET(4)]
	stp	x6, x7,   [x1, #CPU_XREG_OFFSET(6)]
	stp	x8, x9,   [x1, #CPU_XREG_OFFSET(8)]
	stp	x10, x11, [x1, #CPU_XREG_OFFSET(10)]
	stp	x12, x13, [x1, #CPU_XREG_OFFSET(12)]
	stp	x14, x15, [x1, #CPU_XREG_OFFSET(14)]
	stp	x16, x17, [x1, #CPU_XREG_OFFSET(16)]
	str	x18,      [x1, #CPU_XREG_OFFSET(18)]

	// Store the guest regs x19-x29, lr
	save_callee_saved_regs x1

	// Restore the host_ctxt from the stack
	ldr	x2, [sp], #16

	// Now restore the host regs
	restore_callee_saved_regs x2

	// If we have a pending asynchronous abort, now is the
	// time to find out. From your VAXorcist book, page 666:
	// "Threaten me not, oh Evil one!  For I speak with
	// the power of DEC, and I command thee to show thyself!"
	mrs	x2, elr_el2
	mrs	x3, esr_el2
	mrs	x4, spsr_el2
	mov	x5, x0

	dsb	sy		// Synchronize against in-flight ld/st
	msr	daifclr, #4	// Unmask aborts

	// This is our single instruction exception window. A pending
	// SError is guaranteed to occur at the earliest when we unmask
	// it, and at the latest just after the ISB.
	.global	abort_guest_exit_start
abort_guest_exit_start:

	isb

	.global	abort_guest_exit_end
abort_guest_exit_end:

	// If the exception took place, restore the EL1 exception
	// context so that we can report some information.
	// Merge the exception code with the SError pending bit.
	tbz	x0, #ARM_EXIT_WITH_SERROR_BIT, 1f
	msr	elr_el2, x2
	msr	esr_el2, x3
	msr	spsr_el2, x4
	orr	x0, x0, x5
1:	ret
ENDPROC(__guest_exit)

ENTRY(__fpsimd_guest_restore)
	stp	x2, x3, [sp, #-16]!
	stp	x4, lr, [sp, #-16]!
=======
	// Store the guest's sp_el0
	save_sp_el0	x1, x2

	adr_this_cpu x2, kvm_hyp_ctxt, x3

	// Macro ptrauth_switch_to_hyp format:
	// 	ptrauth_switch_to_hyp(guest cxt, host cxt, tmp1, tmp2, tmp3)
	// The below macro to save/restore keys is not implemented in C code
	// as it may cause Pointer Authentication key signing mismatch errors
	// when this feature is enabled for kernel code.
	ptrauth_switch_to_hyp x1, x2, x3, x4, x5

	// Restore hyp's sp_el0
	restore_sp_el0 x2, x3

	// Now restore the hyp regs
	restore_callee_saved_regs x2
>>>>>>> 24b8d41d

	set_loaded_vcpu xzr, x1, x2

alternative_if ARM64_HAS_RAS_EXTN
	// If we have the RAS extensions we can consume a pending error
	// without an unmask-SError and isb. The ESB-instruction consumed any
	// pending guest error when we took the exception from the guest.
	mrs_s	x2, SYS_DISR_EL1
	str	x2, [x1, #(VCPU_FAULT_DISR - VCPU_CONTEXT)]
	cbz	x2, 1f
	msr_s	SYS_DISR_EL1, xzr
	orr	x0, x0, #(1<<ARM_EXIT_WITH_SERROR_BIT)
1:	ret
alternative_else
	dsb	sy		// Synchronize against in-flight ld/st
	isb			// Prevent an early read of side-effect free ISR
	mrs	x2, isr_el1
	tbnz	x2, #8, 2f	// ISR_EL1.A
	ret
	nop
2:
alternative_endif
	// We know we have a pending asynchronous abort, now is the
	// time to flush it out. From your VAXorcist book, page 666:
	// "Threaten me not, oh Evil one!  For I speak with
	// the power of DEC, and I command thee to show thyself!"
	mrs	x2, elr_el2
	mrs	x3, esr_el2
	mrs	x4, spsr_el2
	mov	x5, x0

	msr	daifclr, #4	// Unmask aborts

	// This is our single instruction exception window. A pending
	// SError is guaranteed to occur at the earliest when we unmask
	// it, and at the latest just after the ISB.
abort_guest_exit_start:

	isb

abort_guest_exit_end:

	msr	daifset, #4	// Mask aborts
	ret

	_kvm_extable	abort_guest_exit_start, 9997f
	_kvm_extable	abort_guest_exit_end, 9997f
9997:
	msr	daifset, #4	// Mask aborts
	mov	x0, #(1 << ARM_EXIT_WITH_SERROR_BIT)

	// restore the EL1 exception context so that we can report some
	// information. Merge the exception code with the SError pending bit.
	msr	elr_el2, x2
	msr	esr_el2, x3
	msr	spsr_el2, x4
	orr	x0, x0, x5
1:	ret
SYM_FUNC_END(__guest_enter)<|MERGE_RESOLUTION|>--- conflicted
+++ resolved
@@ -22,36 +22,6 @@
  */
 SYM_FUNC_START(__guest_enter)
 	// x0: vcpu
-<<<<<<< HEAD
-	// x1: host context
-	// x2-x17: clobbered by macros
-	// x18: guest context
-
-	// Store the host regs
-	save_callee_saved_regs x1
-
-	// Store the host_ctxt for use at exit time
-	str	x1, [sp, #-16]!
-
-	add	x18, x0, #VCPU_CONTEXT
-
-	// Restore guest regs x0-x17
-	ldp	x0, x1,   [x18, #CPU_XREG_OFFSET(0)]
-	ldp	x2, x3,   [x18, #CPU_XREG_OFFSET(2)]
-	ldp	x4, x5,   [x18, #CPU_XREG_OFFSET(4)]
-	ldp	x6, x7,   [x18, #CPU_XREG_OFFSET(6)]
-	ldp	x8, x9,   [x18, #CPU_XREG_OFFSET(8)]
-	ldp	x10, x11, [x18, #CPU_XREG_OFFSET(10)]
-	ldp	x12, x13, [x18, #CPU_XREG_OFFSET(12)]
-	ldp	x14, x15, [x18, #CPU_XREG_OFFSET(14)]
-	ldp	x16, x17, [x18, #CPU_XREG_OFFSET(16)]
-
-	// Restore guest regs x19-x29, lr
-	restore_callee_saved_regs x18
-
-	// Restore guest reg x18
-	ldr	x18,      [x18, #CPU_XREG_OFFSET(18)]
-=======
 	// x1-x17: clobbered by macros
 	// x29: guest context
 
@@ -104,7 +74,6 @@
 
 	// Restore guest regs x18-x29, lr
 	restore_callee_saved_regs x29
->>>>>>> 24b8d41d
 
 	// Do not touch any register after this!
 	eret
@@ -159,81 +128,6 @@
 	// Store the guest regs x18-x29, lr
 	save_callee_saved_regs x1
 
-<<<<<<< HEAD
-ENTRY(__guest_exit)
-	// x0: return code
-	// x1: vcpu
-	// x2-x29,lr: vcpu regs
-	// vcpu x0-x1 on the stack
-
-	add	x1, x1, #VCPU_CONTEXT
-
-	ALTERNATIVE(nop, SET_PSTATE_PAN(1), ARM64_HAS_PAN, CONFIG_ARM64_PAN)
-
-	// Store the guest regs x2 and x3
-	stp	x2, x3,   [x1, #CPU_XREG_OFFSET(2)]
-
-	// Retrieve the guest regs x0-x1 from the stack
-	ldp	x2, x3, [sp], #16	// x0, x1
-
-	// Store the guest regs x0-x1 and x4-x18
-	stp	x2, x3,   [x1, #CPU_XREG_OFFSET(0)]
-	stp	x4, x5,   [x1, #CPU_XREG_OFFSET(4)]
-	stp	x6, x7,   [x1, #CPU_XREG_OFFSET(6)]
-	stp	x8, x9,   [x1, #CPU_XREG_OFFSET(8)]
-	stp	x10, x11, [x1, #CPU_XREG_OFFSET(10)]
-	stp	x12, x13, [x1, #CPU_XREG_OFFSET(12)]
-	stp	x14, x15, [x1, #CPU_XREG_OFFSET(14)]
-	stp	x16, x17, [x1, #CPU_XREG_OFFSET(16)]
-	str	x18,      [x1, #CPU_XREG_OFFSET(18)]
-
-	// Store the guest regs x19-x29, lr
-	save_callee_saved_regs x1
-
-	// Restore the host_ctxt from the stack
-	ldr	x2, [sp], #16
-
-	// Now restore the host regs
-	restore_callee_saved_regs x2
-
-	// If we have a pending asynchronous abort, now is the
-	// time to find out. From your VAXorcist book, page 666:
-	// "Threaten me not, oh Evil one!  For I speak with
-	// the power of DEC, and I command thee to show thyself!"
-	mrs	x2, elr_el2
-	mrs	x3, esr_el2
-	mrs	x4, spsr_el2
-	mov	x5, x0
-
-	dsb	sy		// Synchronize against in-flight ld/st
-	msr	daifclr, #4	// Unmask aborts
-
-	// This is our single instruction exception window. A pending
-	// SError is guaranteed to occur at the earliest when we unmask
-	// it, and at the latest just after the ISB.
-	.global	abort_guest_exit_start
-abort_guest_exit_start:
-
-	isb
-
-	.global	abort_guest_exit_end
-abort_guest_exit_end:
-
-	// If the exception took place, restore the EL1 exception
-	// context so that we can report some information.
-	// Merge the exception code with the SError pending bit.
-	tbz	x0, #ARM_EXIT_WITH_SERROR_BIT, 1f
-	msr	elr_el2, x2
-	msr	esr_el2, x3
-	msr	spsr_el2, x4
-	orr	x0, x0, x5
-1:	ret
-ENDPROC(__guest_exit)
-
-ENTRY(__fpsimd_guest_restore)
-	stp	x2, x3, [sp, #-16]!
-	stp	x4, lr, [sp, #-16]!
-=======
 	// Store the guest's sp_el0
 	save_sp_el0	x1, x2
 
@@ -251,7 +145,6 @@
 
 	// Now restore the hyp regs
 	restore_callee_saved_regs x2
->>>>>>> 24b8d41d
 
 	set_loaded_vcpu xzr, x1, x2
 
