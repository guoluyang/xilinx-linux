--- conflicted
+++ resolved
@@ -632,9 +632,6 @@
 
 static void reset_amair_el1(struct kvm_vcpu *vcpu, const struct sys_reg_desc *r)
 {
-<<<<<<< HEAD
-	vcpu_sys_reg(vcpu, AMAIR_EL1) = read_sysreg(amair_el1);
-=======
 	u64 amair = read_sysreg(amair_el1);
 	vcpu_write_sys_reg(vcpu, amair, AMAIR_EL1);
 }
@@ -643,7 +640,6 @@
 {
 	u64 actlr = read_sysreg(actlr_el1);
 	vcpu_write_sys_reg(vcpu, actlr, ACTLR_EL1);
->>>>>>> 24b8d41d
 }
 
 static void reset_mpidr(struct kvm_vcpu *vcpu, const struct sys_reg_desc *r)
@@ -773,14 +769,7 @@
 	if (pmu_access_el0_disabled(vcpu))
 		return false;
 
-<<<<<<< HEAD
-	if (!(p->Op2 & 1))
-		pmceid = read_sysreg(pmceid0_el0);
-	else
-		pmceid = read_sysreg(pmceid1_el0);
-=======
 	pmceid = kvm_pmu_get_pmceid(vcpu, (p->Op2 & 1));
->>>>>>> 24b8d41d
 
 	p->regval = pmceid;
 
@@ -1445,157 +1434,6 @@
 	DBG_BCR_BVR_WCR_WVR_EL1(14),
 	DBG_BCR_BVR_WCR_WVR_EL1(15),
 
-<<<<<<< HEAD
-	/* MDRAR_EL1 */
-	{ Op0(0b10), Op1(0b000), CRn(0b0001), CRm(0b0000), Op2(0b000),
-	  trap_raz_wi },
-	/* OSLAR_EL1 */
-	{ Op0(0b10), Op1(0b000), CRn(0b0001), CRm(0b0000), Op2(0b100),
-	  trap_raz_wi },
-	/* OSLSR_EL1 */
-	{ Op0(0b10), Op1(0b000), CRn(0b0001), CRm(0b0001), Op2(0b100),
-	  trap_oslsr_el1 },
-	/* OSDLR_EL1 */
-	{ Op0(0b10), Op1(0b000), CRn(0b0001), CRm(0b0011), Op2(0b100),
-	  trap_raz_wi },
-	/* DBGPRCR_EL1 */
-	{ Op0(0b10), Op1(0b000), CRn(0b0001), CRm(0b0100), Op2(0b100),
-	  trap_raz_wi },
-	/* DBGCLAIMSET_EL1 */
-	{ Op0(0b10), Op1(0b000), CRn(0b0111), CRm(0b1000), Op2(0b110),
-	  trap_raz_wi },
-	/* DBGCLAIMCLR_EL1 */
-	{ Op0(0b10), Op1(0b000), CRn(0b0111), CRm(0b1001), Op2(0b110),
-	  trap_raz_wi },
-	/* DBGAUTHSTATUS_EL1 */
-	{ Op0(0b10), Op1(0b000), CRn(0b0111), CRm(0b1110), Op2(0b110),
-	  trap_dbgauthstatus_el1 },
-
-	/* MDCCSR_EL1 */
-	{ Op0(0b10), Op1(0b011), CRn(0b0000), CRm(0b0001), Op2(0b000),
-	  trap_raz_wi },
-	/* DBGDTR_EL0 */
-	{ Op0(0b10), Op1(0b011), CRn(0b0000), CRm(0b0100), Op2(0b000),
-	  trap_raz_wi },
-	/* DBGDTR[TR]X_EL0 */
-	{ Op0(0b10), Op1(0b011), CRn(0b0000), CRm(0b0101), Op2(0b000),
-	  trap_raz_wi },
-
-	/* DBGVCR32_EL2 */
-	{ Op0(0b10), Op1(0b100), CRn(0b0000), CRm(0b0111), Op2(0b000),
-	  NULL, reset_val, DBGVCR32_EL2, 0 },
-
-	/* MPIDR_EL1 */
-	{ Op0(0b11), Op1(0b000), CRn(0b0000), CRm(0b0000), Op2(0b101),
-	  NULL, reset_mpidr, MPIDR_EL1 },
-	/* SCTLR_EL1 */
-	{ Op0(0b11), Op1(0b000), CRn(0b0001), CRm(0b0000), Op2(0b000),
-	  access_vm_reg, reset_val, SCTLR_EL1, 0x00C50078 },
-	/* CPACR_EL1 */
-	{ Op0(0b11), Op1(0b000), CRn(0b0001), CRm(0b0000), Op2(0b010),
-	  NULL, reset_val, CPACR_EL1, 0 },
-	/* TTBR0_EL1 */
-	{ Op0(0b11), Op1(0b000), CRn(0b0010), CRm(0b0000), Op2(0b000),
-	  access_vm_reg, reset_unknown, TTBR0_EL1 },
-	/* TTBR1_EL1 */
-	{ Op0(0b11), Op1(0b000), CRn(0b0010), CRm(0b0000), Op2(0b001),
-	  access_vm_reg, reset_unknown, TTBR1_EL1 },
-	/* TCR_EL1 */
-	{ Op0(0b11), Op1(0b000), CRn(0b0010), CRm(0b0000), Op2(0b010),
-	  access_vm_reg, reset_val, TCR_EL1, 0 },
-
-	/* AFSR0_EL1 */
-	{ Op0(0b11), Op1(0b000), CRn(0b0101), CRm(0b0001), Op2(0b000),
-	  access_vm_reg, reset_unknown, AFSR0_EL1 },
-	/* AFSR1_EL1 */
-	{ Op0(0b11), Op1(0b000), CRn(0b0101), CRm(0b0001), Op2(0b001),
-	  access_vm_reg, reset_unknown, AFSR1_EL1 },
-	/* ESR_EL1 */
-	{ Op0(0b11), Op1(0b000), CRn(0b0101), CRm(0b0010), Op2(0b000),
-	  access_vm_reg, reset_unknown, ESR_EL1 },
-	/* FAR_EL1 */
-	{ Op0(0b11), Op1(0b000), CRn(0b0110), CRm(0b0000), Op2(0b000),
-	  access_vm_reg, reset_unknown, FAR_EL1 },
-	/* PAR_EL1 */
-	{ Op0(0b11), Op1(0b000), CRn(0b0111), CRm(0b0100), Op2(0b000),
-	  NULL, reset_unknown, PAR_EL1 },
-
-	/* PMINTENSET_EL1 */
-	{ Op0(0b11), Op1(0b000), CRn(0b1001), CRm(0b1110), Op2(0b001),
-	  access_pminten, reset_unknown, PMINTENSET_EL1 },
-	/* PMINTENCLR_EL1 */
-	{ Op0(0b11), Op1(0b000), CRn(0b1001), CRm(0b1110), Op2(0b010),
-	  access_pminten, NULL, PMINTENSET_EL1 },
-
-	/* MAIR_EL1 */
-	{ Op0(0b11), Op1(0b000), CRn(0b1010), CRm(0b0010), Op2(0b000),
-	  access_vm_reg, reset_unknown, MAIR_EL1 },
-	/* AMAIR_EL1 */
-	{ Op0(0b11), Op1(0b000), CRn(0b1010), CRm(0b0011), Op2(0b000),
-	  access_vm_reg, reset_amair_el1, AMAIR_EL1 },
-
-	/* VBAR_EL1 */
-	{ Op0(0b11), Op1(0b000), CRn(0b1100), CRm(0b0000), Op2(0b000),
-	  NULL, reset_val, VBAR_EL1, 0 },
-
-	/* ICC_SGI1R_EL1 */
-	{ Op0(0b11), Op1(0b000), CRn(0b1100), CRm(0b1011), Op2(0b101),
-	  access_gic_sgi },
-	/* ICC_SRE_EL1 */
-	{ Op0(0b11), Op1(0b000), CRn(0b1100), CRm(0b1100), Op2(0b101),
-	  access_gic_sre },
-
-	/* CONTEXTIDR_EL1 */
-	{ Op0(0b11), Op1(0b000), CRn(0b1101), CRm(0b0000), Op2(0b001),
-	  access_vm_reg, reset_val, CONTEXTIDR_EL1, 0 },
-	/* TPIDR_EL1 */
-	{ Op0(0b11), Op1(0b000), CRn(0b1101), CRm(0b0000), Op2(0b100),
-	  NULL, reset_unknown, TPIDR_EL1 },
-
-	/* CNTKCTL_EL1 */
-	{ Op0(0b11), Op1(0b000), CRn(0b1110), CRm(0b0001), Op2(0b000),
-	  NULL, reset_val, CNTKCTL_EL1, 0},
-
-	/* CSSELR_EL1 */
-	{ Op0(0b11), Op1(0b010), CRn(0b0000), CRm(0b0000), Op2(0b000),
-	  NULL, reset_unknown, CSSELR_EL1 },
-
-	/* PMCR_EL0 */
-	{ Op0(0b11), Op1(0b011), CRn(0b1001), CRm(0b1100), Op2(0b000),
-	  access_pmcr, reset_pmcr, },
-	/* PMCNTENSET_EL0 */
-	{ Op0(0b11), Op1(0b011), CRn(0b1001), CRm(0b1100), Op2(0b001),
-	  access_pmcnten, reset_unknown, PMCNTENSET_EL0 },
-	/* PMCNTENCLR_EL0 */
-	{ Op0(0b11), Op1(0b011), CRn(0b1001), CRm(0b1100), Op2(0b010),
-	  access_pmcnten, NULL, PMCNTENSET_EL0 },
-	/* PMOVSCLR_EL0 */
-	{ Op0(0b11), Op1(0b011), CRn(0b1001), CRm(0b1100), Op2(0b011),
-	  access_pmovs, NULL, PMOVSSET_EL0 },
-	/* PMSWINC_EL0 */
-	{ Op0(0b11), Op1(0b011), CRn(0b1001), CRm(0b1100), Op2(0b100),
-	  access_pmswinc, reset_unknown, PMSWINC_EL0 },
-	/* PMSELR_EL0 */
-	{ Op0(0b11), Op1(0b011), CRn(0b1001), CRm(0b1100), Op2(0b101),
-	  access_pmselr, reset_unknown, PMSELR_EL0 },
-	/* PMCEID0_EL0 */
-	{ Op0(0b11), Op1(0b011), CRn(0b1001), CRm(0b1100), Op2(0b110),
-	  access_pmceid },
-	/* PMCEID1_EL0 */
-	{ Op0(0b11), Op1(0b011), CRn(0b1001), CRm(0b1100), Op2(0b111),
-	  access_pmceid },
-	/* PMCCNTR_EL0 */
-	{ Op0(0b11), Op1(0b011), CRn(0b1001), CRm(0b1101), Op2(0b000),
-	  access_pmu_evcntr, reset_unknown, PMCCNTR_EL0 },
-	/* PMXEVTYPER_EL0 */
-	{ Op0(0b11), Op1(0b011), CRn(0b1001), CRm(0b1101), Op2(0b001),
-	  access_pmu_evtyper },
-	/* PMXEVCNTR_EL0 */
-	{ Op0(0b11), Op1(0b011), CRn(0b1001), CRm(0b1101), Op2(0b010),
-	  access_pmu_evcntr },
-	/* PMUSERENR_EL0
-	 * This register resets as unknown in 64bit mode while it resets as zero
-=======
 	{ SYS_DESC(SYS_MDRAR_EL1), trap_raz_wi },
 	{ SYS_DESC(SYS_OSLAR_EL1), trap_raz_wi },
 	{ SYS_DESC(SYS_OSLSR_EL1), trap_oslsr_el1 },
@@ -1782,7 +1620,6 @@
 	{ SYS_DESC(SYS_PMXEVCNTR_EL0), access_pmu_evcntr },
 	/*
 	 * PMUSERENR_EL0 resets as unknown in 64bit mode while it resets as zero
->>>>>>> 24b8d41d
 	 * in 32bit mode. Here we choose to reset it as zero for consistency.
 	 */
 	{ SYS_DESC(SYS_PMUSERENR_EL0), access_pmuserenr, reset_val, PMUSERENR_EL0, 0 },
@@ -2380,11 +2217,7 @@
 static void unhandled_cp_access(struct kvm_vcpu *vcpu,
 				struct sys_reg_params *params)
 {
-<<<<<<< HEAD
-	u8 hsr_ec = kvm_vcpu_trap_get_class(vcpu);
-=======
 	u8 esr_ec = kvm_vcpu_trap_get_class(vcpu);
->>>>>>> 24b8d41d
 	int cp = -1;
 
 	switch (esr_ec) {
