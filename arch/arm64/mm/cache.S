/* SPDX-License-Identifier: GPL-2.0-only */
/*
 * Cache maintenance
 *
 * Copyright (C) 2001 Deep Blue Solutions Ltd.
 * Copyright (C) 2012 ARM Ltd.
 */

#include <linux/errno.h>
#include <linux/linkage.h>
#include <linux/init.h>
#include <asm/assembler.h>
#include <asm/cpufeature.h>
#include <asm/alternative.h>
<<<<<<< HEAD
=======
#include <asm/asm-uaccess.h>
>>>>>>> 24b8d41d

/*
 *	flush_icache_range(start,end)
 *
 *	Ensure that the I and D caches are coherent within specified region.
 *	This is typically used when code has been written to a memory region,
 *	and will be executed.
 *
 *	- start   - virtual start address of region
 *	- end     - virtual end address of region
 */
SYM_FUNC_START(__flush_icache_range)
	/* FALLTHROUGH */

/*
 *	__flush_cache_user_range(start,end)
 *
 *	Ensure that the I and D caches are coherent within specified region.
 *	This is typically used when code has been written to a memory region,
 *	and will be executed.
 *
 *	- start   - virtual start address of region
 *	- end     - virtual end address of region
 */
SYM_FUNC_START(__flush_cache_user_range)
	uaccess_ttbr0_enable x2, x3, x4
alternative_if ARM64_HAS_CACHE_IDC
	dsb	ishst
	b	7f
alternative_else_nop_endif
	dcache_line_size x2, x3
	sub	x3, x2, #1
	bic	x4, x0, x3
1:
user_alt 9f, "dc cvau, x4",  "dc civac, x4",  ARM64_WORKAROUND_CLEAN_CACHE
	add	x4, x4, x2
	cmp	x4, x1
	b.lo	1b
	dsb	ish

7:
alternative_if ARM64_HAS_CACHE_DIC
	isb
	b	8f
alternative_else_nop_endif
	invalidate_icache_by_line x0, x1, x2, x3, 9f
8:	mov	x0, #0
1:
	uaccess_ttbr0_disable x1, x2
	ret
9:
	mov	x0, #-EFAULT
	b	1b
SYM_FUNC_END(__flush_icache_range)
SYM_FUNC_END(__flush_cache_user_range)

/*
 *	invalidate_icache_range(start,end)
 *
 *	Ensure that the I cache is invalid within specified region.
 *
 *	- start   - virtual start address of region
 *	- end     - virtual end address of region
 */
SYM_FUNC_START(invalidate_icache_range)
alternative_if ARM64_HAS_CACHE_DIC
	mov	x0, xzr
	isb
	ret
alternative_else_nop_endif

	uaccess_ttbr0_enable x2, x3, x4

	invalidate_icache_by_line x0, x1, x2, x3, 2f
	mov	x0, xzr
1:
	uaccess_ttbr0_disable x1, x2
	ret
2:
	mov	x0, #-EFAULT
	b	1b
SYM_FUNC_END(invalidate_icache_range)

/*
 *	__flush_dcache_area(kaddr, size)
 *
 *	Ensure that any D-cache lines for the interval [kaddr, kaddr+size)
 *	are cleaned and invalidated to the PoC.
 *
 *	- kaddr   - kernel address
 *	- size    - size in question
 */
SYM_FUNC_START_PI(__flush_dcache_area)
	dcache_by_line_op civac, sy, x0, x1, x2, x3
	ret
SYM_FUNC_END_PI(__flush_dcache_area)

/*
 *	__clean_dcache_area_pou(kaddr, size)
 *
 * 	Ensure that any D-cache lines for the interval [kaddr, kaddr+size)
 * 	are cleaned to the PoU.
 *
 *	- kaddr   - kernel address
 *	- size    - size in question
 */
SYM_FUNC_START(__clean_dcache_area_pou)
alternative_if ARM64_HAS_CACHE_IDC
	dsb	ishst
	ret
alternative_else_nop_endif
	dcache_by_line_op cvau, ish, x0, x1, x2, x3
	ret
SYM_FUNC_END(__clean_dcache_area_pou)

/*
<<<<<<< HEAD
 *	__dma_inv_area(start, size)
 *	- start   - virtual start address of region
 *	- size    - size in question
 */
__dma_inv_area:
	add	x1, x1, x0
	/* FALLTHROUGH */

/*
 *	__inval_cache_range(start, end)
 *	- start   - start address of region
 *	- end     - end address of region
 */
ENTRY(__inval_cache_range)
=======
 *	__inval_dcache_area(kaddr, size)
 *
 * 	Ensure that any D-cache lines for the interval [kaddr, kaddr+size)
 * 	are invalidated. Any partial lines at the ends of the interval are
 *	also cleaned to PoC to prevent data loss.
 *
 *	- kaddr   - kernel address
 *	- size    - size in question
 */
SYM_FUNC_START_LOCAL(__dma_inv_area)
SYM_FUNC_START_PI(__inval_dcache_area)
	/* FALLTHROUGH */

/*
 *	__dma_inv_area(start, size)
 *	- start   - virtual start address of region
 *	- size    - size in question
 */
	add	x1, x1, x0
>>>>>>> 24b8d41d
	dcache_line_size x2, x3
	sub	x3, x2, #1
	tst	x1, x3				// end cache line aligned?
	bic	x1, x1, x3
	b.eq	1f
	dc	civac, x1			// clean & invalidate D / U line
1:	tst	x0, x3				// start cache line aligned?
	bic	x0, x0, x3
	b.eq	2f
	dc	civac, x0			// clean & invalidate D / U line
	b	3f
2:	dc	ivac, x0			// invalidate D / U line
3:	add	x0, x0, x2
	cmp	x0, x1
	b.lo	2b
	dsb	sy
	ret
<<<<<<< HEAD
ENDPIPROC(__inval_cache_range)
ENDPROC(__dma_inv_area)
=======
SYM_FUNC_END_PI(__inval_dcache_area)
SYM_FUNC_END(__dma_inv_area)
>>>>>>> 24b8d41d

/*
 *	__clean_dcache_area_poc(kaddr, size)
 *
 * 	Ensure that any D-cache lines for the interval [kaddr, kaddr+size)
 * 	are cleaned to the PoC.
 *
 *	- kaddr   - kernel address
 *	- size    - size in question
 */
<<<<<<< HEAD
ENTRY(__clean_dcache_area_poc)
=======
SYM_FUNC_START_LOCAL(__dma_clean_area)
SYM_FUNC_START_PI(__clean_dcache_area_poc)
>>>>>>> 24b8d41d
	/* FALLTHROUGH */

/*
 *	__dma_clean_area(start, size)
 *	- start   - virtual start address of region
 *	- size    - size in question
 */
<<<<<<< HEAD
__dma_clean_area:
	dcache_by_line_op cvac, sy, x0, x1, x2, x3
	ret
ENDPIPROC(__clean_dcache_area_poc)
ENDPROC(__dma_clean_area)

/*
=======
	dcache_by_line_op cvac, sy, x0, x1, x2, x3
	ret
SYM_FUNC_END_PI(__clean_dcache_area_poc)
SYM_FUNC_END(__dma_clean_area)

/*
 *	__clean_dcache_area_pop(kaddr, size)
 *
 * 	Ensure that any D-cache lines for the interval [kaddr, kaddr+size)
 * 	are cleaned to the PoP.
 *
 *	- kaddr   - kernel address
 *	- size    - size in question
 */
SYM_FUNC_START_PI(__clean_dcache_area_pop)
	alternative_if_not ARM64_HAS_DCPOP
	b	__clean_dcache_area_poc
	alternative_else_nop_endif
	dcache_by_line_op cvap, sy, x0, x1, x2, x3
	ret
SYM_FUNC_END_PI(__clean_dcache_area_pop)

/*
>>>>>>> 24b8d41d
 *	__dma_flush_area(start, size)
 *
 *	clean & invalidate D / U line
 *
 *	- start   - virtual start address of region
 *	- size    - size in question
 */
<<<<<<< HEAD
ENTRY(__dma_flush_area)
	dcache_by_line_op civac, sy, x0, x1, x2, x3
	ret
ENDPIPROC(__dma_flush_area)
=======
SYM_FUNC_START_PI(__dma_flush_area)
	dcache_by_line_op civac, sy, x0, x1, x2, x3
	ret
SYM_FUNC_END_PI(__dma_flush_area)
>>>>>>> 24b8d41d

/*
 *	__dma_map_area(start, size, dir)
 *	- start	- kernel virtual start address
 *	- size	- size of region
 *	- dir	- DMA direction
 */
<<<<<<< HEAD
ENTRY(__dma_map_area)
	cmp	w2, #DMA_FROM_DEVICE
	b.eq	__dma_inv_area
	b	__dma_clean_area
ENDPIPROC(__dma_map_area)
=======
SYM_FUNC_START_PI(__dma_map_area)
	cmp	w2, #DMA_FROM_DEVICE
	b.eq	__dma_inv_area
	b	__dma_clean_area
SYM_FUNC_END_PI(__dma_map_area)
>>>>>>> 24b8d41d

/*
 *	__dma_unmap_area(start, size, dir)
 *	- start	- kernel virtual start address
 *	- size	- size of region
 *	- dir	- DMA direction
 */
<<<<<<< HEAD
ENTRY(__dma_unmap_area)
=======
SYM_FUNC_START_PI(__dma_unmap_area)
>>>>>>> 24b8d41d
	cmp	w2, #DMA_TO_DEVICE
	b.ne	__dma_inv_area
	ret
SYM_FUNC_END_PI(__dma_unmap_area)<|MERGE_RESOLUTION|>--- conflicted
+++ resolved
@@ -12,10 +12,7 @@
 #include <asm/assembler.h>
 #include <asm/cpufeature.h>
 #include <asm/alternative.h>
-<<<<<<< HEAD
-=======
 #include <asm/asm-uaccess.h>
->>>>>>> 24b8d41d
 
 /*
  *	flush_icache_range(start,end)
@@ -132,22 +129,6 @@
 SYM_FUNC_END(__clean_dcache_area_pou)
 
 /*
-<<<<<<< HEAD
- *	__dma_inv_area(start, size)
- *	- start   - virtual start address of region
- *	- size    - size in question
- */
-__dma_inv_area:
-	add	x1, x1, x0
-	/* FALLTHROUGH */
-
-/*
- *	__inval_cache_range(start, end)
- *	- start   - start address of region
- *	- end     - end address of region
- */
-ENTRY(__inval_cache_range)
-=======
  *	__inval_dcache_area(kaddr, size)
  *
  * 	Ensure that any D-cache lines for the interval [kaddr, kaddr+size)
@@ -167,7 +148,6 @@
  *	- size    - size in question
  */
 	add	x1, x1, x0
->>>>>>> 24b8d41d
 	dcache_line_size x2, x3
 	sub	x3, x2, #1
 	tst	x1, x3				// end cache line aligned?
@@ -185,13 +165,8 @@
 	b.lo	2b
 	dsb	sy
 	ret
-<<<<<<< HEAD
-ENDPIPROC(__inval_cache_range)
-ENDPROC(__dma_inv_area)
-=======
 SYM_FUNC_END_PI(__inval_dcache_area)
 SYM_FUNC_END(__dma_inv_area)
->>>>>>> 24b8d41d
 
 /*
  *	__clean_dcache_area_poc(kaddr, size)
@@ -202,12 +177,8 @@
  *	- kaddr   - kernel address
  *	- size    - size in question
  */
-<<<<<<< HEAD
-ENTRY(__clean_dcache_area_poc)
-=======
 SYM_FUNC_START_LOCAL(__dma_clean_area)
 SYM_FUNC_START_PI(__clean_dcache_area_poc)
->>>>>>> 24b8d41d
 	/* FALLTHROUGH */
 
 /*
@@ -215,15 +186,6 @@
  *	- start   - virtual start address of region
  *	- size    - size in question
  */
-<<<<<<< HEAD
-__dma_clean_area:
-	dcache_by_line_op cvac, sy, x0, x1, x2, x3
-	ret
-ENDPIPROC(__clean_dcache_area_poc)
-ENDPROC(__dma_clean_area)
-
-/*
-=======
 	dcache_by_line_op cvac, sy, x0, x1, x2, x3
 	ret
 SYM_FUNC_END_PI(__clean_dcache_area_poc)
@@ -247,7 +209,6 @@
 SYM_FUNC_END_PI(__clean_dcache_area_pop)
 
 /*
->>>>>>> 24b8d41d
  *	__dma_flush_area(start, size)
  *
  *	clean & invalidate D / U line
@@ -255,17 +216,10 @@
  *	- start   - virtual start address of region
  *	- size    - size in question
  */
-<<<<<<< HEAD
-ENTRY(__dma_flush_area)
-	dcache_by_line_op civac, sy, x0, x1, x2, x3
-	ret
-ENDPIPROC(__dma_flush_area)
-=======
 SYM_FUNC_START_PI(__dma_flush_area)
 	dcache_by_line_op civac, sy, x0, x1, x2, x3
 	ret
 SYM_FUNC_END_PI(__dma_flush_area)
->>>>>>> 24b8d41d
 
 /*
  *	__dma_map_area(start, size, dir)
@@ -273,19 +227,11 @@
  *	- size	- size of region
  *	- dir	- DMA direction
  */
-<<<<<<< HEAD
-ENTRY(__dma_map_area)
-	cmp	w2, #DMA_FROM_DEVICE
-	b.eq	__dma_inv_area
-	b	__dma_clean_area
-ENDPIPROC(__dma_map_area)
-=======
 SYM_FUNC_START_PI(__dma_map_area)
 	cmp	w2, #DMA_FROM_DEVICE
 	b.eq	__dma_inv_area
 	b	__dma_clean_area
 SYM_FUNC_END_PI(__dma_map_area)
->>>>>>> 24b8d41d
 
 /*
  *	__dma_unmap_area(start, size, dir)
@@ -293,11 +239,7 @@
  *	- size	- size of region
  *	- dir	- DMA direction
  */
-<<<<<<< HEAD
-ENTRY(__dma_unmap_area)
-=======
 SYM_FUNC_START_PI(__dma_unmap_area)
->>>>>>> 24b8d41d
 	cmp	w2, #DMA_TO_DEVICE
 	b.ne	__dma_inv_area
 	ret
