--- conflicted
+++ resolved
@@ -491,36 +491,6 @@
 
 static int __init hugetlbpage_init(void)
 {
-<<<<<<< HEAD
-	unsigned long ps = memparse(opt, &opt);
-
-	if (ps == PMD_SIZE) {
-		hugetlb_add_hstate(PMD_SHIFT - PAGE_SHIFT);
-	} else if (ps == PUD_SIZE) {
-		hugetlb_add_hstate(PUD_SHIFT - PAGE_SHIFT);
-	} else if (ps == (PAGE_SIZE * CONT_PTES)) {
-		hugetlb_add_hstate(CONT_PTE_SHIFT);
-	} else if (ps == (PMD_SIZE * CONT_PMDS)) {
-		hugetlb_add_hstate((PMD_SHIFT + CONT_PMD_SHIFT) - PAGE_SHIFT);
-	} else {
-		hugetlb_bad_size();
-		pr_err("hugepagesz: Unsupported page size %lu K\n", ps >> 10);
-		return 0;
-	}
-	return 1;
-}
-__setup("hugepagesz=", setup_hugepagesz);
-
-#ifdef CONFIG_ARM64_64K_PAGES
-static __init int add_default_hugepagesz(void)
-{
-	if (size_to_hstate(CONT_PTES * PAGE_SIZE) == NULL)
-		hugetlb_add_hstate(CONT_PMD_SHIFT);
-	return 0;
-}
-arch_initcall(add_default_hugepagesz);
-#endif
-=======
 #ifdef CONFIG_ARM64_4K_PAGES
 	hugetlb_add_hstate(PUD_SHIFT - PAGE_SHIFT);
 #endif
@@ -545,5 +515,4 @@
 	}
 
 	return false;
-}
->>>>>>> 24b8d41d
+}