--- conflicted
+++ resolved
@@ -49,11 +49,7 @@
 targets += realmode.lds
 $(obj)/realmode.lds: $(obj)/pasyms.h
 
-<<<<<<< HEAD
-LDFLAGS_realmode.elf := --emit-relocs -T
-=======
 LDFLAGS_realmode.elf := -m elf_i386 --emit-relocs -T
->>>>>>> 24b8d41d
 CPPFLAGS_realmode.lds += -P -C -I$(objtree)/$(obj)
 
 targets += realmode.elf
