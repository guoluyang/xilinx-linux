--- conflicted
+++ resolved
@@ -6,11 +6,8 @@
 #include <asm/cpufeatures.h>
 #include <asm/alternative-asm.h>
 #include <asm/export.h>
-<<<<<<< HEAD
-=======
 
 .pushsection .noinstr.text, "ax"
->>>>>>> 24b8d41d
 
 /*
  * We build a jump to memcpy_orig by default which gets NOPped out on
@@ -43,13 +40,8 @@
 	movl %edx, %ecx
 	rep movsb
 	ret
-<<<<<<< HEAD
-ENDPROC(memcpy)
-ENDPROC(__memcpy)
-=======
 SYM_FUNC_END(memcpy)
 SYM_FUNC_END_ALIAS(__memcpy)
->>>>>>> 24b8d41d
 EXPORT_SYMBOL(memcpy)
 EXPORT_SYMBOL(__memcpy)
 
@@ -189,115 +181,6 @@
 
 .Lend:
 	retq
-<<<<<<< HEAD
-ENDPROC(memcpy_orig)
-
-#ifndef CONFIG_UML
-/*
- * memcpy_mcsafe_unrolled - memory copy with machine check exception handling
- * Note that we only catch machine checks when reading the source addresses.
- * Writes to target are posted and don't generate machine checks.
- */
-ENTRY(memcpy_mcsafe_unrolled)
-	cmpl $8, %edx
-	/* Less than 8 bytes? Go to byte copy loop */
-	jb .L_no_whole_words
-
-	/* Check for bad alignment of source */
-	testl $7, %esi
-	/* Already aligned */
-	jz .L_8byte_aligned
-
-	/* Copy one byte at a time until source is 8-byte aligned */
-	movl %esi, %ecx
-	andl $7, %ecx
-	subl $8, %ecx
-	negl %ecx
-	subl %ecx, %edx
-.L_copy_leading_bytes:
-	movb (%rsi), %al
-	movb %al, (%rdi)
-	incq %rsi
-	incq %rdi
-	decl %ecx
-	jnz .L_copy_leading_bytes
-
-.L_8byte_aligned:
-	/* Figure out how many whole cache lines (64-bytes) to copy */
-	movl %edx, %ecx
-	andl $63, %edx
-	shrl $6, %ecx
-	jz .L_no_whole_cache_lines
-
-	/* Loop copying whole cache lines */
-.L_cache_w0: movq (%rsi), %r8
-.L_cache_w1: movq 1*8(%rsi), %r9
-.L_cache_w2: movq 2*8(%rsi), %r10
-.L_cache_w3: movq 3*8(%rsi), %r11
-	movq %r8, (%rdi)
-	movq %r9, 1*8(%rdi)
-	movq %r10, 2*8(%rdi)
-	movq %r11, 3*8(%rdi)
-.L_cache_w4: movq 4*8(%rsi), %r8
-.L_cache_w5: movq 5*8(%rsi), %r9
-.L_cache_w6: movq 6*8(%rsi), %r10
-.L_cache_w7: movq 7*8(%rsi), %r11
-	movq %r8, 4*8(%rdi)
-	movq %r9, 5*8(%rdi)
-	movq %r10, 6*8(%rdi)
-	movq %r11, 7*8(%rdi)
-	leaq 64(%rsi), %rsi
-	leaq 64(%rdi), %rdi
-	decl %ecx
-	jnz .L_cache_w0
-
-	/* Are there any trailing 8-byte words? */
-.L_no_whole_cache_lines:
-	movl %edx, %ecx
-	andl $7, %edx
-	shrl $3, %ecx
-	jz .L_no_whole_words
-
-	/* Copy trailing words */
-.L_copy_trailing_words:
-	movq (%rsi), %r8
-	mov %r8, (%rdi)
-	leaq 8(%rsi), %rsi
-	leaq 8(%rdi), %rdi
-	decl %ecx
-	jnz .L_copy_trailing_words
-
-	/* Any trailing bytes? */
-.L_no_whole_words:
-	andl %edx, %edx
-	jz .L_done_memcpy_trap
-
-	/* Copy trailing bytes */
-	movl %edx, %ecx
-.L_copy_trailing_bytes:
-	movb (%rsi), %al
-	movb %al, (%rdi)
-	incq %rsi
-	incq %rdi
-	decl %ecx
-	jnz .L_copy_trailing_bytes
-
-	/* Copy successful. Return zero */
-.L_done_memcpy_trap:
-	xorq %rax, %rax
-	ret
-ENDPROC(memcpy_mcsafe_unrolled)
-EXPORT_SYMBOL_GPL(memcpy_mcsafe_unrolled)
-
-	.section .fixup, "ax"
-	/* Return -EFAULT for any failure */
-.L_memcpy_mcsafe_fail:
-	mov	$-EFAULT, %rax
-	ret
-
-	.previous
-=======
 SYM_FUNC_END(memcpy_orig)
->>>>>>> 24b8d41d
 
 .popsection