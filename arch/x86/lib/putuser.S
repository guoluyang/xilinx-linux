/* SPDX-License-Identifier: GPL-2.0 */
/*
 * __put_user functions.
 *
 * (C) Copyright 2005 Linus Torvalds
 * (C) Copyright 2005 Andi Kleen
 * (C) Copyright 2008 Glauber Costa
 *
 * These functions have a non-standard call interface
 * to make them more efficient, especially as they
 * return an error value in addition to the "real"
 * return value.
 */
#include <linux/linkage.h>
#include <asm/thread_info.h>
#include <asm/errno.h>
#include <asm/asm.h>
#include <asm/smap.h>
#include <asm/export.h>


/*
 * __put_user_X
 *
 * Inputs:	%eax[:%edx] contains the data
 *		%ecx contains the address
 *
 * Outputs:	%ecx is error code (0 or -EFAULT)
 *
 * Clobbers:	%ebx needed for task pointer
 *
 * These functions should not modify any other registers,
 * as they get called from within inline assembly.
 */

<<<<<<< HEAD
#define ENTER	mov PER_CPU_VAR(current_task), %_ASM_BX
#define EXIT	ASM_CLAC ;	\
		ret

.text
ENTRY(__put_user_1)
	ENTER
	cmp TASK_addr_limit(%_ASM_BX),%_ASM_CX
	jae bad_put_user
	ASM_STAC
1:	movb %al,(%_ASM_CX)
	xor %eax,%eax
	EXIT
ENDPROC(__put_user_1)
EXPORT_SYMBOL(__put_user_1)

ENTRY(__put_user_2)
	ENTER
	mov TASK_addr_limit(%_ASM_BX),%_ASM_BX
	sub $1,%_ASM_BX
=======
#ifdef CONFIG_X86_5LEVEL
#define LOAD_TASK_SIZE_MINUS_N(n) \
	ALTERNATIVE __stringify(mov $((1 << 47) - 4096 - (n)),%rbx), \
		    __stringify(mov $((1 << 56) - 4096 - (n)),%rbx), X86_FEATURE_LA57
#else
#define LOAD_TASK_SIZE_MINUS_N(n) \
	mov $(TASK_SIZE_MAX - (n)),%_ASM_BX
#endif

.text
SYM_FUNC_START(__put_user_1)
	LOAD_TASK_SIZE_MINUS_N(0)
	cmp %_ASM_BX,%_ASM_CX
	jae .Lbad_put_user
SYM_INNER_LABEL(__put_user_nocheck_1, SYM_L_GLOBAL)
	ASM_STAC
1:	movb %al,(%_ASM_CX)
	xor %ecx,%ecx
	ASM_CLAC
	ret
SYM_FUNC_END(__put_user_1)
EXPORT_SYMBOL(__put_user_1)
EXPORT_SYMBOL(__put_user_nocheck_1)

SYM_FUNC_START(__put_user_2)
	LOAD_TASK_SIZE_MINUS_N(1)
>>>>>>> 24b8d41d
	cmp %_ASM_BX,%_ASM_CX
	jae .Lbad_put_user
SYM_INNER_LABEL(__put_user_nocheck_2, SYM_L_GLOBAL)
	ASM_STAC
2:	movw %ax,(%_ASM_CX)
<<<<<<< HEAD
	xor %eax,%eax
	EXIT
ENDPROC(__put_user_2)
EXPORT_SYMBOL(__put_user_2)

ENTRY(__put_user_4)
	ENTER
	mov TASK_addr_limit(%_ASM_BX),%_ASM_BX
	sub $3,%_ASM_BX
=======
	xor %ecx,%ecx
	ASM_CLAC
	ret
SYM_FUNC_END(__put_user_2)
EXPORT_SYMBOL(__put_user_2)
EXPORT_SYMBOL(__put_user_nocheck_2)

SYM_FUNC_START(__put_user_4)
	LOAD_TASK_SIZE_MINUS_N(3)
>>>>>>> 24b8d41d
	cmp %_ASM_BX,%_ASM_CX
	jae .Lbad_put_user
SYM_INNER_LABEL(__put_user_nocheck_4, SYM_L_GLOBAL)
	ASM_STAC
3:	movl %eax,(%_ASM_CX)
<<<<<<< HEAD
	xor %eax,%eax
	EXIT
ENDPROC(__put_user_4)
EXPORT_SYMBOL(__put_user_4)

ENTRY(__put_user_8)
	ENTER
	mov TASK_addr_limit(%_ASM_BX),%_ASM_BX
	sub $7,%_ASM_BX
=======
	xor %ecx,%ecx
	ASM_CLAC
	ret
SYM_FUNC_END(__put_user_4)
EXPORT_SYMBOL(__put_user_4)
EXPORT_SYMBOL(__put_user_nocheck_4)

SYM_FUNC_START(__put_user_8)
	LOAD_TASK_SIZE_MINUS_N(7)
>>>>>>> 24b8d41d
	cmp %_ASM_BX,%_ASM_CX
	jae .Lbad_put_user
SYM_INNER_LABEL(__put_user_nocheck_8, SYM_L_GLOBAL)
	ASM_STAC
4:	mov %_ASM_AX,(%_ASM_CX)
#ifdef CONFIG_X86_32
5:	movl %edx,4(%_ASM_CX)
#endif
<<<<<<< HEAD
	xor %eax,%eax
	EXIT
ENDPROC(__put_user_8)
EXPORT_SYMBOL(__put_user_8)
=======
	xor %ecx,%ecx
	ASM_CLAC
	RET
SYM_FUNC_END(__put_user_8)
EXPORT_SYMBOL(__put_user_8)
EXPORT_SYMBOL(__put_user_nocheck_8)
>>>>>>> 24b8d41d

SYM_CODE_START_LOCAL(.Lbad_put_user_clac)
	ASM_CLAC
.Lbad_put_user:
	movl $-EFAULT,%ecx
	RET
SYM_CODE_END(.Lbad_put_user_clac)

	_ASM_EXTABLE_UA(1b, .Lbad_put_user_clac)
	_ASM_EXTABLE_UA(2b, .Lbad_put_user_clac)
	_ASM_EXTABLE_UA(3b, .Lbad_put_user_clac)
	_ASM_EXTABLE_UA(4b, .Lbad_put_user_clac)
#ifdef CONFIG_X86_32
	_ASM_EXTABLE_UA(5b, .Lbad_put_user_clac)
#endif<|MERGE_RESOLUTION|>--- conflicted
+++ resolved
@@ -33,28 +33,6 @@
  * as they get called from within inline assembly.
  */
 
-<<<<<<< HEAD
-#define ENTER	mov PER_CPU_VAR(current_task), %_ASM_BX
-#define EXIT	ASM_CLAC ;	\
-		ret
-
-.text
-ENTRY(__put_user_1)
-	ENTER
-	cmp TASK_addr_limit(%_ASM_BX),%_ASM_CX
-	jae bad_put_user
-	ASM_STAC
-1:	movb %al,(%_ASM_CX)
-	xor %eax,%eax
-	EXIT
-ENDPROC(__put_user_1)
-EXPORT_SYMBOL(__put_user_1)
-
-ENTRY(__put_user_2)
-	ENTER
-	mov TASK_addr_limit(%_ASM_BX),%_ASM_BX
-	sub $1,%_ASM_BX
-=======
 #ifdef CONFIG_X86_5LEVEL
 #define LOAD_TASK_SIZE_MINUS_N(n) \
 	ALTERNATIVE __stringify(mov $((1 << 47) - 4096 - (n)),%rbx), \
@@ -81,23 +59,11 @@
 
 SYM_FUNC_START(__put_user_2)
 	LOAD_TASK_SIZE_MINUS_N(1)
->>>>>>> 24b8d41d
 	cmp %_ASM_BX,%_ASM_CX
 	jae .Lbad_put_user
 SYM_INNER_LABEL(__put_user_nocheck_2, SYM_L_GLOBAL)
 	ASM_STAC
 2:	movw %ax,(%_ASM_CX)
-<<<<<<< HEAD
-	xor %eax,%eax
-	EXIT
-ENDPROC(__put_user_2)
-EXPORT_SYMBOL(__put_user_2)
-
-ENTRY(__put_user_4)
-	ENTER
-	mov TASK_addr_limit(%_ASM_BX),%_ASM_BX
-	sub $3,%_ASM_BX
-=======
 	xor %ecx,%ecx
 	ASM_CLAC
 	ret
@@ -107,23 +73,11 @@
 
 SYM_FUNC_START(__put_user_4)
 	LOAD_TASK_SIZE_MINUS_N(3)
->>>>>>> 24b8d41d
 	cmp %_ASM_BX,%_ASM_CX
 	jae .Lbad_put_user
 SYM_INNER_LABEL(__put_user_nocheck_4, SYM_L_GLOBAL)
 	ASM_STAC
 3:	movl %eax,(%_ASM_CX)
-<<<<<<< HEAD
-	xor %eax,%eax
-	EXIT
-ENDPROC(__put_user_4)
-EXPORT_SYMBOL(__put_user_4)
-
-ENTRY(__put_user_8)
-	ENTER
-	mov TASK_addr_limit(%_ASM_BX),%_ASM_BX
-	sub $7,%_ASM_BX
-=======
 	xor %ecx,%ecx
 	ASM_CLAC
 	ret
@@ -133,7 +87,6 @@
 
 SYM_FUNC_START(__put_user_8)
 	LOAD_TASK_SIZE_MINUS_N(7)
->>>>>>> 24b8d41d
 	cmp %_ASM_BX,%_ASM_CX
 	jae .Lbad_put_user
 SYM_INNER_LABEL(__put_user_nocheck_8, SYM_L_GLOBAL)
@@ -142,19 +95,12 @@
 #ifdef CONFIG_X86_32
 5:	movl %edx,4(%_ASM_CX)
 #endif
-<<<<<<< HEAD
-	xor %eax,%eax
-	EXIT
-ENDPROC(__put_user_8)
-EXPORT_SYMBOL(__put_user_8)
-=======
 	xor %ecx,%ecx
 	ASM_CLAC
 	RET
 SYM_FUNC_END(__put_user_8)
 EXPORT_SYMBOL(__put_user_8)
 EXPORT_SYMBOL(__put_user_nocheck_8)
->>>>>>> 24b8d41d
 
 SYM_CODE_START_LOCAL(.Lbad_put_user_clac)
 	ASM_CLAC
