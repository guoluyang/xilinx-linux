/* SPDX-License-Identifier: GPL-2.0-only */
/*
 * Copyright 2008 Vitaly Mayatskikh <vmayatsk@redhat.com>
 * Copyright 2002 Andi Kleen, SuSE Labs.
 *
 * Functions to copy from and to user space.
 */

#include <linux/linkage.h>
#include <asm/current.h>
#include <asm/asm-offsets.h>
#include <asm/thread_info.h>
#include <asm/cpufeatures.h>
#include <asm/alternative-asm.h>
#include <asm/asm.h>
#include <asm/smap.h>
#include <asm/export.h>
<<<<<<< HEAD

/* Standard copy_to_user with segment limit checking */
ENTRY(_copy_to_user)
	mov PER_CPU_VAR(current_task), %rax
	movq %rdi,%rcx
	addq %rdx,%rcx
	jc bad_to_user
	cmpq TASK_addr_limit(%rax),%rcx
	ja bad_to_user
	ALTERNATIVE_2 "jmp copy_user_generic_unrolled",		\
		      "jmp copy_user_generic_string",		\
		      X86_FEATURE_REP_GOOD,			\
		      "jmp copy_user_enhanced_fast_string",	\
		      X86_FEATURE_ERMS
ENDPROC(_copy_to_user)
EXPORT_SYMBOL(_copy_to_user)

/* Standard copy_from_user with segment limit checking */
ENTRY(_copy_from_user)
	mov PER_CPU_VAR(current_task), %rax
	movq %rsi,%rcx
	addq %rdx,%rcx
	jc bad_from_user
	cmpq TASK_addr_limit(%rax),%rcx
	ja bad_from_user
	ALTERNATIVE_2 "jmp copy_user_generic_unrolled",		\
		      "jmp copy_user_generic_string",		\
		      X86_FEATURE_REP_GOOD,			\
		      "jmp copy_user_enhanced_fast_string",	\
		      X86_FEATURE_ERMS
ENDPROC(_copy_from_user)
EXPORT_SYMBOL(_copy_from_user)


=======
#include <asm/trapnr.h>

.macro ALIGN_DESTINATION
	/* check for bad alignment of destination */
	movl %edi,%ecx
	andl $7,%ecx
	jz 102f				/* already aligned */
	subl $8,%ecx
	negl %ecx
	subl %ecx,%edx
100:	movb (%rsi),%al
101:	movb %al,(%rdi)
	incq %rsi
	incq %rdi
	decl %ecx
	jnz 100b
102:
>>>>>>> 24b8d41d
	.section .fixup,"ax"
103:	addl %ecx,%edx			/* ecx is zerorest also */
	jmp .Lcopy_user_handle_tail
	.previous

	_ASM_EXTABLE_CPY(100b, 103b)
	_ASM_EXTABLE_CPY(101b, 103b)
	.endm

/*
 * copy_user_generic_unrolled - memory copy with exception handling.
 * This version is for CPUs like P4 that don't have efficient micro
 * code for rep movsq
 *
 * Input:
 * rdi destination
 * rsi source
 * rdx count
 *
 * Output:
 * eax uncopied bytes or 0 if successful.
 */
SYM_FUNC_START(copy_user_generic_unrolled)
	ASM_STAC
	cmpl $8,%edx
	jb 20f		/* less then 8 bytes, go to byte copy loop */
	ALIGN_DESTINATION
	movl %edx,%ecx
	andl $63,%edx
	shrl $6,%ecx
	jz .L_copy_short_string
1:	movq (%rsi),%r8
2:	movq 1*8(%rsi),%r9
3:	movq 2*8(%rsi),%r10
4:	movq 3*8(%rsi),%r11
5:	movq %r8,(%rdi)
6:	movq %r9,1*8(%rdi)
7:	movq %r10,2*8(%rdi)
8:	movq %r11,3*8(%rdi)
9:	movq 4*8(%rsi),%r8
10:	movq 5*8(%rsi),%r9
11:	movq 6*8(%rsi),%r10
12:	movq 7*8(%rsi),%r11
13:	movq %r8,4*8(%rdi)
14:	movq %r9,5*8(%rdi)
15:	movq %r10,6*8(%rdi)
16:	movq %r11,7*8(%rdi)
	leaq 64(%rsi),%rsi
	leaq 64(%rdi),%rdi
	decl %ecx
	jnz 1b
.L_copy_short_string:
	movl %edx,%ecx
	andl $7,%edx
	shrl $3,%ecx
	jz 20f
18:	movq (%rsi),%r8
19:	movq %r8,(%rdi)
	leaq 8(%rsi),%rsi
	leaq 8(%rdi),%rdi
	decl %ecx
	jnz 18b
20:	andl %edx,%edx
	jz 23f
	movl %edx,%ecx
21:	movb (%rsi),%al
22:	movb %al,(%rdi)
	incq %rsi
	incq %rdi
	decl %ecx
	jnz 21b
23:	xor %eax,%eax
	ASM_CLAC
	ret

	.section .fixup,"ax"
30:	shll $6,%ecx
	addl %ecx,%edx
	jmp 60f
40:	leal (%rdx,%rcx,8),%edx
	jmp 60f
50:	movl %ecx,%edx
60:	jmp .Lcopy_user_handle_tail /* ecx is zerorest also */
	.previous

<<<<<<< HEAD
	_ASM_EXTABLE(1b,30b)
	_ASM_EXTABLE(2b,30b)
	_ASM_EXTABLE(3b,30b)
	_ASM_EXTABLE(4b,30b)
	_ASM_EXTABLE(5b,30b)
	_ASM_EXTABLE(6b,30b)
	_ASM_EXTABLE(7b,30b)
	_ASM_EXTABLE(8b,30b)
	_ASM_EXTABLE(9b,30b)
	_ASM_EXTABLE(10b,30b)
	_ASM_EXTABLE(11b,30b)
	_ASM_EXTABLE(12b,30b)
	_ASM_EXTABLE(13b,30b)
	_ASM_EXTABLE(14b,30b)
	_ASM_EXTABLE(15b,30b)
	_ASM_EXTABLE(16b,30b)
	_ASM_EXTABLE(18b,40b)
	_ASM_EXTABLE(19b,40b)
	_ASM_EXTABLE(21b,50b)
	_ASM_EXTABLE(22b,50b)
ENDPROC(copy_user_generic_unrolled)
=======
	_ASM_EXTABLE_CPY(1b, 30b)
	_ASM_EXTABLE_CPY(2b, 30b)
	_ASM_EXTABLE_CPY(3b, 30b)
	_ASM_EXTABLE_CPY(4b, 30b)
	_ASM_EXTABLE_CPY(5b, 30b)
	_ASM_EXTABLE_CPY(6b, 30b)
	_ASM_EXTABLE_CPY(7b, 30b)
	_ASM_EXTABLE_CPY(8b, 30b)
	_ASM_EXTABLE_CPY(9b, 30b)
	_ASM_EXTABLE_CPY(10b, 30b)
	_ASM_EXTABLE_CPY(11b, 30b)
	_ASM_EXTABLE_CPY(12b, 30b)
	_ASM_EXTABLE_CPY(13b, 30b)
	_ASM_EXTABLE_CPY(14b, 30b)
	_ASM_EXTABLE_CPY(15b, 30b)
	_ASM_EXTABLE_CPY(16b, 30b)
	_ASM_EXTABLE_CPY(18b, 40b)
	_ASM_EXTABLE_CPY(19b, 40b)
	_ASM_EXTABLE_CPY(21b, 50b)
	_ASM_EXTABLE_CPY(22b, 50b)
SYM_FUNC_END(copy_user_generic_unrolled)
>>>>>>> 24b8d41d
EXPORT_SYMBOL(copy_user_generic_unrolled)

/* Some CPUs run faster using the string copy instructions.
 * This is also a lot simpler. Use them when possible.
 *
 * Only 4GB of copy is supported. This shouldn't be a problem
 * because the kernel normally only writes from/to page sized chunks
 * even if user space passed a longer buffer.
 * And more would be dangerous because both Intel and AMD have
 * errata with rep movsq > 4GB. If someone feels the need to fix
 * this please consider this.
 *
 * Input:
 * rdi destination
 * rsi source
 * rdx count
 *
 * Output:
 * eax uncopied bytes or 0 if successful.
 */
SYM_FUNC_START(copy_user_generic_string)
	ASM_STAC
	cmpl $8,%edx
	jb 2f		/* less than 8 bytes, go to byte copy loop */
	ALIGN_DESTINATION
	movl %edx,%ecx
	shrl $3,%ecx
	andl $7,%edx
1:	rep
	movsq
2:	movl %edx,%ecx
3:	rep
	movsb
	xorl %eax,%eax
	ASM_CLAC
	ret

	.section .fixup,"ax"
11:	leal (%rdx,%rcx,8),%ecx
12:	movl %ecx,%edx		/* ecx is zerorest also */
	jmp .Lcopy_user_handle_tail
	.previous

<<<<<<< HEAD
	_ASM_EXTABLE(1b,11b)
	_ASM_EXTABLE(3b,12b)
ENDPROC(copy_user_generic_string)
=======
	_ASM_EXTABLE_CPY(1b, 11b)
	_ASM_EXTABLE_CPY(3b, 12b)
SYM_FUNC_END(copy_user_generic_string)
>>>>>>> 24b8d41d
EXPORT_SYMBOL(copy_user_generic_string)

/*
 * Some CPUs are adding enhanced REP MOVSB/STOSB instructions.
 * It's recommended to use enhanced REP MOVSB/STOSB if it's enabled.
 *
 * Input:
 * rdi destination
 * rsi source
 * rdx count
 *
 * Output:
 * eax uncopied bytes or 0 if successful.
 */
SYM_FUNC_START(copy_user_enhanced_fast_string)
	ASM_STAC
	cmpl $64,%edx
	jb .L_copy_short_string	/* less then 64 bytes, avoid the costly 'rep' */
	movl %edx,%ecx
1:	rep
	movsb
	xorl %eax,%eax
	ASM_CLAC
	ret

	.section .fixup,"ax"
12:	movl %ecx,%edx		/* ecx is zerorest also */
	jmp .Lcopy_user_handle_tail
	.previous

<<<<<<< HEAD
	_ASM_EXTABLE(1b,12b)
ENDPROC(copy_user_enhanced_fast_string)
EXPORT_SYMBOL(copy_user_enhanced_fast_string)
=======
	_ASM_EXTABLE_CPY(1b, 12b)
SYM_FUNC_END(copy_user_enhanced_fast_string)
EXPORT_SYMBOL(copy_user_enhanced_fast_string)

/*
 * Try to copy last bytes and clear the rest if needed.
 * Since protection fault in copy_from/to_user is not a normal situation,
 * it is not necessary to optimize tail handling.
 * Don't try to copy the tail if machine check happened
 *
 * Input:
 * rdi destination
 * rsi source
 * rdx count
 *
 * Output:
 * eax uncopied bytes or 0 if successful.
 */
SYM_CODE_START_LOCAL(.Lcopy_user_handle_tail)
	movl %edx,%ecx
	cmp $X86_TRAP_MC,%eax		/* check if X86_TRAP_MC */
	je 3f
1:	rep movsb
2:	mov %ecx,%eax
	ASM_CLAC
	ret

	/*
	 * Return zero to pretend that this copy succeeded. This
	 * is counter-intuitive, but needed to prevent the code
	 * in lib/iov_iter.c from retrying and running back into
	 * the poison cache line again. The machine check handler
	 * will ensure that a SIGBUS is sent to the task.
	 */
3:	xorl %eax,%eax
	ASM_CLAC
	ret

	_ASM_EXTABLE_CPY(1b, 2b)
SYM_CODE_END(.Lcopy_user_handle_tail)
>>>>>>> 24b8d41d

/*
 * copy_user_nocache - Uncached memory copy with exception handling
 * This will force destination out of cache for more performance.
 *
 * Note: Cached memory copy is used when destination or size is not
 * naturally aligned. That is:
 *  - Require 8-byte alignment when size is 8 bytes or larger.
 *  - Require 4-byte alignment when size is 4 bytes.
 */
SYM_FUNC_START(__copy_user_nocache)
	ASM_STAC

	/* If size is less than 8 bytes, go to 4-byte copy */
	cmpl $8,%edx
	jb .L_4b_nocache_copy_entry

	/* If destination is not 8-byte aligned, "cache" copy to align it */
	ALIGN_DESTINATION

	/* Set 4x8-byte copy count and remainder */
	movl %edx,%ecx
	andl $63,%edx
	shrl $6,%ecx
	jz .L_8b_nocache_copy_entry	/* jump if count is 0 */

	/* Perform 4x8-byte nocache loop-copy */
.L_4x8b_nocache_copy_loop:
1:	movq (%rsi),%r8
2:	movq 1*8(%rsi),%r9
3:	movq 2*8(%rsi),%r10
4:	movq 3*8(%rsi),%r11
5:	movnti %r8,(%rdi)
6:	movnti %r9,1*8(%rdi)
7:	movnti %r10,2*8(%rdi)
8:	movnti %r11,3*8(%rdi)
9:	movq 4*8(%rsi),%r8
10:	movq 5*8(%rsi),%r9
11:	movq 6*8(%rsi),%r10
12:	movq 7*8(%rsi),%r11
13:	movnti %r8,4*8(%rdi)
14:	movnti %r9,5*8(%rdi)
15:	movnti %r10,6*8(%rdi)
16:	movnti %r11,7*8(%rdi)
	leaq 64(%rsi),%rsi
	leaq 64(%rdi),%rdi
	decl %ecx
	jnz .L_4x8b_nocache_copy_loop

	/* Set 8-byte copy count and remainder */
.L_8b_nocache_copy_entry:
	movl %edx,%ecx
	andl $7,%edx
	shrl $3,%ecx
	jz .L_4b_nocache_copy_entry	/* jump if count is 0 */

	/* Perform 8-byte nocache loop-copy */
.L_8b_nocache_copy_loop:
20:	movq (%rsi),%r8
21:	movnti %r8,(%rdi)
	leaq 8(%rsi),%rsi
	leaq 8(%rdi),%rdi
	decl %ecx
	jnz .L_8b_nocache_copy_loop

	/* If no byte left, we're done */
.L_4b_nocache_copy_entry:
	andl %edx,%edx
	jz .L_finish_copy

	/* If destination is not 4-byte aligned, go to byte copy: */
	movl %edi,%ecx
	andl $3,%ecx
	jnz .L_1b_cache_copy_entry

	/* Set 4-byte copy count (1 or 0) and remainder */
	movl %edx,%ecx
	andl $3,%edx
	shrl $2,%ecx
	jz .L_1b_cache_copy_entry	/* jump if count is 0 */

	/* Perform 4-byte nocache copy: */
30:	movl (%rsi),%r8d
31:	movnti %r8d,(%rdi)
	leaq 4(%rsi),%rsi
	leaq 4(%rdi),%rdi

	/* If no bytes left, we're done: */
	andl %edx,%edx
	jz .L_finish_copy

	/* Perform byte "cache" loop-copy for the remainder */
.L_1b_cache_copy_entry:
	movl %edx,%ecx
.L_1b_cache_copy_loop:
40:	movb (%rsi),%al
41:	movb %al,(%rdi)
	incq %rsi
	incq %rdi
	decl %ecx
	jnz .L_1b_cache_copy_loop

	/* Finished copying; fence the prior stores */
.L_finish_copy:
	xorl %eax,%eax
	ASM_CLAC
	sfence
	ret

	.section .fixup,"ax"
.L_fixup_4x8b_copy:
	shll $6,%ecx
	addl %ecx,%edx
	jmp .L_fixup_handle_tail
.L_fixup_8b_copy:
	lea (%rdx,%rcx,8),%rdx
	jmp .L_fixup_handle_tail
.L_fixup_4b_copy:
	lea (%rdx,%rcx,4),%rdx
	jmp .L_fixup_handle_tail
.L_fixup_1b_copy:
	movl %ecx,%edx
.L_fixup_handle_tail:
	sfence
	jmp .Lcopy_user_handle_tail
	.previous

<<<<<<< HEAD
	_ASM_EXTABLE(1b,.L_fixup_4x8b_copy)
	_ASM_EXTABLE(2b,.L_fixup_4x8b_copy)
	_ASM_EXTABLE(3b,.L_fixup_4x8b_copy)
	_ASM_EXTABLE(4b,.L_fixup_4x8b_copy)
	_ASM_EXTABLE(5b,.L_fixup_4x8b_copy)
	_ASM_EXTABLE(6b,.L_fixup_4x8b_copy)
	_ASM_EXTABLE(7b,.L_fixup_4x8b_copy)
	_ASM_EXTABLE(8b,.L_fixup_4x8b_copy)
	_ASM_EXTABLE(9b,.L_fixup_4x8b_copy)
	_ASM_EXTABLE(10b,.L_fixup_4x8b_copy)
	_ASM_EXTABLE(11b,.L_fixup_4x8b_copy)
	_ASM_EXTABLE(12b,.L_fixup_4x8b_copy)
	_ASM_EXTABLE(13b,.L_fixup_4x8b_copy)
	_ASM_EXTABLE(14b,.L_fixup_4x8b_copy)
	_ASM_EXTABLE(15b,.L_fixup_4x8b_copy)
	_ASM_EXTABLE(16b,.L_fixup_4x8b_copy)
	_ASM_EXTABLE(20b,.L_fixup_8b_copy)
	_ASM_EXTABLE(21b,.L_fixup_8b_copy)
	_ASM_EXTABLE(30b,.L_fixup_4b_copy)
	_ASM_EXTABLE(31b,.L_fixup_4b_copy)
	_ASM_EXTABLE(40b,.L_fixup_1b_copy)
	_ASM_EXTABLE(41b,.L_fixup_1b_copy)
ENDPROC(__copy_user_nocache)
=======
	_ASM_EXTABLE_CPY(1b, .L_fixup_4x8b_copy)
	_ASM_EXTABLE_CPY(2b, .L_fixup_4x8b_copy)
	_ASM_EXTABLE_CPY(3b, .L_fixup_4x8b_copy)
	_ASM_EXTABLE_CPY(4b, .L_fixup_4x8b_copy)
	_ASM_EXTABLE_CPY(5b, .L_fixup_4x8b_copy)
	_ASM_EXTABLE_CPY(6b, .L_fixup_4x8b_copy)
	_ASM_EXTABLE_CPY(7b, .L_fixup_4x8b_copy)
	_ASM_EXTABLE_CPY(8b, .L_fixup_4x8b_copy)
	_ASM_EXTABLE_CPY(9b, .L_fixup_4x8b_copy)
	_ASM_EXTABLE_CPY(10b, .L_fixup_4x8b_copy)
	_ASM_EXTABLE_CPY(11b, .L_fixup_4x8b_copy)
	_ASM_EXTABLE_CPY(12b, .L_fixup_4x8b_copy)
	_ASM_EXTABLE_CPY(13b, .L_fixup_4x8b_copy)
	_ASM_EXTABLE_CPY(14b, .L_fixup_4x8b_copy)
	_ASM_EXTABLE_CPY(15b, .L_fixup_4x8b_copy)
	_ASM_EXTABLE_CPY(16b, .L_fixup_4x8b_copy)
	_ASM_EXTABLE_CPY(20b, .L_fixup_8b_copy)
	_ASM_EXTABLE_CPY(21b, .L_fixup_8b_copy)
	_ASM_EXTABLE_CPY(30b, .L_fixup_4b_copy)
	_ASM_EXTABLE_CPY(31b, .L_fixup_4b_copy)
	_ASM_EXTABLE_CPY(40b, .L_fixup_1b_copy)
	_ASM_EXTABLE_CPY(41b, .L_fixup_1b_copy)
SYM_FUNC_END(__copy_user_nocache)
>>>>>>> 24b8d41d
EXPORT_SYMBOL(__copy_user_nocache)<|MERGE_RESOLUTION|>--- conflicted
+++ resolved
@@ -15,42 +15,6 @@
 #include <asm/asm.h>
 #include <asm/smap.h>
 #include <asm/export.h>
-<<<<<<< HEAD
-
-/* Standard copy_to_user with segment limit checking */
-ENTRY(_copy_to_user)
-	mov PER_CPU_VAR(current_task), %rax
-	movq %rdi,%rcx
-	addq %rdx,%rcx
-	jc bad_to_user
-	cmpq TASK_addr_limit(%rax),%rcx
-	ja bad_to_user
-	ALTERNATIVE_2 "jmp copy_user_generic_unrolled",		\
-		      "jmp copy_user_generic_string",		\
-		      X86_FEATURE_REP_GOOD,			\
-		      "jmp copy_user_enhanced_fast_string",	\
-		      X86_FEATURE_ERMS
-ENDPROC(_copy_to_user)
-EXPORT_SYMBOL(_copy_to_user)
-
-/* Standard copy_from_user with segment limit checking */
-ENTRY(_copy_from_user)
-	mov PER_CPU_VAR(current_task), %rax
-	movq %rsi,%rcx
-	addq %rdx,%rcx
-	jc bad_from_user
-	cmpq TASK_addr_limit(%rax),%rcx
-	ja bad_from_user
-	ALTERNATIVE_2 "jmp copy_user_generic_unrolled",		\
-		      "jmp copy_user_generic_string",		\
-		      X86_FEATURE_REP_GOOD,			\
-		      "jmp copy_user_enhanced_fast_string",	\
-		      X86_FEATURE_ERMS
-ENDPROC(_copy_from_user)
-EXPORT_SYMBOL(_copy_from_user)
-
-
-=======
 #include <asm/trapnr.h>
 
 .macro ALIGN_DESTINATION
@@ -68,7 +32,6 @@
 	decl %ecx
 	jnz 100b
 102:
->>>>>>> 24b8d41d
 	.section .fixup,"ax"
 103:	addl %ecx,%edx			/* ecx is zerorest also */
 	jmp .Lcopy_user_handle_tail
@@ -154,29 +117,6 @@
 60:	jmp .Lcopy_user_handle_tail /* ecx is zerorest also */
 	.previous
 
-<<<<<<< HEAD
-	_ASM_EXTABLE(1b,30b)
-	_ASM_EXTABLE(2b,30b)
-	_ASM_EXTABLE(3b,30b)
-	_ASM_EXTABLE(4b,30b)
-	_ASM_EXTABLE(5b,30b)
-	_ASM_EXTABLE(6b,30b)
-	_ASM_EXTABLE(7b,30b)
-	_ASM_EXTABLE(8b,30b)
-	_ASM_EXTABLE(9b,30b)
-	_ASM_EXTABLE(10b,30b)
-	_ASM_EXTABLE(11b,30b)
-	_ASM_EXTABLE(12b,30b)
-	_ASM_EXTABLE(13b,30b)
-	_ASM_EXTABLE(14b,30b)
-	_ASM_EXTABLE(15b,30b)
-	_ASM_EXTABLE(16b,30b)
-	_ASM_EXTABLE(18b,40b)
-	_ASM_EXTABLE(19b,40b)
-	_ASM_EXTABLE(21b,50b)
-	_ASM_EXTABLE(22b,50b)
-ENDPROC(copy_user_generic_unrolled)
-=======
 	_ASM_EXTABLE_CPY(1b, 30b)
 	_ASM_EXTABLE_CPY(2b, 30b)
 	_ASM_EXTABLE_CPY(3b, 30b)
@@ -198,7 +138,6 @@
 	_ASM_EXTABLE_CPY(21b, 50b)
 	_ASM_EXTABLE_CPY(22b, 50b)
 SYM_FUNC_END(copy_user_generic_unrolled)
->>>>>>> 24b8d41d
 EXPORT_SYMBOL(copy_user_generic_unrolled)
 
 /* Some CPUs run faster using the string copy instructions.
@@ -242,15 +181,9 @@
 	jmp .Lcopy_user_handle_tail
 	.previous
 
-<<<<<<< HEAD
-	_ASM_EXTABLE(1b,11b)
-	_ASM_EXTABLE(3b,12b)
-ENDPROC(copy_user_generic_string)
-=======
 	_ASM_EXTABLE_CPY(1b, 11b)
 	_ASM_EXTABLE_CPY(3b, 12b)
 SYM_FUNC_END(copy_user_generic_string)
->>>>>>> 24b8d41d
 EXPORT_SYMBOL(copy_user_generic_string)
 
 /*
@@ -281,11 +214,6 @@
 	jmp .Lcopy_user_handle_tail
 	.previous
 
-<<<<<<< HEAD
-	_ASM_EXTABLE(1b,12b)
-ENDPROC(copy_user_enhanced_fast_string)
-EXPORT_SYMBOL(copy_user_enhanced_fast_string)
-=======
 	_ASM_EXTABLE_CPY(1b, 12b)
 SYM_FUNC_END(copy_user_enhanced_fast_string)
 EXPORT_SYMBOL(copy_user_enhanced_fast_string)
@@ -326,7 +254,6 @@
 
 	_ASM_EXTABLE_CPY(1b, 2b)
 SYM_CODE_END(.Lcopy_user_handle_tail)
->>>>>>> 24b8d41d
 
 /*
  * copy_user_nocache - Uncached memory copy with exception handling
@@ -454,31 +381,6 @@
 	jmp .Lcopy_user_handle_tail
 	.previous
 
-<<<<<<< HEAD
-	_ASM_EXTABLE(1b,.L_fixup_4x8b_copy)
-	_ASM_EXTABLE(2b,.L_fixup_4x8b_copy)
-	_ASM_EXTABLE(3b,.L_fixup_4x8b_copy)
-	_ASM_EXTABLE(4b,.L_fixup_4x8b_copy)
-	_ASM_EXTABLE(5b,.L_fixup_4x8b_copy)
-	_ASM_EXTABLE(6b,.L_fixup_4x8b_copy)
-	_ASM_EXTABLE(7b,.L_fixup_4x8b_copy)
-	_ASM_EXTABLE(8b,.L_fixup_4x8b_copy)
-	_ASM_EXTABLE(9b,.L_fixup_4x8b_copy)
-	_ASM_EXTABLE(10b,.L_fixup_4x8b_copy)
-	_ASM_EXTABLE(11b,.L_fixup_4x8b_copy)
-	_ASM_EXTABLE(12b,.L_fixup_4x8b_copy)
-	_ASM_EXTABLE(13b,.L_fixup_4x8b_copy)
-	_ASM_EXTABLE(14b,.L_fixup_4x8b_copy)
-	_ASM_EXTABLE(15b,.L_fixup_4x8b_copy)
-	_ASM_EXTABLE(16b,.L_fixup_4x8b_copy)
-	_ASM_EXTABLE(20b,.L_fixup_8b_copy)
-	_ASM_EXTABLE(21b,.L_fixup_8b_copy)
-	_ASM_EXTABLE(30b,.L_fixup_4b_copy)
-	_ASM_EXTABLE(31b,.L_fixup_4b_copy)
-	_ASM_EXTABLE(40b,.L_fixup_1b_copy)
-	_ASM_EXTABLE(41b,.L_fixup_1b_copy)
-ENDPROC(__copy_user_nocache)
-=======
 	_ASM_EXTABLE_CPY(1b, .L_fixup_4x8b_copy)
 	_ASM_EXTABLE_CPY(2b, .L_fixup_4x8b_copy)
 	_ASM_EXTABLE_CPY(3b, .L_fixup_4x8b_copy)
@@ -502,5 +404,4 @@
 	_ASM_EXTABLE_CPY(40b, .L_fixup_1b_copy)
 	_ASM_EXTABLE_CPY(41b, .L_fixup_1b_copy)
 SYM_FUNC_END(__copy_user_nocache)
->>>>>>> 24b8d41d
 EXPORT_SYMBOL(__copy_user_nocache)