--- conflicted
+++ resolved
@@ -25,12 +25,8 @@
 #include <asm/errno.h>
 #include <asm/asm.h>
 #include <asm/export.h>
-<<<<<<< HEAD
-				
-=======
 #include <asm/nospec-branch.h>
 
->>>>>>> 24b8d41d
 /*
  * computes a partial checksum, e.g. for TCP/UDP fragments
  */
