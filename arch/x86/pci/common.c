// SPDX-License-Identifier: GPL-2.0-only
/*
 *	Low-Level PCI Support for PC
 *
 *	(c) 1999--2000 Martin Mares <mj@ucw.cz>
 */

#include <linux/sched.h>
#include <linux/pci.h>
#include <linux/pci-acpi.h>
#include <linux/ioport.h>
#include <linux/init.h>
#include <linux/dmi.h>
#include <linux/slab.h>

#include <asm/acpi.h>
#include <asm/segment.h>
#include <asm/io.h>
#include <asm/smp.h>
#include <asm/pci_x86.h>
#include <asm/setup.h>
#include <asm/irqdomain.h>

unsigned int pci_probe = PCI_PROBE_BIOS | PCI_PROBE_CONF1 | PCI_PROBE_CONF2 |
				PCI_PROBE_MMCONF;

static int pci_bf_sort;
int pci_routeirq;
int noioapicquirk;
#ifdef CONFIG_X86_REROUTE_FOR_BROKEN_BOOT_IRQS
int noioapicreroute = 0;
#else
int noioapicreroute = 1;
#endif
int pcibios_last_bus = -1;
unsigned long pirq_table_addr;
const struct pci_raw_ops *__read_mostly raw_pci_ops;
const struct pci_raw_ops *__read_mostly raw_pci_ext_ops;

int raw_pci_read(unsigned int domain, unsigned int bus, unsigned int devfn,
						int reg, int len, u32 *val)
{
	if (domain == 0 && reg < 256 && raw_pci_ops)
		return raw_pci_ops->read(domain, bus, devfn, reg, len, val);
	if (raw_pci_ext_ops)
		return raw_pci_ext_ops->read(domain, bus, devfn, reg, len, val);
	return -EINVAL;
}

int raw_pci_write(unsigned int domain, unsigned int bus, unsigned int devfn,
						int reg, int len, u32 val)
{
	if (domain == 0 && reg < 256 && raw_pci_ops)
		return raw_pci_ops->write(domain, bus, devfn, reg, len, val);
	if (raw_pci_ext_ops)
		return raw_pci_ext_ops->write(domain, bus, devfn, reg, len, val);
	return -EINVAL;
}

static int pci_read(struct pci_bus *bus, unsigned int devfn, int where, int size, u32 *value)
{
	return raw_pci_read(pci_domain_nr(bus), bus->number,
				 devfn, where, size, value);
}

static int pci_write(struct pci_bus *bus, unsigned int devfn, int where, int size, u32 value)
{
	return raw_pci_write(pci_domain_nr(bus), bus->number,
				  devfn, where, size, value);
}

struct pci_ops pci_root_ops = {
	.read = pci_read,
	.write = pci_write,
};

/*
 * This interrupt-safe spinlock protects all accesses to PCI configuration
 * space, except for the mmconfig (ECAM) based operations.
 */
DEFINE_RAW_SPINLOCK(pci_config_lock);

static int __init can_skip_ioresource_align(const struct dmi_system_id *d)
{
	pci_probe |= PCI_CAN_SKIP_ISA_ALIGN;
	printk(KERN_INFO "PCI: %s detected, can skip ISA alignment\n", d->ident);
	return 0;
}

static const struct dmi_system_id can_skip_pciprobe_dmi_table[] __initconst = {
/*
 * Systems where PCI IO resource ISA alignment can be skipped
 * when the ISA enable bit in the bridge control is not set
 */
	{
		.callback = can_skip_ioresource_align,
		.ident = "IBM System x3800",
		.matches = {
			DMI_MATCH(DMI_SYS_VENDOR, "IBM"),
			DMI_MATCH(DMI_PRODUCT_NAME, "x3800"),
		},
	},
	{
		.callback = can_skip_ioresource_align,
		.ident = "IBM System x3850",
		.matches = {
			DMI_MATCH(DMI_SYS_VENDOR, "IBM"),
			DMI_MATCH(DMI_PRODUCT_NAME, "x3850"),
		},
	},
	{
		.callback = can_skip_ioresource_align,
		.ident = "IBM System x3950",
		.matches = {
			DMI_MATCH(DMI_SYS_VENDOR, "IBM"),
			DMI_MATCH(DMI_PRODUCT_NAME, "x3950"),
		},
	},
	{}
};

void __init dmi_check_skip_isa_align(void)
{
	dmi_check_system(can_skip_pciprobe_dmi_table);
}

static void pcibios_fixup_device_resources(struct pci_dev *dev)
{
	struct resource *rom_r = &dev->resource[PCI_ROM_RESOURCE];
	struct resource *bar_r;
	int bar;

	if (pci_probe & PCI_NOASSIGN_BARS) {
		/*
		* If the BIOS did not assign the BAR, zero out the
		* resource so the kernel doesn't attempt to assign
		* it later on in pci_assign_unassigned_resources
		*/
		for (bar = 0; bar < PCI_STD_NUM_BARS; bar++) {
			bar_r = &dev->resource[bar];
			if (bar_r->start == 0 && bar_r->end != 0) {
				bar_r->flags = 0;
				bar_r->end = 0;
			}
		}
	}

	if (pci_probe & PCI_NOASSIGN_ROMS) {
		if (rom_r->parent)
			return;
		if (rom_r->start) {
			/* we deal with BIOS assigned ROM later */
			return;
		}
		rom_r->start = rom_r->end = rom_r->flags = 0;
	}
}

/*
 *  Called after each bus is probed, but before its children
 *  are examined.
 */

void pcibios_fixup_bus(struct pci_bus *b)
{
	struct pci_dev *dev;

	pci_read_bridge_bases(b);
	list_for_each_entry(dev, &b->devices, bus_list)
		pcibios_fixup_device_resources(dev);
}

void pcibios_add_bus(struct pci_bus *bus)
{
	acpi_pci_add_bus(bus);
}

void pcibios_remove_bus(struct pci_bus *bus)
{
	acpi_pci_remove_bus(bus);
}

/*
 * Only use DMI information to set this if nothing was passed
 * on the kernel command line (which was parsed earlier).
 */

static int __init set_bf_sort(const struct dmi_system_id *d)
{
	if (pci_bf_sort == pci_bf_sort_default) {
		pci_bf_sort = pci_dmi_bf;
		printk(KERN_INFO "PCI: %s detected, enabling pci=bfsort.\n", d->ident);
	}
	return 0;
}

static void __init read_dmi_type_b1(const struct dmi_header *dm,
				    void *private_data)
{
	u8 *data = (u8 *)dm + 4;

	if (dm->type != 0xB1)
		return;
	if ((((*(u32 *)data) >> 9) & 0x03) == 0x01)
		set_bf_sort((const struct dmi_system_id *)private_data);
}

static int __init find_sort_method(const struct dmi_system_id *d)
{
	dmi_walk(read_dmi_type_b1, (void *)d);
	return 0;
}

/*
 * Enable renumbering of PCI bus# ranges to reach all PCI busses (Cardbus)
 */
#ifdef __i386__
static int __init assign_all_busses(const struct dmi_system_id *d)
{
	pci_probe |= PCI_ASSIGN_ALL_BUSSES;
	printk(KERN_INFO "%s detected: enabling PCI bus# renumbering"
			" (pci=assign-busses)\n", d->ident);
	return 0;
}
#endif

static int __init set_scan_all(const struct dmi_system_id *d)
{
	printk(KERN_INFO "PCI: %s detected, enabling pci=pcie_scan_all\n",
	       d->ident);
	pci_add_flags(PCI_SCAN_ALL_PCIE_DEVS);
	return 0;
}

static const struct dmi_system_id pciprobe_dmi_table[] __initconst = {
#ifdef __i386__
/*
 * Laptops which need pci=assign-busses to see Cardbus cards
 */
	{
		.callback = assign_all_busses,
		.ident = "Samsung X20 Laptop",
		.matches = {
			DMI_MATCH(DMI_SYS_VENDOR, "Samsung Electronics"),
			DMI_MATCH(DMI_PRODUCT_NAME, "SX20S"),
		},
	},
#endif		/* __i386__ */
	{
		.callback = set_bf_sort,
		.ident = "Dell PowerEdge 1950",
		.matches = {
			DMI_MATCH(DMI_SYS_VENDOR, "Dell"),
			DMI_MATCH(DMI_PRODUCT_NAME, "PowerEdge 1950"),
		},
	},
	{
		.callback = set_bf_sort,
		.ident = "Dell PowerEdge 1955",
		.matches = {
			DMI_MATCH(DMI_SYS_VENDOR, "Dell"),
			DMI_MATCH(DMI_PRODUCT_NAME, "PowerEdge 1955"),
		},
	},
	{
		.callback = set_bf_sort,
		.ident = "Dell PowerEdge 2900",
		.matches = {
			DMI_MATCH(DMI_SYS_VENDOR, "Dell"),
			DMI_MATCH(DMI_PRODUCT_NAME, "PowerEdge 2900"),
		},
	},
	{
		.callback = set_bf_sort,
		.ident = "Dell PowerEdge 2950",
		.matches = {
			DMI_MATCH(DMI_SYS_VENDOR, "Dell"),
			DMI_MATCH(DMI_PRODUCT_NAME, "PowerEdge 2950"),
		},
	},
	{
		.callback = set_bf_sort,
		.ident = "Dell PowerEdge R900",
		.matches = {
			DMI_MATCH(DMI_SYS_VENDOR, "Dell"),
			DMI_MATCH(DMI_PRODUCT_NAME, "PowerEdge R900"),
		},
	},
	{
		.callback = find_sort_method,
		.ident = "Dell System",
		.matches = {
			DMI_MATCH(DMI_SYS_VENDOR, "Dell Inc"),
		},
	},
	{
		.callback = set_bf_sort,
		.ident = "HP ProLiant BL20p G3",
		.matches = {
			DMI_MATCH(DMI_SYS_VENDOR, "HP"),
			DMI_MATCH(DMI_PRODUCT_NAME, "ProLiant BL20p G3"),
		},
	},
	{
		.callback = set_bf_sort,
		.ident = "HP ProLiant BL20p G4",
		.matches = {
			DMI_MATCH(DMI_SYS_VENDOR, "HP"),
			DMI_MATCH(DMI_PRODUCT_NAME, "ProLiant BL20p G4"),
		},
	},
	{
		.callback = set_bf_sort,
		.ident = "HP ProLiant BL30p G1",
		.matches = {
			DMI_MATCH(DMI_SYS_VENDOR, "HP"),
			DMI_MATCH(DMI_PRODUCT_NAME, "ProLiant BL30p G1"),
		},
	},
	{
		.callback = set_bf_sort,
		.ident = "HP ProLiant BL25p G1",
		.matches = {
			DMI_MATCH(DMI_SYS_VENDOR, "HP"),
			DMI_MATCH(DMI_PRODUCT_NAME, "ProLiant BL25p G1"),
		},
	},
	{
		.callback = set_bf_sort,
		.ident = "HP ProLiant BL35p G1",
		.matches = {
			DMI_MATCH(DMI_SYS_VENDOR, "HP"),
			DMI_MATCH(DMI_PRODUCT_NAME, "ProLiant BL35p G1"),
		},
	},
	{
		.callback = set_bf_sort,
		.ident = "HP ProLiant BL45p G1",
		.matches = {
			DMI_MATCH(DMI_SYS_VENDOR, "HP"),
			DMI_MATCH(DMI_PRODUCT_NAME, "ProLiant BL45p G1"),
		},
	},
	{
		.callback = set_bf_sort,
		.ident = "HP ProLiant BL45p G2",
		.matches = {
			DMI_MATCH(DMI_SYS_VENDOR, "HP"),
			DMI_MATCH(DMI_PRODUCT_NAME, "ProLiant BL45p G2"),
		},
	},
	{
		.callback = set_bf_sort,
		.ident = "HP ProLiant BL460c G1",
		.matches = {
			DMI_MATCH(DMI_SYS_VENDOR, "HP"),
			DMI_MATCH(DMI_PRODUCT_NAME, "ProLiant BL460c G1"),
		},
	},
	{
		.callback = set_bf_sort,
		.ident = "HP ProLiant BL465c G1",
		.matches = {
			DMI_MATCH(DMI_SYS_VENDOR, "HP"),
			DMI_MATCH(DMI_PRODUCT_NAME, "ProLiant BL465c G1"),
		},
	},
	{
		.callback = set_bf_sort,
		.ident = "HP ProLiant BL480c G1",
		.matches = {
			DMI_MATCH(DMI_SYS_VENDOR, "HP"),
			DMI_MATCH(DMI_PRODUCT_NAME, "ProLiant BL480c G1"),
		},
	},
	{
		.callback = set_bf_sort,
		.ident = "HP ProLiant BL685c G1",
		.matches = {
			DMI_MATCH(DMI_SYS_VENDOR, "HP"),
			DMI_MATCH(DMI_PRODUCT_NAME, "ProLiant BL685c G1"),
		},
	},
	{
		.callback = set_bf_sort,
		.ident = "HP ProLiant DL360",
		.matches = {
			DMI_MATCH(DMI_SYS_VENDOR, "HP"),
			DMI_MATCH(DMI_PRODUCT_NAME, "ProLiant DL360"),
		},
	},
	{
		.callback = set_bf_sort,
		.ident = "HP ProLiant DL380",
		.matches = {
			DMI_MATCH(DMI_SYS_VENDOR, "HP"),
			DMI_MATCH(DMI_PRODUCT_NAME, "ProLiant DL380"),
		},
	},
#ifdef __i386__
	{
		.callback = assign_all_busses,
		.ident = "Compaq EVO N800c",
		.matches = {
			DMI_MATCH(DMI_SYS_VENDOR, "Compaq"),
			DMI_MATCH(DMI_PRODUCT_NAME, "EVO N800c"),
		},
	},
#endif
	{
		.callback = set_bf_sort,
		.ident = "HP ProLiant DL385 G2",
		.matches = {
			DMI_MATCH(DMI_SYS_VENDOR, "HP"),
			DMI_MATCH(DMI_PRODUCT_NAME, "ProLiant DL385 G2"),
		},
	},
	{
		.callback = set_bf_sort,
		.ident = "HP ProLiant DL585 G2",
		.matches = {
			DMI_MATCH(DMI_SYS_VENDOR, "HP"),
			DMI_MATCH(DMI_PRODUCT_NAME, "ProLiant DL585 G2"),
		},
	},
	{
		.callback = set_scan_all,
		.ident = "Stratus/NEC ftServer",
		.matches = {
			DMI_MATCH(DMI_SYS_VENDOR, "Stratus"),
			DMI_MATCH(DMI_PRODUCT_NAME, "ftServer"),
		},
	},
        {
                .callback = set_scan_all,
                .ident = "Stratus/NEC ftServer",
                .matches = {
                        DMI_MATCH(DMI_SYS_VENDOR, "NEC"),
                        DMI_MATCH(DMI_PRODUCT_NAME, "Express5800/R32"),
                },
        },
        {
                .callback = set_scan_all,
                .ident = "Stratus/NEC ftServer",
                .matches = {
                        DMI_MATCH(DMI_SYS_VENDOR, "NEC"),
                        DMI_MATCH(DMI_PRODUCT_NAME, "Express5800/R31"),
                },
        },
	{}
};

void __init dmi_check_pciprobe(void)
{
	dmi_check_system(pciprobe_dmi_table);
}

void pcibios_scan_root(int busnum)
{
	struct pci_bus *bus;
	struct pci_sysdata *sd;
	LIST_HEAD(resources);

	sd = kzalloc(sizeof(*sd), GFP_KERNEL);
	if (!sd) {
		printk(KERN_ERR "PCI: OOM, skipping PCI bus %02x\n", busnum);
		return;
	}
	sd->node = x86_pci_root_bus_node(busnum);
	x86_pci_root_bus_resources(busnum, &resources);
	printk(KERN_DEBUG "PCI: Probing PCI hardware (bus %02x)\n", busnum);
	bus = pci_scan_root_bus(NULL, busnum, &pci_root_ops, sd, &resources);
	if (!bus) {
		pci_free_resource_list(&resources);
		kfree(sd);
		return;
	}
	pci_bus_add_devices(bus);
}

void __init pcibios_set_cache_line_size(void)
{
	struct cpuinfo_x86 *c = &boot_cpu_data;

	/*
	 * Set PCI cacheline size to that of the CPU if the CPU has reported it.
	 * (For older CPUs that don't support cpuid, we se it to 32 bytes
	 * It's also good for 386/486s (which actually have 16)
	 * as quite a few PCI devices do not support smaller values.
	 */
	if (c->x86_clflush_size > 0) {
		pci_dfl_cache_line_size = c->x86_clflush_size >> 2;
		printk(KERN_DEBUG "PCI: pci_cache_line_size set to %d bytes\n",
			pci_dfl_cache_line_size << 2);
	} else {
 		pci_dfl_cache_line_size = 32 >> 2;
		printk(KERN_DEBUG "PCI: Unknown cacheline size. Setting to 32 bytes\n");
	}
}

int __init pcibios_init(void)
{
	if (!raw_pci_ops && !raw_pci_ext_ops) {
		printk(KERN_WARNING "PCI: System does not support PCI\n");
		return 0;
	}

	pcibios_set_cache_line_size();
	pcibios_resource_survey();

	if (pci_bf_sort >= pci_force_bf)
		pci_sort_breadthfirst();
	return 0;
}

char *__init pcibios_setup(char *str)
{
	if (!strcmp(str, "off")) {
		pci_probe = 0;
		return NULL;
	} else if (!strcmp(str, "bfsort")) {
		pci_bf_sort = pci_force_bf;
		return NULL;
	} else if (!strcmp(str, "nobfsort")) {
		pci_bf_sort = pci_force_nobf;
		return NULL;
	}
#ifdef CONFIG_PCI_BIOS
	else if (!strcmp(str, "bios")) {
		pci_probe = PCI_PROBE_BIOS;
		return NULL;
	} else if (!strcmp(str, "nobios")) {
		pci_probe &= ~PCI_PROBE_BIOS;
		return NULL;
	} else if (!strcmp(str, "biosirq")) {
		pci_probe |= PCI_BIOS_IRQ_SCAN;
		return NULL;
	} else if (!strncmp(str, "pirqaddr=", 9)) {
		pirq_table_addr = simple_strtoul(str+9, NULL, 0);
		return NULL;
	}
#endif
#ifdef CONFIG_PCI_DIRECT
	else if (!strcmp(str, "conf1")) {
		pci_probe = PCI_PROBE_CONF1 | PCI_NO_CHECKS;
		return NULL;
	}
	else if (!strcmp(str, "conf2")) {
		pci_probe = PCI_PROBE_CONF2 | PCI_NO_CHECKS;
		return NULL;
	}
#endif
#ifdef CONFIG_PCI_MMCONFIG
	else if (!strcmp(str, "nommconf")) {
		pci_probe &= ~PCI_PROBE_MMCONF;
		return NULL;
	}
	else if (!strcmp(str, "check_enable_amd_mmconf")) {
		pci_probe |= PCI_CHECK_ENABLE_AMD_MMCONF;
		return NULL;
	}
#endif
	else if (!strcmp(str, "noacpi")) {
		acpi_noirq_set();
		return NULL;
	}
	else if (!strcmp(str, "noearly")) {
		pci_probe |= PCI_PROBE_NOEARLY;
		return NULL;
	}
	else if (!strcmp(str, "usepirqmask")) {
		pci_probe |= PCI_USE_PIRQ_MASK;
		return NULL;
	} else if (!strncmp(str, "irqmask=", 8)) {
		pcibios_irq_mask = simple_strtol(str+8, NULL, 0);
		return NULL;
	} else if (!strncmp(str, "lastbus=", 8)) {
		pcibios_last_bus = simple_strtol(str+8, NULL, 0);
		return NULL;
	} else if (!strcmp(str, "rom")) {
		pci_probe |= PCI_ASSIGN_ROMS;
		return NULL;
	} else if (!strcmp(str, "norom")) {
		pci_probe |= PCI_NOASSIGN_ROMS;
		return NULL;
	} else if (!strcmp(str, "nobar")) {
		pci_probe |= PCI_NOASSIGN_BARS;
		return NULL;
	} else if (!strcmp(str, "assign-busses")) {
		pci_probe |= PCI_ASSIGN_ALL_BUSSES;
		return NULL;
	} else if (!strcmp(str, "use_crs")) {
		pci_probe |= PCI_USE__CRS;
		return NULL;
	} else if (!strcmp(str, "nocrs")) {
		pci_probe |= PCI_ROOT_NO_CRS;
		return NULL;
#ifdef CONFIG_PHYS_ADDR_T_64BIT
	} else if (!strcmp(str, "big_root_window")) {
		pci_probe |= PCI_BIG_ROOT_WINDOW;
		return NULL;
#endif
	} else if (!strcmp(str, "routeirq")) {
		pci_routeirq = 1;
		return NULL;
	} else if (!strcmp(str, "skip_isa_align")) {
		pci_probe |= PCI_CAN_SKIP_ISA_ALIGN;
		return NULL;
	} else if (!strcmp(str, "noioapicquirk")) {
		noioapicquirk = 1;
		return NULL;
	} else if (!strcmp(str, "ioapicreroute")) {
		if (noioapicreroute != -1)
			noioapicreroute = 0;
		return NULL;
	} else if (!strcmp(str, "noioapicreroute")) {
		if (noioapicreroute != -1)
			noioapicreroute = 1;
		return NULL;
	}
	return str;
}

unsigned int pcibios_assign_all_busses(void)
{
	return (pci_probe & PCI_ASSIGN_ALL_BUSSES) ? 1 : 0;
}

static void set_dev_domain_options(struct pci_dev *pdev)
{
	if (is_vmd(pdev->bus))
		pdev->hotplug_user_indicators = 1;
}

static void set_dev_domain_options(struct pci_dev *pdev)
{
	if (is_vmd(pdev->bus))
		pdev->hotplug_user_indicators = 1;
}

int pcibios_add_device(struct pci_dev *dev)
{
	struct pci_setup_rom *rom;
	struct irq_domain *msidom;
	struct setup_data *data;
	u64 pa_data;

	pa_data = boot_params.hdr.setup_data;
	while (pa_data) {
		data = memremap(pa_data, sizeof(*rom), MEMREMAP_WB);
		if (!data)
			return -ENOMEM;

		if (data->type == SETUP_PCI) {
			rom = (struct pci_setup_rom *)data;

			if ((pci_domain_nr(dev->bus) == rom->segment) &&
			    (dev->bus->number == rom->bus) &&
			    (PCI_SLOT(dev->devfn) == rom->device) &&
			    (PCI_FUNC(dev->devfn) == rom->function) &&
			    (dev->vendor == rom->vendor) &&
			    (dev->device == rom->devid)) {
				dev->rom = pa_data +
				      offsetof(struct pci_setup_rom, romdata);
				dev->romlen = rom->pcilen;
			}
		}
		pa_data = data->next;
		memunmap(data);
	}
<<<<<<< HEAD
	set_dma_domain_ops(dev);
	set_dev_domain_options(dev);
=======
	set_dev_domain_options(dev);

	/*
	 * Setup the initial MSI domain of the device. If the underlying
	 * bus has a PCI/MSI irqdomain associated use the bus domain,
	 * otherwise set the default domain. This ensures that special irq
	 * domains e.g. VMD are preserved. The default ensures initial
	 * operation if irq remapping is not active. If irq remapping is
	 * active it will overwrite the domain pointer when the device is
	 * associated to a remapping domain.
	 */
	msidom = dev_get_msi_domain(&dev->bus->dev);
	if (!msidom)
		msidom = x86_pci_msi_default_domain;
	dev_set_msi_domain(&dev->dev, msidom);
>>>>>>> 24b8d41d
	return 0;
}

int pcibios_enable_device(struct pci_dev *dev, int mask)
{
	int err;

	if ((err = pci_enable_resources(dev, mask)) < 0)
		return err;

	if (!pci_dev_msi_enabled(dev))
		return pcibios_enable_irq(dev);
	return 0;
}

void pcibios_disable_device (struct pci_dev *dev)
{
	if (!pci_dev_msi_enabled(dev) && pcibios_disable_irq)
		pcibios_disable_irq(dev);
}

#ifdef CONFIG_ACPI_HOTPLUG_IOAPIC
void pcibios_release_device(struct pci_dev *dev)
{
	if (atomic_dec_return(&dev->enable_cnt) >= 0)
		pcibios_disable_device(dev);

}
#endif

int pci_ext_cfg_avail(void)
{
	if (raw_pci_ext_ops)
		return 1;
	else
		return 0;
}

#if IS_ENABLED(CONFIG_VMD)
struct pci_dev *pci_real_dma_dev(struct pci_dev *dev)
{
	if (is_vmd(dev->bus))
		return to_pci_sysdata(dev->bus)->vmd_dev;

	return dev;
}
#endif<|MERGE_RESOLUTION|>--- conflicted
+++ resolved
@@ -632,12 +632,6 @@
 		pdev->hotplug_user_indicators = 1;
 }
 
-static void set_dev_domain_options(struct pci_dev *pdev)
-{
-	if (is_vmd(pdev->bus))
-		pdev->hotplug_user_indicators = 1;
-}
-
 int pcibios_add_device(struct pci_dev *dev)
 {
 	struct pci_setup_rom *rom;
@@ -668,10 +662,6 @@
 		pa_data = data->next;
 		memunmap(data);
 	}
-<<<<<<< HEAD
-	set_dma_domain_ops(dev);
-	set_dev_domain_options(dev);
-=======
 	set_dev_domain_options(dev);
 
 	/*
@@ -687,7 +677,6 @@
 	if (!msidom)
 		msidom = x86_pci_msi_default_domain;
 	dev_set_msi_domain(&dev->dev, msidom);
->>>>>>> 24b8d41d
 	return 0;
 }
 
