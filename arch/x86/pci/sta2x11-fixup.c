--- conflicted
+++ resolved
@@ -97,79 +97,6 @@
 }
 EXPORT_SYMBOL(sta2x11_get_instance);
 
-<<<<<<< HEAD
-
-/**
- * p2a - Translate physical address to STA2x11 AMBA address,
- *       used for DMA transfers to STA2x11
- * @p: Physical address
- * @pdev: PCI device (must be hosted within the connext)
- */
-static dma_addr_t p2a(dma_addr_t p, struct pci_dev *pdev)
-{
-	struct sta2x11_mapping *map;
-	dma_addr_t a;
-
-	map = sta2x11_pdev_to_mapping(pdev);
-	a = p + map->amba_base;
-	return a;
-}
-
-/**
- * a2p - Translate STA2x11 AMBA address to physical address
- *       used for DMA transfers from STA2x11
- * @a: STA2x11 AMBA address
- * @pdev: PCI device (must be hosted within the connext)
- */
-static dma_addr_t a2p(dma_addr_t a, struct pci_dev *pdev)
-{
-	struct sta2x11_mapping *map;
-	dma_addr_t p;
-
-	map = sta2x11_pdev_to_mapping(pdev);
-	p = a - map->amba_base;
-	return p;
-}
-
-/**
- * sta2x11_swiotlb_alloc_coherent - Allocate swiotlb bounce buffers
- *     returns virtual address. This is the only "special" function here.
- * @dev: PCI device
- * @size: Size of the buffer
- * @dma_handle: DMA address
- * @flags: memory flags
- */
-static void *sta2x11_swiotlb_alloc_coherent(struct device *dev,
-					    size_t size,
-					    dma_addr_t *dma_handle,
-					    gfp_t flags,
-					    unsigned long attrs)
-{
-	void *vaddr;
-
-	vaddr = x86_swiotlb_alloc_coherent(dev, size, dma_handle, flags, attrs);
-	*dma_handle = p2a(*dma_handle, to_pci_dev(dev));
-	return vaddr;
-}
-
-/* We have our own dma_ops: the same as swiotlb but from alloc (above) */
-static struct dma_map_ops sta2x11_dma_ops = {
-	.alloc = sta2x11_swiotlb_alloc_coherent,
-	.free = x86_swiotlb_free_coherent,
-	.map_page = swiotlb_map_page,
-	.unmap_page = swiotlb_unmap_page,
-	.map_sg = swiotlb_map_sg_attrs,
-	.unmap_sg = swiotlb_unmap_sg_attrs,
-	.sync_single_for_cpu = swiotlb_sync_single_for_cpu,
-	.sync_single_for_device = swiotlb_sync_single_for_device,
-	.sync_sg_for_cpu = swiotlb_sync_sg_for_cpu,
-	.sync_sg_for_device = swiotlb_sync_sg_for_device,
-	.mapping_error = swiotlb_dma_mapping_error,
-	.dma_supported = NULL, /* FIXME: we should use this instead! */
-};
-
-=======
->>>>>>> 24b8d41d
 /* At setup time, we use our own ops if the device is a ConneXt one */
 static void sta2x11_setup_pdev(struct pci_dev *pdev)
 {
