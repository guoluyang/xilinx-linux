--- conflicted
+++ resolved
@@ -127,12 +127,6 @@
 	}
 
 out:
-<<<<<<< HEAD
-	if (intel_mid_ops->arch_setup)
-		intel_mid_ops->arch_setup();
-
-=======
->>>>>>> 24b8d41d
 	/*
 	 * Intel MID platforms are using explicitly defined regulators.
 	 *
@@ -141,15 +135,6 @@
 	 * dummy ones:
 	 */
 	regulator_has_full_constraints();
-<<<<<<< HEAD
-}
-
-/* MID systems don't have i8042 controller */
-static int intel_mid_i8042_detect(void)
-{
-	return 0;
-=======
->>>>>>> 24b8d41d
 }
 
 /*
