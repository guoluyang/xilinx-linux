// SPDX-License-Identifier: GPL-2.0
/*
 * x86_64 specific EFI support functions
 * Based on Extensible Firmware Interface Specification version 1.0
 *
 * Copyright (C) 2005-2008 Intel Co.
 *	Fenghua Yu <fenghua.yu@intel.com>
 *	Bibo Mao <bibo.mao@intel.com>
 *	Chandramouli Narayanan <mouli@linux.intel.com>
 *	Huang Ying <ying.huang@intel.com>
 *
 * Code to convert EFI to E820 map has been implemented in elilo bootloader
 * based on a EFI patch by Edgar Hucek. Based on the E820 map, the page table
 * is setup appropriately for EFI runtime code.
 * - mouli 06/14/2007.
 *
 */

#define pr_fmt(fmt) "efi: " fmt

#include <linux/kernel.h>
#include <linux/init.h>
#include <linux/mm.h>
#include <linux/types.h>
#include <linux/spinlock.h>
#include <linux/memblock.h>
#include <linux/ioport.h>
<<<<<<< HEAD
#include <linux/init.h>
=======
>>>>>>> 24b8d41d
#include <linux/mc146818rtc.h>
#include <linux/efi.h>
#include <linux/export.h>
#include <linux/uaccess.h>
#include <linux/io.h>
#include <linux/reboot.h>
#include <linux/slab.h>
#include <linux/ucs2_string.h>
<<<<<<< HEAD
=======
#include <linux/mem_encrypt.h>
#include <linux/sched/task.h>
>>>>>>> 24b8d41d

#include <asm/setup.h>
#include <asm/page.h>
#include <asm/e820/api.h>
#include <asm/tlbflush.h>
#include <asm/proto.h>
#include <asm/efi.h>
#include <asm/cacheflush.h>
#include <asm/fixmap.h>
#include <asm/realmode.h>
#include <asm/time.h>
#include <asm/pgalloc.h>
#include <asm/sev-es.h>

/*
 * We allocate runtime services regions top-down, starting from -4G, i.e.
 * 0xffff_ffff_0000_0000 and limit EFI VA mapping space to 64G.
 */
static u64 efi_va = EFI_VA_START;

struct efi_scratch efi_scratch;

<<<<<<< HEAD
static void __init early_code_mapping_set_exec(int executable)
{
	efi_memory_desc_t *md;

	if (!(__supported_pte_mask & _PAGE_NX))
		return;

	/* Make EFI service code area executable */
	for_each_efi_memory_desc(md) {
		if (md->type == EFI_RUNTIME_SERVICES_CODE ||
		    md->type == EFI_BOOT_SERVICES_CODE)
			efi_set_executable(md, executable);
	}
}

pgd_t * __init efi_call_phys_prolog(void)
{
	unsigned long vaddress;
	pgd_t *save_pgd;

	int pgd;
	int n_pgds;

	if (!efi_enabled(EFI_OLD_MEMMAP)) {
		save_pgd = (pgd_t *)read_cr3();
		write_cr3((unsigned long)efi_scratch.efi_pgt);
		goto out;
	}

	early_code_mapping_set_exec(1);

	n_pgds = DIV_ROUND_UP((max_pfn << PAGE_SHIFT), PGDIR_SIZE);
	save_pgd = kmalloc_array(n_pgds, sizeof(*save_pgd), GFP_KERNEL);

	for (pgd = 0; pgd < n_pgds; pgd++) {
		save_pgd[pgd] = *pgd_offset_k(pgd * PGDIR_SIZE);
		vaddress = (unsigned long)__va(pgd * PGDIR_SIZE);
		set_pgd(pgd_offset_k(pgd * PGDIR_SIZE), *pgd_offset_k(vaddress));
	}
out:
	__flush_tlb_all();

	return save_pgd;
}

void __init efi_call_phys_epilog(pgd_t *save_pgd)
{
	/*
	 * After the lock is released, the original page table is restored.
	 */
	int pgd_idx;
	int nr_pgds;

	if (!efi_enabled(EFI_OLD_MEMMAP)) {
		write_cr3((unsigned long)save_pgd);
		__flush_tlb_all();
		return;
	}

	nr_pgds = DIV_ROUND_UP((max_pfn << PAGE_SHIFT) , PGDIR_SIZE);

	for (pgd_idx = 0; pgd_idx < nr_pgds; pgd_idx++)
		set_pgd(pgd_offset_k(pgd_idx * PGDIR_SIZE), save_pgd[pgd_idx]);

	kfree(save_pgd);

	__flush_tlb_all();
	early_code_mapping_set_exec(0);
}

static pgd_t *efi_pgd;
=======
EXPORT_SYMBOL_GPL(efi_mm);
>>>>>>> 24b8d41d

/*
 * We need our own copy of the higher levels of the page tables
 * because we want to avoid inserting EFI region mappings (EFI_VA_END
 * to EFI_VA_START) into the standard kernel page tables. Everything
 * else can be shared, see efi_sync_low_kernel_mappings().
 *
 * We don't want the pgd on the pgd_list and cannot use pgd_alloc() for the
 * allocation.
 */
int __init efi_alloc_page_tables(void)
{
	pgd_t *pgd, *efi_pgd;
	p4d_t *p4d;
	pud_t *pud;
	gfp_t gfp_mask;

<<<<<<< HEAD
	if (efi_enabled(EFI_OLD_MEMMAP))
		return 0;

	gfp_mask = GFP_KERNEL | __GFP_NOTRACK | __GFP_ZERO;
	efi_pgd = (pgd_t *)__get_free_page(gfp_mask);
=======
	gfp_mask = GFP_KERNEL | __GFP_ZERO;
	efi_pgd = (pgd_t *)__get_free_pages(gfp_mask, PGD_ALLOCATION_ORDER);
>>>>>>> 24b8d41d
	if (!efi_pgd)
		goto fail;

	pgd = efi_pgd + pgd_index(EFI_VA_END);
	p4d = p4d_alloc(&init_mm, pgd, EFI_VA_END);
	if (!p4d)
		goto free_pgd;

	pud = pud_alloc(&init_mm, p4d, EFI_VA_END);
	if (!pud)
		goto free_p4d;

	efi_mm.pgd = efi_pgd;
	mm_init_cpumask(&efi_mm);
	init_new_context(NULL, &efi_mm);

	return 0;

free_p4d:
	if (pgtable_l5_enabled())
		free_page((unsigned long)pgd_page_vaddr(*pgd));
free_pgd:
	free_pages((unsigned long)efi_pgd, PGD_ALLOCATION_ORDER);
fail:
	return -ENOMEM;
}

/*
 * Add low kernel mappings for passing arguments to EFI functions.
 */
void efi_sync_low_kernel_mappings(void)
{
	unsigned num_entries;
	pgd_t *pgd_k, *pgd_efi;
	p4d_t *p4d_k, *p4d_efi;
	pud_t *pud_k, *pud_efi;
	pgd_t *efi_pgd = efi_mm.pgd;

	/*
	 * We can share all PGD entries apart from the one entry that
	 * covers the EFI runtime mapping space.
	 *
	 * Make sure the EFI runtime region mappings are guaranteed to
	 * only span a single PGD entry and that the entry also maps
	 * other important kernel regions.
	 */
	MAYBE_BUILD_BUG_ON(pgd_index(EFI_VA_END) != pgd_index(MODULES_END));
	MAYBE_BUILD_BUG_ON((EFI_VA_START & PGDIR_MASK) !=
			(EFI_VA_END & PGDIR_MASK));

	pgd_efi = efi_pgd + pgd_index(PAGE_OFFSET);
	pgd_k = pgd_offset_k(PAGE_OFFSET);

	num_entries = pgd_index(EFI_VA_END) - pgd_index(PAGE_OFFSET);
	memcpy(pgd_efi, pgd_k, sizeof(pgd_t) * num_entries);

	/*
	 * As with PGDs, we share all P4D entries apart from the one entry
	 * that covers the EFI runtime mapping space.
	 */
	BUILD_BUG_ON(p4d_index(EFI_VA_END) != p4d_index(MODULES_END));
	BUILD_BUG_ON((EFI_VA_START & P4D_MASK) != (EFI_VA_END & P4D_MASK));

	pgd_efi = efi_pgd + pgd_index(EFI_VA_END);
	pgd_k = pgd_offset_k(EFI_VA_END);
	p4d_efi = p4d_offset(pgd_efi, 0);
	p4d_k = p4d_offset(pgd_k, 0);

	num_entries = p4d_index(EFI_VA_END);
	memcpy(p4d_efi, p4d_k, sizeof(p4d_t) * num_entries);

	/*
	 * We share all the PUD entries apart from those that map the
	 * EFI regions. Copy around them.
	 */
	BUILD_BUG_ON((EFI_VA_START & ~PUD_MASK) != 0);
	BUILD_BUG_ON((EFI_VA_END & ~PUD_MASK) != 0);

	p4d_efi = p4d_offset(pgd_efi, EFI_VA_END);
	p4d_k = p4d_offset(pgd_k, EFI_VA_END);
	pud_efi = pud_offset(p4d_efi, 0);
	pud_k = pud_offset(p4d_k, 0);

	num_entries = pud_index(EFI_VA_END);
	memcpy(pud_efi, pud_k, sizeof(pud_t) * num_entries);

	pud_efi = pud_offset(p4d_efi, EFI_VA_START);
	pud_k = pud_offset(p4d_k, EFI_VA_START);

	num_entries = PTRS_PER_PUD - pud_index(EFI_VA_START);
	memcpy(pud_efi, pud_k, sizeof(pud_t) * num_entries);
}

/*
 * Wrapper for slow_virt_to_phys() that handles NULL addresses.
 */
static inline phys_addr_t
virt_to_phys_or_null_size(void *va, unsigned long size)
<<<<<<< HEAD
{
	bool bad_size;

	if (!va)
		return 0;

	if (virt_addr_valid(va))
		return virt_to_phys(va);

	/*
	 * A fully aligned variable on the stack is guaranteed not to
	 * cross a page bounary. Try to catch strings on the stack by
	 * checking that 'size' is a power of two.
	 */
	bad_size = size > PAGE_SIZE || !is_power_of_2(size);

	WARN_ON(!IS_ALIGNED((unsigned long)va, size) || bad_size);

	return slow_virt_to_phys(va);
}

#define virt_to_phys_or_null(addr)				\
	virt_to_phys_or_null_size((addr), sizeof(*(addr)))

int __init efi_setup_page_tables(unsigned long pa_memmap, unsigned num_pages)
{
	unsigned long pfn, text;
	struct page *page;
	unsigned npages;
	pgd_t *pgd;
=======
{
	phys_addr_t pa;
>>>>>>> 24b8d41d

	if (!va)
		return 0;

	if (virt_addr_valid(va))
		return virt_to_phys(va);

	pa = slow_virt_to_phys(va);

	/* check if the object crosses a page boundary */
	if (WARN_ON((pa ^ (pa + size - 1)) & PAGE_MASK))
		return 0;

	return pa;
}

#define virt_to_phys_or_null(addr)				\
	virt_to_phys_or_null_size((addr), sizeof(*(addr)))

int __init efi_setup_page_tables(unsigned long pa_memmap, unsigned num_pages)
{
	unsigned long pfn, text, pf, rodata;
	struct page *page;
	unsigned npages;
	pgd_t *pgd = efi_mm.pgd;

	/*
	 * It can happen that the physical address of new_memmap lands in memory
	 * which is not mapped in the EFI page table. Therefore we need to go
	 * and ident-map those pages containing the map before calling
	 * phys_efi_set_virtual_address_map().
	 */
	pfn = pa_memmap >> PAGE_SHIFT;
	pf = _PAGE_NX | _PAGE_RW | _PAGE_ENC;
	if (kernel_map_pages_in_pgd(pgd, pfn, pa_memmap, num_pages, pf)) {
		pr_err("Error ident-mapping new memmap (0x%lx)!\n", pa_memmap);
		return 1;
	}

	/*
	 * Certain firmware versions are way too sentimential and still believe
	 * they are exclusive and unquestionable owners of the first physical page,
	 * even though they explicitly mark it as EFI_CONVENTIONAL_MEMORY
	 * (but then write-access it later during SetVirtualAddressMap()).
	 *
	 * Create a 1:1 mapping for this page, to avoid triple faults during early
	 * boot with such firmware. We are free to hand this page to the BIOS,
	 * as trim_bios_range() will reserve the first page and isolate it away
	 * from memory allocators anyway.
	 */
	if (kernel_map_pages_in_pgd(pgd, 0x0, 0x0, 1, pf)) {
		pr_err("Failed to create 1:1 mapping for the first page!\n");
		return 1;
	}

	/*
	 * When SEV-ES is active, the GHCB as set by the kernel will be used
	 * by firmware. Create a 1:1 unencrypted mapping for each GHCB.
	 */
	if (sev_es_efi_map_ghcbs(pgd)) {
		pr_err("Failed to create 1:1 mapping for the GHCBs!\n");
		return 1;
	}

	/*
	 * When making calls to the firmware everything needs to be 1:1
	 * mapped and addressable with 32-bit pointers. Map the kernel
	 * text and allocate a new stack because we can't rely on the
	 * stack pointer being < 4GB.
	 */
<<<<<<< HEAD
	if (!IS_ENABLED(CONFIG_EFI_MIXED) || efi_is_native())
=======
	if (!efi_is_mixed())
>>>>>>> 24b8d41d
		return 0;

	page = alloc_page(GFP_KERNEL|__GFP_DMA32);
	if (!page) {
		pr_err("Unable to allocate EFI runtime stack < 4GB\n");
		return 1;
	}

	efi_scratch.phys_stack = page_to_phys(page + 1); /* stack grows down */

	npages = (_etext - _text) >> PAGE_SHIFT;
	text = __pa(_text);
	pfn = text >> PAGE_SHIFT;

	pf = _PAGE_ENC;
	if (kernel_map_pages_in_pgd(pgd, pfn, text, npages, pf)) {
		pr_err("Failed to map kernel text 1:1\n");
		return 1;
	}

	npages = (__end_rodata - __start_rodata) >> PAGE_SHIFT;
	rodata = __pa(__start_rodata);
	pfn = rodata >> PAGE_SHIFT;

<<<<<<< HEAD
=======
	pf = _PAGE_NX | _PAGE_ENC;
	if (kernel_map_pages_in_pgd(pgd, pfn, rodata, npages, pf)) {
		pr_err("Failed to map kernel rodata 1:1\n");
		return 1;
	}

	return 0;
}

>>>>>>> 24b8d41d
static void __init __map_region(efi_memory_desc_t *md, u64 va)
{
	unsigned long flags = _PAGE_RW;
	unsigned long pfn;
	pgd_t *pgd = efi_mm.pgd;

	/*
	 * EFI_RUNTIME_SERVICES_CODE regions typically cover PE/COFF
	 * executable images in memory that consist of both R-X and
	 * RW- sections, so we cannot apply read-only or non-exec
	 * permissions just yet. However, modern EFI systems provide
	 * a memory attributes table that describes those sections
	 * with the appropriate restricted permissions, which are
	 * applied in efi_runtime_update_mappings() below. All other
	 * regions can be mapped non-executable at this point, with
	 * the exception of boot services code regions, but those will
	 * be unmapped again entirely in efi_free_boot_services().
	 */
	if (md->type != EFI_BOOT_SERVICES_CODE &&
	    md->type != EFI_RUNTIME_SERVICES_CODE)
		flags |= _PAGE_NX;

	if (!(md->attribute & EFI_MEMORY_WB))
		flags |= _PAGE_PCD;

	if (sev_active() && md->type != EFI_MEMORY_MAPPED_IO)
		flags |= _PAGE_ENC;

	pfn = md->phys_addr >> PAGE_SHIFT;
	if (kernel_map_pages_in_pgd(pgd, pfn, va, md->num_pages, flags))
		pr_warn("Error mapping PA 0x%llx -> VA 0x%llx!\n",
			   md->phys_addr, va);
}

void __init efi_map_region(efi_memory_desc_t *md)
{
	unsigned long size = md->num_pages << PAGE_SHIFT;
	u64 pa = md->phys_addr;

	/*
	 * Make sure the 1:1 mappings are present as a catch-all for b0rked
	 * firmware which doesn't update all internal pointers after switching
	 * to virtual mode and would otherwise crap on us.
	 */
	__map_region(md, md->phys_addr);

	/*
	 * Enforce the 1:1 mapping as the default virtual address when
	 * booting in EFI mixed mode, because even though we may be
	 * running a 64-bit kernel, the firmware may only be 32-bit.
	 */
	if (efi_is_mixed()) {
		md->virt_addr = md->phys_addr;
		return;
	}

	efi_va -= size;

	/* Is PA 2M-aligned? */
	if (!(pa & (PMD_SIZE - 1))) {
		efi_va &= PMD_MASK;
	} else {
		u64 pa_offset = pa & (PMD_SIZE - 1);
		u64 prev_va = efi_va;

		/* get us the same offset within this 2M page */
		efi_va = (efi_va & PMD_MASK) + pa_offset;

		if (efi_va > prev_va)
			efi_va -= PMD_SIZE;
	}

	if (efi_va < EFI_VA_END) {
		pr_warn(FW_WARN "VA address range overflow!\n");
		return;
	}

	/* Do the VA map */
	__map_region(md, efi_va);
	md->virt_addr = efi_va;
}

/*
 * kexec kernel will use efi_map_region_fixed to map efi runtime memory ranges.
 * md->virt_addr is the original virtual address which had been mapped in kexec
 * 1st kernel.
 */
void __init efi_map_region_fixed(efi_memory_desc_t *md)
{
	__map_region(md, md->phys_addr);
	__map_region(md, md->virt_addr);
}

void __init parse_efi_setup(u64 phys_addr, u32 data_len)
{
	efi_setup = phys_addr + sizeof(struct setup_data);
}

static int __init efi_update_mappings(efi_memory_desc_t *md, unsigned long pf)
{
	unsigned long pfn;
	pgd_t *pgd = efi_mm.pgd;
	int err1, err2;

	/* Update the 1:1 mapping */
	pfn = md->phys_addr >> PAGE_SHIFT;
	err1 = kernel_map_pages_in_pgd(pgd, pfn, md->phys_addr, md->num_pages, pf);
	if (err1) {
		pr_err("Error while updating 1:1 mapping PA 0x%llx -> VA 0x%llx!\n",
			   md->phys_addr, md->virt_addr);
	}

	err2 = kernel_map_pages_in_pgd(pgd, pfn, md->virt_addr, md->num_pages, pf);
	if (err2) {
		pr_err("Error while updating VA mapping PA 0x%llx -> VA 0x%llx!\n",
			   md->phys_addr, md->virt_addr);
	}

	return err1 || err2;
}

static int __init efi_update_mem_attr(struct mm_struct *mm, efi_memory_desc_t *md)
{
	unsigned long pf = 0;

	if (md->attribute & EFI_MEMORY_XP)
		pf |= _PAGE_NX;

	if (!(md->attribute & EFI_MEMORY_RO))
		pf |= _PAGE_RW;

	if (sev_active())
		pf |= _PAGE_ENC;

	return efi_update_mappings(md, pf);
}

void __init efi_runtime_update_mappings(void)
{
	efi_memory_desc_t *md;

	/*
	 * Use the EFI Memory Attribute Table for mapping permissions if it
	 * exists, since it is intended to supersede EFI_PROPERTIES_TABLE.
	 */
	if (efi_enabled(EFI_MEM_ATTR)) {
		efi_memattr_apply_permissions(NULL, efi_update_mem_attr);
		return;
	}

	/*
	 * EFI_MEMORY_ATTRIBUTES_TABLE is intended to replace
	 * EFI_PROPERTIES_TABLE. So, use EFI_PROPERTIES_TABLE to update
	 * permissions only if EFI_MEMORY_ATTRIBUTES_TABLE is not
	 * published by the firmware. Even if we find a buggy implementation of
	 * EFI_MEMORY_ATTRIBUTES_TABLE, don't fall back to
	 * EFI_PROPERTIES_TABLE, because of the same reason.
	 */

	if (!efi_enabled(EFI_NX_PE_DATA))
		return;

	for_each_efi_memory_desc(md) {
		unsigned long pf = 0;

		if (!(md->attribute & EFI_MEMORY_RUNTIME))
			continue;

		if (!(md->attribute & EFI_MEMORY_WB))
			pf |= _PAGE_PCD;

		if ((md->attribute & EFI_MEMORY_XP) ||
			(md->type == EFI_RUNTIME_SERVICES_DATA))
			pf |= _PAGE_NX;

		if (!(md->attribute & EFI_MEMORY_RO) &&
			(md->type != EFI_RUNTIME_SERVICES_CODE))
			pf |= _PAGE_RW;

		if (sev_active())
			pf |= _PAGE_ENC;

		efi_update_mappings(md, pf);
	}
}

void __init efi_dump_pagetable(void)
{
#ifdef CONFIG_EFI_PGT_DUMP
	ptdump_walk_pgd_level(NULL, &efi_mm);
#endif
}

/*
 * Makes the calling thread switch to/from efi_mm context. Can be used
 * in a kernel thread and user context. Preemption needs to remain disabled
 * while the EFI-mm is borrowed. mmgrab()/mmdrop() is not used because the mm
 * can not change under us.
 * It should be ensured that there are no concurent calls to this function.
 */
void efi_switch_mm(struct mm_struct *mm)
{
	efi_scratch.prev_mm = current->active_mm;
	current->active_mm = mm;
	switch_mm(efi_scratch.prev_mm, mm, NULL);
}

static DEFINE_SPINLOCK(efi_runtime_lock);

/*
 * DS and ES contain user values.  We need to save them.
 * The 32-bit EFI code needs a valid DS, ES, and SS.  There's no
 * need to save the old SS: __KERNEL_DS is always acceptable.
 */
#define __efi_thunk(func, ...)						\
({									\
	unsigned short __ds, __es;					\
	efi_status_t ____s;						\
									\
	savesegment(ds, __ds);						\
	savesegment(es, __es);						\
									\
	loadsegment(ss, __KERNEL_DS);					\
	loadsegment(ds, __KERNEL_DS);					\
	loadsegment(es, __KERNEL_DS);					\
									\
	____s = efi64_thunk(efi.runtime->mixed_mode.func, __VA_ARGS__);	\
									\
	loadsegment(ds, __ds);						\
	loadsegment(es, __es);						\
									\
	____s ^= (____s & BIT(31)) | (____s & BIT_ULL(31)) << 32;	\
	____s;								\
})

/*
 * Switch to the EFI page tables early so that we can access the 1:1
 * runtime services mappings which are not mapped in any other page
 * tables.
 *
 * Also, disable interrupts because the IDT points to 64-bit handlers,
 * which aren't going to function correctly when we switch to 32-bit.
 */
#define efi_thunk(func...)						\
({									\
	efi_status_t __s;						\
<<<<<<< HEAD
	unsigned long __flags;						\
	u32 __func;							\
									\
	local_irq_save(__flags);					\
	arch_efi_call_virt_setup();					\
									\
	__func = runtime_service32(f);					\
	__s = efi64_thunk(__func, __VA_ARGS__);				\
									\
	arch_efi_call_virt_teardown();					\
	local_irq_restore(__flags);					\
=======
									\
	arch_efi_call_virt_setup();					\
									\
	__s = __efi_thunk(func);					\
									\
	arch_efi_call_virt_teardown();					\
>>>>>>> 24b8d41d
									\
	__s;								\
})

static efi_status_t __init __no_sanitize_address
efi_thunk_set_virtual_address_map(unsigned long memory_map_size,
				  unsigned long descriptor_size,
				  u32 descriptor_version,
				  efi_memory_desc_t *virtual_map)
{
	efi_status_t status;
	unsigned long flags;

	efi_sync_low_kernel_mappings();
	local_irq_save(flags);

	efi_switch_mm(&efi_mm);

	status = __efi_thunk(set_virtual_address_map, memory_map_size,
			     descriptor_size, descriptor_version, virtual_map);

	efi_switch_mm(efi_scratch.prev_mm);
	local_irq_restore(flags);

	return status;
}

static efi_status_t efi_thunk_get_time(efi_time_t *tm, efi_time_cap_t *tc)
{
<<<<<<< HEAD
	efi_status_t status;
	u32 phys_tm, phys_tc;

	spin_lock(&rtc_lock);

	phys_tm = virt_to_phys_or_null(tm);
	phys_tc = virt_to_phys_or_null(tc);

	status = efi_thunk(get_time, phys_tm, phys_tc);

	spin_unlock(&rtc_lock);

	return status;
=======
	return EFI_UNSUPPORTED;
>>>>>>> 24b8d41d
}

static efi_status_t efi_thunk_set_time(efi_time_t *tm)
{
<<<<<<< HEAD
	efi_status_t status;
	u32 phys_tm;

	spin_lock(&rtc_lock);

	phys_tm = virt_to_phys_or_null(tm);

	status = efi_thunk(set_time, phys_tm);

	spin_unlock(&rtc_lock);

	return status;
=======
	return EFI_UNSUPPORTED;
>>>>>>> 24b8d41d
}

static efi_status_t
efi_thunk_get_wakeup_time(efi_bool_t *enabled, efi_bool_t *pending,
			  efi_time_t *tm)
{
<<<<<<< HEAD
	efi_status_t status;
	u32 phys_enabled, phys_pending, phys_tm;

	spin_lock(&rtc_lock);

	phys_enabled = virt_to_phys_or_null(enabled);
	phys_pending = virt_to_phys_or_null(pending);
	phys_tm = virt_to_phys_or_null(tm);

	status = efi_thunk(get_wakeup_time, phys_enabled,
			     phys_pending, phys_tm);
=======
	return EFI_UNSUPPORTED;
}
>>>>>>> 24b8d41d

static efi_status_t
efi_thunk_set_wakeup_time(efi_bool_t enabled, efi_time_t *tm)
{
	return EFI_UNSUPPORTED;
}

static unsigned long efi_name_size(efi_char16_t *name)
{
	return ucs2_strsize(name, EFI_VAR_NAME_LEN) + 1;
}

static efi_status_t
efi_thunk_get_variable(efi_char16_t *name, efi_guid_t *vendor,
		       u32 *attr, unsigned long *data_size, void *data)
{
	u8 buf[24] __aligned(8);
	efi_guid_t *vnd = PTR_ALIGN((efi_guid_t *)buf, sizeof(*vnd));
	efi_status_t status;
	u32 phys_name, phys_vendor, phys_attr;
	u32 phys_data_size, phys_data;
	unsigned long flags;

	spin_lock_irqsave(&efi_runtime_lock, flags);

<<<<<<< HEAD
	phys_tm = virt_to_phys_or_null(tm);
=======
	*vnd = *vendor;
>>>>>>> 24b8d41d

	phys_data_size = virt_to_phys_or_null(data_size);
	phys_vendor = virt_to_phys_or_null(vnd);
	phys_name = virt_to_phys_or_null_size(name, efi_name_size(name));
	phys_attr = virt_to_phys_or_null(attr);
	phys_data = virt_to_phys_or_null_size(data, *data_size);

	if (!phys_name || (data && !phys_data))
		status = EFI_INVALID_PARAMETER;
	else
		status = efi_thunk(get_variable, phys_name, phys_vendor,
				   phys_attr, phys_data_size, phys_data);

	spin_unlock_irqrestore(&efi_runtime_lock, flags);

	return status;
}

<<<<<<< HEAD
static unsigned long efi_name_size(efi_char16_t *name)
{
	return ucs2_strsize(name, EFI_VAR_NAME_LEN) + 1;
}

=======
>>>>>>> 24b8d41d
static efi_status_t
efi_thunk_set_variable(efi_char16_t *name, efi_guid_t *vendor,
		       u32 attr, unsigned long data_size, void *data)
{
	u8 buf[24] __aligned(8);
	efi_guid_t *vnd = PTR_ALIGN((efi_guid_t *)buf, sizeof(*vnd));
	u32 phys_name, phys_vendor, phys_data;
	efi_status_t status;
	unsigned long flags;

<<<<<<< HEAD
	phys_data_size = virt_to_phys_or_null(data_size);
	phys_vendor = virt_to_phys_or_null(vendor);
	phys_name = virt_to_phys_or_null_size(name, efi_name_size(name));
	phys_attr = virt_to_phys_or_null(attr);
	phys_data = virt_to_phys_or_null_size(data, *data_size);
=======
	spin_lock_irqsave(&efi_runtime_lock, flags);
>>>>>>> 24b8d41d

	*vnd = *vendor;

	phys_name = virt_to_phys_or_null_size(name, efi_name_size(name));
	phys_vendor = virt_to_phys_or_null(vnd);
	phys_data = virt_to_phys_or_null_size(data, data_size);

	if (!phys_name || (data && !phys_data))
		status = EFI_INVALID_PARAMETER;
	else
		status = efi_thunk(set_variable, phys_name, phys_vendor,
				   attr, data_size, phys_data);

	spin_unlock_irqrestore(&efi_runtime_lock, flags);

	return status;
}

static efi_status_t
efi_thunk_set_variable_nonblocking(efi_char16_t *name, efi_guid_t *vendor,
				   u32 attr, unsigned long data_size,
				   void *data)
{
	u8 buf[24] __aligned(8);
	efi_guid_t *vnd = PTR_ALIGN((efi_guid_t *)buf, sizeof(*vnd));
	u32 phys_name, phys_vendor, phys_data;
	efi_status_t status;
	unsigned long flags;

	if (!spin_trylock_irqsave(&efi_runtime_lock, flags))
		return EFI_NOT_READY;

	*vnd = *vendor;

	phys_name = virt_to_phys_or_null_size(name, efi_name_size(name));
<<<<<<< HEAD
	phys_vendor = virt_to_phys_or_null(vendor);
=======
	phys_vendor = virt_to_phys_or_null(vnd);
>>>>>>> 24b8d41d
	phys_data = virt_to_phys_or_null_size(data, data_size);

	if (!phys_name || (data && !phys_data))
		status = EFI_INVALID_PARAMETER;
	else
		status = efi_thunk(set_variable, phys_name, phys_vendor,
				   attr, data_size, phys_data);

	spin_unlock_irqrestore(&efi_runtime_lock, flags);

	return status;
}

static efi_status_t
efi_thunk_get_next_variable(unsigned long *name_size,
			    efi_char16_t *name,
			    efi_guid_t *vendor)
{
	u8 buf[24] __aligned(8);
	efi_guid_t *vnd = PTR_ALIGN((efi_guid_t *)buf, sizeof(*vnd));
	efi_status_t status;
	u32 phys_name_size, phys_name, phys_vendor;
	unsigned long flags;

	spin_lock_irqsave(&efi_runtime_lock, flags);

	*vnd = *vendor;

	phys_name_size = virt_to_phys_or_null(name_size);
<<<<<<< HEAD
	phys_vendor = virt_to_phys_or_null(vendor);
=======
	phys_vendor = virt_to_phys_or_null(vnd);
>>>>>>> 24b8d41d
	phys_name = virt_to_phys_or_null_size(name, *name_size);

	if (!phys_name)
		status = EFI_INVALID_PARAMETER;
	else
		status = efi_thunk(get_next_variable, phys_name_size,
				   phys_name, phys_vendor);

	spin_unlock_irqrestore(&efi_runtime_lock, flags);

	*vendor = *vnd;
	return status;
}

static efi_status_t
efi_thunk_get_next_high_mono_count(u32 *count)
{
<<<<<<< HEAD
	efi_status_t status;
	u32 phys_count;

	phys_count = virt_to_phys_or_null(count);
	status = efi_thunk(get_next_high_mono_count, phys_count);

	return status;
=======
	return EFI_UNSUPPORTED;
>>>>>>> 24b8d41d
}

static void
efi_thunk_reset_system(int reset_type, efi_status_t status,
		       unsigned long data_size, efi_char16_t *data)
{
	u32 phys_data;
	unsigned long flags;

<<<<<<< HEAD
=======
	spin_lock_irqsave(&efi_runtime_lock, flags);

>>>>>>> 24b8d41d
	phys_data = virt_to_phys_or_null_size(data, data_size);

	efi_thunk(reset_system, reset_type, status, data_size, phys_data);

	spin_unlock_irqrestore(&efi_runtime_lock, flags);
}

static efi_status_t
efi_thunk_update_capsule(efi_capsule_header_t **capsules,
			 unsigned long count, unsigned long sg_list)
{
	/*
	 * To properly support this function we would need to repackage
	 * 'capsules' because the firmware doesn't understand 64-bit
	 * pointers.
	 */
	return EFI_UNSUPPORTED;
}

static efi_status_t
efi_thunk_query_variable_info(u32 attr, u64 *storage_space,
			      u64 *remaining_space,
			      u64 *max_variable_size)
{
	efi_status_t status;
	u32 phys_storage, phys_remaining, phys_max;
	unsigned long flags;

	if (efi.runtime_version < EFI_2_00_SYSTEM_TABLE_REVISION)
		return EFI_UNSUPPORTED;

<<<<<<< HEAD
=======
	spin_lock_irqsave(&efi_runtime_lock, flags);

>>>>>>> 24b8d41d
	phys_storage = virt_to_phys_or_null(storage_space);
	phys_remaining = virt_to_phys_or_null(remaining_space);
	phys_max = virt_to_phys_or_null(max_variable_size);

	status = efi_thunk(query_variable_info, attr, phys_storage,
			   phys_remaining, phys_max);

	spin_unlock_irqrestore(&efi_runtime_lock, flags);

	return status;
}

static efi_status_t
efi_thunk_query_variable_info_nonblocking(u32 attr, u64 *storage_space,
					  u64 *remaining_space,
					  u64 *max_variable_size)
{
	efi_status_t status;
	u32 phys_storage, phys_remaining, phys_max;
	unsigned long flags;

	if (efi.runtime_version < EFI_2_00_SYSTEM_TABLE_REVISION)
		return EFI_UNSUPPORTED;

	if (!spin_trylock_irqsave(&efi_runtime_lock, flags))
		return EFI_NOT_READY;

	phys_storage = virt_to_phys_or_null(storage_space);
	phys_remaining = virt_to_phys_or_null(remaining_space);
	phys_max = virt_to_phys_or_null(max_variable_size);

	status = efi_thunk(query_variable_info, attr, phys_storage,
			   phys_remaining, phys_max);

	spin_unlock_irqrestore(&efi_runtime_lock, flags);

	return status;
}

static efi_status_t
efi_thunk_query_capsule_caps(efi_capsule_header_t **capsules,
			     unsigned long count, u64 *max_size,
			     int *reset_type)
{
	/*
	 * To properly support this function we would need to repackage
	 * 'capsules' because the firmware doesn't understand 64-bit
	 * pointers.
	 */
	return EFI_UNSUPPORTED;
}

void __init efi_thunk_runtime_setup(void)
{
	if (!IS_ENABLED(CONFIG_EFI_MIXED))
		return;

	efi.get_time = efi_thunk_get_time;
	efi.set_time = efi_thunk_set_time;
	efi.get_wakeup_time = efi_thunk_get_wakeup_time;
	efi.set_wakeup_time = efi_thunk_set_wakeup_time;
	efi.get_variable = efi_thunk_get_variable;
	efi.get_next_variable = efi_thunk_get_next_variable;
	efi.set_variable = efi_thunk_set_variable;
	efi.set_variable_nonblocking = efi_thunk_set_variable_nonblocking;
	efi.get_next_high_mono_count = efi_thunk_get_next_high_mono_count;
	efi.reset_system = efi_thunk_reset_system;
	efi.query_variable_info = efi_thunk_query_variable_info;
	efi.query_variable_info_nonblocking = efi_thunk_query_variable_info_nonblocking;
	efi.update_capsule = efi_thunk_update_capsule;
	efi.query_capsule_caps = efi_thunk_query_capsule_caps;
}

efi_status_t __init __no_sanitize_address
efi_set_virtual_address_map(unsigned long memory_map_size,
			    unsigned long descriptor_size,
			    u32 descriptor_version,
			    efi_memory_desc_t *virtual_map,
			    unsigned long systab_phys)
{
	const efi_system_table_t *systab = (efi_system_table_t *)systab_phys;
	efi_status_t status;
	unsigned long flags;

	if (efi_is_mixed())
		return efi_thunk_set_virtual_address_map(memory_map_size,
							 descriptor_size,
							 descriptor_version,
							 virtual_map);
	efi_switch_mm(&efi_mm);

	kernel_fpu_begin();

	/* Disable interrupts around EFI calls: */
	local_irq_save(flags);
	status = efi_call(efi.runtime->set_virtual_address_map,
			  memory_map_size, descriptor_size,
			  descriptor_version, virtual_map);
	local_irq_restore(flags);

	kernel_fpu_end();

	/* grab the virtually remapped EFI runtime services table pointer */
	efi.runtime = READ_ONCE(systab->runtime);

	efi_switch_mm(efi_scratch.prev_mm);

	return status;
}<|MERGE_RESOLUTION|>--- conflicted
+++ resolved
@@ -25,10 +25,6 @@
 #include <linux/spinlock.h>
 #include <linux/memblock.h>
 #include <linux/ioport.h>
-<<<<<<< HEAD
-#include <linux/init.h>
-=======
->>>>>>> 24b8d41d
 #include <linux/mc146818rtc.h>
 #include <linux/efi.h>
 #include <linux/export.h>
@@ -37,11 +33,8 @@
 #include <linux/reboot.h>
 #include <linux/slab.h>
 #include <linux/ucs2_string.h>
-<<<<<<< HEAD
-=======
 #include <linux/mem_encrypt.h>
 #include <linux/sched/task.h>
->>>>>>> 24b8d41d
 
 #include <asm/setup.h>
 #include <asm/page.h>
@@ -64,81 +57,7 @@
 
 struct efi_scratch efi_scratch;
 
-<<<<<<< HEAD
-static void __init early_code_mapping_set_exec(int executable)
-{
-	efi_memory_desc_t *md;
-
-	if (!(__supported_pte_mask & _PAGE_NX))
-		return;
-
-	/* Make EFI service code area executable */
-	for_each_efi_memory_desc(md) {
-		if (md->type == EFI_RUNTIME_SERVICES_CODE ||
-		    md->type == EFI_BOOT_SERVICES_CODE)
-			efi_set_executable(md, executable);
-	}
-}
-
-pgd_t * __init efi_call_phys_prolog(void)
-{
-	unsigned long vaddress;
-	pgd_t *save_pgd;
-
-	int pgd;
-	int n_pgds;
-
-	if (!efi_enabled(EFI_OLD_MEMMAP)) {
-		save_pgd = (pgd_t *)read_cr3();
-		write_cr3((unsigned long)efi_scratch.efi_pgt);
-		goto out;
-	}
-
-	early_code_mapping_set_exec(1);
-
-	n_pgds = DIV_ROUND_UP((max_pfn << PAGE_SHIFT), PGDIR_SIZE);
-	save_pgd = kmalloc_array(n_pgds, sizeof(*save_pgd), GFP_KERNEL);
-
-	for (pgd = 0; pgd < n_pgds; pgd++) {
-		save_pgd[pgd] = *pgd_offset_k(pgd * PGDIR_SIZE);
-		vaddress = (unsigned long)__va(pgd * PGDIR_SIZE);
-		set_pgd(pgd_offset_k(pgd * PGDIR_SIZE), *pgd_offset_k(vaddress));
-	}
-out:
-	__flush_tlb_all();
-
-	return save_pgd;
-}
-
-void __init efi_call_phys_epilog(pgd_t *save_pgd)
-{
-	/*
-	 * After the lock is released, the original page table is restored.
-	 */
-	int pgd_idx;
-	int nr_pgds;
-
-	if (!efi_enabled(EFI_OLD_MEMMAP)) {
-		write_cr3((unsigned long)save_pgd);
-		__flush_tlb_all();
-		return;
-	}
-
-	nr_pgds = DIV_ROUND_UP((max_pfn << PAGE_SHIFT) , PGDIR_SIZE);
-
-	for (pgd_idx = 0; pgd_idx < nr_pgds; pgd_idx++)
-		set_pgd(pgd_offset_k(pgd_idx * PGDIR_SIZE), save_pgd[pgd_idx]);
-
-	kfree(save_pgd);
-
-	__flush_tlb_all();
-	early_code_mapping_set_exec(0);
-}
-
-static pgd_t *efi_pgd;
-=======
 EXPORT_SYMBOL_GPL(efi_mm);
->>>>>>> 24b8d41d
 
 /*
  * We need our own copy of the higher levels of the page tables
@@ -156,16 +75,8 @@
 	pud_t *pud;
 	gfp_t gfp_mask;
 
-<<<<<<< HEAD
-	if (efi_enabled(EFI_OLD_MEMMAP))
-		return 0;
-
-	gfp_mask = GFP_KERNEL | __GFP_NOTRACK | __GFP_ZERO;
-	efi_pgd = (pgd_t *)__get_free_page(gfp_mask);
-=======
 	gfp_mask = GFP_KERNEL | __GFP_ZERO;
 	efi_pgd = (pgd_t *)__get_free_pages(gfp_mask, PGD_ALLOCATION_ORDER);
->>>>>>> 24b8d41d
 	if (!efi_pgd)
 		goto fail;
 
@@ -264,41 +175,8 @@
  */
 static inline phys_addr_t
 virt_to_phys_or_null_size(void *va, unsigned long size)
-<<<<<<< HEAD
-{
-	bool bad_size;
-
-	if (!va)
-		return 0;
-
-	if (virt_addr_valid(va))
-		return virt_to_phys(va);
-
-	/*
-	 * A fully aligned variable on the stack is guaranteed not to
-	 * cross a page bounary. Try to catch strings on the stack by
-	 * checking that 'size' is a power of two.
-	 */
-	bad_size = size > PAGE_SIZE || !is_power_of_2(size);
-
-	WARN_ON(!IS_ALIGNED((unsigned long)va, size) || bad_size);
-
-	return slow_virt_to_phys(va);
-}
-
-#define virt_to_phys_or_null(addr)				\
-	virt_to_phys_or_null_size((addr), sizeof(*(addr)))
-
-int __init efi_setup_page_tables(unsigned long pa_memmap, unsigned num_pages)
-{
-	unsigned long pfn, text;
-	struct page *page;
-	unsigned npages;
-	pgd_t *pgd;
-=======
 {
 	phys_addr_t pa;
->>>>>>> 24b8d41d
 
 	if (!va)
 		return 0;
@@ -369,11 +247,7 @@
 	 * text and allocate a new stack because we can't rely on the
 	 * stack pointer being < 4GB.
 	 */
-<<<<<<< HEAD
-	if (!IS_ENABLED(CONFIG_EFI_MIXED) || efi_is_native())
-=======
 	if (!efi_is_mixed())
->>>>>>> 24b8d41d
 		return 0;
 
 	page = alloc_page(GFP_KERNEL|__GFP_DMA32);
@@ -398,8 +272,6 @@
 	rodata = __pa(__start_rodata);
 	pfn = rodata >> PAGE_SHIFT;
 
-<<<<<<< HEAD
-=======
 	pf = _PAGE_NX | _PAGE_ENC;
 	if (kernel_map_pages_in_pgd(pgd, pfn, rodata, npages, pf)) {
 		pr_err("Failed to map kernel rodata 1:1\n");
@@ -409,7 +281,6 @@
 	return 0;
 }
 
->>>>>>> 24b8d41d
 static void __init __map_region(efi_memory_desc_t *md, u64 va)
 {
 	unsigned long flags = _PAGE_RW;
@@ -656,26 +527,12 @@
 #define efi_thunk(func...)						\
 ({									\
 	efi_status_t __s;						\
-<<<<<<< HEAD
-	unsigned long __flags;						\
-	u32 __func;							\
-									\
-	local_irq_save(__flags);					\
-	arch_efi_call_virt_setup();					\
-									\
-	__func = runtime_service32(f);					\
-	__s = efi64_thunk(__func, __VA_ARGS__);				\
-									\
-	arch_efi_call_virt_teardown();					\
-	local_irq_restore(__flags);					\
-=======
 									\
 	arch_efi_call_virt_setup();					\
 									\
 	__s = __efi_thunk(func);					\
 									\
 	arch_efi_call_virt_teardown();					\
->>>>>>> 24b8d41d
 									\
 	__s;								\
 })
@@ -705,65 +562,20 @@
 
 static efi_status_t efi_thunk_get_time(efi_time_t *tm, efi_time_cap_t *tc)
 {
-<<<<<<< HEAD
-	efi_status_t status;
-	u32 phys_tm, phys_tc;
-
-	spin_lock(&rtc_lock);
-
-	phys_tm = virt_to_phys_or_null(tm);
-	phys_tc = virt_to_phys_or_null(tc);
-
-	status = efi_thunk(get_time, phys_tm, phys_tc);
-
-	spin_unlock(&rtc_lock);
-
-	return status;
-=======
 	return EFI_UNSUPPORTED;
->>>>>>> 24b8d41d
 }
 
 static efi_status_t efi_thunk_set_time(efi_time_t *tm)
 {
-<<<<<<< HEAD
-	efi_status_t status;
-	u32 phys_tm;
-
-	spin_lock(&rtc_lock);
-
-	phys_tm = virt_to_phys_or_null(tm);
-
-	status = efi_thunk(set_time, phys_tm);
-
-	spin_unlock(&rtc_lock);
-
-	return status;
-=======
 	return EFI_UNSUPPORTED;
->>>>>>> 24b8d41d
 }
 
 static efi_status_t
 efi_thunk_get_wakeup_time(efi_bool_t *enabled, efi_bool_t *pending,
 			  efi_time_t *tm)
 {
-<<<<<<< HEAD
-	efi_status_t status;
-	u32 phys_enabled, phys_pending, phys_tm;
-
-	spin_lock(&rtc_lock);
-
-	phys_enabled = virt_to_phys_or_null(enabled);
-	phys_pending = virt_to_phys_or_null(pending);
-	phys_tm = virt_to_phys_or_null(tm);
-
-	status = efi_thunk(get_wakeup_time, phys_enabled,
-			     phys_pending, phys_tm);
-=======
 	return EFI_UNSUPPORTED;
 }
->>>>>>> 24b8d41d
 
 static efi_status_t
 efi_thunk_set_wakeup_time(efi_bool_t enabled, efi_time_t *tm)
@@ -789,11 +601,7 @@
 
 	spin_lock_irqsave(&efi_runtime_lock, flags);
 
-<<<<<<< HEAD
-	phys_tm = virt_to_phys_or_null(tm);
-=======
 	*vnd = *vendor;
->>>>>>> 24b8d41d
 
 	phys_data_size = virt_to_phys_or_null(data_size);
 	phys_vendor = virt_to_phys_or_null(vnd);
@@ -812,14 +620,6 @@
 	return status;
 }
 
-<<<<<<< HEAD
-static unsigned long efi_name_size(efi_char16_t *name)
-{
-	return ucs2_strsize(name, EFI_VAR_NAME_LEN) + 1;
-}
-
-=======
->>>>>>> 24b8d41d
 static efi_status_t
 efi_thunk_set_variable(efi_char16_t *name, efi_guid_t *vendor,
 		       u32 attr, unsigned long data_size, void *data)
@@ -830,15 +630,7 @@
 	efi_status_t status;
 	unsigned long flags;
 
-<<<<<<< HEAD
-	phys_data_size = virt_to_phys_or_null(data_size);
-	phys_vendor = virt_to_phys_or_null(vendor);
-	phys_name = virt_to_phys_or_null_size(name, efi_name_size(name));
-	phys_attr = virt_to_phys_or_null(attr);
-	phys_data = virt_to_phys_or_null_size(data, *data_size);
-=======
 	spin_lock_irqsave(&efi_runtime_lock, flags);
->>>>>>> 24b8d41d
 
 	*vnd = *vendor;
 
@@ -874,11 +666,7 @@
 	*vnd = *vendor;
 
 	phys_name = virt_to_phys_or_null_size(name, efi_name_size(name));
-<<<<<<< HEAD
-	phys_vendor = virt_to_phys_or_null(vendor);
-=======
 	phys_vendor = virt_to_phys_or_null(vnd);
->>>>>>> 24b8d41d
 	phys_data = virt_to_phys_or_null_size(data, data_size);
 
 	if (!phys_name || (data && !phys_data))
@@ -908,11 +696,7 @@
 	*vnd = *vendor;
 
 	phys_name_size = virt_to_phys_or_null(name_size);
-<<<<<<< HEAD
-	phys_vendor = virt_to_phys_or_null(vendor);
-=======
 	phys_vendor = virt_to_phys_or_null(vnd);
->>>>>>> 24b8d41d
 	phys_name = virt_to_phys_or_null_size(name, *name_size);
 
 	if (!phys_name)
@@ -930,17 +714,7 @@
 static efi_status_t
 efi_thunk_get_next_high_mono_count(u32 *count)
 {
-<<<<<<< HEAD
-	efi_status_t status;
-	u32 phys_count;
-
-	phys_count = virt_to_phys_or_null(count);
-	status = efi_thunk(get_next_high_mono_count, phys_count);
-
-	return status;
-=======
 	return EFI_UNSUPPORTED;
->>>>>>> 24b8d41d
 }
 
 static void
@@ -950,11 +724,8 @@
 	u32 phys_data;
 	unsigned long flags;
 
-<<<<<<< HEAD
-=======
 	spin_lock_irqsave(&efi_runtime_lock, flags);
 
->>>>>>> 24b8d41d
 	phys_data = virt_to_phys_or_null_size(data, data_size);
 
 	efi_thunk(reset_system, reset_type, status, data_size, phys_data);
@@ -986,11 +757,8 @@
 	if (efi.runtime_version < EFI_2_00_SYSTEM_TABLE_REVISION)
 		return EFI_UNSUPPORTED;
 
-<<<<<<< HEAD
-=======
 	spin_lock_irqsave(&efi_runtime_lock, flags);
 
->>>>>>> 24b8d41d
 	phys_storage = virt_to_phys_or_null(storage_space);
 	phys_remaining = virt_to_phys_or_null(remaining_space);
 	phys_max = virt_to_phys_or_null(max_variable_size);
