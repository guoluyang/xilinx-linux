// SPDX-License-Identifier: GPL-2.0
#include <linux/perf_event.h>
<<<<<<< HEAD
#include <asm/intel-family.h>
=======
#include <linux/sysfs.h>
#include <linux/nospec.h>
#include <asm/intel-family.h>
#include "probe.h"
>>>>>>> 24b8d41d

enum perf_msr_id {
	PERF_MSR_TSC			= 0,
	PERF_MSR_APERF			= 1,
	PERF_MSR_MPERF			= 2,
	PERF_MSR_PPERF			= 3,
	PERF_MSR_SMI			= 4,
	PERF_MSR_PTSC			= 5,
	PERF_MSR_IRPERF			= 6,
<<<<<<< HEAD

=======
	PERF_MSR_THERM			= 7,
>>>>>>> 24b8d41d
	PERF_MSR_EVENT_MAX,
};

static bool test_aperfmperf(int idx, void *data)
{
	return boot_cpu_has(X86_FEATURE_APERFMPERF);
}

<<<<<<< HEAD
static bool test_ptsc(int idx)
=======
static bool test_ptsc(int idx, void *data)
>>>>>>> 24b8d41d
{
	return boot_cpu_has(X86_FEATURE_PTSC);
}

<<<<<<< HEAD
static bool test_irperf(int idx)
=======
static bool test_irperf(int idx, void *data)
>>>>>>> 24b8d41d
{
	return boot_cpu_has(X86_FEATURE_IRPERF);
}

<<<<<<< HEAD
static bool test_intel(int idx)
=======
static bool test_therm_status(int idx, void *data)
{
	return boot_cpu_has(X86_FEATURE_DTHERM);
}

static bool test_intel(int idx, void *data)
>>>>>>> 24b8d41d
{
	if (boot_cpu_data.x86_vendor != X86_VENDOR_INTEL ||
	    boot_cpu_data.x86 != 6)
		return false;

	switch (boot_cpu_data.x86_model) {
	case INTEL_FAM6_NEHALEM:
	case INTEL_FAM6_NEHALEM_G:
	case INTEL_FAM6_NEHALEM_EP:
	case INTEL_FAM6_NEHALEM_EX:

	case INTEL_FAM6_WESTMERE:
	case INTEL_FAM6_WESTMERE_EP:
	case INTEL_FAM6_WESTMERE_EX:

	case INTEL_FAM6_SANDYBRIDGE:
	case INTEL_FAM6_SANDYBRIDGE_X:

	case INTEL_FAM6_IVYBRIDGE:
	case INTEL_FAM6_IVYBRIDGE_X:

<<<<<<< HEAD
	case INTEL_FAM6_HASWELL_CORE:
	case INTEL_FAM6_HASWELL_X:
	case INTEL_FAM6_HASWELL_ULT:
	case INTEL_FAM6_HASWELL_GT3E:

	case INTEL_FAM6_BROADWELL_CORE:
	case INTEL_FAM6_BROADWELL_XEON_D:
	case INTEL_FAM6_BROADWELL_GT3E:
	case INTEL_FAM6_BROADWELL_X:

	case INTEL_FAM6_ATOM_SILVERMONT1:
	case INTEL_FAM6_ATOM_SILVERMONT2:
	case INTEL_FAM6_ATOM_AIRMONT:
=======
	case INTEL_FAM6_HASWELL:
	case INTEL_FAM6_HASWELL_X:
	case INTEL_FAM6_HASWELL_L:
	case INTEL_FAM6_HASWELL_G:

	case INTEL_FAM6_BROADWELL:
	case INTEL_FAM6_BROADWELL_D:
	case INTEL_FAM6_BROADWELL_G:
	case INTEL_FAM6_BROADWELL_X:

	case INTEL_FAM6_ATOM_SILVERMONT:
	case INTEL_FAM6_ATOM_SILVERMONT_D:
	case INTEL_FAM6_ATOM_AIRMONT:

	case INTEL_FAM6_ATOM_GOLDMONT:
	case INTEL_FAM6_ATOM_GOLDMONT_D:
	case INTEL_FAM6_ATOM_GOLDMONT_PLUS:
	case INTEL_FAM6_ATOM_TREMONT_D:
	case INTEL_FAM6_ATOM_TREMONT:
	case INTEL_FAM6_ATOM_TREMONT_L:

	case INTEL_FAM6_XEON_PHI_KNL:
	case INTEL_FAM6_XEON_PHI_KNM:
>>>>>>> 24b8d41d
		if (idx == PERF_MSR_SMI)
			return true;
		break;

<<<<<<< HEAD
	case INTEL_FAM6_SKYLAKE_MOBILE:
	case INTEL_FAM6_SKYLAKE_DESKTOP:
	case INTEL_FAM6_SKYLAKE_X:
	case INTEL_FAM6_KABYLAKE_MOBILE:
	case INTEL_FAM6_KABYLAKE_DESKTOP:
=======
	case INTEL_FAM6_SKYLAKE_L:
	case INTEL_FAM6_SKYLAKE:
	case INTEL_FAM6_SKYLAKE_X:
	case INTEL_FAM6_KABYLAKE_L:
	case INTEL_FAM6_KABYLAKE:
	case INTEL_FAM6_COMETLAKE_L:
	case INTEL_FAM6_COMETLAKE:
	case INTEL_FAM6_ICELAKE_L:
	case INTEL_FAM6_ICELAKE:
	case INTEL_FAM6_ICELAKE_X:
	case INTEL_FAM6_ICELAKE_D:
	case INTEL_FAM6_TIGERLAKE_L:
	case INTEL_FAM6_TIGERLAKE:
>>>>>>> 24b8d41d
		if (idx == PERF_MSR_SMI || idx == PERF_MSR_PPERF)
			return true;
		break;
	}

	return false;
}

PMU_EVENT_ATTR_STRING(tsc,				attr_tsc,		"event=0x00"	);
PMU_EVENT_ATTR_STRING(aperf,				attr_aperf,		"event=0x01"	);
PMU_EVENT_ATTR_STRING(mperf,				attr_mperf,		"event=0x02"	);
PMU_EVENT_ATTR_STRING(pperf,				attr_pperf,		"event=0x03"	);
PMU_EVENT_ATTR_STRING(smi,				attr_smi,		"event=0x04"	);
PMU_EVENT_ATTR_STRING(ptsc,				attr_ptsc,		"event=0x05"	);
PMU_EVENT_ATTR_STRING(irperf,				attr_irperf,		"event=0x06"	);
PMU_EVENT_ATTR_STRING(cpu_thermal_margin,		attr_therm,		"event=0x07"	);
PMU_EVENT_ATTR_STRING(cpu_thermal_margin.snapshot,	attr_therm_snap,	"1"		);
PMU_EVENT_ATTR_STRING(cpu_thermal_margin.unit,		attr_therm_unit,	"C"		);

static unsigned long msr_mask;

PMU_EVENT_GROUP(events, aperf);
PMU_EVENT_GROUP(events, mperf);
PMU_EVENT_GROUP(events, pperf);
PMU_EVENT_GROUP(events, smi);
PMU_EVENT_GROUP(events, ptsc);
PMU_EVENT_GROUP(events, irperf);

static struct attribute *attrs_therm[] = {
	&attr_therm.attr.attr,
	&attr_therm_snap.attr.attr,
	&attr_therm_unit.attr.attr,
	NULL,
};

<<<<<<< HEAD
PMU_EVENT_ATTR_STRING(tsc,    evattr_tsc,    "event=0x00");
PMU_EVENT_ATTR_STRING(aperf,  evattr_aperf,  "event=0x01");
PMU_EVENT_ATTR_STRING(mperf,  evattr_mperf,  "event=0x02");
PMU_EVENT_ATTR_STRING(pperf,  evattr_pperf,  "event=0x03");
PMU_EVENT_ATTR_STRING(smi,    evattr_smi,    "event=0x04");
PMU_EVENT_ATTR_STRING(ptsc,   evattr_ptsc,   "event=0x05");
PMU_EVENT_ATTR_STRING(irperf, evattr_irperf, "event=0x06");

static struct perf_msr msr[] = {
	[PERF_MSR_TSC]    = { 0,		&evattr_tsc,	NULL,		 },
	[PERF_MSR_APERF]  = { MSR_IA32_APERF,	&evattr_aperf,	test_aperfmperf, },
	[PERF_MSR_MPERF]  = { MSR_IA32_MPERF,	&evattr_mperf,	test_aperfmperf, },
	[PERF_MSR_PPERF]  = { MSR_PPERF,	&evattr_pperf,	test_intel,	 },
	[PERF_MSR_SMI]    = { MSR_SMI_COUNT,	&evattr_smi,	test_intel,	 },
	[PERF_MSR_PTSC]   = { MSR_F15H_PTSC,	&evattr_ptsc,	test_ptsc,	 },
	[PERF_MSR_IRPERF] = { MSR_F17H_IRPERF,	&evattr_irperf,	test_irperf,	 },
=======
static struct attribute_group group_therm = {
	.name  = "events",
	.attrs = attrs_therm,
};

static struct perf_msr msr[] = {
	[PERF_MSR_TSC]		= { .no_check = true,								},
	[PERF_MSR_APERF]	= { MSR_IA32_APERF,		&group_aperf,		test_aperfmperf,	},
	[PERF_MSR_MPERF]	= { MSR_IA32_MPERF,		&group_mperf,		test_aperfmperf,	},
	[PERF_MSR_PPERF]	= { MSR_PPERF,			&group_pperf,		test_intel,		},
	[PERF_MSR_SMI]		= { MSR_SMI_COUNT,		&group_smi,		test_intel,		},
	[PERF_MSR_PTSC]		= { MSR_F15H_PTSC,		&group_ptsc,		test_ptsc,		},
	[PERF_MSR_IRPERF]	= { MSR_F17H_IRPERF,		&group_irperf,		test_irperf,		},
	[PERF_MSR_THERM]	= { MSR_IA32_THERM_STATUS,	&group_therm,		test_therm_status,	},
>>>>>>> 24b8d41d
};

static struct attribute *events_attrs[] = {
	&attr_tsc.attr.attr,
	NULL,
};

static struct attribute_group events_attr_group = {
	.name = "events",
	.attrs = events_attrs,
};

PMU_FORMAT_ATTR(event, "config:0-63");
static struct attribute *format_attrs[] = {
	&format_attr_event.attr,
	NULL,
};
static struct attribute_group format_attr_group = {
	.name = "format",
	.attrs = format_attrs,
};

static const struct attribute_group *attr_groups[] = {
	&events_attr_group,
	&format_attr_group,
	NULL,
};

static const struct attribute_group *attr_update[] = {
	&group_aperf,
	&group_mperf,
	&group_pperf,
	&group_smi,
	&group_ptsc,
	&group_irperf,
	&group_therm,
	NULL,
};

static int msr_event_init(struct perf_event *event)
{
	u64 cfg = event->attr.config;

	if (event->attr.type != event->pmu->type)
		return -ENOENT;

	/* unsupported modes and filters */
	if (event->attr.sample_period) /* no sampling */
		return -EINVAL;

	if (cfg >= PERF_MSR_EVENT_MAX)
		return -EINVAL;

	cfg = array_index_nospec((unsigned long)cfg, PERF_MSR_EVENT_MAX);

	if (!(msr_mask & (1 << cfg)))
		return -EINVAL;

	event->hw.idx		= -1;
	event->hw.event_base	= msr[cfg].msr;
	event->hw.config	= cfg;

	return 0;
}

static inline u64 msr_read_counter(struct perf_event *event)
{
	u64 now;

	if (event->hw.event_base)
		rdmsrl(event->hw.event_base, now);
	else
		now = rdtsc_ordered();

	return now;
}

static void msr_event_update(struct perf_event *event)
{
	u64 prev, now;
	s64 delta;

	/* Careful, an NMI might modify the previous event value: */
again:
	prev = local64_read(&event->hw.prev_count);
	now = msr_read_counter(event);

	if (local64_cmpxchg(&event->hw.prev_count, prev, now) != prev)
		goto again;

	delta = now - prev;
	if (unlikely(event->hw.event_base == MSR_SMI_COUNT)) {
		delta = sign_extend64(delta, 31);
		local64_add(delta, &event->count);
	} else if (unlikely(event->hw.event_base == MSR_IA32_THERM_STATUS)) {
		/* If valid, extract digital readout, otherwise set to -1: */
		now = now & (1ULL << 31) ? (now >> 16) & 0x3f :  -1;
		local64_set(&event->count, now);
	} else {
		local64_add(delta, &event->count);
	}
}

static void msr_event_start(struct perf_event *event, int flags)
{
	u64 now = msr_read_counter(event);

	local64_set(&event->hw.prev_count, now);
}

static void msr_event_stop(struct perf_event *event, int flags)
{
	msr_event_update(event);
}

static void msr_event_del(struct perf_event *event, int flags)
{
	msr_event_stop(event, PERF_EF_UPDATE);
}

static int msr_event_add(struct perf_event *event, int flags)
{
	if (flags & PERF_EF_START)
		msr_event_start(event, flags);

	return 0;
}

static struct pmu pmu_msr = {
	.task_ctx_nr	= perf_sw_context,
	.attr_groups	= attr_groups,
	.event_init	= msr_event_init,
	.add		= msr_event_add,
	.del		= msr_event_del,
	.start		= msr_event_start,
	.stop		= msr_event_stop,
	.read		= msr_event_update,
	.capabilities	= PERF_PMU_CAP_NO_INTERRUPT | PERF_PMU_CAP_NO_EXCLUDE,
	.attr_update	= attr_update,
};

static int __init msr_init(void)
{
	if (!boot_cpu_has(X86_FEATURE_TSC)) {
		pr_cont("no MSR PMU driver.\n");
		return 0;
	}

	msr_mask = perf_msr_probe(msr, PERF_MSR_EVENT_MAX, true, NULL);

	perf_pmu_register(&pmu_msr, "msr", -1);

	return 0;
}
device_initcall(msr_init);<|MERGE_RESOLUTION|>--- conflicted
+++ resolved
@@ -1,13 +1,9 @@
 // SPDX-License-Identifier: GPL-2.0
 #include <linux/perf_event.h>
-<<<<<<< HEAD
-#include <asm/intel-family.h>
-=======
 #include <linux/sysfs.h>
 #include <linux/nospec.h>
 #include <asm/intel-family.h>
 #include "probe.h"
->>>>>>> 24b8d41d
 
 enum perf_msr_id {
 	PERF_MSR_TSC			= 0,
@@ -17,11 +13,7 @@
 	PERF_MSR_SMI			= 4,
 	PERF_MSR_PTSC			= 5,
 	PERF_MSR_IRPERF			= 6,
-<<<<<<< HEAD
-
-=======
 	PERF_MSR_THERM			= 7,
->>>>>>> 24b8d41d
 	PERF_MSR_EVENT_MAX,
 };
 
@@ -30,34 +22,22 @@
 	return boot_cpu_has(X86_FEATURE_APERFMPERF);
 }
 
-<<<<<<< HEAD
-static bool test_ptsc(int idx)
-=======
 static bool test_ptsc(int idx, void *data)
->>>>>>> 24b8d41d
 {
 	return boot_cpu_has(X86_FEATURE_PTSC);
 }
 
-<<<<<<< HEAD
-static bool test_irperf(int idx)
-=======
 static bool test_irperf(int idx, void *data)
->>>>>>> 24b8d41d
 {
 	return boot_cpu_has(X86_FEATURE_IRPERF);
 }
 
-<<<<<<< HEAD
-static bool test_intel(int idx)
-=======
 static bool test_therm_status(int idx, void *data)
 {
 	return boot_cpu_has(X86_FEATURE_DTHERM);
 }
 
 static bool test_intel(int idx, void *data)
->>>>>>> 24b8d41d
 {
 	if (boot_cpu_data.x86_vendor != X86_VENDOR_INTEL ||
 	    boot_cpu_data.x86 != 6)
@@ -79,21 +59,6 @@
 	case INTEL_FAM6_IVYBRIDGE:
 	case INTEL_FAM6_IVYBRIDGE_X:
 
-<<<<<<< HEAD
-	case INTEL_FAM6_HASWELL_CORE:
-	case INTEL_FAM6_HASWELL_X:
-	case INTEL_FAM6_HASWELL_ULT:
-	case INTEL_FAM6_HASWELL_GT3E:
-
-	case INTEL_FAM6_BROADWELL_CORE:
-	case INTEL_FAM6_BROADWELL_XEON_D:
-	case INTEL_FAM6_BROADWELL_GT3E:
-	case INTEL_FAM6_BROADWELL_X:
-
-	case INTEL_FAM6_ATOM_SILVERMONT1:
-	case INTEL_FAM6_ATOM_SILVERMONT2:
-	case INTEL_FAM6_ATOM_AIRMONT:
-=======
 	case INTEL_FAM6_HASWELL:
 	case INTEL_FAM6_HASWELL_X:
 	case INTEL_FAM6_HASWELL_L:
@@ -117,18 +82,10 @@
 
 	case INTEL_FAM6_XEON_PHI_KNL:
 	case INTEL_FAM6_XEON_PHI_KNM:
->>>>>>> 24b8d41d
 		if (idx == PERF_MSR_SMI)
 			return true;
 		break;
 
-<<<<<<< HEAD
-	case INTEL_FAM6_SKYLAKE_MOBILE:
-	case INTEL_FAM6_SKYLAKE_DESKTOP:
-	case INTEL_FAM6_SKYLAKE_X:
-	case INTEL_FAM6_KABYLAKE_MOBILE:
-	case INTEL_FAM6_KABYLAKE_DESKTOP:
-=======
 	case INTEL_FAM6_SKYLAKE_L:
 	case INTEL_FAM6_SKYLAKE:
 	case INTEL_FAM6_SKYLAKE_X:
@@ -142,7 +99,6 @@
 	case INTEL_FAM6_ICELAKE_D:
 	case INTEL_FAM6_TIGERLAKE_L:
 	case INTEL_FAM6_TIGERLAKE:
->>>>>>> 24b8d41d
 		if (idx == PERF_MSR_SMI || idx == PERF_MSR_PPERF)
 			return true;
 		break;
@@ -178,24 +134,6 @@
 	NULL,
 };
 
-<<<<<<< HEAD
-PMU_EVENT_ATTR_STRING(tsc,    evattr_tsc,    "event=0x00");
-PMU_EVENT_ATTR_STRING(aperf,  evattr_aperf,  "event=0x01");
-PMU_EVENT_ATTR_STRING(mperf,  evattr_mperf,  "event=0x02");
-PMU_EVENT_ATTR_STRING(pperf,  evattr_pperf,  "event=0x03");
-PMU_EVENT_ATTR_STRING(smi,    evattr_smi,    "event=0x04");
-PMU_EVENT_ATTR_STRING(ptsc,   evattr_ptsc,   "event=0x05");
-PMU_EVENT_ATTR_STRING(irperf, evattr_irperf, "event=0x06");
-
-static struct perf_msr msr[] = {
-	[PERF_MSR_TSC]    = { 0,		&evattr_tsc,	NULL,		 },
-	[PERF_MSR_APERF]  = { MSR_IA32_APERF,	&evattr_aperf,	test_aperfmperf, },
-	[PERF_MSR_MPERF]  = { MSR_IA32_MPERF,	&evattr_mperf,	test_aperfmperf, },
-	[PERF_MSR_PPERF]  = { MSR_PPERF,	&evattr_pperf,	test_intel,	 },
-	[PERF_MSR_SMI]    = { MSR_SMI_COUNT,	&evattr_smi,	test_intel,	 },
-	[PERF_MSR_PTSC]   = { MSR_F15H_PTSC,	&evattr_ptsc,	test_ptsc,	 },
-	[PERF_MSR_IRPERF] = { MSR_F17H_IRPERF,	&evattr_irperf,	test_irperf,	 },
-=======
 static struct attribute_group group_therm = {
 	.name  = "events",
 	.attrs = attrs_therm,
@@ -210,7 +148,6 @@
 	[PERF_MSR_PTSC]		= { MSR_F15H_PTSC,		&group_ptsc,		test_ptsc,		},
 	[PERF_MSR_IRPERF]	= { MSR_F17H_IRPERF,		&group_irperf,		test_irperf,		},
 	[PERF_MSR_THERM]	= { MSR_IA32_THERM_STATUS,	&group_therm,		test_therm_status,	},
->>>>>>> 24b8d41d
 };
 
 static struct attribute *events_attrs[] = {
