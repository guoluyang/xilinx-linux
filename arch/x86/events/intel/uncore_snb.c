--- conflicted
+++ resolved
@@ -1,25 +1,8 @@
-<<<<<<< HEAD
-=======
 // SPDX-License-Identifier: GPL-2.0
->>>>>>> 24b8d41d
 /* Nehalem/SandBridge/Haswell/Broadwell/Skylake uncore support */
 #include "uncore.h"
 
 /* Uncore IMC PCI IDs */
-<<<<<<< HEAD
-#define PCI_DEVICE_ID_INTEL_SNB_IMC	0x0100
-#define PCI_DEVICE_ID_INTEL_IVB_IMC	0x0154
-#define PCI_DEVICE_ID_INTEL_IVB_E3_IMC	0x0150
-#define PCI_DEVICE_ID_INTEL_HSW_IMC	0x0c00
-#define PCI_DEVICE_ID_INTEL_HSW_U_IMC	0x0a04
-#define PCI_DEVICE_ID_INTEL_BDW_IMC	0x1604
-#define PCI_DEVICE_ID_INTEL_SKL_U_IMC	0x1904
-#define PCI_DEVICE_ID_INTEL_SKL_Y_IMC	0x190c
-#define PCI_DEVICE_ID_INTEL_SKL_HD_IMC	0x1900
-#define PCI_DEVICE_ID_INTEL_SKL_HQ_IMC	0x1910
-#define PCI_DEVICE_ID_INTEL_SKL_SD_IMC	0x190f
-#define PCI_DEVICE_ID_INTEL_SKL_SQ_IMC	0x191f
-=======
 #define PCI_DEVICE_ID_INTEL_SNB_IMC		0x0100
 #define PCI_DEVICE_ID_INTEL_IVB_IMC		0x0154
 #define PCI_DEVICE_ID_INTEL_IVB_E3_IMC		0x0150
@@ -78,7 +61,6 @@
 #define PCI_DEVICE_ID_INTEL_TGL_U4_IMC		0x9a14
 #define PCI_DEVICE_ID_INTEL_TGL_H_IMC		0x9a36
 
->>>>>>> 24b8d41d
 
 /* SNB event control */
 #define SNB_UNC_CTL_EV_SEL_MASK			0x000000ff
@@ -138,8 +120,6 @@
 #define SKL_UNC_PERF_GLOBAL_CTL			0xe01
 #define SKL_UNC_GLOBAL_CTL_CORE_ALL		((1 << 5) - 1)
 
-<<<<<<< HEAD
-=======
 /* ICL Cbo register */
 #define ICL_UNC_CBO_CONFIG			0x396
 #define ICL_UNC_NUM_CBO_MASK			0xf
@@ -150,7 +130,6 @@
 #define ICL_UNC_ARB_PER_CTR			0x3b1
 #define ICL_UNC_ARB_PERFEVTSEL			0x3b3
 
->>>>>>> 24b8d41d
 DEFINE_UNCORE_FORMAT_ATTR(event, event, "config:0-7");
 DEFINE_UNCORE_FORMAT_ATTR(umask, umask, "config:8-15");
 DEFINE_UNCORE_FORMAT_ATTR(edge, edge, "config:18");
@@ -279,13 +258,10 @@
 		wrmsrl(SKL_UNC_PERF_GLOBAL_CTL,
 			SNB_UNC_GLOBAL_CTL_EN | SKL_UNC_GLOBAL_CTL_CORE_ALL);
 	}
-<<<<<<< HEAD
-=======
 
 	/* The 8th CBOX has different MSR space */
 	if (box->pmu->pmu_idx == 7)
 		__set_bit(UNCORE_BOX_FLAG_CFL8_CBOX_MSR_OFFS, &box->flags);
->>>>>>> 24b8d41d
 }
 
 static void skl_uncore_msr_enable_box(struct intel_uncore_box *box)
@@ -312,11 +288,7 @@
 static struct intel_uncore_type skl_uncore_cbox = {
 	.name		= "cbox",
 	.num_counters   = 4,
-<<<<<<< HEAD
-	.num_boxes	= 5,
-=======
 	.num_boxes	= 8,
->>>>>>> 24b8d41d
 	.perf_ctr_bits	= 44,
 	.fixed_ctr_bits	= 48,
 	.perf_ctr	= SNB_UNC_CBO_0_PER_CTR0,
@@ -345,8 +317,6 @@
 	snb_uncore_arb.ops = &skl_uncore_msr_ops;
 }
 
-<<<<<<< HEAD
-=======
 static struct intel_uncore_ops icl_uncore_msr_ops = {
 	.disable_event	= snb_uncore_msr_disable_event,
 	.enable_event	= snb_uncore_msr_enable_event,
@@ -444,7 +414,6 @@
 	snb_uncore_arb.ops = &skl_uncore_msr_ops;
 }
 
->>>>>>> 24b8d41d
 enum {
 	SNB_PCI_UNCORE_IMC,
 };
@@ -660,78 +629,6 @@
 	return 0;
 }
 
-<<<<<<< HEAD
-static void snb_uncore_imc_event_start(struct perf_event *event, int flags)
-{
-	struct intel_uncore_box *box = uncore_event_to_box(event);
-	u64 count;
-
-	if (WARN_ON_ONCE(!(event->hw.state & PERF_HES_STOPPED)))
-		return;
-
-	event->hw.state = 0;
-	box->n_active++;
-
-	list_add_tail(&event->active_entry, &box->active_list);
-
-	count = snb_uncore_imc_read_counter(box, event);
-	local64_set(&event->hw.prev_count, count);
-
-	if (box->n_active == 1)
-		uncore_pmu_start_hrtimer(box);
-}
-
-static void snb_uncore_imc_event_stop(struct perf_event *event, int flags)
-{
-	struct intel_uncore_box *box = uncore_event_to_box(event);
-	struct hw_perf_event *hwc = &event->hw;
-
-	if (!(hwc->state & PERF_HES_STOPPED)) {
-		box->n_active--;
-
-		WARN_ON_ONCE(hwc->state & PERF_HES_STOPPED);
-		hwc->state |= PERF_HES_STOPPED;
-
-		list_del(&event->active_entry);
-
-		if (box->n_active == 0)
-			uncore_pmu_cancel_hrtimer(box);
-	}
-
-	if ((flags & PERF_EF_UPDATE) && !(hwc->state & PERF_HES_UPTODATE)) {
-		/*
-		 * Drain the remaining delta count out of a event
-		 * that we are disabling:
-		 */
-		uncore_perf_event_update(box, event);
-		hwc->state |= PERF_HES_UPTODATE;
-	}
-}
-
-static int snb_uncore_imc_event_add(struct perf_event *event, int flags)
-{
-	struct intel_uncore_box *box = uncore_event_to_box(event);
-	struct hw_perf_event *hwc = &event->hw;
-
-	if (!box)
-		return -ENODEV;
-
-	hwc->state = PERF_HES_UPTODATE | PERF_HES_STOPPED;
-	if (!(flags & PERF_EF_START))
-		hwc->state |= PERF_HES_ARCH;
-
-	snb_uncore_imc_event_start(event, 0);
-
-	return 0;
-}
-
-static void snb_uncore_imc_event_del(struct perf_event *event, int flags)
-{
-	snb_uncore_imc_event_stop(event, PERF_EF_UPDATE);
-}
-
-=======
->>>>>>> 24b8d41d
 int snb_pci2phy_map_init(int devid)
 {
 	struct pci_dev *dev = NULL;
@@ -843,8 +740,6 @@
 static const struct pci_device_id skl_uncore_pci_ids[] = {
 	{ /* IMC */
 		PCI_DEVICE(PCI_VENDOR_ID_INTEL, PCI_DEVICE_ID_INTEL_SKL_Y_IMC),
-<<<<<<< HEAD
-=======
 		.driver_data = UNCORE_PCI_DEV_DATA(SNB_PCI_UNCORE_IMC, 0),
 	},
 	{ /* IMC */
@@ -1029,30 +924,8 @@
 	},
 	{ /* IMC */
 		PCI_DEVICE(PCI_VENDOR_ID_INTEL, PCI_DEVICE_ID_INTEL_ICL_U2_IMC),
->>>>>>> 24b8d41d
-		.driver_data = UNCORE_PCI_DEV_DATA(SNB_PCI_UNCORE_IMC, 0),
-	},
-	{ /* IMC */
-		PCI_DEVICE(PCI_VENDOR_ID_INTEL, PCI_DEVICE_ID_INTEL_SKL_U_IMC),
-		.driver_data = UNCORE_PCI_DEV_DATA(SNB_PCI_UNCORE_IMC, 0),
-	},
-	{ /* IMC */
-		PCI_DEVICE(PCI_VENDOR_ID_INTEL, PCI_DEVICE_ID_INTEL_SKL_HD_IMC),
-		.driver_data = UNCORE_PCI_DEV_DATA(SNB_PCI_UNCORE_IMC, 0),
-	},
-	{ /* IMC */
-		PCI_DEVICE(PCI_VENDOR_ID_INTEL, PCI_DEVICE_ID_INTEL_SKL_HQ_IMC),
-		.driver_data = UNCORE_PCI_DEV_DATA(SNB_PCI_UNCORE_IMC, 0),
-	},
-	{ /* IMC */
-		PCI_DEVICE(PCI_VENDOR_ID_INTEL, PCI_DEVICE_ID_INTEL_SKL_SD_IMC),
-		.driver_data = UNCORE_PCI_DEV_DATA(SNB_PCI_UNCORE_IMC, 0),
-	},
-	{ /* IMC */
-		PCI_DEVICE(PCI_VENDOR_ID_INTEL, PCI_DEVICE_ID_INTEL_SKL_SQ_IMC),
-		.driver_data = UNCORE_PCI_DEV_DATA(SNB_PCI_UNCORE_IMC, 0),
-	},
-
+		.driver_data = UNCORE_PCI_DEV_DATA(SNB_PCI_UNCORE_IMC, 0),
+	},
 	{ /* end: all zeroes */ },
 };
 
@@ -1106,8 +979,6 @@
 	IMC_DEV(SKL_HQ_IMC, &skl_uncore_pci_driver),  /* 6th Gen Core H Quad Core */
 	IMC_DEV(SKL_SD_IMC, &skl_uncore_pci_driver),  /* 6th Gen Core S Dual Core */
 	IMC_DEV(SKL_SQ_IMC, &skl_uncore_pci_driver),  /* 6th Gen Core S Quad Core */
-<<<<<<< HEAD
-=======
 	IMC_DEV(SKL_E3_IMC, &skl_uncore_pci_driver),  /* Xeon E3 V5 Gen Core processor */
 	IMC_DEV(KBL_Y_IMC, &skl_uncore_pci_driver),  /* 7th Gen Core Y */
 	IMC_DEV(KBL_U_IMC, &skl_uncore_pci_driver),  /* 7th Gen Core U */
@@ -1148,7 +1019,6 @@
 	IMC_DEV(CML_S5_IMC, &skl_uncore_pci_driver),
 	IMC_DEV(ICL_U_IMC, &icl_uncore_pci_driver),	/* 10th Gen Core Mobile */
 	IMC_DEV(ICL_U2_IMC, &icl_uncore_pci_driver),	/* 10th Gen Core Mobile */
->>>>>>> 24b8d41d
 	{  /* end marker */ }
 };
 
