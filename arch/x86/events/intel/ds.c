// SPDX-License-Identifier: GPL-2.0
#include <linux/bitops.h>
#include <linux/types.h>
#include <linux/slab.h>

#include <asm/cpu_entry_area.h>
#include <asm/perf_event.h>
#include <asm/tlbflush.h>
#include <asm/insn.h>
#include <asm/io.h>

#include "../perf_event.h"

/* Waste a full page so it can be mapped into the cpu_entry_area */
DEFINE_PER_CPU_PAGE_ALIGNED(struct debug_store, cpu_debug_store);

/* The size of a BTS record in bytes: */
#define BTS_RECORD_SIZE		24

#define PEBS_FIXUP_SIZE		PAGE_SIZE

/*
 * pebs_record_32 for p4 and core not supported

struct pebs_record_32 {
	u32 flags, ip;
	u32 ax, bc, cx, dx;
	u32 si, di, bp, sp;
};

 */

union intel_x86_pebs_dse {
	u64 val;
	struct {
		unsigned int ld_dse:4;
		unsigned int ld_stlb_miss:1;
		unsigned int ld_locked:1;
		unsigned int ld_reserved:26;
	};
	struct {
		unsigned int st_l1d_hit:1;
		unsigned int st_reserved1:3;
		unsigned int st_stlb_miss:1;
		unsigned int st_locked:1;
		unsigned int st_reserved2:26;
	};
};


/*
 * Map PEBS Load Latency Data Source encodings to generic
 * memory data source information
 */
#define P(a, b) PERF_MEM_S(a, b)
#define OP_LH (P(OP, LOAD) | P(LVL, HIT))
#define LEVEL(x) P(LVLNUM, x)
#define REM P(REMOTE, REMOTE)
#define SNOOP_NONE_MISS (P(SNOOP, NONE) | P(SNOOP, MISS))

/* Version for Sandy Bridge and later */
static u64 pebs_data_source[] = {
	P(OP, LOAD) | P(LVL, MISS) | LEVEL(L3) | P(SNOOP, NA),/* 0x00:ukn L3 */
	OP_LH | P(LVL, L1)  | LEVEL(L1) | P(SNOOP, NONE),  /* 0x01: L1 local */
	OP_LH | P(LVL, LFB) | LEVEL(LFB) | P(SNOOP, NONE), /* 0x02: LFB hit */
	OP_LH | P(LVL, L2)  | LEVEL(L2) | P(SNOOP, NONE),  /* 0x03: L2 hit */
	OP_LH | P(LVL, L3)  | LEVEL(L3) | P(SNOOP, NONE),  /* 0x04: L3 hit */
	OP_LH | P(LVL, L3)  | LEVEL(L3) | P(SNOOP, MISS),  /* 0x05: L3 hit, snoop miss */
	OP_LH | P(LVL, L3)  | LEVEL(L3) | P(SNOOP, HIT),   /* 0x06: L3 hit, snoop hit */
	OP_LH | P(LVL, L3)  | LEVEL(L3) | P(SNOOP, HITM),  /* 0x07: L3 hit, snoop hitm */
	OP_LH | P(LVL, REM_CCE1) | REM | LEVEL(L3) | P(SNOOP, HIT),  /* 0x08: L3 miss snoop hit */
	OP_LH | P(LVL, REM_CCE1) | REM | LEVEL(L3) | P(SNOOP, HITM), /* 0x09: L3 miss snoop hitm*/
	OP_LH | P(LVL, LOC_RAM)  | LEVEL(RAM) | P(SNOOP, HIT),       /* 0x0a: L3 miss, shared */
	OP_LH | P(LVL, REM_RAM1) | REM | LEVEL(L3) | P(SNOOP, HIT),  /* 0x0b: L3 miss, shared */
	OP_LH | P(LVL, LOC_RAM)  | LEVEL(RAM) | SNOOP_NONE_MISS,     /* 0x0c: L3 miss, excl */
	OP_LH | P(LVL, REM_RAM1) | LEVEL(RAM) | REM | SNOOP_NONE_MISS, /* 0x0d: L3 miss, excl */
	OP_LH | P(LVL, IO)  | LEVEL(NA) | P(SNOOP, NONE), /* 0x0e: I/O */
	OP_LH | P(LVL, UNC) | LEVEL(NA) | P(SNOOP, NONE), /* 0x0f: uncached */
};

/* Patch up minor differences in the bits */
void __init intel_pmu_pebs_data_source_nhm(void)
{
	pebs_data_source[0x05] = OP_LH | P(LVL, L3) | LEVEL(L3) | P(SNOOP, HIT);
	pebs_data_source[0x06] = OP_LH | P(LVL, L3) | LEVEL(L3) | P(SNOOP, HITM);
	pebs_data_source[0x07] = OP_LH | P(LVL, L3) | LEVEL(L3) | P(SNOOP, HITM);
}

void __init intel_pmu_pebs_data_source_skl(bool pmem)
{
	u64 pmem_or_l4 = pmem ? LEVEL(PMEM) : LEVEL(L4);

	pebs_data_source[0x08] = OP_LH | pmem_or_l4 | P(SNOOP, HIT);
	pebs_data_source[0x09] = OP_LH | pmem_or_l4 | REM | P(SNOOP, HIT);
	pebs_data_source[0x0b] = OP_LH | LEVEL(RAM) | REM | P(SNOOP, NONE);
	pebs_data_source[0x0c] = OP_LH | LEVEL(ANY_CACHE) | REM | P(SNOOPX, FWD);
	pebs_data_source[0x0d] = OP_LH | LEVEL(ANY_CACHE) | REM | P(SNOOP, HITM);
}

static u64 precise_store_data(u64 status)
{
	union intel_x86_pebs_dse dse;
	u64 val = P(OP, STORE) | P(SNOOP, NA) | P(LVL, L1) | P(TLB, L2);

	dse.val = status;

	/*
	 * bit 4: TLB access
	 * 1 = stored missed 2nd level TLB
	 *
	 * so it either hit the walker or the OS
	 * otherwise hit 2nd level TLB
	 */
	if (dse.st_stlb_miss)
		val |= P(TLB, MISS);
	else
		val |= P(TLB, HIT);

	/*
	 * bit 0: hit L1 data cache
	 * if not set, then all we know is that
	 * it missed L1D
	 */
	if (dse.st_l1d_hit)
		val |= P(LVL, HIT);
	else
		val |= P(LVL, MISS);

	/*
	 * bit 5: Locked prefix
	 */
	if (dse.st_locked)
		val |= P(LOCK, LOCKED);

	return val;
}

static u64 precise_datala_hsw(struct perf_event *event, u64 status)
{
	union perf_mem_data_src dse;

	dse.val = PERF_MEM_NA;

	if (event->hw.flags & PERF_X86_EVENT_PEBS_ST_HSW)
		dse.mem_op = PERF_MEM_OP_STORE;
	else if (event->hw.flags & PERF_X86_EVENT_PEBS_LD_HSW)
		dse.mem_op = PERF_MEM_OP_LOAD;

	/*
	 * L1 info only valid for following events:
	 *
	 * MEM_UOPS_RETIRED.STLB_MISS_STORES
	 * MEM_UOPS_RETIRED.LOCK_STORES
	 * MEM_UOPS_RETIRED.SPLIT_STORES
	 * MEM_UOPS_RETIRED.ALL_STORES
	 */
	if (event->hw.flags & PERF_X86_EVENT_PEBS_ST_HSW) {
		if (status & 1)
			dse.mem_lvl = PERF_MEM_LVL_L1 | PERF_MEM_LVL_HIT;
		else
			dse.mem_lvl = PERF_MEM_LVL_L1 | PERF_MEM_LVL_MISS;
	}
	return dse.val;
}

static u64 load_latency_data(u64 status)
{
	union intel_x86_pebs_dse dse;
	u64 val;

	dse.val = status;

	/*
	 * use the mapping table for bit 0-3
	 */
	val = pebs_data_source[dse.ld_dse];

	/*
	 * Nehalem models do not support TLB, Lock infos
	 */
	if (x86_pmu.pebs_no_tlb) {
		val |= P(TLB, NA) | P(LOCK, NA);
		return val;
	}
	/*
	 * bit 4: TLB access
	 * 0 = did not miss 2nd level TLB
	 * 1 = missed 2nd level TLB
	 */
	if (dse.ld_stlb_miss)
		val |= P(TLB, MISS) | P(TLB, L2);
	else
		val |= P(TLB, HIT) | P(TLB, L1) | P(TLB, L2);

	/*
	 * bit 5: locked prefix
	 */
	if (dse.ld_locked)
		val |= P(LOCK, LOCKED);

	return val;
}

struct pebs_record_core {
	u64 flags, ip;
	u64 ax, bx, cx, dx;
	u64 si, di, bp, sp;
	u64 r8,  r9,  r10, r11;
	u64 r12, r13, r14, r15;
};

struct pebs_record_nhm {
	u64 flags, ip;
	u64 ax, bx, cx, dx;
	u64 si, di, bp, sp;
	u64 r8,  r9,  r10, r11;
	u64 r12, r13, r14, r15;
	u64 status, dla, dse, lat;
};

/*
 * Same as pebs_record_nhm, with two additional fields.
 */
struct pebs_record_hsw {
	u64 flags, ip;
	u64 ax, bx, cx, dx;
	u64 si, di, bp, sp;
	u64 r8,  r9,  r10, r11;
	u64 r12, r13, r14, r15;
	u64 status, dla, dse, lat;
	u64 real_ip, tsx_tuning;
};

union hsw_tsx_tuning {
	struct {
		u32 cycles_last_block     : 32,
		    hle_abort		  : 1,
		    rtm_abort		  : 1,
		    instruction_abort     : 1,
		    non_instruction_abort : 1,
		    retry		  : 1,
		    data_conflict	  : 1,
		    capacity_writes	  : 1,
		    capacity_reads	  : 1;
	};
	u64	    value;
};

#define PEBS_HSW_TSX_FLAGS	0xff00000000ULL

/* Same as HSW, plus TSC */

struct pebs_record_skl {
	u64 flags, ip;
	u64 ax, bx, cx, dx;
	u64 si, di, bp, sp;
	u64 r8,  r9,  r10, r11;
	u64 r12, r13, r14, r15;
	u64 status, dla, dse, lat;
	u64 real_ip, tsx_tuning;
	u64 tsc;
};

void init_debug_store_on_cpu(int cpu)
{
	struct debug_store *ds = per_cpu(cpu_hw_events, cpu).ds;

	if (!ds)
		return;

	wrmsr_on_cpu(cpu, MSR_IA32_DS_AREA,
		     (u32)((u64)(unsigned long)ds),
		     (u32)((u64)(unsigned long)ds >> 32));
}

void fini_debug_store_on_cpu(int cpu)
{
	if (!per_cpu(cpu_hw_events, cpu).ds)
		return;

	wrmsr_on_cpu(cpu, MSR_IA32_DS_AREA, 0, 0);
}

static DEFINE_PER_CPU(void *, insn_buffer);

static void ds_update_cea(void *cea, void *addr, size_t size, pgprot_t prot)
{
	unsigned long start = (unsigned long)cea;
	phys_addr_t pa;
	size_t msz = 0;

	pa = virt_to_phys(addr);

	preempt_disable();
	for (; msz < size; msz += PAGE_SIZE, pa += PAGE_SIZE, cea += PAGE_SIZE)
		cea_set_pte(cea, pa, prot);

	/*
	 * This is a cross-CPU update of the cpu_entry_area, we must shoot down
	 * all TLB entries for it.
	 */
	flush_tlb_kernel_range(start, start + size);
	preempt_enable();
}

static void ds_clear_cea(void *cea, size_t size)
{
	unsigned long start = (unsigned long)cea;
	size_t msz = 0;

	preempt_disable();
	for (; msz < size; msz += PAGE_SIZE, cea += PAGE_SIZE)
		cea_set_pte(cea, 0, PAGE_NONE);

	flush_tlb_kernel_range(start, start + size);
	preempt_enable();
}

static void *dsalloc_pages(size_t size, gfp_t flags, int cpu)
{
	unsigned int order = get_order(size);
	int node = cpu_to_node(cpu);
	struct page *page;

	page = __alloc_pages_node(node, flags | __GFP_ZERO, order);
	return page ? page_address(page) : NULL;
}

static void dsfree_pages(const void *buffer, size_t size)
{
	if (buffer)
		free_pages((unsigned long)buffer, get_order(size));
}

static int alloc_pebs_buffer(int cpu)
{
	struct cpu_hw_events *hwev = per_cpu_ptr(&cpu_hw_events, cpu);
	struct debug_store *ds = hwev->ds;
	size_t bsiz = x86_pmu.pebs_buffer_size;
	int max, node = cpu_to_node(cpu);
	void *buffer, *insn_buff, *cea;

	if (!x86_pmu.pebs)
		return 0;

	buffer = dsalloc_pages(bsiz, GFP_KERNEL, cpu);
	if (unlikely(!buffer))
		return -ENOMEM;

	/*
	 * HSW+ already provides us the eventing ip; no need to allocate this
	 * buffer then.
	 */
	if (x86_pmu.intel_cap.pebs_format < 2) {
		insn_buff = kzalloc_node(PEBS_FIXUP_SIZE, GFP_KERNEL, node);
		if (!insn_buff) {
			dsfree_pages(buffer, bsiz);
			return -ENOMEM;
		}
		per_cpu(insn_buffer, cpu) = insn_buff;
	}
	hwev->ds_pebs_vaddr = buffer;
	/* Update the cpu entry area mapping */
	cea = &get_cpu_entry_area(cpu)->cpu_debug_buffers.pebs_buffer;
	ds->pebs_buffer_base = (unsigned long) cea;
	ds_update_cea(cea, buffer, bsiz, PAGE_KERNEL);
	ds->pebs_index = ds->pebs_buffer_base;
	max = x86_pmu.pebs_record_size * (bsiz / x86_pmu.pebs_record_size);
	ds->pebs_absolute_maximum = ds->pebs_buffer_base + max;
	return 0;
}

static void release_pebs_buffer(int cpu)
{
	struct cpu_hw_events *hwev = per_cpu_ptr(&cpu_hw_events, cpu);
	void *cea;

	if (!x86_pmu.pebs)
		return;

	kfree(per_cpu(insn_buffer, cpu));
	per_cpu(insn_buffer, cpu) = NULL;

	/* Clear the fixmap */
	cea = &get_cpu_entry_area(cpu)->cpu_debug_buffers.pebs_buffer;
	ds_clear_cea(cea, x86_pmu.pebs_buffer_size);
	dsfree_pages(hwev->ds_pebs_vaddr, x86_pmu.pebs_buffer_size);
	hwev->ds_pebs_vaddr = NULL;
}

static int alloc_bts_buffer(int cpu)
{
	struct cpu_hw_events *hwev = per_cpu_ptr(&cpu_hw_events, cpu);
	struct debug_store *ds = hwev->ds;
	void *buffer, *cea;
	int max;

	if (!x86_pmu.bts)
		return 0;

	buffer = dsalloc_pages(BTS_BUFFER_SIZE, GFP_KERNEL | __GFP_NOWARN, cpu);
	if (unlikely(!buffer)) {
		WARN_ONCE(1, "%s: BTS buffer allocation failure\n", __func__);
		return -ENOMEM;
	}
	hwev->ds_bts_vaddr = buffer;
	/* Update the fixmap */
	cea = &get_cpu_entry_area(cpu)->cpu_debug_buffers.bts_buffer;
	ds->bts_buffer_base = (unsigned long) cea;
	ds_update_cea(cea, buffer, BTS_BUFFER_SIZE, PAGE_KERNEL);
	ds->bts_index = ds->bts_buffer_base;
	max = BTS_BUFFER_SIZE / BTS_RECORD_SIZE;
	ds->bts_absolute_maximum = ds->bts_buffer_base +
					max * BTS_RECORD_SIZE;
	ds->bts_interrupt_threshold = ds->bts_absolute_maximum -
					(max / 16) * BTS_RECORD_SIZE;
	return 0;
}

static void release_bts_buffer(int cpu)
{
	struct cpu_hw_events *hwev = per_cpu_ptr(&cpu_hw_events, cpu);
	void *cea;

	if (!x86_pmu.bts)
		return;

	/* Clear the fixmap */
	cea = &get_cpu_entry_area(cpu)->cpu_debug_buffers.bts_buffer;
	ds_clear_cea(cea, BTS_BUFFER_SIZE);
	dsfree_pages(hwev->ds_bts_vaddr, BTS_BUFFER_SIZE);
	hwev->ds_bts_vaddr = NULL;
}

static int alloc_ds_buffer(int cpu)
{
	struct debug_store *ds = &get_cpu_entry_area(cpu)->cpu_debug_store;

	memset(ds, 0, sizeof(*ds));
	per_cpu(cpu_hw_events, cpu).ds = ds;
	return 0;
}

static void release_ds_buffer(int cpu)
{
	per_cpu(cpu_hw_events, cpu).ds = NULL;
}

void release_ds_buffers(void)
{
	int cpu;

	if (!x86_pmu.bts && !x86_pmu.pebs)
		return;

	for_each_possible_cpu(cpu)
		release_ds_buffer(cpu);

	for_each_possible_cpu(cpu) {
		/*
		 * Again, ignore errors from offline CPUs, they will no longer
		 * observe cpu_hw_events.ds and not program the DS_AREA when
		 * they come up.
		 */
		fini_debug_store_on_cpu(cpu);
	}

	for_each_possible_cpu(cpu) {
		release_pebs_buffer(cpu);
		release_bts_buffer(cpu);
	}
}

void reserve_ds_buffers(void)
{
	int bts_err = 0, pebs_err = 0;
	int cpu;

	x86_pmu.bts_active = 0;
	x86_pmu.pebs_active = 0;

	if (!x86_pmu.bts && !x86_pmu.pebs)
		return;

	if (!x86_pmu.bts)
		bts_err = 1;

	if (!x86_pmu.pebs)
		pebs_err = 1;

	for_each_possible_cpu(cpu) {
		if (alloc_ds_buffer(cpu)) {
			bts_err = 1;
			pebs_err = 1;
		}

		if (!bts_err && alloc_bts_buffer(cpu))
			bts_err = 1;

		if (!pebs_err && alloc_pebs_buffer(cpu))
			pebs_err = 1;

		if (bts_err && pebs_err)
			break;
	}

	if (bts_err) {
		for_each_possible_cpu(cpu)
			release_bts_buffer(cpu);
	}

	if (pebs_err) {
		for_each_possible_cpu(cpu)
			release_pebs_buffer(cpu);
	}

	if (bts_err && pebs_err) {
		for_each_possible_cpu(cpu)
			release_ds_buffer(cpu);
	} else {
		if (x86_pmu.bts && !bts_err)
			x86_pmu.bts_active = 1;

		if (x86_pmu.pebs && !pebs_err)
			x86_pmu.pebs_active = 1;

		for_each_possible_cpu(cpu) {
			/*
			 * Ignores wrmsr_on_cpu() errors for offline CPUs they
			 * will get this call through intel_pmu_cpu_starting().
			 */
			init_debug_store_on_cpu(cpu);
		}
	}
}

/*
 * BTS
 */

struct event_constraint bts_constraint =
	EVENT_CONSTRAINT(0, 1ULL << INTEL_PMC_IDX_FIXED_BTS, 0);

void intel_pmu_enable_bts(u64 config)
{
	unsigned long debugctlmsr;

	debugctlmsr = get_debugctlmsr();

	debugctlmsr |= DEBUGCTLMSR_TR;
	debugctlmsr |= DEBUGCTLMSR_BTS;
	if (config & ARCH_PERFMON_EVENTSEL_INT)
		debugctlmsr |= DEBUGCTLMSR_BTINT;

	if (!(config & ARCH_PERFMON_EVENTSEL_OS))
		debugctlmsr |= DEBUGCTLMSR_BTS_OFF_OS;

	if (!(config & ARCH_PERFMON_EVENTSEL_USR))
		debugctlmsr |= DEBUGCTLMSR_BTS_OFF_USR;

	update_debugctlmsr(debugctlmsr);
}

void intel_pmu_disable_bts(void)
{
	struct cpu_hw_events *cpuc = this_cpu_ptr(&cpu_hw_events);
	unsigned long debugctlmsr;

	if (!cpuc->ds)
		return;

	debugctlmsr = get_debugctlmsr();

	debugctlmsr &=
		~(DEBUGCTLMSR_TR | DEBUGCTLMSR_BTS | DEBUGCTLMSR_BTINT |
		  DEBUGCTLMSR_BTS_OFF_OS | DEBUGCTLMSR_BTS_OFF_USR);

	update_debugctlmsr(debugctlmsr);
}

int intel_pmu_drain_bts_buffer(void)
{
	struct cpu_hw_events *cpuc = this_cpu_ptr(&cpu_hw_events);
	struct debug_store *ds = cpuc->ds;
	struct bts_record {
		u64	from;
		u64	to;
		u64	flags;
	};
	struct perf_event *event = cpuc->events[INTEL_PMC_IDX_FIXED_BTS];
	struct bts_record *at, *base, *top;
	struct perf_output_handle handle;
	struct perf_event_header header;
	struct perf_sample_data data;
	unsigned long skip = 0;
	struct pt_regs regs;

	if (!event)
		return 0;

	if (!x86_pmu.bts_active)
		return 0;

	base = (struct bts_record *)(unsigned long)ds->bts_buffer_base;
	top  = (struct bts_record *)(unsigned long)ds->bts_index;

	if (top <= base)
		return 0;

	memset(&regs, 0, sizeof(regs));

	ds->bts_index = ds->bts_buffer_base;

	perf_sample_data_init(&data, 0, event->hw.last_period);

	/*
	 * BTS leaks kernel addresses in branches across the cpl boundary,
	 * such as traps or system calls, so unless the user is asking for
	 * kernel tracing (and right now it's not possible), we'd need to
	 * filter them out. But first we need to count how many of those we
	 * have in the current batch. This is an extra O(n) pass, however,
	 * it's much faster than the other one especially considering that
	 * n <= 2560 (BTS_BUFFER_SIZE / BTS_RECORD_SIZE * 15/16; see the
	 * alloc_bts_buffer()).
	 */
	for (at = base; at < top; at++) {
		/*
		 * Note that right now *this* BTS code only works if
		 * attr::exclude_kernel is set, but let's keep this extra
		 * check here in case that changes.
		 */
		if (event->attr.exclude_kernel &&
		    (kernel_ip(at->from) || kernel_ip(at->to)))
			skip++;
	}

	/*
	 * Prepare a generic sample, i.e. fill in the invariant fields.
	 * We will overwrite the from and to address before we output
	 * the sample.
	 */
	rcu_read_lock();
	perf_prepare_sample(&header, &data, event, &regs);

	if (perf_output_begin(&handle, &data, event,
			      header.size * (top - base - skip)))
		goto unlock;

	for (at = base; at < top; at++) {
		/* Filter out any records that contain kernel addresses. */
		if (event->attr.exclude_kernel &&
		    (kernel_ip(at->from) || kernel_ip(at->to)))
			continue;

		data.ip		= at->from;
		data.addr	= at->to;

		perf_output_sample(&handle, &header, &data, event);
	}

	perf_output_end(&handle);

	/* There's new data available. */
	event->hw.interrupts++;
	event->pending_kill = POLL_IN;
unlock:
	rcu_read_unlock();
	return 1;
}

static inline void intel_pmu_drain_pebs_buffer(void)
{
	struct perf_sample_data data;

	x86_pmu.drain_pebs(NULL, &data);
}

/*
 * PEBS
 */
struct event_constraint intel_core2_pebs_event_constraints[] = {
	INTEL_FLAGS_UEVENT_CONSTRAINT(0x00c0, 0x1), /* INST_RETIRED.ANY */
	INTEL_FLAGS_UEVENT_CONSTRAINT(0xfec1, 0x1), /* X87_OPS_RETIRED.ANY */
	INTEL_FLAGS_UEVENT_CONSTRAINT(0x00c5, 0x1), /* BR_INST_RETIRED.MISPRED */
	INTEL_FLAGS_UEVENT_CONSTRAINT(0x1fc7, 0x1), /* SIMD_INST_RETURED.ANY */
	INTEL_FLAGS_EVENT_CONSTRAINT(0xcb, 0x1),    /* MEM_LOAD_RETIRED.* */
	/* INST_RETIRED.ANY_P, inv=1, cmask=16 (cycles:p). */
	INTEL_FLAGS_UEVENT_CONSTRAINT(0x108000c0, 0x01),
	EVENT_CONSTRAINT_END
};

struct event_constraint intel_atom_pebs_event_constraints[] = {
	INTEL_FLAGS_UEVENT_CONSTRAINT(0x00c0, 0x1), /* INST_RETIRED.ANY */
	INTEL_FLAGS_UEVENT_CONSTRAINT(0x00c5, 0x1), /* MISPREDICTED_BRANCH_RETIRED */
	INTEL_FLAGS_EVENT_CONSTRAINT(0xcb, 0x1),    /* MEM_LOAD_RETIRED.* */
	/* INST_RETIRED.ANY_P, inv=1, cmask=16 (cycles:p). */
	INTEL_FLAGS_UEVENT_CONSTRAINT(0x108000c0, 0x01),
	/* Allow all events as PEBS with no flags */
	INTEL_ALL_EVENT_CONSTRAINT(0, 0x1),
	EVENT_CONSTRAINT_END
};

struct event_constraint intel_slm_pebs_event_constraints[] = {
	/* INST_RETIRED.ANY_P, inv=1, cmask=16 (cycles:p). */
	INTEL_FLAGS_UEVENT_CONSTRAINT(0x108000c0, 0x1),
	/* Allow all events as PEBS with no flags */
	INTEL_ALL_EVENT_CONSTRAINT(0, 0x1),
	EVENT_CONSTRAINT_END
};

struct event_constraint intel_glm_pebs_event_constraints[] = {
	/* Allow all events as PEBS with no flags */
	INTEL_ALL_EVENT_CONSTRAINT(0, 0x1),
	EVENT_CONSTRAINT_END
};

struct event_constraint intel_glm_pebs_event_constraints[] = {
	/* Allow all events as PEBS with no flags */
	INTEL_ALL_EVENT_CONSTRAINT(0, 0x1),
	EVENT_CONSTRAINT_END
};

struct event_constraint intel_nehalem_pebs_event_constraints[] = {
	INTEL_PLD_CONSTRAINT(0x100b, 0xf),      /* MEM_INST_RETIRED.* */
	INTEL_FLAGS_EVENT_CONSTRAINT(0x0f, 0xf),    /* MEM_UNCORE_RETIRED.* */
	INTEL_FLAGS_UEVENT_CONSTRAINT(0x010c, 0xf), /* MEM_STORE_RETIRED.DTLB_MISS */
	INTEL_FLAGS_EVENT_CONSTRAINT(0xc0, 0xf),    /* INST_RETIRED.ANY */
	INTEL_EVENT_CONSTRAINT(0xc2, 0xf),    /* UOPS_RETIRED.* */
	INTEL_FLAGS_EVENT_CONSTRAINT(0xc4, 0xf),    /* BR_INST_RETIRED.* */
	INTEL_FLAGS_UEVENT_CONSTRAINT(0x02c5, 0xf), /* BR_MISP_RETIRED.NEAR_CALL */
	INTEL_FLAGS_EVENT_CONSTRAINT(0xc7, 0xf),    /* SSEX_UOPS_RETIRED.* */
	INTEL_FLAGS_UEVENT_CONSTRAINT(0x20c8, 0xf), /* ITLB_MISS_RETIRED */
	INTEL_FLAGS_EVENT_CONSTRAINT(0xcb, 0xf),    /* MEM_LOAD_RETIRED.* */
	INTEL_FLAGS_EVENT_CONSTRAINT(0xf7, 0xf),    /* FP_ASSIST.* */
	/* INST_RETIRED.ANY_P, inv=1, cmask=16 (cycles:p). */
	INTEL_FLAGS_UEVENT_CONSTRAINT(0x108000c0, 0x0f),
	EVENT_CONSTRAINT_END
};

struct event_constraint intel_westmere_pebs_event_constraints[] = {
	INTEL_PLD_CONSTRAINT(0x100b, 0xf),      /* MEM_INST_RETIRED.* */
	INTEL_FLAGS_EVENT_CONSTRAINT(0x0f, 0xf),    /* MEM_UNCORE_RETIRED.* */
	INTEL_FLAGS_UEVENT_CONSTRAINT(0x010c, 0xf), /* MEM_STORE_RETIRED.DTLB_MISS */
	INTEL_FLAGS_EVENT_CONSTRAINT(0xc0, 0xf),    /* INSTR_RETIRED.* */
	INTEL_EVENT_CONSTRAINT(0xc2, 0xf),    /* UOPS_RETIRED.* */
	INTEL_FLAGS_EVENT_CONSTRAINT(0xc4, 0xf),    /* BR_INST_RETIRED.* */
	INTEL_FLAGS_EVENT_CONSTRAINT(0xc5, 0xf),    /* BR_MISP_RETIRED.* */
	INTEL_FLAGS_EVENT_CONSTRAINT(0xc7, 0xf),    /* SSEX_UOPS_RETIRED.* */
	INTEL_FLAGS_UEVENT_CONSTRAINT(0x20c8, 0xf), /* ITLB_MISS_RETIRED */
	INTEL_FLAGS_EVENT_CONSTRAINT(0xcb, 0xf),    /* MEM_LOAD_RETIRED.* */
	INTEL_FLAGS_EVENT_CONSTRAINT(0xf7, 0xf),    /* FP_ASSIST.* */
	/* INST_RETIRED.ANY_P, inv=1, cmask=16 (cycles:p). */
	INTEL_FLAGS_UEVENT_CONSTRAINT(0x108000c0, 0x0f),
	EVENT_CONSTRAINT_END
};

struct event_constraint intel_snb_pebs_event_constraints[] = {
	INTEL_FLAGS_UEVENT_CONSTRAINT(0x01c0, 0x2), /* INST_RETIRED.PRECDIST */
	INTEL_PLD_CONSTRAINT(0x01cd, 0x8),    /* MEM_TRANS_RETIRED.LAT_ABOVE_THR */
	INTEL_PST_CONSTRAINT(0x02cd, 0x8),    /* MEM_TRANS_RETIRED.PRECISE_STORES */
	/* UOPS_RETIRED.ALL, inv=1, cmask=16 (cycles:p). */
	INTEL_FLAGS_UEVENT_CONSTRAINT(0x108001c2, 0xf),
        INTEL_EXCLEVT_CONSTRAINT(0xd0, 0xf),    /* MEM_UOP_RETIRED.* */
        INTEL_EXCLEVT_CONSTRAINT(0xd1, 0xf),    /* MEM_LOAD_UOPS_RETIRED.* */
        INTEL_EXCLEVT_CONSTRAINT(0xd2, 0xf),    /* MEM_LOAD_UOPS_LLC_HIT_RETIRED.* */
        INTEL_EXCLEVT_CONSTRAINT(0xd3, 0xf),    /* MEM_LOAD_UOPS_LLC_MISS_RETIRED.* */
	/* Allow all events as PEBS with no flags */
	INTEL_ALL_EVENT_CONSTRAINT(0, 0xf),
	EVENT_CONSTRAINT_END
};

struct event_constraint intel_ivb_pebs_event_constraints[] = {
        INTEL_FLAGS_UEVENT_CONSTRAINT(0x01c0, 0x2), /* INST_RETIRED.PRECDIST */
        INTEL_PLD_CONSTRAINT(0x01cd, 0x8),    /* MEM_TRANS_RETIRED.LAT_ABOVE_THR */
	INTEL_PST_CONSTRAINT(0x02cd, 0x8),    /* MEM_TRANS_RETIRED.PRECISE_STORES */
	/* UOPS_RETIRED.ALL, inv=1, cmask=16 (cycles:p). */
	INTEL_FLAGS_UEVENT_CONSTRAINT(0x108001c2, 0xf),
	/* INST_RETIRED.PREC_DIST, inv=1, cmask=16 (cycles:ppp). */
	INTEL_FLAGS_UEVENT_CONSTRAINT(0x108001c0, 0x2),
	INTEL_EXCLEVT_CONSTRAINT(0xd0, 0xf),    /* MEM_UOP_RETIRED.* */
	INTEL_EXCLEVT_CONSTRAINT(0xd1, 0xf),    /* MEM_LOAD_UOPS_RETIRED.* */
	INTEL_EXCLEVT_CONSTRAINT(0xd2, 0xf),    /* MEM_LOAD_UOPS_LLC_HIT_RETIRED.* */
	INTEL_EXCLEVT_CONSTRAINT(0xd3, 0xf),    /* MEM_LOAD_UOPS_LLC_MISS_RETIRED.* */
	/* Allow all events as PEBS with no flags */
	INTEL_ALL_EVENT_CONSTRAINT(0, 0xf),
        EVENT_CONSTRAINT_END
};

struct event_constraint intel_hsw_pebs_event_constraints[] = {
	INTEL_FLAGS_UEVENT_CONSTRAINT(0x01c0, 0x2), /* INST_RETIRED.PRECDIST */
	INTEL_PLD_CONSTRAINT(0x01cd, 0xf),    /* MEM_TRANS_RETIRED.* */
	/* UOPS_RETIRED.ALL, inv=1, cmask=16 (cycles:p). */
	INTEL_FLAGS_UEVENT_CONSTRAINT(0x108001c2, 0xf),
	/* INST_RETIRED.PREC_DIST, inv=1, cmask=16 (cycles:ppp). */
	INTEL_FLAGS_UEVENT_CONSTRAINT(0x108001c0, 0x2),
	INTEL_FLAGS_UEVENT_CONSTRAINT_DATALA_NA(0x01c2, 0xf), /* UOPS_RETIRED.ALL */
	INTEL_FLAGS_UEVENT_CONSTRAINT_DATALA_XLD(0x11d0, 0xf), /* MEM_UOPS_RETIRED.STLB_MISS_LOADS */
	INTEL_FLAGS_UEVENT_CONSTRAINT_DATALA_XLD(0x21d0, 0xf), /* MEM_UOPS_RETIRED.LOCK_LOADS */
	INTEL_FLAGS_UEVENT_CONSTRAINT_DATALA_XLD(0x41d0, 0xf), /* MEM_UOPS_RETIRED.SPLIT_LOADS */
	INTEL_FLAGS_UEVENT_CONSTRAINT_DATALA_XLD(0x81d0, 0xf), /* MEM_UOPS_RETIRED.ALL_LOADS */
	INTEL_FLAGS_UEVENT_CONSTRAINT_DATALA_XST(0x12d0, 0xf), /* MEM_UOPS_RETIRED.STLB_MISS_STORES */
	INTEL_FLAGS_UEVENT_CONSTRAINT_DATALA_XST(0x42d0, 0xf), /* MEM_UOPS_RETIRED.SPLIT_STORES */
	INTEL_FLAGS_UEVENT_CONSTRAINT_DATALA_XST(0x82d0, 0xf), /* MEM_UOPS_RETIRED.ALL_STORES */
	INTEL_FLAGS_EVENT_CONSTRAINT_DATALA_XLD(0xd1, 0xf),    /* MEM_LOAD_UOPS_RETIRED.* */
	INTEL_FLAGS_EVENT_CONSTRAINT_DATALA_XLD(0xd2, 0xf),    /* MEM_LOAD_UOPS_L3_HIT_RETIRED.* */
	INTEL_FLAGS_EVENT_CONSTRAINT_DATALA_XLD(0xd3, 0xf),    /* MEM_LOAD_UOPS_L3_MISS_RETIRED.* */
	/* Allow all events as PEBS with no flags */
	INTEL_ALL_EVENT_CONSTRAINT(0, 0xf),
	EVENT_CONSTRAINT_END
};

struct event_constraint intel_bdw_pebs_event_constraints[] = {
	INTEL_FLAGS_UEVENT_CONSTRAINT(0x01c0, 0x2), /* INST_RETIRED.PRECDIST */
	INTEL_PLD_CONSTRAINT(0x01cd, 0xf),    /* MEM_TRANS_RETIRED.* */
	/* UOPS_RETIRED.ALL, inv=1, cmask=16 (cycles:p). */
	INTEL_FLAGS_UEVENT_CONSTRAINT(0x108001c2, 0xf),
	/* INST_RETIRED.PREC_DIST, inv=1, cmask=16 (cycles:ppp). */
	INTEL_FLAGS_UEVENT_CONSTRAINT(0x108001c0, 0x2),
	INTEL_FLAGS_UEVENT_CONSTRAINT_DATALA_NA(0x01c2, 0xf), /* UOPS_RETIRED.ALL */
	INTEL_FLAGS_UEVENT_CONSTRAINT_DATALA_LD(0x11d0, 0xf), /* MEM_UOPS_RETIRED.STLB_MISS_LOADS */
	INTEL_FLAGS_UEVENT_CONSTRAINT_DATALA_LD(0x21d0, 0xf), /* MEM_UOPS_RETIRED.LOCK_LOADS */
	INTEL_FLAGS_UEVENT_CONSTRAINT_DATALA_LD(0x41d0, 0xf), /* MEM_UOPS_RETIRED.SPLIT_LOADS */
	INTEL_FLAGS_UEVENT_CONSTRAINT_DATALA_LD(0x81d0, 0xf), /* MEM_UOPS_RETIRED.ALL_LOADS */
	INTEL_FLAGS_UEVENT_CONSTRAINT_DATALA_ST(0x12d0, 0xf), /* MEM_UOPS_RETIRED.STLB_MISS_STORES */
	INTEL_FLAGS_UEVENT_CONSTRAINT_DATALA_ST(0x42d0, 0xf), /* MEM_UOPS_RETIRED.SPLIT_STORES */
	INTEL_FLAGS_UEVENT_CONSTRAINT_DATALA_ST(0x82d0, 0xf), /* MEM_UOPS_RETIRED.ALL_STORES */
	INTEL_FLAGS_EVENT_CONSTRAINT_DATALA_LD(0xd1, 0xf),    /* MEM_LOAD_UOPS_RETIRED.* */
	INTEL_FLAGS_EVENT_CONSTRAINT_DATALA_LD(0xd2, 0xf),    /* MEM_LOAD_UOPS_L3_HIT_RETIRED.* */
	INTEL_FLAGS_EVENT_CONSTRAINT_DATALA_LD(0xd3, 0xf),    /* MEM_LOAD_UOPS_L3_MISS_RETIRED.* */
	/* Allow all events as PEBS with no flags */
	INTEL_ALL_EVENT_CONSTRAINT(0, 0xf),
	EVENT_CONSTRAINT_END
};


struct event_constraint intel_skl_pebs_event_constraints[] = {
	INTEL_FLAGS_UEVENT_CONSTRAINT(0x1c0, 0x2),	/* INST_RETIRED.PREC_DIST */
	/* INST_RETIRED.PREC_DIST, inv=1, cmask=16 (cycles:ppp). */
	INTEL_FLAGS_UEVENT_CONSTRAINT(0x108001c0, 0x2),
	/* INST_RETIRED.TOTAL_CYCLES_PS (inv=1, cmask=16) (cycles:p). */
	INTEL_FLAGS_UEVENT_CONSTRAINT(0x108000c0, 0x0f),
	INTEL_PLD_CONSTRAINT(0x1cd, 0xf),		      /* MEM_TRANS_RETIRED.* */
	INTEL_FLAGS_UEVENT_CONSTRAINT_DATALA_LD(0x11d0, 0xf), /* MEM_INST_RETIRED.STLB_MISS_LOADS */
	INTEL_FLAGS_UEVENT_CONSTRAINT_DATALA_ST(0x12d0, 0xf), /* MEM_INST_RETIRED.STLB_MISS_STORES */
	INTEL_FLAGS_UEVENT_CONSTRAINT_DATALA_LD(0x21d0, 0xf), /* MEM_INST_RETIRED.LOCK_LOADS */
	INTEL_FLAGS_UEVENT_CONSTRAINT_DATALA_ST(0x22d0, 0xf), /* MEM_INST_RETIRED.LOCK_STORES */
	INTEL_FLAGS_UEVENT_CONSTRAINT_DATALA_LD(0x41d0, 0xf), /* MEM_INST_RETIRED.SPLIT_LOADS */
	INTEL_FLAGS_UEVENT_CONSTRAINT_DATALA_ST(0x42d0, 0xf), /* MEM_INST_RETIRED.SPLIT_STORES */
	INTEL_FLAGS_UEVENT_CONSTRAINT_DATALA_LD(0x81d0, 0xf), /* MEM_INST_RETIRED.ALL_LOADS */
	INTEL_FLAGS_UEVENT_CONSTRAINT_DATALA_ST(0x82d0, 0xf), /* MEM_INST_RETIRED.ALL_STORES */
	INTEL_FLAGS_EVENT_CONSTRAINT_DATALA_LD(0xd1, 0xf),    /* MEM_LOAD_RETIRED.* */
	INTEL_FLAGS_EVENT_CONSTRAINT_DATALA_LD(0xd2, 0xf),    /* MEM_LOAD_L3_HIT_RETIRED.* */
	INTEL_FLAGS_EVENT_CONSTRAINT_DATALA_LD(0xd3, 0xf),    /* MEM_LOAD_L3_MISS_RETIRED.* */
	/* Allow all events as PEBS with no flags */
	INTEL_ALL_EVENT_CONSTRAINT(0, 0xf),
	EVENT_CONSTRAINT_END
};

struct event_constraint intel_icl_pebs_event_constraints[] = {
	INTEL_FLAGS_UEVENT_CONSTRAINT(0x1c0, 0x100000000ULL),	/* INST_RETIRED.PREC_DIST */
	INTEL_FLAGS_UEVENT_CONSTRAINT(0x0400, 0x800000000ULL),	/* SLOTS */

	INTEL_PLD_CONSTRAINT(0x1cd, 0xff),			/* MEM_TRANS_RETIRED.LOAD_LATENCY */
	INTEL_FLAGS_UEVENT_CONSTRAINT_DATALA_LD(0x1d0, 0xf),	/* MEM_INST_RETIRED.LOAD */
	INTEL_FLAGS_UEVENT_CONSTRAINT_DATALA_ST(0x2d0, 0xf),	/* MEM_INST_RETIRED.STORE */

	INTEL_FLAGS_EVENT_CONSTRAINT_DATALA_LD_RANGE(0xd1, 0xd4, 0xf), /* MEM_LOAD_*_RETIRED.* */

	INTEL_FLAGS_EVENT_CONSTRAINT(0xd0, 0xf),		/* MEM_INST_RETIRED.* */

	/*
	 * Everything else is handled by PMU_FL_PEBS_ALL, because we
	 * need the full constraints from the main table.
	 */

	EVENT_CONSTRAINT_END
};

struct event_constraint *intel_pebs_constraints(struct perf_event *event)
{
	struct event_constraint *c;

	if (!event->attr.precise_ip)
		return NULL;

	if (x86_pmu.pebs_constraints) {
		for_each_event_constraint(c, x86_pmu.pebs_constraints) {
			if (constraint_match(c, event->hw.config)) {
				event->hw.flags |= c->flags;
				return c;
			}
		}
	}

	/*
	 * Extended PEBS support
	 * Makes the PEBS code search the normal constraints.
	 */
	if (x86_pmu.flags & PMU_FL_PEBS_ALL)
		return NULL;

	return &emptyconstraint;
}

/*
 * We need the sched_task callback even for per-cpu events when we use
 * the large interrupt threshold, such that we can provide PID and TID
 * to PEBS samples.
 */
static inline bool pebs_needs_sched_cb(struct cpu_hw_events *cpuc)
<<<<<<< HEAD
{
	return cpuc->n_pebs && (cpuc->n_pebs == cpuc->n_large_pebs);
}

static inline void pebs_update_threshold(struct cpu_hw_events *cpuc)
{
	struct debug_store *ds = cpuc->ds;
	u64 threshold;

	if (cpuc->n_pebs == cpuc->n_large_pebs) {
		threshold = ds->pebs_absolute_maximum -
			x86_pmu.max_pebs_events * x86_pmu.pebs_record_size;
	} else {
		threshold = ds->pebs_buffer_base + x86_pmu.pebs_record_size;
=======
{
	if (cpuc->n_pebs == cpuc->n_pebs_via_pt)
		return false;

	return cpuc->n_pebs && (cpuc->n_pebs == cpuc->n_large_pebs);
}

void intel_pmu_pebs_sched_task(struct perf_event_context *ctx, bool sched_in)
{
	struct cpu_hw_events *cpuc = this_cpu_ptr(&cpu_hw_events);

	if (!sched_in && pebs_needs_sched_cb(cpuc))
		intel_pmu_drain_pebs_buffer();
}

static inline void pebs_update_threshold(struct cpu_hw_events *cpuc)
{
	struct debug_store *ds = cpuc->ds;
	u64 threshold;
	int reserved;

	if (cpuc->n_pebs_via_pt)
		return;

	if (x86_pmu.flags & PMU_FL_PEBS_ALL)
		reserved = x86_pmu.max_pebs_events + x86_pmu.num_counters_fixed;
	else
		reserved = x86_pmu.max_pebs_events;

	if (cpuc->n_pebs == cpuc->n_large_pebs) {
		threshold = ds->pebs_absolute_maximum -
			reserved * cpuc->pebs_record_size;
	} else {
		threshold = ds->pebs_buffer_base + cpuc->pebs_record_size;
>>>>>>> 24b8d41d
	}

	ds->pebs_interrupt_threshold = threshold;
}

<<<<<<< HEAD
static void
pebs_update_state(bool needed_cb, struct cpu_hw_events *cpuc, struct pmu *pmu)
{
=======
static void adaptive_pebs_record_size_update(void)
{
	struct cpu_hw_events *cpuc = this_cpu_ptr(&cpu_hw_events);
	u64 pebs_data_cfg = cpuc->pebs_data_cfg;
	int sz = sizeof(struct pebs_basic);

	if (pebs_data_cfg & PEBS_DATACFG_MEMINFO)
		sz += sizeof(struct pebs_meminfo);
	if (pebs_data_cfg & PEBS_DATACFG_GP)
		sz += sizeof(struct pebs_gprs);
	if (pebs_data_cfg & PEBS_DATACFG_XMMS)
		sz += sizeof(struct pebs_xmm);
	if (pebs_data_cfg & PEBS_DATACFG_LBRS)
		sz += x86_pmu.lbr_nr * sizeof(struct lbr_entry);

	cpuc->pebs_record_size = sz;
}

#define PERF_PEBS_MEMINFO_TYPE	(PERF_SAMPLE_ADDR | PERF_SAMPLE_DATA_SRC |   \
				PERF_SAMPLE_PHYS_ADDR | PERF_SAMPLE_WEIGHT | \
				PERF_SAMPLE_TRANSACTION)

static u64 pebs_update_adaptive_cfg(struct perf_event *event)
{
	struct perf_event_attr *attr = &event->attr;
	u64 sample_type = attr->sample_type;
	u64 pebs_data_cfg = 0;
	bool gprs, tsx_weight;

	if (!(sample_type & ~(PERF_SAMPLE_IP|PERF_SAMPLE_TIME)) &&
	    attr->precise_ip > 1)
		return pebs_data_cfg;

	if (sample_type & PERF_PEBS_MEMINFO_TYPE)
		pebs_data_cfg |= PEBS_DATACFG_MEMINFO;

	/*
	 * We need GPRs when:
	 * + user requested them
	 * + precise_ip < 2 for the non event IP
	 * + For RTM TSX weight we need GPRs for the abort code.
	 */
	gprs = (sample_type & PERF_SAMPLE_REGS_INTR) &&
	       (attr->sample_regs_intr & PEBS_GP_REGS);

	tsx_weight = (sample_type & PERF_SAMPLE_WEIGHT) &&
		     ((attr->config & INTEL_ARCH_EVENT_MASK) ==
		      x86_pmu.rtm_abort_event);

	if (gprs || (attr->precise_ip < 2) || tsx_weight)
		pebs_data_cfg |= PEBS_DATACFG_GP;

	if ((sample_type & PERF_SAMPLE_REGS_INTR) &&
	    (attr->sample_regs_intr & PERF_REG_EXTENDED_MASK))
		pebs_data_cfg |= PEBS_DATACFG_XMMS;

	if (sample_type & PERF_SAMPLE_BRANCH_STACK) {
		/*
		 * For now always log all LBRs. Could configure this
		 * later.
		 */
		pebs_data_cfg |= PEBS_DATACFG_LBRS |
			((x86_pmu.lbr_nr-1) << PEBS_DATACFG_LBR_SHIFT);
	}

	return pebs_data_cfg;
}

static void
pebs_update_state(bool needed_cb, struct cpu_hw_events *cpuc,
		  struct perf_event *event, bool add)
{
	struct pmu *pmu = event->ctx->pmu;
>>>>>>> 24b8d41d
	/*
	 * Make sure we get updated with the first PEBS
	 * event. It will trigger also during removal, but
	 * that does not hurt:
	 */
	bool update = cpuc->n_pebs == 1;

	if (needed_cb != pebs_needs_sched_cb(cpuc)) {
		if (!needed_cb)
			perf_sched_cb_inc(pmu);
		else
			perf_sched_cb_dec(pmu);

		update = true;
	}

<<<<<<< HEAD
=======
	/*
	 * The PEBS record doesn't shrink on pmu::del(). Doing so would require
	 * iterating all remaining PEBS events to reconstruct the config.
	 */
	if (x86_pmu.intel_cap.pebs_baseline && add) {
		u64 pebs_data_cfg;

		/* Clear pebs_data_cfg and pebs_record_size for first PEBS. */
		if (cpuc->n_pebs == 1) {
			cpuc->pebs_data_cfg = 0;
			cpuc->pebs_record_size = sizeof(struct pebs_basic);
		}

		pebs_data_cfg = pebs_update_adaptive_cfg(event);

		/* Update pebs_record_size if new event requires more data. */
		if (pebs_data_cfg & ~cpuc->pebs_data_cfg) {
			cpuc->pebs_data_cfg |= pebs_data_cfg;
			adaptive_pebs_record_size_update();
			update = true;
		}
	}

>>>>>>> 24b8d41d
	if (update)
		pebs_update_threshold(cpuc);
}

void intel_pmu_pebs_add(struct perf_event *event)
{
	struct cpu_hw_events *cpuc = this_cpu_ptr(&cpu_hw_events);
	struct hw_perf_event *hwc = &event->hw;
	bool needed_cb = pebs_needs_sched_cb(cpuc);

	cpuc->n_pebs++;
<<<<<<< HEAD
	if (hwc->flags & PERF_X86_EVENT_FREERUNNING)
		cpuc->n_large_pebs++;

	pebs_update_state(needed_cb, cpuc, event->ctx->pmu);
=======
	if (hwc->flags & PERF_X86_EVENT_LARGE_PEBS)
		cpuc->n_large_pebs++;
	if (hwc->flags & PERF_X86_EVENT_PEBS_VIA_PT)
		cpuc->n_pebs_via_pt++;

	pebs_update_state(needed_cb, cpuc, event, true);
}

static void intel_pmu_pebs_via_pt_disable(struct perf_event *event)
{
	struct cpu_hw_events *cpuc = this_cpu_ptr(&cpu_hw_events);

	if (!is_pebs_pt(event))
		return;

	if (!(cpuc->pebs_enabled & ~PEBS_VIA_PT_MASK))
		cpuc->pebs_enabled &= ~PEBS_VIA_PT_MASK;
}

static void intel_pmu_pebs_via_pt_enable(struct perf_event *event)
{
	struct cpu_hw_events *cpuc = this_cpu_ptr(&cpu_hw_events);
	struct hw_perf_event *hwc = &event->hw;
	struct debug_store *ds = cpuc->ds;

	if (!is_pebs_pt(event))
		return;

	if (!(event->hw.flags & PERF_X86_EVENT_LARGE_PEBS))
		cpuc->pebs_enabled |= PEBS_PMI_AFTER_EACH_RECORD;

	cpuc->pebs_enabled |= PEBS_OUTPUT_PT;

	wrmsrl(MSR_RELOAD_PMC0 + hwc->idx, ds->pebs_event_reset[hwc->idx]);
>>>>>>> 24b8d41d
}

void intel_pmu_pebs_enable(struct perf_event *event)
{
	struct cpu_hw_events *cpuc = this_cpu_ptr(&cpu_hw_events);
	struct hw_perf_event *hwc = &event->hw;
	struct debug_store *ds = cpuc->ds;

	hwc->config &= ~ARCH_PERFMON_EVENTSEL_INT;

	cpuc->pebs_enabled |= 1ULL << hwc->idx;

	if ((event->hw.flags & PERF_X86_EVENT_PEBS_LDLAT) && (x86_pmu.version < 5))
		cpuc->pebs_enabled |= 1ULL << (hwc->idx + 32);
	else if (event->hw.flags & PERF_X86_EVENT_PEBS_ST)
		cpuc->pebs_enabled |= 1ULL << 63;

	if (x86_pmu.intel_cap.pebs_baseline) {
		hwc->config |= ICL_EVENTSEL_ADAPTIVE;
		if (cpuc->pebs_data_cfg != cpuc->active_pebs_data_cfg) {
			wrmsrl(MSR_PEBS_DATA_CFG, cpuc->pebs_data_cfg);
			cpuc->active_pebs_data_cfg = cpuc->pebs_data_cfg;
		}
	}

	/*
	 * Use auto-reload if possible to save a MSR write in the PMI.
	 * This must be done in pmu::start(), because PERF_EVENT_IOC_PERIOD.
	 */
	if (hwc->flags & PERF_X86_EVENT_AUTO_RELOAD) {
<<<<<<< HEAD
		ds->pebs_event_reset[hwc->idx] =
			(u64)(-hwc->sample_period) & x86_pmu.cntval_mask;
	}
}

void intel_pmu_pebs_del(struct perf_event *event)
{
	struct cpu_hw_events *cpuc = this_cpu_ptr(&cpu_hw_events);
	struct hw_perf_event *hwc = &event->hw;
	bool needed_cb = pebs_needs_sched_cb(cpuc);

	cpuc->n_pebs--;
	if (hwc->flags & PERF_X86_EVENT_FREERUNNING)
		cpuc->n_large_pebs--;

	pebs_update_state(needed_cb, cpuc, event->ctx->pmu);
=======
		unsigned int idx = hwc->idx;

		if (idx >= INTEL_PMC_IDX_FIXED)
			idx = MAX_PEBS_EVENTS + (idx - INTEL_PMC_IDX_FIXED);
		ds->pebs_event_reset[idx] =
			(u64)(-hwc->sample_period) & x86_pmu.cntval_mask;
	} else {
		ds->pebs_event_reset[hwc->idx] = 0;
	}

	intel_pmu_pebs_via_pt_enable(event);
}

void intel_pmu_pebs_del(struct perf_event *event)
{
	struct cpu_hw_events *cpuc = this_cpu_ptr(&cpu_hw_events);
	struct hw_perf_event *hwc = &event->hw;
	bool needed_cb = pebs_needs_sched_cb(cpuc);

	cpuc->n_pebs--;
	if (hwc->flags & PERF_X86_EVENT_LARGE_PEBS)
		cpuc->n_large_pebs--;
	if (hwc->flags & PERF_X86_EVENT_PEBS_VIA_PT)
		cpuc->n_pebs_via_pt--;

	pebs_update_state(needed_cb, cpuc, event, false);
>>>>>>> 24b8d41d
}

void intel_pmu_pebs_disable(struct perf_event *event)
{
	struct cpu_hw_events *cpuc = this_cpu_ptr(&cpu_hw_events);
	struct hw_perf_event *hwc = &event->hw;

<<<<<<< HEAD
	if (cpuc->n_pebs == cpuc->n_large_pebs)
=======
	if (cpuc->n_pebs == cpuc->n_large_pebs &&
	    cpuc->n_pebs != cpuc->n_pebs_via_pt)
>>>>>>> 24b8d41d
		intel_pmu_drain_pebs_buffer();

	cpuc->pebs_enabled &= ~(1ULL << hwc->idx);

	if ((event->hw.flags & PERF_X86_EVENT_PEBS_LDLAT) &&
	    (x86_pmu.version < 5))
		cpuc->pebs_enabled &= ~(1ULL << (hwc->idx + 32));
	else if (event->hw.flags & PERF_X86_EVENT_PEBS_ST)
		cpuc->pebs_enabled &= ~(1ULL << 63);

<<<<<<< HEAD
=======
	intel_pmu_pebs_via_pt_disable(event);

>>>>>>> 24b8d41d
	if (cpuc->enabled)
		wrmsrl(MSR_IA32_PEBS_ENABLE, cpuc->pebs_enabled);

	hwc->config |= ARCH_PERFMON_EVENTSEL_INT;
}

void intel_pmu_pebs_enable_all(void)
{
	struct cpu_hw_events *cpuc = this_cpu_ptr(&cpu_hw_events);

	if (cpuc->pebs_enabled)
		wrmsrl(MSR_IA32_PEBS_ENABLE, cpuc->pebs_enabled);
}

void intel_pmu_pebs_disable_all(void)
{
	struct cpu_hw_events *cpuc = this_cpu_ptr(&cpu_hw_events);

	if (cpuc->pebs_enabled)
		wrmsrl(MSR_IA32_PEBS_ENABLE, 0);
}

static int intel_pmu_pebs_fixup_ip(struct pt_regs *regs)
{
	struct cpu_hw_events *cpuc = this_cpu_ptr(&cpu_hw_events);
	unsigned long from = cpuc->lbr_entries[0].from;
	unsigned long old_to, to = cpuc->lbr_entries[0].to;
	unsigned long ip = regs->ip;
	int is_64bit = 0;
	void *kaddr;
	int size;

	/*
	 * We don't need to fixup if the PEBS assist is fault like
	 */
	if (!x86_pmu.intel_cap.pebs_trap)
		return 1;

	/*
	 * No LBR entry, no basic block, no rewinding
	 */
	if (!cpuc->lbr_stack.nr || !from || !to)
		return 0;

	/*
	 * Basic blocks should never cross user/kernel boundaries
	 */
	if (kernel_ip(ip) != kernel_ip(to))
		return 0;

	/*
	 * unsigned math, either ip is before the start (impossible) or
	 * the basic block is larger than 1 page (sanity)
	 */
	if ((ip - to) > PEBS_FIXUP_SIZE)
		return 0;

	/*
	 * We sampled a branch insn, rewind using the LBR stack
	 */
	if (ip == to) {
		set_linear_ip(regs, from);
		return 1;
	}

	size = ip - to;
	if (!kernel_ip(ip)) {
		int bytes;
		u8 *buf = this_cpu_read(insn_buffer);

		/* 'size' must fit our buffer, see above */
		bytes = copy_from_user_nmi(buf, (void __user *)to, size);
		if (bytes != 0)
			return 0;

		kaddr = buf;
	} else {
		kaddr = (void *)to;
	}

	do {
		struct insn insn;

		old_to = to;

#ifdef CONFIG_X86_64
		is_64bit = kernel_ip(to) || !test_thread_flag(TIF_IA32);
#endif
		insn_init(&insn, kaddr, size, is_64bit);
		insn_get_length(&insn);
		/*
		 * Make sure there was not a problem decoding the
		 * instruction and getting the length.  This is
		 * doubly important because we have an infinite
		 * loop if insn.length=0.
		 */
		if (!insn.length)
			break;

		to += insn.length;
		kaddr += insn.length;
		size -= insn.length;
	} while (to < ip);

	if (to == ip) {
		set_linear_ip(regs, old_to);
		return 1;
	}

	/*
	 * Even though we decoded the basic block, the instruction stream
	 * never matched the given IP, either the TO or the IP got corrupted.
	 */
	return 0;
}

static inline u64 intel_get_tsx_weight(u64 tsx_tuning)
{
	if (tsx_tuning) {
		union hsw_tsx_tuning tsx = { .value = tsx_tuning };
		return tsx.cycles_last_block;
	}
	return 0;
}

static inline u64 intel_get_tsx_transaction(u64 tsx_tuning, u64 ax)
{
	u64 txn = (tsx_tuning & PEBS_HSW_TSX_FLAGS) >> 32;

	/* For RTM XABORTs also log the abort code from AX */
	if ((txn & PERF_TXN_TRANSACTION) && (ax & 1))
		txn |= ((ax >> 24) & 0xff) << PERF_TXN_ABORT_SHIFT;
	return txn;
}

static inline u64 get_pebs_status(void *n)
{
	if (x86_pmu.intel_cap.pebs_format < 4)
		return ((struct pebs_record_nhm *)n)->status;
	return ((struct pebs_basic *)n)->applicable_counters;
}

#define PERF_X86_EVENT_PEBS_HSW_PREC \
		(PERF_X86_EVENT_PEBS_ST_HSW | \
		 PERF_X86_EVENT_PEBS_LD_HSW | \
		 PERF_X86_EVENT_PEBS_NA_HSW)

static u64 get_data_src(struct perf_event *event, u64 aux)
{
	u64 val = PERF_MEM_NA;
	int fl = event->hw.flags;
	bool fst = fl & (PERF_X86_EVENT_PEBS_ST | PERF_X86_EVENT_PEBS_HSW_PREC);

	if (fl & PERF_X86_EVENT_PEBS_LDLAT)
		val = load_latency_data(aux);
	else if (fst && (fl & PERF_X86_EVENT_PEBS_HSW_PREC))
		val = precise_datala_hsw(event, aux);
	else if (fst)
		val = precise_store_data(aux);
	return val;
}

static void setup_pebs_fixed_sample_data(struct perf_event *event,
				   struct pt_regs *iregs, void *__pebs,
				   struct perf_sample_data *data,
				   struct pt_regs *regs)
{
	/*
	 * We cast to the biggest pebs_record but are careful not to
	 * unconditionally access the 'extra' entries.
	 */
	struct cpu_hw_events *cpuc = this_cpu_ptr(&cpu_hw_events);
	struct pebs_record_skl *pebs = __pebs;
	u64 sample_type;
	int fll;

	if (pebs == NULL)
		return;

	sample_type = event->attr.sample_type;
	fll = event->hw.flags & PERF_X86_EVENT_PEBS_LDLAT;

	perf_sample_data_init(data, 0, event->hw.last_period);

	data->period = event->hw.last_period;

	/*
	 * Use latency for weight (only avail with PEBS-LL)
	 */
	if (fll && (sample_type & PERF_SAMPLE_WEIGHT))
		data->weight = pebs->lat;

	/*
	 * data.data_src encodes the data source
	 */
	if (sample_type & PERF_SAMPLE_DATA_SRC)
		data->data_src.val = get_data_src(event, pebs->dse);

	/*
<<<<<<< HEAD
=======
	 * We must however always use iregs for the unwinder to stay sane; the
	 * record BP,SP,IP can point into thin air when the record is from a
	 * previous PMI context or an (I)RET happened between the record and
	 * PMI.
	 */
	if (sample_type & PERF_SAMPLE_CALLCHAIN)
		data->callchain = perf_callchain(event, iregs);

	/*
>>>>>>> 24b8d41d
	 * We use the interrupt regs as a base because the PEBS record does not
	 * contain a full regs set, specifically it seems to lack segment
	 * descriptors, which get used by things like user_mode().
	 *
	 * In the simple case fix up only the IP for PERF_SAMPLE_IP.
<<<<<<< HEAD
	 *
	 * We must however always use BP,SP from iregs for the unwinder to stay
	 * sane; the record BP,SP can point into thin air when the record is
	 * from a previous PMI context or an (I)RET happend between the record
	 * and PMI.
	 */
	*regs = *iregs;
	regs->flags = pebs->flags;
	set_linear_ip(regs, pebs->ip);
=======
	 */
	*regs = *iregs;

	/*
	 * Initialize regs_>flags from PEBS,
	 * Clear exact bit (which uses x86 EFLAGS Reserved bit 3),
	 * i.e., do not rely on it being zero:
	 */
	regs->flags = pebs->flags & ~PERF_EFLAGS_EXACT;
>>>>>>> 24b8d41d

	if (sample_type & PERF_SAMPLE_REGS_INTR) {
		regs->ax = pebs->ax;
		regs->bx = pebs->bx;
		regs->cx = pebs->cx;
		regs->dx = pebs->dx;
		regs->si = pebs->si;
		regs->di = pebs->di;
<<<<<<< HEAD

		/*
		 * Per the above; only set BP,SP if we don't need callchains.
		 *
		 * XXX: does this make sense?
		 */
		if (!(sample_type & PERF_SAMPLE_CALLCHAIN)) {
			regs->bp = pebs->bp;
			regs->sp = pebs->sp;
		}

		/*
		 * Preserve PERF_EFLAGS_VM from set_linear_ip().
		 */
		regs->flags = pebs->flags | (regs->flags & PERF_EFLAGS_VM);
=======

		regs->bp = pebs->bp;
		regs->sp = pebs->sp;

>>>>>>> 24b8d41d
#ifndef CONFIG_X86_32
		regs->r8 = pebs->r8;
		regs->r9 = pebs->r9;
		regs->r10 = pebs->r10;
		regs->r11 = pebs->r11;
		regs->r12 = pebs->r12;
		regs->r13 = pebs->r13;
		regs->r14 = pebs->r14;
		regs->r15 = pebs->r15;
#endif
	}

	if (event->attr.precise_ip > 1) {
		/*
		 * Haswell and later processors have an 'eventing IP'
		 * (real IP) which fixes the off-by-1 skid in hardware.
		 * Use it when precise_ip >= 2 :
		 */
		if (x86_pmu.intel_cap.pebs_format >= 2) {
			set_linear_ip(regs, pebs->real_ip);
			regs->flags |= PERF_EFLAGS_EXACT;
		} else {
			/* Otherwise, use PEBS off-by-1 IP: */
			set_linear_ip(regs, pebs->ip);

			/*
			 * With precise_ip >= 2, try to fix up the off-by-1 IP
			 * using the LBR. If successful, the fixup function
			 * corrects regs->ip and calls set_linear_ip() on regs:
			 */
			if (intel_pmu_pebs_fixup_ip(regs))
				regs->flags |= PERF_EFLAGS_EXACT;
		}
	} else {
		/*
		 * When precise_ip == 1, return the PEBS off-by-1 IP,
		 * no fixup attempted:
		 */
		set_linear_ip(regs, pebs->ip);
	}


	if ((sample_type & (PERF_SAMPLE_ADDR | PERF_SAMPLE_PHYS_ADDR)) &&
	    x86_pmu.intel_cap.pebs_format >= 1)
		data->addr = pebs->dla;

	if (x86_pmu.intel_cap.pebs_format >= 2) {
		/* Only set the TSX weight when no memory weight. */
		if ((sample_type & PERF_SAMPLE_WEIGHT) && !fll)
			data->weight = intel_get_tsx_weight(pebs->tsx_tuning);

		if (sample_type & PERF_SAMPLE_TRANSACTION)
			data->txn = intel_get_tsx_transaction(pebs->tsx_tuning,
							      pebs->ax);
	}

	/*
	 * v3 supplies an accurate time stamp, so we use that
	 * for the time stamp.
	 *
	 * We can only do this for the default trace clock.
	 */
	if (x86_pmu.intel_cap.pebs_format >= 3 &&
		event->attr.use_clockid == 0)
		data->time = native_sched_clock_from_tsc(pebs->tsc);

	if (has_branch_stack(event))
		data->br_stack = &cpuc->lbr_stack;
}

static void adaptive_pebs_save_regs(struct pt_regs *regs,
				    struct pebs_gprs *gprs)
{
	regs->ax = gprs->ax;
	regs->bx = gprs->bx;
	regs->cx = gprs->cx;
	regs->dx = gprs->dx;
	regs->si = gprs->si;
	regs->di = gprs->di;
	regs->bp = gprs->bp;
	regs->sp = gprs->sp;
#ifndef CONFIG_X86_32
	regs->r8 = gprs->r8;
	regs->r9 = gprs->r9;
	regs->r10 = gprs->r10;
	regs->r11 = gprs->r11;
	regs->r12 = gprs->r12;
	regs->r13 = gprs->r13;
	regs->r14 = gprs->r14;
	regs->r15 = gprs->r15;
#endif
}

/*
 * With adaptive PEBS the layout depends on what fields are configured.
 */

static void setup_pebs_adaptive_sample_data(struct perf_event *event,
					    struct pt_regs *iregs, void *__pebs,
					    struct perf_sample_data *data,
					    struct pt_regs *regs)
{
	struct cpu_hw_events *cpuc = this_cpu_ptr(&cpu_hw_events);
	struct pebs_basic *basic = __pebs;
	void *next_record = basic + 1;
	u64 sample_type;
	u64 format_size;
	struct pebs_meminfo *meminfo = NULL;
	struct pebs_gprs *gprs = NULL;
	struct x86_perf_regs *perf_regs;

	if (basic == NULL)
		return;

	perf_regs = container_of(regs, struct x86_perf_regs, regs);
	perf_regs->xmm_regs = NULL;

	sample_type = event->attr.sample_type;
	format_size = basic->format_size;
	perf_sample_data_init(data, 0, event->hw.last_period);
	data->period = event->hw.last_period;

	if (event->attr.use_clockid == 0)
		data->time = native_sched_clock_from_tsc(basic->tsc);

	/*
	 * We must however always use iregs for the unwinder to stay sane; the
	 * record BP,SP,IP can point into thin air when the record is from a
	 * previous PMI context or an (I)RET happened between the record and
	 * PMI.
	 */
	if (sample_type & PERF_SAMPLE_CALLCHAIN)
		data->callchain = perf_callchain(event, iregs);

	*regs = *iregs;
	/* The ip in basic is EventingIP */
	set_linear_ip(regs, basic->ip);
	regs->flags = PERF_EFLAGS_EXACT;

	/*
	 * The record for MEMINFO is in front of GP
	 * But PERF_SAMPLE_TRANSACTION needs gprs->ax.
	 * Save the pointer here but process later.
	 */
	if (format_size & PEBS_DATACFG_MEMINFO) {
		meminfo = next_record;
		next_record = meminfo + 1;
	}

	if (format_size & PEBS_DATACFG_GP) {
		gprs = next_record;
		next_record = gprs + 1;

		if (event->attr.precise_ip < 2) {
			set_linear_ip(regs, gprs->ip);
			regs->flags &= ~PERF_EFLAGS_EXACT;
		}

		if (sample_type & PERF_SAMPLE_REGS_INTR)
			adaptive_pebs_save_regs(regs, gprs);
	}

	if (format_size & PEBS_DATACFG_MEMINFO) {
		if (sample_type & PERF_SAMPLE_WEIGHT)
			data->weight = meminfo->latency ?:
				intel_get_tsx_weight(meminfo->tsx_tuning);

		if (sample_type & PERF_SAMPLE_DATA_SRC)
			data->data_src.val = get_data_src(event, meminfo->aux);

		if (sample_type & (PERF_SAMPLE_ADDR | PERF_SAMPLE_PHYS_ADDR))
			data->addr = meminfo->address;

		if (sample_type & PERF_SAMPLE_TRANSACTION)
			data->txn = intel_get_tsx_transaction(meminfo->tsx_tuning,
							  gprs ? gprs->ax : 0);
	}

	if (format_size & PEBS_DATACFG_XMMS) {
		struct pebs_xmm *xmm = next_record;

		next_record = xmm + 1;
		perf_regs->xmm_regs = xmm->xmm;
	}

	if (format_size & PEBS_DATACFG_LBRS) {
		struct lbr_entry *lbr = next_record;
		int num_lbr = ((format_size >> PEBS_DATACFG_LBR_SHIFT)
					& 0xff) + 1;
		next_record = next_record + num_lbr * sizeof(struct lbr_entry);

		if (has_branch_stack(event)) {
			intel_pmu_store_pebs_lbrs(lbr);
			data->br_stack = &cpuc->lbr_stack;
		}
	}

	WARN_ONCE(next_record != __pebs + (format_size >> 48),
			"PEBS record size %llu, expected %llu, config %llx\n",
			format_size >> 48,
			(u64)(next_record - __pebs),
			basic->format_size);
}

static inline void *
get_next_pebs_record_by_bit(void *base, void *top, int bit)
{
	struct cpu_hw_events *cpuc = this_cpu_ptr(&cpu_hw_events);
	void *at;
	u64 pebs_status;

	/*
	 * fmt0 does not have a status bitfield (does not use
	 * perf_record_nhm format)
	 */
	if (x86_pmu.intel_cap.pebs_format < 1)
		return base;

	if (base == NULL)
		return NULL;

	for (at = base; at < top; at += cpuc->pebs_record_size) {
		unsigned long status = get_pebs_status(at);

		if (test_bit(bit, (unsigned long *)&status)) {
			/* PEBS v3 has accurate status bits */
			if (x86_pmu.intel_cap.pebs_format >= 3)
				return at;

			if (status == (1 << bit))
				return at;

			/* clear non-PEBS bit and re-check */
			pebs_status = status & cpuc->pebs_enabled;
			pebs_status &= PEBS_COUNTER_MASK;
			if (pebs_status == (1 << bit))
				return at;
		}
	}
	return NULL;
}

void intel_pmu_auto_reload_read(struct perf_event *event)
{
	WARN_ON(!(event->hw.flags & PERF_X86_EVENT_AUTO_RELOAD));

	perf_pmu_disable(event->pmu);
	intel_pmu_drain_pebs_buffer();
	perf_pmu_enable(event->pmu);
}

/*
 * Special variant of intel_pmu_save_and_restart() for auto-reload.
 */
static int
intel_pmu_save_and_restart_reload(struct perf_event *event, int count)
{
	struct hw_perf_event *hwc = &event->hw;
	int shift = 64 - x86_pmu.cntval_bits;
	u64 period = hwc->sample_period;
	u64 prev_raw_count, new_raw_count;
	s64 new, old;

	WARN_ON(!period);

	/*
	 * drain_pebs() only happens when the PMU is disabled.
	 */
	WARN_ON(this_cpu_read(cpu_hw_events.enabled));

	prev_raw_count = local64_read(&hwc->prev_count);
	rdpmcl(hwc->event_base_rdpmc, new_raw_count);
	local64_set(&hwc->prev_count, new_raw_count);

	/*
	 * Since the counter increments a negative counter value and
	 * overflows on the sign switch, giving the interval:
	 *
	 *   [-period, 0]
	 *
	 * the difference between two consequtive reads is:
	 *
	 *   A) value2 - value1;
	 *      when no overflows have happened in between,
	 *
	 *   B) (0 - value1) + (value2 - (-period));
	 *      when one overflow happened in between,
	 *
	 *   C) (0 - value1) + (n - 1) * (period) + (value2 - (-period));
	 *      when @n overflows happened in between.
	 *
	 * Here A) is the obvious difference, B) is the extension to the
	 * discrete interval, where the first term is to the top of the
	 * interval and the second term is from the bottom of the next
	 * interval and C) the extension to multiple intervals, where the
	 * middle term is the whole intervals covered.
	 *
	 * An equivalent of C, by reduction, is:
	 *
	 *   value2 - value1 + n * period
	 */
	new = ((s64)(new_raw_count << shift) >> shift);
	old = ((s64)(prev_raw_count << shift) >> shift);
	local64_add(new - old + count * period, &event->count);

	local64_set(&hwc->period_left, -new);

	perf_event_update_userpage(event);

	return 0;
}

static __always_inline void
__intel_pmu_pebs_event(struct perf_event *event,
		       struct pt_regs *iregs,
		       struct perf_sample_data *data,
		       void *base, void *top,
		       int bit, int count,
		       void (*setup_sample)(struct perf_event *,
					    struct pt_regs *,
					    void *,
					    struct perf_sample_data *,
					    struct pt_regs *))
{
	struct cpu_hw_events *cpuc = this_cpu_ptr(&cpu_hw_events);
	struct hw_perf_event *hwc = &event->hw;
	struct x86_perf_regs perf_regs;
	struct pt_regs *regs = &perf_regs.regs;
	void *at = get_next_pebs_record_by_bit(base, top, bit);
	static struct pt_regs dummy_iregs;

	if (hwc->flags & PERF_X86_EVENT_AUTO_RELOAD) {
		/*
		 * Now, auto-reload is only enabled in fixed period mode.
		 * The reload value is always hwc->sample_period.
		 * May need to change it, if auto-reload is enabled in
		 * freq mode later.
		 */
		intel_pmu_save_and_restart_reload(event, count);
	} else if (!intel_pmu_save_and_restart(event))
		return;

	if (!iregs)
		iregs = &dummy_iregs;

	while (count > 1) {
		setup_sample(event, iregs, at, data, regs);
		perf_event_output(event, data, regs);
		at += cpuc->pebs_record_size;
		at = get_next_pebs_record_by_bit(at, top, bit);
		count--;
	}

	setup_sample(event, iregs, at, data, regs);
	if (iregs == &dummy_iregs) {
		/*
		 * The PEBS records may be drained in the non-overflow context,
		 * e.g., large PEBS + context switch. Perf should treat the
		 * last record the same as other PEBS records, and doesn't
		 * invoke the generic overflow handler.
		 */
		perf_event_output(event, data, regs);
	} else {
		/*
		 * All but the last records are processed.
		 * The last one is left to be able to call the overflow handler.
		 */
		if (perf_event_overflow(event, data, regs))
			x86_pmu_stop(event, 0);
	}
}

static void intel_pmu_drain_pebs_core(struct pt_regs *iregs, struct perf_sample_data *data)
{
	struct cpu_hw_events *cpuc = this_cpu_ptr(&cpu_hw_events);
	struct debug_store *ds = cpuc->ds;
	struct perf_event *event = cpuc->events[0]; /* PMC0 only */
	struct pebs_record_core *at, *top;
	int n;

	if (!x86_pmu.pebs_active)
		return;

	at  = (struct pebs_record_core *)(unsigned long)ds->pebs_buffer_base;
	top = (struct pebs_record_core *)(unsigned long)ds->pebs_index;

	/*
	 * Whatever else happens, drain the thing
	 */
	ds->pebs_index = ds->pebs_buffer_base;

	if (!test_bit(0, cpuc->active_mask))
		return;

	WARN_ON_ONCE(!event);

	if (!event->attr.precise_ip)
		return;

	n = top - at;
	if (n <= 0) {
		if (event->hw.flags & PERF_X86_EVENT_AUTO_RELOAD)
			intel_pmu_save_and_restart_reload(event, 0);
		return;
	}

	__intel_pmu_pebs_event(event, iregs, data, at, top, 0, n,
			       setup_pebs_fixed_sample_data);
}

static void intel_pmu_pebs_event_update_no_drain(struct cpu_hw_events *cpuc, int size)
{
	struct perf_event *event;
	int bit;

	/*
	 * The drain_pebs() could be called twice in a short period
	 * for auto-reload event in pmu::read(). There are no
	 * overflows have happened in between.
	 * It needs to call intel_pmu_save_and_restart_reload() to
	 * update the event->count for this case.
	 */
	for_each_set_bit(bit, (unsigned long *)&cpuc->pebs_enabled, size) {
		event = cpuc->events[bit];
		if (event->hw.flags & PERF_X86_EVENT_AUTO_RELOAD)
			intel_pmu_save_and_restart_reload(event, 0);
	}
}

static void intel_pmu_drain_pebs_nhm(struct pt_regs *iregs, struct perf_sample_data *data)
{
	struct cpu_hw_events *cpuc = this_cpu_ptr(&cpu_hw_events);
	struct debug_store *ds = cpuc->ds;
	struct perf_event *event;
	void *base, *at, *top;
	short counts[INTEL_PMC_IDX_FIXED + MAX_FIXED_PEBS_EVENTS] = {};
	short error[INTEL_PMC_IDX_FIXED + MAX_FIXED_PEBS_EVENTS] = {};
	int bit, i, size;
	u64 mask;

	if (!x86_pmu.pebs_active)
		return;

	base = (struct pebs_record_nhm *)(unsigned long)ds->pebs_buffer_base;
	top = (struct pebs_record_nhm *)(unsigned long)ds->pebs_index;

	ds->pebs_index = ds->pebs_buffer_base;

	mask = (1ULL << x86_pmu.max_pebs_events) - 1;
	size = x86_pmu.max_pebs_events;
	if (x86_pmu.flags & PMU_FL_PEBS_ALL) {
		mask |= ((1ULL << x86_pmu.num_counters_fixed) - 1) << INTEL_PMC_IDX_FIXED;
		size = INTEL_PMC_IDX_FIXED + x86_pmu.num_counters_fixed;
	}

	if (unlikely(base >= top)) {
		intel_pmu_pebs_event_update_no_drain(cpuc, size);
		return;
	}

	for (at = base; at < top; at += x86_pmu.pebs_record_size) {
		struct pebs_record_nhm *p = at;
		u64 pebs_status;

		pebs_status = p->status & cpuc->pebs_enabled;
<<<<<<< HEAD
		pebs_status &= (1ULL << x86_pmu.max_pebs_events) - 1;

		/* PEBS v3 has more accurate status bits */
		if (x86_pmu.intel_cap.pebs_format >= 3) {
			for_each_set_bit(bit, (unsigned long *)&pebs_status,
					 x86_pmu.max_pebs_events)
=======
		pebs_status &= mask;

		/* PEBS v3 has more accurate status bits */
		if (x86_pmu.intel_cap.pebs_format >= 3) {
			for_each_set_bit(bit, (unsigned long *)&pebs_status, size)
>>>>>>> 24b8d41d
				counts[bit]++;

			continue;
		}

		/*
		 * On some CPUs the PEBS status can be zero when PEBS is
		 * racing with clearing of GLOBAL_STATUS.
		 *
		 * Normally we would drop that record, but in the
		 * case when there is only a single active PEBS event
		 * we can assume it's for that event.
		 */
		if (!pebs_status && cpuc->pebs_enabled &&
			!(cpuc->pebs_enabled & (cpuc->pebs_enabled-1)))
			pebs_status = cpuc->pebs_enabled;

		bit = find_first_bit((unsigned long *)&pebs_status,
					x86_pmu.max_pebs_events);
		if (bit >= x86_pmu.max_pebs_events)
			continue;

		/*
		 * The PEBS hardware does not deal well with the situation
		 * when events happen near to each other and multiple bits
		 * are set. But it should happen rarely.
		 *
		 * If these events include one PEBS and multiple non-PEBS
		 * events, it doesn't impact PEBS record. The record will
		 * be handled normally. (slow path)
		 *
		 * If these events include two or more PEBS events, the
		 * records for the events can be collapsed into a single
		 * one, and it's not possible to reconstruct all events
		 * that caused the PEBS record. It's called collision.
		 * If collision happened, the record will be dropped.
		 */
		if (pebs_status != (1ULL << bit)) {
			for_each_set_bit(i, (unsigned long *)&pebs_status, size)
				error[i]++;
			continue;
		}

		counts[bit]++;
	}

	for_each_set_bit(bit, (unsigned long *)&mask, size) {
		if ((counts[bit] == 0) && (error[bit] == 0))
			continue;

		event = cpuc->events[bit];
		if (WARN_ON_ONCE(!event))
			continue;

		if (WARN_ON_ONCE(!event->attr.precise_ip))
			continue;

		/* log dropped samples number */
		if (error[bit]) {
			perf_log_lost_samples(event, error[bit]);

			if (iregs && perf_event_account_interrupt(event))
				x86_pmu_stop(event, 0);
		}

		if (counts[bit]) {
			__intel_pmu_pebs_event(event, iregs, data, base,
					       top, bit, counts[bit],
					       setup_pebs_fixed_sample_data);
		}
	}
}

static void intel_pmu_drain_pebs_icl(struct pt_regs *iregs, struct perf_sample_data *data)
{
	short counts[INTEL_PMC_IDX_FIXED + MAX_FIXED_PEBS_EVENTS] = {};
	struct cpu_hw_events *cpuc = this_cpu_ptr(&cpu_hw_events);
	struct debug_store *ds = cpuc->ds;
	struct perf_event *event;
	void *base, *at, *top;
	int bit, size;
	u64 mask;

	if (!x86_pmu.pebs_active)
		return;

	base = (struct pebs_basic *)(unsigned long)ds->pebs_buffer_base;
	top = (struct pebs_basic *)(unsigned long)ds->pebs_index;

	ds->pebs_index = ds->pebs_buffer_base;

	mask = ((1ULL << x86_pmu.max_pebs_events) - 1) |
	       (((1ULL << x86_pmu.num_counters_fixed) - 1) << INTEL_PMC_IDX_FIXED);
	size = INTEL_PMC_IDX_FIXED + x86_pmu.num_counters_fixed;

	if (unlikely(base >= top)) {
		intel_pmu_pebs_event_update_no_drain(cpuc, size);
		return;
	}

	for (at = base; at < top; at += cpuc->pebs_record_size) {
		u64 pebs_status;

		pebs_status = get_pebs_status(at) & cpuc->pebs_enabled;
		pebs_status &= mask;

		for_each_set_bit(bit, (unsigned long *)&pebs_status, size)
			counts[bit]++;
	}

	for_each_set_bit(bit, (unsigned long *)&mask, size) {
		if (counts[bit] == 0)
			continue;

		event = cpuc->events[bit];
		if (WARN_ON_ONCE(!event))
			continue;

		if (WARN_ON_ONCE(!event->attr.precise_ip))
			continue;

		__intel_pmu_pebs_event(event, iregs, data, base,
				       top, bit, counts[bit],
				       setup_pebs_adaptive_sample_data);
	}
}

/*
 * BTS, PEBS probe and setup
 */

void __init intel_ds_init(void)
{
	/*
	 * No support for 32bit formats
	 */
	if (!boot_cpu_has(X86_FEATURE_DTES64))
		return;

	x86_pmu.bts  = boot_cpu_has(X86_FEATURE_BTS);
	x86_pmu.pebs = boot_cpu_has(X86_FEATURE_PEBS);
	x86_pmu.pebs_buffer_size = PEBS_BUFFER_SIZE;
	if (x86_pmu.version <= 4)
		x86_pmu.pebs_no_isolation = 1;

	if (x86_pmu.pebs) {
		char pebs_type = x86_pmu.intel_cap.pebs_trap ?  '+' : '-';
		char *pebs_qual = "";
		int format = x86_pmu.intel_cap.pebs_format;

		if (format < 4)
			x86_pmu.intel_cap.pebs_baseline = 0;

		switch (format) {
		case 0:
			pr_cont("PEBS fmt0%c, ", pebs_type);
			x86_pmu.pebs_record_size = sizeof(struct pebs_record_core);
			/*
			 * Using >PAGE_SIZE buffers makes the WRMSR to
			 * PERF_GLOBAL_CTRL in intel_pmu_enable_all()
			 * mysteriously hang on Core2.
			 *
			 * As a workaround, we don't do this.
			 */
			x86_pmu.pebs_buffer_size = PAGE_SIZE;
			x86_pmu.drain_pebs = intel_pmu_drain_pebs_core;
			break;

		case 1:
			pr_cont("PEBS fmt1%c, ", pebs_type);
			x86_pmu.pebs_record_size = sizeof(struct pebs_record_nhm);
			x86_pmu.drain_pebs = intel_pmu_drain_pebs_nhm;
			break;

		case 2:
			pr_cont("PEBS fmt2%c, ", pebs_type);
			x86_pmu.pebs_record_size = sizeof(struct pebs_record_hsw);
			x86_pmu.drain_pebs = intel_pmu_drain_pebs_nhm;
			break;

		case 3:
			pr_cont("PEBS fmt3%c, ", pebs_type);
			x86_pmu.pebs_record_size =
						sizeof(struct pebs_record_skl);
			x86_pmu.drain_pebs = intel_pmu_drain_pebs_nhm;
			x86_pmu.large_pebs_flags |= PERF_SAMPLE_TIME;
			break;

		case 4:
			x86_pmu.drain_pebs = intel_pmu_drain_pebs_icl;
			x86_pmu.pebs_record_size = sizeof(struct pebs_basic);
			if (x86_pmu.intel_cap.pebs_baseline) {
				x86_pmu.large_pebs_flags |=
					PERF_SAMPLE_BRANCH_STACK |
					PERF_SAMPLE_TIME;
				x86_pmu.flags |= PMU_FL_PEBS_ALL;
				pebs_qual = "-baseline";
				x86_get_pmu()->capabilities |= PERF_PMU_CAP_EXTENDED_REGS;
			} else {
				/* Only basic record supported */
				x86_pmu.large_pebs_flags &=
					~(PERF_SAMPLE_ADDR |
					  PERF_SAMPLE_TIME |
					  PERF_SAMPLE_DATA_SRC |
					  PERF_SAMPLE_TRANSACTION |
					  PERF_SAMPLE_REGS_USER |
					  PERF_SAMPLE_REGS_INTR);
			}
			pr_cont("PEBS fmt4%c%s, ", pebs_type, pebs_qual);

			if (x86_pmu.intel_cap.pebs_output_pt_available) {
				pr_cont("PEBS-via-PT, ");
				x86_get_pmu()->capabilities |= PERF_PMU_CAP_AUX_OUTPUT;
			}

			break;

		default:
			pr_cont("no PEBS fmt%d%c, ", format, pebs_type);
			x86_pmu.pebs = 0;
		}
	}
}

void perf_restore_debug_store(void)
{
	struct debug_store *ds = __this_cpu_read(cpu_hw_events.ds);

	if (!x86_pmu.bts && !x86_pmu.pebs)
		return;

	wrmsrl(MSR_IA32_DS_AREA, (unsigned long)ds);
}<|MERGE_RESOLUTION|>--- conflicted
+++ resolved
@@ -703,12 +703,6 @@
 struct event_constraint intel_slm_pebs_event_constraints[] = {
 	/* INST_RETIRED.ANY_P, inv=1, cmask=16 (cycles:p). */
 	INTEL_FLAGS_UEVENT_CONSTRAINT(0x108000c0, 0x1),
-	/* Allow all events as PEBS with no flags */
-	INTEL_ALL_EVENT_CONSTRAINT(0, 0x1),
-	EVENT_CONSTRAINT_END
-};
-
-struct event_constraint intel_glm_pebs_event_constraints[] = {
 	/* Allow all events as PEBS with no flags */
 	INTEL_ALL_EVENT_CONSTRAINT(0, 0x1),
 	EVENT_CONSTRAINT_END
@@ -908,22 +902,6 @@
  * to PEBS samples.
  */
 static inline bool pebs_needs_sched_cb(struct cpu_hw_events *cpuc)
-<<<<<<< HEAD
-{
-	return cpuc->n_pebs && (cpuc->n_pebs == cpuc->n_large_pebs);
-}
-
-static inline void pebs_update_threshold(struct cpu_hw_events *cpuc)
-{
-	struct debug_store *ds = cpuc->ds;
-	u64 threshold;
-
-	if (cpuc->n_pebs == cpuc->n_large_pebs) {
-		threshold = ds->pebs_absolute_maximum -
-			x86_pmu.max_pebs_events * x86_pmu.pebs_record_size;
-	} else {
-		threshold = ds->pebs_buffer_base + x86_pmu.pebs_record_size;
-=======
 {
 	if (cpuc->n_pebs == cpuc->n_pebs_via_pt)
 		return false;
@@ -958,17 +936,11 @@
 			reserved * cpuc->pebs_record_size;
 	} else {
 		threshold = ds->pebs_buffer_base + cpuc->pebs_record_size;
->>>>>>> 24b8d41d
 	}
 
 	ds->pebs_interrupt_threshold = threshold;
 }
 
-<<<<<<< HEAD
-static void
-pebs_update_state(bool needed_cb, struct cpu_hw_events *cpuc, struct pmu *pmu)
-{
-=======
 static void adaptive_pebs_record_size_update(void)
 {
 	struct cpu_hw_events *cpuc = this_cpu_ptr(&cpu_hw_events);
@@ -1042,7 +1014,6 @@
 		  struct perf_event *event, bool add)
 {
 	struct pmu *pmu = event->ctx->pmu;
->>>>>>> 24b8d41d
 	/*
 	 * Make sure we get updated with the first PEBS
 	 * event. It will trigger also during removal, but
@@ -1059,8 +1030,6 @@
 		update = true;
 	}
 
-<<<<<<< HEAD
-=======
 	/*
 	 * The PEBS record doesn't shrink on pmu::del(). Doing so would require
 	 * iterating all remaining PEBS events to reconstruct the config.
@@ -1084,7 +1053,6 @@
 		}
 	}
 
->>>>>>> 24b8d41d
 	if (update)
 		pebs_update_threshold(cpuc);
 }
@@ -1096,12 +1064,6 @@
 	bool needed_cb = pebs_needs_sched_cb(cpuc);
 
 	cpuc->n_pebs++;
-<<<<<<< HEAD
-	if (hwc->flags & PERF_X86_EVENT_FREERUNNING)
-		cpuc->n_large_pebs++;
-
-	pebs_update_state(needed_cb, cpuc, event->ctx->pmu);
-=======
 	if (hwc->flags & PERF_X86_EVENT_LARGE_PEBS)
 		cpuc->n_large_pebs++;
 	if (hwc->flags & PERF_X86_EVENT_PEBS_VIA_PT)
@@ -1136,7 +1098,6 @@
 	cpuc->pebs_enabled |= PEBS_OUTPUT_PT;
 
 	wrmsrl(MSR_RELOAD_PMC0 + hwc->idx, ds->pebs_event_reset[hwc->idx]);
->>>>>>> 24b8d41d
 }
 
 void intel_pmu_pebs_enable(struct perf_event *event)
@@ -1167,24 +1128,6 @@
 	 * This must be done in pmu::start(), because PERF_EVENT_IOC_PERIOD.
 	 */
 	if (hwc->flags & PERF_X86_EVENT_AUTO_RELOAD) {
-<<<<<<< HEAD
-		ds->pebs_event_reset[hwc->idx] =
-			(u64)(-hwc->sample_period) & x86_pmu.cntval_mask;
-	}
-}
-
-void intel_pmu_pebs_del(struct perf_event *event)
-{
-	struct cpu_hw_events *cpuc = this_cpu_ptr(&cpu_hw_events);
-	struct hw_perf_event *hwc = &event->hw;
-	bool needed_cb = pebs_needs_sched_cb(cpuc);
-
-	cpuc->n_pebs--;
-	if (hwc->flags & PERF_X86_EVENT_FREERUNNING)
-		cpuc->n_large_pebs--;
-
-	pebs_update_state(needed_cb, cpuc, event->ctx->pmu);
-=======
 		unsigned int idx = hwc->idx;
 
 		if (idx >= INTEL_PMC_IDX_FIXED)
@@ -1211,7 +1154,6 @@
 		cpuc->n_pebs_via_pt--;
 
 	pebs_update_state(needed_cb, cpuc, event, false);
->>>>>>> 24b8d41d
 }
 
 void intel_pmu_pebs_disable(struct perf_event *event)
@@ -1219,12 +1161,8 @@
 	struct cpu_hw_events *cpuc = this_cpu_ptr(&cpu_hw_events);
 	struct hw_perf_event *hwc = &event->hw;
 
-<<<<<<< HEAD
-	if (cpuc->n_pebs == cpuc->n_large_pebs)
-=======
 	if (cpuc->n_pebs == cpuc->n_large_pebs &&
 	    cpuc->n_pebs != cpuc->n_pebs_via_pt)
->>>>>>> 24b8d41d
 		intel_pmu_drain_pebs_buffer();
 
 	cpuc->pebs_enabled &= ~(1ULL << hwc->idx);
@@ -1235,11 +1173,8 @@
 	else if (event->hw.flags & PERF_X86_EVENT_PEBS_ST)
 		cpuc->pebs_enabled &= ~(1ULL << 63);
 
-<<<<<<< HEAD
-=======
 	intel_pmu_pebs_via_pt_disable(event);
 
->>>>>>> 24b8d41d
 	if (cpuc->enabled)
 		wrmsrl(MSR_IA32_PEBS_ENABLE, cpuc->pebs_enabled);
 
@@ -1439,8 +1374,6 @@
 		data->data_src.val = get_data_src(event, pebs->dse);
 
 	/*
-<<<<<<< HEAD
-=======
 	 * We must however always use iregs for the unwinder to stay sane; the
 	 * record BP,SP,IP can point into thin air when the record is from a
 	 * previous PMI context or an (I)RET happened between the record and
@@ -1450,23 +1383,11 @@
 		data->callchain = perf_callchain(event, iregs);
 
 	/*
->>>>>>> 24b8d41d
 	 * We use the interrupt regs as a base because the PEBS record does not
 	 * contain a full regs set, specifically it seems to lack segment
 	 * descriptors, which get used by things like user_mode().
 	 *
 	 * In the simple case fix up only the IP for PERF_SAMPLE_IP.
-<<<<<<< HEAD
-	 *
-	 * We must however always use BP,SP from iregs for the unwinder to stay
-	 * sane; the record BP,SP can point into thin air when the record is
-	 * from a previous PMI context or an (I)RET happend between the record
-	 * and PMI.
-	 */
-	*regs = *iregs;
-	regs->flags = pebs->flags;
-	set_linear_ip(regs, pebs->ip);
-=======
 	 */
 	*regs = *iregs;
 
@@ -1476,7 +1397,6 @@
 	 * i.e., do not rely on it being zero:
 	 */
 	regs->flags = pebs->flags & ~PERF_EFLAGS_EXACT;
->>>>>>> 24b8d41d
 
 	if (sample_type & PERF_SAMPLE_REGS_INTR) {
 		regs->ax = pebs->ax;
@@ -1485,28 +1405,10 @@
 		regs->dx = pebs->dx;
 		regs->si = pebs->si;
 		regs->di = pebs->di;
-<<<<<<< HEAD
-
-		/*
-		 * Per the above; only set BP,SP if we don't need callchains.
-		 *
-		 * XXX: does this make sense?
-		 */
-		if (!(sample_type & PERF_SAMPLE_CALLCHAIN)) {
-			regs->bp = pebs->bp;
-			regs->sp = pebs->sp;
-		}
-
-		/*
-		 * Preserve PERF_EFLAGS_VM from set_linear_ip().
-		 */
-		regs->flags = pebs->flags | (regs->flags & PERF_EFLAGS_VM);
-=======
 
 		regs->bp = pebs->bp;
 		regs->sp = pebs->sp;
 
->>>>>>> 24b8d41d
 #ifndef CONFIG_X86_32
 		regs->r8 = pebs->r8;
 		regs->r9 = pebs->r9;
@@ -1972,20 +1874,11 @@
 		u64 pebs_status;
 
 		pebs_status = p->status & cpuc->pebs_enabled;
-<<<<<<< HEAD
-		pebs_status &= (1ULL << x86_pmu.max_pebs_events) - 1;
-
-		/* PEBS v3 has more accurate status bits */
-		if (x86_pmu.intel_cap.pebs_format >= 3) {
-			for_each_set_bit(bit, (unsigned long *)&pebs_status,
-					 x86_pmu.max_pebs_events)
-=======
 		pebs_status &= mask;
 
 		/* PEBS v3 has more accurate status bits */
 		if (x86_pmu.intel_cap.pebs_format >= 3) {
 			for_each_set_bit(bit, (unsigned long *)&pebs_status, size)
->>>>>>> 24b8d41d
 				counts[bit]++;
 
 			continue;
