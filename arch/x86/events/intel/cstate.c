--- conflicted
+++ resolved
@@ -49,14 +49,9 @@
  *			       Scope: Core
  *	MSR_CORE_C6_RESIDENCY: CORE C6 Residency Counter
  *			       perf code: 0x02
-<<<<<<< HEAD
- *			       Available model: SLM,AMT,NHM,WSM,SNB,IVB,HSW,BDW
- *						SKL,KNL
-=======
  *			       Available model: SLM,AMT,NHM,WSM,SNB,IVB,HSW,BDW,
  *						SKL,KNL,GLM,CNL,KBL,CML,ICL,TGL,
  *						TNT
->>>>>>> 24b8d41d
  *			       Scope: Core
  *	MSR_CORE_C7_RESIDENCY: CORE C7 Residency Counter
  *			       perf code: 0x03
@@ -65,18 +60,6 @@
  *			       Scope: Core
  *	MSR_PKG_C2_RESIDENCY:  Package C2 Residency Counter.
  *			       perf code: 0x00
-<<<<<<< HEAD
- *			       Available model: SNB,IVB,HSW,BDW,SKL,KNL
- *			       Scope: Package (physical package)
- *	MSR_PKG_C3_RESIDENCY:  Package C3 Residency Counter.
- *			       perf code: 0x01
- *			       Available model: NHM,WSM,SNB,IVB,HSW,BDW,SKL,KNL
- *			       Scope: Package (physical package)
- *	MSR_PKG_C6_RESIDENCY:  Package C6 Residency Counter.
- *			       perf code: 0x02
- *			       Available model: SLM,AMT,NHM,WSM,SNB,IVB,HSW,BDW
- *						SKL,KNL
-=======
  *			       Available model: SNB,IVB,HSW,BDW,SKL,KNL,GLM,CNL,
  *						KBL,CML,ICL,TGL,TNT
  *			       Scope: Package (physical package)
@@ -90,7 +73,6 @@
  *			       Available model: SLM,AMT,NHM,WSM,SNB,IVB,HSW,BDW,
  *						SKL,KNL,GLM,CNL,KBL,CML,ICL,TGL,
  *						TNT
->>>>>>> 24b8d41d
  *			       Scope: Package (physical package)
  *	MSR_PKG_C7_RESIDENCY:  Package C7 Residency Counter.
  *			       perf code: 0x03
@@ -124,8 +106,6 @@
 
 MODULE_LICENSE("GPL");
 
-MODULE_LICENSE("GPL");
-
 #define DEFINE_CSTATE_FORMAT_ATTR(_var, _name, _format)		\
 static ssize_t __cstate_##_var##_show(struct device *dev,	\
 				struct device_attribute *attr,	\
@@ -171,18 +151,6 @@
 	PERF_CSTATE_CORE_EVENT_MAX,
 };
 
-<<<<<<< HEAD
-PMU_EVENT_ATTR_STRING(c1-residency, evattr_cstate_core_c1, "event=0x00");
-PMU_EVENT_ATTR_STRING(c3-residency, evattr_cstate_core_c3, "event=0x01");
-PMU_EVENT_ATTR_STRING(c6-residency, evattr_cstate_core_c6, "event=0x02");
-PMU_EVENT_ATTR_STRING(c7-residency, evattr_cstate_core_c7, "event=0x03");
-
-static struct perf_cstate_msr core_msr[] = {
-	[PERF_CSTATE_CORE_C1_RES] = { MSR_CORE_C1_RES,		&evattr_cstate_core_c1 },
-	[PERF_CSTATE_CORE_C3_RES] = { MSR_CORE_C3_RESIDENCY,	&evattr_cstate_core_c3 },
-	[PERF_CSTATE_CORE_C6_RES] = { MSR_CORE_C6_RESIDENCY,	&evattr_cstate_core_c6 },
-	[PERF_CSTATE_CORE_C7_RES] = { MSR_CORE_C7_RESIDENCY,	&evattr_cstate_core_c7 },
-=======
 PMU_EVENT_ATTR_STRING(c1-residency, attr_cstate_core_c1, "event=0x00");
 PMU_EVENT_ATTR_STRING(c3-residency, attr_cstate_core_c3, "event=0x01");
 PMU_EVENT_ATTR_STRING(c6-residency, attr_cstate_core_c6, "event=0x02");
@@ -205,7 +173,6 @@
 	[PERF_CSTATE_CORE_C3_RES] = { MSR_CORE_C3_RESIDENCY,	&group_cstate_core_c3,	test_msr },
 	[PERF_CSTATE_CORE_C6_RES] = { MSR_CORE_C6_RESIDENCY,	&group_cstate_core_c6,	test_msr },
 	[PERF_CSTATE_CORE_C7_RES] = { MSR_CORE_C7_RESIDENCY,	&group_cstate_core_c7,	test_msr },
->>>>>>> 24b8d41d
 };
 
 static struct attribute *attrs_empty[] = {
@@ -268,28 +235,6 @@
 	PERF_CSTATE_PKG_EVENT_MAX,
 };
 
-<<<<<<< HEAD
-PMU_EVENT_ATTR_STRING(c2-residency, evattr_cstate_pkg_c2, "event=0x00");
-PMU_EVENT_ATTR_STRING(c3-residency, evattr_cstate_pkg_c3, "event=0x01");
-PMU_EVENT_ATTR_STRING(c6-residency, evattr_cstate_pkg_c6, "event=0x02");
-PMU_EVENT_ATTR_STRING(c7-residency, evattr_cstate_pkg_c7, "event=0x03");
-PMU_EVENT_ATTR_STRING(c8-residency, evattr_cstate_pkg_c8, "event=0x04");
-PMU_EVENT_ATTR_STRING(c9-residency, evattr_cstate_pkg_c9, "event=0x05");
-PMU_EVENT_ATTR_STRING(c10-residency, evattr_cstate_pkg_c10, "event=0x06");
-
-static struct perf_cstate_msr pkg_msr[] = {
-	[PERF_CSTATE_PKG_C2_RES] = { MSR_PKG_C2_RESIDENCY,	&evattr_cstate_pkg_c2 },
-	[PERF_CSTATE_PKG_C3_RES] = { MSR_PKG_C3_RESIDENCY,	&evattr_cstate_pkg_c3 },
-	[PERF_CSTATE_PKG_C6_RES] = { MSR_PKG_C6_RESIDENCY,	&evattr_cstate_pkg_c6 },
-	[PERF_CSTATE_PKG_C7_RES] = { MSR_PKG_C7_RESIDENCY,	&evattr_cstate_pkg_c7 },
-	[PERF_CSTATE_PKG_C8_RES] = { MSR_PKG_C8_RESIDENCY,	&evattr_cstate_pkg_c8 },
-	[PERF_CSTATE_PKG_C9_RES] = { MSR_PKG_C9_RESIDENCY,	&evattr_cstate_pkg_c9 },
-	[PERF_CSTATE_PKG_C10_RES] = { MSR_PKG_C10_RESIDENCY,	&evattr_cstate_pkg_c10 },
-};
-
-static struct attribute *pkg_events_attrs[PERF_CSTATE_PKG_EVENT_MAX + 1] = {
-	NULL,
-=======
 PMU_EVENT_ATTR_STRING(c2-residency,  attr_cstate_pkg_c2,  "event=0x00");
 PMU_EVENT_ATTR_STRING(c3-residency,  attr_cstate_pkg_c3,  "event=0x01");
 PMU_EVENT_ATTR_STRING(c6-residency,  attr_cstate_pkg_c6,  "event=0x02");
@@ -316,7 +261,6 @@
 	[PERF_CSTATE_PKG_C8_RES]  = { MSR_PKG_C8_RESIDENCY,	&group_cstate_pkg_c8,	test_msr },
 	[PERF_CSTATE_PKG_C9_RES]  = { MSR_PKG_C9_RESIDENCY,	&group_cstate_pkg_c9,	test_msr },
 	[PERF_CSTATE_PKG_C10_RES] = { MSR_PKG_C10_RESIDENCY,	&group_cstate_pkg_c10,	test_msr },
->>>>>>> 24b8d41d
 };
 
 static struct attribute_group pkg_events_attr_group = {
@@ -367,9 +311,6 @@
 
 	/* unsupported modes and filters */
 	if (event->attr.sample_period) /* no sampling */
-		return -EINVAL;
-
-	if (event->cpu < 0)
 		return -EINVAL;
 
 	if (event->cpu < 0)
@@ -392,11 +333,7 @@
 			return -EINVAL;
 		event->hw.event_base = pkg_msr[cfg].msr;
 		cpu = cpumask_any_and(&cstate_pkg_cpu_mask,
-<<<<<<< HEAD
-				      topology_core_cpumask(event->cpu));
-=======
 				      topology_die_cpumask(event->cpu));
->>>>>>> 24b8d41d
 	} else {
 		return -ENOENT;
 	}
@@ -479,11 +416,7 @@
 	if (has_cstate_pkg &&
 	    cpumask_test_and_clear_cpu(cpu, &cstate_pkg_cpu_mask)) {
 
-<<<<<<< HEAD
-		target = cpumask_any_but(topology_core_cpumask(cpu), cpu);
-=======
 		target = cpumask_any_but(topology_die_cpumask(cpu), cpu);
->>>>>>> 24b8d41d
 		/* Migrate events if there is a valid target */
 		if (target < nr_cpu_ids) {
 			cpumask_set_cpu(target, &cstate_pkg_cpu_mask);
@@ -491,35 +424,6 @@
 		}
 	}
 	return 0;
-<<<<<<< HEAD
-}
-
-static int cstate_cpu_init(unsigned int cpu)
-{
-	unsigned int target;
-
-	/*
-	 * If this is the first online thread of that core, set it in
-	 * the core cpu mask as the designated reader.
-	 */
-	target = cpumask_any_and(&cstate_core_cpu_mask,
-				 topology_sibling_cpumask(cpu));
-
-	if (has_cstate_core && target >= nr_cpu_ids)
-		cpumask_set_cpu(cpu, &cstate_core_cpu_mask);
-
-	/*
-	 * If this is the first online thread of that package, set it
-	 * in the package cpu mask as the designated reader.
-	 */
-	target = cpumask_any_and(&cstate_pkg_cpu_mask,
-				 topology_core_cpumask(cpu));
-	if (has_cstate_pkg && target >= nr_cpu_ids)
-		cpumask_set_cpu(cpu, &cstate_pkg_cpu_mask);
-
-	return 0;
-}
-=======
 }
 
 static int cstate_cpu_init(unsigned int cpu)
@@ -566,7 +470,6 @@
 	&group_cstate_pkg_c10,
 	NULL,
 };
->>>>>>> 24b8d41d
 
 static struct pmu cstate_core_pmu = {
 	.attr_groups	= core_attr_groups,
@@ -781,157 +684,6 @@
 	if (has_cstate_core)
 		perf_pmu_unregister(&cstate_core_pmu);
 
-<<<<<<< HEAD
-static const struct cstate_model nhm_cstates __initconst = {
-	.core_events		= BIT(PERF_CSTATE_CORE_C3_RES) |
-				  BIT(PERF_CSTATE_CORE_C6_RES),
-
-	.pkg_events		= BIT(PERF_CSTATE_PKG_C3_RES) |
-				  BIT(PERF_CSTATE_PKG_C6_RES) |
-				  BIT(PERF_CSTATE_PKG_C7_RES),
-};
-
-static const struct cstate_model snb_cstates __initconst = {
-	.core_events		= BIT(PERF_CSTATE_CORE_C3_RES) |
-				  BIT(PERF_CSTATE_CORE_C6_RES) |
-				  BIT(PERF_CSTATE_CORE_C7_RES),
-
-	.pkg_events		= BIT(PERF_CSTATE_PKG_C2_RES) |
-				  BIT(PERF_CSTATE_PKG_C3_RES) |
-				  BIT(PERF_CSTATE_PKG_C6_RES) |
-				  BIT(PERF_CSTATE_PKG_C7_RES),
-};
-
-static const struct cstate_model hswult_cstates __initconst = {
-	.core_events		= BIT(PERF_CSTATE_CORE_C3_RES) |
-				  BIT(PERF_CSTATE_CORE_C6_RES) |
-				  BIT(PERF_CSTATE_CORE_C7_RES),
-
-	.pkg_events		= BIT(PERF_CSTATE_PKG_C2_RES) |
-				  BIT(PERF_CSTATE_PKG_C3_RES) |
-				  BIT(PERF_CSTATE_PKG_C6_RES) |
-				  BIT(PERF_CSTATE_PKG_C7_RES) |
-				  BIT(PERF_CSTATE_PKG_C8_RES) |
-				  BIT(PERF_CSTATE_PKG_C9_RES) |
-				  BIT(PERF_CSTATE_PKG_C10_RES),
-};
-
-static const struct cstate_model slm_cstates __initconst = {
-	.core_events		= BIT(PERF_CSTATE_CORE_C1_RES) |
-				  BIT(PERF_CSTATE_CORE_C6_RES),
-
-	.pkg_events		= BIT(PERF_CSTATE_PKG_C6_RES),
-	.quirks			= SLM_PKG_C6_USE_C7_MSR,
-};
-
-
-static const struct cstate_model knl_cstates __initconst = {
-	.core_events		= BIT(PERF_CSTATE_CORE_C6_RES),
-
-	.pkg_events		= BIT(PERF_CSTATE_PKG_C2_RES) |
-				  BIT(PERF_CSTATE_PKG_C3_RES) |
-				  BIT(PERF_CSTATE_PKG_C6_RES),
-	.quirks			= KNL_CORE_C6_MSR,
-};
-
-
-
-#define X86_CSTATES_MODEL(model, states)				\
-	{ X86_VENDOR_INTEL, 6, model, X86_FEATURE_ANY, (unsigned long) &(states) }
-
-static const struct x86_cpu_id intel_cstates_match[] __initconst = {
-	X86_CSTATES_MODEL(INTEL_FAM6_NEHALEM,    nhm_cstates),
-	X86_CSTATES_MODEL(INTEL_FAM6_NEHALEM_EP, nhm_cstates),
-	X86_CSTATES_MODEL(INTEL_FAM6_NEHALEM_EX, nhm_cstates),
-
-	X86_CSTATES_MODEL(INTEL_FAM6_WESTMERE,    nhm_cstates),
-	X86_CSTATES_MODEL(INTEL_FAM6_WESTMERE_EP, nhm_cstates),
-	X86_CSTATES_MODEL(INTEL_FAM6_WESTMERE_EX, nhm_cstates),
-
-	X86_CSTATES_MODEL(INTEL_FAM6_SANDYBRIDGE,   snb_cstates),
-	X86_CSTATES_MODEL(INTEL_FAM6_SANDYBRIDGE_X, snb_cstates),
-
-	X86_CSTATES_MODEL(INTEL_FAM6_IVYBRIDGE,   snb_cstates),
-	X86_CSTATES_MODEL(INTEL_FAM6_IVYBRIDGE_X, snb_cstates),
-
-	X86_CSTATES_MODEL(INTEL_FAM6_HASWELL_CORE, snb_cstates),
-	X86_CSTATES_MODEL(INTEL_FAM6_HASWELL_X,	   snb_cstates),
-	X86_CSTATES_MODEL(INTEL_FAM6_HASWELL_GT3E, snb_cstates),
-
-	X86_CSTATES_MODEL(INTEL_FAM6_HASWELL_ULT, hswult_cstates),
-
-	X86_CSTATES_MODEL(INTEL_FAM6_ATOM_SILVERMONT1, slm_cstates),
-	X86_CSTATES_MODEL(INTEL_FAM6_ATOM_SILVERMONT2, slm_cstates),
-	X86_CSTATES_MODEL(INTEL_FAM6_ATOM_AIRMONT,     slm_cstates),
-
-	X86_CSTATES_MODEL(INTEL_FAM6_BROADWELL_CORE,   snb_cstates),
-	X86_CSTATES_MODEL(INTEL_FAM6_BROADWELL_XEON_D, snb_cstates),
-	X86_CSTATES_MODEL(INTEL_FAM6_BROADWELL_GT3E,   snb_cstates),
-	X86_CSTATES_MODEL(INTEL_FAM6_BROADWELL_X,      snb_cstates),
-
-	X86_CSTATES_MODEL(INTEL_FAM6_SKYLAKE_MOBILE,  snb_cstates),
-	X86_CSTATES_MODEL(INTEL_FAM6_SKYLAKE_DESKTOP, snb_cstates),
-
-	X86_CSTATES_MODEL(INTEL_FAM6_XEON_PHI_KNL, knl_cstates),
-	X86_CSTATES_MODEL(INTEL_FAM6_XEON_PHI_KNM, knl_cstates),
-	{ },
-};
-MODULE_DEVICE_TABLE(x86cpu, intel_cstates_match);
-
-/*
- * Probe the cstate events and insert the available one into sysfs attrs
- * Return false if there are no available events.
- */
-static bool __init cstate_probe_msr(const unsigned long evmsk, int max,
-                                   struct perf_cstate_msr *msr,
-                                   struct attribute **attrs)
-{
-	bool found = false;
-	unsigned int bit;
-	u64 val;
-
-	for (bit = 0; bit < max; bit++) {
-		if (test_bit(bit, &evmsk) && !rdmsrl_safe(msr[bit].msr, &val)) {
-			*attrs++ = &msr[bit].attr->attr.attr;
-			found = true;
-		} else {
-			msr[bit].attr = NULL;
-		}
-	}
-	*attrs = NULL;
-
-	return found;
-}
-
-static int __init cstate_probe(const struct cstate_model *cm)
-{
-	/* SLM has different MSR for PKG C6 */
-	if (cm->quirks & SLM_PKG_C6_USE_C7_MSR)
-		pkg_msr[PERF_CSTATE_PKG_C6_RES].msr = MSR_PKG_C7_RESIDENCY;
-
-	/* KNL has different MSR for CORE C6 */
-	if (cm->quirks & KNL_CORE_C6_MSR)
-		pkg_msr[PERF_CSTATE_CORE_C6_RES].msr = MSR_KNL_CORE_C6_RESIDENCY;
-
-
-	has_cstate_core = cstate_probe_msr(cm->core_events,
-					   PERF_CSTATE_CORE_EVENT_MAX,
-					   core_msr, core_events_attrs);
-
-	has_cstate_pkg = cstate_probe_msr(cm->pkg_events,
-					  PERF_CSTATE_PKG_EVENT_MAX,
-					  pkg_msr, pkg_events_attrs);
-
-	return (has_cstate_core || has_cstate_pkg) ? 0 : -ENODEV;
-}
-
-static inline void cstate_cleanup(void)
-{
-	if (has_cstate_core)
-		perf_pmu_unregister(&cstate_core_pmu);
-
-=======
->>>>>>> 24b8d41d
 	if (has_cstate_pkg)
 		perf_pmu_unregister(&cstate_pkg_pmu);
 }
@@ -941,34 +693,21 @@
 	int err;
 
 	cpuhp_setup_state(CPUHP_AP_PERF_X86_CSTATE_STARTING,
-<<<<<<< HEAD
-			  "AP_PERF_X86_CSTATE_STARTING", cstate_cpu_init,
-			  NULL);
-	cpuhp_setup_state(CPUHP_AP_PERF_X86_CSTATE_ONLINE,
-			  "AP_PERF_X86_CSTATE_ONLINE", NULL, cstate_cpu_exit);
-=======
 			  "perf/x86/cstate:starting", cstate_cpu_init, NULL);
 	cpuhp_setup_state(CPUHP_AP_PERF_X86_CSTATE_ONLINE,
 			  "perf/x86/cstate:online", NULL, cstate_cpu_exit);
->>>>>>> 24b8d41d
 
 	if (has_cstate_core) {
 		err = perf_pmu_register(&cstate_core_pmu, cstate_core_pmu.name, -1);
 		if (err) {
 			has_cstate_core = false;
 			pr_info("Failed to register cstate core pmu\n");
-<<<<<<< HEAD
-=======
 			cstate_cleanup();
->>>>>>> 24b8d41d
 			return err;
 		}
 	}
 
 	if (has_cstate_pkg) {
-<<<<<<< HEAD
-		err = perf_pmu_register(&cstate_pkg_pmu, cstate_pkg_pmu.name, -1);
-=======
 		if (topology_max_die_per_package() > 1) {
 			err = perf_pmu_register(&cstate_pkg_pmu,
 						"cstate_die", -1);
@@ -976,7 +715,6 @@
 			err = perf_pmu_register(&cstate_pkg_pmu,
 						cstate_pkg_pmu.name, -1);
 		}
->>>>>>> 24b8d41d
 		if (err) {
 			has_cstate_pkg = false;
 			pr_info("Failed to register cstate pkg pmu\n");
@@ -984,12 +722,7 @@
 			return err;
 		}
 	}
-<<<<<<< HEAD
-
-	return err;
-=======
 	return 0;
->>>>>>> 24b8d41d
 }
 
 static int __init cstate_pmu_init(void)
@@ -998,21 +731,12 @@
 	int err;
 
 	if (boot_cpu_has(X86_FEATURE_HYPERVISOR))
-<<<<<<< HEAD
 		return -ENODEV;
 
 	id = x86_match_cpu(intel_cstates_match);
 	if (!id)
 		return -ENODEV;
 
-=======
-		return -ENODEV;
-
-	id = x86_match_cpu(intel_cstates_match);
-	if (!id)
-		return -ENODEV;
-
->>>>>>> 24b8d41d
 	err = cstate_probe((const struct cstate_model *) id->driver_data);
 	if (err)
 		return err;
@@ -1023,11 +747,6 @@
 
 static void __exit cstate_pmu_exit(void)
 {
-<<<<<<< HEAD
-	cpuhp_remove_state_nocalls(CPUHP_AP_PERF_X86_CSTATE_ONLINE);
-	cpuhp_remove_state_nocalls(CPUHP_AP_PERF_X86_CSTATE_STARTING);
-=======
->>>>>>> 24b8d41d
 	cstate_cleanup();
 }
 module_exit(cstate_pmu_exit);