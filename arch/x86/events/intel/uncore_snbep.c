// SPDX-License-Identifier: GPL-2.0
/* SandyBridge-EP/IvyTown uncore support */
#include "uncore.h"

/* SNB-EP pci bus to socket mapping */
#define SNBEP_CPUNODEID			0x40
#define SNBEP_GIDNIDMAP			0x54

/* SNB-EP Box level control */
#define SNBEP_PMON_BOX_CTL_RST_CTRL	(1 << 0)
#define SNBEP_PMON_BOX_CTL_RST_CTRS	(1 << 1)
#define SNBEP_PMON_BOX_CTL_FRZ		(1 << 8)
#define SNBEP_PMON_BOX_CTL_FRZ_EN	(1 << 16)
#define SNBEP_PMON_BOX_CTL_INT		(SNBEP_PMON_BOX_CTL_RST_CTRL | \
					 SNBEP_PMON_BOX_CTL_RST_CTRS | \
					 SNBEP_PMON_BOX_CTL_FRZ_EN)
/* SNB-EP event control */
#define SNBEP_PMON_CTL_EV_SEL_MASK	0x000000ff
#define SNBEP_PMON_CTL_UMASK_MASK	0x0000ff00
#define SNBEP_PMON_CTL_RST		(1 << 17)
#define SNBEP_PMON_CTL_EDGE_DET		(1 << 18)
#define SNBEP_PMON_CTL_EV_SEL_EXT	(1 << 21)
#define SNBEP_PMON_CTL_EN		(1 << 22)
#define SNBEP_PMON_CTL_INVERT		(1 << 23)
#define SNBEP_PMON_CTL_TRESH_MASK	0xff000000
#define SNBEP_PMON_RAW_EVENT_MASK	(SNBEP_PMON_CTL_EV_SEL_MASK | \
					 SNBEP_PMON_CTL_UMASK_MASK | \
					 SNBEP_PMON_CTL_EDGE_DET | \
					 SNBEP_PMON_CTL_INVERT | \
					 SNBEP_PMON_CTL_TRESH_MASK)

/* SNB-EP Ubox event control */
#define SNBEP_U_MSR_PMON_CTL_TRESH_MASK		0x1f000000
#define SNBEP_U_MSR_PMON_RAW_EVENT_MASK		\
				(SNBEP_PMON_CTL_EV_SEL_MASK | \
				 SNBEP_PMON_CTL_UMASK_MASK | \
				 SNBEP_PMON_CTL_EDGE_DET | \
				 SNBEP_PMON_CTL_INVERT | \
				 SNBEP_U_MSR_PMON_CTL_TRESH_MASK)

#define SNBEP_CBO_PMON_CTL_TID_EN		(1 << 19)
#define SNBEP_CBO_MSR_PMON_RAW_EVENT_MASK	(SNBEP_PMON_RAW_EVENT_MASK | \
						 SNBEP_CBO_PMON_CTL_TID_EN)

/* SNB-EP PCU event control */
#define SNBEP_PCU_MSR_PMON_CTL_OCC_SEL_MASK	0x0000c000
#define SNBEP_PCU_MSR_PMON_CTL_TRESH_MASK	0x1f000000
#define SNBEP_PCU_MSR_PMON_CTL_OCC_INVERT	(1 << 30)
#define SNBEP_PCU_MSR_PMON_CTL_OCC_EDGE_DET	(1 << 31)
#define SNBEP_PCU_MSR_PMON_RAW_EVENT_MASK	\
				(SNBEP_PMON_CTL_EV_SEL_MASK | \
				 SNBEP_PCU_MSR_PMON_CTL_OCC_SEL_MASK | \
				 SNBEP_PMON_CTL_EDGE_DET | \
				 SNBEP_PMON_CTL_INVERT | \
				 SNBEP_PCU_MSR_PMON_CTL_TRESH_MASK | \
				 SNBEP_PCU_MSR_PMON_CTL_OCC_INVERT | \
				 SNBEP_PCU_MSR_PMON_CTL_OCC_EDGE_DET)

#define SNBEP_QPI_PCI_PMON_RAW_EVENT_MASK	\
				(SNBEP_PMON_RAW_EVENT_MASK | \
				 SNBEP_PMON_CTL_EV_SEL_EXT)

/* SNB-EP pci control register */
#define SNBEP_PCI_PMON_BOX_CTL			0xf4
#define SNBEP_PCI_PMON_CTL0			0xd8
/* SNB-EP pci counter register */
#define SNBEP_PCI_PMON_CTR0			0xa0

/* SNB-EP home agent register */
#define SNBEP_HA_PCI_PMON_BOX_ADDRMATCH0	0x40
#define SNBEP_HA_PCI_PMON_BOX_ADDRMATCH1	0x44
#define SNBEP_HA_PCI_PMON_BOX_OPCODEMATCH	0x48
/* SNB-EP memory controller register */
#define SNBEP_MC_CHy_PCI_PMON_FIXED_CTL		0xf0
#define SNBEP_MC_CHy_PCI_PMON_FIXED_CTR		0xd0
/* SNB-EP QPI register */
#define SNBEP_Q_Py_PCI_PMON_PKT_MATCH0		0x228
#define SNBEP_Q_Py_PCI_PMON_PKT_MATCH1		0x22c
#define SNBEP_Q_Py_PCI_PMON_PKT_MASK0		0x238
#define SNBEP_Q_Py_PCI_PMON_PKT_MASK1		0x23c

/* SNB-EP Ubox register */
#define SNBEP_U_MSR_PMON_CTR0			0xc16
#define SNBEP_U_MSR_PMON_CTL0			0xc10

#define SNBEP_U_MSR_PMON_UCLK_FIXED_CTL		0xc08
#define SNBEP_U_MSR_PMON_UCLK_FIXED_CTR		0xc09

/* SNB-EP Cbo register */
#define SNBEP_C0_MSR_PMON_CTR0			0xd16
#define SNBEP_C0_MSR_PMON_CTL0			0xd10
#define SNBEP_C0_MSR_PMON_BOX_CTL		0xd04
#define SNBEP_C0_MSR_PMON_BOX_FILTER		0xd14
#define SNBEP_CBO_MSR_OFFSET			0x20

#define SNBEP_CB0_MSR_PMON_BOX_FILTER_TID	0x1f
#define SNBEP_CB0_MSR_PMON_BOX_FILTER_NID	0x3fc00
#define SNBEP_CB0_MSR_PMON_BOX_FILTER_STATE	0x7c0000
#define SNBEP_CB0_MSR_PMON_BOX_FILTER_OPC	0xff800000

#define SNBEP_CBO_EVENT_EXTRA_REG(e, m, i) {	\
	.event = (e),				\
	.msr = SNBEP_C0_MSR_PMON_BOX_FILTER,	\
	.config_mask = (m),			\
	.idx = (i)				\
}

/* SNB-EP PCU register */
#define SNBEP_PCU_MSR_PMON_CTR0			0xc36
#define SNBEP_PCU_MSR_PMON_CTL0			0xc30
#define SNBEP_PCU_MSR_PMON_BOX_CTL		0xc24
#define SNBEP_PCU_MSR_PMON_BOX_FILTER		0xc34
#define SNBEP_PCU_MSR_PMON_BOX_FILTER_MASK	0xffffffff
#define SNBEP_PCU_MSR_CORE_C3_CTR		0x3fc
#define SNBEP_PCU_MSR_CORE_C6_CTR		0x3fd

/* IVBEP event control */
#define IVBEP_PMON_BOX_CTL_INT		(SNBEP_PMON_BOX_CTL_RST_CTRL | \
					 SNBEP_PMON_BOX_CTL_RST_CTRS)
#define IVBEP_PMON_RAW_EVENT_MASK		(SNBEP_PMON_CTL_EV_SEL_MASK | \
					 SNBEP_PMON_CTL_UMASK_MASK | \
					 SNBEP_PMON_CTL_EDGE_DET | \
					 SNBEP_PMON_CTL_TRESH_MASK)
/* IVBEP Ubox */
#define IVBEP_U_MSR_PMON_GLOBAL_CTL		0xc00
#define IVBEP_U_PMON_GLOBAL_FRZ_ALL		(1 << 31)
#define IVBEP_U_PMON_GLOBAL_UNFRZ_ALL		(1 << 29)

#define IVBEP_U_MSR_PMON_RAW_EVENT_MASK	\
				(SNBEP_PMON_CTL_EV_SEL_MASK | \
				 SNBEP_PMON_CTL_UMASK_MASK | \
				 SNBEP_PMON_CTL_EDGE_DET | \
				 SNBEP_U_MSR_PMON_CTL_TRESH_MASK)
/* IVBEP Cbo */
#define IVBEP_CBO_MSR_PMON_RAW_EVENT_MASK		(IVBEP_PMON_RAW_EVENT_MASK | \
						 SNBEP_CBO_PMON_CTL_TID_EN)

#define IVBEP_CB0_MSR_PMON_BOX_FILTER_TID		(0x1fULL << 0)
#define IVBEP_CB0_MSR_PMON_BOX_FILTER_LINK	(0xfULL << 5)
#define IVBEP_CB0_MSR_PMON_BOX_FILTER_STATE	(0x3fULL << 17)
#define IVBEP_CB0_MSR_PMON_BOX_FILTER_NID		(0xffffULL << 32)
#define IVBEP_CB0_MSR_PMON_BOX_FILTER_OPC		(0x1ffULL << 52)
#define IVBEP_CB0_MSR_PMON_BOX_FILTER_C6		(0x1ULL << 61)
#define IVBEP_CB0_MSR_PMON_BOX_FILTER_NC		(0x1ULL << 62)
#define IVBEP_CB0_MSR_PMON_BOX_FILTER_ISOC	(0x1ULL << 63)

/* IVBEP home agent */
#define IVBEP_HA_PCI_PMON_CTL_Q_OCC_RST		(1 << 16)
#define IVBEP_HA_PCI_PMON_RAW_EVENT_MASK		\
				(IVBEP_PMON_RAW_EVENT_MASK | \
				 IVBEP_HA_PCI_PMON_CTL_Q_OCC_RST)
/* IVBEP PCU */
#define IVBEP_PCU_MSR_PMON_RAW_EVENT_MASK	\
				(SNBEP_PMON_CTL_EV_SEL_MASK | \
				 SNBEP_PCU_MSR_PMON_CTL_OCC_SEL_MASK | \
				 SNBEP_PMON_CTL_EDGE_DET | \
				 SNBEP_PCU_MSR_PMON_CTL_TRESH_MASK | \
				 SNBEP_PCU_MSR_PMON_CTL_OCC_INVERT | \
				 SNBEP_PCU_MSR_PMON_CTL_OCC_EDGE_DET)
/* IVBEP QPI */
#define IVBEP_QPI_PCI_PMON_RAW_EVENT_MASK	\
				(IVBEP_PMON_RAW_EVENT_MASK | \
				 SNBEP_PMON_CTL_EV_SEL_EXT)

#define __BITS_VALUE(x, i, n)  ((typeof(x))(((x) >> ((i) * (n))) & \
				((1ULL << (n)) - 1)))

/* Haswell-EP Ubox */
#define HSWEP_U_MSR_PMON_CTR0			0x709
#define HSWEP_U_MSR_PMON_CTL0			0x705
#define HSWEP_U_MSR_PMON_FILTER			0x707

#define HSWEP_U_MSR_PMON_UCLK_FIXED_CTL		0x703
#define HSWEP_U_MSR_PMON_UCLK_FIXED_CTR		0x704

#define HSWEP_U_MSR_PMON_BOX_FILTER_TID		(0x1 << 0)
#define HSWEP_U_MSR_PMON_BOX_FILTER_CID		(0x1fULL << 1)
#define HSWEP_U_MSR_PMON_BOX_FILTER_MASK \
					(HSWEP_U_MSR_PMON_BOX_FILTER_TID | \
					 HSWEP_U_MSR_PMON_BOX_FILTER_CID)

/* Haswell-EP CBo */
#define HSWEP_C0_MSR_PMON_CTR0			0xe08
#define HSWEP_C0_MSR_PMON_CTL0			0xe01
#define HSWEP_C0_MSR_PMON_BOX_CTL			0xe00
#define HSWEP_C0_MSR_PMON_BOX_FILTER0		0xe05
#define HSWEP_CBO_MSR_OFFSET			0x10


#define HSWEP_CB0_MSR_PMON_BOX_FILTER_TID		(0x3fULL << 0)
#define HSWEP_CB0_MSR_PMON_BOX_FILTER_LINK	(0xfULL << 6)
#define HSWEP_CB0_MSR_PMON_BOX_FILTER_STATE	(0x7fULL << 17)
#define HSWEP_CB0_MSR_PMON_BOX_FILTER_NID		(0xffffULL << 32)
#define HSWEP_CB0_MSR_PMON_BOX_FILTER_OPC		(0x1ffULL << 52)
#define HSWEP_CB0_MSR_PMON_BOX_FILTER_C6		(0x1ULL << 61)
#define HSWEP_CB0_MSR_PMON_BOX_FILTER_NC		(0x1ULL << 62)
#define HSWEP_CB0_MSR_PMON_BOX_FILTER_ISOC	(0x1ULL << 63)


/* Haswell-EP Sbox */
#define HSWEP_S0_MSR_PMON_CTR0			0x726
#define HSWEP_S0_MSR_PMON_CTL0			0x721
#define HSWEP_S0_MSR_PMON_BOX_CTL			0x720
#define HSWEP_SBOX_MSR_OFFSET			0xa
#define HSWEP_S_MSR_PMON_RAW_EVENT_MASK		(SNBEP_PMON_RAW_EVENT_MASK | \
						 SNBEP_CBO_PMON_CTL_TID_EN)

/* Haswell-EP PCU */
#define HSWEP_PCU_MSR_PMON_CTR0			0x717
#define HSWEP_PCU_MSR_PMON_CTL0			0x711
#define HSWEP_PCU_MSR_PMON_BOX_CTL		0x710
#define HSWEP_PCU_MSR_PMON_BOX_FILTER		0x715

/* KNL Ubox */
#define KNL_U_MSR_PMON_RAW_EVENT_MASK \
					(SNBEP_U_MSR_PMON_RAW_EVENT_MASK | \
						SNBEP_CBO_PMON_CTL_TID_EN)
/* KNL CHA */
#define KNL_CHA_MSR_OFFSET			0xc
#define KNL_CHA_MSR_PMON_CTL_QOR		(1 << 16)
#define KNL_CHA_MSR_PMON_RAW_EVENT_MASK \
					(SNBEP_CBO_MSR_PMON_RAW_EVENT_MASK | \
					 KNL_CHA_MSR_PMON_CTL_QOR)
#define KNL_CHA_MSR_PMON_BOX_FILTER_TID		0x1ff
#define KNL_CHA_MSR_PMON_BOX_FILTER_STATE	(7 << 18)
#define KNL_CHA_MSR_PMON_BOX_FILTER_OP		(0xfffffe2aULL << 32)
#define KNL_CHA_MSR_PMON_BOX_FILTER_REMOTE_NODE	(0x1ULL << 32)
#define KNL_CHA_MSR_PMON_BOX_FILTER_LOCAL_NODE	(0x1ULL << 33)
#define KNL_CHA_MSR_PMON_BOX_FILTER_NNC		(0x1ULL << 37)

/* KNL EDC/MC UCLK */
#define KNL_UCLK_MSR_PMON_CTR0_LOW		0x400
#define KNL_UCLK_MSR_PMON_CTL0			0x420
#define KNL_UCLK_MSR_PMON_BOX_CTL		0x430
#define KNL_UCLK_MSR_PMON_UCLK_FIXED_LOW	0x44c
#define KNL_UCLK_MSR_PMON_UCLK_FIXED_CTL	0x454
#define KNL_PMON_FIXED_CTL_EN			0x1

/* KNL EDC */
#define KNL_EDC0_ECLK_MSR_PMON_CTR0_LOW		0xa00
#define KNL_EDC0_ECLK_MSR_PMON_CTL0		0xa20
#define KNL_EDC0_ECLK_MSR_PMON_BOX_CTL		0xa30
#define KNL_EDC0_ECLK_MSR_PMON_ECLK_FIXED_LOW	0xa3c
#define KNL_EDC0_ECLK_MSR_PMON_ECLK_FIXED_CTL	0xa44

/* KNL MC */
#define KNL_MC0_CH0_MSR_PMON_CTR0_LOW		0xb00
#define KNL_MC0_CH0_MSR_PMON_CTL0		0xb20
#define KNL_MC0_CH0_MSR_PMON_BOX_CTL		0xb30
#define KNL_MC0_CH0_MSR_PMON_FIXED_LOW		0xb3c
#define KNL_MC0_CH0_MSR_PMON_FIXED_CTL		0xb44

/* KNL IRP */
#define KNL_IRP_PCI_PMON_BOX_CTL		0xf0
#define KNL_IRP_PCI_PMON_RAW_EVENT_MASK		(SNBEP_PMON_RAW_EVENT_MASK | \
						 KNL_CHA_MSR_PMON_CTL_QOR)
/* KNL PCU */
#define KNL_PCU_PMON_CTL_EV_SEL_MASK		0x0000007f
#define KNL_PCU_PMON_CTL_USE_OCC_CTR		(1 << 7)
#define KNL_PCU_MSR_PMON_CTL_TRESH_MASK		0x3f000000
#define KNL_PCU_MSR_PMON_RAW_EVENT_MASK	\
				(KNL_PCU_PMON_CTL_EV_SEL_MASK | \
				 KNL_PCU_PMON_CTL_USE_OCC_CTR | \
				 SNBEP_PCU_MSR_PMON_CTL_OCC_SEL_MASK | \
				 SNBEP_PMON_CTL_EDGE_DET | \
				 SNBEP_CBO_PMON_CTL_TID_EN | \
				 SNBEP_PMON_CTL_INVERT | \
				 KNL_PCU_MSR_PMON_CTL_TRESH_MASK | \
				 SNBEP_PCU_MSR_PMON_CTL_OCC_INVERT | \
				 SNBEP_PCU_MSR_PMON_CTL_OCC_EDGE_DET)

/* SKX pci bus to socket mapping */
#define SKX_CPUNODEID			0xc0
#define SKX_GIDNIDMAP			0xd4

<<<<<<< HEAD
=======
/*
 * The CPU_BUS_NUMBER MSR returns the values of the respective CPUBUSNO CSR
 * that BIOS programmed. MSR has package scope.
 * |  Bit  |  Default  |  Description
 * | [63]  |    00h    | VALID - When set, indicates the CPU bus
 *                       numbers have been initialized. (RO)
 * |[62:48]|    ---    | Reserved
 * |[47:40]|    00h    | BUS_NUM_5 — Return the bus number BIOS assigned
 *                       CPUBUSNO(5). (RO)
 * |[39:32]|    00h    | BUS_NUM_4 — Return the bus number BIOS assigned
 *                       CPUBUSNO(4). (RO)
 * |[31:24]|    00h    | BUS_NUM_3 — Return the bus number BIOS assigned
 *                       CPUBUSNO(3). (RO)
 * |[23:16]|    00h    | BUS_NUM_2 — Return the bus number BIOS assigned
 *                       CPUBUSNO(2). (RO)
 * |[15:8] |    00h    | BUS_NUM_1 — Return the bus number BIOS assigned
 *                       CPUBUSNO(1). (RO)
 * | [7:0] |    00h    | BUS_NUM_0 — Return the bus number BIOS assigned
 *                       CPUBUSNO(0). (RO)
 */
#define SKX_MSR_CPU_BUS_NUMBER		0x300
#define SKX_MSR_CPU_BUS_VALID_BIT	(1ULL << 63)
#define BUS_NUM_STRIDE			8

>>>>>>> 24b8d41d
/* SKX CHA */
#define SKX_CHA_MSR_PMON_BOX_FILTER_TID		(0x1ffULL << 0)
#define SKX_CHA_MSR_PMON_BOX_FILTER_LINK	(0xfULL << 9)
#define SKX_CHA_MSR_PMON_BOX_FILTER_STATE	(0x3ffULL << 17)
#define SKX_CHA_MSR_PMON_BOX_FILTER_REM		(0x1ULL << 32)
#define SKX_CHA_MSR_PMON_BOX_FILTER_LOC		(0x1ULL << 33)
#define SKX_CHA_MSR_PMON_BOX_FILTER_ALL_OPC	(0x1ULL << 35)
#define SKX_CHA_MSR_PMON_BOX_FILTER_NM		(0x1ULL << 36)
#define SKX_CHA_MSR_PMON_BOX_FILTER_NOT_NM	(0x1ULL << 37)
#define SKX_CHA_MSR_PMON_BOX_FILTER_OPC0	(0x3ffULL << 41)
#define SKX_CHA_MSR_PMON_BOX_FILTER_OPC1	(0x3ffULL << 51)
#define SKX_CHA_MSR_PMON_BOX_FILTER_C6		(0x1ULL << 61)
#define SKX_CHA_MSR_PMON_BOX_FILTER_NC		(0x1ULL << 62)
#define SKX_CHA_MSR_PMON_BOX_FILTER_ISOC	(0x1ULL << 63)

/* SKX IIO */
#define SKX_IIO0_MSR_PMON_CTL0		0xa48
#define SKX_IIO0_MSR_PMON_CTR0		0xa41
#define SKX_IIO0_MSR_PMON_BOX_CTL	0xa40
#define SKX_IIO_MSR_OFFSET		0x20

#define SKX_PMON_CTL_TRESH_MASK		(0xff << 24)
#define SKX_PMON_CTL_TRESH_MASK_EXT	(0xf)
#define SKX_PMON_CTL_CH_MASK		(0xff << 4)
#define SKX_PMON_CTL_FC_MASK		(0x7 << 12)
#define SKX_IIO_PMON_RAW_EVENT_MASK	(SNBEP_PMON_CTL_EV_SEL_MASK | \
					 SNBEP_PMON_CTL_UMASK_MASK | \
					 SNBEP_PMON_CTL_EDGE_DET | \
					 SNBEP_PMON_CTL_INVERT | \
					 SKX_PMON_CTL_TRESH_MASK)
#define SKX_IIO_PMON_RAW_EVENT_MASK_EXT	(SKX_PMON_CTL_TRESH_MASK_EXT | \
					 SKX_PMON_CTL_CH_MASK | \
					 SKX_PMON_CTL_FC_MASK)

/* SKX IRP */
#define SKX_IRP0_MSR_PMON_CTL0		0xa5b
#define SKX_IRP0_MSR_PMON_CTR0		0xa59
#define SKX_IRP0_MSR_PMON_BOX_CTL	0xa58
#define SKX_IRP_MSR_OFFSET		0x20

/* SKX UPI */
#define SKX_UPI_PCI_PMON_CTL0		0x350
#define SKX_UPI_PCI_PMON_CTR0		0x318
#define SKX_UPI_PCI_PMON_BOX_CTL	0x378
<<<<<<< HEAD
#define SKX_PMON_CTL_UMASK_EXT		0xff
=======
#define SKX_UPI_CTL_UMASK_EXT		0xffefff
>>>>>>> 24b8d41d

/* SKX M2M */
#define SKX_M2M_PCI_PMON_CTL0		0x228
#define SKX_M2M_PCI_PMON_CTR0		0x200
#define SKX_M2M_PCI_PMON_BOX_CTL	0x258

<<<<<<< HEAD
=======
/* SNR Ubox */
#define SNR_U_MSR_PMON_CTR0			0x1f98
#define SNR_U_MSR_PMON_CTL0			0x1f91
#define SNR_U_MSR_PMON_UCLK_FIXED_CTL		0x1f93
#define SNR_U_MSR_PMON_UCLK_FIXED_CTR		0x1f94

/* SNR CHA */
#define SNR_CHA_RAW_EVENT_MASK_EXT		0x3ffffff
#define SNR_CHA_MSR_PMON_CTL0			0x1c01
#define SNR_CHA_MSR_PMON_CTR0			0x1c08
#define SNR_CHA_MSR_PMON_BOX_CTL		0x1c00
#define SNR_C0_MSR_PMON_BOX_FILTER0		0x1c05


/* SNR IIO */
#define SNR_IIO_MSR_PMON_CTL0			0x1e08
#define SNR_IIO_MSR_PMON_CTR0			0x1e01
#define SNR_IIO_MSR_PMON_BOX_CTL		0x1e00
#define SNR_IIO_MSR_OFFSET			0x10
#define SNR_IIO_PMON_RAW_EVENT_MASK_EXT		0x7ffff

/* SNR IRP */
#define SNR_IRP0_MSR_PMON_CTL0			0x1ea8
#define SNR_IRP0_MSR_PMON_CTR0			0x1ea1
#define SNR_IRP0_MSR_PMON_BOX_CTL		0x1ea0
#define SNR_IRP_MSR_OFFSET			0x10

/* SNR M2PCIE */
#define SNR_M2PCIE_MSR_PMON_CTL0		0x1e58
#define SNR_M2PCIE_MSR_PMON_CTR0		0x1e51
#define SNR_M2PCIE_MSR_PMON_BOX_CTL		0x1e50
#define SNR_M2PCIE_MSR_OFFSET			0x10

/* SNR PCU */
#define SNR_PCU_MSR_PMON_CTL0			0x1ef1
#define SNR_PCU_MSR_PMON_CTR0			0x1ef8
#define SNR_PCU_MSR_PMON_BOX_CTL		0x1ef0
#define SNR_PCU_MSR_PMON_BOX_FILTER		0x1efc

/* SNR M2M */
#define SNR_M2M_PCI_PMON_CTL0			0x468
#define SNR_M2M_PCI_PMON_CTR0			0x440
#define SNR_M2M_PCI_PMON_BOX_CTL		0x438
#define SNR_M2M_PCI_PMON_UMASK_EXT		0xff

/* SNR PCIE3 */
#define SNR_PCIE3_PCI_PMON_CTL0			0x508
#define SNR_PCIE3_PCI_PMON_CTR0			0x4e8
#define SNR_PCIE3_PCI_PMON_BOX_CTL		0x4e0

/* SNR IMC */
#define SNR_IMC_MMIO_PMON_FIXED_CTL		0x54
#define SNR_IMC_MMIO_PMON_FIXED_CTR		0x38
#define SNR_IMC_MMIO_PMON_CTL0			0x40
#define SNR_IMC_MMIO_PMON_CTR0			0x8
#define SNR_IMC_MMIO_PMON_BOX_CTL		0x22800
#define SNR_IMC_MMIO_OFFSET			0x4000
#define SNR_IMC_MMIO_SIZE			0x4000
#define SNR_IMC_MMIO_BASE_OFFSET		0xd0
#define SNR_IMC_MMIO_BASE_MASK			0x1FFFFFFF
#define SNR_IMC_MMIO_MEM0_OFFSET		0xd8
#define SNR_IMC_MMIO_MEM0_MASK			0x7FF

/* ICX CHA */
#define ICX_C34_MSR_PMON_CTR0			0xb68
#define ICX_C34_MSR_PMON_CTL0			0xb61
#define ICX_C34_MSR_PMON_BOX_CTL		0xb60
#define ICX_C34_MSR_PMON_BOX_FILTER0		0xb65

/* ICX IIO */
#define ICX_IIO_MSR_PMON_CTL0			0xa58
#define ICX_IIO_MSR_PMON_CTR0			0xa51
#define ICX_IIO_MSR_PMON_BOX_CTL		0xa50

/* ICX IRP */
#define ICX_IRP0_MSR_PMON_CTL0			0xa4d
#define ICX_IRP0_MSR_PMON_CTR0			0xa4b
#define ICX_IRP0_MSR_PMON_BOX_CTL		0xa4a

/* ICX M2PCIE */
#define ICX_M2PCIE_MSR_PMON_CTL0		0xa46
#define ICX_M2PCIE_MSR_PMON_CTR0		0xa41
#define ICX_M2PCIE_MSR_PMON_BOX_CTL		0xa40

/* ICX UPI */
#define ICX_UPI_PCI_PMON_CTL0			0x350
#define ICX_UPI_PCI_PMON_CTR0			0x320
#define ICX_UPI_PCI_PMON_BOX_CTL		0x318
#define ICX_UPI_CTL_UMASK_EXT			0xffffff

/* ICX M3UPI*/
#define ICX_M3UPI_PCI_PMON_CTL0			0xd8
#define ICX_M3UPI_PCI_PMON_CTR0			0xa8
#define ICX_M3UPI_PCI_PMON_BOX_CTL		0xa0

/* ICX IMC */
#define ICX_NUMBER_IMC_CHN			2
#define ICX_IMC_MEM_STRIDE			0x4

>>>>>>> 24b8d41d
DEFINE_UNCORE_FORMAT_ATTR(event, event, "config:0-7");
DEFINE_UNCORE_FORMAT_ATTR(event2, event, "config:0-6");
DEFINE_UNCORE_FORMAT_ATTR(event_ext, event, "config:0-7,21");
DEFINE_UNCORE_FORMAT_ATTR(use_occ_ctr, use_occ_ctr, "config:7");
DEFINE_UNCORE_FORMAT_ATTR(umask, umask, "config:8-15");
<<<<<<< HEAD
DEFINE_UNCORE_FORMAT_ATTR(umask_ext, umask, "config:8-15,32-39");
=======
DEFINE_UNCORE_FORMAT_ATTR(umask_ext, umask, "config:8-15,32-43,45-55");
DEFINE_UNCORE_FORMAT_ATTR(umask_ext2, umask, "config:8-15,32-57");
DEFINE_UNCORE_FORMAT_ATTR(umask_ext3, umask, "config:8-15,32-39");
DEFINE_UNCORE_FORMAT_ATTR(umask_ext4, umask, "config:8-15,32-55");
>>>>>>> 24b8d41d
DEFINE_UNCORE_FORMAT_ATTR(qor, qor, "config:16");
DEFINE_UNCORE_FORMAT_ATTR(edge, edge, "config:18");
DEFINE_UNCORE_FORMAT_ATTR(tid_en, tid_en, "config:19");
DEFINE_UNCORE_FORMAT_ATTR(inv, inv, "config:23");
DEFINE_UNCORE_FORMAT_ATTR(thresh9, thresh, "config:24-35");
DEFINE_UNCORE_FORMAT_ATTR(thresh8, thresh, "config:24-31");
DEFINE_UNCORE_FORMAT_ATTR(thresh6, thresh, "config:24-29");
DEFINE_UNCORE_FORMAT_ATTR(thresh5, thresh, "config:24-28");
DEFINE_UNCORE_FORMAT_ATTR(occ_sel, occ_sel, "config:14-15");
DEFINE_UNCORE_FORMAT_ATTR(occ_invert, occ_invert, "config:30");
DEFINE_UNCORE_FORMAT_ATTR(occ_edge, occ_edge, "config:14-51");
DEFINE_UNCORE_FORMAT_ATTR(occ_edge_det, occ_edge_det, "config:31");
DEFINE_UNCORE_FORMAT_ATTR(ch_mask, ch_mask, "config:36-43");
<<<<<<< HEAD
DEFINE_UNCORE_FORMAT_ATTR(fc_mask, fc_mask, "config:44-46");
=======
DEFINE_UNCORE_FORMAT_ATTR(ch_mask2, ch_mask, "config:36-47");
DEFINE_UNCORE_FORMAT_ATTR(fc_mask, fc_mask, "config:44-46");
DEFINE_UNCORE_FORMAT_ATTR(fc_mask2, fc_mask, "config:48-50");
>>>>>>> 24b8d41d
DEFINE_UNCORE_FORMAT_ATTR(filter_tid, filter_tid, "config1:0-4");
DEFINE_UNCORE_FORMAT_ATTR(filter_tid2, filter_tid, "config1:0");
DEFINE_UNCORE_FORMAT_ATTR(filter_tid3, filter_tid, "config1:0-5");
DEFINE_UNCORE_FORMAT_ATTR(filter_tid4, filter_tid, "config1:0-8");
DEFINE_UNCORE_FORMAT_ATTR(filter_tid5, filter_tid, "config1:0-9");
DEFINE_UNCORE_FORMAT_ATTR(filter_cid, filter_cid, "config1:5");
DEFINE_UNCORE_FORMAT_ATTR(filter_link, filter_link, "config1:5-8");
DEFINE_UNCORE_FORMAT_ATTR(filter_link2, filter_link, "config1:6-8");
DEFINE_UNCORE_FORMAT_ATTR(filter_link3, filter_link, "config1:12");
DEFINE_UNCORE_FORMAT_ATTR(filter_link4, filter_link, "config1:9-12");
DEFINE_UNCORE_FORMAT_ATTR(filter_nid, filter_nid, "config1:10-17");
DEFINE_UNCORE_FORMAT_ATTR(filter_nid2, filter_nid, "config1:32-47");
DEFINE_UNCORE_FORMAT_ATTR(filter_state, filter_state, "config1:18-22");
DEFINE_UNCORE_FORMAT_ATTR(filter_state2, filter_state, "config1:17-22");
DEFINE_UNCORE_FORMAT_ATTR(filter_state3, filter_state, "config1:17-23");
DEFINE_UNCORE_FORMAT_ATTR(filter_state4, filter_state, "config1:18-20");
DEFINE_UNCORE_FORMAT_ATTR(filter_state5, filter_state, "config1:17-26");
DEFINE_UNCORE_FORMAT_ATTR(filter_rem, filter_rem, "config1:32");
DEFINE_UNCORE_FORMAT_ATTR(filter_loc, filter_loc, "config1:33");
DEFINE_UNCORE_FORMAT_ATTR(filter_nm, filter_nm, "config1:36");
DEFINE_UNCORE_FORMAT_ATTR(filter_not_nm, filter_not_nm, "config1:37");
DEFINE_UNCORE_FORMAT_ATTR(filter_local, filter_local, "config1:33");
DEFINE_UNCORE_FORMAT_ATTR(filter_all_op, filter_all_op, "config1:35");
DEFINE_UNCORE_FORMAT_ATTR(filter_nnm, filter_nnm, "config1:37");
DEFINE_UNCORE_FORMAT_ATTR(filter_opc, filter_opc, "config1:23-31");
DEFINE_UNCORE_FORMAT_ATTR(filter_opc2, filter_opc, "config1:52-60");
DEFINE_UNCORE_FORMAT_ATTR(filter_opc3, filter_opc, "config1:41-60");
DEFINE_UNCORE_FORMAT_ATTR(filter_opc_0, filter_opc0, "config1:41-50");
DEFINE_UNCORE_FORMAT_ATTR(filter_opc_1, filter_opc1, "config1:51-60");
DEFINE_UNCORE_FORMAT_ATTR(filter_nc, filter_nc, "config1:62");
DEFINE_UNCORE_FORMAT_ATTR(filter_c6, filter_c6, "config1:61");
DEFINE_UNCORE_FORMAT_ATTR(filter_isoc, filter_isoc, "config1:63");
DEFINE_UNCORE_FORMAT_ATTR(filter_band0, filter_band0, "config1:0-7");
DEFINE_UNCORE_FORMAT_ATTR(filter_band1, filter_band1, "config1:8-15");
DEFINE_UNCORE_FORMAT_ATTR(filter_band2, filter_band2, "config1:16-23");
DEFINE_UNCORE_FORMAT_ATTR(filter_band3, filter_band3, "config1:24-31");
DEFINE_UNCORE_FORMAT_ATTR(match_rds, match_rds, "config1:48-51");
DEFINE_UNCORE_FORMAT_ATTR(match_rnid30, match_rnid30, "config1:32-35");
DEFINE_UNCORE_FORMAT_ATTR(match_rnid4, match_rnid4, "config1:31");
DEFINE_UNCORE_FORMAT_ATTR(match_dnid, match_dnid, "config1:13-17");
DEFINE_UNCORE_FORMAT_ATTR(match_mc, match_mc, "config1:9-12");
DEFINE_UNCORE_FORMAT_ATTR(match_opc, match_opc, "config1:5-8");
DEFINE_UNCORE_FORMAT_ATTR(match_vnw, match_vnw, "config1:3-4");
DEFINE_UNCORE_FORMAT_ATTR(match0, match0, "config1:0-31");
DEFINE_UNCORE_FORMAT_ATTR(match1, match1, "config1:32-63");
DEFINE_UNCORE_FORMAT_ATTR(mask_rds, mask_rds, "config2:48-51");
DEFINE_UNCORE_FORMAT_ATTR(mask_rnid30, mask_rnid30, "config2:32-35");
DEFINE_UNCORE_FORMAT_ATTR(mask_rnid4, mask_rnid4, "config2:31");
DEFINE_UNCORE_FORMAT_ATTR(mask_dnid, mask_dnid, "config2:13-17");
DEFINE_UNCORE_FORMAT_ATTR(mask_mc, mask_mc, "config2:9-12");
DEFINE_UNCORE_FORMAT_ATTR(mask_opc, mask_opc, "config2:5-8");
DEFINE_UNCORE_FORMAT_ATTR(mask_vnw, mask_vnw, "config2:3-4");
DEFINE_UNCORE_FORMAT_ATTR(mask0, mask0, "config2:0-31");
DEFINE_UNCORE_FORMAT_ATTR(mask1, mask1, "config2:32-63");

static void snbep_uncore_pci_disable_box(struct intel_uncore_box *box)
{
	struct pci_dev *pdev = box->pci_dev;
	int box_ctl = uncore_pci_box_ctl(box);
	u32 config = 0;

	if (!pci_read_config_dword(pdev, box_ctl, &config)) {
		config |= SNBEP_PMON_BOX_CTL_FRZ;
		pci_write_config_dword(pdev, box_ctl, config);
	}
}

static void snbep_uncore_pci_enable_box(struct intel_uncore_box *box)
{
	struct pci_dev *pdev = box->pci_dev;
	int box_ctl = uncore_pci_box_ctl(box);
	u32 config = 0;

	if (!pci_read_config_dword(pdev, box_ctl, &config)) {
		config &= ~SNBEP_PMON_BOX_CTL_FRZ;
		pci_write_config_dword(pdev, box_ctl, config);
	}
}

static void snbep_uncore_pci_enable_event(struct intel_uncore_box *box, struct perf_event *event)
{
	struct pci_dev *pdev = box->pci_dev;
	struct hw_perf_event *hwc = &event->hw;

	pci_write_config_dword(pdev, hwc->config_base, hwc->config | SNBEP_PMON_CTL_EN);
}

static void snbep_uncore_pci_disable_event(struct intel_uncore_box *box, struct perf_event *event)
{
	struct pci_dev *pdev = box->pci_dev;
	struct hw_perf_event *hwc = &event->hw;

	pci_write_config_dword(pdev, hwc->config_base, hwc->config);
}

static u64 snbep_uncore_pci_read_counter(struct intel_uncore_box *box, struct perf_event *event)
{
	struct pci_dev *pdev = box->pci_dev;
	struct hw_perf_event *hwc = &event->hw;
	u64 count = 0;

	pci_read_config_dword(pdev, hwc->event_base, (u32 *)&count);
	pci_read_config_dword(pdev, hwc->event_base + 4, (u32 *)&count + 1);

	return count;
}

static void snbep_uncore_pci_init_box(struct intel_uncore_box *box)
{
	struct pci_dev *pdev = box->pci_dev;
	int box_ctl = uncore_pci_box_ctl(box);

	pci_write_config_dword(pdev, box_ctl, SNBEP_PMON_BOX_CTL_INT);
}

static void snbep_uncore_msr_disable_box(struct intel_uncore_box *box)
{
	u64 config;
	unsigned msr;

	msr = uncore_msr_box_ctl(box);
	if (msr) {
		rdmsrl(msr, config);
		config |= SNBEP_PMON_BOX_CTL_FRZ;
		wrmsrl(msr, config);
	}
}

static void snbep_uncore_msr_enable_box(struct intel_uncore_box *box)
{
	u64 config;
	unsigned msr;

	msr = uncore_msr_box_ctl(box);
	if (msr) {
		rdmsrl(msr, config);
		config &= ~SNBEP_PMON_BOX_CTL_FRZ;
		wrmsrl(msr, config);
	}
}

static void snbep_uncore_msr_enable_event(struct intel_uncore_box *box, struct perf_event *event)
{
	struct hw_perf_event *hwc = &event->hw;
	struct hw_perf_event_extra *reg1 = &hwc->extra_reg;

	if (reg1->idx != EXTRA_REG_NONE)
		wrmsrl(reg1->reg, uncore_shared_reg_config(box, 0));

	wrmsrl(hwc->config_base, hwc->config | SNBEP_PMON_CTL_EN);
}

static void snbep_uncore_msr_disable_event(struct intel_uncore_box *box,
					struct perf_event *event)
{
	struct hw_perf_event *hwc = &event->hw;

	wrmsrl(hwc->config_base, hwc->config);
}

static void snbep_uncore_msr_init_box(struct intel_uncore_box *box)
{
	unsigned msr = uncore_msr_box_ctl(box);

	if (msr)
		wrmsrl(msr, SNBEP_PMON_BOX_CTL_INT);
}

static struct attribute *snbep_uncore_formats_attr[] = {
	&format_attr_event.attr,
	&format_attr_umask.attr,
	&format_attr_edge.attr,
	&format_attr_inv.attr,
	&format_attr_thresh8.attr,
	NULL,
};

static struct attribute *snbep_uncore_ubox_formats_attr[] = {
	&format_attr_event.attr,
	&format_attr_umask.attr,
	&format_attr_edge.attr,
	&format_attr_inv.attr,
	&format_attr_thresh5.attr,
	NULL,
};

static struct attribute *snbep_uncore_cbox_formats_attr[] = {
	&format_attr_event.attr,
	&format_attr_umask.attr,
	&format_attr_edge.attr,
	&format_attr_tid_en.attr,
	&format_attr_inv.attr,
	&format_attr_thresh8.attr,
	&format_attr_filter_tid.attr,
	&format_attr_filter_nid.attr,
	&format_attr_filter_state.attr,
	&format_attr_filter_opc.attr,
	NULL,
};

static struct attribute *snbep_uncore_pcu_formats_attr[] = {
	&format_attr_event.attr,
	&format_attr_occ_sel.attr,
	&format_attr_edge.attr,
	&format_attr_inv.attr,
	&format_attr_thresh5.attr,
	&format_attr_occ_invert.attr,
	&format_attr_occ_edge.attr,
	&format_attr_filter_band0.attr,
	&format_attr_filter_band1.attr,
	&format_attr_filter_band2.attr,
	&format_attr_filter_band3.attr,
	NULL,
};

static struct attribute *snbep_uncore_qpi_formats_attr[] = {
	&format_attr_event_ext.attr,
	&format_attr_umask.attr,
	&format_attr_edge.attr,
	&format_attr_inv.attr,
	&format_attr_thresh8.attr,
	&format_attr_match_rds.attr,
	&format_attr_match_rnid30.attr,
	&format_attr_match_rnid4.attr,
	&format_attr_match_dnid.attr,
	&format_attr_match_mc.attr,
	&format_attr_match_opc.attr,
	&format_attr_match_vnw.attr,
	&format_attr_match0.attr,
	&format_attr_match1.attr,
	&format_attr_mask_rds.attr,
	&format_attr_mask_rnid30.attr,
	&format_attr_mask_rnid4.attr,
	&format_attr_mask_dnid.attr,
	&format_attr_mask_mc.attr,
	&format_attr_mask_opc.attr,
	&format_attr_mask_vnw.attr,
	&format_attr_mask0.attr,
	&format_attr_mask1.attr,
	NULL,
};

static struct uncore_event_desc snbep_uncore_imc_events[] = {
	INTEL_UNCORE_EVENT_DESC(clockticks,      "event=0xff,umask=0x00"),
	INTEL_UNCORE_EVENT_DESC(cas_count_read,  "event=0x04,umask=0x03"),
	INTEL_UNCORE_EVENT_DESC(cas_count_read.scale, "6.103515625e-5"),
	INTEL_UNCORE_EVENT_DESC(cas_count_read.unit, "MiB"),
	INTEL_UNCORE_EVENT_DESC(cas_count_write, "event=0x04,umask=0x0c"),
	INTEL_UNCORE_EVENT_DESC(cas_count_write.scale, "6.103515625e-5"),
	INTEL_UNCORE_EVENT_DESC(cas_count_write.unit, "MiB"),
	{ /* end: all zeroes */ },
};

static struct uncore_event_desc snbep_uncore_qpi_events[] = {
	INTEL_UNCORE_EVENT_DESC(clockticks,       "event=0x14"),
	INTEL_UNCORE_EVENT_DESC(txl_flits_active, "event=0x00,umask=0x06"),
	INTEL_UNCORE_EVENT_DESC(drs_data,         "event=0x102,umask=0x08"),
	INTEL_UNCORE_EVENT_DESC(ncb_data,         "event=0x103,umask=0x04"),
	{ /* end: all zeroes */ },
};

static const struct attribute_group snbep_uncore_format_group = {
	.name = "format",
	.attrs = snbep_uncore_formats_attr,
};

static const struct attribute_group snbep_uncore_ubox_format_group = {
	.name = "format",
	.attrs = snbep_uncore_ubox_formats_attr,
};

static const struct attribute_group snbep_uncore_cbox_format_group = {
	.name = "format",
	.attrs = snbep_uncore_cbox_formats_attr,
};

static const struct attribute_group snbep_uncore_pcu_format_group = {
	.name = "format",
	.attrs = snbep_uncore_pcu_formats_attr,
};

static const struct attribute_group snbep_uncore_qpi_format_group = {
	.name = "format",
	.attrs = snbep_uncore_qpi_formats_attr,
};

#define __SNBEP_UNCORE_MSR_OPS_COMMON_INIT()			\
	.disable_box	= snbep_uncore_msr_disable_box,		\
	.enable_box	= snbep_uncore_msr_enable_box,		\
	.disable_event	= snbep_uncore_msr_disable_event,	\
	.enable_event	= snbep_uncore_msr_enable_event,	\
	.read_counter	= uncore_msr_read_counter

#define SNBEP_UNCORE_MSR_OPS_COMMON_INIT()			\
	__SNBEP_UNCORE_MSR_OPS_COMMON_INIT(),			\
	.init_box	= snbep_uncore_msr_init_box		\

static struct intel_uncore_ops snbep_uncore_msr_ops = {
	SNBEP_UNCORE_MSR_OPS_COMMON_INIT(),
};

#define SNBEP_UNCORE_PCI_OPS_COMMON_INIT()			\
	.init_box	= snbep_uncore_pci_init_box,		\
	.disable_box	= snbep_uncore_pci_disable_box,		\
	.enable_box	= snbep_uncore_pci_enable_box,		\
	.disable_event	= snbep_uncore_pci_disable_event,	\
	.read_counter	= snbep_uncore_pci_read_counter

static struct intel_uncore_ops snbep_uncore_pci_ops = {
	SNBEP_UNCORE_PCI_OPS_COMMON_INIT(),
	.enable_event	= snbep_uncore_pci_enable_event,	\
};

static struct event_constraint snbep_uncore_cbox_constraints[] = {
	UNCORE_EVENT_CONSTRAINT(0x01, 0x1),
	UNCORE_EVENT_CONSTRAINT(0x02, 0x3),
	UNCORE_EVENT_CONSTRAINT(0x04, 0x3),
	UNCORE_EVENT_CONSTRAINT(0x05, 0x3),
	UNCORE_EVENT_CONSTRAINT(0x07, 0x3),
	UNCORE_EVENT_CONSTRAINT(0x09, 0x3),
	UNCORE_EVENT_CONSTRAINT(0x11, 0x1),
	UNCORE_EVENT_CONSTRAINT(0x12, 0x3),
	UNCORE_EVENT_CONSTRAINT(0x13, 0x3),
	UNCORE_EVENT_CONSTRAINT(0x1b, 0xc),
	UNCORE_EVENT_CONSTRAINT(0x1c, 0xc),
	UNCORE_EVENT_CONSTRAINT(0x1d, 0xc),
	UNCORE_EVENT_CONSTRAINT(0x1e, 0xc),
	UNCORE_EVENT_CONSTRAINT(0x1f, 0xe),
	UNCORE_EVENT_CONSTRAINT(0x21, 0x3),
	UNCORE_EVENT_CONSTRAINT(0x23, 0x3),
	UNCORE_EVENT_CONSTRAINT(0x31, 0x3),
	UNCORE_EVENT_CONSTRAINT(0x32, 0x3),
	UNCORE_EVENT_CONSTRAINT(0x33, 0x3),
	UNCORE_EVENT_CONSTRAINT(0x34, 0x3),
	UNCORE_EVENT_CONSTRAINT(0x35, 0x3),
	UNCORE_EVENT_CONSTRAINT(0x36, 0x1),
	UNCORE_EVENT_CONSTRAINT(0x37, 0x3),
	UNCORE_EVENT_CONSTRAINT(0x38, 0x3),
	UNCORE_EVENT_CONSTRAINT(0x39, 0x3),
	UNCORE_EVENT_CONSTRAINT(0x3b, 0x1),
	EVENT_CONSTRAINT_END
};

static struct event_constraint snbep_uncore_r2pcie_constraints[] = {
	UNCORE_EVENT_CONSTRAINT(0x10, 0x3),
	UNCORE_EVENT_CONSTRAINT(0x11, 0x3),
	UNCORE_EVENT_CONSTRAINT(0x12, 0x1),
	UNCORE_EVENT_CONSTRAINT(0x23, 0x3),
	UNCORE_EVENT_CONSTRAINT(0x24, 0x3),
	UNCORE_EVENT_CONSTRAINT(0x25, 0x3),
	UNCORE_EVENT_CONSTRAINT(0x26, 0x3),
	UNCORE_EVENT_CONSTRAINT(0x32, 0x3),
	UNCORE_EVENT_CONSTRAINT(0x33, 0x3),
	UNCORE_EVENT_CONSTRAINT(0x34, 0x3),
	EVENT_CONSTRAINT_END
};

static struct event_constraint snbep_uncore_r3qpi_constraints[] = {
	UNCORE_EVENT_CONSTRAINT(0x10, 0x3),
	UNCORE_EVENT_CONSTRAINT(0x11, 0x3),
	UNCORE_EVENT_CONSTRAINT(0x12, 0x3),
	UNCORE_EVENT_CONSTRAINT(0x13, 0x1),
	UNCORE_EVENT_CONSTRAINT(0x20, 0x3),
	UNCORE_EVENT_CONSTRAINT(0x21, 0x3),
	UNCORE_EVENT_CONSTRAINT(0x22, 0x3),
	UNCORE_EVENT_CONSTRAINT(0x23, 0x3),
	UNCORE_EVENT_CONSTRAINT(0x24, 0x3),
	UNCORE_EVENT_CONSTRAINT(0x25, 0x3),
	UNCORE_EVENT_CONSTRAINT(0x26, 0x3),
	UNCORE_EVENT_CONSTRAINT(0x28, 0x3),
	UNCORE_EVENT_CONSTRAINT(0x29, 0x3),
	UNCORE_EVENT_CONSTRAINT(0x2a, 0x3),
	UNCORE_EVENT_CONSTRAINT(0x2b, 0x3),
	UNCORE_EVENT_CONSTRAINT(0x2c, 0x3),
	UNCORE_EVENT_CONSTRAINT(0x2d, 0x3),
	UNCORE_EVENT_CONSTRAINT(0x2e, 0x3),
	UNCORE_EVENT_CONSTRAINT(0x2f, 0x3),
	UNCORE_EVENT_CONSTRAINT(0x30, 0x3),
	UNCORE_EVENT_CONSTRAINT(0x31, 0x3),
	UNCORE_EVENT_CONSTRAINT(0x32, 0x3),
	UNCORE_EVENT_CONSTRAINT(0x33, 0x3),
	UNCORE_EVENT_CONSTRAINT(0x34, 0x3),
	UNCORE_EVENT_CONSTRAINT(0x36, 0x3),
	UNCORE_EVENT_CONSTRAINT(0x37, 0x3),
	UNCORE_EVENT_CONSTRAINT(0x38, 0x3),
	UNCORE_EVENT_CONSTRAINT(0x39, 0x3),
	EVENT_CONSTRAINT_END
};

static struct intel_uncore_type snbep_uncore_ubox = {
	.name		= "ubox",
	.num_counters   = 2,
	.num_boxes	= 1,
	.perf_ctr_bits	= 44,
	.fixed_ctr_bits	= 48,
	.perf_ctr	= SNBEP_U_MSR_PMON_CTR0,
	.event_ctl	= SNBEP_U_MSR_PMON_CTL0,
	.event_mask	= SNBEP_U_MSR_PMON_RAW_EVENT_MASK,
	.fixed_ctr	= SNBEP_U_MSR_PMON_UCLK_FIXED_CTR,
	.fixed_ctl	= SNBEP_U_MSR_PMON_UCLK_FIXED_CTL,
	.ops		= &snbep_uncore_msr_ops,
	.format_group	= &snbep_uncore_ubox_format_group,
};

static struct extra_reg snbep_uncore_cbox_extra_regs[] = {
	SNBEP_CBO_EVENT_EXTRA_REG(SNBEP_CBO_PMON_CTL_TID_EN,
				  SNBEP_CBO_PMON_CTL_TID_EN, 0x1),
	SNBEP_CBO_EVENT_EXTRA_REG(0x0334, 0xffff, 0x4),
	SNBEP_CBO_EVENT_EXTRA_REG(0x4334, 0xffff, 0x6),
	SNBEP_CBO_EVENT_EXTRA_REG(0x0534, 0xffff, 0x4),
	SNBEP_CBO_EVENT_EXTRA_REG(0x4534, 0xffff, 0x6),
	SNBEP_CBO_EVENT_EXTRA_REG(0x0934, 0xffff, 0x4),
	SNBEP_CBO_EVENT_EXTRA_REG(0x4934, 0xffff, 0x6),
	SNBEP_CBO_EVENT_EXTRA_REG(0x4134, 0xffff, 0x6),
	SNBEP_CBO_EVENT_EXTRA_REG(0x0135, 0xffff, 0x8),
	SNBEP_CBO_EVENT_EXTRA_REG(0x0335, 0xffff, 0x8),
	SNBEP_CBO_EVENT_EXTRA_REG(0x4135, 0xffff, 0xa),
	SNBEP_CBO_EVENT_EXTRA_REG(0x4335, 0xffff, 0xa),
	SNBEP_CBO_EVENT_EXTRA_REG(0x4435, 0xffff, 0x2),
	SNBEP_CBO_EVENT_EXTRA_REG(0x4835, 0xffff, 0x2),
	SNBEP_CBO_EVENT_EXTRA_REG(0x4a35, 0xffff, 0x2),
	SNBEP_CBO_EVENT_EXTRA_REG(0x5035, 0xffff, 0x2),
	SNBEP_CBO_EVENT_EXTRA_REG(0x0136, 0xffff, 0x8),
	SNBEP_CBO_EVENT_EXTRA_REG(0x0336, 0xffff, 0x8),
	SNBEP_CBO_EVENT_EXTRA_REG(0x4136, 0xffff, 0xa),
	SNBEP_CBO_EVENT_EXTRA_REG(0x4336, 0xffff, 0xa),
	SNBEP_CBO_EVENT_EXTRA_REG(0x4436, 0xffff, 0x2),
	SNBEP_CBO_EVENT_EXTRA_REG(0x4836, 0xffff, 0x2),
	SNBEP_CBO_EVENT_EXTRA_REG(0x4a36, 0xffff, 0x2),
	SNBEP_CBO_EVENT_EXTRA_REG(0x4037, 0x40ff, 0x2),
	EVENT_EXTRA_END
};

static void snbep_cbox_put_constraint(struct intel_uncore_box *box, struct perf_event *event)
{
	struct hw_perf_event_extra *reg1 = &event->hw.extra_reg;
	struct intel_uncore_extra_reg *er = &box->shared_regs[0];
	int i;

	if (uncore_box_is_fake(box))
		return;

	for (i = 0; i < 5; i++) {
		if (reg1->alloc & (0x1 << i))
			atomic_sub(1 << (i * 6), &er->ref);
	}
	reg1->alloc = 0;
}

static struct event_constraint *
__snbep_cbox_get_constraint(struct intel_uncore_box *box, struct perf_event *event,
			    u64 (*cbox_filter_mask)(int fields))
{
	struct hw_perf_event_extra *reg1 = &event->hw.extra_reg;
	struct intel_uncore_extra_reg *er = &box->shared_regs[0];
	int i, alloc = 0;
	unsigned long flags;
	u64 mask;

	if (reg1->idx == EXTRA_REG_NONE)
		return NULL;

	raw_spin_lock_irqsave(&er->lock, flags);
	for (i = 0; i < 5; i++) {
		if (!(reg1->idx & (0x1 << i)))
			continue;
		if (!uncore_box_is_fake(box) && (reg1->alloc & (0x1 << i)))
			continue;

		mask = cbox_filter_mask(0x1 << i);
		if (!__BITS_VALUE(atomic_read(&er->ref), i, 6) ||
		    !((reg1->config ^ er->config) & mask)) {
			atomic_add(1 << (i * 6), &er->ref);
			er->config &= ~mask;
			er->config |= reg1->config & mask;
			alloc |= (0x1 << i);
		} else {
			break;
		}
	}
	raw_spin_unlock_irqrestore(&er->lock, flags);
	if (i < 5)
		goto fail;

	if (!uncore_box_is_fake(box))
		reg1->alloc |= alloc;

	return NULL;
fail:
	for (; i >= 0; i--) {
		if (alloc & (0x1 << i))
			atomic_sub(1 << (i * 6), &er->ref);
	}
	return &uncore_constraint_empty;
}

static u64 snbep_cbox_filter_mask(int fields)
{
	u64 mask = 0;

	if (fields & 0x1)
		mask |= SNBEP_CB0_MSR_PMON_BOX_FILTER_TID;
	if (fields & 0x2)
		mask |= SNBEP_CB0_MSR_PMON_BOX_FILTER_NID;
	if (fields & 0x4)
		mask |= SNBEP_CB0_MSR_PMON_BOX_FILTER_STATE;
	if (fields & 0x8)
		mask |= SNBEP_CB0_MSR_PMON_BOX_FILTER_OPC;

	return mask;
}

static struct event_constraint *
snbep_cbox_get_constraint(struct intel_uncore_box *box, struct perf_event *event)
{
	return __snbep_cbox_get_constraint(box, event, snbep_cbox_filter_mask);
}

static int snbep_cbox_hw_config(struct intel_uncore_box *box, struct perf_event *event)
{
	struct hw_perf_event_extra *reg1 = &event->hw.extra_reg;
	struct extra_reg *er;
	int idx = 0;

	for (er = snbep_uncore_cbox_extra_regs; er->msr; er++) {
		if (er->event != (event->hw.config & er->config_mask))
			continue;
		idx |= er->idx;
	}

	if (idx) {
		reg1->reg = SNBEP_C0_MSR_PMON_BOX_FILTER +
			SNBEP_CBO_MSR_OFFSET * box->pmu->pmu_idx;
		reg1->config = event->attr.config1 & snbep_cbox_filter_mask(idx);
		reg1->idx = idx;
	}
	return 0;
}

static struct intel_uncore_ops snbep_uncore_cbox_ops = {
	SNBEP_UNCORE_MSR_OPS_COMMON_INIT(),
	.hw_config		= snbep_cbox_hw_config,
	.get_constraint		= snbep_cbox_get_constraint,
	.put_constraint		= snbep_cbox_put_constraint,
};

static struct intel_uncore_type snbep_uncore_cbox = {
	.name			= "cbox",
	.num_counters		= 4,
	.num_boxes		= 8,
	.perf_ctr_bits		= 44,
	.event_ctl		= SNBEP_C0_MSR_PMON_CTL0,
	.perf_ctr		= SNBEP_C0_MSR_PMON_CTR0,
	.event_mask		= SNBEP_CBO_MSR_PMON_RAW_EVENT_MASK,
	.box_ctl		= SNBEP_C0_MSR_PMON_BOX_CTL,
	.msr_offset		= SNBEP_CBO_MSR_OFFSET,
	.num_shared_regs	= 1,
	.constraints		= snbep_uncore_cbox_constraints,
	.ops			= &snbep_uncore_cbox_ops,
	.format_group		= &snbep_uncore_cbox_format_group,
};

static u64 snbep_pcu_alter_er(struct perf_event *event, int new_idx, bool modify)
{
	struct hw_perf_event *hwc = &event->hw;
	struct hw_perf_event_extra *reg1 = &hwc->extra_reg;
	u64 config = reg1->config;

	if (new_idx > reg1->idx)
		config <<= 8 * (new_idx - reg1->idx);
	else
		config >>= 8 * (reg1->idx - new_idx);

	if (modify) {
		hwc->config += new_idx - reg1->idx;
		reg1->config = config;
		reg1->idx = new_idx;
	}
	return config;
}

static struct event_constraint *
snbep_pcu_get_constraint(struct intel_uncore_box *box, struct perf_event *event)
{
	struct hw_perf_event_extra *reg1 = &event->hw.extra_reg;
	struct intel_uncore_extra_reg *er = &box->shared_regs[0];
	unsigned long flags;
	int idx = reg1->idx;
	u64 mask, config1 = reg1->config;
	bool ok = false;

	if (reg1->idx == EXTRA_REG_NONE ||
	    (!uncore_box_is_fake(box) && reg1->alloc))
		return NULL;
again:
	mask = 0xffULL << (idx * 8);
	raw_spin_lock_irqsave(&er->lock, flags);
	if (!__BITS_VALUE(atomic_read(&er->ref), idx, 8) ||
	    !((config1 ^ er->config) & mask)) {
		atomic_add(1 << (idx * 8), &er->ref);
		er->config &= ~mask;
		er->config |= config1 & mask;
		ok = true;
	}
	raw_spin_unlock_irqrestore(&er->lock, flags);

	if (!ok) {
		idx = (idx + 1) % 4;
		if (idx != reg1->idx) {
			config1 = snbep_pcu_alter_er(event, idx, false);
			goto again;
		}
		return &uncore_constraint_empty;
	}

	if (!uncore_box_is_fake(box)) {
		if (idx != reg1->idx)
			snbep_pcu_alter_er(event, idx, true);
		reg1->alloc = 1;
	}
	return NULL;
}

static void snbep_pcu_put_constraint(struct intel_uncore_box *box, struct perf_event *event)
{
	struct hw_perf_event_extra *reg1 = &event->hw.extra_reg;
	struct intel_uncore_extra_reg *er = &box->shared_regs[0];

	if (uncore_box_is_fake(box) || !reg1->alloc)
		return;

	atomic_sub(1 << (reg1->idx * 8), &er->ref);
	reg1->alloc = 0;
}

static int snbep_pcu_hw_config(struct intel_uncore_box *box, struct perf_event *event)
{
	struct hw_perf_event *hwc = &event->hw;
	struct hw_perf_event_extra *reg1 = &hwc->extra_reg;
	int ev_sel = hwc->config & SNBEP_PMON_CTL_EV_SEL_MASK;

	if (ev_sel >= 0xb && ev_sel <= 0xe) {
		reg1->reg = SNBEP_PCU_MSR_PMON_BOX_FILTER;
		reg1->idx = ev_sel - 0xb;
		reg1->config = event->attr.config1 & (0xff << (reg1->idx * 8));
	}
	return 0;
}

static struct intel_uncore_ops snbep_uncore_pcu_ops = {
	SNBEP_UNCORE_MSR_OPS_COMMON_INIT(),
	.hw_config		= snbep_pcu_hw_config,
	.get_constraint		= snbep_pcu_get_constraint,
	.put_constraint		= snbep_pcu_put_constraint,
};

static struct intel_uncore_type snbep_uncore_pcu = {
	.name			= "pcu",
	.num_counters		= 4,
	.num_boxes		= 1,
	.perf_ctr_bits		= 48,
	.perf_ctr		= SNBEP_PCU_MSR_PMON_CTR0,
	.event_ctl		= SNBEP_PCU_MSR_PMON_CTL0,
	.event_mask		= SNBEP_PCU_MSR_PMON_RAW_EVENT_MASK,
	.box_ctl		= SNBEP_PCU_MSR_PMON_BOX_CTL,
	.num_shared_regs	= 1,
	.ops			= &snbep_uncore_pcu_ops,
	.format_group		= &snbep_uncore_pcu_format_group,
};

static struct intel_uncore_type *snbep_msr_uncores[] = {
	&snbep_uncore_ubox,
	&snbep_uncore_cbox,
	&snbep_uncore_pcu,
	NULL,
};

void snbep_uncore_cpu_init(void)
{
	if (snbep_uncore_cbox.num_boxes > boot_cpu_data.x86_max_cores)
		snbep_uncore_cbox.num_boxes = boot_cpu_data.x86_max_cores;
	uncore_msr_uncores = snbep_msr_uncores;
}

enum {
	SNBEP_PCI_QPI_PORT0_FILTER,
	SNBEP_PCI_QPI_PORT1_FILTER,
	BDX_PCI_QPI_PORT2_FILTER,
	HSWEP_PCI_PCU_3,
};

static int snbep_qpi_hw_config(struct intel_uncore_box *box, struct perf_event *event)
{
	struct hw_perf_event *hwc = &event->hw;
	struct hw_perf_event_extra *reg1 = &hwc->extra_reg;
	struct hw_perf_event_extra *reg2 = &hwc->branch_reg;

	if ((hwc->config & SNBEP_PMON_CTL_EV_SEL_MASK) == 0x38) {
		reg1->idx = 0;
		reg1->reg = SNBEP_Q_Py_PCI_PMON_PKT_MATCH0;
		reg1->config = event->attr.config1;
		reg2->reg = SNBEP_Q_Py_PCI_PMON_PKT_MASK0;
		reg2->config = event->attr.config2;
	}
	return 0;
}

static void snbep_qpi_enable_event(struct intel_uncore_box *box, struct perf_event *event)
{
	struct pci_dev *pdev = box->pci_dev;
	struct hw_perf_event *hwc = &event->hw;
	struct hw_perf_event_extra *reg1 = &hwc->extra_reg;
	struct hw_perf_event_extra *reg2 = &hwc->branch_reg;

	if (reg1->idx != EXTRA_REG_NONE) {
		int idx = box->pmu->pmu_idx + SNBEP_PCI_QPI_PORT0_FILTER;
		int die = box->dieid;
		struct pci_dev *filter_pdev = uncore_extra_pci_dev[die].dev[idx];

		if (filter_pdev) {
			pci_write_config_dword(filter_pdev, reg1->reg,
						(u32)reg1->config);
			pci_write_config_dword(filter_pdev, reg1->reg + 4,
						(u32)(reg1->config >> 32));
			pci_write_config_dword(filter_pdev, reg2->reg,
						(u32)reg2->config);
			pci_write_config_dword(filter_pdev, reg2->reg + 4,
						(u32)(reg2->config >> 32));
		}
	}

	pci_write_config_dword(pdev, hwc->config_base, hwc->config | SNBEP_PMON_CTL_EN);
}

static struct intel_uncore_ops snbep_uncore_qpi_ops = {
	SNBEP_UNCORE_PCI_OPS_COMMON_INIT(),
	.enable_event		= snbep_qpi_enable_event,
	.hw_config		= snbep_qpi_hw_config,
	.get_constraint		= uncore_get_constraint,
	.put_constraint		= uncore_put_constraint,
};

#define SNBEP_UNCORE_PCI_COMMON_INIT()				\
	.perf_ctr	= SNBEP_PCI_PMON_CTR0,			\
	.event_ctl	= SNBEP_PCI_PMON_CTL0,			\
	.event_mask	= SNBEP_PMON_RAW_EVENT_MASK,		\
	.box_ctl	= SNBEP_PCI_PMON_BOX_CTL,		\
	.ops		= &snbep_uncore_pci_ops,		\
	.format_group	= &snbep_uncore_format_group

static struct intel_uncore_type snbep_uncore_ha = {
	.name		= "ha",
	.num_counters   = 4,
	.num_boxes	= 1,
	.perf_ctr_bits	= 48,
	SNBEP_UNCORE_PCI_COMMON_INIT(),
};

static struct intel_uncore_type snbep_uncore_imc = {
	.name		= "imc",
	.num_counters   = 4,
	.num_boxes	= 4,
	.perf_ctr_bits	= 48,
	.fixed_ctr_bits	= 48,
	.fixed_ctr	= SNBEP_MC_CHy_PCI_PMON_FIXED_CTR,
	.fixed_ctl	= SNBEP_MC_CHy_PCI_PMON_FIXED_CTL,
	.event_descs	= snbep_uncore_imc_events,
	SNBEP_UNCORE_PCI_COMMON_INIT(),
};

static struct intel_uncore_type snbep_uncore_qpi = {
	.name			= "qpi",
	.num_counters		= 4,
	.num_boxes		= 2,
	.perf_ctr_bits		= 48,
	.perf_ctr		= SNBEP_PCI_PMON_CTR0,
	.event_ctl		= SNBEP_PCI_PMON_CTL0,
	.event_mask		= SNBEP_QPI_PCI_PMON_RAW_EVENT_MASK,
	.box_ctl		= SNBEP_PCI_PMON_BOX_CTL,
	.num_shared_regs	= 1,
	.ops			= &snbep_uncore_qpi_ops,
	.event_descs		= snbep_uncore_qpi_events,
	.format_group		= &snbep_uncore_qpi_format_group,
};


static struct intel_uncore_type snbep_uncore_r2pcie = {
	.name		= "r2pcie",
	.num_counters   = 4,
	.num_boxes	= 1,
	.perf_ctr_bits	= 44,
	.constraints	= snbep_uncore_r2pcie_constraints,
	SNBEP_UNCORE_PCI_COMMON_INIT(),
};

static struct intel_uncore_type snbep_uncore_r3qpi = {
	.name		= "r3qpi",
	.num_counters   = 3,
	.num_boxes	= 2,
	.perf_ctr_bits	= 44,
	.constraints	= snbep_uncore_r3qpi_constraints,
	SNBEP_UNCORE_PCI_COMMON_INIT(),
};

enum {
	SNBEP_PCI_UNCORE_HA,
	SNBEP_PCI_UNCORE_IMC,
	SNBEP_PCI_UNCORE_QPI,
	SNBEP_PCI_UNCORE_R2PCIE,
	SNBEP_PCI_UNCORE_R3QPI,
};

static struct intel_uncore_type *snbep_pci_uncores[] = {
	[SNBEP_PCI_UNCORE_HA]		= &snbep_uncore_ha,
	[SNBEP_PCI_UNCORE_IMC]		= &snbep_uncore_imc,
	[SNBEP_PCI_UNCORE_QPI]		= &snbep_uncore_qpi,
	[SNBEP_PCI_UNCORE_R2PCIE]	= &snbep_uncore_r2pcie,
	[SNBEP_PCI_UNCORE_R3QPI]	= &snbep_uncore_r3qpi,
	NULL,
};

static const struct pci_device_id snbep_uncore_pci_ids[] = {
	{ /* Home Agent */
		PCI_DEVICE(PCI_VENDOR_ID_INTEL, PCI_DEVICE_ID_INTEL_UNC_HA),
		.driver_data = UNCORE_PCI_DEV_DATA(SNBEP_PCI_UNCORE_HA, 0),
	},
	{ /* MC Channel 0 */
		PCI_DEVICE(PCI_VENDOR_ID_INTEL, PCI_DEVICE_ID_INTEL_UNC_IMC0),
		.driver_data = UNCORE_PCI_DEV_DATA(SNBEP_PCI_UNCORE_IMC, 0),
	},
	{ /* MC Channel 1 */
		PCI_DEVICE(PCI_VENDOR_ID_INTEL, PCI_DEVICE_ID_INTEL_UNC_IMC1),
		.driver_data = UNCORE_PCI_DEV_DATA(SNBEP_PCI_UNCORE_IMC, 1),
	},
	{ /* MC Channel 2 */
		PCI_DEVICE(PCI_VENDOR_ID_INTEL, PCI_DEVICE_ID_INTEL_UNC_IMC2),
		.driver_data = UNCORE_PCI_DEV_DATA(SNBEP_PCI_UNCORE_IMC, 2),
	},
	{ /* MC Channel 3 */
		PCI_DEVICE(PCI_VENDOR_ID_INTEL, PCI_DEVICE_ID_INTEL_UNC_IMC3),
		.driver_data = UNCORE_PCI_DEV_DATA(SNBEP_PCI_UNCORE_IMC, 3),
	},
	{ /* QPI Port 0 */
		PCI_DEVICE(PCI_VENDOR_ID_INTEL, PCI_DEVICE_ID_INTEL_UNC_QPI0),
		.driver_data = UNCORE_PCI_DEV_DATA(SNBEP_PCI_UNCORE_QPI, 0),
	},
	{ /* QPI Port 1 */
		PCI_DEVICE(PCI_VENDOR_ID_INTEL, PCI_DEVICE_ID_INTEL_UNC_QPI1),
		.driver_data = UNCORE_PCI_DEV_DATA(SNBEP_PCI_UNCORE_QPI, 1),
	},
	{ /* R2PCIe */
		PCI_DEVICE(PCI_VENDOR_ID_INTEL, PCI_DEVICE_ID_INTEL_UNC_R2PCIE),
		.driver_data = UNCORE_PCI_DEV_DATA(SNBEP_PCI_UNCORE_R2PCIE, 0),
	},
	{ /* R3QPI Link 0 */
		PCI_DEVICE(PCI_VENDOR_ID_INTEL, PCI_DEVICE_ID_INTEL_UNC_R3QPI0),
		.driver_data = UNCORE_PCI_DEV_DATA(SNBEP_PCI_UNCORE_R3QPI, 0),
	},
	{ /* R3QPI Link 1 */
		PCI_DEVICE(PCI_VENDOR_ID_INTEL, PCI_DEVICE_ID_INTEL_UNC_R3QPI1),
		.driver_data = UNCORE_PCI_DEV_DATA(SNBEP_PCI_UNCORE_R3QPI, 1),
	},
	{ /* QPI Port 0 filter  */
		PCI_DEVICE(PCI_VENDOR_ID_INTEL, 0x3c86),
		.driver_data = UNCORE_PCI_DEV_DATA(UNCORE_EXTRA_PCI_DEV,
						   SNBEP_PCI_QPI_PORT0_FILTER),
	},
	{ /* QPI Port 0 filter  */
		PCI_DEVICE(PCI_VENDOR_ID_INTEL, 0x3c96),
		.driver_data = UNCORE_PCI_DEV_DATA(UNCORE_EXTRA_PCI_DEV,
						   SNBEP_PCI_QPI_PORT1_FILTER),
	},
	{ /* end: all zeroes */ }
};

static struct pci_driver snbep_uncore_pci_driver = {
	.name		= "snbep_uncore",
	.id_table	= snbep_uncore_pci_ids,
};

#define NODE_ID_MASK	0x7

/*
 * build pci bus to socket mapping
 */
static int snbep_pci2phy_map_init(int devid, int nodeid_loc, int idmap_loc, bool reverse)
{
	struct pci_dev *ubox_dev = NULL;
	int i, bus, nodeid, segment;
	struct pci2phy_map *map;
	int err = 0;
	u32 config = 0;

	while (1) {
		/* find the UBOX device */
		ubox_dev = pci_get_device(PCI_VENDOR_ID_INTEL, devid, ubox_dev);
		if (!ubox_dev)
			break;
		bus = ubox_dev->bus->number;
		/* get the Node ID of the local register */
		err = pci_read_config_dword(ubox_dev, nodeid_loc, &config);
		if (err)
			break;
		nodeid = config & NODE_ID_MASK;
		/* get the Node ID mapping */
		err = pci_read_config_dword(ubox_dev, idmap_loc, &config);
		if (err)
			break;

		segment = pci_domain_nr(ubox_dev->bus);
		raw_spin_lock(&pci2phy_map_lock);
		map = __find_pci2phy_map(segment);
		if (!map) {
			raw_spin_unlock(&pci2phy_map_lock);
			err = -ENOMEM;
			break;
		}

		/*
		 * every three bits in the Node ID mapping register maps
		 * to a particular node.
		 */
		for (i = 0; i < 8; i++) {
			if (nodeid == ((config >> (3 * i)) & 0x7)) {
				map->pbus_to_physid[bus] = i;
				break;
			}
		}
		raw_spin_unlock(&pci2phy_map_lock);
	}

	if (!err) {
		/*
		 * For PCI bus with no UBOX device, find the next bus
		 * that has UBOX device and use its mapping.
		 */
		raw_spin_lock(&pci2phy_map_lock);
		list_for_each_entry(map, &pci2phy_map_head, list) {
			i = -1;
			if (reverse) {
				for (bus = 255; bus >= 0; bus--) {
					if (map->pbus_to_physid[bus] >= 0)
						i = map->pbus_to_physid[bus];
					else
						map->pbus_to_physid[bus] = i;
				}
			} else {
				for (bus = 0; bus <= 255; bus++) {
					if (map->pbus_to_physid[bus] >= 0)
						i = map->pbus_to_physid[bus];
					else
						map->pbus_to_physid[bus] = i;
				}
			}
		}
		raw_spin_unlock(&pci2phy_map_lock);
	}

	pci_dev_put(ubox_dev);

	return err ? pcibios_err_to_errno(err) : 0;
}

int snbep_uncore_pci_init(void)
{
	int ret = snbep_pci2phy_map_init(0x3ce0, SNBEP_CPUNODEID, SNBEP_GIDNIDMAP, true);
	if (ret)
		return ret;
	uncore_pci_uncores = snbep_pci_uncores;
	uncore_pci_driver = &snbep_uncore_pci_driver;
	return 0;
}
/* end of Sandy Bridge-EP uncore support */

/* IvyTown uncore support */
static void ivbep_uncore_msr_init_box(struct intel_uncore_box *box)
{
	unsigned msr = uncore_msr_box_ctl(box);
	if (msr)
		wrmsrl(msr, IVBEP_PMON_BOX_CTL_INT);
}

static void ivbep_uncore_pci_init_box(struct intel_uncore_box *box)
{
	struct pci_dev *pdev = box->pci_dev;

	pci_write_config_dword(pdev, SNBEP_PCI_PMON_BOX_CTL, IVBEP_PMON_BOX_CTL_INT);
}

#define IVBEP_UNCORE_MSR_OPS_COMMON_INIT()			\
	.init_box	= ivbep_uncore_msr_init_box,		\
	.disable_box	= snbep_uncore_msr_disable_box,		\
	.enable_box	= snbep_uncore_msr_enable_box,		\
	.disable_event	= snbep_uncore_msr_disable_event,	\
	.enable_event	= snbep_uncore_msr_enable_event,	\
	.read_counter	= uncore_msr_read_counter

static struct intel_uncore_ops ivbep_uncore_msr_ops = {
	IVBEP_UNCORE_MSR_OPS_COMMON_INIT(),
};

static struct intel_uncore_ops ivbep_uncore_pci_ops = {
	.init_box	= ivbep_uncore_pci_init_box,
	.disable_box	= snbep_uncore_pci_disable_box,
	.enable_box	= snbep_uncore_pci_enable_box,
	.disable_event	= snbep_uncore_pci_disable_event,
	.enable_event	= snbep_uncore_pci_enable_event,
	.read_counter	= snbep_uncore_pci_read_counter,
};

#define IVBEP_UNCORE_PCI_COMMON_INIT()				\
	.perf_ctr	= SNBEP_PCI_PMON_CTR0,			\
	.event_ctl	= SNBEP_PCI_PMON_CTL0,			\
	.event_mask	= IVBEP_PMON_RAW_EVENT_MASK,		\
	.box_ctl	= SNBEP_PCI_PMON_BOX_CTL,		\
	.ops		= &ivbep_uncore_pci_ops,			\
	.format_group	= &ivbep_uncore_format_group

static struct attribute *ivbep_uncore_formats_attr[] = {
	&format_attr_event.attr,
	&format_attr_umask.attr,
	&format_attr_edge.attr,
	&format_attr_inv.attr,
	&format_attr_thresh8.attr,
	NULL,
};

static struct attribute *ivbep_uncore_ubox_formats_attr[] = {
	&format_attr_event.attr,
	&format_attr_umask.attr,
	&format_attr_edge.attr,
	&format_attr_inv.attr,
	&format_attr_thresh5.attr,
	NULL,
};

static struct attribute *ivbep_uncore_cbox_formats_attr[] = {
	&format_attr_event.attr,
	&format_attr_umask.attr,
	&format_attr_edge.attr,
	&format_attr_tid_en.attr,
	&format_attr_thresh8.attr,
	&format_attr_filter_tid.attr,
	&format_attr_filter_link.attr,
	&format_attr_filter_state2.attr,
	&format_attr_filter_nid2.attr,
	&format_attr_filter_opc2.attr,
	&format_attr_filter_nc.attr,
	&format_attr_filter_c6.attr,
	&format_attr_filter_isoc.attr,
	NULL,
};

static struct attribute *ivbep_uncore_pcu_formats_attr[] = {
	&format_attr_event.attr,
	&format_attr_occ_sel.attr,
	&format_attr_edge.attr,
	&format_attr_thresh5.attr,
	&format_attr_occ_invert.attr,
	&format_attr_occ_edge.attr,
	&format_attr_filter_band0.attr,
	&format_attr_filter_band1.attr,
	&format_attr_filter_band2.attr,
	&format_attr_filter_band3.attr,
	NULL,
};

static struct attribute *ivbep_uncore_qpi_formats_attr[] = {
	&format_attr_event_ext.attr,
	&format_attr_umask.attr,
	&format_attr_edge.attr,
	&format_attr_thresh8.attr,
	&format_attr_match_rds.attr,
	&format_attr_match_rnid30.attr,
	&format_attr_match_rnid4.attr,
	&format_attr_match_dnid.attr,
	&format_attr_match_mc.attr,
	&format_attr_match_opc.attr,
	&format_attr_match_vnw.attr,
	&format_attr_match0.attr,
	&format_attr_match1.attr,
	&format_attr_mask_rds.attr,
	&format_attr_mask_rnid30.attr,
	&format_attr_mask_rnid4.attr,
	&format_attr_mask_dnid.attr,
	&format_attr_mask_mc.attr,
	&format_attr_mask_opc.attr,
	&format_attr_mask_vnw.attr,
	&format_attr_mask0.attr,
	&format_attr_mask1.attr,
	NULL,
};

static const struct attribute_group ivbep_uncore_format_group = {
	.name = "format",
	.attrs = ivbep_uncore_formats_attr,
};

static const struct attribute_group ivbep_uncore_ubox_format_group = {
	.name = "format",
	.attrs = ivbep_uncore_ubox_formats_attr,
};

static const struct attribute_group ivbep_uncore_cbox_format_group = {
	.name = "format",
	.attrs = ivbep_uncore_cbox_formats_attr,
};

static const struct attribute_group ivbep_uncore_pcu_format_group = {
	.name = "format",
	.attrs = ivbep_uncore_pcu_formats_attr,
};

static const struct attribute_group ivbep_uncore_qpi_format_group = {
	.name = "format",
	.attrs = ivbep_uncore_qpi_formats_attr,
};

static struct intel_uncore_type ivbep_uncore_ubox = {
	.name		= "ubox",
	.num_counters   = 2,
	.num_boxes	= 1,
	.perf_ctr_bits	= 44,
	.fixed_ctr_bits	= 48,
	.perf_ctr	= SNBEP_U_MSR_PMON_CTR0,
	.event_ctl	= SNBEP_U_MSR_PMON_CTL0,
	.event_mask	= IVBEP_U_MSR_PMON_RAW_EVENT_MASK,
	.fixed_ctr	= SNBEP_U_MSR_PMON_UCLK_FIXED_CTR,
	.fixed_ctl	= SNBEP_U_MSR_PMON_UCLK_FIXED_CTL,
	.ops		= &ivbep_uncore_msr_ops,
	.format_group	= &ivbep_uncore_ubox_format_group,
};

static struct extra_reg ivbep_uncore_cbox_extra_regs[] = {
	SNBEP_CBO_EVENT_EXTRA_REG(SNBEP_CBO_PMON_CTL_TID_EN,
				  SNBEP_CBO_PMON_CTL_TID_EN, 0x1),
	SNBEP_CBO_EVENT_EXTRA_REG(0x1031, 0x10ff, 0x2),
	SNBEP_CBO_EVENT_EXTRA_REG(0x1134, 0xffff, 0x4),
	SNBEP_CBO_EVENT_EXTRA_REG(0x4134, 0xffff, 0xc),
	SNBEP_CBO_EVENT_EXTRA_REG(0x5134, 0xffff, 0xc),
	SNBEP_CBO_EVENT_EXTRA_REG(0x0334, 0xffff, 0x4),
	SNBEP_CBO_EVENT_EXTRA_REG(0x4334, 0xffff, 0xc),
	SNBEP_CBO_EVENT_EXTRA_REG(0x0534, 0xffff, 0x4),
	SNBEP_CBO_EVENT_EXTRA_REG(0x4534, 0xffff, 0xc),
	SNBEP_CBO_EVENT_EXTRA_REG(0x0934, 0xffff, 0x4),
	SNBEP_CBO_EVENT_EXTRA_REG(0x4934, 0xffff, 0xc),
	SNBEP_CBO_EVENT_EXTRA_REG(0x0135, 0xffff, 0x10),
	SNBEP_CBO_EVENT_EXTRA_REG(0x0335, 0xffff, 0x10),
	SNBEP_CBO_EVENT_EXTRA_REG(0x2135, 0xffff, 0x10),
	SNBEP_CBO_EVENT_EXTRA_REG(0x2335, 0xffff, 0x10),
	SNBEP_CBO_EVENT_EXTRA_REG(0x4135, 0xffff, 0x18),
	SNBEP_CBO_EVENT_EXTRA_REG(0x4335, 0xffff, 0x18),
	SNBEP_CBO_EVENT_EXTRA_REG(0x4435, 0xffff, 0x8),
	SNBEP_CBO_EVENT_EXTRA_REG(0x4835, 0xffff, 0x8),
	SNBEP_CBO_EVENT_EXTRA_REG(0x4a35, 0xffff, 0x8),
	SNBEP_CBO_EVENT_EXTRA_REG(0x5035, 0xffff, 0x8),
	SNBEP_CBO_EVENT_EXTRA_REG(0x8135, 0xffff, 0x10),
	SNBEP_CBO_EVENT_EXTRA_REG(0x8335, 0xffff, 0x10),
	SNBEP_CBO_EVENT_EXTRA_REG(0x0136, 0xffff, 0x10),
	SNBEP_CBO_EVENT_EXTRA_REG(0x0336, 0xffff, 0x10),
	SNBEP_CBO_EVENT_EXTRA_REG(0x2136, 0xffff, 0x10),
	SNBEP_CBO_EVENT_EXTRA_REG(0x2336, 0xffff, 0x10),
	SNBEP_CBO_EVENT_EXTRA_REG(0x4136, 0xffff, 0x18),
	SNBEP_CBO_EVENT_EXTRA_REG(0x4336, 0xffff, 0x18),
	SNBEP_CBO_EVENT_EXTRA_REG(0x4436, 0xffff, 0x8),
	SNBEP_CBO_EVENT_EXTRA_REG(0x4836, 0xffff, 0x8),
	SNBEP_CBO_EVENT_EXTRA_REG(0x4a36, 0xffff, 0x8),
	SNBEP_CBO_EVENT_EXTRA_REG(0x5036, 0xffff, 0x8),
	SNBEP_CBO_EVENT_EXTRA_REG(0x8136, 0xffff, 0x10),
	SNBEP_CBO_EVENT_EXTRA_REG(0x8336, 0xffff, 0x10),
	SNBEP_CBO_EVENT_EXTRA_REG(0x4037, 0x40ff, 0x8),
	EVENT_EXTRA_END
};

static u64 ivbep_cbox_filter_mask(int fields)
{
	u64 mask = 0;

	if (fields & 0x1)
		mask |= IVBEP_CB0_MSR_PMON_BOX_FILTER_TID;
	if (fields & 0x2)
		mask |= IVBEP_CB0_MSR_PMON_BOX_FILTER_LINK;
	if (fields & 0x4)
		mask |= IVBEP_CB0_MSR_PMON_BOX_FILTER_STATE;
	if (fields & 0x8)
		mask |= IVBEP_CB0_MSR_PMON_BOX_FILTER_NID;
	if (fields & 0x10) {
		mask |= IVBEP_CB0_MSR_PMON_BOX_FILTER_OPC;
		mask |= IVBEP_CB0_MSR_PMON_BOX_FILTER_NC;
		mask |= IVBEP_CB0_MSR_PMON_BOX_FILTER_C6;
		mask |= IVBEP_CB0_MSR_PMON_BOX_FILTER_ISOC;
	}

	return mask;
}

static struct event_constraint *
ivbep_cbox_get_constraint(struct intel_uncore_box *box, struct perf_event *event)
{
	return __snbep_cbox_get_constraint(box, event, ivbep_cbox_filter_mask);
}

static int ivbep_cbox_hw_config(struct intel_uncore_box *box, struct perf_event *event)
{
	struct hw_perf_event_extra *reg1 = &event->hw.extra_reg;
	struct extra_reg *er;
	int idx = 0;

	for (er = ivbep_uncore_cbox_extra_regs; er->msr; er++) {
		if (er->event != (event->hw.config & er->config_mask))
			continue;
		idx |= er->idx;
	}

	if (idx) {
		reg1->reg = SNBEP_C0_MSR_PMON_BOX_FILTER +
			SNBEP_CBO_MSR_OFFSET * box->pmu->pmu_idx;
		reg1->config = event->attr.config1 & ivbep_cbox_filter_mask(idx);
		reg1->idx = idx;
	}
	return 0;
}

static void ivbep_cbox_enable_event(struct intel_uncore_box *box, struct perf_event *event)
{
	struct hw_perf_event *hwc = &event->hw;
	struct hw_perf_event_extra *reg1 = &hwc->extra_reg;

	if (reg1->idx != EXTRA_REG_NONE) {
		u64 filter = uncore_shared_reg_config(box, 0);
		wrmsrl(reg1->reg, filter & 0xffffffff);
		wrmsrl(reg1->reg + 6, filter >> 32);
	}

	wrmsrl(hwc->config_base, hwc->config | SNBEP_PMON_CTL_EN);
}

static struct intel_uncore_ops ivbep_uncore_cbox_ops = {
	.init_box		= ivbep_uncore_msr_init_box,
	.disable_box		= snbep_uncore_msr_disable_box,
	.enable_box		= snbep_uncore_msr_enable_box,
	.disable_event		= snbep_uncore_msr_disable_event,
	.enable_event		= ivbep_cbox_enable_event,
	.read_counter		= uncore_msr_read_counter,
	.hw_config		= ivbep_cbox_hw_config,
	.get_constraint		= ivbep_cbox_get_constraint,
	.put_constraint		= snbep_cbox_put_constraint,
};

static struct intel_uncore_type ivbep_uncore_cbox = {
	.name			= "cbox",
	.num_counters		= 4,
	.num_boxes		= 15,
	.perf_ctr_bits		= 44,
	.event_ctl		= SNBEP_C0_MSR_PMON_CTL0,
	.perf_ctr		= SNBEP_C0_MSR_PMON_CTR0,
	.event_mask		= IVBEP_CBO_MSR_PMON_RAW_EVENT_MASK,
	.box_ctl		= SNBEP_C0_MSR_PMON_BOX_CTL,
	.msr_offset		= SNBEP_CBO_MSR_OFFSET,
	.num_shared_regs	= 1,
	.constraints		= snbep_uncore_cbox_constraints,
	.ops			= &ivbep_uncore_cbox_ops,
	.format_group		= &ivbep_uncore_cbox_format_group,
};

static struct intel_uncore_ops ivbep_uncore_pcu_ops = {
	IVBEP_UNCORE_MSR_OPS_COMMON_INIT(),
	.hw_config		= snbep_pcu_hw_config,
	.get_constraint		= snbep_pcu_get_constraint,
	.put_constraint		= snbep_pcu_put_constraint,
};

static struct intel_uncore_type ivbep_uncore_pcu = {
	.name			= "pcu",
	.num_counters		= 4,
	.num_boxes		= 1,
	.perf_ctr_bits		= 48,
	.perf_ctr		= SNBEP_PCU_MSR_PMON_CTR0,
	.event_ctl		= SNBEP_PCU_MSR_PMON_CTL0,
	.event_mask		= IVBEP_PCU_MSR_PMON_RAW_EVENT_MASK,
	.box_ctl		= SNBEP_PCU_MSR_PMON_BOX_CTL,
	.num_shared_regs	= 1,
	.ops			= &ivbep_uncore_pcu_ops,
	.format_group		= &ivbep_uncore_pcu_format_group,
};

static struct intel_uncore_type *ivbep_msr_uncores[] = {
	&ivbep_uncore_ubox,
	&ivbep_uncore_cbox,
	&ivbep_uncore_pcu,
	NULL,
};

void ivbep_uncore_cpu_init(void)
{
	if (ivbep_uncore_cbox.num_boxes > boot_cpu_data.x86_max_cores)
		ivbep_uncore_cbox.num_boxes = boot_cpu_data.x86_max_cores;
	uncore_msr_uncores = ivbep_msr_uncores;
}

static struct intel_uncore_type ivbep_uncore_ha = {
	.name		= "ha",
	.num_counters   = 4,
	.num_boxes	= 2,
	.perf_ctr_bits	= 48,
	IVBEP_UNCORE_PCI_COMMON_INIT(),
};

static struct intel_uncore_type ivbep_uncore_imc = {
	.name		= "imc",
	.num_counters   = 4,
	.num_boxes	= 8,
	.perf_ctr_bits	= 48,
	.fixed_ctr_bits	= 48,
	.fixed_ctr	= SNBEP_MC_CHy_PCI_PMON_FIXED_CTR,
	.fixed_ctl	= SNBEP_MC_CHy_PCI_PMON_FIXED_CTL,
	.event_descs	= snbep_uncore_imc_events,
	IVBEP_UNCORE_PCI_COMMON_INIT(),
};

/* registers in IRP boxes are not properly aligned */
static unsigned ivbep_uncore_irp_ctls[] = {0xd8, 0xdc, 0xe0, 0xe4};
static unsigned ivbep_uncore_irp_ctrs[] = {0xa0, 0xb0, 0xb8, 0xc0};

static void ivbep_uncore_irp_enable_event(struct intel_uncore_box *box, struct perf_event *event)
{
	struct pci_dev *pdev = box->pci_dev;
	struct hw_perf_event *hwc = &event->hw;

	pci_write_config_dword(pdev, ivbep_uncore_irp_ctls[hwc->idx],
			       hwc->config | SNBEP_PMON_CTL_EN);
}

static void ivbep_uncore_irp_disable_event(struct intel_uncore_box *box, struct perf_event *event)
{
	struct pci_dev *pdev = box->pci_dev;
	struct hw_perf_event *hwc = &event->hw;

	pci_write_config_dword(pdev, ivbep_uncore_irp_ctls[hwc->idx], hwc->config);
}

static u64 ivbep_uncore_irp_read_counter(struct intel_uncore_box *box, struct perf_event *event)
{
	struct pci_dev *pdev = box->pci_dev;
	struct hw_perf_event *hwc = &event->hw;
	u64 count = 0;

	pci_read_config_dword(pdev, ivbep_uncore_irp_ctrs[hwc->idx], (u32 *)&count);
	pci_read_config_dword(pdev, ivbep_uncore_irp_ctrs[hwc->idx] + 4, (u32 *)&count + 1);

	return count;
}

static struct intel_uncore_ops ivbep_uncore_irp_ops = {
	.init_box	= ivbep_uncore_pci_init_box,
	.disable_box	= snbep_uncore_pci_disable_box,
	.enable_box	= snbep_uncore_pci_enable_box,
	.disable_event	= ivbep_uncore_irp_disable_event,
	.enable_event	= ivbep_uncore_irp_enable_event,
	.read_counter	= ivbep_uncore_irp_read_counter,
};

static struct intel_uncore_type ivbep_uncore_irp = {
	.name			= "irp",
	.num_counters		= 4,
	.num_boxes		= 1,
	.perf_ctr_bits		= 48,
	.event_mask		= IVBEP_PMON_RAW_EVENT_MASK,
	.box_ctl		= SNBEP_PCI_PMON_BOX_CTL,
	.ops			= &ivbep_uncore_irp_ops,
	.format_group		= &ivbep_uncore_format_group,
};

static struct intel_uncore_ops ivbep_uncore_qpi_ops = {
	.init_box	= ivbep_uncore_pci_init_box,
	.disable_box	= snbep_uncore_pci_disable_box,
	.enable_box	= snbep_uncore_pci_enable_box,
	.disable_event	= snbep_uncore_pci_disable_event,
	.enable_event	= snbep_qpi_enable_event,
	.read_counter	= snbep_uncore_pci_read_counter,
	.hw_config	= snbep_qpi_hw_config,
	.get_constraint	= uncore_get_constraint,
	.put_constraint	= uncore_put_constraint,
};

static struct intel_uncore_type ivbep_uncore_qpi = {
	.name			= "qpi",
	.num_counters		= 4,
	.num_boxes		= 3,
	.perf_ctr_bits		= 48,
	.perf_ctr		= SNBEP_PCI_PMON_CTR0,
	.event_ctl		= SNBEP_PCI_PMON_CTL0,
	.event_mask		= IVBEP_QPI_PCI_PMON_RAW_EVENT_MASK,
	.box_ctl		= SNBEP_PCI_PMON_BOX_CTL,
	.num_shared_regs	= 1,
	.ops			= &ivbep_uncore_qpi_ops,
	.format_group		= &ivbep_uncore_qpi_format_group,
};

static struct intel_uncore_type ivbep_uncore_r2pcie = {
	.name		= "r2pcie",
	.num_counters   = 4,
	.num_boxes	= 1,
	.perf_ctr_bits	= 44,
	.constraints	= snbep_uncore_r2pcie_constraints,
	IVBEP_UNCORE_PCI_COMMON_INIT(),
};

static struct intel_uncore_type ivbep_uncore_r3qpi = {
	.name		= "r3qpi",
	.num_counters   = 3,
	.num_boxes	= 2,
	.perf_ctr_bits	= 44,
	.constraints	= snbep_uncore_r3qpi_constraints,
	IVBEP_UNCORE_PCI_COMMON_INIT(),
};

enum {
	IVBEP_PCI_UNCORE_HA,
	IVBEP_PCI_UNCORE_IMC,
	IVBEP_PCI_UNCORE_IRP,
	IVBEP_PCI_UNCORE_QPI,
	IVBEP_PCI_UNCORE_R2PCIE,
	IVBEP_PCI_UNCORE_R3QPI,
};

static struct intel_uncore_type *ivbep_pci_uncores[] = {
	[IVBEP_PCI_UNCORE_HA]	= &ivbep_uncore_ha,
	[IVBEP_PCI_UNCORE_IMC]	= &ivbep_uncore_imc,
	[IVBEP_PCI_UNCORE_IRP]	= &ivbep_uncore_irp,
	[IVBEP_PCI_UNCORE_QPI]	= &ivbep_uncore_qpi,
	[IVBEP_PCI_UNCORE_R2PCIE]	= &ivbep_uncore_r2pcie,
	[IVBEP_PCI_UNCORE_R3QPI]	= &ivbep_uncore_r3qpi,
	NULL,
};

static const struct pci_device_id ivbep_uncore_pci_ids[] = {
	{ /* Home Agent 0 */
		PCI_DEVICE(PCI_VENDOR_ID_INTEL, 0xe30),
		.driver_data = UNCORE_PCI_DEV_DATA(IVBEP_PCI_UNCORE_HA, 0),
	},
	{ /* Home Agent 1 */
		PCI_DEVICE(PCI_VENDOR_ID_INTEL, 0xe38),
		.driver_data = UNCORE_PCI_DEV_DATA(IVBEP_PCI_UNCORE_HA, 1),
	},
	{ /* MC0 Channel 0 */
		PCI_DEVICE(PCI_VENDOR_ID_INTEL, 0xeb4),
		.driver_data = UNCORE_PCI_DEV_DATA(IVBEP_PCI_UNCORE_IMC, 0),
	},
	{ /* MC0 Channel 1 */
		PCI_DEVICE(PCI_VENDOR_ID_INTEL, 0xeb5),
		.driver_data = UNCORE_PCI_DEV_DATA(IVBEP_PCI_UNCORE_IMC, 1),
	},
	{ /* MC0 Channel 3 */
		PCI_DEVICE(PCI_VENDOR_ID_INTEL, 0xeb0),
		.driver_data = UNCORE_PCI_DEV_DATA(IVBEP_PCI_UNCORE_IMC, 2),
	},
	{ /* MC0 Channel 4 */
		PCI_DEVICE(PCI_VENDOR_ID_INTEL, 0xeb1),
		.driver_data = UNCORE_PCI_DEV_DATA(IVBEP_PCI_UNCORE_IMC, 3),
	},
	{ /* MC1 Channel 0 */
		PCI_DEVICE(PCI_VENDOR_ID_INTEL, 0xef4),
		.driver_data = UNCORE_PCI_DEV_DATA(IVBEP_PCI_UNCORE_IMC, 4),
	},
	{ /* MC1 Channel 1 */
		PCI_DEVICE(PCI_VENDOR_ID_INTEL, 0xef5),
		.driver_data = UNCORE_PCI_DEV_DATA(IVBEP_PCI_UNCORE_IMC, 5),
	},
	{ /* MC1 Channel 3 */
		PCI_DEVICE(PCI_VENDOR_ID_INTEL, 0xef0),
		.driver_data = UNCORE_PCI_DEV_DATA(IVBEP_PCI_UNCORE_IMC, 6),
	},
	{ /* MC1 Channel 4 */
		PCI_DEVICE(PCI_VENDOR_ID_INTEL, 0xef1),
		.driver_data = UNCORE_PCI_DEV_DATA(IVBEP_PCI_UNCORE_IMC, 7),
	},
	{ /* IRP */
		PCI_DEVICE(PCI_VENDOR_ID_INTEL, 0xe39),
		.driver_data = UNCORE_PCI_DEV_DATA(IVBEP_PCI_UNCORE_IRP, 0),
	},
	{ /* QPI0 Port 0 */
		PCI_DEVICE(PCI_VENDOR_ID_INTEL, 0xe32),
		.driver_data = UNCORE_PCI_DEV_DATA(IVBEP_PCI_UNCORE_QPI, 0),
	},
	{ /* QPI0 Port 1 */
		PCI_DEVICE(PCI_VENDOR_ID_INTEL, 0xe33),
		.driver_data = UNCORE_PCI_DEV_DATA(IVBEP_PCI_UNCORE_QPI, 1),
	},
	{ /* QPI1 Port 2 */
		PCI_DEVICE(PCI_VENDOR_ID_INTEL, 0xe3a),
		.driver_data = UNCORE_PCI_DEV_DATA(IVBEP_PCI_UNCORE_QPI, 2),
	},
	{ /* R2PCIe */
		PCI_DEVICE(PCI_VENDOR_ID_INTEL, 0xe34),
		.driver_data = UNCORE_PCI_DEV_DATA(IVBEP_PCI_UNCORE_R2PCIE, 0),
	},
	{ /* R3QPI0 Link 0 */
		PCI_DEVICE(PCI_VENDOR_ID_INTEL, 0xe36),
		.driver_data = UNCORE_PCI_DEV_DATA(IVBEP_PCI_UNCORE_R3QPI, 0),
	},
	{ /* R3QPI0 Link 1 */
		PCI_DEVICE(PCI_VENDOR_ID_INTEL, 0xe37),
		.driver_data = UNCORE_PCI_DEV_DATA(IVBEP_PCI_UNCORE_R3QPI, 1),
	},
	{ /* R3QPI1 Link 2 */
		PCI_DEVICE(PCI_VENDOR_ID_INTEL, 0xe3e),
		.driver_data = UNCORE_PCI_DEV_DATA(IVBEP_PCI_UNCORE_R3QPI, 2),
	},
	{ /* QPI Port 0 filter  */
		PCI_DEVICE(PCI_VENDOR_ID_INTEL, 0xe86),
		.driver_data = UNCORE_PCI_DEV_DATA(UNCORE_EXTRA_PCI_DEV,
						   SNBEP_PCI_QPI_PORT0_FILTER),
	},
	{ /* QPI Port 0 filter  */
		PCI_DEVICE(PCI_VENDOR_ID_INTEL, 0xe96),
		.driver_data = UNCORE_PCI_DEV_DATA(UNCORE_EXTRA_PCI_DEV,
						   SNBEP_PCI_QPI_PORT1_FILTER),
	},
	{ /* end: all zeroes */ }
};

static struct pci_driver ivbep_uncore_pci_driver = {
	.name		= "ivbep_uncore",
	.id_table	= ivbep_uncore_pci_ids,
};

int ivbep_uncore_pci_init(void)
{
	int ret = snbep_pci2phy_map_init(0x0e1e, SNBEP_CPUNODEID, SNBEP_GIDNIDMAP, true);
	if (ret)
		return ret;
	uncore_pci_uncores = ivbep_pci_uncores;
	uncore_pci_driver = &ivbep_uncore_pci_driver;
	return 0;
}
/* end of IvyTown uncore support */

/* KNL uncore support */
static struct attribute *knl_uncore_ubox_formats_attr[] = {
	&format_attr_event.attr,
	&format_attr_umask.attr,
	&format_attr_edge.attr,
	&format_attr_tid_en.attr,
	&format_attr_inv.attr,
	&format_attr_thresh5.attr,
	NULL,
};

static const struct attribute_group knl_uncore_ubox_format_group = {
	.name = "format",
	.attrs = knl_uncore_ubox_formats_attr,
};

static struct intel_uncore_type knl_uncore_ubox = {
	.name			= "ubox",
	.num_counters		= 2,
	.num_boxes		= 1,
	.perf_ctr_bits		= 48,
	.fixed_ctr_bits		= 48,
	.perf_ctr		= HSWEP_U_MSR_PMON_CTR0,
	.event_ctl		= HSWEP_U_MSR_PMON_CTL0,
	.event_mask		= KNL_U_MSR_PMON_RAW_EVENT_MASK,
	.fixed_ctr		= HSWEP_U_MSR_PMON_UCLK_FIXED_CTR,
	.fixed_ctl		= HSWEP_U_MSR_PMON_UCLK_FIXED_CTL,
	.ops			= &snbep_uncore_msr_ops,
	.format_group		= &knl_uncore_ubox_format_group,
};

static struct attribute *knl_uncore_cha_formats_attr[] = {
	&format_attr_event.attr,
	&format_attr_umask.attr,
	&format_attr_qor.attr,
	&format_attr_edge.attr,
	&format_attr_tid_en.attr,
	&format_attr_inv.attr,
	&format_attr_thresh8.attr,
	&format_attr_filter_tid4.attr,
	&format_attr_filter_link3.attr,
	&format_attr_filter_state4.attr,
	&format_attr_filter_local.attr,
	&format_attr_filter_all_op.attr,
	&format_attr_filter_nnm.attr,
	&format_attr_filter_opc3.attr,
	&format_attr_filter_nc.attr,
	&format_attr_filter_isoc.attr,
	NULL,
};

static const struct attribute_group knl_uncore_cha_format_group = {
	.name = "format",
	.attrs = knl_uncore_cha_formats_attr,
};

static struct event_constraint knl_uncore_cha_constraints[] = {
	UNCORE_EVENT_CONSTRAINT(0x11, 0x1),
	UNCORE_EVENT_CONSTRAINT(0x1f, 0x1),
	UNCORE_EVENT_CONSTRAINT(0x36, 0x1),
	EVENT_CONSTRAINT_END
};

static struct extra_reg knl_uncore_cha_extra_regs[] = {
	SNBEP_CBO_EVENT_EXTRA_REG(SNBEP_CBO_PMON_CTL_TID_EN,
				  SNBEP_CBO_PMON_CTL_TID_EN, 0x1),
	SNBEP_CBO_EVENT_EXTRA_REG(0x3d, 0xff, 0x2),
	SNBEP_CBO_EVENT_EXTRA_REG(0x35, 0xff, 0x4),
	SNBEP_CBO_EVENT_EXTRA_REG(0x36, 0xff, 0x4),
	EVENT_EXTRA_END
};

static u64 knl_cha_filter_mask(int fields)
{
	u64 mask = 0;

	if (fields & 0x1)
		mask |= KNL_CHA_MSR_PMON_BOX_FILTER_TID;
	if (fields & 0x2)
		mask |= KNL_CHA_MSR_PMON_BOX_FILTER_STATE;
	if (fields & 0x4)
		mask |= KNL_CHA_MSR_PMON_BOX_FILTER_OP;
	return mask;
}

static struct event_constraint *
knl_cha_get_constraint(struct intel_uncore_box *box, struct perf_event *event)
{
	return __snbep_cbox_get_constraint(box, event, knl_cha_filter_mask);
}

static int knl_cha_hw_config(struct intel_uncore_box *box,
			     struct perf_event *event)
{
	struct hw_perf_event_extra *reg1 = &event->hw.extra_reg;
	struct extra_reg *er;
	int idx = 0;

	for (er = knl_uncore_cha_extra_regs; er->msr; er++) {
		if (er->event != (event->hw.config & er->config_mask))
			continue;
		idx |= er->idx;
	}

	if (idx) {
		reg1->reg = HSWEP_C0_MSR_PMON_BOX_FILTER0 +
			    KNL_CHA_MSR_OFFSET * box->pmu->pmu_idx;
		reg1->config = event->attr.config1 & knl_cha_filter_mask(idx);

		reg1->config |= KNL_CHA_MSR_PMON_BOX_FILTER_REMOTE_NODE;
		reg1->config |= KNL_CHA_MSR_PMON_BOX_FILTER_LOCAL_NODE;
		reg1->config |= KNL_CHA_MSR_PMON_BOX_FILTER_NNC;
		reg1->idx = idx;
	}
	return 0;
}

static void hswep_cbox_enable_event(struct intel_uncore_box *box,
				    struct perf_event *event);

static struct intel_uncore_ops knl_uncore_cha_ops = {
	.init_box		= snbep_uncore_msr_init_box,
	.disable_box		= snbep_uncore_msr_disable_box,
	.enable_box		= snbep_uncore_msr_enable_box,
	.disable_event		= snbep_uncore_msr_disable_event,
	.enable_event		= hswep_cbox_enable_event,
	.read_counter		= uncore_msr_read_counter,
	.hw_config		= knl_cha_hw_config,
	.get_constraint		= knl_cha_get_constraint,
	.put_constraint		= snbep_cbox_put_constraint,
};

static struct intel_uncore_type knl_uncore_cha = {
	.name			= "cha",
	.num_counters		= 4,
	.num_boxes		= 38,
	.perf_ctr_bits		= 48,
	.event_ctl		= HSWEP_C0_MSR_PMON_CTL0,
	.perf_ctr		= HSWEP_C0_MSR_PMON_CTR0,
	.event_mask		= KNL_CHA_MSR_PMON_RAW_EVENT_MASK,
	.box_ctl		= HSWEP_C0_MSR_PMON_BOX_CTL,
	.msr_offset		= KNL_CHA_MSR_OFFSET,
	.num_shared_regs	= 1,
	.constraints		= knl_uncore_cha_constraints,
	.ops			= &knl_uncore_cha_ops,
	.format_group		= &knl_uncore_cha_format_group,
};

static struct attribute *knl_uncore_pcu_formats_attr[] = {
	&format_attr_event2.attr,
	&format_attr_use_occ_ctr.attr,
	&format_attr_occ_sel.attr,
	&format_attr_edge.attr,
	&format_attr_tid_en.attr,
	&format_attr_inv.attr,
	&format_attr_thresh6.attr,
	&format_attr_occ_invert.attr,
	&format_attr_occ_edge_det.attr,
	NULL,
};

static const struct attribute_group knl_uncore_pcu_format_group = {
	.name = "format",
	.attrs = knl_uncore_pcu_formats_attr,
};

static struct intel_uncore_type knl_uncore_pcu = {
	.name			= "pcu",
	.num_counters		= 4,
	.num_boxes		= 1,
	.perf_ctr_bits		= 48,
	.perf_ctr		= HSWEP_PCU_MSR_PMON_CTR0,
	.event_ctl		= HSWEP_PCU_MSR_PMON_CTL0,
	.event_mask		= KNL_PCU_MSR_PMON_RAW_EVENT_MASK,
	.box_ctl		= HSWEP_PCU_MSR_PMON_BOX_CTL,
	.ops			= &snbep_uncore_msr_ops,
	.format_group		= &knl_uncore_pcu_format_group,
};

static struct intel_uncore_type *knl_msr_uncores[] = {
	&knl_uncore_ubox,
	&knl_uncore_cha,
	&knl_uncore_pcu,
	NULL,
};

void knl_uncore_cpu_init(void)
{
	uncore_msr_uncores = knl_msr_uncores;
}

static void knl_uncore_imc_enable_box(struct intel_uncore_box *box)
{
	struct pci_dev *pdev = box->pci_dev;
	int box_ctl = uncore_pci_box_ctl(box);

	pci_write_config_dword(pdev, box_ctl, 0);
}

static void knl_uncore_imc_enable_event(struct intel_uncore_box *box,
					struct perf_event *event)
{
	struct pci_dev *pdev = box->pci_dev;
	struct hw_perf_event *hwc = &event->hw;

	if ((event->attr.config & SNBEP_PMON_CTL_EV_SEL_MASK)
							== UNCORE_FIXED_EVENT)
		pci_write_config_dword(pdev, hwc->config_base,
				       hwc->config | KNL_PMON_FIXED_CTL_EN);
	else
		pci_write_config_dword(pdev, hwc->config_base,
				       hwc->config | SNBEP_PMON_CTL_EN);
}

static struct intel_uncore_ops knl_uncore_imc_ops = {
	.init_box	= snbep_uncore_pci_init_box,
	.disable_box	= snbep_uncore_pci_disable_box,
	.enable_box	= knl_uncore_imc_enable_box,
	.read_counter	= snbep_uncore_pci_read_counter,
	.enable_event	= knl_uncore_imc_enable_event,
	.disable_event	= snbep_uncore_pci_disable_event,
};

static struct intel_uncore_type knl_uncore_imc_uclk = {
	.name			= "imc_uclk",
	.num_counters		= 4,
	.num_boxes		= 2,
	.perf_ctr_bits		= 48,
	.fixed_ctr_bits		= 48,
	.perf_ctr		= KNL_UCLK_MSR_PMON_CTR0_LOW,
	.event_ctl		= KNL_UCLK_MSR_PMON_CTL0,
	.event_mask		= SNBEP_PMON_RAW_EVENT_MASK,
	.fixed_ctr		= KNL_UCLK_MSR_PMON_UCLK_FIXED_LOW,
	.fixed_ctl		= KNL_UCLK_MSR_PMON_UCLK_FIXED_CTL,
	.box_ctl		= KNL_UCLK_MSR_PMON_BOX_CTL,
	.ops			= &knl_uncore_imc_ops,
	.format_group		= &snbep_uncore_format_group,
};

static struct intel_uncore_type knl_uncore_imc_dclk = {
	.name			= "imc",
	.num_counters		= 4,
	.num_boxes		= 6,
	.perf_ctr_bits		= 48,
	.fixed_ctr_bits		= 48,
	.perf_ctr		= KNL_MC0_CH0_MSR_PMON_CTR0_LOW,
	.event_ctl		= KNL_MC0_CH0_MSR_PMON_CTL0,
	.event_mask		= SNBEP_PMON_RAW_EVENT_MASK,
	.fixed_ctr		= KNL_MC0_CH0_MSR_PMON_FIXED_LOW,
	.fixed_ctl		= KNL_MC0_CH0_MSR_PMON_FIXED_CTL,
	.box_ctl		= KNL_MC0_CH0_MSR_PMON_BOX_CTL,
	.ops			= &knl_uncore_imc_ops,
	.format_group		= &snbep_uncore_format_group,
};

static struct intel_uncore_type knl_uncore_edc_uclk = {
	.name			= "edc_uclk",
	.num_counters		= 4,
	.num_boxes		= 8,
	.perf_ctr_bits		= 48,
	.fixed_ctr_bits		= 48,
	.perf_ctr		= KNL_UCLK_MSR_PMON_CTR0_LOW,
	.event_ctl		= KNL_UCLK_MSR_PMON_CTL0,
	.event_mask		= SNBEP_PMON_RAW_EVENT_MASK,
	.fixed_ctr		= KNL_UCLK_MSR_PMON_UCLK_FIXED_LOW,
	.fixed_ctl		= KNL_UCLK_MSR_PMON_UCLK_FIXED_CTL,
	.box_ctl		= KNL_UCLK_MSR_PMON_BOX_CTL,
	.ops			= &knl_uncore_imc_ops,
	.format_group		= &snbep_uncore_format_group,
};

static struct intel_uncore_type knl_uncore_edc_eclk = {
	.name			= "edc_eclk",
	.num_counters		= 4,
	.num_boxes		= 8,
	.perf_ctr_bits		= 48,
	.fixed_ctr_bits		= 48,
	.perf_ctr		= KNL_EDC0_ECLK_MSR_PMON_CTR0_LOW,
	.event_ctl		= KNL_EDC0_ECLK_MSR_PMON_CTL0,
	.event_mask		= SNBEP_PMON_RAW_EVENT_MASK,
	.fixed_ctr		= KNL_EDC0_ECLK_MSR_PMON_ECLK_FIXED_LOW,
	.fixed_ctl		= KNL_EDC0_ECLK_MSR_PMON_ECLK_FIXED_CTL,
	.box_ctl		= KNL_EDC0_ECLK_MSR_PMON_BOX_CTL,
	.ops			= &knl_uncore_imc_ops,
	.format_group		= &snbep_uncore_format_group,
};

static struct event_constraint knl_uncore_m2pcie_constraints[] = {
	UNCORE_EVENT_CONSTRAINT(0x23, 0x3),
	EVENT_CONSTRAINT_END
};

static struct intel_uncore_type knl_uncore_m2pcie = {
	.name		= "m2pcie",
	.num_counters   = 4,
	.num_boxes	= 1,
	.perf_ctr_bits	= 48,
	.constraints	= knl_uncore_m2pcie_constraints,
	SNBEP_UNCORE_PCI_COMMON_INIT(),
};

static struct attribute *knl_uncore_irp_formats_attr[] = {
	&format_attr_event.attr,
	&format_attr_umask.attr,
	&format_attr_qor.attr,
	&format_attr_edge.attr,
	&format_attr_inv.attr,
	&format_attr_thresh8.attr,
	NULL,
};

static const struct attribute_group knl_uncore_irp_format_group = {
	.name = "format",
	.attrs = knl_uncore_irp_formats_attr,
};

static struct intel_uncore_type knl_uncore_irp = {
	.name			= "irp",
	.num_counters		= 2,
	.num_boxes		= 1,
	.perf_ctr_bits		= 48,
	.perf_ctr		= SNBEP_PCI_PMON_CTR0,
	.event_ctl		= SNBEP_PCI_PMON_CTL0,
	.event_mask		= KNL_IRP_PCI_PMON_RAW_EVENT_MASK,
	.box_ctl		= KNL_IRP_PCI_PMON_BOX_CTL,
	.ops			= &snbep_uncore_pci_ops,
	.format_group		= &knl_uncore_irp_format_group,
};

enum {
	KNL_PCI_UNCORE_MC_UCLK,
	KNL_PCI_UNCORE_MC_DCLK,
	KNL_PCI_UNCORE_EDC_UCLK,
	KNL_PCI_UNCORE_EDC_ECLK,
	KNL_PCI_UNCORE_M2PCIE,
	KNL_PCI_UNCORE_IRP,
};

static struct intel_uncore_type *knl_pci_uncores[] = {
	[KNL_PCI_UNCORE_MC_UCLK]	= &knl_uncore_imc_uclk,
	[KNL_PCI_UNCORE_MC_DCLK]	= &knl_uncore_imc_dclk,
	[KNL_PCI_UNCORE_EDC_UCLK]	= &knl_uncore_edc_uclk,
	[KNL_PCI_UNCORE_EDC_ECLK]	= &knl_uncore_edc_eclk,
	[KNL_PCI_UNCORE_M2PCIE]		= &knl_uncore_m2pcie,
	[KNL_PCI_UNCORE_IRP]		= &knl_uncore_irp,
	NULL,
};

/*
 * KNL uses a common PCI device ID for multiple instances of an Uncore PMU
 * device type. prior to KNL, each instance of a PMU device type had a unique
 * device ID.
 *
 *	PCI Device ID	Uncore PMU Devices
 *	----------------------------------
 *	0x7841		MC0 UClk, MC1 UClk
 *	0x7843		MC0 DClk CH 0, MC0 DClk CH 1, MC0 DClk CH 2,
 *			MC1 DClk CH 0, MC1 DClk CH 1, MC1 DClk CH 2
 *	0x7833		EDC0 UClk, EDC1 UClk, EDC2 UClk, EDC3 UClk,
 *			EDC4 UClk, EDC5 UClk, EDC6 UClk, EDC7 UClk
 *	0x7835		EDC0 EClk, EDC1 EClk, EDC2 EClk, EDC3 EClk,
 *			EDC4 EClk, EDC5 EClk, EDC6 EClk, EDC7 EClk
 *	0x7817		M2PCIe
 *	0x7814		IRP
*/

static const struct pci_device_id knl_uncore_pci_ids[] = {
	{ /* MC0 UClk */
<<<<<<< HEAD
		PCI_DEVICE(PCI_VENDOR_ID_INTEL, 0x7841),
		.driver_data = UNCORE_PCI_DEV_FULL_DATA(10, 0, KNL_PCI_UNCORE_MC_UCLK, 0),
	},
	{ /* MC1 UClk */
		PCI_DEVICE(PCI_VENDOR_ID_INTEL, 0x7841),
=======
		PCI_DEVICE(PCI_VENDOR_ID_INTEL, 0x7841),
		.driver_data = UNCORE_PCI_DEV_FULL_DATA(10, 0, KNL_PCI_UNCORE_MC_UCLK, 0),
	},
	{ /* MC1 UClk */
		PCI_DEVICE(PCI_VENDOR_ID_INTEL, 0x7841),
>>>>>>> 24b8d41d
		.driver_data = UNCORE_PCI_DEV_FULL_DATA(11, 0, KNL_PCI_UNCORE_MC_UCLK, 1),
	},
	{ /* MC0 DClk CH 0 */
		PCI_DEVICE(PCI_VENDOR_ID_INTEL, 0x7843),
		.driver_data = UNCORE_PCI_DEV_FULL_DATA(8, 2, KNL_PCI_UNCORE_MC_DCLK, 0),
	},
	{ /* MC0 DClk CH 1 */
		PCI_DEVICE(PCI_VENDOR_ID_INTEL, 0x7843),
		.driver_data = UNCORE_PCI_DEV_FULL_DATA(8, 3, KNL_PCI_UNCORE_MC_DCLK, 1),
<<<<<<< HEAD
	},
	{ /* MC0 DClk CH 2 */
		PCI_DEVICE(PCI_VENDOR_ID_INTEL, 0x7843),
		.driver_data = UNCORE_PCI_DEV_FULL_DATA(8, 4, KNL_PCI_UNCORE_MC_DCLK, 2),
	},
	{ /* MC1 DClk CH 0 */
		PCI_DEVICE(PCI_VENDOR_ID_INTEL, 0x7843),
		.driver_data = UNCORE_PCI_DEV_FULL_DATA(9, 2, KNL_PCI_UNCORE_MC_DCLK, 3),
	},
	{ /* MC1 DClk CH 1 */
		PCI_DEVICE(PCI_VENDOR_ID_INTEL, 0x7843),
		.driver_data = UNCORE_PCI_DEV_FULL_DATA(9, 3, KNL_PCI_UNCORE_MC_DCLK, 4),
	},
	{ /* MC1 DClk CH 2 */
		PCI_DEVICE(PCI_VENDOR_ID_INTEL, 0x7843),
=======
	},
	{ /* MC0 DClk CH 2 */
		PCI_DEVICE(PCI_VENDOR_ID_INTEL, 0x7843),
		.driver_data = UNCORE_PCI_DEV_FULL_DATA(8, 4, KNL_PCI_UNCORE_MC_DCLK, 2),
	},
	{ /* MC1 DClk CH 0 */
		PCI_DEVICE(PCI_VENDOR_ID_INTEL, 0x7843),
		.driver_data = UNCORE_PCI_DEV_FULL_DATA(9, 2, KNL_PCI_UNCORE_MC_DCLK, 3),
	},
	{ /* MC1 DClk CH 1 */
		PCI_DEVICE(PCI_VENDOR_ID_INTEL, 0x7843),
		.driver_data = UNCORE_PCI_DEV_FULL_DATA(9, 3, KNL_PCI_UNCORE_MC_DCLK, 4),
	},
	{ /* MC1 DClk CH 2 */
		PCI_DEVICE(PCI_VENDOR_ID_INTEL, 0x7843),
>>>>>>> 24b8d41d
		.driver_data = UNCORE_PCI_DEV_FULL_DATA(9, 4, KNL_PCI_UNCORE_MC_DCLK, 5),
	},
	{ /* EDC0 UClk */
		PCI_DEVICE(PCI_VENDOR_ID_INTEL, 0x7833),
		.driver_data = UNCORE_PCI_DEV_FULL_DATA(15, 0, KNL_PCI_UNCORE_EDC_UCLK, 0),
	},
	{ /* EDC1 UClk */
		PCI_DEVICE(PCI_VENDOR_ID_INTEL, 0x7833),
		.driver_data = UNCORE_PCI_DEV_FULL_DATA(16, 0, KNL_PCI_UNCORE_EDC_UCLK, 1),
	},
	{ /* EDC2 UClk */
		PCI_DEVICE(PCI_VENDOR_ID_INTEL, 0x7833),
		.driver_data = UNCORE_PCI_DEV_FULL_DATA(17, 0, KNL_PCI_UNCORE_EDC_UCLK, 2),
	},
	{ /* EDC3 UClk */
		PCI_DEVICE(PCI_VENDOR_ID_INTEL, 0x7833),
		.driver_data = UNCORE_PCI_DEV_FULL_DATA(18, 0, KNL_PCI_UNCORE_EDC_UCLK, 3),
<<<<<<< HEAD
	},
	{ /* EDC4 UClk */
		PCI_DEVICE(PCI_VENDOR_ID_INTEL, 0x7833),
		.driver_data = UNCORE_PCI_DEV_FULL_DATA(19, 0, KNL_PCI_UNCORE_EDC_UCLK, 4),
	},
	{ /* EDC5 UClk */
		PCI_DEVICE(PCI_VENDOR_ID_INTEL, 0x7833),
		.driver_data = UNCORE_PCI_DEV_FULL_DATA(20, 0, KNL_PCI_UNCORE_EDC_UCLK, 5),
	},
	{ /* EDC6 UClk */
		PCI_DEVICE(PCI_VENDOR_ID_INTEL, 0x7833),
		.driver_data = UNCORE_PCI_DEV_FULL_DATA(21, 0, KNL_PCI_UNCORE_EDC_UCLK, 6),
	},
	{ /* EDC7 UClk */
		PCI_DEVICE(PCI_VENDOR_ID_INTEL, 0x7833),
=======
	},
	{ /* EDC4 UClk */
		PCI_DEVICE(PCI_VENDOR_ID_INTEL, 0x7833),
		.driver_data = UNCORE_PCI_DEV_FULL_DATA(19, 0, KNL_PCI_UNCORE_EDC_UCLK, 4),
	},
	{ /* EDC5 UClk */
		PCI_DEVICE(PCI_VENDOR_ID_INTEL, 0x7833),
		.driver_data = UNCORE_PCI_DEV_FULL_DATA(20, 0, KNL_PCI_UNCORE_EDC_UCLK, 5),
	},
	{ /* EDC6 UClk */
		PCI_DEVICE(PCI_VENDOR_ID_INTEL, 0x7833),
		.driver_data = UNCORE_PCI_DEV_FULL_DATA(21, 0, KNL_PCI_UNCORE_EDC_UCLK, 6),
	},
	{ /* EDC7 UClk */
		PCI_DEVICE(PCI_VENDOR_ID_INTEL, 0x7833),
>>>>>>> 24b8d41d
		.driver_data = UNCORE_PCI_DEV_FULL_DATA(22, 0, KNL_PCI_UNCORE_EDC_UCLK, 7),
	},
	{ /* EDC0 EClk */
		PCI_DEVICE(PCI_VENDOR_ID_INTEL, 0x7835),
		.driver_data = UNCORE_PCI_DEV_FULL_DATA(24, 2, KNL_PCI_UNCORE_EDC_ECLK, 0),
	},
	{ /* EDC1 EClk */
		PCI_DEVICE(PCI_VENDOR_ID_INTEL, 0x7835),
		.driver_data = UNCORE_PCI_DEV_FULL_DATA(25, 2, KNL_PCI_UNCORE_EDC_ECLK, 1),
	},
	{ /* EDC2 EClk */
		PCI_DEVICE(PCI_VENDOR_ID_INTEL, 0x7835),
		.driver_data = UNCORE_PCI_DEV_FULL_DATA(26, 2, KNL_PCI_UNCORE_EDC_ECLK, 2),
	},
	{ /* EDC3 EClk */
		PCI_DEVICE(PCI_VENDOR_ID_INTEL, 0x7835),
		.driver_data = UNCORE_PCI_DEV_FULL_DATA(27, 2, KNL_PCI_UNCORE_EDC_ECLK, 3),
	},
	{ /* EDC4 EClk */
		PCI_DEVICE(PCI_VENDOR_ID_INTEL, 0x7835),
		.driver_data = UNCORE_PCI_DEV_FULL_DATA(28, 2, KNL_PCI_UNCORE_EDC_ECLK, 4),
	},
	{ /* EDC5 EClk */
		PCI_DEVICE(PCI_VENDOR_ID_INTEL, 0x7835),
		.driver_data = UNCORE_PCI_DEV_FULL_DATA(29, 2, KNL_PCI_UNCORE_EDC_ECLK, 5),
	},
	{ /* EDC6 EClk */
		PCI_DEVICE(PCI_VENDOR_ID_INTEL, 0x7835),
		.driver_data = UNCORE_PCI_DEV_FULL_DATA(30, 2, KNL_PCI_UNCORE_EDC_ECLK, 6),
	},
	{ /* EDC7 EClk */
		PCI_DEVICE(PCI_VENDOR_ID_INTEL, 0x7835),
		.driver_data = UNCORE_PCI_DEV_FULL_DATA(31, 2, KNL_PCI_UNCORE_EDC_ECLK, 7),
	},
	{ /* M2PCIe */
		PCI_DEVICE(PCI_VENDOR_ID_INTEL, 0x7817),
		.driver_data = UNCORE_PCI_DEV_DATA(KNL_PCI_UNCORE_M2PCIE, 0),
	},
	{ /* IRP */
		PCI_DEVICE(PCI_VENDOR_ID_INTEL, 0x7814),
		.driver_data = UNCORE_PCI_DEV_DATA(KNL_PCI_UNCORE_IRP, 0),
	},
	{ /* end: all zeroes */ }
};

static struct pci_driver knl_uncore_pci_driver = {
	.name		= "knl_uncore",
	.id_table	= knl_uncore_pci_ids,
};

int knl_uncore_pci_init(void)
{
	int ret;

	/* All KNL PCI based PMON units are on the same PCI bus except IRP */
	ret = snb_pci2phy_map_init(0x7814); /* IRP */
	if (ret)
		return ret;
	ret = snb_pci2phy_map_init(0x7817); /* M2PCIe */
	if (ret)
		return ret;
	uncore_pci_uncores = knl_pci_uncores;
	uncore_pci_driver = &knl_uncore_pci_driver;
	return 0;
}

/* end of KNL uncore support */

/* Haswell-EP uncore support */
static struct attribute *hswep_uncore_ubox_formats_attr[] = {
	&format_attr_event.attr,
	&format_attr_umask.attr,
	&format_attr_edge.attr,
	&format_attr_inv.attr,
	&format_attr_thresh5.attr,
	&format_attr_filter_tid2.attr,
	&format_attr_filter_cid.attr,
	NULL,
};

static const struct attribute_group hswep_uncore_ubox_format_group = {
	.name = "format",
	.attrs = hswep_uncore_ubox_formats_attr,
};

static int hswep_ubox_hw_config(struct intel_uncore_box *box, struct perf_event *event)
{
	struct hw_perf_event_extra *reg1 = &event->hw.extra_reg;
	reg1->reg = HSWEP_U_MSR_PMON_FILTER;
	reg1->config = event->attr.config1 & HSWEP_U_MSR_PMON_BOX_FILTER_MASK;
	reg1->idx = 0;
	return 0;
}

static struct intel_uncore_ops hswep_uncore_ubox_ops = {
	SNBEP_UNCORE_MSR_OPS_COMMON_INIT(),
	.hw_config		= hswep_ubox_hw_config,
	.get_constraint		= uncore_get_constraint,
	.put_constraint		= uncore_put_constraint,
};

static struct intel_uncore_type hswep_uncore_ubox = {
	.name			= "ubox",
	.num_counters		= 2,
	.num_boxes		= 1,
	.perf_ctr_bits		= 44,
	.fixed_ctr_bits		= 48,
	.perf_ctr		= HSWEP_U_MSR_PMON_CTR0,
	.event_ctl		= HSWEP_U_MSR_PMON_CTL0,
	.event_mask		= SNBEP_U_MSR_PMON_RAW_EVENT_MASK,
	.fixed_ctr		= HSWEP_U_MSR_PMON_UCLK_FIXED_CTR,
	.fixed_ctl		= HSWEP_U_MSR_PMON_UCLK_FIXED_CTL,
	.num_shared_regs	= 1,
	.ops			= &hswep_uncore_ubox_ops,
	.format_group		= &hswep_uncore_ubox_format_group,
};

static struct attribute *hswep_uncore_cbox_formats_attr[] = {
	&format_attr_event.attr,
	&format_attr_umask.attr,
	&format_attr_edge.attr,
	&format_attr_tid_en.attr,
	&format_attr_thresh8.attr,
	&format_attr_filter_tid3.attr,
	&format_attr_filter_link2.attr,
	&format_attr_filter_state3.attr,
	&format_attr_filter_nid2.attr,
	&format_attr_filter_opc2.attr,
	&format_attr_filter_nc.attr,
	&format_attr_filter_c6.attr,
	&format_attr_filter_isoc.attr,
	NULL,
};

static const struct attribute_group hswep_uncore_cbox_format_group = {
	.name = "format",
	.attrs = hswep_uncore_cbox_formats_attr,
};

static struct event_constraint hswep_uncore_cbox_constraints[] = {
	UNCORE_EVENT_CONSTRAINT(0x01, 0x1),
	UNCORE_EVENT_CONSTRAINT(0x09, 0x1),
	UNCORE_EVENT_CONSTRAINT(0x11, 0x1),
	UNCORE_EVENT_CONSTRAINT(0x36, 0x1),
	UNCORE_EVENT_CONSTRAINT(0x38, 0x3),
	UNCORE_EVENT_CONSTRAINT(0x3b, 0x1),
	UNCORE_EVENT_CONSTRAINT(0x3e, 0x1),
	EVENT_CONSTRAINT_END
};

static struct extra_reg hswep_uncore_cbox_extra_regs[] = {
	SNBEP_CBO_EVENT_EXTRA_REG(SNBEP_CBO_PMON_CTL_TID_EN,
				  SNBEP_CBO_PMON_CTL_TID_EN, 0x1),
	SNBEP_CBO_EVENT_EXTRA_REG(0x0334, 0xffff, 0x4),
	SNBEP_CBO_EVENT_EXTRA_REG(0x0534, 0xffff, 0x4),
	SNBEP_CBO_EVENT_EXTRA_REG(0x0934, 0xffff, 0x4),
	SNBEP_CBO_EVENT_EXTRA_REG(0x1134, 0xffff, 0x4),
	SNBEP_CBO_EVENT_EXTRA_REG(0x2134, 0xffff, 0x4),
	SNBEP_CBO_EVENT_EXTRA_REG(0x4134, 0xffff, 0x4),
	SNBEP_CBO_EVENT_EXTRA_REG(0x4037, 0x40ff, 0x8),
	SNBEP_CBO_EVENT_EXTRA_REG(0x4028, 0x40ff, 0x8),
	SNBEP_CBO_EVENT_EXTRA_REG(0x4032, 0x40ff, 0x8),
	SNBEP_CBO_EVENT_EXTRA_REG(0x4029, 0x40ff, 0x8),
	SNBEP_CBO_EVENT_EXTRA_REG(0x4033, 0x40ff, 0x8),
	SNBEP_CBO_EVENT_EXTRA_REG(0x402A, 0x40ff, 0x8),
	SNBEP_CBO_EVENT_EXTRA_REG(0x0135, 0xffff, 0x12),
	SNBEP_CBO_EVENT_EXTRA_REG(0x0335, 0xffff, 0x10),
	SNBEP_CBO_EVENT_EXTRA_REG(0x4135, 0xffff, 0x18),
	SNBEP_CBO_EVENT_EXTRA_REG(0x4435, 0xffff, 0x8),
	SNBEP_CBO_EVENT_EXTRA_REG(0x4835, 0xffff, 0x8),
	SNBEP_CBO_EVENT_EXTRA_REG(0x5035, 0xffff, 0x8),
	SNBEP_CBO_EVENT_EXTRA_REG(0x4335, 0xffff, 0x18),
	SNBEP_CBO_EVENT_EXTRA_REG(0x4a35, 0xffff, 0x8),
	SNBEP_CBO_EVENT_EXTRA_REG(0x2335, 0xffff, 0x10),
	SNBEP_CBO_EVENT_EXTRA_REG(0x8335, 0xffff, 0x10),
	SNBEP_CBO_EVENT_EXTRA_REG(0x2135, 0xffff, 0x10),
	SNBEP_CBO_EVENT_EXTRA_REG(0x8135, 0xffff, 0x10),
	SNBEP_CBO_EVENT_EXTRA_REG(0x0136, 0xffff, 0x10),
	SNBEP_CBO_EVENT_EXTRA_REG(0x0336, 0xffff, 0x10),
	SNBEP_CBO_EVENT_EXTRA_REG(0x4136, 0xffff, 0x18),
	SNBEP_CBO_EVENT_EXTRA_REG(0x4436, 0xffff, 0x8),
	SNBEP_CBO_EVENT_EXTRA_REG(0x4836, 0xffff, 0x8),
	SNBEP_CBO_EVENT_EXTRA_REG(0x4336, 0xffff, 0x18),
	SNBEP_CBO_EVENT_EXTRA_REG(0x4a36, 0xffff, 0x8),
	SNBEP_CBO_EVENT_EXTRA_REG(0x2336, 0xffff, 0x10),
	SNBEP_CBO_EVENT_EXTRA_REG(0x8336, 0xffff, 0x10),
	SNBEP_CBO_EVENT_EXTRA_REG(0x2136, 0xffff, 0x10),
	SNBEP_CBO_EVENT_EXTRA_REG(0x8136, 0xffff, 0x10),
	SNBEP_CBO_EVENT_EXTRA_REG(0x5036, 0xffff, 0x8),
	EVENT_EXTRA_END
};

static u64 hswep_cbox_filter_mask(int fields)
{
	u64 mask = 0;
	if (fields & 0x1)
		mask |= HSWEP_CB0_MSR_PMON_BOX_FILTER_TID;
	if (fields & 0x2)
		mask |= HSWEP_CB0_MSR_PMON_BOX_FILTER_LINK;
	if (fields & 0x4)
		mask |= HSWEP_CB0_MSR_PMON_BOX_FILTER_STATE;
	if (fields & 0x8)
		mask |= HSWEP_CB0_MSR_PMON_BOX_FILTER_NID;
	if (fields & 0x10) {
		mask |= HSWEP_CB0_MSR_PMON_BOX_FILTER_OPC;
		mask |= HSWEP_CB0_MSR_PMON_BOX_FILTER_NC;
		mask |= HSWEP_CB0_MSR_PMON_BOX_FILTER_C6;
		mask |= HSWEP_CB0_MSR_PMON_BOX_FILTER_ISOC;
	}
	return mask;
}

static struct event_constraint *
hswep_cbox_get_constraint(struct intel_uncore_box *box, struct perf_event *event)
{
	return __snbep_cbox_get_constraint(box, event, hswep_cbox_filter_mask);
}

static int hswep_cbox_hw_config(struct intel_uncore_box *box, struct perf_event *event)
{
	struct hw_perf_event_extra *reg1 = &event->hw.extra_reg;
	struct extra_reg *er;
	int idx = 0;

	for (er = hswep_uncore_cbox_extra_regs; er->msr; er++) {
		if (er->event != (event->hw.config & er->config_mask))
			continue;
		idx |= er->idx;
	}

	if (idx) {
		reg1->reg = HSWEP_C0_MSR_PMON_BOX_FILTER0 +
			    HSWEP_CBO_MSR_OFFSET * box->pmu->pmu_idx;
		reg1->config = event->attr.config1 & hswep_cbox_filter_mask(idx);
		reg1->idx = idx;
	}
	return 0;
}

static void hswep_cbox_enable_event(struct intel_uncore_box *box,
				  struct perf_event *event)
{
	struct hw_perf_event *hwc = &event->hw;
	struct hw_perf_event_extra *reg1 = &hwc->extra_reg;

	if (reg1->idx != EXTRA_REG_NONE) {
		u64 filter = uncore_shared_reg_config(box, 0);
		wrmsrl(reg1->reg, filter & 0xffffffff);
		wrmsrl(reg1->reg + 1, filter >> 32);
	}

	wrmsrl(hwc->config_base, hwc->config | SNBEP_PMON_CTL_EN);
}

static struct intel_uncore_ops hswep_uncore_cbox_ops = {
	.init_box		= snbep_uncore_msr_init_box,
	.disable_box		= snbep_uncore_msr_disable_box,
	.enable_box		= snbep_uncore_msr_enable_box,
	.disable_event		= snbep_uncore_msr_disable_event,
	.enable_event		= hswep_cbox_enable_event,
	.read_counter		= uncore_msr_read_counter,
	.hw_config		= hswep_cbox_hw_config,
	.get_constraint		= hswep_cbox_get_constraint,
	.put_constraint		= snbep_cbox_put_constraint,
};

static struct intel_uncore_type hswep_uncore_cbox = {
	.name			= "cbox",
	.num_counters		= 4,
	.num_boxes		= 18,
	.perf_ctr_bits		= 48,
	.event_ctl		= HSWEP_C0_MSR_PMON_CTL0,
	.perf_ctr		= HSWEP_C0_MSR_PMON_CTR0,
	.event_mask		= SNBEP_CBO_MSR_PMON_RAW_EVENT_MASK,
	.box_ctl		= HSWEP_C0_MSR_PMON_BOX_CTL,
	.msr_offset		= HSWEP_CBO_MSR_OFFSET,
	.num_shared_regs	= 1,
	.constraints		= hswep_uncore_cbox_constraints,
	.ops			= &hswep_uncore_cbox_ops,
	.format_group		= &hswep_uncore_cbox_format_group,
};

/*
 * Write SBOX Initialization register bit by bit to avoid spurious #GPs
 */
static void hswep_uncore_sbox_msr_init_box(struct intel_uncore_box *box)
{
	unsigned msr = uncore_msr_box_ctl(box);

	if (msr) {
		u64 init = SNBEP_PMON_BOX_CTL_INT;
		u64 flags = 0;
		int i;

		for_each_set_bit(i, (unsigned long *)&init, 64) {
			flags |= (1ULL << i);
			wrmsrl(msr, flags);
		}
	}
}

static struct intel_uncore_ops hswep_uncore_sbox_msr_ops = {
	__SNBEP_UNCORE_MSR_OPS_COMMON_INIT(),
	.init_box		= hswep_uncore_sbox_msr_init_box
};

static struct attribute *hswep_uncore_sbox_formats_attr[] = {
	&format_attr_event.attr,
	&format_attr_umask.attr,
	&format_attr_edge.attr,
	&format_attr_tid_en.attr,
	&format_attr_inv.attr,
	&format_attr_thresh8.attr,
	NULL,
};

static const struct attribute_group hswep_uncore_sbox_format_group = {
	.name = "format",
	.attrs = hswep_uncore_sbox_formats_attr,
};

static struct intel_uncore_type hswep_uncore_sbox = {
	.name			= "sbox",
	.num_counters		= 4,
	.num_boxes		= 4,
	.perf_ctr_bits		= 44,
	.event_ctl		= HSWEP_S0_MSR_PMON_CTL0,
	.perf_ctr		= HSWEP_S0_MSR_PMON_CTR0,
	.event_mask		= HSWEP_S_MSR_PMON_RAW_EVENT_MASK,
	.box_ctl		= HSWEP_S0_MSR_PMON_BOX_CTL,
	.msr_offset		= HSWEP_SBOX_MSR_OFFSET,
	.ops			= &hswep_uncore_sbox_msr_ops,
	.format_group		= &hswep_uncore_sbox_format_group,
};

static int hswep_pcu_hw_config(struct intel_uncore_box *box, struct perf_event *event)
{
	struct hw_perf_event *hwc = &event->hw;
	struct hw_perf_event_extra *reg1 = &hwc->extra_reg;
	int ev_sel = hwc->config & SNBEP_PMON_CTL_EV_SEL_MASK;

	if (ev_sel >= 0xb && ev_sel <= 0xe) {
		reg1->reg = HSWEP_PCU_MSR_PMON_BOX_FILTER;
		reg1->idx = ev_sel - 0xb;
		reg1->config = event->attr.config1 & (0xff << reg1->idx);
	}
	return 0;
}

static struct intel_uncore_ops hswep_uncore_pcu_ops = {
	SNBEP_UNCORE_MSR_OPS_COMMON_INIT(),
	.hw_config		= hswep_pcu_hw_config,
	.get_constraint		= snbep_pcu_get_constraint,
	.put_constraint		= snbep_pcu_put_constraint,
};

static struct intel_uncore_type hswep_uncore_pcu = {
	.name			= "pcu",
	.num_counters		= 4,
	.num_boxes		= 1,
	.perf_ctr_bits		= 48,
	.perf_ctr		= HSWEP_PCU_MSR_PMON_CTR0,
	.event_ctl		= HSWEP_PCU_MSR_PMON_CTL0,
	.event_mask		= SNBEP_PCU_MSR_PMON_RAW_EVENT_MASK,
	.box_ctl		= HSWEP_PCU_MSR_PMON_BOX_CTL,
	.num_shared_regs	= 1,
	.ops			= &hswep_uncore_pcu_ops,
	.format_group		= &snbep_uncore_pcu_format_group,
};

static struct intel_uncore_type *hswep_msr_uncores[] = {
	&hswep_uncore_ubox,
	&hswep_uncore_cbox,
	&hswep_uncore_sbox,
	&hswep_uncore_pcu,
	NULL,
};

void hswep_uncore_cpu_init(void)
{
	int pkg = boot_cpu_data.logical_proc_id;

	if (hswep_uncore_cbox.num_boxes > boot_cpu_data.x86_max_cores)
		hswep_uncore_cbox.num_boxes = boot_cpu_data.x86_max_cores;

	/* Detect 6-8 core systems with only two SBOXes */
	if (uncore_extra_pci_dev[pkg].dev[HSWEP_PCI_PCU_3]) {
		u32 capid4;

		pci_read_config_dword(uncore_extra_pci_dev[pkg].dev[HSWEP_PCI_PCU_3],
				      0x94, &capid4);
		if (((capid4 >> 6) & 0x3) == 0)
			hswep_uncore_sbox.num_boxes = 2;
	}

	uncore_msr_uncores = hswep_msr_uncores;
}

static struct intel_uncore_type hswep_uncore_ha = {
	.name		= "ha",
	.num_counters   = 4,
	.num_boxes	= 2,
	.perf_ctr_bits	= 48,
	SNBEP_UNCORE_PCI_COMMON_INIT(),
};

static struct uncore_event_desc hswep_uncore_imc_events[] = {
	INTEL_UNCORE_EVENT_DESC(clockticks,      "event=0x00,umask=0x00"),
	INTEL_UNCORE_EVENT_DESC(cas_count_read,  "event=0x04,umask=0x03"),
	INTEL_UNCORE_EVENT_DESC(cas_count_read.scale, "6.103515625e-5"),
	INTEL_UNCORE_EVENT_DESC(cas_count_read.unit, "MiB"),
	INTEL_UNCORE_EVENT_DESC(cas_count_write, "event=0x04,umask=0x0c"),
	INTEL_UNCORE_EVENT_DESC(cas_count_write.scale, "6.103515625e-5"),
	INTEL_UNCORE_EVENT_DESC(cas_count_write.unit, "MiB"),
	{ /* end: all zeroes */ },
};

static struct intel_uncore_type hswep_uncore_imc = {
	.name		= "imc",
	.num_counters   = 4,
	.num_boxes	= 8,
	.perf_ctr_bits	= 48,
	.fixed_ctr_bits	= 48,
	.fixed_ctr	= SNBEP_MC_CHy_PCI_PMON_FIXED_CTR,
	.fixed_ctl	= SNBEP_MC_CHy_PCI_PMON_FIXED_CTL,
	.event_descs	= hswep_uncore_imc_events,
	SNBEP_UNCORE_PCI_COMMON_INIT(),
};

static unsigned hswep_uncore_irp_ctrs[] = {0xa0, 0xa8, 0xb0, 0xb8};

static u64 hswep_uncore_irp_read_counter(struct intel_uncore_box *box, struct perf_event *event)
{
	struct pci_dev *pdev = box->pci_dev;
	struct hw_perf_event *hwc = &event->hw;
	u64 count = 0;

	pci_read_config_dword(pdev, hswep_uncore_irp_ctrs[hwc->idx], (u32 *)&count);
	pci_read_config_dword(pdev, hswep_uncore_irp_ctrs[hwc->idx] + 4, (u32 *)&count + 1);

	return count;
}

static struct intel_uncore_ops hswep_uncore_irp_ops = {
	.init_box	= snbep_uncore_pci_init_box,
	.disable_box	= snbep_uncore_pci_disable_box,
	.enable_box	= snbep_uncore_pci_enable_box,
	.disable_event	= ivbep_uncore_irp_disable_event,
	.enable_event	= ivbep_uncore_irp_enable_event,
	.read_counter	= hswep_uncore_irp_read_counter,
};

static struct intel_uncore_type hswep_uncore_irp = {
	.name			= "irp",
	.num_counters		= 4,
	.num_boxes		= 1,
	.perf_ctr_bits		= 48,
	.event_mask		= SNBEP_PMON_RAW_EVENT_MASK,
	.box_ctl		= SNBEP_PCI_PMON_BOX_CTL,
	.ops			= &hswep_uncore_irp_ops,
	.format_group		= &snbep_uncore_format_group,
};

static struct intel_uncore_type hswep_uncore_qpi = {
	.name			= "qpi",
	.num_counters		= 4,
	.num_boxes		= 3,
	.perf_ctr_bits		= 48,
	.perf_ctr		= SNBEP_PCI_PMON_CTR0,
	.event_ctl		= SNBEP_PCI_PMON_CTL0,
	.event_mask		= SNBEP_QPI_PCI_PMON_RAW_EVENT_MASK,
	.box_ctl		= SNBEP_PCI_PMON_BOX_CTL,
	.num_shared_regs	= 1,
	.ops			= &snbep_uncore_qpi_ops,
	.format_group		= &snbep_uncore_qpi_format_group,
};

static struct event_constraint hswep_uncore_r2pcie_constraints[] = {
	UNCORE_EVENT_CONSTRAINT(0x10, 0x3),
	UNCORE_EVENT_CONSTRAINT(0x11, 0x3),
	UNCORE_EVENT_CONSTRAINT(0x13, 0x1),
	UNCORE_EVENT_CONSTRAINT(0x23, 0x1),
	UNCORE_EVENT_CONSTRAINT(0x24, 0x1),
	UNCORE_EVENT_CONSTRAINT(0x25, 0x1),
	UNCORE_EVENT_CONSTRAINT(0x26, 0x3),
	UNCORE_EVENT_CONSTRAINT(0x27, 0x1),
	UNCORE_EVENT_CONSTRAINT(0x28, 0x3),
	UNCORE_EVENT_CONSTRAINT(0x29, 0x3),
	UNCORE_EVENT_CONSTRAINT(0x2a, 0x1),
	UNCORE_EVENT_CONSTRAINT(0x2b, 0x3),
	UNCORE_EVENT_CONSTRAINT(0x2c, 0x3),
	UNCORE_EVENT_CONSTRAINT(0x2d, 0x3),
	UNCORE_EVENT_CONSTRAINT(0x32, 0x3),
	UNCORE_EVENT_CONSTRAINT(0x33, 0x3),
	UNCORE_EVENT_CONSTRAINT(0x34, 0x3),
	UNCORE_EVENT_CONSTRAINT(0x35, 0x3),
	EVENT_CONSTRAINT_END
};

static struct intel_uncore_type hswep_uncore_r2pcie = {
	.name		= "r2pcie",
	.num_counters   = 4,
	.num_boxes	= 1,
	.perf_ctr_bits	= 48,
	.constraints	= hswep_uncore_r2pcie_constraints,
	SNBEP_UNCORE_PCI_COMMON_INIT(),
};

static struct event_constraint hswep_uncore_r3qpi_constraints[] = {
	UNCORE_EVENT_CONSTRAINT(0x01, 0x3),
	UNCORE_EVENT_CONSTRAINT(0x07, 0x7),
	UNCORE_EVENT_CONSTRAINT(0x08, 0x7),
	UNCORE_EVENT_CONSTRAINT(0x09, 0x7),
	UNCORE_EVENT_CONSTRAINT(0x0a, 0x7),
	UNCORE_EVENT_CONSTRAINT(0x0e, 0x7),
	UNCORE_EVENT_CONSTRAINT(0x10, 0x3),
	UNCORE_EVENT_CONSTRAINT(0x11, 0x3),
	UNCORE_EVENT_CONSTRAINT(0x12, 0x3),
	UNCORE_EVENT_CONSTRAINT(0x13, 0x1),
	UNCORE_EVENT_CONSTRAINT(0x14, 0x3),
	UNCORE_EVENT_CONSTRAINT(0x15, 0x3),
	UNCORE_EVENT_CONSTRAINT(0x1f, 0x3),
	UNCORE_EVENT_CONSTRAINT(0x20, 0x3),
	UNCORE_EVENT_CONSTRAINT(0x21, 0x3),
	UNCORE_EVENT_CONSTRAINT(0x22, 0x3),
	UNCORE_EVENT_CONSTRAINT(0x23, 0x3),
	UNCORE_EVENT_CONSTRAINT(0x25, 0x3),
	UNCORE_EVENT_CONSTRAINT(0x26, 0x3),
	UNCORE_EVENT_CONSTRAINT(0x28, 0x3),
	UNCORE_EVENT_CONSTRAINT(0x29, 0x3),
	UNCORE_EVENT_CONSTRAINT(0x2c, 0x3),
	UNCORE_EVENT_CONSTRAINT(0x2d, 0x3),
	UNCORE_EVENT_CONSTRAINT(0x2e, 0x3),
	UNCORE_EVENT_CONSTRAINT(0x2f, 0x3),
	UNCORE_EVENT_CONSTRAINT(0x31, 0x3),
	UNCORE_EVENT_CONSTRAINT(0x32, 0x3),
	UNCORE_EVENT_CONSTRAINT(0x33, 0x3),
	UNCORE_EVENT_CONSTRAINT(0x34, 0x3),
	UNCORE_EVENT_CONSTRAINT(0x36, 0x3),
	UNCORE_EVENT_CONSTRAINT(0x37, 0x3),
	UNCORE_EVENT_CONSTRAINT(0x38, 0x3),
	UNCORE_EVENT_CONSTRAINT(0x39, 0x3),
	EVENT_CONSTRAINT_END
};

static struct intel_uncore_type hswep_uncore_r3qpi = {
	.name		= "r3qpi",
	.num_counters   = 3,
	.num_boxes	= 3,
	.perf_ctr_bits	= 44,
	.constraints	= hswep_uncore_r3qpi_constraints,
	SNBEP_UNCORE_PCI_COMMON_INIT(),
};

enum {
	HSWEP_PCI_UNCORE_HA,
	HSWEP_PCI_UNCORE_IMC,
	HSWEP_PCI_UNCORE_IRP,
	HSWEP_PCI_UNCORE_QPI,
	HSWEP_PCI_UNCORE_R2PCIE,
	HSWEP_PCI_UNCORE_R3QPI,
};

static struct intel_uncore_type *hswep_pci_uncores[] = {
	[HSWEP_PCI_UNCORE_HA]	= &hswep_uncore_ha,
	[HSWEP_PCI_UNCORE_IMC]	= &hswep_uncore_imc,
	[HSWEP_PCI_UNCORE_IRP]	= &hswep_uncore_irp,
	[HSWEP_PCI_UNCORE_QPI]	= &hswep_uncore_qpi,
	[HSWEP_PCI_UNCORE_R2PCIE]	= &hswep_uncore_r2pcie,
	[HSWEP_PCI_UNCORE_R3QPI]	= &hswep_uncore_r3qpi,
	NULL,
};

static const struct pci_device_id hswep_uncore_pci_ids[] = {
	{ /* Home Agent 0 */
		PCI_DEVICE(PCI_VENDOR_ID_INTEL, 0x2f30),
		.driver_data = UNCORE_PCI_DEV_DATA(HSWEP_PCI_UNCORE_HA, 0),
	},
	{ /* Home Agent 1 */
		PCI_DEVICE(PCI_VENDOR_ID_INTEL, 0x2f38),
		.driver_data = UNCORE_PCI_DEV_DATA(HSWEP_PCI_UNCORE_HA, 1),
	},
	{ /* MC0 Channel 0 */
		PCI_DEVICE(PCI_VENDOR_ID_INTEL, 0x2fb0),
		.driver_data = UNCORE_PCI_DEV_DATA(HSWEP_PCI_UNCORE_IMC, 0),
	},
	{ /* MC0 Channel 1 */
		PCI_DEVICE(PCI_VENDOR_ID_INTEL, 0x2fb1),
		.driver_data = UNCORE_PCI_DEV_DATA(HSWEP_PCI_UNCORE_IMC, 1),
	},
	{ /* MC0 Channel 2 */
		PCI_DEVICE(PCI_VENDOR_ID_INTEL, 0x2fb4),
		.driver_data = UNCORE_PCI_DEV_DATA(HSWEP_PCI_UNCORE_IMC, 2),
	},
	{ /* MC0 Channel 3 */
		PCI_DEVICE(PCI_VENDOR_ID_INTEL, 0x2fb5),
		.driver_data = UNCORE_PCI_DEV_DATA(HSWEP_PCI_UNCORE_IMC, 3),
	},
	{ /* MC1 Channel 0 */
		PCI_DEVICE(PCI_VENDOR_ID_INTEL, 0x2fd0),
		.driver_data = UNCORE_PCI_DEV_DATA(HSWEP_PCI_UNCORE_IMC, 4),
	},
	{ /* MC1 Channel 1 */
		PCI_DEVICE(PCI_VENDOR_ID_INTEL, 0x2fd1),
		.driver_data = UNCORE_PCI_DEV_DATA(HSWEP_PCI_UNCORE_IMC, 5),
	},
	{ /* MC1 Channel 2 */
		PCI_DEVICE(PCI_VENDOR_ID_INTEL, 0x2fd4),
		.driver_data = UNCORE_PCI_DEV_DATA(HSWEP_PCI_UNCORE_IMC, 6),
	},
	{ /* MC1 Channel 3 */
		PCI_DEVICE(PCI_VENDOR_ID_INTEL, 0x2fd5),
		.driver_data = UNCORE_PCI_DEV_DATA(HSWEP_PCI_UNCORE_IMC, 7),
	},
	{ /* IRP */
		PCI_DEVICE(PCI_VENDOR_ID_INTEL, 0x2f39),
		.driver_data = UNCORE_PCI_DEV_DATA(HSWEP_PCI_UNCORE_IRP, 0),
	},
	{ /* QPI0 Port 0 */
		PCI_DEVICE(PCI_VENDOR_ID_INTEL, 0x2f32),
		.driver_data = UNCORE_PCI_DEV_DATA(HSWEP_PCI_UNCORE_QPI, 0),
	},
	{ /* QPI0 Port 1 */
		PCI_DEVICE(PCI_VENDOR_ID_INTEL, 0x2f33),
		.driver_data = UNCORE_PCI_DEV_DATA(HSWEP_PCI_UNCORE_QPI, 1),
	},
	{ /* QPI1 Port 2 */
		PCI_DEVICE(PCI_VENDOR_ID_INTEL, 0x2f3a),
		.driver_data = UNCORE_PCI_DEV_DATA(HSWEP_PCI_UNCORE_QPI, 2),
	},
	{ /* R2PCIe */
		PCI_DEVICE(PCI_VENDOR_ID_INTEL, 0x2f34),
		.driver_data = UNCORE_PCI_DEV_DATA(HSWEP_PCI_UNCORE_R2PCIE, 0),
	},
	{ /* R3QPI0 Link 0 */
		PCI_DEVICE(PCI_VENDOR_ID_INTEL, 0x2f36),
		.driver_data = UNCORE_PCI_DEV_DATA(HSWEP_PCI_UNCORE_R3QPI, 0),
	},
	{ /* R3QPI0 Link 1 */
		PCI_DEVICE(PCI_VENDOR_ID_INTEL, 0x2f37),
		.driver_data = UNCORE_PCI_DEV_DATA(HSWEP_PCI_UNCORE_R3QPI, 1),
	},
	{ /* R3QPI1 Link 2 */
		PCI_DEVICE(PCI_VENDOR_ID_INTEL, 0x2f3e),
		.driver_data = UNCORE_PCI_DEV_DATA(HSWEP_PCI_UNCORE_R3QPI, 2),
	},
	{ /* QPI Port 0 filter  */
		PCI_DEVICE(PCI_VENDOR_ID_INTEL, 0x2f86),
		.driver_data = UNCORE_PCI_DEV_DATA(UNCORE_EXTRA_PCI_DEV,
						   SNBEP_PCI_QPI_PORT0_FILTER),
	},
	{ /* QPI Port 1 filter  */
		PCI_DEVICE(PCI_VENDOR_ID_INTEL, 0x2f96),
		.driver_data = UNCORE_PCI_DEV_DATA(UNCORE_EXTRA_PCI_DEV,
						   SNBEP_PCI_QPI_PORT1_FILTER),
	},
	{ /* PCU.3 (for Capability registers) */
		PCI_DEVICE(PCI_VENDOR_ID_INTEL, 0x2fc0),
		.driver_data = UNCORE_PCI_DEV_DATA(UNCORE_EXTRA_PCI_DEV,
						   HSWEP_PCI_PCU_3),
	},
	{ /* end: all zeroes */ }
};

static struct pci_driver hswep_uncore_pci_driver = {
	.name		= "hswep_uncore",
	.id_table	= hswep_uncore_pci_ids,
};

int hswep_uncore_pci_init(void)
{
	int ret = snbep_pci2phy_map_init(0x2f1e, SNBEP_CPUNODEID, SNBEP_GIDNIDMAP, true);
	if (ret)
		return ret;
	uncore_pci_uncores = hswep_pci_uncores;
	uncore_pci_driver = &hswep_uncore_pci_driver;
	return 0;
}
/* end of Haswell-EP uncore support */

/* BDX uncore support */

static struct intel_uncore_type bdx_uncore_ubox = {
	.name			= "ubox",
	.num_counters		= 2,
	.num_boxes		= 1,
	.perf_ctr_bits		= 48,
	.fixed_ctr_bits		= 48,
	.perf_ctr		= HSWEP_U_MSR_PMON_CTR0,
	.event_ctl		= HSWEP_U_MSR_PMON_CTL0,
	.event_mask		= SNBEP_U_MSR_PMON_RAW_EVENT_MASK,
	.fixed_ctr		= HSWEP_U_MSR_PMON_UCLK_FIXED_CTR,
	.fixed_ctl		= HSWEP_U_MSR_PMON_UCLK_FIXED_CTL,
	.num_shared_regs	= 1,
	.ops			= &ivbep_uncore_msr_ops,
	.format_group		= &ivbep_uncore_ubox_format_group,
};

static struct event_constraint bdx_uncore_cbox_constraints[] = {
	UNCORE_EVENT_CONSTRAINT(0x09, 0x3),
	UNCORE_EVENT_CONSTRAINT(0x11, 0x1),
	UNCORE_EVENT_CONSTRAINT(0x36, 0x1),
	UNCORE_EVENT_CONSTRAINT(0x3e, 0x1),
	EVENT_CONSTRAINT_END
};

static struct intel_uncore_type bdx_uncore_cbox = {
	.name			= "cbox",
	.num_counters		= 4,
	.num_boxes		= 24,
	.perf_ctr_bits		= 48,
	.event_ctl		= HSWEP_C0_MSR_PMON_CTL0,
	.perf_ctr		= HSWEP_C0_MSR_PMON_CTR0,
	.event_mask		= SNBEP_CBO_MSR_PMON_RAW_EVENT_MASK,
	.box_ctl		= HSWEP_C0_MSR_PMON_BOX_CTL,
	.msr_offset		= HSWEP_CBO_MSR_OFFSET,
	.num_shared_regs	= 1,
	.constraints		= bdx_uncore_cbox_constraints,
	.ops			= &hswep_uncore_cbox_ops,
	.format_group		= &hswep_uncore_cbox_format_group,
};

static struct intel_uncore_type *bdx_msr_uncores[] = {
	&bdx_uncore_ubox,
	&bdx_uncore_cbox,
	&hswep_uncore_pcu,
	NULL,
};

/* Bit 7 'Use Occupancy' is not available for counter 0 on BDX */
static struct event_constraint bdx_uncore_pcu_constraints[] = {
	EVENT_CONSTRAINT(0x80, 0xe, 0x80),
	EVENT_CONSTRAINT_END
};

void bdx_uncore_cpu_init(void)
{
	int pkg = topology_phys_to_logical_pkg(boot_cpu_data.phys_proc_id);

	if (bdx_uncore_cbox.num_boxes > boot_cpu_data.x86_max_cores)
		bdx_uncore_cbox.num_boxes = boot_cpu_data.x86_max_cores;
	uncore_msr_uncores = bdx_msr_uncores;
<<<<<<< HEAD
=======

	/* BDX-DE doesn't have SBOX */
	if (boot_cpu_data.x86_model == 86) {
		uncore_msr_uncores[BDX_MSR_UNCORE_SBOX] = NULL;
	/* Detect systems with no SBOXes */
	} else if (uncore_extra_pci_dev[pkg].dev[HSWEP_PCI_PCU_3]) {
		struct pci_dev *pdev;
		u32 capid4;

		pdev = uncore_extra_pci_dev[pkg].dev[HSWEP_PCI_PCU_3];
		pci_read_config_dword(pdev, 0x94, &capid4);
		if (((capid4 >> 6) & 0x3) == 0)
			bdx_msr_uncores[BDX_MSR_UNCORE_SBOX] = NULL;
	}
	hswep_uncore_pcu.constraints = bdx_uncore_pcu_constraints;
>>>>>>> 24b8d41d
}

static struct intel_uncore_type bdx_uncore_ha = {
	.name		= "ha",
	.num_counters   = 4,
	.num_boxes	= 2,
	.perf_ctr_bits	= 48,
	SNBEP_UNCORE_PCI_COMMON_INIT(),
};

static struct intel_uncore_type bdx_uncore_imc = {
	.name		= "imc",
	.num_counters   = 4,
	.num_boxes	= 8,
	.perf_ctr_bits	= 48,
	.fixed_ctr_bits	= 48,
	.fixed_ctr	= SNBEP_MC_CHy_PCI_PMON_FIXED_CTR,
	.fixed_ctl	= SNBEP_MC_CHy_PCI_PMON_FIXED_CTL,
	.event_descs	= hswep_uncore_imc_events,
	SNBEP_UNCORE_PCI_COMMON_INIT(),
};

static struct intel_uncore_type bdx_uncore_irp = {
	.name			= "irp",
	.num_counters		= 4,
	.num_boxes		= 1,
	.perf_ctr_bits		= 48,
	.event_mask		= SNBEP_PMON_RAW_EVENT_MASK,
	.box_ctl		= SNBEP_PCI_PMON_BOX_CTL,
	.ops			= &hswep_uncore_irp_ops,
	.format_group		= &snbep_uncore_format_group,
};

static struct intel_uncore_type bdx_uncore_qpi = {
	.name			= "qpi",
	.num_counters		= 4,
	.num_boxes		= 3,
	.perf_ctr_bits		= 48,
	.perf_ctr		= SNBEP_PCI_PMON_CTR0,
	.event_ctl		= SNBEP_PCI_PMON_CTL0,
	.event_mask		= SNBEP_QPI_PCI_PMON_RAW_EVENT_MASK,
	.box_ctl		= SNBEP_PCI_PMON_BOX_CTL,
	.num_shared_regs	= 1,
	.ops			= &snbep_uncore_qpi_ops,
	.format_group		= &snbep_uncore_qpi_format_group,
};

static struct event_constraint bdx_uncore_r2pcie_constraints[] = {
	UNCORE_EVENT_CONSTRAINT(0x10, 0x3),
	UNCORE_EVENT_CONSTRAINT(0x11, 0x3),
	UNCORE_EVENT_CONSTRAINT(0x13, 0x1),
	UNCORE_EVENT_CONSTRAINT(0x23, 0x1),
	UNCORE_EVENT_CONSTRAINT(0x25, 0x1),
	UNCORE_EVENT_CONSTRAINT(0x26, 0x3),
	UNCORE_EVENT_CONSTRAINT(0x28, 0x3),
	UNCORE_EVENT_CONSTRAINT(0x2c, 0x3),
	UNCORE_EVENT_CONSTRAINT(0x2d, 0x3),
	EVENT_CONSTRAINT_END
};

static struct intel_uncore_type bdx_uncore_r2pcie = {
	.name		= "r2pcie",
	.num_counters   = 4,
	.num_boxes	= 1,
	.perf_ctr_bits	= 48,
	.constraints	= bdx_uncore_r2pcie_constraints,
	SNBEP_UNCORE_PCI_COMMON_INIT(),
};

static struct event_constraint bdx_uncore_r3qpi_constraints[] = {
	UNCORE_EVENT_CONSTRAINT(0x01, 0x7),
	UNCORE_EVENT_CONSTRAINT(0x07, 0x7),
	UNCORE_EVENT_CONSTRAINT(0x08, 0x7),
	UNCORE_EVENT_CONSTRAINT(0x09, 0x7),
	UNCORE_EVENT_CONSTRAINT(0x0a, 0x7),
	UNCORE_EVENT_CONSTRAINT(0x0e, 0x7),
	UNCORE_EVENT_CONSTRAINT(0x10, 0x3),
	UNCORE_EVENT_CONSTRAINT(0x11, 0x3),
	UNCORE_EVENT_CONSTRAINT(0x13, 0x1),
	UNCORE_EVENT_CONSTRAINT(0x14, 0x3),
	UNCORE_EVENT_CONSTRAINT(0x15, 0x3),
	UNCORE_EVENT_CONSTRAINT(0x1f, 0x3),
	UNCORE_EVENT_CONSTRAINT(0x20, 0x3),
	UNCORE_EVENT_CONSTRAINT(0x21, 0x3),
	UNCORE_EVENT_CONSTRAINT(0x22, 0x3),
	UNCORE_EVENT_CONSTRAINT(0x23, 0x3),
	UNCORE_EVENT_CONSTRAINT(0x25, 0x3),
	UNCORE_EVENT_CONSTRAINT(0x26, 0x3),
	UNCORE_EVENT_CONSTRAINT(0x28, 0x3),
	UNCORE_EVENT_CONSTRAINT(0x29, 0x3),
	UNCORE_EVENT_CONSTRAINT(0x2c, 0x3),
	UNCORE_EVENT_CONSTRAINT(0x2d, 0x3),
	UNCORE_EVENT_CONSTRAINT(0x2e, 0x3),
	UNCORE_EVENT_CONSTRAINT(0x2f, 0x3),
	UNCORE_EVENT_CONSTRAINT(0x33, 0x3),
	UNCORE_EVENT_CONSTRAINT(0x34, 0x3),
	UNCORE_EVENT_CONSTRAINT(0x36, 0x3),
	UNCORE_EVENT_CONSTRAINT(0x37, 0x3),
	UNCORE_EVENT_CONSTRAINT(0x38, 0x3),
	UNCORE_EVENT_CONSTRAINT(0x39, 0x3),
	EVENT_CONSTRAINT_END
};

static struct intel_uncore_type bdx_uncore_r3qpi = {
	.name		= "r3qpi",
	.num_counters   = 3,
	.num_boxes	= 3,
	.perf_ctr_bits	= 48,
	.constraints	= bdx_uncore_r3qpi_constraints,
	SNBEP_UNCORE_PCI_COMMON_INIT(),
};

enum {
	BDX_PCI_UNCORE_HA,
	BDX_PCI_UNCORE_IMC,
	BDX_PCI_UNCORE_IRP,
	BDX_PCI_UNCORE_QPI,
	BDX_PCI_UNCORE_R2PCIE,
	BDX_PCI_UNCORE_R3QPI,
};

static struct intel_uncore_type *bdx_pci_uncores[] = {
	[BDX_PCI_UNCORE_HA]	= &bdx_uncore_ha,
	[BDX_PCI_UNCORE_IMC]	= &bdx_uncore_imc,
	[BDX_PCI_UNCORE_IRP]	= &bdx_uncore_irp,
	[BDX_PCI_UNCORE_QPI]	= &bdx_uncore_qpi,
	[BDX_PCI_UNCORE_R2PCIE]	= &bdx_uncore_r2pcie,
	[BDX_PCI_UNCORE_R3QPI]	= &bdx_uncore_r3qpi,
	NULL,
};

static const struct pci_device_id bdx_uncore_pci_ids[] = {
	{ /* Home Agent 0 */
		PCI_DEVICE(PCI_VENDOR_ID_INTEL, 0x6f30),
		.driver_data = UNCORE_PCI_DEV_DATA(BDX_PCI_UNCORE_HA, 0),
	},
	{ /* Home Agent 1 */
		PCI_DEVICE(PCI_VENDOR_ID_INTEL, 0x6f38),
		.driver_data = UNCORE_PCI_DEV_DATA(BDX_PCI_UNCORE_HA, 1),
	},
	{ /* MC0 Channel 0 */
		PCI_DEVICE(PCI_VENDOR_ID_INTEL, 0x6fb0),
		.driver_data = UNCORE_PCI_DEV_DATA(BDX_PCI_UNCORE_IMC, 0),
	},
	{ /* MC0 Channel 1 */
		PCI_DEVICE(PCI_VENDOR_ID_INTEL, 0x6fb1),
		.driver_data = UNCORE_PCI_DEV_DATA(BDX_PCI_UNCORE_IMC, 1),
	},
	{ /* MC0 Channel 2 */
		PCI_DEVICE(PCI_VENDOR_ID_INTEL, 0x6fb4),
		.driver_data = UNCORE_PCI_DEV_DATA(BDX_PCI_UNCORE_IMC, 2),
	},
	{ /* MC0 Channel 3 */
		PCI_DEVICE(PCI_VENDOR_ID_INTEL, 0x6fb5),
		.driver_data = UNCORE_PCI_DEV_DATA(BDX_PCI_UNCORE_IMC, 3),
	},
	{ /* MC1 Channel 0 */
		PCI_DEVICE(PCI_VENDOR_ID_INTEL, 0x6fd0),
		.driver_data = UNCORE_PCI_DEV_DATA(BDX_PCI_UNCORE_IMC, 4),
	},
	{ /* MC1 Channel 1 */
		PCI_DEVICE(PCI_VENDOR_ID_INTEL, 0x6fd1),
		.driver_data = UNCORE_PCI_DEV_DATA(BDX_PCI_UNCORE_IMC, 5),
	},
	{ /* MC1 Channel 2 */
		PCI_DEVICE(PCI_VENDOR_ID_INTEL, 0x6fd4),
		.driver_data = UNCORE_PCI_DEV_DATA(BDX_PCI_UNCORE_IMC, 6),
	},
	{ /* MC1 Channel 3 */
		PCI_DEVICE(PCI_VENDOR_ID_INTEL, 0x6fd5),
		.driver_data = UNCORE_PCI_DEV_DATA(BDX_PCI_UNCORE_IMC, 7),
	},
	{ /* IRP */
		PCI_DEVICE(PCI_VENDOR_ID_INTEL, 0x6f39),
		.driver_data = UNCORE_PCI_DEV_DATA(BDX_PCI_UNCORE_IRP, 0),
	},
	{ /* QPI0 Port 0 */
		PCI_DEVICE(PCI_VENDOR_ID_INTEL, 0x6f32),
		.driver_data = UNCORE_PCI_DEV_DATA(BDX_PCI_UNCORE_QPI, 0),
	},
	{ /* QPI0 Port 1 */
		PCI_DEVICE(PCI_VENDOR_ID_INTEL, 0x6f33),
		.driver_data = UNCORE_PCI_DEV_DATA(BDX_PCI_UNCORE_QPI, 1),
	},
	{ /* QPI1 Port 2 */
		PCI_DEVICE(PCI_VENDOR_ID_INTEL, 0x6f3a),
		.driver_data = UNCORE_PCI_DEV_DATA(BDX_PCI_UNCORE_QPI, 2),
	},
	{ /* R2PCIe */
		PCI_DEVICE(PCI_VENDOR_ID_INTEL, 0x6f34),
		.driver_data = UNCORE_PCI_DEV_DATA(BDX_PCI_UNCORE_R2PCIE, 0),
	},
	{ /* R3QPI0 Link 0 */
		PCI_DEVICE(PCI_VENDOR_ID_INTEL, 0x6f36),
		.driver_data = UNCORE_PCI_DEV_DATA(BDX_PCI_UNCORE_R3QPI, 0),
	},
	{ /* R3QPI0 Link 1 */
		PCI_DEVICE(PCI_VENDOR_ID_INTEL, 0x6f37),
		.driver_data = UNCORE_PCI_DEV_DATA(BDX_PCI_UNCORE_R3QPI, 1),
	},
	{ /* R3QPI1 Link 2 */
		PCI_DEVICE(PCI_VENDOR_ID_INTEL, 0x6f3e),
		.driver_data = UNCORE_PCI_DEV_DATA(BDX_PCI_UNCORE_R3QPI, 2),
	},
	{ /* QPI Port 0 filter  */
		PCI_DEVICE(PCI_VENDOR_ID_INTEL, 0x6f86),
		.driver_data = UNCORE_PCI_DEV_DATA(UNCORE_EXTRA_PCI_DEV,
						   SNBEP_PCI_QPI_PORT0_FILTER),
	},
	{ /* QPI Port 1 filter  */
		PCI_DEVICE(PCI_VENDOR_ID_INTEL, 0x6f96),
		.driver_data = UNCORE_PCI_DEV_DATA(UNCORE_EXTRA_PCI_DEV,
						   SNBEP_PCI_QPI_PORT1_FILTER),
	},
	{ /* QPI Port 2 filter  */
		PCI_DEVICE(PCI_VENDOR_ID_INTEL, 0x6f46),
		.driver_data = UNCORE_PCI_DEV_DATA(UNCORE_EXTRA_PCI_DEV,
						   BDX_PCI_QPI_PORT2_FILTER),
	},
	{ /* PCU.3 (for Capability registers) */
		PCI_DEVICE(PCI_VENDOR_ID_INTEL, 0x6fc0),
		.driver_data = UNCORE_PCI_DEV_DATA(UNCORE_EXTRA_PCI_DEV,
						   HSWEP_PCI_PCU_3),
	},
	{ /* end: all zeroes */ }
};

static struct pci_driver bdx_uncore_pci_driver = {
	.name		= "bdx_uncore",
	.id_table	= bdx_uncore_pci_ids,
};

int bdx_uncore_pci_init(void)
{
	int ret = snbep_pci2phy_map_init(0x6f1e, SNBEP_CPUNODEID, SNBEP_GIDNIDMAP, true);

	if (ret)
		return ret;
	uncore_pci_uncores = bdx_pci_uncores;
	uncore_pci_driver = &bdx_uncore_pci_driver;
	return 0;
}

/* end of BDX uncore support */

/* SKX uncore support */

static struct intel_uncore_type skx_uncore_ubox = {
	.name			= "ubox",
	.num_counters		= 2,
	.num_boxes		= 1,
	.perf_ctr_bits		= 48,
	.fixed_ctr_bits		= 48,
	.perf_ctr		= HSWEP_U_MSR_PMON_CTR0,
	.event_ctl		= HSWEP_U_MSR_PMON_CTL0,
	.event_mask		= SNBEP_U_MSR_PMON_RAW_EVENT_MASK,
	.fixed_ctr		= HSWEP_U_MSR_PMON_UCLK_FIXED_CTR,
	.fixed_ctl		= HSWEP_U_MSR_PMON_UCLK_FIXED_CTL,
	.ops			= &ivbep_uncore_msr_ops,
	.format_group		= &ivbep_uncore_ubox_format_group,
};

static struct attribute *skx_uncore_cha_formats_attr[] = {
	&format_attr_event.attr,
	&format_attr_umask.attr,
	&format_attr_edge.attr,
	&format_attr_tid_en.attr,
	&format_attr_inv.attr,
	&format_attr_thresh8.attr,
	&format_attr_filter_tid4.attr,
<<<<<<< HEAD
	&format_attr_filter_link4.attr,
=======
>>>>>>> 24b8d41d
	&format_attr_filter_state5.attr,
	&format_attr_filter_rem.attr,
	&format_attr_filter_loc.attr,
	&format_attr_filter_nm.attr,
	&format_attr_filter_all_op.attr,
	&format_attr_filter_not_nm.attr,
	&format_attr_filter_opc_0.attr,
	&format_attr_filter_opc_1.attr,
	&format_attr_filter_nc.attr,
<<<<<<< HEAD
	&format_attr_filter_c6.attr,
=======
>>>>>>> 24b8d41d
	&format_attr_filter_isoc.attr,
	NULL,
};

<<<<<<< HEAD
static struct attribute_group skx_uncore_chabox_format_group = {
=======
static const struct attribute_group skx_uncore_chabox_format_group = {
>>>>>>> 24b8d41d
	.name = "format",
	.attrs = skx_uncore_cha_formats_attr,
};

static struct event_constraint skx_uncore_chabox_constraints[] = {
	UNCORE_EVENT_CONSTRAINT(0x11, 0x1),
	UNCORE_EVENT_CONSTRAINT(0x36, 0x1),
	EVENT_CONSTRAINT_END
};

static struct extra_reg skx_uncore_cha_extra_regs[] = {
	SNBEP_CBO_EVENT_EXTRA_REG(0x0334, 0xffff, 0x4),
	SNBEP_CBO_EVENT_EXTRA_REG(0x0534, 0xffff, 0x4),
	SNBEP_CBO_EVENT_EXTRA_REG(0x0934, 0xffff, 0x4),
	SNBEP_CBO_EVENT_EXTRA_REG(0x1134, 0xffff, 0x4),
<<<<<<< HEAD
	SNBEP_CBO_EVENT_EXTRA_REG(0x2134, 0xffff, 0x4),
	SNBEP_CBO_EVENT_EXTRA_REG(0x8134, 0xffff, 0x4),
=======
	SNBEP_CBO_EVENT_EXTRA_REG(0x3134, 0xffff, 0x4),
	SNBEP_CBO_EVENT_EXTRA_REG(0x9134, 0xffff, 0x4),
	SNBEP_CBO_EVENT_EXTRA_REG(0x35, 0xff, 0x8),
	SNBEP_CBO_EVENT_EXTRA_REG(0x36, 0xff, 0x8),
	SNBEP_CBO_EVENT_EXTRA_REG(0x38, 0xff, 0x3),
	EVENT_EXTRA_END
>>>>>>> 24b8d41d
};

static u64 skx_cha_filter_mask(int fields)
{
	u64 mask = 0;

	if (fields & 0x1)
		mask |= SKX_CHA_MSR_PMON_BOX_FILTER_TID;
	if (fields & 0x2)
		mask |= SKX_CHA_MSR_PMON_BOX_FILTER_LINK;
	if (fields & 0x4)
		mask |= SKX_CHA_MSR_PMON_BOX_FILTER_STATE;
<<<<<<< HEAD
=======
	if (fields & 0x8) {
		mask |= SKX_CHA_MSR_PMON_BOX_FILTER_REM;
		mask |= SKX_CHA_MSR_PMON_BOX_FILTER_LOC;
		mask |= SKX_CHA_MSR_PMON_BOX_FILTER_ALL_OPC;
		mask |= SKX_CHA_MSR_PMON_BOX_FILTER_NM;
		mask |= SKX_CHA_MSR_PMON_BOX_FILTER_NOT_NM;
		mask |= SKX_CHA_MSR_PMON_BOX_FILTER_OPC0;
		mask |= SKX_CHA_MSR_PMON_BOX_FILTER_OPC1;
		mask |= SKX_CHA_MSR_PMON_BOX_FILTER_NC;
		mask |= SKX_CHA_MSR_PMON_BOX_FILTER_ISOC;
	}
>>>>>>> 24b8d41d
	return mask;
}

static struct event_constraint *
skx_cha_get_constraint(struct intel_uncore_box *box, struct perf_event *event)
{
	return __snbep_cbox_get_constraint(box, event, skx_cha_filter_mask);
}

static int skx_cha_hw_config(struct intel_uncore_box *box, struct perf_event *event)
{
	struct hw_perf_event_extra *reg1 = &event->hw.extra_reg;
	struct extra_reg *er;
	int idx = 0;

	for (er = skx_uncore_cha_extra_regs; er->msr; er++) {
		if (er->event != (event->hw.config & er->config_mask))
			continue;
		idx |= er->idx;
	}

	if (idx) {
		reg1->reg = HSWEP_C0_MSR_PMON_BOX_FILTER0 +
			    HSWEP_CBO_MSR_OFFSET * box->pmu->pmu_idx;
		reg1->config = event->attr.config1 & skx_cha_filter_mask(idx);
		reg1->idx = idx;
	}
	return 0;
}

static struct intel_uncore_ops skx_uncore_chabox_ops = {
	/* There is no frz_en for chabox ctl */
	.init_box		= ivbep_uncore_msr_init_box,
	.disable_box		= snbep_uncore_msr_disable_box,
	.enable_box		= snbep_uncore_msr_enable_box,
	.disable_event		= snbep_uncore_msr_disable_event,
	.enable_event		= hswep_cbox_enable_event,
	.read_counter		= uncore_msr_read_counter,
	.hw_config		= skx_cha_hw_config,
	.get_constraint		= skx_cha_get_constraint,
	.put_constraint		= snbep_cbox_put_constraint,
};

static struct intel_uncore_type skx_uncore_chabox = {
	.name			= "cha",
	.num_counters		= 4,
	.perf_ctr_bits		= 48,
	.event_ctl		= HSWEP_C0_MSR_PMON_CTL0,
	.perf_ctr		= HSWEP_C0_MSR_PMON_CTR0,
	.event_mask		= HSWEP_S_MSR_PMON_RAW_EVENT_MASK,
	.box_ctl		= HSWEP_C0_MSR_PMON_BOX_CTL,
	.msr_offset		= HSWEP_CBO_MSR_OFFSET,
	.num_shared_regs	= 1,
	.constraints		= skx_uncore_chabox_constraints,
	.ops			= &skx_uncore_chabox_ops,
	.format_group		= &skx_uncore_chabox_format_group,
};

static struct attribute *skx_uncore_iio_formats_attr[] = {
	&format_attr_event.attr,
	&format_attr_umask.attr,
	&format_attr_edge.attr,
	&format_attr_inv.attr,
	&format_attr_thresh9.attr,
	&format_attr_ch_mask.attr,
	&format_attr_fc_mask.attr,
	NULL,
};

<<<<<<< HEAD
static struct attribute_group skx_uncore_iio_format_group = {
=======
static const struct attribute_group skx_uncore_iio_format_group = {
>>>>>>> 24b8d41d
	.name = "format",
	.attrs = skx_uncore_iio_formats_attr,
};

static struct event_constraint skx_uncore_iio_constraints[] = {
	UNCORE_EVENT_CONSTRAINT(0x83, 0x3),
	UNCORE_EVENT_CONSTRAINT(0x88, 0xc),
	UNCORE_EVENT_CONSTRAINT(0x95, 0xc),
	UNCORE_EVENT_CONSTRAINT(0xc0, 0xc),
	UNCORE_EVENT_CONSTRAINT(0xc5, 0xc),
	UNCORE_EVENT_CONSTRAINT(0xd4, 0xc),
	EVENT_CONSTRAINT_END
};

static void skx_iio_enable_event(struct intel_uncore_box *box,
				 struct perf_event *event)
{
	struct hw_perf_event *hwc = &event->hw;

	wrmsrl(hwc->config_base, hwc->config | SNBEP_PMON_CTL_EN);
}

static struct intel_uncore_ops skx_uncore_iio_ops = {
	.init_box		= ivbep_uncore_msr_init_box,
	.disable_box		= snbep_uncore_msr_disable_box,
	.enable_box		= snbep_uncore_msr_enable_box,
	.disable_event		= snbep_uncore_msr_disable_event,
	.enable_event		= skx_iio_enable_event,
	.read_counter		= uncore_msr_read_counter,
};

<<<<<<< HEAD
static struct intel_uncore_type skx_uncore_iio = {
	.name			= "iio",
	.num_counters		= 4,
	.num_boxes		= 5,
=======
static inline u8 skx_iio_stack(struct intel_uncore_pmu *pmu, int die)
{
	return pmu->type->topology[die] >> (pmu->pmu_idx * BUS_NUM_STRIDE);
}

static umode_t
skx_iio_mapping_visible(struct kobject *kobj, struct attribute *attr, int die)
{
	struct intel_uncore_pmu *pmu = dev_to_uncore_pmu(kobj_to_dev(kobj));

	/* Root bus 0x00 is valid only for die 0 AND pmu_idx = 0. */
	return (!skx_iio_stack(pmu, die) && pmu->pmu_idx) ? 0 : attr->mode;
}

static ssize_t skx_iio_mapping_show(struct device *dev,
				struct device_attribute *attr, char *buf)
{
	struct pci_bus *bus = pci_find_next_bus(NULL);
	struct intel_uncore_pmu *uncore_pmu = dev_to_uncore_pmu(dev);
	struct dev_ext_attribute *ea = to_dev_ext_attribute(attr);
	long die = (long)ea->var;

	/*
	 * Current implementation is for single segment configuration hence it's
	 * safe to take the segment value from the first available root bus.
	 */
	return sprintf(buf, "%04x:%02x\n", pci_domain_nr(bus),
					   skx_iio_stack(uncore_pmu, die));
}

static int skx_msr_cpu_bus_read(int cpu, u64 *topology)
{
	u64 msr_value;

	if (rdmsrl_on_cpu(cpu, SKX_MSR_CPU_BUS_NUMBER, &msr_value) ||
			!(msr_value & SKX_MSR_CPU_BUS_VALID_BIT))
		return -ENXIO;

	*topology = msr_value;

	return 0;
}

static int die_to_cpu(int die)
{
	int res = 0, cpu, current_die;
	/*
	 * Using cpus_read_lock() to ensure cpu is not going down between
	 * looking at cpu_online_mask.
	 */
	cpus_read_lock();
	for_each_online_cpu(cpu) {
		current_die = topology_logical_die_id(cpu);
		if (current_die == die) {
			res = cpu;
			break;
		}
	}
	cpus_read_unlock();
	return res;
}

static int skx_iio_get_topology(struct intel_uncore_type *type)
{
	int i, ret;
	struct pci_bus *bus = NULL;

	/*
	 * Verified single-segment environments only; disabled for multiple
	 * segment topologies for now except VMD domains.
	 * VMD domains start at 0x10000 to not clash with ACPI _SEG domains.
	 */
	while ((bus = pci_find_next_bus(bus))
		&& (!pci_domain_nr(bus) || pci_domain_nr(bus) > 0xffff))
		;
	if (bus)
		return -EPERM;

	type->topology = kcalloc(uncore_max_dies(), sizeof(u64), GFP_KERNEL);
	if (!type->topology)
		return -ENOMEM;

	for (i = 0; i < uncore_max_dies(); i++) {
		ret = skx_msr_cpu_bus_read(die_to_cpu(i), &type->topology[i]);
		if (ret) {
			kfree(type->topology);
			type->topology = NULL;
			return ret;
		}
	}

	return 0;
}

static struct attribute_group skx_iio_mapping_group = {
	.is_visible	= skx_iio_mapping_visible,
};

static const struct attribute_group *skx_iio_attr_update[] = {
	&skx_iio_mapping_group,
	NULL,
};

static int skx_iio_set_mapping(struct intel_uncore_type *type)
{
	char buf[64];
	int ret;
	long die = -1;
	struct attribute **attrs = NULL;
	struct dev_ext_attribute *eas = NULL;

	ret = skx_iio_get_topology(type);
	if (ret)
		goto clear_attr_update;

	ret = -ENOMEM;

	/* One more for NULL. */
	attrs = kcalloc((uncore_max_dies() + 1), sizeof(*attrs), GFP_KERNEL);
	if (!attrs)
		goto err;

	eas = kcalloc(uncore_max_dies(), sizeof(*eas), GFP_KERNEL);
	if (!eas)
		goto err;

	for (die = 0; die < uncore_max_dies(); die++) {
		sprintf(buf, "die%ld", die);
		sysfs_attr_init(&eas[die].attr.attr);
		eas[die].attr.attr.name = kstrdup(buf, GFP_KERNEL);
		if (!eas[die].attr.attr.name)
			goto err;
		eas[die].attr.attr.mode = 0444;
		eas[die].attr.show = skx_iio_mapping_show;
		eas[die].attr.store = NULL;
		eas[die].var = (void *)die;
		attrs[die] = &eas[die].attr.attr;
	}
	skx_iio_mapping_group.attrs = attrs;

	return 0;
err:
	for (; die >= 0; die--)
		kfree(eas[die].attr.attr.name);
	kfree(eas);
	kfree(attrs);
	kfree(type->topology);
clear_attr_update:
	type->attr_update = NULL;
	return ret;
}

static void skx_iio_cleanup_mapping(struct intel_uncore_type *type)
{
	struct attribute **attr = skx_iio_mapping_group.attrs;

	if (!attr)
		return;

	for (; *attr; attr++)
		kfree((*attr)->name);
	kfree(attr_to_ext_attr(*skx_iio_mapping_group.attrs));
	kfree(skx_iio_mapping_group.attrs);
	skx_iio_mapping_group.attrs = NULL;
	kfree(type->topology);
}

static struct intel_uncore_type skx_uncore_iio = {
	.name			= "iio",
	.num_counters		= 4,
	.num_boxes		= 6,
>>>>>>> 24b8d41d
	.perf_ctr_bits		= 48,
	.event_ctl		= SKX_IIO0_MSR_PMON_CTL0,
	.perf_ctr		= SKX_IIO0_MSR_PMON_CTR0,
	.event_mask		= SKX_IIO_PMON_RAW_EVENT_MASK,
	.event_mask_ext		= SKX_IIO_PMON_RAW_EVENT_MASK_EXT,
	.box_ctl		= SKX_IIO0_MSR_PMON_BOX_CTL,
	.msr_offset		= SKX_IIO_MSR_OFFSET,
	.constraints		= skx_uncore_iio_constraints,
	.ops			= &skx_uncore_iio_ops,
	.format_group		= &skx_uncore_iio_format_group,
<<<<<<< HEAD
=======
	.attr_update		= skx_iio_attr_update,
	.set_mapping		= skx_iio_set_mapping,
	.cleanup_mapping	= skx_iio_cleanup_mapping,
};

enum perf_uncore_iio_freerunning_type_id {
	SKX_IIO_MSR_IOCLK			= 0,
	SKX_IIO_MSR_BW				= 1,
	SKX_IIO_MSR_UTIL			= 2,

	SKX_IIO_FREERUNNING_TYPE_MAX,
};


static struct freerunning_counters skx_iio_freerunning[] = {
	[SKX_IIO_MSR_IOCLK]	= { 0xa45, 0x1, 0x20, 1, 36 },
	[SKX_IIO_MSR_BW]	= { 0xb00, 0x1, 0x10, 8, 36 },
	[SKX_IIO_MSR_UTIL]	= { 0xb08, 0x1, 0x10, 8, 36 },
};

static struct uncore_event_desc skx_uncore_iio_freerunning_events[] = {
	/* Free-Running IO CLOCKS Counter */
	INTEL_UNCORE_EVENT_DESC(ioclk,			"event=0xff,umask=0x10"),
	/* Free-Running IIO BANDWIDTH Counters */
	INTEL_UNCORE_EVENT_DESC(bw_in_port0,		"event=0xff,umask=0x20"),
	INTEL_UNCORE_EVENT_DESC(bw_in_port0.scale,	"3.814697266e-6"),
	INTEL_UNCORE_EVENT_DESC(bw_in_port0.unit,	"MiB"),
	INTEL_UNCORE_EVENT_DESC(bw_in_port1,		"event=0xff,umask=0x21"),
	INTEL_UNCORE_EVENT_DESC(bw_in_port1.scale,	"3.814697266e-6"),
	INTEL_UNCORE_EVENT_DESC(bw_in_port1.unit,	"MiB"),
	INTEL_UNCORE_EVENT_DESC(bw_in_port2,		"event=0xff,umask=0x22"),
	INTEL_UNCORE_EVENT_DESC(bw_in_port2.scale,	"3.814697266e-6"),
	INTEL_UNCORE_EVENT_DESC(bw_in_port2.unit,	"MiB"),
	INTEL_UNCORE_EVENT_DESC(bw_in_port3,		"event=0xff,umask=0x23"),
	INTEL_UNCORE_EVENT_DESC(bw_in_port3.scale,	"3.814697266e-6"),
	INTEL_UNCORE_EVENT_DESC(bw_in_port3.unit,	"MiB"),
	INTEL_UNCORE_EVENT_DESC(bw_out_port0,		"event=0xff,umask=0x24"),
	INTEL_UNCORE_EVENT_DESC(bw_out_port0.scale,	"3.814697266e-6"),
	INTEL_UNCORE_EVENT_DESC(bw_out_port0.unit,	"MiB"),
	INTEL_UNCORE_EVENT_DESC(bw_out_port1,		"event=0xff,umask=0x25"),
	INTEL_UNCORE_EVENT_DESC(bw_out_port1.scale,	"3.814697266e-6"),
	INTEL_UNCORE_EVENT_DESC(bw_out_port1.unit,	"MiB"),
	INTEL_UNCORE_EVENT_DESC(bw_out_port2,		"event=0xff,umask=0x26"),
	INTEL_UNCORE_EVENT_DESC(bw_out_port2.scale,	"3.814697266e-6"),
	INTEL_UNCORE_EVENT_DESC(bw_out_port2.unit,	"MiB"),
	INTEL_UNCORE_EVENT_DESC(bw_out_port3,		"event=0xff,umask=0x27"),
	INTEL_UNCORE_EVENT_DESC(bw_out_port3.scale,	"3.814697266e-6"),
	INTEL_UNCORE_EVENT_DESC(bw_out_port3.unit,	"MiB"),
	/* Free-running IIO UTILIZATION Counters */
	INTEL_UNCORE_EVENT_DESC(util_in_port0,		"event=0xff,umask=0x30"),
	INTEL_UNCORE_EVENT_DESC(util_out_port0,		"event=0xff,umask=0x31"),
	INTEL_UNCORE_EVENT_DESC(util_in_port1,		"event=0xff,umask=0x32"),
	INTEL_UNCORE_EVENT_DESC(util_out_port1,		"event=0xff,umask=0x33"),
	INTEL_UNCORE_EVENT_DESC(util_in_port2,		"event=0xff,umask=0x34"),
	INTEL_UNCORE_EVENT_DESC(util_out_port2,		"event=0xff,umask=0x35"),
	INTEL_UNCORE_EVENT_DESC(util_in_port3,		"event=0xff,umask=0x36"),
	INTEL_UNCORE_EVENT_DESC(util_out_port3,		"event=0xff,umask=0x37"),
	{ /* end: all zeroes */ },
};

static struct intel_uncore_ops skx_uncore_iio_freerunning_ops = {
	.read_counter		= uncore_msr_read_counter,
	.hw_config		= uncore_freerunning_hw_config,
};

static struct attribute *skx_uncore_iio_freerunning_formats_attr[] = {
	&format_attr_event.attr,
	&format_attr_umask.attr,
	NULL,
};

static const struct attribute_group skx_uncore_iio_freerunning_format_group = {
	.name = "format",
	.attrs = skx_uncore_iio_freerunning_formats_attr,
};

static struct intel_uncore_type skx_uncore_iio_free_running = {
	.name			= "iio_free_running",
	.num_counters		= 17,
	.num_boxes		= 6,
	.num_freerunning_types	= SKX_IIO_FREERUNNING_TYPE_MAX,
	.freerunning		= skx_iio_freerunning,
	.ops			= &skx_uncore_iio_freerunning_ops,
	.event_descs		= skx_uncore_iio_freerunning_events,
	.format_group		= &skx_uncore_iio_freerunning_format_group,
>>>>>>> 24b8d41d
};

static struct attribute *skx_uncore_formats_attr[] = {
	&format_attr_event.attr,
	&format_attr_umask.attr,
	&format_attr_edge.attr,
	&format_attr_inv.attr,
	&format_attr_thresh8.attr,
	NULL,
};

<<<<<<< HEAD
static struct attribute_group skx_uncore_format_group = {
=======
static const struct attribute_group skx_uncore_format_group = {
>>>>>>> 24b8d41d
	.name = "format",
	.attrs = skx_uncore_formats_attr,
};

static struct intel_uncore_type skx_uncore_irp = {
	.name			= "irp",
	.num_counters		= 2,
<<<<<<< HEAD
	.num_boxes		= 5,
=======
	.num_boxes		= 6,
>>>>>>> 24b8d41d
	.perf_ctr_bits		= 48,
	.event_ctl		= SKX_IRP0_MSR_PMON_CTL0,
	.perf_ctr		= SKX_IRP0_MSR_PMON_CTR0,
	.event_mask		= SNBEP_PMON_RAW_EVENT_MASK,
	.box_ctl		= SKX_IRP0_MSR_PMON_BOX_CTL,
	.msr_offset		= SKX_IRP_MSR_OFFSET,
	.ops			= &skx_uncore_iio_ops,
	.format_group		= &skx_uncore_format_group,
};

<<<<<<< HEAD
=======
static struct attribute *skx_uncore_pcu_formats_attr[] = {
	&format_attr_event.attr,
	&format_attr_umask.attr,
	&format_attr_edge.attr,
	&format_attr_inv.attr,
	&format_attr_thresh8.attr,
	&format_attr_occ_invert.attr,
	&format_attr_occ_edge_det.attr,
	&format_attr_filter_band0.attr,
	&format_attr_filter_band1.attr,
	&format_attr_filter_band2.attr,
	&format_attr_filter_band3.attr,
	NULL,
};

static struct attribute_group skx_uncore_pcu_format_group = {
	.name = "format",
	.attrs = skx_uncore_pcu_formats_attr,
};

>>>>>>> 24b8d41d
static struct intel_uncore_ops skx_uncore_pcu_ops = {
	IVBEP_UNCORE_MSR_OPS_COMMON_INIT(),
	.hw_config		= hswep_pcu_hw_config,
	.get_constraint		= snbep_pcu_get_constraint,
	.put_constraint		= snbep_pcu_put_constraint,
};

static struct intel_uncore_type skx_uncore_pcu = {
	.name			= "pcu",
	.num_counters		= 4,
	.num_boxes		= 1,
	.perf_ctr_bits		= 48,
	.perf_ctr		= HSWEP_PCU_MSR_PMON_CTR0,
	.event_ctl		= HSWEP_PCU_MSR_PMON_CTL0,
	.event_mask		= SNBEP_PCU_MSR_PMON_RAW_EVENT_MASK,
	.box_ctl		= HSWEP_PCU_MSR_PMON_BOX_CTL,
	.num_shared_regs	= 1,
	.ops			= &skx_uncore_pcu_ops,
<<<<<<< HEAD
	.format_group		= &snbep_uncore_pcu_format_group,
=======
	.format_group		= &skx_uncore_pcu_format_group,
>>>>>>> 24b8d41d
};

static struct intel_uncore_type *skx_msr_uncores[] = {
	&skx_uncore_ubox,
	&skx_uncore_chabox,
	&skx_uncore_iio,
<<<<<<< HEAD
=======
	&skx_uncore_iio_free_running,
>>>>>>> 24b8d41d
	&skx_uncore_irp,
	&skx_uncore_pcu,
	NULL,
};

<<<<<<< HEAD
static int skx_count_chabox(void)
{
	struct pci_dev *chabox_dev = NULL;
	int bus, count = 0;

	while (1) {
		chabox_dev = pci_get_device(PCI_VENDOR_ID_INTEL, 0x208d, chabox_dev);
		if (!chabox_dev)
			break;
		if (count == 0)
			bus = chabox_dev->bus->number;
		if (bus != chabox_dev->bus->number)
			break;
		count++;
	}

	pci_dev_put(chabox_dev);
	return count;
=======
/*
 * To determine the number of CHAs, it should read bits 27:0 in the CAPID6
 * register which located at Device 30, Function 3, Offset 0x9C. PCI ID 0x2083.
 */
#define SKX_CAPID6		0x9c
#define SKX_CHA_BIT_MASK	GENMASK(27, 0)

static int skx_count_chabox(void)
{
	struct pci_dev *dev = NULL;
	u32 val = 0;

	dev = pci_get_device(PCI_VENDOR_ID_INTEL, 0x2083, dev);
	if (!dev)
		goto out;

	pci_read_config_dword(dev, SKX_CAPID6, &val);
	val &= SKX_CHA_BIT_MASK;
out:
	pci_dev_put(dev);
	return hweight32(val);
>>>>>>> 24b8d41d
}

void skx_uncore_cpu_init(void)
{
	skx_uncore_chabox.num_boxes = skx_count_chabox();
	uncore_msr_uncores = skx_msr_uncores;
}

static struct intel_uncore_type skx_uncore_imc = {
	.name		= "imc",
	.num_counters   = 4,
	.num_boxes	= 6,
	.perf_ctr_bits	= 48,
	.fixed_ctr_bits	= 48,
	.fixed_ctr	= SNBEP_MC_CHy_PCI_PMON_FIXED_CTR,
	.fixed_ctl	= SNBEP_MC_CHy_PCI_PMON_FIXED_CTL,
	.event_descs	= hswep_uncore_imc_events,
	.perf_ctr	= SNBEP_PCI_PMON_CTR0,
	.event_ctl	= SNBEP_PCI_PMON_CTL0,
	.event_mask	= SNBEP_PMON_RAW_EVENT_MASK,
	.box_ctl	= SNBEP_PCI_PMON_BOX_CTL,
	.ops		= &ivbep_uncore_pci_ops,
	.format_group	= &skx_uncore_format_group,
};

static struct attribute *skx_upi_uncore_formats_attr[] = {
<<<<<<< HEAD
	&format_attr_event_ext.attr,
=======
	&format_attr_event.attr,
>>>>>>> 24b8d41d
	&format_attr_umask_ext.attr,
	&format_attr_edge.attr,
	&format_attr_inv.attr,
	&format_attr_thresh8.attr,
	NULL,
};

<<<<<<< HEAD
static struct attribute_group skx_upi_uncore_format_group = {
=======
static const struct attribute_group skx_upi_uncore_format_group = {
>>>>>>> 24b8d41d
	.name = "format",
	.attrs = skx_upi_uncore_formats_attr,
};

static void skx_upi_uncore_pci_init_box(struct intel_uncore_box *box)
{
	struct pci_dev *pdev = box->pci_dev;

	__set_bit(UNCORE_BOX_FLAG_CTL_OFFS8, &box->flags);
	pci_write_config_dword(pdev, SKX_UPI_PCI_PMON_BOX_CTL, IVBEP_PMON_BOX_CTL_INT);
}

static struct intel_uncore_ops skx_upi_uncore_pci_ops = {
	.init_box	= skx_upi_uncore_pci_init_box,
	.disable_box	= snbep_uncore_pci_disable_box,
	.enable_box	= snbep_uncore_pci_enable_box,
	.disable_event	= snbep_uncore_pci_disable_event,
	.enable_event	= snbep_uncore_pci_enable_event,
	.read_counter	= snbep_uncore_pci_read_counter,
};

static struct intel_uncore_type skx_uncore_upi = {
	.name		= "upi",
	.num_counters   = 4,
	.num_boxes	= 3,
	.perf_ctr_bits	= 48,
	.perf_ctr	= SKX_UPI_PCI_PMON_CTR0,
	.event_ctl	= SKX_UPI_PCI_PMON_CTL0,
<<<<<<< HEAD
	.event_mask	= SNBEP_QPI_PCI_PMON_RAW_EVENT_MASK,
	.event_mask_ext = SKX_PMON_CTL_UMASK_EXT,
=======
	.event_mask	= SNBEP_PMON_RAW_EVENT_MASK,
	.event_mask_ext = SKX_UPI_CTL_UMASK_EXT,
>>>>>>> 24b8d41d
	.box_ctl	= SKX_UPI_PCI_PMON_BOX_CTL,
	.ops		= &skx_upi_uncore_pci_ops,
	.format_group	= &skx_upi_uncore_format_group,
};

static void skx_m2m_uncore_pci_init_box(struct intel_uncore_box *box)
{
	struct pci_dev *pdev = box->pci_dev;

	__set_bit(UNCORE_BOX_FLAG_CTL_OFFS8, &box->flags);
	pci_write_config_dword(pdev, SKX_M2M_PCI_PMON_BOX_CTL, IVBEP_PMON_BOX_CTL_INT);
}

static struct intel_uncore_ops skx_m2m_uncore_pci_ops = {
	.init_box	= skx_m2m_uncore_pci_init_box,
	.disable_box	= snbep_uncore_pci_disable_box,
	.enable_box	= snbep_uncore_pci_enable_box,
	.disable_event	= snbep_uncore_pci_disable_event,
	.enable_event	= snbep_uncore_pci_enable_event,
	.read_counter	= snbep_uncore_pci_read_counter,
};

static struct intel_uncore_type skx_uncore_m2m = {
	.name		= "m2m",
	.num_counters   = 4,
	.num_boxes	= 2,
	.perf_ctr_bits	= 48,
	.perf_ctr	= SKX_M2M_PCI_PMON_CTR0,
	.event_ctl	= SKX_M2M_PCI_PMON_CTL0,
	.event_mask	= SNBEP_PMON_RAW_EVENT_MASK,
	.box_ctl	= SKX_M2M_PCI_PMON_BOX_CTL,
	.ops		= &skx_m2m_uncore_pci_ops,
	.format_group	= &skx_uncore_format_group,
};

static struct event_constraint skx_uncore_m2pcie_constraints[] = {
	UNCORE_EVENT_CONSTRAINT(0x23, 0x3),
	EVENT_CONSTRAINT_END
};

static struct intel_uncore_type skx_uncore_m2pcie = {
	.name		= "m2pcie",
	.num_counters   = 4,
	.num_boxes	= 4,
	.perf_ctr_bits	= 48,
	.constraints	= skx_uncore_m2pcie_constraints,
	.perf_ctr	= SNBEP_PCI_PMON_CTR0,
	.event_ctl	= SNBEP_PCI_PMON_CTL0,
	.event_mask	= SNBEP_PMON_RAW_EVENT_MASK,
	.box_ctl	= SNBEP_PCI_PMON_BOX_CTL,
	.ops		= &ivbep_uncore_pci_ops,
	.format_group	= &skx_uncore_format_group,
};

static struct event_constraint skx_uncore_m3upi_constraints[] = {
	UNCORE_EVENT_CONSTRAINT(0x1d, 0x1),
	UNCORE_EVENT_CONSTRAINT(0x1e, 0x1),
	UNCORE_EVENT_CONSTRAINT(0x40, 0x7),
	UNCORE_EVENT_CONSTRAINT(0x4e, 0x7),
	UNCORE_EVENT_CONSTRAINT(0x4f, 0x7),
	UNCORE_EVENT_CONSTRAINT(0x50, 0x7),
	UNCORE_EVENT_CONSTRAINT(0x51, 0x7),
	UNCORE_EVENT_CONSTRAINT(0x52, 0x7),
	EVENT_CONSTRAINT_END
};

static struct intel_uncore_type skx_uncore_m3upi = {
	.name		= "m3upi",
	.num_counters   = 3,
	.num_boxes	= 3,
	.perf_ctr_bits	= 48,
	.constraints	= skx_uncore_m3upi_constraints,
	.perf_ctr	= SNBEP_PCI_PMON_CTR0,
	.event_ctl	= SNBEP_PCI_PMON_CTL0,
	.event_mask	= SNBEP_PMON_RAW_EVENT_MASK,
	.box_ctl	= SNBEP_PCI_PMON_BOX_CTL,
	.ops		= &ivbep_uncore_pci_ops,
	.format_group	= &skx_uncore_format_group,
};

enum {
	SKX_PCI_UNCORE_IMC,
	SKX_PCI_UNCORE_M2M,
	SKX_PCI_UNCORE_UPI,
	SKX_PCI_UNCORE_M2PCIE,
	SKX_PCI_UNCORE_M3UPI,
};

static struct intel_uncore_type *skx_pci_uncores[] = {
	[SKX_PCI_UNCORE_IMC]	= &skx_uncore_imc,
	[SKX_PCI_UNCORE_M2M]	= &skx_uncore_m2m,
	[SKX_PCI_UNCORE_UPI]	= &skx_uncore_upi,
	[SKX_PCI_UNCORE_M2PCIE]	= &skx_uncore_m2pcie,
	[SKX_PCI_UNCORE_M3UPI]	= &skx_uncore_m3upi,
	NULL,
};

static const struct pci_device_id skx_uncore_pci_ids[] = {
	{ /* MC0 Channel 0 */
		PCI_DEVICE(PCI_VENDOR_ID_INTEL, 0x2042),
		.driver_data = UNCORE_PCI_DEV_FULL_DATA(10, 2, SKX_PCI_UNCORE_IMC, 0),
	},
	{ /* MC0 Channel 1 */
		PCI_DEVICE(PCI_VENDOR_ID_INTEL, 0x2046),
		.driver_data = UNCORE_PCI_DEV_FULL_DATA(10, 6, SKX_PCI_UNCORE_IMC, 1),
	},
	{ /* MC0 Channel 2 */
		PCI_DEVICE(PCI_VENDOR_ID_INTEL, 0x204a),
		.driver_data = UNCORE_PCI_DEV_FULL_DATA(11, 2, SKX_PCI_UNCORE_IMC, 2),
	},
	{ /* MC1 Channel 0 */
		PCI_DEVICE(PCI_VENDOR_ID_INTEL, 0x2042),
		.driver_data = UNCORE_PCI_DEV_FULL_DATA(12, 2, SKX_PCI_UNCORE_IMC, 3),
	},
	{ /* MC1 Channel 1 */
		PCI_DEVICE(PCI_VENDOR_ID_INTEL, 0x2046),
		.driver_data = UNCORE_PCI_DEV_FULL_DATA(12, 6, SKX_PCI_UNCORE_IMC, 4),
	},
	{ /* MC1 Channel 2 */
		PCI_DEVICE(PCI_VENDOR_ID_INTEL, 0x204a),
		.driver_data = UNCORE_PCI_DEV_FULL_DATA(13, 2, SKX_PCI_UNCORE_IMC, 5),
	},
	{ /* M2M0 */
		PCI_DEVICE(PCI_VENDOR_ID_INTEL, 0x2066),
		.driver_data = UNCORE_PCI_DEV_FULL_DATA(8, 0, SKX_PCI_UNCORE_M2M, 0),
	},
	{ /* M2M1 */
		PCI_DEVICE(PCI_VENDOR_ID_INTEL, 0x2066),
		.driver_data = UNCORE_PCI_DEV_FULL_DATA(9, 0, SKX_PCI_UNCORE_M2M, 1),
	},
	{ /* UPI0 Link 0 */
		PCI_DEVICE(PCI_VENDOR_ID_INTEL, 0x2058),
		.driver_data = UNCORE_PCI_DEV_FULL_DATA(14, 0, SKX_PCI_UNCORE_UPI, 0),
	},
	{ /* UPI0 Link 1 */
		PCI_DEVICE(PCI_VENDOR_ID_INTEL, 0x2058),
		.driver_data = UNCORE_PCI_DEV_FULL_DATA(15, 0, SKX_PCI_UNCORE_UPI, 1),
	},
	{ /* UPI1 Link 2 */
		PCI_DEVICE(PCI_VENDOR_ID_INTEL, 0x2058),
		.driver_data = UNCORE_PCI_DEV_FULL_DATA(16, 0, SKX_PCI_UNCORE_UPI, 2),
	},
	{ /* M2PCIe 0 */
		PCI_DEVICE(PCI_VENDOR_ID_INTEL, 0x2088),
		.driver_data = UNCORE_PCI_DEV_FULL_DATA(21, 1, SKX_PCI_UNCORE_M2PCIE, 0),
	},
	{ /* M2PCIe 1 */
		PCI_DEVICE(PCI_VENDOR_ID_INTEL, 0x2088),
		.driver_data = UNCORE_PCI_DEV_FULL_DATA(22, 1, SKX_PCI_UNCORE_M2PCIE, 1),
	},
	{ /* M2PCIe 2 */
		PCI_DEVICE(PCI_VENDOR_ID_INTEL, 0x2088),
		.driver_data = UNCORE_PCI_DEV_FULL_DATA(23, 1, SKX_PCI_UNCORE_M2PCIE, 2),
	},
	{ /* M2PCIe 3 */
		PCI_DEVICE(PCI_VENDOR_ID_INTEL, 0x2088),
		.driver_data = UNCORE_PCI_DEV_FULL_DATA(21, 5, SKX_PCI_UNCORE_M2PCIE, 3),
	},
	{ /* M3UPI0 Link 0 */
<<<<<<< HEAD
		PCI_DEVICE(PCI_VENDOR_ID_INTEL, 0x204C),
		.driver_data = UNCORE_PCI_DEV_FULL_DATA(18, 0, SKX_PCI_UNCORE_M3UPI, 0),
	},
	{ /* M3UPI0 Link 1 */
		PCI_DEVICE(PCI_VENDOR_ID_INTEL, 0x204D),
		.driver_data = UNCORE_PCI_DEV_FULL_DATA(18, 1, SKX_PCI_UNCORE_M3UPI, 1),
	},
	{ /* M3UPI1 Link 2 */
		PCI_DEVICE(PCI_VENDOR_ID_INTEL, 0x204C),
		.driver_data = UNCORE_PCI_DEV_FULL_DATA(18, 4, SKX_PCI_UNCORE_M3UPI, 2),
=======
		PCI_DEVICE(PCI_VENDOR_ID_INTEL, 0x204D),
		.driver_data = UNCORE_PCI_DEV_FULL_DATA(18, 1, SKX_PCI_UNCORE_M3UPI, 0),
	},
	{ /* M3UPI0 Link 1 */
		PCI_DEVICE(PCI_VENDOR_ID_INTEL, 0x204E),
		.driver_data = UNCORE_PCI_DEV_FULL_DATA(18, 2, SKX_PCI_UNCORE_M3UPI, 1),
	},
	{ /* M3UPI1 Link 2 */
		PCI_DEVICE(PCI_VENDOR_ID_INTEL, 0x204D),
		.driver_data = UNCORE_PCI_DEV_FULL_DATA(18, 5, SKX_PCI_UNCORE_M3UPI, 2),
>>>>>>> 24b8d41d
	},
	{ /* end: all zeroes */ }
};


static struct pci_driver skx_uncore_pci_driver = {
	.name		= "skx_uncore",
	.id_table	= skx_uncore_pci_ids,
};

int skx_uncore_pci_init(void)
{
	/* need to double check pci address */
	int ret = snbep_pci2phy_map_init(0x2014, SKX_CPUNODEID, SKX_GIDNIDMAP, false);

	if (ret)
		return ret;

	uncore_pci_uncores = skx_pci_uncores;
	uncore_pci_driver = &skx_uncore_pci_driver;
	return 0;
}

<<<<<<< HEAD
/* end of SKX uncore support */
=======
/* end of SKX uncore support */

/* SNR uncore support */

static struct intel_uncore_type snr_uncore_ubox = {
	.name			= "ubox",
	.num_counters		= 2,
	.num_boxes		= 1,
	.perf_ctr_bits		= 48,
	.fixed_ctr_bits		= 48,
	.perf_ctr		= SNR_U_MSR_PMON_CTR0,
	.event_ctl		= SNR_U_MSR_PMON_CTL0,
	.event_mask		= SNBEP_PMON_RAW_EVENT_MASK,
	.fixed_ctr		= SNR_U_MSR_PMON_UCLK_FIXED_CTR,
	.fixed_ctl		= SNR_U_MSR_PMON_UCLK_FIXED_CTL,
	.ops			= &ivbep_uncore_msr_ops,
	.format_group		= &ivbep_uncore_format_group,
};

static struct attribute *snr_uncore_cha_formats_attr[] = {
	&format_attr_event.attr,
	&format_attr_umask_ext2.attr,
	&format_attr_edge.attr,
	&format_attr_tid_en.attr,
	&format_attr_inv.attr,
	&format_attr_thresh8.attr,
	&format_attr_filter_tid5.attr,
	NULL,
};
static const struct attribute_group snr_uncore_chabox_format_group = {
	.name = "format",
	.attrs = snr_uncore_cha_formats_attr,
};

static int snr_cha_hw_config(struct intel_uncore_box *box, struct perf_event *event)
{
	struct hw_perf_event_extra *reg1 = &event->hw.extra_reg;

	reg1->reg = SNR_C0_MSR_PMON_BOX_FILTER0 +
		    box->pmu->type->msr_offset * box->pmu->pmu_idx;
	reg1->config = event->attr.config1 & SKX_CHA_MSR_PMON_BOX_FILTER_TID;
	reg1->idx = 0;

	return 0;
}

static void snr_cha_enable_event(struct intel_uncore_box *box,
				   struct perf_event *event)
{
	struct hw_perf_event *hwc = &event->hw;
	struct hw_perf_event_extra *reg1 = &hwc->extra_reg;

	if (reg1->idx != EXTRA_REG_NONE)
		wrmsrl(reg1->reg, reg1->config);

	wrmsrl(hwc->config_base, hwc->config | SNBEP_PMON_CTL_EN);
}

static struct intel_uncore_ops snr_uncore_chabox_ops = {
	.init_box		= ivbep_uncore_msr_init_box,
	.disable_box		= snbep_uncore_msr_disable_box,
	.enable_box		= snbep_uncore_msr_enable_box,
	.disable_event		= snbep_uncore_msr_disable_event,
	.enable_event		= snr_cha_enable_event,
	.read_counter		= uncore_msr_read_counter,
	.hw_config		= snr_cha_hw_config,
};

static struct intel_uncore_type snr_uncore_chabox = {
	.name			= "cha",
	.num_counters		= 4,
	.num_boxes		= 6,
	.perf_ctr_bits		= 48,
	.event_ctl		= SNR_CHA_MSR_PMON_CTL0,
	.perf_ctr		= SNR_CHA_MSR_PMON_CTR0,
	.box_ctl		= SNR_CHA_MSR_PMON_BOX_CTL,
	.msr_offset		= HSWEP_CBO_MSR_OFFSET,
	.event_mask		= HSWEP_S_MSR_PMON_RAW_EVENT_MASK,
	.event_mask_ext		= SNR_CHA_RAW_EVENT_MASK_EXT,
	.ops			= &snr_uncore_chabox_ops,
	.format_group		= &snr_uncore_chabox_format_group,
};

static struct attribute *snr_uncore_iio_formats_attr[] = {
	&format_attr_event.attr,
	&format_attr_umask.attr,
	&format_attr_edge.attr,
	&format_attr_inv.attr,
	&format_attr_thresh9.attr,
	&format_attr_ch_mask2.attr,
	&format_attr_fc_mask2.attr,
	NULL,
};

static const struct attribute_group snr_uncore_iio_format_group = {
	.name = "format",
	.attrs = snr_uncore_iio_formats_attr,
};

static struct intel_uncore_type snr_uncore_iio = {
	.name			= "iio",
	.num_counters		= 4,
	.num_boxes		= 5,
	.perf_ctr_bits		= 48,
	.event_ctl		= SNR_IIO_MSR_PMON_CTL0,
	.perf_ctr		= SNR_IIO_MSR_PMON_CTR0,
	.event_mask		= SNBEP_PMON_RAW_EVENT_MASK,
	.event_mask_ext		= SNR_IIO_PMON_RAW_EVENT_MASK_EXT,
	.box_ctl		= SNR_IIO_MSR_PMON_BOX_CTL,
	.msr_offset		= SNR_IIO_MSR_OFFSET,
	.ops			= &ivbep_uncore_msr_ops,
	.format_group		= &snr_uncore_iio_format_group,
};

static struct intel_uncore_type snr_uncore_irp = {
	.name			= "irp",
	.num_counters		= 2,
	.num_boxes		= 5,
	.perf_ctr_bits		= 48,
	.event_ctl		= SNR_IRP0_MSR_PMON_CTL0,
	.perf_ctr		= SNR_IRP0_MSR_PMON_CTR0,
	.event_mask		= SNBEP_PMON_RAW_EVENT_MASK,
	.box_ctl		= SNR_IRP0_MSR_PMON_BOX_CTL,
	.msr_offset		= SNR_IRP_MSR_OFFSET,
	.ops			= &ivbep_uncore_msr_ops,
	.format_group		= &ivbep_uncore_format_group,
};

static struct intel_uncore_type snr_uncore_m2pcie = {
	.name		= "m2pcie",
	.num_counters	= 4,
	.num_boxes	= 5,
	.perf_ctr_bits	= 48,
	.event_ctl	= SNR_M2PCIE_MSR_PMON_CTL0,
	.perf_ctr	= SNR_M2PCIE_MSR_PMON_CTR0,
	.box_ctl	= SNR_M2PCIE_MSR_PMON_BOX_CTL,
	.msr_offset	= SNR_M2PCIE_MSR_OFFSET,
	.event_mask	= SNBEP_PMON_RAW_EVENT_MASK,
	.ops		= &ivbep_uncore_msr_ops,
	.format_group	= &ivbep_uncore_format_group,
};

static int snr_pcu_hw_config(struct intel_uncore_box *box, struct perf_event *event)
{
	struct hw_perf_event *hwc = &event->hw;
	struct hw_perf_event_extra *reg1 = &hwc->extra_reg;
	int ev_sel = hwc->config & SNBEP_PMON_CTL_EV_SEL_MASK;

	if (ev_sel >= 0xb && ev_sel <= 0xe) {
		reg1->reg = SNR_PCU_MSR_PMON_BOX_FILTER;
		reg1->idx = ev_sel - 0xb;
		reg1->config = event->attr.config1 & (0xff << reg1->idx);
	}
	return 0;
}

static struct intel_uncore_ops snr_uncore_pcu_ops = {
	IVBEP_UNCORE_MSR_OPS_COMMON_INIT(),
	.hw_config		= snr_pcu_hw_config,
	.get_constraint		= snbep_pcu_get_constraint,
	.put_constraint		= snbep_pcu_put_constraint,
};

static struct intel_uncore_type snr_uncore_pcu = {
	.name			= "pcu",
	.num_counters		= 4,
	.num_boxes		= 1,
	.perf_ctr_bits		= 48,
	.perf_ctr		= SNR_PCU_MSR_PMON_CTR0,
	.event_ctl		= SNR_PCU_MSR_PMON_CTL0,
	.event_mask		= SNBEP_PMON_RAW_EVENT_MASK,
	.box_ctl		= SNR_PCU_MSR_PMON_BOX_CTL,
	.num_shared_regs	= 1,
	.ops			= &snr_uncore_pcu_ops,
	.format_group		= &skx_uncore_pcu_format_group,
};

enum perf_uncore_snr_iio_freerunning_type_id {
	SNR_IIO_MSR_IOCLK,
	SNR_IIO_MSR_BW_IN,

	SNR_IIO_FREERUNNING_TYPE_MAX,
};

static struct freerunning_counters snr_iio_freerunning[] = {
	[SNR_IIO_MSR_IOCLK]	= { 0x1eac, 0x1, 0x10, 1, 48 },
	[SNR_IIO_MSR_BW_IN]	= { 0x1f00, 0x1, 0x10, 8, 48 },
};

static struct uncore_event_desc snr_uncore_iio_freerunning_events[] = {
	/* Free-Running IIO CLOCKS Counter */
	INTEL_UNCORE_EVENT_DESC(ioclk,			"event=0xff,umask=0x10"),
	/* Free-Running IIO BANDWIDTH IN Counters */
	INTEL_UNCORE_EVENT_DESC(bw_in_port0,		"event=0xff,umask=0x20"),
	INTEL_UNCORE_EVENT_DESC(bw_in_port0.scale,	"3.814697266e-6"),
	INTEL_UNCORE_EVENT_DESC(bw_in_port0.unit,	"MiB"),
	INTEL_UNCORE_EVENT_DESC(bw_in_port1,		"event=0xff,umask=0x21"),
	INTEL_UNCORE_EVENT_DESC(bw_in_port1.scale,	"3.814697266e-6"),
	INTEL_UNCORE_EVENT_DESC(bw_in_port1.unit,	"MiB"),
	INTEL_UNCORE_EVENT_DESC(bw_in_port2,		"event=0xff,umask=0x22"),
	INTEL_UNCORE_EVENT_DESC(bw_in_port2.scale,	"3.814697266e-6"),
	INTEL_UNCORE_EVENT_DESC(bw_in_port2.unit,	"MiB"),
	INTEL_UNCORE_EVENT_DESC(bw_in_port3,		"event=0xff,umask=0x23"),
	INTEL_UNCORE_EVENT_DESC(bw_in_port3.scale,	"3.814697266e-6"),
	INTEL_UNCORE_EVENT_DESC(bw_in_port3.unit,	"MiB"),
	INTEL_UNCORE_EVENT_DESC(bw_in_port4,		"event=0xff,umask=0x24"),
	INTEL_UNCORE_EVENT_DESC(bw_in_port4.scale,	"3.814697266e-6"),
	INTEL_UNCORE_EVENT_DESC(bw_in_port4.unit,	"MiB"),
	INTEL_UNCORE_EVENT_DESC(bw_in_port5,		"event=0xff,umask=0x25"),
	INTEL_UNCORE_EVENT_DESC(bw_in_port5.scale,	"3.814697266e-6"),
	INTEL_UNCORE_EVENT_DESC(bw_in_port5.unit,	"MiB"),
	INTEL_UNCORE_EVENT_DESC(bw_in_port6,		"event=0xff,umask=0x26"),
	INTEL_UNCORE_EVENT_DESC(bw_in_port6.scale,	"3.814697266e-6"),
	INTEL_UNCORE_EVENT_DESC(bw_in_port6.unit,	"MiB"),
	INTEL_UNCORE_EVENT_DESC(bw_in_port7,		"event=0xff,umask=0x27"),
	INTEL_UNCORE_EVENT_DESC(bw_in_port7.scale,	"3.814697266e-6"),
	INTEL_UNCORE_EVENT_DESC(bw_in_port7.unit,	"MiB"),
	{ /* end: all zeroes */ },
};

static struct intel_uncore_type snr_uncore_iio_free_running = {
	.name			= "iio_free_running",
	.num_counters		= 9,
	.num_boxes		= 5,
	.num_freerunning_types	= SNR_IIO_FREERUNNING_TYPE_MAX,
	.freerunning		= snr_iio_freerunning,
	.ops			= &skx_uncore_iio_freerunning_ops,
	.event_descs		= snr_uncore_iio_freerunning_events,
	.format_group		= &skx_uncore_iio_freerunning_format_group,
};

static struct intel_uncore_type *snr_msr_uncores[] = {
	&snr_uncore_ubox,
	&snr_uncore_chabox,
	&snr_uncore_iio,
	&snr_uncore_irp,
	&snr_uncore_m2pcie,
	&snr_uncore_pcu,
	&snr_uncore_iio_free_running,
	NULL,
};

void snr_uncore_cpu_init(void)
{
	uncore_msr_uncores = snr_msr_uncores;
}

static void snr_m2m_uncore_pci_init_box(struct intel_uncore_box *box)
{
	struct pci_dev *pdev = box->pci_dev;
	int box_ctl = uncore_pci_box_ctl(box);

	__set_bit(UNCORE_BOX_FLAG_CTL_OFFS8, &box->flags);
	pci_write_config_dword(pdev, box_ctl, IVBEP_PMON_BOX_CTL_INT);
}

static struct intel_uncore_ops snr_m2m_uncore_pci_ops = {
	.init_box	= snr_m2m_uncore_pci_init_box,
	.disable_box	= snbep_uncore_pci_disable_box,
	.enable_box	= snbep_uncore_pci_enable_box,
	.disable_event	= snbep_uncore_pci_disable_event,
	.enable_event	= snbep_uncore_pci_enable_event,
	.read_counter	= snbep_uncore_pci_read_counter,
};

static struct attribute *snr_m2m_uncore_formats_attr[] = {
	&format_attr_event.attr,
	&format_attr_umask_ext3.attr,
	&format_attr_edge.attr,
	&format_attr_inv.attr,
	&format_attr_thresh8.attr,
	NULL,
};

static const struct attribute_group snr_m2m_uncore_format_group = {
	.name = "format",
	.attrs = snr_m2m_uncore_formats_attr,
};

static struct intel_uncore_type snr_uncore_m2m = {
	.name		= "m2m",
	.num_counters   = 4,
	.num_boxes	= 1,
	.perf_ctr_bits	= 48,
	.perf_ctr	= SNR_M2M_PCI_PMON_CTR0,
	.event_ctl	= SNR_M2M_PCI_PMON_CTL0,
	.event_mask	= SNBEP_PMON_RAW_EVENT_MASK,
	.event_mask_ext	= SNR_M2M_PCI_PMON_UMASK_EXT,
	.box_ctl	= SNR_M2M_PCI_PMON_BOX_CTL,
	.ops		= &snr_m2m_uncore_pci_ops,
	.format_group	= &snr_m2m_uncore_format_group,
};

static void snr_uncore_pci_enable_event(struct intel_uncore_box *box, struct perf_event *event)
{
	struct pci_dev *pdev = box->pci_dev;
	struct hw_perf_event *hwc = &event->hw;

	pci_write_config_dword(pdev, hwc->config_base, (u32)(hwc->config | SNBEP_PMON_CTL_EN));
	pci_write_config_dword(pdev, hwc->config_base + 4, (u32)(hwc->config >> 32));
}

static struct intel_uncore_ops snr_pcie3_uncore_pci_ops = {
	.init_box	= snr_m2m_uncore_pci_init_box,
	.disable_box	= snbep_uncore_pci_disable_box,
	.enable_box	= snbep_uncore_pci_enable_box,
	.disable_event	= snbep_uncore_pci_disable_event,
	.enable_event	= snr_uncore_pci_enable_event,
	.read_counter	= snbep_uncore_pci_read_counter,
};

static struct intel_uncore_type snr_uncore_pcie3 = {
	.name		= "pcie3",
	.num_counters	= 4,
	.num_boxes	= 1,
	.perf_ctr_bits	= 48,
	.perf_ctr	= SNR_PCIE3_PCI_PMON_CTR0,
	.event_ctl	= SNR_PCIE3_PCI_PMON_CTL0,
	.event_mask	= SKX_IIO_PMON_RAW_EVENT_MASK,
	.event_mask_ext	= SKX_IIO_PMON_RAW_EVENT_MASK_EXT,
	.box_ctl	= SNR_PCIE3_PCI_PMON_BOX_CTL,
	.ops		= &snr_pcie3_uncore_pci_ops,
	.format_group	= &skx_uncore_iio_format_group,
};

enum {
	SNR_PCI_UNCORE_M2M,
	SNR_PCI_UNCORE_PCIE3,
};

static struct intel_uncore_type *snr_pci_uncores[] = {
	[SNR_PCI_UNCORE_M2M]		= &snr_uncore_m2m,
	[SNR_PCI_UNCORE_PCIE3]		= &snr_uncore_pcie3,
	NULL,
};

static const struct pci_device_id snr_uncore_pci_ids[] = {
	{ /* M2M */
		PCI_DEVICE(PCI_VENDOR_ID_INTEL, 0x344a),
		.driver_data = UNCORE_PCI_DEV_FULL_DATA(12, 0, SNR_PCI_UNCORE_M2M, 0),
	},
	{ /* end: all zeroes */ }
};

static struct pci_driver snr_uncore_pci_driver = {
	.name		= "snr_uncore",
	.id_table	= snr_uncore_pci_ids,
};

static const struct pci_device_id snr_uncore_pci_sub_ids[] = {
	{ /* PCIe3 RP */
		PCI_DEVICE(PCI_VENDOR_ID_INTEL, 0x334a),
		.driver_data = UNCORE_PCI_DEV_FULL_DATA(4, 0, SNR_PCI_UNCORE_PCIE3, 0),
	},
	{ /* end: all zeroes */ }
};

static struct pci_driver snr_uncore_pci_sub_driver = {
	.name		= "snr_uncore_sub",
	.id_table	= snr_uncore_pci_sub_ids,
};

int snr_uncore_pci_init(void)
{
	/* SNR UBOX DID */
	int ret = snbep_pci2phy_map_init(0x3460, SKX_CPUNODEID,
					 SKX_GIDNIDMAP, true);

	if (ret)
		return ret;

	uncore_pci_uncores = snr_pci_uncores;
	uncore_pci_driver = &snr_uncore_pci_driver;
	uncore_pci_sub_driver = &snr_uncore_pci_sub_driver;
	return 0;
}

static struct pci_dev *snr_uncore_get_mc_dev(int id)
{
	struct pci_dev *mc_dev = NULL;
	int phys_id, pkg;

	while (1) {
		mc_dev = pci_get_device(PCI_VENDOR_ID_INTEL, 0x3451, mc_dev);
		if (!mc_dev)
			break;
		phys_id = uncore_pcibus_to_physid(mc_dev->bus);
		if (phys_id < 0)
			continue;
		pkg = topology_phys_to_logical_pkg(phys_id);
		if (pkg < 0)
			continue;
		else if (pkg == id)
			break;
	}
	return mc_dev;
}

static void __snr_uncore_mmio_init_box(struct intel_uncore_box *box,
				       unsigned int box_ctl, int mem_offset)
{
	struct pci_dev *pdev = snr_uncore_get_mc_dev(box->dieid);
	struct intel_uncore_type *type = box->pmu->type;
	resource_size_t addr;
	u32 pci_dword;

	if (!pdev)
		return;

	pci_read_config_dword(pdev, SNR_IMC_MMIO_BASE_OFFSET, &pci_dword);
	addr = (pci_dword & SNR_IMC_MMIO_BASE_MASK) << 23;

	pci_read_config_dword(pdev, mem_offset, &pci_dword);
	addr |= (pci_dword & SNR_IMC_MMIO_MEM0_MASK) << 12;

	addr += box_ctl;

	box->io_addr = ioremap(addr, type->mmio_map_size);
	if (!box->io_addr) {
		pr_warn("perf uncore: Failed to ioremap for %s.\n", type->name);
		return;
	}

	writel(IVBEP_PMON_BOX_CTL_INT, box->io_addr);
}

static void snr_uncore_mmio_init_box(struct intel_uncore_box *box)
{
	__snr_uncore_mmio_init_box(box, uncore_mmio_box_ctl(box),
				   SNR_IMC_MMIO_MEM0_OFFSET);
}

static void snr_uncore_mmio_disable_box(struct intel_uncore_box *box)
{
	u32 config;

	if (!box->io_addr)
		return;

	config = readl(box->io_addr);
	config |= SNBEP_PMON_BOX_CTL_FRZ;
	writel(config, box->io_addr);
}

static void snr_uncore_mmio_enable_box(struct intel_uncore_box *box)
{
	u32 config;

	if (!box->io_addr)
		return;

	config = readl(box->io_addr);
	config &= ~SNBEP_PMON_BOX_CTL_FRZ;
	writel(config, box->io_addr);
}

static void snr_uncore_mmio_enable_event(struct intel_uncore_box *box,
					   struct perf_event *event)
{
	struct hw_perf_event *hwc = &event->hw;

	if (!box->io_addr)
		return;

	if (!uncore_mmio_is_valid_offset(box, hwc->config_base))
		return;

	writel(hwc->config | SNBEP_PMON_CTL_EN,
	       box->io_addr + hwc->config_base);
}

static void snr_uncore_mmio_disable_event(struct intel_uncore_box *box,
					    struct perf_event *event)
{
	struct hw_perf_event *hwc = &event->hw;

	if (!box->io_addr)
		return;

	if (!uncore_mmio_is_valid_offset(box, hwc->config_base))
		return;

	writel(hwc->config, box->io_addr + hwc->config_base);
}

static struct intel_uncore_ops snr_uncore_mmio_ops = {
	.init_box	= snr_uncore_mmio_init_box,
	.exit_box	= uncore_mmio_exit_box,
	.disable_box	= snr_uncore_mmio_disable_box,
	.enable_box	= snr_uncore_mmio_enable_box,
	.disable_event	= snr_uncore_mmio_disable_event,
	.enable_event	= snr_uncore_mmio_enable_event,
	.read_counter	= uncore_mmio_read_counter,
};

static struct uncore_event_desc snr_uncore_imc_events[] = {
	INTEL_UNCORE_EVENT_DESC(clockticks,      "event=0x00,umask=0x00"),
	INTEL_UNCORE_EVENT_DESC(cas_count_read,  "event=0x04,umask=0x0f"),
	INTEL_UNCORE_EVENT_DESC(cas_count_read.scale, "6.103515625e-5"),
	INTEL_UNCORE_EVENT_DESC(cas_count_read.unit, "MiB"),
	INTEL_UNCORE_EVENT_DESC(cas_count_write, "event=0x04,umask=0x30"),
	INTEL_UNCORE_EVENT_DESC(cas_count_write.scale, "6.103515625e-5"),
	INTEL_UNCORE_EVENT_DESC(cas_count_write.unit, "MiB"),
	{ /* end: all zeroes */ },
};

static struct intel_uncore_type snr_uncore_imc = {
	.name		= "imc",
	.num_counters   = 4,
	.num_boxes	= 2,
	.perf_ctr_bits	= 48,
	.fixed_ctr_bits	= 48,
	.fixed_ctr	= SNR_IMC_MMIO_PMON_FIXED_CTR,
	.fixed_ctl	= SNR_IMC_MMIO_PMON_FIXED_CTL,
	.event_descs	= snr_uncore_imc_events,
	.perf_ctr	= SNR_IMC_MMIO_PMON_CTR0,
	.event_ctl	= SNR_IMC_MMIO_PMON_CTL0,
	.event_mask	= SNBEP_PMON_RAW_EVENT_MASK,
	.box_ctl	= SNR_IMC_MMIO_PMON_BOX_CTL,
	.mmio_offset	= SNR_IMC_MMIO_OFFSET,
	.mmio_map_size	= SNR_IMC_MMIO_SIZE,
	.ops		= &snr_uncore_mmio_ops,
	.format_group	= &skx_uncore_format_group,
};

enum perf_uncore_snr_imc_freerunning_type_id {
	SNR_IMC_DCLK,
	SNR_IMC_DDR,

	SNR_IMC_FREERUNNING_TYPE_MAX,
};

static struct freerunning_counters snr_imc_freerunning[] = {
	[SNR_IMC_DCLK]	= { 0x22b0, 0x0, 0, 1, 48 },
	[SNR_IMC_DDR]	= { 0x2290, 0x8, 0, 2, 48 },
};

static struct uncore_event_desc snr_uncore_imc_freerunning_events[] = {
	INTEL_UNCORE_EVENT_DESC(dclk,		"event=0xff,umask=0x10"),

	INTEL_UNCORE_EVENT_DESC(read,		"event=0xff,umask=0x20"),
	INTEL_UNCORE_EVENT_DESC(read.scale,	"6.103515625e-5"),
	INTEL_UNCORE_EVENT_DESC(read.unit,	"MiB"),
	INTEL_UNCORE_EVENT_DESC(write,		"event=0xff,umask=0x21"),
	INTEL_UNCORE_EVENT_DESC(write.scale,	"6.103515625e-5"),
	INTEL_UNCORE_EVENT_DESC(write.unit,	"MiB"),
	{ /* end: all zeroes */ },
};

static struct intel_uncore_ops snr_uncore_imc_freerunning_ops = {
	.init_box	= snr_uncore_mmio_init_box,
	.exit_box	= uncore_mmio_exit_box,
	.read_counter	= uncore_mmio_read_counter,
	.hw_config	= uncore_freerunning_hw_config,
};

static struct intel_uncore_type snr_uncore_imc_free_running = {
	.name			= "imc_free_running",
	.num_counters		= 3,
	.num_boxes		= 1,
	.num_freerunning_types	= SNR_IMC_FREERUNNING_TYPE_MAX,
	.mmio_map_size		= SNR_IMC_MMIO_SIZE,
	.freerunning		= snr_imc_freerunning,
	.ops			= &snr_uncore_imc_freerunning_ops,
	.event_descs		= snr_uncore_imc_freerunning_events,
	.format_group		= &skx_uncore_iio_freerunning_format_group,
};

static struct intel_uncore_type *snr_mmio_uncores[] = {
	&snr_uncore_imc,
	&snr_uncore_imc_free_running,
	NULL,
};

void snr_uncore_mmio_init(void)
{
	uncore_mmio_uncores = snr_mmio_uncores;
}

/* end of SNR uncore support */

/* ICX uncore support */

static unsigned icx_cha_msr_offsets[] = {
	0x2a0, 0x2ae, 0x2bc, 0x2ca, 0x2d8, 0x2e6, 0x2f4, 0x302, 0x310,
	0x31e, 0x32c, 0x33a, 0x348, 0x356, 0x364, 0x372, 0x380, 0x38e,
	0x3aa, 0x3b8, 0x3c6, 0x3d4, 0x3e2, 0x3f0, 0x3fe, 0x40c, 0x41a,
	0x428, 0x436, 0x444, 0x452, 0x460, 0x46e, 0x47c, 0x0,   0xe,
	0x1c,  0x2a,  0x38,  0x46,
};

static int icx_cha_hw_config(struct intel_uncore_box *box, struct perf_event *event)
{
	struct hw_perf_event_extra *reg1 = &event->hw.extra_reg;
	bool tie_en = !!(event->hw.config & SNBEP_CBO_PMON_CTL_TID_EN);

	if (tie_en) {
		reg1->reg = ICX_C34_MSR_PMON_BOX_FILTER0 +
			    icx_cha_msr_offsets[box->pmu->pmu_idx];
		reg1->config = event->attr.config1 & SKX_CHA_MSR_PMON_BOX_FILTER_TID;
		reg1->idx = 0;
	}

	return 0;
}

static struct intel_uncore_ops icx_uncore_chabox_ops = {
	.init_box		= ivbep_uncore_msr_init_box,
	.disable_box		= snbep_uncore_msr_disable_box,
	.enable_box		= snbep_uncore_msr_enable_box,
	.disable_event		= snbep_uncore_msr_disable_event,
	.enable_event		= snr_cha_enable_event,
	.read_counter		= uncore_msr_read_counter,
	.hw_config		= icx_cha_hw_config,
};

static struct intel_uncore_type icx_uncore_chabox = {
	.name			= "cha",
	.num_counters		= 4,
	.perf_ctr_bits		= 48,
	.event_ctl		= ICX_C34_MSR_PMON_CTL0,
	.perf_ctr		= ICX_C34_MSR_PMON_CTR0,
	.box_ctl		= ICX_C34_MSR_PMON_BOX_CTL,
	.msr_offsets		= icx_cha_msr_offsets,
	.event_mask		= HSWEP_S_MSR_PMON_RAW_EVENT_MASK,
	.event_mask_ext		= SNR_CHA_RAW_EVENT_MASK_EXT,
	.constraints		= skx_uncore_chabox_constraints,
	.ops			= &icx_uncore_chabox_ops,
	.format_group		= &snr_uncore_chabox_format_group,
};

static unsigned icx_msr_offsets[] = {
	0x0, 0x20, 0x40, 0x90, 0xb0, 0xd0,
};

static struct event_constraint icx_uncore_iio_constraints[] = {
	UNCORE_EVENT_CONSTRAINT(0x02, 0x3),
	UNCORE_EVENT_CONSTRAINT(0x03, 0x3),
	UNCORE_EVENT_CONSTRAINT(0x83, 0x3),
	UNCORE_EVENT_CONSTRAINT(0xc0, 0xc),
	UNCORE_EVENT_CONSTRAINT(0xc5, 0xc),
	EVENT_CONSTRAINT_END
};

static struct intel_uncore_type icx_uncore_iio = {
	.name			= "iio",
	.num_counters		= 4,
	.num_boxes		= 6,
	.perf_ctr_bits		= 48,
	.event_ctl		= ICX_IIO_MSR_PMON_CTL0,
	.perf_ctr		= ICX_IIO_MSR_PMON_CTR0,
	.event_mask		= SNBEP_PMON_RAW_EVENT_MASK,
	.event_mask_ext		= SNR_IIO_PMON_RAW_EVENT_MASK_EXT,
	.box_ctl		= ICX_IIO_MSR_PMON_BOX_CTL,
	.msr_offsets		= icx_msr_offsets,
	.constraints		= icx_uncore_iio_constraints,
	.ops			= &skx_uncore_iio_ops,
	.format_group		= &snr_uncore_iio_format_group,
};

static struct intel_uncore_type icx_uncore_irp = {
	.name			= "irp",
	.num_counters		= 2,
	.num_boxes		= 6,
	.perf_ctr_bits		= 48,
	.event_ctl		= ICX_IRP0_MSR_PMON_CTL0,
	.perf_ctr		= ICX_IRP0_MSR_PMON_CTR0,
	.event_mask		= SNBEP_PMON_RAW_EVENT_MASK,
	.box_ctl		= ICX_IRP0_MSR_PMON_BOX_CTL,
	.msr_offsets		= icx_msr_offsets,
	.ops			= &ivbep_uncore_msr_ops,
	.format_group		= &ivbep_uncore_format_group,
};

static struct event_constraint icx_uncore_m2pcie_constraints[] = {
	UNCORE_EVENT_CONSTRAINT(0x14, 0x3),
	UNCORE_EVENT_CONSTRAINT(0x23, 0x3),
	UNCORE_EVENT_CONSTRAINT(0x2d, 0x3),
	EVENT_CONSTRAINT_END
};

static struct intel_uncore_type icx_uncore_m2pcie = {
	.name		= "m2pcie",
	.num_counters	= 4,
	.num_boxes	= 6,
	.perf_ctr_bits	= 48,
	.event_ctl	= ICX_M2PCIE_MSR_PMON_CTL0,
	.perf_ctr	= ICX_M2PCIE_MSR_PMON_CTR0,
	.box_ctl	= ICX_M2PCIE_MSR_PMON_BOX_CTL,
	.msr_offsets	= icx_msr_offsets,
	.constraints	= icx_uncore_m2pcie_constraints,
	.event_mask	= SNBEP_PMON_RAW_EVENT_MASK,
	.ops		= &ivbep_uncore_msr_ops,
	.format_group	= &ivbep_uncore_format_group,
};

enum perf_uncore_icx_iio_freerunning_type_id {
	ICX_IIO_MSR_IOCLK,
	ICX_IIO_MSR_BW_IN,

	ICX_IIO_FREERUNNING_TYPE_MAX,
};

static unsigned icx_iio_clk_freerunning_box_offsets[] = {
	0x0, 0x20, 0x40, 0x90, 0xb0, 0xd0,
};

static unsigned icx_iio_bw_freerunning_box_offsets[] = {
	0x0, 0x10, 0x20, 0x90, 0xa0, 0xb0,
};

static struct freerunning_counters icx_iio_freerunning[] = {
	[ICX_IIO_MSR_IOCLK]	= { 0xa55, 0x1, 0x20, 1, 48, icx_iio_clk_freerunning_box_offsets },
	[ICX_IIO_MSR_BW_IN]	= { 0xaa0, 0x1, 0x10, 8, 48, icx_iio_bw_freerunning_box_offsets },
};

static struct uncore_event_desc icx_uncore_iio_freerunning_events[] = {
	/* Free-Running IIO CLOCKS Counter */
	INTEL_UNCORE_EVENT_DESC(ioclk,			"event=0xff,umask=0x10"),
	/* Free-Running IIO BANDWIDTH IN Counters */
	INTEL_UNCORE_EVENT_DESC(bw_in_port0,		"event=0xff,umask=0x20"),
	INTEL_UNCORE_EVENT_DESC(bw_in_port0.scale,	"3.814697266e-6"),
	INTEL_UNCORE_EVENT_DESC(bw_in_port0.unit,	"MiB"),
	INTEL_UNCORE_EVENT_DESC(bw_in_port1,		"event=0xff,umask=0x21"),
	INTEL_UNCORE_EVENT_DESC(bw_in_port1.scale,	"3.814697266e-6"),
	INTEL_UNCORE_EVENT_DESC(bw_in_port1.unit,	"MiB"),
	INTEL_UNCORE_EVENT_DESC(bw_in_port2,		"event=0xff,umask=0x22"),
	INTEL_UNCORE_EVENT_DESC(bw_in_port2.scale,	"3.814697266e-6"),
	INTEL_UNCORE_EVENT_DESC(bw_in_port2.unit,	"MiB"),
	INTEL_UNCORE_EVENT_DESC(bw_in_port3,		"event=0xff,umask=0x23"),
	INTEL_UNCORE_EVENT_DESC(bw_in_port3.scale,	"3.814697266e-6"),
	INTEL_UNCORE_EVENT_DESC(bw_in_port3.unit,	"MiB"),
	INTEL_UNCORE_EVENT_DESC(bw_in_port4,		"event=0xff,umask=0x24"),
	INTEL_UNCORE_EVENT_DESC(bw_in_port4.scale,	"3.814697266e-6"),
	INTEL_UNCORE_EVENT_DESC(bw_in_port4.unit,	"MiB"),
	INTEL_UNCORE_EVENT_DESC(bw_in_port5,		"event=0xff,umask=0x25"),
	INTEL_UNCORE_EVENT_DESC(bw_in_port5.scale,	"3.814697266e-6"),
	INTEL_UNCORE_EVENT_DESC(bw_in_port5.unit,	"MiB"),
	INTEL_UNCORE_EVENT_DESC(bw_in_port6,		"event=0xff,umask=0x26"),
	INTEL_UNCORE_EVENT_DESC(bw_in_port6.scale,	"3.814697266e-6"),
	INTEL_UNCORE_EVENT_DESC(bw_in_port6.unit,	"MiB"),
	INTEL_UNCORE_EVENT_DESC(bw_in_port7,		"event=0xff,umask=0x27"),
	INTEL_UNCORE_EVENT_DESC(bw_in_port7.scale,	"3.814697266e-6"),
	INTEL_UNCORE_EVENT_DESC(bw_in_port7.unit,	"MiB"),
	{ /* end: all zeroes */ },
};

static struct intel_uncore_type icx_uncore_iio_free_running = {
	.name			= "iio_free_running",
	.num_counters		= 9,
	.num_boxes		= 6,
	.num_freerunning_types	= ICX_IIO_FREERUNNING_TYPE_MAX,
	.freerunning		= icx_iio_freerunning,
	.ops			= &skx_uncore_iio_freerunning_ops,
	.event_descs		= icx_uncore_iio_freerunning_events,
	.format_group		= &skx_uncore_iio_freerunning_format_group,
};

static struct intel_uncore_type *icx_msr_uncores[] = {
	&skx_uncore_ubox,
	&icx_uncore_chabox,
	&icx_uncore_iio,
	&icx_uncore_irp,
	&icx_uncore_m2pcie,
	&skx_uncore_pcu,
	&icx_uncore_iio_free_running,
	NULL,
};

/*
 * To determine the number of CHAs, it should read CAPID6(Low) and CAPID7 (High)
 * registers which located at Device 30, Function 3
 */
#define ICX_CAPID6		0x9c
#define ICX_CAPID7		0xa0

static u64 icx_count_chabox(void)
{
	struct pci_dev *dev = NULL;
	u64 caps = 0;

	dev = pci_get_device(PCI_VENDOR_ID_INTEL, 0x345b, dev);
	if (!dev)
		goto out;

	pci_read_config_dword(dev, ICX_CAPID6, (u32 *)&caps);
	pci_read_config_dword(dev, ICX_CAPID7, (u32 *)&caps + 1);
out:
	pci_dev_put(dev);
	return hweight64(caps);
}

void icx_uncore_cpu_init(void)
{
	u64 num_boxes = icx_count_chabox();

	if (WARN_ON(num_boxes > ARRAY_SIZE(icx_cha_msr_offsets)))
		return;
	icx_uncore_chabox.num_boxes = num_boxes;
	uncore_msr_uncores = icx_msr_uncores;
}

static struct intel_uncore_type icx_uncore_m2m = {
	.name		= "m2m",
	.num_counters   = 4,
	.num_boxes	= 4,
	.perf_ctr_bits	= 48,
	.perf_ctr	= SNR_M2M_PCI_PMON_CTR0,
	.event_ctl	= SNR_M2M_PCI_PMON_CTL0,
	.event_mask	= SNBEP_PMON_RAW_EVENT_MASK,
	.box_ctl	= SNR_M2M_PCI_PMON_BOX_CTL,
	.ops		= &snr_m2m_uncore_pci_ops,
	.format_group	= &skx_uncore_format_group,
};

static struct attribute *icx_upi_uncore_formats_attr[] = {
	&format_attr_event.attr,
	&format_attr_umask_ext4.attr,
	&format_attr_edge.attr,
	&format_attr_inv.attr,
	&format_attr_thresh8.attr,
	NULL,
};

static const struct attribute_group icx_upi_uncore_format_group = {
	.name = "format",
	.attrs = icx_upi_uncore_formats_attr,
};

static struct intel_uncore_type icx_uncore_upi = {
	.name		= "upi",
	.num_counters   = 4,
	.num_boxes	= 3,
	.perf_ctr_bits	= 48,
	.perf_ctr	= ICX_UPI_PCI_PMON_CTR0,
	.event_ctl	= ICX_UPI_PCI_PMON_CTL0,
	.event_mask	= SNBEP_PMON_RAW_EVENT_MASK,
	.event_mask_ext = ICX_UPI_CTL_UMASK_EXT,
	.box_ctl	= ICX_UPI_PCI_PMON_BOX_CTL,
	.ops		= &skx_upi_uncore_pci_ops,
	.format_group	= &icx_upi_uncore_format_group,
};

static struct event_constraint icx_uncore_m3upi_constraints[] = {
	UNCORE_EVENT_CONSTRAINT(0x1c, 0x1),
	UNCORE_EVENT_CONSTRAINT(0x1d, 0x1),
	UNCORE_EVENT_CONSTRAINT(0x1e, 0x1),
	UNCORE_EVENT_CONSTRAINT(0x1f, 0x1),
	UNCORE_EVENT_CONSTRAINT(0x40, 0x7),
	UNCORE_EVENT_CONSTRAINT(0x4e, 0x7),
	UNCORE_EVENT_CONSTRAINT(0x4f, 0x7),
	UNCORE_EVENT_CONSTRAINT(0x50, 0x7),
	EVENT_CONSTRAINT_END
};

static struct intel_uncore_type icx_uncore_m3upi = {
	.name		= "m3upi",
	.num_counters   = 4,
	.num_boxes	= 3,
	.perf_ctr_bits	= 48,
	.perf_ctr	= ICX_M3UPI_PCI_PMON_CTR0,
	.event_ctl	= ICX_M3UPI_PCI_PMON_CTL0,
	.event_mask	= SNBEP_PMON_RAW_EVENT_MASK,
	.box_ctl	= ICX_M3UPI_PCI_PMON_BOX_CTL,
	.constraints	= icx_uncore_m3upi_constraints,
	.ops		= &ivbep_uncore_pci_ops,
	.format_group	= &skx_uncore_format_group,
};

enum {
	ICX_PCI_UNCORE_M2M,
	ICX_PCI_UNCORE_UPI,
	ICX_PCI_UNCORE_M3UPI,
};

static struct intel_uncore_type *icx_pci_uncores[] = {
	[ICX_PCI_UNCORE_M2M]		= &icx_uncore_m2m,
	[ICX_PCI_UNCORE_UPI]		= &icx_uncore_upi,
	[ICX_PCI_UNCORE_M3UPI]		= &icx_uncore_m3upi,
	NULL,
};

static const struct pci_device_id icx_uncore_pci_ids[] = {
	{ /* M2M 0 */
		PCI_DEVICE(PCI_VENDOR_ID_INTEL, 0x344a),
		.driver_data = UNCORE_PCI_DEV_FULL_DATA(12, 0, ICX_PCI_UNCORE_M2M, 0),
	},
	{ /* M2M 1 */
		PCI_DEVICE(PCI_VENDOR_ID_INTEL, 0x344a),
		.driver_data = UNCORE_PCI_DEV_FULL_DATA(13, 0, ICX_PCI_UNCORE_M2M, 1),
	},
	{ /* M2M 2 */
		PCI_DEVICE(PCI_VENDOR_ID_INTEL, 0x344a),
		.driver_data = UNCORE_PCI_DEV_FULL_DATA(14, 0, ICX_PCI_UNCORE_M2M, 2),
	},
	{ /* M2M 3 */
		PCI_DEVICE(PCI_VENDOR_ID_INTEL, 0x344a),
		.driver_data = UNCORE_PCI_DEV_FULL_DATA(15, 0, ICX_PCI_UNCORE_M2M, 3),
	},
	{ /* UPI Link 0 */
		PCI_DEVICE(PCI_VENDOR_ID_INTEL, 0x3441),
		.driver_data = UNCORE_PCI_DEV_FULL_DATA(2, 1, ICX_PCI_UNCORE_UPI, 0),
	},
	{ /* UPI Link 1 */
		PCI_DEVICE(PCI_VENDOR_ID_INTEL, 0x3441),
		.driver_data = UNCORE_PCI_DEV_FULL_DATA(3, 1, ICX_PCI_UNCORE_UPI, 1),
	},
	{ /* UPI Link 2 */
		PCI_DEVICE(PCI_VENDOR_ID_INTEL, 0x3441),
		.driver_data = UNCORE_PCI_DEV_FULL_DATA(4, 1, ICX_PCI_UNCORE_UPI, 2),
	},
	{ /* M3UPI Link 0 */
		PCI_DEVICE(PCI_VENDOR_ID_INTEL, 0x3446),
		.driver_data = UNCORE_PCI_DEV_FULL_DATA(5, 1, ICX_PCI_UNCORE_M3UPI, 0),
	},
	{ /* M3UPI Link 1 */
		PCI_DEVICE(PCI_VENDOR_ID_INTEL, 0x3446),
		.driver_data = UNCORE_PCI_DEV_FULL_DATA(6, 1, ICX_PCI_UNCORE_M3UPI, 1),
	},
	{ /* M3UPI Link 2 */
		PCI_DEVICE(PCI_VENDOR_ID_INTEL, 0x3446),
		.driver_data = UNCORE_PCI_DEV_FULL_DATA(7, 1, ICX_PCI_UNCORE_M3UPI, 2),
	},
	{ /* end: all zeroes */ }
};

static struct pci_driver icx_uncore_pci_driver = {
	.name		= "icx_uncore",
	.id_table	= icx_uncore_pci_ids,
};

int icx_uncore_pci_init(void)
{
	/* ICX UBOX DID */
	int ret = snbep_pci2phy_map_init(0x3450, SKX_CPUNODEID,
					 SKX_GIDNIDMAP, true);

	if (ret)
		return ret;

	uncore_pci_uncores = icx_pci_uncores;
	uncore_pci_driver = &icx_uncore_pci_driver;
	return 0;
}

static void icx_uncore_imc_init_box(struct intel_uncore_box *box)
{
	unsigned int box_ctl = box->pmu->type->box_ctl +
			       box->pmu->type->mmio_offset * (box->pmu->pmu_idx % ICX_NUMBER_IMC_CHN);
	int mem_offset = (box->pmu->pmu_idx / ICX_NUMBER_IMC_CHN) * ICX_IMC_MEM_STRIDE +
			 SNR_IMC_MMIO_MEM0_OFFSET;

	__snr_uncore_mmio_init_box(box, box_ctl, mem_offset);
}

static struct intel_uncore_ops icx_uncore_mmio_ops = {
	.init_box	= icx_uncore_imc_init_box,
	.exit_box	= uncore_mmio_exit_box,
	.disable_box	= snr_uncore_mmio_disable_box,
	.enable_box	= snr_uncore_mmio_enable_box,
	.disable_event	= snr_uncore_mmio_disable_event,
	.enable_event	= snr_uncore_mmio_enable_event,
	.read_counter	= uncore_mmio_read_counter,
};

static struct intel_uncore_type icx_uncore_imc = {
	.name		= "imc",
	.num_counters   = 4,
	.num_boxes	= 8,
	.perf_ctr_bits	= 48,
	.fixed_ctr_bits	= 48,
	.fixed_ctr	= SNR_IMC_MMIO_PMON_FIXED_CTR,
	.fixed_ctl	= SNR_IMC_MMIO_PMON_FIXED_CTL,
	.event_descs	= hswep_uncore_imc_events,
	.perf_ctr	= SNR_IMC_MMIO_PMON_CTR0,
	.event_ctl	= SNR_IMC_MMIO_PMON_CTL0,
	.event_mask	= SNBEP_PMON_RAW_EVENT_MASK,
	.box_ctl	= SNR_IMC_MMIO_PMON_BOX_CTL,
	.mmio_offset	= SNR_IMC_MMIO_OFFSET,
	.mmio_map_size	= SNR_IMC_MMIO_SIZE,
	.ops		= &icx_uncore_mmio_ops,
	.format_group	= &skx_uncore_format_group,
};

enum perf_uncore_icx_imc_freerunning_type_id {
	ICX_IMC_DCLK,
	ICX_IMC_DDR,
	ICX_IMC_DDRT,

	ICX_IMC_FREERUNNING_TYPE_MAX,
};

static struct freerunning_counters icx_imc_freerunning[] = {
	[ICX_IMC_DCLK]	= { 0x22b0, 0x0, 0, 1, 48 },
	[ICX_IMC_DDR]	= { 0x2290, 0x8, 0, 2, 48 },
	[ICX_IMC_DDRT]	= { 0x22a0, 0x8, 0, 2, 48 },
};

static struct uncore_event_desc icx_uncore_imc_freerunning_events[] = {
	INTEL_UNCORE_EVENT_DESC(dclk,			"event=0xff,umask=0x10"),

	INTEL_UNCORE_EVENT_DESC(read,			"event=0xff,umask=0x20"),
	INTEL_UNCORE_EVENT_DESC(read.scale,		"6.103515625e-5"),
	INTEL_UNCORE_EVENT_DESC(read.unit,		"MiB"),
	INTEL_UNCORE_EVENT_DESC(write,			"event=0xff,umask=0x21"),
	INTEL_UNCORE_EVENT_DESC(write.scale,		"6.103515625e-5"),
	INTEL_UNCORE_EVENT_DESC(write.unit,		"MiB"),

	INTEL_UNCORE_EVENT_DESC(ddrt_read,		"event=0xff,umask=0x30"),
	INTEL_UNCORE_EVENT_DESC(ddrt_read.scale,	"6.103515625e-5"),
	INTEL_UNCORE_EVENT_DESC(ddrt_read.unit,		"MiB"),
	INTEL_UNCORE_EVENT_DESC(ddrt_write,		"event=0xff,umask=0x31"),
	INTEL_UNCORE_EVENT_DESC(ddrt_write.scale,	"6.103515625e-5"),
	INTEL_UNCORE_EVENT_DESC(ddrt_write.unit,	"MiB"),
	{ /* end: all zeroes */ },
};

static void icx_uncore_imc_freerunning_init_box(struct intel_uncore_box *box)
{
	int mem_offset = box->pmu->pmu_idx * ICX_IMC_MEM_STRIDE +
			 SNR_IMC_MMIO_MEM0_OFFSET;

	__snr_uncore_mmio_init_box(box, uncore_mmio_box_ctl(box), mem_offset);
}

static struct intel_uncore_ops icx_uncore_imc_freerunning_ops = {
	.init_box	= icx_uncore_imc_freerunning_init_box,
	.exit_box	= uncore_mmio_exit_box,
	.read_counter	= uncore_mmio_read_counter,
	.hw_config	= uncore_freerunning_hw_config,
};

static struct intel_uncore_type icx_uncore_imc_free_running = {
	.name			= "imc_free_running",
	.num_counters		= 5,
	.num_boxes		= 4,
	.num_freerunning_types	= ICX_IMC_FREERUNNING_TYPE_MAX,
	.mmio_map_size		= SNR_IMC_MMIO_SIZE,
	.freerunning		= icx_imc_freerunning,
	.ops			= &icx_uncore_imc_freerunning_ops,
	.event_descs		= icx_uncore_imc_freerunning_events,
	.format_group		= &skx_uncore_iio_freerunning_format_group,
};

static struct intel_uncore_type *icx_mmio_uncores[] = {
	&icx_uncore_imc,
	&icx_uncore_imc_free_running,
	NULL,
};

void icx_uncore_mmio_init(void)
{
	uncore_mmio_uncores = icx_mmio_uncores;
}

/* end of ICX uncore support */
>>>>>>> 24b8d41d
<|MERGE_RESOLUTION|>--- conflicted
+++ resolved
@@ -273,8 +273,6 @@
 #define SKX_CPUNODEID			0xc0
 #define SKX_GIDNIDMAP			0xd4
 
-<<<<<<< HEAD
-=======
 /*
  * The CPU_BUS_NUMBER MSR returns the values of the respective CPUBUSNO CSR
  * that BIOS programmed. MSR has package scope.
@@ -299,7 +297,6 @@
 #define SKX_MSR_CPU_BUS_VALID_BIT	(1ULL << 63)
 #define BUS_NUM_STRIDE			8
 
->>>>>>> 24b8d41d
 /* SKX CHA */
 #define SKX_CHA_MSR_PMON_BOX_FILTER_TID		(0x1ffULL << 0)
 #define SKX_CHA_MSR_PMON_BOX_FILTER_LINK	(0xfULL << 9)
@@ -344,19 +341,13 @@
 #define SKX_UPI_PCI_PMON_CTL0		0x350
 #define SKX_UPI_PCI_PMON_CTR0		0x318
 #define SKX_UPI_PCI_PMON_BOX_CTL	0x378
-<<<<<<< HEAD
-#define SKX_PMON_CTL_UMASK_EXT		0xff
-=======
 #define SKX_UPI_CTL_UMASK_EXT		0xffefff
->>>>>>> 24b8d41d
 
 /* SKX M2M */
 #define SKX_M2M_PCI_PMON_CTL0		0x228
 #define SKX_M2M_PCI_PMON_CTR0		0x200
 #define SKX_M2M_PCI_PMON_BOX_CTL	0x258
 
-<<<<<<< HEAD
-=======
 /* SNR Ubox */
 #define SNR_U_MSR_PMON_CTR0			0x1f98
 #define SNR_U_MSR_PMON_CTL0			0x1f91
@@ -456,20 +447,15 @@
 #define ICX_NUMBER_IMC_CHN			2
 #define ICX_IMC_MEM_STRIDE			0x4
 
->>>>>>> 24b8d41d
 DEFINE_UNCORE_FORMAT_ATTR(event, event, "config:0-7");
 DEFINE_UNCORE_FORMAT_ATTR(event2, event, "config:0-6");
 DEFINE_UNCORE_FORMAT_ATTR(event_ext, event, "config:0-7,21");
 DEFINE_UNCORE_FORMAT_ATTR(use_occ_ctr, use_occ_ctr, "config:7");
 DEFINE_UNCORE_FORMAT_ATTR(umask, umask, "config:8-15");
-<<<<<<< HEAD
-DEFINE_UNCORE_FORMAT_ATTR(umask_ext, umask, "config:8-15,32-39");
-=======
 DEFINE_UNCORE_FORMAT_ATTR(umask_ext, umask, "config:8-15,32-43,45-55");
 DEFINE_UNCORE_FORMAT_ATTR(umask_ext2, umask, "config:8-15,32-57");
 DEFINE_UNCORE_FORMAT_ATTR(umask_ext3, umask, "config:8-15,32-39");
 DEFINE_UNCORE_FORMAT_ATTR(umask_ext4, umask, "config:8-15,32-55");
->>>>>>> 24b8d41d
 DEFINE_UNCORE_FORMAT_ATTR(qor, qor, "config:16");
 DEFINE_UNCORE_FORMAT_ATTR(edge, edge, "config:18");
 DEFINE_UNCORE_FORMAT_ATTR(tid_en, tid_en, "config:19");
@@ -483,13 +469,9 @@
 DEFINE_UNCORE_FORMAT_ATTR(occ_edge, occ_edge, "config:14-51");
 DEFINE_UNCORE_FORMAT_ATTR(occ_edge_det, occ_edge_det, "config:31");
 DEFINE_UNCORE_FORMAT_ATTR(ch_mask, ch_mask, "config:36-43");
-<<<<<<< HEAD
-DEFINE_UNCORE_FORMAT_ATTR(fc_mask, fc_mask, "config:44-46");
-=======
 DEFINE_UNCORE_FORMAT_ATTR(ch_mask2, ch_mask, "config:36-47");
 DEFINE_UNCORE_FORMAT_ATTR(fc_mask, fc_mask, "config:44-46");
 DEFINE_UNCORE_FORMAT_ATTR(fc_mask2, fc_mask, "config:48-50");
->>>>>>> 24b8d41d
 DEFINE_UNCORE_FORMAT_ATTR(filter_tid, filter_tid, "config1:0-4");
 DEFINE_UNCORE_FORMAT_ATTR(filter_tid2, filter_tid, "config1:0");
 DEFINE_UNCORE_FORMAT_ATTR(filter_tid3, filter_tid, "config1:0-5");
@@ -499,7 +481,6 @@
 DEFINE_UNCORE_FORMAT_ATTR(filter_link, filter_link, "config1:5-8");
 DEFINE_UNCORE_FORMAT_ATTR(filter_link2, filter_link, "config1:6-8");
 DEFINE_UNCORE_FORMAT_ATTR(filter_link3, filter_link, "config1:12");
-DEFINE_UNCORE_FORMAT_ATTR(filter_link4, filter_link, "config1:9-12");
 DEFINE_UNCORE_FORMAT_ATTR(filter_nid, filter_nid, "config1:10-17");
 DEFINE_UNCORE_FORMAT_ATTR(filter_nid2, filter_nid, "config1:32-47");
 DEFINE_UNCORE_FORMAT_ATTR(filter_state, filter_state, "config1:18-22");
@@ -2396,19 +2377,11 @@
 
 static const struct pci_device_id knl_uncore_pci_ids[] = {
 	{ /* MC0 UClk */
-<<<<<<< HEAD
 		PCI_DEVICE(PCI_VENDOR_ID_INTEL, 0x7841),
 		.driver_data = UNCORE_PCI_DEV_FULL_DATA(10, 0, KNL_PCI_UNCORE_MC_UCLK, 0),
 	},
 	{ /* MC1 UClk */
 		PCI_DEVICE(PCI_VENDOR_ID_INTEL, 0x7841),
-=======
-		PCI_DEVICE(PCI_VENDOR_ID_INTEL, 0x7841),
-		.driver_data = UNCORE_PCI_DEV_FULL_DATA(10, 0, KNL_PCI_UNCORE_MC_UCLK, 0),
-	},
-	{ /* MC1 UClk */
-		PCI_DEVICE(PCI_VENDOR_ID_INTEL, 0x7841),
->>>>>>> 24b8d41d
 		.driver_data = UNCORE_PCI_DEV_FULL_DATA(11, 0, KNL_PCI_UNCORE_MC_UCLK, 1),
 	},
 	{ /* MC0 DClk CH 0 */
@@ -2418,7 +2391,6 @@
 	{ /* MC0 DClk CH 1 */
 		PCI_DEVICE(PCI_VENDOR_ID_INTEL, 0x7843),
 		.driver_data = UNCORE_PCI_DEV_FULL_DATA(8, 3, KNL_PCI_UNCORE_MC_DCLK, 1),
-<<<<<<< HEAD
 	},
 	{ /* MC0 DClk CH 2 */
 		PCI_DEVICE(PCI_VENDOR_ID_INTEL, 0x7843),
@@ -2434,23 +2406,6 @@
 	},
 	{ /* MC1 DClk CH 2 */
 		PCI_DEVICE(PCI_VENDOR_ID_INTEL, 0x7843),
-=======
-	},
-	{ /* MC0 DClk CH 2 */
-		PCI_DEVICE(PCI_VENDOR_ID_INTEL, 0x7843),
-		.driver_data = UNCORE_PCI_DEV_FULL_DATA(8, 4, KNL_PCI_UNCORE_MC_DCLK, 2),
-	},
-	{ /* MC1 DClk CH 0 */
-		PCI_DEVICE(PCI_VENDOR_ID_INTEL, 0x7843),
-		.driver_data = UNCORE_PCI_DEV_FULL_DATA(9, 2, KNL_PCI_UNCORE_MC_DCLK, 3),
-	},
-	{ /* MC1 DClk CH 1 */
-		PCI_DEVICE(PCI_VENDOR_ID_INTEL, 0x7843),
-		.driver_data = UNCORE_PCI_DEV_FULL_DATA(9, 3, KNL_PCI_UNCORE_MC_DCLK, 4),
-	},
-	{ /* MC1 DClk CH 2 */
-		PCI_DEVICE(PCI_VENDOR_ID_INTEL, 0x7843),
->>>>>>> 24b8d41d
 		.driver_data = UNCORE_PCI_DEV_FULL_DATA(9, 4, KNL_PCI_UNCORE_MC_DCLK, 5),
 	},
 	{ /* EDC0 UClk */
@@ -2468,7 +2423,6 @@
 	{ /* EDC3 UClk */
 		PCI_DEVICE(PCI_VENDOR_ID_INTEL, 0x7833),
 		.driver_data = UNCORE_PCI_DEV_FULL_DATA(18, 0, KNL_PCI_UNCORE_EDC_UCLK, 3),
-<<<<<<< HEAD
 	},
 	{ /* EDC4 UClk */
 		PCI_DEVICE(PCI_VENDOR_ID_INTEL, 0x7833),
@@ -2484,23 +2438,6 @@
 	},
 	{ /* EDC7 UClk */
 		PCI_DEVICE(PCI_VENDOR_ID_INTEL, 0x7833),
-=======
-	},
-	{ /* EDC4 UClk */
-		PCI_DEVICE(PCI_VENDOR_ID_INTEL, 0x7833),
-		.driver_data = UNCORE_PCI_DEV_FULL_DATA(19, 0, KNL_PCI_UNCORE_EDC_UCLK, 4),
-	},
-	{ /* EDC5 UClk */
-		PCI_DEVICE(PCI_VENDOR_ID_INTEL, 0x7833),
-		.driver_data = UNCORE_PCI_DEV_FULL_DATA(20, 0, KNL_PCI_UNCORE_EDC_UCLK, 5),
-	},
-	{ /* EDC6 UClk */
-		PCI_DEVICE(PCI_VENDOR_ID_INTEL, 0x7833),
-		.driver_data = UNCORE_PCI_DEV_FULL_DATA(21, 0, KNL_PCI_UNCORE_EDC_UCLK, 6),
-	},
-	{ /* EDC7 UClk */
-		PCI_DEVICE(PCI_VENDOR_ID_INTEL, 0x7833),
->>>>>>> 24b8d41d
 		.driver_data = UNCORE_PCI_DEV_FULL_DATA(22, 0, KNL_PCI_UNCORE_EDC_UCLK, 7),
 	},
 	{ /* EDC0 EClk */
@@ -3223,10 +3160,27 @@
 	.format_group		= &hswep_uncore_cbox_format_group,
 };
 
+static struct intel_uncore_type bdx_uncore_sbox = {
+	.name			= "sbox",
+	.num_counters		= 4,
+	.num_boxes		= 4,
+	.perf_ctr_bits		= 48,
+	.event_ctl		= HSWEP_S0_MSR_PMON_CTL0,
+	.perf_ctr		= HSWEP_S0_MSR_PMON_CTR0,
+	.event_mask		= HSWEP_S_MSR_PMON_RAW_EVENT_MASK,
+	.box_ctl		= HSWEP_S0_MSR_PMON_BOX_CTL,
+	.msr_offset		= HSWEP_SBOX_MSR_OFFSET,
+	.ops			= &hswep_uncore_sbox_msr_ops,
+	.format_group		= &hswep_uncore_sbox_format_group,
+};
+
+#define BDX_MSR_UNCORE_SBOX	3
+
 static struct intel_uncore_type *bdx_msr_uncores[] = {
 	&bdx_uncore_ubox,
 	&bdx_uncore_cbox,
 	&hswep_uncore_pcu,
+	&bdx_uncore_sbox,
 	NULL,
 };
 
@@ -3243,8 +3197,6 @@
 	if (bdx_uncore_cbox.num_boxes > boot_cpu_data.x86_max_cores)
 		bdx_uncore_cbox.num_boxes = boot_cpu_data.x86_max_cores;
 	uncore_msr_uncores = bdx_msr_uncores;
-<<<<<<< HEAD
-=======
 
 	/* BDX-DE doesn't have SBOX */
 	if (boot_cpu_data.x86_model == 86) {
@@ -3260,7 +3212,6 @@
 			bdx_msr_uncores[BDX_MSR_UNCORE_SBOX] = NULL;
 	}
 	hswep_uncore_pcu.constraints = bdx_uncore_pcu_constraints;
->>>>>>> 24b8d41d
 }
 
 static struct intel_uncore_type bdx_uncore_ha = {
@@ -3531,10 +3482,6 @@
 	&format_attr_inv.attr,
 	&format_attr_thresh8.attr,
 	&format_attr_filter_tid4.attr,
-<<<<<<< HEAD
-	&format_attr_filter_link4.attr,
-=======
->>>>>>> 24b8d41d
 	&format_attr_filter_state5.attr,
 	&format_attr_filter_rem.attr,
 	&format_attr_filter_loc.attr,
@@ -3544,19 +3491,11 @@
 	&format_attr_filter_opc_0.attr,
 	&format_attr_filter_opc_1.attr,
 	&format_attr_filter_nc.attr,
-<<<<<<< HEAD
-	&format_attr_filter_c6.attr,
-=======
->>>>>>> 24b8d41d
 	&format_attr_filter_isoc.attr,
 	NULL,
 };
 
-<<<<<<< HEAD
-static struct attribute_group skx_uncore_chabox_format_group = {
-=======
 static const struct attribute_group skx_uncore_chabox_format_group = {
->>>>>>> 24b8d41d
 	.name = "format",
 	.attrs = skx_uncore_cha_formats_attr,
 };
@@ -3572,17 +3511,12 @@
 	SNBEP_CBO_EVENT_EXTRA_REG(0x0534, 0xffff, 0x4),
 	SNBEP_CBO_EVENT_EXTRA_REG(0x0934, 0xffff, 0x4),
 	SNBEP_CBO_EVENT_EXTRA_REG(0x1134, 0xffff, 0x4),
-<<<<<<< HEAD
-	SNBEP_CBO_EVENT_EXTRA_REG(0x2134, 0xffff, 0x4),
-	SNBEP_CBO_EVENT_EXTRA_REG(0x8134, 0xffff, 0x4),
-=======
 	SNBEP_CBO_EVENT_EXTRA_REG(0x3134, 0xffff, 0x4),
 	SNBEP_CBO_EVENT_EXTRA_REG(0x9134, 0xffff, 0x4),
 	SNBEP_CBO_EVENT_EXTRA_REG(0x35, 0xff, 0x8),
 	SNBEP_CBO_EVENT_EXTRA_REG(0x36, 0xff, 0x8),
 	SNBEP_CBO_EVENT_EXTRA_REG(0x38, 0xff, 0x3),
 	EVENT_EXTRA_END
->>>>>>> 24b8d41d
 };
 
 static u64 skx_cha_filter_mask(int fields)
@@ -3595,8 +3529,6 @@
 		mask |= SKX_CHA_MSR_PMON_BOX_FILTER_LINK;
 	if (fields & 0x4)
 		mask |= SKX_CHA_MSR_PMON_BOX_FILTER_STATE;
-<<<<<<< HEAD
-=======
 	if (fields & 0x8) {
 		mask |= SKX_CHA_MSR_PMON_BOX_FILTER_REM;
 		mask |= SKX_CHA_MSR_PMON_BOX_FILTER_LOC;
@@ -3608,7 +3540,6 @@
 		mask |= SKX_CHA_MSR_PMON_BOX_FILTER_NC;
 		mask |= SKX_CHA_MSR_PMON_BOX_FILTER_ISOC;
 	}
->>>>>>> 24b8d41d
 	return mask;
 }
 
@@ -3678,11 +3609,7 @@
 	NULL,
 };
 
-<<<<<<< HEAD
-static struct attribute_group skx_uncore_iio_format_group = {
-=======
 static const struct attribute_group skx_uncore_iio_format_group = {
->>>>>>> 24b8d41d
 	.name = "format",
 	.attrs = skx_uncore_iio_formats_attr,
 };
@@ -3714,12 +3641,6 @@
 	.read_counter		= uncore_msr_read_counter,
 };
 
-<<<<<<< HEAD
-static struct intel_uncore_type skx_uncore_iio = {
-	.name			= "iio",
-	.num_counters		= 4,
-	.num_boxes		= 5,
-=======
 static inline u8 skx_iio_stack(struct intel_uncore_pmu *pmu, int die)
 {
 	return pmu->type->topology[die] >> (pmu->pmu_idx * BUS_NUM_STRIDE);
@@ -3891,7 +3812,6 @@
 	.name			= "iio",
 	.num_counters		= 4,
 	.num_boxes		= 6,
->>>>>>> 24b8d41d
 	.perf_ctr_bits		= 48,
 	.event_ctl		= SKX_IIO0_MSR_PMON_CTL0,
 	.perf_ctr		= SKX_IIO0_MSR_PMON_CTR0,
@@ -3902,8 +3822,6 @@
 	.constraints		= skx_uncore_iio_constraints,
 	.ops			= &skx_uncore_iio_ops,
 	.format_group		= &skx_uncore_iio_format_group,
-<<<<<<< HEAD
-=======
 	.attr_update		= skx_iio_attr_update,
 	.set_mapping		= skx_iio_set_mapping,
 	.cleanup_mapping	= skx_iio_cleanup_mapping,
@@ -3989,7 +3907,6 @@
 	.ops			= &skx_uncore_iio_freerunning_ops,
 	.event_descs		= skx_uncore_iio_freerunning_events,
 	.format_group		= &skx_uncore_iio_freerunning_format_group,
->>>>>>> 24b8d41d
 };
 
 static struct attribute *skx_uncore_formats_attr[] = {
@@ -4001,11 +3918,7 @@
 	NULL,
 };
 
-<<<<<<< HEAD
-static struct attribute_group skx_uncore_format_group = {
-=======
 static const struct attribute_group skx_uncore_format_group = {
->>>>>>> 24b8d41d
 	.name = "format",
 	.attrs = skx_uncore_formats_attr,
 };
@@ -4013,11 +3926,7 @@
 static struct intel_uncore_type skx_uncore_irp = {
 	.name			= "irp",
 	.num_counters		= 2,
-<<<<<<< HEAD
-	.num_boxes		= 5,
-=======
 	.num_boxes		= 6,
->>>>>>> 24b8d41d
 	.perf_ctr_bits		= 48,
 	.event_ctl		= SKX_IRP0_MSR_PMON_CTL0,
 	.perf_ctr		= SKX_IRP0_MSR_PMON_CTR0,
@@ -4028,8 +3937,6 @@
 	.format_group		= &skx_uncore_format_group,
 };
 
-<<<<<<< HEAD
-=======
 static struct attribute *skx_uncore_pcu_formats_attr[] = {
 	&format_attr_event.attr,
 	&format_attr_umask.attr,
@@ -4050,7 +3957,6 @@
 	.attrs = skx_uncore_pcu_formats_attr,
 };
 
->>>>>>> 24b8d41d
 static struct intel_uncore_ops skx_uncore_pcu_ops = {
 	IVBEP_UNCORE_MSR_OPS_COMMON_INIT(),
 	.hw_config		= hswep_pcu_hw_config,
@@ -4069,46 +3975,19 @@
 	.box_ctl		= HSWEP_PCU_MSR_PMON_BOX_CTL,
 	.num_shared_regs	= 1,
 	.ops			= &skx_uncore_pcu_ops,
-<<<<<<< HEAD
-	.format_group		= &snbep_uncore_pcu_format_group,
-=======
 	.format_group		= &skx_uncore_pcu_format_group,
->>>>>>> 24b8d41d
 };
 
 static struct intel_uncore_type *skx_msr_uncores[] = {
 	&skx_uncore_ubox,
 	&skx_uncore_chabox,
 	&skx_uncore_iio,
-<<<<<<< HEAD
-=======
 	&skx_uncore_iio_free_running,
->>>>>>> 24b8d41d
 	&skx_uncore_irp,
 	&skx_uncore_pcu,
 	NULL,
 };
 
-<<<<<<< HEAD
-static int skx_count_chabox(void)
-{
-	struct pci_dev *chabox_dev = NULL;
-	int bus, count = 0;
-
-	while (1) {
-		chabox_dev = pci_get_device(PCI_VENDOR_ID_INTEL, 0x208d, chabox_dev);
-		if (!chabox_dev)
-			break;
-		if (count == 0)
-			bus = chabox_dev->bus->number;
-		if (bus != chabox_dev->bus->number)
-			break;
-		count++;
-	}
-
-	pci_dev_put(chabox_dev);
-	return count;
-=======
 /*
  * To determine the number of CHAs, it should read bits 27:0 in the CAPID6
  * register which located at Device 30, Function 3, Offset 0x9C. PCI ID 0x2083.
@@ -4130,7 +4009,6 @@
 out:
 	pci_dev_put(dev);
 	return hweight32(val);
->>>>>>> 24b8d41d
 }
 
 void skx_uncore_cpu_init(void)
@@ -4157,11 +4035,7 @@
 };
 
 static struct attribute *skx_upi_uncore_formats_attr[] = {
-<<<<<<< HEAD
-	&format_attr_event_ext.attr,
-=======
 	&format_attr_event.attr,
->>>>>>> 24b8d41d
 	&format_attr_umask_ext.attr,
 	&format_attr_edge.attr,
 	&format_attr_inv.attr,
@@ -4169,11 +4043,7 @@
 	NULL,
 };
 
-<<<<<<< HEAD
-static struct attribute_group skx_upi_uncore_format_group = {
-=======
 static const struct attribute_group skx_upi_uncore_format_group = {
->>>>>>> 24b8d41d
 	.name = "format",
 	.attrs = skx_upi_uncore_formats_attr,
 };
@@ -4202,13 +4072,8 @@
 	.perf_ctr_bits	= 48,
 	.perf_ctr	= SKX_UPI_PCI_PMON_CTR0,
 	.event_ctl	= SKX_UPI_PCI_PMON_CTL0,
-<<<<<<< HEAD
-	.event_mask	= SNBEP_QPI_PCI_PMON_RAW_EVENT_MASK,
-	.event_mask_ext = SKX_PMON_CTL_UMASK_EXT,
-=======
 	.event_mask	= SNBEP_PMON_RAW_EVENT_MASK,
 	.event_mask_ext = SKX_UPI_CTL_UMASK_EXT,
->>>>>>> 24b8d41d
 	.box_ctl	= SKX_UPI_PCI_PMON_BOX_CTL,
 	.ops		= &skx_upi_uncore_pci_ops,
 	.format_group	= &skx_upi_uncore_format_group,
@@ -4368,18 +4233,6 @@
 		.driver_data = UNCORE_PCI_DEV_FULL_DATA(21, 5, SKX_PCI_UNCORE_M2PCIE, 3),
 	},
 	{ /* M3UPI0 Link 0 */
-<<<<<<< HEAD
-		PCI_DEVICE(PCI_VENDOR_ID_INTEL, 0x204C),
-		.driver_data = UNCORE_PCI_DEV_FULL_DATA(18, 0, SKX_PCI_UNCORE_M3UPI, 0),
-	},
-	{ /* M3UPI0 Link 1 */
-		PCI_DEVICE(PCI_VENDOR_ID_INTEL, 0x204D),
-		.driver_data = UNCORE_PCI_DEV_FULL_DATA(18, 1, SKX_PCI_UNCORE_M3UPI, 1),
-	},
-	{ /* M3UPI1 Link 2 */
-		PCI_DEVICE(PCI_VENDOR_ID_INTEL, 0x204C),
-		.driver_data = UNCORE_PCI_DEV_FULL_DATA(18, 4, SKX_PCI_UNCORE_M3UPI, 2),
-=======
 		PCI_DEVICE(PCI_VENDOR_ID_INTEL, 0x204D),
 		.driver_data = UNCORE_PCI_DEV_FULL_DATA(18, 1, SKX_PCI_UNCORE_M3UPI, 0),
 	},
@@ -4390,7 +4243,6 @@
 	{ /* M3UPI1 Link 2 */
 		PCI_DEVICE(PCI_VENDOR_ID_INTEL, 0x204D),
 		.driver_data = UNCORE_PCI_DEV_FULL_DATA(18, 5, SKX_PCI_UNCORE_M3UPI, 2),
->>>>>>> 24b8d41d
 	},
 	{ /* end: all zeroes */ }
 };
@@ -4414,9 +4266,6 @@
 	return 0;
 }
 
-<<<<<<< HEAD
-/* end of SKX uncore support */
-=======
 /* end of SKX uncore support */
 
 /* SNR uncore support */
@@ -5472,5 +5321,4 @@
 	uncore_mmio_uncores = icx_mmio_uncores;
 }
 
-/* end of ICX uncore support */
->>>>>>> 24b8d41d
+/* end of ICX uncore support */