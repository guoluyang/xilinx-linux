/* SPDX-License-Identifier: GPL-2.0-only */
/*
 * Intel(R) Processor Trace PMU driver for perf
 * Copyright (c) 2013-2014, Intel Corporation.
 *
 * Intel PT is specified in the Intel Architecture Instruction Set Extensions
 * Programming Reference:
 * http://software.intel.com/en-us/intel-isa-extensions
 */

#ifndef __INTEL_PT_H__
#define __INTEL_PT_H__

/*
 * PT MSR bit definitions
 */
#define RTIT_CTL_TRACEEN		BIT(0)
#define RTIT_CTL_CYCLEACC		BIT(1)
#define RTIT_CTL_OS			BIT(2)
#define RTIT_CTL_USR			BIT(3)
#define RTIT_CTL_PWR_EVT_EN		BIT(4)
#define RTIT_CTL_FUP_ON_PTW		BIT(5)
#define RTIT_CTL_CR3EN			BIT(7)
#define RTIT_CTL_TOPA			BIT(8)
#define RTIT_CTL_MTC_EN			BIT(9)
#define RTIT_CTL_TSC_EN			BIT(10)
#define RTIT_CTL_DISRETC		BIT(11)
#define RTIT_CTL_PTW_EN			BIT(12)
#define RTIT_CTL_BRANCH_EN		BIT(13)
#define RTIT_CTL_MTC_RANGE_OFFSET	14
#define RTIT_CTL_MTC_RANGE		(0x0full << RTIT_CTL_MTC_RANGE_OFFSET)
#define RTIT_CTL_CYC_THRESH_OFFSET	19
#define RTIT_CTL_CYC_THRESH		(0x0full << RTIT_CTL_CYC_THRESH_OFFSET)
#define RTIT_CTL_PSB_FREQ_OFFSET	24
#define RTIT_CTL_PSB_FREQ      		(0x0full << RTIT_CTL_PSB_FREQ_OFFSET)
#define RTIT_CTL_ADDR0_OFFSET		32
#define RTIT_CTL_ADDR0      		(0x0full << RTIT_CTL_ADDR0_OFFSET)
#define RTIT_CTL_ADDR1_OFFSET		36
#define RTIT_CTL_ADDR1      		(0x0full << RTIT_CTL_ADDR1_OFFSET)
#define RTIT_CTL_ADDR2_OFFSET		40
#define RTIT_CTL_ADDR2      		(0x0full << RTIT_CTL_ADDR2_OFFSET)
#define RTIT_CTL_ADDR3_OFFSET		44
#define RTIT_CTL_ADDR3      		(0x0full << RTIT_CTL_ADDR3_OFFSET)
#define RTIT_STATUS_FILTEREN		BIT(0)
#define RTIT_STATUS_CONTEXTEN		BIT(1)
#define RTIT_STATUS_TRIGGEREN		BIT(2)
#define RTIT_STATUS_BUFFOVF		BIT(3)
#define RTIT_STATUS_ERROR		BIT(4)
#define RTIT_STATUS_STOPPED		BIT(5)

/*
 * Single-entry ToPA: when this close to region boundary, switch
 * buffers to avoid losing data.
 */
#define TOPA_PMI_MARGIN 512

#define TOPA_SHIFT 12

static inline unsigned int sizes(unsigned int tsz)
{
	return 1 << (tsz + TOPA_SHIFT);
};

struct topa_entry {
	u64	end	: 1;
	u64	rsvd0	: 1;
	u64	intr	: 1;
	u64	rsvd1	: 1;
	u64	stop	: 1;
	u64	rsvd2	: 1;
	u64	size	: 4;
	u64	rsvd3	: 2;
	u64	base	: 36;
	u64	rsvd4	: 16;
};

<<<<<<< HEAD
#define PT_CPUID_LEAVES		2
#define PT_CPUID_REGS_NUM	4 /* number of regsters (eax, ebx, ecx, edx) */

/* TSC to Core Crystal Clock Ratio */
#define CPUID_TSC_LEAF		0x15

enum pt_capabilities {
	PT_CAP_max_subleaf = 0,
	PT_CAP_cr3_filtering,
	PT_CAP_psb_cyc,
	PT_CAP_ip_filtering,
	PT_CAP_mtc,
	PT_CAP_ptwrite,
	PT_CAP_power_event_trace,
	PT_CAP_topa_output,
	PT_CAP_topa_multiple_entries,
	PT_CAP_single_range_output,
	PT_CAP_payloads_lip,
	PT_CAP_num_address_ranges,
	PT_CAP_mtc_periods,
	PT_CAP_cycle_thresholds,
	PT_CAP_psb_periods,
};
=======
/* TSC to Core Crystal Clock Ratio */
#define CPUID_TSC_LEAF		0x15
>>>>>>> 24b8d41d

struct pt_pmu {
	struct pmu		pmu;
	u32			caps[PT_CPUID_REGS_NUM * PT_CPUID_LEAVES];
	bool			vmx;
<<<<<<< HEAD
=======
	bool			branch_en_always_on;
>>>>>>> 24b8d41d
	unsigned long		max_nonturbo_ratio;
	unsigned int		tsc_art_num;
	unsigned int		tsc_art_den;
};

/**
 * struct pt_buffer - buffer configuration; one buffer per task_struct or
 *		cpu, depending on perf event configuration
 * @tables:	list of ToPA tables in this buffer
 * @first:	shorthand for first topa table
 * @last:	shorthand for last topa table
 * @cur:	current topa table
 * @nr_pages:	buffer size in pages
 * @cur_idx:	current output region's index within @cur table
 * @output_off:	offset within the current output region
 * @data_size:	running total of the amount of data in this buffer
 * @lost:	if data was lost/truncated
 * @head:	logical write offset inside the buffer
 * @snapshot:	if this is for a snapshot/overwrite counter
 * @single:	use Single Range Output instead of ToPA
 * @stop_pos:	STOP topa entry index
 * @intr_pos:	INT topa entry index
 * @stop_te:	STOP topa entry pointer
 * @intr_te:	INT topa entry pointer
 * @data_pages:	array of pages from perf
 * @topa_index:	table of topa entries indexed by page offset
 */
struct pt_buffer {
	struct list_head	tables;
	struct topa		*first, *last, *cur;
	unsigned int		cur_idx;
	size_t			output_off;
	unsigned long		nr_pages;
	local_t			data_size;
	local64_t		head;
	bool			snapshot;
	bool			single;
	long			stop_pos, intr_pos;
	struct topa_entry	*stop_te, *intr_te;
	void			**data_pages;
};

#define PT_FILTERS_NUM	4

/**
 * struct pt_filter - IP range filter configuration
 * @msr_a:	range start, goes to RTIT_ADDRn_A
 * @msr_b:	range end, goes to RTIT_ADDRn_B
 * @config:	4-bit field in RTIT_CTL
 */
struct pt_filter {
	unsigned long	msr_a;
	unsigned long	msr_b;
	unsigned long	config;
};

/**
 * struct pt_filters - IP range filtering context
 * @filter:	filters defined for this context
 * @nr_filters:	number of defined filters in the @filter array
 */
struct pt_filters {
	struct pt_filter	filter[PT_FILTERS_NUM];
	unsigned int		nr_filters;
};

#define PT_FILTERS_NUM	4

/**
 * struct pt_filter - IP range filter configuration
 * @msr_a:	range start, goes to RTIT_ADDRn_A
 * @msr_b:	range end, goes to RTIT_ADDRn_B
 * @config:	4-bit field in RTIT_CTL
 */
struct pt_filter {
	unsigned long	msr_a;
	unsigned long	msr_b;
	unsigned long	config;
};

/**
 * struct pt_filters - IP range filtering context
 * @filter:	filters defined for this context
 * @nr_filters:	number of defined filters in the @filter array
 */
struct pt_filters {
	struct pt_filter	filter[PT_FILTERS_NUM];
	unsigned int		nr_filters;
};

/**
 * struct pt - per-cpu pt context
<<<<<<< HEAD
 * @handle:	perf output handle
 * @filters:		last configured filters
 * @handle_nmi:	do handle PT PMI on this cpu, there's an active event
 * @vmx_on:	1 if VMX is ON on this cpu
=======
 * @handle:		perf output handle
 * @filters:		last configured filters
 * @handle_nmi:		do handle PT PMI on this cpu, there's an active event
 * @vmx_on:		1 if VMX is ON on this cpu
 * @output_base:	cached RTIT_OUTPUT_BASE MSR value
 * @output_mask:	cached RTIT_OUTPUT_MASK MSR value
>>>>>>> 24b8d41d
 */
struct pt {
	struct perf_output_handle handle;
	struct pt_filters	filters;
	int			handle_nmi;
	int			vmx_on;
	u64			output_base;
	u64			output_mask;
};

#endif /* __INTEL_PT_H__ */<|MERGE_RESOLUTION|>--- conflicted
+++ resolved
@@ -10,43 +10,6 @@
 
 #ifndef __INTEL_PT_H__
 #define __INTEL_PT_H__
-
-/*
- * PT MSR bit definitions
- */
-#define RTIT_CTL_TRACEEN		BIT(0)
-#define RTIT_CTL_CYCLEACC		BIT(1)
-#define RTIT_CTL_OS			BIT(2)
-#define RTIT_CTL_USR			BIT(3)
-#define RTIT_CTL_PWR_EVT_EN		BIT(4)
-#define RTIT_CTL_FUP_ON_PTW		BIT(5)
-#define RTIT_CTL_CR3EN			BIT(7)
-#define RTIT_CTL_TOPA			BIT(8)
-#define RTIT_CTL_MTC_EN			BIT(9)
-#define RTIT_CTL_TSC_EN			BIT(10)
-#define RTIT_CTL_DISRETC		BIT(11)
-#define RTIT_CTL_PTW_EN			BIT(12)
-#define RTIT_CTL_BRANCH_EN		BIT(13)
-#define RTIT_CTL_MTC_RANGE_OFFSET	14
-#define RTIT_CTL_MTC_RANGE		(0x0full << RTIT_CTL_MTC_RANGE_OFFSET)
-#define RTIT_CTL_CYC_THRESH_OFFSET	19
-#define RTIT_CTL_CYC_THRESH		(0x0full << RTIT_CTL_CYC_THRESH_OFFSET)
-#define RTIT_CTL_PSB_FREQ_OFFSET	24
-#define RTIT_CTL_PSB_FREQ      		(0x0full << RTIT_CTL_PSB_FREQ_OFFSET)
-#define RTIT_CTL_ADDR0_OFFSET		32
-#define RTIT_CTL_ADDR0      		(0x0full << RTIT_CTL_ADDR0_OFFSET)
-#define RTIT_CTL_ADDR1_OFFSET		36
-#define RTIT_CTL_ADDR1      		(0x0full << RTIT_CTL_ADDR1_OFFSET)
-#define RTIT_CTL_ADDR2_OFFSET		40
-#define RTIT_CTL_ADDR2      		(0x0full << RTIT_CTL_ADDR2_OFFSET)
-#define RTIT_CTL_ADDR3_OFFSET		44
-#define RTIT_CTL_ADDR3      		(0x0full << RTIT_CTL_ADDR3_OFFSET)
-#define RTIT_STATUS_FILTEREN		BIT(0)
-#define RTIT_STATUS_CONTEXTEN		BIT(1)
-#define RTIT_STATUS_TRIGGEREN		BIT(2)
-#define RTIT_STATUS_BUFFOVF		BIT(3)
-#define RTIT_STATUS_ERROR		BIT(4)
-#define RTIT_STATUS_STOPPED		BIT(5)
 
 /*
  * Single-entry ToPA: when this close to region boundary, switch
@@ -74,43 +37,14 @@
 	u64	rsvd4	: 16;
 };
 
-<<<<<<< HEAD
-#define PT_CPUID_LEAVES		2
-#define PT_CPUID_REGS_NUM	4 /* number of regsters (eax, ebx, ecx, edx) */
-
 /* TSC to Core Crystal Clock Ratio */
 #define CPUID_TSC_LEAF		0x15
-
-enum pt_capabilities {
-	PT_CAP_max_subleaf = 0,
-	PT_CAP_cr3_filtering,
-	PT_CAP_psb_cyc,
-	PT_CAP_ip_filtering,
-	PT_CAP_mtc,
-	PT_CAP_ptwrite,
-	PT_CAP_power_event_trace,
-	PT_CAP_topa_output,
-	PT_CAP_topa_multiple_entries,
-	PT_CAP_single_range_output,
-	PT_CAP_payloads_lip,
-	PT_CAP_num_address_ranges,
-	PT_CAP_mtc_periods,
-	PT_CAP_cycle_thresholds,
-	PT_CAP_psb_periods,
-};
-=======
-/* TSC to Core Crystal Clock Ratio */
-#define CPUID_TSC_LEAF		0x15
->>>>>>> 24b8d41d
 
 struct pt_pmu {
 	struct pmu		pmu;
 	u32			caps[PT_CPUID_REGS_NUM * PT_CPUID_LEAVES];
 	bool			vmx;
-<<<<<<< HEAD
-=======
 	bool			branch_en_always_on;
->>>>>>> 24b8d41d
 	unsigned long		max_nonturbo_ratio;
 	unsigned int		tsc_art_num;
 	unsigned int		tsc_art_den;
@@ -177,45 +111,14 @@
 	unsigned int		nr_filters;
 };
 
-#define PT_FILTERS_NUM	4
-
-/**
- * struct pt_filter - IP range filter configuration
- * @msr_a:	range start, goes to RTIT_ADDRn_A
- * @msr_b:	range end, goes to RTIT_ADDRn_B
- * @config:	4-bit field in RTIT_CTL
- */
-struct pt_filter {
-	unsigned long	msr_a;
-	unsigned long	msr_b;
-	unsigned long	config;
-};
-
-/**
- * struct pt_filters - IP range filtering context
- * @filter:	filters defined for this context
- * @nr_filters:	number of defined filters in the @filter array
- */
-struct pt_filters {
-	struct pt_filter	filter[PT_FILTERS_NUM];
-	unsigned int		nr_filters;
-};
-
 /**
  * struct pt - per-cpu pt context
-<<<<<<< HEAD
- * @handle:	perf output handle
- * @filters:		last configured filters
- * @handle_nmi:	do handle PT PMI on this cpu, there's an active event
- * @vmx_on:	1 if VMX is ON on this cpu
-=======
  * @handle:		perf output handle
  * @filters:		last configured filters
  * @handle_nmi:		do handle PT PMI on this cpu, there's an active event
  * @vmx_on:		1 if VMX is ON on this cpu
  * @output_base:	cached RTIT_OUTPUT_BASE MSR value
  * @output_mask:	cached RTIT_OUTPUT_MASK MSR value
->>>>>>> 24b8d41d
  */
 struct pt {
 	struct perf_output_handle handle;
