<<<<<<< HEAD
=======
// SPDX-License-Identifier: GPL-2.0-only
>>>>>>> 24b8d41d
#include <linux/module.h>

#include <asm/cpu_device_id.h>
#include <asm/intel-family.h>
#include "uncore.h"

static struct intel_uncore_type *empty_uncore[] = { NULL, };
struct intel_uncore_type **uncore_msr_uncores = empty_uncore;
struct intel_uncore_type **uncore_pci_uncores = empty_uncore;
struct intel_uncore_type **uncore_mmio_uncores = empty_uncore;

static bool pcidrv_registered;
struct pci_driver *uncore_pci_driver;
/* The PCI driver for the device which the uncore doesn't own. */
struct pci_driver *uncore_pci_sub_driver;
/* pci bus to socket mapping */
DEFINE_RAW_SPINLOCK(pci2phy_map_lock);
struct list_head pci2phy_map_head = LIST_HEAD_INIT(pci2phy_map_head);
struct pci_extra_dev *uncore_extra_pci_dev;
int __uncore_max_dies;

/* mask of cpus that collect uncore events */
static cpumask_t uncore_cpu_mask;

/* constraint for the fixed counter */
static struct event_constraint uncore_constraint_fixed =
	EVENT_CONSTRAINT(~0ULL, 1 << UNCORE_PMC_IDX_FIXED, ~0ULL);
struct event_constraint uncore_constraint_empty =
	EVENT_CONSTRAINT(0, 0, 0);

MODULE_LICENSE("GPL");

<<<<<<< HEAD
static int uncore_pcibus_to_physid(struct pci_bus *bus)
=======
int uncore_pcibus_to_physid(struct pci_bus *bus)
>>>>>>> 24b8d41d
{
	struct pci2phy_map *map;
	int phys_id = -1;

	raw_spin_lock(&pci2phy_map_lock);
	list_for_each_entry(map, &pci2phy_map_head, list) {
		if (map->segment == pci_domain_nr(bus)) {
			phys_id = map->pbus_to_physid[bus->number];
			break;
		}
	}
	raw_spin_unlock(&pci2phy_map_lock);

	return phys_id;
}

static void uncore_free_pcibus_map(void)
{
	struct pci2phy_map *map, *tmp;

	list_for_each_entry_safe(map, tmp, &pci2phy_map_head, list) {
		list_del(&map->list);
		kfree(map);
	}
}

struct pci2phy_map *__find_pci2phy_map(int segment)
{
	struct pci2phy_map *map, *alloc = NULL;
	int i;

	lockdep_assert_held(&pci2phy_map_lock);

lookup:
	list_for_each_entry(map, &pci2phy_map_head, list) {
		if (map->segment == segment)
			goto end;
	}

	if (!alloc) {
		raw_spin_unlock(&pci2phy_map_lock);
		alloc = kmalloc(sizeof(struct pci2phy_map), GFP_KERNEL);
		raw_spin_lock(&pci2phy_map_lock);

		if (!alloc)
			return NULL;

		goto lookup;
	}

	map = alloc;
	alloc = NULL;
	map->segment = segment;
	for (i = 0; i < 256; i++)
		map->pbus_to_physid[i] = -1;
	list_add_tail(&map->list, &pci2phy_map_head);

end:
	kfree(alloc);
	return map;
}

ssize_t uncore_event_show(struct device *dev,
			  struct device_attribute *attr, char *buf)
{
	struct uncore_event_desc *event =
		container_of(attr, struct uncore_event_desc, attr);
	return sprintf(buf, "%s", event->config);
}

struct intel_uncore_box *uncore_pmu_to_box(struct intel_uncore_pmu *pmu, int cpu)
{
	unsigned int dieid = topology_logical_die_id(cpu);

	/*
	 * The unsigned check also catches the '-1' return value for non
	 * existent mappings in the topology map.
	 */
	return dieid < uncore_max_dies() ? pmu->boxes[dieid] : NULL;
}

u64 uncore_msr_read_counter(struct intel_uncore_box *box, struct perf_event *event)
{
	u64 count;

	rdmsrl(event->hw.event_base, count);

	return count;
}

void uncore_mmio_exit_box(struct intel_uncore_box *box)
{
	if (box->io_addr)
		iounmap(box->io_addr);
}

u64 uncore_mmio_read_counter(struct intel_uncore_box *box,
			     struct perf_event *event)
{
	if (!box->io_addr)
		return 0;

	if (!uncore_mmio_is_valid_offset(box, event->hw.event_base))
		return 0;

	return readq(box->io_addr + event->hw.event_base);
}

/*
 * generic get constraint function for shared match/mask registers.
 */
struct event_constraint *
uncore_get_constraint(struct intel_uncore_box *box, struct perf_event *event)
{
	struct intel_uncore_extra_reg *er;
	struct hw_perf_event_extra *reg1 = &event->hw.extra_reg;
	struct hw_perf_event_extra *reg2 = &event->hw.branch_reg;
	unsigned long flags;
	bool ok = false;

	/*
	 * reg->alloc can be set due to existing state, so for fake box we
	 * need to ignore this, otherwise we might fail to allocate proper
	 * fake state for this extra reg constraint.
	 */
	if (reg1->idx == EXTRA_REG_NONE ||
	    (!uncore_box_is_fake(box) && reg1->alloc))
		return NULL;

	er = &box->shared_regs[reg1->idx];
	raw_spin_lock_irqsave(&er->lock, flags);
	if (!atomic_read(&er->ref) ||
	    (er->config1 == reg1->config && er->config2 == reg2->config)) {
		atomic_inc(&er->ref);
		er->config1 = reg1->config;
		er->config2 = reg2->config;
		ok = true;
	}
	raw_spin_unlock_irqrestore(&er->lock, flags);

	if (ok) {
		if (!uncore_box_is_fake(box))
			reg1->alloc = 1;
		return NULL;
	}

	return &uncore_constraint_empty;
}

void uncore_put_constraint(struct intel_uncore_box *box, struct perf_event *event)
{
	struct intel_uncore_extra_reg *er;
	struct hw_perf_event_extra *reg1 = &event->hw.extra_reg;

	/*
	 * Only put constraint if extra reg was actually allocated. Also
	 * takes care of event which do not use an extra shared reg.
	 *
	 * Also, if this is a fake box we shouldn't touch any event state
	 * (reg->alloc) and we don't care about leaving inconsistent box
	 * state either since it will be thrown out.
	 */
	if (uncore_box_is_fake(box) || !reg1->alloc)
		return;

	er = &box->shared_regs[reg1->idx];
	atomic_dec(&er->ref);
	reg1->alloc = 0;
}

u64 uncore_shared_reg_config(struct intel_uncore_box *box, int idx)
{
	struct intel_uncore_extra_reg *er;
	unsigned long flags;
	u64 config;

	er = &box->shared_regs[idx];

	raw_spin_lock_irqsave(&er->lock, flags);
	config = er->config;
	raw_spin_unlock_irqrestore(&er->lock, flags);

	return config;
}

static void uncore_assign_hw_event(struct intel_uncore_box *box,
				   struct perf_event *event, int idx)
{
	struct hw_perf_event *hwc = &event->hw;

	hwc->idx = idx;
	hwc->last_tag = ++box->tags[idx];

	if (uncore_pmc_fixed(hwc->idx)) {
		hwc->event_base = uncore_fixed_ctr(box);
		hwc->config_base = uncore_fixed_ctl(box);
		return;
	}

	hwc->config_base = uncore_event_ctl(box, hwc->idx);
	hwc->event_base  = uncore_perf_ctr(box, hwc->idx);
}

void uncore_perf_event_update(struct intel_uncore_box *box, struct perf_event *event)
{
	u64 prev_count, new_count, delta;
	int shift;

	if (uncore_pmc_freerunning(event->hw.idx))
		shift = 64 - uncore_freerunning_bits(box, event);
	else if (uncore_pmc_fixed(event->hw.idx))
		shift = 64 - uncore_fixed_ctr_bits(box);
	else
		shift = 64 - uncore_perf_ctr_bits(box);

	/* the hrtimer might modify the previous event value */
again:
	prev_count = local64_read(&event->hw.prev_count);
	new_count = uncore_read_counter(box, event);
	if (local64_xchg(&event->hw.prev_count, new_count) != prev_count)
		goto again;

	delta = (new_count << shift) - (prev_count << shift);
	delta >>= shift;

	local64_add(delta, &event->count);
}

/*
 * The overflow interrupt is unavailable for SandyBridge-EP, is broken
 * for SandyBridge. So we use hrtimer to periodically poll the counter
 * to avoid overflow.
 */
static enum hrtimer_restart uncore_pmu_hrtimer(struct hrtimer *hrtimer)
{
	struct intel_uncore_box *box;
	struct perf_event *event;
	unsigned long flags;
	int bit;

	box = container_of(hrtimer, struct intel_uncore_box, hrtimer);
	if (!box->n_active || box->cpu != smp_processor_id())
		return HRTIMER_NORESTART;
	/*
	 * disable local interrupt to prevent uncore_pmu_event_start/stop
	 * to interrupt the update process
	 */
	local_irq_save(flags);

	/*
	 * handle boxes with an active event list as opposed to active
	 * counters
	 */
	list_for_each_entry(event, &box->active_list, active_entry) {
		uncore_perf_event_update(box, event);
	}

	for_each_set_bit(bit, box->active_mask, UNCORE_PMC_IDX_MAX)
		uncore_perf_event_update(box, box->events[bit]);

	local_irq_restore(flags);

	hrtimer_forward_now(hrtimer, ns_to_ktime(box->hrtimer_duration));
	return HRTIMER_RESTART;
}

void uncore_pmu_start_hrtimer(struct intel_uncore_box *box)
{
	hrtimer_start(&box->hrtimer, ns_to_ktime(box->hrtimer_duration),
		      HRTIMER_MODE_REL_PINNED);
}

void uncore_pmu_cancel_hrtimer(struct intel_uncore_box *box)
{
	hrtimer_cancel(&box->hrtimer);
}

static void uncore_pmu_init_hrtimer(struct intel_uncore_box *box)
{
	hrtimer_init(&box->hrtimer, CLOCK_MONOTONIC, HRTIMER_MODE_REL);
	box->hrtimer.function = uncore_pmu_hrtimer;
}

static struct intel_uncore_box *uncore_alloc_box(struct intel_uncore_type *type,
						 int node)
{
	int i, size, numshared = type->num_shared_regs ;
	struct intel_uncore_box *box;

	size = sizeof(*box) + numshared * sizeof(struct intel_uncore_extra_reg);

	box = kzalloc_node(size, GFP_KERNEL, node);
	if (!box)
		return NULL;

	for (i = 0; i < numshared; i++)
		raw_spin_lock_init(&box->shared_regs[i].lock);

	uncore_pmu_init_hrtimer(box);
	box->cpu = -1;
	box->pci_phys_id = -1;
	box->dieid = -1;

	/* set default hrtimer timeout */
	box->hrtimer_duration = UNCORE_PMU_HRTIMER_INTERVAL;

	INIT_LIST_HEAD(&box->active_list);

	return box;
}

/*
 * Using uncore_pmu_event_init pmu event_init callback
 * as a detection point for uncore events.
 */
static int uncore_pmu_event_init(struct perf_event *event);

static bool is_box_event(struct intel_uncore_box *box, struct perf_event *event)
{
	return &box->pmu->pmu == event->pmu;
}

static int
uncore_collect_events(struct intel_uncore_box *box, struct perf_event *leader,
		      bool dogrp)
{
	struct perf_event *event;
	int n, max_count;

	max_count = box->pmu->type->num_counters;
	if (box->pmu->type->fixed_ctl)
		max_count++;

	if (box->n_events >= max_count)
		return -EINVAL;

	n = box->n_events;

	if (is_box_event(box, leader)) {
		box->event_list[n] = leader;
		n++;
	}

	if (!dogrp)
		return n;

<<<<<<< HEAD
	list_for_each_entry(event, &leader->sibling_list, group_entry) {
=======
	for_each_sibling_event(event, leader) {
>>>>>>> 24b8d41d
		if (!is_box_event(box, event) ||
		    event->state <= PERF_EVENT_STATE_OFF)
			continue;

		if (n >= max_count)
			return -EINVAL;

		box->event_list[n] = event;
		n++;
	}
	return n;
}

static struct event_constraint *
uncore_get_event_constraint(struct intel_uncore_box *box, struct perf_event *event)
{
	struct intel_uncore_type *type = box->pmu->type;
	struct event_constraint *c;

	if (type->ops->get_constraint) {
		c = type->ops->get_constraint(box, event);
		if (c)
			return c;
	}

	if (event->attr.config == UNCORE_FIXED_EVENT)
		return &uncore_constraint_fixed;

	if (type->constraints) {
		for_each_event_constraint(c, type->constraints) {
			if ((event->hw.config & c->cmask) == c->code)
				return c;
		}
	}

	return &type->unconstrainted;
}

static void uncore_put_event_constraint(struct intel_uncore_box *box,
					struct perf_event *event)
{
	if (box->pmu->type->ops->put_constraint)
		box->pmu->type->ops->put_constraint(box, event);
}

static int uncore_assign_events(struct intel_uncore_box *box, int assign[], int n)
{
	unsigned long used_mask[BITS_TO_LONGS(UNCORE_PMC_IDX_MAX)];
	struct event_constraint *c;
	int i, wmin, wmax, ret = 0;
	struct hw_perf_event *hwc;

	bitmap_zero(used_mask, UNCORE_PMC_IDX_MAX);

	for (i = 0, wmin = UNCORE_PMC_IDX_MAX, wmax = 0; i < n; i++) {
		c = uncore_get_event_constraint(box, box->event_list[i]);
		box->event_constraint[i] = c;
		wmin = min(wmin, c->weight);
		wmax = max(wmax, c->weight);
	}

	/* fastpath, try to reuse previous register */
	for (i = 0; i < n; i++) {
		hwc = &box->event_list[i]->hw;
		c = box->event_constraint[i];

		/* never assigned */
		if (hwc->idx == -1)
			break;

		/* constraint still honored */
		if (!test_bit(hwc->idx, c->idxmsk))
			break;

		/* not already used */
		if (test_bit(hwc->idx, used_mask))
			break;

		__set_bit(hwc->idx, used_mask);
		if (assign)
			assign[i] = hwc->idx;
	}
	/* slow path */
	if (i != n)
		ret = perf_assign_events(box->event_constraint, n,
					 wmin, wmax, n, assign);

	if (!assign || ret) {
		for (i = 0; i < n; i++)
			uncore_put_event_constraint(box, box->event_list[i]);
	}
	return ret ? -EINVAL : 0;
}

void uncore_pmu_event_start(struct perf_event *event, int flags)
{
	struct intel_uncore_box *box = uncore_event_to_box(event);
	int idx = event->hw.idx;

	if (WARN_ON_ONCE(idx == -1 || idx >= UNCORE_PMC_IDX_MAX))
		return;

	/*
	 * Free running counter is read-only and always active.
	 * Use the current counter value as start point.
	 * There is no overflow interrupt for free running counter.
	 * Use hrtimer to periodically poll the counter to avoid overflow.
	 */
	if (uncore_pmc_freerunning(event->hw.idx)) {
		list_add_tail(&event->active_entry, &box->active_list);
		local64_set(&event->hw.prev_count,
			    uncore_read_counter(box, event));
		if (box->n_active++ == 0)
			uncore_pmu_start_hrtimer(box);
		return;
	}

	if (WARN_ON_ONCE(!(event->hw.state & PERF_HES_STOPPED)))
		return;

	event->hw.state = 0;
	box->events[idx] = event;
	box->n_active++;
	__set_bit(idx, box->active_mask);

	local64_set(&event->hw.prev_count, uncore_read_counter(box, event));
	uncore_enable_event(box, event);

	if (box->n_active == 1)
		uncore_pmu_start_hrtimer(box);
}

void uncore_pmu_event_stop(struct perf_event *event, int flags)
{
	struct intel_uncore_box *box = uncore_event_to_box(event);
	struct hw_perf_event *hwc = &event->hw;

	/* Cannot disable free running counter which is read-only */
	if (uncore_pmc_freerunning(hwc->idx)) {
		list_del(&event->active_entry);
		if (--box->n_active == 0)
			uncore_pmu_cancel_hrtimer(box);
		uncore_perf_event_update(box, event);
		return;
	}

	if (__test_and_clear_bit(hwc->idx, box->active_mask)) {
		uncore_disable_event(box, event);
		box->n_active--;
		box->events[hwc->idx] = NULL;
		WARN_ON_ONCE(hwc->state & PERF_HES_STOPPED);
		hwc->state |= PERF_HES_STOPPED;

		if (box->n_active == 0)
			uncore_pmu_cancel_hrtimer(box);
	}

	if ((flags & PERF_EF_UPDATE) && !(hwc->state & PERF_HES_UPTODATE)) {
		/*
		 * Drain the remaining delta count out of a event
		 * that we are disabling:
		 */
		uncore_perf_event_update(box, event);
		hwc->state |= PERF_HES_UPTODATE;
	}
}

int uncore_pmu_event_add(struct perf_event *event, int flags)
{
	struct intel_uncore_box *box = uncore_event_to_box(event);
	struct hw_perf_event *hwc = &event->hw;
	int assign[UNCORE_PMC_IDX_MAX];
	int i, n, ret;

	if (!box)
		return -ENODEV;

	/*
	 * The free funning counter is assigned in event_init().
	 * The free running counter event and free running counter
	 * are 1:1 mapped. It doesn't need to be tracked in event_list.
	 */
	if (uncore_pmc_freerunning(hwc->idx)) {
		if (flags & PERF_EF_START)
			uncore_pmu_event_start(event, 0);
		return 0;
	}

	ret = n = uncore_collect_events(box, event, false);
	if (ret < 0)
		return ret;

	hwc->state = PERF_HES_UPTODATE | PERF_HES_STOPPED;
	if (!(flags & PERF_EF_START))
		hwc->state |= PERF_HES_ARCH;

	ret = uncore_assign_events(box, assign, n);
	if (ret)
		return ret;

	/* save events moving to new counters */
	for (i = 0; i < box->n_events; i++) {
		event = box->event_list[i];
		hwc = &event->hw;

		if (hwc->idx == assign[i] &&
			hwc->last_tag == box->tags[assign[i]])
			continue;
		/*
		 * Ensure we don't accidentally enable a stopped
		 * counter simply because we rescheduled.
		 */
		if (hwc->state & PERF_HES_STOPPED)
			hwc->state |= PERF_HES_ARCH;

		uncore_pmu_event_stop(event, PERF_EF_UPDATE);
	}

	/* reprogram moved events into new counters */
	for (i = 0; i < n; i++) {
		event = box->event_list[i];
		hwc = &event->hw;

		if (hwc->idx != assign[i] ||
			hwc->last_tag != box->tags[assign[i]])
			uncore_assign_hw_event(box, event, assign[i]);
		else if (i < box->n_events)
			continue;

		if (hwc->state & PERF_HES_ARCH)
			continue;

		uncore_pmu_event_start(event, 0);
	}
	box->n_events = n;

	return 0;
}

void uncore_pmu_event_del(struct perf_event *event, int flags)
{
	struct intel_uncore_box *box = uncore_event_to_box(event);
	int i;

	uncore_pmu_event_stop(event, PERF_EF_UPDATE);

	/*
	 * The event for free running counter is not tracked by event_list.
	 * It doesn't need to force event->hw.idx = -1 to reassign the counter.
	 * Because the event and the free running counter are 1:1 mapped.
	 */
	if (uncore_pmc_freerunning(event->hw.idx))
		return;

	for (i = 0; i < box->n_events; i++) {
		if (event == box->event_list[i]) {
			uncore_put_event_constraint(box, event);

			for (++i; i < box->n_events; i++)
				box->event_list[i - 1] = box->event_list[i];

			--box->n_events;
			break;
		}
	}

	event->hw.idx = -1;
	event->hw.last_tag = ~0ULL;
}

void uncore_pmu_event_read(struct perf_event *event)
{
	struct intel_uncore_box *box = uncore_event_to_box(event);
	uncore_perf_event_update(box, event);
}

/*
 * validation ensures the group can be loaded onto the
 * PMU if it was the only group available.
 */
static int uncore_validate_group(struct intel_uncore_pmu *pmu,
				struct perf_event *event)
{
	struct perf_event *leader = event->group_leader;
	struct intel_uncore_box *fake_box;
	int ret = -EINVAL, n;

	/* The free running counter is always active. */
	if (uncore_pmc_freerunning(event->hw.idx))
		return 0;

	fake_box = uncore_alloc_box(pmu->type, NUMA_NO_NODE);
	if (!fake_box)
		return -ENOMEM;

	fake_box->pmu = pmu;
	/*
	 * the event is not yet connected with its
	 * siblings therefore we must first collect
	 * existing siblings, then add the new event
	 * before we can simulate the scheduling
	 */
	n = uncore_collect_events(fake_box, leader, true);
	if (n < 0)
		goto out;

	fake_box->n_events = n;
	n = uncore_collect_events(fake_box, event, false);
	if (n < 0)
		goto out;

	fake_box->n_events = n;

	ret = uncore_assign_events(fake_box, NULL, n);
out:
	kfree(fake_box);
	return ret;
}

static int uncore_pmu_event_init(struct perf_event *event)
{
	struct intel_uncore_pmu *pmu;
	struct intel_uncore_box *box;
	struct hw_perf_event *hwc = &event->hw;
	int ret;

	if (event->attr.type != event->pmu->type)
		return -ENOENT;

	pmu = uncore_event_to_pmu(event);
	/* no device found for this pmu */
	if (pmu->func_id < 0)
		return -ENOENT;

	/* Sampling not supported yet */
	if (hwc->sample_period)
		return -EINVAL;

	/*
	 * Place all uncore events for a particular physical package
	 * onto a single cpu
	 */
	if (event->cpu < 0)
		return -EINVAL;
	box = uncore_pmu_to_box(pmu, event->cpu);
	if (!box || box->cpu < 0)
		return -EINVAL;
	event->cpu = box->cpu;
	event->pmu_private = box;

	event->event_caps |= PERF_EV_CAP_READ_ACTIVE_PKG;

	event->hw.idx = -1;
	event->hw.last_tag = ~0ULL;
	event->hw.extra_reg.idx = EXTRA_REG_NONE;
	event->hw.branch_reg.idx = EXTRA_REG_NONE;

	if (event->attr.config == UNCORE_FIXED_EVENT) {
		/* no fixed counter */
		if (!pmu->type->fixed_ctl)
			return -EINVAL;
		/*
		 * if there is only one fixed counter, only the first pmu
		 * can access the fixed counter
		 */
		if (pmu->type->single_fixed && pmu->pmu_idx > 0)
			return -EINVAL;

		/* fixed counters have event field hardcoded to zero */
		hwc->config = 0ULL;
	} else if (is_freerunning_event(event)) {
		hwc->config = event->attr.config;
		if (!check_valid_freerunning_event(box, event))
			return -EINVAL;
		event->hw.idx = UNCORE_PMC_IDX_FREERUNNING;
		/*
		 * The free running counter event and free running counter
		 * are always 1:1 mapped.
		 * The free running counter is always active.
		 * Assign the free running counter here.
		 */
		event->hw.event_base = uncore_freerunning_counter(box, event);
	} else {
		hwc->config = event->attr.config &
			      (pmu->type->event_mask | ((u64)pmu->type->event_mask_ext << 32));
		if (pmu->type->ops->hw_config) {
			ret = pmu->type->ops->hw_config(box, event);
			if (ret)
				return ret;
		}
	}

	if (event->group_leader != event)
		ret = uncore_validate_group(pmu, event);
	else
		ret = 0;

	return ret;
}

static void uncore_pmu_enable(struct pmu *pmu)
{
	struct intel_uncore_pmu *uncore_pmu;
	struct intel_uncore_box *box;

	uncore_pmu = container_of(pmu, struct intel_uncore_pmu, pmu);
	if (!uncore_pmu)
		return;

	box = uncore_pmu_to_box(uncore_pmu, smp_processor_id());
	if (!box)
		return;

	if (uncore_pmu->type->ops->enable_box)
		uncore_pmu->type->ops->enable_box(box);
}

static void uncore_pmu_disable(struct pmu *pmu)
{
	struct intel_uncore_pmu *uncore_pmu;
	struct intel_uncore_box *box;

	uncore_pmu = container_of(pmu, struct intel_uncore_pmu, pmu);
	if (!uncore_pmu)
		return;

	box = uncore_pmu_to_box(uncore_pmu, smp_processor_id());
	if (!box)
		return;

	if (uncore_pmu->type->ops->disable_box)
		uncore_pmu->type->ops->disable_box(box);
}

static ssize_t uncore_get_attr_cpumask(struct device *dev,
				struct device_attribute *attr, char *buf)
{
	return cpumap_print_to_pagebuf(true, buf, &uncore_cpu_mask);
}

static DEVICE_ATTR(cpumask, S_IRUGO, uncore_get_attr_cpumask, NULL);

static struct attribute *uncore_pmu_attrs[] = {
	&dev_attr_cpumask.attr,
	NULL,
};

static const struct attribute_group uncore_pmu_attr_group = {
	.attrs = uncore_pmu_attrs,
};

static int uncore_pmu_register(struct intel_uncore_pmu *pmu)
{
	int ret;

	if (!pmu->type->pmu) {
		pmu->pmu = (struct pmu) {
			.attr_groups	= pmu->type->attr_groups,
			.task_ctx_nr	= perf_invalid_context,
			.pmu_enable	= uncore_pmu_enable,
			.pmu_disable	= uncore_pmu_disable,
			.event_init	= uncore_pmu_event_init,
			.add		= uncore_pmu_event_add,
			.del		= uncore_pmu_event_del,
			.start		= uncore_pmu_event_start,
			.stop		= uncore_pmu_event_stop,
			.read		= uncore_pmu_event_read,
			.module		= THIS_MODULE,
			.capabilities	= PERF_PMU_CAP_NO_EXCLUDE,
			.attr_update	= pmu->type->attr_update,
		};
	} else {
		pmu->pmu = *pmu->type->pmu;
		pmu->pmu.attr_groups = pmu->type->attr_groups;
		pmu->pmu.attr_update = pmu->type->attr_update;
	}

	if (pmu->type->num_boxes == 1) {
		if (strlen(pmu->type->name) > 0)
			sprintf(pmu->name, "uncore_%s", pmu->type->name);
		else
			sprintf(pmu->name, "uncore");
	} else {
		sprintf(pmu->name, "uncore_%s_%d", pmu->type->name,
			pmu->pmu_idx);
	}

	ret = perf_pmu_register(&pmu->pmu, pmu->name, -1);
	if (!ret)
		pmu->registered = true;
	return ret;
}

static void uncore_pmu_unregister(struct intel_uncore_pmu *pmu)
{
	if (!pmu->registered)
		return;
	perf_pmu_unregister(&pmu->pmu);
	pmu->registered = false;
}

<<<<<<< HEAD
static void __uncore_exit_boxes(struct intel_uncore_type *type, int cpu)
{
	struct intel_uncore_pmu *pmu = type->pmus;
	struct intel_uncore_box *box;
	int i, pkg;

	if (pmu) {
		pkg = topology_physical_package_id(cpu);
		for (i = 0; i < type->num_boxes; i++, pmu++) {
			box = pmu->boxes[pkg];
			if (box)
				uncore_box_exit(box);
		}
	}
}

static void uncore_exit_boxes(void *dummy)
{
	struct intel_uncore_type **types;

	for (types = uncore_msr_uncores; *types; types++)
		__uncore_exit_boxes(*types++, smp_processor_id());
}

=======
>>>>>>> 24b8d41d
static void uncore_free_boxes(struct intel_uncore_pmu *pmu)
{
	int die;

	for (die = 0; die < uncore_max_dies(); die++)
		kfree(pmu->boxes[die]);
	kfree(pmu->boxes);
}

static void uncore_type_exit(struct intel_uncore_type *type)
{
	struct intel_uncore_pmu *pmu = type->pmus;
	int i;

	if (type->cleanup_mapping)
		type->cleanup_mapping(type);

	if (pmu) {
		for (i = 0; i < type->num_boxes; i++, pmu++) {
			uncore_pmu_unregister(pmu);
			uncore_free_boxes(pmu);
		}
		kfree(type->pmus);
		type->pmus = NULL;
	}
	kfree(type->events_group);
	type->events_group = NULL;
}

static void uncore_types_exit(struct intel_uncore_type **types)
{
	for (; *types; types++)
		uncore_type_exit(*types);
}

static int __init uncore_type_init(struct intel_uncore_type *type, bool setid)
{
	struct intel_uncore_pmu *pmus;
	size_t size;
	int i, j;

	pmus = kcalloc(type->num_boxes, sizeof(*pmus), GFP_KERNEL);
	if (!pmus)
		return -ENOMEM;

	size = uncore_max_dies() * sizeof(struct intel_uncore_box *);

	for (i = 0; i < type->num_boxes; i++) {
		pmus[i].func_id	= setid ? i : -1;
		pmus[i].pmu_idx	= i;
		pmus[i].type	= type;
		pmus[i].boxes	= kzalloc(size, GFP_KERNEL);
		if (!pmus[i].boxes)
			goto err;
	}

	type->pmus = pmus;
	type->unconstrainted = (struct event_constraint)
		__EVENT_CONSTRAINT(0, (1ULL << type->num_counters) - 1,
				0, type->num_counters, 0, 0);

	if (type->event_descs) {
		struct {
			struct attribute_group group;
			struct attribute *attrs[];
		} *attr_group;
		for (i = 0; type->event_descs[i].attr.attr.name; i++);

		attr_group = kzalloc(struct_size(attr_group, attrs, i + 1),
								GFP_KERNEL);
		if (!attr_group)
			goto err;

		attr_group->group.name = "events";
		attr_group->group.attrs = attr_group->attrs;

		for (j = 0; j < i; j++)
			attr_group->attrs[j] = &type->event_descs[j].attr.attr;

		type->events_group = &attr_group->group;
	}

	type->pmu_group = &uncore_pmu_attr_group;

	if (type->set_mapping)
		type->set_mapping(type);

	return 0;

err:
	for (i = 0; i < type->num_boxes; i++)
		kfree(pmus[i].boxes);
	kfree(pmus);

	return -ENOMEM;
}

static int __init
uncore_types_init(struct intel_uncore_type **types, bool setid)
{
	int ret;

	for (; *types; types++) {
		ret = uncore_type_init(*types, setid);
		if (ret)
			return ret;
	}
	return 0;
}

/*
 * Get the die information of a PCI device.
 * @pdev: The PCI device.
 * @phys_id: The physical socket id which the device maps to.
 * @die: The die id which the device maps to.
 */
static int uncore_pci_get_dev_die_info(struct pci_dev *pdev,
				       int *phys_id, int *die)
{
<<<<<<< HEAD
	struct intel_uncore_type *type;
	struct intel_uncore_pmu *pmu = NULL;
	struct intel_uncore_box *box;
	int phys_id, pkg, ret;

	phys_id = uncore_pcibus_to_physid(pdev->bus);
	if (phys_id < 0)
		return -ENODEV;

	pkg = topology_phys_to_logical_pkg(phys_id);
	if (pkg < 0)
=======
	*phys_id = uncore_pcibus_to_physid(pdev->bus);
	if (*phys_id < 0)
		return -ENODEV;

	*die = (topology_max_die_per_package() > 1) ? *phys_id :
				topology_phys_to_logical_pkg(*phys_id);
	if (*die < 0)
>>>>>>> 24b8d41d
		return -EINVAL;

	return 0;
}

/*
 * Find the PMU of a PCI device.
 * @pdev: The PCI device.
 * @ids: The ID table of the available PCI devices with a PMU.
 */
static struct intel_uncore_pmu *
uncore_pci_find_dev_pmu(struct pci_dev *pdev, const struct pci_device_id *ids)
{
	struct intel_uncore_pmu *pmu = NULL;
	struct intel_uncore_type *type;
	kernel_ulong_t data;
	unsigned int devfn;

	while (ids && ids->vendor) {
		if ((ids->vendor == pdev->vendor) &&
		    (ids->device == pdev->device)) {
			data = ids->driver_data;
			devfn = PCI_DEVFN(UNCORE_PCI_DEV_DEV(data),
					  UNCORE_PCI_DEV_FUNC(data));
			if (devfn == pdev->devfn) {
				type = uncore_pci_uncores[UNCORE_PCI_DEV_TYPE(data)];
				pmu = &type->pmus[UNCORE_PCI_DEV_IDX(data)];
				break;
			}
		}
		ids++;
	}
	return pmu;
}

<<<<<<< HEAD
	type = uncore_pci_uncores[UNCORE_PCI_DEV_TYPE(id->driver_data)];

	/*
	 * Some platforms, e.g.  Knights Landing, use a common PCI device ID
	 * for multiple instances of an uncore PMU device type. We should check
	 * PCI slot and func to indicate the uncore box.
	 */
	if (id->driver_data & ~0xffff) {
		struct pci_driver *pci_drv = pdev->driver;
		const struct pci_device_id *ids = pci_drv->id_table;
		unsigned int devfn;

		while (ids && ids->vendor) {
			if ((ids->vendor == pdev->vendor) &&
			    (ids->device == pdev->device)) {
				devfn = PCI_DEVFN(UNCORE_PCI_DEV_DEV(ids->driver_data),
						  UNCORE_PCI_DEV_FUNC(ids->driver_data));
				if (devfn == pdev->devfn) {
					pmu = &type->pmus[UNCORE_PCI_DEV_IDX(ids->driver_data)];
					break;
				}
			}
			ids++;
		}
		if (pmu == NULL)
			return -ENODEV;
	} else {
		/*
		 * for performance monitoring unit with multiple boxes,
		 * each box has a different function id.
		 */
		pmu = &type->pmus[UNCORE_PCI_DEV_IDX(id->driver_data)];
	}
=======
/*
 * Register the PMU for a PCI device
 * @pdev: The PCI device.
 * @type: The corresponding PMU type of the device.
 * @pmu: The corresponding PMU of the device.
 * @phys_id: The physical socket id which the device maps to.
 * @die: The die id which the device maps to.
 */
static int uncore_pci_pmu_register(struct pci_dev *pdev,
				   struct intel_uncore_type *type,
				   struct intel_uncore_pmu *pmu,
				   int phys_id, int die)
{
	struct intel_uncore_box *box;
	int ret;
>>>>>>> 24b8d41d

	if (WARN_ON_ONCE(pmu->boxes[die] != NULL))
		return -EINVAL;

	box = uncore_alloc_box(type, NUMA_NO_NODE);
	if (!box)
		return -ENOMEM;

	if (pmu->func_id < 0)
		pmu->func_id = pdev->devfn;
	else
		WARN_ON_ONCE(pmu->func_id != pdev->devfn);

	atomic_inc(&box->refcnt);
	box->pci_phys_id = phys_id;
	box->dieid = die;
	box->pci_dev = pdev;
	box->pmu = pmu;
	uncore_box_init(box);

	pmu->boxes[die] = box;
	if (atomic_inc_return(&pmu->activeboxes) > 1)
		return 0;

	/* First active box registers the pmu */
	ret = uncore_pmu_register(pmu);
	if (ret) {
		pmu->boxes[die] = NULL;
		uncore_box_exit(box);
		kfree(box);
	}
	return ret;
}

/*
 * add a pci uncore device
 */
static int uncore_pci_probe(struct pci_dev *pdev, const struct pci_device_id *id)
{
	struct intel_uncore_type *type;
	struct intel_uncore_pmu *pmu = NULL;
	int phys_id, die, ret;

	ret = uncore_pci_get_dev_die_info(pdev, &phys_id, &die);
	if (ret)
		return ret;

	if (UNCORE_PCI_DEV_TYPE(id->driver_data) == UNCORE_EXTRA_PCI_DEV) {
		int idx = UNCORE_PCI_DEV_IDX(id->driver_data);

		uncore_extra_pci_dev[die].dev[idx] = pdev;
		pci_set_drvdata(pdev, NULL);
		return 0;
	}

	type = uncore_pci_uncores[UNCORE_PCI_DEV_TYPE(id->driver_data)];

	/*
	 * Some platforms, e.g.  Knights Landing, use a common PCI device ID
	 * for multiple instances of an uncore PMU device type. We should check
	 * PCI slot and func to indicate the uncore box.
	 */
	if (id->driver_data & ~0xffff) {
		struct pci_driver *pci_drv = pdev->driver;

		pmu = uncore_pci_find_dev_pmu(pdev, pci_drv->id_table);
		if (pmu == NULL)
			return -ENODEV;
	} else {
		/*
		 * for performance monitoring unit with multiple boxes,
		 * each box has a different function id.
		 */
		pmu = &type->pmus[UNCORE_PCI_DEV_IDX(id->driver_data)];
	}

	ret = uncore_pci_pmu_register(pdev, type, pmu, phys_id, die);

	pci_set_drvdata(pdev, pmu->boxes[die]);

	return ret;
}

/*
 * Unregister the PMU of a PCI device
 * @pmu: The corresponding PMU is unregistered.
 * @phys_id: The physical socket id which the device maps to.
 * @die: The die id which the device maps to.
 */
static void uncore_pci_pmu_unregister(struct intel_uncore_pmu *pmu,
				      int phys_id, int die)
{
	struct intel_uncore_box *box = pmu->boxes[die];

	if (WARN_ON_ONCE(phys_id != box->pci_phys_id))
		return;

	pmu->boxes[die] = NULL;
	if (atomic_dec_return(&pmu->activeboxes) == 0)
		uncore_pmu_unregister(pmu);
	uncore_box_exit(box);
	kfree(box);
}

static void uncore_pci_remove(struct pci_dev *pdev)
{
	struct intel_uncore_box *box;
	struct intel_uncore_pmu *pmu;
	int i, phys_id, die;

	if (uncore_pci_get_dev_die_info(pdev, &phys_id, &die))
		return;

	box = pci_get_drvdata(pdev);
	if (!box) {
		for (i = 0; i < UNCORE_EXTRA_PCI_DEV_MAX; i++) {
			if (uncore_extra_pci_dev[die].dev[i] == pdev) {
				uncore_extra_pci_dev[die].dev[i] = NULL;
				break;
			}
		}
		WARN_ON_ONCE(i >= UNCORE_EXTRA_PCI_DEV_MAX);
		return;
	}

	pmu = box->pmu;

	pci_set_drvdata(pdev, NULL);

	uncore_pci_pmu_unregister(pmu, phys_id, die);
}

static int uncore_bus_notify(struct notifier_block *nb,
			     unsigned long action, void *data)
{
	struct device *dev = data;
	struct pci_dev *pdev = to_pci_dev(dev);
	struct intel_uncore_pmu *pmu;
	int phys_id, die;

<<<<<<< HEAD
	size = max_packages * sizeof(struct pci_extra_dev);
=======
	/* Unregister the PMU when the device is going to be deleted. */
	if (action != BUS_NOTIFY_DEL_DEVICE)
		return NOTIFY_DONE;

	pmu = uncore_pci_find_dev_pmu(pdev, uncore_pci_sub_driver->id_table);
	if (!pmu)
		return NOTIFY_DONE;

	if (uncore_pci_get_dev_die_info(pdev, &phys_id, &die))
		return NOTIFY_DONE;

	uncore_pci_pmu_unregister(pmu, phys_id, die);

	return NOTIFY_OK;
}

static struct notifier_block uncore_notifier = {
	.notifier_call = uncore_bus_notify,
};

static void uncore_pci_sub_driver_init(void)
{
	const struct pci_device_id *ids = uncore_pci_sub_driver->id_table;
	struct intel_uncore_type *type;
	struct intel_uncore_pmu *pmu;
	struct pci_dev *pci_sub_dev;
	bool notify = false;
	unsigned int devfn;
	int phys_id, die;

	while (ids && ids->vendor) {
		pci_sub_dev = NULL;
		type = uncore_pci_uncores[UNCORE_PCI_DEV_TYPE(ids->driver_data)];
		/*
		 * Search the available device, and register the
		 * corresponding PMU.
		 */
		while ((pci_sub_dev = pci_get_device(PCI_VENDOR_ID_INTEL,
						     ids->device, pci_sub_dev))) {
			devfn = PCI_DEVFN(UNCORE_PCI_DEV_DEV(ids->driver_data),
					  UNCORE_PCI_DEV_FUNC(ids->driver_data));
			if (devfn != pci_sub_dev->devfn)
				continue;

			pmu = &type->pmus[UNCORE_PCI_DEV_IDX(ids->driver_data)];
			if (!pmu)
				continue;

			if (uncore_pci_get_dev_die_info(pci_sub_dev,
							&phys_id, &die))
				continue;

			if (!uncore_pci_pmu_register(pci_sub_dev, type, pmu,
						     phys_id, die))
				notify = true;
		}
		ids++;
	}

	if (notify && bus_register_notifier(&pci_bus_type, &uncore_notifier))
		notify = false;

	if (!notify)
		uncore_pci_sub_driver = NULL;
}

static int __init uncore_pci_init(void)
{
	size_t size;
	int ret;

	size = uncore_max_dies() * sizeof(struct pci_extra_dev);
>>>>>>> 24b8d41d
	uncore_extra_pci_dev = kzalloc(size, GFP_KERNEL);
	if (!uncore_extra_pci_dev) {
		ret = -ENOMEM;
		goto err;
	}

	ret = uncore_types_init(uncore_pci_uncores, false);
	if (ret)
		goto errtype;

	uncore_pci_driver->probe = uncore_pci_probe;
	uncore_pci_driver->remove = uncore_pci_remove;

	ret = pci_register_driver(uncore_pci_driver);
	if (ret)
		goto errtype;

	if (uncore_pci_sub_driver)
		uncore_pci_sub_driver_init();

	pcidrv_registered = true;
	return 0;

errtype:
	uncore_types_exit(uncore_pci_uncores);
	kfree(uncore_extra_pci_dev);
	uncore_extra_pci_dev = NULL;
	uncore_free_pcibus_map();
err:
	uncore_pci_uncores = empty_uncore;
	return ret;
}

static void uncore_pci_exit(void)
{
	if (pcidrv_registered) {
		pcidrv_registered = false;
		if (uncore_pci_sub_driver)
			bus_unregister_notifier(&pci_bus_type, &uncore_notifier);
		pci_unregister_driver(uncore_pci_driver);
		uncore_types_exit(uncore_pci_uncores);
		kfree(uncore_extra_pci_dev);
		uncore_free_pcibus_map();
	}
}

<<<<<<< HEAD
static int uncore_cpu_dying(unsigned int cpu)
{
	struct intel_uncore_type *type, **types = uncore_msr_uncores;
	struct intel_uncore_pmu *pmu;
	struct intel_uncore_box *box;
	int i, pkg;

	pkg = topology_logical_package_id(cpu);
	for (; *types; types++) {
		type = *types;
		pmu = type->pmus;
		for (i = 0; i < type->num_boxes; i++, pmu++) {
			box = pmu->boxes[pkg];
			if (box && atomic_dec_return(&box->refcnt) == 0)
				uncore_box_exit(box);
		}
	}
	return 0;
}

static int first_init;

static int uncore_cpu_starting(unsigned int cpu)
{
	struct intel_uncore_type *type, **types = uncore_msr_uncores;
	struct intel_uncore_pmu *pmu;
	struct intel_uncore_box *box;
	int i, pkg, ncpus = 1;

	if (first_init) {
		/*
		 * On init we get the number of online cpus in the package
		 * and set refcount for all of them.
		 */
		ncpus = cpumask_weight(topology_core_cpumask(cpu));
	}

	pkg = topology_logical_package_id(cpu);
	for (; *types; types++) {
		type = *types;
		pmu = type->pmus;
		for (i = 0; i < type->num_boxes; i++, pmu++) {
			box = pmu->boxes[pkg];
			if (!box)
				continue;
			/* The first cpu on a package activates the box */
			if (atomic_add_return(ncpus, &box->refcnt) == ncpus)
				uncore_box_init(box);
		}
	}

	return 0;
}

static int uncore_cpu_prepare(unsigned int cpu)
{
	struct intel_uncore_type *type, **types = uncore_msr_uncores;
	struct intel_uncore_pmu *pmu;
	struct intel_uncore_box *box;
	int i, pkg;

	pkg = topology_logical_package_id(cpu);
	for (; *types; types++) {
		type = *types;
		pmu = type->pmus;
		for (i = 0; i < type->num_boxes; i++, pmu++) {
			if (pmu->boxes[pkg])
				continue;
			/* First cpu of a package allocates the box */
			box = uncore_alloc_box(type, cpu_to_node(cpu));
			if (!box)
				return -ENOMEM;
			box->pmu = pmu;
			box->pkgid = pkg;
			pmu->boxes[pkg] = box;
		}
	}
	return 0;
}

=======
>>>>>>> 24b8d41d
static void uncore_change_type_ctx(struct intel_uncore_type *type, int old_cpu,
				   int new_cpu)
{
	struct intel_uncore_pmu *pmu = type->pmus;
	struct intel_uncore_box *box;
	int i, die;

	die = topology_logical_die_id(old_cpu < 0 ? new_cpu : old_cpu);
	for (i = 0; i < type->num_boxes; i++, pmu++) {
		box = pmu->boxes[die];
		if (!box)
			continue;

		if (old_cpu < 0) {
			WARN_ON_ONCE(box->cpu != -1);
			box->cpu = new_cpu;
			continue;
		}

		WARN_ON_ONCE(box->cpu != old_cpu);
		box->cpu = -1;
		if (new_cpu < 0)
			continue;

		uncore_pmu_cancel_hrtimer(box);
		perf_pmu_migrate_context(&pmu->pmu, old_cpu, new_cpu);
		box->cpu = new_cpu;
	}
}

static void uncore_change_context(struct intel_uncore_type **uncores,
				  int old_cpu, int new_cpu)
{
	for (; *uncores; uncores++)
		uncore_change_type_ctx(*uncores, old_cpu, new_cpu);
}

<<<<<<< HEAD
=======
static void uncore_box_unref(struct intel_uncore_type **types, int id)
{
	struct intel_uncore_type *type;
	struct intel_uncore_pmu *pmu;
	struct intel_uncore_box *box;
	int i;

	for (; *types; types++) {
		type = *types;
		pmu = type->pmus;
		for (i = 0; i < type->num_boxes; i++, pmu++) {
			box = pmu->boxes[id];
			if (box && atomic_dec_return(&box->refcnt) == 0)
				uncore_box_exit(box);
		}
	}
}

>>>>>>> 24b8d41d
static int uncore_event_cpu_offline(unsigned int cpu)
{
	int die, target;

	/* Check if exiting cpu is used for collecting uncore events */
	if (!cpumask_test_and_clear_cpu(cpu, &uncore_cpu_mask))
<<<<<<< HEAD
		return 0;

=======
		goto unref;
>>>>>>> 24b8d41d
	/* Find a new cpu to collect uncore events */
	target = cpumask_any_but(topology_die_cpumask(cpu), cpu);

	/* Migrate uncore events to the new target */
	if (target < nr_cpu_ids)
		cpumask_set_cpu(target, &uncore_cpu_mask);
	else
		target = -1;

	uncore_change_context(uncore_msr_uncores, cpu, target);
	uncore_change_context(uncore_mmio_uncores, cpu, target);
	uncore_change_context(uncore_pci_uncores, cpu, target);
<<<<<<< HEAD
=======

unref:
	/* Clear the references */
	die = topology_logical_die_id(cpu);
	uncore_box_unref(uncore_msr_uncores, die);
	uncore_box_unref(uncore_mmio_uncores, die);
	return 0;
}

static int allocate_boxes(struct intel_uncore_type **types,
			 unsigned int die, unsigned int cpu)
{
	struct intel_uncore_box *box, *tmp;
	struct intel_uncore_type *type;
	struct intel_uncore_pmu *pmu;
	LIST_HEAD(allocated);
	int i;

	/* Try to allocate all required boxes */
	for (; *types; types++) {
		type = *types;
		pmu = type->pmus;
		for (i = 0; i < type->num_boxes; i++, pmu++) {
			if (pmu->boxes[die])
				continue;
			box = uncore_alloc_box(type, cpu_to_node(cpu));
			if (!box)
				goto cleanup;
			box->pmu = pmu;
			box->dieid = die;
			list_add(&box->active_list, &allocated);
		}
	}
	/* Install them in the pmus */
	list_for_each_entry_safe(box, tmp, &allocated, active_list) {
		list_del_init(&box->active_list);
		box->pmu->boxes[die] = box;
	}
	return 0;

cleanup:
	list_for_each_entry_safe(box, tmp, &allocated, active_list) {
		list_del_init(&box->active_list);
		kfree(box);
	}
	return -ENOMEM;
}

static int uncore_box_ref(struct intel_uncore_type **types,
			  int id, unsigned int cpu)
{
	struct intel_uncore_type *type;
	struct intel_uncore_pmu *pmu;
	struct intel_uncore_box *box;
	int i, ret;

	ret = allocate_boxes(types, id, cpu);
	if (ret)
		return ret;

	for (; *types; types++) {
		type = *types;
		pmu = type->pmus;
		for (i = 0; i < type->num_boxes; i++, pmu++) {
			box = pmu->boxes[id];
			if (box && atomic_inc_return(&box->refcnt) == 1)
				uncore_box_init(box);
		}
	}
>>>>>>> 24b8d41d
	return 0;
}

static int uncore_event_cpu_online(unsigned int cpu)
{
	int die, target, msr_ret, mmio_ret;

	die = topology_logical_die_id(cpu);
	msr_ret = uncore_box_ref(uncore_msr_uncores, die, cpu);
	mmio_ret = uncore_box_ref(uncore_mmio_uncores, die, cpu);
	if (msr_ret && mmio_ret)
		return -ENOMEM;

	/*
	 * Check if there is an online cpu in the package
	 * which collects uncore events already.
	 */
	target = cpumask_any_and(&uncore_cpu_mask, topology_die_cpumask(cpu));
	if (target < nr_cpu_ids)
		return 0;

	cpumask_set_cpu(cpu, &uncore_cpu_mask);

	if (!msr_ret)
		uncore_change_context(uncore_msr_uncores, -1, cpu);
	if (!mmio_ret)
		uncore_change_context(uncore_mmio_uncores, -1, cpu);
	uncore_change_context(uncore_pci_uncores, -1, cpu);
	return 0;
}

static int __init type_pmu_register(struct intel_uncore_type *type)
{
	int i, ret;

	for (i = 0; i < type->num_boxes; i++) {
		ret = uncore_pmu_register(&type->pmus[i]);
		if (ret)
			return ret;
	}
	return 0;
}

static int __init uncore_msr_pmus_register(void)
{
	struct intel_uncore_type **types = uncore_msr_uncores;
	int ret;

	for (; *types; types++) {
		ret = type_pmu_register(*types);
		if (ret)
			return ret;
	}
	return 0;
}

static int __init uncore_cpu_init(void)
{
	int ret;

	ret = uncore_types_init(uncore_msr_uncores, true);
	if (ret)
		goto err;

	ret = uncore_msr_pmus_register();
	if (ret)
		goto err;
	return 0;
err:
	uncore_types_exit(uncore_msr_uncores);
	uncore_msr_uncores = empty_uncore;
	return ret;
}

<<<<<<< HEAD
#define X86_UNCORE_MODEL_MATCH(model, init)	\
	{ X86_VENDOR_INTEL, 6, model, X86_FEATURE_ANY, (unsigned long)&init }

struct intel_uncore_init_fun {
	void	(*cpu_init)(void);
	int	(*pci_init)(void);
};

static const struct intel_uncore_init_fun nhm_uncore_init __initconst = {
	.cpu_init = nhm_uncore_cpu_init,
};

static const struct intel_uncore_init_fun snb_uncore_init __initconst = {
	.cpu_init = snb_uncore_cpu_init,
	.pci_init = snb_uncore_pci_init,
};

static const struct intel_uncore_init_fun ivb_uncore_init __initconst = {
	.cpu_init = snb_uncore_cpu_init,
	.pci_init = ivb_uncore_pci_init,
};

static const struct intel_uncore_init_fun hsw_uncore_init __initconst = {
	.cpu_init = snb_uncore_cpu_init,
	.pci_init = hsw_uncore_pci_init,
};

static const struct intel_uncore_init_fun bdw_uncore_init __initconst = {
	.cpu_init = snb_uncore_cpu_init,
	.pci_init = bdw_uncore_pci_init,
};

static const struct intel_uncore_init_fun snbep_uncore_init __initconst = {
	.cpu_init = snbep_uncore_cpu_init,
	.pci_init = snbep_uncore_pci_init,
};

static const struct intel_uncore_init_fun nhmex_uncore_init __initconst = {
	.cpu_init = nhmex_uncore_cpu_init,
};

static const struct intel_uncore_init_fun ivbep_uncore_init __initconst = {
	.cpu_init = ivbep_uncore_cpu_init,
	.pci_init = ivbep_uncore_pci_init,
};

static const struct intel_uncore_init_fun hswep_uncore_init __initconst = {
	.cpu_init = hswep_uncore_cpu_init,
	.pci_init = hswep_uncore_pci_init,
};

static const struct intel_uncore_init_fun bdx_uncore_init __initconst = {
	.cpu_init = bdx_uncore_cpu_init,
	.pci_init = bdx_uncore_pci_init,
};

static const struct intel_uncore_init_fun knl_uncore_init __initconst = {
	.cpu_init = knl_uncore_cpu_init,
	.pci_init = knl_uncore_pci_init,
};

static const struct intel_uncore_init_fun skl_uncore_init __initconst = {
	.cpu_init = skl_uncore_cpu_init,
	.pci_init = skl_uncore_pci_init,
};

static const struct intel_uncore_init_fun skx_uncore_init __initconst = {
	.cpu_init = skx_uncore_cpu_init,
	.pci_init = skx_uncore_pci_init,
};

static const struct x86_cpu_id intel_uncore_match[] __initconst = {
	X86_UNCORE_MODEL_MATCH(INTEL_FAM6_NEHALEM_EP,	  nhm_uncore_init),
	X86_UNCORE_MODEL_MATCH(INTEL_FAM6_NEHALEM,	  nhm_uncore_init),
	X86_UNCORE_MODEL_MATCH(INTEL_FAM6_WESTMERE,	  nhm_uncore_init),
	X86_UNCORE_MODEL_MATCH(INTEL_FAM6_WESTMERE_EP,	  nhm_uncore_init),
	X86_UNCORE_MODEL_MATCH(INTEL_FAM6_SANDYBRIDGE,	  snb_uncore_init),
	X86_UNCORE_MODEL_MATCH(INTEL_FAM6_IVYBRIDGE,	  ivb_uncore_init),
	X86_UNCORE_MODEL_MATCH(INTEL_FAM6_HASWELL_CORE,	  hsw_uncore_init),
	X86_UNCORE_MODEL_MATCH(INTEL_FAM6_HASWELL_ULT,	  hsw_uncore_init),
	X86_UNCORE_MODEL_MATCH(INTEL_FAM6_HASWELL_GT3E,	  hsw_uncore_init),
	X86_UNCORE_MODEL_MATCH(INTEL_FAM6_BROADWELL_CORE, bdw_uncore_init),
	X86_UNCORE_MODEL_MATCH(INTEL_FAM6_BROADWELL_GT3E, bdw_uncore_init),
	X86_UNCORE_MODEL_MATCH(INTEL_FAM6_SANDYBRIDGE_X,  snbep_uncore_init),
	X86_UNCORE_MODEL_MATCH(INTEL_FAM6_NEHALEM_EX,	  nhmex_uncore_init),
	X86_UNCORE_MODEL_MATCH(INTEL_FAM6_WESTMERE_EX,	  nhmex_uncore_init),
	X86_UNCORE_MODEL_MATCH(INTEL_FAM6_IVYBRIDGE_X,	  ivbep_uncore_init),
	X86_UNCORE_MODEL_MATCH(INTEL_FAM6_HASWELL_X,	  hswep_uncore_init),
	X86_UNCORE_MODEL_MATCH(INTEL_FAM6_BROADWELL_X,	  bdx_uncore_init),
	X86_UNCORE_MODEL_MATCH(INTEL_FAM6_BROADWELL_XEON_D, bdx_uncore_init),
	X86_UNCORE_MODEL_MATCH(INTEL_FAM6_XEON_PHI_KNL,	  knl_uncore_init),
	X86_UNCORE_MODEL_MATCH(INTEL_FAM6_XEON_PHI_KNM,	  knl_uncore_init),
	X86_UNCORE_MODEL_MATCH(INTEL_FAM6_SKYLAKE_DESKTOP,skl_uncore_init),
	X86_UNCORE_MODEL_MATCH(INTEL_FAM6_SKYLAKE_MOBILE, skl_uncore_init),
	X86_UNCORE_MODEL_MATCH(INTEL_FAM6_SKYLAKE_X,      skx_uncore_init),
	{},
};

MODULE_DEVICE_TABLE(x86cpu, intel_uncore_match);
=======
static int __init uncore_mmio_init(void)
{
	struct intel_uncore_type **types = uncore_mmio_uncores;
	int ret;

	ret = uncore_types_init(types, true);
	if (ret)
		goto err;

	for (; *types; types++) {
		ret = type_pmu_register(*types);
		if (ret)
			goto err;
	}
	return 0;
err:
	uncore_types_exit(uncore_mmio_uncores);
	uncore_mmio_uncores = empty_uncore;
	return ret;
}
>>>>>>> 24b8d41d

struct intel_uncore_init_fun {
	void	(*cpu_init)(void);
	int	(*pci_init)(void);
	void	(*mmio_init)(void);
};

static const struct intel_uncore_init_fun nhm_uncore_init __initconst = {
	.cpu_init = nhm_uncore_cpu_init,
};

static const struct intel_uncore_init_fun snb_uncore_init __initconst = {
	.cpu_init = snb_uncore_cpu_init,
	.pci_init = snb_uncore_pci_init,
};

static const struct intel_uncore_init_fun ivb_uncore_init __initconst = {
	.cpu_init = snb_uncore_cpu_init,
	.pci_init = ivb_uncore_pci_init,
};

static const struct intel_uncore_init_fun hsw_uncore_init __initconst = {
	.cpu_init = snb_uncore_cpu_init,
	.pci_init = hsw_uncore_pci_init,
};

static const struct intel_uncore_init_fun bdw_uncore_init __initconst = {
	.cpu_init = snb_uncore_cpu_init,
	.pci_init = bdw_uncore_pci_init,
};

static const struct intel_uncore_init_fun snbep_uncore_init __initconst = {
	.cpu_init = snbep_uncore_cpu_init,
	.pci_init = snbep_uncore_pci_init,
};

static const struct intel_uncore_init_fun nhmex_uncore_init __initconst = {
	.cpu_init = nhmex_uncore_cpu_init,
};

static const struct intel_uncore_init_fun ivbep_uncore_init __initconst = {
	.cpu_init = ivbep_uncore_cpu_init,
	.pci_init = ivbep_uncore_pci_init,
};

static const struct intel_uncore_init_fun hswep_uncore_init __initconst = {
	.cpu_init = hswep_uncore_cpu_init,
	.pci_init = hswep_uncore_pci_init,
};

static const struct intel_uncore_init_fun bdx_uncore_init __initconst = {
	.cpu_init = bdx_uncore_cpu_init,
	.pci_init = bdx_uncore_pci_init,
};

static const struct intel_uncore_init_fun knl_uncore_init __initconst = {
	.cpu_init = knl_uncore_cpu_init,
	.pci_init = knl_uncore_pci_init,
};

static const struct intel_uncore_init_fun skl_uncore_init __initconst = {
	.cpu_init = skl_uncore_cpu_init,
	.pci_init = skl_uncore_pci_init,
};

static const struct intel_uncore_init_fun skx_uncore_init __initconst = {
	.cpu_init = skx_uncore_cpu_init,
	.pci_init = skx_uncore_pci_init,
};

static const struct intel_uncore_init_fun icl_uncore_init __initconst = {
	.cpu_init = icl_uncore_cpu_init,
	.pci_init = skl_uncore_pci_init,
};

static const struct intel_uncore_init_fun tgl_uncore_init __initconst = {
	.cpu_init = tgl_uncore_cpu_init,
	.mmio_init = tgl_uncore_mmio_init,
};

static const struct intel_uncore_init_fun tgl_l_uncore_init __initconst = {
	.cpu_init = tgl_uncore_cpu_init,
	.mmio_init = tgl_l_uncore_mmio_init,
};

static const struct intel_uncore_init_fun icx_uncore_init __initconst = {
	.cpu_init = icx_uncore_cpu_init,
	.pci_init = icx_uncore_pci_init,
	.mmio_init = icx_uncore_mmio_init,
};

static const struct intel_uncore_init_fun snr_uncore_init __initconst = {
	.cpu_init = snr_uncore_cpu_init,
	.pci_init = snr_uncore_pci_init,
	.mmio_init = snr_uncore_mmio_init,
};

static const struct x86_cpu_id intel_uncore_match[] __initconst = {
	X86_MATCH_INTEL_FAM6_MODEL(NEHALEM_EP,		&nhm_uncore_init),
	X86_MATCH_INTEL_FAM6_MODEL(NEHALEM,		&nhm_uncore_init),
	X86_MATCH_INTEL_FAM6_MODEL(WESTMERE,		&nhm_uncore_init),
	X86_MATCH_INTEL_FAM6_MODEL(WESTMERE_EP,		&nhm_uncore_init),
	X86_MATCH_INTEL_FAM6_MODEL(SANDYBRIDGE,		&snb_uncore_init),
	X86_MATCH_INTEL_FAM6_MODEL(IVYBRIDGE,		&ivb_uncore_init),
	X86_MATCH_INTEL_FAM6_MODEL(HASWELL,		&hsw_uncore_init),
	X86_MATCH_INTEL_FAM6_MODEL(HASWELL_L,		&hsw_uncore_init),
	X86_MATCH_INTEL_FAM6_MODEL(HASWELL_G,		&hsw_uncore_init),
	X86_MATCH_INTEL_FAM6_MODEL(BROADWELL,		&bdw_uncore_init),
	X86_MATCH_INTEL_FAM6_MODEL(BROADWELL_G,		&bdw_uncore_init),
	X86_MATCH_INTEL_FAM6_MODEL(SANDYBRIDGE_X,	&snbep_uncore_init),
	X86_MATCH_INTEL_FAM6_MODEL(NEHALEM_EX,		&nhmex_uncore_init),
	X86_MATCH_INTEL_FAM6_MODEL(WESTMERE_EX,		&nhmex_uncore_init),
	X86_MATCH_INTEL_FAM6_MODEL(IVYBRIDGE_X,		&ivbep_uncore_init),
	X86_MATCH_INTEL_FAM6_MODEL(HASWELL_X,		&hswep_uncore_init),
	X86_MATCH_INTEL_FAM6_MODEL(BROADWELL_X,		&bdx_uncore_init),
	X86_MATCH_INTEL_FAM6_MODEL(BROADWELL_D,		&bdx_uncore_init),
	X86_MATCH_INTEL_FAM6_MODEL(XEON_PHI_KNL,	&knl_uncore_init),
	X86_MATCH_INTEL_FAM6_MODEL(XEON_PHI_KNM,	&knl_uncore_init),
	X86_MATCH_INTEL_FAM6_MODEL(SKYLAKE,		&skl_uncore_init),
	X86_MATCH_INTEL_FAM6_MODEL(SKYLAKE_L,		&skl_uncore_init),
	X86_MATCH_INTEL_FAM6_MODEL(SKYLAKE_X,		&skx_uncore_init),
	X86_MATCH_INTEL_FAM6_MODEL(KABYLAKE_L,		&skl_uncore_init),
	X86_MATCH_INTEL_FAM6_MODEL(KABYLAKE,		&skl_uncore_init),
	X86_MATCH_INTEL_FAM6_MODEL(COMETLAKE_L,		&skl_uncore_init),
	X86_MATCH_INTEL_FAM6_MODEL(COMETLAKE,		&skl_uncore_init),
	X86_MATCH_INTEL_FAM6_MODEL(ICELAKE_L,		&icl_uncore_init),
	X86_MATCH_INTEL_FAM6_MODEL(ICELAKE_NNPI,	&icl_uncore_init),
	X86_MATCH_INTEL_FAM6_MODEL(ICELAKE,		&icl_uncore_init),
	X86_MATCH_INTEL_FAM6_MODEL(ICELAKE_D,		&icx_uncore_init),
	X86_MATCH_INTEL_FAM6_MODEL(ICELAKE_X,		&icx_uncore_init),
	X86_MATCH_INTEL_FAM6_MODEL(TIGERLAKE_L,		&tgl_l_uncore_init),
	X86_MATCH_INTEL_FAM6_MODEL(TIGERLAKE,		&tgl_uncore_init),
	X86_MATCH_INTEL_FAM6_MODEL(ATOM_TREMONT_D,	&snr_uncore_init),
	{},
};
MODULE_DEVICE_TABLE(x86cpu, intel_uncore_match);

static int __init intel_uncore_init(void)
{
	const struct x86_cpu_id *id;
	struct intel_uncore_init_fun *uncore_init;
<<<<<<< HEAD
	int pret = 0, cret = 0, ret;
=======
	int pret = 0, cret = 0, mret = 0, ret;
>>>>>>> 24b8d41d

	id = x86_match_cpu(intel_uncore_match);
	if (!id)
		return -ENODEV;

	if (boot_cpu_has(X86_FEATURE_HYPERVISOR))
		return -ENODEV;

	__uncore_max_dies =
		topology_max_packages() * topology_max_die_per_package();

	uncore_init = (struct intel_uncore_init_fun *)id->driver_data;
	if (uncore_init->pci_init) {
		pret = uncore_init->pci_init();
		if (!pret)
			pret = uncore_pci_init();
	}

	if (uncore_init->cpu_init) {
		uncore_init->cpu_init();
		cret = uncore_cpu_init();
	}

<<<<<<< HEAD
	uncore_init = (struct intel_uncore_init_fun *)id->driver_data;
	if (uncore_init->pci_init) {
		pret = uncore_init->pci_init();
		if (!pret)
			pret = uncore_pci_init();
	}

	if (uncore_init->cpu_init) {
		uncore_init->cpu_init();
		cret = uncore_cpu_init();
=======
	if (uncore_init->mmio_init) {
		uncore_init->mmio_init();
		mret = uncore_mmio_init();
>>>>>>> 24b8d41d
	}

	if (cret && pret && mret)
		return -ENODEV;

<<<<<<< HEAD
	/*
	 * Install callbacks. Core will call them for each online cpu.
	 *
	 * The first online cpu of each package allocates and takes
	 * the refcounts for all other online cpus in that package.
	 * If msrs are not enabled no allocation is required and
	 * uncore_cpu_prepare() is not called for each online cpu.
	 */
	if (!cret) {
	       ret = cpuhp_setup_state(CPUHP_PERF_X86_UNCORE_PREP,
					"PERF_X86_UNCORE_PREP",
					uncore_cpu_prepare, NULL);
		if (ret)
			goto err;
	} else {
		cpuhp_setup_state_nocalls(CPUHP_PERF_X86_UNCORE_PREP,
					  "PERF_X86_UNCORE_PREP",
					  uncore_cpu_prepare, NULL);
	}
	first_init = 1;
	cpuhp_setup_state(CPUHP_AP_PERF_X86_UNCORE_STARTING,
			  "AP_PERF_X86_UNCORE_STARTING",
			  uncore_cpu_starting, uncore_cpu_dying);
	first_init = 0;
	cpuhp_setup_state(CPUHP_AP_PERF_X86_UNCORE_ONLINE,
			  "AP_PERF_X86_UNCORE_ONLINE",
			  uncore_event_cpu_online, uncore_event_cpu_offline);
=======
	/* Install hotplug callbacks to setup the targets for each package */
	ret = cpuhp_setup_state(CPUHP_AP_PERF_X86_UNCORE_ONLINE,
				"perf/x86/intel/uncore:online",
				uncore_event_cpu_online,
				uncore_event_cpu_offline);
	if (ret)
		goto err;
>>>>>>> 24b8d41d
	return 0;

err:
	uncore_types_exit(uncore_msr_uncores);
	uncore_types_exit(uncore_mmio_uncores);
	uncore_pci_exit();
	return ret;
}
module_init(intel_uncore_init);

static void __exit intel_uncore_exit(void)
{
<<<<<<< HEAD
	cpuhp_remove_state_nocalls(CPUHP_AP_PERF_X86_UNCORE_ONLINE);
	cpuhp_remove_state_nocalls(CPUHP_AP_PERF_X86_UNCORE_STARTING);
	cpuhp_remove_state_nocalls(CPUHP_PERF_X86_UNCORE_PREP);
	uncore_types_exit(uncore_msr_uncores);
=======
	cpuhp_remove_state(CPUHP_AP_PERF_X86_UNCORE_ONLINE);
	uncore_types_exit(uncore_msr_uncores);
	uncore_types_exit(uncore_mmio_uncores);
>>>>>>> 24b8d41d
	uncore_pci_exit();
}
module_exit(intel_uncore_exit);<|MERGE_RESOLUTION|>--- conflicted
+++ resolved
@@ -1,7 +1,4 @@
-<<<<<<< HEAD
-=======
 // SPDX-License-Identifier: GPL-2.0-only
->>>>>>> 24b8d41d
 #include <linux/module.h>
 
 #include <asm/cpu_device_id.h>
@@ -34,11 +31,7 @@
 
 MODULE_LICENSE("GPL");
 
-<<<<<<< HEAD
-static int uncore_pcibus_to_physid(struct pci_bus *bus)
-=======
 int uncore_pcibus_to_physid(struct pci_bus *bus)
->>>>>>> 24b8d41d
 {
 	struct pci2phy_map *map;
 	int phys_id = -1;
@@ -385,11 +378,7 @@
 	if (!dogrp)
 		return n;
 
-<<<<<<< HEAD
-	list_for_each_entry(event, &leader->sibling_list, group_entry) {
-=======
 	for_each_sibling_event(event, leader) {
->>>>>>> 24b8d41d
 		if (!is_box_event(box, event) ||
 		    event->state <= PERF_EVENT_STATE_OFF)
 			continue;
@@ -891,33 +880,6 @@
 	pmu->registered = false;
 }
 
-<<<<<<< HEAD
-static void __uncore_exit_boxes(struct intel_uncore_type *type, int cpu)
-{
-	struct intel_uncore_pmu *pmu = type->pmus;
-	struct intel_uncore_box *box;
-	int i, pkg;
-
-	if (pmu) {
-		pkg = topology_physical_package_id(cpu);
-		for (i = 0; i < type->num_boxes; i++, pmu++) {
-			box = pmu->boxes[pkg];
-			if (box)
-				uncore_box_exit(box);
-		}
-	}
-}
-
-static void uncore_exit_boxes(void *dummy)
-{
-	struct intel_uncore_type **types;
-
-	for (types = uncore_msr_uncores; *types; types++)
-		__uncore_exit_boxes(*types++, smp_processor_id());
-}
-
-=======
->>>>>>> 24b8d41d
 static void uncore_free_boxes(struct intel_uncore_pmu *pmu)
 {
 	int die;
@@ -1037,19 +999,6 @@
 static int uncore_pci_get_dev_die_info(struct pci_dev *pdev,
 				       int *phys_id, int *die)
 {
-<<<<<<< HEAD
-	struct intel_uncore_type *type;
-	struct intel_uncore_pmu *pmu = NULL;
-	struct intel_uncore_box *box;
-	int phys_id, pkg, ret;
-
-	phys_id = uncore_pcibus_to_physid(pdev->bus);
-	if (phys_id < 0)
-		return -ENODEV;
-
-	pkg = topology_phys_to_logical_pkg(phys_id);
-	if (pkg < 0)
-=======
 	*phys_id = uncore_pcibus_to_physid(pdev->bus);
 	if (*phys_id < 0)
 		return -ENODEV;
@@ -1057,7 +1006,6 @@
 	*die = (topology_max_die_per_package() > 1) ? *phys_id :
 				topology_phys_to_logical_pkg(*phys_id);
 	if (*die < 0)
->>>>>>> 24b8d41d
 		return -EINVAL;
 
 	return 0;
@@ -1093,41 +1041,6 @@
 	return pmu;
 }
 
-<<<<<<< HEAD
-	type = uncore_pci_uncores[UNCORE_PCI_DEV_TYPE(id->driver_data)];
-
-	/*
-	 * Some platforms, e.g.  Knights Landing, use a common PCI device ID
-	 * for multiple instances of an uncore PMU device type. We should check
-	 * PCI slot and func to indicate the uncore box.
-	 */
-	if (id->driver_data & ~0xffff) {
-		struct pci_driver *pci_drv = pdev->driver;
-		const struct pci_device_id *ids = pci_drv->id_table;
-		unsigned int devfn;
-
-		while (ids && ids->vendor) {
-			if ((ids->vendor == pdev->vendor) &&
-			    (ids->device == pdev->device)) {
-				devfn = PCI_DEVFN(UNCORE_PCI_DEV_DEV(ids->driver_data),
-						  UNCORE_PCI_DEV_FUNC(ids->driver_data));
-				if (devfn == pdev->devfn) {
-					pmu = &type->pmus[UNCORE_PCI_DEV_IDX(ids->driver_data)];
-					break;
-				}
-			}
-			ids++;
-		}
-		if (pmu == NULL)
-			return -ENODEV;
-	} else {
-		/*
-		 * for performance monitoring unit with multiple boxes,
-		 * each box has a different function id.
-		 */
-		pmu = &type->pmus[UNCORE_PCI_DEV_IDX(id->driver_data)];
-	}
-=======
 /*
  * Register the PMU for a PCI device
  * @pdev: The PCI device.
@@ -1143,7 +1056,6 @@
 {
 	struct intel_uncore_box *box;
 	int ret;
->>>>>>> 24b8d41d
 
 	if (WARN_ON_ONCE(pmu->boxes[die] != NULL))
 		return -EINVAL;
@@ -1284,9 +1196,6 @@
 	struct intel_uncore_pmu *pmu;
 	int phys_id, die;
 
-<<<<<<< HEAD
-	size = max_packages * sizeof(struct pci_extra_dev);
-=======
 	/* Unregister the PMU when the device is going to be deleted. */
 	if (action != BUS_NOTIFY_DEL_DEVICE)
 		return NOTIFY_DONE;
@@ -1359,7 +1268,6 @@
 	int ret;
 
 	size = uncore_max_dies() * sizeof(struct pci_extra_dev);
->>>>>>> 24b8d41d
 	uncore_extra_pci_dev = kzalloc(size, GFP_KERNEL);
 	if (!uncore_extra_pci_dev) {
 		ret = -ENOMEM;
@@ -1406,89 +1314,6 @@
 	}
 }
 
-<<<<<<< HEAD
-static int uncore_cpu_dying(unsigned int cpu)
-{
-	struct intel_uncore_type *type, **types = uncore_msr_uncores;
-	struct intel_uncore_pmu *pmu;
-	struct intel_uncore_box *box;
-	int i, pkg;
-
-	pkg = topology_logical_package_id(cpu);
-	for (; *types; types++) {
-		type = *types;
-		pmu = type->pmus;
-		for (i = 0; i < type->num_boxes; i++, pmu++) {
-			box = pmu->boxes[pkg];
-			if (box && atomic_dec_return(&box->refcnt) == 0)
-				uncore_box_exit(box);
-		}
-	}
-	return 0;
-}
-
-static int first_init;
-
-static int uncore_cpu_starting(unsigned int cpu)
-{
-	struct intel_uncore_type *type, **types = uncore_msr_uncores;
-	struct intel_uncore_pmu *pmu;
-	struct intel_uncore_box *box;
-	int i, pkg, ncpus = 1;
-
-	if (first_init) {
-		/*
-		 * On init we get the number of online cpus in the package
-		 * and set refcount for all of them.
-		 */
-		ncpus = cpumask_weight(topology_core_cpumask(cpu));
-	}
-
-	pkg = topology_logical_package_id(cpu);
-	for (; *types; types++) {
-		type = *types;
-		pmu = type->pmus;
-		for (i = 0; i < type->num_boxes; i++, pmu++) {
-			box = pmu->boxes[pkg];
-			if (!box)
-				continue;
-			/* The first cpu on a package activates the box */
-			if (atomic_add_return(ncpus, &box->refcnt) == ncpus)
-				uncore_box_init(box);
-		}
-	}
-
-	return 0;
-}
-
-static int uncore_cpu_prepare(unsigned int cpu)
-{
-	struct intel_uncore_type *type, **types = uncore_msr_uncores;
-	struct intel_uncore_pmu *pmu;
-	struct intel_uncore_box *box;
-	int i, pkg;
-
-	pkg = topology_logical_package_id(cpu);
-	for (; *types; types++) {
-		type = *types;
-		pmu = type->pmus;
-		for (i = 0; i < type->num_boxes; i++, pmu++) {
-			if (pmu->boxes[pkg])
-				continue;
-			/* First cpu of a package allocates the box */
-			box = uncore_alloc_box(type, cpu_to_node(cpu));
-			if (!box)
-				return -ENOMEM;
-			box->pmu = pmu;
-			box->pkgid = pkg;
-			pmu->boxes[pkg] = box;
-		}
-	}
-	return 0;
-}
-
-=======
->>>>>>> 24b8d41d
 static void uncore_change_type_ctx(struct intel_uncore_type *type, int old_cpu,
 				   int new_cpu)
 {
@@ -1526,8 +1351,6 @@
 		uncore_change_type_ctx(*uncores, old_cpu, new_cpu);
 }
 
-<<<<<<< HEAD
-=======
 static void uncore_box_unref(struct intel_uncore_type **types, int id)
 {
 	struct intel_uncore_type *type;
@@ -1546,19 +1369,13 @@
 	}
 }
 
->>>>>>> 24b8d41d
 static int uncore_event_cpu_offline(unsigned int cpu)
 {
 	int die, target;
 
 	/* Check if exiting cpu is used for collecting uncore events */
 	if (!cpumask_test_and_clear_cpu(cpu, &uncore_cpu_mask))
-<<<<<<< HEAD
-		return 0;
-
-=======
 		goto unref;
->>>>>>> 24b8d41d
 	/* Find a new cpu to collect uncore events */
 	target = cpumask_any_but(topology_die_cpumask(cpu), cpu);
 
@@ -1571,8 +1388,6 @@
 	uncore_change_context(uncore_msr_uncores, cpu, target);
 	uncore_change_context(uncore_mmio_uncores, cpu, target);
 	uncore_change_context(uncore_pci_uncores, cpu, target);
-<<<<<<< HEAD
-=======
 
 unref:
 	/* Clear the references */
@@ -1642,7 +1457,6 @@
 				uncore_box_init(box);
 		}
 	}
->>>>>>> 24b8d41d
 	return 0;
 }
 
@@ -1717,107 +1531,6 @@
 	return ret;
 }
 
-<<<<<<< HEAD
-#define X86_UNCORE_MODEL_MATCH(model, init)	\
-	{ X86_VENDOR_INTEL, 6, model, X86_FEATURE_ANY, (unsigned long)&init }
-
-struct intel_uncore_init_fun {
-	void	(*cpu_init)(void);
-	int	(*pci_init)(void);
-};
-
-static const struct intel_uncore_init_fun nhm_uncore_init __initconst = {
-	.cpu_init = nhm_uncore_cpu_init,
-};
-
-static const struct intel_uncore_init_fun snb_uncore_init __initconst = {
-	.cpu_init = snb_uncore_cpu_init,
-	.pci_init = snb_uncore_pci_init,
-};
-
-static const struct intel_uncore_init_fun ivb_uncore_init __initconst = {
-	.cpu_init = snb_uncore_cpu_init,
-	.pci_init = ivb_uncore_pci_init,
-};
-
-static const struct intel_uncore_init_fun hsw_uncore_init __initconst = {
-	.cpu_init = snb_uncore_cpu_init,
-	.pci_init = hsw_uncore_pci_init,
-};
-
-static const struct intel_uncore_init_fun bdw_uncore_init __initconst = {
-	.cpu_init = snb_uncore_cpu_init,
-	.pci_init = bdw_uncore_pci_init,
-};
-
-static const struct intel_uncore_init_fun snbep_uncore_init __initconst = {
-	.cpu_init = snbep_uncore_cpu_init,
-	.pci_init = snbep_uncore_pci_init,
-};
-
-static const struct intel_uncore_init_fun nhmex_uncore_init __initconst = {
-	.cpu_init = nhmex_uncore_cpu_init,
-};
-
-static const struct intel_uncore_init_fun ivbep_uncore_init __initconst = {
-	.cpu_init = ivbep_uncore_cpu_init,
-	.pci_init = ivbep_uncore_pci_init,
-};
-
-static const struct intel_uncore_init_fun hswep_uncore_init __initconst = {
-	.cpu_init = hswep_uncore_cpu_init,
-	.pci_init = hswep_uncore_pci_init,
-};
-
-static const struct intel_uncore_init_fun bdx_uncore_init __initconst = {
-	.cpu_init = bdx_uncore_cpu_init,
-	.pci_init = bdx_uncore_pci_init,
-};
-
-static const struct intel_uncore_init_fun knl_uncore_init __initconst = {
-	.cpu_init = knl_uncore_cpu_init,
-	.pci_init = knl_uncore_pci_init,
-};
-
-static const struct intel_uncore_init_fun skl_uncore_init __initconst = {
-	.cpu_init = skl_uncore_cpu_init,
-	.pci_init = skl_uncore_pci_init,
-};
-
-static const struct intel_uncore_init_fun skx_uncore_init __initconst = {
-	.cpu_init = skx_uncore_cpu_init,
-	.pci_init = skx_uncore_pci_init,
-};
-
-static const struct x86_cpu_id intel_uncore_match[] __initconst = {
-	X86_UNCORE_MODEL_MATCH(INTEL_FAM6_NEHALEM_EP,	  nhm_uncore_init),
-	X86_UNCORE_MODEL_MATCH(INTEL_FAM6_NEHALEM,	  nhm_uncore_init),
-	X86_UNCORE_MODEL_MATCH(INTEL_FAM6_WESTMERE,	  nhm_uncore_init),
-	X86_UNCORE_MODEL_MATCH(INTEL_FAM6_WESTMERE_EP,	  nhm_uncore_init),
-	X86_UNCORE_MODEL_MATCH(INTEL_FAM6_SANDYBRIDGE,	  snb_uncore_init),
-	X86_UNCORE_MODEL_MATCH(INTEL_FAM6_IVYBRIDGE,	  ivb_uncore_init),
-	X86_UNCORE_MODEL_MATCH(INTEL_FAM6_HASWELL_CORE,	  hsw_uncore_init),
-	X86_UNCORE_MODEL_MATCH(INTEL_FAM6_HASWELL_ULT,	  hsw_uncore_init),
-	X86_UNCORE_MODEL_MATCH(INTEL_FAM6_HASWELL_GT3E,	  hsw_uncore_init),
-	X86_UNCORE_MODEL_MATCH(INTEL_FAM6_BROADWELL_CORE, bdw_uncore_init),
-	X86_UNCORE_MODEL_MATCH(INTEL_FAM6_BROADWELL_GT3E, bdw_uncore_init),
-	X86_UNCORE_MODEL_MATCH(INTEL_FAM6_SANDYBRIDGE_X,  snbep_uncore_init),
-	X86_UNCORE_MODEL_MATCH(INTEL_FAM6_NEHALEM_EX,	  nhmex_uncore_init),
-	X86_UNCORE_MODEL_MATCH(INTEL_FAM6_WESTMERE_EX,	  nhmex_uncore_init),
-	X86_UNCORE_MODEL_MATCH(INTEL_FAM6_IVYBRIDGE_X,	  ivbep_uncore_init),
-	X86_UNCORE_MODEL_MATCH(INTEL_FAM6_HASWELL_X,	  hswep_uncore_init),
-	X86_UNCORE_MODEL_MATCH(INTEL_FAM6_BROADWELL_X,	  bdx_uncore_init),
-	X86_UNCORE_MODEL_MATCH(INTEL_FAM6_BROADWELL_XEON_D, bdx_uncore_init),
-	X86_UNCORE_MODEL_MATCH(INTEL_FAM6_XEON_PHI_KNL,	  knl_uncore_init),
-	X86_UNCORE_MODEL_MATCH(INTEL_FAM6_XEON_PHI_KNM,	  knl_uncore_init),
-	X86_UNCORE_MODEL_MATCH(INTEL_FAM6_SKYLAKE_DESKTOP,skl_uncore_init),
-	X86_UNCORE_MODEL_MATCH(INTEL_FAM6_SKYLAKE_MOBILE, skl_uncore_init),
-	X86_UNCORE_MODEL_MATCH(INTEL_FAM6_SKYLAKE_X,      skx_uncore_init),
-	{},
-};
-
-MODULE_DEVICE_TABLE(x86cpu, intel_uncore_match);
-=======
 static int __init uncore_mmio_init(void)
 {
 	struct intel_uncore_type **types = uncore_mmio_uncores;
@@ -1838,7 +1551,6 @@
 	uncore_mmio_uncores = empty_uncore;
 	return ret;
 }
->>>>>>> 24b8d41d
 
 struct intel_uncore_init_fun {
 	void	(*cpu_init)(void);
@@ -1980,11 +1692,7 @@
 {
 	const struct x86_cpu_id *id;
 	struct intel_uncore_init_fun *uncore_init;
-<<<<<<< HEAD
-	int pret = 0, cret = 0, ret;
-=======
 	int pret = 0, cret = 0, mret = 0, ret;
->>>>>>> 24b8d41d
 
 	id = x86_match_cpu(intel_uncore_match);
 	if (!id)
@@ -2008,56 +1716,14 @@
 		cret = uncore_cpu_init();
 	}
 
-<<<<<<< HEAD
-	uncore_init = (struct intel_uncore_init_fun *)id->driver_data;
-	if (uncore_init->pci_init) {
-		pret = uncore_init->pci_init();
-		if (!pret)
-			pret = uncore_pci_init();
-	}
-
-	if (uncore_init->cpu_init) {
-		uncore_init->cpu_init();
-		cret = uncore_cpu_init();
-=======
 	if (uncore_init->mmio_init) {
 		uncore_init->mmio_init();
 		mret = uncore_mmio_init();
->>>>>>> 24b8d41d
 	}
 
 	if (cret && pret && mret)
 		return -ENODEV;
 
-<<<<<<< HEAD
-	/*
-	 * Install callbacks. Core will call them for each online cpu.
-	 *
-	 * The first online cpu of each package allocates and takes
-	 * the refcounts for all other online cpus in that package.
-	 * If msrs are not enabled no allocation is required and
-	 * uncore_cpu_prepare() is not called for each online cpu.
-	 */
-	if (!cret) {
-	       ret = cpuhp_setup_state(CPUHP_PERF_X86_UNCORE_PREP,
-					"PERF_X86_UNCORE_PREP",
-					uncore_cpu_prepare, NULL);
-		if (ret)
-			goto err;
-	} else {
-		cpuhp_setup_state_nocalls(CPUHP_PERF_X86_UNCORE_PREP,
-					  "PERF_X86_UNCORE_PREP",
-					  uncore_cpu_prepare, NULL);
-	}
-	first_init = 1;
-	cpuhp_setup_state(CPUHP_AP_PERF_X86_UNCORE_STARTING,
-			  "AP_PERF_X86_UNCORE_STARTING",
-			  uncore_cpu_starting, uncore_cpu_dying);
-	first_init = 0;
-	cpuhp_setup_state(CPUHP_AP_PERF_X86_UNCORE_ONLINE,
-			  "AP_PERF_X86_UNCORE_ONLINE",
-			  uncore_event_cpu_online, uncore_event_cpu_offline);
-=======
 	/* Install hotplug callbacks to setup the targets for each package */
 	ret = cpuhp_setup_state(CPUHP_AP_PERF_X86_UNCORE_ONLINE,
 				"perf/x86/intel/uncore:online",
@@ -2065,7 +1731,6 @@
 				uncore_event_cpu_offline);
 	if (ret)
 		goto err;
->>>>>>> 24b8d41d
 	return 0;
 
 err:
@@ -2078,16 +1743,9 @@
 
 static void __exit intel_uncore_exit(void)
 {
-<<<<<<< HEAD
-	cpuhp_remove_state_nocalls(CPUHP_AP_PERF_X86_UNCORE_ONLINE);
-	cpuhp_remove_state_nocalls(CPUHP_AP_PERF_X86_UNCORE_STARTING);
-	cpuhp_remove_state_nocalls(CPUHP_PERF_X86_UNCORE_PREP);
-	uncore_types_exit(uncore_msr_uncores);
-=======
 	cpuhp_remove_state(CPUHP_AP_PERF_X86_UNCORE_ONLINE);
 	uncore_types_exit(uncore_msr_uncores);
 	uncore_types_exit(uncore_mmio_uncores);
->>>>>>> 24b8d41d
 	uncore_pci_exit();
 }
 module_exit(intel_uncore_exit);