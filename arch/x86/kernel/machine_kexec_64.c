// SPDX-License-Identifier: GPL-2.0-only
/*
 * handle transition of Linux booting another kernel
 * Copyright (C) 2002-2005 Eric Biederman  <ebiederm@xmission.com>
 */

#define pr_fmt(fmt)	"kexec: " fmt

#include <linux/mm.h>
#include <linux/kexec.h>
#include <linux/string.h>
#include <linux/gfp.h>
#include <linux/reboot.h>
#include <linux/numa.h>
#include <linux/ftrace.h>
#include <linux/io.h>
#include <linux/suspend.h>
#include <linux/vmalloc.h>
#include <linux/efi.h>

#include <asm/init.h>
#include <asm/tlbflush.h>
#include <asm/mmu_context.h>
#include <asm/io_apic.h>
#include <asm/debugreg.h>
#include <asm/kexec-bzimage64.h>
#include <asm/setup.h>
#include <asm/set_memory.h>

#ifdef CONFIG_ACPI
/*
 * Used while adding mapping for ACPI tables.
 * Can be reused when other iomem regions need be mapped
 */
struct init_pgtable_data {
	struct x86_mapping_info *info;
	pgd_t *level4p;
};

static int mem_region_callback(struct resource *res, void *arg)
{
	struct init_pgtable_data *data = arg;
	unsigned long mstart, mend;

	mstart = res->start;
	mend = mstart + resource_size(res) - 1;

	return kernel_ident_mapping_init(data->info, data->level4p, mstart, mend);
}

static int
map_acpi_tables(struct x86_mapping_info *info, pgd_t *level4p)
{
	struct init_pgtable_data data;
	unsigned long flags;
	int ret;

	data.info = info;
	data.level4p = level4p;
	flags = IORESOURCE_MEM | IORESOURCE_BUSY;

	ret = walk_iomem_res_desc(IORES_DESC_ACPI_TABLES, flags, 0, -1,
				  &data, mem_region_callback);
	if (ret && ret != -EINVAL)
		return ret;

	/* ACPI tables could be located in ACPI Non-volatile Storage region */
	ret = walk_iomem_res_desc(IORES_DESC_ACPI_NV_STORAGE, flags, 0, -1,
				  &data, mem_region_callback);
	if (ret && ret != -EINVAL)
		return ret;

	return 0;
}
#else
static int map_acpi_tables(struct x86_mapping_info *info, pgd_t *level4p) { return 0; }
#endif

#ifdef CONFIG_KEXEC_FILE
const struct kexec_file_ops * const kexec_file_loaders[] = {
		&kexec_bzImage64_ops,
		NULL
};
#endif

static int
map_efi_systab(struct x86_mapping_info *info, pgd_t *level4p)
{
#ifdef CONFIG_EFI
	unsigned long mstart, mend;

	if (!efi_enabled(EFI_BOOT))
		return 0;

	mstart = (boot_params.efi_info.efi_systab |
			((u64)boot_params.efi_info.efi_systab_hi<<32));

	if (efi_enabled(EFI_64BIT))
		mend = mstart + sizeof(efi_system_table_64_t);
	else
		mend = mstart + sizeof(efi_system_table_32_t);

	if (!mstart)
		return 0;

	return kernel_ident_mapping_init(info, level4p, mstart, mend);
#endif
	return 0;
}

static void free_transition_pgtable(struct kimage *image)
{
	free_page((unsigned long)image->arch.p4d);
	image->arch.p4d = NULL;
	free_page((unsigned long)image->arch.pud);
	image->arch.pud = NULL;
	free_page((unsigned long)image->arch.pmd);
	image->arch.pmd = NULL;
	free_page((unsigned long)image->arch.pte);
	image->arch.pte = NULL;
}

static int init_transition_pgtable(struct kimage *image, pgd_t *pgd)
{
	pgprot_t prot = PAGE_KERNEL_EXEC_NOENC;
	unsigned long vaddr, paddr;
	int result = -ENOMEM;
	p4d_t *p4d;
	pud_t *pud;
	pmd_t *pmd;
	pte_t *pte;

	vaddr = (unsigned long)relocate_kernel;
	paddr = __pa(page_address(image->control_code_page)+PAGE_SIZE);
	pgd += pgd_index(vaddr);
	if (!pgd_present(*pgd)) {
		p4d = (p4d_t *)get_zeroed_page(GFP_KERNEL);
		if (!p4d)
			goto err;
		image->arch.p4d = p4d;
		set_pgd(pgd, __pgd(__pa(p4d) | _KERNPG_TABLE));
	}
	p4d = p4d_offset(pgd, vaddr);
	if (!p4d_present(*p4d)) {
		pud = (pud_t *)get_zeroed_page(GFP_KERNEL);
		if (!pud)
			goto err;
		image->arch.pud = pud;
		set_p4d(p4d, __p4d(__pa(pud) | _KERNPG_TABLE));
	}
	pud = pud_offset(p4d, vaddr);
	if (!pud_present(*pud)) {
		pmd = (pmd_t *)get_zeroed_page(GFP_KERNEL);
		if (!pmd)
			goto err;
		image->arch.pmd = pmd;
		set_pud(pud, __pud(__pa(pmd) | _KERNPG_TABLE));
	}
	pmd = pmd_offset(pud, vaddr);
	if (!pmd_present(*pmd)) {
		pte = (pte_t *)get_zeroed_page(GFP_KERNEL);
		if (!pte)
			goto err;
		image->arch.pte = pte;
		set_pmd(pmd, __pmd(__pa(pte) | _KERNPG_TABLE));
	}
	pte = pte_offset_kernel(pmd, vaddr);

	if (sev_active())
		prot = PAGE_KERNEL_EXEC;

	set_pte(pte, pfn_pte(paddr >> PAGE_SHIFT, prot));
	return 0;
err:
	return result;
}

static void *alloc_pgt_page(void *data)
{
	struct kimage *image = (struct kimage *)data;
	struct page *page;
	void *p = NULL;

	page = kimage_alloc_control_pages(image, 0);
	if (page) {
		p = page_address(page);
		clear_page(p);
	}

	return p;
}

static int init_pgtable(struct kimage *image, unsigned long start_pgtable)
{
	struct x86_mapping_info info = {
		.alloc_pgt_page	= alloc_pgt_page,
		.context	= image,
		.page_flag	= __PAGE_KERNEL_LARGE_EXEC,
		.kernpg_flag	= _KERNPG_TABLE_NOENC,
	};
	unsigned long mstart, mend;
	pgd_t *level4p;
	int result;
	int i;

	level4p = (pgd_t *)__va(start_pgtable);
	clear_page(level4p);

	if (sev_active()) {
		info.page_flag   |= _PAGE_ENC;
		info.kernpg_flag |= _PAGE_ENC;
	}

	if (direct_gbpages)
		info.direct_gbpages = true;

	for (i = 0; i < nr_pfn_mapped; i++) {
		mstart = pfn_mapped[i].start << PAGE_SHIFT;
		mend   = pfn_mapped[i].end << PAGE_SHIFT;

		result = kernel_ident_mapping_init(&info,
						 level4p, mstart, mend);
		if (result)
			return result;
	}

	/*
	 * segments's mem ranges could be outside 0 ~ max_pfn,
	 * for example when jump back to original kernel from kexeced kernel.
	 * or first kernel is booted with user mem map, and second kernel
	 * could be loaded out of that range.
	 */
	for (i = 0; i < image->nr_segments; i++) {
		mstart = image->segment[i].mem;
		mend   = mstart + image->segment[i].memsz;

		result = kernel_ident_mapping_init(&info,
						 level4p, mstart, mend);

		if (result)
			return result;
	}

	/*
	 * Prepare EFI systab and ACPI tables for kexec kernel since they are
	 * not covered by pfn_mapped.
	 */
	result = map_efi_systab(&info, level4p);
	if (result)
		return result;

	result = map_acpi_tables(&info, level4p);
	if (result)
		return result;

	return init_transition_pgtable(image, level4p);
}

static void set_idt(void *newidt, u16 limit)
{
	struct desc_ptr curidt;

	/* x86-64 supports unaliged loads & stores */
	curidt.size    = limit;
	curidt.address = (unsigned long)newidt;

	__asm__ __volatile__ (
		"lidtq %0\n"
		: : "m" (curidt)
		);
};


static void set_gdt(void *newgdt, u16 limit)
{
	struct desc_ptr curgdt;

	/* x86-64 supports unaligned loads & stores */
	curgdt.size    = limit;
	curgdt.address = (unsigned long)newgdt;

	__asm__ __volatile__ (
		"lgdtq %0\n"
		: : "m" (curgdt)
		);
};

static void load_segments(void)
{
	__asm__ __volatile__ (
		"\tmovl %0,%%ds\n"
		"\tmovl %0,%%es\n"
		"\tmovl %0,%%ss\n"
		"\tmovl %0,%%fs\n"
		"\tmovl %0,%%gs\n"
		: : "a" (__KERNEL_DS) : "memory"
		);
}

int machine_kexec_prepare(struct kimage *image)
{
	unsigned long start_pgtable;
	int result;

	/* Calculate the offsets */
	start_pgtable = page_to_pfn(image->control_code_page) << PAGE_SHIFT;

	/* Setup the identity mapped 64bit page table */
	result = init_pgtable(image, start_pgtable);
	if (result)
		return result;

	return 0;
}

void machine_kexec_cleanup(struct kimage *image)
{
	free_transition_pgtable(image);
}

/*
 * Do not allocate memory (or fail in any way) in machine_kexec().
 * We are past the point of no return, committed to rebooting now.
 */
void machine_kexec(struct kimage *image)
{
	unsigned long page_list[PAGES_NR];
	void *control_page;
	int save_ftrace_enabled;

#ifdef CONFIG_KEXEC_JUMP
	if (image->preserve_context)
		save_processor_state();
#endif

	save_ftrace_enabled = __ftrace_enabled_save();

	/* Interrupts aren't acceptable while we reboot */
	local_irq_disable();
	hw_breakpoint_disable();

	if (image->preserve_context) {
#ifdef CONFIG_X86_IO_APIC
		/*
		 * We need to put APICs in legacy mode so that we can
		 * get timer interrupts in second kernel. kexec/kdump
		 * paths already have calls to restore_boot_irq_mode()
		 * in one form or other. kexec jump path also need one.
		 */
		clear_IO_APIC();
		restore_boot_irq_mode();
#endif
	}

	control_page = page_address(image->control_code_page) + PAGE_SIZE;
	memcpy(control_page, relocate_kernel, KEXEC_CONTROL_CODE_MAX_SIZE);

	page_list[PA_CONTROL_PAGE] = virt_to_phys(control_page);
	page_list[VA_CONTROL_PAGE] = (unsigned long)control_page;
	page_list[PA_TABLE_PAGE] =
	  (unsigned long)__pa(page_address(image->control_code_page));

	if (image->type == KEXEC_TYPE_DEFAULT)
		page_list[PA_SWAP_PAGE] = (page_to_pfn(image->swap_page)
						<< PAGE_SHIFT);

	/*
	 * The segment registers are funny things, they have both a
	 * visible and an invisible part.  Whenever the visible part is
	 * set to a specific selector, the invisible part is loaded
	 * with from a table in memory.  At no other time is the
	 * descriptor table in memory accessed.
	 *
	 * I take advantage of this here by force loading the
	 * segments, before I zap the gdt with an invalid value.
	 */
	load_segments();
	/*
	 * The gdt & idt are now invalid.
	 * If you want to load them you must set up your own idt & gdt.
	 */
	set_gdt(phys_to_virt(0), 0);
	set_idt(phys_to_virt(0), 0);

	/* now call it */
	image->start = relocate_kernel((unsigned long)image->head,
				       (unsigned long)page_list,
				       image->start,
				       image->preserve_context,
				       sme_active());

#ifdef CONFIG_KEXEC_JUMP
	if (image->preserve_context)
		restore_processor_state();
#endif

	__ftrace_enabled_restore(save_ftrace_enabled);
}

<<<<<<< HEAD
void arch_crash_save_vmcoreinfo(void)
{
	VMCOREINFO_SYMBOL(phys_base);
	VMCOREINFO_SYMBOL(init_level4_pgt);

#ifdef CONFIG_NUMA
	VMCOREINFO_SYMBOL(node_data);
	VMCOREINFO_LENGTH(node_data, MAX_NUMNODES);
#endif
	vmcoreinfo_append_str("KERNELOFFSET=%lx\n",
			      kaslr_offset());
	VMCOREINFO_PAGE_OFFSET(PAGE_OFFSET);
	VMCOREINFO_VMALLOC_START(VMALLOC_START);
	VMCOREINFO_VMEMMAP_START(VMEMMAP_START);
}

=======
>>>>>>> 24b8d41d
/* arch-dependent functionality related to kexec file-based syscall */

#ifdef CONFIG_KEXEC_FILE
void *arch_kexec_kernel_image_load(struct kimage *image)
{
	vfree(image->arch.elf_headers);
	image->arch.elf_headers = NULL;

	if (!image->fops || !image->fops->load)
		return ERR_PTR(-ENOEXEC);

	return image->fops->load(image, image->kernel_buf,
				 image->kernel_buf_len, image->initrd_buf,
				 image->initrd_buf_len, image->cmdline_buf,
				 image->cmdline_buf_len);
}

/*
 * Apply purgatory relocations.
 *
 * @pi:		Purgatory to be relocated.
 * @section:	Section relocations applying to.
 * @relsec:	Section containing RELAs.
 * @symtabsec:	Corresponding symtab.
 *
 * TODO: Some of the code belongs to generic code. Move that in kexec.c.
 */
int arch_kexec_apply_relocations_add(struct purgatory_info *pi,
				     Elf_Shdr *section, const Elf_Shdr *relsec,
				     const Elf_Shdr *symtabsec)
{
	unsigned int i;
	Elf64_Rela *rel;
	Elf64_Sym *sym;
	void *location;
	unsigned long address, sec_base, value;
	const char *strtab, *name, *shstrtab;
	const Elf_Shdr *sechdrs;

	/* String & section header string table */
	sechdrs = (void *)pi->ehdr + pi->ehdr->e_shoff;
	strtab = (char *)pi->ehdr + sechdrs[symtabsec->sh_link].sh_offset;
	shstrtab = (char *)pi->ehdr + sechdrs[pi->ehdr->e_shstrndx].sh_offset;

	rel = (void *)pi->ehdr + relsec->sh_offset;

	pr_debug("Applying relocate section %s to %u\n",
		 shstrtab + relsec->sh_name, relsec->sh_info);

	for (i = 0; i < relsec->sh_size / sizeof(*rel); i++) {

		/*
		 * rel[i].r_offset contains byte offset from beginning
		 * of section to the storage unit affected.
		 *
		 * This is location to update. This is temporary buffer
		 * where section is currently loaded. This will finally be
		 * loaded to a different address later, pointed to by
		 * ->sh_addr. kexec takes care of moving it
		 *  (kexec_load_segment()).
		 */
		location = pi->purgatory_buf;
		location += section->sh_offset;
		location += rel[i].r_offset;

		/* Final address of the location */
		address = section->sh_addr + rel[i].r_offset;

		/*
		 * rel[i].r_info contains information about symbol table index
		 * w.r.t which relocation must be made and type of relocation
		 * to apply. ELF64_R_SYM() and ELF64_R_TYPE() macros get
		 * these respectively.
		 */
		sym = (void *)pi->ehdr + symtabsec->sh_offset;
		sym += ELF64_R_SYM(rel[i].r_info);

		if (sym->st_name)
			name = strtab + sym->st_name;
		else
			name = shstrtab + sechdrs[sym->st_shndx].sh_name;

		pr_debug("Symbol: %s info: %02x shndx: %02x value=%llx size: %llx\n",
			 name, sym->st_info, sym->st_shndx, sym->st_value,
			 sym->st_size);

		if (sym->st_shndx == SHN_UNDEF) {
			pr_err("Undefined symbol: %s\n", name);
			return -ENOEXEC;
		}

		if (sym->st_shndx == SHN_COMMON) {
			pr_err("symbol '%s' in common section\n", name);
			return -ENOEXEC;
		}

		if (sym->st_shndx == SHN_ABS)
			sec_base = 0;
		else if (sym->st_shndx >= pi->ehdr->e_shnum) {
			pr_err("Invalid section %d for symbol %s\n",
			       sym->st_shndx, name);
			return -ENOEXEC;
		} else
			sec_base = pi->sechdrs[sym->st_shndx].sh_addr;

		value = sym->st_value;
		value += sec_base;
		value += rel[i].r_addend;

		switch (ELF64_R_TYPE(rel[i].r_info)) {
		case R_X86_64_NONE:
			break;
		case R_X86_64_64:
			*(u64 *)location = value;
			break;
		case R_X86_64_32:
			*(u32 *)location = value;
			if (value != *(u32 *)location)
				goto overflow;
			break;
		case R_X86_64_32S:
			*(s32 *)location = value;
			if ((s64)value != *(s32 *)location)
				goto overflow;
			break;
		case R_X86_64_PC32:
		case R_X86_64_PLT32:
			value -= (u64)address;
			*(u32 *)location = value;
			break;
		default:
			pr_err("Unknown rela relocation: %llu\n",
			       ELF64_R_TYPE(rel[i].r_info));
			return -ENOEXEC;
		}
	}
	return 0;

overflow:
	pr_err("Overflow in relocation type %d value 0x%lx\n",
	       (int)ELF64_R_TYPE(rel[i].r_info), value);
	return -ENOEXEC;
}
#endif /* CONFIG_KEXEC_FILE */

static int
kexec_mark_range(unsigned long start, unsigned long end, bool protect)
{
	struct page *page;
	unsigned int nr_pages;

	/*
	 * For physical range: [start, end]. We must skip the unassigned
	 * crashk resource with zero-valued "end" member.
	 */
	if (!end || start > end)
		return 0;

	page = pfn_to_page(start >> PAGE_SHIFT);
	nr_pages = (end >> PAGE_SHIFT) - (start >> PAGE_SHIFT) + 1;
	if (protect)
		return set_pages_ro(page, nr_pages);
	else
		return set_pages_rw(page, nr_pages);
}

static void kexec_mark_crashkres(bool protect)
{
	unsigned long control;

	kexec_mark_range(crashk_low_res.start, crashk_low_res.end, protect);

	/* Don't touch the control code page used in crash_kexec().*/
	control = PFN_PHYS(page_to_pfn(kexec_crash_image->control_code_page));
	/* Control code page is located in the 2nd page. */
	kexec_mark_range(crashk_res.start, control + PAGE_SIZE - 1, protect);
	control += KEXEC_CONTROL_PAGE_SIZE;
	kexec_mark_range(control, crashk_res.end, protect);
}

void arch_kexec_protect_crashkres(void)
{
	kexec_mark_crashkres(true);
}

void arch_kexec_unprotect_crashkres(void)
{
	kexec_mark_crashkres(false);
<<<<<<< HEAD
=======
}

/*
 * During a traditional boot under SME, SME will encrypt the kernel,
 * so the SME kexec kernel also needs to be un-encrypted in order to
 * replicate a normal SME boot.
 *
 * During a traditional boot under SEV, the kernel has already been
 * loaded encrypted, so the SEV kexec kernel needs to be encrypted in
 * order to replicate a normal SEV boot.
 */
int arch_kexec_post_alloc_pages(void *vaddr, unsigned int pages, gfp_t gfp)
{
	if (sev_active())
		return 0;

	/*
	 * If SME is active we need to be sure that kexec pages are
	 * not encrypted because when we boot to the new kernel the
	 * pages won't be accessed encrypted (initially).
	 */
	return set_memory_decrypted((unsigned long)vaddr, pages);
}

void arch_kexec_pre_free_pages(void *vaddr, unsigned int pages)
{
	if (sev_active())
		return;

	/*
	 * If SME is active we need to reset the pages back to being
	 * an encrypted mapping before freeing them.
	 */
	set_memory_encrypted((unsigned long)vaddr, pages);
>>>>>>> 24b8d41d
}<|MERGE_RESOLUTION|>--- conflicted
+++ resolved
@@ -397,25 +397,6 @@
 	__ftrace_enabled_restore(save_ftrace_enabled);
 }
 
-<<<<<<< HEAD
-void arch_crash_save_vmcoreinfo(void)
-{
-	VMCOREINFO_SYMBOL(phys_base);
-	VMCOREINFO_SYMBOL(init_level4_pgt);
-
-#ifdef CONFIG_NUMA
-	VMCOREINFO_SYMBOL(node_data);
-	VMCOREINFO_LENGTH(node_data, MAX_NUMNODES);
-#endif
-	vmcoreinfo_append_str("KERNELOFFSET=%lx\n",
-			      kaslr_offset());
-	VMCOREINFO_PAGE_OFFSET(PAGE_OFFSET);
-	VMCOREINFO_VMALLOC_START(VMALLOC_START);
-	VMCOREINFO_VMEMMAP_START(VMEMMAP_START);
-}
-
-=======
->>>>>>> 24b8d41d
 /* arch-dependent functionality related to kexec file-based syscall */
 
 #ifdef CONFIG_KEXEC_FILE
@@ -604,8 +585,6 @@
 void arch_kexec_unprotect_crashkres(void)
 {
 	kexec_mark_crashkres(false);
-<<<<<<< HEAD
-=======
 }
 
 /*
@@ -640,5 +619,4 @@
 	 * an encrypted mapping before freeing them.
 	 */
 	set_memory_encrypted((unsigned long)vaddr, pages);
->>>>>>> 24b8d41d
 }