--- conflicted
+++ resolved
@@ -167,28 +167,17 @@
 {
 	WARN_ON_FPU(fpu != &current->thread.fpu);
 
-<<<<<<< HEAD
-	preempt_disable();
-	trace_x86_fpu_before_save(fpu);
-	if (fpu->fpregs_active) {
-=======
 	fpregs_lock();
 	trace_x86_fpu_before_save(fpu);
 
 	if (!test_thread_flag(TIF_NEED_FPU_LOAD)) {
->>>>>>> 24b8d41d
 		if (!copy_fpregs_to_fpstate(fpu)) {
 			copy_kernel_to_fpregs(&fpu->state);
 		}
 	}
-<<<<<<< HEAD
-	trace_x86_fpu_after_save(fpu);
-	preempt_enable();
-=======
 
 	trace_x86_fpu_after_save(fpu);
 	fpregs_unlock();
->>>>>>> 24b8d41d
 }
 
 /*
@@ -210,20 +199,9 @@
 	}
 
 	memset(state, 0, fpu_kernel_xstate_size);
-<<<<<<< HEAD
-
-	/*
-	 * XRSTORS requires that this bit is set in xcomp_bv, or
-	 * it will #GP. Make sure it is replaced after the memset().
-	 */
-	if (static_cpu_has(X86_FEATURE_XSAVES))
-		state->xsave.header.xcomp_bv = XCOMP_BV_COMPACTED_FORMAT;
-
-=======
 
 	if (static_cpu_has(X86_FEATURE_XSAVES))
 		fpstate_init_xstate(&state->xsave);
->>>>>>> 24b8d41d
 	if (static_cpu_has(X86_FEATURE_FXSR))
 		fpstate_init_fxstate(&state->fxsave);
 	else
@@ -238,11 +216,7 @@
 
 	dst_fpu->last_cpu = -1;
 
-<<<<<<< HEAD
-	if (!src_fpu->fpstate_active || !static_cpu_has(X86_FEATURE_FPU))
-=======
 	if (!static_cpu_has(X86_FEATURE_FPU))
->>>>>>> 24b8d41d
 		return 0;
 
 	WARN_ON_FPU(src_fpu != &current->thread.fpu);
@@ -251,12 +225,7 @@
 	 * Don't let 'init optimized' areas of the XSAVE area
 	 * leak into the child task:
 	 */
-<<<<<<< HEAD
-	if (use_eager_fpu())
-		memset(&dst_fpu->state.xsave, 0, fpu_kernel_xstate_size);
-=======
 	memset(&dst_fpu->state.xsave, 0, fpu_kernel_xstate_size);
->>>>>>> 24b8d41d
 
 	/*
 	 * If the FPU registers are not current just memcpy() the state.
@@ -266,16 +235,9 @@
 	 * ( The function 'fails' in the FNSAVE case, which destroys
 	 *   register contents so we have to load them back. )
 	 */
-<<<<<<< HEAD
-	preempt_disable();
-	if (!copy_fpregs_to_fpstate(dst_fpu)) {
-		memcpy(&src_fpu->state, &dst_fpu->state,
-		       fpu_kernel_xstate_size);
-=======
 	fpregs_lock();
 	if (test_thread_flag(TIF_NEED_FPU_LOAD))
 		memcpy(&dst_fpu->state, &src_fpu->state, fpu_kernel_xstate_size);
->>>>>>> 24b8d41d
 
 	else if (!copy_fpregs_to_fpstate(dst_fpu))
 		copy_kernel_to_fpregs(&dst_fpu->state);
@@ -287,9 +249,6 @@
 	trace_x86_fpu_copy_src(src_fpu);
 	trace_x86_fpu_copy_dst(dst_fpu);
 
-	trace_x86_fpu_copy_src(src_fpu);
-	trace_x86_fpu_copy_dst(dst_fpu);
-
 	return 0;
 }
 
@@ -301,20 +260,9 @@
 {
 	WARN_ON_FPU(fpu != &current->thread.fpu);
 
-<<<<<<< HEAD
-	if (!fpu->fpstate_active) {
-		fpstate_init(&fpu->state);
-		trace_x86_fpu_init_state(fpu);
-
-		trace_x86_fpu_activate_state(fpu);
-		/* Safe to do for the current task: */
-		fpu->fpstate_active = 1;
-	}
-=======
 	set_thread_flag(TIF_NEED_FPU_LOAD);
 	fpstate_init(&fpu->state);
 	trace_x86_fpu_init_state(fpu);
->>>>>>> 24b8d41d
 }
 
 /*
@@ -335,19 +283,6 @@
 {
 	if (fpu == &current->thread.fpu)
 		fpu__save(fpu);
-<<<<<<< HEAD
-	} else {
-		if (!fpu->fpstate_active) {
-			fpstate_init(&fpu->state);
-			trace_x86_fpu_init_state(fpu);
-
-			trace_x86_fpu_activate_state(fpu);
-			/* Safe to do for current and for stopped child tasks: */
-			fpu->fpstate_active = 1;
-		}
-	}
-=======
->>>>>>> 24b8d41d
 }
 
 /*
@@ -370,109 +305,8 @@
 	 */
 	WARN_ON_FPU(fpu == &current->thread.fpu);
 
-<<<<<<< HEAD
-	if (fpu->fpstate_active) {
-		/* Invalidate any lazy state: */
-		fpu->last_cpu = -1;
-	} else {
-		fpstate_init(&fpu->state);
-		trace_x86_fpu_init_state(fpu);
-
-		trace_x86_fpu_activate_state(fpu);
-		/* Safe to do for stopped child tasks: */
-		fpu->fpstate_active = 1;
-	}
-}
-
-/*
- * This function must be called before we write the current
- * task's fpstate.
- *
- * This call gets the current FPU register state and moves
- * it in to the 'fpstate'.  Preemption is disabled so that
- * no writes to the 'fpstate' can occur from context
- * swiches.
- *
- * Must be followed by a fpu__current_fpstate_write_end().
- */
-void fpu__current_fpstate_write_begin(void)
-{
-	struct fpu *fpu = &current->thread.fpu;
-
-	/*
-	 * Ensure that the context-switching code does not write
-	 * over the fpstate while we are doing our update.
-	 */
-	preempt_disable();
-
-	/*
-	 * Move the fpregs in to the fpu's 'fpstate'.
-	 */
-	fpu__activate_fpstate_read(fpu);
-
-	/*
-	 * The caller is about to write to 'fpu'.  Ensure that no
-	 * CPU thinks that its fpregs match the fpstate.  This
-	 * ensures we will not be lazy and skip a XRSTOR in the
-	 * future.
-	 */
-	fpu->last_cpu = -1;
-}
-
-/*
- * This function must be paired with fpu__current_fpstate_write_begin()
- *
- * This will ensure that the modified fpstate gets placed back in
- * the fpregs if necessary.
- *
- * Note: This function may be called whether or not an _actual_
- * write to the fpstate occurred.
- */
-void fpu__current_fpstate_write_end(void)
-{
-	struct fpu *fpu = &current->thread.fpu;
-
-	/*
-	 * 'fpu' now has an updated copy of the state, but the
-	 * registers may still be out of date.  Update them with
-	 * an XRSTOR if they are active.
-	 */
-	if (fpregs_active())
-		copy_kernel_to_fpregs(&fpu->state);
-
-	/*
-	 * Our update is done and the fpregs/fpstate are in sync
-	 * if necessary.  Context switches can happen again.
-	 */
-	preempt_enable();
-}
-
-/*
- * 'fpu__restore()' is called to copy FPU registers from
- * the FPU fpstate to the live hw registers and to activate
- * access to the hardware registers, so that FPU instructions
- * can be used afterwards.
- *
- * Must be called with kernel preemption disabled (for example
- * with local interrupts disabled, as it is in the case of
- * do_device_not_available()).
- */
-void fpu__restore(struct fpu *fpu)
-{
-	fpu__activate_curr(fpu);
-
-	/* Avoid __kernel_fpu_begin() right after fpregs_activate() */
-	kernel_fpu_disable();
-	trace_x86_fpu_before_restore(fpu);
-	fpregs_activate(fpu);
-	copy_kernel_to_fpregs(&fpu->state);
-	fpu->counter++;
-	trace_x86_fpu_after_restore(fpu);
-	kernel_fpu_enable();
-=======
 	/* Invalidate any cached state: */
 	__fpu_invalidate_fpregs_state(fpu);
->>>>>>> 24b8d41d
 }
 
 /*
@@ -498,8 +332,6 @@
 
 	trace_x86_fpu_dropped(fpu);
 
-	trace_x86_fpu_dropped(fpu);
-
 	preempt_enable();
 }
 
@@ -530,17 +362,6 @@
 {
 	WARN_ON_FPU(fpu != &current->thread.fpu);
 
-<<<<<<< HEAD
-	fpu__drop(fpu);
-
-	/*
-	 * Make sure fpstate is cleared and initialized.
-	 */
-	if (static_cpu_has(X86_FEATURE_FPU)) {
-		fpu__activate_curr(fpu);
-		user_fpu_begin();
-		copy_init_fpstate_to_fpregs();
-=======
 	if (!static_cpu_has(X86_FEATURE_FPU)) {
 		fpu__drop(fpu);
 		fpu__initialize(fpu);
@@ -557,7 +378,6 @@
 		copy_init_fpstate_to_fpregs(xfeatures_mask_user());
 	} else {
 		copy_init_fpstate_to_fpregs(xfeatures_mask_all);
->>>>>>> 24b8d41d
 	}
 
 	fpregs_mark_activate();
@@ -577,8 +397,6 @@
 /*
  * Load FPU context before returning to userspace.
  */
-<<<<<<< HEAD
-=======
 void switch_fpu_return(void)
 {
 	if (!static_cpu_has(X86_FEATURE_FPU))
@@ -619,7 +437,6 @@
 /*
  * x87 math exception handling:
  */
->>>>>>> 24b8d41d
 
 int fpu__exception_code(struct fpu *fpu, int trap_nr)
 {
