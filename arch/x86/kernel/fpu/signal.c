--- conflicted
+++ resolved
@@ -98,11 +98,7 @@
 		return err;
 
 	err |= __put_user(FP_XSTATE_MAGIC2,
-<<<<<<< HEAD
-			  (__u32 *)(buf + fpu_user_xstate_size));
-=======
 			  (__u32 __user *)(buf + fpu_user_xstate_size));
->>>>>>> 24b8d41d
 
 	/*
 	 * Read the xfeatures which we copied (directly from the cpu or
@@ -173,12 +169,6 @@
 
 	ia32_fxstate &= (IS_ENABLED(CONFIG_X86_32) ||
 			 IS_ENABLED(CONFIG_IA32_EMULATION));
-<<<<<<< HEAD
-
-	if (!access_ok(VERIFY_WRITE, buf, size))
-		return -EACCES;
-=======
->>>>>>> 24b8d41d
 
 	if (!static_cpu_has(X86_FEATURE_FPU)) {
 		struct user_i387_ia32_struct fp;
@@ -187,30 +177,6 @@
 		return copy_to_user(buf, &fp, sizeof(fp)) ? -EFAULT : 0;
 	}
 
-<<<<<<< HEAD
-	if (fpregs_active() || using_compacted_format()) {
-		/* Save the live register state to the user directly. */
-		if (copy_fpregs_to_sigframe(buf_fx))
-			return -1;
-		/* Update the thread's fxstate to save the fsave header. */
-		if (ia32_fxstate)
-			copy_fxregs_to_kernel(&tsk->thread.fpu);
-	} else {
-		/*
-		 * It is a *bug* if kernel uses compacted-format for xsave
-		 * area and we copy it out directly to a signal frame. It
-		 * should have been handled above by saving the registers
-		 * directly.
-		 */
-		if (boot_cpu_has(X86_FEATURE_XSAVES)) {
-			WARN_ONCE(1, "x86/fpu: saving compacted-format xsave area to a signal frame!\n");
-			return -1;
-		}
-
-		fpstate_sanitize_xstate(&tsk->thread.fpu);
-		if (__copy_to_user(buf_fx, xsave, fpu_user_xstate_size))
-			return -1;
-=======
 	if (!access_ok(buf, size))
 		return -EACCES;
 retry:
@@ -233,7 +199,6 @@
 		if (!fault_in_pages_writeable(buf_fx, fpu_user_xstate_size))
 			goto retry;
 		return -EFAULT;
->>>>>>> 24b8d41d
 	}
 
 	/* Save the fsave header for the 32-bit frames. */
@@ -329,13 +294,8 @@
 	int ia32_fxstate = (buf != buf_fx);
 	struct task_struct *tsk = current;
 	struct fpu *fpu = &tsk->thread.fpu;
-<<<<<<< HEAD
-	int state_size = fpu_kernel_xstate_size;
-	u64 xfeatures = 0;
-=======
 	struct user_i387_ia32_struct env;
 	u64 user_xfeatures = 0;
->>>>>>> 24b8d41d
 	int fx_only = 0;
 	int ret = 0;
 
@@ -446,21 +406,7 @@
 		u64 init_bv = xfeatures_mask_user() & ~user_xfeatures;
 
 		if (using_compacted_format()) {
-<<<<<<< HEAD
-			err = copyin_to_xsaves(NULL, buf_fx,
-					       &fpu->state.xsave);
-		} else {
-			err = __copy_from_user(&fpu->state.xsave,
-					       buf_fx, state_size);
-		}
-
-		if (err || __copy_from_user(&env, buf, sizeof(env))) {
-			fpstate_init(&fpu->state);
-			trace_x86_fpu_init_state(fpu);
-			err = -1;
-=======
 			ret = copy_user_to_xstate(&fpu->state.xsave, buf_fx);
->>>>>>> 24b8d41d
 		} else {
 			ret = __copy_from_user(&fpu->state.xsave, buf_fx, state_size);
 
@@ -574,11 +520,7 @@
 
 	fx_sw_reserved.magic1 = FP_XSTATE_MAGIC1;
 	fx_sw_reserved.extended_size = size;
-<<<<<<< HEAD
-	fx_sw_reserved.xfeatures = xfeatures_mask;
-=======
 	fx_sw_reserved.xfeatures = xfeatures_mask_user();
->>>>>>> 24b8d41d
 	fx_sw_reserved.xstate_size = fpu_user_xstate_size;
 
 	if (IS_ENABLED(CONFIG_IA32_EMULATION) ||
