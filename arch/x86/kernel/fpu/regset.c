// SPDX-License-Identifier: GPL-2.0
/*
 * FPU register's regset abstraction, for ptrace, core dumps, etc.
 */
#include <asm/fpu/internal.h>
#include <asm/fpu/signal.h>
#include <asm/fpu/regset.h>
#include <asm/fpu/xstate.h>
<<<<<<< HEAD
=======
#include <linux/sched/task_stack.h>
>>>>>>> 24b8d41d

/*
 * The xstateregs_active() routine is the same as the regset_fpregs_active() routine,
 * as the "regset->n" for the xstate regset will be updated based on the feature
 * capabilities supported by the xsave.
 */
int regset_fpregs_active(struct task_struct *target, const struct user_regset *regset)
{
	return regset->n;
}

int regset_xregset_fpregs_active(struct task_struct *target, const struct user_regset *regset)
{
<<<<<<< HEAD
	struct fpu *target_fpu = &target->thread.fpu;

	if (boot_cpu_has(X86_FEATURE_FXSR) && target_fpu->fpstate_active)
=======
	if (boot_cpu_has(X86_FEATURE_FXSR))
>>>>>>> 24b8d41d
		return regset->n;
	else
		return 0;
}

int xfpregs_get(struct task_struct *target, const struct user_regset *regset,
		struct membuf to)
{
	struct fpu *fpu = &target->thread.fpu;

	if (!boot_cpu_has(X86_FEATURE_FXSR))
		return -ENODEV;

	fpu__prepare_read(fpu);
	fpstate_sanitize_xstate(fpu);

	return membuf_write(&to, &fpu->state.fxsave, sizeof(struct fxregs_state));
}

int xfpregs_set(struct task_struct *target, const struct user_regset *regset,
		unsigned int pos, unsigned int count,
		const void *kbuf, const void __user *ubuf)
{
	struct fpu *fpu = &target->thread.fpu;
	int ret;

	if (!boot_cpu_has(X86_FEATURE_FXSR))
		return -ENODEV;

	fpu__prepare_write(fpu);
	fpstate_sanitize_xstate(fpu);

	ret = user_regset_copyin(&pos, &count, &kbuf, &ubuf,
				 &fpu->state.fxsave, 0, -1);

	/*
	 * mxcsr reserved bits must be masked to zero for security reasons.
	 */
	fpu->state.fxsave.mxcsr &= mxcsr_feature_mask;

	/*
	 * update the header bits in the xsave header, indicating the
	 * presence of FP and SSE state.
	 */
	if (boot_cpu_has(X86_FEATURE_XSAVE))
		fpu->state.xsave.header.xfeatures |= XFEATURE_MASK_FPSSE;

	return ret;
}

int xstateregs_get(struct task_struct *target, const struct user_regset *regset,
		struct membuf to)
{
	struct fpu *fpu = &target->thread.fpu;
	struct xregs_state *xsave;

	if (!boot_cpu_has(X86_FEATURE_XSAVE))
		return -ENODEV;

	xsave = &fpu->state.xsave;

<<<<<<< HEAD
	fpu__activate_fpstate_read(fpu);

	if (using_compacted_format()) {
		ret = copyout_from_xsaves(pos, count, kbuf, ubuf, xsave);
=======
	fpu__prepare_read(fpu);

	if (using_compacted_format()) {
		copy_xstate_to_kernel(to, xsave);
		return 0;
>>>>>>> 24b8d41d
	} else {
		fpstate_sanitize_xstate(fpu);
		/*
		 * Copy the 48 bytes defined by the software into the xsave
		 * area in the thread struct, so that we can copy the whole
		 * area to user using one user_regset_copyout().
		 */
		memcpy(&xsave->i387.sw_reserved, xstate_fx_sw_bytes, sizeof(xstate_fx_sw_bytes));

		/*
		 * Copy the xstate memory layout.
		 */
<<<<<<< HEAD
		ret = user_regset_copyout(&pos, &count, &kbuf, &ubuf, xsave, 0, -1);
	}
	return ret;
=======
		return membuf_write(&to, xsave, fpu_user_xstate_size);
	}
>>>>>>> 24b8d41d
}

int xstateregs_set(struct task_struct *target, const struct user_regset *regset,
		  unsigned int pos, unsigned int count,
		  const void *kbuf, const void __user *ubuf)
{
	struct fpu *fpu = &target->thread.fpu;
	struct xregs_state *xsave;
	int ret;

	if (!boot_cpu_has(X86_FEATURE_XSAVE))
		return -ENODEV;

	/*
	 * A whole standard-format XSAVE buffer is needed:
	 */
	if ((pos != 0) || (count < fpu_user_xstate_size))
		return -EFAULT;

	xsave = &fpu->state.xsave;

<<<<<<< HEAD
	fpu__activate_fpstate_write(fpu);

	if (boot_cpu_has(X86_FEATURE_XSAVES))
		ret = copyin_to_xsaves(kbuf, ubuf, xsave);
	else
		ret = user_regset_copyin(&pos, &count, &kbuf, &ubuf, xsave, 0, -1);

	/*
	 * In case of failure, mark all states as init:
	 */
	if (ret)
		fpstate_init(&fpu->state);
=======
	fpu__prepare_write(fpu);

	if (using_compacted_format()) {
		if (kbuf)
			ret = copy_kernel_to_xstate(xsave, kbuf);
		else
			ret = copy_user_to_xstate(xsave, ubuf);
	} else {
		ret = user_regset_copyin(&pos, &count, &kbuf, &ubuf, xsave, 0, -1);
		if (!ret)
			ret = validate_user_xstate_header(&xsave->header);
	}
>>>>>>> 24b8d41d

	/*
	 * mxcsr reserved bits must be masked to zero for security reasons.
	 */
	xsave->i387.mxcsr &= mxcsr_feature_mask;

	/*
	 * In case of failure, mark all states as init:
	 */
	if (ret)
		fpstate_init(&fpu->state);

	return ret;
}

#if defined CONFIG_X86_32 || defined CONFIG_IA32_EMULATION

/*
 * FPU tag word conversions.
 */

static inline unsigned short twd_i387_to_fxsr(unsigned short twd)
{
	unsigned int tmp; /* to avoid 16 bit prefixes in the code */

	/* Transform each pair of bits into 01 (valid) or 00 (empty) */
	tmp = ~twd;
	tmp = (tmp | (tmp>>1)) & 0x5555; /* 0V0V0V0V0V0V0V0V */
	/* and move the valid bits to the lower byte. */
	tmp = (tmp | (tmp >> 1)) & 0x3333; /* 00VV00VV00VV00VV */
	tmp = (tmp | (tmp >> 2)) & 0x0f0f; /* 0000VVVV0000VVVV */
	tmp = (tmp | (tmp >> 4)) & 0x00ff; /* 00000000VVVVVVVV */

	return tmp;
}

#define FPREG_ADDR(f, n)	((void *)&(f)->st_space + (n) * 16)
#define FP_EXP_TAG_VALID	0
#define FP_EXP_TAG_ZERO		1
#define FP_EXP_TAG_SPECIAL	2
#define FP_EXP_TAG_EMPTY	3

static inline u32 twd_fxsr_to_i387(struct fxregs_state *fxsave)
{
	struct _fpxreg *st;
	u32 tos = (fxsave->swd >> 11) & 7;
	u32 twd = (unsigned long) fxsave->twd;
	u32 tag;
	u32 ret = 0xffff0000u;
	int i;

	for (i = 0; i < 8; i++, twd >>= 1) {
		if (twd & 0x1) {
			st = FPREG_ADDR(fxsave, (i - tos) & 7);

			switch (st->exponent & 0x7fff) {
			case 0x7fff:
				tag = FP_EXP_TAG_SPECIAL;
				break;
			case 0x0000:
				if (!st->significand[0] &&
				    !st->significand[1] &&
				    !st->significand[2] &&
				    !st->significand[3])
					tag = FP_EXP_TAG_ZERO;
				else
					tag = FP_EXP_TAG_SPECIAL;
				break;
			default:
				if (st->significand[3] & 0x8000)
					tag = FP_EXP_TAG_VALID;
				else
					tag = FP_EXP_TAG_SPECIAL;
				break;
			}
		} else {
			tag = FP_EXP_TAG_EMPTY;
		}
		ret |= tag << (2 * i);
	}
	return ret;
}

/*
 * FXSR floating point environment conversions.
 */

void
convert_from_fxsr(struct user_i387_ia32_struct *env, struct task_struct *tsk)
{
	struct fxregs_state *fxsave = &tsk->thread.fpu.state.fxsave;
	struct _fpreg *to = (struct _fpreg *) &env->st_space[0];
	struct _fpxreg *from = (struct _fpxreg *) &fxsave->st_space[0];
	int i;

	env->cwd = fxsave->cwd | 0xffff0000u;
	env->swd = fxsave->swd | 0xffff0000u;
	env->twd = twd_fxsr_to_i387(fxsave);

#ifdef CONFIG_X86_64
	env->fip = fxsave->rip;
	env->foo = fxsave->rdp;
	/*
	 * should be actually ds/cs at fpu exception time, but
	 * that information is not available in 64bit mode.
	 */
	env->fcs = task_pt_regs(tsk)->cs;
	if (tsk == current) {
		savesegment(ds, env->fos);
	} else {
		env->fos = tsk->thread.ds;
	}
	env->fos |= 0xffff0000;
#else
	env->fip = fxsave->fip;
	env->fcs = (u16) fxsave->fcs | ((u32) fxsave->fop << 16);
	env->foo = fxsave->foo;
	env->fos = fxsave->fos;
#endif

	for (i = 0; i < 8; ++i)
		memcpy(&to[i], &from[i], sizeof(to[0]));
}

void convert_to_fxsr(struct fxregs_state *fxsave,
		     const struct user_i387_ia32_struct *env)

{
	struct _fpreg *from = (struct _fpreg *) &env->st_space[0];
	struct _fpxreg *to = (struct _fpxreg *) &fxsave->st_space[0];
	int i;

	fxsave->cwd = env->cwd;
	fxsave->swd = env->swd;
	fxsave->twd = twd_i387_to_fxsr(env->twd);
	fxsave->fop = (u16) ((u32) env->fcs >> 16);
#ifdef CONFIG_X86_64
	fxsave->rip = env->fip;
	fxsave->rdp = env->foo;
	/* cs and ds ignored */
#else
	fxsave->fip = env->fip;
	fxsave->fcs = (env->fcs & 0xffff);
	fxsave->foo = env->foo;
	fxsave->fos = env->fos;
#endif

	for (i = 0; i < 8; ++i)
		memcpy(&to[i], &from[i], sizeof(from[0]));
}

int fpregs_get(struct task_struct *target, const struct user_regset *regset,
	       struct membuf to)
{
	struct fpu *fpu = &target->thread.fpu;
	struct user_i387_ia32_struct env;

	fpu__prepare_read(fpu);

	if (!boot_cpu_has(X86_FEATURE_FPU))
<<<<<<< HEAD
		return fpregs_soft_get(target, regset, pos, count, kbuf, ubuf);

	if (!boot_cpu_has(X86_FEATURE_FXSR))
		return user_regset_copyout(&pos, &count, &kbuf, &ubuf,
					   &fpu->state.fsave, 0,
					   -1);
=======
		return fpregs_soft_get(target, regset, to);

	if (!boot_cpu_has(X86_FEATURE_FXSR)) {
		return membuf_write(&to, &fpu->state.fsave,
				    sizeof(struct fregs_state));
	}
>>>>>>> 24b8d41d

	fpstate_sanitize_xstate(fpu);

	if (to.left == sizeof(env)) {
		convert_from_fxsr(to.p, target);
		return 0;
	}

	convert_from_fxsr(&env, target);
	return membuf_write(&to, &env, sizeof(env));
}

int fpregs_set(struct task_struct *target, const struct user_regset *regset,
	       unsigned int pos, unsigned int count,
	       const void *kbuf, const void __user *ubuf)
{
	struct fpu *fpu = &target->thread.fpu;
	struct user_i387_ia32_struct env;
	int ret;

	fpu__prepare_write(fpu);
	fpstate_sanitize_xstate(fpu);

	if (!boot_cpu_has(X86_FEATURE_FPU))
		return fpregs_soft_set(target, regset, pos, count, kbuf, ubuf);

	if (!boot_cpu_has(X86_FEATURE_FXSR))
		return user_regset_copyin(&pos, &count, &kbuf, &ubuf,
					  &fpu->state.fsave, 0,
					  -1);

	if (pos > 0 || count < sizeof(env))
		convert_from_fxsr(&env, target);

	ret = user_regset_copyin(&pos, &count, &kbuf, &ubuf, &env, 0, -1);
	if (!ret)
		convert_to_fxsr(&target->thread.fpu.state.fxsave, &env);

	/*
	 * update the header bit in the xsave header, indicating the
	 * presence of FP.
	 */
	if (boot_cpu_has(X86_FEATURE_XSAVE))
		fpu->state.xsave.header.xfeatures |= XFEATURE_MASK_FP;
	return ret;
}

#endif	/* CONFIG_X86_32 || CONFIG_IA32_EMULATION */<|MERGE_RESOLUTION|>--- conflicted
+++ resolved
@@ -6,10 +6,7 @@
 #include <asm/fpu/signal.h>
 #include <asm/fpu/regset.h>
 #include <asm/fpu/xstate.h>
-<<<<<<< HEAD
-=======
 #include <linux/sched/task_stack.h>
->>>>>>> 24b8d41d
 
 /*
  * The xstateregs_active() routine is the same as the regset_fpregs_active() routine,
@@ -23,13 +20,7 @@
 
 int regset_xregset_fpregs_active(struct task_struct *target, const struct user_regset *regset)
 {
-<<<<<<< HEAD
-	struct fpu *target_fpu = &target->thread.fpu;
-
-	if (boot_cpu_has(X86_FEATURE_FXSR) && target_fpu->fpstate_active)
-=======
 	if (boot_cpu_has(X86_FEATURE_FXSR))
->>>>>>> 24b8d41d
 		return regset->n;
 	else
 		return 0;
@@ -91,18 +82,11 @@
 
 	xsave = &fpu->state.xsave;
 
-<<<<<<< HEAD
-	fpu__activate_fpstate_read(fpu);
-
-	if (using_compacted_format()) {
-		ret = copyout_from_xsaves(pos, count, kbuf, ubuf, xsave);
-=======
 	fpu__prepare_read(fpu);
 
 	if (using_compacted_format()) {
 		copy_xstate_to_kernel(to, xsave);
 		return 0;
->>>>>>> 24b8d41d
 	} else {
 		fpstate_sanitize_xstate(fpu);
 		/*
@@ -115,14 +99,8 @@
 		/*
 		 * Copy the xstate memory layout.
 		 */
-<<<<<<< HEAD
-		ret = user_regset_copyout(&pos, &count, &kbuf, &ubuf, xsave, 0, -1);
-	}
-	return ret;
-=======
 		return membuf_write(&to, xsave, fpu_user_xstate_size);
 	}
->>>>>>> 24b8d41d
 }
 
 int xstateregs_set(struct task_struct *target, const struct user_regset *regset,
@@ -144,20 +122,6 @@
 
 	xsave = &fpu->state.xsave;
 
-<<<<<<< HEAD
-	fpu__activate_fpstate_write(fpu);
-
-	if (boot_cpu_has(X86_FEATURE_XSAVES))
-		ret = copyin_to_xsaves(kbuf, ubuf, xsave);
-	else
-		ret = user_regset_copyin(&pos, &count, &kbuf, &ubuf, xsave, 0, -1);
-
-	/*
-	 * In case of failure, mark all states as init:
-	 */
-	if (ret)
-		fpstate_init(&fpu->state);
-=======
 	fpu__prepare_write(fpu);
 
 	if (using_compacted_format()) {
@@ -170,7 +134,6 @@
 		if (!ret)
 			ret = validate_user_xstate_header(&xsave->header);
 	}
->>>>>>> 24b8d41d
 
 	/*
 	 * mxcsr reserved bits must be masked to zero for security reasons.
@@ -331,21 +294,12 @@
 	fpu__prepare_read(fpu);
 
 	if (!boot_cpu_has(X86_FEATURE_FPU))
-<<<<<<< HEAD
-		return fpregs_soft_get(target, regset, pos, count, kbuf, ubuf);
-
-	if (!boot_cpu_has(X86_FEATURE_FXSR))
-		return user_regset_copyout(&pos, &count, &kbuf, &ubuf,
-					   &fpu->state.fsave, 0,
-					   -1);
-=======
 		return fpregs_soft_get(target, regset, to);
 
 	if (!boot_cpu_has(X86_FEATURE_FXSR)) {
 		return membuf_write(&to, &fpu->state.fsave,
 				    sizeof(struct fregs_state));
 	}
->>>>>>> 24b8d41d
 
 	fpstate_sanitize_xstate(fpu);
 
