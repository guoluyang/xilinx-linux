--- conflicted
+++ resolved
@@ -62,16 +62,12 @@
 static bool				hpet_legacy_int_enabled;
 static unsigned long			hpet_freq;
 
-<<<<<<< HEAD
-static inline struct hpet_dev *EVT_TO_HPET_DEV(struct clock_event_device *evtdev)
-=======
 bool					boot_hpet_disable;
 bool					hpet_force_user;
 static bool				hpet_verbose;
 
 static inline
 struct hpet_channel *clockevent_to_channel(struct clock_event_device *evt)
->>>>>>> 24b8d41d
 {
 	return container_of(evt, struct hpet_channel, evt);
 }
@@ -702,36 +698,8 @@
 	 */
 	old.lockval = READ_ONCE(hpet.lockval);
 
-<<<<<<< HEAD
-static int hpet_cpuhp_online(unsigned int cpu)
-{
-	struct hpet_work_struct work;
-
-	INIT_DELAYED_WORK_ONSTACK(&work.work, hpet_work);
-	init_completion(&work.complete);
-	/* FIXME: add schedule_work_on() */
-	schedule_delayed_work_on(cpu, &work.work, 0);
-	wait_for_completion(&work.complete);
-	destroy_delayed_work_on_stack(&work.work);
-	return 0;
-}
-
-static int hpet_cpuhp_dead(unsigned int cpu)
-{
-	struct hpet_dev *hdev = per_cpu(cpu_hpet_dev, cpu);
-
-	if (!hdev)
-		return 0;
-	free_irq(hdev->irq, hdev);
-	hdev->flags &= ~HPET_DEV_USED;
-	per_cpu(cpu_hpet_dev, cpu) = NULL;
-	return 0;
-}
-#else
-=======
 	if (arch_spin_is_locked(&old.lock))
 		goto contended;
->>>>>>> 24b8d41d
 
 	local_irq_save(flags);
 	if (arch_spin_trylock(&hpet.lock)) {
@@ -764,118 +732,13 @@
 		new.lockval = READ_ONCE(hpet.lockval);
 	} while ((new.value == old.value) && arch_spin_is_locked(&new.lock));
 
-<<<<<<< HEAD
-#define hpet_cpuhp_online	NULL
-#define hpet_cpuhp_dead		NULL
-
-#endif
-
-=======
 	return (u64)new.value;
 }
 #else
->>>>>>> 24b8d41d
 /*
  * For UP or 32-bit.
  */
-<<<<<<< HEAD
-#if defined(CONFIG_SMP) && defined(CONFIG_64BIT)
-/*
- * Reading the HPET counter is a very slow operation. If a large number of
- * CPUs are trying to access the HPET counter simultaneously, it can cause
- * massive delay and slow down system performance dramatically. This may
- * happen when HPET is the default clock source instead of TSC. For a
- * really large system with hundreds of CPUs, the slowdown may be so
- * severe that it may actually crash the system because of a NMI watchdog
- * soft lockup, for example.
- *
- * If multiple CPUs are trying to access the HPET counter at the same time,
- * we don't actually need to read the counter multiple times. Instead, the
- * other CPUs can use the counter value read by the first CPU in the group.
- *
- * This special feature is only enabled on x86-64 systems. It is unlikely
- * that 32-bit x86 systems will have enough CPUs to require this feature
- * with its associated locking overhead. And we also need 64-bit atomic
- * read.
- *
- * The lock and the hpet value are stored together and can be read in a
- * single atomic 64-bit read. It is explicitly assumed that arch_spinlock_t
- * is 32 bits in size.
- */
-union hpet_lock {
-	struct {
-		arch_spinlock_t lock;
-		u32 value;
-	};
-	u64 lockval;
-};
-
-static union hpet_lock hpet __cacheline_aligned = {
-	{ .lock = __ARCH_SPIN_LOCK_UNLOCKED, },
-};
-
-static cycle_t read_hpet(struct clocksource *cs)
-{
-	unsigned long flags;
-	union hpet_lock old, new;
-
-	BUILD_BUG_ON(sizeof(union hpet_lock) != 8);
-
-	/*
-	 * Read HPET directly if in NMI.
-	 */
-	if (in_nmi())
-		return (cycle_t)hpet_readl(HPET_COUNTER);
-
-	/*
-	 * Read the current state of the lock and HPET value atomically.
-	 */
-	old.lockval = READ_ONCE(hpet.lockval);
-
-	if (arch_spin_is_locked(&old.lock))
-		goto contended;
-
-	local_irq_save(flags);
-	if (arch_spin_trylock(&hpet.lock)) {
-		new.value = hpet_readl(HPET_COUNTER);
-		/*
-		 * Use WRITE_ONCE() to prevent store tearing.
-		 */
-		WRITE_ONCE(hpet.value, new.value);
-		arch_spin_unlock(&hpet.lock);
-		local_irq_restore(flags);
-		return (cycle_t)new.value;
-	}
-	local_irq_restore(flags);
-
-contended:
-	/*
-	 * Contended case
-	 * --------------
-	 * Wait until the HPET value change or the lock is free to indicate
-	 * its value is up-to-date.
-	 *
-	 * It is possible that old.value has already contained the latest
-	 * HPET value while the lock holder was in the process of releasing
-	 * the lock. Checking for lock state change will enable us to return
-	 * the value immediately instead of waiting for the next HPET reader
-	 * to come along.
-	 */
-	do {
-		cpu_relax();
-		new.lockval = READ_ONCE(hpet.lockval);
-	} while ((new.value == old.value) && arch_spin_is_locked(&new.lock));
-
-	return (cycle_t)new.value;
-}
-#else
-/*
- * For UP or 32-bit.
- */
-static cycle_t read_hpet(struct clocksource *cs)
-=======
 static u64 read_hpet(struct clocksource *cs)
->>>>>>> 24b8d41d
 {
 	return (u64)hpet_readl(HPET_COUNTER);
 }
@@ -1074,12 +937,6 @@
 static __init int hpet_late_init(void)
 {
 	int ret;
-<<<<<<< HEAD
-
-	if (boot_hpet_disable)
-		return -ENODEV;
-=======
->>>>>>> 24b8d41d
 
 	if (!hpet_address) {
 		if (!force_hpet_address)
@@ -1100,20 +957,11 @@
 	if (!hpet_base.nr_clockevents)
 		return 0;
 
-<<<<<<< HEAD
-	/* This notifier should be called after workqueue is ready */
-	ret = cpuhp_setup_state(CPUHP_AP_X86_HPET_ONLINE, "AP_X86_HPET_ONLINE",
-				hpet_cpuhp_online, NULL);
-	if (ret)
-		return ret;
-	ret = cpuhp_setup_state(CPUHP_X86_HPET_DEAD, "X86_HPET_DEAD", NULL,
-=======
 	ret = cpuhp_setup_state(CPUHP_AP_X86_HPET_ONLINE, "x86/hpet:online",
 				hpet_cpuhp_online, NULL);
 	if (ret)
 		return ret;
 	ret = cpuhp_setup_state(CPUHP_X86_HPET_DEAD, "x86/hpet:dead", NULL,
->>>>>>> 24b8d41d
 				hpet_cpuhp_dead);
 	if (ret)
 		goto err_cpuhp;
