--- conflicted
+++ resolved
@@ -16,8 +16,6 @@
 #include <asm/bugs.h>
 #include <asm/cpu.h>
 #include <asm/intel-family.h>
-<<<<<<< HEAD
-=======
 #include <asm/microcode_intel.h>
 #include <asm/hwcap2.h>
 #include <asm/elf.h>
@@ -26,7 +24,6 @@
 #include <asm/traps.h>
 #include <asm/resctrl.h>
 #include <asm/numa.h>
->>>>>>> 24b8d41d
 
 #ifdef CONFIG_X86_64
 #include <linux/topology.h>
@@ -39,41 +36,6 @@
 #include <asm/apic.h>
 #endif
 
-<<<<<<< HEAD
-/*
- * Just in case our CPU detection goes bad, or you have a weird system,
- * allow a way to override the automatic disabling of MPX.
- */
-static int forcempx;
-
-static int __init forcempx_setup(char *__unused)
-{
-	forcempx = 1;
-
-	return 1;
-}
-__setup("intel-skd-046-workaround=disable", forcempx_setup);
-
-void check_mpx_erratum(struct cpuinfo_x86 *c)
-{
-	if (forcempx)
-		return;
-	/*
-	 * Turn off the MPX feature on CPUs where SMEP is not
-	 * available or disabled.
-	 *
-	 * Works around Intel Erratum SKD046: "Branch Instructions
-	 * May Initialize MPX Bound Registers Incorrectly".
-	 *
-	 * This might falsely disable MPX on systems without
-	 * SMEP, like Atom processors without SMEP.  But there
-	 * is no such hardware known at the moment.
-	 */
-	if (cpu_has(c, X86_FEATURE_MPX) && !cpu_has(c, X86_FEATURE_SMEP)) {
-		setup_clear_cpu_cap(X86_FEATURE_MPX);
-		pr_warn("x86/mpx: Disabling MPX since SMEP not present\n");
-	}
-=======
 enum split_lock_detect_state {
 	sld_off = 0,
 	sld_warn,
@@ -214,7 +176,6 @@
 			return (c->microcode <= spectre_bad_microcodes[i].microcode);
 	}
 	return false;
->>>>>>> 24b8d41d
 }
 
 static void early_init_intel(struct cpuinfo_x86 *c)
@@ -360,9 +321,6 @@
 			c->x86_coreid_bits = get_count_order((ebx >> 16) & 0xff);
 	}
 
-<<<<<<< HEAD
-	check_mpx_erratum(c);
-=======
 	check_memory_type_self_snoop_errata(c);
 
 	/*
@@ -376,7 +334,6 @@
 static void bsp_init_intel(struct cpuinfo_x86 *c)
 {
 	resctrl_cpu_detect(c);
->>>>>>> 24b8d41d
 }
 
 #ifdef CONFIG_X86_32
@@ -485,11 +442,7 @@
 	 * Specification Update").
 	 */
 	if (boot_cpu_has(X86_FEATURE_APIC) && (c->x86<<8 | c->x86_model<<4) == 0x520 &&
-<<<<<<< HEAD
-	    (c->x86_mask < 0x6 || c->x86_mask == 0xb))
-=======
 	    (c->x86_stepping < 0x6 || c->x86_stepping == 0xb))
->>>>>>> 24b8d41d
 		set_cpu_bug(c, X86_BUG_11AP);
 
 
