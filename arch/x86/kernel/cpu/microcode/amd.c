--- conflicted
+++ resolved
@@ -61,15 +61,6 @@
  * Microcode patch container file is prepended to the initrd in cpio
  * format. See Documentation/x86/microcode.rst
  */
-<<<<<<< HEAD
-static u8 *container;
-static size_t container_size;
-static bool ucode_builtin;
-
-static u32 ucode_new_rev;
-static u8 amd_ucode_patch[PATCH_MAX_SIZE];
-static u16 this_equiv_id;
-=======
 static const char
 ucode_path[] __maybe_unused = "kernel/x86/microcode/AuthenticAMD.bin";
 
@@ -82,7 +73,6 @@
 
 	for (i = 0; i < et->num_entries; i++) {
 		struct equiv_cpu_entry *e = &et->entry[i];
->>>>>>> 24b8d41d
 
 		if (sig == e->installed_cpu)
 			return e->equiv_cpu;
@@ -92,42 +82,6 @@
 	return 0;
 }
 
-<<<<<<< HEAD
-static struct cpio_data __init find_ucode_in_initrd(void)
-{
-#ifdef CONFIG_BLK_DEV_INITRD
-	char *path;
-	void *start;
-	size_t size;
-
-	/*
-	 * Microcode patch container file is prepended to the initrd in cpio
-	 * format. See Documentation/x86/early-microcode.txt
-	 */
-	static __initdata char ucode_path[] = "kernel/x86/microcode/AuthenticAMD.bin";
-
-#ifdef CONFIG_X86_32
-	struct boot_params *p;
-
-	/*
-	 * On 32-bit, early load occurs before paging is turned on so we need
-	 * to use physical addresses.
-	 */
-	p       = (struct boot_params *)__pa_nodebug(&boot_params);
-	path    = (char *)__pa_nodebug(ucode_path);
-	start   = (void *)p->hdr.ramdisk_image;
-	size    = p->hdr.ramdisk_size;
-#else
-	path    = ucode_path;
-	start   = (void *)(boot_params.hdr.ramdisk_image + PAGE_OFFSET);
-	size    = boot_params.hdr.ramdisk_size;
-#endif /* !CONFIG_X86_32 */
-
-	return find_cpio_data(path, start, size, NULL);
-#else
-	return (struct cpio_data){ NULL, 0, "" };
-#endif
-=======
 /*
  * Check whether there is a valid microcode container file at the beginning
  * of @buf of size @buf_size. Set @early to use this function in the early path.
@@ -188,7 +142,6 @@
 	}
 
 	return true;
->>>>>>> 24b8d41d
 }
 
 /*
@@ -422,29 +375,6 @@
  */
 static void scan_containers(u8 *ucode, size_t size, struct cont_desc *desc)
 {
-<<<<<<< HEAD
-	struct cpio_data cp;
-	bool *builtin;
-	void **data;
-	size_t *size;
-
-#ifdef CONFIG_X86_32
-	data =  (void **)__pa_nodebug(&ucode_cpio.data);
-	size = (size_t *)__pa_nodebug(&ucode_cpio.size);
-	builtin = (bool *)__pa_nodebug(&ucode_builtin);
-#else
-	data = &ucode_cpio.data;
-	size = &ucode_cpio.size;
-	builtin = &ucode_builtin;
-#endif
-
-	*builtin = load_builtin_amd_microcode(&cp, family);
-	if (!*builtin)
-		cp = find_ucode_in_initrd();
-
-	if (!(cp.data && cp.size))
-		return;
-=======
 	while (size) {
 		size_t s = parse_container(ucode, size, desc);
 		if (!s)
@@ -463,7 +393,6 @@
 static int __apply_microcode_amd(struct microcode_amd *mc)
 {
 	u32 rev, dummy;
->>>>>>> 24b8d41d
 
 	native_wrmsrl(MSR_AMD64_PATCH_LOADER, (u64)(long)&mc->hdr.data_code);
 
@@ -543,19 +472,10 @@
 
 static void __load_ucode_amd(unsigned int cpuid_1_eax, struct cpio_data *ret)
 {
-<<<<<<< HEAD
-	unsigned int cpu = smp_processor_id();
-	struct equiv_cpu_entry *eq;
-	struct microcode_amd *mc;
-	u8 *cont = container;
-	u32 rev, eax;
-	u16 eq_id;
-=======
 	struct ucode_cpu_info *uci;
 	struct cpio_data cp;
 	const char *path;
 	bool use_pa;
->>>>>>> 24b8d41d
 
 	if (IS_ENABLED(CONFIG_X86_32)) {
 		uci	= (struct ucode_cpu_info *)__pa_nodebug(ucode_cpu_info);
@@ -573,21 +493,12 @@
 	/* Needed in load_microcode_amd() */
 	uci->cpu_sig.sig = cpuid_1_eax;
 
-<<<<<<< HEAD
-	/* Add CONFIG_RANDOMIZE_MEMORY offset. */
-	if (!ucode_builtin)
-		cont += PAGE_OFFSET - __PAGE_OFFSET_BASE;
-
-	eax = cpuid_eax(0x00000001);
-	eq  = (struct equiv_cpu_entry *)(cont + CONTAINER_HDR_SZ);
-=======
 	*ret = cp;
 }
 
 void __init load_ucode_amd_bsp(unsigned int cpuid_1_eax)
 {
 	struct cpio_data cp = { };
->>>>>>> 24b8d41d
 
 	__load_ucode_amd(cpuid_1_eax, &cp);
 	if (!(cp.data && cp.size))
@@ -640,40 +551,7 @@
 	if (!(cp.data && cp.size))
 		return -EINVAL;
 
-<<<<<<< HEAD
-#ifdef CONFIG_X86_32
-	get_bsp_sig();
-	cont	= (unsigned long)container;
-	cont_va = __va(container);
-#else
-	/*
-	 * We need the physical address of the container for both bitness since
-	 * boot_params.hdr.ramdisk_image is a physical address.
-	 */
-	cont    = __pa_nodebug(container);
-	cont_va = container;
-#endif
-
-	/*
-	 * Take into account the fact that the ramdisk might get relocated and
-	 * therefore we need to recompute the container's position in virtual
-	 * memory space.
-	 */
-	if (relocated_ramdisk)
-		container = (u8 *)(__va(relocated_ramdisk) +
-			     (cont - boot_params.hdr.ramdisk_image));
-	else
-		container = cont_va;
-
-	/* Add CONFIG_RANDOMIZE_MEMORY offset. */
-	if (!ucode_builtin)
-		container += PAGE_OFFSET - __PAGE_OFFSET_BASE;
-
-	eax   = cpuid_eax(0x00000001);
-	eax   = ((eax >> 8) & 0xf) + ((eax >> 20) & 0xff);
-=======
 	desc.cpuid_1_eax = cpuid_1_eax;
->>>>>>> 24b8d41d
 
 	scan_containers(cp.data, cp.size, &desc);
 	if (!desc.mc)
