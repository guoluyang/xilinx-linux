--- conflicted
+++ resolved
@@ -29,12 +29,8 @@
 #ifdef CONFIG_ARCH_RANDOM
 void x86_init_rdrand(struct cpuinfo_x86 *c)
 {
-<<<<<<< HEAD
-	unsigned long tmp;
-=======
 	unsigned int changed = 0;
 	unsigned long tmp, prev;
->>>>>>> 24b8d41d
 	int i;
 
 	if (!cpu_has(c, X86_FEATURE_RDRAND))
@@ -47,8 +43,6 @@
 			return;
 		}
 	}
-<<<<<<< HEAD
-=======
 
 	/*
 	 * Stupid sanity-check whether RDRAND does *actually* generate
@@ -68,6 +62,5 @@
 		pr_emerg(
 "RDRAND gives funky smelling output, might consider not using it by booting with \"nordrand\"");
 
->>>>>>> 24b8d41d
 }
 #endif