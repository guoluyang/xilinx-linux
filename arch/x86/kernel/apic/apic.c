--- conflicted
+++ resolved
@@ -68,11 +68,7 @@
 unsigned int boot_cpu_physical_apicid __ro_after_init = -1U;
 EXPORT_SYMBOL_GPL(boot_cpu_physical_apicid);
 
-<<<<<<< HEAD
-u8 boot_cpu_apic_version;
-=======
 u8 boot_cpu_apic_version __ro_after_init;
->>>>>>> 24b8d41d
 
 /*
  * The highest APIC ID seen during enumeration.
@@ -1557,17 +1553,7 @@
 static void setup_local_APIC(void)
 {
 	int cpu = smp_processor_id();
-<<<<<<< HEAD
-	unsigned int value, queued;
-	int i, j, acked = 0;
-	unsigned long long tsc = 0, ntsc;
-	long long max_loops = cpu_khz ? cpu_khz : 1000000;
-
-	if (boot_cpu_has(X86_FEATURE_TSC))
-		tsc = rdtsc();
-=======
 	unsigned int value;
->>>>>>> 24b8d41d
 
 	if (disable_apic) {
 		disable_ioapic_support();
@@ -1633,50 +1619,8 @@
 	value |= 0x10;
 	apic_write(APIC_TASKPRI, value);
 
-<<<<<<< HEAD
-	/*
-	 * After a crash, we no longer service the interrupts and a pending
-	 * interrupt from previous kernel might still have ISR bit set.
-	 *
-	 * Most probably by now CPU has serviced that pending interrupt and
-	 * it might not have done the ack_APIC_irq() because it thought,
-	 * interrupt came from i8259 as ExtInt. LAPIC did not get EOI so it
-	 * does not clear the ISR bit and cpu thinks it has already serivced
-	 * the interrupt. Hence a vector might get locked. It was noticed
-	 * for timer irq (vector 0x31). Issue an extra EOI to clear ISR.
-	 */
-	do {
-		queued = 0;
-		for (i = APIC_ISR_NR - 1; i >= 0; i--)
-			queued |= apic_read(APIC_IRR + i*0x10);
-
-		for (i = APIC_ISR_NR - 1; i >= 0; i--) {
-			value = apic_read(APIC_ISR + i*0x10);
-			for (j = 31; j >= 0; j--) {
-				if (value & (1<<j)) {
-					ack_APIC_irq();
-					acked++;
-				}
-			}
-		}
-		if (acked > 256) {
-			printk(KERN_ERR "LAPIC pending interrupts after %d EOI\n",
-			       acked);
-			break;
-		}
-		if (queued) {
-			if (boot_cpu_has(X86_FEATURE_TSC) && cpu_khz) {
-				ntsc = rdtsc();
-				max_loops = (cpu_khz << 10) - (ntsc - tsc);
-			} else
-				max_loops--;
-		}
-	} while (queued && max_loops > 0);
-	WARN_ON(max_loops <= 0);
-=======
 	/* Clear eventually stale ISR/IRR bits */
 	apic_pending_intr_clear();
->>>>>>> 24b8d41d
 
 	/*
 	 * Now that we are all set up, enable the APIC
@@ -1947,15 +1891,10 @@
 	unsigned long flags;
 	int ret, ir_stat;
 
-<<<<<<< HEAD
-	if (skip_ioapic_setup)
-		return;
-=======
 	if (skip_ioapic_setup) {
 		pr_info("Not enabling interrupt remapping due to skipped IO-APIC setup\n");
 		return;
 	}
->>>>>>> 24b8d41d
 
 	ir_stat = irq_remapping_prepare();
 	if (ir_stat < 0 && !x2apic_supported())
@@ -2358,13 +2297,8 @@
 /*
  * The number of allocated logical CPU IDs. Since logical CPU IDs are allocated
  * contiguously, it equals to current allocated max logical CPU ID plus 1.
-<<<<<<< HEAD
- * All allocated CPU ID should be in [0, nr_logical_cpuidi), so the maximum of
- * nr_logical_cpuids is nr_cpu_ids.
-=======
  * All allocated CPU IDs should be in the [0, nr_logical_cpuids) range,
  * so the maximum of nr_logical_cpuids is nr_cpu_ids.
->>>>>>> 24b8d41d
  *
  * NOTE: Reserve 0 for BSP.
  */
@@ -2377,8 +2311,6 @@
 	[0 ... NR_CPUS - 1] = -1,
 };
 
-<<<<<<< HEAD
-=======
 #ifdef CONFIG_SMP
 /**
  * apic_id_is_primary_thread - Check whether APIC ID belongs to a primary thread
@@ -2396,7 +2328,6 @@
 }
 #endif
 
->>>>>>> 24b8d41d
 /*
  * Should use this API to allocate logical CPU IDs to keep nr_logical_cpuids
  * and cpuid_to_apicid[] synchronized.
@@ -2416,28 +2347,17 @@
 
 	/* Allocate a new cpuid. */
 	if (nr_logical_cpuids >= nr_cpu_ids) {
-<<<<<<< HEAD
-		WARN_ONCE(1, "Only %d processors supported."
-			     "Processor %d/0x%x and the rest are ignored.\n",
-			     nr_cpu_ids - 1, nr_logical_cpuids, apicid);
-		return -1;
-=======
 		WARN_ONCE(1, "APIC: NR_CPUS/possible_cpus limit of %u reached. "
 			     "Processor %d/0x%x and the rest are ignored.\n",
 			     nr_cpu_ids, nr_logical_cpuids, apicid);
 		return -EINVAL;
->>>>>>> 24b8d41d
 	}
 
 	cpuid_to_apicid[nr_logical_cpuids] = apicid;
 	return nr_logical_cpuids++;
 }
 
-<<<<<<< HEAD
-int __generic_processor_info(int apicid, int version, bool enabled)
-=======
 int generic_processor_info(int apicid, int version)
->>>>>>> 24b8d41d
 {
 	int cpu, max = nr_cpu_ids;
 	bool boot_cpu_detected = physid_isset(boot_cpu_physical_apicid,
@@ -2482,12 +2402,7 @@
 	    apicid != boot_cpu_physical_apicid) {
 		int thiscpu = max + disabled_cpus - 1;
 
-<<<<<<< HEAD
-		pr_warning(
-			"APIC: NR_CPUS/possible_cpus limit of %i almost"
-=======
 		pr_warn("APIC: NR_CPUS/possible_cpus limit of %i almost"
->>>>>>> 24b8d41d
 			" reached. Keeping one slot for boot cpu."
 			"  Processor %d/0x%x ignored.\n", max, thiscpu, apicid);
 
@@ -2498,16 +2413,8 @@
 	if (num_processors >= nr_cpu_ids) {
 		int thiscpu = max + disabled_cpus;
 
-<<<<<<< HEAD
-		if (enabled) {
-			pr_warning("APIC: NR_CPUS/possible_cpus limit of %i "
-				   "reached. Processor %d/0x%x ignored.\n",
-				   max, thiscpu, apicid);
-		}
-=======
 		pr_warn("APIC: NR_CPUS/possible_cpus limit of %i reached. "
 			"Processor %d/0x%x ignored.\n", max, thiscpu, apicid);
->>>>>>> 24b8d41d
 
 		disabled_cpus++;
 		return -EINVAL;
@@ -2522,7 +2429,6 @@
 		 * for BSP.
 		 */
 		cpu = 0;
-<<<<<<< HEAD
 
 		/* Logical cpuid 0 is reserved for BSP. */
 		cpuid_to_apicid[0] = apicid;
@@ -2535,32 +2441,6 @@
 	}
 
 	/*
-	 * This can happen on physical hotplug. The sanity check at boot time
-	 * is done from native_smp_prepare_cpus() after num_possible_cpus() is
-	 * established.
-	 */
-	if (topology_update_package_map(apicid, cpu) < 0) {
-		int thiscpu = max + disabled_cpus;
-
-		pr_warning("APIC: Package limit reached. Processor %d/0x%x ignored.\n",
-			   thiscpu, apicid);
-
-		disabled_cpus++;
-		return -ENOSPC;
-=======
-
-		/* Logical cpuid 0 is reserved for BSP. */
-		cpuid_to_apicid[0] = apicid;
-	} else {
-		cpu = allocate_logical_cpuid(apicid);
-		if (cpu < 0) {
-			disabled_cpus++;
-			return -EINVAL;
-		}
->>>>>>> 24b8d41d
-	}
-
-	/*
 	 * Validate version
 	 */
 	if (version == 0x0) {
@@ -2570,11 +2450,7 @@
 	}
 
 	if (version != boot_cpu_apic_version) {
-<<<<<<< HEAD
-		pr_warning("BIOS bug: APIC version mismatch, boot CPU: %x, CPU %d: version %x\n",
-=======
 		pr_warn("BIOS bug: APIC version mismatch, boot CPU: %x, CPU %d: version %x\n",
->>>>>>> 24b8d41d
 			boot_cpu_apic_version, cpu, version);
 	}
 
@@ -2590,27 +2466,11 @@
 		apic->x86_32_early_logical_apicid(cpu);
 #endif
 	set_cpu_possible(cpu, true);
-<<<<<<< HEAD
-
-	if (enabled) {
-		num_processors++;
-		physid_set(apicid, phys_cpu_present_map);
-		set_cpu_present(cpu, true);
-	} else {
-		disabled_cpus++;
-	}
-=======
 	physid_set(apicid, phys_cpu_present_map);
 	set_cpu_present(cpu, true);
 	num_processors++;
->>>>>>> 24b8d41d
 
 	return cpu;
-}
-
-int generic_processor_info(int apicid, int version)
-{
-	return __generic_processor_info(apicid, version, true);
 }
 
 int hard_smp_processor_id(void)
@@ -2668,51 +2528,6 @@
 	end_local_APIC_setup();
 	irq_remap_enable_fault_handling();
 	setup_IO_APIC();
-<<<<<<< HEAD
-	/* Setup local timer */
-	x86_init.timers.setup_percpu_clockev();
-	return id;
-}
-
-/*
- * This initializes the IO-APIC and APIC hardware if this is
- * a UP kernel.
- */
-int __init APIC_init_uniprocessor(void)
-{
-	if (disable_apic) {
-		pr_info("Apic disabled\n");
-		return -1;
-	}
-#ifdef CONFIG_X86_64
-	if (!boot_cpu_has(X86_FEATURE_APIC)) {
-		disable_apic = 1;
-		pr_info("Apic disabled by BIOS\n");
-		return -1;
-	}
-#else
-	if (!smp_found_config && !boot_cpu_has(X86_FEATURE_APIC))
-		return -1;
-
-	/*
-	 * Complain if the BIOS pretends there is one.
-	 */
-	if (!boot_cpu_has(X86_FEATURE_APIC) &&
-	    APIC_INTEGRATED(boot_cpu_apic_version)) {
-		pr_err("BIOS bug, local APIC 0x%x not detected!...\n",
-			boot_cpu_physical_apicid);
-		return -1;
-	}
-#endif
-
-	if (!smp_found_config)
-		disable_ioapic_support();
-
-	default_setup_apic_routing();
-	apic_bsp_setup(true);
-	return 0;
-=======
->>>>>>> 24b8d41d
 }
 
 #ifdef CONFIG_UP_LATE_INIT
