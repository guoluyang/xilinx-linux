--- conflicted
+++ resolved
@@ -32,11 +32,8 @@
 #include <asm/processor.h>
 #include <asm/debugreg.h>
 #include <asm/user.h>
-<<<<<<< HEAD
-=======
 #include <asm/desc.h>
 #include <asm/tlbflush.h>
->>>>>>> 24b8d41d
 
 /* Per cpu debug control register value */
 DEFINE_PER_CPU(unsigned long, cpu_dr7);
