--- conflicted
+++ resolved
@@ -43,27 +43,6 @@
 	OFFSET(saved_context_gdt_desc, saved_context, gdt_desc);
 	BLANK();
 
-<<<<<<< HEAD
-	/* Offset from the sysenter stack to tss.sp0 */
-	DEFINE(TSS_sysenter_sp0, offsetof(struct tss_struct, x86_tss.sp0) -
-	       offsetofend(struct tss_struct, SYSENTER_stack));
-
-	/* Offset from cpu_tss to SYSENTER_stack */
-	OFFSET(CPU_TSS_SYSENTER_stack, tss_struct, SYSENTER_stack);
-	/* Size of SYSENTER_stack */
-	DEFINE(SIZEOF_SYSENTER_stack, sizeof(((struct tss_struct *)0)->SYSENTER_stack));
-
-#ifdef CONFIG_CC_STACKPROTECTOR
-	BLANK();
-	OFFSET(stack_canary_offset, stack_canary, canary);
-#endif
-
-#if defined(CONFIG_LGUEST) || defined(CONFIG_LGUEST_GUEST) || defined(CONFIG_LGUEST_MODULE)
-	BLANK();
-	OFFSET(LGUEST_DATA_irq_enabled, lguest_data, irq_enabled);
-	OFFSET(LGUEST_DATA_irq_pending, lguest_data, irq_pending);
-
-=======
 	/*
 	 * Offset from the entry stack to task stack stored in TSS. Kernel entry
 	 * happens on the per-cpu entry-stack, and the asm code switches to the
@@ -75,7 +54,6 @@
 	       offsetofend(struct cpu_entry_area, entry_stack_page.stack));
 
 #ifdef CONFIG_STACKPROTECTOR
->>>>>>> 24b8d41d
 	BLANK();
 	OFFSET(stack_canary_offset, stack_canary, canary);
 #endif
