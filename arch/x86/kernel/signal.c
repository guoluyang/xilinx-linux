// SPDX-License-Identifier: GPL-2.0
/*
 *  Copyright (C) 1991, 1992  Linus Torvalds
 *  Copyright (C) 2000, 2001, 2002 Andi Kleen SuSE Labs
 *
 *  1997-11-28  Modified for POSIX.1b signals by Richard Henderson
 *  2000-06-20  Pentium III FXSR, SSE support by Gareth Hughes
 *  2000-2002   x86-64 support by Andi Kleen
 */

#define pr_fmt(fmt) KBUILD_MODNAME ": " fmt

#include <linux/sched.h>
#include <linux/sched/task_stack.h>
#include <linux/mm.h>
#include <linux/smp.h>
#include <linux/kernel.h>
#include <linux/errno.h>
#include <linux/wait.h>
#include <linux/tracehook.h>
#include <linux/unistd.h>
#include <linux/stddef.h>
#include <linux/personality.h>
#include <linux/uaccess.h>
#include <linux/user-return-notifier.h>
#include <linux/uprobes.h>
#include <linux/context_tracking.h>
#include <linux/entry-common.h>
#include <linux/syscalls.h>

#include <asm/processor.h>
#include <asm/ucontext.h>
#include <asm/fpu/internal.h>
#include <asm/fpu/signal.h>
#include <asm/vdso.h>
#include <asm/mce.h>
#include <asm/sighandling.h>
#include <asm/vm86.h>

#ifdef CONFIG_X86_64
#include <linux/compat.h>
#include <asm/proto.h>
#include <asm/ia32_unistd.h>
#endif /* CONFIG_X86_64 */

#include <asm/syscall.h>
#include <asm/sigframe.h>
#include <asm/signal.h>
<<<<<<< HEAD

#define COPY(x)			do {			\
	get_user_ex(regs->x, &sc->x);			\
} while (0)

#define GET_SEG(seg)		({			\
	unsigned short tmp;				\
	get_user_ex(tmp, &sc->seg);			\
	tmp;						\
})

#define COPY_SEG(seg)		do {			\
	regs->seg = GET_SEG(seg);			\
} while (0)

#define COPY_SEG_CPL3(seg)	do {			\
	regs->seg = GET_SEG(seg) | 3;			\
} while (0)
=======
>>>>>>> 24b8d41d

#ifdef CONFIG_X86_64
/*
 * If regs->ss will cause an IRET fault, change it.  Otherwise leave it
 * alone.  Using this generally makes no sense unless
 * user_64bit_mode(regs) would return true.
 */
static void force_valid_ss(struct pt_regs *regs)
{
	u32 ar;
	asm volatile ("lar %[old_ss], %[ar]\n\t"
		      "jz 1f\n\t"		/* If invalid: */
		      "xorl %[ar], %[ar]\n\t"	/* set ar = 0 */
		      "1:"
		      : [ar] "=r" (ar)
		      : [old_ss] "rm" ((u16)regs->ss));

	/*
	 * For a valid 64-bit user context, we need DPL 3, type
	 * read-write data or read-write exp-down data, and S and P
	 * set.  We can't use VERW because VERW doesn't check the
	 * P bit.
	 */
	ar &= AR_DPL_MASK | AR_S | AR_P | AR_TYPE_MASK;
	if (ar != (AR_DPL3 | AR_S | AR_P | AR_TYPE_RWDATA) &&
	    ar != (AR_DPL3 | AR_S | AR_P | AR_TYPE_RWDATA_EXPDOWN))
		regs->ss = __USER_DS;
}
# define CONTEXT_COPY_SIZE	offsetof(struct sigcontext, reserved1)
#else
# define CONTEXT_COPY_SIZE	sizeof(struct sigcontext)
#endif

static int restore_sigcontext(struct pt_regs *regs,
			      struct sigcontext __user *usc,
			      unsigned long uc_flags)
{
	struct sigcontext sc;

	/* Always make any pending restarted system calls return -EINTR */
	current->restart_block.fn = do_no_restart_syscall;

	if (copy_from_user(&sc, usc, CONTEXT_COPY_SIZE))
		return -EFAULT;

#ifdef CONFIG_X86_32
	set_user_gs(regs, sc.gs);
	regs->fs = sc.fs;
	regs->es = sc.es;
	regs->ds = sc.ds;
#endif /* CONFIG_X86_32 */

	regs->bx = sc.bx;
	regs->cx = sc.cx;
	regs->dx = sc.dx;
	regs->si = sc.si;
	regs->di = sc.di;
	regs->bp = sc.bp;
	regs->ax = sc.ax;
	regs->sp = sc.sp;
	regs->ip = sc.ip;

#ifdef CONFIG_X86_64
	regs->r8 = sc.r8;
	regs->r9 = sc.r9;
	regs->r10 = sc.r10;
	regs->r11 = sc.r11;
	regs->r12 = sc.r12;
	regs->r13 = sc.r13;
	regs->r14 = sc.r14;
	regs->r15 = sc.r15;
#endif /* CONFIG_X86_64 */

	/* Get CS/SS and force CPL3 */
	regs->cs = sc.cs | 0x03;
	regs->ss = sc.ss | 0x03;

	regs->flags = (regs->flags & ~FIX_EFLAGS) | (sc.flags & FIX_EFLAGS);
	/* disable syscall checks */
	regs->orig_ax = -1;

#ifdef CONFIG_X86_64
	/*
	 * Fix up SS if needed for the benefit of old DOSEMU and
	 * CRIU.
	 */
	if (unlikely(!(uc_flags & UC_STRICT_RESTORE_SS) && user_64bit_mode(regs)))
		force_valid_ss(regs);
#endif

<<<<<<< HEAD
		get_user_ex(tmpflags, &sc->flags);
		regs->flags = (regs->flags & ~FIX_EFLAGS) | (tmpflags & FIX_EFLAGS);
		regs->orig_ax = -1;		/* disable syscall checks */

		get_user_ex(buf_val, &sc->fpstate);
		buf = (void __user *)buf_val;
	} get_user_catch(err);

	err |= fpu__restore_sig(buf, IS_ENABLED(CONFIG_X86_32));

	force_iret();

	return err;
=======
	return fpu__restore_sig((void __user *)sc.fpstate,
			       IS_ENABLED(CONFIG_X86_32));
>>>>>>> 24b8d41d
}

static __always_inline int
__unsafe_setup_sigcontext(struct sigcontext __user *sc, void __user *fpstate,
		     struct pt_regs *regs, unsigned long mask)
{
#ifdef CONFIG_X86_32
	unsafe_put_user(get_user_gs(regs),
				  (unsigned int __user *)&sc->gs, Efault);
	unsafe_put_user(regs->fs, (unsigned int __user *)&sc->fs, Efault);
	unsafe_put_user(regs->es, (unsigned int __user *)&sc->es, Efault);
	unsafe_put_user(regs->ds, (unsigned int __user *)&sc->ds, Efault);
#endif /* CONFIG_X86_32 */

	unsafe_put_user(regs->di, &sc->di, Efault);
	unsafe_put_user(regs->si, &sc->si, Efault);
	unsafe_put_user(regs->bp, &sc->bp, Efault);
	unsafe_put_user(regs->sp, &sc->sp, Efault);
	unsafe_put_user(regs->bx, &sc->bx, Efault);
	unsafe_put_user(regs->dx, &sc->dx, Efault);
	unsafe_put_user(regs->cx, &sc->cx, Efault);
	unsafe_put_user(regs->ax, &sc->ax, Efault);
#ifdef CONFIG_X86_64
	unsafe_put_user(regs->r8, &sc->r8, Efault);
	unsafe_put_user(regs->r9, &sc->r9, Efault);
	unsafe_put_user(regs->r10, &sc->r10, Efault);
	unsafe_put_user(regs->r11, &sc->r11, Efault);
	unsafe_put_user(regs->r12, &sc->r12, Efault);
	unsafe_put_user(regs->r13, &sc->r13, Efault);
	unsafe_put_user(regs->r14, &sc->r14, Efault);
	unsafe_put_user(regs->r15, &sc->r15, Efault);
#endif /* CONFIG_X86_64 */

	unsafe_put_user(current->thread.trap_nr, &sc->trapno, Efault);
	unsafe_put_user(current->thread.error_code, &sc->err, Efault);
	unsafe_put_user(regs->ip, &sc->ip, Efault);
#ifdef CONFIG_X86_32
	unsafe_put_user(regs->cs, (unsigned int __user *)&sc->cs, Efault);
	unsafe_put_user(regs->flags, &sc->flags, Efault);
	unsafe_put_user(regs->sp, &sc->sp_at_signal, Efault);
	unsafe_put_user(regs->ss, (unsigned int __user *)&sc->ss, Efault);
#else /* !CONFIG_X86_32 */
	unsafe_put_user(regs->flags, &sc->flags, Efault);
	unsafe_put_user(regs->cs, &sc->cs, Efault);
	unsafe_put_user(0, &sc->gs, Efault);
	unsafe_put_user(0, &sc->fs, Efault);
	unsafe_put_user(regs->ss, &sc->ss, Efault);
#endif /* CONFIG_X86_32 */

	unsafe_put_user(fpstate, (unsigned long __user *)&sc->fpstate, Efault);

	/* non-iBCS2 extensions.. */
	unsafe_put_user(mask, &sc->oldmask, Efault);
	unsafe_put_user(current->thread.cr2, &sc->cr2, Efault);
	return 0;
Efault:
	return -EFAULT;
}

#define unsafe_put_sigcontext(sc, fp, regs, set, label)			\
do {									\
	if (__unsafe_setup_sigcontext(sc, fp, regs, set->sig[0]))	\
		goto label;						\
} while(0);

#define unsafe_put_sigmask(set, frame, label) \
	unsafe_put_user(*(__u64 *)(set), \
			(__u64 __user *)&(frame)->uc.uc_sigmask, \
			label)

/*
 * Set up a signal frame.
 */

/*
 * Determine which stack to use..
 */
static unsigned long align_sigframe(unsigned long sp)
{
#ifdef CONFIG_X86_32
	/*
	 * Align the stack pointer according to the i386 ABI,
	 * i.e. so that on function entry ((sp + 4) & 15) == 0.
	 */
	sp = ((sp + 4) & -16ul) - 4;
#else /* !CONFIG_X86_32 */
	sp = round_down(sp, 16) - 8;
#endif
	return sp;
}

static void __user *
get_sigframe(struct k_sigaction *ka, struct pt_regs *regs, size_t frame_size,
	     void __user **fpstate)
{
	/* Default to using normal stack */
	unsigned long math_size = 0;
	unsigned long sp = regs->sp;
	unsigned long buf_fx = 0;
	int onsigstack = on_sig_stack(sp);
	int ret;

	/* redzone */
	if (IS_ENABLED(CONFIG_X86_64))
		sp -= 128;

	/* This is the X/Open sanctioned signal stack switching.  */
	if (ka->sa.sa_flags & SA_ONSTACK) {
		if (sas_ss_flags(sp) == 0)
			sp = current->sas_ss_sp + current->sas_ss_size;
	} else if (IS_ENABLED(CONFIG_X86_32) &&
		   !onsigstack &&
<<<<<<< HEAD
		   (regs->ss & 0xffff) != __USER_DS &&
=======
		   regs->ss != __USER_DS &&
>>>>>>> 24b8d41d
		   !(ka->sa.sa_flags & SA_RESTORER) &&
		   ka->sa.sa_restorer) {
		/* This is the legacy signal stack switching. */
		sp = (unsigned long) ka->sa.sa_restorer;
	}

<<<<<<< HEAD
	if (fpu->fpstate_active) {
		sp = fpu__alloc_mathframe(sp, IS_ENABLED(CONFIG_X86_32),
					  &buf_fx, &math_size);
		*fpstate = (void __user *)sp;
	}
=======
	sp = fpu__alloc_mathframe(sp, IS_ENABLED(CONFIG_X86_32),
				  &buf_fx, &math_size);
	*fpstate = (void __user *)sp;
>>>>>>> 24b8d41d

	sp = align_sigframe(sp - frame_size);

	/*
	 * If we are on the alternate signal stack and would overflow it, don't.
	 * Return an always-bogus address instead so we will die with SIGSEGV.
	 */
	if (onsigstack && !likely(on_sig_stack(sp)))
		return (void __user *)-1L;

	/* save i387 and extended state */
	ret = copy_fpstate_to_sigframe(*fpstate, (void __user *)buf_fx, math_size);
	if (ret < 0)
		return (void __user *)-1L;

	return (void __user *)sp;
}

#ifdef CONFIG_X86_32
static const struct {
	u16 poplmovl;
	u32 val;
	u16 int80;
} __attribute__((packed)) retcode = {
	0xb858,		/* popl %eax; movl $..., %eax */
	__NR_sigreturn,
	0x80cd,		/* int $0x80 */
};

static const struct {
	u8  movl;
	u32 val;
	u16 int80;
	u8  pad;
} __attribute__((packed)) rt_retcode = {
	0xb8,		/* movl $..., %eax */
	__NR_rt_sigreturn,
	0x80cd,		/* int $0x80 */
	0
};

static int
__setup_frame(int sig, struct ksignal *ksig, sigset_t *set,
	      struct pt_regs *regs)
{
	struct sigframe __user *frame;
	void __user *restorer;
	void __user *fp = NULL;

	frame = get_sigframe(&ksig->ka, regs, sizeof(*frame), &fp);

	if (!user_access_begin(frame, sizeof(*frame)))
		return -EFAULT;

	unsafe_put_user(sig, &frame->sig, Efault);
	unsafe_put_sigcontext(&frame->sc, fp, regs, set, Efault);
	unsafe_put_user(set->sig[1], &frame->extramask[0], Efault);
	if (current->mm->context.vdso)
		restorer = current->mm->context.vdso +
			vdso_image_32.sym___kernel_sigreturn;
	else
		restorer = &frame->retcode;
	if (ksig->ka.sa.sa_flags & SA_RESTORER)
		restorer = ksig->ka.sa.sa_restorer;

	/* Set up to return from userspace.  */
	unsafe_put_user(restorer, &frame->pretcode, Efault);

	/*
	 * This is popl %eax ; movl $__NR_sigreturn, %eax ; int $0x80
	 *
	 * WE DO NOT USE IT ANY MORE! It's only left here for historical
	 * reasons and because gdb uses it as a signature to notice
	 * signal handler stack frames.
	 */
	unsafe_put_user(*((u64 *)&retcode), (u64 *)frame->retcode, Efault);
	user_access_end();

	/* Set up registers for signal handler */
	regs->sp = (unsigned long)frame;
	regs->ip = (unsigned long)ksig->ka.sa.sa_handler;
	regs->ax = (unsigned long)sig;
	regs->dx = 0;
	regs->cx = 0;

	regs->ds = __USER_DS;
	regs->es = __USER_DS;
	regs->ss = __USER_DS;
	regs->cs = __USER_CS;

	return 0;

Efault:
	user_access_end();
	return -EFAULT;
}

static int __setup_rt_frame(int sig, struct ksignal *ksig,
			    sigset_t *set, struct pt_regs *regs)
{
	struct rt_sigframe __user *frame;
	void __user *restorer;
	void __user *fp = NULL;

	frame = get_sigframe(&ksig->ka, regs, sizeof(*frame), &fp);

	if (!user_access_begin(frame, sizeof(*frame)))
		return -EFAULT;

	unsafe_put_user(sig, &frame->sig, Efault);
	unsafe_put_user(&frame->info, &frame->pinfo, Efault);
	unsafe_put_user(&frame->uc, &frame->puc, Efault);

<<<<<<< HEAD
		/* Create the ucontext.  */
		if (boot_cpu_has(X86_FEATURE_XSAVE))
			put_user_ex(UC_FP_XSTATE, &frame->uc.uc_flags);
		else
			put_user_ex(0, &frame->uc.uc_flags);
		put_user_ex(0, &frame->uc.uc_link);
		save_altstack_ex(&frame->uc.uc_stack, regs->sp);
=======
	/* Create the ucontext.  */
	if (static_cpu_has(X86_FEATURE_XSAVE))
		unsafe_put_user(UC_FP_XSTATE, &frame->uc.uc_flags, Efault);
	else
		unsafe_put_user(0, &frame->uc.uc_flags, Efault);
	unsafe_put_user(0, &frame->uc.uc_link, Efault);
	unsafe_save_altstack(&frame->uc.uc_stack, regs->sp, Efault);
>>>>>>> 24b8d41d

	/* Set up to return from userspace.  */
	restorer = current->mm->context.vdso +
		vdso_image_32.sym___kernel_rt_sigreturn;
	if (ksig->ka.sa.sa_flags & SA_RESTORER)
		restorer = ksig->ka.sa.sa_restorer;
	unsafe_put_user(restorer, &frame->pretcode, Efault);

	/*
	 * This is movl $__NR_rt_sigreturn, %ax ; int $0x80
	 *
	 * WE DO NOT USE IT ANY MORE! It's only left here for historical
	 * reasons and because gdb uses it as a signature to notice
	 * signal handler stack frames.
	 */
	unsafe_put_user(*((u64 *)&rt_retcode), (u64 *)frame->retcode, Efault);
	unsafe_put_sigcontext(&frame->uc.uc_mcontext, fp, regs, set, Efault);
	unsafe_put_sigmask(set, frame, Efault);
	user_access_end();
	
	if (copy_siginfo_to_user(&frame->info, &ksig->info))
		return -EFAULT;

	/* Set up registers for signal handler */
	regs->sp = (unsigned long)frame;
	regs->ip = (unsigned long)ksig->ka.sa.sa_handler;
	regs->ax = (unsigned long)sig;
	regs->dx = (unsigned long)&frame->info;
	regs->cx = (unsigned long)&frame->uc;

	regs->ds = __USER_DS;
	regs->es = __USER_DS;
	regs->ss = __USER_DS;
	regs->cs = __USER_CS;

	return 0;
Efault:
	user_access_end();
	return -EFAULT;
}
#else /* !CONFIG_X86_32 */
static unsigned long frame_uc_flags(struct pt_regs *regs)
{
	unsigned long flags;

	if (boot_cpu_has(X86_FEATURE_XSAVE))
		flags = UC_FP_XSTATE | UC_SIGCONTEXT_SS;
	else
		flags = UC_SIGCONTEXT_SS;

	if (likely(user_64bit_mode(regs)))
		flags |= UC_STRICT_RESTORE_SS;

	return flags;
}

static int __setup_rt_frame(int sig, struct ksignal *ksig,
			    sigset_t *set, struct pt_regs *regs)
{
	struct rt_sigframe __user *frame;
	void __user *fp = NULL;
	unsigned long uc_flags;

	/* x86-64 should always use SA_RESTORER. */
	if (!(ksig->ka.sa.sa_flags & SA_RESTORER))
		return -EFAULT;

	frame = get_sigframe(&ksig->ka, regs, sizeof(struct rt_sigframe), &fp);
	uc_flags = frame_uc_flags(regs);

	if (!user_access_begin(frame, sizeof(*frame)))
		return -EFAULT;

	/* Create the ucontext.  */
	unsafe_put_user(uc_flags, &frame->uc.uc_flags, Efault);
	unsafe_put_user(0, &frame->uc.uc_link, Efault);
	unsafe_save_altstack(&frame->uc.uc_stack, regs->sp, Efault);

	/* Set up to return from userspace.  If provided, use a stub
	   already in userspace.  */
	unsafe_put_user(ksig->ka.sa.sa_restorer, &frame->pretcode, Efault);
	unsafe_put_sigcontext(&frame->uc.uc_mcontext, fp, regs, set, Efault);
	unsafe_put_sigmask(set, frame, Efault);
	user_access_end();

	if (ksig->ka.sa.sa_flags & SA_SIGINFO) {
		if (copy_siginfo_to_user(&frame->info, &ksig->info))
			return -EFAULT;
	}

	/* Set up registers for signal handler */
	regs->di = sig;
	/* In case the signal handler was declared without prototypes */
	regs->ax = 0;

	/* This also works for non SA_SIGINFO handlers because they expect the
	   next argument after the signal number on the stack. */
	regs->si = (unsigned long)&frame->info;
	regs->dx = (unsigned long)&frame->uc;
	regs->ip = (unsigned long) ksig->ka.sa.sa_handler;

	regs->sp = (unsigned long)frame;

	/*
	 * Set up the CS and SS registers to run signal handlers in
	 * 64-bit mode, even if the handler happens to be interrupting
	 * 32-bit or 16-bit code.
	 *
	 * SS is subtle.  In 64-bit mode, we don't need any particular
	 * SS descriptor, but we do need SS to be valid.  It's possible
	 * that the old SS is entirely bogus -- this can happen if the
	 * signal we're trying to deliver is #GP or #SS caused by a bad
	 * SS value.  We also have a compatbility issue here: DOSEMU
	 * relies on the contents of the SS register indicating the
	 * SS value at the time of the signal, even though that code in
	 * DOSEMU predates sigreturn's ability to restore SS.  (DOSEMU
	 * avoids relying on sigreturn to restore SS; instead it uses
	 * a trampoline.)  So we do our best: if the old SS was valid,
	 * we keep it.  Otherwise we replace it.
	 */
	regs->cs = __USER_CS;

	if (unlikely(regs->ss != __USER_DS))
		force_valid_ss(regs);

	return 0;

Efault:
	user_access_end();
	return -EFAULT;
}
#endif /* CONFIG_X86_32 */

#ifdef CONFIG_X86_X32_ABI
static int x32_copy_siginfo_to_user(struct compat_siginfo __user *to,
		const struct kernel_siginfo *from)
{
	struct compat_siginfo new;

	copy_siginfo_to_external32(&new, from);
	if (from->si_signo == SIGCHLD) {
		new._sifields._sigchld_x32._utime = from->si_utime;
		new._sifields._sigchld_x32._stime = from->si_stime;
	}
	if (copy_to_user(to, &new, sizeof(struct compat_siginfo)))
		return -EFAULT;
	return 0;
}

int copy_siginfo_to_user32(struct compat_siginfo __user *to,
			   const struct kernel_siginfo *from)
{
	if (in_x32_syscall())
		return x32_copy_siginfo_to_user(to, from);
	return __copy_siginfo_to_user32(to, from);
}
#endif /* CONFIG_X86_X32_ABI */

static int x32_setup_rt_frame(struct ksignal *ksig,
			      compat_sigset_t *set,
			      struct pt_regs *regs)
{
#ifdef CONFIG_X86_X32_ABI
	struct rt_sigframe_x32 __user *frame;
	unsigned long uc_flags;
	void __user *restorer;
	void __user *fp = NULL;

	if (!(ksig->ka.sa.sa_flags & SA_RESTORER))
		return -EFAULT;

	frame = get_sigframe(&ksig->ka, regs, sizeof(*frame), &fp);

	uc_flags = frame_uc_flags(regs);

	if (!user_access_begin(frame, sizeof(*frame)))
		return -EFAULT;

	/* Create the ucontext.  */
	unsafe_put_user(uc_flags, &frame->uc.uc_flags, Efault);
	unsafe_put_user(0, &frame->uc.uc_link, Efault);
	unsafe_compat_save_altstack(&frame->uc.uc_stack, regs->sp, Efault);
	unsafe_put_user(0, &frame->uc.uc__pad0, Efault);
	restorer = ksig->ka.sa.sa_restorer;
	unsafe_put_user(restorer, (unsigned long __user *)&frame->pretcode, Efault);
	unsafe_put_sigcontext(&frame->uc.uc_mcontext, fp, regs, set, Efault);
	unsafe_put_sigmask(set, frame, Efault);
	user_access_end();

	if (ksig->ka.sa.sa_flags & SA_SIGINFO) {
<<<<<<< HEAD
		if (__copy_siginfo_to_user32(&frame->info, &ksig->info, true))
=======
		if (x32_copy_siginfo_to_user(&frame->info, &ksig->info))
>>>>>>> 24b8d41d
			return -EFAULT;
	}

	/* Set up registers for signal handler */
	regs->sp = (unsigned long) frame;
	regs->ip = (unsigned long) ksig->ka.sa.sa_handler;

	/* We use the x32 calling convention here... */
	regs->di = ksig->sig;
	regs->si = (unsigned long) &frame->info;
	regs->dx = (unsigned long) &frame->uc;

	loadsegment(ds, __USER_DS);
	loadsegment(es, __USER_DS);

	regs->cs = __USER_CS;
	regs->ss = __USER_DS;
#endif	/* CONFIG_X86_X32_ABI */

	return 0;
#ifdef CONFIG_X86_X32_ABI
Efault:
	user_access_end();
	return -EFAULT;
#endif
}

/*
 * Do a signal return; undo the signal stack.
 */
#ifdef CONFIG_X86_32
SYSCALL_DEFINE0(sigreturn)
{
	struct pt_regs *regs = current_pt_regs();
	struct sigframe __user *frame;
	sigset_t set;

	frame = (struct sigframe __user *)(regs->sp - 8);

	if (!access_ok(frame, sizeof(*frame)))
		goto badframe;
	if (__get_user(set.sig[0], &frame->sc.oldmask) ||
	    __get_user(set.sig[1], &frame->extramask[0]))
		goto badframe;

	set_current_blocked(&set);

	/*
	 * x86_32 has no uc_flags bits relevant to restore_sigcontext.
	 * Save a few cycles by skipping the __get_user.
	 */
	if (restore_sigcontext(regs, &frame->sc, 0))
		goto badframe;
	return regs->ax;

badframe:
	signal_fault(regs, frame, "sigreturn");

	return 0;
}
#endif /* CONFIG_X86_32 */

SYSCALL_DEFINE0(rt_sigreturn)
{
	struct pt_regs *regs = current_pt_regs();
	struct rt_sigframe __user *frame;
	sigset_t set;
	unsigned long uc_flags;

	frame = (struct rt_sigframe __user *)(regs->sp - sizeof(long));
	if (!access_ok(frame, sizeof(*frame)))
		goto badframe;
	if (__get_user(*(__u64 *)&set, (__u64 __user *)&frame->uc.uc_sigmask))
		goto badframe;
	if (__get_user(uc_flags, &frame->uc.uc_flags))
		goto badframe;

	set_current_blocked(&set);

	if (restore_sigcontext(regs, &frame->uc.uc_mcontext, uc_flags))
		goto badframe;

	if (restore_altstack(&frame->uc.uc_stack))
		goto badframe;

	return regs->ax;

badframe:
	signal_fault(regs, frame, "rt_sigreturn");
	return 0;
}

static inline int is_ia32_compat_frame(struct ksignal *ksig)
{
	return IS_ENABLED(CONFIG_IA32_EMULATION) &&
		ksig->ka.sa.sa_flags & SA_IA32_ABI;
}

static inline int is_ia32_frame(struct ksignal *ksig)
{
	return IS_ENABLED(CONFIG_X86_32) || is_ia32_compat_frame(ksig);
}

static inline int is_x32_frame(struct ksignal *ksig)
{
	return IS_ENABLED(CONFIG_X86_X32_ABI) &&
		ksig->ka.sa.sa_flags & SA_X32_ABI;
}

static int
setup_rt_frame(struct ksignal *ksig, struct pt_regs *regs)
{
	int usig = ksig->sig;
	sigset_t *set = sigmask_to_save();
	compat_sigset_t *cset = (compat_sigset_t *) set;

	/* Perform fixup for the pre-signal frame. */
	rseq_signal_deliver(ksig, regs);

	/* Set up the stack frame */
	if (is_ia32_frame(ksig)) {
		if (ksig->ka.sa.sa_flags & SA_SIGINFO)
			return ia32_setup_rt_frame(usig, ksig, cset, regs);
		else
			return ia32_setup_frame(usig, ksig, cset, regs);
	} else if (is_x32_frame(ksig)) {
		return x32_setup_rt_frame(ksig, cset, regs);
	} else {
		return __setup_rt_frame(ksig->sig, ksig, set, regs);
	}
}

static void
handle_signal(struct ksignal *ksig, struct pt_regs *regs)
{
	bool stepping, failed;
	struct fpu *fpu = &current->thread.fpu;

	if (v8086_mode(regs))
		save_v86_state((struct kernel_vm86_regs *) regs, VM86_SIGNAL);

	/* Are we from a system call? */
	if (syscall_get_nr(current, regs) >= 0) {
		/* If so, check system call restarting.. */
		switch (syscall_get_error(current, regs)) {
		case -ERESTART_RESTARTBLOCK:
		case -ERESTARTNOHAND:
			regs->ax = -EINTR;
			break;

		case -ERESTARTSYS:
			if (!(ksig->ka.sa.sa_flags & SA_RESTART)) {
				regs->ax = -EINTR;
				break;
			}
			fallthrough;
		case -ERESTARTNOINTR:
			regs->ax = regs->orig_ax;
			regs->ip -= 2;
			break;
		}
	}

	/*
	 * If TF is set due to a debugger (TIF_FORCED_TF), clear TF now
	 * so that register information in the sigcontext is correct and
	 * then notify the tracer before entering the signal handler.
	 */
	stepping = test_thread_flag(TIF_SINGLESTEP);
	if (stepping)
		user_disable_single_step(current);

	failed = (setup_rt_frame(ksig, regs) < 0);
	if (!failed) {
		/*
		 * Clear the direction flag as per the ABI for function entry.
		 *
		 * Clear RF when entering the signal handler, because
		 * it might disable possible debug exception from the
		 * signal handler.
		 *
		 * Clear TF for the case when it wasn't set by debugger to
		 * avoid the recursive send_sigtrap() in SIGTRAP handler.
		 */
		regs->flags &= ~(X86_EFLAGS_DF|X86_EFLAGS_RF|X86_EFLAGS_TF);
		/*
		 * Ensure the signal handler starts with the new fpu state.
		 */
		fpu__clear_user_states(fpu);
	}
	signal_setup_done(failed, ksig, stepping);
}

static inline unsigned long get_nr_restart_syscall(const struct pt_regs *regs)
{
	/*
	 * This function is fundamentally broken as currently
	 * implemented.
	 *
	 * The idea is that we want to trigger a call to the
	 * restart_block() syscall and that we want in_ia32_syscall(),
	 * in_x32_syscall(), etc. to match whatever they were in the
	 * syscall being restarted.  We assume that the syscall
	 * instruction at (regs->ip - 2) matches whatever syscall
	 * instruction we used to enter in the first place.
	 *
	 * The problem is that we can get here when ptrace pokes
	 * syscall-like values into regs even if we're not in a syscall
	 * at all.
	 *
	 * For now, we maintain historical behavior and guess based on
	 * stored state.  We could do better by saving the actual
	 * syscall arch in restart_block or (with caveats on x32) by
	 * checking if regs->ip points to 'int $0x80'.  The current
	 * behavior is incorrect if a tracer has a different bitness
	 * than the tracee.
	 */
#ifdef CONFIG_IA32_EMULATION
<<<<<<< HEAD
	if (current->thread.status & (TS_COMPAT|TS_I386_REGS_POKED))
=======
	if (current_thread_info()->status & (TS_COMPAT|TS_I386_REGS_POKED))
>>>>>>> 24b8d41d
		return __NR_ia32_restart_syscall;
#endif
#ifdef CONFIG_X86_X32_ABI
	return __NR_restart_syscall | (regs->orig_ax & __X32_SYSCALL_BIT);
#else
	return __NR_restart_syscall;
#endif
}

/*
 * Note that 'init' is a special process: it doesn't get signals it doesn't
 * want to handle. Thus you cannot kill init even with a SIGKILL even by
 * mistake.
 */
void arch_do_signal(struct pt_regs *regs)
{
	struct ksignal ksig;

	if (get_signal(&ksig)) {
		/* Whee! Actually deliver the signal.  */
		handle_signal(&ksig, regs);
		return;
	}

	/* Did we come from a system call? */
	if (syscall_get_nr(current, regs) >= 0) {
		/* Restart the system call - no handlers present */
		switch (syscall_get_error(current, regs)) {
		case -ERESTARTNOHAND:
		case -ERESTARTSYS:
		case -ERESTARTNOINTR:
			regs->ax = regs->orig_ax;
			regs->ip -= 2;
			break;

		case -ERESTART_RESTARTBLOCK:
			regs->ax = get_nr_restart_syscall(regs);
			regs->ip -= 2;
			break;
		}
	}

	/*
	 * If there's no signal to deliver, we just put the saved sigmask
	 * back.
	 */
	restore_saved_sigmask();
}

void signal_fault(struct pt_regs *regs, void __user *frame, char *where)
{
	struct task_struct *me = current;

	if (show_unhandled_signals && printk_ratelimit()) {
		printk("%s"
		       "%s[%d] bad frame in %s frame:%p ip:%lx sp:%lx orax:%lx",
		       task_pid_nr(current) > 1 ? KERN_INFO : KERN_EMERG,
		       me->comm, me->pid, where, frame,
		       regs->ip, regs->sp, regs->orig_ax);
		print_vma_addr(KERN_CONT " in ", regs->ip);
		pr_cont("\n");
	}

	force_sig(SIGSEGV);
}

#ifdef CONFIG_X86_X32_ABI
COMPAT_SYSCALL_DEFINE0(x32_rt_sigreturn)
{
	struct pt_regs *regs = current_pt_regs();
	struct rt_sigframe_x32 __user *frame;
	sigset_t set;
	unsigned long uc_flags;

	frame = (struct rt_sigframe_x32 __user *)(regs->sp - 8);

	if (!access_ok(frame, sizeof(*frame)))
		goto badframe;
	if (__get_user(set.sig[0], (__u64 __user *)&frame->uc.uc_sigmask))
		goto badframe;
	if (__get_user(uc_flags, &frame->uc.uc_flags))
		goto badframe;

	set_current_blocked(&set);

	if (restore_sigcontext(regs, &frame->uc.uc_mcontext, uc_flags))
		goto badframe;

	if (compat_restore_altstack(&frame->uc.uc_stack))
		goto badframe;

	return regs->ax;

badframe:
	signal_fault(regs, frame, "x32 rt_sigreturn");
	return 0;
}
#endif<|MERGE_RESOLUTION|>--- conflicted
+++ resolved
@@ -46,27 +46,6 @@
 #include <asm/syscall.h>
 #include <asm/sigframe.h>
 #include <asm/signal.h>
-<<<<<<< HEAD
-
-#define COPY(x)			do {			\
-	get_user_ex(regs->x, &sc->x);			\
-} while (0)
-
-#define GET_SEG(seg)		({			\
-	unsigned short tmp;				\
-	get_user_ex(tmp, &sc->seg);			\
-	tmp;						\
-})
-
-#define COPY_SEG(seg)		do {			\
-	regs->seg = GET_SEG(seg);			\
-} while (0)
-
-#define COPY_SEG_CPL3(seg)	do {			\
-	regs->seg = GET_SEG(seg) | 3;			\
-} while (0)
-=======
->>>>>>> 24b8d41d
 
 #ifdef CONFIG_X86_64
 /*
@@ -157,24 +136,8 @@
 		force_valid_ss(regs);
 #endif
 
-<<<<<<< HEAD
-		get_user_ex(tmpflags, &sc->flags);
-		regs->flags = (regs->flags & ~FIX_EFLAGS) | (tmpflags & FIX_EFLAGS);
-		regs->orig_ax = -1;		/* disable syscall checks */
-
-		get_user_ex(buf_val, &sc->fpstate);
-		buf = (void __user *)buf_val;
-	} get_user_catch(err);
-
-	err |= fpu__restore_sig(buf, IS_ENABLED(CONFIG_X86_32));
-
-	force_iret();
-
-	return err;
-=======
 	return fpu__restore_sig((void __user *)sc.fpstate,
 			       IS_ENABLED(CONFIG_X86_32));
->>>>>>> 24b8d41d
 }
 
 static __always_inline int
@@ -287,28 +250,16 @@
 			sp = current->sas_ss_sp + current->sas_ss_size;
 	} else if (IS_ENABLED(CONFIG_X86_32) &&
 		   !onsigstack &&
-<<<<<<< HEAD
-		   (regs->ss & 0xffff) != __USER_DS &&
-=======
 		   regs->ss != __USER_DS &&
->>>>>>> 24b8d41d
 		   !(ka->sa.sa_flags & SA_RESTORER) &&
 		   ka->sa.sa_restorer) {
 		/* This is the legacy signal stack switching. */
 		sp = (unsigned long) ka->sa.sa_restorer;
 	}
 
-<<<<<<< HEAD
-	if (fpu->fpstate_active) {
-		sp = fpu__alloc_mathframe(sp, IS_ENABLED(CONFIG_X86_32),
-					  &buf_fx, &math_size);
-		*fpstate = (void __user *)sp;
-	}
-=======
 	sp = fpu__alloc_mathframe(sp, IS_ENABLED(CONFIG_X86_32),
 				  &buf_fx, &math_size);
 	*fpstate = (void __user *)sp;
->>>>>>> 24b8d41d
 
 	sp = align_sigframe(sp - frame_size);
 
@@ -422,15 +373,6 @@
 	unsafe_put_user(&frame->info, &frame->pinfo, Efault);
 	unsafe_put_user(&frame->uc, &frame->puc, Efault);
 
-<<<<<<< HEAD
-		/* Create the ucontext.  */
-		if (boot_cpu_has(X86_FEATURE_XSAVE))
-			put_user_ex(UC_FP_XSTATE, &frame->uc.uc_flags);
-		else
-			put_user_ex(0, &frame->uc.uc_flags);
-		put_user_ex(0, &frame->uc.uc_link);
-		save_altstack_ex(&frame->uc.uc_stack, regs->sp);
-=======
 	/* Create the ucontext.  */
 	if (static_cpu_has(X86_FEATURE_XSAVE))
 		unsafe_put_user(UC_FP_XSTATE, &frame->uc.uc_flags, Efault);
@@ -438,7 +380,6 @@
 		unsafe_put_user(0, &frame->uc.uc_flags, Efault);
 	unsafe_put_user(0, &frame->uc.uc_link, Efault);
 	unsafe_save_altstack(&frame->uc.uc_stack, regs->sp, Efault);
->>>>>>> 24b8d41d
 
 	/* Set up to return from userspace.  */
 	restorer = current->mm->context.vdso +
@@ -629,11 +570,7 @@
 	user_access_end();
 
 	if (ksig->ka.sa.sa_flags & SA_SIGINFO) {
-<<<<<<< HEAD
-		if (__copy_siginfo_to_user32(&frame->info, &ksig->info, true))
-=======
 		if (x32_copy_siginfo_to_user(&frame->info, &ksig->info))
->>>>>>> 24b8d41d
 			return -EFAULT;
 	}
 
@@ -852,11 +789,7 @@
 	 * than the tracee.
 	 */
 #ifdef CONFIG_IA32_EMULATION
-<<<<<<< HEAD
-	if (current->thread.status & (TS_COMPAT|TS_I386_REGS_POKED))
-=======
 	if (current_thread_info()->status & (TS_COMPAT|TS_I386_REGS_POKED))
->>>>>>> 24b8d41d
 		return __NR_ia32_restart_syscall;
 #endif
 #ifdef CONFIG_X86_X32_ABI
