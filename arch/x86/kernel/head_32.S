/* SPDX-License-Identifier: GPL-2.0 */
/*
 *
 *  Copyright (C) 1991, 1992  Linus Torvalds
 *
 *  Enhanced CPU detection and feature setting code by Mike Jagdis
 *  and Martin Mares, November 1997.
 */

.text
#include <linux/threads.h>
#include <linux/init.h>
#include <linux/linkage.h>
#include <asm/segment.h>
#include <asm/page_types.h>
#include <asm/pgtable_types.h>
#include <asm/cache.h>
#include <asm/thread_info.h>
#include <asm/asm-offsets.h>
#include <asm/setup.h>
#include <asm/processor-flags.h>
#include <asm/msr-index.h>
#include <asm/cpufeatures.h>
#include <asm/percpu.h>
#include <asm/nops.h>
#include <asm/bootparam.h>
#include <asm/export.h>
<<<<<<< HEAD
=======
#include <asm/pgtable_32.h>
>>>>>>> 24b8d41d

/* Physical address */
#define pa(X) ((X) - __PAGE_OFFSET)

/*
 * References to members of the new_cpu_data structure.
 */

#define X86		new_cpu_data+CPUINFO_x86
#define X86_VENDOR	new_cpu_data+CPUINFO_x86_vendor
#define X86_MODEL	new_cpu_data+CPUINFO_x86_model
#define X86_STEPPING	new_cpu_data+CPUINFO_x86_stepping
#define X86_HARD_MATH	new_cpu_data+CPUINFO_hard_math
#define X86_CPUID	new_cpu_data+CPUINFO_cpuid_level
#define X86_CAPABILITY	new_cpu_data+CPUINFO_x86_capability
#define X86_VENDOR_ID	new_cpu_data+CPUINFO_x86_vendor_id


#define SIZEOF_PTREGS 17*4

/*
 * Worst-case size of the kernel mapping we need to make:
 * a relocatable kernel can live anywhere in lowmem, so we need to be able
 * to map all of lowmem.
 */
KERNEL_PAGES = LOWMEM_PAGES

INIT_MAP_SIZE = PAGE_TABLE_SIZE(KERNEL_PAGES) * PAGE_SIZE
RESERVE_BRK(pagetables, INIT_MAP_SIZE)

/*
 * 32-bit kernel entrypoint; only used by the boot CPU.  On entry,
 * %esi points to the real-mode code as a 32-bit pointer.
 * CS and DS must be 4 GB flat segments, but we don't depend on
 * any particular GDT layout, because we load our own as soon as we
 * can.
 */
__HEAD
<<<<<<< HEAD
ENTRY(startup_32)
=======
SYM_CODE_START(startup_32)
>>>>>>> 24b8d41d
	movl pa(initial_stack),%ecx
	
/*
 * Set segments to known values.
 */
	lgdt pa(boot_gdt_descr)
	movl $(__BOOT_DS),%eax
	movl %eax,%ds
	movl %eax,%es
	movl %eax,%fs
	movl %eax,%gs
	movl %eax,%ss
	leal -__PAGE_OFFSET(%ecx),%esp

/*
 * Clear BSS first so that there are no surprises...
 */
	cld
	xorl %eax,%eax
	movl $pa(__bss_start),%edi
	movl $pa(__bss_stop),%ecx
	subl %edi,%ecx
	shrl $2,%ecx
	rep ; stosl
/*
 * Copy bootup parameters out of the way.
 * Note: %esi still has the pointer to the real-mode data.
 * With the kexec as boot loader, parameter segment might be loaded beyond
 * kernel image and might not even be addressable by early boot page tables.
 * (kexec on panic case). Hence copy out the parameters before initializing
 * page tables.
 */
	movl $pa(boot_params),%edi
	movl $(PARAM_SIZE/4),%ecx
	cld
	rep
	movsl
	movl pa(boot_params) + NEW_CL_POINTER,%esi
	andl %esi,%esi
	jz 1f			# No command line
	movl $pa(boot_command_line),%edi
	movl $(COMMAND_LINE_SIZE/4),%ecx
	rep
	movsl
1:

#ifdef CONFIG_OLPC
	/* save OFW's pgdir table for later use when calling into OFW */
	movl %cr3, %eax
	movl %eax, pa(olpc_ofw_pgd)
#endif

#ifdef CONFIG_MICROCODE
	/* Early load ucode on BSP. */
	call load_ucode_bsp
#endif

	/* Create early pagetables. */
	call  mk_early_pgtbl_32

	/* Do early initialization of the fixmap area */
	movl $pa(initial_pg_fixmap)+PDE_IDENT_ATTR,%eax
#ifdef  CONFIG_X86_PAE
#define KPMDS (((-__PAGE_OFFSET) >> 30) & 3) /* Number of kernel PMDs */
	movl %eax,pa(initial_pg_pmd+0x1000*KPMDS-8)
#else
	movl %eax,pa(initial_page_table+0xffc)
#endif

	jmp .Ldefault_entry
SYM_CODE_END(startup_32)

#ifdef CONFIG_HOTPLUG_CPU
/*
 * Boot CPU0 entry point. It's called from play_dead(). Everything has been set
 * up already except stack. We just set up stack here. Then call
 * start_secondary().
 */
<<<<<<< HEAD
ENTRY(start_cpu0)
=======
SYM_FUNC_START(start_cpu0)
>>>>>>> 24b8d41d
	movl initial_stack, %ecx
	movl %ecx, %esp
	call *(initial_code)
1:	jmp 1b
SYM_FUNC_END(start_cpu0)
#endif

/*
 * Non-boot CPU entry point; entered from trampoline.S
 * We can't lgdt here, because lgdt itself uses a data segment, but
 * we know the trampoline has already loaded the boot_gdt for us.
 *
 * If cpu hotplug is not supported then this code can go in init section
 * which will be freed later
 */
SYM_FUNC_START(startup_32_smp)
	cld
	movl $(__BOOT_DS),%eax
	movl %eax,%ds
	movl %eax,%es
	movl %eax,%fs
	movl %eax,%gs
	movl pa(initial_stack),%ecx
	movl %eax,%ss
	leal -__PAGE_OFFSET(%ecx),%esp

#ifdef CONFIG_MICROCODE
	/* Early load ucode on AP. */
	call load_ucode_ap
#endif

.Ldefault_entry:
	movl $(CR0_STATE & ~X86_CR0_PG),%eax
	movl %eax,%cr0

/*
 * We want to start out with EFLAGS unambiguously cleared. Some BIOSes leave
 * bits like NT set. This would confuse the debugger if this code is traced. So
 * initialize them properly now before switching to protected mode. That means
 * DF in particular (even though we have cleared it earlier after copying the
 * command line) because GCC expects it.
 */
	pushl $0
	popfl

/*
 * New page tables may be in 4Mbyte page mode and may be using the global pages.
 *
 * NOTE! If we are on a 486 we may have no cr4 at all! Specifically, cr4 exists
 * if and only if CPUID exists and has flags other than the FPU flag set.
 */
	movl $-1,pa(X86_CPUID)		# preset CPUID level
	movl $X86_EFLAGS_ID,%ecx
	pushl %ecx
	popfl				# set EFLAGS=ID
	pushfl
	popl %eax			# get EFLAGS
	testl $X86_EFLAGS_ID,%eax	# did EFLAGS.ID remained set?
	jz .Lenable_paging		# hw disallowed setting of ID bit
					# which means no CPUID and no CR4

	xorl %eax,%eax
	cpuid
	movl %eax,pa(X86_CPUID)		# save largest std CPUID function

	movl $1,%eax
	cpuid
	andl $~1,%edx			# Ignore CPUID.FPU
	jz .Lenable_paging		# No flags or only CPUID.FPU = no CR4

	movl pa(mmu_cr4_features),%eax
	movl %eax,%cr4

	testb $X86_CR4_PAE, %al		# check if PAE is enabled
	jz .Lenable_paging

	/* Check if extended functions are implemented */
	movl $0x80000000, %eax
	cpuid
	/* Value must be in the range 0x80000001 to 0x8000ffff */
	subl $0x80000001, %eax
	cmpl $(0x8000ffff-0x80000001), %eax
	ja .Lenable_paging

	/* Clear bogus XD_DISABLE bits */
	call verify_cpu

	mov $0x80000001, %eax
	cpuid
	/* Execute Disable bit supported? */
	btl $(X86_FEATURE_NX & 31), %edx
	jnc .Lenable_paging

	/* Setup EFER (Extended Feature Enable Register) */
	movl $MSR_EFER, %ecx
	rdmsr

	btsl $_EFER_NX, %eax
	/* Make changes effective */
	wrmsr

.Lenable_paging:

/*
 * Enable paging
 */
	movl $pa(initial_page_table), %eax
	movl %eax,%cr3		/* set the page table pointer.. */
	movl $CR0_STATE,%eax
	movl %eax,%cr0		/* ..and set paging (PG) bit */
	ljmp $__BOOT_CS,$1f	/* Clear prefetch and normalize %eip */
1:
	/* Shift the stack pointer to a virtual address */
	addl $__PAGE_OFFSET, %esp

/*
 * start system 32-bit setup. We need to re-do some of the things done
 * in 16-bit mode for the "real" operations.
 */
	movl setup_once_ref,%eax
	andl %eax,%eax
	jz 1f				# Did we do this already?
	call *%eax
1:

/*
 * Check if it is 486
 */
	movb $4,X86			# at least 486
	cmpl $-1,X86_CPUID
	je .Lis486

	/* get vendor info */
	xorl %eax,%eax			# call CPUID with 0 -> return vendor ID
	cpuid
	movl %eax,X86_CPUID		# save CPUID level
	movl %ebx,X86_VENDOR_ID		# lo 4 chars
	movl %edx,X86_VENDOR_ID+4	# next 4 chars
	movl %ecx,X86_VENDOR_ID+8	# last 4 chars

	orl %eax,%eax			# do we have processor info as well?
	je .Lis486

	movl $1,%eax		# Use the CPUID instruction to get CPU type
	cpuid
	movb %al,%cl		# save reg for future use
	andb $0x0f,%ah		# mask processor family
	movb %ah,X86
	andb $0xf0,%al		# mask model
	shrb $4,%al
	movb %al,X86_MODEL
	andb $0x0f,%cl		# mask mask revision
	movb %cl,X86_STEPPING
	movl %edx,X86_CAPABILITY

.Lis486:
	movl $0x50022,%ecx	# set AM, WP, NE and MP
	movl %cr0,%eax
	andl $0x80000011,%eax	# Save PG,PE,ET
	orl %ecx,%eax
	movl %eax,%cr0

	lgdt early_gdt_descr
	ljmp $(__KERNEL_CS),$1f
1:	movl $(__KERNEL_DS),%eax	# reload all the segment registers
	movl %eax,%ss			# after changing gdt.

	movl $(__USER_DS),%eax		# DS/ES contains default USER segment
	movl %eax,%ds
	movl %eax,%es

	movl $(__KERNEL_PERCPU), %eax
	movl %eax,%fs			# set this cpu's percpu

	movl $(__KERNEL_STACK_CANARY),%eax
	movl %eax,%gs

	xorl %eax,%eax			# Clear LDT
	lldt %ax

	call *(initial_code)
1:	jmp 1b
SYM_FUNC_END(startup_32_smp)

#include "verify_cpu.S"

/*
 *  setup_once
 *
 *  The setup work we only want to run on the BSP.
 *
 *  Warning: %esi is live across this function.
 */
__INIT
setup_once:
#ifdef CONFIG_STACKPROTECTOR
	/*
	 * Configure the stack canary. The linker can't handle this by
	 * relocation.  Manually set base address in stack canary
	 * segment descriptor.
	 */
	movl $gdt_page,%eax
	movl $stack_canary,%ecx
	movw %cx, 8 * GDT_ENTRY_STACK_CANARY + 2(%eax)
	shrl $16, %ecx
	movb %cl, 8 * GDT_ENTRY_STACK_CANARY + 4(%eax)
	movb %ch, 8 * GDT_ENTRY_STACK_CANARY + 7(%eax)
#endif

	andl $0,setup_once_ref	/* Once is enough, thanks */
	ret

SYM_FUNC_START(early_idt_handler_array)
	# 36(%esp) %eflags
	# 32(%esp) %cs
	# 28(%esp) %eip
	# 24(%rsp) error code
	i = 0
	.rept NUM_EXCEPTION_VECTORS
	.if ((EXCEPTION_ERRCODE_MASK >> i) & 1) == 0
	pushl $0		# Dummy error code, to make stack frame uniform
	.endif
	pushl $i		# 20(%esp) Vector number
	jmp early_idt_handler_common
	i = i + 1
	.fill early_idt_handler_array + i*EARLY_IDT_HANDLER_SIZE - ., 1, 0xcc
	.endr
SYM_FUNC_END(early_idt_handler_array)
	
SYM_CODE_START_LOCAL(early_idt_handler_common)
	/*
	 * The stack is the hardware frame, an error code or zero, and the
	 * vector number.
	 */
	cld

	incl %ss:early_recursion_flag

	/* The vector number is in pt_regs->gs */

	cld
<<<<<<< HEAD
	pushl	%fs		/* pt_regs->fs */
	movw	$0, 2(%esp)	/* clear high bits (some CPUs leave garbage) */
	pushl	%es		/* pt_regs->es */
	movw	$0, 2(%esp)	/* clear high bits (some CPUs leave garbage) */
	pushl	%ds		/* pt_regs->ds */
	movw	$0, 2(%esp)	/* clear high bits (some CPUs leave garbage) */
=======
	pushl	%fs		/* pt_regs->fs (__fsh varies by model) */
	pushl	%es		/* pt_regs->es (__esh varies by model) */
	pushl	%ds		/* pt_regs->ds (__dsh varies by model) */
>>>>>>> 24b8d41d
	pushl	%eax		/* pt_regs->ax */
	pushl	%ebp		/* pt_regs->bp */
	pushl	%edi		/* pt_regs->di */
	pushl	%esi		/* pt_regs->si */
	pushl	%edx		/* pt_regs->dx */
	pushl	%ecx		/* pt_regs->cx */
	pushl	%ebx		/* pt_regs->bx */

	/* Fix up DS and ES */
	movl	$(__KERNEL_DS), %ecx
	movl	%ecx, %ds
	movl	%ecx, %es

	/* Load the vector number into EDX */
	movl	PT_GS(%esp), %edx

<<<<<<< HEAD
	/* Load GS into pt_regs->gs and clear high bits */
	movw	%gs, PT_GS(%esp)
	movw	$0, PT_GS+2(%esp)
=======
	/* Load GS into pt_regs->gs (and maybe clobber __gsh) */
	movw	%gs, PT_GS(%esp)
>>>>>>> 24b8d41d

	movl	%esp, %eax	/* args are pt_regs (EAX), trapnr (EDX) */
	call	early_fixup_exception

	popl	%ebx		/* pt_regs->bx */
	popl	%ecx		/* pt_regs->cx */
	popl	%edx		/* pt_regs->dx */
	popl	%esi		/* pt_regs->si */
	popl	%edi		/* pt_regs->di */
	popl	%ebp		/* pt_regs->bp */
	popl	%eax		/* pt_regs->ax */
<<<<<<< HEAD
	popl	%ds		/* pt_regs->ds */
	popl	%es		/* pt_regs->es */
	popl	%fs		/* pt_regs->fs */
	popl	%gs		/* pt_regs->gs */
=======
	popl	%ds		/* pt_regs->ds (always ignores __dsh) */
	popl	%es		/* pt_regs->es (always ignores __esh) */
	popl	%fs		/* pt_regs->fs (always ignores __fsh) */
	popl	%gs		/* pt_regs->gs (always ignores __gsh) */
>>>>>>> 24b8d41d
	decl	%ss:early_recursion_flag
	addl	$4, %esp	/* pop pt_regs->orig_ax */
	iret
SYM_CODE_END(early_idt_handler_common)

/* This is the default interrupt "handler" :-) */
SYM_FUNC_START(early_ignore_irq)
	cld
#ifdef CONFIG_PRINTK
	pushl %eax
	pushl %ecx
	pushl %edx
	pushl %es
	pushl %ds
	movl $(__KERNEL_DS),%eax
	movl %eax,%ds
	movl %eax,%es
	cmpl $2,early_recursion_flag
	je hlt_loop
	incl early_recursion_flag
	pushl 16(%esp)
	pushl 24(%esp)
	pushl 32(%esp)
	pushl 40(%esp)
	pushl $int_msg
	call printk

	call dump_stack

	addl $(5*4),%esp
	popl %ds
	popl %es
	popl %edx
	popl %ecx
	popl %eax
#endif
	iret

hlt_loop:
	hlt
	jmp hlt_loop
<<<<<<< HEAD
ENDPROC(ignore_int)
__INITDATA
	.align 4
GLOBAL(early_recursion_flag)
	.long 0
=======
SYM_FUNC_END(early_ignore_irq)

__INITDATA
	.align 4
SYM_DATA(early_recursion_flag, .long 0)
>>>>>>> 24b8d41d

__REFDATA
	.align 4
SYM_DATA(initial_code,		.long i386_start_kernel)
SYM_DATA(setup_once_ref,	.long setup_once)

#ifdef CONFIG_PAGE_TABLE_ISOLATION
#define	PGD_ALIGN	(2 * PAGE_SIZE)
#define PTI_USER_PGD_FILL	1024
#else
#define	PGD_ALIGN	(PAGE_SIZE)
#define PTI_USER_PGD_FILL	0
#endif
/*
 * BSS section
 */
__PAGE_ALIGNED_BSS
	.align PGD_ALIGN
#ifdef CONFIG_X86_PAE
.globl initial_pg_pmd
initial_pg_pmd:
	.fill 1024*KPMDS,4,0
#else
.globl initial_page_table
initial_page_table:
	.fill 1024,4,0
#endif
	.align PGD_ALIGN
initial_pg_fixmap:
	.fill 1024,4,0
<<<<<<< HEAD
.globl empty_zero_page
empty_zero_page:
	.fill 4096,1,0
.globl swapper_pg_dir
swapper_pg_dir:
	.fill 1024,4,0
=======
.globl swapper_pg_dir
	.align PGD_ALIGN
swapper_pg_dir:
	.fill 1024,4,0
	.fill PTI_USER_PGD_FILL,4,0
.globl empty_zero_page
empty_zero_page:
	.fill 4096,1,0
>>>>>>> 24b8d41d
EXPORT_SYMBOL(empty_zero_page)

/*
 * This starts the data section.
 */
#ifdef CONFIG_X86_PAE
__PAGE_ALIGNED_DATA
	/* Page-aligned for the benefit of paravirt? */
	.align PGD_ALIGN
SYM_DATA_START(initial_page_table)
	.long	pa(initial_pg_pmd+PGD_IDENT_ATTR),0	/* low identity map */
# if KPMDS == 3
	.long	pa(initial_pg_pmd+PGD_IDENT_ATTR),0
	.long	pa(initial_pg_pmd+PGD_IDENT_ATTR+0x1000),0
	.long	pa(initial_pg_pmd+PGD_IDENT_ATTR+0x2000),0
# elif KPMDS == 2
	.long	0,0
	.long	pa(initial_pg_pmd+PGD_IDENT_ATTR),0
	.long	pa(initial_pg_pmd+PGD_IDENT_ATTR+0x1000),0
# elif KPMDS == 1
	.long	0,0
	.long	0,0
	.long	pa(initial_pg_pmd+PGD_IDENT_ATTR),0
# else
#  error "Kernel PMDs should be 1, 2 or 3"
# endif
	.align PAGE_SIZE		/* needs to be page-sized too */

#ifdef CONFIG_PAGE_TABLE_ISOLATION
	/*
	 * PTI needs another page so sync_initial_pagetable() works correctly
	 * and does not scribble over the data which is placed behind the
	 * actual initial_page_table. See clone_pgd_range().
	 */
	.fill 1024, 4, 0
#endif

SYM_DATA_END(initial_page_table)
#endif

.data
.balign 4
<<<<<<< HEAD
ENTRY(initial_stack)
	.long init_thread_union+THREAD_SIZE
=======
/*
 * The SIZEOF_PTREGS gap is a convention which helps the in-kernel unwinder
 * reliably detect the end of the stack.
 */
SYM_DATA(initial_stack,
		.long init_thread_union + THREAD_SIZE -
		SIZEOF_PTREGS - TOP_OF_KERNEL_STACK_PADDING)
>>>>>>> 24b8d41d

__INITRODATA
int_msg:
	.asciz "Unknown interrupt or fault at: %p %p %p\n"

#include "../../x86/xen/xen-head.S"

/*
 * The IDT and GDT 'descriptors' are a strange 48-bit object
 * only used by the lidt and lgdt instructions. They are not
 * like usual segment descriptors - they consist of a 16-bit
 * segment size, and 32-bit linear address value:
 */

	.data
	ALIGN
# early boot GDT descriptor (must use 1:1 address mapping)
	.word 0				# 32 bit align gdt_desc.address
SYM_DATA_START_LOCAL(boot_gdt_descr)
	.word __BOOT_DS+7
	.long boot_gdt - __PAGE_OFFSET
SYM_DATA_END(boot_gdt_descr)

# boot GDT descriptor (later on used by CPU#0):
	.word 0				# 32 bit align gdt_desc.address
SYM_DATA_START(early_gdt_descr)
	.word GDT_ENTRIES*8-1
	.long gdt_page			/* Overwritten for secondary CPUs */
SYM_DATA_END(early_gdt_descr)

/*
 * The boot_gdt must mirror the equivalent in setup.S and is
 * used only for booting.
 */
	.align L1_CACHE_BYTES
SYM_DATA_START(boot_gdt)
	.fill GDT_ENTRY_BOOT_CS,8,0
	.quad 0x00cf9a000000ffff	/* kernel 4GB code at 0x00000000 */
	.quad 0x00cf92000000ffff	/* kernel 4GB data at 0x00000000 */
SYM_DATA_END(boot_gdt)<|MERGE_RESOLUTION|>--- conflicted
+++ resolved
@@ -25,10 +25,7 @@
 #include <asm/nops.h>
 #include <asm/bootparam.h>
 #include <asm/export.h>
-<<<<<<< HEAD
-=======
 #include <asm/pgtable_32.h>
->>>>>>> 24b8d41d
 
 /* Physical address */
 #define pa(X) ((X) - __PAGE_OFFSET)
@@ -67,11 +64,7 @@
  * can.
  */
 __HEAD
-<<<<<<< HEAD
-ENTRY(startup_32)
-=======
 SYM_CODE_START(startup_32)
->>>>>>> 24b8d41d
 	movl pa(initial_stack),%ecx
 	
 /*
@@ -150,11 +143,7 @@
  * up already except stack. We just set up stack here. Then call
  * start_secondary().
  */
-<<<<<<< HEAD
-ENTRY(start_cpu0)
-=======
 SYM_FUNC_START(start_cpu0)
->>>>>>> 24b8d41d
 	movl initial_stack, %ecx
 	movl %ecx, %esp
 	call *(initial_code)
@@ -396,18 +385,9 @@
 	/* The vector number is in pt_regs->gs */
 
 	cld
-<<<<<<< HEAD
-	pushl	%fs		/* pt_regs->fs */
-	movw	$0, 2(%esp)	/* clear high bits (some CPUs leave garbage) */
-	pushl	%es		/* pt_regs->es */
-	movw	$0, 2(%esp)	/* clear high bits (some CPUs leave garbage) */
-	pushl	%ds		/* pt_regs->ds */
-	movw	$0, 2(%esp)	/* clear high bits (some CPUs leave garbage) */
-=======
 	pushl	%fs		/* pt_regs->fs (__fsh varies by model) */
 	pushl	%es		/* pt_regs->es (__esh varies by model) */
 	pushl	%ds		/* pt_regs->ds (__dsh varies by model) */
->>>>>>> 24b8d41d
 	pushl	%eax		/* pt_regs->ax */
 	pushl	%ebp		/* pt_regs->bp */
 	pushl	%edi		/* pt_regs->di */
@@ -424,14 +404,8 @@
 	/* Load the vector number into EDX */
 	movl	PT_GS(%esp), %edx
 
-<<<<<<< HEAD
-	/* Load GS into pt_regs->gs and clear high bits */
-	movw	%gs, PT_GS(%esp)
-	movw	$0, PT_GS+2(%esp)
-=======
 	/* Load GS into pt_regs->gs (and maybe clobber __gsh) */
 	movw	%gs, PT_GS(%esp)
->>>>>>> 24b8d41d
 
 	movl	%esp, %eax	/* args are pt_regs (EAX), trapnr (EDX) */
 	call	early_fixup_exception
@@ -443,17 +417,10 @@
 	popl	%edi		/* pt_regs->di */
 	popl	%ebp		/* pt_regs->bp */
 	popl	%eax		/* pt_regs->ax */
-<<<<<<< HEAD
-	popl	%ds		/* pt_regs->ds */
-	popl	%es		/* pt_regs->es */
-	popl	%fs		/* pt_regs->fs */
-	popl	%gs		/* pt_regs->gs */
-=======
 	popl	%ds		/* pt_regs->ds (always ignores __dsh) */
 	popl	%es		/* pt_regs->es (always ignores __esh) */
 	popl	%fs		/* pt_regs->fs (always ignores __fsh) */
 	popl	%gs		/* pt_regs->gs (always ignores __gsh) */
->>>>>>> 24b8d41d
 	decl	%ss:early_recursion_flag
 	addl	$4, %esp	/* pop pt_regs->orig_ax */
 	iret
@@ -495,19 +462,11 @@
 hlt_loop:
 	hlt
 	jmp hlt_loop
-<<<<<<< HEAD
-ENDPROC(ignore_int)
-__INITDATA
-	.align 4
-GLOBAL(early_recursion_flag)
-	.long 0
-=======
 SYM_FUNC_END(early_ignore_irq)
 
 __INITDATA
 	.align 4
 SYM_DATA(early_recursion_flag, .long 0)
->>>>>>> 24b8d41d
 
 __REFDATA
 	.align 4
@@ -538,14 +497,6 @@
 	.align PGD_ALIGN
 initial_pg_fixmap:
 	.fill 1024,4,0
-<<<<<<< HEAD
-.globl empty_zero_page
-empty_zero_page:
-	.fill 4096,1,0
-.globl swapper_pg_dir
-swapper_pg_dir:
-	.fill 1024,4,0
-=======
 .globl swapper_pg_dir
 	.align PGD_ALIGN
 swapper_pg_dir:
@@ -554,7 +505,6 @@
 .globl empty_zero_page
 empty_zero_page:
 	.fill 4096,1,0
->>>>>>> 24b8d41d
 EXPORT_SYMBOL(empty_zero_page)
 
 /*
@@ -597,10 +547,6 @@
 
 .data
 .balign 4
-<<<<<<< HEAD
-ENTRY(initial_stack)
-	.long init_thread_union+THREAD_SIZE
-=======
 /*
  * The SIZEOF_PTREGS gap is a convention which helps the in-kernel unwinder
  * reliably detect the end of the stack.
@@ -608,7 +554,6 @@
 SYM_DATA(initial_stack,
 		.long init_thread_union + THREAD_SIZE -
 		SIZEOF_PTREGS - TOP_OF_KERNEL_STACK_PADDING)
->>>>>>> 24b8d41d
 
 __INITRODATA
 int_msg:
