--- conflicted
+++ resolved
@@ -12,69 +12,6 @@
 #include <asm/stacktrace.h>
 #include <asm/unwind.h>
 
-<<<<<<< HEAD
-static int save_stack_address(struct stack_trace *trace, unsigned long addr,
-			      bool nosched)
-{
-	if (nosched && in_sched_functions(addr))
-		return 0;
-
-	if (trace->skip > 0) {
-		trace->skip--;
-		return 0;
-	}
-
-	if (trace->nr_entries >= trace->max_entries)
-		return -1;
-
-	trace->entries[trace->nr_entries++] = addr;
-	return 0;
-}
-
-static void __save_stack_trace(struct stack_trace *trace,
-			       struct task_struct *task, struct pt_regs *regs,
-			       bool nosched)
-{
-	struct unwind_state state;
-	unsigned long addr;
-
-	if (regs)
-		save_stack_address(trace, regs->ip, nosched);
-
-	for (unwind_start(&state, task, regs, NULL); !unwind_done(&state);
-	     unwind_next_frame(&state)) {
-		addr = unwind_get_return_address(&state);
-		if (!addr || save_stack_address(trace, addr, nosched))
-			break;
-	}
-
-	if (trace->nr_entries < trace->max_entries)
-		trace->entries[trace->nr_entries++] = ULONG_MAX;
-}
-
-/*
- * Save stack-backtrace addresses into a stack_trace buffer.
- */
-void save_stack_trace(struct stack_trace *trace)
-{
-	__save_stack_trace(trace, current, NULL, false);
-}
-EXPORT_SYMBOL_GPL(save_stack_trace);
-
-void save_stack_trace_regs(struct pt_regs *regs, struct stack_trace *trace)
-{
-	__save_stack_trace(trace, current, regs, false);
-}
-
-void save_stack_trace_tsk(struct task_struct *tsk, struct stack_trace *trace)
-{
-	if (!try_get_task_stack(tsk))
-		return;
-
-	__save_stack_trace(trace, tsk, NULL, true);
-
-	put_task_stack(tsk);
-=======
 void arch_stack_walk(stack_trace_consume_fn consume_entry, void *cookie,
 		     struct task_struct *task, struct pt_regs *regs)
 {
@@ -144,7 +81,6 @@
 		return -EINVAL;
 
 	return 0;
->>>>>>> 24b8d41d
 }
 
 /* Userspace stacktrace - based on kernel/trace/trace_sysprof.c */
