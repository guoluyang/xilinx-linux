--- conflicted
+++ resolved
@@ -58,15 +58,9 @@
 	 * also verify that it is mapped as we expect it before calling
 	 * set_fixmap(), to reduce chance of garbage value causing crash
 	 */
-<<<<<<< HEAD
-	if (!e820_any_mapped(boot_params.tboot_addr,
-			     boot_params.tboot_addr, E820_RESERVED)) {
-		pr_warning("non-0 tboot_addr but it is not of type E820_RESERVED\n");
-=======
 	if (!e820__mapped_any(boot_params.tboot_addr,
 			     boot_params.tboot_addr, E820_TYPE_RESERVED)) {
 		pr_warn("non-0 tboot_addr but it is not of type E820_TYPE_RESERVED\n");
->>>>>>> 24b8d41d
 		return;
 	}
 
@@ -198,21 +192,12 @@
 
 	tboot->num_mac_regions = 0;
 
-<<<<<<< HEAD
-	for (i = 0; i < e820->nr_map; i++) {
-		if ((e820->map[i].type != E820_RAM)
-		 && (e820->map[i].type != E820_RESERVED_KERN))
-			continue;
-
-		add_mac_region(e820->map[i].addr, e820->map[i].size);
-=======
 	for (i = 0; i < e820_table->nr_entries; i++) {
 		if ((e820_table->entries[i].type != E820_TYPE_RAM)
 		 && (e820_table->entries[i].type != E820_TYPE_RESERVED_KERN))
 			continue;
 
 		add_mac_region(e820_table->entries[i].addr, e820_table->entries[i].size);
->>>>>>> 24b8d41d
 	}
 
 	tboot->acpi_sinfo.kernel_s3_resume_vector =
@@ -427,11 +412,7 @@
 	tboot_create_trampoline();
 
 	atomic_set(&ap_wfs_count, 0);
-<<<<<<< HEAD
-	cpuhp_setup_state(CPUHP_AP_X86_TBOOT_DYING, "AP_X86_TBOOT_DYING", NULL,
-=======
 	cpuhp_setup_state(CPUHP_AP_X86_TBOOT_DYING, "x86/tboot:dying", NULL,
->>>>>>> 24b8d41d
 			  tboot_dying_cpu);
 #ifdef CONFIG_DEBUG_FS
 	debugfs_create_file("tboot_log", S_IRUSR,
