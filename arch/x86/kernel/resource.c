--- conflicted
+++ resolved
@@ -28,13 +28,8 @@
 	int i;
 	struct e820_entry *entry;
 
-<<<<<<< HEAD
-	for (i = 0; i < e820->nr_map; i++) {
-		entry = &e820->map[i];
-=======
 	for (i = 0; i < e820_table->nr_entries; i++) {
 		entry = &e820_table->entries[i];
->>>>>>> 24b8d41d
 
 		resource_clip(avail, entry->addr,
 			      entry->addr + entry->size - 1);
