--- conflicted
+++ resolved
@@ -74,15 +74,9 @@
 
 void arch_gnttab_unmap(void *shared, unsigned long nr_gframes)
 {
-<<<<<<< HEAD
-	area->ptes = kmalloc_array(nr_frames, sizeof(*area->ptes), GFP_KERNEL);
-	if (area->ptes == NULL)
-		return -ENOMEM;
-=======
 	pte_t **ptes;
 	unsigned long addr;
 	unsigned long i;
->>>>>>> 24b8d41d
 
 	if (shared == gnttab_status_vm_area.area->addr)
 		ptes = gnttab_status_vm_area.ptes;
@@ -130,8 +124,6 @@
 	kfree(area->ptes);
 }
 
-<<<<<<< HEAD
-=======
 int arch_gnttab_init(unsigned long nr_shared, unsigned long nr_status)
 {
 	int ret;
@@ -157,7 +149,6 @@
 	return -ENOMEM;
 }
 
->>>>>>> 24b8d41d
 #ifdef CONFIG_XEN_PVH
 #include <xen/events.h>
 #include <xen/xen-ops.h>
