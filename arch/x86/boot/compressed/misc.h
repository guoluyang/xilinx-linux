/* SPDX-License-Identifier: GPL-2.0 */
#ifndef BOOT_COMPRESSED_MISC_H
#define BOOT_COMPRESSED_MISC_H

/*
 * Special hack: we have to be careful, because no indirections are allowed here,
 * and paravirt_ops is a kind of one. As it will only run in baremetal anyway,
 * we just keep it from happening. (This list needs to be extended when new
 * paravirt and debugging variants are added.)
 */
#undef CONFIG_PARAVIRT
#undef CONFIG_PARAVIRT_XXL
#undef CONFIG_PARAVIRT_SPINLOCKS
#undef CONFIG_KASAN

/* cpu_feature_enabled() cannot be used this early */
#define USE_EARLY_PGTABLE_L5

#include <linux/linkage.h>
#include <linux/screen_info.h>
#include <linux/elf.h>
#include <linux/io.h>
#include <asm/page.h>
#include <asm/boot.h>
#include <asm/bootparam.h>
#include <asm/desc_defs.h>

#define BOOT_CTYPE_H
#include <linux/acpi.h>

#define BOOT_BOOT_H
#include "../ctype.h"

#ifdef CONFIG_X86_64
#define memptr long
#else
#define memptr unsigned
#endif

/* boot/compressed/vmlinux start and end markers */
extern char _head[], _end[];

/* misc.c */
extern memptr free_mem_ptr;
extern memptr free_mem_end_ptr;
extern struct boot_params *boot_params;
void __putstr(const char *s);
void __puthex(unsigned long value);
#define error_putstr(__x)  __putstr(__x)
#define error_puthex(__x)  __puthex(__x)

#ifdef CONFIG_X86_VERBOSE_BOOTUP

#define debug_putstr(__x)  __putstr(__x)
#define debug_puthex(__x)  __puthex(__x)
#define debug_putaddr(__x) { \
		debug_putstr(#__x ": 0x"); \
		debug_puthex((unsigned long)(__x)); \
		debug_putstr("\n"); \
	}

#else

static inline void debug_putstr(const char *s)
{ }
static inline void debug_puthex(unsigned long value)
{ }
#define debug_putaddr(x) /* */

#endif

/* cmdline.c */
int cmdline_find_option(const char *option, char *buffer, int bufsize);
int cmdline_find_option_bool(const char *option);

struct mem_vector {
	u64 start;
	u64 size;
};

#if CONFIG_RANDOMIZE_BASE
/* kaslr.c */
void choose_random_location(unsigned long input,
			    unsigned long input_size,
			    unsigned long *output,
			    unsigned long output_size,
			    unsigned long *virt_addr);
<<<<<<< HEAD
/* cpuflags.c */
bool has_cpuflag(int flag);
=======
>>>>>>> 24b8d41d
#else
static inline void choose_random_location(unsigned long input,
					  unsigned long input_size,
					  unsigned long *output,
					  unsigned long output_size,
					  unsigned long *virt_addr)
{
<<<<<<< HEAD
	/* No change from existing output location. */
	*virt_addr = *output;
}
#endif

#ifdef CONFIG_X86_64
void initialize_identity_maps(void);
void add_identity_map(unsigned long start, unsigned long size);
void finalize_identity_maps(void);
extern unsigned char _pgtable[];
#else
static inline void initialize_identity_maps(void)
{ }
static inline void add_identity_map(unsigned long start, unsigned long size)
{ }
static inline void finalize_identity_maps(void)
{ }
=======
}
#endif

/* cpuflags.c */
bool has_cpuflag(int flag);

#ifdef CONFIG_X86_64
extern int set_page_decrypted(unsigned long address);
extern int set_page_encrypted(unsigned long address);
extern int set_page_non_present(unsigned long address);
extern unsigned char _pgtable[];
>>>>>>> 24b8d41d
#endif

#ifdef CONFIG_EARLY_PRINTK
/* early_serial_console.c */
extern int early_serial_base;
void console_init(void);
#else
static const int early_serial_base;
static inline void console_init(void)
{ }
#endif

void set_sev_encryption_mask(void);

#ifdef CONFIG_AMD_MEM_ENCRYPT
void sev_es_shutdown_ghcb(void);
extern bool sev_es_check_ghcb_fault(unsigned long address);
#else
static inline void sev_es_shutdown_ghcb(void) { }
static inline bool sev_es_check_ghcb_fault(unsigned long address)
{
	return false;
}
#endif

/* acpi.c */
#ifdef CONFIG_ACPI
acpi_physical_address get_rsdp_addr(void);
#else
static inline acpi_physical_address get_rsdp_addr(void) { return 0; }
#endif

#if defined(CONFIG_RANDOMIZE_BASE) && defined(CONFIG_MEMORY_HOTREMOVE) && defined(CONFIG_ACPI)
extern struct mem_vector immovable_mem[MAX_NUMNODES*2];
int count_immovable_mem_regions(void);
#else
static inline int count_immovable_mem_regions(void) { return 0; }
#endif

/* ident_map_64.c */
#ifdef CONFIG_X86_5LEVEL
extern unsigned int __pgtable_l5_enabled, pgdir_shift, ptrs_per_p4d;
#endif

/* Used by PAGE_KERN* macros: */
extern pteval_t __default_kernel_pte_mask;

/* idt_64.c */
extern gate_desc boot_idt[BOOT_IDT_ENTRIES];
extern struct desc_ptr boot_idt_desc;

/* IDT Entry Points */
void boot_page_fault(void);
void boot_stage1_vc(void);
void boot_stage2_vc(void);

unsigned long sev_verify_cbit(unsigned long cr3);

#endif /* BOOT_COMPRESSED_MISC_H */<|MERGE_RESOLUTION|>--- conflicted
+++ resolved
@@ -85,11 +85,6 @@
 			    unsigned long *output,
 			    unsigned long output_size,
 			    unsigned long *virt_addr);
-<<<<<<< HEAD
-/* cpuflags.c */
-bool has_cpuflag(int flag);
-=======
->>>>>>> 24b8d41d
 #else
 static inline void choose_random_location(unsigned long input,
 					  unsigned long input_size,
@@ -97,25 +92,6 @@
 					  unsigned long output_size,
 					  unsigned long *virt_addr)
 {
-<<<<<<< HEAD
-	/* No change from existing output location. */
-	*virt_addr = *output;
-}
-#endif
-
-#ifdef CONFIG_X86_64
-void initialize_identity_maps(void);
-void add_identity_map(unsigned long start, unsigned long size);
-void finalize_identity_maps(void);
-extern unsigned char _pgtable[];
-#else
-static inline void initialize_identity_maps(void)
-{ }
-static inline void add_identity_map(unsigned long start, unsigned long size)
-{ }
-static inline void finalize_identity_maps(void)
-{ }
-=======
 }
 #endif
 
@@ -127,7 +103,6 @@
 extern int set_page_encrypted(unsigned long address);
 extern int set_page_non_present(unsigned long address);
 extern unsigned char _pgtable[];
->>>>>>> 24b8d41d
 #endif
 
 #ifdef CONFIG_EARLY_PRINTK
