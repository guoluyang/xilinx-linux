--- conflicted
+++ resolved
@@ -1,7 +1,4 @@
-<<<<<<< HEAD
-=======
 // SPDX-License-Identifier: GPL-2.0
->>>>>>> 24b8d41d
 /*
  * Serial port routines for use during early boot reporting. This code is
  * included from both the compressed kernel and the regular kernel.
