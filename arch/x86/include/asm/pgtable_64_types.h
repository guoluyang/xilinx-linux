/* SPDX-License-Identifier: GPL-2.0 */
#ifndef _ASM_X86_PGTABLE_64_DEFS_H
#define _ASM_X86_PGTABLE_64_DEFS_H

#include <asm/sparsemem.h>

#ifndef __ASSEMBLY__
#include <linux/types.h>
#include <asm/kaslr.h>

/*
 * These are used to make use of C type-checking..
 */
typedef unsigned long	pteval_t;
typedef unsigned long	pmdval_t;
typedef unsigned long	pudval_t;
typedef unsigned long	p4dval_t;
typedef unsigned long	pgdval_t;
typedef unsigned long	pgprotval_t;

typedef struct { pteval_t pte; } pte_t;

#ifdef CONFIG_X86_5LEVEL
extern unsigned int __pgtable_l5_enabled;

#ifdef USE_EARLY_PGTABLE_L5
/*
 * cpu_feature_enabled() is not available in early boot code.
 * Use variable instead.
 */
static inline bool pgtable_l5_enabled(void)
{
	return __pgtable_l5_enabled;
}
#else
#define pgtable_l5_enabled() cpu_feature_enabled(X86_FEATURE_LA57)
#endif /* USE_EARLY_PGTABLE_L5 */

#else
#define pgtable_l5_enabled() 0
#endif /* CONFIG_X86_5LEVEL */

extern unsigned int pgdir_shift;
extern unsigned int ptrs_per_p4d;

#endif	/* !__ASSEMBLY__ */

#define SHARED_KERNEL_PMD	0

#ifdef CONFIG_X86_5LEVEL

/*
 * PGDIR_SHIFT determines what a top-level page table entry can map
 */
#define PGDIR_SHIFT	pgdir_shift
#define PTRS_PER_PGD	512

/*
 * 4th level page in 5-level paging case
 */
#define P4D_SHIFT		39
#define MAX_PTRS_PER_P4D	512
#define PTRS_PER_P4D		ptrs_per_p4d
#define P4D_SIZE		(_AC(1, UL) << P4D_SHIFT)
#define P4D_MASK		(~(P4D_SIZE - 1))

#define MAX_POSSIBLE_PHYSMEM_BITS	52

#else /* CONFIG_X86_5LEVEL */

/*
 * PGDIR_SHIFT determines what a top-level page table entry can map
 */
#define PGDIR_SHIFT		39
#define PTRS_PER_PGD		512
#define MAX_PTRS_PER_P4D	1

#endif /* CONFIG_X86_5LEVEL */

/*
 * 3rd level page
 */
#define PUD_SHIFT	30
#define PTRS_PER_PUD	512

/*
 * PMD_SHIFT determines the size of the area a middle-level
 * page table can map
 */
#define PMD_SHIFT	21
#define PTRS_PER_PMD	512

/*
 * entries per page directory level
 */
#define PTRS_PER_PTE	512

#define PMD_SIZE	(_AC(1, UL) << PMD_SHIFT)
#define PMD_MASK	(~(PMD_SIZE - 1))
#define PUD_SIZE	(_AC(1, UL) << PUD_SHIFT)
#define PUD_MASK	(~(PUD_SIZE - 1))
#define PGDIR_SIZE	(_AC(1, UL) << PGDIR_SHIFT)
#define PGDIR_MASK	(~(PGDIR_SIZE - 1))

<<<<<<< HEAD
/* See Documentation/x86/x86_64/mm.txt for a description of the memory map. */
#define MAXMEM		_AC(__AC(1, UL) << MAX_PHYSMEM_BITS, UL)
#define VMALLOC_SIZE_TB	_AC(32, UL)
#define __VMALLOC_BASE	_AC(0xffffc90000000000, UL)
#define __VMEMMAP_BASE	_AC(0xffffea0000000000, UL)
#ifdef CONFIG_RANDOMIZE_MEMORY
#define VMALLOC_START	vmalloc_base
#define VMEMMAP_START	vmemmap_base
#else
#define VMALLOC_START	__VMALLOC_BASE
#define VMEMMAP_START	__VMEMMAP_BASE
#endif /* CONFIG_RANDOMIZE_MEMORY */
#define VMALLOC_END	(VMALLOC_START + _AC((VMALLOC_SIZE_TB << 40) - 1, UL))
#define MODULES_VADDR    (__START_KERNEL_map + KERNEL_IMAGE_SIZE)
#define MODULES_END      _AC(0xffffffffff000000, UL)
#define MODULES_LEN   (MODULES_END - MODULES_VADDR)
#define ESPFIX_PGD_ENTRY _AC(-2, UL)
#define ESPFIX_BASE_ADDR (ESPFIX_PGD_ENTRY << PGDIR_SHIFT)
#define EFI_VA_START	 ( -4 * (_AC(1, UL) << 30))
#define EFI_VA_END	 (-68 * (_AC(1, UL) << 30))
=======
/*
 * See Documentation/x86/x86_64/mm.rst for a description of the memory map.
 *
 * Be very careful vs. KASLR when changing anything here. The KASLR address
 * range must not overlap with anything except the KASAN shadow area, which
 * is correct as KASAN disables KASLR.
 */
#define MAXMEM			(1UL << MAX_PHYSMEM_BITS)

#define GUARD_HOLE_PGD_ENTRY	-256UL
#define GUARD_HOLE_SIZE		(16UL << PGDIR_SHIFT)
#define GUARD_HOLE_BASE_ADDR	(GUARD_HOLE_PGD_ENTRY << PGDIR_SHIFT)
#define GUARD_HOLE_END_ADDR	(GUARD_HOLE_BASE_ADDR + GUARD_HOLE_SIZE)

#define LDT_PGD_ENTRY		-240UL
#define LDT_BASE_ADDR		(LDT_PGD_ENTRY << PGDIR_SHIFT)
#define LDT_END_ADDR		(LDT_BASE_ADDR + PGDIR_SIZE)

#define __VMALLOC_BASE_L4	0xffffc90000000000UL
#define __VMALLOC_BASE_L5 	0xffa0000000000000UL

#define VMALLOC_SIZE_TB_L4	32UL
#define VMALLOC_SIZE_TB_L5	12800UL

#define __VMEMMAP_BASE_L4	0xffffea0000000000UL
#define __VMEMMAP_BASE_L5	0xffd4000000000000UL

#ifdef CONFIG_DYNAMIC_MEMORY_LAYOUT
# define VMALLOC_START		vmalloc_base
# define VMALLOC_SIZE_TB	(pgtable_l5_enabled() ? VMALLOC_SIZE_TB_L5 : VMALLOC_SIZE_TB_L4)
# define VMEMMAP_START		vmemmap_base
#else
# define VMALLOC_START		__VMALLOC_BASE_L4
# define VMALLOC_SIZE_TB	VMALLOC_SIZE_TB_L4
# define VMEMMAP_START		__VMEMMAP_BASE_L4
#endif /* CONFIG_DYNAMIC_MEMORY_LAYOUT */

#define VMALLOC_END		(VMALLOC_START + (VMALLOC_SIZE_TB << 40) - 1)

#define MODULES_VADDR		(__START_KERNEL_map + KERNEL_IMAGE_SIZE)
/* The module sections ends with the start of the fixmap */
#define MODULES_END		_AC(0xffffffffff000000, UL)
#define MODULES_LEN		(MODULES_END - MODULES_VADDR)

#define ESPFIX_PGD_ENTRY	_AC(-2, UL)
#define ESPFIX_BASE_ADDR	(ESPFIX_PGD_ENTRY << P4D_SHIFT)

#define CPU_ENTRY_AREA_PGD	_AC(-4, UL)
#define CPU_ENTRY_AREA_BASE	(CPU_ENTRY_AREA_PGD << P4D_SHIFT)

#define EFI_VA_START		( -4 * (_AC(1, UL) << 30))
#define EFI_VA_END		(-68 * (_AC(1, UL) << 30))
>>>>>>> 24b8d41d

#define EARLY_DYNAMIC_PAGE_TABLES	64

#define PGD_KERNEL_START	((PAGE_SIZE / 2) / sizeof(pgd_t))

#endif /* _ASM_X86_PGTABLE_64_DEFS_H */<|MERGE_RESOLUTION|>--- conflicted
+++ resolved
@@ -102,28 +102,6 @@
 #define PGDIR_SIZE	(_AC(1, UL) << PGDIR_SHIFT)
 #define PGDIR_MASK	(~(PGDIR_SIZE - 1))
 
-<<<<<<< HEAD
-/* See Documentation/x86/x86_64/mm.txt for a description of the memory map. */
-#define MAXMEM		_AC(__AC(1, UL) << MAX_PHYSMEM_BITS, UL)
-#define VMALLOC_SIZE_TB	_AC(32, UL)
-#define __VMALLOC_BASE	_AC(0xffffc90000000000, UL)
-#define __VMEMMAP_BASE	_AC(0xffffea0000000000, UL)
-#ifdef CONFIG_RANDOMIZE_MEMORY
-#define VMALLOC_START	vmalloc_base
-#define VMEMMAP_START	vmemmap_base
-#else
-#define VMALLOC_START	__VMALLOC_BASE
-#define VMEMMAP_START	__VMEMMAP_BASE
-#endif /* CONFIG_RANDOMIZE_MEMORY */
-#define VMALLOC_END	(VMALLOC_START + _AC((VMALLOC_SIZE_TB << 40) - 1, UL))
-#define MODULES_VADDR    (__START_KERNEL_map + KERNEL_IMAGE_SIZE)
-#define MODULES_END      _AC(0xffffffffff000000, UL)
-#define MODULES_LEN   (MODULES_END - MODULES_VADDR)
-#define ESPFIX_PGD_ENTRY _AC(-2, UL)
-#define ESPFIX_BASE_ADDR (ESPFIX_PGD_ENTRY << PGDIR_SHIFT)
-#define EFI_VA_START	 ( -4 * (_AC(1, UL) << 30))
-#define EFI_VA_END	 (-68 * (_AC(1, UL) << 30))
-=======
 /*
  * See Documentation/x86/x86_64/mm.rst for a description of the memory map.
  *
@@ -176,7 +154,6 @@
 
 #define EFI_VA_START		( -4 * (_AC(1, UL) << 30))
 #define EFI_VA_END		(-68 * (_AC(1, UL) << 30))
->>>>>>> 24b8d41d
 
 #define EARLY_DYNAMIC_PAGE_TABLES	64
 
