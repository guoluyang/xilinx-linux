--- conflicted
+++ resolved
@@ -17,95 +17,20 @@
 
 /* Unconditional execution of RDRAND and RDSEED */
 
-<<<<<<< HEAD
-/* Unconditional execution of RDRAND and RDSEED */
-
-static inline bool rdrand_long(unsigned long *v)
-=======
 static inline bool __must_check rdrand_long(unsigned long *v)
->>>>>>> 24b8d41d
 {
 	bool ok;
 	unsigned int retry = RDRAND_RETRY_LOOPS;
 	do {
-<<<<<<< HEAD
-		asm volatile(RDRAND_LONG "\n\t"
+		asm volatile("rdrand %[out]"
 			     CC_SET(c)
-			     : CC_OUT(c) (ok), "=a" (*v));
+			     : CC_OUT(c) (ok), [out] "=r" (*v));
 		if (ok)
 			return true;
 	} while (--retry);
 	return false;
 }
 
-static inline bool rdrand_int(unsigned int *v)
-{
-	bool ok;
-	unsigned int retry = RDRAND_RETRY_LOOPS;
-	do {
-		asm volatile(RDRAND_INT "\n\t"
-			     CC_SET(c)
-			     : CC_OUT(c) (ok), "=a" (*v));
-=======
-		asm volatile("rdrand %[out]"
-			     CC_SET(c)
-			     : CC_OUT(c) (ok), [out] "=r" (*v));
->>>>>>> 24b8d41d
-		if (ok)
-			return true;
-	} while (--retry);
-	return false;
-}
-
-<<<<<<< HEAD
-static inline bool rdseed_long(unsigned long *v)
-{
-	bool ok;
-	asm volatile(RDSEED_LONG "\n\t"
-		     CC_SET(c)
-		     : CC_OUT(c) (ok), "=a" (*v));
-	return ok;
-}
-
-static inline bool rdseed_int(unsigned int *v)
-{
-	bool ok;
-	asm volatile(RDSEED_INT "\n\t"
-		     CC_SET(c)
-		     : CC_OUT(c) (ok), "=a" (*v));
-	return ok;
-}
-
-/* Conditional execution based on CPU type */
-#define arch_has_random()	static_cpu_has(X86_FEATURE_RDRAND)
-#define arch_has_random_seed()	static_cpu_has(X86_FEATURE_RDSEED)
-
-/*
- * These are the generic interfaces; they must not be declared if the
- * stubs in <linux/random.h> are to be invoked,
- * i.e. CONFIG_ARCH_RANDOM is not defined.
- */
-#ifdef CONFIG_ARCH_RANDOM
-
-static inline bool arch_get_random_long(unsigned long *v)
-{
-	return arch_has_random() ? rdrand_long(v) : false;
-}
-
-static inline bool arch_get_random_int(unsigned int *v)
-{
-	return arch_has_random() ? rdrand_int(v) : false;
-}
-
-static inline bool arch_get_random_seed_long(unsigned long *v)
-{
-	return arch_has_random_seed() ? rdseed_long(v) : false;
-}
-
-static inline bool arch_get_random_seed_int(unsigned int *v)
-{
-	return arch_has_random_seed() ? rdseed_int(v) : false;
-=======
 static inline bool __must_check rdrand_int(unsigned int *v)
 {
 	bool ok;
@@ -163,7 +88,6 @@
 static inline bool __must_check arch_get_random_seed_int(unsigned int *v)
 {
 	return static_cpu_has(X86_FEATURE_RDSEED) ? rdseed_int(v) : false;
->>>>>>> 24b8d41d
 }
 
 extern void x86_init_rdrand(struct cpuinfo_x86 *c);
