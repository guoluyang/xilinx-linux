--- conflicted
+++ resolved
@@ -60,12 +60,9 @@
 extern unsigned long initial_code;
 extern unsigned long initial_gs;
 extern unsigned long initial_stack;
-<<<<<<< HEAD
-=======
 #ifdef CONFIG_AMD_MEM_ENCRYPT
 extern unsigned long initial_vc_handler;
 #endif
->>>>>>> 24b8d41d
 
 extern unsigned char real_mode_blob[];
 extern unsigned char real_mode_relocs[];
@@ -86,10 +83,6 @@
 	return ALIGN(real_mode_blob_end - real_mode_blob, PAGE_SIZE);
 }
 
-<<<<<<< HEAD
-void set_real_mode_mem(phys_addr_t mem, size_t size);
-void reserve_real_mode(void);
-=======
 static inline void set_real_mode_mem(phys_addr_t mem)
 {
 	real_mode_header = (struct real_mode_header *) __va(mem);
@@ -98,6 +91,5 @@
 void reserve_real_mode(void);
 
 #endif /* __ASSEMBLY__ */
->>>>>>> 24b8d41d
 
 #endif /* _ARCH_X86_REALMODE_H */