--- conflicted
+++ resolved
@@ -355,20 +355,6 @@
 
 #endif
 
-<<<<<<< HEAD
-/* This is not atomic against other CPUs -- CPU preemption needs to be off */
-#define x86_test_and_clear_bit_percpu(bit, var)				\
-({									\
-	bool old__;							\
-	asm volatile("btr %2,"__percpu_arg(1)"\n\t"			\
-		     CC_SET(c)						\
-		     : CC_OUT(c) (old__), "+m" (var)			\
-		     : "dIr" (bit));					\
-	old__;								\
-})
-
-=======
->>>>>>> 24b8d41d
 static __always_inline bool x86_this_cpu_constant_test_bit(unsigned int nr,
                         const unsigned long __percpu *addr)
 {
@@ -387,11 +373,7 @@
 {
 	bool oldbit;
 
-<<<<<<< HEAD
-	asm volatile("bt "__percpu_arg(2)",%1\n\t"
-=======
 	asm volatile("btl "__percpu_arg(2)",%1"
->>>>>>> 24b8d41d
 			CC_SET(c)
 			: CC_OUT(c) (oldbit)
 			: "m" (*(unsigned long __percpu *)addr), "Ir" (nr));
