/* SPDX-License-Identifier: GPL-2.0 */
#ifndef _ASM_X86_PROCESSOR_H
#define _ASM_X86_PROCESSOR_H

#include <asm/processor-flags.h>

/* Forward declaration, a strange C thing */
struct task_struct;
struct mm_struct;
struct io_bitmap;
struct vm86;

#include <asm/math_emu.h>
#include <asm/segment.h>
#include <asm/types.h>
#include <uapi/asm/sigcontext.h>
#include <asm/current.h>
#include <asm/cpufeatures.h>
#include <asm/page.h>
#include <asm/pgtable_types.h>
#include <asm/percpu.h>
#include <asm/msr.h>
#include <asm/desc_defs.h>
#include <asm/nops.h>
#include <asm/special_insns.h>
#include <asm/fpu/types.h>
#include <asm/unwind_hints.h>
#include <asm/vmxfeatures.h>
#include <asm/vdso/processor.h>

#include <linux/personality.h>
#include <linux/cache.h>
#include <linux/threads.h>
#include <linux/math64.h>
#include <linux/err.h>
#include <linux/irqflags.h>
#include <linux/mem_encrypt.h>

/*
 * We handle most unaligned accesses in hardware.  On the other hand
 * unaligned DMA can be quite expensive on some Nehalem processors.
 *
 * Based on this we disable the IP header alignment in network drivers.
 */
#define NET_IP_ALIGN	0

#define HBP_NUM 4

/*
 * These alignment constraints are for performance in the vSMP case,
 * but in the task_struct case we must also meet hardware imposed
 * alignment requirements of the FPU state:
 */
#ifdef CONFIG_X86_VSMP
# define ARCH_MIN_TASKALIGN		(1 << INTERNODE_CACHE_SHIFT)
# define ARCH_MIN_MMSTRUCT_ALIGN	(1 << INTERNODE_CACHE_SHIFT)
#else
# define ARCH_MIN_TASKALIGN		__alignof__(union fpregs_state)
# define ARCH_MIN_MMSTRUCT_ALIGN	0
#endif

enum tlb_infos {
	ENTRIES,
	NR_INFO
};

extern u16 __read_mostly tlb_lli_4k[NR_INFO];
extern u16 __read_mostly tlb_lli_2m[NR_INFO];
extern u16 __read_mostly tlb_lli_4m[NR_INFO];
extern u16 __read_mostly tlb_lld_4k[NR_INFO];
extern u16 __read_mostly tlb_lld_2m[NR_INFO];
extern u16 __read_mostly tlb_lld_4m[NR_INFO];
extern u16 __read_mostly tlb_lld_1g[NR_INFO];

/*
 *  CPU type and hardware bug flags. Kept separately for each CPU.
 *  Members of this structure are referenced in head_32.S, so think twice
 *  before touching them. [mj]
 */

struct cpuinfo_x86 {
	__u8			x86;		/* CPU family */
	__u8			x86_vendor;	/* CPU vendor */
	__u8			x86_model;
	__u8			x86_stepping;
#ifdef CONFIG_X86_64
	/* Number of 4K pages in DTLB/ITLB combined(in pages): */
	int			x86_tlbsize;
#endif
#ifdef CONFIG_X86_VMX_FEATURE_NAMES
	__u32			vmx_capability[NVMXINTS];
#endif
	__u8			x86_virt_bits;
	__u8			x86_phys_bits;
	/* CPUID returned core id bits: */
	__u8			x86_coreid_bits;
	__u8			cu_id;
	/* Max extended CPUID function supported: */
	__u32			extended_cpuid_level;
	/* Maximum supported CPUID level, -1=no CPUID: */
	int			cpuid_level;
	/*
	 * Align to size of unsigned long because the x86_capability array
	 * is passed to bitops which require the alignment. Use unnamed
	 * union to enforce the array is aligned to size of unsigned long.
	 */
	union {
		__u32		x86_capability[NCAPINTS + NBUGINTS];
		unsigned long	x86_capability_alignment;
	};
	char			x86_vendor_id[16];
	char			x86_model_id[64];
	/* in KB - valid for CPUS which support this call: */
	unsigned int		x86_cache_size;
	int			x86_cache_alignment;	/* In bytes */
	/* Cache QoS architectural values, valid only on the BSP: */
	int			x86_cache_max_rmid;	/* max index */
	int			x86_cache_occ_scale;	/* scale to bytes */
	int			x86_cache_mbm_width_offset;
	int			x86_power;
	unsigned long		loops_per_jiffy;
	/* cpuid returned max cores value: */
	u16			x86_max_cores;
	u16			apicid;
	u16			initial_apicid;
	u16			x86_clflush_size;
	/* number of cores as seen by the OS: */
	u16			booted_cores;
	/* Physical processor id: */
	u16			phys_proc_id;
	/* Logical processor id: */
	u16			logical_proc_id;
	/* Core id: */
	u16			cpu_core_id;
	u16			cpu_die_id;
	u16			logical_die_id;
	/* Index into per_cpu list: */
	u16			cpu_index;
	u32			microcode;
	/* Address space bits used by the cache internally */
	u8			x86_cache_bits;
	unsigned		initialized : 1;
} __randomize_layout;

struct cpuid_regs {
	u32 eax, ebx, ecx, edx;
};

enum cpuid_regs_idx {
	CPUID_EAX = 0,
	CPUID_EBX,
	CPUID_ECX,
	CPUID_EDX,
};

#define X86_VENDOR_INTEL	0
#define X86_VENDOR_CYRIX	1
#define X86_VENDOR_AMD		2
#define X86_VENDOR_UMC		3
#define X86_VENDOR_CENTAUR	5
#define X86_VENDOR_TRANSMETA	7
#define X86_VENDOR_NSC		8
#define X86_VENDOR_HYGON	9
#define X86_VENDOR_ZHAOXIN	10
#define X86_VENDOR_NUM		11

#define X86_VENDOR_UNKNOWN	0xff

/*
 * capabilities of CPUs
 */
extern struct cpuinfo_x86	boot_cpu_data;
extern struct cpuinfo_x86	new_cpu_data;

extern __u32			cpu_caps_cleared[NCAPINTS + NBUGINTS];
extern __u32			cpu_caps_set[NCAPINTS + NBUGINTS];

#ifdef CONFIG_SMP
DECLARE_PER_CPU_READ_MOSTLY(struct cpuinfo_x86, cpu_info);
#define cpu_data(cpu)		per_cpu(cpu_info, cpu)
#else
#define cpu_info		boot_cpu_data
#define cpu_data(cpu)		boot_cpu_data
#endif

extern const struct seq_operations cpuinfo_op;

#define cache_line_size()	(boot_cpu_data.x86_cache_alignment)

extern void cpu_detect(struct cpuinfo_x86 *c);

static inline unsigned long long l1tf_pfn_limit(void)
{
	return BIT_ULL(boot_cpu_data.x86_cache_bits - 1 - PAGE_SHIFT);
}

extern void early_cpu_init(void);
extern void identify_boot_cpu(void);
extern void identify_secondary_cpu(struct cpuinfo_x86 *);
extern void print_cpu_info(struct cpuinfo_x86 *);
void print_cpu_msr(struct cpuinfo_x86 *);

#ifdef CONFIG_X86_32
extern int have_cpuid_p(void);
#else
static inline int have_cpuid_p(void)
{
	return 1;
}
#endif
static inline void native_cpuid(unsigned int *eax, unsigned int *ebx,
				unsigned int *ecx, unsigned int *edx)
{
	/* ecx is often an input as well as an output. */
	asm volatile("cpuid"
	    : "=a" (*eax),
	      "=b" (*ebx),
	      "=c" (*ecx),
	      "=d" (*edx)
	    : "0" (*eax), "2" (*ecx)
	    : "memory");
}

#define native_cpuid_reg(reg)					\
static inline unsigned int native_cpuid_##reg(unsigned int op)	\
{								\
	unsigned int eax = op, ebx, ecx = 0, edx;		\
								\
	native_cpuid(&eax, &ebx, &ecx, &edx);			\
								\
	return reg;						\
}

/*
 * Native CPUID functions returning a single datum.
 */
native_cpuid_reg(eax)
native_cpuid_reg(ebx)
native_cpuid_reg(ecx)
native_cpuid_reg(edx)

/*
 * Friendlier CR3 helpers.
 */
static inline unsigned long read_cr3_pa(void)
{
	return __read_cr3() & CR3_ADDR_MASK;
}

static inline unsigned long native_read_cr3_pa(void)
{
	return __native_read_cr3() & CR3_ADDR_MASK;
}

static inline void load_cr3(pgd_t *pgdir)
{
	write_cr3(__sme_pa(pgdir));
}

/*
 * Note that while the legacy 'TSS' name comes from 'Task State Segment',
 * on modern x86 CPUs the TSS also holds information important to 64-bit mode,
 * unrelated to the task-switch mechanism:
 */
#ifdef CONFIG_X86_32
/* This is the TSS defined by the hardware. */
struct x86_hw_tss {
	unsigned short		back_link, __blh;
	unsigned long		sp0;
	unsigned short		ss0, __ss0h;
	unsigned long		sp1;

	/*
	 * We don't use ring 1, so ss1 is a convenient scratch space in
	 * the same cacheline as sp0.  We use ss1 to cache the value in
	 * MSR_IA32_SYSENTER_CS.  When we context switch
	 * MSR_IA32_SYSENTER_CS, we first check if the new value being
	 * written matches ss1, and, if it's not, then we wrmsr the new
	 * value and update ss1.
	 *
	 * The only reason we context switch MSR_IA32_SYSENTER_CS is
	 * that we set it to zero in vm86 tasks to avoid corrupting the
	 * stack if we were to go through the sysenter path from vm86
	 * mode.
	 */
	unsigned short		ss1;	/* MSR_IA32_SYSENTER_CS */

	unsigned short		__ss1h;
	unsigned long		sp2;
	unsigned short		ss2, __ss2h;
	unsigned long		__cr3;
	unsigned long		ip;
	unsigned long		flags;
	unsigned long		ax;
	unsigned long		cx;
	unsigned long		dx;
	unsigned long		bx;
	unsigned long		sp;
	unsigned long		bp;
	unsigned long		si;
	unsigned long		di;
	unsigned short		es, __esh;
	unsigned short		cs, __csh;
	unsigned short		ss, __ssh;
	unsigned short		ds, __dsh;
	unsigned short		fs, __fsh;
	unsigned short		gs, __gsh;
	unsigned short		ldt, __ldth;
	unsigned short		trace;
	unsigned short		io_bitmap_base;

} __attribute__((packed));
#else
struct x86_hw_tss {
	u32			reserved1;
	u64			sp0;

	/*
	 * We store cpu_current_top_of_stack in sp1 so it's always accessible.
	 * Linux does not use ring 1, so sp1 is not otherwise needed.
	 */
	u64			sp1;

	/*
	 * Since Linux does not use ring 2, the 'sp2' slot is unused by
	 * hardware.  entry_SYSCALL_64 uses it as scratch space to stash
	 * the user RSP value.
	 */
	u64			sp2;

	u64			reserved2;
	u64			ist[7];
	u32			reserved3;
	u32			reserved4;
	u16			reserved5;
	u16			io_bitmap_base;

} __attribute__((packed));
#endif

/*
 * IO-bitmap sizes:
 */
#define IO_BITMAP_BITS			65536
#define IO_BITMAP_BYTES			(IO_BITMAP_BITS / BITS_PER_BYTE)
#define IO_BITMAP_LONGS			(IO_BITMAP_BYTES / sizeof(long))

#define IO_BITMAP_OFFSET_VALID_MAP				\
	(offsetof(struct tss_struct, io_bitmap.bitmap) -	\
	 offsetof(struct tss_struct, x86_tss))

#define IO_BITMAP_OFFSET_VALID_ALL				\
	(offsetof(struct tss_struct, io_bitmap.mapall) -	\
	 offsetof(struct tss_struct, x86_tss))

#ifdef CONFIG_X86_IOPL_IOPERM
/*
 * sizeof(unsigned long) coming from an extra "long" at the end of the
 * iobitmap. The limit is inclusive, i.e. the last valid byte.
 */
# define __KERNEL_TSS_LIMIT	\
	(IO_BITMAP_OFFSET_VALID_ALL + IO_BITMAP_BYTES + \
	 sizeof(unsigned long) - 1)
#else
# define __KERNEL_TSS_LIMIT	\
	(offsetof(struct tss_struct, x86_tss) + sizeof(struct x86_hw_tss) - 1)
#endif

/* Base offset outside of TSS_LIMIT so unpriviledged IO causes #GP */
#define IO_BITMAP_OFFSET_INVALID	(__KERNEL_TSS_LIMIT + 1)

struct entry_stack {
	char	stack[PAGE_SIZE];
};

struct entry_stack_page {
	struct entry_stack stack;
} __aligned(PAGE_SIZE);

/*
 * All IO bitmap related data stored in the TSS:
 */
struct x86_io_bitmap {
	/* The sequence number of the last active bitmap. */
	u64			prev_sequence;

	/*
	 * Store the dirty size of the last io bitmap offender. The next
	 * one will have to do the cleanup as the switch out to a non io
	 * bitmap user will just set x86_tss.io_bitmap_base to a value
	 * outside of the TSS limit. So for sane tasks there is no need to
	 * actually touch the io_bitmap at all.
	 */
	unsigned int		prev_max;

	/*
	 * The extra 1 is there because the CPU will access an
	 * additional byte beyond the end of the IO permission
	 * bitmap. The extra byte must be all 1 bits, and must
	 * be within the limit.
	 */
	unsigned long		bitmap[IO_BITMAP_LONGS + 1];

	/*
	 * Special I/O bitmap to emulate IOPL(3). All bytes zero,
	 * except the additional byte at the end.
	 */
	unsigned long		mapall[IO_BITMAP_LONGS + 1];
};

struct tss_struct {
	/*
	 * The fixed hardware portion.  This must not cross a page boundary
	 * at risk of violating the SDM's advice and potentially triggering
	 * errata.
	 */
	struct x86_hw_tss	x86_tss;

	struct x86_io_bitmap	io_bitmap;
} __aligned(PAGE_SIZE);

DECLARE_PER_CPU_PAGE_ALIGNED(struct tss_struct, cpu_tss_rw);

/* Per CPU interrupt stacks */
struct irq_stack {
	char		stack[IRQ_STACK_SIZE];
} __aligned(IRQ_STACK_SIZE);

DECLARE_PER_CPU(struct irq_stack *, hardirq_stack_ptr);

#ifdef CONFIG_X86_32
DECLARE_PER_CPU(unsigned long, cpu_current_top_of_stack);
#else
/* The RO copy can't be accessed with this_cpu_xyz(), so use the RW copy. */
#define cpu_current_top_of_stack cpu_tss_rw.x86_tss.sp1
#endif

#ifdef CONFIG_X86_64
struct fixed_percpu_data {
	/*
	 * GCC hardcodes the stack canary as %gs:40.  Since the
	 * irq_stack is the object at %gs:0, we reserve the bottom
	 * 48 bytes of the irq stack for the canary.
	 */
	char		gs_base[40];
	unsigned long	stack_canary;
};

DECLARE_PER_CPU_FIRST(struct fixed_percpu_data, fixed_percpu_data) __visible;
DECLARE_INIT_PER_CPU(fixed_percpu_data);

static inline unsigned long cpu_kernelmode_gs_base(int cpu)
{
	return (unsigned long)per_cpu(fixed_percpu_data.gs_base, cpu);
}

DECLARE_PER_CPU(unsigned int, irq_count);
extern asmlinkage void ignore_sysret(void);

/* Save actual FS/GS selectors and bases to current->thread */
void current_save_fsgs(void);
#else	/* X86_64 */
#ifdef CONFIG_STACKPROTECTOR
/*
 * Make sure stack canary segment base is cached-aligned:
 *   "For Intel Atom processors, avoid non zero segment base address
 *    that is not aligned to cache line boundary at all cost."
 * (Optim Ref Manual Assembly/Compiler Coding Rule 15.)
 */
struct stack_canary {
	char __pad[20];		/* canary at %gs:20 */
	unsigned long canary;
};
DECLARE_PER_CPU_ALIGNED(struct stack_canary, stack_canary);
#endif
/* Per CPU softirq stack pointer */
DECLARE_PER_CPU(struct irq_stack *, softirq_stack_ptr);
#endif	/* X86_64 */

extern unsigned int fpu_kernel_xstate_size;
extern unsigned int fpu_user_xstate_size;

struct perf_event;

typedef struct {
	unsigned long		seg;
} mm_segment_t;

struct thread_struct {
	/* Cached TLS descriptors: */
	struct desc_struct	tls_array[GDT_ENTRY_TLS_ENTRIES];
#ifdef CONFIG_X86_32
	unsigned long		sp0;
#endif
	unsigned long		sp;
#ifdef CONFIG_X86_32
	unsigned long		sysenter_cs;
#else
	unsigned short		es;
	unsigned short		ds;
	unsigned short		fsindex;
	unsigned short		gsindex;
#endif

<<<<<<< HEAD
	u32			status;		/* thread synchronous flags */

=======
>>>>>>> 24b8d41d
#ifdef CONFIG_X86_64
	unsigned long		fsbase;
	unsigned long		gsbase;
#else
	/*
	 * XXX: this could presumably be unsigned short.  Alternatively,
	 * 32-bit kernels could be taught to use fsindex instead.
	 */
	unsigned long fs;
	unsigned long gs;
#endif

	/* Save middle states of ptrace breakpoints */
	struct perf_event	*ptrace_bps[HBP_NUM];
	/* Debug status used for traps, single steps, etc... */
	unsigned long           virtual_dr6;
	/* Keep track of the exact dr7 value set by the user */
	unsigned long           ptrace_dr7;
	/* Fault info: */
	unsigned long		cr2;
	unsigned long		trap_nr;
	unsigned long		error_code;
#ifdef CONFIG_VM86
	/* Virtual 86 mode info */
	struct vm86		*vm86;
#endif
	/* IO permissions: */
	struct io_bitmap	*io_bitmap;

	/*
	 * IOPL. Priviledge level dependent I/O permission which is
	 * emulated via the I/O bitmap to prevent user space from disabling
	 * interrupts.
	 */
	unsigned long		iopl_emul;

	unsigned int		sig_on_uaccess_err:1;

	mm_segment_t		addr_limit;

	unsigned int		sig_on_uaccess_err:1;
	unsigned int		uaccess_err:1;	/* uaccess failed */

	/* Floating point and extended processor state */
	struct fpu		fpu;
	/*
	 * WARNING: 'fpu' is dynamically-sized.  It *MUST* be at
	 * the end.
	 */
};

<<<<<<< HEAD
/*
 * Thread-synchronous status.
 *
 * This is different from the flags in that nobody else
 * ever touches our thread-synchronous status, so we don't
 * have to worry about atomic accesses.
 */
#define TS_COMPAT		0x0002	/* 32bit syscall active (64BIT)*/

/*
 * Set IOPL bits in EFLAGS from given mask
 */
static inline void native_set_iopl_mask(unsigned mask)
=======
/* Whitelist the FPU state from the task_struct for hardened usercopy. */
static inline void arch_thread_struct_whitelist(unsigned long *offset,
						unsigned long *size)
>>>>>>> 24b8d41d
{
	*offset = offsetof(struct thread_struct, fpu.state);
	*size = fpu_kernel_xstate_size;
}

/*
 * Thread-synchronous status.
 *
 * This is different from the flags in that nobody else
 * ever touches our thread-synchronous status, so we don't
 * have to worry about atomic accesses.
 */
#define TS_COMPAT		0x0002	/* 32bit syscall active (64BIT)*/

static inline void
native_load_sp0(unsigned long sp0)
{
	this_cpu_write(cpu_tss_rw.x86_tss.sp0, sp0);
}

static __always_inline void native_swapgs(void)
{
#ifdef CONFIG_X86_64
	asm volatile("swapgs" ::: "memory");
#endif
}

static inline unsigned long current_top_of_stack(void)
{
	/*
	 *  We can't read directly from tss.sp0: sp0 on x86_32 is special in
	 *  and around vm86 mode and sp0 on x86_64 is special because of the
	 *  entry trampoline.
	 */
	return this_cpu_read_stable(cpu_current_top_of_stack);
}

static inline bool on_thread_stack(void)
{
	return (unsigned long)(current_top_of_stack() -
			       current_stack_pointer) < THREAD_SIZE;
}

#ifdef CONFIG_PARAVIRT_XXL
#include <asm/paravirt.h>
#else
#define __cpuid			native_cpuid

static inline void load_sp0(unsigned long sp0)
{
	native_load_sp0(sp0);
}

<<<<<<< HEAD
#define set_iopl_mask native_set_iopl_mask
#endif /* CONFIG_PARAVIRT */
=======
#endif /* CONFIG_PARAVIRT_XXL */
>>>>>>> 24b8d41d

/* Free all resources held by a thread. */
extern void release_thread(struct task_struct *);

unsigned long get_wchan(struct task_struct *p);

/*
 * Generic CPUID function
 * clear %ecx since some cpus (Cyrix MII) do not set or clear %ecx
 * resulting in stale register contents being returned.
 */
static inline void cpuid(unsigned int op,
			 unsigned int *eax, unsigned int *ebx,
			 unsigned int *ecx, unsigned int *edx)
{
	*eax = op;
	*ecx = 0;
	__cpuid(eax, ebx, ecx, edx);
}

/* Some CPUID calls want 'count' to be placed in ecx */
static inline void cpuid_count(unsigned int op, int count,
			       unsigned int *eax, unsigned int *ebx,
			       unsigned int *ecx, unsigned int *edx)
{
	*eax = op;
	*ecx = count;
	__cpuid(eax, ebx, ecx, edx);
}

/*
 * CPUID functions returning a single datum
 */
static inline unsigned int cpuid_eax(unsigned int op)
{
	unsigned int eax, ebx, ecx, edx;

	cpuid(op, &eax, &ebx, &ecx, &edx);

	return eax;
}

static inline unsigned int cpuid_ebx(unsigned int op)
{
	unsigned int eax, ebx, ecx, edx;

	cpuid(op, &eax, &ebx, &ecx, &edx);

	return ebx;
}

static inline unsigned int cpuid_ecx(unsigned int op)
{
	unsigned int eax, ebx, ecx, edx;

	cpuid(op, &eax, &ebx, &ecx, &edx);

	return ecx;
}

static inline unsigned int cpuid_edx(unsigned int op)
{
	unsigned int eax, ebx, ecx, edx;

	cpuid(op, &eax, &ebx, &ecx, &edx);

	return edx;
}

extern void select_idle_routine(const struct cpuinfo_x86 *c);
extern void amd_e400_c1e_apic_setup(void);

extern unsigned long		boot_option_idle_override;

enum idle_boot_override {IDLE_NO_OVERRIDE=0, IDLE_HALT, IDLE_NOMWAIT,
			 IDLE_POLL};

extern void enable_sep_cpu(void);
extern int sysenter_setup(void);


/* Defined in head.S */
extern struct desc_ptr		early_gdt_descr;

extern void switch_to_new_gdt(int);
extern void load_direct_gdt(int);
extern void load_fixmap_gdt(int);
extern void load_percpu_segment(int);
extern void cpu_init(void);
extern void cpu_init_exception_handling(void);
extern void cr4_init(void);

static inline unsigned long get_debugctlmsr(void)
{
	unsigned long debugctlmsr = 0;

#ifndef CONFIG_X86_DEBUGCTLMSR
	if (boot_cpu_data.x86 < 6)
		return 0;
#endif
	rdmsrl(MSR_IA32_DEBUGCTLMSR, debugctlmsr);

	return debugctlmsr;
}

static inline void update_debugctlmsr(unsigned long debugctlmsr)
{
#ifndef CONFIG_X86_DEBUGCTLMSR
	if (boot_cpu_data.x86 < 6)
		return;
#endif
	wrmsrl(MSR_IA32_DEBUGCTLMSR, debugctlmsr);
}

extern void set_task_blockstep(struct task_struct *task, bool on);

/* Boot loader type from the setup header: */
extern int			bootloader_type;
extern int			bootloader_version;

extern char			ignore_fpu_irq;

#define HAVE_ARCH_PICK_MMAP_LAYOUT 1
#define ARCH_HAS_PREFETCHW
#define ARCH_HAS_SPINLOCK_PREFETCH

#ifdef CONFIG_X86_32
# define BASE_PREFETCH		""
# define ARCH_HAS_PREFETCH
#else
# define BASE_PREFETCH		"prefetcht0 %P1"
#endif

/*
 * Prefetch instructions for Pentium III (+) and AMD Athlon (+)
 *
 * It's not worth to care about 3dnow prefetches for the K6
 * because they are microcoded there and very slow.
 */
static inline void prefetch(const void *x)
{
	alternative_input(BASE_PREFETCH, "prefetchnta %P1",
			  X86_FEATURE_XMM,
			  "m" (*(const char *)x));
}

/*
 * 3dnow prefetch to get an exclusive cache line.
 * Useful for spinlocks to avoid one state transition in the
 * cache coherency protocol:
 */
static __always_inline void prefetchw(const void *x)
{
	alternative_input(BASE_PREFETCH, "prefetchw %P1",
			  X86_FEATURE_3DNOWPREFETCH,
			  "m" (*(const char *)x));
}

static inline void spin_lock_prefetch(const void *x)
{
	prefetchw(x);
}

#define TOP_OF_INIT_STACK ((unsigned long)&init_stack + sizeof(init_stack) - \
			   TOP_OF_KERNEL_STACK_PADDING)

<<<<<<< HEAD
#ifdef CONFIG_X86_32
/*
 * User space process size: 3GB (default).
 */
#define TASK_SIZE		PAGE_OFFSET
#define TASK_SIZE_MAX		TASK_SIZE
#define STACK_TOP		TASK_SIZE
#define STACK_TOP_MAX		STACK_TOP

#define INIT_THREAD  {							  \
	.sp0			= TOP_OF_INIT_STACK,			  \
	.sysenter_cs		= __KERNEL_CS,				  \
	.io_bitmap_ptr		= NULL,					  \
	.addr_limit		= KERNEL_DS,				  \
}

/*
 * TOP_OF_KERNEL_STACK_PADDING reserves 8 bytes on top of the ring0 stack.
 * This is necessary to guarantee that the entire "struct pt_regs"
 * is accessible even if the CPU haven't stored the SS/ESP registers
 * on the stack (interrupt gate does not save these registers
 * when switching to the same priv ring).
 * Therefore beware: accessing the ss/esp fields of the
 * "struct pt_regs" is possible, but they may contain the
 * completely wrong values.
 */
=======
#define task_top_of_stack(task) ((unsigned long)(task_pt_regs(task) + 1))

>>>>>>> 24b8d41d
#define task_pt_regs(task) \
({									\
	unsigned long __ptr = (unsigned long)task_stack_page(task);	\
	__ptr += THREAD_SIZE - TOP_OF_KERNEL_STACK_PADDING;		\
	((struct pt_regs *)__ptr) - 1;					\
})

#ifdef CONFIG_X86_32
#define INIT_THREAD  {							  \
	.sp0			= TOP_OF_INIT_STACK,			  \
	.sysenter_cs		= __KERNEL_CS,				  \
}

#define KSTK_ESP(task)		(task_pt_regs(task)->sp)

#else
#define INIT_THREAD { }

<<<<<<< HEAD
/* This decides where the kernel will search for a free chunk of vm
 * space during mmap's.
 */
#define IA32_PAGE_OFFSET	((current->personality & ADDR_LIMIT_3GB) ? \
					0xc0000000 : 0xFFFFe000)

#define TASK_SIZE		(test_thread_flag(TIF_ADDR32) ? \
					IA32_PAGE_OFFSET : TASK_SIZE_MAX)
#define TASK_SIZE_OF(child)	((test_tsk_thread_flag(child, TIF_ADDR32)) ? \
					IA32_PAGE_OFFSET : TASK_SIZE_MAX)

#define STACK_TOP		TASK_SIZE
#define STACK_TOP_MAX		TASK_SIZE_MAX

#define INIT_THREAD  {						\
	.sp0			= TOP_OF_INIT_STACK,		\
	.addr_limit		= KERNEL_DS,			\
}

#define task_pt_regs(tsk)	((struct pt_regs *)(tsk)->thread.sp0 - 1)
=======
>>>>>>> 24b8d41d
extern unsigned long KSTK_ESP(struct task_struct *task);

#endif /* CONFIG_X86_64 */

extern unsigned long thread_saved_pc(struct task_struct *tsk);

extern void start_thread(struct pt_regs *regs, unsigned long new_ip,
					       unsigned long new_sp);

/*
 * This decides where the kernel will search for a free chunk of vm
 * space during mmap's.
 */
#define __TASK_UNMAPPED_BASE(task_size)	(PAGE_ALIGN(task_size / 3))
#define TASK_UNMAPPED_BASE		__TASK_UNMAPPED_BASE(TASK_SIZE_LOW)

#define KSTK_EIP(task)		(task_pt_regs(task)->ip)

/* Get/set a process' ability to use the timestamp counter instruction */
#define GET_TSC_CTL(adr)	get_tsc_mode((adr))
#define SET_TSC_CTL(val)	set_tsc_mode((val))

extern int get_tsc_mode(unsigned long adr);
extern int set_tsc_mode(unsigned int val);

DECLARE_PER_CPU(u64, msr_misc_features_shadow);

#ifdef CONFIG_CPU_SUP_AMD
extern u16 amd_get_nb_id(int cpu);
extern u32 amd_get_nodes_per_socket(void);
#else
static inline u16 amd_get_nb_id(int cpu)		{ return 0; }
static inline u32 amd_get_nodes_per_socket(void)	{ return 0; }
#endif

static inline uint32_t hypervisor_cpuid_base(const char *sig, uint32_t leaves)
{
	uint32_t base, eax, signature[3];

	for (base = 0x40000000; base < 0x40010000; base += 0x100) {
		cpuid(base, &eax, &signature[0], &signature[1], &signature[2]);

		if (!memcmp(sig, signature, 12) &&
		    (leaves == 0 || ((eax - base) >= leaves)))
			return base;
	}

	return 0;
}

extern unsigned long arch_align_stack(unsigned long sp);
void free_init_pages(const char *what, unsigned long begin, unsigned long end);
extern void free_kernel_image_pages(const char *what, void *begin, void *end);

void default_idle(void);
#ifdef	CONFIG_XEN
bool xen_set_default_idle(void);
#else
#define xen_set_default_idle 0
#endif

void stop_this_cpu(void *dummy);
void microcode_check(void);

enum l1tf_mitigations {
	L1TF_MITIGATION_OFF,
	L1TF_MITIGATION_FLUSH_NOWARN,
	L1TF_MITIGATION_FLUSH,
	L1TF_MITIGATION_FLUSH_NOSMT,
	L1TF_MITIGATION_FULL,
	L1TF_MITIGATION_FULL_FORCE
};

extern enum l1tf_mitigations l1tf_mitigation;

enum mds_mitigations {
	MDS_MITIGATION_OFF,
	MDS_MITIGATION_FULL,
	MDS_MITIGATION_VMWERV,
};

#endif /* _ASM_X86_PROCESSOR_H */<|MERGE_RESOLUTION|>--- conflicted
+++ resolved
@@ -482,10 +482,6 @@
 
 struct perf_event;
 
-typedef struct {
-	unsigned long		seg;
-} mm_segment_t;
-
 struct thread_struct {
 	/* Cached TLS descriptors: */
 	struct desc_struct	tls_array[GDT_ENTRY_TLS_ENTRIES];
@@ -502,11 +498,6 @@
 	unsigned short		gsindex;
 #endif
 
-<<<<<<< HEAD
-	u32			status;		/* thread synchronous flags */
-
-=======
->>>>>>> 24b8d41d
 #ifdef CONFIG_X86_64
 	unsigned long		fsbase;
 	unsigned long		gsbase;
@@ -545,11 +536,6 @@
 
 	unsigned int		sig_on_uaccess_err:1;
 
-	mm_segment_t		addr_limit;
-
-	unsigned int		sig_on_uaccess_err:1;
-	unsigned int		uaccess_err:1;	/* uaccess failed */
-
 	/* Floating point and extended processor state */
 	struct fpu		fpu;
 	/*
@@ -558,7 +544,14 @@
 	 */
 };
 
-<<<<<<< HEAD
+/* Whitelist the FPU state from the task_struct for hardened usercopy. */
+static inline void arch_thread_struct_whitelist(unsigned long *offset,
+						unsigned long *size)
+{
+	*offset = offsetof(struct thread_struct, fpu.state);
+	*size = fpu_kernel_xstate_size;
+}
+
 /*
  * Thread-synchronous status.
  *
@@ -568,29 +561,6 @@
  */
 #define TS_COMPAT		0x0002	/* 32bit syscall active (64BIT)*/
 
-/*
- * Set IOPL bits in EFLAGS from given mask
- */
-static inline void native_set_iopl_mask(unsigned mask)
-=======
-/* Whitelist the FPU state from the task_struct for hardened usercopy. */
-static inline void arch_thread_struct_whitelist(unsigned long *offset,
-						unsigned long *size)
->>>>>>> 24b8d41d
-{
-	*offset = offsetof(struct thread_struct, fpu.state);
-	*size = fpu_kernel_xstate_size;
-}
-
-/*
- * Thread-synchronous status.
- *
- * This is different from the flags in that nobody else
- * ever touches our thread-synchronous status, so we don't
- * have to worry about atomic accesses.
- */
-#define TS_COMPAT		0x0002	/* 32bit syscall active (64BIT)*/
-
 static inline void
 native_load_sp0(unsigned long sp0)
 {
@@ -630,12 +600,7 @@
 	native_load_sp0(sp0);
 }
 
-<<<<<<< HEAD
-#define set_iopl_mask native_set_iopl_mask
-#endif /* CONFIG_PARAVIRT */
-=======
 #endif /* CONFIG_PARAVIRT_XXL */
->>>>>>> 24b8d41d
 
 /* Free all resources held by a thread. */
 extern void release_thread(struct task_struct *);
@@ -802,37 +767,8 @@
 #define TOP_OF_INIT_STACK ((unsigned long)&init_stack + sizeof(init_stack) - \
 			   TOP_OF_KERNEL_STACK_PADDING)
 
-<<<<<<< HEAD
-#ifdef CONFIG_X86_32
-/*
- * User space process size: 3GB (default).
- */
-#define TASK_SIZE		PAGE_OFFSET
-#define TASK_SIZE_MAX		TASK_SIZE
-#define STACK_TOP		TASK_SIZE
-#define STACK_TOP_MAX		STACK_TOP
-
-#define INIT_THREAD  {							  \
-	.sp0			= TOP_OF_INIT_STACK,			  \
-	.sysenter_cs		= __KERNEL_CS,				  \
-	.io_bitmap_ptr		= NULL,					  \
-	.addr_limit		= KERNEL_DS,				  \
-}
-
-/*
- * TOP_OF_KERNEL_STACK_PADDING reserves 8 bytes on top of the ring0 stack.
- * This is necessary to guarantee that the entire "struct pt_regs"
- * is accessible even if the CPU haven't stored the SS/ESP registers
- * on the stack (interrupt gate does not save these registers
- * when switching to the same priv ring).
- * Therefore beware: accessing the ss/esp fields of the
- * "struct pt_regs" is possible, but they may contain the
- * completely wrong values.
- */
-=======
 #define task_top_of_stack(task) ((unsigned long)(task_pt_regs(task) + 1))
 
->>>>>>> 24b8d41d
 #define task_pt_regs(task) \
 ({									\
 	unsigned long __ptr = (unsigned long)task_stack_page(task);	\
@@ -851,34 +787,9 @@
 #else
 #define INIT_THREAD { }
 
-<<<<<<< HEAD
-/* This decides where the kernel will search for a free chunk of vm
- * space during mmap's.
- */
-#define IA32_PAGE_OFFSET	((current->personality & ADDR_LIMIT_3GB) ? \
-					0xc0000000 : 0xFFFFe000)
-
-#define TASK_SIZE		(test_thread_flag(TIF_ADDR32) ? \
-					IA32_PAGE_OFFSET : TASK_SIZE_MAX)
-#define TASK_SIZE_OF(child)	((test_tsk_thread_flag(child, TIF_ADDR32)) ? \
-					IA32_PAGE_OFFSET : TASK_SIZE_MAX)
-
-#define STACK_TOP		TASK_SIZE
-#define STACK_TOP_MAX		TASK_SIZE_MAX
-
-#define INIT_THREAD  {						\
-	.sp0			= TOP_OF_INIT_STACK,		\
-	.addr_limit		= KERNEL_DS,			\
-}
-
-#define task_pt_regs(tsk)	((struct pt_regs *)(tsk)->thread.sp0 - 1)
-=======
->>>>>>> 24b8d41d
 extern unsigned long KSTK_ESP(struct task_struct *task);
 
 #endif /* CONFIG_X86_64 */
-
-extern unsigned long thread_saved_pc(struct task_struct *tsk);
 
 extern void start_thread(struct pt_regs *regs, unsigned long new_ip,
 					       unsigned long new_sp);
