--- conflicted
+++ resolved
@@ -13,13 +13,8 @@
 /*
  * Defines x86 CPU feature bits
  */
-<<<<<<< HEAD
-#define NCAPINTS	18	/* N 32-bit words worth of info */
-#define NBUGINTS	1	/* N 32-bit bug flags */
-=======
 #define NCAPINTS			19	   /* N 32-bit words worth of info */
 #define NBUGINTS			1	   /* N 32-bit bug flags */
->>>>>>> 24b8d41d
 
 /*
  * Note: If the comment begins with a quoted string, that string is used
@@ -82,40 +77,6 @@
 
 /* Other features, Linux-defined mapping, word 3 */
 /* This range is used for feature bits which conflict or are synthesized */
-<<<<<<< HEAD
-#define X86_FEATURE_CXMMX	( 3*32+ 0) /* Cyrix MMX extensions */
-#define X86_FEATURE_K6_MTRR	( 3*32+ 1) /* AMD K6 nonstandard MTRRs */
-#define X86_FEATURE_CYRIX_ARR	( 3*32+ 2) /* Cyrix ARRs (= MTRRs) */
-#define X86_FEATURE_CENTAUR_MCR	( 3*32+ 3) /* Centaur MCRs (= MTRRs) */
-/* cpu types for specific tunings: */
-#define X86_FEATURE_K8		( 3*32+ 4) /* "" Opteron, Athlon64 */
-#define X86_FEATURE_K7		( 3*32+ 5) /* "" Athlon */
-#define X86_FEATURE_P3		( 3*32+ 6) /* "" P3 */
-#define X86_FEATURE_P4		( 3*32+ 7) /* "" P4 */
-#define X86_FEATURE_CONSTANT_TSC ( 3*32+ 8) /* TSC ticks at a constant rate */
-#define X86_FEATURE_UP		( 3*32+ 9) /* smp kernel running on up */
-#define X86_FEATURE_ART		( 3*32+10) /* Platform has always running timer (ART) */
-#define X86_FEATURE_ARCH_PERFMON ( 3*32+11) /* Intel Architectural PerfMon */
-#define X86_FEATURE_PEBS	( 3*32+12) /* Precise-Event Based Sampling */
-#define X86_FEATURE_BTS		( 3*32+13) /* Branch Trace Store */
-#define X86_FEATURE_SYSCALL32	( 3*32+14) /* "" syscall in ia32 userspace */
-#define X86_FEATURE_SYSENTER32	( 3*32+15) /* "" sysenter in ia32 userspace */
-#define X86_FEATURE_REP_GOOD	( 3*32+16) /* rep microcode works well */
-#define X86_FEATURE_MFENCE_RDTSC ( 3*32+17) /* "" Mfence synchronizes RDTSC */
-#define X86_FEATURE_LFENCE_RDTSC ( 3*32+18) /* "" Lfence synchronizes RDTSC */
-#define X86_FEATURE_ACC_POWER	( 3*32+19) /* AMD Accumulated Power Mechanism */
-#define X86_FEATURE_NOPL	( 3*32+20) /* The NOPL (0F 1F) instructions */
-#define X86_FEATURE_ALWAYS	( 3*32+21) /* "" Always-present feature */
-#define X86_FEATURE_XTOPOLOGY	( 3*32+22) /* cpu topology enum extensions */
-#define X86_FEATURE_TSC_RELIABLE ( 3*32+23) /* TSC is known to be reliable */
-#define X86_FEATURE_NONSTOP_TSC	( 3*32+24) /* TSC does not stop in C states */
-/* free, was #define X86_FEATURE_CLFLUSH_MONITOR ( 3*32+25) * "" clflush reqd with monitor */
-#define X86_FEATURE_EXTD_APICID	( 3*32+26) /* has extended APICID (8 bits) */
-#define X86_FEATURE_AMD_DCM     ( 3*32+27) /* multi-node processor */
-#define X86_FEATURE_APERFMPERF	( 3*32+28) /* APERFMPERF */
-#define X86_FEATURE_EAGER_FPU	( 3*32+29) /* "eagerfpu" Non lazy FPU restore */
-#define X86_FEATURE_NONSTOP_TSC_S3 ( 3*32+30) /* TSC doesn't stop in S3 state */
-=======
 #define X86_FEATURE_CXMMX		( 3*32+ 0) /* Cyrix MMX extensions */
 #define X86_FEATURE_K6_MTRR		( 3*32+ 1) /* AMD K6 nonstandard MTRRs */
 #define X86_FEATURE_CYRIX_ARR		( 3*32+ 2) /* Cyrix ARRs (= MTRRs) */
@@ -150,7 +111,6 @@
 /* free					( 3*32+29) */
 #define X86_FEATURE_NONSTOP_TSC_S3	( 3*32+30) /* TSC doesn't stop in S3 state */
 #define X86_FEATURE_TSC_KNOWN_FREQ	( 3*32+31) /* TSC has known frequency */
->>>>>>> 24b8d41d
 
 /* Intel-defined CPU features, CPUID level 0x00000001 (ECX), word 4 */
 #define X86_FEATURE_XMM3		( 4*32+ 0) /* "pni" SSE-3 */
@@ -197,35 +157,6 @@
 #define X86_FEATURE_PMM			( 5*32+12) /* PadLock Montgomery Multiplier */
 #define X86_FEATURE_PMM_EN		( 5*32+13) /* PMM enabled */
 
-<<<<<<< HEAD
-/* More extended AMD flags: CPUID level 0x80000001, ecx, word 6 */
-#define X86_FEATURE_LAHF_LM	( 6*32+ 0) /* LAHF/SAHF in long mode */
-#define X86_FEATURE_CMP_LEGACY	( 6*32+ 1) /* If yes HyperThreading not valid */
-#define X86_FEATURE_SVM		( 6*32+ 2) /* Secure virtual machine */
-#define X86_FEATURE_EXTAPIC	( 6*32+ 3) /* Extended APIC space */
-#define X86_FEATURE_CR8_LEGACY	( 6*32+ 4) /* CR8 in 32-bit mode */
-#define X86_FEATURE_ABM		( 6*32+ 5) /* Advanced bit manipulation */
-#define X86_FEATURE_SSE4A	( 6*32+ 6) /* SSE-4A */
-#define X86_FEATURE_MISALIGNSSE ( 6*32+ 7) /* Misaligned SSE mode */
-#define X86_FEATURE_3DNOWPREFETCH ( 6*32+ 8) /* 3DNow prefetch instructions */
-#define X86_FEATURE_OSVW	( 6*32+ 9) /* OS Visible Workaround */
-#define X86_FEATURE_IBS		( 6*32+10) /* Instruction Based Sampling */
-#define X86_FEATURE_XOP		( 6*32+11) /* extended AVX instructions */
-#define X86_FEATURE_SKINIT	( 6*32+12) /* SKINIT/STGI instructions */
-#define X86_FEATURE_WDT		( 6*32+13) /* Watchdog timer */
-#define X86_FEATURE_LWP		( 6*32+15) /* Light Weight Profiling */
-#define X86_FEATURE_FMA4	( 6*32+16) /* 4 operands MAC instructions */
-#define X86_FEATURE_TCE		( 6*32+17) /* translation cache extension */
-#define X86_FEATURE_NODEID_MSR	( 6*32+19) /* NodeId MSR */
-#define X86_FEATURE_TBM		( 6*32+21) /* trailing bit manipulations */
-#define X86_FEATURE_TOPOEXT	( 6*32+22) /* topology extensions CPUID leafs */
-#define X86_FEATURE_PERFCTR_CORE ( 6*32+23) /* core performance counter extensions */
-#define X86_FEATURE_PERFCTR_NB  ( 6*32+24) /* NB performance counter extensions */
-#define X86_FEATURE_BPEXT	(6*32+26) /* data breakpoint extension */
-#define X86_FEATURE_PTSC	( 6*32+27) /* performance time-stamp counter */
-#define X86_FEATURE_PERFCTR_L2	( 6*32+28) /* L2 performance counter extensions */
-#define X86_FEATURE_MWAITX	( 6*32+29) /* MWAIT extension (MONITORX/MWAITX) */
-=======
 /* More extended AMD flags: CPUID level 0x80000001, ECX, word 6 */
 #define X86_FEATURE_LAHF_LM		( 6*32+ 0) /* LAHF/SAHF in long mode */
 #define X86_FEATURE_CMP_LEGACY		( 6*32+ 1) /* If yes HyperThreading not valid */
@@ -253,7 +184,6 @@
 #define X86_FEATURE_PTSC		( 6*32+27) /* Performance time-stamp counter */
 #define X86_FEATURE_PERFCTR_LLC		( 6*32+28) /* Last Level Cache performance counter extensions */
 #define X86_FEATURE_MWAITX		( 6*32+29) /* MWAIT extension (MONITORX/MWAITX instructions) */
->>>>>>> 24b8d41d
 
 /*
  * Auxiliary flags: Linux defined - For features scattered in various
@@ -261,18 +191,6 @@
  *
  * Reuse free bits when adding new feature flags!
  */
-<<<<<<< HEAD
-
-#define X86_FEATURE_CPB		( 7*32+ 2) /* AMD Core Performance Boost */
-#define X86_FEATURE_EPB		( 7*32+ 3) /* IA32_ENERGY_PERF_BIAS support */
-
-#define X86_FEATURE_HW_PSTATE	( 7*32+ 8) /* AMD HW-PState */
-#define X86_FEATURE_PROC_FEEDBACK ( 7*32+ 9) /* AMD ProcFeedbackInterface */
-
-#define X86_FEATURE_INTEL_PT	( 7*32+15) /* Intel Processor Trace */
-#define X86_FEATURE_AVX512_4VNNIW (7*32+16) /* AVX-512 Neural Network Instructions */
-#define X86_FEATURE_AVX512_4FMAPS (7*32+17) /* AVX-512 Multiply Accumulation Single precision */
-=======
 #define X86_FEATURE_RING3MWAIT		( 7*32+ 0) /* Ring 3 MONITOR/MWAIT instructions */
 #define X86_FEATURE_CPUID_FAULT		( 7*32+ 1) /* Intel CPUID faulting */
 #define X86_FEATURE_CPB			( 7*32+ 2) /* AMD Core Performance Boost */
@@ -305,7 +223,6 @@
 #define X86_FEATURE_L1TF_PTEINV		( 7*32+29) /* "" L1TF workaround PTE inversion */
 #define X86_FEATURE_IBRS_ENHANCED	( 7*32+30) /* Enhanced IBRS */
 #define X86_FEATURE_MSR_IA32_FEAT_CTL	( 7*32+31) /* "" MSR IA32_FEAT_CTL configured */
->>>>>>> 24b8d41d
 
 /* Virtualization flags: Linux defined, word 8 */
 #define X86_FEATURE_TPR_SHADOW		( 8*32+ 0) /* Intel TPR Shadow */
@@ -353,40 +270,11 @@
 #define X86_FEATURE_AVX512BW		( 9*32+30) /* AVX-512 BW (Byte/Word granular) Instructions */
 #define X86_FEATURE_AVX512VL		( 9*32+31) /* AVX-512 VL (128/256 Vector Length) Extensions */
 
-<<<<<<< HEAD
-/* Intel-defined CPU features, CPUID level 0x00000007:0 (ebx), word 9 */
-#define X86_FEATURE_FSGSBASE	( 9*32+ 0) /* {RD/WR}{FS/GS}BASE instructions*/
-#define X86_FEATURE_TSC_ADJUST	( 9*32+ 1) /* TSC adjustment MSR 0x3b */
-#define X86_FEATURE_BMI1	( 9*32+ 3) /* 1st group bit manipulation extensions */
-#define X86_FEATURE_HLE		( 9*32+ 4) /* Hardware Lock Elision */
-#define X86_FEATURE_AVX2	( 9*32+ 5) /* AVX2 instructions */
-#define X86_FEATURE_SMEP	( 9*32+ 7) /* Supervisor Mode Execution Protection */
-#define X86_FEATURE_BMI2	( 9*32+ 8) /* 2nd group bit manipulation extensions */
-#define X86_FEATURE_ERMS	( 9*32+ 9) /* Enhanced REP MOVSB/STOSB */
-#define X86_FEATURE_INVPCID	( 9*32+10) /* Invalidate Processor Context ID */
-#define X86_FEATURE_RTM		( 9*32+11) /* Restricted Transactional Memory */
-#define X86_FEATURE_CQM		( 9*32+12) /* Cache QoS Monitoring */
-#define X86_FEATURE_MPX		( 9*32+14) /* Memory Protection Extension */
-#define X86_FEATURE_AVX512F	( 9*32+16) /* AVX-512 Foundation */
-#define X86_FEATURE_AVX512DQ	( 9*32+17) /* AVX-512 DQ (Double/Quad granular) Instructions */
-#define X86_FEATURE_RDSEED	( 9*32+18) /* The RDSEED instruction */
-#define X86_FEATURE_ADX		( 9*32+19) /* The ADCX and ADOX instructions */
-#define X86_FEATURE_SMAP	( 9*32+20) /* Supervisor Mode Access Prevention */
-#define X86_FEATURE_CLFLUSHOPT	( 9*32+23) /* CLFLUSHOPT instruction */
-#define X86_FEATURE_CLWB	( 9*32+24) /* CLWB instruction */
-#define X86_FEATURE_AVX512PF	( 9*32+26) /* AVX-512 Prefetch */
-#define X86_FEATURE_AVX512ER	( 9*32+27) /* AVX-512 Exponential and Reciprocal */
-#define X86_FEATURE_AVX512CD	( 9*32+28) /* AVX-512 Conflict Detection */
-#define X86_FEATURE_SHA_NI	( 9*32+29) /* SHA1/SHA256 Instruction Extensions */
-#define X86_FEATURE_AVX512BW	( 9*32+30) /* AVX-512 BW (Byte/Word granular) Instructions */
-#define X86_FEATURE_AVX512VL	( 9*32+31) /* AVX-512 VL (128/256 Vector Length) Extensions */
-=======
 /* Extended state features, CPUID level 0x0000000d:1 (EAX), word 10 */
 #define X86_FEATURE_XSAVEOPT		(10*32+ 0) /* XSAVEOPT instruction */
 #define X86_FEATURE_XSAVEC		(10*32+ 1) /* XSAVEC instruction */
 #define X86_FEATURE_XGETBV1		(10*32+ 2) /* XGETBV with ECX = 1 instruction */
 #define X86_FEATURE_XSAVES		(10*32+ 3) /* XSAVES/XRSTORS instructions */
->>>>>>> 24b8d41d
 
 /*
  * Extended auxiliary flags: Linux defined - for features scattered in various
@@ -421,11 +309,6 @@
 #define X86_FEATURE_VIRT_SSBD		(13*32+25) /* Virtualized Speculative Store Bypass Disable */
 #define X86_FEATURE_AMD_SSB_NO		(13*32+26) /* "" Speculative Store Bypass is fixed in hardware. */
 
-<<<<<<< HEAD
-/* AMD-defined CPU features, CPUID level 0x80000008 (ebx), word 13 */
-#define X86_FEATURE_CLZERO	(13*32+0) /* CLZERO instruction */
-#define X86_FEATURE_IRPERF	(13*32+1) /* Instructions Retired Count */
-=======
 /* Thermal and Power Management Leaf, CPUID level 0x00000006 (EAX), word 14 */
 #define X86_FEATURE_DTHERM		(14*32+ 0) /* Digital Thermal Sensor */
 #define X86_FEATURE_IDA			(14*32+ 1) /* Intel Dynamic Acceleration */
@@ -437,7 +320,6 @@
 #define X86_FEATURE_HWP_ACT_WINDOW	(14*32+ 9) /* HWP Activity Window */
 #define X86_FEATURE_HWP_EPP		(14*32+10) /* HWP Energy Perf. Preference */
 #define X86_FEATURE_HWP_PKG_REQ		(14*32+11) /* HWP Package Level Request */
->>>>>>> 24b8d41d
 
 /* AMD SVM Feature Identification, CPUID level 0x8000000a (EDX), word 15 */
 #define X86_FEATURE_NPT			(15*32+ 0) /* Nested Page Table support */
@@ -499,27 +381,9 @@
 #define X86_FEATURE_CORE_CAPABILITIES	(18*32+30) /* "" IA32_CORE_CAPABILITIES MSR */
 #define X86_FEATURE_SPEC_CTRL_SSBD	(18*32+31) /* "" Speculative Store Bypass Disable */
 
-/* AMD-defined CPU features, CPUID level 0x80000007 (ebx), word 17 */
-#define X86_FEATURE_OVERFLOW_RECOV (17*32+0) /* MCA overflow recovery support */
-#define X86_FEATURE_SUCCOR	(17*32+1) /* Uncorrectable error containment and recovery */
-#define X86_FEATURE_SMCA	(17*32+3) /* Scalable MCA */
-
 /*
  * BUG word(s)
  */
-<<<<<<< HEAD
-#define X86_BUG(x)		(NCAPINTS*32 + (x))
-
-#define X86_BUG_F00F		X86_BUG(0) /* Intel F00F */
-#define X86_BUG_FDIV		X86_BUG(1) /* FPU FDIV */
-#define X86_BUG_COMA		X86_BUG(2) /* Cyrix 6x86 coma */
-#define X86_BUG_AMD_TLB_MMATCH	X86_BUG(3) /* "tlb_mmatch" AMD Erratum 383 */
-#define X86_BUG_AMD_APIC_C1E	X86_BUG(4) /* "apic_c1e" AMD Erratum 400 */
-#define X86_BUG_11AP		X86_BUG(5) /* Bad local APIC aka 11AP */
-#define X86_BUG_FXSAVE_LEAK	X86_BUG(6) /* FXSAVE leaks FOP/FIP/FOP */
-#define X86_BUG_CLFLUSH_MONITOR	X86_BUG(7) /* AAI65, CLFLUSH required before MONITOR */
-#define X86_BUG_SYSRET_SS_ATTRS	X86_BUG(8) /* SYSRET doesn't fix up SS attrs */
-=======
 #define X86_BUG(x)			(NCAPINTS*32 + (x))
 
 #define X86_BUG_F00F			X86_BUG(0) /* Intel F00F */
@@ -531,7 +395,6 @@
 #define X86_BUG_FXSAVE_LEAK		X86_BUG(6) /* FXSAVE leaks FOP/FIP/FOP */
 #define X86_BUG_CLFLUSH_MONITOR		X86_BUG(7) /* AAI65, CLFLUSH required before MONITOR */
 #define X86_BUG_SYSRET_SS_ATTRS		X86_BUG(8) /* SYSRET doesn't fix up SS attrs */
->>>>>>> 24b8d41d
 #ifdef CONFIG_X86_32
 /*
  * 64-bit kernels don't use X86_BUG_ESPFIX.  Make the define conditional
@@ -539,11 +402,6 @@
  */
 #define X86_BUG_ESPFIX			X86_BUG(9) /* "" IRET to 16-bit SS corrupts ESP/RSP high bits */
 #endif
-<<<<<<< HEAD
-#define X86_BUG_NULL_SEG	X86_BUG(10) /* Nulling a selector preserves the base */
-#define X86_BUG_SWAPGS_FENCE	X86_BUG(11) /* SWAPGS without input dep on GS */
-#define X86_BUG_MONITOR		X86_BUG(12) /* IPI required to wake up remote CPU */
-=======
 #define X86_BUG_NULL_SEG		X86_BUG(10) /* Nulling a selector preserves the base */
 #define X86_BUG_SWAPGS_FENCE		X86_BUG(11) /* SWAPGS without input dep on GS */
 #define X86_BUG_MONITOR			X86_BUG(12) /* IPI required to wake up remote CPU */
@@ -560,5 +418,4 @@
 #define X86_BUG_ITLB_MULTIHIT		X86_BUG(23) /* CPU may incur MCE during certain page attribute changes */
 #define X86_BUG_SRBDS			X86_BUG(24) /* CPU may leak RNG bits if not mitigated */
 
->>>>>>> 24b8d41d
 #endif /* _ASM_X86_CPUFEATURES_H */