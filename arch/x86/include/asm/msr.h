--- conflicted
+++ resolved
@@ -94,12 +94,7 @@
 		     "2:\n"
 		     _ASM_EXTABLE_HANDLE(1b, 2b, ex_handler_rdmsr_unsafe)
 		     : EAX_EDX_RET(val, low, high) : "c" (msr));
-<<<<<<< HEAD
-	if (msr_tracepoint_active(__tracepoint_read_msr))
-		do_trace_read_msr(msr, EAX_EDX_VAL(val, low, high), 0);
-=======
-
->>>>>>> 24b8d41d
+
 	return EAX_EDX_VAL(val, low, high);
 }
 
@@ -159,23 +154,12 @@
 }
 
 /* Can be uninlined because referenced by paravirt */
-<<<<<<< HEAD
-notrace static inline void native_write_msr(unsigned int msr,
-					    unsigned low, unsigned high)
-{
-	asm volatile("1: wrmsr\n"
-		     "2:\n"
-		     _ASM_EXTABLE_HANDLE(1b, 2b, ex_handler_wrmsr_unsafe)
-		     : : "c" (msr), "a"(low), "d" (high) : "memory");
-	if (msr_tracepoint_active(__tracepoint_write_msr))
-=======
 static inline void notrace
 native_write_msr(unsigned int msr, u32 low, u32 high)
 {
 	__wrmsr(msr, low, high);
 
 	if (tracepoint_enabled(write_msr))
->>>>>>> 24b8d41d
 		do_trace_write_msr(msr, ((u64)high << 32 | low), 0);
 }
 
@@ -195,11 +179,7 @@
 		     : "c" (msr), "0" (low), "d" (high),
 		       [fault] "i" (-EIO)
 		     : "memory");
-<<<<<<< HEAD
-	if (msr_tracepoint_active(__tracepoint_write_msr))
-=======
 	if (tracepoint_enabled(write_msr))
->>>>>>> 24b8d41d
 		do_trace_write_msr(msr, ((u64)high << 32 | low), err);
 	return err;
 }
