--- conflicted
+++ resolved
@@ -315,32 +315,6 @@
 		c = old;
 }
 
-<<<<<<< HEAD
-#define ATOMIC64_FETCH_OP(op, c_op)					\
-static inline long long atomic64_fetch_##op(long long i, atomic64_t *v)	\
-{									\
-	long long old, c = 0;						\
-	while ((old = atomic64_cmpxchg(v, c, c c_op i)) != c)		\
-		c = old;						\
-	return old;							\
-}
-
-ATOMIC64_FETCH_OP(add, +)
-
-#define atomic64_fetch_sub(i, v)	atomic64_fetch_add(-(i), (v))
-
-#define ATOMIC64_OPS(op, c_op)						\
-	ATOMIC64_OP(op, c_op)						\
-	ATOMIC64_FETCH_OP(op, c_op)
-
-ATOMIC64_OPS(and, &)
-ATOMIC64_OPS(or, |)
-ATOMIC64_OPS(xor, ^)
-
-#undef ATOMIC64_OPS
-#undef ATOMIC64_FETCH_OP
-#undef ATOMIC64_OP
-=======
 static inline s64 arch_atomic64_fetch_xor(s64 i, atomic64_t *v)
 {
 	s64 old, c = 0;
@@ -364,6 +338,5 @@
 #define arch_atomic64_fetch_add arch_atomic64_fetch_add
 
 #define arch_atomic64_fetch_sub(i, v)	arch_atomic64_fetch_add(-(i), (v))
->>>>>>> 24b8d41d
 
 #endif /* _ASM_X86_ATOMIC64_32_H */