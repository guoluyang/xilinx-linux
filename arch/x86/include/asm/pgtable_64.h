--- conflicted
+++ resolved
@@ -221,28 +221,8 @@
 /* Extract the high bits for type */
 #define __swp_type(x) ((x).val >> (64 - SWP_TYPE_BITS))
 
-<<<<<<< HEAD
-/*
- * Encode and de-code a swap entry
- *
- * |     ...            | 11| 10|  9|8|7|6|5| 4| 3|2|1|0| <- bit number
- * |     ...            |SW3|SW2|SW1|G|L|D|A|CD|WT|U|W|P| <- bit names
- * | OFFSET (14->63) | TYPE (9-13)  |0|X|X|X| X| X|X|X|0| <- swp entry
- *
- * G (8) is aliased and used as a PROT_NONE indicator for
- * !present ptes.  We need to start storing swap entries above
- * there.  We also need to avoid using A and D because of an
- * erratum where they can be incorrectly set by hardware on
- * non-present PTEs.
- */
-#define SWP_TYPE_FIRST_BIT (_PAGE_BIT_PROTNONE + 1)
-#define SWP_TYPE_BITS 5
-/* Place the offset above the type: */
-#define SWP_OFFSET_FIRST_BIT (SWP_TYPE_FIRST_BIT + SWP_TYPE_BITS)
-=======
 /* Shift up (to get rid of type), then down to get value */
 #define __swp_offset(x) (~(x).val << SWP_TYPE_BITS >> SWP_OFFSET_SHIFT)
->>>>>>> 24b8d41d
 
 /*
  * Shift the offset up "too far" by TYPE bits, then down again
@@ -253,15 +233,6 @@
 	(~(unsigned long)(offset) << SWP_OFFSET_SHIFT >> SWP_TYPE_BITS) \
 	| ((unsigned long)(type) << (64-SWP_TYPE_BITS)) })
 
-<<<<<<< HEAD
-#define __swp_type(x)			(((x).val >> (SWP_TYPE_FIRST_BIT)) \
-					 & ((1U << SWP_TYPE_BITS) - 1))
-#define __swp_offset(x)			((x).val >> SWP_OFFSET_FIRST_BIT)
-#define __swp_entry(type, offset)	((swp_entry_t) { \
-					 ((type) << (SWP_TYPE_FIRST_BIT)) \
-					 | ((offset) << SWP_OFFSET_FIRST_BIT) })
-=======
->>>>>>> 24b8d41d
 #define __pte_to_swp_entry(pte)		((swp_entry_t) { pte_val((pte)) })
 #define __pmd_to_swp_entry(pmd)		((swp_entry_t) { pmd_val((pmd)) })
 #define __swp_entry_to_pte(x)		((pte_t) { .pte = (x).val })
