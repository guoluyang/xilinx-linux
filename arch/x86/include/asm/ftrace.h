--- conflicted
+++ resolved
@@ -3,16 +3,8 @@
 #define _ASM_X86_FTRACE_H
 
 #ifdef CONFIG_FUNCTION_TRACER
-<<<<<<< HEAD
-#ifdef CC_USING_FENTRY
-# define MCOUNT_ADDR		((unsigned long)(__fentry__))
-#else
-# define MCOUNT_ADDR		((unsigned long)(mcount))
-# define HAVE_FUNCTION_GRAPH_FP_TEST
-=======
 #ifndef CC_USING_FENTRY
 # error Compiler does not support fentry?
->>>>>>> 24b8d41d
 #endif
 # define MCOUNT_ADDR		((unsigned long)(__fentry__))
 #define MCOUNT_INSN_SIZE	5 /* sizeof mcount call */
