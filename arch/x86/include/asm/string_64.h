/* SPDX-License-Identifier: GPL-2.0 */
#ifndef _ASM_X86_STRING_64_H
#define _ASM_X86_STRING_64_H

#ifdef __KERNEL__
#include <linux/jump_label.h>

/* Written 2002 by Andi Kleen */

/* Even with __builtin_ the compiler may decide to use the out of line
   function. */

#define __HAVE_ARCH_MEMCPY 1
extern void *memcpy(void *to, const void *from, size_t len);
extern void *__memcpy(void *to, const void *from, size_t len);

#define __HAVE_ARCH_MEMSET
void *memset(void *s, int c, size_t n);
void *__memset(void *s, int c, size_t n);

#define __HAVE_ARCH_MEMSET16
static inline void *memset16(uint16_t *s, uint16_t v, size_t n)
{
	long d0, d1;
	asm volatile("rep\n\t"
		     "stosw"
		     : "=&c" (d0), "=&D" (d1)
		     : "a" (v), "1" (s), "0" (n)
		     : "memory");
	return s;
}

#define __HAVE_ARCH_MEMSET32
static inline void *memset32(uint32_t *s, uint32_t v, size_t n)
{
	long d0, d1;
	asm volatile("rep\n\t"
		     "stosl"
		     : "=&c" (d0), "=&D" (d1)
		     : "a" (v), "1" (s), "0" (n)
		     : "memory");
	return s;
}

#define __HAVE_ARCH_MEMSET64
static inline void *memset64(uint64_t *s, uint64_t v, size_t n)
{
	long d0, d1;
	asm volatile("rep\n\t"
		     "stosq"
		     : "=&c" (d0), "=&D" (d1)
		     : "a" (v), "1" (s), "0" (n)
		     : "memory");
	return s;
}

#define __HAVE_ARCH_MEMMOVE
void *memmove(void *dest, const void *src, size_t count);
void *__memmove(void *dest, const void *src, size_t count);

int memcmp(const void *cs, const void *ct, size_t count);
size_t strlen(const char *s);
char *strcpy(char *dest, const char *src);
char *strcat(char *dest, const char *src);
int strcmp(const char *cs, const char *ct);

#if defined(CONFIG_KASAN) && !defined(__SANITIZE_ADDRESS__)

/*
 * For files that not instrumented (e.g. mm/slub.c) we
 * should use not instrumented version of mem* functions.
 */

#undef memcpy
#define memcpy(dst, src, len) __memcpy(dst, src, len)
#define memmove(dst, src, len) __memmove(dst, src, len)
#define memset(s, c, n) __memset(s, c, n)

#ifndef __NO_FORTIFY
#define __NO_FORTIFY /* FORTIFY_SOURCE uses __builtin_memcpy, etc. */
#endif

<<<<<<< HEAD
__must_check int memcpy_mcsafe_unrolled(void *dst, const void *src, size_t cnt);
DECLARE_STATIC_KEY_FALSE(mcsafe_key);

/**
 * memcpy_mcsafe - copy memory with indication if a machine check happened
 *
 * @dst:	destination address
 * @src:	source address
 * @cnt:	number of bytes to copy
 *
 * Low level memory copy function that catches machine checks
 * We only call into the "safe" function on systems that can
 * actually do machine check recovery. Everyone else can just
 * use memcpy().
 *
 * Return 0 for success, -EFAULT for fail
 */
static __always_inline __must_check int
memcpy_mcsafe(void *dst, const void *src, size_t cnt)
{
#ifdef CONFIG_X86_MCE
	if (static_branch_unlikely(&mcsafe_key))
		return memcpy_mcsafe_unrolled(dst, src, cnt);
	else
#endif
		memcpy(dst, src, cnt);
	return 0;
}
=======
#endif

#ifdef CONFIG_ARCH_HAS_UACCESS_FLUSHCACHE
#define __HAVE_ARCH_MEMCPY_FLUSHCACHE 1
void __memcpy_flushcache(void *dst, const void *src, size_t cnt);
static __always_inline void memcpy_flushcache(void *dst, const void *src, size_t cnt)
{
	if (__builtin_constant_p(cnt)) {
		switch (cnt) {
			case 4:
				asm ("movntil %1, %0" : "=m"(*(u32 *)dst) : "r"(*(u32 *)src));
				return;
			case 8:
				asm ("movntiq %1, %0" : "=m"(*(u64 *)dst) : "r"(*(u64 *)src));
				return;
			case 16:
				asm ("movntiq %1, %0" : "=m"(*(u64 *)dst) : "r"(*(u64 *)src));
				asm ("movntiq %1, %0" : "=m"(*(u64 *)(dst + 8)) : "r"(*(u64 *)(src + 8)));
				return;
		}
	}
	__memcpy_flushcache(dst, src, cnt);
}
#endif
>>>>>>> 24b8d41d

#endif /* __KERNEL__ */

#endif /* _ASM_X86_STRING_64_H */<|MERGE_RESOLUTION|>--- conflicted
+++ resolved
@@ -80,36 +80,6 @@
 #define __NO_FORTIFY /* FORTIFY_SOURCE uses __builtin_memcpy, etc. */
 #endif
 
-<<<<<<< HEAD
-__must_check int memcpy_mcsafe_unrolled(void *dst, const void *src, size_t cnt);
-DECLARE_STATIC_KEY_FALSE(mcsafe_key);
-
-/**
- * memcpy_mcsafe - copy memory with indication if a machine check happened
- *
- * @dst:	destination address
- * @src:	source address
- * @cnt:	number of bytes to copy
- *
- * Low level memory copy function that catches machine checks
- * We only call into the "safe" function on systems that can
- * actually do machine check recovery. Everyone else can just
- * use memcpy().
- *
- * Return 0 for success, -EFAULT for fail
- */
-static __always_inline __must_check int
-memcpy_mcsafe(void *dst, const void *src, size_t cnt)
-{
-#ifdef CONFIG_X86_MCE
-	if (static_branch_unlikely(&mcsafe_key))
-		return memcpy_mcsafe_unrolled(dst, src, cnt);
-	else
-#endif
-		memcpy(dst, src, cnt);
-	return 0;
-}
-=======
 #endif
 
 #ifdef CONFIG_ARCH_HAS_UACCESS_FLUSHCACHE
@@ -134,7 +104,6 @@
 	__memcpy_flushcache(dst, src, cnt);
 }
 #endif
->>>>>>> 24b8d41d
 
 #endif /* __KERNEL__ */
 
