/* SPDX-License-Identifier: GPL-2.0 */
/* x86-specific clocksource additions */

#ifndef _ASM_X86_CLOCKSOURCE_H
#define _ASM_X86_CLOCKSOURCE_H

<<<<<<< HEAD
#define VCLOCK_NONE	0	/* No vDSO clock available.		*/
#define VCLOCK_TSC	1	/* vDSO should use vread_tsc.		*/
#define VCLOCK_PVCLOCK	2	/* vDSO should use vread_pvclock.	*/
#define VCLOCK_MAX	2
=======
#include <asm/vdso/clocksource.h>
>>>>>>> 24b8d41d

extern unsigned int vclocks_used;

static inline bool vclock_was_used(int vclock)
{
	return READ_ONCE(vclocks_used) & (1U << vclock);
}

static inline void vclocks_set_used(unsigned int which)
{
	WRITE_ONCE(vclocks_used, READ_ONCE(vclocks_used) | (1 << which));
}

#endif /* _ASM_X86_CLOCKSOURCE_H */<|MERGE_RESOLUTION|>--- conflicted
+++ resolved
@@ -4,14 +4,7 @@
 #ifndef _ASM_X86_CLOCKSOURCE_H
 #define _ASM_X86_CLOCKSOURCE_H
 
-<<<<<<< HEAD
-#define VCLOCK_NONE	0	/* No vDSO clock available.		*/
-#define VCLOCK_TSC	1	/* vDSO should use vread_tsc.		*/
-#define VCLOCK_PVCLOCK	2	/* vDSO should use vread_pvclock.	*/
-#define VCLOCK_MAX	2
-=======
 #include <asm/vdso/clocksource.h>
->>>>>>> 24b8d41d
 
 extern unsigned int vclocks_used;
 
