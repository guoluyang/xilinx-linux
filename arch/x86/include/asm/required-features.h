#ifndef _ASM_X86_REQUIRED_FEATURES_H
#define _ASM_X86_REQUIRED_FEATURES_H

/* Define minimum CPUID feature set for kernel These bits are checked
   really early to actually display a visible error message before the
   kernel dies.  Make sure to assign features to the proper mask!

   Some requirements that are not in CPUID yet are also in the
   CONFIG_X86_MINIMUM_CPU_FAMILY which is checked too.

   The real information is in arch/x86/Kconfig.cpu, this just converts
   the CONFIGs into a bitmask */

#ifndef CONFIG_MATH_EMULATION
# define NEED_FPU	(1<<(X86_FEATURE_FPU & 31))
#else
# define NEED_FPU	0
#endif

#if defined(CONFIG_X86_PAE) || defined(CONFIG_X86_64)
# define NEED_PAE	(1<<(X86_FEATURE_PAE & 31))
#else
# define NEED_PAE	0
#endif

#ifdef CONFIG_X86_CMPXCHG64
# define NEED_CX8	(1<<(X86_FEATURE_CX8 & 31))
#else
# define NEED_CX8	0
#endif

#if defined(CONFIG_X86_CMOV) || defined(CONFIG_X86_64)
# define NEED_CMOV	(1<<(X86_FEATURE_CMOV & 31))
#else
# define NEED_CMOV	0
#endif

#ifdef CONFIG_X86_USE_3DNOW
# define NEED_3DNOW	(1<<(X86_FEATURE_3DNOW & 31))
#else
# define NEED_3DNOW	0
#endif

#if defined(CONFIG_X86_P6_NOP) || defined(CONFIG_X86_64)
# define NEED_NOPL	(1<<(X86_FEATURE_NOPL & 31))
#else
# define NEED_NOPL	0
#endif

#ifdef CONFIG_MATOM
# define NEED_MOVBE	(1<<(X86_FEATURE_MOVBE & 31))
#else
# define NEED_MOVBE	0
#endif

#ifdef CONFIG_X86_64
#ifdef CONFIG_PARAVIRT_XXL
/* Paravirtualized systems may not have PSE or PGE available */
#define NEED_PSE	0
#define NEED_PGE	0
#else
#define NEED_PSE	(1<<(X86_FEATURE_PSE) & 31)
#define NEED_PGE	(1<<(X86_FEATURE_PGE) & 31)
#endif
#define NEED_MSR	(1<<(X86_FEATURE_MSR & 31))
#define NEED_FXSR	(1<<(X86_FEATURE_FXSR & 31))
#define NEED_XMM	(1<<(X86_FEATURE_XMM & 31))
#define NEED_XMM2	(1<<(X86_FEATURE_XMM2 & 31))
#define NEED_LM		(1<<(X86_FEATURE_LM & 31))
#else
#define NEED_PSE	0
#define NEED_MSR	0
#define NEED_PGE	0
#define NEED_FXSR	0
#define NEED_XMM	0
#define NEED_XMM2	0
#define NEED_LM		0
#endif

#define REQUIRED_MASK0	(NEED_FPU|NEED_PSE|NEED_MSR|NEED_PAE|\
			 NEED_CX8|NEED_PGE|NEED_FXSR|NEED_CMOV|\
			 NEED_XMM|NEED_XMM2)
#define SSE_MASK	(NEED_XMM|NEED_XMM2)

#define REQUIRED_MASK1	(NEED_LM|NEED_3DNOW)

#define REQUIRED_MASK2	0
#define REQUIRED_MASK3	(NEED_NOPL)
#define REQUIRED_MASK4	(NEED_MOVBE)
#define REQUIRED_MASK5	0
#define REQUIRED_MASK6	0
#define REQUIRED_MASK7	0
#define REQUIRED_MASK8	0
#define REQUIRED_MASK9	0
#define REQUIRED_MASK10	0
#define REQUIRED_MASK11	0
#define REQUIRED_MASK12	0
#define REQUIRED_MASK13	0
#define REQUIRED_MASK14	0
#define REQUIRED_MASK15	0
#define REQUIRED_MASK16	0
#define REQUIRED_MASK17	0
<<<<<<< HEAD
#define REQUIRED_MASK_CHECK BUILD_BUG_ON_ZERO(NCAPINTS != 18)
=======
#define REQUIRED_MASK18	0
#define REQUIRED_MASK_CHECK BUILD_BUG_ON_ZERO(NCAPINTS != 19)
>>>>>>> 24b8d41d

#endif /* _ASM_X86_REQUIRED_FEATURES_H */<|MERGE_RESOLUTION|>--- conflicted
+++ resolved
@@ -100,11 +100,7 @@
 #define REQUIRED_MASK15	0
 #define REQUIRED_MASK16	0
 #define REQUIRED_MASK17	0
-<<<<<<< HEAD
-#define REQUIRED_MASK_CHECK BUILD_BUG_ON_ZERO(NCAPINTS != 18)
-=======
 #define REQUIRED_MASK18	0
 #define REQUIRED_MASK_CHECK BUILD_BUG_ON_ZERO(NCAPINTS != 19)
->>>>>>> 24b8d41d
 
 #endif /* _ASM_X86_REQUIRED_FEATURES_H */