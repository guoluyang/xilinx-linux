/* SPDX-License-Identifier: GPL-2.0 */
#ifndef _X86_IRQFLAGS_H_
#define _X86_IRQFLAGS_H_

#include <asm/processor-flags.h>

#ifndef __ASSEMBLY__

<<<<<<< HEAD
/* Provide __cpuidle; we can't safely include <linux/cpu.h> */
#define __cpuidle __attribute__((__section__(".cpuidle.text")))
=======
#include <asm/nospec-branch.h>

/* Provide __cpuidle; we can't safely include <linux/cpu.h> */
#define __cpuidle __section(".cpuidle.text")
>>>>>>> 24b8d41d

/*
 * Interrupt control:
 */

/* Declaration required for gcc < 4.9 to prevent -Werror=missing-prototypes */
extern inline unsigned long native_save_fl(void);
extern __always_inline unsigned long native_save_fl(void)
{
	unsigned long flags;

	/*
	 * "=rm" is safe here, because "pop" adjusts the stack before
	 * it evaluates its effective address -- this is part of the
	 * documented behavior of the "pop" instruction.
	 */
	asm volatile("# __raw_save_flags\n\t"
		     "pushf ; pop %0"
		     : "=rm" (flags)
		     : /* no input */
		     : "memory");

	return flags;
}

extern inline void native_restore_fl(unsigned long flags);
extern inline void native_restore_fl(unsigned long flags)
{
	asm volatile("push %0 ; popf"
		     : /* no output */
		     :"g" (flags)
		     :"memory", "cc");
}

static __always_inline void native_irq_disable(void)
{
	asm volatile("cli": : :"memory");
}

static __always_inline void native_irq_enable(void)
{
	asm volatile("sti": : :"memory");
}

static inline __cpuidle void native_safe_halt(void)
{
	mds_idle_clear_cpu_buffers();
	asm volatile("sti; hlt": : :"memory");
}

static inline __cpuidle void native_halt(void)
{
	mds_idle_clear_cpu_buffers();
	asm volatile("hlt": : :"memory");
}

#endif

#ifdef CONFIG_PARAVIRT_XXL
#include <asm/paravirt.h>
#else
#ifndef __ASSEMBLY__
#include <linux/types.h>

static __always_inline unsigned long arch_local_save_flags(void)
{
	return native_save_fl();
}

static __always_inline void arch_local_irq_restore(unsigned long flags)
{
	native_restore_fl(flags);
}

static __always_inline void arch_local_irq_disable(void)
{
	native_irq_disable();
}

static __always_inline void arch_local_irq_enable(void)
{
	native_irq_enable();
}

/*
 * Used in the idle loop; sti takes one instruction cycle
 * to complete:
 */
static inline __cpuidle void arch_safe_halt(void)
{
	native_safe_halt();
}

/*
 * Used when interrupts are already enabled or to
 * shutdown the processor:
 */
static inline __cpuidle void halt(void)
{
	native_halt();
}

/*
 * For spinlocks, etc:
 */
static __always_inline unsigned long arch_local_irq_save(void)
{
	unsigned long flags = arch_local_save_flags();
	arch_local_irq_disable();
	return flags;
}
#else

#define ENABLE_INTERRUPTS(x)	sti
#define DISABLE_INTERRUPTS(x)	cli

#ifdef CONFIG_X86_64
#ifdef CONFIG_DEBUG_ENTRY
#define SAVE_FLAGS(x)		pushfq; popq %rax
#endif

#define SWAPGS	swapgs
/*
 * Currently paravirt can't handle swapgs nicely when we
 * don't have a stack we can rely on (such as a user space
 * stack).  So we either find a way around these or just fault
 * and emulate if a guest tries to call swapgs directly.
 *
 * Either way, this is a good way to document that we don't
 * have a reliable stack. x86_64 only.
 */
#define SWAPGS_UNSAFE_STACK	swapgs

#define INTERRUPT_RETURN	jmp native_iret
#define USERGS_SYSRET64				\
	swapgs;					\
	sysretq;
#define USERGS_SYSRET32				\
	swapgs;					\
	sysretl

#else
#define INTERRUPT_RETURN		iret
#endif

#endif /* __ASSEMBLY__ */
#endif /* CONFIG_PARAVIRT_XXL */

#ifndef __ASSEMBLY__
static __always_inline int arch_irqs_disabled_flags(unsigned long flags)
{
	return !(flags & X86_EFLAGS_IF);
}

static __always_inline int arch_irqs_disabled(void)
{
	unsigned long flags = arch_local_save_flags();

	return arch_irqs_disabled_flags(flags);
}
#endif /* !__ASSEMBLY__ */

#endif<|MERGE_RESOLUTION|>--- conflicted
+++ resolved
@@ -6,15 +6,10 @@
 
 #ifndef __ASSEMBLY__
 
-<<<<<<< HEAD
-/* Provide __cpuidle; we can't safely include <linux/cpu.h> */
-#define __cpuidle __attribute__((__section__(".cpuidle.text")))
-=======
 #include <asm/nospec-branch.h>
 
 /* Provide __cpuidle; we can't safely include <linux/cpu.h> */
 #define __cpuidle __section(".cpuidle.text")
->>>>>>> 24b8d41d
 
 /*
  * Interrupt control:
