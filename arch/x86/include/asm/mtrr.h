--- conflicted
+++ resolved
@@ -24,11 +24,7 @@
 #define _ASM_X86_MTRR_H
 
 #include <uapi/asm/mtrr.h>
-<<<<<<< HEAD
-#include <asm/pat.h>
-=======
 #include <asm/memtype.h>
->>>>>>> 24b8d41d
 
 
 /*
@@ -90,11 +86,7 @@
 }
 static inline void mtrr_bp_init(void)
 {
-<<<<<<< HEAD
-	pat_disable("MTRRs disabled, skipping PAT initialization too.");
-=======
 	pat_disable("PAT support disabled because CONFIG_MTRR is disabled in the kernel.");
->>>>>>> 24b8d41d
 }
 
 #define mtrr_ap_init() do {} while (0)
