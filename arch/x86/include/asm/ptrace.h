--- conflicted
+++ resolved
@@ -103,10 +103,7 @@
 convert_ip_to_linear(struct task_struct *child, struct pt_regs *regs);
 extern void send_sigtrap(struct pt_regs *regs, int error_code, int si_code);
 
-<<<<<<< HEAD
-=======
-
->>>>>>> 24b8d41d
+
 static inline unsigned long regs_return_value(struct pt_regs *regs)
 {
 	return regs->ax;
