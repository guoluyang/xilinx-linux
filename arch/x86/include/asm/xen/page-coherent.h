--- conflicted
+++ resolved
@@ -21,21 +21,4 @@
 	free_pages((unsigned long) cpu_addr, get_order(size));
 }
 
-<<<<<<< HEAD
-static inline void xen_dma_map_page(struct device *hwdev, struct page *page,
-	     dma_addr_t dev_addr, unsigned long offset, size_t size,
-	     enum dma_data_direction dir, unsigned long attrs) { }
-
-static inline void xen_dma_unmap_page(struct device *hwdev, dma_addr_t handle,
-		size_t size, enum dma_data_direction dir,
-		unsigned long attrs) { }
-
-static inline void xen_dma_sync_single_for_cpu(struct device *hwdev,
-		dma_addr_t handle, size_t size, enum dma_data_direction dir) { }
-
-static inline void xen_dma_sync_single_for_device(struct device *hwdev,
-		dma_addr_t handle, size_t size, enum dma_data_direction dir) { }
-
-=======
->>>>>>> 24b8d41d
 #endif /* _ASM_X86_XEN_PAGE_COHERENT_H */