--- conflicted
+++ resolved
@@ -92,20 +92,6 @@
 /*
  * Leaf 5 (0x40000x04)
  * HVM-specific features
-<<<<<<< HEAD
- * EAX: Features
- * EBX: vcpu id (iff EAX has XEN_HVM_CPUID_VCPU_ID_PRESENT flag)
- */
-
-/* Virtualized APIC registers */
-#define XEN_HVM_CPUID_APIC_ACCESS_VIRT (1u << 0)
-/* Virtualized x2APIC accesses */
-#define XEN_HVM_CPUID_X2APIC_VIRT      (1u << 1)
-/* Memory mapped from other domains has valid IOMMU entries */
-#define XEN_HVM_CPUID_IOMMU_MAPPINGS   (1u << 2)
-/* vcpu id is present in EBX */
-#define XEN_HVM_CPUID_VCPU_ID_PRESENT  (1u << 3)
-=======
  * Sub-leaf 0: EAX: Features
  * Sub-leaf 0: EBX: vcpu id (iff EAX has XEN_HVM_CPUID_VCPU_ID_PRESENT flag)
  */
@@ -124,7 +110,6 @@
 
 /* Max. address width in bits taking memory hotplug into account. */
 #define XEN_CPUID_MACHINE_ADDRESS_WIDTH_MASK (0xffu << 0)
->>>>>>> 24b8d41d
 
 #define XEN_CPUID_MAX_NUM_LEAVES 5
 
