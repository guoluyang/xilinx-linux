/* SPDX-License-Identifier: GPL-2.0 */
#ifndef _ASM_X86_ELF_H
#define _ASM_X86_ELF_H

/*
 * ELF register definitions..
 */
#include <linux/thread_info.h>

#include <asm/ptrace.h>
#include <asm/user.h>
#include <asm/auxvec.h>
#include <asm/fsgsbase.h>

typedef unsigned long elf_greg_t;

#define ELF_NGREG (sizeof(struct user_regs_struct) / sizeof(elf_greg_t))
typedef elf_greg_t elf_gregset_t[ELF_NGREG];

typedef struct user_i387_struct elf_fpregset_t;

#ifdef __i386__

#define R_386_NONE	0
#define R_386_32	1
#define R_386_PC32	2
#define R_386_GOT32	3
#define R_386_PLT32	4
#define R_386_COPY	5
#define R_386_GLOB_DAT	6
#define R_386_JMP_SLOT	7
#define R_386_RELATIVE	8
#define R_386_GOTOFF	9
#define R_386_GOTPC	10
#define R_386_NUM	11

/*
 * These are used to set parameters in the core dumps.
 */
#define ELF_CLASS	ELFCLASS32
#define ELF_DATA	ELFDATA2LSB
#define ELF_ARCH	EM_386

#else

/* x86-64 relocation types */
#define R_X86_64_NONE		0	/* No reloc */
#define R_X86_64_64		1	/* Direct 64 bit  */
#define R_X86_64_PC32		2	/* PC relative 32 bit signed */
#define R_X86_64_GOT32		3	/* 32 bit GOT entry */
#define R_X86_64_PLT32		4	/* 32 bit PLT address */
#define R_X86_64_COPY		5	/* Copy symbol at runtime */
#define R_X86_64_GLOB_DAT	6	/* Create GOT entry */
#define R_X86_64_JUMP_SLOT	7	/* Create PLT entry */
#define R_X86_64_RELATIVE	8	/* Adjust by program base */
#define R_X86_64_GOTPCREL	9	/* 32 bit signed pc relative
					   offset to GOT */
#define R_X86_64_32		10	/* Direct 32 bit zero extended */
#define R_X86_64_32S		11	/* Direct 32 bit sign extended */
#define R_X86_64_16		12	/* Direct 16 bit zero extended */
#define R_X86_64_PC16		13	/* 16 bit sign extended pc relative */
#define R_X86_64_8		14	/* Direct 8 bit sign extended  */
#define R_X86_64_PC8		15	/* 8 bit sign extended pc relative */
#define R_X86_64_PC64		24	/* Place relative 64-bit signed */

/*
 * These are used to set parameters in the core dumps.
 */
#define ELF_CLASS	ELFCLASS64
#define ELF_DATA	ELFDATA2LSB
#define ELF_ARCH	EM_X86_64

#endif

#include <asm/vdso.h>

#ifdef CONFIG_X86_64
extern unsigned int vdso64_enabled;
#endif
#if defined(CONFIG_X86_32) || defined(CONFIG_IA32_EMULATION)
extern unsigned int vdso32_enabled;
#endif

/*
 * This is used to ensure we don't load something for the wrong architecture.
 */
#define elf_check_arch_ia32(x) \
	(((x)->e_machine == EM_386) || ((x)->e_machine == EM_486))

#include <asm/processor.h>

#ifdef CONFIG_X86_32
#include <asm/desc.h>

#define elf_check_arch(x)	elf_check_arch_ia32(x)

/* SVR4/i386 ABI (pages 3-31, 3-32) says that when the program starts %edx
   contains a pointer to a function which might be registered using `atexit'.
   This provides a mean for the dynamic linker to call DT_FINI functions for
   shared libraries that have been loaded before the code runs.

   A value of 0 tells we have no such handler.

   We might as well make sure everything else is cleared too (except for %esp),
   just to make things more deterministic.
 */
#define ELF_PLAT_INIT(_r, load_addr)		\
	do {					\
	_r->bx = 0; _r->cx = 0; _r->dx = 0;	\
	_r->si = 0; _r->di = 0; _r->bp = 0;	\
	_r->ax = 0;				\
} while (0)

/*
 * regs is struct pt_regs, pr_reg is elf_gregset_t (which is
 * now struct_user_regs, they are different)
 */

#define ELF_CORE_COPY_REGS_COMMON(pr_reg, regs)	\
do {						\
	pr_reg[0] = regs->bx;			\
	pr_reg[1] = regs->cx;			\
	pr_reg[2] = regs->dx;			\
	pr_reg[3] = regs->si;			\
	pr_reg[4] = regs->di;			\
	pr_reg[5] = regs->bp;			\
	pr_reg[6] = regs->ax;			\
	pr_reg[7] = regs->ds;			\
	pr_reg[8] = regs->es;			\
	pr_reg[9] = regs->fs;			\
	pr_reg[11] = regs->orig_ax;		\
	pr_reg[12] = regs->ip;			\
	pr_reg[13] = regs->cs;			\
	pr_reg[14] = regs->flags;		\
	pr_reg[15] = regs->sp;			\
	pr_reg[16] = regs->ss;			\
} while (0);

#define ELF_CORE_COPY_REGS(pr_reg, regs)	\
do {						\
	ELF_CORE_COPY_REGS_COMMON(pr_reg, regs);\
	pr_reg[10] = get_user_gs(regs);		\
} while (0);

#define ELF_CORE_COPY_KERNEL_REGS(pr_reg, regs)	\
do {						\
	ELF_CORE_COPY_REGS_COMMON(pr_reg, regs);\
	savesegment(gs, pr_reg[10]);		\
} while (0);

#define ELF_PLATFORM	(utsname()->machine)
#define set_personality_64bit()	do { } while (0)

#else /* CONFIG_X86_32 */

/*
 * This is used to ensure we don't load something for the wrong architecture.
 */
#define elf_check_arch(x)			\
	((x)->e_machine == EM_X86_64)

#define compat_elf_check_arch(x)					\
	(elf_check_arch_ia32(x) ||					\
	 (IS_ENABLED(CONFIG_X86_X32_ABI) && (x)->e_machine == EM_X86_64))

#if __USER32_DS != __USER_DS
# error "The following code assumes __USER32_DS == __USER_DS"
#endif

static inline void elf_common_init(struct thread_struct *t,
				   struct pt_regs *regs, const u16 ds)
{
	/* ax gets execve's return value. */
	/*regs->ax = */ regs->bx = regs->cx = regs->dx = 0;
	regs->si = regs->di = regs->bp = 0;
	regs->r8 = regs->r9 = regs->r10 = regs->r11 = 0;
	regs->r12 = regs->r13 = regs->r14 = regs->r15 = 0;
	t->fsbase = t->gsbase = 0;
	t->fsindex = t->gsindex = 0;
	t->ds = t->es = ds;
}

#define ELF_PLAT_INIT(_r, load_addr)			\
	elf_common_init(&current->thread, _r, 0)

#define	COMPAT_ELF_PLAT_INIT(regs, load_addr)		\
	elf_common_init(&current->thread, regs, __USER_DS)

void compat_start_thread(struct pt_regs *regs, u32 new_ip, u32 new_sp);
#define compat_start_thread compat_start_thread

void set_personality_ia32(bool);
#define COMPAT_SET_PERSONALITY(ex)			\
	set_personality_ia32((ex).e_machine == EM_X86_64)

#define COMPAT_ELF_PLATFORM			("i686")

/*
 * regs is struct pt_regs, pr_reg is elf_gregset_t (which is
 * now struct_user_regs, they are different). Assumes current is the process
 * getting dumped.
 */

#define ELF_CORE_COPY_REGS(pr_reg, regs)			\
do {								\
	unsigned v;						\
	(pr_reg)[0] = (regs)->r15;				\
	(pr_reg)[1] = (regs)->r14;				\
	(pr_reg)[2] = (regs)->r13;				\
	(pr_reg)[3] = (regs)->r12;				\
	(pr_reg)[4] = (regs)->bp;				\
	(pr_reg)[5] = (regs)->bx;				\
	(pr_reg)[6] = (regs)->r11;				\
	(pr_reg)[7] = (regs)->r10;				\
	(pr_reg)[8] = (regs)->r9;				\
	(pr_reg)[9] = (regs)->r8;				\
	(pr_reg)[10] = (regs)->ax;				\
	(pr_reg)[11] = (regs)->cx;				\
	(pr_reg)[12] = (regs)->dx;				\
	(pr_reg)[13] = (regs)->si;				\
	(pr_reg)[14] = (regs)->di;				\
	(pr_reg)[15] = (regs)->orig_ax;				\
	(pr_reg)[16] = (regs)->ip;				\
	(pr_reg)[17] = (regs)->cs;				\
	(pr_reg)[18] = (regs)->flags;				\
	(pr_reg)[19] = (regs)->sp;				\
	(pr_reg)[20] = (regs)->ss;				\
<<<<<<< HEAD
	(pr_reg)[21] = current->thread.fsbase;			\
	(pr_reg)[22] = current->thread.gsbase;			\
=======
	(pr_reg)[21] = x86_fsbase_read_cpu();			\
	(pr_reg)[22] = x86_gsbase_read_cpu_inactive();		\
>>>>>>> 24b8d41d
	asm("movl %%ds,%0" : "=r" (v)); (pr_reg)[23] = v;	\
	asm("movl %%es,%0" : "=r" (v)); (pr_reg)[24] = v;	\
	asm("movl %%fs,%0" : "=r" (v)); (pr_reg)[25] = v;	\
	asm("movl %%gs,%0" : "=r" (v)); (pr_reg)[26] = v;	\
} while (0);

/* I'm not sure if we can use '-' here */
#define ELF_PLATFORM       ("x86_64")
extern void set_personality_64bit(void);
extern unsigned int sysctl_vsyscall32;
extern int force_personality32;

#endif /* !CONFIG_X86_32 */

#define CORE_DUMP_USE_REGSET
#define ELF_EXEC_PAGESIZE	4096

/*
 * This is the base location for PIE (ET_DYN with INTERP) loads. On
 * 64-bit, this is above 4GB to leave the entire 32-bit address
 * space open for things that want to use the area for 32-bit pointers.
 */
#define ELF_ET_DYN_BASE		(mmap_is_ia32() ? 0x000400000UL : \
						  (DEFAULT_MAP_WINDOW / 3 * 2))

/* This yields a mask that user programs can use to figure out what
   instruction set this CPU supports.  This could be done in user space,
   but it's not easy, and we've already done it here.  */

#define ELF_HWCAP		(boot_cpu_data.x86_capability[CPUID_1_EDX])

extern u32 elf_hwcap2;

/*
 * HWCAP2 supplies mask with kernel enabled CPU features, so that
 * the application can discover that it can safely use them.
 * The bits are defined in uapi/asm/hwcap2.h.
 */
#define ELF_HWCAP2		(elf_hwcap2)

/* This yields a string that ld.so will use to load implementation
   specific libraries for optimization.  This is more specific in
   intent than poking at uname or /proc/cpuinfo.

   For the moment, we have only optimizations for the Intel generations,
   but that could change... */

#define SET_PERSONALITY(ex) set_personality_64bit()

/*
 * An executable for which elf_read_implies_exec() returns TRUE will
 * have the READ_IMPLIES_EXEC personality flag set automatically.
 *
 * The decision process for determining the results are:
 *
 *                 CPU: | lacks NX*  | has NX, ia32     | has NX, x86_64 |
 * ELF:                 |            |                  |                |
 * ---------------------|------------|------------------|----------------|
 * missing PT_GNU_STACK | exec-all   | exec-all         | exec-none      |
 * PT_GNU_STACK == RWX  | exec-stack | exec-stack       | exec-stack     |
 * PT_GNU_STACK == RW   | exec-none  | exec-none        | exec-none      |
 *
 *  exec-all  : all PROT_READ user mappings are executable, except when
 *              backed by files on a noexec-filesystem.
 *  exec-none : only PROT_EXEC user mappings are executable.
 *  exec-stack: only the stack and PROT_EXEC user mappings are executable.
 *
 *  *this column has no architectural effect: NX markings are ignored by
 *   hardware, but may have behavioral effects when "wants X" collides with
 *   "cannot be X" constraints in memory permission flags, as in
 *   https://lkml.kernel.org/r/20190418055759.GA3155@mellanox.com
 *
 */
#define elf_read_implies_exec(ex, executable_stack)	\
	(mmap_is_ia32() && executable_stack == EXSTACK_DEFAULT)

struct task_struct;

#define	ARCH_DLINFO_IA32						\
do {									\
	if (VDSO_CURRENT_BASE) {					\
		NEW_AUX_ENT(AT_SYSINFO,	VDSO_ENTRY);			\
		NEW_AUX_ENT(AT_SYSINFO_EHDR, VDSO_CURRENT_BASE);	\
	}								\
} while (0)

/*
 * True on X86_32 or when emulating IA32 on X86_64
 */
static inline int mmap_is_ia32(void)
{
	return IS_ENABLED(CONFIG_X86_32) ||
	       (IS_ENABLED(CONFIG_COMPAT) &&
		test_thread_flag(TIF_ADDR32));
}

extern unsigned long task_size_32bit(void);
extern unsigned long task_size_64bit(int full_addr_space);
extern unsigned long get_mmap_base(int is_legacy);
extern bool mmap_address_hint_valid(unsigned long addr, unsigned long len);

#ifdef CONFIG_X86_32

#define __STACK_RND_MASK(is32bit) (0x7ff)
#define STACK_RND_MASK (0x7ff)

#define ARCH_DLINFO		ARCH_DLINFO_IA32

/* update AT_VECTOR_SIZE_ARCH if the number of NEW_AUX_ENT entries changes */

#else /* CONFIG_X86_32 */

/* 1GB for 64bit, 8MB for 32bit */
#define __STACK_RND_MASK(is32bit) ((is32bit) ? 0x7ff : 0x3fffff)
#define STACK_RND_MASK __STACK_RND_MASK(mmap_is_ia32())

#define ARCH_DLINFO							\
do {									\
	if (vdso64_enabled)						\
		NEW_AUX_ENT(AT_SYSINFO_EHDR,				\
			    (unsigned long __force)current->mm->context.vdso); \
} while (0)

/* As a historical oddity, the x32 and x86_64 vDSOs are controlled together. */
#define ARCH_DLINFO_X32							\
do {									\
	if (vdso64_enabled)						\
		NEW_AUX_ENT(AT_SYSINFO_EHDR,				\
			    (unsigned long __force)current->mm->context.vdso); \
} while (0)

#define AT_SYSINFO		32

#define COMPAT_ARCH_DLINFO						\
if (test_thread_flag(TIF_X32))						\
	ARCH_DLINFO_X32;						\
else									\
	ARCH_DLINFO_IA32

#define COMPAT_ELF_ET_DYN_BASE	(TASK_UNMAPPED_BASE + 0x1000000)

#endif /* !CONFIG_X86_32 */

#define VDSO_CURRENT_BASE	((unsigned long)current->mm->context.vdso)

#define VDSO_ENTRY							\
	((unsigned long)current->mm->context.vdso +			\
	 vdso_image_32.sym___kernel_vsyscall)

struct linux_binprm;

#define ARCH_HAS_SETUP_ADDITIONAL_PAGES 1
extern int arch_setup_additional_pages(struct linux_binprm *bprm,
				       int uses_interp);
extern int compat_arch_setup_additional_pages(struct linux_binprm *bprm,
					      int uses_interp);
#define compat_arch_setup_additional_pages compat_arch_setup_additional_pages

<<<<<<< HEAD
/*
 * True on X86_32 or when emulating IA32 on X86_64
 */
static inline int mmap_is_ia32(void)
{
	return IS_ENABLED(CONFIG_X86_32) ||
	       (IS_ENABLED(CONFIG_COMPAT) &&
		test_thread_flag(TIF_ADDR32));
}

=======
>>>>>>> 24b8d41d
/* Do not change the values. See get_align_mask() */
enum align_flags {
	ALIGN_VA_32	= BIT(0),
	ALIGN_VA_64	= BIT(1),
};

struct va_alignment {
	int flags;
	unsigned long mask;
	unsigned long bits;
} ____cacheline_aligned;

extern struct va_alignment va_align;
extern unsigned long align_vdso_addr(unsigned long);
#endif /* _ASM_X86_ELF_H */<|MERGE_RESOLUTION|>--- conflicted
+++ resolved
@@ -225,13 +225,8 @@
 	(pr_reg)[18] = (regs)->flags;				\
 	(pr_reg)[19] = (regs)->sp;				\
 	(pr_reg)[20] = (regs)->ss;				\
-<<<<<<< HEAD
-	(pr_reg)[21] = current->thread.fsbase;			\
-	(pr_reg)[22] = current->thread.gsbase;			\
-=======
 	(pr_reg)[21] = x86_fsbase_read_cpu();			\
 	(pr_reg)[22] = x86_gsbase_read_cpu_inactive();		\
->>>>>>> 24b8d41d
 	asm("movl %%ds,%0" : "=r" (v)); (pr_reg)[23] = v;	\
 	asm("movl %%es,%0" : "=r" (v)); (pr_reg)[24] = v;	\
 	asm("movl %%fs,%0" : "=r" (v)); (pr_reg)[25] = v;	\
@@ -390,19 +385,6 @@
 					      int uses_interp);
 #define compat_arch_setup_additional_pages compat_arch_setup_additional_pages
 
-<<<<<<< HEAD
-/*
- * True on X86_32 or when emulating IA32 on X86_64
- */
-static inline int mmap_is_ia32(void)
-{
-	return IS_ENABLED(CONFIG_X86_32) ||
-	       (IS_ENABLED(CONFIG_COMPAT) &&
-		test_thread_flag(TIF_ADDR32));
-}
-
-=======
->>>>>>> 24b8d41d
 /* Do not change the values. See get_align_mask() */
 enum align_flags {
 	ALIGN_VA_32	= BIT(0),
