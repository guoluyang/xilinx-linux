/* SPDX-License-Identifier: GPL-2.0 */
#ifndef _ASM_X86_SWITCH_TO_H
#define _ASM_X86_SWITCH_TO_H

#include <linux/sched/task_stack.h>

struct task_struct; /* one of the stranger aspects of C forward declarations */
<<<<<<< HEAD

struct task_struct *__switch_to_asm(struct task_struct *prev,
				    struct task_struct *next);

__visible struct task_struct *__switch_to(struct task_struct *prev,
					  struct task_struct *next);
struct tss_struct;
void __switch_to_xtra(struct task_struct *prev_p, struct task_struct *next_p,
		      struct tss_struct *tss);

/* This runs runs on the previous thread's stack. */
static inline void prepare_switch_to(struct task_struct *prev,
				     struct task_struct *next)
{
#ifdef CONFIG_VMAP_STACK
	/*
	 * If we switch to a stack that has a top-level paging entry
	 * that is not present in the current mm, the resulting #PF will
	 * will be promoted to a double-fault and we'll panic.  Probe
	 * the new stack now so that vmalloc_fault can fix up the page
	 * tables if needed.  This can only happen if we use a stack
	 * in vmap space.
	 *
	 * We assume that the stack is aligned so that it never spans
	 * more than one top-level paging entry.
	 *
	 * To minimize cache pollution, just follow the stack pointer.
	 */
	READ_ONCE(*(unsigned char *)next->thread.sp);
#endif
}

asmlinkage void ret_from_fork(void);

/* data that is pointed to by thread.sp */
struct inactive_task_frame {
#ifdef CONFIG_X86_64
	unsigned long r15;
	unsigned long r14;
	unsigned long r13;
	unsigned long r12;
#else
	unsigned long si;
	unsigned long di;
#endif
	unsigned long bx;
	unsigned long bp;
	unsigned long ret_addr;
};

struct fork_frame {
	struct inactive_task_frame frame;
	struct pt_regs regs;
};

#define switch_to(prev, next, last)					\
do {									\
	prepare_switch_to(prev, next);					\
									\
	((last) = __switch_to_asm((prev), (next)));			\
} while (0)

=======

struct task_struct *__switch_to_asm(struct task_struct *prev,
				    struct task_struct *next);

__visible struct task_struct *__switch_to(struct task_struct *prev,
					  struct task_struct *next);

asmlinkage void ret_from_fork(void);

/*
 * This is the structure pointed to by thread.sp for an inactive task.  The
 * order of the fields must match the code in __switch_to_asm().
 */
struct inactive_task_frame {
#ifdef CONFIG_X86_64
	unsigned long r15;
	unsigned long r14;
	unsigned long r13;
	unsigned long r12;
#else
	unsigned long flags;
	unsigned long si;
	unsigned long di;
#endif
	unsigned long bx;

	/*
	 * These two fields must be together.  They form a stack frame header,
	 * needed by get_frame_pointer().
	 */
	unsigned long bp;
	unsigned long ret_addr;
};

struct fork_frame {
	struct inactive_task_frame frame;
	struct pt_regs regs;
};

#define switch_to(prev, next, last)					\
do {									\
	((last) = __switch_to_asm((prev), (next)));			\
} while (0)

#ifdef CONFIG_X86_32
static inline void refresh_sysenter_cs(struct thread_struct *thread)
{
	/* Only happens when SEP is enabled, no need to test "SEP"arately: */
	if (unlikely(this_cpu_read(cpu_tss_rw.x86_tss.ss1) == thread->sysenter_cs))
		return;

	this_cpu_write(cpu_tss_rw.x86_tss.ss1, thread->sysenter_cs);
	wrmsr(MSR_IA32_SYSENTER_CS, thread->sysenter_cs, 0);
}
#endif

/* This is used when switching tasks or entering/exiting vm86 mode. */
static inline void update_task_stack(struct task_struct *task)
{
	/* sp0 always points to the entry trampoline stack, which is constant: */
#ifdef CONFIG_X86_32
	if (static_cpu_has(X86_FEATURE_XENPV))
		load_sp0(task->thread.sp0);
	else
		this_cpu_write(cpu_tss_rw.x86_tss.sp1, task->thread.sp0);
#else
	/*
	 * x86-64 updates x86_tss.sp1 via cpu_current_top_of_stack. That
	 * doesn't work on x86-32 because sp1 and
	 * cpu_current_top_of_stack have different values (because of
	 * the non-zero stack-padding on 32bit).
	 */
	if (static_cpu_has(X86_FEATURE_XENPV))
		load_sp0(task_top_of_stack(task));
#endif
}

static inline void kthread_frame_init(struct inactive_task_frame *frame,
				      unsigned long fun, unsigned long arg)
{
	frame->bx = fun;
#ifdef CONFIG_X86_32
	frame->di = arg;
#else
	frame->r12 = arg;
#endif
}

>>>>>>> 24b8d41d
#endif /* _ASM_X86_SWITCH_TO_H */<|MERGE_RESOLUTION|>--- conflicted
+++ resolved
@@ -5,70 +5,6 @@
 #include <linux/sched/task_stack.h>
 
 struct task_struct; /* one of the stranger aspects of C forward declarations */
-<<<<<<< HEAD
-
-struct task_struct *__switch_to_asm(struct task_struct *prev,
-				    struct task_struct *next);
-
-__visible struct task_struct *__switch_to(struct task_struct *prev,
-					  struct task_struct *next);
-struct tss_struct;
-void __switch_to_xtra(struct task_struct *prev_p, struct task_struct *next_p,
-		      struct tss_struct *tss);
-
-/* This runs runs on the previous thread's stack. */
-static inline void prepare_switch_to(struct task_struct *prev,
-				     struct task_struct *next)
-{
-#ifdef CONFIG_VMAP_STACK
-	/*
-	 * If we switch to a stack that has a top-level paging entry
-	 * that is not present in the current mm, the resulting #PF will
-	 * will be promoted to a double-fault and we'll panic.  Probe
-	 * the new stack now so that vmalloc_fault can fix up the page
-	 * tables if needed.  This can only happen if we use a stack
-	 * in vmap space.
-	 *
-	 * We assume that the stack is aligned so that it never spans
-	 * more than one top-level paging entry.
-	 *
-	 * To minimize cache pollution, just follow the stack pointer.
-	 */
-	READ_ONCE(*(unsigned char *)next->thread.sp);
-#endif
-}
-
-asmlinkage void ret_from_fork(void);
-
-/* data that is pointed to by thread.sp */
-struct inactive_task_frame {
-#ifdef CONFIG_X86_64
-	unsigned long r15;
-	unsigned long r14;
-	unsigned long r13;
-	unsigned long r12;
-#else
-	unsigned long si;
-	unsigned long di;
-#endif
-	unsigned long bx;
-	unsigned long bp;
-	unsigned long ret_addr;
-};
-
-struct fork_frame {
-	struct inactive_task_frame frame;
-	struct pt_regs regs;
-};
-
-#define switch_to(prev, next, last)					\
-do {									\
-	prepare_switch_to(prev, next);					\
-									\
-	((last) = __switch_to_asm((prev), (next)));			\
-} while (0)
-
-=======
 
 struct task_struct *__switch_to_asm(struct task_struct *prev,
 				    struct task_struct *next);
@@ -157,5 +93,4 @@
 #endif
 }
 
->>>>>>> 24b8d41d
 #endif /* _ASM_X86_SWITCH_TO_H */