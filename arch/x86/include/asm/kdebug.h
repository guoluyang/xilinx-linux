--- conflicted
+++ resolved
@@ -36,13 +36,9 @@
 void die_addr(const char *str, struct pt_regs *regs, long err, long gp_addr);
 extern int __must_check __die(const char *, struct pt_regs *, long);
 extern void show_stack_regs(struct pt_regs *regs);
-<<<<<<< HEAD
-extern void __show_regs(struct pt_regs *regs, int all);
-=======
 extern void __show_regs(struct pt_regs *regs, enum show_regs_mode,
 			const char *log_lvl);
 extern void show_iret_regs(struct pt_regs *regs, const char *log_lvl);
->>>>>>> 24b8d41d
 extern unsigned long oops_begin(void);
 extern void oops_end(unsigned long, struct pt_regs *, int signr);
 
