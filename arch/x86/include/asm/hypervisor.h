--- conflicted
+++ resolved
@@ -51,17 +51,8 @@
 	/* init time callbacks */
 	struct x86_hyper_init init;
 
-<<<<<<< HEAD
-	/* X2APIC detection (run once per boot) */
-	bool		(*x2apic_available)(void);
-
-	/* pin current vcpu to specified physical cpu (run rarely) */
-	void		(*pin_vcpu)(int);
-};
-=======
 	/* runtime callbacks */
 	struct x86_hyper_runtime runtime;
->>>>>>> 24b8d41d
 
 	/* ignore nopv parameter */
 	bool ignore_nopv;
@@ -78,15 +69,10 @@
 extern bool nopv;
 extern enum x86_hypervisor_type x86_hyper_type;
 extern void init_hypervisor_platform(void);
-<<<<<<< HEAD
-extern bool hypervisor_x2apic_available(void);
-extern void hypervisor_pin_vcpu(int cpu);
-=======
 static inline bool hypervisor_is_type(enum x86_hypervisor_type type)
 {
 	return x86_hyper_type == type;
 }
->>>>>>> 24b8d41d
 #else
 static inline void init_hypervisor_platform(void) { }
 static inline bool hypervisor_is_type(enum x86_hypervisor_type type)
