--- conflicted
+++ resolved
@@ -112,10 +112,6 @@
 	unsigned long (*read_cr0)(void);
 	void (*write_cr0)(unsigned long);
 
-<<<<<<< HEAD
-	unsigned long (*read_cr4)(void);
-=======
->>>>>>> 24b8d41d
 	void (*write_cr4)(unsigned long);
 
 	/* Segment descriptor handling */
@@ -300,13 +296,9 @@
 
 	void (*wait)(u8 *ptr, u8 val);
 	void (*kick)(int cpu);
-<<<<<<< HEAD
-};
-=======
 
 	struct paravirt_callee_save vcpu_is_preempted;
 } __no_randomize_layout;
->>>>>>> 24b8d41d
 
 /* This contains all the paravirt structures: we get a convenient
  * number for each function using the offset which we use to indicate
