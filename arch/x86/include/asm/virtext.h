--- conflicted
+++ resolved
@@ -81,12 +81,8 @@
  */
 static inline int cpu_has_svm(const char **msg)
 {
-<<<<<<< HEAD
-	if (boot_cpu_data.x86_vendor != X86_VENDOR_AMD) {
-=======
 	if (boot_cpu_data.x86_vendor != X86_VENDOR_AMD &&
 	    boot_cpu_data.x86_vendor != X86_VENDOR_HYGON) {
->>>>>>> 24b8d41d
 		if (msg)
 			*msg = "not amd or hygon";
 		return 0;
