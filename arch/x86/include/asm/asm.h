/* SPDX-License-Identifier: GPL-2.0 */
#ifndef _ASM_X86_ASM_H
#define _ASM_X86_ASM_H

#ifdef __ASSEMBLY__
# define __ASM_FORM(x)	x
# define __ASM_FORM_RAW(x)     x
# define __ASM_FORM_COMMA(x) x,
#else
#include <linux/stringify.h>

# define __ASM_FORM(x)	" " __stringify(x) " "
# define __ASM_FORM_RAW(x)     __stringify(x)
# define __ASM_FORM_COMMA(x) " " __stringify(x) ","
#endif

#ifndef __x86_64__
/* 32 bit */
# define __ASM_SEL(a,b) __ASM_FORM(a)
# define __ASM_SEL_RAW(a,b) __ASM_FORM_RAW(a)
#else
/* 64 bit */
# define __ASM_SEL(a,b) __ASM_FORM(b)
# define __ASM_SEL_RAW(a,b) __ASM_FORM_RAW(b)
#endif

#define __ASM_SIZE(inst, ...)	__ASM_SEL(inst##l##__VA_ARGS__, \
					  inst##q##__VA_ARGS__)
#define __ASM_REG(reg)         __ASM_SEL_RAW(e##reg, r##reg)

#define _ASM_PTR	__ASM_SEL(.long, .quad)
#define _ASM_ALIGN	__ASM_SEL(.balign 4, .balign 8)

#define _ASM_MOV	__ASM_SIZE(mov)
#define _ASM_INC	__ASM_SIZE(inc)
#define _ASM_DEC	__ASM_SIZE(dec)
#define _ASM_ADD	__ASM_SIZE(add)
#define _ASM_SUB	__ASM_SIZE(sub)
#define _ASM_XADD	__ASM_SIZE(xadd)
#define _ASM_MUL	__ASM_SIZE(mul)

#define _ASM_AX		__ASM_REG(ax)
#define _ASM_BX		__ASM_REG(bx)
#define _ASM_CX		__ASM_REG(cx)
#define _ASM_DX		__ASM_REG(dx)
#define _ASM_SP		__ASM_REG(sp)
#define _ASM_BP		__ASM_REG(bp)
#define _ASM_SI		__ASM_REG(si)
#define _ASM_DI		__ASM_REG(di)

<<<<<<< HEAD
=======
#ifndef __x86_64__
/* 32 bit */

#define _ASM_ARG1	_ASM_AX
#define _ASM_ARG2	_ASM_DX
#define _ASM_ARG3	_ASM_CX

#define _ASM_ARG1L	eax
#define _ASM_ARG2L	edx
#define _ASM_ARG3L	ecx

#define _ASM_ARG1W	ax
#define _ASM_ARG2W	dx
#define _ASM_ARG3W	cx

#define _ASM_ARG1B	al
#define _ASM_ARG2B	dl
#define _ASM_ARG3B	cl

#else
/* 64 bit */

#define _ASM_ARG1	_ASM_DI
#define _ASM_ARG2	_ASM_SI
#define _ASM_ARG3	_ASM_DX
#define _ASM_ARG4	_ASM_CX
#define _ASM_ARG5	r8
#define _ASM_ARG6	r9

#define _ASM_ARG1Q	rdi
#define _ASM_ARG2Q	rsi
#define _ASM_ARG3Q	rdx
#define _ASM_ARG4Q	rcx
#define _ASM_ARG5Q	r8
#define _ASM_ARG6Q	r9

#define _ASM_ARG1L	edi
#define _ASM_ARG2L	esi
#define _ASM_ARG3L	edx
#define _ASM_ARG4L	ecx
#define _ASM_ARG5L	r8d
#define _ASM_ARG6L	r9d

#define _ASM_ARG1W	di
#define _ASM_ARG2W	si
#define _ASM_ARG3W	dx
#define _ASM_ARG4W	cx
#define _ASM_ARG5W	r8w
#define _ASM_ARG6W	r9w

#define _ASM_ARG1B	dil
#define _ASM_ARG2B	sil
#define _ASM_ARG3B	dl
#define _ASM_ARG4B	cl
#define _ASM_ARG5B	r8b
#define _ASM_ARG6B	r9b

#endif

>>>>>>> 24b8d41d
/*
 * Macros to generate condition code outputs from inline assembly,
 * The output operand must be type "bool".
 */
#ifdef __GCC_ASM_FLAG_OUTPUTS__
# define CC_SET(c) "\n\t/* output condition code " #c "*/\n"
# define CC_OUT(c) "=@cc" #c
#else
# define CC_SET(c) "\n\tset" #c " %[_cc_" #c "]\n"
# define CC_OUT(c) [_cc_ ## c] "=qm"
#endif

/* Exception table entry */
#ifdef __ASSEMBLY__
# define _ASM_EXTABLE_HANDLE(from, to, handler)			\
	.pushsection "__ex_table","a" ;				\
	.balign 4 ;						\
	.long (from) - . ;					\
	.long (to) - . ;					\
	.long (handler) - . ;					\
	.popsection

# define _ASM_EXTABLE(from, to)					\
	_ASM_EXTABLE_HANDLE(from, to, ex_handler_default)

# define _ASM_EXTABLE_UA(from, to)				\
	_ASM_EXTABLE_HANDLE(from, to, ex_handler_uaccess)

# define _ASM_EXTABLE_CPY(from, to)				\
	_ASM_EXTABLE_HANDLE(from, to, ex_handler_copy)

# define _ASM_EXTABLE_FAULT(from, to)				\
	_ASM_EXTABLE_HANDLE(from, to, ex_handler_fault)

# ifdef CONFIG_KPROBES
#  define _ASM_NOKPROBE(entry)					\
	.pushsection "_kprobe_blacklist","aw" ;			\
	_ASM_ALIGN ;						\
	_ASM_PTR (entry);					\
	.popsection
# else
#  define _ASM_NOKPROBE(entry)
# endif

#else /* ! __ASSEMBLY__ */
# define _EXPAND_EXTABLE_HANDLE(x) #x
# define _ASM_EXTABLE_HANDLE(from, to, handler)			\
	" .pushsection \"__ex_table\",\"a\"\n"			\
	" .balign 4\n"						\
	" .long (" #from ") - .\n"				\
	" .long (" #to ") - .\n"				\
	" .long (" _EXPAND_EXTABLE_HANDLE(handler) ") - .\n"	\
	" .popsection\n"

# define _ASM_EXTABLE(from, to)					\
	_ASM_EXTABLE_HANDLE(from, to, ex_handler_default)

# define _ASM_EXTABLE_UA(from, to)				\
	_ASM_EXTABLE_HANDLE(from, to, ex_handler_uaccess)

# define _ASM_EXTABLE_CPY(from, to)				\
	_ASM_EXTABLE_HANDLE(from, to, ex_handler_copy)

# define _ASM_EXTABLE_FAULT(from, to)				\
	_ASM_EXTABLE_HANDLE(from, to, ex_handler_fault)

/* For C file, we already have NOKPROBE_SYMBOL macro */

/*
 * This output constraint should be used for any inline asm which has a "call"
 * instruction.  Otherwise the asm may be inserted before the frame pointer
 * gets set up by the containing function.  If you forget to do this, objtool
 * may print a "call without frame pointer save/setup" warning.
 */
register unsigned long current_stack_pointer asm(_ASM_SP);
#define ASM_CALL_CONSTRAINT "+r" (current_stack_pointer)
#endif /* __ASSEMBLY__ */

#endif /* _ASM_X86_ASM_H */<|MERGE_RESOLUTION|>--- conflicted
+++ resolved
@@ -48,8 +48,6 @@
 #define _ASM_SI		__ASM_REG(si)
 #define _ASM_DI		__ASM_REG(di)
 
-<<<<<<< HEAD
-=======
 #ifndef __x86_64__
 /* 32 bit */
 
@@ -109,7 +107,6 @@
 
 #endif
 
->>>>>>> 24b8d41d
 /*
  * Macros to generate condition code outputs from inline assembly,
  * The output operand must be type "bool".
