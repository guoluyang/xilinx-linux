/* SPDX-License-Identifier: GPL-2.0 */
#ifndef _ASM_X86_SPECIAL_INSNS_H
#define _ASM_X86_SPECIAL_INSNS_H


#ifdef __KERNEL__

#include <asm/nops.h>
#include <asm/processor-flags.h>
#include <linux/irqflags.h>
#include <linux/jump_label.h>

/*
 * The compiler should not reorder volatile asm statements with respect to each
 * other: they should execute in program order. However GCC 4.9.x and 5.x have
 * a bug (which was fixed in 8.1, 7.3 and 6.5) where they might reorder
 * volatile asm. The write functions are not affected since they have memory
 * clobbers preventing reordering. To prevent reads from being reordered with
 * respect to writes, use a dummy memory operand.
 */

#define __FORCE_ORDER "m"(*(unsigned int *)0x1000UL)

void native_write_cr0(unsigned long val);

static inline unsigned long native_read_cr0(void)
{
	unsigned long val;
	asm volatile("mov %%cr0,%0\n\t" : "=r" (val) : __FORCE_ORDER);
	return val;
}

static __always_inline unsigned long native_read_cr2(void)
{
	unsigned long val;
	asm volatile("mov %%cr2,%0\n\t" : "=r" (val) : __FORCE_ORDER);
	return val;
}

static __always_inline void native_write_cr2(unsigned long val)
{
	asm volatile("mov %0,%%cr2": : "r" (val) : "memory");
}

static inline unsigned long __native_read_cr3(void)
{
	unsigned long val;
	asm volatile("mov %%cr3,%0\n\t" : "=r" (val) : __FORCE_ORDER);
	return val;
}

static inline void native_write_cr3(unsigned long val)
{
	asm volatile("mov %0,%%cr3": : "r" (val) : "memory");
}

static inline unsigned long native_read_cr4(void)
{
	unsigned long val;
#ifdef CONFIG_X86_32
	/*
	 * This could fault if CR4 does not exist.  Non-existent CR4
	 * is functionally equivalent to CR4 == 0.  Keep it simple and pretend
	 * that CR4 == 0 on CPUs that don't have CR4.
	 */
	asm volatile("1: mov %%cr4, %0\n"
		     "2:\n"
		     _ASM_EXTABLE(1b, 2b)
		     : "=r" (val) : "0" (0), __FORCE_ORDER);
#else
	/* CR4 always exists on x86_64. */
<<<<<<< HEAD
	asm volatile("mov %%cr4,%0\n\t" : "=r" (val), "=m" (__force_order));
=======
	asm volatile("mov %%cr4,%0\n\t" : "=r" (val) : __FORCE_ORDER);
>>>>>>> 24b8d41d
#endif
	return val;
}

void native_write_cr4(unsigned long val);

#ifdef CONFIG_X86_INTEL_MEMORY_PROTECTION_KEYS
static inline u32 rdpkru(void)
{
	u32 ecx = 0;
	u32 edx, pkru;

	/*
	 * "rdpkru" instruction.  Places PKRU contents in to EAX,
	 * clears EDX and requires that ecx=0.
	 */
	asm volatile(".byte 0x0f,0x01,0xee\n\t"
		     : "=a" (pkru), "=d" (edx)
		     : "c" (ecx));
	return pkru;
}

static inline void wrpkru(u32 pkru)
{
	u32 ecx = 0, edx = 0;

	/*
	 * "wrpkru" instruction.  Loads contents in EAX to PKRU,
	 * requires that ecx = edx = 0.
	 */
	asm volatile(".byte 0x0f,0x01,0xef\n\t"
		     : : "a" (pkru), "c"(ecx), "d"(edx));
}

static inline void __write_pkru(u32 pkru)
{
	/*
	 * WRPKRU is relatively expensive compared to RDPKRU.
	 * Avoid WRPKRU when it would not change the value.
	 */
	if (pkru == rdpkru())
		return;

	wrpkru(pkru);
}

#else
static inline u32 rdpkru(void)
{
	return 0;
}

static inline void __write_pkru(u32 pkru)
{
}
#endif

static inline void native_wbinvd(void)
{
	asm volatile("wbinvd": : :"memory");
}

extern asmlinkage void asm_load_gs_index(unsigned int selector);

static inline void native_load_gs_index(unsigned int selector)
{
	unsigned long flags;

	local_irq_save(flags);
	asm_load_gs_index(selector);
	local_irq_restore(flags);
}

static inline unsigned long __read_cr4(void)
{
	return native_read_cr4();
}

#ifdef CONFIG_PARAVIRT_XXL
#include <asm/paravirt.h>
#else

static inline unsigned long read_cr0(void)
{
	return native_read_cr0();
}

static inline void write_cr0(unsigned long x)
{
	native_write_cr0(x);
}

static __always_inline unsigned long read_cr2(void)
{
	return native_read_cr2();
}

static __always_inline void write_cr2(unsigned long x)
{
	native_write_cr2(x);
}

/*
 * Careful!  CR3 contains more than just an address.  You probably want
 * read_cr3_pa() instead.
 */
static inline unsigned long __read_cr3(void)
{
	return __native_read_cr3();
}

static inline void write_cr3(unsigned long x)
{
	native_write_cr3(x);
}

<<<<<<< HEAD
static inline unsigned long __read_cr4(void)
{
	return native_read_cr4();
}

=======
>>>>>>> 24b8d41d
static inline void __write_cr4(unsigned long x)
{
	native_write_cr4(x);
}

static inline void wbinvd(void)
{
	native_wbinvd();
}

#ifdef CONFIG_X86_64

static inline void load_gs_index(unsigned int selector)
{
	native_load_gs_index(selector);
}

#endif

#endif /* CONFIG_PARAVIRT_XXL */

static inline void clflush(volatile void *__p)
{
	asm volatile("clflush %0" : "+m" (*(volatile char __force *)__p));
}

static inline void clflushopt(volatile void *__p)
{
	alternative_io(".byte " __stringify(NOP_DS_PREFIX) "; clflush %P0",
		       ".byte 0x66; clflush %P0",
		       X86_FEATURE_CLFLUSHOPT,
		       "+m" (*(volatile char __force *)__p));
}

static inline void clwb(volatile void *__p)
{
	volatile struct { char x[64]; } *p = __p;

	asm volatile(ALTERNATIVE_2(
		".byte " __stringify(NOP_DS_PREFIX) "; clflush (%[pax])",
		".byte 0x66; clflush (%[pax])", /* clflushopt (%%rax) */
		X86_FEATURE_CLFLUSHOPT,
		".byte 0x66, 0x0f, 0xae, 0x30",  /* clwb (%%rax) */
		X86_FEATURE_CLWB)
		: [p] "+m" (*p)
		: [pax] "a" (p));
}

#define nop() asm volatile ("nop")
<<<<<<< HEAD
=======

static inline void serialize(void)
{
	/* Instruction opcode for SERIALIZE; supported in binutils >= 2.35. */
	asm volatile(".byte 0xf, 0x1, 0xe8" ::: "memory");
}

/* The dst parameter must be 64-bytes aligned */
static inline void movdir64b(void *dst, const void *src)
{
	const struct { char _[64]; } *__src = src;
	struct { char _[64]; } *__dst = dst;

	/*
	 * MOVDIR64B %(rdx), rax.
	 *
	 * Both __src and __dst must be memory constraints in order to tell the
	 * compiler that no other memory accesses should be reordered around
	 * this one.
	 *
	 * Also, both must be supplied as lvalues because this tells
	 * the compiler what the object is (its size) the instruction accesses.
	 * I.e., not the pointers but what they point to, thus the deref'ing '*'.
	 */
	asm volatile(".byte 0x66, 0x0f, 0x38, 0xf8, 0x02"
		     : "+m" (*__dst)
		     :  "m" (*__src), "a" (__dst), "d" (__src));
}

/**
 * enqcmds - Enqueue a command in supervisor (CPL0) mode
 * @dst: destination, in MMIO space (must be 512-bit aligned)
 * @src: 512 bits memory operand
 *
 * The ENQCMDS instruction allows software to write a 512-bit command to
 * a 512-bit-aligned special MMIO region that supports the instruction.
 * A return status is loaded into the ZF flag in the RFLAGS register.
 * ZF = 0 equates to success, and ZF = 1 indicates retry or error.
 *
 * This function issues the ENQCMDS instruction to submit data from
 * kernel space to MMIO space, in a unit of 512 bits. Order of data access
 * is not guaranteed, nor is a memory barrier performed afterwards. It
 * returns 0 on success and -EAGAIN on failure.
 *
 * Warning: Do not use this helper unless your driver has checked that the
 * ENQCMDS instruction is supported on the platform and the device accepts
 * ENQCMDS.
 */
static inline int enqcmds(void __iomem *dst, const void *src)
{
	const struct { char _[64]; } *__src = src;
	struct { char _[64]; } *__dst = dst;
	int zf;

	/*
	 * ENQCMDS %(rdx), rax
	 *
	 * See movdir64b()'s comment on operand specification.
	 */
	asm volatile(".byte 0xf3, 0x0f, 0x38, 0xf8, 0x02, 0x66, 0x90"
		     CC_SET(z)
		     : CC_OUT(z) (zf), "+m" (*__dst)
		     : "m" (*__src), "a" (__dst), "d" (__src));

	/* Submission failure is indicated via EFLAGS.ZF=1 */
	if (zf)
		return -EAGAIN;
>>>>>>> 24b8d41d

	return 0;
}

#endif /* __KERNEL__ */

#endif /* _ASM_X86_SPECIAL_INSNS_H */<|MERGE_RESOLUTION|>--- conflicted
+++ resolved
@@ -69,11 +69,7 @@
 		     : "=r" (val) : "0" (0), __FORCE_ORDER);
 #else
 	/* CR4 always exists on x86_64. */
-<<<<<<< HEAD
-	asm volatile("mov %%cr4,%0\n\t" : "=r" (val), "=m" (__force_order));
-=======
 	asm volatile("mov %%cr4,%0\n\t" : "=r" (val) : __FORCE_ORDER);
->>>>>>> 24b8d41d
 #endif
 	return val;
 }
@@ -190,14 +186,6 @@
 	native_write_cr3(x);
 }
 
-<<<<<<< HEAD
-static inline unsigned long __read_cr4(void)
-{
-	return native_read_cr4();
-}
-
-=======
->>>>>>> 24b8d41d
 static inline void __write_cr4(unsigned long x)
 {
 	native_write_cr4(x);
@@ -247,8 +235,6 @@
 }
 
 #define nop() asm volatile ("nop")
-<<<<<<< HEAD
-=======
 
 static inline void serialize(void)
 {
@@ -316,7 +302,6 @@
 	/* Submission failure is indicated via EFLAGS.ZF=1 */
 	if (zf)
 		return -EAGAIN;
->>>>>>> 24b8d41d
 
 	return 0;
 }
