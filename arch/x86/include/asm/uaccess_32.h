--- conflicted
+++ resolved
@@ -14,44 +14,6 @@
 unsigned long __must_check __copy_from_user_ll_nocache_nozero
 		(void *to, const void __user *from, unsigned long n);
 
-<<<<<<< HEAD
-/**
- * __copy_to_user_inatomic: - Copy a block of data into user space, with less checking.
- * @to:   Destination address, in user space.
- * @from: Source address, in kernel space.
- * @n:    Number of bytes to copy.
- *
- * Context: User context only.
- *
- * Copy data from kernel space to user space.  Caller must check
- * the specified block with access_ok() before calling this function.
- * The caller should also make sure he pins the user space address
- * so that we don't result in page fault and sleep.
- */
-static __always_inline unsigned long __must_check
-__copy_to_user_inatomic(void __user *to, const void *from, unsigned long n)
-{
-	check_object_size(from, n, true);
-	return __copy_to_user_ll(to, from, n);
-}
-
-/**
- * __copy_to_user: - Copy a block of data into user space, with less checking.
- * @to:   Destination address, in user space.
- * @from: Source address, in kernel space.
- * @n:    Number of bytes to copy.
- *
- * Context: User context only. This function may sleep if pagefaults are
- *          enabled.
- *
- * Copy data from kernel space to user space.  Caller must check
- * the specified block with access_ok() before calling this function.
- *
- * Returns number of bytes that could not be copied.
- * On success, this will be zero.
- */
-=======
->>>>>>> 24b8d41d
 static __always_inline unsigned long __must_check
 raw_copy_to_user(void __user *to, const void *from, unsigned long n)
 {
@@ -61,91 +23,7 @@
 static __always_inline unsigned long
 raw_copy_from_user(void *to, const void __user *from, unsigned long n)
 {
-<<<<<<< HEAD
-	return __copy_from_user_ll_nozero(to, from, n);
-}
-
-/**
- * __copy_from_user: - Copy a block of data from user space, with less checking.
- * @to:   Destination address, in kernel space.
- * @from: Source address, in user space.
- * @n:    Number of bytes to copy.
- *
- * Context: User context only. This function may sleep if pagefaults are
- *          enabled.
- *
- * Copy data from user space to kernel space.  Caller must check
- * the specified block with access_ok() before calling this function.
- *
- * Returns number of bytes that could not be copied.
- * On success, this will be zero.
- *
- * If some data could not be copied, this function will pad the copied
- * data to the requested size using zero bytes.
- *
- * An alternate version - __copy_from_user_inatomic() - may be called from
- * atomic context and will fail rather than sleep.  In this case the
- * uncopied bytes will *NOT* be padded with zeros.  See fs/filemap.h
- * for explanation of why this is needed.
- */
-static __always_inline unsigned long
-__copy_from_user(void *to, const void __user *from, unsigned long n)
-{
-	might_fault();
-	check_object_size(to, n, false);
-	if (__builtin_constant_p(n)) {
-		unsigned long ret;
-
-		switch (n) {
-		case 1:
-			__uaccess_begin();
-			__get_user_size(*(u8 *)to, from, 1, ret, 1);
-			__uaccess_end();
-			return ret;
-		case 2:
-			__uaccess_begin();
-			__get_user_size(*(u16 *)to, from, 2, ret, 2);
-			__uaccess_end();
-			return ret;
-		case 4:
-			__uaccess_begin();
-			__get_user_size(*(u32 *)to, from, 4, ret, 4);
-			__uaccess_end();
-			return ret;
-		}
-	}
-	return __copy_from_user_ll(to, from, n);
-}
-
-static __always_inline unsigned long __copy_from_user_nocache(void *to,
-				const void __user *from, unsigned long n)
-{
-	might_fault();
-	if (__builtin_constant_p(n)) {
-		unsigned long ret;
-
-		switch (n) {
-		case 1:
-			__uaccess_begin();
-			__get_user_size(*(u8 *)to, from, 1, ret, 1);
-			__uaccess_end();
-			return ret;
-		case 2:
-			__uaccess_begin();
-			__get_user_size(*(u16 *)to, from, 2, ret, 2);
-			__uaccess_end();
-			return ret;
-		case 4:
-			__uaccess_begin();
-			__get_user_size(*(u32 *)to, from, 4, ret, 4);
-			__uaccess_end();
-			return ret;
-		}
-	}
-	return __copy_from_user_ll_nocache(to, from, n);
-=======
 	return __copy_user_ll(to, (__force const void *)from, n);
->>>>>>> 24b8d41d
 }
 
 static __always_inline unsigned long
