/* SPDX-License-Identifier: GPL-2.0 */
#ifndef _ASM_X86_PAGE_64_DEFS_H
#define _ASM_X86_PAGE_64_DEFS_H

#ifndef __ASSEMBLY__
#include <asm/kaslr.h>
#endif

#ifdef CONFIG_KASAN
#define KASAN_STACK_ORDER 1
#else
#define KASAN_STACK_ORDER 0
#endif

#define THREAD_SIZE_ORDER	(2 + KASAN_STACK_ORDER)
#define THREAD_SIZE  (PAGE_SIZE << THREAD_SIZE_ORDER)

#define EXCEPTION_STACK_ORDER (0 + KASAN_STACK_ORDER)
#define EXCEPTION_STKSZ (PAGE_SIZE << EXCEPTION_STACK_ORDER)

#define IRQ_STACK_ORDER (2 + KASAN_STACK_ORDER)
#define IRQ_STACK_SIZE (PAGE_SIZE << IRQ_STACK_ORDER)

/*
 * The index for the tss.ist[] array. The hardware limit is 7 entries.
 */
#define	IST_INDEX_DF		0
#define	IST_INDEX_NMI		1
#define	IST_INDEX_DB		2
#define	IST_INDEX_MCE		3
#define	IST_INDEX_VC		4

/*
 * Set __PAGE_OFFSET to the most negative possible address +
 * PGDIR_SIZE*17 (pgd slot 273).
 *
 * The gap is to allow a space for LDT remap for PTI (1 pgd slot) and space for
 * a hypervisor (16 slots). Choosing 16 slots for a hypervisor is arbitrary,
 * but it's what Xen requires.
 */
<<<<<<< HEAD
#define __PAGE_OFFSET_BASE      _AC(0xffff880000000000, UL)
#ifdef CONFIG_RANDOMIZE_MEMORY
#define __PAGE_OFFSET           page_offset_base
#else
#define __PAGE_OFFSET           __PAGE_OFFSET_BASE
#endif /* CONFIG_RANDOMIZE_MEMORY */
=======
#define __PAGE_OFFSET_BASE_L5	_AC(0xff11000000000000, UL)
#define __PAGE_OFFSET_BASE_L4	_AC(0xffff888000000000, UL)

#ifdef CONFIG_DYNAMIC_MEMORY_LAYOUT
#define __PAGE_OFFSET           page_offset_base
#else
#define __PAGE_OFFSET           __PAGE_OFFSET_BASE_L4
#endif /* CONFIG_DYNAMIC_MEMORY_LAYOUT */
>>>>>>> 24b8d41d

#define __START_KERNEL_map	_AC(0xffffffff80000000, UL)

/* See Documentation/x86/x86_64/mm.rst for a description of the memory map. */

#define __PHYSICAL_MASK_SHIFT	52

#ifdef CONFIG_X86_5LEVEL
#define __VIRTUAL_MASK_SHIFT	(pgtable_l5_enabled() ? 56 : 47)
#else
#define __VIRTUAL_MASK_SHIFT	47
#endif

/*
 * User space process size.  This is the first address outside the user range.
 * There are a few constraints that determine this:
 *
 * On Intel CPUs, if a SYSCALL instruction is at the highest canonical
 * address, then that syscall will enter the kernel with a
 * non-canonical return address, and SYSRET will explode dangerously.
 * We avoid this particular problem by preventing anything executable
 * from being mapped at the maximum canonical address.
 *
 * On AMD CPUs in the Ryzen family, there's a nasty bug in which the
 * CPUs malfunction if they execute code from the highest canonical page.
 * They'll speculate right off the end of the canonical space, and
 * bad things happen.  This is worked around in the same way as the
 * Intel problem.
 *
 * With page table isolation enabled, we map the LDT in ... [stay tuned]
 */
#define TASK_SIZE_MAX	((_AC(1,UL) << __VIRTUAL_MASK_SHIFT) - PAGE_SIZE)

#define DEFAULT_MAP_WINDOW	((1UL << 47) - PAGE_SIZE)

/* This decides where the kernel will search for a free chunk of vm
 * space during mmap's.
 */
#define IA32_PAGE_OFFSET	((current->personality & ADDR_LIMIT_3GB) ? \
					0xc0000000 : 0xFFFFe000)

#define TASK_SIZE_LOW		(test_thread_flag(TIF_ADDR32) ? \
					IA32_PAGE_OFFSET : DEFAULT_MAP_WINDOW)
#define TASK_SIZE		(test_thread_flag(TIF_ADDR32) ? \
					IA32_PAGE_OFFSET : TASK_SIZE_MAX)
#define TASK_SIZE_OF(child)	((test_tsk_thread_flag(child, TIF_ADDR32)) ? \
					IA32_PAGE_OFFSET : TASK_SIZE_MAX)

#define STACK_TOP		TASK_SIZE_LOW
#define STACK_TOP_MAX		TASK_SIZE_MAX

/*
 * Maximum kernel image size is limited to 1 GiB, due to the fixmap living
 * in the next 1 GiB (see level2_kernel_pgt in arch/x86/kernel/head_64.S).
 *
 * On KASLR use 1 GiB by default, leaving 1 GiB for modules once the
 * page tables are fully set up.
 *
 * If KASLR is disabled we can shrink it to 0.5 GiB and increase the size
 * of the modules area to 1.5 GiB.
 */
<<<<<<< HEAD
#if defined(CONFIG_RANDOMIZE_BASE)
=======
#ifdef CONFIG_RANDOMIZE_BASE
>>>>>>> 24b8d41d
#define KERNEL_IMAGE_SIZE	(1024 * 1024 * 1024)
#else
#define KERNEL_IMAGE_SIZE	(512 * 1024 * 1024)
#endif

#endif /* _ASM_X86_PAGE_64_DEFS_H */<|MERGE_RESOLUTION|>--- conflicted
+++ resolved
@@ -38,14 +38,6 @@
  * a hypervisor (16 slots). Choosing 16 slots for a hypervisor is arbitrary,
  * but it's what Xen requires.
  */
-<<<<<<< HEAD
-#define __PAGE_OFFSET_BASE      _AC(0xffff880000000000, UL)
-#ifdef CONFIG_RANDOMIZE_MEMORY
-#define __PAGE_OFFSET           page_offset_base
-#else
-#define __PAGE_OFFSET           __PAGE_OFFSET_BASE
-#endif /* CONFIG_RANDOMIZE_MEMORY */
-=======
 #define __PAGE_OFFSET_BASE_L5	_AC(0xff11000000000000, UL)
 #define __PAGE_OFFSET_BASE_L4	_AC(0xffff888000000000, UL)
 
@@ -54,7 +46,6 @@
 #else
 #define __PAGE_OFFSET           __PAGE_OFFSET_BASE_L4
 #endif /* CONFIG_DYNAMIC_MEMORY_LAYOUT */
->>>>>>> 24b8d41d
 
 #define __START_KERNEL_map	_AC(0xffffffff80000000, UL)
 
@@ -116,11 +107,7 @@
  * If KASLR is disabled we can shrink it to 0.5 GiB and increase the size
  * of the modules area to 1.5 GiB.
  */
-<<<<<<< HEAD
-#if defined(CONFIG_RANDOMIZE_BASE)
-=======
 #ifdef CONFIG_RANDOMIZE_BASE
->>>>>>> 24b8d41d
 #define KERNEL_IMAGE_SIZE	(1024 * 1024 * 1024)
 #else
 #define KERNEL_IMAGE_SIZE	(512 * 1024 * 1024)
