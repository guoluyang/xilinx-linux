/* SPDX-License-Identifier: GPL-2.0 WITH Linux-syscall-note */
/*
 * vmx.h: VMX Architecture related definitions
 * Copyright (c) 2004, Intel Corporation.
 *
 * This program is free software; you can redistribute it and/or modify it
 * under the terms and conditions of the GNU General Public License,
 * version 2, as published by the Free Software Foundation.
 *
 * This program is distributed in the hope it will be useful, but WITHOUT
 * ANY WARRANTY; without even the implied warranty of MERCHANTABILITY or
 * FITNESS FOR A PARTICULAR PURPOSE.  See the GNU General Public License for
 * more details.
 *
 * You should have received a copy of the GNU General Public License along with
 * this program; if not, write to the Free Software Foundation, Inc., 59 Temple
 * Place - Suite 330, Boston, MA 02111-1307 USA.
 *
 * A few random additions are:
 * Copyright (C) 2006 Qumranet
 *    Avi Kivity <avi@qumranet.com>
 *    Yaniv Kamay <yaniv@qumranet.com>
 *
 */
#ifndef _UAPIVMX_H
#define _UAPIVMX_H


#define VMX_EXIT_REASONS_FAILED_VMENTRY         0x80000000

#define EXIT_REASON_EXCEPTION_NMI       0
#define EXIT_REASON_EXTERNAL_INTERRUPT  1
#define EXIT_REASON_TRIPLE_FAULT        2
#define EXIT_REASON_INIT_SIGNAL			3

#define EXIT_REASON_INTERRUPT_WINDOW    7
#define EXIT_REASON_NMI_WINDOW          8
#define EXIT_REASON_TASK_SWITCH         9
#define EXIT_REASON_CPUID               10
#define EXIT_REASON_HLT                 12
#define EXIT_REASON_INVD                13
#define EXIT_REASON_INVLPG              14
#define EXIT_REASON_RDPMC               15
#define EXIT_REASON_RDTSC               16
#define EXIT_REASON_VMCALL              18
#define EXIT_REASON_VMCLEAR             19
#define EXIT_REASON_VMLAUNCH            20
#define EXIT_REASON_VMPTRLD             21
#define EXIT_REASON_VMPTRST             22
#define EXIT_REASON_VMREAD              23
#define EXIT_REASON_VMRESUME            24
#define EXIT_REASON_VMWRITE             25
#define EXIT_REASON_VMOFF               26
#define EXIT_REASON_VMON                27
#define EXIT_REASON_CR_ACCESS           28
#define EXIT_REASON_DR_ACCESS           29
#define EXIT_REASON_IO_INSTRUCTION      30
#define EXIT_REASON_MSR_READ            31
#define EXIT_REASON_MSR_WRITE           32
#define EXIT_REASON_INVALID_STATE       33
#define EXIT_REASON_MSR_LOAD_FAIL       34
#define EXIT_REASON_MWAIT_INSTRUCTION   36
#define EXIT_REASON_MONITOR_TRAP_FLAG   37
#define EXIT_REASON_MONITOR_INSTRUCTION 39
#define EXIT_REASON_PAUSE_INSTRUCTION   40
#define EXIT_REASON_MCE_DURING_VMENTRY  41
#define EXIT_REASON_TPR_BELOW_THRESHOLD 43
#define EXIT_REASON_APIC_ACCESS         44
#define EXIT_REASON_EOI_INDUCED         45
#define EXIT_REASON_GDTR_IDTR           46
#define EXIT_REASON_LDTR_TR             47
#define EXIT_REASON_EPT_VIOLATION       48
#define EXIT_REASON_EPT_MISCONFIG       49
#define EXIT_REASON_INVEPT              50
#define EXIT_REASON_RDTSCP              51
#define EXIT_REASON_PREEMPTION_TIMER    52
#define EXIT_REASON_INVVPID             53
#define EXIT_REASON_WBINVD              54
#define EXIT_REASON_XSETBV              55
#define EXIT_REASON_APIC_WRITE          56
#define EXIT_REASON_RDRAND              57
#define EXIT_REASON_INVPCID             58
#define EXIT_REASON_VMFUNC              59
#define EXIT_REASON_ENCLS               60
#define EXIT_REASON_RDSEED              61
#define EXIT_REASON_PML_FULL            62
#define EXIT_REASON_XSAVES              63
#define EXIT_REASON_XRSTORS             64
<<<<<<< HEAD
=======
#define EXIT_REASON_UMWAIT              67
#define EXIT_REASON_TPAUSE              68
>>>>>>> 24b8d41d

#define VMX_EXIT_REASONS \
	{ EXIT_REASON_EXCEPTION_NMI,         "EXCEPTION_NMI" }, \
	{ EXIT_REASON_EXTERNAL_INTERRUPT,    "EXTERNAL_INTERRUPT" }, \
	{ EXIT_REASON_TRIPLE_FAULT,          "TRIPLE_FAULT" }, \
	{ EXIT_REASON_INIT_SIGNAL,           "INIT_SIGNAL" }, \
	{ EXIT_REASON_INTERRUPT_WINDOW,      "INTERRUPT_WINDOW" }, \
	{ EXIT_REASON_NMI_WINDOW,            "NMI_WINDOW" }, \
	{ EXIT_REASON_TASK_SWITCH,           "TASK_SWITCH" }, \
	{ EXIT_REASON_CPUID,                 "CPUID" }, \
	{ EXIT_REASON_HLT,                   "HLT" }, \
	{ EXIT_REASON_INVD,                  "INVD" }, \
	{ EXIT_REASON_INVLPG,                "INVLPG" }, \
	{ EXIT_REASON_RDPMC,                 "RDPMC" }, \
	{ EXIT_REASON_RDTSC,                 "RDTSC" }, \
	{ EXIT_REASON_VMCALL,                "VMCALL" }, \
	{ EXIT_REASON_VMCLEAR,               "VMCLEAR" }, \
	{ EXIT_REASON_VMLAUNCH,              "VMLAUNCH" }, \
	{ EXIT_REASON_VMPTRLD,               "VMPTRLD" }, \
	{ EXIT_REASON_VMPTRST,               "VMPTRST" }, \
	{ EXIT_REASON_VMREAD,                "VMREAD" }, \
	{ EXIT_REASON_VMRESUME,              "VMRESUME" }, \
	{ EXIT_REASON_VMWRITE,               "VMWRITE" }, \
	{ EXIT_REASON_VMOFF,                 "VMOFF" }, \
	{ EXIT_REASON_VMON,                  "VMON" }, \
	{ EXIT_REASON_CR_ACCESS,             "CR_ACCESS" }, \
	{ EXIT_REASON_DR_ACCESS,             "DR_ACCESS" }, \
	{ EXIT_REASON_IO_INSTRUCTION,        "IO_INSTRUCTION" }, \
	{ EXIT_REASON_MSR_READ,              "MSR_READ" }, \
	{ EXIT_REASON_MSR_WRITE,             "MSR_WRITE" }, \
	{ EXIT_REASON_INVALID_STATE,         "INVALID_STATE" }, \
	{ EXIT_REASON_MSR_LOAD_FAIL,         "MSR_LOAD_FAIL" }, \
	{ EXIT_REASON_MWAIT_INSTRUCTION,     "MWAIT_INSTRUCTION" }, \
	{ EXIT_REASON_MONITOR_TRAP_FLAG,     "MONITOR_TRAP_FLAG" }, \
	{ EXIT_REASON_MONITOR_INSTRUCTION,   "MONITOR_INSTRUCTION" }, \
	{ EXIT_REASON_PAUSE_INSTRUCTION,     "PAUSE_INSTRUCTION" }, \
	{ EXIT_REASON_MCE_DURING_VMENTRY,    "MCE_DURING_VMENTRY" }, \
	{ EXIT_REASON_TPR_BELOW_THRESHOLD,   "TPR_BELOW_THRESHOLD" }, \
	{ EXIT_REASON_APIC_ACCESS,           "APIC_ACCESS" }, \
	{ EXIT_REASON_EOI_INDUCED,           "EOI_INDUCED" }, \
	{ EXIT_REASON_GDTR_IDTR,             "GDTR_IDTR" }, \
	{ EXIT_REASON_LDTR_TR,               "LDTR_TR" }, \
	{ EXIT_REASON_EPT_VIOLATION,         "EPT_VIOLATION" }, \
	{ EXIT_REASON_EPT_MISCONFIG,         "EPT_MISCONFIG" }, \
	{ EXIT_REASON_INVEPT,                "INVEPT" }, \
	{ EXIT_REASON_RDTSCP,                "RDTSCP" }, \
	{ EXIT_REASON_PREEMPTION_TIMER,      "PREEMPTION_TIMER" }, \
	{ EXIT_REASON_INVVPID,               "INVVPID" }, \
	{ EXIT_REASON_WBINVD,                "WBINVD" }, \
	{ EXIT_REASON_XSETBV,                "XSETBV" }, \
	{ EXIT_REASON_APIC_WRITE,            "APIC_WRITE" }, \
	{ EXIT_REASON_RDRAND,                "RDRAND" }, \
	{ EXIT_REASON_INVPCID,               "INVPCID" }, \
	{ EXIT_REASON_VMFUNC,                "VMFUNC" }, \
	{ EXIT_REASON_ENCLS,                 "ENCLS" }, \
	{ EXIT_REASON_RDSEED,                "RDSEED" }, \
	{ EXIT_REASON_PML_FULL,              "PML_FULL" }, \
	{ EXIT_REASON_XSAVES,                "XSAVES" }, \
<<<<<<< HEAD
	{ EXIT_REASON_XRSTORS,               "XRSTORS" }
=======
	{ EXIT_REASON_XRSTORS,               "XRSTORS" }, \
	{ EXIT_REASON_UMWAIT,                "UMWAIT" }, \
	{ EXIT_REASON_TPAUSE,                "TPAUSE" }

#define VMX_EXIT_REASON_FLAGS \
	{ VMX_EXIT_REASONS_FAILED_VMENTRY,	"FAILED_VMENTRY" }
>>>>>>> 24b8d41d

#define VMX_ABORT_SAVE_GUEST_MSR_FAIL        1
#define VMX_ABORT_LOAD_HOST_PDPTE_FAIL       2
#define VMX_ABORT_LOAD_HOST_MSR_FAIL         4

#endif /* _UAPIVMX_H */<|MERGE_RESOLUTION|>--- conflicted
+++ resolved
@@ -86,11 +86,8 @@
 #define EXIT_REASON_PML_FULL            62
 #define EXIT_REASON_XSAVES              63
 #define EXIT_REASON_XRSTORS             64
-<<<<<<< HEAD
-=======
 #define EXIT_REASON_UMWAIT              67
 #define EXIT_REASON_TPAUSE              68
->>>>>>> 24b8d41d
 
 #define VMX_EXIT_REASONS \
 	{ EXIT_REASON_EXCEPTION_NMI,         "EXCEPTION_NMI" }, \
@@ -149,16 +146,12 @@
 	{ EXIT_REASON_RDSEED,                "RDSEED" }, \
 	{ EXIT_REASON_PML_FULL,              "PML_FULL" }, \
 	{ EXIT_REASON_XSAVES,                "XSAVES" }, \
-<<<<<<< HEAD
-	{ EXIT_REASON_XRSTORS,               "XRSTORS" }
-=======
 	{ EXIT_REASON_XRSTORS,               "XRSTORS" }, \
 	{ EXIT_REASON_UMWAIT,                "UMWAIT" }, \
 	{ EXIT_REASON_TPAUSE,                "TPAUSE" }
 
 #define VMX_EXIT_REASON_FLAGS \
 	{ VMX_EXIT_REASONS_FAILED_VMENTRY,	"FAILED_VMENTRY" }
->>>>>>> 24b8d41d
 
 #define VMX_ABORT_SAVE_GUEST_MSR_FAIL        1
 #define VMX_ABORT_LOAD_HOST_PDPTE_FAIL       2
