# SPDX-License-Identifier: GPL-2.0
# Select 32 or 64 bit
config 64BIT
	bool "64-bit kernel" if "$(ARCH)" = "x86"
	default "$(ARCH)" != "i386"
	help
	  Say yes to build a 64-bit kernel - formerly known as x86_64
	  Say no to build a 32-bit kernel - formerly known as i386

config X86_32
	def_bool y
	depends on !64BIT
	# Options that are inherently 32-bit kernel only:
	select ARCH_WANT_IPC_PARSE_VERSION
	select CLKSRC_I8253
	select CLONE_BACKWARDS
	select HAVE_DEBUG_STACKOVERFLOW
	select MODULES_USE_ELF_REL
	select OLD_SIGACTION
	select GENERIC_VDSO_32

config X86_64
	def_bool y
	depends on 64BIT
	# Options that are inherently 64-bit kernel only:
	select ARCH_HAS_GIGANTIC_PAGE
	select ARCH_SUPPORTS_INT128 if CC_HAS_INT128
	select ARCH_USE_CMPXCHG_LOCKREF
	select HAVE_ARCH_SOFT_DIRTY
	select MODULES_USE_ELF_RELA
	select NEED_DMA_MAP_STATE
	select SWIOTLB

config FORCE_DYNAMIC_FTRACE
	def_bool y
	depends on X86_32
	depends on FUNCTION_TRACER
	select DYNAMIC_FTRACE
	help
	 We keep the static function tracing (!DYNAMIC_FTRACE) around
	 in order to test the non static function tracing in the
	 generic code, as other architectures still use it. But we
	 only need to keep it around for x86_64. No need to keep it
	 for x86_32. For x86_32, force DYNAMIC_FTRACE. 
#
# Arch settings
#
# ( Note that options that are marked 'if X86_64' could in principle be
#   ported to 32-bit as well. )
#
config X86
	def_bool y
	#
	# Note: keep this list sorted alphabetically
	#
	select ACPI_LEGACY_TABLES_LOOKUP	if ACPI
	select ACPI_SYSTEM_POWER_STATES_SUPPORT	if ACPI
<<<<<<< HEAD
	select ANON_INODES
	select ARCH_CLOCKSOURCE_DATA
	select ARCH_DISCARD_MEMBLOCK
	select ARCH_HAS_ACPI_TABLE_UPGRADE if ACPI
=======
	select ARCH_32BIT_OFF_T			if X86_32
	select ARCH_CLOCKSOURCE_INIT
	select ARCH_HAS_ACPI_TABLE_UPGRADE	if ACPI
	select ARCH_HAS_DEBUG_VIRTUAL
	select ARCH_HAS_DEBUG_VM_PGTABLE	if !X86_PAE
>>>>>>> 24b8d41d
	select ARCH_HAS_DEVMEM_IS_ALLOWED
	select ARCH_HAS_EARLY_DEBUG		if KGDB
	select ARCH_HAS_ELF_RANDOMIZE
	select ARCH_HAS_FAST_MULTIPLIER
	select ARCH_HAS_FILTER_PGPROT
	select ARCH_HAS_FORTIFY_SOURCE
	select ARCH_HAS_GCOV_PROFILE_ALL
<<<<<<< HEAD
	select ARCH_HAS_GIGANTIC_PAGE		if X86_64
	select ARCH_HAS_KCOV			if X86_64
=======
	select ARCH_HAS_KCOV			if X86_64 && STACK_VALIDATION
	select ARCH_HAS_MEM_ENCRYPT
	select ARCH_HAS_MEMBARRIER_SYNC_CORE
	select ARCH_HAS_NON_OVERLAPPING_ADDRESS_SPACE
>>>>>>> 24b8d41d
	select ARCH_HAS_PMEM_API		if X86_64
	select ARCH_HAS_PTE_DEVMAP		if X86_64
	select ARCH_HAS_PTE_SPECIAL
	select ARCH_HAS_UACCESS_FLUSHCACHE	if X86_64
	select ARCH_HAS_COPY_MC			if X86_64
	select ARCH_HAS_SET_MEMORY
	select ARCH_HAS_SET_DIRECT_MAP
	select ARCH_HAS_STRICT_KERNEL_RWX
	select ARCH_HAS_STRICT_MODULE_RWX
	select ARCH_HAS_SYNC_CORE_BEFORE_USERMODE
	select ARCH_HAS_SYSCALL_WRAPPER
	select ARCH_HAS_UBSAN_SANITIZE_ALL
	select ARCH_HAS_DEBUG_WX
	select ARCH_HAVE_NMI_SAFE_CMPXCHG
	select ARCH_MIGHT_HAVE_ACPI_PDC		if ACPI
	select ARCH_MIGHT_HAVE_PC_PARPORT
	select ARCH_MIGHT_HAVE_PC_SERIO
	select ARCH_STACKWALK
	select ARCH_SUPPORTS_ACPI
	select ARCH_SUPPORTS_ATOMIC_RMW
	select ARCH_SUPPORTS_NUMA_BALANCING	if X86_64
	select ARCH_USE_BUILTIN_BSWAP
	select ARCH_USE_QUEUED_RWLOCKS
	select ARCH_USE_QUEUED_SPINLOCKS
	select ARCH_USE_SYM_ANNOTATIONS
	select ARCH_WANT_BATCHED_UNMAP_TLB_FLUSH
	select ARCH_WANT_DEFAULT_BPF_JIT	if X86_64
	select ARCH_WANTS_DYNAMIC_TASK_STRUCT
<<<<<<< HEAD
	select ARCH_WANT_FRAME_POINTERS
	select ARCH_WANT_IPC_PARSE_VERSION	if X86_32
	select BUILDTIME_EXTABLE_SORT
=======
	select ARCH_WANT_HUGE_PMD_SHARE
	select ARCH_WANT_LD_ORPHAN_WARN
	select ARCH_WANTS_THP_SWAP		if X86_64
	select BUILDTIME_TABLE_SORT
>>>>>>> 24b8d41d
	select CLKEVT_I8253
	select CLOCKSOURCE_VALIDATE_LAST_CYCLE
	select CLOCKSOURCE_WATCHDOG
	select DCACHE_WORD_ACCESS
	select EDAC_ATOMIC_SCRUB
	select EDAC_SUPPORT
	select GENERIC_CLOCKEVENTS
	select GENERIC_CLOCKEVENTS_BROADCAST	if X86_64 || (X86_32 && X86_LOCAL_APIC)
	select GENERIC_CLOCKEVENTS_MIN_ADJUST
	select GENERIC_CMOS_UPDATE
	select GENERIC_CPU_AUTOPROBE
	select GENERIC_CPU_VULNERABILITIES
	select GENERIC_EARLY_IOREMAP
	select GENERIC_ENTRY
	select GENERIC_FIND_FIRST_BIT
	select GENERIC_IOMAP
	select GENERIC_IRQ_EFFECTIVE_AFF_MASK	if SMP
	select GENERIC_IRQ_MATRIX_ALLOCATOR	if X86_LOCAL_APIC
	select GENERIC_IRQ_MIGRATION		if SMP
	select GENERIC_IRQ_PROBE
	select GENERIC_IRQ_RESERVATION_MODE
	select GENERIC_IRQ_SHOW
	select GENERIC_PENDING_IRQ		if SMP
	select GENERIC_PTDUMP
	select GENERIC_SMP_IDLE_THREAD
	select GENERIC_STRNCPY_FROM_USER
	select GENERIC_STRNLEN_USER
	select GENERIC_TIME_VSYSCALL
	select GENERIC_GETTIMEOFDAY
	select GENERIC_VDSO_TIME_NS
	select GUP_GET_PTE_LOW_HIGH		if X86_PAE
	select HARDIRQS_SW_RESEND
	select HARDLOCKUP_CHECK_TIMESTAMP	if X86_64
	select HAVE_ACPI_APEI			if ACPI
	select HAVE_ACPI_APEI_NMI		if ACPI
	select HAVE_ALIGNED_STRUCT_PAGE		if SLUB
	select HAVE_ARCH_AUDITSYSCALL
	select HAVE_ARCH_HARDENED_USERCOPY
	select HAVE_ARCH_HUGE_VMAP		if X86_64 || X86_PAE
	select HAVE_ARCH_JUMP_LABEL
	select HAVE_ARCH_JUMP_LABEL_RELATIVE
	select HAVE_ARCH_KASAN			if X86_64
	select HAVE_ARCH_KASAN_VMALLOC		if X86_64
	select HAVE_ARCH_KGDB
	select HAVE_ARCH_MMAP_RND_BITS		if MMU
	select HAVE_ARCH_MMAP_RND_COMPAT_BITS	if MMU && COMPAT
	select HAVE_ARCH_COMPAT_MMAP_BASES	if MMU && COMPAT
	select HAVE_ARCH_PREL32_RELOCATIONS
	select HAVE_ARCH_SECCOMP_FILTER
	select HAVE_ARCH_THREAD_STRUCT_WHITELIST
	select HAVE_ARCH_STACKLEAK
	select HAVE_ARCH_TRACEHOOK
	select HAVE_ARCH_TRANSPARENT_HUGEPAGE
<<<<<<< HEAD
	select HAVE_ARCH_WITHIN_STACK_FRAMES
	select HAVE_EBPF_JIT			if X86_64
	select HAVE_ARCH_VMAP_STACK		if X86_64
	select HAVE_CC_STACKPROTECTOR
=======
	select HAVE_ARCH_TRANSPARENT_HUGEPAGE_PUD if X86_64
	select HAVE_ARCH_USERFAULTFD_WP         if X86_64 && USERFAULTFD
	select HAVE_ARCH_VMAP_STACK		if X86_64
	select HAVE_ARCH_WITHIN_STACK_FRAMES
	select HAVE_ASM_MODVERSIONS
>>>>>>> 24b8d41d
	select HAVE_CMPXCHG_DOUBLE
	select HAVE_CMPXCHG_LOCAL
	select HAVE_CONTEXT_TRACKING		if X86_64
	select HAVE_C_RECORDMCOUNT
	select HAVE_DEBUG_KMEMLEAK
	select HAVE_DMA_CONTIGUOUS
	select HAVE_DYNAMIC_FTRACE
	select HAVE_DYNAMIC_FTRACE_WITH_REGS
	select HAVE_DYNAMIC_FTRACE_WITH_DIRECT_CALLS
	select HAVE_EBPF_JIT
	select HAVE_EFFICIENT_UNALIGNED_ACCESS
<<<<<<< HEAD
	select HAVE_EXIT_THREAD
	select HAVE_FENTRY			if X86_64
=======
	select HAVE_EISA
	select HAVE_EXIT_THREAD
	select HAVE_FAST_GUP
	select HAVE_FENTRY			if X86_64 || DYNAMIC_FTRACE
>>>>>>> 24b8d41d
	select HAVE_FTRACE_MCOUNT_RECORD
	select HAVE_FUNCTION_GRAPH_TRACER
	select HAVE_FUNCTION_TRACER
	select HAVE_GCC_PLUGINS
<<<<<<< HEAD
	select HAVE_GENERIC_DMA_COHERENT	if X86_32
=======
>>>>>>> 24b8d41d
	select HAVE_HW_BREAKPOINT
	select HAVE_IDE
	select HAVE_IOREMAP_PROT
	select HAVE_IRQ_TIME_ACCOUNTING
	select HAVE_KERNEL_BZIP2
	select HAVE_KERNEL_GZIP
	select HAVE_KERNEL_LZ4
	select HAVE_KERNEL_LZMA
	select HAVE_KERNEL_LZO
	select HAVE_KERNEL_XZ
	select HAVE_KERNEL_ZSTD
	select HAVE_KPROBES
	select HAVE_KPROBES_ON_FTRACE
	select HAVE_FUNCTION_ERROR_INJECTION
	select HAVE_KRETPROBES
	select HAVE_KVM
	select HAVE_LIVEPATCH			if X86_64
	select HAVE_MIXED_BREAKPOINTS_REGS
<<<<<<< HEAD
=======
	select HAVE_MOD_ARCH_SPECIFIC
	select HAVE_MOVE_PMD
>>>>>>> 24b8d41d
	select HAVE_NMI
	select HAVE_OPROFILE
	select HAVE_OPTPROBES
	select HAVE_PCSPKR_PLATFORM
	select HAVE_PERF_EVENTS
	select HAVE_PERF_EVENTS_NMI
	select HAVE_HARDLOCKUP_DETECTOR_PERF	if PERF_EVENTS && HAVE_PERF_EVENTS_NMI
	select HAVE_PCI
	select HAVE_PERF_REGS
	select HAVE_PERF_USER_STACK_DUMP
	select MMU_GATHER_RCU_TABLE_FREE		if PARAVIRT
	select HAVE_POSIX_CPU_TIMERS_TASK_WORK
	select HAVE_REGS_AND_STACK_ACCESS_API
	select HAVE_RELIABLE_STACKTRACE		if X86_64 && (UNWINDER_FRAME_POINTER || UNWINDER_ORC) && STACK_VALIDATION
	select HAVE_FUNCTION_ARG_ACCESS_API
	select HAVE_STACKPROTECTOR		if CC_HAS_SANE_STACKPROTECTOR
	select HAVE_STACK_VALIDATION		if X86_64
	select HAVE_STATIC_CALL
	select HAVE_STATIC_CALL_INLINE		if HAVE_STACK_VALIDATION
	select HAVE_RSEQ
	select HAVE_SYSCALL_TRACEPOINTS
	select HAVE_UNSTABLE_SCHED_CLOCK
	select HAVE_USER_RETURN_NOTIFIER
	select HAVE_GENERIC_VDSO
	select HOTPLUG_SMT			if SMP
	select IRQ_FORCED_THREADING
	select NEED_SG_DMA_LENGTH
	select PCI_DOMAINS			if PCI
	select PCI_LOCKLESS_CONFIG		if PCI
	select PERF_EVENTS
	select RTC_LIB
	select RTC_MC146818_LIB
	select SPARSE_IRQ
	select SRCU
	select STACK_VALIDATION			if HAVE_STACK_VALIDATION && (HAVE_STATIC_CALL_INLINE || RETPOLINE)
	select SYSCTL_EXCEPTION_TRACE
	select THREAD_INFO_IN_TASK
	select USER_STACKTRACE_SUPPORT
	select VIRT_TO_BUS
	select HAVE_ARCH_KCSAN			if X86_64
	select X86_FEATURE_NAMES		if PROC_FS
	select PROC_PID_ARCH_STATUS		if PROC_FS
	imply IMA_SECURE_AND_OR_TRUSTED_BOOT    if EFI

config INSTRUCTION_DECODER
	def_bool y
	depends on KPROBES || PERF_EVENTS || UPROBES

config OUTPUT_FORMAT
	string
	default "elf32-i386" if X86_32
	default "elf64-x86-64" if X86_64

config LOCKDEP_SUPPORT
	def_bool y

config STACKTRACE_SUPPORT
	def_bool y

config MMU
	def_bool y

config ARCH_MMAP_RND_BITS_MIN
	default 28 if 64BIT
	default 8

config ARCH_MMAP_RND_BITS_MAX
	default 32 if 64BIT
	default 16

config ARCH_MMAP_RND_COMPAT_BITS_MIN
	default 8

config ARCH_MMAP_RND_COMPAT_BITS_MAX
	default 16

config SBUS
	bool

config GENERIC_ISA_DMA
	def_bool y
	depends on ISA_DMA_API

config GENERIC_BUG
	def_bool y
	depends on BUG
	select GENERIC_BUG_RELATIVE_POINTERS if X86_64

config GENERIC_BUG_RELATIVE_POINTERS
	bool

config ARCH_MAY_HAVE_PC_FDC
	def_bool y
	depends on ISA_DMA_API

config GENERIC_CALIBRATE_DELAY
	def_bool y

config ARCH_HAS_CPU_RELAX
	def_bool y

config ARCH_HAS_CACHE_LINE_SIZE
	def_bool y

config ARCH_HAS_FILTER_PGPROT
	def_bool y

config HAVE_SETUP_PER_CPU_AREA
	def_bool y

config NEED_PER_CPU_EMBED_FIRST_CHUNK
	def_bool y

config NEED_PER_CPU_PAGE_FIRST_CHUNK
	def_bool y

config ARCH_HIBERNATION_POSSIBLE
	def_bool y

config ARCH_SUSPEND_POSSIBLE
	def_bool y

config ARCH_WANT_GENERAL_HUGETLB
	def_bool y

config ZONE_DMA32
	def_bool y if X86_64

config AUDIT_ARCH
	def_bool y if X86_64

config ARCH_SUPPORTS_DEBUG_PAGEALLOC
	def_bool y

config KASAN_SHADOW_OFFSET
	hex
	depends on KASAN
	default 0xdffffc0000000000

config HAVE_INTEL_TXT
	def_bool y
	depends on INTEL_IOMMU && ACPI

config X86_32_SMP
	def_bool y
	depends on X86_32 && SMP

config X86_64_SMP
	def_bool y
	depends on X86_64 && SMP

config X86_32_LAZY_GS
	def_bool y
<<<<<<< HEAD
	depends on X86_32 && !CC_STACKPROTECTOR
=======
	depends on X86_32 && !STACKPROTECTOR
>>>>>>> 24b8d41d

config ARCH_SUPPORTS_UPROBES
	def_bool y

config FIX_EARLYCON_MEM
	def_bool y

config DYNAMIC_PHYSICAL_MASK
	bool

config PGTABLE_LEVELS
	int
	default 5 if X86_5LEVEL
	default 4 if X86_64
	default 3 if X86_PAE
	default 2

config CC_HAS_SANE_STACKPROTECTOR
	bool
	default $(success,$(srctree)/scripts/gcc-x86_64-has-stack-protector.sh $(CC)) if 64BIT
	default $(success,$(srctree)/scripts/gcc-x86_32-has-stack-protector.sh $(CC))
	help
	   We have to make sure stack protector is unconditionally disabled if
	   the compiler produces broken code.

menu "Processor type and features"

config ZONE_DMA
	bool "DMA memory allocation support" if EXPERT
	default y
	help
	  DMA memory allocation support allows devices with less than 32-bit
	  addressing to allocate within the first 16MB of address space.
	  Disable if no such devices will be used.

	  If unsure, say Y.

config SMP
	bool "Symmetric multi-processing support"
	help
	  This enables support for systems with more than one CPU. If you have
	  a system with only one CPU, say N. If you have a system with more
	  than one CPU, say Y.

	  If you say N here, the kernel will run on uni- and multiprocessor
	  machines, but will use only one CPU of a multiprocessor machine. If
	  you say Y here, the kernel will run on many, but not all,
	  uniprocessor machines. On a uniprocessor machine, the kernel
	  will run faster if you say N here.

	  Note that if you say Y here and choose architecture "586" or
	  "Pentium" under "Processor family", the kernel will not work on 486
	  architectures. Similarly, multiprocessor kernels for the "PPro"
	  architecture may not work on all Pentium based boards.

	  People using multiprocessor machines who say Y here should also say
	  Y to "Enhanced Real Time Clock Support", below. The "Advanced Power
	  Management" code will be disabled if you say Y here.

	  See also <file:Documentation/x86/i386/IO-APIC.rst>,
	  <file:Documentation/admin-guide/lockup-watchdogs.rst> and the SMP-HOWTO available at
	  <http://www.tldp.org/docs.html#howto>.

	  If you don't know what to do here, say N.

config X86_FEATURE_NAMES
	bool "Processor feature human-readable names" if EMBEDDED
	default y
	help
	  This option compiles in a table of x86 feature bits and corresponding
	  names.  This is required to support /proc/cpuinfo and a few kernel
	  messages.  You can disable this to save space, at the expense of
	  making those few kernel messages show numeric feature bits instead.

	  If in doubt, say Y.

config X86_X2APIC
	bool "Support x2apic"
	depends on X86_LOCAL_APIC && X86_64 && (IRQ_REMAP || HYPERVISOR_GUEST)
	help
	  This enables x2apic support on CPUs that have this feature.

	  This allows 32-bit apic IDs (so it can support very large systems),
	  and accesses the local apic via MSRs not via mmio.

	  If you don't know what to do here, say N.

config X86_MPPARSE
	bool "Enable MPS table" if ACPI || SFI
	default y
	depends on X86_LOCAL_APIC
	help
	  For old smp systems that do not have proper acpi support. Newer systems
	  (esp with 64bit cpus) with acpi support, MADT and DSDT will override it

config GOLDFISH
	def_bool y
	depends on X86_GOLDFISH

config RETPOLINE
	bool "Avoid speculative indirect branches in kernel"
	default y
	help
	  Compile kernel with the retpoline compiler options to guard against
	  kernel-to-user data leaks by avoiding speculative indirect
	  branches. Requires a compiler with -mindirect-branch=thunk-extern
	  support for full protection. The kernel may run slower.

config X86_CPU_RESCTRL
	bool "x86 CPU resource control support"
	depends on X86 && (CPU_SUP_INTEL || CPU_SUP_AMD)
	select KERNFS
	select PROC_CPU_RESCTRL		if PROC_FS
	help
	  Enable x86 CPU resource control support.

	  Provide support for the allocation and monitoring of system resources
	  usage by the CPU.

	  Intel calls this Intel Resource Director Technology
	  (Intel(R) RDT). More information about RDT can be found in the
	  Intel x86 Architecture Software Developer Manual.

	  AMD calls this AMD Platform Quality of Service (AMD QoS).
	  More information about AMD QoS can be found in the AMD64 Technology
	  Platform Quality of Service Extensions manual.

	  Say N if unsure.

if X86_32
config X86_BIGSMP
	bool "Support for big SMP systems with more than 8 CPUs"
	depends on SMP
	help
	  This option is needed for the systems that have more than 8 CPUs.

config X86_EXTENDED_PLATFORM
	bool "Support for extended (non-PC) x86 platforms"
	default y
	help
	  If you disable this option then the kernel will only support
	  standard PC platforms. (which covers the vast majority of
	  systems out there.)

	  If you enable this option then you'll be able to select support
	  for the following (non-PC) 32 bit x86 platforms:
		Goldfish (Android emulator)
		AMD Elan
		RDC R-321x SoC
		SGI 320/540 (Visual Workstation)
		STA2X11-based (e.g. Northville)
		Moorestown MID devices

	  If you have one of these systems, or if you want to build a
	  generic distribution kernel, say Y here - otherwise say N.
endif

if X86_64
config X86_EXTENDED_PLATFORM
	bool "Support for extended (non-PC) x86 platforms"
	default y
	help
	  If you disable this option then the kernel will only support
	  standard PC platforms. (which covers the vast majority of
	  systems out there.)

	  If you enable this option then you'll be able to select support
	  for the following (non-PC) 64 bit x86 platforms:
		Numascale NumaChip
		ScaleMP vSMP
		SGI Ultraviolet

	  If you have one of these systems, or if you want to build a
	  generic distribution kernel, say Y here - otherwise say N.
endif
# This is an alphabetically sorted list of 64 bit extended platforms
# Please maintain the alphabetic order if and when there are additions
config X86_NUMACHIP
	bool "Numascale NumaChip"
	depends on X86_64
	depends on X86_EXTENDED_PLATFORM
	depends on NUMA
	depends on SMP
	depends on X86_X2APIC
	depends on PCI_MMCONFIG
	help
	  Adds support for Numascale NumaChip large-SMP systems. Needed to
	  enable more than ~168 cores.
	  If you don't have one of these, you should say N here.

config X86_VSMP
	bool "ScaleMP vSMP"
	select HYPERVISOR_GUEST
	select PARAVIRT
	depends on X86_64 && PCI
	depends on X86_EXTENDED_PLATFORM
	depends on SMP
	help
	  Support for ScaleMP vSMP systems.  Say 'Y' here if this kernel is
	  supposed to run on these EM64T-based machines.  Only choose this option
	  if you have one of these machines.

config X86_UV
	bool "SGI Ultraviolet"
	depends on X86_64
	depends on X86_EXTENDED_PLATFORM
	depends on NUMA
	depends on EFI
	depends on X86_X2APIC
	depends on PCI
	help
	  This option is needed in order to support SGI Ultraviolet systems.
	  If you don't have one of these, you should say N here.

# Following is an alphabetically sorted list of 32 bit extended platforms
# Please maintain the alphabetic order if and when there are additions

config X86_GOLDFISH
	bool "Goldfish (Virtual Platform)"
	depends on X86_EXTENDED_PLATFORM
	help
	 Enable support for the Goldfish virtual platform used primarily
	 for Android development. Unless you are building for the Android
	 Goldfish emulator say N here.

config X86_INTEL_CE
	bool "CE4100 TV platform"
	depends on PCI
	depends on PCI_GODIRECT
	depends on X86_IO_APIC
	depends on X86_32
	depends on X86_EXTENDED_PLATFORM
	select X86_REBOOTFIXUPS
	select OF
	select OF_EARLY_FLATTREE
	help
	  Select for the Intel CE media processor (CE4100) SOC.
	  This option compiles in support for the CE4100 SOC for settop
	  boxes and media devices.

config X86_INTEL_MID
	bool "Intel MID platform support"
	depends on X86_EXTENDED_PLATFORM
	depends on X86_PLATFORM_DEVICES
	depends on PCI
	depends on X86_64 || (PCI_GOANY && X86_32)
	depends on X86_IO_APIC
	select SFI
	select I2C
	select DW_APB_TIMER
	select APB_TIMER
	select INTEL_SCU_PCI
	select MFD_INTEL_MSIC
	help
	  Select to build a kernel capable of supporting Intel MID (Mobile
	  Internet Device) platform systems which do not have the PCI legacy
	  interfaces. If you are building for a PC class system say N here.

	  Intel MID platforms are based on an Intel processor and chipset which
	  consume less power than most of the x86 derivatives.

config X86_INTEL_QUARK
	bool "Intel Quark platform support"
	depends on X86_32
	depends on X86_EXTENDED_PLATFORM
	depends on X86_PLATFORM_DEVICES
	depends on X86_TSC
	depends on PCI
	depends on PCI_GOANY
	depends on X86_IO_APIC
	select IOSF_MBI
	select INTEL_IMR
	select COMMON_CLK
	help
	  Select to include support for Quark X1000 SoC.
	  Say Y here if you have a Quark based system such as the Arduino
	  compatible Intel Galileo.

config MLX_PLATFORM
	tristate "Mellanox Technologies platform support"
	depends on X86_64
	depends on X86_EXTENDED_PLATFORM
	---help---
	  This option enables system support for the Mellanox Technologies
	  platform.

	  Say Y here if you are building a kernel for Mellanox system.

	  Otherwise, say N.

config X86_INTEL_LPSS
	bool "Intel Low Power Subsystem Support"
	depends on X86 && ACPI && PCI
	select COMMON_CLK
	select PINCTRL
	select IOSF_MBI
	help
	  Select to build support for Intel Low Power Subsystem such as
	  found on Intel Lynxpoint PCH. Selecting this option enables
	  things like clock tree (common clock framework) and pincontrol
	  which are needed by the LPSS peripheral drivers.

config X86_AMD_PLATFORM_DEVICE
	bool "AMD ACPI2Platform devices support"
	depends on ACPI
	select COMMON_CLK
	select PINCTRL
	help
	  Select to interpret AMD specific ACPI device to platform device
	  such as I2C, UART, GPIO found on AMD Carrizo and later chipsets.
	  I2C and UART depend on COMMON_CLK to set clock. GPIO driver is
	  implemented under PINCTRL subsystem.

config IOSF_MBI
	tristate "Intel SoC IOSF Sideband support for SoC platforms"
	depends on PCI
	help
	  This option enables sideband register access support for Intel SoC
	  platforms. On these platforms the IOSF sideband is used in lieu of
	  MSR's for some register accesses, mostly but not limited to thermal
	  and power. Drivers may query the availability of this device to
	  determine if they need the sideband in order to work on these
	  platforms. The sideband is available on the following SoC products.
	  This list is not meant to be exclusive.
	   - BayTrail
	   - Braswell
	   - Quark

	  You should say Y if you are running a kernel on one of these SoC's.

config IOSF_MBI_DEBUG
	bool "Enable IOSF sideband access through debugfs"
	depends on IOSF_MBI && DEBUG_FS
	help
	  Select this option to expose the IOSF sideband access registers (MCR,
	  MDR, MCRX) through debugfs to write and read register information from
	  different units on the SoC. This is most useful for obtaining device
	  state information for debug and analysis. As this is a general access
	  mechanism, users of this option would have specific knowledge of the
	  device they want to access.

	  If you don't require the option or are in doubt, say N.

config X86_RDC321X
	bool "RDC R-321x SoC"
	depends on X86_32
	depends on X86_EXTENDED_PLATFORM
	select M486
	select X86_REBOOTFIXUPS
	help
	  This option is needed for RDC R-321x system-on-chip, also known
	  as R-8610-(G).
	  If you don't have one of these chips, you should say N here.

config X86_32_NON_STANDARD
	bool "Support non-standard 32-bit SMP architectures"
	depends on X86_32 && SMP
	depends on X86_EXTENDED_PLATFORM
	help
	  This option compiles in the bigsmp and STA2X11 default
	  subarchitectures.  It is intended for a generic binary
	  kernel. If you select them all, kernel will probe it one by
	  one and will fallback to default.

# Alphabetically sorted list of Non standard 32 bit platforms

config X86_SUPPORTS_MEMORY_FAILURE
	def_bool y
	# MCE code calls memory_failure():
	depends on X86_MCE
	# On 32-bit this adds too big of NODES_SHIFT and we run out of page flags:
	# On 32-bit SPARSEMEM adds too big of SECTIONS_WIDTH:
	depends on X86_64 || !SPARSEMEM
	select ARCH_SUPPORTS_MEMORY_FAILURE

config STA2X11
	bool "STA2X11 Companion Chip Support"
	depends on X86_32_NON_STANDARD && PCI
	select SWIOTLB
	select MFD_STA2X11
	select GPIOLIB
<<<<<<< HEAD
	default n
	---help---
=======
	help
>>>>>>> 24b8d41d
	  This adds support for boards based on the STA2X11 IO-Hub,
	  a.k.a. "ConneXt". The chip is used in place of the standard
	  PC chipset, so all "standard" peripherals are missing. If this
	  option is selected the kernel will still be able to boot on
	  standard PC machines.

config X86_32_IRIS
	tristate "Eurobraille/Iris poweroff module"
	depends on X86_32
	help
	  The Iris machines from EuroBraille do not have APM or ACPI support
	  to shut themselves down properly.  A special I/O sequence is
	  needed to do so, which is what this module does at
	  kernel shutdown.

	  This is only for Iris machines from EuroBraille.

	  If unused, say N.

config SCHED_OMIT_FRAME_POINTER
	def_bool y
	prompt "Single-depth WCHAN output"
	depends on X86
	help
	  Calculate simpler /proc/<PID>/wchan values. If this option
	  is disabled then wchan values will recurse back to the
	  caller function. This provides more accurate wchan values,
	  at the expense of slightly more scheduling overhead.

	  If in doubt, say "Y".

menuconfig HYPERVISOR_GUEST
	bool "Linux guest support"
	help
	  Say Y here to enable options for running Linux under various hyper-
	  visors. This option enables basic hypervisor detection and platform
	  setup.

	  If you say N, all options in this submenu will be skipped and
	  disabled, and Linux guest support won't be built in.

if HYPERVISOR_GUEST

config PARAVIRT
	bool "Enable paravirtualization code"
	help
	  This changes the kernel so it can modify itself when it is run
	  under a hypervisor, potentially improving performance significantly
	  over full virtualization.  However, when run without a hypervisor
	  the kernel is theoretically slower and slightly larger.

config PARAVIRT_XXL
	bool

config PARAVIRT_DEBUG
	bool "paravirt-ops debugging"
	depends on PARAVIRT && DEBUG_KERNEL
	help
	  Enable to debug paravirt_ops internals.  Specifically, BUG if
	  a paravirt_op is missing when it is called.

config PARAVIRT_SPINLOCKS
	bool "Paravirtualization layer for spinlocks"
	depends on PARAVIRT && SMP
<<<<<<< HEAD
	---help---
=======
	help
>>>>>>> 24b8d41d
	  Paravirtualized spinlocks allow a pvops backend to replace the
	  spinlock implementation with something virtualization-friendly
	  (for example, block the virtual CPU rather than spinning).

	  It has a minimal impact on native kernels and gives a nice performance
	  benefit on paravirtualized KVM / Xen kernels.

	  If you are unsure how to answer this question, answer Y.

<<<<<<< HEAD
config QUEUED_LOCK_STAT
	bool "Paravirt queued spinlock statistics"
	depends on PARAVIRT_SPINLOCKS && DEBUG_FS
	---help---
	  Enable the collection of statistical data on the slowpath
	  behavior of paravirtualized queued spinlocks and report
	  them on debugfs.
=======
config X86_HV_CALLBACK_VECTOR
	def_bool n
>>>>>>> 24b8d41d

source "arch/x86/xen/Kconfig"

config KVM_GUEST
	bool "KVM Guest support (including kvmclock)"
	depends on PARAVIRT
	select PARAVIRT_CLOCK
	select ARCH_CPUIDLE_HALTPOLL
	select X86_HV_CALLBACK_VECTOR
	default y
	help
	  This option enables various optimizations for running under the KVM
	  hypervisor. It includes a paravirtualized clock, so that instead
	  of relying on a PIT (or probably other) emulation by the
	  underlying device model, the host provides the guest with
	  timing infrastructure such as time of day, and system time

config ARCH_CPUIDLE_HALTPOLL
	def_bool n
	prompt "Disable host haltpoll when loading haltpoll driver"
	help
	  If virtualized under KVM, disable host haltpoll.

config PVH
	bool "Support for running PVH guests"
	help
	  This option enables the PVH entry point for guest virtual machines
	  as specified in the x86/HVM direct boot ABI.

config PARAVIRT_TIME_ACCOUNTING
	bool "Paravirtual steal time accounting"
	depends on PARAVIRT
	help
	  Select this option to enable fine granularity task steal time
	  accounting. Time spent executing other tasks in parallel with
	  the current vCPU is discounted from the vCPU power. To account for
	  that, there can be a small performance impact.

	  If in doubt, say N here.

config PARAVIRT_CLOCK
	bool

config JAILHOUSE_GUEST
	bool "Jailhouse non-root cell support"
	depends on X86_64 && PCI
	select X86_PM_TIMER
	help
	  This option allows to run Linux as guest in a Jailhouse non-root
	  cell. You can leave this option disabled if you only want to start
	  Jailhouse and run Linux afterwards in the root cell.

config ACRN_GUEST
	bool "ACRN Guest support"
	depends on X86_64
	select X86_HV_CALLBACK_VECTOR
	help
	  This option allows to run Linux as guest in the ACRN hypervisor. ACRN is
	  a flexible, lightweight reference open-source hypervisor, built with
	  real-time and safety-criticality in mind. It is built for embedded
	  IOT with small footprint and real-time features. More details can be
	  found in https://projectacrn.org/.

endif #HYPERVISOR_GUEST

source "arch/x86/Kconfig.cpu"

config HPET_TIMER
	def_bool X86_64
	prompt "HPET Timer Support" if X86_32
	help
	  Use the IA-PC HPET (High Precision Event Timer) to manage
	  time in preference to the PIT and RTC, if a HPET is
	  present.
	  HPET is the next generation timer replacing legacy 8254s.
	  The HPET provides a stable time base on SMP
	  systems, unlike the TSC, but it is more expensive to access,
	  as it is off-chip.  The interface used is documented
	  in the HPET spec, revision 1.

	  You can safely choose Y here.  However, HPET will only be
	  activated if the platform and the BIOS support this feature.
	  Otherwise the 8254 will be used for timing services.

	  Choose N to continue using the legacy 8254 timer.

config HPET_EMULATE_RTC
	def_bool y
	depends on HPET_TIMER && (RTC=y || RTC=m || RTC_DRV_CMOS=m || RTC_DRV_CMOS=y)

config APB_TIMER
	def_bool y if X86_INTEL_MID
	prompt "Intel MID APB Timer Support" if X86_INTEL_MID
	select DW_APB_TIMER
	depends on X86_INTEL_MID && SFI
	help
	 APB timer is the replacement for 8254, HPET on X86 MID platforms.
	 The APBT provides a stable time base on SMP
	 systems, unlike the TSC, but it is more expensive to access,
	 as it is off-chip. APB timers are always running regardless of CPU
	 C states, they are used as per CPU clockevent device when possible.

# Mark as expert because too many people got it wrong.
# The code disables itself when not needed.
config DMI
	default y
	select DMI_SCAN_MACHINE_NON_EFI_FALLBACK
	bool "Enable DMI scanning" if EXPERT
	help
	  Enabled scanning of DMI to identify machine quirks. Say Y
	  here unless you have verified that your setup is not
	  affected by entries in the DMI blacklist. Required by PNP
	  BIOS code.

config GART_IOMMU
	bool "Old AMD GART IOMMU support"
	select DMA_OPS
	select IOMMU_HELPER
	select SWIOTLB
	depends on X86_64 && PCI && AMD_NB
	help
	  Provides a driver for older AMD Athlon64/Opteron/Turion/Sempron
	  GART based hardware IOMMUs.

	  The GART supports full DMA access for devices with 32-bit access
	  limitations, on systems with more than 3 GB. This is usually needed
	  for USB, sound, many IDE/SATA chipsets and some other devices.

	  Newer systems typically have a modern AMD IOMMU, supported via
	  the CONFIG_AMD_IOMMU=y config option.

	  In normal configurations this driver is only active when needed:
	  there's more than 3 GB of memory and the system contains a
	  32-bit limited device.

	  If unsure, say Y.

config MAXSMP
	bool "Enable Maximum number of SMP Processors and NUMA Nodes"
	depends on X86_64 && SMP && DEBUG_KERNEL
	select CPUMASK_OFFSTACK
	help
	  Enable maximum number of CPUS and NUMA Nodes for this architecture.
	  If unsure, say N.

#
# The maximum number of CPUs supported:
#
# The main config value is NR_CPUS, which defaults to NR_CPUS_DEFAULT,
# and which can be configured interactively in the
# [NR_CPUS_RANGE_BEGIN ... NR_CPUS_RANGE_END] range.
#
# The ranges are different on 32-bit and 64-bit kernels, depending on
# hardware capabilities and scalability features of the kernel.
#
# ( If MAXSMP is enabled we just use the highest possible value and disable
#   interactive configuration. )
#

config NR_CPUS_RANGE_BEGIN
	int
	default NR_CPUS_RANGE_END if MAXSMP
	default    1 if !SMP
	default    2

config NR_CPUS_RANGE_END
	int
	depends on X86_32
	default   64 if  SMP &&  X86_BIGSMP
	default    8 if  SMP && !X86_BIGSMP
	default    1 if !SMP

config NR_CPUS_RANGE_END
	int
	depends on X86_64
	default 8192 if  SMP && CPUMASK_OFFSTACK
	default  512 if  SMP && !CPUMASK_OFFSTACK
	default    1 if !SMP

config NR_CPUS_DEFAULT
	int
	depends on X86_32
	default   32 if  X86_BIGSMP
	default    8 if  SMP
	default    1 if !SMP

config NR_CPUS_DEFAULT
	int
	depends on X86_64
	default 8192 if  MAXSMP
	default   64 if  SMP
	default    1 if !SMP

config NR_CPUS
	int "Maximum number of CPUs" if SMP && !MAXSMP
	range NR_CPUS_RANGE_BEGIN NR_CPUS_RANGE_END
	default NR_CPUS_DEFAULT
	help
	  This allows you to specify the maximum number of CPUs which this
	  kernel will support.  If CPUMASK_OFFSTACK is enabled, the maximum
	  supported value is 8192, otherwise the maximum value is 512.  The
	  minimum value which makes sense is 2.

	  This is purely to save memory: each supported CPU adds about 8KB
	  to the kernel image.

config SCHED_SMT
	def_bool y if SMP

config SCHED_MC
	def_bool y
	prompt "Multi-core scheduler support"
	depends on SMP
	help
	  Multi-core scheduler support improves the CPU scheduler's decision
	  making when dealing with multi-core CPU chips at a cost of slightly
	  increased overhead in some places. If unsure say N here.

config SCHED_MC_PRIO
	bool "CPU core priorities scheduler support"
	depends on SCHED_MC && CPU_SUP_INTEL
	select X86_INTEL_PSTATE
	select CPU_FREQ
	default y
	help
	  Intel Turbo Boost Max Technology 3.0 enabled CPUs have a
	  core ordering determined at manufacturing time, which allows
	  certain cores to reach higher turbo frequencies (when running
	  single threaded workloads) than others.

	  Enabling this kernel feature teaches the scheduler about
	  the TBM3 (aka ITMT) priority order of the CPU cores and adjusts the
	  scheduler's CPU selection logic accordingly, so that higher
	  overall system performance can be achieved.

	  This feature will have no effect on CPUs without this feature.

	  If unsure say Y here.

config UP_LATE_INIT
	def_bool y
	depends on !SMP && X86_LOCAL_APIC

config X86_UP_APIC
	bool "Local APIC support on uniprocessors" if !PCI_MSI
	default PCI_MSI
	depends on X86_32 && !SMP && !X86_32_NON_STANDARD
	help
	  A local APIC (Advanced Programmable Interrupt Controller) is an
	  integrated interrupt controller in the CPU. If you have a single-CPU
	  system which has a processor with a local APIC, you can say Y here to
	  enable and use it. If you say Y here even though your machine doesn't
	  have a local APIC, then the kernel will still run with no slowdown at
	  all. The local APIC supports CPU-generated self-interrupts (timer,
	  performance counters), and the NMI watchdog which detects hard
	  lockups.

config X86_UP_IOAPIC
	bool "IO-APIC support on uniprocessors"
	depends on X86_UP_APIC
	help
	  An IO-APIC (I/O Advanced Programmable Interrupt Controller) is an
	  SMP-capable replacement for PC-style interrupt controllers. Most
	  SMP systems and many recent uniprocessor systems have one.

	  If you have a single-CPU system with an IO-APIC, you can say Y here
	  to use it. If you say Y here even though your machine doesn't have
	  an IO-APIC, then the kernel will still run with no slowdown at all.

config X86_LOCAL_APIC
	def_bool y
	depends on X86_64 || SMP || X86_32_NON_STANDARD || X86_UP_APIC || PCI_MSI
	select IRQ_DOMAIN_HIERARCHY
	select PCI_MSI_IRQ_DOMAIN if PCI_MSI

config X86_IO_APIC
	def_bool y
	depends on X86_LOCAL_APIC || X86_UP_IOAPIC

config X86_REROUTE_FOR_BROKEN_BOOT_IRQS
	bool "Reroute for broken boot IRQs"
	depends on X86_IO_APIC
	help
	  This option enables a workaround that fixes a source of
	  spurious interrupts. This is recommended when threaded
	  interrupt handling is used on systems where the generation of
	  superfluous "boot interrupts" cannot be disabled.

	  Some chipsets generate a legacy INTx "boot IRQ" when the IRQ
	  entry in the chipset's IO-APIC is masked (as, e.g. the RT
	  kernel does during interrupt handling). On chipsets where this
	  boot IRQ generation cannot be disabled, this workaround keeps
	  the original IRQ line masked so that only the equivalent "boot
	  IRQ" is delivered to the CPUs. The workaround also tells the
	  kernel to set up the IRQ handler on the boot IRQ line. In this
	  way only one interrupt is delivered to the kernel. Otherwise
	  the spurious second interrupt may cause the kernel to bring
	  down (vital) interrupt lines.

	  Only affects "broken" chipsets. Interrupt sharing may be
	  increased on these systems.

config X86_MCE
	bool "Machine Check / overheating reporting"
	select GENERIC_ALLOCATOR
	default y
	help
	  Machine Check support allows the processor to notify the
	  kernel if it detects a problem (e.g. overheating, data corruption).
	  The action the kernel takes depends on the severity of the problem,
	  ranging from warning messages to halting the machine.

config X86_MCELOG_LEGACY
	bool "Support for deprecated /dev/mcelog character device"
	depends on X86_MCE
	help
	  Enable support for /dev/mcelog which is needed by the old mcelog
	  userspace logging daemon. Consider switching to the new generation
	  rasdaemon solution.

config X86_MCE_INTEL
	def_bool y
	prompt "Intel MCE features"
	depends on X86_MCE && X86_LOCAL_APIC
	help
	   Additional support for intel specific MCE features such as
	   the thermal monitor.

config X86_MCE_AMD
	def_bool y
	prompt "AMD MCE features"
	depends on X86_MCE && X86_LOCAL_APIC && AMD_NB
	help
	   Additional support for AMD specific MCE features such as
	   the DRAM Error Threshold.

config X86_ANCIENT_MCE
	bool "Support for old Pentium 5 / WinChip machine checks"
	depends on X86_32 && X86_MCE
	help
	  Include support for machine check handling on old Pentium 5 or WinChip
	  systems. These typically need to be enabled explicitly on the command
	  line.

config X86_MCE_THRESHOLD
	depends on X86_MCE_AMD || X86_MCE_INTEL
	def_bool y

config X86_MCE_INJECT
	depends on X86_MCE && X86_LOCAL_APIC && DEBUG_FS
	tristate "Machine check injector support"
	help
	  Provide support for injecting machine checks for testing purposes.
	  If you don't know what a machine check is and you don't do kernel
	  QA it is safe to say n.

config X86_THERMAL_VECTOR
	def_bool y
	depends on X86_MCE_INTEL

source "arch/x86/events/Kconfig"

config X86_LEGACY_VM86
	bool "Legacy VM86 support"
	depends on X86_32
	help
	  This option allows user programs to put the CPU into V8086
	  mode, which is an 80286-era approximation of 16-bit real mode.

	  Some very old versions of X and/or vbetool require this option
	  for user mode setting.  Similarly, DOSEMU will use it if
	  available to accelerate real mode DOS programs.  However, any
	  recent version of DOSEMU, X, or vbetool should be fully
	  functional even without kernel VM86 support, as they will all
	  fall back to software emulation. Nevertheless, if you are using
	  a 16-bit DOS program where 16-bit performance matters, vm86
	  mode might be faster than emulation and you might want to
	  enable this option.

	  Note that any app that works on a 64-bit kernel is unlikely to
	  need this option, as 64-bit kernels don't, and can't, support
	  V8086 mode. This option is also unrelated to 16-bit protected
	  mode and is not needed to run most 16-bit programs under Wine.

	  Enabling this option increases the complexity of the kernel
	  and slows down exception handling a tiny bit.

	  If unsure, say N here.

config VM86
	bool
	default X86_LEGACY_VM86

config X86_16BIT
	bool "Enable support for 16-bit segments" if EXPERT
	default y
	depends on MODIFY_LDT_SYSCALL
	help
	  This option is required by programs like Wine to run 16-bit
	  protected mode legacy code on x86 processors.  Disabling
	  this option saves about 300 bytes on i386, or around 6K text
	  plus 16K runtime memory on x86-64,

config X86_ESPFIX32
	def_bool y
	depends on X86_16BIT && X86_32

config X86_ESPFIX64
	def_bool y
	depends on X86_16BIT && X86_64

config X86_VSYSCALL_EMULATION
	bool "Enable vsyscall emulation" if EXPERT
	default y
	depends on X86_64
	help
	 This enables emulation of the legacy vsyscall page.  Disabling
	 it is roughly equivalent to booting with vsyscall=none, except
	 that it will also disable the helpful warning if a program
	 tries to use a vsyscall.  With this option set to N, offending
	 programs will just segfault, citing addresses of the form
	 0xffffffffff600?00.

	 This option is required by many programs built before 2013, and
	 care should be used even with newer programs if set to N.

	 Disabling this option saves about 7K of kernel size and
	 possibly 4K of additional runtime pagetable memory.

config X86_IOPL_IOPERM
	bool "IOPERM and IOPL Emulation"
	default y
	help
	  This enables the ioperm() and iopl() syscalls which are necessary
	  for legacy applications.

	  Legacy IOPL support is an overbroad mechanism which allows user
	  space aside of accessing all 65536 I/O ports also to disable
	  interrupts. To gain this access the caller needs CAP_SYS_RAWIO
	  capabilities and permission from potentially active security
	  modules.

	  The emulation restricts the functionality of the syscall to
	  only allowing the full range I/O port access, but prevents the
	  ability to disable interrupts from user space which would be
	  granted if the hardware IOPL mechanism would be used.

config TOSHIBA
	tristate "Toshiba Laptop support"
	depends on X86_32
	help
	  This adds a driver to safely access the System Management Mode of
	  the CPU on Toshiba portables with a genuine Toshiba BIOS. It does
	  not work on models with a Phoenix BIOS. The System Management Mode
	  is used to set the BIOS and power saving options on Toshiba portables.

	  For information on utilities to make use of this driver see the
	  Toshiba Linux utilities web site at:
	  <http://www.buzzard.org.uk/toshiba/>.

	  Say Y if you intend to run this kernel on a Toshiba portable.
	  Say N otherwise.

config I8K
	tristate "Dell i8k legacy laptop support"
	select HWMON
	select SENSORS_DELL_SMM
	help
	  This option enables legacy /proc/i8k userspace interface in hwmon
	  dell-smm-hwmon driver. Character file /proc/i8k reports bios version,
	  temperature and allows controlling fan speeds of Dell laptops via
	  System Management Mode. For old Dell laptops (like Dell Inspiron 8000)
	  it reports also power and hotkey status. For fan speed control is
	  needed userspace package i8kutils.

	  Say Y if you intend to run this kernel on old Dell laptops or want to
	  use userspace package i8kutils.
	  Say N otherwise.

config X86_REBOOTFIXUPS
	bool "Enable X86 board specific fixups for reboot"
	depends on X86_32
	help
	  This enables chipset and/or board specific fixups to be done
	  in order to get reboot to work correctly. This is only needed on
	  some combinations of hardware and BIOS. The symptom, for which
	  this config is intended, is when reboot ends with a stalled/hung
	  system.

	  Currently, the only fixup is for the Geode machines using
	  CS5530A and CS5536 chipsets and the RDC R-321x SoC.

	  Say Y if you want to enable the fixup. Currently, it's safe to
	  enable this option even if you don't need it.
	  Say N otherwise.

config MICROCODE
	bool "CPU microcode loading support"
	default y
	depends on CPU_SUP_AMD || CPU_SUP_INTEL
	help
	  If you say Y here, you will be able to update the microcode on
	  Intel and AMD processors. The Intel support is for the IA32 family,
	  e.g. Pentium Pro, Pentium II, Pentium III, Pentium 4, Xeon etc. The
	  AMD support is for families 0x10 and later. You will obviously need
	  the actual microcode binary data itself which is not shipped with
	  the Linux kernel.

	  The preferred method to load microcode from a detached initrd is described
	  in Documentation/x86/microcode.rst. For that you need to enable
	  CONFIG_BLK_DEV_INITRD in order for the loader to be able to scan the
	  initrd for microcode blobs.

	  In addition, you can build the microcode into the kernel. For that you
	  need to add the vendor-supplied microcode to the CONFIG_EXTRA_FIRMWARE
	  config option.

config MICROCODE_INTEL
	bool "Intel microcode loading support"
	depends on MICROCODE
	default MICROCODE
	help
	  This options enables microcode patch loading support for Intel
	  processors.

	  For the current Intel microcode data package go to
	  <https://downloadcenter.intel.com> and search for
	  'Linux Processor Microcode Data File'.

config MICROCODE_AMD
	bool "AMD microcode loading support"
	depends on MICROCODE
	help
	  If you select this option, microcode patch loading support for AMD
	  processors will be enabled.

config MICROCODE_OLD_INTERFACE
	bool "Ancient loading interface (DEPRECATED)"
	default n
	depends on MICROCODE
<<<<<<< HEAD
=======
	help
	  DO NOT USE THIS! This is the ancient /dev/cpu/microcode interface
	  which was used by userspace tools like iucode_tool and microcode.ctl.
	  It is inadequate because it runs too late to be able to properly
	  load microcode on a machine and it needs special tools. Instead, you
	  should've switched to the early loading method with the initrd or
	  builtin microcode by now: Documentation/x86/microcode.rst
>>>>>>> 24b8d41d

config X86_MSR
	tristate "/dev/cpu/*/msr - Model-specific register support"
	help
	  This device gives privileged processes access to the x86
	  Model-Specific Registers (MSRs).  It is a character device with
	  major 202 and minors 0 to 31 for /dev/cpu/0/msr to /dev/cpu/31/msr.
	  MSR accesses are directed to a specific CPU on multi-processor
	  systems.

config X86_CPUID
	tristate "/dev/cpu/*/cpuid - CPU information support"
	help
	  This device gives processes access to the x86 CPUID instruction to
	  be executed on a specific processor.  It is a character device
	  with major 203 and minors 0 to 31 for /dev/cpu/0/cpuid to
	  /dev/cpu/31/cpuid.

choice
	prompt "High Memory Support"
	default HIGHMEM4G
	depends on X86_32

config NOHIGHMEM
	bool "off"
	help
	  Linux can use up to 64 Gigabytes of physical memory on x86 systems.
	  However, the address space of 32-bit x86 processors is only 4
	  Gigabytes large. That means that, if you have a large amount of
	  physical memory, not all of it can be "permanently mapped" by the
	  kernel. The physical memory that's not permanently mapped is called
	  "high memory".

	  If you are compiling a kernel which will never run on a machine with
	  more than 1 Gigabyte total physical RAM, answer "off" here (default
	  choice and suitable for most users). This will result in a "3GB/1GB"
	  split: 3GB are mapped so that each process sees a 3GB virtual memory
	  space and the remaining part of the 4GB virtual memory space is used
	  by the kernel to permanently map as much physical memory as
	  possible.

	  If the machine has between 1 and 4 Gigabytes physical RAM, then
	  answer "4GB" here.

	  If more than 4 Gigabytes is used then answer "64GB" here. This
	  selection turns Intel PAE (Physical Address Extension) mode on.
	  PAE implements 3-level paging on IA32 processors. PAE is fully
	  supported by Linux, PAE mode is implemented on all recent Intel
	  processors (Pentium Pro and better). NOTE: If you say "64GB" here,
	  then the kernel will not boot on CPUs that don't support PAE!

	  The actual amount of total physical memory will either be
	  auto detected or can be forced by using a kernel command line option
	  such as "mem=256M". (Try "man bootparam" or see the documentation of
	  your boot loader (lilo or loadlin) about how to pass options to the
	  kernel at boot time.)

	  If unsure, say "off".

config HIGHMEM4G
	bool "4GB"
	help
	  Select this if you have a 32-bit processor and between 1 and 4
	  gigabytes of physical RAM.

config HIGHMEM64G
	bool "64GB"
	depends on !M486 && !M586 && !M586TSC && !M586MMX && !MGEODE_LX && !MGEODEGX1 && !MCYRIXIII && !MELAN && !MWINCHIPC6 && !WINCHIP3D && !MK6
	select X86_PAE
	help
	  Select this if you have a 32-bit processor and more than 4
	  gigabytes of physical RAM.

endchoice

choice
	prompt "Memory split" if EXPERT
	default VMSPLIT_3G
	depends on X86_32
	help
	  Select the desired split between kernel and user memory.

	  If the address range available to the kernel is less than the
	  physical memory installed, the remaining memory will be available
	  as "high memory". Accessing high memory is a little more costly
	  than low memory, as it needs to be mapped into the kernel first.
	  Note that increasing the kernel address space limits the range
	  available to user programs, making the address space there
	  tighter.  Selecting anything other than the default 3G/1G split
	  will also likely make your kernel incompatible with binary-only
	  kernel modules.

	  If you are not absolutely sure what you are doing, leave this
	  option alone!

	config VMSPLIT_3G
		bool "3G/1G user/kernel split"
	config VMSPLIT_3G_OPT
		depends on !X86_PAE
		bool "3G/1G user/kernel split (for full 1G low memory)"
	config VMSPLIT_2G
		bool "2G/2G user/kernel split"
	config VMSPLIT_2G_OPT
		depends on !X86_PAE
		bool "2G/2G user/kernel split (for full 2G low memory)"
	config VMSPLIT_1G
		bool "1G/3G user/kernel split"
endchoice

config PAGE_OFFSET
	hex
	default 0xB0000000 if VMSPLIT_3G_OPT
	default 0x80000000 if VMSPLIT_2G
	default 0x78000000 if VMSPLIT_2G_OPT
	default 0x40000000 if VMSPLIT_1G
	default 0xC0000000
	depends on X86_32

config HIGHMEM
	def_bool y
	depends on X86_32 && (HIGHMEM64G || HIGHMEM4G)

config X86_PAE
	bool "PAE (Physical Address Extension) Support"
	depends on X86_32 && !HIGHMEM4G
	select PHYS_ADDR_T_64BIT
	select SWIOTLB
	help
	  PAE is required for NX support, and furthermore enables
	  larger swapspace support for non-overcommit purposes. It
	  has the cost of more pagetable lookup overhead, and also
	  consumes more pagetable space per process.

config X86_5LEVEL
	bool "Enable 5-level page tables support"
	default y
	select DYNAMIC_MEMORY_LAYOUT
	select SPARSEMEM_VMEMMAP
	depends on X86_64
	help
	  5-level paging enables access to larger address space:
	  upto 128 PiB of virtual address space and 4 PiB of
	  physical address space.

	  It will be supported by future Intel CPUs.

	  A kernel with the option enabled can be booted on machines that
	  support 4- or 5-level paging.

	  See Documentation/x86/x86_64/5level-paging.rst for more
	  information.

	  Say N if unsure.

config X86_DIRECT_GBPAGES
	def_bool y
	depends on X86_64
	help
	  Certain kernel features effectively disable kernel
	  linear 1 GB mappings (even if the CPU otherwise
	  supports them), so don't confuse the user by printing
	  that we have them enabled.

config X86_CPA_STATISTICS
	bool "Enable statistic for Change Page Attribute"
	depends on DEBUG_FS
	help
	  Expose statistics about the Change Page Attribute mechanism, which
	  helps to determine the effectiveness of preserving large and huge
	  page mappings when mapping protections are changed.

config AMD_MEM_ENCRYPT
	bool "AMD Secure Memory Encryption (SME) support"
	depends on X86_64 && CPU_SUP_AMD
	select DMA_COHERENT_POOL
	select DYNAMIC_PHYSICAL_MASK
	select ARCH_USE_MEMREMAP_PROT
	select ARCH_HAS_FORCE_DMA_UNENCRYPTED
	select INSTRUCTION_DECODER
	help
	  Say yes to enable support for the encryption of system memory.
	  This requires an AMD processor that supports Secure Memory
	  Encryption (SME).

config AMD_MEM_ENCRYPT_ACTIVE_BY_DEFAULT
	bool "Activate AMD Secure Memory Encryption (SME) by default"
	default y
	depends on AMD_MEM_ENCRYPT
	help
	  Say yes to have system memory encrypted by default if running on
	  an AMD processor that supports Secure Memory Encryption (SME).

	  If set to Y, then the encryption of system memory can be
	  deactivated with the mem_encrypt=off command line option.

	  If set to N, then the encryption of system memory can be
	  activated with the mem_encrypt=on command line option.

# Common NUMA Features
config NUMA
	bool "NUMA Memory Allocation and Scheduler Support"
	depends on SMP
	depends on X86_64 || (X86_32 && HIGHMEM64G && X86_BIGSMP)
	default y if X86_BIGSMP
	help
	  Enable NUMA (Non-Uniform Memory Access) support.

	  The kernel will try to allocate memory used by a CPU on the
	  local memory controller of the CPU and add some more
	  NUMA awareness to the kernel.

	  For 64-bit this is recommended if the system is Intel Core i7
	  (or later), AMD Opteron, or EM64T NUMA.

	  For 32-bit this is only needed if you boot a 32-bit
	  kernel on a 64-bit NUMA platform.

	  Otherwise, you should say N.

config AMD_NUMA
	def_bool y
	prompt "Old style AMD Opteron NUMA detection"
	depends on X86_64 && NUMA && PCI
	help
	  Enable AMD NUMA node topology detection.  You should say Y here if
	  you have a multi processor AMD system. This uses an old method to
	  read the NUMA configuration directly from the builtin Northbridge
	  of Opteron. It is recommended to use X86_64_ACPI_NUMA instead,
	  which also takes priority if both are compiled in.

config X86_64_ACPI_NUMA
	def_bool y
	prompt "ACPI NUMA detection"
	depends on X86_64 && NUMA && ACPI && PCI
	select ACPI_NUMA
	help
	  Enable ACPI SRAT based node topology detection.

config NUMA_EMU
	bool "NUMA emulation"
	depends on NUMA
	help
	  Enable NUMA emulation. A flat machine will be split
	  into virtual nodes when booted with "numa=fake=N", where N is the
	  number of nodes. This is only useful for debugging.

config NODES_SHIFT
	int "Maximum NUMA Nodes (as a power of 2)" if !MAXSMP
	range 1 10
	default "10" if MAXSMP
	default "6" if X86_64
	default "3"
	depends on NEED_MULTIPLE_NODES
	help
	  Specify the maximum number of NUMA Nodes available on the target
	  system.  Increases memory reserved to accommodate various tables.

config ARCH_FLATMEM_ENABLE
	def_bool y
	depends on X86_32 && !NUMA

config ARCH_SPARSEMEM_ENABLE
	def_bool y
	depends on X86_64 || NUMA || X86_32 || X86_32_NON_STANDARD
	select SPARSEMEM_STATIC if X86_32
	select SPARSEMEM_VMEMMAP_ENABLE if X86_64

config ARCH_SPARSEMEM_DEFAULT
	def_bool X86_64 || (NUMA && X86_32)

config ARCH_SELECT_MEMORY_MODEL
	def_bool y
	depends on ARCH_SPARSEMEM_ENABLE

config ARCH_MEMORY_PROBE
	bool "Enable sysfs memory/probe interface"
	depends on X86_64 && MEMORY_HOTPLUG
	help
	  This option enables a sysfs memory/probe interface for testing.
	  See Documentation/admin-guide/mm/memory-hotplug.rst for more information.
	  If you are unsure how to answer this question, answer N.

config ARCH_PROC_KCORE_TEXT
	def_bool y
	depends on X86_64 && PROC_KCORE

config ILLEGAL_POINTER_VALUE
	hex
	default 0 if X86_32
	default 0xdead000000000000 if X86_64

config X86_PMEM_LEGACY_DEVICE
	bool

config X86_PMEM_LEGACY
	tristate "Support non-standard NVDIMMs and ADR protected memory"
	depends on PHYS_ADDR_T_64BIT
	depends on BLK_DEV
	select X86_PMEM_LEGACY_DEVICE
	select NUMA_KEEP_MEMINFO if NUMA
	select LIBNVDIMM
	help
	  Treat memory marked using the non-standard e820 type of 12 as used
	  by the Intel Sandy Bridge-EP reference BIOS as protected memory.
	  The kernel will offer these regions to the 'pmem' driver so
	  they can be used for persistent storage.

	  Say Y if unsure.

config HIGHPTE
	bool "Allocate 3rd-level pagetables from highmem"
	depends on HIGHMEM
	help
	  The VM uses one page table entry for each page of physical memory.
	  For systems with a lot of RAM, this can be wasteful of precious
	  low memory.  Setting this option will put user-space page table
	  entries in high memory.

config X86_CHECK_BIOS_CORRUPTION
	bool "Check for low memory corruption"
	help
	  Periodically check for memory corruption in low memory, which
	  is suspected to be caused by BIOS.  Even when enabled in the
	  configuration, it is disabled at runtime.  Enable it by
	  setting "memory_corruption_check=1" on the kernel command
	  line.  By default it scans the low 64k of memory every 60
	  seconds; see the memory_corruption_check_size and
	  memory_corruption_check_period parameters in
	  Documentation/admin-guide/kernel-parameters.rst to adjust this.

	  When enabled with the default parameters, this option has
	  almost no overhead, as it reserves a relatively small amount
	  of memory and scans it infrequently.  It both detects corruption
	  and prevents it from affecting the running system.

	  It is, however, intended as a diagnostic tool; if repeatable
	  BIOS-originated corruption always affects the same memory,
	  you can use memmap= to prevent the kernel from using that
	  memory.

config X86_BOOTPARAM_MEMORY_CORRUPTION_CHECK
	bool "Set the default setting of memory_corruption_check"
	depends on X86_CHECK_BIOS_CORRUPTION
	default y
	help
	  Set whether the default state of memory_corruption_check is
	  on or off.

config X86_RESERVE_LOW
	int "Amount of low memory, in kilobytes, to reserve for the BIOS"
	default 64
	range 4 640
	help
	  Specify the amount of low memory to reserve for the BIOS.

	  The first page contains BIOS data structures that the kernel
	  must not use, so that page must always be reserved.

	  By default we reserve the first 64K of physical RAM, as a
	  number of BIOSes are known to corrupt that memory range
	  during events such as suspend/resume or monitor cable
	  insertion, so it must not be used by the kernel.

	  You can set this to 4 if you are absolutely sure that you
	  trust the BIOS to get all its memory reservations and usages
	  right.  If you know your BIOS have problems beyond the
	  default 64K area, you can set this to 640 to avoid using the
	  entire low memory range.

	  If you have doubts about the BIOS (e.g. suspend/resume does
	  not work or there's kernel crashes after certain hardware
	  hotplug events) then you might want to enable
	  X86_CHECK_BIOS_CORRUPTION=y to allow the kernel to check
	  typical corruption patterns.

	  Leave this to the default value of 64 if you are unsure.

config MATH_EMULATION
	bool
	depends on MODIFY_LDT_SYSCALL
	prompt "Math emulation" if X86_32 && (M486SX || MELAN)
	help
	  Linux can emulate a math coprocessor (used for floating point
	  operations) if you don't have one. 486DX and Pentium processors have
	  a math coprocessor built in, 486SX and 386 do not, unless you added
	  a 487DX or 387, respectively. (The messages during boot time can
	  give you some hints here ["man dmesg"].) Everyone needs either a
	  coprocessor or this emulation.

	  If you don't have a math coprocessor, you need to say Y here; if you
	  say Y here even though you have a coprocessor, the coprocessor will
	  be used nevertheless. (This behavior can be changed with the kernel
	  command line option "no387", which comes handy if your coprocessor
	  is broken. Try "man bootparam" or see the documentation of your boot
	  loader (lilo or loadlin) about how to pass options to the kernel at
	  boot time.) This means that it is a good idea to say Y here if you
	  intend to use this kernel on different machines.

	  More information about the internals of the Linux math coprocessor
	  emulation can be found in <file:arch/x86/math-emu/README>.

	  If you are not sure, say Y; apart from resulting in a 66 KB bigger
	  kernel, it won't hurt.

config MTRR
	def_bool y
	prompt "MTRR (Memory Type Range Register) support" if EXPERT
	help
	  On Intel P6 family processors (Pentium Pro, Pentium II and later)
	  the Memory Type Range Registers (MTRRs) may be used to control
	  processor access to memory ranges. This is most useful if you have
	  a video (VGA) card on a PCI or AGP bus. Enabling write-combining
	  allows bus write transfers to be combined into a larger transfer
	  before bursting over the PCI/AGP bus. This can increase performance
	  of image write operations 2.5 times or more. Saying Y here creates a
	  /proc/mtrr file which may be used to manipulate your processor's
	  MTRRs. Typically the X server should use this.

	  This code has a reasonably generic interface so that similar
	  control registers on other processors can be easily supported
	  as well:

	  The Cyrix 6x86, 6x86MX and M II processors have Address Range
	  Registers (ARRs) which provide a similar functionality to MTRRs. For
	  these, the ARRs are used to emulate the MTRRs.
	  The AMD K6-2 (stepping 8 and above) and K6-3 processors have two
	  MTRRs. The Centaur C6 (WinChip) has 8 MCRs, allowing
	  write-combining. All of these processors are supported by this code
	  and it makes sense to say Y here if you have one of them.

	  Saying Y here also fixes a problem with buggy SMP BIOSes which only
	  set the MTRRs for the boot CPU and not for the secondary CPUs. This
	  can lead to all sorts of problems, so it's good to say Y here.

	  You can safely say Y even if your machine doesn't have MTRRs, you'll
	  just add about 9 KB to your kernel.

	  See <file:Documentation/x86/mtrr.rst> for more information.

config MTRR_SANITIZER
	def_bool y
	prompt "MTRR cleanup support"
	depends on MTRR
	help
	  Convert MTRR layout from continuous to discrete, so X drivers can
	  add writeback entries.

	  Can be disabled with disable_mtrr_cleanup on the kernel command line.
	  The largest mtrr entry size for a continuous block can be set with
	  mtrr_chunk_size.

	  If unsure, say Y.

config MTRR_SANITIZER_ENABLE_DEFAULT
	int "MTRR cleanup enable value (0-1)"
	range 0 1
	default "0"
	depends on MTRR_SANITIZER
	help
	  Enable mtrr cleanup default value

config MTRR_SANITIZER_SPARE_REG_NR_DEFAULT
	int "MTRR cleanup spare reg num (0-7)"
	range 0 7
	default "1"
	depends on MTRR_SANITIZER
	help
	  mtrr cleanup spare entries default, it can be changed via
	  mtrr_spare_reg_nr=N on the kernel command line.

config X86_PAT
	def_bool y
	prompt "x86 PAT support" if EXPERT
	depends on MTRR
	help
	  Use PAT attributes to setup page level cache control.

	  PATs are the modern equivalents of MTRRs and are much more
	  flexible than MTRRs.

	  Say N here if you see bootup problems (boot crash, boot hang,
	  spontaneous reboots) or a non-working video driver.

	  If unsure, say Y.

config ARCH_USES_PG_UNCACHED
	def_bool y
	depends on X86_PAT

config ARCH_RANDOM
	def_bool y
	prompt "x86 architectural random number generator" if EXPERT
	help
	  Enable the x86 architectural RDRAND instruction
	  (Intel Bull Mountain technology) to generate random numbers.
	  If supported, this is a high bandwidth, cryptographically
	  secure hardware random number generator.

config X86_SMAP
	def_bool y
	prompt "Supervisor Mode Access Prevention" if EXPERT
	help
	  Supervisor Mode Access Prevention (SMAP) is a security
	  feature in newer Intel processors.  There is a small
	  performance cost if this enabled and turned on; there is
	  also a small increase in the kernel size if this is enabled.

	  If unsure, say Y.

config X86_UMIP
	def_bool y
	prompt "User Mode Instruction Prevention" if EXPERT
	help
	  User Mode Instruction Prevention (UMIP) is a security feature in
	  some x86 processors. If enabled, a general protection fault is
	  issued if the SGDT, SLDT, SIDT, SMSW or STR instructions are
	  executed in user mode. These instructions unnecessarily expose
	  information about the hardware state.

	  The vast majority of applications do not use these instructions.
	  For the very few that do, software emulation is provided in
	  specific cases in protected and virtual-8086 modes. Emulated
	  results are dummy.

config X86_INTEL_MEMORY_PROTECTION_KEYS
	prompt "Memory Protection Keys"
	def_bool y
	# Note: only available in 64-bit mode
	depends on X86_64 && (CPU_SUP_INTEL || CPU_SUP_AMD)
	select ARCH_USES_HIGH_VMA_FLAGS
	select ARCH_HAS_PKEYS
	help
	  Memory Protection Keys provides a mechanism for enforcing
	  page-based protections, but without requiring modification of the
	  page tables when an application changes protection domains.

	  For details, see Documentation/core-api/protection-keys.rst

	  If unsure, say y.

choice
	prompt "TSX enable mode"
	depends on CPU_SUP_INTEL
	default X86_INTEL_TSX_MODE_OFF
	help
	  Intel's TSX (Transactional Synchronization Extensions) feature
	  allows to optimize locking protocols through lock elision which
	  can lead to a noticeable performance boost.

	  On the other hand it has been shown that TSX can be exploited
	  to form side channel attacks (e.g. TAA) and chances are there
	  will be more of those attacks discovered in the future.

	  Therefore TSX is not enabled by default (aka tsx=off). An admin
	  might override this decision by tsx=on the command line parameter.
	  Even with TSX enabled, the kernel will attempt to enable the best
	  possible TAA mitigation setting depending on the microcode available
	  for the particular machine.

	  This option allows to set the default tsx mode between tsx=on, =off
	  and =auto. See Documentation/admin-guide/kernel-parameters.txt for more
	  details.

	  Say off if not sure, auto if TSX is in use but it should be used on safe
	  platforms or on if TSX is in use and the security aspect of tsx is not
	  relevant.

config X86_INTEL_TSX_MODE_OFF
	bool "off"
	help
	  TSX is disabled if possible - equals to tsx=off command line parameter.

config X86_INTEL_TSX_MODE_ON
	bool "on"
	help
	  TSX is always enabled on TSX capable HW - equals the tsx=on command
	  line parameter.

config X86_INTEL_TSX_MODE_AUTO
	bool "auto"
	help
	  TSX is enabled on TSX capable HW that is believed to be safe against
	  side channel attacks- equals the tsx=auto command line parameter.
endchoice

config EFI
	bool "EFI runtime service support"
	depends on ACPI
	select UCS2_STRING
	select EFI_RUNTIME_WRAPPERS
	help
	  This enables the kernel to use EFI runtime services that are
	  available (such as the EFI variable services).

	  This option is only useful on systems that have EFI firmware.
	  In addition, you should use the latest ELILO loader available
	  at <http://elilo.sourceforge.net> in order to take advantage
	  of EFI runtime services. However, even with this option, the
	  resultant kernel should continue to boot on existing non-EFI
	  platforms.

config EFI_STUB
	bool "EFI stub support"
	depends on EFI && !X86_USE_3DNOW
	depends on $(cc-option,-mabi=ms) || X86_32
	select RELOCATABLE
	help
	  This kernel feature allows a bzImage to be loaded directly
	  by EFI firmware without the use of a bootloader.

	  See Documentation/admin-guide/efi-stub.rst for more information.

config EFI_MIXED
	bool "EFI mixed-mode support"
	depends on EFI_STUB && X86_64
	help
	   Enabling this feature allows a 64-bit kernel to be booted
	   on a 32-bit firmware, provided that your CPU supports 64-bit
	   mode.

	   Note that it is not possible to boot a mixed-mode enabled
	   kernel via the EFI boot stub - a bootloader that supports
	   the EFI handover protocol must be used.

	   If unsure, say N.

source "kernel/Kconfig.hz"

config KEXEC
	bool "kexec system call"
	select KEXEC_CORE
	help
	  kexec is a system call that implements the ability to shutdown your
	  current kernel, and to start another kernel.  It is like a reboot
	  but it is independent of the system firmware.   And like a reboot
	  you can start any kernel with it, not just Linux.

	  The name comes from the similarity to the exec system call.

	  It is an ongoing process to be certain the hardware in a machine
	  is properly shutdown, so do not be surprised if this code does not
	  initially work for you.  As of this writing the exact hardware
	  interface is strongly in flux, so no good recommendation can be
	  made.

config KEXEC_FILE
	bool "kexec file based system call"
	select KEXEC_CORE
	select BUILD_BIN2C
	depends on X86_64
	depends on CRYPTO=y
	depends on CRYPTO_SHA256=y
	help
	  This is new version of kexec system call. This system call is
	  file based and takes file descriptors as system call argument
	  for kernel and initramfs as opposed to list of segments as
	  accepted by previous system call.

config ARCH_HAS_KEXEC_PURGATORY
	def_bool KEXEC_FILE

config KEXEC_SIG
	bool "Verify kernel signature during kexec_file_load() syscall"
	depends on KEXEC_FILE
	help

	  This option makes the kexec_file_load() syscall check for a valid
	  signature of the kernel image.  The image can still be loaded without
	  a valid signature unless you also enable KEXEC_SIG_FORCE, though if
	  there's a signature that we can check, then it must be valid.

	  In addition to this option, you need to enable signature
	  verification for the corresponding kernel image type being
	  loaded in order for this to work.

config KEXEC_SIG_FORCE
	bool "Require a valid signature in kexec_file_load() syscall"
	depends on KEXEC_SIG
	help
	  This option makes kernel signature verification mandatory for
	  the kexec_file_load() syscall.

config KEXEC_BZIMAGE_VERIFY_SIG
	bool "Enable bzImage signature verification support"
	depends on KEXEC_SIG
	depends on SIGNED_PE_FILE_VERIFICATION
	select SYSTEM_TRUSTED_KEYRING
	help
	  Enable bzImage signature verification support.

config CRASH_DUMP
	bool "kernel crash dumps"
	depends on X86_64 || (X86_32 && HIGHMEM)
	help
	  Generate crash dump after being started by kexec.
	  This should be normally only set in special crash dump kernels
	  which are loaded in the main kernel with kexec-tools into
	  a specially reserved region and then later executed after
	  a crash by kdump/kexec. The crash dump kernel must be compiled
	  to a memory address not used by the main kernel or BIOS using
	  PHYSICAL_START, or it must be built as a relocatable image
	  (CONFIG_RELOCATABLE=y).
	  For more details see Documentation/admin-guide/kdump/kdump.rst

config KEXEC_JUMP
	bool "kexec jump"
	depends on KEXEC && HIBERNATION
	help
	  Jump between original kernel and kexeced kernel and invoke
	  code in physical address mode via KEXEC

config PHYSICAL_START
	hex "Physical address where the kernel is loaded" if (EXPERT || CRASH_DUMP)
	default "0x1000000"
	help
	  This gives the physical address where the kernel is loaded.

	  If kernel is a not relocatable (CONFIG_RELOCATABLE=n) then
	  bzImage will decompress itself to above physical address and
	  run from there. Otherwise, bzImage will run from the address where
	  it has been loaded by the boot loader and will ignore above physical
	  address.

	  In normal kdump cases one does not have to set/change this option
	  as now bzImage can be compiled as a completely relocatable image
	  (CONFIG_RELOCATABLE=y) and be used to load and run from a different
	  address. This option is mainly useful for the folks who don't want
	  to use a bzImage for capturing the crash dump and want to use a
	  vmlinux instead. vmlinux is not relocatable hence a kernel needs
	  to be specifically compiled to run from a specific memory area
	  (normally a reserved region) and this option comes handy.

	  So if you are using bzImage for capturing the crash dump,
	  leave the value here unchanged to 0x1000000 and set
	  CONFIG_RELOCATABLE=y.  Otherwise if you plan to use vmlinux
	  for capturing the crash dump change this value to start of
	  the reserved region.  In other words, it can be set based on
	  the "X" value as specified in the "crashkernel=YM@XM"
	  command line boot parameter passed to the panic-ed
	  kernel. Please take a look at Documentation/admin-guide/kdump/kdump.rst
	  for more details about crash dumps.

	  Usage of bzImage for capturing the crash dump is recommended as
	  one does not have to build two kernels. Same kernel can be used
	  as production kernel and capture kernel. Above option should have
	  gone away after relocatable bzImage support is introduced. But it
	  is present because there are users out there who continue to use
	  vmlinux for dump capture. This option should go away down the
	  line.

	  Don't change this unless you know what you are doing.

config RELOCATABLE
	bool "Build a relocatable kernel"
	default y
	help
	  This builds a kernel image that retains relocation information
	  so it can be loaded someplace besides the default 1MB.
	  The relocations tend to make the kernel binary about 10% larger,
	  but are discarded at runtime.

	  One use is for the kexec on panic case where the recovery kernel
	  must live at a different physical address than the primary
	  kernel.

	  Note: If CONFIG_RELOCATABLE=y, then the kernel runs from the address
	  it has been loaded at and the compile time physical address
	  (CONFIG_PHYSICAL_START) is used as the minimum location.

config RANDOMIZE_BASE
	bool "Randomize the address of the kernel image (KASLR)"
	depends on RELOCATABLE
<<<<<<< HEAD
	default n
	---help---
=======
	default y
	help
>>>>>>> 24b8d41d
	  In support of Kernel Address Space Layout Randomization (KASLR),
	  this randomizes the physical address at which the kernel image
	  is decompressed and the virtual address where the kernel
	  image is mapped, as a security feature that deters exploit
	  attempts relying on knowledge of the location of kernel
	  code internals.

	  On 64-bit, the kernel physical and virtual addresses are
	  randomized separately. The physical address will be anywhere
	  between 16MB and the top of physical memory (up to 64TB). The
	  virtual address will be randomized from 16MB up to 1GB (9 bits
	  of entropy). Note that this also reduces the memory space
	  available to kernel modules from 1.5GB to 1GB.

	  On 32-bit, the kernel physical and virtual addresses are
	  randomized together. They will be randomized from 16MB up to
	  512MB (8 bits of entropy).

	  Entropy is generated using the RDRAND instruction if it is
	  supported. If RDTSC is supported, its value is mixed into
	  the entropy pool as well. If neither RDRAND nor RDTSC are
	  supported, then entropy is read from the i8254 timer. The
	  usable entropy is limited by the kernel being built using
	  2GB addressing, and that PHYSICAL_ALIGN must be at a
	  minimum of 2MB. As a result, only 10 bits of entropy are
	  theoretically possible, but the implementations are further
	  limited due to memory layouts.

<<<<<<< HEAD
	  If CONFIG_HIBERNATE is also enabled, KASLR is disabled at boot
	  time. To enable it, boot with "kaslr" on the kernel command
	  line (which will also disable hibernation).

	  If unsure, say N.
=======
	  If unsure, say Y.
>>>>>>> 24b8d41d

# Relocation on x86 needs some additional build support
config X86_NEED_RELOCS
	def_bool y
	depends on RANDOMIZE_BASE || (X86_32 && RELOCATABLE)

config PHYSICAL_ALIGN
	hex "Alignment value to which kernel should be aligned"
	default "0x200000"
	range 0x2000 0x1000000 if X86_32
	range 0x200000 0x1000000 if X86_64
	help
	  This value puts the alignment restrictions on physical address
	  where kernel is loaded and run from. Kernel is compiled for an
	  address which meets above alignment restriction.

	  If bootloader loads the kernel at a non-aligned address and
	  CONFIG_RELOCATABLE is set, kernel will move itself to nearest
	  address aligned to above value and run from there.

	  If bootloader loads the kernel at a non-aligned address and
	  CONFIG_RELOCATABLE is not set, kernel will ignore the run time
	  load address and decompress itself to the address it has been
	  compiled for and run from there. The address for which kernel is
	  compiled already meets above alignment restrictions. Hence the
	  end result is that kernel runs from a physical address meeting
	  above alignment restrictions.

	  On 32-bit this value must be a multiple of 0x2000. On 64-bit
	  this value must be a multiple of 0x200000.

	  Don't change this unless you know what you are doing.

<<<<<<< HEAD
=======
config DYNAMIC_MEMORY_LAYOUT
	bool
	help
	  This option makes base addresses of vmalloc and vmemmap as well as
	  __PAGE_OFFSET movable during boot.

>>>>>>> 24b8d41d
config RANDOMIZE_MEMORY
	bool "Randomize the kernel memory sections"
	depends on X86_64
	depends on RANDOMIZE_BASE
<<<<<<< HEAD
	default RANDOMIZE_BASE
	---help---
=======
	select DYNAMIC_MEMORY_LAYOUT
	default RANDOMIZE_BASE
	help
>>>>>>> 24b8d41d
	   Randomizes the base virtual address of kernel memory sections
	   (physical memory mapping, vmalloc & vmemmap). This security feature
	   makes exploits relying on predictable memory locations less reliable.

	   The order of allocations remains unchanged. Entropy is generated in
	   the same way as RANDOMIZE_BASE. Current implementation in the optimal
	   configuration have in average 30,000 different possible virtual
	   addresses for each memory section.

<<<<<<< HEAD
	   If unsure, say N.
=======
	   If unsure, say Y.
>>>>>>> 24b8d41d

config RANDOMIZE_MEMORY_PHYSICAL_PADDING
	hex "Physical memory mapping padding" if EXPERT
	depends on RANDOMIZE_MEMORY
	default "0xa" if MEMORY_HOTPLUG
	default "0x0"
	range 0x1 0x40 if MEMORY_HOTPLUG
	range 0x0 0x40
<<<<<<< HEAD
	---help---
=======
	help
>>>>>>> 24b8d41d
	   Define the padding in terabytes added to the existing physical
	   memory size during kernel memory randomization. It is useful
	   for memory hotplug support but reduces the entropy available for
	   address randomization.

	   If unsure, leave at the default value.

config HOTPLUG_CPU
	def_bool y
	depends on SMP

config BOOTPARAM_HOTPLUG_CPU0
	bool "Set default setting of cpu0_hotpluggable"
	depends on HOTPLUG_CPU
	help
	  Set whether default state of cpu0_hotpluggable is on or off.

	  Say Y here to enable CPU0 hotplug by default. If this switch
	  is turned on, there is no need to give cpu0_hotplug kernel
	  parameter and the CPU0 hotplug feature is enabled by default.

	  Please note: there are two known CPU0 dependencies if you want
	  to enable the CPU0 hotplug feature either by this switch or by
	  cpu0_hotplug kernel parameter.

	  First, resume from hibernate or suspend always starts from CPU0.
	  So hibernate and suspend are prevented if CPU0 is offline.

	  Second dependency is PIC interrupts always go to CPU0. CPU0 can not
	  offline if any interrupt can not migrate out of CPU0. There may
	  be other CPU0 dependencies.

	  Please make sure the dependencies are under your control before
	  you enable this feature.

	  Say N if you don't want to enable CPU0 hotplug feature by default.
	  You still can enable the CPU0 hotplug feature at boot by kernel
	  parameter cpu0_hotplug.

config DEBUG_HOTPLUG_CPU0
	def_bool n
	prompt "Debug CPU0 hotplug"
	depends on HOTPLUG_CPU
	help
	  Enabling this option offlines CPU0 (if CPU0 can be offlined) as
	  soon as possible and boots up userspace with CPU0 offlined. User
	  can online CPU0 back after boot time.

	  To debug CPU0 hotplug, you need to enable CPU0 offline/online
	  feature by either turning on CONFIG_BOOTPARAM_HOTPLUG_CPU0 during
	  compilation or giving cpu0_hotplug kernel parameter at boot.

	  If unsure, say N.

config COMPAT_VDSO
	def_bool n
	prompt "Disable the 32-bit vDSO (needed for glibc 2.3.3)"
	depends on COMPAT_32
	help
	  Certain buggy versions of glibc will crash if they are
	  presented with a 32-bit vDSO that is not mapped at the address
	  indicated in its segment table.

	  The bug was introduced by f866314b89d56845f55e6f365e18b31ec978ec3a
	  and fixed by 3b3ddb4f7db98ec9e912ccdf54d35df4aa30e04a and
	  49ad572a70b8aeb91e57483a11dd1b77e31c4468.  Glibc 2.3.3 is
	  the only released version with the bug, but OpenSUSE 9
	  contains a buggy "glibc 2.3.2".

	  The symptom of the bug is that everything crashes on startup, saying:
	  dl_main: Assertion `(void *) ph->p_vaddr == _rtld_local._dl_sysinfo_dso' failed!

	  Saying Y here changes the default value of the vdso32 boot
	  option from 1 to 0, which turns off the 32-bit vDSO entirely.
	  This works around the glibc bug but hurts performance.

	  If unsure, say N: if you are compiling your own kernel, you
	  are unlikely to be using a buggy version of glibc.

choice
	prompt "vsyscall table for legacy applications"
	depends on X86_64
	default LEGACY_VSYSCALL_XONLY
	help
	  Legacy user code that does not know how to find the vDSO expects
	  to be able to issue three syscalls by calling fixed addresses in
	  kernel space. Since this location is not randomized with ASLR,
	  it can be used to assist security vulnerability exploitation.

	  This setting can be changed at boot time via the kernel command
	  line parameter vsyscall=[emulate|xonly|none].

	  On a system with recent enough glibc (2.14 or newer) and no
	  static binaries, you can say None without a performance penalty
	  to improve security.

	  If unsure, select "Emulate execution only".

	config LEGACY_VSYSCALL_EMULATE
		bool "Full emulation"
		help
		  The kernel traps and emulates calls into the fixed vsyscall
		  address mapping. This makes the mapping non-executable, but
		  it still contains readable known contents, which could be
		  used in certain rare security vulnerability exploits. This
		  configuration is recommended when using legacy userspace
		  that still uses vsyscalls along with legacy binary
		  instrumentation tools that require code to be readable.

		  An example of this type of legacy userspace is running
		  Pin on an old binary that still uses vsyscalls.

	config LEGACY_VSYSCALL_XONLY
		bool "Emulate execution only"
		help
		  The kernel traps and emulates calls into the fixed vsyscall
		  address mapping and does not allow reads.  This
		  configuration is recommended when userspace might use the
		  legacy vsyscall area but support for legacy binary
		  instrumentation of legacy code is not needed.  It mitigates
		  certain uses of the vsyscall area as an ASLR-bypassing
		  buffer.

	config LEGACY_VSYSCALL_NONE
		bool "None"
		help
		  There will be no vsyscall mapping at all. This will
		  eliminate any risk of ASLR bypass due to the vsyscall
		  fixed address mapping. Attempts to use the vsyscalls
		  will be reported to dmesg, so that either old or
		  malicious userspace programs can be identified.

endchoice

config CMDLINE_BOOL
	bool "Built-in kernel command line"
	help
	  Allow for specifying boot arguments to the kernel at
	  build time.  On some systems (e.g. embedded ones), it is
	  necessary or convenient to provide some or all of the
	  kernel boot arguments with the kernel itself (that is,
	  to not rely on the boot loader to provide them.)

	  To compile command line arguments into the kernel,
	  set this option to 'Y', then fill in the
	  boot arguments in CONFIG_CMDLINE.

	  Systems with fully functional boot loaders (i.e. non-embedded)
	  should leave this option set to 'N'.

config CMDLINE
	string "Built-in kernel command string"
	depends on CMDLINE_BOOL
	default ""
	help
	  Enter arguments here that should be compiled into the kernel
	  image and used at boot time.  If the boot loader provides a
	  command line at boot time, it is appended to this string to
	  form the full kernel command line, when the system boots.

	  However, you can use the CONFIG_CMDLINE_OVERRIDE option to
	  change this behavior.

	  In most cases, the command line (whether built-in or provided
	  by the boot loader) should specify the device for the root
	  file system.

config CMDLINE_OVERRIDE
	bool "Built-in command line overrides boot loader arguments"
	depends on CMDLINE_BOOL && CMDLINE != ""
	help
	  Set this option to 'Y' to have the kernel ignore the boot loader
	  command line, and use ONLY the built-in command line.

	  This is used to work around broken boot loaders.  This should
	  be set to 'N' under normal conditions.

config MODIFY_LDT_SYSCALL
	bool "Enable the LDT (local descriptor table)" if EXPERT
	default y
	help
	  Linux can allow user programs to install a per-process x86
	  Local Descriptor Table (LDT) using the modify_ldt(2) system
	  call.  This is required to run 16-bit or segmented code such as
	  DOSEMU or some Wine programs.  It is also used by some very old
	  threading libraries.

	  Enabling this feature adds a small amount of overhead to
	  context switches and increases the low-level kernel attack
	  surface.  Disabling it removes the modify_ldt(2) system call.

	  Saying 'N' here may make sense for embedded or server kernels.

source "kernel/livepatch/Kconfig"

endmenu

config ARCH_HAS_ADD_PAGES
	def_bool y
	depends on X86_64 && ARCH_ENABLE_MEMORY_HOTPLUG

config ARCH_ENABLE_MEMORY_HOTPLUG
	def_bool y
	depends on X86_64 || (X86_32 && HIGHMEM)

config ARCH_ENABLE_MEMORY_HOTREMOVE
	def_bool y
	depends on MEMORY_HOTPLUG

config USE_PERCPU_NUMA_NODE_ID
	def_bool y
	depends on NUMA

config ARCH_ENABLE_SPLIT_PMD_PTLOCK
	def_bool y
	depends on X86_64 || X86_PAE

config ARCH_ENABLE_HUGEPAGE_MIGRATION
	def_bool y
	depends on X86_64 && HUGETLB_PAGE && MIGRATION

config ARCH_ENABLE_THP_MIGRATION
	def_bool y
	depends on X86_64 && TRANSPARENT_HUGEPAGE

menu "Power management and ACPI options"

config ARCH_HIBERNATION_HEADER
	def_bool y
	depends on HIBERNATION

source "kernel/power/Kconfig"

source "drivers/acpi/Kconfig"

source "drivers/sfi/Kconfig"

config X86_APM_BOOT
	def_bool y
	depends on APM

menuconfig APM
	tristate "APM (Advanced Power Management) BIOS support"
	depends on X86_32 && PM_SLEEP
	help
	  APM is a BIOS specification for saving power using several different
	  techniques. This is mostly useful for battery powered laptops with
	  APM compliant BIOSes. If you say Y here, the system time will be
	  reset after a RESUME operation, the /proc/apm device will provide
	  battery status information, and user-space programs will receive
	  notification of APM "events" (e.g. battery status change).

	  If you select "Y" here, you can disable actual use of the APM
	  BIOS by passing the "apm=off" option to the kernel at boot time.

	  Note that the APM support is almost completely disabled for
	  machines with more than one CPU.

	  In order to use APM, you will need supporting software. For location
	  and more information, read <file:Documentation/power/apm-acpi.rst>
	  and the Battery Powered Linux mini-HOWTO, available from
	  <http://www.tldp.org/docs.html#howto>.

	  This driver does not spin down disk drives (see the hdparm(8)
	  manpage ("man 8 hdparm") for that), and it doesn't turn off
	  VESA-compliant "green" monitors.

	  This driver does not support the TI 4000M TravelMate and the ACER
	  486/DX4/75 because they don't have compliant BIOSes. Many "green"
	  desktop machines also don't have compliant BIOSes, and this driver
	  may cause those machines to panic during the boot phase.

	  Generally, if you don't have a battery in your machine, there isn't
	  much point in using this driver and you should say N. If you get
	  random kernel OOPSes or reboots that don't seem to be related to
	  anything, try disabling/enabling this option (or disabling/enabling
	  APM in your BIOS).

	  Some other things you should try when experiencing seemingly random,
	  "weird" problems:

	  1) make sure that you have enough swap space and that it is
	  enabled.
	  2) pass the "no-hlt" option to the kernel
	  3) switch on floating point emulation in the kernel and pass
	  the "no387" option to the kernel
	  4) pass the "floppy=nodma" option to the kernel
	  5) pass the "mem=4M" option to the kernel (thereby disabling
	  all but the first 4 MB of RAM)
	  6) make sure that the CPU is not over clocked.
	  7) read the sig11 FAQ at <http://www.bitwizard.nl/sig11/>
	  8) disable the cache from your BIOS settings
	  9) install a fan for the video card or exchange video RAM
	  10) install a better fan for the CPU
	  11) exchange RAM chips
	  12) exchange the motherboard.

	  To compile this driver as a module, choose M here: the
	  module will be called apm.

if APM

config APM_IGNORE_USER_SUSPEND
	bool "Ignore USER SUSPEND"
	help
	  This option will ignore USER SUSPEND requests. On machines with a
	  compliant APM BIOS, you want to say N. However, on the NEC Versa M
	  series notebooks, it is necessary to say Y because of a BIOS bug.

config APM_DO_ENABLE
	bool "Enable PM at boot time"
	help
	  Enable APM features at boot time. From page 36 of the APM BIOS
	  specification: "When disabled, the APM BIOS does not automatically
	  power manage devices, enter the Standby State, enter the Suspend
	  State, or take power saving steps in response to CPU Idle calls."
	  This driver will make CPU Idle calls when Linux is idle (unless this
	  feature is turned off -- see "Do CPU IDLE calls", below). This
	  should always save battery power, but more complicated APM features
	  will be dependent on your BIOS implementation. You may need to turn
	  this option off if your computer hangs at boot time when using APM
	  support, or if it beeps continuously instead of suspending. Turn
	  this off if you have a NEC UltraLite Versa 33/C or a Toshiba
	  T400CDT. This is off by default since most machines do fine without
	  this feature.

config APM_CPU_IDLE
	depends on CPU_IDLE
	bool "Make CPU Idle calls when idle"
	help
	  Enable calls to APM CPU Idle/CPU Busy inside the kernel's idle loop.
	  On some machines, this can activate improved power savings, such as
	  a slowed CPU clock rate, when the machine is idle. These idle calls
	  are made after the idle loop has run for some length of time (e.g.,
	  333 mS). On some machines, this will cause a hang at boot time or
	  whenever the CPU becomes idle. (On machines with more than one CPU,
	  this option does nothing.)

config APM_DISPLAY_BLANK
	bool "Enable console blanking using APM"
	help
	  Enable console blanking using the APM. Some laptops can use this to
	  turn off the LCD backlight when the screen blanker of the Linux
	  virtual console blanks the screen. Note that this is only used by
	  the virtual console screen blanker, and won't turn off the backlight
	  when using the X Window system. This also doesn't have anything to
	  do with your VESA-compliant power-saving monitor. Further, this
	  option doesn't work for all laptops -- it might not turn off your
	  backlight at all, or it might print a lot of errors to the console,
	  especially if you are using gpm.

config APM_ALLOW_INTS
	bool "Allow interrupts during APM BIOS calls"
	help
	  Normally we disable external interrupts while we are making calls to
	  the APM BIOS as a measure to lessen the effects of a badly behaving
	  BIOS implementation.  The BIOS should reenable interrupts if it
	  needs to.  Unfortunately, some BIOSes do not -- especially those in
	  many of the newer IBM Thinkpads.  If you experience hangs when you
	  suspend, try setting this to Y.  Otherwise, say N.

endif # APM

source "drivers/cpufreq/Kconfig"

source "drivers/cpuidle/Kconfig"

source "drivers/idle/Kconfig"

endmenu


menu "Bus options (PCI etc.)"

choice
	prompt "PCI access mode"
	depends on X86_32 && PCI
	default PCI_GOANY
	help
	  On PCI systems, the BIOS can be used to detect the PCI devices and
	  determine their configuration. However, some old PCI motherboards
	  have BIOS bugs and may crash if this is done. Also, some embedded
	  PCI-based systems don't have any BIOS at all. Linux can also try to
	  detect the PCI hardware directly without using the BIOS.

	  With this option, you can specify how Linux should detect the
	  PCI devices. If you choose "BIOS", the BIOS will be used,
	  if you choose "Direct", the BIOS won't be used, and if you
	  choose "MMConfig", then PCI Express MMCONFIG will be used.
	  If you choose "Any", the kernel will try MMCONFIG, then the
	  direct access method and falls back to the BIOS if that doesn't
	  work. If unsure, go with the default, which is "Any".

config PCI_GOBIOS
	bool "BIOS"

config PCI_GOMMCONFIG
	bool "MMConfig"

config PCI_GODIRECT
	bool "Direct"

config PCI_GOOLPC
	bool "OLPC XO-1"
	depends on OLPC

config PCI_GOANY
	bool "Any"

endchoice

config PCI_BIOS
	def_bool y
	depends on X86_32 && PCI && (PCI_GOBIOS || PCI_GOANY)

# x86-64 doesn't support PCI BIOS access from long mode so always go direct.
config PCI_DIRECT
	def_bool y
	depends on PCI && (X86_64 || (PCI_GODIRECT || PCI_GOANY || PCI_GOOLPC || PCI_GOMMCONFIG))

config PCI_MMCONFIG
	bool "Support mmconfig PCI config space access" if X86_64
	default y
	depends on PCI && (ACPI || SFI || JAILHOUSE_GUEST)
	depends on X86_64 || (PCI_GOANY || PCI_GOMMCONFIG)

config PCI_OLPC
	def_bool y
	depends on PCI && OLPC && (PCI_GOOLPC || PCI_GOANY)

config PCI_XEN
	def_bool y
	depends on PCI && XEN
	select SWIOTLB_XEN

config MMCONF_FAM10H
	def_bool y
	depends on X86_64 && PCI_MMCONFIG && ACPI

config PCI_CNB20LE_QUIRK
	bool "Read CNB20LE Host Bridge Windows" if EXPERT
	depends on PCI
	help
	  Read the PCI windows out of the CNB20LE host bridge. This allows
	  PCI hotplug to work on systems with the CNB20LE chipset which do
	  not have ACPI.

	  There's no public spec for this chipset, and this functionality
	  is known to be incomplete.

	  You should say N unless you know you need this.

config ISA_BUS
	bool "ISA bus support on modern systems" if EXPERT
	help
	  Expose ISA bus device drivers and options available for selection and
	  configuration. Enable this option if your target machine has an ISA
	  bus. ISA is an older system, displaced by PCI and newer bus
	  architectures -- if your target machine is modern, it probably does
	  not have an ISA bus.

	  If unsure, say N.

config ISA_BUS
	bool "ISA-style bus support on modern systems" if EXPERT
	select ISA_BUS_API
	help
	  Enables ISA-style drivers on modern systems. This is necessary to
	  support PC/104 devices on X86_64 platforms.

	  If unsure, say N.

# x86_64 have no ISA slots, but can have ISA-style DMA.
config ISA_DMA_API
	bool "ISA-style DMA support" if (X86_64 && EXPERT)
	default y
	help
	  Enables ISA-style DMA support for devices requiring such controllers.
	  If unsure, say Y.

if X86_32

config ISA
	bool "ISA support"
	help
	  Find out whether you have ISA slots on your motherboard.  ISA is the
	  name of a bus system, i.e. the way the CPU talks to the other stuff
	  inside your box.  Other bus systems are PCI, EISA, MicroChannel
	  (MCA) or VESA.  ISA is an older system, now being displaced by PCI;
	  newer boards don't support it.  If you have ISA, say Y, otherwise N.

config SCx200
	tristate "NatSemi SCx200 support"
	help
	  This provides basic support for National Semiconductor's
	  (now AMD's) Geode processors.  The driver probes for the
	  PCI-IDs of several on-chip devices, so its a good dependency
	  for other scx200_* drivers.

	  If compiled as a module, the driver is named scx200.

config SCx200HR_TIMER
	tristate "NatSemi SCx200 27MHz High-Resolution Timer Support"
	depends on SCx200
	default y
	help
	  This driver provides a clocksource built upon the on-chip
	  27MHz high-resolution timer.  Its also a workaround for
	  NSC Geode SC-1100's buggy TSC, which loses time when the
	  processor goes idle (as is done by the scheduler).  The
	  other workaround is idle=poll boot option.

config OLPC
	bool "One Laptop Per Child support"
	depends on !X86_PAE
	select GPIOLIB
	select OF
	select OF_PROMTREE
	select IRQ_DOMAIN
	select OLPC_EC
	help
	  Add support for detecting the unique features of the OLPC
	  XO hardware.

config OLPC_XO1_PM
	bool "OLPC XO-1 Power Management"
	depends on OLPC && MFD_CS5535=y && PM_SLEEP
	help
	  Add support for poweroff and suspend of the OLPC XO-1 laptop.

config OLPC_XO1_RTC
	bool "OLPC XO-1 Real Time Clock"
	depends on OLPC_XO1_PM && RTC_DRV_CMOS
	help
	  Add support for the XO-1 real time clock, which can be used as a
	  programmable wakeup source.

config OLPC_XO1_SCI
	bool "OLPC XO-1 SCI extras"
	depends on OLPC && OLPC_XO1_PM && GPIO_CS5535=y
	depends on INPUT=y
	select POWER_SUPPLY
	help
	  Add support for SCI-based features of the OLPC XO-1 laptop:
	   - EC-driven system wakeups
	   - Power button
	   - Ebook switch
	   - Lid switch
	   - AC adapter status updates
	   - Battery status updates

config OLPC_XO15_SCI
	bool "OLPC XO-1.5 SCI extras"
	depends on OLPC && ACPI
	select POWER_SUPPLY
	help
	  Add support for SCI-based features of the OLPC XO-1.5 laptop:
	   - EC-driven system wakeups
	   - AC adapter status updates
	   - Battery status updates

config ALIX
	bool "PCEngines ALIX System Support (LED setup)"
	select GPIOLIB
	help
	  This option enables system support for the PCEngines ALIX.
	  At present this just sets up LEDs for GPIO control on
	  ALIX2/3/6 boards.  However, other system specific setup should
	  get added here.

	  Note: You must still enable the drivers for GPIO and LED support
	  (GPIO_CS5535 & LEDS_GPIO) to actually use the LEDs

	  Note: You have to set alix.force=1 for boards with Award BIOS.

config NET5501
	bool "Soekris Engineering net5501 System Support (LEDS, GPIO, etc)"
	select GPIOLIB
	help
	  This option enables system support for the Soekris Engineering net5501.

config GEOS
	bool "Traverse Technologies GEOS System Support (LEDS, GPIO, etc)"
	select GPIOLIB
	depends on DMI
	help
	  This option enables system support for the Traverse Technologies GEOS.

config TS5500
	bool "Technologic Systems TS-5500 platform support"
	depends on MELAN
	select CHECK_SIGNATURE
	select NEW_LEDS
	select LEDS_CLASS
	help
	  This option enables system support for the Technologic Systems TS-5500.

endif # X86_32

config AMD_NB
	def_bool y
	depends on CPU_SUP_AMD && PCI

config X86_SYSFB
	bool "Mark VGA/VBE/EFI FB as generic system framebuffer"
	help
	  Firmwares often provide initial graphics framebuffers so the BIOS,
	  bootloader or kernel can show basic video-output during boot for
	  user-guidance and debugging. Historically, x86 used the VESA BIOS
	  Extensions and EFI-framebuffers for this, which are mostly limited
	  to x86.
	  This option, if enabled, marks VGA/VBE/EFI framebuffers as generic
	  framebuffers so the new generic system-framebuffer drivers can be
	  used on x86. If the framebuffer is not compatible with the generic
	  modes, it is advertised as fallback platform framebuffer so legacy
	  drivers like efifb, vesafb and uvesafb can pick it up.
	  If this option is not selected, all system framebuffers are always
	  marked as fallback platform framebuffers as usual.

	  Note: Legacy fbdev drivers, including vesafb, efifb, uvesafb, will
	  not be able to pick up generic system framebuffers if this option
	  is selected. You are highly encouraged to enable simplefb as
	  replacement if you select this option. simplefb can correctly deal
	  with generic system framebuffers. But you should still keep vesafb
	  and others enabled as fallback if a system framebuffer is
	  incompatible with simplefb.

	  If unsure, say Y.

endmenu


menu "Binary Emulations"

config IA32_EMULATION
	bool "IA32 Emulation"
	depends on X86_64
	select ARCH_WANT_OLD_COMPAT_IPC
	select BINFMT_ELF
	select COMPAT_BINFMT_ELF
	select COMPAT_OLD_SIGACTION
	help
	  Include code to run legacy 32-bit programs under a
	  64-bit kernel. You should likely turn this on, unless you're
	  100% sure that you don't have any 32-bit programs left.

config IA32_AOUT
	tristate "IA32 a.out support"
	depends on IA32_EMULATION
	depends on BROKEN
	help
	  Support old a.out binaries in the 32bit emulation.

config X86_X32
	bool "x32 ABI for 64-bit mode"
	depends on X86_64
	help
	  Include code to run binaries for the x32 native 32-bit ABI
	  for 64-bit processors.  An x32 process gets access to the
	  full 64-bit register file and wide data path while leaving
	  pointers at 32 bits for smaller memory footprint.

	  You will need a recent binutils (2.22 or later) with
	  elf32_x86_64 support enabled to compile a kernel with this
	  option set.

config COMPAT_32
	def_bool y
	depends on IA32_EMULATION || X86_32
	select HAVE_UID16
	select OLD_SIGSUSPEND3

config COMPAT
	def_bool y
	depends on IA32_EMULATION || X86_X32

if COMPAT
config COMPAT_FOR_U64_ALIGNMENT
	def_bool y

config SYSVIPC_COMPAT
	def_bool y
	depends on SYSVIPC
endif

endmenu


config HAVE_ATOMIC_IOMAP
	def_bool y
	depends on X86_32

<<<<<<< HEAD
config X86_DEV_DMA_OPS
	bool
	depends on X86_64 || STA2X11

config X86_DMA_REMAP
	bool
	depends on STA2X11

config PMC_ATOM
	def_bool y
        depends on PCI

source "net/Kconfig"

source "drivers/Kconfig"

=======
>>>>>>> 24b8d41d
source "drivers/firmware/Kconfig"

source "arch/x86/kvm/Kconfig"

source "arch/x86/Kconfig.assembler"<|MERGE_RESOLUTION|>--- conflicted
+++ resolved
@@ -55,18 +55,11 @@
 	#
 	select ACPI_LEGACY_TABLES_LOOKUP	if ACPI
 	select ACPI_SYSTEM_POWER_STATES_SUPPORT	if ACPI
-<<<<<<< HEAD
-	select ANON_INODES
-	select ARCH_CLOCKSOURCE_DATA
-	select ARCH_DISCARD_MEMBLOCK
-	select ARCH_HAS_ACPI_TABLE_UPGRADE if ACPI
-=======
 	select ARCH_32BIT_OFF_T			if X86_32
 	select ARCH_CLOCKSOURCE_INIT
 	select ARCH_HAS_ACPI_TABLE_UPGRADE	if ACPI
 	select ARCH_HAS_DEBUG_VIRTUAL
 	select ARCH_HAS_DEBUG_VM_PGTABLE	if !X86_PAE
->>>>>>> 24b8d41d
 	select ARCH_HAS_DEVMEM_IS_ALLOWED
 	select ARCH_HAS_EARLY_DEBUG		if KGDB
 	select ARCH_HAS_ELF_RANDOMIZE
@@ -74,15 +67,10 @@
 	select ARCH_HAS_FILTER_PGPROT
 	select ARCH_HAS_FORTIFY_SOURCE
 	select ARCH_HAS_GCOV_PROFILE_ALL
-<<<<<<< HEAD
-	select ARCH_HAS_GIGANTIC_PAGE		if X86_64
-	select ARCH_HAS_KCOV			if X86_64
-=======
 	select ARCH_HAS_KCOV			if X86_64 && STACK_VALIDATION
 	select ARCH_HAS_MEM_ENCRYPT
 	select ARCH_HAS_MEMBARRIER_SYNC_CORE
 	select ARCH_HAS_NON_OVERLAPPING_ADDRESS_SPACE
->>>>>>> 24b8d41d
 	select ARCH_HAS_PMEM_API		if X86_64
 	select ARCH_HAS_PTE_DEVMAP		if X86_64
 	select ARCH_HAS_PTE_SPECIAL
@@ -111,16 +99,10 @@
 	select ARCH_WANT_BATCHED_UNMAP_TLB_FLUSH
 	select ARCH_WANT_DEFAULT_BPF_JIT	if X86_64
 	select ARCH_WANTS_DYNAMIC_TASK_STRUCT
-<<<<<<< HEAD
-	select ARCH_WANT_FRAME_POINTERS
-	select ARCH_WANT_IPC_PARSE_VERSION	if X86_32
-	select BUILDTIME_EXTABLE_SORT
-=======
 	select ARCH_WANT_HUGE_PMD_SHARE
 	select ARCH_WANT_LD_ORPHAN_WARN
 	select ARCH_WANTS_THP_SWAP		if X86_64
 	select BUILDTIME_TABLE_SORT
->>>>>>> 24b8d41d
 	select CLKEVT_I8253
 	select CLOCKSOURCE_VALIDATE_LAST_CYCLE
 	select CLOCKSOURCE_WATCHDOG
@@ -158,7 +140,6 @@
 	select HAVE_ACPI_APEI_NMI		if ACPI
 	select HAVE_ALIGNED_STRUCT_PAGE		if SLUB
 	select HAVE_ARCH_AUDITSYSCALL
-	select HAVE_ARCH_HARDENED_USERCOPY
 	select HAVE_ARCH_HUGE_VMAP		if X86_64 || X86_PAE
 	select HAVE_ARCH_JUMP_LABEL
 	select HAVE_ARCH_JUMP_LABEL_RELATIVE
@@ -174,18 +155,11 @@
 	select HAVE_ARCH_STACKLEAK
 	select HAVE_ARCH_TRACEHOOK
 	select HAVE_ARCH_TRANSPARENT_HUGEPAGE
-<<<<<<< HEAD
-	select HAVE_ARCH_WITHIN_STACK_FRAMES
-	select HAVE_EBPF_JIT			if X86_64
-	select HAVE_ARCH_VMAP_STACK		if X86_64
-	select HAVE_CC_STACKPROTECTOR
-=======
 	select HAVE_ARCH_TRANSPARENT_HUGEPAGE_PUD if X86_64
 	select HAVE_ARCH_USERFAULTFD_WP         if X86_64 && USERFAULTFD
 	select HAVE_ARCH_VMAP_STACK		if X86_64
 	select HAVE_ARCH_WITHIN_STACK_FRAMES
 	select HAVE_ASM_MODVERSIONS
->>>>>>> 24b8d41d
 	select HAVE_CMPXCHG_DOUBLE
 	select HAVE_CMPXCHG_LOCAL
 	select HAVE_CONTEXT_TRACKING		if X86_64
@@ -197,23 +171,14 @@
 	select HAVE_DYNAMIC_FTRACE_WITH_DIRECT_CALLS
 	select HAVE_EBPF_JIT
 	select HAVE_EFFICIENT_UNALIGNED_ACCESS
-<<<<<<< HEAD
-	select HAVE_EXIT_THREAD
-	select HAVE_FENTRY			if X86_64
-=======
 	select HAVE_EISA
 	select HAVE_EXIT_THREAD
 	select HAVE_FAST_GUP
 	select HAVE_FENTRY			if X86_64 || DYNAMIC_FTRACE
->>>>>>> 24b8d41d
 	select HAVE_FTRACE_MCOUNT_RECORD
 	select HAVE_FUNCTION_GRAPH_TRACER
 	select HAVE_FUNCTION_TRACER
 	select HAVE_GCC_PLUGINS
-<<<<<<< HEAD
-	select HAVE_GENERIC_DMA_COHERENT	if X86_32
-=======
->>>>>>> 24b8d41d
 	select HAVE_HW_BREAKPOINT
 	select HAVE_IDE
 	select HAVE_IOREMAP_PROT
@@ -232,11 +197,8 @@
 	select HAVE_KVM
 	select HAVE_LIVEPATCH			if X86_64
 	select HAVE_MIXED_BREAKPOINTS_REGS
-<<<<<<< HEAD
-=======
 	select HAVE_MOD_ARCH_SPECIFIC
 	select HAVE_MOVE_PMD
->>>>>>> 24b8d41d
 	select HAVE_NMI
 	select HAVE_OPROFILE
 	select HAVE_OPTPROBES
@@ -390,11 +352,7 @@
 
 config X86_32_LAZY_GS
 	def_bool y
-<<<<<<< HEAD
-	depends on X86_32 && !CC_STACKPROTECTOR
-=======
 	depends on X86_32 && !STACKPROTECTOR
->>>>>>> 24b8d41d
 
 config ARCH_SUPPORTS_UPROBES
 	def_bool y
@@ -673,18 +631,6 @@
 	  Say Y here if you have a Quark based system such as the Arduino
 	  compatible Intel Galileo.
 
-config MLX_PLATFORM
-	tristate "Mellanox Technologies platform support"
-	depends on X86_64
-	depends on X86_EXTENDED_PLATFORM
-	---help---
-	  This option enables system support for the Mellanox Technologies
-	  platform.
-
-	  Say Y here if you are building a kernel for Mellanox system.
-
-	  Otherwise, say N.
-
 config X86_INTEL_LPSS
 	bool "Intel Low Power Subsystem Support"
 	depends on X86 && ACPI && PCI
@@ -776,12 +722,7 @@
 	select SWIOTLB
 	select MFD_STA2X11
 	select GPIOLIB
-<<<<<<< HEAD
-	default n
-	---help---
-=======
-	help
->>>>>>> 24b8d41d
+	help
 	  This adds support for boards based on the STA2X11 IO-Hub,
 	  a.k.a. "ConneXt". The chip is used in place of the standard
 	  PC chipset, so all "standard" peripherals are missing. If this
@@ -846,11 +787,7 @@
 config PARAVIRT_SPINLOCKS
 	bool "Paravirtualization layer for spinlocks"
 	depends on PARAVIRT && SMP
-<<<<<<< HEAD
-	---help---
-=======
-	help
->>>>>>> 24b8d41d
+	help
 	  Paravirtualized spinlocks allow a pvops backend to replace the
 	  spinlock implementation with something virtualization-friendly
 	  (for example, block the virtual CPU rather than spinning).
@@ -860,18 +797,8 @@
 
 	  If you are unsure how to answer this question, answer Y.
 
-<<<<<<< HEAD
-config QUEUED_LOCK_STAT
-	bool "Paravirt queued spinlock statistics"
-	depends on PARAVIRT_SPINLOCKS && DEBUG_FS
-	---help---
-	  Enable the collection of statistical data on the slowpath
-	  behavior of paravirtualized queued spinlocks and report
-	  them on debugfs.
-=======
 config X86_HV_CALLBACK_VECTOR
 	def_bool n
->>>>>>> 24b8d41d
 
 source "arch/x86/xen/Kconfig"
 
@@ -1412,8 +1339,6 @@
 	bool "Ancient loading interface (DEPRECATED)"
 	default n
 	depends on MICROCODE
-<<<<<<< HEAD
-=======
 	help
 	  DO NOT USE THIS! This is the ancient /dev/cpu/microcode interface
 	  which was used by userspace tools like iucode_tool and microcode.ctl.
@@ -1421,7 +1346,6 @@
 	  load microcode on a machine and it needs special tools. Instead, you
 	  should've switched to the early loading method with the initrd or
 	  builtin microcode by now: Documentation/x86/microcode.rst
->>>>>>> 24b8d41d
 
 config X86_MSR
 	tristate "/dev/cpu/*/msr - Model-specific register support"
@@ -2194,13 +2118,8 @@
 config RANDOMIZE_BASE
 	bool "Randomize the address of the kernel image (KASLR)"
 	depends on RELOCATABLE
-<<<<<<< HEAD
-	default n
-	---help---
-=======
 	default y
 	help
->>>>>>> 24b8d41d
 	  In support of Kernel Address Space Layout Randomization (KASLR),
 	  this randomizes the physical address at which the kernel image
 	  is decompressed and the virtual address where the kernel
@@ -2229,15 +2148,7 @@
 	  theoretically possible, but the implementations are further
 	  limited due to memory layouts.
 
-<<<<<<< HEAD
-	  If CONFIG_HIBERNATE is also enabled, KASLR is disabled at boot
-	  time. To enable it, boot with "kaslr" on the kernel command
-	  line (which will also disable hibernation).
-
-	  If unsure, say N.
-=======
 	  If unsure, say Y.
->>>>>>> 24b8d41d
 
 # Relocation on x86 needs some additional build support
 config X86_NEED_RELOCS
@@ -2271,27 +2182,19 @@
 
 	  Don't change this unless you know what you are doing.
 
-<<<<<<< HEAD
-=======
 config DYNAMIC_MEMORY_LAYOUT
 	bool
 	help
 	  This option makes base addresses of vmalloc and vmemmap as well as
 	  __PAGE_OFFSET movable during boot.
 
->>>>>>> 24b8d41d
 config RANDOMIZE_MEMORY
 	bool "Randomize the kernel memory sections"
 	depends on X86_64
 	depends on RANDOMIZE_BASE
-<<<<<<< HEAD
-	default RANDOMIZE_BASE
-	---help---
-=======
 	select DYNAMIC_MEMORY_LAYOUT
 	default RANDOMIZE_BASE
 	help
->>>>>>> 24b8d41d
 	   Randomizes the base virtual address of kernel memory sections
 	   (physical memory mapping, vmalloc & vmemmap). This security feature
 	   makes exploits relying on predictable memory locations less reliable.
@@ -2301,11 +2204,7 @@
 	   configuration have in average 30,000 different possible virtual
 	   addresses for each memory section.
 
-<<<<<<< HEAD
-	   If unsure, say N.
-=======
 	   If unsure, say Y.
->>>>>>> 24b8d41d
 
 config RANDOMIZE_MEMORY_PHYSICAL_PADDING
 	hex "Physical memory mapping padding" if EXPERT
@@ -2314,11 +2213,7 @@
 	default "0x0"
 	range 0x1 0x40 if MEMORY_HOTPLUG
 	range 0x0 0x40
-<<<<<<< HEAD
-	---help---
-=======
-	help
->>>>>>> 24b8d41d
+	help
 	   Define the padding in terabytes added to the existing physical
 	   memory size during kernel memory randomization. It is useful
 	   for memory hotplug support but reduces the entropy available for
@@ -2782,15 +2677,6 @@
 
 	  If unsure, say N.
 
-config ISA_BUS
-	bool "ISA-style bus support on modern systems" if EXPERT
-	select ISA_BUS_API
-	help
-	  Enables ISA-style drivers on modern systems. This is necessary to
-	  support PC/104 devices on X86_64 platforms.
-
-	  If unsure, say N.
-
 # x86_64 have no ISA slots, but can have ISA-style DMA.
 config ISA_DMA_API
 	bool "ISA-style DMA support" if (X86_64 && EXPERT)
@@ -3011,25 +2897,6 @@
 	def_bool y
 	depends on X86_32
 
-<<<<<<< HEAD
-config X86_DEV_DMA_OPS
-	bool
-	depends on X86_64 || STA2X11
-
-config X86_DMA_REMAP
-	bool
-	depends on STA2X11
-
-config PMC_ATOM
-	def_bool y
-        depends on PCI
-
-source "net/Kconfig"
-
-source "drivers/Kconfig"
-
-=======
->>>>>>> 24b8d41d
 source "drivers/firmware/Kconfig"
 
 source "arch/x86/kvm/Kconfig"
