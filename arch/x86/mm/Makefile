--- conflicted
+++ resolved
@@ -4,13 +4,8 @@
 KCOV_INSTRUMENT_mem_encrypt.o		:= n
 KCOV_INSTRUMENT_mem_encrypt_identity.o	:= n
 
-<<<<<<< HEAD
-obj-y	:=  init.o init_$(BITS).o fault.o ioremap.o extable.o pageattr.o mmap.o \
-	    pat.o pgtable.o physaddr.o gup.o setup_nx.o tlb.o
-=======
 KASAN_SANITIZE_mem_encrypt.o		:= n
 KASAN_SANITIZE_mem_encrypt_identity.o	:= n
->>>>>>> 24b8d41d
 
 # Disable KCSAN entirely, because otherwise we get warnings that some functions
 # reference __initdata sections.
@@ -24,9 +19,6 @@
 obj-y				:=  init.o init_$(BITS).o fault.o ioremap.o extable.o mmap.o \
 				    pgtable.o physaddr.o setup_nx.o tlb.o cpu_entry_area.o maccess.o
 
-<<<<<<< HEAD
-obj-$(CONFIG_X86_PAT)		+= pat_rbtree.o
-=======
 obj-y				+= pat/
 
 # Make sure __phys_addr has no stackprotector
@@ -35,7 +27,6 @@
 CFLAGS_mem_encrypt_identity.o	:= -fno-stack-protector
 
 CFLAGS_fault.o := -I $(srctree)/$(src)/../include/asm/trace
->>>>>>> 24b8d41d
 
 obj-$(CONFIG_X86_32)		+= pgtable_32.o iomap_32.o
 
@@ -57,16 +48,10 @@
 obj-$(CONFIG_ACPI_NUMA)		+= srat.o
 obj-$(CONFIG_NUMA_EMU)		+= numa_emulation.o
 
-<<<<<<< HEAD
-obj-$(CONFIG_X86_INTEL_MPX)	+= mpx.o
-obj-$(CONFIG_X86_INTEL_MEMORY_PROTECTION_KEYS) += pkeys.o
-obj-$(CONFIG_RANDOMIZE_MEMORY) += kaslr.o
-=======
 obj-$(CONFIG_X86_INTEL_MEMORY_PROTECTION_KEYS)	+= pkeys.o
 obj-$(CONFIG_RANDOMIZE_MEMORY)			+= kaslr.o
 obj-$(CONFIG_PAGE_TABLE_ISOLATION)		+= pti.o
 
 obj-$(CONFIG_AMD_MEM_ENCRYPT)	+= mem_encrypt.o
 obj-$(CONFIG_AMD_MEM_ENCRYPT)	+= mem_encrypt_identity.o
-obj-$(CONFIG_AMD_MEM_ENCRYPT)	+= mem_encrypt_boot.o
->>>>>>> 24b8d41d
+obj-$(CONFIG_AMD_MEM_ENCRYPT)	+= mem_encrypt_boot.o