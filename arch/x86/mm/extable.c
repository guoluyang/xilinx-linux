--- conflicted
+++ resolved
@@ -1,7 +1,3 @@
-<<<<<<< HEAD
-#include <linux/extable.h>
-#include <asm/uaccess.h>
-=======
 // SPDX-License-Identifier: GPL-2.0-only
 #include <linux/extable.h>
 #include <linux/uaccess.h>
@@ -10,7 +6,6 @@
 
 #include <asm/fpu/internal.h>
 #include <asm/sev-es.h>
->>>>>>> 24b8d41d
 #include <asm/traps.h>
 #include <asm/kdebug.h>
 
@@ -103,16 +98,11 @@
 				       unsigned long error_code,
 				       unsigned long fault_addr)
 {
-<<<<<<< HEAD
-	/* Special hack for uaccess_err */
-	current->thread.uaccess_err = 1;
-=======
 	if (pr_warn_once("unchecked MSR access error: RDMSR from 0x%x at rIP: 0x%lx (%pS)\n",
 			 (unsigned int)regs->cx, regs->ip, (void *)regs->ip))
 		show_stack_regs(regs);
 
 	/* Pretend that the read succeeded and returned 0. */
->>>>>>> 24b8d41d
 	regs->ip = ex_fixup_addr(fixup);
 	regs->ax = 0;
 	regs->dx = 0;
@@ -120,34 +110,12 @@
 }
 EXPORT_SYMBOL(ex_handler_rdmsr_unsafe);
 
-<<<<<<< HEAD
-bool ex_handler_rdmsr_unsafe(const struct exception_table_entry *fixup,
-			     struct pt_regs *regs, int trapnr)
-{
-	if (pr_warn_once("unchecked MSR access error: RDMSR from 0x%x at rIP: 0x%lx (%pF)\n",
-			 (unsigned int)regs->cx, regs->ip, (void *)regs->ip))
-		show_stack_regs(regs);
-
-	/* Pretend that the read succeeded and returned 0. */
-	regs->ip = ex_fixup_addr(fixup);
-	regs->ax = 0;
-	regs->dx = 0;
-	return true;
-}
-EXPORT_SYMBOL(ex_handler_rdmsr_unsafe);
-
-bool ex_handler_wrmsr_unsafe(const struct exception_table_entry *fixup,
-			     struct pt_regs *regs, int trapnr)
-{
-	if (pr_warn_once("unchecked MSR access error: WRMSR to 0x%x (tried to write 0x%08x%08x) at rIP: 0x%lx (%pF)\n",
-=======
 __visible bool ex_handler_wrmsr_unsafe(const struct exception_table_entry *fixup,
 				       struct pt_regs *regs, int trapnr,
 				       unsigned long error_code,
 				       unsigned long fault_addr)
 {
 	if (pr_warn_once("unchecked MSR access error: WRMSR to 0x%x (tried to write 0x%08x%08x) at rIP: 0x%lx (%pS)\n",
->>>>>>> 24b8d41d
 			 (unsigned int)regs->cx, (unsigned int)regs->dx,
 			 (unsigned int)regs->ax,  regs->ip, (void *)regs->ip))
 		show_stack_regs(regs);
@@ -158,32 +126,19 @@
 }
 EXPORT_SYMBOL(ex_handler_wrmsr_unsafe);
 
-<<<<<<< HEAD
-bool ex_handler_clear_fs(const struct exception_table_entry *fixup,
-			 struct pt_regs *regs, int trapnr)
-=======
 __visible bool ex_handler_clear_fs(const struct exception_table_entry *fixup,
 				   struct pt_regs *regs, int trapnr,
 				   unsigned long error_code,
 				   unsigned long fault_addr)
->>>>>>> 24b8d41d
 {
 	if (static_cpu_has(X86_BUG_NULL_SEG))
 		asm volatile ("mov %0, %%fs" : : "rm" (__USER_DS));
 	asm volatile ("mov %0, %%fs" : : "rm" (0));
-<<<<<<< HEAD
-	return ex_handler_default(fixup, regs, trapnr);
+	return ex_handler_default(fixup, regs, trapnr, error_code, fault_addr);
 }
 EXPORT_SYMBOL(ex_handler_clear_fs);
 
-bool ex_has_fault_handler(unsigned long ip)
-=======
-	return ex_handler_default(fixup, regs, trapnr, error_code, fault_addr);
-}
-EXPORT_SYMBOL(ex_handler_clear_fs);
-
 enum handler_type ex_get_fault_handler_type(unsigned long ip)
->>>>>>> 24b8d41d
 {
 	const struct exception_table_entry *e;
 	ex_handler_t handler;
@@ -244,14 +199,9 @@
 	 * Old CPUs leave the high bits of CS on the stack
 	 * undefined.  I'm not sure which CPUs do this, but at least
 	 * the 486 DX works this way.
-<<<<<<< HEAD
-	 */
-	if ((regs->cs & 0xFFFF) != __KERNEL_CS)
-=======
 	 * Xen pv domains are not using the default __KERNEL_CS.
 	 */
 	if (!xen_pv_domain() && regs->cs != __KERNEL_CS)
->>>>>>> 24b8d41d
 		goto fail;
 
 	/*
@@ -266,13 +216,6 @@
 	 * result in a hard-to-debug panic.
 	 *
 	 * Keep in mind that not all vectors actually get here.  Early
-<<<<<<< HEAD
-	 * fage faults, for example, are special.
-	 */
-	if (fixup_exception(regs, trapnr))
-		return;
-
-=======
 	 * page faults, for example, are special.
 	 */
 	if (fixup_exception(regs, trapnr, regs->orig_ax, 0))
@@ -292,7 +235,6 @@
 		 */
 	}
 
->>>>>>> 24b8d41d
 fail:
 	early_printk("PANIC: early exception 0x%02x IP %lx:%lx error %lx cr2 0x%lx\n",
 		     (unsigned)trapnr, (unsigned long)regs->cs, regs->ip,
