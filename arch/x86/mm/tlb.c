--- conflicted
+++ resolved
@@ -41,21 +41,11 @@
  *	Implement flush IPI by CALL_FUNCTION_VECTOR, Alex Shi
  */
 
-<<<<<<< HEAD
-#ifdef CONFIG_SMP
-
-struct flush_tlb_info {
-	struct mm_struct *flush_mm;
-	unsigned long flush_start;
-	unsigned long flush_end;
-};
-=======
 /*
  * Use bit 0 to mangle the TIF_SPEC_IB state into the mm pointer which is
  * stored in cpu_tlb_state.last_user_mm_ibpb.
  */
 #define LAST_USER_MM_IBPB	0x1UL
->>>>>>> 24b8d41d
 
 /*
  * The x86 feature is called PCID (Process Context IDentifier). It is similar
@@ -316,11 +306,6 @@
 }
 EXPORT_SYMBOL_GPL(leave_mm);
 
-<<<<<<< HEAD
-#endif /* CONFIG_SMP */
-
-=======
->>>>>>> 24b8d41d
 void switch_mm(struct mm_struct *prev, struct mm_struct *next,
 	       struct task_struct *tsk)
 {
@@ -331,122 +316,6 @@
 	local_irq_restore(flags);
 }
 
-<<<<<<< HEAD
-void switch_mm_irqs_off(struct mm_struct *prev, struct mm_struct *next,
-			struct task_struct *tsk)
-{
-	unsigned cpu = smp_processor_id();
-
-	if (likely(prev != next)) {
-		if (IS_ENABLED(CONFIG_VMAP_STACK)) {
-			/*
-			 * If our current stack is in vmalloc space and isn't
-			 * mapped in the new pgd, we'll double-fault.  Forcibly
-			 * map it.
-			 */
-			unsigned int stack_pgd_index = pgd_index(current_stack_pointer());
-
-			pgd_t *pgd = next->pgd + stack_pgd_index;
-
-			if (unlikely(pgd_none(*pgd)))
-				set_pgd(pgd, init_mm.pgd[stack_pgd_index]);
-		}
-
-#ifdef CONFIG_SMP
-		this_cpu_write(cpu_tlbstate.state, TLBSTATE_OK);
-		this_cpu_write(cpu_tlbstate.active_mm, next);
-#endif
-
-		cpumask_set_cpu(cpu, mm_cpumask(next));
-
-		/*
-		 * Re-load page tables.
-		 *
-		 * This logic has an ordering constraint:
-		 *
-		 *  CPU 0: Write to a PTE for 'next'
-		 *  CPU 0: load bit 1 in mm_cpumask.  if nonzero, send IPI.
-		 *  CPU 1: set bit 1 in next's mm_cpumask
-		 *  CPU 1: load from the PTE that CPU 0 writes (implicit)
-		 *
-		 * We need to prevent an outcome in which CPU 1 observes
-		 * the new PTE value and CPU 0 observes bit 1 clear in
-		 * mm_cpumask.  (If that occurs, then the IPI will never
-		 * be sent, and CPU 0's TLB will contain a stale entry.)
-		 *
-		 * The bad outcome can occur if either CPU's load is
-		 * reordered before that CPU's store, so both CPUs must
-		 * execute full barriers to prevent this from happening.
-		 *
-		 * Thus, switch_mm needs a full barrier between the
-		 * store to mm_cpumask and any operation that could load
-		 * from next->pgd.  TLB fills are special and can happen
-		 * due to instruction fetches or for no reason at all,
-		 * and neither LOCK nor MFENCE orders them.
-		 * Fortunately, load_cr3() is serializing and gives the
-		 * ordering guarantee we need.
-		 *
-		 */
-		load_cr3(next->pgd);
-
-		trace_tlb_flush(TLB_FLUSH_ON_TASK_SWITCH, TLB_FLUSH_ALL);
-
-		/* Stop flush ipis for the previous mm */
-		cpumask_clear_cpu(cpu, mm_cpumask(prev));
-
-		/* Load per-mm CR4 state */
-		load_mm_cr4(next);
-
-#ifdef CONFIG_MODIFY_LDT_SYSCALL
-		/*
-		 * Load the LDT, if the LDT is different.
-		 *
-		 * It's possible that prev->context.ldt doesn't match
-		 * the LDT register.  This can happen if leave_mm(prev)
-		 * was called and then modify_ldt changed
-		 * prev->context.ldt but suppressed an IPI to this CPU.
-		 * In this case, prev->context.ldt != NULL, because we
-		 * never set context.ldt to NULL while the mm still
-		 * exists.  That means that next->context.ldt !=
-		 * prev->context.ldt, because mms never share an LDT.
-		 */
-		if (unlikely(prev->context.ldt != next->context.ldt))
-			load_mm_ldt(next);
-#endif
-	}
-#ifdef CONFIG_SMP
-	  else {
-		this_cpu_write(cpu_tlbstate.state, TLBSTATE_OK);
-		BUG_ON(this_cpu_read(cpu_tlbstate.active_mm) != next);
-
-		if (!cpumask_test_cpu(cpu, mm_cpumask(next))) {
-			/*
-			 * On established mms, the mm_cpumask is only changed
-			 * from irq context, from ptep_clear_flush() while in
-			 * lazy tlb mode, and here. Irqs are blocked during
-			 * schedule, protecting us from simultaneous changes.
-			 */
-			cpumask_set_cpu(cpu, mm_cpumask(next));
-
-			/*
-			 * We were in lazy tlb mode and leave_mm disabled
-			 * tlb flush IPI delivery. We must reload CR3
-			 * to make sure to use no freed page tables.
-			 *
-			 * As above, load_cr3() is serializing and orders TLB
-			 * fills with respect to the mm_cpumask write.
-			 */
-			load_cr3(next->pgd);
-			trace_tlb_flush(TLB_FLUSH_ON_TASK_SWITCH, TLB_FLUSH_ALL);
-			load_mm_cr4(next);
-			load_mm_ldt(next);
-		}
-	}
-#endif
-}
-
-#ifdef CONFIG_SMP
-=======
 static inline unsigned long mm_mangle_tif_spec_ib(struct task_struct *next)
 {
 	unsigned long next_tif = task_thread_info(next)->flags;
@@ -710,7 +579,6 @@
 		switch_ldt(real_prev, next);
 	}
 }
->>>>>>> 24b8d41d
 
 /*
  * Please ignore the name of this function.  It should be called
@@ -1358,6 +1226,4 @@
 			    arch_debugfs_dir, NULL, &fops_tlbflush);
 	return 0;
 }
-late_initcall(create_tlb_single_page_flush_ceiling);
-
-#endif /* CONFIG_SMP */+late_initcall(create_tlb_single_page_flush_ceiling);