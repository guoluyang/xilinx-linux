// SPDX-License-Identifier: GPL-2.0-only
/*
 * Debug helper to dump the current kernel pagetables of the system
 * so that we can see what the various memory ranges are set to.
 *
 * (C) Copyright 2008 Intel Corporation
 *
 * Author: Arjan van de Ven <arjan@linux.intel.com>
 */

#include <linux/debugfs.h>
#include <linux/kasan.h>
#include <linux/mm.h>
#include <linux/init.h>
<<<<<<< HEAD
=======
#include <linux/sched.h>
>>>>>>> 24b8d41d
#include <linux/seq_file.h>
#include <linux/highmem.h>
#include <linux/pci.h>
#include <linux/ptdump.h>

#include <asm/e820/types.h>

/*
 * The dumper groups pagetable entries of the same type into one, and for
 * that it needs to keep some state when walking, and flush this state
 * when a "break" in the continuity is found.
 */
struct pg_state {
	struct ptdump_state ptdump;
	int level;
	pgprotval_t current_prot;
	pgprotval_t effective_prot;
	pgprotval_t prot_levels[5];
	unsigned long start_address;
	const struct addr_marker *marker;
	unsigned long lines;
	bool to_dmesg;
	bool check_wx;
	unsigned long wx_pages;
	struct seq_file *seq;
};

struct addr_marker {
	unsigned long start_address;
	const char *name;
	unsigned long max_lines;
};

/* Address space markers hints */

#ifdef CONFIG_X86_64

enum address_markers_idx {
	USER_SPACE_NR = 0,
	KERNEL_SPACE_NR,
#ifdef CONFIG_MODIFY_LDT_SYSCALL
	LDT_NR,
#endif
	LOW_KERNEL_NR,
	VMALLOC_START_NR,
	VMEMMAP_START_NR,
#ifdef CONFIG_KASAN
	KASAN_SHADOW_START_NR,
	KASAN_SHADOW_END_NR,
#endif
	CPU_ENTRY_AREA_NR,
#ifdef CONFIG_X86_ESPFIX64
	ESPFIX_START_NR,
#endif
#ifdef CONFIG_EFI
	EFI_END_NR,
#endif
	HIGH_KERNEL_NR,
	MODULES_VADDR_NR,
	MODULES_END_NR,
	FIXADDR_START_NR,
	END_OF_SPACE_NR,
};

static struct addr_marker address_markers[] = {
	[USER_SPACE_NR]		= { 0,			"User Space" },
	[KERNEL_SPACE_NR]	= { (1UL << 63),	"Kernel Space" },
	[LOW_KERNEL_NR]		= { 0UL,		"Low Kernel Mapping" },
	[VMALLOC_START_NR]	= { 0UL,		"vmalloc() Area" },
	[VMEMMAP_START_NR]	= { 0UL,		"Vmemmap" },
#ifdef CONFIG_KASAN
	/*
	 * These fields get initialized with the (dynamic)
	 * KASAN_SHADOW_{START,END} values in pt_dump_init().
	 */
	[KASAN_SHADOW_START_NR]	= { 0UL,		"KASAN shadow" },
	[KASAN_SHADOW_END_NR]	= { 0UL,		"KASAN shadow end" },
#endif
#ifdef CONFIG_MODIFY_LDT_SYSCALL
	[LDT_NR]		= { 0UL,		"LDT remap" },
#endif
	[CPU_ENTRY_AREA_NR]	= { CPU_ENTRY_AREA_BASE,"CPU entry Area" },
#ifdef CONFIG_X86_ESPFIX64
	[ESPFIX_START_NR]	= { ESPFIX_BASE_ADDR,	"ESPfix Area", 16 },
#endif
#ifdef CONFIG_EFI
	[EFI_END_NR]		= { EFI_VA_END,		"EFI Runtime Services" },
#endif
	[HIGH_KERNEL_NR]	= { __START_KERNEL_map,	"High Kernel Mapping" },
	[MODULES_VADDR_NR]	= { MODULES_VADDR,	"Modules" },
	[MODULES_END_NR]	= { MODULES_END,	"End Modules" },
	[FIXADDR_START_NR]	= { FIXADDR_START,	"Fixmap Area" },
	[END_OF_SPACE_NR]	= { -1,			NULL }
};

#define INIT_PGD	((pgd_t *) &init_top_pgt)

#else /* CONFIG_X86_64 */

enum address_markers_idx {
	USER_SPACE_NR = 0,
	KERNEL_SPACE_NR,
	VMALLOC_START_NR,
	VMALLOC_END_NR,
#ifdef CONFIG_HIGHMEM
	PKMAP_BASE_NR,
#endif
#ifdef CONFIG_MODIFY_LDT_SYSCALL
	LDT_NR,
#endif
	CPU_ENTRY_AREA_NR,
	FIXADDR_START_NR,
	END_OF_SPACE_NR,
};

static struct addr_marker address_markers[] = {
<<<<<<< HEAD
	{ 0, "User Space" },
#ifdef CONFIG_X86_64
	{ 0x8000000000000000UL, "Kernel Space" },
	{ 0/* PAGE_OFFSET */,   "Low Kernel Mapping" },
	{ 0/* VMALLOC_START */, "vmalloc() Area" },
	{ 0/* VMEMMAP_START */, "Vmemmap" },
# ifdef CONFIG_X86_ESPFIX64
	{ ESPFIX_BASE_ADDR,	"ESPfix Area", 16 },
# endif
# ifdef CONFIG_EFI
	{ EFI_VA_END,		"EFI Runtime Services" },
# endif
	{ __START_KERNEL_map,   "High Kernel Mapping" },
	{ MODULES_VADDR,        "Modules" },
	{ MODULES_END,          "End Modules" },
#else
	{ PAGE_OFFSET,          "Kernel Mapping" },
	{ 0/* VMALLOC_START */, "vmalloc() Area" },
	{ 0/*VMALLOC_END*/,     "vmalloc() End" },
# ifdef CONFIG_HIGHMEM
	{ 0/*PKMAP_BASE*/,      "Persistent kmap() Area" },
# endif
	{ 0/*FIXADDR_START*/,   "Fixmap Area" },
=======
	[USER_SPACE_NR]		= { 0,			"User Space" },
	[KERNEL_SPACE_NR]	= { PAGE_OFFSET,	"Kernel Mapping" },
	[VMALLOC_START_NR]	= { 0UL,		"vmalloc() Area" },
	[VMALLOC_END_NR]	= { 0UL,		"vmalloc() End" },
#ifdef CONFIG_HIGHMEM
	[PKMAP_BASE_NR]		= { 0UL,		"Persistent kmap() Area" },
#endif
#ifdef CONFIG_MODIFY_LDT_SYSCALL
	[LDT_NR]		= { 0UL,		"LDT remap" },
>>>>>>> 24b8d41d
#endif
	[CPU_ENTRY_AREA_NR]	= { 0UL,		"CPU entry area" },
	[FIXADDR_START_NR]	= { 0UL,		"Fixmap area" },
	[END_OF_SPACE_NR]	= { -1,			NULL }
};

#define INIT_PGD	(swapper_pg_dir)

#endif /* !CONFIG_X86_64 */

/* Multipliers for offsets within the PTEs */
#define PTE_LEVEL_MULT (PAGE_SIZE)
#define PMD_LEVEL_MULT (PTRS_PER_PTE * PTE_LEVEL_MULT)
#define PUD_LEVEL_MULT (PTRS_PER_PMD * PMD_LEVEL_MULT)
#define P4D_LEVEL_MULT (PTRS_PER_PUD * PUD_LEVEL_MULT)
#define PGD_LEVEL_MULT (PTRS_PER_P4D * P4D_LEVEL_MULT)

#define pt_dump_seq_printf(m, to_dmesg, fmt, args...)		\
({								\
	if (to_dmesg)					\
		printk(KERN_INFO fmt, ##args);			\
	else							\
		if (m)						\
			seq_printf(m, fmt, ##args);		\
})

#define pt_dump_cont_printf(m, to_dmesg, fmt, args...)		\
({								\
	if (to_dmesg)					\
		printk(KERN_CONT fmt, ##args);			\
	else							\
		if (m)						\
			seq_printf(m, fmt, ##args);		\
})

/*
 * Print a readable form of a pgprot_t to the seq_file
 */
static void printk_prot(struct seq_file *m, pgprotval_t pr, int level, bool dmsg)
{
	static const char * const level_name[] =
		{ "pgd", "p4d", "pud", "pmd", "pte" };

	if (!(pr & _PAGE_PRESENT)) {
		/* Not present */
		pt_dump_cont_printf(m, dmsg, "                              ");
	} else {
		if (pr & _PAGE_USER)
			pt_dump_cont_printf(m, dmsg, "USR ");
		else
			pt_dump_cont_printf(m, dmsg, "    ");
		if (pr & _PAGE_RW)
			pt_dump_cont_printf(m, dmsg, "RW ");
		else
			pt_dump_cont_printf(m, dmsg, "ro ");
		if (pr & _PAGE_PWT)
			pt_dump_cont_printf(m, dmsg, "PWT ");
		else
			pt_dump_cont_printf(m, dmsg, "    ");
		if (pr & _PAGE_PCD)
			pt_dump_cont_printf(m, dmsg, "PCD ");
		else
			pt_dump_cont_printf(m, dmsg, "    ");

		/* Bit 7 has a different meaning on level 3 vs 4 */
		if (level <= 3 && pr & _PAGE_PSE)
			pt_dump_cont_printf(m, dmsg, "PSE ");
		else
			pt_dump_cont_printf(m, dmsg, "    ");
		if ((level == 4 && pr & _PAGE_PAT) ||
		    ((level == 3 || level == 2) && pr & _PAGE_PAT_LARGE))
			pt_dump_cont_printf(m, dmsg, "PAT ");
		else
			pt_dump_cont_printf(m, dmsg, "    ");
		if (pr & _PAGE_GLOBAL)
			pt_dump_cont_printf(m, dmsg, "GLB ");
		else
			pt_dump_cont_printf(m, dmsg, "    ");
		if (pr & _PAGE_NX)
			pt_dump_cont_printf(m, dmsg, "NX ");
		else
			pt_dump_cont_printf(m, dmsg, "x  ");
	}
	pt_dump_cont_printf(m, dmsg, "%s\n", level_name[level]);
}

static void note_wx(struct pg_state *st, unsigned long addr)
{
	unsigned long npages;

	npages = (addr - st->start_address) / PAGE_SIZE;

#ifdef CONFIG_PCI_BIOS
	/*
	 * If PCI BIOS is enabled, the PCI BIOS area is forced to WX.
	 * Inform about it, but avoid the warning.
	 */
	if (pcibios_enabled && st->start_address >= PAGE_OFFSET + BIOS_BEGIN &&
	    addr <= PAGE_OFFSET + BIOS_END) {
		pr_warn_once("x86/mm: PCI BIOS W+X mapping %lu pages\n", npages);
		return;
	}
#endif
	/* Account the WX pages */
	st->wx_pages += npages;
	WARN_ONCE(__supported_pte_mask & _PAGE_NX,
		  "x86/mm: Found insecure W+X mapping at address %pS\n",
		  (void *)st->start_address);
}

static void effective_prot(struct ptdump_state *pt_st, int level, u64 val)
{
	struct pg_state *st = container_of(pt_st, struct pg_state, ptdump);
	pgprotval_t prot = val & PTE_FLAGS_MASK;
	pgprotval_t effective;

	if (level > 0) {
		pgprotval_t higher_prot = st->prot_levels[level - 1];

		effective = (higher_prot & prot & (_PAGE_USER | _PAGE_RW)) |
			    ((higher_prot | prot) & _PAGE_NX);
	} else {
		effective = prot;
	}

	st->prot_levels[level] = effective;
}

/*
 * This function gets called on a break in a continuous series
 * of PTE entries; the next one is different so we need to
 * print what we collected so far.
 */
static void note_page(struct ptdump_state *pt_st, unsigned long addr, int level,
		      u64 val)
{
	struct pg_state *st = container_of(pt_st, struct pg_state, ptdump);
	pgprotval_t new_prot, new_eff;
	pgprotval_t cur, eff;
	static const char units[] = "BKMGTPE";
	struct seq_file *m = st->seq;

	new_prot = val & PTE_FLAGS_MASK;
	if (!val)
		new_eff = 0;
	else
		new_eff = st->prot_levels[level];

	/*
	 * If we have a "break" in the series, we need to flush the state that
	 * we have now. "break" is either changing perms, levels or
	 * address space marker.
	 */
	cur = st->current_prot;
	eff = st->effective_prot;

	if (st->level == -1) {
		/* First entry */
		st->current_prot = new_prot;
		st->effective_prot = new_eff;
		st->level = level;
		st->marker = address_markers;
		st->lines = 0;
		pt_dump_seq_printf(m, st->to_dmesg, "---[ %s ]---\n",
				   st->marker->name);
	} else if (new_prot != cur || new_eff != eff || level != st->level ||
		   addr >= st->marker[1].start_address) {
		const char *unit = units;
		unsigned long delta;
		int width = sizeof(unsigned long) * 2;

		if (st->check_wx && (eff & _PAGE_RW) && !(eff & _PAGE_NX))
			note_wx(st, addr);

		/*
		 * Now print the actual finished series
		 */
		if (!st->marker->max_lines ||
		    st->lines < st->marker->max_lines) {
			pt_dump_seq_printf(m, st->to_dmesg,
					   "0x%0*lx-0x%0*lx   ",
					   width, st->start_address,
					   width, addr);

			delta = addr - st->start_address;
			while (!(delta & 1023) && unit[1]) {
				delta >>= 10;
				unit++;
			}
			pt_dump_cont_printf(m, st->to_dmesg, "%9lu%c ",
					    delta, *unit);
			printk_prot(m, st->current_prot, st->level,
				    st->to_dmesg);
		}
		st->lines++;

		/*
		 * We print markers for special areas of address space,
		 * such as the start of vmalloc space etc.
		 * This helps in the interpretation.
		 */
		if (addr >= st->marker[1].start_address) {
			if (st->marker->max_lines &&
			    st->lines > st->marker->max_lines) {
				unsigned long nskip =
					st->lines - st->marker->max_lines;
				pt_dump_seq_printf(m, st->to_dmesg,
						   "... %lu entr%s skipped ... \n",
						   nskip,
						   nskip == 1 ? "y" : "ies");
			}
			st->marker++;
			st->lines = 0;
			pt_dump_seq_printf(m, st->to_dmesg, "---[ %s ]---\n",
					   st->marker->name);
		}

		st->start_address = addr;
		st->current_prot = new_prot;
		st->effective_prot = new_eff;
		st->level = level;
	}
}

static void ptdump_walk_pgd_level_core(struct seq_file *m,
				       struct mm_struct *mm, pgd_t *pgd,
				       bool checkwx, bool dmesg)
{
	const struct ptdump_range ptdump_ranges[] = {
#ifdef CONFIG_X86_64
	{0, PTRS_PER_PGD * PGD_LEVEL_MULT / 2},
	{GUARD_HOLE_END_ADDR, ~0UL},
#else
	{0, ~0UL},
#endif
	{0, 0}
};

	struct pg_state st = {
		.ptdump = {
			.note_page	= note_page,
			.effective_prot = effective_prot,
			.range		= ptdump_ranges
		},
		.level = -1,
		.to_dmesg	= dmesg,
		.check_wx	= checkwx,
		.seq		= m
	};

	ptdump_walk_pgd(&st.ptdump, mm, pgd);

	if (!checkwx)
		return;
	if (st.wx_pages)
		pr_info("x86/mm: Checked W+X mappings: FAILED, %lu W+X pages found.\n",
			st.wx_pages);
	else
		pr_info("x86/mm: Checked W+X mappings: passed, no W+X pages found.\n");
}

void ptdump_walk_pgd_level(struct seq_file *m, struct mm_struct *mm)
{
	ptdump_walk_pgd_level_core(m, mm, mm->pgd, false, true);
}

void ptdump_walk_pgd_level_debugfs(struct seq_file *m, struct mm_struct *mm,
				   bool user)
{
	pgd_t *pgd = mm->pgd;
#ifdef CONFIG_PAGE_TABLE_ISOLATION
	if (user && boot_cpu_has(X86_FEATURE_PTI))
		pgd = kernel_to_user_pgdp(pgd);
#endif
	ptdump_walk_pgd_level_core(m, mm, pgd, false, false);
}
EXPORT_SYMBOL_GPL(ptdump_walk_pgd_level_debugfs);

void ptdump_walk_user_pgd_level_checkwx(void)
{
#ifdef CONFIG_PAGE_TABLE_ISOLATION
	pgd_t *pgd = INIT_PGD;

	if (!(__supported_pte_mask & _PAGE_NX) ||
	    !boot_cpu_has(X86_FEATURE_PTI))
		return;

	pr_info("x86/mm: Checking user space page tables\n");
	pgd = kernel_to_user_pgdp(pgd);
	ptdump_walk_pgd_level_core(NULL, &init_mm, pgd, true, false);
#endif
}

void ptdump_walk_pgd_level_checkwx(void)
{
	ptdump_walk_pgd_level_core(NULL, &init_mm, INIT_PGD, true, false);
}

static int __init pt_dump_init(void)
{
	/*
	 * Various markers are not compile-time constants, so assign them
	 * here.
	 */
#ifdef CONFIG_X86_64
	address_markers[LOW_KERNEL_NR].start_address = PAGE_OFFSET;
	address_markers[VMALLOC_START_NR].start_address = VMALLOC_START;
	address_markers[VMEMMAP_START_NR].start_address = VMEMMAP_START;
<<<<<<< HEAD
=======
#ifdef CONFIG_MODIFY_LDT_SYSCALL
	address_markers[LDT_NR].start_address = LDT_BASE_ADDR;
#endif
#ifdef CONFIG_KASAN
	address_markers[KASAN_SHADOW_START_NR].start_address = KASAN_SHADOW_START;
	address_markers[KASAN_SHADOW_END_NR].start_address = KASAN_SHADOW_END;
#endif
>>>>>>> 24b8d41d
#endif
#ifdef CONFIG_X86_32
	address_markers[VMALLOC_START_NR].start_address = VMALLOC_START;
	address_markers[VMALLOC_END_NR].start_address = VMALLOC_END;
# ifdef CONFIG_HIGHMEM
	address_markers[PKMAP_BASE_NR].start_address = PKMAP_BASE;
# endif
	address_markers[FIXADDR_START_NR].start_address = FIXADDR_START;
	address_markers[CPU_ENTRY_AREA_NR].start_address = CPU_ENTRY_AREA_BASE;
# ifdef CONFIG_MODIFY_LDT_SYSCALL
	address_markers[LDT_NR].start_address = LDT_BASE_ADDR;
# endif
#endif
	return 0;
}
__initcall(pt_dump_init);<|MERGE_RESOLUTION|>--- conflicted
+++ resolved
@@ -12,10 +12,7 @@
 #include <linux/kasan.h>
 #include <linux/mm.h>
 #include <linux/init.h>
-<<<<<<< HEAD
-=======
 #include <linux/sched.h>
->>>>>>> 24b8d41d
 #include <linux/seq_file.h>
 #include <linux/highmem.h>
 #include <linux/pci.h>
@@ -132,31 +129,6 @@
 };
 
 static struct addr_marker address_markers[] = {
-<<<<<<< HEAD
-	{ 0, "User Space" },
-#ifdef CONFIG_X86_64
-	{ 0x8000000000000000UL, "Kernel Space" },
-	{ 0/* PAGE_OFFSET */,   "Low Kernel Mapping" },
-	{ 0/* VMALLOC_START */, "vmalloc() Area" },
-	{ 0/* VMEMMAP_START */, "Vmemmap" },
-# ifdef CONFIG_X86_ESPFIX64
-	{ ESPFIX_BASE_ADDR,	"ESPfix Area", 16 },
-# endif
-# ifdef CONFIG_EFI
-	{ EFI_VA_END,		"EFI Runtime Services" },
-# endif
-	{ __START_KERNEL_map,   "High Kernel Mapping" },
-	{ MODULES_VADDR,        "Modules" },
-	{ MODULES_END,          "End Modules" },
-#else
-	{ PAGE_OFFSET,          "Kernel Mapping" },
-	{ 0/* VMALLOC_START */, "vmalloc() Area" },
-	{ 0/*VMALLOC_END*/,     "vmalloc() End" },
-# ifdef CONFIG_HIGHMEM
-	{ 0/*PKMAP_BASE*/,      "Persistent kmap() Area" },
-# endif
-	{ 0/*FIXADDR_START*/,   "Fixmap Area" },
-=======
 	[USER_SPACE_NR]		= { 0,			"User Space" },
 	[KERNEL_SPACE_NR]	= { PAGE_OFFSET,	"Kernel Mapping" },
 	[VMALLOC_START_NR]	= { 0UL,		"vmalloc() Area" },
@@ -166,7 +138,6 @@
 #endif
 #ifdef CONFIG_MODIFY_LDT_SYSCALL
 	[LDT_NR]		= { 0UL,		"LDT remap" },
->>>>>>> 24b8d41d
 #endif
 	[CPU_ENTRY_AREA_NR]	= { 0UL,		"CPU entry area" },
 	[FIXADDR_START_NR]	= { 0UL,		"Fixmap area" },
@@ -475,8 +446,6 @@
 	address_markers[LOW_KERNEL_NR].start_address = PAGE_OFFSET;
 	address_markers[VMALLOC_START_NR].start_address = VMALLOC_START;
 	address_markers[VMEMMAP_START_NR].start_address = VMEMMAP_START;
-<<<<<<< HEAD
-=======
 #ifdef CONFIG_MODIFY_LDT_SYSCALL
 	address_markers[LDT_NR].start_address = LDT_BASE_ADDR;
 #endif
@@ -484,7 +453,6 @@
 	address_markers[KASAN_SHADOW_START_NR].start_address = KASAN_SHADOW_START;
 	address_markers[KASAN_SHADOW_END_NR].start_address = KASAN_SHADOW_END;
 #endif
->>>>>>> 24b8d41d
 #endif
 #ifdef CONFIG_X86_32
 	address_markers[VMALLOC_START_NR].start_address = VMALLOC_START;
