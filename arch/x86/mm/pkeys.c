--- conflicted
+++ resolved
@@ -34,21 +34,10 @@
 	 * write-disabled that we do not have to set it
 	 * ourselves.
 	 */
-<<<<<<< HEAD
-	preempt_disable();
-	if (!need_to_set_mm_pkey &&
-	    fpregs_active() &&
-	    !__pkru_allows_read(read_pkru(), execute_only_pkey)) {
-		preempt_enable();
-		return execute_only_pkey;
-	}
-	preempt_enable();
-=======
 	if (!need_to_set_mm_pkey &&
 	    !__pkru_allows_read(read_pkru(), execute_only_pkey)) {
 		return execute_only_pkey;
 	}
->>>>>>> 24b8d41d
 
 	/*
 	 * Set up PKRU so that it denies access for everything
@@ -140,27 +129,12 @@
  * Called from the FPU code when creating a fresh set of FPU
  * registers.  This is called from a very specific context where
  * we know the FPU regstiers are safe for use and we can use PKRU
-<<<<<<< HEAD
- * directly.  The fact that PKRU is only available when we are
- * using eagerfpu mode makes this possible.
-=======
  * directly.
->>>>>>> 24b8d41d
  */
 void copy_init_pkru_to_fpregs(void)
 {
 	u32 init_pkru_value_snapshot = READ_ONCE(init_pkru_value);
 	/*
-<<<<<<< HEAD
-	 * Any write to PKRU takes it out of the XSAVE 'init
-	 * state' which increases context switch cost.  Avoid
-	 * writing 0 when PKRU was already 0.
-	 */
-	if (!init_pkru_value_snapshot && !read_pkru())
-		return;
-	/*
-=======
->>>>>>> 24b8d41d
 	 * Override the PKRU state that came from 'init_fpstate'
 	 * with the baseline from the process.
 	 */
@@ -180,10 +154,7 @@
 static ssize_t init_pkru_write_file(struct file *file,
 		 const char __user *user_buf, size_t count, loff_t *ppos)
 {
-<<<<<<< HEAD
-=======
 	struct pkru_state *pk;
->>>>>>> 24b8d41d
 	char buf[32];
 	ssize_t len;
 	u32 new_init_pkru;
@@ -206,13 +177,10 @@
 		return -EINVAL;
 
 	WRITE_ONCE(init_pkru_value, new_init_pkru);
-<<<<<<< HEAD
-=======
 	pk = get_xsave_addr(&init_fpstate.xsave, XFEATURE_PKRU);
 	if (!pk)
 		return -EINVAL;
 	pk->pkru = new_init_pkru;
->>>>>>> 24b8d41d
 	return count;
 }
 
