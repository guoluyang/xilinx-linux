// SPDX-License-Identifier: GPL-2.0-only
/* Common code for 32 and 64-bit NUMA */
#include <linux/acpi.h>
#include <linux/kernel.h>
#include <linux/mm.h>
#include <linux/string.h>
#include <linux/init.h>
#include <linux/memblock.h>
#include <linux/mmzone.h>
#include <linux/ctype.h>
#include <linux/nodemask.h>
#include <linux/sched.h>
#include <linux/topology.h>

#include <asm/e820/api.h>
#include <asm/proto.h>
#include <asm/dma.h>
#include <asm/amd_nb.h>

#include "numa_internal.h"

int numa_off;
nodemask_t numa_nodes_parsed __initdata;

struct pglist_data *node_data[MAX_NUMNODES] __read_mostly;
EXPORT_SYMBOL(node_data);

static struct numa_meminfo numa_meminfo __initdata_or_meminfo;
static struct numa_meminfo numa_reserved_meminfo __initdata_or_meminfo;

static int numa_distance_cnt;
static u8 *numa_distance;

static __init int numa_setup(char *opt)
{
	if (!opt)
		return -EINVAL;
	if (!strncmp(opt, "off", 3))
		numa_off = 1;
	if (!strncmp(opt, "fake=", 5))
		return numa_emu_cmdline(opt + 5);
	if (!strncmp(opt, "noacpi", 6))
		disable_srat();
	if (!strncmp(opt, "nohmat", 6))
		disable_hmat();
	return 0;
}
early_param("numa", numa_setup);

/*
 * apicid, cpu, node mappings
 */
s16 __apicid_to_node[MAX_LOCAL_APIC] = {
	[0 ... MAX_LOCAL_APIC-1] = NUMA_NO_NODE
};

int numa_cpu_node(int cpu)
{
	int apicid = early_per_cpu(x86_cpu_to_apicid, cpu);

	if (apicid != BAD_APICID)
		return __apicid_to_node[apicid];
	return NUMA_NO_NODE;
}

cpumask_var_t node_to_cpumask_map[MAX_NUMNODES];
EXPORT_SYMBOL(node_to_cpumask_map);

/*
 * Map cpu index to node index
 */
DEFINE_EARLY_PER_CPU(int, x86_cpu_to_node_map, NUMA_NO_NODE);
EXPORT_EARLY_PER_CPU_SYMBOL(x86_cpu_to_node_map);

void numa_set_node(int cpu, int node)
{
	int *cpu_to_node_map = early_per_cpu_ptr(x86_cpu_to_node_map);

	/* early setting, no percpu area yet */
	if (cpu_to_node_map) {
		cpu_to_node_map[cpu] = node;
		return;
	}

#ifdef CONFIG_DEBUG_PER_CPU_MAPS
	if (cpu >= nr_cpu_ids || !cpu_possible(cpu)) {
		printk(KERN_ERR "numa_set_node: invalid cpu# (%d)\n", cpu);
		dump_stack();
		return;
	}
#endif
	per_cpu(x86_cpu_to_node_map, cpu) = node;

	set_cpu_numa_node(cpu, node);
}

void numa_clear_node(int cpu)
{
	numa_set_node(cpu, NUMA_NO_NODE);
}

/*
 * Allocate node_to_cpumask_map based on number of available nodes
 * Requires node_possible_map to be valid.
 *
 * Note: cpumask_of_node() is not valid until after this is done.
 * (Use CONFIG_DEBUG_PER_CPU_MAPS to check this.)
 */
void __init setup_node_to_cpumask_map(void)
{
	unsigned int node;

	/* setup nr_node_ids if not done yet */
	if (nr_node_ids == MAX_NUMNODES)
		setup_nr_node_ids();

	/* allocate the map */
	for (node = 0; node < nr_node_ids; node++)
		alloc_bootmem_cpumask_var(&node_to_cpumask_map[node]);

	/* cpumask_of_node() will now work */
	pr_debug("Node to cpumask map for %u nodes\n", nr_node_ids);
}

static int __init numa_add_memblk_to(int nid, u64 start, u64 end,
				     struct numa_meminfo *mi)
{
	/* ignore zero length blks */
	if (start == end)
		return 0;

	/* whine about and ignore invalid blks */
	if (start > end || nid < 0 || nid >= MAX_NUMNODES) {
		pr_warn("Warning: invalid memblk node %d [mem %#010Lx-%#010Lx]\n",
			nid, start, end - 1);
		return 0;
	}

	if (mi->nr_blks >= NR_NODE_MEMBLKS) {
		pr_err("too many memblk ranges\n");
		return -EINVAL;
	}

	mi->blk[mi->nr_blks].start = start;
	mi->blk[mi->nr_blks].end = end;
	mi->blk[mi->nr_blks].nid = nid;
	mi->nr_blks++;
	return 0;
}

/**
 * numa_remove_memblk_from - Remove one numa_memblk from a numa_meminfo
 * @idx: Index of memblk to remove
 * @mi: numa_meminfo to remove memblk from
 *
 * Remove @idx'th numa_memblk from @mi by shifting @mi->blk[] and
 * decrementing @mi->nr_blks.
 */
void __init numa_remove_memblk_from(int idx, struct numa_meminfo *mi)
{
	mi->nr_blks--;
	memmove(&mi->blk[idx], &mi->blk[idx + 1],
		(mi->nr_blks - idx) * sizeof(mi->blk[0]));
}

/**
 * numa_move_tail_memblk - Move a numa_memblk from one numa_meminfo to another
 * @dst: numa_meminfo to append block to
 * @idx: Index of memblk to remove
 * @src: numa_meminfo to remove memblk from
 */
static void __init numa_move_tail_memblk(struct numa_meminfo *dst, int idx,
					 struct numa_meminfo *src)
{
	dst->blk[dst->nr_blks++] = src->blk[idx];
	numa_remove_memblk_from(idx, src);
}

/**
 * numa_add_memblk - Add one numa_memblk to numa_meminfo
 * @nid: NUMA node ID of the new memblk
 * @start: Start address of the new memblk
 * @end: End address of the new memblk
 *
 * Add a new memblk to the default numa_meminfo.
 *
 * RETURNS:
 * 0 on success, -errno on failure.
 */
int __init numa_add_memblk(int nid, u64 start, u64 end)
{
	return numa_add_memblk_to(nid, start, end, &numa_meminfo);
}

/* Allocate NODE_DATA for a node on the local memory */
static void __init alloc_node_data(int nid)
{
	const size_t nd_size = roundup(sizeof(pg_data_t), PAGE_SIZE);
	u64 nd_pa;
	void *nd;
	int tnid;

	/*
	 * Allocate node data.  Try node-local memory and then any node.
	 * Never allocate in DMA zone.
	 */
	nd_pa = memblock_phys_alloc_try_nid(nd_size, SMP_CACHE_BYTES, nid);
	if (!nd_pa) {
		pr_err("Cannot find %zu bytes in any node (initial node: %d)\n",
		       nd_size, nid);
		return;
	}
	nd = __va(nd_pa);

	/* report and initialize */
	printk(KERN_INFO "NODE_DATA(%d) allocated [mem %#010Lx-%#010Lx]\n", nid,
	       nd_pa, nd_pa + nd_size - 1);
	tnid = early_pfn_to_nid(nd_pa >> PAGE_SHIFT);
	if (tnid != nid)
		printk(KERN_INFO "    NODE_DATA(%d) on node %d\n", nid, tnid);

	node_data[nid] = nd;
	memset(NODE_DATA(nid), 0, sizeof(pg_data_t));

	node_set_online(nid);
}

/**
 * numa_cleanup_meminfo - Cleanup a numa_meminfo
 * @mi: numa_meminfo to clean up
 *
 * Sanitize @mi by merging and removing unnecessary memblks.  Also check for
 * conflicts and clear unused memblks.
 *
 * RETURNS:
 * 0 on success, -errno on failure.
 */
int __init numa_cleanup_meminfo(struct numa_meminfo *mi)
{
	const u64 low = 0;
	const u64 high = PFN_PHYS(max_pfn);
	int i, j, k;

	/* first, trim all entries */
	for (i = 0; i < mi->nr_blks; i++) {
		struct numa_memblk *bi = &mi->blk[i];

		/* move / save reserved memory ranges */
		if (!memblock_overlaps_region(&memblock.memory,
					bi->start, bi->end - bi->start)) {
			numa_move_tail_memblk(&numa_reserved_meminfo, i--, mi);
			continue;
		}

		/* make sure all non-reserved blocks are inside the limits */
		bi->start = max(bi->start, low);
		bi->end = min(bi->end, high);

		/* and there's no empty block */
		if (bi->start >= bi->end)
			numa_remove_memblk_from(i--, mi);
	}

	/* merge neighboring / overlapping entries */
	for (i = 0; i < mi->nr_blks; i++) {
		struct numa_memblk *bi = &mi->blk[i];

		for (j = i + 1; j < mi->nr_blks; j++) {
			struct numa_memblk *bj = &mi->blk[j];
			u64 start, end;

			/*
			 * See whether there are overlapping blocks.  Whine
			 * about but allow overlaps of the same nid.  They
			 * will be merged below.
			 */
			if (bi->end > bj->start && bi->start < bj->end) {
				if (bi->nid != bj->nid) {
					pr_err("node %d [mem %#010Lx-%#010Lx] overlaps with node %d [mem %#010Lx-%#010Lx]\n",
					       bi->nid, bi->start, bi->end - 1,
					       bj->nid, bj->start, bj->end - 1);
					return -EINVAL;
				}
				pr_warn("Warning: node %d [mem %#010Lx-%#010Lx] overlaps with itself [mem %#010Lx-%#010Lx]\n",
					bi->nid, bi->start, bi->end - 1,
					bj->start, bj->end - 1);
			}

			/*
			 * Join together blocks on the same node, holes
			 * between which don't overlap with memory on other
			 * nodes.
			 */
			if (bi->nid != bj->nid)
				continue;
			start = min(bi->start, bj->start);
			end = max(bi->end, bj->end);
			for (k = 0; k < mi->nr_blks; k++) {
				struct numa_memblk *bk = &mi->blk[k];

				if (bi->nid == bk->nid)
					continue;
				if (start < bk->end && end > bk->start)
					break;
			}
			if (k < mi->nr_blks)
				continue;
			printk(KERN_INFO "NUMA: Node %d [mem %#010Lx-%#010Lx] + [mem %#010Lx-%#010Lx] -> [mem %#010Lx-%#010Lx]\n",
			       bi->nid, bi->start, bi->end - 1, bj->start,
			       bj->end - 1, start, end - 1);
			bi->start = start;
			bi->end = end;
			numa_remove_memblk_from(j--, mi);
		}
	}

	/* clear unused ones */
	for (i = mi->nr_blks; i < ARRAY_SIZE(mi->blk); i++) {
		mi->blk[i].start = mi->blk[i].end = 0;
		mi->blk[i].nid = NUMA_NO_NODE;
	}

	return 0;
}

/*
 * Set nodes, which have memory in @mi, in *@nodemask.
 */
static void __init numa_nodemask_from_meminfo(nodemask_t *nodemask,
					      const struct numa_meminfo *mi)
{
	int i;

	for (i = 0; i < ARRAY_SIZE(mi->blk); i++)
		if (mi->blk[i].start != mi->blk[i].end &&
		    mi->blk[i].nid != NUMA_NO_NODE)
			node_set(mi->blk[i].nid, *nodemask);
}

/**
 * numa_reset_distance - Reset NUMA distance table
 *
 * The current table is freed.  The next numa_set_distance() call will
 * create a new one.
 */
void __init numa_reset_distance(void)
{
	size_t size = numa_distance_cnt * numa_distance_cnt * sizeof(numa_distance[0]);

	/* numa_distance could be 1LU marking allocation failure, test cnt */
	if (numa_distance_cnt)
		memblock_free(__pa(numa_distance), size);
	numa_distance_cnt = 0;
	numa_distance = NULL;	/* enable table creation */
}

static int __init numa_alloc_distance(void)
{
	nodemask_t nodes_parsed;
	size_t size;
	int i, j, cnt = 0;
	u64 phys;

	/* size the new table and allocate it */
	nodes_parsed = numa_nodes_parsed;
	numa_nodemask_from_meminfo(&nodes_parsed, &numa_meminfo);

	for_each_node_mask(i, nodes_parsed)
		cnt = i;
	cnt++;
	size = cnt * cnt * sizeof(numa_distance[0]);

	phys = memblock_find_in_range(0, PFN_PHYS(max_pfn_mapped),
				      size, PAGE_SIZE);
	if (!phys) {
		pr_warn("Warning: can't allocate distance table!\n");
		/* don't retry until explicitly reset */
		numa_distance = (void *)1LU;
		return -ENOMEM;
	}
	memblock_reserve(phys, size);

	numa_distance = __va(phys);
	numa_distance_cnt = cnt;

	/* fill with the default distances */
	for (i = 0; i < cnt; i++)
		for (j = 0; j < cnt; j++)
			numa_distance[i * cnt + j] = i == j ?
				LOCAL_DISTANCE : REMOTE_DISTANCE;
	printk(KERN_DEBUG "NUMA: Initialized distance table, cnt=%d\n", cnt);

	return 0;
}

/**
 * numa_set_distance - Set NUMA distance from one NUMA to another
 * @from: the 'from' node to set distance
 * @to: the 'to'  node to set distance
 * @distance: NUMA distance
 *
 * Set the distance from node @from to @to to @distance.  If distance table
 * doesn't exist, one which is large enough to accommodate all the currently
 * known nodes will be created.
 *
 * If such table cannot be allocated, a warning is printed and further
 * calls are ignored until the distance table is reset with
 * numa_reset_distance().
 *
 * If @from or @to is higher than the highest known node or lower than zero
 * at the time of table creation or @distance doesn't make sense, the call
 * is ignored.
 * This is to allow simplification of specific NUMA config implementations.
 */
void __init numa_set_distance(int from, int to, int distance)
{
	if (!numa_distance && numa_alloc_distance() < 0)
		return;

	if (from >= numa_distance_cnt || to >= numa_distance_cnt ||
			from < 0 || to < 0) {
		pr_warn_once("Warning: node ids are out of bound, from=%d to=%d distance=%d\n",
			     from, to, distance);
		return;
	}

	if ((u8)distance != distance ||
	    (from == to && distance != LOCAL_DISTANCE)) {
		pr_warn_once("Warning: invalid distance parameter, from=%d to=%d distance=%d\n",
			     from, to, distance);
		return;
	}

	numa_distance[from * numa_distance_cnt + to] = distance;
}

int __node_distance(int from, int to)
{
	if (from >= numa_distance_cnt || to >= numa_distance_cnt)
		return from == to ? LOCAL_DISTANCE : REMOTE_DISTANCE;
	return numa_distance[from * numa_distance_cnt + to];
}
EXPORT_SYMBOL(__node_distance);

/*
 * Sanity check to catch more bad NUMA configurations (they are amazingly
 * common).  Make sure the nodes cover all memory.
 */
static bool __init numa_meminfo_cover_memory(const struct numa_meminfo *mi)
{
	u64 numaram, e820ram;
	int i;

	numaram = 0;
	for (i = 0; i < mi->nr_blks; i++) {
		u64 s = mi->blk[i].start >> PAGE_SHIFT;
		u64 e = mi->blk[i].end >> PAGE_SHIFT;
		numaram += e - s;
		numaram -= __absent_pages_in_range(mi->blk[i].nid, s, e);
		if ((s64)numaram < 0)
			numaram = 0;
	}

	e820ram = max_pfn - absent_pages_in_range(0, max_pfn);

	/* We seem to lose 3 pages somewhere. Allow 1M of slack. */
	if ((s64)(e820ram - numaram) >= (1 << (20 - PAGE_SHIFT))) {
		printk(KERN_ERR "NUMA: nodes only cover %LuMB of your %LuMB e820 RAM. Not used.\n",
		       (numaram << PAGE_SHIFT) >> 20,
		       (e820ram << PAGE_SHIFT) >> 20);
		return false;
	}
	return true;
}

/*
 * Mark all currently memblock-reserved physical memory (which covers the
 * kernel's own memory ranges) as hot-unswappable.
 */
static void __init numa_clear_kernel_node_hotplug(void)
{
	nodemask_t reserved_nodemask = NODE_MASK_NONE;
	struct memblock_region *mb_region;
	int i;

	/*
	 * We have to do some preprocessing of memblock regions, to
	 * make them suitable for reservation.
	 *
	 * At this time, all memory regions reserved by memblock are
	 * used by the kernel, but those regions are not split up
	 * along node boundaries yet, and don't necessarily have their
	 * node ID set yet either.
	 *
	 * So iterate over all memory known to the x86 architecture,
	 * and use those ranges to set the nid in memblock.reserved.
	 * This will split up the memblock regions along node
	 * boundaries and will set the node IDs as well.
	 */
	for (i = 0; i < numa_meminfo.nr_blks; i++) {
		struct numa_memblk *mb = numa_meminfo.blk + i;
		int ret;

		ret = memblock_set_node(mb->start, mb->end - mb->start, &memblock.reserved, mb->nid);
		WARN_ON_ONCE(ret);
	}

	/*
	 * Now go over all reserved memblock regions, to construct a
	 * node mask of all kernel reserved memory areas.
	 *
	 * [ Note, when booting with mem=nn[kMG] or in a kdump kernel,
	 *   numa_meminfo might not include all memblock.reserved
	 *   memory ranges, because quirks such as trim_snb_memory()
	 *   reserve specific pages for Sandy Bridge graphics. ]
	 */
	for_each_reserved_mem_region(mb_region) {
		int nid = memblock_get_region_node(mb_region);

		if (nid != MAX_NUMNODES)
			node_set(nid, reserved_nodemask);
	}

	/*
	 * Finally, clear the MEMBLOCK_HOTPLUG flag for all memory
	 * belonging to the reserved node mask.
	 *
	 * Note that this will include memory regions that reside
	 * on nodes that contain kernel memory - entire nodes
	 * become hot-unpluggable:
	 */
	for (i = 0; i < numa_meminfo.nr_blks; i++) {
		struct numa_memblk *mb = numa_meminfo.blk + i;

		if (!node_isset(mb->nid, reserved_nodemask))
			continue;

		memblock_clear_hotplug(mb->start, mb->end - mb->start);
	}
}

static int __init numa_register_memblks(struct numa_meminfo *mi)
{
	int i, nid;

	/* Account for nodes with cpus and no memory */
	node_possible_map = numa_nodes_parsed;
	numa_nodemask_from_meminfo(&node_possible_map, mi);
	if (WARN_ON(nodes_empty(node_possible_map)))
		return -EINVAL;

	for (i = 0; i < mi->nr_blks; i++) {
		struct numa_memblk *mb = &mi->blk[i];
		memblock_set_node(mb->start, mb->end - mb->start,
				  &memblock.memory, mb->nid);
	}

	/*
	 * At very early time, the kernel have to use some memory such as
	 * loading the kernel image. We cannot prevent this anyway. So any
	 * node the kernel resides in should be un-hotpluggable.
	 *
	 * And when we come here, alloc node data won't fail.
	 */
	numa_clear_kernel_node_hotplug();

	/*
	 * If sections array is gonna be used for pfn -> nid mapping, check
	 * whether its granularity is fine enough.
	 */
	if (IS_ENABLED(NODE_NOT_IN_PAGE_FLAGS)) {
		unsigned long pfn_align = node_map_pfn_alignment();

		if (pfn_align && pfn_align < PAGES_PER_SECTION) {
			pr_warn("Node alignment %LuMB < min %LuMB, rejecting NUMA config\n",
				PFN_PHYS(pfn_align) >> 20,
				PFN_PHYS(PAGES_PER_SECTION) >> 20);
			return -EINVAL;
		}
	}
	if (!numa_meminfo_cover_memory(mi))
		return -EINVAL;

	/* Finally register nodes. */
	for_each_node_mask(nid, node_possible_map) {
		u64 start = PFN_PHYS(max_pfn);
		u64 end = 0;

		for (i = 0; i < mi->nr_blks; i++) {
			if (nid != mi->blk[i].nid)
				continue;
			start = min(mi->blk[i].start, start);
			end = max(mi->blk[i].end, end);
		}

		if (start >= end)
			continue;

		/*
		 * Don't confuse VM with a node that doesn't have the
		 * minimum amount of memory:
		 */
		if (end && (end - start) < NODE_MIN_SIZE)
			continue;

		alloc_node_data(nid);
	}

	/* Dump memblock with node info and return. */
	memblock_dump_all();
	return 0;
}

/*
 * There are unfortunately some poorly designed mainboards around that
 * only connect memory to a single CPU. This breaks the 1:1 cpu->node
 * mapping. To avoid this fill in the mapping for all possible CPUs,
 * as the number of CPUs is not known yet. We round robin the existing
 * nodes.
 */
static void __init numa_init_array(void)
{
	int rr, i;

	rr = first_node(node_online_map);
	for (i = 0; i < nr_cpu_ids; i++) {
		if (early_cpu_to_node(i) != NUMA_NO_NODE)
			continue;
		numa_set_node(i, rr);
		rr = next_node_in(rr, node_online_map);
	}
}

static int __init numa_init(int (*init_func)(void))
{
	int i;
	int ret;

	for (i = 0; i < MAX_LOCAL_APIC; i++)
		set_apicid_to_node(i, NUMA_NO_NODE);

	nodes_clear(numa_nodes_parsed);
	nodes_clear(node_possible_map);
	nodes_clear(node_online_map);
	memset(&numa_meminfo, 0, sizeof(numa_meminfo));
	WARN_ON(memblock_set_node(0, ULLONG_MAX, &memblock.memory,
				  MAX_NUMNODES));
	WARN_ON(memblock_set_node(0, ULLONG_MAX, &memblock.reserved,
				  MAX_NUMNODES));
	/* In case that parsing SRAT failed. */
	WARN_ON(memblock_clear_hotplug(0, ULLONG_MAX));
	numa_reset_distance();

	ret = init_func();
	if (ret < 0)
		return ret;

	/*
	 * We reset memblock back to the top-down direction
	 * here because if we configured ACPI_NUMA, we have
	 * parsed SRAT in init_func(). It is ok to have the
	 * reset here even if we did't configure ACPI_NUMA
	 * or acpi numa init fails and fallbacks to dummy
	 * numa init.
	 */
	memblock_set_bottom_up(false);

	ret = numa_cleanup_meminfo(&numa_meminfo);
	if (ret < 0)
		return ret;

	numa_emulation(&numa_meminfo, numa_distance_cnt);

	ret = numa_register_memblks(&numa_meminfo);
	if (ret < 0)
		return ret;

	for (i = 0; i < nr_cpu_ids; i++) {
		int nid = early_cpu_to_node(i);

		if (nid == NUMA_NO_NODE)
			continue;
		if (!node_online(nid))
			numa_clear_node(i);
	}
	numa_init_array();

	return 0;
}

/**
 * dummy_numa_init - Fallback dummy NUMA init
 *
 * Used if there's no underlying NUMA architecture, NUMA initialization
 * fails, or NUMA is disabled on the command line.
 *
 * Must online at least one node and add memory blocks that cover all
 * allowed memory.  This function must not fail.
 */
static int __init dummy_numa_init(void)
{
	printk(KERN_INFO "%s\n",
	       numa_off ? "NUMA turned off" : "No NUMA configuration found");
	printk(KERN_INFO "Faking a node at [mem %#018Lx-%#018Lx]\n",
	       0LLU, PFN_PHYS(max_pfn) - 1);

	node_set(0, numa_nodes_parsed);
	numa_add_memblk(0, 0, PFN_PHYS(max_pfn));

	return 0;
}

/**
 * x86_numa_init - Initialize NUMA
 *
 * Try each configured NUMA initialization method until one succeeds.  The
 * last fallback is dummy single node config encompassing whole memory and
 * never fails.
 */
void __init x86_numa_init(void)
{
	if (!numa_off) {
#ifdef CONFIG_ACPI_NUMA
		if (!numa_init(x86_acpi_numa_init))
			return;
#endif
#ifdef CONFIG_AMD_NUMA
		if (!numa_init(amd_numa_init))
			return;
#endif
	}

	numa_init(dummy_numa_init);
}

static void __init init_memory_less_node(int nid)
{
<<<<<<< HEAD
	unsigned long zones_size[MAX_NR_ZONES] = {0};
	unsigned long zholes_size[MAX_NR_ZONES] = {0};

	/* Allocate and initialize node data. Memory-less node is now online.*/
	alloc_node_data(nid);
	free_area_init_node(nid, zones_size, 0, zholes_size);

	/*
	 * All zonelists will be built later in start_kernel() after per cpu
	 * areas are initialized.
	 */
=======
	/* Allocate and initialize node data. Memory-less node is now online.*/
	alloc_node_data(nid);
	free_area_init_memoryless_node(nid);

	/*
	 * All zonelists will be built later in start_kernel() after per cpu
	 * areas are initialized.
	 */
}

/*
 * A node may exist which has one or more Generic Initiators but no CPUs and no
 * memory.
 *
 * This function must be called after init_cpu_to_node(), to ensure that any
 * memoryless CPU nodes have already been brought online, and before the
 * node_data[nid] is needed for zone list setup in build_all_zonelists().
 *
 * When this function is called, any nodes containing either memory and/or CPUs
 * will already be online and there is no need to do anything extra, even if
 * they also contain one or more Generic Initiators.
 */
void __init init_gi_nodes(void)
{
	int nid;

	for_each_node_state(nid, N_GENERIC_INITIATOR)
		if (!node_online(nid))
			init_memory_less_node(nid);
>>>>>>> 24b8d41d
}

/*
 * Setup early cpu_to_node.
 *
 * Populate cpu_to_node[] only if x86_cpu_to_apicid[],
 * and apicid_to_node[] tables have valid entries for a CPU.
 * This means we skip cpu_to_node[] initialisation for NUMA
 * emulation and faking node case (when running a kernel compiled
 * for NUMA on a non NUMA box), which is OK as cpu_to_node[]
 * is already initialized in a round robin manner at numa_init_array,
 * prior to this call, and this initialization is good enough
 * for the fake NUMA cases.
 *
 * Called before the per_cpu areas are setup.
 */
void __init init_cpu_to_node(void)
{
	int cpu;
	u16 *cpu_to_apicid = early_per_cpu_ptr(x86_cpu_to_apicid);

	BUG_ON(cpu_to_apicid == NULL);

	for_each_possible_cpu(cpu) {
		int node = numa_cpu_node(cpu);

		if (node == NUMA_NO_NODE)
			continue;

		if (!node_online(node))
			init_memory_less_node(node);

		numa_set_node(cpu, node);
	}
}

#ifndef CONFIG_DEBUG_PER_CPU_MAPS

# ifndef CONFIG_NUMA_EMU
void numa_add_cpu(int cpu)
{
	cpumask_set_cpu(cpu, node_to_cpumask_map[early_cpu_to_node(cpu)]);
}

void numa_remove_cpu(int cpu)
{
	cpumask_clear_cpu(cpu, node_to_cpumask_map[early_cpu_to_node(cpu)]);
}
# endif	/* !CONFIG_NUMA_EMU */

#else	/* !CONFIG_DEBUG_PER_CPU_MAPS */

int __cpu_to_node(int cpu)
{
	if (early_per_cpu_ptr(x86_cpu_to_node_map)) {
		printk(KERN_WARNING
			"cpu_to_node(%d): usage too early!\n", cpu);
		dump_stack();
		return early_per_cpu_ptr(x86_cpu_to_node_map)[cpu];
	}
	return per_cpu(x86_cpu_to_node_map, cpu);
}
EXPORT_SYMBOL(__cpu_to_node);

/*
 * Same function as cpu_to_node() but used if called before the
 * per_cpu areas are setup.
 */
int early_cpu_to_node(int cpu)
{
	if (early_per_cpu_ptr(x86_cpu_to_node_map))
		return early_per_cpu_ptr(x86_cpu_to_node_map)[cpu];

	if (!cpu_possible(cpu)) {
		printk(KERN_WARNING
			"early_cpu_to_node(%d): no per_cpu area!\n", cpu);
		dump_stack();
		return NUMA_NO_NODE;
	}
	return per_cpu(x86_cpu_to_node_map, cpu);
}

void debug_cpumask_set_cpu(int cpu, int node, bool enable)
{
	struct cpumask *mask;

	if (node == NUMA_NO_NODE) {
		/* early_cpu_to_node() already emits a warning and trace */
		return;
	}
	mask = node_to_cpumask_map[node];
	if (!mask) {
		pr_err("node_to_cpumask_map[%i] NULL\n", node);
		dump_stack();
		return;
	}

	if (enable)
		cpumask_set_cpu(cpu, mask);
	else
		cpumask_clear_cpu(cpu, mask);

	printk(KERN_DEBUG "%s cpu %d node %d: mask now %*pbl\n",
		enable ? "numa_add_cpu" : "numa_remove_cpu",
		cpu, node, cpumask_pr_args(mask));
	return;
}

# ifndef CONFIG_NUMA_EMU
static void numa_set_cpumask(int cpu, bool enable)
{
	debug_cpumask_set_cpu(cpu, early_cpu_to_node(cpu), enable);
}

void numa_add_cpu(int cpu)
{
	numa_set_cpumask(cpu, true);
}

void numa_remove_cpu(int cpu)
{
	numa_set_cpumask(cpu, false);
}
# endif	/* !CONFIG_NUMA_EMU */

/*
 * Returns a pointer to the bitmask of CPUs on Node 'node'.
 */
const struct cpumask *cpumask_of_node(int node)
{
	if ((unsigned)node >= nr_node_ids) {
		printk(KERN_WARNING
			"cpumask_of_node(%d): (unsigned)node >= nr_node_ids(%u)\n",
			node, nr_node_ids);
		dump_stack();
		return cpu_none_mask;
	}
	if (node_to_cpumask_map[node] == NULL) {
		printk(KERN_WARNING
			"cpumask_of_node(%d): no node_to_cpumask_map!\n",
			node);
		dump_stack();
		return cpu_online_mask;
	}
	return node_to_cpumask_map[node];
}
EXPORT_SYMBOL(cpumask_of_node);

#endif	/* !CONFIG_DEBUG_PER_CPU_MAPS */

#ifdef CONFIG_NUMA_KEEP_MEMINFO
static int meminfo_to_nid(struct numa_meminfo *mi, u64 start)
{
	int i;

	for (i = 0; i < mi->nr_blks; i++)
		if (mi->blk[i].start <= start && mi->blk[i].end > start)
			return mi->blk[i].nid;
	return NUMA_NO_NODE;
}

int phys_to_target_node(phys_addr_t start)
{
	int nid = meminfo_to_nid(&numa_meminfo, start);

	/*
	 * Prefer online nodes, but if reserved memory might be
	 * hot-added continue the search with reserved ranges.
	 */
	if (nid != NUMA_NO_NODE)
		return nid;

	return meminfo_to_nid(&numa_reserved_meminfo, start);
}
EXPORT_SYMBOL_GPL(phys_to_target_node);

int memory_add_physaddr_to_nid(u64 start)
{
	int nid = meminfo_to_nid(&numa_meminfo, start);

	if (nid == NUMA_NO_NODE)
		nid = numa_meminfo.blk[0].nid;
	return nid;
}
EXPORT_SYMBOL_GPL(memory_add_physaddr_to_nid);
#endif<|MERGE_RESOLUTION|>--- conflicted
+++ resolved
@@ -735,27 +735,14 @@
 
 static void __init init_memory_less_node(int nid)
 {
-<<<<<<< HEAD
-	unsigned long zones_size[MAX_NR_ZONES] = {0};
-	unsigned long zholes_size[MAX_NR_ZONES] = {0};
-
 	/* Allocate and initialize node data. Memory-less node is now online.*/
 	alloc_node_data(nid);
-	free_area_init_node(nid, zones_size, 0, zholes_size);
+	free_area_init_memoryless_node(nid);
 
 	/*
 	 * All zonelists will be built later in start_kernel() after per cpu
 	 * areas are initialized.
 	 */
-=======
-	/* Allocate and initialize node data. Memory-less node is now online.*/
-	alloc_node_data(nid);
-	free_area_init_memoryless_node(nid);
-
-	/*
-	 * All zonelists will be built later in start_kernel() after per cpu
-	 * areas are initialized.
-	 */
 }
 
 /*
@@ -777,7 +764,6 @@
 	for_each_node_state(nid, N_GENERIC_INITIATOR)
 		if (!node_online(nid))
 			init_memory_less_node(nid);
->>>>>>> 24b8d41d
 }
 
 /*
