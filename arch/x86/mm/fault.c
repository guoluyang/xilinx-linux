--- conflicted
+++ resolved
@@ -8,11 +8,7 @@
 #include <linux/sched/task_stack.h>	/* task_stack_*(), ...		*/
 #include <linux/kdebug.h>		/* oops_begin/end, ...		*/
 #include <linux/extable.h>		/* search_exception_tables	*/
-<<<<<<< HEAD
-#include <linux/bootmem.h>		/* max_low_pfn			*/
-=======
 #include <linux/memblock.h>		/* max_low_pfn			*/
->>>>>>> 24b8d41d
 #include <linux/kprobes.h>		/* NOKPROBE_SYMBOL, ...		*/
 #include <linux/mmiotrace.h>		/* kmmio_handler, ...		*/
 #include <linux/perf_event.h>		/* perf_sw_event		*/
@@ -194,40 +190,6 @@
 	return pmd_k;
 }
 
-<<<<<<< HEAD
-void vmalloc_sync_all(void)
-{
-	unsigned long address;
-
-	if (SHARED_KERNEL_PMD)
-		return;
-
-	for (address = VMALLOC_START & PMD_MASK;
-	     address >= TASK_SIZE_MAX && address < FIXADDR_TOP;
-	     address += PMD_SIZE) {
-		struct page *page;
-
-		spin_lock(&pgd_lock);
-		list_for_each_entry(page, &pgd_list, lru) {
-			spinlock_t *pgt_lock;
-			pmd_t *ret;
-
-			/* the pgt_lock only for Xen */
-			pgt_lock = &pgd_page_get_mm(page)->page_table_lock;
-
-			spin_lock(pgt_lock);
-			ret = vmalloc_sync_one(page_address(page), address);
-			spin_unlock(pgt_lock);
-
-			if (!ret)
-				break;
-		}
-		spin_unlock(&pgd_lock);
-	}
-}
-
-=======
->>>>>>> 24b8d41d
 /*
  *   Handle a fault on the vmalloc or module mapping area
  *
@@ -363,94 +325,6 @@
 
 #else /* CONFIG_X86_64: */
 
-<<<<<<< HEAD
-void vmalloc_sync_all(void)
-{
-	sync_global_pgds(VMALLOC_START & PGDIR_MASK, VMALLOC_END, 0);
-}
-
-/*
- * 64-bit:
- *
- *   Handle a fault on the vmalloc area
- */
-static noinline int vmalloc_fault(unsigned long address)
-{
-	pgd_t *pgd, *pgd_ref;
-	pud_t *pud, *pud_ref;
-	pmd_t *pmd, *pmd_ref;
-	pte_t *pte, *pte_ref;
-
-	/* Make sure we are in vmalloc area: */
-	if (!(address >= VMALLOC_START && address < VMALLOC_END))
-		return -1;
-
-	WARN_ON_ONCE(in_nmi());
-
-	/*
-	 * Copy kernel mappings over when needed. This can also
-	 * happen within a race in page table update. In the later
-	 * case just flush:
-	 */
-	pgd = (pgd_t *)__va(read_cr3()) + pgd_index(address);
-	pgd_ref = pgd_offset_k(address);
-	if (pgd_none(*pgd_ref))
-		return -1;
-
-	if (pgd_none(*pgd)) {
-		set_pgd(pgd, *pgd_ref);
-		arch_flush_lazy_mmu_mode();
-	} else {
-		BUG_ON(pgd_page_vaddr(*pgd) != pgd_page_vaddr(*pgd_ref));
-	}
-
-	/*
-	 * Below here mismatches are bugs because these lower tables
-	 * are shared:
-	 */
-
-	pud = pud_offset(pgd, address);
-	pud_ref = pud_offset(pgd_ref, address);
-	if (pud_none(*pud_ref))
-		return -1;
-
-	if (pud_none(*pud) || pud_pfn(*pud) != pud_pfn(*pud_ref))
-		BUG();
-
-	if (pud_huge(*pud))
-		return 0;
-
-	pmd = pmd_offset(pud, address);
-	pmd_ref = pmd_offset(pud_ref, address);
-	if (pmd_none(*pmd_ref))
-		return -1;
-
-	if (pmd_none(*pmd) || pmd_pfn(*pmd) != pmd_pfn(*pmd_ref))
-		BUG();
-
-	if (pmd_huge(*pmd))
-		return 0;
-
-	pte_ref = pte_offset_kernel(pmd_ref, address);
-	if (!pte_present(*pte_ref))
-		return -1;
-
-	pte = pte_offset_kernel(pmd, address);
-
-	/*
-	 * Don't use pte_page here, because the mappings can point
-	 * outside mem_map, and the NUMA hash lookup cannot handle
-	 * that:
-	 */
-	if (!pte_present(*pte) || pte_pfn(*pte) != pte_pfn(*pte_ref))
-		BUG();
-
-	return 0;
-}
-NOKPROBE_SYMBOL(vmalloc_fault);
-
-=======
->>>>>>> 24b8d41d
 #ifdef CONFIG_CPU_SUP_AMD
 static const char errata93_warning[] =
 KERN_ERR 
@@ -784,13 +658,7 @@
 		 * faulting through the emulate_vsyscall() logic.
 		 */
 		if (current->thread.sig_on_uaccess_err && signal) {
-<<<<<<< HEAD
-			tsk->thread.trap_nr = X86_TRAP_PF;
-			tsk->thread.error_code = error_code | PF_USER;
-			tsk->thread.cr2 = address;
-=======
 			set_signal_archinfo(address, error_code);
->>>>>>> 24b8d41d
 
 			/* XXX: hwpoison faults will set the wrong code. */
 			force_sig_fault(signal, si_code, (void __user *)address);
@@ -811,12 +679,7 @@
 	if (is_vmalloc_addr((void *)address) &&
 	    (((unsigned long)tsk->stack - 1 - address < PAGE_SIZE) ||
 	     address - ((unsigned long)tsk->stack + THREAD_SIZE) < PAGE_SIZE)) {
-<<<<<<< HEAD
-		register void *__sp asm("rsp");
-		unsigned long stack = this_cpu_read(orig_ist.ist[DOUBLEFAULT_STACK]) - sizeof(void *);
-=======
 		unsigned long stack = __this_cpu_ist_top_va(DF) - sizeof(void *);
->>>>>>> 24b8d41d
 		/*
 		 * We're likely to be running with very little stack space
 		 * left.  It's plausible that we'd hit this condition but
@@ -830,11 +693,7 @@
 		asm volatile ("movq %[stack], %%rsp\n\t"
 			      "call handle_stack_overflow\n\t"
 			      "1: jmp 1b"
-<<<<<<< HEAD
-			      : "+r" (__sp)
-=======
 			      : ASM_CALL_CONSTRAINT
->>>>>>> 24b8d41d
 			      : "D" ("kernel stack overflow (page fault)"),
 				"S" (regs), "d" (address),
 				[stack] "rm" (stack));
@@ -952,25 +811,8 @@
 		 * layout, pretend that user-mode accesses to kernel addresses
 		 * are always protection faults.
 		 */
-<<<<<<< HEAD
-		if (unlikely((error_code & PF_INSTR) &&
-			     ((address & ~0xfff) == VSYSCALL_ADDR))) {
-			if (emulate_vsyscall(regs, address))
-				return;
-		}
-#endif
-
-		/*
-		 * To avoid leaking information about the kernel page table
-		 * layout, pretend that user-mode accesses to kernel addresses
-		 * are always protection faults.
-		 */
-		if (address >= TASK_SIZE_MAX)
-			error_code |= PF_PROT;
-=======
 		if (address >= TASK_SIZE_MAX)
 			error_code |= X86_PF_PROT;
->>>>>>> 24b8d41d
 
 		if (likely(show_unhandled_signals))
 			show_signal_msg(regs, error_code, address, tsk);
@@ -1256,11 +1098,7 @@
 	 * always an unconditional error and can never result in
 	 * a follow-up action to resolve the fault, like a COW.
 	 */
-<<<<<<< HEAD
-	if (error_code & PF_PK)
-=======
 	if (error_code & X86_PF_PK)
->>>>>>> 24b8d41d
 		return 1;
 
 	/*
@@ -1531,10 +1369,6 @@
 	 * userland). The return to userland is identified whenever
 	 * FAULT_FLAG_USER|FAULT_FLAG_KILLABLE are both set in flags.
 	 */
-<<<<<<< HEAD
-	fault = handle_mm_fault(vma, address, flags);
-	major |= fault & VM_FAULT_MAJOR;
-=======
 	fault = handle_mm_fault(vma, address, flags, regs);
 
 	/* Quick path to respond to signals */
@@ -1544,7 +1378,6 @@
 				   BUS_ADRERR);
 		return;
 	}
->>>>>>> 24b8d41d
 
 	/*
 	 * If we need to retry the mmap_lock has already been released,
