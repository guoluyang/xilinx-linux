--- conflicted
+++ resolved
@@ -21,14 +21,11 @@
 #include <asm/dma.h>		/* for MAX_DMA_PFN */
 #include <asm/microcode.h>
 #include <asm/kaslr.h>
-<<<<<<< HEAD
-=======
 #include <asm/hypervisor.h>
 #include <asm/cpufeature.h>
 #include <asm/pti.h>
 #include <asm/text-patching.h>
 #include <asm/memtype.h>
->>>>>>> 24b8d41d
 
 /*
  * We need to define the tracepoints somewhere, and tlb.c
@@ -226,10 +223,7 @@
 		cr4_set_bits_and_update_boot(X86_CR4_PSE);
 
 	/* Enable PGE if available */
-<<<<<<< HEAD
-=======
 	__supported_pte_mask &= ~_PAGE_GLOBAL;
->>>>>>> 24b8d41d
 	if (boot_cpu_has(X86_FEATURE_PGE)) {
 		cr4_set_bits_and_update_boot(X86_CR4_PGE);
 		__supported_pte_mask |= _PAGE_GLOBAL;
@@ -507,11 +501,7 @@
  * the physical memory. To access them they are temporarily mapped.
  */
 unsigned long __ref init_memory_mapping(unsigned long start,
-<<<<<<< HEAD
-					       unsigned long end)
-=======
 					unsigned long end, pgprot_t prot)
->>>>>>> 24b8d41d
 {
 	struct map_range mr[NR_RANGE_MR];
 	unsigned long ret = 0;
@@ -729,9 +719,6 @@
 
 	/* the ISA range is always mapped regardless of memory holes */
 	init_memory_mapping(0, ISA_END_ADDRESS, PAGE_KERNEL);
-
-	/* Init the trampoline, possibly with KASLR memory offset */
-	init_trampoline();
 
 	/* Init the trampoline, possibly with KASLR memory offset */
 	init_trampoline();
@@ -894,15 +881,6 @@
 	}
 }
 
-<<<<<<< HEAD
-void __ref free_initmem(void)
-{
-	e820_reallocate_tables();
-
-	free_init_pages("unused kernel",
-			(unsigned long)(&__init_begin),
-			(unsigned long)(&__init_end));
-=======
 /*
  * begin/end can be in the direct map or the "high kernel mapping"
  * used for the kernel image only.  free_init_pages() will do the
@@ -943,7 +921,6 @@
 
 	free_kernel_image_pages("unused kernel image (initmem)",
 				&__init_begin, &__init_end);
->>>>>>> 24b8d41d
 }
 
 #ifdef CONFIG_BLK_DEV_INITRD
