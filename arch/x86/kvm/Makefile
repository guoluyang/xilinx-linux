--- conflicted
+++ resolved
@@ -15,12 +15,8 @@
 
 kvm-y			+= x86.o emulate.o i8259.o irq.o lapic.o \
 			   i8254.o ioapic.o irq_comm.o cpuid.o pmu.o mtrr.o \
-<<<<<<< HEAD
-			   hyperv.o page_track.o debugfs.o
-=======
 			   hyperv.o debugfs.o mmu/mmu.o mmu/page_track.o \
 			   mmu/spte.o mmu/tdp_iter.o mmu/tdp_mmu.o
->>>>>>> 24b8d41d
 
 kvm-intel-y		+= vmx/vmx.o vmx/vmenter.o vmx/pmu_intel.o vmx/vmcs12.o \
 			   vmx/evmcs.o vmx/nested.o vmx/posted_intr.o
