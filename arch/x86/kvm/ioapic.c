--- conflicted
+++ resolved
@@ -519,15 +519,9 @@
 	kvm_notify_acked_irq(ioapic->kvm, KVM_IRQCHIP_IOAPIC, pin);
 	spin_lock(&ioapic->lock);
 
-<<<<<<< HEAD
-		if (trigger_mode != IOAPIC_LEVEL_TRIG ||
-		    kvm_lapic_get_reg(apic, APIC_SPIV) & APIC_SPIV_DIRECTED_EOI)
-			continue;
-=======
 	if (trigger_mode != IOAPIC_LEVEL_TRIG ||
 	    kvm_lapic_get_reg(apic, APIC_SPIV) & APIC_SPIV_DIRECTED_EOI)
 		return;
->>>>>>> 24b8d41d
 
 	ASSERT(ent->fields.trig_mode == IOAPIC_LEVEL_TRIG);
 	ent->fields.remote_irr = 0;
