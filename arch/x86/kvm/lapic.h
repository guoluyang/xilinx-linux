--- conflicted
+++ resolved
@@ -10,10 +10,6 @@
 #define KVM_APIC_SIPI		1
 #define KVM_APIC_LVT_NUM	6
 
-<<<<<<< HEAD
-#define KVM_APIC_SHORT_MASK	0xc0000
-#define KVM_APIC_DEST_MASK	0x800
-=======
 #define APIC_SHORT_MASK			0xc0000
 #define APIC_DEST_NOSHORT		0x0
 #define APIC_DEST_MASK			0x800
@@ -30,7 +26,6 @@
 	LAPIC_MODE_XAPIC = MSR_IA32_APICBASE_ENABLE,
 	LAPIC_MODE_X2APIC = MSR_IA32_APICBASE_ENABLE | X2APIC_ENABLE,
 };
->>>>>>> 24b8d41d
 
 struct kvm_timer {
 	struct hrtimer timer;
@@ -92,19 +87,12 @@
 int kvm_lapic_reg_read(struct kvm_lapic *apic, u32 offset, int len,
 		       void *data);
 bool kvm_apic_match_dest(struct kvm_vcpu *vcpu, struct kvm_lapic *source,
-<<<<<<< HEAD
-			   int short_hand, unsigned int dest, int dest_mode);
-
-void __kvm_apic_update_irr(u32 *pir, void *regs);
-void kvm_apic_update_irr(struct kvm_vcpu *vcpu, u32 *pir);
-=======
 			   int shorthand, unsigned int dest, int dest_mode);
 int kvm_apic_compare_prio(struct kvm_vcpu *vcpu1, struct kvm_vcpu *vcpu2);
 void kvm_apic_clear_irr(struct kvm_vcpu *vcpu, int vec);
 bool __kvm_apic_update_irr(u32 *pir, void *regs, int *max_irr);
 bool kvm_apic_update_irr(struct kvm_vcpu *vcpu, u32 *pir, int *max_irr);
 void kvm_apic_update_ppr(struct kvm_vcpu *vcpu);
->>>>>>> 24b8d41d
 int kvm_apic_set_irq(struct kvm_vcpu *vcpu, struct kvm_lapic_irq *irq,
 		     struct dest_map *dest_map);
 int kvm_apic_local_deliver(struct kvm_lapic *apic, int lvt_type);
@@ -118,10 +106,7 @@
 int kvm_set_apic_base(struct kvm_vcpu *vcpu, struct msr_data *msr_info);
 int kvm_apic_get_state(struct kvm_vcpu *vcpu, struct kvm_lapic_state *s);
 int kvm_apic_set_state(struct kvm_vcpu *vcpu, struct kvm_lapic_state *s);
-<<<<<<< HEAD
-=======
 enum lapic_mode kvm_get_apic_mode(struct kvm_vcpu *vcpu);
->>>>>>> 24b8d41d
 int kvm_lapic_find_highest_irr(struct kvm_vcpu *vcpu);
 
 u64 kvm_get_lapic_tscdeadline_msr(struct kvm_vcpu *vcpu);
@@ -172,46 +157,19 @@
 	apic->irr_pending = true;
 }
 
-<<<<<<< HEAD
-#define VEC_POS(v) ((v) & (32 - 1))
-#define REG_POS(v) (((v) >> 5) << 4)
-
-static inline void kvm_lapic_set_vector(int vec, void *bitmap)
-{
-	set_bit(VEC_POS(vec), (bitmap) + REG_POS(vec));
-}
-
-static inline void kvm_lapic_set_irr(int vec, struct kvm_lapic *apic)
-{
-	kvm_lapic_set_vector(vec, apic->regs + APIC_IRR);
-	/*
-	 * irr_pending must be true if any interrupt is pending; set it after
-	 * APIC_IRR to avoid race with apic_clear_irr
-	 */
-	apic->irr_pending = true;
-}
-
-=======
->>>>>>> 24b8d41d
 static inline u32 kvm_lapic_get_reg(struct kvm_lapic *apic, int reg_off)
 {
 	return *((u32 *) (apic->regs + reg_off));
 }
 
-<<<<<<< HEAD
+static inline void __kvm_lapic_set_reg(char *regs, int reg_off, u32 val)
+{
+	*((u32 *) (regs + reg_off)) = val;
+}
+
 static inline void kvm_lapic_set_reg(struct kvm_lapic *apic, int reg_off, u32 val)
 {
-	*((u32 *) (apic->regs + reg_off)) = val;
-=======
-static inline void __kvm_lapic_set_reg(char *regs, int reg_off, u32 val)
-{
-	*((u32 *) (regs + reg_off)) = val;
-}
-
-static inline void kvm_lapic_set_reg(struct kvm_lapic *apic, int reg_off, u32 val)
-{
 	__kvm_lapic_set_reg(apic->regs, reg_off, val);
->>>>>>> 24b8d41d
 }
 
 extern struct static_key kvm_no_apic_vcpu;
@@ -277,20 +235,6 @@
 	return lapic_in_kernel(vcpu) && test_bit(KVM_APIC_INIT, &vcpu->arch.apic->pending_events);
 }
 
-<<<<<<< HEAD
-static inline u32 kvm_apic_id(struct kvm_lapic *apic)
-{
-	/* To avoid a race between apic_base and following APIC_ID update when
-	 * switching to x2apic_mode, the x2apic mode returns initial x2apic id.
-	 */
-	if (apic_x2apic_mode(apic))
-		return apic->vcpu->vcpu_id;
-
-	return kvm_lapic_get_reg(apic, APIC_ID) >> 24;
-}
-
-=======
->>>>>>> 24b8d41d
 bool kvm_apic_pending_eoi(struct kvm_vcpu *vcpu, int vector);
 
 void kvm_wait_lapic_expire(struct kvm_vcpu *vcpu);
@@ -306,8 +250,6 @@
 void kvm_lapic_switch_to_hv_timer(struct kvm_vcpu *vcpu);
 void kvm_lapic_expired_hv_timer(struct kvm_vcpu *vcpu);
 bool kvm_lapic_hv_timer_in_use(struct kvm_vcpu *vcpu);
-<<<<<<< HEAD
-=======
 void kvm_lapic_restart_hv_timer(struct kvm_vcpu *vcpu);
 bool kvm_can_use_hv_timer(struct kvm_vcpu *vcpu);
 
@@ -321,5 +263,4 @@
 	return kvm_lapic_get_reg(apic, APIC_ID) >> 24;
 }
 
->>>>>>> 24b8d41d
 #endif