// SPDX-License-Identifier: GPL-2.0-only
/*
 * Kernel-based Virtual Machine driver for Linux
 * cpuid support routines
 *
 * derived from arch/x86/kvm/x86.c
 *
 * Copyright 2011 Red Hat, Inc. and/or its affiliates.
 * Copyright IBM Corporation, 2008
 */

#include <linux/kvm_host.h>
#include <linux/export.h>
#include <linux/vmalloc.h>
#include <linux/uaccess.h>
#include <linux/sched/stat.h>

#include <asm/processor.h>
#include <asm/user.h>
#include <asm/fpu/xstate.h>
#include "cpuid.h"
#include "lapic.h"
#include "mmu.h"
#include "trace.h"
#include "pmu.h"

/*
 * Unlike "struct cpuinfo_x86.x86_capability", kvm_cpu_caps doesn't need to be
 * aligned to sizeof(unsigned long) because it's not accessed via bitops.
 */
u32 kvm_cpu_caps[NCAPINTS] __read_mostly;
EXPORT_SYMBOL_GPL(kvm_cpu_caps);

static u32 xstate_required_size(u64 xstate_bv, bool compacted)
{
	int feature_bit = 0;
	u32 ret = XSAVE_HDR_SIZE + XSAVE_HDR_OFFSET;

	xstate_bv &= XFEATURE_MASK_EXTEND;
	while (xstate_bv) {
		if (xstate_bv & 0x1) {
		        u32 eax, ebx, ecx, edx, offset;
		        cpuid_count(0xD, feature_bit, &eax, &ebx, &ecx, &edx);
			offset = compacted ? ret : ebx;
			ret = max(ret, offset + eax);
		}

		xstate_bv >>= 1;
		feature_bit++;
	}

	return ret;
}

#define F feature_bit

static inline struct kvm_cpuid_entry2 *cpuid_entry2_find(
	struct kvm_cpuid_entry2 *entries, int nent, u32 function, u32 index)
{
	struct kvm_cpuid_entry2 *e;
	int i;

	for (i = 0; i < nent; i++) {
		e = &entries[i];

		if (e->function == function && (e->index == index ||
		    !(e->flags & KVM_CPUID_FLAG_SIGNIFCANT_INDEX)))
			return e;
	}

	return NULL;
}

static int kvm_check_cpuid(struct kvm_cpuid_entry2 *entries, int nent)
{
	struct kvm_cpuid_entry2 *best;

	/*
	 * The existing code assumes virtual address is 48-bit or 57-bit in the
	 * canonical address checks; exit if it is ever changed.
	 */
	best = cpuid_entry2_find(entries, nent, 0x80000008, 0);
	if (best) {
		int vaddr_bits = (best->eax & 0xff00) >> 8;

		if (vaddr_bits != 48 && vaddr_bits != 57 && vaddr_bits != 0)
			return -EINVAL;
	}

	return 0;
}

void kvm_update_pv_runtime(struct kvm_vcpu *vcpu)
{
	struct kvm_cpuid_entry2 *best;

	best = kvm_find_cpuid_entry(vcpu, KVM_CPUID_FEATURES, 0);

	/*
	 * save the feature bitmap to avoid cpuid lookup for every PV
	 * operation
	 */
	if (best)
		vcpu->arch.pv_cpuid.features = best->eax;
}

void kvm_update_cpuid_runtime(struct kvm_vcpu *vcpu)
{
	struct kvm_cpuid_entry2 *best;

	best = kvm_find_cpuid_entry(vcpu, 1, 0);
	if (best) {
		/* Update OSXSAVE bit */
		if (boot_cpu_has(X86_FEATURE_XSAVE))
			cpuid_entry_change(best, X86_FEATURE_OSXSAVE,
				   kvm_read_cr4_bits(vcpu, X86_CR4_OSXSAVE));

		cpuid_entry_change(best, X86_FEATURE_APIC,
			   vcpu->arch.apic_base & MSR_IA32_APICBASE_ENABLE);
	}

	best = kvm_find_cpuid_entry(vcpu, 7, 0);
	if (best && boot_cpu_has(X86_FEATURE_PKU) && best->function == 0x7)
		cpuid_entry_change(best, X86_FEATURE_OSPKE,
				   kvm_read_cr4_bits(vcpu, X86_CR4_PKE));

	best = kvm_find_cpuid_entry(vcpu, 0xD, 0);
	if (best)
		best->ebx = xstate_required_size(vcpu->arch.xcr0, false);

	best = kvm_find_cpuid_entry(vcpu, 0xD, 1);
	if (best && (cpuid_entry_has(best, X86_FEATURE_XSAVES) ||
		     cpuid_entry_has(best, X86_FEATURE_XSAVEC)))
		best->ebx = xstate_required_size(vcpu->arch.xcr0, true);

<<<<<<< HEAD
	/* Update OSXSAVE bit */
	if (boot_cpu_has(X86_FEATURE_XSAVE) && best->function == 0x1) {
		best->ecx &= ~F(OSXSAVE);
		if (kvm_read_cr4_bits(vcpu, X86_CR4_OSXSAVE))
			best->ecx |= F(OSXSAVE);
=======
	best = kvm_find_cpuid_entry(vcpu, KVM_CPUID_FEATURES, 0);
	if (kvm_hlt_in_guest(vcpu->kvm) && best &&
		(best->eax & (1 << KVM_FEATURE_PV_UNHALT)))
		best->eax &= ~(1 << KVM_FEATURE_PV_UNHALT);

	if (!kvm_check_has_quirk(vcpu->kvm, KVM_X86_QUIRK_MISC_ENABLE_NO_MWAIT)) {
		best = kvm_find_cpuid_entry(vcpu, 0x1, 0);
		if (best)
			cpuid_entry_change(best, X86_FEATURE_MWAIT,
					   vcpu->arch.ia32_misc_enable_msr &
					   MSR_IA32_MISC_ENABLE_MWAIT);
>>>>>>> 24b8d41d
	}
}

static void kvm_vcpu_after_set_cpuid(struct kvm_vcpu *vcpu)
{
	struct kvm_lapic *apic = vcpu->arch.apic;
	struct kvm_cpuid_entry2 *best;

	best = kvm_find_cpuid_entry(vcpu, 1, 0);
	if (best && apic) {
		if (cpuid_entry_has(best, X86_FEATURE_TSC_DEADLINE_TIMER))
			apic->lapic_timer.timer_mode_mask = 3 << 17;
		else
			apic->lapic_timer.timer_mode_mask = 1 << 17;

		kvm_apic_set_version(vcpu);
	}

	best = kvm_find_cpuid_entry(vcpu, 0xD, 0);
	if (!best)
		vcpu->arch.guest_supported_xcr0 = 0;
	else
		vcpu->arch.guest_supported_xcr0 =
			(best->eax | ((u64)best->edx << 32)) & supported_xcr0;

	kvm_update_pv_runtime(vcpu);

	vcpu->arch.maxphyaddr = cpuid_query_maxphyaddr(vcpu);
	kvm_mmu_reset_context(vcpu);

	kvm_pmu_refresh(vcpu);
	vcpu->arch.cr4_guest_rsvd_bits =
	    __cr4_reserved_bits(guest_cpuid_has, vcpu);

	vcpu->arch.cr3_lm_rsvd_bits = rsvd_bits(cpuid_maxphyaddr(vcpu), 63);

	/* Invoke the vendor callback only after the above state is updated. */
	kvm_x86_ops.vcpu_after_set_cpuid(vcpu);
}

static int is_efer_nx(void)
{
	return host_efer & EFER_NX;
}

static void cpuid_fix_nx_cap(struct kvm_vcpu *vcpu)
{
	int i;
	struct kvm_cpuid_entry2 *e, *entry;

	entry = NULL;
	for (i = 0; i < vcpu->arch.cpuid_nent; ++i) {
		e = &vcpu->arch.cpuid_entries[i];
		if (e->function == 0x80000001) {
			entry = e;
			break;
		}
	}
	if (entry && cpuid_entry_has(entry, X86_FEATURE_NX) && !is_efer_nx()) {
		cpuid_entry_clear(entry, X86_FEATURE_NX);
		printk(KERN_INFO "kvm: guest NX capability removed\n");
	}
}

int cpuid_query_maxphyaddr(struct kvm_vcpu *vcpu)
{
	struct kvm_cpuid_entry2 *best;

	best = kvm_find_cpuid_entry(vcpu, 0x80000000, 0);
	if (!best || best->eax < 0x80000008)
		goto not_found;
	best = kvm_find_cpuid_entry(vcpu, 0x80000008, 0);
	if (best)
		return best->eax & 0xff;
not_found:
	return 36;
}

/* when an old userspace process fills a new kernel module */
int kvm_vcpu_ioctl_set_cpuid(struct kvm_vcpu *vcpu,
			     struct kvm_cpuid *cpuid,
			     struct kvm_cpuid_entry __user *entries)
{
	int r, i;
<<<<<<< HEAD
	struct kvm_cpuid_entry *cpuid_entries = NULL;
=======
	struct kvm_cpuid_entry *e = NULL;
	struct kvm_cpuid_entry2 *e2 = NULL;
>>>>>>> 24b8d41d

	if (cpuid->nent > KVM_MAX_CPUID_ENTRIES)
<<<<<<< HEAD
		goto out;
	r = -ENOMEM;
	if (cpuid->nent) {
		cpuid_entries = vmalloc(sizeof(struct kvm_cpuid_entry) *
					cpuid->nent);
		if (!cpuid_entries)
			goto out;
		r = -EFAULT;
		if (copy_from_user(cpuid_entries, entries,
				   cpuid->nent * sizeof(struct kvm_cpuid_entry)))
			goto out;
=======
		return -E2BIG;

	if (cpuid->nent) {
		e = vmemdup_user(entries, array_size(sizeof(*e), cpuid->nent));
		if (IS_ERR(e))
			return PTR_ERR(e);

		e2 = kvmalloc_array(cpuid->nent, sizeof(*e2), GFP_KERNEL_ACCOUNT);
		if (!e2) {
			r = -ENOMEM;
			goto out_free_cpuid;
		}
>>>>>>> 24b8d41d
	}
	for (i = 0; i < cpuid->nent; i++) {
		e2[i].function = e[i].function;
		e2[i].eax = e[i].eax;
		e2[i].ebx = e[i].ebx;
		e2[i].ecx = e[i].ecx;
		e2[i].edx = e[i].edx;
		e2[i].index = 0;
		e2[i].flags = 0;
		e2[i].padding[0] = 0;
		e2[i].padding[1] = 0;
		e2[i].padding[2] = 0;
	}

	r = kvm_check_cpuid(e2, cpuid->nent);
	if (r) {
		kvfree(e2);
		goto out_free_cpuid;
	}

	kvfree(vcpu->arch.cpuid_entries);
	vcpu->arch.cpuid_entries = e2;
	vcpu->arch.cpuid_nent = cpuid->nent;

	cpuid_fix_nx_cap(vcpu);
	kvm_update_cpuid_runtime(vcpu);
	kvm_vcpu_after_set_cpuid(vcpu);

out_free_cpuid:
	kvfree(e);

<<<<<<< HEAD
out:
	vfree(cpuid_entries);
=======
>>>>>>> 24b8d41d
	return r;
}

int kvm_vcpu_ioctl_set_cpuid2(struct kvm_vcpu *vcpu,
			      struct kvm_cpuid2 *cpuid,
			      struct kvm_cpuid_entry2 __user *entries)
{
	struct kvm_cpuid_entry2 *e2 = NULL;
	int r;

	if (cpuid->nent > KVM_MAX_CPUID_ENTRIES)
		return -E2BIG;

	if (cpuid->nent) {
		e2 = vmemdup_user(entries, array_size(sizeof(*e2), cpuid->nent));
		if (IS_ERR(e2))
			return PTR_ERR(e2);
	}

	r = kvm_check_cpuid(e2, cpuid->nent);
	if (r) {
		kvfree(e2);
		return r;
	}

	kvfree(vcpu->arch.cpuid_entries);
	vcpu->arch.cpuid_entries = e2;
	vcpu->arch.cpuid_nent = cpuid->nent;

	kvm_update_cpuid_runtime(vcpu);
	kvm_vcpu_after_set_cpuid(vcpu);

	return 0;
}

int kvm_vcpu_ioctl_get_cpuid2(struct kvm_vcpu *vcpu,
			      struct kvm_cpuid2 *cpuid,
			      struct kvm_cpuid_entry2 __user *entries)
{
	int r;

	r = -E2BIG;
	if (cpuid->nent < vcpu->arch.cpuid_nent)
		goto out;
	r = -EFAULT;
	if (copy_to_user(entries, &vcpu->arch.cpuid_entries,
			 vcpu->arch.cpuid_nent * sizeof(struct kvm_cpuid_entry2)))
		goto out;
	return 0;

out:
	cpuid->nent = vcpu->arch.cpuid_nent;
	return r;
}

static __always_inline void kvm_cpu_cap_mask(enum cpuid_leafs leaf, u32 mask)
{
	const struct cpuid_reg cpuid = x86_feature_cpuid(leaf * 32);
	struct kvm_cpuid_entry2 entry;

	reverse_cpuid_check(leaf);
	kvm_cpu_caps[leaf] &= mask;

	cpuid_count(cpuid.function, cpuid.index,
		    &entry.eax, &entry.ebx, &entry.ecx, &entry.edx);

	kvm_cpu_caps[leaf] &= *__cpuid_entry_get_reg(&entry, cpuid.reg);
}

void kvm_set_cpu_caps(void)
{
	unsigned int f_nx = is_efer_nx() ? F(NX) : 0;
#ifdef CONFIG_X86_64
	unsigned int f_gbpages = F(GBPAGES);
	unsigned int f_lm = F(LM);
#else
	unsigned int f_gbpages = 0;
	unsigned int f_lm = 0;
#endif

	BUILD_BUG_ON(sizeof(kvm_cpu_caps) >
		     sizeof(boot_cpu_data.x86_capability));

	memcpy(&kvm_cpu_caps, &boot_cpu_data.x86_capability,
	       sizeof(kvm_cpu_caps));

	kvm_cpu_cap_mask(CPUID_1_ECX,
		/*
		 * NOTE: MONITOR (and MWAIT) are emulated as NOP, but *not*
		 * advertised to guests via CPUID!
		 */
		F(XMM3) | F(PCLMULQDQ) | 0 /* DTES64, MONITOR */ |
		0 /* DS-CPL, VMX, SMX, EST */ |
		0 /* TM2 */ | F(SSSE3) | 0 /* CNXT-ID */ | 0 /* Reserved */ |
		F(FMA) | F(CX16) | 0 /* xTPR Update */ | F(PDCM) |
		F(PCID) | 0 /* Reserved, DCA */ | F(XMM4_1) |
		F(XMM4_2) | F(X2APIC) | F(MOVBE) | F(POPCNT) |
		0 /* Reserved*/ | F(AES) | F(XSAVE) | 0 /* OSXSAVE */ | F(AVX) |
		F(F16C) | F(RDRAND)
	);
	/* KVM emulates x2apic in software irrespective of host support. */
	kvm_cpu_cap_set(X86_FEATURE_X2APIC);

	kvm_cpu_cap_mask(CPUID_1_EDX,
		F(FPU) | F(VME) | F(DE) | F(PSE) |
		F(TSC) | F(MSR) | F(PAE) | F(MCE) |
		F(CX8) | F(APIC) | 0 /* Reserved */ | F(SEP) |
		F(MTRR) | F(PGE) | F(MCA) | F(CMOV) |
		F(PAT) | F(PSE36) | 0 /* PSN */ | F(CLFLUSH) |
		0 /* Reserved, DS, ACPI */ | F(MMX) |
		F(FXSR) | F(XMM) | F(XMM2) | F(SELFSNOOP) |
		0 /* HTT, TM, Reserved, PBE */
	);

	kvm_cpu_cap_mask(CPUID_7_0_EBX,
		F(FSGSBASE) | F(BMI1) | F(HLE) | F(AVX2) | F(SMEP) |
		F(BMI2) | F(ERMS) | 0 /*INVPCID*/ | F(RTM) | 0 /*MPX*/ | F(RDSEED) |
		F(ADX) | F(SMAP) | F(AVX512IFMA) | F(AVX512F) | F(AVX512PF) |
		F(AVX512ER) | F(AVX512CD) | F(CLFLUSHOPT) | F(CLWB) | F(AVX512DQ) |
		F(SHA_NI) | F(AVX512BW) | F(AVX512VL) | 0 /*INTEL_PT*/
	);

	kvm_cpu_cap_mask(CPUID_7_ECX,
		F(AVX512VBMI) | F(LA57) | F(PKU) | 0 /*OSPKE*/ | F(RDPID) |
		F(AVX512_VPOPCNTDQ) | F(UMIP) | F(AVX512_VBMI2) | F(GFNI) |
		F(VAES) | F(VPCLMULQDQ) | F(AVX512_VNNI) | F(AVX512_BITALG) |
		F(CLDEMOTE) | F(MOVDIRI) | F(MOVDIR64B) | 0 /*WAITPKG*/
	);
	/* Set LA57 based on hardware capability. */
	if (cpuid_ecx(7) & F(LA57))
		kvm_cpu_cap_set(X86_FEATURE_LA57);

	/*
	 * PKU not yet implemented for shadow paging and requires OSPKE
	 * to be set on the host. Clear it if that is not the case
	 */
	if (!tdp_enabled || !boot_cpu_has(X86_FEATURE_OSPKE))
		kvm_cpu_cap_clear(X86_FEATURE_PKU);

	kvm_cpu_cap_mask(CPUID_7_EDX,
		F(AVX512_4VNNIW) | F(AVX512_4FMAPS) | F(SPEC_CTRL) |
		F(SPEC_CTRL_SSBD) | F(ARCH_CAPABILITIES) | F(INTEL_STIBP) |
		F(MD_CLEAR) | F(AVX512_VP2INTERSECT) | F(FSRM) |
		F(SERIALIZE) | F(TSXLDTRK)
	);

	/* TSC_ADJUST and ARCH_CAPABILITIES are emulated in software. */
	kvm_cpu_cap_set(X86_FEATURE_TSC_ADJUST);
	kvm_cpu_cap_set(X86_FEATURE_ARCH_CAPABILITIES);

	if (boot_cpu_has(X86_FEATURE_IBPB) && boot_cpu_has(X86_FEATURE_IBRS))
		kvm_cpu_cap_set(X86_FEATURE_SPEC_CTRL);
	if (boot_cpu_has(X86_FEATURE_STIBP))
		kvm_cpu_cap_set(X86_FEATURE_INTEL_STIBP);
	if (boot_cpu_has(X86_FEATURE_AMD_SSBD))
		kvm_cpu_cap_set(X86_FEATURE_SPEC_CTRL_SSBD);

	kvm_cpu_cap_mask(CPUID_7_1_EAX,
		F(AVX512_BF16)
	);

	kvm_cpu_cap_mask(CPUID_D_1_EAX,
		F(XSAVEOPT) | F(XSAVEC) | F(XGETBV1) | F(XSAVES)
	);

	kvm_cpu_cap_mask(CPUID_8000_0001_ECX,
		F(LAHF_LM) | F(CMP_LEGACY) | 0 /*SVM*/ | 0 /* ExtApicSpace */ |
		F(CR8_LEGACY) | F(ABM) | F(SSE4A) | F(MISALIGNSSE) |
		F(3DNOWPREFETCH) | F(OSVW) | 0 /* IBS */ | F(XOP) |
		0 /* SKINIT, WDT, LWP */ | F(FMA4) | F(TBM) |
		F(TOPOEXT) | F(PERFCTR_CORE)
	);

	kvm_cpu_cap_mask(CPUID_8000_0001_EDX,
		F(FPU) | F(VME) | F(DE) | F(PSE) |
		F(TSC) | F(MSR) | F(PAE) | F(MCE) |
		F(CX8) | F(APIC) | 0 /* Reserved */ | F(SYSCALL) |
		F(MTRR) | F(PGE) | F(MCA) | F(CMOV) |
		F(PAT) | F(PSE36) | 0 /* Reserved */ |
		f_nx | 0 /* Reserved */ | F(MMXEXT) | F(MMX) |
		F(FXSR) | F(FXSR_OPT) | f_gbpages | F(RDTSCP) |
		0 /* Reserved */ | f_lm | F(3DNOWEXT) | F(3DNOW)
	);

	if (!tdp_enabled && IS_ENABLED(CONFIG_X86_64))
		kvm_cpu_cap_set(X86_FEATURE_GBPAGES);

	kvm_cpu_cap_mask(CPUID_8000_0008_EBX,
		F(CLZERO) | F(XSAVEERPTR) |
		F(WBNOINVD) | F(AMD_IBPB) | F(AMD_IBRS) | F(AMD_SSBD) | F(VIRT_SSBD) |
		F(AMD_SSB_NO) | F(AMD_STIBP) | F(AMD_STIBP_ALWAYS_ON)
	);

	/*
	 * AMD has separate bits for each SPEC_CTRL bit.
	 * arch/x86/kernel/cpu/bugs.c is kind enough to
	 * record that in cpufeatures so use them.
	 */
	if (boot_cpu_has(X86_FEATURE_IBPB))
		kvm_cpu_cap_set(X86_FEATURE_AMD_IBPB);
	if (boot_cpu_has(X86_FEATURE_IBRS))
		kvm_cpu_cap_set(X86_FEATURE_AMD_IBRS);
	if (boot_cpu_has(X86_FEATURE_STIBP))
		kvm_cpu_cap_set(X86_FEATURE_AMD_STIBP);
	if (boot_cpu_has(X86_FEATURE_SPEC_CTRL_SSBD))
		kvm_cpu_cap_set(X86_FEATURE_AMD_SSBD);
	if (!boot_cpu_has_bug(X86_BUG_SPEC_STORE_BYPASS))
		kvm_cpu_cap_set(X86_FEATURE_AMD_SSB_NO);
	/*
	 * The preference is to use SPEC CTRL MSR instead of the
	 * VIRT_SPEC MSR.
	 */
	if (boot_cpu_has(X86_FEATURE_LS_CFG_SSBD) &&
	    !boot_cpu_has(X86_FEATURE_AMD_SSBD))
		kvm_cpu_cap_set(X86_FEATURE_VIRT_SSBD);

	/*
	 * Hide all SVM features by default, SVM will set the cap bits for
	 * features it emulates and/or exposes for L1.
	 */
	kvm_cpu_cap_mask(CPUID_8000_000A_EDX, 0);

	kvm_cpu_cap_mask(CPUID_C000_0001_EDX,
		F(XSTORE) | F(XSTORE_EN) | F(XCRYPT) | F(XCRYPT_EN) |
		F(ACE2) | F(ACE2_EN) | F(PHE) | F(PHE_EN) |
		F(PMM) | F(PMM_EN)
	);
}
EXPORT_SYMBOL_GPL(kvm_set_cpu_caps);

<<<<<<< HEAD
	/* cpuid 7.0.ebx */
	const u32 kvm_cpuid_7_0_ebx_x86_features =
		F(FSGSBASE) | F(BMI1) | F(HLE) | F(AVX2) | F(SMEP) |
		F(BMI2) | F(ERMS) | f_invpcid | F(RTM) | f_mpx | F(RDSEED) |
		F(ADX) | F(SMAP) | F(AVX512F) | F(AVX512PF) | F(AVX512ER) |
		F(AVX512CD) | F(CLFLUSHOPT) | F(CLWB) | F(AVX512DQ) |
		F(AVX512BW) | F(AVX512VL);
=======
struct kvm_cpuid_array {
	struct kvm_cpuid_entry2 *entries;
	int maxnent;
	int nent;
};
>>>>>>> 24b8d41d

static struct kvm_cpuid_entry2 *do_host_cpuid(struct kvm_cpuid_array *array,
					      u32 function, u32 index)
{
	struct kvm_cpuid_entry2 *entry;

	if (array->nent >= array->maxnent)
		return NULL;

	entry = &array->entries[array->nent++];

	entry->function = function;
	entry->index = index;
	entry->flags = 0;

	cpuid_count(entry->function, entry->index,
		    &entry->eax, &entry->ebx, &entry->ecx, &entry->edx);

	switch (function) {
	case 4:
	case 7:
	case 0xb:
	case 0xd:
	case 0xf:
	case 0x10:
	case 0x12:
	case 0x14:
	case 0x17:
	case 0x18:
	case 0x1f:
	case 0x8000001d:
		entry->flags |= KVM_CPUID_FLAG_SIGNIFCANT_INDEX;
		break;
	}

	return entry;
}

static int __do_cpuid_func_emulated(struct kvm_cpuid_array *array, u32 func)
{
	struct kvm_cpuid_entry2 *entry;

	if (array->nent >= array->maxnent)
		return -E2BIG;

	entry = &array->entries[array->nent];
	entry->function = func;
	entry->index = 0;
	entry->flags = 0;

	switch (func) {
	case 0:
		entry->eax = 7;
		++array->nent;
		break;
	case 1:
		entry->ecx = F(MOVBE);
		++array->nent;
		break;
	case 7:
		entry->flags |= KVM_CPUID_FLAG_SIGNIFCANT_INDEX;
		entry->eax = 0;
		entry->ecx = F(RDPID);
		++array->nent;
	default:
		break;
	}

	return 0;
}

static inline int __do_cpuid_func(struct kvm_cpuid_array *array, u32 function)
{
	struct kvm_cpuid_entry2 *entry;
	int r, i, max_idx;

	/* all calls to cpuid_count() should be made on the same cpu */
	get_cpu();

	r = -E2BIG;

	entry = do_host_cpuid(array, function, 0);
	if (!entry)
		goto out;

	switch (function) {
	case 0:
		/* Limited to the highest leaf implemented in KVM. */
		entry->eax = min(entry->eax, 0x1fU);
		break;
	case 1:
		cpuid_entry_override(entry, CPUID_1_EDX);
		cpuid_entry_override(entry, CPUID_1_ECX);
		break;
	case 2:
		/*
		 * On ancient CPUs, function 2 entries are STATEFUL.  That is,
		 * CPUID(function=2, index=0) may return different results each
		 * time, with the least-significant byte in EAX enumerating the
		 * number of times software should do CPUID(2, 0).
		 *
		 * Modern CPUs, i.e. every CPU KVM has *ever* run on are less
		 * idiotic.  Intel's SDM states that EAX & 0xff "will always
		 * return 01H. Software should ignore this value and not
		 * interpret it as an informational descriptor", while AMD's
		 * APM states that CPUID(2) is reserved.
		 *
		 * WARN if a frankenstein CPU that supports virtualization and
		 * a stateful CPUID.0x2 is encountered.
		 */
		WARN_ON_ONCE((entry->eax & 0xff) > 1);
		break;
	/* functions 4 and 0x8000001d have additional index. */
	case 4:
	case 0x8000001d:
		/*
		 * Read entries until the cache type in the previous entry is
		 * zero, i.e. indicates an invalid entry.
		 */
		for (i = 1; entry->eax & 0x1f; ++i) {
			entry = do_host_cpuid(array, function, i);
			if (!entry)
				goto out;
		}
		break;
	case 6: /* Thermal management */
		entry->eax = 0x4; /* allow ARAT */
		entry->ebx = 0;
		entry->ecx = 0;
		entry->edx = 0;
		break;
	/* function 7 has additional index. */
	case 7:
		entry->eax = min(entry->eax, 1u);
		cpuid_entry_override(entry, CPUID_7_0_EBX);
		cpuid_entry_override(entry, CPUID_7_ECX);
		cpuid_entry_override(entry, CPUID_7_EDX);

		/* KVM only supports 0x7.0 and 0x7.1, capped above via min(). */
		if (entry->eax == 1) {
			entry = do_host_cpuid(array, function, 1);
			if (!entry)
				goto out;

			cpuid_entry_override(entry, CPUID_7_1_EAX);
			entry->ebx = 0;
			entry->ecx = 0;
			entry->edx = 0;
		}
		break;
	case 9:
		break;
	case 0xa: { /* Architectural Performance Monitoring */
		struct x86_pmu_capability cap;
		union cpuid10_eax eax;
		union cpuid10_edx edx;

		perf_get_x86_pmu_capability(&cap);

		/*
		 * Only support guest architectural pmu on a host
		 * with architectural pmu.
		 */
		if (!cap.version)
			memset(&cap, 0, sizeof(cap));

		eax.split.version_id = min(cap.version, 2);
		eax.split.num_counters = cap.num_counters_gp;
		eax.split.bit_width = cap.bit_width_gp;
		eax.split.mask_length = cap.events_mask_len;

		edx.split.num_counters_fixed = min(cap.num_counters_fixed, MAX_FIXED_COUNTERS);
		edx.split.bit_width_fixed = cap.bit_width_fixed;
		edx.split.anythread_deprecated = 1;
		edx.split.reserved1 = 0;
		edx.split.reserved2 = 0;

		entry->eax = eax.full;
		entry->ebx = cap.events_mask;
		entry->ecx = 0;
		entry->edx = edx.full;
		break;
	}
	/*
	 * Per Intel's SDM, the 0x1f is a superset of 0xb,
	 * thus they can be handled by common code.
	 */
	case 0x1f:
	case 0xb:
		/*
		 * Populate entries until the level type (ECX[15:8]) of the
		 * previous entry is zero.  Note, CPUID EAX.{0x1f,0xb}.0 is
		 * the starting entry, filled by the primary do_host_cpuid().
		 */
		for (i = 1; entry->ecx & 0xff00; ++i) {
			entry = do_host_cpuid(array, function, i);
			if (!entry)
				goto out;
		}
		break;
	case 0xd:
		entry->eax &= supported_xcr0;
		entry->ebx = xstate_required_size(supported_xcr0, false);
		entry->ecx = entry->ebx;
		entry->edx &= supported_xcr0 >> 32;
		if (!supported_xcr0)
			break;

		entry = do_host_cpuid(array, function, 1);
		if (!entry)
			goto out;

		cpuid_entry_override(entry, CPUID_D_1_EAX);
		if (entry->eax & (F(XSAVES)|F(XSAVEC)))
			entry->ebx = xstate_required_size(supported_xcr0 | supported_xss,
							  true);
		else {
			WARN_ON_ONCE(supported_xss != 0);
			entry->ebx = 0;
		}
		entry->ecx &= supported_xss;
		entry->edx &= supported_xss >> 32;

		for (i = 2; i < 64; ++i) {
			bool s_state;
			if (supported_xcr0 & BIT_ULL(i))
				s_state = false;
			else if (supported_xss & BIT_ULL(i))
				s_state = true;
			else
				continue;

			entry = do_host_cpuid(array, function, i);
			if (!entry)
				goto out;

			/*
			 * The supported check above should have filtered out
			 * invalid sub-leafs.  Only valid sub-leafs should
			 * reach this point, and they should have a non-zero
			 * save state size.  Furthermore, check whether the
			 * processor agrees with supported_xcr0/supported_xss
			 * on whether this is an XCR0- or IA32_XSS-managed area.
			 */
			if (WARN_ON_ONCE(!entry->eax || (entry->ecx & 0x1) != s_state)) {
				--array->nent;
				continue;
			}
			entry->edx = 0;
		}
		break;
	/* Intel PT */
	case 0x14:
		if (!kvm_cpu_cap_has(X86_FEATURE_INTEL_PT)) {
			entry->eax = entry->ebx = entry->ecx = entry->edx = 0;
			break;
		}

		for (i = 1, max_idx = entry->eax; i <= max_idx; ++i) {
			if (!do_host_cpuid(array, function, i))
				goto out;
		}
		break;
	case KVM_CPUID_SIGNATURE: {
		static const char signature[12] = "KVMKVMKVM\0\0";
		const u32 *sigptr = (const u32 *)signature;
		entry->eax = KVM_CPUID_FEATURES;
		entry->ebx = sigptr[0];
		entry->ecx = sigptr[1];
		entry->edx = sigptr[2];
		break;
	}
	case KVM_CPUID_FEATURES:
		entry->eax = (1 << KVM_FEATURE_CLOCKSOURCE) |
			     (1 << KVM_FEATURE_NOP_IO_DELAY) |
			     (1 << KVM_FEATURE_CLOCKSOURCE2) |
			     (1 << KVM_FEATURE_ASYNC_PF) |
			     (1 << KVM_FEATURE_PV_EOI) |
			     (1 << KVM_FEATURE_CLOCKSOURCE_STABLE_BIT) |
			     (1 << KVM_FEATURE_PV_UNHALT) |
			     (1 << KVM_FEATURE_PV_TLB_FLUSH) |
			     (1 << KVM_FEATURE_ASYNC_PF_VMEXIT) |
			     (1 << KVM_FEATURE_PV_SEND_IPI) |
			     (1 << KVM_FEATURE_POLL_CONTROL) |
			     (1 << KVM_FEATURE_PV_SCHED_YIELD) |
			     (1 << KVM_FEATURE_ASYNC_PF_INT);

		if (sched_info_on())
			entry->eax |= (1 << KVM_FEATURE_STEAL_TIME);

		entry->ebx = 0;
		entry->ecx = 0;
		entry->edx = 0;
		break;
	case 0x80000000:
		entry->eax = min(entry->eax, 0x8000001f);
		break;
	case 0x80000001:
		cpuid_entry_override(entry, CPUID_8000_0001_EDX);
		cpuid_entry_override(entry, CPUID_8000_0001_ECX);
		break;
	case 0x80000006:
		/* L2 cache and TLB: pass through host info. */
		break;
	case 0x80000007: /* Advanced power management */
		/* invariant TSC is CPUID.80000007H:EDX[8] */
		entry->edx &= (1 << 8);
		/* mask against host */
		entry->edx &= boot_cpu_data.x86_power;
		entry->eax = entry->ebx = entry->ecx = 0;
		break;
	case 0x80000008: {
		unsigned g_phys_as = (entry->eax >> 16) & 0xff;
		unsigned virt_as = max((entry->eax >> 8) & 0xff, 48U);
		unsigned phys_as = entry->eax & 0xff;

		if (!g_phys_as)
			g_phys_as = phys_as;
		entry->eax = g_phys_as | (virt_as << 8);
		entry->edx = 0;
		cpuid_entry_override(entry, CPUID_8000_0008_EBX);
		break;
	}
	case 0x8000000A:
		if (!kvm_cpu_cap_has(X86_FEATURE_SVM)) {
			entry->eax = entry->ebx = entry->ecx = entry->edx = 0;
			break;
		}
		entry->eax = 1; /* SVM revision 1 */
		entry->ebx = 8; /* Lets support 8 ASIDs in case we add proper
				   ASID emulation to nested SVM */
		entry->ecx = 0; /* Reserved */
		cpuid_entry_override(entry, CPUID_8000_000A_EDX);
		break;
	case 0x80000019:
		entry->ecx = entry->edx = 0;
		break;
	case 0x8000001a:
	case 0x8000001e:
		break;
	/* Support memory encryption cpuid if host supports it */
	case 0x8000001F:
		if (!boot_cpu_has(X86_FEATURE_SEV))
			entry->eax = entry->ebx = entry->ecx = entry->edx = 0;
		break;
	/*Add support for Centaur's CPUID instruction*/
	case 0xC0000000:
		/*Just support up to 0xC0000004 now*/
		entry->eax = min(entry->eax, 0xC0000004);
		break;
	case 0xC0000001:
		cpuid_entry_override(entry, CPUID_C000_0001_EDX);
		break;
	case 3: /* Processor serial number */
	case 5: /* MONITOR/MWAIT */
	case 0xC0000002:
	case 0xC0000003:
	case 0xC0000004:
	default:
		entry->eax = entry->ebx = entry->ecx = entry->edx = 0;
		break;
	}

	r = 0;

out:
	put_cpu();

	return r;
}

static int do_cpuid_func(struct kvm_cpuid_array *array, u32 func,
			 unsigned int type)
{
	if (type == KVM_GET_EMULATED_CPUID)
		return __do_cpuid_func_emulated(array, func);

	return __do_cpuid_func(array, func);
}

#define CENTAUR_CPUID_SIGNATURE 0xC0000000

static int get_cpuid_func(struct kvm_cpuid_array *array, u32 func,
			  unsigned int type)
{
	u32 limit;
	int r;

	if (func == CENTAUR_CPUID_SIGNATURE &&
	    boot_cpu_data.x86_vendor != X86_VENDOR_CENTAUR)
		return 0;

	r = do_cpuid_func(array, func, type);
	if (r)
		return r;

	limit = array->entries[array->nent - 1].eax;
	for (func = func + 1; func <= limit; ++func) {
		r = do_cpuid_func(array, func, type);
		if (r)
			break;
	}

	return r;
}

static bool sanity_check_entries(struct kvm_cpuid_entry2 __user *entries,
				 __u32 num_entries, unsigned int ioctl_type)
{
	int i;
	__u32 pad[3];

	if (ioctl_type != KVM_GET_EMULATED_CPUID)
		return false;

	/*
	 * We want to make sure that ->padding is being passed clean from
	 * userspace in case we want to use it for something in the future.
	 *
	 * Sadly, this wasn't enforced for KVM_GET_SUPPORTED_CPUID and so we
	 * have to give ourselves satisfied only with the emulated side. /me
	 * sheds a tear.
	 */
	for (i = 0; i < num_entries; i++) {
		if (copy_from_user(pad, entries[i].padding, sizeof(pad)))
			return true;

		if (pad[0] || pad[1] || pad[2])
			return true;
	}
	return false;
}

int kvm_dev_ioctl_get_cpuid(struct kvm_cpuid2 *cpuid,
			    struct kvm_cpuid_entry2 __user *entries,
			    unsigned int type)
{
	static const u32 funcs[] = {
		0, 0x80000000, CENTAUR_CPUID_SIGNATURE, KVM_CPUID_SIGNATURE,
	};

	struct kvm_cpuid_array array = {
		.nent = 0,
	};
	int r, i;

	if (cpuid->nent < 1)
		return -E2BIG;
	if (cpuid->nent > KVM_MAX_CPUID_ENTRIES)
		cpuid->nent = KVM_MAX_CPUID_ENTRIES;

	if (sanity_check_entries(entries, cpuid->nent, type))
		return -EINVAL;

	array.entries = vzalloc(array_size(sizeof(struct kvm_cpuid_entry2),
					   cpuid->nent));
	if (!array.entries)
		return -ENOMEM;

	array.maxnent = cpuid->nent;

	for (i = 0; i < ARRAY_SIZE(funcs); i++) {
		r = get_cpuid_func(&array, funcs[i], type);
		if (r)
			goto out_free;
	}
	cpuid->nent = array.nent;

	if (copy_to_user(entries, array.entries,
			 array.nent * sizeof(struct kvm_cpuid_entry2)))
		r = -EFAULT;

out_free:
	vfree(array.entries);
	return r;
}

struct kvm_cpuid_entry2 *kvm_find_cpuid_entry(struct kvm_vcpu *vcpu,
					      u32 function, u32 index)
{
	return cpuid_entry2_find(vcpu->arch.cpuid_entries, vcpu->arch.cpuid_nent,
				 function, index);
}
EXPORT_SYMBOL_GPL(kvm_find_cpuid_entry);

/*
 * Intel CPUID semantics treats any query for an out-of-range leaf as if the
 * highest basic leaf (i.e. CPUID.0H:EAX) were requested.  AMD CPUID semantics
 * returns all zeroes for any undefined leaf, whether or not the leaf is in
 * range.  Centaur/VIA follows Intel semantics.
 *
 * A leaf is considered out-of-range if its function is higher than the maximum
 * supported leaf of its associated class or if its associated class does not
 * exist.
 *
 * There are three primary classes to be considered, with their respective
 * ranges described as "<base> - <top>[,<base2> - <top2>] inclusive.  A primary
 * class exists if a guest CPUID entry for its <base> leaf exists.  For a given
 * class, CPUID.<base>.EAX contains the max supported leaf for the class.
 *
 *  - Basic:      0x00000000 - 0x3fffffff, 0x50000000 - 0x7fffffff
 *  - Hypervisor: 0x40000000 - 0x4fffffff
 *  - Extended:   0x80000000 - 0xbfffffff
 *  - Centaur:    0xc0000000 - 0xcfffffff
 *
 * The Hypervisor class is further subdivided into sub-classes that each act as
 * their own indepdent class associated with a 0x100 byte range.  E.g. if Qemu
 * is advertising support for both HyperV and KVM, the resulting Hypervisor
 * CPUID sub-classes are:
 *
 *  - HyperV:     0x40000000 - 0x400000ff
 *  - KVM:        0x40000100 - 0x400001ff
 */
static struct kvm_cpuid_entry2 *
get_out_of_range_cpuid_entry(struct kvm_vcpu *vcpu, u32 *fn_ptr, u32 index)
{
	struct kvm_cpuid_entry2 *basic, *class;
	u32 function = *fn_ptr;

	basic = kvm_find_cpuid_entry(vcpu, 0, 0);
	if (!basic)
		return NULL;

	if (is_guest_vendor_amd(basic->ebx, basic->ecx, basic->edx) ||
	    is_guest_vendor_hygon(basic->ebx, basic->ecx, basic->edx))
		return NULL;

	if (function >= 0x40000000 && function <= 0x4fffffff)
		class = kvm_find_cpuid_entry(vcpu, function & 0xffffff00, 0);
	else if (function >= 0xc0000000)
		class = kvm_find_cpuid_entry(vcpu, 0xc0000000, 0);
	else
		class = kvm_find_cpuid_entry(vcpu, function & 0x80000000, 0);

	if (class && function <= class->eax)
		return NULL;

	/*
	 * Leaf specific adjustments are also applied when redirecting to the
	 * max basic entry, e.g. if the max basic leaf is 0xb but there is no
	 * entry for CPUID.0xb.index (see below), then the output value for EDX
	 * needs to be pulled from CPUID.0xb.1.
	 */
	*fn_ptr = basic->eax;

	/*
	 * The class does not exist or the requested function is out of range;
	 * the effective CPUID entry is the max basic leaf.  Note, the index of
	 * the original requested leaf is observed!
	 */
	return kvm_find_cpuid_entry(vcpu, basic->eax, index);
}

bool kvm_cpuid(struct kvm_vcpu *vcpu, u32 *eax, u32 *ebx,
	       u32 *ecx, u32 *edx, bool exact_only)
{
	u32 orig_function = *eax, function = *eax, index = *ecx;
	struct kvm_cpuid_entry2 *entry;
	bool exact, used_max_basic = false;

	entry = kvm_find_cpuid_entry(vcpu, function, index);
	exact = !!entry;

	if (!entry && !exact_only) {
		entry = get_out_of_range_cpuid_entry(vcpu, &function, index);
		used_max_basic = !!entry;
	}

	if (entry) {
		*eax = entry->eax;
		*ebx = entry->ebx;
		*ecx = entry->ecx;
		*edx = entry->edx;
		if (function == 7 && index == 0) {
			u64 data;
		        if (!__kvm_get_msr(vcpu, MSR_IA32_TSX_CTRL, &data, true) &&
			    (data & TSX_CTRL_CPUID_CLEAR))
				*ebx &= ~(F(RTM) | F(HLE));
		}
	} else {
		*eax = *ebx = *ecx = *edx = 0;
		/*
		 * When leaf 0BH or 1FH is defined, CL is pass-through
		 * and EDX is always the x2APIC ID, even for undefined
		 * subleaves. Index 1 will exist iff the leaf is
		 * implemented, so we pass through CL iff leaf 1
		 * exists. EDX can be copied from any existing index.
		 */
		if (function == 0xb || function == 0x1f) {
			entry = kvm_find_cpuid_entry(vcpu, function, 1);
			if (entry) {
				*ecx = index & 0xff;
				*edx = entry->edx;
			}
		}
	}
	trace_kvm_cpuid(orig_function, index, *eax, *ebx, *ecx, *edx, exact,
			used_max_basic);
	return exact;
}
EXPORT_SYMBOL_GPL(kvm_cpuid);

int kvm_emulate_cpuid(struct kvm_vcpu *vcpu)
{
	u32 eax, ebx, ecx, edx;

	if (cpuid_fault_enabled(vcpu) && !kvm_require_cpl(vcpu, 0))
		return 1;

	eax = kvm_rax_read(vcpu);
	ecx = kvm_rcx_read(vcpu);
	kvm_cpuid(vcpu, &eax, &ebx, &ecx, &edx, false);
	kvm_rax_write(vcpu, eax);
	kvm_rbx_write(vcpu, ebx);
	kvm_rcx_write(vcpu, ecx);
	kvm_rdx_write(vcpu, edx);
	return kvm_skip_emulated_instruction(vcpu);
}
EXPORT_SYMBOL_GPL(kvm_emulate_cpuid);<|MERGE_RESOLUTION|>--- conflicted
+++ resolved
@@ -133,13 +133,6 @@
 		     cpuid_entry_has(best, X86_FEATURE_XSAVEC)))
 		best->ebx = xstate_required_size(vcpu->arch.xcr0, true);
 
-<<<<<<< HEAD
-	/* Update OSXSAVE bit */
-	if (boot_cpu_has(X86_FEATURE_XSAVE) && best->function == 0x1) {
-		best->ecx &= ~F(OSXSAVE);
-		if (kvm_read_cr4_bits(vcpu, X86_CR4_OSXSAVE))
-			best->ecx |= F(OSXSAVE);
-=======
 	best = kvm_find_cpuid_entry(vcpu, KVM_CPUID_FEATURES, 0);
 	if (kvm_hlt_in_guest(vcpu->kvm) && best &&
 		(best->eax & (1 << KVM_FEATURE_PV_UNHALT)))
@@ -151,7 +144,6 @@
 			cpuid_entry_change(best, X86_FEATURE_MWAIT,
 					   vcpu->arch.ia32_misc_enable_msr &
 					   MSR_IA32_MISC_ENABLE_MWAIT);
->>>>>>> 24b8d41d
 	}
 }
 
@@ -236,27 +228,10 @@
 			     struct kvm_cpuid_entry __user *entries)
 {
 	int r, i;
-<<<<<<< HEAD
-	struct kvm_cpuid_entry *cpuid_entries = NULL;
-=======
 	struct kvm_cpuid_entry *e = NULL;
 	struct kvm_cpuid_entry2 *e2 = NULL;
->>>>>>> 24b8d41d
 
 	if (cpuid->nent > KVM_MAX_CPUID_ENTRIES)
-<<<<<<< HEAD
-		goto out;
-	r = -ENOMEM;
-	if (cpuid->nent) {
-		cpuid_entries = vmalloc(sizeof(struct kvm_cpuid_entry) *
-					cpuid->nent);
-		if (!cpuid_entries)
-			goto out;
-		r = -EFAULT;
-		if (copy_from_user(cpuid_entries, entries,
-				   cpuid->nent * sizeof(struct kvm_cpuid_entry)))
-			goto out;
-=======
 		return -E2BIG;
 
 	if (cpuid->nent) {
@@ -269,7 +244,6 @@
 			r = -ENOMEM;
 			goto out_free_cpuid;
 		}
->>>>>>> 24b8d41d
 	}
 	for (i = 0; i < cpuid->nent; i++) {
 		e2[i].function = e[i].function;
@@ -301,11 +275,6 @@
 out_free_cpuid:
 	kvfree(e);
 
-<<<<<<< HEAD
-out:
-	vfree(cpuid_entries);
-=======
->>>>>>> 24b8d41d
 	return r;
 }
 
@@ -536,21 +505,11 @@
 }
 EXPORT_SYMBOL_GPL(kvm_set_cpu_caps);
 
-<<<<<<< HEAD
-	/* cpuid 7.0.ebx */
-	const u32 kvm_cpuid_7_0_ebx_x86_features =
-		F(FSGSBASE) | F(BMI1) | F(HLE) | F(AVX2) | F(SMEP) |
-		F(BMI2) | F(ERMS) | f_invpcid | F(RTM) | f_mpx | F(RDSEED) |
-		F(ADX) | F(SMAP) | F(AVX512F) | F(AVX512PF) | F(AVX512ER) |
-		F(AVX512CD) | F(CLFLUSHOPT) | F(CLWB) | F(AVX512DQ) |
-		F(AVX512BW) | F(AVX512VL);
-=======
 struct kvm_cpuid_array {
 	struct kvm_cpuid_entry2 *entries;
 	int maxnent;
 	int nent;
 };
->>>>>>> 24b8d41d
 
 static struct kvm_cpuid_entry2 *do_host_cpuid(struct kvm_cpuid_array *array,
 					      u32 function, u32 index)
