--- conflicted
+++ resolved
@@ -237,14 +237,11 @@
 }
 
 static inline bool kvm_check_has_quirk(struct kvm *kvm, u64 quirk)
-<<<<<<< HEAD
-=======
 {
 	return !(kvm->arch.disabled_quirks & quirk);
 }
 
 static inline bool kvm_vcpu_latch_init(struct kvm_vcpu *vcpu)
->>>>>>> 24b8d41d
 {
 	return is_smm(vcpu) || kvm_x86_ops.apic_init_signal_blocked(vcpu);
 }
