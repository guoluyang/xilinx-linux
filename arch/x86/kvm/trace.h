--- conflicted
+++ resolved
@@ -809,13 +809,8 @@
 #ifdef CONFIG_X86_64
 
 #define host_clocks					\
-<<<<<<< HEAD
-	{VCLOCK_NONE, "none"},				\
-	{VCLOCK_TSC,  "tsc"}				\
-=======
 	{VDSO_CLOCKMODE_NONE, "none"},			\
 	{VDSO_CLOCKMODE_TSC,  "tsc"}			\
->>>>>>> 24b8d41d
 
 TRACE_EVENT(kvm_update_master_clock,
 	TP_PROTO(bool use_master_clock, unsigned int host_clock, bool offset_matched),
@@ -1290,8 +1285,6 @@
 		  __entry->vcpu_id, __entry->timer_index)
 );
 
-<<<<<<< HEAD
-=======
 TRACE_EVENT(kvm_apicv_update_request,
 	    TP_PROTO(bool activate, unsigned long bit),
 	    TP_ARGS(activate, bit),
@@ -1311,7 +1304,6 @@
 		  __entry->bit)
 );
 
->>>>>>> 24b8d41d
 /*
  * Tracepoint for AMD AVIC
  */
@@ -1335,11 +1327,7 @@
 		__entry->index = index;
 	),
 
-<<<<<<< HEAD
-	TP_printk("vcpu=%u, icrh:icrl=%#010x:%08x, id=%u, index=%u\n",
-=======
 	TP_printk("vcpu=%u, icrh:icrl=%#010x:%08x, id=%u, index=%u",
->>>>>>> 24b8d41d
 		  __entry->vcpu, __entry->icrh, __entry->icrl,
 		  __entry->id, __entry->index)
 );
@@ -1364,11 +1352,7 @@
 		__entry->vec = vec;
 	),
 
-<<<<<<< HEAD
-	TP_printk("vcpu=%u, offset=%#x(%s), %s, %s, vec=%#x\n",
-=======
 	TP_printk("vcpu=%u, offset=%#x(%s), %s, %s, vec=%#x",
->>>>>>> 24b8d41d
 		  __entry->vcpu,
 		  __entry->offset,
 		  __print_symbolic(__entry->offset, kvm_trace_symbol_apic),
@@ -1377,8 +1361,6 @@
 		  __entry->vec)
 );
 
-<<<<<<< HEAD
-=======
 TRACE_EVENT(kvm_avic_ga_log,
 	    TP_PROTO(u32 vmid, u32 vcpuid),
 	    TP_ARGS(vmid, vcpuid),
@@ -1397,7 +1379,6 @@
 		  __entry->vmid, __entry->vcpuid)
 );
 
->>>>>>> 24b8d41d
 TRACE_EVENT(kvm_hv_timer_state,
 		TP_PROTO(unsigned int vcpu_id, unsigned int hv_timer_in_use),
 		TP_ARGS(vcpu_id, hv_timer_in_use),
@@ -1409,12 +1390,6 @@
 			__entry->vcpu_id = vcpu_id;
 			__entry->hv_timer_in_use = hv_timer_in_use;
 			),
-<<<<<<< HEAD
-		TP_printk("vcpu_id %x hv_timer %x\n",
-			__entry->vcpu_id,
-			__entry->hv_timer_in_use)
-);
-=======
 		TP_printk("vcpu_id %x hv_timer %x",
 			__entry->vcpu_id,
 			__entry->hv_timer_in_use)
@@ -1603,7 +1578,6 @@
 		  __entry->vcpu_id, __entry->vp_index, __entry->msr,
 		  __entry->data)
 );
->>>>>>> 24b8d41d
 #endif /* _TRACE_KVM_H */
 
 #undef TRACE_INCLUDE_PATH
