--- conflicted
+++ resolved
@@ -587,11 +587,7 @@
 	sub		%g7, %g1, %g3
 	srlx		%g3, 18, %g2
 	brnz,pn		%g2, 2f
-<<<<<<< HEAD
-	 add		%g2, 1, %g2
-=======
 	 sethi		%hi(PAGE_SIZE), %g2
->>>>>>> 24b8d41d
 	sub		%g3, %g2, %g3
 	or		%g1, 0x20, %g1		! Nucleus
 1:	stxa		%g0, [%g1 + %g3] ASI_DMMU_DEMAP
@@ -755,11 +751,7 @@
 	sub		%g7, %g1, %g3
 	srlx		%g3, 18, %g2
 	brnz,pn		%g2, 2f
-<<<<<<< HEAD
-	 add		%g2, 1, %g2
-=======
 	 sethi		%hi(PAGE_SIZE), %g2
->>>>>>> 24b8d41d
 	sub		%g3, %g2, %g3
 	or		%g1, 0x20, %g1		! Nucleus
 1:	stxa		%g0, [%g1 + %g3] ASI_DMMU_DEMAP
