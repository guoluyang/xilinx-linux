// SPDX-License-Identifier: GPL-2.0
/*
 *  linux/arch/sparc64/kernel/setup.c
 *
 *  Copyright (C) 1995,1996  David S. Miller (davem@caip.rutgers.edu)
 *  Copyright (C) 1997       Jakub Jelinek (jj@sunsite.mff.cuni.cz)
 */

#include <linux/errno.h>
#include <linux/sched.h>
#include <linux/kernel.h>
#include <linux/mm.h>
#include <linux/stddef.h>
#include <linux/unistd.h>
#include <linux/ptrace.h>
#include <asm/smp.h>
#include <linux/user.h>
#include <linux/screen_info.h>
#include <linux/delay.h>
#include <linux/fs.h>
#include <linux/seq_file.h>
#include <linux/syscalls.h>
#include <linux/kdev_t.h>
#include <linux/major.h>
#include <linux/string.h>
#include <linux/init.h>
#include <linux/inet.h>
#include <linux/console.h>
#include <linux/root_dev.h>
#include <linux/interrupt.h>
#include <linux/cpu.h>
#include <linux/initrd.h>
#include <linux/module.h>
#include <linux/start_kernel.h>
<<<<<<< HEAD
#include <linux/bootmem.h>
=======
#include <linux/memblock.h>
#include <uapi/linux/mount.h>
>>>>>>> 24b8d41d

#include <asm/io.h>
#include <asm/processor.h>
#include <asm/oplib.h>
#include <asm/page.h>
#include <asm/idprom.h>
#include <asm/head.h>
#include <asm/starfire.h>
#include <asm/mmu_context.h>
#include <asm/timer.h>
#include <asm/sections.h>
#include <asm/setup.h>
#include <asm/mmu.h>
#include <asm/ns87303.h>
#include <asm/btext.h>
#include <asm/elf.h>
#include <asm/mdesc.h>
#include <asm/cacheflush.h>
#include <asm/dma.h>
#include <asm/irq.h>

#ifdef CONFIG_IP_PNP
#include <net/ipconfig.h>
#endif

#include "entry.h"
#include "kernel.h"

/* Used to synchronize accesses to NatSemi SUPER I/O chip configure
 * operations in asm/ns87303.h
 */
DEFINE_SPINLOCK(ns87303_lock);
EXPORT_SYMBOL(ns87303_lock);

struct screen_info screen_info = {
	0, 0,			/* orig-x, orig-y */
	0,			/* unused */
	0,			/* orig-video-page */
	0,			/* orig-video-mode */
	128,			/* orig-video-cols */
	0, 0, 0,		/* unused, ega_bx, unused */
	54,			/* orig-video-lines */
	0,                      /* orig-video-isVGA */
	16                      /* orig-video-points */
};

static void
prom_console_write(struct console *con, const char *s, unsigned int n)
{
	prom_write(s, n);
}

/* Exported for mm/init.c:paging_init. */
unsigned long cmdline_memory_size = 0;

static struct console prom_early_console = {
	.name =		"earlyprom",
	.write =	prom_console_write,
	.flags =	CON_PRINTBUFFER | CON_BOOT | CON_ANYTIME,
	.index =	-1,
};

/*
 * Process kernel command line switches that are specific to the
 * SPARC or that require special low-level processing.
 */
static void __init process_switch(char c)
{
	switch (c) {
	case 'd':
	case 's':
		break;
	case 'h':
		prom_printf("boot_flags_init: Halt!\n");
		prom_halt();
		break;
	case 'p':
		prom_early_console.flags &= ~CON_BOOT;
		break;
	case 'P':
		/* Force UltraSPARC-III P-Cache on. */
		if (tlb_type != cheetah) {
			printk("BOOT: Ignoring P-Cache force option.\n");
			break;
		}
		cheetah_pcache_forced_on = 1;
		add_taint(TAINT_MACHINE_CHECK, LOCKDEP_NOW_UNRELIABLE);
		cheetah_enable_pcache();
		break;

	default:
		printk("Unknown boot switch (-%c)\n", c);
		break;
	}
}

static void __init boot_flags_init(char *commands)
{
	while (*commands) {
		/* Move to the start of the next "argument". */
		while (*commands == ' ')
			commands++;

		/* Process any command switches, otherwise skip it. */
		if (*commands == '\0')
			break;
		if (*commands == '-') {
			commands++;
			while (*commands && *commands != ' ')
				process_switch(*commands++);
			continue;
		}
		if (!strncmp(commands, "mem=", 4))
			cmdline_memory_size = memparse(commands + 4, &commands);

		while (*commands && *commands != ' ')
			commands++;
	}
}

extern unsigned short root_flags;
extern unsigned short root_dev;
extern unsigned short ram_flags;
#define RAMDISK_IMAGE_START_MASK	0x07FF
#define RAMDISK_PROMPT_FLAG		0x8000
#define RAMDISK_LOAD_FLAG		0x4000

extern int root_mountflags;

char reboot_command[COMMAND_LINE_SIZE];

static struct pt_regs fake_swapper_regs = { { 0, }, 0, 0, 0, 0 };

static void __init per_cpu_patch(void)
{
	struct cpuid_patch_entry *p;
	unsigned long ver;
	int is_jbus;

	if (tlb_type == spitfire && !this_is_starfire)
		return;

	is_jbus = 0;
	if (tlb_type != hypervisor) {
		__asm__ ("rdpr %%ver, %0" : "=r" (ver));
		is_jbus = ((ver >> 32UL) == __JALAPENO_ID ||
			   (ver >> 32UL) == __SERRANO_ID);
	}

	p = &__cpuid_patch;
	while (p < &__cpuid_patch_end) {
		unsigned long addr = p->addr;
		unsigned int *insns;

		switch (tlb_type) {
		case spitfire:
			insns = &p->starfire[0];
			break;
		case cheetah:
		case cheetah_plus:
			if (is_jbus)
				insns = &p->cheetah_jbus[0];
			else
				insns = &p->cheetah_safari[0];
			break;
		case hypervisor:
			insns = &p->sun4v[0];
			break;
		default:
			prom_printf("Unknown cpu type, halting.\n");
			prom_halt();
		}

		*(unsigned int *) (addr +  0) = insns[0];
		wmb();
		__asm__ __volatile__("flush	%0" : : "r" (addr +  0));

		*(unsigned int *) (addr +  4) = insns[1];
		wmb();
		__asm__ __volatile__("flush	%0" : : "r" (addr +  4));

		*(unsigned int *) (addr +  8) = insns[2];
		wmb();
		__asm__ __volatile__("flush	%0" : : "r" (addr +  8));

		*(unsigned int *) (addr + 12) = insns[3];
		wmb();
		__asm__ __volatile__("flush	%0" : : "r" (addr + 12));

		p++;
	}
}

void sun4v_patch_1insn_range(struct sun4v_1insn_patch_entry *start,
			     struct sun4v_1insn_patch_entry *end)
{
	while (start < end) {
		unsigned long addr = start->addr;

		*(unsigned int *) (addr +  0) = start->insn;
		wmb();
		__asm__ __volatile__("flush	%0" : : "r" (addr +  0));

		start++;
	}
}

void sun4v_patch_2insn_range(struct sun4v_2insn_patch_entry *start,
			     struct sun4v_2insn_patch_entry *end)
{
	while (start < end) {
		unsigned long addr = start->addr;

		*(unsigned int *) (addr +  0) = start->insns[0];
		wmb();
		__asm__ __volatile__("flush	%0" : : "r" (addr +  0));

		*(unsigned int *) (addr +  4) = start->insns[1];
		wmb();
		__asm__ __volatile__("flush	%0" : : "r" (addr +  4));

		start++;
	}
}

void sun_m7_patch_2insn_range(struct sun4v_2insn_patch_entry *start,
			     struct sun4v_2insn_patch_entry *end)
{
	while (start < end) {
		unsigned long addr = start->addr;

		*(unsigned int *) (addr +  0) = start->insns[0];
		wmb();
		__asm__ __volatile__("flush	%0" : : "r" (addr +  0));

		*(unsigned int *) (addr +  4) = start->insns[1];
		wmb();
		__asm__ __volatile__("flush	%0" : : "r" (addr +  4));

		start++;
	}
}

static void __init sun4v_patch(void)
{
	extern void sun4v_hvapi_init(void);

	if (tlb_type != hypervisor)
		return;

	sun4v_patch_1insn_range(&__sun4v_1insn_patch,
				&__sun4v_1insn_patch_end);

	sun4v_patch_2insn_range(&__sun4v_2insn_patch,
				&__sun4v_2insn_patch_end);

	switch (sun4v_chip_type) {
	case SUN4V_CHIP_SPARC_M7:
	case SUN4V_CHIP_SPARC_M8:
	case SUN4V_CHIP_SPARC_SN:
		sun4v_patch_1insn_range(&__sun_m7_1insn_patch,
					&__sun_m7_1insn_patch_end);
		sun_m7_patch_2insn_range(&__sun_m7_2insn_patch,
					 &__sun_m7_2insn_patch_end);
		break;
	default:
		break;
	}

	if (sun4v_chip_type != SUN4V_CHIP_NIAGARA1) {
		sun4v_patch_1insn_range(&__fast_win_ctrl_1insn_patch,
					&__fast_win_ctrl_1insn_patch_end);
	}

	sun4v_hvapi_init();
}

static void __init popc_patch(void)
{
	struct popc_3insn_patch_entry *p3;
	struct popc_6insn_patch_entry *p6;

	p3 = &__popc_3insn_patch;
	while (p3 < &__popc_3insn_patch_end) {
		unsigned long i, addr = p3->addr;

		for (i = 0; i < 3; i++) {
			*(unsigned int *) (addr +  (i * 4)) = p3->insns[i];
			wmb();
			__asm__ __volatile__("flush	%0"
					     : : "r" (addr +  (i * 4)));
		}

		p3++;
	}

	p6 = &__popc_6insn_patch;
	while (p6 < &__popc_6insn_patch_end) {
		unsigned long i, addr = p6->addr;

		for (i = 0; i < 6; i++) {
			*(unsigned int *) (addr +  (i * 4)) = p6->insns[i];
			wmb();
			__asm__ __volatile__("flush	%0"
					     : : "r" (addr +  (i * 4)));
		}

		p6++;
	}
}

static void __init pause_patch(void)
{
	struct pause_patch_entry *p;

	p = &__pause_3insn_patch;
	while (p < &__pause_3insn_patch_end) {
		unsigned long i, addr = p->addr;

		for (i = 0; i < 3; i++) {
			*(unsigned int *) (addr +  (i * 4)) = p->insns[i];
			wmb();
			__asm__ __volatile__("flush	%0"
					     : : "r" (addr +  (i * 4)));
		}

		p++;
	}
}

void __init start_early_boot(void)
{
	int cpu;

	check_if_starfire();
	per_cpu_patch();
	sun4v_patch();
	smp_init_cpu_poke();

	cpu = hard_smp_processor_id();
	if (cpu >= NR_CPUS) {
		prom_printf("Serious problem, boot cpu id (%d) >= NR_CPUS (%d)\n",
			    cpu, NR_CPUS);
		prom_halt();
	}
	current_thread_info()->cpu = cpu;

	time_init_early();
	prom_init_report();
	start_kernel();
}

/* On Ultra, we support all of the v8 capabilities. */
unsigned long sparc64_elf_hwcap = (HWCAP_SPARC_FLUSH | HWCAP_SPARC_STBAR |
				   HWCAP_SPARC_SWAP | HWCAP_SPARC_MULDIV |
				   HWCAP_SPARC_V9);
EXPORT_SYMBOL(sparc64_elf_hwcap);

static const char *hwcaps[] = {
	"flush", "stbar", "swap", "muldiv", "v9",
	"ultra3", "blkinit", "n2",

	/* These strings are as they appear in the machine description
	 * 'hwcap-list' property for cpu nodes.
	 */
	"mul32", "div32", "fsmuld", "v8plus", "popc", "vis", "vis2",
	"ASIBlkInit", "fmaf", "vis3", "hpc", "random", "trans", "fjfmau",
	"ima", "cspare", "pause", "cbcond", NULL /*reserved for crypto */,
	"adp",
};

static const char *crypto_hwcaps[] = {
	"aes", "des", "kasumi", "camellia", "md5", "sha1", "sha256",
	"sha512", "mpmul", "montmul", "montsqr", "crc32c",
};

void cpucap_info(struct seq_file *m)
{
	unsigned long caps = sparc64_elf_hwcap;
	int i, printed = 0;

	seq_puts(m, "cpucaps\t\t: ");
	for (i = 0; i < ARRAY_SIZE(hwcaps); i++) {
		unsigned long bit = 1UL << i;
		if (hwcaps[i] && (caps & bit)) {
			seq_printf(m, "%s%s",
				   printed ? "," : "", hwcaps[i]);
			printed++;
		}
	}
	if (caps & HWCAP_SPARC_CRYPTO) {
		unsigned long cfr;

		__asm__ __volatile__("rd %%asr26, %0" : "=r" (cfr));
		for (i = 0; i < ARRAY_SIZE(crypto_hwcaps); i++) {
			unsigned long bit = 1UL << i;
			if (cfr & bit) {
				seq_printf(m, "%s%s",
					   printed ? "," : "", crypto_hwcaps[i]);
				printed++;
			}
		}
	}
	seq_putc(m, '\n');
}

static void __init report_one_hwcap(int *printed, const char *name)
{
	if ((*printed) == 0)
		printk(KERN_INFO "CPU CAPS: [");
	printk(KERN_CONT "%s%s",
	       (*printed) ? "," : "", name);
	if (++(*printed) == 8) {
		printk(KERN_CONT "]\n");
		*printed = 0;
	}
}

static void __init report_crypto_hwcaps(int *printed)
{
	unsigned long cfr;
	int i;

	__asm__ __volatile__("rd %%asr26, %0" : "=r" (cfr));

	for (i = 0; i < ARRAY_SIZE(crypto_hwcaps); i++) {
		unsigned long bit = 1UL << i;
		if (cfr & bit)
			report_one_hwcap(printed, crypto_hwcaps[i]);
	}
}

static void __init report_hwcaps(unsigned long caps)
{
	int i, printed = 0;

	for (i = 0; i < ARRAY_SIZE(hwcaps); i++) {
		unsigned long bit = 1UL << i;
		if (hwcaps[i] && (caps & bit))
			report_one_hwcap(&printed, hwcaps[i]);
	}
	if (caps & HWCAP_SPARC_CRYPTO)
		report_crypto_hwcaps(&printed);
	if (printed != 0)
		printk(KERN_CONT "]\n");
}

static unsigned long __init mdesc_cpu_hwcap_list(void)
{
	struct mdesc_handle *hp;
	unsigned long caps = 0;
	const char *prop;
	int len;
	u64 pn;

	hp = mdesc_grab();
	if (!hp)
		return 0;

	pn = mdesc_node_by_name(hp, MDESC_NODE_NULL, "cpu");
	if (pn == MDESC_NODE_NULL)
		goto out;

	prop = mdesc_get_property(hp, pn, "hwcap-list", &len);
	if (!prop)
		goto out;

	while (len) {
		int i, plen;

		for (i = 0; i < ARRAY_SIZE(hwcaps); i++) {
			unsigned long bit = 1UL << i;

			if (hwcaps[i] && !strcmp(prop, hwcaps[i])) {
				caps |= bit;
				break;
			}
		}
		for (i = 0; i < ARRAY_SIZE(crypto_hwcaps); i++) {
			if (!strcmp(prop, crypto_hwcaps[i]))
				caps |= HWCAP_SPARC_CRYPTO;
		}

		plen = strlen(prop) + 1;
		prop += plen;
		len -= plen;
	}

out:
	mdesc_release(hp);
	return caps;
}

/* This yields a mask that user programs can use to figure out what
 * instruction set this cpu supports.
 */
static void __init init_sparc64_elf_hwcap(void)
{
	unsigned long cap = sparc64_elf_hwcap;
	unsigned long mdesc_caps;

	if (tlb_type == cheetah || tlb_type == cheetah_plus)
		cap |= HWCAP_SPARC_ULTRA3;
	else if (tlb_type == hypervisor) {
		if (sun4v_chip_type == SUN4V_CHIP_NIAGARA1 ||
		    sun4v_chip_type == SUN4V_CHIP_NIAGARA2 ||
		    sun4v_chip_type == SUN4V_CHIP_NIAGARA3 ||
		    sun4v_chip_type == SUN4V_CHIP_NIAGARA4 ||
		    sun4v_chip_type == SUN4V_CHIP_NIAGARA5 ||
		    sun4v_chip_type == SUN4V_CHIP_SPARC_M6 ||
		    sun4v_chip_type == SUN4V_CHIP_SPARC_M7 ||
		    sun4v_chip_type == SUN4V_CHIP_SPARC_M8 ||
		    sun4v_chip_type == SUN4V_CHIP_SPARC_SN ||
		    sun4v_chip_type == SUN4V_CHIP_SPARC64X)
			cap |= HWCAP_SPARC_BLKINIT;
		if (sun4v_chip_type == SUN4V_CHIP_NIAGARA2 ||
		    sun4v_chip_type == SUN4V_CHIP_NIAGARA3 ||
		    sun4v_chip_type == SUN4V_CHIP_NIAGARA4 ||
		    sun4v_chip_type == SUN4V_CHIP_NIAGARA5 ||
		    sun4v_chip_type == SUN4V_CHIP_SPARC_M6 ||
		    sun4v_chip_type == SUN4V_CHIP_SPARC_M7 ||
		    sun4v_chip_type == SUN4V_CHIP_SPARC_M8 ||
		    sun4v_chip_type == SUN4V_CHIP_SPARC_SN ||
		    sun4v_chip_type == SUN4V_CHIP_SPARC64X)
			cap |= HWCAP_SPARC_N2;
	}

	cap |= (AV_SPARC_MUL32 | AV_SPARC_DIV32 | AV_SPARC_V8PLUS);

	mdesc_caps = mdesc_cpu_hwcap_list();
	if (!mdesc_caps) {
		if (tlb_type == spitfire)
			cap |= AV_SPARC_VIS;
		if (tlb_type == cheetah || tlb_type == cheetah_plus)
			cap |= AV_SPARC_VIS | AV_SPARC_VIS2;
		if (tlb_type == cheetah_plus) {
			unsigned long impl, ver;

			__asm__ __volatile__("rdpr %%ver, %0" : "=r" (ver));
			impl = ((ver >> 32) & 0xffff);
			if (impl == PANTHER_IMPL)
				cap |= AV_SPARC_POPC;
		}
		if (tlb_type == hypervisor) {
			if (sun4v_chip_type == SUN4V_CHIP_NIAGARA1)
				cap |= AV_SPARC_ASI_BLK_INIT;
			if (sun4v_chip_type == SUN4V_CHIP_NIAGARA2 ||
			    sun4v_chip_type == SUN4V_CHIP_NIAGARA3 ||
			    sun4v_chip_type == SUN4V_CHIP_NIAGARA4 ||
			    sun4v_chip_type == SUN4V_CHIP_NIAGARA5 ||
			    sun4v_chip_type == SUN4V_CHIP_SPARC_M6 ||
			    sun4v_chip_type == SUN4V_CHIP_SPARC_M7 ||
			    sun4v_chip_type == SUN4V_CHIP_SPARC_M8 ||
			    sun4v_chip_type == SUN4V_CHIP_SPARC_SN ||
			    sun4v_chip_type == SUN4V_CHIP_SPARC64X)
				cap |= (AV_SPARC_VIS | AV_SPARC_VIS2 |
					AV_SPARC_ASI_BLK_INIT |
					AV_SPARC_POPC);
			if (sun4v_chip_type == SUN4V_CHIP_NIAGARA3 ||
			    sun4v_chip_type == SUN4V_CHIP_NIAGARA4 ||
			    sun4v_chip_type == SUN4V_CHIP_NIAGARA5 ||
			    sun4v_chip_type == SUN4V_CHIP_SPARC_M6 ||
			    sun4v_chip_type == SUN4V_CHIP_SPARC_M7 ||
			    sun4v_chip_type == SUN4V_CHIP_SPARC_M8 ||
			    sun4v_chip_type == SUN4V_CHIP_SPARC_SN ||
			    sun4v_chip_type == SUN4V_CHIP_SPARC64X)
				cap |= (AV_SPARC_VIS3 | AV_SPARC_HPC |
					AV_SPARC_FMAF);
		}
	}
	sparc64_elf_hwcap = cap | mdesc_caps;

	report_hwcaps(sparc64_elf_hwcap);

	if (sparc64_elf_hwcap & AV_SPARC_POPC)
		popc_patch();
	if (sparc64_elf_hwcap & AV_SPARC_PAUSE)
		pause_patch();
}

void __init alloc_irqstack_bootmem(void)
{
	unsigned int i, node;

	for_each_possible_cpu(i) {
		node = cpu_to_node(i);

<<<<<<< HEAD
		softirq_stack[i] = __alloc_bootmem_node(NODE_DATA(node),
							THREAD_SIZE,
							THREAD_SIZE, 0);
		hardirq_stack[i] = __alloc_bootmem_node(NODE_DATA(node),
							THREAD_SIZE,
							THREAD_SIZE, 0);
=======
		softirq_stack[i] = memblock_alloc_node(THREAD_SIZE,
						       THREAD_SIZE, node);
		if (!softirq_stack[i])
			panic("%s: Failed to allocate %lu bytes align=%lx nid=%d\n",
			      __func__, THREAD_SIZE, THREAD_SIZE, node);
		hardirq_stack[i] = memblock_alloc_node(THREAD_SIZE,
						       THREAD_SIZE, node);
		if (!hardirq_stack[i])
			panic("%s: Failed to allocate %lu bytes align=%lx nid=%d\n",
			      __func__, THREAD_SIZE, THREAD_SIZE, node);
>>>>>>> 24b8d41d
	}
}

void __init setup_arch(char **cmdline_p)
{
	/* Initialize PROM console and command line. */
	*cmdline_p = prom_getbootargs();
	strlcpy(boot_command_line, *cmdline_p, COMMAND_LINE_SIZE);
	parse_early_param();

	boot_flags_init(*cmdline_p);
#ifdef CONFIG_EARLYFB
	if (btext_find_display())
#endif
		register_console(&prom_early_console);

	if (tlb_type == hypervisor)
		pr_info("ARCH: SUN4V\n");
	else
		pr_info("ARCH: SUN4U\n");

	idprom_init();

	if (!root_flags)
		root_mountflags &= ~MS_RDONLY;
	ROOT_DEV = old_decode_dev(root_dev);
#ifdef CONFIG_BLK_DEV_RAM
	rd_image_start = ram_flags & RAMDISK_IMAGE_START_MASK;
#endif

	task_thread_info(&init_task)->kregs = &fake_swapper_regs;

#ifdef CONFIG_IP_PNP
	if (!ic_set_manually) {
		phandle chosen = prom_finddevice("/chosen");
		u32 cl, sv, gw;

		cl = prom_getintdefault (chosen, "client-ip", 0);
		sv = prom_getintdefault (chosen, "server-ip", 0);
		gw = prom_getintdefault (chosen, "gateway-ip", 0);
		if (cl && sv) {
			ic_myaddr = cl;
			ic_servaddr = sv;
			if (gw)
				ic_gateway = gw;
#if defined(CONFIG_IP_PNP_BOOTP) || defined(CONFIG_IP_PNP_RARP)
			ic_proto_enabled = 0;
#endif
		}
	}
#endif

	/* Get boot processor trap_block[] setup.  */
	init_cur_cpu_trap(current_thread_info());

	paging_init();
	init_sparc64_elf_hwcap();
	smp_fill_in_cpu_possible_map();
	/*
	 * Once the OF device tree and MDESC have been setup and nr_cpus has
	 * been parsed, we know the list of possible cpus.  Therefore we can
	 * allocate the IRQ stacks.
	 */
	alloc_irqstack_bootmem();
}

extern int stop_a_enabled;

void sun_do_break(void)
{
	if (!stop_a_enabled)
		return;

	prom_printf("\n");
	flush_user_windows();

	prom_cmdline();
}
EXPORT_SYMBOL(sun_do_break);

int stop_a_enabled = 1;
EXPORT_SYMBOL(stop_a_enabled);<|MERGE_RESOLUTION|>--- conflicted
+++ resolved
@@ -32,12 +32,8 @@
 #include <linux/initrd.h>
 #include <linux/module.h>
 #include <linux/start_kernel.h>
-<<<<<<< HEAD
-#include <linux/bootmem.h>
-=======
 #include <linux/memblock.h>
 #include <uapi/linux/mount.h>
->>>>>>> 24b8d41d
 
 #include <asm/io.h>
 #include <asm/processor.h>
@@ -625,14 +621,6 @@
 	for_each_possible_cpu(i) {
 		node = cpu_to_node(i);
 
-<<<<<<< HEAD
-		softirq_stack[i] = __alloc_bootmem_node(NODE_DATA(node),
-							THREAD_SIZE,
-							THREAD_SIZE, 0);
-		hardirq_stack[i] = __alloc_bootmem_node(NODE_DATA(node),
-							THREAD_SIZE,
-							THREAD_SIZE, 0);
-=======
 		softirq_stack[i] = memblock_alloc_node(THREAD_SIZE,
 						       THREAD_SIZE, node);
 		if (!softirq_stack[i])
@@ -643,7 +631,6 @@
 		if (!hardirq_stack[i])
 			panic("%s: Failed to allocate %lu bytes align=%lx nid=%d\n",
 			      __func__, THREAD_SIZE, THREAD_SIZE, node);
->>>>>>> 24b8d41d
 	}
 }
 
