/* SPDX-License-Identifier: GPL-2.0 */
#ifndef ___ASM_SPARC_STRING_H
#define ___ASM_SPARC_STRING_H
#if defined(__sparc__) && defined(__arch64__)
#include <asm/string_64.h>
#else
#include <asm/string_32.h>
#endif

/* First the mem*() things. */
#define __HAVE_ARCH_MEMMOVE
void *memmove(void *, const void *, __kernel_size_t);

#define __HAVE_ARCH_MEMCPY
#define memcpy(t, f, n) __builtin_memcpy(t, f, n)

#define __HAVE_ARCH_MEMSET
#define memset(s, c, count) __builtin_memset(s, c, count)

#define __HAVE_ARCH_MEMSCAN

#define memscan(__arg0, __char, __arg2)						\
({										\
	void *__memscan_zero(void *, size_t);					\
	void *__memscan_generic(void *, int, size_t);				\
	void *__retval, *__addr = (__arg0);					\
	size_t __size = (__arg2);						\
										\
	if(__builtin_constant_p(__char) && !(__char))				\
		__retval = __memscan_zero(__addr, __size);			\
	else									\
		__retval = __memscan_generic(__addr, (__char), __size);		\
										\
	__retval;								\
})

#define __HAVE_ARCH_MEMCMP
int memcmp(const void *,const void *,__kernel_size_t);

<<<<<<< HEAD
=======
/* Now the str*() stuff... */
#define __HAVE_ARCH_STRLEN
__kernel_size_t strlen(const char *);

>>>>>>> 24b8d41d
#define __HAVE_ARCH_STRNCMP
int strncmp(const char *, const char *, __kernel_size_t);

#endif<|MERGE_RESOLUTION|>--- conflicted
+++ resolved
@@ -37,13 +37,10 @@
 #define __HAVE_ARCH_MEMCMP
 int memcmp(const void *,const void *,__kernel_size_t);
 
-<<<<<<< HEAD
-=======
 /* Now the str*() stuff... */
 #define __HAVE_ARCH_STRLEN
 __kernel_size_t strlen(const char *);
 
->>>>>>> 24b8d41d
 #define __HAVE_ARCH_STRNCMP
 int strncmp(const char *, const char *, __kernel_size_t);
 
