--- conflicted
+++ resolved
@@ -377,14 +377,10 @@
 #define pgprot_noncached pgprot_noncached
 
 #if defined(CONFIG_HUGETLB_PAGE) || defined(CONFIG_TRANSPARENT_HUGEPAGE)
-<<<<<<< HEAD
-static inline unsigned long __pte_huge_mask(void)
-=======
 extern pte_t arch_make_huge_pte(pte_t entry, struct vm_area_struct *vma,
 				struct page *page, int writable);
 #define arch_make_huge_pte arch_make_huge_pte
 static inline unsigned long __pte_default_huge_mask(void)
->>>>>>> 24b8d41d
 {
 	unsigned long mask;
 
@@ -404,13 +400,14 @@
 
 static inline pte_t pte_mkhuge(pte_t pte)
 {
-<<<<<<< HEAD
-	return __pte(pte_val(pte) | _PAGE_PMD_HUGE | __pte_huge_mask());
-}
-
-static inline bool is_hugetlb_pte(pte_t pte)
-{
-	return !!(pte_val(pte) & __pte_huge_mask());
+	return __pte(pte_val(pte) | __pte_default_huge_mask());
+}
+
+static inline bool is_default_hugetlb_pte(pte_t pte)
+{
+	unsigned long mask = __pte_default_huge_mask();
+
+	return (pte_val(pte) & mask) == mask;
 }
 
 static inline bool is_hugetlb_pmd(pmd_t pmd)
@@ -418,28 +415,11 @@
 	return !!(pmd_val(pmd) & _PAGE_PMD_HUGE);
 }
 
-=======
-	return __pte(pte_val(pte) | __pte_default_huge_mask());
-}
-
-static inline bool is_default_hugetlb_pte(pte_t pte)
-{
-	unsigned long mask = __pte_default_huge_mask();
-
-	return (pte_val(pte) & mask) == mask;
-}
-
-static inline bool is_hugetlb_pmd(pmd_t pmd)
-{
-	return !!(pmd_val(pmd) & _PAGE_PMD_HUGE);
-}
-
 static inline bool is_hugetlb_pud(pud_t pud)
 {
 	return !!(pud_val(pud) & _PAGE_PUD_HUGE);
 }
 
->>>>>>> 24b8d41d
 #ifdef CONFIG_TRANSPARENT_HUGEPAGE
 static inline pmd_t pmd_mkhuge(pmd_t pmd)
 {
@@ -931,19 +911,6 @@
 		tlb_batch_add(mm, vaddr, ptep, orig, fullmm, hugepage_shift);
 }
 
-static void maybe_tlb_batch_add(struct mm_struct *mm, unsigned long vaddr,
-				pte_t *ptep, pte_t orig, int fullmm)
-{
-	/* It is more efficient to let flush_tlb_kernel_range()
-	 * handle init_mm tlb flushes.
-	 *
-	 * SUN4V NOTE: _PAGE_VALID is the same value in both the SUN4U
-	 *             and SUN4V pte layout, so this inline test is fine.
-	 */
-	if (likely(mm != &init_mm) && pte_accessible(mm, orig))
-		tlb_batch_add(mm, vaddr, ptep, orig, fullmm);
-}
-
 #define __HAVE_ARCH_PMDP_HUGE_GET_AND_CLEAR
 static inline pmd_t pmdp_huge_get_and_clear(struct mm_struct *mm,
 					    unsigned long addr,
@@ -960,11 +927,7 @@
 	pte_t orig = *ptep;
 
 	*ptep = pte;
-<<<<<<< HEAD
-	maybe_tlb_batch_add(mm, addr, ptep, orig, fullmm);
-=======
 	maybe_tlb_batch_add(mm, addr, ptep, orig, fullmm, PAGE_SHIFT);
->>>>>>> 24b8d41d
 }
 
 #define set_pte_at(mm,addr,ptep,pte)	\
