--- conflicted
+++ resolved
@@ -28,11 +28,7 @@
 	unsigned short	sock_id;	/* physical package */
 	unsigned short	core_id;
 	unsigned short  max_cache_id;	/* groupings of highest shared cache */
-<<<<<<< HEAD
-	unsigned short	proc_id;	/* strand (aka HW thread) id */
-=======
 	signed short	proc_id;	/* strand (aka HW thread) id */
->>>>>>> 24b8d41d
 } cpuinfo_sparc;
 
 DECLARE_PER_CPU(cpuinfo_sparc, __cpu_data);
