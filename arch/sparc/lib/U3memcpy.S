--- conflicted
+++ resolved
@@ -146,21 +146,13 @@
 ENTRY(U3_retl_o2_and_7_plus_GS)
 	and	%o2, 7, %o2
 	retl
-<<<<<<< HEAD
-	 add	%o2, GLOBAL_SPARE, %o2
-=======
 	 add	%o2, GLOBAL_SPARE, %o0
->>>>>>> 24b8d41d
 ENDPROC(U3_retl_o2_and_7_plus_GS)
 ENTRY(U3_retl_o2_and_7_plus_GS_plus_8)
 	add	GLOBAL_SPARE, 8, GLOBAL_SPARE
 	and	%o2, 7, %o2
 	retl
-<<<<<<< HEAD
-	 add	%o2, GLOBAL_SPARE, %o2
-=======
 	 add	%o2, GLOBAL_SPARE, %o0
->>>>>>> 24b8d41d
 ENDPROC(U3_retl_o2_and_7_plus_GS_plus_8)
 #endif
 
@@ -411,11 +403,7 @@
 	be,pt		%icc, end_return
 	 nop
 	EX_LD(LOAD(ldub, %o1, %o5), U3_retl_o2)
-<<<<<<< HEAD
-	ba,pt		%xcc, 85f
-=======
 	ba,pt		%xcc, end_return
->>>>>>> 24b8d41d
 	 EX_ST(STORE(stb, %o5, %o1 + %o3), U3_retl_o2)
 
 	.align		64
