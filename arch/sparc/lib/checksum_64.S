/* SPDX-License-Identifier: GPL-2.0 */
/* checksum.S: Sparc V9 optimized checksum code.
 *
 *  Copyright(C) 1995 Linus Torvalds
 *  Copyright(C) 1995 Miguel de Icaza
 *  Copyright(C) 1996, 2000 David S. Miller
 *  Copyright(C) 1997 Jakub Jelinek
 *
 * derived from:
 *	Linux/Alpha checksum c-code
 *      Linux/ix86 inline checksum assembly
 *      RFC1071 Computing the Internet Checksum (esp. Jacobsons m68k code)
 *	David Mosberger-Tang for optimized reference c-code
 *	BSD4.4 portable checksum routine
 */

#include <asm/export.h>
	.text

csum_partial_fix_alignment:
	/* We checked for zero length already, so there must be
	 * at least one byte.
	 */
	be,pt		%icc, 1f
	 nop
	ldub		[%o0 + 0x00], %o4
	add		%o0, 1, %o0
	sub		%o1, 1, %o1
1:	andcc		%o0, 0x2, %g0
	be,pn		%icc, csum_partial_post_align
	 cmp		%o1, 2
	blu,pn		%icc, csum_partial_end_cruft
	 nop
	lduh		[%o0 + 0x00], %o5
	add		%o0, 2, %o0
	sub		%o1, 2, %o1
	ba,pt		%xcc, csum_partial_post_align
	 add		%o5, %o4, %o4

	.align		32
	.globl		csum_partial
<<<<<<< HEAD
=======
	.type		csum_partial,#function
>>>>>>> 24b8d41d
	EXPORT_SYMBOL(csum_partial)
csum_partial:		/* %o0=buff, %o1=len, %o2=sum */
	prefetch	[%o0 + 0x000], #n_reads
	clr		%o4
	prefetch	[%o0 + 0x040], #n_reads
	brz,pn		%o1, csum_partial_finish
	 andcc		%o0, 0x3, %g0

	/* We "remember" whether the lowest bit in the address
	 * was set in %g7.  Because if it is, we have to swap
	 * upper and lower 8 bit fields of the sum we calculate.
	*/
	bne,pn		%icc, csum_partial_fix_alignment
	 andcc		%o0, 0x1, %g7

csum_partial_post_align:
	prefetch	[%o0 + 0x080], #n_reads
	andncc		%o1, 0x3f, %o3

	prefetch	[%o0 + 0x0c0], #n_reads
	sub		%o1, %o3, %o1
	brz,pn		%o3, 2f
	 prefetch	[%o0 + 0x100], #n_reads

	/* So that we don't need to use the non-pairing
	 * add-with-carry instructions we accumulate 32-bit
	 * values into a 64-bit register.  At the end of the
	 * loop we fold it down to 32-bits and so on.
	 */
	prefetch	[%o0 + 0x140], #n_reads
1:	lduw		[%o0 + 0x00], %o5
	lduw		[%o0 + 0x04], %g1
	lduw		[%o0 + 0x08], %g2
	add		%o4, %o5, %o4
	lduw		[%o0 + 0x0c], %g3
	add		%o4, %g1, %o4
	lduw		[%o0 + 0x10], %o5
	add		%o4, %g2, %o4
	lduw		[%o0 + 0x14], %g1
	add		%o4, %g3, %o4
	lduw		[%o0 + 0x18], %g2
	add		%o4, %o5, %o4
	lduw		[%o0 + 0x1c], %g3
	add		%o4, %g1, %o4
	lduw		[%o0 + 0x20], %o5
	add		%o4, %g2, %o4
	lduw		[%o0 + 0x24], %g1
	add		%o4, %g3, %o4
	lduw		[%o0 + 0x28], %g2
	add		%o4, %o5, %o4
	lduw		[%o0 + 0x2c], %g3
	add		%o4, %g1, %o4
	lduw		[%o0 + 0x30], %o5
	add		%o4, %g2, %o4
	lduw		[%o0 + 0x34], %g1
	add		%o4, %g3, %o4
	lduw		[%o0 + 0x38], %g2
	add		%o4, %o5, %o4
	lduw		[%o0 + 0x3c], %g3
	add		%o4, %g1, %o4
	prefetch	[%o0 + 0x180], #n_reads
	add		%o4, %g2, %o4
	subcc		%o3, 0x40, %o3
	add		%o0, 0x40, %o0
	bne,pt		%icc, 1b
	 add		%o4, %g3, %o4

2:	and		%o1, 0x3c, %o3
	brz,pn		%o3, 2f
	 sub		%o1, %o3, %o1
1:	lduw		[%o0 + 0x00], %o5
	subcc		%o3, 0x4, %o3
	add		%o0, 0x4, %o0
	bne,pt		%icc, 1b
	 add		%o4, %o5, %o4

2:
	/* fold 64-->32 */
	srlx		%o4, 32, %o5
	srl		%o4, 0, %o4
	add		%o4, %o5, %o4
	srlx		%o4, 32, %o5
	srl		%o4, 0, %o4
	add		%o4, %o5, %o4

	/* fold 32-->16 */
	sethi		%hi(0xffff0000), %g1
	srl		%o4, 16, %o5
	andn		%o4, %g1, %g2
	add		%o5, %g2, %o4
	srl		%o4, 16, %o5
	andn		%o4, %g1, %g2
	add		%o5, %g2, %o4

csum_partial_end_cruft:
	/* %o4 has the 16-bit sum we have calculated so-far.  */
	cmp		%o1, 2
	blu,pt		%icc, 1f
	 nop
	lduh		[%o0 + 0x00], %o5
	sub		%o1, 2, %o1
	add		%o0, 2, %o0
	add		%o4, %o5, %o4
1:	brz,pt		%o1, 1f
	 nop
	ldub		[%o0 + 0x00], %o5
	sub		%o1, 1, %o1
	add		%o0, 1, %o0
	sllx		%o5, 8, %o5
	add		%o4, %o5, %o4
1:
	/* fold 32-->16 */
	sethi		%hi(0xffff0000), %g1
	srl		%o4, 16, %o5
	andn		%o4, %g1, %g2
	add		%o5, %g2, %o4
	srl		%o4, 16, %o5
	andn		%o4, %g1, %g2
	add		%o5, %g2, %o4

1:	brz,pt		%g7, 1f
	 nop

	/* We started with an odd byte, byte-swap the result.  */
	srl		%o4, 8, %o5
	and		%o4, 0xff, %g1
	sll		%g1, 8, %g1
	or		%o5, %g1, %o4

1:	addcc		%o2, %o4, %o2
	addc		%g0, %o2, %o2

csum_partial_finish:
	retl
	 srl		%o2, 0, %o0<|MERGE_RESOLUTION|>--- conflicted
+++ resolved
@@ -39,10 +39,7 @@
 
 	.align		32
 	.globl		csum_partial
-<<<<<<< HEAD
-=======
 	.type		csum_partial,#function
->>>>>>> 24b8d41d
 	EXPORT_SYMBOL(csum_partial)
 csum_partial:		/* %o0=buff, %o1=len, %o2=sum */
 	prefetch	[%o0 + 0x000], #n_reads
