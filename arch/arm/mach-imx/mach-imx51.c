--- conflicted
+++ resolved
@@ -45,11 +45,6 @@
 
 static void __init imx51_m4if_setup(void)
 {
-<<<<<<< HEAD
-	imx51_ipu_mipi_setup();
-	imx_src_init();
-
-=======
 	void __iomem *m4if_base;
 	struct device_node *np;
 
@@ -81,7 +76,6 @@
 	imx_src_init();
 	imx51_m4if_setup();
 	imx5_pmu_init();
->>>>>>> 24b8d41d
 	imx_aips_allow_unprivileged_access("fsl,imx51-aipstz");
 }
 
