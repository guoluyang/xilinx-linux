--- conflicted
+++ resolved
@@ -306,12 +306,8 @@
 		val &= ~BM_CLPCR_SBYOS;
 		if (cpu_is_imx6sl())
 			val |= BM_CLPCR_BYPASS_PMIC_READY;
-<<<<<<< HEAD
-		if (cpu_is_imx6sl() || cpu_is_imx6sx() || cpu_is_imx6ul())
-=======
 		if (cpu_is_imx6sl() || cpu_is_imx6sx() || cpu_is_imx6ul() ||
 		    cpu_is_imx6ull() || cpu_is_imx6sll() || cpu_is_imx6ulz())
->>>>>>> 24b8d41d
 			val |= BM_CLPCR_BYP_MMDC_CH0_LPM_HS;
 		else
 			val |= BM_CLPCR_BYP_MMDC_CH1_LPM_HS;
