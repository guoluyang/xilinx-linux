// SPDX-License-Identifier: GPL-2.0-only
/*
 * Copyright (C) 2015 Freescale Semiconductor, Inc.
 */
#include <linux/irqchip.h>
#include <linux/mfd/syscon.h>
#include <linux/mfd/syscon/imx7-iomuxc-gpr.h>
#include <linux/of_platform.h>
#include <linux/phy.h>
#include <linux/regmap.h>

#include <asm/mach/arch.h>
#include <asm/mach/map.h>

#include "common.h"

static int ar8031_phy_fixup(struct phy_device *dev)
{
	u16 val;

	/* Set RGMII IO voltage to 1.8V */
	phy_write(dev, 0x1d, 0x1f);
	phy_write(dev, 0x1e, 0x8);

	/* disable phy AR8031 SmartEEE function. */
	phy_write(dev, 0xd, 0x3);
	phy_write(dev, 0xe, 0x805d);
	phy_write(dev, 0xd, 0x4003);
	val = phy_read(dev, 0xe);
	val &= ~(0x1 << 8);
	phy_write(dev, 0xe, val);

	return 0;
}

static int bcm54220_phy_fixup(struct phy_device *dev)
{
	/* enable RXC skew select RGMII copper mode */
	phy_write(dev, 0x1e, 0x21);
	phy_write(dev, 0x1f, 0x7ea8);
	phy_write(dev, 0x1e, 0x2f);
	phy_write(dev, 0x1f, 0x71b7);

	return 0;
}

#define PHY_ID_AR8031	0x004dd074
#define PHY_ID_BCM54220	0x600d8589

static void __init imx7d_enet_phy_init(void)
{
	if (IS_BUILTIN(CONFIG_PHYLIB)) {
		phy_register_fixup_for_uid(PHY_ID_AR8031, 0xffffffff,
					   ar8031_phy_fixup);
		phy_register_fixup_for_uid(PHY_ID_BCM54220, 0xffffffff,
					   bcm54220_phy_fixup);
	}
}

static void __init imx7d_enet_clk_sel(void)
{
	struct regmap *gpr;

	gpr = syscon_regmap_lookup_by_compatible("fsl,imx7d-iomuxc-gpr");
	if (!IS_ERR(gpr)) {
		regmap_update_bits(gpr, IOMUXC_GPR1, IMX7D_GPR1_ENET_TX_CLK_SEL_MASK, 0);
		regmap_update_bits(gpr, IOMUXC_GPR1, IMX7D_GPR1_ENET_CLK_DIR_MASK, 0);
	} else {
		pr_err("failed to find fsl,imx7d-iomux-gpr regmap\n");
	}
}

static inline void imx7d_enet_init(void)
{
	imx7d_enet_phy_init();
	imx7d_enet_clk_sel();
}

static void __init imx7d_init_machine(void)
{
<<<<<<< HEAD
	struct device *parent;

	parent = imx_soc_device_init();
	if (parent == NULL)
		pr_warn("failed to initialize soc device\n");

=======
>>>>>>> 24b8d41d
	imx_anatop_init();
	imx7d_enet_init();
}

static void __init imx7d_init_late(void)
{
	if (IS_ENABLED(CONFIG_ARM_IMX_CPUFREQ_DT))
		platform_device_register_simple("imx-cpufreq-dt", -1, NULL, 0);
}

static void __init imx7d_init_irq(void)
{
	imx_init_revision_from_anatop();
	imx_src_init();
	irqchip_init();
}

static const char *const imx7d_dt_compat[] __initconst = {
	"fsl,imx7d",
	"fsl,imx7s",
	NULL,
};

DT_MACHINE_START(IMX7D, "Freescale i.MX7 Dual (Device Tree)")
	.init_irq	= imx7d_init_irq,
	.init_machine	= imx7d_init_machine,
	.init_late      = imx7d_init_late,
	.dt_compat	= imx7d_dt_compat,
MACHINE_END<|MERGE_RESOLUTION|>--- conflicted
+++ resolved
@@ -78,15 +78,6 @@
 
 static void __init imx7d_init_machine(void)
 {
-<<<<<<< HEAD
-	struct device *parent;
-
-	parent = imx_soc_device_init();
-	if (parent == NULL)
-		pr_warn("failed to initialize soc device\n");
-
-=======
->>>>>>> 24b8d41d
 	imx_anatop_init();
 	imx7d_enet_init();
 }
