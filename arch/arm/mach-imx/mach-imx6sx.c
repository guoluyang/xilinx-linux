--- conflicted
+++ resolved
@@ -63,17 +63,7 @@
 
 static void __init imx6sx_init_machine(void)
 {
-<<<<<<< HEAD
-	struct device *parent;
-
-	parent = imx_soc_device_init();
-	if (parent == NULL)
-		pr_warn("failed to initialize soc device\n");
-
-	of_platform_default_populate(NULL, NULL, parent);
-=======
 	of_platform_default_populate(NULL, NULL, NULL);
->>>>>>> 24b8d41d
 
 	imx6sx_enet_init();
 	imx_anatop_init();
