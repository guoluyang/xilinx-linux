// SPDX-License-Identifier: GPL-2.0-or-later
/*
 * Copyright 2011-2013 Freescale Semiconductor, Inc.
 * Copyright 2011 Linaro Ltd.
 */

#include <linux/io.h>
#include <linux/irq.h>
#include <linux/irqchip.h>
#include <linux/of.h>
#include <linux/of_address.h>
#include <linux/of_irq.h>

#include "common.h"
#include "hardware.h"

#define GPC_CNTR		0x0
#define GPC_IMR1		0x008
#define GPC_PGC_CPU_PDN		0x2a0
#define GPC_PGC_CPU_PUPSCR	0x2a4
#define GPC_PGC_CPU_PDNSCR	0x2a8
#define GPC_PGC_SW2ISO_SHIFT	0x8
#define GPC_PGC_SW_SHIFT	0x0

#define GPC_CNTR_L2_PGE_SHIFT	22

#define IMR_NUM			4
#define GPC_MAX_IRQS		(IMR_NUM * 32)

static void __iomem *gpc_base;
static u32 gpc_wake_irqs[IMR_NUM];
static u32 gpc_saved_imrs[IMR_NUM];

void imx_gpc_set_arm_power_up_timing(u32 sw2iso, u32 sw)
{
	writel_relaxed((sw2iso << GPC_PGC_SW2ISO_SHIFT) |
		(sw << GPC_PGC_SW_SHIFT), gpc_base + GPC_PGC_CPU_PUPSCR);
}

void imx_gpc_set_arm_power_down_timing(u32 sw2iso, u32 sw)
{
	writel_relaxed((sw2iso << GPC_PGC_SW2ISO_SHIFT) |
		(sw << GPC_PGC_SW_SHIFT), gpc_base + GPC_PGC_CPU_PDNSCR);
}

void imx_gpc_set_arm_power_in_lpm(bool power_off)
{
	writel_relaxed(power_off, gpc_base + GPC_PGC_CPU_PDN);
}

void imx_gpc_set_l2_mem_power_in_lpm(bool power_off)
{
	u32 val;

	val = readl_relaxed(gpc_base + GPC_CNTR);
	val &= ~(1 << GPC_CNTR_L2_PGE_SHIFT);
	if (power_off)
		val |= 1 << GPC_CNTR_L2_PGE_SHIFT;
	writel_relaxed(val, gpc_base + GPC_CNTR);
}

void imx_gpc_pre_suspend(bool arm_power_off)
{
	void __iomem *reg_imr1 = gpc_base + GPC_IMR1;
	int i;

	/* Tell GPC to power off ARM core when suspend */
	if (arm_power_off)
		imx_gpc_set_arm_power_in_lpm(arm_power_off);

	for (i = 0; i < IMR_NUM; i++) {
		gpc_saved_imrs[i] = readl_relaxed(reg_imr1 + i * 4);
		writel_relaxed(~gpc_wake_irqs[i], reg_imr1 + i * 4);
	}
}

void imx_gpc_post_resume(void)
{
	void __iomem *reg_imr1 = gpc_base + GPC_IMR1;
	int i;

	/* Keep ARM core powered on for other low-power modes */
	imx_gpc_set_arm_power_in_lpm(false);

	for (i = 0; i < IMR_NUM; i++)
		writel_relaxed(gpc_saved_imrs[i], reg_imr1 + i * 4);
}

static int imx_gpc_irq_set_wake(struct irq_data *d, unsigned int on)
{
	unsigned int idx = d->hwirq / 32;
	u32 mask;

	mask = 1 << d->hwirq % 32;
	gpc_wake_irqs[idx] = on ? gpc_wake_irqs[idx] | mask :
				  gpc_wake_irqs[idx] & ~mask;

	/*
	 * Do *not* call into the parent, as the GIC doesn't have any
	 * wake-up facility...
	 */
	return 0;
}

void imx_gpc_mask_all(void)
{
	void __iomem *reg_imr1 = gpc_base + GPC_IMR1;
	int i;

	for (i = 0; i < IMR_NUM; i++) {
		gpc_saved_imrs[i] = readl_relaxed(reg_imr1 + i * 4);
		writel_relaxed(~0, reg_imr1 + i * 4);
	}
}

void imx_gpc_restore_all(void)
{
	void __iomem *reg_imr1 = gpc_base + GPC_IMR1;
	int i;

	for (i = 0; i < IMR_NUM; i++)
		writel_relaxed(gpc_saved_imrs[i], reg_imr1 + i * 4);
}

void imx_gpc_hwirq_unmask(unsigned int hwirq)
{
	void __iomem *reg;
	u32 val;

	reg = gpc_base + GPC_IMR1 + hwirq / 32 * 4;
	val = readl_relaxed(reg);
	val &= ~(1 << hwirq % 32);
	writel_relaxed(val, reg);
}

void imx_gpc_hwirq_mask(unsigned int hwirq)
{
	void __iomem *reg;
	u32 val;

	reg = gpc_base + GPC_IMR1 + hwirq / 32 * 4;
	val = readl_relaxed(reg);
	val |= 1 << (hwirq % 32);
	writel_relaxed(val, reg);
}

static void imx_gpc_irq_unmask(struct irq_data *d)
{
	imx_gpc_hwirq_unmask(d->hwirq);
	irq_chip_unmask_parent(d);
}

static void imx_gpc_irq_mask(struct irq_data *d)
{
	imx_gpc_hwirq_mask(d->hwirq);
	irq_chip_mask_parent(d);
}

static struct irq_chip imx_gpc_chip = {
	.name			= "GPC",
	.irq_eoi		= irq_chip_eoi_parent,
	.irq_mask		= imx_gpc_irq_mask,
	.irq_unmask		= imx_gpc_irq_unmask,
	.irq_retrigger		= irq_chip_retrigger_hierarchy,
	.irq_set_wake		= imx_gpc_irq_set_wake,
	.irq_set_type           = irq_chip_set_type_parent,
#ifdef CONFIG_SMP
	.irq_set_affinity	= irq_chip_set_affinity_parent,
#endif
};

static int imx_gpc_domain_translate(struct irq_domain *d,
				    struct irq_fwspec *fwspec,
				    unsigned long *hwirq,
				    unsigned int *type)
{
	if (is_of_node(fwspec->fwnode)) {
		if (fwspec->param_count != 3)
			return -EINVAL;

		/* No PPI should point to this domain */
		if (fwspec->param[0] != 0)
			return -EINVAL;

		*hwirq = fwspec->param[1];
		*type = fwspec->param[2];
		return 0;
	}

	return -EINVAL;
}

static int imx_gpc_domain_alloc(struct irq_domain *domain,
				  unsigned int irq,
				  unsigned int nr_irqs, void *data)
{
	struct irq_fwspec *fwspec = data;
	struct irq_fwspec parent_fwspec;
	irq_hw_number_t hwirq;
	int i;

	if (fwspec->param_count != 3)
		return -EINVAL;	/* Not GIC compliant */
	if (fwspec->param[0] != 0)
		return -EINVAL;	/* No PPI should point to this domain */

	hwirq = fwspec->param[1];
	if (hwirq >= GPC_MAX_IRQS)
		return -EINVAL;	/* Can't deal with this */

	for (i = 0; i < nr_irqs; i++)
		irq_domain_set_hwirq_and_chip(domain, irq + i, hwirq + i,
					      &imx_gpc_chip, NULL);

	parent_fwspec = *fwspec;
	parent_fwspec.fwnode = domain->parent->fwnode;
	return irq_domain_alloc_irqs_parent(domain, irq, nr_irqs,
					    &parent_fwspec);
}

static const struct irq_domain_ops imx_gpc_domain_ops = {
	.translate	= imx_gpc_domain_translate,
	.alloc		= imx_gpc_domain_alloc,
	.free		= irq_domain_free_irqs_common,
};

static int __init imx_gpc_init(struct device_node *node,
			       struct device_node *parent)
{
	struct irq_domain *parent_domain, *domain;
	int i;

	if (!parent) {
		pr_err("%pOF: no parent, giving up\n", node);
		return -ENODEV;
	}

	parent_domain = irq_find_host(parent);
	if (!parent_domain) {
		pr_err("%pOF: unable to obtain parent domain\n", node);
		return -ENXIO;
	}

	gpc_base = of_iomap(node, 0);
	if (WARN_ON(!gpc_base))
	        return -ENOMEM;

	domain = irq_domain_add_hierarchy(parent_domain, 0, GPC_MAX_IRQS,
					  node, &imx_gpc_domain_ops,
					  NULL);
	if (!domain) {
		iounmap(gpc_base);
		return -ENOMEM;
	}

	/* Initially mask all interrupts */
	for (i = 0; i < IMR_NUM; i++)
		writel_relaxed(~0, gpc_base + GPC_IMR1 + i * 4);

	/*
	 * Clear the OF_POPULATED flag set in of_irq_init so that
	 * later the GPC power domain driver will not be skipped.
	 */
	of_node_clear_flag(node, OF_POPULATED);

	return 0;
}
IRQCHIP_DECLARE(imx_gpc, "fsl,imx6q-gpc", imx_gpc_init);

void __init imx_gpc_check_dt(void)
{
	struct device_node *np;

	np = of_find_compatible_node(NULL, NULL, "fsl,imx6q-gpc");
	if (WARN_ON(!np))
		return;

	if (WARN_ON(!of_find_property(np, "interrupt-controller", NULL))) {
		pr_warn("Outdated DT detected, suspend/resume will NOT work\n");

		/* map GPC, so that at least CPUidle and WARs keep working */
		gpc_base = of_iomap(np, 0);
	}
<<<<<<< HEAD
}

static void _imx6q_pm_pu_power_off(struct generic_pm_domain *genpd)
{
	int iso, iso2sw;
	u32 val;

	/* Read ISO and ISO2SW power down delays */
	val = readl_relaxed(gpc_base + GPC_PGC_GPU_PDNSCR);
	iso = val & 0x3f;
	iso2sw = (val >> 8) & 0x3f;

	/* Gate off PU domain when GPU/VPU when powered down */
	writel_relaxed(0x1, gpc_base + GPC_PGC_GPU_PDN);

	/* Request GPC to power down GPU/VPU */
	val = readl_relaxed(gpc_base + GPC_CNTR);
	val |= GPU_VPU_PDN_REQ;
	writel_relaxed(val, gpc_base + GPC_CNTR);

	/* Wait ISO + ISO2SW IPG clock cycles */
	ndelay((iso + iso2sw) * 1000 / 66);
}

static int imx6q_pm_pu_power_off(struct generic_pm_domain *genpd)
{
	struct pu_domain *pu = container_of(genpd, struct pu_domain, base);

	_imx6q_pm_pu_power_off(genpd);

	if (pu->reg)
		regulator_disable(pu->reg);

	return 0;
}

static int imx6q_pm_pu_power_on(struct generic_pm_domain *genpd)
{
	struct pu_domain *pu = container_of(genpd, struct pu_domain, base);
	int i, ret, sw, sw2iso;
	u32 val;

	if (pu->reg)
		ret = regulator_enable(pu->reg);
	if (pu->reg && ret) {
		pr_err("%s: failed to enable regulator: %d\n", __func__, ret);
		return ret;
	}

	/* Enable reset clocks for all devices in the PU domain */
	for (i = 0; i < pu->num_clks; i++)
		clk_prepare_enable(pu->clk[i]);

	/* Gate off PU domain when GPU/VPU when powered down */
	writel_relaxed(0x1, gpc_base + GPC_PGC_GPU_PDN);

	/* Read ISO and ISO2SW power down delays */
	val = readl_relaxed(gpc_base + GPC_PGC_GPU_PUPSCR);
	sw = val & 0x3f;
	sw2iso = (val >> 8) & 0x3f;

	/* Request GPC to power up GPU/VPU */
	val = readl_relaxed(gpc_base + GPC_CNTR);
	val |= GPU_VPU_PUP_REQ;
	writel_relaxed(val, gpc_base + GPC_CNTR);

	/* Wait ISO + ISO2SW IPG clock cycles */
	ndelay((sw + sw2iso) * 1000 / 66);

	/* Disable reset clocks for all devices in the PU domain */
	for (i = 0; i < pu->num_clks; i++)
		clk_disable_unprepare(pu->clk[i]);

	return 0;
}

static struct generic_pm_domain imx6q_arm_domain = {
	.name = "ARM",
};

static struct pu_domain imx6q_pu_domain = {
	.base = {
		.name = "PU",
		.power_off = imx6q_pm_pu_power_off,
		.power_on = imx6q_pm_pu_power_on,
		.states = {
			[0] = {
				.power_off_latency_ns = 25000,
				.power_on_latency_ns = 2000000,
			},
		},
		.state_count = 1,
	},
};

static struct generic_pm_domain imx6sl_display_domain = {
	.name = "DISPLAY",
};

static struct generic_pm_domain *imx_gpc_domains[] = {
	&imx6q_arm_domain,
	&imx6q_pu_domain.base,
	&imx6sl_display_domain,
};

static struct genpd_onecell_data imx_gpc_onecell_data = {
	.domains = imx_gpc_domains,
	.num_domains = ARRAY_SIZE(imx_gpc_domains),
};

static int imx_gpc_genpd_init(struct device *dev, struct regulator *pu_reg)
{
	struct clk *clk;
	int i, ret;

	imx6q_pu_domain.reg = pu_reg;

	for (i = 0; ; i++) {
		clk = of_clk_get(dev->of_node, i);
		if (IS_ERR(clk))
			break;
		if (i >= GPC_CLK_MAX) {
			dev_err(dev, "more than %d clocks\n", GPC_CLK_MAX);
			goto clk_err;
		}
		imx6q_pu_domain.clk[i] = clk;
	}
	imx6q_pu_domain.num_clks = i;

	/* Enable power always in case bootloader disabled it. */
	imx6q_pm_pu_power_on(&imx6q_pu_domain.base);

	if (!IS_ENABLED(CONFIG_PM_GENERIC_DOMAINS))
		return 0;

	for (i = 0; i < ARRAY_SIZE(imx_gpc_domains); i++)
		pm_genpd_init(imx_gpc_domains[i], NULL, false);

	ret =  of_genpd_add_provider_onecell(dev->of_node,
					     &imx_gpc_onecell_data);
	if (ret)
		goto power_off;

	return 0;

power_off:
	imx6q_pm_pu_power_off(&imx6q_pu_domain.base);
clk_err:
	while (i--)
		clk_put(imx6q_pu_domain.clk[i]);
	imx6q_pu_domain.reg = NULL;
	return -EINVAL;
}

static int imx_gpc_probe(struct platform_device *pdev)
{
	struct regulator *pu_reg;
	int ret;

	/* bail out if DT too old and doesn't provide the necessary info */
	if (!of_property_read_bool(pdev->dev.of_node, "#power-domain-cells"))
		return 0;

	pu_reg = devm_regulator_get_optional(&pdev->dev, "pu");
	if (PTR_ERR(pu_reg) == -ENODEV)
		pu_reg = NULL;
	if (IS_ERR(pu_reg)) {
		ret = PTR_ERR(pu_reg);
		dev_err(&pdev->dev, "failed to get pu regulator: %d\n", ret);
		return ret;
	}

	return imx_gpc_genpd_init(&pdev->dev, pu_reg);
}

static const struct of_device_id imx_gpc_dt_ids[] = {
	{ .compatible = "fsl,imx6q-gpc" },
	{ .compatible = "fsl,imx6sl-gpc" },
	{ }
};

static struct platform_driver imx_gpc_driver = {
	.driver = {
		.name = "imx-gpc",
		.of_match_table = imx_gpc_dt_ids,
	},
	.probe = imx_gpc_probe,
};

static int __init imx_pgc_init(void)
{
	return platform_driver_register(&imx_gpc_driver);
}
subsys_initcall(imx_pgc_init);
=======
	of_node_put(np);
}
>>>>>>> 24b8d41d
<|MERGE_RESOLUTION|>--- conflicted
+++ resolved
@@ -281,202 +281,5 @@
 		/* map GPC, so that at least CPUidle and WARs keep working */
 		gpc_base = of_iomap(np, 0);
 	}
-<<<<<<< HEAD
-}
-
-static void _imx6q_pm_pu_power_off(struct generic_pm_domain *genpd)
-{
-	int iso, iso2sw;
-	u32 val;
-
-	/* Read ISO and ISO2SW power down delays */
-	val = readl_relaxed(gpc_base + GPC_PGC_GPU_PDNSCR);
-	iso = val & 0x3f;
-	iso2sw = (val >> 8) & 0x3f;
-
-	/* Gate off PU domain when GPU/VPU when powered down */
-	writel_relaxed(0x1, gpc_base + GPC_PGC_GPU_PDN);
-
-	/* Request GPC to power down GPU/VPU */
-	val = readl_relaxed(gpc_base + GPC_CNTR);
-	val |= GPU_VPU_PDN_REQ;
-	writel_relaxed(val, gpc_base + GPC_CNTR);
-
-	/* Wait ISO + ISO2SW IPG clock cycles */
-	ndelay((iso + iso2sw) * 1000 / 66);
-}
-
-static int imx6q_pm_pu_power_off(struct generic_pm_domain *genpd)
-{
-	struct pu_domain *pu = container_of(genpd, struct pu_domain, base);
-
-	_imx6q_pm_pu_power_off(genpd);
-
-	if (pu->reg)
-		regulator_disable(pu->reg);
-
-	return 0;
-}
-
-static int imx6q_pm_pu_power_on(struct generic_pm_domain *genpd)
-{
-	struct pu_domain *pu = container_of(genpd, struct pu_domain, base);
-	int i, ret, sw, sw2iso;
-	u32 val;
-
-	if (pu->reg)
-		ret = regulator_enable(pu->reg);
-	if (pu->reg && ret) {
-		pr_err("%s: failed to enable regulator: %d\n", __func__, ret);
-		return ret;
-	}
-
-	/* Enable reset clocks for all devices in the PU domain */
-	for (i = 0; i < pu->num_clks; i++)
-		clk_prepare_enable(pu->clk[i]);
-
-	/* Gate off PU domain when GPU/VPU when powered down */
-	writel_relaxed(0x1, gpc_base + GPC_PGC_GPU_PDN);
-
-	/* Read ISO and ISO2SW power down delays */
-	val = readl_relaxed(gpc_base + GPC_PGC_GPU_PUPSCR);
-	sw = val & 0x3f;
-	sw2iso = (val >> 8) & 0x3f;
-
-	/* Request GPC to power up GPU/VPU */
-	val = readl_relaxed(gpc_base + GPC_CNTR);
-	val |= GPU_VPU_PUP_REQ;
-	writel_relaxed(val, gpc_base + GPC_CNTR);
-
-	/* Wait ISO + ISO2SW IPG clock cycles */
-	ndelay((sw + sw2iso) * 1000 / 66);
-
-	/* Disable reset clocks for all devices in the PU domain */
-	for (i = 0; i < pu->num_clks; i++)
-		clk_disable_unprepare(pu->clk[i]);
-
-	return 0;
-}
-
-static struct generic_pm_domain imx6q_arm_domain = {
-	.name = "ARM",
-};
-
-static struct pu_domain imx6q_pu_domain = {
-	.base = {
-		.name = "PU",
-		.power_off = imx6q_pm_pu_power_off,
-		.power_on = imx6q_pm_pu_power_on,
-		.states = {
-			[0] = {
-				.power_off_latency_ns = 25000,
-				.power_on_latency_ns = 2000000,
-			},
-		},
-		.state_count = 1,
-	},
-};
-
-static struct generic_pm_domain imx6sl_display_domain = {
-	.name = "DISPLAY",
-};
-
-static struct generic_pm_domain *imx_gpc_domains[] = {
-	&imx6q_arm_domain,
-	&imx6q_pu_domain.base,
-	&imx6sl_display_domain,
-};
-
-static struct genpd_onecell_data imx_gpc_onecell_data = {
-	.domains = imx_gpc_domains,
-	.num_domains = ARRAY_SIZE(imx_gpc_domains),
-};
-
-static int imx_gpc_genpd_init(struct device *dev, struct regulator *pu_reg)
-{
-	struct clk *clk;
-	int i, ret;
-
-	imx6q_pu_domain.reg = pu_reg;
-
-	for (i = 0; ; i++) {
-		clk = of_clk_get(dev->of_node, i);
-		if (IS_ERR(clk))
-			break;
-		if (i >= GPC_CLK_MAX) {
-			dev_err(dev, "more than %d clocks\n", GPC_CLK_MAX);
-			goto clk_err;
-		}
-		imx6q_pu_domain.clk[i] = clk;
-	}
-	imx6q_pu_domain.num_clks = i;
-
-	/* Enable power always in case bootloader disabled it. */
-	imx6q_pm_pu_power_on(&imx6q_pu_domain.base);
-
-	if (!IS_ENABLED(CONFIG_PM_GENERIC_DOMAINS))
-		return 0;
-
-	for (i = 0; i < ARRAY_SIZE(imx_gpc_domains); i++)
-		pm_genpd_init(imx_gpc_domains[i], NULL, false);
-
-	ret =  of_genpd_add_provider_onecell(dev->of_node,
-					     &imx_gpc_onecell_data);
-	if (ret)
-		goto power_off;
-
-	return 0;
-
-power_off:
-	imx6q_pm_pu_power_off(&imx6q_pu_domain.base);
-clk_err:
-	while (i--)
-		clk_put(imx6q_pu_domain.clk[i]);
-	imx6q_pu_domain.reg = NULL;
-	return -EINVAL;
-}
-
-static int imx_gpc_probe(struct platform_device *pdev)
-{
-	struct regulator *pu_reg;
-	int ret;
-
-	/* bail out if DT too old and doesn't provide the necessary info */
-	if (!of_property_read_bool(pdev->dev.of_node, "#power-domain-cells"))
-		return 0;
-
-	pu_reg = devm_regulator_get_optional(&pdev->dev, "pu");
-	if (PTR_ERR(pu_reg) == -ENODEV)
-		pu_reg = NULL;
-	if (IS_ERR(pu_reg)) {
-		ret = PTR_ERR(pu_reg);
-		dev_err(&pdev->dev, "failed to get pu regulator: %d\n", ret);
-		return ret;
-	}
-
-	return imx_gpc_genpd_init(&pdev->dev, pu_reg);
-}
-
-static const struct of_device_id imx_gpc_dt_ids[] = {
-	{ .compatible = "fsl,imx6q-gpc" },
-	{ .compatible = "fsl,imx6sl-gpc" },
-	{ }
-};
-
-static struct platform_driver imx_gpc_driver = {
-	.driver = {
-		.name = "imx-gpc",
-		.of_match_table = imx_gpc_dt_ids,
-	},
-	.probe = imx_gpc_probe,
-};
-
-static int __init imx_pgc_init(void)
-{
-	return platform_driver_register(&imx_gpc_driver);
-}
-subsys_initcall(imx_pgc_init);
-=======
 	of_node_put(np);
-}
->>>>>>> 24b8d41d
+}