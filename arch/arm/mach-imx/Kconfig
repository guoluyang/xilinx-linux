--- conflicted
+++ resolved
@@ -33,21 +33,6 @@
 	  data/address de-multiplexing and decode, signal level shift,
 	  interrupt control and various board functions.
 
-<<<<<<< HEAD
-config HAVE_EPIT
-	bool
-
-config MXC_USE_EPIT
-	bool "Use EPIT instead of GPT"
-	depends on HAVE_EPIT
-	help
-	  Use EPIT as the system timer on systems that have it. Normally you
-	  don't have a reason to do so as the EPIT has the same features and
-	  uses the same clocks as the GPT. Anyway, on some systems the GPT
-	  may be in use for other purposes.
-
-=======
->>>>>>> 24b8d41d
 config HAVE_IMX_ANATOP
 	bool
 
@@ -62,21 +47,7 @@
 	def_bool y if SMP
 	select ARCH_HAS_RESET_CONTROLLER
 
-<<<<<<< HEAD
-config IMX_HAVE_IOMUX_V1
-	bool
-
-config ARCH_MXC_IOMUX_V3
-	bool
-
-config SOC_IMX21
-	bool
-	select CPU_ARM926T
-	select IMX_HAVE_IOMUX_V1
-	select MXC_AVIC
-=======
 if ARCH_MULTI_V6
->>>>>>> 24b8d41d
 
 comment "ARM1136 platforms"
 
@@ -84,23 +55,17 @@
 	bool "i.MX31 support"
 	select CPU_V6
 	select MXC_AVIC
-<<<<<<< HEAD
-=======
 	help
 	  This enables support for Freescale i.MX31 processor
->>>>>>> 24b8d41d
 
 config SOC_IMX35
 	bool "i.MX35 support"
 	select MXC_AVIC
 	select PINCTRL_IMX35
-<<<<<<< HEAD
-=======
 	help
 	  This enables support for Freescale i.MX31 processor
 
 endif
->>>>>>> 24b8d41d
 
 if ARCH_MULTI_V4T
 
@@ -114,23 +79,6 @@
 
 endif
 
-<<<<<<< HEAD
-comment "Device tree only"
-
-if ARCH_MULTI_V4T
-
-config SOC_IMX1
-	bool "i.MX1 support"
-	select CPU_ARM920T
-	select MXC_AVIC
-	select PINCTRL_IMX1
-	help
-	  This enables support for Freescale i.MX1 processor
-
-endif
-
-=======
->>>>>>> 24b8d41d
 if ARCH_MULTI_V5
 
 config SOC_IMX25
@@ -295,10 +243,6 @@
 	bool "Vybrid Family VF610 support"
 	select ARM_GIC if ARCH_MULTI_V7
 	select PINCTRL_VF610
-<<<<<<< HEAD
-	select PL310_ERRATA_769419 if CACHE_L2X0
-=======
->>>>>>> 24b8d41d
 
 	help
 	  This enables support for Freescale Vybrid VF610 processor.
