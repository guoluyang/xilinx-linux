/*
 * arch/arm/mach-orion5x/wnr854t-setup.c
 *
 * This file is licensed under the terms of the GNU General Public
 * License version 2.  This program is licensed "as is" without any
 * warranty of any kind, whether express or implied.
 */
#include <linux/gpio.h>
#include <linux/kernel.h>
#include <linux/init.h>
#include <linux/platform_device.h>
#include <linux/pci.h>
#include <linux/irq.h>
#include <linux/delay.h>
#include <linux/mtd/physmap.h>
#include <linux/mv643xx_eth.h>
#include <linux/ethtool.h>
#include <linux/platform_data/dsa.h>
#include <asm/mach-types.h>
#include <asm/mach/arch.h>
#include <asm/mach/pci.h>
#include "orion5x.h"
#include "common.h"
#include "mpp.h"

static unsigned int wnr854t_mpp_modes[] __initdata = {
	MPP0_GPIO,		/* Power LED green (0=on) */
	MPP1_GPIO,		/* Reset Button (0=off) */
	MPP2_GPIO,		/* Power LED blink (0=off) */
	MPP3_GPIO,		/* WAN Status LED amber (0=off) */
	MPP4_GPIO,		/* PCI int */
	MPP5_GPIO,		/* ??? */
	MPP6_GPIO,		/* ??? */
	MPP7_GPIO,		/* ??? */
	MPP8_UNUSED,		/* ??? */
	MPP9_GIGE,		/* GE_RXERR */
	MPP10_UNUSED,		/* ??? */
	MPP11_UNUSED,		/* ??? */
	MPP12_GIGE,		/* GE_TXD[4] */
	MPP13_GIGE,		/* GE_TXD[5] */
	MPP14_GIGE,		/* GE_TXD[6] */
	MPP15_GIGE,		/* GE_TXD[7] */
	MPP16_GIGE,		/* GE_RXD[4] */
	MPP17_GIGE,		/* GE_RXD[5] */
	MPP18_GIGE,		/* GE_RXD[6] */
	MPP19_GIGE,		/* GE_RXD[7] */
	0,
};

/*
 * 8M NOR flash Device bus boot chip select
 */
#define WNR854T_NOR_BOOT_BASE	0xf4000000
#define WNR854T_NOR_BOOT_SIZE	SZ_8M

static struct mtd_partition wnr854t_nor_flash_partitions[] = {
	{
		.name		= "kernel",
		.offset		= 0x00000000,
		.size		= 0x00100000,
	}, {
		.name		= "rootfs",
		.offset		= 0x00100000,
		.size		= 0x00660000,
	}, {
		.name		= "uboot",
		.offset		= 0x00760000,
		.size		= 0x00040000,
	},
};

static struct physmap_flash_data wnr854t_nor_flash_data = {
	.width		= 2,
	.parts		= wnr854t_nor_flash_partitions,
	.nr_parts	= ARRAY_SIZE(wnr854t_nor_flash_partitions),
};

static struct resource wnr854t_nor_flash_resource = {
	.flags		= IORESOURCE_MEM,
	.start		= WNR854T_NOR_BOOT_BASE,
	.end		= WNR854T_NOR_BOOT_BASE + WNR854T_NOR_BOOT_SIZE - 1,
};

static struct platform_device wnr854t_nor_flash = {
	.name			= "physmap-flash",
	.id			= 0,
	.dev		= {
		.platform_data	= &wnr854t_nor_flash_data,
	},
	.num_resources		= 1,
	.resource		= &wnr854t_nor_flash_resource,
};

static struct mv643xx_eth_platform_data wnr854t_eth_data = {
	.phy_addr	= MV643XX_ETH_PHY_NONE,
	.speed		= SPEED_1000,
	.duplex		= DUPLEX_FULL,
};

static struct dsa_chip_data wnr854t_switch_chip_data = {
	.port_names[0] = "lan3",
	.port_names[1] = "lan4",
	.port_names[2] = "wan",
	.port_names[3] = "cpu",
	.port_names[5] = "lan1",
	.port_names[7] = "lan2",
};

<<<<<<< HEAD
static struct dsa_platform_data __initdata wnr854t_switch_plat_data = {
	.nr_chips	= 1,
	.chip		= &wnr854t_switch_chip_data,
};

=======
>>>>>>> 24b8d41d
static void __init wnr854t_init(void)
{
	/*
	 * Setup basic Orion functions. Need to be called early.
	 */
	orion5x_init();

	orion5x_mpp_conf(wnr854t_mpp_modes);

	/*
	 * Configure peripherals.
	 */
	orion5x_eth_init(&wnr854t_eth_data);
<<<<<<< HEAD
	orion5x_eth_switch_init(&wnr854t_switch_plat_data);
=======
	orion5x_eth_switch_init(&wnr854t_switch_chip_data);
>>>>>>> 24b8d41d
	orion5x_uart0_init();

	mvebu_mbus_add_window_by_id(ORION_MBUS_DEVBUS_BOOT_TARGET,
				    ORION_MBUS_DEVBUS_BOOT_ATTR,
				    WNR854T_NOR_BOOT_BASE,
				    WNR854T_NOR_BOOT_SIZE);
	platform_device_register(&wnr854t_nor_flash);
}

static int __init wnr854t_pci_map_irq(const struct pci_dev *dev, u8 slot,
	u8 pin)
{
	int irq;

	/*
	 * Check for devices with hard-wired IRQs.
	 */
	irq = orion5x_pci_map_irq(dev, slot, pin);
	if (irq != -1)
		return irq;

	/*
	 * Mini-PCI slot.
	 */
	if (slot == 7)
		return gpio_to_irq(4);

	return -1;
}

static struct hw_pci wnr854t_pci __initdata = {
	.nr_controllers	= 2,
	.setup		= orion5x_pci_sys_setup,
	.scan		= orion5x_pci_sys_scan_bus,
	.map_irq	= wnr854t_pci_map_irq,
};

static int __init wnr854t_pci_init(void)
{
	if (machine_is_wnr854t())
		pci_common_init(&wnr854t_pci);

	return 0;
}
subsys_initcall(wnr854t_pci_init);

MACHINE_START(WNR854T, "Netgear WNR854T")
	/* Maintainer: Imre Kaloz <kaloz@openwrt.org> */
	.atag_offset	= 0x100,
	.nr_irqs	= ORION5X_NR_IRQS,
	.init_machine	= wnr854t_init,
	.map_io		= orion5x_map_io,
	.init_early	= orion5x_init_early,
	.init_irq	= orion5x_init_irq,
	.init_time	= orion5x_timer_init,
	.fixup		= tag_fixup_mem32,
	.restart	= orion5x_restart,
MACHINE_END<|MERGE_RESOLUTION|>--- conflicted
+++ resolved
@@ -106,14 +106,6 @@
 	.port_names[7] = "lan2",
 };
 
-<<<<<<< HEAD
-static struct dsa_platform_data __initdata wnr854t_switch_plat_data = {
-	.nr_chips	= 1,
-	.chip		= &wnr854t_switch_chip_data,
-};
-
-=======
->>>>>>> 24b8d41d
 static void __init wnr854t_init(void)
 {
 	/*
@@ -127,11 +119,7 @@
 	 * Configure peripherals.
 	 */
 	orion5x_eth_init(&wnr854t_eth_data);
-<<<<<<< HEAD
-	orion5x_eth_switch_init(&wnr854t_switch_plat_data);
-=======
 	orion5x_eth_switch_init(&wnr854t_switch_chip_data);
->>>>>>> 24b8d41d
 	orion5x_uart0_init();
 
 	mvebu_mbus_add_window_by_id(ORION_MBUS_DEVBUS_BOOT_TARGET,
