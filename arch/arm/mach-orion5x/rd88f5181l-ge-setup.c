--- conflicted
+++ resolved
@@ -102,14 +102,6 @@
 	.port_names[7]	= "lan3",
 };
 
-<<<<<<< HEAD
-static struct dsa_platform_data __initdata rd88f5181l_ge_switch_plat_data = {
-	.nr_chips	= 1,
-	.chip		= &rd88f5181l_ge_switch_chip_data,
-};
-
-=======
->>>>>>> 24b8d41d
 static struct i2c_board_info __initdata rd88f5181l_ge_i2c_rtc = {
 	I2C_BOARD_INFO("ds1338", 0x68),
 };
@@ -128,11 +120,7 @@
 	 */
 	orion5x_ehci0_init();
 	orion5x_eth_init(&rd88f5181l_ge_eth_data);
-<<<<<<< HEAD
-	orion5x_eth_switch_init(&rd88f5181l_ge_switch_plat_data);
-=======
 	orion5x_eth_switch_init(&rd88f5181l_ge_switch_chip_data);
->>>>>>> 24b8d41d
 	orion5x_i2c_init();
 	orion5x_uart0_init();
 
