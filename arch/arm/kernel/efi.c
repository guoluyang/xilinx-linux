// SPDX-License-Identifier: GPL-2.0-only
/*
 * Copyright (C) 2015 Linaro Ltd <ard.biesheuvel@linaro.org>
 */

#include <linux/efi.h>
#include <asm/efi.h>
#include <asm/mach/map.h>
#include <asm/mmu_context.h>

<<<<<<< HEAD
static int __init set_permissions(pte_t *ptep, pgtable_t token,
				  unsigned long addr, void *data)
=======
static int __init set_permissions(pte_t *ptep, unsigned long addr, void *data)
>>>>>>> 24b8d41d
{
	efi_memory_desc_t *md = data;
	pte_t pte = *ptep;

	if (md->attribute & EFI_MEMORY_RO)
		pte = set_pte_bit(pte, __pgprot(L_PTE_RDONLY));
	if (md->attribute & EFI_MEMORY_XP)
		pte = set_pte_bit(pte, __pgprot(L_PTE_XN));
	set_pte_ext(ptep, pte, PTE_EXT_NG);
	return 0;
}

int __init efi_set_mapping_permissions(struct mm_struct *mm,
				       efi_memory_desc_t *md)
{
	unsigned long base, size;

	base = md->virt_addr;
	size = md->num_pages << EFI_PAGE_SHIFT;

	/*
	 * We can only use apply_to_page_range() if we can guarantee that the
	 * entire region was mapped using pages. This should be the case if the
	 * region does not cover any naturally aligned SECTION_SIZE sized
	 * blocks.
	 */
	if (round_down(base + size, SECTION_SIZE) <
	    round_up(base, SECTION_SIZE) + SECTION_SIZE)
		return apply_to_page_range(mm, base, size, set_permissions, md);

	return 0;
}

int __init efi_create_mapping(struct mm_struct *mm, efi_memory_desc_t *md)
{
	struct map_desc desc = {
		.virtual	= md->virt_addr,
		.pfn		= __phys_to_pfn(md->phys_addr),
		.length		= md->num_pages * EFI_PAGE_SIZE,
	};

	/*
	 * Order is important here: memory regions may have all of the
	 * bits below set (and usually do), so we check them in order of
	 * preference.
	 */
	if (md->attribute & EFI_MEMORY_WB)
		desc.type = MT_MEMORY_RWX;
	else if (md->attribute & EFI_MEMORY_WT)
		desc.type = MT_MEMORY_RWX_NONCACHED;
	else if (md->attribute & EFI_MEMORY_WC)
		desc.type = MT_DEVICE_WC;
	else
		desc.type = MT_DEVICE;

	create_mapping_late(mm, &desc, true);

	/*
	 * If stricter permissions were specified, apply them now.
	 */
	if (md->attribute & (EFI_MEMORY_RO | EFI_MEMORY_XP))
		return efi_set_mapping_permissions(mm, md);
	return 0;
}<|MERGE_RESOLUTION|>--- conflicted
+++ resolved
@@ -8,12 +8,7 @@
 #include <asm/mach/map.h>
 #include <asm/mmu_context.h>
 
-<<<<<<< HEAD
-static int __init set_permissions(pte_t *ptep, pgtable_t token,
-				  unsigned long addr, void *data)
-=======
 static int __init set_permissions(pte_t *ptep, unsigned long addr, void *data)
->>>>>>> 24b8d41d
 {
 	efi_memory_desc_t *md = data;
 	pte_t pte = *ptep;
