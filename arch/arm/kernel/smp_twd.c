// SPDX-License-Identifier: GPL-2.0-only
/*
 *  linux/arch/arm/kernel/smp_twd.c
 *
 *  Copyright (C) 2002 ARM Ltd.
 *  All Rights Reserved
 */
#include <linux/init.h>
#include <linux/kernel.h>
#include <linux/clk.h>
#include <linux/cpu.h>
#include <linux/delay.h>
#include <linux/device.h>
#include <linux/err.h>
#include <linux/smp.h>
#include <linux/jiffies.h>
#include <linux/clockchips.h>
#include <linux/interrupt.h>
#include <linux/io.h>
#include <linux/of_irq.h>
#include <linux/of_address.h>

#include <asm/smp_twd.h>

/* set up by the platform code */
static void __iomem *twd_base;

static struct clk *twd_clk;
static unsigned long twd_timer_rate;
static DEFINE_PER_CPU(bool, percpu_setup_called);

static struct clock_event_device __percpu *twd_evt;
static unsigned int twd_features =
		CLOCK_EVT_FEAT_PERIODIC | CLOCK_EVT_FEAT_ONESHOT;
static int twd_ppi;

static int twd_shutdown(struct clock_event_device *clk)
{
	writel_relaxed(0, twd_base + TWD_TIMER_CONTROL);
	return 0;
}

static int twd_set_oneshot(struct clock_event_device *clk)
{
	/* period set, and timer enabled in 'next_event' hook */
	writel_relaxed(TWD_TIMER_CONTROL_IT_ENABLE | TWD_TIMER_CONTROL_ONESHOT,
		       twd_base + TWD_TIMER_CONTROL);
	return 0;
}

static int twd_set_periodic(struct clock_event_device *clk)
{
	unsigned long ctrl = TWD_TIMER_CONTROL_ENABLE |
			     TWD_TIMER_CONTROL_IT_ENABLE |
			     TWD_TIMER_CONTROL_PERIODIC;

	writel_relaxed(DIV_ROUND_CLOSEST(twd_timer_rate, HZ),
		       twd_base + TWD_TIMER_LOAD);
	writel_relaxed(ctrl, twd_base + TWD_TIMER_CONTROL);
	return 0;
}

static int twd_set_next_event(unsigned long evt,
			struct clock_event_device *unused)
{
	unsigned long ctrl = readl_relaxed(twd_base + TWD_TIMER_CONTROL);

	ctrl |= TWD_TIMER_CONTROL_ENABLE;

	writel_relaxed(evt, twd_base + TWD_TIMER_COUNTER);
	writel_relaxed(ctrl, twd_base + TWD_TIMER_CONTROL);

	return 0;
}

/*
 * local_timer_ack: checks for a local timer interrupt.
 *
 * If a local timer interrupt has occurred, acknowledge and return 1.
 * Otherwise, return 0.
 */
static int twd_timer_ack(void)
{
	if (readl_relaxed(twd_base + TWD_TIMER_INTSTAT)) {
		writel_relaxed(1, twd_base + TWD_TIMER_INTSTAT);
		return 1;
	}

	return 0;
}

static void twd_timer_stop(void)
{
	struct clock_event_device *clk = raw_cpu_ptr(twd_evt);

	twd_shutdown(clk);
	disable_percpu_irq(clk->irq);
}

/*
 * Updates clockevent frequency when the cpu frequency changes.
 * Called on the cpu that is changing frequency with interrupts disabled.
 */
static void twd_update_frequency(void *new_rate)
{
	twd_timer_rate = *((unsigned long *) new_rate);

	clockevents_update_freq(raw_cpu_ptr(twd_evt), twd_timer_rate);
}

static int twd_rate_change(struct notifier_block *nb,
	unsigned long flags, void *data)
{
	struct clk_notifier_data *cnd = data;

	/*
	 * The twd clock events must be reprogrammed to account for the new
	 * frequency.  The timer is local to a cpu, so cross-call to the
	 * changing cpu.
	 */
	if (flags == POST_RATE_CHANGE)
		on_each_cpu(twd_update_frequency,
				  (void *)&cnd->new_rate, 1);

	return NOTIFY_OK;
}

static struct notifier_block twd_clk_nb = {
	.notifier_call = twd_rate_change,
};

static int twd_clk_init(void)
{
	if (twd_evt && raw_cpu_ptr(twd_evt) && !IS_ERR(twd_clk))
		return clk_notifier_register(twd_clk, &twd_clk_nb);

	return 0;
}
core_initcall(twd_clk_init);

static void twd_calibrate_rate(void)
{
	unsigned long count;
	u64 waitjiffies;

	/*
	 * If this is the first time round, we need to work out how fast
	 * the timer ticks
	 */
	if (twd_timer_rate == 0) {
		pr_info("Calibrating local timer... ");

		/* Wait for a tick to start */
		waitjiffies = get_jiffies_64() + 1;

		while (get_jiffies_64() < waitjiffies)
			udelay(10);

		/* OK, now the tick has started, let's get the timer going */
		waitjiffies += 5;

				 /* enable, no interrupt or reload */
		writel_relaxed(0x1, twd_base + TWD_TIMER_CONTROL);

				 /* maximum value */
		writel_relaxed(0xFFFFFFFFU, twd_base + TWD_TIMER_COUNTER);

		while (get_jiffies_64() < waitjiffies)
			udelay(10);

		count = readl_relaxed(twd_base + TWD_TIMER_COUNTER);

		twd_timer_rate = (0xFFFFFFFFU - count) * (HZ / 5);

		pr_cont("%lu.%02luMHz.\n", twd_timer_rate / 1000000,
			(twd_timer_rate / 10000) % 100);
	}
}

static irqreturn_t twd_handler(int irq, void *dev_id)
{
	struct clock_event_device *evt = dev_id;

	if (twd_timer_ack()) {
		evt->event_handler(evt);
		return IRQ_HANDLED;
	}

	return IRQ_NONE;
}

static void twd_get_clock(struct device_node *np)
{
	int err;

	if (np)
		twd_clk = of_clk_get(np, 0);
	else
		twd_clk = clk_get_sys("smp_twd", NULL);

	if (IS_ERR(twd_clk)) {
		pr_err("smp_twd: clock not found %d\n", (int) PTR_ERR(twd_clk));
		return;
	}

	err = clk_prepare_enable(twd_clk);
	if (err) {
		pr_err("smp_twd: clock failed to prepare+enable: %d\n", err);
		clk_put(twd_clk);
		return;
	}

	twd_timer_rate = clk_get_rate(twd_clk);
}

/*
 * Setup the local clock events for a CPU.
 */
static void twd_timer_setup(void)
{
	struct clock_event_device *clk = raw_cpu_ptr(twd_evt);
	int cpu = smp_processor_id();

	/*
	 * If the basic setup for this CPU has been done before don't
	 * bother with the below.
	 */
	if (per_cpu(percpu_setup_called, cpu)) {
		writel_relaxed(0, twd_base + TWD_TIMER_CONTROL);
		clockevents_register_device(clk);
		enable_percpu_irq(clk->irq, 0);
		return;
	}
	per_cpu(percpu_setup_called, cpu) = true;

	twd_calibrate_rate();

	/*
	 * The following is done once per CPU the first time .setup() is
	 * called.
	 */
	writel_relaxed(0, twd_base + TWD_TIMER_CONTROL);

	clk->name = "local_timer";
	clk->features = twd_features;
	clk->rating = 350;
	clk->set_state_shutdown = twd_shutdown;
	clk->set_state_periodic = twd_set_periodic;
	clk->set_state_oneshot = twd_set_oneshot;
	clk->tick_resume = twd_shutdown;
	clk->set_next_event = twd_set_next_event;
	clk->irq = twd_ppi;
	clk->cpumask = cpumask_of(cpu);

	clockevents_config_and_register(clk, twd_timer_rate,
					0xf, 0xffffffff);
	enable_percpu_irq(clk->irq, 0);
}

static int twd_timer_starting_cpu(unsigned int cpu)
{
	twd_timer_setup();
	return 0;
}

static int twd_timer_dying_cpu(unsigned int cpu)
{
	twd_timer_stop();
	return 0;
}

static int __init twd_local_timer_common_register(struct device_node *np)
{
	int err;

	twd_evt = alloc_percpu(struct clock_event_device);
	if (!twd_evt) {
		err = -ENOMEM;
		goto out_free;
	}

	err = request_percpu_irq(twd_ppi, twd_handler, "twd", twd_evt);
	if (err) {
		pr_err("twd: can't register interrupt %d (%d)\n", twd_ppi, err);
		goto out_free;
	}

	cpuhp_setup_state_nocalls(CPUHP_AP_ARM_TWD_STARTING,
<<<<<<< HEAD
				  "AP_ARM_TWD_STARTING",
=======
				  "arm/timer/twd:starting",
>>>>>>> 24b8d41d
				  twd_timer_starting_cpu, twd_timer_dying_cpu);

	twd_get_clock(np);
	if (!of_property_read_bool(np, "always-on"))
		twd_features |= CLOCK_EVT_FEAT_C3STOP;

	/*
	 * Immediately configure the timer on the boot CPU, unless we need
	 * jiffies to be incrementing to calibrate the rate in which case
	 * setup the timer in late_time_init.
	 */
	if (twd_timer_rate)
		twd_timer_setup();
	else
		late_time_init = twd_timer_setup;

	return 0;

out_free:
	iounmap(twd_base);
	twd_base = NULL;
	free_percpu(twd_evt);

	return err;
}

<<<<<<< HEAD
int __init twd_local_timer_register(struct twd_local_timer *tlt)
{
	if (twd_base || twd_evt)
		return -EBUSY;

	twd_ppi	= tlt->res[1].start;

	twd_base = ioremap(tlt->res[0].start, resource_size(&tlt->res[0]));
	if (!twd_base)
		return -ENOMEM;

	return twd_local_timer_common_register(NULL);
}

#ifdef CONFIG_OF
=======
>>>>>>> 24b8d41d
static int __init twd_local_timer_of_register(struct device_node *np)
{
	int err;

	twd_ppi = irq_of_parse_and_map(np, 0);
	if (!twd_ppi) {
		err = -EINVAL;
		goto out;
	}

	twd_base = of_iomap(np, 0);
	if (!twd_base) {
		err = -ENOMEM;
		goto out;
	}

	err = twd_local_timer_common_register(np);

out:
	WARN(err, "twd_local_timer_of_register failed (%d)\n", err);
	return err;
}
TIMER_OF_DECLARE(arm_twd_a9, "arm,cortex-a9-twd-timer", twd_local_timer_of_register);
TIMER_OF_DECLARE(arm_twd_a5, "arm,cortex-a5-twd-timer", twd_local_timer_of_register);
TIMER_OF_DECLARE(arm_twd_11mp, "arm,arm11mp-twd-timer", twd_local_timer_of_register);<|MERGE_RESOLUTION|>--- conflicted
+++ resolved
@@ -286,11 +286,7 @@
 	}
 
 	cpuhp_setup_state_nocalls(CPUHP_AP_ARM_TWD_STARTING,
-<<<<<<< HEAD
-				  "AP_ARM_TWD_STARTING",
-=======
 				  "arm/timer/twd:starting",
->>>>>>> 24b8d41d
 				  twd_timer_starting_cpu, twd_timer_dying_cpu);
 
 	twd_get_clock(np);
@@ -317,24 +313,6 @@
 	return err;
 }
 
-<<<<<<< HEAD
-int __init twd_local_timer_register(struct twd_local_timer *tlt)
-{
-	if (twd_base || twd_evt)
-		return -EBUSY;
-
-	twd_ppi	= tlt->res[1].start;
-
-	twd_base = ioremap(tlt->res[0].start, resource_size(&tlt->res[0]));
-	if (!twd_base)
-		return -ENOMEM;
-
-	return twd_local_timer_common_register(NULL);
-}
-
-#ifdef CONFIG_OF
-=======
->>>>>>> 24b8d41d
 static int __init twd_local_timer_of_register(struct device_node *np)
 {
 	int err;
