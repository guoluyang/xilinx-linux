// SPDX-License-Identifier: GPL-2.0
/*
 *  linux/arch/arm/kernel/bios32.c
 *
 *  PCI bios-type initialisation for PCI machines
 *
 *  Bits taken from various places.
 */
#include <linux/export.h>
#include <linux/kernel.h>
#include <linux/pci.h>
#include <linux/slab.h>
#include <linux/init.h>
#include <linux/io.h>

#include <asm/mach-types.h>
#include <asm/mach/map.h>
#include <asm/mach/pci.h>

static int debug_pci;

/*
 * We can't use pci_get_device() here since we are
 * called from interrupt context.
 */
static void pcibios_bus_report_status(struct pci_bus *bus, u_int status_mask, int warn)
{
	struct pci_dev *dev;

	list_for_each_entry(dev, &bus->devices, bus_list) {
		u16 status;

		/*
		 * ignore host bridge - we handle
		 * that separately
		 */
		if (dev->bus->number == 0 && dev->devfn == 0)
			continue;

		pci_read_config_word(dev, PCI_STATUS, &status);
		if (status == 0xffff)
			continue;

		if ((status & status_mask) == 0)
			continue;

		/* clear the status errors */
		pci_write_config_word(dev, PCI_STATUS, status & status_mask);

		if (warn)
			printk("(%s: %04X) ", pci_name(dev), status);
	}

	list_for_each_entry(dev, &bus->devices, bus_list)
		if (dev->subordinate)
			pcibios_bus_report_status(dev->subordinate, status_mask, warn);
}

void pcibios_report_status(u_int status_mask, int warn)
{
	struct pci_bus *bus;

	list_for_each_entry(bus, &pci_root_buses, node)
		pcibios_bus_report_status(bus, status_mask, warn);
}

/*
 * We don't use this to fix the device, but initialisation of it.
 * It's not the correct use for this, but it works.
 * Note that the arbiter/ISA bridge appears to be buggy, specifically in
 * the following area:
 * 1. park on CPU
 * 2. ISA bridge ping-pong
 * 3. ISA bridge master handling of target RETRY
 *
 * Bug 3 is responsible for the sound DMA grinding to a halt.  We now
 * live with bug 2.
 */
static void pci_fixup_83c553(struct pci_dev *dev)
{
	/*
	 * Set memory region to start at address 0, and enable IO
	 */
	pci_write_config_dword(dev, PCI_BASE_ADDRESS_0, PCI_BASE_ADDRESS_SPACE_MEMORY);
	pci_write_config_word(dev, PCI_COMMAND, PCI_COMMAND_IO);

	dev->resource[0].end -= dev->resource[0].start;
	dev->resource[0].start = 0;

	/*
	 * All memory requests from ISA to be channelled to PCI
	 */
	pci_write_config_byte(dev, 0x48, 0xff);

	/*
	 * Enable ping-pong on bus master to ISA bridge transactions.
	 * This improves the sound DMA substantially.  The fixed
	 * priority arbiter also helps (see below).
	 */
	pci_write_config_byte(dev, 0x42, 0x01);

	/*
	 * Enable PCI retry
	 */
	pci_write_config_byte(dev, 0x40, 0x22);

	/*
	 * We used to set the arbiter to "park on last master" (bit
	 * 1 set), but unfortunately the CyberPro does not park the
	 * bus.  We must therefore park on CPU.  Unfortunately, this
	 * may trigger yet another bug in the 553.
	 */
	pci_write_config_byte(dev, 0x83, 0x02);

	/*
	 * Make the ISA DMA request lowest priority, and disable
	 * rotating priorities completely.
	 */
	pci_write_config_byte(dev, 0x80, 0x11);
	pci_write_config_byte(dev, 0x81, 0x00);

	/*
	 * Route INTA input to IRQ 11, and set IRQ11 to be level
	 * sensitive.
	 */
	pci_write_config_word(dev, 0x44, 0xb000);
	outb(0x08, 0x4d1);
}
DECLARE_PCI_FIXUP_HEADER(PCI_VENDOR_ID_WINBOND, PCI_DEVICE_ID_WINBOND_83C553, pci_fixup_83c553);

static void pci_fixup_unassign(struct pci_dev *dev)
{
	dev->resource[0].end -= dev->resource[0].start;
	dev->resource[0].start = 0;
}
DECLARE_PCI_FIXUP_HEADER(PCI_VENDOR_ID_WINBOND2, PCI_DEVICE_ID_WINBOND2_89C940F, pci_fixup_unassign);

/*
 * Prevent the PCI layer from seeing the resources allocated to this device
 * if it is the host bridge by marking it as such.  These resources are of
 * no consequence to the PCI layer (they are handled elsewhere).
 */
static void pci_fixup_dec21285(struct pci_dev *dev)
{
	int i;

	if (dev->devfn == 0) {
		dev->class &= 0xff;
		dev->class |= PCI_CLASS_BRIDGE_HOST << 8;
		for (i = 0; i < PCI_NUM_RESOURCES; i++) {
			dev->resource[i].start = 0;
			dev->resource[i].end   = 0;
			dev->resource[i].flags = 0;
		}
	}
}
DECLARE_PCI_FIXUP_HEADER(PCI_VENDOR_ID_DEC, PCI_DEVICE_ID_DEC_21285, pci_fixup_dec21285);

/*
 * PCI IDE controllers use non-standard I/O port decoding, respect it.
 */
static void pci_fixup_ide_bases(struct pci_dev *dev)
{
	struct resource *r;
	int i;

	if ((dev->class >> 8) != PCI_CLASS_STORAGE_IDE)
		return;

	for (i = 0; i < PCI_NUM_RESOURCES; i++) {
		r = dev->resource + i;
		if ((r->start & ~0x80) == 0x374) {
			r->start |= 2;
			r->end = r->start;
		}
	}
}
DECLARE_PCI_FIXUP_HEADER(PCI_ANY_ID, PCI_ANY_ID, pci_fixup_ide_bases);

/*
 * Put the DEC21142 to sleep
 */
static void pci_fixup_dec21142(struct pci_dev *dev)
{
	pci_write_config_dword(dev, 0x40, 0x80000000);
}
DECLARE_PCI_FIXUP_HEADER(PCI_VENDOR_ID_DEC, PCI_DEVICE_ID_DEC_21142, pci_fixup_dec21142);

/*
 * The CY82C693 needs some rather major fixups to ensure that it does
 * the right thing.  Idea from the Alpha people, with a few additions.
 *
 * We ensure that the IDE base registers are set to 1f0/3f4 for the
 * primary bus, and 170/374 for the secondary bus.  Also, hide them
 * from the PCI subsystem view as well so we won't try to perform
 * our own auto-configuration on them.
 *
 * In addition, we ensure that the PCI IDE interrupts are routed to
 * IRQ 14 and IRQ 15 respectively.
 *
 * The above gets us to a point where the IDE on this device is
 * functional.  However, The CY82C693U _does not work_ in bus
 * master mode without locking the PCI bus solid.
 */
static void pci_fixup_cy82c693(struct pci_dev *dev)
{
	if ((dev->class >> 8) == PCI_CLASS_STORAGE_IDE) {
		u32 base0, base1;

		if (dev->class & 0x80) {	/* primary */
			base0 = 0x1f0;
			base1 = 0x3f4;
		} else {			/* secondary */
			base0 = 0x170;
			base1 = 0x374;
		}

		pci_write_config_dword(dev, PCI_BASE_ADDRESS_0,
				       base0 | PCI_BASE_ADDRESS_SPACE_IO);
		pci_write_config_dword(dev, PCI_BASE_ADDRESS_1,
				       base1 | PCI_BASE_ADDRESS_SPACE_IO);

		dev->resource[0].start = 0;
		dev->resource[0].end   = 0;
		dev->resource[0].flags = 0;

		dev->resource[1].start = 0;
		dev->resource[1].end   = 0;
		dev->resource[1].flags = 0;
	} else if (PCI_FUNC(dev->devfn) == 0) {
		/*
		 * Setup IDE IRQ routing.
		 */
		pci_write_config_byte(dev, 0x4b, 14);
		pci_write_config_byte(dev, 0x4c, 15);

		/*
		 * Disable FREQACK handshake, enable USB.
		 */
		pci_write_config_byte(dev, 0x4d, 0x41);

		/*
		 * Enable PCI retry, and PCI post-write buffer.
		 */
		pci_write_config_byte(dev, 0x44, 0x17);

		/*
		 * Enable ISA master and DMA post write buffering.
		 */
		pci_write_config_byte(dev, 0x45, 0x03);
	}
}
DECLARE_PCI_FIXUP_HEADER(PCI_VENDOR_ID_CONTAQ, PCI_DEVICE_ID_CONTAQ_82C693, pci_fixup_cy82c693);

/*
 * If the bus contains any of these devices, then we must not turn on
 * parity checking of any kind.  Currently this is CyberPro 20x0 only.
 */
static inline int pdev_bad_for_parity(struct pci_dev *dev)
{
	return ((dev->vendor == PCI_VENDOR_ID_INTERG &&
		 (dev->device == PCI_DEVICE_ID_INTERG_2000 ||
		  dev->device == PCI_DEVICE_ID_INTERG_2010)) ||
		(dev->vendor == PCI_VENDOR_ID_ITE &&
		 dev->device == PCI_DEVICE_ID_ITE_8152));

}

/*
 * pcibios_fixup_bus - Called after each bus is probed,
 * but before its children are examined.
 */
void pcibios_fixup_bus(struct pci_bus *bus)
{
	struct pci_dev *dev;
	u16 features = PCI_COMMAND_SERR | PCI_COMMAND_PARITY | PCI_COMMAND_FAST_BACK;

	/*
	 * Walk the devices on this bus, working out what we can
	 * and can't support.
	 */
	list_for_each_entry(dev, &bus->devices, bus_list) {
		u16 status;

		pci_read_config_word(dev, PCI_STATUS, &status);

		/*
		 * If any device on this bus does not support fast back
		 * to back transfers, then the bus as a whole is not able
		 * to support them.  Having fast back to back transfers
		 * on saves us one PCI cycle per transaction.
		 */
		if (!(status & PCI_STATUS_FAST_BACK))
			features &= ~PCI_COMMAND_FAST_BACK;

		if (pdev_bad_for_parity(dev))
			features &= ~(PCI_COMMAND_SERR | PCI_COMMAND_PARITY);

		switch (dev->class >> 8) {
		case PCI_CLASS_BRIDGE_PCI:
			pci_read_config_word(dev, PCI_BRIDGE_CONTROL, &status);
			status |= PCI_BRIDGE_CTL_PARITY|PCI_BRIDGE_CTL_MASTER_ABORT;
			status &= ~(PCI_BRIDGE_CTL_BUS_RESET|PCI_BRIDGE_CTL_FAST_BACK);
			pci_write_config_word(dev, PCI_BRIDGE_CONTROL, status);
			break;

		case PCI_CLASS_BRIDGE_CARDBUS:
			pci_read_config_word(dev, PCI_CB_BRIDGE_CONTROL, &status);
			status |= PCI_CB_BRIDGE_CTL_PARITY|PCI_CB_BRIDGE_CTL_MASTER_ABORT;
			pci_write_config_word(dev, PCI_CB_BRIDGE_CONTROL, status);
			break;
		}
	}

	/*
	 * Now walk the devices again, this time setting them up.
	 */
	list_for_each_entry(dev, &bus->devices, bus_list) {
		u16 cmd;

		pci_read_config_word(dev, PCI_COMMAND, &cmd);
		cmd |= features;
		pci_write_config_word(dev, PCI_COMMAND, cmd);

		pci_write_config_byte(dev, PCI_CACHE_LINE_SIZE,
				      L1_CACHE_BYTES >> 2);
	}

	/*
	 * Propagate the flags to the PCI bridge.
	 */
	if (bus->self && bus->self->hdr_type == PCI_HEADER_TYPE_BRIDGE) {
		if (features & PCI_COMMAND_FAST_BACK)
			bus->bridge_ctl |= PCI_BRIDGE_CTL_FAST_BACK;
		if (features & PCI_COMMAND_PARITY)
			bus->bridge_ctl |= PCI_BRIDGE_CTL_PARITY;
	}

	/*
	 * Report what we did for this bus
	 */
	pr_info("PCI: bus%d: Fast back to back transfers %sabled\n",
		bus->number, (features & PCI_COMMAND_FAST_BACK) ? "en" : "dis");
}
EXPORT_SYMBOL(pcibios_fixup_bus);

/*
 * Swizzle the device pin each time we cross a bridge.  If a platform does
 * not provide a swizzle function, we perform the standard PCI swizzling.
 *
 * The default swizzling walks up the bus tree one level at a time, applying
 * the standard swizzle function at each step, stopping when it finds the PCI
 * root bus.  This will return the slot number of the bridge device on the
 * root bus and the interrupt pin on that device which should correspond
 * with the downstream device interrupt.
 *
 * Platforms may override this, in which case the slot and pin returned
 * depend entirely on the platform code.  However, please note that the
 * PCI standard swizzle is implemented on plug-in cards and Cardbus based
 * PCI extenders, so it can not be ignored.
 */
static u8 pcibios_swizzle(struct pci_dev *dev, u8 *pin)
{
	struct pci_sys_data *sys = dev->sysdata;
	int slot, oldpin = *pin;

	if (sys->swizzle)
		slot = sys->swizzle(dev, pin);
	else
		slot = pci_common_swizzle(dev, pin);

	if (debug_pci)
		printk("PCI: %s swizzling pin %d => pin %d slot %d\n",
			pci_name(dev), oldpin, *pin, slot);

	return slot;
}

/*
 * Map a slot/pin to an IRQ.
 */
static int pcibios_map_irq(const struct pci_dev *dev, u8 slot, u8 pin)
{
	struct pci_sys_data *sys = dev->sysdata;
	int irq = -1;

	if (sys->map_irq)
		irq = sys->map_irq(dev, slot, pin);

	if (debug_pci)
		printk("PCI: %s mapping slot %d pin %d => irq %d\n",
			pci_name(dev), slot, pin, irq);

	return irq;
}

<<<<<<< HEAD
static int pcibios_init_resource(int busnr, struct pci_sys_data *sys,
				 int io_optional)
=======
static int pcibios_init_resource(int busnr, struct pci_sys_data *sys)
>>>>>>> 24b8d41d
{
	int ret;
	struct resource_entry *window;

	if (list_empty(&sys->resources)) {
		pci_add_resource_offset(&sys->resources,
			 &iomem_resource, sys->mem_offset);
	}

	/*
	 * If a platform says I/O port support is optional, we don't add
	 * the default I/O space.  The platform is responsible for adding
	 * any I/O space it needs.
	 */
	if (io_optional)
		return 0;

	resource_list_for_each_entry(window, &sys->resources)
		if (resource_type(window->res) == IORESOURCE_IO)
			return 0;

	sys->io_res.start = (busnr * SZ_64K) ?  : pcibios_min_io;
	sys->io_res.end = (busnr + 1) * SZ_64K - 1;
	sys->io_res.flags = IORESOURCE_IO;
	sys->io_res.name = sys->io_res_name;
	sprintf(sys->io_res_name, "PCI%d I/O", busnr);

	ret = request_resource(&ioport_resource, &sys->io_res);
	if (ret) {
		pr_err("PCI: unable to allocate I/O port region (%d)\n", ret);
		return ret;
	}
	pci_add_resource_offset(&sys->resources, &sys->io_res,
				sys->io_offset);

	return 0;
}

static void pcibios_init_hw(struct device *parent, struct hw_pci *hw,
			    struct list_head *head)
{
	struct pci_sys_data *sys = NULL;
	int ret;
	int nr, busnr;

	for (nr = busnr = 0; nr < hw->nr_controllers; nr++) {
		struct pci_host_bridge *bridge;

		bridge = pci_alloc_host_bridge(sizeof(struct pci_sys_data));
		if (WARN(!bridge, "PCI: unable to allocate bridge!"))
			break;

		sys = pci_host_bridge_priv(bridge);

		sys->busnr   = busnr;
		sys->swizzle = hw->swizzle;
		sys->map_irq = hw->map_irq;
		INIT_LIST_HEAD(&sys->resources);

		if (hw->private_data)
			sys->private_data = hw->private_data[nr];

		ret = hw->setup(nr, sys);

		if (ret > 0) {

<<<<<<< HEAD
			ret = pcibios_init_resource(nr, sys, hw->io_optional);
=======
			ret = pcibios_init_resource(nr, sys);
>>>>>>> 24b8d41d
			if (ret)  {
				pci_free_host_bridge(bridge);
				break;
			}

			bridge->map_irq = pcibios_map_irq;
			bridge->swizzle_irq = pcibios_swizzle;

			if (hw->scan)
				ret = hw->scan(nr, bridge);
			else {
				list_splice_init(&sys->resources,
						 &bridge->windows);
				bridge->dev.parent = parent;
				bridge->sysdata = sys;
				bridge->busnr = sys->busnr;
				bridge->ops = hw->ops;

				ret = pci_scan_root_bus_bridge(bridge);
			}

			if (WARN(ret < 0, "PCI: unable to scan bus!")) {
				pci_free_host_bridge(bridge);
				break;
			}

			sys->bus = bridge->bus;

			busnr = sys->bus->busn_res.end + 1;

			list_add(&sys->node, head);
		} else {
			pci_free_host_bridge(bridge);
			if (ret < 0)
				break;
		}
	}
}

void pci_common_init_dev(struct device *parent, struct hw_pci *hw)
{
	struct pci_sys_data *sys;
	LIST_HEAD(head);

	pci_add_flags(PCI_REASSIGN_ALL_BUS);
	if (hw->preinit)
		hw->preinit();
	pcibios_init_hw(parent, hw, &head);
	if (hw->postinit)
		hw->postinit();

	list_for_each_entry(sys, &head, node) {
		struct pci_bus *bus = sys->bus;

		/*
		 * We insert PCI resources into the iomem_resource and
		 * ioport_resource trees in either pci_bus_claim_resources()
		 * or pci_bus_assign_resources().
		 */
		if (pci_has_flag(PCI_PROBE_ONLY)) {
			pci_bus_claim_resources(bus);
		} else {
			struct pci_bus *child;

			pci_bus_size_bridges(bus);
			pci_bus_assign_resources(bus);

			list_for_each_entry(child, &bus->children, node)
				pcie_bus_configure_settings(child);
		}

		pci_bus_add_devices(bus);
	}
}

#ifndef CONFIG_PCI_HOST_ITE8152
void pcibios_set_master(struct pci_dev *dev)
{
	/* No special bus mastering setup handling */
}
#endif

char * __init pcibios_setup(char *str)
{
	if (!strcmp(str, "debug")) {
		debug_pci = 1;
		return NULL;
	}
	return str;
}

/*
 * From arch/i386/kernel/pci-i386.c:
 *
 * We need to avoid collisions with `mirrored' VGA ports
 * and other strange ISA hardware, so we always want the
 * addresses to be allocated in the 0x000-0x0ff region
 * modulo 0x400.
 *
 * Why? Because some silly external IO cards only decode
 * the low 10 bits of the IO address. The 0x00-0xff region
 * is reserved for motherboard devices that decode all 16
 * bits, so it's ok to allocate at, say, 0x2800-0x28ff,
 * but we want to try to avoid allocating at 0x2900-0x2bff
 * which might be mirrored at 0x0100-0x03ff..
 */
resource_size_t pcibios_align_resource(void *data, const struct resource *res,
				resource_size_t size, resource_size_t align)
{
	struct pci_dev *dev = data;
	resource_size_t start = res->start;
	struct pci_host_bridge *host_bridge;

	if (res->flags & IORESOURCE_IO && start & 0x300)
		start = (start + 0x3ff) & ~0x3ff;

	start = (start + align - 1) & ~(align - 1);

	host_bridge = pci_find_host_bridge(dev->bus);

	if (host_bridge->align_resource)
		return host_bridge->align_resource(dev, res,
				start, size, align);

	return start;
}

<<<<<<< HEAD
int pci_mmap_page_range(struct pci_dev *dev, struct vm_area_struct *vma,
			enum pci_mmap_state mmap_state, int write_combine)
{
	if (mmap_state == pci_mmap_io)
		return -EINVAL;

	/*
	 * Mark this as IO
	 */
	vma->vm_page_prot = pgprot_noncached(vma->vm_page_prot);

	if (remap_pfn_range(vma, vma->vm_start, vma->vm_pgoff,
			     vma->vm_end - vma->vm_start,
			     vma->vm_page_prot))
		return -EAGAIN;

	return 0;
}

=======
>>>>>>> 24b8d41d
void __init pci_map_io_early(unsigned long pfn)
{
	struct map_desc pci_io_desc = {
		.virtual	= PCI_IO_VIRT_BASE,
		.type		= MT_DEVICE,
		.length		= SZ_64K,
	};

	pci_io_desc.pfn = pfn;
	iotable_init(&pci_io_desc, 1);
}<|MERGE_RESOLUTION|>--- conflicted
+++ resolved
@@ -394,12 +394,7 @@
 	return irq;
 }
 
-<<<<<<< HEAD
-static int pcibios_init_resource(int busnr, struct pci_sys_data *sys,
-				 int io_optional)
-=======
 static int pcibios_init_resource(int busnr, struct pci_sys_data *sys)
->>>>>>> 24b8d41d
 {
 	int ret;
 	struct resource_entry *window;
@@ -408,14 +403,6 @@
 		pci_add_resource_offset(&sys->resources,
 			 &iomem_resource, sys->mem_offset);
 	}
-
-	/*
-	 * If a platform says I/O port support is optional, we don't add
-	 * the default I/O space.  The platform is responsible for adding
-	 * any I/O space it needs.
-	 */
-	if (io_optional)
-		return 0;
 
 	resource_list_for_each_entry(window, &sys->resources)
 		if (resource_type(window->res) == IORESOURCE_IO)
@@ -466,11 +453,7 @@
 
 		if (ret > 0) {
 
-<<<<<<< HEAD
-			ret = pcibios_init_resource(nr, sys, hw->io_optional);
-=======
 			ret = pcibios_init_resource(nr, sys);
->>>>>>> 24b8d41d
 			if (ret)  {
 				pci_free_host_bridge(bridge);
 				break;
@@ -598,28 +581,6 @@
 	return start;
 }
 
-<<<<<<< HEAD
-int pci_mmap_page_range(struct pci_dev *dev, struct vm_area_struct *vma,
-			enum pci_mmap_state mmap_state, int write_combine)
-{
-	if (mmap_state == pci_mmap_io)
-		return -EINVAL;
-
-	/*
-	 * Mark this as IO
-	 */
-	vma->vm_page_prot = pgprot_noncached(vma->vm_page_prot);
-
-	if (remap_pfn_range(vma, vma->vm_start, vma->vm_pgoff,
-			     vma->vm_end - vma->vm_start,
-			     vma->vm_page_prot))
-		return -EAGAIN;
-
-	return 0;
-}
-
-=======
->>>>>>> 24b8d41d
 void __init pci_map_io_early(unsigned long pfn)
 {
 	struct map_desc pci_io_desc = {
