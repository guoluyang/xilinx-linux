// SPDX-License-Identifier: GPL-2.0-or-later
/*
 *  linux/arch/arm/mach-integrator/integrator_ap.c
 *
 *  Copyright (C) 2000-2003 Deep Blue Solutions Ltd
 */
#include <linux/kernel.h>
#include <linux/init.h>
#include <linux/syscore_ops.h>
#include <linux/amba/bus.h>
#include <linux/io.h>
#include <linux/irqchip.h>
#include <linux/of_irq.h>
#include <linux/of_address.h>
#include <linux/of_platform.h>
#include <linux/termios.h>
<<<<<<< HEAD
=======
#include <linux/mfd/syscon.h>
#include <linux/regmap.h>
>>>>>>> 24b8d41d

#include <asm/mach/arch.h>
#include <asm/mach/map.h>

#include "hardware.h"
#include "cm.h"
#include "common.h"

/* Regmap to the AP system controller */
static struct regmap *ap_syscon_map;

/*
 * All IO addresses are mapped onto VA 0xFFFx.xxxx, where x.xxxx
 * is the (PA >> 12).
 *
 * Setup a VA for the Integrator interrupt controller (for header #0,
 * just for now).
 */
#define VA_IC_BASE	__io_address(INTEGRATOR_IC_BASE)

/*
 * Logical      Physical
 * f1400000	14000000	Interrupt controller
 * f1600000	16000000	UART 0
 */

static struct map_desc ap_io_desc[] __initdata __maybe_unused = {
	{
		.virtual	= IO_ADDRESS(INTEGRATOR_IC_BASE),
		.pfn		= __phys_to_pfn(INTEGRATOR_IC_BASE),
		.length		= SZ_4K,
		.type		= MT_DEVICE
	}, {
		.virtual	= IO_ADDRESS(INTEGRATOR_UART0_BASE),
		.pfn		= __phys_to_pfn(INTEGRATOR_UART0_BASE),
		.length		= SZ_4K,
		.type		= MT_DEVICE
	}
};

static void __init ap_map_io(void)
{
	iotable_init(ap_io_desc, ARRAY_SIZE(ap_io_desc));
}

#ifdef CONFIG_PM
static unsigned long ic_irq_enable;

static int irq_suspend(void)
{
	ic_irq_enable = readl(VA_IC_BASE + IRQ_ENABLE);
	return 0;
}

static void irq_resume(void)
{
	/* disable all irq sources */
	cm_clear_irqs();
	writel(-1, VA_IC_BASE + IRQ_ENABLE_CLEAR);
	writel(-1, VA_IC_BASE + FIQ_ENABLE_CLEAR);

	writel(ic_irq_enable, VA_IC_BASE + IRQ_ENABLE_SET);
}
#else
#define irq_suspend NULL
#define irq_resume NULL
#endif

static struct syscore_ops irq_syscore_ops = {
	.suspend	= irq_suspend,
	.resume		= irq_resume,
};

static int __init irq_syscore_init(void)
{
	register_syscore_ops(&irq_syscore_ops);

	return 0;
}

device_initcall(irq_syscore_init);

/*
 * For the PL010 found in the Integrator/AP some of the UART control is
 * implemented in the system controller and accessed using a callback
 * from the driver.
 */
static void integrator_uart_set_mctrl(struct amba_device *dev,
				void __iomem *base, unsigned int mctrl)
{
	unsigned int ctrls = 0, ctrlc = 0, rts_mask, dtr_mask;
	u32 phybase = dev->res.start;
	int ret;

	if (phybase == INTEGRATOR_UART0_BASE) {
		/* UART0 */
		rts_mask = 1 << 4;
		dtr_mask = 1 << 5;
	} else {
		/* UART1 */
		rts_mask = 1 << 6;
		dtr_mask = 1 << 7;
	}

	if (mctrl & TIOCM_RTS)
		ctrlc |= rts_mask;
	else
		ctrls |= rts_mask;

	if (mctrl & TIOCM_DTR)
		ctrlc |= dtr_mask;
	else
		ctrls |= dtr_mask;

	ret = regmap_write(ap_syscon_map,
			   INTEGRATOR_SC_CTRLS_OFFSET,
			   ctrls);
	if (ret)
		pr_err("MODEM: unable to write PL010 UART CTRLS\n");

	ret = regmap_write(ap_syscon_map,
			   INTEGRATOR_SC_CTRLC_OFFSET,
			   ctrlc);
	if (ret)
		pr_err("MODEM: unable to write PL010 UART CRTLC\n");
}

struct amba_pl010_data ap_uart_data = {
	.set_mctrl = integrator_uart_set_mctrl,
};

void __init ap_init_early(void)
{
}

static void __init ap_init_irq_of(void)
{
	cm_init();
	irqchip_init();
}

/* For the Device Tree, add in the UART callbacks as AUXDATA */
static struct of_dev_auxdata ap_auxdata_lookup[] __initdata = {
	OF_DEV_AUXDATA("arm,primecell", INTEGRATOR_UART0_BASE,
		"uart0", &ap_uart_data),
	OF_DEV_AUXDATA("arm,primecell", INTEGRATOR_UART1_BASE,
		"uart1", &ap_uart_data),
	{ /* sentinel */ },
};

static const struct of_device_id ap_syscon_match[] = {
	{ .compatible = "arm,integrator-ap-syscon"},
	{ },
};

static void __init ap_init_of(void)
{
	struct device_node *syscon;

	of_platform_default_populate(NULL, ap_auxdata_lookup, NULL);

	syscon = of_find_matching_node(NULL, ap_syscon_match);
	if (!syscon)
		return;
	ap_syscon_map = syscon_node_to_regmap(syscon);
	if (IS_ERR(ap_syscon_map)) {
		pr_crit("could not find Integrator/AP system controller\n");
		return;
<<<<<<< HEAD

	of_platform_default_populate(NULL, ap_auxdata_lookup, NULL);

	sc_dec = readl(ap_syscon_base + INTEGRATOR_SC_DEC_OFFSET);
	for (i = 0; i < 4; i++) {
		struct lm_device *lmdev;

		if ((sc_dec & (16 << i)) == 0)
			continue;

		lmdev = kzalloc(sizeof(struct lm_device), GFP_KERNEL);
		if (!lmdev)
			continue;

		lmdev->resource.start = 0xc0000000 + 0x10000000 * i;
		lmdev->resource.end = lmdev->resource.start + 0x0fffffff;
		lmdev->resource.flags = IORESOURCE_MEM;
		lmdev->irq = irq_of_parse_and_map(syscon, i);
		lmdev->id = i;

		lm_device_register(lmdev);
=======
>>>>>>> 24b8d41d
	}
}

static const char * ap_dt_board_compat[] = {
	"arm,integrator-ap",
	NULL,
};

DT_MACHINE_START(INTEGRATOR_AP_DT, "ARM Integrator/AP (Device Tree)")
	.reserve	= integrator_reserve,
	.map_io		= ap_map_io,
	.init_early	= ap_init_early,
	.init_irq	= ap_init_irq_of,
	.init_machine	= ap_init_of,
	.dt_compat      = ap_dt_board_compat,
MACHINE_END<|MERGE_RESOLUTION|>--- conflicted
+++ resolved
@@ -14,11 +14,8 @@
 #include <linux/of_address.h>
 #include <linux/of_platform.h>
 #include <linux/termios.h>
-<<<<<<< HEAD
-=======
 #include <linux/mfd/syscon.h>
 #include <linux/regmap.h>
->>>>>>> 24b8d41d
 
 #include <asm/mach/arch.h>
 #include <asm/mach/map.h>
@@ -187,30 +184,6 @@
 	if (IS_ERR(ap_syscon_map)) {
 		pr_crit("could not find Integrator/AP system controller\n");
 		return;
-<<<<<<< HEAD
-
-	of_platform_default_populate(NULL, ap_auxdata_lookup, NULL);
-
-	sc_dec = readl(ap_syscon_base + INTEGRATOR_SC_DEC_OFFSET);
-	for (i = 0; i < 4; i++) {
-		struct lm_device *lmdev;
-
-		if ((sc_dec & (16 << i)) == 0)
-			continue;
-
-		lmdev = kzalloc(sizeof(struct lm_device), GFP_KERNEL);
-		if (!lmdev)
-			continue;
-
-		lmdev->resource.start = 0xc0000000 + 0x10000000 * i;
-		lmdev->resource.end = lmdev->resource.start + 0x0fffffff;
-		lmdev->resource.flags = IORESOURCE_MEM;
-		lmdev->irq = irq_of_parse_and_map(syscon, i);
-		lmdev->id = i;
-
-		lm_device_register(lmdev);
-=======
->>>>>>> 24b8d41d
 	}
 }
 
