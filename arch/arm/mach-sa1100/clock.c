--- conflicted
+++ resolved
@@ -107,13 +107,6 @@
 
 	clk_hw_register_clkdev(hw, "OSTIMER0", NULL);
 
-<<<<<<< HEAD
-static struct clkops clk_36864_ops = {
-	.enable		= clk_cpu_enable,
-	.disable	= clk_cpu_disable,
-	.get_rate	= clk_36864_get_rate,
-};
-=======
 	hw = kzalloc(sizeof(*hw), GFP_KERNEL);
 	if (!hw)
 		return -ENOMEM;
@@ -123,7 +116,6 @@
 		kfree(hw);
 		return ret;
 	}
->>>>>>> 24b8d41d
 
 	clk_hw_register_clkdev(hw, NULL, "sa11x0-fb");
 	clk_hw_register_clkdev(hw, NULL, "sa11x0-pcmcia");
@@ -149,11 +141,5 @@
 
 	clk_hw_register_clkdev(hw, NULL, "sa1111.0");
 
-<<<<<<< HEAD
-int __init sa11xx_clk_init(void)
-{
-	clkdev_add_table(sa11xx_clkregs, ARRAY_SIZE(sa11xx_clkregs));
-=======
->>>>>>> 24b8d41d
 	return 0;
 }