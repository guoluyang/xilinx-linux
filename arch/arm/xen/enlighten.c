// SPDX-License-Identifier: GPL-2.0-only
#include <xen/xen.h>
#include <xen/events.h>
#include <xen/grant_table.h>
#include <xen/hvm.h>
#include <xen/interface/vcpu.h>
#include <xen/interface/xen.h>
#include <xen/interface/memory.h>
#include <xen/interface/hvm/params.h>
#include <xen/features.h>
#include <xen/platform_pci.h>
#include <xen/xenbus.h>
#include <xen/page.h>
#include <xen/interface/sched.h>
#include <xen/xen-ops.h>
#include <asm/xen/hypervisor.h>
#include <asm/xen/hypercall.h>
#include <asm/xen/xen-ops.h>
#include <asm/system_misc.h>
#include <asm/efi.h>
#include <linux/interrupt.h>
#include <linux/irqreturn.h>
#include <linux/module.h>
#include <linux/of.h>
#include <linux/of_fdt.h>
#include <linux/of_irq.h>
#include <linux/of_address.h>
#include <linux/cpuidle.h>
#include <linux/cpufreq.h>
#include <linux/cpu.h>
#include <linux/console.h>
#include <linux/pvclock_gtod.h>
#include <linux/time64.h>
#include <linux/timekeeping.h>
#include <linux/timekeeper_internal.h>
#include <linux/acpi.h>

#include <linux/mm.h>

static struct start_info _xen_start_info;
struct start_info *xen_start_info = &_xen_start_info;
EXPORT_SYMBOL(xen_start_info);

enum xen_domain_type xen_domain_type = XEN_NATIVE;
EXPORT_SYMBOL(xen_domain_type);

struct shared_info xen_dummy_shared_info;
struct shared_info *HYPERVISOR_shared_info = (void *)&xen_dummy_shared_info;

DEFINE_PER_CPU(struct vcpu_info *, xen_vcpu);
static struct vcpu_info __percpu *xen_vcpu_info;

/* Linux <-> Xen vCPU id mapping */
DEFINE_PER_CPU(uint32_t, xen_vcpu_id);
EXPORT_PER_CPU_SYMBOL(xen_vcpu_id);

/* These are unused until we support booting "pre-ballooned" */
unsigned long xen_released_pages;
struct xen_memory_region xen_extra_mem[XEN_EXTRA_MEM_MAX_REGIONS] __initdata;

static __read_mostly unsigned int xen_events_irq;

<<<<<<< HEAD
int xen_remap_domain_gfn_array(struct vm_area_struct *vma,
			       unsigned long addr,
			       xen_pfn_t *gfn, int nr,
			       int *err_ptr, pgprot_t prot,
			       unsigned domid,
			       struct page **pages)
{
	return xen_xlate_remap_gfn_array(vma, addr, gfn, nr, err_ptr,
					 prot, domid, pages);
}
EXPORT_SYMBOL_GPL(xen_remap_domain_gfn_array);

/* Not used by XENFEAT_auto_translated guests. */
int xen_remap_domain_gfn_range(struct vm_area_struct *vma,
                              unsigned long addr,
                              xen_pfn_t gfn, int nr,
                              pgprot_t prot, unsigned domid,
                              struct page **pages)
{
	return -ENOSYS;
}
EXPORT_SYMBOL_GPL(xen_remap_domain_gfn_range);
=======
uint32_t xen_start_flags;
EXPORT_SYMBOL(xen_start_flags);
>>>>>>> 24b8d41d

int xen_unmap_domain_gfn_range(struct vm_area_struct *vma,
			       int nr, struct page **pages)
{
	return xen_xlate_unmap_gfn_range(vma, nr, pages);
}
EXPORT_SYMBOL_GPL(xen_unmap_domain_gfn_range);

static void xen_read_wallclock(struct timespec64 *ts)
{
	u32 version;
	struct timespec64 now, ts_monotonic;
	struct shared_info *s = HYPERVISOR_shared_info;
	struct pvclock_wall_clock *wall_clock = &(s->wc);

	/* get wallclock at system boot */
	do {
		version = wall_clock->version;
		rmb();		/* fetch version before time */
		now.tv_sec  = ((uint64_t)wall_clock->sec_hi << 32) | wall_clock->sec;
		now.tv_nsec = wall_clock->nsec;
		rmb();		/* fetch time before checking version */
	} while ((wall_clock->version & 1) || (version != wall_clock->version));

	/* time since system boot */
	ktime_get_ts64(&ts_monotonic);
	*ts = timespec64_add(now, ts_monotonic);
}

static int xen_pvclock_gtod_notify(struct notifier_block *nb,
				   unsigned long was_set, void *priv)
{
	/* Protected by the calling core code serialization */
	static struct timespec64 next_sync;

	struct xen_platform_op op;
	struct timespec64 now, system_time;
	struct timekeeper *tk = priv;

	now.tv_sec = tk->xtime_sec;
	now.tv_nsec = (long)(tk->tkr_mono.xtime_nsec >> tk->tkr_mono.shift);
	system_time = timespec64_add(now, tk->wall_to_monotonic);

	/*
	 * We only take the expensive HV call when the clock was set
	 * or when the 11 minutes RTC synchronization time elapsed.
	 */
	if (!was_set && timespec64_compare(&now, &next_sync) < 0)
		return NOTIFY_OK;

	op.cmd = XENPF_settime64;
	op.u.settime64.mbz = 0;
	op.u.settime64.secs = now.tv_sec;
	op.u.settime64.nsecs = now.tv_nsec;
	op.u.settime64.system_time = timespec64_to_ns(&system_time);
	(void)HYPERVISOR_platform_op(&op);

	/*
	 * Move the next drift compensation time 11 minutes
	 * ahead. That's emulating the sync_cmos_clock() update for
	 * the hardware RTC.
	 */
	next_sync = now;
	next_sync.tv_sec += 11 * 60;

	return NOTIFY_OK;
}

static struct notifier_block xen_pvclock_gtod_notifier = {
	.notifier_call = xen_pvclock_gtod_notify,
};

static int xen_starting_cpu(unsigned int cpu)
{
	struct vcpu_register_vcpu_info info;
	struct vcpu_info *vcpup;
	int err;

	/* 
	 * VCPUOP_register_vcpu_info cannot be called twice for the same
	 * vcpu, so if vcpu_info is already registered, just get out. This
	 * can happen with cpu-hotplug.
	 */
	if (per_cpu(xen_vcpu, cpu) != NULL)
		goto after_register_vcpu_info;

	pr_info("Xen: initializing cpu%d\n", cpu);
	vcpup = per_cpu_ptr(xen_vcpu_info, cpu);

	info.mfn = percpu_to_gfn(vcpup);
	info.offset = xen_offset_in_page(vcpup);

	err = HYPERVISOR_vcpu_op(VCPUOP_register_vcpu_info, xen_vcpu_nr(cpu),
				 &info);
	BUG_ON(err);
	per_cpu(xen_vcpu, cpu) = vcpup;

	if (!xen_kernel_unmapped_at_usr())
		xen_setup_runstate_info(cpu);

after_register_vcpu_info:
	enable_percpu_irq(xen_events_irq, 0);
	return 0;
<<<<<<< HEAD
}

static int xen_dying_cpu(unsigned int cpu)
{
	disable_percpu_irq(xen_events_irq);
	return 0;
=======
>>>>>>> 24b8d41d
}

static int xen_dying_cpu(unsigned int cpu)
{
	disable_percpu_irq(xen_events_irq);
	return 0;
}

void xen_reboot(int reason)
{
	struct sched_shutdown r = { .reason = reason };
	int rc;

	rc = HYPERVISOR_sched_op(SCHEDOP_shutdown, &r);
	BUG_ON(rc);
}

<<<<<<< HEAD
static irqreturn_t xen_arm_callback(int irq, void *arg)
{
	xen_hvm_evtchn_do_upcall();
	return IRQ_HANDLED;
}

static __initdata struct {
	const char *compat;
	const char *prefix;
	const char *version;
	bool found;
} hyper_node = {"xen,xen", "xen,xen-", NULL, false};
=======
static void xen_restart(enum reboot_mode reboot_mode, const char *cmd)
{
	xen_reboot(SHUTDOWN_reboot);
}


static void xen_power_off(void)
{
	xen_reboot(SHUTDOWN_poweroff);
}
>>>>>>> 24b8d41d

static int __init fdt_find_hyper_node(unsigned long node, const char *uname,
				      int depth, void *data)
{
	const void *s = NULL;
	int len;

	if (depth != 1 || strcmp(uname, "hypervisor") != 0)
		return 0;

	if (of_flat_dt_is_compatible(node, hyper_node.compat))
		hyper_node.found = true;

	s = of_get_flat_dt_prop(node, "compatible", &len);
	if (strlen(hyper_node.prefix) + 3  < len &&
	    !strncmp(hyper_node.prefix, s, strlen(hyper_node.prefix)))
		hyper_node.version = s + strlen(hyper_node.prefix);

	/*
	 * Check if Xen supports EFI by checking whether there is the
	 * "/hypervisor/uefi" node in DT. If so, runtime services are available
	 * through proxy functions (e.g. in case of Xen dom0 EFI implementation
	 * they call special hypercall which executes relevant EFI functions)
	 * and that is why they are always enabled.
	 */
	if (IS_ENABLED(CONFIG_XEN_EFI)) {
		if ((of_get_flat_dt_subnode_by_name(node, "uefi") > 0) &&
		    !efi_runtime_disabled())
			set_bit(EFI_RUNTIME_SERVICES, &efi.flags);
	}

	return 0;
}

static __initdata struct {
	const char *compat;
	const char *prefix;
	const char *version;
	bool found;
} hyper_node = {"xen,xen", "xen,xen-", NULL, false};

static int __init fdt_find_hyper_node(unsigned long node, const char *uname,
				      int depth, void *data)
{
	const void *s = NULL;
	int len;

	if (depth != 1 || strcmp(uname, "hypervisor") != 0)
		return 0;

	if (of_flat_dt_is_compatible(node, hyper_node.compat))
		hyper_node.found = true;

	s = of_get_flat_dt_prop(node, "compatible", &len);
	if (strlen(hyper_node.prefix) + 3  < len &&
	    !strncmp(hyper_node.prefix, s, strlen(hyper_node.prefix)))
		hyper_node.version = s + strlen(hyper_node.prefix);

	/*
	 * Check if Xen supports EFI by checking whether there is the
	 * "/hypervisor/uefi" node in DT. If so, runtime services are available
	 * through proxy functions (e.g. in case of Xen dom0 EFI implementation
	 * they call special hypercall which executes relevant EFI functions)
	 * and that is why they are always enabled.
	 */
	if (IS_ENABLED(CONFIG_XEN_EFI)) {
		if ((of_get_flat_dt_subnode_by_name(node, "uefi") > 0) &&
		    !efi_runtime_disabled())
			set_bit(EFI_RUNTIME_SERVICES, &efi.flags);
	}

	return 0;
}

/*
 * see Documentation/devicetree/bindings/arm/xen.txt for the
 * documentation of the Xen Device Tree format.
 */
void __init xen_early_init(void)
{
	of_scan_flat_dt(fdt_find_hyper_node, NULL);
	if (!hyper_node.found) {
		pr_debug("No Xen support\n");
		return;
	}

	if (hyper_node.version == NULL) {
		pr_debug("Xen version not found\n");
		return;
	}

	pr_info("Xen %s support found\n", hyper_node.version);

	xen_domain_type = XEN_HVM_DOMAIN;

	xen_setup_features();

	if (xen_feature(XENFEAT_dom0))
		xen_start_flags |= SIF_INITDOMAIN|SIF_PRIVILEGED;

	if (!console_set_on_cmdline && !xen_initial_domain())
		add_preferred_console("hvc", 0, NULL);
}

static void __init xen_acpi_guest_init(void)
{
#ifdef CONFIG_ACPI
	struct xen_hvm_param a;
	int interrupt, trigger, polarity;

	a.domid = DOMID_SELF;
	a.index = HVM_PARAM_CALLBACK_IRQ;

	if (HYPERVISOR_hvm_op(HVMOP_get_param, &a)
	    || (a.value >> 56) != HVM_PARAM_CALLBACK_TYPE_PPI) {
		xen_events_irq = 0;
		return;
	}

	interrupt = a.value & 0xff;
	trigger = ((a.value >> 8) & 0x1) ? ACPI_EDGE_SENSITIVE
					 : ACPI_LEVEL_SENSITIVE;
	polarity = ((a.value >> 8) & 0x2) ? ACPI_ACTIVE_LOW
					  : ACPI_ACTIVE_HIGH;
	xen_events_irq = acpi_register_gsi(NULL, interrupt, trigger, polarity);
#endif
}

static void __init xen_dt_guest_init(void)
{
	struct device_node *xen_node;

	xen_node = of_find_compatible_node(NULL, NULL, "xen,xen");
	if (!xen_node) {
		pr_err("Xen support was detected before, but it has disappeared\n");
		return;
	}

	xen_events_irq = irq_of_parse_and_map(xen_node, 0);
}

static int __init xen_guest_init(void)
{
	struct xen_add_to_physmap xatp;
	struct shared_info *shared_info_page = NULL;
	int cpu;

	if (!xen_domain())
		return 0;

	if (!acpi_disabled)
		xen_acpi_guest_init();
	else
		xen_dt_guest_init();

	if (!xen_events_irq) {
		pr_err("Xen event channel interrupt not found\n");
		return -ENODEV;
	}

	/*
	 * The fdt parsing codes have set EFI_RUNTIME_SERVICES if Xen EFI
	 * parameters are found. Force enable runtime services.
	 */
	if (efi_enabled(EFI_RUNTIME_SERVICES))
		xen_efi_runtime_setup();

	shared_info_page = (struct shared_info *)get_zeroed_page(GFP_KERNEL);

	if (!shared_info_page) {
		pr_err("not enough memory\n");
		return -ENOMEM;
	}
	xatp.domid = DOMID_SELF;
	xatp.idx = 0;
	xatp.space = XENMAPSPACE_shared_info;
	xatp.gpfn = virt_to_gfn(shared_info_page);
	if (HYPERVISOR_memory_op(XENMEM_add_to_physmap, &xatp))
		BUG();

	HYPERVISOR_shared_info = (struct shared_info *)shared_info_page;

	/* xen_vcpu is a pointer to the vcpu_info struct in the shared_info
	 * page, we use it in the event channel upcall and in some pvclock
	 * related functions. 
	 * The shared info contains exactly 1 CPU (the boot CPU). The guest
	 * is required to use VCPUOP_register_vcpu_info to place vcpu info
	 * for secondary CPUs as they are brought up.
	 * For uniformity we use VCPUOP_register_vcpu_info even on cpu0.
	 */
	xen_vcpu_info = alloc_percpu(struct vcpu_info);
	if (xen_vcpu_info == NULL)
		return -ENOMEM;

	/* Direct vCPU id mapping for ARM guests. */
	for_each_possible_cpu(cpu)
		per_cpu(xen_vcpu_id, cpu) = cpu;

	xen_auto_xlat_grant_frames.count = gnttab_max_grant_frames();
	if (xen_xlate_map_ballooned_pages(&xen_auto_xlat_grant_frames.pfn,
					  &xen_auto_xlat_grant_frames.vaddr,
					  xen_auto_xlat_grant_frames.count)) {
		free_percpu(xen_vcpu_info);
		return -ENOMEM;
	}
	gnttab_init();
	if (!xen_initial_domain())
		xenbus_probe(NULL);

	/*
	 * Making sure board specific code will not set up ops for
	 * cpu idle and cpu freq.
	 */
	disable_cpuidle();
	disable_cpufreq();

	xen_init_IRQ();

	if (request_percpu_irq(xen_events_irq, xen_arm_callback,
			       "events", &xen_vcpu)) {
		pr_err("Error request IRQ %d\n", xen_events_irq);
		return -EINVAL;
	}

<<<<<<< HEAD
	xen_time_setup_guest();
=======
	if (!xen_kernel_unmapped_at_usr())
		xen_time_setup_guest();
>>>>>>> 24b8d41d

	if (xen_initial_domain())
		pvclock_gtod_register_notifier(&xen_pvclock_gtod_notifier);

	return cpuhp_setup_state(CPUHP_AP_ARM_XEN_STARTING,
<<<<<<< HEAD
				 "AP_ARM_XEN_STARTING", xen_starting_cpu,
=======
				 "arm/xen:starting", xen_starting_cpu,
>>>>>>> 24b8d41d
				 xen_dying_cpu);
}
early_initcall(xen_guest_init);

static int __init xen_pm_init(void)
{
	if (!xen_domain())
		return -ENODEV;

	pm_power_off = xen_power_off;
	arm_pm_restart = xen_restart;
	if (!xen_initial_domain()) {
		struct timespec64 ts;
		xen_read_wallclock(&ts);
		do_settimeofday64(&ts);
	}

	return 0;
}
late_initcall(xen_pm_init);


/* empty stubs */
void xen_arch_pre_suspend(void) { }
void xen_arch_post_suspend(int suspend_cancelled) { }
void xen_timer_resume(void) { }
void xen_arch_resume(void) { }
void xen_arch_suspend(void) { }


/* In the hypercall.S file. */
EXPORT_SYMBOL_GPL(HYPERVISOR_event_channel_op);
EXPORT_SYMBOL_GPL(HYPERVISOR_grant_table_op);
EXPORT_SYMBOL_GPL(HYPERVISOR_xen_version);
EXPORT_SYMBOL_GPL(HYPERVISOR_console_io);
EXPORT_SYMBOL_GPL(HYPERVISOR_sched_op);
EXPORT_SYMBOL_GPL(HYPERVISOR_hvm_op);
EXPORT_SYMBOL_GPL(HYPERVISOR_memory_op);
EXPORT_SYMBOL_GPL(HYPERVISOR_physdev_op);
EXPORT_SYMBOL_GPL(HYPERVISOR_vcpu_op);
EXPORT_SYMBOL_GPL(HYPERVISOR_tmem_op);
EXPORT_SYMBOL_GPL(HYPERVISOR_platform_op_raw);
EXPORT_SYMBOL_GPL(HYPERVISOR_multicall);
EXPORT_SYMBOL_GPL(HYPERVISOR_vm_assist);
<<<<<<< HEAD
=======
EXPORT_SYMBOL_GPL(HYPERVISOR_dm_op);
>>>>>>> 24b8d41d
EXPORT_SYMBOL_GPL(privcmd_call);<|MERGE_RESOLUTION|>--- conflicted
+++ resolved
@@ -15,7 +15,6 @@
 #include <xen/xen-ops.h>
 #include <asm/xen/hypervisor.h>
 #include <asm/xen/hypercall.h>
-#include <asm/xen/xen-ops.h>
 #include <asm/system_misc.h>
 #include <asm/efi.h>
 #include <linux/interrupt.h>
@@ -60,33 +59,8 @@
 
 static __read_mostly unsigned int xen_events_irq;
 
-<<<<<<< HEAD
-int xen_remap_domain_gfn_array(struct vm_area_struct *vma,
-			       unsigned long addr,
-			       xen_pfn_t *gfn, int nr,
-			       int *err_ptr, pgprot_t prot,
-			       unsigned domid,
-			       struct page **pages)
-{
-	return xen_xlate_remap_gfn_array(vma, addr, gfn, nr, err_ptr,
-					 prot, domid, pages);
-}
-EXPORT_SYMBOL_GPL(xen_remap_domain_gfn_array);
-
-/* Not used by XENFEAT_auto_translated guests. */
-int xen_remap_domain_gfn_range(struct vm_area_struct *vma,
-                              unsigned long addr,
-                              xen_pfn_t gfn, int nr,
-                              pgprot_t prot, unsigned domid,
-                              struct page **pages)
-{
-	return -ENOSYS;
-}
-EXPORT_SYMBOL_GPL(xen_remap_domain_gfn_range);
-=======
 uint32_t xen_start_flags;
 EXPORT_SYMBOL(xen_start_flags);
->>>>>>> 24b8d41d
 
 int xen_unmap_domain_gfn_range(struct vm_area_struct *vma,
 			       int nr, struct page **pages)
@@ -190,21 +164,12 @@
 after_register_vcpu_info:
 	enable_percpu_irq(xen_events_irq, 0);
 	return 0;
-<<<<<<< HEAD
 }
 
 static int xen_dying_cpu(unsigned int cpu)
 {
 	disable_percpu_irq(xen_events_irq);
 	return 0;
-=======
->>>>>>> 24b8d41d
-}
-
-static int xen_dying_cpu(unsigned int cpu)
-{
-	disable_percpu_irq(xen_events_irq);
-	return 0;
 }
 
 void xen_reboot(int reason)
@@ -216,63 +181,21 @@
 	BUG_ON(rc);
 }
 
-<<<<<<< HEAD
+static void xen_restart(enum reboot_mode reboot_mode, const char *cmd)
+{
+	xen_reboot(SHUTDOWN_reboot);
+}
+
+
+static void xen_power_off(void)
+{
+	xen_reboot(SHUTDOWN_poweroff);
+}
+
 static irqreturn_t xen_arm_callback(int irq, void *arg)
 {
 	xen_hvm_evtchn_do_upcall();
 	return IRQ_HANDLED;
-}
-
-static __initdata struct {
-	const char *compat;
-	const char *prefix;
-	const char *version;
-	bool found;
-} hyper_node = {"xen,xen", "xen,xen-", NULL, false};
-=======
-static void xen_restart(enum reboot_mode reboot_mode, const char *cmd)
-{
-	xen_reboot(SHUTDOWN_reboot);
-}
-
-
-static void xen_power_off(void)
-{
-	xen_reboot(SHUTDOWN_poweroff);
-}
->>>>>>> 24b8d41d
-
-static int __init fdt_find_hyper_node(unsigned long node, const char *uname,
-				      int depth, void *data)
-{
-	const void *s = NULL;
-	int len;
-
-	if (depth != 1 || strcmp(uname, "hypervisor") != 0)
-		return 0;
-
-	if (of_flat_dt_is_compatible(node, hyper_node.compat))
-		hyper_node.found = true;
-
-	s = of_get_flat_dt_prop(node, "compatible", &len);
-	if (strlen(hyper_node.prefix) + 3  < len &&
-	    !strncmp(hyper_node.prefix, s, strlen(hyper_node.prefix)))
-		hyper_node.version = s + strlen(hyper_node.prefix);
-
-	/*
-	 * Check if Xen supports EFI by checking whether there is the
-	 * "/hypervisor/uefi" node in DT. If so, runtime services are available
-	 * through proxy functions (e.g. in case of Xen dom0 EFI implementation
-	 * they call special hypercall which executes relevant EFI functions)
-	 * and that is why they are always enabled.
-	 */
-	if (IS_ENABLED(CONFIG_XEN_EFI)) {
-		if ((of_get_flat_dt_subnode_by_name(node, "uefi") > 0) &&
-		    !efi_runtime_disabled())
-			set_bit(EFI_RUNTIME_SERVICES, &efi.flags);
-	}
-
-	return 0;
 }
 
 static __initdata struct {
@@ -465,22 +388,14 @@
 		return -EINVAL;
 	}
 
-<<<<<<< HEAD
-	xen_time_setup_guest();
-=======
 	if (!xen_kernel_unmapped_at_usr())
 		xen_time_setup_guest();
->>>>>>> 24b8d41d
 
 	if (xen_initial_domain())
 		pvclock_gtod_register_notifier(&xen_pvclock_gtod_notifier);
 
 	return cpuhp_setup_state(CPUHP_AP_ARM_XEN_STARTING,
-<<<<<<< HEAD
-				 "AP_ARM_XEN_STARTING", xen_starting_cpu,
-=======
 				 "arm/xen:starting", xen_starting_cpu,
->>>>>>> 24b8d41d
 				 xen_dying_cpu);
 }
 early_initcall(xen_guest_init);
@@ -525,8 +440,5 @@
 EXPORT_SYMBOL_GPL(HYPERVISOR_platform_op_raw);
 EXPORT_SYMBOL_GPL(HYPERVISOR_multicall);
 EXPORT_SYMBOL_GPL(HYPERVISOR_vm_assist);
-<<<<<<< HEAD
-=======
 EXPORT_SYMBOL_GPL(HYPERVISOR_dm_op);
->>>>>>> 24b8d41d
 EXPORT_SYMBOL_GPL(privcmd_call);