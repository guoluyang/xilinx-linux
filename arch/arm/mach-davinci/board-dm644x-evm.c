/*
 * TI DaVinci EVM board support
 *
 * Author: Kevin Hilman, MontaVista Software, Inc. <source@mvista.com>
 *
 * 2007 (c) MontaVista Software, Inc. This file is licensed under
 * the terms of the GNU General Public License version 2. This program
 * is licensed "as is" without any warranty of any kind, whether express
 * or implied.
 */
#include <linux/kernel.h>
#include <linux/module.h>
#include <linux/init.h>
#include <linux/dma-mapping.h>
#include <linux/platform_device.h>
#include <linux/gpio.h>
#include <linux/leds.h>
#include <linux/memory.h>

#include <linux/i2c.h>
#include <linux/i2c/pcf857x.h>
#include <linux/i2c/at24.h>
#include <linux/etherdevice.h>
#include <linux/mtd/mtd.h>
#include <linux/mtd/nand.h>
#include <linux/mtd/partitions.h>
#include <linux/mtd/physmap.h>
#include <linux/io.h>
#include <linux/phy.h>
#include <linux/clk.h>

#include <asm/setup.h>
#include <asm/mach-types.h>

#include <asm/mach/arch.h>
#include <asm/mach/map.h>
#include <asm/mach/flash.h>

#include <mach/dm644x.h>
#include <mach/common.h>
#include <mach/i2c.h>
#include <mach/serial.h>
#include <mach/mux.h>
#include <mach/psc.h>
#include <mach/nand.h>
#include <mach/mmc.h>
#include <mach/emac.h>
<<<<<<< HEAD
#include <mach/common.h>
=======
>>>>>>> 80ffb3cc

#define DM644X_EVM_PHY_MASK		(0x2)
#define DM644X_EVM_MDIO_FREQUENCY	(2200000) /* PHY bus frequency */

#define DAVINCI_CFC_ATA_BASE		  0x01C66000

#define DAVINCI_ASYNC_EMIF_CONTROL_BASE   0x01e00000
#define DAVINCI_ASYNC_EMIF_DATA_CE0_BASE  0x02000000
#define DAVINCI_ASYNC_EMIF_DATA_CE1_BASE  0x04000000
#define DAVINCI_ASYNC_EMIF_DATA_CE2_BASE  0x06000000
#define DAVINCI_ASYNC_EMIF_DATA_CE3_BASE  0x08000000

#define LXT971_PHY_ID	(0x001378e2)
#define LXT971_PHY_MASK	(0xfffffff0)

static struct mtd_partition davinci_evm_norflash_partitions[] = {
	/* bootloader (UBL, U-Boot, etc) in first 5 sectors */
	{
		.name		= "bootloader",
		.offset		= 0,
		.size		= 5 * SZ_64K,
		.mask_flags	= MTD_WRITEABLE, /* force read-only */
	},
	/* bootloader params in the next 1 sectors */
	{
		.name		= "params",
		.offset		= MTDPART_OFS_APPEND,
		.size		= SZ_64K,
		.mask_flags	= 0,
	},
	/* kernel */
	{
		.name		= "kernel",
		.offset		= MTDPART_OFS_APPEND,
		.size		= SZ_2M,
		.mask_flags	= 0
	},
	/* file system */
	{
		.name		= "filesystem",
		.offset		= MTDPART_OFS_APPEND,
		.size		= MTDPART_SIZ_FULL,
		.mask_flags	= 0
	}
};

static struct physmap_flash_data davinci_evm_norflash_data = {
	.width		= 2,
	.parts		= davinci_evm_norflash_partitions,
	.nr_parts	= ARRAY_SIZE(davinci_evm_norflash_partitions),
};

/* NOTE: CFI probe will correctly detect flash part as 32M, but EMIF
 * limits addresses to 16M, so using addresses past 16M will wrap */
static struct resource davinci_evm_norflash_resource = {
	.start		= DAVINCI_ASYNC_EMIF_DATA_CE0_BASE,
	.end		= DAVINCI_ASYNC_EMIF_DATA_CE0_BASE + SZ_16M - 1,
	.flags		= IORESOURCE_MEM,
};

static struct platform_device davinci_evm_norflash_device = {
	.name		= "physmap-flash",
	.id		= 0,
	.dev		= {
		.platform_data	= &davinci_evm_norflash_data,
	},
	.num_resources	= 1,
	.resource	= &davinci_evm_norflash_resource,
};

/* DM644x EVM includes a 64 MByte small-page NAND flash (16K blocks).
 * It may used instead of the (default) NOR chip to boot, using TI's
 * tools to install the secondary boot loader (UBL) and U-Boot.
 */
struct mtd_partition davinci_evm_nandflash_partition[] = {
	/* Bootloader layout depends on whose u-boot is installed, but we
	 * can hide all the details.
	 *  - block 0 for u-boot environment ... in mainline u-boot
	 *  - block 1 for UBL (plus up to four backup copies in blocks 2..5)
	 *  - blocks 6...? for u-boot
	 *  - blocks 16..23 for u-boot environment ... in TI's u-boot
	 */
	{
		.name		= "bootloader",
		.offset		= 0,
		.size		= SZ_256K + SZ_128K,
		.mask_flags	= MTD_WRITEABLE,	/* force read-only */
	},
	/* Kernel */
	{
		.name		= "kernel",
		.offset		= MTDPART_OFS_APPEND,
		.size		= SZ_4M,
		.mask_flags	= 0,
	},
	/* File system (older GIT kernels started this on the 5MB mark) */
	{
		.name		= "filesystem",
		.offset		= MTDPART_OFS_APPEND,
		.size		= MTDPART_SIZ_FULL,
		.mask_flags	= 0,
	}
	/* A few blocks at end hold a flash BBT ... created by TI's CCS
	 * using flashwriter_nand.out, but ignored by TI's versions of
	 * Linux and u-boot.  We boot faster by using them.
	 */
};

static struct davinci_nand_pdata davinci_evm_nandflash_data = {
	.parts		= davinci_evm_nandflash_partition,
	.nr_parts	= ARRAY_SIZE(davinci_evm_nandflash_partition),
	.ecc_mode	= NAND_ECC_HW,
	.options	= NAND_USE_FLASH_BBT,
};

static struct resource davinci_evm_nandflash_resource[] = {
	{
		.start		= DAVINCI_ASYNC_EMIF_DATA_CE0_BASE,
		.end		= DAVINCI_ASYNC_EMIF_DATA_CE0_BASE + SZ_16M - 1,
		.flags		= IORESOURCE_MEM,
	}, {
		.start		= DAVINCI_ASYNC_EMIF_CONTROL_BASE,
		.end		= DAVINCI_ASYNC_EMIF_CONTROL_BASE + SZ_4K - 1,
		.flags		= IORESOURCE_MEM,
	},
};

static struct platform_device davinci_evm_nandflash_device = {
	.name		= "davinci_nand",
	.id		= 0,
	.dev		= {
		.platform_data	= &davinci_evm_nandflash_data,
	},
	.num_resources	= ARRAY_SIZE(davinci_evm_nandflash_resource),
	.resource	= davinci_evm_nandflash_resource,
};

static u64 davinci_fb_dma_mask = DMA_BIT_MASK(32);

static struct platform_device davinci_fb_device = {
	.name		= "davincifb",
	.id		= -1,
	.dev = {
		.dma_mask		= &davinci_fb_dma_mask,
		.coherent_dma_mask      = DMA_BIT_MASK(32),
	},
	.num_resources = 0,
};

static struct platform_device rtc_dev = {
	.name           = "rtc_davinci_evm",
	.id             = -1,
};

static struct resource ide_resources[] = {
	{
		.start          = DAVINCI_CFC_ATA_BASE,
		.end            = DAVINCI_CFC_ATA_BASE + 0x7ff,
		.flags          = IORESOURCE_MEM,
	},
	{
		.start          = IRQ_IDE,
		.end            = IRQ_IDE,
		.flags          = IORESOURCE_IRQ,
	},
};

static u64 ide_dma_mask = DMA_BIT_MASK(32);

static struct platform_device ide_dev = {
	.name           = "palm_bk3710",
	.id             = -1,
	.resource       = ide_resources,
	.num_resources  = ARRAY_SIZE(ide_resources),
	.dev = {
		.dma_mask		= &ide_dma_mask,
		.coherent_dma_mask      = DMA_BIT_MASK(32),
	},
};

/*----------------------------------------------------------------------*/

/*
 * I2C GPIO expanders
 */

#define PCF_Uxx_BASE(x)	(DAVINCI_N_GPIO + ((x) * 8))


/* U2 -- LEDs */

static struct gpio_led evm_leds[] = {
	{ .name = "DS8", .active_low = 1,
		.default_trigger = "heartbeat", },
	{ .name = "DS7", .active_low = 1, },
	{ .name = "DS6", .active_low = 1, },
	{ .name = "DS5", .active_low = 1, },
	{ .name = "DS4", .active_low = 1, },
	{ .name = "DS3", .active_low = 1, },
	{ .name = "DS2", .active_low = 1,
		.default_trigger = "mmc0", },
	{ .name = "DS1", .active_low = 1,
		.default_trigger = "ide-disk", },
};

static const struct gpio_led_platform_data evm_led_data = {
	.num_leds	= ARRAY_SIZE(evm_leds),
	.leds		= evm_leds,
};

static struct platform_device *evm_led_dev;

static int
evm_led_setup(struct i2c_client *client, int gpio, unsigned ngpio, void *c)
{
	struct gpio_led *leds = evm_leds;
	int status;

	while (ngpio--) {
		leds->gpio = gpio++;
		leds++;
	}

	/* what an extremely annoying way to be forced to handle
	 * device unregistration ...
	 */
	evm_led_dev = platform_device_alloc("leds-gpio", 0);
	platform_device_add_data(evm_led_dev,
			&evm_led_data, sizeof evm_led_data);

	evm_led_dev->dev.parent = &client->dev;
	status = platform_device_add(evm_led_dev);
	if (status < 0) {
		platform_device_put(evm_led_dev);
		evm_led_dev = NULL;
	}
	return status;
}

static int
evm_led_teardown(struct i2c_client *client, int gpio, unsigned ngpio, void *c)
{
	if (evm_led_dev) {
		platform_device_unregister(evm_led_dev);
		evm_led_dev = NULL;
	}
	return 0;
}

static struct pcf857x_platform_data pcf_data_u2 = {
	.gpio_base	= PCF_Uxx_BASE(0),
	.setup		= evm_led_setup,
	.teardown	= evm_led_teardown,
};


/* U18 - A/V clock generator and user switch */

static int sw_gpio;

static ssize_t
sw_show(struct device *d, struct device_attribute *a, char *buf)
{
	char *s = gpio_get_value_cansleep(sw_gpio) ? "on\n" : "off\n";

	strcpy(buf, s);
	return strlen(s);
}

static DEVICE_ATTR(user_sw, S_IRUGO, sw_show, NULL);

static int
evm_u18_setup(struct i2c_client *client, int gpio, unsigned ngpio, void *c)
{
	int	status;

	/* export dip switch option */
	sw_gpio = gpio + 7;
	status = gpio_request(sw_gpio, "user_sw");
	if (status == 0)
		status = gpio_direction_input(sw_gpio);
	if (status == 0)
		status = device_create_file(&client->dev, &dev_attr_user_sw);
	else
		gpio_free(sw_gpio);
	if (status != 0)
		sw_gpio = -EINVAL;

	/* audio PLL:  48 kHz (vs 44.1 or 32), single rate (vs double) */
	gpio_request(gpio + 3, "pll_fs2");
	gpio_direction_output(gpio + 3, 0);

	gpio_request(gpio + 2, "pll_fs1");
	gpio_direction_output(gpio + 2, 0);

	gpio_request(gpio + 1, "pll_sr");
	gpio_direction_output(gpio + 1, 0);

	return 0;
}

static int
evm_u18_teardown(struct i2c_client *client, int gpio, unsigned ngpio, void *c)
{
	gpio_free(gpio + 1);
	gpio_free(gpio + 2);
	gpio_free(gpio + 3);

	if (sw_gpio > 0) {
		device_remove_file(&client->dev, &dev_attr_user_sw);
		gpio_free(sw_gpio);
	}
	return 0;
}

static struct pcf857x_platform_data pcf_data_u18 = {
	.gpio_base	= PCF_Uxx_BASE(1),
	.n_latch	= (1 << 3) | (1 << 2) | (1 << 1),
	.setup		= evm_u18_setup,
	.teardown	= evm_u18_teardown,
};


/* U35 - various I/O signals used to manage USB, CF, ATA, etc */

static int
evm_u35_setup(struct i2c_client *client, int gpio, unsigned ngpio, void *c)
{
	/* p0 = nDRV_VBUS (initial:  don't supply it) */
	gpio_request(gpio + 0, "nDRV_VBUS");
	gpio_direction_output(gpio + 0, 1);

	/* p1 = VDDIMX_EN */
	gpio_request(gpio + 1, "VDDIMX_EN");
	gpio_direction_output(gpio + 1, 1);

	/* p2 = VLYNQ_EN */
	gpio_request(gpio + 2, "VLYNQ_EN");
	gpio_direction_output(gpio + 2, 1);

	/* p3 = n3V3_CF_RESET (initial: stay in reset) */
	gpio_request(gpio + 3, "nCF_RESET");
	gpio_direction_output(gpio + 3, 0);

	/* (p4 unused) */

	/* p5 = 1V8_WLAN_RESET (initial: stay in reset) */
	gpio_request(gpio + 5, "WLAN_RESET");
	gpio_direction_output(gpio + 5, 1);

	/* p6 = nATA_SEL (initial: select) */
	gpio_request(gpio + 6, "nATA_SEL");
	gpio_direction_output(gpio + 6, 0);

	/* p7 = nCF_SEL (initial: deselect) */
	gpio_request(gpio + 7, "nCF_SEL");
	gpio_direction_output(gpio + 7, 1);

	/* irlml6401 switches over 1A, in under 8 msec;
	 * now it can be managed by nDRV_VBUS ...
	 */
	setup_usb(500, 8);

	return 0;
}

static int
evm_u35_teardown(struct i2c_client *client, int gpio, unsigned ngpio, void *c)
{
	gpio_free(gpio + 7);
	gpio_free(gpio + 6);
	gpio_free(gpio + 5);
	gpio_free(gpio + 3);
	gpio_free(gpio + 2);
	gpio_free(gpio + 1);
	gpio_free(gpio + 0);
	return 0;
}

static struct pcf857x_platform_data pcf_data_u35 = {
	.gpio_base	= PCF_Uxx_BASE(2),
	.setup		= evm_u35_setup,
	.teardown	= evm_u35_teardown,
};

/*----------------------------------------------------------------------*/

/* Most of this EEPROM is unused, but U-Boot uses some data:
 *  - 0x7f00, 6 bytes Ethernet Address
 *  - 0x0039, 1 byte NTSC vs PAL (bit 0x80 == PAL)
 *  - ... newer boards may have more
 */

static struct at24_platform_data eeprom_info = {
	.byte_len	= (256*1024) / 8,
	.page_size	= 64,
	.flags		= AT24_FLAG_ADDR16,
	.setup          = davinci_get_mac_addr,
	.context	= (void *)0x7f00,
};

/*
 * MSP430 supports RTC, card detection, input from IR remote, and
 * a bit more.  It triggers interrupts on GPIO(7) from pressing
 * buttons on the IR remote, and for card detect switches.
 */
static struct i2c_client *dm6446evm_msp;

static int dm6446evm_msp_probe(struct i2c_client *client,
		const struct i2c_device_id *id)
{
	dm6446evm_msp = client;
	return 0;
}

static int dm6446evm_msp_remove(struct i2c_client *client)
{
	dm6446evm_msp = NULL;
	return 0;
}

static const struct i2c_device_id dm6446evm_msp_ids[] = {
	{ "dm6446evm_msp", 0, },
	{ /* end of list */ },
};

static struct i2c_driver dm6446evm_msp_driver = {
	.driver.name	= "dm6446evm_msp",
	.id_table	= dm6446evm_msp_ids,
	.probe		= dm6446evm_msp_probe,
	.remove		= dm6446evm_msp_remove,
};

static int dm6444evm_msp430_get_pins(void)
{
	static const char txbuf[2] = { 2, 4, };
	char buf[4];
	struct i2c_msg msg[2] = {
		{
			.addr = dm6446evm_msp->addr,
			.flags = 0,
			.len = 2,
			.buf = (void __force *)txbuf,
		},
		{
			.addr = dm6446evm_msp->addr,
			.flags = I2C_M_RD,
			.len = 4,
			.buf = buf,
		},
	};
	int status;

	if (!dm6446evm_msp)
		return -ENXIO;

	/* Command 4 == get input state, returns port 2 and port3 data
	 *   S Addr W [A] len=2 [A] cmd=4 [A]
	 *   RS Addr R [A] [len=4] A [cmd=4] A [port2] A [port3] N P
	 */
	status = i2c_transfer(dm6446evm_msp->adapter, msg, 2);
	if (status < 0)
		return status;

	dev_dbg(&dm6446evm_msp->dev,
		"PINS: %02x %02x %02x %02x\n",
		buf[0], buf[1], buf[2], buf[3]);

	return (buf[3] << 8) | buf[2];
}

static int dm6444evm_mmc_get_cd(int module)
{
	int status = dm6444evm_msp430_get_pins();

	return (status < 0) ? status : !(status & BIT(1));
}

static int dm6444evm_mmc_get_ro(int module)
{
	int status = dm6444evm_msp430_get_pins();

	return (status < 0) ? status : status & BIT(6 + 8);
}

static struct davinci_mmc_config dm6446evm_mmc_config = {
	.get_cd		= dm6444evm_mmc_get_cd,
	.get_ro		= dm6444evm_mmc_get_ro,
	.wires		= 4,
	.version	= MMC_CTLR_VERSION_1
};

static struct i2c_board_info __initdata i2c_info[] =  {
	{
		I2C_BOARD_INFO("dm6446evm_msp", 0x23),
	},
	{
		I2C_BOARD_INFO("pcf8574", 0x38),
		.platform_data	= &pcf_data_u2,
	},
	{
		I2C_BOARD_INFO("pcf8574", 0x39),
		.platform_data	= &pcf_data_u18,
	},
	{
		I2C_BOARD_INFO("pcf8574", 0x3a),
		.platform_data	= &pcf_data_u35,
	},
	{
		I2C_BOARD_INFO("24c256", 0x50),
		.platform_data	= &eeprom_info,
	},
	/* ALSO:
	 * - tvl320aic33 audio codec (0x1b)
	 * - tvp5146 video decoder (0x5d)
	 */
};

/* The msp430 uses a slow bitbanged I2C implementation (ergo 20 KHz),
 * which requires 100 usec of idle bus after i2c writes sent to it.
 */
static struct davinci_i2c_platform_data i2c_pdata = {
	.bus_freq	= 20 /* kHz */,
	.bus_delay	= 100 /* usec */,
};

static void __init evm_init_i2c(void)
{
	davinci_init_i2c(&i2c_pdata);
	i2c_add_driver(&dm6446evm_msp_driver);
	i2c_register_board_info(1, i2c_info, ARRAY_SIZE(i2c_info));
}

static struct platform_device *davinci_evm_devices[] __initdata = {
	&davinci_fb_device,
	&rtc_dev,
};

static struct davinci_uart_config uart_config __initdata = {
	.enabled_uarts = (1 << 0),
};

static void __init
davinci_evm_map_io(void)
{
	dm644x_init();
}

static int davinci_phy_fixup(struct phy_device *phydev)
{
	unsigned int control;
	/* CRITICAL: Fix for increasing PHY signal drive strength for
	 * TX lockup issue. On DaVinci EVM, the Intel LXT971 PHY
	 * signal strength was low causing  TX to fail randomly. The
	 * fix is to Set bit 11 (Increased MII drive strength) of PHY
	 * register 26 (Digital Config register) on this phy. */
	control = phy_read(phydev, 26);
	phy_write(phydev, 26, (control | 0x800));
	return 0;
}

#if defined(CONFIG_BLK_DEV_PALMCHIP_BK3710) || \
    defined(CONFIG_BLK_DEV_PALMCHIP_BK3710_MODULE)
#define HAS_ATA 1
#else
#define HAS_ATA 0
#endif

#if defined(CONFIG_MTD_PHYSMAP) || \
    defined(CONFIG_MTD_PHYSMAP_MODULE)
#define HAS_NOR 1
#else
#define HAS_NOR 0
#endif

#if defined(CONFIG_MTD_NAND_DAVINCI) || \
    defined(CONFIG_MTD_NAND_DAVINCI_MODULE)
#define HAS_NAND 1
#else
#define HAS_NAND 0
#endif

static __init void davinci_evm_init(void)
{
	struct clk *aemif_clk;
	struct davinci_soc_info *soc_info = &davinci_soc_info;

	aemif_clk = clk_get(NULL, "aemif");
	clk_enable(aemif_clk);

	if (HAS_ATA) {
		if (HAS_NAND || HAS_NOR)
			pr_warning("WARNING: both IDE and Flash are "
				"enabled, but they share AEMIF pins.\n"
				"\tDisable IDE for NAND/NOR support.\n");
		davinci_cfg_reg(DM644X_HPIEN_DISABLE);
		davinci_cfg_reg(DM644X_ATAEN);
		davinci_cfg_reg(DM644X_HDIREN);
		platform_device_register(&ide_dev);
	} else if (HAS_NAND || HAS_NOR) {
		davinci_cfg_reg(DM644X_HPIEN_DISABLE);
		davinci_cfg_reg(DM644X_ATAEN_DISABLE);

		/* only one device will be jumpered and detected */
		if (HAS_NAND) {
			platform_device_register(&davinci_evm_nandflash_device);
			evm_leds[7].default_trigger = "nand-disk";
			if (HAS_NOR)
				pr_warning("WARNING: both NAND and NOR flash "
					"are enabled; disable one of them.\n");
		} else if (HAS_NOR)
			platform_device_register(&davinci_evm_norflash_device);
	}

	platform_add_devices(davinci_evm_devices,
			     ARRAY_SIZE(davinci_evm_devices));
	evm_init_i2c();

	davinci_setup_mmc(0, &dm6446evm_mmc_config);

	davinci_serial_init(&uart_config);

	soc_info->emac_pdata->phy_mask = DM644X_EVM_PHY_MASK;
	soc_info->emac_pdata->mdio_max_freq = DM644X_EVM_MDIO_FREQUENCY;

	/* Register the fixup for PHY on DaVinci */
	phy_register_fixup_for_uid(LXT971_PHY_ID, LXT971_PHY_MASK,
					davinci_phy_fixup);

}

static __init void davinci_evm_irq_init(void)
{
	davinci_irq_init();
}

MACHINE_START(DAVINCI_EVM, "DaVinci DM644x EVM")
	/* Maintainer: MontaVista Software <source@mvista.com> */
	.phys_io      = IO_PHYS,
	.io_pg_offst  = (__IO_ADDRESS(IO_PHYS) >> 18) & 0xfffc,
	.boot_params  = (DAVINCI_DDR_BASE + 0x100),
	.map_io	      = davinci_evm_map_io,
	.init_irq     = davinci_evm_irq_init,
	.timer	      = &davinci_timer,
	.init_machine = davinci_evm_init,
MACHINE_END<|MERGE_RESOLUTION|>--- conflicted
+++ resolved
@@ -45,10 +45,6 @@
 #include <mach/nand.h>
 #include <mach/mmc.h>
 #include <mach/emac.h>
-<<<<<<< HEAD
-#include <mach/common.h>
-=======
->>>>>>> 80ffb3cc
 
 #define DM644X_EVM_PHY_MASK		(0x2)
 #define DM644X_EVM_MDIO_FREQUENCY	(2200000) /* PHY bus frequency */
