/*
 * TI DaVinci DM365 EVM board support
 *
 * Copyright (C) 2009 Texas Instruments Incorporated
 *
 * This program is free software; you can redistribute it and/or
 * modify it under the terms of the GNU General Public License as
 * published by the Free Software Foundation version 2.
 *
 * This program is distributed "as is" WITHOUT ANY WARRANTY of any
 * kind, whether express or implied; without even the implied warranty
 * of MERCHANTABILITY or FITNESS FOR A PARTICULAR PURPOSE.  See the
 * GNU General Public License for more details.
 */
#include <linux/kernel.h>
#include <linux/init.h>
#include <linux/err.h>
#include <linux/i2c.h>
#include <linux/io.h>
#include <linux/clk.h>
#include <linux/property.h>
#include <linux/leds.h>
#include <linux/mtd/mtd.h>
#include <linux/mtd/partitions.h>
#include <linux/slab.h>
#include <linux/mtd/rawnand.h>
#include <linux/nvmem-provider.h>
#include <linux/input.h>
#include <linux/spi/spi.h>
#include <linux/spi/eeprom.h>
#include <linux/v4l2-dv-timings.h>
#include <linux/platform_data/ti-aemif.h>
#include <linux/regulator/fixed.h>
#include <linux/regulator/machine.h>

#include <asm/mach-types.h>
#include <asm/mach/arch.h>

#include <mach/mux.h>
#include <mach/common.h>
#include <linux/platform_data/i2c-davinci.h>
#include <mach/serial.h>
#include <linux/platform_data/mmc-davinci.h>
#include <linux/platform_data/mtd-davinci.h>
#include <linux/platform_data/keyscan-davinci.h>

#include <media/i2c/ths7303.h>
#include <media/i2c/tvp514x.h>

#include "davinci.h"

static inline int have_imager(void)
{
	/* REVISIT when it's supported, trigger via Kconfig */
	return 0;
}

static inline int have_tvp7002(void)
{
	/* REVISIT when it's supported, trigger via Kconfig */
	return 0;
}

#define DM365_EVM_PHY_ID		"davinci_mdio-0:01"
/*
 * A MAX-II CPLD is used for various board control functions.
 */
#define CPLD_OFFSET(a13a8,a2a1)		(((a13a8) << 10) + ((a2a1) << 3))

#define CPLD_VERSION	CPLD_OFFSET(0,0)	/* r/o */
#define CPLD_TEST	CPLD_OFFSET(0,1)
#define CPLD_LEDS	CPLD_OFFSET(0,2)
#define CPLD_MUX	CPLD_OFFSET(0,3)
#define CPLD_SWITCH	CPLD_OFFSET(1,0)	/* r/o */
#define CPLD_POWER	CPLD_OFFSET(1,1)
#define CPLD_VIDEO	CPLD_OFFSET(1,2)
#define CPLD_CARDSTAT	CPLD_OFFSET(1,3)	/* r/o */

#define CPLD_DILC_OUT	CPLD_OFFSET(2,0)
#define CPLD_DILC_IN	CPLD_OFFSET(2,1)	/* r/o */

#define CPLD_IMG_DIR0	CPLD_OFFSET(2,2)
#define CPLD_IMG_MUX0	CPLD_OFFSET(2,3)
#define CPLD_IMG_MUX1	CPLD_OFFSET(3,0)
#define CPLD_IMG_DIR1	CPLD_OFFSET(3,1)
#define CPLD_IMG_MUX2	CPLD_OFFSET(3,2)
#define CPLD_IMG_MUX3	CPLD_OFFSET(3,3)
#define CPLD_IMG_DIR2	CPLD_OFFSET(4,0)
#define CPLD_IMG_MUX4	CPLD_OFFSET(4,1)
#define CPLD_IMG_MUX5	CPLD_OFFSET(4,2)

#define CPLD_RESETS	CPLD_OFFSET(4,3)

#define CPLD_CCD_DIR1	CPLD_OFFSET(0x3e,0)
#define CPLD_CCD_IO1	CPLD_OFFSET(0x3e,1)
#define CPLD_CCD_DIR2	CPLD_OFFSET(0x3e,2)
#define CPLD_CCD_IO2	CPLD_OFFSET(0x3e,3)
#define CPLD_CCD_DIR3	CPLD_OFFSET(0x3f,0)
#define CPLD_CCD_IO3	CPLD_OFFSET(0x3f,1)

static void __iomem *cpld;


/* NOTE:  this is geared for the standard config, with a socketed
 * 2 GByte Micron NAND (MT29F16G08FAA) using 128KB sectors.  If you
 * swap chips with a different block size, partitioning will
 * need to be changed. This NAND chip MT29F16G08FAA is the default
 * NAND shipped with the Spectrum Digital DM365 EVM
 */
#define NAND_BLOCK_SIZE		SZ_128K

static struct mtd_partition davinci_nand_partitions[] = {
	{
		/* UBL (a few copies) plus U-Boot */
		.name		= "bootloader",
		.offset		= 0,
		.size		= 30 * NAND_BLOCK_SIZE,
		.mask_flags	= MTD_WRITEABLE, /* force read-only */
	}, {
		/* U-Boot environment */
		.name		= "params",
		.offset		= MTDPART_OFS_APPEND,
		.size		= 2 * NAND_BLOCK_SIZE,
		.mask_flags	= 0,
	}, {
		.name		= "kernel",
		.offset		= MTDPART_OFS_APPEND,
		.size		= SZ_4M,
		.mask_flags	= 0,
	}, {
		.name		= "filesystem1",
		.offset		= MTDPART_OFS_APPEND,
		.size		= SZ_512M,
		.mask_flags	= 0,
	}, {
		.name		= "filesystem2",
		.offset		= MTDPART_OFS_APPEND,
		.size		= MTDPART_SIZ_FULL,
		.mask_flags	= 0,
	}
	/* two blocks with bad block table (and mirror) at the end */
};

static struct davinci_nand_pdata davinci_nand_data = {
	.core_chipsel		= 0,
	.mask_chipsel		= BIT(14),
	.parts			= davinci_nand_partitions,
	.nr_parts		= ARRAY_SIZE(davinci_nand_partitions),
	.engine_type		= NAND_ECC_ENGINE_TYPE_ON_HOST,
	.bbt_options		= NAND_BBT_USE_FLASH,
	.ecc_bits		= 4,
};

static struct resource davinci_nand_resources[] = {
	{
		.start		= DM365_ASYNC_EMIF_DATA_CE0_BASE,
		.end		= DM365_ASYNC_EMIF_DATA_CE0_BASE + SZ_32M - 1,
		.flags		= IORESOURCE_MEM,
	}, {
		.start		= DM365_ASYNC_EMIF_CONTROL_BASE,
		.end		= DM365_ASYNC_EMIF_CONTROL_BASE + SZ_4K - 1,
		.flags		= IORESOURCE_MEM,
	},
};

static struct platform_device davinci_aemif_devices[] = {
	{
		.name		= "davinci_nand",
		.id		= 0,
		.num_resources	= ARRAY_SIZE(davinci_nand_resources),
		.resource	= davinci_nand_resources,
		.dev		= {
			.platform_data	= &davinci_nand_data,
		},
	}
};

static struct resource davinci_aemif_resources[] = {
	{
		.start		= DM365_ASYNC_EMIF_CONTROL_BASE,
		.end		= DM365_ASYNC_EMIF_CONTROL_BASE + SZ_4K - 1,
		.flags		= IORESOURCE_MEM,
	},
};

static struct aemif_abus_data da850_evm_aemif_abus_data[] = {
	{
		.cs		= 1,
	},
};

static struct aemif_platform_data davinci_aemif_pdata = {
	.abus_data		= da850_evm_aemif_abus_data,
	.num_abus_data		= ARRAY_SIZE(da850_evm_aemif_abus_data),
	.sub_devices		= davinci_aemif_devices,
	.num_sub_devices	= ARRAY_SIZE(davinci_aemif_devices),
};

<<<<<<< HEAD
=======
static struct platform_device davinci_aemif_device = {
	.name			= "ti-aemif",
	.id			= -1,
	.dev = {
		.platform_data	= &davinci_aemif_pdata,
	},
	.resource		= davinci_aemif_resources,
	.num_resources		= ARRAY_SIZE(davinci_aemif_resources),
};

static struct nvmem_cell_info davinci_nvmem_cells[] = {
	{
		.name		= "macaddr",
		.offset		= 0x7f00,
		.bytes		= ETH_ALEN,
	}
};

static struct nvmem_cell_table davinci_nvmem_cell_table = {
	.nvmem_name	= "1-00500",
	.cells		= davinci_nvmem_cells,
	.ncells		= ARRAY_SIZE(davinci_nvmem_cells),
};

static struct nvmem_cell_lookup davinci_nvmem_cell_lookup = {
	.nvmem_name	= "1-00500",
	.cell_name	= "macaddr",
	.dev_id		= "davinci_emac.1",
	.con_id		= "mac-address",
};

static const struct property_entry eeprom_properties[] = {
	PROPERTY_ENTRY_U32("pagesize", 64),
	{ }
};

>>>>>>> 24b8d41d
static struct i2c_board_info i2c_info[] = {
	{
		I2C_BOARD_INFO("24c256", 0x50),
		.properties = eeprom_properties,
	},
	{
		I2C_BOARD_INFO("tlv320aic3x", 0x18),
	},
};

static struct davinci_i2c_platform_data i2c_pdata = {
	.bus_freq	= 400	/* kHz */,
	.bus_delay	= 0	/* usec */,
};

/* Fixed regulator support */
static struct regulator_consumer_supply fixed_supplies_3_3v[] = {
	/* Baseboard 3.3V: 5V -> TPS767D301 -> 3.3V */
	REGULATOR_SUPPLY("AVDD", "1-0018"),
	REGULATOR_SUPPLY("DRVDD", "1-0018"),
	REGULATOR_SUPPLY("IOVDD", "1-0018"),
};

static struct regulator_consumer_supply fixed_supplies_1_8v[] = {
	/* Baseboard 1.8V: 5V -> TPS767D301 -> 1.8V */
	REGULATOR_SUPPLY("DVDD", "1-0018"),
};

static int dm365evm_keyscan_enable(struct device *dev)
{
	return davinci_cfg_reg(DM365_KEYSCAN);
}

static unsigned short dm365evm_keymap[] = {
	KEY_KP2,
	KEY_LEFT,
	KEY_EXIT,
	KEY_DOWN,
	KEY_ENTER,
	KEY_UP,
	KEY_KP1,
	KEY_RIGHT,
	KEY_MENU,
	KEY_RECORD,
	KEY_REWIND,
	KEY_KPMINUS,
	KEY_STOP,
	KEY_FASTFORWARD,
	KEY_KPPLUS,
	KEY_PLAYPAUSE,
	0
};

static struct davinci_ks_platform_data dm365evm_ks_data = {
	.device_enable	= dm365evm_keyscan_enable,
	.keymap		= dm365evm_keymap,
	.keymapsize	= ARRAY_SIZE(dm365evm_keymap),
	.rep		= 1,
	/* Scan period = strobe + interval */
	.strobe		= 0x5,
	.interval	= 0x2,
	.matrix_type	= DAVINCI_KEYSCAN_MATRIX_4X4,
};

static int cpld_mmc_get_cd(int module)
{
	if (!cpld)
		return -ENXIO;

	/* low == card present */
	return !(__raw_readb(cpld + CPLD_CARDSTAT) & BIT(module ? 4 : 0));
}

static int cpld_mmc_get_ro(int module)
{
	if (!cpld)
		return -ENXIO;

	/* high == card's write protect switch active */
	return !!(__raw_readb(cpld + CPLD_CARDSTAT) & BIT(module ? 5 : 1));
}

static struct davinci_mmc_config dm365evm_mmc_config = {
	.get_cd		= cpld_mmc_get_cd,
	.get_ro		= cpld_mmc_get_ro,
	.wires		= 4,
	.max_freq	= 50000000,
	.caps		= MMC_CAP_MMC_HIGHSPEED | MMC_CAP_SD_HIGHSPEED,
};

static void dm365evm_emac_configure(void)
{
	/*
	 * EMAC pins are multiplexed with GPIO and UART
	 * Further details are available at the DM365 ARM
	 * Subsystem Users Guide(sprufg5.pdf) pages 125 - 127
	 */
	davinci_cfg_reg(DM365_EMAC_TX_EN);
	davinci_cfg_reg(DM365_EMAC_TX_CLK);
	davinci_cfg_reg(DM365_EMAC_COL);
	davinci_cfg_reg(DM365_EMAC_TXD3);
	davinci_cfg_reg(DM365_EMAC_TXD2);
	davinci_cfg_reg(DM365_EMAC_TXD1);
	davinci_cfg_reg(DM365_EMAC_TXD0);
	davinci_cfg_reg(DM365_EMAC_RXD3);
	davinci_cfg_reg(DM365_EMAC_RXD2);
	davinci_cfg_reg(DM365_EMAC_RXD1);
	davinci_cfg_reg(DM365_EMAC_RXD0);
	davinci_cfg_reg(DM365_EMAC_RX_CLK);
	davinci_cfg_reg(DM365_EMAC_RX_DV);
	davinci_cfg_reg(DM365_EMAC_RX_ER);
	davinci_cfg_reg(DM365_EMAC_CRS);
	davinci_cfg_reg(DM365_EMAC_MDIO);
	davinci_cfg_reg(DM365_EMAC_MDCLK);

	/*
	 * EMAC interrupts are multiplexed with GPIO interrupts
	 * Details are available at the DM365 ARM
	 * Subsystem Users Guide(sprufg5.pdf) pages 133 - 134
	 */
	davinci_cfg_reg(DM365_INT_EMAC_RXTHRESH);
	davinci_cfg_reg(DM365_INT_EMAC_RXPULSE);
	davinci_cfg_reg(DM365_INT_EMAC_TXPULSE);
	davinci_cfg_reg(DM365_INT_EMAC_MISCPULSE);
}

static void dm365evm_mmc_configure(void)
{
	/*
	 * MMC/SD pins are multiplexed with GPIO and EMIF
	 * Further details are available at the DM365 ARM
	 * Subsystem Users Guide(sprufg5.pdf) pages 118, 128 - 131
	 */
	davinci_cfg_reg(DM365_SD1_CLK);
	davinci_cfg_reg(DM365_SD1_CMD);
	davinci_cfg_reg(DM365_SD1_DATA3);
	davinci_cfg_reg(DM365_SD1_DATA2);
	davinci_cfg_reg(DM365_SD1_DATA1);
	davinci_cfg_reg(DM365_SD1_DATA0);
}

static struct tvp514x_platform_data tvp5146_pdata = {
	.clk_polarity = 0,
	.hs_polarity = 1,
	.vs_polarity = 1
};

#define TVP514X_STD_ALL        (V4L2_STD_NTSC | V4L2_STD_PAL)
/* Inputs available at the TVP5146 */
static struct v4l2_input tvp5146_inputs[] = {
	{
		.index = 0,
		.name = "Composite",
		.type = V4L2_INPUT_TYPE_CAMERA,
		.std = TVP514X_STD_ALL,
	},
	{
		.index = 1,
		.name = "S-Video",
		.type = V4L2_INPUT_TYPE_CAMERA,
		.std = TVP514X_STD_ALL,
	},
};

/*
 * this is the route info for connecting each input to decoder
 * ouput that goes to vpfe. There is a one to one correspondence
 * with tvp5146_inputs
 */
static struct vpfe_route tvp5146_routes[] = {
	{
		.input = INPUT_CVBS_VI2B,
		.output = OUTPUT_10BIT_422_EMBEDDED_SYNC,
	},
{
		.input = INPUT_SVIDEO_VI2C_VI1C,
		.output = OUTPUT_10BIT_422_EMBEDDED_SYNC,
	},
};

static struct vpfe_subdev_info vpfe_sub_devs[] = {
	{
		.name = "tvp5146",
		.grp_id = 0,
		.num_inputs = ARRAY_SIZE(tvp5146_inputs),
		.inputs = tvp5146_inputs,
		.routes = tvp5146_routes,
		.can_route = 1,
		.ccdc_if_params = {
			.if_type = VPFE_BT656,
			.hdpol = VPFE_PINPOL_POSITIVE,
			.vdpol = VPFE_PINPOL_POSITIVE,
		},
		.board_info = {
			I2C_BOARD_INFO("tvp5146", 0x5d),
			.platform_data = &tvp5146_pdata,
		},
	},
};

static struct vpfe_config vpfe_cfg = {
	.num_subdevs = ARRAY_SIZE(vpfe_sub_devs),
	.sub_devs = vpfe_sub_devs,
	.i2c_adapter_id = 1,
	.card_name = "DM365 EVM",
	.ccdc = "ISIF",
};

/* venc standards timings */
static struct vpbe_enc_mode_info dm365evm_enc_std_timing[] = {
	{
		.name		= "ntsc",
		.timings_type	= VPBE_ENC_STD,
		.std_id		= V4L2_STD_NTSC,
		.interlaced	= 1,
		.xres		= 720,
		.yres		= 480,
		.aspect		= {11, 10},
		.fps		= {30000, 1001},
		.left_margin	= 0x79,
		.upper_margin	= 0x10,
	},
	{
		.name		= "pal",
		.timings_type	= VPBE_ENC_STD,
		.std_id		= V4L2_STD_PAL,
		.interlaced	= 1,
		.xres		= 720,
		.yres		= 576,
		.aspect		= {54, 59},
		.fps		= {25, 1},
		.left_margin	= 0x7E,
		.upper_margin	= 0x16,
	},
};

/* venc dv timings */
static struct vpbe_enc_mode_info dm365evm_enc_preset_timing[] = {
	{
		.name		= "480p59_94",
		.timings_type	= VPBE_ENC_DV_TIMINGS,
		.dv_timings	= V4L2_DV_BT_CEA_720X480P59_94,
		.interlaced	= 0,
		.xres		= 720,
		.yres		= 480,
		.aspect		= {1, 1},
		.fps		= {5994, 100},
		.left_margin	= 0x8F,
		.upper_margin	= 0x2D,
	},
	{
		.name		= "576p50",
		.timings_type	= VPBE_ENC_DV_TIMINGS,
		.dv_timings	= V4L2_DV_BT_CEA_720X576P50,
		.interlaced	= 0,
		.xres		= 720,
		.yres		= 576,
		.aspect		= {1, 1},
		.fps		= {50, 1},
		.left_margin	= 0x8C,
		.upper_margin   = 0x36,
	},
	{
		.name		= "720p60",
		.timings_type	= VPBE_ENC_DV_TIMINGS,
		.dv_timings	= V4L2_DV_BT_CEA_1280X720P60,
		.interlaced	= 0,
		.xres		= 1280,
		.yres		= 720,
		.aspect		= {1, 1},
		.fps		= {60, 1},
		.left_margin	= 0x117,
		.right_margin	= 70,
		.upper_margin	= 38,
		.lower_margin	= 3,
		.hsync_len	= 80,
		.vsync_len	= 5,
	},
	{
		.name		= "1080i60",
		.timings_type	= VPBE_ENC_DV_TIMINGS,
		.dv_timings	= V4L2_DV_BT_CEA_1920X1080I60,
		.interlaced	= 1,
		.xres		= 1920,
		.yres		= 1080,
		.aspect		= {1, 1},
		.fps		= {30, 1},
		.left_margin	= 0xc9,
		.right_margin	= 80,
		.upper_margin	= 30,
		.lower_margin	= 3,
		.hsync_len	= 88,
		.vsync_len	= 5,
	},
};

#define VENC_STD_ALL	(V4L2_STD_NTSC | V4L2_STD_PAL)

/*
 * The outputs available from VPBE + ecnoders. Keep the
 * the order same as that of encoders. First those from venc followed by that
 * from encoders. Index in the output refers to index on a particular
 * encoder.Driver uses this index to pass it to encoder when it supports more
 * than one output. Application uses index of the array to set an output.
 */
static struct vpbe_output dm365evm_vpbe_outputs[] = {
	{
		.output		= {
			.index		= 0,
			.name		= "Composite",
			.type		= V4L2_OUTPUT_TYPE_ANALOG,
			.std		= VENC_STD_ALL,
			.capabilities	= V4L2_OUT_CAP_STD,
		},
		.subdev_name	= DM365_VPBE_VENC_SUBDEV_NAME,
		.default_mode	= "ntsc",
		.num_modes	= ARRAY_SIZE(dm365evm_enc_std_timing),
		.modes		= dm365evm_enc_std_timing,
		.if_params	= MEDIA_BUS_FMT_FIXED,
	},
	{
		.output		= {
			.index		= 1,
			.name		= "Component",
			.type		= V4L2_OUTPUT_TYPE_ANALOG,
			.capabilities	= V4L2_OUT_CAP_DV_TIMINGS,
		},
		.subdev_name	= DM365_VPBE_VENC_SUBDEV_NAME,
		.default_mode	= "480p59_94",
		.num_modes	= ARRAY_SIZE(dm365evm_enc_preset_timing),
		.modes		= dm365evm_enc_preset_timing,
		.if_params	= MEDIA_BUS_FMT_FIXED,
	},
};

/*
 * Amplifiers on the board
 */
static struct ths7303_platform_data ths7303_pdata = {
	.ch_1 = 3,
	.ch_2 = 3,
	.ch_3 = 3,
};

static struct amp_config_info vpbe_amp = {
	.module_name	= "ths7303",
	.is_i2c		= 1,
	.board_info	= {
		I2C_BOARD_INFO("ths7303", 0x2c),
		.platform_data = &ths7303_pdata,
	}
};

static struct vpbe_config dm365evm_display_cfg = {
	.module_name	= "dm365-vpbe-display",
	.i2c_adapter_id	= 1,
	.amp		= &vpbe_amp,
	.osd		= {
		.module_name	= DM365_VPBE_OSD_SUBDEV_NAME,
	},
	.venc		= {
		.module_name	= DM365_VPBE_VENC_SUBDEV_NAME,
	},
	.num_outputs	= ARRAY_SIZE(dm365evm_vpbe_outputs),
	.outputs	= dm365evm_vpbe_outputs,
};

static void __init evm_init_i2c(void)
{
	davinci_init_i2c(&i2c_pdata);
	i2c_register_board_info(1, i2c_info, ARRAY_SIZE(i2c_info));
}

static inline int have_leds(void)
{
#ifdef CONFIG_LEDS_CLASS
	return 1;
#else
	return 0;
#endif
}

struct cpld_led {
	struct led_classdev	cdev;
	u8			mask;
};

static const struct {
	const char *name;
	const char *trigger;
} cpld_leds[] = {
	{ "dm365evm::ds2", },
	{ "dm365evm::ds3", },
	{ "dm365evm::ds4", },
	{ "dm365evm::ds5", },
	{ "dm365evm::ds6", "nand-disk", },
	{ "dm365evm::ds7", "mmc1", },
	{ "dm365evm::ds8", "mmc0", },
	{ "dm365evm::ds9", "heartbeat", },
};

static void cpld_led_set(struct led_classdev *cdev, enum led_brightness b)
{
	struct cpld_led *led = container_of(cdev, struct cpld_led, cdev);
	u8 reg = __raw_readb(cpld + CPLD_LEDS);

	if (b != LED_OFF)
		reg &= ~led->mask;
	else
		reg |= led->mask;
	__raw_writeb(reg, cpld + CPLD_LEDS);
}

static enum led_brightness cpld_led_get(struct led_classdev *cdev)
{
	struct cpld_led *led = container_of(cdev, struct cpld_led, cdev);
	u8 reg = __raw_readb(cpld + CPLD_LEDS);

	return (reg & led->mask) ? LED_OFF : LED_FULL;
}

static int __init cpld_leds_init(void)
{
	int	i;

	if (!have_leds() ||  !cpld)
		return 0;

	/* setup LEDs */
	__raw_writeb(0xff, cpld + CPLD_LEDS);
	for (i = 0; i < ARRAY_SIZE(cpld_leds); i++) {
		struct cpld_led *led;

		led = kzalloc(sizeof(*led), GFP_KERNEL);
		if (!led)
			break;

		led->cdev.name = cpld_leds[i].name;
		led->cdev.brightness_set = cpld_led_set;
		led->cdev.brightness_get = cpld_led_get;
		led->cdev.default_trigger = cpld_leds[i].trigger;
		led->mask = BIT(i);

		if (led_classdev_register(NULL, &led->cdev) < 0) {
			kfree(led);
			break;
		}
	}

	return 0;
}
/* run after subsys_initcall() for LEDs */
fs_initcall(cpld_leds_init);


static void __init evm_init_cpld(void)
{
	u8 mux, resets;
	const char *label;
	struct clk *aemif_clk;
	int rc;

	/* Make sure we can configure the CPLD through CS1.  Then
	 * leave it on for later access to MMC and LED registers.
	 */
	aemif_clk = clk_get(NULL, "aemif");
	if (IS_ERR(aemif_clk))
		return;
	clk_prepare_enable(aemif_clk);

	if (request_mem_region(DM365_ASYNC_EMIF_DATA_CE1_BASE, SECTION_SIZE,
			"cpld") == NULL)
		goto fail;
	cpld = ioremap(DM365_ASYNC_EMIF_DATA_CE1_BASE, SECTION_SIZE);
	if (!cpld) {
		release_mem_region(DM365_ASYNC_EMIF_DATA_CE1_BASE,
				SECTION_SIZE);
fail:
		pr_err("ERROR: can't map CPLD\n");
		clk_disable_unprepare(aemif_clk);
		return;
	}

	/* External muxing for some signals */
	mux = 0;

	/* Read SW5 to set up NAND + keypad _or_ OneNAND (sync read).
	 * NOTE:  SW4 bus width setting must match!
	 */
	if ((__raw_readb(cpld + CPLD_SWITCH) & BIT(5)) == 0) {
		/* external keypad mux */
		mux |= BIT(7);

		rc = platform_device_register(&davinci_aemif_device);
		if (rc)
			pr_warn("%s(): error registering the aemif device: %d\n",
				__func__, rc);
	} else {
		/* no OneNAND support yet */
	}

	/* Leave external chips in reset when unused. */
	resets = BIT(3) | BIT(2) | BIT(1) | BIT(0);

	/* Static video input config with SN74CBT16214 1-of-3 mux:
	 *  - port b1 == tvp7002 (mux lowbits == 1 or 6)
	 *  - port b2 == imager (mux lowbits == 2 or 7)
	 *  - port b3 == tvp5146 (mux lowbits == 5)
	 *
	 * Runtime switching could work too, with limitations.
	 */
	if (have_imager()) {
		label = "HD imager";
		mux |= 2;

		/* externally mux MMC1/ENET/AIC33 to imager */
		mux |= BIT(6) | BIT(5) | BIT(3);
	} else {
		struct davinci_soc_info *soc_info = &davinci_soc_info;

		/* we can use MMC1 ... */
		dm365evm_mmc_configure();
		davinci_setup_mmc(1, &dm365evm_mmc_config);

		/* ... and ENET ... */
		dm365evm_emac_configure();
		soc_info->emac_pdata->phy_id = DM365_EVM_PHY_ID;
		resets &= ~BIT(3);

		/* ... and AIC33 */
		resets &= ~BIT(1);

		if (have_tvp7002()) {
			mux |= 1;
			resets &= ~BIT(2);
			label = "tvp7002 HD";
		} else {
			/* default to tvp5146 */
			mux |= 5;
			resets &= ~BIT(0);
			label = "tvp5146 SD";
		}
	}
	__raw_writeb(mux, cpld + CPLD_MUX);
	__raw_writeb(resets, cpld + CPLD_RESETS);
	pr_info("EVM: %s video input\n", label);

	/* REVISIT export switches: NTSC/PAL (SW5.6), EXTRA1 (SW5.2), etc */
}

static void __init dm365_evm_map_io(void)
{
	dm365_init();
}

static struct spi_eeprom at25640 = {
	.byte_len	= SZ_64K / 8,
	.name		= "at25640",
	.page_size	= 32,
	.flags		= EE_ADDR2,
};

static const struct spi_board_info dm365_evm_spi_info[] __initconst = {
	{
		.modalias	= "at25",
		.platform_data	= &at25640,
		.max_speed_hz	= 10 * 1000 * 1000,
		.bus_num	= 0,
		.chip_select	= 0,
		.mode		= SPI_MODE_0,
	},
};

static __init void dm365_evm_init(void)
{
	int ret;

	dm365_register_clocks();

	ret = dm365_gpio_register();
	if (ret)
		pr_warn("%s: GPIO init failed: %d\n", __func__, ret);

	regulator_register_always_on(0, "fixed-dummy", fixed_supplies_1_8v,
				     ARRAY_SIZE(fixed_supplies_1_8v), 1800000);
	regulator_register_always_on(1, "fixed-dummy", fixed_supplies_3_3v,
				     ARRAY_SIZE(fixed_supplies_3_3v), 3300000);

	nvmem_add_cell_table(&davinci_nvmem_cell_table);
	nvmem_add_cell_lookups(&davinci_nvmem_cell_lookup, 1);

	evm_init_i2c();
	davinci_serial_init(dm365_serial_device);

	dm365evm_emac_configure();
	dm365evm_mmc_configure();

	davinci_setup_mmc(0, &dm365evm_mmc_config);

	dm365_init_video(&vpfe_cfg, &dm365evm_display_cfg);

	/* maybe setup mmc1/etc ... _after_ mmc0 */
	evm_init_cpld();

<<<<<<< HEAD
#ifdef CONFIG_SND_DM365_AIC3X_CODEC
	dm365_init_asp();
#elif defined(CONFIG_SND_DM365_VOICE_CODEC)
=======
#ifdef CONFIG_SND_SOC_DM365_AIC3X_CODEC
	dm365_init_asp();
#elif defined(CONFIG_SND_SOC_DM365_VOICE_CODEC)
>>>>>>> 24b8d41d
	dm365_init_vc();
#endif
	dm365_init_rtc();
	dm365_init_ks(&dm365evm_ks_data);

	dm365_init_spi0(BIT(0), dm365_evm_spi_info,
			ARRAY_SIZE(dm365_evm_spi_info));
}

MACHINE_START(DAVINCI_DM365_EVM, "DaVinci DM365 EVM")
	.atag_offset	= 0x100,
	.map_io		= dm365_evm_map_io,
	.init_irq	= dm365_init_irq,
	.init_time	= dm365_init_time,
	.init_machine	= dm365_evm_init,
	.init_late	= davinci_init_late,
	.dma_zone_size	= SZ_128M,
MACHINE_END
<|MERGE_RESOLUTION|>--- conflicted
+++ resolved
@@ -196,8 +196,6 @@
 	.num_sub_devices	= ARRAY_SIZE(davinci_aemif_devices),
 };
 
-<<<<<<< HEAD
-=======
 static struct platform_device davinci_aemif_device = {
 	.name			= "ti-aemif",
 	.id			= -1,
@@ -234,7 +232,6 @@
 	{ }
 };
 
->>>>>>> 24b8d41d
 static struct i2c_board_info i2c_info[] = {
 	{
 		I2C_BOARD_INFO("24c256", 0x50),
@@ -839,15 +836,9 @@
 	/* maybe setup mmc1/etc ... _after_ mmc0 */
 	evm_init_cpld();
 
-<<<<<<< HEAD
-#ifdef CONFIG_SND_DM365_AIC3X_CODEC
-	dm365_init_asp();
-#elif defined(CONFIG_SND_DM365_VOICE_CODEC)
-=======
 #ifdef CONFIG_SND_SOC_DM365_AIC3X_CODEC
 	dm365_init_asp();
 #elif defined(CONFIG_SND_SOC_DM365_VOICE_CODEC)
->>>>>>> 24b8d41d
 	dm365_init_vc();
 #endif
 	dm365_init_rtc();
