config ARM
	bool
	default y
	select ARCH_BINFMT_ELF_RANDOMIZE_PIE
	select ARCH_HAS_ATOMIC64_DEC_IF_POSITIVE
	select ARCH_HAS_TICK_BROADCAST if GENERIC_CLOCKEVENTS_BROADCAST
	select ARCH_HAVE_CUSTOM_GPIO_H if (!ARCH_ZYNQ)
	select ARCH_MIGHT_HAVE_PC_PARPORT
	select ARCH_USE_BUILTIN_BSWAP
	select ARCH_USE_CMPXCHG_LOCKREF
	select ARCH_WANT_IPC_PARSE_VERSION
	select BUILDTIME_EXTABLE_SORT if MMU
	select CLONE_BACKWARDS
	select CPU_PM if (SUSPEND || CPU_IDLE)
	select DCACHE_WORD_ACCESS if HAVE_EFFICIENT_UNALIGNED_ACCESS
	select GENERIC_ATOMIC64 if (CPU_V7M || CPU_V6 || !CPU_32v6K || !AEABI)
	select GENERIC_CLOCKEVENTS_BROADCAST if SMP
	select GENERIC_IDLE_POLL_SETUP
	select GENERIC_IRQ_PROBE
	select GENERIC_IRQ_SHOW
	select GENERIC_PCI_IOMAP
	select GENERIC_SCHED_CLOCK
	select GENERIC_SMP_IDLE_THREAD
	select GENERIC_STRNCPY_FROM_USER
	select GENERIC_STRNLEN_USER
	select HARDIRQS_SW_RESEND
	select HAVE_ARCH_JUMP_LABEL if !XIP_KERNEL
	select HAVE_ARCH_KGDB
	select HAVE_ARCH_SECCOMP_FILTER if (AEABI && !OABI_COMPAT)
	select HAVE_ARCH_TRACEHOOK
	select HAVE_BPF_JIT
	select HAVE_CONTEXT_TRACKING
	select HAVE_C_RECORDMCOUNT
	select HAVE_CC_STACKPROTECTOR
	select HAVE_DEBUG_KMEMLEAK
	select HAVE_DMA_API_DEBUG
	select HAVE_DMA_ATTRS
	select HAVE_DMA_CONTIGUOUS if MMU
	select HAVE_DYNAMIC_FTRACE if (!XIP_KERNEL)
	select HAVE_EFFICIENT_UNALIGNED_ACCESS if (CPU_V6 || CPU_V6K || CPU_V7) && MMU
	select HAVE_FTRACE_MCOUNT_RECORD if (!XIP_KERNEL)
	select HAVE_FUNCTION_GRAPH_TRACER if (!THUMB2_KERNEL)
	select HAVE_FUNCTION_TRACER if (!XIP_KERNEL)
	select HAVE_GENERIC_DMA_COHERENT
	select HAVE_HW_BREAKPOINT if (PERF_EVENTS && (CPU_V6 || CPU_V6K || CPU_V7))
	select HAVE_IDE if PCI || ISA || PCMCIA
	select HAVE_IRQ_TIME_ACCOUNTING
	select HAVE_KERNEL_GZIP
	select HAVE_KERNEL_LZ4
	select HAVE_KERNEL_LZMA
	select HAVE_KERNEL_LZO
	select HAVE_KERNEL_XZ
	select HAVE_KPROBES if !XIP_KERNEL
	select HAVE_KRETPROBES if (HAVE_KPROBES)
	select HAVE_MEMBLOCK
	select HAVE_MOD_ARCH_SPECIFIC if ARM_UNWIND
	select HAVE_OPROFILE if (HAVE_PERF_EVENTS)
	select HAVE_PERF_EVENTS
	select HAVE_PERF_REGS
	select HAVE_PERF_USER_STACK_DUMP
	select HAVE_REGS_AND_STACK_ACCESS_API
	select HAVE_SYSCALL_TRACEPOINTS
	select HAVE_UID16
	select HAVE_VIRT_CPU_ACCOUNTING_GEN
	select IRQ_FORCED_THREADING
	select KTIME_SCALAR
	select MODULES_USE_ELF_REL
	select NO_BOOTMEM
	select OLD_SIGACTION
	select OLD_SIGSUSPEND3
	select PERF_USE_VMALLOC
	select RTC_LIB
	select SYS_SUPPORTS_APM_EMULATION
	# Above selects are sorted alphabetically; please add new ones
	# according to that.  Thanks.
	help
	  The ARM series is a line of low-power-consumption RISC chip designs
	  licensed by ARM Ltd and targeted at embedded applications and
	  handhelds such as the Compaq IPAQ.  ARM-based PCs are no longer
	  manufactured, but legacy ARM-based PC hardware remains popular in
	  Europe.  There is an ARM Linux project with a web page at
	  <http://www.arm.linux.org.uk/>.

config ARM_HAS_SG_CHAIN
	bool

config NEED_SG_DMA_LENGTH
	bool

config ARM_DMA_USE_IOMMU
	bool
	select ARM_HAS_SG_CHAIN
	select NEED_SG_DMA_LENGTH

if ARM_DMA_USE_IOMMU

config ARM_DMA_IOMMU_ALIGNMENT
	int "Maximum PAGE_SIZE order of alignment for DMA IOMMU buffers"
	range 4 9
	default 8
	help
	  DMA mapping framework by default aligns all buffers to the smallest
	  PAGE_SIZE order which is greater than or equal to the requested buffer
	  size. This works well for buffers up to a few hundreds kilobytes, but
	  for larger buffers it just a waste of address space. Drivers which has
	  relatively small addressing window (like 64Mib) might run out of
	  virtual space with just a few allocations.

	  With this parameter you can specify the maximum PAGE_SIZE order for
	  DMA IOMMU buffers. Larger buffers will be aligned only to this
	  specified order. The order is expressed as a power of two multiplied
	  by the PAGE_SIZE.

endif

config HAVE_PWM
	bool

config MIGHT_HAVE_PCI
	bool

config SYS_SUPPORTS_APM_EMULATION
	bool

config HAVE_TCM
	bool
	select GENERIC_ALLOCATOR

config HAVE_PROC_CPU
	bool

config NO_IOPORT
	bool

config EISA
	bool
	---help---
	  The Extended Industry Standard Architecture (EISA) bus was
	  developed as an open alternative to the IBM MicroChannel bus.

	  The EISA bus provided some of the features of the IBM MicroChannel
	  bus while maintaining backward compatibility with cards made for
	  the older ISA bus.  The EISA bus saw limited use between 1988 and
	  1995 when it was made obsolete by the PCI bus.

	  Say Y here if you are building a kernel for an EISA-based machine.

	  Otherwise, say N.

config SBUS
	bool

config STACKTRACE_SUPPORT
	bool
	default y

config HAVE_LATENCYTOP_SUPPORT
	bool
	depends on !SMP
	default y

config LOCKDEP_SUPPORT
	bool
	default y

config TRACE_IRQFLAGS_SUPPORT
	bool
	default y

config RWSEM_GENERIC_SPINLOCK
	bool
	default y

config RWSEM_XCHGADD_ALGORITHM
	bool

config ARCH_HAS_ILOG2_U32
	bool

config ARCH_HAS_ILOG2_U64
	bool

config ARCH_HAS_CPUFREQ
	bool
	help
	  Internal node to signify that the ARCH has CPUFREQ support
	  and that the relevant menu configurations are displayed for
	  it.

config ARCH_HAS_BANDGAP
	bool

config GENERIC_HWEIGHT
	bool
	default y

config GENERIC_CALIBRATE_DELAY
	bool
	default y

config ARCH_MAY_HAVE_PC_FDC
	bool

config ZONE_DMA
	bool

config NEED_DMA_MAP_STATE
       def_bool y

config ARCH_HAS_DMA_SET_COHERENT_MASK
	bool

config GENERIC_ISA_DMA
	bool

config FIQ
	bool

config NEED_RET_TO_USER
	bool

config ARCH_MTD_XIP
	bool

config VECTORS_BASE
	hex
	default 0xffff0000 if MMU || CPU_HIGH_VECTOR
	default DRAM_BASE if REMAP_VECTORS_TO_RAM
	default 0x00000000
	help
	  The base address of exception vectors.  This must be two pages
	  in size.

config ARM_PATCH_PHYS_VIRT
	bool "Patch physical to virtual translations at runtime" if EMBEDDED
	default y
	depends on !XIP_KERNEL && MMU
	depends on !ARCH_REALVIEW || !SPARSEMEM
	help
	  Patch phys-to-virt and virt-to-phys translation functions at
	  boot and module load time according to the position of the
	  kernel in system memory.

	  This can only be used with non-XIP MMU kernels where the base
	  of physical memory is at a 16MB boundary.

	  Only disable this option if you know that you do not require
	  this feature (eg, building a kernel for a single machine) and
	  you need to shrink the kernel to the minimal size.

config NEED_MACH_GPIO_H
	bool
	help
	  Select this when mach/gpio.h is required to provide special
	  definitions for this platform. The need for mach/gpio.h should
	  be avoided when possible.

config NEED_MACH_IO_H
	bool
	help
	  Select this when mach/io.h is required to provide special
	  definitions for this platform.  The need for mach/io.h should
	  be avoided when possible.

config NEED_MACH_MEMORY_H
	bool
	help
	  Select this when mach/memory.h is required to provide special
	  definitions for this platform.  The need for mach/memory.h should
	  be avoided when possible.

config PHYS_OFFSET
	hex "Physical address of main memory" if MMU
	depends on !ARM_PATCH_PHYS_VIRT && !NEED_MACH_MEMORY_H
	default DRAM_BASE if !MMU
	help
	  Please provide the physical address corresponding to the
	  location of main memory in your system.

config GENERIC_BUG
	def_bool y
	depends on BUG

source "init/Kconfig"

source "kernel/Kconfig.freezer"

menu "System Type"

config MMU
	bool "MMU-based Paged Memory Management Support"
	default y
	help
	  Select if you want MMU-based virtualised addressing space
	  support by paged memory management. If unsure, say 'Y'.

#
# The "ARM system type" choice list is ordered alphabetically by option
# text.  Please add new entries in the option alphabetic order.
#
choice
	prompt "ARM system type"
	default ARCH_VERSATILE if !MMU
	default ARCH_MULTIPLATFORM if MMU

config ARCH_MULTIPLATFORM
	bool "Allow multiple platforms to be selected"
	depends on MMU
	select ARM_PATCH_PHYS_VIRT
	select AUTO_ZRELADDR
	select COMMON_CLK
	select MULTI_IRQ_HANDLER
	select SPARSE_IRQ
	select USE_OF

config ARCH_INTEGRATOR
	bool "ARM Ltd. Integrator family"
	select ARCH_HAS_CPUFREQ
	select ARM_AMBA
	select ARM_PATCH_PHYS_VIRT
	select AUTO_ZRELADDR
	select COMMON_CLK
	select COMMON_CLK_VERSATILE
	select GENERIC_CLOCKEVENTS
	select HAVE_TCM
	select ICST
	select MULTI_IRQ_HANDLER
	select NEED_MACH_MEMORY_H
	select PLAT_VERSATILE
	select SPARSE_IRQ
	select USE_OF
	select VERSATILE_FPGA_IRQ
	help
	  Support for ARM's Integrator platform.

config ARCH_REALVIEW
	bool "ARM Ltd. RealView family"
	select ARCH_WANT_OPTIONAL_GPIOLIB
	select ARM_AMBA
	select ARM_TIMER_SP804
	select COMMON_CLK
	select COMMON_CLK_VERSATILE
	select GENERIC_CLOCKEVENTS
	select GPIO_PL061 if GPIOLIB
	select ICST
	select NEED_MACH_MEMORY_H
	select PLAT_VERSATILE
	select PLAT_VERSATILE_CLCD
	help
	  This enables support for ARM Ltd RealView boards.

config ARCH_VERSATILE
	bool "ARM Ltd. Versatile family"
	select ARCH_WANT_OPTIONAL_GPIOLIB
	select ARM_AMBA
	select ARM_TIMER_SP804
	select ARM_VIC
	select CLKDEV_LOOKUP
	select GENERIC_CLOCKEVENTS
	select HAVE_MACH_CLKDEV
	select ICST
	select PLAT_VERSATILE
	select PLAT_VERSATILE_CLCD
	select PLAT_VERSATILE_CLOCK
	select VERSATILE_FPGA_IRQ
	help
	  This enables support for ARM Ltd Versatile board.

config ARCH_AT91
	bool "Atmel AT91"
	select ARCH_REQUIRE_GPIOLIB
	select CLKDEV_LOOKUP
	select IRQ_DOMAIN
	select NEED_MACH_GPIO_H
	select NEED_MACH_IO_H if PCCARD
	select PINCTRL
	select PINCTRL_AT91 if USE_OF
	help
	  This enables support for systems based on Atmel
	  AT91RM9200 and AT91SAM9* processors.

config ARCH_CLPS711X
	bool "Cirrus Logic CLPS711x/EP721x/EP731x-based"
	select ARCH_REQUIRE_GPIOLIB
	select AUTO_ZRELADDR
	select CLKSRC_MMIO
	select COMMON_CLK
	select CPU_ARM720T
	select GENERIC_CLOCKEVENTS
	select MFD_SYSCON
	select MULTI_IRQ_HANDLER
	select SPARSE_IRQ
	help
	  Support for Cirrus Logic 711x/721x/731x based boards.

config ARCH_GEMINI
	bool "Cortina Systems Gemini"
	select ARCH_REQUIRE_GPIOLIB
	select CLKSRC_MMIO
	select CPU_FA526
	select GENERIC_CLOCKEVENTS
	help
	  Support for the Cortina Systems Gemini family SoCs

config ARCH_EBSA110
	bool "EBSA-110"
	select ARCH_USES_GETTIMEOFFSET
	select CPU_SA110
	select ISA
	select NEED_MACH_IO_H
	select NEED_MACH_MEMORY_H
	select NO_IOPORT
	help
	  This is an evaluation board for the StrongARM processor available
	  from Digital. It has limited hardware on-board, including an
	  Ethernet interface, two PCMCIA sockets, two serial ports and a
	  parallel port.

config ARCH_EFM32
	bool "Energy Micro efm32"
	depends on !MMU
	select ARCH_REQUIRE_GPIOLIB
	select ARM_NVIC
	# CLKSRC_MMIO is wrong here, but needed until a proper fix is merged,
	# i.e. CLKSRC_EFM32 selecting CLKSRC_MMIO
	select CLKSRC_MMIO
	select CLKSRC_OF
	select COMMON_CLK
	select CPU_V7M
	select GENERIC_CLOCKEVENTS
	select NO_DMA
	select NO_IOPORT
	select SPARSE_IRQ
	select USE_OF
	help
	  Support for Energy Micro's (now Silicon Labs) efm32 Giant Gecko
	  processors.

config ARCH_EP93XX
	bool "EP93xx-based"
	select ARCH_HAS_HOLES_MEMORYMODEL
	select ARCH_REQUIRE_GPIOLIB
	select ARCH_USES_GETTIMEOFFSET
	select ARM_AMBA
	select ARM_VIC
	select CLKDEV_LOOKUP
	select CPU_ARM920T
	select NEED_MACH_MEMORY_H
	help
	  This enables support for the Cirrus EP93xx series of CPUs.

config ARCH_FOOTBRIDGE
	bool "FootBridge"
	select CPU_SA110
	select FOOTBRIDGE
	select GENERIC_CLOCKEVENTS
	select HAVE_IDE
	select NEED_MACH_IO_H if !MMU
	select NEED_MACH_MEMORY_H
	help
	  Support for systems based on the DC21285 companion chip
	  ("FootBridge"), such as the Simtec CATS and the Rebel NetWinder.

config ARCH_NETX
	bool "Hilscher NetX based"
	select ARM_VIC
	select CLKSRC_MMIO
	select CPU_ARM926T
	select GENERIC_CLOCKEVENTS
	help
	  This enables support for systems based on the Hilscher NetX Soc

config ARCH_IOP13XX
	bool "IOP13xx-based"
	depends on MMU
	select CPU_XSC3
	select NEED_MACH_MEMORY_H
	select NEED_RET_TO_USER
	select PCI
	select PLAT_IOP
	select VMSPLIT_1G
	help
	  Support for Intel's IOP13XX (XScale) family of processors.

config ARCH_IOP32X
	bool "IOP32x-based"
	depends on MMU
	select ARCH_REQUIRE_GPIOLIB
	select CPU_XSCALE
	select GPIO_IOP
	select NEED_RET_TO_USER
	select PCI
	select PLAT_IOP
	help
	  Support for Intel's 80219 and IOP32X (XScale) family of
	  processors.

config ARCH_IOP33X
	bool "IOP33x-based"
	depends on MMU
	select ARCH_REQUIRE_GPIOLIB
	select CPU_XSCALE
	select GPIO_IOP
	select NEED_RET_TO_USER
	select PCI
	select PLAT_IOP
	help
	  Support for Intel's IOP33X (XScale) family of processors.

config ARCH_IXP4XX
	bool "IXP4xx-based"
	depends on MMU
	select ARCH_HAS_DMA_SET_COHERENT_MASK
	select ARCH_SUPPORTS_BIG_ENDIAN
	select ARCH_REQUIRE_GPIOLIB
	select CLKSRC_MMIO
	select CPU_XSCALE
	select DMABOUNCE if PCI
	select GENERIC_CLOCKEVENTS
	select MIGHT_HAVE_PCI
	select NEED_MACH_IO_H
	select USB_EHCI_BIG_ENDIAN_DESC
	select USB_EHCI_BIG_ENDIAN_MMIO
	help
	  Support for Intel's IXP4XX (XScale) family of processors.

config ARCH_DOVE
	bool "Marvell Dove"
	select ARCH_REQUIRE_GPIOLIB
	select CPU_PJ4
	select GENERIC_CLOCKEVENTS
	select MIGHT_HAVE_PCI
	select MVEBU_MBUS
	select PINCTRL
	select PINCTRL_DOVE
	select PLAT_ORION_LEGACY
	select USB_ARCH_HAS_EHCI
	help
	  Support for the Marvell Dove SoC 88AP510

config ARCH_KIRKWOOD
	bool "Marvell Kirkwood"
	select ARCH_HAS_CPUFREQ
	select ARCH_REQUIRE_GPIOLIB
	select CPU_FEROCEON
	select GENERIC_CLOCKEVENTS
	select MVEBU_MBUS
	select PCI
	select PCI_QUIRKS
	select PINCTRL
	select PINCTRL_KIRKWOOD
	select PLAT_ORION_LEGACY
	help
	  Support for the following Marvell Kirkwood series SoCs:
	  88F6180, 88F6192 and 88F6281.

config ARCH_MV78XX0
	bool "Marvell MV78xx0"
	select ARCH_REQUIRE_GPIOLIB
	select CPU_FEROCEON
	select GENERIC_CLOCKEVENTS
	select MVEBU_MBUS
	select PCI
	select PLAT_ORION_LEGACY
	help
	  Support for the following Marvell MV78xx0 series SoCs:
	  MV781x0, MV782x0.

config ARCH_ORION5X
	bool "Marvell Orion"
	depends on MMU
	select ARCH_REQUIRE_GPIOLIB
	select CPU_FEROCEON
	select GENERIC_CLOCKEVENTS
	select MVEBU_MBUS
	select PCI
	select PLAT_ORION_LEGACY
	help
	  Support for the following Marvell Orion 5x series SoCs:
	  Orion-1 (5181), Orion-VoIP (5181L), Orion-NAS (5182),
	  Orion-2 (5281), Orion-1-90 (6183).

config ARCH_MMP
	bool "Marvell PXA168/910/MMP2"
	depends on MMU
	select ARCH_REQUIRE_GPIOLIB
	select CLKDEV_LOOKUP
	select GENERIC_ALLOCATOR
	select GENERIC_CLOCKEVENTS
	select GPIO_PXA
	select IRQ_DOMAIN
	select MULTI_IRQ_HANDLER
	select PINCTRL
	select PLAT_PXA
	select SPARSE_IRQ
	help
	  Support for Marvell's PXA168/PXA910(MMP) and MMP2 processor line.

config ARCH_KS8695
	bool "Micrel/Kendin KS8695"
	select ARCH_REQUIRE_GPIOLIB
	select CLKSRC_MMIO
	select CPU_ARM922T
	select GENERIC_CLOCKEVENTS
	select NEED_MACH_MEMORY_H
	help
	  Support for Micrel/Kendin KS8695 "Centaur" (ARM922T) based
	  System-on-Chip devices.

config ARCH_W90X900
	bool "Nuvoton W90X900 CPU"
	select ARCH_REQUIRE_GPIOLIB
	select CLKDEV_LOOKUP
	select CLKSRC_MMIO
	select CPU_ARM926T
	select GENERIC_CLOCKEVENTS
	help
	  Support for Nuvoton (Winbond logic dept.) ARM9 processor,
	  At present, the w90x900 has been renamed nuc900, regarding
	  the ARM series product line, you can login the following
	  link address to know more.

	  <http://www.nuvoton.com/hq/enu/ProductAndSales/ProductLines/
		ConsumerElectronicsIC/ARMMicrocontroller/ARMMicrocontroller>

config ARCH_LPC32XX
	bool "NXP LPC32XX"
	select ARCH_REQUIRE_GPIOLIB
	select ARM_AMBA
	select CLKDEV_LOOKUP
	select CLKSRC_MMIO
	select CPU_ARM926T
	select GENERIC_CLOCKEVENTS
	select HAVE_IDE
	select HAVE_PWM
	select USB_ARCH_HAS_OHCI
	select USE_OF
	help
	  Support for the NXP LPC32XX family of processors

config ARCH_PXA
	bool "PXA2xx/PXA3xx-based"
	depends on MMU
	select ARCH_HAS_CPUFREQ
	select ARCH_MTD_XIP
	select ARCH_REQUIRE_GPIOLIB
	select ARM_CPU_SUSPEND if PM
	select AUTO_ZRELADDR
	select CLKDEV_LOOKUP
	select CLKSRC_MMIO
	select GENERIC_CLOCKEVENTS
	select GPIO_PXA
	select HAVE_IDE
	select MULTI_IRQ_HANDLER
	select PLAT_PXA
	select SPARSE_IRQ
	help
	  Support for Intel/Marvell's PXA2xx/PXA3xx processor line.

config ARCH_MSM_NODT
	bool "Qualcomm MSM"
	select ARCH_MSM
	select ARCH_REQUIRE_GPIOLIB
	select COMMON_CLK
	select GENERIC_CLOCKEVENTS
	help
	  Support for Qualcomm MSM/QSD based systems.  This runs on the
	  apps processor of the MSM/QSD and depends on a shared memory
	  interface to the modem processor which runs the baseband
	  stack and controls some vital subsystems
	  (clock and power control, etc).

config ARCH_SHMOBILE_LEGACY
	bool "Renesas ARM SoCs (non-multiplatform)"
	select ARCH_SHMOBILE
	select ARM_PATCH_PHYS_VIRT
	select CLKDEV_LOOKUP
	select GENERIC_CLOCKEVENTS
	select HAVE_ARM_SCU if SMP
	select HAVE_ARM_TWD if SMP
	select HAVE_MACH_CLKDEV
	select HAVE_SMP
	select MIGHT_HAVE_CACHE_L2X0
	select MULTI_IRQ_HANDLER
	select NO_IOPORT
	select PINCTRL
	select PM_GENERIC_DOMAINS if PM
	select SPARSE_IRQ
	help
	  Support for Renesas ARM SoC platforms using a non-multiplatform
	  kernel. This includes the SH-Mobile, R-Mobile, EMMA-Mobile, R-Car
	  and RZ families.

config ARCH_RPC
	bool "RiscPC"
	select ARCH_ACORN
	select ARCH_MAY_HAVE_PC_FDC
	select ARCH_SPARSEMEM_ENABLE
	select ARCH_USES_GETTIMEOFFSET
	select FIQ
	select HAVE_IDE
	select HAVE_PATA_PLATFORM
	select ISA_DMA_API
	select NEED_MACH_IO_H
	select NEED_MACH_MEMORY_H
	select NO_IOPORT
	select VIRT_TO_BUS
	help
	  On the Acorn Risc-PC, Linux can support the internal IDE disk and
	  CD-ROM interface, serial and parallel port, and the floppy drive.

config ARCH_SA1100
	bool "SA1100-based"
	select ARCH_HAS_CPUFREQ
	select ARCH_MTD_XIP
	select ARCH_REQUIRE_GPIOLIB
	select ARCH_SPARSEMEM_ENABLE
	select CLKDEV_LOOKUP
	select CLKSRC_MMIO
	select CPU_FREQ
	select CPU_SA1100
	select GENERIC_CLOCKEVENTS
	select HAVE_IDE
	select ISA
	select NEED_MACH_MEMORY_H
	select SPARSE_IRQ
	help
	  Support for StrongARM 11x0 based boards.

config ARCH_S3C24XX
	bool "Samsung S3C24XX SoCs"
	select ARCH_HAS_CPUFREQ
	select ARCH_REQUIRE_GPIOLIB
	select CLKDEV_LOOKUP
	select CLKSRC_SAMSUNG_PWM
	select GENERIC_CLOCKEVENTS
	select GPIO_SAMSUNG
	select HAVE_S3C2410_I2C if I2C
	select HAVE_S3C2410_WATCHDOG if WATCHDOG
	select HAVE_S3C_RTC if RTC_CLASS
	select MULTI_IRQ_HANDLER
	select NEED_MACH_IO_H
	select SAMSUNG_ATAGS
	help
	  Samsung S3C2410, S3C2412, S3C2413, S3C2416, S3C2440, S3C2442, S3C2443
	  and S3C2450 SoCs based systems, such as the Simtec Electronics BAST
	  (<http://www.simtec.co.uk/products/EB110ITX/>), the IPAQ 1940 or the
	  Samsung SMDK2410 development board (and derivatives).

config ARCH_S3C64XX
	bool "Samsung S3C64XX"
	select ARCH_HAS_CPUFREQ
	select ARCH_REQUIRE_GPIOLIB
	select ARM_AMBA
	select ARM_VIC
	select CLKDEV_LOOKUP
	select CLKSRC_SAMSUNG_PWM
	select COMMON_CLK
	select CPU_V6K
	select GENERIC_CLOCKEVENTS
	select GPIO_SAMSUNG
	select HAVE_S3C2410_I2C if I2C
	select HAVE_S3C2410_WATCHDOG if WATCHDOG
	select HAVE_TCM
	select NO_IOPORT
	select PLAT_SAMSUNG
	select PM_GENERIC_DOMAINS
	select S3C_DEV_NAND
	select S3C_GPIO_TRACK
	select SAMSUNG_ATAGS
	select SAMSUNG_WAKEMASK
	select SAMSUNG_WDT_RESET
	select USB_ARCH_HAS_OHCI
	help
	  Samsung S3C64XX series based systems

config ARCH_S5P64X0
	bool "Samsung S5P6440 S5P6450"
	select CLKDEV_LOOKUP
	select CLKSRC_SAMSUNG_PWM
	select CPU_V6
	select GENERIC_CLOCKEVENTS
	select GPIO_SAMSUNG
	select HAVE_S3C2410_I2C if I2C
	select HAVE_S3C2410_WATCHDOG if WATCHDOG
	select HAVE_S3C_RTC if RTC_CLASS
	select NEED_MACH_GPIO_H
	select SAMSUNG_ATAGS
	select SAMSUNG_WDT_RESET
	help
	  Samsung S5P64X0 CPU based systems, such as the Samsung SMDK6440,
	  SMDK6450.

config ARCH_S5PC100
	bool "Samsung S5PC100"
	select ARCH_REQUIRE_GPIOLIB
	select CLKDEV_LOOKUP
	select CLKSRC_SAMSUNG_PWM
	select CPU_V7
	select GENERIC_CLOCKEVENTS
	select GPIO_SAMSUNG
	select HAVE_S3C2410_I2C if I2C
	select HAVE_S3C2410_WATCHDOG if WATCHDOG
	select HAVE_S3C_RTC if RTC_CLASS
	select NEED_MACH_GPIO_H
	select SAMSUNG_ATAGS
	select SAMSUNG_WDT_RESET
	help
	  Samsung S5PC100 series based systems

config ARCH_S5PV210
	bool "Samsung S5PV210/S5PC110"
	select ARCH_HAS_CPUFREQ
	select ARCH_HAS_HOLES_MEMORYMODEL
	select ARCH_SPARSEMEM_ENABLE
	select CLKDEV_LOOKUP
	select CLKSRC_SAMSUNG_PWM
	select CPU_V7
	select GENERIC_CLOCKEVENTS
	select GPIO_SAMSUNG
	select HAVE_S3C2410_I2C if I2C
	select HAVE_S3C2410_WATCHDOG if WATCHDOG
	select HAVE_S3C_RTC if RTC_CLASS
	select NEED_MACH_GPIO_H
	select NEED_MACH_MEMORY_H
	select SAMSUNG_ATAGS
	help
	  Samsung S5PV210/S5PC110 series based systems

config ARCH_EXYNOS
	bool "Samsung EXYNOS"
	select ARCH_HAS_CPUFREQ
	select ARCH_HAS_HOLES_MEMORYMODEL
	select ARCH_REQUIRE_GPIOLIB
	select ARCH_SPARSEMEM_ENABLE
	select ARM_GIC
	select COMMON_CLK
	select CPU_V7
	select GENERIC_CLOCKEVENTS
	select HAVE_S3C2410_I2C if I2C
	select HAVE_S3C2410_WATCHDOG if WATCHDOG
	select HAVE_S3C_RTC if RTC_CLASS
	select NEED_MACH_MEMORY_H
	select SPARSE_IRQ
	select USE_OF
	help
	  Support for SAMSUNG's EXYNOS SoCs (EXYNOS4/5)

config ARCH_DAVINCI
	bool "TI DaVinci"
	select ARCH_HAS_HOLES_MEMORYMODEL
	select ARCH_REQUIRE_GPIOLIB
	select CLKDEV_LOOKUP
	select GENERIC_ALLOCATOR
	select GENERIC_CLOCKEVENTS
	select GENERIC_IRQ_CHIP
	select HAVE_IDE
	select TI_PRIV_EDMA
	select USE_OF
	select ZONE_DMA
	help
	  Support for TI's DaVinci platform.

config ARCH_OMAP1
	bool "TI OMAP1"
	depends on MMU
	select ARCH_HAS_CPUFREQ
	select ARCH_HAS_HOLES_MEMORYMODEL
	select ARCH_OMAP
	select ARCH_REQUIRE_GPIOLIB
	select CLKDEV_LOOKUP
	select CLKSRC_MMIO
	select GENERIC_CLOCKEVENTS
	select GENERIC_IRQ_CHIP
	select HAVE_IDE
	select IRQ_DOMAIN
	select NEED_MACH_IO_H if PCCARD
	select NEED_MACH_MEMORY_H
	help
	  Support for older TI OMAP1 (omap7xx, omap15xx or omap16xx)

endchoice

menu "Multiple platform selection"
	depends on ARCH_MULTIPLATFORM

comment "CPU Core family selection"

config ARCH_MULTI_V4T
	bool "ARMv4T based platforms (ARM720T, ARM920T, ...)"
	depends on !ARCH_MULTI_V6_V7
	select ARCH_MULTI_V4_V5
	select CPU_ARM920T if !(CPU_ARM7TDMI || CPU_ARM720T || \
		CPU_ARM740T || CPU_ARM9TDMI || CPU_ARM922T || \
		CPU_ARM925T || CPU_ARM940T)

config ARCH_MULTI_V5
	bool "ARMv5 based platforms (ARM926T, XSCALE, PJ1, ...)"
	depends on !ARCH_MULTI_V6_V7
	select ARCH_MULTI_V4_V5
	select CPU_ARM926T if (!CPU_ARM946E || CPU_ARM1020 || \
		CPU_ARM1020E || CPU_ARM1022 || CPU_ARM1026 || \
		CPU_XSCALE || CPU_XSC3 || CPU_MOHAWK || CPU_FEROCEON)

config ARCH_MULTI_V4_V5
	bool

config ARCH_MULTI_V6
	bool "ARMv6 based platforms (ARM11)"
	select ARCH_MULTI_V6_V7
	select CPU_V6

config ARCH_MULTI_V7
	bool "ARMv7 based platforms (Cortex-A, PJ4, Scorpion, Krait)"
	default y
	select ARCH_MULTI_V6_V7
	select CPU_V7

config ARCH_MULTI_V6_V7
	bool

config ARCH_MULTI_CPU_AUTO
	def_bool !(ARCH_MULTI_V4 || ARCH_MULTI_V4T || ARCH_MULTI_V6_V7)
	select ARCH_MULTI_V5

endmenu

#
# This is sorted alphabetically by mach-* pathname.  However, plat-*
# Kconfigs may be included either alphabetically (according to the
# plat- suffix) or along side the corresponding mach-* source.
#
source "arch/arm/mach-mvebu/Kconfig"

source "arch/arm/mach-at91/Kconfig"

source "arch/arm/mach-bcm/Kconfig"

source "arch/arm/mach-bcm2835/Kconfig"

source "arch/arm/mach-berlin/Kconfig"

source "arch/arm/mach-clps711x/Kconfig"

source "arch/arm/mach-cns3xxx/Kconfig"

source "arch/arm/mach-davinci/Kconfig"

source "arch/arm/mach-dove/Kconfig"

source "arch/arm/mach-ep93xx/Kconfig"

source "arch/arm/mach-footbridge/Kconfig"

source "arch/arm/mach-gemini/Kconfig"

source "arch/arm/mach-highbank/Kconfig"

source "arch/arm/mach-hisi/Kconfig"

source "arch/arm/mach-integrator/Kconfig"

source "arch/arm/mach-iop32x/Kconfig"

source "arch/arm/mach-iop33x/Kconfig"

source "arch/arm/mach-iop13xx/Kconfig"

source "arch/arm/mach-ixp4xx/Kconfig"

source "arch/arm/mach-keystone/Kconfig"

source "arch/arm/mach-kirkwood/Kconfig"

source "arch/arm/mach-ks8695/Kconfig"

source "arch/arm/mach-msm/Kconfig"

source "arch/arm/mach-moxart/Kconfig"

source "arch/arm/mach-mv78xx0/Kconfig"

source "arch/arm/mach-imx/Kconfig"

source "arch/arm/mach-mxs/Kconfig"

source "arch/arm/mach-netx/Kconfig"

source "arch/arm/mach-nomadik/Kconfig"

source "arch/arm/mach-nspire/Kconfig"

source "arch/arm/plat-omap/Kconfig"

source "arch/arm/mach-omap1/Kconfig"

source "arch/arm/mach-omap2/Kconfig"

source "arch/arm/mach-orion5x/Kconfig"

source "arch/arm/mach-picoxcell/Kconfig"

source "arch/arm/mach-pxa/Kconfig"
source "arch/arm/plat-pxa/Kconfig"

source "arch/arm/mach-mmp/Kconfig"

source "arch/arm/mach-realview/Kconfig"

source "arch/arm/mach-rockchip/Kconfig"

source "arch/arm/mach-sa1100/Kconfig"

source "arch/arm/plat-samsung/Kconfig"

source "arch/arm/mach-socfpga/Kconfig"

source "arch/arm/mach-spear/Kconfig"

source "arch/arm/mach-sti/Kconfig"

source "arch/arm/mach-s3c24xx/Kconfig"

source "arch/arm/mach-s3c64xx/Kconfig"

source "arch/arm/mach-s5p64x0/Kconfig"

source "arch/arm/mach-s5pc100/Kconfig"

source "arch/arm/mach-s5pv210/Kconfig"

source "arch/arm/mach-exynos/Kconfig"

source "arch/arm/mach-shmobile/Kconfig"

source "arch/arm/mach-sunxi/Kconfig"

source "arch/arm/mach-prima2/Kconfig"

source "arch/arm/mach-tegra/Kconfig"

source "arch/arm/mach-u300/Kconfig"

source "arch/arm/mach-ux500/Kconfig"

source "arch/arm/mach-versatile/Kconfig"

source "arch/arm/mach-vexpress/Kconfig"
source "arch/arm/plat-versatile/Kconfig"

source "arch/arm/mach-virt/Kconfig"

source "arch/arm/mach-vt8500/Kconfig"

source "arch/arm/mach-w90x900/Kconfig"

source "arch/arm/mach-zynq/Kconfig"

# Definitions to make life easier
config ARCH_ACORN
	bool

config PLAT_IOP
	bool
	select GENERIC_CLOCKEVENTS

config PLAT_ORION
	bool
	select CLKSRC_MMIO
	select COMMON_CLK
	select GENERIC_IRQ_CHIP
	select IRQ_DOMAIN

config PLAT_ORION_LEGACY
	bool
	select PLAT_ORION

config PLAT_PXA
	bool

config PLAT_VERSATILE
	bool

config ARM_TIMER_SP804
	bool
	select CLKSRC_MMIO
	select CLKSRC_OF if OF

source "arch/arm/firmware/Kconfig"

source arch/arm/mm/Kconfig

config ARM_NR_BANKS
	int
	default 16 if ARCH_EP93XX
	default 8

config IWMMXT
	bool "Enable iWMMXt support" if !CPU_PJ4
	depends on CPU_XSCALE || CPU_XSC3 || CPU_MOHAWK || CPU_PJ4
	default y if PXA27x || PXA3xx || ARCH_MMP || CPU_PJ4
	help
	  Enable support for iWMMXt context switching at run time if
	  running on a CPU that supports it.

config MULTI_IRQ_HANDLER
	bool
	help
	  Allow each machine to specify it's own IRQ handler at run time.

if !MMU
source "arch/arm/Kconfig-nommu"
endif

config PJ4B_ERRATA_4742
	bool "PJ4B Errata 4742: IDLE Wake Up Commands can Cause the CPU Core to Cease Operation"
	depends on CPU_PJ4B && MACH_ARMADA_370
	default y
	help
	  When coming out of either a Wait for Interrupt (WFI) or a Wait for
	  Event (WFE) IDLE states, a specific timing sensitivity exists between
	  the retiring WFI/WFE instructions and the newly issued subsequent
	  instructions.  This sensitivity can result in a CPU hang scenario.
	  Workaround:
	  The software must insert either a Data Synchronization Barrier (DSB)
	  or Data Memory Barrier (DMB) command immediately after the WFI/WFE
	  instruction

config ARM_ERRATA_326103
	bool "ARM errata: FSR write bit incorrect on a SWP to read-only memory"
	depends on CPU_V6
	help
	  Executing a SWP instruction to read-only memory does not set bit 11
	  of the FSR on the ARM 1136 prior to r1p0. This causes the kernel to
	  treat the access as a read, preventing a COW from occurring and
	  causing the faulting task to livelock.

config ARM_ERRATA_411920
	bool "ARM errata: Invalidation of the Instruction Cache operation can fail"
	depends on CPU_V6 || CPU_V6K
	help
	  Invalidation of the Instruction Cache operation can
	  fail. This erratum is present in 1136 (before r1p4), 1156 and 1176.
	  It does not affect the MPCore. This option enables the ARM Ltd.
	  recommended workaround.

config ARM_ERRATA_430973
	bool "ARM errata: Stale prediction on replaced interworking branch"
	depends on CPU_V7
	help
	  This option enables the workaround for the 430973 Cortex-A8
	  (r1p0..r1p2) erratum. If a code sequence containing an ARM/Thumb
	  interworking branch is replaced with another code sequence at the
	  same virtual address, whether due to self-modifying code or virtual
	  to physical address re-mapping, Cortex-A8 does not recover from the
	  stale interworking branch prediction. This results in Cortex-A8
	  executing the new code sequence in the incorrect ARM or Thumb state.
	  The workaround enables the BTB/BTAC operations by setting ACTLR.IBE
	  and also flushes the branch target cache at every context switch.
	  Note that setting specific bits in the ACTLR register may not be
	  available in non-secure mode.

config ARM_ERRATA_458693
	bool "ARM errata: Processor deadlock when a false hazard is created"
	depends on CPU_V7
	depends on !ARCH_MULTIPLATFORM
	help
	  This option enables the workaround for the 458693 Cortex-A8 (r2p0)
	  erratum. For very specific sequences of memory operations, it is
	  possible for a hazard condition intended for a cache line to instead
	  be incorrectly associated with a different cache line. This false
	  hazard might then cause a processor deadlock. The workaround enables
	  the L1 caching of the NEON accesses and disables the PLD instruction
	  in the ACTLR register. Note that setting specific bits in the ACTLR
	  register may not be available in non-secure mode.

config ARM_ERRATA_460075
	bool "ARM errata: Data written to the L2 cache can be overwritten with stale data"
	depends on CPU_V7
	depends on !ARCH_MULTIPLATFORM
	help
	  This option enables the workaround for the 460075 Cortex-A8 (r2p0)
	  erratum. Any asynchronous access to the L2 cache may encounter a
	  situation in which recent store transactions to the L2 cache are lost
	  and overwritten with stale memory contents from external memory. The
	  workaround disables the write-allocate mode for the L2 cache via the
	  ACTLR register. Note that setting specific bits in the ACTLR register
	  may not be available in non-secure mode.

config ARM_ERRATA_742230
	bool "ARM errata: DMB operation may be faulty"
	depends on CPU_V7 && SMP
	depends on !ARCH_MULTIPLATFORM
	help
	  This option enables the workaround for the 742230 Cortex-A9
	  (r1p0..r2p2) erratum. Under rare circumstances, a DMB instruction
	  between two write operations may not ensure the correct visibility
	  ordering of the two writes. This workaround sets a specific bit in
	  the diagnostic register of the Cortex-A9 which causes the DMB
	  instruction to behave as a DSB, ensuring the correct behaviour of
	  the two writes.

config ARM_ERRATA_742231
	bool "ARM errata: Incorrect hazard handling in the SCU may lead to data corruption"
	depends on CPU_V7 && SMP
	depends on !ARCH_MULTIPLATFORM
	help
	  This option enables the workaround for the 742231 Cortex-A9
	  (r2p0..r2p2) erratum. Under certain conditions, specific to the
	  Cortex-A9 MPCore micro-architecture, two CPUs working in SMP mode,
	  accessing some data located in the same cache line, may get corrupted
	  data due to bad handling of the address hazard when the line gets
	  replaced from one of the CPUs at the same time as another CPU is
	  accessing it. This workaround sets specific bits in the diagnostic
	  register of the Cortex-A9 which reduces the linefill issuing
	  capabilities of the processor.

config PL310_ERRATA_588369
	bool "PL310 errata: Clean & Invalidate maintenance operations do not invalidate clean lines"
	depends on CACHE_L2X0
	help
	   The PL310 L2 cache controller implements three types of Clean &
	   Invalidate maintenance operations: by Physical Address
	   (offset 0x7F0), by Index/Way (0x7F8) and by Way (0x7FC).
	   They are architecturally defined to behave as the execution of a
	   clean operation followed immediately by an invalidate operation,
	   both performing to the same memory location. This functionality
	   is not correctly implemented in PL310 as clean lines are not
	   invalidated as a result of these operations.

config ARM_ERRATA_643719
	bool "ARM errata: LoUIS bit field in CLIDR register is incorrect"
	depends on CPU_V7 && SMP
	help
	  This option enables the workaround for the 643719 Cortex-A9 (prior to
	  r1p0) erratum. On affected cores the LoUIS bit field of the CLIDR
	  register returns zero when it should return one. The workaround
	  corrects this value, ensuring cache maintenance operations which use
	  it behave as intended and avoiding data corruption.

config ARM_ERRATA_720789
	bool "ARM errata: TLBIASIDIS and TLBIMVAIS operations can broadcast a faulty ASID"
	depends on CPU_V7
	help
	  This option enables the workaround for the 720789 Cortex-A9 (prior to
	  r2p0) erratum. A faulty ASID can be sent to the other CPUs for the
	  broadcasted CP15 TLB maintenance operations TLBIASIDIS and TLBIMVAIS.
	  As a consequence of this erratum, some TLB entries which should be
	  invalidated are not, resulting in an incoherency in the system page
	  tables. The workaround changes the TLB flushing routines to invalidate
	  entries regardless of the ASID.

config PL310_ERRATA_727915
	bool "PL310 errata: Background Clean & Invalidate by Way operation can cause data corruption"
	depends on CACHE_L2X0
	help
	  PL310 implements the Clean & Invalidate by Way L2 cache maintenance
	  operation (offset 0x7FC). This operation runs in background so that
	  PL310 can handle normal accesses while it is in progress. Under very
	  rare circumstances, due to this erratum, write data can be lost when
	  PL310 treats a cacheable write transaction during a Clean &
	  Invalidate by Way operation.

config ARM_ERRATA_743622
	bool "ARM errata: Faulty hazard checking in the Store Buffer may lead to data corruption"
	depends on CPU_V7
	depends on !ARCH_MULTIPLATFORM
	help
	  This option enables the workaround for the 743622 Cortex-A9
	  (r2p*) erratum. Under very rare conditions, a faulty
	  optimisation in the Cortex-A9 Store Buffer may lead to data
	  corruption. This workaround sets a specific bit in the diagnostic
	  register of the Cortex-A9 which disables the Store Buffer
	  optimisation, preventing the defect from occurring. This has no
	  visible impact on the overall performance or power consumption of the
	  processor.

config ARM_ERRATA_751472
	bool "ARM errata: Interrupted ICIALLUIS may prevent completion of broadcasted operation"
	depends on CPU_V7
	depends on !ARCH_MULTIPLATFORM
	help
	  This option enables the workaround for the 751472 Cortex-A9 (prior
	  to r3p0) erratum. An interrupted ICIALLUIS operation may prevent the
	  completion of a following broadcasted operation if the second
	  operation is received by a CPU before the ICIALLUIS has completed,
	  potentially leading to corrupted entries in the cache or TLB.

config PL310_ERRATA_753970
	bool "PL310 errata: cache sync operation may be faulty"
	depends on CACHE_PL310
	help
	  This option enables the workaround for the 753970 PL310 (r3p0) erratum.

	  Under some condition the effect of cache sync operation on
	  the store buffer still remains when the operation completes.
	  This means that the store buffer is always asked to drain and
	  this prevents it from merging any further writes. The workaround
	  is to replace the normal offset of cache sync operation (0x730)
	  by another offset targeting an unmapped PL310 register 0x740.
	  This has the same effect as the cache sync operation: store buffer
	  drain and waiting for all buffers empty.

config ARM_ERRATA_754322
	bool "ARM errata: possible faulty MMU translations following an ASID switch"
	depends on CPU_V7
	help
	  This option enables the workaround for the 754322 Cortex-A9 (r2p*,
	  r3p*) erratum. A speculative memory access may cause a page table walk
	  which starts prior to an ASID switch but completes afterwards. This
	  can populate the micro-TLB with a stale entry which may be hit with
	  the new ASID. This workaround places two dsb instructions in the mm
	  switching code so that no page table walks can cross the ASID switch.

config ARM_ERRATA_754327
	bool "ARM errata: no automatic Store Buffer drain"
	depends on CPU_V7 && SMP
	help
	  This option enables the workaround for the 754327 Cortex-A9 (prior to
	  r2p0) erratum. The Store Buffer does not have any automatic draining
	  mechanism and therefore a livelock may occur if an external agent
	  continuously polls a memory location waiting to observe an update.
	  This workaround defines cpu_relax() as smp_mb(), preventing correctly
	  written polling loops from denying visibility of updates to memory.

config ARM_ERRATA_364296
	bool "ARM errata: Possible cache data corruption with hit-under-miss enabled"
	depends on CPU_V6
	help
	  This options enables the workaround for the 364296 ARM1136
	  r0p2 erratum (possible cache data corruption with
	  hit-under-miss enabled). It sets the undocumented bit 31 in
	  the auxiliary control register and the FI bit in the control
	  register, thus disabling hit-under-miss without putting the
	  processor into full low interrupt latency mode. ARM11MPCore
	  is not affected.

config ARM_ERRATA_764369
	bool "ARM errata: Data cache line maintenance operation by MVA may not succeed"
	depends on CPU_V7 && SMP
	help
	  This option enables the workaround for erratum 764369
	  affecting Cortex-A9 MPCore with two or more processors (all
	  current revisions). Under certain timing circumstances, a data
	  cache line maintenance operation by MVA targeting an Inner
	  Shareable memory region may fail to proceed up to either the
	  Point of Coherency or to the Point of Unification of the
	  system. This workaround adds a DSB instruction before the
	  relevant cache maintenance functions and sets a specific bit
	  in the diagnostic control register of the SCU.

config PL310_ERRATA_769419
	bool "PL310 errata: no automatic Store Buffer drain"
	depends on CACHE_L2X0
	help
	  On revisions of the PL310 prior to r3p2, the Store Buffer does
	  not automatically drain. This can cause normal, non-cacheable
	  writes to be retained when the memory system is idle, leading
	  to suboptimal I/O performance for drivers using coherent DMA.
	  This option adds a write barrier to the cpu_idle loop so that,
	  on systems with an outer cache, the store buffer is drained
	  explicitly.

config ARM_ERRATA_775420
       bool "ARM errata: A data cache maintenance operation which aborts, might lead to deadlock"
       depends on CPU_V7
       help
	 This option enables the workaround for the 775420 Cortex-A9 (r2p2,
	 r2p6,r2p8,r2p10,r3p0) erratum. In case a date cache maintenance
	 operation aborts with MMU exception, it might cause the processor
	 to deadlock. This workaround puts DSB before executing ISB if
	 an abort may occur on cache maintenance.

config ARM_ERRATA_798181
	bool "ARM errata: TLBI/DSB failure on Cortex-A15"
	depends on CPU_V7 && SMP
	help
	  On Cortex-A15 (r0p0..r3p2) the TLBI*IS/DSB operations are not
	  adequately shooting down all use of the old entries. This
	  option enables the Linux kernel workaround for this erratum
	  which sends an IPI to the CPUs that are running the same ASID
	  as the one being invalidated.

config ARM_ERRATA_773022
	bool "ARM errata: incorrect instructions may be executed from loop buffer"
	depends on CPU_V7
	help
	  This option enables the workaround for the 773022 Cortex-A15
	  (up to r0p4) erratum. In certain rare sequences of code, the
	  loop buffer may deliver incorrect instructions. This
	  workaround disables the loop buffer to avoid the erratum.

endmenu

source "arch/arm/common/Kconfig"

menu "Bus support"

config ARM_AMBA
	bool

config ISA
	bool
	help
	  Find out whether you have ISA slots on your motherboard.  ISA is the
	  name of a bus system, i.e. the way the CPU talks to the other stuff
	  inside your box.  Other bus systems are PCI, EISA, MicroChannel
	  (MCA) or VESA.  ISA is an older system, now being displaced by PCI;
	  newer boards don't support it.  If you have ISA, say Y, otherwise N.

# Select ISA DMA controller support
config ISA_DMA
	bool
	select ISA_DMA_API

# Select ISA DMA interface
config ISA_DMA_API
	bool

config PCI
	bool "PCI support" if MIGHT_HAVE_PCI
	help
	  Find out whether you have a PCI motherboard. PCI is the name of a
	  bus system, i.e. the way the CPU talks to the other stuff inside
	  your box. Other bus systems are ISA, EISA, MicroChannel (MCA) or
	  VESA. If you have PCI, say Y, otherwise N.

config PCI_DOMAINS
	bool
	depends on PCI

config PCI_NANOENGINE
	bool "BSE nanoEngine PCI support"
	depends on SA1100_NANOENGINE
	help
	  Enable PCI on the BSE nanoEngine board.

config PCI_SYSCALL
	def_bool PCI

config PCI_HOST_ITE8152
	bool
	depends on PCI && MACH_ARMCORE
	default y
	select DMABOUNCE

source "drivers/pci/Kconfig"
source "drivers/pci/pcie/Kconfig"

source "drivers/pcmcia/Kconfig"

endmenu

menu "Kernel Features"

config HAVE_SMP
	bool
	help
	  This option should be selected by machines which have an SMP-
	  capable CPU.

	  The only effect of this option is to make the SMP-related
	  options available to the user for configuration.

config SMP
	bool "Symmetric Multi-Processing"
	depends on CPU_V6K || CPU_V7
	depends on GENERIC_CLOCKEVENTS
	depends on HAVE_SMP
	depends on MMU || ARM_MPU
	help
	  This enables support for systems with more than one CPU. If you have
	  a system with only one CPU, say N. If you have a system with more
	  than one CPU, say Y.

	  If you say N here, the kernel will run on uni- and multiprocessor
	  machines, but will use only one CPU of a multiprocessor machine. If
	  you say Y here, the kernel will run on many, but not all,
	  uniprocessor machines. On a uniprocessor machine, the kernel
	  will run faster if you say N here.

	  See also <file:Documentation/x86/i386/IO-APIC.txt>,
	  <file:Documentation/nmi_watchdog.txt> and the SMP-HOWTO available at
	  <http://tldp.org/HOWTO/SMP-HOWTO.html>.

	  If you don't know what to do here, say N.

config SMP_ON_UP
	bool "Allow booting SMP kernel on uniprocessor systems (EXPERIMENTAL)"
	depends on SMP && !XIP_KERNEL && MMU
	default y
	help
	  SMP kernels contain instructions which fail on non-SMP processors.
	  Enabling this option allows the kernel to modify itself to make
	  these instructions safe.  Disabling it allows about 1K of space
	  savings.

	  If you don't know what to do here, say Y.

config ARM_CPU_TOPOLOGY
	bool "Support cpu topology definition"
	depends on SMP && CPU_V7
	default y
	help
	  Support ARM cpu topology definition. The MPIDR register defines
	  affinity between processors which is then used to describe the cpu
	  topology of an ARM System.

config SCHED_MC
	bool "Multi-core scheduler support"
	depends on ARM_CPU_TOPOLOGY
	help
	  Multi-core scheduler support improves the CPU scheduler's decision
	  making when dealing with multi-core CPU chips at a cost of slightly
	  increased overhead in some places. If unsure say N here.

config SCHED_SMT
	bool "SMT scheduler support"
	depends on ARM_CPU_TOPOLOGY
	help
	  Improves the CPU scheduler's decision making when dealing with
	  MultiThreading at a cost of slightly increased overhead in some
	  places. If unsure say N here.

config HAVE_ARM_SCU
	bool
	help
	  This option enables support for the ARM system coherency unit

config HAVE_ARM_ARCH_TIMER
	bool "Architected timer support"
	depends on CPU_V7
	select ARM_ARCH_TIMER
	select GENERIC_CLOCKEVENTS
	help
	  This option enables support for the ARM architected timer

config HAVE_ARM_TWD
	bool
	depends on SMP
	select CLKSRC_OF if OF
	help
	  This options enables support for the ARM timer and watchdog unit

config MCPM
	bool "Multi-Cluster Power Management"
	depends on CPU_V7 && SMP
	help
	  This option provides the common power management infrastructure
	  for (multi-)cluster based systems, such as big.LITTLE based
	  systems.

config BIG_LITTLE
	bool "big.LITTLE support (Experimental)"
	depends on CPU_V7 && SMP
	select MCPM
	help
	  This option enables support selections for the big.LITTLE
	  system architecture.

config BL_SWITCHER
	bool "big.LITTLE switcher support"
	depends on BIG_LITTLE && MCPM && HOTPLUG_CPU
	select CPU_PM
	select ARM_CPU_SUSPEND
	help
	  The big.LITTLE "switcher" provides the core functionality to
	  transparently handle transition between a cluster of A15's
	  and a cluster of A7's in a big.LITTLE system.

config BL_SWITCHER_DUMMY_IF
	tristate "Simple big.LITTLE switcher user interface"
	depends on BL_SWITCHER && DEBUG_KERNEL
	help
	  This is a simple and dummy char dev interface to control
	  the big.LITTLE switcher core code.  It is meant for
	  debugging purposes only.

choice
	prompt "Memory split"
	depends on MMU
	default VMSPLIT_3G
	help
	  Select the desired split between kernel and user memory.

	  If you are not absolutely sure what you are doing, leave this
	  option alone!

	config VMSPLIT_3G
		bool "3G/1G user/kernel split"
	config VMSPLIT_2G
		bool "2G/2G user/kernel split"
	config VMSPLIT_1G
		bool "1G/3G user/kernel split"
endchoice

config PAGE_OFFSET
	hex
	default PHYS_OFFSET if !MMU
	default 0x40000000 if VMSPLIT_1G
	default 0x80000000 if VMSPLIT_2G
	default 0xC0000000

config NR_CPUS
	int "Maximum number of CPUs (2-32)"
	range 2 32
	depends on SMP
	default "4"

config HOTPLUG_CPU
	bool "Support for hot-pluggable CPUs"
	depends on SMP
	help
	  Say Y here to experiment with turning CPUs off and on.  CPUs
	  can be controlled through /sys/devices/system/cpu.

config ARM_PSCI
	bool "Support for the ARM Power State Coordination Interface (PSCI)"
	depends on CPU_V7
	help
	  Say Y here if you want Linux to communicate with system firmware
	  implementing the PSCI specification for CPU-centric power
	  management operations described in ARM document number ARM DEN
	  0022A ("Power State Coordination Interface System Software on
	  ARM processors").

# The GPIO number here must be sorted by descending number. In case of
# a multiplatform kernel, we just want the highest value required by the
# selected platforms.
config ARCH_NR_GPIO
	int
<<<<<<< HEAD
	default 1024 if ARCH_SHMOBILE || ARCH_TEGRA || ARCH_ZYNQ
	default 512 if ARCH_EXYNOS || ARCH_KEYSTONE || SOC_OMAP5 || SOC_DRA7XX
=======
	default 1024 if ARCH_SHMOBILE || ARCH_TEGRA
	default 512 if ARCH_EXYNOS || ARCH_KEYSTONE || SOC_OMAP5 || SOC_DRA7XX || ARCH_S3C24XX || ARCH_S3C64XX
>>>>>>> 455c6fdb
	default 392 if ARCH_U8500
	default 352 if ARCH_VT8500
	default 288 if ARCH_SUNXI
	default 264 if MACH_H4700
	default 0
	help
	  Maximum number of GPIOs in the system.

	  If unsure, leave the default value.

source kernel/Kconfig.preempt

config HZ_FIXED
	int
	default 200 if ARCH_EBSA110 || ARCH_S3C24XX || ARCH_S5P64X0 || \
		ARCH_S5PV210 || ARCH_EXYNOS4
	default AT91_TIMER_HZ if ARCH_AT91
	default SHMOBILE_TIMER_HZ if ARCH_SHMOBILE_LEGACY
	default 0

choice
	depends on HZ_FIXED = 0
	prompt "Timer frequency"

config HZ_100
	bool "100 Hz"

config HZ_200
	bool "200 Hz"

config HZ_250
	bool "250 Hz"

config HZ_300
	bool "300 Hz"

config HZ_500
	bool "500 Hz"

config HZ_1000
	bool "1000 Hz"

endchoice

config HZ
	int
	default HZ_FIXED if HZ_FIXED != 0
	default 100 if HZ_100
	default 200 if HZ_200
	default 250 if HZ_250
	default 300 if HZ_300
	default 500 if HZ_500
	default 1000

config SCHED_HRTICK
	def_bool HIGH_RES_TIMERS

config THUMB2_KERNEL
	bool "Compile the kernel in Thumb-2 mode" if !CPU_THUMBONLY
	depends on (CPU_V7 || CPU_V7M) && !CPU_V6 && !CPU_V6K
	default y if CPU_THUMBONLY
	select AEABI
	select ARM_ASM_UNIFIED
	select ARM_UNWIND
	help
	  By enabling this option, the kernel will be compiled in
	  Thumb-2 mode. A compiler/assembler that understand the unified
	  ARM-Thumb syntax is needed.

	  If unsure, say N.

config THUMB2_AVOID_R_ARM_THM_JUMP11
	bool "Work around buggy Thumb-2 short branch relocations in gas"
	depends on THUMB2_KERNEL && MODULES
	default y
	help
	  Various binutils versions can resolve Thumb-2 branches to
	  locally-defined, preemptible global symbols as short-range "b.n"
	  branch instructions.

	  This is a problem, because there's no guarantee the final
	  destination of the symbol, or any candidate locations for a
	  trampoline, are within range of the branch.  For this reason, the
	  kernel does not support fixing up the R_ARM_THM_JUMP11 (102)
	  relocation in modules at all, and it makes little sense to add
	  support.

	  The symptom is that the kernel fails with an "unsupported
	  relocation" error when loading some modules.

	  Until fixed tools are available, passing
	  -fno-optimize-sibling-calls to gcc should prevent gcc generating
	  code which hits this problem, at the cost of a bit of extra runtime
	  stack usage in some cases.

	  The problem is described in more detail at:
	      https://bugs.launchpad.net/binutils-linaro/+bug/725126

	  Only Thumb-2 kernels are affected.

	  Unless you are sure your tools don't have this problem, say Y.

config ARM_ASM_UNIFIED
	bool

config AEABI
	bool "Use the ARM EABI to compile the kernel"
	help
	  This option allows for the kernel to be compiled using the latest
	  ARM ABI (aka EABI).  This is only useful if you are using a user
	  space environment that is also compiled with EABI.

	  Since there are major incompatibilities between the legacy ABI and
	  EABI, especially with regard to structure member alignment, this
	  option also changes the kernel syscall calling convention to
	  disambiguate both ABIs and allow for backward compatibility support
	  (selected with CONFIG_OABI_COMPAT).

	  To use this you need GCC version 4.0.0 or later.

config OABI_COMPAT
	bool "Allow old ABI binaries to run with this kernel (EXPERIMENTAL)"
	depends on AEABI && !THUMB2_KERNEL
	help
	  This option preserves the old syscall interface along with the
	  new (ARM EABI) one. It also provides a compatibility layer to
	  intercept syscalls that have structure arguments which layout
	  in memory differs between the legacy ABI and the new ARM EABI
	  (only for non "thumb" binaries). This option adds a tiny
	  overhead to all syscalls and produces a slightly larger kernel.

	  The seccomp filter system will not be available when this is
	  selected, since there is no way yet to sensibly distinguish
	  between calling conventions during filtering.

	  If you know you'll be using only pure EABI user space then you
	  can say N here. If this option is not selected and you attempt
	  to execute a legacy ABI binary then the result will be
	  UNPREDICTABLE (in fact it can be predicted that it won't work
	  at all). If in doubt say N.

config ARCH_HAS_HOLES_MEMORYMODEL
	bool

config ARCH_SPARSEMEM_ENABLE
	bool

config ARCH_SPARSEMEM_DEFAULT
	def_bool ARCH_SPARSEMEM_ENABLE

config ARCH_SELECT_MEMORY_MODEL
	def_bool ARCH_SPARSEMEM_ENABLE

config HAVE_ARCH_PFN_VALID
	def_bool ARCH_HAS_HOLES_MEMORYMODEL || !SPARSEMEM

config HIGHMEM
	bool "High Memory Support"
	depends on MMU
	help
	  The address space of ARM processors is only 4 Gigabytes large
	  and it has to accommodate user address space, kernel address
	  space as well as some memory mapped IO. That means that, if you
	  have a large amount of physical memory and/or IO, not all of the
	  memory can be "permanently mapped" by the kernel. The physical
	  memory that is not permanently mapped is called "high memory".

	  Depending on the selected kernel/user memory split, minimum
	  vmalloc space and actual amount of RAM, you may not need this
	  option which should result in a slightly faster kernel.

	  If unsure, say n.

config HIGHPTE
	bool "Allocate 2nd-level pagetables from highmem"
	depends on HIGHMEM

config HW_PERF_EVENTS
	bool "Enable hardware performance counter support for perf events"
	depends on PERF_EVENTS
	default y
	help
	  Enable hardware performance counter support for perf events. If
	  disabled, perf events will use software events only.

config SYS_SUPPORTS_HUGETLBFS
       def_bool y
       depends on ARM_LPAE

config HAVE_ARCH_TRANSPARENT_HUGEPAGE
       def_bool y
       depends on ARM_LPAE

config ARCH_WANT_GENERAL_HUGETLB
	def_bool y

source "mm/Kconfig"

config FORCE_MAX_ZONEORDER
	int "Maximum zone order" if ARCH_SHMOBILE_LEGACY
	range 11 64 if ARCH_SHMOBILE_LEGACY
	default "12" if SOC_AM33XX
	default "9" if SA1111 || ARCH_EFM32
	default "11"
	help
	  The kernel memory allocator divides physically contiguous memory
	  blocks into "zones", where each zone is a power of two number of
	  pages.  This option selects the largest power of two that the kernel
	  keeps in the memory allocator.  If you need to allocate very large
	  blocks of physically contiguous memory, then you may need to
	  increase this value.

	  This config option is actually maximum order plus one. For example,
	  a value of 11 means that the largest free memory block is 2^10 pages.

config ALIGNMENT_TRAP
	bool
	depends on CPU_CP15_MMU
	default y if !ARCH_EBSA110
	select HAVE_PROC_CPU if PROC_FS
	help
	  ARM processors cannot fetch/store information which is not
	  naturally aligned on the bus, i.e., a 4 byte fetch must start at an
	  address divisible by 4. On 32-bit ARM processors, these non-aligned
	  fetch/store instructions will be emulated in software if you say
	  here, which has a severe performance impact. This is necessary for
	  correct operation of some network protocols. With an IP-only
	  configuration it is safe to say N, otherwise say Y.

config UACCESS_WITH_MEMCPY
	bool "Use kernel mem{cpy,set}() for {copy_to,clear}_user()"
	depends on MMU
	default y if CPU_FEROCEON
	help
	  Implement faster copy_to_user and clear_user methods for CPU
	  cores where a 8-word STM instruction give significantly higher
	  memory write throughput than a sequence of individual 32bit stores.

	  A possible side effect is a slight increase in scheduling latency
	  between threads sharing the same address space if they invoke
	  such copy operations with large buffers.

	  However, if the CPU data cache is using a write-allocate mode,
	  this option is unlikely to provide any performance gain.

config SECCOMP
	bool
	prompt "Enable seccomp to safely compute untrusted bytecode"
	---help---
	  This kernel feature is useful for number crunching applications
	  that may need to compute untrusted bytecode during their
	  execution. By using pipes or other transports made available to
	  the process as file descriptors supporting the read/write
	  syscalls, it's possible to isolate those applications in
	  their own address space using seccomp. Once seccomp is
	  enabled via prctl(PR_SET_SECCOMP), it cannot be disabled
	  and the task is only allowed to execute a few safe syscalls
	  defined by each seccomp mode.

config SWIOTLB
	def_bool y

config IOMMU_HELPER
	def_bool SWIOTLB

config XEN_DOM0
	def_bool y
	depends on XEN

config XEN
	bool "Xen guest support on ARM (EXPERIMENTAL)"
	depends on ARM && AEABI && OF
	depends on CPU_V7 && !CPU_V6
	depends on !GENERIC_ATOMIC64
	depends on MMU
	select ARM_PSCI
	select SWIOTLB_XEN
	select ARCH_DMA_ADDR_T_64BIT
	help
	  Say Y if you want to run Linux in a Virtual Machine on Xen on ARM.

endmenu

menu "Boot options"

config USE_OF
	bool "Flattened Device Tree support"
	select IRQ_DOMAIN
	select OF
	select OF_EARLY_FLATTREE
	help
	  Include support for flattened device tree machine descriptions.

config ATAGS
	bool "Support for the traditional ATAGS boot data passing" if USE_OF
	default y
	help
	  This is the traditional way of passing data to the kernel at boot
	  time. If you are solely relying on the flattened device tree (or
	  the ARM_ATAG_DTB_COMPAT option) then you may unselect this option
	  to remove ATAGS support from your kernel binary.  If unsure,
	  leave this to y.

config DEPRECATED_PARAM_STRUCT
	bool "Provide old way to pass kernel parameters"
	depends on ATAGS
	help
	  This was deprecated in 2001 and announced to live on for 5 years.
	  Some old boot loaders still use this way.

# Compressed boot loader in ROM.  Yes, we really want to ask about
# TEXT and BSS so we preserve their values in the config files.
config ZBOOT_ROM_TEXT
	hex "Compressed ROM boot loader base address"
	default "0"
	help
	  The physical address at which the ROM-able zImage is to be
	  placed in the target.  Platforms which normally make use of
	  ROM-able zImage formats normally set this to a suitable
	  value in their defconfig file.

	  If ZBOOT_ROM is not enabled, this has no effect.

config ZBOOT_ROM_BSS
	hex "Compressed ROM boot loader BSS address"
	default "0"
	help
	  The base address of an area of read/write memory in the target
	  for the ROM-able zImage which must be available while the
	  decompressor is running. It must be large enough to hold the
	  entire decompressed kernel plus an additional 128 KiB.
	  Platforms which normally make use of ROM-able zImage formats
	  normally set this to a suitable value in their defconfig file.

	  If ZBOOT_ROM is not enabled, this has no effect.

config ZBOOT_ROM
	bool "Compressed boot loader in ROM/flash"
	depends on ZBOOT_ROM_TEXT != ZBOOT_ROM_BSS
	depends on !ARM_APPENDED_DTB && !XIP_KERNEL && !AUTO_ZRELADDR
	help
	  Say Y here if you intend to execute your compressed kernel image
	  (zImage) directly from ROM or flash.  If unsure, say N.

choice
	prompt "Include SD/MMC loader in zImage (EXPERIMENTAL)"
	depends on ZBOOT_ROM && ARCH_SH7372
	default ZBOOT_ROM_NONE
	help
	  Include experimental SD/MMC loading code in the ROM-able zImage.
	  With this enabled it is possible to write the ROM-able zImage
	  kernel image to an MMC or SD card and boot the kernel straight
	  from the reset vector. At reset the processor Mask ROM will load
	  the first part of the ROM-able zImage which in turn loads the
	  rest the kernel image to RAM.

config ZBOOT_ROM_NONE
	bool "No SD/MMC loader in zImage (EXPERIMENTAL)"
	help
	  Do not load image from SD or MMC

config ZBOOT_ROM_MMCIF
	bool "Include MMCIF loader in zImage (EXPERIMENTAL)"
	help
	  Load image from MMCIF hardware block.

config ZBOOT_ROM_SH_MOBILE_SDHI
	bool "Include SuperH Mobile SDHI loader in zImage (EXPERIMENTAL)"
	help
	  Load image from SDHI hardware block

endchoice

config ARM_APPENDED_DTB
	bool "Use appended device tree blob to zImage (EXPERIMENTAL)"
	depends on OF
	help
	  With this option, the boot code will look for a device tree binary
	  (DTB) appended to zImage
	  (e.g. cat zImage <filename>.dtb > zImage_w_dtb).

	  This is meant as a backward compatibility convenience for those
	  systems with a bootloader that can't be upgraded to accommodate
	  the documented boot protocol using a device tree.

	  Beware that there is very little in terms of protection against
	  this option being confused by leftover garbage in memory that might
	  look like a DTB header after a reboot if no actual DTB is appended
	  to zImage.  Do not leave this option active in a production kernel
	  if you don't intend to always append a DTB.  Proper passing of the
	  location into r2 of a bootloader provided DTB is always preferable
	  to this option.

config ARM_ATAG_DTB_COMPAT
	bool "Supplement the appended DTB with traditional ATAG information"
	depends on ARM_APPENDED_DTB
	help
	  Some old bootloaders can't be updated to a DTB capable one, yet
	  they provide ATAGs with memory configuration, the ramdisk address,
	  the kernel cmdline string, etc.  Such information is dynamically
	  provided by the bootloader and can't always be stored in a static
	  DTB.  To allow a device tree enabled kernel to be used with such
	  bootloaders, this option allows zImage to extract the information
	  from the ATAG list and store it at run time into the appended DTB.

choice
	prompt "Kernel command line type" if ARM_ATAG_DTB_COMPAT
	default ARM_ATAG_DTB_COMPAT_CMDLINE_FROM_BOOTLOADER

config ARM_ATAG_DTB_COMPAT_CMDLINE_FROM_BOOTLOADER
	bool "Use bootloader kernel arguments if available"
	help
	  Uses the command-line options passed by the boot loader instead of
	  the device tree bootargs property. If the boot loader doesn't provide
	  any, the device tree bootargs property will be used.

config ARM_ATAG_DTB_COMPAT_CMDLINE_EXTEND
	bool "Extend with bootloader kernel arguments"
	help
	  The command-line arguments provided by the boot loader will be
	  appended to the the device tree bootargs property.

endchoice

config CMDLINE
	string "Default kernel command string"
	default ""
	help
	  On some architectures (EBSA110 and CATS), there is currently no way
	  for the boot loader to pass arguments to the kernel. For these
	  architectures, you should supply some command-line options at build
	  time by entering them here. As a minimum, you should specify the
	  memory size and the root device (e.g., mem=64M root=/dev/nfs).

choice
	prompt "Kernel command line type" if CMDLINE != ""
	default CMDLINE_FROM_BOOTLOADER
	depends on ATAGS

config CMDLINE_FROM_BOOTLOADER
	bool "Use bootloader kernel arguments if available"
	help
	  Uses the command-line options passed by the boot loader. If
	  the boot loader doesn't provide any, the default kernel command
	  string provided in CMDLINE will be used.

config CMDLINE_EXTEND
	bool "Extend bootloader kernel arguments"
	help
	  The command-line arguments provided by the boot loader will be
	  appended to the default kernel command string.

config CMDLINE_FORCE
	bool "Always use the default kernel command string"
	help
	  Always use the default kernel command string, even if the boot
	  loader passes other arguments to the kernel.
	  This is useful if you cannot or don't want to change the
	  command-line options your boot loader passes to the kernel.
endchoice

config XIP_KERNEL
	bool "Kernel Execute-In-Place from ROM"
	depends on !ARM_LPAE && !ARCH_MULTIPLATFORM
	help
	  Execute-In-Place allows the kernel to run from non-volatile storage
	  directly addressable by the CPU, such as NOR flash. This saves RAM
	  space since the text section of the kernel is not loaded from flash
	  to RAM.  Read-write sections, such as the data section and stack,
	  are still copied to RAM.  The XIP kernel is not compressed since
	  it has to run directly from flash, so it will take more space to
	  store it.  The flash address used to link the kernel object files,
	  and for storing it, is configuration dependent. Therefore, if you
	  say Y here, you must know the proper physical address where to
	  store the kernel image depending on your own flash memory usage.

	  Also note that the make target becomes "make xipImage" rather than
	  "make zImage" or "make Image".  The final kernel binary to put in
	  ROM memory will be arch/arm/boot/xipImage.

	  If unsure, say N.

config XIP_PHYS_ADDR
	hex "XIP Kernel Physical Location"
	depends on XIP_KERNEL
	default "0x00080000"
	help
	  This is the physical address in your flash memory the kernel will
	  be linked for and stored to.  This address is dependent on your
	  own flash usage.

config KEXEC
	bool "Kexec system call (EXPERIMENTAL)"
	depends on PM_SLEEP_SMP
	help
	  kexec is a system call that implements the ability to shutdown your
	  current kernel, and to start another kernel.  It is like a reboot
	  but it is independent of the system firmware.   And like a reboot
	  you can start any kernel with it, not just Linux.

	  It is an ongoing process to be certain the hardware in a machine
	  is properly shutdown, so do not be surprised if this code does not
	  initially work for you.

config ATAGS_PROC
	bool "Export atags in procfs"
	depends on ATAGS && KEXEC
	default y
	help
	  Should the atags used to boot the kernel be exported in an "atags"
	  file in procfs. Useful with kexec.

config CRASH_DUMP
	bool "Build kdump crash kernel (EXPERIMENTAL)"
	help
	  Generate crash dump after being started by kexec. This should
	  be normally only set in special crash dump kernels which are
	  loaded in the main kernel with kexec-tools into a specially
	  reserved region and then later executed after a crash by
	  kdump/kexec. The crash dump kernel must be compiled to a
	  memory address not used by the main kernel

	  For more details see Documentation/kdump/kdump.txt

config AUTO_ZRELADDR
	bool "Auto calculation of the decompressed kernel image address"
	help
	  ZRELADDR is the physical address where the decompressed kernel
	  image will be placed. If AUTO_ZRELADDR is selected, the address
	  will be determined at run-time by masking the current IP with
	  0xf8000000. This assumes the zImage being placed in the first 128MB
	  from start of memory.

endmenu

menu "CPU Power Management"

if ARCH_HAS_CPUFREQ
source "drivers/cpufreq/Kconfig"
endif

source "drivers/cpuidle/Kconfig"

endmenu

menu "Floating point emulation"

comment "At least one emulation must be selected"

config FPE_NWFPE
	bool "NWFPE math emulation"
	depends on (!AEABI || OABI_COMPAT) && !THUMB2_KERNEL
	---help---
	  Say Y to include the NWFPE floating point emulator in the kernel.
	  This is necessary to run most binaries. Linux does not currently
	  support floating point hardware so you need to say Y here even if
	  your machine has an FPA or floating point co-processor podule.

	  You may say N here if you are going to load the Acorn FPEmulator
	  early in the bootup.

config FPE_NWFPE_XP
	bool "Support extended precision"
	depends on FPE_NWFPE
	help
	  Say Y to include 80-bit support in the kernel floating-point
	  emulator.  Otherwise, only 32 and 64-bit support is compiled in.
	  Note that gcc does not generate 80-bit operations by default,
	  so in most cases this option only enlarges the size of the
	  floating point emulator without any good reason.

	  You almost surely want to say N here.

config FPE_FASTFPE
	bool "FastFPE math emulation (EXPERIMENTAL)"
	depends on (!AEABI || OABI_COMPAT) && !CPU_32v3
	---help---
	  Say Y here to include the FAST floating point emulator in the kernel.
	  This is an experimental much faster emulator which now also has full
	  precision for the mantissa.  It does not support any exceptions.
	  It is very simple, and approximately 3-6 times faster than NWFPE.

	  It should be sufficient for most programs.  It may be not suitable
	  for scientific calculations, but you have to check this for yourself.
	  If you do not feel you need a faster FP emulation you should better
	  choose NWFPE.

config VFP
	bool "VFP-format floating point maths"
	depends on CPU_V6 || CPU_V6K || CPU_ARM926T || CPU_V7 || CPU_FEROCEON
	help
	  Say Y to include VFP support code in the kernel. This is needed
	  if your hardware includes a VFP unit.

	  Please see <file:Documentation/arm/VFP/release-notes.txt> for
	  release notes and additional status information.

	  Say N if your target does not have VFP hardware.

config VFPv3
	bool
	depends on VFP
	default y if CPU_V7

config NEON
	bool "Advanced SIMD (NEON) Extension support"
	depends on VFPv3 && CPU_V7
	help
	  Say Y to include support code for NEON, the ARMv7 Advanced SIMD
	  Extension.

config KERNEL_MODE_NEON
	bool "Support for NEON in kernel mode"
	depends on NEON && AEABI
	help
	  Say Y to include support for NEON in kernel mode.

endmenu

menu "Userspace binary formats"

source "fs/Kconfig.binfmt"

config ARTHUR
	tristate "RISC OS personality"
	depends on !AEABI
	help
	  Say Y here to include the kernel code necessary if you want to run
	  Acorn RISC OS/Arthur binaries under Linux. This code is still very
	  experimental; if this sounds frightening, say N and sleep in peace.
	  You can also say M here to compile this support as a module (which
	  will be called arthur).

endmenu

menu "Power management options"

source "kernel/power/Kconfig"

config ARCH_SUSPEND_POSSIBLE
	depends on !ARCH_S5PC100
	depends on CPU_ARM920T || CPU_ARM926T || CPU_FEROCEON || CPU_SA1100 || \
		CPU_V6 || CPU_V6K || CPU_V7 || CPU_XSC3 || CPU_XSCALE || CPU_MOHAWK
	def_bool y

config ARM_CPU_SUSPEND
	def_bool PM_SLEEP

endmenu

source "net/Kconfig"

source "drivers/Kconfig"

source "fs/Kconfig"

source "arch/arm/Kconfig.debug"

source "security/Kconfig"

source "crypto/Kconfig"

source "lib/Kconfig"

source "arch/arm/kvm/Kconfig"<|MERGE_RESOLUTION|>--- conflicted
+++ resolved
@@ -1629,13 +1629,8 @@
 # selected platforms.
 config ARCH_NR_GPIO
 	int
-<<<<<<< HEAD
 	default 1024 if ARCH_SHMOBILE || ARCH_TEGRA || ARCH_ZYNQ
-	default 512 if ARCH_EXYNOS || ARCH_KEYSTONE || SOC_OMAP5 || SOC_DRA7XX
-=======
-	default 1024 if ARCH_SHMOBILE || ARCH_TEGRA
 	default 512 if ARCH_EXYNOS || ARCH_KEYSTONE || SOC_OMAP5 || SOC_DRA7XX || ARCH_S3C24XX || ARCH_S3C64XX
->>>>>>> 455c6fdb
 	default 392 if ARCH_U8500
 	default 352 if ARCH_VT8500
 	default 288 if ARCH_SUNXI
