--- conflicted
+++ resolved
@@ -2,13 +2,9 @@
 config ARM
 	bool
 	default y
-<<<<<<< HEAD
-	select ARCH_CLOCKSOURCE_DATA
-=======
 	select ARCH_32BIT_OFF_T
 	select ARCH_HAS_BINFMT_FLAT
 	select ARCH_HAS_DEBUG_VIRTUAL if MMU
->>>>>>> 24b8d41d
 	select ARCH_HAS_DEVMEM_IS_ALLOWED
 	select ARCH_HAS_DMA_WRITE_COMBINE if !ARM_DMA_MEM_BUFFERABLE
 	select ARCH_HAS_ELF_RANDOMIZE
@@ -70,7 +66,6 @@
 	select HARDIRQS_SW_RESEND
 	select HAVE_ARCH_AUDITSYSCALL if AEABI && !OABI_COMPAT
 	select HAVE_ARCH_BITREVERSE if (CPU_32v7M || CPU_32v7) && !CPU_32v6
-	select HAVE_ARCH_HARDENED_USERCOPY
 	select HAVE_ARCH_JUMP_LABEL if !XIP_KERNEL && !CPU_ENDIAN_BE32 && MMU
 	select HAVE_ARCH_KGDB if !CPU_ENDIAN_BE32 && MMU
 	select HAVE_ARCH_MMAP_RND_BITS if MMU
@@ -79,12 +74,7 @@
 	select HAVE_ARCH_THREAD_STRUCT_WHITELIST
 	select HAVE_ARCH_TRACEHOOK
 	select HAVE_ARM_SMCCC if CPU_V7
-<<<<<<< HEAD
-	select HAVE_CBPF_JIT
-	select HAVE_CC_STACKPROTECTOR
-=======
 	select HAVE_EBPF_JIT if !CPU_ENDIAN_BE32
->>>>>>> 24b8d41d
 	select HAVE_CONTEXT_TRACKING
 	select HAVE_C_RECORDMCOUNT
 	select HAVE_DEBUG_KMEMLEAK if !XIP_KERNEL
@@ -93,21 +83,12 @@
 	select HAVE_DYNAMIC_FTRACE_WITH_REGS if HAVE_DYNAMIC_FTRACE
 	select HAVE_EFFICIENT_UNALIGNED_ACCESS if (CPU_V6 || CPU_V6K || CPU_V7) && MMU
 	select HAVE_EXIT_THREAD
-<<<<<<< HEAD
-	select HAVE_FTRACE_MCOUNT_RECORD if (!XIP_KERNEL)
-	select HAVE_FUNCTION_GRAPH_TRACER if (!THUMB2_KERNEL)
-	select HAVE_FUNCTION_TRACER if (!XIP_KERNEL)
-	select HAVE_GCC_PLUGINS
-	select HAVE_GENERIC_DMA_COHERENT
-	select HAVE_HW_BREAKPOINT if (PERF_EVENTS && (CPU_V6 || CPU_V6K || CPU_V7))
-=======
 	select HAVE_FAST_GUP if ARM_LPAE
 	select HAVE_FTRACE_MCOUNT_RECORD if !XIP_KERNEL
 	select HAVE_FUNCTION_GRAPH_TRACER if !THUMB2_KERNEL && !CC_IS_CLANG
 	select HAVE_FUNCTION_TRACER if !XIP_KERNEL
 	select HAVE_GCC_PLUGINS
 	select HAVE_HW_BREAKPOINT if PERF_EVENTS && (CPU_V6 || CPU_V6K || CPU_V7)
->>>>>>> 24b8d41d
 	select HAVE_IDE if PCI || ISA || PCMCIA
 	select HAVE_IRQ_TIME_ACCOUNTING
 	select HAVE_KERNEL_GZIP
@@ -119,11 +100,7 @@
 	select HAVE_KRETPROBES if HAVE_KPROBES
 	select HAVE_MOD_ARCH_SPECIFIC
 	select HAVE_NMI
-<<<<<<< HEAD
-	select HAVE_OPROFILE if (HAVE_PERF_EVENTS)
-=======
 	select HAVE_OPROFILE if HAVE_PERF_EVENTS
->>>>>>> 24b8d41d
 	select HAVE_OPTPROBES if !THUMB2_KERNEL
 	select HAVE_PERF_EVENTS
 	select HAVE_PERF_REGS
@@ -292,15 +269,7 @@
 	depends on !ARM_PATCH_PHYS_VIRT
 	default DRAM_BASE if !MMU
 	default 0x00000000 if ARCH_EBSA110 || \
-<<<<<<< HEAD
-			ARCH_FOOTBRIDGE || \
-			ARCH_INTEGRATOR || \
-			ARCH_IOP13XX || \
-			ARCH_KS8695 || \
-			ARCH_REALVIEW
-=======
 			ARCH_FOOTBRIDGE
->>>>>>> 24b8d41d
 	default 0x10000000 if ARCH_OMAP1 || ARCH_RPC
 	default 0x20000000 if ARCH_S5PV210
 	default 0xc0000000 if ARCH_SA1100
@@ -346,27 +315,18 @@
 config ARCH_MULTIPLATFORM
 	bool "Allow multiple platforms to be selected"
 	depends on MMU
-<<<<<<< HEAD
-=======
 	select ARCH_FLATMEM_ENABLE
 	select ARCH_SPARSEMEM_ENABLE
 	select ARCH_SELECT_MEMORY_MODEL
->>>>>>> 24b8d41d
 	select ARM_HAS_SG_CHAIN
 	select ARM_PATCH_PHYS_VIRT
 	select AUTO_ZRELADDR
 	select TIMER_OF
 	select COMMON_CLK
 	select GENERIC_CLOCKEVENTS
-<<<<<<< HEAD
-	select MIGHT_HAVE_PCI
-	select MULTI_IRQ_HANDLER
-	select PCI_DOMAINS if PCI
-=======
 	select GENERIC_IRQ_MULTI_HANDLER
 	select HAVE_PCI
 	select PCI_DOMAINS_GENERIC if PCI
->>>>>>> 24b8d41d
 	select SPARSE_IRQ
 	select USE_OF
 
@@ -383,18 +343,6 @@
 	select SPARSE_IRQ
 	select USE_OF
 
-<<<<<<< HEAD
-config ARCH_GEMINI
-	bool "Cortina Systems Gemini"
-	select CLKSRC_MMIO
-	select CPU_FA526
-	select GENERIC_CLOCKEVENTS
-	select GPIOLIB
-	help
-	  Support for the Cortina Systems Gemini family SoCs
-
-=======
->>>>>>> 24b8d41d
 config ARCH_EBSA110
 	bool "EBSA-110"
 	select ARCH_USES_GETTIMEOFFSET
@@ -411,11 +359,7 @@
 
 config ARCH_EP93XX
 	bool "EP93xx-based"
-<<<<<<< HEAD
-	select ARCH_HAS_HOLES_MEMORYMODEL
-=======
 	select ARCH_SPARSEMEM_ENABLE
->>>>>>> 24b8d41d
 	select ARM_AMBA
 	imply ARM_PATCH_PHYS_VIRT
 	select ARM_VIC
@@ -425,10 +369,7 @@
 	select CPU_ARM920T
 	select GENERIC_CLOCKEVENTS
 	select GPIOLIB
-<<<<<<< HEAD
-=======
 	select HAVE_LEGACY_CLK
->>>>>>> 24b8d41d
 	help
 	  This enables support for the Cirrus EP93xx series of CPUs.
 
@@ -457,21 +398,6 @@
 	  Support for Intel's 80219 and IOP32X (XScale) family of
 	  processors.
 
-<<<<<<< HEAD
-config ARCH_IOP33X
-	bool "IOP33x-based"
-	depends on MMU
-	select CPU_XSCALE
-	select GPIO_IOP
-	select GPIOLIB
-	select NEED_RET_TO_USER
-	select PCI
-	select PLAT_IOP
-	help
-	  Support for Intel's IOP33X (XScale) family of processors.
-
-=======
->>>>>>> 24b8d41d
 config ARCH_IXP4XX
 	bool "IXP4xx-based"
 	depends on MMU
@@ -480,17 +406,12 @@
 	select CPU_XSCALE
 	select DMABOUNCE if PCI
 	select GENERIC_CLOCKEVENTS
-<<<<<<< HEAD
-	select GPIOLIB
-	select MIGHT_HAVE_PCI
-=======
 	select GENERIC_IRQ_MULTI_HANDLER
 	select GPIO_IXP4XX
 	select GPIOLIB
 	select HAVE_PCI
 	select IXP4XX_IRQ
 	select IXP4XX_TIMER
->>>>>>> 24b8d41d
 	select NEED_MACH_IO_H
 	select USB_EHCI_BIG_ENDIAN_DESC
 	select USB_EHCI_BIG_ENDIAN_MMIO
@@ -501,15 +422,9 @@
 	bool "Marvell Dove"
 	select CPU_PJ4
 	select GENERIC_CLOCKEVENTS
-<<<<<<< HEAD
-	select GPIOLIB
-	select MIGHT_HAVE_PCI
-	select MULTI_IRQ_HANDLER
-=======
 	select GENERIC_IRQ_MULTI_HANDLER
 	select GPIOLIB
 	select HAVE_PCI
->>>>>>> 24b8d41d
 	select MVEBU_MBUS
 	select PINCTRL
 	select PINCTRL_DOVE
@@ -519,51 +434,6 @@
 	help
 	  Support for the Marvell Dove SoC 88AP510
 
-<<<<<<< HEAD
-config ARCH_KS8695
-	bool "Micrel/Kendin KS8695"
-	select CLKSRC_MMIO
-	select CPU_ARM922T
-	select GENERIC_CLOCKEVENTS
-	select GPIOLIB
-	select NEED_MACH_MEMORY_H
-	help
-	  Support for Micrel/Kendin KS8695 "Centaur" (ARM922T) based
-	  System-on-Chip devices.
-
-config ARCH_W90X900
-	bool "Nuvoton W90X900 CPU"
-	select CLKDEV_LOOKUP
-	select CLKSRC_MMIO
-	select CPU_ARM926T
-	select GENERIC_CLOCKEVENTS
-	select GPIOLIB
-	help
-	  Support for Nuvoton (Winbond logic dept.) ARM9 processor,
-	  At present, the w90x900 has been renamed nuc900, regarding
-	  the ARM series product line, you can login the following
-	  link address to know more.
-
-	  <http://www.nuvoton.com/hq/enu/ProductAndSales/ProductLines/
-		ConsumerElectronicsIC/ARMMicrocontroller/ARMMicrocontroller>
-
-config ARCH_LPC32XX
-	bool "NXP LPC32XX"
-	select ARM_AMBA
-	select CLKDEV_LOOKUP
-	select CLKSRC_LPC32XX
-	select COMMON_CLK
-	select CPU_ARM926T
-	select GENERIC_CLOCKEVENTS
-	select GPIOLIB
-	select MULTI_IRQ_HANDLER
-	select SPARSE_IRQ
-	select USE_OF
-	help
-	  Support for the NXP LPC32XX family of processors
-
-=======
->>>>>>> 24b8d41d
 config ARCH_PXA
 	bool "PXA2xx/PXA3xx-based"
 	depends on MMU
@@ -616,10 +486,7 @@
 	select CPU_FREQ
 	select CPU_SA1100
 	select GENERIC_CLOCKEVENTS
-<<<<<<< HEAD
-=======
 	select GENERIC_IRQ_MULTI_HANDLER
->>>>>>> 24b8d41d
 	select GPIOLIB
 	select HAVE_IDE
 	select IRQ_DOMAIN
@@ -636,10 +503,7 @@
 	select GENERIC_CLOCKEVENTS
 	select GPIO_SAMSUNG
 	select GPIOLIB
-<<<<<<< HEAD
-=======
 	select GENERIC_IRQ_MULTI_HANDLER
->>>>>>> 24b8d41d
 	select HAVE_S3C2410_I2C if I2C
 	select HAVE_S3C_RTC if RTC_CLASS
 	select NEED_MACH_IO_H
@@ -653,24 +517,6 @@
 	  (<http://www.simtec.co.uk/products/EB110ITX/>), the IPAQ 1940 or the
 	  Samsung SMDK2410 development board (and derivatives).
 
-<<<<<<< HEAD
-config ARCH_DAVINCI
-	bool "TI DaVinci"
-	select ARCH_HAS_HOLES_MEMORYMODEL
-	select CLKDEV_LOOKUP
-	select CPU_ARM926T
-	select GENERIC_ALLOCATOR
-	select GENERIC_CLOCKEVENTS
-	select GENERIC_IRQ_CHIP
-	select GPIOLIB
-	select HAVE_IDE
-	select USE_OF
-	select ZONE_DMA
-	help
-	  Support for TI's DaVinci platform.
-
-=======
->>>>>>> 24b8d41d
 config ARCH_OMAP1
 	bool "TI OMAP1"
 	depends on MMU
@@ -680,10 +526,7 @@
 	select CLKSRC_MMIO
 	select GENERIC_CLOCKEVENTS
 	select GENERIC_IRQ_CHIP
-<<<<<<< HEAD
-=======
 	select GENERIC_IRQ_MULTI_HANDLER
->>>>>>> 24b8d41d
 	select GPIOLIB
 	select HAVE_IDE
 	select HAVE_LEGACY_CLK
@@ -827,13 +670,7 @@
 
 source "arch/arm/mach-moxart/Kconfig"
 
-<<<<<<< HEAD
-source "arch/arm/mach-aspeed/Kconfig"
-
-source "arch/arm/mach-mv78xx0/Kconfig"
-=======
 source "arch/arm/mach-mstar/Kconfig"
->>>>>>> 24b8d41d
 
 source "arch/arm/mach-mv78xx0/Kconfig"
 
@@ -864,13 +701,6 @@
 source "arch/arm/mach-pxa/Kconfig"
 source "arch/arm/plat-pxa/Kconfig"
 
-<<<<<<< HEAD
-source "arch/arm/mach-mmp/Kconfig"
-
-source "arch/arm/mach-oxnas/Kconfig"
-
-=======
->>>>>>> 24b8d41d
 source "arch/arm/mach-qcom/Kconfig"
 
 source "arch/arm/mach-rda/Kconfig"
@@ -938,27 +768,6 @@
 	help
 	  Support for NXP's LPC18xx Cortex-M3 and LPC43xx Cortex-M4
 	  high performance microcontrollers.
-
-config ARCH_MPS2
-	bool "ARM MPS2 platform"
-	depends on ARM_SINGLE_ARMV7M
-<<<<<<< HEAD
-	select ARCH_HAS_RESET_CONTROLLER
-	select ARMV7M_SYSTICK
-	select CLKSRC_STM32
-	select PINCTRL
-	select RESET_CONTROLLER
-	select STM32_EXTI
-=======
-	select ARM_AMBA
-	select CLKSRC_MPS2
->>>>>>> 24b8d41d
-	help
-	  Support for Cortex-M Prototyping System (or V2M-MPS2) which comes
-	  with a range of available cores like Cortex-M3/M4/M7.
-
-	  Please, note that depends which Application Note is used memory map
-	  for the platform may vary, so adjustment of RAM base might be needed.
 
 config ARCH_MPS2
 	bool "ARM MPS2 platform"
@@ -1272,8 +1081,6 @@
 	  DMB NSHST or DMB ISHST instruction followed by a mix of Cacheable
 	  and Device/Strongly-Ordered loads and stores might cause deadlock
 
-<<<<<<< HEAD
-=======
 config ARM_ERRATA_857271
 	bool "ARM errata: A12: CPU might deadlock under some very rare internal conditions"
 	depends on CPU_V7
@@ -1282,7 +1089,6 @@
 	  (all revs) erratum. Under very rare timing conditions, the CPU might
 	  hang. The workaround is expected to have a < 1% performance impact.
 
->>>>>>> 24b8d41d
 config ARM_ERRATA_852421
 	bool "ARM errata: A17: DMB ST might fail to create order between stores"
 	depends on CPU_V7
@@ -1304,8 +1110,6 @@
 	  config option from the A12 erratum due to the way errata are checked
 	  for and handled.
 
-<<<<<<< HEAD
-=======
 config ARM_ERRATA_857272
 	bool "ARM errata: A17: CPU might deadlock under some very rare internal conditions"
 	depends on CPU_V7
@@ -1316,7 +1120,6 @@
 	  config option from the A12 erratum due to the way errata are checked
 	  for and handled.
 
->>>>>>> 24b8d41d
 endmenu
 
 source "arch/arm/common/Kconfig"
