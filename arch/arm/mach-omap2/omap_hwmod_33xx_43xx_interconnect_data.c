/*
 *
 * Copyright (C) 2013 Texas Instruments Incorporated
 *
 * Interconnects common for AM335x and AM43x
 *
 * This program is free software; you can redistribute it and/or
 * modify it under the terms of the GNU General Public License as
 * published by the Free Software Foundation version 2.
 *
 * This program is distributed "as is" WITHOUT ANY WARRANTY of any
 * kind, whether express or implied; without even the implied warranty
 * of MERCHANTABILITY or FITNESS FOR A PARTICULAR PURPOSE. See the
 * GNU General Public License for more details.
 */

#include <linux/sizes.h>
#include "omap_hwmod.h"
#include "omap_hwmod_33xx_43xx_common_data.h"

/* mpu -> l3 main */
struct omap_hwmod_ocp_if am33xx_mpu__l3_main = {
	.master		= &am33xx_mpu_hwmod,
	.slave		= &am33xx_l3_main_hwmod,
	.clk		= "dpll_mpu_m2_ck",
	.user		= OCP_USER_MPU,
};

/* l3 main -> l3 s */
struct omap_hwmod_ocp_if am33xx_l3_main__l3_s = {
	.master		= &am33xx_l3_main_hwmod,
	.slave		= &am33xx_l3_s_hwmod,
	.clk		= "l3s_gclk",
	.user		= OCP_USER_MPU | OCP_USER_SDMA,
};

/* l3 s -> l4 per/ls */
struct omap_hwmod_ocp_if am33xx_l3_s__l4_ls = {
	.master		= &am33xx_l3_s_hwmod,
	.slave		= &am33xx_l4_ls_hwmod,
	.clk		= "l3s_gclk",
	.user		= OCP_USER_MPU | OCP_USER_SDMA,
};

/* l3 s -> l4 wkup */
struct omap_hwmod_ocp_if am33xx_l3_s__l4_wkup = {
	.master		= &am33xx_l3_s_hwmod,
	.slave		= &am33xx_l4_wkup_hwmod,
	.clk		= "l3s_gclk",
	.user		= OCP_USER_MPU | OCP_USER_SDMA,
};

/* l3 main -> l3 instr */
struct omap_hwmod_ocp_if am33xx_l3_main__l3_instr = {
	.master		= &am33xx_l3_main_hwmod,
	.slave		= &am33xx_l3_instr_hwmod,
	.clk		= "l3s_gclk",
	.user		= OCP_USER_MPU | OCP_USER_SDMA,
};

/* mpu -> prcm */
struct omap_hwmod_ocp_if am33xx_mpu__prcm = {
	.master		= &am33xx_mpu_hwmod,
	.slave		= &am33xx_prcm_hwmod,
	.clk		= "dpll_mpu_m2_ck",
	.user		= OCP_USER_MPU | OCP_USER_SDMA,
};

/* l3 s -> l3 main*/
struct omap_hwmod_ocp_if am33xx_l3_s__l3_main = {
	.master		= &am33xx_l3_s_hwmod,
	.slave		= &am33xx_l3_main_hwmod,
	.clk		= "l3s_gclk",
	.user		= OCP_USER_MPU | OCP_USER_SDMA,
};

<<<<<<< HEAD
/* pru-icss -> l3 main */
struct omap_hwmod_ocp_if am33xx_pruss__l3_main = {
	.master		= &am33xx_pruss_hwmod,
	.slave		= &am33xx_l3_main_hwmod,
	.clk		= "l3_gclk",
	.user		= OCP_USER_MPU | OCP_USER_SDMA,
};

/* gfx -> l3 main */
struct omap_hwmod_ocp_if am33xx_gfx__l3_main = {
	.master		= &am33xx_gfx_hwmod,
	.slave		= &am33xx_l3_main_hwmod,
	.clk		= "dpll_core_m4_ck",
	.user		= OCP_USER_MPU | OCP_USER_SDMA,
};

/* l3 main -> gfx */
struct omap_hwmod_ocp_if am33xx_l3_main__gfx = {
	.master		= &am33xx_l3_main_hwmod,
	.slave		= &am33xx_gfx_hwmod,
	.clk		= "dpll_core_m4_ck",
	.user		= OCP_USER_MPU | OCP_USER_SDMA,
};

/* l4 wkup -> rtc */
struct omap_hwmod_ocp_if am33xx_l4_wkup__rtc = {
	.master		= &am33xx_l4_wkup_hwmod,
	.slave		= &am33xx_rtc_hwmod,
	.clk		= "clkdiv32k_ick",
	.user		= OCP_USER_MPU,
};

/* l4 per/ls -> DCAN0 */
struct omap_hwmod_ocp_if am33xx_l4_per__dcan0 = {
	.master		= &am33xx_l4_ls_hwmod,
	.slave		= &am33xx_dcan0_hwmod,
	.clk		= "l4ls_gclk",
	.user		= OCP_USER_MPU | OCP_USER_SDMA,
};

/* l4 per/ls -> DCAN1 */
struct omap_hwmod_ocp_if am33xx_l4_per__dcan1 = {
	.master		= &am33xx_l4_ls_hwmod,
	.slave		= &am33xx_dcan1_hwmod,
	.clk		= "l4ls_gclk",
	.user		= OCP_USER_MPU | OCP_USER_SDMA,
};

/* l4 per/ls -> GPIO2 */
struct omap_hwmod_ocp_if am33xx_l4_per__gpio1 = {
	.master		= &am33xx_l4_ls_hwmod,
	.slave		= &am33xx_gpio1_hwmod,
	.clk		= "l4ls_gclk",
	.user		= OCP_USER_MPU | OCP_USER_SDMA,
};

/* l4 per/ls -> gpio3 */
struct omap_hwmod_ocp_if am33xx_l4_per__gpio2 = {
	.master		= &am33xx_l4_ls_hwmod,
	.slave		= &am33xx_gpio2_hwmod,
	.clk		= "l4ls_gclk",
	.user		= OCP_USER_MPU | OCP_USER_SDMA,
};

/* l4 per/ls -> gpio4 */
struct omap_hwmod_ocp_if am33xx_l4_per__gpio3 = {
	.master		= &am33xx_l4_ls_hwmod,
	.slave		= &am33xx_gpio3_hwmod,
	.clk		= "l4ls_gclk",
	.user		= OCP_USER_MPU | OCP_USER_SDMA,
};

struct omap_hwmod_ocp_if am33xx_cpgmac0__mdio = {
	.master		= &am33xx_cpgmac0_hwmod,
	.slave		= &am33xx_mdio_hwmod,
	.user		= OCP_USER_MPU,
};

struct omap_hwmod_ocp_if am33xx_l4_ls__elm = {
	.master		= &am33xx_l4_ls_hwmod,
	.slave		= &am33xx_elm_hwmod,
	.clk		= "l4ls_gclk",
	.user		= OCP_USER_MPU,
};

static struct omap_hwmod_addr_space am33xx_epwmss0_addr_space[] = {
	{
		.pa_start	= 0x48300000,
		.pa_end		= 0x48300000 + SZ_16 - 1,
		.flags		= ADDR_TYPE_RT
	},
	{ }
};

struct omap_hwmod_ocp_if am33xx_l4_ls__epwmss0 = {
	.master		= &am33xx_l4_ls_hwmod,
	.slave		= &am33xx_epwmss0_hwmod,
	.clk		= "l4ls_gclk",
	.addr		= am33xx_epwmss0_addr_space,
	.user		= OCP_USER_MPU,
};

static struct omap_hwmod_addr_space am33xx_epwmss1_addr_space[] = {
	{
		.pa_start	= 0x48302000,
		.pa_end		= 0x48302000 + SZ_16 - 1,
		.flags		= ADDR_TYPE_RT
	},
	{ }
};

struct omap_hwmod_ocp_if am33xx_l4_ls__epwmss1 = {
	.master		= &am33xx_l4_ls_hwmod,
	.slave		= &am33xx_epwmss1_hwmod,
	.clk		= "l4ls_gclk",
	.addr		= am33xx_epwmss1_addr_space,
	.user		= OCP_USER_MPU,
};

static struct omap_hwmod_addr_space am33xx_epwmss2_addr_space[] = {
	{
		.pa_start	= 0x48304000,
		.pa_end		= 0x48304000 + SZ_16 - 1,
		.flags		= ADDR_TYPE_RT
	},
	{ }
};

struct omap_hwmod_ocp_if am33xx_l4_ls__epwmss2 = {
	.master		= &am33xx_l4_ls_hwmod,
	.slave		= &am33xx_epwmss2_hwmod,
	.clk		= "l4ls_gclk",
	.addr		= am33xx_epwmss2_addr_space,
	.user		= OCP_USER_MPU,
};

=======
>>>>>>> 24b8d41d
/* l3s cfg -> gpmc */
struct omap_hwmod_ocp_if am33xx_l3_s__gpmc = {
	.master		= &am33xx_l3_s_hwmod,
	.slave		= &am33xx_gpmc_hwmod,
	.clk		= "l3s_gclk",
	.user		= OCP_USER_MPU,
};

/* l3 main -> ocmc */
struct omap_hwmod_ocp_if am33xx_l3_main__ocmc = {
	.master		= &am33xx_l3_main_hwmod,
	.slave		= &am33xx_ocmcram_hwmod,
	.user		= OCP_USER_MPU | OCP_USER_SDMA,
};<|MERGE_RESOLUTION|>--- conflicted
+++ resolved
@@ -74,145 +74,6 @@
 	.user		= OCP_USER_MPU | OCP_USER_SDMA,
 };
 
-<<<<<<< HEAD
-/* pru-icss -> l3 main */
-struct omap_hwmod_ocp_if am33xx_pruss__l3_main = {
-	.master		= &am33xx_pruss_hwmod,
-	.slave		= &am33xx_l3_main_hwmod,
-	.clk		= "l3_gclk",
-	.user		= OCP_USER_MPU | OCP_USER_SDMA,
-};
-
-/* gfx -> l3 main */
-struct omap_hwmod_ocp_if am33xx_gfx__l3_main = {
-	.master		= &am33xx_gfx_hwmod,
-	.slave		= &am33xx_l3_main_hwmod,
-	.clk		= "dpll_core_m4_ck",
-	.user		= OCP_USER_MPU | OCP_USER_SDMA,
-};
-
-/* l3 main -> gfx */
-struct omap_hwmod_ocp_if am33xx_l3_main__gfx = {
-	.master		= &am33xx_l3_main_hwmod,
-	.slave		= &am33xx_gfx_hwmod,
-	.clk		= "dpll_core_m4_ck",
-	.user		= OCP_USER_MPU | OCP_USER_SDMA,
-};
-
-/* l4 wkup -> rtc */
-struct omap_hwmod_ocp_if am33xx_l4_wkup__rtc = {
-	.master		= &am33xx_l4_wkup_hwmod,
-	.slave		= &am33xx_rtc_hwmod,
-	.clk		= "clkdiv32k_ick",
-	.user		= OCP_USER_MPU,
-};
-
-/* l4 per/ls -> DCAN0 */
-struct omap_hwmod_ocp_if am33xx_l4_per__dcan0 = {
-	.master		= &am33xx_l4_ls_hwmod,
-	.slave		= &am33xx_dcan0_hwmod,
-	.clk		= "l4ls_gclk",
-	.user		= OCP_USER_MPU | OCP_USER_SDMA,
-};
-
-/* l4 per/ls -> DCAN1 */
-struct omap_hwmod_ocp_if am33xx_l4_per__dcan1 = {
-	.master		= &am33xx_l4_ls_hwmod,
-	.slave		= &am33xx_dcan1_hwmod,
-	.clk		= "l4ls_gclk",
-	.user		= OCP_USER_MPU | OCP_USER_SDMA,
-};
-
-/* l4 per/ls -> GPIO2 */
-struct omap_hwmod_ocp_if am33xx_l4_per__gpio1 = {
-	.master		= &am33xx_l4_ls_hwmod,
-	.slave		= &am33xx_gpio1_hwmod,
-	.clk		= "l4ls_gclk",
-	.user		= OCP_USER_MPU | OCP_USER_SDMA,
-};
-
-/* l4 per/ls -> gpio3 */
-struct omap_hwmod_ocp_if am33xx_l4_per__gpio2 = {
-	.master		= &am33xx_l4_ls_hwmod,
-	.slave		= &am33xx_gpio2_hwmod,
-	.clk		= "l4ls_gclk",
-	.user		= OCP_USER_MPU | OCP_USER_SDMA,
-};
-
-/* l4 per/ls -> gpio4 */
-struct omap_hwmod_ocp_if am33xx_l4_per__gpio3 = {
-	.master		= &am33xx_l4_ls_hwmod,
-	.slave		= &am33xx_gpio3_hwmod,
-	.clk		= "l4ls_gclk",
-	.user		= OCP_USER_MPU | OCP_USER_SDMA,
-};
-
-struct omap_hwmod_ocp_if am33xx_cpgmac0__mdio = {
-	.master		= &am33xx_cpgmac0_hwmod,
-	.slave		= &am33xx_mdio_hwmod,
-	.user		= OCP_USER_MPU,
-};
-
-struct omap_hwmod_ocp_if am33xx_l4_ls__elm = {
-	.master		= &am33xx_l4_ls_hwmod,
-	.slave		= &am33xx_elm_hwmod,
-	.clk		= "l4ls_gclk",
-	.user		= OCP_USER_MPU,
-};
-
-static struct omap_hwmod_addr_space am33xx_epwmss0_addr_space[] = {
-	{
-		.pa_start	= 0x48300000,
-		.pa_end		= 0x48300000 + SZ_16 - 1,
-		.flags		= ADDR_TYPE_RT
-	},
-	{ }
-};
-
-struct omap_hwmod_ocp_if am33xx_l4_ls__epwmss0 = {
-	.master		= &am33xx_l4_ls_hwmod,
-	.slave		= &am33xx_epwmss0_hwmod,
-	.clk		= "l4ls_gclk",
-	.addr		= am33xx_epwmss0_addr_space,
-	.user		= OCP_USER_MPU,
-};
-
-static struct omap_hwmod_addr_space am33xx_epwmss1_addr_space[] = {
-	{
-		.pa_start	= 0x48302000,
-		.pa_end		= 0x48302000 + SZ_16 - 1,
-		.flags		= ADDR_TYPE_RT
-	},
-	{ }
-};
-
-struct omap_hwmod_ocp_if am33xx_l4_ls__epwmss1 = {
-	.master		= &am33xx_l4_ls_hwmod,
-	.slave		= &am33xx_epwmss1_hwmod,
-	.clk		= "l4ls_gclk",
-	.addr		= am33xx_epwmss1_addr_space,
-	.user		= OCP_USER_MPU,
-};
-
-static struct omap_hwmod_addr_space am33xx_epwmss2_addr_space[] = {
-	{
-		.pa_start	= 0x48304000,
-		.pa_end		= 0x48304000 + SZ_16 - 1,
-		.flags		= ADDR_TYPE_RT
-	},
-	{ }
-};
-
-struct omap_hwmod_ocp_if am33xx_l4_ls__epwmss2 = {
-	.master		= &am33xx_l4_ls_hwmod,
-	.slave		= &am33xx_epwmss2_hwmod,
-	.clk		= "l4ls_gclk",
-	.addr		= am33xx_epwmss2_addr_space,
-	.user		= OCP_USER_MPU,
-};
-
-=======
->>>>>>> 24b8d41d
 /* l3s cfg -> gpmc */
 struct omap_hwmod_ocp_if am33xx_l3_s__gpmc = {
 	.master		= &am33xx_l3_s_hwmod,
