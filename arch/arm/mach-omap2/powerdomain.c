--- conflicted
+++ resolved
@@ -189,11 +189,7 @@
 				       ((prev & OMAP_POWERSTATE_MASK) << 0));
 			trace_power_domain_target_rcuidle(pwrdm->name,
 							  trace_state,
-<<<<<<< HEAD
-							  smp_processor_id());
-=======
 							  raw_smp_processor_id());
->>>>>>> 24b8d41d
 		}
 		break;
 	default:
@@ -546,11 +542,7 @@
 	if (arch_pwrdm && arch_pwrdm->pwrdm_set_next_pwrst) {
 		/* Trace the pwrdm desired target state */
 		trace_power_domain_target_rcuidle(pwrdm->name, pwrst,
-<<<<<<< HEAD
-						  smp_processor_id());
-=======
 						  raw_smp_processor_id());
->>>>>>> 24b8d41d
 		/* Program the pwrdm desired target state */
 		ret = arch_pwrdm->pwrdm_set_next_pwrst(pwrdm, pwrst);
 	}
