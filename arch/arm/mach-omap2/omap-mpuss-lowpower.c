// SPDX-License-Identifier: GPL-2.0-only
/*
 * OMAP MPUSS low power code
 *
 * Copyright (C) 2011 Texas Instruments, Inc.
 *	Santosh Shilimkar <santosh.shilimkar@ti.com>
 *
 * OMAP4430 MPUSS mainly consists of dual Cortex-A9 with per-CPU
 * Local timer and Watchdog, GIC, SCU, PL310 L2 cache controller,
 * CPU0 and CPU1 LPRM modules.
 * CPU0, CPU1 and MPUSS each have there own power domain and
 * hence multiple low power combinations of MPUSS are possible.
 *
 * The CPU0 and CPU1 can't support Closed switch Retention (CSWR)
 * because the mode is not supported by hw constraints of dormant
 * mode. While waking up from the dormant mode, a reset  signal
 * to the Cortex-A9 processor must be asserted by the external
 * power controller.
 *
 * With architectural inputs and hardware recommendations, only
 * below modes are supported from power gain vs latency point of view.
 *
 *	CPU0		CPU1		MPUSS
 *	----------------------------------------------
 *	ON		ON		ON
 *	ON(Inactive)	OFF		ON(Inactive)
 *	OFF		OFF		CSWR
 *	OFF		OFF		OSWR
 *	OFF		OFF		OFF(Device OFF *TBD)
 *	----------------------------------------------
 *
 * Note: CPU0 is the master core and it is the last CPU to go down
 * and first to wake-up when MPUSS low power states are excercised
 */

#include <linux/kernel.h>
#include <linux/io.h>
#include <linux/errno.h>
#include <linux/linkage.h>
#include <linux/smp.h>

#include <asm/cacheflush.h>
#include <asm/tlbflush.h>
#include <asm/smp_scu.h>
#include <asm/suspend.h>
#include <asm/virt.h>
#include <asm/hardware/cache-l2x0.h>

#include "soc.h"
#include "common.h"
#include "omap44xx.h"
#include "omap4-sar-layout.h"
#include "pm.h"
#include "prcm_mpu44xx.h"
#include "prcm_mpu54xx.h"
#include "prminst44xx.h"
#include "prcm44xx.h"
#include "prm44xx.h"
#include "prm-regbits-44xx.h"

static void __iomem *sar_base;
<<<<<<< HEAD
=======
static u32 old_cpu1_ns_pa_addr;
>>>>>>> 24b8d41d

#if defined(CONFIG_PM) && defined(CONFIG_SMP)

struct omap4_cpu_pm_info {
	struct powerdomain *pwrdm;
	void __iomem *scu_sar_addr;
	void __iomem *wkup_sar_addr;
	void __iomem *l2x0_sar_addr;
};

/**
 * struct cpu_pm_ops - CPU pm operations
 * @finish_suspend:	CPU suspend finisher function pointer
 * @resume:		CPU resume function pointer
 * @scu_prepare:	CPU Snoop Control program function pointer
 * @hotplug_restart:	CPU restart function pointer
 *
 * Structure holds functions pointer for CPU low power operations like
 * suspend, resume and scu programming.
 */
struct cpu_pm_ops {
	int (*finish_suspend)(unsigned long cpu_state);
	void (*resume)(void);
	void (*scu_prepare)(unsigned int cpu_id, unsigned int cpu_state);
	void (*hotplug_restart)(void);
};

static DEFINE_PER_CPU(struct omap4_cpu_pm_info, omap4_pm_info);
static struct powerdomain *mpuss_pd;
static u32 cpu_context_offset;

static int default_finish_suspend(unsigned long cpu_state)
{
	omap_do_wfi();
	return 0;
}

static void dummy_cpu_resume(void)
{}

static void dummy_scu_prepare(unsigned int cpu_id, unsigned int cpu_state)
{}

static struct cpu_pm_ops omap_pm_ops = {
	.finish_suspend		= default_finish_suspend,
	.resume			= dummy_cpu_resume,
	.scu_prepare		= dummy_scu_prepare,
	.hotplug_restart	= dummy_cpu_resume,
};

/*
 * Program the wakeup routine address for the CPU0 and CPU1
 * used for OFF or DORMANT wakeup.
 */
static inline void set_cpu_wakeup_addr(unsigned int cpu_id, u32 addr)
{
	struct omap4_cpu_pm_info *pm_info = &per_cpu(omap4_pm_info, cpu_id);

	if (pm_info->wkup_sar_addr)
		writel_relaxed(addr, pm_info->wkup_sar_addr);
}

/*
 * Store the SCU power status value to scratchpad memory
 */
static void scu_pwrst_prepare(unsigned int cpu_id, unsigned int cpu_state)
{
	struct omap4_cpu_pm_info *pm_info = &per_cpu(omap4_pm_info, cpu_id);
	u32 scu_pwr_st;

	switch (cpu_state) {
	case PWRDM_POWER_RET:
		scu_pwr_st = SCU_PM_DORMANT;
		break;
	case PWRDM_POWER_OFF:
		scu_pwr_st = SCU_PM_POWEROFF;
		break;
	case PWRDM_POWER_ON:
	case PWRDM_POWER_INACTIVE:
	default:
		scu_pwr_st = SCU_PM_NORMAL;
		break;
	}

	if (pm_info->scu_sar_addr)
		writel_relaxed(scu_pwr_st, pm_info->scu_sar_addr);
}

/* Helper functions for MPUSS OSWR */
static inline void mpuss_clear_prev_logic_pwrst(void)
{
	u32 reg;

	reg = omap4_prminst_read_inst_reg(OMAP4430_PRM_PARTITION,
		OMAP4430_PRM_MPU_INST, OMAP4_RM_MPU_MPU_CONTEXT_OFFSET);
	omap4_prminst_write_inst_reg(reg, OMAP4430_PRM_PARTITION,
		OMAP4430_PRM_MPU_INST, OMAP4_RM_MPU_MPU_CONTEXT_OFFSET);
}

static inline void cpu_clear_prev_logic_pwrst(unsigned int cpu_id)
{
	u32 reg;

	if (cpu_id) {
		reg = omap4_prcm_mpu_read_inst_reg(OMAP4430_PRCM_MPU_CPU1_INST,
					cpu_context_offset);
		omap4_prcm_mpu_write_inst_reg(reg, OMAP4430_PRCM_MPU_CPU1_INST,
					cpu_context_offset);
	} else {
		reg = omap4_prcm_mpu_read_inst_reg(OMAP4430_PRCM_MPU_CPU0_INST,
					cpu_context_offset);
		omap4_prcm_mpu_write_inst_reg(reg, OMAP4430_PRCM_MPU_CPU0_INST,
					cpu_context_offset);
	}
}

/*
 * Store the CPU cluster state for L2X0 low power operations.
 */
static void l2x0_pwrst_prepare(unsigned int cpu_id, unsigned int save_state)
{
	struct omap4_cpu_pm_info *pm_info = &per_cpu(omap4_pm_info, cpu_id);

	if (pm_info->l2x0_sar_addr)
		writel_relaxed(save_state, pm_info->l2x0_sar_addr);
}

/*
 * Save the L2X0 AUXCTRL and POR value to SAR memory. Its used to
 * in every restore MPUSS OFF path.
 */
#ifdef CONFIG_CACHE_L2X0
static void __init save_l2x0_context(void)
{
	void __iomem *l2x0_base = omap4_get_l2cache_base();

	if (l2x0_base && sar_base) {
		writel_relaxed(l2x0_saved_regs.aux_ctrl,
			       sar_base + L2X0_AUXCTRL_OFFSET);
		writel_relaxed(l2x0_saved_regs.prefetch_ctrl,
			       sar_base + L2X0_PREFETCH_CTRL_OFFSET);
	}
}
#else
static void __init save_l2x0_context(void)
{}
#endif

/**
 * omap4_enter_lowpower: OMAP4 MPUSS Low Power Entry Function
 * The purpose of this function is to manage low power programming
 * of OMAP4 MPUSS subsystem
 * @cpu : CPU ID
 * @power_state: Low power state.
 *
 * MPUSS states for the context save:
 * save_state =
 *	0 - Nothing lost and no need to save: MPUSS INACTIVE
 *	1 - CPUx L1 and logic lost: MPUSS CSWR
 *	2 - CPUx L1 and logic lost + GIC lost: MPUSS OSWR
 *	3 - CPUx L1 and logic lost + GIC + L2 lost: DEVICE OFF
 */
int omap4_enter_lowpower(unsigned int cpu, unsigned int power_state)
{
	struct omap4_cpu_pm_info *pm_info = &per_cpu(omap4_pm_info, cpu);
	unsigned int save_state = 0, cpu_logic_state = PWRDM_POWER_RET;

	if (omap_rev() == OMAP4430_REV_ES1_0)
		return -ENXIO;

	switch (power_state) {
	case PWRDM_POWER_ON:
	case PWRDM_POWER_INACTIVE:
		save_state = 0;
		break;
	case PWRDM_POWER_OFF:
		cpu_logic_state = PWRDM_POWER_OFF;
		save_state = 1;
		break;
	case PWRDM_POWER_RET:
		if (IS_PM44XX_ERRATUM(PM_OMAP4_CPU_OSWR_DISABLE))
			save_state = 0;
		break;
	default:
		/*
		 * CPUx CSWR is invalid hardware state. Also CPUx OSWR
		 * doesn't make much scense, since logic is lost and $L1
		 * needs to be cleaned because of coherency. This makes
		 * CPUx OSWR equivalent to CPUX OFF and hence not supported
		 */
		WARN_ON(1);
		return -ENXIO;
	}

	pwrdm_pre_transition(NULL);

	/*
	 * Check MPUSS next state and save interrupt controller if needed.
	 * In MPUSS OSWR or device OFF, interrupt controller  contest is lost.
	 */
	mpuss_clear_prev_logic_pwrst();
	if ((pwrdm_read_next_pwrst(mpuss_pd) == PWRDM_POWER_RET) &&
		(pwrdm_read_logic_retst(mpuss_pd) == PWRDM_POWER_OFF))
		save_state = 2;

	cpu_clear_prev_logic_pwrst(cpu);
	pwrdm_set_next_pwrst(pm_info->pwrdm, power_state);
	pwrdm_set_logic_retst(pm_info->pwrdm, cpu_logic_state);
	set_cpu_wakeup_addr(cpu, __pa_symbol(omap_pm_ops.resume));
	omap_pm_ops.scu_prepare(cpu, power_state);
	l2x0_pwrst_prepare(cpu, save_state);

	/*
	 * Call low level function  with targeted low power state.
	 */
	if (save_state)
		cpu_suspend(save_state, omap_pm_ops.finish_suspend);
	else
		omap_pm_ops.finish_suspend(save_state);

	if (IS_PM44XX_ERRATUM(PM_OMAP4_ROM_SMP_BOOT_ERRATUM_GICD) && cpu)
		gic_dist_enable();

	/*
	 * Restore the CPUx power state to ON otherwise CPUx
	 * power domain can transitions to programmed low power
	 * state while doing WFI outside the low powe code. On
	 * secure devices, CPUx does WFI which can result in
	 * domain transition
	 */
	pwrdm_set_next_pwrst(pm_info->pwrdm, PWRDM_POWER_ON);

	pwrdm_post_transition(NULL);

	return 0;
}

/**
 * omap4_hotplug_cpu: OMAP4 CPU hotplug entry
 * @cpu : CPU ID
 * @power_state: CPU low power state.
 */
int omap4_hotplug_cpu(unsigned int cpu, unsigned int power_state)
{
	struct omap4_cpu_pm_info *pm_info = &per_cpu(omap4_pm_info, cpu);
	unsigned int cpu_state = 0;

	if (omap_rev() == OMAP4430_REV_ES1_0)
		return -ENXIO;

	/* Use the achievable power state for the domain */
	power_state = pwrdm_get_valid_lp_state(pm_info->pwrdm,
					       false, power_state);

	if (power_state == PWRDM_POWER_OFF)
		cpu_state = 1;

	pwrdm_clear_all_prev_pwrst(pm_info->pwrdm);
	pwrdm_set_next_pwrst(pm_info->pwrdm, power_state);
	set_cpu_wakeup_addr(cpu, __pa_symbol(omap_pm_ops.hotplug_restart));
	omap_pm_ops.scu_prepare(cpu, power_state);

	/*
	 * CPU never retuns back if targeted power state is OFF mode.
	 * CPU ONLINE follows normal CPU ONLINE ptah via
	 * omap4_secondary_startup().
	 */
	omap_pm_ops.finish_suspend(cpu_state);

	pwrdm_set_next_pwrst(pm_info->pwrdm, PWRDM_POWER_ON);
	return 0;
}


/*
 * Enable Mercury Fast HG retention mode by default.
 */
static void enable_mercury_retention_mode(void)
{
	u32 reg;

	reg = omap4_prcm_mpu_read_inst_reg(OMAP54XX_PRCM_MPU_DEVICE_INST,
				  OMAP54XX_PRCM_MPU_PRM_PSCON_COUNT_OFFSET);
	/* Enable HG_EN, HG_RAMPUP = fast mode */
	reg |= BIT(24) | BIT(25);
	omap4_prcm_mpu_write_inst_reg(reg, OMAP54XX_PRCM_MPU_DEVICE_INST,
				      OMAP54XX_PRCM_MPU_PRM_PSCON_COUNT_OFFSET);
}

/*
 * Initialise OMAP4 MPUSS
 */
int __init omap4_mpuss_init(void)
{
	struct omap4_cpu_pm_info *pm_info;

	if (omap_rev() == OMAP4430_REV_ES1_0) {
		WARN(1, "Power Management not supported on OMAP4430 ES1.0\n");
		return -ENODEV;
	}

	/* Initilaise per CPU PM information */
	pm_info = &per_cpu(omap4_pm_info, 0x0);
	if (sar_base) {
		pm_info->scu_sar_addr = sar_base + SCU_OFFSET0;
		if (cpu_is_omap44xx())
			pm_info->wkup_sar_addr = sar_base +
				CPU0_WAKEUP_NS_PA_ADDR_OFFSET;
		else
			pm_info->wkup_sar_addr = sar_base +
				OMAP5_CPU0_WAKEUP_NS_PA_ADDR_OFFSET;
		pm_info->l2x0_sar_addr = sar_base + L2X0_SAVE_OFFSET0;
	}
	pm_info->pwrdm = pwrdm_lookup("cpu0_pwrdm");
	if (!pm_info->pwrdm) {
		pr_err("Lookup failed for CPU0 pwrdm\n");
		return -ENODEV;
	}

	/* Clear CPU previous power domain state */
	pwrdm_clear_all_prev_pwrst(pm_info->pwrdm);
	cpu_clear_prev_logic_pwrst(0);

	/* Initialise CPU0 power domain state to ON */
	pwrdm_set_next_pwrst(pm_info->pwrdm, PWRDM_POWER_ON);

	pm_info = &per_cpu(omap4_pm_info, 0x1);
	if (sar_base) {
		pm_info->scu_sar_addr = sar_base + SCU_OFFSET1;
		if (cpu_is_omap44xx())
			pm_info->wkup_sar_addr = sar_base +
				CPU1_WAKEUP_NS_PA_ADDR_OFFSET;
		else
			pm_info->wkup_sar_addr = sar_base +
				OMAP5_CPU1_WAKEUP_NS_PA_ADDR_OFFSET;
		pm_info->l2x0_sar_addr = sar_base + L2X0_SAVE_OFFSET1;
	}

	pm_info->pwrdm = pwrdm_lookup("cpu1_pwrdm");
	if (!pm_info->pwrdm) {
		pr_err("Lookup failed for CPU1 pwrdm\n");
		return -ENODEV;
	}

	/* Clear CPU previous power domain state */
	pwrdm_clear_all_prev_pwrst(pm_info->pwrdm);
	cpu_clear_prev_logic_pwrst(1);

	/* Initialise CPU1 power domain state to ON */
	pwrdm_set_next_pwrst(pm_info->pwrdm, PWRDM_POWER_ON);

	mpuss_pd = pwrdm_lookup("mpu_pwrdm");
	if (!mpuss_pd) {
		pr_err("Failed to lookup MPUSS power domain\n");
		return -ENODEV;
	}
	pwrdm_clear_all_prev_pwrst(mpuss_pd);
	mpuss_clear_prev_logic_pwrst();

	if (sar_base) {
		/* Save device type on scratchpad for low level code to use */
		writel_relaxed((omap_type() != OMAP2_DEVICE_TYPE_GP) ? 1 : 0,
			       sar_base + OMAP_TYPE_OFFSET);
		save_l2x0_context();
	}

	if (cpu_is_omap44xx()) {
		omap_pm_ops.finish_suspend = omap4_finish_suspend;
		omap_pm_ops.resume = omap4_cpu_resume;
		omap_pm_ops.scu_prepare = scu_pwrst_prepare;
		omap_pm_ops.hotplug_restart = omap4_secondary_startup;
		cpu_context_offset = OMAP4_RM_CPU0_CPU0_CONTEXT_OFFSET;
	} else if (soc_is_omap54xx() || soc_is_dra7xx()) {
		cpu_context_offset = OMAP54XX_RM_CPU0_CPU0_CONTEXT_OFFSET;
		enable_mercury_retention_mode();
	}

	if (cpu_is_omap446x())
		omap_pm_ops.hotplug_restart = omap4460_secondary_startup;

	return 0;
}

#endif

<<<<<<< HEAD
=======
u32 omap4_get_cpu1_ns_pa_addr(void)
{
	return old_cpu1_ns_pa_addr;
}

>>>>>>> 24b8d41d
/*
 * For kexec, we must set CPU1_WAKEUP_NS_PA_ADDR to point to
 * current kernel's secondary_startup() early before
 * clockdomains_init(). Otherwise clockdomain_init() can
 * wake CPU1 and cause a hang.
 */
void __init omap4_mpuss_early_init(void)
{
	unsigned long startup_pa;
<<<<<<< HEAD

	if (!cpu_is_omap44xx())
=======
	void __iomem *ns_pa_addr;

	if (!(soc_is_omap44xx() || soc_is_omap54xx()))
>>>>>>> 24b8d41d
		return;

	sar_base = omap4_get_sar_ram_base();

<<<<<<< HEAD
	if (cpu_is_omap443x())
		startup_pa = virt_to_phys(omap4_secondary_startup);
	else
		startup_pa = virt_to_phys(omap4460_secondary_startup);

	writel_relaxed(startup_pa, sar_base + CPU1_WAKEUP_NS_PA_ADDR_OFFSET);
=======
	/* Save old NS_PA_ADDR for validity checks later on */
	if (soc_is_omap44xx())
		ns_pa_addr = sar_base + CPU1_WAKEUP_NS_PA_ADDR_OFFSET;
	else
		ns_pa_addr = sar_base + OMAP5_CPU1_WAKEUP_NS_PA_ADDR_OFFSET;
	old_cpu1_ns_pa_addr = readl_relaxed(ns_pa_addr);

	if (soc_is_omap443x())
		startup_pa = __pa_symbol(omap4_secondary_startup);
	else if (soc_is_omap446x())
		startup_pa = __pa_symbol(omap4460_secondary_startup);
	else if ((__boot_cpu_mode & MODE_MASK) == HYP_MODE)
		startup_pa = __pa_symbol(omap5_secondary_hyp_startup);
	else
		startup_pa = __pa_symbol(omap5_secondary_startup);

	if (soc_is_omap44xx())
		writel_relaxed(startup_pa, sar_base +
			       CPU1_WAKEUP_NS_PA_ADDR_OFFSET);
	else
		writel_relaxed(startup_pa, sar_base +
			       OMAP5_CPU1_WAKEUP_NS_PA_ADDR_OFFSET);
>>>>>>> 24b8d41d
}<|MERGE_RESOLUTION|>--- conflicted
+++ resolved
@@ -59,10 +59,7 @@
 #include "prm-regbits-44xx.h"
 
 static void __iomem *sar_base;
-<<<<<<< HEAD
-=======
 static u32 old_cpu1_ns_pa_addr;
->>>>>>> 24b8d41d
 
 #if defined(CONFIG_PM) && defined(CONFIG_SMP)
 
@@ -448,14 +445,11 @@
 
 #endif
 
-<<<<<<< HEAD
-=======
 u32 omap4_get_cpu1_ns_pa_addr(void)
 {
 	return old_cpu1_ns_pa_addr;
 }
 
->>>>>>> 24b8d41d
 /*
  * For kexec, we must set CPU1_WAKEUP_NS_PA_ADDR to point to
  * current kernel's secondary_startup() early before
@@ -465,26 +459,13 @@
 void __init omap4_mpuss_early_init(void)
 {
 	unsigned long startup_pa;
-<<<<<<< HEAD
-
-	if (!cpu_is_omap44xx())
-=======
 	void __iomem *ns_pa_addr;
 
 	if (!(soc_is_omap44xx() || soc_is_omap54xx()))
->>>>>>> 24b8d41d
 		return;
 
 	sar_base = omap4_get_sar_ram_base();
 
-<<<<<<< HEAD
-	if (cpu_is_omap443x())
-		startup_pa = virt_to_phys(omap4_secondary_startup);
-	else
-		startup_pa = virt_to_phys(omap4460_secondary_startup);
-
-	writel_relaxed(startup_pa, sar_base + CPU1_WAKEUP_NS_PA_ADDR_OFFSET);
-=======
 	/* Save old NS_PA_ADDR for validity checks later on */
 	if (soc_is_omap44xx())
 		ns_pa_addr = sar_base + CPU1_WAKEUP_NS_PA_ADDR_OFFSET;
@@ -507,5 +488,4 @@
 	else
 		writel_relaxed(startup_pa, sar_base +
 			       OMAP5_CPU1_WAKEUP_NS_PA_ADDR_OFFSET);
->>>>>>> 24b8d41d
 }