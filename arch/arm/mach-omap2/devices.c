--- conflicted
+++ resolved
@@ -33,133 +33,6 @@
 #define L3_MODULES_MAX_LEN 12
 #define L3_MODULES 3
 
-<<<<<<< HEAD
-static int __init omap3_l3_init(void)
-{
-	struct omap_hwmod *oh;
-	struct platform_device *pdev;
-	char oh_name[L3_MODULES_MAX_LEN];
-
-	/*
-	 * To avoid code running on other OMAPs in
-	 * multi-omap builds
-	 */
-	if (!(cpu_is_omap34xx()) || of_have_populated_dt())
-		return -ENODEV;
-
-	snprintf(oh_name, L3_MODULES_MAX_LEN, "l3_main");
-
-	oh = omap_hwmod_lookup(oh_name);
-
-	if (!oh)
-		pr_err("could not look up %s\n", oh_name);
-
-	pdev = omap_device_build("omap_l3_smx", 0, oh, NULL, 0);
-
-	WARN(IS_ERR(pdev), "could not build omap_device for %s\n", oh_name);
-
-	return PTR_ERR_OR_ZERO(pdev);
-}
-omap_postcore_initcall(omap3_l3_init);
-
-static inline void omap_init_sti(void) {}
-
-#if IS_ENABLED(CONFIG_SPI_OMAP24XX)
-
-#include <linux/platform_data/spi-omap2-mcspi.h>
-
-static int __init omap_mcspi_init(struct omap_hwmod *oh, void *unused)
-{
-	struct platform_device *pdev;
-	char *name = "omap2_mcspi";
-	struct omap2_mcspi_platform_config *pdata;
-	static int spi_num;
-	struct omap2_mcspi_dev_attr *mcspi_attrib = oh->dev_attr;
-
-	pdata = kzalloc(sizeof(*pdata), GFP_KERNEL);
-	if (!pdata) {
-		pr_err("Memory allocation for McSPI device failed\n");
-		return -ENOMEM;
-	}
-
-	pdata->num_cs = mcspi_attrib->num_chipselect;
-	switch (oh->class->rev) {
-	case OMAP2_MCSPI_REV:
-	case OMAP3_MCSPI_REV:
-			pdata->regs_offset = 0;
-			break;
-	case OMAP4_MCSPI_REV:
-			pdata->regs_offset = OMAP4_MCSPI_REG_OFFSET;
-			break;
-	default:
-			pr_err("Invalid McSPI Revision value\n");
-			kfree(pdata);
-			return -EINVAL;
-	}
-
-	spi_num++;
-	pdev = omap_device_build(name, spi_num, oh, pdata, sizeof(*pdata));
-	WARN(IS_ERR(pdev), "Can't build omap_device for %s:%s\n",
-				name, oh->name);
-	kfree(pdata);
-	return 0;
-}
-
-static void omap_init_mcspi(void)
-{
-	omap_hwmod_for_each_by_class("mcspi", omap_mcspi_init, NULL);
-}
-
-#else
-static inline void omap_init_mcspi(void) {}
-#endif
-
-/**
- * omap_init_rng - bind the RNG hwmod to the RNG omap_device
- *
- * Bind the RNG hwmod to the RNG omap_device.  No return value.
- */
-static void omap_init_rng(void)
-{
-	struct omap_hwmod *oh;
-	struct platform_device *pdev;
-
-	oh = omap_hwmod_lookup("rng");
-	if (!oh)
-		return;
-
-	pdev = omap_device_build("omap_rng", -1, oh, NULL, 0);
-	WARN(IS_ERR(pdev), "Can't build omap_device for omap_rng\n");
-}
-
-static void __init omap_init_sham(void)
-{
-	struct omap_hwmod *oh;
-	struct platform_device *pdev;
-
-	oh = omap_hwmod_lookup("sham");
-	if (!oh)
-		return;
-
-	pdev = omap_device_build("omap-sham", -1, oh, NULL, 0);
-	WARN(IS_ERR(pdev), "Can't build omap_device for omap-sham\n");
-}
-
-static void __init omap_init_aes(void)
-{
-	struct omap_hwmod *oh;
-	struct platform_device *pdev;
-
-	oh = omap_hwmod_lookup("aes");
-	if (!oh)
-		return;
-
-	pdev = omap_device_build("omap-aes", -1, oh, NULL, 0);
-	WARN(IS_ERR(pdev), "Can't build omap_device for omap-aes\n");
-}
-
-=======
->>>>>>> 24b8d41d
 /*-------------------------------------------------------------------------*/
 
 #if IS_ENABLED(CONFIG_VIDEO_OMAP2_VOUT)
