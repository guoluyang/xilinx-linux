--- conflicted
+++ resolved
@@ -62,11 +62,7 @@
 
 	r = clk_get_sys(NULL, clk_name);
 
-<<<<<<< HEAD
-	if (IS_ERR(r) && of_have_populated_dt()) {
-=======
 	if (IS_ERR(r)) {
->>>>>>> 24b8d41d
 		struct of_phandle_args clkspec;
 
 		clkspec.np = of_find_node_by_name(NULL, clk_name);
