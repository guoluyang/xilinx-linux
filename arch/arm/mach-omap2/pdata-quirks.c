// SPDX-License-Identifier: GPL-2.0-only
/*
 * Legacy platform_data quirks
 *
 * Copyright (C) 2013 Texas Instruments
 */
#include <linux/clk.h>
#include <linux/davinci_emac.h>
#include <linux/gpio.h>
#include <linux/init.h>
#include <linux/kernel.h>
#include <linux/of_platform.h>
#include <linux/wl12xx.h>
#include <linux/mmc/card.h>
#include <linux/mmc/host.h>
#include <linux/power/smartreflex.h>
#include <linux/regulator/machine.h>
#include <linux/regulator/fixed.h>

#include <linux/platform_data/pinctrl-single.h>
#include <linux/platform_data/hsmmc-omap.h>
#include <linux/platform_data/iommu-omap.h>
#include <linux/platform_data/ti-sysc.h>
#include <linux/platform_data/wkup_m3.h>
<<<<<<< HEAD
#include <linux/platform_data/pwm_omap_dmtimer.h>
#include <linux/platform_data/media/ir-rx51.h>
#include <linux/platform_data/asoc-ti-mcbsp.h>
#include <plat/dmtimer.h>
=======
#include <linux/platform_data/asoc-ti-mcbsp.h>
#include <linux/platform_data/ti-prm.h>
>>>>>>> 24b8d41d

#include "clockdomain.h"
#include "common.h"
#include "common-board-devices.h"
#include "control.h"
#include "omap_device.h"
#include "omap-pm.h"
#include "omap-secure.h"
#include "soc.h"

static struct omap_hsmmc_platform_data __maybe_unused mmc_pdata[2];

static struct omap_hsmmc_platform_data __maybe_unused mmc_pdata[2];

struct pdata_init {
	const char *compatible;
	void (*fn)(void);
};

static struct of_dev_auxdata omap_auxdata_lookup[];
static struct twl4030_gpio_platform_data twl_gpio_auxdata;

#if IS_ENABLED(CONFIG_OMAP_IOMMU)
int omap_iommu_set_pwrdm_constraint(struct platform_device *pdev, bool request,
				    u8 *pwrst);
#else
static inline int omap_iommu_set_pwrdm_constraint(struct platform_device *pdev,
						  bool request, u8 *pwrst)
{
	return 0;
}
#endif

#ifdef CONFIG_MACH_NOKIA_N8X0
static void __init omap2420_n8x0_legacy_init(void)
{
	omap_auxdata_lookup[0].platform_data = n8x0_legacy_init();
}
#else
#define omap2420_n8x0_legacy_init	NULL
#endif

#ifdef CONFIG_ARCH_OMAP3
/*
 * Configures GPIOs 126, 127 and 129 to 1.8V mode instead of 3.0V
 * mode for MMC1 in case bootloader did not configure things.
 * Note that if the pins are used for MMC1, pbias-regulator
 * manages the IO voltage.
 */
static void __init omap3_gpio126_127_129(void)
{
	u32 reg;

	reg = omap_ctrl_readl(OMAP343X_CONTROL_PBIAS_LITE);
	reg &= ~OMAP343X_PBIASLITEVMODE1;
	reg |= OMAP343X_PBIASLITEPWRDNZ1;
	omap_ctrl_writel(reg, OMAP343X_CONTROL_PBIAS_LITE);
	if (cpu_is_omap3630()) {
		reg = omap_ctrl_readl(OMAP34XX_CONTROL_WKUP_CTRL);
		reg |= OMAP36XX_GPIO_IO_PWRDNZ;
		omap_ctrl_writel(reg, OMAP34XX_CONTROL_WKUP_CTRL);
	}
}

static void __init hsmmc2_internal_input_clk(void)
{
	u32 reg;

	reg = omap_ctrl_readl(OMAP343X_CONTROL_DEVCONF1);
	reg |= OMAP2_MMCSDIO2ADPCLKISEL;
	omap_ctrl_writel(reg, OMAP343X_CONTROL_DEVCONF1);
}

static struct iommu_platform_data omap3_iommu_pdata = {
	.reset_name = "mmu",
	.assert_reset = omap_device_assert_hardreset,
	.deassert_reset = omap_device_deassert_hardreset,
	.device_enable = omap_device_enable,
	.device_idle = omap_device_idle,
};

static struct iommu_platform_data omap3_iommu_isp_pdata = {
	.device_enable = omap_device_enable,
	.device_idle = omap_device_idle,
};

static int omap3_sbc_t3730_twl_callback(struct device *dev,
					   unsigned gpio,
					   unsigned ngpio)
{
	int res;

	res = gpio_request_one(gpio + 2, GPIOF_OUT_INIT_HIGH,
			       "wlan pwr");
	if (res)
		return res;

	gpio_export(gpio, 0);

	return 0;
}

static void __init omap3_sbc_t3x_usb_hub_init(int gpio, char *hub_name)
{
	int err = gpio_request_one(gpio, GPIOF_OUT_INIT_LOW, hub_name);

	if (err) {
		pr_err("SBC-T3x: %s reset gpio request failed: %d\n",
			hub_name, err);
		return;
	}

	gpio_export(gpio, 0);

	udelay(10);
	gpio_set_value(gpio, 1);
	msleep(1);
}

static void __init omap3_sbc_t3730_twl_init(void)
{
	twl_gpio_auxdata.setup = omap3_sbc_t3730_twl_callback;
}

static void __init omap3_sbc_t3730_legacy_init(void)
{
	omap3_sbc_t3x_usb_hub_init(167, "sb-t35 usb hub");
}

static void __init omap3_sbc_t3530_legacy_init(void)
{
	omap3_sbc_t3x_usb_hub_init(167, "sb-t35 usb hub");
}

static void __init omap3_evm_legacy_init(void)
{
	hsmmc2_internal_input_clk();
}

static void am35xx_enable_emac_int(void)
{
	u32 v;

	v = omap_ctrl_readl(AM35XX_CONTROL_LVL_INTR_CLEAR);
	v |= (AM35XX_CPGMAC_C0_RX_PULSE_CLR | AM35XX_CPGMAC_C0_TX_PULSE_CLR |
	      AM35XX_CPGMAC_C0_MISC_PULSE_CLR | AM35XX_CPGMAC_C0_RX_THRESH_CLR);
	omap_ctrl_writel(v, AM35XX_CONTROL_LVL_INTR_CLEAR);
	omap_ctrl_readl(AM35XX_CONTROL_LVL_INTR_CLEAR); /* OCP barrier */
}

static void am35xx_disable_emac_int(void)
{
	u32 v;

	v = omap_ctrl_readl(AM35XX_CONTROL_LVL_INTR_CLEAR);
	v |= (AM35XX_CPGMAC_C0_RX_PULSE_CLR | AM35XX_CPGMAC_C0_TX_PULSE_CLR);
	omap_ctrl_writel(v, AM35XX_CONTROL_LVL_INTR_CLEAR);
	omap_ctrl_readl(AM35XX_CONTROL_LVL_INTR_CLEAR); /* OCP barrier */
}

static struct emac_platform_data am35xx_emac_pdata = {
	.interrupt_enable	= am35xx_enable_emac_int,
	.interrupt_disable	= am35xx_disable_emac_int,
};

static void __init am35xx_emac_reset(void)
{
	u32 v;

	v = omap_ctrl_readl(AM35XX_CONTROL_IP_SW_RESET);
	v &= ~AM35XX_CPGMACSS_SW_RST;
	omap_ctrl_writel(v, AM35XX_CONTROL_IP_SW_RESET);
	omap_ctrl_readl(AM35XX_CONTROL_IP_SW_RESET); /* OCP barrier */
}

static struct gpio cm_t3517_wlan_gpios[] __initdata = {
	{ 56,	GPIOF_OUT_INIT_HIGH,	"wlan pwr" },
	{ 4,	GPIOF_OUT_INIT_HIGH,	"xcvr noe" },
};

static void __init omap3_sbc_t3517_wifi_init(void)
{
	int err = gpio_request_array(cm_t3517_wlan_gpios,
				ARRAY_SIZE(cm_t3517_wlan_gpios));
	if (err) {
		pr_err("SBC-T3517: wl12xx gpios request failed: %d\n", err);
		return;
	}

	gpio_export(cm_t3517_wlan_gpios[0].gpio, 0);
	gpio_export(cm_t3517_wlan_gpios[1].gpio, 0);

	msleep(100);
	gpio_set_value(cm_t3517_wlan_gpios[1].gpio, 0);
}

static void __init omap3_sbc_t3517_legacy_init(void)
{
	omap3_sbc_t3x_usb_hub_init(152, "cm-t3517 usb hub");
	omap3_sbc_t3x_usb_hub_init(98, "sb-t35 usb hub");
	am35xx_emac_reset();
	hsmmc2_internal_input_clk();
	omap3_sbc_t3517_wifi_init();
}

static void __init am3517_evm_legacy_init(void)
{
	am35xx_emac_reset();
}

static void __init nokia_n900_legacy_init(void)
{
	hsmmc2_internal_input_clk();
	mmc_pdata[0].name = "external";
	mmc_pdata[1].name = "internal";

	if (omap_type() != OMAP2_DEVICE_TYPE_GP) {
		if (IS_ENABLED(CONFIG_ARM_ERRATA_430973)) {
			pr_info("RX-51: Enabling ARM errata 430973 workaround\n");
			/* set IBE to 1 */
			rx51_secure_update_aux_cr(BIT(6), 0);
		} else {
			pr_warn("RX-51: Not enabling ARM errata 430973 workaround\n");
			pr_warn("Thumb binaries may crash randomly without this workaround\n");
		}
<<<<<<< HEAD

		pr_info("RX-51: Registering OMAP3 HWRNG device\n");
		platform_device_register(&omap3_rom_rng_device);
=======
>>>>>>> 24b8d41d
	}
}

static void __init omap3_tao3530_legacy_init(void)
{
	hsmmc2_internal_input_clk();
}

static void __init omap3_logicpd_torpedo_init(void)
{
	omap3_gpio126_127_129();
}

/* omap3pandora legacy devices */

static struct platform_device pandora_backlight = {
	.name	= "pandora-backlight",
	.id	= -1,
};

static void __init omap3_pandora_legacy_init(void)
{
	platform_device_register(&pandora_backlight);
}
#endif /* CONFIG_ARCH_OMAP3 */

#if defined(CONFIG_SOC_AM33XX) || defined(CONFIG_SOC_AM43XX)
static struct wkup_m3_platform_data wkup_m3_data = {
	.reset_name = "wkup_m3",
	.assert_reset = omap_device_assert_hardreset,
	.deassert_reset = omap_device_deassert_hardreset,
};
#endif

#ifdef CONFIG_SOC_OMAP5
static void __init omap5_uevm_legacy_init(void)
{
}
#endif

#ifdef CONFIG_SOC_DRA7XX
static struct iommu_platform_data dra7_ipu1_dsp_iommu_pdata = {
	.set_pwrdm_constraint = omap_iommu_set_pwrdm_constraint,
};

static struct omap_hsmmc_platform_data dra7_hsmmc_data_mmc1;
static struct omap_hsmmc_platform_data dra7_hsmmc_data_mmc2;
static struct omap_hsmmc_platform_data dra7_hsmmc_data_mmc3;

static void __init dra7x_evm_mmc_quirk(void)
{
	if (omap_rev() == DRA752_REV_ES1_1 || omap_rev() == DRA752_REV_ES1_0) {
		dra7_hsmmc_data_mmc1.version = "rev11";
		dra7_hsmmc_data_mmc1.max_freq = 96000000;

		dra7_hsmmc_data_mmc2.version = "rev11";
		dra7_hsmmc_data_mmc2.max_freq = 48000000;

		dra7_hsmmc_data_mmc3.version = "rev11";
		dra7_hsmmc_data_mmc3.max_freq = 48000000;
	}
}
#endif

static struct clockdomain *ti_sysc_find_one_clockdomain(struct clk *clk)
{
	struct clk_hw *hw = __clk_get_hw(clk);
	struct clockdomain *clkdm = NULL;
	struct clk_hw_omap *hwclk;

	hwclk = to_clk_hw_omap(hw);
	if (!omap2_clk_is_hw_omap(hw))
		return NULL;

	if (hwclk && hwclk->clkdm_name)
		clkdm = clkdm_lookup(hwclk->clkdm_name);

	return clkdm;
}

/**
 * ti_sysc_clkdm_init - find clockdomain based on clock
 * @fck: device functional clock
 * @ick: device interface clock
 * @dev: struct device
 *
 * Populate clockdomain based on clock. It is needed for
 * clkdm_deny_idle() and clkdm_allow_idle() for blocking clockdomain
 * clockdomain idle during reset, enable and idle.
 *
 * Note that we assume interconnect driver manages the clocks
 * and do not need to populate oh->_clk for dynamically
 * allocated modules.
 */
static int ti_sysc_clkdm_init(struct device *dev,
			      struct clk *fck, struct clk *ick,
			      struct ti_sysc_cookie *cookie)
{
	if (!IS_ERR(fck))
		cookie->clkdm = ti_sysc_find_one_clockdomain(fck);
	if (cookie->clkdm)
		return 0;
	if (!IS_ERR(ick))
		cookie->clkdm = ti_sysc_find_one_clockdomain(ick);
	if (cookie->clkdm)
		return 0;

	return -ENODEV;
}

static void ti_sysc_clkdm_deny_idle(struct device *dev,
				    const struct ti_sysc_cookie *cookie)
{
	if (cookie->clkdm)
		clkdm_deny_idle(cookie->clkdm);
}

static void ti_sysc_clkdm_allow_idle(struct device *dev,
				     const struct ti_sysc_cookie *cookie)
{
	if (cookie->clkdm)
		clkdm_allow_idle(cookie->clkdm);
}

static int ti_sysc_enable_module(struct device *dev,
				 const struct ti_sysc_cookie *cookie)
{
	if (!cookie->data)
		return -EINVAL;

	return omap_hwmod_enable(cookie->data);
}

static int ti_sysc_idle_module(struct device *dev,
			       const struct ti_sysc_cookie *cookie)
{
	if (!cookie->data)
		return -EINVAL;

	return omap_hwmod_idle(cookie->data);
}

static int ti_sysc_shutdown_module(struct device *dev,
				   const struct ti_sysc_cookie *cookie)
{
	if (!cookie->data)
		return -EINVAL;

	return omap_hwmod_shutdown(cookie->data);
}

static bool ti_sysc_soc_type_gp(void)
{
	return omap_type() == OMAP2_DEVICE_TYPE_GP;
}

static struct of_dev_auxdata omap_auxdata_lookup[];

static struct ti_sysc_platform_data ti_sysc_pdata = {
	.auxdata = omap_auxdata_lookup,
	.soc_type_gp = ti_sysc_soc_type_gp,
	.init_clockdomain = ti_sysc_clkdm_init,
	.clkdm_deny_idle = ti_sysc_clkdm_deny_idle,
	.clkdm_allow_idle = ti_sysc_clkdm_allow_idle,
	.init_module = omap_hwmod_init_module,
	.enable_module = ti_sysc_enable_module,
	.idle_module = ti_sysc_idle_module,
	.shutdown_module = ti_sysc_shutdown_module,
};

static struct pcs_pdata pcs_pdata;

void omap_pcs_legacy_init(int irq, void (*rearm)(void))
{
	pcs_pdata.irq = irq;
	pcs_pdata.rearm = rearm;
}

static struct ti_prm_platform_data ti_prm_pdata = {
	.clkdm_deny_idle = clkdm_deny_idle,
	.clkdm_allow_idle = clkdm_allow_idle,
	.clkdm_lookup = clkdm_lookup,
};

/*
 * GPIOs for TWL are initialized by the I2C bus and need custom
 * handing until DSS has device tree bindings.
 */
void omap_auxdata_legacy_init(struct device *dev)
{
	if (dev->platform_data)
		return;

	if (strcmp("twl4030-gpio", dev_name(dev)))
		return;

	dev->platform_data = &twl_gpio_auxdata;
}

<<<<<<< HEAD
/* Dual mode timer PWM callbacks platdata */
#if IS_ENABLED(CONFIG_OMAP_DM_TIMER)
static struct pwm_omap_dmtimer_pdata pwm_dmtimer_pdata = {
	.request_by_node = omap_dm_timer_request_by_node,
	.request_specific = omap_dm_timer_request_specific,
	.request = omap_dm_timer_request,
	.set_source = omap_dm_timer_set_source,
	.get_irq = omap_dm_timer_get_irq,
	.set_int_enable = omap_dm_timer_set_int_enable,
	.set_int_disable = omap_dm_timer_set_int_disable,
	.free = omap_dm_timer_free,
	.enable = omap_dm_timer_enable,
	.disable = omap_dm_timer_disable,
	.get_fclk = omap_dm_timer_get_fclk,
	.start = omap_dm_timer_start,
	.stop = omap_dm_timer_stop,
	.set_load = omap_dm_timer_set_load,
	.set_match = omap_dm_timer_set_match,
	.set_pwm = omap_dm_timer_set_pwm,
	.set_prescaler = omap_dm_timer_set_prescaler,
	.read_counter = omap_dm_timer_read_counter,
	.write_counter = omap_dm_timer_write_counter,
	.read_status = omap_dm_timer_read_status,
	.write_status = omap_dm_timer_write_status,
};
=======
#if IS_ENABLED(CONFIG_SND_SOC_OMAP_MCBSP)
static struct omap_mcbsp_platform_data mcbsp_pdata;
static void __init omap3_mcbsp_init(void)
{
	omap3_mcbsp_init_pdata_callback(&mcbsp_pdata);
}
#else
static void __init omap3_mcbsp_init(void) {}
>>>>>>> 24b8d41d
#endif

static struct lirc_rx51_platform_data __maybe_unused rx51_lirc_data = {
	.set_max_mpu_wakeup_lat = omap_pm_set_max_mpu_wakeup_lat,
};

static struct platform_device __maybe_unused rx51_lirc_device = {
	.name           = "lirc_rx51",
	.id             = -1,
	.dev            = {
		.platform_data = &rx51_lirc_data,
	},
};

#if IS_ENABLED(CONFIG_SND_OMAP_SOC_MCBSP)
static struct omap_mcbsp_platform_data mcbsp_pdata;
static void __init omap3_mcbsp_init(void)
{
	omap3_mcbsp_init_pdata_callback(&mcbsp_pdata);
}
#else
static void __init omap3_mcbsp_init(void) {}
#endif

/*
 * Few boards still need auxdata populated before we populate
 * the dev entries in of_platform_populate().
 */
static struct pdata_init auxdata_quirks[] __initdata = {
#ifdef CONFIG_SOC_OMAP2420
	{ "nokia,n800", omap2420_n8x0_legacy_init, },
	{ "nokia,n810", omap2420_n8x0_legacy_init, },
	{ "nokia,n810-wimax", omap2420_n8x0_legacy_init, },
#endif
#ifdef CONFIG_ARCH_OMAP3
	{ "compulab,omap3-sbc-t3730", omap3_sbc_t3730_twl_init, },
#endif
	{ /* sentinel */ },
};

struct omap_sr_data __maybe_unused omap_sr_pdata[OMAP_SR_NR];

static struct of_dev_auxdata omap_auxdata_lookup[] = {
#ifdef CONFIG_MACH_NOKIA_N8X0
	OF_DEV_AUXDATA("ti,omap2420-mmc", 0x4809c000, "mmci-omap.0", NULL),
	OF_DEV_AUXDATA("menelaus", 0x72, "1-0072", &n8x0_menelaus_platform_data),
	OF_DEV_AUXDATA("tlv320aic3x", 0x18, "2-0018", &n810_aic33_data),
#endif
#ifdef CONFIG_ARCH_OMAP3
	OF_DEV_AUXDATA("ti,omap2-iommu", 0x5d000000, "5d000000.mmu",
		       &omap3_iommu_pdata),
<<<<<<< HEAD
	OF_DEV_AUXDATA("ti,omap3-hsmmc", 0x4809c000, "4809c000.mmc", &mmc_pdata[0]),
	OF_DEV_AUXDATA("ti,omap3-hsmmc", 0x480b4000, "480b4000.mmc", &mmc_pdata[1]),
	OF_DEV_AUXDATA("nokia,n900-ir", 0, "n900-ir", &rx51_lirc_data),
=======
	OF_DEV_AUXDATA("ti,omap2-iommu", 0x480bd400, "480bd400.mmu",
		       &omap3_iommu_isp_pdata),
	OF_DEV_AUXDATA("ti,omap3-smartreflex-core", 0x480cb000,
		       "480cb000.smartreflex", &omap_sr_pdata[OMAP_SR_CORE]),
	OF_DEV_AUXDATA("ti,omap3-smartreflex-mpu-iva", 0x480c9000,
		       "480c9000.smartreflex", &omap_sr_pdata[OMAP_SR_MPU]),
	OF_DEV_AUXDATA("ti,omap3-hsmmc", 0x4809c000, "4809c000.mmc", &mmc_pdata[0]),
	OF_DEV_AUXDATA("ti,omap3-hsmmc", 0x480b4000, "480b4000.mmc", &mmc_pdata[1]),
>>>>>>> 24b8d41d
	/* Only on am3517 */
	OF_DEV_AUXDATA("ti,davinci_mdio", 0x5c030000, "davinci_mdio.0", NULL),
	OF_DEV_AUXDATA("ti,am3517-emac", 0x5c000000, "davinci_emac.0",
		       &am35xx_emac_pdata),
<<<<<<< HEAD
	/* McBSP modules with sidetone core */
#if IS_ENABLED(CONFIG_SND_OMAP_SOC_MCBSP)
=======
	OF_DEV_AUXDATA("nokia,n900-rom-rng", 0, NULL, rx51_secure_rng_call),
	/* McBSP modules with sidetone core */
#if IS_ENABLED(CONFIG_SND_SOC_OMAP_MCBSP)
>>>>>>> 24b8d41d
	OF_DEV_AUXDATA("ti,omap3-mcbsp", 0x49022000, "49022000.mcbsp", &mcbsp_pdata),
	OF_DEV_AUXDATA("ti,omap3-mcbsp", 0x49024000, "49024000.mcbsp", &mcbsp_pdata),
#endif
#endif
#ifdef CONFIG_SOC_AM33XX
	OF_DEV_AUXDATA("ti,am3352-wkup-m3", 0x44d00000, "44d00000.wkup_m3",
		       &wkup_m3_data),
#endif
#ifdef CONFIG_SOC_AM43XX
	OF_DEV_AUXDATA("ti,am4372-wkup-m3", 0x44d00000, "44d00000.wkup_m3",
		       &wkup_m3_data),
#endif
#if defined(CONFIG_ARCH_OMAP4) || defined(CONFIG_SOC_OMAP5)
	OF_DEV_AUXDATA("ti,omap4-smartreflex-iva", 0x4a0db000,
		       "4a0db000.smartreflex", &omap_sr_pdata[OMAP_SR_IVA]),
	OF_DEV_AUXDATA("ti,omap4-smartreflex-core", 0x4a0dd000,
		       "4a0dd000.smartreflex", &omap_sr_pdata[OMAP_SR_CORE]),
	OF_DEV_AUXDATA("ti,omap4-smartreflex-mpu", 0x4a0d9000,
		       "4a0d9000.smartreflex", &omap_sr_pdata[OMAP_SR_MPU]),
#endif
<<<<<<< HEAD
	/* Common auxdata */
	OF_DEV_AUXDATA("pinctrl-single", 0, NULL, &pcs_pdata),
=======
#ifdef CONFIG_SOC_DRA7XX
	OF_DEV_AUXDATA("ti,dra7-hsmmc", 0x4809c000, "4809c000.mmc",
		       &dra7_hsmmc_data_mmc1),
	OF_DEV_AUXDATA("ti,dra7-hsmmc", 0x480b4000, "480b4000.mmc",
		       &dra7_hsmmc_data_mmc2),
	OF_DEV_AUXDATA("ti,dra7-hsmmc", 0x480ad000, "480ad000.mmc",
		       &dra7_hsmmc_data_mmc3),
	OF_DEV_AUXDATA("ti,dra7-dsp-iommu", 0x40d01000, "40d01000.mmu",
		       &dra7_ipu1_dsp_iommu_pdata),
	OF_DEV_AUXDATA("ti,dra7-dsp-iommu", 0x41501000, "41501000.mmu",
		       &dra7_ipu1_dsp_iommu_pdata),
	OF_DEV_AUXDATA("ti,dra7-iommu", 0x58882000, "58882000.mmu",
		       &dra7_ipu1_dsp_iommu_pdata),
#endif
	/* Common auxdata */
	OF_DEV_AUXDATA("ti,sysc", 0, NULL, &ti_sysc_pdata),
	OF_DEV_AUXDATA("pinctrl-single", 0, NULL, &pcs_pdata),
	OF_DEV_AUXDATA("ti,omap-prm-inst", 0, NULL, &ti_prm_pdata),
	OF_DEV_AUXDATA("ti,omap-sdma", 0, NULL, &dma_plat_info),
>>>>>>> 24b8d41d
	{ /* sentinel */ },
};

/*
 * Few boards still need to initialize some legacy devices with
 * platform data until the drivers support device tree.
 */
static struct pdata_init pdata_quirks[] __initdata = {
#ifdef CONFIG_ARCH_OMAP3
	{ "compulab,omap3-sbc-t3517", omap3_sbc_t3517_legacy_init, },
	{ "compulab,omap3-sbc-t3530", omap3_sbc_t3530_legacy_init, },
	{ "compulab,omap3-sbc-t3730", omap3_sbc_t3730_legacy_init, },
	{ "nokia,omap3-n900", nokia_n900_legacy_init, },
	{ "nokia,omap3-n9", hsmmc2_internal_input_clk, },
	{ "nokia,omap3-n950", hsmmc2_internal_input_clk, },
	{ "logicpd,dm3730-torpedo-devkit", omap3_logicpd_torpedo_init, },
	{ "ti,omap3-evm-37xx", omap3_evm_legacy_init, },
	{ "ti,am3517-evm", am3517_evm_legacy_init, },
	{ "technexion,omap3-tao3530", omap3_tao3530_legacy_init, },
	{ "openpandora,omap3-pandora-600mhz", omap3_pandora_legacy_init, },
	{ "openpandora,omap3-pandora-1ghz", omap3_pandora_legacy_init, },
#endif
#ifdef CONFIG_SOC_OMAP5
	{ "ti,omap5-uevm", omap5_uevm_legacy_init, },
#endif
#ifdef CONFIG_SOC_DRA7XX
	{ "ti,dra7-evm", dra7x_evm_mmc_quirk, },
#endif
	{ /* sentinel */ },
};

static void pdata_quirks_check(struct pdata_init *quirks)
{
	while (quirks->compatible) {
		if (of_machine_is_compatible(quirks->compatible)) {
			if (quirks->fn)
				quirks->fn();
		}
		quirks++;
	}
}

void __init pdata_quirks_init(const struct of_device_id *omap_dt_match_table)
{
	/*
	 * We still need this for omap2420 and omap3 PM to work, others are
	 * using drivers/misc/sram.c already.
	 */
	if (of_machine_is_compatible("ti,omap2420") ||
	    of_machine_is_compatible("ti,omap3"))
		omap_sdrc_init(NULL, NULL);

	if (of_machine_is_compatible("ti,omap3"))
		omap3_mcbsp_init();
	pdata_quirks_check(auxdata_quirks);
	of_platform_populate(NULL, omap_dt_match_table,
			     omap_auxdata_lookup, NULL);
	pdata_quirks_check(pdata_quirks);
}<|MERGE_RESOLUTION|>--- conflicted
+++ resolved
@@ -22,26 +22,16 @@
 #include <linux/platform_data/iommu-omap.h>
 #include <linux/platform_data/ti-sysc.h>
 #include <linux/platform_data/wkup_m3.h>
-<<<<<<< HEAD
-#include <linux/platform_data/pwm_omap_dmtimer.h>
-#include <linux/platform_data/media/ir-rx51.h>
-#include <linux/platform_data/asoc-ti-mcbsp.h>
-#include <plat/dmtimer.h>
-=======
 #include <linux/platform_data/asoc-ti-mcbsp.h>
 #include <linux/platform_data/ti-prm.h>
->>>>>>> 24b8d41d
 
 #include "clockdomain.h"
 #include "common.h"
 #include "common-board-devices.h"
 #include "control.h"
 #include "omap_device.h"
-#include "omap-pm.h"
 #include "omap-secure.h"
 #include "soc.h"
-
-static struct omap_hsmmc_platform_data __maybe_unused mmc_pdata[2];
 
 static struct omap_hsmmc_platform_data __maybe_unused mmc_pdata[2];
 
@@ -256,12 +246,6 @@
 			pr_warn("RX-51: Not enabling ARM errata 430973 workaround\n");
 			pr_warn("Thumb binaries may crash randomly without this workaround\n");
 		}
-<<<<<<< HEAD
-
-		pr_info("RX-51: Registering OMAP3 HWRNG device\n");
-		platform_device_register(&omap3_rom_rng_device);
-=======
->>>>>>> 24b8d41d
 	}
 }
 
@@ -461,57 +445,7 @@
 	dev->platform_data = &twl_gpio_auxdata;
 }
 
-<<<<<<< HEAD
-/* Dual mode timer PWM callbacks platdata */
-#if IS_ENABLED(CONFIG_OMAP_DM_TIMER)
-static struct pwm_omap_dmtimer_pdata pwm_dmtimer_pdata = {
-	.request_by_node = omap_dm_timer_request_by_node,
-	.request_specific = omap_dm_timer_request_specific,
-	.request = omap_dm_timer_request,
-	.set_source = omap_dm_timer_set_source,
-	.get_irq = omap_dm_timer_get_irq,
-	.set_int_enable = omap_dm_timer_set_int_enable,
-	.set_int_disable = omap_dm_timer_set_int_disable,
-	.free = omap_dm_timer_free,
-	.enable = omap_dm_timer_enable,
-	.disable = omap_dm_timer_disable,
-	.get_fclk = omap_dm_timer_get_fclk,
-	.start = omap_dm_timer_start,
-	.stop = omap_dm_timer_stop,
-	.set_load = omap_dm_timer_set_load,
-	.set_match = omap_dm_timer_set_match,
-	.set_pwm = omap_dm_timer_set_pwm,
-	.set_prescaler = omap_dm_timer_set_prescaler,
-	.read_counter = omap_dm_timer_read_counter,
-	.write_counter = omap_dm_timer_write_counter,
-	.read_status = omap_dm_timer_read_status,
-	.write_status = omap_dm_timer_write_status,
-};
-=======
 #if IS_ENABLED(CONFIG_SND_SOC_OMAP_MCBSP)
-static struct omap_mcbsp_platform_data mcbsp_pdata;
-static void __init omap3_mcbsp_init(void)
-{
-	omap3_mcbsp_init_pdata_callback(&mcbsp_pdata);
-}
-#else
-static void __init omap3_mcbsp_init(void) {}
->>>>>>> 24b8d41d
-#endif
-
-static struct lirc_rx51_platform_data __maybe_unused rx51_lirc_data = {
-	.set_max_mpu_wakeup_lat = omap_pm_set_max_mpu_wakeup_lat,
-};
-
-static struct platform_device __maybe_unused rx51_lirc_device = {
-	.name           = "lirc_rx51",
-	.id             = -1,
-	.dev            = {
-		.platform_data = &rx51_lirc_data,
-	},
-};
-
-#if IS_ENABLED(CONFIG_SND_OMAP_SOC_MCBSP)
 static struct omap_mcbsp_platform_data mcbsp_pdata;
 static void __init omap3_mcbsp_init(void)
 {
@@ -548,11 +482,6 @@
 #ifdef CONFIG_ARCH_OMAP3
 	OF_DEV_AUXDATA("ti,omap2-iommu", 0x5d000000, "5d000000.mmu",
 		       &omap3_iommu_pdata),
-<<<<<<< HEAD
-	OF_DEV_AUXDATA("ti,omap3-hsmmc", 0x4809c000, "4809c000.mmc", &mmc_pdata[0]),
-	OF_DEV_AUXDATA("ti,omap3-hsmmc", 0x480b4000, "480b4000.mmc", &mmc_pdata[1]),
-	OF_DEV_AUXDATA("nokia,n900-ir", 0, "n900-ir", &rx51_lirc_data),
-=======
 	OF_DEV_AUXDATA("ti,omap2-iommu", 0x480bd400, "480bd400.mmu",
 		       &omap3_iommu_isp_pdata),
 	OF_DEV_AUXDATA("ti,omap3-smartreflex-core", 0x480cb000,
@@ -561,19 +490,13 @@
 		       "480c9000.smartreflex", &omap_sr_pdata[OMAP_SR_MPU]),
 	OF_DEV_AUXDATA("ti,omap3-hsmmc", 0x4809c000, "4809c000.mmc", &mmc_pdata[0]),
 	OF_DEV_AUXDATA("ti,omap3-hsmmc", 0x480b4000, "480b4000.mmc", &mmc_pdata[1]),
->>>>>>> 24b8d41d
 	/* Only on am3517 */
 	OF_DEV_AUXDATA("ti,davinci_mdio", 0x5c030000, "davinci_mdio.0", NULL),
 	OF_DEV_AUXDATA("ti,am3517-emac", 0x5c000000, "davinci_emac.0",
 		       &am35xx_emac_pdata),
-<<<<<<< HEAD
-	/* McBSP modules with sidetone core */
-#if IS_ENABLED(CONFIG_SND_OMAP_SOC_MCBSP)
-=======
 	OF_DEV_AUXDATA("nokia,n900-rom-rng", 0, NULL, rx51_secure_rng_call),
 	/* McBSP modules with sidetone core */
 #if IS_ENABLED(CONFIG_SND_SOC_OMAP_MCBSP)
->>>>>>> 24b8d41d
 	OF_DEV_AUXDATA("ti,omap3-mcbsp", 0x49022000, "49022000.mcbsp", &mcbsp_pdata),
 	OF_DEV_AUXDATA("ti,omap3-mcbsp", 0x49024000, "49024000.mcbsp", &mcbsp_pdata),
 #endif
@@ -594,10 +517,6 @@
 	OF_DEV_AUXDATA("ti,omap4-smartreflex-mpu", 0x4a0d9000,
 		       "4a0d9000.smartreflex", &omap_sr_pdata[OMAP_SR_MPU]),
 #endif
-<<<<<<< HEAD
-	/* Common auxdata */
-	OF_DEV_AUXDATA("pinctrl-single", 0, NULL, &pcs_pdata),
-=======
 #ifdef CONFIG_SOC_DRA7XX
 	OF_DEV_AUXDATA("ti,dra7-hsmmc", 0x4809c000, "4809c000.mmc",
 		       &dra7_hsmmc_data_mmc1),
@@ -617,7 +536,6 @@
 	OF_DEV_AUXDATA("pinctrl-single", 0, NULL, &pcs_pdata),
 	OF_DEV_AUXDATA("ti,omap-prm-inst", 0, NULL, &ti_prm_pdata),
 	OF_DEV_AUXDATA("ti,omap-sdma", 0, NULL, &dma_plat_info),
->>>>>>> 24b8d41d
 	{ /* sentinel */ },
 };
 
