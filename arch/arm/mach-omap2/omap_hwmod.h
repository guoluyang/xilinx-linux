/* SPDX-License-Identifier: GPL-2.0-only */
/*
 * omap_hwmod macros, structures
 *
 * Copyright (C) 2009-2011 Nokia Corporation
 * Copyright (C) 2011-2012 Texas Instruments, Inc.
 * Paul Walmsley
 *
 * Created in collaboration with (alphabetical order): Benoît Cousson,
 * Kevin Hilman, Tony Lindgren, Rajendra Nayak, Vikram Pandita, Sakari
 * Poussa, Anand Sawant, Santosh Shilimkar, Richard Woodruff
 *
 * These headers and macros are used to define OMAP on-chip module
 * data and their integration with other OMAP modules and Linux.
 * Copious documentation and references can also be found in the
 * omap_hwmod code, in arch/arm/mach-omap2/omap_hwmod.c (as of this
 * writing).
 *
 * To do:
 * - add interconnect error log structures
 * - init_conn_id_bit (CONNID_BIT_VECTOR)
 * - implement default hwmod SMS/SDRC flags?
 * - move Linux-specific data ("non-ROM data") out
 */
#ifndef __ARCH_ARM_PLAT_OMAP_INCLUDE_MACH_OMAP_HWMOD_H
#define __ARCH_ARM_PLAT_OMAP_INCLUDE_MACH_OMAP_HWMOD_H

#include <linux/kernel.h>
#include <linux/init.h>
#include <linux/list.h>
#include <linux/ioport.h>
#include <linux/spinlock.h>

struct omap_device;

extern struct sysc_regbits omap_hwmod_sysc_type1;
extern struct sysc_regbits omap_hwmod_sysc_type2;
extern struct sysc_regbits omap_hwmod_sysc_type3;
extern struct sysc_regbits omap34xx_sr_sysc_fields;
extern struct sysc_regbits omap36xx_sr_sysc_fields;
extern struct sysc_regbits omap3_sham_sysc_fields;
extern struct sysc_regbits omap3xxx_aes_sysc_fields;
extern struct sysc_regbits omap_hwmod_sysc_type_mcasp;
extern struct sysc_regbits omap_hwmod_sysc_type_usb_host_fs;

/*
 * OCP SYSCONFIG bit shifts/masks TYPE1. These are for IPs compliant
 * with the original PRCM protocol defined for OMAP2420
 */
#define SYSC_TYPE1_MIDLEMODE_SHIFT	12
#define SYSC_TYPE1_MIDLEMODE_MASK	(0x3 << SYSC_TYPE1_MIDLEMODE_SHIFT)
#define SYSC_TYPE1_CLOCKACTIVITY_SHIFT	8
#define SYSC_TYPE1_CLOCKACTIVITY_MASK	(0x3 << SYSC_TYPE1_CLOCKACTIVITY_SHIFT)
#define SYSC_TYPE1_SIDLEMODE_SHIFT	3
#define SYSC_TYPE1_SIDLEMODE_MASK	(0x3 << SYSC_TYPE1_SIDLEMODE_SHIFT)
#define SYSC_TYPE1_ENAWAKEUP_SHIFT	2
#define SYSC_TYPE1_ENAWAKEUP_MASK	(1 << SYSC_TYPE1_ENAWAKEUP_SHIFT)
#define SYSC_TYPE1_SOFTRESET_SHIFT	1
#define SYSC_TYPE1_SOFTRESET_MASK	(1 << SYSC_TYPE1_SOFTRESET_SHIFT)
#define SYSC_TYPE1_AUTOIDLE_SHIFT	0
#define SYSC_TYPE1_AUTOIDLE_MASK	(1 << SYSC_TYPE1_AUTOIDLE_SHIFT)

/*
 * OCP SYSCONFIG bit shifts/masks TYPE2. These are for IPs compliant
 * with the new PRCM protocol defined for new OMAP4 IPs.
 */
#define SYSC_TYPE2_SOFTRESET_SHIFT	0
#define SYSC_TYPE2_SOFTRESET_MASK	(1 << SYSC_TYPE2_SOFTRESET_SHIFT)
#define SYSC_TYPE2_SIDLEMODE_SHIFT	2
#define SYSC_TYPE2_SIDLEMODE_MASK	(0x3 << SYSC_TYPE2_SIDLEMODE_SHIFT)
#define SYSC_TYPE2_MIDLEMODE_SHIFT	4
#define SYSC_TYPE2_MIDLEMODE_MASK	(0x3 << SYSC_TYPE2_MIDLEMODE_SHIFT)
#define SYSC_TYPE2_DMADISABLE_SHIFT	16
#define SYSC_TYPE2_DMADISABLE_MASK	(0x1 << SYSC_TYPE2_DMADISABLE_SHIFT)

/*
 * OCP SYSCONFIG bit shifts/masks TYPE3.
 * This is applicable for some IPs present in AM33XX
 */
#define SYSC_TYPE3_SIDLEMODE_SHIFT	0
#define SYSC_TYPE3_SIDLEMODE_MASK	(0x3 << SYSC_TYPE3_SIDLEMODE_SHIFT)
#define SYSC_TYPE3_MIDLEMODE_SHIFT	2
#define SYSC_TYPE3_MIDLEMODE_MASK	(0x3 << SYSC_TYPE3_MIDLEMODE_SHIFT)

/* OCP SYSSTATUS bit shifts/masks */
#define SYSS_RESETDONE_SHIFT		0
#define SYSS_RESETDONE_MASK		(1 << SYSS_RESETDONE_SHIFT)

/* Master standby/slave idle mode flags */
#define HWMOD_IDLEMODE_FORCE		(1 << 0)
#define HWMOD_IDLEMODE_NO		(1 << 1)
#define HWMOD_IDLEMODE_SMART		(1 << 2)
#define HWMOD_IDLEMODE_SMART_WKUP	(1 << 3)

/* modulemode control type (SW or HW) */
#define MODULEMODE_HWCTRL		1
#define MODULEMODE_SWCTRL		2

#define DEBUG_OMAP2UART1_FLAGS	0
#define DEBUG_OMAP2UART2_FLAGS	0
#define DEBUG_OMAP2UART3_FLAGS	0
#define DEBUG_OMAP3UART3_FLAGS	0
#define DEBUG_OMAP3UART4_FLAGS	0
#define DEBUG_OMAP4UART3_FLAGS	0
#define DEBUG_OMAP4UART4_FLAGS	0
#define DEBUG_TI81XXUART1_FLAGS	0
#define DEBUG_TI81XXUART2_FLAGS	0
#define DEBUG_TI81XXUART3_FLAGS	0
#define DEBUG_AM33XXUART1_FLAGS	0

#define DEBUG_OMAPUART_FLAGS	(HWMOD_INIT_NO_IDLE | HWMOD_INIT_NO_RESET)

#ifdef CONFIG_OMAP_GPMC_DEBUG
#define DEBUG_OMAP_GPMC_HWMOD_FLAGS	HWMOD_INIT_NO_RESET
#else
#define DEBUG_OMAP_GPMC_HWMOD_FLAGS	0
#endif

#if defined(CONFIG_DEBUG_OMAP2UART1)
#undef DEBUG_OMAP2UART1_FLAGS
#define DEBUG_OMAP2UART1_FLAGS DEBUG_OMAPUART_FLAGS
#elif defined(CONFIG_DEBUG_OMAP2UART2)
#undef DEBUG_OMAP2UART2_FLAGS
#define DEBUG_OMAP2UART2_FLAGS DEBUG_OMAPUART_FLAGS
#elif defined(CONFIG_DEBUG_OMAP2UART3)
#undef DEBUG_OMAP2UART3_FLAGS
#define DEBUG_OMAP2UART3_FLAGS DEBUG_OMAPUART_FLAGS
#elif defined(CONFIG_DEBUG_OMAP3UART3)
#undef DEBUG_OMAP3UART3_FLAGS
#define DEBUG_OMAP3UART3_FLAGS DEBUG_OMAPUART_FLAGS
#elif defined(CONFIG_DEBUG_OMAP3UART4)
#undef DEBUG_OMAP3UART4_FLAGS
#define DEBUG_OMAP3UART4_FLAGS DEBUG_OMAPUART_FLAGS
#elif defined(CONFIG_DEBUG_OMAP4UART3)
#undef DEBUG_OMAP4UART3_FLAGS
#define DEBUG_OMAP4UART3_FLAGS DEBUG_OMAPUART_FLAGS
#elif defined(CONFIG_DEBUG_OMAP4UART4)
#undef DEBUG_OMAP4UART4_FLAGS
#define DEBUG_OMAP4UART4_FLAGS DEBUG_OMAPUART_FLAGS
#elif defined(CONFIG_DEBUG_TI81XXUART1)
#undef DEBUG_TI81XXUART1_FLAGS
#define DEBUG_TI81XXUART1_FLAGS DEBUG_OMAPUART_FLAGS
#elif defined(CONFIG_DEBUG_TI81XXUART2)
#undef DEBUG_TI81XXUART2_FLAGS
#define DEBUG_TI81XXUART2_FLAGS DEBUG_OMAPUART_FLAGS
#elif defined(CONFIG_DEBUG_TI81XXUART3)
#undef DEBUG_TI81XXUART3_FLAGS
#define DEBUG_TI81XXUART3_FLAGS DEBUG_OMAPUART_FLAGS
#elif defined(CONFIG_DEBUG_AM33XXUART1)
#undef DEBUG_AM33XXUART1_FLAGS
#define DEBUG_AM33XXUART1_FLAGS DEBUG_OMAPUART_FLAGS
#endif

/**
 * struct omap_hwmod_rst_info - IPs reset lines use by hwmod
 * @name: name of the reset line (module local name)
 * @rst_shift: Offset of the reset bit
 * @st_shift: Offset of the reset status bit (OMAP2/3 only)
 *
 * @name should be something short, e.g., "cpu0" or "rst". It is defined
 * locally to the hwmod.
 */
struct omap_hwmod_rst_info {
	const char	*name;
	u8		rst_shift;
	u8		st_shift;
};

/**
 * struct omap_hwmod_opt_clk - optional clocks used by this hwmod
 * @role: "sys", "32k", "tv", etc -- for use in clk_get()
 * @clk: opt clock: OMAP clock name
 * @_clk: pointer to the struct clk (filled in at runtime)
 *
 * The module's interface clock and main functional clock should not
 * be added as optional clocks.
 */
struct omap_hwmod_opt_clk {
	const char	*role;
	const char	*clk;
	struct clk	*_clk;
};


/* omap_hwmod_omap2_firewall.flags bits */
#define OMAP_FIREWALL_L3		(1 << 0)
#define OMAP_FIREWALL_L4		(1 << 1)

/**
 * struct omap_hwmod_omap2_firewall - OMAP2/3 device firewall data
 * @l3_perm_bit: bit shift for L3_PM_*_PERMISSION_*
 * @l4_fw_region: L4 firewall region ID
 * @l4_prot_group: L4 protection group ID
 * @flags: (see omap_hwmod_omap2_firewall.flags macros above)
 */
struct omap_hwmod_omap2_firewall {
	u8 l3_perm_bit;
	u8 l4_fw_region;
	u8 l4_prot_group;
	u8 flags;
};

/*
 * omap_hwmod_ocp_if.user bits: these indicate the initiators that use this
 * interface to interact with the hwmod.  Used to add sleep dependencies
 * when the module is enabled or disabled.
 */
#define OCP_USER_MPU			(1 << 0)
#define OCP_USER_SDMA			(1 << 1)
#define OCP_USER_DSP			(1 << 2)
#define OCP_USER_IVA			(1 << 3)

/* omap_hwmod_ocp_if.flags bits */
#define OCPIF_SWSUP_IDLE		(1 << 0)
#define OCPIF_CAN_BURST			(1 << 1)

/* omap_hwmod_ocp_if._int_flags possibilities */
#define _OCPIF_INT_FLAGS_REGISTERED	(1 << 0)


/**
 * struct omap_hwmod_ocp_if - OCP interface data
 * @master: struct omap_hwmod that initiates OCP transactions on this link
 * @slave: struct omap_hwmod that responds to OCP transactions on this link
 * @addr: address space associated with this link
 * @clk: interface clock: OMAP clock name
 * @_clk: pointer to the interface struct clk (filled in at runtime)
 * @fw: interface firewall data
 * @width: OCP data width
 * @user: initiators using this interface (see OCP_USER_* macros above)
 * @flags: OCP interface flags (see OCPIF_* macros above)
 * @_int_flags: internal flags (see _OCPIF_INT_FLAGS* macros above)
 *
 * It may also be useful to add a tag_cnt field for OCP2.x devices.
 *
 * Parameter names beginning with an underscore are managed internally by
 * the omap_hwmod code and should not be set during initialization.
 */
struct omap_hwmod_ocp_if {
	struct omap_hwmod		*master;
	struct omap_hwmod		*slave;
	struct omap_hwmod_addr_space	*addr;
	const char			*clk;
	struct clk			*_clk;
	struct list_head		node;
	union {
		struct omap_hwmod_omap2_firewall omap2;
	}				fw;
	u8				width;
	u8				user;
	u8				flags;
	u8				_int_flags;
};


/* Macros for use in struct omap_hwmod_sysconfig */

/* Flags for use in omap_hwmod_sysconfig.idlemodes */
#define MASTER_STANDBY_SHIFT	4
#define SLAVE_IDLE_SHIFT	0
#define SIDLE_FORCE		(HWMOD_IDLEMODE_FORCE << SLAVE_IDLE_SHIFT)
#define SIDLE_NO		(HWMOD_IDLEMODE_NO << SLAVE_IDLE_SHIFT)
#define SIDLE_SMART		(HWMOD_IDLEMODE_SMART << SLAVE_IDLE_SHIFT)
#define SIDLE_SMART_WKUP	(HWMOD_IDLEMODE_SMART_WKUP << SLAVE_IDLE_SHIFT)
#define MSTANDBY_FORCE		(HWMOD_IDLEMODE_FORCE << MASTER_STANDBY_SHIFT)
#define MSTANDBY_NO		(HWMOD_IDLEMODE_NO << MASTER_STANDBY_SHIFT)
#define MSTANDBY_SMART		(HWMOD_IDLEMODE_SMART << MASTER_STANDBY_SHIFT)
#define MSTANDBY_SMART_WKUP	(HWMOD_IDLEMODE_SMART_WKUP << MASTER_STANDBY_SHIFT)

/* omap_hwmod_sysconfig.sysc_flags capability flags */
#define SYSC_HAS_AUTOIDLE	(1 << 0)
#define SYSC_HAS_SOFTRESET	(1 << 1)
#define SYSC_HAS_ENAWAKEUP	(1 << 2)
#define SYSC_HAS_EMUFREE	(1 << 3)
#define SYSC_HAS_CLOCKACTIVITY	(1 << 4)
#define SYSC_HAS_SIDLEMODE	(1 << 5)
#define SYSC_HAS_MIDLEMODE	(1 << 6)
#define SYSS_HAS_RESET_STATUS	(1 << 7)
#define SYSC_NO_CACHE		(1 << 8)  /* XXX SW flag, belongs elsewhere */
#define SYSC_HAS_RESET_STATUS	(1 << 9)
#define SYSC_HAS_DMADISABLE	(1 << 10)

/* omap_hwmod_sysconfig.clockact flags */
#define CLOCKACT_TEST_BOTH	0x0
#define CLOCKACT_TEST_MAIN	0x1
#define CLOCKACT_TEST_ICLK	0x2
#define CLOCKACT_TEST_NONE	0x3

/**
 * struct omap_hwmod_class_sysconfig - hwmod class OCP_SYS* data
 * @rev_offs: IP block revision register offset (from module base addr)
 * @sysc_offs: OCP_SYSCONFIG register offset (from module base addr)
 * @syss_offs: OCP_SYSSTATUS register offset (from module base addr)
 * @srst_udelay: Delay needed after doing a softreset in usecs
 * @idlemodes: One or more of {SIDLE,MSTANDBY}_{OFF,FORCE,SMART}
 * @sysc_flags: SYS{C,S}_HAS* flags indicating SYSCONFIG bits supported
 * @clockact: the default value of the module CLOCKACTIVITY bits
 *
 * @clockact describes to the module which clocks are likely to be
 * disabled when the PRCM issues its idle request to the module.  Some
 * modules have separate clockdomains for the interface clock and main
 * functional clock, and can check whether they should acknowledge the
 * idle request based on the internal module functionality that has
 * been associated with the clocks marked in @clockact.  This field is
 * only used if HWMOD_SET_DEFAULT_CLOCKACT is set (see below)
 *
 * @sysc_fields: structure containing the offset positions of various bits in
 * SYSCONFIG register. This can be populated using omap_hwmod_sysc_type1 or
 * omap_hwmod_sysc_type2 defined in omap_hwmod_common_data.c depending on
 * whether the device ip is compliant with the original PRCM protocol
 * defined for OMAP2420 or the new PRCM protocol for new OMAP4 IPs.
 * If the device follows a different scheme for the sysconfig register ,
 * then this field has to be populated with the correct offset structure.
 */
struct omap_hwmod_class_sysconfig {
	s32 rev_offs;
	s32 sysc_offs;
	s32 syss_offs;
	u16 sysc_flags;
	struct sysc_regbits *sysc_fields;
	u8 srst_udelay;
	u8 idlemodes;
};

/**
 * struct omap_hwmod_omap2_prcm - OMAP2/3-specific PRCM data
 * @module_offs: PRCM submodule offset from the start of the PRM/CM
 * @idlest_reg_id: IDLEST register ID (e.g., 3 for CM_IDLEST3)
 * @idlest_idle_bit: register bit shift for CM_IDLEST slave idle bit
 *
 * @prcm_reg_id and @module_bit are specific to the AUTOIDLE, WKST,
 * WKEN, GRPSEL registers.  In an ideal world, no extra information
 * would be needed for IDLEST information, but alas, there are some
 * exceptions, so @idlest_reg_id, @idlest_idle_bit, @idlest_stdby_bit
 * are needed for the IDLEST registers (c.f. 2430 I2CHS, 3430 USBHOST)
 */
struct omap_hwmod_omap2_prcm {
	s16 module_offs;
	u8 idlest_reg_id;
	u8 idlest_idle_bit;
};

/*
 * Possible values for struct omap_hwmod_omap4_prcm.flags
 *
 * HWMOD_OMAP4_NO_CONTEXT_LOSS_BIT: Some IP blocks don't have a PRCM
 *     module-level context loss register associated with them; this
 *     flag bit should be set in those cases
 * HWMOD_OMAP4_ZERO_CLKCTRL_OFFSET: Some IP blocks have a valid CLKCTRL
 *	offset of zero; this flag bit should be set in those cases to
 *	distinguish from hwmods that have no clkctrl offset.
<<<<<<< HEAD
 */
#define HWMOD_OMAP4_NO_CONTEXT_LOSS_BIT		(1 << 0)
#define HWMOD_OMAP4_ZERO_CLKCTRL_OFFSET		(1 << 1)
=======
 * HWMOD_OMAP4_CLKFWK_CLKCTR_CLOCK: Module clockctrl clock is managed
 *	by the common clock framework and not hwmod.
 */
#define HWMOD_OMAP4_NO_CONTEXT_LOSS_BIT		(1 << 0)
#define HWMOD_OMAP4_ZERO_CLKCTRL_OFFSET		(1 << 1)
#define HWMOD_OMAP4_CLKFWK_CLKCTR_CLOCK		(1 << 2)
>>>>>>> 24b8d41d

/**
 * struct omap_hwmod_omap4_prcm - OMAP4-specific PRCM data
 * @clkctrl_offs: offset of the PRCM clock control register
 * @rstctrl_offs: offset of the XXX_RSTCTRL register located in the PRM
 * @context_offs: offset of the RM_*_CONTEXT register
 * @lostcontext_mask: bitmask for selecting bits from RM_*_CONTEXT register
 * @rstst_reg: (AM33XX only) address of the XXX_RSTST register in the PRM
 * @submodule_wkdep_bit: bit shift of the WKDEP range
 * @flags: PRCM register capabilities for this IP block
 * @modulemode: allowable modulemodes
 * @context_lost_counter: Count of module level context lost
 *
 * If @lostcontext_mask is not defined, context loss check code uses
 * whole register without masking. @lostcontext_mask should only be
 * defined in cases where @context_offs register is shared by two or
 * more hwmods.
 */
struct omap_hwmod_omap4_prcm {
	u16		clkctrl_offs;
	u16		rstctrl_offs;
	u16		rstst_offs;
	u16		context_offs;
	u32		lostcontext_mask;
	u8		submodule_wkdep_bit;
	u8		modulemode;
	u8		flags;
	int		context_lost_counter;
};


/*
 * omap_hwmod.flags definitions
 *
 * HWMOD_SWSUP_SIDLE: omap_hwmod code should manually bring module in and out
 *     of idle, rather than relying on module smart-idle
 * HWMOD_SWSUP_MSTANDBY: omap_hwmod code should manually bring module in and
 *     out of standby, rather than relying on module smart-standby
 * HWMOD_INIT_NO_RESET: don't reset this module at boot - important for
 *     SDRAM controller, etc. XXX probably belongs outside the main hwmod file
 *     XXX Should be HWMOD_SETUP_NO_RESET
 * HWMOD_INIT_NO_IDLE: don't idle this module at boot - important for SDRAM
 *     controller, etc. XXX probably belongs outside the main hwmod file
 *     XXX Should be HWMOD_SETUP_NO_IDLE
 * HWMOD_NO_OCP_AUTOIDLE: disable module autoidle (OCP_SYSCONFIG.AUTOIDLE)
 *     when module is enabled, rather than the default, which is to
 *     enable autoidle
 * HWMOD_SET_DEFAULT_CLOCKACT: program CLOCKACTIVITY bits at startup
 * HWMOD_NO_IDLEST: this module does not have idle status - this is the case
 *     only for few initiator modules on OMAP2 & 3.
 * HWMOD_CONTROL_OPT_CLKS_IN_RESET: Enable all optional clocks during reset.
 *     This is needed for devices like DSS that require optional clocks enabled
 *     in order to complete the reset. Optional clocks will be disabled
 *     again after the reset.
 * HWMOD_16BIT_REG: Module has 16bit registers
 * HWMOD_EXT_OPT_MAIN_CLK: The only main functional clock source for
 *     this IP block comes from an off-chip source and is not always
 *     enabled.  This prevents the hwmod code from being able to
 *     enable and reset the IP block early.  XXX Eventually it should
 *     be possible to query the clock framework for this information.
 * HWMOD_BLOCK_WFI: Some OMAP peripherals apparently don't work
 *     correctly if the MPU is allowed to go idle while the
 *     peripherals are active.  This is apparently true for the I2C on
 *     OMAP2420, and also the EMAC on AM3517/3505.  It's unlikely that
 *     this is really true -- we're probably not configuring something
 *     correctly, or this is being abused to deal with some PM latency
 *     issues -- but we're currently suffering from a shortage of
 *     folks who are able to track these issues down properly.
 * HWMOD_FORCE_MSTANDBY: Always keep MIDLEMODE bits cleared so that device
 *     is kept in force-standby mode. Failing to do so causes PM problems
 *     with musb on OMAP3630 at least. Note that musb has a dedicated register
 *     to control MSTANDBY signal when MIDLEMODE is set to force-standby.
 * HWMOD_SWSUP_SIDLE_ACT: omap_hwmod code should manually bring the module
 *     out of idle, but rely on smart-idle to the put it back in idle,
 *     so the wakeups are still functional (Only known case for now is UART)
 * HWMOD_RECONFIG_IO_CHAIN: omap_hwmod code needs to reconfigure wake-up 
 *     events by calling _reconfigure_io_chain() when a device is enabled
 *     or idled.
 * HWMOD_OPT_CLKS_NEEDED: The optional clocks are needed for the module to
 *     operate and they need to be handled at the same time as the main_clk.
 * HWMOD_NO_IDLE: Do not idle the hwmod at all. Useful to handle certain
 *     IPs like CPSW on DRA7, where clocks to this module cannot be disabled.
 * HWMOD_CLKDM_NOAUTO: Allows the hwmod's clockdomain to be prevented from
 *     entering HW_AUTO while hwmod is active. This is needed to workaround
 *     some modules which don't function correctly with HW_AUTO. For example,
 *     DCAN on DRA7x SoC needs this to workaround errata i893.
 */
#define HWMOD_SWSUP_SIDLE			(1 << 0)
#define HWMOD_SWSUP_MSTANDBY			(1 << 1)
#define HWMOD_INIT_NO_RESET			(1 << 2)
#define HWMOD_INIT_NO_IDLE			(1 << 3)
#define HWMOD_NO_OCP_AUTOIDLE			(1 << 4)
#define HWMOD_SET_DEFAULT_CLOCKACT		(1 << 5)
#define HWMOD_NO_IDLEST				(1 << 6)
#define HWMOD_CONTROL_OPT_CLKS_IN_RESET		(1 << 7)
#define HWMOD_16BIT_REG				(1 << 8)
#define HWMOD_EXT_OPT_MAIN_CLK			(1 << 9)
#define HWMOD_BLOCK_WFI				(1 << 10)
#define HWMOD_FORCE_MSTANDBY			(1 << 11)
#define HWMOD_SWSUP_SIDLE_ACT			(1 << 12)
#define HWMOD_RECONFIG_IO_CHAIN			(1 << 13)
#define HWMOD_OPT_CLKS_NEEDED			(1 << 14)
#define HWMOD_NO_IDLE				(1 << 15)
#define HWMOD_CLKDM_NOAUTO			(1 << 16)

/*
 * omap_hwmod._int_flags definitions
 * These are for internal use only and are managed by the omap_hwmod code.
 *
 * _HWMOD_NO_MPU_PORT: no path exists for the MPU to write to this module
 * _HWMOD_SYSCONFIG_LOADED: set when the OCP_SYSCONFIG value has been cached
 * _HWMOD_SKIP_ENABLE: set if hwmod enabled during init (HWMOD_INIT_NO_IDLE) -
 *     causes the first call to _enable() to only update the pinmux
 */
#define _HWMOD_NO_MPU_PORT			(1 << 0)
#define _HWMOD_SYSCONFIG_LOADED			(1 << 1)
#define _HWMOD_SKIP_ENABLE			(1 << 2)

/*
 * omap_hwmod._state definitions
 *
 * INITIALIZED: reset (optionally), initialized, enabled, disabled
 *              (optionally)
 *
 *
 */
#define _HWMOD_STATE_UNKNOWN			0
#define _HWMOD_STATE_REGISTERED			1
#define _HWMOD_STATE_CLKS_INITED		2
#define _HWMOD_STATE_INITIALIZED		3
#define _HWMOD_STATE_ENABLED			4
#define _HWMOD_STATE_IDLE			5
#define _HWMOD_STATE_DISABLED			6

#ifdef CONFIG_PM
#define _HWMOD_STATE_DEFAULT			_HWMOD_STATE_IDLE
#else
#define _HWMOD_STATE_DEFAULT			_HWMOD_STATE_ENABLED
#endif

/**
 * struct omap_hwmod_class - the type of an IP block
 * @name: name of the hwmod_class
 * @sysc: device SYSCONFIG/SYSSTATUS register data
 * @pre_shutdown: ptr to fn to be executed immediately prior to device shutdown
 * @reset: ptr to fn to be executed in place of the standard hwmod reset fn
 * @lock: ptr to fn to be executed to lock IP registers
 * @unlock: ptr to fn to be executed to unlock IP registers
 *
 * Represent the class of a OMAP hardware "modules" (e.g. timer,
 * smartreflex, gpio, uart...)
 *
 * @pre_shutdown is a function that will be run immediately before
 * hwmod clocks are disabled, etc.  It is intended for use for hwmods
 * like the MPU watchdog, which cannot be disabled with the standard
 * omap_hwmod_shutdown().  The function should return 0 upon success,
 * or some negative error upon failure.  Returning an error will cause
 * omap_hwmod_shutdown() to abort the device shutdown and return an
 * error.
 *
 * If @reset is defined, then the function it points to will be
 * executed in place of the standard hwmod _reset() code in
 * mach-omap2/omap_hwmod.c.  This is needed for IP blocks which have
 * unusual reset sequences - usually processor IP blocks like the IVA.
 */
struct omap_hwmod_class {
	const char				*name;
	struct omap_hwmod_class_sysconfig	*sysc;
	int					(*pre_shutdown)(struct omap_hwmod *oh);
	int					(*reset)(struct omap_hwmod *oh);
	void					(*lock)(struct omap_hwmod *oh);
	void					(*unlock)(struct omap_hwmod *oh);
};

/**
 * struct omap_hwmod - integration data for OMAP hardware "modules" (IP blocks)
 * @name: name of the hwmod
 * @class: struct omap_hwmod_class * to the class of this hwmod
 * @od: struct omap_device currently associated with this hwmod (internal use)
 * @prcm: PRCM data pertaining to this hwmod
 * @main_clk: main clock: OMAP clock name
 * @_clk: pointer to the main struct clk (filled in at runtime)
 * @opt_clks: other device clocks that drivers can request (0..*)
 * @voltdm: pointer to voltage domain (filled in at runtime)
 * @dev_attr: arbitrary device attributes that can be passed to the driver
 * @_sysc_cache: internal-use hwmod flags
 * @mpu_rt_idx: index of device address space for register target (for DT boot)
 * @_mpu_rt_va: cached register target start address (internal use)
 * @_mpu_port: cached MPU register target slave (internal use)
 * @opt_clks_cnt: number of @opt_clks
 * @master_cnt: number of @master entries
 * @slaves_cnt: number of @slave entries
 * @response_lat: device OCP response latency (in interface clock cycles)
 * @_int_flags: internal-use hwmod flags
 * @_state: internal-use hwmod state
 * @_postsetup_state: internal-use state to leave the hwmod in after _setup()
 * @flags: hwmod flags (documented below)
 * @_lock: spinlock serializing operations on this hwmod
 * @node: list node for hwmod list (internal use)
 * @parent_hwmod: (temporary) a pointer to the hierarchical parent of this hwmod
 *
 * @main_clk refers to this module's "main clock," which for our
 * purposes is defined as "the functional clock needed for register
 * accesses to complete."  Modules may not have a main clock if the
 * interface clock also serves as a main clock.
 *
 * Parameter names beginning with an underscore are managed internally by
 * the omap_hwmod code and should not be set during initialization.
 *
 * @masters and @slaves are now deprecated.
 *
 * @parent_hwmod is temporary; there should be no need for it, as this
 * information should already be expressed in the OCP interface
 * structures.  @parent_hwmod is present as a workaround until we improve
 * handling for hwmods with multiple parents (e.g., OMAP4+ DSS with
 * multiple register targets across different interconnects).
 */
struct omap_hwmod {
	const char			*name;
	struct omap_hwmod_class		*class;
	struct omap_device		*od;
	struct omap_hwmod_rst_info	*rst_lines;
	union {
		struct omap_hwmod_omap2_prcm omap2;
		struct omap_hwmod_omap4_prcm omap4;
	}				prcm;
	const char			*main_clk;
	struct clk			*_clk;
	struct omap_hwmod_opt_clk	*opt_clks;
	const char			*clkdm_name;
	struct clockdomain		*clkdm;
	struct list_head		slave_ports; /* connect to *_TA */
	void				*dev_attr;
	u32				_sysc_cache;
	void __iomem			*_mpu_rt_va;
	spinlock_t			_lock;
	struct lock_class_key		hwmod_key; /* unique lock class */
	struct list_head		node;
	struct omap_hwmod_ocp_if	*_mpu_port;
	u32				flags;
	u8				mpu_rt_idx;
	u8				response_lat;
	u8				rst_lines_cnt;
	u8				opt_clks_cnt;
	u8				slaves_cnt;
	u8				hwmods_cnt;
	u8				_int_flags;
	u8				_state;
	u8				_postsetup_state;
	struct omap_hwmod		*parent_hwmod;
};

struct device_node;

struct omap_hwmod *omap_hwmod_lookup(const char *name);
int omap_hwmod_for_each(int (*fn)(struct omap_hwmod *oh, void *data),
			void *data);

int __init omap_hwmod_setup_one(const char *name);
int omap_hwmod_parse_module_range(struct omap_hwmod *oh,
				  struct device_node *np,
				  struct resource *res);

struct ti_sysc_module_data;
struct ti_sysc_cookie;

int omap_hwmod_init_module(struct device *dev,
			   const struct ti_sysc_module_data *data,
			   struct ti_sysc_cookie *cookie);

int omap_hwmod_enable(struct omap_hwmod *oh);
int omap_hwmod_idle(struct omap_hwmod *oh);
int omap_hwmod_shutdown(struct omap_hwmod *oh);

int omap_hwmod_assert_hardreset(struct omap_hwmod *oh, const char *name);
int omap_hwmod_deassert_hardreset(struct omap_hwmod *oh, const char *name);

void omap_hwmod_write(u32 v, struct omap_hwmod *oh, u16 reg_offs);
u32 omap_hwmod_read(struct omap_hwmod *oh, u16 reg_offs);
int omap_hwmod_softreset(struct omap_hwmod *oh);

int omap_hwmod_count_resources(struct omap_hwmod *oh, unsigned long flags);
int omap_hwmod_fill_resources(struct omap_hwmod *oh, struct resource *res);
int omap_hwmod_get_resource_byname(struct omap_hwmod *oh, unsigned int type,
				   const char *name, struct resource *res);

struct powerdomain *omap_hwmod_get_pwrdm(struct omap_hwmod *oh);
void __iomem *omap_hwmod_get_mpu_rt_va(struct omap_hwmod *oh);

int omap_hwmod_for_each_by_class(const char *classname,
				 int (*fn)(struct omap_hwmod *oh,
					   void *user),
				 void *user);

int omap_hwmod_set_postsetup_state(struct omap_hwmod *oh, u8 state);
int omap_hwmod_get_context_loss_count(struct omap_hwmod *oh);

extern void __init omap_hwmod_init(void);

const char *omap_hwmod_get_main_clk(struct omap_hwmod *oh);

/*
 *
 */

<<<<<<< HEAD
extern int omap_hwmod_aess_preprogram(struct omap_hwmod *oh);
=======
>>>>>>> 24b8d41d
void omap_hwmod_rtc_unlock(struct omap_hwmod *oh);
void omap_hwmod_rtc_lock(struct omap_hwmod *oh);

/*
 * Chip variant-specific hwmod init routines - XXX should be converted
 * to use initcalls once the initial boot ordering is straightened out
 */
extern int omap2420_hwmod_init(void);
extern int omap2430_hwmod_init(void);
extern int omap3xxx_hwmod_init(void);
extern int omap44xx_hwmod_init(void);
extern int omap54xx_hwmod_init(void);
extern int am33xx_hwmod_init(void);
extern int dm814x_hwmod_init(void);
extern int dm816x_hwmod_init(void);
extern int dra7xx_hwmod_init(void);
int am43xx_hwmod_init(void);

extern int __init omap_hwmod_register_links(struct omap_hwmod_ocp_if **ois);

#endif<|MERGE_RESOLUTION|>--- conflicted
+++ resolved
@@ -349,18 +349,12 @@
  * HWMOD_OMAP4_ZERO_CLKCTRL_OFFSET: Some IP blocks have a valid CLKCTRL
  *	offset of zero; this flag bit should be set in those cases to
  *	distinguish from hwmods that have no clkctrl offset.
-<<<<<<< HEAD
- */
-#define HWMOD_OMAP4_NO_CONTEXT_LOSS_BIT		(1 << 0)
-#define HWMOD_OMAP4_ZERO_CLKCTRL_OFFSET		(1 << 1)
-=======
  * HWMOD_OMAP4_CLKFWK_CLKCTR_CLOCK: Module clockctrl clock is managed
  *	by the common clock framework and not hwmod.
  */
 #define HWMOD_OMAP4_NO_CONTEXT_LOSS_BIT		(1 << 0)
 #define HWMOD_OMAP4_ZERO_CLKCTRL_OFFSET		(1 << 1)
 #define HWMOD_OMAP4_CLKFWK_CLKCTR_CLOCK		(1 << 2)
->>>>>>> 24b8d41d
 
 /**
  * struct omap_hwmod_omap4_prcm - OMAP4-specific PRCM data
@@ -666,10 +660,6 @@
  *
  */
 
-<<<<<<< HEAD
-extern int omap_hwmod_aess_preprogram(struct omap_hwmod *oh);
-=======
->>>>>>> 24b8d41d
 void omap_hwmod_rtc_unlock(struct omap_hwmod *oh);
 void omap_hwmod_rtc_lock(struct omap_hwmod *oh);
 
