--- conflicted
+++ resolved
@@ -212,16 +212,11 @@
 #define pfn_pmd(pfn,prot)	(__pmd(((phys_addr_t)(pfn) << PAGE_SHIFT) | pgprot_val(prot)))
 #define mk_pmd(page,prot)	pfn_pmd(page_to_pfn(page),prot)
 
-<<<<<<< HEAD
-/* represent a notpresent pmd by faulting entry, this is used by pmdp_invalidate */
-static inline pmd_t pmd_mknotpresent(pmd_t pmd)
-=======
 /* No hardware dirty/accessed bits -- generic_pmdp_establish() fits */
 #define pmdp_establish generic_pmdp_establish
 
 /* represent a notpresent pmd by faulting entry, this is used by pmdp_invalidate */
 static inline pmd_t pmd_mkinvalid(pmd_t pmd)
->>>>>>> 24b8d41d
 {
 	return __pmd(pmd_val(pmd) & ~L_PMD_SECT_VALID);
 }
