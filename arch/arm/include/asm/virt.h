--- conflicted
+++ resolved
@@ -65,16 +65,6 @@
 	return false;
 }
 
-<<<<<<< HEAD
-/* The section containing the hypervisor idmap text */
-extern char __hyp_idmap_text_start[];
-extern char __hyp_idmap_text_end[];
-
-/* The section containing the hypervisor text */
-extern char __hyp_text_start[];
-extern char __hyp_text_end[];
-=======
->>>>>>> 24b8d41d
 #endif
 
 #else
