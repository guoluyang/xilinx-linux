/* SPDX-License-Identifier: GPL-2.0-only */
/*
 *  arch/arm/include/asm/pgalloc.h
 *
 *  Copyright (C) 2000-2001 Russell King
 */
#ifndef _ASMARM_PGALLOC_H
#define _ASMARM_PGALLOC_H

#include <linux/pagemap.h>

#include <asm/domain.h>
#include <asm/pgtable-hwdef.h>
#include <asm/processor.h>
#include <asm/cacheflush.h>
#include <asm/tlbflush.h>

#ifdef CONFIG_MMU

#define _PAGE_USER_TABLE	(PMD_TYPE_TABLE | PMD_BIT4 | PMD_DOMAIN(DOMAIN_USER))
#define _PAGE_KERNEL_TABLE	(PMD_TYPE_TABLE | PMD_BIT4 | PMD_DOMAIN(DOMAIN_KERNEL))

#ifdef CONFIG_ARM_LPAE

<<<<<<< HEAD
static inline pmd_t *pmd_alloc_one(struct mm_struct *mm, unsigned long addr)
{
	return (pmd_t *)get_zeroed_page(GFP_KERNEL);
}

static inline void pmd_free(struct mm_struct *mm, pmd_t *pmd)
{
	BUG_ON((unsigned long)pmd & (PAGE_SIZE-1));
	free_page((unsigned long)pmd);
}

=======
>>>>>>> 24b8d41d
static inline void pud_populate(struct mm_struct *mm, pud_t *pud, pmd_t *pmd)
{
	set_pud(pud, __pud(__pa(pmd) | PMD_TYPE_TABLE));
}

#else	/* !CONFIG_ARM_LPAE */

/*
 * Since we have only two-level page tables, these are trivial
 */
#define pmd_alloc_one(mm,addr)		({ BUG(); ((pmd_t *)2); })
#define pmd_free(mm, pmd)		do { } while (0)
#define pud_populate(mm,pmd,pte)	BUG()

#endif	/* CONFIG_ARM_LPAE */

extern pgd_t *pgd_alloc(struct mm_struct *mm);
extern void pgd_free(struct mm_struct *mm, pgd_t *pgd);

<<<<<<< HEAD
#define PGALLOC_GFP	(GFP_KERNEL | __GFP_NOTRACK | __GFP_ZERO)

=======
>>>>>>> 24b8d41d
static inline void clean_pte_table(pte_t *pte)
{
	clean_dcache_area(pte + PTE_HWTABLE_PTRS, PTE_HWTABLE_SIZE);
}

/*
 * Allocate one PTE table.
 *
 * This actually allocates two hardware PTE tables, but we wrap this up
 * into one table thus:
 *
 *  +------------+
 *  | Linux pt 0 |
 *  +------------+
 *  | Linux pt 1 |
 *  +------------+
 *  |  h/w pt 0  |
 *  +------------+
 *  |  h/w pt 1  |
 *  +------------+
 */

#define __HAVE_ARCH_PTE_ALLOC_ONE_KERNEL
#define __HAVE_ARCH_PTE_ALLOC_ONE
#define __HAVE_ARCH_PGD_FREE
#include <asm-generic/pgalloc.h>

static inline pte_t *
pte_alloc_one_kernel(struct mm_struct *mm)
{
	pte_t *pte = __pte_alloc_one_kernel(mm);

	if (pte)
		clean_pte_table(pte);

	return pte;
}

#ifdef CONFIG_HIGHPTE
#define PGTABLE_HIGHMEM __GFP_HIGHMEM
#else
#define PGTABLE_HIGHMEM 0
#endif

static inline pgtable_t
pte_alloc_one(struct mm_struct *mm)
{
	struct page *pte;

	pte = __pte_alloc_one(mm, GFP_PGTABLE_USER | PGTABLE_HIGHMEM);
	if (!pte)
		return NULL;
	if (!PageHighMem(pte))
		clean_pte_table(page_address(pte));
	return pte;
}

static inline void __pmd_populate(pmd_t *pmdp, phys_addr_t pte,
				  pmdval_t prot)
{
	pmdval_t pmdval = (pte + PTE_HWTABLE_OFF) | prot;
	pmdp[0] = __pmd(pmdval);
#ifndef CONFIG_ARM_LPAE
	pmdp[1] = __pmd(pmdval + 256 * sizeof(pte_t));
#endif
	flush_pmd_entry(pmdp);
}

/*
 * Populate the pmdp entry with a pointer to the pte.  This pmd is part
 * of the mm address space.
 *
 * Ensure that we always set both PMD entries.
 */
static inline void
pmd_populate_kernel(struct mm_struct *mm, pmd_t *pmdp, pte_t *ptep)
{
	/*
	 * The pmd must be loaded with the physical address of the PTE table
	 */
	__pmd_populate(pmdp, __pa(ptep), _PAGE_KERNEL_TABLE);
}

static inline void
pmd_populate(struct mm_struct *mm, pmd_t *pmdp, pgtable_t ptep)
{
	extern pmdval_t user_pmd_table;
	pmdval_t prot;

	if (__LINUX_ARM_ARCH__ >= 6 && !IS_ENABLED(CONFIG_ARM_LPAE))
		prot = user_pmd_table;
	else
		prot = _PAGE_USER_TABLE;

	__pmd_populate(pmdp, page_to_phys(ptep), prot);
}
#define pmd_pgtable(pmd) pmd_page(pmd)

#endif /* CONFIG_MMU */

#endif<|MERGE_RESOLUTION|>--- conflicted
+++ resolved
@@ -22,20 +22,6 @@
 
 #ifdef CONFIG_ARM_LPAE
 
-<<<<<<< HEAD
-static inline pmd_t *pmd_alloc_one(struct mm_struct *mm, unsigned long addr)
-{
-	return (pmd_t *)get_zeroed_page(GFP_KERNEL);
-}
-
-static inline void pmd_free(struct mm_struct *mm, pmd_t *pmd)
-{
-	BUG_ON((unsigned long)pmd & (PAGE_SIZE-1));
-	free_page((unsigned long)pmd);
-}
-
-=======
->>>>>>> 24b8d41d
 static inline void pud_populate(struct mm_struct *mm, pud_t *pud, pmd_t *pmd)
 {
 	set_pud(pud, __pud(__pa(pmd) | PMD_TYPE_TABLE));
@@ -55,11 +41,6 @@
 extern pgd_t *pgd_alloc(struct mm_struct *mm);
 extern void pgd_free(struct mm_struct *mm, pgd_t *pgd);
 
-<<<<<<< HEAD
-#define PGALLOC_GFP	(GFP_KERNEL | __GFP_NOTRACK | __GFP_ZERO)
-
-=======
->>>>>>> 24b8d41d
 static inline void clean_pte_table(pte_t *pte)
 {
 	clean_dcache_area(pte + PTE_HWTABLE_PTRS, PTE_HWTABLE_SIZE);
