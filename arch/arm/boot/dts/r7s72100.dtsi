// SPDX-License-Identifier: GPL-2.0
/*
 * Device Tree Source for the r7s72100 SoC
 *
 * Copyright (C) 2013-14 Renesas Solutions Corp.
 * Copyright (C) 2014 Wolfram Sang, Sang Engineering <wsa@sang-engineering.com>
 */

#include <dt-bindings/clock/r7s72100-clock.h>
#include <dt-bindings/interrupt-controller/arm-gic.h>
#include <dt-bindings/interrupt-controller/irq.h>

/ {
	compatible = "renesas,r7s72100";
	#address-cells = <1>;
	#size-cells = <1>;

	aliases {
		i2c0 = &i2c0;
		i2c1 = &i2c1;
		i2c2 = &i2c2;
		i2c3 = &i2c3;
		spi0 = &spi0;
		spi1 = &spi1;
		spi2 = &spi2;
		spi3 = &spi3;
		spi4 = &spi4;
	};

	/* Fixed factor clocks */
	b_clk: b {
		#clock-cells = <0>;
		compatible = "fixed-factor-clock";
		clocks = <&cpg_clocks R7S72100_CLK_PLL>;
		clock-mult = <1>;
		clock-div = <3>;
	};

	cpus {
		#address-cells = <1>;
		#size-cells = <0>;

		cpu@0 {
			device_type = "cpu";
			compatible = "arm,cortex-a9";
			reg = <0>;
			clock-frequency = <400000000>;
			clocks = <&cpg_clocks R7S72100_CLK_I>;
			next-level-cache = <&L2>;
		};
	};

	/* External clocks */
	extal_clk: extal {
		#clock-cells = <0>;
		compatible = "fixed-clock";
		/* If clk present, value must be set by board */
		clock-frequency = <0>;
	};

	p0_clk: p0 {
		#clock-cells = <0>;
		compatible = "fixed-factor-clock";
		clocks = <&cpg_clocks R7S72100_CLK_PLL>;
		clock-mult = <1>;
		clock-div = <12>;
	};

	p1_clk: p1 {
		#clock-cells = <0>;
		compatible = "fixed-factor-clock";
		clocks = <&cpg_clocks R7S72100_CLK_PLL>;
		clock-mult = <1>;
		clock-div = <6>;
	};

	pmu {
		compatible = "arm,cortex-a9-pmu";
		interrupts-extended = <&gic GIC_PPI 0 IRQ_TYPE_LEVEL_HIGH>;
	};

	rtc_x1_clk: rtc_x1 {
		#clock-cells = <0>;
		compatible = "fixed-clock";
		/* If clk present, value must be set by board to 32678 */
		clock-frequency = <0>;
	};

	rtc_x3_clk: rtc_x3 {
		#clock-cells = <0>;
		compatible = "fixed-clock";
		/* If clk present, value must be set by board to 4000000 */
		clock-frequency = <0>;
	};

	soc {
		compatible = "simple-bus";
		interrupt-parent = <&gic>;

		#address-cells = <1>;
		#size-cells = <1>;
		ranges;

		L2: cache-controller@3ffff000 {
			compatible = "arm,pl310-cache";
			reg = <0x3ffff000 0x1000>;
			interrupts = <GIC_SPI 8 IRQ_TYPE_LEVEL_HIGH>;
			arm,early-bresp-disable;
			arm,full-line-zero-disable;
			cache-unified;
			cache-level = <2>;
		};

		scif0: serial@e8007000 {
			compatible = "renesas,scif-r7s72100", "renesas,scif";
			reg = <0xe8007000 64>;
			interrupts = <GIC_SPI 190 IRQ_TYPE_LEVEL_HIGH>,
				     <GIC_SPI 191 IRQ_TYPE_LEVEL_HIGH>,
				     <GIC_SPI 192 IRQ_TYPE_LEVEL_HIGH>,
				     <GIC_SPI 189 IRQ_TYPE_LEVEL_HIGH>;
			clocks = <&mstp4_clks R7S72100_CLK_SCIF0>;
			clock-names = "fck";
			power-domains = <&cpg_clocks>;
			status = "disabled";
		};

		scif1: serial@e8007800 {
			compatible = "renesas,scif-r7s72100", "renesas,scif";
			reg = <0xe8007800 64>;
			interrupts = <GIC_SPI 194 IRQ_TYPE_LEVEL_HIGH>,
				     <GIC_SPI 195 IRQ_TYPE_LEVEL_HIGH>,
				     <GIC_SPI 196 IRQ_TYPE_LEVEL_HIGH>,
				     <GIC_SPI 193 IRQ_TYPE_LEVEL_HIGH>;
			clocks = <&mstp4_clks R7S72100_CLK_SCIF1>;
			clock-names = "fck";
			power-domains = <&cpg_clocks>;
			status = "disabled";
		};

		scif2: serial@e8008000 {
			compatible = "renesas,scif-r7s72100", "renesas,scif";
			reg = <0xe8008000 64>;
			interrupts = <GIC_SPI 198 IRQ_TYPE_LEVEL_HIGH>,
				     <GIC_SPI 199 IRQ_TYPE_LEVEL_HIGH>,
				     <GIC_SPI 200 IRQ_TYPE_LEVEL_HIGH>,
				     <GIC_SPI 197 IRQ_TYPE_LEVEL_HIGH>;
			clocks = <&mstp4_clks R7S72100_CLK_SCIF2>;
			clock-names = "fck";
			power-domains = <&cpg_clocks>;
			status = "disabled";
		};

		scif3: serial@e8008800 {
			compatible = "renesas,scif-r7s72100", "renesas,scif";
			reg = <0xe8008800 64>;
			interrupts = <GIC_SPI 202 IRQ_TYPE_LEVEL_HIGH>,
				     <GIC_SPI 203 IRQ_TYPE_LEVEL_HIGH>,
				     <GIC_SPI 204 IRQ_TYPE_LEVEL_HIGH>,
				     <GIC_SPI 201 IRQ_TYPE_LEVEL_HIGH>;
			clocks = <&mstp4_clks R7S72100_CLK_SCIF3>;
			clock-names = "fck";
			power-domains = <&cpg_clocks>;
			status = "disabled";
		};

<<<<<<< HEAD
		/* External clocks */
		extal_clk: extal {
			#clock-cells = <0>;
			compatible = "fixed-clock";
			/* If clk present, value must be set by board */
			clock-frequency = <0>;
		};

		usb_x1_clk: usb_x1 {
			#clock-cells = <0>;
			compatible = "fixed-clock";
			/* If clk present, value must be set by board */
			clock-frequency = <0>;
		};

		/* Fixed factor clocks */
		b_clk: b {
			#clock-cells = <0>;
			compatible = "fixed-factor-clock";
			clocks = <&cpg_clocks R7S72100_CLK_PLL>;
			clock-mult = <1>;
			clock-div = <3>;
		};
		p1_clk: p1 {
			#clock-cells = <0>;
			compatible = "fixed-factor-clock";
			clocks = <&cpg_clocks R7S72100_CLK_PLL>;
			clock-mult = <1>;
			clock-div = <6>;
		};
		p0_clk: p0 {
			#clock-cells = <0>;
			compatible = "fixed-factor-clock";
			clocks = <&cpg_clocks R7S72100_CLK_PLL>;
			clock-mult = <1>;
			clock-div = <12>;
=======
		scif4: serial@e8009000 {
			compatible = "renesas,scif-r7s72100", "renesas,scif";
			reg = <0xe8009000 64>;
			interrupts = <GIC_SPI 206 IRQ_TYPE_LEVEL_HIGH>,
				     <GIC_SPI 207 IRQ_TYPE_LEVEL_HIGH>,
				     <GIC_SPI 208 IRQ_TYPE_LEVEL_HIGH>,
				     <GIC_SPI 205 IRQ_TYPE_LEVEL_HIGH>;
			clocks = <&mstp4_clks R7S72100_CLK_SCIF4>;
			clock-names = "fck";
			power-domains = <&cpg_clocks>;
			status = "disabled";
		};

		scif5: serial@e8009800 {
			compatible = "renesas,scif-r7s72100", "renesas,scif";
			reg = <0xe8009800 64>;
			interrupts = <GIC_SPI 210 IRQ_TYPE_LEVEL_HIGH>,
				     <GIC_SPI 211 IRQ_TYPE_LEVEL_HIGH>,
				     <GIC_SPI 212 IRQ_TYPE_LEVEL_HIGH>,
				     <GIC_SPI 209 IRQ_TYPE_LEVEL_HIGH>;
			clocks = <&mstp4_clks R7S72100_CLK_SCIF5>;
			clock-names = "fck";
			power-domains = <&cpg_clocks>;
			status = "disabled";
		};

		scif6: serial@e800a000 {
			compatible = "renesas,scif-r7s72100", "renesas,scif";
			reg = <0xe800a000 64>;
			interrupts = <GIC_SPI 214 IRQ_TYPE_LEVEL_HIGH>,
				     <GIC_SPI 215 IRQ_TYPE_LEVEL_HIGH>,
				     <GIC_SPI 216 IRQ_TYPE_LEVEL_HIGH>,
				     <GIC_SPI 213 IRQ_TYPE_LEVEL_HIGH>;
			clocks = <&mstp4_clks R7S72100_CLK_SCIF6>;
			clock-names = "fck";
			power-domains = <&cpg_clocks>;
			status = "disabled";
		};

		scif7: serial@e800a800 {
			compatible = "renesas,scif-r7s72100", "renesas,scif";
			reg = <0xe800a800 64>;
			interrupts = <GIC_SPI 218 IRQ_TYPE_LEVEL_HIGH>,
				     <GIC_SPI 219 IRQ_TYPE_LEVEL_HIGH>,
				     <GIC_SPI 220 IRQ_TYPE_LEVEL_HIGH>,
				     <GIC_SPI 217 IRQ_TYPE_LEVEL_HIGH>;
			clocks = <&mstp4_clks R7S72100_CLK_SCIF7>;
			clock-names = "fck";
			power-domains = <&cpg_clocks>;
			status = "disabled";
		};

		spi0: spi@e800c800 {
			compatible = "renesas,rspi-r7s72100", "renesas,rspi-rz";
			reg = <0xe800c800 0x24>;
			interrupts = <GIC_SPI 238 IRQ_TYPE_LEVEL_HIGH>,
				     <GIC_SPI 239 IRQ_TYPE_LEVEL_HIGH>,
				     <GIC_SPI 240 IRQ_TYPE_LEVEL_HIGH>;
			interrupt-names = "error", "rx", "tx";
			clocks = <&mstp10_clks R7S72100_CLK_SPI0>;
			power-domains = <&cpg_clocks>;
			num-cs = <1>;
			#address-cells = <1>;
			#size-cells = <0>;
			status = "disabled";
		};

		spi1: spi@e800d000 {
			compatible = "renesas,rspi-r7s72100", "renesas,rspi-rz";
			reg = <0xe800d000 0x24>;
			interrupts = <GIC_SPI 241 IRQ_TYPE_LEVEL_HIGH>,
				     <GIC_SPI 242 IRQ_TYPE_LEVEL_HIGH>,
				     <GIC_SPI 243 IRQ_TYPE_LEVEL_HIGH>;
			interrupt-names = "error", "rx", "tx";
			clocks = <&mstp10_clks R7S72100_CLK_SPI1>;
			power-domains = <&cpg_clocks>;
			num-cs = <1>;
			#address-cells = <1>;
			#size-cells = <0>;
			status = "disabled";
		};

		spi2: spi@e800d800 {
			compatible = "renesas,rspi-r7s72100", "renesas,rspi-rz";
			reg = <0xe800d800 0x24>;
			interrupts = <GIC_SPI 244 IRQ_TYPE_LEVEL_HIGH>,
				     <GIC_SPI 245 IRQ_TYPE_LEVEL_HIGH>,
				     <GIC_SPI 246 IRQ_TYPE_LEVEL_HIGH>;
			interrupt-names = "error", "rx", "tx";
			clocks = <&mstp10_clks R7S72100_CLK_SPI2>;
			power-domains = <&cpg_clocks>;
			num-cs = <1>;
			#address-cells = <1>;
			#size-cells = <0>;
			status = "disabled";
		};

		spi3: spi@e800e000 {
			compatible = "renesas,rspi-r7s72100", "renesas,rspi-rz";
			reg = <0xe800e000 0x24>;
			interrupts = <GIC_SPI 247 IRQ_TYPE_LEVEL_HIGH>,
				     <GIC_SPI 248 IRQ_TYPE_LEVEL_HIGH>,
				     <GIC_SPI 249 IRQ_TYPE_LEVEL_HIGH>;
			interrupt-names = "error", "rx", "tx";
			clocks = <&mstp10_clks R7S72100_CLK_SPI3>;
			power-domains = <&cpg_clocks>;
			num-cs = <1>;
			#address-cells = <1>;
			#size-cells = <0>;
			status = "disabled";
		};

		spi4: spi@e800e800 {
			compatible = "renesas,rspi-r7s72100", "renesas,rspi-rz";
			reg = <0xe800e800 0x24>;
			interrupts = <GIC_SPI 250 IRQ_TYPE_LEVEL_HIGH>,
				     <GIC_SPI 251 IRQ_TYPE_LEVEL_HIGH>,
				     <GIC_SPI 252 IRQ_TYPE_LEVEL_HIGH>;
			interrupt-names = "error", "rx", "tx";
			clocks = <&mstp10_clks R7S72100_CLK_SPI4>;
			power-domains = <&cpg_clocks>;
			num-cs = <1>;
			#address-cells = <1>;
			#size-cells = <0>;
			status = "disabled";
		};

		usbhs0: usb@e8010000 {
			compatible = "renesas,usbhs-r7s72100", "renesas,rza1-usbhs";
			reg = <0xe8010000 0x1a0>;
			interrupts = <GIC_SPI 41 IRQ_TYPE_LEVEL_HIGH>;
			clocks = <&mstp7_clks R7S72100_CLK_USB0>;
			renesas,buswait = <4>;
			power-domains = <&cpg_clocks>;
			status = "disabled";
		};

		usbhs1: usb@e8207000 {
			compatible = "renesas,usbhs-r7s72100", "renesas,rza1-usbhs";
			reg = <0xe8207000 0x1a0>;
			interrupts = <GIC_SPI 42 IRQ_TYPE_LEVEL_HIGH>;
			clocks = <&mstp7_clks R7S72100_CLK_USB1>;
			renesas,buswait = <4>;
			power-domains = <&cpg_clocks>;
			status = "disabled";
		};

		mmcif: mmc@e804c800 {
			compatible = "renesas,mmcif-r7s72100", "renesas,sh-mmcif";
			reg = <0xe804c800 0x80>;
			interrupts = <GIC_SPI 268 IRQ_TYPE_LEVEL_HIGH>,
				     <GIC_SPI 269 IRQ_TYPE_LEVEL_HIGH>,
				     <GIC_SPI 267 IRQ_TYPE_LEVEL_HIGH>;
			clocks = <&mstp8_clks R7S72100_CLK_MMCIF>;
			power-domains = <&cpg_clocks>;
			reg-io-width = <4>;
			bus-width = <8>;
			status = "disabled";
		};

		sdhi0: mmc@e804e000 {
			compatible = "renesas,sdhi-r7s72100";
			reg = <0xe804e000 0x100>;
			interrupts = <GIC_SPI 270 IRQ_TYPE_LEVEL_HIGH>,
				     <GIC_SPI 271 IRQ_TYPE_LEVEL_HIGH>,
				     <GIC_SPI 272 IRQ_TYPE_LEVEL_HIGH>;

			clocks = <&mstp12_clks R7S72100_CLK_SDHI00>,
				 <&mstp12_clks R7S72100_CLK_SDHI01>;
			clock-names = "core", "cd";
			power-domains = <&cpg_clocks>;
			cap-sd-highspeed;
			cap-sdio-irq;
			status = "disabled";
		};

		sdhi1: mmc@e804e800 {
			compatible = "renesas,sdhi-r7s72100";
			reg = <0xe804e800 0x100>;
			interrupts = <GIC_SPI 273 IRQ_TYPE_LEVEL_HIGH>,
				     <GIC_SPI 274 IRQ_TYPE_LEVEL_HIGH>,
				     <GIC_SPI 275 IRQ_TYPE_LEVEL_HIGH>;

			clocks = <&mstp12_clks R7S72100_CLK_SDHI10>,
				 <&mstp12_clks R7S72100_CLK_SDHI11>;
			clock-names = "core", "cd";
			power-domains = <&cpg_clocks>;
			cap-sd-highspeed;
			cap-sdio-irq;
			status = "disabled";
		};

		gic: interrupt-controller@e8201000 {
			compatible = "arm,pl390";
			#interrupt-cells = <3>;
			#address-cells = <0>;
			interrupt-controller;
			reg = <0xe8201000 0x1000>,
				<0xe8202000 0x1000>;
		};

		ether: ethernet@e8203000 {
			compatible = "renesas,ether-r7s72100";
			reg = <0xe8203000 0x800>,
			      <0xe8204800 0x200>;
			interrupts = <GIC_SPI 327 IRQ_TYPE_LEVEL_HIGH>;
			clocks = <&mstp7_clks R7S72100_CLK_ETHER>;
			power-domains = <&cpg_clocks>;
			phy-mode = "mii";
			#address-cells = <1>;
			#size-cells = <0>;
			status = "disabled";
		};

		ceu: camera@e8210000 {
			reg = <0xe8210000 0x3000>;
			compatible = "renesas,r7s72100-ceu";
			interrupts = <GIC_SPI 332 IRQ_TYPE_LEVEL_HIGH>;
			clocks = <&mstp6_clks R7S72100_CLK_CEU>;
			power-domains = <&cpg_clocks>;
			status = "disabled";
		};

		wdt: watchdog@fcfe0000 {
			compatible = "renesas,r7s72100-wdt", "renesas,rza-wdt";
			reg = <0xfcfe0000 0x6>;
			interrupts = <GIC_SPI 106 IRQ_TYPE_LEVEL_HIGH>;
			clocks = <&p0_clk>;
>>>>>>> 24b8d41d
		};

		/* Special CPG clocks */
		cpg_clocks: cpg_clocks@fcfe0000 {
			#clock-cells = <1>;
			compatible = "renesas,r7s72100-cpg-clocks",
				     "renesas,rz-cpg-clocks";
			reg = <0xfcfe0000 0x18>;
			clocks = <&extal_clk>, <&usb_x1_clk>;
			clock-output-names = "pll", "i", "g";
			#power-domain-cells = <0>;
		};

		/* MSTP clocks */
		mstp3_clks: mstp3_clks@fcfe0420 {
			#clock-cells = <1>;
			compatible = "renesas,r7s72100-mstp-clocks", "renesas,cpg-mstp-clocks";
			reg = <0xfcfe0420 4>;
			clocks = <&p0_clk>;
			clock-indices = <R7S72100_CLK_MTU2>;
			clock-output-names = "mtu2";
		};

		mstp4_clks: mstp4_clks@fcfe0424 {
			#clock-cells = <1>;
			compatible = "renesas,r7s72100-mstp-clocks", "renesas,cpg-mstp-clocks";
			reg = <0xfcfe0424 4>;
			clocks = <&p1_clk>, <&p1_clk>, <&p1_clk>, <&p1_clk>,
				 <&p1_clk>, <&p1_clk>, <&p1_clk>, <&p1_clk>;
			clock-indices = <
				R7S72100_CLK_SCIF0 R7S72100_CLK_SCIF1 R7S72100_CLK_SCIF2 R7S72100_CLK_SCIF3
				R7S72100_CLK_SCIF4 R7S72100_CLK_SCIF5 R7S72100_CLK_SCIF6 R7S72100_CLK_SCIF7
			>;
			clock-output-names = "scif0", "scif1", "scif2", "scif3", "scif4", "scif5", "scif6", "scif7";
		};

<<<<<<< HEAD
=======
		mstp5_clks: mstp5_clks@fcfe0428 {
			#clock-cells = <1>;
			compatible = "renesas,r7s72100-mstp-clocks", "renesas,cpg-mstp-clocks";
			reg = <0xfcfe0428 4>;
			clocks = <&p0_clk>, <&p0_clk>;
			clock-indices = <R7S72100_CLK_OSTM0 R7S72100_CLK_OSTM1>;
			clock-output-names = "ostm0", "ostm1";
		};

		mstp6_clks: mstp6_clks@fcfe042c {
			#clock-cells = <1>;
			compatible = "renesas,r7s72100-mstp-clocks", "renesas,cpg-mstp-clocks";
			reg = <0xfcfe042c 4>;
			clocks = <&b_clk>, <&p0_clk>;
			clock-indices = <R7S72100_CLK_CEU R7S72100_CLK_RTC>;
			clock-output-names = "ceu", "rtc";
		};

>>>>>>> 24b8d41d
		mstp7_clks: mstp7_clks@fcfe0430 {
			#clock-cells = <1>;
			compatible = "renesas,r7s72100-mstp-clocks", "renesas,cpg-mstp-clocks";
			reg = <0xfcfe0430 4>;
<<<<<<< HEAD
			clocks = <&p0_clk>;
			clock-indices = <R7S72100_CLK_ETHER>;
			clock-output-names = "ether";
=======
			clocks = <&b_clk>, <&p1_clk>, <&p1_clk>;
			clock-indices = <R7S72100_CLK_ETHER R7S72100_CLK_USB0 R7S72100_CLK_USB1>;
			clock-output-names = "ether", "usb0", "usb1";
		};

		mstp8_clks: mstp8_clks@fcfe0434 {
			#clock-cells = <1>;
			compatible = "renesas,r7s72100-mstp-clocks", "renesas,cpg-mstp-clocks";
			reg = <0xfcfe0434 4>;
			clocks = <&p1_clk>;
			clock-indices = <R7S72100_CLK_MMCIF>;
			clock-output-names = "mmcif";
>>>>>>> 24b8d41d
		};

		mstp9_clks: mstp9_clks@fcfe0438 {
			#clock-cells = <1>;
			compatible = "renesas,r7s72100-mstp-clocks", "renesas,cpg-mstp-clocks";
			reg = <0xfcfe0438 4>;
			clocks = <&p0_clk>, <&p0_clk>, <&p0_clk>, <&p0_clk>, <&b_clk>, <&b_clk>;
			clock-indices = <
				R7S72100_CLK_I2C0 R7S72100_CLK_I2C1 R7S72100_CLK_I2C2 R7S72100_CLK_I2C3
				R7S72100_CLK_SPIBSC0 R7S72100_CLK_SPIBSC1
			>;
			clock-output-names = "i2c0", "i2c1", "i2c2", "i2c3", "spibsc0", "spibsc1";
		};

		mstp10_clks: mstp10_clks@fcfe043c {
			#clock-cells = <1>;
			compatible = "renesas,r7s72100-mstp-clocks", "renesas,cpg-mstp-clocks";
			reg = <0xfcfe043c 4>;
			clocks = <&p1_clk>, <&p1_clk>, <&p1_clk>, <&p1_clk>,
				 <&p1_clk>;
			clock-indices = <
				R7S72100_CLK_SPI0 R7S72100_CLK_SPI1 R7S72100_CLK_SPI2 R7S72100_CLK_SPI3
				R7S72100_CLK_SPI4
			>;
			clock-output-names = "spi0", "spi1", "spi2", "spi3", "spi4";
		};
		mstp12_clks: mstp12_clks@fcfe0444 {
			#clock-cells = <1>;
			compatible = "renesas,r7s72100-mstp-clocks", "renesas,cpg-mstp-clocks";
			reg = <0xfcfe0444 4>;
			clocks = <&p1_clk>, <&p1_clk>, <&p1_clk>, <&p1_clk>;
			clock-indices = <
				R7S72100_CLK_SDHI00 R7S72100_CLK_SDHI01
				R7S72100_CLK_SDHI10 R7S72100_CLK_SDHI11
			>;
			clock-output-names = "sdhi00", "sdhi01", "sdhi10", "sdhi11";
		};

		pinctrl: pinctrl@fcfe3000 {
			compatible = "renesas,r7s72100-ports";

			reg = <0xfcfe3000 0x4230>;

			port0: gpio-0 {
				gpio-controller;
				#gpio-cells = <2>;
				gpio-ranges = <&pinctrl 0 0 6>;
			};

			port1: gpio-1 {
				gpio-controller;
				#gpio-cells = <2>;
				gpio-ranges = <&pinctrl 0 16 16>;
			};

			port2: gpio-2 {
				gpio-controller;
				#gpio-cells = <2>;
				gpio-ranges = <&pinctrl 0 32 16>;
			};

			port3: gpio-3 {
				gpio-controller;
				#gpio-cells = <2>;
				gpio-ranges = <&pinctrl 0 48 16>;
			};

			port4: gpio-4 {
				gpio-controller;
				#gpio-cells = <2>;
				gpio-ranges = <&pinctrl 0 64 16>;
			};

			port5: gpio-5 {
				gpio-controller;
				#gpio-cells = <2>;
				gpio-ranges = <&pinctrl 0 80 11>;
			};

			port6: gpio-6 {
				gpio-controller;
				#gpio-cells = <2>;
				gpio-ranges = <&pinctrl 0 96 16>;
			};

			port7: gpio-7 {
				gpio-controller;
				#gpio-cells = <2>;
				gpio-ranges = <&pinctrl 0 112 16>;
			};

			port8: gpio-8 {
				gpio-controller;
				#gpio-cells = <2>;
				gpio-ranges = <&pinctrl 0 128 16>;
			};

			port9: gpio-9 {
				gpio-controller;
				#gpio-cells = <2>;
				gpio-ranges = <&pinctrl 0 144 8>;
			};

			port10: gpio-10 {
				gpio-controller;
				#gpio-cells = <2>;
				gpio-ranges = <&pinctrl 0 160 16>;
			};

			port11: gpio-11 {
				gpio-controller;
				#gpio-cells = <2>;
				gpio-ranges = <&pinctrl 0 176 16>;
			};
		};

		ostm0: timer@fcfec000 {
			compatible = "renesas,r7s72100-ostm", "renesas,ostm";
			reg = <0xfcfec000 0x30>;
			interrupts = <GIC_SPI 102 IRQ_TYPE_EDGE_RISING>;
			clocks = <&mstp5_clks R7S72100_CLK_OSTM0>;
			power-domains = <&cpg_clocks>;
			status = "disabled";
		};

		ostm1: timer@fcfec400 {
			compatible = "renesas,r7s72100-ostm", "renesas,ostm";
			reg = <0xfcfec400 0x30>;
			interrupts = <GIC_SPI 103 IRQ_TYPE_EDGE_RISING>;
			clocks = <&mstp5_clks R7S72100_CLK_OSTM1>;
			power-domains = <&cpg_clocks>;
			status = "disabled";
		};

		i2c0: i2c@fcfee000 {
			#address-cells = <1>;
			#size-cells = <0>;
			compatible = "renesas,riic-r7s72100", "renesas,riic-rz";
			reg = <0xfcfee000 0x44>;
			interrupts = <GIC_SPI 157 IRQ_TYPE_LEVEL_HIGH>,
				     <GIC_SPI 158 IRQ_TYPE_EDGE_RISING>,
				     <GIC_SPI 159 IRQ_TYPE_EDGE_RISING>,
				     <GIC_SPI 160 IRQ_TYPE_LEVEL_HIGH>,
				     <GIC_SPI 161 IRQ_TYPE_LEVEL_HIGH>,
				     <GIC_SPI 162 IRQ_TYPE_LEVEL_HIGH>,
				     <GIC_SPI 163 IRQ_TYPE_LEVEL_HIGH>,
				     <GIC_SPI 164 IRQ_TYPE_LEVEL_HIGH>;
			clocks = <&mstp9_clks R7S72100_CLK_I2C0>;
			clock-frequency = <100000>;
			power-domains = <&cpg_clocks>;
			status = "disabled";
		};

		i2c1: i2c@fcfee400 {
			#address-cells = <1>;
			#size-cells = <0>;
			compatible = "renesas,riic-r7s72100", "renesas,riic-rz";
			reg = <0xfcfee400 0x44>;
			interrupts = <GIC_SPI 165 IRQ_TYPE_LEVEL_HIGH>,
				     <GIC_SPI 166 IRQ_TYPE_EDGE_RISING>,
				     <GIC_SPI 167 IRQ_TYPE_EDGE_RISING>,
				     <GIC_SPI 168 IRQ_TYPE_LEVEL_HIGH>,
				     <GIC_SPI 169 IRQ_TYPE_LEVEL_HIGH>,
				     <GIC_SPI 170 IRQ_TYPE_LEVEL_HIGH>,
				     <GIC_SPI 171 IRQ_TYPE_LEVEL_HIGH>,
				     <GIC_SPI 172 IRQ_TYPE_LEVEL_HIGH>;
			clocks = <&mstp9_clks R7S72100_CLK_I2C1>;
			clock-frequency = <100000>;
			power-domains = <&cpg_clocks>;
			status = "disabled";
		};

		i2c2: i2c@fcfee800 {
			#address-cells = <1>;
			#size-cells = <0>;
			compatible = "renesas,riic-r7s72100", "renesas,riic-rz";
			reg = <0xfcfee800 0x44>;
			interrupts = <GIC_SPI 173 IRQ_TYPE_LEVEL_HIGH>,
				     <GIC_SPI 174 IRQ_TYPE_EDGE_RISING>,
				     <GIC_SPI 175 IRQ_TYPE_EDGE_RISING>,
				     <GIC_SPI 176 IRQ_TYPE_LEVEL_HIGH>,
				     <GIC_SPI 177 IRQ_TYPE_LEVEL_HIGH>,
				     <GIC_SPI 178 IRQ_TYPE_LEVEL_HIGH>,
				     <GIC_SPI 179 IRQ_TYPE_LEVEL_HIGH>,
				     <GIC_SPI 180 IRQ_TYPE_LEVEL_HIGH>;
			clocks = <&mstp9_clks R7S72100_CLK_I2C2>;
			clock-frequency = <100000>;
			power-domains = <&cpg_clocks>;
			status = "disabled";
		};

		i2c3: i2c@fcfeec00 {
			#address-cells = <1>;
			#size-cells = <0>;
			compatible = "renesas,riic-r7s72100", "renesas,riic-rz";
			reg = <0xfcfeec00 0x44>;
			interrupts = <GIC_SPI 181 IRQ_TYPE_LEVEL_HIGH>,
				     <GIC_SPI 182 IRQ_TYPE_EDGE_RISING>,
				     <GIC_SPI 183 IRQ_TYPE_EDGE_RISING>,
				     <GIC_SPI 184 IRQ_TYPE_LEVEL_HIGH>,
				     <GIC_SPI 185 IRQ_TYPE_LEVEL_HIGH>,
				     <GIC_SPI 186 IRQ_TYPE_LEVEL_HIGH>,
				     <GIC_SPI 187 IRQ_TYPE_LEVEL_HIGH>,
				     <GIC_SPI 188 IRQ_TYPE_LEVEL_HIGH>;
			clocks = <&mstp9_clks R7S72100_CLK_I2C3>;
			clock-frequency = <100000>;
			power-domains = <&cpg_clocks>;
			status = "disabled";
		};

		irqc: interrupt-controller@fcfef800 {
			compatible = "renesas,r7s72100-irqc",
				     "renesas,rza1-irqc";
			#interrupt-cells = <2>;
			#address-cells = <0>;
			interrupt-controller;
			reg = <0xfcfef800 0x6>;
			interrupt-map =
				<0 0 &gic GIC_SPI 0 IRQ_TYPE_LEVEL_HIGH>,
				<1 0 &gic GIC_SPI 1 IRQ_TYPE_LEVEL_HIGH>,
				<2 0 &gic GIC_SPI 2 IRQ_TYPE_LEVEL_HIGH>,
				<3 0 &gic GIC_SPI 3 IRQ_TYPE_LEVEL_HIGH>,
				<4 0 &gic GIC_SPI 4 IRQ_TYPE_LEVEL_HIGH>,
				<5 0 &gic GIC_SPI 5 IRQ_TYPE_LEVEL_HIGH>,
				<6 0 &gic GIC_SPI 6 IRQ_TYPE_LEVEL_HIGH>,
				<7 0 &gic GIC_SPI 7 IRQ_TYPE_LEVEL_HIGH>;
			interrupt-map-mask = <7 0>;
		};

		mtu2: timer@fcff0000 {
			compatible = "renesas,mtu2-r7s72100", "renesas,mtu2";
			reg = <0xfcff0000 0x400>;
			interrupts = <GIC_SPI 107 IRQ_TYPE_LEVEL_HIGH>;
			interrupt-names = "tgi0a";
			clocks = <&mstp3_clks R7S72100_CLK_MTU2>;
			clock-names = "fck";
			power-domains = <&cpg_clocks>;
			status = "disabled";
		};

		rtc: rtc@fcff1000 {
			compatible = "renesas,r7s72100-rtc", "renesas,sh-rtc";
			reg = <0xfcff1000 0x2e>;
			interrupts = <GIC_SPI 276 IRQ_TYPE_LEVEL_HIGH>,
				     <GIC_SPI 277 IRQ_TYPE_LEVEL_HIGH>,
				     <GIC_SPI 278 IRQ_TYPE_LEVEL_HIGH>;
			interrupt-names = "alarm", "period", "carry";
			clocks = <&mstp6_clks R7S72100_CLK_RTC>, <&rtc_x1_clk>,
				 <&rtc_x3_clk>, <&extal_clk>;
			clock-names = "fck", "rtc_x1", "rtc_x3", "extal";
			power-domains = <&cpg_clocks>;
			status = "disabled";
		};
	};

	usb_x1_clk: usb_x1 {
		#clock-cells = <0>;
		compatible = "fixed-clock";
		/* If clk present, value must be set by board */
		clock-frequency = <0>;
	};

	ether: ethernet@e8203000 {
		compatible = "renesas,ether-r7s72100";
		reg = <0xe8203000 0x800>,
		      <0xe8204800 0x200>;
		interrupts = <GIC_SPI 327 IRQ_TYPE_LEVEL_HIGH>;
		clocks = <&mstp7_clks R7S72100_CLK_ETHER>;
		power-domains = <&cpg_clocks>;
		phy-mode = "mii";
		#address-cells = <1>;
		#size-cells = <0>;
		status = "disabled";
	};
};<|MERGE_RESOLUTION|>--- conflicted
+++ resolved
@@ -163,44 +163,6 @@
 			status = "disabled";
 		};
 
-<<<<<<< HEAD
-		/* External clocks */
-		extal_clk: extal {
-			#clock-cells = <0>;
-			compatible = "fixed-clock";
-			/* If clk present, value must be set by board */
-			clock-frequency = <0>;
-		};
-
-		usb_x1_clk: usb_x1 {
-			#clock-cells = <0>;
-			compatible = "fixed-clock";
-			/* If clk present, value must be set by board */
-			clock-frequency = <0>;
-		};
-
-		/* Fixed factor clocks */
-		b_clk: b {
-			#clock-cells = <0>;
-			compatible = "fixed-factor-clock";
-			clocks = <&cpg_clocks R7S72100_CLK_PLL>;
-			clock-mult = <1>;
-			clock-div = <3>;
-		};
-		p1_clk: p1 {
-			#clock-cells = <0>;
-			compatible = "fixed-factor-clock";
-			clocks = <&cpg_clocks R7S72100_CLK_PLL>;
-			clock-mult = <1>;
-			clock-div = <6>;
-		};
-		p0_clk: p0 {
-			#clock-cells = <0>;
-			compatible = "fixed-factor-clock";
-			clocks = <&cpg_clocks R7S72100_CLK_PLL>;
-			clock-mult = <1>;
-			clock-div = <12>;
-=======
 		scif4: serial@e8009000 {
 			compatible = "renesas,scif-r7s72100", "renesas,scif";
 			reg = <0xe8009000 64>;
@@ -429,7 +391,6 @@
 			reg = <0xfcfe0000 0x6>;
 			interrupts = <GIC_SPI 106 IRQ_TYPE_LEVEL_HIGH>;
 			clocks = <&p0_clk>;
->>>>>>> 24b8d41d
 		};
 
 		/* Special CPG clocks */
@@ -466,8 +427,6 @@
 			clock-output-names = "scif0", "scif1", "scif2", "scif3", "scif4", "scif5", "scif6", "scif7";
 		};
 
-<<<<<<< HEAD
-=======
 		mstp5_clks: mstp5_clks@fcfe0428 {
 			#clock-cells = <1>;
 			compatible = "renesas,r7s72100-mstp-clocks", "renesas,cpg-mstp-clocks";
@@ -486,16 +445,10 @@
 			clock-output-names = "ceu", "rtc";
 		};
 
->>>>>>> 24b8d41d
 		mstp7_clks: mstp7_clks@fcfe0430 {
 			#clock-cells = <1>;
 			compatible = "renesas,r7s72100-mstp-clocks", "renesas,cpg-mstp-clocks";
 			reg = <0xfcfe0430 4>;
-<<<<<<< HEAD
-			clocks = <&p0_clk>;
-			clock-indices = <R7S72100_CLK_ETHER>;
-			clock-output-names = "ether";
-=======
 			clocks = <&b_clk>, <&p1_clk>, <&p1_clk>;
 			clock-indices = <R7S72100_CLK_ETHER R7S72100_CLK_USB0 R7S72100_CLK_USB1>;
 			clock-output-names = "ether", "usb0", "usb1";
@@ -508,7 +461,6 @@
 			clocks = <&p1_clk>;
 			clock-indices = <R7S72100_CLK_MMCIF>;
 			clock-output-names = "mmcif";
->>>>>>> 24b8d41d
 		};
 
 		mstp9_clks: mstp9_clks@fcfe0438 {
@@ -770,17 +722,4 @@
 		/* If clk present, value must be set by board */
 		clock-frequency = <0>;
 	};
-
-	ether: ethernet@e8203000 {
-		compatible = "renesas,ether-r7s72100";
-		reg = <0xe8203000 0x800>,
-		      <0xe8204800 0x200>;
-		interrupts = <GIC_SPI 327 IRQ_TYPE_LEVEL_HIGH>;
-		clocks = <&mstp7_clks R7S72100_CLK_ETHER>;
-		power-domains = <&cpg_clocks>;
-		phy-mode = "mii";
-		#address-cells = <1>;
-		#size-cells = <0>;
-		status = "disabled";
-	};
 };