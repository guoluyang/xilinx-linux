--- conflicted
+++ resolved
@@ -10,12 +10,8 @@
 #include <dt-bindings/power/mt2701-power.h>
 #include <dt-bindings/interrupt-controller/irq.h>
 #include <dt-bindings/interrupt-controller/arm-gic.h>
-<<<<<<< HEAD
-#include "skeleton64.dtsi"
-=======
 #include <dt-bindings/memory/mt2701-larb-port.h>
 #include <dt-bindings/reset/mt2701-resets.h>
->>>>>>> 24b8d41d
 #include "mt2701-pinfunc.h"
 
 / {
@@ -127,19 +123,6 @@
 			     <GIC_PPI 10 (GIC_CPU_MASK_SIMPLE(4) | IRQ_TYPE_LEVEL_HIGH)>;
 	};
 
-<<<<<<< HEAD
-	pio: pinctrl@10005000 {
-		compatible = "mediatek,mt2701-pinctrl";
-		reg = <0 0x1000b000 0 0x1000>;
-		mediatek,pctl-regmap = <&syscfg_pctl_a>;
-		pins-are-numbered;
-		gpio-controller;
-		#gpio-cells = <2>;
-		interrupt-controller;
-		#interrupt-cells = <2>;
-		interrupts = <GIC_SPI 113 IRQ_TYPE_LEVEL_HIGH>,
-			     <GIC_SPI 114 IRQ_TYPE_LEVEL_HIGH>;
-=======
 	topckgen: syscon@10000000 {
 		compatible = "mediatek,mt2701-topckgen", "syscon";
 		reg = <0 0x10000000 0 0x1000>;
@@ -158,7 +141,6 @@
 		reg = <0 0x10003000 0 0x1000>;
 		#clock-cells = <1>;
 		#reset-cells = <1>;
->>>>>>> 24b8d41d
 	};
 
 	syscfg_pctl_a: syscfg@10005000 {
@@ -166,8 +148,6 @@
 		reg = <0 0x10005000 0 0x1000>;
 	};
 
-<<<<<<< HEAD
-=======
 	scpsys: power-controller@10006000 {
 		compatible = "mediatek,mt2701-scpsys", "syscon";
 		#power-domain-cells = <1>;
@@ -179,7 +159,6 @@
 		clock-names = "mm", "mfg", "ethif";
 	};
 
->>>>>>> 24b8d41d
 	watchdog: watchdog@10007000 {
 		compatible = "mediatek,mt2701-wdt",
 			     "mediatek,mt6589-wdt";
