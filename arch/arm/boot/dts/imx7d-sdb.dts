--- conflicted
+++ resolved
@@ -209,32 +209,6 @@
 	};
 };
 
-&ecspi3 {
-	fsl,spi-num-chipselects = <1>;
-	pinctrl-names = "default";
-	pinctrl-0 = <&pinctrl_ecspi3>;
-	cs-gpios = <&gpio5 9 GPIO_ACTIVE_HIGH>;
-	status = "okay";
-
-	tsc2046@0 {
-		compatible = "ti,tsc2046";
-		reg = <0>;
-		spi-max-frequency = <1000000>;
-		pinctrl-names ="default";
-		pinctrl-0 = <&pinctrl_tsc2046_pendown>;
-		interrupt-parent = <&gpio2>;
-		interrupts = <29 0>;
-		pendown-gpio = <&gpio2 29 GPIO_ACTIVE_HIGH>;
-		ti,x-min = /bits/ 16 <0>;
-		ti,x-max = /bits/ 16 <0>;
-		ti,y-min = /bits/ 16 <0>;
-		ti,y-max = /bits/ 16 <0>;
-		ti,pressure-max = /bits/ 16 <0>;
-		ti,x-plate-ohms = /bits/ 16 <400>;
-		wakeup-source;
-	};
-};
-
 &fec1 {
 	pinctrl-names = "default";
 	pinctrl-0 = <&pinctrl_enet1>;
@@ -420,40 +394,6 @@
 &lcdif {
 	pinctrl-names = "default";
 	pinctrl-0 = <&pinctrl_lcdif>;
-<<<<<<< HEAD
-	display = <&display0>;
-	status = "okay";
-
-	display0: display {
-		bits-per-pixel = <16>;
-		bus-width = <24>;
-
-		display-timings {
-			native-mode = <&timing0>;
-
-			timing0: timing0 {
-				clock-frequency = <9200000>;
-				hactive = <480>;
-				vactive = <272>;
-				hfront-porch = <8>;
-				hback-porch = <4>;
-				hsync-len = <41>;
-				vback-porch = <2>;
-				vfront-porch = <4>;
-				vsync-len = <10>;
-				hsync-active = <0>;
-				vsync-active = <0>;
-				de-active = <1>;
-				pixelclk-active = <0>;
-			};
-		};
-	};
-};
-
-&pwm1 {
-	pinctrl-names = "default";
-	pinctrl-0 = <&pinctrl_pwm1>;
-=======
 	status = "okay";
 
 	port {
@@ -499,7 +439,6 @@
 };
 
 &snvs_pwrkey {
->>>>>>> 24b8d41d
 	status = "okay";
 };
 
@@ -578,15 +517,12 @@
 	pinctrl-0 = <&pinctrl_hog>;
 
 	imx7d-sdb {
-<<<<<<< HEAD
-=======
 		pinctrl_brcm_reg: brcmreggrp {
 			fsl,pins = <
 				MX7D_PAD_ECSPI2_MOSI__GPIO4_IO21	0x14
 			>;
 		};
 
->>>>>>> 24b8d41d
 		pinctrl_ecspi3: ecspi3grp {
 			fsl,pins = <
 				MX7D_PAD_SAI2_TX_SYNC__ECSPI3_MISO	0x2
@@ -727,11 +663,6 @@
 			>;
 		};
 
-<<<<<<< HEAD
-		pinctrl_pwm1: pwm1grp {
-			fsl,pins = <
-				MX7D_PAD_GPIO1_IO01__PWM1_OUT		0x110b0
-=======
 		pinctrl_sai1: sai1grp {
 			fsl,pins = <
 				MX7D_PAD_SAI1_MCLK__SAI1_MCLK           0x1f
@@ -764,7 +695,6 @@
 				MX7D_PAD_GPIO1_IO09__GPIO1_IO9	0x59
 				MX7D_PAD_GPIO1_IO12__GPIO1_IO12	0x59
 				MX7D_PAD_GPIO1_IO13__GPIO1_IO13	0x59
->>>>>>> 24b8d41d
 			>;
 		};
 
@@ -922,17 +852,9 @@
 		>;
 	};
 
-<<<<<<< HEAD
-		pinctrl_wdog: wdoggrp {
-			fsl,pins = <
-				MX7D_PAD_GPIO1_IO00__WDOD1_WDOG_B	0x74
-			>;
-		};
-=======
 	pinctrl_sai3_mclk: sai3grp_mclk {
 		fsl,pins = <
 			MX7D_PAD_LPSR_GPIO1_IO03__SAI3_MCLK	0x1f
 		>;
->>>>>>> 24b8d41d
 	};
 };