--- conflicted
+++ resolved
@@ -21,11 +21,7 @@
 		ddc-i2c-bus = <&dpaux>;
 	};
 
-<<<<<<< HEAD
-	sdhci@700b0400 { /* SD Card on this bus */
-=======
 	mmc@700b0400 { /* SD Card on this bus */
->>>>>>> 24b8d41d
 		wp-gpios = <&gpio TEGRA_GPIO(Q, 4) GPIO_ACTIVE_LOW>;
 	};
 
