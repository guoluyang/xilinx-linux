--- conflicted
+++ resolved
@@ -8,11 +8,7 @@
 
 /dts-v1/;
 
-<<<<<<< HEAD
-#include "bcm4708.dtsi"
-=======
 #include "bcm47094.dtsi"
->>>>>>> 24b8d41d
 #include "bcm5301x-nand-cs0-bch1.dtsi"
 
 / {
@@ -121,16 +117,4 @@
 
 &usb3_phy {
 	status = "okay";
-<<<<<<< HEAD
-	clock-frequency = <125000000>;
-};
-
-&usb3 {
-	vcc-gpio = <&chipcommon 18 GPIO_ACTIVE_HIGH>;
-};
-
-&spi_nor {
-	status = "okay";
-=======
->>>>>>> 24b8d41d
 };