--- conflicted
+++ resolved
@@ -17,32 +17,6 @@
 		#size-cells = <1>;
 		ranges;
 
-<<<<<<< HEAD
-		gp0_reserved: rproc@40000000 {
-			compatible = "shared-dma-pool";
-			reg = <0x40000000 0x01000000>;
-			no-map;
-			status = "disabled";
-		};
-
-		gp1_reserved: rproc@41000000 {
-			compatible = "shared-dma-pool";
-			reg = <0x41000000 0x01000000>;
-			no-map;
-			status = "disabled";
-		};
-
-		audio_reserved: rproc@42000000 {
-			compatible = "shared-dma-pool";
-			reg = <0x42000000 0x01000000>;
-			no-map;
-			status = "disabled";
-		};
-
-		dmu_reserved: rproc@43000000 {
-			compatible = "shared-dma-pool";
-			reg = <0x43000000 0x01000000>;
-=======
 		gp0_reserved: rproc@45000000 {
 			compatible = "shared-dma-pool";
 			reg = <0x45000000 0x00400000>;
@@ -52,7 +26,6 @@
 		delta_reserved: rproc@44000000 {
 			compatible = "shared-dma-pool";
 			reg = <0x44000000 0x01000000>;
->>>>>>> 24b8d41d
 			no-map;
 		};
 	};
@@ -725,11 +698,7 @@
 			compatible	= "st,sti-pwm";
 			#pwm-cells	= <2>;
 			reg		= <0x9810000 0x68>;
-<<<<<<< HEAD
-			interrupts      = <GIC_SPI 128 IRQ_TYPE_NONE>;
-=======
 			interrupts      = <GIC_SPI 128 IRQ_TYPE_LEVEL_HIGH>;
->>>>>>> 24b8d41d
 			pinctrl-names	= "default";
 			pinctrl-0	= <&pinctrl_pwm0_chan0_default>;
 			clock-names	= "pwm";
@@ -798,31 +767,12 @@
 				 <&clk_s_c0_flexgen CLK_ETH_PHY>;
 		};
 
-<<<<<<< HEAD
-		cec: sti-cec@094a087c {
-			compatible = "st,stih-cec";
-			reg = <0x94a087c 0x64>;
-			clocks = <&clk_sysin>;
-			clock-names = "cec-clk";
-			interrupts = <GIC_SPI 140 IRQ_TYPE_NONE>;
-			interrupt-names = "cec-irq";
-			pinctrl-names = "default";
-			pinctrl-0 = <&pinctrl_cec0_default>;
-			resets = <&softreset STIH407_LPM_SOFTRESET>;
-		};
-
-		rng10: rng@08a89000 {
-			compatible      = "st,rng";
-			reg		= <0x08a89000 0x1000>;
-			clocks          = <&clk_sysin>;
-=======
 		mailbox0: mailbox@8f00000  {
 			compatible	= "st,stih407-mailbox";
 			reg		= <0x8f00000 0x1000>;
 			interrupts	= <GIC_SPI 1 IRQ_TYPE_LEVEL_HIGH>;
 			#mbox-cells	= <2>;
 			mbox-name	= "a9";
->>>>>>> 24b8d41d
 			status		= "okay";
 		};
 
@@ -842,34 +792,6 @@
 			status		= "okay";
 		};
 
-<<<<<<< HEAD
-		mailbox0: mailbox@8f00000  {
-			compatible	= "st,stih407-mailbox";
-			reg		= <0x8f00000 0x1000>;
-			interrupts	= <GIC_SPI 1 IRQ_TYPE_NONE>;
-			#mbox-cells	= <2>;
-			mbox-name	= "a9";
-			status		= "okay";
-		};
-
-		mailbox1: mailbox@8f01000 {
-			compatible	= "st,stih407-mailbox";
-			reg		= <0x8f01000 0x1000>;
-			#mbox-cells	= <2>;
-			mbox-name	= "st231_gp_1";
-			status		= "okay";
-		};
-
-		mailbox2: mailbox@8f02000 {
-			compatible	= "st,stih407-mailbox";
-			reg		= <0x8f02000 0x1000>;
-			#mbox-cells	= <2>;
-			mbox-name	= "st231_gp_0";
-			status		= "okay";
-		};
-
-=======
->>>>>>> 24b8d41d
 		mailbox3: mailbox@8f03000 {
 			compatible	= "st,stih407-mailbox";
 			reg		= <0x8f03000 0x1000>;
@@ -878,48 +800,15 @@
 			status		= "okay";
 		};
 
-<<<<<<< HEAD
-		st231_gp0: remote-processor {
-			compatible	= "st,st231-rproc";
-=======
 		st231_gp0: st231-gp0@0 {
 			compatible	= "st,st231-rproc";
 			reg		= <0 0>;
->>>>>>> 24b8d41d
 			memory-region	= <&gp0_reserved>;
 			resets		= <&softreset STIH407_ST231_GP0_SOFTRESET>;
 			reset-names	= "sw_reset";
 			clocks		= <&clk_s_c0_flexgen CLK_ST231_GP_0>;
 			clock-frequency	= <600000000>;
 			st,syscfg	= <&syscfg_core 0x22c>;
-<<<<<<< HEAD
-		};
-
-
-		st231_gp1: remote-processor {
-			compatible	= "st,st231-rproc";
-			memory-region	= <&gp1_reserved>;
-			resets		= <&softreset STIH407_ST231_GP1_SOFTRESET>;
-			reset-names	= "sw_reset";
-			clocks		= <&clk_s_c0_flexgen CLK_ST231_GP_1>;
-			clock-frequency = <600000000>;
-			st,syscfg	= <&syscfg_core 0x220>;
-		};
-
-		st231_audio: remote-processor {
-			compatible	= "st,st231-rproc";
-			memory-region	= <&audio_reserved>;
-			resets		= <&softreset STIH407_ST231_AUD_SOFTRESET>;
-			reset-names	= "sw_reset";
-			clocks		= <&clk_s_c0_flexgen CLK_ST231_AUD_0>;
-			clock-frequency	= <600000000>;
-			st,syscfg	= <&syscfg_core 0x228>;
-		};
-
-		st231_dmu: remote-processor {
-			compatible	= "st,st231-rproc";
-			memory-region	= <&dmu_reserved>;
-=======
 			#mbox-cells = <1>;
 			mbox-names = "vq0_rx", "vq0_tx", "vq1_rx", "vq1_tx";
 			mboxes = <&mailbox0 0 2>, <&mailbox2 0 1>, <&mailbox0 0 3>, <&mailbox2 0 0>;
@@ -929,18 +818,14 @@
 			compatible	= "st,st231-rproc";
 			reg		= <0 0>;
 			memory-region	= <&delta_reserved>;
->>>>>>> 24b8d41d
 			resets		= <&softreset STIH407_ST231_DMU_SOFTRESET>;
 			reset-names	= "sw_reset";
 			clocks		= <&clk_s_c0_flexgen CLK_ST231_DMU>;
 			clock-frequency	= <600000000>;
 			st,syscfg	= <&syscfg_core 0x224>;
-<<<<<<< HEAD
-=======
 			#mbox-cells = <1>;
 			mbox-names = "vq0_rx", "vq0_tx", "vq1_rx", "vq1_tx";
 			mboxes = <&mailbox0 0 0>, <&mailbox3 0 1>, <&mailbox0 0 1>, <&mailbox3 0 0>;
->>>>>>> 24b8d41d
 		};
 
 		/* fdma audio */
@@ -955,11 +840,7 @@
 				 <&clk_s_c0_flexgen CLK_EXT2F_A9>,
 				 <&clk_s_c0_flexgen CLK_EXT2F_A9>,
 				 <&clk_s_c0_flexgen CLK_EXT2F_A9>;
-<<<<<<< HEAD
-			interrupts = <GIC_SPI 5 IRQ_TYPE_NONE>;
-=======
 			interrupts = <GIC_SPI 5 IRQ_TYPE_LEVEL_HIGH>;
->>>>>>> 24b8d41d
 			dma-channels = <16>;
 			#dma-cells = <3>;
 		};
@@ -977,17 +858,11 @@
 				<&clk_s_c0_flexgen CLK_TX_ICN_DMU>,
 				<&clk_s_c0_flexgen CLK_EXT2F_A9>;
 
-<<<<<<< HEAD
-			interrupts = <GIC_SPI 7 IRQ_TYPE_NONE>;
-			dma-channels = <16>;
-			#dma-cells = <3>;
-=======
 			interrupts = <GIC_SPI 7 IRQ_TYPE_LEVEL_HIGH>;
 			dma-channels = <16>;
 			#dma-cells = <3>;
 
 			status = "disabled";
->>>>>>> 24b8d41d
 		};
 
 		/* fdma free running */
@@ -998,37 +873,19 @@
 			      <0x8e77000 0x1000>,
 			      <0x8e78000 0x8000>;
 			reg-names = "slimcore", "dmem", "peripherals", "imem";
-<<<<<<< HEAD
-			interrupts = <GIC_SPI 9 IRQ_TYPE_NONE>;
-=======
 			interrupts = <GIC_SPI 9 IRQ_TYPE_LEVEL_HIGH>;
->>>>>>> 24b8d41d
 			dma-channels = <16>;
 			#dma-cells = <3>;
 			clocks = <&clk_s_c0_flexgen CLK_FDMA>,
 				<&clk_s_c0_flexgen CLK_EXT2F_A9>,
 				<&clk_s_c0_flexgen CLK_TX_ICN_DISP_0>,
 				<&clk_s_c0_flexgen CLK_EXT2F_A9>;
-<<<<<<< HEAD
-		};
-
-		sti_sasg_codec: sti-sasg-codec {
-			compatible = "st,stih407-sas-codec";
-			#sound-dai-cells = <1>;
-			status = "disabled";
-			st,syscfg = <&syscfg_core>;
-		};
-
-		sti_uni_player0: sti-uni-player@8d80000 {
-			compatible = "st,sti-uni-player";
-=======
 
 			status = "disabled";
 		};
 
 		sti_uni_player0: sti-uni-player@8d80000 {
 			compatible = "st,stih407-uni-player-hdmi";
->>>>>>> 24b8d41d
 			#sound-dai-cells = <0>;
 			st,syscfg = <&syscfg_core>;
 			clocks = <&clk_s_d0_flexgen CLK_PCM_0>;
@@ -1036,29 +893,15 @@
 			assigned-clock-parents = <0>, <&clk_s_d0_quadfs 0>;
 			assigned-clock-rates = <50000000>;
 			reg = <0x8d80000 0x158>;
-<<<<<<< HEAD
-			interrupts = <GIC_SPI 84 IRQ_TYPE_NONE>;
-			dmas = <&fdma0 2 0 1>;
-			dai-name = "Uni Player #0 (HDMI)";
-			dma-names = "tx";
-			st,uniperiph-id = <0>;
-			st,version = <5>;
-			st,mode = "HDMI";
-=======
 			interrupts = <GIC_SPI 84 IRQ_TYPE_LEVEL_HIGH>;
 			dmas = <&fdma0 2 0 1>;
 			dma-names = "tx";
->>>>>>> 24b8d41d
 
 			status		= "disabled";
 		};
 
 		sti_uni_player1: sti-uni-player@8d81000 {
-<<<<<<< HEAD
-			compatible = "st,sti-uni-player";
-=======
 			compatible = "st,stih407-uni-player-pcm-out";
->>>>>>> 24b8d41d
 			#sound-dai-cells = <0>;
 			st,syscfg = <&syscfg_core>;
 			clocks = <&clk_s_d0_flexgen CLK_PCM_1>;
@@ -1066,29 +909,15 @@
 			assigned-clock-parents = <0>, <&clk_s_d0_quadfs 1>;
 			assigned-clock-rates = <50000000>;
 			reg = <0x8d81000 0x158>;
-<<<<<<< HEAD
-			interrupts = <GIC_SPI 85 IRQ_TYPE_NONE>;
-			dmas = <&fdma0 3 0 1>;
-			dai-name = "Uni Player #1 (PIO)";
-			dma-names = "tx";
-			st,uniperiph-id = <1>;
-			st,version = <5>;
-			st,mode = "PCM";
-=======
 			interrupts = <GIC_SPI 85 IRQ_TYPE_LEVEL_HIGH>;
 			dmas = <&fdma0 3 0 1>;
 			dma-names = "tx";
->>>>>>> 24b8d41d
 
 			status = "disabled";
 		};
 
 		sti_uni_player2: sti-uni-player@8d82000 {
-<<<<<<< HEAD
-			compatible = "st,sti-uni-player";
-=======
 			compatible = "st,stih407-uni-player-dac";
->>>>>>> 24b8d41d
 			#sound-dai-cells = <0>;
 			st,syscfg = <&syscfg_core>;
 			clocks = <&clk_s_d0_flexgen CLK_PCM_2>;
@@ -1096,29 +925,15 @@
 			assigned-clock-parents = <0>, <&clk_s_d0_quadfs 2>;
 			assigned-clock-rates = <50000000>;
 			reg = <0x8d82000 0x158>;
-<<<<<<< HEAD
-			interrupts = <GIC_SPI 86 IRQ_TYPE_NONE>;
-			dmas = <&fdma0 4 0 1>;
-			dai-name = "Uni Player #1 (DAC)";
-			dma-names = "tx";
-			st,uniperiph-id = <2>;
-			st,version = <5>;
-			st,mode = "PCM";
-=======
 			interrupts = <GIC_SPI 86 IRQ_TYPE_LEVEL_HIGH>;
 			dmas = <&fdma0 4 0 1>;
 			dma-names = "tx";
->>>>>>> 24b8d41d
 
 			status = "disabled";
 		};
 
 		sti_uni_player3: sti-uni-player@8d85000 {
-<<<<<<< HEAD
-			compatible = "st,sti-uni-player";
-=======
 			compatible = "st,stih407-uni-player-spdif";
->>>>>>> 24b8d41d
 			#sound-dai-cells = <0>;
 			st,syscfg = <&syscfg_core>;
 			clocks = <&clk_s_d0_flexgen CLK_SPDIFF>;
@@ -1126,35 +941,14 @@
 			assigned-clock-parents = <0>, <&clk_s_d0_quadfs 3>;
 			assigned-clock-rates = <50000000>;
 			reg = <0x8d85000 0x158>;
-<<<<<<< HEAD
-			interrupts = <GIC_SPI 89 IRQ_TYPE_NONE>;
-			dmas = <&fdma0 7 0 1>;
-			dma-names = "tx";
-			dai-name = "Uni Player #1 (PIO)";
-			st,uniperiph-id = <3>;
-			st,version = <5>;
-			st,mode = "SPDIF";
-=======
 			interrupts = <GIC_SPI 89 IRQ_TYPE_LEVEL_HIGH>;
 			dmas = <&fdma0 7 0 1>;
 			dma-names = "tx";
->>>>>>> 24b8d41d
 
 			status = "disabled";
 		};
 
 		sti_uni_reader0: sti-uni-reader@8d83000 {
-<<<<<<< HEAD
-			compatible = "st,sti-uni-reader";
-			#sound-dai-cells = <0>;
-			st,syscfg = <&syscfg_core>;
-			reg = <0x8d83000 0x158>;
-			interrupts = <GIC_SPI 87 IRQ_TYPE_NONE>;
-			dmas = <&fdma0 5 0 1>;
-			dma-names = "rx";
-			dai-name = "Uni Reader #0 (PCM IN)";
-			st,version = <3>;
-=======
 			compatible = "st,stih407-uni-reader-pcm_in";
 			#sound-dai-cells = <0>;
 			st,syscfg = <&syscfg_core>;
@@ -1162,26 +956,11 @@
 			interrupts = <GIC_SPI 87 IRQ_TYPE_LEVEL_HIGH>;
 			dmas = <&fdma0 5 0 1>;
 			dma-names = "rx";
->>>>>>> 24b8d41d
 
 			status = "disabled";
 		};
 
 		sti_uni_reader1: sti-uni-reader@8d84000 {
-<<<<<<< HEAD
-			compatible = "st,sti-uni-reader";
-			#sound-dai-cells = <0>;
-			st,syscfg = <&syscfg_core>;
-			reg = <0x8d84000 0x158>;
-			interrupts = <GIC_SPI 88 IRQ_TYPE_NONE>;
-			dmas = <&fdma0 6 0 1>;
-			dma-names = "rx";
-			dai-name = "Uni Reader #1 (HDMI RX)";
-			st,version = <3>;
-
-			status = "disabled";
-		};
-=======
 			compatible = "st,stih407-uni-reader-hdmi";
 			#sound-dai-cells = <0>;
 			st,syscfg = <&syscfg_core>;
@@ -1203,6 +982,5 @@
 				 <&clk_s_c0_flexgen CLK_ST231_DMU>,
 				 <&clk_s_c0_flexgen CLK_FLASH_PROMIP>;
 		};
->>>>>>> 24b8d41d
 	};
 };