// SPDX-License-Identifier: (GPL-2.0+ OR MIT)

/dts-v1/;

#include "rk322x.dtsi"

/ {
	model = "Rockchip RK3228 Evaluation board";
	compatible = "rockchip,rk3228-evb", "rockchip,rk3228";

	memory@60000000 {
		device_type = "memory";
		reg = <0x60000000 0x40000000>;
	};

	vcc_phy: vcc-phy-regulator {
		compatible = "regulator-fixed";
		enable-active-high;
		regulator-name = "vcc_phy";
		regulator-min-microvolt = <1800000>;
		regulator-max-microvolt = <1800000>;
		regulator-always-on;
		regulator-boot-on;
	};
};

&emmc {
	cap-mmc-highspeed;
	mmc-ddr-1_8v;
	disable-wp;
	non-removable;
	status = "okay";
};

<<<<<<< HEAD
=======
&gmac {
	assigned-clocks = <&cru SCLK_MAC_SRC>;
	assigned-clock-rates = <50000000>;
	clock_in_out = "output";
	phy-supply = <&vcc_phy>;
	phy-mode = "rmii";
	phy-handle = <&phy>;
	status = "okay";

	mdio {
		compatible = "snps,dwmac-mdio";
		#address-cells = <1>;
		#size-cells = <0>;

		phy: ethernet-phy@0 {
			compatible = "ethernet-phy-id1234.d400", "ethernet-phy-ieee802.3-c22";
			reg = <0>;
			clocks = <&cru SCLK_MAC_PHY>;
			resets = <&cru SRST_MACPHY>;
			phy-is-integrated;
		};
	};
};

>>>>>>> 24b8d41d
&tsadc {
	status = "okay";

	rockchip,hw-tshut-mode = <0>; /* tshut mode 0:CRU 1:GPIO */
	rockchip,hw-tshut-polarity = <1>; /* tshut polarity 0:LOW 1:HIGH */
};

&uart2 {
	status = "okay";
};<|MERGE_RESOLUTION|>--- conflicted
+++ resolved
@@ -32,8 +32,6 @@
 	status = "okay";
 };
 
-<<<<<<< HEAD
-=======
 &gmac {
 	assigned-clocks = <&cru SCLK_MAC_SRC>;
 	assigned-clock-rates = <50000000>;
@@ -58,7 +56,6 @@
 	};
 };
 
->>>>>>> 24b8d41d
 &tsadc {
 	status = "okay";
 
