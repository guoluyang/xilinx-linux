// SPDX-License-Identifier: GPL-2.0+ OR MIT
//
// Copyright 2014 Soeren Moch <smoch@web.de>

/dts-v1/;

#include "imx6q.dtsi"
#include <dt-bindings/gpio/gpio.h>
#include <dt-bindings/input/input.h>

/ {
	model = "TBS2910 Matrix ARM mini PC";
	compatible = "tbs,imx6q-tbs2910", "fsl,imx6q";

	chosen {
		stdout-path = &uart1;
	};

	memory@10000000 {
		device_type = "memory";
		reg = <0x10000000 0x80000000>;
	};

	fan {
		compatible = "gpio-fan";
		pinctrl-names = "default";
		pinctrl-0 = <&pinctrl_gpio_fan>;
		gpios = <&gpio3 28 GPIO_ACTIVE_HIGH>;
		gpio-fan,speed-map = <0    0
				      3000 1>;
	};

	ir_recv {
		compatible = "gpio-ir-receiver";
		gpios = <&gpio3 18 GPIO_ACTIVE_LOW>;
		pinctrl-names = "default";
		pinctrl-0 = <&pinctrl_ir>;
	};

	leds {
		compatible = "gpio-leds";
		pinctrl-names = "default";
		pinctrl-0 = <&pinctrl_gpio_leds>;

		blue {
			label = "blue_status_led";
			gpios = <&gpio1 2 GPIO_ACTIVE_HIGH>;
			default-state = "keep";
		};
	};

	reg_2p5v: regulator-2p5v {
		compatible = "regulator-fixed";
		regulator-name = "2P5V";
		regulator-min-microvolt = <2500000>;
		regulator-max-microvolt = <2500000>;
	};

	reg_3p3v: regulator-3p3v {
		compatible = "regulator-fixed";
		regulator-name = "3P3V";
		regulator-min-microvolt = <3300000>;
		regulator-max-microvolt = <3300000>;
	};

	reg_5p0v: regulator-5p0v {
		compatible = "regulator-fixed";
		regulator-name = "5P0V";
		regulator-min-microvolt = <5000000>;
		regulator-max-microvolt = <5000000>;
	};

	sound-sgtl5000 {
		audio-codec = <&sgtl5000>;
		audio-routing =
			"MIC_IN", "Mic Jack",
			"Mic Jack", "Mic Bias",
			"Headphone Jack", "HP_OUT";
		compatible = "fsl,imx-audio-sgtl5000";
		model = "On-board Codec";
		mux-ext-port = <3>;
		mux-int-port = <1>;
		ssi-controller = <&ssi1>;
	};

	sound-spdif {
		compatible = "fsl,imx-audio-spdif";
		model = "On-board SPDIF";
		spdif-controller = <&spdif>;
		spdif-out;
	};
};

&audmux {
	status = "okay";
};

&fec {
	pinctrl-names = "default";
	pinctrl-0 = <&pinctrl_enet>;
<<<<<<< HEAD
	phy-mode = "rgmii";
	phy-reset-gpios = <&gpio1 25 GPIO_ACTIVE_LOW>;
=======
	phy-mode = "rgmii-id";
	phy-handle = <&phy>;
>>>>>>> 24b8d41d
	status = "okay";

	mdio {
		#address-cells = <1>;
		#size-cells = <0>;

		phy: ethernet-phy@4 {
			reg = <4>;
			qca,clk-out-frequency = <125000000>;
			reset-gpios = <&gpio1 25 GPIO_ACTIVE_LOW>;
			reset-assert-us = <10000>;
		};
	};
};

&hdmi {
	pinctrl-names = "default";
	pinctrl-0 = <&pinctrl_hdmi>;
	ddc-i2c-bus = <&i2c2>;
	status = "okay";
};

&i2c1 {
	clock-frequency = <100000>;
	pinctrl-names = "default";
	pinctrl-0 = <&pinctrl_i2c1>;
	status = "okay";

<<<<<<< HEAD
	sgtl5000: sgtl5000@0a {
=======
	sgtl5000: sgtl5000@a {
>>>>>>> 24b8d41d
		clocks = <&clks IMX6QDL_CLK_CKO>;
		compatible = "fsl,sgtl5000";
		pinctrl-names = "default";
		pinctrl-0 = <&pinctrl_sgtl5000>;
		reg = <0x0a>;
		VDDA-supply = <&reg_2p5v>;
		VDDIO-supply = <&reg_3p3v>;
	};
};

&i2c2 {
	clock-frequency = <100000>;
	pinctrl-names = "default";
	pinctrl-0 = <&pinctrl_i2c2>;
	status = "okay";
};

&i2c3 {
	clock-frequency = <100000>;
	pinctrl-names = "default";
	pinctrl-0 = <&pinctrl_i2c3>;
	status = "okay";

	rtc: ds1307@68 {
		compatible = "dallas,ds1307";
		reg = <0x68>;
	};
};

&pcie {
	pinctrl-names = "default";
	pinctrl-0 = <&pinctrl_pcie>;
	reset-gpio = <&gpio7 12 GPIO_ACTIVE_LOW>;
	status = "okay";
};

&sata {
	fsl,transmit-level-mV = <1104>;
	fsl,transmit-boost-mdB = <3330>;
	fsl,transmit-atten-16ths = <16>;
	fsl,receive-eq-mdB = <3000>;
	status = "okay";
};

&snvs_poweroff {
	status = "okay";
};

&spdif {
	pinctrl-names = "default";
	pinctrl-0 = <&pinctrl_spdif>;
	status = "okay";
};

&ssi1 {
	status = "okay";
};

&uart1 {
	pinctrl-names = "default";
	pinctrl-0 = <&pinctrl_uart1>;
	status = "okay";
};

&uart2 {
	pinctrl-names = "default";
	pinctrl-0 = <&pinctrl_uart2>;
	status = "okay";
};

&usbh1 {
	vbus-supply = <&reg_5p0v>;
	status = "okay";
};

&usbotg {
	vbus-supply = <&reg_5p0v>;
	pinctrl-names = "default";
	pinctrl-0 = <&pinctrl_usbotg>;
	disable-over-current;
	status = "okay";
};

&usdhc2 {
	pinctrl-names = "default";
	pinctrl-0 = <&pinctrl_usdhc2>;
	bus-width = <4>;
	cd-gpios = <&gpio2 2 GPIO_ACTIVE_LOW>;
	vmmc-supply = <&reg_3p3v>;
	vqmmc-supply = <&reg_3p3v>;
	voltage-ranges = <3300 3300>;
	no-1-8-v;
	status = "okay";
};

&usdhc3 {
	pinctrl-names = "default";
	pinctrl-0 = <&pinctrl_usdhc3>;
	bus-width = <4>;
	cd-gpios = <&gpio2 0 GPIO_ACTIVE_LOW>;
	wp-gpios = <&gpio2 1 GPIO_ACTIVE_HIGH>;
	vmmc-supply = <&reg_3p3v>;
	vqmmc-supply = <&reg_3p3v>;
	voltage-ranges = <3300 3300>;
	no-1-8-v;
	status = "okay";
};

&usdhc4 {
	pinctrl-names = "default";
	pinctrl-0 = <&pinctrl_usdhc4>;
	bus-width = <8>;
	vmmc-supply = <&reg_3p3v>;
	vqmmc-supply = <&reg_3p3v>;
	voltage-ranges = <3300 3300>;
	non-removable;
	no-1-8-v;
	status = "okay";
};

&iomuxc {
	pinctrl_enet: enetgrp {
		fsl,pins = <
			MX6QDL_PAD_ENET_MDIO__ENET_MDIO       0x1b0b0
			MX6QDL_PAD_ENET_MDC__ENET_MDC         0x1b0b0
			MX6QDL_PAD_RGMII_TXC__RGMII_TXC       0x1b030
			MX6QDL_PAD_RGMII_TD0__RGMII_TD0       0x1b030
			MX6QDL_PAD_RGMII_TD1__RGMII_TD1       0x1b030
			MX6QDL_PAD_RGMII_TD2__RGMII_TD2       0x1b030
			MX6QDL_PAD_RGMII_TD3__RGMII_TD3       0x1b030
			MX6QDL_PAD_RGMII_TX_CTL__RGMII_TX_CTL 0x1b030
			MX6QDL_PAD_ENET_REF_CLK__ENET_TX_CLK  0x1b0b0
			MX6QDL_PAD_RGMII_RXC__RGMII_RXC       0x1b030
			MX6QDL_PAD_RGMII_RD0__RGMII_RD0       0x1b030
			MX6QDL_PAD_RGMII_RD1__RGMII_RD1       0x1b030
			MX6QDL_PAD_RGMII_RD2__RGMII_RD2       0x1b030
			MX6QDL_PAD_RGMII_RD3__RGMII_RD3       0x1b030
			MX6QDL_PAD_RGMII_RX_CTL__RGMII_RX_CTL 0x1b030
			MX6QDL_PAD_GPIO_16__ENET_REF_CLK      0x4001b0a8
			MX6QDL_PAD_ENET_CRS_DV__GPIO1_IO25    0x1b059
		>;
	};

	pinctrl_gpio_fan: gpiofangrp {
		fsl,pins = <
			MX6QDL_PAD_EIM_D28__GPIO3_IO28        0x130b1
		>;
	};

	pinctrl_gpio_leds: gpioledsgrp {
		fsl,pins = <
			MX6QDL_PAD_GPIO_2__GPIO1_IO02         0x130b1
		>;
	};

	pinctrl_hdmi: hdmigrp {
		fsl,pins = <
			MX6QDL_PAD_KEY_ROW2__HDMI_TX_CEC_LINE 0x1f8b0
		>;
	};

	pinctrl_i2c1: i2c1grp {
		fsl,pins = <
			MX6QDL_PAD_CSI0_DAT9__I2C1_SCL        0x4001b8b1
			MX6QDL_PAD_CSI0_DAT8__I2C1_SDA        0x4001b8b1
		>;
	};

	pinctrl_i2c2: i2c2grp {
		fsl,pins = <
			MX6QDL_PAD_KEY_COL3__I2C2_SCL         0x4001b8b1
			MX6QDL_PAD_KEY_ROW3__I2C2_SDA         0x4001b8b1
		>;
	};

	pinctrl_i2c3: i2c3grp {
		fsl,pins = <
			MX6QDL_PAD_GPIO_3__I2C3_SCL           0x4001b8b1
			MX6QDL_PAD_GPIO_6__I2C3_SDA           0x4001b8b1
		>;
	};

	pinctrl_ir: irgrp {
		fsl,pins = <
			MX6QDL_PAD_EIM_D18__GPIO3_IO18        0x17059
		>;
	};

	pinctrl_pcie: pciegrp {
		fsl,pins = <
			MX6QDL_PAD_GPIO_17__GPIO7_IO12        0x17059
		>;
	};

	pinctrl_sgtl5000: sgtl5000grp {
		fsl,pins = <
			MX6QDL_PAD_CSI0_DAT7__AUD3_RXD        0x130b0
			MX6QDL_PAD_CSI0_DAT4__AUD3_TXC        0x130b0
			MX6QDL_PAD_CSI0_DAT5__AUD3_TXD        0x110b0
			MX6QDL_PAD_CSI0_DAT6__AUD3_TXFS       0x130b0
			MX6QDL_PAD_GPIO_0__CCM_CLKO1          0x130b0
		>;
	};

	pinctrl_spdif: spdifgrp {
		fsl,pins = <MX6QDL_PAD_GPIO_19__SPDIF_OUT     0x13091
		>;
	};

	pinctrl_uart1: uart1grp {
		fsl,pins = <
			MX6QDL_PAD_CSI0_DAT10__UART1_TX_DATA  0x1b0b1
			MX6QDL_PAD_CSI0_DAT11__UART1_RX_DATA  0x1b0b1
		>;
	};

	pinctrl_uart2: uart2grp {
		fsl,pins = <
			MX6QDL_PAD_EIM_D26__UART2_TX_DATA     0x1b0b1
			MX6QDL_PAD_EIM_D27__UART2_RX_DATA     0x1b0b1
		>;
	};

	pinctrl_usbotg: usbotggrp {
		fsl,pins = <
			MX6QDL_PAD_ENET_RX_ER__USB_OTG_ID     0x17059
		>;
	};

	pinctrl_usdhc2: usdhc2grp {
		fsl,pins = <
			MX6QDL_PAD_SD2_CMD__SD2_CMD           0x17059
			MX6QDL_PAD_SD2_CLK__SD2_CLK           0x10059
			MX6QDL_PAD_SD2_DAT0__SD2_DATA0        0x17059
			MX6QDL_PAD_SD2_DAT1__SD2_DATA1        0x17059
			MX6QDL_PAD_SD2_DAT2__SD2_DATA2        0x17059
			MX6QDL_PAD_SD2_DAT3__SD2_DATA3        0x17059
			MX6QDL_PAD_NANDF_D2__GPIO2_IO02       0x17059
		>;
	};

	pinctrl_usdhc3: usdhc3grp {
		fsl,pins = <
			MX6QDL_PAD_SD3_CMD__SD3_CMD           0x17059
			MX6QDL_PAD_SD3_CLK__SD3_CLK           0x10059
			MX6QDL_PAD_SD3_DAT0__SD3_DATA0        0x17059
			MX6QDL_PAD_SD3_DAT1__SD3_DATA1        0x17059
			MX6QDL_PAD_SD3_DAT2__SD3_DATA2        0x17059
			MX6QDL_PAD_SD3_DAT3__SD3_DATA3        0x17059
			MX6QDL_PAD_NANDF_D0__GPIO2_IO00       0x17059
			MX6QDL_PAD_NANDF_D1__GPIO2_IO01       0x17059
		>;
	};

	pinctrl_usdhc4: usdhc4grp {
		fsl,pins = <
			MX6QDL_PAD_SD4_CMD__SD4_CMD           0x17059
			MX6QDL_PAD_SD4_CLK__SD4_CLK           0x10059
			MX6QDL_PAD_SD4_DAT0__SD4_DATA0        0x17059
			MX6QDL_PAD_SD4_DAT1__SD4_DATA1        0x17059
			MX6QDL_PAD_SD4_DAT2__SD4_DATA2        0x17059
			MX6QDL_PAD_SD4_DAT3__SD4_DATA3        0x17059
			MX6QDL_PAD_SD4_DAT4__SD4_DATA4        0x17059
			MX6QDL_PAD_SD4_DAT5__SD4_DATA5        0x17059
			MX6QDL_PAD_SD4_DAT6__SD4_DATA6        0x17059
			MX6QDL_PAD_SD4_DAT7__SD4_DATA7        0x17059
		>;
	};
};<|MERGE_RESOLUTION|>--- conflicted
+++ resolved
@@ -98,13 +98,8 @@
 &fec {
 	pinctrl-names = "default";
 	pinctrl-0 = <&pinctrl_enet>;
-<<<<<<< HEAD
-	phy-mode = "rgmii";
-	phy-reset-gpios = <&gpio1 25 GPIO_ACTIVE_LOW>;
-=======
 	phy-mode = "rgmii-id";
 	phy-handle = <&phy>;
->>>>>>> 24b8d41d
 	status = "okay";
 
 	mdio {
@@ -133,11 +128,7 @@
 	pinctrl-0 = <&pinctrl_i2c1>;
 	status = "okay";
 
-<<<<<<< HEAD
-	sgtl5000: sgtl5000@0a {
-=======
 	sgtl5000: sgtl5000@a {
->>>>>>> 24b8d41d
 		clocks = <&clks IMX6QDL_CLK_CKO>;
 		compatible = "fsl,sgtl5000";
 		pinctrl-names = "default";
