ifeq ($(CONFIG_OF),y)

# Keep at91 dtb files sorted alphabetically for each SoC
# rm9200
dtb-$(CONFIG_ARCH_AT91) += at91rm9200ek.dtb
dtb-$(CONFIG_ARCH_AT91) += mpa1600.dtb
# sam9260
dtb-$(CONFIG_ARCH_AT91) += animeo_ip.dtb
dtb-$(CONFIG_ARCH_AT91) += aks-cdu.dtb
dtb-$(CONFIG_ARCH_AT91) += ethernut5.dtb
dtb-$(CONFIG_ARCH_AT91) += evk-pro3.dtb
dtb-$(CONFIG_ARCH_AT91) += tny_a9260.dtb
dtb-$(CONFIG_ARCH_AT91) += usb_a9260.dtb
# sam9263
dtb-$(CONFIG_ARCH_AT91) += at91sam9263ek.dtb
dtb-$(CONFIG_ARCH_AT91) += tny_a9263.dtb
dtb-$(CONFIG_ARCH_AT91) += usb_a9263.dtb
# sam9g20
dtb-$(CONFIG_ARCH_AT91) += at91-foxg20.dtb
dtb-$(CONFIG_ARCH_AT91) += at91sam9g20ek.dtb
dtb-$(CONFIG_ARCH_AT91) += at91sam9g20ek_2mmc.dtb
dtb-$(CONFIG_ARCH_AT91) += kizbox.dtb
dtb-$(CONFIG_ARCH_AT91) += tny_a9g20.dtb
dtb-$(CONFIG_ARCH_AT91) += usb_a9g20.dtb
dtb-$(CONFIG_ARCH_AT91) += usb_a9g20_lpw.dtb
# sam9g45
dtb-$(CONFIG_ARCH_AT91) += at91sam9m10g45ek.dtb
dtb-$(CONFIG_ARCH_AT91) += pm9g45.dtb
# sam9n12
dtb-$(CONFIG_ARCH_AT91) += at91sam9n12ek.dtb
# sam9x5
dtb-$(CONFIG_ARCH_AT91) += at91-ariag25.dtb
dtb-$(CONFIG_ARCH_AT91) += at91sam9g15ek.dtb
dtb-$(CONFIG_ARCH_AT91) += at91sam9g25ek.dtb
dtb-$(CONFIG_ARCH_AT91) += at91sam9g35ek.dtb
dtb-$(CONFIG_ARCH_AT91) += at91sam9x25ek.dtb
dtb-$(CONFIG_ARCH_AT91) += at91sam9x35ek.dtb
# sama5d3
dtb-$(CONFIG_ARCH_AT91)	+= sama5d31ek.dtb
dtb-$(CONFIG_ARCH_AT91)	+= sama5d33ek.dtb
dtb-$(CONFIG_ARCH_AT91)	+= sama5d34ek.dtb
dtb-$(CONFIG_ARCH_AT91)	+= sama5d35ek.dtb

dtb-$(CONFIG_ARCH_BCM2835) += bcm2835-rpi-b.dtb
dtb-$(CONFIG_ARCH_BCM) += bcm11351-brt.dtb
dtb-$(CONFIG_ARCH_DAVINCI) += da850-enbw-cmc.dtb \
	da850-evm.dtb
dtb-$(CONFIG_ARCH_DOVE) += dove-cm-a510.dtb \
	dove-cubox.dtb \
	dove-dove-db.dtb
dtb-$(CONFIG_ARCH_EXYNOS) += exynos4210-origen.dtb \
	exynos4210-smdkv310.dtb \
	exynos4210-trats.dtb \
	exynos4210-universal_c210.dtb \
	exynos4412-odroidx.dtb \
	exynos4412-smdk4412.dtb \
	exynos4412-origen.dtb \
	exynos5250-arndale.dtb \
	exynos5440-sd5v1.dtb \
	exynos5250-smdk5250.dtb \
	exynos5250-snow.dtb \
	exynos5420-smdk5420.dtb \
	exynos5440-ssdk5440.dtb
dtb-$(CONFIG_ARCH_HIGHBANK) += highbank.dtb \
	ecx-2000.dtb
dtb-$(CONFIG_ARCH_INTEGRATOR) += integratorap.dtb \
	integratorcp.dtb
dtb-$(CONFIG_ARCH_LPC32XX) += ea3250.dtb phy3250.dtb
dtb-$(CONFIG_ARCH_KIRKWOOD) += kirkwood-cloudbox.dtb \
	kirkwood-db-88f6281.dtb \
	kirkwood-db-88f6282.dtb \
	kirkwood-dns320.dtb \
	kirkwood-dns325.dtb \
	kirkwood-dockstar.dtb \
	kirkwood-dreamplug.dtb \
	kirkwood-goflexnet.dtb \
	kirkwood-guruplug-server-plus.dtb \
	kirkwood-ib62x0.dtb \
	kirkwood-iconnect.dtb \
	kirkwood-iomega_ix2_200.dtb \
	kirkwood-is2.dtb \
	kirkwood-km_kirkwood.dtb \
	kirkwood-lschlv2.dtb \
	kirkwood-lsxhl.dtb \
	kirkwood-mplcec4.dtb \
	kirkwood-netgear_readynas_duo_v2.dtb \
	kirkwood-ns2.dtb \
	kirkwood-ns2lite.dtb \
	kirkwood-ns2max.dtb \
	kirkwood-ns2mini.dtb \
	kirkwood-nsa310.dtb \
	kirkwood-sheevaplug.dtb \
	kirkwood-sheevaplug-esata.dtb \
	kirkwood-topkick.dtb \
	kirkwood-ts219-6281.dtb \
	kirkwood-ts219-6282.dtb \
	kirkwood-openblocks_a6.dtb
dtb-$(CONFIG_ARCH_MARCO) += marco-evb.dtb
dtb-$(CONFIG_ARCH_MSM) += msm8660-surf.dtb \
	msm8960-cdp.dtb
dtb-$(CONFIG_ARCH_MVEBU) += armada-370-db.dtb \
	armada-370-mirabox.dtb \
	armada-370-rd.dtb \
	armada-xp-db.dtb \
	armada-xp-gp.dtb \
	armada-xp-openblocks-ax3-4.dtb
dtb-$(CONFIG_ARCH_MXC) += \
	imx25-karo-tx25.dtb \
	imx25-pdk.dtb \
	imx27-apf27.dtb \
	imx27-apf27dev.dtb \
	imx27-pdk.dtb \
	imx27-phytec-phycore-som.dtb \
	imx27-phytec-phycore-rdk.dtb \
	imx31-bug.dtb \
	imx51-apf51.dtb \
	imx51-apf51dev.dtb \
	imx51-babbage.dtb \
	imx53-ard.dtb \
	imx53-evk.dtb \
	imx53-m53evk.dtb \
	imx53-mba53.dtb \
	imx53-qsb.dtb \
	imx53-smd.dtb \
	imx6dl-sabreauto.dtb \
	imx6dl-sabresd.dtb \
	imx6dl-wandboard.dtb \
	imx6q-arm2.dtb \
	imx6q-phytec-pbab01.dtb \
	imx6q-sabreauto.dtb \
	imx6q-sabrelite.dtb \
	imx6q-sabresd.dtb \
	imx6q-sbc6x.dtb \
	imx6sl-evk.dtb \
	vf610-twr.dtb
dtb-$(CONFIG_ARCH_MXS) += imx23-evk.dtb \
	imx23-olinuxino.dtb \
	imx23-stmp378x_devb.dtb \
	imx28-apf28.dtb \
	imx28-apf28dev.dtb \
	imx28-apx4devkit.dtb \
	imx28-cfa10036.dtb \
	imx28-cfa10037.dtb \
	imx28-cfa10049.dtb \
	imx28-cfa10055.dtb \
	imx28-cfa10057.dtb \
	imx28-evk.dtb \
	imx28-m28evk.dtb \
	imx28-sps1.dtb \
	imx28-tx28.dtb
dtb-$(CONFIG_ARCH_NOMADIK) += ste-nomadik-s8815.dtb
dtb-$(CONFIG_ARCH_NSPIRE) += nspire-cx.dtb \
	nspire-tp.dtb \
	nspire-clp.dtb
dtb-$(CONFIG_ARCH_OMAP2PLUS) += omap2420-h4.dtb \
	omap3430-sdp.dtb \
	omap3-beagle.dtb \
	omap3-devkit8000.dtb \
	omap3-beagle-xm.dtb \
	omap3-evm.dtb \
	omap3-tobi.dtb \
	omap3-igep0020.dtb \
	omap3-igep0030.dtb \
	omap4-panda.dtb \
	omap4-panda-a4.dtb \
	omap4-panda-es.dtb \
	omap4-var-som.dtb \
	omap4-sdp.dtb \
	omap4-sdp-es23plus.dtb \
	omap5-uevm.dtb \
	am335x-evm.dtb \
	am335x-evmsk.dtb \
	am335x-bone.dtb \
	am3517-evm.dtb \
	am3517_mt_ventoux.dtb \
	am43x-epos-evm.dtb
dtb-$(CONFIG_ARCH_ORION5X) += orion5x-lacie-ethernet-disk-mini-v2.dtb
dtb-$(CONFIG_ARCH_PRIMA2) += prima2-evb.dtb
dtb-$(CONFIG_ARCH_U8500) += snowball.dtb \
	hrefprev60.dtb \
	hrefv60plus.dtb \
	ccu8540.dtb \
	ccu9540.dtb
dtb-$(CONFIG_ARCH_S3C24XX) += s3c2416-smdk2416.dtb
dtb-$(CONFIG_ARCH_SHMOBILE) += emev2-kzm9d.dtb \
	r8a7740-armadillo800eva.dtb \
	r8a7778-bockw.dtb \
	r8a7740-armadillo800eva-reference.dtb \
	r8a7779-marzen-reference.dtb \
	r8a7790-lager.dtb \
	sh73a0-kzm9g.dtb \
	sh73a0-kzm9g-reference.dtb \
	r8a73a4-ape6evm.dtb \
	sh7372-mackerel.dtb
dtb-$(CONFIG_ARCH_SOCFPGA) += socfpga_cyclone5.dtb \
	socfpga_vt.dtb
dtb-$(CONFIG_ARCH_SPEAR13XX) += spear1310-evb.dtb \
	spear1340-evb.dtb
dtb-$(CONFIG_ARCH_SPEAR3XX)+= spear300-evb.dtb \
	spear310-evb.dtb \
	spear320-evb.dtb \
	spear320-hmi.dtb
dtb-$(CONFIG_ARCH_SPEAR6XX)+= spear600-evb.dtb
dtb-$(CONFIG_ARCH_STI)+= stih415-b2000.dtb \
	stih416-b2000.dtb \
	stih415-b2020.dtb \
	stih416-b2020.dtb
dtb-$(CONFIG_ARCH_SUNXI) += \
	sun4i-a10-cubieboard.dtb \
	sun4i-a10-mini-xplus.dtb \
	sun4i-a10-hackberry.dtb \
	sun5i-a10s-olinuxino-micro.dtb \
	sun5i-a13-olinuxino.dtb
dtb-$(CONFIG_ARCH_TEGRA) += tegra20-harmony.dtb \
	tegra20-iris-512.dtb \
	tegra20-medcom-wide.dtb \
	tegra20-paz00.dtb \
	tegra20-plutux.dtb \
	tegra20-seaboard.dtb \
	tegra20-tec.dtb \
	tegra20-trimslice.dtb \
	tegra20-ventana.dtb \
	tegra20-whistler.dtb \
	tegra30-beaver.dtb \
	tegra30-cardhu-a02.dtb \
	tegra30-cardhu-a04.dtb \
	tegra114-dalmore.dtb \
	tegra114-pluto.dtb
dtb-$(CONFIG_ARCH_VERSATILE) += versatile-ab.dtb \
	versatile-pb.dtb
dtb-$(CONFIG_ARCH_U300) += ste-u300.dtb
dtb-$(CONFIG_ARCH_VEXPRESS) += vexpress-v2p-ca5s.dtb \
	vexpress-v2p-ca9.dtb \
	vexpress-v2p-ca15-tc1.dtb \
	vexpress-v2p-ca15_a7.dtb
dtb-$(CONFIG_ARCH_VIRT) += xenvm-4.2.dtb
dtb-$(CONFIG_ARCH_VT8500) += vt8500-bv07.dtb \
	wm8505-ref.dtb \
	wm8650-mid.dtb \
	wm8750-apc8750.dtb \
	wm8850-w70v2.dtb
dtb-$(CONFIG_ARCH_ZYNQ) += zynq-zc702.dtb \
<<<<<<< HEAD
			zynq-zc702-base-trd.dtb \
			zynq-afx-nand.dtb \
			zynq-afx-nor.dtb \
			zynq-zc706.dtb \
			zynq-zc770-xm010.dtb \
			zynq-zc770-xm011.dtb \
			zynq-zc770-xm012.dtb \
			zynq-zc770-xm013.dtb \
			zynq-zed.dtb
=======
	zynq-zc706.dtb \
	zynq-zed.dtb
>>>>>>> 6e466452

targets += dtbs
targets += $(dtb-y)
endif

# *.dtb used to be generated in the directory above. Clean out the
# old build results so people don't accidentally use them.
dtbs: $(addprefix $(obj)/, $(dtb-y))
	$(Q)rm -f $(obj)/../*.dtb

clean-files := *.dtb<|MERGE_RESOLUTION|>--- conflicted
+++ resolved
@@ -240,20 +240,15 @@
 	wm8750-apc8750.dtb \
 	wm8850-w70v2.dtb
 dtb-$(CONFIG_ARCH_ZYNQ) += zynq-zc702.dtb \
-<<<<<<< HEAD
 			zynq-zc702-base-trd.dtb \
 			zynq-afx-nand.dtb \
 			zynq-afx-nor.dtb \
-			zynq-zc706.dtb \
 			zynq-zc770-xm010.dtb \
 			zynq-zc770-xm011.dtb \
 			zynq-zc770-xm012.dtb \
 			zynq-zc770-xm013.dtb \
-			zynq-zed.dtb
-=======
 	zynq-zc706.dtb \
 	zynq-zed.dtb
->>>>>>> 6e466452
 
 targets += dtbs
 targets += $(dtb-y)
