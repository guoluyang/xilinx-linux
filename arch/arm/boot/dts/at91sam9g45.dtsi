--- conflicted
+++ resolved
@@ -942,61 +942,6 @@
 				clocks = <&pmc PMC_TYPE_PERIPHERAL 27>, <&pmc PMC_TYPE_CORE PMC_UTMI>;
 				clock-names = "pclk", "hclk";
 				status = "disabled";
-<<<<<<< HEAD
-
-				ep@0 {
-					reg = <0>;
-					atmel,fifo-size = <64>;
-					atmel,nb-banks = <1>;
-				};
-
-				ep@1 {
-					reg = <1>;
-					atmel,fifo-size = <1024>;
-					atmel,nb-banks = <2>;
-					atmel,can-dma;
-					atmel,can-isoc;
-				};
-
-				ep@2 {
-					reg = <2>;
-					atmel,fifo-size = <1024>;
-					atmel,nb-banks = <2>;
-					atmel,can-dma;
-					atmel,can-isoc;
-				};
-
-				ep@3 {
-					reg = <3>;
-					atmel,fifo-size = <1024>;
-					atmel,nb-banks = <3>;
-					atmel,can-dma;
-				};
-
-				ep@4 {
-					reg = <4>;
-					atmel,fifo-size = <1024>;
-					atmel,nb-banks = <3>;
-					atmel,can-dma;
-				};
-
-				ep@5 {
-					reg = <5>;
-					atmel,fifo-size = <1024>;
-					atmel,nb-banks = <3>;
-					atmel,can-dma;
-					atmel,can-isoc;
-				};
-
-				ep@6 {
-					reg = <6>;
-					atmel,fifo-size = <1024>;
-					atmel,nb-banks = <3>;
-					atmel,can-dma;
-					atmel,can-isoc;
-				};
-=======
->>>>>>> 24b8d41d
 			};
 
 			clk32k: sckc@fffffd50 {
