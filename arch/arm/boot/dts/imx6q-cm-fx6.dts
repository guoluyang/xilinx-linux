--- conflicted
+++ resolved
@@ -12,29 +12,17 @@
  *     modify it under the terms of the GNU General Public License
  *     version 2 as published by the Free Software Foundation.
  *
-<<<<<<< HEAD
- *     This file is distributed in the hope that it will be useful
-=======
  *     This file is distributed in the hope that it will be useful,
->>>>>>> 24b8d41d
  *     but WITHOUT ANY WARRANTY; without even the implied warranty of
  *     MERCHANTABILITY or FITNESS FOR A PARTICULAR PURPOSE.  See the
  *     GNU General Public License for more details.
  *
-<<<<<<< HEAD
- * Or, alternatively
-=======
  * Or, alternatively,
->>>>>>> 24b8d41d
  *
  *  b) Permission is hereby granted, free of charge, to any person
  *     obtaining a copy of this software and associated documentation
  *     files (the "Software"), to deal in the Software without
-<<<<<<< HEAD
- *     restriction, including without limitation the rights to use
-=======
  *     restriction, including without limitation the rights to use,
->>>>>>> 24b8d41d
  *     copy, modify, merge, publish, distribute, sublicense, and/or
  *     sell copies of the Software, and to permit persons to whom the
  *     Software is furnished to do so, subject to the following
@@ -43,19 +31,11 @@
  *     The above copyright notice and this permission notice shall be
  *     included in all copies or substantial portions of the Software.
  *
-<<<<<<< HEAD
- *     THE SOFTWARE IS PROVIDED , WITHOUT WARRANTY OF ANY KIND
- *     EXPRESS OR IMPLIED, INCLUDING BUT NOT LIMITED TO THE WARRANTIES
- *     OF MERCHANTABILITY, FITNESS FOR A PARTICULAR PURPOSE AND
- *     NONINFRINGEMENT. IN NO EVENT SHALL THE AUTHORS OR COPYRIGHT
- *     HOLDERS BE LIABLE FOR ANY CLAIM, DAMAGES OR OTHER LIABILITY
-=======
  *     THE SOFTWARE IS PROVIDED "AS IS", WITHOUT WARRANTY OF ANY KIND,
  *     EXPRESS OR IMPLIED, INCLUDING BUT NOT LIMITED TO THE WARRANTIES
  *     OF MERCHANTABILITY, FITNESS FOR A PARTICULAR PURPOSE AND
  *     NONINFRINGEMENT. IN NO EVENT SHALL THE AUTHORS OR COPYRIGHT
  *     HOLDERS BE LIABLE FOR ANY CLAIM, DAMAGES OR OTHER LIABILITY,
->>>>>>> 24b8d41d
  *     WHETHER IN AN ACTION OF CONTRACT, TORT OR OTHERWISE, ARISING
  *     FROM, OUT OF OR IN CONNECTION WITH THE SOFTWARE OR THE USE OR
  *     OTHER DEALINGS IN THE SOFTWARE.
@@ -63,10 +43,7 @@
 
 /dts-v1/;
 #include <dt-bindings/gpio/gpio.h>
-<<<<<<< HEAD
-=======
 #include <dt-bindings/sound/fsl-imx-audmux.h>
->>>>>>> 24b8d41d
 #include "imx6q.dtsi"
 
 / {
@@ -88,8 +65,6 @@
 		};
 	};
 
-<<<<<<< HEAD
-=======
 	awnh387_pwrseq: pwrseq {
 		pinctrl-names = "default";
 		pinctrl-0 = <&pinctrl_pwrseq>;
@@ -98,18 +73,12 @@
 		reset-gpios = <&gpio6 16 GPIO_ACTIVE_HIGH>;
 	};
 
->>>>>>> 24b8d41d
 	reg_pcie_power_on_gpio: regulator-pcie-power-on-gpio {
 		compatible = "regulator-fixed";
 		regulator-name = "regulator-pcie-power-on-gpio";
 		regulator-min-microvolt = <3300000>;
 		regulator-max-microvolt = <3300000>;
-<<<<<<< HEAD
-		gpio = <&gpio2 24 GPIO_ACTIVE_HIGH>;
-		enable-active-high;
-=======
 		gpio = <&gpio2 24 GPIO_ACTIVE_LOW>;
->>>>>>> 24b8d41d
 	};
 
 	reg_usb_h1_vbus: usb_h1_vbus {
@@ -129,8 +98,6 @@
 		gpio = <&gpio3 22 GPIO_ACTIVE_HIGH>;
 		enable-active-high;
 	};
-<<<<<<< HEAD
-=======
 
 	sound-analog {
 		compatible = "simple-audio-card";
@@ -197,7 +164,6 @@
 			IMX_AUDMUX_V2_PDCR_RXDSEL(1)
 		>;
 	};
->>>>>>> 24b8d41d
 };
 
 &cpu0 {
@@ -222,11 +188,6 @@
 	>;
 };
 
-<<<<<<< HEAD
-&ecspi1 {
-	fsl,spi-num-chipselects = <2>;
-	cs-gpios = <&gpio2 30 GPIO_ACTIVE_HIGH>, <&gpio3 19 GPIO_ACTIVE_HIGH>;
-=======
 &cpu1 {
 	/*
 	 * Although the imx6q fuse indicates that 1.2GHz operation is possible,
@@ -295,7 +256,6 @@
 
 &ecspi1 {
 	cs-gpios = <&gpio2 30 GPIO_ACTIVE_LOW>, <&gpio3 19 GPIO_ACTIVE_LOW>;
->>>>>>> 24b8d41d
 	pinctrl-names = "default";
 	pinctrl-0 = <&pinctrl_ecspi1>;
 	status = "okay";
@@ -329,14 +289,29 @@
 	clock-frequency = <100000>;
 
 	eeprom@50 {
-<<<<<<< HEAD
-		compatible = "at24,24c02";
+		compatible = "atmel,24c02";
 		reg = <0x50>;
 		pagesize = <16>;
 	};
+
+	wm8731: codec@1a {
+		#sound-dai-cells = <0>;
+		compatible = "wlf,wm8731";
+		reg = <0x1a>;
+	};
 };
 
 &iomuxc {
+	pinctrl_audmux: audmuxgrp {
+		fsl,pins = <
+			MX6QDL_PAD_SD2_CMD__AUD4_RXC   0x17059
+			MX6QDL_PAD_SD2_DAT0__AUD4_RXD  0x17059
+			MX6QDL_PAD_SD2_DAT3__AUD4_TXC  0x17059
+			MX6QDL_PAD_SD2_DAT2__AUD4_TXD  0x17059
+			MX6QDL_PAD_SD2_DAT1__AUD4_TXFS 0x17059
+		>;
+	};
+
 	pinctrl_ecspi1: ecspi1grp {
 		fsl,pins = <
 			MX6QDL_PAD_EIM_D16__ECSPI1_SCLK	0x100b1
@@ -364,65 +339,9 @@
 			MX6QDL_PAD_ENET_REF_CLK__ENET_TX_CLK	0x1b0b0
 			MX6QDL_PAD_ENET_MDIO__ENET_MDIO		0x1b0b0
 			MX6QDL_PAD_ENET_MDC__ENET_MDC		0x1b0b0
-			MX6QDL_PAD_GPIO_16__ENET_REF_CLK	0x4001b0a8
-		>;
-	};
-
-=======
-		compatible = "atmel,24c02";
-		reg = <0x50>;
-		pagesize = <16>;
-	};
-
-	wm8731: codec@1a {
-		#sound-dai-cells = <0>;
-		compatible = "wlf,wm8731";
-		reg = <0x1a>;
-	};
-};
-
-&iomuxc {
-	pinctrl_audmux: audmuxgrp {
-		fsl,pins = <
-			MX6QDL_PAD_SD2_CMD__AUD4_RXC   0x17059
-			MX6QDL_PAD_SD2_DAT0__AUD4_RXD  0x17059
-			MX6QDL_PAD_SD2_DAT3__AUD4_TXC  0x17059
-			MX6QDL_PAD_SD2_DAT2__AUD4_TXD  0x17059
-			MX6QDL_PAD_SD2_DAT1__AUD4_TXFS 0x17059
-		>;
-	};
-
-	pinctrl_ecspi1: ecspi1grp {
-		fsl,pins = <
-			MX6QDL_PAD_EIM_D16__ECSPI1_SCLK	0x100b1
-			MX6QDL_PAD_EIM_D17__ECSPI1_MISO	0x100b1
-			MX6QDL_PAD_EIM_D18__ECSPI1_MOSI	0x100b1
-			MX6QDL_PAD_EIM_EB2__GPIO2_IO30	0x100b1
-			MX6QDL_PAD_EIM_D19__GPIO3_IO19	0x100b1
-		>;
-	};
-
-	pinctrl_enet: enetgrp {
-		fsl,pins = <
-			MX6QDL_PAD_RGMII_RXC__RGMII_RXC		0x1b030
-			MX6QDL_PAD_RGMII_RD0__RGMII_RD0		0x1b030
-			MX6QDL_PAD_RGMII_RD1__RGMII_RD1		0x1b030
-			MX6QDL_PAD_RGMII_RD2__RGMII_RD2		0x1b030
-			MX6QDL_PAD_RGMII_RD3__RGMII_RD3		0x1b030
-			MX6QDL_PAD_RGMII_RX_CTL__RGMII_RX_CTL	0x1b030
-			MX6QDL_PAD_RGMII_TXC__RGMII_TXC		0x1b030
-			MX6QDL_PAD_RGMII_TD0__RGMII_TD0		0x1b030
-			MX6QDL_PAD_RGMII_TD1__RGMII_TD1		0x1b030
-			MX6QDL_PAD_RGMII_TD2__RGMII_TD2		0x1b030
-			MX6QDL_PAD_RGMII_TD3__RGMII_TD3		0x1b030
-			MX6QDL_PAD_RGMII_TX_CTL__RGMII_TX_CTL	0x1b030
-			MX6QDL_PAD_ENET_REF_CLK__ENET_TX_CLK	0x1b0b0
-			MX6QDL_PAD_ENET_MDIO__ENET_MDIO		0x1b0b0
-			MX6QDL_PAD_ENET_MDC__ENET_MDC		0x1b0b0
-		>;
-	};
-
->>>>>>> 24b8d41d
+		>;
+	};
+
 	pinctrl_gpmi_nand: gpminandgrp {
 		fsl,pins = <
 			MX6QDL_PAD_NANDF_CLE__NAND_CLE		0xb0b1
@@ -459,8 +378,6 @@
 		>;
 	};
 
-<<<<<<< HEAD
-=======
 	pinctrl_pwrseq: pwrseqgrp {
 		fsl,pins = <
 			MX6QDL_PAD_GPIO_17__GPIO7_IO12		0x1b0b0
@@ -475,14 +392,11 @@
 		>;
 	};
 
->>>>>>> 24b8d41d
 	pinctrl_uart4: uart4grp {
 		fsl,pins = <
 			MX6QDL_PAD_KEY_COL0__UART4_TX_DATA	0x1b0b1
 			MX6QDL_PAD_KEY_ROW0__UART4_RX_DATA	0x1b0b1
 		>;
-<<<<<<< HEAD
-=======
 	};
 
 	pinctrl_usbh1: usbh1grp {
@@ -507,37 +421,7 @@
 			MX6QDL_PAD_SD1_DAT2__SD1_DATA2	0x17071
 			MX6QDL_PAD_SD1_DAT3__SD1_DATA3	0x17071
 		>;
->>>>>>> 24b8d41d
-	};
-
-	pinctrl_usbh1: usbh1grp {
-		fsl,pins = <
-			MX6QDL_PAD_SD3_RST__GPIO7_IO08	0x1b0b1
-		>;
-	};
-
-	pinctrl_usbotg: usbotggrp {
-		fsl,pins = <
-			MX6QDL_PAD_ENET_RX_ER__USB_OTG_ID	0x17059
-			MX6QDL_PAD_EIM_D22__GPIO3_IO22	0x130b0
-		>;
-	};
-};
-
-&pcie {
-	pinctrl-names = "default";
-	pinctrl-0 = <&pinctrl_pcie>;
-	reset-gpio = <&gpio1 26 GPIO_ACTIVE_LOW>;
-	vdd-supply = <&reg_pcie_power_on_gpio>;
-	status = "okay";
-};
-
-&sata {
-	status = "okay";
-};
-
-&snvs_poweroff {
-	status = "okay";
+	};
 };
 
 &pcie {
@@ -589,8 +473,6 @@
 	pinctrl-0 = <&pinctrl_usbotg>;
 	dr_mode = "otg";
 	status = "okay";
-<<<<<<< HEAD
-=======
 };
 
 &usdhc1 {
@@ -606,5 +488,4 @@
 	 * WiFi and/or plain Bluetooth support.
 	 */
 	status = "disabled";
->>>>>>> 24b8d41d
 };