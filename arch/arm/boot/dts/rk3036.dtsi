// SPDX-License-Identifier: (GPL-2.0+ OR MIT)

#include <dt-bindings/gpio/gpio.h>
#include <dt-bindings/interrupt-controller/irq.h>
#include <dt-bindings/interrupt-controller/arm-gic.h>
#include <dt-bindings/pinctrl/rockchip.h>
#include <dt-bindings/clock/rk3036-cru.h>
#include <dt-bindings/soc/rockchip,boot-mode.h>
<<<<<<< HEAD
#include "skeleton.dtsi"
=======
>>>>>>> 24b8d41d

/ {
	#address-cells = <1>;
	#size-cells = <1>;

	compatible = "rockchip,rk3036";

	interrupt-parent = <&gic>;

	aliases {
		i2c0 = &i2c0;
		i2c1 = &i2c1;
		i2c2 = &i2c2;
		mshc0 = &emmc;
		mshc1 = &sdmmc;
		mshc2 = &sdio;
		serial0 = &uart0;
		serial1 = &uart1;
		serial2 = &uart2;
		spi = &spi;
	};

	cpus {
		#address-cells = <1>;
		#size-cells = <0>;
		enable-method = "rockchip,rk3036-smp";

		cpu0: cpu@f00 {
			device_type = "cpu";
			compatible = "arm,cortex-a7";
			reg = <0xf00>;
			resets = <&cru SRST_CORE0>;
			operating-points = <
				/* KHz    uV */
				 816000 1000000
			>;
			clock-latency = <40000>;
			clocks = <&cru ARMCLK>;
		};

		cpu1: cpu@f01 {
			device_type = "cpu";
			compatible = "arm,cortex-a7";
			reg = <0xf01>;
			resets = <&cru SRST_CORE1>;
		};
	};

	amba: bus {
		compatible = "simple-bus";
		#address-cells = <1>;
		#size-cells = <1>;
		ranges;

		pdma: pdma@20078000 {
			compatible = "arm,pl330", "arm,primecell";
			reg = <0x20078000 0x4000>;
			interrupts = <GIC_SPI 0 IRQ_TYPE_LEVEL_HIGH>,
				     <GIC_SPI 1 IRQ_TYPE_LEVEL_HIGH>;
			#dma-cells = <1>;
			arm,pl330-broken-no-flushp;
			arm,pl330-periph-burst;
			clocks = <&cru ACLK_DMAC2>;
			clock-names = "apb_pclk";
		};
	};

	arm-pmu {
		compatible = "arm,cortex-a7-pmu";
		interrupts = <GIC_SPI 76 IRQ_TYPE_LEVEL_HIGH>,
			     <GIC_SPI 77 IRQ_TYPE_LEVEL_HIGH>;
		interrupt-affinity = <&cpu0>, <&cpu1>;
	};

	display-subsystem {
		compatible = "rockchip,display-subsystem";
		ports = <&vop_out>;
	};

	timer {
		compatible = "arm,armv7-timer";
		arm,cpu-registers-not-fw-configured;
		interrupts = <GIC_PPI 13 (GIC_CPU_MASK_SIMPLE(2) | IRQ_TYPE_LEVEL_HIGH)>,
			     <GIC_PPI 14 (GIC_CPU_MASK_SIMPLE(2) | IRQ_TYPE_LEVEL_HIGH)>,
			     <GIC_PPI 11 (GIC_CPU_MASK_SIMPLE(2) | IRQ_TYPE_LEVEL_HIGH)>,
			     <GIC_PPI 10 (GIC_CPU_MASK_SIMPLE(2) | IRQ_TYPE_LEVEL_HIGH)>;
		clock-frequency = <24000000>;
	};

	xin24m: oscillator {
		compatible = "fixed-clock";
		clock-frequency = <24000000>;
		clock-output-names = "xin24m";
		#clock-cells = <0>;
	};

	bus_intmem: sram@10080000 {
		compatible = "mmio-sram";
		reg = <0x10080000 0x2000>;
		#address-cells = <1>;
		#size-cells = <1>;
		ranges = <0 0x10080000 0x2000>;

		smp-sram@0 {
			compatible = "rockchip,rk3066-smp-sram";
			reg = <0x00 0x10>;
		};
	};

<<<<<<< HEAD
=======
	gpu: gpu@10090000 {
		compatible = "rockchip,rk3036-mali", "arm,mali-400";
		reg = <0x10090000 0x10000>;
		interrupts = <GIC_SPI 3 IRQ_TYPE_LEVEL_HIGH>,
			     <GIC_SPI 4 IRQ_TYPE_LEVEL_HIGH>,
			     <GIC_SPI 5 IRQ_TYPE_LEVEL_HIGH>,
			     <GIC_SPI 4 IRQ_TYPE_LEVEL_HIGH>;
		interrupt-names = "gp",
				  "gpmmu",
				  "pp0",
				  "ppmmu0";
		assigned-clocks = <&cru SCLK_GPU>;
		assigned-clock-rates = <100000000>;
		clocks = <&cru SCLK_GPU>, <&cru SCLK_GPU>;
		clock-names = "bus", "core";
		resets = <&cru SRST_GPU>;
		status = "disabled";
	};

>>>>>>> 24b8d41d
	vop: vop@10118000 {
		compatible = "rockchip,rk3036-vop";
		reg = <0x10118000 0x19c>;
		interrupts = <GIC_SPI 43 IRQ_TYPE_LEVEL_HIGH>;
		clocks = <&cru ACLK_LCDC>, <&cru SCLK_LCDC>, <&cru HCLK_LCDC>;
		clock-names = "aclk_vop", "dclk_vop", "hclk_vop";
		resets = <&cru SRST_LCDC1_A>, <&cru SRST_LCDC1_H>, <&cru SRST_LCDC1_D>;
		reset-names = "axi", "ahb", "dclk";
		iommus = <&vop_mmu>;
		status = "disabled";

		vop_out: port {
			#address-cells = <1>;
			#size-cells = <0>;
			vop_out_hdmi: endpoint@0 {
				reg = <0>;
				remote-endpoint = <&hdmi_in_vop>;
			};
		};
	};

	vop_mmu: iommu@10118300 {
		compatible = "rockchip,iommu";
		reg = <0x10118300 0x100>;
		interrupts = <GIC_SPI 43 IRQ_TYPE_LEVEL_HIGH>;
		interrupt-names = "vop_mmu";
<<<<<<< HEAD
=======
		clocks = <&cru ACLK_LCDC>, <&cru HCLK_LCDC>;
		clock-names = "aclk", "iface";
>>>>>>> 24b8d41d
		#iommu-cells = <0>;
		status = "disabled";
	};

	gic: interrupt-controller@10139000 {
		compatible = "arm,gic-400";
		interrupt-controller;
		#interrupt-cells = <3>;
		#address-cells = <0>;

		reg = <0x10139000 0x1000>,
		      <0x1013a000 0x2000>,
		      <0x1013c000 0x2000>,
		      <0x1013e000 0x2000>;
		interrupts = <GIC_PPI 9 (GIC_CPU_MASK_SIMPLE(2) | IRQ_TYPE_LEVEL_HIGH)>;
	};

	usb_otg: usb@10180000 {
		compatible = "rockchip,rk3036-usb", "rockchip,rk3066-usb",
				"snps,dwc2";
		reg = <0x10180000 0x40000>;
		interrupts = <GIC_SPI 10 IRQ_TYPE_LEVEL_HIGH>;
		clocks = <&cru HCLK_OTG0>;
		clock-names = "otg";
		dr_mode = "otg";
		g-np-tx-fifo-size = <16>;
		g-rx-fifo-size = <275>;
		g-tx-fifo-size = <256 128 128 64 64 32>;
		status = "disabled";
	};

	usb_host: usb@101c0000 {
		compatible = "rockchip,rk3036-usb", "rockchip,rk3066-usb",
				"snps,dwc2";
		reg = <0x101c0000 0x40000>;
		interrupts = <GIC_SPI 11 IRQ_TYPE_LEVEL_HIGH>;
		clocks = <&cru HCLK_OTG1>;
		clock-names = "otg";
		dr_mode = "host";
		status = "disabled";
	};

	emac: ethernet@10200000 {
		compatible = "rockchip,rk3036-emac", "snps,arc-emac";
		reg = <0x10200000 0x4000>;
		interrupts = <GIC_SPI 8 IRQ_TYPE_LEVEL_HIGH>;
		#address-cells = <1>;
		#size-cells = <0>;
		rockchip,grf = <&grf>;
		clocks = <&cru HCLK_MAC>, <&cru SCLK_MACREF>, <&cru SCLK_MAC>;
		clock-names = "hclk", "macref", "macclk";
		/*
		 * Fix the emac parent clock is DPLL instead of APLL.
		 * since that will cause some unstable things if the cpufreq
		 * is working. (e.g: the accurate 50MHz what mac_ref need)
		 */
		assigned-clocks = <&cru SCLK_MACPLL>;
		assigned-clock-parents = <&cru PLL_DPLL>;
		max-speed = <100>;
		phy-mode = "rmii";
		status = "disabled";
	};

	sdmmc: mmc@10214000 {
		compatible = "rockchip,rk3036-dw-mshc", "rockchip,rk3288-dw-mshc";
		reg = <0x10214000 0x4000>;
		clock-frequency = <37500000>;
		max-frequency = <37500000>;
		clocks = <&cru HCLK_SDMMC>, <&cru SCLK_SDMMC>;
		clock-names = "biu", "ciu";
		fifo-depth = <0x100>;
		interrupts = <GIC_SPI 14 IRQ_TYPE_LEVEL_HIGH>;
		resets = <&cru SRST_MMC0>;
		reset-names = "reset";
		status = "disabled";
	};

	sdio: mmc@10218000 {
		compatible = "rockchip,rk3036-dw-mshc", "rockchip,rk3288-dw-mshc";
		reg = <0x10218000 0x4000>;
		max-frequency = <37500000>;
		clocks = <&cru HCLK_SDIO>, <&cru SCLK_SDIO>,
			 <&cru SCLK_SDIO_DRV>, <&cru SCLK_SDIO_SAMPLE>;
		clock-names = "biu", "ciu", "ciu-drive", "ciu-sample";
		fifo-depth = <0x100>;
		interrupts = <GIC_SPI 15 IRQ_TYPE_LEVEL_HIGH>;
		resets = <&cru SRST_SDIO>;
		reset-names = "reset";
		status = "disabled";
	};

	emmc: mmc@1021c000 {
		compatible = "rockchip,rk3036-dw-mshc", "rockchip,rk3288-dw-mshc";
		reg = <0x1021c000 0x4000>;
		interrupts = <GIC_SPI 16 IRQ_TYPE_LEVEL_HIGH>;
		bus-width = <8>;
		cap-mmc-highspeed;
		clock-frequency = <37500000>;
		max-frequency = <37500000>;
		clocks = <&cru HCLK_EMMC>, <&cru SCLK_EMMC>,
			 <&cru SCLK_EMMC_DRV>, <&cru SCLK_EMMC_SAMPLE>;
		clock-names = "biu", "ciu", "ciu-drive", "ciu-sample";
		rockchip,default-sample-phase = <158>;
		disable-wp;
		dmas = <&pdma 12>;
		dma-names = "rx-tx";
		fifo-depth = <0x100>;
		mmc-ddr-1_8v;
		non-removable;
		pinctrl-names = "default";
		pinctrl-0 = <&emmc_clk &emmc_cmd &emmc_bus8>;
		resets = <&cru SRST_EMMC>;
		reset-names = "reset";
		status = "disabled";
	};

	i2s: i2s@10220000 {
		compatible = "rockchip,rk3036-i2s", "rockchip,rk3066-i2s";
		reg = <0x10220000 0x4000>;
		interrupts = <GIC_SPI 51 IRQ_TYPE_LEVEL_HIGH>;
		clock-names = "i2s_clk", "i2s_hclk";
		clocks = <&cru SCLK_I2S>, <&cru HCLK_I2S>;
		dmas = <&pdma 0>, <&pdma 1>;
		dma-names = "tx", "rx";
		pinctrl-names = "default";
		pinctrl-0 = <&i2s_bus>;
		#sound-dai-cells = <0>;
		status = "disabled";
	};

	cru: clock-controller@20000000 {
		compatible = "rockchip,rk3036-cru";
		reg = <0x20000000 0x1000>;
		rockchip,grf = <&grf>;
		#clock-cells = <1>;
		#reset-cells = <1>;
		assigned-clocks = <&cru PLL_GPLL>;
		assigned-clock-rates = <594000000>;
	};

	grf: syscon@20008000 {
		compatible = "rockchip,rk3036-grf", "syscon", "simple-mfd";
		reg = <0x20008000 0x1000>;

		reboot-mode {
			compatible = "syscon-reboot-mode";
			offset = <0x1d8>;
			mode-normal = <BOOT_NORMAL>;
			mode-recovery = <BOOT_RECOVERY>;
			mode-bootloader = <BOOT_FASTBOOT>;
			mode-loader = <BOOT_BL_DOWNLOAD>;
		};
	};

	acodec: acodec-ana@20030000 {
		compatible = "rk3036-codec";
		reg = <0x20030000 0x4000>;
		rockchip,grf = <&grf>;
		clock-names = "acodec_pclk";
		clocks = <&cru PCLK_ACODEC>;
		status = "disabled";
	};

	hdmi: hdmi@20034000 {
		compatible = "rockchip,rk3036-inno-hdmi";
		reg = <0x20034000 0x4000>;
		interrupts = <GIC_SPI 45 IRQ_TYPE_LEVEL_HIGH>;
		clocks = <&cru  PCLK_HDMI>;
		clock-names = "pclk";
		rockchip,grf = <&grf>;
		pinctrl-names = "default";
		pinctrl-0 = <&hdmi_ctl>;
		status = "disabled";

		hdmi_in: port {
			#address-cells = <1>;
			#size-cells = <0>;
			hdmi_in_vop: endpoint@0 {
				reg = <0>;
				remote-endpoint = <&vop_out_hdmi>;
			};
		};
	};

	timer: timer@20044000 {
		compatible = "rockchip,rk3036-timer", "rockchip,rk3288-timer";
		reg = <0x20044000 0x20>;
		interrupts = <GIC_SPI 28 IRQ_TYPE_LEVEL_HIGH>;
		clocks = <&xin24m>, <&cru PCLK_TIMER>;
		clock-names = "timer", "pclk";
	};

	pwm0: pwm@20050000 {
		compatible = "rockchip,rk3036-pwm", "rockchip,rk2928-pwm";
		reg = <0x20050000 0x10>;
		#pwm-cells = <3>;
		clocks = <&cru PCLK_PWM>;
		clock-names = "pwm";
		pinctrl-names = "default";
		pinctrl-0 = <&pwm0_pin>;
		status = "disabled";
	};

	pwm1: pwm@20050010 {
		compatible = "rockchip,rk3036-pwm", "rockchip,rk2928-pwm";
		reg = <0x20050010 0x10>;
		#pwm-cells = <3>;
		clocks = <&cru PCLK_PWM>;
		clock-names = "pwm";
		pinctrl-names = "default";
		pinctrl-0 = <&pwm1_pin>;
		status = "disabled";
	};

	pwm2: pwm@20050020 {
		compatible = "rockchip,rk3036-pwm", "rockchip,rk2928-pwm";
		reg = <0x20050020 0x10>;
		#pwm-cells = <3>;
		clocks = <&cru PCLK_PWM>;
		clock-names = "pwm";
		pinctrl-names = "default";
		pinctrl-0 = <&pwm2_pin>;
		status = "disabled";
	};

	pwm3: pwm@20050030 {
		compatible = "rockchip,rk3036-pwm", "rockchip,rk2928-pwm";
		reg = <0x20050030 0x10>;
		#pwm-cells = <2>;
		clocks = <&cru PCLK_PWM>;
		clock-names = "pwm";
		pinctrl-names = "default";
		pinctrl-0 = <&pwm3_pin>;
		status = "disabled";
	};

	i2c1: i2c@20056000 {
		compatible = "rockchip,rk3036-i2c", "rockchip,rk3288-i2c";
		reg = <0x20056000 0x1000>;
		interrupts = <GIC_SPI 25 IRQ_TYPE_LEVEL_HIGH>;
		#address-cells = <1>;
		#size-cells = <0>;
		clock-names = "i2c";
		clocks = <&cru PCLK_I2C1>;
		pinctrl-names = "default";
		pinctrl-0 = <&i2c1_xfer>;
		status = "disabled";
	};

	i2c2: i2c@2005a000 {
		compatible = "rockchip,rk3036-i2c", "rockchip,rk3288-i2c";
		reg = <0x2005a000 0x1000>;
		interrupts = <GIC_SPI 26 IRQ_TYPE_LEVEL_HIGH>;
		#address-cells = <1>;
		#size-cells = <0>;
		clock-names = "i2c";
		clocks = <&cru PCLK_I2C2>;
		pinctrl-names = "default";
		pinctrl-0 = <&i2c2_xfer>;
		status = "disabled";
	};

	uart0: serial@20060000 {
		compatible = "rockchip,rk3036-uart", "snps,dw-apb-uart";
		reg = <0x20060000 0x100>;
		interrupts = <GIC_SPI 20 IRQ_TYPE_LEVEL_HIGH>;
		reg-shift = <2>;
		reg-io-width = <4>;
		clock-frequency = <24000000>;
		clocks = <&cru SCLK_UART0>, <&cru PCLK_UART0>;
		clock-names = "baudclk", "apb_pclk";
		pinctrl-names = "default";
		pinctrl-0 = <&uart0_xfer &uart0_cts &uart0_rts>;
		status = "disabled";
	};

	uart1: serial@20064000 {
		compatible = "rockchip,rk3036-uart", "snps,dw-apb-uart";
		reg = <0x20064000 0x100>;
		interrupts = <GIC_SPI 21 IRQ_TYPE_LEVEL_HIGH>;
		reg-shift = <2>;
		reg-io-width = <4>;
		clock-frequency = <24000000>;
		clocks = <&cru SCLK_UART1>, <&cru PCLK_UART1>;
		clock-names = "baudclk", "apb_pclk";
		pinctrl-names = "default";
		pinctrl-0 = <&uart1_xfer>;
		status = "disabled";
	};

	uart2: serial@20068000 {
		compatible = "rockchip,rk3036-uart", "snps,dw-apb-uart";
		reg = <0x20068000 0x100>;
		interrupts = <GIC_SPI 22 IRQ_TYPE_LEVEL_HIGH>;
		reg-shift = <2>;
		reg-io-width = <4>;
		clock-frequency = <24000000>;
		clocks = <&cru SCLK_UART2>, <&cru PCLK_UART2>;
		clock-names = "baudclk", "apb_pclk";
		pinctrl-names = "default";
		pinctrl-0 = <&uart2_xfer>;
		status = "disabled";
	};

	i2c0: i2c@20072000 {
		compatible = "rockchip,rk3036-i2c", "rockchip,rk3288-i2c";
		reg = <0x20072000 0x1000>;
		interrupts = <GIC_SPI 24 IRQ_TYPE_LEVEL_HIGH>;
		#address-cells = <1>;
		#size-cells = <0>;
		clock-names = "i2c";
		clocks = <&cru PCLK_I2C0>;
		pinctrl-names = "default";
		pinctrl-0 = <&i2c0_xfer>;
		status = "disabled";
	};

	spi: spi@20074000 {
		compatible = "rockchip,rockchip-spi";
		reg = <0x20074000 0x1000>;
		interrupts = <GIC_SPI 23 IRQ_TYPE_LEVEL_HIGH>;
		clocks = <&cru PCLK_SPI>, <&cru SCLK_SPI>;
		clock-names = "apb-pclk","spi_pclk";
		dmas = <&pdma 8>, <&pdma 9>;
		dma-names = "tx", "rx";
		pinctrl-names = "default";
		pinctrl-0 = <&spi_txd &spi_rxd &spi_clk &spi_cs0>;
		#address-cells = <1>;
		#size-cells = <0>;
		status = "disabled";
	};

	pinctrl: pinctrl {
		compatible = "rockchip,rk3036-pinctrl";
		rockchip,grf = <&grf>;
		#address-cells = <1>;
		#size-cells = <1>;
		ranges;

		gpio0: gpio0@2007c000 {
			compatible = "rockchip,gpio-bank";
			reg = <0x2007c000 0x100>;
			interrupts = <GIC_SPI 36 IRQ_TYPE_LEVEL_HIGH>;
			clocks = <&cru PCLK_GPIO0>;

			gpio-controller;
			#gpio-cells = <2>;

			interrupt-controller;
			#interrupt-cells = <2>;
		};

		gpio1: gpio1@20080000 {
			compatible = "rockchip,gpio-bank";
			reg = <0x20080000 0x100>;
			interrupts = <GIC_SPI 37 IRQ_TYPE_LEVEL_HIGH>;
			clocks = <&cru PCLK_GPIO1>;

			gpio-controller;
			#gpio-cells = <2>;

			interrupt-controller;
			#interrupt-cells = <2>;
		};

		gpio2: gpio2@20084000 {
			compatible = "rockchip,gpio-bank";
			reg = <0x20084000 0x100>;
			interrupts = <GIC_SPI 38 IRQ_TYPE_LEVEL_HIGH>;
			clocks = <&cru PCLK_GPIO2>;

			gpio-controller;
			#gpio-cells = <2>;

			interrupt-controller;
			#interrupt-cells = <2>;
		};

		pcfg_pull_default: pcfg_pull_default {
			bias-pull-pin-default;
		};

		pcfg_pull_none: pcfg-pull-none {
			bias-disable;
		};

		pwm0 {
			pwm0_pin: pwm0-pin {
				rockchip,pins = <0 RK_PA0 2 &pcfg_pull_none>;
			};
		};

		pwm1 {
			pwm1_pin: pwm1-pin {
				rockchip,pins = <0 RK_PA1 2 &pcfg_pull_none>;
			};
		};

		pwm2 {
			pwm2_pin: pwm2-pin {
				rockchip,pins = <0 RK_PA1 2 &pcfg_pull_none>;
			};
		};

		pwm3 {
			pwm3_pin: pwm3-pin {
				rockchip,pins = <0 RK_PD3 1 &pcfg_pull_none>;
			};
		};

		sdmmc {
			sdmmc_clk: sdmmc-clk {
				rockchip,pins = <1 RK_PC0 1 &pcfg_pull_none>;
			};

			sdmmc_cmd: sdmmc-cmd {
				rockchip,pins = <1 RK_PB7 1 &pcfg_pull_default>;
			};

			sdmmc_cd: sdmmc-cd {
				rockchip,pins = <1 RK_PC1 1 &pcfg_pull_default>;
			};

			sdmmc_bus1: sdmmc-bus1 {
				rockchip,pins = <1 RK_PC2 1 &pcfg_pull_default>;
			};

			sdmmc_bus4: sdmmc-bus4 {
				rockchip,pins = <1 RK_PC2 1 &pcfg_pull_default>,
						<1 RK_PC3 1 &pcfg_pull_default>,
						<1 RK_PC4 1 &pcfg_pull_default>,
						<1 RK_PC5 1 &pcfg_pull_default>;
			};
		};

		sdio {
			sdio_bus1: sdio-bus1 {
				rockchip,pins = <0 RK_PB3 1 &pcfg_pull_default>;
			};

			sdio_bus4: sdio-bus4 {
				rockchip,pins = <0 RK_PB3 1 &pcfg_pull_default>,
						<0 RK_PB4 1 &pcfg_pull_default>,
						<0 RK_PB5 1 &pcfg_pull_default>,
						<0 RK_PB6 1 &pcfg_pull_default>;
			};

			sdio_cmd: sdio-cmd {
				rockchip,pins = <0 RK_PB0 1 &pcfg_pull_default>;
			};

			sdio_clk: sdio-clk {
				rockchip,pins = <0 RK_PB1 1 &pcfg_pull_none>;
			};
		};

		emmc {
			/*
			 * We run eMMC at max speed; bump up drive strength.
			 * We also have external pulls, so disable the internal ones.
			 */
			emmc_clk: emmc-clk {
				rockchip,pins = <2 RK_PA4 2 &pcfg_pull_none>;
			};

			emmc_cmd: emmc-cmd {
				rockchip,pins = <2 RK_PA1 2 &pcfg_pull_default>;
			};

			emmc_bus8: emmc-bus8 {
				rockchip,pins = <1 RK_PD0 2 &pcfg_pull_default>,
						<1 RK_PD1 2 &pcfg_pull_default>,
						<1 RK_PD2 2 &pcfg_pull_default>,
						<1 RK_PD3 2 &pcfg_pull_default>,
						<1 RK_PD4 2 &pcfg_pull_default>,
						<1 RK_PD5 2 &pcfg_pull_default>,
						<1 RK_PD6 2 &pcfg_pull_default>,
						<1 RK_PD7 2 &pcfg_pull_default>;
			};
		};

		emac {
			emac_xfer: emac-xfer {
				rockchip,pins = <2 RK_PB2 1 &pcfg_pull_default>, /* crs_dvalid */
						<2 RK_PB5 1 &pcfg_pull_default>, /* tx_en */
						<2 RK_PB6 1 &pcfg_pull_default>, /* mac_clk */
						<2 RK_PB7 1 &pcfg_pull_default>, /* rx_err */
						<2 RK_PC0 1 &pcfg_pull_default>, /* rxd1 */
						<2 RK_PC1 1 &pcfg_pull_default>, /* rxd0 */
						<2 RK_PC2 1 &pcfg_pull_default>, /* txd1 */
						<2 RK_PC3 1 &pcfg_pull_default>; /* txd0 */
			};

			emac_mdio: emac-mdio {
				rockchip,pins = <2 RK_PB4 1 &pcfg_pull_default>, /* mac_md */
						<2 RK_PD1 1 &pcfg_pull_default>; /* mac_mdclk */
			};
		};

		i2c0 {
			i2c0_xfer: i2c0-xfer {
				rockchip,pins = <0 RK_PA0 1 &pcfg_pull_none>,
						<0 RK_PA1 1 &pcfg_pull_none>;
			};
		};

		i2c1 {
			i2c1_xfer: i2c1-xfer {
				rockchip,pins = <0 RK_PA2 1 &pcfg_pull_none>,
						<0 RK_PA3 1 &pcfg_pull_none>;
			};
		};

		i2c2 {
			i2c2_xfer: i2c2-xfer {
				rockchip,pins = <2 RK_PC4 1 &pcfg_pull_none>,
						<2 RK_PC5 1 &pcfg_pull_none>;
			};
		};

		i2s {
			i2s_bus: i2s-bus {
				rockchip,pins = <1 RK_PA0 1 &pcfg_pull_default>,
						<1 RK_PA1 1 &pcfg_pull_default>,
						<1 RK_PA2 1 &pcfg_pull_default>,
						<1 RK_PA3 1 &pcfg_pull_default>,
						<1 RK_PA4 1 &pcfg_pull_default>,
						<1 RK_PA5 1 &pcfg_pull_default>;
			};
		};

		hdmi {
			hdmi_ctl: hdmi-ctl {
				rockchip,pins = <1 RK_PB0 1 &pcfg_pull_none>,
						<1 RK_PB1 1 &pcfg_pull_none>,
						<1 RK_PB2 1 &pcfg_pull_none>,
						<1 RK_PB3 1 &pcfg_pull_none>;
			};
		};

		hdmi {
			hdmi_ctl: hdmi-ctl {
				rockchip,pins = <1 8  RK_FUNC_1 &pcfg_pull_none>,
						<1 9  RK_FUNC_1 &pcfg_pull_none>,
						<1 10 RK_FUNC_1 &pcfg_pull_none>,
						<1 11 RK_FUNC_1 &pcfg_pull_none>;
			};
		};

		uart0 {
			uart0_xfer: uart0-xfer {
				rockchip,pins = <0 RK_PC0 1 &pcfg_pull_default>,
						<0 RK_PC1 1 &pcfg_pull_none>;
			};

			uart0_cts: uart0-cts {
				rockchip,pins = <0 RK_PC2 1 &pcfg_pull_default>;
			};

			uart0_rts: uart0-rts {
				rockchip,pins = <0 RK_PC3 1 &pcfg_pull_none>;
			};
		};

		uart1 {
			uart1_xfer: uart1-xfer {
				rockchip,pins = <2 RK_PC6 1 &pcfg_pull_default>,
						<2 RK_PC7 1 &pcfg_pull_none>;
			};
			/* no rts / cts for uart1 */
		};

		uart2 {
			uart2_xfer: uart2-xfer {
				rockchip,pins = <1 RK_PC2 2 &pcfg_pull_default>,
						<1 RK_PC3 2 &pcfg_pull_none>;
			};
			/* no rts / cts for uart2 */
		};

		spi-pins {
			spi_txd:spi-txd {
				rockchip,pins = <1 RK_PD5 3 &pcfg_pull_default>;
			};

			spi_rxd:spi-rxd {
				rockchip,pins = <1 RK_PD4 3 &pcfg_pull_default>;
			};

			spi_clk:spi-clk {
				rockchip,pins = <2 RK_PA0 2 &pcfg_pull_default>;
			};

			spi_cs0:spi-cs0 {
				rockchip,pins = <1 RK_PD6 3 &pcfg_pull_default>;

			};

			spi_cs1:spi-cs1 {
				rockchip,pins = <1 RK_PD7 3 &pcfg_pull_default>;

			};
		};
	};
};<|MERGE_RESOLUTION|>--- conflicted
+++ resolved
@@ -6,10 +6,6 @@
 #include <dt-bindings/pinctrl/rockchip.h>
 #include <dt-bindings/clock/rk3036-cru.h>
 #include <dt-bindings/soc/rockchip,boot-mode.h>
-<<<<<<< HEAD
-#include "skeleton.dtsi"
-=======
->>>>>>> 24b8d41d
 
 / {
 	#address-cells = <1>;
@@ -119,8 +115,6 @@
 		};
 	};
 
-<<<<<<< HEAD
-=======
 	gpu: gpu@10090000 {
 		compatible = "rockchip,rk3036-mali", "arm,mali-400";
 		reg = <0x10090000 0x10000>;
@@ -140,7 +134,6 @@
 		status = "disabled";
 	};
 
->>>>>>> 24b8d41d
 	vop: vop@10118000 {
 		compatible = "rockchip,rk3036-vop";
 		reg = <0x10118000 0x19c>;
@@ -167,11 +160,8 @@
 		reg = <0x10118300 0x100>;
 		interrupts = <GIC_SPI 43 IRQ_TYPE_LEVEL_HIGH>;
 		interrupt-names = "vop_mmu";
-<<<<<<< HEAD
-=======
 		clocks = <&cru ACLK_LCDC>, <&cru HCLK_LCDC>;
 		clock-names = "aclk", "iface";
->>>>>>> 24b8d41d
 		#iommu-cells = <0>;
 		status = "disabled";
 	};
@@ -712,15 +702,6 @@
 			};
 		};
 
-		hdmi {
-			hdmi_ctl: hdmi-ctl {
-				rockchip,pins = <1 8  RK_FUNC_1 &pcfg_pull_none>,
-						<1 9  RK_FUNC_1 &pcfg_pull_none>,
-						<1 10 RK_FUNC_1 &pcfg_pull_none>,
-						<1 11 RK_FUNC_1 &pcfg_pull_none>;
-			};
-		};
-
 		uart0 {
 			uart0_xfer: uart0-xfer {
 				rockchip,pins = <0 RK_PC0 1 &pcfg_pull_default>,
