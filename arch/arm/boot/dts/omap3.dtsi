--- conflicted
+++ resolved
@@ -18,10 +18,7 @@
 	interrupt-parent = <&intc>;
 	#address-cells = <1>;
 	#size-cells = <1>;
-<<<<<<< HEAD
-=======
 	chosen { };
->>>>>>> 24b8d41d
 
 	aliases {
 		i2c0 = &i2c1;
@@ -665,10 +662,7 @@
 			dma-names = "tx", "rx";
 			clocks = <&mcbsp4_fck>;
 			clock-names = "fck";
-<<<<<<< HEAD
-=======
 			#sound-dai-cells = <0>;
->>>>>>> 24b8d41d
 			status = "disabled";
 		};
 
