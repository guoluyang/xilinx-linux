/*
 *  BSD LICENSE
 *
 *  Copyright(c) 2015 Broadcom Corporation.  All rights reserved.
 *
 *  Redistribution and use in source and binary forms, with or without
 *  modification, are permitted provided that the following conditions
 *  are met:
 *
 *    * Redistributions of source code must retain the above copyright
 *      notice, this list of conditions and the following disclaimer.
 *    * Redistributions in binary form must reproduce the above copyright
 *      notice, this list of conditions and the following disclaimer in
 *      the documentation and/or other materials provided with the
 *      distribution.
 *    * Neither the name of Broadcom Corporation nor the names of its
 *      contributors may be used to endorse or promote products derived
 *      from this software without specific prior written permission.
 *
 *  THIS SOFTWARE IS PROVIDED BY THE COPYRIGHT HOLDERS AND CONTRIBUTORS
 *  "AS IS" AND ANY EXPRESS OR IMPLIED WARRANTIES, INCLUDING, BUT NOT
 *  LIMITED TO, THE IMPLIED WARRANTIES OF MERCHANTABILITY AND FITNESS FOR
 *  A PARTICULAR PURPOSE ARE DISCLAIMED. IN NO EVENT SHALL THE COPYRIGHT
 *  OWNER OR CONTRIBUTORS BE LIABLE FOR ANY DIRECT, INDIRECT, INCIDENTAL,
 *  SPECIAL, EXEMPLARY, OR CONSEQUENTIAL DAMAGES (INCLUDING, BUT NOT
 *  LIMITED TO, PROCUREMENT OF SUBSTITUTE GOODS OR SERVICES; LOSS OF USE,
 *  DATA, OR PROFITS; OR BUSINESS INTERRUPTION) HOWEVER CAUSED AND ON ANY
 *  THEORY OF LIABILITY, WHETHER IN CONTRACT, STRICT LIABILITY, OR TORT
 *  (INCLUDING NEGLIGENCE OR OTHERWISE) ARISING IN ANY WAY OUT OF THE USE
 *  OF THIS SOFTWARE, EVEN IF ADVISED OF THE POSSIBILITY OF SUCH DAMAGE.
 */

/dts-v1/;

#include "bcm-nsp.dtsi"

/ {
	model = "NorthStar Plus SVK (BCM958625K)";
	compatible = "brcm,bcm58625", "brcm,nsp";

	chosen {
		stdout-path = "serial0:115200n8";
	};

<<<<<<< HEAD
	memory {
=======
	memory@60000000 {
>>>>>>> 24b8d41d
		device_type = "memory";
		reg = <0x60000000 0x80000000>;
	};
};

&dma {
	status = "okay";
};

&amac0 {
	status = "okay";
};

<<<<<<< HEAD
&amac0 {
	status = "okay";
};

&amac1 {
	status = "okay";
};

&pcie0 {
=======
&amac1 {
>>>>>>> 24b8d41d
	status = "okay";
};

&amac2 {
	status = "okay";
};

&ehci0 {
	status = "okay";
};

&sata_phy0 {
	status = "okay";
};

&sata_phy1 {
	status = "okay";
};

&sata {
	status = "okay";
};

&nand {
	nandcs@0 {
		compatible = "brcm,nandcs";
		reg = <0>;
		nand-on-flash-bbt;

		#address-cells = <1>;
		#size-cells = <1>;

		nand-ecc-strength = <24>;
		nand-ecc-step-size = <1024>;

		brcm,nand-oob-sector-size = <27>;

		partition@0 {
			label = "nboot";
			reg = <0x00000000 0x00200000>;
			read-only;
		};
		partition@200000 {
			label = "nenv";
			reg = <0x00200000 0x00400000>;
		};
		partition@600000 {
			label = "nsystem";
			reg = <0x00600000 0x00a00000>;
		};
		partition@1000000 {
			label = "nrootfs";
			reg = <0x01000000 0x03000000>;
		};
		partition@4000000 {
			label = "ncustfs";
			reg = <0x04000000 0x3c000000>;
		};
	};
};

&ohci0 {
	status = "okay";
};

&pcie0 {
	status = "okay";
};

&pcie1 {
	status = "okay";
};

&pcie2 {
	status = "okay";
};

&pinctrl {
	pinctrl-names = "default";
	pinctrl-0 = <&nand_sel>, <&gpiobs>, <&pwmc>;

	nand_sel: nand_sel {
		function = "nand";
		groups = "nand_grp";
	};

	gpiobs: gpiobs {
		function = "gpio_b";
		groups = "gpio_b_0_grp", "gpio_b_1_grp", "gpio_b_2_grp",
			 "gpio_b_3_grp";
	};

	pwmc: pwmc {
		function = "pwm";
		groups = "pwm0_grp", "pwm1_grp", "pwm2_grp", "pwm3_grp";
	};

	emmc_sel: emmc_sel {
		function = "emmc";
		groups = "emmc_grp";
	};
};

&pwm {
	status = "okay";
};

&qspi {
	bspi-sel = <0>;
	flash: m25p80@0 {
		#address-cells = <1>;
		#size-cells = <1>;
		compatible = "m25p80";
		reg = <0x0>;
		spi-max-frequency = <12500000>;
		m25p,fast-read;
		spi-cpol;
		spi-cpha;

		partition@0 {
			label = "boot";
			reg = <0x00000000 0x000a0000>;
		};

		partition@a0000 {
			label = "env";
			reg = <0x000a0000 0x00060000>;
		};

		partition@100000 {
			label = "system";
			reg = <0x00100000 0x00600000>;
		};

		partition@700000 {
			label = "rootfs";
			reg = <0x00700000 0x01900000>;
		};
	};
};

&sata_phy0 {
	status = "okay";
};

&sata_phy1 {
	status = "okay";
};

&sata {
	status = "okay";
};

/*
 * By default the sd slot is functional. For emmc to work add "<&emmc_sel>"
 * and delete "<&nand_sel>" in "pinctrl-0" property of pinctrl node. Remove the
 * bus-width property here and disable the nand node with status = "disabled";.
 *
 * Ex: pinctrl-0 = <&emmc_sel>, <&gpiobs>, <&pwmc>;
 */
&sdio {
	bus-width = <4>;
	no-1-8-v;
	status = "okay";
};

&srab {
	compatible = "brcm,bcm58625-srab", "brcm,nsp-srab";
	status = "okay";

	ports {
		#address-cells = <1>;
		#size-cells = <0>;

		port@0 {
			label = "port0";
			reg = <0>;
		};

		port@1 {
			label = "port1";
			reg = <1>;
		};

		port@2 {
			label = "port2";
			reg = <2>;
		};

		port@3 {
			label = "port3";
			reg = <3>;
		};

		port@4 {
			label = "port4";
			reg = <4>;
		};

		port@8 {
			ethernet = <&amac2>;
			label = "cpu";
			reg = <8>;
			fixed-link {
				speed = <1000>;
				full-duplex;
			};
		};
	};
};

&uart0 {
	status = "okay";
};

&uart1 {
	status = "okay";
};

&usb3_phy {
	status = "okay";
};

&xhci {
	status = "okay";
};<|MERGE_RESOLUTION|>--- conflicted
+++ resolved
@@ -42,11 +42,7 @@
 		stdout-path = "serial0:115200n8";
 	};
 
-<<<<<<< HEAD
-	memory {
-=======
 	memory@60000000 {
->>>>>>> 24b8d41d
 		device_type = "memory";
 		reg = <0x60000000 0x80000000>;
 	};
@@ -60,39 +56,15 @@
 	status = "okay";
 };
 
-<<<<<<< HEAD
-&amac0 {
-	status = "okay";
-};
-
 &amac1 {
 	status = "okay";
 };
 
-&pcie0 {
-=======
-&amac1 {
->>>>>>> 24b8d41d
-	status = "okay";
-};
-
 &amac2 {
 	status = "okay";
 };
 
 &ehci0 {
-	status = "okay";
-};
-
-&sata_phy0 {
-	status = "okay";
-};
-
-&sata_phy1 {
-	status = "okay";
-};
-
-&sata {
 	status = "okay";
 };
 
