--- conflicted
+++ resolved
@@ -11,7 +11,6 @@
 #include "exynos5420-cpus.dtsi"
 #include <dt-bindings/clock/samsung,s2mps11.h>
 #include <dt-bindings/gpio/gpio.h>
-#include "exynos-mfc-reserved-memory.dtsi"
 
 / {
 	model = "Samsung SMDK5420 board based on Exynos5420";
@@ -121,10 +120,7 @@
 
 &hdmi {
 	status = "okay";
-<<<<<<< HEAD
-=======
 	ddc = <&i2c_2>;
->>>>>>> 24b8d41d
 	hpd-gpios = <&gpx3 7 GPIO_ACTIVE_HIGH>;
 	pinctrl-names = "default";
 	pinctrl-0 = <&hdmi_hpd_irq>;
@@ -347,13 +343,10 @@
 	status = "okay";
 };
 
-<<<<<<< HEAD
-=======
 &mixer {
 	status = "okay";
 };
 
->>>>>>> 24b8d41d
 &mmc_0 {
 	status = "okay";
 	broken-cd;
