// SPDX-License-Identifier: (GPL-2.0+ OR MIT)
/*
 * Copyright (c) 2013 MundoReader S.L.
 * Author: Heiko Stuebner <heiko@sntech.de>
 */

/dts-v1/;
#include <dt-bindings/input/input.h>
#include "rk3066a.dtsi"

/ {
	model = "bq Curie 2";
	compatible = "mundoreader,bq-curie2", "rockchip,rk3066a";

	memory@60000000 {
		device_type = "memory";
		reg = <0x60000000 0x40000000>;
	};

	vdd_log: vdd-log {
		compatible = "pwm-regulator";
		pwms = <&pwm3 0 1000>;
		regulator-name = "vdd_log";
		regulator-min-microvolt = <1200000>;
		regulator-max-microvolt = <1200000>;
		regulator-always-on;
		voltage-table = <1000000 100>,
				<1200000 42>;
		status = "okay";
	};

	vcc_sd0: fixed-regulator {
		compatible = "regulator-fixed";
		regulator-name = "sdmmc-supply";
		regulator-min-microvolt = <3000000>;
		regulator-max-microvolt = <3000000>;
		gpio = <&gpio3 RK_PA7 GPIO_ACTIVE_LOW>;
		startup-delay-us = <100000>;
		vin-supply = <&vcc_io>;
	};

	gpio-keys {
		compatible = "gpio-keys";
		autorepeat;

		power {
<<<<<<< HEAD
			gpios = <&gpio6 2 GPIO_ACTIVE_LOW>; /* GPIO6_A2 */
=======
			gpios = <&gpio6 RK_PA2 GPIO_ACTIVE_LOW>; /* GPIO6_A2 */
>>>>>>> 24b8d41d
			linux,code = <KEY_POWER>;
			label = "GPIO Key Power";
			linux,input-type = <1>;
			wakeup-source;
			debounce-interval = <100>;
		};
		volume-down {
<<<<<<< HEAD
			gpios = <&gpio4 21 GPIO_ACTIVE_LOW>; /* GPIO4_C5 */
=======
			gpios = <&gpio4 RK_PC5 GPIO_ACTIVE_LOW>; /* GPIO4_C5 */
>>>>>>> 24b8d41d
			linux,code = <KEY_VOLUMEDOWN>;
			label = "GPIO Key Vol-";
			linux,input-type = <1>;
			debounce-interval = <100>;
		};
		/* VOL+ comes somehow thru the ADC */
	};
};

&cpu0 {
	cpu-supply = <&vdd_arm>;
};

&cpu1 {
	cpu-supply = <&vdd_arm>;
};

&i2c1 {
	status = "okay";
	clock-frequency = <400000>;

	tps: tps@2d {
		reg = <0x2d>;

		interrupt-parent = <&gpio6>;
		interrupts = <RK_PA6 IRQ_TYPE_LEVEL_LOW>;

		vcc5-supply = <&vcc_io>;
		vcc6-supply = <&vcc_io>;

		regulators {
			vcc_rtc: regulator@0 {
				regulator-name = "vcc_rtc";
				regulator-always-on;
			};

			vcc_io: regulator@1 {
				regulator-name = "vcc_io";
				regulator-always-on;
			};

			vdd_arm: regulator@2 {
				regulator-name = "vdd_arm";
				regulator-min-microvolt = <600000>;
				regulator-max-microvolt = <1500000>;
				regulator-boot-on;
				regulator-always-on;
			};

			vcc_ddr: regulator@3 {
				regulator-name = "vcc_ddr";
				regulator-min-microvolt = <600000>;
				regulator-max-microvolt = <1500000>;
				regulator-boot-on;
				regulator-always-on;
			};

			vcc18_cif: regulator@5 {
				regulator-name = "vcc18_cif";
				regulator-always-on;
			};

			vdd_11: regulator@6 {
				regulator-name = "vdd_11";
				regulator-always-on;
			};

			vcc_25: regulator@7 {
				regulator-name = "vcc_25";
				regulator-always-on;
			};

			vcc_18: regulator@8 {
				regulator-name = "vcc_18";
				regulator-always-on;
			};

			vcc25_hdmi: regulator@9 {
				regulator-name = "vcc25_hdmi";
				regulator-always-on;
			};

			vcca_33: regulator@10 {
				regulator-name = "vcca_33";
				regulator-always-on;
			};

			vcc_tp: regulator@11 {
				regulator-name = "vcc_tp";
				regulator-always-on;
			};

			vcc28_cif: regulator@12 {
				regulator-name = "vcc28_cif";
				regulator-always-on;
			};
		};
	};
};

/* must be included after &tps gets defined */
#include "tps65910.dtsi"

&mmc0 { /* sdmmc */
	status = "okay";
	pinctrl-names = "default";
	pinctrl-0 = <&sd0_clk>, <&sd0_cmd>, <&sd0_cd>, <&sd0_bus4>;
	vmmc-supply = <&vcc_sd0>;
	bus-width = <4>;
	cap-mmc-highspeed;
	cap-sd-highspeed;
	disable-wp;
};

&mmc1 { /* wifi */
	status = "okay";
	non-removable;

	pinctrl-names = "default";
	pinctrl-0 = <&sd1_clk &sd1_cmd &sd1_bus4>;

	bus-width = <4>;
};

&pwm3 {
	status = "okay";
};

&uart0 {
	status = "okay";
};

&uart1 {
	status = "okay";
};

&uart2 {
	status = "okay";
};

&uart3 {
	status = "okay";
};

&wdt {
	status = "okay";
};<|MERGE_RESOLUTION|>--- conflicted
+++ resolved
@@ -44,11 +44,7 @@
 		autorepeat;
 
 		power {
-<<<<<<< HEAD
-			gpios = <&gpio6 2 GPIO_ACTIVE_LOW>; /* GPIO6_A2 */
-=======
 			gpios = <&gpio6 RK_PA2 GPIO_ACTIVE_LOW>; /* GPIO6_A2 */
->>>>>>> 24b8d41d
 			linux,code = <KEY_POWER>;
 			label = "GPIO Key Power";
 			linux,input-type = <1>;
@@ -56,11 +52,7 @@
 			debounce-interval = <100>;
 		};
 		volume-down {
-<<<<<<< HEAD
-			gpios = <&gpio4 21 GPIO_ACTIVE_LOW>; /* GPIO4_C5 */
-=======
 			gpios = <&gpio4 RK_PC5 GPIO_ACTIVE_LOW>; /* GPIO4_C5 */
->>>>>>> 24b8d41d
 			linux,code = <KEY_VOLUMEDOWN>;
 			label = "GPIO Key Vol-";
 			linux,input-type = <1>;
