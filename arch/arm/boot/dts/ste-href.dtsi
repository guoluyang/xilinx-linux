// SPDX-License-Identifier: GPL-2.0-or-later
/*
 * Copyright 2012 ST-Ericsson AB
 */

#include <dt-bindings/interrupt-controller/irq.h>
#include "ste-href-family-pinctrl.dtsi"

/ {
	memory {
		device_type = "memory";
		reg = <0x00000000 0x20000000>;
	};

	soc {
		uart@80120000 {
			pinctrl-names = "default", "sleep";
			pinctrl-0 = <&u0_a_1_default>;
			pinctrl-1 = <&u0_a_1_sleep>;
			status = "okay";
		};

		/* This UART is unused and thus left disabled */
		uart@80121000 {
			pinctrl-names = "default", "sleep";
			pinctrl-0 = <&u1rxtx_a_1_default>;
			pinctrl-1 = <&u1rxtx_a_1_sleep>;
		};

		uart@80007000 {
			pinctrl-names = "default", "sleep";
			pinctrl-0 = <&u2rxtx_c_1_default>;
			pinctrl-1 = <&u2rxtx_c_1_sleep>;
			status = "okay";
		};

		i2c@80004000 {
			pinctrl-names = "default","sleep";
			pinctrl-0 = <&i2c0_a_1_default>;
			pinctrl-1 = <&i2c0_a_1_sleep>;
			status = "okay";
		};

		i2c@80122000 {
			pinctrl-names = "default","sleep";
			pinctrl-0 = <&i2c1_b_2_default>;
			pinctrl-1 = <&i2c1_b_2_sleep>;
			status = "okay";
		};

		i2c@80128000 {
			pinctrl-names = "default","sleep";
			pinctrl-0 = <&i2c2_b_2_default>;
			pinctrl-1 = <&i2c2_b_2_sleep>;
			status = "okay";
			lp5521@33 {
				compatible = "national,lp5521";
				reg = <0x33>;
				label = "lp5521_pri";
				clock-mode = /bits/ 8 <2>;
				#address-cells = <1>;
				#size-cells = <0>;
				chan@0 {
					reg = <0>;
					led-cur = /bits/ 8 <0x2f>;
					max-cur = /bits/ 8 <0x5f>;
					linux,default-trigger = "heartbeat";
				};
				chan@1 {
					reg = <1>;
					led-cur = /bits/ 8 <0x2f>;
					max-cur = /bits/ 8 <0x5f>;
				};
				chan@2 {
					reg = <2>;
					led-cur = /bits/ 8 <0x2f>;
					max-cur = /bits/ 8 <0x5f>;
				};
			};
			lp5521@34 {
				compatible = "national,lp5521";
				reg = <0x34>;
				label = "lp5521_sec";
				clock-mode = /bits/ 8 <2>;
				#address-cells = <1>;
				#size-cells = <0>;
				chan@0 {
					reg = <0>;
					led-cur = /bits/ 8 <0x2f>;
					max-cur = /bits/ 8 <0x5f>;
				};
				chan@1 {
					reg = <1>;
					led-cur = /bits/ 8 <0x2f>;
					max-cur = /bits/ 8 <0x5f>;
				};
				chan@2 {
					reg = <2>;
					led-cur = /bits/ 8 <0x2f>;
					max-cur = /bits/ 8 <0x5f>;
				};
			};
			bh1780@29 {
				compatible = "rohm,bh1780gli";
				reg = <0x29>;
			};
		};

		i2c@80110000 {
			pinctrl-names = "default","sleep";
			pinctrl-0 = <&i2c3_c_2_default>;
			pinctrl-1 = <&i2c3_c_2_sleep>;
			status = "okay";
		};

		/* ST6G3244ME level translator for 1.8/2.9 V */
		vmmci: regulator-gpio {
			compatible = "regulator-gpio";

			regulator-min-microvolt = <1800000>;
			regulator-max-microvolt = <2900000>;
			regulator-name = "mmci-reg";
			regulator-type = "voltage";

			startup-delay-us = <100>;

			states = <1800000 0x1
				  2900000 0x0>;
		};

		// External Micro SD slot
		sdi0_per1@80126000 {
			arm,primecell-periphid = <0x10480180>;
			max-frequency = <100000000>;
			bus-width = <4>;
			cap-sd-highspeed;
			cap-mmc-highspeed;
			sd-uhs-sdr12;
			sd-uhs-sdr25;
			full-pwr-cycle;
			st,sig-dir-dat0;
			st,sig-dir-dat2;
			st,sig-dir-cmd;
			st,sig-pin-fbclk;
			vmmc-supply = <&ab8500_ldo_aux3_reg>;
			vqmmc-supply = <&vmmci>;
			pinctrl-names = "default", "sleep";
			pinctrl-0 = <&mc0_a_1_default &sdi0_default_mode>;
			pinctrl-1 = <&mc0_a_1_sleep>;

			status = "okay";
		};

		// WLAN SDIO channel
		sdi1_per2@80118000 {
			arm,primecell-periphid = <0x10480180>;
			max-frequency = <100000000>;
			bus-width = <4>;
			non-removable;
			pinctrl-names = "default", "sleep";
			pinctrl-0 = <&mc1_a_1_default>;
			pinctrl-1 = <&mc1_a_1_sleep>;

			status = "okay";
		};

		// PoP:ed eMMC
		sdi2_per3@80005000 {
			arm,primecell-periphid = <0x10480180>;
			max-frequency = <100000000>;
			bus-width = <8>;
			cap-mmc-highspeed;
			non-removable;
			vmmc-supply = <&db8500_vsmps2_reg>;
			pinctrl-names = "default", "sleep";
			pinctrl-0 = <&mc2_a_1_default>;
			pinctrl-1 = <&mc2_a_1_sleep>;

			status = "okay";
		};

		// On-board eMMC
		sdi4_per2@80114000 {
			arm,primecell-periphid = <0x10480180>;
		        max-frequency = <100000000>;
			bus-width = <8>;
			cap-mmc-highspeed;
			non-removable;
			vmmc-supply = <&ab8500_ldo_aux2_reg>;
			pinctrl-names = "default", "sleep";
			pinctrl-0 = <&mc4_a_1_default>;
			pinctrl-1 = <&mc4_a_1_sleep>;

			status = "okay";
		};

		msp0: msp@80123000 {
			pinctrl-names = "default";
			pinctrl-0 = <&msp0txrxtfstck_a_1_default>;
			status = "okay";
		};

		msp1: msp@80124000 {
			pinctrl-names = "default";
			pinctrl-0 = <&msp1txrx_a_1_default>;
			status = "okay";
		};

		msp2: msp@80117000 {
			pinctrl-names = "default";
			pinctrl-0 = <&msp2_a_1_default>;
		};

		msp3: msp@80125000 {
			status = "okay";
		};

		prcmu@80157000 {
			ab8500 {
				ab8500-gpio {
<<<<<<< HEAD
=======
				};

				ab8500_usb {
					pinctrl-names = "default", "sleep";
					pinctrl-0 = <&usb_a_1_default>;
					pinctrl-1 = <&usb_a_1_sleep>;
>>>>>>> 24b8d41d
				};

				ab8500-regulators {
					ab8500_ldo_aux1_reg: ab8500_ldo_aux1 {
						regulator-name = "V-DISPLAY";
					};

					ab8500_ldo_aux2_reg: ab8500_ldo_aux2 {
						regulator-name = "V-eMMC1";
					};

					ab8500_ldo_aux3_reg: ab8500_ldo_aux3 {
						regulator-name = "V-MMC-SD";
					};

					ab8500_ldo_intcore_reg: ab8500_ldo_intcore {
						regulator-name = "V-INTCORE";
					};

					ab8500_ldo_tvout_reg: ab8500_ldo_tvout {
						regulator-name = "V-TVOUT";
					};

					ab8500_ldo_audio_reg: ab8500_ldo_audio {
						regulator-name = "V-AUD";
					};

					ab8500_ldo_anamic1_reg: ab8500_ldo_anamic1 {
						regulator-name = "V-AMIC1";
					};

					ab8500_ldo_anamic2_reg: ab8500_ldo_anamic2 {
						regulator-name = "V-AMIC2";
					};

					ab8500_ldo_dmic_reg: ab8500_ldo_dmic {
						regulator-name = "V-DMIC";
					};

					ab8500_ldo_ana_reg: ab8500_ldo_ana {
						regulator-name = "V-CSI/DSI";
					};
				};
			};
		};

		pinctrl {
			sdi0 {
				sdi0_default_mode: sdi0_default {
					/* Some boards set additional settings here */
				};
			};
		};

		mcde@a0350000 {
			pinctrl-names = "default", "sleep";
			pinctrl-0 = <&lcd_default_mode>;
			pinctrl-1 = <&lcd_sleep_mode>;
		};
	};
};<|MERGE_RESOLUTION|>--- conflicted
+++ resolved
@@ -218,15 +218,12 @@
 		prcmu@80157000 {
 			ab8500 {
 				ab8500-gpio {
-<<<<<<< HEAD
-=======
 				};
 
 				ab8500_usb {
 					pinctrl-names = "default", "sleep";
 					pinctrl-0 = <&usb_a_1_default>;
 					pinctrl-1 = <&usb_a_1_sleep>;
->>>>>>> 24b8d41d
 				};
 
 				ab8500-regulators {
