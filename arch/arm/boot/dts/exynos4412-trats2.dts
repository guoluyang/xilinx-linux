// SPDX-License-Identifier: GPL-2.0
/*
 * Samsung's Exynos4412 based Trats 2 board device tree source
 *
 * Copyright (c) 2013 Samsung Electronics Co., Ltd.
 *		http://www.samsung.com
 *
 * Device tree source file for Samsung's Trats 2 board which is based on
 * Samsung's Exynos4412 SoC.
 */

/dts-v1/;
<<<<<<< HEAD
#include "exynos4412.dtsi"
#include "exynos4412-ppmu-common.dtsi"
#include <dt-bindings/gpio/gpio.h>
#include <dt-bindings/interrupt-controller/irq.h>
#include <dt-bindings/clock/maxim,max77686.h>
=======
#include "exynos4412-galaxy-s3.dtsi"
>>>>>>> 24b8d41d

/ {
	model = "Samsung Trats 2 based on Exynos4412";
	compatible = "samsung,trats2", "samsung,midas", "samsung,exynos4412", "samsung,exynos4";

	memory@40000000 {
		device_type = "memory";
<<<<<<< HEAD
		reg =  <0x40000000 0x40000000>;
	};

	chosen {
		bootargs = "console=ttySAC2,115200N8 root=/dev/mmcblk0p5 rootwait earlyprintk panic=5";
		stdout-path = &serial_2;
	};

	firmware@0204F000 {
		compatible = "samsung,secure-firmware";
		reg = <0x0204F000 0x1000>;
	};

	fixed-rate-clocks {
		xxti {
			compatible = "samsung,clock-xxti", "fixed-clock";
			clock-frequency = <0>;
		};

		xusbxti {
			compatible = "samsung,clock-xusbxti", "fixed-clock";
			clock-frequency = <24000000>;
		};
	};

	regulators {
		compatible = "simple-bus";
		#address-cells = <1>;
		#size-cells = <0>;

		cam_io_reg: voltage-regulator-1 {
			compatible = "regulator-fixed";
			regulator-name = "CAM_SENSOR_A";
			regulator-min-microvolt = <2800000>;
			regulator-max-microvolt = <2800000>;
			gpio = <&gpm0 2 GPIO_ACTIVE_HIGH>;
			enable-active-high;
		};

		lcd_vdd3_reg: voltage-regulator-2 {
			compatible = "regulator-fixed";
			regulator-name = "LCD_VDD_2.2V";
			regulator-min-microvolt = <2200000>;
			regulator-max-microvolt = <2200000>;
			gpio = <&gpc0 1 GPIO_ACTIVE_HIGH>;
			enable-active-high;
		};

		cam_af_reg: voltage-regulator-3 {
			compatible = "regulator-fixed";
			regulator-name = "CAM_AF";
			regulator-min-microvolt = <2800000>;
			regulator-max-microvolt = <2800000>;
			gpio = <&gpm0 4 GPIO_ACTIVE_HIGH>;
			enable-active-high;
		};

		ps_als_reg: voltage-regulator-5 {
			compatible = "regulator-fixed";
			regulator-name = "LED_A_3.0V";
			regulator-min-microvolt = <3000000>;
			regulator-max-microvolt = <3000000>;
			gpio = <&gpj0 5 GPIO_ACTIVE_HIGH>;
			enable-active-high;
		};
	};

	gpio-keys {
		compatible = "gpio-keys";

		key-down {
			gpios = <&gpx3 3 GPIO_ACTIVE_LOW>;
			linux,code = <114>;
			label = "volume down";
			debounce-interval = <10>;
		};

		key-up {
			gpios = <&gpx2 2 GPIO_ACTIVE_LOW>;
			linux,code = <115>;
			label = "volume up";
			debounce-interval = <10>;
		};

		key-power {
			gpios = <&gpx2 7 GPIO_ACTIVE_LOW>;
			linux,code = <116>;
			label = "power";
			debounce-interval = <10>;
			wakeup-source;
		};

		key-ok {
			gpios = <&gpx0 1 GPIO_ACTIVE_LOW>;
			linux,code = <139>;
			label = "ok";
			debounce-inteval = <10>;
			wakeup-source;
		};
	};

	i2c_max77693: i2c-gpio-1 {
		compatible = "i2c-gpio";
		gpios = <&gpm2 0 GPIO_ACTIVE_HIGH>, <&gpm2 1 GPIO_ACTIVE_HIGH>;
		i2c-gpio,delay-us = <2>;
		#address-cells = <1>;
		#size-cells = <0>;
		status = "okay";

		max77693@66 {
			compatible = "maxim,max77693";
			interrupt-parent = <&gpx1>;
			interrupts = <5 2>;
			reg = <0x66>;

			regulators {
				esafeout1_reg: ESAFEOUT1 {
					regulator-name = "ESAFEOUT1";
				};
				esafeout2_reg: ESAFEOUT2 {
					regulator-name = "ESAFEOUT2";
				};
				charger_reg: CHARGER {
					regulator-name = "CHARGER";
					regulator-min-microamp = <60000>;
					regulator-max-microamp = <2580000>;
				};
			};

			max77693_haptic {
				compatible = "maxim,max77693-haptic";
				haptic-supply = <&ldo26_reg>;
				pwms = <&pwm 0 38022 0>;
			};

			charger {
				compatible = "maxim,max77693-charger";

				maxim,constant-microvolt = <4350000>;
				maxim,min-system-microvolt = <3600000>;
				maxim,thermal-regulation-celsius = <100>;
				maxim,battery-overcurrent-microamp = <3500000>;
				maxim,charge-input-threshold-microvolt = <4300000>;
			};
		};
	};

	i2c_max77693_fuel: i2c-gpio-3 {
		compatible = "i2c-gpio";
		gpios = <&gpf1 5 GPIO_ACTIVE_HIGH>, <&gpf1 4 GPIO_ACTIVE_HIGH>;
		i2c-gpio,delay-us = <2>;
		#address-cells = <1>;
		#size-cells = <0>;
		status = "okay";

		max77693-fuel-gauge@36 {
			compatible = "maxim,max17047";
			interrupt-parent = <&gpx2>;
			interrupts = <3 IRQ_TYPE_EDGE_FALLING>;
			reg = <0x36>;

			maxim,over-heat-temp = <700>;
			maxim,over-volt = <4500>;
		};
	};

	i2c_ak8975: i2c-gpio-0 {
		compatible = "i2c-gpio";
		gpios = <&gpy2 4 GPIO_ACTIVE_HIGH>, <&gpy2 5 GPIO_ACTIVE_HIGH>;
		i2c-gpio,delay-us = <2>;
		#address-cells = <1>;
		#size-cells = <0>;
		status = "okay";

		ak8975@0c {
			compatible = "asahi-kasei,ak8975";
			reg = <0x0c>;
			gpios = <&gpj0 7 GPIO_ACTIVE_HIGH>;
		};
	};

	i2c_cm36651: i2c-gpio-2 {
		compatible = "i2c-gpio";
		gpios = <&gpf0 0 GPIO_ACTIVE_LOW>, <&gpf0 1 GPIO_ACTIVE_LOW>;
		i2c-gpio,delay-us = <2>;
		#address-cells = <1>;
		#size-cells = <0>;

		cm36651@18 {
			compatible = "capella,cm36651";
			reg = <0x18>;
			interrupt-parent = <&gpx0>;
			interrupts = <2 2>;
			vled-supply = <&ps_als_reg>;
		};
	};

	camera: camera {
		pinctrl-0 = <&cam_port_a_clk_active &cam_port_b_clk_active>;
		pinctrl-names = "default";
		status = "okay";
		assigned-clocks = <&clock CLK_MOUT_CAM0>,
				  <&clock CLK_MOUT_CAM1>;
		assigned-clock-parents = <&clock CLK_XUSBXTI>,
					 <&clock CLK_XUSBXTI>;


	};

	sound {
		compatible = "samsung,trats2-audio";
		samsung,i2s-controller = <&i2s0>;
		samsung,model = "Trats2";
		samsung,audio-codec = <&wm1811>;
		samsung,audio-routing =
			"SPK", "SPKOUTLN",
			"SPK", "SPKOUTLP",
			"SPK", "SPKOUTRN",
			"SPK", "SPKOUTRP";
	};

	thermistor-ap {
		compatible = "murata,ncp15wb473";
		pullup-uv = <1800000>;	 /* VCC_1.8V_AP */
		pullup-ohm = <100000>;	 /* 100K */
		pulldown-ohm = <100000>; /* 100K */
		io-channels = <&adc 1>;  /* AP temperature */
	};

	thermistor-battery {
		compatible = "murata,ncp15wb473";
		pullup-uv = <1800000>;	 /* VCC_1.8V_AP */
		pullup-ohm = <100000>;	 /* 100K */
		pulldown-ohm = <100000>; /* 100K */
		io-channels = <&adc 2>;  /* Battery temperature */
	};

	thermal-zones {
		cpu_thermal: cpu-thermal {
			cooling-maps {
				map0 {
				     /* Corresponds to 800MHz at freq_table */
				     cooling-device = <&cpu0 7 7>;
				};
				map1 {
				     /* Corresponds to 200MHz at freq_table */
				     cooling-device = <&cpu0 13 13>;
			       };
		       };
		};
	};
};

&adc {
	vdd-supply = <&ldo3_reg>;
	status = "okay";
};

&bus_dmc {
	devfreq-events = <&ppmu_dmc0_3>, <&ppmu_dmc1_3>;
	vdd-supply = <&buck1_reg>;
	status = "okay";
};

&bus_acp {
	devfreq = <&bus_dmc>;
	status = "okay";
};

&bus_c2c {
	devfreq = <&bus_dmc>;
	status = "okay";
};

&bus_leftbus {
	devfreq-events = <&ppmu_leftbus_3>, <&ppmu_rightbus_3>;
	vdd-supply = <&buck3_reg>;
	status = "okay";
};

&bus_rightbus {
	devfreq = <&bus_leftbus>;
	status = "okay";
};

&bus_display {
	devfreq = <&bus_leftbus>;
	status = "okay";
};

&bus_fsys {
	devfreq = <&bus_leftbus>;
	status = "okay";
};

&bus_peri {
	devfreq = <&bus_leftbus>;
	status = "okay";
};

&bus_mfc {
	devfreq = <&bus_leftbus>;
	status = "okay";
};

&cpu0 {
	cpu0-supply = <&buck2_reg>;
};

&csis_0 {
	status = "okay";
	vddcore-supply = <&ldo8_reg>;
	vddio-supply = <&ldo10_reg>;
	assigned-clocks = <&clock CLK_MOUT_CSIS0>,
			<&clock CLK_SCLK_CSIS0>;
	assigned-clock-parents = <&clock CLK_MOUT_MPLL_USER_T>;
	assigned-clock-rates = <0>, <176000000>;

	/* Camera C (3) MIPI CSI-2 (CSIS0) */
	port@3 {
		reg = <3>;
		csis0_ep: endpoint {
			remote-endpoint = <&s5c73m3_ep>;
			data-lanes = <1 2 3 4>;
			samsung,csis-hs-settle = <12>;
		};
	};
};

&csis_1 {
	status = "okay";
	vddcore-supply = <&ldo8_reg>;
	vddio-supply = <&ldo10_reg>;
	assigned-clocks = <&clock CLK_MOUT_CSIS1>,
			<&clock CLK_SCLK_CSIS1>;
	assigned-clock-parents = <&clock CLK_MOUT_MPLL_USER_T>;
	assigned-clock-rates = <0>, <176000000>;

	/* Camera D (4) MIPI CSI-2 (CSIS1) */
	port@4 {
		reg = <4>;
		csis1_ep: endpoint {
			remote-endpoint = <&is_s5k6a3_ep>;
			data-lanes = <1>;
			samsung,csis-hs-settle = <18>;
			samsung,csis-wclk;
		};
	};
};

&dsi_0 {
	vddcore-supply = <&ldo8_reg>;
	vddio-supply = <&ldo10_reg>;
	samsung,pll-clock-frequency = <24000000>;
	status = "okay";

	ports {
		#address-cells = <1>;
		#size-cells = <0>;

		port@1 {
			reg = <1>;

			dsi_out: endpoint {
				remote-endpoint = <&dsi_in>;
				samsung,burst-clock-frequency = <500000000>;
				samsung,esc-clock-frequency = <20000000>;
			};
		};
	};

	panel@0 {
		compatible = "samsung,s6e8aa0";
		reg = <0>;
		vdd3-supply = <&lcd_vdd3_reg>;
		vci-supply = <&ldo25_reg>;
		reset-gpios = <&gpy4 5 GPIO_ACTIVE_HIGH>;
		power-on-delay= <50>;
		reset-delay = <100>;
		init-delay = <100>;
		flip-horizontal;
		flip-vertical;
		panel-width-mm = <58>;
		panel-height-mm = <103>;

		display-timings {
			timing-0 {
				clock-frequency = <57153600>;
				hactive = <720>;
				vactive = <1280>;
				hfront-porch = <5>;
				hback-porch = <5>;
				hsync-len = <5>;
				vfront-porch = <13>;
				vback-porch = <1>;
				vsync-len = <2>;
			};
		};

		port {
			dsi_in: endpoint {
				remote-endpoint = <&dsi_out>;
			};
		};
	};
};

&exynos_usbphy {
	vbus-supply = <&esafeout1_reg>;
	status = "okay";
};

&fimc_0 {
	status = "okay";
	assigned-clocks = <&clock CLK_MOUT_FIMC0>,
			<&clock CLK_SCLK_FIMC0>;
	assigned-clock-parents = <&clock CLK_MOUT_MPLL_USER_T>;
	assigned-clock-rates = <0>, <176000000>;
};

&fimc_1 {
	status = "okay";
	assigned-clocks = <&clock CLK_MOUT_FIMC1>,
			<&clock CLK_SCLK_FIMC1>;
	assigned-clock-parents = <&clock CLK_MOUT_MPLL_USER_T>;
	assigned-clock-rates = <0>, <176000000>;
};

&fimc_2 {
	status = "okay";
	assigned-clocks = <&clock CLK_MOUT_FIMC2>,
			<&clock CLK_SCLK_FIMC2>;
	assigned-clock-parents = <&clock CLK_MOUT_MPLL_USER_T>;
	assigned-clock-rates = <0>, <176000000>;
};

&fimc_3 {
	status = "okay";
	assigned-clocks = <&clock CLK_MOUT_FIMC3>,
			<&clock CLK_SCLK_FIMC3>;
	assigned-clock-parents = <&clock CLK_MOUT_MPLL_USER_T>;
	assigned-clock-rates = <0>, <176000000>;
};

&fimc_is {
	pinctrl-0 = <&fimc_is_uart>;
	pinctrl-names = "default";
	status = "okay";

	i2c1_isp: i2c-isp@12140000 {
		pinctrl-0 = <&fimc_is_i2c1>;
		pinctrl-names = "default";

		s5k6a3@10 {
			compatible = "samsung,s5k6a3";
			reg = <0x10>;
			svdda-supply = <&cam_io_reg>;
			svddio-supply = <&ldo19_reg>;
			afvdd-supply = <&ldo19_reg>;
			clock-frequency = <24000000>;
			/* CAM_B_CLKOUT */
			clocks = <&camera 1>;
			clock-names = "extclk";
			samsung,camclk-out = <1>;
			gpios = <&gpm1 6 GPIO_ACTIVE_HIGH>;

			port {
				is_s5k6a3_ep: endpoint {
					remote-endpoint = <&csis1_ep>;
					data-lanes = <1>;
				};
			};
		};
	};
};

&fimc_lite_0 {
	status = "okay";
};

&fimc_lite_1 {
	status = "okay";
};

&fimd {
	status = "okay";
};

&hsotg {
	vusb_d-supply = <&ldo15_reg>;
	vusb_a-supply = <&ldo12_reg>;
	dr_mode = "peripheral";
	status = "okay";
};

&i2c_0 {
	samsung,i2c-sda-delay = <100>;
	samsung,i2c-slave-addr = <0x10>;
	samsung,i2c-max-bus-freq = <400000>;
	pinctrl-0 = <&i2c0_bus>;
	pinctrl-names = "default";
	status = "okay";

	s5c73m3@3c {
		compatible = "samsung,s5c73m3";
		reg = <0x3c>;
		standby-gpios = <&gpm0 1 GPIO_ACTIVE_LOW>;   /* ISP_STANDBY */
		xshutdown-gpios = <&gpf1 3 GPIO_ACTIVE_LOW>; /* ISP_RESET */
		vdd-int-supply = <&buck9_reg>;
		vddio-cis-supply = <&ldo9_reg>;
		vdda-supply = <&ldo17_reg>;
		vddio-host-supply = <&ldo18_reg>;
		vdd-af-supply = <&cam_af_reg>;
		vdd-reg-supply = <&cam_io_reg>;
		clock-frequency = <24000000>;
		/* CAM_A_CLKOUT */
		clocks = <&camera 0>;
		clock-names = "cis_extclk";
		port {
			s5c73m3_ep: endpoint {
				remote-endpoint = <&csis0_ep>;
				data-lanes = <1 2 3 4>;
			};
		};
	};
};

&i2c_3 {
	samsung,i2c-sda-delay = <100>;
	samsung,i2c-slave-addr = <0x10>;
	samsung,i2c-max-bus-freq = <400000>;
	pinctrl-0 = <&i2c3_bus>;
	pinctrl-names = "default";
	status = "okay";

	mms114-touchscreen@48 {
		compatible = "melfas,mms114";
		reg = <0x48>;
		interrupt-parent = <&gpm2>;
		interrupts = <3 2>;
		x-size = <720>;
		y-size = <1280>;
		avdd-supply = <&ldo23_reg>;
		vdd-supply = <&ldo24_reg>;
	};
};

&i2c_4 {
	samsung,i2c-sda-delay = <100>;
	samsung,i2c-slave-addr = <0x10>;
	samsung,i2c-max-bus-freq = <100000>;
	pinctrl-0 = <&i2c4_bus>;
	pinctrl-names = "default";
	status = "okay";

	wm1811: wm1811@1a {
		compatible = "wlf,wm1811";
		reg = <0x1a>;
		clocks = <&pmu_system_controller 0>;
		clock-names = "MCLK1";
		DCVDD-supply = <&ldo3_reg>;
		DBVDD1-supply = <&ldo3_reg>;
		wlf,ldo1ena = <&gpj0 4 0>;
	};
};

&i2c_7 {
	samsung,i2c-sda-delay = <100>;
	samsung,i2c-slave-addr = <0x10>;
	samsung,i2c-max-bus-freq = <100000>;
	pinctrl-0 = <&i2c7_bus>;
	pinctrl-names = "default";
	status = "okay";

	max77686: max77686_pmic@09 {
		compatible = "maxim,max77686";
		interrupt-parent = <&gpx0>;
		interrupts = <7 0>;
		reg = <0x09>;
		#clock-cells = <1>;

		voltage-regulators {
			ldo1_reg: LDO1 {
				regulator-name = "VALIVE_1.0V_AP";
				regulator-min-microvolt = <1000000>;
				regulator-max-microvolt = <1000000>;
				regulator-always-on;
			};

			ldo2_reg: LDO2 {
				regulator-name = "VM1M2_1.2V_AP";
				regulator-min-microvolt = <1200000>;
				regulator-max-microvolt = <1200000>;
				regulator-always-on;
				regulator-state-mem {
					regulator-on-in-suspend;
				};
			};

			ldo3_reg: LDO3 {
				regulator-name = "VCC_1.8V_AP";
				regulator-min-microvolt = <1800000>;
				regulator-max-microvolt = <1800000>;
				regulator-always-on;
			};

			ldo4_reg: LDO4 {
				regulator-name = "VCC_2.8V_AP";
				regulator-min-microvolt = <2800000>;
				regulator-max-microvolt = <2800000>;
				regulator-always-on;
			};

			ldo5_reg: LDO5 {
				regulator-name = "VCC_1.8V_IO";
				regulator-min-microvolt = <1800000>;
				regulator-max-microvolt = <1800000>;
				regulator-always-on;
			};

			ldo6_reg: LDO6 {
				regulator-name = "VMPLL_1.0V_AP";
				regulator-min-microvolt = <1000000>;
				regulator-max-microvolt = <1000000>;
				regulator-always-on;
				regulator-state-mem {
					regulator-on-in-suspend;
				};
			};

			ldo7_reg: LDO7 {
				regulator-name = "VPLL_1.0V_AP";
				regulator-min-microvolt = <1000000>;
				regulator-max-microvolt = <1000000>;
				regulator-always-on;
				regulator-state-mem {
					regulator-on-in-suspend;
				};
			};

			ldo8_reg: LDO8 {
				regulator-name = "VMIPI_1.0V";
				regulator-min-microvolt = <1000000>;
				regulator-max-microvolt = <1000000>;
				regulator-state-mem {
					regulator-off-in-suspend;
				};
			};

			ldo9_reg: LDO9 {
				regulator-name = "CAM_ISP_MIPI_1.2V";
				regulator-min-microvolt = <1200000>;
				regulator-max-microvolt = <1200000>;
			};

			ldo10_reg: LDO10 {
				regulator-name = "VMIPI_1.8V";
				regulator-min-microvolt = <1800000>;
				regulator-max-microvolt = <1800000>;
				regulator-state-mem {
					regulator-off-in-suspend;
				};
			};

			ldo11_reg: LDO11 {
				regulator-name = "VABB1_1.95V";
				regulator-min-microvolt = <1950000>;
				regulator-max-microvolt = <1950000>;
				regulator-always-on;
				regulator-state-mem {
					regulator-off-in-suspend;
				};
			};

			ldo12_reg: LDO12 {
				regulator-name = "VUOTG_3.0V";
				regulator-min-microvolt = <3000000>;
				regulator-max-microvolt = <3000000>;
				regulator-state-mem {
					regulator-off-in-suspend;
				};
			};

			ldo13_reg: LDO13 {
				regulator-name = "NFC_AVDD_1.8V";
				regulator-min-microvolt = <1800000>;
				regulator-max-microvolt = <1800000>;
			};

			ldo14_reg: LDO14 {
				regulator-name = "VABB2_1.95V";
				regulator-min-microvolt = <1950000>;
				regulator-max-microvolt = <1950000>;
				regulator-always-on;
				regulator-state-mem {
					regulator-off-in-suspend;
				};
			};

			ldo15_reg: LDO15 {
				regulator-name = "VHSIC_1.0V";
				regulator-min-microvolt = <1000000>;
				regulator-max-microvolt = <1000000>;
				regulator-state-mem {
					regulator-on-in-suspend;
				};
			};

			ldo16_reg: LDO16 {
				regulator-name = "VHSIC_1.8V";
				regulator-min-microvolt = <1800000>;
				regulator-max-microvolt = <1800000>;
				regulator-state-mem {
					regulator-on-in-suspend;
				};
			};

			ldo17_reg: LDO17 {
				regulator-name = "CAM_SENSOR_CORE_1.2V";
				regulator-min-microvolt = <1200000>;
				regulator-max-microvolt = <1200000>;
			};

			ldo18_reg: LDO18 {
				regulator-name = "CAM_ISP_SEN_IO_1.8V";
				regulator-min-microvolt = <1800000>;
				regulator-max-microvolt = <1800000>;
			};

			ldo19_reg: LDO19 {
				regulator-name = "VT_CAM_1.8V";
				regulator-min-microvolt = <1800000>;
				regulator-max-microvolt = <1800000>;
			};

			ldo20_reg: LDO20 {
				regulator-name = "VDDQ_PRE_1.8V";
				regulator-min-microvolt = <1800000>;
				regulator-max-microvolt = <1800000>;
			};

			ldo21_reg: LDO21 {
				regulator-name = "VTF_2.8V";
				regulator-min-microvolt = <2800000>;
				regulator-max-microvolt = <2800000>;
				maxim,ena-gpios = <&gpy2 0 GPIO_ACTIVE_HIGH>;
			};

			ldo22_reg: LDO22 {
				regulator-name = "VMEM_VDD_2.8V";
				regulator-min-microvolt = <2800000>;
				regulator-max-microvolt = <2800000>;
				maxim,ena-gpios = <&gpk0 2 GPIO_ACTIVE_HIGH>;
			};

			ldo23_reg: LDO23 {
				regulator-name = "TSP_AVDD_3.3V";
				regulator-min-microvolt = <3300000>;
				regulator-max-microvolt = <3300000>;
			};

			ldo24_reg: LDO24 {
				regulator-name = "TSP_VDD_1.8V";
				regulator-min-microvolt = <1800000>;
				regulator-max-microvolt = <1800000>;
			};

			ldo25_reg: LDO25 {
				regulator-name = "LCD_VCC_3.3V";
				regulator-min-microvolt = <2800000>;
				regulator-max-microvolt = <2800000>;
			};

			ldo26_reg: LDO26 {
				regulator-name = "MOTOR_VCC_3.0V";
				regulator-min-microvolt = <3000000>;
				regulator-max-microvolt = <3000000>;
			};

			buck1_reg: BUCK1 {
				regulator-name = "vdd_mif";
				regulator-min-microvolt = <850000>;
				regulator-max-microvolt = <1100000>;
				regulator-always-on;
				regulator-boot-on;
				regulator-state-mem {
					regulator-off-in-suspend;
				};
			};

			buck2_reg: BUCK2 {
				regulator-name = "vdd_arm";
				regulator-min-microvolt = <850000>;
				regulator-max-microvolt = <1500000>;
				regulator-always-on;
				regulator-boot-on;
				regulator-state-mem {
					regulator-on-in-suspend;
				};
			};

			buck3_reg: BUCK3 {
				regulator-name = "vdd_int";
				regulator-min-microvolt = <850000>;
				regulator-max-microvolt = <1150000>;
				regulator-always-on;
				regulator-boot-on;
				regulator-state-mem {
					regulator-off-in-suspend;
				};
			};

			buck4_reg: BUCK4 {
				regulator-name = "vdd_g3d";
				regulator-min-microvolt = <850000>;
				regulator-max-microvolt = <1150000>;
				regulator-boot-on;
				regulator-state-mem {
					regulator-off-in-suspend;
				};
			};

			buck5_reg: BUCK5 {
				regulator-name = "VMEM_1.2V_AP";
				regulator-min-microvolt = <1200000>;
				regulator-max-microvolt = <1200000>;
				regulator-always-on;
			};

			buck6_reg: BUCK6 {
				regulator-name = "VCC_SUB_1.35V";
				regulator-min-microvolt = <1350000>;
				regulator-max-microvolt = <1350000>;
				regulator-always-on;
			};

			buck7_reg: BUCK7 {
				regulator-name = "VCC_SUB_2.0V";
				regulator-min-microvolt = <2000000>;
				regulator-max-microvolt = <2000000>;
				regulator-always-on;
			};

			buck8_reg: BUCK8 {
				regulator-name = "VMEM_VDDF_3.0V";
				regulator-min-microvolt = <2850000>;
				regulator-max-microvolt = <2850000>;
				maxim,ena-gpios = <&gpk0 2 GPIO_ACTIVE_HIGH>;
			};

			buck9_reg: BUCK9 {
				regulator-name = "CAM_ISP_CORE_1.2V";
				regulator-min-microvolt = <1000000>;
				regulator-max-microvolt = <1200000>;
				maxim,ena-gpios = <&gpm0 3 GPIO_ACTIVE_HIGH>;
			};
		};
	};
};

&i2s0 {
	pinctrl-0 = <&i2s0_bus>;
	pinctrl-names = "default";
	status = "okay";
};

&mshc_0 {
	num-slots = <1>;
	broken-cd;
	non-removable;
	card-detect-delay = <200>;
	vmmc-supply = <&ldo22_reg>;
	clock-frequency = <400000000>;
	samsung,dw-mshc-ciu-div = <0>;
	samsung,dw-mshc-sdr-timing = <2 3>;
	samsung,dw-mshc-ddr-timing = <1 2>;
	pinctrl-0 = <&sd4_clk &sd4_cmd &sd4_bus4 &sd4_bus8>;
	pinctrl-names = "default";
	status = "okay";
	bus-width = <8>;
	cap-mmc-highspeed;
};

&pmu_system_controller {
	assigned-clocks = <&pmu_system_controller 0>;
	assigned-clock-parents =  <&clock CLK_XUSBXTI>;
};

&pinctrl_0 {
	pinctrl-names = "default";
	pinctrl-0 = <&sleep0>;

	sleep0: sleep-states {
		PIN_SLP(gpa0-0, INPUT, NONE);
		PIN_SLP(gpa0-1, OUT0, NONE);
		PIN_SLP(gpa0-2, INPUT, NONE);
		PIN_SLP(gpa0-3, INPUT, UP);
		PIN_SLP(gpa0-4, INPUT, NONE);
		PIN_SLP(gpa0-5, INPUT, DOWN);
		PIN_SLP(gpa0-6, INPUT, DOWN);
		PIN_SLP(gpa0-7, INPUT, UP);

		PIN_SLP(gpa1-0, INPUT, DOWN);
		PIN_SLP(gpa1-1, INPUT, DOWN);
		PIN_SLP(gpa1-2, INPUT, DOWN);
		PIN_SLP(gpa1-3, INPUT, DOWN);
		PIN_SLP(gpa1-4, INPUT, DOWN);
		PIN_SLP(gpa1-5, INPUT, DOWN);

		PIN_SLP(gpb-0, INPUT, NONE);
		PIN_SLP(gpb-1, INPUT, NONE);
		PIN_SLP(gpb-2, INPUT, NONE);
		PIN_SLP(gpb-3, INPUT, NONE);
		PIN_SLP(gpb-4, INPUT, DOWN);
		PIN_SLP(gpb-5, INPUT, UP);
		PIN_SLP(gpb-6, INPUT, DOWN);
		PIN_SLP(gpb-7, INPUT, DOWN);

		PIN_SLP(gpc0-0, INPUT, DOWN);
		PIN_SLP(gpc0-1, INPUT, DOWN);
		PIN_SLP(gpc0-2, INPUT, DOWN);
		PIN_SLP(gpc0-3, INPUT, DOWN);
		PIN_SLP(gpc0-4, INPUT, DOWN);

		PIN_SLP(gpc1-0, INPUT, NONE);
		PIN_SLP(gpc1-1, PREV, NONE);
		PIN_SLP(gpc1-2, INPUT, NONE);
		PIN_SLP(gpc1-3, INPUT, NONE);
		PIN_SLP(gpc1-4, INPUT, NONE);

		PIN_SLP(gpd0-0, INPUT, DOWN);
		PIN_SLP(gpd0-1, INPUT, DOWN);
		PIN_SLP(gpd0-2, INPUT, NONE);
		PIN_SLP(gpd0-3, INPUT, NONE);

		PIN_SLP(gpd1-0, INPUT, DOWN);
		PIN_SLP(gpd1-1, INPUT, DOWN);
		PIN_SLP(gpd1-2, INPUT, NONE);
		PIN_SLP(gpd1-3, INPUT, NONE);

		PIN_SLP(gpf0-0, INPUT, NONE);
		PIN_SLP(gpf0-1, INPUT, NONE);
		PIN_SLP(gpf0-2, INPUT, DOWN);
		PIN_SLP(gpf0-3, INPUT, DOWN);
		PIN_SLP(gpf0-4, INPUT, NONE);
		PIN_SLP(gpf0-5, INPUT, DOWN);
		PIN_SLP(gpf0-6, INPUT, NONE);
		PIN_SLP(gpf0-7, INPUT, DOWN);

		PIN_SLP(gpf1-0, INPUT, DOWN);
		PIN_SLP(gpf1-1, INPUT, DOWN);
		PIN_SLP(gpf1-2, INPUT, DOWN);
		PIN_SLP(gpf1-3, INPUT, DOWN);
		PIN_SLP(gpf1-4, INPUT, NONE);
		PIN_SLP(gpf1-5, INPUT, NONE);
		PIN_SLP(gpf1-6, INPUT, DOWN);
		PIN_SLP(gpf1-7, PREV, NONE);

		PIN_SLP(gpf2-0, PREV, NONE);
		PIN_SLP(gpf2-1, INPUT, DOWN);
		PIN_SLP(gpf2-2, INPUT, DOWN);
		PIN_SLP(gpf2-3, INPUT, DOWN);
		PIN_SLP(gpf2-4, INPUT, DOWN);
		PIN_SLP(gpf2-5, INPUT, DOWN);
		PIN_SLP(gpf2-6, INPUT, NONE);
		PIN_SLP(gpf2-7, INPUT, NONE);

		PIN_SLP(gpf3-0, INPUT, NONE);
		PIN_SLP(gpf3-1, PREV, NONE);
		PIN_SLP(gpf3-2, PREV, NONE);
		PIN_SLP(gpf3-3, PREV, NONE);
		PIN_SLP(gpf3-4, OUT1, NONE);
		PIN_SLP(gpf3-5, INPUT, DOWN);

		PIN_SLP(gpj0-0, PREV, NONE);
		PIN_SLP(gpj0-1, PREV, NONE);
		PIN_SLP(gpj0-2, PREV, NONE);
		PIN_SLP(gpj0-3, INPUT, DOWN);
		PIN_SLP(gpj0-4, PREV, NONE);
		PIN_SLP(gpj0-5, PREV, NONE);
		PIN_SLP(gpj0-6, INPUT, DOWN);
		PIN_SLP(gpj0-7, INPUT, DOWN);

		PIN_SLP(gpj1-0, INPUT, DOWN);
		PIN_SLP(gpj1-1, PREV, NONE);
		PIN_SLP(gpj1-2, PREV, NONE);
		PIN_SLP(gpj1-3, INPUT, DOWN);
		PIN_SLP(gpj1-4, INPUT, DOWN);
	};
};

&pinctrl_1 {
	pinctrl-names = "default";
	pinctrl-0 = <&sleep1>;

	sleep1: sleep-states {
		PIN_SLP(gpk0-0, PREV, NONE);
		PIN_SLP(gpk0-1, PREV, NONE);
		PIN_SLP(gpk0-2, OUT0, NONE);
		PIN_SLP(gpk0-3, PREV, NONE);
		PIN_SLP(gpk0-4, PREV, NONE);
		PIN_SLP(gpk0-5, PREV, NONE);
		PIN_SLP(gpk0-6, PREV, NONE);

		PIN_SLP(gpk1-0, INPUT, DOWN);
		PIN_SLP(gpk1-1, INPUT, DOWN);
		PIN_SLP(gpk1-2, INPUT, DOWN);
		PIN_SLP(gpk1-3, PREV, NONE);
		PIN_SLP(gpk1-4, PREV, NONE);
		PIN_SLP(gpk1-5, PREV, NONE);
		PIN_SLP(gpk1-6, PREV, NONE);

		PIN_SLP(gpk2-0, INPUT, DOWN);
		PIN_SLP(gpk2-1, INPUT, DOWN);
		PIN_SLP(gpk2-2, INPUT, DOWN);
		PIN_SLP(gpk2-3, INPUT, DOWN);
		PIN_SLP(gpk2-4, INPUT, DOWN);
		PIN_SLP(gpk2-5, INPUT, DOWN);
		PIN_SLP(gpk2-6, INPUT, DOWN);

		PIN_SLP(gpk3-0, OUT0, NONE);
		PIN_SLP(gpk3-1, INPUT, NONE);
		PIN_SLP(gpk3-2, INPUT, DOWN);
		PIN_SLP(gpk3-3, INPUT, NONE);
		PIN_SLP(gpk3-4, INPUT, NONE);
		PIN_SLP(gpk3-5, INPUT, NONE);
		PIN_SLP(gpk3-6, INPUT, NONE);

		PIN_SLP(gpl0-0, INPUT, DOWN);
		PIN_SLP(gpl0-1, INPUT, DOWN);
		PIN_SLP(gpl0-2, INPUT, DOWN);
		PIN_SLP(gpl0-3, INPUT, DOWN);
		PIN_SLP(gpl0-4, PREV, NONE);
		PIN_SLP(gpl0-6, PREV, NONE);

		PIN_SLP(gpl1-0, INPUT, DOWN);
		PIN_SLP(gpl1-1, INPUT, DOWN);
		PIN_SLP(gpl2-0, INPUT, DOWN);
		PIN_SLP(gpl2-1, INPUT, DOWN);
		PIN_SLP(gpl2-2, INPUT, DOWN);
		PIN_SLP(gpl2-3, INPUT, DOWN);
		PIN_SLP(gpl2-4, INPUT, DOWN);
		PIN_SLP(gpl2-5, INPUT, DOWN);
		PIN_SLP(gpl2-6, PREV, NONE);
		PIN_SLP(gpl2-7, INPUT, DOWN);

		PIN_SLP(gpm0-0, INPUT, DOWN);
		PIN_SLP(gpm0-1, INPUT, DOWN);
		PIN_SLP(gpm0-2, INPUT, DOWN);
		PIN_SLP(gpm0-3, INPUT, DOWN);
		PIN_SLP(gpm0-4, INPUT, DOWN);
		PIN_SLP(gpm0-5, INPUT, DOWN);
		PIN_SLP(gpm0-6, INPUT, DOWN);
		PIN_SLP(gpm0-7, INPUT, DOWN);

		PIN_SLP(gpm1-0, INPUT, DOWN);
		PIN_SLP(gpm1-1, INPUT, DOWN);
		PIN_SLP(gpm1-2, INPUT, NONE);
		PIN_SLP(gpm1-3, INPUT, NONE);
		PIN_SLP(gpm1-4, INPUT, NONE);
		PIN_SLP(gpm1-5, INPUT, NONE);
		PIN_SLP(gpm1-6, INPUT, DOWN);

		PIN_SLP(gpm2-0, INPUT, NONE);
		PIN_SLP(gpm2-1, INPUT, NONE);
		PIN_SLP(gpm2-2, INPUT, DOWN);
		PIN_SLP(gpm2-3, INPUT, DOWN);
		PIN_SLP(gpm2-4, INPUT, DOWN);

		PIN_SLP(gpm3-0, PREV, NONE);
		PIN_SLP(gpm3-1, PREV, NONE);
		PIN_SLP(gpm3-2, PREV, NONE);
		PIN_SLP(gpm3-3, OUT1, NONE);
		PIN_SLP(gpm3-4, INPUT, DOWN);
		PIN_SLP(gpm3-5, INPUT, DOWN);
		PIN_SLP(gpm3-6, INPUT, DOWN);
		PIN_SLP(gpm3-7, INPUT, DOWN);

		PIN_SLP(gpm4-0, INPUT, DOWN);
		PIN_SLP(gpm4-1, INPUT, DOWN);
		PIN_SLP(gpm4-2, INPUT, DOWN);
		PIN_SLP(gpm4-3, INPUT, DOWN);
		PIN_SLP(gpm4-4, INPUT, DOWN);
		PIN_SLP(gpm4-5, INPUT, DOWN);
		PIN_SLP(gpm4-6, INPUT, DOWN);
		PIN_SLP(gpm4-7, INPUT, DOWN);

		PIN_SLP(gpy0-0, INPUT, DOWN);
		PIN_SLP(gpy0-1, INPUT, DOWN);
		PIN_SLP(gpy0-2, INPUT, DOWN);
		PIN_SLP(gpy0-3, INPUT, DOWN);
		PIN_SLP(gpy0-4, INPUT, DOWN);
		PIN_SLP(gpy0-5, INPUT, DOWN);

		PIN_SLP(gpy1-0, INPUT, DOWN);
		PIN_SLP(gpy1-1, INPUT, DOWN);
		PIN_SLP(gpy1-2, INPUT, DOWN);
		PIN_SLP(gpy1-3, INPUT, DOWN);

		PIN_SLP(gpy2-0, PREV, NONE);
		PIN_SLP(gpy2-1, INPUT, DOWN);
		PIN_SLP(gpy2-2, INPUT, NONE);
		PIN_SLP(gpy2-3, INPUT, NONE);
		PIN_SLP(gpy2-4, INPUT, NONE);
		PIN_SLP(gpy2-5, INPUT, NONE);

		PIN_SLP(gpy3-0, INPUT, DOWN);
		PIN_SLP(gpy3-1, INPUT, DOWN);
		PIN_SLP(gpy3-2, INPUT, DOWN);
		PIN_SLP(gpy3-3, INPUT, DOWN);
		PIN_SLP(gpy3-4, INPUT, DOWN);
		PIN_SLP(gpy3-5, INPUT, DOWN);
		PIN_SLP(gpy3-6, INPUT, DOWN);
		PIN_SLP(gpy3-7, INPUT, DOWN);

		PIN_SLP(gpy4-0, INPUT, DOWN);
		PIN_SLP(gpy4-1, INPUT, DOWN);
		PIN_SLP(gpy4-2, INPUT, DOWN);
		PIN_SLP(gpy4-3, INPUT, DOWN);
		PIN_SLP(gpy4-4, INPUT, DOWN);
		PIN_SLP(gpy4-5, INPUT, DOWN);
		PIN_SLP(gpy4-6, INPUT, DOWN);
		PIN_SLP(gpy4-7, INPUT, DOWN);

		PIN_SLP(gpy5-0, INPUT, DOWN);
		PIN_SLP(gpy5-1, INPUT, DOWN);
		PIN_SLP(gpy5-2, INPUT, DOWN);
		PIN_SLP(gpy5-3, INPUT, DOWN);
		PIN_SLP(gpy5-4, INPUT, DOWN);
		PIN_SLP(gpy5-5, INPUT, DOWN);
		PIN_SLP(gpy5-6, INPUT, DOWN);
		PIN_SLP(gpy5-7, INPUT, DOWN);

		PIN_SLP(gpy6-0, INPUT, DOWN);
		PIN_SLP(gpy6-1, INPUT, DOWN);
		PIN_SLP(gpy6-2, INPUT, DOWN);
		PIN_SLP(gpy6-3, INPUT, DOWN);
		PIN_SLP(gpy6-4, INPUT, DOWN);
		PIN_SLP(gpy6-5, INPUT, DOWN);
		PIN_SLP(gpy6-6, INPUT, DOWN);
		PIN_SLP(gpy6-7, INPUT, DOWN);
	};
};

&pinctrl_2 {
	pinctrl-names = "default";
	pinctrl-0 = <&sleep2>;

	sleep2: sleep-states {
		PIN_SLP(gpz-0, INPUT, DOWN);
		PIN_SLP(gpz-1, INPUT, DOWN);
		PIN_SLP(gpz-2, INPUT, DOWN);
		PIN_SLP(gpz-3, INPUT, DOWN);
		PIN_SLP(gpz-4, INPUT, DOWN);
		PIN_SLP(gpz-5, INPUT, DOWN);
		PIN_SLP(gpz-6, INPUT, DOWN);
	};
};

&pinctrl_3 {
	pinctrl-names = "default";
	pinctrl-0 = <&sleep3>;

	sleep3: sleep-states {
		PIN_SLP(gpv0-0, INPUT, DOWN);
		PIN_SLP(gpv0-1, INPUT, DOWN);
		PIN_SLP(gpv0-2, INPUT, DOWN);
		PIN_SLP(gpv0-3, INPUT, DOWN);
		PIN_SLP(gpv0-4, INPUT, DOWN);
		PIN_SLP(gpv0-5, INPUT, DOWN);
		PIN_SLP(gpv0-6, INPUT, DOWN);
		PIN_SLP(gpv0-7, INPUT, DOWN);

		PIN_SLP(gpv1-0, INPUT, DOWN);
		PIN_SLP(gpv1-1, INPUT, DOWN);
		PIN_SLP(gpv1-2, INPUT, DOWN);
		PIN_SLP(gpv1-3, INPUT, DOWN);
		PIN_SLP(gpv1-4, INPUT, DOWN);
		PIN_SLP(gpv1-5, INPUT, DOWN);
		PIN_SLP(gpv1-6, INPUT, DOWN);
		PIN_SLP(gpv1-7, INPUT, DOWN);

		PIN_SLP(gpv2-0, INPUT, DOWN);
		PIN_SLP(gpv2-1, INPUT, DOWN);
		PIN_SLP(gpv2-2, INPUT, DOWN);
		PIN_SLP(gpv2-3, INPUT, DOWN);
		PIN_SLP(gpv2-4, INPUT, DOWN);
		PIN_SLP(gpv2-5, INPUT, DOWN);
		PIN_SLP(gpv2-6, INPUT, DOWN);
		PIN_SLP(gpv2-7, INPUT, DOWN);

		PIN_SLP(gpv3-0, INPUT, DOWN);
		PIN_SLP(gpv3-1, INPUT, DOWN);
		PIN_SLP(gpv3-2, INPUT, DOWN);
		PIN_SLP(gpv3-3, INPUT, DOWN);
		PIN_SLP(gpv3-4, INPUT, DOWN);
		PIN_SLP(gpv3-5, INPUT, DOWN);
		PIN_SLP(gpv3-6, INPUT, DOWN);
		PIN_SLP(gpv3-7, INPUT, DOWN);

		PIN_SLP(gpv4-0, INPUT, DOWN);
	};
};

&pwm {
	pinctrl-0 = <&pwm0_out>;
	pinctrl-names = "default";
	samsung,pwm-outputs = <0>;
	status = "okay";
};

&rtc {
	status = "okay";
	clocks = <&clock CLK_RTC>, <&max77686 MAX77686_CLK_AP>;
	clock-names = "rtc", "rtc_src";
};

&sdhci_2 {
	bus-width = <4>;
	cd-gpios = <&gpx3 4 GPIO_ACTIVE_HIGH>;
	cd-inverted;
	pinctrl-0 = <&sd2_clk &sd2_cmd &sd2_bus4>;
	pinctrl-names = "default";
	vmmc-supply = <&ldo21_reg>;
	status = "okay";
};

&serial_0 {
	status = "okay";
};

&serial_1 {
	status = "okay";
};

&serial_2 {
	status = "okay";
};

&serial_3 {
	status = "okay";
};

&spi_1 {
	pinctrl-names = "default";
	pinctrl-0 = <&spi1_bus>;
	cs-gpios = <&gpb 5 GPIO_ACTIVE_HIGH>;
	status = "okay";

	s5c73m3_spi: s5c73m3@0 {
		compatible = "samsung,s5c73m3";
		spi-max-frequency = <50000000>;
		reg = <0>;
		controller-data {
			samsung,spi-feedback-delay = <2>;
		};
	};
};

&tmu {
	vtmu-supply = <&ldo10_reg>;
	status = "okay";
=======
		reg = <0x40000000 0x40000000>;
	};

	chosen {
		bootargs = "root=/dev/mmcblk0p5 rootwait earlyprintk panic=5";
		stdout-path = "serial2:115200n8";
	};
>>>>>>> 24b8d41d
};<|MERGE_RESOLUTION|>--- conflicted
+++ resolved
@@ -10,15 +10,7 @@
  */
 
 /dts-v1/;
-<<<<<<< HEAD
-#include "exynos4412.dtsi"
-#include "exynos4412-ppmu-common.dtsi"
-#include <dt-bindings/gpio/gpio.h>
-#include <dt-bindings/interrupt-controller/irq.h>
-#include <dt-bindings/clock/maxim,max77686.h>
-=======
 #include "exynos4412-galaxy-s3.dtsi"
->>>>>>> 24b8d41d
 
 / {
 	model = "Samsung Trats 2 based on Exynos4412";
@@ -26,1270 +18,6 @@
 
 	memory@40000000 {
 		device_type = "memory";
-<<<<<<< HEAD
-		reg =  <0x40000000 0x40000000>;
-	};
-
-	chosen {
-		bootargs = "console=ttySAC2,115200N8 root=/dev/mmcblk0p5 rootwait earlyprintk panic=5";
-		stdout-path = &serial_2;
-	};
-
-	firmware@0204F000 {
-		compatible = "samsung,secure-firmware";
-		reg = <0x0204F000 0x1000>;
-	};
-
-	fixed-rate-clocks {
-		xxti {
-			compatible = "samsung,clock-xxti", "fixed-clock";
-			clock-frequency = <0>;
-		};
-
-		xusbxti {
-			compatible = "samsung,clock-xusbxti", "fixed-clock";
-			clock-frequency = <24000000>;
-		};
-	};
-
-	regulators {
-		compatible = "simple-bus";
-		#address-cells = <1>;
-		#size-cells = <0>;
-
-		cam_io_reg: voltage-regulator-1 {
-			compatible = "regulator-fixed";
-			regulator-name = "CAM_SENSOR_A";
-			regulator-min-microvolt = <2800000>;
-			regulator-max-microvolt = <2800000>;
-			gpio = <&gpm0 2 GPIO_ACTIVE_HIGH>;
-			enable-active-high;
-		};
-
-		lcd_vdd3_reg: voltage-regulator-2 {
-			compatible = "regulator-fixed";
-			regulator-name = "LCD_VDD_2.2V";
-			regulator-min-microvolt = <2200000>;
-			regulator-max-microvolt = <2200000>;
-			gpio = <&gpc0 1 GPIO_ACTIVE_HIGH>;
-			enable-active-high;
-		};
-
-		cam_af_reg: voltage-regulator-3 {
-			compatible = "regulator-fixed";
-			regulator-name = "CAM_AF";
-			regulator-min-microvolt = <2800000>;
-			regulator-max-microvolt = <2800000>;
-			gpio = <&gpm0 4 GPIO_ACTIVE_HIGH>;
-			enable-active-high;
-		};
-
-		ps_als_reg: voltage-regulator-5 {
-			compatible = "regulator-fixed";
-			regulator-name = "LED_A_3.0V";
-			regulator-min-microvolt = <3000000>;
-			regulator-max-microvolt = <3000000>;
-			gpio = <&gpj0 5 GPIO_ACTIVE_HIGH>;
-			enable-active-high;
-		};
-	};
-
-	gpio-keys {
-		compatible = "gpio-keys";
-
-		key-down {
-			gpios = <&gpx3 3 GPIO_ACTIVE_LOW>;
-			linux,code = <114>;
-			label = "volume down";
-			debounce-interval = <10>;
-		};
-
-		key-up {
-			gpios = <&gpx2 2 GPIO_ACTIVE_LOW>;
-			linux,code = <115>;
-			label = "volume up";
-			debounce-interval = <10>;
-		};
-
-		key-power {
-			gpios = <&gpx2 7 GPIO_ACTIVE_LOW>;
-			linux,code = <116>;
-			label = "power";
-			debounce-interval = <10>;
-			wakeup-source;
-		};
-
-		key-ok {
-			gpios = <&gpx0 1 GPIO_ACTIVE_LOW>;
-			linux,code = <139>;
-			label = "ok";
-			debounce-inteval = <10>;
-			wakeup-source;
-		};
-	};
-
-	i2c_max77693: i2c-gpio-1 {
-		compatible = "i2c-gpio";
-		gpios = <&gpm2 0 GPIO_ACTIVE_HIGH>, <&gpm2 1 GPIO_ACTIVE_HIGH>;
-		i2c-gpio,delay-us = <2>;
-		#address-cells = <1>;
-		#size-cells = <0>;
-		status = "okay";
-
-		max77693@66 {
-			compatible = "maxim,max77693";
-			interrupt-parent = <&gpx1>;
-			interrupts = <5 2>;
-			reg = <0x66>;
-
-			regulators {
-				esafeout1_reg: ESAFEOUT1 {
-					regulator-name = "ESAFEOUT1";
-				};
-				esafeout2_reg: ESAFEOUT2 {
-					regulator-name = "ESAFEOUT2";
-				};
-				charger_reg: CHARGER {
-					regulator-name = "CHARGER";
-					regulator-min-microamp = <60000>;
-					regulator-max-microamp = <2580000>;
-				};
-			};
-
-			max77693_haptic {
-				compatible = "maxim,max77693-haptic";
-				haptic-supply = <&ldo26_reg>;
-				pwms = <&pwm 0 38022 0>;
-			};
-
-			charger {
-				compatible = "maxim,max77693-charger";
-
-				maxim,constant-microvolt = <4350000>;
-				maxim,min-system-microvolt = <3600000>;
-				maxim,thermal-regulation-celsius = <100>;
-				maxim,battery-overcurrent-microamp = <3500000>;
-				maxim,charge-input-threshold-microvolt = <4300000>;
-			};
-		};
-	};
-
-	i2c_max77693_fuel: i2c-gpio-3 {
-		compatible = "i2c-gpio";
-		gpios = <&gpf1 5 GPIO_ACTIVE_HIGH>, <&gpf1 4 GPIO_ACTIVE_HIGH>;
-		i2c-gpio,delay-us = <2>;
-		#address-cells = <1>;
-		#size-cells = <0>;
-		status = "okay";
-
-		max77693-fuel-gauge@36 {
-			compatible = "maxim,max17047";
-			interrupt-parent = <&gpx2>;
-			interrupts = <3 IRQ_TYPE_EDGE_FALLING>;
-			reg = <0x36>;
-
-			maxim,over-heat-temp = <700>;
-			maxim,over-volt = <4500>;
-		};
-	};
-
-	i2c_ak8975: i2c-gpio-0 {
-		compatible = "i2c-gpio";
-		gpios = <&gpy2 4 GPIO_ACTIVE_HIGH>, <&gpy2 5 GPIO_ACTIVE_HIGH>;
-		i2c-gpio,delay-us = <2>;
-		#address-cells = <1>;
-		#size-cells = <0>;
-		status = "okay";
-
-		ak8975@0c {
-			compatible = "asahi-kasei,ak8975";
-			reg = <0x0c>;
-			gpios = <&gpj0 7 GPIO_ACTIVE_HIGH>;
-		};
-	};
-
-	i2c_cm36651: i2c-gpio-2 {
-		compatible = "i2c-gpio";
-		gpios = <&gpf0 0 GPIO_ACTIVE_LOW>, <&gpf0 1 GPIO_ACTIVE_LOW>;
-		i2c-gpio,delay-us = <2>;
-		#address-cells = <1>;
-		#size-cells = <0>;
-
-		cm36651@18 {
-			compatible = "capella,cm36651";
-			reg = <0x18>;
-			interrupt-parent = <&gpx0>;
-			interrupts = <2 2>;
-			vled-supply = <&ps_als_reg>;
-		};
-	};
-
-	camera: camera {
-		pinctrl-0 = <&cam_port_a_clk_active &cam_port_b_clk_active>;
-		pinctrl-names = "default";
-		status = "okay";
-		assigned-clocks = <&clock CLK_MOUT_CAM0>,
-				  <&clock CLK_MOUT_CAM1>;
-		assigned-clock-parents = <&clock CLK_XUSBXTI>,
-					 <&clock CLK_XUSBXTI>;
-
-
-	};
-
-	sound {
-		compatible = "samsung,trats2-audio";
-		samsung,i2s-controller = <&i2s0>;
-		samsung,model = "Trats2";
-		samsung,audio-codec = <&wm1811>;
-		samsung,audio-routing =
-			"SPK", "SPKOUTLN",
-			"SPK", "SPKOUTLP",
-			"SPK", "SPKOUTRN",
-			"SPK", "SPKOUTRP";
-	};
-
-	thermistor-ap {
-		compatible = "murata,ncp15wb473";
-		pullup-uv = <1800000>;	 /* VCC_1.8V_AP */
-		pullup-ohm = <100000>;	 /* 100K */
-		pulldown-ohm = <100000>; /* 100K */
-		io-channels = <&adc 1>;  /* AP temperature */
-	};
-
-	thermistor-battery {
-		compatible = "murata,ncp15wb473";
-		pullup-uv = <1800000>;	 /* VCC_1.8V_AP */
-		pullup-ohm = <100000>;	 /* 100K */
-		pulldown-ohm = <100000>; /* 100K */
-		io-channels = <&adc 2>;  /* Battery temperature */
-	};
-
-	thermal-zones {
-		cpu_thermal: cpu-thermal {
-			cooling-maps {
-				map0 {
-				     /* Corresponds to 800MHz at freq_table */
-				     cooling-device = <&cpu0 7 7>;
-				};
-				map1 {
-				     /* Corresponds to 200MHz at freq_table */
-				     cooling-device = <&cpu0 13 13>;
-			       };
-		       };
-		};
-	};
-};
-
-&adc {
-	vdd-supply = <&ldo3_reg>;
-	status = "okay";
-};
-
-&bus_dmc {
-	devfreq-events = <&ppmu_dmc0_3>, <&ppmu_dmc1_3>;
-	vdd-supply = <&buck1_reg>;
-	status = "okay";
-};
-
-&bus_acp {
-	devfreq = <&bus_dmc>;
-	status = "okay";
-};
-
-&bus_c2c {
-	devfreq = <&bus_dmc>;
-	status = "okay";
-};
-
-&bus_leftbus {
-	devfreq-events = <&ppmu_leftbus_3>, <&ppmu_rightbus_3>;
-	vdd-supply = <&buck3_reg>;
-	status = "okay";
-};
-
-&bus_rightbus {
-	devfreq = <&bus_leftbus>;
-	status = "okay";
-};
-
-&bus_display {
-	devfreq = <&bus_leftbus>;
-	status = "okay";
-};
-
-&bus_fsys {
-	devfreq = <&bus_leftbus>;
-	status = "okay";
-};
-
-&bus_peri {
-	devfreq = <&bus_leftbus>;
-	status = "okay";
-};
-
-&bus_mfc {
-	devfreq = <&bus_leftbus>;
-	status = "okay";
-};
-
-&cpu0 {
-	cpu0-supply = <&buck2_reg>;
-};
-
-&csis_0 {
-	status = "okay";
-	vddcore-supply = <&ldo8_reg>;
-	vddio-supply = <&ldo10_reg>;
-	assigned-clocks = <&clock CLK_MOUT_CSIS0>,
-			<&clock CLK_SCLK_CSIS0>;
-	assigned-clock-parents = <&clock CLK_MOUT_MPLL_USER_T>;
-	assigned-clock-rates = <0>, <176000000>;
-
-	/* Camera C (3) MIPI CSI-2 (CSIS0) */
-	port@3 {
-		reg = <3>;
-		csis0_ep: endpoint {
-			remote-endpoint = <&s5c73m3_ep>;
-			data-lanes = <1 2 3 4>;
-			samsung,csis-hs-settle = <12>;
-		};
-	};
-};
-
-&csis_1 {
-	status = "okay";
-	vddcore-supply = <&ldo8_reg>;
-	vddio-supply = <&ldo10_reg>;
-	assigned-clocks = <&clock CLK_MOUT_CSIS1>,
-			<&clock CLK_SCLK_CSIS1>;
-	assigned-clock-parents = <&clock CLK_MOUT_MPLL_USER_T>;
-	assigned-clock-rates = <0>, <176000000>;
-
-	/* Camera D (4) MIPI CSI-2 (CSIS1) */
-	port@4 {
-		reg = <4>;
-		csis1_ep: endpoint {
-			remote-endpoint = <&is_s5k6a3_ep>;
-			data-lanes = <1>;
-			samsung,csis-hs-settle = <18>;
-			samsung,csis-wclk;
-		};
-	};
-};
-
-&dsi_0 {
-	vddcore-supply = <&ldo8_reg>;
-	vddio-supply = <&ldo10_reg>;
-	samsung,pll-clock-frequency = <24000000>;
-	status = "okay";
-
-	ports {
-		#address-cells = <1>;
-		#size-cells = <0>;
-
-		port@1 {
-			reg = <1>;
-
-			dsi_out: endpoint {
-				remote-endpoint = <&dsi_in>;
-				samsung,burst-clock-frequency = <500000000>;
-				samsung,esc-clock-frequency = <20000000>;
-			};
-		};
-	};
-
-	panel@0 {
-		compatible = "samsung,s6e8aa0";
-		reg = <0>;
-		vdd3-supply = <&lcd_vdd3_reg>;
-		vci-supply = <&ldo25_reg>;
-		reset-gpios = <&gpy4 5 GPIO_ACTIVE_HIGH>;
-		power-on-delay= <50>;
-		reset-delay = <100>;
-		init-delay = <100>;
-		flip-horizontal;
-		flip-vertical;
-		panel-width-mm = <58>;
-		panel-height-mm = <103>;
-
-		display-timings {
-			timing-0 {
-				clock-frequency = <57153600>;
-				hactive = <720>;
-				vactive = <1280>;
-				hfront-porch = <5>;
-				hback-porch = <5>;
-				hsync-len = <5>;
-				vfront-porch = <13>;
-				vback-porch = <1>;
-				vsync-len = <2>;
-			};
-		};
-
-		port {
-			dsi_in: endpoint {
-				remote-endpoint = <&dsi_out>;
-			};
-		};
-	};
-};
-
-&exynos_usbphy {
-	vbus-supply = <&esafeout1_reg>;
-	status = "okay";
-};
-
-&fimc_0 {
-	status = "okay";
-	assigned-clocks = <&clock CLK_MOUT_FIMC0>,
-			<&clock CLK_SCLK_FIMC0>;
-	assigned-clock-parents = <&clock CLK_MOUT_MPLL_USER_T>;
-	assigned-clock-rates = <0>, <176000000>;
-};
-
-&fimc_1 {
-	status = "okay";
-	assigned-clocks = <&clock CLK_MOUT_FIMC1>,
-			<&clock CLK_SCLK_FIMC1>;
-	assigned-clock-parents = <&clock CLK_MOUT_MPLL_USER_T>;
-	assigned-clock-rates = <0>, <176000000>;
-};
-
-&fimc_2 {
-	status = "okay";
-	assigned-clocks = <&clock CLK_MOUT_FIMC2>,
-			<&clock CLK_SCLK_FIMC2>;
-	assigned-clock-parents = <&clock CLK_MOUT_MPLL_USER_T>;
-	assigned-clock-rates = <0>, <176000000>;
-};
-
-&fimc_3 {
-	status = "okay";
-	assigned-clocks = <&clock CLK_MOUT_FIMC3>,
-			<&clock CLK_SCLK_FIMC3>;
-	assigned-clock-parents = <&clock CLK_MOUT_MPLL_USER_T>;
-	assigned-clock-rates = <0>, <176000000>;
-};
-
-&fimc_is {
-	pinctrl-0 = <&fimc_is_uart>;
-	pinctrl-names = "default";
-	status = "okay";
-
-	i2c1_isp: i2c-isp@12140000 {
-		pinctrl-0 = <&fimc_is_i2c1>;
-		pinctrl-names = "default";
-
-		s5k6a3@10 {
-			compatible = "samsung,s5k6a3";
-			reg = <0x10>;
-			svdda-supply = <&cam_io_reg>;
-			svddio-supply = <&ldo19_reg>;
-			afvdd-supply = <&ldo19_reg>;
-			clock-frequency = <24000000>;
-			/* CAM_B_CLKOUT */
-			clocks = <&camera 1>;
-			clock-names = "extclk";
-			samsung,camclk-out = <1>;
-			gpios = <&gpm1 6 GPIO_ACTIVE_HIGH>;
-
-			port {
-				is_s5k6a3_ep: endpoint {
-					remote-endpoint = <&csis1_ep>;
-					data-lanes = <1>;
-				};
-			};
-		};
-	};
-};
-
-&fimc_lite_0 {
-	status = "okay";
-};
-
-&fimc_lite_1 {
-	status = "okay";
-};
-
-&fimd {
-	status = "okay";
-};
-
-&hsotg {
-	vusb_d-supply = <&ldo15_reg>;
-	vusb_a-supply = <&ldo12_reg>;
-	dr_mode = "peripheral";
-	status = "okay";
-};
-
-&i2c_0 {
-	samsung,i2c-sda-delay = <100>;
-	samsung,i2c-slave-addr = <0x10>;
-	samsung,i2c-max-bus-freq = <400000>;
-	pinctrl-0 = <&i2c0_bus>;
-	pinctrl-names = "default";
-	status = "okay";
-
-	s5c73m3@3c {
-		compatible = "samsung,s5c73m3";
-		reg = <0x3c>;
-		standby-gpios = <&gpm0 1 GPIO_ACTIVE_LOW>;   /* ISP_STANDBY */
-		xshutdown-gpios = <&gpf1 3 GPIO_ACTIVE_LOW>; /* ISP_RESET */
-		vdd-int-supply = <&buck9_reg>;
-		vddio-cis-supply = <&ldo9_reg>;
-		vdda-supply = <&ldo17_reg>;
-		vddio-host-supply = <&ldo18_reg>;
-		vdd-af-supply = <&cam_af_reg>;
-		vdd-reg-supply = <&cam_io_reg>;
-		clock-frequency = <24000000>;
-		/* CAM_A_CLKOUT */
-		clocks = <&camera 0>;
-		clock-names = "cis_extclk";
-		port {
-			s5c73m3_ep: endpoint {
-				remote-endpoint = <&csis0_ep>;
-				data-lanes = <1 2 3 4>;
-			};
-		};
-	};
-};
-
-&i2c_3 {
-	samsung,i2c-sda-delay = <100>;
-	samsung,i2c-slave-addr = <0x10>;
-	samsung,i2c-max-bus-freq = <400000>;
-	pinctrl-0 = <&i2c3_bus>;
-	pinctrl-names = "default";
-	status = "okay";
-
-	mms114-touchscreen@48 {
-		compatible = "melfas,mms114";
-		reg = <0x48>;
-		interrupt-parent = <&gpm2>;
-		interrupts = <3 2>;
-		x-size = <720>;
-		y-size = <1280>;
-		avdd-supply = <&ldo23_reg>;
-		vdd-supply = <&ldo24_reg>;
-	};
-};
-
-&i2c_4 {
-	samsung,i2c-sda-delay = <100>;
-	samsung,i2c-slave-addr = <0x10>;
-	samsung,i2c-max-bus-freq = <100000>;
-	pinctrl-0 = <&i2c4_bus>;
-	pinctrl-names = "default";
-	status = "okay";
-
-	wm1811: wm1811@1a {
-		compatible = "wlf,wm1811";
-		reg = <0x1a>;
-		clocks = <&pmu_system_controller 0>;
-		clock-names = "MCLK1";
-		DCVDD-supply = <&ldo3_reg>;
-		DBVDD1-supply = <&ldo3_reg>;
-		wlf,ldo1ena = <&gpj0 4 0>;
-	};
-};
-
-&i2c_7 {
-	samsung,i2c-sda-delay = <100>;
-	samsung,i2c-slave-addr = <0x10>;
-	samsung,i2c-max-bus-freq = <100000>;
-	pinctrl-0 = <&i2c7_bus>;
-	pinctrl-names = "default";
-	status = "okay";
-
-	max77686: max77686_pmic@09 {
-		compatible = "maxim,max77686";
-		interrupt-parent = <&gpx0>;
-		interrupts = <7 0>;
-		reg = <0x09>;
-		#clock-cells = <1>;
-
-		voltage-regulators {
-			ldo1_reg: LDO1 {
-				regulator-name = "VALIVE_1.0V_AP";
-				regulator-min-microvolt = <1000000>;
-				regulator-max-microvolt = <1000000>;
-				regulator-always-on;
-			};
-
-			ldo2_reg: LDO2 {
-				regulator-name = "VM1M2_1.2V_AP";
-				regulator-min-microvolt = <1200000>;
-				regulator-max-microvolt = <1200000>;
-				regulator-always-on;
-				regulator-state-mem {
-					regulator-on-in-suspend;
-				};
-			};
-
-			ldo3_reg: LDO3 {
-				regulator-name = "VCC_1.8V_AP";
-				regulator-min-microvolt = <1800000>;
-				regulator-max-microvolt = <1800000>;
-				regulator-always-on;
-			};
-
-			ldo4_reg: LDO4 {
-				regulator-name = "VCC_2.8V_AP";
-				regulator-min-microvolt = <2800000>;
-				regulator-max-microvolt = <2800000>;
-				regulator-always-on;
-			};
-
-			ldo5_reg: LDO5 {
-				regulator-name = "VCC_1.8V_IO";
-				regulator-min-microvolt = <1800000>;
-				regulator-max-microvolt = <1800000>;
-				regulator-always-on;
-			};
-
-			ldo6_reg: LDO6 {
-				regulator-name = "VMPLL_1.0V_AP";
-				regulator-min-microvolt = <1000000>;
-				regulator-max-microvolt = <1000000>;
-				regulator-always-on;
-				regulator-state-mem {
-					regulator-on-in-suspend;
-				};
-			};
-
-			ldo7_reg: LDO7 {
-				regulator-name = "VPLL_1.0V_AP";
-				regulator-min-microvolt = <1000000>;
-				regulator-max-microvolt = <1000000>;
-				regulator-always-on;
-				regulator-state-mem {
-					regulator-on-in-suspend;
-				};
-			};
-
-			ldo8_reg: LDO8 {
-				regulator-name = "VMIPI_1.0V";
-				regulator-min-microvolt = <1000000>;
-				regulator-max-microvolt = <1000000>;
-				regulator-state-mem {
-					regulator-off-in-suspend;
-				};
-			};
-
-			ldo9_reg: LDO9 {
-				regulator-name = "CAM_ISP_MIPI_1.2V";
-				regulator-min-microvolt = <1200000>;
-				regulator-max-microvolt = <1200000>;
-			};
-
-			ldo10_reg: LDO10 {
-				regulator-name = "VMIPI_1.8V";
-				regulator-min-microvolt = <1800000>;
-				regulator-max-microvolt = <1800000>;
-				regulator-state-mem {
-					regulator-off-in-suspend;
-				};
-			};
-
-			ldo11_reg: LDO11 {
-				regulator-name = "VABB1_1.95V";
-				regulator-min-microvolt = <1950000>;
-				regulator-max-microvolt = <1950000>;
-				regulator-always-on;
-				regulator-state-mem {
-					regulator-off-in-suspend;
-				};
-			};
-
-			ldo12_reg: LDO12 {
-				regulator-name = "VUOTG_3.0V";
-				regulator-min-microvolt = <3000000>;
-				regulator-max-microvolt = <3000000>;
-				regulator-state-mem {
-					regulator-off-in-suspend;
-				};
-			};
-
-			ldo13_reg: LDO13 {
-				regulator-name = "NFC_AVDD_1.8V";
-				regulator-min-microvolt = <1800000>;
-				regulator-max-microvolt = <1800000>;
-			};
-
-			ldo14_reg: LDO14 {
-				regulator-name = "VABB2_1.95V";
-				regulator-min-microvolt = <1950000>;
-				regulator-max-microvolt = <1950000>;
-				regulator-always-on;
-				regulator-state-mem {
-					regulator-off-in-suspend;
-				};
-			};
-
-			ldo15_reg: LDO15 {
-				regulator-name = "VHSIC_1.0V";
-				regulator-min-microvolt = <1000000>;
-				regulator-max-microvolt = <1000000>;
-				regulator-state-mem {
-					regulator-on-in-suspend;
-				};
-			};
-
-			ldo16_reg: LDO16 {
-				regulator-name = "VHSIC_1.8V";
-				regulator-min-microvolt = <1800000>;
-				regulator-max-microvolt = <1800000>;
-				regulator-state-mem {
-					regulator-on-in-suspend;
-				};
-			};
-
-			ldo17_reg: LDO17 {
-				regulator-name = "CAM_SENSOR_CORE_1.2V";
-				regulator-min-microvolt = <1200000>;
-				regulator-max-microvolt = <1200000>;
-			};
-
-			ldo18_reg: LDO18 {
-				regulator-name = "CAM_ISP_SEN_IO_1.8V";
-				regulator-min-microvolt = <1800000>;
-				regulator-max-microvolt = <1800000>;
-			};
-
-			ldo19_reg: LDO19 {
-				regulator-name = "VT_CAM_1.8V";
-				regulator-min-microvolt = <1800000>;
-				regulator-max-microvolt = <1800000>;
-			};
-
-			ldo20_reg: LDO20 {
-				regulator-name = "VDDQ_PRE_1.8V";
-				regulator-min-microvolt = <1800000>;
-				regulator-max-microvolt = <1800000>;
-			};
-
-			ldo21_reg: LDO21 {
-				regulator-name = "VTF_2.8V";
-				regulator-min-microvolt = <2800000>;
-				regulator-max-microvolt = <2800000>;
-				maxim,ena-gpios = <&gpy2 0 GPIO_ACTIVE_HIGH>;
-			};
-
-			ldo22_reg: LDO22 {
-				regulator-name = "VMEM_VDD_2.8V";
-				regulator-min-microvolt = <2800000>;
-				regulator-max-microvolt = <2800000>;
-				maxim,ena-gpios = <&gpk0 2 GPIO_ACTIVE_HIGH>;
-			};
-
-			ldo23_reg: LDO23 {
-				regulator-name = "TSP_AVDD_3.3V";
-				regulator-min-microvolt = <3300000>;
-				regulator-max-microvolt = <3300000>;
-			};
-
-			ldo24_reg: LDO24 {
-				regulator-name = "TSP_VDD_1.8V";
-				regulator-min-microvolt = <1800000>;
-				regulator-max-microvolt = <1800000>;
-			};
-
-			ldo25_reg: LDO25 {
-				regulator-name = "LCD_VCC_3.3V";
-				regulator-min-microvolt = <2800000>;
-				regulator-max-microvolt = <2800000>;
-			};
-
-			ldo26_reg: LDO26 {
-				regulator-name = "MOTOR_VCC_3.0V";
-				regulator-min-microvolt = <3000000>;
-				regulator-max-microvolt = <3000000>;
-			};
-
-			buck1_reg: BUCK1 {
-				regulator-name = "vdd_mif";
-				regulator-min-microvolt = <850000>;
-				regulator-max-microvolt = <1100000>;
-				regulator-always-on;
-				regulator-boot-on;
-				regulator-state-mem {
-					regulator-off-in-suspend;
-				};
-			};
-
-			buck2_reg: BUCK2 {
-				regulator-name = "vdd_arm";
-				regulator-min-microvolt = <850000>;
-				regulator-max-microvolt = <1500000>;
-				regulator-always-on;
-				regulator-boot-on;
-				regulator-state-mem {
-					regulator-on-in-suspend;
-				};
-			};
-
-			buck3_reg: BUCK3 {
-				regulator-name = "vdd_int";
-				regulator-min-microvolt = <850000>;
-				regulator-max-microvolt = <1150000>;
-				regulator-always-on;
-				regulator-boot-on;
-				regulator-state-mem {
-					regulator-off-in-suspend;
-				};
-			};
-
-			buck4_reg: BUCK4 {
-				regulator-name = "vdd_g3d";
-				regulator-min-microvolt = <850000>;
-				regulator-max-microvolt = <1150000>;
-				regulator-boot-on;
-				regulator-state-mem {
-					regulator-off-in-suspend;
-				};
-			};
-
-			buck5_reg: BUCK5 {
-				regulator-name = "VMEM_1.2V_AP";
-				regulator-min-microvolt = <1200000>;
-				regulator-max-microvolt = <1200000>;
-				regulator-always-on;
-			};
-
-			buck6_reg: BUCK6 {
-				regulator-name = "VCC_SUB_1.35V";
-				regulator-min-microvolt = <1350000>;
-				regulator-max-microvolt = <1350000>;
-				regulator-always-on;
-			};
-
-			buck7_reg: BUCK7 {
-				regulator-name = "VCC_SUB_2.0V";
-				regulator-min-microvolt = <2000000>;
-				regulator-max-microvolt = <2000000>;
-				regulator-always-on;
-			};
-
-			buck8_reg: BUCK8 {
-				regulator-name = "VMEM_VDDF_3.0V";
-				regulator-min-microvolt = <2850000>;
-				regulator-max-microvolt = <2850000>;
-				maxim,ena-gpios = <&gpk0 2 GPIO_ACTIVE_HIGH>;
-			};
-
-			buck9_reg: BUCK9 {
-				regulator-name = "CAM_ISP_CORE_1.2V";
-				regulator-min-microvolt = <1000000>;
-				regulator-max-microvolt = <1200000>;
-				maxim,ena-gpios = <&gpm0 3 GPIO_ACTIVE_HIGH>;
-			};
-		};
-	};
-};
-
-&i2s0 {
-	pinctrl-0 = <&i2s0_bus>;
-	pinctrl-names = "default";
-	status = "okay";
-};
-
-&mshc_0 {
-	num-slots = <1>;
-	broken-cd;
-	non-removable;
-	card-detect-delay = <200>;
-	vmmc-supply = <&ldo22_reg>;
-	clock-frequency = <400000000>;
-	samsung,dw-mshc-ciu-div = <0>;
-	samsung,dw-mshc-sdr-timing = <2 3>;
-	samsung,dw-mshc-ddr-timing = <1 2>;
-	pinctrl-0 = <&sd4_clk &sd4_cmd &sd4_bus4 &sd4_bus8>;
-	pinctrl-names = "default";
-	status = "okay";
-	bus-width = <8>;
-	cap-mmc-highspeed;
-};
-
-&pmu_system_controller {
-	assigned-clocks = <&pmu_system_controller 0>;
-	assigned-clock-parents =  <&clock CLK_XUSBXTI>;
-};
-
-&pinctrl_0 {
-	pinctrl-names = "default";
-	pinctrl-0 = <&sleep0>;
-
-	sleep0: sleep-states {
-		PIN_SLP(gpa0-0, INPUT, NONE);
-		PIN_SLP(gpa0-1, OUT0, NONE);
-		PIN_SLP(gpa0-2, INPUT, NONE);
-		PIN_SLP(gpa0-3, INPUT, UP);
-		PIN_SLP(gpa0-4, INPUT, NONE);
-		PIN_SLP(gpa0-5, INPUT, DOWN);
-		PIN_SLP(gpa0-6, INPUT, DOWN);
-		PIN_SLP(gpa0-7, INPUT, UP);
-
-		PIN_SLP(gpa1-0, INPUT, DOWN);
-		PIN_SLP(gpa1-1, INPUT, DOWN);
-		PIN_SLP(gpa1-2, INPUT, DOWN);
-		PIN_SLP(gpa1-3, INPUT, DOWN);
-		PIN_SLP(gpa1-4, INPUT, DOWN);
-		PIN_SLP(gpa1-5, INPUT, DOWN);
-
-		PIN_SLP(gpb-0, INPUT, NONE);
-		PIN_SLP(gpb-1, INPUT, NONE);
-		PIN_SLP(gpb-2, INPUT, NONE);
-		PIN_SLP(gpb-3, INPUT, NONE);
-		PIN_SLP(gpb-4, INPUT, DOWN);
-		PIN_SLP(gpb-5, INPUT, UP);
-		PIN_SLP(gpb-6, INPUT, DOWN);
-		PIN_SLP(gpb-7, INPUT, DOWN);
-
-		PIN_SLP(gpc0-0, INPUT, DOWN);
-		PIN_SLP(gpc0-1, INPUT, DOWN);
-		PIN_SLP(gpc0-2, INPUT, DOWN);
-		PIN_SLP(gpc0-3, INPUT, DOWN);
-		PIN_SLP(gpc0-4, INPUT, DOWN);
-
-		PIN_SLP(gpc1-0, INPUT, NONE);
-		PIN_SLP(gpc1-1, PREV, NONE);
-		PIN_SLP(gpc1-2, INPUT, NONE);
-		PIN_SLP(gpc1-3, INPUT, NONE);
-		PIN_SLP(gpc1-4, INPUT, NONE);
-
-		PIN_SLP(gpd0-0, INPUT, DOWN);
-		PIN_SLP(gpd0-1, INPUT, DOWN);
-		PIN_SLP(gpd0-2, INPUT, NONE);
-		PIN_SLP(gpd0-3, INPUT, NONE);
-
-		PIN_SLP(gpd1-0, INPUT, DOWN);
-		PIN_SLP(gpd1-1, INPUT, DOWN);
-		PIN_SLP(gpd1-2, INPUT, NONE);
-		PIN_SLP(gpd1-3, INPUT, NONE);
-
-		PIN_SLP(gpf0-0, INPUT, NONE);
-		PIN_SLP(gpf0-1, INPUT, NONE);
-		PIN_SLP(gpf0-2, INPUT, DOWN);
-		PIN_SLP(gpf0-3, INPUT, DOWN);
-		PIN_SLP(gpf0-4, INPUT, NONE);
-		PIN_SLP(gpf0-5, INPUT, DOWN);
-		PIN_SLP(gpf0-6, INPUT, NONE);
-		PIN_SLP(gpf0-7, INPUT, DOWN);
-
-		PIN_SLP(gpf1-0, INPUT, DOWN);
-		PIN_SLP(gpf1-1, INPUT, DOWN);
-		PIN_SLP(gpf1-2, INPUT, DOWN);
-		PIN_SLP(gpf1-3, INPUT, DOWN);
-		PIN_SLP(gpf1-4, INPUT, NONE);
-		PIN_SLP(gpf1-5, INPUT, NONE);
-		PIN_SLP(gpf1-6, INPUT, DOWN);
-		PIN_SLP(gpf1-7, PREV, NONE);
-
-		PIN_SLP(gpf2-0, PREV, NONE);
-		PIN_SLP(gpf2-1, INPUT, DOWN);
-		PIN_SLP(gpf2-2, INPUT, DOWN);
-		PIN_SLP(gpf2-3, INPUT, DOWN);
-		PIN_SLP(gpf2-4, INPUT, DOWN);
-		PIN_SLP(gpf2-5, INPUT, DOWN);
-		PIN_SLP(gpf2-6, INPUT, NONE);
-		PIN_SLP(gpf2-7, INPUT, NONE);
-
-		PIN_SLP(gpf3-0, INPUT, NONE);
-		PIN_SLP(gpf3-1, PREV, NONE);
-		PIN_SLP(gpf3-2, PREV, NONE);
-		PIN_SLP(gpf3-3, PREV, NONE);
-		PIN_SLP(gpf3-4, OUT1, NONE);
-		PIN_SLP(gpf3-5, INPUT, DOWN);
-
-		PIN_SLP(gpj0-0, PREV, NONE);
-		PIN_SLP(gpj0-1, PREV, NONE);
-		PIN_SLP(gpj0-2, PREV, NONE);
-		PIN_SLP(gpj0-3, INPUT, DOWN);
-		PIN_SLP(gpj0-4, PREV, NONE);
-		PIN_SLP(gpj0-5, PREV, NONE);
-		PIN_SLP(gpj0-6, INPUT, DOWN);
-		PIN_SLP(gpj0-7, INPUT, DOWN);
-
-		PIN_SLP(gpj1-0, INPUT, DOWN);
-		PIN_SLP(gpj1-1, PREV, NONE);
-		PIN_SLP(gpj1-2, PREV, NONE);
-		PIN_SLP(gpj1-3, INPUT, DOWN);
-		PIN_SLP(gpj1-4, INPUT, DOWN);
-	};
-};
-
-&pinctrl_1 {
-	pinctrl-names = "default";
-	pinctrl-0 = <&sleep1>;
-
-	sleep1: sleep-states {
-		PIN_SLP(gpk0-0, PREV, NONE);
-		PIN_SLP(gpk0-1, PREV, NONE);
-		PIN_SLP(gpk0-2, OUT0, NONE);
-		PIN_SLP(gpk0-3, PREV, NONE);
-		PIN_SLP(gpk0-4, PREV, NONE);
-		PIN_SLP(gpk0-5, PREV, NONE);
-		PIN_SLP(gpk0-6, PREV, NONE);
-
-		PIN_SLP(gpk1-0, INPUT, DOWN);
-		PIN_SLP(gpk1-1, INPUT, DOWN);
-		PIN_SLP(gpk1-2, INPUT, DOWN);
-		PIN_SLP(gpk1-3, PREV, NONE);
-		PIN_SLP(gpk1-4, PREV, NONE);
-		PIN_SLP(gpk1-5, PREV, NONE);
-		PIN_SLP(gpk1-6, PREV, NONE);
-
-		PIN_SLP(gpk2-0, INPUT, DOWN);
-		PIN_SLP(gpk2-1, INPUT, DOWN);
-		PIN_SLP(gpk2-2, INPUT, DOWN);
-		PIN_SLP(gpk2-3, INPUT, DOWN);
-		PIN_SLP(gpk2-4, INPUT, DOWN);
-		PIN_SLP(gpk2-5, INPUT, DOWN);
-		PIN_SLP(gpk2-6, INPUT, DOWN);
-
-		PIN_SLP(gpk3-0, OUT0, NONE);
-		PIN_SLP(gpk3-1, INPUT, NONE);
-		PIN_SLP(gpk3-2, INPUT, DOWN);
-		PIN_SLP(gpk3-3, INPUT, NONE);
-		PIN_SLP(gpk3-4, INPUT, NONE);
-		PIN_SLP(gpk3-5, INPUT, NONE);
-		PIN_SLP(gpk3-6, INPUT, NONE);
-
-		PIN_SLP(gpl0-0, INPUT, DOWN);
-		PIN_SLP(gpl0-1, INPUT, DOWN);
-		PIN_SLP(gpl0-2, INPUT, DOWN);
-		PIN_SLP(gpl0-3, INPUT, DOWN);
-		PIN_SLP(gpl0-4, PREV, NONE);
-		PIN_SLP(gpl0-6, PREV, NONE);
-
-		PIN_SLP(gpl1-0, INPUT, DOWN);
-		PIN_SLP(gpl1-1, INPUT, DOWN);
-		PIN_SLP(gpl2-0, INPUT, DOWN);
-		PIN_SLP(gpl2-1, INPUT, DOWN);
-		PIN_SLP(gpl2-2, INPUT, DOWN);
-		PIN_SLP(gpl2-3, INPUT, DOWN);
-		PIN_SLP(gpl2-4, INPUT, DOWN);
-		PIN_SLP(gpl2-5, INPUT, DOWN);
-		PIN_SLP(gpl2-6, PREV, NONE);
-		PIN_SLP(gpl2-7, INPUT, DOWN);
-
-		PIN_SLP(gpm0-0, INPUT, DOWN);
-		PIN_SLP(gpm0-1, INPUT, DOWN);
-		PIN_SLP(gpm0-2, INPUT, DOWN);
-		PIN_SLP(gpm0-3, INPUT, DOWN);
-		PIN_SLP(gpm0-4, INPUT, DOWN);
-		PIN_SLP(gpm0-5, INPUT, DOWN);
-		PIN_SLP(gpm0-6, INPUT, DOWN);
-		PIN_SLP(gpm0-7, INPUT, DOWN);
-
-		PIN_SLP(gpm1-0, INPUT, DOWN);
-		PIN_SLP(gpm1-1, INPUT, DOWN);
-		PIN_SLP(gpm1-2, INPUT, NONE);
-		PIN_SLP(gpm1-3, INPUT, NONE);
-		PIN_SLP(gpm1-4, INPUT, NONE);
-		PIN_SLP(gpm1-5, INPUT, NONE);
-		PIN_SLP(gpm1-6, INPUT, DOWN);
-
-		PIN_SLP(gpm2-0, INPUT, NONE);
-		PIN_SLP(gpm2-1, INPUT, NONE);
-		PIN_SLP(gpm2-2, INPUT, DOWN);
-		PIN_SLP(gpm2-3, INPUT, DOWN);
-		PIN_SLP(gpm2-4, INPUT, DOWN);
-
-		PIN_SLP(gpm3-0, PREV, NONE);
-		PIN_SLP(gpm3-1, PREV, NONE);
-		PIN_SLP(gpm3-2, PREV, NONE);
-		PIN_SLP(gpm3-3, OUT1, NONE);
-		PIN_SLP(gpm3-4, INPUT, DOWN);
-		PIN_SLP(gpm3-5, INPUT, DOWN);
-		PIN_SLP(gpm3-6, INPUT, DOWN);
-		PIN_SLP(gpm3-7, INPUT, DOWN);
-
-		PIN_SLP(gpm4-0, INPUT, DOWN);
-		PIN_SLP(gpm4-1, INPUT, DOWN);
-		PIN_SLP(gpm4-2, INPUT, DOWN);
-		PIN_SLP(gpm4-3, INPUT, DOWN);
-		PIN_SLP(gpm4-4, INPUT, DOWN);
-		PIN_SLP(gpm4-5, INPUT, DOWN);
-		PIN_SLP(gpm4-6, INPUT, DOWN);
-		PIN_SLP(gpm4-7, INPUT, DOWN);
-
-		PIN_SLP(gpy0-0, INPUT, DOWN);
-		PIN_SLP(gpy0-1, INPUT, DOWN);
-		PIN_SLP(gpy0-2, INPUT, DOWN);
-		PIN_SLP(gpy0-3, INPUT, DOWN);
-		PIN_SLP(gpy0-4, INPUT, DOWN);
-		PIN_SLP(gpy0-5, INPUT, DOWN);
-
-		PIN_SLP(gpy1-0, INPUT, DOWN);
-		PIN_SLP(gpy1-1, INPUT, DOWN);
-		PIN_SLP(gpy1-2, INPUT, DOWN);
-		PIN_SLP(gpy1-3, INPUT, DOWN);
-
-		PIN_SLP(gpy2-0, PREV, NONE);
-		PIN_SLP(gpy2-1, INPUT, DOWN);
-		PIN_SLP(gpy2-2, INPUT, NONE);
-		PIN_SLP(gpy2-3, INPUT, NONE);
-		PIN_SLP(gpy2-4, INPUT, NONE);
-		PIN_SLP(gpy2-5, INPUT, NONE);
-
-		PIN_SLP(gpy3-0, INPUT, DOWN);
-		PIN_SLP(gpy3-1, INPUT, DOWN);
-		PIN_SLP(gpy3-2, INPUT, DOWN);
-		PIN_SLP(gpy3-3, INPUT, DOWN);
-		PIN_SLP(gpy3-4, INPUT, DOWN);
-		PIN_SLP(gpy3-5, INPUT, DOWN);
-		PIN_SLP(gpy3-6, INPUT, DOWN);
-		PIN_SLP(gpy3-7, INPUT, DOWN);
-
-		PIN_SLP(gpy4-0, INPUT, DOWN);
-		PIN_SLP(gpy4-1, INPUT, DOWN);
-		PIN_SLP(gpy4-2, INPUT, DOWN);
-		PIN_SLP(gpy4-3, INPUT, DOWN);
-		PIN_SLP(gpy4-4, INPUT, DOWN);
-		PIN_SLP(gpy4-5, INPUT, DOWN);
-		PIN_SLP(gpy4-6, INPUT, DOWN);
-		PIN_SLP(gpy4-7, INPUT, DOWN);
-
-		PIN_SLP(gpy5-0, INPUT, DOWN);
-		PIN_SLP(gpy5-1, INPUT, DOWN);
-		PIN_SLP(gpy5-2, INPUT, DOWN);
-		PIN_SLP(gpy5-3, INPUT, DOWN);
-		PIN_SLP(gpy5-4, INPUT, DOWN);
-		PIN_SLP(gpy5-5, INPUT, DOWN);
-		PIN_SLP(gpy5-6, INPUT, DOWN);
-		PIN_SLP(gpy5-7, INPUT, DOWN);
-
-		PIN_SLP(gpy6-0, INPUT, DOWN);
-		PIN_SLP(gpy6-1, INPUT, DOWN);
-		PIN_SLP(gpy6-2, INPUT, DOWN);
-		PIN_SLP(gpy6-3, INPUT, DOWN);
-		PIN_SLP(gpy6-4, INPUT, DOWN);
-		PIN_SLP(gpy6-5, INPUT, DOWN);
-		PIN_SLP(gpy6-6, INPUT, DOWN);
-		PIN_SLP(gpy6-7, INPUT, DOWN);
-	};
-};
-
-&pinctrl_2 {
-	pinctrl-names = "default";
-	pinctrl-0 = <&sleep2>;
-
-	sleep2: sleep-states {
-		PIN_SLP(gpz-0, INPUT, DOWN);
-		PIN_SLP(gpz-1, INPUT, DOWN);
-		PIN_SLP(gpz-2, INPUT, DOWN);
-		PIN_SLP(gpz-3, INPUT, DOWN);
-		PIN_SLP(gpz-4, INPUT, DOWN);
-		PIN_SLP(gpz-5, INPUT, DOWN);
-		PIN_SLP(gpz-6, INPUT, DOWN);
-	};
-};
-
-&pinctrl_3 {
-	pinctrl-names = "default";
-	pinctrl-0 = <&sleep3>;
-
-	sleep3: sleep-states {
-		PIN_SLP(gpv0-0, INPUT, DOWN);
-		PIN_SLP(gpv0-1, INPUT, DOWN);
-		PIN_SLP(gpv0-2, INPUT, DOWN);
-		PIN_SLP(gpv0-3, INPUT, DOWN);
-		PIN_SLP(gpv0-4, INPUT, DOWN);
-		PIN_SLP(gpv0-5, INPUT, DOWN);
-		PIN_SLP(gpv0-6, INPUT, DOWN);
-		PIN_SLP(gpv0-7, INPUT, DOWN);
-
-		PIN_SLP(gpv1-0, INPUT, DOWN);
-		PIN_SLP(gpv1-1, INPUT, DOWN);
-		PIN_SLP(gpv1-2, INPUT, DOWN);
-		PIN_SLP(gpv1-3, INPUT, DOWN);
-		PIN_SLP(gpv1-4, INPUT, DOWN);
-		PIN_SLP(gpv1-5, INPUT, DOWN);
-		PIN_SLP(gpv1-6, INPUT, DOWN);
-		PIN_SLP(gpv1-7, INPUT, DOWN);
-
-		PIN_SLP(gpv2-0, INPUT, DOWN);
-		PIN_SLP(gpv2-1, INPUT, DOWN);
-		PIN_SLP(gpv2-2, INPUT, DOWN);
-		PIN_SLP(gpv2-3, INPUT, DOWN);
-		PIN_SLP(gpv2-4, INPUT, DOWN);
-		PIN_SLP(gpv2-5, INPUT, DOWN);
-		PIN_SLP(gpv2-6, INPUT, DOWN);
-		PIN_SLP(gpv2-7, INPUT, DOWN);
-
-		PIN_SLP(gpv3-0, INPUT, DOWN);
-		PIN_SLP(gpv3-1, INPUT, DOWN);
-		PIN_SLP(gpv3-2, INPUT, DOWN);
-		PIN_SLP(gpv3-3, INPUT, DOWN);
-		PIN_SLP(gpv3-4, INPUT, DOWN);
-		PIN_SLP(gpv3-5, INPUT, DOWN);
-		PIN_SLP(gpv3-6, INPUT, DOWN);
-		PIN_SLP(gpv3-7, INPUT, DOWN);
-
-		PIN_SLP(gpv4-0, INPUT, DOWN);
-	};
-};
-
-&pwm {
-	pinctrl-0 = <&pwm0_out>;
-	pinctrl-names = "default";
-	samsung,pwm-outputs = <0>;
-	status = "okay";
-};
-
-&rtc {
-	status = "okay";
-	clocks = <&clock CLK_RTC>, <&max77686 MAX77686_CLK_AP>;
-	clock-names = "rtc", "rtc_src";
-};
-
-&sdhci_2 {
-	bus-width = <4>;
-	cd-gpios = <&gpx3 4 GPIO_ACTIVE_HIGH>;
-	cd-inverted;
-	pinctrl-0 = <&sd2_clk &sd2_cmd &sd2_bus4>;
-	pinctrl-names = "default";
-	vmmc-supply = <&ldo21_reg>;
-	status = "okay";
-};
-
-&serial_0 {
-	status = "okay";
-};
-
-&serial_1 {
-	status = "okay";
-};
-
-&serial_2 {
-	status = "okay";
-};
-
-&serial_3 {
-	status = "okay";
-};
-
-&spi_1 {
-	pinctrl-names = "default";
-	pinctrl-0 = <&spi1_bus>;
-	cs-gpios = <&gpb 5 GPIO_ACTIVE_HIGH>;
-	status = "okay";
-
-	s5c73m3_spi: s5c73m3@0 {
-		compatible = "samsung,s5c73m3";
-		spi-max-frequency = <50000000>;
-		reg = <0>;
-		controller-data {
-			samsung,spi-feedback-delay = <2>;
-		};
-	};
-};
-
-&tmu {
-	vtmu-supply = <&ldo10_reg>;
-	status = "okay";
-=======
 		reg = <0x40000000 0x40000000>;
 	};
 
@@ -1297,5 +25,4 @@
 		bootargs = "root=/dev/mmcblk0p5 rootwait earlyprintk panic=5";
 		stdout-path = "serial2:115200n8";
 	};
->>>>>>> 24b8d41d
 };