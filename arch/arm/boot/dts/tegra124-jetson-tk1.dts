// SPDX-License-Identifier: GPL-2.0
/dts-v1/;

#include <dt-bindings/input/input.h>
#include "tegra124.dtsi"

#include "tegra124-jetson-tk1-emc.dtsi"

/ {
	model = "NVIDIA Tegra124 Jetson TK1";
	compatible = "nvidia,jetson-tk1", "nvidia,tegra124";

	aliases {
		rtc0 = "/i2c@7000d000/pmic@40";
		rtc1 = "/rtc@7000e000";

		/* This order keeps the mapping DB9 connector <-> ttyS0 */
		serial0 = &uartd;
		serial1 = &uarta;
		serial2 = &uartb;
	};

	chosen {
		stdout-path = "serial0:115200n8";
	};

	memory@80000000 {
		reg = <0x0 0x80000000 0x0 0x80000000>;
	};

<<<<<<< HEAD
	pcie-controller@01003000 {
=======
	pcie@1003000 {
>>>>>>> 24b8d41d
		status = "okay";

		avddio-pex-supply = <&vdd_1v05_run>;
		dvddio-pex-supply = <&vdd_1v05_run>;
		avdd-pex-pll-supply = <&vdd_1v05_run>;
		hvdd-pex-supply = <&vdd_3v3_lp0>;
		hvdd-pex-pll-e-supply = <&vdd_3v3_lp0>;
		vddio-pex-ctl-supply = <&vdd_3v3_lp0>;
		avdd-pll-erefe-supply = <&avdd_1v05_run>;

		/* Mini PCIe */
		pci@1,0 {
			phys = <&{/padctl@7009f000/pads/pcie/lanes/pcie-4}>;
			phy-names = "pcie-0";
			status = "okay";
		};

		/* Gigabit Ethernet */
		pci@2,0 {
			phys = <&{/padctl@7009f000/pads/pcie/lanes/pcie-2}>;
			phy-names = "pcie-0";
			status = "okay";
		};
	};

	host1x@50000000 {
		hdmi@54280000 {
			status = "okay";

			hdmi-supply = <&vdd_5v0_hdmi>;
			pll-supply = <&vdd_hdmi_pll>;
			vdd-supply = <&vdd_3v3_hdmi>;

			nvidia,ddc-i2c-bus = <&hdmi_ddc>;
			nvidia,hpd-gpio =
				<&gpio TEGRA_GPIO(N, 7) GPIO_ACTIVE_HIGH>;
		};
	};

	cec@70015000 {
		status = "okay";
	};

	gpu@0,57000000 {
		/*
		 * Node left disabled on purpose - the bootloader will enable
		 * it after having set the VPR up
		 */
		vdd-supply = <&vdd_gpu>;
	};

	pinmux: pinmux@70000868 {
		pinctrl-names = "boot";
		pinctrl-0 = <&state_boot>;

		state_boot: pinmux {
			clk_32k_out_pa0 {
				nvidia,pins = "clk_32k_out_pa0";
				nvidia,function = "soc";
				nvidia,pull = <TEGRA_PIN_PULL_UP>;
				nvidia,tristate = <TEGRA_PIN_ENABLE>;
				nvidia,enable-input = <TEGRA_PIN_ENABLE>;
			};
			uart3_cts_n_pa1 {
				nvidia,pins = "uart3_cts_n_pa1";
				nvidia,function = "gmi";
				nvidia,pull = <TEGRA_PIN_PULL_DOWN>;
				nvidia,tristate = <TEGRA_PIN_ENABLE>;
				nvidia,enable-input = <TEGRA_PIN_DISABLE>;
			};
			dap2_fs_pa2 {
				nvidia,pins = "dap2_fs_pa2";
				nvidia,function = "i2s1";
				nvidia,pull = <TEGRA_PIN_PULL_NONE>;
				nvidia,tristate = <TEGRA_PIN_DISABLE>;
				nvidia,enable-input = <TEGRA_PIN_DISABLE>;
			};
			dap2_sclk_pa3 {
				nvidia,pins = "dap2_sclk_pa3";
				nvidia,function = "i2s1";
				nvidia,pull = <TEGRA_PIN_PULL_NONE>;
				nvidia,tristate = <TEGRA_PIN_DISABLE>;
				nvidia,enable-input = <TEGRA_PIN_DISABLE>;
			};
			dap2_din_pa4 {
				nvidia,pins = "dap2_din_pa4";
				nvidia,function = "i2s1";
				nvidia,pull = <TEGRA_PIN_PULL_NONE>;
				nvidia,tristate = <TEGRA_PIN_ENABLE>;
				nvidia,enable-input = <TEGRA_PIN_ENABLE>;
			};
			dap2_dout_pa5 {
				nvidia,pins = "dap2_dout_pa5";
				nvidia,function = "i2s1";
				nvidia,pull = <TEGRA_PIN_PULL_NONE>;
				nvidia,tristate = <TEGRA_PIN_DISABLE>;
				nvidia,enable-input = <TEGRA_PIN_DISABLE>;
			};
			sdmmc3_clk_pa6 {
				nvidia,pins = "sdmmc3_clk_pa6";
				nvidia,function = "sdmmc3";
				nvidia,pull = <TEGRA_PIN_PULL_NONE>;
				nvidia,tristate = <TEGRA_PIN_DISABLE>;
				nvidia,enable-input = <TEGRA_PIN_ENABLE>;
			};
			sdmmc3_cmd_pa7 {
				nvidia,pins = "sdmmc3_cmd_pa7";
				nvidia,function = "sdmmc3";
				nvidia,pull = <TEGRA_PIN_PULL_UP>;
				nvidia,tristate = <TEGRA_PIN_DISABLE>;
				nvidia,enable-input = <TEGRA_PIN_ENABLE>;
			};
			pb0 {
				nvidia,pins = "pb0";
				nvidia,function = "uartd";
				nvidia,pull = <TEGRA_PIN_PULL_UP>;
				nvidia,tristate = <TEGRA_PIN_ENABLE>;
				nvidia,enable-input = <TEGRA_PIN_ENABLE>;
			};
			pb1 {
				nvidia,pins = "pb1";
				nvidia,function = "uartd";
				nvidia,pull = <TEGRA_PIN_PULL_UP>;
				nvidia,tristate = <TEGRA_PIN_ENABLE>;
				nvidia,enable-input = <TEGRA_PIN_ENABLE>;
			};
			sdmmc3_dat3_pb4 {
				nvidia,pins = "sdmmc3_dat3_pb4";
				nvidia,function = "sdmmc3";
				nvidia,pull = <TEGRA_PIN_PULL_UP>;
				nvidia,tristate = <TEGRA_PIN_DISABLE>;
				nvidia,enable-input = <TEGRA_PIN_ENABLE>;
			};
			sdmmc3_dat2_pb5 {
				nvidia,pins = "sdmmc3_dat2_pb5";
				nvidia,function = "sdmmc3";
				nvidia,pull = <TEGRA_PIN_PULL_UP>;
				nvidia,tristate = <TEGRA_PIN_DISABLE>;
				nvidia,enable-input = <TEGRA_PIN_ENABLE>;
			};
			sdmmc3_dat1_pb6 {
				nvidia,pins = "sdmmc3_dat1_pb6";
				nvidia,function = "sdmmc3";
				nvidia,pull = <TEGRA_PIN_PULL_UP>;
				nvidia,tristate = <TEGRA_PIN_DISABLE>;
				nvidia,enable-input = <TEGRA_PIN_ENABLE>;
			};
			sdmmc3_dat0_pb7 {
				nvidia,pins = "sdmmc3_dat0_pb7";
				nvidia,function = "sdmmc3";
				nvidia,pull = <TEGRA_PIN_PULL_UP>;
				nvidia,tristate = <TEGRA_PIN_DISABLE>;
				nvidia,enable-input = <TEGRA_PIN_ENABLE>;
			};
			uart3_rts_n_pc0 {
				nvidia,pins = "uart3_rts_n_pc0";
				nvidia,function = "gmi";
				nvidia,pull = <TEGRA_PIN_PULL_DOWN>;
				nvidia,tristate = <TEGRA_PIN_ENABLE>;
				nvidia,enable-input = <TEGRA_PIN_DISABLE>;
			};
			uart2_txd_pc2 {
				nvidia,pins = "uart2_txd_pc2";
				nvidia,function = "irda";
				nvidia,pull = <TEGRA_PIN_PULL_NONE>;
				nvidia,tristate = <TEGRA_PIN_DISABLE>;
				nvidia,enable-input = <TEGRA_PIN_DISABLE>;
			};
			uart2_rxd_pc3 {
				nvidia,pins = "uart2_rxd_pc3";
				nvidia,function = "irda";
				nvidia,pull = <TEGRA_PIN_PULL_UP>;
				nvidia,tristate = <TEGRA_PIN_ENABLE>;
				nvidia,enable-input = <TEGRA_PIN_ENABLE>;
			};
			gen1_i2c_scl_pc4 {
				nvidia,pins = "gen1_i2c_scl_pc4";
				nvidia,function = "i2c1";
				nvidia,pull = <TEGRA_PIN_PULL_NONE>;
				nvidia,tristate = <TEGRA_PIN_DISABLE>;
				nvidia,enable-input = <TEGRA_PIN_ENABLE>;
				nvidia,open-drain = <TEGRA_PIN_ENABLE>;
			};
			gen1_i2c_sda_pc5 {
				nvidia,pins = "gen1_i2c_sda_pc5";
				nvidia,function = "i2c1";
				nvidia,pull = <TEGRA_PIN_PULL_NONE>;
				nvidia,tristate = <TEGRA_PIN_DISABLE>;
				nvidia,enable-input = <TEGRA_PIN_ENABLE>;
				nvidia,open-drain = <TEGRA_PIN_ENABLE>;
			};
			pc7 {
				nvidia,pins = "pc7";
				nvidia,function = "rsvd1";
				nvidia,pull = <TEGRA_PIN_PULL_DOWN>;
				nvidia,tristate = <TEGRA_PIN_ENABLE>;
				nvidia,enable-input = <TEGRA_PIN_DISABLE>;
			};
			pg0 {
				nvidia,pins = "pg0";
				nvidia,pull = <TEGRA_PIN_PULL_NONE>;
				nvidia,tristate = <TEGRA_PIN_ENABLE>;
				nvidia,enable-input = <TEGRA_PIN_ENABLE>;
			};
			pg1 {
				nvidia,pins = "pg1";
				nvidia,pull = <TEGRA_PIN_PULL_NONE>;
				nvidia,tristate = <TEGRA_PIN_ENABLE>;
				nvidia,enable-input = <TEGRA_PIN_ENABLE>;
			};
			pg2 {
				nvidia,pins = "pg2";
				nvidia,pull = <TEGRA_PIN_PULL_NONE>;
				nvidia,tristate = <TEGRA_PIN_ENABLE>;
				nvidia,enable-input = <TEGRA_PIN_ENABLE>;
			};
			pg3 {
				nvidia,pins = "pg3";
				nvidia,pull = <TEGRA_PIN_PULL_NONE>;
				nvidia,tristate = <TEGRA_PIN_ENABLE>;
				nvidia,enable-input = <TEGRA_PIN_ENABLE>;
			};
			pg4 {
				nvidia,pins = "pg4";
				nvidia,pull = <TEGRA_PIN_PULL_NONE>;
				nvidia,tristate = <TEGRA_PIN_ENABLE>;
				nvidia,enable-input = <TEGRA_PIN_ENABLE>;
			};
			pg5 {
				nvidia,pins = "pg5";
				nvidia,function = "spi4";
				nvidia,pull = <TEGRA_PIN_PULL_NONE>;
				nvidia,tristate = <TEGRA_PIN_DISABLE>;
				nvidia,enable-input = <TEGRA_PIN_DISABLE>;
			};
			pg6 {
				nvidia,pins = "pg6";
				nvidia,function = "spi4";
				nvidia,pull = <TEGRA_PIN_PULL_NONE>;
				nvidia,tristate = <TEGRA_PIN_DISABLE>;
				nvidia,enable-input = <TEGRA_PIN_DISABLE>;
			};
			pg7 {
				nvidia,pins = "pg7";
				nvidia,function = "spi4";
				nvidia,pull = <TEGRA_PIN_PULL_NONE>;
				nvidia,tristate = <TEGRA_PIN_ENABLE>;
				nvidia,enable-input = <TEGRA_PIN_ENABLE>;
			};
			ph0 {
				nvidia,pins = "ph0";
				nvidia,function = "gmi";
				nvidia,pull = <TEGRA_PIN_PULL_DOWN>;
				nvidia,tristate = <TEGRA_PIN_ENABLE>;
				nvidia,enable-input = <TEGRA_PIN_DISABLE>;
			};
			ph1 {
				nvidia,pins = "ph1";
				nvidia,function = "pwm1";
				nvidia,pull = <TEGRA_PIN_PULL_NONE>;
				nvidia,tristate = <TEGRA_PIN_DISABLE>;
				nvidia,enable-input = <TEGRA_PIN_DISABLE>;
			};
			ph2 {
				nvidia,pins = "ph2";
				nvidia,pull = <TEGRA_PIN_PULL_NONE>;
				nvidia,tristate = <TEGRA_PIN_DISABLE>;
				nvidia,enable-input = <TEGRA_PIN_DISABLE>;
			};
			ph3 {
				nvidia,pins = "ph3";
				nvidia,function = "gmi";
				nvidia,pull = <TEGRA_PIN_PULL_DOWN>;
				nvidia,tristate = <TEGRA_PIN_ENABLE>;
				nvidia,enable-input = <TEGRA_PIN_DISABLE>;
			};
			ph4 {
				nvidia,pins = "ph4";
				nvidia,pull = <TEGRA_PIN_PULL_NONE>;
				nvidia,tristate = <TEGRA_PIN_ENABLE>;
				nvidia,enable-input = <TEGRA_PIN_ENABLE>;
			};
			ph5 {
				nvidia,pins = "ph5";
				nvidia,function = "rsvd2";
				nvidia,pull = <TEGRA_PIN_PULL_DOWN>;
				nvidia,tristate = <TEGRA_PIN_ENABLE>;
				nvidia,enable-input = <TEGRA_PIN_DISABLE>;
			};
			ph6 {
				nvidia,pins = "ph6";
				nvidia,function = "gmi";
				nvidia,pull = <TEGRA_PIN_PULL_DOWN>;
				nvidia,tristate = <TEGRA_PIN_ENABLE>;
				nvidia,enable-input = <TEGRA_PIN_DISABLE>;
			};
			ph7 {
				nvidia,pins = "ph7";
				nvidia,pull = <TEGRA_PIN_PULL_NONE>;
				nvidia,tristate = <TEGRA_PIN_DISABLE>;
				nvidia,enable-input = <TEGRA_PIN_ENABLE>;
			};
			pi0 {
				nvidia,pins = "pi0";
				nvidia,pull = <TEGRA_PIN_PULL_NONE>;
				nvidia,tristate = <TEGRA_PIN_DISABLE>;
				nvidia,enable-input = <TEGRA_PIN_DISABLE>;
			};
			pi1 {
				nvidia,pins = "pi1";
				nvidia,pull = <TEGRA_PIN_PULL_NONE>;
				nvidia,tristate = <TEGRA_PIN_ENABLE>;
				nvidia,enable-input = <TEGRA_PIN_ENABLE>;
			};
			pi2 {
				nvidia,pins = "pi2";
				nvidia,function = "rsvd4";
				nvidia,pull = <TEGRA_PIN_PULL_DOWN>;
				nvidia,tristate = <TEGRA_PIN_ENABLE>;
				nvidia,enable-input = <TEGRA_PIN_DISABLE>;
			};
			pi3 {
				nvidia,pins = "pi3";
				nvidia,function = "spi4";
				nvidia,pull = <TEGRA_PIN_PULL_NONE>;
				nvidia,tristate = <TEGRA_PIN_DISABLE>;
				nvidia,enable-input = <TEGRA_PIN_DISABLE>;
			};
			pi4 {
				nvidia,pins = "pi4";
				nvidia,function = "gmi";
				nvidia,pull = <TEGRA_PIN_PULL_DOWN>;
				nvidia,tristate = <TEGRA_PIN_ENABLE>;
				nvidia,enable-input = <TEGRA_PIN_DISABLE>;
			};
			pi5 {
				nvidia,pins = "pi5";
				nvidia,function = "rsvd2";
				nvidia,pull = <TEGRA_PIN_PULL_DOWN>;
				nvidia,tristate = <TEGRA_PIN_ENABLE>;
				nvidia,enable-input = <TEGRA_PIN_DISABLE>;
			};
			pi6 {
				nvidia,pins = "pi6";
				nvidia,pull = <TEGRA_PIN_PULL_NONE>;
				nvidia,tristate = <TEGRA_PIN_ENABLE>;
				nvidia,enable-input = <TEGRA_PIN_ENABLE>;
			};
			pi7 {
				nvidia,pins = "pi7";
				nvidia,function = "rsvd1";
				nvidia,pull = <TEGRA_PIN_PULL_DOWN>;
				nvidia,tristate = <TEGRA_PIN_ENABLE>;
				nvidia,enable-input = <TEGRA_PIN_DISABLE>;
			};
			pj0 {
				nvidia,pins = "pj0";
				nvidia,pull = <TEGRA_PIN_PULL_NONE>;
				nvidia,tristate = <TEGRA_PIN_ENABLE>;
				nvidia,enable-input = <TEGRA_PIN_ENABLE>;
			};
			pj2 {
				nvidia,pins = "pj2";
				nvidia,function = "rsvd1";
				nvidia,pull = <TEGRA_PIN_PULL_DOWN>;
				nvidia,tristate = <TEGRA_PIN_ENABLE>;
				nvidia,enable-input = <TEGRA_PIN_DISABLE>;
			};
			uart2_cts_n_pj5 {
				nvidia,pins = "uart2_cts_n_pj5";
				nvidia,function = "uartb";
				nvidia,pull = <TEGRA_PIN_PULL_UP>;
				nvidia,tristate = <TEGRA_PIN_ENABLE>;
				nvidia,enable-input = <TEGRA_PIN_ENABLE>;
			};
			uart2_rts_n_pj6 {
				nvidia,pins = "uart2_rts_n_pj6";
				nvidia,function = "uartb";
				nvidia,pull = <TEGRA_PIN_PULL_NONE>;
				nvidia,tristate = <TEGRA_PIN_DISABLE>;
				nvidia,enable-input = <TEGRA_PIN_DISABLE>;
			};
			pj7 {
				nvidia,pins = "pj7";
				nvidia,function = "uartd";
				nvidia,pull = <TEGRA_PIN_PULL_NONE>;
				nvidia,tristate = <TEGRA_PIN_DISABLE>;
				nvidia,enable-input = <TEGRA_PIN_DISABLE>;
			};
			pk0 {
				nvidia,pins = "pk0";
				nvidia,function = "rsvd1";
				nvidia,pull = <TEGRA_PIN_PULL_DOWN>;
				nvidia,tristate = <TEGRA_PIN_ENABLE>;
				nvidia,enable-input = <TEGRA_PIN_DISABLE>;
			};
			pk1 {
				nvidia,pins = "pk1";
				nvidia,pull = <TEGRA_PIN_PULL_NONE>;
				nvidia,tristate = <TEGRA_PIN_DISABLE>;
				nvidia,enable-input = <TEGRA_PIN_DISABLE>;
			};
			pk2 {
				nvidia,pins = "pk2";
				nvidia,pull = <TEGRA_PIN_PULL_NONE>;
				nvidia,tristate = <TEGRA_PIN_DISABLE>;
				nvidia,enable-input = <TEGRA_PIN_ENABLE>;
			};
			pk3 {
				nvidia,pins = "pk3";
				nvidia,function = "gmi";
				nvidia,pull = <TEGRA_PIN_PULL_DOWN>;
				nvidia,tristate = <TEGRA_PIN_ENABLE>;
				nvidia,enable-input = <TEGRA_PIN_DISABLE>;
			};
			pk4 {
				nvidia,pins = "pk4";
				nvidia,pull = <TEGRA_PIN_PULL_NONE>;
				nvidia,tristate = <TEGRA_PIN_DISABLE>;
				nvidia,enable-input = <TEGRA_PIN_DISABLE>;
			};
			spdif_out_pk5 {
				nvidia,pins = "spdif_out_pk5";
				nvidia,function = "rsvd2";
				nvidia,pull = <TEGRA_PIN_PULL_DOWN>;
				nvidia,tristate = <TEGRA_PIN_ENABLE>;
				nvidia,enable-input = <TEGRA_PIN_DISABLE>;
			};
			spdif_in_pk6 {
				nvidia,pins = "spdif_in_pk6";
				nvidia,pull = <TEGRA_PIN_PULL_NONE>;
				nvidia,tristate = <TEGRA_PIN_DISABLE>;
				nvidia,enable-input = <TEGRA_PIN_DISABLE>;
			};
			pk7 {
				nvidia,pins = "pk7";
				nvidia,function = "uartd";
				nvidia,pull = <TEGRA_PIN_PULL_NONE>;
				nvidia,tristate = <TEGRA_PIN_DISABLE>;
				nvidia,enable-input = <TEGRA_PIN_DISABLE>;
			};
			dap1_fs_pn0 {
				nvidia,pins = "dap1_fs_pn0";
				nvidia,function = "rsvd4";
				nvidia,pull = <TEGRA_PIN_PULL_DOWN>;
				nvidia,tristate = <TEGRA_PIN_ENABLE>;
				nvidia,enable-input = <TEGRA_PIN_DISABLE>;
			};
			dap1_din_pn1 {
				nvidia,pins = "dap1_din_pn1";
				nvidia,function = "rsvd4";
				nvidia,pull = <TEGRA_PIN_PULL_DOWN>;
				nvidia,tristate = <TEGRA_PIN_ENABLE>;
				nvidia,enable-input = <TEGRA_PIN_DISABLE>;
			};
			dap1_dout_pn2 {
				nvidia,pins = "dap1_dout_pn2";
				nvidia,function = "sata";
				nvidia,pull = <TEGRA_PIN_PULL_NONE>;
				nvidia,tristate = <TEGRA_PIN_DISABLE>;
				nvidia,enable-input = <TEGRA_PIN_DISABLE>;
			};
			dap1_sclk_pn3 {
				nvidia,pins = "dap1_sclk_pn3";
				nvidia,function = "rsvd4";
				nvidia,pull = <TEGRA_PIN_PULL_DOWN>;
				nvidia,tristate = <TEGRA_PIN_ENABLE>;
				nvidia,enable-input = <TEGRA_PIN_DISABLE>;
			};
			usb_vbus_en0_pn4 {
				nvidia,pins = "usb_vbus_en0_pn4";
				nvidia,function = "usb";
				nvidia,pull = <TEGRA_PIN_PULL_NONE>;
				nvidia,tristate = <TEGRA_PIN_DISABLE>;
				nvidia,enable-input = <TEGRA_PIN_ENABLE>;
				nvidia,open-drain = <TEGRA_PIN_DISABLE>;
			};
			usb_vbus_en1_pn5 {
				nvidia,pins = "usb_vbus_en1_pn5";
				nvidia,function = "usb";
				nvidia,pull = <TEGRA_PIN_PULL_NONE>;
				nvidia,tristate = <TEGRA_PIN_DISABLE>;
				nvidia,enable-input = <TEGRA_PIN_ENABLE>;
				nvidia,open-drain = <TEGRA_PIN_DISABLE>;
			};
			hdmi_int_pn7 {
				nvidia,pins = "hdmi_int_pn7";
				nvidia,pull = <TEGRA_PIN_PULL_DOWN>;
				nvidia,tristate = <TEGRA_PIN_ENABLE>;
				nvidia,enable-input = <TEGRA_PIN_ENABLE>;
				nvidia,rcv-sel = <TEGRA_PIN_DISABLE>;
			};
			ulpi_data7_po0 {
				nvidia,pins = "ulpi_data7_po0";
				nvidia,function = "ulpi";
				nvidia,pull = <TEGRA_PIN_PULL_DOWN>;
				nvidia,tristate = <TEGRA_PIN_ENABLE>;
				nvidia,enable-input = <TEGRA_PIN_DISABLE>;
			};
			ulpi_data0_po1 {
				nvidia,pins = "ulpi_data0_po1";
				nvidia,pull = <TEGRA_PIN_PULL_NONE>;
				nvidia,tristate = <TEGRA_PIN_ENABLE>;
				nvidia,enable-input = <TEGRA_PIN_ENABLE>;
			};
			ulpi_data1_po2 {
				nvidia,pins = "ulpi_data1_po2";
				nvidia,function = "ulpi";
				nvidia,pull = <TEGRA_PIN_PULL_DOWN>;
				nvidia,tristate = <TEGRA_PIN_ENABLE>;
				nvidia,enable-input = <TEGRA_PIN_DISABLE>;
			};
			ulpi_data2_po3 {
				nvidia,pins = "ulpi_data2_po3";
				nvidia,function = "ulpi";
				nvidia,pull = <TEGRA_PIN_PULL_DOWN>;
				nvidia,tristate = <TEGRA_PIN_ENABLE>;
				nvidia,enable-input = <TEGRA_PIN_DISABLE>;
			};
			ulpi_data3_po4 {
				nvidia,pins = "ulpi_data3_po4";
				nvidia,pull = <TEGRA_PIN_PULL_NONE>;
				nvidia,tristate = <TEGRA_PIN_ENABLE>;
				nvidia,enable-input = <TEGRA_PIN_ENABLE>;
			};
			ulpi_data4_po5 {
				nvidia,pins = "ulpi_data4_po5";
				nvidia,function = "ulpi";
				nvidia,pull = <TEGRA_PIN_PULL_DOWN>;
				nvidia,tristate = <TEGRA_PIN_ENABLE>;
				nvidia,enable-input = <TEGRA_PIN_DISABLE>;
			};
			ulpi_data5_po6 {
				nvidia,pins = "ulpi_data5_po6";
				nvidia,function = "ulpi";
				nvidia,pull = <TEGRA_PIN_PULL_DOWN>;
				nvidia,tristate = <TEGRA_PIN_ENABLE>;
				nvidia,enable-input = <TEGRA_PIN_DISABLE>;
			};
			ulpi_data6_po7 {
				nvidia,pins = "ulpi_data6_po7";
				nvidia,function = "ulpi";
				nvidia,pull = <TEGRA_PIN_PULL_DOWN>;
				nvidia,tristate = <TEGRA_PIN_ENABLE>;
				nvidia,enable-input = <TEGRA_PIN_DISABLE>;
			};
			dap3_fs_pp0 {
				nvidia,pins = "dap3_fs_pp0";
				nvidia,function = "i2s2";
				nvidia,pull = <TEGRA_PIN_PULL_DOWN>;
				nvidia,tristate = <TEGRA_PIN_ENABLE>;
				nvidia,enable-input = <TEGRA_PIN_DISABLE>;
			};
			dap3_din_pp1 {
				nvidia,pins = "dap3_din_pp1";
				nvidia,function = "i2s2";
				nvidia,pull = <TEGRA_PIN_PULL_DOWN>;
				nvidia,tristate = <TEGRA_PIN_ENABLE>;
				nvidia,enable-input = <TEGRA_PIN_DISABLE>;
			};
			dap3_dout_pp2 {
				nvidia,pins = "dap3_dout_pp2";
				nvidia,pull = <TEGRA_PIN_PULL_NONE>;
				nvidia,tristate = <TEGRA_PIN_DISABLE>;
				nvidia,enable-input = <TEGRA_PIN_DISABLE>;
			};
			dap3_sclk_pp3 {
				nvidia,pins = "dap3_sclk_pp3";
				nvidia,function = "rsvd3";
				nvidia,pull = <TEGRA_PIN_PULL_DOWN>;
				nvidia,tristate = <TEGRA_PIN_ENABLE>;
				nvidia,enable-input = <TEGRA_PIN_DISABLE>;
			};
			dap4_fs_pp4 {
				nvidia,pins = "dap4_fs_pp4";
				nvidia,function = "rsvd4";
				nvidia,pull = <TEGRA_PIN_PULL_DOWN>;
				nvidia,tristate = <TEGRA_PIN_ENABLE>;
				nvidia,enable-input = <TEGRA_PIN_DISABLE>;
			};
			dap4_din_pp5 {
				nvidia,pins = "dap4_din_pp5";
				nvidia,function = "rsvd3";
				nvidia,pull = <TEGRA_PIN_PULL_DOWN>;
				nvidia,tristate = <TEGRA_PIN_ENABLE>;
				nvidia,enable-input = <TEGRA_PIN_DISABLE>;
			};
			dap4_dout_pp6 {
				nvidia,pins = "dap4_dout_pp6";
				nvidia,function = "rsvd4";
				nvidia,pull = <TEGRA_PIN_PULL_DOWN>;
				nvidia,tristate = <TEGRA_PIN_ENABLE>;
				nvidia,enable-input = <TEGRA_PIN_DISABLE>;
			};
			dap4_sclk_pp7 {
				nvidia,pins = "dap4_sclk_pp7";
				nvidia,function = "rsvd3";
				nvidia,pull = <TEGRA_PIN_PULL_DOWN>;
				nvidia,tristate = <TEGRA_PIN_ENABLE>;
				nvidia,enable-input = <TEGRA_PIN_DISABLE>;
			};
			kb_col0_pq0 {
				nvidia,pins = "kb_col0_pq0";
				nvidia,pull = <TEGRA_PIN_PULL_UP>;
				nvidia,tristate = <TEGRA_PIN_ENABLE>;
				nvidia,enable-input = <TEGRA_PIN_ENABLE>;
			};
			kb_col1_pq1 {
				nvidia,pins = "kb_col1_pq1";
				nvidia,function = "rsvd2";
				nvidia,pull = <TEGRA_PIN_PULL_DOWN>;
				nvidia,tristate = <TEGRA_PIN_ENABLE>;
				nvidia,enable-input = <TEGRA_PIN_DISABLE>;
			};
			kb_col2_pq2 {
				nvidia,pins = "kb_col2_pq2";
				nvidia,function = "rsvd2";
				nvidia,pull = <TEGRA_PIN_PULL_DOWN>;
				nvidia,tristate = <TEGRA_PIN_ENABLE>;
				nvidia,enable-input = <TEGRA_PIN_DISABLE>;
			};
			kb_col3_pq3 {
				nvidia,pins = "kb_col3_pq3";
				nvidia,pull = <TEGRA_PIN_PULL_NONE>;
				nvidia,tristate = <TEGRA_PIN_ENABLE>;
				nvidia,enable-input = <TEGRA_PIN_ENABLE>;
			};
			kb_col4_pq4 {
				nvidia,pins = "kb_col4_pq4";
				nvidia,function = "sdmmc3";
				nvidia,pull = <TEGRA_PIN_PULL_UP>;
				nvidia,tristate = <TEGRA_PIN_ENABLE>;
				nvidia,enable-input = <TEGRA_PIN_ENABLE>;
			};
			kb_col5_pq5 {
				nvidia,pins = "kb_col5_pq5";
				nvidia,pull = <TEGRA_PIN_PULL_NONE>;
				nvidia,tristate = <TEGRA_PIN_ENABLE>;
				nvidia,enable-input = <TEGRA_PIN_ENABLE>;
			};
			kb_col6_pq6 {
				nvidia,pins = "kb_col6_pq6";
				nvidia,function = "rsvd2";
				nvidia,pull = <TEGRA_PIN_PULL_DOWN>;
				nvidia,tristate = <TEGRA_PIN_ENABLE>;
				nvidia,enable-input = <TEGRA_PIN_DISABLE>;
			};
			kb_col7_pq7 {
				nvidia,pins = "kb_col7_pq7";
				nvidia,function = "rsvd2";
				nvidia,pull = <TEGRA_PIN_PULL_DOWN>;
				nvidia,tristate = <TEGRA_PIN_ENABLE>;
				nvidia,enable-input = <TEGRA_PIN_DISABLE>;
			};
			kb_row0_pr0 {
				nvidia,pins = "kb_row0_pr0";
				nvidia,pull = <TEGRA_PIN_PULL_NONE>;
				nvidia,tristate = <TEGRA_PIN_DISABLE>;
				nvidia,enable-input = <TEGRA_PIN_DISABLE>;
			};
			kb_row1_pr1 {
				nvidia,pins = "kb_row1_pr1";
				nvidia,function = "rsvd2";
				nvidia,pull = <TEGRA_PIN_PULL_DOWN>;
				nvidia,tristate = <TEGRA_PIN_ENABLE>;
				nvidia,enable-input = <TEGRA_PIN_DISABLE>;
			};
			kb_row2_pr2 {
				nvidia,pins = "kb_row2_pr2";
				nvidia,pull = <TEGRA_PIN_PULL_NONE>;
				nvidia,tristate = <TEGRA_PIN_DISABLE>;
				nvidia,enable-input = <TEGRA_PIN_DISABLE>;
			};
			kb_row3_pr3 {
				nvidia,pins = "kb_row3_pr3";
				nvidia,function = "kbc";
				nvidia,pull = <TEGRA_PIN_PULL_DOWN>;
				nvidia,tristate = <TEGRA_PIN_ENABLE>;
				nvidia,enable-input = <TEGRA_PIN_DISABLE>;
			};
			kb_row4_pr4 {
				nvidia,pins = "kb_row4_pr4";
				nvidia,pull = <TEGRA_PIN_PULL_NONE>;
				nvidia,tristate = <TEGRA_PIN_ENABLE>;
				nvidia,enable-input = <TEGRA_PIN_ENABLE>;
			};
			kb_row5_pr5 {
				nvidia,pins = "kb_row5_pr5";
				nvidia,function = "rsvd3";
				nvidia,pull = <TEGRA_PIN_PULL_DOWN>;
				nvidia,tristate = <TEGRA_PIN_ENABLE>;
				nvidia,enable-input = <TEGRA_PIN_DISABLE>;
			};
			kb_row6_pr6 {
				nvidia,pins = "kb_row6_pr6";
				nvidia,function = "displaya_alt";
				nvidia,pull = <TEGRA_PIN_PULL_NONE>;
				nvidia,tristate = <TEGRA_PIN_ENABLE>;
				nvidia,enable-input = <TEGRA_PIN_ENABLE>;
			};
			kb_row7_pr7 {
				nvidia,pins = "kb_row7_pr7";
				nvidia,pull = <TEGRA_PIN_PULL_NONE>;
				nvidia,tristate = <TEGRA_PIN_ENABLE>;
				nvidia,enable-input = <TEGRA_PIN_ENABLE>;
			};
			kb_row8_ps0 {
				nvidia,pins = "kb_row8_ps0";
				nvidia,function = "rsvd2";
				nvidia,pull = <TEGRA_PIN_PULL_DOWN>;
				nvidia,tristate = <TEGRA_PIN_ENABLE>;
				nvidia,enable-input = <TEGRA_PIN_DISABLE>;
			};
			kb_row9_ps1 {
				nvidia,pins = "kb_row9_ps1";
				nvidia,function = "uarta";
				nvidia,pull = <TEGRA_PIN_PULL_NONE>;
				nvidia,tristate = <TEGRA_PIN_DISABLE>;
				nvidia,enable-input = <TEGRA_PIN_DISABLE>;
			};
			kb_row10_ps2 {
				nvidia,pins = "kb_row10_ps2";
				nvidia,function = "uarta";
				nvidia,pull = <TEGRA_PIN_PULL_UP>;
				nvidia,tristate = <TEGRA_PIN_ENABLE>;
				nvidia,enable-input = <TEGRA_PIN_ENABLE>;
			};
			kb_row11_ps3 {
				nvidia,pins = "kb_row11_ps3";
				nvidia,function = "rsvd2";
				nvidia,pull = <TEGRA_PIN_PULL_DOWN>;
				nvidia,tristate = <TEGRA_PIN_ENABLE>;
				nvidia,enable-input = <TEGRA_PIN_DISABLE>;
			};
			kb_row12_ps4 {
				nvidia,pins = "kb_row12_ps4";
				nvidia,function = "rsvd2";
				nvidia,pull = <TEGRA_PIN_PULL_DOWN>;
				nvidia,tristate = <TEGRA_PIN_ENABLE>;
				nvidia,enable-input = <TEGRA_PIN_DISABLE>;
			};
			kb_row13_ps5 {
				nvidia,pins = "kb_row13_ps5";
				nvidia,function = "rsvd2";
				nvidia,pull = <TEGRA_PIN_PULL_DOWN>;
				nvidia,tristate = <TEGRA_PIN_ENABLE>;
				nvidia,enable-input = <TEGRA_PIN_DISABLE>;
			};
			kb_row14_ps6 {
				nvidia,pins = "kb_row14_ps6";
				nvidia,function = "rsvd2";
				nvidia,pull = <TEGRA_PIN_PULL_DOWN>;
				nvidia,tristate = <TEGRA_PIN_ENABLE>;
				nvidia,enable-input = <TEGRA_PIN_DISABLE>;
			};
			kb_row15_ps7 {
				nvidia,pins = "kb_row15_ps7";
				nvidia,pull = <TEGRA_PIN_PULL_NONE>;
				nvidia,tristate = <TEGRA_PIN_ENABLE>;
				nvidia,enable-input = <TEGRA_PIN_ENABLE>;
			};
			kb_row16_pt0 {
				nvidia,pins = "kb_row16_pt0";
				nvidia,pull = <TEGRA_PIN_PULL_NONE>;
				nvidia,tristate = <TEGRA_PIN_DISABLE>;
				nvidia,enable-input = <TEGRA_PIN_DISABLE>;
			};
			kb_row17_pt1 {
				nvidia,pins = "kb_row17_pt1";
				nvidia,pull = <TEGRA_PIN_PULL_NONE>;
				nvidia,tristate = <TEGRA_PIN_ENABLE>;
				nvidia,enable-input = <TEGRA_PIN_ENABLE>;
			};
			gen2_i2c_scl_pt5 {
				nvidia,pins = "gen2_i2c_scl_pt5";
				nvidia,function = "i2c2";
				nvidia,pull = <TEGRA_PIN_PULL_NONE>;
				nvidia,tristate = <TEGRA_PIN_DISABLE>;
				nvidia,enable-input = <TEGRA_PIN_ENABLE>;
				nvidia,open-drain = <TEGRA_PIN_ENABLE>;
			};
			gen2_i2c_sda_pt6 {
				nvidia,pins = "gen2_i2c_sda_pt6";
				nvidia,function = "i2c2";
				nvidia,pull = <TEGRA_PIN_PULL_NONE>;
				nvidia,tristate = <TEGRA_PIN_DISABLE>;
				nvidia,enable-input = <TEGRA_PIN_ENABLE>;
				nvidia,open-drain = <TEGRA_PIN_ENABLE>;
			};
			sdmmc4_cmd_pt7 {
				nvidia,pins = "sdmmc4_cmd_pt7";
				nvidia,function = "sdmmc4";
				nvidia,pull = <TEGRA_PIN_PULL_UP>;
				nvidia,tristate = <TEGRA_PIN_DISABLE>;
				nvidia,enable-input = <TEGRA_PIN_ENABLE>;
			};
			pu0 {
				nvidia,pins = "pu0";
				nvidia,pull = <TEGRA_PIN_PULL_NONE>;
				nvidia,tristate = <TEGRA_PIN_DISABLE>;
				nvidia,enable-input = <TEGRA_PIN_ENABLE>;
			};
			pu1 {
				nvidia,pins = "pu1";
				nvidia,pull = <TEGRA_PIN_PULL_NONE>;
				nvidia,tristate = <TEGRA_PIN_DISABLE>;
				nvidia,enable-input = <TEGRA_PIN_ENABLE>;
			};
			pu2 {
				nvidia,pins = "pu2";
				nvidia,pull = <TEGRA_PIN_PULL_NONE>;
				nvidia,tristate = <TEGRA_PIN_DISABLE>;
				nvidia,enable-input = <TEGRA_PIN_ENABLE>;
			};
			pu3 {
				nvidia,pins = "pu3";
				nvidia,pull = <TEGRA_PIN_PULL_NONE>;
				nvidia,tristate = <TEGRA_PIN_DISABLE>;
				nvidia,enable-input = <TEGRA_PIN_ENABLE>;
			};
			pu4 {
				nvidia,pins = "pu4";
				nvidia,pull = <TEGRA_PIN_PULL_NONE>;
				nvidia,tristate = <TEGRA_PIN_DISABLE>;
				nvidia,enable-input = <TEGRA_PIN_ENABLE>;
			};
			pu5 {
				nvidia,pins = "pu5";
				nvidia,pull = <TEGRA_PIN_PULL_NONE>;
				nvidia,tristate = <TEGRA_PIN_DISABLE>;
				nvidia,enable-input = <TEGRA_PIN_ENABLE>;
			};
			pu6 {
				nvidia,pins = "pu6";
				nvidia,pull = <TEGRA_PIN_PULL_NONE>;
				nvidia,tristate = <TEGRA_PIN_DISABLE>;
				nvidia,enable-input = <TEGRA_PIN_ENABLE>;
			};
			pv0 {
				nvidia,pins = "pv0";
				nvidia,pull = <TEGRA_PIN_PULL_NONE>;
				nvidia,tristate = <TEGRA_PIN_ENABLE>;
				nvidia,enable-input = <TEGRA_PIN_ENABLE>;
			};
			pv1 {
				nvidia,pins = "pv1";
				nvidia,pull = <TEGRA_PIN_PULL_NONE>;
				nvidia,tristate = <TEGRA_PIN_ENABLE>;
				nvidia,enable-input = <TEGRA_PIN_ENABLE>;
			};
			sdmmc3_cd_n_pv2 {
				nvidia,pins = "sdmmc3_cd_n_pv2";
				nvidia,function = "sdmmc3";
				nvidia,pull = <TEGRA_PIN_PULL_UP>;
				nvidia,tristate = <TEGRA_PIN_ENABLE>;
				nvidia,enable-input = <TEGRA_PIN_ENABLE>;
			};
			sdmmc1_wp_n_pv3 {
				nvidia,pins = "sdmmc1_wp_n_pv3";
				nvidia,function = "sdmmc1";
				nvidia,pull = <TEGRA_PIN_PULL_DOWN>;
				nvidia,tristate = <TEGRA_PIN_ENABLE>;
				nvidia,enable-input = <TEGRA_PIN_DISABLE>;
			};
			ddc_scl_pv4 {
				nvidia,pins = "ddc_scl_pv4";
				nvidia,function = "i2c4";
				nvidia,pull = <TEGRA_PIN_PULL_NONE>;
				nvidia,tristate = <TEGRA_PIN_DISABLE>;
				nvidia,enable-input = <TEGRA_PIN_ENABLE>;
				nvidia,rcv-sel = <TEGRA_PIN_DISABLE>;
			};
			ddc_sda_pv5 {
				nvidia,pins = "ddc_sda_pv5";
				nvidia,function = "i2c4";
				nvidia,pull = <TEGRA_PIN_PULL_NONE>;
				nvidia,tristate = <TEGRA_PIN_DISABLE>;
				nvidia,enable-input = <TEGRA_PIN_ENABLE>;
				nvidia,rcv-sel = <TEGRA_PIN_DISABLE>;
			};
			gpio_w2_aud_pw2 {
				nvidia,pins = "gpio_w2_aud_pw2";
				nvidia,function = "rsvd2";
				nvidia,pull = <TEGRA_PIN_PULL_DOWN>;
				nvidia,tristate = <TEGRA_PIN_ENABLE>;
				nvidia,enable-input = <TEGRA_PIN_DISABLE>;
			};
			gpio_w3_aud_pw3 {
				nvidia,pins = "gpio_w3_aud_pw3";
				nvidia,function = "spi6";
				nvidia,pull = <TEGRA_PIN_PULL_DOWN>;
				nvidia,tristate = <TEGRA_PIN_ENABLE>;
				nvidia,enable-input = <TEGRA_PIN_DISABLE>;
			};
			dap_mclk1_pw4 {
				nvidia,pins = "dap_mclk1_pw4";
				nvidia,function = "extperiph1";
				nvidia,pull = <TEGRA_PIN_PULL_NONE>;
				nvidia,tristate = <TEGRA_PIN_DISABLE>;
				nvidia,enable-input = <TEGRA_PIN_DISABLE>;
			};
			clk2_out_pw5 {
				nvidia,pins = "clk2_out_pw5";
				nvidia,function = "extperiph2";
				nvidia,pull = <TEGRA_PIN_PULL_NONE>;
				nvidia,tristate = <TEGRA_PIN_DISABLE>;
				nvidia,enable-input = <TEGRA_PIN_DISABLE>;
			};
			uart3_txd_pw6 {
				nvidia,pins = "uart3_txd_pw6";
				nvidia,function = "rsvd2";
				nvidia,pull = <TEGRA_PIN_PULL_DOWN>;
				nvidia,tristate = <TEGRA_PIN_ENABLE>;
				nvidia,enable-input = <TEGRA_PIN_DISABLE>;
			};
			uart3_rxd_pw7 {
				nvidia,pins = "uart3_rxd_pw7";
				nvidia,function = "rsvd2";
				nvidia,pull = <TEGRA_PIN_PULL_DOWN>;
				nvidia,tristate = <TEGRA_PIN_ENABLE>;
				nvidia,enable-input = <TEGRA_PIN_DISABLE>;
			};
			dvfs_pwm_px0 {
				nvidia,pins = "dvfs_pwm_px0";
				nvidia,function = "cldvfs";
				nvidia,pull = <TEGRA_PIN_PULL_NONE>;
				nvidia,tristate = <TEGRA_PIN_DISABLE>;
				nvidia,enable-input = <TEGRA_PIN_DISABLE>;
			};
			gpio_x1_aud_px1 {
				nvidia,pins = "gpio_x1_aud_px1";
				nvidia,pull = <TEGRA_PIN_PULL_NONE>;
				nvidia,tristate = <TEGRA_PIN_ENABLE>;
				nvidia,enable-input = <TEGRA_PIN_ENABLE>;
			};
			dvfs_clk_px2 {
				nvidia,pins = "dvfs_clk_px2";
				nvidia,function = "cldvfs";
				nvidia,pull = <TEGRA_PIN_PULL_NONE>;
				nvidia,tristate = <TEGRA_PIN_DISABLE>;
				nvidia,enable-input = <TEGRA_PIN_DISABLE>;
			};
			gpio_x3_aud_px3 {
				nvidia,pins = "gpio_x3_aud_px3";
				nvidia,function = "rsvd4";
				nvidia,pull = <TEGRA_PIN_PULL_DOWN>;
				nvidia,tristate = <TEGRA_PIN_ENABLE>;
				nvidia,enable-input = <TEGRA_PIN_DISABLE>;
			};
			gpio_x4_aud_px4 {
				nvidia,pins = "gpio_x4_aud_px4";
				nvidia,pull = <TEGRA_PIN_PULL_NONE>;
				nvidia,tristate = <TEGRA_PIN_ENABLE>;
				nvidia,enable-input = <TEGRA_PIN_ENABLE>;
			};
			gpio_x5_aud_px5 {
				nvidia,pins = "gpio_x5_aud_px5";
				nvidia,function = "rsvd4";
				nvidia,pull = <TEGRA_PIN_PULL_DOWN>;
				nvidia,tristate = <TEGRA_PIN_ENABLE>;
				nvidia,enable-input = <TEGRA_PIN_DISABLE>;
			};
			gpio_x6_aud_px6 {
				nvidia,pins = "gpio_x6_aud_px6";
				nvidia,function = "gmi";
				nvidia,pull = <TEGRA_PIN_PULL_DOWN>;
				nvidia,tristate = <TEGRA_PIN_ENABLE>;
				nvidia,enable-input = <TEGRA_PIN_DISABLE>;
			};
			gpio_x7_aud_px7 {
				nvidia,pins = "gpio_x7_aud_px7";
				nvidia,pull = <TEGRA_PIN_PULL_NONE>;
				nvidia,tristate = <TEGRA_PIN_DISABLE>;
				nvidia,enable-input = <TEGRA_PIN_DISABLE>;
			};
			ulpi_clk_py0 {
				nvidia,pins = "ulpi_clk_py0";
				nvidia,function = "spi1";
				nvidia,pull = <TEGRA_PIN_PULL_NONE>;
				nvidia,tristate = <TEGRA_PIN_DISABLE>;
				nvidia,enable-input = <TEGRA_PIN_DISABLE>;
			};
			ulpi_dir_py1 {
				nvidia,pins = "ulpi_dir_py1";
				nvidia,function = "spi1";
				nvidia,pull = <TEGRA_PIN_PULL_NONE>;
				nvidia,tristate = <TEGRA_PIN_ENABLE>;
				nvidia,enable-input = <TEGRA_PIN_ENABLE>;
			};
			ulpi_nxt_py2 {
				nvidia,pins = "ulpi_nxt_py2";
				nvidia,function = "spi1";
				nvidia,pull = <TEGRA_PIN_PULL_NONE>;
				nvidia,tristate = <TEGRA_PIN_DISABLE>;
				nvidia,enable-input = <TEGRA_PIN_DISABLE>;
			};
			ulpi_stp_py3 {
				nvidia,pins = "ulpi_stp_py3";
				nvidia,function = "spi1";
				nvidia,pull = <TEGRA_PIN_PULL_NONE>;
				nvidia,tristate = <TEGRA_PIN_DISABLE>;
				nvidia,enable-input = <TEGRA_PIN_DISABLE>;
			};
			sdmmc1_dat3_py4 {
				nvidia,pins = "sdmmc1_dat3_py4";
				nvidia,function = "sdmmc1";
				nvidia,pull = <TEGRA_PIN_PULL_DOWN>;
				nvidia,tristate = <TEGRA_PIN_ENABLE>;
				nvidia,enable-input = <TEGRA_PIN_DISABLE>;
			};
			sdmmc1_dat2_py5 {
				nvidia,pins = "sdmmc1_dat2_py5";
				nvidia,function = "sdmmc1";
				nvidia,pull = <TEGRA_PIN_PULL_DOWN>;
				nvidia,tristate = <TEGRA_PIN_ENABLE>;
				nvidia,enable-input = <TEGRA_PIN_DISABLE>;
			};
			sdmmc1_dat1_py6 {
				nvidia,pins = "sdmmc1_dat1_py6";
				nvidia,function = "sdmmc1";
				nvidia,pull = <TEGRA_PIN_PULL_DOWN>;
				nvidia,tristate = <TEGRA_PIN_ENABLE>;
				nvidia,enable-input = <TEGRA_PIN_DISABLE>;
			};
			sdmmc1_dat0_py7 {
				nvidia,pins = "sdmmc1_dat0_py7";
				nvidia,function = "rsvd2";
				nvidia,pull = <TEGRA_PIN_PULL_DOWN>;
				nvidia,tristate = <TEGRA_PIN_ENABLE>;
				nvidia,enable-input = <TEGRA_PIN_DISABLE>;
			};
			sdmmc1_clk_pz0 {
				nvidia,pins = "sdmmc1_clk_pz0";
				nvidia,function = "rsvd3";
				nvidia,pull = <TEGRA_PIN_PULL_DOWN>;
				nvidia,tristate = <TEGRA_PIN_ENABLE>;
				nvidia,enable-input = <TEGRA_PIN_DISABLE>;
			};
			sdmmc1_cmd_pz1 {
				nvidia,pins = "sdmmc1_cmd_pz1";
				nvidia,function = "sdmmc1";
				nvidia,pull = <TEGRA_PIN_PULL_DOWN>;
				nvidia,tristate = <TEGRA_PIN_ENABLE>;
				nvidia,enable-input = <TEGRA_PIN_DISABLE>;
			};
			pwr_i2c_scl_pz6 {
				nvidia,pins = "pwr_i2c_scl_pz6";
				nvidia,function = "i2cpwr";
				nvidia,pull = <TEGRA_PIN_PULL_NONE>;
				nvidia,tristate = <TEGRA_PIN_DISABLE>;
				nvidia,enable-input = <TEGRA_PIN_ENABLE>;
				nvidia,open-drain = <TEGRA_PIN_ENABLE>;
			};
			pwr_i2c_sda_pz7 {
				nvidia,pins = "pwr_i2c_sda_pz7";
				nvidia,function = "i2cpwr";
				nvidia,pull = <TEGRA_PIN_PULL_NONE>;
				nvidia,tristate = <TEGRA_PIN_DISABLE>;
				nvidia,enable-input = <TEGRA_PIN_ENABLE>;
				nvidia,open-drain = <TEGRA_PIN_ENABLE>;
			};
			sdmmc4_dat0_paa0 {
				nvidia,pins = "sdmmc4_dat0_paa0";
				nvidia,function = "sdmmc4";
				nvidia,pull = <TEGRA_PIN_PULL_UP>;
				nvidia,tristate = <TEGRA_PIN_DISABLE>;
				nvidia,enable-input = <TEGRA_PIN_ENABLE>;
			};
			sdmmc4_dat1_paa1 {
				nvidia,pins = "sdmmc4_dat1_paa1";
				nvidia,function = "sdmmc4";
				nvidia,pull = <TEGRA_PIN_PULL_UP>;
				nvidia,tristate = <TEGRA_PIN_DISABLE>;
				nvidia,enable-input = <TEGRA_PIN_ENABLE>;
			};
			sdmmc4_dat2_paa2 {
				nvidia,pins = "sdmmc4_dat2_paa2";
				nvidia,function = "sdmmc4";
				nvidia,pull = <TEGRA_PIN_PULL_UP>;
				nvidia,tristate = <TEGRA_PIN_DISABLE>;
				nvidia,enable-input = <TEGRA_PIN_ENABLE>;
			};
			sdmmc4_dat3_paa3 {
				nvidia,pins = "sdmmc4_dat3_paa3";
				nvidia,function = "sdmmc4";
				nvidia,pull = <TEGRA_PIN_PULL_UP>;
				nvidia,tristate = <TEGRA_PIN_DISABLE>;
				nvidia,enable-input = <TEGRA_PIN_ENABLE>;
			};
			sdmmc4_dat4_paa4 {
				nvidia,pins = "sdmmc4_dat4_paa4";
				nvidia,function = "sdmmc4";
				nvidia,pull = <TEGRA_PIN_PULL_UP>;
				nvidia,tristate = <TEGRA_PIN_DISABLE>;
				nvidia,enable-input = <TEGRA_PIN_ENABLE>;
			};
			sdmmc4_dat5_paa5 {
				nvidia,pins = "sdmmc4_dat5_paa5";
				nvidia,function = "sdmmc4";
				nvidia,pull = <TEGRA_PIN_PULL_UP>;
				nvidia,tristate = <TEGRA_PIN_DISABLE>;
				nvidia,enable-input = <TEGRA_PIN_ENABLE>;
			};
			sdmmc4_dat6_paa6 {
				nvidia,pins = "sdmmc4_dat6_paa6";
				nvidia,function = "sdmmc4";
				nvidia,pull = <TEGRA_PIN_PULL_UP>;
				nvidia,tristate = <TEGRA_PIN_DISABLE>;
				nvidia,enable-input = <TEGRA_PIN_ENABLE>;
			};
			sdmmc4_dat7_paa7 {
				nvidia,pins = "sdmmc4_dat7_paa7";
				nvidia,function = "sdmmc4";
				nvidia,pull = <TEGRA_PIN_PULL_UP>;
				nvidia,tristate = <TEGRA_PIN_DISABLE>;
				nvidia,enable-input = <TEGRA_PIN_ENABLE>;
			};
			pbb0 {
				nvidia,pins = "pbb0";
				nvidia,function = "vimclk2_alt";
				nvidia,pull = <TEGRA_PIN_PULL_NONE>;
				nvidia,tristate = <TEGRA_PIN_DISABLE>;
				nvidia,enable-input = <TEGRA_PIN_DISABLE>;
			};
			cam_i2c_scl_pbb1 {
				nvidia,pins = "cam_i2c_scl_pbb1";
				nvidia,function = "i2c3";
				nvidia,pull = <TEGRA_PIN_PULL_NONE>;
				nvidia,tristate = <TEGRA_PIN_DISABLE>;
				nvidia,enable-input = <TEGRA_PIN_ENABLE>;
				nvidia,open-drain = <TEGRA_PIN_ENABLE>;
			};
			cam_i2c_sda_pbb2 {
				nvidia,pins = "cam_i2c_sda_pbb2";
				nvidia,function = "i2c3";
				nvidia,pull = <TEGRA_PIN_PULL_NONE>;
				nvidia,tristate = <TEGRA_PIN_DISABLE>;
				nvidia,enable-input = <TEGRA_PIN_ENABLE>;
				nvidia,open-drain = <TEGRA_PIN_ENABLE>;
			};
			pbb3 {
				nvidia,pins = "pbb3";
				nvidia,pull = <TEGRA_PIN_PULL_NONE>;
				nvidia,tristate = <TEGRA_PIN_DISABLE>;
				nvidia,enable-input = <TEGRA_PIN_DISABLE>;
			};
			pbb4 {
				nvidia,pins = "pbb4";
				nvidia,function = "vgp4";
				nvidia,pull = <TEGRA_PIN_PULL_NONE>;
				nvidia,tristate = <TEGRA_PIN_DISABLE>;
				nvidia,enable-input = <TEGRA_PIN_DISABLE>;
			};
			pbb5 {
				nvidia,pins = "pbb5";
				nvidia,pull = <TEGRA_PIN_PULL_NONE>;
				nvidia,tristate = <TEGRA_PIN_DISABLE>;
				nvidia,enable-input = <TEGRA_PIN_DISABLE>;
			};
			pbb6 {
				nvidia,pins = "pbb6";
				nvidia,pull = <TEGRA_PIN_PULL_NONE>;
				nvidia,tristate = <TEGRA_PIN_DISABLE>;
				nvidia,enable-input = <TEGRA_PIN_DISABLE>;
			};
			pbb7 {
				nvidia,pins = "pbb7";
				nvidia,pull = <TEGRA_PIN_PULL_NONE>;
				nvidia,tristate = <TEGRA_PIN_DISABLE>;
				nvidia,enable-input = <TEGRA_PIN_DISABLE>;
			};
			cam_mclk_pcc0 {
				nvidia,pins = "cam_mclk_pcc0";
				nvidia,function = "vi_alt3";
				nvidia,pull = <TEGRA_PIN_PULL_NONE>;
				nvidia,tristate = <TEGRA_PIN_DISABLE>;
				nvidia,enable-input = <TEGRA_PIN_DISABLE>;
			};
			pcc1 {
				nvidia,pins = "pcc1";
				nvidia,pull = <TEGRA_PIN_PULL_NONE>;
				nvidia,tristate = <TEGRA_PIN_DISABLE>;
				nvidia,enable-input = <TEGRA_PIN_ENABLE>;
			};
			pcc2 {
				nvidia,pins = "pcc2";
				nvidia,pull = <TEGRA_PIN_PULL_NONE>;
				nvidia,tristate = <TEGRA_PIN_DISABLE>;
				nvidia,enable-input = <TEGRA_PIN_ENABLE>;
			};
			sdmmc4_clk_pcc4 {
				nvidia,pins = "sdmmc4_clk_pcc4";
				nvidia,function = "sdmmc4";
				nvidia,pull = <TEGRA_PIN_PULL_NONE>;
				nvidia,tristate = <TEGRA_PIN_DISABLE>;
				nvidia,enable-input = <TEGRA_PIN_ENABLE>;
			};
			clk2_req_pcc5 {
				nvidia,pins = "clk2_req_pcc5";
				nvidia,function = "rsvd2";
				nvidia,pull = <TEGRA_PIN_PULL_DOWN>;
				nvidia,tristate = <TEGRA_PIN_ENABLE>;
				nvidia,enable-input = <TEGRA_PIN_DISABLE>;
			};
			pex_l0_rst_n_pdd1 {
				nvidia,pins = "pex_l0_rst_n_pdd1";
				nvidia,function = "pe0";
				nvidia,pull = <TEGRA_PIN_PULL_NONE>;
				nvidia,tristate = <TEGRA_PIN_DISABLE>;
				nvidia,enable-input = <TEGRA_PIN_DISABLE>;
			};
			pex_l0_clkreq_n_pdd2 {
				nvidia,pins = "pex_l0_clkreq_n_pdd2";
				nvidia,function = "pe0";
				nvidia,pull = <TEGRA_PIN_PULL_NONE>;
				nvidia,tristate = <TEGRA_PIN_ENABLE>;
				nvidia,enable-input = <TEGRA_PIN_ENABLE>;
			};
			pex_wake_n_pdd3 {
				nvidia,pins = "pex_wake_n_pdd3";
				nvidia,function = "pe";
				nvidia,pull = <TEGRA_PIN_PULL_NONE>;
				nvidia,tristate = <TEGRA_PIN_ENABLE>;
				nvidia,enable-input = <TEGRA_PIN_ENABLE>;
			};
			pex_l1_rst_n_pdd5 {
				nvidia,pins = "pex_l1_rst_n_pdd5";
				nvidia,function = "pe1";
				nvidia,pull = <TEGRA_PIN_PULL_NONE>;
				nvidia,tristate = <TEGRA_PIN_DISABLE>;
				nvidia,enable-input = <TEGRA_PIN_DISABLE>;
			};
			pex_l1_clkreq_n_pdd6 {
				nvidia,pins = "pex_l1_clkreq_n_pdd6";
				nvidia,function = "pe1";
				nvidia,pull = <TEGRA_PIN_PULL_NONE>;
				nvidia,tristate = <TEGRA_PIN_ENABLE>;
				nvidia,enable-input = <TEGRA_PIN_ENABLE>;
			};
			clk3_out_pee0 {
				nvidia,pins = "clk3_out_pee0";
				nvidia,function = "extperiph3";
				nvidia,pull = <TEGRA_PIN_PULL_NONE>;
				nvidia,tristate = <TEGRA_PIN_DISABLE>;
				nvidia,enable-input = <TEGRA_PIN_DISABLE>;
			};
			clk3_req_pee1 {
				nvidia,pins = "clk3_req_pee1";
				nvidia,function = "rsvd2";
				nvidia,pull = <TEGRA_PIN_PULL_DOWN>;
				nvidia,tristate = <TEGRA_PIN_ENABLE>;
				nvidia,enable-input = <TEGRA_PIN_DISABLE>;
			};
			dap_mclk1_req_pee2 {
				nvidia,pins = "dap_mclk1_req_pee2";
				nvidia,pull = <TEGRA_PIN_PULL_NONE>;
				nvidia,tristate = <TEGRA_PIN_DISABLE>;
				nvidia,enable-input = <TEGRA_PIN_DISABLE>;
			};
			hdmi_cec_pee3 {
				nvidia,pins = "hdmi_cec_pee3";
				nvidia,function = "cec";
				nvidia,pull = <TEGRA_PIN_PULL_NONE>;
				nvidia,tristate = <TEGRA_PIN_DISABLE>;
				nvidia,enable-input = <TEGRA_PIN_ENABLE>;
				nvidia,open-drain = <TEGRA_PIN_DISABLE>;
			};
			sdmmc3_clk_lb_out_pee4 {
				nvidia,pins = "sdmmc3_clk_lb_out_pee4";
				nvidia,function = "sdmmc3";
				nvidia,pull = <TEGRA_PIN_PULL_UP>;
				nvidia,tristate = <TEGRA_PIN_DISABLE>;
				nvidia,enable-input = <TEGRA_PIN_ENABLE>;
			};
			sdmmc3_clk_lb_in_pee5 {
				nvidia,pins = "sdmmc3_clk_lb_in_pee5";
				nvidia,function = "sdmmc3";
				nvidia,pull = <TEGRA_PIN_PULL_UP>;
				nvidia,tristate = <TEGRA_PIN_DISABLE>;
				nvidia,enable-input = <TEGRA_PIN_ENABLE>;
			};
			dp_hpd_pff0 {
				nvidia,pins = "dp_hpd_pff0";
				nvidia,function = "dp";
				nvidia,pull = <TEGRA_PIN_PULL_NONE>;
				nvidia,tristate = <TEGRA_PIN_ENABLE>;
				nvidia,enable-input = <TEGRA_PIN_ENABLE>;
			};
			usb_vbus_en2_pff1 {
				nvidia,pins = "usb_vbus_en2_pff1";
				nvidia,function = "rsvd2";
				nvidia,pull = <TEGRA_PIN_PULL_DOWN>;
				nvidia,tristate = <TEGRA_PIN_ENABLE>;
				nvidia,enable-input = <TEGRA_PIN_DISABLE>;
				nvidia,open-drain = <TEGRA_PIN_DISABLE>;
			};
			pff2 {
				nvidia,pins = "pff2";
				nvidia,function = "rsvd2";
				nvidia,pull = <TEGRA_PIN_PULL_DOWN>;
				nvidia,tristate = <TEGRA_PIN_ENABLE>;
				nvidia,enable-input = <TEGRA_PIN_DISABLE>;
				nvidia,open-drain = <TEGRA_PIN_DISABLE>;
			};
			core_pwr_req {
				nvidia,pins = "core_pwr_req";
				nvidia,function = "pwron";
				nvidia,pull = <TEGRA_PIN_PULL_NONE>;
				nvidia,tristate = <TEGRA_PIN_DISABLE>;
				nvidia,enable-input = <TEGRA_PIN_DISABLE>;
			};
			cpu_pwr_req {
				nvidia,pins = "cpu_pwr_req";
				nvidia,function = "cpu";
				nvidia,pull = <TEGRA_PIN_PULL_NONE>;
				nvidia,tristate = <TEGRA_PIN_DISABLE>;
				nvidia,enable-input = <TEGRA_PIN_DISABLE>;
			};
			pwr_int_n {
				nvidia,pins = "pwr_int_n";
				nvidia,function = "pmi";
				nvidia,pull = <TEGRA_PIN_PULL_UP>;
				nvidia,tristate = <TEGRA_PIN_ENABLE>;
				nvidia,enable-input = <TEGRA_PIN_ENABLE>;
			};
			reset_out_n {
				nvidia,pins = "reset_out_n";
				nvidia,function = "reset_out_n";
				nvidia,pull = <TEGRA_PIN_PULL_NONE>;
				nvidia,tristate = <TEGRA_PIN_DISABLE>;
				nvidia,enable-input = <TEGRA_PIN_ENABLE>;
			};
			clk_32k_in {
				nvidia,pins = "clk_32k_in";
				nvidia,function = "clk";
				nvidia,pull = <TEGRA_PIN_PULL_NONE>;
				nvidia,tristate = <TEGRA_PIN_ENABLE>;
				nvidia,enable-input = <TEGRA_PIN_ENABLE>;
			};
			jtag_rtck {
				nvidia,pins = "jtag_rtck";
				nvidia,function = "rtck";
				nvidia,pull = <TEGRA_PIN_PULL_UP>;
				nvidia,tristate = <TEGRA_PIN_DISABLE>;
				nvidia,enable-input = <TEGRA_PIN_DISABLE>;
			};
			dsi_b {
				nvidia,pins = "mipi_pad_ctrl_dsi_b";
				nvidia,function = "dsi_b";
			};
		};
	};

	/*
	 * First high speed UART, exposed on the expansion connector J3A2
	 *   Pin 41: BR_UART1_TXD
	 *   Pin 44: BR_UART1_RXD
	 */
	serial@70006000 {
		compatible = "nvidia,tegra124-hsuart", "nvidia,tegra30-hsuart";
		status = "okay";
	};

	/*
	 * Second high speed UART, exposed on the expansion connector J3A2
	 *   Pin 65: UART2_RXD
	 *   Pin 68: UART2_TXD
	 *   Pin 71: UART2_CTS_L
	 *   Pin 74: UART2_RTS_L
	 */
	serial@70006040 {
		compatible = "nvidia,tegra124-hsuart", "nvidia,tegra30-hsuart";
		status = "okay";
	};

	/* DB9 serial port */
	serial@70006300 {
		status = "okay";
	};

	/* Expansion GEN1_I2C_*, mini-PCIe I2C, on-board components */
	i2c@7000c000 {
		status = "okay";
		clock-frequency = <100000>;

		rt5639: audio-codec@1c {
			compatible = "realtek,rt5639";
			reg = <0x1c>;
			interrupt-parent = <&gpio>;
			interrupts = <TEGRA_GPIO(H, 4) IRQ_TYPE_EDGE_FALLING>;
			realtek,ldo1-en-gpios =
				<&gpio TEGRA_GPIO(R, 2) GPIO_ACTIVE_HIGH>;
		};

		temperature-sensor@4c {
			compatible = "ti,tmp451";
			reg = <0x4c>;
			interrupt-parent = <&gpio>;
			interrupts = <TEGRA_GPIO(I, 6) IRQ_TYPE_LEVEL_LOW>;
		};

		eeprom@56 {
			compatible = "atmel,24c02";
			reg = <0x56>;
			pagesize = <8>;
		};
	};

	/* Expansion GEN2_I2C_* */
	i2c@7000c400 {
		status = "okay";
		clock-frequency = <100000>;
	};

	/* Expansion CAM_I2C_* */
	i2c@7000c500 {
		status = "okay";
		clock-frequency = <100000>;
	};

	/* HDMI DDC */
	hdmi_ddc: i2c@7000c700 {
		status = "okay";
		clock-frequency = <100000>;
	};

	/* Expansion PWR_I2C_*, on-board components */
	i2c@7000d000 {
		status = "okay";
		clock-frequency = <400000>;

		pmic: pmic@40 {
			compatible = "ams,as3722";
			reg = <0x40>;
			interrupts = <0 86 IRQ_TYPE_LEVEL_HIGH>;

			ams,system-power-controller;

			#interrupt-cells = <2>;
			interrupt-controller;

			gpio-controller;
			#gpio-cells = <2>;

			pinctrl-names = "default";
			pinctrl-0 = <&as3722_default>;

			as3722_default: pinmux {
				gpio0 {
					pins = "gpio0";
					function = "gpio";
					bias-pull-down;
				};

				gpio1_2_4_7 {
					pins = "gpio1", "gpio2", "gpio4", "gpio7";
					function = "gpio";
					bias-pull-up;
				};

				gpio3_5_6 {
					pins = "gpio3", "gpio5", "gpio6";
					bias-high-impedance;
				};
			};

			regulators {
				vsup-sd2-supply = <&vdd_5v0_sys>;
				vsup-sd3-supply = <&vdd_5v0_sys>;
				vsup-sd4-supply = <&vdd_5v0_sys>;
				vsup-sd5-supply = <&vdd_5v0_sys>;
				vin-ldo0-supply = <&vdd_1v35_lp0>;
				vin-ldo1-6-supply = <&vdd_3v3_run>;
				vin-ldo2-5-7-supply = <&vddio_1v8>;
				vin-ldo3-4-supply = <&vdd_3v3_sys>;
				vin-ldo9-10-supply = <&vdd_5v0_sys>;
				vin-ldo11-supply = <&vdd_3v3_run>;

				vdd_cpu: sd0 {
					regulator-name = "+VDD_CPU_AP";
					regulator-min-microvolt = <700000>;
					regulator-max-microvolt = <1400000>;
					regulator-min-microamp = <3500000>;
					regulator-max-microamp = <3500000>;
					regulator-always-on;
					regulator-boot-on;
					ams,ext-control = <2>;
				};

				sd1 {
					regulator-name = "+VDD_CORE";
					regulator-min-microvolt = <700000>;
					regulator-max-microvolt = <1350000>;
					regulator-min-microamp = <2500000>;
					regulator-max-microamp = <2500000>;
					regulator-always-on;
					regulator-boot-on;
					ams,ext-control = <1>;
				};

				vdd_1v35_lp0: sd2 {
					regulator-name = "+1.35V_LP0(sd2)";
					regulator-min-microvolt = <1350000>;
					regulator-max-microvolt = <1350000>;
					regulator-always-on;
					regulator-boot-on;
				};

				sd3 {
					regulator-name = "+1.35V_LP0(sd3)";
					regulator-min-microvolt = <1350000>;
					regulator-max-microvolt = <1350000>;
					regulator-always-on;
					regulator-boot-on;
				};

				vdd_1v05_run: sd4 {
					regulator-name = "+1.05V_RUN";
					regulator-min-microvolt = <1050000>;
					regulator-max-microvolt = <1050000>;
				};

				vddio_1v8: sd5 {
					regulator-name = "+1.8V_VDDIO";
					regulator-min-microvolt = <1800000>;
					regulator-max-microvolt = <1800000>;
					regulator-boot-on;
					regulator-always-on;
				};

				vdd_gpu: sd6 {
					regulator-name = "+VDD_GPU_AP";
					regulator-min-microvolt = <650000>;
					regulator-max-microvolt = <1200000>;
					regulator-min-microamp = <3500000>;
					regulator-max-microamp = <3500000>;
					regulator-boot-on;
					regulator-always-on;
				};

				avdd_1v05_run: ldo0 {
					regulator-name = "+1.05V_RUN_AVDD";
					regulator-min-microvolt = <1050000>;
					regulator-max-microvolt = <1050000>;
					regulator-boot-on;
					regulator-always-on;
					ams,ext-control = <1>;
				};

				ldo1 {
					regulator-name = "+1.8V_RUN_CAM";
					regulator-min-microvolt = <1800000>;
					regulator-max-microvolt = <1800000>;
				};

				ldo2 {
					regulator-name = "+1.2V_GEN_AVDD";
					regulator-min-microvolt = <1200000>;
					regulator-max-microvolt = <1200000>;
					regulator-boot-on;
					regulator-always-on;
				};

				ldo3 {
					regulator-name = "+1.05V_LP0_VDD_RTC";
					regulator-min-microvolt = <1000000>;
					regulator-max-microvolt = <1000000>;
					regulator-boot-on;
					regulator-always-on;
					ams,enable-tracking;
				};

				ldo4 {
					regulator-name = "+2.8V_RUN_CAM";
					regulator-min-microvolt = <2800000>;
					regulator-max-microvolt = <2800000>;
				};

				ldo5 {
					regulator-name = "+1.2V_RUN_CAM_FRONT";
					regulator-min-microvolt = <1200000>;
					regulator-max-microvolt = <1200000>;
				};

				vddio_sdmmc3: ldo6 {
					regulator-name = "+VDDIO_SDMMC3";
					regulator-min-microvolt = <1800000>;
					regulator-max-microvolt = <3300000>;
				};

				ldo7 {
					regulator-name = "+1.05V_RUN_CAM_REAR";
					regulator-min-microvolt = <1050000>;
					regulator-max-microvolt = <1050000>;
				};

				ldo9 {
					regulator-name = "+3.3V_RUN_TOUCH";
					regulator-min-microvolt = <2800000>;
					regulator-max-microvolt = <2800000>;
				};

				ldo10 {
					regulator-name = "+2.8V_RUN_CAM_AF";
					regulator-min-microvolt = <2800000>;
					regulator-max-microvolt = <2800000>;
				};

				ldo11 {
					regulator-name = "+1.8V_RUN_VPP_FUSE";
					regulator-min-microvolt = <1800000>;
					regulator-max-microvolt = <1800000>;
				};
			};
		};
	};

	/* Expansion TS_SPI_* */
	spi@7000d400 {
		status = "okay";
	};

	/* Internal SPI */
	spi@7000da00 {
		status = "okay";
		spi-max-frequency = <25000000>;
		spi-flash@0 {
			compatible = "winbond,w25q32dw", "jedec,spi-nor";
			reg = <0>;
			spi-max-frequency = <20000000>;
		};
	};

	pmc@7000e400 {
		nvidia,invert-interrupt;
		nvidia,suspend-mode = <1>;
		nvidia,cpu-pwr-good-time = <500>;
		nvidia,cpu-pwr-off-time = <300>;
		nvidia,core-pwr-good-time = <641 3845>;
		nvidia,core-pwr-off-time = <61036>;
		nvidia,core-power-req-active-high;
		nvidia,sys-clock-req-active-high;

		i2c-thermtrip {
			nvidia,i2c-controller-id = <4>;
			nvidia,bus-addr = <0x40>;
			nvidia,reg-addr = <0x36>;
			nvidia,reg-data = <0x2>;
		};
	};

	/* Serial ATA */
	sata@70020000 {
		status = "okay";

		phys = <&{/padctl@7009f000/pads/sata/lanes/sata-0}>;
		phy-names = "sata-0";

		hvdd-supply = <&vdd_3v3_lp0>;
		vddio-supply = <&vdd_1v05_run>;
		avdd-supply = <&vdd_1v05_run>;

		target-5v-supply = <&vdd_5v0_sata>;
		target-12v-supply = <&vdd_12v0_sata>;
	};

	hda@70030000 {
		status = "okay";
	};

	usb@70090000 {
		phys = <&{/padctl@7009f000/pads/usb2/lanes/usb2-0}>, /* Micro A/B */
		       <&{/padctl@7009f000/pads/usb2/lanes/usb2-1}>, /* Mini PCIe */
		       <&{/padctl@7009f000/pads/usb2/lanes/usb2-2}>, /* USB3 */
		       <&{/padctl@7009f000/pads/pcie/lanes/pcie-0}>; /* USB3 */
		phy-names = "usb2-0", "usb2-1", "usb2-2", "usb3-0";
<<<<<<< HEAD

		avddio-pex-supply = <&vdd_1v05_run>;
		dvddio-pex-supply = <&vdd_1v05_run>;
		avdd-usb-supply = <&vdd_3v3_lp0>;
		avdd-pll-utmip-supply = <&vddio_1v8>;
		avdd-pll-erefe-supply = <&avdd_1v05_run>;
		avdd-usb-ss-pll-supply = <&vdd_1v05_run>;
		hvdd-usb-ss-supply = <&vdd_3v3_lp0>;
		hvdd-usb-ss-pll-e-supply = <&vdd_3v3_lp0>;

		status = "okay";
	};

	padctl@7009f000 {
		status = "okay";

=======

		avddio-pex-supply = <&vdd_1v05_run>;
		dvddio-pex-supply = <&vdd_1v05_run>;
		avdd-usb-supply = <&vdd_3v3_lp0>;
		avdd-pll-utmip-supply = <&vddio_1v8>;
		avdd-pll-erefe-supply = <&avdd_1v05_run>;
		avdd-usb-ss-pll-supply = <&vdd_1v05_run>;
		hvdd-usb-ss-supply = <&vdd_3v3_lp0>;
		hvdd-usb-ss-pll-e-supply = <&vdd_3v3_lp0>;

		status = "okay";
	};

	padctl@7009f000 {
		status = "okay";

		avdd-pll-utmip-supply = <&vddio_1v8>;
		avdd-pll-erefe-supply = <&avdd_1v05_run>;
		avdd-pex-pll-supply = <&vdd_1v05_run>;
		hvdd-pex-pll-e-supply = <&vdd_3v3_lp0>;

>>>>>>> 24b8d41d
		pads {
			usb2 {
				status = "okay";

				lanes {
					usb2-0 {
<<<<<<< HEAD
						nvidia,function = "xusb";
=======
						nvidia,function = "snps";
>>>>>>> 24b8d41d
						status = "okay";
					};

					usb2-1 {
						nvidia,function = "xusb";
						status = "okay";
					};

					usb2-2 {
						nvidia,function = "xusb";
						status = "okay";
					};
				};
			};

			pcie {
				status = "okay";

				lanes {
					pcie-0 {
						nvidia,function = "usb3-ss";
						status = "okay";
					};

					pcie-2 {
						nvidia,function = "pcie";
						status = "okay";
					};

					pcie-4 {
						nvidia,function = "pcie";
						status = "okay";
					};
				};
			};

			sata {
				status = "okay";

				lanes {
					sata-0 {
						nvidia,function = "sata";
						status = "okay";
					};
				};
			};
		};

		ports {
			/* Micro A/B */
			usb2-0 {
				status = "okay";
<<<<<<< HEAD
				mode = "otg";
=======
				mode = "host";
>>>>>>> 24b8d41d
			};

			/* Mini PCIe */
			usb2-1 {
				status = "okay";
				mode = "host";
			};

			/* USB3 */
			usb2-2 {
				status = "okay";
				mode = "host";

				vbus-supply = <&vdd_usb3_vbus>;
			};

			usb3-0 {
				nvidia,usb2-companion = <2>;
				status = "okay";
			};
		};
	};

	/* SD card */
<<<<<<< HEAD
	sdhci@700b0400 {
=======
	mmc@700b0400 {
>>>>>>> 24b8d41d
		status = "okay";
		cd-gpios = <&gpio TEGRA_GPIO(V, 2) GPIO_ACTIVE_LOW>;
		power-gpios = <&gpio TEGRA_GPIO(R, 0) GPIO_ACTIVE_HIGH>;
		wp-gpios = <&gpio TEGRA_GPIO(Q, 4) GPIO_ACTIVE_HIGH>;
		bus-width = <4>;
		vqmmc-supply = <&vddio_sdmmc3>;
	};

	/* eMMC */
<<<<<<< HEAD
	sdhci@700b0600 {
=======
	mmc@700b0600 {
>>>>>>> 24b8d41d
		status = "okay";
		bus-width = <8>;
		non-removable;
	};

	/* CPU DFLL clock */
	clock@70110000 {
		status = "okay";
		vdd-cpu-supply = <&vdd_cpu>;
		nvidia,i2c-fs-rate = <400000>;
	};

	ahub@70300000 {
		i2s@70301100 {
			status = "okay";
		};
	};

	usb@7d000000 {
		compatible = "nvidia,tegra124-udc";
		status = "okay";
		dr_mode = "peripheral";
	};

	usb-phy@7d000000 {
		status = "okay";
	};

	/* mini-PCIe USB */
	usb@7d004000 {
		status = "okay";
	};

	usb-phy@7d004000 {
		status = "okay";
	};

	/* USB A connector */
	usb@7d008000 {
		status = "okay";
	};

	usb-phy@7d008000 {
		status = "okay";
		vbus-supply = <&vdd_usb3_vbus>;
	};

	clk32k_in: clock@0 {
		compatible = "fixed-clock";
		clock-frequency = <32768>;
		#clock-cells = <0>;
	};

	cpus {
		cpu@0 {
			vdd-cpu-supply = <&vdd_cpu>;
		};
	};

	gpio-keys {
		compatible = "gpio-keys";

		power {
			label = "Power";
			gpios = <&gpio TEGRA_GPIO(Q, 0) GPIO_ACTIVE_LOW>;
			linux,code = <KEY_POWER>;
			debounce-interval = <10>;
			wakeup-source;
		};
	};

	vdd_mux: regulator@0 {
		compatible = "regulator-fixed";
		regulator-name = "+VDD_MUX";
		regulator-min-microvolt = <12000000>;
		regulator-max-microvolt = <12000000>;
		regulator-always-on;
		regulator-boot-on;
	};

	vdd_5v0_sys: regulator@1 {
		compatible = "regulator-fixed";
		regulator-name = "+5V_SYS";
		regulator-min-microvolt = <5000000>;
		regulator-max-microvolt = <5000000>;
		regulator-always-on;
		regulator-boot-on;
		vin-supply = <&vdd_mux>;
	};

	vdd_3v3_sys: regulator@2 {
		compatible = "regulator-fixed";
		regulator-name = "+3.3V_SYS";
		regulator-min-microvolt = <3300000>;
		regulator-max-microvolt = <3300000>;
		regulator-always-on;
		regulator-boot-on;
		vin-supply = <&vdd_mux>;
	};

	vdd_3v3_run: regulator@3 {
		compatible = "regulator-fixed";
		regulator-name = "+3.3V_RUN";
		regulator-min-microvolt = <3300000>;
		regulator-max-microvolt = <3300000>;
		regulator-always-on;
		regulator-boot-on;
		gpio = <&pmic 1 GPIO_ACTIVE_HIGH>;
		enable-active-high;
		vin-supply = <&vdd_3v3_sys>;
	};

	vdd_3v3_hdmi: regulator@4 {
		compatible = "regulator-fixed";
		regulator-name = "+3.3V_AVDD_HDMI_AP_GATED";
		regulator-min-microvolt = <3300000>;
		regulator-max-microvolt = <3300000>;
		vin-supply = <&vdd_3v3_run>;
	};

	vdd_usb1_vbus: regulator@5 {
		compatible = "regulator-fixed";
		regulator-name = "+USB0_VBUS_SW";
		regulator-min-microvolt = <5000000>;
		regulator-max-microvolt = <5000000>;
		gpio = <&gpio TEGRA_GPIO(N, 4) GPIO_ACTIVE_HIGH>;
		enable-active-high;
		gpio-open-drain;
		vin-supply = <&vdd_5v0_sys>;
	};

	vdd_usb3_vbus: regulator@6 {
		compatible = "regulator-fixed";
		regulator-name = "+5V_USB_HS";
		regulator-min-microvolt = <5000000>;
		regulator-max-microvolt = <5000000>;
		gpio = <&gpio TEGRA_GPIO(N, 5) GPIO_ACTIVE_HIGH>;
		enable-active-high;
		gpio-open-drain;
		vin-supply = <&vdd_5v0_sys>;
	};

	vdd_3v3_lp0: regulator@7 {
		compatible = "regulator-fixed";
		regulator-name = "+3.3V_LP0";
		regulator-min-microvolt = <3300000>;
		regulator-max-microvolt = <3300000>;
		regulator-always-on;
		regulator-boot-on;
		gpio = <&pmic 2 GPIO_ACTIVE_HIGH>;
		enable-active-high;
		vin-supply = <&vdd_3v3_sys>;
	};

	vdd_hdmi_pll: regulator@8 {
		compatible = "regulator-fixed";
		regulator-name = "+1.05V_RUN_AVDD_HDMI_PLL";
		regulator-min-microvolt = <1050000>;
		regulator-max-microvolt = <1050000>;
		gpio = <&gpio TEGRA_GPIO(H, 7) GPIO_ACTIVE_LOW>;
		vin-supply = <&vdd_1v05_run>;
	};

	vdd_5v0_hdmi: regulator@9 {
		compatible = "regulator-fixed";
		regulator-name = "+5V_HDMI_CON";
		regulator-min-microvolt = <5000000>;
		regulator-max-microvolt = <5000000>;
		gpio = <&gpio TEGRA_GPIO(K, 6) GPIO_ACTIVE_HIGH>;
		enable-active-high;
		vin-supply = <&vdd_5v0_sys>;
	};

	/* Molex power connector */
	vdd_5v0_sata: regulator@10 {
		compatible = "regulator-fixed";
		regulator-name = "+5V_SATA";
		regulator-min-microvolt = <5000000>;
		regulator-max-microvolt = <5000000>;
		gpio = <&gpio TEGRA_GPIO(EE, 2) GPIO_ACTIVE_HIGH>;
		enable-active-high;
		vin-supply = <&vdd_5v0_sys>;
	};

	vdd_12v0_sata: regulator@11 {
		compatible = "regulator-fixed";
		regulator-name = "+12V_SATA";
		regulator-min-microvolt = <12000000>;
		regulator-max-microvolt = <12000000>;
		gpio = <&gpio TEGRA_GPIO(EE, 2) GPIO_ACTIVE_HIGH>;
		enable-active-high;
		vin-supply = <&vdd_mux>;
	};

	sound {
		compatible = "nvidia,tegra-audio-rt5640-jetson-tk1",
			     "nvidia,tegra-audio-rt5640";
		nvidia,model = "NVIDIA Tegra Jetson TK1";

		nvidia,audio-routing =
			"Headphones", "HPOR",
			"Headphones", "HPOL",
			"Mic Jack", "MICBIAS1",
			"IN2P", "Mic Jack";

		nvidia,i2s-controller = <&tegra_i2s1>;
		nvidia,audio-codec = <&rt5639>;

		nvidia,hp-det-gpios = <&gpio TEGRA_GPIO(R, 7) GPIO_ACTIVE_LOW>;

		clocks = <&tegra_car TEGRA124_CLK_PLL_A>,
			 <&tegra_car TEGRA124_CLK_PLL_A_OUT0>,
			 <&tegra_pmc TEGRA_PMC_CLK_OUT_1>;
		clock-names = "pll_a", "pll_a_out0", "mclk";

		assigned-clocks = <&tegra_car TEGRA124_CLK_EXTERN1>,
				  <&tegra_pmc TEGRA_PMC_CLK_OUT_1>;

		assigned-clock-parents = <&tegra_car TEGRA124_CLK_PLL_A_OUT0>,
					 <&tegra_car TEGRA124_CLK_EXTERN1>;
	};

	thermal-zones {
		cpu {
			trips {
				cpu-shutdown-trip {
					temperature = <101000>;
					hysteresis = <0>;
					type = "critical";
				};
			};
		};

		mem {
			trips {
				mem-shutdown-trip {
					temperature = <101000>;
					hysteresis = <0>;
					type = "critical";
				};
			};
		};

		gpu {
			trips {
				gpu-shutdown-trip {
					temperature = <101000>;
					hysteresis = <0>;
					type = "critical";
				};
			};
		};
	};
};<|MERGE_RESOLUTION|>--- conflicted
+++ resolved
@@ -28,11 +28,7 @@
 		reg = <0x0 0x80000000 0x0 0x80000000>;
 	};
 
-<<<<<<< HEAD
-	pcie-controller@01003000 {
-=======
 	pcie@1003000 {
->>>>>>> 24b8d41d
 		status = "okay";
 
 		avddio-pex-supply = <&vdd_1v05_run>;
@@ -1709,7 +1705,6 @@
 		       <&{/padctl@7009f000/pads/usb2/lanes/usb2-2}>, /* USB3 */
 		       <&{/padctl@7009f000/pads/pcie/lanes/pcie-0}>; /* USB3 */
 		phy-names = "usb2-0", "usb2-1", "usb2-2", "usb3-0";
-<<<<<<< HEAD
 
 		avddio-pex-supply = <&vdd_1v05_run>;
 		dvddio-pex-supply = <&vdd_1v05_run>;
@@ -1726,40 +1721,18 @@
 	padctl@7009f000 {
 		status = "okay";
 
-=======
-
-		avddio-pex-supply = <&vdd_1v05_run>;
-		dvddio-pex-supply = <&vdd_1v05_run>;
-		avdd-usb-supply = <&vdd_3v3_lp0>;
-		avdd-pll-utmip-supply = <&vddio_1v8>;
-		avdd-pll-erefe-supply = <&avdd_1v05_run>;
-		avdd-usb-ss-pll-supply = <&vdd_1v05_run>;
-		hvdd-usb-ss-supply = <&vdd_3v3_lp0>;
-		hvdd-usb-ss-pll-e-supply = <&vdd_3v3_lp0>;
-
-		status = "okay";
-	};
-
-	padctl@7009f000 {
-		status = "okay";
-
 		avdd-pll-utmip-supply = <&vddio_1v8>;
 		avdd-pll-erefe-supply = <&avdd_1v05_run>;
 		avdd-pex-pll-supply = <&vdd_1v05_run>;
 		hvdd-pex-pll-e-supply = <&vdd_3v3_lp0>;
 
->>>>>>> 24b8d41d
 		pads {
 			usb2 {
 				status = "okay";
 
 				lanes {
 					usb2-0 {
-<<<<<<< HEAD
-						nvidia,function = "xusb";
-=======
 						nvidia,function = "snps";
->>>>>>> 24b8d41d
 						status = "okay";
 					};
 
@@ -1812,11 +1785,7 @@
 			/* Micro A/B */
 			usb2-0 {
 				status = "okay";
-<<<<<<< HEAD
-				mode = "otg";
-=======
 				mode = "host";
->>>>>>> 24b8d41d
 			};
 
 			/* Mini PCIe */
@@ -1841,11 +1810,7 @@
 	};
 
 	/* SD card */
-<<<<<<< HEAD
-	sdhci@700b0400 {
-=======
 	mmc@700b0400 {
->>>>>>> 24b8d41d
 		status = "okay";
 		cd-gpios = <&gpio TEGRA_GPIO(V, 2) GPIO_ACTIVE_LOW>;
 		power-gpios = <&gpio TEGRA_GPIO(R, 0) GPIO_ACTIVE_HIGH>;
@@ -1855,11 +1820,7 @@
 	};
 
 	/* eMMC */
-<<<<<<< HEAD
-	sdhci@700b0600 {
-=======
 	mmc@700b0600 {
->>>>>>> 24b8d41d
 		status = "okay";
 		bus-width = <8>;
 		non-removable;
