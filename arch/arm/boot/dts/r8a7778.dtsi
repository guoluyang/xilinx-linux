// SPDX-License-Identifier: GPL-2.0
/*
 * Device Tree Source for the R-Car M1A (R8A77781) SoC
 *
 * Copyright (C) 2013  Renesas Solutions Corp.
 * Copyright (C) 2013  Kuninori Morimoto <kuninori.morimoto.gx@renesas.com>
 *
 * based on r8a7779
 *
 * Copyright (C) 2013 Renesas Solutions Corp.
 * Copyright (C) 2013 Simon Horman
 */

#include <dt-bindings/clock/r8a7778-clock.h>
#include <dt-bindings/interrupt-controller/arm-gic.h>
#include <dt-bindings/interrupt-controller/irq.h>

/ {
	compatible = "renesas,r8a7778";
	interrupt-parent = <&gic>;
	#address-cells = <1>;
	#size-cells = <1>;

	cpus {
		#address-cells = <1>;
		#size-cells = <0>;

		cpu@0 {
			device_type = "cpu";
			compatible = "arm,cortex-a9";
			reg = <0>;
			clock-frequency = <800000000>;
			clocks = <&z_clk>;
		};
	};

	aliases {
		spi0 = &hspi0;
		spi1 = &hspi1;
		spi2 = &hspi2;
	};

	bsc: bus@1c000000 {
		compatible = "simple-bus";
		#address-cells = <1>;
		#size-cells = <1>;
		ranges = <0 0 0x1c000000>;
	};

	ether: ethernet@fde00000 {
		compatible = "renesas,ether-r8a7778",
			     "renesas,rcar-gen1-ether";
		reg = <0xfde00000 0x400>;
		interrupts = <GIC_SPI 105 IRQ_TYPE_LEVEL_HIGH>;
		clocks = <&mstp1_clks R8A7778_CLK_ETHER>;
		power-domains = <&cpg_clocks>;
		phy-mode = "rmii";
		#address-cells = <1>;
		#size-cells = <0>;
		status = "disabled";
	};

	gic: interrupt-controller@fe438000 {
		compatible = "arm,pl390";
		#interrupt-cells = <3>;
		interrupt-controller;
		reg = <0xfe438000 0x1000>,
		      <0xfe430000 0x100>;
	};

	/* irqpin: IRQ0 - IRQ3 */
	irqpin: interrupt-controller@fe78001c {
		compatible = "renesas,intc-irqpin-r8a7778", "renesas,intc-irqpin";
		#interrupt-cells = <2>;
		interrupt-controller;
		status = "disabled"; /* default off */
		reg =	<0xfe78001c 4>,
			<0xfe780010 4>,
			<0xfe780024 4>,
			<0xfe780044 4>,
			<0xfe780064 4>,
			<0xfe780000 4>;
		interrupts = <GIC_SPI 27 IRQ_TYPE_LEVEL_HIGH>,
			     <GIC_SPI 28 IRQ_TYPE_LEVEL_HIGH>,
			     <GIC_SPI 29 IRQ_TYPE_LEVEL_HIGH>,
			     <GIC_SPI 30 IRQ_TYPE_LEVEL_HIGH>;
		sense-bitfield-width = <2>;
	};

	gpio0: gpio@ffc40000 {
		compatible = "renesas,gpio-r8a7778", "renesas,rcar-gen1-gpio";
		reg = <0xffc40000 0x2c>;
		interrupts = <GIC_SPI 103 IRQ_TYPE_LEVEL_HIGH>;
		#gpio-cells = <2>;
		gpio-controller;
		gpio-ranges = <&pfc 0 0 32>;
		#interrupt-cells = <2>;
		interrupt-controller;
	};

	gpio1: gpio@ffc41000 {
		compatible = "renesas,gpio-r8a7778", "renesas,rcar-gen1-gpio";
		reg = <0xffc41000 0x2c>;
		interrupts = <GIC_SPI 103 IRQ_TYPE_LEVEL_HIGH>;
		#gpio-cells = <2>;
		gpio-controller;
		gpio-ranges = <&pfc 0 32 32>;
		#interrupt-cells = <2>;
		interrupt-controller;
	};

	gpio2: gpio@ffc42000 {
		compatible = "renesas,gpio-r8a7778", "renesas,rcar-gen1-gpio";
		reg = <0xffc42000 0x2c>;
		interrupts = <GIC_SPI 103 IRQ_TYPE_LEVEL_HIGH>;
		#gpio-cells = <2>;
		gpio-controller;
		gpio-ranges = <&pfc 0 64 32>;
		#interrupt-cells = <2>;
		interrupt-controller;
	};

	gpio3: gpio@ffc43000 {
		compatible = "renesas,gpio-r8a7778", "renesas,rcar-gen1-gpio";
		reg = <0xffc43000 0x2c>;
		interrupts = <GIC_SPI 103 IRQ_TYPE_LEVEL_HIGH>;
		#gpio-cells = <2>;
		gpio-controller;
		gpio-ranges = <&pfc 0 96 32>;
		#interrupt-cells = <2>;
		interrupt-controller;
	};

	gpio4: gpio@ffc44000 {
		compatible = "renesas,gpio-r8a7778", "renesas,rcar-gen1-gpio";
		reg = <0xffc44000 0x2c>;
		interrupts = <GIC_SPI 103 IRQ_TYPE_LEVEL_HIGH>;
		#gpio-cells = <2>;
		gpio-controller;
		gpio-ranges = <&pfc 0 128 27>;
		#interrupt-cells = <2>;
		interrupt-controller;
	};

	pfc: pinctrl@fffc0000 {
		compatible = "renesas,pfc-r8a7778";
		reg = <0xfffc0000 0x118>;
	};

	i2c0: i2c@ffc70000 {
		#address-cells = <1>;
		#size-cells = <0>;
		compatible = "renesas,i2c-r8a7778", "renesas,rcar-gen1-i2c";
		reg = <0xffc70000 0x1000>;
		interrupts = <GIC_SPI 67 IRQ_TYPE_LEVEL_HIGH>;
		clocks = <&mstp0_clks R8A7778_CLK_I2C0>;
		power-domains = <&cpg_clocks>;
		status = "disabled";
	};

	i2c1: i2c@ffc71000 {
		#address-cells = <1>;
		#size-cells = <0>;
		compatible = "renesas,i2c-r8a7778", "renesas,rcar-gen1-i2c";
		reg = <0xffc71000 0x1000>;
		interrupts = <GIC_SPI 78 IRQ_TYPE_LEVEL_HIGH>;
		clocks = <&mstp0_clks R8A7778_CLK_I2C1>;
		power-domains = <&cpg_clocks>;
		status = "disabled";
	};

	i2c2: i2c@ffc72000 {
		#address-cells = <1>;
		#size-cells = <0>;
		compatible = "renesas,i2c-r8a7778", "renesas,rcar-gen1-i2c";
		reg = <0xffc72000 0x1000>;
		interrupts = <GIC_SPI 76 IRQ_TYPE_LEVEL_HIGH>;
		clocks = <&mstp0_clks R8A7778_CLK_I2C2>;
		power-domains = <&cpg_clocks>;
		status = "disabled";
	};

	i2c3: i2c@ffc73000 {
		#address-cells = <1>;
		#size-cells = <0>;
		compatible = "renesas,i2c-r8a7778", "renesas,rcar-gen1-i2c";
		reg = <0xffc73000 0x1000>;
		interrupts = <GIC_SPI 77 IRQ_TYPE_LEVEL_HIGH>;
		clocks = <&mstp0_clks R8A7778_CLK_I2C3>;
		power-domains = <&cpg_clocks>;
		status = "disabled";
	};

	tmu0: timer@ffd80000 {
		compatible = "renesas,tmu-r8a7778", "renesas,tmu";
		reg = <0xffd80000 0x30>;
		interrupts = <GIC_SPI 32 IRQ_TYPE_LEVEL_HIGH>,
			     <GIC_SPI 33 IRQ_TYPE_LEVEL_HIGH>,
			     <GIC_SPI 34 IRQ_TYPE_LEVEL_HIGH>;
		clocks = <&mstp0_clks R8A7778_CLK_TMU0>;
		clock-names = "fck";
		power-domains = <&cpg_clocks>;

		#renesas,channels = <3>;

		status = "disabled";
	};

	tmu1: timer@ffd81000 {
		compatible = "renesas,tmu-r8a7778", "renesas,tmu";
		reg = <0xffd81000 0x30>;
		interrupts = <GIC_SPI 36 IRQ_TYPE_LEVEL_HIGH>,
			     <GIC_SPI 37 IRQ_TYPE_LEVEL_HIGH>,
			     <GIC_SPI 38 IRQ_TYPE_LEVEL_HIGH>;
		clocks = <&mstp0_clks R8A7778_CLK_TMU1>;
		clock-names = "fck";
		power-domains = <&cpg_clocks>;

		#renesas,channels = <3>;

		status = "disabled";
	};

	tmu2: timer@ffd82000 {
		compatible = "renesas,tmu-r8a7778", "renesas,tmu";
		reg = <0xffd82000 0x30>;
		interrupts = <GIC_SPI 40 IRQ_TYPE_LEVEL_HIGH>,
			     <GIC_SPI 41 IRQ_TYPE_LEVEL_HIGH>,
			     <GIC_SPI 42 IRQ_TYPE_LEVEL_HIGH>;
		clocks = <&mstp0_clks R8A7778_CLK_TMU2>;
		clock-names = "fck";
		power-domains = <&cpg_clocks>;

		#renesas,channels = <3>;

		status = "disabled";
	};

	rcar_sound: sound@ffd90000 {
		/*
		 * #sound-dai-cells is required
		 *
		 * Single DAI : #sound-dai-cells = <0>;         <&rcar_sound>;
		 * Multi  DAI : #sound-dai-cells = <1>;         <&rcar_sound N>;
		 */
		compatible = "renesas,rcar_sound-r8a7778", "renesas,rcar_sound-gen1";
		reg =	<0xffd90000 0x1000>,	/* SRU */
			<0xffd91000 0x240>,	/* SSI */
			<0xfffe0000 0x24>;	/* ADG */
		clocks = <&mstp3_clks R8A7778_CLK_SSI8>,
			<&mstp3_clks R8A7778_CLK_SSI7>,
			<&mstp3_clks R8A7778_CLK_SSI6>,
			<&mstp3_clks R8A7778_CLK_SSI5>,
			<&mstp3_clks R8A7778_CLK_SSI4>,
			<&mstp0_clks R8A7778_CLK_SSI3>,
			<&mstp0_clks R8A7778_CLK_SSI2>,
			<&mstp0_clks R8A7778_CLK_SSI1>,
			<&mstp0_clks R8A7778_CLK_SSI0>,
			<&mstp5_clks R8A7778_CLK_SRU_SRC8>,
			<&mstp5_clks R8A7778_CLK_SRU_SRC7>,
			<&mstp5_clks R8A7778_CLK_SRU_SRC6>,
			<&mstp5_clks R8A7778_CLK_SRU_SRC5>,
			<&mstp5_clks R8A7778_CLK_SRU_SRC4>,
			<&mstp5_clks R8A7778_CLK_SRU_SRC3>,
			<&mstp5_clks R8A7778_CLK_SRU_SRC2>,
			<&mstp5_clks R8A7778_CLK_SRU_SRC1>,
			<&mstp5_clks R8A7778_CLK_SRU_SRC0>,
			<&audio_clk_a>, <&audio_clk_b>, <&audio_clk_c>,
			<&cpg_clocks R8A7778_CLK_S1>;
		clock-names = "ssi.8", "ssi.7", "ssi.6", "ssi.5", "ssi.4",
			"ssi.3", "ssi.2", "ssi.1", "ssi.0",
			"src.8", "src.7", "src.6", "src.5", "src.4",
			"src.3", "src.2", "src.1", "src.0",
			"clk_a", "clk_b", "clk_c", "clk_i";

		status = "disabled";

		rcar_sound,src {
			src3: src-3 { };
			src4: src-4 { };
			src5: src-5 { };
			src6: src-6 { };
			src7: src-7 { };
			src8: src-8 { };
			src9: src-9 { };
		};

		rcar_sound,ssi {
			ssi3: ssi-3 { interrupts = <GIC_SPI 0x85 IRQ_TYPE_LEVEL_HIGH>; };
			ssi4: ssi-4 { interrupts = <GIC_SPI 0x85 IRQ_TYPE_LEVEL_HIGH>; };
			ssi5: ssi-5 { interrupts = <GIC_SPI 0x86 IRQ_TYPE_LEVEL_HIGH>; };
			ssi6: ssi-6 { interrupts = <GIC_SPI 0x86 IRQ_TYPE_LEVEL_HIGH>; };
			ssi7: ssi-7 { interrupts = <GIC_SPI 0x86 IRQ_TYPE_LEVEL_HIGH>; };
			ssi8: ssi-8 { interrupts = <GIC_SPI 0x86 IRQ_TYPE_LEVEL_HIGH>; };
			ssi9: ssi-9 { interrupts = <GIC_SPI 0x86 IRQ_TYPE_LEVEL_HIGH>; };
		};
	};

	scif0: serial@ffe40000 {
		compatible = "renesas,scif-r8a7778", "renesas,rcar-gen1-scif",
			     "renesas,scif";
		reg = <0xffe40000 0x100>;
		interrupts = <GIC_SPI 70 IRQ_TYPE_LEVEL_HIGH>;
		clocks = <&mstp0_clks R8A7778_CLK_SCIF0>,
			 <&cpg_clocks R8A7778_CLK_S1>, <&scif_clk>;
		clock-names = "fck", "brg_int", "scif_clk";
		power-domains = <&cpg_clocks>;
		status = "disabled";
	};

	scif1: serial@ffe41000 {
		compatible = "renesas,scif-r8a7778", "renesas,rcar-gen1-scif",
			     "renesas,scif";
		reg = <0xffe41000 0x100>;
		interrupts = <GIC_SPI 71 IRQ_TYPE_LEVEL_HIGH>;
		clocks = <&mstp0_clks R8A7778_CLK_SCIF1>,
			 <&cpg_clocks R8A7778_CLK_S1>, <&scif_clk>;
		clock-names = "fck", "brg_int", "scif_clk";
		power-domains = <&cpg_clocks>;
		status = "disabled";
	};

	scif2: serial@ffe42000 {
		compatible = "renesas,scif-r8a7778", "renesas,rcar-gen1-scif",
			     "renesas,scif";
		reg = <0xffe42000 0x100>;
		interrupts = <GIC_SPI 72 IRQ_TYPE_LEVEL_HIGH>;
		clocks = <&mstp0_clks R8A7778_CLK_SCIF2>,
			 <&cpg_clocks R8A7778_CLK_S1>, <&scif_clk>;
		clock-names = "fck", "brg_int", "scif_clk";
		power-domains = <&cpg_clocks>;
		status = "disabled";
	};

	scif3: serial@ffe43000 {
		compatible = "renesas,scif-r8a7778", "renesas,rcar-gen1-scif",
			     "renesas,scif";
		reg = <0xffe43000 0x100>;
		interrupts = <GIC_SPI 73 IRQ_TYPE_LEVEL_HIGH>;
		clocks = <&mstp0_clks R8A7778_CLK_SCIF3>,
			 <&cpg_clocks R8A7778_CLK_S1>, <&scif_clk>;
		clock-names = "fck", "brg_int", "scif_clk";
		power-domains = <&cpg_clocks>;
		status = "disabled";
	};

	scif4: serial@ffe44000 {
		compatible = "renesas,scif-r8a7778", "renesas,rcar-gen1-scif",
			     "renesas,scif";
		reg = <0xffe44000 0x100>;
		interrupts = <GIC_SPI 74 IRQ_TYPE_LEVEL_HIGH>;
		clocks = <&mstp0_clks R8A7778_CLK_SCIF4>,
			 <&cpg_clocks R8A7778_CLK_S1>, <&scif_clk>;
		clock-names = "fck", "brg_int", "scif_clk";
		power-domains = <&cpg_clocks>;
		status = "disabled";
	};

	scif5: serial@ffe45000 {
		compatible = "renesas,scif-r8a7778", "renesas,rcar-gen1-scif",
			     "renesas,scif";
		reg = <0xffe45000 0x100>;
		interrupts = <GIC_SPI 75 IRQ_TYPE_LEVEL_HIGH>;
		clocks = <&mstp0_clks R8A7778_CLK_SCIF5>,
			 <&cpg_clocks R8A7778_CLK_S1>, <&scif_clk>;
		clock-names = "fck", "brg_int", "scif_clk";
		power-domains = <&cpg_clocks>;
		status = "disabled";
	};

	hscif0: serial@ffe48000 {
		compatible = "renesas,hscif-r8a7778",
			     "renesas,rcar-gen1-hscif", "renesas,hscif";
		reg = <0xffe48000 96>;
		interrupts = <GIC_SPI 118 IRQ_TYPE_LEVEL_HIGH>;
		clocks = <&mstp0_clks R8A7778_CLK_HSCIF0>,
			 <&cpg_clocks R8A7778_CLK_S>, <&scif_clk>;
		clock-names = "fck", "brg_int", "scif_clk";
		power-domains = <&cpg_clocks>;
		status = "disabled";
	};

	hscif1: serial@ffe49000 {
		compatible = "renesas,hscif-r8a7778",
			     "renesas,rcar-gen1-hscif", "renesas,hscif";
		reg = <0xffe49000 96>;
		interrupts = <GIC_SPI 119 IRQ_TYPE_LEVEL_HIGH>;
		clocks = <&mstp0_clks R8A7778_CLK_HSCIF1>,
			 <&cpg_clocks R8A7778_CLK_S>, <&scif_clk>;
		clock-names = "fck", "brg_int", "scif_clk";
		power-domains = <&cpg_clocks>;
		status = "disabled";
	};

	mmcif: mmc@ffe4e000 {
		compatible = "renesas,mmcif-r8a7778", "renesas,sh-mmcif";
		reg = <0xffe4e000 0x100>;
		interrupts = <GIC_SPI 61 IRQ_TYPE_LEVEL_HIGH>;
		clocks = <&mstp3_clks R8A7778_CLK_MMC>;
		power-domains = <&cpg_clocks>;
		status = "disabled";
	};

	sdhi0: mmc@ffe4c000 {
		compatible = "renesas,sdhi-r8a7778",
			     "renesas,rcar-gen1-sdhi";
		reg = <0xffe4c000 0x100>;
		interrupts = <GIC_SPI 87 IRQ_TYPE_LEVEL_HIGH>;
		clocks = <&mstp3_clks R8A7778_CLK_SDHI0>;
		power-domains = <&cpg_clocks>;
		status = "disabled";
	};

	sdhi1: mmc@ffe4d000 {
		compatible = "renesas,sdhi-r8a7778",
			     "renesas,rcar-gen1-sdhi";
		reg = <0xffe4d000 0x100>;
		interrupts = <GIC_SPI 88 IRQ_TYPE_LEVEL_HIGH>;
		clocks = <&mstp3_clks R8A7778_CLK_SDHI1>;
		power-domains = <&cpg_clocks>;
		status = "disabled";
	};

	sdhi2: mmc@ffe4f000 {
		compatible = "renesas,sdhi-r8a7778",
			     "renesas,rcar-gen1-sdhi";
		reg = <0xffe4f000 0x100>;
		interrupts = <GIC_SPI 86 IRQ_TYPE_LEVEL_HIGH>;
		clocks = <&mstp3_clks R8A7778_CLK_SDHI2>;
		power-domains = <&cpg_clocks>;
		status = "disabled";
	};

	hspi0: spi@fffc7000 {
		compatible = "renesas,hspi-r8a7778", "renesas,hspi";
		reg = <0xfffc7000 0x18>;
		interrupts = <GIC_SPI 63 IRQ_TYPE_LEVEL_HIGH>;
		clocks = <&mstp0_clks R8A7778_CLK_HSPI>;
		power-domains = <&cpg_clocks>;
		#address-cells = <1>;
		#size-cells = <0>;
		status = "disabled";
	};

	hspi1: spi@fffc8000 {
		compatible = "renesas,hspi-r8a7778", "renesas,hspi";
		reg = <0xfffc8000 0x18>;
		interrupts = <GIC_SPI 84 IRQ_TYPE_LEVEL_HIGH>;
		clocks = <&mstp0_clks R8A7778_CLK_HSPI>;
		power-domains = <&cpg_clocks>;
		#address-cells = <1>;
		#size-cells = <0>;
		status = "disabled";
	};

	hspi2: spi@fffc6000 {
		compatible = "renesas,hspi-r8a7778", "renesas,hspi";
		reg = <0xfffc6000 0x18>;
		interrupts = <GIC_SPI 85 IRQ_TYPE_LEVEL_HIGH>;
		clocks = <&mstp0_clks R8A7778_CLK_HSPI>;
		power-domains = <&cpg_clocks>;
		#address-cells = <1>;
		#size-cells = <0>;
		status = "disabled";
	};

	clocks {
		#address-cells = <1>;
		#size-cells = <1>;
		ranges;

		/* External input clock */
		extal_clk: extal {
			compatible = "fixed-clock";
			#clock-cells = <0>;
			clock-frequency = <0>;
		};

		/* External SCIF clock */
		scif_clk: scif {
			compatible = "fixed-clock";
			#clock-cells = <0>;
			/* This value must be overridden by the board. */
			clock-frequency = <0>;
		};

		/* Special CPG clocks */
		cpg_clocks: cpg_clocks@ffc80000 {
			compatible = "renesas,r8a7778-cpg-clocks";
			reg = <0xffc80000 0x80>;
			#clock-cells = <1>;
			clocks = <&extal_clk>;
			clock-output-names = "plla", "pllb", "b",
					     "out", "p", "s", "s1";
			#power-domain-cells = <0>;
		};

		/* Audio clocks; frequencies are set by boards if applicable. */
		audio_clk_a: audio_clk_a {
			compatible = "fixed-clock";
			#clock-cells = <0>;
<<<<<<< HEAD
=======
			clock-frequency = <0>;
>>>>>>> 24b8d41d
		};
		audio_clk_b: audio_clk_b {
			compatible = "fixed-clock";
			#clock-cells = <0>;
<<<<<<< HEAD
=======
			clock-frequency = <0>;
>>>>>>> 24b8d41d
		};
		audio_clk_c: audio_clk_c {
			compatible = "fixed-clock";
			#clock-cells = <0>;
<<<<<<< HEAD
=======
			clock-frequency = <0>;
>>>>>>> 24b8d41d
		};

		/* Fixed ratio clocks */
		g_clk: g {
			compatible = "fixed-factor-clock";
			clocks = <&cpg_clocks R8A7778_CLK_PLLA>;
			#clock-cells = <0>;
			clock-div = <12>;
			clock-mult = <1>;
		};
		i_clk: i {
			compatible = "fixed-factor-clock";
			clocks = <&cpg_clocks R8A7778_CLK_PLLA>;
			#clock-cells = <0>;
			clock-div = <1>;
			clock-mult = <1>;
		};
		s3_clk: s3 {
			compatible = "fixed-factor-clock";
			clocks = <&cpg_clocks R8A7778_CLK_PLLA>;
			#clock-cells = <0>;
			clock-div = <4>;
			clock-mult = <1>;
		};
		s4_clk: s4 {
			compatible = "fixed-factor-clock";
			clocks = <&cpg_clocks R8A7778_CLK_PLLA>;
			#clock-cells = <0>;
			clock-div = <8>;
			clock-mult = <1>;
		};
		z_clk: z {
			compatible = "fixed-factor-clock";
			clocks = <&cpg_clocks R8A7778_CLK_PLLB>;
			#clock-cells = <0>;
			clock-div = <1>;
			clock-mult = <1>;
		};

		/* Gate clocks */
		mstp0_clks: mstp0_clks@ffc80030 {
			compatible = "renesas,r8a7778-mstp-clocks", "renesas,cpg-mstp-clocks";
			reg = <0xffc80030 4>;
			clocks = <&cpg_clocks R8A7778_CLK_P>,
				 <&cpg_clocks R8A7778_CLK_P>,
				 <&cpg_clocks R8A7778_CLK_P>,
				 <&cpg_clocks R8A7778_CLK_P>,
				 <&cpg_clocks R8A7778_CLK_P>,
				 <&cpg_clocks R8A7778_CLK_P>,
				 <&cpg_clocks R8A7778_CLK_P>,
				 <&cpg_clocks R8A7778_CLK_P>,
				 <&cpg_clocks R8A7778_CLK_P>,
				 <&cpg_clocks R8A7778_CLK_P>,
				 <&cpg_clocks R8A7778_CLK_S>,
				 <&cpg_clocks R8A7778_CLK_S>,
				 <&cpg_clocks R8A7778_CLK_P>,
				 <&cpg_clocks R8A7778_CLK_P>,
				 <&cpg_clocks R8A7778_CLK_P>,
				 <&cpg_clocks R8A7778_CLK_P>,
				 <&cpg_clocks R8A7778_CLK_P>,
				 <&cpg_clocks R8A7778_CLK_P>,
				 <&cpg_clocks R8A7778_CLK_P>,
				 <&cpg_clocks R8A7778_CLK_P>,
				 <&cpg_clocks R8A7778_CLK_S>;
			#clock-cells = <1>;
			clock-indices = <
				R8A7778_CLK_I2C0 R8A7778_CLK_I2C1
				R8A7778_CLK_I2C2 R8A7778_CLK_I2C3
				R8A7778_CLK_SCIF0 R8A7778_CLK_SCIF1
				R8A7778_CLK_SCIF2 R8A7778_CLK_SCIF3
				R8A7778_CLK_SCIF4 R8A7778_CLK_SCIF5
				R8A7778_CLK_HSCIF0 R8A7778_CLK_HSCIF1
				R8A7778_CLK_TMU0 R8A7778_CLK_TMU1
				R8A7778_CLK_TMU2 R8A7778_CLK_SSI0
				R8A7778_CLK_SSI1 R8A7778_CLK_SSI2
				R8A7778_CLK_SSI3 R8A7778_CLK_SRU
				R8A7778_CLK_HSPI
			>;
			clock-output-names =
				"i2c0", "i2c1", "i2c2", "i2c3", "scif0",
				"scif1", "scif2", "scif3", "scif4", "scif5",
				"hscif0", "hscif1",
				"tmu0", "tmu1", "tmu2", "ssi0", "ssi1",
				"ssi2", "ssi3", "sru", "hspi";
		};
		mstp1_clks: mstp1_clks@ffc80034 {
			compatible = "renesas,r8a7778-mstp-clocks", "renesas,cpg-mstp-clocks";
			reg = <0xffc80034 4>, <0xffc80044 4>;
			clocks = <&cpg_clocks R8A7778_CLK_P>,
				 <&cpg_clocks R8A7778_CLK_S>,
				 <&cpg_clocks R8A7778_CLK_S>,
				 <&cpg_clocks R8A7778_CLK_P>;
			#clock-cells = <1>;
			clock-indices = <
				R8A7778_CLK_ETHER R8A7778_CLK_VIN0
				R8A7778_CLK_VIN1 R8A7778_CLK_USB
			>;
			clock-output-names =
				"ether", "vin0", "vin1", "usb";
		};
		mstp3_clks: mstp3_clks@ffc8003c {
			compatible = "renesas,r8a7778-mstp-clocks", "renesas,cpg-mstp-clocks";
			reg = <0xffc8003c 4>;
			clocks = <&s4_clk>,
				 <&cpg_clocks R8A7778_CLK_P>,
				 <&cpg_clocks R8A7778_CLK_P>,
				 <&cpg_clocks R8A7778_CLK_P>,
				 <&cpg_clocks R8A7778_CLK_P>,
				 <&cpg_clocks R8A7778_CLK_P>,
				 <&cpg_clocks R8A7778_CLK_P>,
				 <&cpg_clocks R8A7778_CLK_P>,
				 <&cpg_clocks R8A7778_CLK_P>;
			#clock-cells = <1>;
			clock-indices = <
				R8A7778_CLK_MMC R8A7778_CLK_SDHI0
				R8A7778_CLK_SDHI1 R8A7778_CLK_SDHI2
				R8A7778_CLK_SSI4 R8A7778_CLK_SSI5
				R8A7778_CLK_SSI6 R8A7778_CLK_SSI7
				R8A7778_CLK_SSI8
			>;
			clock-output-names =
				"mmc", "sdhi0", "sdhi1", "sdhi2", "ssi4",
				"ssi5", "ssi6", "ssi7", "ssi8";
		};
		mstp5_clks: mstp5_clks@ffc80054 {
			compatible = "renesas,r8a7778-mstp-clocks", "renesas,cpg-mstp-clocks";
			reg = <0xffc80054 4>;
			clocks = <&cpg_clocks R8A7778_CLK_P>,
				 <&cpg_clocks R8A7778_CLK_P>,
				 <&cpg_clocks R8A7778_CLK_P>,
				 <&cpg_clocks R8A7778_CLK_P>,
				 <&cpg_clocks R8A7778_CLK_P>,
				 <&cpg_clocks R8A7778_CLK_P>,
				 <&cpg_clocks R8A7778_CLK_P>,
				 <&cpg_clocks R8A7778_CLK_P>,
				 <&cpg_clocks R8A7778_CLK_P>;
			#clock-cells = <1>;
			clock-indices = <
				R8A7778_CLK_SRU_SRC0 R8A7778_CLK_SRU_SRC1
				R8A7778_CLK_SRU_SRC2 R8A7778_CLK_SRU_SRC3
				R8A7778_CLK_SRU_SRC4 R8A7778_CLK_SRU_SRC5
				R8A7778_CLK_SRU_SRC6 R8A7778_CLK_SRU_SRC7
				R8A7778_CLK_SRU_SRC8
			>;
			clock-output-names =
				"sru-src0", "sru-src1", "sru-src2",
				"sru-src3", "sru-src4", "sru-src5",
				"sru-src6", "sru-src7", "sru-src8";
		};
	};

	rst: reset-controller@ffcc0000 {
		compatible = "renesas,r8a7778-reset-wdt";
		reg = <0xffcc0000 0x40>;
	};
};<|MERGE_RESOLUTION|>--- conflicted
+++ resolved
@@ -499,26 +499,17 @@
 		audio_clk_a: audio_clk_a {
 			compatible = "fixed-clock";
 			#clock-cells = <0>;
-<<<<<<< HEAD
-=======
 			clock-frequency = <0>;
->>>>>>> 24b8d41d
 		};
 		audio_clk_b: audio_clk_b {
 			compatible = "fixed-clock";
 			#clock-cells = <0>;
-<<<<<<< HEAD
-=======
 			clock-frequency = <0>;
->>>>>>> 24b8d41d
 		};
 		audio_clk_c: audio_clk_c {
 			compatible = "fixed-clock";
 			#clock-cells = <0>;
-<<<<<<< HEAD
-=======
 			clock-frequency = <0>;
->>>>>>> 24b8d41d
 		};
 
 		/* Fixed ratio clocks */
