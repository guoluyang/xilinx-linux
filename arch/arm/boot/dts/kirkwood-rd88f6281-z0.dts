// SPDX-License-Identifier: GPL-2.0
/*
 * Marvell RD88F6181 Z0 stepping descrition
 *
 * Andrew Lunn <andrew@lunn.ch>
 *
 * This file contains the definitions for the board using the Z0
 * stepping of the SoC. The ethernet switch has a "wan" port.
*/

/dts-v1/;

#include "kirkwood-rd88f6281.dtsi"

/ {
	model = "Marvell RD88f6281 Reference design, with Z0 SoC";
	compatible = "marvell,rd88f6281-z0", "marvell,rd88f6281","marvell,kirkwood-88f6281", "marvell,kirkwood";

<<<<<<< HEAD
	dsa {
		switch@0 {
			reg = <0 0>;    /* MDIO address 0, switch 0 in tree */
			port@4 {
				reg = <4>;
				label = "wan";
			};
		};
	};
=======
>>>>>>> 24b8d41d
};

&eth1 {
      status = "disabled";
};

&switch {
	reg = <0>;

	ports {
		port@4 {
			reg = <4>;
			label = "wan";
		};
	};
};<|MERGE_RESOLUTION|>--- conflicted
+++ resolved
@@ -16,18 +16,6 @@
 	model = "Marvell RD88f6281 Reference design, with Z0 SoC";
 	compatible = "marvell,rd88f6281-z0", "marvell,rd88f6281","marvell,kirkwood-88f6281", "marvell,kirkwood";
 
-<<<<<<< HEAD
-	dsa {
-		switch@0 {
-			reg = <0 0>;    /* MDIO address 0, switch 0 in tree */
-			port@4 {
-				reg = <4>;
-				label = "wan";
-			};
-		};
-	};
-=======
->>>>>>> 24b8d41d
 };
 
 &eth1 {
