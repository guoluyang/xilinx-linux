// SPDX-License-Identifier: GPL-2.0
//
// Copyright 2012 Steffen Trumtrar, Pengutronix
//
// based on imx27.dtsi

#include "imx35-pinfunc.h"

/ {
	#address-cells = <1>;
	#size-cells = <1>;
	/*
	 * The decompressor and also some bootloaders rely on a
	 * pre-existing /chosen node to be available to insert the
	 * command line and merge other ATAGS info.
	 */
	chosen {};

	aliases {
		ethernet0 = &fec;
		gpio0 = &gpio1;
		gpio1 = &gpio2;
		gpio2 = &gpio3;
		i2c0 = &i2c1;
		i2c1 = &i2c2;
		i2c2 = &i2c3;
		mmc0 = &esdhc1;
		mmc1 = &esdhc2;
		mmc2 = &esdhc3;
		serial0 = &uart1;
		serial1 = &uart2;
		serial2 = &uart3;
		spi0 = &spi1;
		spi1 = &spi2;
	};

	cpus {
		#address-cells = <1>;
		#size-cells = <0>;

		cpu@0 {
			compatible = "arm,arm1136jf-s";
			device_type = "cpu";
			reg = <0>;
		};
	};

	avic: avic-interrupt-controller@68000000 {
		compatible = "fsl,imx35-avic", "fsl,avic";
		interrupt-controller;
		#interrupt-cells = <1>;
		reg = <0x68000000 0x10000000>;
	};

	soc {
		#address-cells = <1>;
		#size-cells = <1>;
		compatible = "simple-bus";
		interrupt-parent = <&avic>;
		ranges;

		L2: cache-controller@30000000 {
			compatible = "arm,l210-cache";
			reg = <0x30000000 0x1000>;
			cache-unified;
			cache-level = <2>;
		};

		aips1: bus@43f00000 {
			compatible = "fsl,aips", "simple-bus";
			#address-cells = <1>;
			#size-cells = <1>;
			reg = <0x43f00000 0x100000>;
			ranges;

			i2c1: i2c@43f80000 {
				#address-cells = <1>;
				#size-cells = <0>;
				compatible = "fsl,imx35-i2c", "fsl,imx1-i2c";
				reg = <0x43f80000 0x4000>;
				clocks = <&clks 51>;
				clock-names = "ipg_per";
				interrupts = <10>;
				status = "disabled";
			};

			i2c3: i2c@43f84000 {
				#address-cells = <1>;
				#size-cells = <0>;
				compatible = "fsl,imx35-i2c", "fsl,imx1-i2c";
				reg = <0x43f84000 0x4000>;
				clocks = <&clks 53>;
				clock-names = "ipg_per";
				interrupts = <3>;
				status = "disabled";
			};

			uart1: serial@43f90000 {
				compatible = "fsl,imx35-uart", "fsl,imx21-uart";
				reg = <0x43f90000 0x4000>;
				clocks = <&clks 9>, <&clks 70>;
				clock-names = "ipg", "per";
				interrupts = <45>;
				status = "disabled";
			};

			uart2: serial@43f94000 {
				compatible = "fsl,imx35-uart", "fsl,imx21-uart";
				reg = <0x43f94000 0x4000>;
				clocks = <&clks 9>, <&clks 71>;
				clock-names = "ipg", "per";
				interrupts = <32>;
				status = "disabled";
			};

			i2c2: i2c@43f98000 {
				#address-cells = <1>;
				#size-cells = <0>;
				compatible = "fsl,imx35-i2c", "fsl,imx1-i2c";
				reg = <0x43f98000 0x4000>;
				clocks = <&clks 52>;
				clock-names = "ipg_per";
				interrupts = <4>;
				status = "disabled";
			};

			ssi1: ssi@43fa0000 {
				#sound-dai-cells = <0>;
				compatible = "fsl,imx35-ssi", "fsl,imx21-ssi";
				reg = <0x43fa0000 0x4000>;
				interrupts = <11>;
				clocks = <&clks 68>;
				dmas = <&sdma 28 0 0>,
				       <&sdma 29 0 0>;
				dma-names = "rx", "tx";
				fsl,fifo-depth = <15>;
				status = "disabled";
			};

			spi1: spi@43fa4000 {
				#address-cells = <1>;
				#size-cells = <0>;
				compatible = "fsl,imx35-cspi";
				reg = <0x43fa4000 0x4000>;
				clocks = <&clks 35 &clks 35>;
				clock-names = "ipg", "per";
				interrupts = <14>;
				status = "disabled";
			};

			kpp: kpp@43fa8000 {
				compatible = "fsl,imx35-kpp", "fsl,imx21-kpp";
				reg = <0x43fa8000 0x4000>;
				interrupts = <24>;
				clocks = <&clks 56>;
				status = "disabled";
			};

			iomuxc: iomuxc@43fac000 {
				compatible = "fsl,imx35-iomuxc";
				reg = <0x43fac000 0x4000>;
			};
		};

		spba: spba-bus@50000000 {
			compatible = "fsl,spba-bus", "simple-bus";
			#address-cells = <1>;
			#size-cells = <1>;
			reg = <0x50000000 0x100000>;
			ranges;

			uart3: serial@5000c000 {
				compatible = "fsl,imx35-uart", "fsl,imx21-uart";
				reg = <0x5000c000 0x4000>;
				clocks = <&clks 9>, <&clks 72>;
				clock-names = "ipg", "per";
				interrupts = <18>;
				status = "disabled";
			};

			spi2: spi@50010000 {
				#address-cells = <1>;
				#size-cells = <0>;
				compatible = "fsl,imx35-cspi";
				reg = <0x50010000 0x4000>;
				interrupts = <13>;
				clocks = <&clks 36 &clks 36>;
				clock-names = "ipg", "per";
				status = "disabled";
			};

			fec: fec@50038000 {
				compatible = "fsl,imx35-fec", "fsl,imx27-fec";
				reg = <0x50038000 0x4000>;
				clocks = <&clks 46>, <&clks 8>;
				clock-names = "ipg", "ahb";
				interrupts = <57>;
				status = "disabled";
			};
		};

		aips2: bus@53f00000 {
			compatible = "fsl,aips", "simple-bus";
			#address-cells = <1>;
			#size-cells = <1>;
			reg = <0x53f00000 0x100000>;
			ranges;

			clks: ccm@53f80000 {
				compatible = "fsl,imx35-ccm";
				reg = <0x53f80000 0x4000>;
				interrupts = <31>;
				#clock-cells = <1>;
			};

			gpt: timer@53f90000 {
				compatible = "fsl,imx35-gpt", "fsl,imx31-gpt";
				reg = <0x53f90000 0x4000>;
				interrupts = <29>;
				clocks = <&clks 9>, <&clks 50>;
				clock-names = "ipg", "per";
			};

			gpio3: gpio@53fa4000 {
				compatible = "fsl,imx35-gpio", "fsl,imx31-gpio";
				reg = <0x53fa4000 0x4000>;
				interrupts = <56>;
				gpio-controller;
				#gpio-cells = <2>;
				interrupt-controller;
				#interrupt-cells = <2>;
			};

			esdhc1: mmc@53fb4000 {
				compatible = "fsl,imx35-esdhc";
				reg = <0x53fb4000 0x4000>;
				interrupts = <7>;
				clocks = <&clks 9>, <&clks 8>, <&clks 43>;
				clock-names = "ipg", "ahb", "per";
				status = "disabled";
			};

			esdhc2: mmc@53fb8000 {
				compatible = "fsl,imx35-esdhc";
				reg = <0x53fb8000 0x4000>;
				interrupts = <8>;
				clocks = <&clks 9>, <&clks 8>, <&clks 44>;
				clock-names = "ipg", "ahb", "per";
				status = "disabled";
			};

			esdhc3: mmc@53fbc000 {
				compatible = "fsl,imx35-esdhc";
				reg = <0x53fbc000 0x4000>;
				interrupts = <9>;
				clocks = <&clks 9>, <&clks 8>, <&clks 45>;
				clock-names = "ipg", "ahb", "per";
				status = "disabled";
			};

			audmux: audmux@53fc4000 {
				compatible = "fsl,imx35-audmux", "fsl,imx31-audmux";
				reg = <0x53fc4000 0x4000>;
				status = "disabled";
			};

			gpio1: gpio@53fcc000 {
				compatible = "fsl,imx35-gpio", "fsl,imx31-gpio";
				reg = <0x53fcc000 0x4000>;
				interrupts = <52>;
				gpio-controller;
				#gpio-cells = <2>;
				interrupt-controller;
				#interrupt-cells = <2>;
			};

			gpio2: gpio@53fd0000 {
				compatible = "fsl,imx35-gpio", "fsl,imx31-gpio";
				reg = <0x53fd0000 0x4000>;
				interrupts = <51>;
				gpio-controller;
				#gpio-cells = <2>;
				interrupt-controller;
				#interrupt-cells = <2>;
			};

			sdma: sdma@53fd4000 {
				compatible = "fsl,imx35-sdma";
				reg = <0x53fd4000 0x4000>;
				clocks = <&clks 9>, <&clks 65>;
				clock-names = "ipg", "ahb";
				#dma-cells = <3>;
				interrupts = <34>;
				fsl,sdma-ram-script-name = "imx/sdma/sdma-imx35.bin";
			};

			wdog: wdog@53fdc000 {
				compatible = "fsl,imx35-wdt", "fsl,imx21-wdt";
				reg = <0x53fdc000 0x4000>;
				clocks = <&clks 74>;
				clock-names = "";
				interrupts = <55>;
			};

			can1: can@53fe4000 {
				compatible = "fsl,imx35-flexcan", "fsl,imx25-flexcan";
				reg = <0x53fe4000 0x1000>;
				clocks = <&clks 33>, <&clks 33>;
				clock-names = "ipg", "per";
				interrupts = <43>;
				status = "disabled";
			};

			can2: can@53fe8000 {
				compatible = "fsl,imx35-flexcan", "fsl,imx25-flexcan";
				reg = <0x53fe8000 0x1000>;
				clocks = <&clks 34>, <&clks 34>;
				clock-names = "ipg", "per";
				interrupts = <44>;
				status = "disabled";
			};

<<<<<<< HEAD
			iim@53ff0000 {
=======
			efuse@53ff0000 {
>>>>>>> 24b8d41d
				compatible = "fsl,imx35-iim";
				reg = <0x53ff0000 0x4000>;
				interrupts = <19>;
				clocks = <&clks 80>;
			};

			usbotg: usb@53ff4000 {
				compatible = "fsl,imx35-usb", "fsl,imx27-usb";
				reg = <0x53ff4000 0x0200>;
				interrupts = <37>;
				clocks = <&clks 9>, <&clks 73>, <&clks 28>;
				clock-names = "ipg", "ahb", "per";
				fsl,usbmisc = <&usbmisc 0>;
				fsl,usbphy = <&usbphy0>;
				status = "disabled";
			};

			usbhost1: usb@53ff4400 {
				compatible = "fsl,imx35-usb", "fsl,imx27-usb";
				reg = <0x53ff4400 0x0200>;
				interrupts = <35>;
				clocks = <&clks 9>, <&clks 73>, <&clks 28>;
				clock-names = "ipg", "ahb", "per";
				fsl,usbmisc = <&usbmisc 1>;
				fsl,usbphy = <&usbphy1>;
				dr_mode = "host";
				status = "disabled";
			};

			usbmisc: usbmisc@53ff4600 {
				#index-cells = <1>;
				compatible = "fsl,imx35-usbmisc";
				reg = <0x53ff4600 0x00f>;
			};
		};

		emi@80000000 { /* External Memory Interface */
			compatible = "fsl,emi", "simple-bus";
			#address-cells = <1>;
			#size-cells = <1>;
			reg = <0x80000000 0x40000000>;
			ranges;

			nfc: nand@bb000000 {
				#address-cells = <1>;
				#size-cells = <1>;
				compatible = "fsl,imx35-nand", "fsl,imx25-nand";
				reg = <0xbb000000 0x2000>;
				clocks = <&clks 29>;
				clock-names = "";
				interrupts = <33>;
				status = "disabled";
			};

			weim: weim@b8002000 {
				#address-cells = <2>;
				#size-cells = <1>;
				clocks = <&clks 0>;
				compatible = "fsl,imx35-weim", "fsl,imx27-weim";
				reg = <0xb8002000 0x1000>;
				ranges = <
					0 0 0xa0000000 0x8000000
					1 0 0xa8000000 0x8000000
					2 0 0xb0000000 0x2000000
					3 0 0xb2000000 0x2000000
					4 0 0xb4000000 0x2000000
					5 0 0xb6000000 0x2000000
				>;
				status = "disabled";
			};
		};
	};

	usbphy {
		compatible = "simple-bus";
		#address-cells = <1>;
		#size-cells = <0>;

		usbphy0: usb-phy@0 {
			reg = <0>;
			compatible = "usb-nop-xceiv";
			#phy-cells = <0>;
		};

		usbphy1: usb-phy@1 {
			reg = <1>;
			compatible = "usb-nop-xceiv";
			#phy-cells = <0>;
		};
	};
};<|MERGE_RESOLUTION|>--- conflicted
+++ resolved
@@ -320,11 +320,7 @@
 				status = "disabled";
 			};
 
-<<<<<<< HEAD
-			iim@53ff0000 {
-=======
 			efuse@53ff0000 {
->>>>>>> 24b8d41d
 				compatible = "fsl,imx35-iim";
 				reg = <0x53ff0000 0x4000>;
 				interrupts = <19>;
