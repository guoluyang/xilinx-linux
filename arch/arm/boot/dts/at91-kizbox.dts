--- conflicted
+++ resolved
@@ -28,56 +28,6 @@
 		};
 	};
 
-<<<<<<< HEAD
-	ahb {
-		apb {
-			macb0: ethernet@fffc4000 {
-				phy-mode = "mii";
-				pinctrl-0 = <&pinctrl_macb_rmii
-				             &pinctrl_macb_rmii_mii_alt>;
-				status = "okay";
-			};
-
-			usart3: serial@fffd0000 {
-				status = "okay";
-			};
-
-			dbgu: serial@fffff200 {
-				status = "okay";
-			};
-
-			watchdog@fffffd40 {
-				timeout-sec = <15>;
-				atmel,max-heartbeat-sec = <16>;
-				atmel,min-heartbeat-sec = <0>;
-				status = "okay";
-			};
-		};
-
-		usb0: ohci@500000 {
-			num-ports = <1>;
-			status = "okay";
-		};
-
-		nand0: nand@40000000 {
-			nand-bus-width = <8>;
-			nand-ecc-mode = "soft";
-			status = "okay";
-
-			bootstrap@0 {
-				label = "bootstrap";
-				reg = <0x0 0x20000>;
-			};
-
-			ubi@20000 {
-				label = "ubi";
-				reg = <0x20000 0x7fe0000>;
-			};
-		};
-	};
-
-=======
->>>>>>> 24b8d41d
 	gpio_keys {
 		compatible = "gpio-keys";
 		#address-cells = <1>;
@@ -98,18 +48,6 @@
 		};
 	};
 
-<<<<<<< HEAD
-	i2c-gpio-0 {
-		status = "okay";
-
-		rtc: pcf8563@51 {
-			compatible = "nxp,pcf8563";
-			reg = <0x51>;
-		};
-	};
-
-=======
->>>>>>> 24b8d41d
 	pwm_leds {
 		compatible = "pwm-leds";
 
