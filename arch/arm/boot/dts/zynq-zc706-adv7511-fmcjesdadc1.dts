/dts-v1/;

/include/ "zynq-zc706.dtsi"
/include/ "zynq-zc706-adv7511.dtsi"

&i2c_mux {
	i2c@5 { /* HPC IIC */
		#address-cells = <1>;
		#size-cells = <0>;
		reg = <5>;

		eeprom@50 {
			compatible = "at24,24c02";
			reg = <0x50>;
		};

		eeprom@54 {
			compatible = "at24,24c02";
			reg = <0x54>;
		};

		ad7291@2f {
			compatible = "adi,ad7291";
			reg = <0x2f>;
		};
	};
};


&fpga_axi {
	rx_dma0: rx-dmac@7c420000 {
		compatible = "adi,axi-dmac-1.00.a";
		reg = <0x7c420000 0x10000>;
		#dma-cells = <1>;
		interrupts = <0 57 0>;
		clocks = <&clkc 16>;

		dma-channel {
			adi,buswidth = <64>;
			adi,type = <0>;
		};
	};

	rx_dma1: rx-dmac@7c430000 {
		compatible = "adi,axi-dmac-1.00.a";
		reg = <0x7c430000 0x10000>;
		#dma-cells = <1>;
		interrupts = <0 56 0>;
		clocks = <&clkc 16>;

		dma-channel {
			adi,buswidth = <64>;
			adi,type = <0>;
		};
	};

	axi_ad9250_core0: axi-ad9250-hpc-0@44a10000 {
		compatible = "xlnx,axi-ad9250-1.00.a";
		reg = <0x44a10000 0x10000>;
		dmas = <&rx_dma0 0>;
		dma-names = "rx";

		spibus-connected = <&adc0_ad9250>;
	};

	axi_ad9250_core1: axi-ad9250-hpc-1@44a20000 {
		compatible = "xlnx,axi-ad9250-1.00.a";
		reg = <0x44a20000 0x10000>;
		dmas = <&rx_dma1 0>;
		dma-names = "rx";

		spibus-connected = <&adc1_ad9250>;
	};

	axi_jesd: axi-jesd204b-rx@44a91000 {
		compatible = "xlnx,jesd204-5.1";
		reg = <0x44a91000 0x1000>;

		clocks = <&axi_adxcvr 0>;
		clock-names = "adc_gt_clk";

		#clock-cells = <0>;
		clock-output-names = "jesd_adc_clk";

		xlnx,lanes = <4>;
		xlnx,frames-per-multiframe = <32>;
		xlnx,bytes-per-frame = <2>;
		xlnx,subclass = <1>;
		xlnx,lanesync-enable;
		xlnx,scramble-enable;
		xlnx,sysref-enable;
	};

<<<<<<< HEAD
	axi_jesd_gt: axi-jesd-gt-rx-tx@44a60000 {
		compatible = "xlnx,axi-jesd-gt-1.0";
		reg = <0x44a60000 0x10000>;

		clocks = <&clk_ad9517 0>;
		clock-names = "adc_clk";

		#clock-cells = <1>;
=======
	axi_adxcvr: axi-adxcvr@44a60000 {
		#address-cells = <1>;
		#size-cells = <0>;
		compatible = "adi,axi-adxcvr-1.0";
		reg = < 0x44a60000 0x1000 >;
		#clock-cells = <0>;

		clocks = <&clk_ad9517 0>;
		clock-names = "conv";
>>>>>>> 8ba57143
		clock-output-names = "adc_gt_clk";

		adi,sys-clk-select = <0>;
		adi,out-clk-select = <2>;
		adi,use-cpll-enable;
<<<<<<< HEAD
		adi,lanes = <4>;
=======

		sysref-gpios = <&gpio0 86 0>;
>>>>>>> 8ba57143
	};
};

&spi0 {
	status = "okay";
};

#define fmc_spi spi0

#include "adi-fmcjesdadc1.dtsi"<|MERGE_RESOLUTION|>--- conflicted
+++ resolved
@@ -91,16 +91,6 @@
 		xlnx,sysref-enable;
 	};
 
-<<<<<<< HEAD
-	axi_jesd_gt: axi-jesd-gt-rx-tx@44a60000 {
-		compatible = "xlnx,axi-jesd-gt-1.0";
-		reg = <0x44a60000 0x10000>;
-
-		clocks = <&clk_ad9517 0>;
-		clock-names = "adc_clk";
-
-		#clock-cells = <1>;
-=======
 	axi_adxcvr: axi-adxcvr@44a60000 {
 		#address-cells = <1>;
 		#size-cells = <0>;
@@ -110,18 +100,12 @@
 
 		clocks = <&clk_ad9517 0>;
 		clock-names = "conv";
->>>>>>> 8ba57143
 		clock-output-names = "adc_gt_clk";
 
 		adi,sys-clk-select = <0>;
 		adi,out-clk-select = <2>;
 		adi,use-cpll-enable;
-<<<<<<< HEAD
-		adi,lanes = <4>;
-=======
-
 		sysref-gpios = <&gpio0 86 0>;
->>>>>>> 8ba57143
 	};
 };
 
