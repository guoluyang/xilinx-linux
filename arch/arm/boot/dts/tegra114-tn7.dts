--- conflicted
+++ resolved
@@ -273,24 +273,10 @@
 		power-supply = <&lcd_bl_en>;
 	};
 
-<<<<<<< HEAD
-	clocks {
-		compatible = "simple-bus";
-		#address-cells = <1>;
-		#size-cells = <0>;
-
-		clk32k_in: clock@0 {
-			compatible = "fixed-clock";
-			reg = <0>;
-			#clock-cells = <0>;
-			clock-frequency = <32768>;
-		};
-=======
 	clk32k_in: clock@0 {
 		compatible = "fixed-clock";
 		clock-frequency = <32768>;
 		#clock-cells = <0>;
->>>>>>> 24b8d41d
 	};
 
 	gpio-keys {
