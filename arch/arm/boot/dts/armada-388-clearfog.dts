// SPDX-License-Identifier: (GPL-2.0 OR MIT)
/*
 * Device Tree file for SolidRun Clearfog Pro revision A1 rev 2.0 (88F6828)
 *
 *  Copyright (C) 2015 Russell King
 */

/dts-v1/;
#include "armada-388-clearfog.dtsi"

/ {
	model = "SolidRun Clearfog A1";
	compatible = "solidrun,clearfog-a1", "marvell,armada388",
		"marvell,armada385", "marvell,armada380";

	soc {
		internal-regs {
<<<<<<< HEAD
			ethernet@30000 {
				phy-mode = "sgmii";
				buffer-manager = <&bm>;
				bm,pool-long = <2>;
				bm,pool-short = <1>;
				status = "okay";

				fixed-link {
					speed = <1000>;
					full-duplex;
				};
			};

			ethernet@34000 {
				phy-mode = "sgmii";
				buffer-manager = <&bm>;
				bm,pool-long = <3>;
				bm,pool-short = <1>;
				status = "okay";

				fixed-link {
					speed = <1000>;
					full-duplex;
				};
			};

			i2c@11000 {
				/* Is there anything on this? */
				clock-frequency = <100000>;
				pinctrl-0 = <&i2c0_pins>;
				pinctrl-names = "default";
				status = "okay";

				/*
				 * PCA9655 GPIO expander, up to 1MHz clock.
				 *  0-CON3 CLKREQ#
				 *  1-CON3 PERST#
				 *  2-CON2 PERST#
				 *  3-CON3 W_DISABLE
				 *  4-CON2 CLKREQ#
				 *  5-USB3 overcurrent
				 *  6-USB3 power
				 *  7-CON2 W_DISABLE
				 *  8-JP4 P1
				 *  9-JP4 P4
				 * 10-JP4 P5
				 * 11-m.2 DEVSLP
				 * 12-SFP_LOS
				 * 13-SFP_TX_FAULT
				 * 14-SFP_TX_DISABLE
				 * 15-SFP_MOD_DEF0
				 */
				expander0: gpio-expander@20 {
					/*
					 * This is how it should be:
					 * compatible = "onnn,pca9655",
					 *	 "nxp,pca9555";
					 * but you can't do this because of
					 * the way I2C works.
					 */
					compatible = "nxp,pca9555";
					gpio-controller;
					#gpio-cells = <2>;
					reg = <0x20>;

					pcie1_0_clkreq {
						gpio-hog;
						gpios = <0 GPIO_ACTIVE_LOW>;
						input;
						line-name = "pcie1.0-clkreq";
					};
					pcie1_0_w_disable {
						gpio-hog;
						gpios = <3 GPIO_ACTIVE_LOW>;
						output-low;
						line-name = "pcie1.0-w-disable";
					};
					pcie2_0_clkreq {
						gpio-hog;
						gpios = <4 GPIO_ACTIVE_LOW>;
						input;
						line-name = "pcie2.0-clkreq";
					};
					pcie2_0_w_disable {
						gpio-hog;
						gpios = <7 GPIO_ACTIVE_LOW>;
						output-low;
						line-name = "pcie2.0-w-disable";
					};
					usb3_ilimit {
						gpio-hog;
						gpios = <5 GPIO_ACTIVE_LOW>;
						input;
						line-name = "usb3-current-limit";
					};
					usb3_power {
						gpio-hog;
						gpios = <6 GPIO_ACTIVE_HIGH>;
						output-high;
						line-name = "usb3-power";
					};
					m2_devslp {
						gpio-hog;
						gpios = <11 GPIO_ACTIVE_HIGH>;
						output-low;
						line-name = "m.2 devslp";
					};
					sfp_los {
						/* SFP loss of signal */
						gpio-hog;
						gpios = <12 GPIO_ACTIVE_HIGH>;
						input;
						line-name = "sfp-los";
					};
					sfp_tx_fault {
						/* SFP laser fault */
						gpio-hog;
						gpios = <13 GPIO_ACTIVE_HIGH>;
						input;
						line-name = "sfp-tx-fault";
					};
					sfp_tx_disable {
						/* SFP transmit disable */
						gpio-hog;
						gpios = <14 GPIO_ACTIVE_HIGH>;
						output-low;
						line-name = "sfp-tx-disable";
					};
					sfp_mod_def0 {
						/* SFP module present */
						gpio-hog;
						gpios = <15 GPIO_ACTIVE_LOW>;
						input;
						line-name = "sfp-mod-def0";
					};
				};

				/* The MCP3021 is 100kHz clock only */
				mikrobus_adc: mcp3021@4c {
					compatible = "microchip,mcp3021";
					reg = <0x4c>;
				};

				/* Also something at 0x64 */
			};

			i2c@11100 {
				/*
				 * Routed to SFP, mikrobus, and PCIe.
				 * SFP limits this to 100kHz, and requires
				 *  an AT24C01A/02/04 with address pins tied
				 *  low, which takes addresses 0x50 and 0x51.
				 * Mikrobus doesn't specify beyond an I2C
				 *  bus being present.
				 * PCIe uses ARP to assign addresses, or
				 *  0x63-0x64.
				 */
				clock-frequency = <100000>;
				pinctrl-0 = <&clearfog_i2c1_pins>;
				pinctrl-names = "default";
				status = "okay";
			};

			pinctrl@18000 {
				clearfog_dsa0_clk_pins: clearfog-dsa0-clk-pins {
					marvell,pins = "mpp46";
					marvell,function = "ref";
				};
				clearfog_dsa0_pins: clearfog-dsa0-pins {
					marvell,pins = "mpp23", "mpp41";
					marvell,function = "gpio";
				};
				clearfog_i2c1_pins: i2c1-pins {
					/* SFP, PCIe, mSATA, mikrobus */
					marvell,pins = "mpp26", "mpp27";
					marvell,function = "i2c1";
				};
				clearfog_sdhci_cd_pins: clearfog-sdhci-cd-pins {
					marvell,pins = "mpp20";
					marvell,function = "gpio";
				};
				clearfog_sdhci_pins: clearfog-sdhci-pins {
					marvell,pins = "mpp21", "mpp28",
						       "mpp37", "mpp38",
						       "mpp39", "mpp40";
					marvell,function = "sd0";
				};
				clearfog_spi1_cs_pins: spi1-cs-pins {
					marvell,pins = "mpp55";
					marvell,function = "spi1";
				};
				mikro_pins: mikro-pins {
					/* int: mpp22 rst: mpp29 */
					marvell,pins = "mpp22", "mpp29";
					marvell,function = "gpio";
				};
				mikro_spi_pins: mikro-spi-pins {
					marvell,pins = "mpp43";
					marvell,function = "spi1";
				};
				mikro_uart_pins: mikro-uart-pins {
					marvell,pins = "mpp24", "mpp25";
					marvell,function = "ua1";
				};
				rear_button_pins: rear-button-pins {
					marvell,pins = "mpp34";
					marvell,function = "gpio";
				};
			};

			sata@a8000 {
				/* pinctrl? */
				status = "okay";
			};

			sata@e0000 {
				/* pinctrl? */
				status = "okay";
			};

			sdhci@d8000 {
				bus-width = <4>;
				cd-gpios = <&gpio0 20 GPIO_ACTIVE_LOW>;
				no-1-8-v;
				pinctrl-0 = <&clearfog_sdhci_pins
					     &clearfog_sdhci_cd_pins>;
				pinctrl-names = "default";
				status = "okay";
				vmmc = <&reg_3p3v>;
				wp-inverted;
			};

			serial@12100 {
				/* mikrobus uart */
				pinctrl-0 = <&mikro_uart_pins>;
				pinctrl-names = "default";
				status = "okay";
			};

			usb@58000 {
				/* CON3, nearest  power. */
				status = "okay";
			};

=======
>>>>>>> 24b8d41d
			usb3@f0000 {
				/* CON2, nearest CPU, USB2 only. */
				status = "okay";
			};
		};

		pcie {
			pcie@3,0 {
				/* Port 2, Lane 0. CON2, nearest CPU. */
				reset-gpios = <&expander0 2 GPIO_ACTIVE_LOW>;
				status = "okay";
			};
		};
	};

	gpio-keys {
		compatible = "gpio-keys";
		pinctrl-0 = <&rear_button_pins>;
		pinctrl-names = "default";

		button_0 {
			/* The rear SW3 button */
			label = "Rear Button";
			gpios = <&gpio1 2 GPIO_ACTIVE_LOW>;
			linux,can-disable;
			linux,code = <BTN_0>;
		};
	};
};

&eth1 {
	/* ethernet@30000 */
	fixed-link {
		speed = <1000>;
		full-duplex;
	};
};

&expander0 {
	/*
	 * PCA9655 GPIO expander:
	 *  0-CON3 CLKREQ#
	 *  1-CON3 PERST#
	 *  2-CON2 PERST#
	 *  3-CON3 W_DISABLE
	 *  4-CON2 CLKREQ#
	 *  5-USB3 overcurrent
	 *  6-USB3 power
	 *  7-CON2 W_DISABLE
	 *  8-JP4 P1
	 *  9-JP4 P4
	 * 10-JP4 P5
	 * 11-m.2 DEVSLP
	 * 12-SFP_LOS
	 * 13-SFP_TX_FAULT
	 * 14-SFP_TX_DISABLE
	 * 15-SFP_MOD_DEF0
	 */
	pcie2_0_clkreq {
		gpio-hog;
		gpios = <4 GPIO_ACTIVE_LOW>;
		input;
		line-name = "pcie2.0-clkreq";
	};
	pcie2_0_w_disable {
		gpio-hog;
		gpios = <7 GPIO_ACTIVE_LOW>;
		output-low;
		line-name = "pcie2.0-w-disable";
	};
};

&mdio {
	status = "okay";

	switch@4 {
		compatible = "marvell,mv88e6085";
		#address-cells = <1>;
		#size-cells = <0>;
		reg = <4>;
		pinctrl-0 = <&clearfog_dsa0_clk_pins &clearfog_dsa0_pins>;
		pinctrl-names = "default";

		ports {
			#address-cells = <1>;
			#size-cells = <0>;

			port@0 {
				reg = <0>;
				label = "lan5";
			};

			port@1 {
				reg = <1>;
				label = "lan4";
			};

			port@2 {
				reg = <2>;
				label = "lan3";
			};

			port@3 {
				reg = <3>;
				label = "lan2";
			};

			port@4 {
				reg = <4>;
				label = "lan1";
			};

			port@5 {
				reg = <5>;
				label = "cpu";
				ethernet = <&eth1>;
				fixed-link {
					speed = <1000>;
					full-duplex;
				};
			};

			port@6 {
				/* 88E1512 external phy */
				reg = <6>;
				label = "lan6";
				fixed-link {
					speed = <1000>;
					full-duplex;
				};
			};
		};
	};
};

&pinctrl {
	clearfog_dsa0_clk_pins: clearfog-dsa0-clk-pins {
		marvell,pins = "mpp46";
		marvell,function = "ref";
	};
	clearfog_dsa0_pins: clearfog-dsa0-pins {
		marvell,pins = "mpp23", "mpp41";
		marvell,function = "gpio";
	};
	clearfog_spi1_cs_pins: spi1-cs-pins {
		marvell,pins = "mpp55";
		marvell,function = "spi1";
	};
	rear_button_pins: rear-button-pins {
		marvell,pins = "mpp34";
		marvell,function = "gpio";
	};
};

&spi1 {
	/*
<<<<<<< HEAD
	 * We don't seem to have the W25Q32 on the
	 * A1 Rev 2.0 boards, so disable SPI.
	 * CS0: W25Q32 (doesn't appear to be present)
	 * CS1:
	 * CS2: mikrobus
	 */
	pinctrl-0 = <&spi1_pins
		     &clearfog_spi1_cs_pins
		     &mikro_spi_pins>;
	pinctrl-names = "default";
	status = "okay";

	spi-flash@0 {
		#address-cells = <1>;
		#size-cells = <0>;
		compatible = "w25q32", "jedec,spi-nor";
		reg = <0>; /* Chip select 0 */
		spi-max-frequency = <3000000>;
		status = "disabled";
	};
=======
	 * Add SPI CS pins for clearfog:
	 * CS0: W25Q32
	 * CS1:
	 * CS2: mikrobus
	 */
	pinctrl-0 = <&spi1_pins &clearfog_spi1_cs_pins &mikro_spi_pins>;
>>>>>>> 24b8d41d
};<|MERGE_RESOLUTION|>--- conflicted
+++ resolved
@@ -15,253 +15,6 @@
 
 	soc {
 		internal-regs {
-<<<<<<< HEAD
-			ethernet@30000 {
-				phy-mode = "sgmii";
-				buffer-manager = <&bm>;
-				bm,pool-long = <2>;
-				bm,pool-short = <1>;
-				status = "okay";
-
-				fixed-link {
-					speed = <1000>;
-					full-duplex;
-				};
-			};
-
-			ethernet@34000 {
-				phy-mode = "sgmii";
-				buffer-manager = <&bm>;
-				bm,pool-long = <3>;
-				bm,pool-short = <1>;
-				status = "okay";
-
-				fixed-link {
-					speed = <1000>;
-					full-duplex;
-				};
-			};
-
-			i2c@11000 {
-				/* Is there anything on this? */
-				clock-frequency = <100000>;
-				pinctrl-0 = <&i2c0_pins>;
-				pinctrl-names = "default";
-				status = "okay";
-
-				/*
-				 * PCA9655 GPIO expander, up to 1MHz clock.
-				 *  0-CON3 CLKREQ#
-				 *  1-CON3 PERST#
-				 *  2-CON2 PERST#
-				 *  3-CON3 W_DISABLE
-				 *  4-CON2 CLKREQ#
-				 *  5-USB3 overcurrent
-				 *  6-USB3 power
-				 *  7-CON2 W_DISABLE
-				 *  8-JP4 P1
-				 *  9-JP4 P4
-				 * 10-JP4 P5
-				 * 11-m.2 DEVSLP
-				 * 12-SFP_LOS
-				 * 13-SFP_TX_FAULT
-				 * 14-SFP_TX_DISABLE
-				 * 15-SFP_MOD_DEF0
-				 */
-				expander0: gpio-expander@20 {
-					/*
-					 * This is how it should be:
-					 * compatible = "onnn,pca9655",
-					 *	 "nxp,pca9555";
-					 * but you can't do this because of
-					 * the way I2C works.
-					 */
-					compatible = "nxp,pca9555";
-					gpio-controller;
-					#gpio-cells = <2>;
-					reg = <0x20>;
-
-					pcie1_0_clkreq {
-						gpio-hog;
-						gpios = <0 GPIO_ACTIVE_LOW>;
-						input;
-						line-name = "pcie1.0-clkreq";
-					};
-					pcie1_0_w_disable {
-						gpio-hog;
-						gpios = <3 GPIO_ACTIVE_LOW>;
-						output-low;
-						line-name = "pcie1.0-w-disable";
-					};
-					pcie2_0_clkreq {
-						gpio-hog;
-						gpios = <4 GPIO_ACTIVE_LOW>;
-						input;
-						line-name = "pcie2.0-clkreq";
-					};
-					pcie2_0_w_disable {
-						gpio-hog;
-						gpios = <7 GPIO_ACTIVE_LOW>;
-						output-low;
-						line-name = "pcie2.0-w-disable";
-					};
-					usb3_ilimit {
-						gpio-hog;
-						gpios = <5 GPIO_ACTIVE_LOW>;
-						input;
-						line-name = "usb3-current-limit";
-					};
-					usb3_power {
-						gpio-hog;
-						gpios = <6 GPIO_ACTIVE_HIGH>;
-						output-high;
-						line-name = "usb3-power";
-					};
-					m2_devslp {
-						gpio-hog;
-						gpios = <11 GPIO_ACTIVE_HIGH>;
-						output-low;
-						line-name = "m.2 devslp";
-					};
-					sfp_los {
-						/* SFP loss of signal */
-						gpio-hog;
-						gpios = <12 GPIO_ACTIVE_HIGH>;
-						input;
-						line-name = "sfp-los";
-					};
-					sfp_tx_fault {
-						/* SFP laser fault */
-						gpio-hog;
-						gpios = <13 GPIO_ACTIVE_HIGH>;
-						input;
-						line-name = "sfp-tx-fault";
-					};
-					sfp_tx_disable {
-						/* SFP transmit disable */
-						gpio-hog;
-						gpios = <14 GPIO_ACTIVE_HIGH>;
-						output-low;
-						line-name = "sfp-tx-disable";
-					};
-					sfp_mod_def0 {
-						/* SFP module present */
-						gpio-hog;
-						gpios = <15 GPIO_ACTIVE_LOW>;
-						input;
-						line-name = "sfp-mod-def0";
-					};
-				};
-
-				/* The MCP3021 is 100kHz clock only */
-				mikrobus_adc: mcp3021@4c {
-					compatible = "microchip,mcp3021";
-					reg = <0x4c>;
-				};
-
-				/* Also something at 0x64 */
-			};
-
-			i2c@11100 {
-				/*
-				 * Routed to SFP, mikrobus, and PCIe.
-				 * SFP limits this to 100kHz, and requires
-				 *  an AT24C01A/02/04 with address pins tied
-				 *  low, which takes addresses 0x50 and 0x51.
-				 * Mikrobus doesn't specify beyond an I2C
-				 *  bus being present.
-				 * PCIe uses ARP to assign addresses, or
-				 *  0x63-0x64.
-				 */
-				clock-frequency = <100000>;
-				pinctrl-0 = <&clearfog_i2c1_pins>;
-				pinctrl-names = "default";
-				status = "okay";
-			};
-
-			pinctrl@18000 {
-				clearfog_dsa0_clk_pins: clearfog-dsa0-clk-pins {
-					marvell,pins = "mpp46";
-					marvell,function = "ref";
-				};
-				clearfog_dsa0_pins: clearfog-dsa0-pins {
-					marvell,pins = "mpp23", "mpp41";
-					marvell,function = "gpio";
-				};
-				clearfog_i2c1_pins: i2c1-pins {
-					/* SFP, PCIe, mSATA, mikrobus */
-					marvell,pins = "mpp26", "mpp27";
-					marvell,function = "i2c1";
-				};
-				clearfog_sdhci_cd_pins: clearfog-sdhci-cd-pins {
-					marvell,pins = "mpp20";
-					marvell,function = "gpio";
-				};
-				clearfog_sdhci_pins: clearfog-sdhci-pins {
-					marvell,pins = "mpp21", "mpp28",
-						       "mpp37", "mpp38",
-						       "mpp39", "mpp40";
-					marvell,function = "sd0";
-				};
-				clearfog_spi1_cs_pins: spi1-cs-pins {
-					marvell,pins = "mpp55";
-					marvell,function = "spi1";
-				};
-				mikro_pins: mikro-pins {
-					/* int: mpp22 rst: mpp29 */
-					marvell,pins = "mpp22", "mpp29";
-					marvell,function = "gpio";
-				};
-				mikro_spi_pins: mikro-spi-pins {
-					marvell,pins = "mpp43";
-					marvell,function = "spi1";
-				};
-				mikro_uart_pins: mikro-uart-pins {
-					marvell,pins = "mpp24", "mpp25";
-					marvell,function = "ua1";
-				};
-				rear_button_pins: rear-button-pins {
-					marvell,pins = "mpp34";
-					marvell,function = "gpio";
-				};
-			};
-
-			sata@a8000 {
-				/* pinctrl? */
-				status = "okay";
-			};
-
-			sata@e0000 {
-				/* pinctrl? */
-				status = "okay";
-			};
-
-			sdhci@d8000 {
-				bus-width = <4>;
-				cd-gpios = <&gpio0 20 GPIO_ACTIVE_LOW>;
-				no-1-8-v;
-				pinctrl-0 = <&clearfog_sdhci_pins
-					     &clearfog_sdhci_cd_pins>;
-				pinctrl-names = "default";
-				status = "okay";
-				vmmc = <&reg_3p3v>;
-				wp-inverted;
-			};
-
-			serial@12100 {
-				/* mikrobus uart */
-				pinctrl-0 = <&mikro_uart_pins>;
-				pinctrl-names = "default";
-				status = "okay";
-			};
-
-			usb@58000 {
-				/* CON3, nearest  power. */
-				status = "okay";
-			};
-
-=======
->>>>>>> 24b8d41d
 			usb3@f0000 {
 				/* CON2, nearest CPU, USB2 only. */
 				status = "okay";
@@ -418,33 +171,10 @@
 
 &spi1 {
 	/*
-<<<<<<< HEAD
-	 * We don't seem to have the W25Q32 on the
-	 * A1 Rev 2.0 boards, so disable SPI.
-	 * CS0: W25Q32 (doesn't appear to be present)
-	 * CS1:
-	 * CS2: mikrobus
-	 */
-	pinctrl-0 = <&spi1_pins
-		     &clearfog_spi1_cs_pins
-		     &mikro_spi_pins>;
-	pinctrl-names = "default";
-	status = "okay";
-
-	spi-flash@0 {
-		#address-cells = <1>;
-		#size-cells = <0>;
-		compatible = "w25q32", "jedec,spi-nor";
-		reg = <0>; /* Chip select 0 */
-		spi-max-frequency = <3000000>;
-		status = "disabled";
-	};
-=======
 	 * Add SPI CS pins for clearfog:
 	 * CS0: W25Q32
 	 * CS1:
 	 * CS2: mikrobus
 	 */
 	pinctrl-0 = <&spi1_pins &clearfog_spi1_cs_pins &mikro_spi_pins>;
->>>>>>> 24b8d41d
 };