// SPDX-License-Identifier: (GPL-2.0+ OR MIT)
/*
 * Google Veyron Minnie Rev 0+ board device tree source
 *
 * Copyright 2015 Google, Inc
 */

/dts-v1/;
#include "rk3288-veyron-chromebook.dtsi"
#include "rk3288-veyron-broadcom-bluetooth.dtsi"

/ {
	model = "Google Minnie";
	compatible = "google,veyron-minnie-rev4", "google,veyron-minnie-rev3",
		     "google,veyron-minnie-rev2", "google,veyron-minnie-rev1",
		     "google,veyron-minnie-rev0", "google,veyron-minnie",
		     "google,veyron", "rockchip,rk3288";

	volume_buttons: volume-buttons {
		compatible = "gpio-keys";
		pinctrl-names = "default";
		pinctrl-0 = <&volum_down_l &volum_up_l>;

<<<<<<< HEAD
	panel_regulator: panel-regulator {
		compatible = "regulator-fixed";
		enable-active-high;
		gpio = <&gpio7 14 GPIO_ACTIVE_HIGH>;
		pinctrl-names = "default";
		pinctrl-0 = <&lcd_enable_h>;
		regulator-name = "panel_regulator";
		startup-delay-us = <100000>;
		vin-supply = <&vcc33_sys>;
	};
=======
		volum_down {
			label = "Volum_down";
			gpios = <&gpio5 RK_PB3 GPIO_ACTIVE_LOW>;
			linux,code = <KEY_VOLUMEDOWN>;
			debounce-interval = <100>;
		};
>>>>>>> 24b8d41d

		volum_up {
			label = "Volum_up";
			gpios = <&gpio5 RK_PB2 GPIO_ACTIVE_LOW>;
			linux,code = <KEY_VOLUMEUP>;
			debounce-interval = <100>;
		};
	};
};

&backlight {
	/* Minnie panel PWM must be >= 1%, so start non-zero brightness at 3 */
<<<<<<< HEAD
	brightness-levels = <
			  0   3   4   5   6   7
			  8   9  10  11  12  13  14  15
			 16  17  18  19  20  21  22  23
			 24  25  26  27  28  29  30  31
			 32  33  34  35  36  37  38  39
			 40  41  42  43  44  45  46  47
			 48  49  50  51  52  53  54  55
			 56  57  58  59  60  61  62  63
			 64  65  66  67  68  69  70  71
			 72  73  74  75  76  77  78  79
			 80  81  82  83  84  85  86  87
			 88  89  90  91  92  93  94  95
			 96  97  98  99 100 101 102 103
			104 105 106 107 108 109 110 111
			112 113 114 115 116 117 118 119
			120 121 122 123 124 125 126 127
			128 129 130 131 132 133 134 135
			136 137 138 139 140 141 142 143
			144 145 146 147 148 149 150 151
			152 153 154 155 156 157 158 159
			160 161 162 163 164 165 166 167
			168 169 170 171 172 173 174 175
			176 177 178 179 180 181 182 183
			184 185 186 187 188 189 190 191
			192 193 194 195 196 197 198 199
			200 201 202 203 204 205 206 207
			208 209 210 211 212 213 214 215
			216 217 218 219 220 221 222 223
			224 225 226 227 228 229 230 231
			232 233 234 235 236 237 238 239
			240 241 242 243 244 245 246 247
			248 249 250 251 252 253 254 255>;
	power-supply = <&backlight_regulator>;
};

&emmc {
	/delete-property/mmc-hs200-1_8v;
};

&gpio_keys {
	pinctrl-0 = <&pwr_key_l &ap_lid_int_l &volum_down_l &volum_up_l>;

	volum_down {
		label = "Volum_down";
		gpios = <&gpio5 11 GPIO_ACTIVE_LOW>;
		linux,code = <KEY_VOLUMEDOWN>;
		debounce-interval = <100>;
	};

	volum_up {
		label = "Volum_up";
		gpios = <&gpio5 10 GPIO_ACTIVE_LOW>;
		linux,code = <KEY_VOLUMEUP>;
		debounce-interval = <100>;
	};
=======
	brightness-levels = <0 3 255>;
	num-interpolated-steps = <252>;
>>>>>>> 24b8d41d
};

&i2c_tunnel {
	battery: bq27500@55 {
		compatible = "ti,bq27500";
		reg = <0x55>;
	};
};

&i2c3 {
	status = "okay";

	clock-frequency = <400000>;
	i2c-scl-falling-time-ns = <50>;
	i2c-scl-rising-time-ns = <300>;

	touchscreen@10 {
		compatible = "elan,ekth3500";
		reg = <0x10>;
		interrupt-parent = <&gpio2>;
		interrupts = <RK_PB6 IRQ_TYPE_EDGE_FALLING>;
		pinctrl-names = "default";
		pinctrl-0 = <&touch_int &touch_rst>;
		reset-gpios = <&gpio2 RK_PB7 GPIO_ACTIVE_LOW>;
		vcc33-supply = <&vcc33_touch>;
		vccio-supply = <&vcc33_touch>;
	};
};

&panel {
<<<<<<< HEAD
	compatible = "auo,b101ean01", "simple-panel";
	power-supply= <&panel_regulator>;
=======
	compatible = "auo,b101ean01";

	/delete-node/ panel-timing;

	panel-timing {
		clock-frequency = <66666667>;
		hactive = <1280>;
		hfront-porch = <18>;
		hback-porch = <21>;
		hsync-len = <32>;
		vactive = <800>;
		vfront-porch = <4>;
		vback-porch = <8>;
		vsync-len = <18>;
	};
>>>>>>> 24b8d41d
};

&rk808 {
	pinctrl-names = "default";
	pinctrl-0 = <&pmic_int_l &dvs_1 &dvs_2>;

	regulators {
		vcc33_touch: LDO_REG2 {
			regulator-min-microvolt = <3300000>;
			regulator-max-microvolt = <3300000>;
			regulator-name = "vcc33_touch";
			regulator-state-mem {
				regulator-off-in-suspend;
			};
		};

		vcc5v_touch: SWITCH_REG2 {
			regulator-name = "vcc5v_touch";
			regulator-state-mem {
				regulator-off-in-suspend;
			};
		};
	};
};

&sdmmc {
	disable-wp;
	pinctrl-names = "default";
	pinctrl-0 = <&sdmmc_clk &sdmmc_cmd &sdmmc_cd_disabled &sdmmc_cd_pin
			&sdmmc_bus4>;
};

&vcc_5v {
	enable-active-high;
	gpio = <&gpio7 RK_PC5 GPIO_ACTIVE_HIGH>;
	pinctrl-names = "default";
	pinctrl-0 = <&drv_5v>;
};

&vcc50_hdmi {
	enable-active-high;
	gpio = <&gpio5 RK_PC3 GPIO_ACTIVE_HIGH>;
	pinctrl-names = "default";
	pinctrl-0 = <&vcc50_hdmi_en>;
};

&gpio0 {
	gpio-line-names = "PMIC_SLEEP_AP",
			  "DDRIO_PWROFF",
			  "DDRIO_RETEN",
			  "TS3A227E_INT_L",
			  "PMIC_INT_L",
			  "PWR_KEY_L",
			  "AP_LID_INT_L",
			  "EC_IN_RW",

			  "AC_PRESENT_AP",
			  /*
			   * RECOVERY_SW_L is Chrome OS ABI.  Schematics call
			   * it REC_MODE_L.
			   */
			  "RECOVERY_SW_L",
			  "OTP_OUT",
			  "HOST1_PWR_EN",
			  "USBOTG_PWREN_H",
			  "AP_WARM_RESET_H",
			  "nFALUT2",
			  "I2C0_SDA_PMIC",

			  "I2C0_SCL_PMIC",
			  "SUSPEND_L",
			  "USB_INT";
};

&gpio2 {
	gpio-line-names = "CONFIG0",
			  "CONFIG1",
			  "CONFIG2",
			  "",
			  "",
			  "",
			  "",
			  "CONFIG3",

			  "PROCHOT#",
			  "EMMC_RST_L",
			  "",
			  "",
			  "BL_PWR_EN",
			  "AVDD_1V8_DISP_EN",
			  "TOUCH_INT",
			  "TOUCH_RST",

			  "I2C3_SCL_TP",
			  "I2C3_SDA_TP";
};

&gpio3 {
	gpio-line-names = "FLASH0_D0",
			  "FLASH0_D1",
			  "FLASH0_D2",
			  "FLASH0_D3",
			  "FLASH0_D4",
			  "FLASH0_D5",
			  "FLASH0_D6",
			  "FLASH0_D7",

			  "",
			  "",
			  "",
			  "",
			  "",
			  "",
			  "",
			  "",

			  "FLASH0_CS2/EMMC_CMD",
			  "",
			  "FLASH0_DQS/EMMC_CLKO";
};

&gpio4 {
	gpio-line-names = "",
			  "",
			  "",
			  "",
			  "",
			  "",
			  "",
			  "",

			  "",
			  "",
			  "",
			  "",
			  "",
			  "",
			  "",
			  "",

			  "UART0_RXD",
			  "UART0_TXD",
			  "UART0_CTS",
			  "UART0_RTS",
			  "SDIO0_D0",
			  "SDIO0_D1",
			  "SDIO0_D2",
			  "SDIO0_D3",

			  "SDIO0_CMD",
			  "SDIO0_CLK",
			  "dev_wake",
			  "",
			  "WIFI_ENABLE_H",
			  "BT_ENABLE_L",
			  "WIFI_HOST_WAKE",
			  "BT_HOST_WAKE";
};

&gpio5 {
	gpio-line-names = "",
			  "",
			  "",
			  "",
			  "",
			  "",
			  "",
			  "",

			  "",
			  "",
			  "Volum_Up#",
			  "Volum_Down#",
			  "SPI0_CLK",
			  "SPI0_CS0",
			  "SPI0_TXD",
			  "SPI0_RXD",

			  "",
			  "",
			  "",
			  "VCC50_HDMI_EN";
};

&gpio6 {
	gpio-line-names = "I2S0_SCLK",
			  "I2S0_LRCK_RX",
			  "I2S0_LRCK_TX",
			  "I2S0_SDI",
			  "I2S0_SDO0",
			  "HP_DET_H",
			  "",
			  "INT_CODEC",

			  "I2S0_CLK",
			  "I2C2_SDA",
			  "I2C2_SCL",
			  "MICDET",
			  "",
			  "",
			  "",
			  "",

			  "SDMMC_D0",
			  "SDMMC_D1",
			  "SDMMC_D2",
			  "SDMMC_D3",
			  "SDMMC_CLK",
			  "SDMMC_CMD";
};

&gpio7 {
	gpio-line-names = "LCDC_BL",
			  "PWM_LOG",
			  "BL_EN",
			  "TRACKPAD_INT",
			  "TPM_INT_H",
			  "SDMMC_DET_L",
			  /*
			   * AP_FLASH_WP_L is Chrome OS ABI.  Schematics call
			   * it FW_WP_AP.
			   */
			  "AP_FLASH_WP_L",
			  "EC_INT",

			  "CPU_NMI",
			  "DVS_OK",
			  "SDMMC_WP",
			  "EDP_HPD",
			  "DVS1",
			  "nFALUT1",
			  "LCD_EN",
			  "DVS2",

			  "VCC5V_GOOD_H",
			  "I2C4_SDA_TP",
			  "I2C4_SCL_TP",
			  "I2C5_SDA_HDMI",
			  "I2C5_SCL_HDMI",
			  "5V_DRV",
			  "UART2_RXD",
			  "UART2_TXD";
};

&gpio8 {
	gpio-line-names = "RAM_ID0",
			  "RAM_ID1",
			  "RAM_ID2",
			  "RAM_ID3",
			  "I2C1_SDA_TPM",
			  "I2C1_SCL_TPM",
			  "SPI2_CLK",
			  "SPI2_CS0",

			  "SPI2_RXD",
			  "SPI2_TXD";
};

&pinctrl {
	pinctrl-names = "default", "sleep";
	pinctrl-0 = <
		/* Common for sleep and wake, but no owners */
		&ddr0_retention
		&ddrio_pwroff
		&global_pwroff

		/* Wake only */
		&suspend_l_wake
	>;
	pinctrl-1 = <
		/* Common for sleep and wake, but no owners */
		&ddr0_retention
		&ddrio_pwroff
		&global_pwroff

		/* Sleep only */
		&suspend_l_sleep
	>;

	buck-5v {
		drv_5v: drv-5v {
			rockchip,pins = <7 RK_PC5 RK_FUNC_GPIO &pcfg_pull_none>;
		};
	};

	buttons {
		volum_down_l: volum-down-l {
			rockchip,pins = <5 RK_PB3 RK_FUNC_GPIO &pcfg_pull_up>;
		};

		volum_up_l: volum-up-l {
			rockchip,pins = <5 RK_PB2 RK_FUNC_GPIO &pcfg_pull_up>;
		};
	};

	hdmi {
		vcc50_hdmi_en: vcc50-hdmi-en {
			rockchip,pins = <5 RK_PC3 RK_FUNC_GPIO &pcfg_pull_none>;
		};
	};

	pmic {
		dvs_1: dvs-1 {
			rockchip,pins = <7 RK_PB4 RK_FUNC_GPIO &pcfg_pull_down>;
		};

		dvs_2: dvs-2 {
			rockchip,pins = <7 RK_PB7 RK_FUNC_GPIO &pcfg_pull_down>;
		};
	};

	prochot {
		gpio_prochot: gpio-prochot {
			rockchip,pins = <2 RK_PB0 RK_FUNC_GPIO &pcfg_pull_none>;
		};
	};

	touchscreen {
		touch_int: touch-int {
			rockchip,pins = <2 RK_PB6 RK_FUNC_GPIO &pcfg_pull_none>;
		};

		touch_rst: touch-rst {
			rockchip,pins = <2 RK_PB7 RK_FUNC_GPIO &pcfg_pull_none>;
		};
	};
};<|MERGE_RESOLUTION|>--- conflicted
+++ resolved
@@ -21,25 +21,12 @@
 		pinctrl-names = "default";
 		pinctrl-0 = <&volum_down_l &volum_up_l>;
 
-<<<<<<< HEAD
-	panel_regulator: panel-regulator {
-		compatible = "regulator-fixed";
-		enable-active-high;
-		gpio = <&gpio7 14 GPIO_ACTIVE_HIGH>;
-		pinctrl-names = "default";
-		pinctrl-0 = <&lcd_enable_h>;
-		regulator-name = "panel_regulator";
-		startup-delay-us = <100000>;
-		vin-supply = <&vcc33_sys>;
-	};
-=======
 		volum_down {
 			label = "Volum_down";
 			gpios = <&gpio5 RK_PB3 GPIO_ACTIVE_LOW>;
 			linux,code = <KEY_VOLUMEDOWN>;
 			debounce-interval = <100>;
 		};
->>>>>>> 24b8d41d
 
 		volum_up {
 			label = "Volum_up";
@@ -52,67 +39,8 @@
 
 &backlight {
 	/* Minnie panel PWM must be >= 1%, so start non-zero brightness at 3 */
-<<<<<<< HEAD
-	brightness-levels = <
-			  0   3   4   5   6   7
-			  8   9  10  11  12  13  14  15
-			 16  17  18  19  20  21  22  23
-			 24  25  26  27  28  29  30  31
-			 32  33  34  35  36  37  38  39
-			 40  41  42  43  44  45  46  47
-			 48  49  50  51  52  53  54  55
-			 56  57  58  59  60  61  62  63
-			 64  65  66  67  68  69  70  71
-			 72  73  74  75  76  77  78  79
-			 80  81  82  83  84  85  86  87
-			 88  89  90  91  92  93  94  95
-			 96  97  98  99 100 101 102 103
-			104 105 106 107 108 109 110 111
-			112 113 114 115 116 117 118 119
-			120 121 122 123 124 125 126 127
-			128 129 130 131 132 133 134 135
-			136 137 138 139 140 141 142 143
-			144 145 146 147 148 149 150 151
-			152 153 154 155 156 157 158 159
-			160 161 162 163 164 165 166 167
-			168 169 170 171 172 173 174 175
-			176 177 178 179 180 181 182 183
-			184 185 186 187 188 189 190 191
-			192 193 194 195 196 197 198 199
-			200 201 202 203 204 205 206 207
-			208 209 210 211 212 213 214 215
-			216 217 218 219 220 221 222 223
-			224 225 226 227 228 229 230 231
-			232 233 234 235 236 237 238 239
-			240 241 242 243 244 245 246 247
-			248 249 250 251 252 253 254 255>;
-	power-supply = <&backlight_regulator>;
-};
-
-&emmc {
-	/delete-property/mmc-hs200-1_8v;
-};
-
-&gpio_keys {
-	pinctrl-0 = <&pwr_key_l &ap_lid_int_l &volum_down_l &volum_up_l>;
-
-	volum_down {
-		label = "Volum_down";
-		gpios = <&gpio5 11 GPIO_ACTIVE_LOW>;
-		linux,code = <KEY_VOLUMEDOWN>;
-		debounce-interval = <100>;
-	};
-
-	volum_up {
-		label = "Volum_up";
-		gpios = <&gpio5 10 GPIO_ACTIVE_LOW>;
-		linux,code = <KEY_VOLUMEUP>;
-		debounce-interval = <100>;
-	};
-=======
 	brightness-levels = <0 3 255>;
 	num-interpolated-steps = <252>;
->>>>>>> 24b8d41d
 };
 
 &i2c_tunnel {
@@ -143,10 +71,6 @@
 };
 
 &panel {
-<<<<<<< HEAD
-	compatible = "auo,b101ean01", "simple-panel";
-	power-supply= <&panel_regulator>;
-=======
 	compatible = "auo,b101ean01";
 
 	/delete-node/ panel-timing;
@@ -162,7 +86,6 @@
 		vback-porch = <8>;
 		vsync-len = <18>;
 	};
->>>>>>> 24b8d41d
 };
 
 &rk808 {
