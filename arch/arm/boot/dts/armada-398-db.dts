--- conflicted
+++ resolved
@@ -51,14 +51,6 @@
 				status = "okay";
 			};
 
-<<<<<<< HEAD
-			flash@d0000 {
-=======
-			usb3@f8000 {
->>>>>>> 24b8d41d
-				status = "okay";
-			};
-
 			usb3@f8000 {
 				status = "okay";
 			};
@@ -104,8 +96,6 @@
 			reg = <0x400000 0x1000000>;
 		};
 	};
-<<<<<<< HEAD
-=======
 };
 
 &nand_controller {
@@ -141,5 +131,4 @@
 			};
 		};
 	};
->>>>>>> 24b8d41d
 };