// SPDX-License-Identifier: (GPL-2.0+ OR MIT)
/*
 * at91-sama5d2_xplained.dts - Device Tree file for SAMA5D2 Xplained board
 *
 *  Copyright (C) 2015 Atmel,
 *                2015 Nicolas Ferre <nicolas.ferre@atmel.com>
 */
/dts-v1/;
#include "sama5d2.dtsi"
#include "sama5d2-pinfunc.h"
#include <dt-bindings/mfd/atmel-flexcom.h>
#include <dt-bindings/gpio/gpio.h>
#include <dt-bindings/regulator/active-semi,8945a-regulator.h>

/ {
	model = "Atmel SAMA5D2 Xplained";
	compatible = "atmel,sama5d2-xplained", "atmel,sama5d2", "atmel,sama5";

	aliases {
		serial0 = &uart1;	/* DBGU */
		i2c0 = &i2c0;
		i2c1 = &i2c1;
		i2c2 = &i2c2;		/* XPRO EXT2 */
	};

	chosen {
		stdout-path = "serial0:115200n8";
	};

	clocks {
		slow_xtal {
			clock-frequency = <32768>;
		};

		main_xtal {
			clock-frequency = <12000000>;
		};
	};

	ahb {
		usb0: gadget@300000 {
			atmel,vbus-gpio = <&pioA PIN_PA31 GPIO_ACTIVE_HIGH>;
			pinctrl-names = "default";
			pinctrl-0 = <&pinctrl_usba_vbus>;
			status = "okay";
		};

		usb1: ohci@400000 {
			num-ports = <3>;
			atmel,vbus-gpio = <0 /* &pioA PIN_PB9 GPIO_ACTIVE_HIGH */
					   &pioA PIN_PB10 GPIO_ACTIVE_HIGH
					   0
					  >;
			pinctrl-names = "default";
			pinctrl-0 = <&pinctrl_usb_default>;
			status = "okay";
		};

		usb2: ehci@500000 {
			status = "okay";
		};

		sdmmc0: sdio-host@a0000000 {
			bus-width = <8>;
			pinctrl-names = "default";
			pinctrl-0 = <&pinctrl_sdmmc0_default>;
			non-removable;
			mmc-ddr-1_8v;
			status = "okay";
		};

		sdmmc1: sdio-host@b0000000 {
			bus-width = <4>;
			pinctrl-names = "default";
			pinctrl-0 = <&pinctrl_sdmmc1_default>;
			status = "okay"; /* conflict with qspi0 */
			vqmmc-supply = <&vdd_3v3_reg>;
			vmmc-supply = <&vdd_3v3_reg>;
		};

		apb {
			qspi0: spi@f0020000 {
				pinctrl-names = "default";
				pinctrl-0 = <&pinctrl_qspi0_default>;
				status = "disabled"; /* conflict with sdmmc1 */

				flash@0 {
					#address-cells = <1>;
					#size-cells = <1>;
					compatible = "jedec,spi-nor";
					reg = <0>;
					spi-max-frequency = <80000000>;
					spi-tx-bus-width = <4>;
					spi-rx-bus-width = <4>;
					m25p,fast-read;

					at91bootstrap@00000000 {
						label = "at91bootstrap";
						reg = <0x00000000 0x00040000>;
					};

					bootloader@00040000 {
						label = "bootloader";
						reg = <0x00040000 0x000c0000>;
					};

					bootloaderenvred@00100000 {
						label = "bootloader env redundant";
						reg = <0x00100000 0x00040000>;
					};

					bootloaderenv@00140000 {
						label = "bootloader env";
						reg = <0x00140000 0x00040000>;
					};

					dtb@00180000 {
						label = "device tree";
						reg = <0x00180000 0x00080000>;
					};

					kernel@00200000 {
						label = "kernel";
						reg = <0x00200000 0x00600000>;
					};

					misc@00800000 {
						label = "misc";
						reg = <0x00800000 0x00000000>;
					};
				};
			};

			spi0: spi@f8000000 {
				pinctrl-names = "default";
				pinctrl-0 = <&pinctrl_spi0_default>;
				status = "okay";

				m25p80@0 {
					compatible = "atmel,at25df321a";
					reg = <0>;
					spi-max-frequency = <50000000>;
				};
			};

			macb0: ethernet@f8008000 {
				pinctrl-names = "default";
				pinctrl-0 = <&pinctrl_macb0_default &pinctrl_macb0_phy_irq>;
				phy-mode = "rmii";
				status = "okay";

				ethernet-phy@1 {
					reg = <0x1>;
					interrupt-parent = <&pioA>;
					interrupts = <PIN_PC9 IRQ_TYPE_LEVEL_LOW>;
				};
			};

			tcb0: timer@f800c000 {
				timer0: timer@0 {
					compatible = "atmel,tcb-timer";
					reg = <0>;
				};

				timer1: timer@1 {
					compatible = "atmel,tcb-timer";
					reg = <1>;
				};
			};

			uart1: serial@f8020000 {
				pinctrl-names = "default";
				pinctrl-0 = <&pinctrl_uart1_default>;
				atmel,use-dma-rx;
				atmel,use-dma-tx;
				status = "okay";
			};

			i2c0: i2c@f8028000 {
				dmas = <0>, <0>;
				pinctrl-names = "default", "gpio";
				pinctrl-0 = <&pinctrl_i2c0_default>;
				pinctrl-1 = <&pinctrl_i2c0_gpio>;
				sda-gpios = <&pioA PIN_PD21 GPIO_ACTIVE_HIGH>;
				scl-gpios = <&pioA PIN_PD22 (GPIO_ACTIVE_HIGH | GPIO_OPEN_DRAIN)>;
				i2c-sda-hold-time-ns = <350>;
				status = "okay";

				pmic@5b {
					compatible = "active-semi,act8945a";
					reg = <0x5b>;
					active-semi,vsel-high;
					active-semi,chglev-gpios = <&pioA 12 GPIO_ACTIVE_HIGH>;
					active-semi,lbo-gpios = <&pioA 72 GPIO_ACTIVE_LOW>;
					active-semi,irq_gpios = <&pioA 45 GPIO_ACTIVE_LOW>;
					active-semi,input-voltage-threshold-microvolt = <6600>;
					active-semi,precondition-timeout = <40>;
					active-semi,total-timeout = <3>;
					pinctrl-names = "default";
					pinctrl-0 = <&pinctrl_charger_chglev &pinctrl_charger_lbo &pinctrl_charger_irq>;
					status = "okay";

					regulators {
						vdd_1v35_reg: REG_DCDC1 {
							regulator-name = "VDD_1V35";
							regulator-min-microvolt = <1350000>;
							regulator-max-microvolt = <1350000>;
							regulator-allowed-modes = <ACT8945A_REGULATOR_MODE_FIXED>,
										  <ACT8945A_REGULATOR_MODE_LOWPOWER>;
							regulator-initial-mode = <ACT8945A_REGULATOR_MODE_FIXED>;
							regulator-always-on;

							regulator-state-mem {
								regulator-on-in-suspend;
								regulator-suspend-min-microvolt=<1400000>;
								regulator-suspend-max-microvolt=<1400000>;
								regulator-changeable-in-suspend;
								regulator-mode=<ACT8945A_REGULATOR_MODE_LOWPOWER>;
							};
						};

						vdd_1v2_reg: REG_DCDC2 {
							regulator-name = "VDD_1V2";
							regulator-min-microvolt = <1100000>;
							regulator-max-microvolt = <1300000>;
							regulator-allowed-modes = <ACT8945A_REGULATOR_MODE_FIXED>,
										  <ACT8945A_REGULATOR_MODE_LOWPOWER>;
							regulator-initial-mode = <ACT8945A_REGULATOR_MODE_FIXED>;
							regulator-always-on;

							regulator-state-mem {
								regulator-off-in-suspend;
							};
						};

						vdd_3v3_reg: REG_DCDC3 {
							regulator-name = "VDD_3V3";
							regulator-min-microvolt = <3300000>;
							regulator-max-microvolt = <3300000>;
							regulator-allowed-modes = <ACT8945A_REGULATOR_MODE_FIXED>,
										  <ACT8945A_REGULATOR_MODE_LOWPOWER>;
							regulator-initial-mode = <ACT8945A_REGULATOR_MODE_FIXED>;
							regulator-always-on;

							regulator-state-mem {
								regulator-off-in-suspend;
							};
						};

						vdd_fuse_reg: REG_LDO1 {
							regulator-name = "VDD_FUSE";
							regulator-min-microvolt = <2500000>;
							regulator-max-microvolt = <2500000>;
							regulator-allowed-modes = <ACT8945A_REGULATOR_MODE_NORMAL>,
										  <ACT8945A_REGULATOR_MODE_LOWPOWER>;
							regulator-initial-mode = <ACT8945A_REGULATOR_MODE_NORMAL>;
							regulator-always-on;

							regulator-state-mem {
								regulator-off-in-suspend;
							};
						};

						vdd_3v3_lp_reg: REG_LDO2 {
							regulator-name = "VDD_3V3_LP";
							regulator-min-microvolt = <3300000>;
							regulator-max-microvolt = <3300000>;
							regulator-allowed-modes = <ACT8945A_REGULATOR_MODE_NORMAL>,
										  <ACT8945A_REGULATOR_MODE_LOWPOWER>;
							regulator-initial-mode = <ACT8945A_REGULATOR_MODE_NORMAL>;
							regulator-always-on;

							regulator-state-mem {
								regulator-off-in-suspend;
							};
						};

						vdd_led_reg: REG_LDO3 {
							regulator-name = "VDD_LED";
							regulator-min-microvolt = <3300000>;
							regulator-max-microvolt = <3300000>;
							regulator-allowed-modes = <ACT8945A_REGULATOR_MODE_NORMAL>,
										  <ACT8945A_REGULATOR_MODE_LOWPOWER>;
							regulator-initial-mode = <ACT8945A_REGULATOR_MODE_NORMAL>;
							regulator-always-on;

							regulator-state-mem {
								regulator-off-in-suspend;
							};
						};

						vdd_sdhc_1v8_reg: REG_LDO4 {
							regulator-name = "VDD_SDHC_1V8";
							regulator-min-microvolt = <1800000>;
							regulator-max-microvolt = <1800000>;
							regulator-allowed-modes = <ACT8945A_REGULATOR_MODE_NORMAL>,
										  <ACT8945A_REGULATOR_MODE_LOWPOWER>;
							regulator-initial-mode = <ACT8945A_REGULATOR_MODE_NORMAL>;
							regulator-always-on;

							regulator-state-mem {
								regulator-off-in-suspend;
							};
						};
					};

					charger {
						compatible = "active-semi,act8945a-charger";
						pinctrl-names = "default";
						pinctrl-0 = <&pinctrl_charger_chglev &pinctrl_charger_lbo &pinctrl_charger_irq>;
						interrupt-parent = <&pioA>;
						interrupts = <PIN_PB13 IRQ_TYPE_EDGE_RISING>;

						active-semi,chglev-gpios = <&pioA PIN_PA12 GPIO_ACTIVE_HIGH>;
						active-semi,lbo-gpios = <&pioA PIN_PC8 GPIO_ACTIVE_LOW>;
						active-semi,input-voltage-threshold-microvolt = <6600>;
						active-semi,precondition-timeout = <40>;
						active-semi,total-timeout = <3>;
						status = "okay";
					};
				};
			};

			pwm0: pwm@f802c000 {
				pinctrl-names = "default";
				pinctrl-0 = <&pinctrl_pwm0_pwm2_default>;
				status = "disabled"; /* conflict with leds */
			};

			flx0: flexcom@f8034000 {
				atmel,flexcom-mode = <ATMEL_FLEXCOM_MODE_USART>;
				status = "disabled"; /* conflict with ISC_D2 & ISC_D3 data pins */

				uart5: serial@200 {
					dmas = <0>, <0>;
					pinctrl-names = "default";
					pinctrl-0 = <&pinctrl_flx0_default>;
					status = "okay";
				};

				i2c2: i2c@600 {
					dmas = <0>, <0>;
					pinctrl-names = "default", "gpio";
					pinctrl-0 = <&pinctrl_flx0_default>;
					pinctrl-1 = <&pinctrl_i2c2_gpio>;
					sda-gpios = <&pioA PIN_PB28 GPIO_ACTIVE_HIGH>;
					scl-gpios = <&pioA PIN_PB29 (GPIO_ACTIVE_HIGH | GPIO_OPEN_DRAIN)>;
					i2c-sda-hold-time-ns = <350>;
					i2c-analog-filter;
					i2c-digital-filter;
					i2c-digital-filter-width-ns = <35>;
					status = "disabled"; /* conflict with ISC_D2 & ISC_D3 data pins */
				};
			};

			shdwc@f8048010 {
				atmel,shdwc-debouncer = <976>;
				atmel,wakeup-rtc-timer;

				input@0 {
					reg = <0>;
					atmel,wakeup-type = "low";
				};
			};

			shdwc@f8048010 {
				atmel,shdwc-debouncer = <976>;

				input@0 {
					reg = <0>;
					atmel,wakeup-type = "low";
				};
			};

			watchdog@f8048040 {
				status = "okay";
			};

			i2s0: i2s@f8050000 {
				pinctrl-names = "default";
				pinctrl-0 = <&pinctrl_i2s0_default>;
				status = "disabled"; /* conflict with can0 */
			};

			can0: can@f8054000 {
				pinctrl-names = "default";
				pinctrl-0 = <&pinctrl_can0_default>;
				status = "okay";
			};

			uart3: serial@fc008000 {
				atmel,use-dma-rx;
				atmel,use-dma-tx;
				pinctrl-names = "default";
				pinctrl-0 = <&pinctrl_uart3_default>;
				status = "okay";
			};

			flx4: flexcom@fc018000 {
				atmel,flexcom-mode = <ATMEL_FLEXCOM_MODE_TWI>;
				status = "okay";

				i2c6: i2c@600 {
					dmas = <0>, <0>;
					pinctrl-names = "default", "gpio";
					pinctrl-0 = <&pinctrl_flx4_default>;
					pinctrl-1 = <&pinctrl_flx4_gpio>;
					sda-gpios = <&pioA PIN_PD12 GPIO_ACTIVE_HIGH>;
					scl-gpios = <&pioA PIN_PD13 (GPIO_ACTIVE_HIGH | GPIO_OPEN_DRAIN)>;
					i2c-analog-filter;
					i2c-digital-filter;
					i2c-digital-filter-width-ns = <35>;
					status = "okay";
				};
			};

			i2c1: i2c@fc028000 {
				dmas = <0>, <0>;
				pinctrl-names = "default", "gpio";
				pinctrl-0 = <&pinctrl_i2c1_default>;
				i2c-analog-filter;
				i2c-digital-filter;
				i2c-digital-filter-width-ns = <35>;
				pinctrl-1 = <&pinctrl_i2c1_gpio>;
				sda-gpios = <&pioA PIN_PD4 GPIO_ACTIVE_HIGH>;
				scl-gpios = <&pioA PIN_PD5 (GPIO_ACTIVE_HIGH | GPIO_OPEN_DRAIN)>;
				status = "okay";

				at24@54 {
					compatible = "atmel,24c02";
					reg = <0x54>;
					pagesize = <16>;
				};
			};

			adc: adc@fc030000 {
				vddana-supply = <&vdd_3v3_lp_reg>;
				vref-supply = <&vdd_3v3_lp_reg>;
				pinctrl-names = "default";
				pinctrl-0 = <&pinctrl_adc_default &pinctrl_adtrg_default>;
				status = "okay";
			};

			pinctrl@fc038000 {
				/*
				 * There is no real pinmux for ADC, if the pin
				 * is not requested by another peripheral then
				 * the muxing is done when channel is enabled.
				 * Requesting pins for ADC is GPIO is
				 * encouraged to prevent conflicts and to
				 * disable bias in order to be in the same
				 * state when the pin is not muxed to the adc.
				 */
				pinctrl_adc_default: adc_default {
					pinmux = <PIN_PD23__GPIO>;
					bias-disable;
				};

<<<<<<< HEAD
=======
				pinctrl_can0_default: can0_default {
					pinmux = <PIN_PC10__CANTX0>,
						 <PIN_PC11__CANRX0>;
					bias-disable;
				};

				pinctrl_can1_default: can1_default {
					pinmux = <PIN_PC26__CANTX1>,
						 <PIN_PC27__CANRX1>;
					bias-disable;
				};

				/*
				 * The ADTRG pin can work on any edge type.
				 * In here it's being pulled up, so need to
				 * connect it to ground to get an edge e.g.
				 * Trigger can be configured on falling, rise
				 * or any edge, and the pull-up can be changed
				 * to pull-down or left floating according to
				 * needs.
				 */
				pinctrl_adtrg_default: adtrg_default {
					pinmux = <PIN_PD31__ADTRG>;
					bias-pull-up;
				};

>>>>>>> 24b8d41d
				pinctrl_charger_chglev: charger_chglev {
					pinmux = <PIN_PA12__GPIO>;
					bias-disable;
				};

				pinctrl_charger_irq: charger_irq {
					pinmux = <PIN_PB13__GPIO>;
					bias-disable;
				};

				pinctrl_charger_lbo: charger_lbo {
					pinmux = <PIN_PC8__GPIO>;
					bias-pull-up;
				};

<<<<<<< HEAD
=======
				pinctrl_classd_default_pfets: classd_default_pfets {
					pinmux = <PIN_PB1__CLASSD_R0>,
						 <PIN_PB3__CLASSD_R2>;
					bias-pull-up;
				};

				pinctrl_classd_default_nfets: classd_default_nfets {
					pinmux = <PIN_PB2__CLASSD_R1>,
						 <PIN_PB4__CLASSD_R3>;
					bias-pull-down;
				};

>>>>>>> 24b8d41d
				pinctrl_flx0_default: flx0_default {
					pinmux = <PIN_PB28__FLEXCOM0_IO0>,
						 <PIN_PB29__FLEXCOM0_IO1>;
					bias-disable;
				};

				pinctrl_flx4_default: flx4_default {
					pinmux = <PIN_PD12__FLEXCOM4_IO0>,
						 <PIN_PD13__FLEXCOM4_IO1>;
					bias-disable;
				};

				pinctrl_flx4_gpio: flx4_gpio {
					pinmux = <PIN_PD12__GPIO>,
						 <PIN_PD13__GPIO>;
					bias-disable;
				};

				pinctrl_i2c0_default: i2c0_default {
					pinmux = <PIN_PD21__TWD0>,
						 <PIN_PD22__TWCK0>;
					bias-disable;
				};

				pinctrl_i2c0_gpio: i2c0_gpio {
					pinmux = <PIN_PD21__GPIO>,
						 <PIN_PD22__GPIO>;
					bias-disable;
				};

				pinctrl_i2c1_default: i2c1_default {
					pinmux = <PIN_PD4__TWD1>,
						 <PIN_PD5__TWCK1>;
					bias-disable;
				};

				pinctrl_i2c1_gpio: i2c1_gpio {
					pinmux = <PIN_PD4__GPIO>,
						 <PIN_PD5__GPIO>;
					bias-disable;
				};

				pinctrl_i2c2_gpio: i2c2_gpio {
					pinmux = <PIN_PB28__GPIO>,
						 <PIN_PB29__GPIO>;
					bias-disable;
				};

				pinctrl_i2s0_default: i2s0_default {
					pinmux = <PIN_PC1__I2SC0_CK>,
						 <PIN_PC2__I2SC0_MCK>,
						 <PIN_PC3__I2SC0_WS>,
						 <PIN_PC4__I2SC0_DI0>,
						 <PIN_PC5__I2SC0_DO0>;
					bias-disable;
				};

				pinctrl_i2s1_default: i2s1_default {
					pinmux = <PIN_PA15__I2SC1_CK>,
						 <PIN_PA14__I2SC1_MCK>,
						 <PIN_PA16__I2SC1_WS>,
						 <PIN_PA17__I2SC1_DI0>,
						 <PIN_PA18__I2SC1_DO0>;
					bias-disable;
				};

				pinctrl_key_gpio_default: key_gpio_default {
					pinmux = <PIN_PB9__GPIO>;
					bias-pull-up;
				};

				pinctrl_led_gpio_default: led_gpio_default {
					pinmux = <PIN_PB0__GPIO>,
						 <PIN_PB5__GPIO>,
						 <PIN_PB6__GPIO>;
					bias-pull-up;
				};

				pinctrl_macb0_default: macb0_default {
					pinmux = <PIN_PB14__GTXCK>,
						 <PIN_PB15__GTXEN>,
						 <PIN_PB16__GRXDV>,
						 <PIN_PB17__GRXER>,
						 <PIN_PB18__GRX0>,
						 <PIN_PB19__GRX1>,
						 <PIN_PB20__GTX0>,
						 <PIN_PB21__GTX1>,
						 <PIN_PB22__GMDC>,
						 <PIN_PB23__GMDIO>;
					bias-disable;
				};

				pinctrl_macb0_phy_irq: macb0_phy_irq {
					pinmux = <PIN_PC9__GPIO>;
					bias-disable;
				};

				pinctrl_qspi0_default: qspi0_default {
					sck_cs {
						pinmux = <PIN_PA22__QSPI0_SCK>,
							 <PIN_PA23__QSPI0_CS>;
						bias-disable;
					};

					data {
						pinmux = <PIN_PA24__QSPI0_IO0>,
							 <PIN_PA25__QSPI0_IO1>,
							 <PIN_PA26__QSPI0_IO2>,
							 <PIN_PA27__QSPI0_IO3>;
						bias-pull-up;
					};
				};

				pinctrl_sdmmc0_default: sdmmc0_default {
					cmd_data {
						pinmux = <PIN_PA1__SDMMC0_CMD>,
							 <PIN_PA2__SDMMC0_DAT0>,
							 <PIN_PA3__SDMMC0_DAT1>,
							 <PIN_PA4__SDMMC0_DAT2>,
							 <PIN_PA5__SDMMC0_DAT3>,
							 <PIN_PA6__SDMMC0_DAT4>,
							 <PIN_PA7__SDMMC0_DAT5>,
							 <PIN_PA8__SDMMC0_DAT6>,
							 <PIN_PA9__SDMMC0_DAT7>;
						bias-disable;
					};

					ck_cd_rstn_vddsel {
						pinmux = <PIN_PA0__SDMMC0_CK>,
							 <PIN_PA10__SDMMC0_RSTN>,
							 <PIN_PA11__SDMMC0_VDDSEL>,
							 <PIN_PA13__SDMMC0_CD>;
						bias-disable;
					};
				};

				pinctrl_sdmmc1_default: sdmmc1_default {
					cmd_data {
						pinmux = <PIN_PA28__SDMMC1_CMD>,
							 <PIN_PA18__SDMMC1_DAT0>,
							 <PIN_PA19__SDMMC1_DAT1>,
							 <PIN_PA20__SDMMC1_DAT2>,
							 <PIN_PA21__SDMMC1_DAT3>;
						bias-disable;
					};

					conf-ck_cd {
						pinmux = <PIN_PA22__SDMMC1_CK>,
							 <PIN_PA30__SDMMC1_CD>;
						bias-disable;
					};
				};

				pinctrl_spi0_default: spi0_default {
					pinmux = <PIN_PA14__SPI0_SPCK>,
						 <PIN_PA15__SPI0_MOSI>,
						 <PIN_PA16__SPI0_MISO>,
						 <PIN_PA17__SPI0_NPCS0>;
					bias-disable;
				};

				pinctrl_uart1_default: uart1_default {
					pinmux = <PIN_PD2__URXD1>,
						 <PIN_PD3__UTXD1>;
					bias-disable;
				};

				pinctrl_uart3_default: uart3_default {
					pinmux = <PIN_PB11__URXD3>,
						 <PIN_PB12__UTXD3>;
					bias-disable;
				};

				pinctrl_usb_default: usb_default {
					pinmux = <PIN_PB10__GPIO>;
					bias-disable;
				};

				pinctrl_usba_vbus: usba_vbus {
					pinmux = <PIN_PA31__GPIO>;
					bias-disable;
				};

				pinctrl_pwm0_pwm2_default: pwm0_pwm2_default {
					pinmux = <PIN_PB5__PWMH2>,
						 <PIN_PB6__PWML2>;
					bias-pull-up;
				};
			};

			classd: classd@fc048000 {
				pinctrl-names = "default";
				pinctrl-0 = <&pinctrl_classd_default_pfets &pinctrl_classd_default_nfets>;
				atmel,pwm-type = "diff";
				atmel,non-overlap-time = <10>;
				status = "okay";
			};

			i2s1: i2s@fc04c000 {
				pinctrl-names = "default";
				pinctrl-0 = <&pinctrl_i2s1_default>;
				status = "disabled"; /* conflict with spi0, sdmmc1 */
			};

			can1: can@fc050000 {
				pinctrl-names = "default";
				pinctrl-0 = <&pinctrl_can1_default>;
				status = "okay";
			};
		};
	};

	gpio_keys {
		compatible = "gpio-keys";

		pinctrl-names = "default";
		pinctrl-0 = <&pinctrl_key_gpio_default>;

		bp1 {
			label = "PB_USER";
			gpios = <&pioA PIN_PB9 GPIO_ACTIVE_LOW>;
			linux,code = <0x104>;
			wakeup-source;
		};
	};

	leds {
		compatible = "gpio-leds";
		pinctrl-names = "default";
		pinctrl-0 = <&pinctrl_led_gpio_default>;
		status = "okay"; /* conflict with pwm0 */

		red {
			label = "red";
			gpios = <&pioA PIN_PB6 GPIO_ACTIVE_LOW>;
		};


		green {
			label = "green";
			gpios = <&pioA PIN_PB5 GPIO_ACTIVE_LOW>;
		};

		blue {
			label = "blue";
			gpios = <&pioA PIN_PB0 GPIO_ACTIVE_LOW>;
			linux,default-trigger = "heartbeat";
		};
	};
};<|MERGE_RESOLUTION|>--- conflicted
+++ resolved
@@ -190,14 +190,6 @@
 					compatible = "active-semi,act8945a";
 					reg = <0x5b>;
 					active-semi,vsel-high;
-					active-semi,chglev-gpios = <&pioA 12 GPIO_ACTIVE_HIGH>;
-					active-semi,lbo-gpios = <&pioA 72 GPIO_ACTIVE_LOW>;
-					active-semi,irq_gpios = <&pioA 45 GPIO_ACTIVE_LOW>;
-					active-semi,input-voltage-threshold-microvolt = <6600>;
-					active-semi,precondition-timeout = <40>;
-					active-semi,total-timeout = <3>;
-					pinctrl-names = "default";
-					pinctrl-0 = <&pinctrl_charger_chglev &pinctrl_charger_lbo &pinctrl_charger_irq>;
 					status = "okay";
 
 					regulators {
@@ -363,15 +355,6 @@
 				};
 			};
 
-			shdwc@f8048010 {
-				atmel,shdwc-debouncer = <976>;
-
-				input@0 {
-					reg = <0>;
-					atmel,wakeup-type = "low";
-				};
-			};
-
 			watchdog@f8048040 {
 				status = "okay";
 			};
@@ -456,8 +439,6 @@
 					bias-disable;
 				};
 
-<<<<<<< HEAD
-=======
 				pinctrl_can0_default: can0_default {
 					pinmux = <PIN_PC10__CANTX0>,
 						 <PIN_PC11__CANRX0>;
@@ -484,7 +465,6 @@
 					bias-pull-up;
 				};
 
->>>>>>> 24b8d41d
 				pinctrl_charger_chglev: charger_chglev {
 					pinmux = <PIN_PA12__GPIO>;
 					bias-disable;
@@ -500,8 +480,6 @@
 					bias-pull-up;
 				};
 
-<<<<<<< HEAD
-=======
 				pinctrl_classd_default_pfets: classd_default_pfets {
 					pinmux = <PIN_PB1__CLASSD_R0>,
 						 <PIN_PB3__CLASSD_R2>;
@@ -514,7 +492,6 @@
 					bias-pull-down;
 				};
 
->>>>>>> 24b8d41d
 				pinctrl_flx0_default: flx0_default {
 					pinmux = <PIN_PB28__FLEXCOM0_IO0>,
 						 <PIN_PB29__FLEXCOM0_IO1>;
