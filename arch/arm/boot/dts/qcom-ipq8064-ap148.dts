--- conflicted
+++ resolved
@@ -30,50 +30,5 @@
 				pinctrl-names = "default";
 			};
 		};
-<<<<<<< HEAD
-
-		gsbi5: gsbi@1a200000 {
-			qcom,mode = <GSBI_PROT_SPI>;
-			status = "ok";
-
-			spi4: spi@1a280000 {
-				status = "ok";
-				spi-max-frequency = <50000000>;
-
-				pinctrl-0 = <&spi_pins>;
-				pinctrl-names = "default";
-
-				cs-gpios = <&qcom_pinmux 20 0>;
-
-				flash: m25p80@0 {
-					compatible = "s25fl256s1";
-					#address-cells = <1>;
-					#size-cells = <1>;
-					spi-max-frequency = <50000000>;
-					reg = <0>;
-
-					partition@0 {
-						label = "rootfs";
-						reg = <0x0 0x1000000>;
-					};
-
-					partition@1 {
-						label = "scratch";
-						reg = <0x1000000 0x1000000>;
-					};
-				};
-			};
-		};
-
-		sata-phy@1b400000 {
-			status = "ok";
-		};
-
-		sata@29000000 {
-			ports-implemented = <0x1>;
-			status = "ok";
-		};
-=======
->>>>>>> 24b8d41d
 	};
 };