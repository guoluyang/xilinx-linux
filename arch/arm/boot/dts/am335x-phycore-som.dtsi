// SPDX-License-Identifier: GPL-2.0-only
/*
 * Copyright (C) 2015 Phytec Messtechnik GmbH
 * Author: Teresa Remmet <t.remmet@phytec.de>
 */

#include "am33xx.dtsi"
#include <dt-bindings/interrupt-controller/irq.h>

/ {
	model = "Phytec AM335x phyCORE";
	compatible = "phytec,am335x-phycore-som", "ti,am33xx";

	aliases {
		rtc0 = &i2c_rtc;
		rtc1 = &rtc;
	};

	cpus {
		cpu@0 {
			cpu0-supply = <&vdd1_reg>;
		};
	};

	memory@80000000 {
		device_type = "memory";
		reg = <0x80000000 0x10000000>; /* 256 MB */
	};

<<<<<<< HEAD
	regulators {
		compatible = "simple-bus";

		vcc5v: fixedregulator0 {
			compatible = "regulator-fixed";
			regulator-name = "vcc5v";
			regulator-min-microvolt = <5000000>;
			regulator-max-microvolt = <5000000>;
			regulator-boot-on;
			regulator-always-on;
		};
=======
	vcc5v: fixedregulator0 {
		compatible = "regulator-fixed";
		regulator-name = "vcc5v";
		regulator-min-microvolt = <5000000>;
		regulator-max-microvolt = <5000000>;
		regulator-boot-on;
		regulator-always-on;
>>>>>>> 24b8d41d
	};
};

/* Crypto Module */
&aes {
	status = "okay";
};

&sham {
	status = "okay";
};

/* EMMC */
&am33xx_pinmux {
	emmc_pins: pinmux_emmc_pins {
		pinctrl-single,pins = <
			AM33XX_PADCONF(AM335X_PIN_GPMC_CSN1, PIN_INPUT_PULLUP, MUX_MODE2)	/* gpmc_csn1.mmc1_clk */
			AM33XX_PADCONF(AM335X_PIN_GPMC_CSN2, PIN_INPUT_PULLUP, MUX_MODE2)	/* gpmc_csn2.mmc1_cmd */
			AM33XX_PADCONF(AM335X_PIN_GPMC_AD0, PIN_INPUT_PULLUP, MUX_MODE1)	/* gpmc_ad0.mmc1_dat0 */
			AM33XX_PADCONF(AM335X_PIN_GPMC_AD1, PIN_INPUT_PULLUP, MUX_MODE1)	/* gpmc_ad1.mmc1_dat1 */
			AM33XX_PADCONF(AM335X_PIN_GPMC_AD2, PIN_INPUT_PULLUP, MUX_MODE1)	/* gpmc_ad2.mmc1_dat2 */
			AM33XX_PADCONF(AM335X_PIN_GPMC_AD3, PIN_INPUT_PULLUP, MUX_MODE1)	/* gpmc_ad3.mmc1_dat3 */
			AM33XX_PADCONF(AM335X_PIN_GPMC_AD4, PIN_INPUT_PULLUP, MUX_MODE1)	/* gpmc_ad4.mmc1_dat4 */
			AM33XX_PADCONF(AM335X_PIN_GPMC_AD5, PIN_INPUT_PULLUP, MUX_MODE1)	/* gpmc_ad5.mmc1_dat5 */
			AM33XX_PADCONF(AM335X_PIN_GPMC_AD6, PIN_INPUT_PULLUP, MUX_MODE1)	/* gpmc_ad6.mmc1_dat6 */
			AM33XX_PADCONF(AM335X_PIN_GPMC_AD7, PIN_INPUT_PULLUP, MUX_MODE1)	/* gpmc_ad7.mmc1_dat7 */
		>;
	};
};

&mmc2 {
	pinctrl-names = "default";
	pinctrl-0 = <&emmc_pins>;
	vmmc-supply = <&vmmc_reg>;
	bus-width = <8>;
	non-removable;
	status = "disabled";
};

/* Ethernet */
&am33xx_pinmux {
	ethernet0_pins: pinmux_ethernet0 {
		pinctrl-single,pins = <
			AM33XX_PADCONF(AM335X_PIN_MII1_CRS, PIN_INPUT_PULLDOWN, MUX_MODE1)
			AM33XX_PADCONF(AM335X_PIN_MII1_RX_ER, PIN_INPUT_PULLDOWN, MUX_MODE1)
			AM33XX_PADCONF(AM335X_PIN_MII1_TX_EN, PIN_OUTPUT, MUX_MODE1)
			AM33XX_PADCONF(AM335X_PIN_MII1_TXD1, PIN_OUTPUT, MUX_MODE1)
			AM33XX_PADCONF(AM335X_PIN_MII1_TXD0, PIN_OUTPUT, MUX_MODE1)
			AM33XX_PADCONF(AM335X_PIN_MII1_RXD1, PIN_INPUT_PULLDOWN, MUX_MODE1)
			AM33XX_PADCONF(AM335X_PIN_MII1_RXD0, PIN_INPUT_PULLDOWN, MUX_MODE1)
			AM33XX_PADCONF(AM335X_PIN_RMII1_REF_CLK, PIN_INPUT_PULLDOWN, MUX_MODE0)
		>;
	};

	mdio_pins: pinmux_mdio {
		pinctrl-single,pins = <
			/* MDIO */
			AM33XX_PADCONF(AM335X_PIN_MDIO, PIN_INPUT_PULLUP | SLEWCTRL_FAST, MUX_MODE0)
			AM33XX_PADCONF(AM335X_PIN_MDC, PIN_OUTPUT_PULLUP, MUX_MODE0)
		>;
	};
};

&cpsw_emac0 {
	phy-handle = <&phy0>;
	phy-mode = "rmii";
	dual_emac_res_vlan = <1>;
};

&davinci_mdio {
	pinctrl-names = "default";
	pinctrl-0 = <&mdio_pins>;
	status = "okay";

	phy0: ethernet-phy@0 {
		reg = <0>;
	};
};

&mac {
	slaves = <1>;
	pinctrl-names = "default";
	pinctrl-0 = <&ethernet0_pins>;
	status = "okay";
};

/* I2C Busses */
&am33xx_pinmux {
	i2c0_pins: pinmux_i2c0 {
		pinctrl-single,pins = <
			AM33XX_PADCONF(AM335X_PIN_I2C0_SDA, PIN_INPUT, MUX_MODE0)
			AM33XX_PADCONF(AM335X_PIN_I2C0_SCL, PIN_INPUT, MUX_MODE0)
		>;
	};
};

&i2c0 {
	pinctrl-names = "default";
	pinctrl-0 = <&i2c0_pins>;
	clock-frequency = <400000>;
	status = "okay";

	tps: pmic@2d {
		reg = <0x2d>;
	};

	i2c_tmp102: temp@4b {
		compatible = "ti,tmp102";
		reg = <0x4b>;
		status = "disabled";
	};

	i2c_eeprom: eeprom@52 {
		compatible = "atmel,24c32";
		pagesize = <32>;
		reg = <0x52>;
		status = "disabled";
	};

	i2c_rtc: rtc@68 {
		compatible = "microcrystal,rv4162";
		reg = <0x68>;
		status = "disabled";
	};
};

/* NAND memory */
&am33xx_pinmux {
		nandflash_pins: pinmux_nandflash {
			pinctrl-single,pins = <
			AM33XX_PADCONF(AM335X_PIN_GPMC_AD0, PIN_INPUT_PULLUP, MUX_MODE0)
			AM33XX_PADCONF(AM335X_PIN_GPMC_AD1, PIN_INPUT_PULLUP, MUX_MODE0)
			AM33XX_PADCONF(AM335X_PIN_GPMC_AD2, PIN_INPUT_PULLUP, MUX_MODE0)
			AM33XX_PADCONF(AM335X_PIN_GPMC_AD3, PIN_INPUT_PULLUP, MUX_MODE0)
			AM33XX_PADCONF(AM335X_PIN_GPMC_AD4, PIN_INPUT_PULLUP, MUX_MODE0)
			AM33XX_PADCONF(AM335X_PIN_GPMC_AD5, PIN_INPUT_PULLUP, MUX_MODE0)
			AM33XX_PADCONF(AM335X_PIN_GPMC_AD6, PIN_INPUT_PULLUP, MUX_MODE0)
			AM33XX_PADCONF(AM335X_PIN_GPMC_AD7, PIN_INPUT_PULLUP, MUX_MODE0)
			AM33XX_PADCONF(AM335X_PIN_GPMC_WAIT0, PIN_INPUT_PULLUP, MUX_MODE0)
			AM33XX_PADCONF(AM335X_PIN_GPMC_CSN0, PIN_OUTPUT, MUX_MODE0)
			AM33XX_PADCONF(AM335X_PIN_GPMC_ADVN_ALE, PIN_OUTPUT, MUX_MODE0)
			AM33XX_PADCONF(AM335X_PIN_GPMC_OEN_REN, PIN_OUTPUT, MUX_MODE0)
			AM33XX_PADCONF(AM335X_PIN_GPMC_WEN, PIN_OUTPUT, MUX_MODE0)
			AM33XX_PADCONF(AM335X_PIN_GPMC_BEN0_CLE, PIN_OUTPUT, MUX_MODE0)
		>;
	};
};

&elm {
	status = "okay";
};

&gpmc {
	status = "disabled";
	pinctrl-names = "default";
	pinctrl-0 = <&nandflash_pins>;
	ranges = <0 0 0x08000000 0x1000000>;   /* CS0: NAND */
	nandflash: nand@0,0 {
		compatible = "ti,omap2-nand";
		reg = <0 0 4>; /* CS0, offset 0, IO size 4 */
		interrupt-parent = <&gpmc>;
		interrupts = <0 IRQ_TYPE_NONE>, /* fifoevent */
			     <1 IRQ_TYPE_NONE>;	/* termcount */
		rb-gpios = <&gpmc 0 GPIO_ACTIVE_HIGH>; /* gpmc_wait0 */
		nand-bus-width = <8>;
		ti,nand-ecc-opt = "bch8";
		gpmc,device-nand = "true";
		gpmc,device-width = <1>;
		gpmc,sync-clk-ps = <0>;
		gpmc,cs-on-ns = <0>;
		gpmc,cs-rd-off-ns = <30>;
		gpmc,cs-wr-off-ns = <30>;
		gpmc,adv-on-ns = <0>;
		gpmc,adv-rd-off-ns = <30>;
		gpmc,adv-wr-off-ns = <30>;
		gpmc,we-on-ns = <0>;
		gpmc,we-off-ns = <20>;
		gpmc,oe-on-ns = <10>;
		gpmc,oe-off-ns = <30>;
		gpmc,access-ns = <30>;
		gpmc,rd-cycle-ns = <30>;
		gpmc,wr-cycle-ns = <30>;
		gpmc,bus-turnaround-ns = <0>;
		gpmc,cycle2cycle-delay-ns = <50>;
		gpmc,cycle2cycle-diffcsen;
		gpmc,clk-activation-ns = <0>;
		gpmc,wr-access-ns = <30>;
		gpmc,wr-data-mux-bus-ns = <0>;

		ti,elm-id = <&elm>;

		#address-cells = <1>;
		#size-cells = <1>;
	};
};

/* Power */
#include "tps65910.dtsi"

&tps {
	vcc1-supply = <&vcc5v>;
	vcc2-supply = <&vcc5v>;
	vcc3-supply = <&vcc5v>;
	vcc4-supply = <&vcc5v>;
	vcc5-supply = <&vcc5v>;
	vcc6-supply = <&vcc5v>;
	vcc7-supply = <&vcc5v>;
	vccio-supply = <&vcc5v>;

	regulators {
		vrtc_reg: regulator@0 {
			regulator-always-on;
		};

		vio_reg: regulator@1 {
			regulator-always-on;
		};

		vdd1_reg: regulator@2 {
			/* VDD_MPU voltage limits 0.95V - 1.325V with +/-4% tolerance */
			regulator-name = "vdd_mpu";
			regulator-min-microvolt = <912500>;
			regulator-max-microvolt = <1378000>;
			regulator-boot-on;
			regulator-always-on;
		};

		vdd2_reg: regulator@3 {
			/* VDD_CORE voltage limits 0.95V - 1.1V with +/-4% tolerance */
			regulator-name = "vdd_core";
			regulator-min-microvolt = <912500>;
			regulator-max-microvolt = <1150000>;
			regulator-boot-on;
			regulator-always-on;
		};

		vdd3_reg: regulator@4 {
			regulator-always-on;
		};

		vdig1_reg: regulator@5 {
			regulator-name = "vdig1_1p8v";
			regulator-min-microvolt = <1800000>;
			regulator-max-microvolt = <1800000>;
		};

		vdig2_reg: regulator@6 {
			regulator-always-on;
		};

		vpll_reg: regulator@7 {
			regulator-always-on;
		};

		vdac_reg: regulator@8 {
			regulator-always-on;
		};

		vaux1_reg: regulator@9 {
			regulator-always-on;
		};

		vaux2_reg: regulator@10 {
			regulator-always-on;
		};

		vaux33_reg: regulator@11 {
			regulator-always-on;
		};

		vmmc_reg: regulator@12 {
			regulator-min-microvolt = <3300000>;
			regulator-max-microvolt = <3300000>;
			regulator-always-on;
		};
	};
};

/* SPI Busses */
&am33xx_pinmux {
	spi0_pins: pinmux_spi0 {
		pinctrl-single,pins = <
			AM33XX_PADCONF(AM335X_PIN_SPI0_SCLK, PIN_INPUT_PULLDOWN, MUX_MODE0)
			AM33XX_PADCONF(AM335X_PIN_SPI0_D0, PIN_INPUT_PULLDOWN, MUX_MODE0)
			AM33XX_PADCONF(AM335X_PIN_SPI0_D1, PIN_INPUT_PULLUP, MUX_MODE0)
			AM33XX_PADCONF(AM335X_PIN_SPI0_CS0, PIN_INPUT_PULLUP, MUX_MODE0)
		>;
	};
};

&spi0 {
	pinctrl-names = "default";
	pinctrl-0 = <&spi0_pins>;
	status = "okay";

	serial_flash: m25p80@0 {
		compatible = "jedec,spi-nor";
		spi-max-frequency = <48000000>;
		reg = <0x0>;
		m25p,fast-read;
		status = "disabled";
		#address-cells = <1>;
		#size-cells = <1>;
	};
};<|MERGE_RESOLUTION|>--- conflicted
+++ resolved
@@ -27,19 +27,6 @@
 		reg = <0x80000000 0x10000000>; /* 256 MB */
 	};
 
-<<<<<<< HEAD
-	regulators {
-		compatible = "simple-bus";
-
-		vcc5v: fixedregulator0 {
-			compatible = "regulator-fixed";
-			regulator-name = "vcc5v";
-			regulator-min-microvolt = <5000000>;
-			regulator-max-microvolt = <5000000>;
-			regulator-boot-on;
-			regulator-always-on;
-		};
-=======
 	vcc5v: fixedregulator0 {
 		compatible = "regulator-fixed";
 		regulator-name = "vcc5v";
@@ -47,7 +34,6 @@
 		regulator-max-microvolt = <5000000>;
 		regulator-boot-on;
 		regulator-always-on;
->>>>>>> 24b8d41d
 	};
 };
 
