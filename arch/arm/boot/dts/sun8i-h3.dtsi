--- conflicted
+++ resolved
@@ -40,17 +40,8 @@
  *     OTHER DEALINGS IN THE SOFTWARE.
  */
 
-<<<<<<< HEAD
-#include "skeleton.dtsi"
-
-#include <dt-bindings/clock/sun8i-h3-ccu.h>
-#include <dt-bindings/interrupt-controller/arm-gic.h>
-#include <dt-bindings/pinctrl/sun4i-a10.h>
-#include <dt-bindings/reset/sun8i-h3-ccu.h>
-=======
 #include "sunxi-h3-h5.dtsi"
 #include <dt-bindings/thermal/thermal.h>
->>>>>>> 24b8d41d
 
 / {
 	cpu0_opp_table: opp_table0 {
@@ -121,42 +112,6 @@
 		};
 	};
 
-<<<<<<< HEAD
-	timer {
-		compatible = "arm,armv7-timer";
-		interrupts = <GIC_PPI 13 (GIC_CPU_MASK_SIMPLE(4) | IRQ_TYPE_LEVEL_LOW)>,
-			     <GIC_PPI 14 (GIC_CPU_MASK_SIMPLE(4) | IRQ_TYPE_LEVEL_LOW)>,
-			     <GIC_PPI 11 (GIC_CPU_MASK_SIMPLE(4) | IRQ_TYPE_LEVEL_LOW)>,
-			     <GIC_PPI 10 (GIC_CPU_MASK_SIMPLE(4) | IRQ_TYPE_LEVEL_LOW)>;
-	};
-
-	clocks {
-		#address-cells = <1>;
-		#size-cells = <1>;
-		ranges;
-
-		osc24M: osc24M_clk {
-			#clock-cells = <0>;
-			compatible = "fixed-clock";
-			clock-frequency = <24000000>;
-			clock-output-names = "osc24M";
-		};
-
-		osc32k: osc32k_clk {
-			#clock-cells = <0>;
-			compatible = "fixed-clock";
-			clock-frequency = <32768>;
-			clock-output-names = "osc32k";
-		};
-
-		apb0: apb0_clk {
-			compatible = "fixed-factor-clock";
-			#clock-cells = <0>;
-			clock-div = <1>;
-			clock-mult = <1>;
-			clocks = <&osc24M>;
-			clock-output-names = "apb0";
-=======
 	gpu_opp_table: gpu-opp-table {
 		compatible = "operating-points-v2";
 
@@ -174,7 +129,6 @@
 
 		opp-576000000 {
 			opp-hz = /bits/ 64 <576000000>;
->>>>>>> 24b8d41d
 		};
 	};
 
@@ -196,242 +150,6 @@
 	};
 
 	soc {
-<<<<<<< HEAD
-		compatible = "simple-bus";
-		#address-cells = <1>;
-		#size-cells = <1>;
-		ranges;
-
-		dma: dma-controller@01c02000 {
-			compatible = "allwinner,sun8i-h3-dma";
-			reg = <0x01c02000 0x1000>;
-			interrupts = <GIC_SPI 50 IRQ_TYPE_LEVEL_HIGH>;
-			clocks = <&ccu CLK_BUS_DMA>;
-			resets = <&ccu RST_BUS_DMA>;
-			#dma-cells = <1>;
-		};
-
-		mmc0: mmc@01c0f000 {
-			compatible = "allwinner,sun7i-a20-mmc";
-			reg = <0x01c0f000 0x1000>;
-			clocks = <&ccu CLK_BUS_MMC0>,
-				 <&ccu CLK_MMC0>,
-				 <&ccu CLK_MMC0_OUTPUT>,
-				 <&ccu CLK_MMC0_SAMPLE>;
-			clock-names = "ahb",
-				      "mmc",
-				      "output",
-				      "sample";
-			resets = <&ccu RST_BUS_MMC0>;
-			reset-names = "ahb";
-			interrupts = <GIC_SPI 60 IRQ_TYPE_LEVEL_HIGH>;
-			status = "disabled";
-			#address-cells = <1>;
-			#size-cells = <0>;
-		};
-
-		mmc1: mmc@01c10000 {
-			compatible = "allwinner,sun7i-a20-mmc";
-			reg = <0x01c10000 0x1000>;
-			clocks = <&ccu CLK_BUS_MMC1>,
-				 <&ccu CLK_MMC1>,
-				 <&ccu CLK_MMC1_OUTPUT>,
-				 <&ccu CLK_MMC1_SAMPLE>;
-			clock-names = "ahb",
-				      "mmc",
-				      "output",
-				      "sample";
-			resets = <&ccu RST_BUS_MMC1>;
-			reset-names = "ahb";
-			interrupts = <GIC_SPI 61 IRQ_TYPE_LEVEL_HIGH>;
-			status = "disabled";
-			#address-cells = <1>;
-			#size-cells = <0>;
-		};
-
-		mmc2: mmc@01c11000 {
-			compatible = "allwinner,sun7i-a20-mmc";
-			reg = <0x01c11000 0x1000>;
-			clocks = <&ccu CLK_BUS_MMC2>,
-				 <&ccu CLK_MMC2>,
-				 <&ccu CLK_MMC2_OUTPUT>,
-				 <&ccu CLK_MMC2_SAMPLE>;
-			clock-names = "ahb",
-				      "mmc",
-				      "output",
-				      "sample";
-			resets = <&ccu RST_BUS_MMC2>;
-			reset-names = "ahb";
-			interrupts = <GIC_SPI 62 IRQ_TYPE_LEVEL_HIGH>;
-			status = "disabled";
-			#address-cells = <1>;
-			#size-cells = <0>;
-		};
-
-		usbphy: phy@01c19400 {
-			compatible = "allwinner,sun8i-h3-usb-phy";
-			reg = <0x01c19400 0x2c>,
-			      <0x01c1a800 0x4>,
-			      <0x01c1b800 0x4>,
-			      <0x01c1c800 0x4>,
-			      <0x01c1d800 0x4>;
-			reg-names = "phy_ctrl",
-				    "pmu0",
-				    "pmu1",
-				    "pmu2",
-				    "pmu3";
-			clocks = <&ccu CLK_USB_PHY0>,
-				 <&ccu CLK_USB_PHY1>,
-				 <&ccu CLK_USB_PHY2>,
-				 <&ccu CLK_USB_PHY3>;
-			clock-names = "usb0_phy",
-				      "usb1_phy",
-				      "usb2_phy",
-				      "usb3_phy";
-			resets = <&ccu RST_USB_PHY0>,
-				 <&ccu RST_USB_PHY1>,
-				 <&ccu RST_USB_PHY2>,
-				 <&ccu RST_USB_PHY3>;
-			reset-names = "usb0_reset",
-				      "usb1_reset",
-				      "usb2_reset",
-				      "usb3_reset";
-			status = "disabled";
-			#phy-cells = <1>;
-		};
-
-		ehci1: usb@01c1b000 {
-			compatible = "allwinner,sun8i-h3-ehci", "generic-ehci";
-			reg = <0x01c1b000 0x100>;
-			interrupts = <GIC_SPI 74 IRQ_TYPE_LEVEL_HIGH>;
-			clocks = <&ccu CLK_BUS_EHCI1>, <&ccu CLK_BUS_OHCI1>;
-			resets = <&ccu RST_BUS_EHCI1>, <&ccu RST_BUS_OHCI1>;
-			phys = <&usbphy 1>;
-			phy-names = "usb";
-			status = "disabled";
-		};
-
-		ohci1: usb@01c1b400 {
-			compatible = "allwinner,sun8i-h3-ohci", "generic-ohci";
-			reg = <0x01c1b400 0x100>;
-			interrupts = <GIC_SPI 75 IRQ_TYPE_LEVEL_HIGH>;
-			clocks = <&ccu CLK_BUS_EHCI1>, <&ccu CLK_BUS_OHCI1>,
-				 <&ccu CLK_USB_OHCI1>;
-			resets = <&ccu RST_BUS_EHCI1>, <&ccu RST_BUS_OHCI1>;
-			phys = <&usbphy 1>;
-			phy-names = "usb";
-			status = "disabled";
-		};
-
-		ehci2: usb@01c1c000 {
-			compatible = "allwinner,sun8i-h3-ehci", "generic-ehci";
-			reg = <0x01c1c000 0x100>;
-			interrupts = <GIC_SPI 76 IRQ_TYPE_LEVEL_HIGH>;
-			clocks = <&ccu CLK_BUS_EHCI2>, <&ccu CLK_BUS_OHCI2>;
-			resets = <&ccu RST_BUS_EHCI2>, <&ccu RST_BUS_OHCI2>;
-			phys = <&usbphy 2>;
-			phy-names = "usb";
-			status = "disabled";
-		};
-
-		ohci2: usb@01c1c400 {
-			compatible = "allwinner,sun8i-h3-ohci", "generic-ohci";
-			reg = <0x01c1c400 0x100>;
-			interrupts = <GIC_SPI 77 IRQ_TYPE_LEVEL_HIGH>;
-			clocks = <&ccu CLK_BUS_EHCI2>, <&ccu CLK_BUS_OHCI2>,
-				 <&ccu CLK_USB_OHCI2>;
-			resets = <&ccu RST_BUS_EHCI2>, <&ccu RST_BUS_OHCI2>;
-			phys = <&usbphy 2>;
-			phy-names = "usb";
-			status = "disabled";
-		};
-
-		ehci3: usb@01c1d000 {
-			compatible = "allwinner,sun8i-h3-ehci", "generic-ehci";
-			reg = <0x01c1d000 0x100>;
-			interrupts = <GIC_SPI 78 IRQ_TYPE_LEVEL_HIGH>;
-			clocks = <&ccu CLK_BUS_EHCI3>, <&ccu CLK_BUS_OHCI3>;
-			resets = <&ccu RST_BUS_EHCI3>, <&ccu RST_BUS_OHCI3>;
-			phys = <&usbphy 3>;
-			phy-names = "usb";
-			status = "disabled";
-		};
-
-		ohci3: usb@01c1d400 {
-			compatible = "allwinner,sun8i-h3-ohci", "generic-ohci";
-			reg = <0x01c1d400 0x100>;
-			interrupts = <GIC_SPI 79 IRQ_TYPE_LEVEL_HIGH>;
-			clocks = <&ccu CLK_BUS_EHCI3>, <&ccu CLK_BUS_OHCI3>,
-				 <&ccu CLK_USB_OHCI3>;
-			resets = <&ccu RST_BUS_EHCI3>, <&ccu RST_BUS_OHCI3>;
-			phys = <&usbphy 3>;
-			phy-names = "usb";
-			status = "disabled";
-		};
-
-		ccu: clock@01c20000 {
-			compatible = "allwinner,sun8i-h3-ccu";
-			reg = <0x01c20000 0x400>;
-			clocks = <&osc24M>, <&osc32k>;
-			clock-names = "hosc", "losc";
-			#clock-cells = <1>;
-			#reset-cells = <1>;
-		};
-
-		pio: pinctrl@01c20800 {
-			compatible = "allwinner,sun8i-h3-pinctrl";
-			reg = <0x01c20800 0x400>;
-			interrupts = <GIC_SPI 11 IRQ_TYPE_LEVEL_HIGH>,
-				     <GIC_SPI 17 IRQ_TYPE_LEVEL_HIGH>;
-			clocks = <&ccu CLK_BUS_PIO>;
-			gpio-controller;
-			#gpio-cells = <3>;
-			interrupt-controller;
-			#interrupt-cells = <3>;
-
-			i2c0_pins: i2c0 {
-				allwinner,pins = "PA11", "PA12";
-				allwinner,function = "i2c0";
-				allwinner,drive = <SUN4I_PINCTRL_10_MA>;
-				allwinner,pull = <SUN4I_PINCTRL_NO_PULL>;
-			};
-
-			i2c1_pins: i2c1 {
-				allwinner,pins = "PA18", "PA19";
-				allwinner,function = "i2c1";
-				allwinner,drive = <SUN4I_PINCTRL_10_MA>;
-				allwinner,pull = <SUN4I_PINCTRL_NO_PULL>;
-			};
-
-			i2c2_pins: i2c2 {
-				allwinner,pins = "PE12", "PE13";
-				allwinner,function = "i2c2";
-				allwinner,drive = <SUN4I_PINCTRL_10_MA>;
-				allwinner,pull = <SUN4I_PINCTRL_NO_PULL>;
-			};
-
-			mmc0_pins_a: mmc0@0 {
-				allwinner,pins = "PF0", "PF1", "PF2", "PF3",
-						 "PF4", "PF5";
-				allwinner,function = "mmc0";
-				allwinner,drive = <SUN4I_PINCTRL_30_MA>;
-				allwinner,pull = <SUN4I_PINCTRL_NO_PULL>;
-			};
-
-			mmc0_cd_pin: mmc0_cd_pin@0 {
-				allwinner,pins = "PF6";
-				allwinner,function = "gpio_in";
-				allwinner,drive = <SUN4I_PINCTRL_10_MA>;
-				allwinner,pull = <SUN4I_PINCTRL_PULL_UP>;
-			};
-
-			mmc1_pins_a: mmc1@0 {
-				allwinner,pins = "PG0", "PG1", "PG2", "PG3",
-						 "PG4", "PG5";
-				allwinner,function = "mmc1";
-				allwinner,drive = <SUN4I_PINCTRL_30_MA>;
-				allwinner,pull = <SUN4I_PINCTRL_NO_PULL>;
-=======
 		deinterlace: deinterlace@1400000 {
 			compatible = "allwinner,sun8i-h3-deinterlace";
 			reg = <0x01400000 0x20000>;
@@ -464,192 +182,9 @@
 						     "allwinner,sun4i-a10-sram-c1";
 					reg = <0x000000 0x80000>;
 				};
->>>>>>> 24b8d41d
 			};
-
-<<<<<<< HEAD
-			mmc2_8bit_pins: mmc2_8bit {
-				allwinner,pins = "PC5", "PC6", "PC8",
-						 "PC9", "PC10", "PC11",
-						 "PC12", "PC13", "PC14",
-						 "PC15", "PC16";
-				allwinner,function = "mmc2";
-				allwinner,drive = <SUN4I_PINCTRL_30_MA>;
-				allwinner,pull = <SUN4I_PINCTRL_NO_PULL>;
-			};
-
-			uart0_pins_a: uart0@0 {
-				allwinner,pins = "PA4", "PA5";
-				allwinner,function = "uart0";
-				allwinner,drive = <SUN4I_PINCTRL_10_MA>;
-				allwinner,pull = <SUN4I_PINCTRL_NO_PULL>;
-			};
-
-			uart1_pins: uart1 {
-				allwinner,pins = "PG6", "PG7";
-				allwinner,function = "uart1";
-				allwinner,drive = <SUN4I_PINCTRL_10_MA>;
-				allwinner,pull = <SUN4I_PINCTRL_NO_PULL>;
-			};
-
-			uart1_rts_cts_pins: uart1_rts_cts {
-				allwinner,pins = "PG8", "PG9";
-				allwinner,function = "uart1";
-				allwinner,drive = <SUN4I_PINCTRL_10_MA>;
-				allwinner,pull = <SUN4I_PINCTRL_NO_PULL>;
-			};
-
-			uart2_pins: uart2 {
-				allwinner,pins = "PA0", "PA1";
-				allwinner,function = "uart2";
-				allwinner,drive = <SUN4I_PINCTRL_10_MA>;
-				allwinner,pull = <SUN4I_PINCTRL_NO_PULL>;
-			};
-
-			uart3_pins: uart3 {
-				allwinner,pins = "PA13", "PA14";
-				allwinner,function = "uart3";
-				allwinner,drive = <SUN4I_PINCTRL_10_MA>;
-				allwinner,pull = <SUN4I_PINCTRL_NO_PULL>;
-			};
-		};
-
-		timer@01c20c00 {
-			compatible = "allwinner,sun4i-a10-timer";
-			reg = <0x01c20c00 0xa0>;
-			interrupts = <GIC_SPI 18 IRQ_TYPE_LEVEL_HIGH>,
-				     <GIC_SPI 19 IRQ_TYPE_LEVEL_HIGH>;
-			clocks = <&osc24M>;
-		};
-
-		wdt0: watchdog@01c20ca0 {
-			compatible = "allwinner,sun6i-a31-wdt";
-			reg = <0x01c20ca0 0x20>;
-			interrupts = <GIC_SPI 25 IRQ_TYPE_LEVEL_HIGH>;
-		};
-
-		pwm: pwm@01c21400 {
-			compatible = "allwinner,sun8i-h3-pwm";
-			reg = <0x01c21400 0x8>;
-			clocks = <&osc24M>;
-			#pwm-cells = <3>;
-			status = "disabled";
-		};
-
-		uart0: serial@01c28000 {
-			compatible = "snps,dw-apb-uart";
-			reg = <0x01c28000 0x400>;
-			interrupts = <GIC_SPI 0 IRQ_TYPE_LEVEL_HIGH>;
-			reg-shift = <2>;
-			reg-io-width = <4>;
-			clocks = <&ccu CLK_BUS_UART0>;
-			resets = <&ccu RST_BUS_UART0>;
-			dmas = <&dma 6>, <&dma 6>;
-			dma-names = "rx", "tx";
-			status = "disabled";
-		};
-
-		uart1: serial@01c28400 {
-			compatible = "snps,dw-apb-uart";
-			reg = <0x01c28400 0x400>;
-			interrupts = <GIC_SPI 1 IRQ_TYPE_LEVEL_HIGH>;
-			reg-shift = <2>;
-			reg-io-width = <4>;
-			clocks = <&ccu CLK_BUS_UART1>;
-			resets = <&ccu RST_BUS_UART1>;
-			dmas = <&dma 7>, <&dma 7>;
-			dma-names = "rx", "tx";
-			status = "disabled";
-		};
-
-		uart2: serial@01c28800 {
-			compatible = "snps,dw-apb-uart";
-			reg = <0x01c28800 0x400>;
-			interrupts = <GIC_SPI 2 IRQ_TYPE_LEVEL_HIGH>;
-			reg-shift = <2>;
-			reg-io-width = <4>;
-			clocks = <&ccu CLK_BUS_UART2>;
-			resets = <&ccu RST_BUS_UART2>;
-			dmas = <&dma 8>, <&dma 8>;
-			dma-names = "rx", "tx";
-			status = "disabled";
-		};
-
-		uart3: serial@01c28c00 {
-			compatible = "snps,dw-apb-uart";
-			reg = <0x01c28c00 0x400>;
-			interrupts = <GIC_SPI 3 IRQ_TYPE_LEVEL_HIGH>;
-			reg-shift = <2>;
-			reg-io-width = <4>;
-			clocks = <&ccu CLK_BUS_UART3>;
-			resets = <&ccu RST_BUS_UART3>;
-			dmas = <&dma 9>, <&dma 9>;
-			dma-names = "rx", "tx";
-			status = "disabled";
-		};
-
-		i2c0: i2c@01c2ac00 {
-			compatible = "allwinner,sun6i-a31-i2c";
-			reg = <0x01c2ac00 0x400>;
-			interrupts = <GIC_SPI 6 IRQ_TYPE_LEVEL_HIGH>;
-			clocks = <&ccu CLK_BUS_I2C0>;
-			resets = <&ccu RST_BUS_I2C0>;
-			pinctrl-names = "default";
-			pinctrl-0 = <&i2c0_pins>;
-			status = "disabled";
-			#address-cells = <1>;
-			#size-cells = <0>;
-		};
-
-		i2c1: i2c@01c2b000 {
-			compatible = "allwinner,sun6i-a31-i2c";
-			reg = <0x01c2b000 0x400>;
-			interrupts = <GIC_SPI 7 IRQ_TYPE_LEVEL_HIGH>;
-			clocks = <&ccu CLK_BUS_I2C1>;
-			resets = <&ccu RST_BUS_I2C1>;
-			pinctrl-names = "default";
-			pinctrl-0 = <&i2c1_pins>;
-			status = "disabled";
-			#address-cells = <1>;
-			#size-cells = <0>;
-		};
-
-		i2c2: i2c@01c2b400 {
-			compatible = "allwinner,sun6i-a31-i2c";
-			reg = <0x01c2b000 0x400>;
-			interrupts = <GIC_SPI 8 IRQ_TYPE_LEVEL_HIGH>;
-			clocks = <&ccu CLK_BUS_I2C2>;
-			resets = <&ccu RST_BUS_I2C2>;
-			pinctrl-names = "default";
-			pinctrl-0 = <&i2c2_pins>;
-			status = "disabled";
-			#address-cells = <1>;
-			#size-cells = <0>;
-		};
-
-		gic: interrupt-controller@01c81000 {
-			compatible = "arm,cortex-a7-gic", "arm,cortex-a15-gic";
-			reg = <0x01c81000 0x1000>,
-			      <0x01c82000 0x1000>,
-			      <0x01c84000 0x2000>,
-			      <0x01c86000 0x2000>;
-			interrupt-controller;
-			#interrupt-cells = <3>;
-			interrupts = <GIC_PPI 9 (GIC_CPU_MASK_SIMPLE(4) | IRQ_TYPE_LEVEL_HIGH)>;
-		};
-
-		rtc: rtc@01f00000 {
-			compatible = "allwinner,sun6i-a31-rtc";
-			reg = <0x01f00000 0x54>;
-			interrupts = <GIC_SPI 40 IRQ_TYPE_LEVEL_HIGH>,
-				     <GIC_SPI 41 IRQ_TYPE_LEVEL_HIGH>;
-		};
-
-		apb0_reset: reset@01f014b0 {
-			reg = <0x01f014b0 0x4>;
-			compatible = "allwinner,sun6i-a31-clock-reset";
-			#reset-cells = <1>;
-=======
+		};
+
 		video-codec@1c0e000 {
 			compatible = "allwinner,sun8i-h3-video-engine";
 			reg = <0x01c0e000 0x1000>;
@@ -703,7 +238,6 @@
 			nvmem-cells = <&ths_calibration>;
 			nvmem-cell-names = "calibration";
 			#thermal-sensor-cells = <0>;
->>>>>>> 24b8d41d
 		};
 	};
 
