// SPDX-License-Identifier: GPL-2.0
/*
 * Insignal's Exynos4412 based Origen board device tree source
 *
 * Copyright (c) 2012-2013 Samsung Electronics Co., Ltd.
 *		http://www.samsung.com
 *
 * Device tree source file for Insignal's Origen board which is based on
 * Samsung's Exynos4412 SoC.
 */

/dts-v1/;
#include "exynos4412.dtsi"
#include <dt-bindings/clock/samsung,s2mps11.h>
#include <dt-bindings/gpio/gpio.h>
#include <dt-bindings/input/input.h>
#include "exynos-mfc-reserved-memory.dtsi"

/ {
	model = "Insignal Origen evaluation board based on Exynos4412";
	compatible = "insignal,origen4412", "samsung,exynos4412", "samsung,exynos4";

	memory@40000000 {
		device_type = "memory";
		reg = <0x40000000 0x40000000>;
	};

	chosen {
		stdout-path = "serial2:115200n8";
	};

	firmware@203f000 {
		compatible = "samsung,secure-firmware";
		reg = <0x0203F000 0x1000>;
	};

	mmc_reg: regulator-0 {
		compatible = "regulator-fixed";
		regulator-name = "VMEM_VDD_2.8V";
		regulator-min-microvolt = <2800000>;
		regulator-max-microvolt = <2800000>;
		gpio = <&gpx1 1 GPIO_ACTIVE_HIGH>;
		enable-active-high;
	};

	display-timings {
		native-mode = <&timing0>;
		timing0: timing {
			clock-frequency = <47500000>;
			hactive = <1024>;
			vactive = <600>;
			hfront-porch = <64>;
			hback-porch = <16>;
			hsync-len = <48>;
			vback-porch = <64>;
			vfront-porch = <16>;
			vsync-len = <3>;
		};
	};

	fixed-rate-clocks {
		xxti {
			compatible = "samsung,clock-xxti";
			clock-frequency = <0>;
		};

		xusbxti {
			compatible = "samsung,clock-xusbxti";
			clock-frequency = <24000000>;
		};
	};
};

&cpu0 {
	cpu0-supply = <&buck2_reg>;
};

<<<<<<< HEAD
=======
&cpu_thermal {
	cooling-maps {
		cooling_map0: map0 {
			/* Corresponds to 800MHz at freq_table */
			cooling-device = <&cpu0 7 7>, <&cpu1 7 7>,
					 <&cpu2 7 7>, <&cpu3 7 7>;
		};
		cooling_map1: map1 {
			/* Corresponds to 200MHz at freq_table */
			cooling-device = <&cpu0 13 13>, <&cpu1 13 13>,
					 <&cpu2 13 13>, <&cpu3 13 13>;
		};
	};
};

>>>>>>> 24b8d41d
&exynos_usbphy {
	status = "okay";
};

&ehci {
	samsung,vbus-gpio = <&gpx3 5 1>;
	status = "okay";
<<<<<<< HEAD

	port@1{
		status = "okay";
	};
	port@2 {
		status = "okay";
	};
=======
	phys = <&exynos_usbphy 2>, <&exynos_usbphy 3>;
	phy-names = "hsic0", "hsic1";
>>>>>>> 24b8d41d
};

&fimd {
	pinctrl-0 = <&lcd_clk &lcd_data24 &pwm1_out>;
	pinctrl-names = "default";
	status = "okay";
};

&i2c_0 {
	#address-cells = <1>;
	#size-cells = <0>;
	samsung,i2c-sda-delay = <100>;
	samsung,i2c-max-bus-freq = <20000>;
	pinctrl-0 = <&i2c0_bus>;
	pinctrl-names = "default";
	status = "okay";

	s5m8767_pmic@66 {
		compatible = "samsung,s5m8767-pmic";
		reg = <0x66>;

		s5m8767,pmic-buck-default-dvs-idx = <3>;

		s5m8767,pmic-buck-dvs-gpios = <&gpx2 3 GPIO_ACTIVE_HIGH>,
						 <&gpx2 4 GPIO_ACTIVE_HIGH>,
						 <&gpx2 5 GPIO_ACTIVE_HIGH>;

		s5m8767,pmic-buck-ds-gpios = <&gpm3 5 GPIO_ACTIVE_HIGH>,
						<&gpm3 6 GPIO_ACTIVE_HIGH>,
						<&gpm3 7 GPIO_ACTIVE_HIGH>;

		s5m8767,pmic-buck2-dvs-voltage = <1250000>, <1200000>,
						 <1200000>, <1200000>,
						 <1200000>, <1200000>,
						 <1200000>, <1200000>;

		s5m8767,pmic-buck3-dvs-voltage = <1100000>, <1100000>,
						 <1100000>, <1100000>,
						 <1100000>, <1100000>,
						 <1100000>, <1100000>;

		s5m8767,pmic-buck4-dvs-voltage = <1200000>, <1200000>,
						 <1200000>, <1200000>,
						 <1200000>, <1200000>,
						 <1200000>, <1200000>;

		s5m8767_osc: clocks {
			compatible = "samsung,s5m8767-clk";
			#clock-cells = <1>;
			clock-output-names = "s5m8767_ap", "s5m8767_cp",
					     "s5m8767_bt";
		};

		regulators {
			ldo1_reg: LDO1 {
				regulator-name = "VDD_ALIVE";
				regulator-min-microvolt = <1100000>;
				regulator-max-microvolt = <1100000>;
				regulator-always-on;
				regulator-boot-on;
				op_mode = <1>; /* Normal Mode */
			};

			ldo2_reg: LDO2 {
				regulator-name = "VDDQ_M12";
				regulator-min-microvolt = <1200000>;
				regulator-max-microvolt = <1200000>;
				regulator-always-on;
				op_mode = <1>; /* Normal Mode */
			};

			ldo3_reg: LDO3 {
				regulator-name = "VDDIOAP_18";
				regulator-min-microvolt = <1800000>;
				regulator-max-microvolt = <1800000>;
				regulator-always-on;
				op_mode = <1>; /* Normal Mode */
			};

			ldo4_reg: LDO4 {
				regulator-name = "VDDQ_PRE";
				regulator-min-microvolt = <1800000>;
				regulator-max-microvolt = <1800000>;
				regulator-always-on;
				op_mode = <1>; /* Normal Mode */
			};

			ldo5_reg: LDO5 {
				regulator-name = "VDD18_2M";
				regulator-min-microvolt = <1800000>;
				regulator-max-microvolt = <1800000>;
				regulator-always-on;
				op_mode = <1>; /* Normal Mode */
			};

			ldo6_reg: LDO6 {
				regulator-name = "VDD10_MPLL";
				regulator-min-microvolt = <1000000>;
				regulator-max-microvolt = <1000000>;
				regulator-always-on;
				op_mode = <1>; /* Normal Mode */
			};

			ldo7_reg: LDO7 {
				regulator-name = "VDD10_XPLL";
				regulator-min-microvolt = <1000000>;
				regulator-max-microvolt = <1000000>;
				regulator-always-on;
				op_mode = <1>; /* Normal Mode */
			};

			ldo8_reg: LDO8 {
				regulator-name = "VDD10_MIPI";
				regulator-min-microvolt = <1000000>;
				regulator-max-microvolt = <1000000>;
				regulator-always-on;
				op_mode = <1>; /* Normal Mode */
			};

			ldo9_reg: LDO9 {
				regulator-name = "VDD33_LCD";
				regulator-min-microvolt = <3300000>;
				regulator-max-microvolt = <3300000>;
				regulator-always-on;
				op_mode = <1>; /* Normal Mode */
			};

			ldo10_reg: LDO10 {
				regulator-name = "VDD18_MIPI";
				regulator-min-microvolt = <1800000>;
				regulator-max-microvolt = <1800000>;
				regulator-always-on;
				op_mode = <1>; /* Normal Mode */
			};

			ldo11_reg: LDO11 {
				regulator-name = "VDD18_ABB1";
				regulator-min-microvolt = <1800000>;
				regulator-max-microvolt = <1800000>;
				regulator-always-on;
				op_mode = <1>; /* Normal Mode */
			};

			ldo12_reg: LDO12 {
				regulator-name = "VDD33_UOTG";
				regulator-min-microvolt = <3300000>;
				regulator-max-microvolt = <3300000>;
				regulator-always-on;
				op_mode = <1>; /* Normal Mode */
			};

			ldo13_reg: LDO13 {
				regulator-name = "VDDIOPERI_18";
				regulator-min-microvolt = <1800000>;
				regulator-max-microvolt = <1800000>;
				regulator-always-on;
				op_mode = <1>; /* Normal Mode */
			};

			ldo14_reg: LDO14 {
				regulator-name = "VDD18_ABB02";
				regulator-min-microvolt = <1800000>;
				regulator-max-microvolt = <1800000>;
				regulator-always-on;
				op_mode = <1>; /* Normal Mode */
			};

			ldo15_reg: LDO15 {
				regulator-name = "VDD10_USH";
				regulator-min-microvolt = <1000000>;
				regulator-max-microvolt = <1000000>;
				regulator-always-on;
				op_mode = <1>; /* Normal Mode */
			};

			ldo16_reg: LDO16 {
				regulator-name = "VDD18_HSIC";
				regulator-min-microvolt = <1800000>;
				regulator-max-microvolt = <1800000>;
				regulator-always-on;
				op_mode = <1>; /* Normal Mode */
			};

			ldo17_reg: LDO17 {
				regulator-name = "VDDIOAP_MMC012_28";
				regulator-min-microvolt = <2800000>;
				regulator-max-microvolt = <2800000>;
				regulator-always-on;
				op_mode = <1>; /* Normal Mode */
			};

			ldo18_reg: LDO18 {
				regulator-name = "VDDIOPERI_28";
				regulator-min-microvolt = <2800000>;
				regulator-max-microvolt = <2800000>;
				regulator-always-on;
				op_mode = <1>; /* Normal Mode */
			};

			ldo19_reg: LDO19 {
				regulator-name = "DVDD25";
				regulator-min-microvolt = <2500000>;
				regulator-max-microvolt = <2500000>;
				regulator-always-on;
				op_mode = <1>; /* Normal Mode */
			};

			ldo20_reg: LDO20 {
				regulator-name = "VDD28_CAM";
				regulator-min-microvolt = <2800000>;
				regulator-max-microvolt = <2800000>;
				regulator-always-on;
				op_mode = <1>; /* Normal Mode */
			};

			ldo21_reg: LDO21 {
				regulator-name = "VDD28_AF";
				regulator-min-microvolt = <2800000>;
				regulator-max-microvolt = <2800000>;
				regulator-always-on;
				op_mode = <1>; /* Normal Mode */
			};

			ldo22_reg: LDO22 {
				regulator-name = "VDDA28_2M";
				regulator-min-microvolt = <2800000>;
				regulator-max-microvolt = <2800000>;
				regulator-always-on;
				op_mode = <1>; /* Normal Mode */
			};

			ldo23_reg: LDO23 {
				regulator-name = "VDD28_TF";
				regulator-min-microvolt = <2800000>;
				regulator-max-microvolt = <2800000>;
				regulator-always-on;
				op_mode = <1>; /* Normal Mode */
			};

			ldo24_reg: LDO24 {
				regulator-name = "VDD33_A31";
				regulator-min-microvolt = <3300000>;
				regulator-max-microvolt = <3300000>;
				regulator-always-on;
				op_mode = <1>; /* Normal Mode */
			};

			ldo25_reg: LDO25 {
				regulator-name = "VDD18_CAM";
				regulator-min-microvolt = <1800000>;
				regulator-max-microvolt = <1800000>;
				regulator-always-on;
				op_mode = <1>; /* Normal Mode */
			};

			ldo26_reg: LDO26 {
				regulator-name = "VDD18_A31";
				regulator-min-microvolt = <1800000>;
				regulator-max-microvolt = <1800000>;
				regulator-always-on;
				op_mode = <1>; /* Normal Mode */
			};

			ldo27_reg: LDO27 {
				regulator-name = "GPS_1V8";
				regulator-min-microvolt = <1800000>;
				regulator-max-microvolt = <1800000>;
				regulator-always-on;
				op_mode = <1>; /* Normal Mode */
			};

			ldo28_reg: LDO28 {
				regulator-name = "DVDD12";
				regulator-min-microvolt = <1200000>;
				regulator-max-microvolt = <1200000>;
				regulator-always-on;
				op_mode = <1>; /* Normal Mode */
			};

			buck1_reg: BUCK1 {
				regulator-name = "VDD_MIF";
				regulator-min-microvolt = <950000>;
				regulator-max-microvolt	= <1100000>;
				regulator-always-on;
				regulator-boot-on;
				op_mode = <1>; /* Normal Mode */
			};

			buck2_reg: BUCK2 {
				regulator-name = "VDD_ARM";
				regulator-min-microvolt = <900000>;
				regulator-max-microvolt	= <1350000>;
				regulator-always-on;
				regulator-boot-on;
				op_mode = <1>; /* Normal Mode */
			};

			buck3_reg: BUCK3 {
				regulator-name = "VDD_INT";
				regulator-min-microvolt = <900000>;
				regulator-max-microvolt	= <1200000>;
				regulator-always-on;
				regulator-boot-on;
				op_mode = <1>; /* Normal Mode */
			};

			buck4_reg: BUCK4 {
				regulator-name = "VDD_G3D";
				regulator-min-microvolt = <750000>;
				regulator-max-microvolt	= <1500000>;
				regulator-always-on;
				regulator-boot-on;
				op_mode = <1>; /* Normal Mode */
			};

			buck5_reg: BUCK5 {
				regulator-name = "VDD_M12";
				regulator-min-microvolt = <750000>;
				regulator-max-microvolt	= <1500000>;
				regulator-always-on;
				regulator-boot-on;
				op_mode = <1>; /* Normal Mode */
			};

			buck6_reg: BUCK6 {
				regulator-name = "VDD12_5M";
				regulator-min-microvolt = <750000>;
				regulator-max-microvolt	= <1500000>;
				regulator-always-on;
				regulator-boot-on;
				op_mode = <1>; /* Normal Mode */
			};

			buck9_reg: BUCK9 {
				regulator-name = "VDDF28_EMMC";
				regulator-min-microvolt = <750000>;
				regulator-max-microvolt	= <3000000>;
				regulator-always-on;
				regulator-boot-on;
				op_mode = <1>; /* Normal Mode */
			};
		};
	};
};

&keypad {
	samsung,keypad-num-rows = <3>;
	samsung,keypad-num-columns = <2>;
	linux,keypad-no-autorepeat;
	wakeup-source;
	pinctrl-0 = <&keypad_rows &keypad_cols>;
	pinctrl-names = "default";
	status = "okay";

	key_home {
		keypad,row = <0>;
		keypad,column = <0>;
		linux,code = <KEY_HOME>;
	};

	key_down {
		keypad,row = <0>;
		keypad,column = <1>;
		linux,code = <KEY_DOWN>;
	};

	key_up {
		keypad,row = <1>;
		keypad,column = <0>;
		linux,code = <KEY_UP>;
	};

	key_menu {
		keypad,row = <1>;
		keypad,column = <1>;
		linux,code = <KEY_MENU>;
	};

	key_back {
		keypad,row = <2>;
		keypad,column = <0>;
		linux,code = <KEY_BACK>;
	};

	key_enter {
		keypad,row = <2>;
		keypad,column = <1>;
		linux,code = <KEY_ENTER>;
	};
};

&mshc_0 {
	pinctrl-0 = <&sd4_clk &sd4_cmd &sd4_bus4 &sd4_bus8>;
	pinctrl-names = "default";
	status = "okay";

	broken-cd;
	card-detect-delay = <200>;
	samsung,dw-mshc-ciu-div = <3>;
	samsung,dw-mshc-sdr-timing = <2 3>;
	samsung,dw-mshc-ddr-timing = <1 2>;
	bus-width = <8>;
	cap-mmc-highspeed;
};

&pinctrl_1 {
	keypad_rows: keypad-rows {
		samsung,pins = "gpx2-0", "gpx2-1", "gpx2-2";
		samsung,pin-function = <EXYNOS_PIN_FUNC_3>;
		samsung,pin-pud = <EXYNOS_PIN_PULL_UP>;
		samsung,pin-drv = <EXYNOS4_PIN_DRV_LV1>;
	};

	keypad_cols: keypad-cols {
		samsung,pins = "gpx1-0", "gpx1-1";
		samsung,pin-function = <EXYNOS_PIN_FUNC_3>;
		samsung,pin-pud = <EXYNOS_PIN_PULL_NONE>;
		samsung,pin-drv = <EXYNOS4_PIN_DRV_LV1>;
	};
};

&rtc {
	status = "okay";
	clocks = <&clock CLK_RTC>, <&s5m8767_osc S2MPS11_CLK_AP>;
	clock-names = "rtc", "rtc_src";
};

&sdhci_2 {
	bus-width = <4>;
	pinctrl-0 = <&sd2_clk &sd2_cmd &sd2_bus4 &sd2_cd>;
	pinctrl-names = "default";
	vmmc-supply = <&mmc_reg>;
	status = "okay";
};

&serial_0 {
	status = "okay";
};

&serial_1 {
	status = "okay";
};

&serial_2 {
	status = "okay";
};

&serial_3 {
	status = "okay";
};<|MERGE_RESOLUTION|>--- conflicted
+++ resolved
@@ -75,8 +75,6 @@
 	cpu0-supply = <&buck2_reg>;
 };
 
-<<<<<<< HEAD
-=======
 &cpu_thermal {
 	cooling-maps {
 		cooling_map0: map0 {
@@ -92,7 +90,6 @@
 	};
 };
 
->>>>>>> 24b8d41d
 &exynos_usbphy {
 	status = "okay";
 };
@@ -100,18 +97,8 @@
 &ehci {
 	samsung,vbus-gpio = <&gpx3 5 1>;
 	status = "okay";
-<<<<<<< HEAD
-
-	port@1{
-		status = "okay";
-	};
-	port@2 {
-		status = "okay";
-	};
-=======
 	phys = <&exynos_usbphy 2>, <&exynos_usbphy 3>;
 	phy-names = "hsic0", "hsic1";
->>>>>>> 24b8d41d
 };
 
 &fimd {
