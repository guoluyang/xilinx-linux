--- conflicted
+++ resolved
@@ -13,8 +13,6 @@
 	model = "TI AM3517 EVM (AM3517/05 TMDSEVM3517)";
 	compatible = "ti,am3517-evm", "ti,am3517", "ti,omap3";
 
-<<<<<<< HEAD
-=======
 	aliases {
 		display0 = &lcd0;
 	};
@@ -23,7 +21,6 @@
 		stdout-path = &uart3;
 	};
 
->>>>>>> 24b8d41d
 	memory@80000000 {
 		device_type = "memory";
 		reg = <0x80000000 0x10000000>; /* 256 MB */
