/*
 * Copyright 2014 Gateworks Corporation
 *
 * This file is dual-licensed: you can use it either under the terms
 * of the GPL or the X11 license, at your option. Note that this dual
 * licensing only applies to this file, and not this project as a
 * whole.
 *
 *  a) This file is free software; you can redistribute it and/or
 *     modify it under the terms of the GNU General Public License as
 *     published by the Free Software Foundation; either version 2 of
 *     the License, or (at your option) any later version.
 *
 *     This file is distributed in the hope that it will be useful,
 *     but WITHOUT ANY WARRANTY; without even the implied warranty of
 *     MERCHANTABILITY or FITNESS FOR A PARTICULAR PURPOSE.  See the
 *     GNU General Public License for more details.
 *
 *     You should have received a copy of the GNU General Public
 *     License along with this file; if not, write to the Free
 *     Software Foundation, Inc., 51 Franklin St, Fifth Floor, Boston,
 *     MA 02110-1301 USA
 *
 * Or, alternatively,
 *
 *  b) Permission is hereby granted, free of charge, to any person
 *     obtaining a copy of this software and associated documentation
 *     files (the "Software"), to deal in the Software without
 *     restriction, including without limitation the rights to use,
 *     copy, modify, merge, publish, distribute, sublicense, and/or
 *     sell copies of the Software, and to permit persons to whom the
 *     Software is furnished to do so, subject to the following
 *     conditions:
 *
 *     The above copyright notice and this permission notice shall be
 *     included in all copies or substantial portions of the Software.
 *
 *     THE SOFTWARE IS PROVIDED "AS IS", WITHOUT WARRANTY OF ANY KIND,
 *     EXPRESS OR IMPLIED, INCLUDING BUT NOT LIMITED TO THE WARRANTIES
 *     OF MERCHANTABILITY, FITNESS FOR A PARTICULAR PURPOSE AND
 *     NONINFRINGEMENT. IN NO EVENT SHALL THE AUTHORS OR COPYRIGHT
 *     HOLDERS BE LIABLE FOR ANY CLAIM, DAMAGES OR OTHER LIABILITY,
 *     WHETHER IN AN ACTION OF CONTRACT, TORT OR OTHERWISE, ARISING
 *     FROM, OUT OF OR IN CONNECTION WITH THE SOFTWARE OR THE USE OR
 *     OTHER DEALINGS IN THE SOFTWARE.
 */

#include <dt-bindings/gpio/gpio.h>
#include <dt-bindings/media/tda1997x.h>
#include <dt-bindings/input/linux-event-codes.h>
#include <dt-bindings/interrupt-controller/irq.h>
#include <dt-bindings/sound/fsl-imx-audmux.h>

/ {
	/* these are used by bootloader for disabling nodes */
	aliases {
		led0 = &led0;
		nand = &gpmi;
		ssi0 = &ssi1;
		usb0 = &usbh1;
		usb1 = &usbotg;
	};

	chosen {
		bootargs = "console=ttymxc1,115200";
	};

	gpio-keys {
		compatible = "gpio-keys";
		#address-cells = <1>;
		#size-cells = <0>;

		user-pb {
			label = "user_pb";
			gpios = <&gsc_gpio 0 GPIO_ACTIVE_LOW>;
			linux,code = <BTN_0>;
		};

		user-pb1x {
			label = "user_pb1x";
			linux,code = <BTN_1>;
			interrupt-parent = <&gsc>;
			interrupts = <0>;
		};

		key-erased {
			label = "key-erased";
			linux,code = <BTN_2>;
			interrupt-parent = <&gsc>;
			interrupts = <1>;
		};

		eeprom-wp {
			label = "eeprom_wp";
			linux,code = <BTN_3>;
			interrupt-parent = <&gsc>;
			interrupts = <2>;
		};

		tamper {
			label = "tamper";
			linux,code = <BTN_4>;
			interrupt-parent = <&gsc>;
			interrupts = <5>;
		};

		switch-hold {
			label = "switch_hold";
			linux,code = <BTN_5>;
			interrupt-parent = <&gsc>;
			interrupts = <7>;
		};
	};

	leds {
		compatible = "gpio-leds";
		pinctrl-names = "default";
		pinctrl-0 = <&pinctrl_gpio_leds>;

		led0: user1 {
			label = "user1";
			gpios = <&gpio4 7 GPIO_ACTIVE_LOW>;
			default-state = "on";
			linux,default-trigger = "heartbeat";
		};
	};

	memory@10000000 {
		device_type = "memory";
		reg = <0x10000000 0x20000000>;
	};

	reg_5p0v: regulator-5p0v {
		compatible = "regulator-fixed";
		regulator-name = "5P0V";
		regulator-min-microvolt = <5000000>;
		regulator-max-microvolt = <5000000>;
	};

	reg_usb_h1_vbus: regulator-usb-h1-vbus {
		compatible = "regulator-fixed";
		regulator-name = "usb_h1_vbus";
		regulator-min-microvolt = <5000000>;
		regulator-max-microvolt = <5000000>;
	};

	reg_usb_otg_vbus: regulator-usb-otg-vbus {
		compatible = "regulator-fixed";
		regulator-name = "usb_otg_vbus";
		regulator-min-microvolt = <5000000>;
		regulator-max-microvolt = <5000000>;
	};

	sound-digital {
		compatible = "simple-audio-card";
		simple-audio-card,name = "tda1997x-audio";
		simple-audio-card,format = "i2s";
		simple-audio-card,bitclock-master = <&sound_codec>;
		simple-audio-card,frame-master = <&sound_codec>;

		sound_cpu: simple-audio-card,cpu {
			sound-dai = <&ssi1>;
		};

		sound_codec: simple-audio-card,codec {
			sound-dai = <&hdmi_receiver>;
		};
	};
};

&audmux {
	pinctrl-names = "default";
	pinctrl-0 = <&pinctrl_audmux>; /* AUD5<->tda1997x */
	status = "okay";

	ssi1 {
		fsl,audmux-port = <0>;
		fsl,port-config = <
			(IMX_AUDMUX_V2_PTCR_TFSDIR |
			IMX_AUDMUX_V2_PTCR_TFSEL(4+8) | /* RXFS */
			IMX_AUDMUX_V2_PTCR_TCLKDIR |
			IMX_AUDMUX_V2_PTCR_TCSEL(4+8) | /* RXC */
			IMX_AUDMUX_V2_PTCR_SYN)
			IMX_AUDMUX_V2_PDCR_RXDSEL(4)
		>;
	};

	aud5 {
		fsl,audmux-port = <4>;
		fsl,port-config = <
			IMX_AUDMUX_V2_PTCR_SYN
			IMX_AUDMUX_V2_PDCR_RXDSEL(0)>;
	};
};

&can1 {
	pinctrl-names = "default";
	pinctrl-0 = <&pinctrl_flexcan1>;
	status = "okay";
};

&gpmi {
	pinctrl-names = "default";
	pinctrl-0 = <&pinctrl_gpmi_nand>;
	status = "okay";
};

&hdmi {
	ddc-i2c-bus = <&i2c3>;
	status = "okay";
};

&i2c1 {
	clock-frequency = <100000>;
	pinctrl-names = "default";
	pinctrl-0 = <&pinctrl_i2c1>;
	status = "okay";

	gsc: gsc@20 {
		compatible = "gw,gsc";
		reg = <0x20>;
		interrupt-parent = <&gpio1>;
		interrupts = <4 IRQ_TYPE_LEVEL_LOW>;
		interrupt-controller;
		#interrupt-cells = <1>;
		#size-cells = <0>;

		adc {
			compatible = "gw,gsc-adc";
			#address-cells = <1>;
			#size-cells = <0>;

			channel@0 {
				gw,mode = <0>;
				reg = <0x00>;
				label = "temp";
			};

			channel@2 {
				gw,mode = <1>;
				reg = <0x02>;
				label = "vdd_vin";
			};

			channel@5 {
				gw,mode = <1>;
				reg = <0x05>;
				label = "vdd_3p3";
			};

			channel@8 {
				gw,mode = <1>;
				reg = <0x08>;
				label = "vdd_bat";
			};

			channel@b {
				gw,mode = <1>;
				reg = <0x0b>;
				label = "vdd_5p0";
			};

			channel@e {
				gw,mode = <1>;
				reg = <0xe>;
				label = "vdd_arm";
			};

			channel@11 {
				gw,mode = <1>;
				reg = <0x11>;
				label = "vdd_soc";
			};

			channel@14 {
				gw,mode = <1>;
				reg = <0x14>;
				label = "vdd_3p0";
			};

			channel@17 {
				gw,mode = <1>;
				reg = <0x17>;
				label = "vdd_1p5";
			};

			channel@1d {
				gw,mode = <1>;
				reg = <0x1d>;
				label = "vdd_1p8a";
			};

			channel@20 {
				gw,mode = <1>;
				reg = <0x20>;
				label = "vdd_1p0b";
			};
		};
	};

	gsc_gpio: gpio@23 {
		compatible = "nxp,pca9555";
		reg = <0x23>;
		gpio-controller;
		#gpio-cells = <2>;
		interrupt-parent = <&gsc>;
		interrupts = <4>;
	};

	eeprom1: eeprom@50 {
		compatible = "atmel,24c02";
		reg = <0x50>;
		pagesize = <16>;
	};

	eeprom2: eeprom@51 {
		compatible = "atmel,24c02";
		reg = <0x51>;
		pagesize = <16>;
	};

	eeprom3: eeprom@52 {
		compatible = "atmel,24c02";
		reg = <0x52>;
		pagesize = <16>;
	};

	eeprom4: eeprom@53 {
		compatible = "atmel,24c02";
		reg = <0x53>;
		pagesize = <16>;
	};

	rtc: ds1672@68 {
		compatible = "dallas,ds1672";
		reg = <0x68>;
	};
};

&i2c2 {
	clock-frequency = <100000>;
	pinctrl-names = "default";
	pinctrl-0 = <&pinctrl_i2c2>;
	status = "okay";

	ltc3676: pmic@3c {
		compatible = "lltc,ltc3676";
		reg = <0x3c>;
		pinctrl-names = "default";
		pinctrl-0 = <&pinctrl_pmic>;
		interrupt-parent = <&gpio1>;
		interrupts = <8 IRQ_TYPE_EDGE_FALLING>;

		regulators {
			/* VDD_SOC (1+R1/R2 = 1.635) */
			reg_vdd_soc: sw1 {
				regulator-name = "vddsoc";
				regulator-min-microvolt = <674400>;
				regulator-max-microvolt = <1308000>;
				lltc,fb-voltage-divider = <127000 200000>;
				regulator-ramp-delay = <7000>;
				regulator-boot-on;
				regulator-always-on;
			};

			/* VDD_DDR (1+R1/R2 = 2.105) */
			reg_vdd_ddr: sw2 {
				regulator-name = "vddddr";
				regulator-min-microvolt = <868310>;
				regulator-max-microvolt = <1684000>;
				lltc,fb-voltage-divider = <221000 200000>;
				regulator-ramp-delay = <7000>;
				regulator-boot-on;
				regulator-always-on;
			};

			/* VDD_ARM (1+R1/R2 = 1.635) */
			reg_vdd_arm: sw3 {
				regulator-name = "vddarm";
				regulator-min-microvolt = <674400>;
				regulator-max-microvolt = <1308000>;
				lltc,fb-voltage-divider = <127000 200000>;
				regulator-ramp-delay = <7000>;
				regulator-boot-on;
				regulator-always-on;
			};

			/* VDD_3P3 (1+R1/R2 = 1.281) */
			reg_3p3: sw4 {
				regulator-name = "vdd3p3";
				regulator-min-microvolt = <1880000>;
				regulator-max-microvolt = <3647000>;
				lltc,fb-voltage-divider = <200000 56200>;
				regulator-ramp-delay = <7000>;
				regulator-boot-on;
				regulator-always-on;
			};

			/* VDD_1P8a (1+R1/R2 = 2.505): HDMI In core */
			reg_1p8a: ldo2 {
				regulator-name = "vdd1p8a";
				regulator-min-microvolt = <1816125>;
				regulator-max-microvolt = <1816125>;
				lltc,fb-voltage-divider = <301000 200000>;
				regulator-boot-on;
				regulator-always-on;
			};

			/* VDD_1P8b: HDMI In analog */
			reg_1p8b: ldo3 {
				regulator-name = "vdd1p8b";
				regulator-min-microvolt = <1800000>;
				regulator-max-microvolt = <1800000>;
				regulator-boot-on;
			};

			/* VDD_HIGH (1+R1/R2 = 4.17) */
			reg_3p0: ldo4 {
				regulator-name = "vdd3p0";
				regulator-min-microvolt = <3023250>;
				regulator-max-microvolt = <3023250>;
				lltc,fb-voltage-divider = <634000 200000>;
				regulator-boot-on;
				regulator-always-on;
			};
		};
	};
};

&i2c3 {
	clock-frequency = <100000>;
	pinctrl-names = "default";
	pinctrl-0 = <&pinctrl_i2c3>;
	status = "okay";

	gpio_exp: pca9555@24 {
		compatible = "nxp,pca9555";
		reg = <0x24>;
		gpio-controller;
		#gpio-cells = <2>;
	};

	hdmi_receiver: hdmi-receiver@48 {
		compatible = "nxp,tda19971";
		pinctrl-names = "default";
		pinctrl-0 = <&pinctrl_tda1997x>;
		reg = <0x48>;
		interrupt-parent = <&gpio1>;
		interrupts = <7 IRQ_TYPE_LEVEL_LOW>;
		DOVDD-supply = <&reg_3p3>;
		AVDD-supply = <&reg_1p8b>;
		DVDD-supply = <&reg_1p8a>;
		#sound-dai-cells = <0>;
		nxp,audout-format = "i2s";
		nxp,audout-layout = <0>;
		nxp,audout-width = <16>;
		nxp,audout-mclk-fs = <128>;
		/*
		 * The 8bpp YUV422 semi-planar mode outputs CbCr[11:4]
		 * and Y[11:4] across 16bits in the same cycle
		 * which we map to VP[15:08]<->CSI_DATA[19:12]
		 */
		nxp,vidout-portcfg =
			/*G_Y_11_8<->VP[15:12]<->CSI_DATA[19:16]*/
			< TDA1997X_VP24_V15_12 TDA1997X_G_Y_11_8 >,
			/*G_Y_7_4<->VP[11:08]<->CSI_DATA[15:12]*/
			< TDA1997X_VP24_V11_08 TDA1997X_G_Y_7_4 >,
			/*R_CR_CBCR_11_8<->VP[07:04]<->CSI_DATA[11:08]*/
			< TDA1997X_VP24_V07_04 TDA1997X_R_CR_CBCR_11_8 >,
			/*R_CR_CBCR_7_4<->VP[03:00]<->CSI_DATA[07:04]*/
			< TDA1997X_VP24_V03_00 TDA1997X_R_CR_CBCR_7_4 >;

		port {
			tda1997x_to_ipu1_csi0_mux: endpoint {
				remote-endpoint = <&ipu1_csi0_mux_from_parallel_sensor>;
				bus-width = <16>;
				hsync-active = <1>;
				vsync-active = <1>;
				data-active = <1>;
			};
		};
	};
};

&ipu1_csi0_from_ipu1_csi0_mux {
	bus-width = <16>;
};

&ipu1_csi0_mux_from_parallel_sensor {
	remote-endpoint = <&tda1997x_to_ipu1_csi0_mux>;
	bus-width = <16>;
};

&ipu1_csi0 {
	pinctrl-names = "default";
	pinctrl-0 = <&pinctrl_ipu1_csi0>;
};

&pcie {
	pinctrl-names = "default";
	pinctrl-0 = <&pinctrl_pcie>;
	reset-gpio = <&gpio1 0 GPIO_ACTIVE_LOW>;
	status = "okay";
};

&pwm2 {
	pinctrl-names = "default";
	pinctrl-0 = <&pinctrl_pwm2>; /* MX6_DIO1 */
	status = "disabled";
};

&pwm3 {
	pinctrl-names = "default";
	pinctrl-0 = <&pinctrl_pwm3>; /* MX6_DIO2 */
	status = "disabled";
};

&ssi1 {
	status = "okay";
};

&uart2 {
	pinctrl-names = "default";
	pinctrl-0 = <&pinctrl_uart2>;
	status = "okay";
};

&uart3 {
	pinctrl-names = "default";
	pinctrl-0 = <&pinctrl_uart3>;
	status = "okay";
};

&usbotg {
	vbus-supply = <&reg_usb_otg_vbus>;
	pinctrl-names = "default";
	pinctrl-0 = <&pinctrl_usbotg>;
	disable-over-current;
	status = "okay";
};

&usbh1 {
	vbus-supply = <&reg_usb_h1_vbus>;
	status = "okay";
};

&wdog1 {
	pinctrl-names = "default";
	pinctrl-0 = <&pinctrl_wdog>;
	fsl,ext-reset-output;
};

&iomuxc {
	pinctrl_audmux: audmuxgrp {
		fsl,pins = <
			MX6QDL_PAD_DISP0_DAT19__AUD5_RXD	0x130b0
			MX6QDL_PAD_DISP0_DAT14__AUD5_RXC	0x130b0
			MX6QDL_PAD_DISP0_DAT13__AUD5_RXFS	0x130b0
		>;
	};

	pinctrl_flexcan1: flexcan1grp {
		fsl,pins = <
			MX6QDL_PAD_KEY_ROW2__FLEXCAN1_RX	0x1b0b1
			MX6QDL_PAD_KEY_COL2__FLEXCAN1_TX	0x1b0b1
			MX6QDL_PAD_GPIO_9__GPIO1_IO09		0x4001b0b0 /* CAN_STBY */
		>;
	};

	pinctrl_gpio_leds: gpioledsgrp {
		fsl,pins = <
			MX6QDL_PAD_KEY_ROW0__GPIO4_IO07   0x1b0b0
		>;
	};

	pinctrl_gpmi_nand: gpminandgrp {
		fsl,pins = <
			MX6QDL_PAD_NANDF_CLE__NAND_CLE		0xb0b1
			MX6QDL_PAD_NANDF_ALE__NAND_ALE		0xb0b1
			MX6QDL_PAD_NANDF_WP_B__NAND_WP_B	0xb0b1
			MX6QDL_PAD_NANDF_RB0__NAND_READY_B	0xb000
			MX6QDL_PAD_NANDF_CS0__NAND_CE0_B	0xb0b1
			MX6QDL_PAD_SD4_CMD__NAND_RE_B		0xb0b1
			MX6QDL_PAD_SD4_CLK__NAND_WE_B		0xb0b1
			MX6QDL_PAD_NANDF_D0__NAND_DATA00	0xb0b1
			MX6QDL_PAD_NANDF_D1__NAND_DATA01	0xb0b1
			MX6QDL_PAD_NANDF_D2__NAND_DATA02	0xb0b1
			MX6QDL_PAD_NANDF_D3__NAND_DATA03	0xb0b1
			MX6QDL_PAD_NANDF_D4__NAND_DATA04	0xb0b1
			MX6QDL_PAD_NANDF_D5__NAND_DATA05	0xb0b1
			MX6QDL_PAD_NANDF_D6__NAND_DATA06	0xb0b1
			MX6QDL_PAD_NANDF_D7__NAND_DATA07	0xb0b1
		>;
	};

	pinctrl_i2c1: i2c1grp {
		fsl,pins = <
			MX6QDL_PAD_EIM_D21__I2C1_SCL		0x4001b8b1
			MX6QDL_PAD_EIM_D28__I2C1_SDA		0x4001b8b1
			MX6QDL_PAD_GPIO_4__GPIO1_IO04		0xb0b1
		>;
	};

	pinctrl_i2c2: i2c2grp {
		fsl,pins = <
			MX6QDL_PAD_KEY_COL3__I2C2_SCL		0x4001b8b1
			MX6QDL_PAD_KEY_ROW3__I2C2_SDA		0x4001b8b1
		>;
	};

	pinctrl_i2c3: i2c3grp {
		fsl,pins = <
			MX6QDL_PAD_GPIO_3__I2C3_SCL		0x4001b8b1
			MX6QDL_PAD_GPIO_6__I2C3_SDA		0x4001b8b1
		>;
	};

	pinctrl_ipu1_csi0: ipu1_csi0grp {
		fsl,pins = <
			MX6QDL_PAD_CSI0_DAT4__IPU1_CSI0_DATA04		0x1b0b0
			MX6QDL_PAD_CSI0_DAT5__IPU1_CSI0_DATA05		0x1b0b0
			MX6QDL_PAD_CSI0_DAT6__IPU1_CSI0_DATA06		0x1b0b0
			MX6QDL_PAD_CSI0_DAT7__IPU1_CSI0_DATA07		0x1b0b0
			MX6QDL_PAD_CSI0_DAT8__IPU1_CSI0_DATA08		0x1b0b0
			MX6QDL_PAD_CSI0_DAT9__IPU1_CSI0_DATA09		0x1b0b0
			MX6QDL_PAD_CSI0_DAT10__IPU1_CSI0_DATA10		0x1b0b0
			MX6QDL_PAD_CSI0_DAT11__IPU1_CSI0_DATA11		0x1b0b0
			MX6QDL_PAD_CSI0_DAT12__IPU1_CSI0_DATA12		0x1b0b0
			MX6QDL_PAD_CSI0_DAT13__IPU1_CSI0_DATA13		0x1b0b0
			MX6QDL_PAD_CSI0_DAT14__IPU1_CSI0_DATA14		0x1b0b0
			MX6QDL_PAD_CSI0_DAT15__IPU1_CSI0_DATA15		0x1b0b0
			MX6QDL_PAD_CSI0_DAT16__IPU1_CSI0_DATA16		0x1b0b0
			MX6QDL_PAD_CSI0_DAT17__IPU1_CSI0_DATA17		0x1b0b0
			MX6QDL_PAD_CSI0_DAT18__IPU1_CSI0_DATA18		0x1b0b0
			MX6QDL_PAD_CSI0_DAT19__IPU1_CSI0_DATA19		0x1b0b0
			MX6QDL_PAD_CSI0_MCLK__IPU1_CSI0_HSYNC		0x1b0b0
			MX6QDL_PAD_CSI0_PIXCLK__IPU1_CSI0_PIXCLK	0x1b0b0
			MX6QDL_PAD_CSI0_VSYNC__IPU1_CSI0_VSYNC		0x1b0b0
		>;
	};

	pinctrl_pcie: pciegrp {
		fsl,pins = <
			MX6QDL_PAD_GPIO_0__GPIO1_IO00		0x1b0b0 /* PCIE RST */
		>;
	};

	pinctrl_pmic: pmicgrp {
		fsl,pins = <
			MX6QDL_PAD_GPIO_8__GPIO1_IO08		0x0001b0b0 /* PMIC_IRQ# */
		>;
	};

	pinctrl_pwm2: pwm2grp {
		fsl,pins = <
			MX6QDL_PAD_SD1_DAT2__PWM2_OUT		0x1b0b1
		>;
	};

<<<<<<< HEAD
		pinctrl_usbotg: usbotggrp {
			fsl,pins = <
				MX6QDL_PAD_GPIO_1__USB_OTG_ID		0x17059
			>;
		};

		pinctrl_wdog: wdoggrp {
			fsl,pins = <
				MX6QDL_PAD_DISP0_DAT8__WDOG1_B		0x1b0b0
			>;
		};
=======
	pinctrl_pwm3: pwm3grp {
		fsl,pins = <
			MX6QDL_PAD_SD1_DAT1__PWM3_OUT		0x1b0b1
		>;
	};

	pinctrl_tda1997x: tda1997xgrp {
		fsl,pins = <
			MX6QDL_PAD_GPIO_7__GPIO1_IO07		0x1b0b0
		>;
	};

	pinctrl_uart2: uart2grp {
		fsl,pins = <
			MX6QDL_PAD_SD4_DAT7__UART2_TX_DATA	0x1b0b1
			MX6QDL_PAD_SD4_DAT4__UART2_RX_DATA	0x1b0b1
		>;
	};

	pinctrl_uart3: uart3grp {
		fsl,pins = <
			MX6QDL_PAD_EIM_D24__UART3_TX_DATA	0x1b0b1
			MX6QDL_PAD_EIM_D25__UART3_RX_DATA	0x1b0b1
		>;
	};

	pinctrl_usbotg: usbotggrp {
		fsl,pins = <
			MX6QDL_PAD_GPIO_1__USB_OTG_ID		0x17059
		>;
	};

	pinctrl_wdog: wdoggrp {
		fsl,pins = <
			MX6QDL_PAD_DISP0_DAT8__WDOG1_B		0x1b0b0
		>;
>>>>>>> 24b8d41d
	};
};<|MERGE_RESOLUTION|>--- conflicted
+++ resolved
@@ -657,19 +657,6 @@
 		>;
 	};
 
-<<<<<<< HEAD
-		pinctrl_usbotg: usbotggrp {
-			fsl,pins = <
-				MX6QDL_PAD_GPIO_1__USB_OTG_ID		0x17059
-			>;
-		};
-
-		pinctrl_wdog: wdoggrp {
-			fsl,pins = <
-				MX6QDL_PAD_DISP0_DAT8__WDOG1_B		0x1b0b0
-			>;
-		};
-=======
 	pinctrl_pwm3: pwm3grp {
 		fsl,pins = <
 			MX6QDL_PAD_SD1_DAT1__PWM3_OUT		0x1b0b1
@@ -706,6 +693,5 @@
 		fsl,pins = <
 			MX6QDL_PAD_DISP0_DAT8__WDOG1_B		0x1b0b0
 		>;
->>>>>>> 24b8d41d
 	};
 };