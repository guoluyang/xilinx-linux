// SPDX-License-Identifier: GPL-2.0+
/*
 * Xilinx Zynq 7000 DTSI
 * Describes the hardware common to all Zynq 7000-based boards.
 *
 *  Copyright (C) 2011 - 2015 Xilinx
 */

/ {
	#address-cells = <1>;
	#size-cells = <1>;
	compatible = "xlnx,zynq-7000";

	cpus {
		#address-cells = <1>;
		#size-cells = <0>;

		cpu0: cpu@0 {
			compatible = "arm,cortex-a9";
			device_type = "cpu";
			reg = <0>;
			clocks = <&clkc 3>;
			clock-latency = <1000>;
			cpu0-supply = <&regulator_vccpint>;
			operating-points = <
				/* kHz    uV */
				666667  1000000
				333334  1000000
			>;
		};

		cpu1: cpu@1 {
			compatible = "arm,cortex-a9";
			device_type = "cpu";
			reg = <1>;
			clocks = <&clkc 3>;
		};
	};

	fpga_full: fpga-full {
		compatible = "fpga-region";
		fpga-mgr = <&devcfg>;
		#address-cells = <1>;
		#size-cells = <1>;
		ranges;
	};

	pmu@f8891000 {
		compatible = "arm,cortex-a9-pmu";
		interrupts = <0 5 4>, <0 6 4>;
		interrupt-parent = <&intc>;
		reg = <0xf8891000 0x1000>,
		      <0xf8893000 0x1000>;
	};

	regulator_vccpint: fixedregulator {
		compatible = "regulator-fixed";
		regulator-name = "VCCPINT";
		regulator-min-microvolt = <1000000>;
		regulator-max-microvolt = <1000000>;
		regulator-boot-on;
		regulator-always-on;
	};

<<<<<<< HEAD
	amba: amba {
=======
	replicator {
		compatible = "arm,coresight-static-replicator";
		clocks = <&clkc 27>, <&clkc 46>, <&clkc 47>;
		clock-names = "apb_pclk", "dbg_trc", "dbg_apb";

		out-ports {
			#address-cells = <1>;
			#size-cells = <0>;

			/* replicator output ports */
			port@0 {
				reg = <0>;
				replicator_out_port0: endpoint {
					remote-endpoint = <&tpiu_in_port>;
				};
			};
			port@1 {
				reg = <1>;
				replicator_out_port1: endpoint {
					remote-endpoint = <&etb_in_port>;
				};
			};
		};
		in-ports {
			/* replicator input port */
			port {
				replicator_in_port0: endpoint {
					remote-endpoint = <&funnel_out_port>;
				};
			};
		};
	};

	amba: axi {
>>>>>>> 24b8d41d
		u-boot,dm-pre-reloc;
		compatible = "simple-bus";
		#address-cells = <1>;
		#size-cells = <1>;
		interrupt-parent = <&intc>;
		ranges;

		adc: adc@f8007100 {
			compatible = "xlnx,zynq-xadc-1.00.a";
			reg = <0xf8007100 0x20>;
			interrupts = <0 7 4>;
			interrupt-parent = <&intc>;
			clocks = <&clkc 12>;
		};

		can0: can@e0008000 {
			compatible = "xlnx,zynq-can-1.0";
			status = "disabled";
			clocks = <&clkc 19>, <&clkc 36>;
			clock-names = "can_clk", "pclk";
			reg = <0xe0008000 0x1000>;
			interrupts = <0 28 4>;
			interrupt-parent = <&intc>;
			tx-fifo-depth = <0x40>;
			rx-fifo-depth = <0x40>;
		};

		can1: can@e0009000 {
			compatible = "xlnx,zynq-can-1.0";
			status = "disabled";
			clocks = <&clkc 20>, <&clkc 37>;
			clock-names = "can_clk", "pclk";
			reg = <0xe0009000 0x1000>;
			interrupts = <0 51 4>;
			interrupt-parent = <&intc>;
			tx-fifo-depth = <0x40>;
			rx-fifo-depth = <0x40>;
		};

		gpio0: gpio@e000a000 {
			compatible = "xlnx,zynq-gpio-1.0";
			#gpio-cells = <2>;
			clocks = <&clkc 42>;
			gpio-controller;
			interrupt-controller;
			#interrupt-cells = <2>;
			interrupt-parent = <&intc>;
			interrupts = <0 20 4>;
			reg = <0xe000a000 0x1000>;
		};

		i2c0: i2c@e0004000 {
			compatible = "cdns,i2c-r1p10";
			status = "disabled";
			clocks = <&clkc 38>;
			interrupt-parent = <&intc>;
			interrupts = <0 25 4>;
			reg = <0xe0004000 0x1000>;
			#address-cells = <1>;
			#size-cells = <0>;
		};

		i2c1: i2c@e0005000 {
			compatible = "cdns,i2c-r1p10";
			status = "disabled";
			clocks = <&clkc 39>;
			interrupt-parent = <&intc>;
			interrupts = <0 48 4>;
			reg = <0xe0005000 0x1000>;
			#address-cells = <1>;
			#size-cells = <0>;
		};

		intc: interrupt-controller@f8f01000 {
			compatible = "arm,cortex-a9-gic";
			#interrupt-cells = <3>;
			interrupt-controller;
			reg = <0xF8F01000 0x1000>,
			      <0xF8F00100 0x100>;
		};

		L2: cache-controller@f8f02000 {
			compatible = "arm,pl310-cache";
			reg = <0xF8F02000 0x1000>;
			interrupts = <0 2 4>;
			arm,data-latency = <3 2 2>;
			arm,tag-latency = <2 2 2>;
			cache-unified;
			cache-level = <2>;
		};

		mc: memory-controller@f8006000 {
			compatible = "xlnx,zynq-ddrc-a05";
			reg = <0xf8006000 0x1000>;
		};

		ocmc: ocmc@f800c000 {
			compatible = "xlnx,zynq-ocmc-1.0";
			interrupt-parent = <&intc>;
			interrupts = <0 3 4>;
			reg = <0xf800c000 0x1000>;
		};

		uart0: serial@e0000000 {
			compatible = "xlnx,xuartps", "cdns,uart-r1p8";
			status = "disabled";
			clocks = <&clkc 23>, <&clkc 40>;
			clock-names = "uart_clk", "pclk";
			reg = <0xE0000000 0x1000>;
			interrupts = <0 27 4>;
		};

		uart1: serial@e0001000 {
			compatible = "xlnx,xuartps", "cdns,uart-r1p8";
			status = "disabled";
			clocks = <&clkc 24>, <&clkc 41>;
			clock-names = "uart_clk", "pclk";
			reg = <0xE0001000 0x1000>;
			interrupts = <0 50 4>;
		};

		spi0: spi@e0006000 {
			compatible = "xlnx,zynq-spi-r1p6";
			reg = <0xe0006000 0x1000>;
			status = "disabled";
			interrupt-parent = <&intc>;
			interrupts = <0 26 4>;
			clocks = <&clkc 25>, <&clkc 34>;
			clock-names = "ref_clk", "pclk";
			#address-cells = <1>;
			#size-cells = <0>;
		};

		spi1: spi@e0007000 {
			compatible = "xlnx,zynq-spi-r1p6";
			reg = <0xe0007000 0x1000>;
			status = "disabled";
			interrupt-parent = <&intc>;
			interrupts = <0 49 4>;
			clocks = <&clkc 26>, <&clkc 35>;
			clock-names = "ref_clk", "pclk";
			#address-cells = <1>;
			#size-cells = <0>;
		};

		qspi: spi@e000d000 {
			clock-names = "ref_clk", "pclk";
			clocks = <&clkc 10>, <&clkc 43>;
			compatible = "xlnx,zynq-qspi-1.0";
			status = "disabled";
			interrupt-parent = <&intc>;
			interrupts = <0 19 4>;
			reg = <0xe000d000 0x1000>;
			#address-cells = <1>;
			#size-cells = <0>;
		};

		smcc: memory-controller@e000e000 {
			#address-cells = <1>;
			#size-cells = <1>;
			status = "disabled";
			clock-names = "memclk", "apb_pclk";
			clocks = <&clkc 11>, <&clkc 44>;
			compatible = "arm,pl353-smc-r2p1", "arm,primecell";
			interrupt-parent = <&intc>;
			interrupts = <0 18 4>;
			ranges ;
			reg = <0xe000e000 0x1000>;
			nand0: flash@e1000000 {
				status = "disabled";
				compatible = "arm,pl353-nand-r2p1";
				reg = <0xe1000000 0x1000000>;
				#address-cells = <1>;
				#size-cells = <1>;
			};
			nor0: flash@e2000000 {
				status = "disabled";
				compatible = "cfi-flash";
				reg = <0xe2000000 0x2000000>;
				#address-cells = <1>;
				#size-cells = <1>;
			};
		};

		gem0: ethernet@e000b000 {
			compatible = "cdns,zynq-gem", "cdns,gem";
			reg = <0xe000b000 0x1000>;
			status = "disabled";
			interrupts = <0 22 4>;
			clocks = <&clkc 30>, <&clkc 30>, <&clkc 13>;
			clock-names = "pclk", "hclk", "tx_clk";
			#address-cells = <1>;
			#size-cells = <0>;
		};

		gem1: ethernet@e000c000 {
			compatible = "cdns,zynq-gem", "cdns,gem";
			reg = <0xe000c000 0x1000>;
			status = "disabled";
			interrupts = <0 45 4>;
			clocks = <&clkc 31>, <&clkc 31>, <&clkc 14>;
			clock-names = "pclk", "hclk", "tx_clk";
			#address-cells = <1>;
			#size-cells = <0>;
		};

		sdhci0: mmc@e0100000 {
			compatible = "arasan,sdhci-8.9a";
			status = "disabled";
			clock-names = "clk_xin", "clk_ahb";
			clocks = <&clkc 21>, <&clkc 32>;
			interrupt-parent = <&intc>;
			interrupts = <0 24 4>;
			reg = <0xe0100000 0x1000>;
			broken-adma2;
		};

		sdhci1: mmc@e0101000 {
			compatible = "arasan,sdhci-8.9a";
			status = "disabled";
			clock-names = "clk_xin", "clk_ahb";
			clocks = <&clkc 22>, <&clkc 33>;
			interrupt-parent = <&intc>;
			interrupts = <0 47 4>;
			reg = <0xe0101000 0x1000>;
			broken-adma2;
		};

		slcr: slcr@f8000000 {
			u-boot,dm-pre-reloc;
			#address-cells = <1>;
			#size-cells = <1>;
			compatible = "xlnx,zynq-slcr", "syscon", "simple-mfd";
			reg = <0xF8000000 0x1000>;
			ranges;
			clkc: clkc@100 {
				u-boot,dm-pre-reloc;
				#clock-cells = <1>;
				compatible = "xlnx,ps7-clkc";
				fclk-enable = <0xf>;
				clock-output-names = "armpll", "ddrpll", "iopll", "cpu_6or4x",
						"cpu_3or2x", "cpu_2x", "cpu_1x", "ddr2x", "ddr3x",
						"dci", "lqspi", "smc", "pcap", "gem0", "gem1",
						"fclk0", "fclk1", "fclk2", "fclk3", "can0", "can1",
						"sdio0", "sdio1", "uart0", "uart1", "spi0", "spi1",
						"dma", "usb0_aper", "usb1_aper", "gem0_aper",
						"gem1_aper", "sdio0_aper", "sdio1_aper",
						"spi0_aper", "spi1_aper", "can0_aper", "can1_aper",
						"i2c0_aper", "i2c1_aper", "uart0_aper", "uart1_aper",
						"gpio_aper", "lqspi_aper", "smc_aper", "swdt",
						"dbg_trc", "dbg_apb";
				reg = <0x100 0x100>;
			};

			rstc: rstc@200 {
				compatible = "xlnx,zynq-reset";
				reg = <0x200 0x48>;
				#reset-cells = <1>;
				syscon = <&slcr>;
			};

			pinctrl0: pinctrl@700 {
				compatible = "xlnx,pinctrl-zynq";
				reg = <0x700 0x200>;
				syscon = <&slcr>;
			};
		};

		dmac_s: dmac@f8003000 {
			compatible = "arm,pl330", "arm,primecell";
			reg = <0xf8003000 0x1000>;
			interrupt-parent = <&intc>;
			interrupt-names = "abort", "dma0", "dma1", "dma2", "dma3",
				"dma4", "dma5", "dma6", "dma7";
			interrupts = <0 13 4>,
			             <0 14 4>, <0 15 4>,
			             <0 16 4>, <0 17 4>,
			             <0 40 4>, <0 41 4>,
			             <0 42 4>, <0 43 4>;
			#dma-cells = <1>;
			#dma-channels = <8>;
			#dma-requests = <4>;
			clocks = <&clkc 27>;
			clock-names = "apb_pclk";
		};

		devcfg: devcfg@f8007000 {
			compatible = "xlnx,zynq-devcfg-1.0";
			interrupt-parent = <&intc>;
			interrupts = <0 8 4>;
			reg = <0xf8007000 0x100>;
			clocks = <&clkc 12>, <&clkc 15>, <&clkc 16>, <&clkc 17>, <&clkc 18>;
			clock-names = "ref_clk", "fclk0", "fclk1", "fclk2", "fclk3";
			syscon = <&slcr>;
		};

		efuse: efuse@f800d000 {
			compatible = "xlnx,zynq-efuse";
			reg = <0xf800d000 0x20>;
		};

		global_timer: timer@f8f00200 {
			compatible = "arm,cortex-a9-global-timer";
			reg = <0xf8f00200 0x20>;
			interrupts = <1 11 0x301>;
			interrupt-parent = <&intc>;
			clocks = <&clkc 4>;
		};

		ttc0: timer@f8001000 {
			interrupt-parent = <&intc>;
			interrupts = <0 10 4>, <0 11 4>, <0 12 4>;
			compatible = "cdns,ttc";
			clocks = <&clkc 6>;
			reg = <0xF8001000 0x1000>;
		};

		ttc1: timer@f8002000 {
			interrupt-parent = <&intc>;
			interrupts = <0 37 4>, <0 38 4>, <0 39 4>;
			compatible = "cdns,ttc";
			clocks = <&clkc 6>;
			reg = <0xF8002000 0x1000>;
		};

		scutimer: timer@f8f00600 {
			interrupt-parent = <&intc>;
			interrupts = <1 13 0x301>;
			compatible = "arm,cortex-a9-twd-timer";
			reg = <0xf8f00600 0x20>;
			clocks = <&clkc 4>;
		};

		usb0: usb@e0002000 {
			compatible = "xlnx,zynq-usb-2.20a", "chipidea,usb2";
			status = "disabled";
			clocks = <&clkc 28>;
			interrupt-parent = <&intc>;
			interrupts = <0 21 4>;
			reg = <0xe0002000 0x1000>;
			phy_type = "ulpi";
		};

		usb1: usb@e0003000 {
			compatible = "xlnx,zynq-usb-2.20a", "chipidea,usb2";
			status = "disabled";
			clocks = <&clkc 29>;
			interrupt-parent = <&intc>;
			interrupts = <0 44 4>;
			reg = <0xe0003000 0x1000>;
			phy_type = "ulpi";
		};

		watchdog0: watchdog@f8005000 {
			clocks = <&clkc 45>;
			compatible = "cdns,wdt-r1p2";
			interrupt-parent = <&intc>;
			interrupts = <0 9 1>;
			reg = <0xf8005000 0x1000>;
			timeout-sec = <10>;
		};

		etb@f8801000 {
			compatible = "arm,coresight-etb10", "arm,primecell";
			reg = <0xf8801000 0x1000>;
			clocks = <&clkc 27>, <&clkc 46>, <&clkc 47>;
			clock-names = "apb_pclk", "dbg_trc", "dbg_apb";
			in-ports {
				port {
					etb_in_port: endpoint {
						remote-endpoint = <&replicator_out_port1>;
					};
				};
			};
		};

		tpiu@f8803000 {
			compatible = "arm,coresight-tpiu", "arm,primecell";
			reg = <0xf8803000 0x1000>;
			clocks = <&clkc 27>, <&clkc 46>, <&clkc 47>;
			clock-names = "apb_pclk", "dbg_trc", "dbg_apb";
			in-ports {
				port {
					tpiu_in_port: endpoint {
						remote-endpoint = <&replicator_out_port0>;
					};
				};
			};
		};

		funnel@f8804000 {
			compatible = "arm,coresight-static-funnel", "arm,primecell";
			reg = <0xf8804000 0x1000>;
			clocks = <&clkc 27>, <&clkc 46>, <&clkc 47>;
			clock-names = "apb_pclk", "dbg_trc", "dbg_apb";

			/* funnel output ports */
			out-ports {
				port {
					funnel_out_port: endpoint {
						remote-endpoint =
							<&replicator_in_port0>;
					};
				};
			};

			in-ports {
				#address-cells = <1>;
				#size-cells = <0>;

				/* funnel input ports */
				port@0 {
					reg = <0>;
					funnel0_in_port0: endpoint {
						remote-endpoint = <&ptm0_out_port>;
					};
				};

				port@1 {
					reg = <1>;
					funnel0_in_port1: endpoint {
						remote-endpoint = <&ptm1_out_port>;
					};
				};

				port@2 {
					reg = <2>;
					funnel0_in_port2: endpoint {
					};
				};
				/* The other input ports are not connect to anything */
			};
		};

		ptm@f889c000 {
			compatible = "arm,coresight-etm3x", "arm,primecell";
			reg = <0xf889c000 0x1000>;
			clocks = <&clkc 27>, <&clkc 46>, <&clkc 47>;
			clock-names = "apb_pclk", "dbg_trc", "dbg_apb";
			cpu = <&cpu0>;
			out-ports {
				port {
					ptm0_out_port: endpoint {
						remote-endpoint = <&funnel0_in_port0>;
					};
				};
			};
		};

		ptm@f889d000 {
			compatible = "arm,coresight-etm3x", "arm,primecell";
			reg = <0xf889d000 0x1000>;
			clocks = <&clkc 27>, <&clkc 46>, <&clkc 47>;
			clock-names = "apb_pclk", "dbg_trc", "dbg_apb";
			cpu = <&cpu1>;
			out-ports {
				port {
					ptm1_out_port: endpoint {
						remote-endpoint = <&funnel0_in_port1>;
					};
				};
			};
		};
	};
};<|MERGE_RESOLUTION|>--- conflicted
+++ resolved
@@ -62,9 +62,6 @@
 		regulator-always-on;
 	};
 
-<<<<<<< HEAD
-	amba: amba {
-=======
 	replicator {
 		compatible = "arm,coresight-static-replicator";
 		clocks = <&clkc 27>, <&clkc 46>, <&clkc 47>;
@@ -99,7 +96,6 @@
 	};
 
 	amba: axi {
->>>>>>> 24b8d41d
 		u-boot,dm-pre-reloc;
 		compatible = "simple-bus";
 		#address-cells = <1>;
@@ -314,7 +310,6 @@
 			interrupt-parent = <&intc>;
 			interrupts = <0 24 4>;
 			reg = <0xe0100000 0x1000>;
-			broken-adma2;
 		};
 
 		sdhci1: mmc@e0101000 {
@@ -325,7 +320,6 @@
 			interrupt-parent = <&intc>;
 			interrupts = <0 47 4>;
 			reg = <0xe0101000 0x1000>;
-			broken-adma2;
 		};
 
 		slcr: slcr@f8000000 {
