// SPDX-License-Identifier: GPL-2.0-only
/*
 * Device Tree Source for DRA7xx clock data
 *
 * Copyright (C) 2013 Texas Instruments, Inc.
 */
&cm_core_aon_clocks {
	atl_clkin0_ck: atl_clkin0_ck {
		#clock-cells = <0>;
		compatible = "ti,dra7-atl-clock";
		clocks = <&atl_clkctrl DRA7_ATL_ATL_CLKCTRL 26>;
	};

	atl_clkin1_ck: atl_clkin1_ck {
		#clock-cells = <0>;
		compatible = "ti,dra7-atl-clock";
		clocks = <&atl_clkctrl DRA7_ATL_ATL_CLKCTRL 26>;
	};

	atl_clkin2_ck: atl_clkin2_ck {
		#clock-cells = <0>;
		compatible = "ti,dra7-atl-clock";
		clocks = <&atl_clkctrl DRA7_ATL_ATL_CLKCTRL 26>;
	};

	atl_clkin3_ck: atl_clkin3_ck {
		#clock-cells = <0>;
		compatible = "ti,dra7-atl-clock";
		clocks = <&atl_clkctrl DRA7_ATL_ATL_CLKCTRL 26>;
	};

	hdmi_clkin_ck: hdmi_clkin_ck {
		#clock-cells = <0>;
		compatible = "fixed-clock";
		clock-frequency = <0>;
	};

	mlb_clkin_ck: mlb_clkin_ck {
		#clock-cells = <0>;
		compatible = "fixed-clock";
		clock-frequency = <0>;
	};

	mlbp_clkin_ck: mlbp_clkin_ck {
		#clock-cells = <0>;
		compatible = "fixed-clock";
		clock-frequency = <0>;
	};

	pciesref_acs_clk_ck: pciesref_acs_clk_ck {
		#clock-cells = <0>;
		compatible = "fixed-clock";
		clock-frequency = <100000000>;
	};

	ref_clkin0_ck: ref_clkin0_ck {
		#clock-cells = <0>;
		compatible = "fixed-clock";
		clock-frequency = <0>;
	};

	ref_clkin1_ck: ref_clkin1_ck {
		#clock-cells = <0>;
		compatible = "fixed-clock";
		clock-frequency = <0>;
	};

	ref_clkin2_ck: ref_clkin2_ck {
		#clock-cells = <0>;
		compatible = "fixed-clock";
		clock-frequency = <0>;
	};

	ref_clkin3_ck: ref_clkin3_ck {
		#clock-cells = <0>;
		compatible = "fixed-clock";
		clock-frequency = <0>;
	};

	rmii_clk_ck: rmii_clk_ck {
		#clock-cells = <0>;
		compatible = "fixed-clock";
		clock-frequency = <0>;
	};

	sdvenc_clkin_ck: sdvenc_clkin_ck {
		#clock-cells = <0>;
		compatible = "fixed-clock";
		clock-frequency = <0>;
	};

	secure_32k_clk_src_ck: secure_32k_clk_src_ck {
		#clock-cells = <0>;
		compatible = "fixed-clock";
		clock-frequency = <32768>;
	};

	sys_clk32_crystal_ck: sys_clk32_crystal_ck {
		#clock-cells = <0>;
		compatible = "fixed-clock";
		clock-frequency = <32768>;
	};

	sys_clk32_pseudo_ck: sys_clk32_pseudo_ck {
		#clock-cells = <0>;
		compatible = "fixed-factor-clock";
		clocks = <&sys_clkin1>;
		clock-mult = <1>;
		clock-div = <610>;
	};

	virt_12000000_ck: virt_12000000_ck {
		#clock-cells = <0>;
		compatible = "fixed-clock";
		clock-frequency = <12000000>;
	};

	virt_13000000_ck: virt_13000000_ck {
		#clock-cells = <0>;
		compatible = "fixed-clock";
		clock-frequency = <13000000>;
	};

	virt_16800000_ck: virt_16800000_ck {
		#clock-cells = <0>;
		compatible = "fixed-clock";
		clock-frequency = <16800000>;
	};

	virt_19200000_ck: virt_19200000_ck {
		#clock-cells = <0>;
		compatible = "fixed-clock";
		clock-frequency = <19200000>;
	};

	virt_20000000_ck: virt_20000000_ck {
		#clock-cells = <0>;
		compatible = "fixed-clock";
		clock-frequency = <20000000>;
	};

	virt_26000000_ck: virt_26000000_ck {
		#clock-cells = <0>;
		compatible = "fixed-clock";
		clock-frequency = <26000000>;
	};

	virt_27000000_ck: virt_27000000_ck {
		#clock-cells = <0>;
		compatible = "fixed-clock";
		clock-frequency = <27000000>;
	};

	virt_38400000_ck: virt_38400000_ck {
		#clock-cells = <0>;
		compatible = "fixed-clock";
		clock-frequency = <38400000>;
	};

	sys_clkin2: sys_clkin2 {
		#clock-cells = <0>;
		compatible = "fixed-clock";
		clock-frequency = <22579200>;
	};

	usb_otg_clkin_ck: usb_otg_clkin_ck {
		#clock-cells = <0>;
		compatible = "fixed-clock";
		clock-frequency = <0>;
	};

	video1_clkin_ck: video1_clkin_ck {
		#clock-cells = <0>;
		compatible = "fixed-clock";
		clock-frequency = <0>;
	};

	video1_m2_clkin_ck: video1_m2_clkin_ck {
		#clock-cells = <0>;
		compatible = "fixed-clock";
		clock-frequency = <0>;
	};

	video2_clkin_ck: video2_clkin_ck {
		#clock-cells = <0>;
		compatible = "fixed-clock";
		clock-frequency = <0>;
	};

	video2_m2_clkin_ck: video2_m2_clkin_ck {
		#clock-cells = <0>;
		compatible = "fixed-clock";
		clock-frequency = <0>;
	};

	dpll_abe_ck: dpll_abe_ck@1e0 {
		#clock-cells = <0>;
		compatible = "ti,omap4-dpll-m4xen-clock";
		clocks = <&abe_dpll_clk_mux>, <&abe_dpll_bypass_clk_mux>;
		reg = <0x01e0>, <0x01e4>, <0x01ec>, <0x01e8>;
	};

	dpll_abe_x2_ck: dpll_abe_x2_ck {
		#clock-cells = <0>;
		compatible = "ti,omap4-dpll-x2-clock";
		clocks = <&dpll_abe_ck>;
	};

	dpll_abe_m2x2_ck: dpll_abe_m2x2_ck@1f0 {
		#clock-cells = <0>;
		compatible = "ti,divider-clock";
		clocks = <&dpll_abe_x2_ck>;
		ti,max-div = <31>;
		ti,autoidle-shift = <8>;
		reg = <0x01f0>;
		ti,index-starts-at-one;
		ti,invert-autoidle-bit;
	};

	abe_clk: abe_clk@108 {
		#clock-cells = <0>;
		compatible = "ti,divider-clock";
		clocks = <&dpll_abe_m2x2_ck>;
		ti,max-div = <4>;
		reg = <0x0108>;
		ti,index-power-of-two;
	};

	dpll_abe_m2_ck: dpll_abe_m2_ck@1f0 {
		#clock-cells = <0>;
		compatible = "ti,divider-clock";
		clocks = <&dpll_abe_ck>;
		ti,max-div = <31>;
		ti,autoidle-shift = <8>;
		reg = <0x01f0>;
		ti,index-starts-at-one;
		ti,invert-autoidle-bit;
	};

	dpll_abe_m3x2_ck: dpll_abe_m3x2_ck@1f4 {
		#clock-cells = <0>;
		compatible = "ti,divider-clock";
		clocks = <&dpll_abe_x2_ck>;
		ti,max-div = <31>;
		ti,autoidle-shift = <8>;
		reg = <0x01f4>;
		ti,index-starts-at-one;
		ti,invert-autoidle-bit;
	};

	dpll_core_byp_mux: dpll_core_byp_mux@12c {
		#clock-cells = <0>;
		compatible = "ti,mux-clock";
		clocks = <&sys_clkin1>, <&dpll_abe_m3x2_ck>;
		ti,bit-shift = <23>;
		reg = <0x012c>;
	};

	dpll_core_ck: dpll_core_ck@120 {
		#clock-cells = <0>;
		compatible = "ti,omap4-dpll-core-clock";
		clocks = <&sys_clkin1>, <&dpll_core_byp_mux>;
		reg = <0x0120>, <0x0124>, <0x012c>, <0x0128>;
	};

	dpll_core_x2_ck: dpll_core_x2_ck {
		#clock-cells = <0>;
		compatible = "ti,omap4-dpll-x2-clock";
		clocks = <&dpll_core_ck>;
	};

	dpll_core_h12x2_ck: dpll_core_h12x2_ck@13c {
		#clock-cells = <0>;
		compatible = "ti,divider-clock";
		clocks = <&dpll_core_x2_ck>;
		ti,max-div = <63>;
		ti,autoidle-shift = <8>;
		reg = <0x013c>;
		ti,index-starts-at-one;
		ti,invert-autoidle-bit;
	};

	mpu_dpll_hs_clk_div: mpu_dpll_hs_clk_div {
		#clock-cells = <0>;
		compatible = "fixed-factor-clock";
		clocks = <&dpll_core_h12x2_ck>;
		clock-mult = <1>;
		clock-div = <1>;
	};

	dpll_mpu_ck: dpll_mpu_ck@160 {
		#clock-cells = <0>;
		compatible = "ti,omap5-mpu-dpll-clock";
		clocks = <&sys_clkin1>, <&mpu_dpll_hs_clk_div>;
		reg = <0x0160>, <0x0164>, <0x016c>, <0x0168>;
	};

	dpll_mpu_m2_ck: dpll_mpu_m2_ck@170 {
		#clock-cells = <0>;
		compatible = "ti,divider-clock";
		clocks = <&dpll_mpu_ck>;
		ti,max-div = <31>;
		ti,autoidle-shift = <8>;
		reg = <0x0170>;
		ti,index-starts-at-one;
		ti,invert-autoidle-bit;
	};

	mpu_dclk_div: mpu_dclk_div {
		#clock-cells = <0>;
		compatible = "fixed-factor-clock";
		clocks = <&dpll_mpu_m2_ck>;
		clock-mult = <1>;
		clock-div = <1>;
	};

	dsp_dpll_hs_clk_div: dsp_dpll_hs_clk_div {
		#clock-cells = <0>;
		compatible = "fixed-factor-clock";
		clocks = <&dpll_core_h12x2_ck>;
		clock-mult = <1>;
		clock-div = <1>;
	};

	dpll_dsp_byp_mux: dpll_dsp_byp_mux@240 {
		#clock-cells = <0>;
		compatible = "ti,mux-clock";
		clocks = <&sys_clkin1>, <&dsp_dpll_hs_clk_div>;
		ti,bit-shift = <23>;
		reg = <0x0240>;
	};

	dpll_dsp_ck: dpll_dsp_ck@234 {
		#clock-cells = <0>;
		compatible = "ti,omap4-dpll-clock";
		clocks = <&sys_clkin1>, <&dpll_dsp_byp_mux>;
		reg = <0x0234>, <0x0238>, <0x0240>, <0x023c>;
		assigned-clocks = <&dpll_dsp_ck>;
		assigned-clock-rates = <600000000>;
	};

	dpll_dsp_m2_ck: dpll_dsp_m2_ck@244 {
		#clock-cells = <0>;
		compatible = "ti,divider-clock";
		clocks = <&dpll_dsp_ck>;
		ti,max-div = <31>;
		ti,autoidle-shift = <8>;
		reg = <0x0244>;
		ti,index-starts-at-one;
		ti,invert-autoidle-bit;
		assigned-clocks = <&dpll_dsp_m2_ck>;
		assigned-clock-rates = <600000000>;
	};

	iva_dpll_hs_clk_div: iva_dpll_hs_clk_div {
		#clock-cells = <0>;
		compatible = "fixed-factor-clock";
		clocks = <&dpll_core_h12x2_ck>;
		clock-mult = <1>;
		clock-div = <1>;
	};

	dpll_iva_byp_mux: dpll_iva_byp_mux@1ac {
		#clock-cells = <0>;
		compatible = "ti,mux-clock";
		clocks = <&sys_clkin1>, <&iva_dpll_hs_clk_div>;
		ti,bit-shift = <23>;
		reg = <0x01ac>;
	};

	dpll_iva_ck: dpll_iva_ck@1a0 {
		#clock-cells = <0>;
		compatible = "ti,omap4-dpll-clock";
		clocks = <&sys_clkin1>, <&dpll_iva_byp_mux>;
		reg = <0x01a0>, <0x01a4>, <0x01ac>, <0x01a8>;
		assigned-clocks = <&dpll_iva_ck>;
		assigned-clock-rates = <1165000000>;
	};

	dpll_iva_m2_ck: dpll_iva_m2_ck@1b0 {
		#clock-cells = <0>;
		compatible = "ti,divider-clock";
		clocks = <&dpll_iva_ck>;
		ti,max-div = <31>;
		ti,autoidle-shift = <8>;
		reg = <0x01b0>;
		ti,index-starts-at-one;
		ti,invert-autoidle-bit;
		assigned-clocks = <&dpll_iva_m2_ck>;
		assigned-clock-rates = <388333334>;
	};

	iva_dclk: iva_dclk {
		#clock-cells = <0>;
		compatible = "fixed-factor-clock";
		clocks = <&dpll_iva_m2_ck>;
		clock-mult = <1>;
		clock-div = <1>;
	};

	dpll_gpu_byp_mux: dpll_gpu_byp_mux@2e4 {
		#clock-cells = <0>;
		compatible = "ti,mux-clock";
		clocks = <&sys_clkin1>, <&dpll_abe_m3x2_ck>;
		ti,bit-shift = <23>;
		reg = <0x02e4>;
	};

	dpll_gpu_ck: dpll_gpu_ck@2d8 {
		#clock-cells = <0>;
		compatible = "ti,omap4-dpll-clock";
		clocks = <&sys_clkin1>, <&dpll_gpu_byp_mux>;
		reg = <0x02d8>, <0x02dc>, <0x02e4>, <0x02e0>;
		assigned-clocks = <&dpll_gpu_ck>;
		assigned-clock-rates = <1277000000>;
	};

	dpll_gpu_m2_ck: dpll_gpu_m2_ck@2e8 {
		#clock-cells = <0>;
		compatible = "ti,divider-clock";
		clocks = <&dpll_gpu_ck>;
		ti,max-div = <31>;
		ti,autoidle-shift = <8>;
		reg = <0x02e8>;
		ti,index-starts-at-one;
		ti,invert-autoidle-bit;
		assigned-clocks = <&dpll_gpu_m2_ck>;
		assigned-clock-rates = <425666667>;
	};

	dpll_core_m2_ck: dpll_core_m2_ck@130 {
		#clock-cells = <0>;
		compatible = "ti,divider-clock";
		clocks = <&dpll_core_ck>;
		ti,max-div = <31>;
		ti,autoidle-shift = <8>;
		reg = <0x0130>;
		ti,index-starts-at-one;
		ti,invert-autoidle-bit;
	};

	core_dpll_out_dclk_div: core_dpll_out_dclk_div {
		#clock-cells = <0>;
		compatible = "fixed-factor-clock";
		clocks = <&dpll_core_m2_ck>;
		clock-mult = <1>;
		clock-div = <1>;
	};

	dpll_ddr_byp_mux: dpll_ddr_byp_mux@21c {
		#clock-cells = <0>;
		compatible = "ti,mux-clock";
		clocks = <&sys_clkin1>, <&dpll_abe_m3x2_ck>;
		ti,bit-shift = <23>;
		reg = <0x021c>;
	};

	dpll_ddr_ck: dpll_ddr_ck@210 {
		#clock-cells = <0>;
		compatible = "ti,omap4-dpll-clock";
		clocks = <&sys_clkin1>, <&dpll_ddr_byp_mux>;
		reg = <0x0210>, <0x0214>, <0x021c>, <0x0218>;
	};

	dpll_ddr_m2_ck: dpll_ddr_m2_ck@220 {
		#clock-cells = <0>;
		compatible = "ti,divider-clock";
		clocks = <&dpll_ddr_ck>;
		ti,max-div = <31>;
		ti,autoidle-shift = <8>;
		reg = <0x0220>;
		ti,index-starts-at-one;
		ti,invert-autoidle-bit;
	};

	dpll_gmac_byp_mux: dpll_gmac_byp_mux@2b4 {
		#clock-cells = <0>;
		compatible = "ti,mux-clock";
		clocks = <&sys_clkin1>, <&dpll_abe_m3x2_ck>;
		ti,bit-shift = <23>;
		reg = <0x02b4>;
	};

	dpll_gmac_ck: dpll_gmac_ck@2a8 {
		#clock-cells = <0>;
		compatible = "ti,omap4-dpll-clock";
		clocks = <&sys_clkin1>, <&dpll_gmac_byp_mux>;
		reg = <0x02a8>, <0x02ac>, <0x02b4>, <0x02b0>;
	};

	dpll_gmac_m2_ck: dpll_gmac_m2_ck@2b8 {
		#clock-cells = <0>;
		compatible = "ti,divider-clock";
		clocks = <&dpll_gmac_ck>;
		ti,max-div = <31>;
		ti,autoidle-shift = <8>;
		reg = <0x02b8>;
		ti,index-starts-at-one;
		ti,invert-autoidle-bit;
	};

	video2_dclk_div: video2_dclk_div {
		#clock-cells = <0>;
		compatible = "fixed-factor-clock";
		clocks = <&video2_m2_clkin_ck>;
		clock-mult = <1>;
		clock-div = <1>;
	};

	video1_dclk_div: video1_dclk_div {
		#clock-cells = <0>;
		compatible = "fixed-factor-clock";
		clocks = <&video1_m2_clkin_ck>;
		clock-mult = <1>;
		clock-div = <1>;
	};

	hdmi_dclk_div: hdmi_dclk_div {
		#clock-cells = <0>;
		compatible = "fixed-factor-clock";
		clocks = <&hdmi_clkin_ck>;
		clock-mult = <1>;
		clock-div = <1>;
	};

	per_dpll_hs_clk_div: per_dpll_hs_clk_div {
		#clock-cells = <0>;
		compatible = "fixed-factor-clock";
		clocks = <&dpll_abe_m3x2_ck>;
		clock-mult = <1>;
		clock-div = <2>;
	};

	usb_dpll_hs_clk_div: usb_dpll_hs_clk_div {
		#clock-cells = <0>;
		compatible = "fixed-factor-clock";
		clocks = <&dpll_abe_m3x2_ck>;
		clock-mult = <1>;
		clock-div = <3>;
	};

	eve_dpll_hs_clk_div: eve_dpll_hs_clk_div {
		#clock-cells = <0>;
		compatible = "fixed-factor-clock";
		clocks = <&dpll_core_h12x2_ck>;
		clock-mult = <1>;
		clock-div = <1>;
	};

	dpll_eve_byp_mux: dpll_eve_byp_mux@290 {
		#clock-cells = <0>;
		compatible = "ti,mux-clock";
		clocks = <&sys_clkin1>, <&eve_dpll_hs_clk_div>;
		ti,bit-shift = <23>;
		reg = <0x0290>;
	};

	dpll_eve_ck: dpll_eve_ck@284 {
		#clock-cells = <0>;
		compatible = "ti,omap4-dpll-clock";
		clocks = <&sys_clkin1>, <&dpll_eve_byp_mux>;
		reg = <0x0284>, <0x0288>, <0x0290>, <0x028c>;
	};

	dpll_eve_m2_ck: dpll_eve_m2_ck@294 {
		#clock-cells = <0>;
		compatible = "ti,divider-clock";
		clocks = <&dpll_eve_ck>;
		ti,max-div = <31>;
		ti,autoidle-shift = <8>;
		reg = <0x0294>;
		ti,index-starts-at-one;
		ti,invert-autoidle-bit;
	};

	eve_dclk_div: eve_dclk_div {
		#clock-cells = <0>;
		compatible = "fixed-factor-clock";
		clocks = <&dpll_eve_m2_ck>;
		clock-mult = <1>;
		clock-div = <1>;
	};

	dpll_core_h13x2_ck: dpll_core_h13x2_ck@140 {
		#clock-cells = <0>;
		compatible = "ti,divider-clock";
		clocks = <&dpll_core_x2_ck>;
		ti,max-div = <63>;
		ti,autoidle-shift = <8>;
		reg = <0x0140>;
		ti,index-starts-at-one;
		ti,invert-autoidle-bit;
	};

	dpll_core_h14x2_ck: dpll_core_h14x2_ck@144 {
		#clock-cells = <0>;
		compatible = "ti,divider-clock";
		clocks = <&dpll_core_x2_ck>;
		ti,max-div = <63>;
		ti,autoidle-shift = <8>;
		reg = <0x0144>;
		ti,index-starts-at-one;
		ti,invert-autoidle-bit;
	};

	dpll_core_h22x2_ck: dpll_core_h22x2_ck@154 {
		#clock-cells = <0>;
		compatible = "ti,divider-clock";
		clocks = <&dpll_core_x2_ck>;
		ti,max-div = <63>;
		ti,autoidle-shift = <8>;
		reg = <0x0154>;
		ti,index-starts-at-one;
		ti,invert-autoidle-bit;
	};

	dpll_core_h23x2_ck: dpll_core_h23x2_ck@158 {
		#clock-cells = <0>;
		compatible = "ti,divider-clock";
		clocks = <&dpll_core_x2_ck>;
		ti,max-div = <63>;
		ti,autoidle-shift = <8>;
		reg = <0x0158>;
		ti,index-starts-at-one;
		ti,invert-autoidle-bit;
	};

	dpll_core_h24x2_ck: dpll_core_h24x2_ck@15c {
		#clock-cells = <0>;
		compatible = "ti,divider-clock";
		clocks = <&dpll_core_x2_ck>;
		ti,max-div = <63>;
		ti,autoidle-shift = <8>;
		reg = <0x015c>;
		ti,index-starts-at-one;
		ti,invert-autoidle-bit;
	};

	dpll_ddr_x2_ck: dpll_ddr_x2_ck {
		#clock-cells = <0>;
		compatible = "ti,omap4-dpll-x2-clock";
		clocks = <&dpll_ddr_ck>;
	};

	dpll_ddr_h11x2_ck: dpll_ddr_h11x2_ck@228 {
		#clock-cells = <0>;
		compatible = "ti,divider-clock";
		clocks = <&dpll_ddr_x2_ck>;
		ti,max-div = <63>;
		ti,autoidle-shift = <8>;
		reg = <0x0228>;
		ti,index-starts-at-one;
		ti,invert-autoidle-bit;
	};

	dpll_dsp_x2_ck: dpll_dsp_x2_ck {
		#clock-cells = <0>;
		compatible = "ti,omap4-dpll-x2-clock";
		clocks = <&dpll_dsp_ck>;
	};

	dpll_dsp_m3x2_ck: dpll_dsp_m3x2_ck@248 {
		#clock-cells = <0>;
		compatible = "ti,divider-clock";
		clocks = <&dpll_dsp_x2_ck>;
		ti,max-div = <31>;
		ti,autoidle-shift = <8>;
		reg = <0x0248>;
		ti,index-starts-at-one;
		ti,invert-autoidle-bit;
		assigned-clocks = <&dpll_dsp_m3x2_ck>;
		assigned-clock-rates = <400000000>;
	};

	dpll_gmac_x2_ck: dpll_gmac_x2_ck {
		#clock-cells = <0>;
		compatible = "ti,omap4-dpll-x2-clock";
		clocks = <&dpll_gmac_ck>;
	};

	dpll_gmac_h11x2_ck: dpll_gmac_h11x2_ck@2c0 {
		#clock-cells = <0>;
		compatible = "ti,divider-clock";
		clocks = <&dpll_gmac_x2_ck>;
		ti,max-div = <63>;
		ti,autoidle-shift = <8>;
		reg = <0x02c0>;
		ti,index-starts-at-one;
		ti,invert-autoidle-bit;
	};

	dpll_gmac_h12x2_ck: dpll_gmac_h12x2_ck@2c4 {
		#clock-cells = <0>;
		compatible = "ti,divider-clock";
		clocks = <&dpll_gmac_x2_ck>;
		ti,max-div = <63>;
		ti,autoidle-shift = <8>;
		reg = <0x02c4>;
		ti,index-starts-at-one;
		ti,invert-autoidle-bit;
	};

	dpll_gmac_h13x2_ck: dpll_gmac_h13x2_ck@2c8 {
		#clock-cells = <0>;
		compatible = "ti,divider-clock";
		clocks = <&dpll_gmac_x2_ck>;
		ti,max-div = <63>;
		ti,autoidle-shift = <8>;
		reg = <0x02c8>;
		ti,index-starts-at-one;
		ti,invert-autoidle-bit;
	};

	dpll_gmac_m3x2_ck: dpll_gmac_m3x2_ck@2bc {
		#clock-cells = <0>;
		compatible = "ti,divider-clock";
		clocks = <&dpll_gmac_x2_ck>;
		ti,max-div = <31>;
		ti,autoidle-shift = <8>;
		reg = <0x02bc>;
		ti,index-starts-at-one;
		ti,invert-autoidle-bit;
	};

	gmii_m_clk_div: gmii_m_clk_div {
		#clock-cells = <0>;
		compatible = "fixed-factor-clock";
		clocks = <&dpll_gmac_h11x2_ck>;
		clock-mult = <1>;
		clock-div = <2>;
	};

	hdmi_clk2_div: hdmi_clk2_div {
		#clock-cells = <0>;
		compatible = "fixed-factor-clock";
		clocks = <&hdmi_clkin_ck>;
		clock-mult = <1>;
		clock-div = <1>;
	};

	hdmi_div_clk: hdmi_div_clk {
		#clock-cells = <0>;
		compatible = "fixed-factor-clock";
		clocks = <&hdmi_clkin_ck>;
		clock-mult = <1>;
		clock-div = <1>;
	};

	l3_iclk_div: l3_iclk_div@100 {
		#clock-cells = <0>;
		compatible = "ti,divider-clock";
		ti,max-div = <2>;
		ti,bit-shift = <4>;
		reg = <0x0100>;
		clocks = <&dpll_core_h12x2_ck>;
		ti,index-power-of-two;
	};

	l4_root_clk_div: l4_root_clk_div {
		#clock-cells = <0>;
		compatible = "fixed-factor-clock";
		clocks = <&l3_iclk_div>;
		clock-mult = <1>;
		clock-div = <2>;
	};

	video1_clk2_div: video1_clk2_div {
		#clock-cells = <0>;
		compatible = "fixed-factor-clock";
		clocks = <&video1_clkin_ck>;
		clock-mult = <1>;
		clock-div = <1>;
	};

	video1_div_clk: video1_div_clk {
		#clock-cells = <0>;
		compatible = "fixed-factor-clock";
		clocks = <&video1_clkin_ck>;
		clock-mult = <1>;
		clock-div = <1>;
	};

	video2_clk2_div: video2_clk2_div {
		#clock-cells = <0>;
		compatible = "fixed-factor-clock";
		clocks = <&video2_clkin_ck>;
		clock-mult = <1>;
		clock-div = <1>;
	};

	video2_div_clk: video2_div_clk {
		#clock-cells = <0>;
		compatible = "fixed-factor-clock";
		clocks = <&video2_clkin_ck>;
		clock-mult = <1>;
		clock-div = <1>;
	};

<<<<<<< HEAD
	ipu1_gfclk_mux: ipu1_gfclk_mux@520 {
		#clock-cells = <0>;
		compatible = "ti,mux-clock";
		clocks = <&dpll_abe_m2x2_ck>, <&dpll_core_h22x2_ck>;
		ti,bit-shift = <24>;
		reg = <0x0520>;
	};

	mcasp1_ahclkr_mux: mcasp1_ahclkr_mux@550 {
		#clock-cells = <0>;
		compatible = "ti,mux-clock";
		clocks = <&abe_24m_fclk>, <&abe_sys_clk_div>, <&func_24m_clk>, <&atl_clkin3_ck>, <&atl_clkin2_ck>, <&atl_clkin1_ck>, <&atl_clkin0_ck>, <&sys_clkin2>, <&ref_clkin0_ck>, <&ref_clkin1_ck>, <&ref_clkin2_ck>, <&ref_clkin3_ck>, <&mlb_clk>, <&mlbp_clk>;
		ti,bit-shift = <28>;
		reg = <0x0550>;
	};

	mcasp1_ahclkx_mux: mcasp1_ahclkx_mux@550 {
		#clock-cells = <0>;
		compatible = "ti,mux-clock";
		clocks = <&abe_24m_fclk>, <&abe_sys_clk_div>, <&func_24m_clk>, <&atl_clkin3_ck>, <&atl_clkin2_ck>, <&atl_clkin1_ck>, <&atl_clkin0_ck>, <&sys_clkin2>, <&ref_clkin0_ck>, <&ref_clkin1_ck>, <&ref_clkin2_ck>, <&ref_clkin3_ck>, <&mlb_clk>, <&mlbp_clk>;
		ti,bit-shift = <24>;
		reg = <0x0550>;
	};

	mcasp1_aux_gfclk_mux: mcasp1_aux_gfclk_mux@550 {
		#clock-cells = <0>;
		compatible = "ti,mux-clock";
		clocks = <&per_abe_x1_gfclk2_div>, <&video1_clk2_div>, <&video2_clk2_div>, <&hdmi_clk2_div>;
		ti,bit-shift = <22>;
		reg = <0x0550>;
	};

	timer5_gfclk_mux: timer5_gfclk_mux@558 {
		#clock-cells = <0>;
		compatible = "ti,mux-clock";
		clocks = <&timer_sys_clk_div>, <&sys_32k_ck>, <&sys_clkin2>, <&ref_clkin0_ck>, <&ref_clkin1_ck>, <&ref_clkin2_ck>, <&ref_clkin3_ck>, <&abe_giclk_div>, <&video1_div_clk>, <&video2_div_clk>, <&hdmi_div_clk>, <&clkoutmux0_clk_mux>;
		ti,bit-shift = <24>;
		reg = <0x0558>;
	};

	timer6_gfclk_mux: timer6_gfclk_mux@560 {
		#clock-cells = <0>;
		compatible = "ti,mux-clock";
		clocks = <&timer_sys_clk_div>, <&sys_32k_ck>, <&sys_clkin2>, <&ref_clkin0_ck>, <&ref_clkin1_ck>, <&ref_clkin2_ck>, <&ref_clkin3_ck>, <&abe_giclk_div>, <&video1_div_clk>, <&video2_div_clk>, <&hdmi_div_clk>, <&clkoutmux0_clk_mux>;
		ti,bit-shift = <24>;
		reg = <0x0560>;
	};

	timer7_gfclk_mux: timer7_gfclk_mux@568 {
		#clock-cells = <0>;
		compatible = "ti,mux-clock";
		clocks = <&timer_sys_clk_div>, <&sys_32k_ck>, <&sys_clkin2>, <&ref_clkin0_ck>, <&ref_clkin1_ck>, <&ref_clkin2_ck>, <&ref_clkin3_ck>, <&abe_giclk_div>, <&video1_div_clk>, <&video2_div_clk>, <&hdmi_div_clk>, <&clkoutmux0_clk_mux>;
		ti,bit-shift = <24>;
		reg = <0x0568>;
	};

	timer8_gfclk_mux: timer8_gfclk_mux@570 {
		#clock-cells = <0>;
		compatible = "ti,mux-clock";
		clocks = <&timer_sys_clk_div>, <&sys_32k_ck>, <&sys_clkin2>, <&ref_clkin0_ck>, <&ref_clkin1_ck>, <&ref_clkin2_ck>, <&ref_clkin3_ck>, <&abe_giclk_div>, <&video1_div_clk>, <&video2_div_clk>, <&hdmi_div_clk>, <&clkoutmux0_clk_mux>;
		ti,bit-shift = <24>;
		reg = <0x0570>;
	};

	uart6_gfclk_mux: uart6_gfclk_mux@580 {
		#clock-cells = <0>;
		compatible = "ti,mux-clock";
		clocks = <&func_48m_fclk>, <&dpll_per_m2x2_ck>;
		ti,bit-shift = <24>;
		reg = <0x0580>;
	};

=======
>>>>>>> 24b8d41d
	dummy_ck: dummy_ck {
		#clock-cells = <0>;
		compatible = "fixed-clock";
		clock-frequency = <0>;
	};
};
&prm_clocks {
	sys_clkin1: sys_clkin1@110 {
		#clock-cells = <0>;
		compatible = "ti,mux-clock";
		clocks = <&virt_12000000_ck>, <&virt_20000000_ck>, <&virt_16800000_ck>, <&virt_19200000_ck>, <&virt_26000000_ck>, <&virt_27000000_ck>, <&virt_38400000_ck>;
		reg = <0x0110>;
		ti,index-starts-at-one;
	};

	abe_dpll_sys_clk_mux: abe_dpll_sys_clk_mux@118 {
		#clock-cells = <0>;
		compatible = "ti,mux-clock";
		clocks = <&sys_clkin1>, <&sys_clkin2>;
		reg = <0x0118>;
	};

	abe_dpll_bypass_clk_mux: abe_dpll_bypass_clk_mux@114 {
		#clock-cells = <0>;
		compatible = "ti,mux-clock";
		clocks = <&abe_dpll_sys_clk_mux>, <&sys_32k_ck>;
		reg = <0x0114>;
	};

	abe_dpll_clk_mux: abe_dpll_clk_mux@10c {
		#clock-cells = <0>;
		compatible = "ti,mux-clock";
		clocks = <&abe_dpll_sys_clk_mux>, <&sys_32k_ck>;
		reg = <0x010c>;
	};

	abe_24m_fclk: abe_24m_fclk@11c {
		#clock-cells = <0>;
		compatible = "ti,divider-clock";
		clocks = <&dpll_abe_m2x2_ck>;
		reg = <0x011c>;
		ti,dividers = <8>, <16>;
	};

	aess_fclk: aess_fclk@178 {
		#clock-cells = <0>;
		compatible = "ti,divider-clock";
		clocks = <&abe_clk>;
		reg = <0x0178>;
		ti,max-div = <2>;
	};

	abe_giclk_div: abe_giclk_div@174 {
		#clock-cells = <0>;
		compatible = "ti,divider-clock";
		clocks = <&aess_fclk>;
		reg = <0x0174>;
		ti,max-div = <2>;
	};

	abe_lp_clk_div: abe_lp_clk_div@1d8 {
		#clock-cells = <0>;
		compatible = "ti,divider-clock";
		clocks = <&dpll_abe_m2x2_ck>;
		reg = <0x01d8>;
		ti,dividers = <16>, <32>;
	};

	abe_sys_clk_div: abe_sys_clk_div@120 {
		#clock-cells = <0>;
		compatible = "ti,divider-clock";
		clocks = <&sys_clkin1>;
		reg = <0x0120>;
		ti,max-div = <2>;
	};

	adc_gfclk_mux: adc_gfclk_mux@1dc {
		#clock-cells = <0>;
		compatible = "ti,mux-clock";
		clocks = <&sys_clkin1>, <&sys_clkin2>, <&sys_32k_ck>;
		reg = <0x01dc>;
	};

	sys_clk1_dclk_div: sys_clk1_dclk_div@1c8 {
		#clock-cells = <0>;
		compatible = "ti,divider-clock";
		clocks = <&sys_clkin1>;
		ti,max-div = <64>;
		reg = <0x01c8>;
		ti,index-power-of-two;
	};

	sys_clk2_dclk_div: sys_clk2_dclk_div@1cc {
		#clock-cells = <0>;
		compatible = "ti,divider-clock";
		clocks = <&sys_clkin2>;
		ti,max-div = <64>;
		reg = <0x01cc>;
		ti,index-power-of-two;
	};

	per_abe_x1_dclk_div: per_abe_x1_dclk_div@1bc {
		#clock-cells = <0>;
		compatible = "ti,divider-clock";
		clocks = <&dpll_abe_m2_ck>;
		ti,max-div = <64>;
		reg = <0x01bc>;
		ti,index-power-of-two;
	};

	dsp_gclk_div: dsp_gclk_div@18c {
		#clock-cells = <0>;
		compatible = "ti,divider-clock";
		clocks = <&dpll_dsp_m2_ck>;
		ti,max-div = <64>;
		reg = <0x018c>;
		ti,index-power-of-two;
	};

	gpu_dclk: gpu_dclk@1a0 {
		#clock-cells = <0>;
		compatible = "ti,divider-clock";
		clocks = <&dpll_gpu_m2_ck>;
		ti,max-div = <64>;
		reg = <0x01a0>;
		ti,index-power-of-two;
	};

	emif_phy_dclk_div: emif_phy_dclk_div@190 {
		#clock-cells = <0>;
		compatible = "ti,divider-clock";
		clocks = <&dpll_ddr_m2_ck>;
		ti,max-div = <64>;
		reg = <0x0190>;
		ti,index-power-of-two;
	};

	gmac_250m_dclk_div: gmac_250m_dclk_div@19c {
		#clock-cells = <0>;
		compatible = "ti,divider-clock";
		clocks = <&dpll_gmac_m2_ck>;
		ti,max-div = <64>;
		reg = <0x019c>;
		ti,index-power-of-two;
	};

	gmac_main_clk: gmac_main_clk {
		#clock-cells = <0>;
		compatible = "fixed-factor-clock";
		clocks = <&gmac_250m_dclk_div>;
		clock-mult = <1>;
		clock-div = <2>;
	};

	l3init_480m_dclk_div: l3init_480m_dclk_div@1ac {
		#clock-cells = <0>;
		compatible = "ti,divider-clock";
		clocks = <&dpll_usb_m2_ck>;
		ti,max-div = <64>;
		reg = <0x01ac>;
		ti,index-power-of-two;
	};

	usb_otg_dclk_div: usb_otg_dclk_div@184 {
		#clock-cells = <0>;
		compatible = "ti,divider-clock";
		clocks = <&usb_otg_clkin_ck>;
		ti,max-div = <64>;
		reg = <0x0184>;
		ti,index-power-of-two;
	};

	sata_dclk_div: sata_dclk_div@1c0 {
		#clock-cells = <0>;
		compatible = "ti,divider-clock";
		clocks = <&sys_clkin1>;
		ti,max-div = <64>;
		reg = <0x01c0>;
		ti,index-power-of-two;
	};

	pcie2_dclk_div: pcie2_dclk_div@1b8 {
		#clock-cells = <0>;
		compatible = "ti,divider-clock";
		clocks = <&dpll_pcie_ref_m2_ck>;
		ti,max-div = <64>;
		reg = <0x01b8>;
		ti,index-power-of-two;
	};

	pcie_dclk_div: pcie_dclk_div@1b4 {
		#clock-cells = <0>;
		compatible = "ti,divider-clock";
		clocks = <&apll_pcie_m2_ck>;
		ti,max-div = <64>;
		reg = <0x01b4>;
		ti,index-power-of-two;
	};

	emu_dclk_div: emu_dclk_div@194 {
		#clock-cells = <0>;
		compatible = "ti,divider-clock";
		clocks = <&sys_clkin1>;
		ti,max-div = <64>;
		reg = <0x0194>;
		ti,index-power-of-two;
	};

	secure_32k_dclk_div: secure_32k_dclk_div@1c4 {
		#clock-cells = <0>;
		compatible = "ti,divider-clock";
		clocks = <&secure_32k_clk_src_ck>;
		ti,max-div = <64>;
		reg = <0x01c4>;
		ti,index-power-of-two;
	};

	clkoutmux0_clk_mux: clkoutmux0_clk_mux@158 {
		#clock-cells = <0>;
		compatible = "ti,mux-clock";
		clocks = <&sys_clk1_dclk_div>, <&sys_clk2_dclk_div>, <&per_abe_x1_dclk_div>, <&mpu_dclk_div>, <&dsp_gclk_div>, <&iva_dclk>, <&gpu_dclk>, <&core_dpll_out_dclk_div>, <&emif_phy_dclk_div>, <&gmac_250m_dclk_div>, <&video2_dclk_div>, <&video1_dclk_div>, <&hdmi_dclk_div>, <&func_96m_aon_dclk_div>, <&l3init_480m_dclk_div>, <&usb_otg_dclk_div>, <&sata_dclk_div>, <&pcie2_dclk_div>, <&pcie_dclk_div>, <&emu_dclk_div>, <&secure_32k_dclk_div>, <&eve_dclk_div>;
		reg = <0x0158>;
	};

	clkoutmux1_clk_mux: clkoutmux1_clk_mux@15c {
		#clock-cells = <0>;
		compatible = "ti,mux-clock";
		clocks = <&sys_clk1_dclk_div>, <&sys_clk2_dclk_div>, <&per_abe_x1_dclk_div>, <&mpu_dclk_div>, <&dsp_gclk_div>, <&iva_dclk>, <&gpu_dclk>, <&core_dpll_out_dclk_div>, <&emif_phy_dclk_div>, <&gmac_250m_dclk_div>, <&video2_dclk_div>, <&video1_dclk_div>, <&hdmi_dclk_div>, <&func_96m_aon_dclk_div>, <&l3init_480m_dclk_div>, <&usb_otg_dclk_div>, <&sata_dclk_div>, <&pcie2_dclk_div>, <&pcie_dclk_div>, <&emu_dclk_div>, <&secure_32k_dclk_div>, <&eve_dclk_div>;
		reg = <0x015c>;
	};

	clkoutmux2_clk_mux: clkoutmux2_clk_mux@160 {
		#clock-cells = <0>;
		compatible = "ti,mux-clock";
		clocks = <&sys_clk1_dclk_div>, <&sys_clk2_dclk_div>, <&per_abe_x1_dclk_div>, <&mpu_dclk_div>, <&dsp_gclk_div>, <&iva_dclk>, <&gpu_dclk>, <&core_dpll_out_dclk_div>, <&emif_phy_dclk_div>, <&gmac_250m_dclk_div>, <&video2_dclk_div>, <&video1_dclk_div>, <&hdmi_dclk_div>, <&func_96m_aon_dclk_div>, <&l3init_480m_dclk_div>, <&usb_otg_dclk_div>, <&sata_dclk_div>, <&pcie2_dclk_div>, <&pcie_dclk_div>, <&emu_dclk_div>, <&secure_32k_dclk_div>, <&eve_dclk_div>;
		reg = <0x0160>;
	};

	custefuse_sys_gfclk_div: custefuse_sys_gfclk_div {
		#clock-cells = <0>;
		compatible = "fixed-factor-clock";
		clocks = <&sys_clkin1>;
		clock-mult = <1>;
		clock-div = <2>;
	};

	eve_clk: eve_clk@180 {
		#clock-cells = <0>;
		compatible = "ti,mux-clock";
		clocks = <&dpll_eve_m2_ck>, <&dpll_dsp_m3x2_ck>;
		reg = <0x0180>;
	};

	hdmi_dpll_clk_mux: hdmi_dpll_clk_mux@164 {
		#clock-cells = <0>;
		compatible = "ti,mux-clock";
		clocks = <&sys_clkin1>, <&sys_clkin2>;
		reg = <0x0164>;
	};

	mlb_clk: mlb_clk@134 {
		#clock-cells = <0>;
		compatible = "ti,divider-clock";
		clocks = <&mlb_clkin_ck>;
		ti,max-div = <64>;
		reg = <0x0134>;
		ti,index-power-of-two;
	};

	mlbp_clk: mlbp_clk@130 {
		#clock-cells = <0>;
		compatible = "ti,divider-clock";
		clocks = <&mlbp_clkin_ck>;
		ti,max-div = <64>;
		reg = <0x0130>;
		ti,index-power-of-two;
	};

	per_abe_x1_gfclk2_div: per_abe_x1_gfclk2_div@138 {
		#clock-cells = <0>;
		compatible = "ti,divider-clock";
		clocks = <&dpll_abe_m2_ck>;
		ti,max-div = <64>;
		reg = <0x0138>;
		ti,index-power-of-two;
	};

	timer_sys_clk_div: timer_sys_clk_div@144 {
		#clock-cells = <0>;
		compatible = "ti,divider-clock";
		clocks = <&sys_clkin1>;
		reg = <0x0144>;
		ti,max-div = <2>;
	};

	video1_dpll_clk_mux: video1_dpll_clk_mux@168 {
		#clock-cells = <0>;
		compatible = "ti,mux-clock";
		clocks = <&sys_clkin1>, <&sys_clkin2>;
		reg = <0x0168>;
	};

	video2_dpll_clk_mux: video2_dpll_clk_mux@16c {
		#clock-cells = <0>;
		compatible = "ti,mux-clock";
		clocks = <&sys_clkin1>, <&sys_clkin2>;
		reg = <0x016c>;
	};

	wkupaon_iclk_mux: wkupaon_iclk_mux@108 {
		#clock-cells = <0>;
		compatible = "ti,mux-clock";
		clocks = <&sys_clkin1>, <&abe_lp_clk_div>;
		reg = <0x0108>;
	};
<<<<<<< HEAD

	gpio1_dbclk: gpio1_dbclk@1838 {
		#clock-cells = <0>;
		compatible = "ti,gate-clock";
		clocks = <&sys_32k_ck>;
		ti,bit-shift = <8>;
		reg = <0x1838>;
	};

	dcan1_sys_clk_mux: dcan1_sys_clk_mux@1888 {
		#clock-cells = <0>;
		compatible = "ti,mux-clock";
		clocks = <&sys_clkin1>, <&sys_clkin2>;
		ti,bit-shift = <24>;
		reg = <0x1888>;
	};

	timer1_gfclk_mux: timer1_gfclk_mux@1840 {
		#clock-cells = <0>;
		compatible = "ti,mux-clock";
		clocks = <&timer_sys_clk_div>, <&sys_32k_ck>, <&sys_clkin2>, <&ref_clkin0_ck>, <&ref_clkin1_ck>, <&ref_clkin2_ck>, <&ref_clkin3_ck>, <&abe_giclk_div>, <&video1_div_clk>, <&video2_div_clk>, <&hdmi_div_clk>;
		ti,bit-shift = <24>;
		reg = <0x1840>;
	};

	uart10_gfclk_mux: uart10_gfclk_mux@1880 {
		#clock-cells = <0>;
		compatible = "ti,mux-clock";
		clocks = <&func_48m_fclk>, <&dpll_per_m2x2_ck>;
		ti,bit-shift = <24>;
		reg = <0x1880>;
	};
=======
>>>>>>> 24b8d41d
};

&cm_core_clocks {
	dpll_pcie_ref_ck: dpll_pcie_ref_ck@200 {
		#clock-cells = <0>;
		compatible = "ti,omap4-dpll-clock";
		clocks = <&sys_clkin1>, <&sys_clkin1>;
		reg = <0x0200>, <0x0204>, <0x020c>, <0x0208>;
	};

	dpll_pcie_ref_m2ldo_ck: dpll_pcie_ref_m2ldo_ck@210 {
		#clock-cells = <0>;
		compatible = "ti,divider-clock";
		clocks = <&dpll_pcie_ref_ck>;
		ti,max-div = <31>;
		ti,autoidle-shift = <8>;
		reg = <0x0210>;
		ti,index-starts-at-one;
		ti,invert-autoidle-bit;
	};

	apll_pcie_in_clk_mux: apll_pcie_in_clk_mux@4ae06118 {
		compatible = "ti,mux-clock";
		clocks = <&dpll_pcie_ref_m2ldo_ck>, <&pciesref_acs_clk_ck>;
		#clock-cells = <0>;
		reg = <0x021c 0x4>;
		ti,bit-shift = <7>;
	};

	apll_pcie_ck: apll_pcie_ck@21c {
		#clock-cells = <0>;
		compatible = "ti,dra7-apll-clock";
		clocks = <&apll_pcie_in_clk_mux>, <&dpll_pcie_ref_ck>;
		reg = <0x021c>, <0x0220>;
	};

	optfclk_pciephy_div: optfclk_pciephy_div@4a00821c {
		compatible = "ti,divider-clock";
		clocks = <&apll_pcie_ck>;
		#clock-cells = <0>;
		reg = <0x021c>;
		ti,dividers = <2>, <1>;
		ti,bit-shift = <8>;
		ti,max-div = <2>;
	};

	apll_pcie_clkvcoldo: apll_pcie_clkvcoldo {
		#clock-cells = <0>;
		compatible = "fixed-factor-clock";
		clocks = <&apll_pcie_ck>;
		clock-mult = <1>;
		clock-div = <1>;
	};

	apll_pcie_clkvcoldo_div: apll_pcie_clkvcoldo_div {
		#clock-cells = <0>;
		compatible = "fixed-factor-clock";
		clocks = <&apll_pcie_ck>;
		clock-mult = <1>;
		clock-div = <1>;
	};

	apll_pcie_m2_ck: apll_pcie_m2_ck {
		#clock-cells = <0>;
		compatible = "fixed-factor-clock";
		clocks = <&apll_pcie_ck>;
		clock-mult = <1>;
		clock-div = <1>;
	};

	dpll_per_byp_mux: dpll_per_byp_mux@14c {
		#clock-cells = <0>;
		compatible = "ti,mux-clock";
		clocks = <&sys_clkin1>, <&per_dpll_hs_clk_div>;
		ti,bit-shift = <23>;
		reg = <0x014c>;
	};

	dpll_per_ck: dpll_per_ck@140 {
		#clock-cells = <0>;
		compatible = "ti,omap4-dpll-clock";
		clocks = <&sys_clkin1>, <&dpll_per_byp_mux>;
		reg = <0x0140>, <0x0144>, <0x014c>, <0x0148>;
	};

	dpll_per_m2_ck: dpll_per_m2_ck@150 {
		#clock-cells = <0>;
		compatible = "ti,divider-clock";
		clocks = <&dpll_per_ck>;
		ti,max-div = <31>;
		ti,autoidle-shift = <8>;
		reg = <0x0150>;
		ti,index-starts-at-one;
		ti,invert-autoidle-bit;
	};

	func_96m_aon_dclk_div: func_96m_aon_dclk_div {
		#clock-cells = <0>;
		compatible = "fixed-factor-clock";
		clocks = <&dpll_per_m2_ck>;
		clock-mult = <1>;
		clock-div = <1>;
	};

	dpll_usb_byp_mux: dpll_usb_byp_mux@18c {
		#clock-cells = <0>;
		compatible = "ti,mux-clock";
		clocks = <&sys_clkin1>, <&usb_dpll_hs_clk_div>;
		ti,bit-shift = <23>;
		reg = <0x018c>;
	};

	dpll_usb_ck: dpll_usb_ck@180 {
		#clock-cells = <0>;
		compatible = "ti,omap4-dpll-j-type-clock";
		clocks = <&sys_clkin1>, <&dpll_usb_byp_mux>;
		reg = <0x0180>, <0x0184>, <0x018c>, <0x0188>;
	};

	dpll_usb_m2_ck: dpll_usb_m2_ck@190 {
		#clock-cells = <0>;
		compatible = "ti,divider-clock";
		clocks = <&dpll_usb_ck>;
		ti,max-div = <127>;
		ti,autoidle-shift = <8>;
		reg = <0x0190>;
		ti,index-starts-at-one;
		ti,invert-autoidle-bit;
	};

	dpll_pcie_ref_m2_ck: dpll_pcie_ref_m2_ck@210 {
		#clock-cells = <0>;
		compatible = "ti,divider-clock";
		clocks = <&dpll_pcie_ref_ck>;
		ti,max-div = <127>;
		ti,autoidle-shift = <8>;
		reg = <0x0210>;
		ti,index-starts-at-one;
		ti,invert-autoidle-bit;
	};

	dpll_per_x2_ck: dpll_per_x2_ck {
		#clock-cells = <0>;
		compatible = "ti,omap4-dpll-x2-clock";
		clocks = <&dpll_per_ck>;
	};

	dpll_per_h11x2_ck: dpll_per_h11x2_ck@158 {
		#clock-cells = <0>;
		compatible = "ti,divider-clock";
		clocks = <&dpll_per_x2_ck>;
		ti,max-div = <63>;
		ti,autoidle-shift = <8>;
		reg = <0x0158>;
		ti,index-starts-at-one;
		ti,invert-autoidle-bit;
	};

	dpll_per_h12x2_ck: dpll_per_h12x2_ck@15c {
		#clock-cells = <0>;
		compatible = "ti,divider-clock";
		clocks = <&dpll_per_x2_ck>;
		ti,max-div = <63>;
		ti,autoidle-shift = <8>;
		reg = <0x015c>;
		ti,index-starts-at-one;
		ti,invert-autoidle-bit;
	};

	dpll_per_h13x2_ck: dpll_per_h13x2_ck@160 {
		#clock-cells = <0>;
		compatible = "ti,divider-clock";
		clocks = <&dpll_per_x2_ck>;
		ti,max-div = <63>;
		ti,autoidle-shift = <8>;
		reg = <0x0160>;
		ti,index-starts-at-one;
		ti,invert-autoidle-bit;
	};

	dpll_per_h14x2_ck: dpll_per_h14x2_ck@164 {
		#clock-cells = <0>;
		compatible = "ti,divider-clock";
		clocks = <&dpll_per_x2_ck>;
		ti,max-div = <63>;
		ti,autoidle-shift = <8>;
		reg = <0x0164>;
		ti,index-starts-at-one;
		ti,invert-autoidle-bit;
	};

	dpll_per_m2x2_ck: dpll_per_m2x2_ck@150 {
		#clock-cells = <0>;
		compatible = "ti,divider-clock";
		clocks = <&dpll_per_x2_ck>;
		ti,max-div = <31>;
		ti,autoidle-shift = <8>;
		reg = <0x0150>;
		ti,index-starts-at-one;
		ti,invert-autoidle-bit;
	};

	dpll_usb_clkdcoldo: dpll_usb_clkdcoldo {
		#clock-cells = <0>;
		compatible = "fixed-factor-clock";
		clocks = <&dpll_usb_ck>;
		clock-mult = <1>;
		clock-div = <1>;
	};

	func_128m_clk: func_128m_clk {
		#clock-cells = <0>;
		compatible = "fixed-factor-clock";
		clocks = <&dpll_per_h11x2_ck>;
		clock-mult = <1>;
		clock-div = <2>;
	};

	func_12m_fclk: func_12m_fclk {
		#clock-cells = <0>;
		compatible = "fixed-factor-clock";
		clocks = <&dpll_per_m2x2_ck>;
		clock-mult = <1>;
		clock-div = <16>;
	};

	func_24m_clk: func_24m_clk {
		#clock-cells = <0>;
		compatible = "fixed-factor-clock";
		clocks = <&dpll_per_m2_ck>;
		clock-mult = <1>;
		clock-div = <4>;
	};

	func_48m_fclk: func_48m_fclk {
		#clock-cells = <0>;
		compatible = "fixed-factor-clock";
		clocks = <&dpll_per_m2x2_ck>;
		clock-mult = <1>;
		clock-div = <4>;
	};

	func_96m_fclk: func_96m_fclk {
		#clock-cells = <0>;
		compatible = "fixed-factor-clock";
		clocks = <&dpll_per_m2x2_ck>;
		clock-mult = <1>;
		clock-div = <2>;
	};

	l3init_60m_fclk: l3init_60m_fclk@104 {
		#clock-cells = <0>;
		compatible = "ti,divider-clock";
		clocks = <&dpll_usb_m2_ck>;
		reg = <0x0104>;
		ti,dividers = <1>, <8>;
	};

	clkout2_clk: clkout2_clk@6b0 {
		#clock-cells = <0>;
		compatible = "ti,gate-clock";
		clocks = <&clkoutmux2_clk_mux>;
		ti,bit-shift = <8>;
		reg = <0x06b0>;
	};

	l3init_960m_gfclk: l3init_960m_gfclk@6c0 {
		#clock-cells = <0>;
		compatible = "ti,gate-clock";
		clocks = <&dpll_usb_clkdcoldo>;
		ti,bit-shift = <8>;
		reg = <0x06c0>;
	};

<<<<<<< HEAD
	dss_32khz_clk: dss_32khz_clk@1120 {
		#clock-cells = <0>;
		compatible = "ti,gate-clock";
		clocks = <&sys_32k_ck>;
		ti,bit-shift = <11>;
		reg = <0x1120>;
	};

	dss_48mhz_clk: dss_48mhz_clk@1120 {
		#clock-cells = <0>;
		compatible = "ti,gate-clock";
		clocks = <&func_48m_fclk>;
		ti,bit-shift = <9>;
		reg = <0x1120>;
	};

	dss_dss_clk: dss_dss_clk@1120 {
		#clock-cells = <0>;
		compatible = "ti,gate-clock";
		clocks = <&dpll_per_h12x2_ck>;
		ti,bit-shift = <8>;
		reg = <0x1120>;
		ti,set-rate-parent;
	};

	dss_hdmi_clk: dss_hdmi_clk@1120 {
		#clock-cells = <0>;
		compatible = "ti,gate-clock";
		clocks = <&hdmi_dpll_clk_mux>;
		ti,bit-shift = <10>;
		reg = <0x1120>;
	};

	dss_video1_clk: dss_video1_clk@1120 {
		#clock-cells = <0>;
		compatible = "ti,gate-clock";
		clocks = <&video1_dpll_clk_mux>;
		ti,bit-shift = <12>;
		reg = <0x1120>;
	};

	dss_video2_clk: dss_video2_clk@1120 {
		#clock-cells = <0>;
		compatible = "ti,gate-clock";
		clocks = <&video2_dpll_clk_mux>;
		ti,bit-shift = <13>;
		reg = <0x1120>;
	};

	gpio2_dbclk: gpio2_dbclk@1760 {
		#clock-cells = <0>;
		compatible = "ti,gate-clock";
		clocks = <&sys_32k_ck>;
		ti,bit-shift = <8>;
		reg = <0x1760>;
	};

	gpio3_dbclk: gpio3_dbclk@1768 {
		#clock-cells = <0>;
		compatible = "ti,gate-clock";
		clocks = <&sys_32k_ck>;
		ti,bit-shift = <8>;
		reg = <0x1768>;
	};

	gpio4_dbclk: gpio4_dbclk@1770 {
		#clock-cells = <0>;
		compatible = "ti,gate-clock";
		clocks = <&sys_32k_ck>;
		ti,bit-shift = <8>;
		reg = <0x1770>;
	};

	gpio5_dbclk: gpio5_dbclk@1778 {
		#clock-cells = <0>;
		compatible = "ti,gate-clock";
		clocks = <&sys_32k_ck>;
		ti,bit-shift = <8>;
		reg = <0x1778>;
	};

	gpio6_dbclk: gpio6_dbclk@1780 {
		#clock-cells = <0>;
		compatible = "ti,gate-clock";
		clocks = <&sys_32k_ck>;
		ti,bit-shift = <8>;
		reg = <0x1780>;
	};

	gpio7_dbclk: gpio7_dbclk@1810 {
		#clock-cells = <0>;
		compatible = "ti,gate-clock";
		clocks = <&sys_32k_ck>;
		ti,bit-shift = <8>;
		reg = <0x1810>;
	};

	gpio8_dbclk: gpio8_dbclk@1818 {
		#clock-cells = <0>;
		compatible = "ti,gate-clock";
		clocks = <&sys_32k_ck>;
		ti,bit-shift = <8>;
		reg = <0x1818>;
	};

	mmc1_clk32k: mmc1_clk32k@1328 {
		#clock-cells = <0>;
		compatible = "ti,gate-clock";
		clocks = <&sys_32k_ck>;
		ti,bit-shift = <8>;
		reg = <0x1328>;
	};

	mmc2_clk32k: mmc2_clk32k@1330 {
		#clock-cells = <0>;
		compatible = "ti,gate-clock";
		clocks = <&sys_32k_ck>;
		ti,bit-shift = <8>;
		reg = <0x1330>;
	};

	mmc3_clk32k: mmc3_clk32k@1820 {
		#clock-cells = <0>;
		compatible = "ti,gate-clock";
		clocks = <&sys_32k_ck>;
		ti,bit-shift = <8>;
		reg = <0x1820>;
	};

	mmc4_clk32k: mmc4_clk32k@1828 {
		#clock-cells = <0>;
		compatible = "ti,gate-clock";
		clocks = <&sys_32k_ck>;
		ti,bit-shift = <8>;
		reg = <0x1828>;
	};

	sata_ref_clk: sata_ref_clk@1388 {
		#clock-cells = <0>;
		compatible = "ti,gate-clock";
		clocks = <&sys_clkin1>;
		ti,bit-shift = <8>;
		reg = <0x1388>;
	};

	usb_otg_ss1_refclk960m: usb_otg_ss1_refclk960m@13f0 {
		#clock-cells = <0>;
		compatible = "ti,gate-clock";
		clocks = <&l3init_960m_gfclk>;
		ti,bit-shift = <8>;
		reg = <0x13f0>;
	};

	usb_otg_ss2_refclk960m: usb_otg_ss2_refclk960m@1340 {
		#clock-cells = <0>;
		compatible = "ti,gate-clock";
		clocks = <&l3init_960m_gfclk>;
		ti,bit-shift = <8>;
		reg = <0x1340>;
	};

=======
>>>>>>> 24b8d41d
	usb_phy1_always_on_clk32k: usb_phy1_always_on_clk32k@640 {
		#clock-cells = <0>;
		compatible = "ti,gate-clock";
		clocks = <&sys_32k_ck>;
		ti,bit-shift = <8>;
		reg = <0x0640>;
	};

	usb_phy2_always_on_clk32k: usb_phy2_always_on_clk32k@688 {
		#clock-cells = <0>;
		compatible = "ti,gate-clock";
		clocks = <&sys_32k_ck>;
		ti,bit-shift = <8>;
		reg = <0x0688>;
	};

	usb_phy3_always_on_clk32k: usb_phy3_always_on_clk32k@698 {
		#clock-cells = <0>;
		compatible = "ti,gate-clock";
		clocks = <&sys_32k_ck>;
		ti,bit-shift = <8>;
		reg = <0x0698>;
	};

<<<<<<< HEAD
	atl_dpll_clk_mux: atl_dpll_clk_mux@c00 {
		#clock-cells = <0>;
		compatible = "ti,mux-clock";
		clocks = <&sys_32k_ck>, <&video1_clkin_ck>, <&video2_clkin_ck>, <&hdmi_clkin_ck>;
		ti,bit-shift = <24>;
		reg = <0x0c00>;
	};

	atl_gfclk_mux: atl_gfclk_mux@c00 {
		#clock-cells = <0>;
		compatible = "ti,mux-clock";
		clocks = <&l3_iclk_div>, <&dpll_abe_m2_ck>, <&atl_dpll_clk_mux>;
		ti,bit-shift = <26>;
		reg = <0x0c00>;
	};

	rmii_50mhz_clk_mux: rmii_50mhz_clk_mux@13d0 {
		#clock-cells = <0>;
		compatible = "ti,mux-clock";
		clocks = <&dpll_gmac_h11x2_ck>, <&rmii_clk_ck>;
		ti,bit-shift = <24>;
		reg = <0x13d0>;
	};

	gmac_rft_clk_mux: gmac_rft_clk_mux@13d0 {
		#clock-cells = <0>;
		compatible = "ti,mux-clock";
		clocks = <&video1_clkin_ck>, <&video2_clkin_ck>, <&dpll_abe_m2_ck>, <&hdmi_clkin_ck>, <&l3_iclk_div>;
		ti,bit-shift = <25>;
		reg = <0x13d0>;
	};

=======
>>>>>>> 24b8d41d
	gpu_core_gclk_mux: gpu_core_gclk_mux@1220 {
		#clock-cells = <0>;
		compatible = "ti,mux-clock";
		clocks = <&dpll_core_h14x2_ck>, <&dpll_per_h14x2_ck>, <&dpll_gpu_m2_ck>;
		ti,bit-shift = <24>;
		reg = <0x1220>;
		assigned-clocks = <&gpu_core_gclk_mux>;
		assigned-clock-parents = <&dpll_gpu_m2_ck>;
	};

	gpu_hyd_gclk_mux: gpu_hyd_gclk_mux@1220 {
		#clock-cells = <0>;
		compatible = "ti,mux-clock";
		clocks = <&dpll_core_h14x2_ck>, <&dpll_per_h14x2_ck>, <&dpll_gpu_m2_ck>;
		ti,bit-shift = <26>;
		reg = <0x1220>;
		assigned-clocks = <&gpu_hyd_gclk_mux>;
		assigned-clock-parents = <&dpll_gpu_m2_ck>;
	};

	l3instr_ts_gclk_div: l3instr_ts_gclk_div@e50 {
		#clock-cells = <0>;
		compatible = "ti,divider-clock";
		clocks = <&wkupaon_iclk_mux>;
		ti,bit-shift = <24>;
		reg = <0x0e50>;
		ti,dividers = <8>, <16>, <32>;
	};

<<<<<<< HEAD
	mcasp2_ahclkr_mux: mcasp2_ahclkr_mux@1860 {
		#clock-cells = <0>;
		compatible = "ti,mux-clock";
		clocks = <&abe_24m_fclk>, <&abe_sys_clk_div>, <&func_24m_clk>, <&atl_clkin3_ck>, <&atl_clkin2_ck>, <&atl_clkin1_ck>, <&atl_clkin0_ck>, <&sys_clkin2>, <&ref_clkin0_ck>, <&ref_clkin1_ck>, <&ref_clkin2_ck>, <&ref_clkin3_ck>, <&mlb_clk>, <&mlbp_clk>;
		ti,bit-shift = <28>;
		reg = <0x1860>;
	};

	mcasp2_ahclkx_mux: mcasp2_ahclkx_mux@1860 {
		#clock-cells = <0>;
		compatible = "ti,mux-clock";
		clocks = <&abe_24m_fclk>, <&abe_sys_clk_div>, <&func_24m_clk>, <&atl_clkin3_ck>, <&atl_clkin2_ck>, <&atl_clkin1_ck>, <&atl_clkin0_ck>, <&sys_clkin2>, <&ref_clkin0_ck>, <&ref_clkin1_ck>, <&ref_clkin2_ck>, <&ref_clkin3_ck>, <&mlb_clk>, <&mlbp_clk>;
		ti,bit-shift = <24>;
		reg = <0x1860>;
	};

	mcasp2_aux_gfclk_mux: mcasp2_aux_gfclk_mux@1860 {
		#clock-cells = <0>;
		compatible = "ti,mux-clock";
		clocks = <&per_abe_x1_gfclk2_div>, <&video1_clk2_div>, <&video2_clk2_div>, <&hdmi_clk2_div>;
		ti,bit-shift = <22>;
		reg = <0x1860>;
	};

	mcasp3_ahclkx_mux: mcasp3_ahclkx_mux@1868 {
		#clock-cells = <0>;
		compatible = "ti,mux-clock";
		clocks = <&abe_24m_fclk>, <&abe_sys_clk_div>, <&func_24m_clk>, <&atl_clkin3_ck>, <&atl_clkin2_ck>, <&atl_clkin1_ck>, <&atl_clkin0_ck>, <&sys_clkin2>, <&ref_clkin0_ck>, <&ref_clkin1_ck>, <&ref_clkin2_ck>, <&ref_clkin3_ck>, <&mlb_clk>, <&mlbp_clk>;
		ti,bit-shift = <24>;
		reg = <0x1868>;
	};

	mcasp3_aux_gfclk_mux: mcasp3_aux_gfclk_mux@1868 {
		#clock-cells = <0>;
		compatible = "ti,mux-clock";
		clocks = <&per_abe_x1_gfclk2_div>, <&video1_clk2_div>, <&video2_clk2_div>, <&hdmi_clk2_div>;
		ti,bit-shift = <22>;
		reg = <0x1868>;
	};

	mcasp4_ahclkx_mux: mcasp4_ahclkx_mux@1898 {
		#clock-cells = <0>;
		compatible = "ti,mux-clock";
		clocks = <&abe_24m_fclk>, <&abe_sys_clk_div>, <&func_24m_clk>, <&atl_clkin3_ck>, <&atl_clkin2_ck>, <&atl_clkin1_ck>, <&atl_clkin0_ck>, <&sys_clkin2>, <&ref_clkin0_ck>, <&ref_clkin1_ck>, <&ref_clkin2_ck>, <&ref_clkin3_ck>, <&mlb_clk>, <&mlbp_clk>;
		ti,bit-shift = <24>;
		reg = <0x1898>;
	};

	mcasp4_aux_gfclk_mux: mcasp4_aux_gfclk_mux@1898 {
		#clock-cells = <0>;
		compatible = "ti,mux-clock";
		clocks = <&per_abe_x1_gfclk2_div>, <&video1_clk2_div>, <&video2_clk2_div>, <&hdmi_clk2_div>;
		ti,bit-shift = <22>;
		reg = <0x1898>;
	};

	mcasp5_ahclkx_mux: mcasp5_ahclkx_mux@1878 {
		#clock-cells = <0>;
		compatible = "ti,mux-clock";
		clocks = <&abe_24m_fclk>, <&abe_sys_clk_div>, <&func_24m_clk>, <&atl_clkin3_ck>, <&atl_clkin2_ck>, <&atl_clkin1_ck>, <&atl_clkin0_ck>, <&sys_clkin2>, <&ref_clkin0_ck>, <&ref_clkin1_ck>, <&ref_clkin2_ck>, <&ref_clkin3_ck>, <&mlb_clk>, <&mlbp_clk>;
		ti,bit-shift = <24>;
		reg = <0x1878>;
	};

	mcasp5_aux_gfclk_mux: mcasp5_aux_gfclk_mux@1878 {
		#clock-cells = <0>;
		compatible = "ti,mux-clock";
		clocks = <&per_abe_x1_gfclk2_div>, <&video1_clk2_div>, <&video2_clk2_div>, <&hdmi_clk2_div>;
		ti,bit-shift = <22>;
		reg = <0x1878>;
	};

	mcasp6_ahclkx_mux: mcasp6_ahclkx_mux@1904 {
		#clock-cells = <0>;
		compatible = "ti,mux-clock";
		clocks = <&abe_24m_fclk>, <&abe_sys_clk_div>, <&func_24m_clk>, <&atl_clkin3_ck>, <&atl_clkin2_ck>, <&atl_clkin1_ck>, <&atl_clkin0_ck>, <&sys_clkin2>, <&ref_clkin0_ck>, <&ref_clkin1_ck>, <&ref_clkin2_ck>, <&ref_clkin3_ck>, <&mlb_clk>, <&mlbp_clk>;
		ti,bit-shift = <24>;
		reg = <0x1904>;
	};

	mcasp6_aux_gfclk_mux: mcasp6_aux_gfclk_mux@1904 {
		#clock-cells = <0>;
		compatible = "ti,mux-clock";
		clocks = <&per_abe_x1_gfclk2_div>, <&video1_clk2_div>, <&video2_clk2_div>, <&hdmi_clk2_div>;
		ti,bit-shift = <22>;
		reg = <0x1904>;
	};

	mcasp7_ahclkx_mux: mcasp7_ahclkx_mux@1908 {
		#clock-cells = <0>;
		compatible = "ti,mux-clock";
		clocks = <&abe_24m_fclk>, <&abe_sys_clk_div>, <&func_24m_clk>, <&atl_clkin3_ck>, <&atl_clkin2_ck>, <&atl_clkin1_ck>, <&atl_clkin0_ck>, <&sys_clkin2>, <&ref_clkin0_ck>, <&ref_clkin1_ck>, <&ref_clkin2_ck>, <&ref_clkin3_ck>, <&mlb_clk>, <&mlbp_clk>;
		ti,bit-shift = <24>;
		reg = <0x1908>;
	};

	mcasp7_aux_gfclk_mux: mcasp7_aux_gfclk_mux@1908 {
		#clock-cells = <0>;
		compatible = "ti,mux-clock";
		clocks = <&per_abe_x1_gfclk2_div>, <&video1_clk2_div>, <&video2_clk2_div>, <&hdmi_clk2_div>;
		ti,bit-shift = <22>;
		reg = <0x1908>;
	};

	mcasp8_ahclkx_mux: mcasp8_ahclkx_mux@1890 {
		#clock-cells = <0>;
		compatible = "ti,mux-clock";
		clocks = <&abe_24m_fclk>, <&abe_sys_clk_div>, <&func_24m_clk>, <&atl_clkin3_ck>, <&atl_clkin2_ck>, <&atl_clkin1_ck>, <&atl_clkin0_ck>, <&sys_clkin2>, <&ref_clkin0_ck>, <&ref_clkin1_ck>, <&ref_clkin2_ck>, <&ref_clkin3_ck>, <&mlb_clk>, <&mlbp_clk>;
		ti,bit-shift = <22>;
		reg = <0x1890>;
	};

	mcasp8_aux_gfclk_mux: mcasp8_aux_gfclk_mux@1890 {
		#clock-cells = <0>;
		compatible = "ti,mux-clock";
		clocks = <&per_abe_x1_gfclk2_div>, <&video1_clk2_div>, <&video2_clk2_div>, <&hdmi_clk2_div>;
		ti,bit-shift = <24>;
		reg = <0x1890>;
	};

	mmc1_fclk_mux: mmc1_fclk_mux@1328 {
		#clock-cells = <0>;
		compatible = "ti,mux-clock";
		clocks = <&func_128m_clk>, <&dpll_per_m2x2_ck>;
		ti,bit-shift = <24>;
		reg = <0x1328>;
	};

	mmc1_fclk_div: mmc1_fclk_div@1328 {
		#clock-cells = <0>;
		compatible = "ti,divider-clock";
		clocks = <&mmc1_fclk_mux>;
		ti,bit-shift = <25>;
		ti,max-div = <4>;
		reg = <0x1328>;
		ti,index-power-of-two;
	};

	mmc2_fclk_mux: mmc2_fclk_mux@1330 {
		#clock-cells = <0>;
		compatible = "ti,mux-clock";
		clocks = <&func_128m_clk>, <&dpll_per_m2x2_ck>;
		ti,bit-shift = <24>;
		reg = <0x1330>;
	};

	mmc2_fclk_div: mmc2_fclk_div@1330 {
		#clock-cells = <0>;
		compatible = "ti,divider-clock";
		clocks = <&mmc2_fclk_mux>;
		ti,bit-shift = <25>;
		ti,max-div = <4>;
		reg = <0x1330>;
		ti,index-power-of-two;
	};

	mmc3_gfclk_mux: mmc3_gfclk_mux@1820 {
		#clock-cells = <0>;
		compatible = "ti,mux-clock";
		clocks = <&func_48m_fclk>, <&dpll_per_m2x2_ck>;
		ti,bit-shift = <24>;
		reg = <0x1820>;
	};

	mmc3_gfclk_div: mmc3_gfclk_div@1820 {
		#clock-cells = <0>;
		compatible = "ti,divider-clock";
		clocks = <&mmc3_gfclk_mux>;
		ti,bit-shift = <25>;
		ti,max-div = <4>;
		reg = <0x1820>;
		ti,index-power-of-two;
	};

	mmc4_gfclk_mux: mmc4_gfclk_mux@1828 {
		#clock-cells = <0>;
		compatible = "ti,mux-clock";
		clocks = <&func_48m_fclk>, <&dpll_per_m2x2_ck>;
		ti,bit-shift = <24>;
		reg = <0x1828>;
	};

	mmc4_gfclk_div: mmc4_gfclk_div@1828 {
		#clock-cells = <0>;
		compatible = "ti,divider-clock";
		clocks = <&mmc4_gfclk_mux>;
		ti,bit-shift = <25>;
		ti,max-div = <4>;
		reg = <0x1828>;
		ti,index-power-of-two;
	};

	qspi_gfclk_mux: qspi_gfclk_mux@1838 {
		#clock-cells = <0>;
		compatible = "ti,mux-clock";
		clocks = <&func_128m_clk>, <&dpll_per_h13x2_ck>;
		ti,bit-shift = <24>;
		reg = <0x1838>;
	};

	qspi_gfclk_div: qspi_gfclk_div@1838 {
		#clock-cells = <0>;
		compatible = "ti,divider-clock";
		clocks = <&qspi_gfclk_mux>;
		ti,bit-shift = <25>;
		ti,max-div = <4>;
		reg = <0x1838>;
		ti,index-power-of-two;
	};

	timer10_gfclk_mux: timer10_gfclk_mux@1728 {
		#clock-cells = <0>;
		compatible = "ti,mux-clock";
		clocks = <&timer_sys_clk_div>, <&sys_32k_ck>, <&sys_clkin2>, <&ref_clkin0_ck>, <&ref_clkin1_ck>, <&ref_clkin2_ck>, <&ref_clkin3_ck>, <&abe_giclk_div>, <&video1_div_clk>, <&video2_div_clk>, <&hdmi_div_clk>;
		ti,bit-shift = <24>;
		reg = <0x1728>;
	};

	timer11_gfclk_mux: timer11_gfclk_mux@1730 {
		#clock-cells = <0>;
		compatible = "ti,mux-clock";
		clocks = <&timer_sys_clk_div>, <&sys_32k_ck>, <&sys_clkin2>, <&ref_clkin0_ck>, <&ref_clkin1_ck>, <&ref_clkin2_ck>, <&ref_clkin3_ck>, <&abe_giclk_div>, <&video1_div_clk>, <&video2_div_clk>, <&hdmi_div_clk>;
		ti,bit-shift = <24>;
		reg = <0x1730>;
	};

	timer13_gfclk_mux: timer13_gfclk_mux@17c8 {
		#clock-cells = <0>;
		compatible = "ti,mux-clock";
		clocks = <&timer_sys_clk_div>, <&sys_32k_ck>, <&sys_clkin2>, <&ref_clkin0_ck>, <&ref_clkin1_ck>, <&ref_clkin2_ck>, <&ref_clkin3_ck>, <&abe_giclk_div>, <&video1_div_clk>, <&video2_div_clk>, <&hdmi_div_clk>;
		ti,bit-shift = <24>;
		reg = <0x17c8>;
	};

	timer14_gfclk_mux: timer14_gfclk_mux@17d0 {
		#clock-cells = <0>;
		compatible = "ti,mux-clock";
		clocks = <&timer_sys_clk_div>, <&sys_32k_ck>, <&sys_clkin2>, <&ref_clkin0_ck>, <&ref_clkin1_ck>, <&ref_clkin2_ck>, <&ref_clkin3_ck>, <&abe_giclk_div>, <&video1_div_clk>, <&video2_div_clk>, <&hdmi_div_clk>;
		ti,bit-shift = <24>;
		reg = <0x17d0>;
	};

	timer15_gfclk_mux: timer15_gfclk_mux@17d8 {
		#clock-cells = <0>;
		compatible = "ti,mux-clock";
		clocks = <&timer_sys_clk_div>, <&sys_32k_ck>, <&sys_clkin2>, <&ref_clkin0_ck>, <&ref_clkin1_ck>, <&ref_clkin2_ck>, <&ref_clkin3_ck>, <&abe_giclk_div>, <&video1_div_clk>, <&video2_div_clk>, <&hdmi_div_clk>;
		ti,bit-shift = <24>;
		reg = <0x17d8>;
	};

	timer16_gfclk_mux: timer16_gfclk_mux@1830 {
		#clock-cells = <0>;
		compatible = "ti,mux-clock";
		clocks = <&timer_sys_clk_div>, <&sys_32k_ck>, <&sys_clkin2>, <&ref_clkin0_ck>, <&ref_clkin1_ck>, <&ref_clkin2_ck>, <&ref_clkin3_ck>, <&abe_giclk_div>, <&video1_div_clk>, <&video2_div_clk>, <&hdmi_div_clk>;
		ti,bit-shift = <24>;
		reg = <0x1830>;
	};

	timer2_gfclk_mux: timer2_gfclk_mux@1738 {
		#clock-cells = <0>;
		compatible = "ti,mux-clock";
		clocks = <&timer_sys_clk_div>, <&sys_32k_ck>, <&sys_clkin2>, <&ref_clkin0_ck>, <&ref_clkin1_ck>, <&ref_clkin2_ck>, <&ref_clkin3_ck>, <&abe_giclk_div>, <&video1_div_clk>, <&video2_div_clk>, <&hdmi_div_clk>;
		ti,bit-shift = <24>;
		reg = <0x1738>;
	};

	timer3_gfclk_mux: timer3_gfclk_mux@1740 {
		#clock-cells = <0>;
		compatible = "ti,mux-clock";
		clocks = <&timer_sys_clk_div>, <&sys_32k_ck>, <&sys_clkin2>, <&ref_clkin0_ck>, <&ref_clkin1_ck>, <&ref_clkin2_ck>, <&ref_clkin3_ck>, <&abe_giclk_div>, <&video1_div_clk>, <&video2_div_clk>, <&hdmi_div_clk>;
		ti,bit-shift = <24>;
		reg = <0x1740>;
	};

	timer4_gfclk_mux: timer4_gfclk_mux@1748 {
		#clock-cells = <0>;
		compatible = "ti,mux-clock";
		clocks = <&timer_sys_clk_div>, <&sys_32k_ck>, <&sys_clkin2>, <&ref_clkin0_ck>, <&ref_clkin1_ck>, <&ref_clkin2_ck>, <&ref_clkin3_ck>, <&abe_giclk_div>, <&video1_div_clk>, <&video2_div_clk>, <&hdmi_div_clk>;
		ti,bit-shift = <24>;
		reg = <0x1748>;
	};

	timer9_gfclk_mux: timer9_gfclk_mux@1750 {
		#clock-cells = <0>;
		compatible = "ti,mux-clock";
		clocks = <&timer_sys_clk_div>, <&sys_32k_ck>, <&sys_clkin2>, <&ref_clkin0_ck>, <&ref_clkin1_ck>, <&ref_clkin2_ck>, <&ref_clkin3_ck>, <&abe_giclk_div>, <&video1_div_clk>, <&video2_div_clk>, <&hdmi_div_clk>;
		ti,bit-shift = <24>;
		reg = <0x1750>;
	};

	uart1_gfclk_mux: uart1_gfclk_mux@1840 {
		#clock-cells = <0>;
		compatible = "ti,mux-clock";
		clocks = <&func_48m_fclk>, <&dpll_per_m2x2_ck>;
		ti,bit-shift = <24>;
		reg = <0x1840>;
	};

	uart2_gfclk_mux: uart2_gfclk_mux@1848 {
		#clock-cells = <0>;
		compatible = "ti,mux-clock";
		clocks = <&func_48m_fclk>, <&dpll_per_m2x2_ck>;
		ti,bit-shift = <24>;
		reg = <0x1848>;
	};

	uart3_gfclk_mux: uart3_gfclk_mux@1850 {
		#clock-cells = <0>;
		compatible = "ti,mux-clock";
		clocks = <&func_48m_fclk>, <&dpll_per_m2x2_ck>;
		ti,bit-shift = <24>;
		reg = <0x1850>;
	};

	uart4_gfclk_mux: uart4_gfclk_mux@1858 {
		#clock-cells = <0>;
		compatible = "ti,mux-clock";
		clocks = <&func_48m_fclk>, <&dpll_per_m2x2_ck>;
		ti,bit-shift = <24>;
		reg = <0x1858>;
	};

	uart5_gfclk_mux: uart5_gfclk_mux@1870 {
		#clock-cells = <0>;
		compatible = "ti,mux-clock";
		clocks = <&func_48m_fclk>, <&dpll_per_m2x2_ck>;
		ti,bit-shift = <24>;
		reg = <0x1870>;
	};

	uart7_gfclk_mux: uart7_gfclk_mux@18d0 {
		#clock-cells = <0>;
		compatible = "ti,mux-clock";
		clocks = <&func_48m_fclk>, <&dpll_per_m2x2_ck>;
		ti,bit-shift = <24>;
		reg = <0x18d0>;
	};

	uart8_gfclk_mux: uart8_gfclk_mux@18e0 {
		#clock-cells = <0>;
		compatible = "ti,mux-clock";
		clocks = <&func_48m_fclk>, <&dpll_per_m2x2_ck>;
		ti,bit-shift = <24>;
		reg = <0x18e0>;
	};

	uart9_gfclk_mux: uart9_gfclk_mux@18e8 {
		#clock-cells = <0>;
		compatible = "ti,mux-clock";
		clocks = <&func_48m_fclk>, <&dpll_per_m2x2_ck>;
		ti,bit-shift = <24>;
		reg = <0x18e8>;
	};

=======
>>>>>>> 24b8d41d
	vip1_gclk_mux: vip1_gclk_mux@1020 {
		#clock-cells = <0>;
		compatible = "ti,mux-clock";
		clocks = <&l3_iclk_div>, <&dpll_core_h23x2_ck>;
		ti,bit-shift = <24>;
		reg = <0x1020>;
	};

	vip2_gclk_mux: vip2_gclk_mux@1028 {
		#clock-cells = <0>;
		compatible = "ti,mux-clock";
		clocks = <&l3_iclk_div>, <&dpll_core_h23x2_ck>;
		ti,bit-shift = <24>;
		reg = <0x1028>;
	};

	vip3_gclk_mux: vip3_gclk_mux@1030 {
		#clock-cells = <0>;
		compatible = "ti,mux-clock";
		clocks = <&l3_iclk_div>, <&dpll_core_h23x2_ck>;
		ti,bit-shift = <24>;
		reg = <0x1030>;
	};
};

&cm_core_clockdomains {
	coreaon_clkdm: coreaon_clkdm {
		compatible = "ti,clockdomain";
		clocks = <&dpll_usb_ck>;
	};
};

&scm_conf_clocks {
	dss_deshdcp_clk: dss_deshdcp_clk@558 {
		#clock-cells = <0>;
		compatible = "ti,gate-clock";
		clocks = <&l3_iclk_div>;
		ti,bit-shift = <0>;
		reg = <0x558>;
	};

       ehrpwm0_tbclk: ehrpwm0_tbclk@558 {
		#clock-cells = <0>;
		compatible = "ti,gate-clock";
		clocks = <&l4_root_clk_div>;
		ti,bit-shift = <20>;
		reg = <0x0558>;
	};

	ehrpwm1_tbclk: ehrpwm1_tbclk@558 {
		#clock-cells = <0>;
		compatible = "ti,gate-clock";
		clocks = <&l4_root_clk_div>;
		ti,bit-shift = <21>;
		reg = <0x0558>;
	};

	ehrpwm2_tbclk: ehrpwm2_tbclk@558 {
		#clock-cells = <0>;
		compatible = "ti,gate-clock";
		clocks = <&l4_root_clk_div>;
		ti,bit-shift = <22>;
		reg = <0x0558>;
	};

	sys_32k_ck: sys_32k_ck {
		#clock-cells = <0>;
		compatible = "ti,mux-clock";
		clocks = <&sys_clk32_crystal_ck>, <&sys_clk32_pseudo_ck>, <&sys_clk32_pseudo_ck>, <&sys_clk32_pseudo_ck>;
		ti,bit-shift = <8>;
		reg = <0x6c4>;
	};
};

&cm_core_aon {
	mpu_cm: mpu-cm@300 {
		compatible = "ti,omap4-cm";
		reg = <0x300 0x100>;
		#address-cells = <1>;
		#size-cells = <1>;
		ranges = <0 0x300 0x100>;

		mpu_clkctrl: mpu-clkctrl@20 {
			compatible = "ti,clkctrl";
			reg = <0x20 0x4>;
			#clock-cells = <2>;
		};

	};

	dsp1_cm: dsp1-cm@400 {
		compatible = "ti,omap4-cm";
		reg = <0x400 0x100>;
		#address-cells = <1>;
		#size-cells = <1>;
		ranges = <0 0x400 0x100>;

		dsp1_clkctrl: dsp1-clkctrl@20 {
			compatible = "ti,clkctrl";
			reg = <0x20 0x4>;
			#clock-cells = <2>;
		};

	};

	ipu_cm: ipu-cm@500 {
		compatible = "ti,omap4-cm";
		reg = <0x500 0x100>;
		#address-cells = <1>;
		#size-cells = <1>;
		ranges = <0 0x500 0x100>;

		ipu1_clkctrl: ipu1-clkctrl@20 {
			compatible = "ti,clkctrl";
			reg = <0x20 0x4>;
			#clock-cells = <2>;
			assigned-clocks = <&ipu1_clkctrl DRA7_IPU1_MMU_IPU1_CLKCTRL 24>;
			assigned-clock-parents = <&dpll_core_h22x2_ck>;
		};

		ipu_clkctrl: ipu-clkctrl@50 {
			compatible = "ti,clkctrl";
			reg = <0x50 0x34>;
			#clock-cells = <2>;
		};

	};

	dsp2_cm: dsp2-cm@600 {
		compatible = "ti,omap4-cm";
		reg = <0x600 0x100>;
		#address-cells = <1>;
		#size-cells = <1>;
		ranges = <0 0x600 0x100>;

		dsp2_clkctrl: dsp2-clkctrl@20 {
			compatible = "ti,clkctrl";
			reg = <0x20 0x4>;
			#clock-cells = <2>;
		};

	};

	rtc_cm: rtc-cm@700 {
		compatible = "ti,omap4-cm";
		reg = <0x700 0x60>;
		#address-cells = <1>;
		#size-cells = <1>;
		ranges = <0 0x700 0x60>;

		rtc_clkctrl: rtc-clkctrl@20 {
			compatible = "ti,clkctrl";
			reg = <0x20 0x28>;
			#clock-cells = <2>;
		};
	};

	vpe_cm: vpe-cm@760 {
		compatible = "ti,omap4-cm";
		reg = <0x760 0xc>;
		#address-cells = <1>;
		#size-cells = <1>;
		ranges = <0 0x760 0xc>;

		vpe_clkctrl: vpe-clkctrl@0 {
			compatible = "ti,clkctrl";
			reg = <0x0 0xc>;
			#clock-cells = <2>;
		};
	};

};

&cm_core {
	coreaon_cm: coreaon-cm@600 {
		compatible = "ti,omap4-cm";
		reg = <0x600 0x100>;
		#address-cells = <1>;
		#size-cells = <1>;
		ranges = <0 0x600 0x100>;

		coreaon_clkctrl: coreaon-clkctrl@20 {
			compatible = "ti,clkctrl";
			reg = <0x20 0x1c>;
			#clock-cells = <2>;
		};
	};

	l3main1_cm: l3main1-cm@700 {
		compatible = "ti,omap4-cm";
		reg = <0x700 0x100>;
		#address-cells = <1>;
		#size-cells = <1>;
		ranges = <0 0x700 0x100>;

		l3main1_clkctrl: l3main1-clkctrl@20 {
			compatible = "ti,clkctrl";
			reg = <0x20 0x74>;
			#clock-cells = <2>;
		};

	};

	ipu2_cm: ipu2-cm@900 {
		compatible = "ti,omap4-cm";
		reg = <0x900 0x100>;
		#address-cells = <1>;
		#size-cells = <1>;
		ranges = <0 0x900 0x100>;

		ipu2_clkctrl: ipu2-clkctrl@20 {
			compatible = "ti,clkctrl";
			reg = <0x20 0x4>;
			#clock-cells = <2>;
		};

	};

	dma_cm: dma-cm@a00 {
		compatible = "ti,omap4-cm";
		reg = <0xa00 0x100>;
		#address-cells = <1>;
		#size-cells = <1>;
		ranges = <0 0xa00 0x100>;

		dma_clkctrl: dma-clkctrl@20 {
			compatible = "ti,clkctrl";
			reg = <0x20 0x4>;
			#clock-cells = <2>;
		};
	};

	emif_cm: emif-cm@b00 {
		compatible = "ti,omap4-cm";
		reg = <0xb00 0x100>;
		#address-cells = <1>;
		#size-cells = <1>;
		ranges = <0 0xb00 0x100>;

		emif_clkctrl: emif-clkctrl@20 {
			compatible = "ti,clkctrl";
			reg = <0x20 0x4>;
			#clock-cells = <2>;
		};
	};

	atl_cm: atl-cm@c00 {
		compatible = "ti,omap4-cm";
		reg = <0xc00 0x100>;
		#address-cells = <1>;
		#size-cells = <1>;
		ranges = <0 0xc00 0x100>;

		atl_clkctrl: atl-clkctrl@0 {
			compatible = "ti,clkctrl";
			reg = <0x0 0x4>;
			#clock-cells = <2>;
		};
	};

	l4cfg_cm: l4cfg-cm@d00 {
		compatible = "ti,omap4-cm";
		reg = <0xd00 0x100>;
		#address-cells = <1>;
		#size-cells = <1>;
		ranges = <0 0xd00 0x100>;

		l4cfg_clkctrl: l4cfg-clkctrl@20 {
			compatible = "ti,clkctrl";
			reg = <0x20 0x84>;
			#clock-cells = <2>;
		};
	};

	l3instr_cm: l3instr-cm@e00 {
		compatible = "ti,omap4-cm";
		reg = <0xe00 0x100>;
		#address-cells = <1>;
		#size-cells = <1>;
		ranges = <0 0xe00 0x100>;

		l3instr_clkctrl: l3instr-clkctrl@20 {
			compatible = "ti,clkctrl";
			reg = <0x20 0xc>;
			#clock-cells = <2>;
		};
	};

	cam_cm: cam-cm@1000 {
		compatible = "ti,omap4-cm";
		reg = <0x1000 0x100>;
		#address-cells = <1>;
		#size-cells = <1>;
		ranges = <0 0x1000 0x100>;

		cam_clkctrl: cam-clkctrl@20 {
			compatible = "ti,clkctrl";
			reg = <0x20 0x2c>;
			#clock-cells = <2>;
		};
	};

	dss_cm: dss-cm@1100 {
		compatible = "ti,omap4-cm";
		reg = <0x1100 0x100>;
		#address-cells = <1>;
		#size-cells = <1>;
		ranges = <0 0x1100 0x100>;

		dss_clkctrl: dss-clkctrl@20 {
			compatible = "ti,clkctrl";
			reg = <0x20 0x14>;
			#clock-cells = <2>;
		};
	};

	gpu_cm: gpu-cm@1200 {
		compatible = "ti,omap4-cm";
		reg = <0x1200 0x100>;
		#address-cells = <1>;
		#size-cells = <1>;
		ranges = <0 0x1200 0x100>;

		gpu_clkctrl: gpu-clkctrl@20 {
			compatible = "ti,clkctrl";
			reg = <0x20 0x4>;
			#clock-cells = <2>;
		};
	};

	l3init_cm: l3init-cm@1300 {
		compatible = "ti,omap4-cm";
		reg = <0x1300 0x100>;
		#address-cells = <1>;
		#size-cells = <1>;
		ranges = <0 0x1300 0x100>;

		l3init_clkctrl: l3init-clkctrl@20 {
			compatible = "ti,clkctrl";
			reg = <0x20 0x6c>, <0xe0 0x14>;
			#clock-cells = <2>;
		};

		pcie_clkctrl: pcie-clkctrl@b0 {
			compatible = "ti,clkctrl";
			reg = <0xb0 0xc>;
			#clock-cells = <2>;
		};

		gmac_clkctrl: gmac-clkctrl@d0 {
			compatible = "ti,clkctrl";
			reg = <0xd0 0x4>;
			#clock-cells = <2>;
		};

	};

	l4per_cm: l4per-cm@1700 {
		compatible = "ti,omap4-cm";
		reg = <0x1700 0x300>;
		#address-cells = <1>;
		#size-cells = <1>;
		ranges = <0 0x1700 0x300>;

		l4per_clkctrl: l4per-clkctrl@28 {
			compatible = "ti,clkctrl";
			reg = <0x28 0x64>, <0xa0 0x24>, <0xf0 0x3c>, <0x140 0x1c>, <0x170 0x4>;
			#clock-cells = <2>;

			assigned-clocks = <&l4per2_clkctrl DRA7_L4PER2_MCASP3_CLKCTRL 24>;
			assigned-clock-parents = <&abe_24m_fclk>;
		};

		l4sec_clkctrl: l4sec-clkctrl@1a0 {
			compatible = "ti,clkctrl";
			reg = <0x1a0 0x2c>;
			#clock-cells = <2>;
		};

		l4per2_clkctrl: l4per2-clkctrl@c {
			compatible = "ti,clkctrl";
			reg = <0xc 0x4>, <0x18 0xc>, <0x90 0xc>, <0xc4 0x4>, <0x138 0x4>, <0x160 0xc>, <0x178 0x24>, <0x1d0 0x3c>;
			#clock-cells = <2>;
		};

		l4per3_clkctrl: l4per3-clkctrl@14 {
			compatible = "ti,clkctrl";
			reg = <0x14 0x4>, <0xc8 0x14>, <0x130 0x4>;
			#clock-cells = <2>;
		};
	};

};

&prm {
	wkupaon_cm: wkupaon-cm@1800 {
		compatible = "ti,omap4-cm";
		reg = <0x1800 0x100>;
		#address-cells = <1>;
		#size-cells = <1>;
		ranges = <0 0x1800 0x100>;

		wkupaon_clkctrl: wkupaon-clkctrl@20 {
			compatible = "ti,clkctrl";
			reg = <0x20 0x6c>;
			#clock-cells = <2>;
		};
	};
};<|MERGE_RESOLUTION|>--- conflicted
+++ resolved
@@ -796,81 +796,6 @@
 		clock-div = <1>;
 	};
 
-<<<<<<< HEAD
-	ipu1_gfclk_mux: ipu1_gfclk_mux@520 {
-		#clock-cells = <0>;
-		compatible = "ti,mux-clock";
-		clocks = <&dpll_abe_m2x2_ck>, <&dpll_core_h22x2_ck>;
-		ti,bit-shift = <24>;
-		reg = <0x0520>;
-	};
-
-	mcasp1_ahclkr_mux: mcasp1_ahclkr_mux@550 {
-		#clock-cells = <0>;
-		compatible = "ti,mux-clock";
-		clocks = <&abe_24m_fclk>, <&abe_sys_clk_div>, <&func_24m_clk>, <&atl_clkin3_ck>, <&atl_clkin2_ck>, <&atl_clkin1_ck>, <&atl_clkin0_ck>, <&sys_clkin2>, <&ref_clkin0_ck>, <&ref_clkin1_ck>, <&ref_clkin2_ck>, <&ref_clkin3_ck>, <&mlb_clk>, <&mlbp_clk>;
-		ti,bit-shift = <28>;
-		reg = <0x0550>;
-	};
-
-	mcasp1_ahclkx_mux: mcasp1_ahclkx_mux@550 {
-		#clock-cells = <0>;
-		compatible = "ti,mux-clock";
-		clocks = <&abe_24m_fclk>, <&abe_sys_clk_div>, <&func_24m_clk>, <&atl_clkin3_ck>, <&atl_clkin2_ck>, <&atl_clkin1_ck>, <&atl_clkin0_ck>, <&sys_clkin2>, <&ref_clkin0_ck>, <&ref_clkin1_ck>, <&ref_clkin2_ck>, <&ref_clkin3_ck>, <&mlb_clk>, <&mlbp_clk>;
-		ti,bit-shift = <24>;
-		reg = <0x0550>;
-	};
-
-	mcasp1_aux_gfclk_mux: mcasp1_aux_gfclk_mux@550 {
-		#clock-cells = <0>;
-		compatible = "ti,mux-clock";
-		clocks = <&per_abe_x1_gfclk2_div>, <&video1_clk2_div>, <&video2_clk2_div>, <&hdmi_clk2_div>;
-		ti,bit-shift = <22>;
-		reg = <0x0550>;
-	};
-
-	timer5_gfclk_mux: timer5_gfclk_mux@558 {
-		#clock-cells = <0>;
-		compatible = "ti,mux-clock";
-		clocks = <&timer_sys_clk_div>, <&sys_32k_ck>, <&sys_clkin2>, <&ref_clkin0_ck>, <&ref_clkin1_ck>, <&ref_clkin2_ck>, <&ref_clkin3_ck>, <&abe_giclk_div>, <&video1_div_clk>, <&video2_div_clk>, <&hdmi_div_clk>, <&clkoutmux0_clk_mux>;
-		ti,bit-shift = <24>;
-		reg = <0x0558>;
-	};
-
-	timer6_gfclk_mux: timer6_gfclk_mux@560 {
-		#clock-cells = <0>;
-		compatible = "ti,mux-clock";
-		clocks = <&timer_sys_clk_div>, <&sys_32k_ck>, <&sys_clkin2>, <&ref_clkin0_ck>, <&ref_clkin1_ck>, <&ref_clkin2_ck>, <&ref_clkin3_ck>, <&abe_giclk_div>, <&video1_div_clk>, <&video2_div_clk>, <&hdmi_div_clk>, <&clkoutmux0_clk_mux>;
-		ti,bit-shift = <24>;
-		reg = <0x0560>;
-	};
-
-	timer7_gfclk_mux: timer7_gfclk_mux@568 {
-		#clock-cells = <0>;
-		compatible = "ti,mux-clock";
-		clocks = <&timer_sys_clk_div>, <&sys_32k_ck>, <&sys_clkin2>, <&ref_clkin0_ck>, <&ref_clkin1_ck>, <&ref_clkin2_ck>, <&ref_clkin3_ck>, <&abe_giclk_div>, <&video1_div_clk>, <&video2_div_clk>, <&hdmi_div_clk>, <&clkoutmux0_clk_mux>;
-		ti,bit-shift = <24>;
-		reg = <0x0568>;
-	};
-
-	timer8_gfclk_mux: timer8_gfclk_mux@570 {
-		#clock-cells = <0>;
-		compatible = "ti,mux-clock";
-		clocks = <&timer_sys_clk_div>, <&sys_32k_ck>, <&sys_clkin2>, <&ref_clkin0_ck>, <&ref_clkin1_ck>, <&ref_clkin2_ck>, <&ref_clkin3_ck>, <&abe_giclk_div>, <&video1_div_clk>, <&video2_div_clk>, <&hdmi_div_clk>, <&clkoutmux0_clk_mux>;
-		ti,bit-shift = <24>;
-		reg = <0x0570>;
-	};
-
-	uart6_gfclk_mux: uart6_gfclk_mux@580 {
-		#clock-cells = <0>;
-		compatible = "ti,mux-clock";
-		clocks = <&func_48m_fclk>, <&dpll_per_m2x2_ck>;
-		ti,bit-shift = <24>;
-		reg = <0x0580>;
-	};
-
-=======
->>>>>>> 24b8d41d
 	dummy_ck: dummy_ck {
 		#clock-cells = <0>;
 		compatible = "fixed-clock";
@@ -1186,41 +1111,6 @@
 		clocks = <&sys_clkin1>, <&abe_lp_clk_div>;
 		reg = <0x0108>;
 	};
-<<<<<<< HEAD
-
-	gpio1_dbclk: gpio1_dbclk@1838 {
-		#clock-cells = <0>;
-		compatible = "ti,gate-clock";
-		clocks = <&sys_32k_ck>;
-		ti,bit-shift = <8>;
-		reg = <0x1838>;
-	};
-
-	dcan1_sys_clk_mux: dcan1_sys_clk_mux@1888 {
-		#clock-cells = <0>;
-		compatible = "ti,mux-clock";
-		clocks = <&sys_clkin1>, <&sys_clkin2>;
-		ti,bit-shift = <24>;
-		reg = <0x1888>;
-	};
-
-	timer1_gfclk_mux: timer1_gfclk_mux@1840 {
-		#clock-cells = <0>;
-		compatible = "ti,mux-clock";
-		clocks = <&timer_sys_clk_div>, <&sys_32k_ck>, <&sys_clkin2>, <&ref_clkin0_ck>, <&ref_clkin1_ck>, <&ref_clkin2_ck>, <&ref_clkin3_ck>, <&abe_giclk_div>, <&video1_div_clk>, <&video2_div_clk>, <&hdmi_div_clk>;
-		ti,bit-shift = <24>;
-		reg = <0x1840>;
-	};
-
-	uart10_gfclk_mux: uart10_gfclk_mux@1880 {
-		#clock-cells = <0>;
-		compatible = "ti,mux-clock";
-		clocks = <&func_48m_fclk>, <&dpll_per_m2x2_ck>;
-		ti,bit-shift = <24>;
-		reg = <0x1880>;
-	};
-=======
->>>>>>> 24b8d41d
 };
 
 &cm_core_clocks {
@@ -1495,170 +1385,6 @@
 		reg = <0x06c0>;
 	};
 
-<<<<<<< HEAD
-	dss_32khz_clk: dss_32khz_clk@1120 {
-		#clock-cells = <0>;
-		compatible = "ti,gate-clock";
-		clocks = <&sys_32k_ck>;
-		ti,bit-shift = <11>;
-		reg = <0x1120>;
-	};
-
-	dss_48mhz_clk: dss_48mhz_clk@1120 {
-		#clock-cells = <0>;
-		compatible = "ti,gate-clock";
-		clocks = <&func_48m_fclk>;
-		ti,bit-shift = <9>;
-		reg = <0x1120>;
-	};
-
-	dss_dss_clk: dss_dss_clk@1120 {
-		#clock-cells = <0>;
-		compatible = "ti,gate-clock";
-		clocks = <&dpll_per_h12x2_ck>;
-		ti,bit-shift = <8>;
-		reg = <0x1120>;
-		ti,set-rate-parent;
-	};
-
-	dss_hdmi_clk: dss_hdmi_clk@1120 {
-		#clock-cells = <0>;
-		compatible = "ti,gate-clock";
-		clocks = <&hdmi_dpll_clk_mux>;
-		ti,bit-shift = <10>;
-		reg = <0x1120>;
-	};
-
-	dss_video1_clk: dss_video1_clk@1120 {
-		#clock-cells = <0>;
-		compatible = "ti,gate-clock";
-		clocks = <&video1_dpll_clk_mux>;
-		ti,bit-shift = <12>;
-		reg = <0x1120>;
-	};
-
-	dss_video2_clk: dss_video2_clk@1120 {
-		#clock-cells = <0>;
-		compatible = "ti,gate-clock";
-		clocks = <&video2_dpll_clk_mux>;
-		ti,bit-shift = <13>;
-		reg = <0x1120>;
-	};
-
-	gpio2_dbclk: gpio2_dbclk@1760 {
-		#clock-cells = <0>;
-		compatible = "ti,gate-clock";
-		clocks = <&sys_32k_ck>;
-		ti,bit-shift = <8>;
-		reg = <0x1760>;
-	};
-
-	gpio3_dbclk: gpio3_dbclk@1768 {
-		#clock-cells = <0>;
-		compatible = "ti,gate-clock";
-		clocks = <&sys_32k_ck>;
-		ti,bit-shift = <8>;
-		reg = <0x1768>;
-	};
-
-	gpio4_dbclk: gpio4_dbclk@1770 {
-		#clock-cells = <0>;
-		compatible = "ti,gate-clock";
-		clocks = <&sys_32k_ck>;
-		ti,bit-shift = <8>;
-		reg = <0x1770>;
-	};
-
-	gpio5_dbclk: gpio5_dbclk@1778 {
-		#clock-cells = <0>;
-		compatible = "ti,gate-clock";
-		clocks = <&sys_32k_ck>;
-		ti,bit-shift = <8>;
-		reg = <0x1778>;
-	};
-
-	gpio6_dbclk: gpio6_dbclk@1780 {
-		#clock-cells = <0>;
-		compatible = "ti,gate-clock";
-		clocks = <&sys_32k_ck>;
-		ti,bit-shift = <8>;
-		reg = <0x1780>;
-	};
-
-	gpio7_dbclk: gpio7_dbclk@1810 {
-		#clock-cells = <0>;
-		compatible = "ti,gate-clock";
-		clocks = <&sys_32k_ck>;
-		ti,bit-shift = <8>;
-		reg = <0x1810>;
-	};
-
-	gpio8_dbclk: gpio8_dbclk@1818 {
-		#clock-cells = <0>;
-		compatible = "ti,gate-clock";
-		clocks = <&sys_32k_ck>;
-		ti,bit-shift = <8>;
-		reg = <0x1818>;
-	};
-
-	mmc1_clk32k: mmc1_clk32k@1328 {
-		#clock-cells = <0>;
-		compatible = "ti,gate-clock";
-		clocks = <&sys_32k_ck>;
-		ti,bit-shift = <8>;
-		reg = <0x1328>;
-	};
-
-	mmc2_clk32k: mmc2_clk32k@1330 {
-		#clock-cells = <0>;
-		compatible = "ti,gate-clock";
-		clocks = <&sys_32k_ck>;
-		ti,bit-shift = <8>;
-		reg = <0x1330>;
-	};
-
-	mmc3_clk32k: mmc3_clk32k@1820 {
-		#clock-cells = <0>;
-		compatible = "ti,gate-clock";
-		clocks = <&sys_32k_ck>;
-		ti,bit-shift = <8>;
-		reg = <0x1820>;
-	};
-
-	mmc4_clk32k: mmc4_clk32k@1828 {
-		#clock-cells = <0>;
-		compatible = "ti,gate-clock";
-		clocks = <&sys_32k_ck>;
-		ti,bit-shift = <8>;
-		reg = <0x1828>;
-	};
-
-	sata_ref_clk: sata_ref_clk@1388 {
-		#clock-cells = <0>;
-		compatible = "ti,gate-clock";
-		clocks = <&sys_clkin1>;
-		ti,bit-shift = <8>;
-		reg = <0x1388>;
-	};
-
-	usb_otg_ss1_refclk960m: usb_otg_ss1_refclk960m@13f0 {
-		#clock-cells = <0>;
-		compatible = "ti,gate-clock";
-		clocks = <&l3init_960m_gfclk>;
-		ti,bit-shift = <8>;
-		reg = <0x13f0>;
-	};
-
-	usb_otg_ss2_refclk960m: usb_otg_ss2_refclk960m@1340 {
-		#clock-cells = <0>;
-		compatible = "ti,gate-clock";
-		clocks = <&l3init_960m_gfclk>;
-		ti,bit-shift = <8>;
-		reg = <0x1340>;
-	};
-
-=======
->>>>>>> 24b8d41d
 	usb_phy1_always_on_clk32k: usb_phy1_always_on_clk32k@640 {
 		#clock-cells = <0>;
 		compatible = "ti,gate-clock";
@@ -1683,41 +1409,6 @@
 		reg = <0x0698>;
 	};
 
-<<<<<<< HEAD
-	atl_dpll_clk_mux: atl_dpll_clk_mux@c00 {
-		#clock-cells = <0>;
-		compatible = "ti,mux-clock";
-		clocks = <&sys_32k_ck>, <&video1_clkin_ck>, <&video2_clkin_ck>, <&hdmi_clkin_ck>;
-		ti,bit-shift = <24>;
-		reg = <0x0c00>;
-	};
-
-	atl_gfclk_mux: atl_gfclk_mux@c00 {
-		#clock-cells = <0>;
-		compatible = "ti,mux-clock";
-		clocks = <&l3_iclk_div>, <&dpll_abe_m2_ck>, <&atl_dpll_clk_mux>;
-		ti,bit-shift = <26>;
-		reg = <0x0c00>;
-	};
-
-	rmii_50mhz_clk_mux: rmii_50mhz_clk_mux@13d0 {
-		#clock-cells = <0>;
-		compatible = "ti,mux-clock";
-		clocks = <&dpll_gmac_h11x2_ck>, <&rmii_clk_ck>;
-		ti,bit-shift = <24>;
-		reg = <0x13d0>;
-	};
-
-	gmac_rft_clk_mux: gmac_rft_clk_mux@13d0 {
-		#clock-cells = <0>;
-		compatible = "ti,mux-clock";
-		clocks = <&video1_clkin_ck>, <&video2_clkin_ck>, <&dpll_abe_m2_ck>, <&hdmi_clkin_ck>, <&l3_iclk_div>;
-		ti,bit-shift = <25>;
-		reg = <0x13d0>;
-	};
-
-=======
->>>>>>> 24b8d41d
 	gpu_core_gclk_mux: gpu_core_gclk_mux@1220 {
 		#clock-cells = <0>;
 		compatible = "ti,mux-clock";
@@ -1747,363 +1438,6 @@
 		ti,dividers = <8>, <16>, <32>;
 	};
 
-<<<<<<< HEAD
-	mcasp2_ahclkr_mux: mcasp2_ahclkr_mux@1860 {
-		#clock-cells = <0>;
-		compatible = "ti,mux-clock";
-		clocks = <&abe_24m_fclk>, <&abe_sys_clk_div>, <&func_24m_clk>, <&atl_clkin3_ck>, <&atl_clkin2_ck>, <&atl_clkin1_ck>, <&atl_clkin0_ck>, <&sys_clkin2>, <&ref_clkin0_ck>, <&ref_clkin1_ck>, <&ref_clkin2_ck>, <&ref_clkin3_ck>, <&mlb_clk>, <&mlbp_clk>;
-		ti,bit-shift = <28>;
-		reg = <0x1860>;
-	};
-
-	mcasp2_ahclkx_mux: mcasp2_ahclkx_mux@1860 {
-		#clock-cells = <0>;
-		compatible = "ti,mux-clock";
-		clocks = <&abe_24m_fclk>, <&abe_sys_clk_div>, <&func_24m_clk>, <&atl_clkin3_ck>, <&atl_clkin2_ck>, <&atl_clkin1_ck>, <&atl_clkin0_ck>, <&sys_clkin2>, <&ref_clkin0_ck>, <&ref_clkin1_ck>, <&ref_clkin2_ck>, <&ref_clkin3_ck>, <&mlb_clk>, <&mlbp_clk>;
-		ti,bit-shift = <24>;
-		reg = <0x1860>;
-	};
-
-	mcasp2_aux_gfclk_mux: mcasp2_aux_gfclk_mux@1860 {
-		#clock-cells = <0>;
-		compatible = "ti,mux-clock";
-		clocks = <&per_abe_x1_gfclk2_div>, <&video1_clk2_div>, <&video2_clk2_div>, <&hdmi_clk2_div>;
-		ti,bit-shift = <22>;
-		reg = <0x1860>;
-	};
-
-	mcasp3_ahclkx_mux: mcasp3_ahclkx_mux@1868 {
-		#clock-cells = <0>;
-		compatible = "ti,mux-clock";
-		clocks = <&abe_24m_fclk>, <&abe_sys_clk_div>, <&func_24m_clk>, <&atl_clkin3_ck>, <&atl_clkin2_ck>, <&atl_clkin1_ck>, <&atl_clkin0_ck>, <&sys_clkin2>, <&ref_clkin0_ck>, <&ref_clkin1_ck>, <&ref_clkin2_ck>, <&ref_clkin3_ck>, <&mlb_clk>, <&mlbp_clk>;
-		ti,bit-shift = <24>;
-		reg = <0x1868>;
-	};
-
-	mcasp3_aux_gfclk_mux: mcasp3_aux_gfclk_mux@1868 {
-		#clock-cells = <0>;
-		compatible = "ti,mux-clock";
-		clocks = <&per_abe_x1_gfclk2_div>, <&video1_clk2_div>, <&video2_clk2_div>, <&hdmi_clk2_div>;
-		ti,bit-shift = <22>;
-		reg = <0x1868>;
-	};
-
-	mcasp4_ahclkx_mux: mcasp4_ahclkx_mux@1898 {
-		#clock-cells = <0>;
-		compatible = "ti,mux-clock";
-		clocks = <&abe_24m_fclk>, <&abe_sys_clk_div>, <&func_24m_clk>, <&atl_clkin3_ck>, <&atl_clkin2_ck>, <&atl_clkin1_ck>, <&atl_clkin0_ck>, <&sys_clkin2>, <&ref_clkin0_ck>, <&ref_clkin1_ck>, <&ref_clkin2_ck>, <&ref_clkin3_ck>, <&mlb_clk>, <&mlbp_clk>;
-		ti,bit-shift = <24>;
-		reg = <0x1898>;
-	};
-
-	mcasp4_aux_gfclk_mux: mcasp4_aux_gfclk_mux@1898 {
-		#clock-cells = <0>;
-		compatible = "ti,mux-clock";
-		clocks = <&per_abe_x1_gfclk2_div>, <&video1_clk2_div>, <&video2_clk2_div>, <&hdmi_clk2_div>;
-		ti,bit-shift = <22>;
-		reg = <0x1898>;
-	};
-
-	mcasp5_ahclkx_mux: mcasp5_ahclkx_mux@1878 {
-		#clock-cells = <0>;
-		compatible = "ti,mux-clock";
-		clocks = <&abe_24m_fclk>, <&abe_sys_clk_div>, <&func_24m_clk>, <&atl_clkin3_ck>, <&atl_clkin2_ck>, <&atl_clkin1_ck>, <&atl_clkin0_ck>, <&sys_clkin2>, <&ref_clkin0_ck>, <&ref_clkin1_ck>, <&ref_clkin2_ck>, <&ref_clkin3_ck>, <&mlb_clk>, <&mlbp_clk>;
-		ti,bit-shift = <24>;
-		reg = <0x1878>;
-	};
-
-	mcasp5_aux_gfclk_mux: mcasp5_aux_gfclk_mux@1878 {
-		#clock-cells = <0>;
-		compatible = "ti,mux-clock";
-		clocks = <&per_abe_x1_gfclk2_div>, <&video1_clk2_div>, <&video2_clk2_div>, <&hdmi_clk2_div>;
-		ti,bit-shift = <22>;
-		reg = <0x1878>;
-	};
-
-	mcasp6_ahclkx_mux: mcasp6_ahclkx_mux@1904 {
-		#clock-cells = <0>;
-		compatible = "ti,mux-clock";
-		clocks = <&abe_24m_fclk>, <&abe_sys_clk_div>, <&func_24m_clk>, <&atl_clkin3_ck>, <&atl_clkin2_ck>, <&atl_clkin1_ck>, <&atl_clkin0_ck>, <&sys_clkin2>, <&ref_clkin0_ck>, <&ref_clkin1_ck>, <&ref_clkin2_ck>, <&ref_clkin3_ck>, <&mlb_clk>, <&mlbp_clk>;
-		ti,bit-shift = <24>;
-		reg = <0x1904>;
-	};
-
-	mcasp6_aux_gfclk_mux: mcasp6_aux_gfclk_mux@1904 {
-		#clock-cells = <0>;
-		compatible = "ti,mux-clock";
-		clocks = <&per_abe_x1_gfclk2_div>, <&video1_clk2_div>, <&video2_clk2_div>, <&hdmi_clk2_div>;
-		ti,bit-shift = <22>;
-		reg = <0x1904>;
-	};
-
-	mcasp7_ahclkx_mux: mcasp7_ahclkx_mux@1908 {
-		#clock-cells = <0>;
-		compatible = "ti,mux-clock";
-		clocks = <&abe_24m_fclk>, <&abe_sys_clk_div>, <&func_24m_clk>, <&atl_clkin3_ck>, <&atl_clkin2_ck>, <&atl_clkin1_ck>, <&atl_clkin0_ck>, <&sys_clkin2>, <&ref_clkin0_ck>, <&ref_clkin1_ck>, <&ref_clkin2_ck>, <&ref_clkin3_ck>, <&mlb_clk>, <&mlbp_clk>;
-		ti,bit-shift = <24>;
-		reg = <0x1908>;
-	};
-
-	mcasp7_aux_gfclk_mux: mcasp7_aux_gfclk_mux@1908 {
-		#clock-cells = <0>;
-		compatible = "ti,mux-clock";
-		clocks = <&per_abe_x1_gfclk2_div>, <&video1_clk2_div>, <&video2_clk2_div>, <&hdmi_clk2_div>;
-		ti,bit-shift = <22>;
-		reg = <0x1908>;
-	};
-
-	mcasp8_ahclkx_mux: mcasp8_ahclkx_mux@1890 {
-		#clock-cells = <0>;
-		compatible = "ti,mux-clock";
-		clocks = <&abe_24m_fclk>, <&abe_sys_clk_div>, <&func_24m_clk>, <&atl_clkin3_ck>, <&atl_clkin2_ck>, <&atl_clkin1_ck>, <&atl_clkin0_ck>, <&sys_clkin2>, <&ref_clkin0_ck>, <&ref_clkin1_ck>, <&ref_clkin2_ck>, <&ref_clkin3_ck>, <&mlb_clk>, <&mlbp_clk>;
-		ti,bit-shift = <22>;
-		reg = <0x1890>;
-	};
-
-	mcasp8_aux_gfclk_mux: mcasp8_aux_gfclk_mux@1890 {
-		#clock-cells = <0>;
-		compatible = "ti,mux-clock";
-		clocks = <&per_abe_x1_gfclk2_div>, <&video1_clk2_div>, <&video2_clk2_div>, <&hdmi_clk2_div>;
-		ti,bit-shift = <24>;
-		reg = <0x1890>;
-	};
-
-	mmc1_fclk_mux: mmc1_fclk_mux@1328 {
-		#clock-cells = <0>;
-		compatible = "ti,mux-clock";
-		clocks = <&func_128m_clk>, <&dpll_per_m2x2_ck>;
-		ti,bit-shift = <24>;
-		reg = <0x1328>;
-	};
-
-	mmc1_fclk_div: mmc1_fclk_div@1328 {
-		#clock-cells = <0>;
-		compatible = "ti,divider-clock";
-		clocks = <&mmc1_fclk_mux>;
-		ti,bit-shift = <25>;
-		ti,max-div = <4>;
-		reg = <0x1328>;
-		ti,index-power-of-two;
-	};
-
-	mmc2_fclk_mux: mmc2_fclk_mux@1330 {
-		#clock-cells = <0>;
-		compatible = "ti,mux-clock";
-		clocks = <&func_128m_clk>, <&dpll_per_m2x2_ck>;
-		ti,bit-shift = <24>;
-		reg = <0x1330>;
-	};
-
-	mmc2_fclk_div: mmc2_fclk_div@1330 {
-		#clock-cells = <0>;
-		compatible = "ti,divider-clock";
-		clocks = <&mmc2_fclk_mux>;
-		ti,bit-shift = <25>;
-		ti,max-div = <4>;
-		reg = <0x1330>;
-		ti,index-power-of-two;
-	};
-
-	mmc3_gfclk_mux: mmc3_gfclk_mux@1820 {
-		#clock-cells = <0>;
-		compatible = "ti,mux-clock";
-		clocks = <&func_48m_fclk>, <&dpll_per_m2x2_ck>;
-		ti,bit-shift = <24>;
-		reg = <0x1820>;
-	};
-
-	mmc3_gfclk_div: mmc3_gfclk_div@1820 {
-		#clock-cells = <0>;
-		compatible = "ti,divider-clock";
-		clocks = <&mmc3_gfclk_mux>;
-		ti,bit-shift = <25>;
-		ti,max-div = <4>;
-		reg = <0x1820>;
-		ti,index-power-of-two;
-	};
-
-	mmc4_gfclk_mux: mmc4_gfclk_mux@1828 {
-		#clock-cells = <0>;
-		compatible = "ti,mux-clock";
-		clocks = <&func_48m_fclk>, <&dpll_per_m2x2_ck>;
-		ti,bit-shift = <24>;
-		reg = <0x1828>;
-	};
-
-	mmc4_gfclk_div: mmc4_gfclk_div@1828 {
-		#clock-cells = <0>;
-		compatible = "ti,divider-clock";
-		clocks = <&mmc4_gfclk_mux>;
-		ti,bit-shift = <25>;
-		ti,max-div = <4>;
-		reg = <0x1828>;
-		ti,index-power-of-two;
-	};
-
-	qspi_gfclk_mux: qspi_gfclk_mux@1838 {
-		#clock-cells = <0>;
-		compatible = "ti,mux-clock";
-		clocks = <&func_128m_clk>, <&dpll_per_h13x2_ck>;
-		ti,bit-shift = <24>;
-		reg = <0x1838>;
-	};
-
-	qspi_gfclk_div: qspi_gfclk_div@1838 {
-		#clock-cells = <0>;
-		compatible = "ti,divider-clock";
-		clocks = <&qspi_gfclk_mux>;
-		ti,bit-shift = <25>;
-		ti,max-div = <4>;
-		reg = <0x1838>;
-		ti,index-power-of-two;
-	};
-
-	timer10_gfclk_mux: timer10_gfclk_mux@1728 {
-		#clock-cells = <0>;
-		compatible = "ti,mux-clock";
-		clocks = <&timer_sys_clk_div>, <&sys_32k_ck>, <&sys_clkin2>, <&ref_clkin0_ck>, <&ref_clkin1_ck>, <&ref_clkin2_ck>, <&ref_clkin3_ck>, <&abe_giclk_div>, <&video1_div_clk>, <&video2_div_clk>, <&hdmi_div_clk>;
-		ti,bit-shift = <24>;
-		reg = <0x1728>;
-	};
-
-	timer11_gfclk_mux: timer11_gfclk_mux@1730 {
-		#clock-cells = <0>;
-		compatible = "ti,mux-clock";
-		clocks = <&timer_sys_clk_div>, <&sys_32k_ck>, <&sys_clkin2>, <&ref_clkin0_ck>, <&ref_clkin1_ck>, <&ref_clkin2_ck>, <&ref_clkin3_ck>, <&abe_giclk_div>, <&video1_div_clk>, <&video2_div_clk>, <&hdmi_div_clk>;
-		ti,bit-shift = <24>;
-		reg = <0x1730>;
-	};
-
-	timer13_gfclk_mux: timer13_gfclk_mux@17c8 {
-		#clock-cells = <0>;
-		compatible = "ti,mux-clock";
-		clocks = <&timer_sys_clk_div>, <&sys_32k_ck>, <&sys_clkin2>, <&ref_clkin0_ck>, <&ref_clkin1_ck>, <&ref_clkin2_ck>, <&ref_clkin3_ck>, <&abe_giclk_div>, <&video1_div_clk>, <&video2_div_clk>, <&hdmi_div_clk>;
-		ti,bit-shift = <24>;
-		reg = <0x17c8>;
-	};
-
-	timer14_gfclk_mux: timer14_gfclk_mux@17d0 {
-		#clock-cells = <0>;
-		compatible = "ti,mux-clock";
-		clocks = <&timer_sys_clk_div>, <&sys_32k_ck>, <&sys_clkin2>, <&ref_clkin0_ck>, <&ref_clkin1_ck>, <&ref_clkin2_ck>, <&ref_clkin3_ck>, <&abe_giclk_div>, <&video1_div_clk>, <&video2_div_clk>, <&hdmi_div_clk>;
-		ti,bit-shift = <24>;
-		reg = <0x17d0>;
-	};
-
-	timer15_gfclk_mux: timer15_gfclk_mux@17d8 {
-		#clock-cells = <0>;
-		compatible = "ti,mux-clock";
-		clocks = <&timer_sys_clk_div>, <&sys_32k_ck>, <&sys_clkin2>, <&ref_clkin0_ck>, <&ref_clkin1_ck>, <&ref_clkin2_ck>, <&ref_clkin3_ck>, <&abe_giclk_div>, <&video1_div_clk>, <&video2_div_clk>, <&hdmi_div_clk>;
-		ti,bit-shift = <24>;
-		reg = <0x17d8>;
-	};
-
-	timer16_gfclk_mux: timer16_gfclk_mux@1830 {
-		#clock-cells = <0>;
-		compatible = "ti,mux-clock";
-		clocks = <&timer_sys_clk_div>, <&sys_32k_ck>, <&sys_clkin2>, <&ref_clkin0_ck>, <&ref_clkin1_ck>, <&ref_clkin2_ck>, <&ref_clkin3_ck>, <&abe_giclk_div>, <&video1_div_clk>, <&video2_div_clk>, <&hdmi_div_clk>;
-		ti,bit-shift = <24>;
-		reg = <0x1830>;
-	};
-
-	timer2_gfclk_mux: timer2_gfclk_mux@1738 {
-		#clock-cells = <0>;
-		compatible = "ti,mux-clock";
-		clocks = <&timer_sys_clk_div>, <&sys_32k_ck>, <&sys_clkin2>, <&ref_clkin0_ck>, <&ref_clkin1_ck>, <&ref_clkin2_ck>, <&ref_clkin3_ck>, <&abe_giclk_div>, <&video1_div_clk>, <&video2_div_clk>, <&hdmi_div_clk>;
-		ti,bit-shift = <24>;
-		reg = <0x1738>;
-	};
-
-	timer3_gfclk_mux: timer3_gfclk_mux@1740 {
-		#clock-cells = <0>;
-		compatible = "ti,mux-clock";
-		clocks = <&timer_sys_clk_div>, <&sys_32k_ck>, <&sys_clkin2>, <&ref_clkin0_ck>, <&ref_clkin1_ck>, <&ref_clkin2_ck>, <&ref_clkin3_ck>, <&abe_giclk_div>, <&video1_div_clk>, <&video2_div_clk>, <&hdmi_div_clk>;
-		ti,bit-shift = <24>;
-		reg = <0x1740>;
-	};
-
-	timer4_gfclk_mux: timer4_gfclk_mux@1748 {
-		#clock-cells = <0>;
-		compatible = "ti,mux-clock";
-		clocks = <&timer_sys_clk_div>, <&sys_32k_ck>, <&sys_clkin2>, <&ref_clkin0_ck>, <&ref_clkin1_ck>, <&ref_clkin2_ck>, <&ref_clkin3_ck>, <&abe_giclk_div>, <&video1_div_clk>, <&video2_div_clk>, <&hdmi_div_clk>;
-		ti,bit-shift = <24>;
-		reg = <0x1748>;
-	};
-
-	timer9_gfclk_mux: timer9_gfclk_mux@1750 {
-		#clock-cells = <0>;
-		compatible = "ti,mux-clock";
-		clocks = <&timer_sys_clk_div>, <&sys_32k_ck>, <&sys_clkin2>, <&ref_clkin0_ck>, <&ref_clkin1_ck>, <&ref_clkin2_ck>, <&ref_clkin3_ck>, <&abe_giclk_div>, <&video1_div_clk>, <&video2_div_clk>, <&hdmi_div_clk>;
-		ti,bit-shift = <24>;
-		reg = <0x1750>;
-	};
-
-	uart1_gfclk_mux: uart1_gfclk_mux@1840 {
-		#clock-cells = <0>;
-		compatible = "ti,mux-clock";
-		clocks = <&func_48m_fclk>, <&dpll_per_m2x2_ck>;
-		ti,bit-shift = <24>;
-		reg = <0x1840>;
-	};
-
-	uart2_gfclk_mux: uart2_gfclk_mux@1848 {
-		#clock-cells = <0>;
-		compatible = "ti,mux-clock";
-		clocks = <&func_48m_fclk>, <&dpll_per_m2x2_ck>;
-		ti,bit-shift = <24>;
-		reg = <0x1848>;
-	};
-
-	uart3_gfclk_mux: uart3_gfclk_mux@1850 {
-		#clock-cells = <0>;
-		compatible = "ti,mux-clock";
-		clocks = <&func_48m_fclk>, <&dpll_per_m2x2_ck>;
-		ti,bit-shift = <24>;
-		reg = <0x1850>;
-	};
-
-	uart4_gfclk_mux: uart4_gfclk_mux@1858 {
-		#clock-cells = <0>;
-		compatible = "ti,mux-clock";
-		clocks = <&func_48m_fclk>, <&dpll_per_m2x2_ck>;
-		ti,bit-shift = <24>;
-		reg = <0x1858>;
-	};
-
-	uart5_gfclk_mux: uart5_gfclk_mux@1870 {
-		#clock-cells = <0>;
-		compatible = "ti,mux-clock";
-		clocks = <&func_48m_fclk>, <&dpll_per_m2x2_ck>;
-		ti,bit-shift = <24>;
-		reg = <0x1870>;
-	};
-
-	uart7_gfclk_mux: uart7_gfclk_mux@18d0 {
-		#clock-cells = <0>;
-		compatible = "ti,mux-clock";
-		clocks = <&func_48m_fclk>, <&dpll_per_m2x2_ck>;
-		ti,bit-shift = <24>;
-		reg = <0x18d0>;
-	};
-
-	uart8_gfclk_mux: uart8_gfclk_mux@18e0 {
-		#clock-cells = <0>;
-		compatible = "ti,mux-clock";
-		clocks = <&func_48m_fclk>, <&dpll_per_m2x2_ck>;
-		ti,bit-shift = <24>;
-		reg = <0x18e0>;
-	};
-
-	uart9_gfclk_mux: uart9_gfclk_mux@18e8 {
-		#clock-cells = <0>;
-		compatible = "ti,mux-clock";
-		clocks = <&func_48m_fclk>, <&dpll_per_m2x2_ck>;
-		ti,bit-shift = <24>;
-		reg = <0x18e8>;
-	};
-
-=======
->>>>>>> 24b8d41d
 	vip1_gclk_mux: vip1_gclk_mux@1020 {
 		#clock-cells = <0>;
 		compatible = "ti,mux-clock";
