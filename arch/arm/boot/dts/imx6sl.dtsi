--- conflicted
+++ resolved
@@ -462,11 +462,7 @@
 					      <&iomuxc 30 152 1>, <&iomuxc 31 156 1>;
 			};
 
-<<<<<<< HEAD
-			gpio5: gpio@020ac000 {
-=======
 			gpio5: gpio@20ac000 {
->>>>>>> 24b8d41d
 				compatible = "fsl,imx6sl-gpio", "fsl,imx35-gpio";
 				reg = <0x020ac000 0x4000>;
 				interrupts = <0 74 IRQ_TYPE_LEVEL_HIGH>,
@@ -488,11 +484,7 @@
 					      <&iomuxc 21 161 1>;
 			};
 
-<<<<<<< HEAD
-			kpp: kpp@020b8000 {
-=======
 			kpp: keypad@20b8000 {
->>>>>>> 24b8d41d
 				compatible = "fsl,imx6sl-kpp", "fsl,imx21-kpp";
 				reg = <0x020b8000 0x4000>;
 				interrupts = <0 82 IRQ_TYPE_LEVEL_HIGH>;
@@ -532,11 +524,7 @@
 					     <0 54 IRQ_TYPE_LEVEL_HIGH>,
 					     <0 127 IRQ_TYPE_LEVEL_HIGH>;
 
-<<<<<<< HEAD
-				regulator-1p1 {
-=======
 				reg_vdd1p1: regulator-1p1 {
->>>>>>> 24b8d41d
 					compatible = "fsl,anatop-regulator";
 					regulator-name = "vdd1p1";
 					regulator-min-microvolt = <1000000>;
@@ -551,11 +539,7 @@
 					anatop-enable-bit = <0>;
 				};
 
-<<<<<<< HEAD
-				regulator-3p0 {
-=======
 				reg_vdd3p0: regulator-3p0 {
->>>>>>> 24b8d41d
 					compatible = "fsl,anatop-regulator";
 					regulator-name = "vdd3p0";
 					regulator-min-microvolt = <2800000>;
@@ -570,11 +554,7 @@
 					anatop-enable-bit = <0>;
 				};
 
-<<<<<<< HEAD
-				regulator-2p5 {
-=======
 				reg_vdd2p5: regulator-2p5 {
->>>>>>> 24b8d41d
 					compatible = "fsl,anatop-regulator";
 					regulator-name = "vdd2p5";
 					regulator-min-microvolt = <2250000>;
@@ -978,8 +958,6 @@
 				compatible = "fsl,imx6sl-ocotp", "syscon";
 				reg = <0x021bc000 0x4000>;
 				clocks = <&clks IMX6SL_CLK_OCOTP>;
-<<<<<<< HEAD
-=======
 				#address-cells = <1>;
 				#size-cells = <1>;
 
@@ -994,7 +972,6 @@
 				tempmon_temp_grade: temp-grade@20 {
 					reg = <0x20 4>;
 				};
->>>>>>> 24b8d41d
 			};
 
 			audmux: audmux@21d8000 {
