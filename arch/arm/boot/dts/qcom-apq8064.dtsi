--- conflicted
+++ resolved
@@ -95,14 +95,11 @@
 		};
 	};
 
-<<<<<<< HEAD
-=======
 	memory {
 		device_type = "memory";
 		reg = <0x0 0x0>;
 	};
 
->>>>>>> 24b8d41d
 	thermal-zones {
 		cpu-thermal0 {
 			polling-delay-passive = <250>;
@@ -319,11 +316,6 @@
 	firmware {
 		scm {
 			compatible = "qcom,scm-apq8064";
-<<<<<<< HEAD
-		};
-	};
-
-=======
 
 			clocks = <&rpmcc RPM_DAYTONA_FABRIC_CLK>;
 			clock-names = "core";
@@ -347,7 +339,6 @@
 			    <&xoadc 0x00 0x0e>; /* Charger temperature */
 	};
 
->>>>>>> 24b8d41d
 	soc: soc {
 		#address-cells = <1>;
 		#size-cells = <1>;
@@ -460,11 +451,7 @@
 				compatible = "qcom,msm-uartdm-v1.3", "qcom,msm-uartdm";
 				reg = <0x12450000 0x100>,
 				      <0x12400000 0x03>;
-<<<<<<< HEAD
-				interrupts = <0 193 0x0>;
-=======
 				interrupts = <0 193 IRQ_TYPE_LEVEL_HIGH>;
->>>>>>> 24b8d41d
 				clocks = <&gcc GSBI1_UART_CLK>, <&gcc GSBI1_H_CLK>;
 				clock-names = "core", "iface";
 				status = "disabled";
@@ -589,11 +576,7 @@
 			gsbi5_spi: spi@1a280000 {
 				compatible = "qcom,spi-qup-v1.1.1";
 				reg = <0x1a280000 0x1000>;
-<<<<<<< HEAD
-				interrupts = <0 155 0>;
-=======
 				interrupts = <0 155 IRQ_TYPE_LEVEL_HIGH>;
->>>>>>> 24b8d41d
 				pinctrl-0 = <&spi5_default>;
 				pinctrl-1 = <&spi5_sleep>;
 				pinctrl-names = "default", "sleep";
@@ -668,11 +651,7 @@
 				pinctrl-1 = <&i2c7_pins_sleep>;
 				pinctrl-names = "default", "sleep";
 				reg = <0x16680000 0x1000>;
-<<<<<<< HEAD
-				interrupts = <GIC_SPI 159 IRQ_TYPE_NONE>;
-=======
 				interrupts = <GIC_SPI 159 IRQ_TYPE_LEVEL_HIGH>;
->>>>>>> 24b8d41d
 				clocks = <&gcc GSBI7_QUP_CLK>,
 					 <&gcc GSBI7_H_CLK>;
 				clock-names = "core", "iface";
@@ -733,55 +712,8 @@
 					compatible = "qcom,pm8921-gpio",
 						     "qcom,ssbi-gpio";
 					reg = <0x150>;
-<<<<<<< HEAD
-					interrupts = <192 IRQ_TYPE_NONE>,
-						     <193 IRQ_TYPE_NONE>,
-						     <194 IRQ_TYPE_NONE>,
-						     <195 IRQ_TYPE_NONE>,
-						     <196 IRQ_TYPE_NONE>,
-						     <197 IRQ_TYPE_NONE>,
-						     <198 IRQ_TYPE_NONE>,
-						     <199 IRQ_TYPE_NONE>,
-						     <200 IRQ_TYPE_NONE>,
-						     <201 IRQ_TYPE_NONE>,
-						     <202 IRQ_TYPE_NONE>,
-						     <203 IRQ_TYPE_NONE>,
-						     <204 IRQ_TYPE_NONE>,
-						     <205 IRQ_TYPE_NONE>,
-						     <206 IRQ_TYPE_NONE>,
-						     <207 IRQ_TYPE_NONE>,
-						     <208 IRQ_TYPE_NONE>,
-						     <209 IRQ_TYPE_NONE>,
-						     <210 IRQ_TYPE_NONE>,
-						     <211 IRQ_TYPE_NONE>,
-						     <212 IRQ_TYPE_NONE>,
-						     <213 IRQ_TYPE_NONE>,
-						     <214 IRQ_TYPE_NONE>,
-						     <215 IRQ_TYPE_NONE>,
-						     <216 IRQ_TYPE_NONE>,
-						     <217 IRQ_TYPE_NONE>,
-						     <218 IRQ_TYPE_NONE>,
-						     <219 IRQ_TYPE_NONE>,
-						     <220 IRQ_TYPE_NONE>,
-						     <221 IRQ_TYPE_NONE>,
-						     <222 IRQ_TYPE_NONE>,
-						     <223 IRQ_TYPE_NONE>,
-						     <224 IRQ_TYPE_NONE>,
-						     <225 IRQ_TYPE_NONE>,
-						     <226 IRQ_TYPE_NONE>,
-						     <227 IRQ_TYPE_NONE>,
-						     <228 IRQ_TYPE_NONE>,
-						     <229 IRQ_TYPE_NONE>,
-						     <230 IRQ_TYPE_NONE>,
-						     <231 IRQ_TYPE_NONE>,
-						     <232 IRQ_TYPE_NONE>,
-						     <233 IRQ_TYPE_NONE>,
-						     <234 IRQ_TYPE_NONE>,
-						     <235 IRQ_TYPE_NONE>;
-=======
 					interrupt-controller;
 					#interrupt-cells = <2>;
->>>>>>> 24b8d41d
 					gpio-controller;
 					gpio-ranges = <&pm8921_gpio 0 0 44>;
 					#gpio-cells = <2>;
@@ -871,20 +803,6 @@
 						reg = <0x00 0x0f>;
 					};
 				};
-			};
-		};
-
-		qfprom: qfprom@700000 {
-			compatible	= "qcom,qfprom";
-			reg		= <0x00700000 0x1000>;
-			#address-cells	= <1>;
-			#size-cells	= <1>;
-			ranges;
-			tsens_calib: calib {
-				reg = <0x404 0x10>;
-			};
-			tsens_backup: backup_calib {
-				reg = <0x414 0x10>;
 			};
 		};
 
@@ -1001,62 +919,6 @@
 			};
 		};
 
-<<<<<<< HEAD
-		usb1_phy: phy@12500000 {
-			compatible	= "qcom,usb-otg-ci";
-			reg		= <0x12500000 0x400>;
-			interrupts	= <GIC_SPI 100 IRQ_TYPE_NONE>;
-			status		= "disabled";
-
-			clocks		= <&gcc USB_HS1_XCVR_CLK>,
-					  <&gcc USB_HS1_H_CLK>;
-			clock-names	= "core", "iface";
-
-			resets		= <&gcc USB_HS1_RESET>;
-			reset-names	= "link";
-		};
-
-		usb3_phy: phy@12520000 {
-			compatible	= "qcom,usb-otg-ci";
-			reg		= <0x12520000 0x400>;
-			interrupts	= <GIC_SPI 188 IRQ_TYPE_NONE>;
-			status		= "disabled";
-			dr_mode		= "host";
-
-			clocks		= <&gcc USB_HS3_XCVR_CLK>,
-					  <&gcc USB_HS3_H_CLK>;
-			clock-names	= "core", "iface";
-
-			resets		= <&gcc USB_HS3_RESET>;
-			reset-names	= "link";
-		};
-
-		usb4_phy: phy@12530000 {
-			compatible	= "qcom,usb-otg-ci";
-			reg		= <0x12530000 0x400>;
-			interrupts	= <GIC_SPI 215 IRQ_TYPE_NONE>;
-			status		= "disabled";
-			dr_mode		= "host";
-
-			clocks		= <&gcc USB_HS4_XCVR_CLK>,
-					  <&gcc USB_HS4_H_CLK>;
-			clock-names	= "core", "iface";
-
-			resets		= <&gcc USB_HS4_RESET>;
-			reset-names	= "link";
-		};
-
-		gadget1: gadget@12500000 {
-			compatible	= "qcom,ci-hdrc";
-			reg		= <0x12500000 0x400>;
-			status		= "disabled";
-			dr_mode		= "peripheral";
-			interrupts	= <GIC_SPI 100 IRQ_TYPE_NONE>;
-			usb-phy		= <&usb1_phy>;
-		};
-
-=======
->>>>>>> 24b8d41d
 		usb1: usb@12500000 {
 			compatible = "qcom,ci-hdrc";
 			reg = <0x12500000 0x200>,
