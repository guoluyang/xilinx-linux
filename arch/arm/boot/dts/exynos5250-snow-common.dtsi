// SPDX-License-Identifier: GPL-2.0
/*
 * Google Snow board device tree source
 *
 * Copyright (c) 2012 Google, Inc
 */

#include <dt-bindings/gpio/gpio.h>
#include <dt-bindings/clock/maxim,max77686.h>
#include <dt-bindings/interrupt-controller/irq.h>
#include <dt-bindings/input/input.h>
#include <dt-bindings/sound/samsung-i2s.h>
#include "exynos5250.dtsi"

/ {
	aliases {
		i2c104 = &i2c_104;
	};

	memory@40000000 {
		device_type = "memory";
		reg = <0x40000000 0x80000000>;
	};

	chosen {
		bootargs = "console=tty1";
		stdout-path = "serial3:115200n8";
	};

	gpio-keys {
		compatible = "gpio-keys";
		pinctrl-names = "default";
		pinctrl-0 = <&power_key_irq &lid_irq>;

		power {
			label = "Power";
			gpios = <&gpx1 3 GPIO_ACTIVE_LOW>;
			linux,code = <KEY_POWER>;
			wakeup-source;
		};

		lid-switch {
			label = "Lid";
			gpios = <&gpx3 5 GPIO_ACTIVE_LOW>;
			linux,input-type = <5>; /* EV_SW */
			linux,code = <0>; /* SW_LID */
			debounce-interval = <1>;
			wakeup-source;
		};
	};

	vbat: vbat-fixed-regulator {
		compatible = "regulator-fixed";
		regulator-name = "vbat-supply";
		regulator-boot-on;
	};

	i2c-arbitrator {
		compatible = "i2c-arb-gpio-challenge";
		#address-cells = <1>;
		#size-cells = <0>;

		i2c-parent = <&i2c_4>;

		our-claim-gpio = <&gpf0 3 GPIO_ACTIVE_LOW>;
		their-claim-gpios = <&gpe0 4 GPIO_ACTIVE_LOW>;
		slew-delay-us = <10>;
		wait-retry-us = <3000>;
		wait-free-us = <50000>;

		pinctrl-names = "default";
		pinctrl-0 = <&arb_our_claim &arb_their_claim>;

		/* Use ID 104 as a hint that we're on physical bus 4 */
		i2c_104: i2c@0 {
			reg = <0>;
			#address-cells = <1>;
			#size-cells = <0>;

			battery: sbs-battery@b {
				compatible = "sbs,sbs-battery";
				reg = <0xb>;
				sbs,poll-retry-count = <1>;
			};

			cros_ec: embedded-controller@1e {
				compatible = "google,cros-ec-i2c";
				reg = <0x1e>;
				interrupts = <6 IRQ_TYPE_NONE>;
				interrupt-parent = <&gpx1>;
				pinctrl-names = "default";
				pinctrl-0 = <&ec_irq>;
				wakeup-source;
			};

			power-regulator@48 {
				compatible = "ti,tps65090";
				reg = <0x48>;

				/*
				 * Config irq to disable internal pulls
				 * even though we run in polling mode.
				 */
				pinctrl-names = "default";
				pinctrl-0 = <&tps65090_irq>;

				vsys1-supply = <&vbat>;
				vsys2-supply = <&vbat>;
				vsys3-supply = <&vbat>;
				infet1-supply = <&vbat>;
				infet2-supply = <&vbat>;
				infet3-supply = <&vbat>;
				infet4-supply = <&vbat>;
				infet5-supply = <&vbat>;
				infet6-supply = <&vbat>;
				infet7-supply = <&vbat>;
				vsys-l1-supply = <&vbat>;
				vsys-l2-supply = <&vbat>;

				regulators {
					dcdc1 {
						ti,enable-ext-control;
					};
					dcdc2 {
						ti,enable-ext-control;
					};
					dcdc3 {
						ti,enable-ext-control;
					};
					fet1: fet1 {
						regulator-name = "vcd_led";
						ti,overcurrent-wait = <3>;
					};
					tps65090_fet2: fet2 {
						regulator-name = "video_mid";
						regulator-always-on;
						ti,overcurrent-wait = <3>;
					};
					fet3 {
						regulator-name = "wwan_r";
						regulator-always-on;
						ti,overcurrent-wait = <3>;
					};
					fet4 {
						regulator-name = "sdcard";
						ti,overcurrent-wait = <3>;
					};
					fet5 {
						regulator-name = "camout";
						regulator-always-on;
						ti,overcurrent-wait = <3>;
					};
					fet6: fet6 {
						regulator-name = "lcd_vdd";
						ti,overcurrent-wait = <3>;
					};
					tps65090_fet7: fet7 {
						regulator-name = "video_mid_1a";
						regulator-always-on;
						ti,overcurrent-wait = <3>;
					};
					ldo1 {
					};
					ldo2 {
					};
				};

				charger {
					compatible = "ti,tps65090-charger";
				};
			};
		};
	};

	sound {
		samsung,i2s-controller = <&i2s0>;
	};

	usb3_vbus_reg: regulator-usb3 {
		compatible = "regulator-fixed";
		regulator-name = "P5.0V_USB3CON";
		regulator-min-microvolt = <5000000>;
		regulator-max-microvolt = <5000000>;
		gpio = <&gpx2 7 GPIO_ACTIVE_HIGH>;
		pinctrl-names = "default";
		pinctrl-0 = <&usb3_vbus_en>;
		enable-active-high;
	};

	fixed-rate-clocks {
		xxti {
			compatible = "samsung,clock-xxti";
			clock-frequency = <24000000>;
		};
	};

	backlight: backlight {
		compatible = "pwm-backlight";
		pwms = <&pwm 0 1000000 0>;
		brightness-levels = <0 100 500 1000 1500 2000 2500 2800>;
		default-brightness-level = <7>;
		enable-gpios = <&gpx3 0 GPIO_ACTIVE_HIGH>;
		power-supply = <&fet1>;
		pinctrl-0 = <&pwm0_out>;
		pinctrl-names = "default";
	};

	panel: panel {
		compatible = "auo,b116xw03";
		power-supply = <&fet6>;
		backlight = <&backlight>;

		port {
			panel_in: endpoint {
				remote-endpoint = <&bridge_out>;
			};
		};
	};

	mmc3_pwrseq: mmc3_pwrseq {
		compatible = "mmc-pwrseq-simple";
		reset-gpios = <&gpx0 2 GPIO_ACTIVE_LOW>, /* WIFI_RSTn */
			      <&gpx0 1 GPIO_ACTIVE_LOW>; /* WIFI_EN */
		clocks = <&max77686 MAX77686_CLK_PMIC>;
		clock-names = "ext_clock";
	};
};

&clock {
	assigned-clocks = <&clock CLK_FOUT_EPLL>;
	assigned-clock-rates = <49152000>;
};

&clock_audss {
	assigned-clocks = <&clock_audss EXYNOS_MOUT_AUDSS>;
	assigned-clock-parents = <&clock CLK_FOUT_EPLL>;
};

&cpu0 {
	cpu0-supply = <&buck2_reg>;
};

&dp {
	status = "okay";
	pinctrl-names = "default";
	pinctrl-0 = <&dp_hpd>;
	samsung,color-space = <0>;
	samsung,color-depth = <1>;
	samsung,link-rate = <0x0a>;
	samsung,lane-count = <2>;
	hpd-gpios = <&gpx0 7 GPIO_ACTIVE_HIGH>;

	ports {
		port {
			dp_out: endpoint {
				remote-endpoint = <&bridge_in>;
			};
		};
	};
};

&ehci {
	samsung,vbus-gpio = <&gpx1 1 GPIO_ACTIVE_HIGH>;
};

&fimd {
	status = "okay";
	samsung,invert-vclk;
};

&hdmi {
<<<<<<< HEAD
=======
	status = "okay";
>>>>>>> 24b8d41d
	hpd-gpios = <&gpx3 7 GPIO_ACTIVE_HIGH>;
	pinctrl-names = "default";
	pinctrl-0 = <&hdmi_hpd_irq>;
	ddc = <&i2c_2>;
	hdmi-en-supply = <&tps65090_fet7>;
	vdd-supply = <&ldo8_reg>;
	vdd_osc-supply = <&ldo10_reg>;
	vdd_pll-supply = <&ldo8_reg>;
};

&hdmicec {
	status = "okay";
};

&i2c_0 {
	status = "okay";
	samsung,i2c-sda-delay = <100>;
	samsung,i2c-max-bus-freq = <378000>;

	max77686: max77686@9 {
		compatible = "maxim,max77686";
		interrupt-parent = <&gpx3>;
		interrupts = <2 IRQ_TYPE_NONE>;
		pinctrl-names = "default";
		pinctrl-0 = <&max77686_irq>;
		wakeup-source;
		reg = <0x09>;
		#clock-cells = <1>;

		voltage-regulators {
			ldo1_reg: LDO1 {
				regulator-name = "P1.0V_LDO_OUT1";
				regulator-min-microvolt = <1000000>;
				regulator-max-microvolt = <1000000>;
				regulator-always-on;
			};

			ldo2_reg: LDO2 {
				regulator-name = "P1.8V_LDO_OUT2";
				regulator-min-microvolt = <1800000>;
				regulator-max-microvolt = <1800000>;
				regulator-always-on;
			};

			ldo3_reg: LDO3 {
				regulator-name = "P1.8V_LDO_OUT3";
				regulator-min-microvolt = <1800000>;
				regulator-max-microvolt = <1800000>;
				regulator-always-on;
			};

			ldo7_reg: LDO7 {
				regulator-name = "P1.1V_LDO_OUT7";
				regulator-min-microvolt = <1100000>;
				regulator-max-microvolt = <1100000>;
				regulator-always-on;
			};

			ldo8_reg: LDO8 {
				regulator-name = "P1.0V_LDO_OUT8";
				regulator-min-microvolt = <1000000>;
				regulator-max-microvolt = <1000000>;
				regulator-always-on;
			};

			ldo10_reg: LDO10 {
				regulator-name = "P1.8V_LDO_OUT10";
				regulator-min-microvolt = <1800000>;
				regulator-max-microvolt = <1800000>;
				regulator-always-on;
			};

			ldo12_reg: LDO12 {
				regulator-name = "P3.0V_LDO_OUT12";
				regulator-min-microvolt = <3000000>;
				regulator-max-microvolt = <3000000>;
				regulator-always-on;
			};

			ldo14_reg: LDO14 {
				regulator-name = "P1.8V_LDO_OUT14";
				regulator-min-microvolt = <1800000>;
				regulator-max-microvolt = <1800000>;
				regulator-always-on;
			};

			ldo15_reg: LDO15 {
				regulator-name = "P1.0V_LDO_OUT15";
				regulator-min-microvolt = <1000000>;
				regulator-max-microvolt = <1000000>;
				regulator-always-on;
			};

			ldo16_reg: LDO16 {
				regulator-name = "P1.8V_LDO_OUT16";
				regulator-min-microvolt = <1800000>;
				regulator-max-microvolt = <1800000>;
				regulator-always-on;
			};

			buck1_reg: BUCK1 {
				regulator-name = "vdd_mif";
				regulator-min-microvolt = <950000>;
				regulator-max-microvolt = <1300000>;
				regulator-always-on;
				regulator-boot-on;
			};

			buck2_reg: BUCK2 {
				regulator-name = "vdd_arm";
				regulator-min-microvolt = <850000>;
				regulator-max-microvolt = <1350000>;
				regulator-always-on;
				regulator-boot-on;
			};

			buck3_reg: BUCK3 {
				regulator-name = "vdd_int";
				regulator-min-microvolt = <900000>;
				regulator-max-microvolt = <1200000>;
				regulator-always-on;
				regulator-boot-on;
			};

			buck4_reg: BUCK4 {
				regulator-name = "vdd_g3d";
				regulator-min-microvolt = <850000>;
				regulator-max-microvolt = <1300000>;
				regulator-always-on;
				regulator-boot-on;
			};

			buck5_reg: BUCK5 {
				regulator-name = "P1.8V_BUCK_OUT5";
				regulator-min-microvolt = <1800000>;
				regulator-max-microvolt = <1800000>;
				regulator-always-on;
				regulator-boot-on;
			};

			buck6_reg: BUCK6 {
				regulator-name = "P1.35V_BUCK_OUT6";
				regulator-min-microvolt = <1350000>;
				regulator-max-microvolt = <1350000>;
				regulator-always-on;
			};

			buck7_reg: BUCK7 {
				regulator-name = "P2.0V_BUCK_OUT7";
				regulator-min-microvolt = <2000000>;
				regulator-max-microvolt = <2000000>;
				regulator-always-on;
			};

			buck8_reg: BUCK8 {
				regulator-name = "P2.85V_BUCK_OUT8";
				regulator-min-microvolt = <2850000>;
				regulator-max-microvolt = <2850000>;
				regulator-always-on;
			};
		};
	};
};

&i2c_1 {
	status = "okay";
	samsung,i2c-sda-delay = <100>;
	samsung,i2c-max-bus-freq = <378000>;

	trackpad@67 {
		reg = <0x67>;
		compatible = "cypress,cyapa";
		interrupts = <2 IRQ_TYPE_NONE>;
		interrupt-parent = <&gpx1>;
		wakeup-source;
	};
};

/*
 * Disabled pullups since external part has its own pullups and
 * double-pulling gets us out of spec in some cases.
 */
&i2c2_bus {
	samsung,pin-pud = <EXYNOS_PIN_PULL_NONE>;
};

&i2c_2 {
	status = "okay";
	/* used by HDMI DDC */
	samsung,i2c-sda-delay = <100>;
	samsung,i2c-max-bus-freq = <66000>;
};

&i2c_3 {
	status = "okay";
	samsung,i2c-sda-delay = <100>;
	samsung,i2c-max-bus-freq = <66000>;
};

&i2c_4 {
	status = "okay";
	samsung,i2c-sda-delay = <100>;
	samsung,i2c-max-bus-freq = <66000>;
};

&i2c_5 {
	status = "okay";
	samsung,i2c-sda-delay = <100>;
	samsung,i2c-max-bus-freq = <66000>;
};

&i2c_7 {
	status = "okay";
	samsung,i2c-sda-delay = <100>;
	samsung,i2c-max-bus-freq = <66000>;

	ptn3460: lvds-bridge@20 {
		compatible = "nxp,ptn3460";
		reg = <0x20>;
		powerdown-gpios = <&gpy2 5 GPIO_ACTIVE_HIGH>;
		reset-gpios = <&gpx1 5 GPIO_ACTIVE_HIGH>;
		edid-emulation = <5>;

		ports {
			#address-cells = <1>;
			#size-cells = <0>;

			port@0 {
				reg = <0>;

				bridge_out: endpoint {
					remote-endpoint = <&panel_in>;
				};
			};

			port@1 {
				reg = <1>;

				bridge_in: endpoint {
					remote-endpoint = <&dp_out>;
				};
			};
		};
	};
};

&i2c_8 {
	status = "okay";
	/* used by HDMI PHY */
	samsung,i2c-sda-delay = <100>;
	samsung,i2c-max-bus-freq = <378000>;
};

&i2s0 {
	assigned-clocks = <&i2s0 CLK_I2S_RCLK_SRC>;
	assigned-clock-parents = <&clock_audss EXYNOS_I2S_BUS>;
	status = "okay";
};

&mali {
	mali-supply = <&buck4_reg>;
	status = "okay";
};

&mixer {
	status = "okay";
};

/* eMMC flash */
&mmc_0 {
	status = "okay";
	non-removable;
	samsung,dw-mshc-ciu-div = <3>;
	samsung,dw-mshc-sdr-timing = <2 3>;
	samsung,dw-mshc-ddr-timing = <1 2>;
	pinctrl-names = "default";
	pinctrl-0 = <&sd0_clk &sd0_cmd &sd0_cd &sd0_bus4 &sd0_bus8>;
	bus-width = <8>;
	cap-mmc-highspeed;
};

/* uSD card */
&mmc_2 {
	status = "okay";
	card-detect-delay = <200>;
	samsung,dw-mshc-ciu-div = <3>;
	samsung,dw-mshc-sdr-timing = <2 3>;
	samsung,dw-mshc-ddr-timing = <1 2>;
	pinctrl-names = "default";
	pinctrl-0 = <&sd2_clk &sd2_cmd &sd2_cd &sd2_bus4>;
	bus-width = <4>;
	wp-gpios = <&gpc2 1 GPIO_ACTIVE_HIGH>;
	cap-sd-highspeed;
};

/*
 * On Snow we've got SIP WiFi and so can keep drive strengths low to
 * reduce EMI.
 *
 * WiFi SDIO module
 */
&mmc_3 {
	status = "okay";
	non-removable;
	cap-sdio-irq;
	keep-power-in-suspend;
	samsung,dw-mshc-ciu-div = <3>;
	samsung,dw-mshc-sdr-timing = <2 3>;
	samsung,dw-mshc-ddr-timing = <1 2>;
	pinctrl-names = "default";
	pinctrl-0 = <&sd3_clk &sd3_cmd &sd3_bus4 &wifi_en &wifi_rst>;
	bus-width = <4>;
	cap-sd-highspeed;
	mmc-pwrseq = <&mmc3_pwrseq>;
};

&pinctrl_0 {
	wifi_en: wifi-en {
		samsung,pins = "gpx0-1";
		samsung,pin-function = <EXYNOS_PIN_FUNC_OUTPUT>;
		samsung,pin-pud = <EXYNOS_PIN_PULL_NONE>;
		samsung,pin-drv = <EXYNOS4_PIN_DRV_LV1>;
	};

	wifi_rst: wifi-rst {
		samsung,pins = "gpx0-2";
		samsung,pin-function = <EXYNOS_PIN_FUNC_OUTPUT>;
		samsung,pin-pud = <EXYNOS_PIN_PULL_NONE>;
		samsung,pin-drv = <EXYNOS4_PIN_DRV_LV1>;
	};

	power_key_irq: power-key-irq {
		samsung,pins = "gpx1-3";
		samsung,pin-function = <EXYNOS_PIN_FUNC_F>;
		samsung,pin-pud = <EXYNOS_PIN_PULL_NONE>;
		samsung,pin-drv = <EXYNOS4_PIN_DRV_LV1>;
	};

	ec_irq: ec-irq {
		samsung,pins = "gpx1-6";
		samsung,pin-function = <EXYNOS_PIN_FUNC_INPUT>;
		samsung,pin-pud = <EXYNOS_PIN_PULL_NONE>;
		samsung,pin-drv = <EXYNOS4_PIN_DRV_LV1>;
	};

	tps65090_irq: tps65090-irq {
		samsung,pins = "gpx2-6";
		samsung,pin-function = <EXYNOS_PIN_FUNC_INPUT>;
		samsung,pin-pud = <EXYNOS_PIN_PULL_NONE>;
		samsung,pin-drv = <EXYNOS4_PIN_DRV_LV1>;
	};

	usb3_vbus_en: usb3-vbus-en {
		samsung,pins = "gpx2-7";
		samsung,pin-function = <EXYNOS_PIN_FUNC_OUTPUT>;
		samsung,pin-pud = <EXYNOS_PIN_PULL_NONE>;
		samsung,pin-drv = <EXYNOS4_PIN_DRV_LV1>;
	};

	max77686_irq: max77686-irq {
		samsung,pins = "gpx3-2";
		samsung,pin-function = <EXYNOS_PIN_FUNC_INPUT>;
		samsung,pin-pud = <EXYNOS_PIN_PULL_NONE>;
		samsung,pin-drv = <EXYNOS4_PIN_DRV_LV1>;
	};

	lid_irq: lid-irq {
		samsung,pins = "gpx3-5";
		samsung,pin-function = <EXYNOS_PIN_FUNC_F>;
		samsung,pin-pud = <EXYNOS_PIN_PULL_NONE>;
		samsung,pin-drv = <EXYNOS4_PIN_DRV_LV1>;
	};

	hdmi_hpd_irq: hdmi-hpd-irq {
		samsung,pins = "gpx3-7";
		samsung,pin-function = <EXYNOS_PIN_FUNC_INPUT>;
		samsung,pin-pud = <EXYNOS_PIN_PULL_DOWN>;
		samsung,pin-drv = <EXYNOS4_PIN_DRV_LV1>;
	};
};

&pinctrl_1 {
	arb_their_claim: arb-their-claim {
		samsung,pins = "gpe0-4";
		samsung,pin-function = <EXYNOS_PIN_FUNC_INPUT>;
		samsung,pin-pud = <EXYNOS_PIN_PULL_UP>;
		samsung,pin-drv = <EXYNOS4_PIN_DRV_LV1>;
	};

	arb_our_claim: arb-our-claim {
		samsung,pins = "gpf0-3";
		samsung,pin-function = <EXYNOS_PIN_FUNC_OUTPUT>;
		samsung,pin-pud = <EXYNOS_PIN_PULL_NONE>;
		samsung,pin-drv = <EXYNOS4_PIN_DRV_LV1>;
	};
};

&pmu_system_controller {
	assigned-clocks = <&pmu_system_controller 0>;
	assigned-clock-parents = <&clock CLK_FIN_PLL>;
};

&rtc {
	status = "okay";
	clocks = <&clock CLK_RTC>, <&max77686 MAX77686_CLK_AP>;
	clock-names = "rtc", "rtc_src";
};

&sd3_bus4 {
	samsung,pin-drv = <EXYNOS4_PIN_DRV_LV1>;
};

&sd3_clk {
	samsung,pin-drv = <EXYNOS4_PIN_DRV_LV1>;
};

&sd3_cmd {
	samsung,pin-pud = <EXYNOS_PIN_PULL_UP>;
	samsung,pin-drv = <EXYNOS4_PIN_DRV_LV1>;
};

&spi_1 {
	status = "okay";
	samsung,spi-src-clk = <0>;
	num-cs = <1>;
	cs-gpios = <&gpa2 5 GPIO_ACTIVE_HIGH>;
};

&usbdrd_dwc3 {
	dr_mode = "host";
};

&usbdrd_phy {
	vbus-supply = <&usb3_vbus_reg>;
};

#include "cros-ec-keyboard.dtsi"<|MERGE_RESOLUTION|>--- conflicted
+++ resolved
@@ -269,10 +269,7 @@
 };
 
 &hdmi {
-<<<<<<< HEAD
-=======
-	status = "okay";
->>>>>>> 24b8d41d
+	status = "okay";
 	hpd-gpios = <&gpx3 7 GPIO_ACTIVE_HIGH>;
 	pinctrl-names = "default";
 	pinctrl-0 = <&hdmi_hpd_irq>;
