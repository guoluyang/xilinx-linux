// SPDX-License-Identifier: GPL-2.0
#include <dt-bindings/input/input.h>
#include "tegra124.dtsi"

/ {
	aliases {
		rtc0 = "/i2c@7000d000/pmic@40";
		rtc1 = "/rtc@7000e000";
		serial0 = &uarta;
	};

	chosen {
		stdout-path = "serial0:115200n8";
	};

<<<<<<< HEAD
=======
	/*
	 * Note that recent version of the device tree compiler (starting with
	 * version 1.4.2) warn about this node containing a reg property, but
	 * missing a unit-address. However, the bootloader on these Chromebook
	 * devices relies on the full name of this node to be exactly /memory.
	 * Adding the unit-address causes the bootloader to create a /memory
	 * node and write the memory bank configuration to that node, which in
	 * turn leads the kernel to believe that the device has 2 GiB of
	 * memory instead of the amount detected by the bootloader.
	 *
	 * The name of this node is effectively ABI and must not be changed.
	 */
>>>>>>> 24b8d41d
	memory {
		device_type = "memory";
		reg = <0x0 0x80000000 0x0 0x80000000>;
	};

<<<<<<< HEAD
=======
	/delete-node/ memory@80000000;

>>>>>>> 24b8d41d
	host1x@50000000 {
		hdmi@54280000 {
			status = "okay";

			vdd-supply = <&vdd_3v3_hdmi>;
			pll-supply = <&vdd_hdmi_pll>;
			hdmi-supply = <&vdd_5v0_hdmi>;

			nvidia,ddc-i2c-bus = <&hdmi_ddc>;
			nvidia,hpd-gpio =
				<&gpio TEGRA_GPIO(N, 7) GPIO_ACTIVE_HIGH>;
		};

		sor@54540000 {
			status = "okay";

			avdd-io-hdmi-dp-supply = <&vdd_3v3_hdmi>;
			vdd-hdmi-dp-pll-supply = <&vdd_hdmi_pll>;

			nvidia,dpaux = <&dpaux>;
			nvidia,panel = <&panel>;
		};

		dpaux@545c0000 {
			vdd-supply = <&vdd_3v3_panel>;
			status = "okay";
		};
	};

<<<<<<< HEAD
=======
	gpu@0,57000000 {
		status = "okay";

		vdd-supply = <&vdd_gpu>;
	};

>>>>>>> 24b8d41d
	serial@70006000 {
		/* Debug connector on the bottom of the board near SD card. */
		status = "okay";
	};

	pwm@7000a000 {
		status = "okay";
	};

	i2c@7000c000 {
		status = "okay";
		clock-frequency = <100000>;

		acodec: audio-codec@10 {
			compatible = "maxim,max98090";
			reg = <0x10>;
			interrupt-parent = <&gpio>;
			interrupts = <TEGRA_GPIO(H, 4) IRQ_TYPE_EDGE_FALLING>;
		};

		temperature-sensor@4c {
			compatible = "ti,tmp451";
			reg = <0x4c>;
			interrupt-parent = <&gpio>;
			interrupts = <TEGRA_GPIO(I, 6) IRQ_TYPE_LEVEL_LOW>;

			#thermal-sensor-cells = <1>;
		};
	};

	i2c@7000c400 {
		status = "okay";
		clock-frequency = <100000>;

		trackpad@15 {
			compatible = "elan,ekth3000";
			reg = <0x15>;
			interrupt-parent = <&gpio>;
			interrupts = <TEGRA_GPIO(W, 3) IRQ_TYPE_EDGE_FALLING>;
			wakeup-source;
		};
	};

	i2c@7000c500 {
		status = "okay";
		clock-frequency = <400000>;

		tpm@20 {
			compatible = "infineon,slb9645tt";
			reg = <0x20>;
		};
	};

	hdmi_ddc: i2c@7000c700 {
		status = "okay";
		clock-frequency = <100000>;
	};

	i2c@7000d000 {
		status = "okay";
		clock-frequency = <400000>;

		pmic: pmic@40 {
			compatible = "ams,as3722";
			reg = <0x40>;
			interrupts = <0 86 IRQ_TYPE_LEVEL_HIGH>;

			ams,system-power-controller;

			#interrupt-cells = <2>;
			interrupt-controller;

			gpio-controller;
			#gpio-cells = <2>;

			pinctrl-names = "default";
			pinctrl-0 = <&as3722_default>;

			as3722_default: pinmux {
				gpio0 {
					pins = "gpio0";
					function = "gpio";
					bias-pull-down;
				};

				gpio1 {
					pins = "gpio1";
					function = "gpio";
					bias-pull-up;
				};

				gpio2_4_7 {
					pins = "gpio2", "gpio4", "gpio7";
					function = "gpio";
					bias-pull-up;
				};

				gpio3_6 {
					pins = "gpio3", "gpio6";
					bias-high-impedance;
				};

				gpio5 {
					pins = "gpio5";
					function = "clk32k-out";
					bias-pull-down;
				};
			};

			regulators {
				vsup-sd2-supply = <&vdd_5v0_sys>;
				vsup-sd3-supply = <&vdd_5v0_sys>;
				vsup-sd4-supply = <&vdd_5v0_sys>;
				vsup-sd5-supply = <&vdd_5v0_sys>;
				vin-ldo0-supply = <&vdd_1v35_lp0>;
				vin-ldo1-6-supply = <&vdd_3v3_run>;
				vin-ldo2-5-7-supply = <&vddio_1v8>;
				vin-ldo3-4-supply = <&vdd_3v3_sys>;
				vin-ldo9-10-supply = <&vdd_5v0_sys>;
				vin-ldo11-supply = <&vdd_3v3_run>;

				vdd_cpu: sd0 {
					regulator-name = "+VDD_CPU_AP";
					regulator-min-microvolt = <700000>;
					regulator-max-microvolt = <1350000>;
					regulator-min-microamp = <3500000>;
					regulator-max-microamp = <3500000>;
					regulator-always-on;
					regulator-boot-on;
					ams,ext-control = <2>;
				};

				sd1 {
					regulator-name = "+VDD_CORE";
					regulator-min-microvolt = <700000>;
					regulator-max-microvolt = <1350000>;
					regulator-min-microamp = <2500000>;
					regulator-max-microamp = <4000000>;
					regulator-always-on;
					regulator-boot-on;
					ams,ext-control = <1>;
				};

				vdd_1v35_lp0: sd2 {
					regulator-name = "+1.35V_LP0(sd2)";
					regulator-min-microvolt = <1350000>;
					regulator-max-microvolt = <1350000>;
					regulator-always-on;
					regulator-boot-on;
				};

				sd3 {
					regulator-name = "+1.35V_LP0(sd3)";
					regulator-min-microvolt = <1350000>;
					regulator-max-microvolt = <1350000>;
					regulator-always-on;
					regulator-boot-on;
				};

				vdd_1v05_run: sd4 {
					regulator-name = "+1.05V_RUN";
					regulator-min-microvolt = <1050000>;
					regulator-max-microvolt = <1050000>;
				};

				vddio_1v8: sd5 {
					regulator-name = "+1.8V_VDDIO";
					regulator-min-microvolt = <1800000>;
					regulator-max-microvolt = <1800000>;
					regulator-always-on;
				};

				vdd_gpu: sd6 {
					regulator-name = "+VDD_GPU_AP";
					regulator-min-microvolt = <650000>;
					regulator-max-microvolt = <1200000>;
					regulator-min-microamp = <3500000>;
					regulator-max-microamp = <3500000>;
					regulator-boot-on;
					regulator-always-on;
				};

				avdd_1v05_run: ldo0 {
					regulator-name = "+1.05V_RUN_AVDD";
					regulator-min-microvolt = <1050000>;
					regulator-max-microvolt = <1050000>;
					regulator-boot-on;
					regulator-always-on;
					ams,ext-control = <1>;
				};

				ldo1 {
					regulator-name = "+1.8V_RUN_CAM";
					regulator-min-microvolt = <1800000>;
					regulator-max-microvolt = <1800000>;
				};

				ldo2 {
					regulator-name = "+1.2V_GEN_AVDD";
					regulator-min-microvolt = <1200000>;
					regulator-max-microvolt = <1200000>;
					regulator-boot-on;
					regulator-always-on;
				};

				ldo3 {
					regulator-name = "+1.00V_LP0_VDD_RTC";
					regulator-min-microvolt = <1000000>;
					regulator-max-microvolt = <1000000>;
					regulator-boot-on;
					regulator-always-on;
					ams,enable-tracking;
				};

				vdd_run_cam: ldo4 {
					regulator-name = "+3.3V_RUN_CAM";
					regulator-min-microvolt = <2800000>;
					regulator-max-microvolt = <2800000>;
				};

				ldo5 {
					regulator-name = "+1.2V_RUN_CAM_FRONT";
					regulator-min-microvolt = <1200000>;
					regulator-max-microvolt = <1200000>;
				};

				vddio_sdmmc3: ldo6 {
					regulator-name = "+VDDIO_SDMMC3";
					regulator-min-microvolt = <1800000>;
					regulator-max-microvolt = <3300000>;
				};

				ldo7 {
					regulator-name = "+1.05V_RUN_CAM_REAR";
					regulator-min-microvolt = <1050000>;
					regulator-max-microvolt = <1050000>;
				};

				ldo9 {
					regulator-name = "+2.8V_RUN_TOUCH";
					regulator-min-microvolt = <2800000>;
					regulator-max-microvolt = <2800000>;
				};

				ldo10 {
					regulator-name = "+2.8V_RUN_CAM_AF";
					regulator-min-microvolt = <2800000>;
					regulator-max-microvolt = <2800000>;
				};

				ldo11 {
					regulator-name = "+1.8V_RUN_VPP_FUSE";
					regulator-min-microvolt = <1800000>;
					regulator-max-microvolt = <1800000>;
				};
			};
		};
	};

	spi@7000d400 {
		status = "okay";

		cros_ec: cros-ec@0 {
			compatible = "google,cros-ec-spi";
			spi-max-frequency = <3000000>;
			interrupt-parent = <&gpio>;
			interrupts = <TEGRA_GPIO(C, 7) IRQ_TYPE_LEVEL_LOW>;
			reg = <0>;

			google,cros-ec-spi-msg-delay = <2000>;

			i2c-tunnel {
				compatible = "google,cros-ec-i2c-tunnel";
				#address-cells = <1>;
				#size-cells = <0>;

				google,remote-bus = <0>;

				charger: bq24735@9 {
					compatible = "ti,bq24735";
					reg = <0x9>;
					interrupt-parent = <&gpio>;
					interrupts = <TEGRA_GPIO(J, 0)
							IRQ_TYPE_EDGE_BOTH>;
					ti,ac-detect-gpios = <&gpio
							TEGRA_GPIO(J, 0)
							GPIO_ACTIVE_HIGH>;
					ti,external-control;
				};

				battery: sbs-battery@b {
					compatible = "sbs,sbs-battery";
					reg = <0xb>;
					sbs,i2c-retry-count = <2>;
					sbs,poll-retry-count = <10>;
					power-supplies = <&charger>;
				};
			};
		};
	};

	spi@7000da00 {
		status = "okay";
		spi-max-frequency = <25000000>;

		flash@0 {
			compatible = "winbond,w25q32dw", "jedec,spi-nor";
			spi-max-frequency = <25000000>;
			reg = <0>;
		};
	};

	pmc@7000e400 {
		nvidia,invert-interrupt;
		nvidia,suspend-mode = <0>;
		nvidia,cpu-pwr-good-time = <500>;
		nvidia,cpu-pwr-off-time = <300>;
		nvidia,core-pwr-good-time = <641 3845>;
		nvidia,core-pwr-off-time = <61036>;
		nvidia,core-power-req-active-high;
		nvidia,sys-clock-req-active-high;
	};

	hda@70030000 {
<<<<<<< HEAD
		status = "okay";
	};

	usb@70090000 {
		phys = <&{/padctl@7009f000/pads/usb2/lanes/usb2-0}>, /* 1st USB A */
		       <&{/padctl@7009f000/pads/usb2/lanes/usb2-1}>, /* Internal USB */
		       <&{/padctl@7009f000/pads/usb2/lanes/usb2-2}>, /* 2nd USB A */
		       <&{/padctl@7009f000/pads/pcie/lanes/pcie-0}>, /* 1st USB A */
		       <&{/padctl@7009f000/pads/pcie/lanes/pcie-1}>; /* 2nd USB A */
		phy-names = "usb2-0", "usb2-1", "usb2-2", "usb3-0", "usb3-1";

		avddio-pex-supply = <&vdd_1v05_run>;
		dvddio-pex-supply = <&vdd_1v05_run>;
		avdd-usb-supply = <&vdd_3v3_lp0>;
		avdd-pll-utmip-supply = <&vddio_1v8>;
		avdd-pll-erefe-supply = <&avdd_1v05_run>;
		avdd-usb-ss-pll-supply = <&vdd_1v05_run>;
		hvdd-usb-ss-supply = <&vdd_3v3_lp0>;
		hvdd-usb-ss-pll-e-supply = <&vdd_3v3_lp0>;

		status = "okay";
	};

	padctl@7009f000 {
		status = "okay";

=======
		status = "okay";
	};

	usb@70090000 {
		phys = <&{/padctl@7009f000/pads/usb2/lanes/usb2-0}>, /* 1st USB A */
		       <&{/padctl@7009f000/pads/usb2/lanes/usb2-1}>, /* Internal USB */
		       <&{/padctl@7009f000/pads/usb2/lanes/usb2-2}>, /* 2nd USB A */
		       <&{/padctl@7009f000/pads/pcie/lanes/pcie-0}>, /* 1st USB A */
		       <&{/padctl@7009f000/pads/pcie/lanes/pcie-1}>; /* 2nd USB A */
		phy-names = "usb2-0", "usb2-1", "usb2-2", "usb3-0", "usb3-1";

		avddio-pex-supply = <&vdd_1v05_run>;
		dvddio-pex-supply = <&vdd_1v05_run>;
		avdd-usb-supply = <&vdd_3v3_lp0>;
		avdd-pll-utmip-supply = <&vddio_1v8>;
		avdd-pll-erefe-supply = <&avdd_1v05_run>;
		avdd-usb-ss-pll-supply = <&vdd_1v05_run>;
		hvdd-usb-ss-supply = <&vdd_3v3_lp0>;
		hvdd-usb-ss-pll-e-supply = <&vdd_3v3_lp0>;

		status = "okay";
	};

	padctl@7009f000 {
		status = "okay";

		avdd-pll-utmip-supply = <&vddio_1v8>;
		avdd-pll-erefe-supply = <&avdd_1v05_run>;
		avdd-pex-pll-supply = <&vdd_1v05_run>;
		hvdd-pex-pll-e-supply = <&vdd_3v3_lp0>;

>>>>>>> 24b8d41d
		pads {
			usb2 {
				status = "okay";

				lanes {
					usb2-0 {
						nvidia,function = "xusb";
						status = "okay";
					};

					usb2-1 {
						nvidia,function = "xusb";
						status = "okay";
					};

					usb2-2 {
						nvidia,function = "xusb";
						status = "okay";
					};
				};
			};

			pcie {
				status = "okay";

				lanes {
					pcie-0 {
						nvidia,function = "usb3-ss";
						status = "okay";
					};

					pcie-1 {
						nvidia,function = "usb3-ss";
						status = "okay";
					};
				};
			};
		};

		ports {
			usb2-0 {
				vbus-supply = <&vdd_usb1_vbus>;
				status = "okay";
				mode = "otg";
			};

			usb2-1 {
				vbus-supply = <&vdd_run_cam>;
				status = "okay";
				mode = "host";
			};

			usb2-2 {
				vbus-supply = <&vdd_usb3_vbus>;
				status = "okay";
				mode = "host";
			};

			usb3-0 {
				nvidia,usb2-companion = <0>;
				status = "okay";
			};

			usb3-1 {
				nvidia,usb2-companion = <1>;
				status = "okay";
			};
		};
	};

	sdhci0_pwrseq: sdhci0_pwrseq {
		compatible = "mmc-pwrseq-simple";

		reset-gpios = <&gpio TEGRA_GPIO(X, 7) GPIO_ACTIVE_LOW>;
	};

<<<<<<< HEAD
	sdhci@700b0000 { /* WiFi/BT on this bus */
=======
	mmc@700b0000 { /* WiFi/BT on this bus */
>>>>>>> 24b8d41d
		status = "okay";
		bus-width = <4>;
		no-1-8-v;
		non-removable;
		mmc-pwrseq = <&sdhci0_pwrseq>;
		vmmc-supply = <&vdd_3v3_lp0>;
		vqmmc-supply = <&vddio_1v8>;
		keep-power-in-suspend;
	};

<<<<<<< HEAD
	sdhci@700b0400 { /* SD Card on this bus */
=======
	mmc@700b0400 { /* SD Card on this bus */
>>>>>>> 24b8d41d
		status = "okay";
		cd-gpios = <&gpio TEGRA_GPIO(V, 2) GPIO_ACTIVE_LOW>;
		power-gpios = <&gpio TEGRA_GPIO(R, 0) GPIO_ACTIVE_HIGH>;
		bus-width = <4>;
		no-1-8-v;
		vqmmc-supply = <&vddio_sdmmc3>;
	};

<<<<<<< HEAD
	sdhci@700b0600 { /* eMMC on this bus */
=======
	mmc@700b0600 { /* eMMC on this bus */
>>>>>>> 24b8d41d
		status = "okay";
		bus-width = <8>;
		no-1-8-v;
		non-removable;
	};

	/* CPU DFLL clock */
	clock@70110000 {
		status = "disabled";
		vdd-cpu-supply = <&vdd_cpu>;
		nvidia,i2c-fs-rate = <400000>;
	};

	ahub@70300000 {
		i2s@70301100 {
			status = "okay";
		};
	};

	backlight: backlight {
		compatible = "pwm-backlight";

		enable-gpios = <&gpio TEGRA_GPIO(H, 2) GPIO_ACTIVE_HIGH>;
		power-supply = <&vdd_led>;
		pwms = <&pwm 1 1000000>;

		default-brightness-level = <224>;
		brightness-levels =
			<  0   1   2   3   4   5   6   7
			   8   9  10  11  12  13  14  15
			  16  17  18  19  20  21  22  23
			  24  25  26  27  28  29  30  31
			  32  33  34  35  36  37  38  39
			  40  41  42  43  44  45  46  47
			  48  49  50  51  52  53  54  55
			  56  57  58  59  60  61  62  63
			  64  65  66  67  68  69  70  71
			  72  73  74  75  76  77  78  79
			  80  81  82  83  84  85  86  87
			  88  89  90  91  92  93  94  95
			  96  97  98  99 100 101 102 103
			 104 105 106 107 108 109 110 111
			 112 113 114 115 116 117 118 119
			 120 121 122 123 124 125 126 127
			 128 129 130 131 132 133 134 135
			 136 137 138 139 140 141 142 143
			 144 145 146 147 148 149 150 151
			 152 153 154 155 156 157 158 159
			 160 161 162 163 164 165 166 167
			 168 169 170 171 172 173 174 175
			 176 177 178 179 180 181 182 183
			 184 185 186 187 188 189 190 191
			 192 193 194 195 196 197 198 199
			 200 201 202 203 204 205 206 207
			 208 209 210 211 212 213 214 215
			 216 217 218 219 220 221 222 223
			 224 225 226 227 228 229 230 231
			 232 233 234 235 236 237 238 239
			 240 241 242 243 244 245 246 247
			 248 249 250 251 252 253 254 255
			 256>;
	};

	clk32k_in: clock@0 {
		compatible = "fixed-clock";
		clock-frequency = <32768>;
		#clock-cells = <0>;
	};

	cpus {
		cpu@0 {
			vdd-cpu-supply = <&vdd_cpu>;
		};
	};

	gpio-keys {
		compatible = "gpio-keys";

		lid {
			label = "Lid";
			gpios = <&gpio TEGRA_GPIO(R, 4) GPIO_ACTIVE_LOW>;
			linux,input-type = <5>;
			linux,code = <KEY_RESERVED>;
			debounce-interval = <1>;
			wakeup-source;
		};

		power {
			label = "Power";
			gpios = <&gpio TEGRA_GPIO(Q, 0) GPIO_ACTIVE_LOW>;
			linux,code = <KEY_POWER>;
			debounce-interval = <30>;
			wakeup-source;
		};
	};

	vdd_mux: regulator@0 {
		compatible = "regulator-fixed";
		regulator-name = "+VDD_MUX";
		regulator-min-microvolt = <12000000>;
		regulator-max-microvolt = <12000000>;
		regulator-always-on;
		regulator-boot-on;
	};

	vdd_5v0_sys: regulator@1 {
		compatible = "regulator-fixed";
		regulator-name = "+5V_SYS";
		regulator-min-microvolt = <5000000>;
		regulator-max-microvolt = <5000000>;
		regulator-always-on;
		regulator-boot-on;
		vin-supply = <&vdd_mux>;
	};

	vdd_3v3_sys: regulator@2 {
		compatible = "regulator-fixed";
		regulator-name = "+3.3V_SYS";
		regulator-min-microvolt = <3300000>;
		regulator-max-microvolt = <3300000>;
		regulator-always-on;
		regulator-boot-on;
		vin-supply = <&vdd_mux>;
	};

	vdd_3v3_run: regulator@3 {
		compatible = "regulator-fixed";
		regulator-name = "+3.3V_RUN";
		regulator-min-microvolt = <3300000>;
		regulator-max-microvolt = <3300000>;
		regulator-always-on;
		regulator-boot-on;
		gpio = <&pmic 1 GPIO_ACTIVE_HIGH>;
		enable-active-high;
		vin-supply = <&vdd_3v3_sys>;
	};

	vdd_3v3_hdmi: regulator@4 {
		compatible = "regulator-fixed";
		regulator-name = "+3.3V_AVDD_HDMI_AP_GATED";
		regulator-min-microvolt = <3300000>;
		regulator-max-microvolt = <3300000>;
		vin-supply = <&vdd_3v3_run>;
	};

	vdd_led: regulator@5 {
		compatible = "regulator-fixed";
		regulator-name = "+VDD_LED";
		gpio = <&gpio TEGRA_GPIO(P, 2) GPIO_ACTIVE_HIGH>;
		enable-active-high;
		vin-supply = <&vdd_mux>;
	};

	vdd_5v0_ts: regulator@6 {
		compatible = "regulator-fixed";
		regulator-name = "+5V_VDD_TS_SW";
		regulator-min-microvolt = <5000000>;
		regulator-max-microvolt = <5000000>;
		regulator-boot-on;
		gpio = <&gpio TEGRA_GPIO(K, 1) GPIO_ACTIVE_HIGH>;
		enable-active-high;
		vin-supply = <&vdd_5v0_sys>;
	};

	vdd_usb1_vbus: regulator@7 {
		compatible = "regulator-fixed";
		regulator-name = "+5V_USB_HS";
		regulator-min-microvolt = <5000000>;
		regulator-max-microvolt = <5000000>;
		gpio = <&gpio TEGRA_GPIO(N, 4) GPIO_ACTIVE_HIGH>;
		enable-active-high;
		gpio-open-drain;
		vin-supply = <&vdd_5v0_sys>;
	};

	vdd_usb3_vbus: regulator@8 {
		compatible = "regulator-fixed";
		regulator-name = "+5V_USB_SS";
		regulator-min-microvolt = <5000000>;
		regulator-max-microvolt = <5000000>;
		gpio = <&gpio TEGRA_GPIO(N, 5) GPIO_ACTIVE_HIGH>;
		enable-active-high;
		gpio-open-drain;
		vin-supply = <&vdd_5v0_sys>;
	};

	vdd_3v3_panel: regulator@9 {
		compatible = "regulator-fixed";
		regulator-name = "+3.3V_PANEL";
		regulator-min-microvolt = <3300000>;
		regulator-max-microvolt = <3300000>;
		gpio = <&pmic 4 GPIO_ACTIVE_HIGH>;
		enable-active-high;
		vin-supply = <&vdd_3v3_run>;
	};

	vdd_3v3_lp0: regulator@10 {
		compatible = "regulator-fixed";
		regulator-name = "+3.3V_LP0";
		regulator-min-microvolt = <3300000>;
		regulator-max-microvolt = <3300000>;
		/*
		 * TODO: find a way to wire this up with the USB EHCI
		 * controllers so that it can be enabled on demand.
		 */
		regulator-always-on;
		gpio = <&pmic 2 GPIO_ACTIVE_HIGH>;
		enable-active-high;
		vin-supply = <&vdd_3v3_sys>;
	};

	vdd_hdmi_pll: regulator@11 {
		compatible = "regulator-fixed";
		regulator-name = "+1.05V_RUN_AVDD_HDMI_PLL";
		regulator-min-microvolt = <1050000>;
		regulator-max-microvolt = <1050000>;
		gpio = <&gpio TEGRA_GPIO(H, 7) GPIO_ACTIVE_LOW>;
		vin-supply = <&vdd_1v05_run>;
	};

	vdd_5v0_hdmi: regulator@12 {
		compatible = "regulator-fixed";
		regulator-name = "+5V_HDMI_CON";
		regulator-min-microvolt = <5000000>;
		regulator-max-microvolt = <5000000>;
		gpio = <&gpio TEGRA_GPIO(K, 6) GPIO_ACTIVE_HIGH>;
		enable-active-high;
		vin-supply = <&vdd_5v0_sys>;
	};

	sound {
		nvidia,audio-routing =
			"Headphones", "HPR",
			"Headphones", "HPL",
			"Speakers", "SPKR",
			"Speakers", "SPKL",
			"Mic Jack", "MICBIAS",
			"DMICL", "Int Mic",
			"DMICR", "Int Mic",
			"IN34", "Mic Jack";

		nvidia,i2s-controller = <&tegra_i2s1>;
		nvidia,audio-codec = <&acodec>;

		clocks = <&tegra_car TEGRA124_CLK_PLL_A>,
			 <&tegra_car TEGRA124_CLK_PLL_A_OUT0>,
			 <&tegra_pmc TEGRA_PMC_CLK_OUT_1>;
		clock-names = "pll_a", "pll_a_out0", "mclk";

		assigned-clocks = <&tegra_car TEGRA124_CLK_EXTERN1>,
				  <&tegra_pmc TEGRA_PMC_CLK_OUT_1>;

		assigned-clock-parents = <&tegra_car TEGRA124_CLK_PLL_A_OUT0>,
					 <&tegra_car TEGRA124_CLK_EXTERN1>;

		nvidia,hp-det-gpios = <&gpio TEGRA_GPIO(I, 7) GPIO_ACTIVE_HIGH>;
		nvidia,mic-det-gpios =
				<&gpio TEGRA_GPIO(R, 7) GPIO_ACTIVE_HIGH>;
	};

	gpio-restart {
		compatible = "gpio-restart";
		gpios = <&gpio TEGRA_GPIO(I, 5) GPIO_ACTIVE_LOW>;
		priority = <200>;
	};
};

#include "cros-ec-keyboard.dtsi"<|MERGE_RESOLUTION|>--- conflicted
+++ resolved
@@ -13,8 +13,6 @@
 		stdout-path = "serial0:115200n8";
 	};
 
-<<<<<<< HEAD
-=======
 	/*
 	 * Note that recent version of the device tree compiler (starting with
 	 * version 1.4.2) warn about this node containing a reg property, but
@@ -27,17 +25,13 @@
 	 *
 	 * The name of this node is effectively ABI and must not be changed.
 	 */
->>>>>>> 24b8d41d
 	memory {
 		device_type = "memory";
 		reg = <0x0 0x80000000 0x0 0x80000000>;
 	};
 
-<<<<<<< HEAD
-=======
 	/delete-node/ memory@80000000;
 
->>>>>>> 24b8d41d
 	host1x@50000000 {
 		hdmi@54280000 {
 			status = "okay";
@@ -67,15 +61,12 @@
 		};
 	};
 
-<<<<<<< HEAD
-=======
 	gpu@0,57000000 {
 		status = "okay";
 
 		vdd-supply = <&vdd_gpu>;
 	};
 
->>>>>>> 24b8d41d
 	serial@70006000 {
 		/* Debug connector on the bottom of the board near SD card. */
 		status = "okay";
@@ -400,7 +391,6 @@
 	};
 
 	hda@70030000 {
-<<<<<<< HEAD
 		status = "okay";
 	};
 
@@ -427,39 +417,11 @@
 	padctl@7009f000 {
 		status = "okay";
 
-=======
-		status = "okay";
-	};
-
-	usb@70090000 {
-		phys = <&{/padctl@7009f000/pads/usb2/lanes/usb2-0}>, /* 1st USB A */
-		       <&{/padctl@7009f000/pads/usb2/lanes/usb2-1}>, /* Internal USB */
-		       <&{/padctl@7009f000/pads/usb2/lanes/usb2-2}>, /* 2nd USB A */
-		       <&{/padctl@7009f000/pads/pcie/lanes/pcie-0}>, /* 1st USB A */
-		       <&{/padctl@7009f000/pads/pcie/lanes/pcie-1}>; /* 2nd USB A */
-		phy-names = "usb2-0", "usb2-1", "usb2-2", "usb3-0", "usb3-1";
-
-		avddio-pex-supply = <&vdd_1v05_run>;
-		dvddio-pex-supply = <&vdd_1v05_run>;
-		avdd-usb-supply = <&vdd_3v3_lp0>;
-		avdd-pll-utmip-supply = <&vddio_1v8>;
-		avdd-pll-erefe-supply = <&avdd_1v05_run>;
-		avdd-usb-ss-pll-supply = <&vdd_1v05_run>;
-		hvdd-usb-ss-supply = <&vdd_3v3_lp0>;
-		hvdd-usb-ss-pll-e-supply = <&vdd_3v3_lp0>;
-
-		status = "okay";
-	};
-
-	padctl@7009f000 {
-		status = "okay";
-
 		avdd-pll-utmip-supply = <&vddio_1v8>;
 		avdd-pll-erefe-supply = <&avdd_1v05_run>;
 		avdd-pex-pll-supply = <&vdd_1v05_run>;
 		hvdd-pex-pll-e-supply = <&vdd_3v3_lp0>;
 
->>>>>>> 24b8d41d
 		pads {
 			usb2 {
 				status = "okay";
@@ -536,11 +498,7 @@
 		reset-gpios = <&gpio TEGRA_GPIO(X, 7) GPIO_ACTIVE_LOW>;
 	};
 
-<<<<<<< HEAD
-	sdhci@700b0000 { /* WiFi/BT on this bus */
-=======
 	mmc@700b0000 { /* WiFi/BT on this bus */
->>>>>>> 24b8d41d
 		status = "okay";
 		bus-width = <4>;
 		no-1-8-v;
@@ -551,11 +509,7 @@
 		keep-power-in-suspend;
 	};
 
-<<<<<<< HEAD
-	sdhci@700b0400 { /* SD Card on this bus */
-=======
 	mmc@700b0400 { /* SD Card on this bus */
->>>>>>> 24b8d41d
 		status = "okay";
 		cd-gpios = <&gpio TEGRA_GPIO(V, 2) GPIO_ACTIVE_LOW>;
 		power-gpios = <&gpio TEGRA_GPIO(R, 0) GPIO_ACTIVE_HIGH>;
@@ -564,11 +518,7 @@
 		vqmmc-supply = <&vddio_sdmmc3>;
 	};
 
-<<<<<<< HEAD
-	sdhci@700b0600 { /* eMMC on this bus */
-=======
 	mmc@700b0600 { /* eMMC on this bus */
->>>>>>> 24b8d41d
 		status = "okay";
 		bus-width = <8>;
 		no-1-8-v;
