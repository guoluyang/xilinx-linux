--- conflicted
+++ resolved
@@ -184,18 +184,12 @@
 						     "clk-clust-hades",
 						     "clk-hwpe-hades",
 						     "clk-fc-hades";
-<<<<<<< HEAD
-				clock-critical = <CLK_ICN_CPU>,
-=======
 				clock-critical = <CLK_PROC_STFE>,
 						 <CLK_ICN_CPU>,
->>>>>>> 24b8d41d
 						 <CLK_TX_ICN_DMU>,
 						 <CLK_EXT2F_A9>,
 						 <CLK_ICN_LMI>,
 						 <CLK_ICN_SBC>;
-<<<<<<< HEAD
-=======
 
 				/*
 				 * ARM Peripheral clock for timers
@@ -211,7 +205,6 @@
 					clock-div = <2>;
 					clock-mult = <1>;
 				};
->>>>>>> 24b8d41d
 			};
 		};
 
