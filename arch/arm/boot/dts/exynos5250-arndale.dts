// SPDX-License-Identifier: GPL-2.0
/*
 * Samsung's Exynos5250 based Arndale board device tree source
 *
 * Copyright (c) 2013 Samsung Electronics Co., Ltd.
 *		http://www.samsung.com
 */

/dts-v1/;
#include <dt-bindings/gpio/gpio.h>
#include <dt-bindings/interrupt-controller/irq.h>
#include <dt-bindings/input/input.h>
#include <dt-bindings/clock/samsung,s2mps11.h>
#include <dt-bindings/sound/samsung-i2s.h>
#include "exynos5250.dtsi"
#include "exynos-mfc-reserved-memory.dtsi"

/ {
	model = "Insignal Arndale evaluation board based on Exynos5250";
	compatible = "insignal,arndale", "samsung,exynos5250", "samsung,exynos5";

	memory@40000000 {
		device_type = "memory";
		reg = <0x40000000 0x80000000>;
	};

	chosen {
		stdout-path = "serial2:115200n8";
	};

	gpio_keys {
		compatible = "gpio-keys";

		menu {
			label = "SW-TACT2";
			gpios = <&gpx1 4 GPIO_ACTIVE_LOW>;
			linux,code = <KEY_MENU>;
			wakeup-source;
		};

		home {
			label = "SW-TACT3";
			gpios = <&gpx1 5 GPIO_ACTIVE_LOW>;
			linux,code = <KEY_HOME>;
			wakeup-source;
		};

		up {
			label = "SW-TACT4";
			gpios = <&gpx1 6 GPIO_ACTIVE_LOW>;
			linux,code = <KEY_UP>;
			wakeup-source;
		};

		down {
			label = "SW-TACT5";
			gpios = <&gpx1 7 GPIO_ACTIVE_LOW>;
			linux,code = <KEY_DOWN>;
			wakeup-source;
		};

		back {
			label = "SW-TACT6";
			gpios = <&gpx2 0 GPIO_ACTIVE_LOW>;
			linux,code = <KEY_BACK>;
			wakeup-source;
		};

		wakeup {
			label = "SW-TACT7";
			gpios = <&gpx2 1 GPIO_ACTIVE_LOW>;
			linux,code = <KEY_WAKEUP>;
			wakeup-source;
		};
	};

	panel: panel {
		compatible = "boe,hv070wsa-100";
		power-supply = <&vcc_3v3_reg>;
		enable-gpios = <&gpd1 3 GPIO_ACTIVE_HIGH>;
		port {
			panel_ep: endpoint {
				remote-endpoint = <&bridge_out_ep>;
			};
		};
	};

	main_dc_reg: regulator-0 {
		compatible = "regulator-fixed";
		regulator-name = "MAIN_DC";
		regulator-always-on;
	};

	mmc_reg: regulator-1 {
		compatible = "regulator-fixed";
		regulator-name = "VDD_MMC";
		regulator-min-microvolt = <2800000>;
		regulator-max-microvolt = <2800000>;
		regulator-always-on;
	};

	reg_hdmi_en: regulator-2 {
		compatible = "regulator-fixed";
		regulator-name = "hdmi-en";
		regulator-always-on;
	};

	vcc_1v2_reg: regulator-3 {
		compatible = "regulator-fixed";
		regulator-name = "VCC_1V2";
		regulator-min-microvolt = <1200000>;
		regulator-max-microvolt = <1200000>;
		regulator-always-on;
	};

	vcc_1v8_reg: regulator-4 {
		compatible = "regulator-fixed";
		regulator-name = "VCC_1V8";
		regulator-min-microvolt = <1800000>;
		regulator-max-microvolt = <1800000>;
		regulator-always-on;
	};

	vcc_3v3_reg: regulator-5 {
		compatible = "regulator-fixed";
		regulator-name = "VCC_3V3";
		regulator-min-microvolt = <3300000>;
		regulator-max-microvolt = <3300000>;
		regulator-always-on;
	};

	sound {
		compatible = "samsung,arndale-wm1811";
		samsung,audio-cpu = <&i2s0>;
		samsung,audio-codec = <&wm1811>;
	};

	fixed-rate-clocks {
		xxti {
			compatible = "samsung,clock-xxti";
			clock-frequency = <24000000>;
		};
	};

	// SMSC USB3503 connected in hardware only mode as a PHY
	usb_hub: usb-hub {
		compatible = "smsc,usb3503a";

		reset-gpios = <&gpx3 5 GPIO_ACTIVE_LOW>;
		connect-gpios = <&gpd1 7 GPIO_ACTIVE_HIGH>;
	};
};

&clock {
	assigned-clocks = <&clock CLK_FOUT_EPLL>;
	assigned-clock-rates = <49152000>;
};

&clock_audss {
	assigned-clocks = <&clock_audss EXYNOS_MOUT_AUDSS>;
	assigned-clock-parents = <&clock CLK_FOUT_EPLL>;
};

&cpu0 {
	cpu0-supply = <&buck2_reg>;
};

&dsi_0 {
	vddcore-supply = <&ldo8_reg>;
	vddio-supply = <&ldo10_reg>;
	samsung,pll-clock-frequency = <24000000>;
	samsung,burst-clock-frequency = <320000000>;
	samsung,esc-clock-frequency = <10000000>;
	status = "okay";
<<<<<<< HEAD
	samsung,color-space = <0>;
	samsung,color-depth = <1>;
	samsung,link-rate = <0x0a>;
	samsung,lane-count = <4>;

	display-timings {
		native-mode = <&timing0>;

		timing0: timing {
			/* 2560x1600 DP panel */
			clock-frequency = <50000>;
			hactive = <2560>;
			vactive = <1600>;
			hfront-porch = <48>;
			hback-porch = <80>;
			hsync-len = <32>;
			vback-porch = <16>;
			vfront-porch = <8>;
			vsync-len = <6>;
=======

	bridge@0 {
		reg = <0>;
		compatible = "toshiba,tc358764";
		vddc-supply = <&vcc_1v2_reg>;
		vddio-supply = <&vcc_1v8_reg>;
		vddlvds-supply = <&vcc_3v3_reg>;
		reset-gpios = <&gpd1 6 GPIO_ACTIVE_LOW>;
		#address-cells = <1>;
		#size-cells = <0>;
		port@1 {
			reg = <1>;
			bridge_out_ep: endpoint {
				remote-endpoint = <&panel_ep>;
			};
>>>>>>> 24b8d41d
		};
	};
};

&fimd {
	status = "okay";
};

&hdmi {
<<<<<<< HEAD
	hpd-gpios = <&gpx3 7 GPIO_ACTIVE_LOW>;
=======
	pinctrl-names = "default";
	pinctrl-0 = <&hdmi_hpd>;
	status = "okay";
	ddc = <&i2c_ddc>;
	hpd-gpios = <&gpx3 7 GPIO_ACTIVE_HIGH>;
>>>>>>> 24b8d41d
	vdd_osc-supply = <&ldo10_reg>;
	vdd_pll-supply = <&ldo8_reg>;
	vdd-supply = <&ldo8_reg>;
};

&i2c_0 {
	status = "okay";
	samsung,i2c-sda-delay = <100>;
	samsung,i2c-max-bus-freq = <20000>;
	samsung,i2c-slave-addr = <0x66>;

	s5m8767_pmic@66 {
		compatible = "samsung,s5m8767-pmic";
		reg = <0x66>;
		interrupt-parent = <&gpx3>;
		interrupts = <2 IRQ_TYPE_LEVEL_LOW>;
		pinctrl-names = "default";
		pinctrl-0 = <&s5m8767_irq>;

		vinb1-supply = <&main_dc_reg>;
		vinb2-supply = <&main_dc_reg>;
		vinb3-supply = <&main_dc_reg>;
		vinb4-supply = <&main_dc_reg>;
		vinb5-supply = <&main_dc_reg>;
		vinb6-supply = <&main_dc_reg>;
		vinb7-supply = <&main_dc_reg>;
		vinb8-supply = <&main_dc_reg>;
		vinb9-supply = <&main_dc_reg>;

		vinl1-supply = <&buck7_reg>;
		vinl2-supply = <&buck7_reg>;
		vinl3-supply = <&buck7_reg>;
		vinl4-supply = <&main_dc_reg>;
		vinl5-supply = <&main_dc_reg>;
		vinl6-supply = <&main_dc_reg>;
		vinl7-supply = <&main_dc_reg>;
		vinl8-supply = <&buck8_reg>;
		vinl9-supply = <&buck8_reg>;

		s5m8767,pmic-buck2-dvs-voltage = <1300000>;
		s5m8767,pmic-buck3-dvs-voltage = <1100000>;
		s5m8767,pmic-buck4-dvs-voltage = <1200000>;
		s5m8767,pmic-buck-dvs-gpios = <&gpd1 0 GPIO_ACTIVE_HIGH>,
					      <&gpd1 1 GPIO_ACTIVE_HIGH>,
					      <&gpd1 2 GPIO_ACTIVE_HIGH>;
		s5m8767,pmic-buck-ds-gpios = <&gpx2 3 GPIO_ACTIVE_HIGH>,
					     <&gpx2 4 GPIO_ACTIVE_HIGH>,
					     <&gpx2 5 GPIO_ACTIVE_HIGH>;

		s5m8767_osc: clocks {
			compatible = "samsung,s5m8767-clk";
			#clock-cells = <1>;
			clock-output-names = "s5m8767_ap", "unused1", "unused2";
		};

		regulators {
			ldo1_reg: LDO1 {
				regulator-name = "VDD_ALIVE_1.0V";
				regulator-min-microvolt = <1100000>;
				regulator-max-microvolt = <1100000>;
				regulator-always-on;
				regulator-boot-on;
				op_mode = <1>;
			};

			ldo2_reg: LDO2 {
				regulator-name = "VDD_28IO_DP_1.35V";
				regulator-min-microvolt = <1200000>;
				regulator-max-microvolt = <1200000>;
				regulator-always-on;
				regulator-boot-on;
				op_mode = <1>;
			};

			ldo3_reg: LDO3 {
				regulator-name = "VDD_COMMON1_1.8V";
				regulator-min-microvolt = <1800000>;
				regulator-max-microvolt = <1800000>;
				regulator-always-on;
				regulator-boot-on;
				op_mode = <1>;
			};

			ldo4_reg: LDO4 {
				regulator-name = "VDD_IOPERI_1.8V";
				regulator-min-microvolt = <1800000>;
				regulator-max-microvolt = <1800000>;
				regulator-always-on;
				op_mode = <1>;
			};

			ldo5_reg: LDO5 {
				regulator-name = "VDD_EXT_1.8V";
				regulator-min-microvolt = <1800000>;
				regulator-max-microvolt = <1800000>;
				regulator-always-on;
				regulator-boot-on;
				op_mode = <1>;
			};

			ldo6_reg: LDO6 {
				regulator-name = "VDD_MPLL_1.1V";
				regulator-min-microvolt = <1100000>;
				regulator-max-microvolt = <1100000>;
				regulator-always-on;
				regulator-boot-on;
				op_mode = <1>;
			};

			ldo7_reg: LDO7 {
				regulator-name = "VDD_XPLL_1.1V";
				regulator-min-microvolt = <1100000>;
				regulator-max-microvolt = <1100000>;
				regulator-always-on;
				regulator-boot-on;
				op_mode = <1>;
			};

			ldo8_reg: LDO8 {
				regulator-name = "VDD_COMMON2_1.0V";
				regulator-min-microvolt = <1000000>;
				regulator-max-microvolt = <1000000>;
				regulator-always-on;
				regulator-boot-on;
				op_mode = <1>;
			};

			ldo9_reg: LDO9 {
				regulator-name = "VDD_33ON_3.0V";
				regulator-min-microvolt = <3000000>;
				regulator-max-microvolt = <3000000>;
				op_mode = <1>;
			};

			ldo10_reg: LDO10 {
				regulator-name = "VDD_COMMON3_1.8V";
				regulator-min-microvolt = <1800000>;
				regulator-max-microvolt = <1800000>;
				regulator-always-on;
				regulator-boot-on;
				op_mode = <1>;
			};

			ldo11_reg: LDO11 {
				regulator-name = "VDD_ABB2_1.8V";
				regulator-min-microvolt = <1800000>;
				regulator-max-microvolt = <1800000>;
				regulator-always-on;
				regulator-boot-on;
				op_mode = <1>;
			};

			ldo12_reg: LDO12 {
				regulator-name = "VDD_USB_3.0V";
				regulator-min-microvolt = <3000000>;
				regulator-max-microvolt = <3000000>;
				regulator-always-on;
				regulator-boot-on;
				op_mode = <1>;
			};

			ldo13_reg: LDO13 {
				regulator-name = "VDDQ_C2C_W_1.8V";
				regulator-min-microvolt = <1800000>;
				regulator-max-microvolt = <1800000>;
				regulator-always-on;
				regulator-boot-on;
				op_mode = <1>;
			};

			ldo14_reg: LDO14 {
				regulator-name = "VDD18_ABB0_3_1.8V";
				regulator-min-microvolt = <1800000>;
				regulator-max-microvolt = <1800000>;
				regulator-always-on;
				regulator-boot-on;
				op_mode = <1>;
			};

			ldo15_reg: LDO15 {
				regulator-name = "VDD10_COMMON4_1.0V";
				regulator-min-microvolt = <1000000>;
				regulator-max-microvolt = <1000000>;
				regulator-always-on;
				regulator-boot-on;
				op_mode = <1>;
			};

			ldo16_reg: LDO16 {
				regulator-name = "VDD18_HSIC_1.8V";
				regulator-min-microvolt = <1800000>;
				regulator-max-microvolt = <1800000>;
				regulator-always-on;
				regulator-boot-on;
				op_mode = <1>;
			};

			ldo17_reg: LDO17 {
				regulator-name = "VDDQ_MMC2_3_2.8V";
				regulator-min-microvolt = <2800000>;
				regulator-max-microvolt = <2800000>;
				regulator-always-on;
				regulator-boot-on;
				op_mode = <1>;
			};

			ldo18_reg: LDO18 {
				regulator-name = "VDD_33ON_2.8V";
				regulator-min-microvolt = <2800000>;
				regulator-max-microvolt = <2800000>;
				op_mode = <1>;
			};

			ldo22_reg: LDO22 {
				regulator-name = "EXT_33_OFF";
				regulator-min-microvolt = <3300000>;
				regulator-max-microvolt = <3300000>;
				op_mode = <1>;
			};

			ldo23_reg: LDO23 {
				regulator-name = "EXT_28_OFF";
				regulator-min-microvolt = <2800000>;
				regulator-max-microvolt = <2800000>;
				op_mode = <1>;
			};

			ldo25_reg: LDO25 {
				regulator-name = "PVDD_LDO25";
				regulator-min-microvolt = <1200000>;
				regulator-max-microvolt = <1200000>;
				op_mode = <1>;
			};

			ldo26_reg: LDO26 {
				regulator-name = "EXT_18_OFF";
				regulator-min-microvolt = <1800000>;
				regulator-max-microvolt = <1800000>;
				op_mode = <1>;
			};

			buck1_reg: BUCK1 {
				regulator-name = "VDD_MIF";
				regulator-min-microvolt = <950000>;
				regulator-max-microvolt = <1200000>;
				regulator-always-on;
				regulator-boot-on;
				op_mode = <1>;
			};

			buck2_reg: BUCK2 {
				regulator-name = "VDD_ARM";
				regulator-min-microvolt = <912500>;
				regulator-max-microvolt = <1300000>;
				regulator-always-on;
				regulator-boot-on;
				op_mode = <1>;
			};

			buck3_reg: BUCK3 {
				regulator-name = "VDD_INT";
				regulator-min-microvolt = <900000>;
				regulator-max-microvolt = <1200000>;
				regulator-always-on;
				regulator-boot-on;
				op_mode = <1>;
			};

			buck4_reg: BUCK4 {
				regulator-name = "VDD_G3D";
				regulator-min-microvolt = <850000>;
				regulator-max-microvolt = <1300000>;
				regulator-always-on;
				regulator-boot-on;
				op_mode = <1>;
			};

			buck5_reg: BUCK5 {
				regulator-name = "VDD_MEM_1.35V";
				regulator-min-microvolt = <750000>;
				regulator-max-microvolt = <1355000>;
				regulator-always-on;
				regulator-boot-on;
				op_mode = <1>;
			};

			buck7_reg: BUCK7 {
				regulator-name = "PVDD_BUCK7";
				regulator-always-on;
				op_mode = <1>;
			};

			buck8_reg: BUCK8 {
				regulator-name = "PVDD_BUCK8";
				regulator-always-on;
				op_mode = <1>;
			};

			buck9_reg: BUCK9 {
				regulator-name = "VDD_33_OFF_EXT1";
				regulator-min-microvolt = <750000>;
				regulator-max-microvolt = <3000000>;
				op_mode = <1>;
			};
		};
	};
};

&i2c_3 {
	status = "okay";

	wm1811: codec@1a {
		compatible = "wlf,wm1811";
		reg = <0x1a>;
		clocks = <&i2s0 CLK_I2S_CDCLK>;
		clock-names = "MCLK1";

		AVDD2-supply = <&main_dc_reg>;
		CPVDD-supply = <&main_dc_reg>;
		DBVDD1-supply = <&main_dc_reg>;
		DBVDD2-supply = <&main_dc_reg>;
		DBVDD3-supply = <&main_dc_reg>;
		LDO1VDD-supply = <&main_dc_reg>;
		SPKVDD1-supply = <&main_dc_reg>;
		SPKVDD2-supply = <&main_dc_reg>;

		wlf,ldo1ena = <&gpb0 0 GPIO_ACTIVE_HIGH>;
		wlf,ldo2ena = <&gpb0 1 GPIO_ACTIVE_HIGH>;
	};
};

&i2c_8 {
	status = "okay";
	/* used by HDMI PHY */
	samsung,i2c-sda-delay = <100>;
	samsung,i2c-max-bus-freq = <66000>;
};

&i2c_9 {
	status = "okay";
	samsung,i2c-sda-delay = <100>;
	samsung,i2c-max-bus-freq = <40000>;
};

&i2s0 {
	assigned-clocks = <&i2s0 CLK_I2S_RCLK_SRC>;
	assigned-clock-parents = <&clock_audss EXYNOS_I2S_BUS>;
	status = "okay";
};

<<<<<<< HEAD
=======
&i2s0_bus {
	samsung,pin-drv = <EXYNOS4_PIN_DRV_LV2>;
};

&mali {
	mali-supply = <&buck4_reg>;
	status = "okay";
};

&mixer {
	status = "okay";
};

>>>>>>> 24b8d41d
&mmc_0 {
	status = "okay";
	broken-cd;
	card-detect-delay = <200>;
	samsung,dw-mshc-ciu-div = <3>;
	samsung,dw-mshc-sdr-timing = <2 3>;
	samsung,dw-mshc-ddr-timing = <1 2>;
	vmmc-supply = <&mmc_reg>;
	pinctrl-names = "default";
	pinctrl-0 = <&sd0_clk &sd0_cmd &sd0_bus4 &sd0_bus8>;
	bus-width = <8>;
	cap-mmc-highspeed;
};

&mmc_2 {
	status = "okay";
	card-detect-delay = <200>;
	samsung,dw-mshc-ciu-div = <3>;
	samsung,dw-mshc-sdr-timing = <2 3>;
	samsung,dw-mshc-ddr-timing = <1 2>;
	vmmc-supply = <&mmc_reg>;
	pinctrl-names = "default";
	pinctrl-0 = <&sd2_clk &sd2_cmd &sd2_cd &sd2_bus4>;
	bus-width = <4>;
	disable-wp;
	cap-sd-highspeed;
};

&pinctrl_0 {
	s5m8767_irq: s5m8767-irq {
		samsung,pins = "gpx3-2";
		samsung,pin-pud = <EXYNOS_PIN_PULL_NONE>;
	};
};

&rtc {
	clocks = <&clock CLK_RTC>, <&s5m8767_osc S2MPS11_CLK_AP>;
	clock-names = "rtc", "rtc_src";
	status = "okay";
};

&sata {
	status = "okay";
};

&sata_phy {
	status = "okay";
	samsung,exynos-sataphy-i2c-phandle = <&sata_phy_i2c>;
};

&sata_phy_i2c {
	status = "okay";
};

&soc {
	/*
	 * For unknown reasons HDMI-DDC does not work with Exynos I2C
	 * controllers. Lets use software I2C over GPIO pins as a workaround.
	 */
	i2c_ddc: i2c-10 {
		pinctrl-names = "default";
		pinctrl-0 = <&i2c2_gpio_bus>;
		status = "okay";
		compatible = "i2c-gpio";
		sda-gpios = <&gpa0 6 (GPIO_ACTIVE_HIGH | GPIO_OPEN_DRAIN)>;
		scl-gpios = <&gpa0 7 (GPIO_ACTIVE_HIGH | GPIO_OPEN_DRAIN)>;
		i2c-gpio,delay-us = <2>;
		#address-cells = <1>;
		#size-cells = <0>;
	};
};<|MERGE_RESOLUTION|>--- conflicted
+++ resolved
@@ -13,7 +13,6 @@
 #include <dt-bindings/clock/samsung,s2mps11.h>
 #include <dt-bindings/sound/samsung-i2s.h>
 #include "exynos5250.dtsi"
-#include "exynos-mfc-reserved-memory.dtsi"
 
 / {
 	model = "Insignal Arndale evaluation board based on Exynos5250";
@@ -172,27 +171,6 @@
 	samsung,burst-clock-frequency = <320000000>;
 	samsung,esc-clock-frequency = <10000000>;
 	status = "okay";
-<<<<<<< HEAD
-	samsung,color-space = <0>;
-	samsung,color-depth = <1>;
-	samsung,link-rate = <0x0a>;
-	samsung,lane-count = <4>;
-
-	display-timings {
-		native-mode = <&timing0>;
-
-		timing0: timing {
-			/* 2560x1600 DP panel */
-			clock-frequency = <50000>;
-			hactive = <2560>;
-			vactive = <1600>;
-			hfront-porch = <48>;
-			hback-porch = <80>;
-			hsync-len = <32>;
-			vback-porch = <16>;
-			vfront-porch = <8>;
-			vsync-len = <6>;
-=======
 
 	bridge@0 {
 		reg = <0>;
@@ -208,7 +186,6 @@
 			bridge_out_ep: endpoint {
 				remote-endpoint = <&panel_ep>;
 			};
->>>>>>> 24b8d41d
 		};
 	};
 };
@@ -218,15 +195,11 @@
 };
 
 &hdmi {
-<<<<<<< HEAD
-	hpd-gpios = <&gpx3 7 GPIO_ACTIVE_LOW>;
-=======
 	pinctrl-names = "default";
 	pinctrl-0 = <&hdmi_hpd>;
 	status = "okay";
 	ddc = <&i2c_ddc>;
 	hpd-gpios = <&gpx3 7 GPIO_ACTIVE_HIGH>;
->>>>>>> 24b8d41d
 	vdd_osc-supply = <&ldo10_reg>;
 	vdd_pll-supply = <&ldo8_reg>;
 	vdd-supply = <&ldo8_reg>;
@@ -577,8 +550,6 @@
 	status = "okay";
 };
 
-<<<<<<< HEAD
-=======
 &i2s0_bus {
 	samsung,pin-drv = <EXYNOS4_PIN_DRV_LV2>;
 };
@@ -592,7 +563,6 @@
 	status = "okay";
 };
 
->>>>>>> 24b8d41d
 &mmc_0 {
 	status = "okay";
 	broken-cd;
