// SPDX-License-Identifier: (GPL-2.0+ OR MIT)

/dts-v1/;

#include "rk3036.dtsi"

/ {
	model = "Rockchip RK3036 KylinBoard";
	compatible = "rockchip,rk3036-kylin", "rockchip,rk3036";

<<<<<<< HEAD
	memory {
=======
	memory@60000000 {
>>>>>>> 24b8d41d
		device_type = "memory";
		reg = <0x60000000 0x20000000>;
	};

	leds: gpio-leds {
		compatible = "gpio-leds";

		work_led: led-0 {
			gpios = <&gpio2 RK_PD6 GPIO_ACTIVE_HIGH>;
			label = "kylin:red:led";
			pinctrl-names = "default";
			pinctrl-0 = <&led_ctl>;
		};
	};

	sdio_pwrseq: sdio-pwrseq {
		compatible = "mmc-pwrseq-simple";
		pinctrl-names = "default";
		pinctrl-0 = <&bt_wake_h>;

		/*
		 * On the module itself this is one of these (depending
		 * on the actual card populated):
		 * - SDIO_RESET_L_WL_REG_ON
		 * - SDIO_RESET_L_WL_RST
		 * - SDIO_RESET_L_BT_EN
		 */
		reset-gpios = <&gpio0 RK_PD2 GPIO_ACTIVE_LOW>, /* WL_REG_ON */
			      <&gpio0 RK_PD3 GPIO_ACTIVE_LOW>, /* WL_RST */
			      <&gpio2 RK_PB1 GPIO_ACTIVE_LOW>; /* BT_EN */
	};

	sound {
		compatible = "simple-audio-card";
		simple-audio-card,format = "i2s";
		simple-audio-card,name = "rockchip,rt5616-codec";
		simple-audio-card,mclk-fs = <512>;
		simple-audio-card,widgets =
			"Microphone", "Microphone Jack",
			"Headphone", "Headphone Jack";
		simple-audio-card,routing =
			"MIC1", "Microphone Jack",
			"MIC2", "Microphone Jack",
			"Microphone Jack", "micbias1",
			"Headphone Jack", "HPOL",
			"Headphone Jack", "HPOR";

		simple-audio-card,cpu {
			sound-dai = <&i2s>;
		};

		simple-audio-card,codec {
			sound-dai = <&rt5616>;
		};
	};

	vcc_sys: vsys-regulator {
		compatible = "regulator-fixed";
		regulator-name = "vcc_sys";
		regulator-min-microvolt = <5000000>;
		regulator-max-microvolt = <5000000>;
		regulator-always-on;
		regulator-boot-on;
	};
};

&acodec {
	status = "okay";
};

&emac {
	pinctrl-names = "default";
	pinctrl-0 = <&emac_xfer>, <&emac_mdio>;
	phy = <&phy0>;
	phy-reset-gpios = <&gpio2 RK_PC6 GPIO_ACTIVE_LOW>; /* PHY_RST */
	phy-reset-duration = <10>; /* millisecond */

	status = "okay";

	phy0: ethernet-phy@0 {
		reg = <0>;
	};
};

&emmc {
	status = "okay";
};

<<<<<<< HEAD
=======
&gpu {
	mali-supply = <&vdd_gpu>;
	status = "okay";
};

>>>>>>> 24b8d41d
&hdmi {
	status = "okay";
};

&i2c1 {
	clock-frequency = <400000>;

	status = "okay";

	rk808: pmic@1b {
		compatible = "rockchip,rk808";
		reg = <0x1b>;
		interrupt-parent = <&gpio2>;
		interrupts = <RK_PA2 IRQ_TYPE_LEVEL_LOW>;
		pinctrl-names = "default";
		pinctrl-0 = <&pmic_int &global_pwroff>;
		rockchip,system-power-controller;
		wakeup-source;
		#clock-cells = <1>;
		clock-output-names = "xin32k", "rk808-clkout2";

		vcc1-supply = <&vcc_sys>;
		vcc2-supply = <&vcc_sys>;
		vcc3-supply = <&vcc_sys>;
		vcc4-supply = <&vcc_sys>;
		vcc6-supply = <&vcc_sys>;
		vcc7-supply = <&vcc_sys>;
		vcc8-supply = <&vcc_18>;
		vcc9-supply = <&vcc_io>;
		vcc10-supply = <&vcc_io>;
		vcc11-supply = <&vcc_sys>;
		vcc12-supply = <&vcc_io>;
		vddio-supply = <&vccio_pmu>;

		regulators {
			vdd_cpu: DCDC_REG1 {
				regulator-always-on;
				regulator-boot-on;
				regulator-min-microvolt = <750000>;
				regulator-max-microvolt = <1350000>;
				regulator-name = "vdd_arm";
				regulator-state-mem {
					regulator-off-in-suspend;
				};
			};

			vdd_gpu: DCDC_REG2 {
				regulator-always-on;
				regulator-boot-on;
				regulator-min-microvolt = <850000>;
				regulator-max-microvolt = <1250000>;
				regulator-name = "vdd_gpu";
				regulator-state-mem {
					regulator-on-in-suspend;
					regulator-suspend-microvolt = <1000000>;
				};
			};

			vcc_ddr: DCDC_REG3 {
				regulator-always-on;
				regulator-boot-on;
				regulator-name = "vcc_ddr";
				regulator-state-mem {
					regulator-on-in-suspend;
				};
			};

			vcc_io: DCDC_REG4 {
				regulator-always-on;
				regulator-boot-on;
				regulator-min-microvolt = <3300000>;
				regulator-max-microvolt = <3300000>;
				regulator-name = "vcc_io";
				regulator-state-mem {
					regulator-on-in-suspend;
					regulator-suspend-microvolt = <3300000>;
				};
			};

			vccio_pmu: LDO_REG1 {
				regulator-always-on;
				regulator-boot-on;
				regulator-min-microvolt = <3300000>;
				regulator-max-microvolt = <3300000>;
				regulator-name = "vccio_pmu";
				regulator-state-mem {
					regulator-on-in-suspend;
					regulator-suspend-microvolt = <3300000>;
				};
			};

			vcc_tp: LDO_REG2 {
				regulator-always-on;
				regulator-boot-on;
				regulator-min-microvolt = <3300000>;
				regulator-max-microvolt = <3300000>;
				regulator-name = "vcc_tp";
				regulator-state-mem {
					regulator-off-in-suspend;
				};
			};

			vdd_10: LDO_REG3 {
				regulator-always-on;
				regulator-boot-on;
				regulator-min-microvolt = <1000000>;
				regulator-max-microvolt = <1000000>;
				regulator-name = "vdd_10";
				regulator-state-mem {
					regulator-on-in-suspend;
					regulator-suspend-microvolt = <1000000>;
				};
			};

			vcc18_lcd: LDO_REG4 {
				regulator-always-on;
				regulator-boot-on;
				regulator-min-microvolt = <1800000>;
				regulator-max-microvolt = <1800000>;
				regulator-name = "vcc18_lcd";
				regulator-state-mem {
					regulator-on-in-suspend;
					regulator-suspend-microvolt = <1800000>;
				};
			};

			vccio_sd: LDO_REG5 {
				regulator-always-on;
				regulator-boot-on;
				regulator-min-microvolt = <1800000>;
				regulator-max-microvolt = <3300000>;
				regulator-name = "vccio_sd";
				regulator-state-mem {
					regulator-on-in-suspend;
					regulator-suspend-microvolt = <3300000>;
				};
			};

			vout5: LDO_REG6 {
				regulator-always-on;
				regulator-boot-on;
				regulator-min-microvolt = <1800000>;
				regulator-max-microvolt = <2500000>;
				regulator-name = "vout5";
				regulator-state-mem {
					regulator-on-in-suspend;
					regulator-suspend-microvolt = <1800000>;
				};
			};

			vcc_18: LDO_REG7 {
				regulator-always-on;
				regulator-boot-on;
				regulator-min-microvolt = <1800000>;
				regulator-max-microvolt = <1800000>;
				regulator-name = "vcc_18";
				regulator-state-mem {
					regulator-on-in-suspend;
					regulator-suspend-microvolt = <1800000>;
				};
			};

			vcca_codec: LDO_REG8 {
				regulator-always-on;
				regulator-boot-on;
				regulator-min-microvolt = <1800000>;
				regulator-max-microvolt = <1800000>;
				regulator-name = "vcca_codec";
				regulator-state-mem {
					regulator-on-in-suspend;
					regulator-suspend-microvolt = <1800000>;
				};
			};

			vcc_wl: SWITCH_REG1 {
				regulator-always-on;
				regulator-boot-on;
				regulator-name = "vcc_wl";
				regulator-state-mem {
					regulator-on-in-suspend;
				};
			};

			vcc_lcd: SWITCH_REG2 {
				regulator-always-on;
				regulator-boot-on;
				regulator-name = "vcc_lcd";
				regulator-state-mem {
					regulator-on-in-suspend;
				};
			};
		};
	};
};

&i2c2 {
	status = "okay";

	rt5616: rt5616@1b {
		compatible = "rt5616";
		reg = <0x1b>;
		clocks = <&cru SCLK_I2S_OUT>;
		clock-names = "mclk";
		#sound-dai-cells = <0>;
	};
};

&i2s {
	status = "okay";
};

&sdio {
	status = "okay";

	bus-width = <4>;
	cap-sd-highspeed;
	cap-sdio-irq;
	rockchip,default-sample-phase = <90>;
	keep-power-in-suspend;
	mmc-pwrseq = <&sdio_pwrseq>;
	non-removable;
	pinctrl-names = "default";
	pinctrl-0 = <&sdio_clk &sdio_cmd &sdio_bus4>;
	sd-uhs-sdr12;
	sd-uhs-sdr25;
	sd-uhs-sdr50;
	sd-uhs-sdr104;
};

&sdmmc {
	bus-width = <4>;
	cap-mmc-highspeed;
	cap-sd-highspeed;
	card-detect-delay = <200>;
	disable-wp;
	pinctrl-names = "default";
	pinctrl-0 = <&sdmmc_clk>, <&sdmmc_cmd>, <&sdmmc_cd>, <&sdmmc_bus4>;
};

&uart0 {
	status = "okay";
};

&uart2 {
	status = "okay";
};

&usb_host {
	status = "okay";
};

&usb_otg {
	status = "okay";
};

&vop {
	status = "okay";
};

&vop_mmu {
	status = "okay";
};

&pinctrl {
	leds {
		led_ctl: led-ctl {
			rockchip,pins = <2 RK_PD6 RK_FUNC_GPIO &pcfg_pull_none>;
		};
	};

	pmic {
		pmic_int: pmic-int {
			rockchip,pins = <2 RK_PA2 RK_FUNC_GPIO &pcfg_pull_default>;
		};
	};

	sdio {
		bt_wake_h: bt-wake-h {
			rockchip,pins = <2 RK_PB0 RK_FUNC_GPIO &pcfg_pull_default>;
		};
	};

	sdmmc {
		sdmmc_pwr: sdmmc-pwr {
			rockchip,pins = <2 RK_PD4 RK_FUNC_GPIO &pcfg_pull_none>;
		};
	};

	sleep {
		global_pwroff: global-pwroff {
			rockchip,pins = <2 RK_PA7 1 &pcfg_pull_none>;
		};
	};
};<|MERGE_RESOLUTION|>--- conflicted
+++ resolved
@@ -8,11 +8,7 @@
 	model = "Rockchip RK3036 KylinBoard";
 	compatible = "rockchip,rk3036-kylin", "rockchip,rk3036";
 
-<<<<<<< HEAD
-	memory {
-=======
 	memory@60000000 {
->>>>>>> 24b8d41d
 		device_type = "memory";
 		reg = <0x60000000 0x20000000>;
 	};
@@ -101,14 +97,11 @@
 	status = "okay";
 };
 
-<<<<<<< HEAD
-=======
 &gpu {
 	mali-supply = <&vdd_gpu>;
 	status = "okay";
 };
 
->>>>>>> 24b8d41d
 &hdmi {
 	status = "okay";
 };
