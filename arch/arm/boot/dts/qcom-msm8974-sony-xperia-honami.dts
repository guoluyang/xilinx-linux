// SPDX-License-Identifier: GPL-2.0
#include "qcom-msm8974.dtsi"
#include "qcom-pm8841.dtsi"
#include "qcom-pm8941.dtsi"
#include <dt-bindings/gpio/gpio.h>
#include <dt-bindings/input/input.h>
#include <dt-bindings/pinctrl/qcom,pmic-gpio.h>

/ {
	model = "Sony Xperia Z1";
	compatible = "sony,xperia-honami", "qcom,msm8974";

	aliases {
		serial0 = &blsp1_uart2;
	};

	chosen {
		stdout-path = "serial0:115200n8";
	};

	gpio-keys {
		compatible = "gpio-keys";
		input-name = "gpio-keys";

		pinctrl-names = "default";
		pinctrl-0 = <&gpio_keys_pin_a>;

		volume-down {
			label = "volume_down";
			gpios = <&pm8941_gpios 2 GPIO_ACTIVE_LOW>;
			linux,input-type = <1>;
			linux,code = <KEY_VOLUMEDOWN>;
		};

		camera-snapshot {
			label = "camera_snapshot";
			gpios = <&pm8941_gpios 3 GPIO_ACTIVE_LOW>;
			linux,input-type = <1>;
			linux,code = <KEY_CAMERA>;
		};

		camera-focus {
			label = "camera_focus";
			gpios = <&pm8941_gpios 4 GPIO_ACTIVE_LOW>;
			linux,input-type = <1>;
			linux,code = <KEY_CAMERA_FOCUS>;
		};

		volume-up {
			label = "volume_up";
			gpios = <&pm8941_gpios 5 GPIO_ACTIVE_LOW>;
			linux,input-type = <1>;
			linux,code = <KEY_VOLUMEUP>;
		};
	};

	memory@0 {
		reg = <0 0x40000000>, <0x40000000 0x40000000>;
		device_type = "memory";
	};

	smd {
		rpm {
			rpm_requests {
				pm8841-regulators {
					s1 {
						regulator-min-microvolt = <675000>;
						regulator-max-microvolt = <1050000>;
					};

					s2 {
						regulator-min-microvolt = <500000>;
						regulator-max-microvolt = <1050000>;
					};

					s3 {
						regulator-min-microvolt = <500000>;
						regulator-max-microvolt = <1050000>;
					};

					s4 {
						regulator-min-microvolt = <500000>;
						regulator-max-microvolt = <1050000>;
					};
				};

				pm8941-regulators {
					vdd_l1_l3-supply = <&pm8941_s1>;
					vdd_l2_lvs1_2_3-supply = <&pm8941_s3>;
					vdd_l4_l11-supply = <&pm8941_s1>;
					vdd_l5_l7-supply = <&pm8941_s2>;
					vdd_l6_l12_l14_l15-supply = <&pm8941_s2>;
					vdd_l9_l10_l17_l22-supply = <&vreg_boost>;
					vdd_l13_l20_l23_l24-supply = <&vreg_boost>;
					vdd_l21-supply = <&vreg_boost>;

					s1 {
						regulator-min-microvolt = <1300000>;
						regulator-max-microvolt = <1300000>;
						regulator-always-on;
						regulator-boot-on;
					};

					s2 {
						regulator-min-microvolt = <2150000>;
						regulator-max-microvolt = <2150000>;
						regulator-boot-on;
					};

					s3 {
						regulator-min-microvolt = <1800000>;
						regulator-max-microvolt = <1800000>;
						regulator-always-on;
						regulator-boot-on;
					};

					s4 {
						regulator-min-microvolt = <5000000>;
						regulator-max-microvolt = <5000000>;
					};

					l1 {
						regulator-min-microvolt = <1225000>;
						regulator-max-microvolt = <1225000>;

						regulator-always-on;
						regulator-boot-on;
					};

					l2 {
						regulator-min-microvolt = <1200000>;
						regulator-max-microvolt = <1200000>;
					};

					l3 {
						regulator-min-microvolt = <1200000>;
						regulator-max-microvolt = <1200000>;
					};

					l4 {
						regulator-min-microvolt = <1225000>;
						regulator-max-microvolt = <1225000>;
					};

					l5 {
						regulator-min-microvolt = <1800000>;
						regulator-max-microvolt = <1800000>;
					};

					l6 {
						regulator-min-microvolt = <1800000>;
						regulator-max-microvolt = <1800000>;

						regulator-boot-on;
					};

					l7 {
						regulator-min-microvolt = <1800000>;
						regulator-max-microvolt = <1800000>;

						regulator-boot-on;
					};

					l8 {
						regulator-min-microvolt = <1800000>;
						regulator-max-microvolt = <1800000>;
					};

					l9 {
						regulator-min-microvolt = <1800000>;
						regulator-max-microvolt = <2950000>;
					};

					l11 {
						regulator-min-microvolt = <1300000>;
						regulator-max-microvolt = <1350000>;
					};

					l12 {
						regulator-min-microvolt = <1800000>;
						regulator-max-microvolt = <1800000>;

						regulator-always-on;
						regulator-boot-on;
					};

					l13 {
						regulator-min-microvolt = <1800000>;
						regulator-max-microvolt = <2950000>;

						regulator-boot-on;
					};

					l14 {
						regulator-min-microvolt = <1800000>;
						regulator-max-microvolt = <1800000>;
					};

					l15 {
						regulator-min-microvolt = <2050000>;
						regulator-max-microvolt = <2050000>;
					};

					l16 {
						regulator-min-microvolt = <2700000>;
						regulator-max-microvolt = <2700000>;
					};

					l17 {
						regulator-min-microvolt = <2700000>;
						regulator-max-microvolt = <2700000>;
					};

					l18 {
						regulator-min-microvolt = <2850000>;
						regulator-max-microvolt = <2850000>;
					};

					l19 {
						regulator-min-microvolt = <3300000>;
						regulator-max-microvolt = <3300000>;
					};

					l20 {
						regulator-min-microvolt = <2950000>;
						regulator-max-microvolt = <2950000>;

						regulator-allow-set-load;
						regulator-boot-on;
						regulator-system-load = <200000>;
					};

					l21 {
						regulator-min-microvolt = <2950000>;
						regulator-max-microvolt = <2950000>;

						regulator-boot-on;
					};

					l22 {
						regulator-min-microvolt = <3000000>;
						regulator-max-microvolt = <3000000>;
					};

					l23 {
						regulator-min-microvolt = <2800000>;
						regulator-max-microvolt = <2800000>;
					};

					l24 {
						regulator-min-microvolt = <3075000>;
						regulator-max-microvolt = <3075000>;

						regulator-boot-on;
					};
				};
			};
		};
	};
};
<<<<<<< HEAD
=======

&soc {
	usb@f9a55000 {
		status = "ok";

		phys = <&usb_hs1_phy>;
		phy-select = <&tcsr 0xb000 0>;
		extcon = <&smbb>, <&usb_id>;
		vbus-supply = <&chg_otg>;

		hnp-disable;
		srp-disable;
		adp-disable;

		ulpi {
			phy@a {
				status = "ok";

				v1p8-supply = <&pm8941_l6>;
				v3p3-supply = <&pm8941_l24>;

				extcon = <&smbb>;
				qcom,init-seq = /bits/ 8 <0x1 0x64>;
			};
		};
	};
>>>>>>> 24b8d41d

	sdhci@f9824900 {
		status = "ok";

		vmmc-supply = <&pm8941_l20>;
		vqmmc-supply = <&pm8941_s3>;

		bus-width = <8>;
		non-removable;

		pinctrl-names = "default";
		pinctrl-0 = <&sdhc1_pin_a>;
	};

	sdhci@f98a4900 {
		status = "ok";

		bus-width = <4>;

		vmmc-supply = <&pm8941_l21>;
		vqmmc-supply = <&pm8941_l13>;

		cd-gpios = <&msmgpio 62 GPIO_ACTIVE_LOW>;

		pinctrl-names = "default";
		pinctrl-0 = <&sdhc2_pin_a>, <&sdhc2_cd_pin_a>;
	};

	serial@f991e000 {
		status = "ok";

		pinctrl-names = "default";
		pinctrl-0 = <&blsp1_uart2_pin_a>;
	};

	i2c@f9924000 {
		status = "ok";

		clock-frequency = <355000>;
		qcom,src-freq = <50000000>;

		pinctrl-names = "default";
		pinctrl-0 = <&i2c2_pins>;

		synaptics@2c {
			compatible = "syna,rmi4-i2c";
			reg = <0x2c>;

			interrupts-extended = <&msmgpio 61 IRQ_TYPE_EDGE_FALLING>;

			#address-cells = <1>;
			#size-cells = <0>;

			vdd-supply = <&pm8941_l22>;
			vio-supply = <&pm8941_lvs3>;

			pinctrl-names = "default";
			pinctrl-0 = <&ts_int_pin>;

			syna,startup-delay-ms = <10>;

			rmi4-f01@1 {
				reg = <0x1>;
				syna,nosleep-mode = <1>;
			};

			rmi4-f11@11 {
				reg = <0x11>;
				touchscreen-inverted-x;
				syna,sensor-type = <1>;
			};
		};
	};

	pinctrl@fd510000 {
		blsp1_uart2_pin_a: blsp1-uart2-pin-active {
			rx {
				pins = "gpio5";
				function = "blsp_uart2";

				drive-strength = <2>;
				bias-pull-up;
			};

			tx {
				pins = "gpio4";
				function = "blsp_uart2";

				drive-strength = <4>;
				bias-disable;
			};
		};

		i2c2_pins: i2c2 {
			mux {
				pins = "gpio6", "gpio7";
				function = "blsp_i2c2";

				drive-strength = <2>;
				bias-disable;
			};
		};

		sdhc1_pin_a: sdhc1-pin-active {
			clk {
				pins = "sdc1_clk";
				drive-strength = <16>;
				bias-disable;
			};

			cmd-data {
				pins = "sdc1_cmd", "sdc1_data";
				drive-strength = <10>;
				bias-pull-up;
			};
		};

		sdhc2_cd_pin_a: sdhc2-cd-pin-active {
			pins = "gpio62";
			function = "gpio";

			drive-strength = <2>;
			bias-disable;
		 };

		sdhc2_pin_a: sdhc2-pin-active {
			clk {
				pins = "sdc2_clk";
				drive-strength = <10>;
				bias-disable;
			};

			cmd-data {
				pins = "sdc2_cmd", "sdc2_data";
				drive-strength = <6>;
				bias-pull-up;
			};
		};

		ts_int_pin: touch-int {
			pin {
				pins = "gpio61";
				function = "gpio";

				drive-strength = <2>;
				bias-disable;
				input-enable;
			};
		};
	};

	dma-controller@f9944000 {
		qcom,controlled-remotely;
	};
};

&spmi_bus {
	pm8941@0 {
		charger@1000 {
			qcom,fast-charge-safe-current = <1500000>;
			qcom,fast-charge-current-limit = <1500000>;
			qcom,dc-current-limit = <1800000>;
			qcom,fast-charge-safe-voltage = <4400000>;
			qcom,fast-charge-high-threshold-voltage = <4350000>;
			qcom,fast-charge-low-threshold-voltage = <3400000>;
			qcom,auto-recharge-threshold-voltage = <4200000>;
			qcom,minimum-input-voltage = <4300000>;
		};

		gpios@c000 {
			gpio_keys_pin_a: gpio-keys-active {
				pins = "gpio2", "gpio3", "gpio4", "gpio5";
				function = "normal";

				bias-pull-up;
				power-source = <PM8941_GPIO_S3>;
			};
		};

		coincell@2800 {
			status = "ok";
			qcom,rset-ohms = <2100>;
			qcom,vset-millivolts = <3000>;
		};
	};

	pm8941@1 {
		wled@d800 {
			status = "ok";

			qcom,cs-out;
			qcom,current-limit = <20>;
			qcom,current-boost-limit = <805>;
			qcom,switching-freq = <1600>;
			qcom,ovp = <29>;
			qcom,num-strings = <2>;
		};
	};
};<|MERGE_RESOLUTION|>--- conflicted
+++ resolved
@@ -258,8 +258,6 @@
 		};
 	};
 };
-<<<<<<< HEAD
-=======
 
 &soc {
 	usb@f9a55000 {
@@ -286,7 +284,6 @@
 			};
 		};
 	};
->>>>>>> 24b8d41d
 
 	sdhci@f9824900 {
 		status = "ok";
