--- conflicted
+++ resolved
@@ -41,13 +41,8 @@
  */
 
 #include <dt-bindings/interrupt-controller/arm-gic.h>
-<<<<<<< HEAD
-#include <dt-bindings/clock/axis,artpec6-clkctrl.h>
-#include "skeleton.dtsi"
-=======
 #include <dt-bindings/dma/nbpfaxi.h>
 #include <dt-bindings/clock/axis,artpec6-clkctrl.h>
->>>>>>> 24b8d41d
 
 / {
 	#address-cells = <1>;
@@ -105,11 +100,7 @@
 		clock-frequency = <125000000>;
 	};
 
-<<<<<<< HEAD
-	clkctrl: clkctrl@0xf8000000 {
-=======
 	clkctrl: clkctrl@f8000000 {
->>>>>>> 24b8d41d
 		#clock-cells = <1>;
 		compatible = "axis,artpec6-clkctrl";
 		reg = <0xf8000000 0x48>;
@@ -162,9 +153,6 @@
 		interrupts = <GIC_SPI 0 IRQ_TYPE_LEVEL_HIGH>,
 			<GIC_SPI 1 IRQ_TYPE_LEVEL_HIGH>;
 		interrupt-affinity = <&cpu0>, <&cpu1>;
-<<<<<<< HEAD
-		interrupt-parent = <&intc>;
-=======
 	};
 
 	/*
@@ -236,7 +224,6 @@
 			groups = "uart3grp0";
 			bias-pull-up;
 		};
->>>>>>> 24b8d41d
 	};
 
 	amba@0 {
@@ -298,14 +285,6 @@
 		};
 
 		ethernet: ethernet@f8010000 {
-<<<<<<< HEAD
-			clock-names = "phy_ref_clk", "apb_pclk";
-			clocks = <&eth_phy_ref_clk>,
-				<&clkctrl ARTPEC6_CLK_ETH_ACLK>;
-			compatible = "snps,dwc-qos-ethernet-4.10";
-			interrupt-parent = <&intc>;
-			interrupts = <GIC_SPI 98 IRQ_TYPE_LEVEL_HIGH>;
-=======
 			clock-names = "stmmaceth", "ptp_ref";
 			clocks = <&clkctrl ARTPEC6_CLK_ETH_ACLK>,
 				<&clkctrl ARTPEC6_CLK_PTP_REF>;
@@ -313,7 +292,6 @@
 			interrupts = <GIC_SPI 98 IRQ_TYPE_LEVEL_HIGH>,
 				     <GIC_SPI 99 IRQ_TYPE_LEVEL_HIGH>;
 			interrupt-names = "macirq", "eth_lpi";
->>>>>>> 24b8d41d
 			reg = <0xf8010000 0x4000>;
 
 			snps,axi-config = <&stmmac_axi_setup>;
