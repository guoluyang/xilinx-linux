// SPDX-License-Identifier: GPL-2.0-only

/dts-v1/;

#include "omap36xx.dtsi"
#include "logicpd-torpedo-som.dtsi"
#include "omap-gpmc-smsc9221.dtsi"
#include "logicpd-torpedo-baseboard.dtsi"

/ {
	model = "LogicPD Zoom DM3730 Torpedo + Wireless Development Kit";
	compatible = "logicpd,dm3730-torpedo-devkit", "ti,omap3630", "ti,omap3";

<<<<<<< HEAD
	gpio_keys {
		compatible = "gpio-keys";
		pinctrl-names = "default";
		pinctrl-0 = <&gpio_key_pins &gpio_key_pins_wkup>;

		sysboot2 {
			label = "sysboot2";
			gpios = <&gpio1 2 GPIO_ACTIVE_LOW>;	/* gpio2 */
			linux,code = <BTN_0>;
			wakeup-source;
		};

		sysboot5 {
			label = "sysboot5";
			gpios = <&gpio1 7 GPIO_ACTIVE_LOW>;	/* gpio7 */
			linux,code = <BTN_1>;
			wakeup-source;
		};

		gpio1 {
			label = "gpio1";
			gpios = <&gpio6 21 GPIO_ACTIVE_LOW>;	/* gpio181 */
			linux,code = <BTN_2>;
			wakeup-source;
		};

		gpio2 {
			label = "gpio2";
			gpios = <&gpio6 18 GPIO_ACTIVE_LOW>;	/* gpio178 */
			linux,code = <BTN_3>;
			wakeup-source;
		};
	};

	sound {
		compatible = "ti,omap-twl4030";
		ti,model = "omap3logic";
		ti,mcbsp = <&mcbsp2>;
	};

	leds {
		compatible = "gpio-leds";
		pinctrl-names = "default";
		pinctrl-0 = <&led_pins>;

		led1 {
			label = "led1";
			gpios = <&gpio6 20 GPIO_ACTIVE_HIGH>;	/* gpio180 */
			linux,default-trigger = "cpu0";
		};

		led2 {
			label = "led2";
			gpios = <&gpio6 19 GPIO_ACTIVE_HIGH>;	/* gpio179 */
			linux,default-trigger = "none";
		};
	};

	pwm10: dmtimer-pwm {
		compatible = "ti,omap-dmtimer-pwm";
		pinctrl-names = "default";
		pinctrl-0 = <&pwm_pins>;
		ti,timers = <&timer10>;
		#pwm-cells = <3>;
	};

};

&vaux1 {
	regulator-min-microvolt = <3000000>;
	regulator-max-microvolt = <3000000>;
};

&vaux4 {
	regulator-min-microvolt = <1800000>;
	regulator-max-microvolt = <1800000>;
};

&mcbsp2 {
	status = "okay";
};

&charger {
	ti,bb-uvolt = <3200000>;
	ti,bb-uamp = <150>;
};

&gpmc {
	ranges = <0 0 0x30000000 0x1000000	/* CS0: 16MB for NAND */
		  1 0 0x2c000000 0x1000000>;	/* CS1: 16MB for LAN9221 */

	ethernet@gpmc {
		pinctrl-names = "default";
		pinctrl-0 = <&lan9221_pins>;
		interrupt-parent = <&gpio5>;
		interrupts = <1 IRQ_TYPE_LEVEL_LOW>;		/* gpio129 */
		reg = <1 0 0xff>;
=======
	wl12xx_vmmc: wl12xx_vmmc {
		compatible = "regulator-fixed";
		regulator-name = "vwl1271";
		regulator-min-microvolt = <1800000>;
		regulator-max-microvolt = <1800000>;
		gpio = <&gpio5 29 0>;   /* gpio157 */
		startup-delay-us = <70000>;
		enable-active-high;
		vin-supply = <&vmmc2>;
>>>>>>> 24b8d41d
	};
};

/*
 * Only found on the wireless SOM. For the SOM without wireless, the pins for
 * MMC3 can be routed with jumpers to the second MMC slot on the devkit and
 * gpio157 is not connected. So this should be OK to keep common for now,
 * probably device tree overlays is the way to go with the various SOM and
 * jumpering combinations for the long run.
 */
&mmc3 {
	interrupts-extended = <&intc 94 &omap3_pmx_core 0x136>;
	pinctrl-0 = <&mmc3_pins &mmc3_core2_pins>;
	pinctrl-names = "default";
	vmmc-supply = <&wl12xx_vmmc>;
	non-removable;
	bus-width = <4>;
	cap-power-off-card;
	#address-cells = <1>;
	#size-cells = <0>;
	wlcore: wlcore@2 {
		compatible = "ti,wl1283";
		reg = <2>;
		interrupt-parent = <&gpio5>;
		interrupts = <24 IRQ_TYPE_EDGE_RISING>; /* gpio 152 */
		ref-clock-frequency = <26000000>;
		tcxo-clock-frequency = <26000000>;
	};
};

<<<<<<< HEAD
/ {
	aliases {
		display0 = &lcd0;
	};

	video_reg: video_reg {
		pinctrl-names = "default";
		pinctrl-0 = <&panel_pwr_pins>;
		compatible = "regulator-fixed";
		regulator-name = "fixed-supply";
		regulator-min-microvolt = <3300000>;
		regulator-max-microvolt = <3300000>;
		gpio = <&gpio5 27 GPIO_ACTIVE_HIGH>;	/* gpio155, lcd INI */
	};

	lcd0: display {
		compatible = "panel-dpi";
		label = "15";
		status = "okay";
		/* default-on; */
		pinctrl-names = "default";

		port {
			lcd_in: endpoint {
				remote-endpoint = <&dpi_out>;
			};
		};

		panel-timing {
			clock-frequency = <9000000>;
			hactive = <480>;
			vactive = <272>;
			hfront-porch = <3>;
			hback-porch = <2>;
			hsync-len = <42>;
			vback-porch = <3>;
			vfront-porch = <4>;
			vsync-len = <11>;
			hsync-active = <0>;
			vsync-active = <0>;
			de-active = <1>;
			pixelclk-active = <1>;
		};
	};

	bl: backlight {
		compatible = "pwm-backlight";
		pinctrl-names = "default";
		pinctrl-0 = <&backlight_pins>;
		pwms = <&pwm10 0 5000000 0>;
		brightness-levels = <0 10 20 30 40 50 60 70 80 90 100>;
		default-brightness-level = <7>;
		enable-gpios = <&gpio5 26 GPIO_ACTIVE_HIGH>; /* gpio_154 */
=======
&uart2 {
	/delete-property/dma-names;
	bluetooth {
		compatible = "ti,wl1283-st";
		enable-gpios = <&gpio6 2 GPIO_ACTIVE_HIGH>; /* gpio 162 */
		max-speed = <3000000>;
>>>>>>> 24b8d41d
	};
};

/* The DM3730 has a faster L3 than OMAP35, so increase pixel clock */
&mt9p031_out {
	pixel-clock-frequency = <90000000>;
};

&omap3_pmx_core {
	mmc3_pins: pinmux_mm3_pins {
		pinctrl-single,pins = <
			OMAP3_CORE1_IOPAD(0x2164, PIN_INPUT_PULLUP | MUX_MODE3)	/* sdmmc2_dat4.sdmmc3_dat0 */
			OMAP3_CORE1_IOPAD(0x2166, PIN_INPUT_PULLUP | MUX_MODE3)	/* sdmmc2_dat5.sdmmc3_dat1 */
			OMAP3_CORE1_IOPAD(0x2168, PIN_INPUT_PULLUP | MUX_MODE3)	/* sdmmc2_dat6.sdmmc3_dat2 */
			OMAP3_CORE1_IOPAD(0x216a, PIN_INPUT_PULLUP | MUX_MODE3)	/* sdmmc2_dat6.sdmmc3_dat3 */
			OMAP3_CORE1_IOPAD(0x2184, PIN_INPUT_PULLUP | MUX_MODE4)	/* mcbsp4_clkx.gpio_152 */
			OMAP3_CORE1_IOPAD(0x218e, PIN_OUTPUT | MUX_MODE4)	/* mcbsp1_fsr.gpio_157 */
		>;
	};
};

&omap3_pmx_core2 {
	mmc3_core2_pins: pinmux_mmc3_core2_pins {
		pinctrl-single,pins = <
			OMAP3630_CORE2_IOPAD(0x25d8, PIN_INPUT_PULLUP | MUX_MODE2)   /* etk_clk.sdmmc3_clk */
			OMAP3630_CORE2_IOPAD(0x25da, PIN_INPUT_PULLUP | MUX_MODE2)   /* etk_ctl.sdmmc3_cmd */
		>;
	};
};<|MERGE_RESOLUTION|>--- conflicted
+++ resolved
@@ -11,105 +11,6 @@
 	model = "LogicPD Zoom DM3730 Torpedo + Wireless Development Kit";
 	compatible = "logicpd,dm3730-torpedo-devkit", "ti,omap3630", "ti,omap3";
 
-<<<<<<< HEAD
-	gpio_keys {
-		compatible = "gpio-keys";
-		pinctrl-names = "default";
-		pinctrl-0 = <&gpio_key_pins &gpio_key_pins_wkup>;
-
-		sysboot2 {
-			label = "sysboot2";
-			gpios = <&gpio1 2 GPIO_ACTIVE_LOW>;	/* gpio2 */
-			linux,code = <BTN_0>;
-			wakeup-source;
-		};
-
-		sysboot5 {
-			label = "sysboot5";
-			gpios = <&gpio1 7 GPIO_ACTIVE_LOW>;	/* gpio7 */
-			linux,code = <BTN_1>;
-			wakeup-source;
-		};
-
-		gpio1 {
-			label = "gpio1";
-			gpios = <&gpio6 21 GPIO_ACTIVE_LOW>;	/* gpio181 */
-			linux,code = <BTN_2>;
-			wakeup-source;
-		};
-
-		gpio2 {
-			label = "gpio2";
-			gpios = <&gpio6 18 GPIO_ACTIVE_LOW>;	/* gpio178 */
-			linux,code = <BTN_3>;
-			wakeup-source;
-		};
-	};
-
-	sound {
-		compatible = "ti,omap-twl4030";
-		ti,model = "omap3logic";
-		ti,mcbsp = <&mcbsp2>;
-	};
-
-	leds {
-		compatible = "gpio-leds";
-		pinctrl-names = "default";
-		pinctrl-0 = <&led_pins>;
-
-		led1 {
-			label = "led1";
-			gpios = <&gpio6 20 GPIO_ACTIVE_HIGH>;	/* gpio180 */
-			linux,default-trigger = "cpu0";
-		};
-
-		led2 {
-			label = "led2";
-			gpios = <&gpio6 19 GPIO_ACTIVE_HIGH>;	/* gpio179 */
-			linux,default-trigger = "none";
-		};
-	};
-
-	pwm10: dmtimer-pwm {
-		compatible = "ti,omap-dmtimer-pwm";
-		pinctrl-names = "default";
-		pinctrl-0 = <&pwm_pins>;
-		ti,timers = <&timer10>;
-		#pwm-cells = <3>;
-	};
-
-};
-
-&vaux1 {
-	regulator-min-microvolt = <3000000>;
-	regulator-max-microvolt = <3000000>;
-};
-
-&vaux4 {
-	regulator-min-microvolt = <1800000>;
-	regulator-max-microvolt = <1800000>;
-};
-
-&mcbsp2 {
-	status = "okay";
-};
-
-&charger {
-	ti,bb-uvolt = <3200000>;
-	ti,bb-uamp = <150>;
-};
-
-&gpmc {
-	ranges = <0 0 0x30000000 0x1000000	/* CS0: 16MB for NAND */
-		  1 0 0x2c000000 0x1000000>;	/* CS1: 16MB for LAN9221 */
-
-	ethernet@gpmc {
-		pinctrl-names = "default";
-		pinctrl-0 = <&lan9221_pins>;
-		interrupt-parent = <&gpio5>;
-		interrupts = <1 IRQ_TYPE_LEVEL_LOW>;		/* gpio129 */
-		reg = <1 0 0xff>;
-=======
 	wl12xx_vmmc: wl12xx_vmmc {
 		compatible = "regulator-fixed";
 		regulator-name = "vwl1271";
@@ -119,7 +20,6 @@
 		startup-delay-us = <70000>;
 		enable-active-high;
 		vin-supply = <&vmmc2>;
->>>>>>> 24b8d41d
 	};
 };
 
@@ -150,68 +50,12 @@
 	};
 };
 
-<<<<<<< HEAD
-/ {
-	aliases {
-		display0 = &lcd0;
-	};
-
-	video_reg: video_reg {
-		pinctrl-names = "default";
-		pinctrl-0 = <&panel_pwr_pins>;
-		compatible = "regulator-fixed";
-		regulator-name = "fixed-supply";
-		regulator-min-microvolt = <3300000>;
-		regulator-max-microvolt = <3300000>;
-		gpio = <&gpio5 27 GPIO_ACTIVE_HIGH>;	/* gpio155, lcd INI */
-	};
-
-	lcd0: display {
-		compatible = "panel-dpi";
-		label = "15";
-		status = "okay";
-		/* default-on; */
-		pinctrl-names = "default";
-
-		port {
-			lcd_in: endpoint {
-				remote-endpoint = <&dpi_out>;
-			};
-		};
-
-		panel-timing {
-			clock-frequency = <9000000>;
-			hactive = <480>;
-			vactive = <272>;
-			hfront-porch = <3>;
-			hback-porch = <2>;
-			hsync-len = <42>;
-			vback-porch = <3>;
-			vfront-porch = <4>;
-			vsync-len = <11>;
-			hsync-active = <0>;
-			vsync-active = <0>;
-			de-active = <1>;
-			pixelclk-active = <1>;
-		};
-	};
-
-	bl: backlight {
-		compatible = "pwm-backlight";
-		pinctrl-names = "default";
-		pinctrl-0 = <&backlight_pins>;
-		pwms = <&pwm10 0 5000000 0>;
-		brightness-levels = <0 10 20 30 40 50 60 70 80 90 100>;
-		default-brightness-level = <7>;
-		enable-gpios = <&gpio5 26 GPIO_ACTIVE_HIGH>; /* gpio_154 */
-=======
 &uart2 {
 	/delete-property/dma-names;
 	bluetooth {
 		compatible = "ti,wl1283-st";
 		enable-gpios = <&gpio6 2 GPIO_ACTIVE_HIGH>; /* gpio 162 */
 		max-speed = <3000000>;
->>>>>>> 24b8d41d
 	};
 };
 
