// SPDX-License-Identifier: GPL-2.0-or-later
/*
 * Device Tree for AM1808 EnBW CMC board
 *
 * Copyright 2012 DENX Software Engineering GmbH
 * Heiko Schocher <hs@denx.de>
 */
/dts-v1/;
#include "da850.dtsi"

/ {
	compatible = "enbw,cmc", "ti,da850";
	model = "EnBW CMC";

	soc@1c00000 {
		serial0: serial@42000 {
<<<<<<< HEAD
			status = "okay";
		};
		serial1: serial@10c000 {
			status = "okay";
		};
		serial2: serial@10d000 {
			status = "okay";
		};
=======
			status = "okay";
		};
		serial1: serial@10c000 {
			status = "okay";
		};
		serial2: serial@10d000 {
			status = "okay";
		};
>>>>>>> 24b8d41d
		mdio: mdio@224000 {
			status = "okay";
		};
		eth0: ethernet@220000 {
			status = "okay";
		};
	};
};

&ref_clk {
	clock-frequency = <24000000>;
};

&edma0 {
	ti,edma-reserved-slot-ranges = <32 50>;
};

&edma1 {
	ti,edma-reserved-slot-ranges = <32 90>;
};<|MERGE_RESOLUTION|>--- conflicted
+++ resolved
@@ -14,7 +14,6 @@
 
 	soc@1c00000 {
 		serial0: serial@42000 {
-<<<<<<< HEAD
 			status = "okay";
 		};
 		serial1: serial@10c000 {
@@ -23,16 +22,6 @@
 		serial2: serial@10d000 {
 			status = "okay";
 		};
-=======
-			status = "okay";
-		};
-		serial1: serial@10c000 {
-			status = "okay";
-		};
-		serial2: serial@10d000 {
-			status = "okay";
-		};
->>>>>>> 24b8d41d
 		mdio: mdio@224000 {
 			status = "okay";
 		};
