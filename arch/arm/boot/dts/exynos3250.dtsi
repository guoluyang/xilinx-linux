--- conflicted
+++ resolved
@@ -391,11 +391,7 @@
 		mshc_2: mshc@12530000 {
 			compatible = "samsung,exynos5250-dw-mshc";
 			reg = <0x12530000 0x1000>;
-<<<<<<< HEAD
-			interrupts = <0 144 0>;
-=======
 			interrupts = <GIC_SPI 144 IRQ_TYPE_LEVEL_HIGH>;
->>>>>>> 24b8d41d
 			clocks = <&cmu CLK_SDMMC2>, <&cmu CLK_SCLK_MMC2>;
 			clock-names = "biu", "ciu";
 			fifo-depth = <0x80>;
@@ -404,11 +400,7 @@
 			status = "disabled";
 		};
 
-<<<<<<< HEAD
-		exynos_usbphy: exynos-usbphy@125B0000 {
-=======
 		exynos_usbphy: exynos-usbphy@125b0000 {
->>>>>>> 24b8d41d
 			compatible = "samsung,exynos3250-usb2-phy";
 			reg = <0x125B0000 0x100>;
 			samsung,pmureg-phandle = <&pmu_system_controller>;
@@ -530,11 +522,7 @@
 		serial_2: serial@13820000 {
 			compatible = "samsung,exynos4210-uart";
 			reg = <0x13820000 0x100>;
-<<<<<<< HEAD
-			interrupts = <0 111 0>;
-=======
 			interrupts = <GIC_SPI 111 IRQ_TYPE_LEVEL_HIGH>;
->>>>>>> 24b8d41d
 			clocks = <&cmu CLK_UART2>, <&cmu CLK_SCLK_UART2>;
 			clock-names = "uart", "clk_uart_baud0";
 			pinctrl-names = "default";
@@ -789,25 +777,6 @@
 			compatible = "operating-points-v2";
 			opp-shared;
 
-<<<<<<< HEAD
-			opp@50000000 {
-				opp-hz = /bits/ 64 <50000000>;
-				opp-microvolt = <800000>;
-			};
-			opp@100000000 {
-				opp-hz = /bits/ 64 <100000000>;
-				opp-microvolt = <800000>;
-			};
-			opp@134000000 {
-				opp-hz = /bits/ 64 <134000000>;
-				opp-microvolt = <800000>;
-			};
-			opp@200000000 {
-				opp-hz = /bits/ 64 <200000000>;
-				opp-microvolt = <825000>;
-			};
-			opp@400000000 {
-=======
 			opp-50000000 {
 				opp-hz = /bits/ 64 <50000000>;
 				opp-microvolt = <800000>;
@@ -825,7 +794,6 @@
 				opp-microvolt = <825000>;
 			};
 			opp-400000000 {
->>>>>>> 24b8d41d
 				opp-hz = /bits/ 64 <400000000>;
 				opp-microvolt = <875000>;
 			};
@@ -899,25 +867,6 @@
 			compatible = "operating-points-v2";
 			opp-shared;
 
-<<<<<<< HEAD
-			opp@50000000 {
-				opp-hz = /bits/ 64 <50000000>;
-				opp-microvolt = <900000>;
-			};
-			opp@80000000 {
-				opp-hz = /bits/ 64 <80000000>;
-				opp-microvolt = <900000>;
-			};
-			opp@100000000 {
-				opp-hz = /bits/ 64 <100000000>;
-				opp-microvolt = <1000000>;
-			};
-			opp@134000000 {
-				opp-hz = /bits/ 64 <134000000>;
-				opp-microvolt = <1000000>;
-			};
-			opp@200000000 {
-=======
 			opp-50000000 {
 				opp-hz = /bits/ 64 <50000000>;
 				opp-microvolt = <900000>;
@@ -935,7 +884,6 @@
 				opp-microvolt = <1000000>;
 			};
 			opp-200000000 {
->>>>>>> 24b8d41d
 				opp-hz = /bits/ 64 <200000000>;
 				opp-microvolt = <1000000>;
 			};
@@ -945,21 +893,6 @@
 			compatible = "operating-points-v2";
 			opp-shared;
 
-<<<<<<< HEAD
-			opp@50000000 {
-				opp-hz = /bits/ 64 <50000000>;
-			};
-			opp@80000000 {
-				opp-hz = /bits/ 64 <80000000>;
-			};
-			opp@100000000 {
-				opp-hz = /bits/ 64 <100000000>;
-			};
-			opp@200000000 {
-				opp-hz = /bits/ 64 <200000000>;
-			};
-			opp@400000000 {
-=======
 			opp-50000000 {
 				opp-hz = /bits/ 64 <50000000>;
 			};
@@ -973,7 +906,6 @@
 				opp-hz = /bits/ 64 <200000000>;
 			};
 			opp-400000000 {
->>>>>>> 24b8d41d
 				opp-hz = /bits/ 64 <400000000>;
 			};
 		};
@@ -982,21 +914,6 @@
 			compatible = "operating-points-v2";
 			opp-shared;
 
-<<<<<<< HEAD
-			opp@50000000 {
-				opp-hz = /bits/ 64 <50000000>;
-			};
-			opp@80000000 {
-				opp-hz = /bits/ 64 <80000000>;
-			};
-			opp@100000000 {
-				opp-hz = /bits/ 64 <100000000>;
-			};
-			opp@200000000 {
-				opp-hz = /bits/ 64 <200000000>;
-			};
-			opp@300000000 {
-=======
 			opp-50000000 {
 				opp-hz = /bits/ 64 <50000000>;
 			};
@@ -1010,7 +927,6 @@
 				opp-hz = /bits/ 64 <200000000>;
 			};
 			opp-300000000 {
->>>>>>> 24b8d41d
 				opp-hz = /bits/ 64 <300000000>;
 			};
 		};
@@ -1019,15 +935,6 @@
 			compatible = "operating-points-v2";
 			opp-shared;
 
-<<<<<<< HEAD
-			opp@50000000 {
-				opp-hz = /bits/ 64 <50000000>;
-			};
-			opp@80000000 {
-				opp-hz = /bits/ 64 <80000000>;
-			};
-			opp@100000000 {
-=======
 			opp-50000000 {
 				opp-hz = /bits/ 64 <50000000>;
 			};
@@ -1035,7 +942,6 @@
 				opp-hz = /bits/ 64 <80000000>;
 			};
 			opp-100000000 {
->>>>>>> 24b8d41d
 				opp-hz = /bits/ 64 <100000000>;
 			};
 		};
