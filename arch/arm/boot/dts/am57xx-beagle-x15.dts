// SPDX-License-Identifier: GPL-2.0-only
/*
<<<<<<< HEAD
 * Copyright (C) 2014-2016 Texas Instruments Incorporated - http://www.ti.com/
 *
 * This program is free software; you can redistribute it and/or modify
 * it under the terms of the GNU General Public License version 2 as
 * published by the Free Software Foundation.
=======
 * Copyright (C) 2014-2016 Texas Instruments Incorporated - https://www.ti.com/
>>>>>>> 24b8d41d
 */

#include "am57xx-beagle-x15-common.dtsi"

/ {
	/* NOTE: This describes the "original" pre-production A2 revision */
	model = "TI AM5728 BeagleBoard-X15";
};

&tpd12s015 {
	gpios = <&gpio7 10 GPIO_ACTIVE_HIGH>,	/* gpio7_10, CT CP HPD */
		<&gpio6 28 GPIO_ACTIVE_HIGH>,	/* gpio6_28, LS OE */
		<&gpio7 12 GPIO_ACTIVE_HIGH>;	/* gpio7_12/sp1_cs2, HPD */
};

&mmc1 {
<<<<<<< HEAD
	vmmc-supply = <&ldo1_reg>;
=======
	pinctrl-names = "default", "hs";
	pinctrl-0 = <&mmc1_pins_default>;
	pinctrl-1 = <&mmc1_pins_hs>;

	vmmc-supply = <&ldo1_reg>;
	no-1-8-v;
};

&mmc2 {
	pinctrl-names = "default", "hs", "ddr_3_3v";
	pinctrl-0 = <&mmc2_pins_default>;
	pinctrl-1 = <&mmc2_pins_hs>;
	pinctrl-2 = <&mmc2_pins_ddr_3_3v_rev11 &mmc2_iodelay_ddr_3_3v_rev11_conf>;
};

/* errata i880 "Ethernet RGMII2 Limited to 10/100 Mbps" */
&phy1 {
	max-speed = <100>;
>>>>>>> 24b8d41d
};<|MERGE_RESOLUTION|>--- conflicted
+++ resolved
@@ -1,14 +1,6 @@
 // SPDX-License-Identifier: GPL-2.0-only
 /*
-<<<<<<< HEAD
- * Copyright (C) 2014-2016 Texas Instruments Incorporated - http://www.ti.com/
- *
- * This program is free software; you can redistribute it and/or modify
- * it under the terms of the GNU General Public License version 2 as
- * published by the Free Software Foundation.
-=======
  * Copyright (C) 2014-2016 Texas Instruments Incorporated - https://www.ti.com/
->>>>>>> 24b8d41d
  */
 
 #include "am57xx-beagle-x15-common.dtsi"
@@ -25,9 +17,6 @@
 };
 
 &mmc1 {
-<<<<<<< HEAD
-	vmmc-supply = <&ldo1_reg>;
-=======
 	pinctrl-names = "default", "hs";
 	pinctrl-0 = <&mmc1_pins_default>;
 	pinctrl-1 = <&mmc1_pins_hs>;
@@ -46,5 +35,4 @@
 /* errata i880 "Ethernet RGMII2 Limited to 10/100 Mbps" */
 &phy1 {
 	max-speed = <100>;
->>>>>>> 24b8d41d
 };