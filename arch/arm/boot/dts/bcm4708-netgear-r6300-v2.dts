--- conflicted
+++ resolved
@@ -81,11 +81,8 @@
 
 &spi_nor {
 	status = "okay";
-<<<<<<< HEAD
-=======
 };
 
 &usb3_phy {
 	status = "okay";
->>>>>>> 24b8d41d
 };