--- conflicted
+++ resolved
@@ -18,12 +18,8 @@
 
 #include <dt-bindings/clock/exynos4.h>
 #include <dt-bindings/clock/exynos-audss-clk.h>
-<<<<<<< HEAD
-#include "exynos-syscon-restart.dtsi"
-=======
 #include <dt-bindings/interrupt-controller/arm-gic.h>
 #include <dt-bindings/interrupt-controller/irq.h>
->>>>>>> 24b8d41d
 
 / {
 	interrupt-parent = <&gic>;
@@ -61,35 +57,11 @@
 		status = "disabled";
 	};
 
-<<<<<<< HEAD
-	chipid@10000000 {
-		compatible = "samsung,exynos4210-chipid";
-		reg = <0x10000000 0x100>;
-	};
-
-	memory-controller@12570000 {
-		compatible = "samsung,exynos4210-srom";
-		reg = <0x12570000 0x14>;
-	};
-
-	mipi_phy: video-phy {
-		compatible = "samsung,s5pv210-mipi-video-phy";
-		#phy-cells = <1>;
-		syscon = <&pmu_system_controller>;
-	};
-
-	pd_mfc: mfc-power-domain@10023C40 {
-		compatible = "samsung,exynos4210-pd";
-		reg = <0x10023C40 0x20>;
-		#power-domain-cells = <0>;
-	};
-=======
 	soc: soc {
 		compatible = "simple-bus";
 		#address-cells = <1>;
 		#size-cells = <1>;
 		ranges;
->>>>>>> 24b8d41d
 
 		clock_audss: clock-controller@3810000 {
 			compatible = "samsung,exynos4210-audss-clock";
@@ -463,18 +435,6 @@
 			status = "disabled";
 		};
 
-<<<<<<< HEAD
-	mfc: codec@13400000 {
-		compatible = "samsung,mfc-v5";
-		reg = <0x13400000 0x10000>;
-		interrupts = <0 94 0>;
-		power-domains = <&pd_mfc>;
-		clocks = <&clock CLK_MFC>, <&clock CLK_SCLK_MFC>;
-		clock-names = "mfc", "sclk_mfc";
-		iommus = <&sysmmu_mfc_l>, <&sysmmu_mfc_r>;
-		iommu-names = "left", "right";
-	};
-=======
 		mfc: codec@13400000 {
 			compatible = "samsung,mfc-v5";
 			reg = <0x13400000 0x10000>;
@@ -485,7 +445,6 @@
 			iommus = <&sysmmu_mfc_l>, <&sysmmu_mfc_r>;
 			iommu-names = "left", "right";
 		};
->>>>>>> 24b8d41d
 
 		serial_0: serial@13800000 {
 			compatible = "samsung,exynos4210-uart";
@@ -801,28 +760,6 @@
 			status = "disabled";
 		};
 
-<<<<<<< HEAD
-	hdmicec: cec@100B0000 {
-		compatible = "samsung,s5p-cec";
-		reg = <0x100B0000 0x200>;
-		interrupts = <0 114 0>;
-		clocks = <&clock CLK_HDMI_CEC>;
-		clock-names = "hdmicec";
-		samsung,syscon-phandle = <&pmu_system_controller>;
-		pinctrl-names = "default";
-		pinctrl-0 = <&hdmi_cec>;
-		status = "disabled";
-	};
-
-	mixer: mixer@12C10000 {
-		compatible = "samsung,exynos4210-mixer";
-		interrupts = <0 91 0>;
-		reg = <0x12C10000 0x2100>, <0x12c00000 0x300>;
-		power-domains = <&pd_tv>;
-		iommus = <&sysmmu_tv>;
-		status = "disabled";
-	};
-=======
 		hdmicec: cec@100b0000 {
 			compatible = "samsung,s5p-cec";
 			reg = <0x100B0000 0x200>;
@@ -835,7 +772,6 @@
 			pinctrl-0 = <&hdmi_cec>;
 			status = "disabled";
 		};
->>>>>>> 24b8d41d
 
 		mixer: mixer@12c10000 {
 			compatible = "samsung,exynos4210-mixer";
@@ -1058,21 +994,6 @@
 			#iommu-cells = <0>;
 		};
 
-<<<<<<< HEAD
-	sss: sss@10830000 {
-		compatible = "samsung,exynos4210-secss";
-		reg = <0x10830000 0x300>;
-		interrupts = <0 112 0>;
-		clocks = <&clock CLK_SSS>;
-		clock-names = "secss";
-	};
-
-	prng: rng@10830400 {
-		compatible = "samsung,exynos4-rng";
-		reg = <0x10830400 0x200>;
-		clocks = <&clock CLK_SSS>;
-		clock-names = "secss";
-=======
 		sss: sss@10830000 {
 			compatible = "samsung,exynos4210-secss";
 			reg = <0x10830000 0x300>;
@@ -1087,7 +1008,6 @@
 			clocks = <&clock CLK_SSS>;
 			clock-names = "secss";
 		};
->>>>>>> 24b8d41d
 	};
 };
 
