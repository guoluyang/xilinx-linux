--- conflicted
+++ resolved
@@ -322,22 +322,6 @@
 		};
 
 		/* OTG */
-<<<<<<< HEAD
-		phy@12500000 {
-			status		= "okay";
-			vddcx-supply	= <&pm8921_s3>;
-			v3p3-supply	= <&pm8921_l3>;
-			v1p8-supply	= <&pm8921_l4>;
-			dr_mode		= "otg";
-		};
-
-		gadget@12500000 {
-			status = "okay";
-		};
-
-		/* OTG */
-=======
->>>>>>> 24b8d41d
 		usb@12500000 {
 			status = "okay";
 			dr_mode = "otg";
