--- conflicted
+++ resolved
@@ -16,140 +16,6 @@
 		stdout-path = "serial0:115200n8";
 	};
 
-<<<<<<< HEAD
-	ahb {
-		apb {
-			mmc0: mmc@f0008000 {
-				pinctrl-0 = <
-					&pinctrl_board_mmc0
-					&pinctrl_mmc0_slot0_clk_cmd_dat0
-					&pinctrl_mmc0_slot0_dat1_3>;
-				status = "okay";
-				slot@0 {
-					reg = <0>;
-					bus-width = <4>;
-					cd-gpios = <&pioD 15 GPIO_ACTIVE_HIGH>;
-				};
-			};
-
-			mmc1: mmc@f000c000 {
-				pinctrl-0 = <
-					&pinctrl_board_mmc1
-					&pinctrl_mmc1_slot0_clk_cmd_dat0
-					&pinctrl_mmc1_slot0_dat1_3>;
-				status = "okay";
-				slot@0 {
-					reg = <0>;
-					bus-width = <4>;
-					cd-gpios = <&pioD 14 GPIO_ACTIVE_HIGH>;
-				};
-			};
-
-			dbgu: serial@fffff200 {
-				status = "okay";
-			};
-
-			usart0: serial@f801c000 {
-				status = "okay";
-			};
-
-			usb2: gadget@f803c000 {
-				pinctrl-names = "default";
-				pinctrl-0 = <&pinctrl_board_usb2>;
-				atmel,vbus-gpio = <&pioB 16 GPIO_ACTIVE_HIGH>;
-				status = "okay";
-			};
-
-			i2c0: i2c@f8010000 {
-				status = "okay";
-
-				wm8731: wm8731@1a {
-					compatible = "wm8731";
-					reg = <0x1a>;
-				};
-			};
-
-			adc0: adc@f804c000 {
-				atmel,adc-ts-wires = <4>;
-				atmel,adc-ts-pressure-threshold = <10000>;
-				status = "okay";
-			};
-
-			pinctrl@fffff400 {
-				camera_sensor {
-					pinctrl_pck0_as_isi_mck: pck0_as_isi_mck-0 {
-						atmel,pins =
-							<AT91_PIOC 15 AT91_PERIPH_C AT91_PINCTRL_NONE>;	/* ISI_MCK */
-					};
-
-					pinctrl_sensor_power: sensor_power-0 {
-						atmel,pins =
-							<AT91_PIOA 13 AT91_PERIPH_GPIO AT91_PINCTRL_NONE>;
-					};
-
-					pinctrl_sensor_reset: sensor_reset-0 {
-						atmel,pins =
-							<AT91_PIOA 7 AT91_PERIPH_GPIO AT91_PINCTRL_NONE>;
-					};
-				};
-
-				mmc0 {
-					pinctrl_board_mmc0: mmc0-board {
-						atmel,pins =
-							<AT91_PIOD 15 AT91_PERIPH_GPIO AT91_PINCTRL_PULL_UP_DEGLITCH>;	/* PD15 gpio CD pin pull up and deglitch */
-					};
-				};
-
-				mmc1 {
-					pinctrl_board_mmc1: mmc1-board {
-						atmel,pins =
-							<AT91_PIOD 14 AT91_PERIPH_GPIO AT91_PINCTRL_PULL_UP_DEGLITCH>;	/* PD14 gpio CD pin pull up and deglitch */
-					};
-				};
-
-				usb2 {
-					pinctrl_board_usb2: usb2-board {
-						atmel,pins =
-							<AT91_PIOB 16 AT91_PERIPH_GPIO AT91_PINCTRL_DEGLITCH>;		/* PB16 gpio vbus sense, deglitch */
-					};
-				};
-			};
-
-			spi0: spi@f0000000 {
-				status = "okay";
-				cs-gpios = <&pioA 14 0>, <0>, <0>, <0>;
-				m25p80@0 {
-					compatible = "atmel,at25df321a";
-					spi-max-frequency = <50000000>;
-					reg = <0>;
-				};
-			};
-
-			watchdog@fffffe40 {
-				status = "okay";
-			};
-
-			ssc0: ssc@f0010000 {
-				status = "okay";
-			};
-		};
-
-		usb0: ohci@00600000 {
-			status = "okay";
-			num-ports = <3>;
-			atmel,vbus-gpio = <0 /* &pioD 18 GPIO_ACTIVE_LOW *//* Activate to have access to port A */
-					   &pioD 19 GPIO_ACTIVE_LOW
-					   &pioD 20 GPIO_ACTIVE_LOW
-					  >;
-		};
-
-		usb1: ehci@00700000 {
-			status = "okay";
-		};
-	};
-
-=======
->>>>>>> 24b8d41d
 	sound {
 		compatible = "atmel,sam9x5-wm8731-audio";
 
