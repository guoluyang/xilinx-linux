// SPDX-License-Identifier: GPL-2.0
#include "qcom-msm8974.dtsi"
#include "qcom-pm8841.dtsi"
#include "qcom-pm8941.dtsi"

/ {
	model = "Qualcomm APQ8074 Dragonboard";
	compatible = "qcom,apq8074-dragonboard", "qcom,apq8074";

	aliases {
		serial0 = &blsp1_uart2;
		usid0 = &pm8941_0;
		usid4 = &pm8841_0;
	};

	chosen {
		stdout-path = "serial0:115200n8";
	};

	soc {
		serial@f991e000 {
			status = "ok";
		};

		sdhci@f9824900 {
			bus-width = <8>;
			non-removable;
			status = "ok";

			vmmc-supply = <&pm8941_l20>;
			vqmmc-supply = <&pm8941_s3>;

			pinctrl-names = "default";
			pinctrl-0 = <&sdhc1_pin_a>;
		};

		sdhci@f98a4900 {
			cd-gpios = <&msmgpio 62 0x1>;
			pinctrl-names = "default";
			pinctrl-0 = <&sdhc2_pin_a>, <&sdhc2_cd_pin_a>;
			bus-width = <4>;
			status = "ok";

			vmmc-supply = <&pm8941_l21>;
			vqmmc-supply = <&pm8941_l13>;
<<<<<<< HEAD
=======
		};

		usb@f9a55000 {
			status = "ok";
			phys = <&usb_hs2_phy>;
			phy-select = <&tcsr 0xb000 1>;
			extcon = <&smbb>, <&usb_id>;
			vbus-supply = <&chg_otg>;
			hnp-disable;
			srp-disable;
			adp-disable;
			ulpi {
				phy@b {
					status = "ok";
					v3p3-supply = <&pm8941_l24>;
					v1p8-supply = <&pm8941_l6>;
					extcon = <&smbb>;
					qcom,init-seq = /bits/ 8 <0x1 0x63>;
				};
			};
>>>>>>> 24b8d41d
		};


		pinctrl@fd510000 {
			i2c11_pins: i2c11 {
				mux {
					pins = "gpio83", "gpio84";
					function = "blsp_i2c11";
				};
			};

			spi8_default: spi8_default {
				mosi {
					pins = "gpio45";
					function = "blsp_spi8";
				};
				miso {
					pins = "gpio46";
					function = "blsp_spi8";
				};
				cs {
					pins = "gpio47";
					function = "blsp_spi8";
				};
				clk {
					pins = "gpio48";
					function = "blsp_spi8";
				};
			};

			sdhc1_pin_a: sdhc1-pin-active {
				clk {
					pins = "sdc1_clk";
					drive-strength = <16>;
					bias-disable;
				};

				cmd-data {
					pins = "sdc1_cmd", "sdc1_data";
					drive-strength = <10>;
					bias-pull-up;
				};
			};

			sdhc2_cd_pin_a: sdhc2-cd-pin-active {
				pins = "gpio62";
				function = "gpio";

				drive-strength = <2>;
				bias-disable;
			};

			sdhc2_pin_a: sdhc2-pin-active {
				clk {
					pins = "sdc2_clk";
					drive-strength = <10>;
					bias-disable;
				};

				cmd-data {
					pins = "sdc2_cmd", "sdc2_data";
					drive-strength = <6>;
					bias-pull-up;
				};
			};
		};

		i2c@f9967000 {
			status = "okay";
			clock-frequency = <200000>;
			pinctrl-0 = <&i2c11_pins>;
			pinctrl-names = "default";

			eeprom: eeprom@52 {
				compatible = "atmel,24c128";
				reg = <0x52>;
				pagesize = <32>;
				read-only;
			};
		};
	};

	smd {
		rpm {
			rpm_requests {
				pm8841-regulators {
					s1 {
						regulator-min-microvolt = <675000>;
						regulator-max-microvolt = <1050000>;
					};

					s2 {
						regulator-min-microvolt = <500000>;
						regulator-max-microvolt = <1050000>;
					};

					s3 {
						regulator-min-microvolt = <500000>;
						regulator-max-microvolt = <1050000>;
					};

					s4 {
						regulator-min-microvolt = <500000>;
						regulator-max-microvolt = <1050000>;
					};
				};

				pm8941-regulators {
					vdd_l1_l3-supply = <&pm8941_s1>;
					vdd_l2_lvs1_2_3-supply = <&pm8941_s3>;
					vdd_l4_l11-supply = <&pm8941_s1>;
					vdd_l5_l7-supply = <&pm8941_s2>;
					vdd_l6_l12_l14_l15-supply = <&pm8941_s2>;
					vin_5vs-supply = <&pm8941_5v>;

					s1 {
						regulator-min-microvolt = <1300000>;
						regulator-max-microvolt = <1300000>;
						regulator-always-on;
						regulator-boot-on;
					};

					s2 {
						regulator-min-microvolt = <2150000>;
						regulator-max-microvolt = <2150000>;
						regulator-boot-on;
					};

					s3 {
						regulator-min-microvolt = <1800000>;
						regulator-max-microvolt = <1800000>;
						regulator-always-on;
						regulator-boot-on;
					};

					l1 {
						regulator-min-microvolt = <1225000>;
						regulator-max-microvolt = <1225000>;

						regulator-always-on;
						regulator-boot-on;
					};

					l2 {
						regulator-min-microvolt = <1200000>;
						regulator-max-microvolt = <1200000>;
					};

					l3 {
						regulator-min-microvolt = <1225000>;
						regulator-max-microvolt = <1225000>;
					};

					l4 {
						regulator-min-microvolt = <1225000>;
						regulator-max-microvolt = <1225000>;
					};

					l5 {
						regulator-min-microvolt = <1800000>;
						regulator-max-microvolt = <1800000>;
					};

					l6 {
						regulator-min-microvolt = <1800000>;
						regulator-max-microvolt = <1800000>;

						regulator-boot-on;
					};

					l7 {
						regulator-min-microvolt = <1800000>;
						regulator-max-microvolt = <1800000>;

						regulator-boot-on;
					};

					l8 {
						regulator-min-microvolt = <1800000>;
						regulator-max-microvolt = <1800000>;
					};

					l9 {
						regulator-min-microvolt = <1800000>;
						regulator-max-microvolt = <2950000>;
					};

					l10 {
						regulator-min-microvolt = <1800000>;
						regulator-max-microvolt = <1800000>;
						regulator-always-on;
					};

					l11 {
						regulator-min-microvolt = <1300000>;
						regulator-max-microvolt = <1300000>;
					};

					l12 {
						regulator-min-microvolt = <1800000>;
						regulator-max-microvolt = <1800000>;

						regulator-always-on;
						regulator-boot-on;
					};

					l13 {
						regulator-min-microvolt = <1800000>;
						regulator-max-microvolt = <2950000>;

						regulator-boot-on;
					};

					l14 {
						regulator-min-microvolt = <1800000>;
						regulator-max-microvolt = <1800000>;
					};

					l15 {
						regulator-min-microvolt = <2050000>;
						regulator-max-microvolt = <2050000>;
					};

					l16 {
						regulator-min-microvolt = <2700000>;
						regulator-max-microvolt = <2700000>;
					};

					l17 {
						regulator-min-microvolt = <2700000>;
						regulator-max-microvolt = <2700000>;
					};

					l18 {
						regulator-min-microvolt = <2850000>;
						regulator-max-microvolt = <2850000>;
					};

					l19 {
						regulator-min-microvolt = <3300000>;
						regulator-max-microvolt = <3300000>;
						regulator-always-on;
					};

					l20 {
						regulator-min-microvolt = <2950000>;
						regulator-max-microvolt = <2950000>;

						regulator-allow-set-load;
						regulator-boot-on;
						regulator-system-load = <200000>;
					};

					l21 {
						regulator-min-microvolt = <2950000>;
						regulator-max-microvolt = <2950000>;

						regulator-boot-on;
					};

					l22 {
						regulator-min-microvolt = <3000000>;
						regulator-max-microvolt = <3000000>;
					};

					l23 {
						regulator-min-microvolt = <3000000>;
						regulator-max-microvolt = <3000000>;
					};

					l24 {
						regulator-min-microvolt = <3075000>;
						regulator-max-microvolt = <3075000>;

						regulator-boot-on;
					};
				};
			};
		};
	};
};<|MERGE_RESOLUTION|>--- conflicted
+++ resolved
@@ -43,8 +43,6 @@
 
 			vmmc-supply = <&pm8941_l21>;
 			vqmmc-supply = <&pm8941_l13>;
-<<<<<<< HEAD
-=======
 		};
 
 		usb@f9a55000 {
@@ -65,7 +63,6 @@
 					qcom,init-seq = /bits/ 8 <0x1 0x63>;
 				};
 			};
->>>>>>> 24b8d41d
 		};
 
 
