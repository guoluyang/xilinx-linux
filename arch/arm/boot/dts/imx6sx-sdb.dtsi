--- conflicted
+++ resolved
@@ -309,8 +309,6 @@
 	status = "disabled";
 };
 
-<<<<<<< HEAD
-=======
 &spdif {
 	pinctrl-names = "default";
 	pinctrl-0 = <&pinctrl_spdif>;
@@ -319,7 +317,6 @@
 	status = "okay";
 };
 
->>>>>>> 24b8d41d
 &ssi2 {
 	status = "okay";
 };
@@ -599,15 +596,12 @@
 			>;
 		};
 
-<<<<<<< HEAD
-=======
 		pinctrl_spdif: spdifgrp {
 			fsl,pins = <
 				MX6SX_PAD_SD4_DATA4__SPDIF_OUT          0x1b0b0
 			>;
 		};
 
->>>>>>> 24b8d41d
 		pinctrl_uart1: uart1grp {
 			fsl,pins = <
 				MX6SX_PAD_GPIO1_IO04__UART1_DCE_TX	0x1b0b1
