--- conflicted
+++ resolved
@@ -81,34 +81,6 @@
 			linux,default-trigger = "cpu2";
 		};
 
-<<<<<<< HEAD
-		iofpga@3,00000000 {
-			compatible = "simple-bus";
-			#address-cells = <1>;
-			#size-cells = <1>;
-			ranges = <0 3 0 0x200000>;
-
-			v2m_sysreg: sysreg@010000 {
-				compatible = "arm,vexpress-sysreg";
-				reg = <0x010000 0x1000>;
-
-				v2m_led_gpios: sys_led {
-					compatible = "arm,vexpress-sysreg,sys_led";
-					gpio-controller;
-					#gpio-cells = <2>;
-				};
-
-				v2m_mmc_gpios: sys_mci {
-					compatible = "arm,vexpress-sysreg,sys_mci";
-					gpio-controller;
-					#gpio-cells = <2>;
-				};
-
-				v2m_flash_gpios: sys_flash {
-					compatible = "arm,vexpress-sysreg,sys_flash";
-					gpio-controller;
-					#gpio-cells = <2>;
-=======
 		led-6 {
 			label = "v2m:green:user6";
 			gpios = <&v2m_led_gpios 5 0>;
@@ -147,7 +119,6 @@
 				bank-width = <4>;
 				partitions {
 					compatible = "arm,arm-firmware-suite";
->>>>>>> 24b8d41d
 				};
 			};
 
@@ -358,159 +329,6 @@
 					};
 				};
 
-<<<<<<< HEAD
-		v2m_fixed_3v3: fixed-regulator-0 {
-			compatible = "regulator-fixed";
-			regulator-name = "3V3";
-			regulator-min-microvolt = <3300000>;
-			regulator-max-microvolt = <3300000>;
-			regulator-always-on;
-		};
-
-		v2m_clk24mhz: clk24mhz {
-			compatible = "fixed-clock";
-			#clock-cells = <0>;
-			clock-frequency = <24000000>;
-			clock-output-names = "v2m:clk24mhz";
-		};
-
-		v2m_refclk1mhz: refclk1mhz {
-			compatible = "fixed-clock";
-			#clock-cells = <0>;
-			clock-frequency = <1000000>;
-			clock-output-names = "v2m:refclk1mhz";
-		};
-
-		v2m_refclk32khz: refclk32khz {
-			compatible = "fixed-clock";
-			#clock-cells = <0>;
-			clock-frequency = <32768>;
-			clock-output-names = "v2m:refclk32khz";
-		};
-
-		leds {
-			compatible = "gpio-leds";
-
-			user1 {
-				label = "v2m:green:user1";
-				gpios = <&v2m_led_gpios 0 0>;
-				linux,default-trigger = "heartbeat";
-			};
-
-			user2 {
-				label = "v2m:green:user2";
-				gpios = <&v2m_led_gpios 1 0>;
-				linux,default-trigger = "mmc0";
-			};
-
-			user3 {
-				label = "v2m:green:user3";
-				gpios = <&v2m_led_gpios 2 0>;
-				linux,default-trigger = "cpu0";
-			};
-
-			user4 {
-				label = "v2m:green:user4";
-				gpios = <&v2m_led_gpios 3 0>;
-				linux,default-trigger = "cpu1";
-			};
-
-			user5 {
-				label = "v2m:green:user5";
-				gpios = <&v2m_led_gpios 4 0>;
-				linux,default-trigger = "cpu2";
-			};
-
-			user6 {
-				label = "v2m:green:user6";
-				gpios = <&v2m_led_gpios 5 0>;
-				linux,default-trigger = "cpu3";
-			};
-
-			user7 {
-				label = "v2m:green:user7";
-				gpios = <&v2m_led_gpios 6 0>;
-				linux,default-trigger = "cpu4";
-			};
-
-			user8 {
-				label = "v2m:green:user8";
-				gpios = <&v2m_led_gpios 7 0>;
-				linux,default-trigger = "cpu5";
-			};
-		};
-
-		mcc {
-			compatible = "arm,vexpress,config-bus";
-			arm,vexpress,config-bridge = <&v2m_sysreg>;
-
-			oscclk0 {
-				/* MCC static memory clock */
-				compatible = "arm,vexpress-osc";
-				arm,vexpress-sysreg,func = <1 0>;
-				freq-range = <25000000 60000000>;
-				#clock-cells = <0>;
-				clock-output-names = "v2m:oscclk0";
-			};
-
-			v2m_oscclk1: oscclk1 {
-				/* CLCD clock */
-				compatible = "arm,vexpress-osc";
-				arm,vexpress-sysreg,func = <1 1>;
-				freq-range = <23750000 65000000>;
-				#clock-cells = <0>;
-				clock-output-names = "v2m:oscclk1";
-			};
-
-			v2m_oscclk2: oscclk2 {
-				/* IO FPGA peripheral clock */
-				compatible = "arm,vexpress-osc";
-				arm,vexpress-sysreg,func = <1 2>;
-				freq-range = <24000000 24000000>;
-				#clock-cells = <0>;
-				clock-output-names = "v2m:oscclk2";
-			};
-
-			volt-vio {
-				/* Logic level voltage */
-				compatible = "arm,vexpress-volt";
-				arm,vexpress-sysreg,func = <2 0>;
-				regulator-name = "VIO";
-				regulator-always-on;
-				label = "VIO";
-			};
-
-			temp-mcc {
-				/* MCC internal operating temperature */
-				compatible = "arm,vexpress-temp";
-				arm,vexpress-sysreg,func = <4 0>;
-				label = "MCC";
-			};
-
-			reset {
-				compatible = "arm,vexpress-reset";
-				arm,vexpress-sysreg,func = <5 0>;
-			};
-
-			muxfpga {
-				compatible = "arm,vexpress-muxfpga";
-				arm,vexpress-sysreg,func = <7 0>;
-			};
-
-			shutdown {
-				compatible = "arm,vexpress-shutdown";
-				arm,vexpress-sysreg,func = <8 0>;
-			};
-
-			reboot {
-				compatible = "arm,vexpress-reboot";
-				arm,vexpress-sysreg,func = <9 0>;
-			};
-
-			dvimode {
-				compatible = "arm,vexpress-dvimode";
-				arm,vexpress-sysreg,func = <11 0>;
-=======
 				rtc@170000 {
 					compatible = "arm,pl031", "arm,primecell";
 					reg = <0x170000 0x1000>;
@@ -617,7 +435,6 @@
 						arm,vexpress-sysreg,func = <11 0>;
 					};
 				};
->>>>>>> 24b8d41d
 			};
 		};
 	};
