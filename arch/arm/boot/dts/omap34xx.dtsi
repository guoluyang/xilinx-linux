/*
 * Device Tree Source for OMAP34xx/OMAP35xx SoC
 *
 * Copyright (C) 2013 Texas Instruments Incorporated - https://www.ti.com/
 *
 * This file is licensed under the terms of the GNU General Public License
 * version 2.  This program is licensed "as is" without any warranty of any
 * kind, whether express or implied.
 */

#include <dt-bindings/bus/ti-sysc.h>
#include <dt-bindings/media/omap3-isp.h>

#include "omap3.dtsi"

/ {
	cpus {
		cpu: cpu@0 {
			/* OMAP343x/OMAP35xx variants OPP1-6 */
			operating-points-v2 = <&cpu0_opp_table>;

			clock-latency = <300000>; /* From legacy driver */
			#cooling-cells = <2>;
		};
	};

	/* see Documentation/devicetree/bindings/opp/opp.txt */
	cpu0_opp_table: opp-table {
		compatible = "operating-points-v2-ti-cpu";
		syscon = <&scm_conf>;

		opp1-125000000 {
			opp-hz = /bits/ 64 <125000000>;
			/*
			 * we currently only select the max voltage from table
			 * Table 3-3 of the omap3530 Data sheet (SPRS507F).
			 * Format is: <target min max>
			 */
			opp-microvolt = <975000 975000 975000>;
			/*
			 * first value is silicon revision bit mask
			 * second one 720MHz Device Identification bit mask
			 */
			opp-supported-hw = <0xffffffff 3>;
		};

		opp2-250000000 {
			opp-hz = /bits/ 64 <250000000>;
			opp-microvolt = <1075000 1075000 1075000>;
			opp-supported-hw = <0xffffffff 3>;
			opp-suspend;
		};

		opp3-500000000 {
			opp-hz = /bits/ 64 <500000000>;
			opp-microvolt = <1200000 1200000 1200000>;
			opp-supported-hw = <0xffffffff 3>;
		};

		opp4-550000000 {
			opp-hz = /bits/ 64 <550000000>;
			opp-microvolt = <1275000 1275000 1275000>;
			opp-supported-hw = <0xffffffff 3>;
		};

		opp5-600000000 {
			opp-hz = /bits/ 64 <600000000>;
			opp-microvolt = <1350000 1350000 1350000>;
			opp-supported-hw = <0xffffffff 3>;
		};

		opp6-720000000 {
			opp-hz = /bits/ 64 <720000000>;
			opp-microvolt = <1350000 1350000 1350000>;
			/* only high-speed grade omap3530 devices */
			opp-supported-hw = <0xffffffff 2>;
			turbo-mode;
		};
	};

	ocp@68000000 {
		omap3_pmx_core2: pinmux@480025d8 {
			compatible = "ti,omap3-padconf", "pinctrl-single";
			reg = <0x480025d8 0x24>;
			#address-cells = <1>;
			#size-cells = <0>;
			#pinctrl-cells = <1>;
			#interrupt-cells = <1>;
			interrupt-controller;
			pinctrl-single,register-width = <16>;
			pinctrl-single,function-mask = <0xff1f>;
		};

		isp: isp@480bc000 {
			compatible = "ti,omap3-isp";
			reg = <0x480bc000 0x12fc
			       0x480bd800 0x017c>;
			interrupts = <24>;
			iommus = <&mmu_isp>;
			syscon = <&scm_conf 0x6c>;
			ti,phy-type = <OMAP3ISP_PHY_TYPE_COMPLEX_IO>;
			#clock-cells = <1>;
			ports {
				#address-cells = <1>;
				#size-cells = <0>;
			};
		};

<<<<<<< HEAD
		bandgap@48002524 {
=======
		bandgap: bandgap@48002524 {
>>>>>>> 24b8d41d
			reg = <0x48002524 0x4>;
			compatible = "ti,omap34xx-bandgap";
			#thermal-sensor-cells = <0>;
		};

		target-module@480cb000 {
			compatible = "ti,sysc-omap3430-sr", "ti,sysc";
			ti,hwmods = "smartreflex_core";
			reg = <0x480cb024 0x4>;
			reg-names = "sysc";
			ti,sysc-mask = <SYSC_OMAP2_CLOCKACTIVITY>;
			clocks = <&sr2_fck>;
			clock-names = "fck";
			#address-cells = <1>;
			#size-cells = <1>;
			ranges = <0 0x480cb000 0x001000>;

			smartreflex_core: smartreflex@0 {
				compatible = "ti,omap3-smartreflex-core";
				reg = <0 0x400>;
				interrupts = <19>;
			};
		};

		target-module@480c9000 {
			compatible = "ti,sysc-omap3430-sr", "ti,sysc";
			ti,hwmods = "smartreflex_mpu_iva";
			reg = <0x480c9024 0x4>;
			reg-names = "sysc";
			ti,sysc-mask = <SYSC_OMAP2_CLOCKACTIVITY>;
			clocks = <&sr1_fck>;
			clock-names = "fck";
			#address-cells = <1>;
			#size-cells = <1>;
			ranges = <0 0x480c9000 0x001000>;

			smartreflex_mpu_iva: smartreflex@480c9000 {
				compatible = "ti,omap3-smartreflex-mpu-iva";
				reg = <0 0x400>;
				interrupts = <18>;
			};
		};

		/*
		 * On omap34xx the OCP registers do not seem to be accessible
		 * at all unlike on 36xx. Maybe SGX is permanently set to
		 * "OCP bypass mode", or maybe there is OCP_SYSCONFIG that is
		 * write-only at 0x50000e10. We detect SGX based on the SGX
		 * revision register instead of the unreadable OCP revision
		 * register. Also note that on early 34xx es1 revision there
		 * are also different clocks, but we do not have any dts users
		 * for it.
		 */
		sgx_module: target-module@50000000 {
			compatible = "ti,sysc-omap2", "ti,sysc";
			reg = <0x50000014 0x4>;
			reg-names = "rev";
			clocks = <&sgx_fck>, <&sgx_ick>;
			clock-names = "fck", "ick";
			#address-cells = <1>;
			#size-cells = <1>;
			ranges = <0 0x50000000 0x4000>;

			/*
			 * Closed source PowerVR driver, no child device
			 * binding or driver in mainline
			 */
		};
	};

	thermal_zones: thermal-zones {
		#include "omap3-cpu-thermal.dtsi"
	};
};

&ssi {
	status = "okay";

	clocks = <&ssi_ssr_fck>,
		 <&ssi_sst_fck>,
		 <&ssi_ick>;
	clock-names = "ssi_ssr_fck",
		      "ssi_sst_fck",
		      "ssi_ick";
};

/include/ "omap34xx-omap36xx-clocks.dtsi"
/include/ "omap36xx-omap3430es2plus-clocks.dtsi"
/include/ "omap36xx-am35xx-omap3430es2plus-clocks.dtsi"<|MERGE_RESOLUTION|>--- conflicted
+++ resolved
@@ -106,11 +106,7 @@
 			};
 		};
 
-<<<<<<< HEAD
-		bandgap@48002524 {
-=======
 		bandgap: bandgap@48002524 {
->>>>>>> 24b8d41d
 			reg = <0x48002524 0x4>;
 			compatible = "ti,omap34xx-bandgap";
 			#thermal-sensor-cells = <0>;
