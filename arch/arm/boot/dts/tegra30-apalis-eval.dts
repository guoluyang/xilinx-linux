--- conflicted
+++ resolved
@@ -22,12 +22,6 @@
 	chosen {
 		stdout-path = "serial0:115200n8";
 	};
-<<<<<<< HEAD
-
-	pcie-controller@00003000 {
-		status = "okay";
-=======
->>>>>>> 24b8d41d
 
 	pcie@3000 {
 		pci@1,0 {
