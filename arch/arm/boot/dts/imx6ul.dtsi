// SPDX-License-Identifier: GPL-2.0
//
// Copyright 2015 Freescale Semiconductor, Inc.

#include <dt-bindings/clock/imx6ul-clock.h>
#include <dt-bindings/gpio/gpio.h>
#include <dt-bindings/input/input.h>
#include <dt-bindings/interrupt-controller/arm-gic.h>
#include "imx6ul-pinfunc.h"

/ {
	#address-cells = <1>;
	#size-cells = <1>;
	/*
	 * The decompressor and also some bootloaders rely on a
	 * pre-existing /chosen node to be available to insert the
	 * command line and merge other ATAGS info.
	 */
	chosen {};

	aliases {
		ethernet0 = &fec1;
		ethernet1 = &fec2;
		gpio0 = &gpio1;
		gpio1 = &gpio2;
		gpio2 = &gpio3;
		gpio3 = &gpio4;
		gpio4 = &gpio5;
		i2c0 = &i2c1;
		i2c1 = &i2c2;
		i2c2 = &i2c3;
		i2c3 = &i2c4;
		mmc0 = &usdhc1;
		mmc1 = &usdhc2;
		serial0 = &uart1;
		serial1 = &uart2;
		serial2 = &uart3;
		serial3 = &uart4;
		serial4 = &uart5;
		serial5 = &uart6;
		serial6 = &uart7;
		serial7 = &uart8;
		sai1 = &sai1;
		sai2 = &sai2;
		sai3 = &sai3;
		spi0 = &ecspi1;
		spi1 = &ecspi2;
		spi2 = &ecspi3;
		spi3 = &ecspi4;
		usbphy0 = &usbphy1;
		usbphy1 = &usbphy2;
	};

	cpus {
		#address-cells = <1>;
		#size-cells = <0>;

		cpu0: cpu@0 {
			compatible = "arm,cortex-a7";
			device_type = "cpu";
			reg = <0>;
			clock-frequency = <696000000>;
			clock-latency = <61036>; /* two CLK32 periods */
			#cooling-cells = <2>;
			operating-points = <
				/* kHz	uV */
<<<<<<< HEAD
=======
				696000	1275000
>>>>>>> 24b8d41d
				528000	1175000
				396000	1025000
				198000	950000
			>;
			fsl,soc-operating-points = <
				/* KHz	uV */
<<<<<<< HEAD
=======
				696000	1275000
>>>>>>> 24b8d41d
				528000	1175000
				396000	1175000
				198000	1175000
			>;
			clocks = <&clks IMX6UL_CLK_ARM>,
				 <&clks IMX6UL_CLK_PLL2_BUS>,
				 <&clks IMX6UL_CLK_PLL2_PFD2>,
				 <&clks IMX6UL_CA7_SECONDARY_SEL>,
				 <&clks IMX6UL_CLK_STEP>,
				 <&clks IMX6UL_CLK_PLL1_SW>,
				 <&clks IMX6UL_CLK_PLL1_SYS>;
			clock-names = "arm", "pll2_bus",  "pll2_pfd2_396m",
				      "secondary_sel", "step", "pll1_sw",
				      "pll1_sys";
			arm-supply = <&reg_arm>;
			soc-supply = <&reg_soc>;
			nvmem-cells = <&cpu_speed_grade>;
			nvmem-cell-names = "speed_grade";
		};
	};

	timer {
		compatible = "arm,armv7-timer";
		interrupts = <GIC_PPI 13 (GIC_CPU_MASK_SIMPLE(1) | IRQ_TYPE_LEVEL_LOW)>,
			     <GIC_PPI 14 (GIC_CPU_MASK_SIMPLE(1) | IRQ_TYPE_LEVEL_LOW)>,
			     <GIC_PPI 11 (GIC_CPU_MASK_SIMPLE(1) | IRQ_TYPE_LEVEL_LOW)>,
			     <GIC_PPI 10 (GIC_CPU_MASK_SIMPLE(1) | IRQ_TYPE_LEVEL_LOW)>;
		interrupt-parent = <&intc>;
		status = "disabled";
	};

	ckil: clock-cli {
		compatible = "fixed-clock";
		#clock-cells = <0>;
		clock-frequency = <32768>;
		clock-output-names = "ckil";
	};

	osc: clock-osc {
		compatible = "fixed-clock";
		#clock-cells = <0>;
		clock-frequency = <24000000>;
		clock-output-names = "osc";
	};

	ipp_di0: clock-di0 {
		compatible = "fixed-clock";
		#clock-cells = <0>;
		clock-frequency = <0>;
		clock-output-names = "ipp_di0";
	};

	ipp_di1: clock-di1 {
		compatible = "fixed-clock";
		#clock-cells = <0>;
		clock-frequency = <0>;
		clock-output-names = "ipp_di1";
	};

	pmu {
		compatible = "arm,cortex-a7-pmu";
		interrupt-parent = <&gpc>;
		interrupts = <GIC_SPI 94 IRQ_TYPE_LEVEL_HIGH>;
	};

	soc {
		#address-cells = <1>;
		#size-cells = <1>;
		compatible = "simple-bus";
		interrupt-parent = <&gpc>;
		ranges;

		ocram: sram@900000 {
			compatible = "mmio-sram";
			reg = <0x00900000 0x20000>;
		};

		intc: interrupt-controller@a01000 {
			compatible = "arm,gic-400", "arm,cortex-a7-gic";
			interrupts = <GIC_PPI 9 (GIC_CPU_MASK_SIMPLE(1) | IRQ_TYPE_LEVEL_HIGH)>;
			#interrupt-cells = <3>;
			interrupt-controller;
			interrupt-parent = <&intc>;
			reg = <0x00a01000 0x1000>,
			      <0x00a02000 0x2000>,
			      <0x00a04000 0x2000>,
			      <0x00a06000 0x2000>;
		};

		dma_apbh: dma-apbh@1804000 {
			compatible = "fsl,imx6q-dma-apbh", "fsl,imx28-dma-apbh";
			reg = <0x01804000 0x2000>;
			interrupts = <0 13 IRQ_TYPE_LEVEL_HIGH>,
				     <0 13 IRQ_TYPE_LEVEL_HIGH>,
				     <0 13 IRQ_TYPE_LEVEL_HIGH>,
				     <0 13 IRQ_TYPE_LEVEL_HIGH>;
			interrupt-names = "gpmi0", "gpmi1", "gpmi2", "gpmi3";
			#dma-cells = <1>;
			dma-channels = <4>;
			clocks = <&clks IMX6UL_CLK_APBHDMA>;
		};

		gpmi: nand-controller@1806000 {
			compatible = "fsl,imx6q-gpmi-nand";
			#address-cells = <1>;
			#size-cells = <1>;
			reg = <0x01806000 0x2000>, <0x01808000 0x2000>;
			reg-names = "gpmi-nand", "bch";
			interrupts = <0 15 IRQ_TYPE_LEVEL_HIGH>;
			interrupt-names = "bch";
			clocks = <&clks IMX6UL_CLK_GPMI_IO>,
				 <&clks IMX6UL_CLK_GPMI_APB>,
				 <&clks IMX6UL_CLK_GPMI_BCH>,
				 <&clks IMX6UL_CLK_GPMI_BCH_APB>,
				 <&clks IMX6UL_CLK_PER_BCH>;
			clock-names = "gpmi_io", "gpmi_apb", "gpmi_bch",
				      "gpmi_bch_apb", "per1_bch";
			dmas = <&dma_apbh 0>;
			dma-names = "rx-tx";
			status = "disabled";
		};

		aips1: bus@2000000 {
			compatible = "fsl,aips-bus", "simple-bus";
			#address-cells = <1>;
			#size-cells = <1>;
			reg = <0x02000000 0x100000>;
			ranges;

			spba-bus@2000000 {
				compatible = "fsl,spba-bus", "simple-bus";
				#address-cells = <1>;
				#size-cells = <1>;
				reg = <0x02000000 0x40000>;
				ranges;

				ecspi1: spi@2008000 {
					#address-cells = <1>;
					#size-cells = <0>;
					compatible = "fsl,imx6ul-ecspi", "fsl,imx51-ecspi";
					reg = <0x02008000 0x4000>;
					interrupts = <GIC_SPI 31 IRQ_TYPE_LEVEL_HIGH>;
					clocks = <&clks IMX6UL_CLK_ECSPI1>,
						 <&clks IMX6UL_CLK_ECSPI1>;
					clock-names = "ipg", "per";
					dmas = <&sdma 3 7 1>, <&sdma 4 7 2>;
					dma-names = "rx", "tx";
					status = "disabled";
				};

				ecspi2: spi@200c000 {
					#address-cells = <1>;
					#size-cells = <0>;
					compatible = "fsl,imx6ul-ecspi", "fsl,imx51-ecspi";
					reg = <0x0200c000 0x4000>;
					interrupts = <GIC_SPI 32 IRQ_TYPE_LEVEL_HIGH>;
					clocks = <&clks IMX6UL_CLK_ECSPI2>,
						 <&clks IMX6UL_CLK_ECSPI2>;
					clock-names = "ipg", "per";
					dmas = <&sdma 5 7 1>, <&sdma 6 7 2>;
					dma-names = "rx", "tx";
					status = "disabled";
				};

				ecspi3: spi@2010000 {
					#address-cells = <1>;
					#size-cells = <0>;
					compatible = "fsl,imx6ul-ecspi", "fsl,imx51-ecspi";
					reg = <0x02010000 0x4000>;
					interrupts = <GIC_SPI 33 IRQ_TYPE_LEVEL_HIGH>;
					clocks = <&clks IMX6UL_CLK_ECSPI3>,
						 <&clks IMX6UL_CLK_ECSPI3>;
					clock-names = "ipg", "per";
					dmas = <&sdma 7 7 1>, <&sdma 8 7 2>;
					dma-names = "rx", "tx";
					status = "disabled";
				};

				ecspi4: spi@2014000 {
					#address-cells = <1>;
					#size-cells = <0>;
					compatible = "fsl,imx6ul-ecspi", "fsl,imx51-ecspi";
					reg = <0x02014000 0x4000>;
					interrupts = <GIC_SPI 34 IRQ_TYPE_LEVEL_HIGH>;
					clocks = <&clks IMX6UL_CLK_ECSPI4>,
						 <&clks IMX6UL_CLK_ECSPI4>;
					clock-names = "ipg", "per";
					dmas = <&sdma 9 7 1>, <&sdma 10 7 2>;
					dma-names = "rx", "tx";
					status = "disabled";
				};

				uart7: serial@2018000 {
					compatible = "fsl,imx6ul-uart",
						     "fsl,imx6q-uart";
					reg = <0x02018000 0x4000>;
					interrupts = <GIC_SPI 39 IRQ_TYPE_LEVEL_HIGH>;
					clocks = <&clks IMX6UL_CLK_UART7_IPG>,
						 <&clks IMX6UL_CLK_UART7_SERIAL>;
					clock-names = "ipg", "per";
					status = "disabled";
				};

				uart1: serial@2020000 {
					compatible = "fsl,imx6ul-uart",
						     "fsl,imx6q-uart";
					reg = <0x02020000 0x4000>;
					interrupts = <GIC_SPI 26 IRQ_TYPE_LEVEL_HIGH>;
					clocks = <&clks IMX6UL_CLK_UART1_IPG>,
						 <&clks IMX6UL_CLK_UART1_SERIAL>;
					clock-names = "ipg", "per";
					status = "disabled";
				};

				uart8: serial@2024000 {
					compatible = "fsl,imx6ul-uart",
						     "fsl,imx6q-uart";
					reg = <0x02024000 0x4000>;
					interrupts = <GIC_SPI 40 IRQ_TYPE_LEVEL_HIGH>;
					clocks = <&clks IMX6UL_CLK_UART8_IPG>,
						 <&clks IMX6UL_CLK_UART8_SERIAL>;
					clock-names = "ipg", "per";
					status = "disabled";
				};

				sai1: sai@2028000 {
					#sound-dai-cells = <0>;
					compatible = "fsl,imx6ul-sai", "fsl,imx6sx-sai";
					reg = <0x02028000 0x4000>;
					interrupts = <GIC_SPI 97 IRQ_TYPE_LEVEL_HIGH>;
					clocks = <&clks IMX6UL_CLK_SAI1_IPG>,
						 <&clks IMX6UL_CLK_SAI1>,
						 <&clks IMX6UL_CLK_DUMMY>, <&clks IMX6UL_CLK_DUMMY>;
					clock-names = "bus", "mclk1", "mclk2", "mclk3";
					dmas = <&sdma 35 24 0>,
					       <&sdma 36 24 0>;
					dma-names = "rx", "tx";
					status = "disabled";
				};

				sai2: sai@202c000 {
					#sound-dai-cells = <0>;
					compatible = "fsl,imx6ul-sai", "fsl,imx6sx-sai";
					reg = <0x0202c000 0x4000>;
					interrupts = <GIC_SPI 98 IRQ_TYPE_LEVEL_HIGH>;
					clocks = <&clks IMX6UL_CLK_SAI2_IPG>,
						 <&clks IMX6UL_CLK_SAI2>,
						 <&clks IMX6UL_CLK_DUMMY>, <&clks IMX6UL_CLK_DUMMY>;
					clock-names = "bus", "mclk1", "mclk2", "mclk3";
					dmas = <&sdma 37 24 0>,
					       <&sdma 38 24 0>;
					dma-names = "rx", "tx";
					status = "disabled";
				};

				sai3: sai@2030000 {
					#sound-dai-cells = <0>;
					compatible = "fsl,imx6ul-sai", "fsl,imx6sx-sai";
					reg = <0x02030000 0x4000>;
					interrupts = <GIC_SPI 24 IRQ_TYPE_LEVEL_HIGH>;
					clocks = <&clks IMX6UL_CLK_SAI3_IPG>,
						 <&clks IMX6UL_CLK_SAI3>,
						 <&clks IMX6UL_CLK_DUMMY>, <&clks IMX6UL_CLK_DUMMY>;
					clock-names = "bus", "mclk1", "mclk2", "mclk3";
					dmas = <&sdma 39 24 0>,
					       <&sdma 40 24 0>;
					dma-names = "rx", "tx";
					status = "disabled";
				};

				asrc: asrc@2034000 {
					compatible = "fsl,imx6ul-asrc", "fsl,imx53-asrc";
					reg = <0x2034000 0x4000>;
					interrupts = <GIC_SPI 50 IRQ_TYPE_LEVEL_HIGH>;
					clocks = <&clks IMX6UL_CLK_ASRC_IPG>,
						<&clks IMX6UL_CLK_ASRC_MEM>, <&clks 0>,
						<&clks 0>, <&clks 0>, <&clks 0>, <&clks 0>,
						<&clks 0>, <&clks 0>, <&clks 0>, <&clks 0>,
						<&clks 0>, <&clks 0>, <&clks 0>, <&clks 0>,
						<&clks IMX6UL_CLK_SPDIF>, <&clks 0>, <&clks 0>,
						<&clks IMX6UL_CLK_SPBA>;
					clock-names = "mem", "ipg", "asrck_0",
						"asrck_1", "asrck_2", "asrck_3", "asrck_4",
						"asrck_5", "asrck_6", "asrck_7", "asrck_8",
						"asrck_9", "asrck_a", "asrck_b", "asrck_c",
						"asrck_d", "asrck_e", "asrck_f", "spba";
					dmas = <&sdma 17 23 1>, <&sdma 18 23 1>, <&sdma 19 23 1>,
						<&sdma 20 23 1>, <&sdma 21 23 1>, <&sdma 22 23 1>;
					dma-names = "rxa", "rxb", "rxc",
						    "txa", "txb", "txc";
					fsl,asrc-rate  = <48000>;
					fsl,asrc-width = <16>;
					status = "okay";
				};
			};

			tsc: tsc@2040000 {
				compatible = "fsl,imx6ul-tsc";
				reg = <0x02040000 0x4000>, <0x0219c000 0x4000>;
				interrupts = <GIC_SPI 3 IRQ_TYPE_LEVEL_HIGH>,
					     <GIC_SPI 101 IRQ_TYPE_LEVEL_HIGH>;
				clocks = <&clks IMX6UL_CLK_IPG>,
					 <&clks IMX6UL_CLK_ADC2>;
				clock-names = "tsc", "adc";
				status = "disabled";
			};

			pwm1: pwm@2080000 {
				compatible = "fsl,imx6ul-pwm", "fsl,imx27-pwm";
				reg = <0x02080000 0x4000>;
				interrupts = <GIC_SPI 83 IRQ_TYPE_LEVEL_HIGH>;
				clocks = <&clks IMX6UL_CLK_PWM1>,
					 <&clks IMX6UL_CLK_PWM1>;
				clock-names = "ipg", "per";
				#pwm-cells = <3>;
				status = "disabled";
			};

			pwm2: pwm@2084000 {
				compatible = "fsl,imx6ul-pwm", "fsl,imx27-pwm";
				reg = <0x02084000 0x4000>;
				interrupts = <GIC_SPI 84 IRQ_TYPE_LEVEL_HIGH>;
				clocks = <&clks IMX6UL_CLK_PWM2>,
					 <&clks IMX6UL_CLK_PWM2>;
				clock-names = "ipg", "per";
				#pwm-cells = <3>;
				status = "disabled";
			};

			pwm3: pwm@2088000 {
				compatible = "fsl,imx6ul-pwm", "fsl,imx27-pwm";
				reg = <0x02088000 0x4000>;
				interrupts = <GIC_SPI 85 IRQ_TYPE_LEVEL_HIGH>;
				clocks = <&clks IMX6UL_CLK_PWM3>,
					 <&clks IMX6UL_CLK_PWM3>;
				clock-names = "ipg", "per";
				#pwm-cells = <3>;
				status = "disabled";
			};

			pwm4: pwm@208c000 {
				compatible = "fsl,imx6ul-pwm", "fsl,imx27-pwm";
				reg = <0x0208c000 0x4000>;
				interrupts = <GIC_SPI 86 IRQ_TYPE_LEVEL_HIGH>;
				clocks = <&clks IMX6UL_CLK_PWM4>,
					 <&clks IMX6UL_CLK_PWM4>;
				clock-names = "ipg", "per";
				#pwm-cells = <3>;
				status = "disabled";
			};

			can1: flexcan@2090000 {
				compatible = "fsl,imx6ul-flexcan", "fsl,imx6q-flexcan";
				reg = <0x02090000 0x4000>;
				interrupts = <GIC_SPI 110 IRQ_TYPE_LEVEL_HIGH>;
				clocks = <&clks IMX6UL_CLK_CAN1_IPG>,
					 <&clks IMX6UL_CLK_CAN1_SERIAL>;
				clock-names = "ipg", "per";
				fsl,stop-mode = <&gpr 0x10 1 0x10 17>;
				status = "disabled";
			};

			can2: flexcan@2094000 {
				compatible = "fsl,imx6ul-flexcan", "fsl,imx6q-flexcan";
				reg = <0x02094000 0x4000>;
				interrupts = <GIC_SPI 111 IRQ_TYPE_LEVEL_HIGH>;
				clocks = <&clks IMX6UL_CLK_CAN2_IPG>,
					 <&clks IMX6UL_CLK_CAN2_SERIAL>;
				clock-names = "ipg", "per";
				fsl,stop-mode = <&gpr 0x10 2 0x10 18>;
				status = "disabled";
			};

			gpt1: timer@2098000 {
				compatible = "fsl,imx6ul-gpt", "fsl,imx6sx-gpt";
				reg = <0x02098000 0x4000>;
				interrupts = <GIC_SPI 55 IRQ_TYPE_LEVEL_HIGH>;
				clocks = <&clks IMX6UL_CLK_GPT1_BUS>,
					 <&clks IMX6UL_CLK_GPT1_SERIAL>;
				clock-names = "ipg", "per";
			};

			gpio1: gpio@209c000 {
				compatible = "fsl,imx6ul-gpio", "fsl,imx35-gpio";
				reg = <0x0209c000 0x4000>;
				interrupts = <GIC_SPI 66 IRQ_TYPE_LEVEL_HIGH>,
					     <GIC_SPI 67 IRQ_TYPE_LEVEL_HIGH>;
				clocks = <&clks IMX6UL_CLK_GPIO1>;
				gpio-controller;
				#gpio-cells = <2>;
				interrupt-controller;
				#interrupt-cells = <2>;
				gpio-ranges = <&iomuxc  0 23 10>, <&iomuxc 10 17 6>,
					      <&iomuxc 16 33 16>;
			};

			gpio2: gpio@20a0000 {
				compatible = "fsl,imx6ul-gpio", "fsl,imx35-gpio";
				reg = <0x020a0000 0x4000>;
				interrupts = <GIC_SPI 68 IRQ_TYPE_LEVEL_HIGH>,
					     <GIC_SPI 69 IRQ_TYPE_LEVEL_HIGH>;
				clocks = <&clks IMX6UL_CLK_GPIO2>;
				gpio-controller;
				#gpio-cells = <2>;
				interrupt-controller;
				#interrupt-cells = <2>;
				gpio-ranges = <&iomuxc 0 49 16>, <&iomuxc 16 111 6>;
			};

			gpio3: gpio@20a4000 {
				compatible = "fsl,imx6ul-gpio", "fsl,imx35-gpio";
				reg = <0x020a4000 0x4000>;
				interrupts = <GIC_SPI 70 IRQ_TYPE_LEVEL_HIGH>,
					     <GIC_SPI 71 IRQ_TYPE_LEVEL_HIGH>;
				clocks = <&clks IMX6UL_CLK_GPIO3>;
				gpio-controller;
				#gpio-cells = <2>;
				interrupt-controller;
				#interrupt-cells = <2>;
				gpio-ranges = <&iomuxc 0 65 29>;
			};

			gpio4: gpio@20a8000 {
				compatible = "fsl,imx6ul-gpio", "fsl,imx35-gpio";
				reg = <0x020a8000 0x4000>;
				interrupts = <GIC_SPI 72 IRQ_TYPE_LEVEL_HIGH>,
					     <GIC_SPI 73 IRQ_TYPE_LEVEL_HIGH>;
				clocks = <&clks IMX6UL_CLK_GPIO4>;
				gpio-controller;
				#gpio-cells = <2>;
				interrupt-controller;
				#interrupt-cells = <2>;
				gpio-ranges = <&iomuxc 0 94 17>, <&iomuxc 17 117 12>;
			};

			gpio5: gpio@20ac000 {
				compatible = "fsl,imx6ul-gpio", "fsl,imx35-gpio";
				reg = <0x020ac000 0x4000>;
				interrupts = <GIC_SPI 74 IRQ_TYPE_LEVEL_HIGH>,
					     <GIC_SPI 75 IRQ_TYPE_LEVEL_HIGH>;
				clocks = <&clks IMX6UL_CLK_GPIO5>;
				gpio-controller;
				#gpio-cells = <2>;
				interrupt-controller;
				#interrupt-cells = <2>;
				gpio-ranges = <&iomuxc 0 7 10>, <&iomuxc 10 5 2>;
			};

			fec2: ethernet@20b4000 {
				compatible = "fsl,imx6ul-fec", "fsl,imx6q-fec";
				reg = <0x020b4000 0x4000>;
				interrupt-names = "int0", "pps";
				interrupts = <GIC_SPI 120 IRQ_TYPE_LEVEL_HIGH>,
					     <GIC_SPI 121 IRQ_TYPE_LEVEL_HIGH>;
				clocks = <&clks IMX6UL_CLK_ENET>,
					 <&clks IMX6UL_CLK_ENET_AHB>,
					 <&clks IMX6UL_CLK_ENET_PTP>,
					 <&clks IMX6UL_CLK_ENET2_REF_125M>,
					 <&clks IMX6UL_CLK_ENET2_REF_125M>;
				clock-names = "ipg", "ahb", "ptp",
					      "enet_clk_ref", "enet_out";
				fsl,num-tx-queues = <1>;
				fsl,num-rx-queues = <1>;
				fsl,stop-mode = <&gpr 0x10 4>;
				status = "disabled";
			};

			kpp: keypad@20b8000 {
				compatible = "fsl,imx6ul-kpp", "fsl,imx6q-kpp", "fsl,imx21-kpp";
				reg = <0x020b8000 0x4000>;
				interrupts = <GIC_SPI 82 IRQ_TYPE_LEVEL_HIGH>;
				clocks = <&clks IMX6UL_CLK_KPP>;
				status = "disabled";
			};

			wdog1: watchdog@20bc000 {
				compatible = "fsl,imx6ul-wdt", "fsl,imx21-wdt";
				reg = <0x020bc000 0x4000>;
				interrupts = <GIC_SPI 80 IRQ_TYPE_LEVEL_HIGH>;
				clocks = <&clks IMX6UL_CLK_WDOG1>;
			};

			wdog2: watchdog@20c0000 {
				compatible = "fsl,imx6ul-wdt", "fsl,imx21-wdt";
				reg = <0x020c0000 0x4000>;
				interrupts = <GIC_SPI 81 IRQ_TYPE_LEVEL_HIGH>;
				clocks = <&clks IMX6UL_CLK_WDOG2>;
				status = "disabled";
			};

			clks: clock-controller@20c4000 {
				compatible = "fsl,imx6ul-ccm";
				reg = <0x020c4000 0x4000>;
				interrupts = <GIC_SPI 87 IRQ_TYPE_LEVEL_HIGH>,
					     <GIC_SPI 88 IRQ_TYPE_LEVEL_HIGH>;
				#clock-cells = <1>;
				clocks = <&ckil>, <&osc>, <&ipp_di0>, <&ipp_di1>;
				clock-names = "ckil", "osc", "ipp_di0", "ipp_di1";
			};

			anatop: anatop@20c8000 {
				compatible = "fsl,imx6ul-anatop", "fsl,imx6q-anatop",
					     "syscon", "simple-mfd";
				reg = <0x020c8000 0x1000>;
				interrupts = <GIC_SPI 49 IRQ_TYPE_LEVEL_HIGH>,
					     <GIC_SPI 54 IRQ_TYPE_LEVEL_HIGH>,
					     <GIC_SPI 127 IRQ_TYPE_LEVEL_HIGH>;

				reg_3p0: regulator-3p0 {
					compatible = "fsl,anatop-regulator";
					regulator-name = "vdd3p0";
					regulator-min-microvolt = <2625000>;
					regulator-max-microvolt = <3400000>;
					anatop-reg-offset = <0x120>;
					anatop-vol-bit-shift = <8>;
					anatop-vol-bit-width = <5>;
					anatop-min-bit-val = <0>;
					anatop-min-voltage = <2625000>;
					anatop-max-voltage = <3400000>;
					anatop-enable-bit = <0>;
				};

				reg_arm: regulator-vddcore {
					compatible = "fsl,anatop-regulator";
					regulator-name = "cpu";
					regulator-min-microvolt = <725000>;
					regulator-max-microvolt = <1450000>;
					regulator-always-on;
					anatop-reg-offset = <0x140>;
					anatop-vol-bit-shift = <0>;
					anatop-vol-bit-width = <5>;
					anatop-delay-reg-offset = <0x170>;
					anatop-delay-bit-shift = <24>;
					anatop-delay-bit-width = <2>;
					anatop-min-bit-val = <1>;
					anatop-min-voltage = <725000>;
					anatop-max-voltage = <1450000>;
				};

				reg_soc: regulator-vddsoc {
					compatible = "fsl,anatop-regulator";
					regulator-name = "vddsoc";
					regulator-min-microvolt = <725000>;
					regulator-max-microvolt = <1450000>;
					regulator-always-on;
					anatop-reg-offset = <0x140>;
					anatop-vol-bit-shift = <18>;
					anatop-vol-bit-width = <5>;
					anatop-delay-reg-offset = <0x170>;
					anatop-delay-bit-shift = <28>;
					anatop-delay-bit-width = <2>;
					anatop-min-bit-val = <1>;
					anatop-min-voltage = <725000>;
					anatop-max-voltage = <1450000>;
				};

				tempmon: tempmon {
					compatible = "fsl,imx6ul-tempmon", "fsl,imx6sx-tempmon";
					interrupt-parent = <&gpc>;
					interrupts = <GIC_SPI 49 IRQ_TYPE_LEVEL_HIGH>;
					fsl,tempmon = <&anatop>;
					nvmem-cells = <&tempmon_calib>, <&tempmon_temp_grade>;
					nvmem-cell-names = "calib", "temp_grade";
					clocks = <&clks IMX6UL_CLK_PLL3_USB_OTG>;
				};
			};

			usbphy1: usbphy@20c9000 {
				compatible = "fsl,imx6ul-usbphy", "fsl,imx23-usbphy";
				reg = <0x020c9000 0x1000>;
				interrupts = <GIC_SPI 44 IRQ_TYPE_LEVEL_HIGH>;
				clocks = <&clks IMX6UL_CLK_USBPHY1>;
				phy-3p0-supply = <&reg_3p0>;
				fsl,anatop = <&anatop>;
			};

			usbphy2: usbphy@20ca000 {
				compatible = "fsl,imx6ul-usbphy", "fsl,imx23-usbphy";
				reg = <0x020ca000 0x1000>;
				interrupts = <GIC_SPI 45 IRQ_TYPE_LEVEL_HIGH>;
				clocks = <&clks IMX6UL_CLK_USBPHY2>;
				phy-3p0-supply = <&reg_3p0>;
				fsl,anatop = <&anatop>;
			};

			snvs: snvs@20cc000 {
				compatible = "fsl,sec-v4.0-mon", "syscon", "simple-mfd";
				reg = <0x020cc000 0x4000>;

				snvs_rtc: snvs-rtc-lp {
					compatible = "fsl,sec-v4.0-mon-rtc-lp";
					regmap = <&snvs>;
					offset = <0x34>;
					interrupts = <GIC_SPI 19 IRQ_TYPE_LEVEL_HIGH>,
						     <GIC_SPI 20 IRQ_TYPE_LEVEL_HIGH>;
				};

				snvs_poweroff: snvs-poweroff {
					compatible = "syscon-poweroff";
					regmap = <&snvs>;
					offset = <0x38>;
					value = <0x60>;
					mask = <0x60>;
					status = "disabled";
				};

				snvs_pwrkey: snvs-powerkey {
					compatible = "fsl,sec-v4.0-pwrkey";
					regmap = <&snvs>;
					interrupts = <GIC_SPI 4 IRQ_TYPE_LEVEL_HIGH>;
					linux,keycode = <KEY_POWER>;
					wakeup-source;
					status = "disabled";
				};

				snvs_lpgpr: snvs-lpgpr {
					compatible = "fsl,imx6ul-snvs-lpgpr";
				};
			};

			epit1: epit@20d0000 {
				reg = <0x020d0000 0x4000>;
				interrupts = <GIC_SPI 56 IRQ_TYPE_LEVEL_HIGH>;
			};

			epit2: epit@20d4000 {
				reg = <0x020d4000 0x4000>;
				interrupts = <GIC_SPI 57 IRQ_TYPE_LEVEL_HIGH>;
			};

			src: reset-controller@20d8000 {
				compatible = "fsl,imx6ul-src", "fsl,imx51-src";
				reg = <0x020d8000 0x4000>;
				interrupts = <GIC_SPI 91 IRQ_TYPE_LEVEL_HIGH>,
					     <GIC_SPI 96 IRQ_TYPE_LEVEL_HIGH>;
				#reset-cells = <1>;
			};

			gpc: gpc@20dc000 {
				compatible = "fsl,imx6ul-gpc", "fsl,imx6q-gpc";
				reg = <0x020dc000 0x4000>;
				interrupt-controller;
				#interrupt-cells = <3>;
				interrupts = <GIC_SPI 89 IRQ_TYPE_LEVEL_HIGH>;
				interrupt-parent = <&intc>;
			};

			iomuxc: pinctrl@20e0000 {
				compatible = "fsl,imx6ul-iomuxc";
				reg = <0x020e0000 0x4000>;
			};

<<<<<<< HEAD
			gpr: iomuxc-gpr@020e4000 {
=======
			gpr: iomuxc-gpr@20e4000 {
>>>>>>> 24b8d41d
				compatible = "fsl,imx6ul-iomuxc-gpr",
					     "fsl,imx6q-iomuxc-gpr", "syscon";
				reg = <0x020e4000 0x4000>;
			};

			gpt2: timer@20e8000 {
				compatible = "fsl,imx6ul-gpt", "fsl,imx6sx-gpt";
				reg = <0x020e8000 0x4000>;
				interrupts = <GIC_SPI 109 IRQ_TYPE_LEVEL_HIGH>;
				clocks = <&clks IMX6UL_CLK_GPT2_BUS>,
					 <&clks IMX6UL_CLK_GPT2_SERIAL>;
				clock-names = "ipg", "per";
				status = "disabled";
			};

			sdma: sdma@20ec000 {
				compatible = "fsl,imx6ul-sdma", "fsl,imx6q-sdma",
					     "fsl,imx35-sdma";
				reg = <0x020ec000 0x4000>;
				interrupts = <GIC_SPI 2 IRQ_TYPE_LEVEL_HIGH>;
				clocks = <&clks IMX6UL_CLK_IPG>,
					 <&clks IMX6UL_CLK_SDMA>;
				clock-names = "ipg", "ahb";
				#dma-cells = <3>;
				fsl,sdma-ram-script-name = "imx/sdma/sdma-imx6q.bin";
			};

			pwm5: pwm@20f0000 {
				compatible = "fsl,imx6ul-pwm", "fsl,imx27-pwm";
				reg = <0x020f0000 0x4000>;
				interrupts = <GIC_SPI 114 IRQ_TYPE_LEVEL_HIGH>;
				clocks = <&clks IMX6UL_CLK_PWM5>,
					 <&clks IMX6UL_CLK_PWM5>;
				clock-names = "ipg", "per";
				#pwm-cells = <3>;
				status = "disabled";
			};

			pwm6: pwm@20f4000 {
				compatible = "fsl,imx6ul-pwm", "fsl,imx27-pwm";
				reg = <0x020f4000 0x4000>;
				interrupts = <GIC_SPI 115 IRQ_TYPE_LEVEL_HIGH>;
				clocks = <&clks IMX6UL_CLK_PWM6>,
					 <&clks IMX6UL_CLK_PWM6>;
				clock-names = "ipg", "per";
				#pwm-cells = <3>;
				status = "disabled";
			};

			pwm7: pwm@20f8000 {
				compatible = "fsl,imx6ul-pwm", "fsl,imx27-pwm";
				reg = <0x020f8000 0x4000>;
				interrupts = <GIC_SPI 116 IRQ_TYPE_LEVEL_HIGH>;
				clocks = <&clks IMX6UL_CLK_PWM7>,
					 <&clks IMX6UL_CLK_PWM7>;
				clock-names = "ipg", "per";
				#pwm-cells = <3>;
				status = "disabled";
			};

			pwm8: pwm@20fc000 {
				compatible = "fsl,imx6ul-pwm", "fsl,imx27-pwm";
				reg = <0x020fc000 0x4000>;
				interrupts = <GIC_SPI 117 IRQ_TYPE_LEVEL_HIGH>;
				clocks = <&clks IMX6UL_CLK_PWM8>,
					 <&clks IMX6UL_CLK_PWM8>;
				clock-names = "ipg", "per";
				#pwm-cells = <3>;
				status = "disabled";
			};
		};

		aips2: bus@2100000 {
			compatible = "fsl,aips-bus", "simple-bus";
			#address-cells = <1>;
			#size-cells = <1>;
			reg = <0x02100000 0x100000>;
			ranges;

			crypto: crypto@2140000 {
				compatible = "fsl,imx6ul-caam", "fsl,sec-v4.0";
				#address-cells = <1>;
				#size-cells = <1>;
				reg = <0x2140000 0x3c000>;
				ranges = <0 0x2140000 0x3c000>;
				interrupts = <GIC_SPI 48 IRQ_TYPE_LEVEL_HIGH>;
				clocks = <&clks IMX6UL_CLK_CAAM_IPG>, <&clks IMX6UL_CLK_CAAM_ACLK>,
					 <&clks IMX6UL_CLK_CAAM_MEM>;
				clock-names = "ipg", "aclk", "mem";

				sec_jr0: jr@1000 {
					compatible = "fsl,sec-v4.0-job-ring";
					reg = <0x1000 0x1000>;
					interrupts = <GIC_SPI 105 IRQ_TYPE_LEVEL_HIGH>;
				};

				sec_jr1: jr@2000 {
					compatible = "fsl,sec-v4.0-job-ring";
					reg = <0x2000 0x1000>;
					interrupts = <GIC_SPI 106 IRQ_TYPE_LEVEL_HIGH>;
				};

				sec_jr2: jr@3000 {
					compatible = "fsl,sec-v4.0-job-ring";
					reg = <0x3000 0x1000>;
					interrupts = <GIC_SPI 46 IRQ_TYPE_LEVEL_HIGH>;
				};
			};

			usbotg1: usb@2184000 {
				compatible = "fsl,imx6ul-usb", "fsl,imx27-usb";
				reg = <0x02184000 0x200>;
				interrupts = <GIC_SPI 43 IRQ_TYPE_LEVEL_HIGH>;
				clocks = <&clks IMX6UL_CLK_USBOH3>;
				fsl,usbphy = <&usbphy1>;
				fsl,usbmisc = <&usbmisc 0>;
				fsl,anatop = <&anatop>;
				ahb-burst-config = <0x0>;
				tx-burst-size-dword = <0x10>;
				rx-burst-size-dword = <0x10>;
				status = "disabled";
			};

			usbotg2: usb@2184200 {
				compatible = "fsl,imx6ul-usb", "fsl,imx27-usb";
				reg = <0x02184200 0x200>;
				interrupts = <GIC_SPI 42 IRQ_TYPE_LEVEL_HIGH>;
				clocks = <&clks IMX6UL_CLK_USBOH3>;
				fsl,usbphy = <&usbphy2>;
				fsl,usbmisc = <&usbmisc 1>;
				ahb-burst-config = <0x0>;
				tx-burst-size-dword = <0x10>;
				rx-burst-size-dword = <0x10>;
				status = "disabled";
			};

			usbmisc: usbmisc@2184800 {
				#index-cells = <1>;
				compatible = "fsl,imx6ul-usbmisc", "fsl,imx6q-usbmisc";
				reg = <0x02184800 0x200>;
			};

			fec1: ethernet@2188000 {
				compatible = "fsl,imx6ul-fec", "fsl,imx6q-fec";
				reg = <0x02188000 0x4000>;
				interrupt-names = "int0", "pps";
				interrupts = <GIC_SPI 118 IRQ_TYPE_LEVEL_HIGH>,
					     <GIC_SPI 119 IRQ_TYPE_LEVEL_HIGH>;
				clocks = <&clks IMX6UL_CLK_ENET>,
					 <&clks IMX6UL_CLK_ENET_AHB>,
					 <&clks IMX6UL_CLK_ENET_PTP>,
					 <&clks IMX6UL_CLK_ENET_REF>,
					 <&clks IMX6UL_CLK_ENET_REF>;
				clock-names = "ipg", "ahb", "ptp",
					      "enet_clk_ref", "enet_out";
				fsl,num-tx-queues = <1>;
				fsl,num-rx-queues = <1>;
				fsl,stop-mode = <&gpr 0x10 3>;
				status = "disabled";
			};

			usdhc1: mmc@2190000 {
				compatible = "fsl,imx6ul-usdhc", "fsl,imx6sx-usdhc";
				reg = <0x02190000 0x4000>;
				interrupts = <GIC_SPI 22 IRQ_TYPE_LEVEL_HIGH>;
				clocks = <&clks IMX6UL_CLK_USDHC1>,
					 <&clks IMX6UL_CLK_USDHC1>,
					 <&clks IMX6UL_CLK_USDHC1>;
				clock-names = "ipg", "ahb", "per";
				fsl,tuning-step = <2>;
				fsl,tuning-start-tap = <20>;
				bus-width = <4>;
				status = "disabled";
			};

			usdhc2: mmc@2194000 {
				compatible = "fsl,imx6ul-usdhc", "fsl,imx6sx-usdhc";
				reg = <0x02194000 0x4000>;
				interrupts = <GIC_SPI 23 IRQ_TYPE_LEVEL_HIGH>;
				clocks = <&clks IMX6UL_CLK_USDHC2>,
					 <&clks IMX6UL_CLK_USDHC2>,
					 <&clks IMX6UL_CLK_USDHC2>;
				clock-names = "ipg", "ahb", "per";
				bus-width = <4>;
				fsl,tuning-step = <2>;
				fsl,tuning-start-tap = <20>;
				status = "disabled";
			};

			adc1: adc@2198000 {
				compatible = "fsl,imx6ul-adc", "fsl,vf610-adc";
				reg = <0x02198000 0x4000>;
				interrupts = <GIC_SPI 100 IRQ_TYPE_LEVEL_HIGH>;
				clocks = <&clks IMX6UL_CLK_ADC1>;
				num-channels = <2>;
				clock-names = "adc";
				fsl,adck-max-frequency = <30000000>, <40000000>,
							 <20000000>;
				status = "disabled";
			};

			i2c1: i2c@21a0000 {
				#address-cells = <1>;
				#size-cells = <0>;
				compatible = "fsl,imx6ul-i2c", "fsl,imx21-i2c";
				reg = <0x021a0000 0x4000>;
				interrupts = <GIC_SPI 36 IRQ_TYPE_LEVEL_HIGH>;
				clocks = <&clks IMX6UL_CLK_I2C1>;
				status = "disabled";
			};

			i2c2: i2c@21a4000 {
				#address-cells = <1>;
				#size-cells = <0>;
				compatible = "fsl,imx6ul-i2c", "fsl,imx21-i2c";
				reg = <0x021a4000 0x4000>;
				interrupts = <GIC_SPI 37 IRQ_TYPE_LEVEL_HIGH>;
				clocks = <&clks IMX6UL_CLK_I2C2>;
				status = "disabled";
			};

			i2c3: i2c@21a8000 {
				#address-cells = <1>;
				#size-cells = <0>;
				compatible = "fsl,imx6ul-i2c", "fsl,imx21-i2c";
				reg = <0x021a8000 0x4000>;
				interrupts = <GIC_SPI 38 IRQ_TYPE_LEVEL_HIGH>;
				clocks = <&clks IMX6UL_CLK_I2C3>;
				status = "disabled";
			};

			memory-controller@21b0000 {
				compatible = "fsl,imx6ul-mmdc", "fsl,imx6q-mmdc";
				reg = <0x021b0000 0x4000>;
				clocks = <&clks IMX6UL_CLK_MMDC_P0_IPG>;
			};

			weim: weim@21b8000 {
				#address-cells = <2>;
				#size-cells = <1>;
				compatible = "fsl,imx6ul-weim", "fsl,imx6q-weim";
				reg = <0x021b8000 0x4000>;
				interrupts = <GIC_SPI 14 IRQ_TYPE_LEVEL_HIGH>;
				clocks = <&clks IMX6UL_CLK_EIM>;
				fsl,weim-cs-gpr = <&gpr>;
				status = "disabled";
			};

			ocotp: efuse@21bc000 {
				#address-cells = <1>;
				#size-cells = <1>;
				compatible = "fsl,imx6ul-ocotp", "syscon";
				reg = <0x021bc000 0x4000>;
				clocks = <&clks IMX6UL_CLK_OCOTP>;

				tempmon_calib: calib@38 {
					reg = <0x38 4>;
				};

				tempmon_temp_grade: temp-grade@20 {
					reg = <0x20 4>;
				};

				cpu_speed_grade: speed-grade@10 {
					reg = <0x10 4>;
				};
			};

			csi: csi@21c4000 {
				compatible = "fsl,imx6ul-csi", "fsl,imx7-csi";
				reg = <0x021c4000 0x4000>;
				interrupts = <GIC_SPI 7 IRQ_TYPE_LEVEL_HIGH>;
				clocks = <&clks IMX6UL_CLK_CSI>;
				clock-names = "mclk";
				status = "disabled";
			};

			lcdif: lcdif@21c8000 {
				compatible = "fsl,imx6ul-lcdif", "fsl,imx28-lcdif";
				reg = <0x021c8000 0x4000>;
				interrupts = <GIC_SPI 5 IRQ_TYPE_LEVEL_HIGH>;
				clocks = <&clks IMX6UL_CLK_LCDIF_PIX>,
					 <&clks IMX6UL_CLK_LCDIF_APB>,
					 <&clks IMX6UL_CLK_DUMMY>;
				clock-names = "pix", "axi", "disp_axi";
				status = "disabled";
			};

			pxp: pxp@21cc000 {
				compatible = "fsl,imx6ul-pxp";
				reg = <0x021cc000 0x4000>;
				interrupts = <GIC_SPI 8 IRQ_TYPE_LEVEL_HIGH>;
				clocks = <&clks IMX6UL_CLK_PXP>;
				clock-names = "axi";
			};

			qspi: spi@21e0000 {
				#address-cells = <1>;
				#size-cells = <0>;
				compatible = "fsl,imx6ul-qspi", "fsl,imx6sx-qspi";
				reg = <0x021e0000 0x4000>, <0x60000000 0x10000000>;
				reg-names = "QuadSPI", "QuadSPI-memory";
				interrupts = <GIC_SPI 107 IRQ_TYPE_LEVEL_HIGH>;
				clocks = <&clks IMX6UL_CLK_QSPI>,
					 <&clks IMX6UL_CLK_QSPI>;
				clock-names = "qspi_en", "qspi";
				status = "disabled";
			};

			wdog3: watchdog@21e4000 {
				compatible = "fsl,imx6ul-wdt", "fsl,imx21-wdt";
				reg = <0x021e4000 0x4000>;
				interrupts = <GIC_SPI 11 IRQ_TYPE_LEVEL_HIGH>;
				clocks = <&clks IMX6UL_CLK_WDOG3>;
				status = "disabled";
			};

			uart2: serial@21e8000 {
				compatible = "fsl,imx6ul-uart",
					     "fsl,imx6q-uart";
				reg = <0x021e8000 0x4000>;
				interrupts = <GIC_SPI 27 IRQ_TYPE_LEVEL_HIGH>;
				clocks = <&clks IMX6UL_CLK_UART2_IPG>,
					 <&clks IMX6UL_CLK_UART2_SERIAL>;
				clock-names = "ipg", "per";
				status = "disabled";
			};

			uart3: serial@21ec000 {
				compatible = "fsl,imx6ul-uart",
					     "fsl,imx6q-uart";
				reg = <0x021ec000 0x4000>;
				interrupts = <GIC_SPI 28 IRQ_TYPE_LEVEL_HIGH>;
				clocks = <&clks IMX6UL_CLK_UART3_IPG>,
					 <&clks IMX6UL_CLK_UART3_SERIAL>;
				clock-names = "ipg", "per";
				status = "disabled";
			};

			uart4: serial@21f0000 {
				compatible = "fsl,imx6ul-uart",
					     "fsl,imx6q-uart";
				reg = <0x021f0000 0x4000>;
				interrupts = <GIC_SPI 29 IRQ_TYPE_LEVEL_HIGH>;
				clocks = <&clks IMX6UL_CLK_UART4_IPG>,
					 <&clks IMX6UL_CLK_UART4_SERIAL>;
				clock-names = "ipg", "per";
				status = "disabled";
			};

			uart5: serial@21f4000 {
				compatible = "fsl,imx6ul-uart",
					     "fsl,imx6q-uart";
				reg = <0x021f4000 0x4000>;
				interrupts = <GIC_SPI 30 IRQ_TYPE_LEVEL_HIGH>;
				clocks = <&clks IMX6UL_CLK_UART5_IPG>,
					 <&clks IMX6UL_CLK_UART5_SERIAL>;
				clock-names = "ipg", "per";
				status = "disabled";
			};

			i2c4: i2c@21f8000 {
				#address-cells = <1>;
				#size-cells = <0>;
				compatible = "fsl,imx6ul-i2c", "fsl,imx21-i2c";
				reg = <0x021f8000 0x4000>;
				interrupts = <GIC_SPI 35 IRQ_TYPE_LEVEL_HIGH>;
				clocks = <&clks IMX6UL_CLK_I2C4>;
				status = "disabled";
			};

			uart6: serial@21fc000 {
				compatible = "fsl,imx6ul-uart",
					     "fsl,imx6q-uart";
				reg = <0x021fc000 0x4000>;
				interrupts = <GIC_SPI 17 IRQ_TYPE_LEVEL_HIGH>;
				clocks = <&clks IMX6UL_CLK_UART6_IPG>,
					 <&clks IMX6UL_CLK_UART6_SERIAL>;
				clock-names = "ipg", "per";
				status = "disabled";
			};
		};
	};
};<|MERGE_RESOLUTION|>--- conflicted
+++ resolved
@@ -64,20 +64,14 @@
 			#cooling-cells = <2>;
 			operating-points = <
 				/* kHz	uV */
-<<<<<<< HEAD
-=======
 				696000	1275000
->>>>>>> 24b8d41d
 				528000	1175000
 				396000	1025000
 				198000	950000
 			>;
 			fsl,soc-operating-points = <
 				/* KHz	uV */
-<<<<<<< HEAD
-=======
 				696000	1275000
->>>>>>> 24b8d41d
 				528000	1175000
 				396000	1175000
 				198000	1175000
@@ -730,11 +724,7 @@
 				reg = <0x020e0000 0x4000>;
 			};
 
-<<<<<<< HEAD
-			gpr: iomuxc-gpr@020e4000 {
-=======
 			gpr: iomuxc-gpr@20e4000 {
->>>>>>> 24b8d41d
 				compatible = "fsl,imx6ul-iomuxc-gpr",
 					     "fsl,imx6q-iomuxc-gpr", "syscon";
 				reg = <0x020e4000 0x4000>;
