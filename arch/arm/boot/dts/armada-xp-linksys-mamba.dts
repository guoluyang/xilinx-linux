--- conflicted
+++ resolved
@@ -165,13 +165,10 @@
 			bm@c8000 {
 				status = "okay";
 			};
-<<<<<<< HEAD
-=======
 		};
 
 		bm-bppi {
 			status = "okay";
->>>>>>> 24b8d41d
 		};
 	};
 
@@ -399,16 +396,4 @@
 			};
 		};
 	};
-};
-
-&spi0 {
-	status = "okay";
-
-	spi-flash@0 {
-		#address-cells = <1>;
-		#size-cells = <1>;
-		compatible = "everspin,mr25h256";
-		reg = <0>; /* Chip select 0 */
-		spi-max-frequency = <40000000>;
-	};
 };