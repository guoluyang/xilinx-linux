--- conflicted
+++ resolved
@@ -12,11 +12,7 @@
 
 / {
 	model = "Nokia N950";
-<<<<<<< HEAD
-	compatible = "nokia,omap3-n950", "ti,omap36xx", "ti,omap3";
-=======
 	compatible = "nokia,omap3-n950", "ti,omap3630", "ti,omap36xx", "ti,omap3";
->>>>>>> 24b8d41d
 
 	keys {
 		compatible = "gpio-keys";
@@ -205,8 +201,6 @@
 	st,max-limit-x = <(-3)>;
 	st,max-limit-y = <32>;
 	st,max-limit-z = <32>;
-<<<<<<< HEAD
-=======
 };
 
 &dss {
@@ -276,5 +270,4 @@
 			};
 		};
 	};
->>>>>>> 24b8d41d
 };