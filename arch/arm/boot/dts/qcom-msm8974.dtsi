// SPDX-License-Identifier: GPL-2.0
/dts-v1/;

<<<<<<< HEAD
#include <dt-bindings/interrupt-controller/arm-gic.h>
#include <dt-bindings/clock/qcom,gcc-msm8974.h>
#include <dt-bindings/gpio/gpio.h>
#include "skeleton.dtsi"
=======
#include <dt-bindings/interconnect/qcom,msm8974.h>
#include <dt-bindings/interrupt-controller/arm-gic.h>
#include <dt-bindings/clock/qcom,gcc-msm8974.h>
#include <dt-bindings/clock/qcom,mmcc-msm8974.h>
#include <dt-bindings/clock/qcom,rpmcc.h>
#include <dt-bindings/reset/qcom,gcc-msm8974.h>
#include <dt-bindings/gpio/gpio.h>
>>>>>>> 24b8d41d

/ {
	#address-cells = <1>;
	#size-cells = <1>;
	model = "Qualcomm MSM8974";
	compatible = "qcom,msm8974";
	interrupt-parent = <&intc>;

	reserved-memory {
		#address-cells = <1>;
		#size-cells = <1>;
		ranges;

		mpss_region: mpss@8000000 {
			reg = <0x08000000 0x5100000>;
			no-map;
		};

		mba_region: mba@d100000 {
			reg = <0x0d100000 0x100000>;
			no-map;
		};

		wcnss_region: wcnss@d200000 {
			reg = <0x0d200000 0xa00000>;
			no-map;
		};

		adsp_region: adsp@dc00000 {
			reg = <0x0dc00000 0x1900000>;
			no-map;
		};

		venus@f500000 {
			reg = <0x0f500000 0x500000>;
			no-map;
		};

		smem_region: smem@fa00000 {
			reg = <0xfa00000 0x200000>;
			no-map;
		};

		tz@fc00000 {
			reg = <0x0fc00000 0x160000>;
			no-map;
		};

<<<<<<< HEAD
		rfsa@0fd60000 {
			reg = <0x0fd60000 0x20000>;
			no-map;
		};

		rmtfs@0fd80000 {
			reg = <0x0fd80000 0x180000>;
=======
		rfsa@fd60000 {
			reg = <0x0fd60000 0x20000>;
>>>>>>> 24b8d41d
			no-map;
		};

		rmtfs@fd80000 {
			compatible = "qcom,rmtfs-mem";
			reg = <0x0fd80000 0x180000>;
			no-map;

			qcom,client-id = <1>;
		};
	};

	cpus {
		#address-cells = <1>;
		#size-cells = <0>;
		interrupts = <GIC_PPI 9 0xf04>;

		CPU0: cpu@0 {
			compatible = "qcom,krait";
			enable-method = "qcom,kpss-acc-v2";
			device_type = "cpu";
			reg = <0>;
			next-level-cache = <&L2>;
			qcom,acc = <&acc0>;
			qcom,saw = <&saw0>;
			cpu-idle-states = <&CPU_SPC>;
		};

		CPU1: cpu@1 {
			compatible = "qcom,krait";
			enable-method = "qcom,kpss-acc-v2";
			device_type = "cpu";
			reg = <1>;
			next-level-cache = <&L2>;
			qcom,acc = <&acc1>;
			qcom,saw = <&saw1>;
			cpu-idle-states = <&CPU_SPC>;
		};

		CPU2: cpu@2 {
			compatible = "qcom,krait";
			enable-method = "qcom,kpss-acc-v2";
			device_type = "cpu";
			reg = <2>;
			next-level-cache = <&L2>;
			qcom,acc = <&acc2>;
			qcom,saw = <&saw2>;
			cpu-idle-states = <&CPU_SPC>;
		};

		CPU3: cpu@3 {
			compatible = "qcom,krait";
			enable-method = "qcom,kpss-acc-v2";
			device_type = "cpu";
			reg = <3>;
			next-level-cache = <&L2>;
			qcom,acc = <&acc3>;
			qcom,saw = <&saw3>;
			cpu-idle-states = <&CPU_SPC>;
		};

		L2: l2-cache {
			compatible = "cache";
			cache-level = <2>;
			qcom,saw = <&saw_l2>;
		};

		idle-states {
			CPU_SPC: spc {
				compatible = "qcom,idle-state-spc",
						"arm,idle-state";
				entry-latency-us = <150>;
				exit-latency-us = <200>;
				min-residency-us = <2000>;
			};
		};
	};

<<<<<<< HEAD
=======
	memory {
		device_type = "memory";
		reg = <0x0 0x0>;
	};

>>>>>>> 24b8d41d
	thermal-zones {
		cpu-thermal0 {
			polling-delay-passive = <250>;
			polling-delay = <1000>;

			thermal-sensors = <&tsens 5>;

			trips {
				cpu_alert0: trip0 {
					temperature = <75000>;
					hysteresis = <2000>;
					type = "passive";
				};
				cpu_crit0: trip1 {
					temperature = <110000>;
					hysteresis = <2000>;
					type = "critical";
				};
			};
		};

		cpu-thermal1 {
			polling-delay-passive = <250>;
			polling-delay = <1000>;

			thermal-sensors = <&tsens 6>;

			trips {
				cpu_alert1: trip0 {
					temperature = <75000>;
					hysteresis = <2000>;
					type = "passive";
				};
				cpu_crit1: trip1 {
					temperature = <110000>;
					hysteresis = <2000>;
					type = "critical";
				};
			};
		};

		cpu-thermal2 {
			polling-delay-passive = <250>;
			polling-delay = <1000>;

			thermal-sensors = <&tsens 7>;

			trips {
				cpu_alert2: trip0 {
					temperature = <75000>;
					hysteresis = <2000>;
					type = "passive";
				};
				cpu_crit2: trip1 {
					temperature = <110000>;
					hysteresis = <2000>;
					type = "critical";
				};
			};
		};

		cpu-thermal3 {
			polling-delay-passive = <250>;
			polling-delay = <1000>;

			thermal-sensors = <&tsens 8>;

			trips {
				cpu_alert3: trip0 {
					temperature = <75000>;
					hysteresis = <2000>;
					type = "passive";
				};
				cpu_crit3: trip1 {
					temperature = <110000>;
					hysteresis = <2000>;
					type = "critical";
				};
			};
		};
<<<<<<< HEAD
=======

		q6-dsp-thermal {
			polling-delay-passive = <250>;
			polling-delay = <1000>;

			thermal-sensors = <&tsens 1>;

			trips {
				q6_dsp_alert0: trip-point0 {
					temperature = <90000>;
					hysteresis = <2000>;
					type = "hot";
				};
			};
		};

		modemtx-thermal {
			polling-delay-passive = <250>;
			polling-delay = <1000>;

			thermal-sensors = <&tsens 2>;

			trips {
				modemtx_alert0: trip-point0 {
					temperature = <90000>;
					hysteresis = <2000>;
					type = "hot";
				};
			};
		};

		video-thermal {
			polling-delay-passive = <250>;
			polling-delay = <1000>;

			thermal-sensors = <&tsens 3>;

			trips {
				video_alert0: trip-point0 {
					temperature = <95000>;
					hysteresis = <2000>;
					type = "hot";
				};
			};
		};

		wlan-thermal {
			polling-delay-passive = <250>;
			polling-delay = <1000>;

			thermal-sensors = <&tsens 4>;

			trips {
				wlan_alert0: trip-point0 {
					temperature = <105000>;
					hysteresis = <2000>;
					type = "hot";
				};
			};
		};

		gpu-thermal-top {
			polling-delay-passive = <250>;
			polling-delay = <1000>;

			thermal-sensors = <&tsens 9>;

			trips {
				gpu1_alert0: trip-point0 {
					temperature = <90000>;
					hysteresis = <2000>;
					type = "hot";
				};
			};
		};

		gpu-thermal-bottom {
			polling-delay-passive = <250>;
			polling-delay = <1000>;

			thermal-sensors = <&tsens 10>;

			trips {
				gpu2_alert0: trip-point0 {
					temperature = <90000>;
					hysteresis = <2000>;
					type = "hot";
				};
			};
		};
>>>>>>> 24b8d41d
	};

	cpu-pmu {
		compatible = "qcom,krait-pmu";
		interrupts = <GIC_PPI 7 0xf04>;
	};

	clocks {
		xo_board: xo_board {
			compatible = "fixed-clock";
			#clock-cells = <0>;
			clock-frequency = <19200000>;
		};

		sleep_clk: sleep_clk {
			compatible = "fixed-clock";
			#clock-cells = <0>;
			clock-frequency = <32768>;
		};
	};

	timer {
		compatible = "arm,armv7-timer";
		interrupts = <GIC_PPI 2 0xf08>,
			     <GIC_PPI 3 0xf08>,
			     <GIC_PPI 4 0xf08>,
			     <GIC_PPI 1 0xf08>;
		clock-frequency = <19200000>;
	};

	adsp-pil {
		compatible = "qcom,msm8974-adsp-pil";

		interrupts-extended = <&intc GIC_SPI 162 IRQ_TYPE_EDGE_RISING>,
				      <&adsp_smp2p_in 0 IRQ_TYPE_EDGE_RISING>,
				      <&adsp_smp2p_in 1 IRQ_TYPE_EDGE_RISING>,
				      <&adsp_smp2p_in 2 IRQ_TYPE_EDGE_RISING>,
				      <&adsp_smp2p_in 3 IRQ_TYPE_EDGE_RISING>;
		interrupt-names = "wdog", "fatal", "ready", "handover", "stop-ack";

		cx-supply = <&pm8841_s2>;

		clocks = <&xo_board>;
		clock-names = "xo";

		memory-region = <&adsp_region>;

		qcom,smem-states = <&adsp_smp2p_out 0>;
		qcom,smem-state-names = "stop";

		smd-edge {
			interrupts = <GIC_SPI 156 IRQ_TYPE_EDGE_RISING>;

			qcom,ipc = <&apcs 8 8>;
			qcom,smd-edge = <1>;

			label = "lpass";
		};
	};

	smem {
		compatible = "qcom,smem";

		memory-region = <&smem_region>;
		qcom,rpm-msg-ram = <&rpm_msg_ram>;

		hwlocks = <&tcsr_mutex 3>;
	};

<<<<<<< HEAD
=======
	smp2p-adsp {
		compatible = "qcom,smp2p";
		qcom,smem = <443>, <429>;

		interrupt-parent = <&intc>;
		interrupts = <GIC_SPI 158 IRQ_TYPE_EDGE_RISING>;

		qcom,ipc = <&apcs 8 10>;

		qcom,local-pid = <0>;
		qcom,remote-pid = <2>;

		adsp_smp2p_out: master-kernel {
			qcom,entry-name = "master-kernel";
			#qcom,smem-state-cells = <1>;
		};

		adsp_smp2p_in: slave-kernel {
			qcom,entry-name = "slave-kernel";

			interrupt-controller;
			#interrupt-cells = <2>;
		};
	};

>>>>>>> 24b8d41d
	smp2p-modem {
		compatible = "qcom,smp2p";
		qcom,smem = <435>, <428>;

		interrupt-parent = <&intc>;
<<<<<<< HEAD
		interrupts = <0 27 IRQ_TYPE_EDGE_RISING>;
=======
		interrupts = <GIC_SPI 27 IRQ_TYPE_EDGE_RISING>;
>>>>>>> 24b8d41d

		qcom,ipc = <&apcs 8 14>;

		qcom,local-pid = <0>;
		qcom,remote-pid = <1>;

		modem_smp2p_out: master-kernel {
			qcom,entry-name = "master-kernel";
			#qcom,smem-state-cells = <1>;
		};

		modem_smp2p_in: slave-kernel {
			qcom,entry-name = "slave-kernel";

			interrupt-controller;
			#interrupt-cells = <2>;
		};
	};

	smp2p-wcnss {
		compatible = "qcom,smp2p";
		qcom,smem = <451>, <431>;

		interrupt-parent = <&intc>;
		interrupts = <GIC_SPI 143 IRQ_TYPE_EDGE_RISING>;

		qcom,ipc = <&apcs 8 18>;

		qcom,local-pid = <0>;
		qcom,remote-pid = <4>;

		wcnss_smp2p_out: master-kernel {
			qcom,entry-name = "master-kernel";

			#qcom,smem-state-cells = <1>;
		};

		wcnss_smp2p_in: slave-kernel {
			qcom,entry-name = "slave-kernel";

			interrupt-controller;
			#interrupt-cells = <2>;
		};
	};

	smsm {
		compatible = "qcom,smsm";

		#address-cells = <1>;
		#size-cells = <0>;

		qcom,ipc-1 = <&apcs 8 13>;
		qcom,ipc-2 = <&apcs 8 9>;
		qcom,ipc-3 = <&apcs 8 19>;

		apps_smsm: apps@0 {
			reg = <0>;

			#qcom,smem-state-cells = <1>;
		};

		modem_smsm: modem@1 {
			reg = <1>;
			interrupts = <GIC_SPI 26 IRQ_TYPE_EDGE_RISING>;

			interrupt-controller;
			#interrupt-cells = <2>;
		};

		adsp_smsm: adsp@2 {
			reg = <2>;
			interrupts = <GIC_SPI 157 IRQ_TYPE_EDGE_RISING>;

			interrupt-controller;
			#interrupt-cells = <2>;
		};

		wcnss_smsm: wcnss@7 {
			reg = <7>;
			interrupts = <GIC_SPI 144 IRQ_TYPE_EDGE_RISING>;

			interrupt-controller;
			#interrupt-cells = <2>;
		};
	};

	firmware {
		scm {
			compatible = "qcom,scm";
			clocks = <&gcc GCC_CE1_CLK>, <&gcc GCC_CE1_AXI_CLK>, <&gcc GCC_CE1_AHB_CLK>;
			clock-names = "core", "bus", "iface";
		};
	};

	soc: soc {
		#address-cells = <1>;
		#size-cells = <1>;
		ranges;
		compatible = "simple-bus";

		intc: interrupt-controller@f9000000 {
			compatible = "qcom,msm-qgic2";
			interrupt-controller;
			#interrupt-cells = <3>;
			reg = <0xf9000000 0x1000>,
			      <0xf9002000 0x1000>;
		};

		apcs: syscon@f9011000 {
			compatible = "syscon";
			reg = <0xf9011000 0x1000>;
		};

		qfprom: qfprom@fc4bc000 {
			#address-cells = <1>;
			#size-cells = <1>;
			compatible = "qcom,qfprom";
			reg = <0xfc4bc000 0x1000>;
			tsens_calib: calib@d0 {
				reg = <0xd0 0x18>;
			};
			tsens_backup: backup@440 {
				reg = <0x440 0x10>;
			};
		};

<<<<<<< HEAD
		tsens: thermal-sensor@fc4a8000 {
			compatible = "qcom,msm8974-tsens";
			reg = <0xfc4a8000 0x2000>;
			nvmem-cells = <&tsens_calib>, <&tsens_backup>;
			nvmem-cell-names = "calib", "calib_backup";
=======
		tsens: thermal-sensor@fc4a9000 {
			compatible = "qcom,msm8974-tsens";
			reg = <0xfc4a9000 0x1000>, /* TM */
			      <0xfc4a8000 0x1000>; /* SROT */
			nvmem-cells = <&tsens_calib>, <&tsens_backup>;
			nvmem-cell-names = "calib", "calib_backup";
			#qcom,sensors = <11>;
			interrupts = <GIC_SPI 184 IRQ_TYPE_LEVEL_HIGH>;
			interrupt-names = "uplow";
>>>>>>> 24b8d41d
			#thermal-sensor-cells = <1>;
		};

		timer@f9020000 {
			#address-cells = <1>;
			#size-cells = <1>;
			ranges;
			compatible = "arm,armv7-timer-mem";
			reg = <0xf9020000 0x1000>;
			clock-frequency = <19200000>;

			frame@f9021000 {
				frame-number = <0>;
				interrupts = <GIC_SPI 8 IRQ_TYPE_LEVEL_HIGH>,
					     <GIC_SPI 7 IRQ_TYPE_LEVEL_HIGH>;
				reg = <0xf9021000 0x1000>,
				      <0xf9022000 0x1000>;
			};

			frame@f9023000 {
				frame-number = <1>;
				interrupts = <GIC_SPI 9 IRQ_TYPE_LEVEL_HIGH>;
				reg = <0xf9023000 0x1000>;
				status = "disabled";
			};

			frame@f9024000 {
				frame-number = <2>;
				interrupts = <GIC_SPI 10 IRQ_TYPE_LEVEL_HIGH>;
				reg = <0xf9024000 0x1000>;
				status = "disabled";
			};

			frame@f9025000 {
				frame-number = <3>;
				interrupts = <GIC_SPI 11 IRQ_TYPE_LEVEL_HIGH>;
				reg = <0xf9025000 0x1000>;
				status = "disabled";
			};

			frame@f9026000 {
				frame-number = <4>;
				interrupts = <GIC_SPI 12 IRQ_TYPE_LEVEL_HIGH>;
				reg = <0xf9026000 0x1000>;
				status = "disabled";
			};

			frame@f9027000 {
				frame-number = <5>;
				interrupts = <GIC_SPI 13 IRQ_TYPE_LEVEL_HIGH>;
				reg = <0xf9027000 0x1000>;
				status = "disabled";
			};

			frame@f9028000 {
				frame-number = <6>;
				interrupts = <GIC_SPI 14 IRQ_TYPE_LEVEL_HIGH>;
				reg = <0xf9028000 0x1000>;
				status = "disabled";
			};
		};

		saw0: power-controller@f9089000 {
			compatible = "qcom,msm8974-saw2-v2.1-cpu", "qcom,saw2";
			reg = <0xf9089000 0x1000>, <0xf9009000 0x1000>;
		};

		saw1: power-controller@f9099000 {
			compatible = "qcom,msm8974-saw2-v2.1-cpu", "qcom,saw2";
			reg = <0xf9099000 0x1000>, <0xf9009000 0x1000>;
		};

		saw2: power-controller@f90a9000 {
			compatible = "qcom,msm8974-saw2-v2.1-cpu", "qcom,saw2";
			reg = <0xf90a9000 0x1000>, <0xf9009000 0x1000>;
		};

		saw3: power-controller@f90b9000 {
			compatible = "qcom,msm8974-saw2-v2.1-cpu", "qcom,saw2";
			reg = <0xf90b9000 0x1000>, <0xf9009000 0x1000>;
		};

		saw_l2: power-controller@f9012000 {
			compatible = "qcom,saw2";
			reg = <0xf9012000 0x1000>;
			regulator;
		};

		acc0: clock-controller@f9088000 {
			compatible = "qcom,kpss-acc-v2";
			reg = <0xf9088000 0x1000>, <0xf9008000 0x1000>;
		};

		acc1: clock-controller@f9098000 {
			compatible = "qcom,kpss-acc-v2";
			reg = <0xf9098000 0x1000>, <0xf9008000 0x1000>;
		};

		acc2: clock-controller@f90a8000 {
			compatible = "qcom,kpss-acc-v2";
			reg = <0xf90a8000 0x1000>, <0xf9008000 0x1000>;
		};

		acc3: clock-controller@f90b8000 {
			compatible = "qcom,kpss-acc-v2";
			reg = <0xf90b8000 0x1000>, <0xf9008000 0x1000>;
		};

		restart@fc4ab000 {
			compatible = "qcom,pshold";
			reg = <0xfc4ab000 0x4>;
		};

		gcc: clock-controller@fc400000 {
			compatible = "qcom,gcc-msm8974";
			#clock-cells = <1>;
			#reset-cells = <1>;
			#power-domain-cells = <1>;
			reg = <0xfc400000 0x4000>;
		};

		tcsr: syscon@fd4a0000 {
			compatible = "syscon";
			reg = <0xfd4a0000 0x10000>;
		};

		tcsr_mutex_block: syscon@fd484000 {
			compatible = "syscon";
			reg = <0xfd484000 0x2000>;
		};

		mmcc: clock-controller@fd8c0000 {
			compatible = "qcom,mmcc-msm8974";
			#clock-cells = <1>;
			#reset-cells = <1>;
			#power-domain-cells = <1>;
			reg = <0xfd8c0000 0x6000>;
		};

		tcsr_mutex: tcsr-mutex {
			compatible = "qcom,tcsr-mutex";
			syscon = <&tcsr_mutex_block 0 0x80>;

			#hwlock-cells = <1>;
		};

		rpm_msg_ram: memory@fc428000 {
			compatible = "qcom,rpm-msg-ram";
			reg = <0xfc428000 0x4000>;
		};

		blsp1_uart1: serial@f991d000 {
			compatible = "qcom,msm-uartdm-v1.4", "qcom,msm-uartdm";
			reg = <0xf991d000 0x1000>;
<<<<<<< HEAD
			interrupts = <0 107 0x0>;
=======
			interrupts = <GIC_SPI 107 IRQ_TYPE_LEVEL_HIGH>;
>>>>>>> 24b8d41d
			clocks = <&gcc GCC_BLSP1_UART1_APPS_CLK>, <&gcc GCC_BLSP1_AHB_CLK>;
			clock-names = "core", "iface";
			status = "disabled";
		};

		blsp1_uart2: serial@f991e000 {
			compatible = "qcom,msm-uartdm-v1.4", "qcom,msm-uartdm";
			reg = <0xf991e000 0x1000>;
			interrupts = <GIC_SPI 108 IRQ_TYPE_LEVEL_HIGH>;
			clocks = <&gcc GCC_BLSP1_UART2_APPS_CLK>, <&gcc GCC_BLSP1_AHB_CLK>;
			clock-names = "core", "iface";
			status = "disabled";
		};

		blsp2_uart10: serial@f9960000 {
			compatible = "qcom,msm-uartdm-v1.4", "qcom,msm-uartdm";
			reg = <0xf9960000 0x1000>;
			interrupts = <GIC_SPI 116 IRQ_TYPE_LEVEL_HIGH>;
			clocks = <&gcc GCC_BLSP2_UART4_APPS_CLK>, <&gcc GCC_BLSP2_AHB_CLK>;
			clock-names = "core", "iface";
			status = "disabled";
		};

		sdhci@f9824900 {
			compatible = "qcom,msm8974-sdhci", "qcom,sdhci-msm-v4";
			reg = <0xf9824900 0x11c>, <0xf9824000 0x800>;
			reg-names = "hc_mem", "core_mem";
			interrupts = <GIC_SPI 123 IRQ_TYPE_LEVEL_HIGH>,
				     <GIC_SPI 138 IRQ_TYPE_LEVEL_HIGH>;
			interrupt-names = "hc_irq", "pwr_irq";
			clocks = <&gcc GCC_SDCC1_APPS_CLK>,
				 <&gcc GCC_SDCC1_AHB_CLK>,
				 <&xo_board>;
			clock-names = "core", "iface", "xo";
			status = "disabled";
		};

		sdhci@f9864900 {
			compatible = "qcom,msm8974-sdhci", "qcom,sdhci-msm-v4";
			reg = <0xf9864900 0x11c>, <0xf9864000 0x800>;
			reg-names = "hc_mem", "core_mem";
			interrupts = <GIC_SPI 127 IRQ_TYPE_LEVEL_HIGH>,
				     <GIC_SPI 224 IRQ_TYPE_LEVEL_HIGH>;
			interrupt-names = "hc_irq", "pwr_irq";
			clocks = <&gcc GCC_SDCC3_APPS_CLK>,
				 <&gcc GCC_SDCC3_AHB_CLK>,
				 <&xo_board>;
			clock-names = "core", "iface", "xo";
			status = "disabled";
		};

		sdhci@f98a4900 {
			compatible = "qcom,msm8974-sdhci", "qcom,sdhci-msm-v4";
			reg = <0xf98a4900 0x11c>, <0xf98a4000 0x800>;
			reg-names = "hc_mem", "core_mem";
			interrupts = <GIC_SPI 125 IRQ_TYPE_LEVEL_HIGH>,
				     <GIC_SPI 221 IRQ_TYPE_LEVEL_HIGH>;
			interrupt-names = "hc_irq", "pwr_irq";
			clocks = <&gcc GCC_SDCC2_APPS_CLK>,
				 <&gcc GCC_SDCC2_AHB_CLK>,
				 <&xo_board>;
			clock-names = "core", "iface", "xo";
			status = "disabled";
		};

		otg: usb@f9a55000 {
			compatible = "qcom,ci-hdrc";
			reg = <0xf9a55000 0x200>,
			      <0xf9a55200 0x200>;
			interrupts = <GIC_SPI 134 IRQ_TYPE_LEVEL_HIGH>;
			clocks = <&gcc GCC_USB_HS_AHB_CLK>,
				 <&gcc GCC_USB_HS_SYSTEM_CLK>;
			clock-names = "iface", "core";
			assigned-clocks = <&gcc GCC_USB_HS_SYSTEM_CLK>;
			assigned-clock-rates = <75000000>;
			resets = <&gcc GCC_USB_HS_BCR>;
			reset-names = "core";
			phy_type = "ulpi";
			dr_mode = "otg";
			ahb-burst-config = <0>;
			phy-names = "usb-phy";
			status = "disabled";
			#reset-cells = <1>;

			ulpi {
				usb_hs1_phy: phy@a {
					compatible = "qcom,usb-hs-phy-msm8974",
						     "qcom,usb-hs-phy";
					#phy-cells = <0>;
					clocks = <&xo_board>, <&gcc GCC_USB2A_PHY_SLEEP_CLK>;
					clock-names = "ref", "sleep";
					resets = <&gcc GCC_USB2A_PHY_BCR>, <&otg 0>;
					reset-names = "phy", "por";
					status = "disabled";
				};

				usb_hs2_phy: phy@b {
					compatible = "qcom,usb-hs-phy-msm8974",
						     "qcom,usb-hs-phy";
					#phy-cells = <0>;
					clocks = <&xo_board>, <&gcc GCC_USB2B_PHY_SLEEP_CLK>;
					clock-names = "ref", "sleep";
					resets = <&gcc GCC_USB2B_PHY_BCR>, <&otg 1>;
					reset-names = "phy", "por";
					status = "disabled";
				};
			};
		};

		rng@f9bff000 {
			compatible = "qcom,prng";
			reg = <0xf9bff000 0x200>;
			clocks = <&gcc GCC_PRNG_AHB_CLK>;
			clock-names = "core";
		};

		remoteproc@fc880000 {
			compatible = "qcom,msm8974-mss-pil";
			reg = <0xfc880000 0x100>, <0xfc820000 0x020>;
			reg-names = "qdsp6", "rmb";

			interrupts-extended = <&intc GIC_SPI 24 IRQ_TYPE_EDGE_RISING>,
					      <&modem_smp2p_in 0 IRQ_TYPE_EDGE_RISING>,
					      <&modem_smp2p_in 1 IRQ_TYPE_EDGE_RISING>,
					      <&modem_smp2p_in 2 IRQ_TYPE_EDGE_RISING>,
					      <&modem_smp2p_in 3 IRQ_TYPE_EDGE_RISING>;
			interrupt-names = "wdog", "fatal", "ready", "handover", "stop-ack";

			clocks = <&gcc GCC_MSS_Q6_BIMC_AXI_CLK>,
				 <&gcc GCC_MSS_CFG_AHB_CLK>,
				 <&gcc GCC_BOOT_ROM_AHB_CLK>,
				 <&xo_board>;
			clock-names = "iface", "bus", "mem", "xo";

			resets = <&gcc GCC_MSS_RESTART>;
			reset-names = "mss_restart";

			cx-supply = <&pm8841_s2>;
			mss-supply = <&pm8841_s3>;
			mx-supply = <&pm8841_s1>;
			pll-supply = <&pm8941_l12>;

			qcom,halt-regs = <&tcsr_mutex_block 0x1180 0x1200 0x1280>;

			qcom,smem-states = <&modem_smp2p_out 0>;
			qcom,smem-state-names = "stop";

			mba {
				memory-region = <&mba_region>;
			};

			mpss {
				memory-region = <&mpss_region>;
			};

			smd-edge {
				interrupts = <GIC_SPI 25 IRQ_TYPE_EDGE_RISING>;

				qcom,ipc = <&apcs 8 12>;
				qcom,smd-edge = <0>;

				label = "modem";
			};
		};

		pronto: remoteproc@fb21b000 {
			compatible = "qcom,pronto-v2-pil", "qcom,pronto";
			reg = <0xfb204000 0x2000>, <0xfb202000 0x1000>, <0xfb21b000 0x3000>;
			reg-names = "ccu", "dxe", "pmu";

			memory-region = <&wcnss_region>;

			interrupts-extended = <&intc GIC_SPI 149 IRQ_TYPE_EDGE_RISING>,
					      <&wcnss_smp2p_in 0 IRQ_TYPE_EDGE_RISING>,
					      <&wcnss_smp2p_in 1 IRQ_TYPE_EDGE_RISING>,
					      <&wcnss_smp2p_in 2 IRQ_TYPE_EDGE_RISING>,
					      <&wcnss_smp2p_in 3 IRQ_TYPE_EDGE_RISING>;
			interrupt-names = "wdog", "fatal", "ready", "handover", "stop-ack";

			vddpx-supply = <&pm8941_s3>;

			qcom,smem-states = <&wcnss_smp2p_out 0>;
			qcom,smem-state-names = "stop";

			status = "disabled";

			iris {
				compatible = "qcom,wcn3680";

				clocks = <&rpmcc RPM_SMD_CXO_A2>;
				clock-names = "xo";

				vddxo-supply = <&pm8941_l6>;
				vddrfa-supply = <&pm8941_l11>;
				vddpa-supply = <&pm8941_l19>;
				vdddig-supply = <&pm8941_s3>;
			};

			smd-edge {
				interrupts = <GIC_SPI 142 IRQ_TYPE_EDGE_RISING>;

				qcom,ipc = <&apcs 8 17>;
				qcom,smd-edge = <6>;

				wcnss {
					compatible = "qcom,wcnss";
					qcom,smd-channels = "WCNSS_CTRL";
					status = "disabled";

					qcom,mmio = <&pronto>;

					bt {
						compatible = "qcom,wcnss-bt";
					};

					wifi {
						compatible = "qcom,wcnss-wlan";

						interrupts = <GIC_SPI 145 IRQ_TYPE_EDGE_RISING>,
							     <GIC_SPI 146 IRQ_TYPE_EDGE_RISING>;
						interrupt-names = "tx", "rx";

						qcom,smem-states = <&apps_smsm 10>, <&apps_smsm 9>;
						qcom,smem-state-names = "tx-enable", "tx-rings-empty";
					};
				};
			};
		};

		msmgpio: pinctrl@fd510000 {
			compatible = "qcom,msm8974-pinctrl";
			reg = <0xfd510000 0x4000>;
			gpio-controller;
			gpio-ranges = <&msmgpio 0 0 146>;
			#gpio-cells = <2>;
			interrupt-controller;
			#interrupt-cells = <2>;
			interrupts = <GIC_SPI 208 IRQ_TYPE_LEVEL_HIGH>;
		};

		i2c@f9923000 {
			status = "disabled";
			compatible = "qcom,i2c-qup-v2.1.1";
			reg = <0xf9923000 0x1000>;
			interrupts = <0 95 IRQ_TYPE_LEVEL_HIGH>;
			clocks = <&gcc GCC_BLSP1_QUP1_I2C_APPS_CLK>, <&gcc GCC_BLSP1_AHB_CLK>;
			clock-names = "core", "iface";
			#address-cells = <1>;
			#size-cells = <0>;
		};

		i2c@f9924000 {
			status = "disabled";
			compatible = "qcom,i2c-qup-v2.1.1";
			reg = <0xf9924000 0x1000>;
			interrupts = <GIC_SPI 96 IRQ_TYPE_LEVEL_HIGH>;
			clocks = <&gcc GCC_BLSP1_QUP2_I2C_APPS_CLK>, <&gcc GCC_BLSP1_AHB_CLK>;
			clock-names = "core", "iface";
			#address-cells = <1>;
			#size-cells = <0>;
		};

		blsp_i2c3: i2c@f9925000 {
			status = "disabled";
			compatible = "qcom,i2c-qup-v2.1.1";
			reg = <0xf9925000 0x1000>;
			interrupts = <0 97 IRQ_TYPE_LEVEL_HIGH>;
			clocks = <&gcc GCC_BLSP1_QUP3_I2C_APPS_CLK>, <&gcc GCC_BLSP1_AHB_CLK>;
			clock-names = "core", "iface";
			#address-cells = <1>;
			#size-cells = <0>;
		};

		blsp_i2c6: i2c@f9928000 {
			status = "disabled";
			compatible = "qcom,i2c-qup-v2.1.1";
			reg = <0xf9928000 0x1000>;
			interrupts = <GIC_SPI 100 IRQ_TYPE_LEVEL_HIGH>;
			clocks = <&gcc GCC_BLSP1_QUP6_I2C_APPS_CLK>, <&gcc GCC_BLSP1_AHB_CLK>;
			clock-names = "core", "iface";
			#address-cells = <1>;
			#size-cells = <0>;
		};

		i2c@f9924000 {
			status = "disabled";
			compatible = "qcom,i2c-qup-v2.1.1";
			reg = <0xf9924000 0x1000>;
			interrupts = <0 96 IRQ_TYPE_NONE>;
			clocks = <&gcc GCC_BLSP1_QUP2_I2C_APPS_CLK>, <&gcc GCC_BLSP1_AHB_CLK>;
			clock-names = "core", "iface";
			#address-cells = <1>;
			#size-cells = <0>;
		};

		blsp_i2c8: i2c@f9964000 {
			status = "disabled";
			compatible = "qcom,i2c-qup-v2.1.1";
			reg = <0xf9964000 0x1000>;
			interrupts = <GIC_SPI 102 IRQ_TYPE_LEVEL_HIGH>;
			clocks = <&gcc GCC_BLSP2_QUP2_I2C_APPS_CLK>, <&gcc GCC_BLSP2_AHB_CLK>;
			clock-names = "core", "iface";
			#address-cells = <1>;
			#size-cells = <0>;
		};

		blsp_i2c11: i2c@f9967000 {
			status = "disabled";
			compatible = "qcom,i2c-qup-v2.1.1";
			reg = <0xf9967000 0x1000>;
			interrupts = <GIC_SPI 105 IRQ_TYPE_LEVEL_HIGH>;
			clocks = <&gcc GCC_BLSP2_QUP5_I2C_APPS_CLK>, <&gcc GCC_BLSP2_AHB_CLK>;
			clock-names = "core", "iface";
			#address-cells = <1>;
			#size-cells = <0>;
			dmas = <&blsp2_dma 20>, <&blsp2_dma 21>;
			dma-names = "tx", "rx";
<<<<<<< HEAD
=======
		};

		blsp_i2c12: i2c@f9968000 {
			status = "disabled";
			compatible = "qcom,i2c-qup-v2.1.1";
			reg = <0xf9968000 0x1000>;
			interrupts = <0 106 IRQ_TYPE_LEVEL_HIGH>;
			clocks = <&gcc GCC_BLSP2_QUP6_I2C_APPS_CLK>, <&gcc GCC_BLSP2_AHB_CLK>;
			clock-names = "core", "iface";
			#address-cells = <1>;
			#size-cells = <0>;
>>>>>>> 24b8d41d
		};

		spmi_bus: spmi@fc4cf000 {
			compatible = "qcom,spmi-pmic-arb";
			reg-names = "core", "intr", "cnfg";
			reg = <0xfc4cf000 0x1000>,
			      <0xfc4cb000 0x1000>,
			      <0xfc4ca000 0x1000>;
			interrupt-names = "periph_irq";
			interrupts = <GIC_SPI 190 IRQ_TYPE_LEVEL_HIGH>;
			qcom,ee = <0>;
			qcom,channel = <0>;
			#address-cells = <2>;
			#size-cells = <0>;
			interrupt-controller;
			#interrupt-cells = <4>;
		};

		blsp2_dma: dma-controller@f9944000 {
			compatible = "qcom,bam-v1.4.0";
			reg = <0xf9944000 0x19000>;
			interrupts = <GIC_SPI 239 IRQ_TYPE_LEVEL_HIGH>;
			clocks = <&gcc GCC_BLSP2_AHB_CLK>;
			clock-names = "bam_clk";
			#dma-cells = <1>;
			qcom,ee = <0>;
		};
<<<<<<< HEAD
=======

		etr@fc322000 {
			compatible = "arm,coresight-tmc", "arm,primecell";
			reg = <0xfc322000 0x1000>;

			clocks = <&rpmcc RPM_SMD_QDSS_CLK>, <&rpmcc RPM_SMD_QDSS_A_CLK>;
			clock-names = "apb_pclk", "atclk";

			in-ports {
				port {
					etr_in: endpoint {
						remote-endpoint = <&replicator_out0>;
					};
				};
			};
		};

		tpiu@fc318000 {
			compatible = "arm,coresight-tpiu", "arm,primecell";
			reg = <0xfc318000 0x1000>;

			clocks = <&rpmcc RPM_SMD_QDSS_CLK>, <&rpmcc RPM_SMD_QDSS_A_CLK>;
			clock-names = "apb_pclk", "atclk";

			in-ports {
				port {
					tpiu_in: endpoint {
						remote-endpoint = <&replicator_out1>;
					};
				 };
			};
		};

		replicator@fc31c000 {
			compatible = "arm,coresight-dynamic-replicator", "arm,primecell";
			reg = <0xfc31c000 0x1000>;

			clocks = <&rpmcc RPM_SMD_QDSS_CLK>, <&rpmcc RPM_SMD_QDSS_A_CLK>;
			clock-names = "apb_pclk", "atclk";

			out-ports {
				#address-cells = <1>;
				#size-cells = <0>;

				port@0 {
					reg = <0>;
					replicator_out0: endpoint {
						remote-endpoint = <&etr_in>;
					};
				};
				port@1 {
					reg = <1>;
					replicator_out1: endpoint {
						remote-endpoint = <&tpiu_in>;
					};
				};
			};

			in-ports {
				port {
					replicator_in: endpoint {
						remote-endpoint = <&etf_out>;
					};
				};
			};
		};

		etf@fc307000 {
			compatible = "arm,coresight-tmc", "arm,primecell";
			reg = <0xfc307000 0x1000>;

			clocks = <&rpmcc RPM_SMD_QDSS_CLK>, <&rpmcc RPM_SMD_QDSS_A_CLK>;
			clock-names = "apb_pclk", "atclk";

			out-ports {
				port {
					etf_out: endpoint {
						remote-endpoint = <&replicator_in>;
					};
				};
			};

			in-ports {
				port {
					etf_in: endpoint {
						remote-endpoint = <&merger_out>;
					};
				};
			};
		};

		funnel@fc31b000 {
			compatible = "arm,coresight-dynamic-funnel", "arm,primecell";
			reg = <0xfc31b000 0x1000>;

			clocks = <&rpmcc RPM_SMD_QDSS_CLK>, <&rpmcc RPM_SMD_QDSS_A_CLK>;
			clock-names = "apb_pclk", "atclk";

			in-ports {
				#address-cells = <1>;
				#size-cells = <0>;

				/*
				 * Not described input ports:
				 * 0 - connected trought funnel to Audio, Modem and
				 *     Resource and Power Manager CPU's
				 * 2...7 - not-connected
				 */
				port@1 {
					reg = <1>;
					merger_in1: endpoint {
						remote-endpoint = <&funnel1_out>;
					};
				};
			};

			out-ports {
				port {
					merger_out: endpoint {
						remote-endpoint = <&etf_in>;
					};
				};
			};
		};

		funnel@fc31a000 {
			compatible = "arm,coresight-dynamic-funnel", "arm,primecell";
			reg = <0xfc31a000 0x1000>;

			clocks = <&rpmcc RPM_SMD_QDSS_CLK>, <&rpmcc RPM_SMD_QDSS_A_CLK>;
			clock-names = "apb_pclk", "atclk";

			in-ports {
				#address-cells = <1>;
				#size-cells = <0>;

				/*
				 * Not described input ports:
				 * 0 - not-connected
				 * 1 - connected trought funnel to Multimedia CPU
				 * 2 - connected to Wireless CPU
				 * 3 - not-connected
				 * 4 - not-connected
				 * 6 - not-connected
				 * 7 - connected to STM
				 */
				port@5 {
					reg = <5>;
					funnel1_in5: endpoint {
						remote-endpoint = <&kpss_out>;
					};
				};
			};

			out-ports {
				port {
					funnel1_out: endpoint {
						remote-endpoint = <&merger_in1>;
					};
				};
			};
		};

		funnel@fc345000 { /* KPSS funnel only 4 inputs are used */
			compatible = "arm,coresight-dynamic-funnel", "arm,primecell";
			reg = <0xfc345000 0x1000>;

			clocks = <&rpmcc RPM_SMD_QDSS_CLK>, <&rpmcc RPM_SMD_QDSS_A_CLK>;
			clock-names = "apb_pclk", "atclk";

			in-ports {
				#address-cells = <1>;
				#size-cells = <0>;

				port@0 {
					reg = <0>;
					kpss_in0: endpoint {
						remote-endpoint = <&etm0_out>;
					};
				};
				port@1 {
					reg = <1>;
					kpss_in1: endpoint {
						remote-endpoint = <&etm1_out>;
					};
				};
				port@2 {
					reg = <2>;
					kpss_in2: endpoint {
						remote-endpoint = <&etm2_out>;
					};
				};
				port@3 {
					reg = <3>;
					kpss_in3: endpoint {
						remote-endpoint = <&etm3_out>;
					};
				};
			};

			out-ports {
				port {
					kpss_out: endpoint {
						remote-endpoint = <&funnel1_in5>;
					};
				};
			};
		};

		etm@fc33c000 {
			compatible = "arm,coresight-etm4x", "arm,primecell";
			reg = <0xfc33c000 0x1000>;

			clocks = <&rpmcc RPM_SMD_QDSS_CLK>, <&rpmcc RPM_SMD_QDSS_A_CLK>;
			clock-names = "apb_pclk", "atclk";

			cpu = <&CPU0>;

			out-ports {
				port {
					etm0_out: endpoint {
						remote-endpoint = <&kpss_in0>;
					};
				};
			};
		};

		etm@fc33d000 {
			compatible = "arm,coresight-etm4x", "arm,primecell";
			reg = <0xfc33d000 0x1000>;

			clocks = <&rpmcc RPM_SMD_QDSS_CLK>, <&rpmcc RPM_SMD_QDSS_A_CLK>;
			clock-names = "apb_pclk", "atclk";

			cpu = <&CPU1>;

			out-ports {
				port {
					etm1_out: endpoint {
						remote-endpoint = <&kpss_in1>;
					};
				};
			};
		};

		etm@fc33e000 {
			compatible = "arm,coresight-etm4x", "arm,primecell";
			reg = <0xfc33e000 0x1000>;

			clocks = <&rpmcc RPM_SMD_QDSS_CLK>, <&rpmcc RPM_SMD_QDSS_A_CLK>;
			clock-names = "apb_pclk", "atclk";

			cpu = <&CPU2>;

			out-ports {
				port {
					etm2_out: endpoint {
						remote-endpoint = <&kpss_in2>;
					};
				};
			};
		};

		etm@fc33f000 {
			compatible = "arm,coresight-etm4x", "arm,primecell";
			reg = <0xfc33f000 0x1000>;

			clocks = <&rpmcc RPM_SMD_QDSS_CLK>, <&rpmcc RPM_SMD_QDSS_A_CLK>;
			clock-names = "apb_pclk", "atclk";

			cpu = <&CPU3>;

			out-ports {
				port {
					etm3_out: endpoint {
						remote-endpoint = <&kpss_in3>;
					};
				};
			};
		};

		ocmem@fdd00000 {
			compatible = "qcom,msm8974-ocmem";
			reg = <0xfdd00000 0x2000>,
			      <0xfec00000 0x180000>;
			reg-names = "ctrl",
			            "mem";
			clocks = <&rpmcc RPM_SMD_OCMEMGX_CLK>,
			         <&mmcc OCMEMCX_OCMEMNOC_CLK>;
			clock-names = "core",
			              "iface";

			#address-cells = <1>;
			#size-cells = <1>;

			gmu_sram: gmu-sram@0 {
				reg = <0x0 0x100000>;
			};
		};

		bimc: interconnect@fc380000 {
			reg = <0xfc380000 0x6a000>;
			compatible = "qcom,msm8974-bimc";
			#interconnect-cells = <1>;
			clock-names = "bus", "bus_a";
			clocks = <&rpmcc RPM_SMD_BIMC_CLK>,
			         <&rpmcc RPM_SMD_BIMC_A_CLK>;
		};

		snoc: interconnect@fc460000 {
			reg = <0xfc460000 0x4000>;
			compatible = "qcom,msm8974-snoc";
			#interconnect-cells = <1>;
			clock-names = "bus", "bus_a";
			clocks = <&rpmcc RPM_SMD_SNOC_CLK>,
			         <&rpmcc RPM_SMD_SNOC_A_CLK>;
		};

		pnoc: interconnect@fc468000 {
			reg = <0xfc468000 0x4000>;
			compatible = "qcom,msm8974-pnoc";
			#interconnect-cells = <1>;
			clock-names = "bus", "bus_a";
			clocks = <&rpmcc RPM_SMD_PNOC_CLK>,
			         <&rpmcc RPM_SMD_PNOC_A_CLK>;
		};

		ocmemnoc: interconnect@fc470000 {
			reg = <0xfc470000 0x4000>;
			compatible = "qcom,msm8974-ocmemnoc";
			#interconnect-cells = <1>;
			clock-names = "bus", "bus_a";
			clocks = <&rpmcc RPM_SMD_OCMEMGX_CLK>,
			         <&rpmcc RPM_SMD_OCMEMGX_A_CLK>;
		};

		mmssnoc: interconnect@fc478000 {
			reg = <0xfc478000 0x4000>;
			compatible = "qcom,msm8974-mmssnoc";
			#interconnect-cells = <1>;
			clock-names = "bus", "bus_a";
			clocks = <&mmcc MMSS_S0_AXI_CLK>,
			         <&mmcc MMSS_S0_AXI_CLK>;
		};

		cnoc: interconnect@fc480000 {
			reg = <0xfc480000 0x4000>;
			compatible = "qcom,msm8974-cnoc";
			#interconnect-cells = <1>;
			clock-names = "bus", "bus_a";
			clocks = <&rpmcc RPM_SMD_CNOC_CLK>,
			         <&rpmcc RPM_SMD_CNOC_A_CLK>;
		};

		mdss: mdss@fd900000 {
			status = "disabled";

			compatible = "qcom,mdss";
			reg = <0xfd900000 0x100>,
			      <0xfd924000 0x1000>;
			reg-names = "mdss_phys",
			            "vbif_phys";

			power-domains = <&mmcc MDSS_GDSC>;

			clocks = <&mmcc MDSS_AHB_CLK>,
			         <&mmcc MDSS_AXI_CLK>,
			         <&mmcc MDSS_VSYNC_CLK>;
			clock-names = "iface",
			              "bus",
			              "vsync";

			interrupts = <GIC_SPI 72 IRQ_TYPE_LEVEL_HIGH>;

			interrupt-controller;
			#interrupt-cells = <1>;

			#address-cells = <1>;
			#size-cells = <1>;
			ranges;

			mdp: mdp@fd900000 {
				status = "disabled";

				compatible = "qcom,mdp5";
				reg = <0xfd900100 0x22000>;
				reg-names = "mdp_phys";

				interrupt-parent = <&mdss>;
				interrupts = <0 0>;

				clocks = <&mmcc MDSS_AHB_CLK>,
					 <&mmcc MDSS_AXI_CLK>,
					 <&mmcc MDSS_MDP_CLK>,
					 <&mmcc MDSS_VSYNC_CLK>;
				clock-names = "iface",
				              "bus",
				              "core",
				              "vsync";

				interconnects = <&mmssnoc MNOC_MAS_MDP_PORT0 &bimc BIMC_SLV_EBI_CH0>;
				interconnect-names = "mdp0-mem";

				ports {
					#address-cells = <1>;
					#size-cells = <0>;

					port@0 {
						reg = <0>;
						mdp5_intf1_out: endpoint {
							remote-endpoint = <&dsi0_in>;
						};
					};
				};
			};

			dsi0: dsi@fd922800 {
				status = "disabled";

				compatible = "qcom,mdss-dsi-ctrl";
				reg = <0xfd922800 0x1f8>;
				reg-names = "dsi_ctrl";

				interrupt-parent = <&mdss>;
				interrupts = <4 IRQ_TYPE_LEVEL_HIGH>;

				assigned-clocks = <&mmcc BYTE0_CLK_SRC>,
				                  <&mmcc PCLK0_CLK_SRC>;
				assigned-clock-parents = <&dsi_phy0 0>,
				                         <&dsi_phy0 1>;

				clocks = <&mmcc MDSS_MDP_CLK>,
				         <&mmcc MDSS_AHB_CLK>,
				         <&mmcc MDSS_AXI_CLK>,
				         <&mmcc MDSS_BYTE0_CLK>,
				         <&mmcc MDSS_PCLK0_CLK>,
				         <&mmcc MDSS_ESC0_CLK>,
				         <&mmcc MMSS_MISC_AHB_CLK>;
				clock-names = "mdp_core",
				              "iface",
				              "bus",
				              "byte",
				              "pixel",
				              "core",
				              "core_mmss";

				phys = <&dsi_phy0>;
				phy-names = "dsi-phy";

				ports {
					#address-cells = <1>;
					#size-cells = <0>;

					port@0 {
						reg = <0>;
						dsi0_in: endpoint {
							remote-endpoint = <&mdp5_intf1_out>;
						};
					};

					port@1 {
						reg = <1>;
						dsi0_out: endpoint {
						};
					};
				};
			};

			dsi_phy0: dsi-phy@fd922a00 {
				status = "disabled";

				compatible = "qcom,dsi-phy-28nm-hpm";
				reg = <0xfd922a00 0xd4>,
				      <0xfd922b00 0x280>,
				      <0xfd922d80 0x30>;
				reg-names = "dsi_pll",
				            "dsi_phy",
				            "dsi_phy_regulator";

				#clock-cells = <1>;
				#phy-cells = <0>;
				qcom,dsi-phy-index = <0>;

				clocks = <&mmcc MDSS_AHB_CLK>;
				clock-names = "iface";
			};
		};

		imem@fe805000 {
			status = "disabled";
			compatible = "syscon", "simple-mfd";
			reg = <0xfe805000 0x1000>;

			reboot-mode {
				compatible = "syscon-reboot-mode";
				offset = <0x65c>;
			};
		};
>>>>>>> 24b8d41d
	};

	smd {
		compatible = "qcom,smd";

		modem {
			interrupts = <0 25 IRQ_TYPE_EDGE_RISING>;

			qcom,ipc = <&apcs 8 12>;
			qcom,smd-edge = <0>;
		};

		rpm {
			interrupts = <GIC_SPI 168 IRQ_TYPE_EDGE_RISING>;
			qcom,ipc = <&apcs 8 0>;
			qcom,smd-edge = <15>;

			rpm_requests {
				compatible = "qcom,rpm-msm8974";
				qcom,smd-channels = "rpm_requests";

				rpmcc: clock-controller {
					compatible = "qcom,rpmcc-msm8974", "qcom,rpmcc";
					#clock-cells = <1>;
				};

				pm8841-regulators {
					compatible = "qcom,rpm-pm8841-regulators";

					pm8841_s1: s1 {};
					pm8841_s2: s2 {};
					pm8841_s3: s3 {};
					pm8841_s4: s4 {};
					pm8841_s5: s5 {};
					pm8841_s6: s6 {};
					pm8841_s7: s7 {};
					pm8841_s8: s8 {};
				};

				pm8941-regulators {
					compatible = "qcom,rpm-pm8941-regulators";

					pm8941_s1: s1 {};
					pm8941_s2: s2 {};
					pm8941_s3: s3 {};

					pm8941_l1: l1 {};
					pm8941_l2: l2 {};
					pm8941_l3: l3 {};
					pm8941_l4: l4 {};
					pm8941_l5: l5 {};
					pm8941_l6: l6 {};
					pm8941_l7: l7 {};
					pm8941_l8: l8 {};
					pm8941_l9: l9 {};
					pm8941_l10: l10 {};
					pm8941_l11: l11 {};
					pm8941_l12: l12 {};
					pm8941_l13: l13 {};
					pm8941_l14: l14 {};
					pm8941_l15: l15 {};
					pm8941_l16: l16 {};
					pm8941_l17: l17 {};
					pm8941_l18: l18 {};
					pm8941_l19: l19 {};
					pm8941_l20: l20 {};
					pm8941_l21: l21 {};
					pm8941_l22: l22 {};
					pm8941_l23: l23 {};
					pm8941_l24: l24 {};

					pm8941_lvs1: lvs1 {};
					pm8941_lvs2: lvs2 {};
					pm8941_lvs3: lvs3 {};
				};
			};
		};
	};

	vreg_boost: vreg-boost {
		compatible = "regulator-fixed";

		regulator-name = "vreg-boost";
		regulator-min-microvolt = <3150000>;
		regulator-max-microvolt = <3150000>;

		regulator-always-on;
		regulator-boot-on;

		gpio = <&pm8941_gpios 21 GPIO_ACTIVE_HIGH>;
		enable-active-high;

		pinctrl-names = "default";
		pinctrl-0 = <&boost_bypass_n_pin>;
	};
	vreg_vph_pwr: vreg-vph-pwr {
		compatible = "regulator-fixed";
		regulator-name = "vph-pwr";

		regulator-min-microvolt = <3600000>;
		regulator-max-microvolt = <3600000>;

		regulator-always-on;
	};
};<|MERGE_RESOLUTION|>--- conflicted
+++ resolved
@@ -1,12 +1,6 @@
 // SPDX-License-Identifier: GPL-2.0
 /dts-v1/;
 
-<<<<<<< HEAD
-#include <dt-bindings/interrupt-controller/arm-gic.h>
-#include <dt-bindings/clock/qcom,gcc-msm8974.h>
-#include <dt-bindings/gpio/gpio.h>
-#include "skeleton.dtsi"
-=======
 #include <dt-bindings/interconnect/qcom,msm8974.h>
 #include <dt-bindings/interrupt-controller/arm-gic.h>
 #include <dt-bindings/clock/qcom,gcc-msm8974.h>
@@ -14,7 +8,6 @@
 #include <dt-bindings/clock/qcom,rpmcc.h>
 #include <dt-bindings/reset/qcom,gcc-msm8974.h>
 #include <dt-bindings/gpio/gpio.h>
->>>>>>> 24b8d41d
 
 / {
 	#address-cells = <1>;
@@ -63,18 +56,8 @@
 			no-map;
 		};
 
-<<<<<<< HEAD
-		rfsa@0fd60000 {
-			reg = <0x0fd60000 0x20000>;
-			no-map;
-		};
-
-		rmtfs@0fd80000 {
-			reg = <0x0fd80000 0x180000>;
-=======
 		rfsa@fd60000 {
 			reg = <0x0fd60000 0x20000>;
->>>>>>> 24b8d41d
 			no-map;
 		};
 
@@ -153,14 +136,11 @@
 		};
 	};
 
-<<<<<<< HEAD
-=======
 	memory {
 		device_type = "memory";
 		reg = <0x0 0x0>;
 	};
 
->>>>>>> 24b8d41d
 	thermal-zones {
 		cpu-thermal0 {
 			polling-delay-passive = <250>;
@@ -241,8 +221,6 @@
 				};
 			};
 		};
-<<<<<<< HEAD
-=======
 
 		q6-dsp-thermal {
 			polling-delay-passive = <250>;
@@ -333,7 +311,6 @@
 				};
 			};
 		};
->>>>>>> 24b8d41d
 	};
 
 	cpu-pmu {
@@ -403,8 +380,6 @@
 		hwlocks = <&tcsr_mutex 3>;
 	};
 
-<<<<<<< HEAD
-=======
 	smp2p-adsp {
 		compatible = "qcom,smp2p";
 		qcom,smem = <443>, <429>;
@@ -430,17 +405,12 @@
 		};
 	};
 
->>>>>>> 24b8d41d
 	smp2p-modem {
 		compatible = "qcom,smp2p";
 		qcom,smem = <435>, <428>;
 
 		interrupt-parent = <&intc>;
-<<<<<<< HEAD
-		interrupts = <0 27 IRQ_TYPE_EDGE_RISING>;
-=======
 		interrupts = <GIC_SPI 27 IRQ_TYPE_EDGE_RISING>;
->>>>>>> 24b8d41d
 
 		qcom,ipc = <&apcs 8 14>;
 
@@ -567,13 +537,6 @@
 			};
 		};
 
-<<<<<<< HEAD
-		tsens: thermal-sensor@fc4a8000 {
-			compatible = "qcom,msm8974-tsens";
-			reg = <0xfc4a8000 0x2000>;
-			nvmem-cells = <&tsens_calib>, <&tsens_backup>;
-			nvmem-cell-names = "calib", "calib_backup";
-=======
 		tsens: thermal-sensor@fc4a9000 {
 			compatible = "qcom,msm8974-tsens";
 			reg = <0xfc4a9000 0x1000>, /* TM */
@@ -583,7 +546,6 @@
 			#qcom,sensors = <11>;
 			interrupts = <GIC_SPI 184 IRQ_TYPE_LEVEL_HIGH>;
 			interrupt-names = "uplow";
->>>>>>> 24b8d41d
 			#thermal-sensor-cells = <1>;
 		};
 
@@ -738,11 +700,7 @@
 		blsp1_uart1: serial@f991d000 {
 			compatible = "qcom,msm-uartdm-v1.4", "qcom,msm-uartdm";
 			reg = <0xf991d000 0x1000>;
-<<<<<<< HEAD
-			interrupts = <0 107 0x0>;
-=======
 			interrupts = <GIC_SPI 107 IRQ_TYPE_LEVEL_HIGH>;
->>>>>>> 24b8d41d
 			clocks = <&gcc GCC_BLSP1_UART1_APPS_CLK>, <&gcc GCC_BLSP1_AHB_CLK>;
 			clock-names = "core", "iface";
 			status = "disabled";
@@ -1027,17 +985,6 @@
 			#size-cells = <0>;
 		};
 
-		i2c@f9924000 {
-			status = "disabled";
-			compatible = "qcom,i2c-qup-v2.1.1";
-			reg = <0xf9924000 0x1000>;
-			interrupts = <0 96 IRQ_TYPE_NONE>;
-			clocks = <&gcc GCC_BLSP1_QUP2_I2C_APPS_CLK>, <&gcc GCC_BLSP1_AHB_CLK>;
-			clock-names = "core", "iface";
-			#address-cells = <1>;
-			#size-cells = <0>;
-		};
-
 		blsp_i2c8: i2c@f9964000 {
 			status = "disabled";
 			compatible = "qcom,i2c-qup-v2.1.1";
@@ -1060,8 +1007,6 @@
 			#size-cells = <0>;
 			dmas = <&blsp2_dma 20>, <&blsp2_dma 21>;
 			dma-names = "tx", "rx";
-<<<<<<< HEAD
-=======
 		};
 
 		blsp_i2c12: i2c@f9968000 {
@@ -1073,7 +1018,6 @@
 			clock-names = "core", "iface";
 			#address-cells = <1>;
 			#size-cells = <0>;
->>>>>>> 24b8d41d
 		};
 
 		spmi_bus: spmi@fc4cf000 {
@@ -1101,8 +1045,6 @@
 			#dma-cells = <1>;
 			qcom,ee = <0>;
 		};
-<<<<<<< HEAD
-=======
 
 		etr@fc322000 {
 			compatible = "arm,coresight-tmc", "arm,primecell";
@@ -1601,18 +1543,10 @@
 				offset = <0x65c>;
 			};
 		};
->>>>>>> 24b8d41d
 	};
 
 	smd {
 		compatible = "qcom,smd";
-
-		modem {
-			interrupts = <0 25 IRQ_TYPE_EDGE_RISING>;
-
-			qcom,ipc = <&apcs 8 12>;
-			qcom,smd-edge = <0>;
-		};
 
 		rpm {
 			interrupts = <GIC_SPI 168 IRQ_TYPE_EDGE_RISING>;
