// SPDX-License-Identifier: GPL-2.0
/*
 * Marvell RD88F6181 Common Board descrition
 *
 * Andrew Lunn <andrew@lunn.ch>
 *
 * This file contains the definitions that are common between the two
 * variants of the Marvell Kirkwood Development Board.
 */

#include "kirkwood.dtsi"
#include "kirkwood-6281.dtsi"

/ {
	memory {
		device_type = "memory";
		reg = <0x00000000 0x20000000>;
	};

	chosen {
		bootargs = "console=ttyS0,115200n8";
		stdout-path = &uart0;
	};

	ocp@f1000000 {
		pinctrl: pin-controller@10000 {
			pinctrl-names = "default";

			pmx_sdio_cd: pmx-sdio-cd {
				marvell,pins = "mpp28";
				marvell,function = "gpio";
			};
		};

		serial@12000 {
			status = "okay";

		};

		sata@80000 {
			status = "okay";
			nr-ports = <2>;
		};
		mvsdio@90000 {
			pinctrl-0 = <&pmx_sdio &pmx_sdio_cd>;
			pinctrl-names = "default";
			status = "okay";
			cd-gpios = <&gpio0 28 GPIO_ACTIVE_HIGH>;
			/* No WP GPIO */
		};
       };
};

&nand {
	status = "okay";

	partition@0 {
		label = "u-boot";
		reg = <0x0000000 0x100000>;
		read-only;
	};

<<<<<<< HEAD
	dsa {
		compatible = "marvell,dsa";
		#address-cells = <2>;
		#size-cells = <0>;
=======
	partition@100000 {
		label = "uImage";
		reg = <0x0100000 0x200000>;
	};

	partition@300000 {
		label = "rootfs";
		reg = <0x0300000 0x500000>;
	};
};

&mdio {
	status = "okay";
>>>>>>> 24b8d41d

	switch: switch@0 {
		compatible = "marvell,mv88e6085";
		#address-cells = <1>;
		#size-cells = <0>;

		ports {
			#address-cells = <1>;
			#size-cells = <0>;

			port@0 {
				reg = <0>;
				label = "lan1";
			};

			port@1 {
				reg = <1>;
				label = "lan2";
			};

			port@2 {
				reg = <2>;
				label = "lan3";
			};

			port@3 {
				reg = <3>;
				label = "lan4";
			};

			port@5 {
				reg = <5>;
				label = "cpu";
				ethernet = <&eth0port>;
				fixed-link {
					speed = <1000>;
					full-duplex;
				};
			};

		};
	};
};

&eth0 {
	status = "okay";
	ethernet0-port@0 {
		speed = <1000>;
		duplex = <1>;
	};
};

&pciec {
        status = "okay";
};

&pcie0 {
	status = "okay";
};<|MERGE_RESOLUTION|>--- conflicted
+++ resolved
@@ -60,12 +60,6 @@
 		read-only;
 	};
 
-<<<<<<< HEAD
-	dsa {
-		compatible = "marvell,dsa";
-		#address-cells = <2>;
-		#size-cells = <0>;
-=======
 	partition@100000 {
 		label = "uImage";
 		reg = <0x0100000 0x200000>;
@@ -79,7 +73,6 @@
 
 &mdio {
 	status = "okay";
->>>>>>> 24b8d41d
 
 	switch: switch@0 {
 		compatible = "marvell,mv88e6085";
