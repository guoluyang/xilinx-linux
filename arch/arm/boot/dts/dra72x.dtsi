--- conflicted
+++ resolved
@@ -10,15 +10,12 @@
 / {
 	compatible = "ti,dra722", "ti,dra72", "ti,dra7";
 
-<<<<<<< HEAD
-=======
 	aliases {
 		rproc0 = &ipu1;
 		rproc1 = &ipu2;
 		rproc2 = &dsp1;
 	};
 
->>>>>>> 24b8d41d
 	pmu {
 		compatible = "arm,cortex-a15-pmu";
 		interrupt-parent = <&wakeupgen>;
