--- conflicted
+++ resolved
@@ -247,14 +247,11 @@
 					marvell,function = "dev";
 				};
 
-<<<<<<< HEAD
-=======
 				nand_rb: nand-rb {
 					marvell,pins = "mpp41";
 					marvell,function = "nand";
 				};
 
->>>>>>> 24b8d41d
 				uart0_pins: uart-pins-0 {
 					marvell,pins = "mpp0", "mpp1";
 					marvell,function = "ua0";
