// SPDX-License-Identifier: GPL-2.0
/*
 * Samsung's Exynos4210 SoC device tree source
 *
 * Copyright (c) 2010-2011 Samsung Electronics Co., Ltd.
 *		http://www.samsung.com
 * Copyright (c) 2010-2011 Linaro Ltd.
 *		www.linaro.org
 *
 * Samsung's Exynos4210 SoC device nodes are listed in this file. Exynos4210
 * based board files can include this file and provide values for board specific
 * bindings.
 *
 * Note: This file does not include device nodes for all the controllers in
 * Exynos4210 SoC. As device tree coverage for Exynos4210 increases, additional
 * nodes can be added to this file.
 */

#include "exynos4.dtsi"
#include "exynos4-cpu-thermal.dtsi"

/ {
	compatible = "samsung,exynos4210", "samsung,exynos4";

	aliases {
		pinctrl0 = &pinctrl_0;
		pinctrl1 = &pinctrl_1;
		pinctrl2 = &pinctrl_2;
	};

	cpus {
		#address-cells = <1>;
		#size-cells = <0>;

		cpu0: cpu@900 {
			device_type = "cpu";
			compatible = "arm,cortex-a9";
			reg = <0x900>;
			clocks = <&clock CLK_ARM_CLK>;
			clock-names = "cpu";
			clock-latency = <160000>;

			operating-points = <
				1200000 1250000
				1000000 1150000
				800000	1075000
				500000	975000
				400000	975000
				200000	950000
			>;
			#cooling-cells = <2>; /* min followed by max */
		};

		cpu1: cpu@901 {
			device_type = "cpu";
			compatible = "arm,cortex-a9";
			reg = <0x901>;
			clocks = <&clock CLK_ARM_CLK>;
			clock-names = "cpu";
			clock-latency = <160000>;

			operating-points = <
				1200000 1250000
				1000000 1150000
				800000	1075000
				500000	975000
				400000	975000
				200000	950000
			>;
			#cooling-cells = <2>; /* min followed by max */
		};
	};

	soc: soc {
		sysram: sram@2020000 {
			compatible = "mmio-sram";
			reg = <0x02020000 0x20000>;
			#address-cells = <1>;
			#size-cells = <1>;
			ranges = <0 0x02020000 0x20000>;

			smp-sram@0 {
				compatible = "samsung,exynos4210-sysram";
				reg = <0x0 0x1000>;
			};

			smp-sram@1f000 {
				compatible = "samsung,exynos4210-sysram-ns";
				reg = <0x1f000 0x1000>;
			};
		};

		pd_lcd1: power-domain@10023ca0 {
			compatible = "samsung,exynos4210-pd";
			reg = <0x10023CA0 0x20>;
			#power-domain-cells = <0>;
			label = "LCD1";
		};

		l2c: cache-controller@10502000 {
			compatible = "arm,pl310-cache";
			reg = <0x10502000 0x1000>;
			cache-unified;
			cache-level = <2>;
			prefetch-data = <1>;
			prefetch-instr = <1>;
			arm,tag-latency = <2 2 1>;
			arm,data-latency = <2 2 1>;
		};

		mct: timer@10050000 {
			compatible = "samsung,exynos4210-mct";
			reg = <0x10050000 0x800>;
			clocks = <&clock CLK_FIN_PLL>, <&clock CLK_MCT>;
			clock-names = "fin_pll", "mct";
			interrupts-extended = <&gic GIC_SPI 57 IRQ_TYPE_LEVEL_HIGH>,
					      <&gic GIC_SPI 69 IRQ_TYPE_LEVEL_HIGH>,
					      <&combiner 12 6>,
					      <&combiner 12 7>,
					      <&gic GIC_SPI 42 IRQ_TYPE_LEVEL_HIGH>,
					      <&gic GIC_SPI 48 IRQ_TYPE_LEVEL_HIGH>;
		};

		watchdog: watchdog@10060000 {
			compatible = "samsung,s3c6410-wdt";
			reg = <0x10060000 0x100>;
			interrupts = <GIC_SPI 43 IRQ_TYPE_LEVEL_HIGH>;
			clocks = <&clock CLK_WDT>;
			clock-names = "watchdog";
		};

		clock: clock-controller@10030000 {
			compatible = "samsung,exynos4210-clock";
			reg = <0x10030000 0x20000>;
			#clock-cells = <1>;
		};

		pinctrl_0: pinctrl@11400000 {
			compatible = "samsung,exynos4210-pinctrl";
			reg = <0x11400000 0x1000>;
			interrupts = <GIC_SPI 47 IRQ_TYPE_LEVEL_HIGH>;
		};

		pinctrl_1: pinctrl@11000000 {
			compatible = "samsung,exynos4210-pinctrl";
			reg = <0x11000000 0x1000>;
			interrupts = <GIC_SPI 46 IRQ_TYPE_LEVEL_HIGH>;

			wakup_eint: wakeup-interrupt-controller {
				compatible = "samsung,exynos4210-wakeup-eint";
				interrupt-parent = <&gic>;
				interrupts = <GIC_SPI 32 IRQ_TYPE_LEVEL_HIGH>;
			};
		};

		pinctrl_2: pinctrl@3860000 {
			compatible = "samsung,exynos4210-pinctrl";
			reg = <0x03860000 0x1000>;
		};

		g2d: g2d@12800000 {
			compatible = "samsung,s5pv210-g2d";
			reg = <0x12800000 0x1000>;
			interrupts = <GIC_SPI 89 IRQ_TYPE_LEVEL_HIGH>;
			clocks = <&clock CLK_SCLK_FIMG2D>, <&clock CLK_G2D>;
			clock-names = "sclk_fimg2d", "fimg2d";
			power-domains = <&pd_lcd0>;
			iommus = <&sysmmu_g2d>;
		};

		ppmu_acp: ppmu_acp@10ae0000 {
			compatible = "samsung,exynos-ppmu";
			reg = <0x10ae0000 0x2000>;
			status = "disabled";
		};

		ppmu_lcd1: ppmu_lcd1@12240000 {
			compatible = "samsung,exynos-ppmu";
			reg = <0x12240000 0x2000>;
			clocks = <&clock CLK_PPMULCD1>;
			clock-names = "ppmu";
			status = "disabled";
		};

		sysmmu_g2d: sysmmu@12a20000 {
			compatible = "samsung,exynos-sysmmu";
			reg = <0x12A20000 0x1000>;
			interrupt-parent = <&combiner>;
			interrupts = <4 7>;
			clock-names = "sysmmu", "master";
			clocks = <&clock CLK_SMMU_G2D>, <&clock CLK_G2D>;
			power-domains = <&pd_lcd0>;
			#iommu-cells = <0>;
		};

		sysmmu_fimd1: sysmmu@12220000 {
			compatible = "samsung,exynos-sysmmu";
			interrupt-parent = <&combiner>;
			reg = <0x12220000 0x1000>;
			interrupts = <5 3>;
			clock-names = "sysmmu", "master";
			clocks = <&clock CLK_SMMU_FIMD1>, <&clock CLK_FIMD1>;
			power-domains = <&pd_lcd1>;
			#iommu-cells = <0>;
		};

		bus_dmc: bus_dmc {
			compatible = "samsung,exynos-bus";
			clocks = <&clock CLK_DIV_DMC>;
			clock-names = "bus";
			operating-points-v2 = <&bus_dmc_opp_table>;
			status = "disabled";
		};

		bus_acp: bus_acp {
			compatible = "samsung,exynos-bus";
			clocks = <&clock CLK_DIV_ACP>;
			clock-names = "bus";
			operating-points-v2 = <&bus_acp_opp_table>;
			status = "disabled";
		};

		bus_peri: bus_peri {
			compatible = "samsung,exynos-bus";
			clocks = <&clock CLK_ACLK100>;
			clock-names = "bus";
			operating-points-v2 = <&bus_peri_opp_table>;
			status = "disabled";
		};

		bus_fsys: bus_fsys {
			compatible = "samsung,exynos-bus";
			clocks = <&clock CLK_ACLK133>;
			clock-names = "bus";
			operating-points-v2 = <&bus_fsys_opp_table>;
			status = "disabled";
		};

		bus_display: bus_display {
			compatible = "samsung,exynos-bus";
			clocks = <&clock CLK_ACLK160>;
			clock-names = "bus";
			operating-points-v2 = <&bus_display_opp_table>;
			status = "disabled";
		};

		bus_lcd0: bus_lcd0 {
			compatible = "samsung,exynos-bus";
			clocks = <&clock CLK_ACLK200>;
			clock-names = "bus";
			operating-points-v2 = <&bus_leftbus_opp_table>;
			status = "disabled";
		};

		bus_leftbus: bus_leftbus {
			compatible = "samsung,exynos-bus";
			clocks = <&clock CLK_DIV_GDL>;
			clock-names = "bus";
			operating-points-v2 = <&bus_leftbus_opp_table>;
			status = "disabled";
		};

		bus_rightbus: bus_rightbus {
			compatible = "samsung,exynos-bus";
			clocks = <&clock CLK_DIV_GDR>;
			clock-names = "bus";
			operating-points-v2 = <&bus_leftbus_opp_table>;
			status = "disabled";
		};

		bus_mfc: bus_mfc {
			compatible = "samsung,exynos-bus";
			clocks = <&clock CLK_SCLK_MFC>;
			clock-names = "bus";
			operating-points-v2 = <&bus_leftbus_opp_table>;
			status = "disabled";
		};

		bus_dmc_opp_table: opp_table1 {
			compatible = "operating-points-v2";
			opp-shared;

			opp-134000000 {
				opp-hz = /bits/ 64 <134000000>;
				opp-microvolt = <1025000>;
			};
			opp-267000000 {
				opp-hz = /bits/ 64 <267000000>;
				opp-microvolt = <1050000>;
			};
			opp-400000000 {
				opp-hz = /bits/ 64 <400000000>;
				opp-microvolt = <1150000>;
				opp-suspend;
			};
		};

		bus_acp_opp_table: opp_table2 {
			compatible = "operating-points-v2";
			opp-shared;

			opp-134000000 {
				opp-hz = /bits/ 64 <134000000>;
			};
			opp-160000000 {
				opp-hz = /bits/ 64 <160000000>;
			};
			opp-200000000 {
				opp-hz = /bits/ 64 <200000000>;
			};
		};

		bus_peri_opp_table: opp_table3 {
			compatible = "operating-points-v2";
			opp-shared;

			opp-5000000 {
				opp-hz = /bits/ 64 <5000000>;
			};
			opp-100000000 {
				opp-hz = /bits/ 64 <100000000>;
			};
		};

		bus_fsys_opp_table: opp_table4 {
			compatible = "operating-points-v2";
			opp-shared;

			opp-10000000 {
				opp-hz = /bits/ 64 <10000000>;
			};
			opp-134000000 {
				opp-hz = /bits/ 64 <134000000>;
			};
		};

		bus_display_opp_table: opp_table5 {
			compatible = "operating-points-v2";
			opp-shared;

			opp-100000000 {
				opp-hz = /bits/ 64 <100000000>;
			};
			opp-134000000 {
				opp-hz = /bits/ 64 <134000000>;
			};
			opp-160000000 {
				opp-hz = /bits/ 64 <160000000>;
			};
		};

		bus_leftbus_opp_table: opp_table6 {
			compatible = "operating-points-v2";
			opp-shared;

			opp-100000000 {
				opp-hz = /bits/ 64 <100000000>;
			};
			opp-160000000 {
				opp-hz = /bits/ 64 <160000000>;
			};
			opp-200000000 {
				opp-hz = /bits/ 64 <200000000>;
				opp-suspend;
			};
		};
	};
};

&cpu_alert0 {
	temperature = <85000>; /* millicelsius */
};

&cpu_alert1 {
	temperature = <100000>; /* millicelsius */
};

&cpu_alert2 {
	temperature = <110000>; /* millicelsius */
};

<<<<<<< HEAD
	sysmmu_fimd1: sysmmu@12220000 {
		compatible = "samsung,exynos-sysmmu";
		interrupt-parent = <&combiner>;
		reg = <0x12220000 0x1000>;
		interrupts = <5 3>;
		clock-names = "sysmmu", "master";
		clocks = <&clock CLK_SMMU_FIMD1>, <&clock CLK_FIMD1>;
		power-domains = <&pd_lcd1>;
		#iommu-cells = <0>;
	};

	bus_dmc: bus_dmc {
		compatible = "samsung,exynos-bus";
		clocks = <&clock CLK_DIV_DMC>;
		clock-names = "bus";
		operating-points-v2 = <&bus_dmc_opp_table>;
		status = "disabled";
	};

	bus_acp: bus_acp {
		compatible = "samsung,exynos-bus";
		clocks = <&clock CLK_DIV_ACP>;
		clock-names = "bus";
		operating-points-v2 = <&bus_acp_opp_table>;
		status = "disabled";
	};

	bus_peri: bus_peri {
		compatible = "samsung,exynos-bus";
		clocks = <&clock CLK_ACLK100>;
		clock-names = "bus";
		operating-points-v2 = <&bus_peri_opp_table>;
		status = "disabled";
	};

	bus_fsys: bus_fsys {
		compatible = "samsung,exynos-bus";
		clocks = <&clock CLK_ACLK133>;
		clock-names = "bus";
		operating-points-v2 = <&bus_fsys_opp_table>;
		status = "disabled";
	};

	bus_display: bus_display {
		compatible = "samsung,exynos-bus";
		clocks = <&clock CLK_ACLK160>;
		clock-names = "bus";
		operating-points-v2 = <&bus_display_opp_table>;
		status = "disabled";
	};

	bus_lcd0: bus_lcd0 {
		compatible = "samsung,exynos-bus";
		clocks = <&clock CLK_ACLK200>;
		clock-names = "bus";
		operating-points-v2 = <&bus_leftbus_opp_table>;
		status = "disabled";
	};

	bus_leftbus: bus_leftbus {
		compatible = "samsung,exynos-bus";
		clocks = <&clock CLK_DIV_GDL>;
		clock-names = "bus";
		operating-points-v2 = <&bus_leftbus_opp_table>;
		status = "disabled";
	};

	bus_rightbus: bus_rightbus {
		compatible = "samsung,exynos-bus";
		clocks = <&clock CLK_DIV_GDR>;
		clock-names = "bus";
		operating-points-v2 = <&bus_leftbus_opp_table>;
		status = "disabled";
	};

	bus_mfc: bus_mfc {
		compatible = "samsung,exynos-bus";
		clocks = <&clock CLK_SCLK_MFC>;
		clock-names = "bus";
		operating-points-v2 = <&bus_leftbus_opp_table>;
		status = "disabled";
	};

	bus_dmc_opp_table: opp_table1 {
		compatible = "operating-points-v2";
		opp-shared;

		opp@134000000 {
			opp-hz = /bits/ 64 <134000000>;
			opp-microvolt = <1025000>;
		};
		opp@267000000 {
			opp-hz = /bits/ 64 <267000000>;
			opp-microvolt = <1050000>;
		};
		opp@400000000 {
			opp-hz = /bits/ 64 <400000000>;
			opp-microvolt = <1150000>;
		};
	};

	bus_acp_opp_table: opp_table2 {
		compatible = "operating-points-v2";
		opp-shared;

		opp@134000000 {
			opp-hz = /bits/ 64 <134000000>;
		};
		opp@160000000 {
			opp-hz = /bits/ 64 <160000000>;
		};
		opp@200000000 {
			opp-hz = /bits/ 64 <200000000>;
		};
	};

	bus_peri_opp_table: opp_table3 {
		compatible = "operating-points-v2";
		opp-shared;

		opp@5000000 {
			opp-hz = /bits/ 64 <5000000>;
		};
		opp@100000000 {
			opp-hz = /bits/ 64 <100000000>;
		};
	};

	bus_fsys_opp_table: opp_table4 {
		compatible = "operating-points-v2";
		opp-shared;

		opp@10000000 {
			opp-hz = /bits/ 64 <10000000>;
		};
		opp@134000000 {
			opp-hz = /bits/ 64 <134000000>;
		};
	};

	bus_display_opp_table: opp_table5 {
		compatible = "operating-points-v2";
		opp-shared;

		opp@100000000 {
			opp-hz = /bits/ 64 <100000000>;
		};
		opp@134000000 {
			opp-hz = /bits/ 64 <134000000>;
		};
		opp@160000000 {
			opp-hz = /bits/ 64 <160000000>;
		};
	};

	bus_leftbus_opp_table: opp_table6 {
		compatible = "operating-points-v2";
		opp-shared;

		opp@100000000 {
			opp-hz = /bits/ 64 <100000000>;
		};
		opp@160000000 {
			opp-hz = /bits/ 64 <160000000>;
		};
		opp@200000000 {
			opp-hz = /bits/ 64 <200000000>;
		};
	};
=======
&cpu_thermal {
	polling-delay-passive = <0>;
	polling-delay = <0>;
	thermal-sensors = <&tmu 0>;
>>>>>>> 24b8d41d
};

&gic {
	cpu-offset = <0x8000>;
};

&camera {
	clocks = <&clock CLK_SCLK_CAM0>, <&clock CLK_SCLK_CAM1>,
		 <&clock CLK_PIXELASYNCM0>, <&clock CLK_PIXELASYNCM1>;
	clock-names = "sclk_cam0", "sclk_cam1", "pxl_async0", "pxl_async1";
};

&combiner {
	samsung,combiner-nr = <16>;
	interrupts = <GIC_SPI 0 IRQ_TYPE_LEVEL_HIGH>,
		     <GIC_SPI 1 IRQ_TYPE_LEVEL_HIGH>,
		     <GIC_SPI 2 IRQ_TYPE_LEVEL_HIGH>,
		     <GIC_SPI 3 IRQ_TYPE_LEVEL_HIGH>,
		     <GIC_SPI 4 IRQ_TYPE_LEVEL_HIGH>,
		     <GIC_SPI 5 IRQ_TYPE_LEVEL_HIGH>,
		     <GIC_SPI 6 IRQ_TYPE_LEVEL_HIGH>,
		     <GIC_SPI 7 IRQ_TYPE_LEVEL_HIGH>,
		     <GIC_SPI 8 IRQ_TYPE_LEVEL_HIGH>,
		     <GIC_SPI 9 IRQ_TYPE_LEVEL_HIGH>,
		     <GIC_SPI 10 IRQ_TYPE_LEVEL_HIGH>,
		     <GIC_SPI 11 IRQ_TYPE_LEVEL_HIGH>,
		     <GIC_SPI 12 IRQ_TYPE_LEVEL_HIGH>,
		     <GIC_SPI 13 IRQ_TYPE_LEVEL_HIGH>,
		     <GIC_SPI 14 IRQ_TYPE_LEVEL_HIGH>,
		     <GIC_SPI 15 IRQ_TYPE_LEVEL_HIGH>;
};

&fimc_0 {
	samsung,pix-limits = <4224 8192 1920 4224>;
	samsung,mainscaler-ext;
	samsung,cam-if;
};

&fimc_1 {
	samsung,pix-limits = <4224 8192 1920 4224>;
	samsung,mainscaler-ext;
	samsung,cam-if;
};

&fimc_2 {
	samsung,pix-limits = <4224 8192 1920 4224>;
	samsung,mainscaler-ext;
	samsung,lcd-wb;
};

&fimc_3 {
	samsung,pix-limits = <1920 8192 1366 1920>;
	samsung,rotators = <0>;
	samsung,mainscaler-ext;
	samsung,lcd-wb;
};

&gpu {
	interrupts = <GIC_SPI 127 IRQ_TYPE_LEVEL_HIGH>,
		     <GIC_SPI 122 IRQ_TYPE_LEVEL_HIGH>,
		     <GIC_SPI 123 IRQ_TYPE_LEVEL_HIGH>,
		     <GIC_SPI 118 IRQ_TYPE_LEVEL_HIGH>,
		     <GIC_SPI 124 IRQ_TYPE_LEVEL_HIGH>,
		     <GIC_SPI 119 IRQ_TYPE_LEVEL_HIGH>,
		     <GIC_SPI 125 IRQ_TYPE_LEVEL_HIGH>,
		     <GIC_SPI 120 IRQ_TYPE_LEVEL_HIGH>,
		     <GIC_SPI 126 IRQ_TYPE_LEVEL_HIGH>,
		     <GIC_SPI 121 IRQ_TYPE_LEVEL_HIGH>;
	interrupt-names = "gp",
			  "gpmmu",
			  "pp0",
			  "ppmmu0",
			  "pp1",
			  "ppmmu1",
			  "pp2",
			  "ppmmu2",
			  "pp3",
			  "ppmmu3";
	operating-points-v2 = <&gpu_opp_table>;

	gpu_opp_table: opp_table {
		compatible = "operating-points-v2";

		opp-160000000 {
			opp-hz = /bits/ 64 <160000000>;
			opp-microvolt = <950000>;
		};
		opp-267000000 {
			opp-hz = /bits/ 64 <267000000>;
			opp-microvolt = <1050000>;
		};
	};
};

&mdma1 {
	power-domains = <&pd_lcd0>;
};

&mixer {
	clock-names = "mixer", "hdmi", "sclk_hdmi", "vp", "mout_mixer",
		      "sclk_mixer";
	clocks = <&clock CLK_MIXER>, <&clock CLK_HDMI>,
		 <&clock CLK_SCLK_HDMI>, <&clock CLK_VP>,
		 <&clock CLK_MOUT_MIXER>, <&clock CLK_SCLK_MIXER>;
};

&pmu {
	interrupts = <2 2>, <3 2>;
	interrupt-affinity = <&cpu0>, <&cpu1>;
	status = "okay";
};

&pmu_system_controller {
	clock-names = "clkout0", "clkout1", "clkout2", "clkout3",
			"clkout4", "clkout8", "clkout9";
	clocks = <&clock CLK_OUT_DMC>, <&clock CLK_OUT_TOP>,
		<&clock CLK_OUT_LEFTBUS>, <&clock CLK_OUT_RIGHTBUS>,
		<&clock CLK_OUT_CPU>, <&clock CLK_XXTI>, <&clock CLK_XUSBXTI>;
	#clock-cells = <1>;
};

&rotator {
	power-domains = <&pd_lcd0>;
};

&sysmmu_rotator {
	power-domains = <&pd_lcd0>;
};

&tmu {
	compatible = "samsung,exynos4210-tmu";
	clocks = <&clock CLK_TMU_APBIF>;
	clock-names = "tmu_apbif";
	samsung,tmu_gain = <15>;
	samsung,tmu_reference_voltage = <7>;
};

#include "exynos4210-pinctrl.dtsi"<|MERGE_RESOLUTION|>--- conflicted
+++ resolved
@@ -379,182 +379,10 @@
 	temperature = <110000>; /* millicelsius */
 };
 
-<<<<<<< HEAD
-	sysmmu_fimd1: sysmmu@12220000 {
-		compatible = "samsung,exynos-sysmmu";
-		interrupt-parent = <&combiner>;
-		reg = <0x12220000 0x1000>;
-		interrupts = <5 3>;
-		clock-names = "sysmmu", "master";
-		clocks = <&clock CLK_SMMU_FIMD1>, <&clock CLK_FIMD1>;
-		power-domains = <&pd_lcd1>;
-		#iommu-cells = <0>;
-	};
-
-	bus_dmc: bus_dmc {
-		compatible = "samsung,exynos-bus";
-		clocks = <&clock CLK_DIV_DMC>;
-		clock-names = "bus";
-		operating-points-v2 = <&bus_dmc_opp_table>;
-		status = "disabled";
-	};
-
-	bus_acp: bus_acp {
-		compatible = "samsung,exynos-bus";
-		clocks = <&clock CLK_DIV_ACP>;
-		clock-names = "bus";
-		operating-points-v2 = <&bus_acp_opp_table>;
-		status = "disabled";
-	};
-
-	bus_peri: bus_peri {
-		compatible = "samsung,exynos-bus";
-		clocks = <&clock CLK_ACLK100>;
-		clock-names = "bus";
-		operating-points-v2 = <&bus_peri_opp_table>;
-		status = "disabled";
-	};
-
-	bus_fsys: bus_fsys {
-		compatible = "samsung,exynos-bus";
-		clocks = <&clock CLK_ACLK133>;
-		clock-names = "bus";
-		operating-points-v2 = <&bus_fsys_opp_table>;
-		status = "disabled";
-	};
-
-	bus_display: bus_display {
-		compatible = "samsung,exynos-bus";
-		clocks = <&clock CLK_ACLK160>;
-		clock-names = "bus";
-		operating-points-v2 = <&bus_display_opp_table>;
-		status = "disabled";
-	};
-
-	bus_lcd0: bus_lcd0 {
-		compatible = "samsung,exynos-bus";
-		clocks = <&clock CLK_ACLK200>;
-		clock-names = "bus";
-		operating-points-v2 = <&bus_leftbus_opp_table>;
-		status = "disabled";
-	};
-
-	bus_leftbus: bus_leftbus {
-		compatible = "samsung,exynos-bus";
-		clocks = <&clock CLK_DIV_GDL>;
-		clock-names = "bus";
-		operating-points-v2 = <&bus_leftbus_opp_table>;
-		status = "disabled";
-	};
-
-	bus_rightbus: bus_rightbus {
-		compatible = "samsung,exynos-bus";
-		clocks = <&clock CLK_DIV_GDR>;
-		clock-names = "bus";
-		operating-points-v2 = <&bus_leftbus_opp_table>;
-		status = "disabled";
-	};
-
-	bus_mfc: bus_mfc {
-		compatible = "samsung,exynos-bus";
-		clocks = <&clock CLK_SCLK_MFC>;
-		clock-names = "bus";
-		operating-points-v2 = <&bus_leftbus_opp_table>;
-		status = "disabled";
-	};
-
-	bus_dmc_opp_table: opp_table1 {
-		compatible = "operating-points-v2";
-		opp-shared;
-
-		opp@134000000 {
-			opp-hz = /bits/ 64 <134000000>;
-			opp-microvolt = <1025000>;
-		};
-		opp@267000000 {
-			opp-hz = /bits/ 64 <267000000>;
-			opp-microvolt = <1050000>;
-		};
-		opp@400000000 {
-			opp-hz = /bits/ 64 <400000000>;
-			opp-microvolt = <1150000>;
-		};
-	};
-
-	bus_acp_opp_table: opp_table2 {
-		compatible = "operating-points-v2";
-		opp-shared;
-
-		opp@134000000 {
-			opp-hz = /bits/ 64 <134000000>;
-		};
-		opp@160000000 {
-			opp-hz = /bits/ 64 <160000000>;
-		};
-		opp@200000000 {
-			opp-hz = /bits/ 64 <200000000>;
-		};
-	};
-
-	bus_peri_opp_table: opp_table3 {
-		compatible = "operating-points-v2";
-		opp-shared;
-
-		opp@5000000 {
-			opp-hz = /bits/ 64 <5000000>;
-		};
-		opp@100000000 {
-			opp-hz = /bits/ 64 <100000000>;
-		};
-	};
-
-	bus_fsys_opp_table: opp_table4 {
-		compatible = "operating-points-v2";
-		opp-shared;
-
-		opp@10000000 {
-			opp-hz = /bits/ 64 <10000000>;
-		};
-		opp@134000000 {
-			opp-hz = /bits/ 64 <134000000>;
-		};
-	};
-
-	bus_display_opp_table: opp_table5 {
-		compatible = "operating-points-v2";
-		opp-shared;
-
-		opp@100000000 {
-			opp-hz = /bits/ 64 <100000000>;
-		};
-		opp@134000000 {
-			opp-hz = /bits/ 64 <134000000>;
-		};
-		opp@160000000 {
-			opp-hz = /bits/ 64 <160000000>;
-		};
-	};
-
-	bus_leftbus_opp_table: opp_table6 {
-		compatible = "operating-points-v2";
-		opp-shared;
-
-		opp@100000000 {
-			opp-hz = /bits/ 64 <100000000>;
-		};
-		opp@160000000 {
-			opp-hz = /bits/ 64 <160000000>;
-		};
-		opp@200000000 {
-			opp-hz = /bits/ 64 <200000000>;
-		};
-	};
-=======
 &cpu_thermal {
 	polling-delay-passive = <0>;
 	polling-delay = <0>;
 	thermal-sensors = <&tmu 0>;
->>>>>>> 24b8d41d
 };
 
 &gic {
