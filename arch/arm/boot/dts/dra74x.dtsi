// SPDX-License-Identifier: GPL-2.0-only
/*
 * Copyright (C) 2014 Texas Instruments Incorporated - https://www.ti.com/
 *
 * Based on "omap4.dtsi"
 */

#include "dra7.dtsi"

/ {
	compatible = "ti,dra742", "ti,dra74", "ti,dra7";

	cpus {
		cpu@1 {
			device_type = "cpu";
			compatible = "arm,cortex-a15";
			reg = <1>;
<<<<<<< HEAD
		};
=======
			operating-points-v2 = <&cpu0_opp_table>;

			clocks = <&dpll_mpu_ck>;
			clock-names = "cpu";

			clock-latency = <300000>; /* From omap-cpufreq driver */

			/* cooling options */
			#cooling-cells = <2>; /* min followed by max */

			vbb-supply = <&abb_mpu>;
		};
	};

	aliases {
		rproc0 = &ipu1;
		rproc1 = &ipu2;
		rproc2 = &dsp1;
		rproc3 = &dsp2;
>>>>>>> 24b8d41d
	};

	pmu {
		compatible = "arm,cortex-a15-pmu";
		interrupt-parent = <&wakeupgen>;
		interrupts = <GIC_SPI 131 IRQ_TYPE_LEVEL_HIGH>,
			     <GIC_SPI 132 IRQ_TYPE_LEVEL_HIGH>;
	};

	ocp {
		dsp2_system: dsp_system@41500000 {
			compatible = "syscon";
			reg = <0x41500000 0x100>;
		};

		target-module@48940000 {
			compatible = "ti,sysc-omap4", "ti,sysc";
			reg = <0x48940000 0x4>,
			      <0x48940010 0x4>;
			reg-names = "rev", "sysc";
			ti,sysc-mask = <SYSC_OMAP4_DMADISABLE>;
			ti,sysc-midle = <SYSC_IDLE_FORCE>,
					<SYSC_IDLE_NO>,
					<SYSC_IDLE_SMART>,
					<SYSC_IDLE_SMART_WKUP>;
			ti,sysc-sidle = <SYSC_IDLE_FORCE>,
					<SYSC_IDLE_NO>,
					<SYSC_IDLE_SMART>,
					<SYSC_IDLE_SMART_WKUP>;
			clocks = <&l3init_clkctrl DRA7_L3INIT_USB_OTG_SS4_CLKCTRL 0>;
			clock-names = "fck";
			#address-cells = <1>;
			#size-cells = <1>;
			ranges = <0x0 0x48940000 0x20000>;

			omap_dwc3_4: omap_dwc3_4@0 {
				compatible = "ti,dwc3";
				reg = <0 0x10000>;
				interrupts = <GIC_SPI 346 IRQ_TYPE_LEVEL_HIGH>;
				#address-cells = <1>;
				#size-cells = <1>;
				utmi-mode = <2>;
				ranges;
				status = "disabled";
				usb4: usb@10000 {
					compatible = "snps,dwc3";
					reg = <0x10000 0x17000>;
					interrupts = <GIC_SPI 345 IRQ_TYPE_LEVEL_HIGH>,
						     <GIC_SPI 345 IRQ_TYPE_LEVEL_HIGH>,
						     <GIC_SPI 346 IRQ_TYPE_LEVEL_HIGH>;
					interrupt-names = "peripheral",
							  "host",
							  "otg";
					maximum-speed = "high-speed";
					dr_mode = "otg";
				};
			};
		};

		target-module@41501000 {
			compatible = "ti,sysc-omap2", "ti,sysc";
			reg = <0x41501000 0x4>,
			      <0x41501010 0x4>,
			      <0x41501014 0x4>;
			reg-names = "rev", "sysc", "syss";
			ti,sysc-sidle = <SYSC_IDLE_FORCE>,
					<SYSC_IDLE_NO>,
					<SYSC_IDLE_SMART>;
			ti,sysc-mask = <(SYSC_OMAP2_CLOCKACTIVITY |
					 SYSC_OMAP2_SOFTRESET |
					 SYSC_OMAP2_AUTOIDLE)>;
			clocks = <&dsp2_clkctrl DRA7_DSP2_MMU0_DSP2_CLKCTRL 0>;
			clock-names = "fck";
			resets = <&prm_dsp2 1>;
			reset-names = "rstctrl";
			ranges = <0x0 0x41501000 0x1000>;
			#size-cells = <1>;
			#address-cells = <1>;

			mmu0_dsp2: mmu@0 {
				compatible = "ti,dra7-dsp-iommu";
				reg = <0x0 0x100>;
				interrupts = <GIC_SPI 146 IRQ_TYPE_LEVEL_HIGH>;
				#iommu-cells = <0>;
				ti,syscon-mmuconfig = <&dsp2_system 0x0>;
			};
		};

		target-module@41502000 {
			compatible = "ti,sysc-omap2", "ti,sysc";
			reg = <0x41502000 0x4>,
			      <0x41502010 0x4>,
			      <0x41502014 0x4>;
			reg-names = "rev", "sysc", "syss";
			ti,sysc-sidle = <SYSC_IDLE_FORCE>,
					<SYSC_IDLE_NO>,
					<SYSC_IDLE_SMART>;
			ti,sysc-mask = <(SYSC_OMAP2_CLOCKACTIVITY |
					 SYSC_OMAP2_SOFTRESET |
					 SYSC_OMAP2_AUTOIDLE)>;

			clocks = <&dsp2_clkctrl DRA7_DSP2_MMU0_DSP2_CLKCTRL 0>;
			clock-names = "fck";
			resets = <&prm_dsp2 1>;
			reset-names = "rstctrl";
			ranges = <0x0 0x41502000 0x1000>;
			#size-cells = <1>;
			#address-cells = <1>;

			mmu1_dsp2: mmu@0 {
				compatible = "ti,dra7-dsp-iommu";
				reg = <0x0 0x100>;
				interrupts = <GIC_SPI 147 IRQ_TYPE_LEVEL_HIGH>;
				#iommu-cells = <0>;
				ti,syscon-mmuconfig = <&dsp2_system 0x1>;
			};
		};

		dsp2: dsp@41000000 {
			compatible = "ti,dra7-dsp";
			reg = <0x41000000 0x48000>,
			      <0x41600000 0x8000>,
			      <0x41700000 0x8000>;
			reg-names = "l2ram", "l1pram", "l1dram";
			ti,bootreg = <&scm_conf 0x560 10>;
			iommus = <&mmu0_dsp2>, <&mmu1_dsp2>;
			status = "disabled";
			resets = <&prm_dsp2 0>;
			clocks = <&dsp2_clkctrl DRA7_DSP2_MMU0_DSP2_CLKCTRL 0>;
			firmware-name = "dra7-dsp2-fw.xe66";
		};
	};
};

&cpu0_opp_table {
	opp-shared;
};

&dss {
<<<<<<< HEAD
	reg = <0x58000000 0x80>,
	      <0x58004054 0x4>,
	      <0x58004300 0x20>,
	      <0x58009054 0x4>,
	      <0x58009300 0x20>;
=======
	reg = <0 0x80>,
	      <0x4054 0x4>,
	      <0x4300 0x20>,
	      <0x9054 0x4>,
	      <0x9300 0x20>;
>>>>>>> 24b8d41d
	reg-names = "dss", "pll1_clkctrl", "pll1",
		    "pll2_clkctrl", "pll2";

	clocks = <&dss_clkctrl DRA7_DSS_DSS_CORE_CLKCTRL 8>,
		 <&dss_clkctrl DRA7_DSS_DSS_CORE_CLKCTRL 12>,
		 <&dss_clkctrl DRA7_DSS_DSS_CORE_CLKCTRL 13>;
	clock-names = "fck", "video1_clk", "video2_clk";
};

&mailbox5 {
	mbox_ipu1_ipc3x: mbox_ipu1_ipc3x {
		ti,mbox-tx = <6 2 2>;
		ti,mbox-rx = <4 2 2>;
		status = "disabled";
	};
	mbox_dsp1_ipc3x: mbox_dsp1_ipc3x {
		ti,mbox-tx = <5 2 2>;
		ti,mbox-rx = <1 2 2>;
		status = "disabled";
	};
};

&mailbox6 {
	mbox_ipu2_ipc3x: mbox_ipu2_ipc3x {
		ti,mbox-tx = <6 2 2>;
		ti,mbox-rx = <4 2 2>;
		status = "disabled";
	};
	mbox_dsp2_ipc3x: mbox_dsp2_ipc3x {
		ti,mbox-tx = <5 2 2>;
		ti,mbox-rx = <1 2 2>;
		status = "disabled";
	};
};

&pcie1_rc {
	compatible = "ti,dra746-pcie-rc", "ti,dra7-pcie";
};

&pcie1_ep {
	compatible = "ti,dra746-pcie-ep", "ti,dra7-pcie-ep";
};

&pcie2_rc {
	compatible = "ti,dra746-pcie-rc", "ti,dra7-pcie";
};<|MERGE_RESOLUTION|>--- conflicted
+++ resolved
@@ -15,9 +15,6 @@
 			device_type = "cpu";
 			compatible = "arm,cortex-a15";
 			reg = <1>;
-<<<<<<< HEAD
-		};
-=======
 			operating-points-v2 = <&cpu0_opp_table>;
 
 			clocks = <&dpll_mpu_ck>;
@@ -37,7 +34,6 @@
 		rproc1 = &ipu2;
 		rproc2 = &dsp1;
 		rproc3 = &dsp2;
->>>>>>> 24b8d41d
 	};
 
 	pmu {
@@ -177,19 +173,11 @@
 };
 
 &dss {
-<<<<<<< HEAD
-	reg = <0x58000000 0x80>,
-	      <0x58004054 0x4>,
-	      <0x58004300 0x20>,
-	      <0x58009054 0x4>,
-	      <0x58009300 0x20>;
-=======
 	reg = <0 0x80>,
 	      <0x4054 0x4>,
 	      <0x4300 0x20>,
 	      <0x9054 0x4>,
 	      <0x9300 0x20>;
->>>>>>> 24b8d41d
 	reg-names = "dss", "pll1_clkctrl", "pll1",
 		    "pll2_clkctrl", "pll2";
 
