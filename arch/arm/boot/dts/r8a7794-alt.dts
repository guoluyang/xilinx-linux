--- conflicted
+++ resolved
@@ -60,12 +60,7 @@
 
 		gpios = <&gpio2 29 GPIO_ACTIVE_HIGH>;
 		gpios-states = <1>;
-<<<<<<< HEAD
-		states = <3300000 1
-			  1800000 0>;
-=======
 		states = <3300000 1>, <1800000 0>;
->>>>>>> 24b8d41d
 	};
 
 	vcc_sdhi1: regulator-vcc-sdhi1 {
@@ -88,12 +83,7 @@
 
 		gpios = <&gpio4 29 GPIO_ACTIVE_HIGH>;
 		gpios-states = <1>;
-<<<<<<< HEAD
-		states = <3300000 1
-			  1800000 0>;
-=======
 		states = <3300000 1>, <1800000 0>;
->>>>>>> 24b8d41d
 	};
 
 	lbsc {
@@ -249,13 +239,8 @@
 	pinctrl-names = "default";
 
 	du_pins: du {
-<<<<<<< HEAD
-		groups = "du1_rgb666", "du1_sync", "du1_disp", "du1_dotclkout0";
-		function = "du";
-=======
 		groups = "du1_rgb666", "du1_sync", "du1_disp", "du1_clk0_out";
 		function = "du1";
->>>>>>> 24b8d41d
 	};
 
 	scif2_pins: scif2 {
@@ -281,14 +266,11 @@
 	i2c1_pins: i2c1 {
 		groups = "i2c1";
 		function = "i2c1";
-<<<<<<< HEAD
-=======
 	};
 
 	i2c4_pins: i2c4 {
 		groups = "i2c4";
 		function = "i2c4";
->>>>>>> 24b8d41d
 	};
 
 	vin0_pins: vin0 {
@@ -304,8 +286,6 @@
 	sdhi0_pins: sd0 {
 		groups = "sdhi0_data4", "sdhi0_ctrl";
 		function = "sdhi0";
-<<<<<<< HEAD
-=======
 		power-source = <3300>;
 	};
 
@@ -313,14 +293,11 @@
 		groups = "sdhi0_data4", "sdhi0_ctrl";
 		function = "sdhi0";
 		power-source = <1800>;
->>>>>>> 24b8d41d
 	};
 
 	sdhi1_pins: sd1 {
 		groups = "sdhi1_data4", "sdhi1_ctrl";
 		function = "sdhi1";
-<<<<<<< HEAD
-=======
 		power-source = <3300>;
 	};
 
@@ -338,7 +315,6 @@
 	usb1_pins: usb1 {
 		groups = "usb1";
 		function = "usb1";
->>>>>>> 24b8d41d
 	};
 };
 
@@ -372,42 +348,6 @@
 
 &mmcif0 {
 	pinctrl-0 = <&mmcif0_pins>;
-<<<<<<< HEAD
-	pinctrl-names = "default";
-
-	vmmc-supply = <&d3_3v>;
-	vqmmc-supply = <&d3_3v>;
-	bus-width = <8>;
-	non-removable;
-	status = "okay";
-};
-
-&sdhi0 {
-	pinctrl-0 = <&sdhi0_pins>;
-	pinctrl-names = "default";
-
-	vmmc-supply = <&vcc_sdhi0>;
-	vqmmc-supply = <&vccq_sdhi0>;
-	cd-gpios = <&gpio6 6 GPIO_ACTIVE_LOW>;
-	wp-gpios = <&gpio6 7 GPIO_ACTIVE_LOW>;
-	status = "okay";
-};
-
-&sdhi1 {
-	pinctrl-0 = <&sdhi1_pins>;
-	pinctrl-names = "default";
-
-	vmmc-supply = <&vcc_sdhi1>;
-	vqmmc-supply = <&vccq_sdhi1>;
-	cd-gpios = <&gpio6 14 GPIO_ACTIVE_LOW>;
-	wp-gpios = <&gpio6 15 GPIO_ACTIVE_LOW>;
-	status = "okay";
-};
-
-&i2c1 {
-	pinctrl-0 = <&i2c1_pins>;
-=======
->>>>>>> 24b8d41d
 	pinctrl-names = "default";
 
 	vmmc-supply = <&d3_3v>;
