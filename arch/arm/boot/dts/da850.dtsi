--- conflicted
+++ resolved
@@ -78,8 +78,6 @@
 			reg = <0xfffee000 0x2000>;
 		};
 	};
-<<<<<<< HEAD
-=======
 	clocks: clocks {
 		ref_clk: ref_clk {
 			compatible = "fixed-clock";
@@ -113,7 +111,6 @@
 		resets = <&psc0 15>;
 		status = "disabled";
 	};
->>>>>>> 24b8d41d
 	soc@1c00000 {
 		compatible = "simple-bus";
 		model = "da850";
@@ -122,8 +119,6 @@
 		ranges = <0x0 0x01c00000 0x400000>;
 		interrupt-parent = <&intc>;
 
-<<<<<<< HEAD
-=======
 		psc0: clock-controller@10000 {
 			compatible = "ti,da850-psc0";
 			reg = <0x10000 0x1000>;
@@ -156,7 +151,6 @@
 				#clock-cells = <0>;
 			};
 		};
->>>>>>> 24b8d41d
 		pmx_core: pinmux@14120 {
 			compatible = "pinctrl-single";
 			reg = <0x14120 0x50>;
@@ -172,13 +166,10 @@
 						    <&range 129 31 0x8>;
 			status = "disabled";
 
-<<<<<<< HEAD
-=======
 			range: gpio-range {
 				#pinctrl-single,gpio-range-cells = <3>;
 			};
 
->>>>>>> 24b8d41d
 			serial0_rtscts_pins: pinmux_serial0_rtscts_pins {
 				pinctrl-single,bits = <
 					/* UART0_RTS UART0_CTS */
@@ -290,15 +281,12 @@
 					0x10 0x00000010 0x000000f0
 				>;
 			};
-<<<<<<< HEAD
-=======
 			spi0_cs3_pin: pinmux_spi0_cs3_pin {
 				pinctrl-single,bits = <
 					/* CS3 */
 					0xc 0x01000000 0x0f000000
 				>;
 			};
->>>>>>> 24b8d41d
 			spi1_pins: pinmux_spi1_pins {
 				pinctrl-single,bits = <
 					/* SIMO, SOMI, CLK */
@@ -385,8 +373,6 @@
 			reg = <0x14110 0x0c>;
 			status = "disabled";
 		};
-<<<<<<< HEAD
-=======
 		cfgchip: chip-controller@1417c {
 			compatible = "ti,da830-cfgchip", "syscon", "simple-mfd";
 			reg = <0x1417c 0x14>;
@@ -430,7 +416,6 @@
 				clock-names = "pll0_sysclk2", "pll1_sysclk2";
 			};
 		};
->>>>>>> 24b8d41d
 		edma0: edma@0 {
 			compatible = "ti,edma3-tpcc";
 			/* eDMA3 CC0: 0x01c0 0000 - 0x01c0 7fff */
@@ -477,11 +462,7 @@
 			power-domains = <&psc1 21>;
 		};
 		serial0: serial@42000 {
-<<<<<<< HEAD
-			compatible = "ns16550a";
-=======
 			compatible = "ti,da830-uart", "ns16550a";
->>>>>>> 24b8d41d
 			reg = <0x42000 0x100>;
 			reg-io-width = <4>;
 			reg-shift = <2>;
@@ -491,11 +472,7 @@
 			status = "disabled";
 		};
 		serial1: serial@10c000 {
-<<<<<<< HEAD
-			compatible = "ns16550a";
-=======
 			compatible = "ti,da830-uart", "ns16550a";
->>>>>>> 24b8d41d
 			reg = <0x10c000 0x100>;
 			reg-io-width = <4>;
 			reg-shift = <2>;
@@ -505,11 +482,7 @@
 			status = "disabled";
 		};
 		serial2: serial@10d000 {
-<<<<<<< HEAD
-			compatible = "ns16550a";
-=======
 			compatible = "ti,da830-uart", "ns16550a";
->>>>>>> 24b8d41d
 			reg = <0x10d000 0x100>;
 			reg-io-width = <4>;
 			reg-shift = <2>;
@@ -546,22 +519,12 @@
 			power-domains = <&psc1 11>;
 			status = "disabled";
 		};
-<<<<<<< HEAD
-		i2c1: i2c@228000 {
-			compatible = "ti,davinci-i2c";
-			reg = <0x228000 0x1000>;
-			interrupts = <51>;
-			#address-cells = <1>;
-			#size-cells = <0>;
-			status = "disabled";
-=======
 		clocksource: timer@20000 {
 			compatible = "ti,da830-timer";
 			reg = <0x20000 0x1000>;
 			interrupts = <21>, <22>;
 			interrupt-names = "tint12", "tint34";
 			clocks = <&pll0_auxclk>;
->>>>>>> 24b8d41d
 		};
 		wdt: wdt@21000 {
 			compatible = "ti,davinci-wdt";
@@ -580,8 +543,6 @@
 			clocks = <&psc0 5>;
 			status = "disabled";
 		};
-<<<<<<< HEAD
-=======
 		vpif: video@217000 {
 			compatible = "ti,da850-vpif";
 			reg = <0x217000 0x1000>;
@@ -601,7 +562,6 @@
 				#size-cells = <0>;
 			};
 		};
->>>>>>> 24b8d41d
 		mmc1: mmc@21b000 {
 			compatible = "ti,da830-mmc";
 			reg = <0x21b000 0x1000>;
@@ -671,13 +631,10 @@
 			num-cs = <6>;
 			ti,davinci-spi-intr-line = <1>;
 			interrupts = <20>;
-<<<<<<< HEAD
-=======
 			dmas = <&edma0 14 0>, <&edma0 15 0>;
 			dma-names = "rx", "tx";
 			clocks = <&psc0 4>;
 			power-domains = <&psc0 4>;
->>>>>>> 24b8d41d
 			status = "disabled";
 		};
 		spi1: spi@30e000 {
@@ -758,12 +715,9 @@
 			#address-cells = <1>;
 			#size-cells = <0>;
 			reg = <0x224000 0x1000>;
-<<<<<<< HEAD
-=======
 			clocks = <&psc1 5>;
 			clock-names = "fck";
 			power-domains = <&psc1 5>;
->>>>>>> 24b8d41d
 			status = "disabled";
 		};
 		eth0: ethernet@220000 {
@@ -779,10 +733,6 @@
 					35
 					36
 					>;
-<<<<<<< HEAD
-			status = "disabled";
-		};
-=======
 			clocks = <&psc1 5>;
 			power-domains = <&psc1 5>;
 			status = "disabled";
@@ -796,7 +746,6 @@
 			clocks = <&psc1 2>;
 			status = "disabled";
 		};
->>>>>>> 24b8d41d
 		gpio: gpio@226000 {
 			compatible = "ti,dm6441-gpio";
 			gpio-controller;
@@ -1010,20 +959,9 @@
 		clock-ranges;
 		status = "disabled";
 	};
-<<<<<<< HEAD
-	aemif: aemif@68000000 {
-		compatible = "ti,da850-aemif";
-		#address-cells = <2>;
-		#size-cells = <1>;
-
-		reg = <0x68000000 0x00008000>;
-		ranges = <0 0 0x60000000 0x08000000
-			  1 0 0x68000000 0x00008000>;
-=======
 	memctrl: memory-controller@b0000000 {
 		compatible = "ti,da850-ddr-controller";
 		reg = <0xb0000000 0xe8>;
->>>>>>> 24b8d41d
 		status = "disabled";
 	};
 };