--- conflicted
+++ resolved
@@ -9,10 +9,7 @@
 #include <dt-bindings/clock/dra7.h>
 #include <dt-bindings/interrupt-controller/arm-gic.h>
 #include <dt-bindings/pinctrl/dra.h>
-<<<<<<< HEAD
-=======
 #include <dt-bindings/clock/dra7.h>
->>>>>>> 24b8d41d
 
 #define MAX_SOURCES 400
 
@@ -85,15 +82,7 @@
 			compatible = "arm,cortex-a15";
 			reg = <0>;
 
-<<<<<<< HEAD
-			operating-points = <
-				/* kHz    uV */
-				1000000	1060000
-				1176000	1160000
-				>;
-=======
 			operating-points-v2 = <&cpu0_opp_table>;
->>>>>>> 24b8d41d
 
 			clocks = <&dpll_mpu_ck>;
 			clock-names = "cpu";
@@ -101,11 +90,6 @@
 			clock-latency = <300000>; /* From omap-cpufreq driver */
 
 			/* cooling options */
-<<<<<<< HEAD
-			cooling-min-level = <0>;
-			cooling-max-level = <2>;
-			#cooling-cells = <2>; /* min followed by max */
-=======
 			#cooling-cells = <2>; /* min followed by max */
 
 			vbb-supply = <&abb_mpu>;
@@ -137,7 +121,6 @@
 			opp-microvolt = <1210000 950000 1250000>,
 					<1210000 950000 1250000>;
 			opp-supported-hw = <0xFF 0x04>;
->>>>>>> 24b8d41d
 		};
 	};
 
@@ -172,143 +155,6 @@
 		interrupts-extended = <&crossbar_mpu GIC_SPI 4 IRQ_TYPE_LEVEL_HIGH>,
 				      <&wakeupgen GIC_SPI 10 IRQ_TYPE_LEVEL_HIGH>;
 
-<<<<<<< HEAD
-		l4_cfg: l4@4a000000 {
-			compatible = "ti,dra7-l4-cfg", "simple-bus";
-			#address-cells = <1>;
-			#size-cells = <1>;
-			ranges = <0 0x4a000000 0x22c000>;
-
-			scm: scm@2000 {
-				compatible = "ti,dra7-scm-core", "simple-bus";
-				reg = <0x2000 0x2000>;
-				#address-cells = <1>;
-				#size-cells = <1>;
-				ranges = <0 0x2000 0x2000>;
-
-				scm_conf: scm_conf@0 {
-					compatible = "syscon", "simple-bus";
-					reg = <0x0 0x1400>;
-					#address-cells = <1>;
-					#size-cells = <1>;
-					ranges = <0 0x0 0x1400>;
-
-					pbias_regulator: pbias_regulator@e00 {
-						compatible = "ti,pbias-dra7", "ti,pbias-omap";
-						reg = <0xe00 0x4>;
-						syscon = <&scm_conf>;
-						pbias_mmc_reg: pbias_mmc_omap5 {
-							regulator-name = "pbias_mmc_omap5";
-							regulator-min-microvolt = <1800000>;
-							regulator-max-microvolt = <3000000>;
-						};
-					};
-
-					scm_conf_clocks: clocks {
-						#address-cells = <1>;
-						#size-cells = <0>;
-					};
-				};
-
-				dra7_pmx_core: pinmux@1400 {
-					compatible = "ti,dra7-padconf",
-						     "pinctrl-single";
-					reg = <0x1400 0x0468>;
-					#address-cells = <1>;
-					#size-cells = <0>;
-					#interrupt-cells = <1>;
-					interrupt-controller;
-					pinctrl-single,register-width = <32>;
-					pinctrl-single,function-mask = <0x3fffffff>;
-				};
-
-				scm_conf1: scm_conf@1c04 {
-					compatible = "syscon";
-					reg = <0x1c04 0x0020>;
-				};
-
-				scm_conf_pcie: scm_conf@1c24 {
-					compatible = "syscon";
-					reg = <0x1c24 0x0024>;
-				};
-
-				sdma_xbar: dma-router@b78 {
-					compatible = "ti,dra7-dma-crossbar";
-					reg = <0xb78 0xfc>;
-					#dma-cells = <1>;
-					dma-requests = <205>;
-					ti,dma-safe-map = <0>;
-					dma-masters = <&sdma>;
-				};
-
-				edma_xbar: dma-router@c78 {
-					compatible = "ti,dra7-dma-crossbar";
-					reg = <0xc78 0x7c>;
-					#dma-cells = <2>;
-					dma-requests = <204>;
-					ti,dma-safe-map = <0>;
-					dma-masters = <&edma>;
-				};
-			};
-
-			cm_core_aon: cm_core_aon@5000 {
-				compatible = "ti,dra7-cm-core-aon";
-				reg = <0x5000 0x2000>;
-
-				cm_core_aon_clocks: clocks {
-					#address-cells = <1>;
-					#size-cells = <0>;
-				};
-
-				cm_core_aon_clockdomains: clockdomains {
-				};
-			};
-
-			cm_core: cm_core@8000 {
-				compatible = "ti,dra7-cm-core";
-				reg = <0x8000 0x3000>;
-
-				cm_core_clocks: clocks {
-					#address-cells = <1>;
-					#size-cells = <0>;
-				};
-
-				cm_core_clockdomains: clockdomains {
-				};
-			};
-		};
-
-		l4_wkup: l4@4ae00000 {
-			compatible = "ti,dra7-l4-wkup", "simple-bus";
-			#address-cells = <1>;
-			#size-cells = <1>;
-			ranges = <0 0x4ae00000 0x3f000>;
-
-			counter32k: counter@4000 {
-				compatible = "ti,omap-counter32k";
-				reg = <0x4000 0x40>;
-				ti,hwmods = "counter_32k";
-			};
-
-			prm: prm@6000 {
-				compatible = "ti,dra7-prm";
-				reg = <0x6000 0x3000>;
-				interrupts = <GIC_SPI 6 IRQ_TYPE_LEVEL_HIGH>;
-
-				prm_clocks: clocks {
-					#address-cells = <1>;
-					#size-cells = <0>;
-				};
-
-				prm_clockdomains: clockdomains {
-				};
-			};
-
-			scm_wkup: scm_conf@c000 {
-				compatible = "syscon";
-				reg = <0xc000 0x1000>;
-			};
-=======
 		l4_cfg: interconnect@4a000000 {
 		};
 		l4_wkup: interconnect@4ae00000 {
@@ -318,7 +164,6 @@
 		l4_per2: interconnect@48400000 {
 		};
 		l4_per3: interconnect@48800000 {
->>>>>>> 24b8d41d
 		};
 
 		axi@0 {
@@ -387,12 +232,7 @@
 				  0x0	     0x30000000 0x10000000>;
 			dma-ranges;
 			status = "disabled";
-<<<<<<< HEAD
-			pcie@51800000 {
-				compatible = "ti,dra7-pcie";
-=======
 			pcie2_rc: pcie@51800000 {
->>>>>>> 24b8d41d
 				reg = <0x51800000 0x2000>, <0x51802000 0x14c>, <0x1000 0x2000>;
 				reg-names = "rc_dbics", "ti_conf", "config";
 				interrupts = <0 355 0x4>, <0 356 0x4>;
@@ -486,543 +326,6 @@
 			reg = <0x40d00000 0x100>;
 		};
 
-<<<<<<< HEAD
-		sdma: dma-controller@4a056000 {
-			compatible = "ti,omap4430-sdma";
-			reg = <0x4a056000 0x1000>;
-			interrupts = <GIC_SPI 7 IRQ_TYPE_LEVEL_HIGH>,
-				     <GIC_SPI 8 IRQ_TYPE_LEVEL_HIGH>,
-				     <GIC_SPI 9 IRQ_TYPE_LEVEL_HIGH>,
-				     <GIC_SPI 10 IRQ_TYPE_LEVEL_HIGH>;
-			#dma-cells = <1>;
-			dma-channels = <32>;
-			dma-requests = <127>;
-		};
-
-		edma: edma@43300000 {
-			compatible = "ti,edma3-tpcc";
-			ti,hwmods = "tpcc";
-			reg = <0x43300000 0x100000>;
-			reg-names = "edma3_cc";
-			interrupts = <GIC_SPI 361 IRQ_TYPE_LEVEL_HIGH>,
-				     <GIC_SPI 360 IRQ_TYPE_LEVEL_HIGH>,
-				     <GIC_SPI 359 IRQ_TYPE_LEVEL_HIGH>;
-			interrupt-names = "edma3_ccint", "edma3_mperr",
-					  "edma3_ccerrint";
-			dma-requests = <64>;
-			#dma-cells = <2>;
-
-			ti,tptcs = <&edma_tptc0 7>, <&edma_tptc1 0>;
-
-			/*
-			 * memcpy is disabled, can be enabled with:
-			 * ti,edma-memcpy-channels = <20 21>;
-			 * for example. Note that these channels need to be
-			 * masked in the xbar as well.
-			 */
-		};
-
-		edma_tptc0: tptc@43400000 {
-			compatible = "ti,edma3-tptc";
-			ti,hwmods = "tptc0";
-			reg =	<0x43400000 0x100000>;
-			interrupts = <GIC_SPI 370 IRQ_TYPE_LEVEL_HIGH>;
-			interrupt-names = "edma3_tcerrint";
-		};
-
-		edma_tptc1: tptc@43500000 {
-			compatible = "ti,edma3-tptc";
-			ti,hwmods = "tptc1";
-			reg =	<0x43500000 0x100000>;
-			interrupts = <GIC_SPI 371 IRQ_TYPE_LEVEL_HIGH>;
-			interrupt-names = "edma3_tcerrint";
-		};
-
-		gpio1: gpio@4ae10000 {
-			compatible = "ti,omap4-gpio";
-			reg = <0x4ae10000 0x200>;
-			interrupts = <GIC_SPI 24 IRQ_TYPE_LEVEL_HIGH>;
-			ti,hwmods = "gpio1";
-			gpio-controller;
-			#gpio-cells = <2>;
-			interrupt-controller;
-			#interrupt-cells = <2>;
-		};
-
-		gpio2: gpio@48055000 {
-			compatible = "ti,omap4-gpio";
-			reg = <0x48055000 0x200>;
-			interrupts = <GIC_SPI 25 IRQ_TYPE_LEVEL_HIGH>;
-			ti,hwmods = "gpio2";
-			gpio-controller;
-			#gpio-cells = <2>;
-			interrupt-controller;
-			#interrupt-cells = <2>;
-		};
-
-		gpio3: gpio@48057000 {
-			compatible = "ti,omap4-gpio";
-			reg = <0x48057000 0x200>;
-			interrupts = <GIC_SPI 26 IRQ_TYPE_LEVEL_HIGH>;
-			ti,hwmods = "gpio3";
-			gpio-controller;
-			#gpio-cells = <2>;
-			interrupt-controller;
-			#interrupt-cells = <2>;
-		};
-
-		gpio4: gpio@48059000 {
-			compatible = "ti,omap4-gpio";
-			reg = <0x48059000 0x200>;
-			interrupts = <GIC_SPI 27 IRQ_TYPE_LEVEL_HIGH>;
-			ti,hwmods = "gpio4";
-			gpio-controller;
-			#gpio-cells = <2>;
-			interrupt-controller;
-			#interrupt-cells = <2>;
-		};
-
-		gpio5: gpio@4805b000 {
-			compatible = "ti,omap4-gpio";
-			reg = <0x4805b000 0x200>;
-			interrupts = <GIC_SPI 28 IRQ_TYPE_LEVEL_HIGH>;
-			ti,hwmods = "gpio5";
-			gpio-controller;
-			#gpio-cells = <2>;
-			interrupt-controller;
-			#interrupt-cells = <2>;
-		};
-
-		gpio6: gpio@4805d000 {
-			compatible = "ti,omap4-gpio";
-			reg = <0x4805d000 0x200>;
-			interrupts = <GIC_SPI 29 IRQ_TYPE_LEVEL_HIGH>;
-			ti,hwmods = "gpio6";
-			gpio-controller;
-			#gpio-cells = <2>;
-			interrupt-controller;
-			#interrupt-cells = <2>;
-		};
-
-		gpio7: gpio@48051000 {
-			compatible = "ti,omap4-gpio";
-			reg = <0x48051000 0x200>;
-			interrupts = <GIC_SPI 30 IRQ_TYPE_LEVEL_HIGH>;
-			ti,hwmods = "gpio7";
-			gpio-controller;
-			#gpio-cells = <2>;
-			interrupt-controller;
-			#interrupt-cells = <2>;
-		};
-
-		gpio8: gpio@48053000 {
-			compatible = "ti,omap4-gpio";
-			reg = <0x48053000 0x200>;
-			interrupts = <GIC_SPI 116 IRQ_TYPE_LEVEL_HIGH>;
-			ti,hwmods = "gpio8";
-			gpio-controller;
-			#gpio-cells = <2>;
-			interrupt-controller;
-			#interrupt-cells = <2>;
-		};
-
-		uart1: serial@4806a000 {
-			compatible = "ti,dra742-uart", "ti,omap4-uart";
-			reg = <0x4806a000 0x100>;
-			interrupts-extended = <&crossbar_mpu GIC_SPI 67 IRQ_TYPE_LEVEL_HIGH>;
-			ti,hwmods = "uart1";
-			clock-frequency = <48000000>;
-			status = "disabled";
-			dmas = <&sdma_xbar 49>, <&sdma_xbar 50>;
-			dma-names = "tx", "rx";
-		};
-
-		uart2: serial@4806c000 {
-			compatible = "ti,dra742-uart", "ti,omap4-uart";
-			reg = <0x4806c000 0x100>;
-			interrupts = <GIC_SPI 68 IRQ_TYPE_LEVEL_HIGH>;
-			ti,hwmods = "uart2";
-			clock-frequency = <48000000>;
-			status = "disabled";
-			dmas = <&sdma_xbar 51>, <&sdma_xbar 52>;
-			dma-names = "tx", "rx";
-		};
-
-		uart3: serial@48020000 {
-			compatible = "ti,dra742-uart", "ti,omap4-uart";
-			reg = <0x48020000 0x100>;
-			interrupts = <GIC_SPI 69 IRQ_TYPE_LEVEL_HIGH>;
-			ti,hwmods = "uart3";
-			clock-frequency = <48000000>;
-			status = "disabled";
-			dmas = <&sdma_xbar 53>, <&sdma_xbar 54>;
-			dma-names = "tx", "rx";
-		};
-
-		uart4: serial@4806e000 {
-			compatible = "ti,dra742-uart", "ti,omap4-uart";
-			reg = <0x4806e000 0x100>;
-			interrupts = <GIC_SPI 65 IRQ_TYPE_LEVEL_HIGH>;
-			ti,hwmods = "uart4";
-			clock-frequency = <48000000>;
-                        status = "disabled";
-			dmas = <&sdma_xbar 55>, <&sdma_xbar 56>;
-			dma-names = "tx", "rx";
-		};
-
-		uart5: serial@48066000 {
-			compatible = "ti,dra742-uart", "ti,omap4-uart";
-			reg = <0x48066000 0x100>;
-			interrupts = <GIC_SPI 100 IRQ_TYPE_LEVEL_HIGH>;
-			ti,hwmods = "uart5";
-			clock-frequency = <48000000>;
-			status = "disabled";
-			dmas = <&sdma_xbar 63>, <&sdma_xbar 64>;
-			dma-names = "tx", "rx";
-		};
-
-		uart6: serial@48068000 {
-			compatible = "ti,dra742-uart", "ti,omap4-uart";
-			reg = <0x48068000 0x100>;
-			interrupts = <GIC_SPI 101 IRQ_TYPE_LEVEL_HIGH>;
-			ti,hwmods = "uart6";
-			clock-frequency = <48000000>;
-			status = "disabled";
-			dmas = <&sdma_xbar 79>, <&sdma_xbar 80>;
-			dma-names = "tx", "rx";
-		};
-
-		uart7: serial@48420000 {
-			compatible = "ti,dra742-uart", "ti,omap4-uart";
-			reg = <0x48420000 0x100>;
-			interrupts = <GIC_SPI 218 IRQ_TYPE_LEVEL_HIGH>;
-			ti,hwmods = "uart7";
-			clock-frequency = <48000000>;
-			status = "disabled";
-		};
-
-		uart8: serial@48422000 {
-			compatible = "ti,dra742-uart", "ti,omap4-uart";
-			reg = <0x48422000 0x100>;
-			interrupts = <GIC_SPI 219 IRQ_TYPE_LEVEL_HIGH>;
-			ti,hwmods = "uart8";
-			clock-frequency = <48000000>;
-			status = "disabled";
-		};
-
-		uart9: serial@48424000 {
-			compatible = "ti,dra742-uart", "ti,omap4-uart";
-			reg = <0x48424000 0x100>;
-			interrupts = <GIC_SPI 220 IRQ_TYPE_LEVEL_HIGH>;
-			ti,hwmods = "uart9";
-			clock-frequency = <48000000>;
-			status = "disabled";
-		};
-
-		uart10: serial@4ae2b000 {
-			compatible = "ti,dra742-uart", "ti,omap4-uart";
-			reg = <0x4ae2b000 0x100>;
-			interrupts = <GIC_SPI 221 IRQ_TYPE_LEVEL_HIGH>;
-			ti,hwmods = "uart10";
-			clock-frequency = <48000000>;
-			status = "disabled";
-		};
-
-		mailbox1: mailbox@4a0f4000 {
-			compatible = "ti,omap4-mailbox";
-			reg = <0x4a0f4000 0x200>;
-			interrupts = <GIC_SPI 21 IRQ_TYPE_LEVEL_HIGH>,
-				     <GIC_SPI 135 IRQ_TYPE_LEVEL_HIGH>,
-				     <GIC_SPI 134 IRQ_TYPE_LEVEL_HIGH>;
-			ti,hwmods = "mailbox1";
-			#mbox-cells = <1>;
-			ti,mbox-num-users = <3>;
-			ti,mbox-num-fifos = <8>;
-			status = "disabled";
-		};
-
-		mailbox2: mailbox@4883a000 {
-			compatible = "ti,omap4-mailbox";
-			reg = <0x4883a000 0x200>;
-			interrupts = <GIC_SPI 237 IRQ_TYPE_LEVEL_HIGH>,
-				     <GIC_SPI 238 IRQ_TYPE_LEVEL_HIGH>,
-				     <GIC_SPI 239 IRQ_TYPE_LEVEL_HIGH>,
-				     <GIC_SPI 240 IRQ_TYPE_LEVEL_HIGH>;
-			ti,hwmods = "mailbox2";
-			#mbox-cells = <1>;
-			ti,mbox-num-users = <4>;
-			ti,mbox-num-fifos = <12>;
-			status = "disabled";
-		};
-
-		mailbox3: mailbox@4883c000 {
-			compatible = "ti,omap4-mailbox";
-			reg = <0x4883c000 0x200>;
-			interrupts = <GIC_SPI 241 IRQ_TYPE_LEVEL_HIGH>,
-				     <GIC_SPI 242 IRQ_TYPE_LEVEL_HIGH>,
-				     <GIC_SPI 243 IRQ_TYPE_LEVEL_HIGH>,
-				     <GIC_SPI 244 IRQ_TYPE_LEVEL_HIGH>;
-			ti,hwmods = "mailbox3";
-			#mbox-cells = <1>;
-			ti,mbox-num-users = <4>;
-			ti,mbox-num-fifos = <12>;
-			status = "disabled";
-		};
-
-		mailbox4: mailbox@4883e000 {
-			compatible = "ti,omap4-mailbox";
-			reg = <0x4883e000 0x200>;
-			interrupts = <GIC_SPI 245 IRQ_TYPE_LEVEL_HIGH>,
-				     <GIC_SPI 246 IRQ_TYPE_LEVEL_HIGH>,
-				     <GIC_SPI 247 IRQ_TYPE_LEVEL_HIGH>,
-				     <GIC_SPI 248 IRQ_TYPE_LEVEL_HIGH>;
-			ti,hwmods = "mailbox4";
-			#mbox-cells = <1>;
-			ti,mbox-num-users = <4>;
-			ti,mbox-num-fifos = <12>;
-			status = "disabled";
-		};
-
-		mailbox5: mailbox@48840000 {
-			compatible = "ti,omap4-mailbox";
-			reg = <0x48840000 0x200>;
-			interrupts = <GIC_SPI 249 IRQ_TYPE_LEVEL_HIGH>,
-				     <GIC_SPI 250 IRQ_TYPE_LEVEL_HIGH>,
-				     <GIC_SPI 251 IRQ_TYPE_LEVEL_HIGH>,
-				     <GIC_SPI 252 IRQ_TYPE_LEVEL_HIGH>;
-			ti,hwmods = "mailbox5";
-			#mbox-cells = <1>;
-			ti,mbox-num-users = <4>;
-			ti,mbox-num-fifos = <12>;
-			status = "disabled";
-		};
-
-		mailbox6: mailbox@48842000 {
-			compatible = "ti,omap4-mailbox";
-			reg = <0x48842000 0x200>;
-			interrupts = <GIC_SPI 253 IRQ_TYPE_LEVEL_HIGH>,
-				     <GIC_SPI 254 IRQ_TYPE_LEVEL_HIGH>,
-				     <GIC_SPI 255 IRQ_TYPE_LEVEL_HIGH>,
-				     <GIC_SPI 256 IRQ_TYPE_LEVEL_HIGH>;
-			ti,hwmods = "mailbox6";
-			#mbox-cells = <1>;
-			ti,mbox-num-users = <4>;
-			ti,mbox-num-fifos = <12>;
-			status = "disabled";
-		};
-
-		mailbox7: mailbox@48844000 {
-			compatible = "ti,omap4-mailbox";
-			reg = <0x48844000 0x200>;
-			interrupts = <GIC_SPI 257 IRQ_TYPE_LEVEL_HIGH>,
-				     <GIC_SPI 258 IRQ_TYPE_LEVEL_HIGH>,
-				     <GIC_SPI 259 IRQ_TYPE_LEVEL_HIGH>,
-				     <GIC_SPI 260 IRQ_TYPE_LEVEL_HIGH>;
-			ti,hwmods = "mailbox7";
-			#mbox-cells = <1>;
-			ti,mbox-num-users = <4>;
-			ti,mbox-num-fifos = <12>;
-			status = "disabled";
-		};
-
-		mailbox8: mailbox@48846000 {
-			compatible = "ti,omap4-mailbox";
-			reg = <0x48846000 0x200>;
-			interrupts = <GIC_SPI 261 IRQ_TYPE_LEVEL_HIGH>,
-				     <GIC_SPI 262 IRQ_TYPE_LEVEL_HIGH>,
-				     <GIC_SPI 263 IRQ_TYPE_LEVEL_HIGH>,
-				     <GIC_SPI 264 IRQ_TYPE_LEVEL_HIGH>;
-			ti,hwmods = "mailbox8";
-			#mbox-cells = <1>;
-			ti,mbox-num-users = <4>;
-			ti,mbox-num-fifos = <12>;
-			status = "disabled";
-		};
-
-		mailbox9: mailbox@4885e000 {
-			compatible = "ti,omap4-mailbox";
-			reg = <0x4885e000 0x200>;
-			interrupts = <GIC_SPI 265 IRQ_TYPE_LEVEL_HIGH>,
-				     <GIC_SPI 266 IRQ_TYPE_LEVEL_HIGH>,
-				     <GIC_SPI 267 IRQ_TYPE_LEVEL_HIGH>,
-				     <GIC_SPI 268 IRQ_TYPE_LEVEL_HIGH>;
-			ti,hwmods = "mailbox9";
-			#mbox-cells = <1>;
-			ti,mbox-num-users = <4>;
-			ti,mbox-num-fifos = <12>;
-			status = "disabled";
-		};
-
-		mailbox10: mailbox@48860000 {
-			compatible = "ti,omap4-mailbox";
-			reg = <0x48860000 0x200>;
-			interrupts = <GIC_SPI 269 IRQ_TYPE_LEVEL_HIGH>,
-				     <GIC_SPI 270 IRQ_TYPE_LEVEL_HIGH>,
-				     <GIC_SPI 271 IRQ_TYPE_LEVEL_HIGH>,
-				     <GIC_SPI 272 IRQ_TYPE_LEVEL_HIGH>;
-			ti,hwmods = "mailbox10";
-			#mbox-cells = <1>;
-			ti,mbox-num-users = <4>;
-			ti,mbox-num-fifos = <12>;
-			status = "disabled";
-		};
-
-		mailbox11: mailbox@48862000 {
-			compatible = "ti,omap4-mailbox";
-			reg = <0x48862000 0x200>;
-			interrupts = <GIC_SPI 273 IRQ_TYPE_LEVEL_HIGH>,
-				     <GIC_SPI 274 IRQ_TYPE_LEVEL_HIGH>,
-				     <GIC_SPI 275 IRQ_TYPE_LEVEL_HIGH>,
-				     <GIC_SPI 276 IRQ_TYPE_LEVEL_HIGH>;
-			ti,hwmods = "mailbox11";
-			#mbox-cells = <1>;
-			ti,mbox-num-users = <4>;
-			ti,mbox-num-fifos = <12>;
-			status = "disabled";
-		};
-
-		mailbox12: mailbox@48864000 {
-			compatible = "ti,omap4-mailbox";
-			reg = <0x48864000 0x200>;
-			interrupts = <GIC_SPI 277 IRQ_TYPE_LEVEL_HIGH>,
-				     <GIC_SPI 278 IRQ_TYPE_LEVEL_HIGH>,
-				     <GIC_SPI 279 IRQ_TYPE_LEVEL_HIGH>,
-				     <GIC_SPI 280 IRQ_TYPE_LEVEL_HIGH>;
-			ti,hwmods = "mailbox12";
-			#mbox-cells = <1>;
-			ti,mbox-num-users = <4>;
-			ti,mbox-num-fifos = <12>;
-			status = "disabled";
-		};
-
-		mailbox13: mailbox@48802000 {
-			compatible = "ti,omap4-mailbox";
-			reg = <0x48802000 0x200>;
-			interrupts = <GIC_SPI 379 IRQ_TYPE_LEVEL_HIGH>,
-				     <GIC_SPI 380 IRQ_TYPE_LEVEL_HIGH>,
-				     <GIC_SPI 381 IRQ_TYPE_LEVEL_HIGH>,
-				     <GIC_SPI 382 IRQ_TYPE_LEVEL_HIGH>;
-			ti,hwmods = "mailbox13";
-			#mbox-cells = <1>;
-			ti,mbox-num-users = <4>;
-			ti,mbox-num-fifos = <12>;
-			status = "disabled";
-		};
-
-		timer1: timer@4ae18000 {
-			compatible = "ti,omap5430-timer";
-			reg = <0x4ae18000 0x80>;
-			interrupts = <GIC_SPI 32 IRQ_TYPE_LEVEL_HIGH>;
-			ti,hwmods = "timer1";
-			ti,timer-alwon;
-		};
-
-		timer2: timer@48032000 {
-			compatible = "ti,omap5430-timer";
-			reg = <0x48032000 0x80>;
-			interrupts = <GIC_SPI 33 IRQ_TYPE_LEVEL_HIGH>;
-			ti,hwmods = "timer2";
-		};
-
-		timer3: timer@48034000 {
-			compatible = "ti,omap5430-timer";
-			reg = <0x48034000 0x80>;
-			interrupts = <GIC_SPI 34 IRQ_TYPE_LEVEL_HIGH>;
-			ti,hwmods = "timer3";
-		};
-
-		timer4: timer@48036000 {
-			compatible = "ti,omap5430-timer";
-			reg = <0x48036000 0x80>;
-			interrupts = <GIC_SPI 35 IRQ_TYPE_LEVEL_HIGH>;
-			ti,hwmods = "timer4";
-		};
-
-		timer5: timer@48820000 {
-			compatible = "ti,omap5430-timer";
-			reg = <0x48820000 0x80>;
-			interrupts = <GIC_SPI 36 IRQ_TYPE_LEVEL_HIGH>;
-			ti,hwmods = "timer5";
-		};
-
-		timer6: timer@48822000 {
-			compatible = "ti,omap5430-timer";
-			reg = <0x48822000 0x80>;
-			interrupts = <GIC_SPI 37 IRQ_TYPE_LEVEL_HIGH>;
-			ti,hwmods = "timer6";
-		};
-
-		timer7: timer@48824000 {
-			compatible = "ti,omap5430-timer";
-			reg = <0x48824000 0x80>;
-			interrupts = <GIC_SPI 38 IRQ_TYPE_LEVEL_HIGH>;
-			ti,hwmods = "timer7";
-		};
-
-		timer8: timer@48826000 {
-			compatible = "ti,omap5430-timer";
-			reg = <0x48826000 0x80>;
-			interrupts = <GIC_SPI 39 IRQ_TYPE_LEVEL_HIGH>;
-			ti,hwmods = "timer8";
-		};
-
-		timer9: timer@4803e000 {
-			compatible = "ti,omap5430-timer";
-			reg = <0x4803e000 0x80>;
-			interrupts = <GIC_SPI 40 IRQ_TYPE_LEVEL_HIGH>;
-			ti,hwmods = "timer9";
-		};
-
-		timer10: timer@48086000 {
-			compatible = "ti,omap5430-timer";
-			reg = <0x48086000 0x80>;
-			interrupts = <GIC_SPI 41 IRQ_TYPE_LEVEL_HIGH>;
-			ti,hwmods = "timer10";
-		};
-
-		timer11: timer@48088000 {
-			compatible = "ti,omap5430-timer";
-			reg = <0x48088000 0x80>;
-			interrupts = <GIC_SPI 42 IRQ_TYPE_LEVEL_HIGH>;
-			ti,hwmods = "timer11";
-		};
-
-		timer12: timer@4ae20000 {
-			compatible = "ti,omap5430-timer";
-			reg = <0x4ae20000 0x80>;
-			interrupts = <GIC_SPI 90 IRQ_TYPE_LEVEL_HIGH>;
-			ti,hwmods = "timer12";
-			ti,timer-alwon;
-			ti,timer-secure;
-		};
-
-		timer13: timer@48828000 {
-			compatible = "ti,omap5430-timer";
-			reg = <0x48828000 0x80>;
-			interrupts = <GIC_SPI 339 IRQ_TYPE_LEVEL_HIGH>;
-			ti,hwmods = "timer13";
-		};
-
-		timer14: timer@4882a000 {
-			compatible = "ti,omap5430-timer";
-			reg = <0x4882a000 0x80>;
-			interrupts = <GIC_SPI 340 IRQ_TYPE_LEVEL_HIGH>;
-			ti,hwmods = "timer14";
-		};
-
-		timer15: timer@4882c000 {
-			compatible = "ti,omap5430-timer";
-			reg = <0x4882c000 0x80>;
-			interrupts = <GIC_SPI 341 IRQ_TYPE_LEVEL_HIGH>;
-			ti,hwmods = "timer15";
-		};
-
-		timer16: timer@4882e000 {
-			compatible = "ti,omap5430-timer";
-			reg = <0x4882e000 0x80>;
-			interrupts = <GIC_SPI 342 IRQ_TYPE_LEVEL_HIGH>;
-			ti,hwmods = "timer16";
-=======
 		dra7_iodelay_core: padconf@4844a000 {
 			compatible = "ti,dra7-iodelay";
 			reg = <0x4844a000 0x0d1c>;
@@ -1080,7 +383,6 @@
 				interrupts = <GIC_SPI 370 IRQ_TYPE_LEVEL_HIGH>;
 				interrupt-names = "edma3_tcerrint";
 			};
->>>>>>> 24b8d41d
 		};
 
 		target-module@43500000 {
@@ -1421,111 +723,6 @@
 		};
 
 		/* OCP2SCP1 */
-<<<<<<< HEAD
-		ocp2scp@4a080000 {
-			compatible = "ti,omap-ocp2scp";
-			#address-cells = <1>;
-			#size-cells = <1>;
-			ranges;
-			reg = <0x4a080000 0x20>;
-			ti,hwmods = "ocp2scp1";
-
-			usb2_phy1: phy@4a084000 {
-				compatible = "ti,dra7x-usb2", "ti,omap-usb2";
-				reg = <0x4a084000 0x400>;
-				syscon-phy-power = <&scm_conf 0x300>;
-				clocks = <&usb_phy1_always_on_clk32k>,
-					 <&usb_otg_ss1_refclk960m>;
-				clock-names =	"wkupclk",
-						"refclk";
-				#phy-cells = <0>;
-			};
-
-			usb2_phy2: phy@4a085000 {
-				compatible = "ti,dra7x-usb2-phy2",
-					     "ti,omap-usb2";
-				reg = <0x4a085000 0x400>;
-				syscon-phy-power = <&scm_conf 0xe74>;
-				clocks = <&usb_phy2_always_on_clk32k>,
-					 <&usb_otg_ss2_refclk960m>;
-				clock-names =	"wkupclk",
-						"refclk";
-				#phy-cells = <0>;
-			};
-
-			usb3_phy1: phy@4a084400 {
-				compatible = "ti,omap-usb3";
-				reg = <0x4a084400 0x80>,
-				      <0x4a084800 0x64>,
-				      <0x4a084c00 0x40>;
-				reg-names = "phy_rx", "phy_tx", "pll_ctrl";
-				syscon-phy-power = <&scm_conf 0x370>;
-				clocks = <&usb_phy3_always_on_clk32k>,
-					 <&sys_clkin1>,
-					 <&usb_otg_ss1_refclk960m>;
-				clock-names =	"wkupclk",
-						"sysclk",
-						"refclk";
-				#phy-cells = <0>;
-			};
-		};
-
-		omap_dwc3_1: omap_dwc3_1@48880000 {
-			compatible = "ti,dwc3";
-			ti,hwmods = "usb_otg_ss1";
-			reg = <0x48880000 0x10000>;
-			interrupts = <GIC_SPI 72 IRQ_TYPE_LEVEL_HIGH>;
-			#address-cells = <1>;
-			#size-cells = <1>;
-			utmi-mode = <2>;
-			ranges;
-			usb1: usb@48890000 {
-				compatible = "snps,dwc3";
-				reg = <0x48890000 0x17000>;
-				interrupts = <GIC_SPI 71 IRQ_TYPE_LEVEL_HIGH>,
-					     <GIC_SPI 71 IRQ_TYPE_LEVEL_HIGH>,
-					     <GIC_SPI 72 IRQ_TYPE_LEVEL_HIGH>;
-				interrupt-names = "peripheral",
-						  "host",
-						  "otg";
-				phys = <&usb2_phy1>, <&usb3_phy1>;
-				phy-names = "usb2-phy", "usb3-phy";
-				maximum-speed = "super-speed";
-				dr_mode = "otg";
-				snps,dis_u3_susphy_quirk;
-				snps,dis_u2_susphy_quirk;
-			};
-		};
-
-		omap_dwc3_2: omap_dwc3_2@488c0000 {
-			compatible = "ti,dwc3";
-			ti,hwmods = "usb_otg_ss2";
-			reg = <0x488c0000 0x10000>;
-			interrupts = <GIC_SPI 87 IRQ_TYPE_LEVEL_HIGH>;
-			#address-cells = <1>;
-			#size-cells = <1>;
-			utmi-mode = <2>;
-			ranges;
-			usb2: usb@488d0000 {
-				compatible = "snps,dwc3";
-				reg = <0x488d0000 0x17000>;
-				interrupts = <GIC_SPI 73 IRQ_TYPE_LEVEL_HIGH>,
-					     <GIC_SPI 73 IRQ_TYPE_LEVEL_HIGH>,
-					     <GIC_SPI 87 IRQ_TYPE_LEVEL_HIGH>;
-				interrupt-names = "peripheral",
-						  "host",
-						  "otg";
-				phys = <&usb2_phy2>;
-				phy-names = "usb2-phy";
-				maximum-speed = "high-speed";
-				dr_mode = "otg";
-				snps,dis_u3_susphy_quirk;
-				snps,dis_u2_susphy_quirk;
-			};
-		};
-
-=======
->>>>>>> 24b8d41d
 		/* IRQ for DWC3_3 and DWC3_4 need IRQ crossbar */
 		gpmc: gpmc@50000000 {
 			compatible = "ti,am3352-gpmc";
@@ -1558,143 +755,9 @@
 					<SYSC_IDLE_SMART>;
 			clocks = <&gpu_clkctrl DRA7_GPU_CLKCTRL 0>;
 			clock-names = "fck";
-<<<<<<< HEAD
-			status = "disabled";
-		};
-
-		mcasp1: mcasp@48460000 {
-			compatible = "ti,dra7-mcasp-audio";
-			ti,hwmods = "mcasp1";
-			reg = <0x48460000 0x2000>,
-			      <0x45800000 0x1000>;
-			reg-names = "mpu","dat";
-			interrupts = <GIC_SPI 104 IRQ_TYPE_LEVEL_HIGH>,
-				     <GIC_SPI 103 IRQ_TYPE_LEVEL_HIGH>;
-			interrupt-names = "tx", "rx";
-			dmas = <&edma_xbar 129 1>, <&edma_xbar 128 1>;
-			dma-names = "tx", "rx";
-			clocks = <&mcasp1_aux_gfclk_mux>, <&mcasp1_ahclkx_mux>,
-				 <&mcasp1_ahclkr_mux>;
-			clock-names = "fck", "ahclkx", "ahclkr";
-			status = "disabled";
-		};
-
-		mcasp2: mcasp@48464000 {
-			compatible = "ti,dra7-mcasp-audio";
-			ti,hwmods = "mcasp2";
-			reg = <0x48464000 0x2000>,
-			      <0x45c00000 0x1000>;
-			reg-names = "mpu","dat";
-			interrupts = <GIC_SPI 149 IRQ_TYPE_LEVEL_HIGH>,
-				     <GIC_SPI 148 IRQ_TYPE_LEVEL_HIGH>;
-			interrupt-names = "tx", "rx";
-			dmas = <&edma_xbar 131 1>, <&edma_xbar 130 1>;
-			dma-names = "tx", "rx";
-			clocks = <&mcasp2_aux_gfclk_mux>, <&mcasp2_ahclkx_mux>,
-				 <&mcasp2_ahclkr_mux>;
-			clock-names = "fck", "ahclkx", "ahclkr";
-			status = "disabled";
-		};
-
-		mcasp3: mcasp@48468000 {
-			compatible = "ti,dra7-mcasp-audio";
-			ti,hwmods = "mcasp3";
-			reg = <0x48468000 0x2000>,
-			      <0x46000000 0x1000>;
-			reg-names = "mpu","dat";
-			interrupts = <GIC_SPI 151 IRQ_TYPE_LEVEL_HIGH>,
-				     <GIC_SPI 150 IRQ_TYPE_LEVEL_HIGH>;
-			interrupt-names = "tx", "rx";
-			dmas = <&edma_xbar 133 1>, <&edma_xbar 132 1>;
-			dma-names = "tx", "rx";
-			clocks = <&mcasp3_aux_gfclk_mux>, <&mcasp3_ahclkx_mux>;
-			clock-names = "fck", "ahclkx";
-			status = "disabled";
-=======
 			#address-cells = <1>;
 			#size-cells = <1>;
 			ranges = <0 0x56000000 0x2000000>;
->>>>>>> 24b8d41d
-		};
-
-		mcasp4: mcasp@4846c000 {
-			compatible = "ti,dra7-mcasp-audio";
-			ti,hwmods = "mcasp4";
-			reg = <0x4846c000 0x2000>,
-			      <0x48436000 0x1000>;
-			reg-names = "mpu","dat";
-			interrupts = <GIC_SPI 153 IRQ_TYPE_LEVEL_HIGH>,
-				     <GIC_SPI 152 IRQ_TYPE_LEVEL_HIGH>;
-			interrupt-names = "tx", "rx";
-			dmas = <&edma_xbar 135 1>, <&edma_xbar 134 1>;
-			dma-names = "tx", "rx";
-			clocks = <&mcasp4_aux_gfclk_mux>, <&mcasp4_ahclkx_mux>;
-			clock-names = "fck", "ahclkx";
-			status = "disabled";
-		};
-
-		mcasp5: mcasp@48470000 {
-			compatible = "ti,dra7-mcasp-audio";
-			ti,hwmods = "mcasp5";
-			reg = <0x48470000 0x2000>,
-			      <0x4843a000 0x1000>;
-			reg-names = "mpu","dat";
-			interrupts = <GIC_SPI 155 IRQ_TYPE_LEVEL_HIGH>,
-				     <GIC_SPI 154 IRQ_TYPE_LEVEL_HIGH>;
-			interrupt-names = "tx", "rx";
-			dmas = <&edma_xbar 137 1>, <&edma_xbar 136 1>;
-			dma-names = "tx", "rx";
-			clocks = <&mcasp5_aux_gfclk_mux>, <&mcasp5_ahclkx_mux>;
-			clock-names = "fck", "ahclkx";
-			status = "disabled";
-		};
-
-		mcasp6: mcasp@48474000 {
-			compatible = "ti,dra7-mcasp-audio";
-			ti,hwmods = "mcasp6";
-			reg = <0x48474000 0x2000>,
-			      <0x4844c000 0x1000>;
-			reg-names = "mpu","dat";
-			interrupts = <GIC_SPI 157 IRQ_TYPE_LEVEL_HIGH>,
-				     <GIC_SPI 156 IRQ_TYPE_LEVEL_HIGH>;
-			interrupt-names = "tx", "rx";
-			dmas = <&edma_xbar 139 1>, <&edma_xbar 138 1>;
-			dma-names = "tx", "rx";
-			clocks = <&mcasp6_aux_gfclk_mux>, <&mcasp6_ahclkx_mux>;
-			clock-names = "fck", "ahclkx";
-			status = "disabled";
-		};
-
-		mcasp7: mcasp@48478000 {
-			compatible = "ti,dra7-mcasp-audio";
-			ti,hwmods = "mcasp7";
-			reg = <0x48478000 0x2000>,
-			      <0x48450000 0x1000>;
-			reg-names = "mpu","dat";
-			interrupts = <GIC_SPI 159 IRQ_TYPE_LEVEL_HIGH>,
-				     <GIC_SPI 158 IRQ_TYPE_LEVEL_HIGH>;
-			interrupt-names = "tx", "rx";
-			dmas = <&edma_xbar 141 1>, <&edma_xbar 140 1>;
-			dma-names = "tx", "rx";
-			clocks = <&mcasp7_aux_gfclk_mux>, <&mcasp7_ahclkx_mux>;
-			clock-names = "fck", "ahclkx";
-			status = "disabled";
-		};
-
-		mcasp8: mcasp@4847c000 {
-			compatible = "ti,dra7-mcasp-audio";
-			ti,hwmods = "mcasp8";
-			reg = <0x4847c000 0x2000>,
-			      <0x48454000 0x1000>;
-			reg-names = "mpu","dat";
-			interrupts = <GIC_SPI 161 IRQ_TYPE_LEVEL_HIGH>,
-				     <GIC_SPI 160 IRQ_TYPE_LEVEL_HIGH>;
-			interrupt-names = "tx", "rx";
-			dmas = <&edma_xbar 143 1>, <&edma_xbar 142 1>;
-			dma-names = "tx", "rx";
-			clocks = <&mcasp8_aux_gfclk_mux>, <&mcasp8_ahclkx_mux>;
-			clock-names = "fck", "ahclkx";
-			status = "disabled";
 		};
 
 		crossbar_mpu: crossbar@4a002a48 {
@@ -1711,24 +774,6 @@
 			ti,irqs-safe-map = <0>;
 		};
 
-<<<<<<< HEAD
-		mac: ethernet@48484000 {
-			compatible = "ti,dra7-cpsw","ti,cpsw";
-			ti,hwmods = "gmac";
-			clocks = <&gmac_main_clk>, <&gmac_rft_clk_mux>;
-			clock-names = "fck", "cpts";
-			cpdma_channels = <8>;
-			ale_entries = <1024>;
-			bd_ram_size = <0x2000>;
-			no_bd_ram = <0>;
-			mac_control = <0x20>;
-			slaves = <2>;
-			active_slave = <0>;
-			cpts_clock_mult = <0x784CFE14>;
-			cpts_clock_shift = <29>;
-			reg = <0x48484000 0x1000
-			       0x48485200 0x2E00>;
-=======
 		target-module@58000000 {
 			compatible = "ti,sysc-omap2", "ti,sysc";
 			reg = <0x58000000 4>,
@@ -1740,38 +785,10 @@
 				 <&dss_clkctrl DRA7_DSS_CORE_CLKCTRL 10>,
 				 <&dss_clkctrl DRA7_DSS_CORE_CLKCTRL 11>;
 			clock-names = "fck", "hdmi_clk", "sys_clk", "tv_clk";
->>>>>>> 24b8d41d
 			#address-cells = <1>;
 			#size-cells = <1>;
 			ranges = <0 0x58000000 0x800000>;
 
-<<<<<<< HEAD
-			/*
-			 * Do not allow gating of cpsw clock as workaround
-			 * for errata i877. Keeping internal clock disabled
-			 * causes the device switching characteristics
-			 * to degrade over time and eventually fail to meet
-			 * the data manual delay time/skew specs.
-			 */
-			ti,no-idle;
-
-			/*
-			 * rx_thresh_pend
-			 * rx_pend
-			 * tx_pend
-			 * misc_pend
-			 */
-			interrupts = <GIC_SPI 334 IRQ_TYPE_LEVEL_HIGH>,
-				     <GIC_SPI 335 IRQ_TYPE_LEVEL_HIGH>,
-				     <GIC_SPI 336 IRQ_TYPE_LEVEL_HIGH>,
-				     <GIC_SPI 337 IRQ_TYPE_LEVEL_HIGH>;
-			ranges;
-			syscon = <&scm_conf>;
-			status = "disabled";
-
-			davinci_mdio: mdio@48485000 {
-				compatible = "ti,cpsw-mdio","ti,davinci_mdio";
-=======
 			dss: dss@0 {
 				compatible = "ti,dra7-dss";
 				/* 'reg' defined in dra72x.dtsi and dra74x.dtsi */
@@ -1779,7 +796,6 @@
 				status = "disabled";
 				/* CTRL_CORE_DSS_PLL_CONTROL */
 				syscon-pll-ctrl = <&scm_conf 0x538>;
->>>>>>> 24b8d41d
 				#address-cells = <1>;
 				#size-cells = <1>;
 				ranges = <0 0 0x800000>;
@@ -1958,151 +974,6 @@
 			ti,absolute-max-voltage-uv = <1500000>;
 		};
 
-<<<<<<< HEAD
-		epwmss0: epwmss@4843e000 {
-			compatible = "ti,dra746-pwmss", "ti,am33xx-pwmss";
-			reg = <0x4843e000 0x30>;
-			ti,hwmods = "epwmss0";
-			#address-cells = <1>;
-			#size-cells = <1>;
-			status = "disabled";
-			ranges;
-
-			ehrpwm0: pwm@4843e200 {
-				compatible = "ti,dra746-ehrpwm",
-					     "ti,am3352-ehrpwm";
-				#pwm-cells = <3>;
-				reg = <0x4843e200 0x80>;
-				clocks = <&ehrpwm0_tbclk>, <&l4_root_clk_div>;
-				clock-names = "tbclk", "fck";
-				status = "disabled";
-			};
-
-			ecap0: ecap@4843e100 {
-				compatible = "ti,dra746-ecap",
-					     "ti,am3352-ecap";
-				#pwm-cells = <3>;
-				reg = <0x4843e100 0x80>;
-				clocks = <&l4_root_clk_div>;
-				clock-names = "fck";
-				status = "disabled";
-			};
-		};
-
-		epwmss1: epwmss@48440000 {
-			compatible = "ti,dra746-pwmss", "ti,am33xx-pwmss";
-			reg = <0x48440000 0x30>;
-			ti,hwmods = "epwmss1";
-			#address-cells = <1>;
-			#size-cells = <1>;
-			status = "disabled";
-			ranges;
-
-			ehrpwm1: pwm@48440200 {
-				compatible = "ti,dra746-ehrpwm",
-					     "ti,am3352-ehrpwm";
-				#pwm-cells = <3>;
-				reg = <0x48440200 0x80>;
-				clocks = <&ehrpwm1_tbclk>, <&l4_root_clk_div>;
-				clock-names = "tbclk", "fck";
-				status = "disabled";
-			};
-
-			ecap1: ecap@48440100 {
-				compatible = "ti,dra746-ecap",
-					     "ti,am3352-ecap";
-				#pwm-cells = <3>;
-				reg = <0x48440100 0x80>;
-				clocks = <&l4_root_clk_div>;
-				clock-names = "fck";
-				status = "disabled";
-			};
-		};
-
-		epwmss2: epwmss@48442000 {
-			compatible = "ti,dra746-pwmss", "ti,am33xx-pwmss";
-			reg = <0x48442000 0x30>;
-			ti,hwmods = "epwmss2";
-			#address-cells = <1>;
-			#size-cells = <1>;
-			status = "disabled";
-			ranges;
-
-			ehrpwm2: pwm@48442200 {
-				compatible = "ti,dra746-ehrpwm",
-					     "ti,am3352-ehrpwm";
-				#pwm-cells = <3>;
-				reg = <0x48442200 0x80>;
-				clocks = <&ehrpwm2_tbclk>, <&l4_root_clk_div>;
-				clock-names = "tbclk", "fck";
-				status = "disabled";
-			};
-
-			ecap2: ecap@48442100 {
-				compatible = "ti,dra746-ecap",
-					     "ti,am3352-ecap";
-				#pwm-cells = <3>;
-				reg = <0x48442100 0x80>;
-				clocks = <&l4_root_clk_div>;
-				clock-names = "fck";
-				status = "disabled";
-			};
-		};
-
-		aes1: aes@4b500000 {
-			compatible = "ti,omap4-aes";
-			ti,hwmods = "aes1";
-			reg = <0x4b500000 0xa0>;
-			interrupts = <GIC_SPI 80 IRQ_TYPE_LEVEL_HIGH>;
-			dmas = <&edma_xbar 111 0>, <&edma_xbar 110 0>;
-			dma-names = "tx", "rx";
-			clocks = <&l3_iclk_div>;
-			clock-names = "fck";
-		};
-
-		aes2: aes@4b700000 {
-			compatible = "ti,omap4-aes";
-			ti,hwmods = "aes2";
-			reg = <0x4b700000 0xa0>;
-			interrupts = <GIC_SPI 59 IRQ_TYPE_LEVEL_HIGH>;
-			dmas = <&edma_xbar 114 0>, <&edma_xbar 113 0>;
-			dma-names = "tx", "rx";
-			clocks = <&l3_iclk_div>;
-			clock-names = "fck";
-		};
-
-		des: des@480a5000 {
-			compatible = "ti,omap4-des";
-			ti,hwmods = "des";
-			reg = <0x480a5000 0xa0>;
-			interrupts = <GIC_SPI 77 IRQ_TYPE_LEVEL_HIGH>;
-			dmas = <&sdma_xbar 117>, <&sdma_xbar 116>;
-			dma-names = "tx", "rx";
-			clocks = <&l3_iclk_div>;
-			clock-names = "fck";
-		};
-
-		sham: sham@53100000 {
-			compatible = "ti,omap5-sham";
-			ti,hwmods = "sham";
-			reg = <0x4b101000 0x300>;
-			interrupts = <GIC_SPI 46 IRQ_TYPE_LEVEL_HIGH>;
-			dmas = <&edma_xbar 119 0>;
-			dma-names = "rx";
-			clocks = <&l3_iclk_div>;
-			clock-names = "fck";
-		};
-
-		rng: rng@48090000 {
-			compatible = "ti,omap4-rng";
-			ti,hwmods = "rng";
-			reg = <0x48090000 0x2000>;
-			interrupts = <GIC_SPI 47 IRQ_TYPE_LEVEL_HIGH>;
-			clocks = <&l3_iclk_div>;
-			clock-names = "fck";
-		};
-=======
->>>>>>> 24b8d41d
 	};
 
 	thermal_zones: thermal-zones {
