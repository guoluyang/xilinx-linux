--- conflicted
+++ resolved
@@ -11,7 +11,6 @@
 #include <dt-bindings/gpio/gpio.h>
 #include <dt-bindings/interrupt-controller/irq.h>
 #include "exynos5250.dtsi"
-#include "exynos-mfc-reserved-memory.dtsi"
 
 / {
 	model = "Samsung SMDK5250 board based on Exynos5250";
@@ -116,11 +115,8 @@
 };
 
 &hdmi {
-<<<<<<< HEAD
-=======
 	status = "okay";
 	ddc = <&i2c_2>;
->>>>>>> 24b8d41d
 	hpd-gpios = <&gpx3 7 GPIO_ACTIVE_HIGH>;
 };
 
@@ -336,13 +332,10 @@
 	status = "okay";
 };
 
-<<<<<<< HEAD
-=======
 &mixer {
 	status = "okay";
 };
 
->>>>>>> 24b8d41d
 &mmc_0 {
 	status = "okay";
 	broken-cd;
