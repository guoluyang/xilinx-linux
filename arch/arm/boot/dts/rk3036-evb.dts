// SPDX-License-Identifier: (GPL-2.0+ OR MIT)

/dts-v1/;

#include "rk3036.dtsi"

/ {
	model = "Rockchip RK3036 Evaluation board";
	compatible = "rockchip,rk3036-evb", "rockchip,rk3036";

<<<<<<< HEAD
	memory {
=======
	memory@60000000 {
>>>>>>> 24b8d41d
		device_type = "memory";
		reg = <0x60000000 0x40000000>;
	};
};

&emac {
	pinctrl-names = "default";
	pinctrl-0 = <&emac_xfer>, <&emac_mdio>;
	phy = <&phy0>;
	phy-reset-gpios = <&gpio2 RK_PC6 GPIO_ACTIVE_LOW>; /* PHY_RST */
	phy-reset-duration = <10>; /* millisecond */

	status = "okay";

	phy0: ethernet-phy@0 {
		reg = <0>;
	};
};

&i2c1 {
	status = "okay";

	hym8563: hym8563@51 {
		compatible = "haoyu,hym8563";
		reg = <0x51>;
		#clock-cells = <0>;
		clock-frequency = <32768>;
		clock-output-names = "xin32k";
	};
};

&uart2 {
	status = "okay";
};<|MERGE_RESOLUTION|>--- conflicted
+++ resolved
@@ -8,11 +8,7 @@
 	model = "Rockchip RK3036 Evaluation board";
 	compatible = "rockchip,rk3036-evb", "rockchip,rk3036";
 
-<<<<<<< HEAD
-	memory {
-=======
 	memory@60000000 {
->>>>>>> 24b8d41d
 		device_type = "memory";
 		reg = <0x60000000 0x40000000>;
 	};
