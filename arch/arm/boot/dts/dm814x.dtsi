/*
 * This file is licensed under the terms of the GNU General Public License
 * version 2.  This program is licensed "as is" without any warranty of any
 * kind, whether express or implied.
 */

#include <dt-bindings/bus/ti-sysc.h>
#include <dt-bindings/clock/dm814.h>
#include <dt-bindings/gpio/gpio.h>
#include <dt-bindings/pinctrl/dm814x.h>

/ {
	compatible = "ti,dm814";
	interrupt-parent = <&intc>;
	#address-cells = <1>;
	#size-cells = <1>;
<<<<<<< HEAD
=======
	chosen { };
>>>>>>> 24b8d41d

	aliases {
		i2c0 = &i2c1;
		i2c1 = &i2c2;
		serial0 = &uart1;
		serial1 = &uart2;
		serial2 = &uart3;
		ethernet0 = &cpsw_emac0;
		ethernet1 = &cpsw_emac1;
		usb0 = &usb0;
		usb1 = &usb1;
		phy0 = &usb0_phy;
		phy1 = &usb1_phy;
	};

	cpus {
		#address-cells = <1>;
		#size-cells = <0>;
		cpu@0 {
			compatible = "arm,cortex-a8";
			device_type = "cpu";
			reg = <0>;
		};
	};

	pmu {
		compatible = "arm,cortex-a8-pmu";
		interrupts = <3>;
	};

	/*
	 * The soc node represents the soc top level view. It is used for IPs
	 * that are not memory mapped in the MPU view or for the MPU itself.
	 */
	soc {
		compatible = "ti,omap-infra";
		mpu {
			compatible = "ti,omap3-mpu";
			ti,hwmods = "mpu";
		};
	};

	ocp {
		compatible = "simple-bus";
		#address-cells = <1>;
		#size-cells = <1>;
		ranges;
		ti,hwmods = "l3_main";

		usb: usb@47400000 {
			compatible = "ti,am33xx-usb";
			reg = <0x47400000 0x1000>;
			ranges;
			#address-cells = <1>;
			#size-cells = <1>;
			ti,hwmods = "usb_otg_hs";

			usb0_phy: usb-phy@47401300 {
				compatible = "ti,am335x-usb-phy";
				reg = <0x47401300 0x100>;
				reg-names = "phy";
				ti,ctrl_mod = <&usb_ctrl_mod>;
				#phy-cells = <0>;
			};

			usb0: usb@47401000 {
				compatible = "ti,musb-am33xx";
				reg = <0x47401400 0x400
				       0x47401000 0x200>;
				reg-names = "mc", "control";

				interrupts = <18>;
				interrupt-names = "mc";
				dr_mode = "otg";
				mentor,multipoint = <1>;
				mentor,num-eps = <16>;
				mentor,ram-bits = <12>;
				mentor,power = <500>;
				phys = <&usb0_phy>;

				dmas = <&cppi41dma  0 0 &cppi41dma  1 0
					&cppi41dma  2 0 &cppi41dma  3 0
					&cppi41dma  4 0 &cppi41dma  5 0
					&cppi41dma  6 0 &cppi41dma  7 0
					&cppi41dma  8 0 &cppi41dma  9 0
					&cppi41dma 10 0 &cppi41dma 11 0
					&cppi41dma 12 0 &cppi41dma 13 0
					&cppi41dma 14 0 &cppi41dma  0 1
					&cppi41dma  1 1 &cppi41dma  2 1
					&cppi41dma  3 1 &cppi41dma  4 1
					&cppi41dma  5 1 &cppi41dma  6 1
					&cppi41dma  7 1 &cppi41dma  8 1
					&cppi41dma  9 1 &cppi41dma 10 1
					&cppi41dma 11 1 &cppi41dma 12 1
					&cppi41dma 13 1 &cppi41dma 14 1>;
				dma-names =
					"rx1", "rx2", "rx3", "rx4", "rx5", "rx6", "rx7",
					"rx8", "rx9", "rx10", "rx11", "rx12", "rx13",
					"rx14", "rx15",
					"tx1", "tx2", "tx3", "tx4", "tx5", "tx6", "tx7",
					"tx8", "tx9", "tx10", "tx11", "tx12", "tx13",
					"tx14", "tx15";
			};

			usb1: usb@47401800 {
				compatible = "ti,musb-am33xx";
				reg = <0x47401c00 0x400
					0x47401800 0x200>;
				reg-names = "mc", "control";
				interrupts = <19>;
				interrupt-names = "mc";
				dr_mode = "otg";
				mentor,multipoint = <1>;
				mentor,num-eps = <16>;
				mentor,ram-bits = <12>;
				mentor,power = <500>;
				phys = <&usb1_phy>;

				dmas = <&cppi41dma 15 0 &cppi41dma 16 0
					&cppi41dma 17 0 &cppi41dma 18 0
					&cppi41dma 19 0 &cppi41dma 20 0
					&cppi41dma 21 0 &cppi41dma 22 0
					&cppi41dma 23 0 &cppi41dma 24 0
					&cppi41dma 25 0 &cppi41dma 26 0
					&cppi41dma 27 0 &cppi41dma 28 0
					&cppi41dma 29 0 &cppi41dma 15 1
					&cppi41dma 16 1 &cppi41dma 17 1
					&cppi41dma 18 1 &cppi41dma 19 1
					&cppi41dma 20 1 &cppi41dma 21 1
					&cppi41dma 22 1 &cppi41dma 23 1
					&cppi41dma 24 1 &cppi41dma 25 1
					&cppi41dma 26 1 &cppi41dma 27 1
					&cppi41dma 28 1 &cppi41dma 29 1>;
				dma-names =
					"rx1", "rx2", "rx3", "rx4", "rx5", "rx6", "rx7",
					"rx8", "rx9", "rx10", "rx11", "rx12", "rx13",
					"rx14", "rx15",
					"tx1", "tx2", "tx3", "tx4", "tx5", "tx6", "tx7",
					"tx8", "tx9", "tx10", "tx11", "tx12", "tx13",
					"tx14", "tx15";
			};

			cppi41dma: dma-controller@47402000 {
				compatible = "ti,am3359-cppi41";
				reg =  <0x47400000 0x1000
					0x47402000 0x1000
					0x47403000 0x1000
					0x47404000 0x4000>;
				reg-names = "glue", "controller", "scheduler", "queuemgr";
				interrupts = <17>;
				interrupt-names = "glue";
				#dma-cells = <2>;
				#dma-channels = <30>;
				#dma-requests = <256>;
			};
		};

		/*
		 * See TRM "Table 1-317. L4LS Instance Summary" for hints.
		 * It shows the module target agent registers though, so the
		 * actual device is typically 0x1000 before the target agent
		 * except in cases where the module is larger than 0x1000.
		 */
		l4ls: l4ls@48000000 {
			compatible = "ti,dm814-l4ls", "simple-bus";
			#address-cells = <1>;
			#size-cells = <1>;
			ranges = <0 0x48000000 0x2000000>;

			i2c1: i2c@28000 {
				compatible = "ti,omap4-i2c";
				#address-cells = <1>;
				#size-cells = <0>;
				ti,hwmods = "i2c1";
				reg = <0x28000 0x1000>;
				interrupts = <70>;
			};

			elm: elm@80000 {
				compatible = "ti,814-elm";
				ti,hwmods = "elm";
				reg = <0x80000 0x2000>;
				interrupts = <4>;
			};

			gpio1: gpio@32000 {
				compatible = "ti,omap4-gpio";
				ti,hwmods = "gpio1";
				ti,gpio-always-on;
				reg = <0x32000 0x2000>;
				interrupts = <96>;
				gpio-controller;
				#gpio-cells = <2>;
				interrupt-controller;
				#interrupt-cells = <2>;
			};

			gpio2: gpio@4c000 {
				compatible = "ti,omap4-gpio";
				ti,hwmods = "gpio2";
				ti,gpio-always-on;
				reg = <0x4c000 0x2000>;
				interrupts = <98>;
				gpio-controller;
				#gpio-cells = <2>;
				interrupt-controller;
				#interrupt-cells = <2>;
			};

			gpio3: gpio@1ac000 {
				compatible = "ti,omap4-gpio";
				ti,hwmods = "gpio3";
				ti,gpio-always-on;
				reg = <0x1ac000 0x2000>;
				interrupts = <32>;
				gpio-controller;
				#gpio-cells = <2>;
				interrupt-controller;
				#interrupt-cells = <2>;
			};

			gpio4: gpio@1ae000 {
				compatible = "ti,omap4-gpio";
				ti,hwmods = "gpio4";
				ti,gpio-always-on;
				reg = <0x1ae000 0x2000>;
				interrupts = <62>;
				gpio-controller;
				#gpio-cells = <2>;
				interrupt-controller;
				#interrupt-cells = <2>;
			};

			i2c2: i2c@2a000 {
				compatible = "ti,omap4-i2c";
				#address-cells = <1>;
				#size-cells = <0>;
				ti,hwmods = "i2c2";
				reg = <0x2a000 0x1000>;
				interrupts = <71>;
			};

			mcspi1: spi@30000 {
				compatible = "ti,omap4-mcspi";
				reg = <0x30000 0x1000>;
				#address-cells = <1>;
				#size-cells = <0>;
				interrupts = <65>;
				ti,spi-num-cs = <4>;
				ti,hwmods = "mcspi1";
				dmas = <&edma 16 0 &edma 17 0
					&edma 18 0 &edma 19 0
					&edma 20 0 &edma 21 0
					&edma 22 0 &edma 23 0>;

				dma-names = "tx0", "rx0", "tx1", "rx1",
					"tx2", "rx2", "tx3", "rx3";
			};

			mcspi2: spi@1a0000 {
				compatible = "ti,omap4-mcspi";
				reg = <0x1a0000 0x1000>;
				#address-cells = <1>;
				#size-cells = <0>;
				interrupts = <125>;
				ti,spi-num-cs = <4>;
				ti,hwmods = "mcspi2";
				dmas = <&edma 42 0 &edma 43 0
					&edma 44 0 &edma 45 0>;
				dma-names = "tx0", "rx0", "tx1", "rx1";
			};

			/* Board must configure dmas with edma_xbar for EDMA */
			mcspi3: spi@1a2000 {
				compatible = "ti,omap4-mcspi";
				reg = <0x1a2000 0x1000>;
				#address-cells = <1>;
				#size-cells = <0>;
				interrupts = <126>;
				ti,spi-num-cs = <4>;
				ti,hwmods = "mcspi3";
			};

			mcspi4: spi@1a4000 {
				compatible = "ti,omap4-mcspi";
				reg = <0x1a4000 0x1000>;
				#address-cells = <1>;
				#size-cells = <0>;
				interrupts = <127>;
				ti,spi-num-cs = <4>;
				ti,hwmods = "mcspi4";
			};

			timer1_target: target-module@2e000 {
				compatible = "ti,sysc-omap4-timer", "ti,sysc";
				reg = <0x2e000 0x4>,
				      <0x2e010 0x4>;
				reg-names = "rev", "sysc";
				ti,sysc-mask = <SYSC_OMAP4_SOFTRESET>;
				ti,sysc-sidle = <SYSC_IDLE_FORCE>,
						<SYSC_IDLE_NO>,
						<SYSC_IDLE_SMART>,
						<SYSC_IDLE_SMART_WKUP>;
				clocks = <&timer1_fck>;
				clock-names = "fck";
				#address-cells = <1>;
				#size-cells = <1>;
				ranges = <0x0 0x2e000 0x1000>;

				timer1: timer@0 {
					compatible = "ti,am335x-timer-1ms";
					reg = <0x0 0x400>;
					interrupts = <67>;
					ti,timer-alwon;
					clocks = <&timer1_fck>;
					clock-names = "fck";
				};
			};

			uart1: uart@20000 {
				compatible = "ti,am3352-uart", "ti,omap3-uart";
				ti,hwmods = "uart1";
				reg = <0x20000 0x2000>;
				clock-frequency = <48000000>;
				interrupts = <72>;
				dmas = <&edma 26 0 &edma 27 0>;
				dma-names = "tx", "rx";
			};

			uart2: uart@22000 {
				compatible = "ti,am3352-uart", "ti,omap3-uart";
				ti,hwmods = "uart2";
				reg = <0x22000 0x2000>;
				clock-frequency = <48000000>;
				interrupts = <73>;
				dmas = <&edma 28 0 &edma 29 0>;
				dma-names = "tx", "rx";
			};

			uart3: uart@24000 {
				compatible = "ti,am3352-uart", "ti,omap3-uart";
				ti,hwmods = "uart3";
				reg = <0x24000 0x2000>;
				clock-frequency = <48000000>;
				interrupts = <74>;
				dmas = <&edma 30 0 &edma 31 0>;
				dma-names = "tx", "rx";
			};

			timer2_target: target-module@40000 {
				compatible = "ti,sysc-omap4-timer", "ti,sysc";
				reg = <0x40000 0x4>,
				      <0x40010 0x4>;
				reg-names = "rev", "sysc";
				ti,sysc-mask = <SYSC_OMAP4_SOFTRESET>;
				ti,sysc-sidle = <SYSC_IDLE_FORCE>,
						<SYSC_IDLE_NO>,
						<SYSC_IDLE_SMART>,
						<SYSC_IDLE_SMART_WKUP>;
				clocks = <&timer2_fck>;
				clock-names = "fck";
				#address-cells = <1>;
				#size-cells = <1>;
				ranges = <0x0 0x40000 0x1000>;

				timer2: timer@0 {
					compatible = "ti,dm814-timer";
					reg = <0 0x1000>;
					interrupts = <68>;
					clocks = <&timer2_fck>;
					clock-names = "fck";
				};
			};

			timer3: timer@42000 {
				compatible = "ti,dm814-timer";
				reg = <0x42000 0x2000>;
				interrupts = <69>;
				ti,hwmods = "timer3";
			};

			mmc1: mmc@60000 {
				compatible = "ti,omap4-hsmmc";
				ti,hwmods = "mmc1";
				dmas = <&edma 24 0
					&edma 25 0>;
				dma-names = "tx", "rx";
				interrupts = <64>;
				interrupt-parent = <&intc>;
				reg = <0x60000 0x1000>;
			};

			rtc: rtc@c0000 {
				compatible = "ti,am3352-rtc", "ti,da830-rtc";
				reg = <0xc0000 0x1000>;
				interrupts = <75 76>;
				ti,hwmods = "rtc";
			};

			mmc2: mmc@1d8000 {
				compatible = "ti,omap4-hsmmc";
				ti,hwmods = "mmc2";
				dmas = <&edma 2 0
					&edma 3 0>;
				dma-names = "tx", "rx";
				interrupts = <28>;
				interrupt-parent = <&intc>;
				reg = <0x1d8000 0x1000>;
			};

			control: control@140000 {
				compatible = "ti,dm814-scm", "simple-bus";
				reg = <0x140000 0x20000>;
				#address-cells = <1>;
				#size-cells = <1>;
				ranges = <0 0x140000 0x20000>;

				scm_conf: scm_conf@0 {
					compatible = "syscon", "simple-bus";
					reg = <0x0 0x800>;
					#address-cells = <1>;
					#size-cells = <1>;
					ranges = <0 0 0x800>;

					phy_gmii_sel: phy-gmii-sel {
						compatible = "ti,dm814-phy-gmii-sel";
						reg = <0x650 0x4>;
						#phy-cells = <1>;
					};

					scm_clocks: clocks {
						#address-cells = <1>;
						#size-cells = <0>;
					};

					scm_clockdomains: clockdomains {
					};
				};

				usb_ctrl_mod: control@620 {
					compatible = "ti,am335x-usb-ctrl-module";
					reg = <0x620 0x10
						0x648 0x4>;
					reg-names = "phy_ctrl", "wakeup";
				};

				edma_xbar: dma-router@f90 {
					compatible = "ti,am335x-edma-crossbar";
					reg = <0xf90 0x40>;
					#dma-cells = <3>;
					dma-requests = <32>;
					dma-masters = <&edma>;
				};

				/*
				 * Note that silicon revision 2.1 and older
				 * require input enabled (bit 18 set) for all
				 * 3.3V I/Os to avoid cumulative hardware damage.
				 * For more info, see errata advisory 2.1.87.
				 * We leave bit 18 out of function-mask and rely
				 * on the bootloader for it.
				 */
				pincntl: pinmux@800 {
					compatible = "pinctrl-single";
					reg = <0x800 0x438>;
					#address-cells = <1>;
					#size-cells = <0>;
					#pinctrl-cells = <1>;
					pinctrl-single,register-width = <32>;
					pinctrl-single,function-mask = <0x307ff>;
				};

				usb1_phy: usb-phy@1b00 {
					compatible = "ti,am335x-usb-phy";
					reg = <0x1b00 0x100>;
					reg-names = "phy";
					ti,ctrl_mod = <&usb_ctrl_mod>;
					#phy-cells = <0>;
				};
			};

			prcm: prcm@180000 {
				compatible = "ti,dm814-prcm", "simple-bus";
				reg = <0x180000 0x2000>;
				#address-cells = <1>;
				#size-cells = <1>;
				ranges = <0 0x180000 0x2000>;

				prcm_clocks: clocks {
					#address-cells = <1>;
					#size-cells = <0>;
				};

				prcm_clockdomains: clockdomains {
				};
			};

			/* See TRM PLL_SUBSYS_BASE and "PLLSS Registers" */
			pllss: pllss@1c5000 {
				compatible = "ti,dm814-pllss", "simple-bus";
				reg = <0x1c5000 0x1000>;
				#address-cells = <1>;
				#size-cells = <1>;
				ranges = <0 0x1c5000 0x1000>;

				pllss_clocks: clocks {
					#address-cells = <1>;
					#size-cells = <0>;
				};

				pllss_clockdomains: clockdomains {
				};
			};

			wdt1: wdt@1c7000 {
				compatible = "ti,omap3-wdt";
				ti,hwmods = "wd_timer";
				reg = <0x1c7000 0x1000>;
				interrupts = <91>;
			};
		};

		intc: interrupt-controller@48200000 {
			compatible = "ti,dm814-intc";
			interrupt-controller;
			#interrupt-cells = <1>;
			reg = <0x48200000 0x1000>;
		};

		/* Board must configure evtmux with edma_xbar for EDMA */
		mmc3: mmc@47810000 {
			compatible = "ti,omap4-hsmmc";
			ti,hwmods = "mmc3";
			interrupts = <29>;
			interrupt-parent = <&intc>;
			reg = <0x47810000 0x1000>;
		};

<<<<<<< HEAD
		edma: edma@49000000 {
			compatible = "ti,edma3-tpcc";
			ti,hwmods = "tpcc";
			reg =	<0x49000000 0x10000>;
			reg-names = "edma3_cc";
			interrupts = <12 13 14>;
			interrupt-names = "edma3_ccint", "edma3_mperr",
					  "edma3_ccerrint";
			dma-requests = <64>;
			#dma-cells = <2>;

			ti,tptcs = <&edma_tptc0 7>, <&edma_tptc1 5>,
				   <&edma_tptc2 3>, <&edma_tptc3 0>;

			ti,edma-memcpy-channels = <20 21>;
=======
		target-module@49000000 {
			compatible = "ti,sysc-omap4", "ti,sysc";
			reg = <0x49000000 0x4>;
			reg-names = "rev";
			clocks = <&alwon_clkctrl DM814_TPCC_CLKCTRL 0>;
			clock-names = "fck";
			#address-cells = <1>;
			#size-cells = <1>;
			ranges = <0x0 0x49000000 0x10000>;

			edma: dma@0 {
				compatible = "ti,edma3-tpcc";
				reg = <0 0x10000>;
				reg-names = "edma3_cc";
				interrupts = <12 13 14>;
				interrupt-names = "edma3_ccint", "edma3_mperr",
						  "edma3_ccerrint";
				dma-requests = <64>;
				#dma-cells = <2>;

				ti,tptcs = <&edma_tptc0 7>, <&edma_tptc1 5>,
					   <&edma_tptc2 3>, <&edma_tptc3 0>;

				ti,edma-memcpy-channels = <20 21>;
			};
>>>>>>> 24b8d41d
		};

		target-module@49800000 {
			compatible = "ti,sysc-omap4", "ti,sysc";
			reg = <0x49800000 0x4>,
			      <0x49800010 0x4>;
			reg-names = "rev", "sysc";
			ti,sysc-mask = <SYSC_OMAP4_SOFTRESET>;
			ti,sysc-midle = <SYSC_IDLE_FORCE>;
			ti,sysc-sidle = <SYSC_IDLE_FORCE>,
					<SYSC_IDLE_SMART>;
			clocks = <&alwon_clkctrl DM814_TPTC0_CLKCTRL 0>;
			clock-names = "fck";
			#address-cells = <1>;
			#size-cells = <1>;
			ranges = <0x0 0x49800000 0x100000>;

			edma_tptc0: dma@0 {
				compatible = "ti,edma3-tptc";
				reg = <0 0x100000>;
				interrupts = <112>;
				interrupt-names = "edma3_tcerrint";
			};
		};

		target-module@49900000 {
			compatible = "ti,sysc-omap4", "ti,sysc";
			reg = <0x49900000 0x4>,
			      <0x49900010 0x4>;
			reg-names = "rev", "sysc";
			ti,sysc-mask = <SYSC_OMAP4_SOFTRESET>;
			ti,sysc-midle = <SYSC_IDLE_FORCE>;
			ti,sysc-sidle = <SYSC_IDLE_FORCE>,
					<SYSC_IDLE_SMART>;
			clocks = <&alwon_clkctrl DM814_TPTC1_CLKCTRL 0>;
			clock-names = "fck";
			#address-cells = <1>;
			#size-cells = <1>;
			ranges = <0x0 0x49900000 0x100000>;

			edma_tptc1: dma@0 {
				compatible = "ti,edma3-tptc";
				reg = <0 0x100000>;
				interrupts = <113>;
				interrupt-names = "edma3_tcerrint";
			};
		};

		target-module@49a00000 {
			compatible = "ti,sysc-omap4", "ti,sysc";
			reg = <0x49a00000 0x4>,
			      <0x49a00010 0x4>;
			reg-names = "rev", "sysc";
			ti,sysc-mask = <SYSC_OMAP4_SOFTRESET>;
			ti,sysc-midle = <SYSC_IDLE_FORCE>;
			ti,sysc-sidle = <SYSC_IDLE_FORCE>,
					<SYSC_IDLE_SMART>;
			clocks = <&alwon_clkctrl DM814_TPTC2_CLKCTRL 0>;
			clock-names = "fck";
			#address-cells = <1>;
			#size-cells = <1>;
			ranges = <0x0 0x49a00000 0x100000>;

			edma_tptc2: dma@0 {
				compatible = "ti,edma3-tptc";
				reg = <0 0x100000>;
				interrupts = <114>;
				interrupt-names = "edma3_tcerrint";
			};
		};

		target-module@49b00000 {
			compatible = "ti,sysc-omap4", "ti,sysc";
			reg = <0x49b00000 0x4>,
			      <0x49b00010 0x4>;
			reg-names = "rev", "sysc";
			ti,sysc-mask = <SYSC_OMAP4_SOFTRESET>;
			ti,sysc-midle = <SYSC_IDLE_FORCE>;
			ti,sysc-sidle = <SYSC_IDLE_FORCE>,
					<SYSC_IDLE_SMART>;
			clocks = <&alwon_clkctrl DM814_TPTC3_CLKCTRL 0>;
			clock-names = "fck";
			#address-cells = <1>;
			#size-cells = <1>;
			ranges = <0x0 0x49b00000 0x100000>;

			edma_tptc3: dma@0 {
				compatible = "ti,edma3-tptc";
				reg = <0 0x100000>;
				interrupts = <115>;
				interrupt-names = "edma3_tcerrint";
			};
		};

		/* See TRM "Table 1-318. L4HS Instance Summary" */
		l4hs: l4hs@4a000000 {
			compatible = "ti,dm814-l4hs", "simple-bus";
			#address-cells = <1>;
			#size-cells = <1>;
			ranges = <0 0x4a000000 0x1b4040>;
<<<<<<< HEAD
		};

		/* REVISIT: Move to live under l4hs once driver is fixed */
		mac: ethernet@4a100000 {
			compatible = "ti,cpsw";
			ti,hwmods = "cpgmac0";
			clocks = <&cpsw_125mhz_gclk>, <&cpsw_cpts_rft_clk>;
			clock-names = "fck", "cpts";
			cpdma_channels = <8>;
			ale_entries = <1024>;
			bd_ram_size = <0x2000>;
			no_bd_ram = <0>;
			mac_control = <0x20>;
			slaves = <2>;
			active_slave = <0>;
			cpts_clock_mult = <0x80000000>;
			cpts_clock_shift = <29>;
			reg = <0x4a100000 0x800
			       0x4a100900 0x100>;
			#address-cells = <1>;
			#size-cells = <1>;
			interrupt-parent = <&intc>;
			/*
			 * c0_rx_thresh_pend
			 * c0_rx_pend
			 * c0_tx_pend
			 * c0_misc_pend
			 */
			interrupts = <40 41 42 43>;
			ranges;
			syscon = <&scm_conf>;
=======
>>>>>>> 24b8d41d

			target-module@100000 {
				compatible = "ti,sysc-omap4-simple", "ti,sysc";
				reg = <0x100900 0x4>,
				      <0x100908 0x4>,
				      <0x100904 0x4>;
				reg-names = "rev", "sysc", "syss";
				ti,sysc-mask = <0>;
				ti,sysc-midle = <SYSC_IDLE_FORCE>,
						<SYSC_IDLE_NO>;
				ti,sysc-sidle = <SYSC_IDLE_FORCE>,
						<SYSC_IDLE_NO>;
				ti,syss-mask = <1>;
				clocks = <&alwon_ethernet_clkctrl DM814_ETHERNET_CPGMAC0_CLKCTRL 0>;
				clock-names = "fck";
				#address-cells = <1>;
				#size-cells = <1>;
				ranges = <0 0x100000 0x8000>;

				mac: ethernet@0 {
					compatible = "ti,cpsw";
					clocks = <&cpsw_125mhz_gclk>, <&cpsw_cpts_rft_clk>;
					clock-names = "fck", "cpts";
					cpdma_channels = <8>;
					ale_entries = <1024>;
					bd_ram_size = <0x2000>;
					mac_control = <0x20>;
					slaves = <2>;
					active_slave = <0>;
					cpts_clock_mult = <0x80000000>;
					cpts_clock_shift = <29>;
					reg = <0 0x800>,
					      <0x900 0x100>;
					#address-cells = <1>;
					#size-cells = <1>;
					/*
					* c0_rx_thresh_pend
					* c0_rx_pend
					* c0_tx_pend
					* c0_misc_pend
					*/
					interrupts = <40 41 42 43>;
					ranges = <0 0 0x8000>;
					syscon = <&scm_conf>;

					davinci_mdio: mdio@800 {
						compatible = "ti,cpsw-mdio", "ti,davinci_mdio";
						clocks = <&cpsw_125mhz_gclk>;
						clock-names = "fck";
						#address-cells = <1>;
						#size-cells = <0>;
						bus_freq = <1000000>;
						reg = <0x800 0x100>;
					};

					cpsw_emac0: slave@200 {
						/* Filled in by U-Boot */
						mac-address = [ 00 00 00 00 00 00 ];
						phys = <&phy_gmii_sel 1>;
					};

					cpsw_emac1: slave@300 {
						/* Filled in by U-Boot */
						mac-address = [ 00 00 00 00 00 00 ];
						phys = <&phy_gmii_sel 2>;
					};
				};
			};
		};

		gpmc: gpmc@50000000 {
			compatible = "ti,am3352-gpmc";
			ti,hwmods = "gpmc";
			ti,no-idle-on-init;
			reg = <0x50000000 0x2000>;
			interrupts = <100>;
			gpmc,num-cs = <7>;
			gpmc,num-waitpins = <2>;
			#address-cells = <2>;
			#size-cells = <1>;
			interrupt-controller;
			#interrupt-cells = <2>;
			gpio-controller;
			#gpio-cells = <2>;
		};
	};
};

#include "dm814x-clocks.dtsi"

/* Preferred always-on timer for clocksource */
&timer1_target {
	ti,no-reset-on-init;
	ti,no-idle;
	timer@0 {
		assigned-clocks = <&timer1_fck>;
		assigned-clock-parents = <&devosc_ck>;
	};
};

/* Preferred timer for clockevent */
&timer2_target {
	ti,no-reset-on-init;
	ti,no-idle;
	timer@0 {
		assigned-clocks = <&timer2_fck>;
		assigned-clock-parents = <&devosc_ck>;
	};
};<|MERGE_RESOLUTION|>--- conflicted
+++ resolved
@@ -14,10 +14,7 @@
 	interrupt-parent = <&intc>;
 	#address-cells = <1>;
 	#size-cells = <1>;
-<<<<<<< HEAD
-=======
 	chosen { };
->>>>>>> 24b8d41d
 
 	aliases {
 		i2c0 = &i2c1;
@@ -556,23 +553,6 @@
 			reg = <0x47810000 0x1000>;
 		};
 
-<<<<<<< HEAD
-		edma: edma@49000000 {
-			compatible = "ti,edma3-tpcc";
-			ti,hwmods = "tpcc";
-			reg =	<0x49000000 0x10000>;
-			reg-names = "edma3_cc";
-			interrupts = <12 13 14>;
-			interrupt-names = "edma3_ccint", "edma3_mperr",
-					  "edma3_ccerrint";
-			dma-requests = <64>;
-			#dma-cells = <2>;
-
-			ti,tptcs = <&edma_tptc0 7>, <&edma_tptc1 5>,
-				   <&edma_tptc2 3>, <&edma_tptc3 0>;
-
-			ti,edma-memcpy-channels = <20 21>;
-=======
 		target-module@49000000 {
 			compatible = "ti,sysc-omap4", "ti,sysc";
 			reg = <0x49000000 0x4>;
@@ -598,7 +578,6 @@
 
 				ti,edma-memcpy-channels = <20 21>;
 			};
->>>>>>> 24b8d41d
 		};
 
 		target-module@49800000 {
@@ -699,40 +678,6 @@
 			#address-cells = <1>;
 			#size-cells = <1>;
 			ranges = <0 0x4a000000 0x1b4040>;
-<<<<<<< HEAD
-		};
-
-		/* REVISIT: Move to live under l4hs once driver is fixed */
-		mac: ethernet@4a100000 {
-			compatible = "ti,cpsw";
-			ti,hwmods = "cpgmac0";
-			clocks = <&cpsw_125mhz_gclk>, <&cpsw_cpts_rft_clk>;
-			clock-names = "fck", "cpts";
-			cpdma_channels = <8>;
-			ale_entries = <1024>;
-			bd_ram_size = <0x2000>;
-			no_bd_ram = <0>;
-			mac_control = <0x20>;
-			slaves = <2>;
-			active_slave = <0>;
-			cpts_clock_mult = <0x80000000>;
-			cpts_clock_shift = <29>;
-			reg = <0x4a100000 0x800
-			       0x4a100900 0x100>;
-			#address-cells = <1>;
-			#size-cells = <1>;
-			interrupt-parent = <&intc>;
-			/*
-			 * c0_rx_thresh_pend
-			 * c0_rx_pend
-			 * c0_tx_pend
-			 * c0_misc_pend
-			 */
-			interrupts = <40 41 42 43>;
-			ranges;
-			syscon = <&scm_conf>;
-=======
->>>>>>> 24b8d41d
 
 			target-module@100000 {
 				compatible = "ti,sysc-omap4-simple", "ti,sysc";
