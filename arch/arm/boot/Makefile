--- conflicted
+++ resolved
@@ -45,11 +45,7 @@
 endif
 
 $(obj)/xipImage: vmlinux FORCE
-<<<<<<< HEAD
-	$(call if_changed,objcopy)
-=======
 	$(call if_changed,mkxip)
->>>>>>> 24b8d41d
 	@$(kecho) '  Physical Address of xipImage: $(CONFIG_XIP_PHYS_ADDR)'
 
 $(obj)/Image $(obj)/zImage: FORCE
