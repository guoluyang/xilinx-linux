# SPDX-License-Identifier: GPL-2.0
menuconfig ARCH_BCM
	bool "Broadcom SoC Support"
	depends on ARCH_MULTI_V6_V7
	help
	  This enables support for Broadcom ARM based SoC chips

if ARCH_BCM

comment "IPROC architected SoCs"

config ARCH_BCM_IPROC
	bool
	select ARM_GIC
	select CACHE_L2X0
	select HAVE_ARM_SCU if SMP
	select HAVE_ARM_TWD if SMP
	select ARM_GLOBAL_TIMER
	select CLKSRC_MMIO
	select GPIOLIB
	select ARM_AMBA
	select PINCTRL
	help
	  This enables support for systems based on Broadcom IPROC architected SoCs.
	  The IPROC complex contains one or more ARM CPUs along with common
	  core peripherals. Application specific SoCs are created by adding a
	  uArchitecture containing peripherals outside of the IPROC complex.
	  Currently supported SoCs are Cygnus.

config ARCH_BCM_CYGNUS
	bool "Broadcom Cygnus Support"
	depends on ARCH_MULTI_V7
	select ARCH_BCM_IPROC
	help
	  Enable support for the Cygnus family,
	  which includes the following variants:
	  BCM11300, BCM11320, BCM11350, BCM11360,
	  BCM58300, BCM58302, BCM58303, BCM58305.

config ARCH_BCM_HR2
	bool "Broadcom Hurricane 2 SoC support"
	depends on ARCH_MULTI_V7
	select ARCH_BCM_IPROC
	help
	  Enable support for the Hurricane 2 family,
	  which includes the following variants:
	  BCM53342, BCM53343, BCM53344, BCM53346.

config ARCH_BCM_NSP
	bool "Broadcom Northstar Plus SoC Support"
	depends on ARCH_MULTI_V7
	select ARCH_BCM_IPROC
	select ARM_ERRATA_754322
	select ARM_ERRATA_775420
	select ARM_ERRATA_764369 if SMP
	select ARM_TIMER_SP804
	select THERMAL
	select THERMAL_OF
	help
	  Support for Broadcom Northstar Plus SoC.
	  Broadcom Northstar Plus family of SoCs are used for switching control
	  and management applications as well as residential router/gateway
	  applications. The SoC features dual core Cortex A9 ARM CPUs,
	  integrating several peripheral interfaces including multiple Gigabit
	  Ethernet PHYs, DDR3 memory, PCIE Gen-2, USB 2.0 and USB 3.0, serial and
	  NAND flash, SATA and several other IO controllers.

config ARCH_BCM_5301X
	bool "Broadcom BCM470X / BCM5301X ARM SoC"
	depends on ARCH_MULTI_V7
	select ARCH_BCM_IPROC
	select ARM_ERRATA_754322
	select ARM_ERRATA_775420
	select ARM_ERRATA_764369 if SMP

	help
	  Support for Broadcom BCM470X and BCM5301X SoCs with ARM CPU cores.

	  This is a network SoC line mostly used in home routers and
	  wifi access points, its internal name is Northstar.
	  This includes the following SoC: BCM53010, BCM53011, BCM53012,
	  BCM53014, BCM53015, BCM53016, BCM53017, BCM53018, BCM4707,
	  BCM4708 and BCM4709.

	  Do not confuse this with the BCM4760 which is a totally
	  different SoC or with the older BCM47XX and BCM53XX based
	  network SoC using a MIPS CPU, they are supported by arch/mips/bcm47xx

comment "KONA architected SoCs"

config ARCH_BCM_MOBILE
	bool
	select GPIOLIB
	select ARM_ERRATA_754322
	select ARM_ERRATA_775420
	select ARM_GIC
	select GPIO_BCM_KONA
	select TICK_ONESHOT
	select HAVE_ARM_ARCH_TIMER
	select PINCTRL
	select ARCH_BCM_MOBILE_SMP if SMP
	select BCM_KONA_TIMER
	help
	  This enables support for systems based on Broadcom mobile SoCs.

config ARCH_BCM_281XX
	bool "Broadcom BCM281XX SoC family"
	depends on ARCH_MULTI_V7
	select ARCH_BCM_MOBILE
	help
	  Enable support for the BCM281XX family, which includes
	  BCM11130, BCM11140, BCM11351, BCM28145 and BCM28155
	  variants.

config ARCH_BCM_21664
	bool "Broadcom BCM21664 SoC family"
	depends on ARCH_MULTI_V7
	select ARCH_BCM_MOBILE
	help
	  Enable support for the BCM21664 family, which includes
	  BCM21663 and BCM21664 variants.

config ARCH_BCM_23550
	bool "Broadcom BCM23550 SoC"
	depends on ARCH_MULTI_V7
	select ARCH_BCM_MOBILE
<<<<<<< HEAD
	select HAVE_SMP
=======
>>>>>>> 24b8d41d
	help
	  Enable support for the BCM23550.

config ARCH_BCM_MOBILE_L2_CACHE
	bool "Broadcom mobile SoC level 2 cache support"
	depends on ARCH_BCM_281XX || ARCH_BCM_21664
	default y
	select CACHE_L2X0
	select ARCH_BCM_MOBILE_SMC

config ARCH_BCM_MOBILE_SMC
	bool
	depends on ARCH_BCM_MOBILE

config ARCH_BCM_MOBILE_SMP
	bool
	depends on ARCH_BCM_MOBILE
	select HAVE_ARM_SCU
	select ARM_ERRATA_764369
	help
	  SMP support for the BCM281XX, BCM21664 and BCM23550 SoC families.
	  Provided as an option so SMP support for SoCs of this type
	  can be disabled for an SMP-enabled kernel.

comment "Other Architectures"

config ARCH_BCM2835
	bool "Broadcom BCM2835 family"
	depends on ARCH_MULTI_V6 || ARCH_MULTI_V7
	select GPIOLIB
	select ARM_AMBA
	select ARM_ERRATA_411920 if ARCH_MULTI_V6
	select ARM_GIC if ARCH_MULTI_V7
	select ZONE_DMA if ARCH_MULTI_V7
	select ARM_TIMER_SP804
	select HAVE_ARM_ARCH_TIMER if ARCH_MULTI_V7
<<<<<<< HEAD
	select CLKSRC_OF
=======
>>>>>>> 24b8d41d
	select BCM2835_TIMER
	select PINCTRL
	select PINCTRL_BCM2835
	select MFD_CORE
	help
	  This enables support for the Broadcom BCM2711 and BCM283x SoCs.
	  This SoC is used in the Raspberry Pi and Roku 2 devices.

config ARCH_BCM_53573
	bool "Broadcom BCM53573 SoC series support"
	depends on ARCH_MULTI_V7
	select ARCH_BCM_IPROC
	select HAVE_ARM_ARCH_TIMER
	help
	  BCM53573 series is set of SoCs using ARM Cortex-A7 CPUs with wireless
	  embedded in the chipset.
	  This SoC line is mostly used in home routers and is some cheaper
	  alternative for Northstar family.

	  The base chip is BCM53573 and there are some packaging modifications
	  like BCM47189 and BCM47452.

config ARCH_BCM_63XX
	bool "Broadcom BCM63xx DSL SoC"
	depends on ARCH_MULTI_V7
	depends on MMU
	select ARCH_HAS_RESET_CONTROLLER
	select ARM_ERRATA_754322
	select ARM_ERRATA_764369 if SMP
	select ARM_GIC
	select ARM_GLOBAL_TIMER
	select CACHE_L2X0
	select HAVE_ARM_ARCH_TIMER
	select HAVE_ARM_TWD if SMP
	select HAVE_ARM_SCU if SMP
	help
	  This enables support for systems based on Broadcom DSL SoCs.
	  It currently supports the 'BCM63XX' ARM-based family, which includes
	  the BCM63138 variant.

config ARCH_BRCMSTB
	bool "Broadcom BCM7XXX based boards"
	depends on ARCH_MULTI_V7
	select ARCH_HAS_RESET_CONTROLLER
	select ARM_AMBA
	select ARM_GIC
	select ARM_ERRATA_798181 if SMP
	select HAVE_ARM_ARCH_TIMER
<<<<<<< HEAD
	select BRCMSTB_L2_IRQ
	select BCM7120_L2_IRQ
	select ARCH_DMA_ADDR_T_64BIT if ARM_LPAE
	select SOC_BRCMSTB
	select SOC_BUS
=======
	select BCM7038_L1_IRQ
	select BRCMSTB_L2_IRQ
	select BCM7120_L2_IRQ
	select ARCH_HAS_HOLES_MEMORYMODEL
	select ZONE_DMA if ARM_LPAE
	select SOC_BRCMSTB
	select SOC_BUS
	select PINCTRL
>>>>>>> 24b8d41d
	help
	  Say Y if you intend to run the kernel on a Broadcom ARM-based STB
	  chipset.

	  This enables support for Broadcom ARM-based set-top box chipsets,
	  including the 7445 family of chips.

endif<|MERGE_RESOLUTION|>--- conflicted
+++ resolved
@@ -124,10 +124,6 @@
 	bool "Broadcom BCM23550 SoC"
 	depends on ARCH_MULTI_V7
 	select ARCH_BCM_MOBILE
-<<<<<<< HEAD
-	select HAVE_SMP
-=======
->>>>>>> 24b8d41d
 	help
 	  Enable support for the BCM23550.
 
@@ -164,10 +160,6 @@
 	select ZONE_DMA if ARCH_MULTI_V7
 	select ARM_TIMER_SP804
 	select HAVE_ARM_ARCH_TIMER if ARCH_MULTI_V7
-<<<<<<< HEAD
-	select CLKSRC_OF
-=======
->>>>>>> 24b8d41d
 	select BCM2835_TIMER
 	select PINCTRL
 	select PINCTRL_BCM2835
@@ -216,13 +208,6 @@
 	select ARM_GIC
 	select ARM_ERRATA_798181 if SMP
 	select HAVE_ARM_ARCH_TIMER
-<<<<<<< HEAD
-	select BRCMSTB_L2_IRQ
-	select BCM7120_L2_IRQ
-	select ARCH_DMA_ADDR_T_64BIT if ARM_LPAE
-	select SOC_BRCMSTB
-	select SOC_BUS
-=======
 	select BCM7038_L1_IRQ
 	select BRCMSTB_L2_IRQ
 	select BCM7120_L2_IRQ
@@ -231,7 +216,6 @@
 	select SOC_BRCMSTB
 	select SOC_BUS
 	select PINCTRL
->>>>>>> 24b8d41d
 	help
 	  Say Y if you intend to run the kernel on a Broadcom ARM-based STB
 	  chipset.
