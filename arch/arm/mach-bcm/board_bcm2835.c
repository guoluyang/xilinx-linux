// SPDX-License-Identifier: GPL-2.0+
/*
 * Copyright (C) 2010 Broadcom
 */

#include <linux/init.h>
#include <linux/irqchip.h>
#include <linux/of_address.h>
<<<<<<< HEAD
#include <linux/clk/bcm2835.h>
=======
>>>>>>> 24b8d41d

#include <asm/mach/arch.h>
#include <asm/mach/map.h>

<<<<<<< HEAD
static void __init bcm2835_init(void)
{
	bcm2835_init_clocks();
}
=======
#include "platsmp.h"
>>>>>>> 24b8d41d

static const char * const bcm2835_compat[] = {
#ifdef CONFIG_ARCH_MULTI_V6
	"brcm,bcm2835",
#endif
#ifdef CONFIG_ARCH_MULTI_V7
	"brcm,bcm2836",
	"brcm,bcm2837",
#endif
	NULL
};

DT_MACHINE_START(BCM2835, "BCM2835")
	.dt_compat = bcm2835_compat,
	.smp = smp_ops(bcm2836_smp_ops),
MACHINE_END<|MERGE_RESOLUTION|>--- conflicted
+++ resolved
@@ -6,22 +6,11 @@
 #include <linux/init.h>
 #include <linux/irqchip.h>
 #include <linux/of_address.h>
-<<<<<<< HEAD
-#include <linux/clk/bcm2835.h>
-=======
->>>>>>> 24b8d41d
 
 #include <asm/mach/arch.h>
 #include <asm/mach/map.h>
 
-<<<<<<< HEAD
-static void __init bcm2835_init(void)
-{
-	bcm2835_init_clocks();
-}
-=======
 #include "platsmp.h"
->>>>>>> 24b8d41d
 
 static const char * const bcm2835_compat[] = {
 #ifdef CONFIG_ARCH_MULTI_V6
