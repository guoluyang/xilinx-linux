--- conflicted
+++ resolved
@@ -21,10 +21,7 @@
 	select EXYNOS_SROM
 	select EXYNOS_PM_DOMAINS if PM_GENERIC_DOMAINS
 	select GPIOLIB
-<<<<<<< HEAD
-=======
 	select HAVE_ARM_ARCH_TIMER if ARCH_EXYNOS5
->>>>>>> 24b8d41d
 	select HAVE_ARM_SCU if SMP
 	select HAVE_S3C2410_I2C if I2C
 	select HAVE_S3C_RTC if RTC_CLASS
@@ -67,10 +64,6 @@
 	select CLKSRC_SAMSUNG_PWM if CPU_EXYNOS4210
 	select CPU_EXYNOS4210
 	select GIC_NON_BANKED
-<<<<<<< HEAD
-	select MIGHT_HAVE_CACHE_L2X0
-=======
->>>>>>> 24b8d41d
 	help
 	  Samsung Exynos4 (Cortex-A9) SoC based systems
 
@@ -116,19 +109,9 @@
 	bool "Samsung Exynos5420"
 	default y
 	depends on ARCH_EXYNOS5
-<<<<<<< HEAD
-	select ARCH_DMA_ADDR_T_64BIT if ARM_LPAE
-	select HAVE_ARM_ARCH_TIMER
-	select AUTO_ZRELADDR
-	select PINCTRL_EXYNOS5440
-	select PM_OPP
-	help
-	  Enable EXYNOS5440 SoC support
-=======
 	select EXYNOS_MCPM if SMP
 	select ARM_CCI400_PORT_CTRL
 	select ARM_CPU_SUSPEND
->>>>>>> 24b8d41d
 
 config SOC_EXYNOS5800
 	bool "Samsung EXYNOS5800"
