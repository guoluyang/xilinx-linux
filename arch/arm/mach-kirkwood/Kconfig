if ARCH_KIRKWOOD

menu "Marvell Kirkwood Implementations"

config MACH_DB88F6281_BP
	bool "Marvell DB-88F6281-BP Development Board"
	help
	  Say 'Y' here if you want your kernel to support the
	  Marvell DB-88F6281-BP Development Board.

config MACH_RD88F6192_NAS
	bool "Marvell RD-88F6192-NAS Reference Board"
	help
	  Say 'Y' here if you want your kernel to support the
	  Marvell RD-88F6192-NAS Reference Board.

config MACH_RD88F6281
	bool "Marvell RD-88F6281 Reference Board"
	help
	  Say 'Y' here if you want your kernel to support the
	  Marvell RD-88F6281 Reference Board.

config MACH_MV88F6281GTW_GE
	bool "Marvell 88F6281 GTW GE Board"
	help
	  Say 'Y' here if you want your kernel to support the
	  Marvell 88F6281 GTW GE Board.

config MACH_SHEEVAPLUG
	bool "Marvell SheevaPlug Reference Board"
	help
	  Say 'Y' here if you want your kernel to support the
	  Marvell SheevaPlug Reference Board.

config MACH_ESATA_SHEEVAPLUG
	bool "Marvell eSATA SheevaPlug Reference Board"
	help
	  Say 'Y' here if you want your kernel to support the
	  Marvell eSATA SheevaPlug Reference Board.

config MACH_GURUPLUG
	bool "Marvell GuruPlug Reference Board"
	help
	  Say 'Y' here if you want your kernel to support the
	  Marvell GuruPlug Reference Board.

config ARCH_KIRKWOOD_DT
	bool "Marvell Kirkwood Flattened Device Tree"
	select USE_OF
	help
	  Say 'Y' here if you want your kernel to support the
	  Marvell Kirkwood using flattened device tree.

config MACH_DREAMPLUG_DT
	bool "Marvell DreamPlug (Flattened Device Tree)"
	select ARCH_KIRKWOOD_DT
	help
	  Say 'Y' here if you want your kernel to support the
	  Marvell DreamPlug (Flattened Device Tree).

config MACH_ICONNECT_DT
	bool "Iomega Iconnect (Flattened Device Tree)"
	select ARCH_KIRKWOOD_DT
	help
	  Say 'Y' here to enable Iomega Iconnect support.

config MACH_DLINK_KIRKWOOD_DT
	bool "D-Link Kirkwood-based NAS (Flattened Device Tree)"
	select ARCH_KIRKWOOD_DT
	help
	  Say 'Y' here if you want your kernel to support the
	  Kirkwood-based D-Link NASes such as DNS-320 & DNS-325,
	  using Flattened Device Tree.

config MACH_IB62X0_DT
	bool "RaidSonic IB-NAS6210, IB-NAS6220 (Flattened Device Tree)"
	select ARCH_KIRKWOOD_DT
	help
	  Say 'Y' here if you want your kernel to support the
	  RaidSonic IB-NAS6210 & IB-NAS6220 devices, using
	  Flattened Device Tree.

config MACH_TS219_DT
	bool "Device Tree for QNAP TS-11X, TS-21X NAS"
	select ARCH_KIRKWOOD_DT
	select ARM_APPENDED_DTB
	select ARM_ATAG_DTB_COMPAT
	help
	  Say 'Y' here if you want your kernel to support the QNAP
	  TS-110, TS-119, TS-119P+, TS-210, TS-219, TS-219P and
	  TS-219P+ Turbo NAS devices using Fattened Device Tree.
	  There are two different Device Tree descriptions, depending
	  on if the device is based on an if the board uses the MV6281
	  or MV6282. If you have the wrong one, the buttons will not
	  work.

<<<<<<< HEAD
=======
config MACH_DOCKSTAR_DT
	bool "Seagate FreeAgent Dockstar (Flattened Device Tree)"
	select ARCH_KIRKWOOD_DT
	help
	  Say 'Y' here if you want your kernel to support the
	  Seagate FreeAgent Dockstar (Flattened Device Tree).

>>>>>>> 4a8e43fe
config MACH_GOFLEXNET_DT
	bool "Seagate GoFlex Net (Flattened Device Tree)"
	select ARCH_KIRKWOOD_DT
	help
	  Say 'Y' here if you want your kernel to support the
	  Seagate GoFlex Net (Flattened Device Tree).

config MACH_LSXL_DT
	bool "Buffalo Linkstation LS-XHL, LS-CHLv2 (Flattened Device Tree)"
	select ARCH_KIRKWOOD_DT
	help
	  Say 'Y' here if you want your kernel to support the
	  Buffalo Linkstation LS-XHL & LS-CHLv2 devices, using
	  Flattened Device Tree.

<<<<<<< HEAD
=======
config MACH_IOMEGA_IX2_200_DT
	bool "Iomega StorCenter ix2-200 (Flattened Device Tree)"
	select ARCH_KIRKWOOD_DT
	help
	  Say 'Y' here if you want your kernel to support the
	  Iomega StorCenter ix2-200 (Flattened Device Tree).

config MACH_KM_KIRKWOOD_DT
	bool "Keymile Kirkwood Reference Design (Flattened Device Tree)"
	select ARCH_KIRKWOOD_DT
	help
	  Say 'Y' here if you want your kernel to support the
	  Keymile Kirkwood Reference Desgin, using Flattened Device Tree.

>>>>>>> 4a8e43fe
config MACH_TS219
	bool "QNAP TS-110, TS-119, TS-119P+, TS-210, TS-219, TS-219P and TS-219P+ Turbo NAS"
	help
	  Say 'Y' here if you want your kernel to support the
	  QNAP TS-110, TS-119, TS-119P+, TS-210, TS-219, TS-219P and
	  TS-219P+ Turbo NAS devices.

config MACH_TS41X
	bool "QNAP TS-410, TS-410U, TS-419P, TS-419P+ and TS-419U Turbo NAS"
	help
	  Say 'Y' here if you want your kernel to support the
	  QNAP TS-410, TS-410U, TS-419P, TS-419P+ and TS-419U Turbo
	  NAS devices.

config MACH_DOCKSTAR
	bool "Seagate FreeAgent DockStar"
	help
	  Say 'Y' here if you want your kernel to support the
	  Seagate FreeAgent DockStar.

config MACH_OPENRD
        bool

config MACH_OPENRD_BASE
	bool "Marvell OpenRD Base Board"
	select MACH_OPENRD
	help
	  Say 'Y' here if you want your kernel to support the
	  Marvell OpenRD Base Board.

config MACH_OPENRD_CLIENT
	bool "Marvell OpenRD Client Board"
	select MACH_OPENRD
	help
	  Say 'Y' here if you want your kernel to support the
	  Marvell OpenRD Client Board.

config MACH_OPENRD_ULTIMATE
	bool "Marvell OpenRD Ultimate Board"
	select MACH_OPENRD
	help
	  Say 'Y' here if you want your kernel to support the
	  Marvell OpenRD Ultimate Board.

config MACH_NETSPACE_V2
	bool "LaCie Network Space v2 NAS Board"
	help
	  Say 'Y' here if you want your kernel to support the
	  LaCie Network Space v2 NAS.

config MACH_INETSPACE_V2
	bool "LaCie Internet Space v2 NAS Board"
	help
	  Say 'Y' here if you want your kernel to support the
	  LaCie Internet Space v2 NAS.

config MACH_NETSPACE_MAX_V2
	bool "LaCie Network Space Max v2 NAS Board"
	help
	  Say 'Y' here if you want your kernel to support the
	  LaCie Network Space Max v2 NAS.

config MACH_D2NET_V2
	bool "LaCie d2 Network v2 NAS Board"
	help
	  Say 'Y' here if you want your kernel to support the
	  LaCie d2 Network v2 NAS.

config MACH_NET2BIG_V2
	bool "LaCie 2Big Network v2 NAS Board"
	help
	  Say 'Y' here if you want your kernel to support the
	  LaCie 2Big Network v2 NAS.

config MACH_NET5BIG_V2
	bool "LaCie 5Big Network v2 NAS Board"
	help
	  Say 'Y' here if you want your kernel to support the
	  LaCie 5Big Network v2 NAS.

config MACH_T5325
	bool "HP t5325 Thin Client"
	help
	  Say 'Y' here if you want your kernel to support the
	  HP t5325 Thin Client.

endmenu

endif<|MERGE_RESOLUTION|>--- conflicted
+++ resolved
@@ -94,8 +94,6 @@
 	  or MV6282. If you have the wrong one, the buttons will not
 	  work.
 
-<<<<<<< HEAD
-=======
 config MACH_DOCKSTAR_DT
 	bool "Seagate FreeAgent Dockstar (Flattened Device Tree)"
 	select ARCH_KIRKWOOD_DT
@@ -103,7 +101,6 @@
 	  Say 'Y' here if you want your kernel to support the
 	  Seagate FreeAgent Dockstar (Flattened Device Tree).
 
->>>>>>> 4a8e43fe
 config MACH_GOFLEXNET_DT
 	bool "Seagate GoFlex Net (Flattened Device Tree)"
 	select ARCH_KIRKWOOD_DT
@@ -119,8 +116,6 @@
 	  Buffalo Linkstation LS-XHL & LS-CHLv2 devices, using
 	  Flattened Device Tree.
 
-<<<<<<< HEAD
-=======
 config MACH_IOMEGA_IX2_200_DT
 	bool "Iomega StorCenter ix2-200 (Flattened Device Tree)"
 	select ARCH_KIRKWOOD_DT
@@ -135,7 +130,6 @@
 	  Say 'Y' here if you want your kernel to support the
 	  Keymile Kirkwood Reference Desgin, using Flattened Device Tree.
 
->>>>>>> 4a8e43fe
 config MACH_TS219
 	bool "QNAP TS-110, TS-119, TS-119P+, TS-210, TS-219, TS-219P and TS-219P+ Turbo NAS"
 	help
