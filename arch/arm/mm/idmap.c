// SPDX-License-Identifier: GPL-2.0
#include <linux/module.h>
#include <linux/kernel.h>
#include <linux/slab.h>
#include <linux/mm_types.h>
#include <linux/pgtable.h>

#include <asm/cputype.h>
#include <asm/idmap.h>
#include <asm/hwcap.h>
#include <asm/pgalloc.h>
#include <asm/sections.h>
#include <asm/system_info.h>

/*
 * Note: accesses outside of the kernel image and the identity map area
 * are not supported on any CPU using the idmap tables as its current
 * page tables.
 */
<<<<<<< HEAD
pgd_t *idmap_pgd;
long long arch_phys_to_idmap_offset;
=======
pgd_t *idmap_pgd __ro_after_init;
long long arch_phys_to_idmap_offset __ro_after_init;
>>>>>>> 24b8d41d

#ifdef CONFIG_ARM_LPAE
static void idmap_add_pmd(pud_t *pud, unsigned long addr, unsigned long end,
	unsigned long prot)
{
	pmd_t *pmd;
	unsigned long next;

	if (pud_none_or_clear_bad(pud) || (pud_val(*pud) & L_PGD_SWAPPER)) {
		pmd = pmd_alloc_one(&init_mm, addr);
		if (!pmd) {
			pr_warn("Failed to allocate identity pmd.\n");
			return;
		}
		/*
		 * Copy the original PMD to ensure that the PMD entries for
		 * the kernel image are preserved.
		 */
		if (!pud_none(*pud))
			memcpy(pmd, pmd_offset(pud, 0),
			       PTRS_PER_PMD * sizeof(pmd_t));
		pud_populate(&init_mm, pud, pmd);
		pmd += pmd_index(addr);
	} else
		pmd = pmd_offset(pud, addr);

	do {
		next = pmd_addr_end(addr, end);
		*pmd = __pmd((addr & PMD_MASK) | prot);
		flush_pmd_entry(pmd);
	} while (pmd++, addr = next, addr != end);
}
#else	/* !CONFIG_ARM_LPAE */
static void idmap_add_pmd(pud_t *pud, unsigned long addr, unsigned long end,
	unsigned long prot)
{
	pmd_t *pmd = pmd_offset(pud, addr);

	addr = (addr & PMD_MASK) | prot;
	pmd[0] = __pmd(addr);
	addr += SECTION_SIZE;
	pmd[1] = __pmd(addr);
	flush_pmd_entry(pmd);
}
#endif	/* CONFIG_ARM_LPAE */

static void idmap_add_pud(pgd_t *pgd, unsigned long addr, unsigned long end,
	unsigned long prot)
{
	p4d_t *p4d = p4d_offset(pgd, addr);
	pud_t *pud = pud_offset(p4d, addr);
	unsigned long next;

	do {
		next = pud_addr_end(addr, end);
		idmap_add_pmd(pud, addr, next, prot);
	} while (pud++, addr = next, addr != end);
}

static void identity_mapping_add(pgd_t *pgd, const char *text_start,
				 const char *text_end, unsigned long prot)
{
	unsigned long addr, end;
	unsigned long next;

	addr = virt_to_idmap(text_start);
	end = virt_to_idmap(text_end);
	pr_info("Setting up static identity map for 0x%lx - 0x%lx\n", addr, end);

	prot |= PMD_TYPE_SECT | PMD_SECT_AP_WRITE | PMD_SECT_AF;

	if (cpu_architecture() <= CPU_ARCH_ARMv5TEJ && !cpu_is_xscale_family())
		prot |= PMD_BIT4;

	pgd += pgd_index(addr);
	do {
		next = pgd_addr_end(addr, end);
		idmap_add_pud(pgd, addr, next, prot);
	} while (pgd++, addr = next, addr != end);
}

extern char  __idmap_text_start[], __idmap_text_end[];

static int __init init_static_idmap(void)
{
	idmap_pgd = pgd_alloc(&init_mm);
	if (!idmap_pgd)
		return -ENOMEM;

	identity_mapping_add(idmap_pgd, __idmap_text_start,
			     __idmap_text_end, 0);

	/* Flush L1 for the hardware to see this page table content */
	if (!(elf_hwcap & HWCAP_LPAE))
		flush_cache_louis();

	return 0;
}
early_initcall(init_static_idmap);

/*
 * In order to soft-boot, we need to switch to a 1:1 mapping for the
 * cpu_reset functions. This will then ensure that we have predictable
 * results when turning off the mmu.
 */
void setup_mm_for_reboot(void)
{
	/* Switch to the identity mapping. */
	cpu_switch_mm(idmap_pgd, &init_mm);
	local_flush_bp_all();

#ifdef CONFIG_CPU_HAS_ASID
	/*
	 * We don't have a clean ASID for the identity mapping, which
	 * may clash with virtual addresses of the previous page tables
	 * and therefore potentially in the TLB.
	 */
	local_flush_tlb_all();
#endif
}<|MERGE_RESOLUTION|>--- conflicted
+++ resolved
@@ -17,13 +17,8 @@
  * are not supported on any CPU using the idmap tables as its current
  * page tables.
  */
-<<<<<<< HEAD
-pgd_t *idmap_pgd;
-long long arch_phys_to_idmap_offset;
-=======
 pgd_t *idmap_pgd __ro_after_init;
 long long arch_phys_to_idmap_offset __ro_after_init;
->>>>>>> 24b8d41d
 
 #ifdef CONFIG_ARM_LPAE
 static void idmap_add_pmd(pud_t *pud, unsigned long addr, unsigned long end,
