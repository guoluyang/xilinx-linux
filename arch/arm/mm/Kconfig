--- conflicted
+++ resolved
@@ -1107,11 +1107,8 @@
 	  buffers) you likely want this enabled, while those that
 	  didn't need it until now also won't need it in the future.
 
-<<<<<<< HEAD
-=======
 	  You are recommended say 'Y' here and debug any affected drivers.
 
->>>>>>> 24b8d41d
 config ARM_HEAVY_MB
 	bool
 
