--- conflicted
+++ resolved
@@ -674,11 +674,7 @@
 
 	if (aux & L310_AUX_CTRL_FULL_LINE_ZERO)
 		cpuhp_setup_state(CPUHP_AP_ARM_L2X0_STARTING,
-<<<<<<< HEAD
-				  "AP_ARM_L2X0_STARTING", l2c310_starting_cpu,
-=======
 				  "arm/l2x0:starting", l2c310_starting_cpu,
->>>>>>> 24b8d41d
 				  l2c310_dying_cpu);
 }
 
