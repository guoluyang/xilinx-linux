/*
 * arch/arm/plat-orion/common.c
 *
 * Marvell Orion SoC common setup code used by multiple mach-/common.c
 *
 * This file is licensed under the terms of the GNU General Public
 * License version 2.  This program is licensed "as is" without any
 * warranty of any kind, whether express or implied.
 */

#include <linux/kernel.h>
#include <linux/init.h>
#include <linux/platform_device.h>
#include <linux/dma-mapping.h>
#include <linux/serial_8250.h>
#include <linux/ata_platform.h>
#include <linux/clk.h>
#include <linux/clkdev.h>
#include <linux/mv643xx_eth.h>
#include <linux/mv643xx_i2c.h>
#include <linux/platform_data/dsa.h>
#include <linux/platform_data/dma-mv_xor.h>
#include <linux/platform_data/usb-ehci-orion.h>
#include <plat/common.h>
#include <linux/phy.h>

/* Create a clkdev entry for a given device/clk */
void __init orion_clkdev_add(const char *con_id, const char *dev_id,
			     struct clk *clk)
{
	clkdev_create(clk, con_id, "%s", dev_id);
}

/* Create clkdev entries for all orion platforms except kirkwood.
   Kirkwood has gated clocks for some of its peripherals, so creates
   its own clkdev entries. For all the other orion devices, create
   clkdev entries to the tclk. */
void __init orion_clkdev_init(struct clk *tclk)
{
	orion_clkdev_add(NULL, "orion_spi.0", tclk);
	orion_clkdev_add(NULL, "orion_spi.1", tclk);
	orion_clkdev_add(NULL, MV643XX_ETH_NAME ".0", tclk);
	orion_clkdev_add(NULL, MV643XX_ETH_NAME ".1", tclk);
	orion_clkdev_add(NULL, MV643XX_ETH_NAME ".2", tclk);
	orion_clkdev_add(NULL, MV643XX_ETH_NAME ".3", tclk);
	orion_clkdev_add(NULL, "orion_wdt", tclk);
	orion_clkdev_add(NULL, MV64XXX_I2C_CTLR_NAME ".0", tclk);
}

/* Fill in the resources structure and link it into the platform
   device structure. There is always a memory region, and nearly
   always an interrupt.*/
static void fill_resources(struct platform_device *device,
			   struct resource *resources,
			   resource_size_t mapbase,
			   resource_size_t size)
{
	device->resource = resources;
	device->num_resources = 1;
	resources[0].flags = IORESOURCE_MEM;
	resources[0].start = mapbase;
	resources[0].end = mapbase + size;
}

static void fill_resources_irq(struct platform_device *device,
			       struct resource *resources,
			       resource_size_t mapbase,
			       resource_size_t size,
			       unsigned int irq)
{
	fill_resources(device, resources, mapbase, size);

	device->num_resources++;
	resources[1].flags = IORESOURCE_IRQ;
	resources[1].start = irq;
	resources[1].end = irq;
}

/*****************************************************************************
 * UART
 ****************************************************************************/
static unsigned long __init uart_get_clk_rate(struct clk *clk)
{
	clk_prepare_enable(clk);
	return clk_get_rate(clk);
}

static void __init uart_complete(
	struct platform_device *orion_uart,
	struct plat_serial8250_port *data,
	struct resource *resources,
	void __iomem *membase,
	resource_size_t mapbase,
	unsigned int irq,
	struct clk *clk)
{
	data->mapbase = mapbase;
	data->membase = membase;
	data->irq = irq;
	data->uartclk = uart_get_clk_rate(clk);
	orion_uart->dev.platform_data = data;

	fill_resources_irq(orion_uart, resources, mapbase, 0xff, irq);
	platform_device_register(orion_uart);
}

/*****************************************************************************
 * UART0
 ****************************************************************************/
static struct plat_serial8250_port orion_uart0_data[] = {
	{
		.flags		= UPF_SKIP_TEST | UPF_BOOT_AUTOCONF,
		.iotype		= UPIO_MEM,
		.regshift	= 2,
	}, {
	},
};

static struct resource orion_uart0_resources[2];

static struct platform_device orion_uart0 = {
	.name			= "serial8250",
	.id			= PLAT8250_DEV_PLATFORM,
};

void __init orion_uart0_init(void __iomem *membase,
			     resource_size_t mapbase,
			     unsigned int irq,
			     struct clk *clk)
{
	uart_complete(&orion_uart0, orion_uart0_data, orion_uart0_resources,
		      membase, mapbase, irq, clk);
}

/*****************************************************************************
 * UART1
 ****************************************************************************/
static struct plat_serial8250_port orion_uart1_data[] = {
	{
		.flags		= UPF_SKIP_TEST | UPF_BOOT_AUTOCONF,
		.iotype		= UPIO_MEM,
		.regshift	= 2,
	}, {
	},
};

static struct resource orion_uart1_resources[2];

static struct platform_device orion_uart1 = {
	.name			= "serial8250",
	.id			= PLAT8250_DEV_PLATFORM1,
};

void __init orion_uart1_init(void __iomem *membase,
			     resource_size_t mapbase,
			     unsigned int irq,
			     struct clk *clk)
{
	uart_complete(&orion_uart1, orion_uart1_data, orion_uart1_resources,
		      membase, mapbase, irq, clk);
}

/*****************************************************************************
 * UART2
 ****************************************************************************/
static struct plat_serial8250_port orion_uart2_data[] = {
	{
		.flags		= UPF_SKIP_TEST | UPF_BOOT_AUTOCONF,
		.iotype		= UPIO_MEM,
		.regshift	= 2,
	}, {
	},
};

static struct resource orion_uart2_resources[2];

static struct platform_device orion_uart2 = {
	.name			= "serial8250",
	.id			= PLAT8250_DEV_PLATFORM2,
};

void __init orion_uart2_init(void __iomem *membase,
			     resource_size_t mapbase,
			     unsigned int irq,
			     struct clk *clk)
{
	uart_complete(&orion_uart2, orion_uart2_data, orion_uart2_resources,
		      membase, mapbase, irq, clk);
}

/*****************************************************************************
 * UART3
 ****************************************************************************/
static struct plat_serial8250_port orion_uart3_data[] = {
	{
		.flags		= UPF_SKIP_TEST | UPF_BOOT_AUTOCONF,
		.iotype		= UPIO_MEM,
		.regshift	= 2,
	}, {
	},
};

static struct resource orion_uart3_resources[2];

static struct platform_device orion_uart3 = {
	.name			= "serial8250",
	.id			= 3,
};

void __init orion_uart3_init(void __iomem *membase,
			     resource_size_t mapbase,
			     unsigned int irq,
			     struct clk *clk)
{
	uart_complete(&orion_uart3, orion_uart3_data, orion_uart3_resources,
		      membase, mapbase, irq, clk);
}

/*****************************************************************************
 * SoC RTC
 ****************************************************************************/
static struct resource orion_rtc_resource[2];

void __init orion_rtc_init(unsigned long mapbase,
			   unsigned long irq)
{
	orion_rtc_resource[0].start = mapbase;
	orion_rtc_resource[0].end = mapbase + SZ_32 - 1;
	orion_rtc_resource[0].flags = IORESOURCE_MEM;
	orion_rtc_resource[1].start = irq;
	orion_rtc_resource[1].end = irq;
	orion_rtc_resource[1].flags = IORESOURCE_IRQ;

	platform_device_register_simple("rtc-mv", -1, orion_rtc_resource, 2);
}

/*****************************************************************************
 * GE
 ****************************************************************************/
static __init void ge_complete(
	struct mv643xx_eth_shared_platform_data *orion_ge_shared_data,
	struct resource *orion_ge_resource, unsigned long irq,
	struct platform_device *orion_ge_shared,
	struct platform_device *orion_ge_mvmdio,
	struct mv643xx_eth_platform_data *eth_data,
	struct platform_device *orion_ge)
{
	orion_ge_resource->start = irq;
	orion_ge_resource->end = irq;
	eth_data->shared = orion_ge_shared;
	orion_ge->dev.platform_data = eth_data;

	platform_device_register(orion_ge_shared);
	if (orion_ge_mvmdio)
		platform_device_register(orion_ge_mvmdio);
	platform_device_register(orion_ge);
}

/*****************************************************************************
 * GE00
 ****************************************************************************/
static struct mv643xx_eth_shared_platform_data orion_ge00_shared_data;

static struct resource orion_ge00_shared_resources[] = {
	{
		.name	= "ge00 base",
	},
};

static struct platform_device orion_ge00_shared = {
	.name		= MV643XX_ETH_SHARED_NAME,
	.id		= 0,
	.dev		= {
		.platform_data	= &orion_ge00_shared_data,
	},
};

static struct resource orion_ge_mvmdio_resources[] = {
	{
		.name	= "ge00 mvmdio base",
	}, {
		.name	= "ge00 mvmdio err irq",
	},
};

static struct platform_device orion_ge_mvmdio = {
	.name		= "orion-mdio",
	.id		= -1,
};

static struct resource orion_ge00_resources[] = {
	{
		.name	= "ge00 irq",
		.flags	= IORESOURCE_IRQ,
	},
};

static struct platform_device orion_ge00 = {
	.name		= MV643XX_ETH_NAME,
	.id		= 0,
	.num_resources	= 1,
	.resource	= orion_ge00_resources,
	.dev		= {
		.coherent_dma_mask	= DMA_BIT_MASK(32),
	},
};

void __init orion_ge00_init(struct mv643xx_eth_platform_data *eth_data,
			    unsigned long mapbase,
			    unsigned long irq,
			    unsigned long irq_err,
			    unsigned int tx_csum_limit)
{
	fill_resources(&orion_ge00_shared, orion_ge00_shared_resources,
		       mapbase + 0x2000, SZ_16K - 1);
	fill_resources_irq(&orion_ge_mvmdio, orion_ge_mvmdio_resources,
			mapbase + 0x2004, 0x84 - 1, irq_err);
	orion_ge00_shared_data.tx_csum_limit = tx_csum_limit;
	ge_complete(&orion_ge00_shared_data,
		    orion_ge00_resources, irq, &orion_ge00_shared,
		    &orion_ge_mvmdio,
		    eth_data, &orion_ge00);
}

/*****************************************************************************
 * GE01
 ****************************************************************************/
static struct mv643xx_eth_shared_platform_data orion_ge01_shared_data;

static struct resource orion_ge01_shared_resources[] = {
	{
		.name	= "ge01 base",
	}
};

static struct platform_device orion_ge01_shared = {
	.name		= MV643XX_ETH_SHARED_NAME,
	.id		= 1,
	.dev		= {
		.platform_data	= &orion_ge01_shared_data,
	},
};

static struct resource orion_ge01_resources[] = {
	{
		.name	= "ge01 irq",
		.flags	= IORESOURCE_IRQ,
	},
};

static struct platform_device orion_ge01 = {
	.name		= MV643XX_ETH_NAME,
	.id		= 1,
	.num_resources	= 1,
	.resource	= orion_ge01_resources,
	.dev		= {
		.coherent_dma_mask	= DMA_BIT_MASK(32),
	},
};

void __init orion_ge01_init(struct mv643xx_eth_platform_data *eth_data,
			    unsigned long mapbase,
			    unsigned long irq,
			    unsigned int tx_csum_limit)
{
	fill_resources(&orion_ge01_shared, orion_ge01_shared_resources,
		       mapbase + 0x2000, SZ_16K - 1);
	orion_ge01_shared_data.tx_csum_limit = tx_csum_limit;
	ge_complete(&orion_ge01_shared_data,
		    orion_ge01_resources, irq, &orion_ge01_shared,
		    NULL,
		    eth_data, &orion_ge01);
}

/*****************************************************************************
 * GE10
 ****************************************************************************/
static struct mv643xx_eth_shared_platform_data orion_ge10_shared_data;

static struct resource orion_ge10_shared_resources[] = {
	{
		.name	= "ge10 base",
	}
};

static struct platform_device orion_ge10_shared = {
	.name		= MV643XX_ETH_SHARED_NAME,
	.id		= 2,
	.dev		= {
		.platform_data	= &orion_ge10_shared_data,
	},
};

static struct resource orion_ge10_resources[] = {
	{
		.name	= "ge10 irq",
		.flags	= IORESOURCE_IRQ,
	},
};

static struct platform_device orion_ge10 = {
	.name		= MV643XX_ETH_NAME,
	.id		= 2,
	.num_resources	= 1,
	.resource	= orion_ge10_resources,
	.dev		= {
		.coherent_dma_mask	= DMA_BIT_MASK(32),
	},
};

void __init orion_ge10_init(struct mv643xx_eth_platform_data *eth_data,
			    unsigned long mapbase,
			    unsigned long irq)
{
	fill_resources(&orion_ge10_shared, orion_ge10_shared_resources,
		       mapbase + 0x2000, SZ_16K - 1);
	ge_complete(&orion_ge10_shared_data,
		    orion_ge10_resources, irq, &orion_ge10_shared,
		    NULL,
		    eth_data, &orion_ge10);
}

/*****************************************************************************
 * GE11
 ****************************************************************************/
static struct mv643xx_eth_shared_platform_data orion_ge11_shared_data;

static struct resource orion_ge11_shared_resources[] = {
	{
		.name	= "ge11 base",
	},
};

static struct platform_device orion_ge11_shared = {
	.name		= MV643XX_ETH_SHARED_NAME,
	.id		= 3,
	.dev		= {
		.platform_data	= &orion_ge11_shared_data,
	},
};

static struct resource orion_ge11_resources[] = {
	{
		.name	= "ge11 irq",
		.flags	= IORESOURCE_IRQ,
	},
};

static struct platform_device orion_ge11 = {
	.name		= MV643XX_ETH_NAME,
	.id		= 3,
	.num_resources	= 1,
	.resource	= orion_ge11_resources,
	.dev		= {
		.coherent_dma_mask	= DMA_BIT_MASK(32),
	},
};

void __init orion_ge11_init(struct mv643xx_eth_platform_data *eth_data,
			    unsigned long mapbase,
			    unsigned long irq)
{
	fill_resources(&orion_ge11_shared, orion_ge11_shared_resources,
		       mapbase + 0x2000, SZ_16K - 1);
	ge_complete(&orion_ge11_shared_data,
		    orion_ge11_resources, irq, &orion_ge11_shared,
		    NULL,
		    eth_data, &orion_ge11);
}

#ifdef CONFIG_ARCH_ORION5X
/*****************************************************************************
 * Ethernet switch
 ****************************************************************************/
<<<<<<< HEAD
void __init orion_ge00_switch_init(struct dsa_platform_data *d)
=======
static __initdata struct mdio_board_info orion_ge00_switch_board_info = {
	.bus_id   = "orion-mii",
	.modalias = "mv88e6085",
};

void __init orion_ge00_switch_init(struct dsa_chip_data *d)
>>>>>>> 24b8d41d
{
	unsigned int i;

	if (!IS_BUILTIN(CONFIG_PHYLIB))
		return;

<<<<<<< HEAD
	d->netdev = &orion_ge00.dev;
	for (i = 0; i < d->nr_chips; i++)
		d->chip[i].host_dev = &orion_ge_mvmdio.dev;

	platform_device_register_data(NULL, "dsa", 0, d, sizeof(d));
=======
	for (i = 0; i < ARRAY_SIZE(d->port_names); i++) {
		if (!strcmp(d->port_names[i], "cpu")) {
			d->netdev[i] = &orion_ge00.dev;
			break;
		}
	}

	orion_ge00_switch_board_info.mdio_addr = d->sw_addr;
	orion_ge00_switch_board_info.platform_data = d;

	mdiobus_register_board_info(&orion_ge00_switch_board_info, 1);
>>>>>>> 24b8d41d
}
#endif

/*****************************************************************************
 * I2C
 ****************************************************************************/
static struct mv64xxx_i2c_pdata orion_i2c_pdata = {
	.freq_n		= 3,
	.timeout	= 1000, /* Default timeout of 1 second */
};

static struct resource orion_i2c_resources[2];

static struct platform_device orion_i2c = {
	.name		= MV64XXX_I2C_CTLR_NAME,
	.id		= 0,
	.dev		= {
		.platform_data	= &orion_i2c_pdata,
	},
};

static struct mv64xxx_i2c_pdata orion_i2c_1_pdata = {
	.freq_n		= 3,
	.timeout	= 1000, /* Default timeout of 1 second */
};

static struct resource orion_i2c_1_resources[2];

static struct platform_device orion_i2c_1 = {
	.name		= MV64XXX_I2C_CTLR_NAME,
	.id		= 1,
	.dev		= {
		.platform_data	= &orion_i2c_1_pdata,
	},
};

void __init orion_i2c_init(unsigned long mapbase,
			   unsigned long irq,
			   unsigned long freq_m)
{
	orion_i2c_pdata.freq_m = freq_m;
	fill_resources_irq(&orion_i2c, orion_i2c_resources, mapbase,
		       SZ_32 - 1, irq);
	platform_device_register(&orion_i2c);
}

void __init orion_i2c_1_init(unsigned long mapbase,
			     unsigned long irq,
			     unsigned long freq_m)
{
	orion_i2c_1_pdata.freq_m = freq_m;
	fill_resources_irq(&orion_i2c_1, orion_i2c_1_resources, mapbase,
		       SZ_32 - 1, irq);
	platform_device_register(&orion_i2c_1);
}

/*****************************************************************************
 * SPI
 ****************************************************************************/
static struct resource orion_spi_resources;

static struct platform_device orion_spi = {
	.name		= "orion_spi",
	.id		= 0,
};

static struct resource orion_spi_1_resources;

static struct platform_device orion_spi_1 = {
	.name		= "orion_spi",
	.id		= 1,
};

/* Note: The SPI silicon core does have interrupts. However the
 * current Linux software driver does not use interrupts. */

void __init orion_spi_init(unsigned long mapbase)
{
	fill_resources(&orion_spi, &orion_spi_resources,
		       mapbase, SZ_512 - 1);
	platform_device_register(&orion_spi);
}

void __init orion_spi_1_init(unsigned long mapbase)
{
	fill_resources(&orion_spi_1, &orion_spi_1_resources,
		       mapbase, SZ_512 - 1);
	platform_device_register(&orion_spi_1);
}

/*****************************************************************************
 * XOR
 ****************************************************************************/
static u64 orion_xor_dmamask = DMA_BIT_MASK(32);

/*****************************************************************************
 * XOR0
 ****************************************************************************/
static struct resource orion_xor0_shared_resources[] = {
	{
		.name	= "xor 0 low",
		.flags	= IORESOURCE_MEM,
	}, {
		.name	= "xor 0 high",
		.flags	= IORESOURCE_MEM,
	}, {
		.name   = "irq channel 0",
		.flags  = IORESOURCE_IRQ,
	}, {
		.name   = "irq channel 1",
		.flags  = IORESOURCE_IRQ,
	},
};

static struct mv_xor_channel_data orion_xor0_channels_data[2];

static struct mv_xor_platform_data orion_xor0_pdata = {
	.channels = orion_xor0_channels_data,
};

static struct platform_device orion_xor0_shared = {
	.name		= MV_XOR_NAME,
	.id		= 0,
	.num_resources	= ARRAY_SIZE(orion_xor0_shared_resources),
	.resource	= orion_xor0_shared_resources,
	.dev            = {
		.dma_mask               = &orion_xor_dmamask,
		.coherent_dma_mask      = DMA_BIT_MASK(32),
		.platform_data          = &orion_xor0_pdata,
	},
};

void __init orion_xor0_init(unsigned long mapbase_low,
			    unsigned long mapbase_high,
			    unsigned long irq_0,
			    unsigned long irq_1)
{
	orion_xor0_shared_resources[0].start = mapbase_low;
	orion_xor0_shared_resources[0].end = mapbase_low + 0xff;
	orion_xor0_shared_resources[1].start = mapbase_high;
	orion_xor0_shared_resources[1].end = mapbase_high + 0xff;

	orion_xor0_shared_resources[2].start = irq_0;
	orion_xor0_shared_resources[2].end = irq_0;
	orion_xor0_shared_resources[3].start = irq_1;
	orion_xor0_shared_resources[3].end = irq_1;

	dma_cap_set(DMA_MEMCPY, orion_xor0_channels_data[0].cap_mask);
	dma_cap_set(DMA_XOR, orion_xor0_channels_data[0].cap_mask);

	dma_cap_set(DMA_MEMCPY, orion_xor0_channels_data[1].cap_mask);
	dma_cap_set(DMA_XOR, orion_xor0_channels_data[1].cap_mask);

	platform_device_register(&orion_xor0_shared);
}

/*****************************************************************************
 * XOR1
 ****************************************************************************/
static struct resource orion_xor1_shared_resources[] = {
	{
		.name	= "xor 1 low",
		.flags	= IORESOURCE_MEM,
	}, {
		.name	= "xor 1 high",
		.flags	= IORESOURCE_MEM,
	}, {
		.name   = "irq channel 0",
		.flags  = IORESOURCE_IRQ,
	}, {
		.name   = "irq channel 1",
		.flags  = IORESOURCE_IRQ,
	},
};

static struct mv_xor_channel_data orion_xor1_channels_data[2];

static struct mv_xor_platform_data orion_xor1_pdata = {
	.channels = orion_xor1_channels_data,
};

static struct platform_device orion_xor1_shared = {
	.name		= MV_XOR_NAME,
	.id		= 1,
	.num_resources	= ARRAY_SIZE(orion_xor1_shared_resources),
	.resource	= orion_xor1_shared_resources,
	.dev            = {
		.dma_mask               = &orion_xor_dmamask,
		.coherent_dma_mask      = DMA_BIT_MASK(32),
		.platform_data          = &orion_xor1_pdata,
	},
};

void __init orion_xor1_init(unsigned long mapbase_low,
			    unsigned long mapbase_high,
			    unsigned long irq_0,
			    unsigned long irq_1)
{
	orion_xor1_shared_resources[0].start = mapbase_low;
	orion_xor1_shared_resources[0].end = mapbase_low + 0xff;
	orion_xor1_shared_resources[1].start = mapbase_high;
	orion_xor1_shared_resources[1].end = mapbase_high + 0xff;

	orion_xor1_shared_resources[2].start = irq_0;
	orion_xor1_shared_resources[2].end = irq_0;
	orion_xor1_shared_resources[3].start = irq_1;
	orion_xor1_shared_resources[3].end = irq_1;

	dma_cap_set(DMA_MEMCPY, orion_xor1_channels_data[0].cap_mask);
	dma_cap_set(DMA_XOR, orion_xor1_channels_data[0].cap_mask);

	dma_cap_set(DMA_MEMCPY, orion_xor1_channels_data[1].cap_mask);
	dma_cap_set(DMA_XOR, orion_xor1_channels_data[1].cap_mask);

	platform_device_register(&orion_xor1_shared);
}

/*****************************************************************************
 * EHCI
 ****************************************************************************/
static struct orion_ehci_data orion_ehci_data;
static u64 ehci_dmamask = DMA_BIT_MASK(32);


/*****************************************************************************
 * EHCI0
 ****************************************************************************/
static struct resource orion_ehci_resources[2];

static struct platform_device orion_ehci = {
	.name		= "orion-ehci",
	.id		= 0,
	.dev		= {
		.dma_mask		= &ehci_dmamask,
		.coherent_dma_mask	= DMA_BIT_MASK(32),
		.platform_data		= &orion_ehci_data,
	},
};

void __init orion_ehci_init(unsigned long mapbase,
			    unsigned long irq,
			    enum orion_ehci_phy_ver phy_version)
{
	orion_ehci_data.phy_version = phy_version;
	fill_resources_irq(&orion_ehci, orion_ehci_resources, mapbase, SZ_4K - 1,
		       irq);

	platform_device_register(&orion_ehci);
}

/*****************************************************************************
 * EHCI1
 ****************************************************************************/
static struct resource orion_ehci_1_resources[2];

static struct platform_device orion_ehci_1 = {
	.name		= "orion-ehci",
	.id		= 1,
	.dev		= {
		.dma_mask		= &ehci_dmamask,
		.coherent_dma_mask	= DMA_BIT_MASK(32),
		.platform_data		= &orion_ehci_data,
	},
};

void __init orion_ehci_1_init(unsigned long mapbase,
			      unsigned long irq)
{
	fill_resources_irq(&orion_ehci_1, orion_ehci_1_resources,
		       mapbase, SZ_4K - 1, irq);

	platform_device_register(&orion_ehci_1);
}

/*****************************************************************************
 * EHCI2
 ****************************************************************************/
static struct resource orion_ehci_2_resources[2];

static struct platform_device orion_ehci_2 = {
	.name		= "orion-ehci",
	.id		= 2,
	.dev		= {
		.dma_mask		= &ehci_dmamask,
		.coherent_dma_mask	= DMA_BIT_MASK(32),
		.platform_data		= &orion_ehci_data,
	},
};

void __init orion_ehci_2_init(unsigned long mapbase,
			      unsigned long irq)
{
	fill_resources_irq(&orion_ehci_2, orion_ehci_2_resources,
		       mapbase, SZ_4K - 1, irq);

	platform_device_register(&orion_ehci_2);
}

/*****************************************************************************
 * SATA
 ****************************************************************************/
static struct resource orion_sata_resources[2] = {
	{
		.name	= "sata base",
	}, {
		.name	= "sata irq",
	},
};

static struct platform_device orion_sata = {
	.name		= "sata_mv",
	.id		= 0,
	.dev		= {
		.coherent_dma_mask	= DMA_BIT_MASK(32),
	},
};

void __init orion_sata_init(struct mv_sata_platform_data *sata_data,
			    unsigned long mapbase,
			    unsigned long irq)
{
	orion_sata.dev.platform_data = sata_data;
	fill_resources_irq(&orion_sata, orion_sata_resources,
		       mapbase, 0x5000 - 1, irq);

	platform_device_register(&orion_sata);
}

/*****************************************************************************
 * Cryptographic Engines and Security Accelerator (CESA)
 ****************************************************************************/
static struct resource orion_crypto_resources[] = {
	{
		.name   = "regs",
	}, {
		.name   = "crypto interrupt",
	}, {
		.name   = "sram",
		.flags  = IORESOURCE_MEM,
	},
};

static struct platform_device orion_crypto = {
	.name           = "mv_crypto",
	.id             = -1,
};

void __init orion_crypto_init(unsigned long mapbase,
			      unsigned long srambase,
			      unsigned long sram_size,
			      unsigned long irq)
{
	fill_resources_irq(&orion_crypto, orion_crypto_resources,
		       mapbase, 0xffff, irq);
	orion_crypto.num_resources = 3;
	orion_crypto_resources[2].start = srambase;
	orion_crypto_resources[2].end = srambase + sram_size - 1;

	platform_device_register(&orion_crypto);
}<|MERGE_RESOLUTION|>--- conflicted
+++ resolved
@@ -472,29 +472,18 @@
 /*****************************************************************************
  * Ethernet switch
  ****************************************************************************/
-<<<<<<< HEAD
-void __init orion_ge00_switch_init(struct dsa_platform_data *d)
-=======
 static __initdata struct mdio_board_info orion_ge00_switch_board_info = {
 	.bus_id   = "orion-mii",
 	.modalias = "mv88e6085",
 };
 
 void __init orion_ge00_switch_init(struct dsa_chip_data *d)
->>>>>>> 24b8d41d
 {
 	unsigned int i;
 
 	if (!IS_BUILTIN(CONFIG_PHYLIB))
 		return;
 
-<<<<<<< HEAD
-	d->netdev = &orion_ge00.dev;
-	for (i = 0; i < d->nr_chips; i++)
-		d->chip[i].host_dev = &orion_ge_mvmdio.dev;
-
-	platform_device_register_data(NULL, "dsa", 0, d, sizeof(d));
-=======
 	for (i = 0; i < ARRAY_SIZE(d->port_names); i++) {
 		if (!strcmp(d->port_names[i], "cpu")) {
 			d->netdev[i] = &orion_ge00.dev;
@@ -506,7 +495,6 @@
 	orion_ge00_switch_board_info.platform_data = d;
 
 	mdiobus_register_board_info(&orion_ge00_switch_board_info, 1);
->>>>>>> 24b8d41d
 }
 #endif
 
