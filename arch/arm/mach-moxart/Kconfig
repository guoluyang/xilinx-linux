# SPDX-License-Identifier: GPL-2.0-only
menuconfig ARCH_MOXART
	bool "MOXA ART SoC"
	depends on ARCH_MULTI_V4
	select CPU_FA526
	select ARM_DMA_MEM_BUFFERABLE
<<<<<<< HEAD
	select MOXART_TIMER
	select GENERIC_IRQ_CHIP
=======
	select FARADAY_FTINTC010
	select FTTMR010_TIMER
>>>>>>> 24b8d41d
	select GPIOLIB
	select PHYLIB if NETDEVICES
	help
	  Say Y here if you want to run your kernel on hardware with a
	  MOXA ART SoC.
	  The MOXA ART SoC is based on a Faraday FA526 ARMv4 32-bit
	  192 MHz CPU with MMU and 16KB/8KB D/I-cache (UC-7112-LX).
	  Used on models UC-7101, UC-7112/UC-7110, IA240/IA241, IA3341.

if ARCH_MOXART

config MACH_UC7112LX
	bool "MOXA UC-7112-LX"
	depends on ARCH_MOXART
	help
	  Say Y here if you intend to run this kernel on a MOXA
	  UC-7112-LX embedded computer.

endif<|MERGE_RESOLUTION|>--- conflicted
+++ resolved
@@ -4,13 +4,8 @@
 	depends on ARCH_MULTI_V4
 	select CPU_FA526
 	select ARM_DMA_MEM_BUFFERABLE
-<<<<<<< HEAD
-	select MOXART_TIMER
-	select GENERIC_IRQ_CHIP
-=======
 	select FARADAY_FTINTC010
 	select FTTMR010_TIMER
->>>>>>> 24b8d41d
 	select GPIOLIB
 	select PHYLIB if NETDEVICES
 	help
