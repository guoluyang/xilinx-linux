--- conflicted
+++ resolved
@@ -37,10 +37,6 @@
 endif
 
 ifeq ($(CONFIG_ARCH_RPC),y)
-<<<<<<< HEAD
-  lib-y				+= ecard.o io-acorn.o floppydma.o
-=======
->>>>>>> 24b8d41d
   AFLAGS_delay-loop.o		+= -march=armv4
 endif
 
