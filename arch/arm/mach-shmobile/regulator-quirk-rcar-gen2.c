--- conflicted
+++ resolved
@@ -36,25 +36,6 @@
 
 /* start of DA9210 System Control and Event Registers */
 #define DA9210_REG_MASK_A		0x54
-<<<<<<< HEAD
-
-static void __iomem *irqc;
-
-/* first byte sets the memory pointer, following are consecutive reg values */
-static u8 da9063_irq_clr[] = { DA9063_REG_IRQ_MASK_A, 0xff, 0xff, 0xff, 0xff };
-static u8 da9210_irq_clr[] = { DA9210_REG_MASK_A, 0xff, 0xff };
-
-static struct i2c_msg da9xxx_msgs[2] = {
-	{
-		.addr = 0x58,
-		.len = ARRAY_SIZE(da9063_irq_clr),
-		.buf = da9063_irq_clr,
-	}, {
-		.addr = 0x68,
-		.len = ARRAY_SIZE(da9210_irq_clr),
-		.buf = da9210_irq_clr,
-	},
-=======
 
 struct regulator_quirk {
 	struct list_head		list;
@@ -87,7 +68,6 @@
 	{ .compatible = "dlg,da9063l", .data = &da9063_msg },
 	{ .compatible = "dlg,da9210", .data = &da9210_msg },
 	{},
->>>>>>> 24b8d41d
 };
 
 static int regulator_quirk_notify(struct notifier_block *nb,
@@ -114,15 +94,6 @@
 	client = to_i2c_client(dev);
 	dev_dbg(dev, "Detected %s\n", client->name);
 
-<<<<<<< HEAD
-	if ((client->addr == 0x58 && !strcmp(client->name, "da9063")) ||
-	    (client->addr == 0x68 && !strcmp(client->name, "da9210"))) {
-		int ret;
-
-		dev_info(&client->dev, "clearing da9063/da9210 interrupts\n");
-		ret = i2c_transfer(client->adapter, da9xxx_msgs, ARRAY_SIZE(da9xxx_msgs));
-		if (ret != ARRAY_SIZE(da9xxx_msgs))
-=======
 	/*
 	 * Send message to all PMICs that share an IRQ line to deassert it.
 	 *
@@ -140,7 +111,6 @@
 
 		ret = i2c_transfer(client->adapter, &pos->i2c_msg, 1);
 		if (ret != 1)
->>>>>>> 24b8d41d
 			dev_err(&client->dev, "i2c error %d\n", ret);
 	}
 
