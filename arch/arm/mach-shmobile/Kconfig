--- conflicted
+++ resolved
@@ -1,38 +1,4 @@
-<<<<<<< HEAD
-config ARCH_SHMOBILE
-	bool
-
-config ARCH_SHMOBILE_MULTI
-	bool
-
-config PM_RMOBILE
-	bool
-	select PM
-	select PM_GENERIC_DOMAINS
-
-config ARCH_RCAR_GEN1
-	bool
-	select PM
-	select PM_GENERIC_DOMAINS
-	select RENESAS_INTC_IRQPIN
-	select SYS_SUPPORTS_SH_TMU
-
-config ARCH_RCAR_GEN2
-	bool
-	select PM
-	select PM_GENERIC_DOMAINS
-	select RENESAS_IRQC
-	select SYS_SUPPORTS_SH_CMT
-
-config ARCH_RMOBILE
-	bool
-	select PM_RMOBILE
-	select SYS_SUPPORTS_SH_CMT
-	select SYS_SUPPORTS_SH_TMU
-
-=======
 # SPDX-License-Identifier: GPL-2.0
->>>>>>> 24b8d41d
 menuconfig ARCH_RENESAS
 	bool "Renesas ARM SoCs"
 	depends on ARCH_MULTI_V7 && MMU
@@ -40,71 +6,5 @@
 	select GPIOLIB
 	select NO_IOPORT_MAP
 	select PINCTRL
-<<<<<<< HEAD
-	select GPIOLIB
-	select ZONE_DMA if ARM_LPAE
-
-if ARCH_RENESAS
-
-#comment "Renesas ARM SoCs System Type"
-
-config ARCH_EMEV2
-	bool "Emma Mobile EV2"
-	select SYS_SUPPORTS_EM_STI
-
-config ARCH_R7S72100
-	bool "RZ/A1H (R7S72100)"
-	select PM
-	select PM_GENERIC_DOMAINS
-	select SYS_SUPPORTS_SH_MTU2
-
-config ARCH_R8A73A4
-	bool "R-Mobile APE6 (R8A73A40)"
-	select ARCH_RMOBILE
-	select RENESAS_IRQC
-
-config ARCH_R8A7740
-	bool "R-Mobile A1 (R8A77400)"
-	select ARCH_RMOBILE
-	select RENESAS_INTC_IRQPIN
-
-config ARCH_R8A7778
-	bool "R-Car M1A (R8A77781)"
-	select ARCH_RCAR_GEN1
-
-config ARCH_R8A7779
-	bool "R-Car H1 (R8A77790)"
-	select ARCH_RCAR_GEN1
-
-config ARCH_R8A7790
-	bool "R-Car H2 (R8A77900)"
-	select ARCH_RCAR_GEN2
-	select I2C
-
-config ARCH_R8A7791
-	bool "R-Car M2-W (R8A77910)"
-	select ARCH_RCAR_GEN2
-	select I2C
-
-config ARCH_R8A7792
-	bool "R-Car V2H (R8A77920)"
-	select ARCH_RCAR_GEN2
-
-config ARCH_R8A7793
-	bool "R-Car M2-N (R8A7793)"
-	select ARCH_RCAR_GEN2
-	select I2C
-
-config ARCH_R8A7794
-	bool "R-Car E2 (R8A77940)"
-	select ARCH_RCAR_GEN2
-
-config ARCH_SH73A0
-	bool "SH-Mobile AG5 (R8A73A00)"
-	select ARCH_RMOBILE
-	select RENESAS_INTC_IRQPIN
-endif
-=======
 	select SOC_BUS
-	select ZONE_DMA if ARM_LPAE
->>>>>>> 24b8d41d
+	select ZONE_DMA if ARM_LPAE