--- conflicted
+++ resolved
@@ -15,11 +15,7 @@
 extern void shmobile_smp_hook(unsigned int cpu, unsigned long fn,
 			      unsigned long arg);
 extern bool shmobile_smp_cpu_can_disable(unsigned int cpu);
-<<<<<<< HEAD
-extern bool shmobile_smp_init_fallback_ops(void);
-=======
 extern void shmobile_boot_apmu(void);
->>>>>>> 24b8d41d
 extern void shmobile_boot_scu(void);
 extern void shmobile_smp_scu_prepare_cpus(phys_addr_t scu_base_phys,
 					  unsigned int max_cpus);
