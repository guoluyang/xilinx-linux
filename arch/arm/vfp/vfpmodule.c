--- conflicted
+++ resolved
@@ -632,11 +632,7 @@
  */
 static int vfp_dying_cpu(unsigned int cpu)
 {
-<<<<<<< HEAD
-	vfp_force_reload(cpu, current_thread_info());
-=======
 	vfp_current_hw_state[cpu] = NULL;
->>>>>>> 24b8d41d
 	return 0;
 }
 
@@ -787,11 +783,7 @@
 	}
 
 	cpuhp_setup_state_nocalls(CPUHP_AP_ARM_VFP_STARTING,
-<<<<<<< HEAD
-				  "AP_ARM_VFP_STARTING", vfp_starting_cpu,
-=======
 				  "arm/vfp:starting", vfp_starting_cpu,
->>>>>>> 24b8d41d
 				  vfp_dying_cpu);
 
 	vfp_vector = vfp_support_entry;
