--- conflicted
+++ resolved
@@ -68,11 +68,8 @@
 void __init udbg_init_cpm(void)
 {
 #ifdef CONFIG_PPC_8xx
-<<<<<<< HEAD
-=======
 	mmu_mapin_immr();
 
->>>>>>> 24b8d41d
 	cpm_udbg_txdesc = (u32 __iomem __force *)
 			  (CONFIG_PPC_EARLY_DEBUG_CPM_ADDR - PHYS_IMMR_BASE +
 			   VIRT_IMMR_BASE);
