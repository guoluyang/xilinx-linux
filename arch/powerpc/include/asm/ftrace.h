/* SPDX-License-Identifier: GPL-2.0 */
#ifndef _ASM_POWERPC_FTRACE
#define _ASM_POWERPC_FTRACE

#include <asm/types.h>

#ifdef CONFIG_FUNCTION_TRACER
#define MCOUNT_ADDR		((unsigned long)(_mcount))
#define MCOUNT_INSN_SIZE	4 /* sizeof mcount call */

#define HAVE_FUNCTION_GRAPH_RET_ADDR_PTR

#ifdef __ASSEMBLY__

/* Based off of objdump optput from glibc */

#define MCOUNT_SAVE_FRAME			\
	stwu	r1,-48(r1);			\
	stw	r3, 12(r1);			\
	stw	r4, 16(r1);			\
	stw	r5, 20(r1);			\
	stw	r6, 24(r1);			\
	mflr	r3;				\
	lwz	r4, 52(r1);			\
	mfcr	r5;				\
	stw	r7, 28(r1);			\
	stw	r8, 32(r1);			\
	stw	r9, 36(r1);			\
	stw	r10,40(r1);			\
	stw	r3, 44(r1);			\
	stw	r5, 8(r1)

#define MCOUNT_RESTORE_FRAME			\
	lwz	r6, 8(r1);			\
	lwz	r0, 44(r1);			\
	lwz	r3, 12(r1);			\
	mtctr	r0;				\
	lwz	r4, 16(r1);			\
	mtcr	r6;				\
	lwz	r5, 20(r1);			\
	lwz	r6, 24(r1);			\
	lwz	r0, 52(r1);			\
	lwz	r7, 28(r1);			\
	lwz	r8, 32(r1);			\
	mtlr	r0;				\
	lwz	r9, 36(r1);			\
	lwz	r10,40(r1);			\
	addi	r1, r1, 48

#else /* !__ASSEMBLY__ */
extern void _mcount(void);

static inline unsigned long ftrace_call_adjust(unsigned long addr)
{
       /* reloction of mcount call site is the same as the address */
       return addr;
}

struct dyn_arch_ftrace {
	struct module *mod;
};
#endif /* __ASSEMBLY__ */

#ifdef CONFIG_DYNAMIC_FTRACE_WITH_REGS
#define ARCH_SUPPORTS_FTRACE_OPS 1
#endif
#endif /* CONFIG_FUNCTION_TRACER */

<<<<<<< HEAD
#if defined(CONFIG_FTRACE_SYSCALLS) && !defined(__ASSEMBLY__)
#ifdef PPC64_ELF_ABI_v1
=======
#ifndef __ASSEMBLY__
#ifdef CONFIG_FTRACE_SYSCALLS
/*
 * Some syscall entry functions on powerpc start with "ppc_" (fork and clone,
 * for instance) or ppc32_/ppc64_. We should also match the sys_ variant with
 * those.
 */
>>>>>>> 24b8d41d
#define ARCH_HAS_SYSCALL_MATCH_SYM_NAME
#ifdef PPC64_ELF_ABI_v1
static inline bool arch_syscall_match_sym_name(const char *sym, const char *name)
{
	/* We need to skip past the initial dot, and the __se_sys alias */
	return !strcmp(sym + 1, name) ||
		(!strncmp(sym, ".__se_sys", 9) && !strcmp(sym + 6, name)) ||
		(!strncmp(sym, ".ppc_", 5) && !strcmp(sym + 5, name + 4)) ||
		(!strncmp(sym, ".ppc32_", 7) && !strcmp(sym + 7, name + 4)) ||
		(!strncmp(sym, ".ppc64_", 7) && !strcmp(sym + 7, name + 4));
}
<<<<<<< HEAD
#endif
#endif /* CONFIG_FTRACE_SYSCALLS && !__ASSEMBLY__ */
=======
#else
static inline bool arch_syscall_match_sym_name(const char *sym, const char *name)
{
	return !strcmp(sym, name) ||
		(!strncmp(sym, "__se_sys", 8) && !strcmp(sym + 5, name)) ||
		(!strncmp(sym, "ppc_", 4) && !strcmp(sym + 4, name + 4)) ||
		(!strncmp(sym, "ppc32_", 6) && !strcmp(sym + 6, name + 4)) ||
		(!strncmp(sym, "ppc64_", 6) && !strcmp(sym + 6, name + 4));
}
#endif /* PPC64_ELF_ABI_v1 */
#endif /* CONFIG_FTRACE_SYSCALLS */

#ifdef CONFIG_PPC64
#include <asm/paca.h>

static inline void this_cpu_disable_ftrace(void)
{
	get_paca()->ftrace_enabled = 0;
}

static inline void this_cpu_enable_ftrace(void)
{
	get_paca()->ftrace_enabled = 1;
}

/* Disable ftrace on this CPU if possible (may not be implemented) */
static inline void this_cpu_set_ftrace_enabled(u8 ftrace_enabled)
{
	get_paca()->ftrace_enabled = ftrace_enabled;
}

static inline u8 this_cpu_get_ftrace_enabled(void)
{
	return get_paca()->ftrace_enabled;
}

#else /* CONFIG_PPC64 */
static inline void this_cpu_disable_ftrace(void) { }
static inline void this_cpu_enable_ftrace(void) { }
static inline void this_cpu_set_ftrace_enabled(u8 ftrace_enabled) { }
static inline u8 this_cpu_get_ftrace_enabled(void) { return 1; }
#endif /* CONFIG_PPC64 */
#endif /* !__ASSEMBLY__ */
>>>>>>> 24b8d41d

#endif /* _ASM_POWERPC_FTRACE */<|MERGE_RESOLUTION|>--- conflicted
+++ resolved
@@ -66,10 +66,6 @@
 #endif
 #endif /* CONFIG_FUNCTION_TRACER */
 
-<<<<<<< HEAD
-#if defined(CONFIG_FTRACE_SYSCALLS) && !defined(__ASSEMBLY__)
-#ifdef PPC64_ELF_ABI_v1
-=======
 #ifndef __ASSEMBLY__
 #ifdef CONFIG_FTRACE_SYSCALLS
 /*
@@ -77,7 +73,6 @@
  * for instance) or ppc32_/ppc64_. We should also match the sys_ variant with
  * those.
  */
->>>>>>> 24b8d41d
 #define ARCH_HAS_SYSCALL_MATCH_SYM_NAME
 #ifdef PPC64_ELF_ABI_v1
 static inline bool arch_syscall_match_sym_name(const char *sym, const char *name)
@@ -89,10 +84,6 @@
 		(!strncmp(sym, ".ppc32_", 7) && !strcmp(sym + 7, name + 4)) ||
 		(!strncmp(sym, ".ppc64_", 7) && !strcmp(sym + 7, name + 4));
 }
-<<<<<<< HEAD
-#endif
-#endif /* CONFIG_FTRACE_SYSCALLS && !__ASSEMBLY__ */
-=======
 #else
 static inline bool arch_syscall_match_sym_name(const char *sym, const char *name)
 {
@@ -136,6 +127,5 @@
 static inline u8 this_cpu_get_ftrace_enabled(void) { return 1; }
 #endif /* CONFIG_PPC64 */
 #endif /* !__ASSEMBLY__ */
->>>>>>> 24b8d41d
 
 #endif /* _ASM_POWERPC_FTRACE */