<<<<<<< HEAD
=======
/* SPDX-License-Identifier: GPL-2.0-or-later */
>>>>>>> 24b8d41d
#ifndef _ASM_POWERPC_BOOK3S_64_MMU_HASH_H_
#define _ASM_POWERPC_BOOK3S_64_MMU_HASH_H_
/*
 * PowerPC64 memory management structures
 *
 * Dave Engebretsen & Mike Corrigan <{engebret|mikejc}@us.ibm.com>
 *   PPC64 rework.
 */

#include <asm/page.h>
#include <asm/bug.h>
#include <asm/asm-const.h>

/*
 * This is necessary to get the definition of PGTABLE_RANGE which we
 * need for various slices related matters. Note that this isn't the
 * complete pgtable.h but only a portion of it.
 */
#include <asm/book3s/64/pgtable.h>
#include <asm/bug.h>
<<<<<<< HEAD
#include <asm/processor.h>
=======
#include <asm/task_size_64.h>
>>>>>>> 24b8d41d
#include <asm/cpu_has_feature.h>

/*
 * SLB
 */

#define SLB_NUM_BOLTED		2
#define SLB_CACHE_ENTRIES	8
#define SLB_MIN_SIZE		32

/* Bits in the SLB ESID word */
#define SLB_ESID_V		ASM_CONST(0x0000000008000000) /* valid */

/* Bits in the SLB VSID word */
#define SLB_VSID_SHIFT		12
#define SLB_VSID_SHIFT_256M	SLB_VSID_SHIFT
#define SLB_VSID_SHIFT_1T	24
#define SLB_VSID_SSIZE_SHIFT	62
#define SLB_VSID_B		ASM_CONST(0xc000000000000000)
#define SLB_VSID_B_256M		ASM_CONST(0x0000000000000000)
#define SLB_VSID_B_1T		ASM_CONST(0x4000000000000000)
#define SLB_VSID_KS		ASM_CONST(0x0000000000000800)
#define SLB_VSID_KP		ASM_CONST(0x0000000000000400)
#define SLB_VSID_N		ASM_CONST(0x0000000000000200) /* no-execute */
#define SLB_VSID_L		ASM_CONST(0x0000000000000100)
#define SLB_VSID_C		ASM_CONST(0x0000000000000080) /* class */
#define SLB_VSID_LP		ASM_CONST(0x0000000000000030)
#define SLB_VSID_LP_00		ASM_CONST(0x0000000000000000)
#define SLB_VSID_LP_01		ASM_CONST(0x0000000000000010)
#define SLB_VSID_LP_10		ASM_CONST(0x0000000000000020)
#define SLB_VSID_LP_11		ASM_CONST(0x0000000000000030)
#define SLB_VSID_LLP		(SLB_VSID_L|SLB_VSID_LP)

#define SLB_VSID_KERNEL		(SLB_VSID_KP)
#define SLB_VSID_USER		(SLB_VSID_KP|SLB_VSID_KS|SLB_VSID_C)

#define SLBIE_C			(0x08000000)
#define SLBIE_SSIZE_SHIFT	25

/*
 * Hash table
 */

#define HPTES_PER_GROUP 8

#define HPTE_V_SSIZE_SHIFT	62
#define HPTE_V_AVPN_SHIFT	7
#define HPTE_V_COMMON_BITS	ASM_CONST(0x000fffffffffffff)
#define HPTE_V_AVPN		ASM_CONST(0x3fffffffffffff80)
#define HPTE_V_AVPN_3_0		ASM_CONST(0x000fffffffffff80)
#define HPTE_V_AVPN_VAL(x)	(((x) & HPTE_V_AVPN) >> HPTE_V_AVPN_SHIFT)
#define HPTE_V_COMPARE(x,y)	(!(((x) ^ (y)) & 0xffffffffffffff80UL))
#define HPTE_V_BOLTED		ASM_CONST(0x0000000000000010)
#define HPTE_V_LOCK		ASM_CONST(0x0000000000000008)
#define HPTE_V_LARGE		ASM_CONST(0x0000000000000004)
#define HPTE_V_SECONDARY	ASM_CONST(0x0000000000000002)
#define HPTE_V_VALID		ASM_CONST(0x0000000000000001)

/*
<<<<<<< HEAD
 * ISA 3.0 have a different HPTE format.
 */
#define HPTE_R_3_0_SSIZE_SHIFT	58
=======
 * ISA 3.0 has a different HPTE format.
 */
#define HPTE_R_3_0_SSIZE_SHIFT	58
#define HPTE_R_3_0_SSIZE_MASK	(3ull << HPTE_R_3_0_SSIZE_SHIFT)
>>>>>>> 24b8d41d
#define HPTE_R_PP0		ASM_CONST(0x8000000000000000)
#define HPTE_R_TS		ASM_CONST(0x4000000000000000)
#define HPTE_R_KEY_HI		ASM_CONST(0x3000000000000000)
#define HPTE_R_KEY_BIT4		ASM_CONST(0x2000000000000000)
#define HPTE_R_KEY_BIT3		ASM_CONST(0x1000000000000000)
#define HPTE_R_RPN_SHIFT	12
#define HPTE_R_RPN		ASM_CONST(0x0ffffffffffff000)
#define HPTE_R_RPN_3_0		ASM_CONST(0x01fffffffffff000)
#define HPTE_R_PP		ASM_CONST(0x0000000000000003)
#define HPTE_R_PPP		ASM_CONST(0x8000000000000003)
#define HPTE_R_N		ASM_CONST(0x0000000000000004)
#define HPTE_R_G		ASM_CONST(0x0000000000000008)
#define HPTE_R_M		ASM_CONST(0x0000000000000010)
#define HPTE_R_I		ASM_CONST(0x0000000000000020)
#define HPTE_R_W		ASM_CONST(0x0000000000000040)
#define HPTE_R_WIMG		ASM_CONST(0x0000000000000078)
#define HPTE_R_C		ASM_CONST(0x0000000000000080)
#define HPTE_R_R		ASM_CONST(0x0000000000000100)
#define HPTE_R_KEY_LO		ASM_CONST(0x0000000000000e00)
#define HPTE_R_KEY_BIT2		ASM_CONST(0x0000000000000800)
#define HPTE_R_KEY_BIT1		ASM_CONST(0x0000000000000400)
#define HPTE_R_KEY_BIT0		ASM_CONST(0x0000000000000200)
#define HPTE_R_KEY		(HPTE_R_KEY_LO | HPTE_R_KEY_HI)

#define HPTE_V_1TB_SEG		ASM_CONST(0x4000000000000000)
#define HPTE_V_VRMA_MASK	ASM_CONST(0x4001ffffff000000)

/* Values for PP (assumes Ks=0, Kp=1) */
#define PP_RWXX	0	/* Supervisor read/write, User none */
#define PP_RWRX 1	/* Supervisor read/write, User read */
#define PP_RWRW 2	/* Supervisor read/write, User read/write */
#define PP_RXRX 3	/* Supervisor read,       User read */
#define PP_RXXX	(HPTE_R_PP0 | 2)	/* Supervisor read, user none */

/* Fields for tlbiel instruction in architecture 2.06 */
#define TLBIEL_INVAL_SEL_MASK	0xc00	/* invalidation selector */
#define  TLBIEL_INVAL_PAGE	0x000	/* invalidate a single page */
#define  TLBIEL_INVAL_SET_LPID	0x800	/* invalidate a set for current LPID */
#define  TLBIEL_INVAL_SET	0xc00	/* invalidate a set for all LPIDs */
#define TLBIEL_INVAL_SET_MASK	0xfff000	/* set number to inval. */
#define TLBIEL_INVAL_SET_SHIFT	12

#define POWER7_TLB_SETS		128	/* # sets in POWER7 TLB */
#define POWER8_TLB_SETS		512	/* # sets in POWER8 TLB */
#define POWER9_TLB_SETS_HASH	256	/* # sets in POWER9 TLB Hash mode */
#define POWER9_TLB_SETS_RADIX	128	/* # sets in POWER9 TLB Radix mode */

#ifndef __ASSEMBLY__

struct mmu_hash_ops {
	void            (*hpte_invalidate)(unsigned long slot,
					   unsigned long vpn,
					   int bpsize, int apsize,
					   int ssize, int local);
	long		(*hpte_updatepp)(unsigned long slot,
					 unsigned long newpp,
					 unsigned long vpn,
					 int bpsize, int apsize,
					 int ssize, unsigned long flags);
	void            (*hpte_updateboltedpp)(unsigned long newpp,
					       unsigned long ea,
					       int psize, int ssize);
	long		(*hpte_insert)(unsigned long hpte_group,
				       unsigned long vpn,
				       unsigned long prpn,
				       unsigned long rflags,
				       unsigned long vflags,
				       int psize, int apsize,
				       int ssize);
	long		(*hpte_remove)(unsigned long hpte_group);
	int             (*hpte_removebolted)(unsigned long ea,
					     int psize, int ssize);
	void		(*flush_hash_range)(unsigned long number, int local);
	void		(*hugepage_invalidate)(unsigned long vsid,
					       unsigned long addr,
					       unsigned char *hpte_slot_array,
					       int psize, int ssize, int local);
<<<<<<< HEAD
=======
	int		(*resize_hpt)(unsigned long shift);
>>>>>>> 24b8d41d
	/*
	 * Special for kexec.
	 * To be called in real mode with interrupts disabled. No locks are
	 * taken as such, concurrent access on pre POWER5 hardware could result
	 * in a deadlock.
	 * The linear mapping is destroyed as well.
	 */
	void		(*hpte_clear_all)(void);
};
extern struct mmu_hash_ops mmu_hash_ops;

struct hash_pte {
	__be64 v;
	__be64 r;
};

extern struct hash_pte *htab_address;
extern unsigned long htab_size_bytes;
extern unsigned long htab_hash_mask;


static inline int shift_to_mmu_psize(unsigned int shift)
{
	int psize;

	for (psize = 0; psize < MMU_PAGE_COUNT; ++psize)
		if (mmu_psize_defs[psize].shift == shift)
			return psize;
	return -1;
}

static inline unsigned int mmu_psize_to_shift(unsigned int mmu_psize)
{
	if (mmu_psize_defs[mmu_psize].shift)
		return mmu_psize_defs[mmu_psize].shift;
	BUG();
}

<<<<<<< HEAD
=======
static inline unsigned int ap_to_shift(unsigned long ap)
{
	int psize;

	for (psize = 0; psize < MMU_PAGE_COUNT; psize++) {
		if (mmu_psize_defs[psize].ap == ap)
			return mmu_psize_defs[psize].shift;
	}

	return -1;
}

>>>>>>> 24b8d41d
static inline unsigned long get_sllp_encoding(int psize)
{
	unsigned long sllp;

	sllp = ((mmu_psize_defs[psize].sllp & SLB_VSID_L) >> 6) |
		((mmu_psize_defs[psize].sllp & SLB_VSID_LP) >> 4);
	return sllp;
}

#endif /* __ASSEMBLY__ */

/*
 * Segment sizes.
 * These are the values used by hardware in the B field of
 * SLB entries and the first dword of MMU hashtable entries.
 * The B field is 2 bits; the values 2 and 3 are unused and reserved.
 */
#define MMU_SEGSIZE_256M	0
#define MMU_SEGSIZE_1T		1

/*
 * encode page number shift.
 * in order to fit the 78 bit va in a 64 bit variable we shift the va by
 * 12 bits. This enable us to address upto 76 bit va.
 * For hpt hash from a va we can ignore the page size bits of va and for
 * hpte encoding we ignore up to 23 bits of va. So ignoring lower 12 bits ensure
 * we work in all cases including 4k page size.
 */
#define VPN_SHIFT	12

/*
 * HPTE Large Page (LP) details
 */
#define LP_SHIFT	12
#define LP_BITS		8
#define LP_MASK(i)	((0xFF >> (i)) << LP_SHIFT)

#ifndef __ASSEMBLY__

static inline int slb_vsid_shift(int ssize)
{
	if (ssize == MMU_SEGSIZE_256M)
		return SLB_VSID_SHIFT;
	return SLB_VSID_SHIFT_1T;
}

static inline int segment_shift(int ssize)
{
	if (ssize == MMU_SEGSIZE_256M)
		return SID_SHIFT;
	return SID_SHIFT_1T;
}

/*
 * This array is indexed by the LP field of the HPTE second dword.
 * Since this field may contain some RPN bits, some entries are
 * replicated so that we get the same value irrespective of RPN.
 * The top 4 bits are the page size index (MMU_PAGE_*) for the
 * actual page size, the bottom 4 bits are the base page size.
 */
extern u8 hpte_page_sizes[1 << LP_BITS];

static inline unsigned long __hpte_page_size(unsigned long h, unsigned long l,
					     bool is_base_size)
{
	unsigned int i, lp;

	if (!(h & HPTE_V_LARGE))
		return 1ul << 12;

	/* Look at the 8 bit LP value */
	lp = (l >> LP_SHIFT) & ((1 << LP_BITS) - 1);
	i = hpte_page_sizes[lp];
	if (!i)
		return 0;
	if (!is_base_size)
		i >>= 4;
	return 1ul << mmu_psize_defs[i & 0xf].shift;
}

static inline unsigned long hpte_page_size(unsigned long h, unsigned long l)
{
	return __hpte_page_size(h, l, 0);
}

static inline unsigned long hpte_base_page_size(unsigned long h, unsigned long l)
{
	return __hpte_page_size(h, l, 1);
}

/*
 * The current system page and segment sizes
 */
extern int mmu_kernel_ssize;
extern int mmu_highuser_ssize;
extern u16 mmu_slb_size;
extern unsigned long tce_alloc_start, tce_alloc_end;

/*
 * If the processor supports 64k normal pages but not 64k cache
 * inhibited pages, we have to be prepared to switch processes
 * to use 4k pages when they create cache-inhibited mappings.
 * If this is the case, mmu_ci_restrictions will be set to 1.
 */
extern int mmu_ci_restrictions;

/*
 * This computes the AVPN and B fields of the first dword of a HPTE,
 * for use when we want to match an existing PTE.  The bottom 7 bits
 * of the returned value are zero.
 */
static inline unsigned long hpte_encode_avpn(unsigned long vpn, int psize,
					     int ssize)
{
	unsigned long v;
	/*
	 * The AVA field omits the low-order 23 bits of the 78 bits VA.
	 * These bits are not needed in the PTE, because the
	 * low-order b of these bits are part of the byte offset
	 * into the virtual page and, if b < 23, the high-order
	 * 23-b of these bits are always used in selecting the
	 * PTEGs to be searched
	 */
	v = (vpn >> (23 - VPN_SHIFT)) & ~(mmu_psize_defs[psize].avpnm);
	v <<= HPTE_V_AVPN_SHIFT;
	if (!cpu_has_feature(CPU_FTR_ARCH_300))
		v |= ((unsigned long) ssize) << HPTE_V_SSIZE_SHIFT;
	return v;
}

/*
 * ISA v3.0 defines a new HPTE format, which differs from the old
 * format in having smaller AVPN and ARPN fields, and the B field
 * in the second dword instead of the first.
 */
static inline unsigned long hpte_old_to_new_v(unsigned long v)
{
	/* trim AVPN, drop B */
	return v & HPTE_V_COMMON_BITS;
}

static inline unsigned long hpte_old_to_new_r(unsigned long v, unsigned long r)
{
	/* move B field from 1st to 2nd dword, trim ARPN */
	return (r & ~HPTE_R_3_0_SSIZE_MASK) |
		(((v) >> HPTE_V_SSIZE_SHIFT) << HPTE_R_3_0_SSIZE_SHIFT);
}

static inline unsigned long hpte_new_to_old_v(unsigned long v, unsigned long r)
{
	/* insert B field */
	return (v & HPTE_V_COMMON_BITS) |
		((r & HPTE_R_3_0_SSIZE_MASK) <<
		 (HPTE_V_SSIZE_SHIFT - HPTE_R_3_0_SSIZE_SHIFT));
}

static inline unsigned long hpte_new_to_old_r(unsigned long r)
{
	/* clear out B field */
	return r & ~HPTE_R_3_0_SSIZE_MASK;
}

static inline unsigned long hpte_get_old_v(struct hash_pte *hptep)
{
	unsigned long hpte_v;

	hpte_v = be64_to_cpu(hptep->v);
	if (cpu_has_feature(CPU_FTR_ARCH_300))
		hpte_v = hpte_new_to_old_v(hpte_v, be64_to_cpu(hptep->r));
	return hpte_v;
}

/*
 * This function sets the AVPN and L fields of the HPTE  appropriately
 * using the base page size and actual page size.
 */
static inline unsigned long hpte_encode_v(unsigned long vpn, int base_psize,
					  int actual_psize, int ssize)
{
	unsigned long v;
	v = hpte_encode_avpn(vpn, base_psize, ssize);
	if (actual_psize != MMU_PAGE_4K)
		v |= HPTE_V_LARGE;
	return v;
}

/*
 * This function sets the ARPN, and LP fields of the HPTE appropriately
 * for the page size. We assume the pa is already "clean" that is properly
 * aligned for the requested page size
 */
static inline unsigned long hpte_encode_r(unsigned long pa, int base_psize,
					  int actual_psize, int ssize)
{

	if (cpu_has_feature(CPU_FTR_ARCH_300))
		pa |= ((unsigned long) ssize) << HPTE_R_3_0_SSIZE_SHIFT;

	/* A 4K page needs no special encoding */
	if (actual_psize == MMU_PAGE_4K)
		return pa & HPTE_R_RPN;
	else {
		unsigned int penc = mmu_psize_defs[base_psize].penc[actual_psize];
		unsigned int shift = mmu_psize_defs[actual_psize].shift;
		return (pa & ~((1ul << shift) - 1)) | (penc << LP_SHIFT);
	}
}

/*
 * Build a VPN_SHIFT bit shifted va given VSID, EA and segment size.
 */
static inline unsigned long hpt_vpn(unsigned long ea,
				    unsigned long vsid, int ssize)
{
	unsigned long mask;
	int s_shift = segment_shift(ssize);

	mask = (1ul << (s_shift - VPN_SHIFT)) - 1;
	return (vsid << (s_shift - VPN_SHIFT)) | ((ea >> VPN_SHIFT) & mask);
}

/*
 * This hashes a virtual address
 */
static inline unsigned long hpt_hash(unsigned long vpn,
				     unsigned int shift, int ssize)
{
	unsigned long mask;
	unsigned long hash, vsid;

	/* VPN_SHIFT can be atmost 12 */
	if (ssize == MMU_SEGSIZE_256M) {
		mask = (1ul << (SID_SHIFT - VPN_SHIFT)) - 1;
		hash = (vpn >> (SID_SHIFT - VPN_SHIFT)) ^
			((vpn & mask) >> (shift - VPN_SHIFT));
	} else {
		mask = (1ul << (SID_SHIFT_1T - VPN_SHIFT)) - 1;
		vsid = vpn >> (SID_SHIFT_1T - VPN_SHIFT);
		hash = vsid ^ (vsid << 25) ^
			((vpn & mask) >> (shift - VPN_SHIFT)) ;
	}
	return hash & 0x7fffffffffUL;
}

#define HPTE_LOCAL_UPDATE	0x1
#define HPTE_NOHPTE_UPDATE	0x2

extern int __hash_page_4K(unsigned long ea, unsigned long access,
			  unsigned long vsid, pte_t *ptep, unsigned long trap,
			  unsigned long flags, int ssize, int subpage_prot);
extern int __hash_page_64K(unsigned long ea, unsigned long access,
			   unsigned long vsid, pte_t *ptep, unsigned long trap,
			   unsigned long flags, int ssize);
struct mm_struct;
unsigned int hash_page_do_lazy_icache(unsigned int pp, pte_t pte, int trap);
extern int hash_page_mm(struct mm_struct *mm, unsigned long ea,
			unsigned long access, unsigned long trap,
			unsigned long flags);
extern int hash_page(unsigned long ea, unsigned long access, unsigned long trap,
		     unsigned long dsisr);
int __hash_page_huge(unsigned long ea, unsigned long access, unsigned long vsid,
		     pte_t *ptep, unsigned long trap, unsigned long flags,
		     int ssize, unsigned int shift, unsigned int mmu_psize);
#ifdef CONFIG_TRANSPARENT_HUGEPAGE
extern int __hash_page_thp(unsigned long ea, unsigned long access,
			   unsigned long vsid, pmd_t *pmdp, unsigned long trap,
			   unsigned long flags, int ssize, unsigned int psize);
#else
static inline int __hash_page_thp(unsigned long ea, unsigned long access,
				  unsigned long vsid, pmd_t *pmdp,
				  unsigned long trap, unsigned long flags,
				  int ssize, unsigned int psize)
{
	BUG();
	return -1;
}
#endif
extern void hash_failure_debug(unsigned long ea, unsigned long access,
			       unsigned long vsid, unsigned long trap,
			       int ssize, int psize, int lpsize,
			       unsigned long pte);
extern int htab_bolt_mapping(unsigned long vstart, unsigned long vend,
			     unsigned long pstart, unsigned long prot,
			     int psize, int ssize);
int htab_remove_mapping(unsigned long vstart, unsigned long vend,
			int psize, int ssize);
extern void pseries_add_gpage(u64 addr, u64 page_size, unsigned long number_of_pages);
extern void demote_segment_4k(struct mm_struct *mm, unsigned long addr);

<<<<<<< HEAD
=======
extern void hash__setup_new_exec(void);

>>>>>>> 24b8d41d
#ifdef CONFIG_PPC_PSERIES
void hpte_init_pseries(void);
#else
static inline void hpte_init_pseries(void) { }
#endif

extern void hpte_init_native(void);
<<<<<<< HEAD
=======

struct slb_entry {
	u64	esid;
	u64	vsid;
};
>>>>>>> 24b8d41d

extern void slb_initialize(void);
void slb_flush_and_restore_bolted(void);
void slb_flush_all_realmode(void);
void __slb_restore_bolted_realmode(void);
void slb_restore_bolted_realmode(void);
void slb_save_contents(struct slb_entry *slb_ptr);
void slb_dump_contents(struct slb_entry *slb_ptr);

extern void slb_vmalloc_update(void);
extern void slb_set_size(u16 size);
#endif /* __ASSEMBLY__ */

/*
 * VSID allocation (256MB segment)
 *
 * We first generate a 37-bit "proto-VSID". Proto-VSIDs are generated
 * from mmu context id and effective segment id of the address.
 *
 * For user processes max context id is limited to MAX_USER_CONTEXT.
 * more details in get_user_context
 *
 * For kernel space get_kernel_context
 *
 * The proto-VSIDs are then scrambled into real VSIDs with the
 * multiplicative hash:
 *
 *	VSID = (proto-VSID * VSID_MULTIPLIER) % VSID_MODULUS
 *
 * VSID_MULTIPLIER is prime, so in particular it is
 * co-prime to VSID_MODULUS, making this a 1:1 scrambling function.
 * Because the modulus is 2^n-1 we can compute it efficiently without
 * a divide or extra multiply (see below). The scramble function gives
 * robust scattering in the hash table (at least based on some initial
 * results).
 *
 * We use VSID 0 to indicate an invalid VSID. The means we can't use context id
 * 0, because a context id of 0 and an EA of 0 gives a proto-VSID of 0, which
 * will produce a VSID of 0.
 *
 * We also need to avoid the last segment of the last context, because that
 * would give a protovsid of 0x1fffffffff. That will result in a VSID 0
 * because of the modulo operation in vsid scramble.
 */

/*
 * Max Va bits we support as of now is 68 bits. We want 19 bit
 * context ID.
 * Restrictions:
 * GPU has restrictions of not able to access beyond 128TB
 * (47 bit effective address). We also cannot do more than 20bit PID.
 * For p4 and p5 which can only do 65 bit VA, we restrict our CONTEXT_BITS
 * to 16 bits (ie, we can only have 2^16 pids at the same time).
 */
#define VA_BITS			68
#define CONTEXT_BITS		19
#define ESID_BITS		(VA_BITS - (SID_SHIFT + CONTEXT_BITS))
#define ESID_BITS_1T		(VA_BITS - (SID_SHIFT_1T + CONTEXT_BITS))

#define ESID_BITS_MASK		((1 << ESID_BITS) - 1)
#define ESID_BITS_1T_MASK	((1 << ESID_BITS_1T) - 1)

/*
 * Now certain config support MAX_PHYSMEM more than 512TB. Hence we will need
 * to use more than one context for linear mapping the kernel.
 * For vmalloc and memmap, we use just one context with 512TB. With 64 byte
 * struct page size, we need ony 32 TB in memmap for 2PB (51 bits (MAX_PHYSMEM_BITS)).
 */
#if (H_MAX_PHYSMEM_BITS > MAX_EA_BITS_PER_CONTEXT)
#define MAX_KERNEL_CTX_CNT	(1UL << (H_MAX_PHYSMEM_BITS - MAX_EA_BITS_PER_CONTEXT))
#else
#define MAX_KERNEL_CTX_CNT	1
#endif

#define MAX_VMALLOC_CTX_CNT	1
#define MAX_IO_CTX_CNT		1
#define MAX_VMEMMAP_CTX_CNT	1

/*
 * 256MB segment
 * The proto-VSID space has 2^(CONTEX_BITS + ESID_BITS) - 1 segments
 * available for user + kernel mapping. VSID 0 is reserved as invalid, contexts
 * 1-4 are used for kernel mapping. Each segment contains 2^28 bytes. Each
 * context maps 2^49 bytes (512TB).
 *
 * We also need to avoid the last segment of the last context, because that
 * would give a protovsid of 0x1fffffffff. That will result in a VSID 0
 * because of the modulo operation in vsid scramble.
 *
 */
#define MAX_USER_CONTEXT	((ASM_CONST(1) << CONTEXT_BITS) - 2)

// The + 2 accounts for INVALID_REGION and 1 more to avoid overlap with kernel
#define MIN_USER_CONTEXT	(MAX_KERNEL_CTX_CNT + MAX_VMALLOC_CTX_CNT + \
				 MAX_IO_CTX_CNT + MAX_VMEMMAP_CTX_CNT + 2)

/*
 * For platforms that support on 65bit VA we limit the context bits
 */
#define MAX_USER_CONTEXT_65BIT_VA ((ASM_CONST(1) << (65 - (SID_SHIFT + ESID_BITS))) - 2)

/*
 * This should be computed such that protovosid * vsid_mulitplier
 * doesn't overflow 64 bits. The vsid_mutliplier should also be
 * co-prime to vsid_modulus. We also need to make sure that number
 * of bits in multiplied result (dividend) is less than twice the number of
 * protovsid bits for our modulus optmization to work.
 *
 * The below table shows the current values used.
 * |-------+------------+----------------------+------------+-------------------|
 * |       | Prime Bits | proto VSID_BITS_65VA | Total Bits | 2* prot VSID_BITS |
 * |-------+------------+----------------------+------------+-------------------|
 * | 1T    |         24 |                   25 |         49 |                50 |
 * |-------+------------+----------------------+------------+-------------------|
 * | 256MB |         24 |                   37 |         61 |                74 |
 * |-------+------------+----------------------+------------+-------------------|
 *
 * |-------+------------+----------------------+------------+--------------------|
 * |       | Prime Bits | proto VSID_BITS_68VA | Total Bits | 2* proto VSID_BITS |
 * |-------+------------+----------------------+------------+--------------------|
 * | 1T    |         24 |                   28 |         52 |                 56 |
 * |-------+------------+----------------------+------------+--------------------|
 * | 256MB |         24 |                   40 |         64 |                 80 |
 * |-------+------------+----------------------+------------+--------------------|
 *
 */
#define VSID_MULTIPLIER_256M	ASM_CONST(12538073)	/* 24-bit prime */
#define VSID_BITS_256M		(VA_BITS - SID_SHIFT)
#define VSID_BITS_65_256M	(65 - SID_SHIFT)
/*
 * Modular multiplicative inverse of VSID_MULTIPLIER under modulo VSID_MODULUS
 */
#define VSID_MULINV_256M	ASM_CONST(665548017062)

#define VSID_MULTIPLIER_1T	ASM_CONST(12538073)	/* 24-bit prime */
#define VSID_BITS_1T		(VA_BITS - SID_SHIFT_1T)
#define VSID_BITS_65_1T		(65 - SID_SHIFT_1T)
#define VSID_MULINV_1T		ASM_CONST(209034062)

/* 1TB VSID reserved for VRMA */
#define VRMA_VSID	0x1ffffffUL
#define USER_VSID_RANGE	(1UL << (ESID_BITS + SID_SHIFT))

<<<<<<< HEAD
/*
 * This macro generates asm code to compute the VSID scramble
 * function.  Used in slb_allocate() and do_stab_bolted.  The function
 * computed is: (protovsid*VSID_MULTIPLIER) % VSID_MODULUS
 *
 *	rt = register containing the proto-VSID and into which the
 *		VSID will be stored
 *	rx = scratch register (clobbered)
 *
 * 	- rt and rx must be different registers
 * 	- The answer will end up in the low VSID_BITS bits of rt.  The higher
 * 	  bits may contain other garbage, so you may need to mask the
 * 	  result.
 */
#define ASM_VSID_SCRAMBLE(rt, rx, size)					\
	lis	rx,VSID_MULTIPLIER_##size@h;				\
	ori	rx,rx,VSID_MULTIPLIER_##size@l;				\
	mulld	rt,rt,rx;		/* rt = rt * MULTIPLIER */	\
									\
	srdi	rx,rt,VSID_BITS_##size;					\
	clrldi	rt,rt,(64-VSID_BITS_##size);				\
	add	rt,rt,rx;		/* add high and low bits */	\
	/* NOTE: explanation based on VSID_BITS_##size = 36		\
	 * Now, r3 == VSID (mod 2^36-1), and lies between 0 and		\
	 * 2^36-1+2^28-1.  That in particular means that if r3 >=	\
	 * 2^36-1, then r3+1 has the 2^36 bit set.  So, if r3+1 has	\
	 * the bit clear, r3 already has the answer we want, if it	\
	 * doesn't, the answer is the low 36 bits of r3+1.  So in all	\
	 * cases the answer is the low 36 bits of (r3 + ((r3+1) >> 36))*/\
	addi	rx,rt,1;						\
	srdi	rx,rx,VSID_BITS_##size;	/* extract 2^VSID_BITS bit */	\
	add	rt,rt,rx

/* 4 bits per slice and we have one slice per 1TB */
#define SLICE_ARRAY_SIZE  (H_PGTABLE_RANGE >> 41)

=======
/* 4 bits per slice and we have one slice per 1TB */
#define SLICE_ARRAY_SIZE	(H_PGTABLE_RANGE >> 41)
#define LOW_SLICE_ARRAY_SZ	(BITS_PER_LONG / BITS_PER_BYTE)
#define TASK_SLICE_ARRAY_SZ(x)	((x)->hash_context->slb_addr_limit >> 41)
>>>>>>> 24b8d41d
#ifndef __ASSEMBLY__

#ifdef CONFIG_PPC_SUBPAGE_PROT
/*
 * For the sub-page protection option, we extend the PGD with one of
 * these.  Basically we have a 3-level tree, with the top level being
 * the protptrs array.  To optimize speed and memory consumption when
 * only addresses < 4GB are being protected, pointers to the first
 * four pages of sub-page protection words are stored in the low_prot
 * array.
 * Each page of sub-page protection words protects 1GB (4 bytes
 * protects 64k).  For the 3-level tree, each page of pointers then
 * protects 8TB.
 */
struct subpage_prot_table {
	unsigned long maxaddr;	/* only addresses < this are protected */
	unsigned int **protptrs[(TASK_SIZE_USER64 >> 43)];
	unsigned int *low_prot[4];
};

#define SBP_L1_BITS		(PAGE_SHIFT - 2)
#define SBP_L2_BITS		(PAGE_SHIFT - 3)
#define SBP_L1_COUNT		(1 << SBP_L1_BITS)
#define SBP_L2_COUNT		(1 << SBP_L2_BITS)
#define SBP_L2_SHIFT		(PAGE_SHIFT + SBP_L1_BITS)
#define SBP_L3_SHIFT		(SBP_L2_SHIFT + SBP_L2_BITS)

extern void subpage_prot_free(struct mm_struct *mm);
#else
static inline void subpage_prot_free(struct mm_struct *mm) {}
#endif /* CONFIG_PPC_SUBPAGE_PROT */

<<<<<<< HEAD
=======
/*
 * One bit per slice. We have lower slices which cover 256MB segments
 * upto 4G range. That gets us 16 low slices. For the rest we track slices
 * in 1TB size.
 */
struct slice_mask {
	u64 low_slices;
	DECLARE_BITMAP(high_slices, SLICE_NUM_HIGH);
};

struct hash_mm_context {
	u16 user_psize; /* page size index */

	/* SLB page size encodings*/
	unsigned char low_slices_psize[LOW_SLICE_ARRAY_SZ];
	unsigned char high_slices_psize[SLICE_ARRAY_SIZE];
	unsigned long slb_addr_limit;
#ifdef CONFIG_PPC_64K_PAGES
	struct slice_mask mask_64k;
#endif
	struct slice_mask mask_4k;
#ifdef CONFIG_HUGETLB_PAGE
	struct slice_mask mask_16m;
	struct slice_mask mask_16g;
#endif

#ifdef CONFIG_PPC_SUBPAGE_PROT
	struct subpage_prot_table *spt;
#endif /* CONFIG_PPC_SUBPAGE_PROT */
};

>>>>>>> 24b8d41d
#if 0
/*
 * The code below is equivalent to this function for arguments
 * < 2^VSID_BITS, which is all this should ever be called
 * with.  However gcc is not clever enough to compute the
 * modulus (2^n-1) without a second multiply.
 */
#define vsid_scramble(protovsid, size) \
	((((protovsid) * VSID_MULTIPLIER_##size) % VSID_MODULUS_##size))

/* simplified form avoiding mod operation */
#define vsid_scramble(protovsid, size) \
	({								 \
		unsigned long x;					 \
		x = (protovsid) * VSID_MULTIPLIER_##size;		 \
		x = (x >> VSID_BITS_##size) + (x & VSID_MODULUS_##size); \
		(x + ((x+1) >> VSID_BITS_##size)) & VSID_MODULUS_##size; \
	})

#else /* 1 */
static inline unsigned long vsid_scramble(unsigned long protovsid,
				  unsigned long vsid_multiplier, int vsid_bits)
{
	unsigned long vsid;
	unsigned long vsid_modulus = ((1UL << vsid_bits) - 1);
	/*
	 * We have same multipler for both 256 and 1T segements now
	 */
	vsid = protovsid * vsid_multiplier;
	vsid = (vsid >> vsid_bits) + (vsid & vsid_modulus);
	return (vsid + ((vsid + 1) >> vsid_bits)) & vsid_modulus;
}

#endif /* 1 */

/* Returns the segment size indicator for a user address */
static inline int user_segment_size(unsigned long addr)
{
	/* Use 1T segments if possible for addresses >= 1T */
	if (addr >= (1UL << SID_SHIFT_1T))
		return mmu_highuser_ssize;
	return MMU_SEGSIZE_256M;
}

static inline unsigned long get_vsid(unsigned long context, unsigned long ea,
				     int ssize)
{
	unsigned long va_bits = VA_BITS;
	unsigned long vsid_bits;
	unsigned long protovsid;

	/*
	 * Bad address. We return VSID 0 for that
	 */
<<<<<<< HEAD
	if ((ea & ~REGION_MASK) >= H_PGTABLE_RANGE)
=======
	if ((ea & EA_MASK)  >= H_PGTABLE_RANGE)
>>>>>>> 24b8d41d
		return 0;

	if (!mmu_has_feature(MMU_FTR_68_BIT_VA))
		va_bits = 65;

	if (ssize == MMU_SEGSIZE_256M) {
		vsid_bits = va_bits - SID_SHIFT;
		protovsid = (context << ESID_BITS) |
			((ea >> SID_SHIFT) & ESID_BITS_MASK);
		return vsid_scramble(protovsid, VSID_MULTIPLIER_256M, vsid_bits);
	}
	/* 1T segment */
	vsid_bits = va_bits - SID_SHIFT_1T;
	protovsid = (context << ESID_BITS_1T) |
		((ea >> SID_SHIFT_1T) & ESID_BITS_1T_MASK);
	return vsid_scramble(protovsid, VSID_MULTIPLIER_1T, vsid_bits);
}

/*
 * For kernel space, we use context ids as
 * below. Range is 512TB per context.
 *
 * 0x00001 -  [ 0xc000000000000000 - 0xc001ffffffffffff]
 * 0x00002 -  [ 0xc002000000000000 - 0xc003ffffffffffff]
 * 0x00003 -  [ 0xc004000000000000 - 0xc005ffffffffffff]
 * 0x00004 -  [ 0xc006000000000000 - 0xc007ffffffffffff]
 *
 * vmap, IO, vmemap
 *
 * 0x00005 -  [ 0xc008000000000000 - 0xc009ffffffffffff]
 * 0x00006 -  [ 0xc00a000000000000 - 0xc00bffffffffffff]
 * 0x00007 -  [ 0xc00c000000000000 - 0xc00dffffffffffff]
 *
 */
static inline unsigned long get_kernel_context(unsigned long ea)
{
	unsigned long region_id = get_region_id(ea);
	unsigned long ctx;
	/*
	 * Depending on Kernel config, kernel region can have one context
	 * or more.
	 */
	if (region_id == LINEAR_MAP_REGION_ID) {
		/*
		 * We already verified ea to be not beyond the addr limit.
		 */
		ctx =  1 + ((ea & EA_MASK) >> MAX_EA_BITS_PER_CONTEXT);
	} else
		ctx = region_id + MAX_KERNEL_CTX_CNT - 1;
	return ctx;
}

/*
 * This is only valid for addresses >= PAGE_OFFSET
 */
static inline unsigned long get_kernel_vsid(unsigned long ea, int ssize)
{
	unsigned long context;

	if (!is_kernel_addr(ea))
		return 0;

	context = get_kernel_context(ea);
	return get_vsid(context, ea, ssize);
}

unsigned htab_shift_for_mem_size(unsigned long mem_size);

#endif /* __ASSEMBLY__ */

#endif /* _ASM_POWERPC_BOOK3S_64_MMU_HASH_H_ */<|MERGE_RESOLUTION|>--- conflicted
+++ resolved
@@ -1,7 +1,4 @@
-<<<<<<< HEAD
-=======
 /* SPDX-License-Identifier: GPL-2.0-or-later */
->>>>>>> 24b8d41d
 #ifndef _ASM_POWERPC_BOOK3S_64_MMU_HASH_H_
 #define _ASM_POWERPC_BOOK3S_64_MMU_HASH_H_
 /*
@@ -22,11 +19,7 @@
  */
 #include <asm/book3s/64/pgtable.h>
 #include <asm/bug.h>
-<<<<<<< HEAD
-#include <asm/processor.h>
-=======
 #include <asm/task_size_64.h>
->>>>>>> 24b8d41d
 #include <asm/cpu_has_feature.h>
 
 /*
@@ -86,16 +79,10 @@
 #define HPTE_V_VALID		ASM_CONST(0x0000000000000001)
 
 /*
-<<<<<<< HEAD
- * ISA 3.0 have a different HPTE format.
- */
-#define HPTE_R_3_0_SSIZE_SHIFT	58
-=======
  * ISA 3.0 has a different HPTE format.
  */
 #define HPTE_R_3_0_SSIZE_SHIFT	58
 #define HPTE_R_3_0_SSIZE_MASK	(3ull << HPTE_R_3_0_SSIZE_SHIFT)
->>>>>>> 24b8d41d
 #define HPTE_R_PP0		ASM_CONST(0x8000000000000000)
 #define HPTE_R_TS		ASM_CONST(0x4000000000000000)
 #define HPTE_R_KEY_HI		ASM_CONST(0x3000000000000000)
@@ -173,10 +160,7 @@
 					       unsigned long addr,
 					       unsigned char *hpte_slot_array,
 					       int psize, int ssize, int local);
-<<<<<<< HEAD
-=======
 	int		(*resize_hpt)(unsigned long shift);
->>>>>>> 24b8d41d
 	/*
 	 * Special for kexec.
 	 * To be called in real mode with interrupts disabled. No locks are
@@ -215,8 +199,6 @@
 	BUG();
 }
 
-<<<<<<< HEAD
-=======
 static inline unsigned int ap_to_shift(unsigned long ap)
 {
 	int psize;
@@ -229,7 +211,6 @@
 	return -1;
 }
 
->>>>>>> 24b8d41d
 static inline unsigned long get_sllp_encoding(int psize)
 {
 	unsigned long sllp;
@@ -355,8 +336,7 @@
 	 */
 	v = (vpn >> (23 - VPN_SHIFT)) & ~(mmu_psize_defs[psize].avpnm);
 	v <<= HPTE_V_AVPN_SHIFT;
-	if (!cpu_has_feature(CPU_FTR_ARCH_300))
-		v |= ((unsigned long) ssize) << HPTE_V_SSIZE_SHIFT;
+	v |= ((unsigned long) ssize) << HPTE_V_SSIZE_SHIFT;
 	return v;
 }
 
@@ -422,12 +402,8 @@
  * aligned for the requested page size
  */
 static inline unsigned long hpte_encode_r(unsigned long pa, int base_psize,
-					  int actual_psize, int ssize)
-{
-
-	if (cpu_has_feature(CPU_FTR_ARCH_300))
-		pa |= ((unsigned long) ssize) << HPTE_R_3_0_SSIZE_SHIFT;
-
+					  int actual_psize)
+{
 	/* A 4K page needs no special encoding */
 	if (actual_psize == MMU_PAGE_4K)
 		return pa & HPTE_R_RPN;
@@ -519,11 +495,8 @@
 extern void pseries_add_gpage(u64 addr, u64 page_size, unsigned long number_of_pages);
 extern void demote_segment_4k(struct mm_struct *mm, unsigned long addr);
 
-<<<<<<< HEAD
-=======
 extern void hash__setup_new_exec(void);
 
->>>>>>> 24b8d41d
 #ifdef CONFIG_PPC_PSERIES
 void hpte_init_pseries(void);
 #else
@@ -531,14 +504,11 @@
 #endif
 
 extern void hpte_init_native(void);
-<<<<<<< HEAD
-=======
 
 struct slb_entry {
 	u64	esid;
 	u64	vsid;
 };
->>>>>>> 24b8d41d
 
 extern void slb_initialize(void);
 void slb_flush_and_restore_bolted(void);
@@ -682,49 +652,10 @@
 #define VRMA_VSID	0x1ffffffUL
 #define USER_VSID_RANGE	(1UL << (ESID_BITS + SID_SHIFT))
 
-<<<<<<< HEAD
-/*
- * This macro generates asm code to compute the VSID scramble
- * function.  Used in slb_allocate() and do_stab_bolted.  The function
- * computed is: (protovsid*VSID_MULTIPLIER) % VSID_MODULUS
- *
- *	rt = register containing the proto-VSID and into which the
- *		VSID will be stored
- *	rx = scratch register (clobbered)
- *
- * 	- rt and rx must be different registers
- * 	- The answer will end up in the low VSID_BITS bits of rt.  The higher
- * 	  bits may contain other garbage, so you may need to mask the
- * 	  result.
- */
-#define ASM_VSID_SCRAMBLE(rt, rx, size)					\
-	lis	rx,VSID_MULTIPLIER_##size@h;				\
-	ori	rx,rx,VSID_MULTIPLIER_##size@l;				\
-	mulld	rt,rt,rx;		/* rt = rt * MULTIPLIER */	\
-									\
-	srdi	rx,rt,VSID_BITS_##size;					\
-	clrldi	rt,rt,(64-VSID_BITS_##size);				\
-	add	rt,rt,rx;		/* add high and low bits */	\
-	/* NOTE: explanation based on VSID_BITS_##size = 36		\
-	 * Now, r3 == VSID (mod 2^36-1), and lies between 0 and		\
-	 * 2^36-1+2^28-1.  That in particular means that if r3 >=	\
-	 * 2^36-1, then r3+1 has the 2^36 bit set.  So, if r3+1 has	\
-	 * the bit clear, r3 already has the answer we want, if it	\
-	 * doesn't, the answer is the low 36 bits of r3+1.  So in all	\
-	 * cases the answer is the low 36 bits of (r3 + ((r3+1) >> 36))*/\
-	addi	rx,rt,1;						\
-	srdi	rx,rx,VSID_BITS_##size;	/* extract 2^VSID_BITS bit */	\
-	add	rt,rt,rx
-
-/* 4 bits per slice and we have one slice per 1TB */
-#define SLICE_ARRAY_SIZE  (H_PGTABLE_RANGE >> 41)
-
-=======
 /* 4 bits per slice and we have one slice per 1TB */
 #define SLICE_ARRAY_SIZE	(H_PGTABLE_RANGE >> 41)
 #define LOW_SLICE_ARRAY_SZ	(BITS_PER_LONG / BITS_PER_BYTE)
 #define TASK_SLICE_ARRAY_SZ(x)	((x)->hash_context->slb_addr_limit >> 41)
->>>>>>> 24b8d41d
 #ifndef __ASSEMBLY__
 
 #ifdef CONFIG_PPC_SUBPAGE_PROT
@@ -757,8 +688,6 @@
 static inline void subpage_prot_free(struct mm_struct *mm) {}
 #endif /* CONFIG_PPC_SUBPAGE_PROT */
 
-<<<<<<< HEAD
-=======
 /*
  * One bit per slice. We have lower slices which cover 256MB segments
  * upto 4G range. That gets us 16 low slices. For the rest we track slices
@@ -790,7 +719,6 @@
 #endif /* CONFIG_PPC_SUBPAGE_PROT */
 };
 
->>>>>>> 24b8d41d
 #if 0
 /*
  * The code below is equivalent to this function for arguments
@@ -845,11 +773,7 @@
 	/*
 	 * Bad address. We return VSID 0 for that
 	 */
-<<<<<<< HEAD
-	if ((ea & ~REGION_MASK) >= H_PGTABLE_RANGE)
-=======
 	if ((ea & EA_MASK)  >= H_PGTABLE_RANGE)
->>>>>>> 24b8d41d
 		return 0;
 
 	if (!mmu_has_feature(MMU_FTR_68_BIT_VA))
