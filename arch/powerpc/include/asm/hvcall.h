--- conflicted
+++ resolved
@@ -521,28 +521,6 @@
 	}
 }
 
-<<<<<<< HEAD
-#ifdef CONFIG_PPC_PSERIES
-extern int CMO_PrPSP;
-extern int CMO_SecPSP;
-extern unsigned long CMO_PageSize;
-
-static inline int cmo_get_primary_psp(void)
-{
-	return CMO_PrPSP;
-}
-
-static inline int cmo_get_secondary_psp(void)
-{
-	return CMO_SecPSP;
-}
-
-static inline unsigned long cmo_get_page_size(void)
-{
-	return CMO_PageSize;
-}
-#endif /* CONFIG_PPC_PSERIES */
-=======
 struct h_cpu_char_result {
 	u64 character;
 	u64 behaviour;
@@ -619,7 +597,6 @@
 	struct hv_get_perf_counter_info_params params;
 	uint8_t bytes[HGPCI_MAX_DATA_BYTES];
 } __packed;
->>>>>>> 24b8d41d
 
 #endif /* __ASSEMBLY__ */
 #endif /* __KERNEL__ */
