/* SPDX-License-Identifier: GPL-2.0-or-later */
#ifndef _ASM_POWERPC_CHECKSUM_H
#define _ASM_POWERPC_CHECKSUM_H
#ifdef __KERNEL__

/*
 */

#include <linux/bitops.h>
#include <linux/in6.h>
/*
 * Computes the checksum of a memory block at src, length len,
 * and adds in "sum" (32-bit), while copying the block to dst.
 * If an access exception occurs on src or dst, it stores -EFAULT
 * to *src_err or *dst_err respectively (if that pointer is not
 * NULL), and, for an error on src, zeroes the rest of dst.
 *
 * Like csum_partial, this must be called with even lengths,
 * except for the last fragment.
 */
extern __wsum csum_partial_copy_generic(const void *src, void *dst, int len);

#define _HAVE_ARCH_COPY_AND_CSUM_FROM_USER
extern __wsum csum_and_copy_from_user(const void __user *src, void *dst,
				      int len);
#define HAVE_CSUM_COPY_USER
extern __wsum csum_and_copy_to_user(const void *src, void __user *dst,
				    int len);

#define _HAVE_ARCH_CSUM_AND_COPY
#define csum_partial_copy_nocheck(src, dst, len)   \
        csum_partial_copy_generic((src), (dst), (len))


/*
 * turns a 32-bit partial checksum (e.g. from csum_partial) into a
 * 1's complement 16-bit checksum.
 */
static inline __sum16 csum_fold(__wsum sum)
{
	unsigned int tmp;

	/* swap the two 16-bit halves of sum */
	__asm__("rlwinm %0,%1,16,0,31" : "=r" (tmp) : "r" (sum));
	/* if there is a carry from adding the two 16-bit halves,
	   it will carry from the lower half into the upper half,
	   giving us the correct sum in the upper half. */
	return (__force __sum16)(~((__force u32)sum + tmp) >> 16);
}

<<<<<<< HEAD
=======
static inline u32 from64to32(u64 x)
{
	return (x + ror64(x, 32)) >> 32;
}

>>>>>>> 24b8d41d
static inline __wsum csum_tcpudp_nofold(__be32 saddr, __be32 daddr, __u32 len,
					__u8 proto, __wsum sum)
{
#ifdef __powerpc64__
	u64 s = (__force u32)sum;

	s += (__force u32)saddr;
	s += (__force u32)daddr;
#ifdef __BIG_ENDIAN__
	s += proto + len;
#else
	s += (proto + len) << 8;
#endif
	return (__force __wsum) from64to32(s);
#else
    __asm__("\n\
	addc %0,%0,%1 \n\
	adde %0,%0,%2 \n\
	adde %0,%0,%3 \n\
	addze %0,%0 \n\
	"
	: "=r" (sum)
	: "r" (daddr), "r"(saddr), "r"(proto + len), "0"(sum));
	return sum;
#endif
}

/*
 * computes the checksum of the TCP/UDP pseudo-header
 * returns a 16-bit checksum, already complemented
 */
static inline __sum16 csum_tcpudp_magic(__be32 saddr, __be32 daddr, __u32 len,
					__u8 proto, __wsum sum)
{
	return csum_fold(csum_tcpudp_nofold(saddr, daddr, len, proto, sum));
}

#define HAVE_ARCH_CSUM_ADD
static inline __wsum csum_add(__wsum csum, __wsum addend)
{
#ifdef __powerpc64__
	u64 res = (__force u64)csum;
#endif
	if (__builtin_constant_p(csum) && csum == 0)
		return addend;
	if (__builtin_constant_p(addend) && addend == 0)
		return csum;

#ifdef __powerpc64__
	res += (__force u64)addend;
	return (__force __wsum)((u32)res + (res >> 32));
#else
	asm("addc %0,%0,%1;"
	    "addze %0,%0;"
	    : "+r" (csum) : "r" (addend) : "xer");
	return csum;
#endif
}

/*
 * This is a version of ip_compute_csum() optimized for IP headers,
 * which always checksum on 4 octet boundaries.  ihl is the number
 * of 32-bit words and is always >= 5.
 */
static inline __wsum ip_fast_csum_nofold(const void *iph, unsigned int ihl)
{
	const u32 *ptr = (const u32 *)iph + 1;
#ifdef __powerpc64__
	unsigned int i;
	u64 s = *(const u32 *)iph;

	for (i = 0; i < ihl - 1; i++, ptr++)
		s += *ptr;
	return (__force __wsum)from64to32(s);
#else
	__wsum sum, tmp;

	asm("mtctr %3;"
	    "addc %0,%4,%5;"
	    "1: lwzu %1, 4(%2);"
	    "adde %0,%0,%1;"
	    "bdnz 1b;"
	    "addze %0,%0;"
	    : "=r" (sum), "=r" (tmp), "+b" (ptr)
	    : "r" (ihl - 2), "r" (*(const u32 *)iph), "r" (*ptr)
	    : "ctr", "xer", "memory");

	return sum;
#endif
}

static inline __sum16 ip_fast_csum(const void *iph, unsigned int ihl)
{
	return csum_fold(ip_fast_csum_nofold(iph, ihl));
}

/*
 * computes the checksum of a memory block at buff, length len,
 * and adds in "sum" (32-bit)
 *
 * returns a 32-bit number suitable for feeding into itself
 * or csum_tcpudp_magic
 *
 * this function must be called with even lengths, except
 * for the last fragment, which may be odd
 *
 * it's best to have buff aligned on a 32-bit boundary
 */
__wsum __csum_partial(const void *buff, int len, __wsum sum);

static inline __wsum csum_partial(const void *buff, int len, __wsum sum)
{
	if (__builtin_constant_p(len) && len <= 16 && (len & 1) == 0) {
		if (len == 2)
			sum = csum_add(sum, (__force __wsum)*(const u16 *)buff);
		if (len >= 4)
			sum = csum_add(sum, (__force __wsum)*(const u32 *)buff);
		if (len == 6)
			sum = csum_add(sum, (__force __wsum)
					    *(const u16 *)(buff + 4));
		if (len >= 8)
			sum = csum_add(sum, (__force __wsum)
					    *(const u32 *)(buff + 4));
		if (len == 10)
			sum = csum_add(sum, (__force __wsum)
					    *(const u16 *)(buff + 8));
		if (len >= 12)
			sum = csum_add(sum, (__force __wsum)
					    *(const u32 *)(buff + 8));
		if (len == 14)
			sum = csum_add(sum, (__force __wsum)
					    *(const u16 *)(buff + 12));
		if (len >= 16)
			sum = csum_add(sum, (__force __wsum)
					    *(const u32 *)(buff + 12));
	} else if (__builtin_constant_p(len) && (len & 3) == 0) {
		sum = csum_add(sum, ip_fast_csum_nofold(buff, len >> 2));
	} else {
		sum = __csum_partial(buff, len, sum);
	}
	return sum;
}

/*
 * this routine is used for miscellaneous IP-like checksums, mainly
 * in icmp.c
 */
static inline __sum16 ip_compute_csum(const void *buff, int len)
{
	return csum_fold(csum_partial(buff, len, 0));
}

#define _HAVE_ARCH_IPV6_CSUM
__sum16 csum_ipv6_magic(const struct in6_addr *saddr,
			const struct in6_addr *daddr,
			__u32 len, __u8 proto, __wsum sum);

#endif /* __KERNEL__ */
#endif<|MERGE_RESOLUTION|>--- conflicted
+++ resolved
@@ -48,14 +48,11 @@
 	return (__force __sum16)(~((__force u32)sum + tmp) >> 16);
 }
 
-<<<<<<< HEAD
-=======
 static inline u32 from64to32(u64 x)
 {
 	return (x + ror64(x, 32)) >> 32;
 }
 
->>>>>>> 24b8d41d
 static inline __wsum csum_tcpudp_nofold(__be32 saddr, __be32 daddr, __u32 len,
 					__u8 proto, __wsum sum)
 {
