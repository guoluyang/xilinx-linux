/* SPDX-License-Identifier: GPL-2.0 */
#ifndef _ASM_POWERPC_TLBFLUSH_H
#define _ASM_POWERPC_TLBFLUSH_H

<<<<<<< HEAD
/*
 * TLB flushing:
 *
 *  - flush_tlb_mm(mm) flushes the specified mm context TLB's
 *  - flush_tlb_page(vma, vmaddr) flushes one page
 *  - local_flush_tlb_mm(mm, full) flushes the specified mm context on
 *                           the local processor
 *  - local_flush_tlb_page(vma, vmaddr) flushes one page on the local processor
 *  - flush_tlb_page_nohash(vma, vmaddr) flushes one page if SW loaded TLB
 *  - flush_tlb_range(vma, start, end) flushes a range of pages
 *  - flush_tlb_kernel_range(start, end) flushes a range of kernel pages
 *
 *  This program is free software; you can redistribute it and/or
 *  modify it under the terms of the GNU General Public License
 *  as published by the Free Software Foundation; either version
 *  2 of the License, or (at your option) any later version.
 */
#ifdef __KERNEL__

#ifdef CONFIG_PPC_MMU_NOHASH
/*
 * TLB flushing for software loaded TLB chips
 *
 * TODO: (CONFIG_FSL_BOOKE) determine if flush_tlb_range &
 * flush_tlb_kernel_range are best implemented as tlbia vs
 * specific tlbie's
 */

struct vm_area_struct;
struct mm_struct;

#define MMU_NO_CONTEXT      	((unsigned int)-1)

extern void flush_tlb_range(struct vm_area_struct *vma, unsigned long start,
			    unsigned long end);
extern void flush_tlb_kernel_range(unsigned long start, unsigned long end);

extern void local_flush_tlb_mm(struct mm_struct *mm);
extern void local_flush_tlb_page(struct vm_area_struct *vma, unsigned long vmaddr);

extern void __local_flush_tlb_page(struct mm_struct *mm, unsigned long vmaddr,
				   int tsize, int ind);

#ifdef CONFIG_SMP
extern void flush_tlb_mm(struct mm_struct *mm);
extern void flush_tlb_page(struct vm_area_struct *vma, unsigned long vmaddr);
extern void __flush_tlb_page(struct mm_struct *mm, unsigned long vmaddr,
			     int tsize, int ind);
#else
#define flush_tlb_mm(mm)		local_flush_tlb_mm(mm)
#define flush_tlb_page(vma,addr)	local_flush_tlb_page(vma,addr)
#define __flush_tlb_page(mm,addr,p,i)	__local_flush_tlb_page(mm,addr,p,i)
#endif

#elif defined(CONFIG_PPC_STD_MMU_32)

#define MMU_NO_CONTEXT      (0)
/*
 * TLB flushing for "classic" hash-MMU 32-bit CPUs, 6xx, 7xx, 7xxx
 */
extern void flush_tlb_mm(struct mm_struct *mm);
extern void flush_tlb_page(struct vm_area_struct *vma, unsigned long vmaddr);
extern void flush_tlb_page_nohash(struct vm_area_struct *vma, unsigned long addr);
extern void flush_tlb_range(struct vm_area_struct *vma, unsigned long start,
			    unsigned long end);
extern void flush_tlb_kernel_range(unsigned long start, unsigned long end);
static inline void local_flush_tlb_page(struct vm_area_struct *vma,
					unsigned long vmaddr)
{
	flush_tlb_page(vma, vmaddr);
}
static inline void local_flush_tlb_mm(struct mm_struct *mm)
{
	flush_tlb_mm(mm);
}

#elif defined(CONFIG_PPC_STD_MMU_64)
#include <asm/book3s/64/tlbflush.h>
=======
#ifdef CONFIG_PPC_BOOK3S
#include <asm/book3s/tlbflush.h>
>>>>>>> 24b8d41d
#else
#include <asm/nohash/tlbflush.h>
#endif /* !CONFIG_PPC_BOOK3S */

#endif /* _ASM_POWERPC_TLBFLUSH_H */<|MERGE_RESOLUTION|>--- conflicted
+++ resolved
@@ -2,89 +2,8 @@
 #ifndef _ASM_POWERPC_TLBFLUSH_H
 #define _ASM_POWERPC_TLBFLUSH_H
 
-<<<<<<< HEAD
-/*
- * TLB flushing:
- *
- *  - flush_tlb_mm(mm) flushes the specified mm context TLB's
- *  - flush_tlb_page(vma, vmaddr) flushes one page
- *  - local_flush_tlb_mm(mm, full) flushes the specified mm context on
- *                           the local processor
- *  - local_flush_tlb_page(vma, vmaddr) flushes one page on the local processor
- *  - flush_tlb_page_nohash(vma, vmaddr) flushes one page if SW loaded TLB
- *  - flush_tlb_range(vma, start, end) flushes a range of pages
- *  - flush_tlb_kernel_range(start, end) flushes a range of kernel pages
- *
- *  This program is free software; you can redistribute it and/or
- *  modify it under the terms of the GNU General Public License
- *  as published by the Free Software Foundation; either version
- *  2 of the License, or (at your option) any later version.
- */
-#ifdef __KERNEL__
-
-#ifdef CONFIG_PPC_MMU_NOHASH
-/*
- * TLB flushing for software loaded TLB chips
- *
- * TODO: (CONFIG_FSL_BOOKE) determine if flush_tlb_range &
- * flush_tlb_kernel_range are best implemented as tlbia vs
- * specific tlbie's
- */
-
-struct vm_area_struct;
-struct mm_struct;
-
-#define MMU_NO_CONTEXT      	((unsigned int)-1)
-
-extern void flush_tlb_range(struct vm_area_struct *vma, unsigned long start,
-			    unsigned long end);
-extern void flush_tlb_kernel_range(unsigned long start, unsigned long end);
-
-extern void local_flush_tlb_mm(struct mm_struct *mm);
-extern void local_flush_tlb_page(struct vm_area_struct *vma, unsigned long vmaddr);
-
-extern void __local_flush_tlb_page(struct mm_struct *mm, unsigned long vmaddr,
-				   int tsize, int ind);
-
-#ifdef CONFIG_SMP
-extern void flush_tlb_mm(struct mm_struct *mm);
-extern void flush_tlb_page(struct vm_area_struct *vma, unsigned long vmaddr);
-extern void __flush_tlb_page(struct mm_struct *mm, unsigned long vmaddr,
-			     int tsize, int ind);
-#else
-#define flush_tlb_mm(mm)		local_flush_tlb_mm(mm)
-#define flush_tlb_page(vma,addr)	local_flush_tlb_page(vma,addr)
-#define __flush_tlb_page(mm,addr,p,i)	__local_flush_tlb_page(mm,addr,p,i)
-#endif
-
-#elif defined(CONFIG_PPC_STD_MMU_32)
-
-#define MMU_NO_CONTEXT      (0)
-/*
- * TLB flushing for "classic" hash-MMU 32-bit CPUs, 6xx, 7xx, 7xxx
- */
-extern void flush_tlb_mm(struct mm_struct *mm);
-extern void flush_tlb_page(struct vm_area_struct *vma, unsigned long vmaddr);
-extern void flush_tlb_page_nohash(struct vm_area_struct *vma, unsigned long addr);
-extern void flush_tlb_range(struct vm_area_struct *vma, unsigned long start,
-			    unsigned long end);
-extern void flush_tlb_kernel_range(unsigned long start, unsigned long end);
-static inline void local_flush_tlb_page(struct vm_area_struct *vma,
-					unsigned long vmaddr)
-{
-	flush_tlb_page(vma, vmaddr);
-}
-static inline void local_flush_tlb_mm(struct mm_struct *mm)
-{
-	flush_tlb_mm(mm);
-}
-
-#elif defined(CONFIG_PPC_STD_MMU_64)
-#include <asm/book3s/64/tlbflush.h>
-=======
 #ifdef CONFIG_PPC_BOOK3S
 #include <asm/book3s/tlbflush.h>
->>>>>>> 24b8d41d
 #else
 #include <asm/nohash/tlbflush.h>
 #endif /* !CONFIG_PPC_BOOK3S */
