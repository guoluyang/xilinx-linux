--- conflicted
+++ resolved
@@ -4,8 +4,6 @@
 
 #include <linux/mm.h>
 
-<<<<<<< HEAD
-=======
 #ifndef MODULE
 static inline gfp_t pgtable_gfp_flags(struct mm_struct *mm, gfp_t gfp)
 {
@@ -66,19 +64,15 @@
 extern struct kmem_cache *pgtable_cache[];
 #define PGT_CACHE(shift) pgtable_cache[shift]
 
->>>>>>> 24b8d41d
 #ifdef CONFIG_PPC_BOOK3S
 #include <asm/book3s/pgalloc.h>
 #else
 #include <asm/nohash/pgalloc.h>
 #endif
 
-<<<<<<< HEAD
-=======
 static inline pgtable_t pmd_pgtable(pmd_t pmd)
 {
 	return (pgtable_t)pmd_page_vaddr(pmd);
 }
 
->>>>>>> 24b8d41d
 #endif /* _ASM_POWERPC_PGALLOC_H */