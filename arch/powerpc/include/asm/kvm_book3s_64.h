/* SPDX-License-Identifier: GPL-2.0-only */
/*
 *
 * Copyright SUSE Linux Products GmbH 2010
 *
 * Authors: Alexander Graf <agraf@suse.de>
 */

#ifndef __ASM_KVM_BOOK3S_64_H__
#define __ASM_KVM_BOOK3S_64_H__

<<<<<<< HEAD
#include <asm/book3s/64/mmu-hash.h>
=======
#include <linux/string.h>
#include <asm/bitops.h>
#include <asm/book3s/64/mmu-hash.h>
#include <asm/cpu_has_feature.h>
#include <asm/ppc-opcode.h>
#include <asm/pte-walk.h>

#ifdef CONFIG_PPC_PSERIES
static inline bool kvmhv_on_pseries(void)
{
	return !cpu_has_feature(CPU_FTR_HVMODE);
}
#else
static inline bool kvmhv_on_pseries(void)
{
	return false;
}
#endif

/*
 * Structure for a nested guest, that is, for a guest that is managed by
 * one of our guests.
 */
struct kvm_nested_guest {
	struct kvm *l1_host;		/* L1 VM that owns this nested guest */
	int l1_lpid;			/* lpid L1 guest thinks this guest is */
	int shadow_lpid;		/* real lpid of this nested guest */
	pgd_t *shadow_pgtable;		/* our page table for this guest */
	u64 l1_gr_to_hr;		/* L1's addr of part'n-scoped table */
	u64 process_table;		/* process table entry for this guest */
	long refcnt;			/* number of pointers to this struct */
	struct mutex tlb_lock;		/* serialize page faults and tlbies */
	struct kvm_nested_guest *next;
	cpumask_t need_tlb_flush;
	cpumask_t cpu_in_guest;
	short prev_cpu[NR_CPUS];
	u8 radix;			/* is this nested guest radix */
};

/*
 * We define a nested rmap entry as a single 64-bit quantity
 * 0xFFF0000000000000	12-bit lpid field
 * 0x000FFFFFFFFFF000	40-bit guest 4k page frame number
 * 0x0000000000000001	1-bit  single entry flag
 */
#define RMAP_NESTED_LPID_MASK		0xFFF0000000000000UL
#define RMAP_NESTED_LPID_SHIFT		(52)
#define RMAP_NESTED_GPA_MASK		0x000FFFFFFFFFF000UL
#define RMAP_NESTED_IS_SINGLE_ENTRY	0x0000000000000001UL

/* Structure for a nested guest rmap entry */
struct rmap_nested {
	struct llist_node list;
	u64 rmap;
};

/*
 * for_each_nest_rmap_safe - iterate over the list of nested rmap entries
 *			     safe against removal of the list entry or NULL list
 * @pos:	a (struct rmap_nested *) to use as a loop cursor
 * @node:	pointer to the first entry
 *		NOTE: this can be NULL
 * @rmapp:	an (unsigned long *) in which to return the rmap entries on each
 *		iteration
 *		NOTE: this must point to already allocated memory
 *
 * The nested_rmap is a llist of (struct rmap_nested) entries pointed to by the
 * rmap entry in the memslot. The list is always terminated by a "single entry"
 * stored in the list element of the final entry of the llist. If there is ONLY
 * a single entry then this is itself in the rmap entry of the memslot, not a
 * llist head pointer.
 *
 * Note that the iterator below assumes that a nested rmap entry is always
 * non-zero.  This is true for our usage because the LPID field is always
 * non-zero (zero is reserved for the host).
 *
 * This should be used to iterate over the list of rmap_nested entries with
 * processing done on the u64 rmap value given by each iteration. This is safe
 * against removal of list entries and it is always safe to call free on (pos).
 *
 * e.g.
 * struct rmap_nested *cursor;
 * struct llist_node *first;
 * unsigned long rmap;
 * for_each_nest_rmap_safe(cursor, first, &rmap) {
 *	do_something(rmap);
 *	free(cursor);
 * }
 */
#define for_each_nest_rmap_safe(pos, node, rmapp)			       \
	for ((pos) = llist_entry((node), typeof(*(pos)), list);		       \
	     (node) &&							       \
	     (*(rmapp) = ((RMAP_NESTED_IS_SINGLE_ENTRY & ((u64) (node))) ?     \
			  ((u64) (node)) : ((pos)->rmap))) &&		       \
	     (((node) = ((RMAP_NESTED_IS_SINGLE_ENTRY & ((u64) (node))) ?      \
			 ((struct llist_node *) ((pos) = NULL)) :	       \
			 (pos)->list.next)), true);			       \
	     (pos) = llist_entry((node), typeof(*(pos)), list))

struct kvm_nested_guest *kvmhv_get_nested(struct kvm *kvm, int l1_lpid,
					  bool create);
void kvmhv_put_nested(struct kvm_nested_guest *gp);
int kvmhv_nested_next_lpid(struct kvm *kvm, int lpid);

/* Encoding of first parameter for H_TLB_INVALIDATE */
#define H_TLBIE_P1_ENC(ric, prs, r)	(___PPC_RIC(ric) | ___PPC_PRS(prs) | \
					 ___PPC_R(r))

/* Power architecture requires HPT is at least 256kiB, at most 64TiB */
#define PPC_MIN_HPT_ORDER	18
#define PPC_MAX_HPT_ORDER	46
>>>>>>> 24b8d41d

#ifdef CONFIG_KVM_BOOK3S_PR_POSSIBLE
static inline struct kvmppc_book3s_shadow_vcpu *svcpu_get(struct kvm_vcpu *vcpu)
{
	preempt_disable();
	return &get_paca()->shadow_vcpu;
}

static inline void svcpu_put(struct kvmppc_book3s_shadow_vcpu *svcpu)
{
	preempt_enable();
}
#endif

#ifdef CONFIG_KVM_BOOK3S_HV_POSSIBLE

static inline bool kvm_is_radix(struct kvm *kvm)
{
	return kvm->arch.radix;
}

static inline bool kvmhv_vcpu_is_radix(struct kvm_vcpu *vcpu)
{
	bool radix;

	if (vcpu->arch.nested)
		radix = vcpu->arch.nested->radix;
	else
		radix = kvm_is_radix(vcpu->kvm);

	return radix;
}

#define KVM_DEFAULT_HPT_ORDER	24	/* 16MB HPT by default */
#endif

/*
 * We use a lock bit in HPTE dword 0 to synchronize updates and
 * accesses to each HPTE, and another bit to indicate non-present
 * HPTEs.
 */
#define HPTE_V_HVLOCK	0x40UL
#define HPTE_V_ABSENT	0x20UL

/*
 * We use this bit in the guest_rpte field of the revmap entry
 * to indicate a modified HPTE.
 */
#define HPTE_GR_MODIFIED	(1ul << 62)

/* These bits are reserved in the guest view of the HPTE */
#define HPTE_GR_RESERVED	HPTE_GR_MODIFIED

static inline long try_lock_hpte(__be64 *hpte, unsigned long bits)
{
	unsigned long tmp, old;
	__be64 be_lockbit, be_bits;

	/*
	 * We load/store in native endian, but the HTAB is in big endian. If
	 * we byte swap all data we apply on the PTE we're implicitly correct
	 * again.
	 */
	be_lockbit = cpu_to_be64(HPTE_V_HVLOCK);
	be_bits = cpu_to_be64(bits);

	asm volatile("	ldarx	%0,0,%2\n"
		     "	and.	%1,%0,%3\n"
		     "	bne	2f\n"
		     "	or	%0,%0,%4\n"
		     "  stdcx.	%0,0,%2\n"
		     "	beq+	2f\n"
		     "	mr	%1,%3\n"
		     "2:	isync"
		     : "=&r" (tmp), "=&r" (old)
		     : "r" (hpte), "r" (be_bits), "r" (be_lockbit)
		     : "cc", "memory");
	return old == 0;
}

static inline void unlock_hpte(__be64 *hpte, unsigned long hpte_v)
{
	hpte_v &= ~HPTE_V_HVLOCK;
	asm volatile(PPC_RELEASE_BARRIER "" : : : "memory");
	hpte[0] = cpu_to_be64(hpte_v);
}

/* Without barrier */
static inline void __unlock_hpte(__be64 *hpte, unsigned long hpte_v)
{
	hpte_v &= ~HPTE_V_HVLOCK;
	hpte[0] = cpu_to_be64(hpte_v);
}

<<<<<<< HEAD
static inline unsigned long compute_tlbie_rb(unsigned long v, unsigned long r,
					     unsigned long pte_index)
{
	int i, b_psize = MMU_PAGE_4K, a_psize = MMU_PAGE_4K;
	unsigned int penc;
=======
/*
 * These functions encode knowledge of the POWER7/8/9 hardware
 * interpretations of the HPTE LP (large page size) field.
 */
static inline int kvmppc_hpte_page_shifts(unsigned long h, unsigned long l)
{
	unsigned int lphi;

	if (!(h & HPTE_V_LARGE))
		return 12;	/* 4kB */
	lphi = (l >> 16) & 0xf;
	switch ((l >> 12) & 0xf) {
	case 0:
		return !lphi ? 24 : 0;		/* 16MB */
		break;
	case 1:
		return 16;			/* 64kB */
		break;
	case 3:
		return !lphi ? 34 : 0;		/* 16GB */
		break;
	case 7:
		return (16 << 8) + 12;		/* 64kB in 4kB */
		break;
	case 8:
		if (!lphi)
			return (24 << 8) + 16;	/* 16MB in 64kkB */
		if (lphi == 3)
			return (24 << 8) + 12;	/* 16MB in 4kB */
		break;
	}
	return 0;
}

static inline int kvmppc_hpte_base_page_shift(unsigned long h, unsigned long l)
{
	return kvmppc_hpte_page_shifts(h, l) & 0xff;
}

static inline int kvmppc_hpte_actual_page_shift(unsigned long h, unsigned long l)
{
	int tmp = kvmppc_hpte_page_shifts(h, l);

	if (tmp >= 0x100)
		tmp >>= 8;
	return tmp;
}

static inline unsigned long kvmppc_actual_pgsz(unsigned long v, unsigned long r)
{
	int shift = kvmppc_hpte_actual_page_shift(v, r);

	if (shift)
		return 1ul << shift;
	return 0;
}

static inline int kvmppc_pgsize_lp_encoding(int base_shift, int actual_shift)
{
	switch (base_shift) {
	case 12:
		switch (actual_shift) {
		case 12:
			return 0;
		case 16:
			return 7;
		case 24:
			return 0x38;
		}
		break;
	case 16:
		switch (actual_shift) {
		case 16:
			return 1;
		case 24:
			return 8;
		}
		break;
	case 24:
		return 0;
	}
	return -1;
}

static inline unsigned long compute_tlbie_rb(unsigned long v, unsigned long r,
					     unsigned long pte_index)
{
	int a_pgshift, b_pgshift;
>>>>>>> 24b8d41d
	unsigned long rb = 0, va_low, sllp;

<<<<<<< HEAD
	if (v & HPTE_V_LARGE) {
		i = hpte_page_sizes[lp];
		b_psize = i & 0xf;
		a_psize = i >> 4;
=======
	b_pgshift = a_pgshift = kvmppc_hpte_page_shifts(v, r);
	if (a_pgshift >= 0x100) {
		b_pgshift &= 0xff;
		a_pgshift >>= 8;
>>>>>>> 24b8d41d
	}

	/*
	 * Ignore the top 14 bits of va
	 * v have top two bits covering segment size, hence move
	 * by 16 bits, Also clear the lower HPTE_V_AVPN_SHIFT (7) bits.
	 * AVA field in v also have the lower 23 bits ignored.
	 * For base page size 4K we need 14 .. 65 bits (so need to
	 * collect extra 11 bits)
	 * For others we need 14..14+i
	 */
	/* This covers 14..54 bits of va*/
	rb = (v & ~0x7fUL) << 16;		/* AVA field */

	/*
	 * AVA in v had cleared lower 23 bits. We need to derive
	 * that from pteg index
	 */
	va_low = pte_index >> 3;
	if (v & HPTE_V_SECONDARY)
		va_low = ~va_low;
	/*
	 * get the vpn bits from va_low using reverse of hashing.
	 * In v we have va with 23 bits dropped and then left shifted
	 * HPTE_V_AVPN_SHIFT (7) bits. Now to find vsid we need
	 * right shift it with (SID_SHIFT - (23 - 7))
	 */
	if (!(v & HPTE_V_1TB_SEG))
		va_low ^= v >> (SID_SHIFT - 16);
	else
		va_low ^= v >> (SID_SHIFT_1T - 16);
	va_low &= 0x7ff;

<<<<<<< HEAD
	switch (b_psize) {
	case MMU_PAGE_4K:
		sllp = get_sllp_encoding(a_psize);
		rb |= sllp << 5;	/*  AP field */
=======
	if (b_pgshift <= 12) {
		if (a_pgshift > 12) {
			sllp = (a_pgshift == 16) ? 5 : 4;
			rb |= sllp << 5;	/*  AP field */
		}
>>>>>>> 24b8d41d
		rb |= (va_low & 0x7ff) << 12;	/* remaining 11 bits of AVA */
	} else {
		int aval_shift;
		/*
		 * remaining bits of AVA/LP fields
		 * Also contain the rr bits of LP
		 */
		rb |= (va_low << b_pgshift) & 0x7ff000;
		/*
		 * Now clear not needed LP bits based on actual psize
		 */
		rb &= ~((1ul << a_pgshift) - 1);
		/*
		 * AVAL field 58..77 - base_page_shift bits of va
		 * we have space for 58..64 bits, Missing bits should
		 * be zero filled. +1 is to take care of L bit shift
		 */
		aval_shift = 64 - (77 - b_pgshift) + 1;
		rb |= ((va_low << aval_shift) & 0xfe);

		rb |= 1;		/* L field */
		rb |= r & 0xff000 & ((1ul << a_pgshift) - 1); /* LP field */
	}
<<<<<<< HEAD
	}
=======
>>>>>>> 24b8d41d
	rb |= (v >> HPTE_V_SSIZE_SHIFT) << 8;	/* B field */
	return rb;
}

static inline unsigned long hpte_rpn(unsigned long ptel, unsigned long psize)
{
	return ((ptel & HPTE_R_RPN) & ~(psize - 1)) >> PAGE_SHIFT;
}

static inline int hpte_is_writable(unsigned long ptel)
{
	unsigned long pp = ptel & (HPTE_R_PP0 | HPTE_R_PP);

	return pp != PP_RXRX && pp != PP_RXXX;
}

static inline unsigned long hpte_make_readonly(unsigned long ptel)
{
	if ((ptel & HPTE_R_PP0) || (ptel & HPTE_R_PP) == PP_RWXX)
		ptel = (ptel & ~HPTE_R_PP) | PP_RXXX;
	else
		ptel |= PP_RXRX;
	return ptel;
}

static inline bool hpte_cache_flags_ok(unsigned long hptel, bool is_ci)
{
	unsigned int wimg = hptel & HPTE_R_WIMG;

	/* Handle SAO */
	if (wimg == (HPTE_R_W | HPTE_R_I | HPTE_R_M) &&
	    cpu_has_feature(CPU_FTR_ARCH_206))
		wimg = HPTE_R_M;

	if (!is_ci)
		return wimg == HPTE_R_M;
	/*
	 * if host is mapped cache inhibited, make sure hptel also have
	 * cache inhibited.
	 */
	if (wimg & HPTE_R_W) /* FIXME!! is this ok for all guest. ? */
		return false;
	return !!(wimg & HPTE_R_I);
}

/*
 * If it's present and writable, atomically set dirty and referenced bits and
 * return the PTE, otherwise return 0.
 */
static inline pte_t kvmppc_read_update_linux_pte(pte_t *ptep, int writing)
{
	pte_t old_pte, new_pte = __pte(0);

	while (1) {
		/*
		 * Make sure we don't reload from ptep
		 */
		old_pte = READ_ONCE(*ptep);
		/*
		 * wait until H_PAGE_BUSY is clear then set it atomically
		 */
		if (unlikely(pte_val(old_pte) & H_PAGE_BUSY)) {
			cpu_relax();
			continue;
		}
		/* If pte is not present return None */
		if (unlikely(!pte_present(old_pte)))
			return __pte(0);

		new_pte = pte_mkyoung(old_pte);
		if (writing && pte_write(old_pte))
			new_pte = pte_mkdirty(new_pte);

		if (pte_xchg(ptep, old_pte, new_pte))
			break;
	}
	return new_pte;
}

static inline bool hpte_read_permission(unsigned long pp, unsigned long key)
{
	if (key)
		return PP_RWRX <= pp && pp <= PP_RXRX;
	return true;
}

static inline bool hpte_write_permission(unsigned long pp, unsigned long key)
{
	if (key)
		return pp == PP_RWRW;
	return pp <= PP_RWRW;
}

static inline int hpte_get_skey_perm(unsigned long hpte_r, unsigned long amr)
{
	unsigned long skey;

	skey = ((hpte_r & HPTE_R_KEY_HI) >> 57) |
		((hpte_r & HPTE_R_KEY_LO) >> 9);
	return (amr >> (62 - 2 * skey)) & 3;
}

static inline void lock_rmap(unsigned long *rmap)
{
	do {
		while (test_bit(KVMPPC_RMAP_LOCK_BIT, rmap))
			cpu_relax();
	} while (test_and_set_bit_lock(KVMPPC_RMAP_LOCK_BIT, rmap));
}

static inline void unlock_rmap(unsigned long *rmap)
{
	__clear_bit_unlock(KVMPPC_RMAP_LOCK_BIT, rmap);
}

static inline bool slot_is_aligned(struct kvm_memory_slot *memslot,
				   unsigned long pagesize)
{
	unsigned long mask = (pagesize >> PAGE_SHIFT) - 1;

	if (pagesize <= PAGE_SIZE)
		return true;
	return !(memslot->base_gfn & mask) && !(memslot->npages & mask);
}

/*
 * This works for 4k, 64k and 16M pages on POWER7,
 * and 4k and 16M pages on PPC970.
 */
static inline unsigned long slb_pgsize_encoding(unsigned long psize)
{
	unsigned long senc = 0;

	if (psize > 0x1000) {
		senc = SLB_VSID_L;
		if (psize == 0x10000)
			senc |= SLB_VSID_LP_01;
	}
	return senc;
}

static inline int is_vrma_hpte(unsigned long hpte_v)
{
	return (hpte_v & ~0xffffffUL) ==
		(HPTE_V_1TB_SEG | (VRMA_VSID << (40 - 16)));
}

#ifdef CONFIG_KVM_BOOK3S_HV_POSSIBLE
/*
 * Note modification of an HPTE; set the HPTE modified bit
 * if anyone is interested.
 */
static inline void note_hpte_modification(struct kvm *kvm,
					  struct revmap_entry *rev)
{
	if (atomic_read(&kvm->arch.hpte_mod_interest))
		rev->guest_rpte |= HPTE_GR_MODIFIED;
}

/*
 * Like kvm_memslots(), but for use in real mode when we can't do
 * any RCU stuff (since the secondary threads are offline from the
 * kernel's point of view), and we can't print anything.
 * Thus we use rcu_dereference_raw() rather than rcu_dereference_check().
 */
static inline struct kvm_memslots *kvm_memslots_raw(struct kvm *kvm)
{
	return rcu_dereference_raw_check(kvm->memslots[0]);
}

extern void kvmppc_mmu_debugfs_init(struct kvm *kvm);
extern void kvmhv_radix_debugfs_init(struct kvm *kvm);

extern void kvmhv_rm_send_ipi(int cpu);

static inline unsigned long kvmppc_hpt_npte(struct kvm_hpt_info *hpt)
{
	/* HPTEs are 2**4 bytes long */
	return 1UL << (hpt->order - 4);
}

static inline unsigned long kvmppc_hpt_mask(struct kvm_hpt_info *hpt)
{
	/* 128 (2**7) bytes in each HPTEG */
	return (1UL << (hpt->order - 7)) - 1;
}

/* Set bits in a dirty bitmap, which is in LE format */
static inline void set_dirty_bits(unsigned long *map, unsigned long i,
				  unsigned long npages)
{

	if (npages >= 8)
		memset((char *)map + i / 8, 0xff, npages / 8);
	else
		for (; npages; ++i, --npages)
			__set_bit_le(i, map);
}

static inline void set_dirty_bits_atomic(unsigned long *map, unsigned long i,
					 unsigned long npages)
{
	if (npages >= 8)
		memset((char *)map + i / 8, 0xff, npages / 8);
	else
		for (; npages; ++i, --npages)
			set_bit_le(i, map);
}

static inline u64 sanitize_msr(u64 msr)
{
	msr &= ~MSR_HV;
	msr |= MSR_ME;
	return msr;
}

#ifdef CONFIG_PPC_TRANSACTIONAL_MEM
static inline void copy_from_checkpoint(struct kvm_vcpu *vcpu)
{
	vcpu->arch.regs.ccr  = vcpu->arch.cr_tm;
	vcpu->arch.regs.xer = vcpu->arch.xer_tm;
	vcpu->arch.regs.link  = vcpu->arch.lr_tm;
	vcpu->arch.regs.ctr = vcpu->arch.ctr_tm;
	vcpu->arch.amr = vcpu->arch.amr_tm;
	vcpu->arch.ppr = vcpu->arch.ppr_tm;
	vcpu->arch.dscr = vcpu->arch.dscr_tm;
	vcpu->arch.tar = vcpu->arch.tar_tm;
	memcpy(vcpu->arch.regs.gpr, vcpu->arch.gpr_tm,
	       sizeof(vcpu->arch.regs.gpr));
	vcpu->arch.fp  = vcpu->arch.fp_tm;
	vcpu->arch.vr  = vcpu->arch.vr_tm;
	vcpu->arch.vrsave = vcpu->arch.vrsave_tm;
}

static inline void copy_to_checkpoint(struct kvm_vcpu *vcpu)
{
	vcpu->arch.cr_tm  = vcpu->arch.regs.ccr;
	vcpu->arch.xer_tm = vcpu->arch.regs.xer;
	vcpu->arch.lr_tm  = vcpu->arch.regs.link;
	vcpu->arch.ctr_tm = vcpu->arch.regs.ctr;
	vcpu->arch.amr_tm = vcpu->arch.amr;
	vcpu->arch.ppr_tm = vcpu->arch.ppr;
	vcpu->arch.dscr_tm = vcpu->arch.dscr;
	vcpu->arch.tar_tm = vcpu->arch.tar;
	memcpy(vcpu->arch.gpr_tm, vcpu->arch.regs.gpr,
	       sizeof(vcpu->arch.regs.gpr));
	vcpu->arch.fp_tm  = vcpu->arch.fp;
	vcpu->arch.vr_tm  = vcpu->arch.vr;
	vcpu->arch.vrsave_tm = vcpu->arch.vrsave;
}
#endif /* CONFIG_PPC_TRANSACTIONAL_MEM */

extern int kvmppc_create_pte(struct kvm *kvm, pgd_t *pgtable, pte_t pte,
			     unsigned long gpa, unsigned int level,
			     unsigned long mmu_seq, unsigned int lpid,
			     unsigned long *rmapp, struct rmap_nested **n_rmap);
extern void kvmhv_insert_nest_rmap(struct kvm *kvm, unsigned long *rmapp,
				   struct rmap_nested **n_rmap);
extern void kvmhv_update_nest_rmap_rc_list(struct kvm *kvm, unsigned long *rmapp,
					   unsigned long clr, unsigned long set,
					   unsigned long hpa, unsigned long nbytes);
extern void kvmhv_remove_nest_rmap_range(struct kvm *kvm,
				const struct kvm_memory_slot *memslot,
				unsigned long gpa, unsigned long hpa,
				unsigned long nbytes);

static inline pte_t *
find_kvm_secondary_pte_unlocked(struct kvm *kvm, unsigned long ea,
				unsigned *hshift)
{
	pte_t *pte;

	pte = __find_linux_pte(kvm->arch.pgtable, ea, NULL, hshift);
	return pte;
}

static inline pte_t *find_kvm_secondary_pte(struct kvm *kvm, unsigned long ea,
					    unsigned *hshift)
{
	pte_t *pte;

	VM_WARN(!spin_is_locked(&kvm->mmu_lock),
		"%s called with kvm mmu_lock not held \n", __func__);
	pte = __find_linux_pte(kvm->arch.pgtable, ea, NULL, hshift);

	return pte;
}

static inline pte_t *find_kvm_host_pte(struct kvm *kvm, unsigned long mmu_seq,
				       unsigned long ea, unsigned *hshift)
{
	pte_t *pte;

	VM_WARN(!spin_is_locked(&kvm->mmu_lock),
		"%s called with kvm mmu_lock not held \n", __func__);

	if (mmu_notifier_retry(kvm, mmu_seq))
		return NULL;

	pte = __find_linux_pte(kvm->mm->pgd, ea, NULL, hshift);

	return pte;
}

extern pte_t *find_kvm_nested_guest_pte(struct kvm *kvm, unsigned long lpid,
					unsigned long ea, unsigned *hshift);

#endif /* CONFIG_KVM_BOOK3S_HV_POSSIBLE */

#endif /* __ASM_KVM_BOOK3S_64_H__ */<|MERGE_RESOLUTION|>--- conflicted
+++ resolved
@@ -9,9 +9,6 @@
 #ifndef __ASM_KVM_BOOK3S_64_H__
 #define __ASM_KVM_BOOK3S_64_H__
 
-<<<<<<< HEAD
-#include <asm/book3s/64/mmu-hash.h>
-=======
 #include <linux/string.h>
 #include <asm/bitops.h>
 #include <asm/book3s/64/mmu-hash.h>
@@ -123,7 +120,6 @@
 /* Power architecture requires HPT is at least 256kiB, at most 64TiB */
 #define PPC_MIN_HPT_ORDER	18
 #define PPC_MAX_HPT_ORDER	46
->>>>>>> 24b8d41d
 
 #ifdef CONFIG_KVM_BOOK3S_PR_POSSIBLE
 static inline struct kvmppc_book3s_shadow_vcpu *svcpu_get(struct kvm_vcpu *vcpu)
@@ -218,13 +214,6 @@
 	hpte[0] = cpu_to_be64(hpte_v);
 }
 
-<<<<<<< HEAD
-static inline unsigned long compute_tlbie_rb(unsigned long v, unsigned long r,
-					     unsigned long pte_index)
-{
-	int i, b_psize = MMU_PAGE_4K, a_psize = MMU_PAGE_4K;
-	unsigned int penc;
-=======
 /*
  * These functions encode knowledge of the POWER7/8/9 hardware
  * interpretations of the HPTE LP (large page size) field.
@@ -313,20 +302,12 @@
 					     unsigned long pte_index)
 {
 	int a_pgshift, b_pgshift;
->>>>>>> 24b8d41d
 	unsigned long rb = 0, va_low, sllp;
 
-<<<<<<< HEAD
-	if (v & HPTE_V_LARGE) {
-		i = hpte_page_sizes[lp];
-		b_psize = i & 0xf;
-		a_psize = i >> 4;
-=======
 	b_pgshift = a_pgshift = kvmppc_hpte_page_shifts(v, r);
 	if (a_pgshift >= 0x100) {
 		b_pgshift &= 0xff;
 		a_pgshift >>= 8;
->>>>>>> 24b8d41d
 	}
 
 	/*
@@ -360,18 +341,11 @@
 		va_low ^= v >> (SID_SHIFT_1T - 16);
 	va_low &= 0x7ff;
 
-<<<<<<< HEAD
-	switch (b_psize) {
-	case MMU_PAGE_4K:
-		sllp = get_sllp_encoding(a_psize);
-		rb |= sllp << 5;	/*  AP field */
-=======
 	if (b_pgshift <= 12) {
 		if (a_pgshift > 12) {
 			sllp = (a_pgshift == 16) ? 5 : 4;
 			rb |= sllp << 5;	/*  AP field */
 		}
->>>>>>> 24b8d41d
 		rb |= (va_low & 0x7ff) << 12;	/* remaining 11 bits of AVA */
 	} else {
 		int aval_shift;
@@ -395,10 +369,6 @@
 		rb |= 1;		/* L field */
 		rb |= r & 0xff000 & ((1ul << a_pgshift) - 1); /* LP field */
 	}
-<<<<<<< HEAD
-	}
-=======
->>>>>>> 24b8d41d
 	rb |= (v >> HPTE_V_SSIZE_SHIFT) << 8;	/* B field */
 	return rb;
 }
