--- conflicted
+++ resolved
@@ -59,8 +59,6 @@
 			      topology_sibling_cpumask(smp_processor_id()));
 }
 
-<<<<<<< HEAD
-=======
 #ifdef CONFIG_PPC_BOOK3S_64
 static inline int mm_is_thread_local(struct mm_struct *mm)
 {
@@ -69,20 +67,14 @@
 	return cpumask_test_cpu(smp_processor_id(), mm_cpumask(mm));
 }
 #else /* CONFIG_PPC_BOOK3S_64 */
->>>>>>> 24b8d41d
 static inline int mm_is_thread_local(struct mm_struct *mm)
 {
 	return cpumask_equal(mm_cpumask(mm),
 			      cpumask_of(smp_processor_id()));
 }
-<<<<<<< HEAD
-
-#else
-=======
 #endif /* !CONFIG_PPC_BOOK3S_64 */
 
 #else /* CONFIG_SMP */
->>>>>>> 24b8d41d
 static inline int mm_is_core_local(struct mm_struct *mm)
 {
 	return 1;
