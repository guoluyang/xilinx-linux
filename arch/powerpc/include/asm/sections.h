/* SPDX-License-Identifier: GPL-2.0 */
#ifndef _ASM_POWERPC_SECTIONS_H
#define _ASM_POWERPC_SECTIONS_H
#ifdef __KERNEL__

#include <linux/elf.h>
#include <linux/uaccess.h>

#define arch_is_kernel_initmem_freed arch_is_kernel_initmem_freed

#include <asm-generic/sections.h>

extern bool init_mem_is_free;

static inline int arch_is_kernel_initmem_freed(unsigned long addr)
{
	if (!init_mem_is_free)
		return 0;

	return addr >= (unsigned long)__init_begin &&
		addr < (unsigned long)__init_end;
}

extern char __head_end[];

#ifdef __powerpc64__

extern char __start_interrupts[];
extern char __end_interrupts[];

extern char __prom_init_toc_start[];
extern char __prom_init_toc_end[];

#ifdef CONFIG_PPC_POWERNV
extern char start_real_trampolines[];
extern char end_real_trampolines[];
extern char start_virt_trampolines[];
extern char end_virt_trampolines[];
#endif

static inline int in_kernel_text(unsigned long addr)
{
	if (addr >= (unsigned long)_stext && addr < (unsigned long)__init_end)
		return 1;

	return 0;
}

static inline unsigned long kernel_toc_addr(void)
{
	/* Defined by the linker, see vmlinux.lds.S */
	extern unsigned long __toc_start;

	/*
	 * The TOC register (r2) points 32kB into the TOC, so that 64kB of
	 * the TOC can be addressed using a single machine instruction.
	 */
	return (unsigned long)(&__toc_start) + 0x8000UL;
}

static inline int overlaps_interrupt_vector_text(unsigned long start,
							unsigned long end)
{
	unsigned long real_start, real_end;
	real_start = __start_interrupts - _stext;
	real_end = __end_interrupts - _stext;

	return start < (unsigned long)__va(real_end) &&
		(unsigned long)__va(real_start) < end;
}

static inline int overlaps_kernel_text(unsigned long start, unsigned long end)
{
	return start < (unsigned long)__init_end &&
		(unsigned long)_stext < end;
}

#ifdef PPC64_ELF_ABI_v1

#define HAVE_DEREFERENCE_FUNCTION_DESCRIPTOR 1

<<<<<<< HEAD
#ifdef PPC64_ELF_ABI_v1
=======
>>>>>>> 24b8d41d
#undef dereference_function_descriptor
static inline void *dereference_function_descriptor(void *ptr)
{
	struct ppc64_opd_entry *desc = ptr;
	void *p;

	if (!get_kernel_nofault(p, (void *)&desc->funcaddr))
		ptr = p;
	return ptr;
}
<<<<<<< HEAD
=======

#undef dereference_kernel_function_descriptor
static inline void *dereference_kernel_function_descriptor(void *ptr)
{
	if (ptr < (void *)__start_opd || ptr >= (void *)__end_opd)
		return ptr;

	return dereference_function_descriptor(ptr);
}
>>>>>>> 24b8d41d
#endif /* PPC64_ELF_ABI_v1 */

#endif

#endif /* __KERNEL__ */
#endif	/* _ASM_POWERPC_SECTIONS_H */<|MERGE_RESOLUTION|>--- conflicted
+++ resolved
@@ -79,10 +79,6 @@
 
 #define HAVE_DEREFERENCE_FUNCTION_DESCRIPTOR 1
 
-<<<<<<< HEAD
-#ifdef PPC64_ELF_ABI_v1
-=======
->>>>>>> 24b8d41d
 #undef dereference_function_descriptor
 static inline void *dereference_function_descriptor(void *ptr)
 {
@@ -93,8 +89,6 @@
 		ptr = p;
 	return ptr;
 }
-<<<<<<< HEAD
-=======
 
 #undef dereference_kernel_function_descriptor
 static inline void *dereference_kernel_function_descriptor(void *ptr)
@@ -104,7 +98,6 @@
 
 	return dereference_function_descriptor(ptr);
 }
->>>>>>> 24b8d41d
 #endif /* PPC64_ELF_ABI_v1 */
 
 #endif
