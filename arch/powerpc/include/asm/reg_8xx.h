--- conflicted
+++ resolved
@@ -27,8 +27,6 @@
 /* Special MSR manipulation registers */
 #define SPRN_EIE	80	/* External interrupt enable (EE=1, RI=1) */
 #define SPRN_EID	81	/* External interrupt disable (EE=0, RI=1) */
-<<<<<<< HEAD
-=======
 #define SPRN_NRI	82	/* Non recoverable interrupt (EE=0, RI=0) */
 
 /* Debug registers */
@@ -56,7 +54,6 @@
 #define SPRN_ICTRL	158
 #endif
 #define SPRN_BAR	159
->>>>>>> 24b8d41d
 
 /* Commands.  Only the first few are available to the instruction cache.
 */
