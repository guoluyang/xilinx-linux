--- conflicted
+++ resolved
@@ -8,10 +8,7 @@
 #include <asm/processor.h>
 #include <asm/ppc_asm.h>
 #include <asm/export.h>
-<<<<<<< HEAD
-=======
 #include <asm/feature-fixups.h>
->>>>>>> 24b8d41d
 
 /* Note: This code relies on -mminimal-toc */
 
