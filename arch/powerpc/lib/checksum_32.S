/* SPDX-License-Identifier: GPL-2.0-or-later */
/*
 * This file contains assembly-language implementations
 * of IP-style 1's complement checksum routines.
 *	
 *    Copyright (C) 1995-1996 Gary Thomas (gdt@linuxppc.org)
 *
 * Severely hacked about by Paul Mackerras (paulus@cs.anu.edu.au).
 */

#include <linux/sys.h>
#include <asm/processor.h>
#include <asm/cache.h>
#include <asm/errno.h>
#include <asm/ppc_asm.h>
#include <asm/export.h>

	.text

/*
 * computes the checksum of a memory block at buff, length len,
 * and adds in "sum" (32-bit)
 *
 * __csum_partial(buff, len, sum)
 */
_GLOBAL(__csum_partial)
	subi	r3,r3,4
	srawi.	r6,r4,2		/* Divide len by 4 and also clear carry */
	beq	3f		/* if we're doing < 4 bytes */
	andi.	r0,r3,2		/* Align buffer to longword boundary */
	beq+	1f
	lhz	r0,4(r3)	/* do 2 bytes to get aligned */
	subi	r4,r4,2
	addi	r3,r3,2
	srwi.	r6,r4,2		/* # words to do */
	adde	r5,r5,r0
	beq	3f
1:	andi.	r6,r6,3		/* Prepare to handle words 4 by 4 */
	beq	21f
	mtctr	r6
2:	lwzu	r0,4(r3)
	adde	r5,r5,r0
	bdnz	2b
21:	srwi.	r6,r4,4		/* # blocks of 4 words to do */
	beq	3f
	lwz	r0,4(r3)
	mtctr	r6
	lwz	r6,8(r3)
	adde	r5,r5,r0
	lwz	r7,12(r3)
	adde	r5,r5,r6
	lwzu	r8,16(r3)
	adde	r5,r5,r7
	bdz	23f
22:	lwz	r0,4(r3)
	adde	r5,r5,r8
	lwz	r6,8(r3)
	adde	r5,r5,r0
	lwz	r7,12(r3)
	adde	r5,r5,r6
	lwzu	r8,16(r3)
	adde	r5,r5,r7
	bdnz	22b
23:	adde	r5,r5,r8
3:	andi.	r0,r4,2
	beq+	4f
	lhz	r0,4(r3)
	addi	r3,r3,2
	adde	r5,r5,r0
4:	andi.	r0,r4,1
	beq+	5f
	lbz	r0,4(r3)
	slwi	r0,r0,8		/* Upper byte of word */
	adde	r5,r5,r0
5:	addze	r3,r5		/* add in final carry */
	blr
EXPORT_SYMBOL(__csum_partial)

/*
 * Computes the checksum of a memory block at src, length len,
 * and adds in 0xffffffff, while copying the block to dst.
 * If an access exception occurs it returns zero.
 *
 * csum_partial_copy_generic(src, dst, len)
 */
#define CSUM_COPY_16_BYTES_WITHEX(n)	\
8 ## n ## 0:			\
	lwz	r7,4(r4);	\
8 ## n ## 1:			\
	lwz	r8,8(r4);	\
8 ## n ## 2:			\
	lwz	r9,12(r4);	\
8 ## n ## 3:			\
	lwzu	r10,16(r4);	\
8 ## n ## 4:			\
	stw	r7,4(r6);	\
	adde	r12,r12,r7;	\
8 ## n ## 5:			\
	stw	r8,8(r6);	\
	adde	r12,r12,r8;	\
8 ## n ## 6:			\
	stw	r9,12(r6);	\
	adde	r12,r12,r9;	\
8 ## n ## 7:			\
	stwu	r10,16(r6);	\
	adde	r12,r12,r10

#define CSUM_COPY_16_BYTES_EXCODE(n)		\
	EX_TABLE(8 ## n ## 0b, fault);	\
	EX_TABLE(8 ## n ## 1b, fault);	\
	EX_TABLE(8 ## n ## 2b, fault);	\
	EX_TABLE(8 ## n ## 3b, fault);	\
	EX_TABLE(8 ## n ## 4b, fault);	\
	EX_TABLE(8 ## n ## 5b, fault);	\
	EX_TABLE(8 ## n ## 6b, fault);	\
	EX_TABLE(8 ## n ## 7b, fault);

	.text
	.stabs	"arch/powerpc/lib/",N_SO,0,0,0f
	.stabs	"checksum_32.S",N_SO,0,0,0f
0:

CACHELINE_BYTES = L1_CACHE_BYTES
LG_CACHELINE_BYTES = L1_CACHE_SHIFT
CACHELINE_MASK = (L1_CACHE_BYTES-1)

_GLOBAL(csum_partial_copy_generic)
<<<<<<< HEAD
	stwu	r1,-16(r1)
	stw	r7,12(r1)
	stw	r8,8(r1)

	addic	r12,r6,0
=======
	li	r12,-1
	addic	r0,r0,0			/* clear carry */
>>>>>>> 24b8d41d
	addi	r6,r4,-4
	neg	r0,r4
	addi	r4,r3,-4
	andi.	r0,r0,CACHELINE_MASK	/* # bytes to start of cache line */
	crset	4*cr7+eq
	beq	58f

	cmplw	0,r5,r0			/* is this more than total to do? */
	blt	63f			/* if not much to do */
	rlwinm	r7,r6,3,0x8
	rlwnm	r12,r12,r7,0,31	/* odd destination address: rotate one byte */
	cmplwi	cr7,r7,0	/* is destination address even ? */
	andi.	r8,r0,3			/* get it word-aligned first */
	mtctr	r8
	beq+	61f
	li	r3,0
70:	lbz	r9,4(r4)		/* do some bytes */
	addi	r4,r4,1
	slwi	r3,r3,8
	rlwimi	r3,r9,0,24,31
71:	stb	r9,4(r6)
	addi	r6,r6,1
	bdnz	70b
	adde	r12,r12,r3
61:	subf	r5,r0,r5
	srwi.	r0,r0,2
	mtctr	r0
	beq	58f
72:	lwzu	r9,4(r4)		/* do some words */
	adde	r12,r12,r9
73:	stwu	r9,4(r6)
	bdnz	72b

58:	srwi.	r0,r5,LG_CACHELINE_BYTES /* # complete cachelines */
	clrlwi	r5,r5,32-LG_CACHELINE_BYTES
	li	r11,4
	beq	63f

	/* Here we decide how far ahead to prefetch the source */
	li	r3,4
	cmpwi	r0,1
	li	r7,0
	ble	114f
	li	r7,1
#if MAX_COPY_PREFETCH > 1
	/* Heuristically, for large transfers we prefetch
	   MAX_COPY_PREFETCH cachelines ahead.  For small transfers
	   we prefetch 1 cacheline ahead. */
	cmpwi	r0,MAX_COPY_PREFETCH
	ble	112f
	li	r7,MAX_COPY_PREFETCH
112:	mtctr	r7
111:	dcbt	r3,r4
	addi	r3,r3,CACHELINE_BYTES
	bdnz	111b
#else
	dcbt	r3,r4
	addi	r3,r3,CACHELINE_BYTES
#endif /* MAX_COPY_PREFETCH > 1 */

114:	subf	r8,r7,r0
	mr	r0,r7
	mtctr	r8

53:	dcbt	r3,r4
54:	dcbz	r11,r6
/* the main body of the cacheline loop */
	CSUM_COPY_16_BYTES_WITHEX(0)
#if L1_CACHE_BYTES >= 32
	CSUM_COPY_16_BYTES_WITHEX(1)
#if L1_CACHE_BYTES >= 64
	CSUM_COPY_16_BYTES_WITHEX(2)
	CSUM_COPY_16_BYTES_WITHEX(3)
#if L1_CACHE_BYTES >= 128
	CSUM_COPY_16_BYTES_WITHEX(4)
	CSUM_COPY_16_BYTES_WITHEX(5)
	CSUM_COPY_16_BYTES_WITHEX(6)
	CSUM_COPY_16_BYTES_WITHEX(7)
#endif
#endif
#endif
	bdnz	53b
	cmpwi	r0,0
	li	r3,4
	li	r7,0
	bne	114b

63:	srwi.	r0,r5,2
	mtctr	r0
	beq	64f
30:	lwzu	r0,4(r4)
	adde	r12,r12,r0
31:	stwu	r0,4(r6)
	bdnz	30b

64:	andi.	r0,r5,2
	beq+	65f
40:	lhz	r0,4(r4)
	addi	r4,r4,2
41:	sth	r0,4(r6)
	adde	r12,r12,r0
	addi	r6,r6,2
65:	andi.	r0,r5,1
	beq+	66f
50:	lbz	r0,4(r4)
51:	stb	r0,4(r6)
	slwi	r0,r0,8
	adde	r12,r12,r0
66:	addze	r3,r12
	beqlr+	cr7
	rlwinm	r3,r3,8,0,31	/* odd destination address: rotate one byte */
	blr

fault:
	li	r3,0
	blr

	EX_TABLE(70b, fault);
	EX_TABLE(71b, fault);
	EX_TABLE(72b, fault);
	EX_TABLE(73b, fault);
	EX_TABLE(54b, fault);

/*
 * this stuff handles faults in the cacheline loop and branches to either
 * fault (if in read part) or fault (if in write part)
 */
	CSUM_COPY_16_BYTES_EXCODE(0)
#if L1_CACHE_BYTES >= 32
	CSUM_COPY_16_BYTES_EXCODE(1)
#if L1_CACHE_BYTES >= 64
	CSUM_COPY_16_BYTES_EXCODE(2)
	CSUM_COPY_16_BYTES_EXCODE(3)
#if L1_CACHE_BYTES >= 128
	CSUM_COPY_16_BYTES_EXCODE(4)
	CSUM_COPY_16_BYTES_EXCODE(5)
	CSUM_COPY_16_BYTES_EXCODE(6)
	CSUM_COPY_16_BYTES_EXCODE(7)
#endif
#endif
#endif

<<<<<<< HEAD
	.section __ex_table,"a"
	.align	2
	.long	30b,src_error
	.long	31b,dst_error
	.long	40b,src_error
	.long	41b,dst_error
	.long	50b,src_error
	.long	51b,dst_error
EXPORT_SYMBOL(csum_partial_copy_generic)
=======
	EX_TABLE(30b, fault);
	EX_TABLE(31b, fault);
	EX_TABLE(40b, fault);
	EX_TABLE(41b, fault);
	EX_TABLE(50b, fault);
	EX_TABLE(51b, fault);

EXPORT_SYMBOL(csum_partial_copy_generic)

/*
 * __sum16 csum_ipv6_magic(const struct in6_addr *saddr,
 *			   const struct in6_addr *daddr,
 *			   __u32 len, __u8 proto, __wsum sum)
 */

_GLOBAL(csum_ipv6_magic)
	lwz	r8, 0(r3)
	lwz	r9, 4(r3)
	addc	r0, r7, r8
	lwz	r10, 8(r3)
	adde	r0, r0, r9
	lwz	r11, 12(r3)
	adde	r0, r0, r10
	lwz	r8, 0(r4)
	adde	r0, r0, r11
	lwz	r9, 4(r4)
	adde	r0, r0, r8
	lwz	r10, 8(r4)
	adde	r0, r0, r9
	lwz	r11, 12(r4)
	adde	r0, r0, r10
	add	r5, r5, r6	/* assumption: len + proto doesn't carry */
	adde	r0, r0, r11
	adde	r0, r0, r5
	addze	r0, r0
	rotlwi	r3, r0, 16
	add	r3, r0, r3
	not	r3, r3
	rlwinm	r3, r3, 16, 16, 31
	blr
EXPORT_SYMBOL(csum_ipv6_magic)
>>>>>>> 24b8d41d
<|MERGE_RESOLUTION|>--- conflicted
+++ resolved
@@ -125,16 +125,8 @@
 CACHELINE_MASK = (L1_CACHE_BYTES-1)
 
 _GLOBAL(csum_partial_copy_generic)
-<<<<<<< HEAD
-	stwu	r1,-16(r1)
-	stw	r7,12(r1)
-	stw	r8,8(r1)
-
-	addic	r12,r6,0
-=======
 	li	r12,-1
 	addic	r0,r0,0			/* clear carry */
->>>>>>> 24b8d41d
 	addi	r6,r4,-4
 	neg	r0,r4
 	addi	r4,r3,-4
@@ -277,17 +269,6 @@
 #endif
 #endif
 
-<<<<<<< HEAD
-	.section __ex_table,"a"
-	.align	2
-	.long	30b,src_error
-	.long	31b,dst_error
-	.long	40b,src_error
-	.long	41b,dst_error
-	.long	50b,src_error
-	.long	51b,dst_error
-EXPORT_SYMBOL(csum_partial_copy_generic)
-=======
 	EX_TABLE(30b, fault);
 	EX_TABLE(31b, fault);
 	EX_TABLE(40b, fault);
@@ -328,5 +309,4 @@
 	not	r3, r3
 	rlwinm	r3, r3, 16, 16, 31
 	blr
-EXPORT_SYMBOL(csum_ipv6_magic)
->>>>>>> 24b8d41d
+EXPORT_SYMBOL(csum_ipv6_magic)