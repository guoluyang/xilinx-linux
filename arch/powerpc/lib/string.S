/* SPDX-License-Identifier: GPL-2.0-or-later */
/*
 * String handling functions for PowerPC.
 *
 * Copyright (C) 1996 Paul Mackerras.
 */
#include <asm/ppc_asm.h>
#include <asm/export.h>
<<<<<<< HEAD
=======
#include <asm/cache.h>
>>>>>>> 24b8d41d

	.text
	
/* This clears out any unused part of the destination buffer,
   just as the libc version does.  -- paulus */
_GLOBAL(strncpy)
	PPC_LCMPI 0,r5,0
	beqlr
	mtctr	r5
	addi	r6,r3,-1
	addi	r4,r4,-1
<<<<<<< HEAD
	.balign 16
=======
	.balign IFETCH_ALIGN_BYTES
>>>>>>> 24b8d41d
1:	lbzu	r0,1(r4)
	cmpwi	0,r0,0
	stbu	r0,1(r6)
	bdnzf	2,1b		/* dec ctr, branch if ctr != 0 && !cr0.eq */
	bnelr			/* if we didn't hit a null char, we're done */
	mfctr	r5
	PPC_LCMPI 0,r5,0	/* any space left in destination buffer? */
	beqlr			/* we know r0 == 0 here */
2:	stbu	r0,1(r6)	/* clear it out if so */
	bdnz	2b
	blr
EXPORT_SYMBOL(strncpy)

_GLOBAL(strncmp)
	PPC_LCMPI 0,r5,0
	beq-	2f
	mtctr	r5
	addi	r5,r3,-1
	addi	r4,r4,-1
<<<<<<< HEAD
	.balign 16
=======
	.balign IFETCH_ALIGN_BYTES
>>>>>>> 24b8d41d
1:	lbzu	r3,1(r5)
	cmpwi	1,r3,0
	lbzu	r0,1(r4)
	subf.	r3,r0,r3
	beqlr	1
	bdnzt	eq,1b
	blr
2:	li	r3,0
	blr
EXPORT_SYMBOL(strncmp)
<<<<<<< HEAD

#ifdef CONFIG_PPC32
_GLOBAL(memcmp)
	PPC_LCMPI 0,r5,0
	beq-	2f
	mtctr	r5
	addi	r6,r3,-1
	addi	r4,r4,-1
1:	lbzu	r3,1(r6)
	lbzu	r0,1(r4)
	subf.	r3,r0,r3
	bdnzt	2,1b
	blr
2:	li	r3,0
	blr
EXPORT_SYMBOL(memcmp)
#endif
=======
>>>>>>> 24b8d41d

_GLOBAL(memchr)
	PPC_LCMPI 0,r5,0
	beq-	2f
	mtctr	r5
	addi	r3,r3,-1
<<<<<<< HEAD
	.balign 16
=======
	.balign IFETCH_ALIGN_BYTES
>>>>>>> 24b8d41d
1:	lbzu	r0,1(r3)
	cmpw	0,r0,r4
	bdnzf	2,1b
	beqlr
2:	li	r3,0
	blr
<<<<<<< HEAD
EXPORT_SYMBOL(memchr)

#ifdef CONFIG_PPC32
_GLOBAL(__clear_user)
	addi	r6,r3,-4
	li	r3,0
	li	r5,0
	cmplwi	0,r4,4
	blt	7f
	/* clear a single word */
11:	stwu	r5,4(r6)
	beqlr
	/* clear word sized chunks */
	andi.	r0,r6,3
	add	r4,r0,r4
	subf	r6,r0,r6
	srwi	r0,r4,2
	andi.	r4,r4,3
	mtctr	r0
	bdz	7f
1:	stwu	r5,4(r6)
	bdnz	1b
	/* clear byte sized chunks */
7:	cmpwi	0,r4,0
	beqlr
	mtctr	r4
	addi	r6,r6,3
8:	stbu	r5,1(r6)
	bdnz	8b
	blr
90:	mr	r3,r4
	blr
91:	mfctr	r3
	slwi	r3,r3,2
	add	r3,r3,r4
	blr
92:	mfctr	r3
	blr

	.section __ex_table,"a"
	PPC_LONG	11b,90b
	PPC_LONG	1b,91b
	PPC_LONG	8b,92b
	.text
EXPORT_SYMBOL(__clear_user)
#endif
=======
EXPORT_SYMBOL(memchr)
>>>>>>> 24b8d41d
<|MERGE_RESOLUTION|>--- conflicted
+++ resolved
@@ -6,10 +6,7 @@
  */
 #include <asm/ppc_asm.h>
 #include <asm/export.h>
-<<<<<<< HEAD
-=======
 #include <asm/cache.h>
->>>>>>> 24b8d41d
 
 	.text
 	
@@ -21,11 +18,7 @@
 	mtctr	r5
 	addi	r6,r3,-1
 	addi	r4,r4,-1
-<<<<<<< HEAD
-	.balign 16
-=======
 	.balign IFETCH_ALIGN_BYTES
->>>>>>> 24b8d41d
 1:	lbzu	r0,1(r4)
 	cmpwi	0,r0,0
 	stbu	r0,1(r6)
@@ -45,11 +38,7 @@
 	mtctr	r5
 	addi	r5,r3,-1
 	addi	r4,r4,-1
-<<<<<<< HEAD
-	.balign 16
-=======
 	.balign IFETCH_ALIGN_BYTES
->>>>>>> 24b8d41d
 1:	lbzu	r3,1(r5)
 	cmpwi	1,r3,0
 	lbzu	r0,1(r4)
@@ -60,90 +49,17 @@
 2:	li	r3,0
 	blr
 EXPORT_SYMBOL(strncmp)
-<<<<<<< HEAD
-
-#ifdef CONFIG_PPC32
-_GLOBAL(memcmp)
-	PPC_LCMPI 0,r5,0
-	beq-	2f
-	mtctr	r5
-	addi	r6,r3,-1
-	addi	r4,r4,-1
-1:	lbzu	r3,1(r6)
-	lbzu	r0,1(r4)
-	subf.	r3,r0,r3
-	bdnzt	2,1b
-	blr
-2:	li	r3,0
-	blr
-EXPORT_SYMBOL(memcmp)
-#endif
-=======
->>>>>>> 24b8d41d
 
 _GLOBAL(memchr)
 	PPC_LCMPI 0,r5,0
 	beq-	2f
 	mtctr	r5
 	addi	r3,r3,-1
-<<<<<<< HEAD
-	.balign 16
-=======
 	.balign IFETCH_ALIGN_BYTES
->>>>>>> 24b8d41d
 1:	lbzu	r0,1(r3)
 	cmpw	0,r0,r4
 	bdnzf	2,1b
 	beqlr
 2:	li	r3,0
 	blr
-<<<<<<< HEAD
-EXPORT_SYMBOL(memchr)
-
-#ifdef CONFIG_PPC32
-_GLOBAL(__clear_user)
-	addi	r6,r3,-4
-	li	r3,0
-	li	r5,0
-	cmplwi	0,r4,4
-	blt	7f
-	/* clear a single word */
-11:	stwu	r5,4(r6)
-	beqlr
-	/* clear word sized chunks */
-	andi.	r0,r6,3
-	add	r4,r0,r4
-	subf	r6,r0,r6
-	srwi	r0,r4,2
-	andi.	r4,r4,3
-	mtctr	r0
-	bdz	7f
-1:	stwu	r5,4(r6)
-	bdnz	1b
-	/* clear byte sized chunks */
-7:	cmpwi	0,r4,0
-	beqlr
-	mtctr	r4
-	addi	r6,r6,3
-8:	stbu	r5,1(r6)
-	bdnz	8b
-	blr
-90:	mr	r3,r4
-	blr
-91:	mfctr	r3
-	slwi	r3,r3,2
-	add	r3,r3,r4
-	blr
-92:	mfctr	r3
-	blr
-
-	.section __ex_table,"a"
-	PPC_LONG	11b,90b
-	PPC_LONG	1b,91b
-	PPC_LONG	8b,92b
-	.text
-EXPORT_SYMBOL(__clear_user)
-#endif
-=======
-EXPORT_SYMBOL(memchr)
->>>>>>> 24b8d41d
+EXPORT_SYMBOL(memchr)