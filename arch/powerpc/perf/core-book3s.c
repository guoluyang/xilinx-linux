// SPDX-License-Identifier: GPL-2.0-or-later
/*
 * Performance event support - powerpc architecture code
 *
 * Copyright 2008-2009 Paul Mackerras, IBM Corporation.
 */
#include <linux/kernel.h>
#include <linux/sched.h>
#include <linux/sched/clock.h>
#include <linux/perf_event.h>
#include <linux/percpu.h>
#include <linux/hardirq.h>
#include <linux/uaccess.h>
#include <asm/reg.h>
#include <asm/pmc.h>
#include <asm/machdep.h>
#include <asm/firmware.h>
#include <asm/ptrace.h>
#include <asm/code-patching.h>

#ifdef CONFIG_PPC64
#include "internal.h"
#endif

#define BHRB_MAX_ENTRIES	32
#define BHRB_TARGET		0x0000000000000002
#define BHRB_PREDICTION		0x0000000000000001
#define BHRB_EA			0xFFFFFFFFFFFFFFFCUL

struct cpu_hw_events {
	int n_events;
	int n_percpu;
	int disabled;
	int n_added;
	int n_limited;
	u8  pmcs_enabled;
	struct perf_event *event[MAX_HWEVENTS];
	u64 events[MAX_HWEVENTS];
	unsigned int flags[MAX_HWEVENTS];
	struct mmcr_regs mmcr;
	struct perf_event *limited_counter[MAX_LIMITED_HWCOUNTERS];
	u8  limited_hwidx[MAX_LIMITED_HWCOUNTERS];
	u64 alternatives[MAX_HWEVENTS][MAX_EVENT_ALTERNATIVES];
	unsigned long amasks[MAX_HWEVENTS][MAX_EVENT_ALTERNATIVES];
	unsigned long avalues[MAX_HWEVENTS][MAX_EVENT_ALTERNATIVES];

	unsigned int txn_flags;
	int n_txn_start;

	/* BHRB bits */
	u64				bhrb_filter;	/* BHRB HW branch filter */
	unsigned int			bhrb_users;
	void				*bhrb_context;
	struct	perf_branch_stack	bhrb_stack;
	struct	perf_branch_entry	bhrb_entries[BHRB_MAX_ENTRIES];
	u64				ic_init;
};

static DEFINE_PER_CPU(struct cpu_hw_events, cpu_hw_events);

static struct power_pmu *ppmu;

/*
 * Normally, to ignore kernel events we set the FCS (freeze counters
 * in supervisor mode) bit in MMCR0, but if the kernel runs with the
 * hypervisor bit set in the MSR, or if we are running on a processor
 * where the hypervisor bit is forced to 1 (as on Apple G5 processors),
 * then we need to use the FCHV bit to ignore kernel events.
 */
static unsigned int freeze_events_kernel = MMCR0_FCS;

/*
 * 32-bit doesn't have MMCRA but does have an MMCR2,
 * and a few other names are different.
 * Also 32-bit doesn't have MMCR3, SIER2 and SIER3.
 * Define them as zero knowing that any code path accessing
 * these registers (via mtspr/mfspr) are done under ppmu flag
 * check for PPMU_ARCH_31 and we will not enter that code path
 * for 32-bit.
 */
#ifdef CONFIG_PPC32

#define MMCR0_FCHV		0
#define MMCR0_PMCjCE		MMCR0_PMCnCE
#define MMCR0_FC56		0
#define MMCR0_PMAO		0
#define MMCR0_EBE		0
#define MMCR0_BHRBA		0
#define MMCR0_PMCC		0
#define MMCR0_PMCC_U6		0

#define SPRN_MMCRA		SPRN_MMCR2
#define SPRN_MMCR3		0
#define SPRN_SIER2		0
#define SPRN_SIER3		0
#define MMCRA_SAMPLE_ENABLE	0
#define MMCRA_BHRB_DISABLE     0

static inline unsigned long perf_ip_adjust(struct pt_regs *regs)
{
	return 0;
}
static inline void perf_get_data_addr(struct perf_event *event, struct pt_regs *regs, u64 *addrp) { }
static inline u32 perf_get_misc_flags(struct pt_regs *regs)
{
	return 0;
}
static inline void perf_read_regs(struct pt_regs *regs)
{
	regs->result = 0;
}
static inline int perf_intr_is_nmi(struct pt_regs *regs)
{
	return 0;
}

static inline int siar_valid(struct pt_regs *regs)
{
	return 1;
}

static bool is_ebb_event(struct perf_event *event) { return false; }
static int ebb_event_check(struct perf_event *event) { return 0; }
static void ebb_event_add(struct perf_event *event) { }
static void ebb_switch_out(unsigned long mmcr0) { }
static unsigned long ebb_switch_in(bool ebb, struct cpu_hw_events *cpuhw)
{
	return cpuhw->mmcr.mmcr0;
}

static inline void power_pmu_bhrb_enable(struct perf_event *event) {}
static inline void power_pmu_bhrb_disable(struct perf_event *event) {}
static void power_pmu_sched_task(struct perf_event_context *ctx, bool sched_in) {}
static inline void power_pmu_bhrb_read(struct perf_event *event, struct cpu_hw_events *cpuhw) {}
static void pmao_restore_workaround(bool ebb) { }
#endif /* CONFIG_PPC32 */

bool is_sier_available(void)
{
	if (ppmu->flags & PPMU_HAS_SIER)
		return true;

	return false;
}

static bool regs_use_siar(struct pt_regs *regs)
{
	/*
	 * When we take a performance monitor exception the regs are setup
	 * using perf_read_regs() which overloads some fields, in particular
	 * regs->result to tell us whether to use SIAR.
	 *
	 * However if the regs are from another exception, eg. a syscall, then
	 * they have not been setup using perf_read_regs() and so regs->result
	 * is something random.
	 */
	return ((TRAP(regs) == 0xf00) && regs->result);
}

/*
 * Things that are specific to 64-bit implementations.
 */
#ifdef CONFIG_PPC64

static inline unsigned long perf_ip_adjust(struct pt_regs *regs)
{
	unsigned long mmcra = regs->dsisr;

	if ((ppmu->flags & PPMU_HAS_SSLOT) && (mmcra & MMCRA_SAMPLE_ENABLE)) {
		unsigned long slot = (mmcra & MMCRA_SLOT) >> MMCRA_SLOT_SHIFT;
		if (slot > 1)
			return 4 * (slot - 1);
	}

	return 0;
}

/*
 * The user wants a data address recorded.
 * If we're not doing instruction sampling, give them the SDAR
 * (sampled data address).  If we are doing instruction sampling, then
 * only give them the SDAR if it corresponds to the instruction
 * pointed to by SIAR; this is indicated by the [POWER6_]MMCRA_SDSYNC, the
 * [POWER7P_]MMCRA_SDAR_VALID bit in MMCRA, or the SDAR_VALID bit in SIER.
 */
static inline void perf_get_data_addr(struct perf_event *event, struct pt_regs *regs, u64 *addrp)
{
	unsigned long mmcra = regs->dsisr;
	bool sdar_valid;

	if (ppmu->flags & PPMU_HAS_SIER)
		sdar_valid = regs->dar & SIER_SDAR_VALID;
	else {
		unsigned long sdsync;

		if (ppmu->flags & PPMU_SIAR_VALID)
			sdsync = POWER7P_MMCRA_SDAR_VALID;
		else if (ppmu->flags & PPMU_ALT_SIPR)
			sdsync = POWER6_MMCRA_SDSYNC;
		else if (ppmu->flags & PPMU_NO_SIAR)
			sdsync = MMCRA_SAMPLE_ENABLE;
		else
			sdsync = MMCRA_SDSYNC;

		sdar_valid = mmcra & sdsync;
	}

	if (!(mmcra & MMCRA_SAMPLE_ENABLE) || sdar_valid)
		*addrp = mfspr(SPRN_SDAR);

	if (is_kernel_addr(mfspr(SPRN_SDAR)) && perf_allow_kernel(&event->attr) != 0)
		*addrp = 0;
}

static bool regs_sihv(struct pt_regs *regs)
{
	unsigned long sihv = MMCRA_SIHV;

	if (ppmu->flags & PPMU_HAS_SIER)
		return !!(regs->dar & SIER_SIHV);

	if (ppmu->flags & PPMU_ALT_SIPR)
		sihv = POWER6_MMCRA_SIHV;

	return !!(regs->dsisr & sihv);
}

static bool regs_sipr(struct pt_regs *regs)
{
	unsigned long sipr = MMCRA_SIPR;

	if (ppmu->flags & PPMU_HAS_SIER)
		return !!(regs->dar & SIER_SIPR);

	if (ppmu->flags & PPMU_ALT_SIPR)
		sipr = POWER6_MMCRA_SIPR;

	return !!(regs->dsisr & sipr);
}

static inline u32 perf_flags_from_msr(struct pt_regs *regs)
{
	if (regs->msr & MSR_PR)
		return PERF_RECORD_MISC_USER;
	if ((regs->msr & MSR_HV) && freeze_events_kernel != MMCR0_FCHV)
		return PERF_RECORD_MISC_HYPERVISOR;
	return PERF_RECORD_MISC_KERNEL;
}

static inline u32 perf_get_misc_flags(struct pt_regs *regs)
{
	bool use_siar = regs_use_siar(regs);

	if (!use_siar)
		return perf_flags_from_msr(regs);

	/*
	 * If we don't have flags in MMCRA, rather than using
	 * the MSR, we intuit the flags from the address in
	 * SIAR which should give slightly more reliable
	 * results
	 */
	if (ppmu->flags & PPMU_NO_SIPR) {
		unsigned long siar = mfspr(SPRN_SIAR);
		if (is_kernel_addr(siar))
			return PERF_RECORD_MISC_KERNEL;
		return PERF_RECORD_MISC_USER;
	}

	/* PR has priority over HV, so order below is important */
	if (regs_sipr(regs))
		return PERF_RECORD_MISC_USER;

	if (regs_sihv(regs) && (freeze_events_kernel != MMCR0_FCHV))
		return PERF_RECORD_MISC_HYPERVISOR;

	return PERF_RECORD_MISC_KERNEL;
}

/*
 * Overload regs->dsisr to store MMCRA so we only need to read it once
 * on each interrupt.
 * Overload regs->dar to store SIER if we have it.
 * Overload regs->result to specify whether we should use the MSR (result
 * is zero) or the SIAR (result is non zero).
 */
static inline void perf_read_regs(struct pt_regs *regs)
{
	unsigned long mmcra = mfspr(SPRN_MMCRA);
	int marked = mmcra & MMCRA_SAMPLE_ENABLE;
	int use_siar;

	regs->dsisr = mmcra;

	if (ppmu->flags & PPMU_HAS_SIER)
		regs->dar = mfspr(SPRN_SIER);

	/*
	 * If this isn't a PMU exception (eg a software event) the SIAR is
	 * not valid. Use pt_regs.
	 *
	 * If it is a marked event use the SIAR.
	 *
	 * If the PMU doesn't update the SIAR for non marked events use
	 * pt_regs.
	 *
	 * If the PMU has HV/PR flags then check to see if they
	 * place the exception in userspace. If so, use pt_regs. In
	 * continuous sampling mode the SIAR and the PMU exception are
	 * not synchronised, so they may be many instructions apart.
	 * This can result in confusing backtraces. We still want
	 * hypervisor samples as well as samples in the kernel with
	 * interrupts off hence the userspace check.
	 */
	if (TRAP(regs) != 0xf00)
		use_siar = 0;
	else if ((ppmu->flags & PPMU_NO_SIAR))
		use_siar = 0;
	else if (marked)
		use_siar = 1;
	else if ((ppmu->flags & PPMU_NO_CONT_SAMPLING))
		use_siar = 0;
	else if (!(ppmu->flags & PPMU_NO_SIPR) && regs_sipr(regs))
		use_siar = 0;
	else
		use_siar = 1;

	regs->result = use_siar;
}

/*
 * If interrupts were soft-disabled when a PMU interrupt occurs, treat
 * it as an NMI.
 */
static inline int perf_intr_is_nmi(struct pt_regs *regs)
{
	return (regs->softe & IRQS_DISABLED);
}

/*
 * On processors like P7+ that have the SIAR-Valid bit, marked instructions
 * must be sampled only if the SIAR-valid bit is set.
 *
 * For unmarked instructions and for processors that don't have the SIAR-Valid
 * bit, assume that SIAR is valid.
 */
static inline int siar_valid(struct pt_regs *regs)
{
	unsigned long mmcra = regs->dsisr;
	int marked = mmcra & MMCRA_SAMPLE_ENABLE;

	if (marked) {
		if (ppmu->flags & PPMU_HAS_SIER)
			return regs->dar & SIER_SIAR_VALID;

		if (ppmu->flags & PPMU_SIAR_VALID)
			return mmcra & POWER7P_MMCRA_SIAR_VALID;
	}

	return 1;
}


/* Reset all possible BHRB entries */
static void power_pmu_bhrb_reset(void)
{
	asm volatile(PPC_CLRBHRB);
}

static void power_pmu_bhrb_enable(struct perf_event *event)
{
	struct cpu_hw_events *cpuhw = this_cpu_ptr(&cpu_hw_events);

	if (!ppmu->bhrb_nr)
		return;

	/* Clear BHRB if we changed task context to avoid data leaks */
	if (event->ctx->task && cpuhw->bhrb_context != event->ctx) {
		power_pmu_bhrb_reset();
		cpuhw->bhrb_context = event->ctx;
	}
	cpuhw->bhrb_users++;
	perf_sched_cb_inc(event->ctx->pmu);
}

static void power_pmu_bhrb_disable(struct perf_event *event)
{
	struct cpu_hw_events *cpuhw = this_cpu_ptr(&cpu_hw_events);

	if (!ppmu->bhrb_nr)
		return;

	WARN_ON_ONCE(!cpuhw->bhrb_users);
	cpuhw->bhrb_users--;
	perf_sched_cb_dec(event->ctx->pmu);

	if (!cpuhw->disabled && !cpuhw->bhrb_users) {
		/* BHRB cannot be turned off when other
		 * events are active on the PMU.
		 */

		/* avoid stale pointer */
		cpuhw->bhrb_context = NULL;
	}
}

/* Called from ctxsw to prevent one process's branch entries to
 * mingle with the other process's entries during context switch.
 */
static void power_pmu_sched_task(struct perf_event_context *ctx, bool sched_in)
{
	if (!ppmu->bhrb_nr)
		return;

	if (sched_in)
		power_pmu_bhrb_reset();
}
/* Calculate the to address for a branch */
static __u64 power_pmu_bhrb_to(u64 addr)
{
	unsigned int instr;
	__u64 target;

	if (is_kernel_addr(addr)) {
		if (copy_from_kernel_nofault(&instr, (void *)addr,
				sizeof(instr)))
			return 0;

		return branch_target((struct ppc_inst *)&instr);
	}

	/* Userspace: need copy instruction here then translate it */
	if (copy_from_user_nofault(&instr, (unsigned int __user *)addr,
			sizeof(instr)))
		return 0;

	target = branch_target((struct ppc_inst *)&instr);
	if ((!target) || (instr & BRANCH_ABSOLUTE))
		return target;

	/* Translate relative branch target from kernel to user address */
	return target - (unsigned long)&instr + addr;
}

/* Processing BHRB entries */
static void power_pmu_bhrb_read(struct perf_event *event, struct cpu_hw_events *cpuhw)
{
	u64 val;
	u64 addr;
	int r_index, u_index, pred;

	r_index = 0;
	u_index = 0;
	while (r_index < ppmu->bhrb_nr) {
		/* Assembly read function */
		val = read_bhrb(r_index++);
		if (!val)
			/* Terminal marker: End of valid BHRB entries */
			break;
		else {
			addr = val & BHRB_EA;
			pred = val & BHRB_PREDICTION;

			if (!addr)
				/* invalid entry */
				continue;

			/*
			 * BHRB rolling buffer could very much contain the kernel
			 * addresses at this point. Check the privileges before
			 * exporting it to userspace (avoid exposure of regions
			 * where we could have speculative execution)
			 * Incase of ISA v3.1, BHRB will capture only user-space
			 * addresses, hence include a check before filtering code
			 */
			if (!(ppmu->flags & PPMU_ARCH_31) &&
				is_kernel_addr(addr) && perf_allow_kernel(&event->attr) != 0)
				continue;

			/* Branches are read most recent first (ie. mfbhrb 0 is
			 * the most recent branch).
			 * There are two types of valid entries:
			 * 1) a target entry which is the to address of a
			 *    computed goto like a blr,bctr,btar.  The next
			 *    entry read from the bhrb will be branch
			 *    corresponding to this target (ie. the actual
			 *    blr/bctr/btar instruction).
			 * 2) a from address which is an actual branch.  If a
			 *    target entry proceeds this, then this is the
			 *    matching branch for that target.  If this is not
			 *    following a target entry, then this is a branch
			 *    where the target is given as an immediate field
			 *    in the instruction (ie. an i or b form branch).
			 *    In this case we need to read the instruction from
			 *    memory to determine the target/to address.
			 */

			if (val & BHRB_TARGET) {
				/* Target branches use two entries
				 * (ie. computed gotos/XL form)
				 */
				cpuhw->bhrb_entries[u_index].to = addr;
				cpuhw->bhrb_entries[u_index].mispred = pred;
				cpuhw->bhrb_entries[u_index].predicted = ~pred;

				/* Get from address in next entry */
				val = read_bhrb(r_index++);
				addr = val & BHRB_EA;
				if (val & BHRB_TARGET) {
					/* Shouldn't have two targets in a
					   row.. Reset index and try again */
					r_index--;
					addr = 0;
				}
				cpuhw->bhrb_entries[u_index].from = addr;
			} else {
				/* Branches to immediate field 
				   (ie I or B form) */
				cpuhw->bhrb_entries[u_index].from = addr;
				cpuhw->bhrb_entries[u_index].to =
					power_pmu_bhrb_to(addr);
				cpuhw->bhrb_entries[u_index].mispred = pred;
				cpuhw->bhrb_entries[u_index].predicted = ~pred;
			}
			u_index++;

		}
	}
	cpuhw->bhrb_stack.nr = u_index;
	cpuhw->bhrb_stack.hw_idx = -1ULL;
	return;
}

static bool is_ebb_event(struct perf_event *event)
{
	/*
	 * This could be a per-PMU callback, but we'd rather avoid the cost. We
	 * check that the PMU supports EBB, meaning those that don't can still
	 * use bit 63 of the event code for something else if they wish.
	 */
	return (ppmu->flags & PPMU_ARCH_207S) &&
	       ((event->attr.config >> PERF_EVENT_CONFIG_EBB_SHIFT) & 1);
}

static int ebb_event_check(struct perf_event *event)
{
	struct perf_event *leader = event->group_leader;

	/* Event and group leader must agree on EBB */
	if (is_ebb_event(leader) != is_ebb_event(event))
		return -EINVAL;

	if (is_ebb_event(event)) {
		if (!(event->attach_state & PERF_ATTACH_TASK))
			return -EINVAL;

		if (!leader->attr.pinned || !leader->attr.exclusive)
			return -EINVAL;

		if (event->attr.freq ||
		    event->attr.inherit ||
		    event->attr.sample_type ||
		    event->attr.sample_period ||
		    event->attr.enable_on_exec)
			return -EINVAL;
	}

	return 0;
}

static void ebb_event_add(struct perf_event *event)
{
	if (!is_ebb_event(event) || current->thread.used_ebb)
		return;

	/*
	 * IFF this is the first time we've added an EBB event, set
	 * PMXE in the user MMCR0 so we can detect when it's cleared by
	 * userspace. We need this so that we can context switch while
	 * userspace is in the EBB handler (where PMXE is 0).
	 */
	current->thread.used_ebb = 1;
	current->thread.mmcr0 |= MMCR0_PMXE;
}

static void ebb_switch_out(unsigned long mmcr0)
{
	if (!(mmcr0 & MMCR0_EBE))
		return;

	current->thread.siar  = mfspr(SPRN_SIAR);
	current->thread.sier  = mfspr(SPRN_SIER);
	current->thread.sdar  = mfspr(SPRN_SDAR);
	current->thread.mmcr0 = mmcr0 & MMCR0_USER_MASK;
	current->thread.mmcr2 = mfspr(SPRN_MMCR2) & MMCR2_USER_MASK;
	if (ppmu->flags & PPMU_ARCH_31) {
		current->thread.mmcr3 = mfspr(SPRN_MMCR3);
		current->thread.sier2 = mfspr(SPRN_SIER2);
		current->thread.sier3 = mfspr(SPRN_SIER3);
	}
}

static unsigned long ebb_switch_in(bool ebb, struct cpu_hw_events *cpuhw)
{
	unsigned long mmcr0 = cpuhw->mmcr.mmcr0;

	if (!ebb)
		goto out;

	/* Enable EBB and read/write to all 6 PMCs and BHRB for userspace */
	mmcr0 |= MMCR0_EBE | MMCR0_BHRBA | MMCR0_PMCC_U6;

	/*
	 * Add any bits from the user MMCR0, FC or PMAO. This is compatible
	 * with pmao_restore_workaround() because we may add PMAO but we never
	 * clear it here.
	 */
	mmcr0 |= current->thread.mmcr0;

	/*
	 * Be careful not to set PMXE if userspace had it cleared. This is also
	 * compatible with pmao_restore_workaround() because it has already
	 * cleared PMXE and we leave PMAO alone.
	 */
	if (!(current->thread.mmcr0 & MMCR0_PMXE))
		mmcr0 &= ~MMCR0_PMXE;

	mtspr(SPRN_SIAR, current->thread.siar);
	mtspr(SPRN_SIER, current->thread.sier);
	mtspr(SPRN_SDAR, current->thread.sdar);

	/*
	 * Merge the kernel & user values of MMCR2. The semantics we implement
	 * are that the user MMCR2 can set bits, ie. cause counters to freeze,
	 * but not clear bits. If a task wants to be able to clear bits, ie.
	 * unfreeze counters, it should not set exclude_xxx in its events and
	 * instead manage the MMCR2 entirely by itself.
	 */
	mtspr(SPRN_MMCR2, cpuhw->mmcr.mmcr2 | current->thread.mmcr2);

	if (ppmu->flags & PPMU_ARCH_31) {
		mtspr(SPRN_MMCR3, current->thread.mmcr3);
		mtspr(SPRN_SIER2, current->thread.sier2);
		mtspr(SPRN_SIER3, current->thread.sier3);
	}
out:
	return mmcr0;
}

static void pmao_restore_workaround(bool ebb)
{
	unsigned pmcs[6];

	if (!cpu_has_feature(CPU_FTR_PMAO_BUG))
		return;

	/*
	 * On POWER8E there is a hardware defect which affects the PMU context
	 * switch logic, ie. power_pmu_disable/enable().
	 *
	 * When a counter overflows PMXE is cleared and FC/PMAO is set in MMCR0
	 * by the hardware. Sometime later the actual PMU exception is
	 * delivered.
	 *
	 * If we context switch, or simply disable/enable, the PMU prior to the
	 * exception arriving, the exception will be lost when we clear PMAO.
	 *
	 * When we reenable the PMU, we will write the saved MMCR0 with PMAO
	 * set, and this _should_ generate an exception. However because of the
	 * defect no exception is generated when we write PMAO, and we get
	 * stuck with no counters counting but no exception delivered.
	 *
	 * The workaround is to detect this case and tweak the hardware to
	 * create another pending PMU exception.
	 *
	 * We do that by setting up PMC6 (cycles) for an imminent overflow and
	 * enabling the PMU. That causes a new exception to be generated in the
	 * chip, but we don't take it yet because we have interrupts hard
	 * disabled. We then write back the PMU state as we want it to be seen
	 * by the exception handler. When we reenable interrupts the exception
	 * handler will be called and see the correct state.
	 *
	 * The logic is the same for EBB, except that the exception is gated by
	 * us having interrupts hard disabled as well as the fact that we are
	 * not in userspace. The exception is finally delivered when we return
	 * to userspace.
	 */

	/* Only if PMAO is set and PMAO_SYNC is clear */
	if ((current->thread.mmcr0 & (MMCR0_PMAO | MMCR0_PMAO_SYNC)) != MMCR0_PMAO)
		return;

	/* If we're doing EBB, only if BESCR[GE] is set */
	if (ebb && !(current->thread.bescr & BESCR_GE))
		return;

	/*
	 * We are already soft-disabled in power_pmu_enable(). We need to hard
	 * disable to actually prevent the PMU exception from firing.
	 */
	hard_irq_disable();

	/*
	 * This is a bit gross, but we know we're on POWER8E and have 6 PMCs.
	 * Using read/write_pmc() in a for loop adds 12 function calls and
	 * almost doubles our code size.
	 */
	pmcs[0] = mfspr(SPRN_PMC1);
	pmcs[1] = mfspr(SPRN_PMC2);
	pmcs[2] = mfspr(SPRN_PMC3);
	pmcs[3] = mfspr(SPRN_PMC4);
	pmcs[4] = mfspr(SPRN_PMC5);
	pmcs[5] = mfspr(SPRN_PMC6);

	/* Ensure all freeze bits are unset */
	mtspr(SPRN_MMCR2, 0);

	/* Set up PMC6 to overflow in one cycle */
	mtspr(SPRN_PMC6, 0x7FFFFFFE);

	/* Enable exceptions and unfreeze PMC6 */
	mtspr(SPRN_MMCR0, MMCR0_PMXE | MMCR0_PMCjCE | MMCR0_PMAO);

	/* Now we need to refreeze and restore the PMCs */
	mtspr(SPRN_MMCR0, MMCR0_FC | MMCR0_PMAO);

	mtspr(SPRN_PMC1, pmcs[0]);
	mtspr(SPRN_PMC2, pmcs[1]);
	mtspr(SPRN_PMC3, pmcs[2]);
	mtspr(SPRN_PMC4, pmcs[3]);
	mtspr(SPRN_PMC5, pmcs[4]);
	mtspr(SPRN_PMC6, pmcs[5]);
}

#endif /* CONFIG_PPC64 */

static void perf_event_interrupt(struct pt_regs *regs);

/*
 * Read one performance monitor counter (PMC).
 */
static unsigned long read_pmc(int idx)
{
	unsigned long val;

	switch (idx) {
	case 1:
		val = mfspr(SPRN_PMC1);
		break;
	case 2:
		val = mfspr(SPRN_PMC2);
		break;
	case 3:
		val = mfspr(SPRN_PMC3);
		break;
	case 4:
		val = mfspr(SPRN_PMC4);
		break;
	case 5:
		val = mfspr(SPRN_PMC5);
		break;
	case 6:
		val = mfspr(SPRN_PMC6);
		break;
#ifdef CONFIG_PPC64
	case 7:
		val = mfspr(SPRN_PMC7);
		break;
	case 8:
		val = mfspr(SPRN_PMC8);
		break;
#endif /* CONFIG_PPC64 */
	default:
		printk(KERN_ERR "oops trying to read PMC%d\n", idx);
		val = 0;
	}
	return val;
}

/*
 * Write one PMC.
 */
static void write_pmc(int idx, unsigned long val)
{
	switch (idx) {
	case 1:
		mtspr(SPRN_PMC1, val);
		break;
	case 2:
		mtspr(SPRN_PMC2, val);
		break;
	case 3:
		mtspr(SPRN_PMC3, val);
		break;
	case 4:
		mtspr(SPRN_PMC4, val);
		break;
	case 5:
		mtspr(SPRN_PMC5, val);
		break;
	case 6:
		mtspr(SPRN_PMC6, val);
		break;
#ifdef CONFIG_PPC64
	case 7:
		mtspr(SPRN_PMC7, val);
		break;
	case 8:
		mtspr(SPRN_PMC8, val);
		break;
#endif /* CONFIG_PPC64 */
	default:
		printk(KERN_ERR "oops trying to write PMC%d\n", idx);
	}
}

/* Called from sysrq_handle_showregs() */
void perf_event_print_debug(void)
{
	unsigned long sdar, sier, flags;
	u32 pmcs[MAX_HWEVENTS];
	int i;

	if (!ppmu) {
		pr_info("Performance monitor hardware not registered.\n");
		return;
	}

	if (!ppmu->n_counter)
		return;

	local_irq_save(flags);

	pr_info("CPU: %d PMU registers, ppmu = %s n_counters = %d",
		 smp_processor_id(), ppmu->name, ppmu->n_counter);

	for (i = 0; i < ppmu->n_counter; i++)
		pmcs[i] = read_pmc(i + 1);

	for (; i < MAX_HWEVENTS; i++)
		pmcs[i] = 0xdeadbeef;

	pr_info("PMC1:  %08x PMC2: %08x PMC3: %08x PMC4: %08x\n",
		 pmcs[0], pmcs[1], pmcs[2], pmcs[3]);

	if (ppmu->n_counter > 4)
		pr_info("PMC5:  %08x PMC6: %08x PMC7: %08x PMC8: %08x\n",
			 pmcs[4], pmcs[5], pmcs[6], pmcs[7]);

	pr_info("MMCR0: %016lx MMCR1: %016lx MMCRA: %016lx\n",
		mfspr(SPRN_MMCR0), mfspr(SPRN_MMCR1), mfspr(SPRN_MMCRA));

	sdar = sier = 0;
#ifdef CONFIG_PPC64
	sdar = mfspr(SPRN_SDAR);

	if (ppmu->flags & PPMU_HAS_SIER)
		sier = mfspr(SPRN_SIER);

	if (ppmu->flags & PPMU_ARCH_207S) {
		pr_info("MMCR2: %016lx EBBHR: %016lx\n",
			mfspr(SPRN_MMCR2), mfspr(SPRN_EBBHR));
		pr_info("EBBRR: %016lx BESCR: %016lx\n",
			mfspr(SPRN_EBBRR), mfspr(SPRN_BESCR));
	}

	if (ppmu->flags & PPMU_ARCH_31) {
		pr_info("MMCR3: %016lx SIER2: %016lx SIER3: %016lx\n",
			mfspr(SPRN_MMCR3), mfspr(SPRN_SIER2), mfspr(SPRN_SIER3));
	}
#endif
	pr_info("SIAR:  %016lx SDAR:  %016lx SIER:  %016lx\n",
		mfspr(SPRN_SIAR), sdar, sier);

	local_irq_restore(flags);
}

/*
 * Check if a set of events can all go on the PMU at once.
 * If they can't, this will look at alternative codes for the events
 * and see if any combination of alternative codes is feasible.
 * The feasible set is returned in event_id[].
 */
static int power_check_constraints(struct cpu_hw_events *cpuhw,
				   u64 event_id[], unsigned int cflags[],
				   int n_ev)
{
	unsigned long mask, value, nv;
	unsigned long smasks[MAX_HWEVENTS], svalues[MAX_HWEVENTS];
	int n_alt[MAX_HWEVENTS], choice[MAX_HWEVENTS];
	int i, j;
	unsigned long addf = ppmu->add_fields;
	unsigned long tadd = ppmu->test_adder;
	unsigned long grp_mask = ppmu->group_constraint_mask;
	unsigned long grp_val = ppmu->group_constraint_val;

	if (n_ev > ppmu->n_counter)
		return -1;

	/* First see if the events will go on as-is */
	for (i = 0; i < n_ev; ++i) {
		if ((cflags[i] & PPMU_LIMITED_PMC_REQD)
		    && !ppmu->limited_pmc_event(event_id[i])) {
			ppmu->get_alternatives(event_id[i], cflags[i],
					       cpuhw->alternatives[i]);
			event_id[i] = cpuhw->alternatives[i][0];
		}
		if (ppmu->get_constraint(event_id[i], &cpuhw->amasks[i][0],
					 &cpuhw->avalues[i][0]))
			return -1;
	}
	value = mask = 0;
	for (i = 0; i < n_ev; ++i) {
		nv = (value | cpuhw->avalues[i][0]) +
			(value & cpuhw->avalues[i][0] & addf);

		if (((((nv + tadd) ^ value) & mask) & (~grp_mask)) != 0)
			break;

		if (((((nv + tadd) ^ cpuhw->avalues[i][0]) & cpuhw->amasks[i][0])
			& (~grp_mask)) != 0)
			break;

		value = nv;
		mask |= cpuhw->amasks[i][0];
	}
	if (i == n_ev) {
		if ((value & mask & grp_mask) != (mask & grp_val))
			return -1;
		else
			return 0;	/* all OK */
	}

	/* doesn't work, gather alternatives... */
	if (!ppmu->get_alternatives)
		return -1;
	for (i = 0; i < n_ev; ++i) {
		choice[i] = 0;
		n_alt[i] = ppmu->get_alternatives(event_id[i], cflags[i],
						  cpuhw->alternatives[i]);
		for (j = 1; j < n_alt[i]; ++j)
			ppmu->get_constraint(cpuhw->alternatives[i][j],
					     &cpuhw->amasks[i][j],
					     &cpuhw->avalues[i][j]);
	}

	/* enumerate all possibilities and see if any will work */
	i = 0;
	j = -1;
	value = mask = nv = 0;
	while (i < n_ev) {
		if (j >= 0) {
			/* we're backtracking, restore context */
			value = svalues[i];
			mask = smasks[i];
			j = choice[i];
		}
		/*
		 * See if any alternative k for event_id i,
		 * where k > j, will satisfy the constraints.
		 */
		while (++j < n_alt[i]) {
			nv = (value | cpuhw->avalues[i][j]) +
				(value & cpuhw->avalues[i][j] & addf);
			if ((((nv + tadd) ^ value) & mask) == 0 &&
			    (((nv + tadd) ^ cpuhw->avalues[i][j])
			     & cpuhw->amasks[i][j]) == 0)
				break;
		}
		if (j >= n_alt[i]) {
			/*
			 * No feasible alternative, backtrack
			 * to event_id i-1 and continue enumerating its
			 * alternatives from where we got up to.
			 */
			if (--i < 0)
				return -1;
		} else {
			/*
			 * Found a feasible alternative for event_id i,
			 * remember where we got up to with this event_id,
			 * go on to the next event_id, and start with
			 * the first alternative for it.
			 */
			choice[i] = j;
			svalues[i] = value;
			smasks[i] = mask;
			value = nv;
			mask |= cpuhw->amasks[i][j];
			++i;
			j = -1;
		}
	}

	/* OK, we have a feasible combination, tell the caller the solution */
	for (i = 0; i < n_ev; ++i)
		event_id[i] = cpuhw->alternatives[i][choice[i]];
	return 0;
}

/*
 * Check if newly-added events have consistent settings for
 * exclude_{user,kernel,hv} with each other and any previously
 * added events.
 */
static int check_excludes(struct perf_event **ctrs, unsigned int cflags[],
			  int n_prev, int n_new)
{
	int eu = 0, ek = 0, eh = 0;
	int i, n, first;
	struct perf_event *event;

	/*
	 * If the PMU we're on supports per event exclude settings then we
	 * don't need to do any of this logic. NB. This assumes no PMU has both
	 * per event exclude and limited PMCs.
	 */
	if (ppmu->flags & PPMU_ARCH_207S)
		return 0;

	n = n_prev + n_new;
	if (n <= 1)
		return 0;

	first = 1;
	for (i = 0; i < n; ++i) {
		if (cflags[i] & PPMU_LIMITED_PMC_OK) {
			cflags[i] &= ~PPMU_LIMITED_PMC_REQD;
			continue;
		}
		event = ctrs[i];
		if (first) {
			eu = event->attr.exclude_user;
			ek = event->attr.exclude_kernel;
			eh = event->attr.exclude_hv;
			first = 0;
		} else if (event->attr.exclude_user != eu ||
			   event->attr.exclude_kernel != ek ||
			   event->attr.exclude_hv != eh) {
			return -EAGAIN;
		}
	}

	if (eu || ek || eh)
		for (i = 0; i < n; ++i)
			if (cflags[i] & PPMU_LIMITED_PMC_OK)
				cflags[i] |= PPMU_LIMITED_PMC_REQD;

	return 0;
}

static u64 check_and_compute_delta(u64 prev, u64 val)
{
	u64 delta = (val - prev) & 0xfffffffful;

	/*
	 * POWER7 can roll back counter values, if the new value is smaller
	 * than the previous value it will cause the delta and the counter to
	 * have bogus values unless we rolled a counter over.  If a coutner is
	 * rolled back, it will be smaller, but within 256, which is the maximum
	 * number of events to rollback at once.  If we detect a rollback
	 * return 0.  This can lead to a small lack of precision in the
	 * counters.
	 */
	if (prev > val && (prev - val) < 256)
		delta = 0;

	return delta;
}

static void power_pmu_read(struct perf_event *event)
{
	s64 val, delta, prev;

	if (event->hw.state & PERF_HES_STOPPED)
		return;

	if (!event->hw.idx)
		return;

	if (is_ebb_event(event)) {
		val = read_pmc(event->hw.idx);
		local64_set(&event->hw.prev_count, val);
		return;
	}

	/*
	 * Performance monitor interrupts come even when interrupts
	 * are soft-disabled, as long as interrupts are hard-enabled.
	 * Therefore we treat them like NMIs.
	 */
	do {
		prev = local64_read(&event->hw.prev_count);
		barrier();
		val = read_pmc(event->hw.idx);
		delta = check_and_compute_delta(prev, val);
		if (!delta)
			return;
	} while (local64_cmpxchg(&event->hw.prev_count, prev, val) != prev);

	local64_add(delta, &event->count);

	/*
	 * A number of places program the PMC with (0x80000000 - period_left).
	 * We never want period_left to be less than 1 because we will program
	 * the PMC with a value >= 0x800000000 and an edge detected PMC will
	 * roll around to 0 before taking an exception. We have seen this
	 * on POWER8.
	 *
	 * To fix this, clamp the minimum value of period_left to 1.
	 */
	do {
		prev = local64_read(&event->hw.period_left);
		val = prev - delta;
		if (val < 1)
			val = 1;
	} while (local64_cmpxchg(&event->hw.period_left, prev, val) != prev);
}

/*
 * On some machines, PMC5 and PMC6 can't be written, don't respect
 * the freeze conditions, and don't generate interrupts.  This tells
 * us if `event' is using such a PMC.
 */
static int is_limited_pmc(int pmcnum)
{
	return (ppmu->flags & PPMU_LIMITED_PMC5_6)
		&& (pmcnum == 5 || pmcnum == 6);
}

static void freeze_limited_counters(struct cpu_hw_events *cpuhw,
				    unsigned long pmc5, unsigned long pmc6)
{
	struct perf_event *event;
	u64 val, prev, delta;
	int i;

	for (i = 0; i < cpuhw->n_limited; ++i) {
		event = cpuhw->limited_counter[i];
		if (!event->hw.idx)
			continue;
		val = (event->hw.idx == 5) ? pmc5 : pmc6;
		prev = local64_read(&event->hw.prev_count);
		event->hw.idx = 0;
		delta = check_and_compute_delta(prev, val);
		if (delta)
			local64_add(delta, &event->count);
	}
}

static void thaw_limited_counters(struct cpu_hw_events *cpuhw,
				  unsigned long pmc5, unsigned long pmc6)
{
	struct perf_event *event;
	u64 val, prev;
	int i;

	for (i = 0; i < cpuhw->n_limited; ++i) {
		event = cpuhw->limited_counter[i];
		event->hw.idx = cpuhw->limited_hwidx[i];
		val = (event->hw.idx == 5) ? pmc5 : pmc6;
		prev = local64_read(&event->hw.prev_count);
		if (check_and_compute_delta(prev, val))
			local64_set(&event->hw.prev_count, val);
		perf_event_update_userpage(event);
	}
}

/*
 * Since limited events don't respect the freeze conditions, we
 * have to read them immediately after freezing or unfreezing the
 * other events.  We try to keep the values from the limited
 * events as consistent as possible by keeping the delay (in
 * cycles and instructions) between freezing/unfreezing and reading
 * the limited events as small and consistent as possible.
 * Therefore, if any limited events are in use, we read them
 * both, and always in the same order, to minimize variability,
 * and do it inside the same asm that writes MMCR0.
 */
static void write_mmcr0(struct cpu_hw_events *cpuhw, unsigned long mmcr0)
{
	unsigned long pmc5, pmc6;

	if (!cpuhw->n_limited) {
		mtspr(SPRN_MMCR0, mmcr0);
		return;
	}

	/*
	 * Write MMCR0, then read PMC5 and PMC6 immediately.
	 * To ensure we don't get a performance monitor interrupt
	 * between writing MMCR0 and freezing/thawing the limited
	 * events, we first write MMCR0 with the event overflow
	 * interrupt enable bits turned off.
	 */
	asm volatile("mtspr %3,%2; mfspr %0,%4; mfspr %1,%5"
		     : "=&r" (pmc5), "=&r" (pmc6)
		     : "r" (mmcr0 & ~(MMCR0_PMC1CE | MMCR0_PMCjCE)),
		       "i" (SPRN_MMCR0),
		       "i" (SPRN_PMC5), "i" (SPRN_PMC6));

	if (mmcr0 & MMCR0_FC)
		freeze_limited_counters(cpuhw, pmc5, pmc6);
	else
		thaw_limited_counters(cpuhw, pmc5, pmc6);

	/*
	 * Write the full MMCR0 including the event overflow interrupt
	 * enable bits, if necessary.
	 */
	if (mmcr0 & (MMCR0_PMC1CE | MMCR0_PMCjCE))
		mtspr(SPRN_MMCR0, mmcr0);
}

/*
 * Disable all events to prevent PMU interrupts and to allow
 * events to be added or removed.
 */
static void power_pmu_disable(struct pmu *pmu)
{
	struct cpu_hw_events *cpuhw;
	unsigned long flags, mmcr0, val, mmcra;

	if (!ppmu)
		return;
	local_irq_save(flags);
	cpuhw = this_cpu_ptr(&cpu_hw_events);

	if (!cpuhw->disabled) {
		/*
		 * Check if we ever enabled the PMU on this cpu.
		 */
		if (!cpuhw->pmcs_enabled) {
			ppc_enable_pmcs();
			cpuhw->pmcs_enabled = 1;
		}

		/*
		 * Set the 'freeze counters' bit, clear EBE/BHRBA/PMCC/PMAO/FC56
		 */
		val  = mmcr0 = mfspr(SPRN_MMCR0);
		val |= MMCR0_FC;
		val &= ~(MMCR0_EBE | MMCR0_BHRBA | MMCR0_PMCC | MMCR0_PMAO |
			 MMCR0_FC56);

		/*
		 * The barrier is to make sure the mtspr has been
		 * executed and the PMU has frozen the events etc.
		 * before we return.
		 */
		write_mmcr0(cpuhw, val);
		mb();
		isync();

		val = mmcra = cpuhw->mmcr.mmcra;

		/*
		 * Disable instruction sampling if it was enabled
		 */
		if (cpuhw->mmcr.mmcra & MMCRA_SAMPLE_ENABLE)
			val &= ~MMCRA_SAMPLE_ENABLE;

		/* Disable BHRB via mmcra (BHRBRD) for p10 */
		if (ppmu->flags & PPMU_ARCH_31)
			val |= MMCRA_BHRB_DISABLE;

		/*
		 * Write SPRN_MMCRA if mmcra has either disabled
		 * instruction sampling or BHRB.
		 */
		if (val != mmcra) {
			mtspr(SPRN_MMCRA, mmcra);
			mb();
			isync();
		}

		cpuhw->disabled = 1;
		cpuhw->n_added = 0;

		ebb_switch_out(mmcr0);

#ifdef CONFIG_PPC64
		/*
		 * These are readable by userspace, may contain kernel
		 * addresses and are not switched by context switch, so clear
		 * them now to avoid leaking anything to userspace in general
		 * including to another process.
		 */
		if (ppmu->flags & PPMU_ARCH_207S) {
			mtspr(SPRN_SDAR, 0);
			mtspr(SPRN_SIAR, 0);
		}
#endif
	}

	local_irq_restore(flags);
}

/*
 * Re-enable all events if disable == 0.
 * If we were previously disabled and events were added, then
 * put the new config on the PMU.
 */
static void power_pmu_enable(struct pmu *pmu)
{
	struct perf_event *event;
	struct cpu_hw_events *cpuhw;
	unsigned long flags;
	long i;
	unsigned long val, mmcr0;
	s64 left;
	unsigned int hwc_index[MAX_HWEVENTS];
	int n_lim;
	int idx;
	bool ebb;

	if (!ppmu)
		return;
	local_irq_save(flags);

	cpuhw = this_cpu_ptr(&cpu_hw_events);
	if (!cpuhw->disabled)
		goto out;

	if (cpuhw->n_events == 0) {
		ppc_set_pmu_inuse(0);
		goto out;
	}

	cpuhw->disabled = 0;

	/*
	 * EBB requires an exclusive group and all events must have the EBB
	 * flag set, or not set, so we can just check a single event. Also we
	 * know we have at least one event.
	 */
	ebb = is_ebb_event(cpuhw->event[0]);

	/*
	 * If we didn't change anything, or only removed events,
	 * no need to recalculate MMCR* settings and reset the PMCs.
	 * Just reenable the PMU with the current MMCR* settings
	 * (possibly updated for removal of events).
	 */
	if (!cpuhw->n_added) {
		mtspr(SPRN_MMCRA, cpuhw->mmcr.mmcra & ~MMCRA_SAMPLE_ENABLE);
		mtspr(SPRN_MMCR1, cpuhw->mmcr.mmcr1);
		if (ppmu->flags & PPMU_ARCH_31)
			mtspr(SPRN_MMCR3, cpuhw->mmcr.mmcr3);
		goto out_enable;
	}

	/*
	 * Clear all MMCR settings and recompute them for the new set of events.
	 */
	memset(&cpuhw->mmcr, 0, sizeof(cpuhw->mmcr));

	if (ppmu->compute_mmcr(cpuhw->events, cpuhw->n_events, hwc_index,
			       &cpuhw->mmcr, cpuhw->event)) {
		/* shouldn't ever get here */
		printk(KERN_ERR "oops compute_mmcr failed\n");
		goto out;
	}

	if (!(ppmu->flags & PPMU_ARCH_207S)) {
		/*
		 * Add in MMCR0 freeze bits corresponding to the attr.exclude_*
		 * bits for the first event. We have already checked that all
		 * events have the same value for these bits as the first event.
		 */
		event = cpuhw->event[0];
		if (event->attr.exclude_user)
			cpuhw->mmcr.mmcr0 |= MMCR0_FCP;
		if (event->attr.exclude_kernel)
			cpuhw->mmcr.mmcr0 |= freeze_events_kernel;
		if (event->attr.exclude_hv)
			cpuhw->mmcr.mmcr0 |= MMCR0_FCHV;
	}

	/*
	 * Write the new configuration to MMCR* with the freeze
	 * bit set and set the hardware events to their initial values.
	 * Then unfreeze the events.
	 */
	ppc_set_pmu_inuse(1);
	mtspr(SPRN_MMCRA, cpuhw->mmcr.mmcra & ~MMCRA_SAMPLE_ENABLE);
	mtspr(SPRN_MMCR1, cpuhw->mmcr.mmcr1);
	mtspr(SPRN_MMCR0, (cpuhw->mmcr.mmcr0 & ~(MMCR0_PMC1CE | MMCR0_PMCjCE))
				| MMCR0_FC);
	if (ppmu->flags & PPMU_ARCH_207S)
		mtspr(SPRN_MMCR2, cpuhw->mmcr.mmcr2);

	if (ppmu->flags & PPMU_ARCH_31)
		mtspr(SPRN_MMCR3, cpuhw->mmcr.mmcr3);

	/*
	 * Read off any pre-existing events that need to move
	 * to another PMC.
	 */
	for (i = 0; i < cpuhw->n_events; ++i) {
		event = cpuhw->event[i];
		if (event->hw.idx && event->hw.idx != hwc_index[i] + 1) {
			power_pmu_read(event);
			write_pmc(event->hw.idx, 0);
			event->hw.idx = 0;
		}
	}

	/*
	 * Initialize the PMCs for all the new and moved events.
	 */
	cpuhw->n_limited = n_lim = 0;
	for (i = 0; i < cpuhw->n_events; ++i) {
		event = cpuhw->event[i];
		if (event->hw.idx)
			continue;
		idx = hwc_index[i] + 1;
		if (is_limited_pmc(idx)) {
			cpuhw->limited_counter[n_lim] = event;
			cpuhw->limited_hwidx[n_lim] = idx;
			++n_lim;
			continue;
		}

		if (ebb)
			val = local64_read(&event->hw.prev_count);
		else {
			val = 0;
			if (event->hw.sample_period) {
				left = local64_read(&event->hw.period_left);
				if (left < 0x80000000L)
					val = 0x80000000L - left;
			}
			local64_set(&event->hw.prev_count, val);
		}

		event->hw.idx = idx;
		if (event->hw.state & PERF_HES_STOPPED)
			val = 0;
		write_pmc(idx, val);

		perf_event_update_userpage(event);
	}
	cpuhw->n_limited = n_lim;
	cpuhw->mmcr.mmcr0 |= MMCR0_PMXE | MMCR0_FCECE;

 out_enable:
	pmao_restore_workaround(ebb);

	mmcr0 = ebb_switch_in(ebb, cpuhw);

	mb();
	if (cpuhw->bhrb_users)
		ppmu->config_bhrb(cpuhw->bhrb_filter);

	write_mmcr0(cpuhw, mmcr0);

	/*
	 * Enable instruction sampling if necessary
	 */
	if (cpuhw->mmcr.mmcra & MMCRA_SAMPLE_ENABLE) {
		mb();
		mtspr(SPRN_MMCRA, cpuhw->mmcr.mmcra);
	}

 out:

	local_irq_restore(flags);
}

static int collect_events(struct perf_event *group, int max_count,
			  struct perf_event *ctrs[], u64 *events,
			  unsigned int *flags)
{
	int n = 0;
	struct perf_event *event;

	if (group->pmu->task_ctx_nr == perf_hw_context) {
		if (n >= max_count)
			return -1;
		ctrs[n] = group;
		flags[n] = group->hw.event_base;
		events[n++] = group->hw.config;
	}
	for_each_sibling_event(event, group) {
		if (event->pmu->task_ctx_nr == perf_hw_context &&
		    event->state != PERF_EVENT_STATE_OFF) {
			if (n >= max_count)
				return -1;
			ctrs[n] = event;
			flags[n] = event->hw.event_base;
			events[n++] = event->hw.config;
		}
	}
	return n;
}

/*
 * Add an event to the PMU.
 * If all events are not already frozen, then we disable and
 * re-enable the PMU in order to get hw_perf_enable to do the
 * actual work of reconfiguring the PMU.
 */
static int power_pmu_add(struct perf_event *event, int ef_flags)
{
	struct cpu_hw_events *cpuhw;
	unsigned long flags;
	int n0;
	int ret = -EAGAIN;

	local_irq_save(flags);
	perf_pmu_disable(event->pmu);

	/*
	 * Add the event to the list (if there is room)
	 * and check whether the total set is still feasible.
	 */
	cpuhw = this_cpu_ptr(&cpu_hw_events);
	n0 = cpuhw->n_events;
	if (n0 >= ppmu->n_counter)
		goto out;
	cpuhw->event[n0] = event;
	cpuhw->events[n0] = event->hw.config;
	cpuhw->flags[n0] = event->hw.event_base;

	/*
	 * This event may have been disabled/stopped in record_and_restart()
	 * because we exceeded the ->event_limit. If re-starting the event,
	 * clear the ->hw.state (STOPPED and UPTODATE flags), so the user
	 * notification is re-enabled.
	 */
	if (!(ef_flags & PERF_EF_START))
		event->hw.state = PERF_HES_STOPPED | PERF_HES_UPTODATE;
	else
		event->hw.state = 0;

	/*
	 * If group events scheduling transaction was started,
	 * skip the schedulability test here, it will be performed
	 * at commit time(->commit_txn) as a whole
	 */
	if (cpuhw->txn_flags & PERF_PMU_TXN_ADD)
		goto nocheck;

	if (check_excludes(cpuhw->event, cpuhw->flags, n0, 1))
		goto out;
	if (power_check_constraints(cpuhw, cpuhw->events, cpuhw->flags, n0 + 1))
		goto out;
	event->hw.config = cpuhw->events[n0];

nocheck:
	ebb_event_add(event);

	++cpuhw->n_events;
	++cpuhw->n_added;

	ret = 0;
 out:
	if (has_branch_stack(event)) {
		u64 bhrb_filter = -1;

		if (ppmu->bhrb_filter_map)
			bhrb_filter = ppmu->bhrb_filter_map(
				event->attr.branch_sample_type);

		if (bhrb_filter != -1) {
			cpuhw->bhrb_filter = bhrb_filter;
			power_pmu_bhrb_enable(event);
		}
	}

	perf_pmu_enable(event->pmu);
	local_irq_restore(flags);
	return ret;
}

/*
 * Remove an event from the PMU.
 */
static void power_pmu_del(struct perf_event *event, int ef_flags)
{
	struct cpu_hw_events *cpuhw;
	long i;
	unsigned long flags;

	local_irq_save(flags);
	perf_pmu_disable(event->pmu);

	power_pmu_read(event);

	cpuhw = this_cpu_ptr(&cpu_hw_events);
	for (i = 0; i < cpuhw->n_events; ++i) {
		if (event == cpuhw->event[i]) {
			while (++i < cpuhw->n_events) {
				cpuhw->event[i-1] = cpuhw->event[i];
				cpuhw->events[i-1] = cpuhw->events[i];
				cpuhw->flags[i-1] = cpuhw->flags[i];
			}
			--cpuhw->n_events;
			ppmu->disable_pmc(event->hw.idx - 1, &cpuhw->mmcr);
			if (event->hw.idx) {
				write_pmc(event->hw.idx, 0);
				event->hw.idx = 0;
			}
			perf_event_update_userpage(event);
			break;
		}
	}
	for (i = 0; i < cpuhw->n_limited; ++i)
		if (event == cpuhw->limited_counter[i])
			break;
	if (i < cpuhw->n_limited) {
		while (++i < cpuhw->n_limited) {
			cpuhw->limited_counter[i-1] = cpuhw->limited_counter[i];
			cpuhw->limited_hwidx[i-1] = cpuhw->limited_hwidx[i];
		}
		--cpuhw->n_limited;
	}
	if (cpuhw->n_events == 0) {
		/* disable exceptions if no events are running */
		cpuhw->mmcr.mmcr0 &= ~(MMCR0_PMXE | MMCR0_FCECE);
	}

	if (has_branch_stack(event))
		power_pmu_bhrb_disable(event);

	perf_pmu_enable(event->pmu);
	local_irq_restore(flags);
}

/*
 * POWER-PMU does not support disabling individual counters, hence
 * program their cycle counter to their max value and ignore the interrupts.
 */

static void power_pmu_start(struct perf_event *event, int ef_flags)
{
	unsigned long flags;
	s64 left;
	unsigned long val;

	if (!event->hw.idx || !event->hw.sample_period)
		return;

	if (!(event->hw.state & PERF_HES_STOPPED))
		return;

	if (ef_flags & PERF_EF_RELOAD)
		WARN_ON_ONCE(!(event->hw.state & PERF_HES_UPTODATE));

	local_irq_save(flags);
	perf_pmu_disable(event->pmu);

	event->hw.state = 0;
	left = local64_read(&event->hw.period_left);

	val = 0;
	if (left < 0x80000000L)
		val = 0x80000000L - left;

	write_pmc(event->hw.idx, val);

	perf_event_update_userpage(event);
	perf_pmu_enable(event->pmu);
	local_irq_restore(flags);
}

static void power_pmu_stop(struct perf_event *event, int ef_flags)
{
	unsigned long flags;

	if (!event->hw.idx || !event->hw.sample_period)
		return;

	if (event->hw.state & PERF_HES_STOPPED)
		return;

	local_irq_save(flags);
	perf_pmu_disable(event->pmu);

	power_pmu_read(event);
	event->hw.state |= PERF_HES_STOPPED | PERF_HES_UPTODATE;
	write_pmc(event->hw.idx, 0);

	perf_event_update_userpage(event);
	perf_pmu_enable(event->pmu);
	local_irq_restore(flags);
}

/*
 * Start group events scheduling transaction
 * Set the flag to make pmu::enable() not perform the
 * schedulability test, it will be performed at commit time
 *
 * We only support PERF_PMU_TXN_ADD transactions. Save the
 * transaction flags but otherwise ignore non-PERF_PMU_TXN_ADD
 * transactions.
 */
static void power_pmu_start_txn(struct pmu *pmu, unsigned int txn_flags)
{
	struct cpu_hw_events *cpuhw = this_cpu_ptr(&cpu_hw_events);

	WARN_ON_ONCE(cpuhw->txn_flags);		/* txn already in flight */

	cpuhw->txn_flags = txn_flags;
	if (txn_flags & ~PERF_PMU_TXN_ADD)
		return;

	perf_pmu_disable(pmu);
	cpuhw->n_txn_start = cpuhw->n_events;
}

/*
 * Stop group events scheduling transaction
 * Clear the flag and pmu::enable() will perform the
 * schedulability test.
 */
static void power_pmu_cancel_txn(struct pmu *pmu)
{
	struct cpu_hw_events *cpuhw = this_cpu_ptr(&cpu_hw_events);
	unsigned int txn_flags;

	WARN_ON_ONCE(!cpuhw->txn_flags);	/* no txn in flight */

	txn_flags = cpuhw->txn_flags;
	cpuhw->txn_flags = 0;
	if (txn_flags & ~PERF_PMU_TXN_ADD)
		return;

	perf_pmu_enable(pmu);
}

/*
 * Commit group events scheduling transaction
 * Perform the group schedulability test as a whole
 * Return 0 if success
 */
static int power_pmu_commit_txn(struct pmu *pmu)
{
	struct cpu_hw_events *cpuhw;
	long i, n;

	if (!ppmu)
		return -EAGAIN;

	cpuhw = this_cpu_ptr(&cpu_hw_events);
	WARN_ON_ONCE(!cpuhw->txn_flags);	/* no txn in flight */

	if (cpuhw->txn_flags & ~PERF_PMU_TXN_ADD) {
		cpuhw->txn_flags = 0;
		return 0;
	}

	n = cpuhw->n_events;
	if (check_excludes(cpuhw->event, cpuhw->flags, 0, n))
		return -EAGAIN;
	i = power_check_constraints(cpuhw, cpuhw->events, cpuhw->flags, n);
	if (i < 0)
		return -EAGAIN;

	for (i = cpuhw->n_txn_start; i < n; ++i)
		cpuhw->event[i]->hw.config = cpuhw->events[i];

	cpuhw->txn_flags = 0;
	perf_pmu_enable(pmu);
	return 0;
}

/*
 * Return 1 if we might be able to put event on a limited PMC,
 * or 0 if not.
 * An event can only go on a limited PMC if it counts something
 * that a limited PMC can count, doesn't require interrupts, and
 * doesn't exclude any processor mode.
 */
static int can_go_on_limited_pmc(struct perf_event *event, u64 ev,
				 unsigned int flags)
{
	int n;
	u64 alt[MAX_EVENT_ALTERNATIVES];

	if (event->attr.exclude_user
	    || event->attr.exclude_kernel
	    || event->attr.exclude_hv
	    || event->attr.sample_period)
		return 0;

	if (ppmu->limited_pmc_event(ev))
		return 1;

	/*
	 * The requested event_id isn't on a limited PMC already;
	 * see if any alternative code goes on a limited PMC.
	 */
	if (!ppmu->get_alternatives)
		return 0;

	flags |= PPMU_LIMITED_PMC_OK | PPMU_LIMITED_PMC_REQD;
	n = ppmu->get_alternatives(ev, flags, alt);

	return n > 0;
}

/*
 * Find an alternative event_id that goes on a normal PMC, if possible,
 * and return the event_id code, or 0 if there is no such alternative.
 * (Note: event_id code 0 is "don't count" on all machines.)
 */
static u64 normal_pmc_alternative(u64 ev, unsigned long flags)
{
	u64 alt[MAX_EVENT_ALTERNATIVES];
	int n;

	flags &= ~(PPMU_LIMITED_PMC_OK | PPMU_LIMITED_PMC_REQD);
	n = ppmu->get_alternatives(ev, flags, alt);
	if (!n)
		return 0;
	return alt[0];
}

/* Number of perf_events counting hardware events */
static atomic_t num_events;
/* Used to avoid races in calling reserve/release_pmc_hardware */
static DEFINE_MUTEX(pmc_reserve_mutex);

/*
 * Release the PMU if this is the last perf_event.
 */
static void hw_perf_event_destroy(struct perf_event *event)
{
	if (!atomic_add_unless(&num_events, -1, 1)) {
		mutex_lock(&pmc_reserve_mutex);
		if (atomic_dec_return(&num_events) == 0)
			release_pmc_hardware();
		mutex_unlock(&pmc_reserve_mutex);
	}
}

/*
 * Translate a generic cache event_id config to a raw event_id code.
 */
static int hw_perf_cache_event(u64 config, u64 *eventp)
{
	unsigned long type, op, result;
	u64 ev;

	if (!ppmu->cache_events)
		return -EINVAL;

	/* unpack config */
	type = config & 0xff;
	op = (config >> 8) & 0xff;
	result = (config >> 16) & 0xff;

	if (type >= PERF_COUNT_HW_CACHE_MAX ||
	    op >= PERF_COUNT_HW_CACHE_OP_MAX ||
	    result >= PERF_COUNT_HW_CACHE_RESULT_MAX)
		return -EINVAL;

	ev = (*ppmu->cache_events)[type][op][result];
	if (ev == 0)
		return -EOPNOTSUPP;
	if (ev == -1)
		return -EINVAL;
	*eventp = ev;
	return 0;
}

static bool is_event_blacklisted(u64 ev)
{
	int i;

	for (i=0; i < ppmu->n_blacklist_ev; i++) {
		if (ppmu->blacklist_ev[i] == ev)
			return true;
	}

	return false;
}

static int power_pmu_event_init(struct perf_event *event)
{
	u64 ev;
	unsigned long flags;
	struct perf_event *ctrs[MAX_HWEVENTS];
	u64 events[MAX_HWEVENTS];
	unsigned int cflags[MAX_HWEVENTS];
	int n;
	int err;
	struct cpu_hw_events *cpuhw;

	if (!ppmu)
		return -ENOENT;

	if (has_branch_stack(event)) {
	        /* PMU has BHRB enabled */
		if (!(ppmu->flags & PPMU_ARCH_207S))
			return -EOPNOTSUPP;
	}

	switch (event->attr.type) {
	case PERF_TYPE_HARDWARE:
		ev = event->attr.config;
		if (ev >= ppmu->n_generic || ppmu->generic_events[ev] == 0)
			return -EOPNOTSUPP;

		if (ppmu->blacklist_ev && is_event_blacklisted(ev))
			return -EINVAL;
		ev = ppmu->generic_events[ev];
		break;
	case PERF_TYPE_HW_CACHE:
		err = hw_perf_cache_event(event->attr.config, &ev);
		if (err)
			return err;

		if (ppmu->blacklist_ev && is_event_blacklisted(ev))
			return -EINVAL;
		break;
	case PERF_TYPE_RAW:
		ev = event->attr.config;

		if (ppmu->blacklist_ev && is_event_blacklisted(ev))
			return -EINVAL;
		break;
	default:
		return -ENOENT;
	}

	event->hw.config_base = ev;
	event->hw.idx = 0;

	/*
	 * If we are not running on a hypervisor, force the
	 * exclude_hv bit to 0 so that we don't care what
	 * the user set it to.
	 */
	if (!firmware_has_feature(FW_FEATURE_LPAR))
		event->attr.exclude_hv = 0;

	/*
	 * If this is a per-task event, then we can use
	 * PM_RUN_* events interchangeably with their non RUN_*
	 * equivalents, e.g. PM_RUN_CYC instead of PM_CYC.
	 * XXX we should check if the task is an idle task.
	 */
	flags = 0;
	if (event->attach_state & PERF_ATTACH_TASK)
		flags |= PPMU_ONLY_COUNT_RUN;

	/*
	 * If this machine has limited events, check whether this
	 * event_id could go on a limited event.
	 */
	if (ppmu->flags & PPMU_LIMITED_PMC5_6) {
		if (can_go_on_limited_pmc(event, ev, flags)) {
			flags |= PPMU_LIMITED_PMC_OK;
		} else if (ppmu->limited_pmc_event(ev)) {
			/*
			 * The requested event_id is on a limited PMC,
			 * but we can't use a limited PMC; see if any
			 * alternative goes on a normal PMC.
			 */
			ev = normal_pmc_alternative(ev, flags);
			if (!ev)
				return -EINVAL;
		}
	}

	/* Extra checks for EBB */
	err = ebb_event_check(event);
	if (err)
		return err;

	/*
	 * If this is in a group, check if it can go on with all the
	 * other hardware events in the group.  We assume the event
	 * hasn't been linked into its leader's sibling list at this point.
	 */
	n = 0;
	if (event->group_leader != event) {
		n = collect_events(event->group_leader, ppmu->n_counter - 1,
				   ctrs, events, cflags);
		if (n < 0)
			return -EINVAL;
	}
	events[n] = ev;
	ctrs[n] = event;
	cflags[n] = flags;
	if (check_excludes(ctrs, cflags, n, 1))
		return -EINVAL;

	cpuhw = &get_cpu_var(cpu_hw_events);
	err = power_check_constraints(cpuhw, events, cflags, n + 1);

	if (has_branch_stack(event)) {
		u64 bhrb_filter = -1;

		if (ppmu->bhrb_filter_map)
			bhrb_filter = ppmu->bhrb_filter_map(
					event->attr.branch_sample_type);

		if (bhrb_filter == -1) {
			put_cpu_var(cpu_hw_events);
			return -EOPNOTSUPP;
		}
		cpuhw->bhrb_filter = bhrb_filter;
	}

	put_cpu_var(cpu_hw_events);
	if (err)
		return -EINVAL;

	event->hw.config = events[n];
	event->hw.event_base = cflags[n];
	event->hw.last_period = event->hw.sample_period;
	local64_set(&event->hw.period_left, event->hw.last_period);

	/*
	 * For EBB events we just context switch the PMC value, we don't do any
	 * of the sample_period logic. We use hw.prev_count for this.
	 */
	if (is_ebb_event(event))
		local64_set(&event->hw.prev_count, 0);

	/*
	 * See if we need to reserve the PMU.
	 * If no events are currently in use, then we have to take a
	 * mutex to ensure that we don't race with another task doing
	 * reserve_pmc_hardware or release_pmc_hardware.
	 */
	err = 0;
	if (!atomic_inc_not_zero(&num_events)) {
		mutex_lock(&pmc_reserve_mutex);
		if (atomic_read(&num_events) == 0 &&
		    reserve_pmc_hardware(perf_event_interrupt))
			err = -EBUSY;
		else
			atomic_inc(&num_events);
		mutex_unlock(&pmc_reserve_mutex);
	}
	event->destroy = hw_perf_event_destroy;

	return err;
}

static int power_pmu_event_idx(struct perf_event *event)
{
	return event->hw.idx;
}

ssize_t power_events_sysfs_show(struct device *dev,
				struct device_attribute *attr, char *page)
{
	struct perf_pmu_events_attr *pmu_attr;

	pmu_attr = container_of(attr, struct perf_pmu_events_attr, attr);

	return sprintf(page, "event=0x%02llx\n", pmu_attr->id);
}

static struct pmu power_pmu = {
	.pmu_enable	= power_pmu_enable,
	.pmu_disable	= power_pmu_disable,
	.event_init	= power_pmu_event_init,
	.add		= power_pmu_add,
	.del		= power_pmu_del,
	.start		= power_pmu_start,
	.stop		= power_pmu_stop,
	.read		= power_pmu_read,
	.start_txn	= power_pmu_start_txn,
	.cancel_txn	= power_pmu_cancel_txn,
	.commit_txn	= power_pmu_commit_txn,
	.event_idx	= power_pmu_event_idx,
	.sched_task	= power_pmu_sched_task,
};

/*
 * A counter has overflowed; update its count and record
 * things if requested.  Note that interrupts are hard-disabled
 * here so there is no possibility of being interrupted.
 */
static void record_and_restart(struct perf_event *event, unsigned long val,
			       struct pt_regs *regs)
{
	u64 period = event->hw.sample_period;
	s64 prev, delta, left;
	int record = 0;

	if (event->hw.state & PERF_HES_STOPPED) {
		write_pmc(event->hw.idx, 0);
		return;
	}

	/* we don't have to worry about interrupts here */
	prev = local64_read(&event->hw.prev_count);
	delta = check_and_compute_delta(prev, val);
	local64_add(delta, &event->count);

	/*
	 * See if the total period for this event has expired,
	 * and update for the next period.
	 */
	val = 0;
	left = local64_read(&event->hw.period_left) - delta;
	if (delta == 0)
		left++;
	if (period) {
		if (left <= 0) {
			left += period;
			if (left <= 0)
				left = period;
			record = siar_valid(regs);
			event->hw.last_period = event->hw.sample_period;
		}
		if (left < 0x80000000LL)
			val = 0x80000000LL - left;
	}

	write_pmc(event->hw.idx, val);
	local64_set(&event->hw.prev_count, val);
	local64_set(&event->hw.period_left, left);
	perf_event_update_userpage(event);

	/*
	 * Finally record data if requested.
	 */
	if (record) {
		struct perf_sample_data data;

		perf_sample_data_init(&data, ~0ULL, event->hw.last_period);

		if (event->attr.sample_type &
		    (PERF_SAMPLE_ADDR | PERF_SAMPLE_PHYS_ADDR))
			perf_get_data_addr(event, regs, &data.addr);

		if (event->attr.sample_type & PERF_SAMPLE_BRANCH_STACK) {
			struct cpu_hw_events *cpuhw;
			cpuhw = this_cpu_ptr(&cpu_hw_events);
			power_pmu_bhrb_read(event, cpuhw);
			data.br_stack = &cpuhw->bhrb_stack;
		}

		if (event->attr.sample_type & PERF_SAMPLE_DATA_SRC &&
						ppmu->get_mem_data_src)
			ppmu->get_mem_data_src(&data.data_src, ppmu->flags, regs);

		if (event->attr.sample_type & PERF_SAMPLE_WEIGHT &&
						ppmu->get_mem_weight)
			ppmu->get_mem_weight(&data.weight);

		if (perf_event_overflow(event, &data, regs))
			power_pmu_stop(event, 0);
	} else if (period) {
		/* Account for interrupt in case of invalid SIAR */
		if (perf_event_account_interrupt(event))
			power_pmu_stop(event, 0);
	}
}

/*
 * Called from generic code to get the misc flags (i.e. processor mode)
 * for an event_id.
 */
unsigned long perf_misc_flags(struct pt_regs *regs)
{
	u32 flags = perf_get_misc_flags(regs);

	if (flags)
		return flags;
	return user_mode(regs) ? PERF_RECORD_MISC_USER :
		PERF_RECORD_MISC_KERNEL;
}

/*
 * Called from generic code to get the instruction pointer
 * for an event_id.
 */
unsigned long perf_instruction_pointer(struct pt_regs *regs)
{
	bool use_siar = regs_use_siar(regs);

	if (use_siar && siar_valid(regs))
		return mfspr(SPRN_SIAR) + perf_ip_adjust(regs);
	else if (use_siar)
		return 0;		// no valid instruction pointer
	else
		return regs->nip;
}

static bool pmc_overflow_power7(unsigned long val)
{
	/*
	 * Events on POWER7 can roll back if a speculative event doesn't
	 * eventually complete. Unfortunately in some rare cases they will
	 * raise a performance monitor exception. We need to catch this to
	 * ensure we reset the PMC. In all cases the PMC will be 256 or less
	 * cycles from overflow.
	 *
	 * We only do this if the first pass fails to find any overflowing
	 * PMCs because a user might set a period of less than 256 and we
	 * don't want to mistakenly reset them.
	 */
	if ((0x80000000 - val) <= 256)
		return true;

	return false;
}

static bool pmc_overflow(unsigned long val)
{
	if ((int)val < 0)
		return true;

	return false;
}

/*
 * Performance monitor interrupt stuff
 */
static void __perf_event_interrupt(struct pt_regs *regs)
{
	int i, j;
	struct cpu_hw_events *cpuhw = this_cpu_ptr(&cpu_hw_events);
	struct perf_event *event;
	unsigned long val[8];
	int found, active;
	int nmi;

	if (cpuhw->n_limited)
		freeze_limited_counters(cpuhw, mfspr(SPRN_PMC5),
					mfspr(SPRN_PMC6));

	perf_read_regs(regs);

	/*
	 * If perf interrupts hit in a local_irq_disable (soft-masked) region,
	 * we consider them as NMIs. This is required to prevent hash faults on
	 * user addresses when reading callchains. See the NMI test in
	 * do_hash_page.
	 */
	nmi = perf_intr_is_nmi(regs);
	if (nmi)
		nmi_enter();
	else
		irq_enter();

	/* Read all the PMCs since we'll need them a bunch of times */
	for (i = 0; i < ppmu->n_counter; ++i)
		val[i] = read_pmc(i + 1);

	/* Try to find what caused the IRQ */
	found = 0;
	for (i = 0; i < ppmu->n_counter; ++i) {
		if (!pmc_overflow(val[i]))
			continue;
		if (is_limited_pmc(i + 1))
			continue; /* these won't generate IRQs */
		/*
		 * We've found one that's overflowed.  For active
		 * counters we need to log this.  For inactive
		 * counters, we need to reset it anyway
		 */
		found = 1;
		active = 0;
		for (j = 0; j < cpuhw->n_events; ++j) {
			event = cpuhw->event[j];
			if (event->hw.idx == (i + 1)) {
				active = 1;
				record_and_restart(event, val[i], regs);
				break;
			}
		}
		if (!active)
			/* reset non active counters that have overflowed */
			write_pmc(i + 1, 0);
	}
	if (!found && pvr_version_is(PVR_POWER7)) {
		/* check active counters for special buggy p7 overflow */
		for (i = 0; i < cpuhw->n_events; ++i) {
			event = cpuhw->event[i];
			if (!event->hw.idx || is_limited_pmc(event->hw.idx))
				continue;
			if (pmc_overflow_power7(val[event->hw.idx - 1])) {
				/* event has overflowed in a buggy way*/
				found = 1;
				record_and_restart(event,
						   val[event->hw.idx - 1],
						   regs);
			}
		}
	}
	if (!found && !nmi && printk_ratelimit())
		printk(KERN_WARNING "Can't find PMC that caused IRQ\n");

	/*
	 * Reset MMCR0 to its normal value.  This will set PMXE and
	 * clear FC (freeze counters) and PMAO (perf mon alert occurred)
	 * and thus allow interrupts to occur again.
	 * XXX might want to use MSR.PM to keep the events frozen until
	 * we get back out of this interrupt.
	 */
	write_mmcr0(cpuhw, cpuhw->mmcr.mmcr0);

	if (nmi)
		nmi_exit();
	else
		irq_exit();
}

<<<<<<< HEAD
static int power_pmu_prepare_cpu(unsigned int cpu)
=======
static void perf_event_interrupt(struct pt_regs *regs)
>>>>>>> 24b8d41d
{
	u64 start_clock = sched_clock();

<<<<<<< HEAD
	if (ppmu) {
		memset(cpuhw, 0, sizeof(*cpuhw));
		cpuhw->mmcr[0] = MMCR0_FC;
=======
	__perf_event_interrupt(regs);
	perf_sample_event_took(sched_clock() - start_clock);
}

static int power_pmu_prepare_cpu(unsigned int cpu)
{
	struct cpu_hw_events *cpuhw = &per_cpu(cpu_hw_events, cpu);

	if (ppmu) {
		memset(cpuhw, 0, sizeof(*cpuhw));
		cpuhw->mmcr.mmcr0 = MMCR0_FC;
>>>>>>> 24b8d41d
	}
	return 0;
}

int register_power_pmu(struct power_pmu *pmu)
{
	if (ppmu)
		return -EBUSY;		/* something's already registered */

	ppmu = pmu;
	pr_info("%s performance monitor hardware support registered\n",
		pmu->name);

	power_pmu.attr_groups = ppmu->attr_groups;
	power_pmu.capabilities |= (ppmu->capabilities & PERF_PMU_CAP_EXTENDED_REGS);

#ifdef MSR_HV
	/*
	 * Use FCHV to ignore kernel events if MSR.HV is set.
	 */
	if (mfmsr() & MSR_HV)
		freeze_events_kernel = MMCR0_FCHV;
#endif /* CONFIG_PPC64 */

	perf_pmu_register(&power_pmu, "cpu", PERF_TYPE_RAW);
<<<<<<< HEAD
	cpuhp_setup_state(CPUHP_PERF_POWER, "PERF_POWER",
=======
	cpuhp_setup_state(CPUHP_PERF_POWER, "perf/powerpc:prepare",
>>>>>>> 24b8d41d
			  power_pmu_prepare_cpu, NULL);
	return 0;
}

#ifdef CONFIG_PPC64
static int __init init_ppc64_pmu(void)
{
	/* run through all the pmu drivers one at a time */
	if (!init_power5_pmu())
		return 0;
	else if (!init_power5p_pmu())
		return 0;
	else if (!init_power6_pmu())
		return 0;
	else if (!init_power7_pmu())
		return 0;
	else if (!init_power8_pmu())
		return 0;
	else if (!init_power9_pmu())
		return 0;
	else if (!init_power10_pmu())
		return 0;
	else if (!init_ppc970_pmu())
		return 0;
	else
		return init_generic_compat_pmu();
}
early_initcall(init_ppc64_pmu);
#endif<|MERGE_RESOLUTION|>--- conflicted
+++ resolved
@@ -2307,19 +2307,10 @@
 		irq_exit();
 }
 
-<<<<<<< HEAD
-static int power_pmu_prepare_cpu(unsigned int cpu)
-=======
 static void perf_event_interrupt(struct pt_regs *regs)
->>>>>>> 24b8d41d
 {
 	u64 start_clock = sched_clock();
 
-<<<<<<< HEAD
-	if (ppmu) {
-		memset(cpuhw, 0, sizeof(*cpuhw));
-		cpuhw->mmcr[0] = MMCR0_FC;
-=======
 	__perf_event_interrupt(regs);
 	perf_sample_event_took(sched_clock() - start_clock);
 }
@@ -2331,7 +2322,6 @@
 	if (ppmu) {
 		memset(cpuhw, 0, sizeof(*cpuhw));
 		cpuhw->mmcr.mmcr0 = MMCR0_FC;
->>>>>>> 24b8d41d
 	}
 	return 0;
 }
@@ -2357,11 +2347,7 @@
 #endif /* CONFIG_PPC64 */
 
 	perf_pmu_register(&power_pmu, "cpu", PERF_TYPE_RAW);
-<<<<<<< HEAD
-	cpuhp_setup_state(CPUHP_PERF_POWER, "PERF_POWER",
-=======
 	cpuhp_setup_state(CPUHP_PERF_POWER, "perf/powerpc:prepare",
->>>>>>> 24b8d41d
 			  power_pmu_prepare_cpu, NULL);
 	return 0;
 }
