--- conflicted
+++ resolved
@@ -63,11 +63,7 @@
 		return -ENOMEM;
 	}
 
-<<<<<<< HEAD
-	new = kmem_cache_zalloc(cachep, GFP_KERNEL);
-=======
 	new = kmem_cache_alloc(cachep, pgtable_gfp_flags(mm, GFP_KERNEL));
->>>>>>> 24b8d41d
 
 	BUG_ON(pshift > HUGEPD_SHIFT_MASK);
 	BUG_ON((unsigned long)new & HUGEPD_SHIFT_MASK);
@@ -82,12 +78,7 @@
 	 */
 	smp_wmb();
 
-<<<<<<< HEAD
-	spin_lock(&mm->page_table_lock);
-#ifdef CONFIG_PPC_FSL_BOOK3E
-=======
 	spin_lock(ptl);
->>>>>>> 24b8d41d
 	/*
 	 * We have multiple higher-level entries that point to the same
 	 * actual pte location.  Fill in each as we go and backtrack on error.
@@ -571,42 +562,17 @@
 	struct hstate *hstate = hstate_file(file);
 	int mmu_psize = shift_to_mmu_psize(huge_page_shift(hstate));
 
-<<<<<<< HEAD
-	if (radix_enabled())
-		return radix__hugetlb_get_unmapped_area(file, addr, len,
-						       pgoff, flags);
-=======
 #ifdef CONFIG_PPC_RADIX_MMU
 	if (radix_enabled())
 		return radix__hugetlb_get_unmapped_area(file, addr, len,
 						       pgoff, flags);
 #endif
->>>>>>> 24b8d41d
 	return slice_get_unmapped_area(addr, len, flags, mmu_psize, 1);
 }
 #endif
 
 unsigned long vma_mmu_pagesize(struct vm_area_struct *vma)
 {
-<<<<<<< HEAD
-#ifdef CONFIG_PPC_MM_SLICES
-	unsigned int psize = get_slice_psize(vma->vm_mm, vma->vm_start);
-	/* With radix we don't use slice, so derive it from vma*/
-	if (!radix_enabled())
-		return 1UL << mmu_psize_to_shift(psize);
-#endif
-	if (!is_vm_hugetlb_page(vma))
-		return PAGE_SIZE;
-
-	return huge_page_size(hstate_vma(vma));
-}
-
-static inline bool is_power_of_4(unsigned long x)
-{
-	if (is_power_of_2(x))
-		return (__ilog2(x) % 2) ? false : true;
-	return false;
-=======
 	/* With radix we don't use slice, so derive it from vma*/
 	if (IS_ENABLED(CONFIG_PPC_MM_SLICES) && !radix_enabled()) {
 		unsigned int psize = get_slice_psize(vma->vm_mm, vma->vm_start);
@@ -614,7 +580,6 @@
 		return 1UL << mmu_psize_to_shift(psize);
 	}
 	return vma_kernel_pagesize(vma);
->>>>>>> 24b8d41d
 }
 
 bool __init arch_hugetlb_valid_size(unsigned long size)
@@ -640,15 +605,8 @@
 {
 	int shift = __ffs(size);
 
-<<<<<<< HEAD
-	if (add_huge_page_size(size) != 0) {
-		hugetlb_bad_size();
-		pr_err("Invalid huge page size specified(%llu)\n", size);
-	}
-=======
 	if (!arch_hugetlb_valid_size((unsigned long)size))
 		return -EINVAL;
->>>>>>> 24b8d41d
 
 	hugetlb_add_hstate(shift - PAGE_SHIFT);
 	return 0;
@@ -664,36 +622,8 @@
 		return 0;
 	}
 
-<<<<<<< HEAD
-	/*
-	 * Create a kmem cache for hugeptes.  The bottom bits in the pte have
-	 * size information encoded in them, so align them to allow this
-	 */
-	hugepte_cache =  kmem_cache_create("hugepte-cache", sizeof(pte_t),
-					   HUGEPD_SHIFT_MASK + 1, 0, NULL);
-	if (hugepte_cache == NULL)
-		panic("%s: Unable to create kmem cache for hugeptes\n",
-		      __func__);
-
-	/* Default hpage size = 4M */
-	if (mmu_psize_defs[MMU_PAGE_4M].shift)
-		HPAGE_SHIFT = mmu_psize_defs[MMU_PAGE_4M].shift;
-	else
-		panic("%s: Unable to set default huge page size\n", __func__);
-
-
-	return 0;
-}
-#else
-static int __init hugetlbpage_init(void)
-{
-	int psize;
-
-	if (!radix_enabled() && !mmu_has_feature(MMU_FTR_16M_PAGE))
-=======
 	if (IS_ENABLED(CONFIG_PPC_BOOK3S_64) && !radix_enabled() &&
 	    !mmu_has_feature(MMU_FTR_16M_PAGE))
->>>>>>> 24b8d41d
 		return -ENODEV;
 
 	for (psize = 0; psize < MMU_PAGE_COUNT; ++psize) {
@@ -740,24 +670,11 @@
 		configured = true;
 	}
 
-<<<<<<< HEAD
-	/* Set default large page size. Currently, we pick 16M or 1M
-	 * depending on what is available
-	 */
-	if (mmu_psize_defs[MMU_PAGE_16M].shift)
-		HPAGE_SHIFT = mmu_psize_defs[MMU_PAGE_16M].shift;
-	else if (mmu_psize_defs[MMU_PAGE_1M].shift)
-		HPAGE_SHIFT = mmu_psize_defs[MMU_PAGE_1M].shift;
-	else if (mmu_psize_defs[MMU_PAGE_2M].shift)
-		HPAGE_SHIFT = mmu_psize_defs[MMU_PAGE_2M].shift;
-
-=======
 	if (configured) {
 		if (IS_ENABLED(CONFIG_HUGETLB_PAGE_SIZE_VARIABLE))
 			hugetlbpage_init_default();
 	} else
 		pr_info("Failed to initialize. Disabling HugeTLB");
->>>>>>> 24b8d41d
 
 	return 0;
 }
@@ -798,76 +715,4 @@
 		VM_WARN_ON(order < MAX_ORDER);
 		hugetlb_cma_reserve(order);
 	}
-<<<<<<< HEAD
-	if (!hpdp)
-		return NULL;
-
-	ret_pte = hugepte_offset(*hpdp, ea, pdshift);
-	pdshift = hugepd_shift(*hpdp);
-out:
-	if (shift)
-		*shift = pdshift;
-	return ret_pte;
-}
-EXPORT_SYMBOL_GPL(__find_linux_pte_or_hugepte);
-
-int gup_hugepte(pte_t *ptep, unsigned long sz, unsigned long addr,
-		unsigned long end, int write, struct page **pages, int *nr)
-{
-	unsigned long mask;
-	unsigned long pte_end;
-	struct page *head, *page;
-	pte_t pte;
-	int refs;
-
-	pte_end = (addr + sz) & ~(sz-1);
-	if (pte_end < end)
-		end = pte_end;
-
-	pte = READ_ONCE(*ptep);
-	mask = _PAGE_PRESENT | _PAGE_READ;
-
-	/*
-	 * On some CPUs like the 8xx, _PAGE_RW hence _PAGE_WRITE is defined
-	 * as 0 and _PAGE_RO has to be set when a page is not writable
-	 */
-	if (write)
-		mask |= _PAGE_WRITE;
-	else
-		mask |= _PAGE_RO;
-
-	if ((pte_val(pte) & mask) != mask)
-		return 0;
-
-	/* hugepages are never "special" */
-	VM_BUG_ON(!pfn_valid(pte_pfn(pte)));
-
-	refs = 0;
-	head = pte_page(pte);
-
-	page = head + ((addr & (sz-1)) >> PAGE_SHIFT);
-	do {
-		VM_BUG_ON(compound_head(page) != head);
-		pages[*nr] = page;
-		(*nr)++;
-		page++;
-		refs++;
-	} while (addr += PAGE_SIZE, addr != end);
-
-	if (!page_cache_add_speculative(head, refs)) {
-		*nr -= refs;
-		return 0;
-	}
-
-	if (unlikely(pte_val(pte) != pte_val(*ptep))) {
-		/* Could be optimized better */
-		*nr -= refs;
-		while (refs--)
-			put_page(head);
-		return 0;
-	}
-
-	return 1;
-=======
->>>>>>> 24b8d41d
 }