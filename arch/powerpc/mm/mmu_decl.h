--- conflicted
+++ resolved
@@ -106,10 +106,6 @@
 
 #endif /* CONFIG_PPC32 */
 
-<<<<<<< HEAD
-extern unsigned long ioremap_bot;
-=======
->>>>>>> 24b8d41d
 extern unsigned long __max_low_memory;
 extern phys_addr_t __initial_memory_limit_addr;
 extern phys_addr_t total_memory;
@@ -167,11 +163,7 @@
 };
 #endif
 
-<<<<<<< HEAD
-#if defined(CONFIG_6xx) || defined(CONFIG_FSL_BOOKE) || defined(CONFIG_PPC_8xx)
-=======
 #if defined(CONFIG_PPC_BOOK3S_32) || defined(CONFIG_FSL_BOOKE) || defined(CONFIG_PPC_8xx)
->>>>>>> 24b8d41d
 /* 6xx have BATS */
 /* FSL_BOOKE have TLBCAM */
 /* 8xx have LTLB */
