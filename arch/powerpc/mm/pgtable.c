--- conflicted
+++ resolved
@@ -40,26 +40,13 @@
 static inline int pte_looks_normal(pte_t pte)
 {
 
-<<<<<<< HEAD
-#if defined(CONFIG_PPC_BOOK3S_64)
-	if ((pte_val(pte) & (_PAGE_PRESENT | _PAGE_SPECIAL)) == _PAGE_PRESENT) {
-=======
 	if (pte_present(pte) && !pte_special(pte)) {
->>>>>>> 24b8d41d
 		if (pte_ci(pte))
 			return 0;
 		if (pte_user(pte))
 			return 1;
 	}
 	return 0;
-<<<<<<< HEAD
-#else
-	return (pte_val(pte) &
-		(_PAGE_PRESENT | _PAGE_SPECIAL | _PAGE_NO_CACHE | _PAGE_USER)) ==
-		(_PAGE_PRESENT | _PAGE_USER);
-#endif
-=======
->>>>>>> 24b8d41d
 }
 
 static struct page *maybe_pte_to_page(pte_t pte)
@@ -192,19 +179,8 @@
 		pte_t pte)
 {
 	/*
-<<<<<<< HEAD
-	 * When handling numa faults, we already have the pte marked
-	 * _PAGE_PRESENT, but we can be sure that it is not in hpte.
-	 * Hence we can use set_pte_at for them.
-	 */
-	VM_WARN_ON(pte_present(*ptep) && !pte_protnone(*ptep));
-
-	/*
-	 * Add the pte bit when tryint set a pte
-=======
 	 * Make sure hardware valid bit is not set. We don't do
 	 * tlb flush for this update.
->>>>>>> 24b8d41d
 	 */
 	VM_WARN_ON(pte_hw_valid(*ptep) && !pte_protnone(*ptep));
 
@@ -232,16 +208,9 @@
 	entry = set_access_flags_filter(entry, vma, dirty);
 	changed = !pte_same(*(ptep), entry);
 	if (changed) {
-<<<<<<< HEAD
-		if (!is_vm_hugetlb_page(vma))
-			assert_pte_locked(vma->vm_mm, address);
-		__ptep_set_access_flags(vma->vm_mm, ptep, entry);
-		flush_tlb_page(vma, address);
-=======
 		assert_pte_locked(vma->vm_mm, address);
 		__ptep_set_access_flags(vma, ptep, entry,
 					address, mmu_virtual_psize);
->>>>>>> 24b8d41d
 	}
 	return changed;
 }
