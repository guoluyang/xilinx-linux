// SPDX-License-Identifier: GPL-2.0-or-later
/*
 *  PowerPC version
 *    Copyright (C) 1995-1996 Gary Thomas (gdt@linuxppc.org)
 *
 *  Derived from "arch/i386/mm/fault.c"
 *    Copyright (C) 1991, 1992, 1993, 1994  Linus Torvalds
 *
 *  Modified by Cort Dougan and Paul Mackerras.
 *
 *  Modified for PPC64 by Dave Engebretsen (engebret@ibm.com)
 */

#include <linux/signal.h>
#include <linux/sched.h>
#include <linux/sched/task_stack.h>
#include <linux/kernel.h>
#include <linux/errno.h>
#include <linux/string.h>
#include <linux/types.h>
#include <linux/pagemap.h>
#include <linux/ptrace.h>
#include <linux/mman.h>
#include <linux/mm.h>
#include <linux/interrupt.h>
#include <linux/highmem.h>
#include <linux/extable.h>
#include <linux/kprobes.h>
#include <linux/kdebug.h>
#include <linux/perf_event.h>
#include <linux/ratelimit.h>
#include <linux/context_tracking.h>
#include <linux/hugetlb.h>
#include <linux/uaccess.h>

#include <asm/firmware.h>
#include <asm/page.h>
#include <asm/mmu.h>
#include <asm/mmu_context.h>
#include <asm/siginfo.h>
#include <asm/debug.h>
#include <asm/kup.h>
#include <asm/inst.h>


/*
 * do_page_fault error handling helpers
 */

static int
__bad_area_nosemaphore(struct pt_regs *regs, unsigned long address, int si_code)
{
	/*
	 * If we are in kernel mode, bail out with a SEGV, this will
	 * be caught by the assembly which will restore the non-volatile
	 * registers before calling bad_page_fault()
	 */
	if (!user_mode(regs))
		return SIGSEGV;

	_exception(SIGSEGV, regs, si_code, address);

	return 0;
}

static noinline int bad_area_nosemaphore(struct pt_regs *regs, unsigned long address)
{
	return __bad_area_nosemaphore(regs, address, SEGV_MAPERR);
}

static int __bad_area(struct pt_regs *regs, unsigned long address, int si_code)
{
	struct mm_struct *mm = current->mm;

	/*
	 * Something tried to access memory that isn't in our memory map..
	 * Fix it, but check if it's kernel or user first..
	 */
	mmap_read_unlock(mm);

	return __bad_area_nosemaphore(regs, address, si_code);
}

static noinline int bad_area(struct pt_regs *regs, unsigned long address)
{
	return __bad_area(regs, address, SEGV_MAPERR);
}

#ifdef CONFIG_PPC_MEM_KEYS
static noinline int bad_access_pkey(struct pt_regs *regs, unsigned long address,
				    struct vm_area_struct *vma)
{
	struct mm_struct *mm = current->mm;
	int pkey;

	/*
	 * We don't try to fetch the pkey from page table because reading
	 * page table without locking doesn't guarantee stable pte value.
	 * Hence the pkey value that we return to userspace can be different
	 * from the pkey that actually caused access error.
	 *
	 * It does *not* guarantee that the VMA we find here
	 * was the one that we faulted on.
	 *
	 * 1. T1   : mprotect_key(foo, PAGE_SIZE, pkey=4);
	 * 2. T1   : set AMR to deny access to pkey=4, touches, page
	 * 3. T1   : faults...
	 * 4.    T2: mprotect_key(foo, PAGE_SIZE, pkey=5);
	 * 5. T1   : enters fault handler, takes mmap_lock, etc...
	 * 6. T1   : reaches here, sees vma_pkey(vma)=5, when we really
	 *	     faulted on a pte with its pkey=4.
	 */
	pkey = vma_pkey(vma);

	mmap_read_unlock(mm);

	/*
	 * If we are in kernel mode, bail out with a SEGV, this will
	 * be caught by the assembly which will restore the non-volatile
	 * registers before calling bad_page_fault()
	 */
	if (!user_mode(regs))
		return SIGSEGV;

	_exception_pkey(regs, address, pkey);

	return 0;
}
#endif

static noinline int bad_access(struct pt_regs *regs, unsigned long address)
{
	return __bad_area(regs, address, SEGV_ACCERR);
}

static int do_sigbus(struct pt_regs *regs, unsigned long address,
		     vm_fault_t fault)
{
	if (!user_mode(regs))
		return SIGBUS;

	current->thread.trap_nr = BUS_ADRERR;
#ifdef CONFIG_MEMORY_FAILURE
	if (fault & (VM_FAULT_HWPOISON|VM_FAULT_HWPOISON_LARGE)) {
		unsigned int lsb = 0; /* shutup gcc */

		pr_err("MCE: Killing %s:%d due to hardware memory corruption fault at %lx\n",
			current->comm, current->pid, address);

		if (fault & VM_FAULT_HWPOISON_LARGE)
			lsb = hstate_index_to_shift(VM_FAULT_GET_HINDEX(fault));
		if (fault & VM_FAULT_HWPOISON)
			lsb = PAGE_SHIFT;

		force_sig_mceerr(BUS_MCEERR_AR, (void __user *)address, lsb);
		return 0;
	}

#endif
	force_sig_fault(SIGBUS, BUS_ADRERR, (void __user *)address);
	return 0;
}

static int mm_fault_error(struct pt_regs *regs, unsigned long addr,
				vm_fault_t fault)
{
	/*
	 * Kernel page fault interrupted by SIGKILL. We have no reason to
	 * continue processing.
	 */
	if (fatal_signal_pending(current) && !user_mode(regs))
		return SIGKILL;

	/* Out of memory */
	if (fault & VM_FAULT_OOM) {
		/*
		 * We ran out of memory, or some other thing happened to us that
		 * made us unable to handle the page fault gracefully.
		 */
		if (!user_mode(regs))
			return SIGSEGV;
		pagefault_out_of_memory();
	} else {
		if (fault & (VM_FAULT_SIGBUS|VM_FAULT_HWPOISON|
			     VM_FAULT_HWPOISON_LARGE))
			return do_sigbus(regs, addr, fault);
		else if (fault & VM_FAULT_SIGSEGV)
			return bad_area_nosemaphore(regs, addr);
		else
			BUG();
	}
	return 0;
}

/* Is this a bad kernel fault ? */
static bool bad_kernel_fault(struct pt_regs *regs, unsigned long error_code,
			     unsigned long address, bool is_write)
{
	int is_exec = TRAP(regs) == 0x400;

	/* NX faults set DSISR_PROTFAULT on the 8xx, DSISR_NOEXEC_OR_G on others */
	if (is_exec && (error_code & (DSISR_NOEXEC_OR_G | DSISR_KEYFAULT |
				      DSISR_PROTFAULT))) {
		pr_crit_ratelimited("kernel tried to execute %s page (%lx) - exploit attempt? (uid: %d)\n",
				    address >= TASK_SIZE ? "exec-protected" : "user",
				    address,
				    from_kuid(&init_user_ns, current_uid()));

		// Kernel exec fault is always bad
		return true;
	}

	if (!is_exec && address < TASK_SIZE && (error_code & DSISR_PROTFAULT) &&
	    !search_exception_tables(regs->nip)) {
		pr_crit_ratelimited("Kernel attempted to access user page (%lx) - exploit attempt? (uid: %d)\n",
				    address,
				    from_kuid(&init_user_ns, current_uid()));
	}

	// Kernel fault on kernel address is bad
	if (address >= TASK_SIZE)
		return true;

	// Fault on user outside of certain regions (eg. copy_tofrom_user()) is bad
	if (!search_exception_tables(regs->nip))
		return true;

	// Read/write fault in a valid region (the exception table search passed
	// above), but blocked by KUAP is bad, it can never succeed.
	if (bad_kuap_fault(regs, address, is_write))
		return true;

	// What's left? Kernel fault on user in well defined regions (extable
	// matched), and allowed by KUAP in the faulting context.
	return false;
}

#ifdef CONFIG_PPC_MEM_KEYS
static bool access_pkey_error(bool is_write, bool is_exec, bool is_pkey,
			      struct vm_area_struct *vma)
{
	/*
	 * Make sure to check the VMA so that we do not perform
	 * faults just to hit a pkey fault as soon as we fill in a
	 * page. Only called for current mm, hence foreign == 0
	 */
	if (!arch_vma_access_permitted(vma, is_write, is_exec, 0))
		return true;

	return false;
}
#endif

static bool access_error(bool is_write, bool is_exec, struct vm_area_struct *vma)
{
	/*
	 * Allow execution from readable areas if the MMU does not
	 * provide separate controls over reading and executing.
	 *
	 * Note: That code used to not be enabled for 4xx/BookE.
	 * It is now as I/D cache coherency for these is done at
	 * set_pte_at() time and I see no reason why the test
	 * below wouldn't be valid on those processors. This -may-
	 * break programs compiled with a really old ABI though.
	 */
	if (is_exec) {
		return !(vma->vm_flags & VM_EXEC) &&
			(cpu_has_feature(CPU_FTR_NOEXECUTE) ||
			 !(vma->vm_flags & (VM_READ | VM_WRITE)));
	}

	if (is_write) {
		if (unlikely(!(vma->vm_flags & VM_WRITE)))
			return true;
		return false;
	}

	if (unlikely(!vma_is_accessible(vma)))
		return true;
	/*
	 * We should ideally do the vma pkey access check here. But in the
	 * fault path, handle_mm_fault() also does the same check. To avoid
	 * these multiple checks, we skip it here and handle access error due
	 * to pkeys later.
	 */
	return false;
}

#ifdef CONFIG_PPC_SMLPAR
static inline void cmo_account_page_fault(void)
{
	if (firmware_has_feature(FW_FEATURE_CMO)) {
		u32 page_ins;

		preempt_disable();
		page_ins = be32_to_cpu(get_lppaca()->page_ins);
		page_ins += 1 << PAGE_FACTOR;
		get_lppaca()->page_ins = cpu_to_be32(page_ins);
		preempt_enable();
	}
}
#else
static inline void cmo_account_page_fault(void) { }
#endif /* CONFIG_PPC_SMLPAR */

#ifdef CONFIG_PPC_BOOK3S
static void sanity_check_fault(bool is_write, bool is_user,
			       unsigned long error_code, unsigned long address)
{
	/*
	 * Userspace trying to access kernel address, we get PROTFAULT for that.
	 */
	if (is_user && address >= TASK_SIZE) {
		if ((long)address == -1)
			return;

		pr_crit_ratelimited("%s[%d]: User access of kernel address (%lx) - exploit attempt? (uid: %d)\n",
				   current->comm, current->pid, address,
				   from_kuid(&init_user_ns, current_uid()));
		return;
	}

	/*
	 * For hash translation mode, we should never get a
	 * PROTFAULT. Any update to pte to reduce access will result in us
	 * removing the hash page table entry, thus resulting in a DSISR_NOHPTE
	 * fault instead of DSISR_PROTFAULT.
	 *
	 * A pte update to relax the access will not result in a hash page table
	 * entry invalidate and hence can result in DSISR_PROTFAULT.
	 * ptep_set_access_flags() doesn't do a hpte flush. This is why we have
	 * the special !is_write in the below conditional.
	 *
	 * For platforms that doesn't supports coherent icache and do support
	 * per page noexec bit, we do setup things such that we do the
	 * sync between D/I cache via fault. But that is handled via low level
	 * hash fault code (hash_page_do_lazy_icache()) and we should not reach
	 * here in such case.
	 *
	 * For wrong access that can result in PROTFAULT, the above vma->vm_flags
	 * check should handle those and hence we should fall to the bad_area
	 * handling correctly.
	 *
	 * For embedded with per page exec support that doesn't support coherent
	 * icache we do get PROTFAULT and we handle that D/I cache sync in
	 * set_pte_at while taking the noexec/prot fault. Hence this is WARN_ON
	 * is conditional for server MMU.
	 *
	 * For radix, we can get prot fault for autonuma case, because radix
	 * page table will have them marked noaccess for user.
	 */
	if (radix_enabled() || is_write)
		return;

	WARN_ON_ONCE(error_code & DSISR_PROTFAULT);
}
#else
static void sanity_check_fault(bool is_write, bool is_user,
			       unsigned long error_code, unsigned long address) { }
#endif /* CONFIG_PPC_BOOK3S */

/*
 * Define the correct "is_write" bit in error_code based
 * on the processor family
 */
#if (defined(CONFIG_4xx) || defined(CONFIG_BOOKE))
#define page_fault_is_write(__err)	((__err) & ESR_DST)
#define page_fault_is_bad(__err)	(0)
#else
#define page_fault_is_write(__err)	((__err) & DSISR_ISSTORE)
#if defined(CONFIG_PPC_8xx)
#define page_fault_is_bad(__err)	((__err) & DSISR_NOEXEC_OR_G)
#elif defined(CONFIG_PPC64)
#define page_fault_is_bad(__err)	((__err) & DSISR_BAD_FAULT_64S)
#else
#define page_fault_is_bad(__err)	((__err) & DSISR_BAD_FAULT_32S)
#endif
#endif

/*
 * For 600- and 800-family processors, the error_code parameter is DSISR
 * for a data fault, SRR1 for an instruction fault. For 400-family processors
 * the error_code parameter is ESR for a data fault, 0 for an instruction
 * fault.
 * For 64-bit processors, the error_code parameter is
 *  - DSISR for a non-SLB data access fault,
 *  - SRR1 & 0x08000000 for a non-SLB instruction access fault
 *  - 0 any SLB fault.
 *
 * The return value is 0 if the fault was handled, or the signal
 * number if this is a kernel fault that can't be handled here.
 */
<<<<<<< HEAD
int do_page_fault(struct pt_regs *regs, unsigned long address,
			    unsigned long error_code)
=======
static int __do_page_fault(struct pt_regs *regs, unsigned long address,
			   unsigned long error_code)
>>>>>>> 24b8d41d
{
	struct vm_area_struct * vma;
	struct mm_struct *mm = current->mm;
	unsigned int flags = FAULT_FLAG_DEFAULT;
 	int is_exec = TRAP(regs) == 0x400;
	int is_user = user_mode(regs);
	int is_write = page_fault_is_write(error_code);
	vm_fault_t fault, major = 0;
	bool kprobe_fault = kprobe_page_fault(regs, 11);

	if (unlikely(debugger_fault_handler(regs) || kprobe_fault))
		return 0;

	if (unlikely(page_fault_is_bad(error_code))) {
		if (is_user) {
			_exception(SIGBUS, regs, BUS_OBJERR, address);
			return 0;
		}
		return SIGBUS;
	}

	/* Additional sanity check(s) */
	sanity_check_fault(is_write, is_user, error_code, address);

	/*
	 * The kernel should never take an execute fault nor should it
	 * take a page fault to a kernel address or a page fault to a user
	 * address outside of dedicated places
	 */
	if (unlikely(!is_user && bad_kernel_fault(regs, error_code, address, is_write)))
		return SIGSEGV;

	/*
	 * If we're in an interrupt, have no user context or are running
	 * in a region with pagefaults disabled then we must not take the fault
	 */
	if (unlikely(faulthandler_disabled() || !mm)) {
		if (is_user)
			printk_ratelimited(KERN_ERR "Page fault in user mode"
					   " with faulthandler_disabled()=%d"
					   " mm=%p\n",
					   faulthandler_disabled(), mm);
		return bad_area_nosemaphore(regs, address);
	}

	/* We restore the interrupt state now */
	if (!arch_irq_disabled_regs(regs))
		local_irq_enable();

	perf_sw_event(PERF_COUNT_SW_PAGE_FAULTS, 1, regs, address);

	/*
	 * We want to do this outside mmap_lock, because reading code around nip
	 * can result in fault, which will cause a deadlock when called with
	 * mmap_lock held
	 */
	if (is_user)
		flags |= FAULT_FLAG_USER;
	if (is_write)
		flags |= FAULT_FLAG_WRITE;
	if (is_exec)
		flags |= FAULT_FLAG_INSTRUCTION;

	/* When running in the kernel we expect faults to occur only to
	 * addresses in user space.  All other faults represent errors in the
	 * kernel and should generate an OOPS.  Unfortunately, in the case of an
	 * erroneous fault occurring in a code path which already holds mmap_lock
	 * we will deadlock attempting to validate the fault against the
	 * address space.  Luckily the kernel only validly references user
	 * space from well defined areas of code, which are listed in the
	 * exceptions table.
	 *
	 * As the vast majority of faults will be valid we will only perform
	 * the source reference check when there is a possibility of a deadlock.
	 * Attempt to lock the address space, if we cannot we then validate the
	 * source.  If this is invalid we can skip the address space check,
	 * thus avoiding the deadlock.
	 */
	if (unlikely(!mmap_read_trylock(mm))) {
		if (!is_user && !search_exception_tables(regs->nip))
			return bad_area_nosemaphore(regs, address);

retry:
		mmap_read_lock(mm);
	} else {
		/*
		 * The above down_read_trylock() might have succeeded in
		 * which case we'll have missed the might_sleep() from
		 * down_read():
		 */
		might_sleep();
	}

	vma = find_vma(mm, address);
	if (unlikely(!vma))
		return bad_area(regs, address);

	if (unlikely(vma->vm_start > address)) {
		if (unlikely(!(vma->vm_flags & VM_GROWSDOWN)))
			return bad_area(regs, address);

		if (unlikely(expand_stack(vma, address)))
			return bad_area(regs, address);
	}

#ifdef CONFIG_PPC_MEM_KEYS
	if (unlikely(access_pkey_error(is_write, is_exec,
				       (error_code & DSISR_KEYFAULT), vma)))
		return bad_access_pkey(regs, address, vma);
#endif /* CONFIG_PPC_MEM_KEYS */

	if (unlikely(access_error(is_write, is_exec, vma)))
		return bad_access(regs, address);

	/*
	 * If for any reason at all we couldn't handle the fault,
	 * make sure we exit gracefully rather than endlessly redo
	 * the fault.
	 */
<<<<<<< HEAD
	fault = handle_mm_fault(vma, address, flags);
	if (unlikely(fault & (VM_FAULT_RETRY|VM_FAULT_ERROR))) {
		if (fault & VM_FAULT_SIGSEGV)
			goto bad_area;
		rc = mm_fault_error(regs, address, fault);
		if (rc >= MM_FAULT_RETURN)
			goto bail;
		else
			rc = 0;
	}
=======
	fault = handle_mm_fault(vma, address, flags, regs);

	major |= fault & VM_FAULT_MAJOR;

	if (fault_signal_pending(fault, regs))
		return user_mode(regs) ? 0 : SIGBUS;
>>>>>>> 24b8d41d

	/*
	 * Handle the retry right now, the mmap_lock has been released in that
	 * case.
	 */
	if (unlikely(fault & VM_FAULT_RETRY)) {
		if (flags & FAULT_FLAG_ALLOW_RETRY) {
			flags |= FAULT_FLAG_TRIED;
			goto retry;
		}
	}

	mmap_read_unlock(current->mm);

	if (unlikely(fault & VM_FAULT_ERROR))
		return mm_fault_error(regs, address, fault);

	/*
	 * Major/minor page fault accounting.
	 */
	if (major)
		cmo_account_page_fault();

	return 0;
}
NOKPROBE_SYMBOL(__do_page_fault);

int do_page_fault(struct pt_regs *regs, unsigned long address,
		  unsigned long error_code)
{
	enum ctx_state prev_state = exception_enter();
	int rc = __do_page_fault(regs, address, error_code);
	exception_exit(prev_state);
	return rc;
}
NOKPROBE_SYMBOL(do_page_fault);

/*
 * bad_page_fault is called when we have a bad access from the kernel.
 * It is called from the DSI and ISI handlers in head.S and from some
 * of the procedures in traps.c.
 */
void bad_page_fault(struct pt_regs *regs, unsigned long address, int sig)
{
	const struct exception_table_entry *entry;
	int is_write = page_fault_is_write(regs->dsisr);

	/* Are we prepared to handle this fault?  */
	if ((entry = search_exception_tables(regs->nip)) != NULL) {
		regs->nip = extable_fixup(entry);
		return;
	}

	/* kernel has accessed a bad area */

	switch (TRAP(regs)) {
	case 0x300:
	case 0x380:
	case 0xe00:
		pr_alert("BUG: %s on %s at 0x%08lx\n",
			 regs->dar < PAGE_SIZE ? "Kernel NULL pointer dereference" :
			 "Unable to handle kernel data access",
			 is_write ? "write" : "read", regs->dar);
		break;
	case 0x400:
	case 0x480:
		pr_alert("BUG: Unable to handle kernel instruction fetch%s",
			 regs->nip < PAGE_SIZE ? " (NULL pointer?)\n" : "\n");
		break;
	case 0x600:
		pr_alert("BUG: Unable to handle kernel unaligned access at 0x%08lx\n",
			 regs->dar);
		break;
	default:
		pr_alert("BUG: Unable to handle unknown paging fault at 0x%08lx\n",
			 regs->dar);
		break;
	}
	printk(KERN_ALERT "Faulting instruction address: 0x%08lx\n",
		regs->nip);

	if (task_stack_end_corrupted(current))
		printk(KERN_ALERT "Thread overran stack, or stack corrupted\n");

	die("Kernel access of bad area", regs, sig);
}<|MERGE_RESOLUTION|>--- conflicted
+++ resolved
@@ -390,13 +390,8 @@
  * The return value is 0 if the fault was handled, or the signal
  * number if this is a kernel fault that can't be handled here.
  */
-<<<<<<< HEAD
-int do_page_fault(struct pt_regs *regs, unsigned long address,
-			    unsigned long error_code)
-=======
 static int __do_page_fault(struct pt_regs *regs, unsigned long address,
 			   unsigned long error_code)
->>>>>>> 24b8d41d
 {
 	struct vm_area_struct * vma;
 	struct mm_struct *mm = current->mm;
@@ -516,25 +511,12 @@
 	 * make sure we exit gracefully rather than endlessly redo
 	 * the fault.
 	 */
-<<<<<<< HEAD
-	fault = handle_mm_fault(vma, address, flags);
-	if (unlikely(fault & (VM_FAULT_RETRY|VM_FAULT_ERROR))) {
-		if (fault & VM_FAULT_SIGSEGV)
-			goto bad_area;
-		rc = mm_fault_error(regs, address, fault);
-		if (rc >= MM_FAULT_RETURN)
-			goto bail;
-		else
-			rc = 0;
-	}
-=======
 	fault = handle_mm_fault(vma, address, flags, regs);
 
 	major |= fault & VM_FAULT_MAJOR;
 
 	if (fault_signal_pending(fault, regs))
 		return user_mode(regs) ? 0 : SIGBUS;
->>>>>>> 24b8d41d
 
 	/*
 	 * Handle the retry right now, the mmap_lock has been released in that
