// SPDX-License-Identifier: GPL-2.0-or-later
/*
 * CoProcessor (SPU/AFU) mm fault handler
 *
 * (C) Copyright IBM Deutschland Entwicklung GmbH 2007
 *
 * Author: Arnd Bergmann <arndb@de.ibm.com>
 * Author: Jeremy Kerr <jk@ozlabs.org>
 */
#include <linux/sched.h>
#include <linux/mm.h>
#include <linux/export.h>
#include <asm/reg.h>
#include <asm/copro.h>
#include <asm/spu.h>
#include <misc/cxl-base.h>

/*
 * This ought to be kept in sync with the powerpc specific do_page_fault
 * function. Currently, there are a few corner cases that we haven't had
 * to handle fortunately.
 */
int copro_handle_mm_fault(struct mm_struct *mm, unsigned long ea,
		unsigned long dsisr, vm_fault_t *flt)
{
	struct vm_area_struct *vma;
	unsigned long is_write;
	int ret;

	if (mm == NULL)
		return -EFAULT;

	if (mm->pgd == NULL)
		return -EFAULT;

	mmap_read_lock(mm);
	ret = -EFAULT;
	vma = find_vma(mm, ea);
	if (!vma)
		goto out_unlock;

	if (ea < vma->vm_start) {
		if (!(vma->vm_flags & VM_GROWSDOWN))
			goto out_unlock;
		if (expand_stack(vma, ea))
			goto out_unlock;
	}

	is_write = dsisr & DSISR_ISSTORE;
	if (is_write) {
		if (!(vma->vm_flags & VM_WRITE))
			goto out_unlock;
	} else {
		if (!(vma->vm_flags & (VM_READ | VM_EXEC)))
			goto out_unlock;
		/*
		 * PROT_NONE is covered by the VMA check above.
		 * and hash should get a NOHPTE fault instead of
		 * a PROTFAULT in case fixup is needed for things
		 * like autonuma.
		 */
		if (!radix_enabled())
			WARN_ON_ONCE(dsisr & DSISR_PROTFAULT);
	}

	ret = 0;
<<<<<<< HEAD
	*flt = handle_mm_fault(vma, ea, is_write ? FAULT_FLAG_WRITE : 0);
=======
	*flt = handle_mm_fault(vma, ea, is_write ? FAULT_FLAG_WRITE : 0, NULL);
>>>>>>> 24b8d41d
	if (unlikely(*flt & VM_FAULT_ERROR)) {
		if (*flt & VM_FAULT_OOM) {
			ret = -ENOMEM;
			goto out_unlock;
		} else if (*flt & (VM_FAULT_SIGBUS | VM_FAULT_SIGSEGV)) {
			ret = -EFAULT;
			goto out_unlock;
		}
		BUG();
	}

out_unlock:
	mmap_read_unlock(mm);
	return ret;
}
EXPORT_SYMBOL_GPL(copro_handle_mm_fault);

int copro_calculate_slb(struct mm_struct *mm, u64 ea, struct copro_slb *slb)
{
	u64 vsid, vsidkey;
	int psize, ssize;

	switch (get_region_id(ea)) {
	case USER_REGION_ID:
		pr_devel("%s: 0x%llx -- USER_REGION_ID\n", __func__, ea);
		if (mm == NULL)
			return 1;
		psize = get_slice_psize(mm, ea);
		ssize = user_segment_size(ea);
		vsid = get_user_vsid(&mm->context, ea, ssize);
		vsidkey = SLB_VSID_USER;
		break;
	case VMALLOC_REGION_ID:
		pr_devel("%s: 0x%llx -- VMALLOC_REGION_ID\n", __func__, ea);
		psize = mmu_vmalloc_psize;
		ssize = mmu_kernel_ssize;
		vsid = get_kernel_vsid(ea, mmu_kernel_ssize);
		vsidkey = SLB_VSID_KERNEL;
		break;
	case IO_REGION_ID:
		pr_devel("%s: 0x%llx -- IO_REGION_ID\n", __func__, ea);
		psize = mmu_io_psize;
		ssize = mmu_kernel_ssize;
		vsid = get_kernel_vsid(ea, mmu_kernel_ssize);
		vsidkey = SLB_VSID_KERNEL;
		break;
	case LINEAR_MAP_REGION_ID:
		pr_devel("%s: 0x%llx -- LINEAR_MAP_REGION_ID\n", __func__, ea);
		psize = mmu_linear_psize;
		ssize = mmu_kernel_ssize;
		vsid = get_kernel_vsid(ea, mmu_kernel_ssize);
		vsidkey = SLB_VSID_KERNEL;
		break;
	default:
		pr_debug("%s: invalid region access at %016llx\n", __func__, ea);
		return 1;
	}
	/* Bad address */
	if (!vsid)
		return 1;

	vsid = (vsid << slb_vsid_shift(ssize)) | vsidkey;

	vsid |= mmu_psize_defs[psize].sllp |
		((ssize == MMU_SEGSIZE_1T) ? SLB_VSID_B_1T : 0);

	slb->esid = (ea & (ssize == MMU_SEGSIZE_1T ? ESID_MASK_1T : ESID_MASK)) | SLB_ESID_V;
	slb->vsid = vsid;

	return 0;
}
EXPORT_SYMBOL_GPL(copro_calculate_slb);

void copro_flush_all_slbs(struct mm_struct *mm)
{
#ifdef CONFIG_SPU_BASE
	spu_flush_all_slbs(mm);
#endif
	cxl_slbia(mm);
}
EXPORT_SYMBOL_GPL(copro_flush_all_slbs);<|MERGE_RESOLUTION|>--- conflicted
+++ resolved
@@ -64,11 +64,7 @@
 	}
 
 	ret = 0;
-<<<<<<< HEAD
-	*flt = handle_mm_fault(vma, ea, is_write ? FAULT_FLAG_WRITE : 0);
-=======
 	*flt = handle_mm_fault(vma, ea, is_write ? FAULT_FLAG_WRITE : 0, NULL);
->>>>>>> 24b8d41d
 	if (unlikely(*flt & VM_FAULT_ERROR)) {
 		if (*flt & VM_FAULT_OOM) {
 			ret = -ENOMEM;
