--- conflicted
+++ resolved
@@ -65,34 +65,6 @@
 #ifdef CONFIG_HIGHMEM
 pte_t *kmap_pte;
 EXPORT_SYMBOL(kmap_pte);
-<<<<<<< HEAD
-pgprot_t kmap_prot;
-EXPORT_SYMBOL(kmap_prot);
-#define TOP_ZONE ZONE_HIGHMEM
-
-static inline pte_t *virt_to_kpte(unsigned long vaddr)
-{
-	return pte_offset_kernel(pmd_offset(pud_offset(pgd_offset_k(vaddr),
-			vaddr), vaddr), vaddr);
-}
-#else
-#define TOP_ZONE ZONE_NORMAL
-#endif
-
-int page_is_ram(unsigned long pfn)
-{
-#ifndef CONFIG_PPC64	/* XXX for now */
-	return pfn < max_pfn;
-#else
-	unsigned long paddr = (pfn << PAGE_SHIFT);
-	struct memblock_region *reg;
-
-	for_each_memblock(memory, reg)
-		if (paddr >= reg->base && paddr < (reg->base + reg->size))
-			return 1;
-	return 0;
-=======
->>>>>>> 24b8d41d
 #endif
 
 pgprot_t phys_mem_access_prot(struct file *file, unsigned long pfn,
@@ -117,12 +89,8 @@
 }
 #endif
 
-<<<<<<< HEAD
-int __weak create_section_mapping(unsigned long start, unsigned long end)
-=======
 int __weak create_section_mapping(unsigned long start, unsigned long end,
 				  int nid, pgprot_t prot)
->>>>>>> 24b8d41d
 {
 	return -ENODEV;
 }
@@ -132,9 +100,6 @@
 	return -ENODEV;
 }
 
-<<<<<<< HEAD
-int arch_add_memory(int nid, u64 start, u64 size, bool for_device)
-=======
 #define FLUSH_CHUNK_SIZE SZ_1G
 /**
  * flush_dcache_range_chunked(): Write any modified data cache blocks out to
@@ -158,7 +123,6 @@
 
 int __ref arch_add_memory(int nid, u64 start, u64 size,
 			  struct mhp_params *params)
->>>>>>> 24b8d41d
 {
 	unsigned long start_pfn = start >> PAGE_SHIFT;
 	unsigned long nr_pages = size >> PAGE_SHIFT;
@@ -241,39 +205,6 @@
 }
 #endif
 
-<<<<<<< HEAD
-static bool zone_limits_final;
-
-/*
- * The memory zones past TOP_ZONE are managed by generic mm code.
- * These should be set to zero since that's what every other
- * architecture does.
- */
-static unsigned long max_zone_pfns[MAX_NR_ZONES] = {
-	[0            ... TOP_ZONE        ] = ~0UL,
-	[TOP_ZONE + 1 ... MAX_NR_ZONES - 1] = 0
-};
-
-/*
- * Restrict the specified zone and all more restrictive zones
- * to be below the specified pfn.  May not be called after
- * paging_init().
- */
-void __init limit_zone_pfn(enum zone_type zone, unsigned long pfn_limit)
-{
-	int i;
-
-	if (WARN_ON(zone_limits_final))
-		return;
-
-	for (i = zone; i >= 0; i--) {
-		if (max_zone_pfns[i] > pfn_limit)
-			max_zone_pfns[i] = pfn_limit;
-	}
-}
-
-=======
->>>>>>> 24b8d41d
 /*
  * Zones usage:
  *
@@ -286,21 +217,7 @@
  * anyway) will take a first dip into ZONE_NORMAL and get otherwise served by
  * ZONE_DMA.
  */
-<<<<<<< HEAD
-int dma_pfn_limit_to_zone(u64 pfn_limit)
-{
-	int i;
-
-	for (i = TOP_ZONE; i >= 0; i--) {
-		if (max_zone_pfns[i] <= pfn_limit)
-			return i;
-	}
-
-	return -EPERM;
-}
-=======
 static unsigned long max_zone_pfns[MAX_NR_ZONES];
->>>>>>> 24b8d41d
 
 /*
  * paging_init() sets up the page tables - in fact we've already done this.
@@ -343,18 +260,10 @@
 #endif
 	max_zone_pfns[ZONE_NORMAL] = max_low_pfn;
 #ifdef CONFIG_HIGHMEM
-<<<<<<< HEAD
-	limit_zone_pfn(ZONE_NORMAL, lowmem_end_addr >> PAGE_SHIFT);
-#endif
-	limit_zone_pfn(TOP_ZONE, top_of_ram >> PAGE_SHIFT);
-	zone_limits_final = true;
-	free_area_init_nodes(max_zone_pfns);
-=======
 	max_zone_pfns[ZONE_HIGHMEM] = max_pfn;
 #endif
 
 	free_area_init(max_zone_pfns);
->>>>>>> 24b8d41d
 
 	mark_nonram_nosave();
 }
@@ -674,64 +583,6 @@
 	flush_icache_range(maddr, maddr + len);
 	kunmap(page);
 }
-<<<<<<< HEAD
-EXPORT_SYMBOL(flush_icache_user_range);
-
-/*
- * This is called at the end of handling a user page fault, when the
- * fault has been handled by updating a PTE in the linux page tables.
- * We use it to preload an HPTE into the hash table corresponding to
- * the updated linux PTE.
- * 
- * This must always be called with the pte lock held.
- */
-void update_mmu_cache(struct vm_area_struct *vma, unsigned long address,
-		      pte_t *ptep)
-{
-#ifdef CONFIG_PPC_STD_MMU
-	/*
-	 * We don't need to worry about _PAGE_PRESENT here because we are
-	 * called with either mm->page_table_lock held or ptl lock held
-	 */
-	unsigned long access, trap;
-
-	if (radix_enabled())
-		return;
-
-	/* We only want HPTEs for linux PTEs that have _PAGE_ACCESSED set */
-	if (!pte_young(*ptep) || address >= TASK_SIZE)
-		return;
-
-	/* We try to figure out if we are coming from an instruction
-	 * access fault and pass that down to __hash_page so we avoid
-	 * double-faulting on execution of fresh text. We have to test
-	 * for regs NULL since init will get here first thing at boot
-	 *
-	 * We also avoid filling the hash if not coming from a fault
-	 */
-
-	trap = current->thread.regs ? TRAP(current->thread.regs) : 0UL;
-	switch (trap) {
-	case 0x300:
-		access = 0UL;
-		break;
-	case 0x400:
-		access = _PAGE_EXEC;
-		break;
-	default:
-		return;
-	}
-
-	hash_preload(vma->vm_mm, address, access, trap);
-#endif /* CONFIG_PPC_STD_MMU */
-#if (defined(CONFIG_PPC_BOOK3E_64) || defined(CONFIG_PPC_FSL_BOOK3E)) \
-	&& defined(CONFIG_HUGETLB_PAGE)
-	if (is_vm_hugetlb_page(vma))
-		book3e_hugetlb_preload(vma, address, *ptep);
-#endif
-}
-=======
->>>>>>> 24b8d41d
 
 /*
  * System memory should not be in /proc/iomem but various tools expect it
