# SPDX-License-Identifier: GPL-2.0
source "arch/powerpc/platforms/Kconfig.cputype"

config 32BIT
	bool
	default y if PPC32

config 64BIT
	bool
	default y if PPC64

<<<<<<< HEAD
config ARCH_PHYS_ADDR_T_64BIT
       def_bool PPC64 || PHYS_64BIT

config ARCH_DMA_ADDR_T_64BIT
	def_bool ARCH_PHYS_ADDR_T_64BIT

=======
>>>>>>> 24b8d41d
config MMU
	bool
	default y

config ARCH_MMAP_RND_BITS_MAX
	# On Book3S 64, the default virtual address space for 64-bit processes
	# is 2^47 (128TB). As a maximum, allow randomisation to consume up to
	# 32T of address space (2^45), which should ensure a reasonable gap
	# between bottom-up and top-down allocations for applications that
	# consume "normal" amounts of address space. Book3S 64 only supports 64K
	# and 4K page sizes.
	default 29 if PPC_BOOK3S_64 && PPC_64K_PAGES # 29 = 45 (32T) - 16 (64K)
	default 33 if PPC_BOOK3S_64		     # 33 = 45 (32T) - 12 (4K)
	#
	# On all other 64-bit platforms (currently only Book3E), the virtual
	# address space is 2^46 (64TB). Allow randomisation to consume up to 16T
	# of address space (2^44). Only 4K page sizes are supported.
	default 32 if 64BIT	# 32 = 44 (16T) - 12 (4K)
	#
	# For 32-bit, use the compat values, as they're the same.
	default ARCH_MMAP_RND_COMPAT_BITS_MAX

config ARCH_MMAP_RND_BITS_MIN
	# Allow randomisation to consume up to 1GB of address space (2^30).
	default 14 if 64BIT && PPC_64K_PAGES	# 14 = 30 (1GB) - 16 (64K)
	default 18 if 64BIT			# 18 = 30 (1GB) - 12 (4K)
	#
	# For 32-bit, use the compat values, as they're the same.
	default ARCH_MMAP_RND_COMPAT_BITS_MIN

config ARCH_MMAP_RND_COMPAT_BITS_MAX
	# Total virtual address space for 32-bit processes is 2^31 (2GB).
	# Allow randomisation to consume up to 512MB of address space (2^29).
	default 11 if PPC_256K_PAGES	# 11 = 29 (512MB) - 18 (256K)
	default 13 if PPC_64K_PAGES	# 13 = 29 (512MB) - 16 (64K)
	default 15 if PPC_16K_PAGES	# 15 = 29 (512MB) - 14 (16K)
	default 17			# 17 = 29 (512MB) - 12 (4K)

config ARCH_MMAP_RND_COMPAT_BITS_MIN
	# Total virtual address space for 32-bit processes is 2^31 (2GB).
	# Allow randomisation to consume up to 8MB of address space (2^23).
	default 5 if PPC_256K_PAGES	#  5 = 23 (8MB) - 18 (256K)
	default 7 if PPC_64K_PAGES	#  7 = 23 (8MB) - 16 (64K)
	default 9 if PPC_16K_PAGES	#  9 = 23 (8MB) - 14 (16K)
	default 11			# 11 = 23 (8MB) - 12 (4K)

config HAVE_SETUP_PER_CPU_AREA
	def_bool PPC64

config NEED_PER_CPU_EMBED_FIRST_CHUNK
	def_bool y if PPC64

config NEED_PER_CPU_PAGE_FIRST_CHUNK
	def_bool y if PPC64

config NR_IRQS
	int "Number of virtual interrupt numbers"
	range 32 32768
	default "512"
	help
	  This defines the number of virtual interrupt numbers the kernel
	  can manage. Virtual interrupt numbers are what you see in
	  /proc/interrupts. If you configure your system to have too few,
	  drivers will fail to load or worse - handle with care.

config NMI_IPI
	bool
	depends on SMP && (DEBUGGER || KEXEC_CORE || HARDLOCKUP_DETECTOR)
	default y

config PPC_WATCHDOG
	bool
	depends on HARDLOCKUP_DETECTOR
	depends on HAVE_HARDLOCKUP_DETECTOR_ARCH
	default y
	help
	  This is a placeholder when the powerpc hardlockup detector
	  watchdog is selected (arch/powerpc/kernel/watchdog.c). It is
	  seleted via the generic lockup detector menu which is why we
	  have no standalone config option for it here.

config STACKTRACE_SUPPORT
	bool
	default y

config TRACE_IRQFLAGS_SUPPORT
	bool
	default y

config LOCKDEP_SUPPORT
	bool
	default y

config GENERIC_LOCKBREAK
	bool
	default y
	depends on SMP && PREEMPTION

config GENERIC_HWEIGHT
	bool
	default y

config PPC
	bool
	default y
	#
	# Please keep this list sorted alphabetically.
	#
	select ARCH_32BIT_OFF_T if PPC32
	select ARCH_HAS_DEBUG_VIRTUAL
	select ARCH_HAS_DEVMEM_IS_ALLOWED
	select ARCH_HAS_ELF_RANDOMIZE
	select ARCH_HAS_FORTIFY_SOURCE
	select ARCH_HAS_GCOV_PROFILE_ALL
	select ARCH_HAS_KCOV
	select ARCH_HAS_HUGEPD			if HUGETLB_PAGE
	select ARCH_HAS_MEMREMAP_COMPAT_ALIGN
	select ARCH_HAS_MMIOWB			if PPC64
	select ARCH_HAS_PHYS_TO_DMA
	select ARCH_HAS_PMEM_API
	select ARCH_HAS_NON_OVERLAPPING_ADDRESS_SPACE
	select ARCH_HAS_PTE_DEVMAP		if PPC_BOOK3S_64
	select ARCH_HAS_PTE_SPECIAL
	select ARCH_HAS_MEMBARRIER_CALLBACKS
	select ARCH_HAS_MEMBARRIER_SYNC_CORE
	select ARCH_HAS_SCALED_CPUTIME		if VIRT_CPU_ACCOUNTING_NATIVE && PPC_BOOK3S_64
	select ARCH_HAS_STRICT_KERNEL_RWX	if (PPC32 && !HIBERNATION)
	select ARCH_HAS_TICK_BROADCAST		if GENERIC_CLOCKEVENTS_BROADCAST
	select ARCH_HAS_UACCESS_FLUSHCACHE
	select ARCH_HAS_COPY_MC			if PPC64
	select ARCH_HAS_UBSAN_SANITIZE_ALL
	select ARCH_HAVE_NMI_SAFE_CMPXCHG
	select ARCH_KEEP_MEMBLOCK
	select ARCH_MIGHT_HAVE_PC_PARPORT
	select ARCH_MIGHT_HAVE_PC_SERIO
	select ARCH_OPTIONAL_KERNEL_RWX		if ARCH_HAS_STRICT_KERNEL_RWX
	select ARCH_SUPPORTS_ATOMIC_RMW
	select ARCH_USE_BUILTIN_BSWAP
	select ARCH_USE_CMPXCHG_LOCKREF		if PPC64
	select ARCH_USE_QUEUED_RWLOCKS		if PPC_QUEUED_SPINLOCKS
	select ARCH_USE_QUEUED_SPINLOCKS	if PPC_QUEUED_SPINLOCKS
	select ARCH_WANT_IPC_PARSE_VERSION
	select ARCH_WANT_IRQS_OFF_ACTIVATE_MM
	select ARCH_WANT_LD_ORPHAN_WARN
	select ARCH_WEAK_RELEASE_ACQUIRE
	select BINFMT_ELF
	select BUILDTIME_TABLE_SORT
	select CLONE_BACKWARDS
	select DCACHE_WORD_ACCESS		if PPC64 && CPU_LITTLE_ENDIAN
	select DMA_OPS				if PPC64
	select DMA_OPS_BYPASS			if PPC64
	select DYNAMIC_FTRACE			if FUNCTION_TRACER
	select EDAC_ATOMIC_SCRUB
	select EDAC_SUPPORT
	select GENERIC_ATOMIC64			if PPC32
	select GENERIC_CLOCKEVENTS
	select GENERIC_CLOCKEVENTS_BROADCAST	if SMP
	select GENERIC_CMOS_UPDATE
	select GENERIC_CPU_AUTOPROBE
	select GENERIC_CPU_VULNERABILITIES	if PPC_BARRIER_NOSPEC
	select GENERIC_EARLY_IOREMAP
	select GENERIC_IRQ_SHOW
	select GENERIC_IRQ_SHOW_LEVEL
	select GENERIC_PCI_IOMAP		if PCI
	select GENERIC_SMP_IDLE_THREAD
	select GENERIC_STRNCPY_FROM_USER
	select GENERIC_STRNLEN_USER
	select GENERIC_TIME_VSYSCALL
	select HAVE_ARCH_AUDITSYSCALL
	select HAVE_ARCH_HUGE_VMAP		if PPC_BOOK3S_64 && PPC_RADIX_MMU
	select HAVE_ARCH_JUMP_LABEL
	select HAVE_ARCH_KASAN			if PPC32 && PPC_PAGE_SHIFT <= 14
	select HAVE_ARCH_KASAN_VMALLOC		if PPC32 && PPC_PAGE_SHIFT <= 14
	select HAVE_ARCH_KGDB
	select HAVE_ARCH_MMAP_RND_BITS
	select HAVE_ARCH_MMAP_RND_COMPAT_BITS	if COMPAT
	select HAVE_ARCH_NVRAM_OPS
	select HAVE_ARCH_SECCOMP_FILTER
	select HAVE_ARCH_TRACEHOOK
	select HAVE_ASM_MODVERSIONS
	select HAVE_C_RECORDMCOUNT
	select HAVE_CBPF_JIT			if !PPC64
	select HAVE_STACKPROTECTOR		if PPC64 && $(cc-option,-mstack-protector-guard=tls -mstack-protector-guard-reg=r13)
	select HAVE_STACKPROTECTOR		if PPC32 && $(cc-option,-mstack-protector-guard=tls -mstack-protector-guard-reg=r2)
	select HAVE_CONTEXT_TRACKING		if PPC64
	select HAVE_TIF_NOHZ			if PPC64
	select HAVE_DEBUG_KMEMLEAK
	select HAVE_DEBUG_STACKOVERFLOW
	select HAVE_DYNAMIC_FTRACE
	select HAVE_DYNAMIC_FTRACE_WITH_REGS	if MPROFILE_KERNEL
	select HAVE_EBPF_JIT			if PPC64
	select HAVE_EFFICIENT_UNALIGNED_ACCESS	if !(CPU_LITTLE_ENDIAN && POWER7_CPU)
	select HAVE_FAST_GUP
	select HAVE_FTRACE_MCOUNT_RECORD
	select HAVE_FUNCTION_ERROR_INJECTION
	select HAVE_FUNCTION_GRAPH_TRACER
<<<<<<< HEAD
	select SYSCTL_EXCEPTION_TRACE
	select VIRT_TO_BUS if !PPC64
	select HAVE_IDE
	select HAVE_IOREMAP_PROT
	select HAVE_EFFICIENT_UNALIGNED_ACCESS if !(CPU_LITTLE_ENDIAN && POWER7_CPU)
=======
	select HAVE_FUNCTION_TRACER
	select HAVE_GCC_PLUGINS			if GCC_VERSION >= 50200   # plugin support on gcc <= 5.1 is buggy on PPC
	select HAVE_HW_BREAKPOINT		if PERF_EVENTS && (PPC_BOOK3S || PPC_8xx)
	select HAVE_IDE
	select HAVE_IOREMAP_PROT
	select HAVE_IRQ_EXIT_ON_IRQ_STACK
	select HAVE_KERNEL_GZIP
	select HAVE_KERNEL_LZMA			if DEFAULT_UIMAGE
	select HAVE_KERNEL_LZO			if DEFAULT_UIMAGE
	select HAVE_KERNEL_XZ			if PPC_BOOK3S || 44x
>>>>>>> 24b8d41d
	select HAVE_KPROBES
	select HAVE_KPROBES_ON_FTRACE
	select HAVE_KRETPROBES
	select HAVE_LD_DEAD_CODE_DATA_ELIMINATION
	select HAVE_LIVEPATCH			if HAVE_DYNAMIC_FTRACE_WITH_REGS
	select HAVE_MOD_ARCH_SPECIFIC
	select HAVE_NMI				if PERF_EVENTS || (PPC64 && PPC_BOOK3S)
	select HAVE_HARDLOCKUP_DETECTOR_ARCH	if (PPC64 && PPC_BOOK3S)
	select HAVE_OPROFILE
<<<<<<< HEAD
	select HAVE_DEBUG_KMEMLEAK
	select ARCH_HAS_SG_CHAIN
	select GENERIC_ATOMIC64 if PPC32
	select HAVE_PERF_EVENTS
	select HAVE_PERF_REGS
	select HAVE_PERF_USER_STACK_DUMP
=======
	select HAVE_OPTPROBES			if PPC64
	select HAVE_PERF_EVENTS
	select HAVE_PERF_EVENTS_NMI		if PPC64
	select HAVE_HARDLOCKUP_DETECTOR_PERF	if PERF_EVENTS && HAVE_PERF_EVENTS_NMI && !HAVE_HARDLOCKUP_DETECTOR_ARCH
	select HAVE_PERF_REGS
	select HAVE_PERF_USER_STACK_DUMP
	select MMU_GATHER_RCU_TABLE_FREE
	select MMU_GATHER_PAGE_SIZE
>>>>>>> 24b8d41d
	select HAVE_REGS_AND_STACK_ACCESS_API
	select HAVE_RELIABLE_STACKTRACE		if PPC_BOOK3S_64 && CPU_LITTLE_ENDIAN
	select HAVE_SYSCALL_TRACEPOINTS
	select HAVE_VIRT_CPU_ACCOUNTING
	select HAVE_IRQ_TIME_ACCOUNTING
	select HAVE_RSEQ
	select IOMMU_HELPER			if PPC64
	select IRQ_DOMAIN
	select IRQ_FORCED_THREADING
<<<<<<< HEAD
	select HAVE_RCU_TABLE_FREE if SMP
	select HAVE_SYSCALL_TRACEPOINTS
	select HAVE_CBPF_JIT if !PPC64
	select HAVE_EBPF_JIT if PPC64
	select HAVE_ARCH_JUMP_LABEL
	select ARCH_HAVE_NMI_SAFE_CMPXCHG
	select ARCH_HAS_GCOV_PROFILE_ALL
	select GENERIC_SMP_IDLE_THREAD
	select GENERIC_CMOS_UPDATE
	select GENERIC_TIME_VSYSCALL_OLD
	select GENERIC_CLOCKEVENTS
	select GENERIC_CLOCKEVENTS_BROADCAST if SMP
	select ARCH_HAS_TICK_BROADCAST if GENERIC_CLOCKEVENTS_BROADCAST
	select GENERIC_STRNCPY_FROM_USER
	select GENERIC_STRNLEN_USER
	select HAVE_MOD_ARCH_SPECIFIC
=======
>>>>>>> 24b8d41d
	select MODULES_USE_ELF_RELA
	select NEED_DMA_MAP_STATE		if PPC64 || NOT_COHERENT_CACHE
	select NEED_SG_DMA_LENGTH
	select OF
	select OF_DMA_DEFAULT_COHERENT		if !NOT_COHERENT_CACHE
	select OF_EARLY_FLATTREE
	select OLD_SIGACTION			if PPC32
	select OLD_SIGSUSPEND
<<<<<<< HEAD
	select OLD_SIGACTION if PPC32
	select HAVE_DEBUG_STACKOVERFLOW
	select HAVE_IRQ_EXIT_ON_IRQ_STACK
	select ARCH_USE_CMPXCHG_LOCKREF if PPC64
	select HAVE_ARCH_AUDITSYSCALL
	select ARCH_SUPPORTS_ATOMIC_RMW
	select DCACHE_WORD_ACCESS if PPC64 && CPU_LITTLE_ENDIAN
	select NO_BOOTMEM
	select HAVE_GENERIC_RCU_GUP
	select HAVE_PERF_EVENTS_NMI if PPC64
	select HAVE_NMI if PERF_EVENTS
	select EDAC_SUPPORT
	select EDAC_ATOMIC_SCRUB
	select ARCH_HAS_DMA_SET_COHERENT_MASK
	select ARCH_HAS_DEVMEM_IS_ALLOWED
	select HAVE_ARCH_SECCOMP_FILTER
	select ARCH_HAS_UBSAN_SANITIZE_ALL
	select ARCH_SUPPORTS_DEFERRED_STRUCT_PAGE_INIT
	select HAVE_LIVEPATCH if HAVE_DYNAMIC_FTRACE_WITH_REGS
	select GENERIC_CPU_AUTOPROBE
	select HAVE_VIRT_CPU_ACCOUNTING
	select HAVE_ARCH_HARDENED_USERCOPY
	select HAVE_KERNEL_GZIP
=======
	select PCI_DOMAINS			if PCI
	select PCI_MSI_ARCH_FALLBACKS		if PCI_MSI
	select PCI_SYSCALL			if PCI
	select PPC_DAWR				if PPC64
	select RTC_LIB
	select SPARSE_IRQ
	select SYSCTL_EXCEPTION_TRACE
	select THREAD_INFO_IN_TASK
	select VIRT_TO_BUS			if !PPC64
	#
	# Please keep this list sorted alphabetically.
	#
>>>>>>> 24b8d41d

config PPC_BARRIER_NOSPEC
	bool
	default y
	depends on PPC_BOOK3S_64 || PPC_FSL_BOOK3E

config EARLY_PRINTK
	bool
	default y

config PANIC_TIMEOUT
	int
	default 180

config COMPAT
	bool "Enable support for 32bit binaries"
	depends on PPC64
	default y if !CPU_LITTLE_ENDIAN
	select COMPAT_BINFMT_ELF
	select ARCH_WANT_OLD_COMPAT_IPC
	select COMPAT_OLD_SIGACTION

config SYSVIPC_COMPAT
	bool
	depends on COMPAT && SYSVIPC
	default y

config SCHED_OMIT_FRAME_POINTER
	bool
	default y

config ARCH_MAY_HAVE_PC_FDC
	bool
	default PCI

config PPC_UDBG_16550
	bool

config GENERIC_TBSYNC
	bool
	default y if PPC32 && SMP

config AUDIT_ARCH
	bool
	default y

config GENERIC_BUG
	bool
	default y
	depends on BUG

config SYS_SUPPORTS_APM_EMULATION
	default y if PMAC_APM_EMU
	bool

config EPAPR_BOOT
	bool
	help
	  Used to allow a board to specify it wants an ePAPR compliant wrapper.

config DEFAULT_UIMAGE
	bool
	help
	  Used to allow a board to specify it wants a uImage built by default

config ARCH_HIBERNATION_POSSIBLE
	bool
	default y

config ARCH_SUSPEND_POSSIBLE
	def_bool y
	depends on ADB_PMU || PPC_EFIKA || PPC_LITE5200 || PPC_83xx || \
		   (PPC_85xx && !PPC_E500MC) || PPC_86xx || PPC_PSERIES \
		   || 44x || 40x

config ARCH_SUSPEND_NONZERO_CPU
	def_bool y
	depends on PPC_POWERNV || PPC_PSERIES

config PPC_DCR_NATIVE
	bool

config PPC_DCR_MMIO
	bool

config PPC_DCR
	bool
	depends on PPC_DCR_NATIVE || PPC_DCR_MMIO
	default y

config PPC_OF_PLATFORM_PCI
	bool
	depends on PCI
	depends on PPC64 # not supported on 32 bits yet

config ARCH_SUPPORTS_DEBUG_PAGEALLOC
	depends on PPC32 || PPC_BOOK3S_64
	def_bool y

config ARCH_SUPPORTS_UPROBES
	def_bool y

config PPC_ADV_DEBUG_REGS
	bool
	depends on 40x || BOOKE
	default y

config PPC_ADV_DEBUG_IACS
	int
	depends on PPC_ADV_DEBUG_REGS
	default 4 if 44x
	default 2

config PPC_ADV_DEBUG_DACS
	int
	depends on PPC_ADV_DEBUG_REGS
	default 2

config PPC_ADV_DEBUG_DVCS
	int
	depends on PPC_ADV_DEBUG_REGS
	default 2 if 44x
	default 0

config PPC_ADV_DEBUG_DAC_RANGE
	bool
	depends on PPC_ADV_DEBUG_REGS && 44x
	default y

config PPC_DAWR
	bool

config ZONE_DMA
	bool
	default y if PPC_BOOK3E_64

config PGTABLE_LEVELS
	int
	default 2 if !PPC64
	default 4

source "arch/powerpc/sysdev/Kconfig"
source "arch/powerpc/platforms/Kconfig"

menu "Kernel options"

config HIGHMEM
	bool "High memory support"
	depends on PPC32

source "kernel/Kconfig.hz"

config HUGETLB_PAGE_SIZE_VARIABLE
	bool
	depends on HUGETLB_PAGE && PPC_BOOK3S_64
	default y

config MATH_EMULATION
	bool "Math emulation"
	depends on 4xx || PPC_8xx || PPC_MPC832x || BOOKE
	help
	  Some PowerPC chips designed for embedded applications do not have
	  a floating-point unit and therefore do not implement the
	  floating-point instructions in the PowerPC instruction set.  If you
	  say Y here, the kernel will include code to emulate a floating-point
	  unit, which will allow programs that use floating-point
	  instructions to run.

	  This is also useful to emulate missing (optional) instructions
	  such as fsqrt on cores that do have an FPU but do not implement
	  them (such as Freescale BookE).

choice
	prompt "Math emulation options"
	default MATH_EMULATION_FULL
	depends on MATH_EMULATION

config	MATH_EMULATION_FULL
	bool "Emulate all the floating point instructions"
	help
	  Select this option will enable the kernel to support to emulate
	  all the floating point instructions. If your SoC doesn't have
	  a FPU, you should select this.

config MATH_EMULATION_HW_UNIMPLEMENTED
	bool "Just emulate the FPU unimplemented instructions"
	help
	  Select this if you know there does have a hardware FPU on your
	  SoC, but some floating point instructions are not implemented by that.

endchoice

config PPC_TRANSACTIONAL_MEM
	bool "Transactional Memory support for POWERPC"
	depends on PPC_BOOK3S_64
	depends on SMP
	select ALTIVEC
	select VSX
	help
	  Support user-mode Transactional Memory on POWERPC.

config PPC_UV
	bool "Ultravisor support"
	depends on KVM_BOOK3S_HV_POSSIBLE
	depends on DEVICE_PRIVATE
	default n
	help
	  This option paravirtualizes the kernel to run in POWER platforms that
	  supports the Protected Execution Facility (PEF). On such platforms,
	  the ultravisor firmware runs at a privilege level above the
	  hypervisor.

	  If unsure, say "N".

config LD_HEAD_STUB_CATCH
	bool "Reserve 256 bytes to cope with linker stubs in HEAD text" if EXPERT
	depends on PPC64
	help
	  Very large kernels can cause linker branch stubs to be generated by
	  code in head_64.S, which moves the head text sections out of their
	  specified location. This option can work around the problem.

	  If unsure, say "N".

config MPROFILE_KERNEL
	depends on PPC64 && CPU_LITTLE_ENDIAN && FUNCTION_TRACER
	def_bool $(success,$(srctree)/arch/powerpc/tools/gcc-check-mprofile-kernel.sh $(CC) -I$(srctree)/include -D__KERNEL__)

config HOTPLUG_CPU
	bool "Support for enabling/disabling CPUs"
	depends on SMP && (PPC_PSERIES || \
		PPC_PMAC || PPC_POWERNV || FSL_SOC_BOOKE)
	help
	  Say Y here to be able to disable and re-enable individual
	  CPUs at runtime on SMP machines.

	  Say N if you are unsure.

config PPC_QUEUED_SPINLOCKS
	bool "Queued spinlocks"
	depends on SMP
	help
	  Say Y here to use queued spinlocks which give better scalability and
	  fairness on large SMP and NUMA systems without harming single threaded
	  performance.

	  This option is currently experimental, the code is more complex and
	  less tested so it defaults to "N" for the moment.

	  If unsure, say "N".

config ARCH_CPU_PROBE_RELEASE
	def_bool y
	depends on HOTPLUG_CPU

config ARCH_ENABLE_MEMORY_HOTPLUG
	def_bool y

config ARCH_ENABLE_MEMORY_HOTREMOVE
	def_bool y

config PPC64_SUPPORTS_MEMORY_FAILURE
	bool "Add support for memory hwpoison"
	depends on PPC_BOOK3S_64
	default "y" if PPC_POWERNV
	select ARCH_SUPPORTS_MEMORY_FAILURE

config KEXEC
	bool "kexec system call"
	depends on (PPC_BOOK3S || FSL_BOOKE || (44x && !SMP)) || PPC_BOOK3E
	select KEXEC_CORE
	help
	  kexec is a system call that implements the ability to shutdown your
	  current kernel, and to start another kernel.  It is like a reboot
	  but it is independent of the system firmware.   And like a reboot
	  you can start any kernel with it, not just Linux.

	  The name comes from the similarity to the exec system call.

	  It is an ongoing process to be certain the hardware in a machine
	  is properly shutdown, so do not be surprised if this code does not
	  initially work for you.  As of this writing the exact hardware
	  interface is strongly in flux, so no good recommendation can be
	  made.

<<<<<<< HEAD
config RELOCATABLE
	bool "Build a relocatable kernel"
	depends on (PPC64 && !COMPILE_TEST) || (FLATMEM && (44x || FSL_BOOKE))
	select NONSTATIC_KERNEL
=======
config KEXEC_FILE
	bool "kexec file based system call"
	select KEXEC_CORE
	select HAVE_IMA_KEXEC
	select BUILD_BIN2C
	select KEXEC_ELF
	depends on PPC64
	depends on CRYPTO=y
	depends on CRYPTO_SHA256=y
	help
	  This is a new version of the kexec system call. This call is
	  file based and takes in file descriptors as system call arguments
	  for kernel and initramfs as opposed to a list of segments as is the
	  case for the older kexec call.

config ARCH_HAS_KEXEC_PURGATORY
	def_bool KEXEC_FILE

config RELOCATABLE
	bool "Build a relocatable kernel"
	depends on PPC64 || (FLATMEM && (44x || FSL_BOOKE))
	select NONSTATIC_KERNEL
	select MODULE_REL_CRCS if MODVERSIONS
>>>>>>> 24b8d41d
	help
	  This builds a kernel image that is capable of running at the
	  location the kernel is loaded at. For ppc32, there is no any
	  alignment restrictions, and this feature is a superset of
	  DYNAMIC_MEMSTART and hence overrides it. For ppc64, we should use
	  16k-aligned base address. The kernel is linked as a
	  position-independent executable (PIE) and contains dynamic relocations
	  which are processed early in the bootup process.

	  One use is for the kexec on panic case where the recovery kernel
	  must live at a different physical address than the primary
	  kernel.

	  Note: If CONFIG_RELOCATABLE=y, then the kernel runs from the address
	  it has been loaded at and the compile time physical addresses
	  CONFIG_PHYSICAL_START is ignored.  However CONFIG_PHYSICAL_START
	  setting can still be useful to bootwrappers that need to know the
	  load address of the kernel (eg. u-boot/mkimage).

<<<<<<< HEAD
=======
config RANDOMIZE_BASE
	bool "Randomize the address of the kernel image"
	depends on (FSL_BOOKE && FLATMEM && PPC32)
	depends on RELOCATABLE
	help
	  Randomizes the virtual address at which the kernel image is
	  loaded, as a security feature that deters exploit attempts
	  relying on knowledge of the location of kernel internals.

	  If unsure, say Y.

config RELOCATABLE_TEST
	bool "Test relocatable kernel"
	depends on (PPC64 && RELOCATABLE)
	help
	  This runs the relocatable kernel at the address it was initially
	  loaded at, which tends to be non-zero and therefore test the
	  relocation code.

>>>>>>> 24b8d41d
config CRASH_DUMP
	bool "Build a dump capture kernel"
	depends on PPC64 || PPC_BOOK3S_32 || FSL_BOOKE || (44x && !SMP)
	select RELOCATABLE if PPC64 || 44x || FSL_BOOKE
	help
	  Build a kernel suitable for use as a dump capture kernel.
	  The same kernel binary can be used as production kernel and dump
	  capture kernel.

config FA_DUMP
	bool "Firmware-assisted dump"
	depends on PPC64 && (PPC_RTAS || PPC_POWERNV)
	select CRASH_CORE
	select CRASH_DUMP
	help
	  A robust mechanism to get reliable kernel crash dump with
	  assistance from firmware. This approach does not use kexec,
	  instead firmware assists in booting the capture kernel
	  while preserving memory contents. Firmware-assisted dump
	  is meant to be a kdump replacement offering robustness and
	  speed not possible without system firmware assistance.

	  If unsure, say "y". Only special kernels like petitboot may
	  need to say "N" here.

config PRESERVE_FA_DUMP
	bool "Preserve Firmware-assisted dump"
	depends on PPC64 && PPC_POWERNV && !FA_DUMP
	help
	  On a kernel with FA_DUMP disabled, this option helps to preserve
	  crash data from a previously crash'ed kernel. Useful when the next
	  memory preserving kernel boot would process this crash data.
	  Petitboot kernel is the typical usecase for this option.

config OPAL_CORE
	bool "Export OPAL memory as /sys/firmware/opal/core"
	depends on PPC64 && PPC_POWERNV
	help
	  This option uses the MPIPL support in firmware to provide an
	  ELF core of OPAL memory after a crash. The ELF core is exported
	  as /sys/firmware/opal/core file which is helpful in debugging
	  OPAL crashes using GDB.

config IRQ_ALL_CPUS
	bool "Distribute interrupts on all CPUs by default"
	depends on SMP
	help
	  This option gives the kernel permission to distribute IRQs across
	  multiple CPUs.  Saying N here will route all IRQs to the first
	  CPU.  Generally saying Y is safe, although some problems have been
	  reported with SMP Power Macintoshes with this option enabled.

config NUMA
	bool "NUMA support"
	depends on PPC64
	default y if SMP && PPC_PSERIES

config NODES_SHIFT
	int
	default "8" if PPC64
	default "4"
	depends on NEED_MULTIPLE_NODES

config USE_PERCPU_NUMA_NODE_ID
	def_bool y
	depends on NUMA

config HAVE_MEMORYLESS_NODES
	def_bool y
	depends on NUMA

config ARCH_SELECT_MEMORY_MODEL
	def_bool y
	depends on PPC64

config ARCH_FLATMEM_ENABLE
	def_bool y
	depends on (PPC64 && !NUMA) || PPC32

config ARCH_SPARSEMEM_ENABLE
	def_bool y
	depends on PPC64
	select SPARSEMEM_VMEMMAP_ENABLE

config ARCH_SPARSEMEM_DEFAULT
	def_bool y
	depends on PPC_BOOK3S_64

config SYS_SUPPORTS_HUGETLBFS
	bool

config ILLEGAL_POINTER_VALUE
	hex
	# This is roughly half way between the top of user space and the bottom
	# of kernel space, which seems about as good as we can get.
	default 0x5deadbeef0000000 if PPC64
	default 0

config ARCH_MEMORY_PROBE
	def_bool y
	depends on MEMORY_HOTPLUG

config STDBINUTILS
	bool "Using standard binutils settings"
	depends on 44x
	default y
	help
	  Turning this option off allows you to select 256KB PAGE_SIZE on 44x.
	  Note, that kernel will be able to run only those applications,
	  which had been compiled using binutils later than 2.17.50.0.3 with
	  '-zmax-page-size' set to 256K (the default is 64K). Or, if using
	  the older binutils, you can patch them with a trivial patch, which
	  changes the ELF_MAXPAGESIZE definition from 0x10000 to 0x40000.

choice
	prompt "Page size"
	default PPC_4K_PAGES
	help
	  Select the kernel logical page size. Increasing the page size
	  will reduce software overhead at each page boundary, allow
	  hardware prefetch mechanisms to be more effective, and allow
	  larger dma transfers increasing IO efficiency and reducing
	  overhead. However the utilization of memory will increase.
	  For example, each cached file will using a multiple of the
	  page size to hold its contents and the difference between the
	  end of file and the end of page is wasted.

	  Some dedicated systems, such as software raid serving with
	  accelerated calculations, have shown significant increases.

	  If you configure a 64 bit kernel for 64k pages but the
	  processor does not support them, then the kernel will simulate
	  them with 4k pages, loading them on demand, but with the
	  reduced software overhead and larger internal fragmentation.
	  For the 32 bit kernel, a large page option will not be offered
	  unless it is supported by the configured processor.

	  If unsure, choose 4K_PAGES.

config PPC_4K_PAGES
	bool "4k page size"
	select HAVE_ARCH_SOFT_DIRTY if PPC_BOOK3S_64

config PPC_16K_PAGES
	bool "16k page size"
	depends on 44x || PPC_8xx

config PPC_64K_PAGES
	bool "64k page size"
	depends on 44x || PPC_BOOK3S_64
	select HAVE_ARCH_SOFT_DIRTY if PPC_BOOK3S_64

config PPC_256K_PAGES
	bool "256k page size"
	depends on 44x && !STDBINUTILS
	help
	  Make the page size 256k.

	  As the ELF standard only requires alignment to support page
	  sizes up to 64k, you will need to compile all of your user
	  space applications with a non-standard binutils settings
	  (see the STDBINUTILS description for details).

	  Say N unless you know what you are doing.

endchoice

config PPC_PAGE_SHIFT
	int
	default 18 if PPC_256K_PAGES
	default 16 if PPC_64K_PAGES
	default 14 if PPC_16K_PAGES
	default 12

config THREAD_SHIFT
	int "Thread shift" if EXPERT
	range 13 15
	default "15" if PPC_256K_PAGES
	default "14" if PPC64
	default "14" if KASAN
	default "13"
	help
	  Used to define the stack size. The default is almost always what you
	  want. Only change this if you know what you are doing.

config DATA_SHIFT_BOOL
	bool "Set custom data alignment"
	depends on ADVANCED_OPTIONS
	depends on STRICT_KERNEL_RWX || DEBUG_PAGEALLOC
	depends on PPC_BOOK3S_32 || (PPC_8xx && !PIN_TLB_DATA && \
				     (!PIN_TLB_TEXT || !STRICT_KERNEL_RWX))
	help
	  This option allows you to set the kernel data alignment. When
	  RAM is mapped by blocks, the alignment needs to fit the size and
	  number of possible blocks. The default should be OK for most configs.

	  Say N here unless you know what you are doing.

config DATA_SHIFT
	int "Data shift" if DATA_SHIFT_BOOL
	default 24 if STRICT_KERNEL_RWX && PPC64
	range 17 28 if (STRICT_KERNEL_RWX || DEBUG_PAGEALLOC) && PPC_BOOK3S_32
	range 19 23 if (STRICT_KERNEL_RWX || DEBUG_PAGEALLOC) && PPC_8xx
	default 22 if STRICT_KERNEL_RWX && PPC_BOOK3S_32
	default 18 if DEBUG_PAGEALLOC && PPC_BOOK3S_32
	default 23 if STRICT_KERNEL_RWX && PPC_8xx
	default 23 if DEBUG_PAGEALLOC && PPC_8xx && PIN_TLB_DATA
	default 19 if DEBUG_PAGEALLOC && PPC_8xx
	default PPC_PAGE_SHIFT
	help
	  On Book3S 32 (603+), DBATs are used to map kernel text and rodata RO.
	  Smaller is the alignment, greater is the number of necessary DBATs.

	  On 8xx, large pages (512kb or 8M) are used to map kernel linear
	  memory. Aligning to 8M reduces TLB misses as only 8M pages are used
	  in that case. If PIN_TLB is selected, it must be aligned to 8M as
	  8M pages will be pinned.

config FORCE_MAX_ZONEORDER
	int "Maximum zone order"
	range 8 9 if PPC64 && PPC_64K_PAGES
	default "9" if PPC64 && PPC_64K_PAGES
	range 13 13 if PPC64 && !PPC_64K_PAGES
	default "13" if PPC64 && !PPC_64K_PAGES
	range 9 64 if PPC32 && PPC_16K_PAGES
	default "9" if PPC32 && PPC_16K_PAGES
	range 7 64 if PPC32 && PPC_64K_PAGES
	default "7" if PPC32 && PPC_64K_PAGES
	range 5 64 if PPC32 && PPC_256K_PAGES
	default "5" if PPC32 && PPC_256K_PAGES
	range 11 64
	default "11"
	help
	  The kernel memory allocator divides physically contiguous memory
	  blocks into "zones", where each zone is a power of two number of
	  pages.  This option selects the largest power of two that the kernel
	  keeps in the memory allocator.  If you need to allocate very large
	  blocks of physically contiguous memory, then you may need to
	  increase this value.

	  This config option is actually maximum order plus one. For example,
	  a value of 11 means that the largest free memory block is 2^10 pages.

	  The page size is not necessarily 4KB.  For example, on 64-bit
	  systems, 64KB pages can be enabled via CONFIG_PPC_64K_PAGES.  Keep
	  this in mind when choosing a value for this option.

config PPC_SUBPAGE_PROT
	bool "Support setting protections for 4k subpages (subpage_prot syscall)"
	default n
	depends on PPC_BOOK3S_64 && PPC_64K_PAGES
	help
	  This option adds support for system call to allow user programs
	  to set access permissions (read/write, readonly, or no access)
	  on the 4k subpages of each 64k page.

	  If unsure, say N here.

config PPC_PROT_SAO_LPAR
	bool "Support PROT_SAO mappings in LPARs"
	depends on PPC_BOOK3S_64
	help
	  This option adds support for PROT_SAO mappings from userspace
	  inside LPARs on supported CPUs.

	  This may cause issues when performing guest migration from
	  a CPU that supports SAO to one that does not.

	  If unsure, say N here.

config PPC_COPRO_BASE
	bool

config SCHED_SMT
	bool "SMT (Hyperthreading) scheduler support"
	depends on PPC64 && SMP
	help
	  SMT scheduler support improves the CPU scheduler's decision making
	  when dealing with POWER5 cpus at a cost of slightly increased
	  overhead in some places. If unsure say N here.

config PPC_DENORMALISATION
	bool "PowerPC denormalisation exception handling"
	depends on PPC_BOOK3S_64
	default "y" if PPC_POWERNV
	help
	  Add support for handling denormalisation of single precision
	  values.  Useful for bare metal only.  If unsure say Y here.

config CMDLINE
	string "Initial kernel command string"
	default ""
	help
	  On some platforms, there is currently no way for the boot loader to
	  pass arguments to the kernel. For these platforms, you can supply
	  some command-line options at build time by entering them here.  In
	  most cases you will need to specify the root device here.

choice
	prompt "Kernel command line type" if CMDLINE != ""
	default CMDLINE_FROM_BOOTLOADER

config CMDLINE_FROM_BOOTLOADER
	bool "Use bootloader kernel arguments if available"
	help
	  Uses the command-line options passed by the boot loader. If
	  the boot loader doesn't provide any, the default kernel command
	  string provided in CMDLINE will be used.

config CMDLINE_EXTEND
	bool "Extend bootloader kernel arguments"
	help
	  The command-line arguments provided by the boot loader will be
	  appended to the default kernel command string.

config CMDLINE_FORCE
	bool "Always use the default kernel command string"
	help
	  Always use the default kernel command string, even if the boot
	  loader passes other arguments to the kernel.
	  This is useful if you cannot or don't want to change the
	  command-line options your boot loader passes to the kernel.

endchoice

config EXTRA_TARGETS
	string "Additional default image types"
	help
	  List additional targets to be built by the bootwrapper here (separated
	  by spaces).  This is useful for targets that depend of device tree
	  files in the .dts directory.

	  Targets in this list will be build as part of the default build
	  target, or when the user does a 'make zImage' or a
	  'make zImage.initrd'.

	  If unsure, leave blank

config ARCH_WANTS_FREEZER_CONTROL
	def_bool y
	depends on ADB_PMU

source "kernel/power/Kconfig"

config PPC_MEM_KEYS
	prompt "PowerPC Memory Protection Keys"
	def_bool y
	depends on PPC_BOOK3S_64
	select ARCH_USES_HIGH_VMA_FLAGS
	select ARCH_HAS_PKEYS
	help
	  Memory Protection Keys provides a mechanism for enforcing
	  page-based protections, but without requiring modification of the
	  page tables when an application changes protection domains.

	  For details, see Documentation/core-api/protection-keys.rst

	  If unsure, say y.

config PPC_SECURE_BOOT
	prompt "Enable secure boot support"
	bool
	depends on PPC_POWERNV || PPC_PSERIES
	depends on IMA_ARCH_POLICY
	imply IMA_SECURE_AND_OR_TRUSTED_BOOT
	help
	  Systems with firmware secure boot enabled need to define security
	  policies to extend secure boot to the OS. This config allows a user
	  to enable OS secure boot on systems that have firmware support for
	  it. If in doubt say N.

config PPC_SECVAR_SYSFS
	bool "Enable sysfs interface for POWER secure variables"
	default y
	depends on PPC_SECURE_BOOT
	depends on SYSFS
	help
	  POWER secure variables are managed and controlled by firmware.
	  These variables are exposed to userspace via sysfs to enable
	  read/write operations on these variables. Say Y if you have
	  secure boot enabled and want to expose variables to userspace.

config PPC_RTAS_FILTER
	bool "Enable filtering of RTAS syscalls"
	default y
	depends on PPC_RTAS
	help
	  The RTAS syscall API has security issues that could be used to
	  compromise system integrity. This option enforces restrictions on the
	  RTAS calls and arguments passed by userspace programs to mitigate
	  these issues.

	  Say Y unless you know what you are doing and the filter is causing
	  problems for you.

endmenu

config ISA_DMA_API
	bool
	default PCI

menu "Bus options"

config ISA
	bool "Support for ISA-bus hardware"
	depends on PPC_CHRP
	select PPC_I8259
	help
	  Find out whether you have ISA slots on your motherboard.  ISA is the
	  name of a bus system, i.e. the way the CPU talks to the other stuff
	  inside your box.  If you have an Apple machine, say N here; if you
	  have an IBM RS/6000 or pSeries machine, say Y.  If you have an
	  embedded board, consult your board documentation.

config GENERIC_ISA_DMA
	bool
	depends on ISA_DMA_API
	default y

config PPC_INDIRECT_PCI
	bool
	depends on PCI
	default y if 40x || 44x

config SBUS
	bool

config FSL_SOC
	bool

config FSL_PCI
	bool
	select ARCH_HAS_DMA_SET_MASK
	select PPC_INDIRECT_PCI
	select PCI_QUIRKS

config FSL_PMC
	bool
	default y
	depends on SUSPEND && (PPC_85xx || PPC_86xx)
	help
	  Freescale MPC85xx/MPC86xx power management controller support
	  (suspend/resume). For MPC83xx see platforms/83xx/suspend.c

config PPC4xx_CPM
	bool
	default y
	depends on SUSPEND && (44x || 40x)
	help
	  PPC4xx Clock Power Management (CPM) support (suspend/resume).
	  It also enables support for two different idle states (idle-wait
	  and idle-doze).

config 4xx_SOC
	bool

config FSL_LBC
	bool "Freescale Local Bus support"
	help
	  Enables reporting of errors from the Freescale local bus
	  controller.  Also contains some common code used by
	  drivers for specific local bus peripherals.

config FSL_GTM
	bool
	depends on PPC_83xx || QUICC_ENGINE || CPM2
	help
	  Freescale General-purpose Timers support

config PCI_8260
	bool
	depends on PCI && 8260
	select PPC_INDIRECT_PCI
	default y

config FSL_RIO
	bool "Freescale Embedded SRIO Controller support"
	depends on RAPIDIO = y && HAVE_RAPIDIO
	default "n"
	help
	  Include support for RapidIO controller on Freescale embedded
	  processors (MPC8548, MPC8641, etc).

endmenu

config NONSTATIC_KERNEL
	bool

menu "Advanced setup"
	depends on PPC32

config ADVANCED_OPTIONS
	bool "Prompt for advanced kernel configuration options"
	help
	  This option will enable prompting for a variety of advanced kernel
	  configuration options.  These options can cause the kernel to not
	  work if they are set incorrectly, but can be used to optimize certain
	  aspects of kernel memory management.

	  Unless you know what you are doing, say N here.

comment "Default settings for advanced configuration options are used"
	depends on !ADVANCED_OPTIONS

config LOWMEM_SIZE_BOOL
	bool "Set maximum low memory"
	depends on ADVANCED_OPTIONS
	help
	  This option allows you to set the maximum amount of memory which
	  will be used as "low memory", that is, memory which the kernel can
	  access directly, without having to set up a kernel virtual mapping.
	  This can be useful in optimizing the layout of kernel virtual
	  memory.

	  Say N here unless you know what you are doing.

config LOWMEM_SIZE
	hex "Maximum low memory size (in bytes)" if LOWMEM_SIZE_BOOL
	default "0x30000000"

config LOWMEM_CAM_NUM_BOOL
	bool "Set number of CAMs to use to map low memory"
	depends on ADVANCED_OPTIONS && FSL_BOOKE
	help
	  This option allows you to set the maximum number of CAM slots that
	  will be used to map low memory.  There are a limited number of slots
	  available and even more limited number that will fit in the L1 MMU.
	  However, using more entries will allow mapping more low memory.  This
	  can be useful in optimizing the layout of kernel virtual memory.

	  Say N here unless you know what you are doing.

config LOWMEM_CAM_NUM
	depends on FSL_BOOKE
	int "Number of CAMs to use to map low memory" if LOWMEM_CAM_NUM_BOOL
	default 3

config DYNAMIC_MEMSTART
	bool "Enable page aligned dynamic load address for kernel"
	depends on ADVANCED_OPTIONS && FLATMEM && (FSL_BOOKE || 44x)
	select NONSTATIC_KERNEL
	help
	  This option enables the kernel to be loaded at any page aligned
	  physical address. The kernel creates a mapping from KERNELBASE to
	  the address where the kernel is loaded. The page size here implies
	  the TLB page size of the mapping for kernel on the particular platform.
	  Please refer to the init code for finding the TLB page size.

	  DYNAMIC_MEMSTART is an easy way of implementing pseudo-RELOCATABLE
	  kernel image, where the only restriction is the page aligned kernel
	  load address. When this option is enabled, the compile time physical
	  address CONFIG_PHYSICAL_START is ignored.

	  This option is overridden by CONFIG_RELOCATABLE

config PAGE_OFFSET_BOOL
	bool "Set custom page offset address"
	depends on ADVANCED_OPTIONS
	help
	  This option allows you to set the kernel virtual address at which
	  the kernel will map low memory.  This can be useful in optimizing
	  the virtual memory layout of the system.

	  Say N here unless you know what you are doing.

config PAGE_OFFSET
	hex "Virtual address of memory base" if PAGE_OFFSET_BOOL
	default "0xc0000000"

config KERNEL_START_BOOL
	bool "Set custom kernel base address"
	depends on ADVANCED_OPTIONS
	help
	  This option allows you to set the kernel virtual address at which
	  the kernel will be loaded.  Normally this should match PAGE_OFFSET
	  however there are times (like kdump) that one might not want them
	  to be the same.

	  Say N here unless you know what you are doing.

config KERNEL_START
	hex "Virtual address of kernel base" if KERNEL_START_BOOL
	default PAGE_OFFSET if PAGE_OFFSET_BOOL
	default "0xc2000000" if CRASH_DUMP && !NONSTATIC_KERNEL
	default "0xc0000000"

config PHYSICAL_START_BOOL
	bool "Set physical address where the kernel is loaded"
	depends on ADVANCED_OPTIONS && FLATMEM && FSL_BOOKE
	help
	  This gives the physical address where the kernel is loaded.

	  Say N here unless you know what you are doing.

config PHYSICAL_START
	hex "Physical address where the kernel is loaded" if PHYSICAL_START_BOOL
	default "0x02000000" if PPC_BOOK3S && CRASH_DUMP && !NONSTATIC_KERNEL
	default "0x00000000"

config PHYSICAL_ALIGN
	hex
	default "0x04000000" if FSL_BOOKE
	help
	  This value puts the alignment restrictions on physical address
	  where kernel is loaded and run from. Kernel is compiled for an
	  address which meets above alignment restriction.

config TASK_SIZE_BOOL
	bool "Set custom user task size"
	depends on ADVANCED_OPTIONS
	help
	  This option allows you to set the amount of virtual address space
	  allocated to user tasks.  This can be useful in optimizing the
	  virtual memory layout of the system.

	  Say N here unless you know what you are doing.

config TASK_SIZE
	hex "Size of user task space" if TASK_SIZE_BOOL
	default "0x80000000" if PPC_8xx
	default "0xb0000000" if PPC_BOOK3S_32 && STRICT_KERNEL_RWX
	default "0xc0000000"
<<<<<<< HEAD

config CONSISTENT_SIZE_BOOL
	bool "Set custom consistent memory pool size"
	depends on ADVANCED_OPTIONS && NOT_COHERENT_CACHE
	help
	  This option allows you to set the size of the
	  consistent memory pool.  This pool of virtual memory
	  is used to make consistent memory allocations.

config CONSISTENT_SIZE
	hex "Size of consistent memory pool" if CONSISTENT_SIZE_BOOL
	default "0x00200000" if NOT_COHERENT_CACHE

config PIN_TLB
	bool "Pinned Kernel TLBs (860 ONLY)"
	depends on ADVANCED_OPTIONS && 8xx

config PIN_TLB_IMMR
	bool "Pinned TLB for IMMR"
	depends on PIN_TLB
	default y
=======
>>>>>>> 24b8d41d
endmenu

if PPC64
# This value must have zeroes in the bottom 60 bits otherwise lots will break
config PAGE_OFFSET
	hex
	default "0xc000000000000000"
config KERNEL_START
	hex
	default "0xc000000000000000"
config PHYSICAL_START
	hex
	default "0x00000000"
endif

config	ARCH_RANDOM
	def_bool n

config PPC_LIB_RHEAP
	bool

source "arch/powerpc/kvm/Kconfig"

source "kernel/livepatch/Kconfig"<|MERGE_RESOLUTION|>--- conflicted
+++ resolved
@@ -9,15 +9,6 @@
 	bool
 	default y if PPC64
 
-<<<<<<< HEAD
-config ARCH_PHYS_ADDR_T_64BIT
-       def_bool PPC64 || PHYS_64BIT
-
-config ARCH_DMA_ADDR_T_64BIT
-	def_bool ARCH_PHYS_ADDR_T_64BIT
-
-=======
->>>>>>> 24b8d41d
 config MMU
 	bool
 	default y
@@ -214,13 +205,6 @@
 	select HAVE_FTRACE_MCOUNT_RECORD
 	select HAVE_FUNCTION_ERROR_INJECTION
 	select HAVE_FUNCTION_GRAPH_TRACER
-<<<<<<< HEAD
-	select SYSCTL_EXCEPTION_TRACE
-	select VIRT_TO_BUS if !PPC64
-	select HAVE_IDE
-	select HAVE_IOREMAP_PROT
-	select HAVE_EFFICIENT_UNALIGNED_ACCESS if !(CPU_LITTLE_ENDIAN && POWER7_CPU)
-=======
 	select HAVE_FUNCTION_TRACER
 	select HAVE_GCC_PLUGINS			if GCC_VERSION >= 50200   # plugin support on gcc <= 5.1 is buggy on PPC
 	select HAVE_HW_BREAKPOINT		if PERF_EVENTS && (PPC_BOOK3S || PPC_8xx)
@@ -231,7 +215,6 @@
 	select HAVE_KERNEL_LZMA			if DEFAULT_UIMAGE
 	select HAVE_KERNEL_LZO			if DEFAULT_UIMAGE
 	select HAVE_KERNEL_XZ			if PPC_BOOK3S || 44x
->>>>>>> 24b8d41d
 	select HAVE_KPROBES
 	select HAVE_KPROBES_ON_FTRACE
 	select HAVE_KRETPROBES
@@ -241,14 +224,6 @@
 	select HAVE_NMI				if PERF_EVENTS || (PPC64 && PPC_BOOK3S)
 	select HAVE_HARDLOCKUP_DETECTOR_ARCH	if (PPC64 && PPC_BOOK3S)
 	select HAVE_OPROFILE
-<<<<<<< HEAD
-	select HAVE_DEBUG_KMEMLEAK
-	select ARCH_HAS_SG_CHAIN
-	select GENERIC_ATOMIC64 if PPC32
-	select HAVE_PERF_EVENTS
-	select HAVE_PERF_REGS
-	select HAVE_PERF_USER_STACK_DUMP
-=======
 	select HAVE_OPTPROBES			if PPC64
 	select HAVE_PERF_EVENTS
 	select HAVE_PERF_EVENTS_NMI		if PPC64
@@ -257,7 +232,6 @@
 	select HAVE_PERF_USER_STACK_DUMP
 	select MMU_GATHER_RCU_TABLE_FREE
 	select MMU_GATHER_PAGE_SIZE
->>>>>>> 24b8d41d
 	select HAVE_REGS_AND_STACK_ACCESS_API
 	select HAVE_RELIABLE_STACKTRACE		if PPC_BOOK3S_64 && CPU_LITTLE_ENDIAN
 	select HAVE_SYSCALL_TRACEPOINTS
@@ -267,25 +241,6 @@
 	select IOMMU_HELPER			if PPC64
 	select IRQ_DOMAIN
 	select IRQ_FORCED_THREADING
-<<<<<<< HEAD
-	select HAVE_RCU_TABLE_FREE if SMP
-	select HAVE_SYSCALL_TRACEPOINTS
-	select HAVE_CBPF_JIT if !PPC64
-	select HAVE_EBPF_JIT if PPC64
-	select HAVE_ARCH_JUMP_LABEL
-	select ARCH_HAVE_NMI_SAFE_CMPXCHG
-	select ARCH_HAS_GCOV_PROFILE_ALL
-	select GENERIC_SMP_IDLE_THREAD
-	select GENERIC_CMOS_UPDATE
-	select GENERIC_TIME_VSYSCALL_OLD
-	select GENERIC_CLOCKEVENTS
-	select GENERIC_CLOCKEVENTS_BROADCAST if SMP
-	select ARCH_HAS_TICK_BROADCAST if GENERIC_CLOCKEVENTS_BROADCAST
-	select GENERIC_STRNCPY_FROM_USER
-	select GENERIC_STRNLEN_USER
-	select HAVE_MOD_ARCH_SPECIFIC
-=======
->>>>>>> 24b8d41d
 	select MODULES_USE_ELF_RELA
 	select NEED_DMA_MAP_STATE		if PPC64 || NOT_COHERENT_CACHE
 	select NEED_SG_DMA_LENGTH
@@ -294,31 +249,6 @@
 	select OF_EARLY_FLATTREE
 	select OLD_SIGACTION			if PPC32
 	select OLD_SIGSUSPEND
-<<<<<<< HEAD
-	select OLD_SIGACTION if PPC32
-	select HAVE_DEBUG_STACKOVERFLOW
-	select HAVE_IRQ_EXIT_ON_IRQ_STACK
-	select ARCH_USE_CMPXCHG_LOCKREF if PPC64
-	select HAVE_ARCH_AUDITSYSCALL
-	select ARCH_SUPPORTS_ATOMIC_RMW
-	select DCACHE_WORD_ACCESS if PPC64 && CPU_LITTLE_ENDIAN
-	select NO_BOOTMEM
-	select HAVE_GENERIC_RCU_GUP
-	select HAVE_PERF_EVENTS_NMI if PPC64
-	select HAVE_NMI if PERF_EVENTS
-	select EDAC_SUPPORT
-	select EDAC_ATOMIC_SCRUB
-	select ARCH_HAS_DMA_SET_COHERENT_MASK
-	select ARCH_HAS_DEVMEM_IS_ALLOWED
-	select HAVE_ARCH_SECCOMP_FILTER
-	select ARCH_HAS_UBSAN_SANITIZE_ALL
-	select ARCH_SUPPORTS_DEFERRED_STRUCT_PAGE_INIT
-	select HAVE_LIVEPATCH if HAVE_DYNAMIC_FTRACE_WITH_REGS
-	select GENERIC_CPU_AUTOPROBE
-	select HAVE_VIRT_CPU_ACCOUNTING
-	select HAVE_ARCH_HARDENED_USERCOPY
-	select HAVE_KERNEL_GZIP
-=======
 	select PCI_DOMAINS			if PCI
 	select PCI_MSI_ARCH_FALLBACKS		if PCI_MSI
 	select PCI_SYSCALL			if PCI
@@ -331,7 +261,6 @@
 	#
 	# Please keep this list sorted alphabetically.
 	#
->>>>>>> 24b8d41d
 
 config PPC_BARRIER_NOSPEC
 	bool
@@ -617,12 +546,6 @@
 	  interface is strongly in flux, so no good recommendation can be
 	  made.
 
-<<<<<<< HEAD
-config RELOCATABLE
-	bool "Build a relocatable kernel"
-	depends on (PPC64 && !COMPILE_TEST) || (FLATMEM && (44x || FSL_BOOKE))
-	select NONSTATIC_KERNEL
-=======
 config KEXEC_FILE
 	bool "kexec file based system call"
 	select KEXEC_CORE
@@ -646,7 +569,6 @@
 	depends on PPC64 || (FLATMEM && (44x || FSL_BOOKE))
 	select NONSTATIC_KERNEL
 	select MODULE_REL_CRCS if MODVERSIONS
->>>>>>> 24b8d41d
 	help
 	  This builds a kernel image that is capable of running at the
 	  location the kernel is loaded at. For ppc32, there is no any
@@ -666,8 +588,6 @@
 	  setting can still be useful to bootwrappers that need to know the
 	  load address of the kernel (eg. u-boot/mkimage).
 
-<<<<<<< HEAD
-=======
 config RANDOMIZE_BASE
 	bool "Randomize the address of the kernel image"
 	depends on (FSL_BOOKE && FLATMEM && PPC32)
@@ -687,7 +607,6 @@
 	  loaded at, which tends to be non-zero and therefore test the
 	  relocation code.
 
->>>>>>> 24b8d41d
 config CRASH_DUMP
 	bool "Build a dump capture kernel"
 	depends on PPC64 || PPC_BOOK3S_32 || FSL_BOOKE || (44x && !SMP)
@@ -1310,30 +1229,6 @@
 	default "0x80000000" if PPC_8xx
 	default "0xb0000000" if PPC_BOOK3S_32 && STRICT_KERNEL_RWX
 	default "0xc0000000"
-<<<<<<< HEAD
-
-config CONSISTENT_SIZE_BOOL
-	bool "Set custom consistent memory pool size"
-	depends on ADVANCED_OPTIONS && NOT_COHERENT_CACHE
-	help
-	  This option allows you to set the size of the
-	  consistent memory pool.  This pool of virtual memory
-	  is used to make consistent memory allocations.
-
-config CONSISTENT_SIZE
-	hex "Size of consistent memory pool" if CONSISTENT_SIZE_BOOL
-	default "0x00200000" if NOT_COHERENT_CACHE
-
-config PIN_TLB
-	bool "Pinned Kernel TLBs (860 ONLY)"
-	depends on ADVANCED_OPTIONS && 8xx
-
-config PIN_TLB_IMMR
-	bool "Pinned TLB for IMMR"
-	depends on PIN_TLB
-	default y
-=======
->>>>>>> 24b8d41d
 endmenu
 
 if PPC64
