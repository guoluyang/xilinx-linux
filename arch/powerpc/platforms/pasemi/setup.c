// SPDX-License-Identifier: GPL-2.0-only
/*
 * Copyright (C) 2006-2007 PA Semi, Inc
 *
 * Authors: Kip Walker, PA Semi
 *	    Olof Johansson, PA Semi
 *
 * Maintained by: Olof Johansson <olof@lixom.net>
 *
 * Based on arch/powerpc/platforms/maple/setup.c
 */

#include <linux/errno.h>
#include <linux/kernel.h>
#include <linux/delay.h>
#include <linux/console.h>
#include <linux/export.h>
#include <linux/pci.h>
#include <linux/of_platform.h>
#include <linux/gfp.h>

#include <asm/prom.h>
#include <asm/iommu.h>
#include <asm/machdep.h>
#include <asm/i8259.h>
#include <asm/mpic.h>
#include <asm/smp.h>
#include <asm/time.h>
#include <asm/mmu.h>
#include <asm/debug.h>

#include <pcmcia/ss.h>
#include <pcmcia/cistpl.h>
#include <pcmcia/ds.h>

#include "pasemi.h"

/* SDC reset register, must be pre-mapped at reset time */
static void __iomem *reset_reg;

/* Various error status registers, must be pre-mapped at MCE time */

#define MAX_MCE_REGS	32
struct mce_regs {
	char *name;
	void __iomem *addr;
};

static struct mce_regs mce_regs[MAX_MCE_REGS];
static int num_mce_regs;
static int nmi_virq = 0;


static void __noreturn pas_restart(char *cmd)
{
	/* Need to put others cpu in hold loop so they're not sleeping */
	smp_send_stop();
	udelay(10000);
	printk("Restarting...\n");
	while (1)
		out_le32(reset_reg, 0x6000000);
}

#ifdef CONFIG_PPC_PASEMI_NEMO
void pas_shutdown(void)
{
	/* Set the PLD bit that makes the SB600 think the power button is being pressed */
	void __iomem *pld_map = ioremap(0xf5000000,4096);
	while (1)
		out_8(pld_map+7,0x01);
}

/* RTC platform device structure as is not in device tree */
static struct resource rtc_resource[] = {{
	.name = "rtc",
	.start = 0x70,
	.end = 0x71,
	.flags = IORESOURCE_IO,
}, {
	.name = "rtc",
	.start = 8,
	.end = 8,
	.flags = IORESOURCE_IRQ,
}};

static inline void nemo_init_rtc(void)
{
	platform_device_register_simple("rtc_cmos", -1, rtc_resource, 2);
}

#else

static inline void nemo_init_rtc(void)
{
}
#endif

#ifdef CONFIG_SMP
static arch_spinlock_t timebase_lock;
static unsigned long timebase;

static void pas_give_timebase(void)
{
	unsigned long flags;

	local_irq_save(flags);
	hard_irq_disable();
	arch_spin_lock(&timebase_lock);
	mtspr(SPRN_TBCTL, TBCTL_FREEZE);
	isync();
	timebase = get_tb();
	arch_spin_unlock(&timebase_lock);

	while (timebase)
		barrier();
	mtspr(SPRN_TBCTL, TBCTL_RESTART);
	local_irq_restore(flags);
}

static void pas_take_timebase(void)
{
	while (!timebase)
		smp_rmb();

	arch_spin_lock(&timebase_lock);
	set_tb(timebase >> 32, timebase & 0xffffffff);
	timebase = 0;
	arch_spin_unlock(&timebase_lock);
}

static struct smp_ops_t pas_smp_ops = {
	.probe		= smp_mpic_probe,
	.message_pass	= smp_mpic_message_pass,
	.kick_cpu	= smp_generic_kick_cpu,
	.setup_cpu	= smp_mpic_setup_cpu,
	.give_timebase	= pas_give_timebase,
	.take_timebase	= pas_take_timebase,
};
#endif /* CONFIG_SMP */

static void __init pas_setup_arch(void)
{
#ifdef CONFIG_SMP
	/* Setup SMP callback */
	smp_ops = &pas_smp_ops;
#endif
	/* Lookup PCI hosts */
	pas_pci_init();

	/* Remap SDC register for doing reset */
	/* XXXOJN This should maybe come out of the device tree */
	reset_reg = ioremap(0xfc101100, 4);
}

static int __init pas_setup_mce_regs(void)
{
	struct pci_dev *dev;
	int reg;

	/* Remap various SoC status registers for use by the MCE handler */

	reg = 0;

	dev = pci_get_device(PCI_VENDOR_ID_PASEMI, 0xa00a, NULL);
	while (dev && reg < MAX_MCE_REGS) {
		mce_regs[reg].name = kasprintf(GFP_KERNEL,
						"mc%d_mcdebug_errsta", reg);
		mce_regs[reg].addr = pasemi_pci_getcfgaddr(dev, 0x730);
		dev = pci_get_device(PCI_VENDOR_ID_PASEMI, 0xa00a, dev);
		reg++;
	}

	dev = pci_get_device(PCI_VENDOR_ID_PASEMI, 0xa001, NULL);
	if (dev && reg+4 < MAX_MCE_REGS) {
		mce_regs[reg].name = "iobdbg_IntStatus1";
		mce_regs[reg].addr = pasemi_pci_getcfgaddr(dev, 0x438);
		reg++;
		mce_regs[reg].name = "iobdbg_IOCTbusIntDbgReg";
		mce_regs[reg].addr = pasemi_pci_getcfgaddr(dev, 0x454);
		reg++;
		mce_regs[reg].name = "iobiom_IntStatus";
		mce_regs[reg].addr = pasemi_pci_getcfgaddr(dev, 0xc10);
		reg++;
		mce_regs[reg].name = "iobiom_IntDbgReg";
		mce_regs[reg].addr = pasemi_pci_getcfgaddr(dev, 0xc1c);
		reg++;
	}

	dev = pci_get_device(PCI_VENDOR_ID_PASEMI, 0xa009, NULL);
	if (dev && reg+2 < MAX_MCE_REGS) {
		mce_regs[reg].name = "l2csts_IntStatus";
		mce_regs[reg].addr = pasemi_pci_getcfgaddr(dev, 0x200);
		reg++;
		mce_regs[reg].name = "l2csts_Cnt";
		mce_regs[reg].addr = pasemi_pci_getcfgaddr(dev, 0x214);
		reg++;
	}

	num_mce_regs = reg;

	return 0;
}
machine_device_initcall(pasemi, pas_setup_mce_regs);

#ifdef CONFIG_PPC_PASEMI_NEMO
static void sb600_8259_cascade(struct irq_desc *desc)
{
	struct irq_chip *chip = irq_desc_get_chip(desc);
	unsigned int cascade_irq = i8259_irq();

	if (cascade_irq)
		generic_handle_irq(cascade_irq);

	chip->irq_eoi(&desc->irq_data);
}

static void nemo_init_IRQ(struct mpic *mpic)
{
	struct device_node *np;
	int gpio_virq;
	/* Connect the SB600's legacy i8259 controller */
	np = of_find_node_by_path("/pxp@0,e0000000");
	i8259_init(np, 0);
	of_node_put(np);

	gpio_virq = irq_create_mapping(NULL, 3);
	irq_set_irq_type(gpio_virq, IRQ_TYPE_LEVEL_HIGH);
	irq_set_chained_handler(gpio_virq, sb600_8259_cascade);
	mpic_unmask_irq(irq_get_irq_data(gpio_virq));

	irq_set_default_host(mpic->irqhost);
}

#else

static inline void nemo_init_IRQ(struct mpic *mpic)
{
}
#endif

static __init void pas_init_IRQ(void)
{
	struct device_node *np;
	struct device_node *root, *mpic_node;
	unsigned long openpic_addr;
	const unsigned int *opprop;
	int naddr, opplen;
	int mpic_flags;
	const unsigned int *nmiprop;
	struct mpic *mpic;

	mpic_node = NULL;

	for_each_node_by_type(np, "interrupt-controller")
		if (of_device_is_compatible(np, "open-pic")) {
			mpic_node = np;
			break;
		}
	if (!mpic_node)
		for_each_node_by_type(np, "open-pic") {
			mpic_node = np;
			break;
		}
	if (!mpic_node) {
		pr_err("Failed to locate the MPIC interrupt controller\n");
		return;
	}

	/* Find address list in /platform-open-pic */
	root = of_find_node_by_path("/");
	naddr = of_n_addr_cells(root);
	opprop = of_get_property(root, "platform-open-pic", &opplen);
	if (!opprop) {
		pr_err("No platform-open-pic property.\n");
		of_node_put(root);
		return;
	}
	openpic_addr = of_read_number(opprop, naddr);
	pr_debug("OpenPIC addr: %lx\n", openpic_addr);

	mpic_flags = MPIC_LARGE_VECTORS | MPIC_NO_BIAS | MPIC_NO_RESET;

	nmiprop = of_get_property(mpic_node, "nmi-source", NULL);
	if (nmiprop)
		mpic_flags |= MPIC_ENABLE_MCK;

	mpic = mpic_alloc(mpic_node, openpic_addr,
			  mpic_flags, 0, 0, "PASEMI-OPIC");
	BUG_ON(!mpic);

	mpic_assign_isu(mpic, 0, mpic->paddr + 0x10000);
	mpic_init(mpic);
	/* The NMI/MCK source needs to be prio 15 */
	if (nmiprop) {
		nmi_virq = irq_create_mapping(NULL, *nmiprop);
		mpic_irq_set_priority(nmi_virq, 15);
		irq_set_irq_type(nmi_virq, IRQ_TYPE_EDGE_RISING);
		mpic_unmask_irq(irq_get_irq_data(nmi_virq));
	}

	nemo_init_IRQ(mpic);

	of_node_put(mpic_node);
	of_node_put(root);
}

static void __init pas_progress(char *s, unsigned short hex)
{
	printk("[%04x] : %s\n", hex, s ? s : "");
}


static int pas_machine_check_handler(struct pt_regs *regs)
{
	int cpu = smp_processor_id();
	unsigned long srr0, srr1, dsisr;
	int dump_slb = 0;
	int i;

	srr0 = regs->nip;
	srr1 = regs->msr;

	if (nmi_virq && mpic_get_mcirq() == nmi_virq) {
<<<<<<< HEAD
		printk(KERN_ERR "NMI delivered\n");
=======
		pr_err("NMI delivered\n");
>>>>>>> 24b8d41d
		debugger(regs);
		mpic_end_irq(irq_get_irq_data(nmi_virq));
		goto out;
	}

	dsisr = mfspr(SPRN_DSISR);
	pr_err("Machine Check on CPU %d\n", cpu);
	pr_err("SRR0  0x%016lx SRR1 0x%016lx\n", srr0, srr1);
	pr_err("DSISR 0x%016lx DAR  0x%016lx\n", dsisr, regs->dar);
	pr_err("BER   0x%016lx MER  0x%016lx\n", mfspr(SPRN_PA6T_BER),
		mfspr(SPRN_PA6T_MER));
	pr_err("IER   0x%016lx DER  0x%016lx\n", mfspr(SPRN_PA6T_IER),
		mfspr(SPRN_PA6T_DER));
	pr_err("Cause:\n");

	if (srr1 & 0x200000)
		pr_err("Signalled by SDC\n");

	if (srr1 & 0x100000) {
		pr_err("Load/Store detected error:\n");
		if (dsisr & 0x8000)
			pr_err("D-cache ECC double-bit error or bus error\n");
		if (dsisr & 0x4000)
			pr_err("LSU snoop response error\n");
		if (dsisr & 0x2000) {
			pr_err("MMU SLB multi-hit or invalid B field\n");
			dump_slb = 1;
		}
		if (dsisr & 0x1000)
			pr_err("Recoverable Duptags\n");
		if (dsisr & 0x800)
			pr_err("Recoverable D-cache parity error count overflow\n");
		if (dsisr & 0x400)
			pr_err("TLB parity error count overflow\n");
	}

	if (srr1 & 0x80000)
		pr_err("Bus Error\n");

	if (srr1 & 0x40000) {
		pr_err("I-side SLB multiple hit\n");
		dump_slb = 1;
	}

	if (srr1 & 0x20000)
		pr_err("I-cache parity error hit\n");

	if (num_mce_regs == 0)
		pr_err("No MCE registers mapped yet, can't dump\n");
	else
		pr_err("SoC debug registers:\n");

	for (i = 0; i < num_mce_regs; i++)
		pr_err("%s: 0x%08x\n", mce_regs[i].name,
			in_le32(mce_regs[i].addr));

	if (dump_slb) {
		unsigned long e, v;
		int i;

		pr_err("slb contents:\n");
		for (i = 0; i < mmu_slb_size; i++) {
			asm volatile("slbmfee  %0,%1" : "=r" (e) : "r" (i));
			asm volatile("slbmfev  %0,%1" : "=r" (v) : "r" (i));
			pr_err("%02d %016lx %016lx\n", i, e, v);
		}
	}

out:
	/* SRR1[62] is from MSR[62] if recoverable, so pass that back */
	return !!(srr1 & 0x2);
}

<<<<<<< HEAD
#ifdef CONFIG_PCMCIA
static int pcmcia_notify(struct notifier_block *nb, unsigned long action,
			 void *data)
{
	struct device *dev = data;
	struct device *parent;
	struct pcmcia_device *pdev = to_pcmcia_dev(dev);

	/* We are only intereted in device addition */
	if (action != BUS_NOTIFY_ADD_DEVICE)
		return 0;

	parent = pdev->socket->dev.parent;

	/* We know electra_cf devices will always have of_node set, since
	 * electra_cf is an of_platform driver.
	 */
	if (!parent->of_node)
		return 0;

	if (!of_device_is_compatible(parent->of_node, "electra-cf"))
		return 0;

	/* We use the direct ops for localbus */
	dev->archdata.dma_ops = &dma_direct_ops;

	return 0;
}

static struct notifier_block pcmcia_notifier = {
	.notifier_call = pcmcia_notify,
};

static inline void pasemi_pcmcia_init(void)
{
	extern struct bus_type pcmcia_bus_type;

	bus_register_notifier(&pcmcia_bus_type, &pcmcia_notifier);
}

#else

static inline void pasemi_pcmcia_init(void)
{
}

#endif


=======
>>>>>>> 24b8d41d
static const struct of_device_id pasemi_bus_ids[] = {
	/* Unfortunately needed for legacy firmwares */
	{ .type = "localbus", },
	{ .type = "sdc", },
	/* These are the proper entries, which newer firmware uses */
	{ .compatible = "pasemi,localbus", },
	{ .compatible = "pasemi,sdc", },
	{},
};

static int __init pasemi_publish_devices(void)
{
	/* Publish OF platform devices for SDC and other non-PCI devices */
	of_platform_bus_probe(NULL, pasemi_bus_ids, NULL);

	nemo_init_rtc();

	return 0;
}
machine_device_initcall(pasemi, pasemi_publish_devices);


/*
 * Called very early, MMU is off, device-tree isn't unflattened
 */
static int __init pas_probe(void)
{
	if (!of_machine_is_compatible("PA6T-1682M") &&
	    !of_machine_is_compatible("pasemi,pwrficient"))
		return 0;

<<<<<<< HEAD
=======
#ifdef CONFIG_PPC_PASEMI_NEMO
	/*
	 * Check for the Nemo motherboard here, if we are running on one
	 * change the machine definition to fit
	 */
	if (of_machine_is_compatible("pasemi,nemo")) {
		pm_power_off		= pas_shutdown;
		ppc_md.name		= "A-EON Amigaone X1000";
	}
#endif

>>>>>>> 24b8d41d
	iommu_init_early_pasemi();

	return 1;
}

define_machine(pasemi) {
	.name			= "PA Semi PWRficient",
	.probe			= pas_probe,
	.setup_arch		= pas_setup_arch,
	.init_IRQ		= pas_init_IRQ,
	.get_irq		= mpic_get_irq,
	.restart		= pas_restart,
	.get_boot_time		= pas_get_boot_time,
	.calibrate_decr		= generic_calibrate_decr,
	.progress		= pas_progress,
	.machine_check_exception = pas_machine_check_handler,
};<|MERGE_RESOLUTION|>--- conflicted
+++ resolved
@@ -321,11 +321,7 @@
 	srr1 = regs->msr;
 
 	if (nmi_virq && mpic_get_mcirq() == nmi_virq) {
-<<<<<<< HEAD
-		printk(KERN_ERR "NMI delivered\n");
-=======
 		pr_err("NMI delivered\n");
->>>>>>> 24b8d41d
 		debugger(regs);
 		mpic_end_irq(irq_get_irq_data(nmi_virq));
 		goto out;
@@ -399,58 +395,6 @@
 	return !!(srr1 & 0x2);
 }
 
-<<<<<<< HEAD
-#ifdef CONFIG_PCMCIA
-static int pcmcia_notify(struct notifier_block *nb, unsigned long action,
-			 void *data)
-{
-	struct device *dev = data;
-	struct device *parent;
-	struct pcmcia_device *pdev = to_pcmcia_dev(dev);
-
-	/* We are only intereted in device addition */
-	if (action != BUS_NOTIFY_ADD_DEVICE)
-		return 0;
-
-	parent = pdev->socket->dev.parent;
-
-	/* We know electra_cf devices will always have of_node set, since
-	 * electra_cf is an of_platform driver.
-	 */
-	if (!parent->of_node)
-		return 0;
-
-	if (!of_device_is_compatible(parent->of_node, "electra-cf"))
-		return 0;
-
-	/* We use the direct ops for localbus */
-	dev->archdata.dma_ops = &dma_direct_ops;
-
-	return 0;
-}
-
-static struct notifier_block pcmcia_notifier = {
-	.notifier_call = pcmcia_notify,
-};
-
-static inline void pasemi_pcmcia_init(void)
-{
-	extern struct bus_type pcmcia_bus_type;
-
-	bus_register_notifier(&pcmcia_bus_type, &pcmcia_notifier);
-}
-
-#else
-
-static inline void pasemi_pcmcia_init(void)
-{
-}
-
-#endif
-
-
-=======
->>>>>>> 24b8d41d
 static const struct of_device_id pasemi_bus_ids[] = {
 	/* Unfortunately needed for legacy firmwares */
 	{ .type = "localbus", },
@@ -482,8 +426,6 @@
 	    !of_machine_is_compatible("pasemi,pwrficient"))
 		return 0;
 
-<<<<<<< HEAD
-=======
 #ifdef CONFIG_PPC_PASEMI_NEMO
 	/*
 	 * Check for the Nemo motherboard here, if we are running on one
@@ -495,7 +437,6 @@
 	}
 #endif
 
->>>>>>> 24b8d41d
 	iommu_init_early_pasemi();
 
 	return 1;
