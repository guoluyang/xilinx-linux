--- conflicted
+++ resolved
@@ -174,11 +174,7 @@
 	 */
 	if (dev->vendor == 0x1959 && dev->device == 0xa007 &&
 	    !firmware_has_feature(FW_FEATURE_LPAR)) {
-<<<<<<< HEAD
-		dev->dev.archdata.dma_ops = &dma_direct_ops;
-=======
 		dev->dev.dma_ops = NULL;
->>>>>>> 24b8d41d
 		/*
 		 * Set the coherent DMA mask to prevent the iommu
 		 * being used unnecessarily
@@ -200,11 +196,6 @@
 	pr_debug(" -> %s\n", __func__);
 
 	/* For 2G space, 8x64 pages (2^21 bytes) is max total l2 size */
-<<<<<<< HEAD
-	iob_l2_base = (u32 *)__va(memblock_alloc_base(1UL<<21, 1UL<<21, 0x80000000));
-
-	printk(KERN_INFO "IOBMAP L2 allocated at: %p\n", iob_l2_base);
-=======
 	iob_l2_base = memblock_alloc_try_nid_raw(1UL << 21, 1UL << 21,
 					MEMBLOCK_LOW_LIMIT, 0x80000000,
 					NUMA_NO_NODE);
@@ -213,7 +204,6 @@
 		      __func__, 1UL << 21, 1UL << 21, 0x80000000);
 
 	pr_info("IOBMAP L2 allocated at: %p\n", iob_l2_base);
->>>>>>> 24b8d41d
 
 	/* Allocate a spare page to map all invalid IOTLB pages. */
 	tmp = memblock_phys_alloc(IOBMAP_PAGE_SIZE, IOBMAP_PAGE_SIZE);
@@ -271,8 +261,4 @@
 	pasemi_pci_controller_ops.dma_dev_setup = pci_dma_dev_setup_pasemi;
 	pasemi_pci_controller_ops.dma_bus_setup = pci_dma_bus_setup_pasemi;
 	set_pci_dma_ops(&dma_iommu_ops);
-<<<<<<< HEAD
-}
-=======
-}
->>>>>>> 24b8d41d
+}