--- conflicted
+++ resolved
@@ -278,13 +278,6 @@
 		return;
 	}
 
-<<<<<<< HEAD
-	for (np = NULL; (np = of_get_next_child(root, np)) != NULL;)
-		if (np->name && !strcmp(np->name, "pxp") && !pas_add_bridge(np))
-			of_node_get(np);
-
-	of_node_put(root);
-=======
 	pci_set_flags(PCI_SCAN_ALL_PCIE_DEVS);
 
 	np = of_find_compatible_node(root, NULL, "pasemi,rootbus");
@@ -292,7 +285,6 @@
 		res = pas_add_bridge(np);
 		of_node_put(np);
 	}
->>>>>>> 24b8d41d
 }
 
 void __iomem *pasemi_pci_getcfgaddr(struct pci_dev *dev, int offset)
