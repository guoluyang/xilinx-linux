--- conflicted
+++ resolved
@@ -249,11 +249,7 @@
 	bool "Enable support for the CPM2 (Communications Processor Module)"
 	depends on (FSL_SOC_BOOKE && PPC32) || 8260
 	select CPM
-<<<<<<< HEAD
-	select PPC_PCI_CHOICE
-=======
 	select HAVE_PCI
->>>>>>> 24b8d41d
 	select GPIOLIB
 	help
 	  The CPM2 (Communications Processor Module) is a coprocessor on
@@ -283,7 +279,6 @@
 	bool "Use the platform RTC operations from user space"
 	select RTC_CLASS
 	select RTC_DRV_GENERIC
-<<<<<<< HEAD
 	help
 	  This option provides backwards compatibility with the old gen_rtc.ko
 	  module that was traditionally used for old PowerPC machines.
@@ -291,19 +286,6 @@
 	  replacing their get_rtc_time/set_rtc_time callbacks with
 	  a proper RTC device driver.
 
-config SIMPLE_GPIO
-	bool "Support for simple, memory-mapped GPIO controllers"
-	depends on PPC
-	select GPIOLIB
-=======
->>>>>>> 24b8d41d
-	help
-	  This option provides backwards compatibility with the old gen_rtc.ko
-	  module that was traditionally used for old PowerPC machines.
-	  Platforms should migrate to enabling the RTC_DRV_GENERIC by hand
-	  replacing their get_rtc_time/set_rtc_time callbacks with
-	  a proper RTC device driver.
-
 config MCU_MPC8349EMITX
 	bool "MPC8349E-mITX MCU driver"
 	depends on I2C=y && PPC_83xx
