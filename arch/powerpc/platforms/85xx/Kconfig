# SPDX-License-Identifier: GPL-2.0
menuconfig FSL_SOC_BOOKE
	bool "Freescale Book-E Machine Type"
	depends on PPC_85xx || PPC_BOOK3E
	select FSL_SOC
	select PPC_UDBG_16550
	select MPIC
	select HAVE_PCI
	select FSL_PCI if PCI
	select SERIAL_8250_EXTENDED if SERIAL_8250
	select SERIAL_8250_SHARE_IRQ if SERIAL_8250
	select FSL_CORENET_RCPM if PPC_E500MC
	default y

if FSL_SOC_BOOKE

if PPC32

config FSL_85XX_CACHE_SRAM
	bool
	select PPC_LIB_RHEAP
	help
	  When selected, this option enables cache-sram support
	  for memory allocation on P1/P2 QorIQ platforms.
	  cache-sram-size and cache-sram-offset kernel boot
	  parameters should be passed when this option is enabled.

config BSC9131_RDB
	bool "Freescale BSC9131RDB"
	select DEFAULT_UIMAGE
	help
	  This option enables support for the Freescale BSC9131RDB board.
	  The BSC9131 is a heterogeneous SoC containing an e500v2 powerpc and a
	  StarCore SC3850 DSP
	  Manufacturer : Freescale Semiconductor, Inc

config C293_PCIE
	  bool "Freescale C293PCIE"
	  select DEFAULT_UIMAGE
	  help
	  This option enables support for the C293PCIE board

config BSC9132_QDS
	bool "Freescale BSC9132QDS"
	select DEFAULT_UIMAGE
	help
	  This option enables support for the Freescale BSC9132 QDS board.
	  BSC9132 is a heterogeneous SoC containing dual e500v2 powerpc cores
	  and dual StarCore SC3850 DSP cores.
	  Manufacturer : Freescale Semiconductor, Inc

config MPC8540_ADS
	bool "Freescale MPC8540 ADS"
	select DEFAULT_UIMAGE
	help
	  This option enables support for the MPC 8540 ADS board

config MPC8560_ADS
	bool "Freescale MPC8560 ADS"
	select DEFAULT_UIMAGE
	select CPM2
	help
	  This option enables support for the MPC 8560 ADS board

config MPC85xx_CDS
	bool "Freescale MPC85xx CDS"
	select DEFAULT_UIMAGE
	select PPC_I8259
	select HAVE_RAPIDIO
	help
	  This option enables support for the MPC85xx CDS board

config MPC85xx_MDS
	bool "Freescale MPC85xx MDS"
	select DEFAULT_UIMAGE
	select PHYLIB if NETDEVICES
<<<<<<< HEAD
	select HAS_RAPIDIO
=======
	select HAVE_RAPIDIO
>>>>>>> 24b8d41d
	select SWIOTLB
	help
	  This option enables support for the MPC85xx MDS board

config MPC8536_DS
	bool "Freescale MPC8536 DS"
	select DEFAULT_UIMAGE
	select SWIOTLB
	help
	  This option enables support for the MPC8536 DS board

config MPC85xx_DS
	bool "Freescale MPC85xx DS"
	select PPC_I8259
	select DEFAULT_UIMAGE
	select FSL_ULI1575 if PCI
	select SWIOTLB
	help
	  This option enables support for the MPC85xx DS (MPC8544 DS) board

config MPC85xx_RDB
	bool "Freescale MPC85xx RDB"
	select PPC_I8259
	select DEFAULT_UIMAGE
	select FSL_ULI1575 if PCI
	select SWIOTLB
	help
	  This option enables support for the MPC85xx RDB (P2020 RDB) board

config P1010_RDB
	bool "Freescale P1010RDB"
	select DEFAULT_UIMAGE
	help
	  This option enables support for the MPC85xx RDB (P1010 RDB) board

	  P1010RDB contains P1010Si, which provides CPU performance up to 800
	  MHz and 1600 DMIPS, additional functionality and faster interfaces
	  (DDR3/3L, SATA II, and PCI  Express).

config P1022_DS
	bool "Freescale P1022 DS"
	select DEFAULT_UIMAGE
	select SWIOTLB
	help
	  This option enables support for the Freescale P1022DS reference board.

config P1022_RDK
	bool "Freescale / iVeia P1022 RDK"
	select DEFAULT_UIMAGE
	help
	  This option enables support for the Freescale / iVeia P1022RDK
	  reference board.

config P1023_RDB
	bool "Freescale P1023 RDB"
	select DEFAULT_UIMAGE
	help
	  This option enables support for the P1023 RDB board.

config TWR_P102x
	bool "Freescale TWR-P102x"
	select DEFAULT_UIMAGE
	help
	  This option enables support for the TWR-P1025 board.

config SOCRATES
	bool "Socrates"
	select DEFAULT_UIMAGE
	help
	  This option enables support for the Socrates board.

config KSI8560
	bool "Emerson KSI8560"
	select DEFAULT_UIMAGE
	help
	  This option enables support for the Emerson KSI8560 board

config XES_MPC85xx
	bool "X-ES single-board computer"
	select DEFAULT_UIMAGE
	help
	  This option enables support for the various single-board
	  computers from Extreme Engineering Solutions (X-ES) based on
	  Freescale MPC85xx processors.
	  Manufacturer: Extreme Engineering Solutions, Inc.
	  URL: <https://www.xes-inc.com/>

config STX_GP3
	bool "Silicon Turnkey Express GP3"
	help
	  This option enables support for the Silicon Turnkey Express GP3
	  board.
	select CPM2
	select DEFAULT_UIMAGE

config TQM8540
	bool "TQ Components TQM8540"
	help
	  This option enables support for the TQ Components TQM8540 board.
	select DEFAULT_UIMAGE
	select TQM85xx

config TQM8541
	bool "TQ Components TQM8541"
	help
	  This option enables support for the TQ Components TQM8541 board.
	select DEFAULT_UIMAGE
	select TQM85xx
	select CPM2

config TQM8548
	bool "TQ Components TQM8548"
	help
	  This option enables support for the TQ Components TQM8548 board.
	select DEFAULT_UIMAGE
	select TQM85xx

config TQM8555
	bool "TQ Components TQM8555"
	help
	  This option enables support for the TQ Components TQM8555 board.
	select DEFAULT_UIMAGE
	select TQM85xx
	select CPM2

config TQM8560
	bool "TQ Components TQM8560"
	help
	  This option enables support for the TQ Components TQM8560 board.
	select DEFAULT_UIMAGE
	select TQM85xx
	select CPM2

config SBC8548
	bool "Wind River SBC8548"
	select DEFAULT_UIMAGE
	help
	  This option enables support for the Wind River SBC8548 board

config PPA8548
	bool "Prodrive PPA8548"
	help
	  This option enables support for the Prodrive PPA8548 board.
	select DEFAULT_UIMAGE
	select HAVE_RAPIDIO

config GE_IMP3A
	bool "GE Intelligent Platforms IMP3A"
	select DEFAULT_UIMAGE
	select SWIOTLB
	select MMIO_NVRAM
	select GPIOLIB
	select GE_FPGA
	help
	  This option enables support for the GE Intelligent Platforms IMP3A
	  board.

	  This board is a 3U CompactPCI Single Board Computer with a Freescale
	  P2020 processor.

config SGY_CTS1000
	tristate "Servergy CTS-1000 support"
	select GPIOLIB
	select OF_GPIO
	depends on CORENET_GENERIC
	help
	  Enable this to support functionality in Servergy's CTS-1000 systems.

config MVME2500
	bool "Artesyn MVME2500"
	select DEFAULT_UIMAGE
	help
	  This option enables support for the Emerson/Artesyn MVME2500 board.

endif # PPC32

config PPC_QEMU_E500
	bool "QEMU generic e500 platform"
	select DEFAULT_UIMAGE
	select E500
	select PPC_E500MC if PPC64
	help
	  This option enables support for running as a QEMU guest using
	  QEMU's generic e500 machine.  This is not required if you're
	  using a QEMU machine that targets a specific board, such as
	  mpc8544ds.

	  Unlike most e500 boards that target a specific CPU, this
	  platform works with any e500-family CPU that QEMU supports.
	  Thus, you'll need to make sure CONFIG_PPC_E500MC is set or
	  unset based on the emulated CPU (or actual host CPU in the case
	  of KVM).

config CORENET_GENERIC
	bool "Freescale CoreNet Generic"
	select DEFAULT_UIMAGE
	select E500
	select PPC_E500MC
	select PHYS_64BIT
	select SWIOTLB
	select GPIOLIB
	select GPIO_MPC8XXX
	select HAVE_RAPIDIO
	select PPC_EPAPR_HV_PIC
	help
	  This option enables support for the FSL CoreNet based boards.
	  For 32bit kernel, the following boards are supported:
	    P2041 RDB, P3041 DS, P4080 DS, kmcoge4, and OCA4080
	  For 64bit kernel, the following boards are supported:
	    T208x QDS/RDB, T4240 QDS/RDB and B4 QDS
	  The following boards are supported for both 32bit and 64bit kernel:
	    P5020 DS, P5040 DS, T102x QDS/RDB, T104x QDS/RDB

endif # FSL_SOC_BOOKE

config TQM85xx
	bool<|MERGE_RESOLUTION|>--- conflicted
+++ resolved
@@ -74,11 +74,7 @@
 	bool "Freescale MPC85xx MDS"
 	select DEFAULT_UIMAGE
 	select PHYLIB if NETDEVICES
-<<<<<<< HEAD
-	select HAS_RAPIDIO
-=======
-	select HAVE_RAPIDIO
->>>>>>> 24b8d41d
+	select HAVE_RAPIDIO
 	select SWIOTLB
 	help
 	  This option enables support for the MPC85xx MDS board
