--- conflicted
+++ resolved
@@ -171,22 +171,8 @@
 	int i;
 
 	for (i=0; i < 3; i++) {
-<<<<<<< HEAD
-		ret = of_irq_parse_one(np, i, &oirq);
-		if (ret) {
-			pr_debug("spu_new: failed to get irq %d\n", i);
-			goto err;
-		}
-		ret = -EINVAL;
-		pr_debug("  irq %d no 0x%x on %s\n", i, oirq.args[0],
-			 oirq.np->full_name);
-		spu->irqs[i] = irq_create_of_mapping(&oirq);
-		if (!spu->irqs[i]) {
-			pr_debug("spu_new: failed to map it !\n");
-=======
 		spu->irqs[i] = irq_of_parse_and_map(np, i);
 		if (!spu->irqs[i])
->>>>>>> 24b8d41d
 			goto err;
 	}
 	return 0;
