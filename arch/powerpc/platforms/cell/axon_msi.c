// SPDX-License-Identifier: GPL-2.0-or-later
/*
 * Copyright 2007, Michael Ellerman, IBM Corporation.
 */


#include <linux/interrupt.h>
#include <linux/irq.h>
#include <linux/kernel.h>
#include <linux/pci.h>
#include <linux/msi.h>
#include <linux/export.h>
#include <linux/of_platform.h>
#include <linux/slab.h>

#include <asm/debugfs.h>
#include <asm/dcr.h>
#include <asm/machdep.h>
#include <asm/prom.h>

#include "cell.h"

/*
 * MSIC registers, specified as offsets from dcr_base
 */
#define MSIC_CTRL_REG	0x0

/* Base Address registers specify FIFO location in BE memory */
#define MSIC_BASE_ADDR_HI_REG	0x3
#define MSIC_BASE_ADDR_LO_REG	0x4

/* Hold the read/write offsets into the FIFO */
#define MSIC_READ_OFFSET_REG	0x5
#define MSIC_WRITE_OFFSET_REG	0x6


/* MSIC control register flags */
#define MSIC_CTRL_ENABLE		0x0001
#define MSIC_CTRL_FIFO_FULL_ENABLE	0x0002
#define MSIC_CTRL_IRQ_ENABLE		0x0008
#define MSIC_CTRL_FULL_STOP_ENABLE	0x0010

/*
 * The MSIC can be configured to use a FIFO of 32KB, 64KB, 128KB or 256KB.
 * Currently we're using a 64KB FIFO size.
 */
#define MSIC_FIFO_SIZE_SHIFT	16
#define MSIC_FIFO_SIZE_BYTES	(1 << MSIC_FIFO_SIZE_SHIFT)

/*
 * To configure the FIFO size as (1 << n) bytes, we write (n - 15) into bits
 * 8-9 of the MSIC control reg.
 */
#define MSIC_CTRL_FIFO_SIZE	(((MSIC_FIFO_SIZE_SHIFT - 15) << 8) & 0x300)

/*
 * We need to mask the read/write offsets to make sure they stay within
 * the bounds of the FIFO. Also they should always be 16-byte aligned.
 */
#define MSIC_FIFO_SIZE_MASK	((MSIC_FIFO_SIZE_BYTES - 1) & ~0xFu)

/* Each entry in the FIFO is 16 bytes, the first 4 bytes hold the irq # */
#define MSIC_FIFO_ENTRY_SIZE	0x10


struct axon_msic {
	struct irq_domain *irq_domain;
	__le32 *fifo_virt;
	dma_addr_t fifo_phys;
	dcr_host_t dcr_host;
	u32 read_offset;
#ifdef DEBUG
	u32 __iomem *trigger;
#endif
};

#ifdef DEBUG
void axon_msi_debug_setup(struct device_node *dn, struct axon_msic *msic);
#else
static inline void axon_msi_debug_setup(struct device_node *dn,
					struct axon_msic *msic) { }
#endif


static void msic_dcr_write(struct axon_msic *msic, unsigned int dcr_n, u32 val)
{
	pr_devel("axon_msi: dcr_write(0x%x, 0x%x)\n", val, dcr_n);

	dcr_write(msic->dcr_host, dcr_n, val);
}

static void axon_msi_cascade(struct irq_desc *desc)
{
	struct irq_chip *chip = irq_desc_get_chip(desc);
	struct axon_msic *msic = irq_desc_get_handler_data(desc);
	u32 write_offset, msi;
	int idx;
	int retry = 0;

	write_offset = dcr_read(msic->dcr_host, MSIC_WRITE_OFFSET_REG);
	pr_devel("axon_msi: original write_offset 0x%x\n", write_offset);

	/* write_offset doesn't wrap properly, so we have to mask it */
	write_offset &= MSIC_FIFO_SIZE_MASK;

	while (msic->read_offset != write_offset && retry < 100) {
		idx  = msic->read_offset / sizeof(__le32);
		msi  = le32_to_cpu(msic->fifo_virt[idx]);
		msi &= 0xFFFF;

		pr_devel("axon_msi: woff %x roff %x msi %x\n",
			  write_offset, msic->read_offset, msi);

		if (msi < nr_irqs && irq_get_chip_data(msi) == msic) {
			generic_handle_irq(msi);
			msic->fifo_virt[idx] = cpu_to_le32(0xffffffff);
		} else {
			/*
			 * Reading the MSIC_WRITE_OFFSET_REG does not
			 * reliably flush the outstanding DMA to the
			 * FIFO buffer. Here we were reading stale
			 * data, so we need to retry.
			 */
			udelay(1);
			retry++;
			pr_devel("axon_msi: invalid irq 0x%x!\n", msi);
			continue;
		}

		if (retry) {
			pr_devel("axon_msi: late irq 0x%x, retry %d\n",
				 msi, retry);
			retry = 0;
		}

		msic->read_offset += MSIC_FIFO_ENTRY_SIZE;
		msic->read_offset &= MSIC_FIFO_SIZE_MASK;
	}

	if (retry) {
		printk(KERN_WARNING "axon_msi: irq timed out\n");

		msic->read_offset += MSIC_FIFO_ENTRY_SIZE;
		msic->read_offset &= MSIC_FIFO_SIZE_MASK;
	}

	chip->irq_eoi(&desc->irq_data);
}

static struct axon_msic *find_msi_translator(struct pci_dev *dev)
{
	struct irq_domain *irq_domain;
	struct device_node *dn, *tmp;
	const phandle *ph;
	struct axon_msic *msic = NULL;

	dn = of_node_get(pci_device_to_OF_node(dev));
	if (!dn) {
		dev_dbg(&dev->dev, "axon_msi: no pci_dn found\n");
		return NULL;
	}

	for (; dn; dn = of_get_next_parent(dn)) {
		ph = of_get_property(dn, "msi-translator", NULL);
		if (ph)
			break;
	}

	if (!ph) {
		dev_dbg(&dev->dev,
			"axon_msi: no msi-translator property found\n");
		goto out_error;
	}

	tmp = dn;
	dn = of_find_node_by_phandle(*ph);
	of_node_put(tmp);
	if (!dn) {
		dev_dbg(&dev->dev,
			"axon_msi: msi-translator doesn't point to a node\n");
		goto out_error;
	}

	irq_domain = irq_find_host(dn);
	if (!irq_domain) {
		dev_dbg(&dev->dev, "axon_msi: no irq_domain found for node %pOF\n",
			dn);
		goto out_error;
	}

	msic = irq_domain->host_data;

out_error:
	of_node_put(dn);

	return msic;
}

static int setup_msi_msg_address(struct pci_dev *dev, struct msi_msg *msg)
{
	struct device_node *dn;
	struct msi_desc *entry;
	int len;
	const u32 *prop;

	dn = of_node_get(pci_device_to_OF_node(dev));
	if (!dn) {
		dev_dbg(&dev->dev, "axon_msi: no pci_dn found\n");
		return -ENODEV;
	}

	entry = first_pci_msi_entry(dev);

	for (; dn; dn = of_get_next_parent(dn)) {
		if (entry->msi_attrib.is_64) {
			prop = of_get_property(dn, "msi-address-64", &len);
			if (prop)
				break;
		}

		prop = of_get_property(dn, "msi-address-32", &len);
		if (prop)
			break;
	}

	if (!prop) {
		dev_dbg(&dev->dev,
			"axon_msi: no msi-address-(32|64) properties found\n");
		return -ENOENT;
	}

	switch (len) {
	case 8:
		msg->address_hi = prop[0];
		msg->address_lo = prop[1];
		break;
	case 4:
		msg->address_hi = 0;
		msg->address_lo = prop[0];
		break;
	default:
		dev_dbg(&dev->dev,
			"axon_msi: malformed msi-address-(32|64) property\n");
		of_node_put(dn);
		return -EINVAL;
	}

	of_node_put(dn);

	return 0;
}

static int axon_msi_setup_msi_irqs(struct pci_dev *dev, int nvec, int type)
{
	unsigned int virq, rc;
	struct msi_desc *entry;
	struct msi_msg msg;
	struct axon_msic *msic;

	msic = find_msi_translator(dev);
	if (!msic)
		return -ENODEV;

	rc = setup_msi_msg_address(dev, &msg);
	if (rc)
		return rc;

	for_each_pci_msi_entry(entry, dev) {
		virq = irq_create_direct_mapping(msic->irq_domain);
		if (!virq) {
			dev_warn(&dev->dev,
				 "axon_msi: virq allocation failed!\n");
			return -1;
		}
		dev_dbg(&dev->dev, "axon_msi: allocated virq 0x%x\n", virq);

		irq_set_msi_desc(virq, entry);
		msg.data = virq;
		pci_write_msi_msg(virq, &msg);
	}

	return 0;
}

static void axon_msi_teardown_msi_irqs(struct pci_dev *dev)
{
	struct msi_desc *entry;

	dev_dbg(&dev->dev, "axon_msi: tearing down msi irqs\n");

	for_each_pci_msi_entry(entry, dev) {
		if (!entry->irq)
			continue;

		irq_set_msi_desc(entry->irq, NULL);
		irq_dispose_mapping(entry->irq);
	}
}

static struct irq_chip msic_irq_chip = {
	.irq_mask	= pci_msi_mask_irq,
	.irq_unmask	= pci_msi_unmask_irq,
	.irq_shutdown	= pci_msi_mask_irq,
	.name		= "AXON-MSI",
};

static int msic_host_map(struct irq_domain *h, unsigned int virq,
			 irq_hw_number_t hw)
{
	irq_set_chip_data(virq, h->host_data);
	irq_set_chip_and_handler(virq, &msic_irq_chip, handle_simple_irq);

	return 0;
}

static const struct irq_domain_ops msic_host_ops = {
	.map	= msic_host_map,
};

static void axon_msi_shutdown(struct platform_device *device)
{
	struct axon_msic *msic = dev_get_drvdata(&device->dev);
	u32 tmp;

	pr_devel("axon_msi: disabling %pOF\n",
		 irq_domain_get_of_node(msic->irq_domain));
	tmp  = dcr_read(msic->dcr_host, MSIC_CTRL_REG);
	tmp &= ~MSIC_CTRL_ENABLE & ~MSIC_CTRL_IRQ_ENABLE;
	msic_dcr_write(msic, MSIC_CTRL_REG, tmp);
}

static int axon_msi_probe(struct platform_device *device)
{
	struct device_node *dn = device->dev.of_node;
	struct axon_msic *msic;
	unsigned int virq;
	int dcr_base, dcr_len;

	pr_devel("axon_msi: setting up dn %pOF\n", dn);

	msic = kzalloc(sizeof(*msic), GFP_KERNEL);
	if (!msic) {
		printk(KERN_ERR "axon_msi: couldn't allocate msic for %pOF\n",
		       dn);
		goto out;
	}

	dcr_base = dcr_resource_start(dn, 0);
	dcr_len = dcr_resource_len(dn, 0);

	if (dcr_base == 0 || dcr_len == 0) {
		printk(KERN_ERR
		       "axon_msi: couldn't parse dcr properties on %pOF\n",
			dn);
		goto out_free_msic;
	}

	msic->dcr_host = dcr_map(dn, dcr_base, dcr_len);
	if (!DCR_MAP_OK(msic->dcr_host)) {
		printk(KERN_ERR "axon_msi: dcr_map failed for %pOF\n",
		       dn);
		goto out_free_msic;
	}

	msic->fifo_virt = dma_alloc_coherent(&device->dev, MSIC_FIFO_SIZE_BYTES,
					     &msic->fifo_phys, GFP_KERNEL);
	if (!msic->fifo_virt) {
		printk(KERN_ERR "axon_msi: couldn't allocate fifo for %pOF\n",
		       dn);
		goto out_free_msic;
	}

	virq = irq_of_parse_and_map(dn, 0);
	if (!virq) {
<<<<<<< HEAD
		printk(KERN_ERR "axon_msi: irq parse and map failed for %s\n",
		       dn->full_name);
=======
		printk(KERN_ERR "axon_msi: irq parse and map failed for %pOF\n",
		       dn);
>>>>>>> 24b8d41d
		goto out_free_fifo;
	}
	memset(msic->fifo_virt, 0xff, MSIC_FIFO_SIZE_BYTES);

	/* We rely on being able to stash a virq in a u16, so limit irqs to < 65536 */
	msic->irq_domain = irq_domain_add_nomap(dn, 65536, &msic_host_ops, msic);
	if (!msic->irq_domain) {
		printk(KERN_ERR "axon_msi: couldn't allocate irq_domain for %pOF\n",
		       dn);
		goto out_free_fifo;
	}

	irq_set_handler_data(virq, msic);
	irq_set_chained_handler(virq, axon_msi_cascade);
	pr_devel("axon_msi: irq 0x%x setup for axon_msi\n", virq);

	/* Enable the MSIC hardware */
	msic_dcr_write(msic, MSIC_BASE_ADDR_HI_REG, msic->fifo_phys >> 32);
	msic_dcr_write(msic, MSIC_BASE_ADDR_LO_REG,
				  msic->fifo_phys & 0xFFFFFFFF);
	msic_dcr_write(msic, MSIC_CTRL_REG,
			MSIC_CTRL_IRQ_ENABLE | MSIC_CTRL_ENABLE |
			MSIC_CTRL_FIFO_SIZE);

	msic->read_offset = dcr_read(msic->dcr_host, MSIC_WRITE_OFFSET_REG)
				& MSIC_FIFO_SIZE_MASK;

	dev_set_drvdata(&device->dev, msic);

	cell_pci_controller_ops.setup_msi_irqs = axon_msi_setup_msi_irqs;
	cell_pci_controller_ops.teardown_msi_irqs = axon_msi_teardown_msi_irqs;

	axon_msi_debug_setup(dn, msic);

	printk(KERN_DEBUG "axon_msi: setup MSIC on %pOF\n", dn);

	return 0;

out_free_fifo:
	dma_free_coherent(&device->dev, MSIC_FIFO_SIZE_BYTES, msic->fifo_virt,
			  msic->fifo_phys);
out_free_msic:
	kfree(msic);
out:

	return -1;
}

static const struct of_device_id axon_msi_device_id[] = {
	{
		.compatible	= "ibm,axon-msic"
	},
	{}
};

static struct platform_driver axon_msi_driver = {
	.probe		= axon_msi_probe,
	.shutdown	= axon_msi_shutdown,
	.driver = {
		.name = "axon-msi",
		.of_match_table = axon_msi_device_id,
	},
};

static int __init axon_msi_init(void)
{
	return platform_driver_register(&axon_msi_driver);
}
subsys_initcall(axon_msi_init);


#ifdef DEBUG
static int msic_set(void *data, u64 val)
{
	struct axon_msic *msic = data;
	out_le32(msic->trigger, val);
	return 0;
}

static int msic_get(void *data, u64 *val)
{
	*val = 0;
	return 0;
}

DEFINE_SIMPLE_ATTRIBUTE(fops_msic, msic_get, msic_set, "%llu\n");

void axon_msi_debug_setup(struct device_node *dn, struct axon_msic *msic)
{
	char name[8];
	u64 addr;

	addr = of_translate_address(dn, of_get_property(dn, "reg", NULL));
	if (addr == OF_BAD_ADDR) {
		pr_devel("axon_msi: couldn't translate reg property\n");
		return;
	}

	msic->trigger = ioremap(addr, 0x4);
	if (!msic->trigger) {
		pr_devel("axon_msi: ioremap failed\n");
		return;
	}

	snprintf(name, sizeof(name), "msic_%d", of_node_to_nid(dn));

	debugfs_create_file(name, 0600, powerpc_debugfs_root, msic, &fops_msic);
}
#endif /* DEBUG */<|MERGE_RESOLUTION|>--- conflicted
+++ resolved
@@ -372,13 +372,8 @@
 
 	virq = irq_of_parse_and_map(dn, 0);
 	if (!virq) {
-<<<<<<< HEAD
-		printk(KERN_ERR "axon_msi: irq parse and map failed for %s\n",
-		       dn->full_name);
-=======
 		printk(KERN_ERR "axon_msi: irq parse and map failed for %pOF\n",
 		       dn);
->>>>>>> 24b8d41d
 		goto out_free_fifo;
 	}
 	memset(msic->fifo_virt, 0xff, MSIC_FIFO_SIZE_BYTES);
