--- conflicted
+++ resolved
@@ -118,11 +118,7 @@
 	size_t sz = spufs_coredump_read[i].size;
 	char fullname[80];
 	struct elf_note en;
-<<<<<<< HEAD
-	size_t skip;
-=======
 	int ret;
->>>>>>> 24b8d41d
 
 	sprintf(fullname, "SPU/%d/%s", dfd, spufs_coredump_read[i].name);
 	en.n_namesz = strlen(fullname) + 1;
@@ -134,31 +130,6 @@
 	if (!dump_emit(cprm, fullname, en.n_namesz))
 		return -EIO;
 	if (!dump_align(cprm, 4))
-<<<<<<< HEAD
-		goto Eio;
-
-	do {
-		rc = do_coredump_read(i, ctx, buf, bufsz, &pos);
-		if (rc > 0) {
-			if (!dump_emit(cprm, buf, rc))
-				goto Eio;
-			total += rc;
-		}
-	} while (rc == bufsz && total < sz);
-
-	if (rc < 0)
-		goto out;
-
-	skip = roundup(cprm->pos - total + sz, 4) - cprm->pos;
-	if (!dump_skip(cprm, skip))
-		goto Eio;
-out:
-	free_page((unsigned long)buf);
-	return rc;
-Eio:
-	free_page((unsigned long)buf);
-	return -EIO;
-=======
 		return -EIO;
 
 	if (spufs_coredump_read[i].dump) {
@@ -181,7 +152,6 @@
 	if (!dump_skip(cprm, roundup(cprm->pos - ret + sz, 4) - cprm->pos))
 		return -EIO;
 	return 0;
->>>>>>> 24b8d41d
 }
 
 int spufs_coredump_extra_notes_write(struct coredump_params *cprm)
