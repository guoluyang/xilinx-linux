--- conflicted
+++ resolved
@@ -110,15 +110,9 @@
 {
 	if (!of_machine_is_compatible("ifm,pdm360ng"))
 		return 0;
-<<<<<<< HEAD
 
 	mpc512x_init_early();
 
-=======
-
-	mpc512x_init_early();
-
->>>>>>> 24b8d41d
 	return 1;
 }
 
