--- conflicted
+++ resolved
@@ -463,145 +463,6 @@
 };
 
 /**
-<<<<<<< HEAD
- * cmm_count_pages - Count the number of pages loaned in a particular range.
- *
- * @arg: memory_isolate_notify structure with address range and count
- *
- * Return value:
- *      0 on success
- **/
-static unsigned long cmm_count_pages(void *arg)
-{
-	struct memory_isolate_notify *marg = arg;
-	struct cmm_page_array *pa;
-	unsigned long start = (unsigned long)pfn_to_kaddr(marg->start_pfn);
-	unsigned long end = start + (marg->nr_pages << PAGE_SHIFT);
-	unsigned long idx;
-
-	spin_lock(&cmm_lock);
-	pa = cmm_page_list;
-	while (pa) {
-		if ((unsigned long)pa >= start && (unsigned long)pa < end)
-			marg->pages_found++;
-		for (idx = 0; idx < pa->index; idx++)
-			if (pa->page[idx] >= start && pa->page[idx] < end)
-				marg->pages_found++;
-		pa = pa->next;
-	}
-	spin_unlock(&cmm_lock);
-	return 0;
-}
-
-/**
- * cmm_memory_isolate_cb - Handle memory isolation notifier calls
- * @self:	notifier block struct
- * @action:	action to take
- * @arg:	struct memory_isolate_notify data for handler
- *
- * Return value:
- *	NOTIFY_OK or notifier error based on subfunction return value
- **/
-static int cmm_memory_isolate_cb(struct notifier_block *self,
-				 unsigned long action, void *arg)
-{
-	int ret = 0;
-
-	if (action == MEM_ISOLATE_COUNT)
-		ret = cmm_count_pages(arg);
-
-	return notifier_from_errno(ret);
-}
-
-static struct notifier_block cmm_mem_isolate_nb = {
-	.notifier_call = cmm_memory_isolate_cb,
-	.priority = CMM_MEM_ISOLATE_PRI
-};
-
-/**
- * cmm_mem_going_offline - Unloan pages where memory is to be removed
- * @arg: memory_notify structure with page range to be offlined
- *
- * Return value:
- *	0 on success
- **/
-static int cmm_mem_going_offline(void *arg)
-{
-	struct memory_notify *marg = arg;
-	unsigned long start_page = (unsigned long)pfn_to_kaddr(marg->start_pfn);
-	unsigned long end_page = start_page + (marg->nr_pages << PAGE_SHIFT);
-	struct cmm_page_array *pa_curr, *pa_last, *npa;
-	unsigned long idx;
-	unsigned long freed = 0;
-
-	cmm_dbg("Memory going offline, searching 0x%lx (%ld pages).\n",
-			start_page, marg->nr_pages);
-	spin_lock(&cmm_lock);
-
-	/* Search the page list for pages in the range to be offlined */
-	pa_last = pa_curr = cmm_page_list;
-	while (pa_curr) {
-		for (idx = (pa_curr->index - 1); (idx + 1) > 0; idx--) {
-			if ((pa_curr->page[idx] < start_page) ||
-			    (pa_curr->page[idx] >= end_page))
-				continue;
-
-			plpar_page_set_active(__pa(pa_curr->page[idx]));
-			free_page(pa_curr->page[idx]);
-			freed++;
-			loaned_pages--;
-			totalram_pages++;
-			pa_curr->page[idx] = pa_last->page[--pa_last->index];
-			if (pa_last->index == 0) {
-				if (pa_curr == pa_last)
-					pa_curr = pa_last->next;
-				pa_last = pa_last->next;
-				free_page((unsigned long)cmm_page_list);
-				cmm_page_list = pa_last;
-			}
-		}
-		pa_curr = pa_curr->next;
-	}
-
-	/* Search for page list structures in the range to be offlined */
-	pa_last = NULL;
-	pa_curr = cmm_page_list;
-	while (pa_curr) {
-		if (((unsigned long)pa_curr >= start_page) &&
-				((unsigned long)pa_curr < end_page)) {
-			npa = (struct cmm_page_array *)__get_free_page(
-					GFP_NOIO | __GFP_NOWARN |
-					__GFP_NORETRY | __GFP_NOMEMALLOC);
-			if (!npa) {
-				spin_unlock(&cmm_lock);
-				cmm_dbg("Failed to allocate memory for list "
-						"management. Memory hotplug "
-						"failed.\n");
-				return -ENOMEM;
-			}
-			memcpy(npa, pa_curr, PAGE_SIZE);
-			if (pa_curr == cmm_page_list)
-				cmm_page_list = npa;
-			if (pa_last)
-				pa_last->next = npa;
-			free_page((unsigned long) pa_curr);
-			freed++;
-			pa_curr = npa;
-		}
-
-		pa_last = pa_curr;
-		pa_curr = pa_curr->next;
-	}
-
-	spin_unlock(&cmm_lock);
-	cmm_dbg("Released %ld pages in the search range.\n", freed);
-
-	return 0;
-}
-
-/**
-=======
->>>>>>> 24b8d41d
  * cmm_memory_cb - Handle memory hotplug notifier calls
  * @self:	notifier block struct
  * @action:	action to take
