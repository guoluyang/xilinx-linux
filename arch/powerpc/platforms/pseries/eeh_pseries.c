--- conflicted
+++ resolved
@@ -98,25 +98,6 @@
  */
 static int pseries_eeh_get_pe_config_addr(struct pci_dn *pdn)
 {
-<<<<<<< HEAD
-	/* figure out EEH RTAS function call tokens */
-	ibm_set_eeh_option		= rtas_token("ibm,set-eeh-option");
-	ibm_set_slot_reset		= rtas_token("ibm,set-slot-reset");
-	ibm_read_slot_reset_state2	= rtas_token("ibm,read-slot-reset-state2");
-	ibm_read_slot_reset_state	= rtas_token("ibm,read-slot-reset-state");
-	ibm_slot_error_detail		= rtas_token("ibm,slot-error-detail");
-	ibm_get_config_addr_info2	= rtas_token("ibm,get-config-addr-info2");
-	ibm_get_config_addr_info	= rtas_token("ibm,get-config-addr-info");
-	ibm_configure_pe		= rtas_token("ibm,configure-pe");
-
-	/*
-	 * ibm,configure-pe and ibm,configure-bridge have the same semantics,
-	 * however ibm,configure-pe can be faster.  If we can't find
-	 * ibm,configure-pe then fall back to using ibm,configure-bridge.
-	 */
-	if (ibm_configure_pe == RTAS_UNKNOWN_SERVICE)
-		ibm_configure_pe 	= rtas_token("ibm,configure-bridge");
-=======
 	int config_addr = rtas_config_addr(pdn->busno, pdn->devfn, 0);
 	struct pci_controller *phb = pdn->phb;
 	int ret, rets[3];
@@ -157,7 +138,6 @@
 
 		return rets[0];
 	}
->>>>>>> 24b8d41d
 
 	/*
 	 * PAPR does describe a process for finding the pe_config_addr that was
@@ -166,20 +146,8 @@
 	 * implemented. If you happen to find one that needs the old DT based
 	 * process, patches are welcome!
 	 */
-<<<<<<< HEAD
-	if (ibm_set_eeh_option == RTAS_UNKNOWN_SERVICE		||
-	    ibm_set_slot_reset == RTAS_UNKNOWN_SERVICE		||
-	    (ibm_read_slot_reset_state2 == RTAS_UNKNOWN_SERVICE &&
-	     ibm_read_slot_reset_state == RTAS_UNKNOWN_SERVICE)	||
-	    ibm_slot_error_detail == RTAS_UNKNOWN_SERVICE	||
-	    ibm_configure_pe == RTAS_UNKNOWN_SERVICE) {
-		pr_info("EEH functionality not supported\n");
-		return -EINVAL;
-	}
-=======
 	return -ENOENT;
 }
->>>>>>> 24b8d41d
 
 /**
  * pseries_eeh_phb_reset - Reset the specified PHB
@@ -690,48 +658,7 @@
  */
 static int pseries_eeh_configure_bridge(struct eeh_pe *pe)
 {
-<<<<<<< HEAD
-	int config_addr;
-	int ret;
-	/* Waiting 0.2s maximum before skipping configuration */
-	int max_wait = 200;
-
-	/* Figure out the PE address */
-	config_addr = pe->config_addr;
-	if (pe->addr)
-		config_addr = pe->addr;
-
-	while (max_wait > 0) {
-		ret = rtas_call(ibm_configure_pe, 3, 1, NULL,
-				config_addr, BUID_HI(pe->phb->buid),
-				BUID_LO(pe->phb->buid));
-
-		if (!ret)
-			return ret;
-
-		/*
-		 * If RTAS returns a delay value that's above 100ms, cut it
-		 * down to 100ms in case firmware made a mistake.  For more
-		 * on how these delay values work see rtas_busy_delay_time
-		 */
-		if (ret > RTAS_EXTENDED_DELAY_MIN+2 &&
-		    ret <= RTAS_EXTENDED_DELAY_MAX)
-			ret = RTAS_EXTENDED_DELAY_MIN+2;
-
-		max_wait -= rtas_busy_delay_time(ret);
-
-		if (max_wait < 0)
-			break;
-
-		rtas_busy_delay(ret);
-	}
-
-	pr_warn("%s: Unable to configure bridge PHB#%d-PE#%x (%d)\n",
-		__func__, pe->phb->global_number, pe->addr, ret);
-	return ret;
-=======
 	return pseries_eeh_phb_configure_bridge(pe->phb, pe->addr);
->>>>>>> 24b8d41d
 }
 
 /**
