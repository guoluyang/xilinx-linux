// SPDX-License-Identifier: GPL-2.0-or-later
/*
 * PowerNV OPAL Dump Interface
 *
 * Copyright 2013,2014 IBM Corp.
 */

#include <linux/kobject.h>
#include <linux/mm.h>
#include <linux/slab.h>
#include <linux/vmalloc.h>
#include <linux/pagemap.h>
#include <linux/delay.h>
#include <linux/interrupt.h>

#include <asm/opal.h>

#define DUMP_TYPE_FSP	0x01

struct dump_obj {
	struct kobject  kobj;
	struct bin_attribute dump_attr;
	uint32_t	id;  /* becomes object name */
	uint32_t	type;
	uint32_t	size;
	char		*buffer;
};
#define to_dump_obj(x) container_of(x, struct dump_obj, kobj)

struct dump_attribute {
	struct attribute attr;
	ssize_t (*show)(struct dump_obj *dump, struct dump_attribute *attr,
			char *buf);
	ssize_t (*store)(struct dump_obj *dump, struct dump_attribute *attr,
			 const char *buf, size_t count);
};
#define to_dump_attr(x) container_of(x, struct dump_attribute, attr)

static ssize_t dump_id_show(struct dump_obj *dump_obj,
			    struct dump_attribute *attr,
			    char *buf)
{
	return sprintf(buf, "0x%x\n", dump_obj->id);
}

static const char* dump_type_to_string(uint32_t type)
{
	switch (type) {
	case 0x01: return "SP Dump";
	case 0x02: return "System/Platform Dump";
	case 0x03: return "SMA Dump";
	default: return "unknown";
	}
}

static ssize_t dump_type_show(struct dump_obj *dump_obj,
			      struct dump_attribute *attr,
			      char *buf)
{

	return sprintf(buf, "0x%x %s\n", dump_obj->type,
		       dump_type_to_string(dump_obj->type));
}

static ssize_t dump_ack_show(struct dump_obj *dump_obj,
			     struct dump_attribute *attr,
			     char *buf)
{
	return sprintf(buf, "ack - acknowledge dump\n");
}

/*
 * Send acknowledgement to OPAL
 */
static int64_t dump_send_ack(uint32_t dump_id)
{
	int rc;

	rc = opal_dump_ack(dump_id);
	if (rc)
		pr_warn("%s: Failed to send ack to Dump ID 0x%x (%d)\n",
			__func__, dump_id, rc);
	return rc;
}

static ssize_t dump_ack_store(struct dump_obj *dump_obj,
			      struct dump_attribute *attr,
			      const char *buf,
			      size_t count)
{
	/*
	 * Try to self remove this attribute. If we are successful,
	 * delete the kobject itself.
	 */
	if (sysfs_remove_file_self(&dump_obj->kobj, &attr->attr)) {
		dump_send_ack(dump_obj->id);
		kobject_put(&dump_obj->kobj);
	}
	return count;
}

/* Attributes of a dump
 * The binary attribute of the dump itself is dynamic
 * due to the dynamic size of the dump
 */
static struct dump_attribute id_attribute =
	__ATTR(id, 0444, dump_id_show, NULL);
static struct dump_attribute type_attribute =
	__ATTR(type, 0444, dump_type_show, NULL);
static struct dump_attribute ack_attribute =
	__ATTR(acknowledge, 0660, dump_ack_show, dump_ack_store);

static ssize_t init_dump_show(struct dump_obj *dump_obj,
			      struct dump_attribute *attr,
			      char *buf)
{
	return sprintf(buf, "1 - initiate Service Processor(FSP) dump\n");
}

static int64_t dump_fips_init(uint8_t type)
{
	int rc;

	rc = opal_dump_init(type);
	if (rc)
		pr_warn("%s: Failed to initiate FSP dump (%d)\n",
			__func__, rc);
	return rc;
}

static ssize_t init_dump_store(struct dump_obj *dump_obj,
			       struct dump_attribute *attr,
			       const char *buf,
			       size_t count)
{
	int rc;

	rc = dump_fips_init(DUMP_TYPE_FSP);
	if (rc == OPAL_SUCCESS)
		pr_info("%s: Initiated FSP dump\n", __func__);

	return count;
}

static struct dump_attribute initiate_attribute =
	__ATTR(initiate_dump, 0600, init_dump_show, init_dump_store);

static struct attribute *initiate_attrs[] = {
	&initiate_attribute.attr,
	NULL,
};

static struct attribute_group initiate_attr_group = {
	.attrs = initiate_attrs,
};

static struct kset *dump_kset;

static ssize_t dump_attr_show(struct kobject *kobj,
			      struct attribute *attr,
			      char *buf)
{
	struct dump_attribute *attribute;
	struct dump_obj *dump;

	attribute = to_dump_attr(attr);
	dump = to_dump_obj(kobj);

	if (!attribute->show)
		return -EIO;

	return attribute->show(dump, attribute, buf);
}

static ssize_t dump_attr_store(struct kobject *kobj,
			       struct attribute *attr,
			       const char *buf, size_t len)
{
	struct dump_attribute *attribute;
	struct dump_obj *dump;

	attribute = to_dump_attr(attr);
	dump = to_dump_obj(kobj);

	if (!attribute->store)
		return -EIO;

	return attribute->store(dump, attribute, buf, len);
}

static const struct sysfs_ops dump_sysfs_ops = {
	.show = dump_attr_show,
	.store = dump_attr_store,
};

static void dump_release(struct kobject *kobj)
{
	struct dump_obj *dump;

	dump = to_dump_obj(kobj);
	vfree(dump->buffer);
	kfree(dump);
}

static struct attribute *dump_default_attrs[] = {
	&id_attribute.attr,
	&type_attribute.attr,
	&ack_attribute.attr,
	NULL,
};

static struct kobj_type dump_ktype = {
	.sysfs_ops = &dump_sysfs_ops,
	.release = &dump_release,
	.default_attrs = dump_default_attrs,
};

static int64_t dump_read_info(uint32_t *dump_id, uint32_t *dump_size, uint32_t *dump_type)
{
	__be32 id, size, type;
	int rc;

	type = cpu_to_be32(0xffffffff);

	rc = opal_dump_info2(&id, &size, &type);
	if (rc == OPAL_PARAMETER)
		rc = opal_dump_info(&id, &size);

	if (rc) {
		pr_warn("%s: Failed to get dump info (%d)\n",
			__func__, rc);
		return rc;
	}

	*dump_id = be32_to_cpu(id);
	*dump_size = be32_to_cpu(size);
	*dump_type = be32_to_cpu(type);

	return rc;
}

static int64_t dump_read_data(struct dump_obj *dump)
{
	struct opal_sg_list *list;
	uint64_t addr;
	int64_t rc;

	/* Allocate memory */
	dump->buffer = vzalloc(PAGE_ALIGN(dump->size));
	if (!dump->buffer) {
		pr_err("%s : Failed to allocate memory\n", __func__);
		rc = -ENOMEM;
		goto out;
	}

	/* Generate SG list */
	list = opal_vmalloc_to_sg_list(dump->buffer, dump->size);
	if (!list) {
		rc = -ENOMEM;
		goto out;
	}

	/* First entry address */
	addr = __pa(list);

	/* Fetch data */
	rc = OPAL_BUSY_EVENT;
	while (rc == OPAL_BUSY || rc == OPAL_BUSY_EVENT) {
		rc = opal_dump_read(dump->id, addr);
		if (rc == OPAL_BUSY_EVENT) {
			opal_poll_events(NULL);
			msleep(20);
		}
	}

	if (rc != OPAL_SUCCESS && rc != OPAL_PARTIAL)
		pr_warn("%s: Extract dump failed for ID 0x%x\n",
			__func__, dump->id);

	/* Free SG list */
	opal_free_sg_list(list);

out:
	return rc;
}

static ssize_t dump_attr_read(struct file *filep, struct kobject *kobj,
			      struct bin_attribute *bin_attr,
			      char *buffer, loff_t pos, size_t count)
{
	ssize_t rc;

	struct dump_obj *dump = to_dump_obj(kobj);

	if (!dump->buffer) {
		rc = dump_read_data(dump);

		if (rc != OPAL_SUCCESS && rc != OPAL_PARTIAL) {
			vfree(dump->buffer);
			dump->buffer = NULL;

			return -EIO;
		}
		if (rc == OPAL_PARTIAL) {
			/* On a partial read, we just return EIO
			 * and rely on userspace to ask us to try
			 * again.
			 */
			pr_info("%s: Platform dump partially read. ID = 0x%x\n",
				__func__, dump->id);
			return -EIO;
		}
	}

	memcpy(buffer, dump->buffer + pos, count);

	/* You may think we could free the dump buffer now and retrieve
	 * it again later if needed, but due to current firmware limitation,
	 * that's not the case. So, once read into userspace once,
	 * we keep the dump around until it's acknowledged by userspace.
	 */

	return count;
}

static void create_dump_obj(uint32_t id, size_t size, uint32_t type)
{
	struct dump_obj *dump;
	int rc;

	dump = kzalloc(sizeof(*dump), GFP_KERNEL);
	if (!dump)
		return;

	dump->kobj.kset = dump_kset;

	kobject_init(&dump->kobj, &dump_ktype);

	sysfs_bin_attr_init(&dump->dump_attr);

	dump->dump_attr.attr.name = "dump";
	dump->dump_attr.attr.mode = 0400;
	dump->dump_attr.size = size;
	dump->dump_attr.read = dump_attr_read;

	dump->id = id;
	dump->size = size;
	dump->type = type;

	rc = kobject_add(&dump->kobj, NULL, "0x%x-0x%x", type, id);
	if (rc) {
		kobject_put(&dump->kobj);
		return;
	}

	/*
	 * As soon as the sysfs file for this dump is created/activated there is
	 * a chance the opal_errd daemon (or any userspace) might read and
	 * acknowledge the dump before kobject_uevent() is called. If that
	 * happens then there is a potential race between
	 * dump_ack_store->kobject_put() and kobject_uevent() which leads to a
	 * use-after-free of a kernfs object resulting in a kernel crash.
	 *
	 * To avoid that, we need to take a reference on behalf of the bin file,
	 * so that our reference remains valid while we call kobject_uevent().
	 * We then drop our reference before exiting the function, leaving the
	 * bin file to drop the last reference (if it hasn't already).
	 */

	/* Take a reference for the bin file */
	kobject_get(&dump->kobj);
	rc = sysfs_create_bin_file(&dump->kobj, &dump->dump_attr);
	if (rc == 0) {
		kobject_uevent(&dump->kobj, KOBJ_ADD);

		pr_info("%s: New platform dump. ID = 0x%x Size %u\n",
			__func__, dump->id, dump->size);
	} else {
		/* Drop reference count taken for bin file */
		kobject_put(&dump->kobj);
	}

	/* Drop our reference */
	kobject_put(&dump->kobj);
	return;
}

static irqreturn_t process_dump(int irq, void *data)
{
	int rc;
	uint32_t dump_id, dump_size, dump_type;
	char name[22];
	struct kobject *kobj;

	rc = dump_read_info(&dump_id, &dump_size, &dump_type);
	if (rc != OPAL_SUCCESS)
		return IRQ_HANDLED;

	sprintf(name, "0x%x-0x%x", dump_type, dump_id);

	/* we may get notified twice, let's handle
	 * that gracefully and not create two conflicting
	 * entries.
	 */
	kobj = kset_find_obj(dump_kset, name);
	if (kobj) {
		/* Drop reference added by kset_find_obj() */
		kobject_put(kobj);
<<<<<<< HEAD
		return 0;
=======
		return IRQ_HANDLED;
>>>>>>> 24b8d41d
	}

	create_dump_obj(dump_id, dump_size, dump_type);

	return IRQ_HANDLED;
}

void __init opal_platform_dump_init(void)
{
	int rc;
	int dump_irq;

	/* ELOG not supported by firmware */
	if (!opal_check_token(OPAL_DUMP_READ))
		return;

	dump_kset = kset_create_and_add("dump", NULL, opal_kobj);
	if (!dump_kset) {
		pr_warn("%s: Failed to create dump kset\n", __func__);
		return;
	}

	rc = sysfs_create_group(&dump_kset->kobj, &initiate_attr_group);
	if (rc) {
		pr_warn("%s: Failed to create initiate dump attr group\n",
			__func__);
		kobject_put(&dump_kset->kobj);
		return;
	}

	dump_irq = opal_event_request(ilog2(OPAL_EVENT_DUMP_AVAIL));
	if (!dump_irq) {
		pr_err("%s: Can't register OPAL event irq (%d)\n",
		       __func__, dump_irq);
		return;
	}

	rc = request_threaded_irq(dump_irq, NULL, process_dump,
				IRQF_TRIGGER_HIGH | IRQF_ONESHOT,
				"opal-dump", NULL);
	if (rc) {
		pr_err("%s: Can't request OPAL event irq (%d)\n",
		       __func__, rc);
		return;
	}

	if (opal_check_token(OPAL_DUMP_RESEND))
		opal_dump_resend_notification();
}<|MERGE_RESOLUTION|>--- conflicted
+++ resolved
@@ -406,11 +406,7 @@
 	if (kobj) {
 		/* Drop reference added by kset_find_obj() */
 		kobject_put(kobj);
-<<<<<<< HEAD
-		return 0;
-=======
 		return IRQ_HANDLED;
->>>>>>> 24b8d41d
 	}
 
 	create_dump_obj(dump_id, dump_size, dump_type);
