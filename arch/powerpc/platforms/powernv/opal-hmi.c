--- conflicted
+++ resolved
@@ -185,12 +185,9 @@
 	case CHECKSTOP_TYPE_NX:
 		print_nx_checkstop_reason(level, hmi_evt);
 		break;
-<<<<<<< HEAD
-=======
 	case CHECKSTOP_TYPE_NPU:
 		print_npu_checkstop_reason(level, hmi_evt);
 		break;
->>>>>>> 24b8d41d
 	default:
 		printk("%s	Unknown Malfunction Alert of type %d\n",
 		       level, type);
