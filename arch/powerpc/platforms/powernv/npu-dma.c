--- conflicted
+++ resolved
@@ -11,11 +11,7 @@
 #include <linux/of.h>
 #include <linux/pci.h>
 #include <linux/memblock.h>
-<<<<<<< HEAD
-#include <linux/iommu.h>
-=======
 #include <linux/sizes.h>
->>>>>>> 24b8d41d
 
 #include <asm/debugfs.h>
 #include <asm/powernv.h>
@@ -24,13 +20,6 @@
 
 #include "pci.h"
 
-<<<<<<< HEAD
-/*
- * Other types of TCE cache invalidation are not functional in the
- * hardware.
- */
-=======
->>>>>>> 24b8d41d
 static struct pci_dev *get_pci_dev(struct device_node *dn)
 {
 	struct pci_dn *pdn = PCI_DN(dn);
@@ -101,15 +90,6 @@
 }
 EXPORT_SYMBOL(pnv_pci_get_npu_dev);
 
-<<<<<<< HEAD
-#define NPU_DMA_OP_UNSUPPORTED()					\
-	dev_err_once(dev, "%s operation unsupported for NVLink devices\n", \
-		__func__)
-
-static void *dma_npu_alloc(struct device *dev, size_t size,
-			   dma_addr_t *dma_handle, gfp_t flag,
-			   unsigned long attrs)
-=======
 #ifdef CONFIG_IOMMU_API
 /*
  * Returns the PE assoicated with the PCI device of the given
@@ -117,7 +97,6 @@
  */
 static struct pnv_ioda_pe *get_gpu_pci_dev_and_pe(struct pnv_ioda_pe *npe,
 						  struct pci_dev **gpdev)
->>>>>>> 24b8d41d
 {
 	struct pnv_phb *phb;
 	struct pci_controller *hose;
@@ -125,19 +104,6 @@
 	struct pnv_ioda_pe *pe;
 	struct pci_dn *pdn;
 
-<<<<<<< HEAD
-static void dma_npu_free(struct device *dev, size_t size,
-			 void *vaddr, dma_addr_t dma_handle,
-			 unsigned long attrs)
-{
-	NPU_DMA_OP_UNSUPPORTED();
-}
-
-static dma_addr_t dma_npu_map_page(struct device *dev, struct page *page,
-				   unsigned long offset, size_t size,
-				   enum dma_data_direction direction,
-				   unsigned long attrs)
-=======
 	pdev = pnv_pci_get_gpu_dev(npe->pdev);
 	if (!pdev)
 		return NULL;
@@ -161,7 +127,6 @@
 
 static long pnv_npu_set_window(struct iommu_table_group *table_group, int num,
 		struct iommu_table *tbl)
->>>>>>> 24b8d41d
 {
 	struct pnv_ioda_pe *npe = container_of(table_group, struct pnv_ioda_pe,
 			table_group);
@@ -201,13 +166,7 @@
 	return 0;
 }
 
-<<<<<<< HEAD
-static int dma_npu_map_sg(struct device *dev, struct scatterlist *sglist,
-			  int nelems, enum dma_data_direction direction,
-			  unsigned long attrs)
-=======
 static long pnv_npu_unset_window(struct iommu_table_group *table_group, int num)
->>>>>>> 24b8d41d
 {
 	struct pnv_ioda_pe *npe = container_of(table_group, struct pnv_ioda_pe,
 			table_group);
@@ -281,21 +240,11 @@
 		pnv_npu2_map_lpar_dev(gpdev, 0, MSR_DR | MSR_PR | MSR_HV);
 }
 
-<<<<<<< HEAD
-static struct dma_map_ops dma_npu_ops = {
-	.map_page		= dma_npu_map_page,
-	.map_sg			= dma_npu_map_sg,
-	.alloc			= dma_npu_alloc,
-	.free			= dma_npu_free,
-	.dma_supported		= dma_npu_dma_supported,
-	.get_required_mask	= dma_npu_get_required_mask,
-=======
 static struct iommu_table_group_ops pnv_pci_npu_ops = {
 	.set_window = pnv_npu_set_window,
 	.unset_window = pnv_npu_unset_window,
 	.take_ownership = pnv_npu_take_ownership,
 	.release_ownership = pnv_npu_release_ownership,
->>>>>>> 24b8d41d
 };
 #endif /* !CONFIG_IOMMU_API */
 
@@ -336,19 +285,6 @@
 			!npucomp->pe[0]->table_group.ops->create_table)
 		return -EFAULT;
 
-<<<<<<< HEAD
-	pdev = pnv_pci_get_gpu_dev(npe->pdev);
-	if (!pdev)
-		return NULL;
-
-	pdn = pci_get_pdn(pdev);
-	if (WARN_ON(!pdn || pdn->pe_number == IODA_INVALID_PE))
-		return NULL;
-
-	hose = pci_bus_to_host(pdev->bus);
-	phb = hose->private_data;
-	pe = &phb->ioda.pe_array[pdn->pe_number];
-=======
 	return npucomp->pe[0]->table_group.ops->create_table(
 			&npucomp->pe[0]->table_group, num, page_shift,
 			window_size, levels, ptbl);
@@ -416,7 +352,6 @@
 		if (ret)
 			break;
 	}
->>>>>>> 24b8d41d
 
 	if (ret) {
 		for (j = 0; j < i; ++j) {
@@ -441,56 +376,6 @@
 	return ret;
 }
 
-<<<<<<< HEAD
-long pnv_npu_set_window(struct pnv_ioda_pe *npe, int num,
-		struct iommu_table *tbl)
-{
-	struct pnv_phb *phb = npe->phb;
-	int64_t rc;
-	const unsigned long size = tbl->it_indirect_levels ?
-		tbl->it_level_size : tbl->it_size;
-	const __u64 start_addr = tbl->it_offset << tbl->it_page_shift;
-	const __u64 win_size = tbl->it_size << tbl->it_page_shift;
-
-	pe_info(npe, "Setting up window %llx..%llx pg=%lx\n",
-			start_addr, start_addr + win_size - 1,
-			IOMMU_PAGE_SIZE(tbl));
-
-	rc = opal_pci_map_pe_dma_window(phb->opal_id,
-			npe->pe_number,
-			npe->pe_number,
-			tbl->it_indirect_levels + 1,
-			__pa(tbl->it_base),
-			size << 3,
-			IOMMU_PAGE_SIZE(tbl));
-	if (rc) {
-		pe_err(npe, "Failed to configure TCE table, err %lld\n", rc);
-		return rc;
-	}
-	pnv_pci_phb3_tce_invalidate_entire(phb, false);
-
-	/* Add the table to the list so its TCE cache will get invalidated */
-	pnv_pci_link_table_and_group(phb->hose->node, num,
-			tbl, &npe->table_group);
-
-	return 0;
-}
-
-long pnv_npu_unset_window(struct pnv_ioda_pe *npe, int num)
-{
-	struct pnv_phb *phb = npe->phb;
-	int64_t rc;
-
-	pe_info(npe, "Removing DMA window\n");
-
-	rc = opal_pci_map_pe_dma_window(phb->opal_id, npe->pe_number,
-			npe->pe_number,
-			0/* levels */, 0/* table address */,
-			0/* table size */, 0/* page size */);
-	if (rc) {
-		pe_err(npe, "Unmapping failed, ret = %lld\n", rc);
-		return rc;
-=======
 static void pnv_npu_peers_take_ownership(struct iommu_table_group *table_group)
 {
 	int i;
@@ -568,26 +453,8 @@
 	} else {
 		/* P8 case: Compound group is per-GPU (1 gpu, 2 links) */
 		npucomp = pe->npucomp = kzalloc(sizeof(*npucomp), GFP_KERNEL);
->>>>>>> 24b8d41d
-	}
-	pnv_pci_phb3_tce_invalidate_entire(phb, false);
-
-<<<<<<< HEAD
-	pnv_pci_unlink_table_and_group(npe->table_group.tables[num],
-			&npe->table_group);
-
-	return 0;
-}
-
-/*
- * Enables 32 bit DMA on NPU.
- */
-static void pnv_npu_dma_set_32(struct pnv_ioda_pe *npe)
-{
-	struct pci_dev *gpdev;
-	struct pnv_ioda_pe *gpe;
-	int64_t rc;
-=======
+	}
+
 	compound_group = &npucomp->table_group;
 	if (!compound_group->group) {
 		compound_group->ops = &pnv_npu_peers_ops;
@@ -637,7 +504,6 @@
 	WARN_ON(!(pe->flags & PNV_IODA_PE_DEV));
 	if (!gpe)
 		return NULL;
->>>>>>> 24b8d41d
 
 	/*
 	 * IODA2 bridges get this set up from pci_controller_ops::setup_bridge
@@ -647,12 +513,8 @@
 	 */
 	pe->table_group.ops = &pnv_pci_npu_ops;
 
-<<<<<<< HEAD
-	rc = pnv_npu_set_window(npe, 0, gpe->table_group.tables[0]);
-=======
 	table_group = iommu_group_get_iommudata(
 			iommu_group_get(&gpdev->dev));
->>>>>>> 24b8d41d
 
 	/*
 	 * On P9 NPU PHB and PCI PHB support different page sizes,
@@ -675,38 +537,6 @@
 	return table_group;
 }
 
-<<<<<<< HEAD
-/*
- * Enables bypass mode on the NPU. The NPU only supports one
- * window per link, so bypass needs to be explicitly enabled or
- * disabled. Unlike for a PHB3 bypass and non-bypass modes can't be
- * active at the same time.
- */
-static int pnv_npu_dma_set_bypass(struct pnv_ioda_pe *npe)
-{
-	struct pnv_phb *phb = npe->phb;
-	int64_t rc = 0;
-	phys_addr_t top = memblock_end_of_DRAM();
-
-	if (phb->type != PNV_PHB_NPU || !npe->pdev)
-		return -EINVAL;
-
-	rc = pnv_npu_unset_window(npe, 0);
-	if (rc != OPAL_SUCCESS)
-		return rc;
-
-	/* Enable the bypass window */
-
-	top = roundup_pow_of_two(top);
-	dev_info(&npe->pdev->dev, "Enabling bypass for PE %d\n",
-			npe->pe_number);
-	rc = opal_pci_map_pe_dma_window_real(phb->opal_id,
-			npe->pe_number, npe->pe_number,
-			0 /* bypass base */, top);
-
-	if (rc == OPAL_SUCCESS)
-		pnv_pci_phb3_tce_invalidate_entire(phb, false);
-=======
 void pnv_pci_npu_setup_iommu_groups(void)
 {
 	struct pci_controller *hose;
@@ -729,7 +559,6 @@
 			list_for_each_entry(pe, &phb->ioda.pe_list, list)
 				pnv_try_setup_npu_table_group(pe);
 	}
->>>>>>> 24b8d41d
 
 	/*
 	 * Now we have all PHBs discovered, time to add NPU devices to
@@ -757,92 +586,6 @@
 }
 #endif /* CONFIG_IOMMU_API */
 
-<<<<<<< HEAD
-void pnv_npu_try_dma_set_bypass(struct pci_dev *gpdev, bool bypass)
-{
-	int i;
-	struct pnv_phb *phb;
-	struct pci_dn *pdn;
-	struct pnv_ioda_pe *npe;
-	struct pci_dev *npdev;
-
-	for (i = 0; ; ++i) {
-		npdev = pnv_pci_get_npu_dev(gpdev, i);
-
-		if (!npdev)
-			break;
-
-		pdn = pci_get_pdn(npdev);
-		if (WARN_ON(!pdn || pdn->pe_number == IODA_INVALID_PE))
-			return;
-
-		phb = pci_bus_to_host(npdev->bus)->private_data;
-
-		/* We only do bypass if it's enabled on the linked device */
-		npe = &phb->ioda.pe_array[pdn->pe_number];
-
-		if (bypass) {
-			dev_info(&npdev->dev,
-					"Using 64-bit DMA iommu bypass\n");
-			pnv_npu_dma_set_bypass(npe);
-		} else {
-			dev_info(&npdev->dev, "Using 32-bit DMA via iommu\n");
-			pnv_npu_dma_set_32(npe);
-		}
-	}
-}
-
-/* Switch ownership from platform code to external user (e.g. VFIO) */
-void pnv_npu_take_ownership(struct pnv_ioda_pe *npe)
-{
-	struct pnv_phb *phb = npe->phb;
-	int64_t rc;
-
-	/*
-	 * Note: NPU has just a single TVE in the hardware which means that
-	 * while used by the kernel, it can have either 32bit window or
-	 * DMA bypass but never both. So we deconfigure 32bit window only
-	 * if it was enabled at the moment of ownership change.
-	 */
-	if (npe->table_group.tables[0]) {
-		pnv_npu_unset_window(npe, 0);
-		return;
-	}
-
-	/* Disable bypass */
-	rc = opal_pci_map_pe_dma_window_real(phb->opal_id,
-			npe->pe_number, npe->pe_number,
-			0 /* bypass base */, 0);
-	if (rc) {
-		pe_err(npe, "Failed to disable bypass, err %lld\n", rc);
-		return;
-	}
-	pnv_pci_phb3_tce_invalidate_entire(npe->phb, false);
-}
-
-struct pnv_ioda_pe *pnv_pci_npu_setup_iommu(struct pnv_ioda_pe *npe)
-{
-	struct pnv_phb *phb = npe->phb;
-	struct pci_bus *pbus = phb->hose->bus;
-	struct pci_dev *npdev, *gpdev = NULL, *gptmp;
-	struct pnv_ioda_pe *gpe = get_gpu_pci_dev_and_pe(npe, &gpdev);
-
-	if (!gpe || !gpdev)
-		return NULL;
-
-	list_for_each_entry(npdev, &pbus->devices, bus_list) {
-		gptmp = pnv_pci_get_gpu_dev(npdev);
-
-		if (gptmp != gpdev)
-			continue;
-
-		pe_info(gpe, "Attached NPU %s\n", dev_name(&npdev->dev));
-		iommu_group_add_device(gpe->table_group.group, &npdev->dev);
-	}
-
-	return gpe;
-}
-=======
 int pnv_npu2_init(struct pci_controller *hose)
 {
 	static int npu_index;
@@ -947,5 +690,4 @@
 
 	return ret;
 }
-EXPORT_SYMBOL_GPL(pnv_npu2_unmap_lpar_dev);
->>>>>>> 24b8d41d
+EXPORT_SYMBOL_GPL(pnv_npu2_unmap_lpar_dev);