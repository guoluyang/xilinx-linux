// SPDX-License-Identifier: GPL-2.0-or-later
/*
 * PowerNV cpuidle code
 *
 * Copyright 2015 IBM Corp.
 */

#include <linux/types.h>
#include <linux/mm.h>
#include <linux/slab.h>
#include <linux/of.h>
#include <linux/device.h>
#include <linux/cpu.h>

#include <asm/asm-prototypes.h>
#include <asm/firmware.h>
#include <asm/machdep.h>
#include <asm/opal.h>
#include <asm/cputhreads.h>
#include <asm/cpuidle.h>
#include <asm/code-patching.h>
#include <asm/smp.h>
#include <asm/runlatch.h>
#include <asm/dbell.h>

#include "powernv.h"
#include "subcore.h"

/* Power ISA 3.0 allows for stop states 0x0 - 0xF */
#define MAX_STOP_STATE	0xF

<<<<<<< HEAD
=======
#define P9_STOP_SPR_MSR 2000
#define P9_STOP_SPR_PSSCR      855

>>>>>>> 24b8d41d
static u32 supported_cpuidle_states;
struct pnv_idle_states_t *pnv_idle_states;
int nr_pnv_idle_states;

/*
 * The default stop state that will be used by ppc_md.power_save
 * function on platforms that support stop instruction.
 */
static u64 pnv_default_stop_val;
static u64 pnv_default_stop_mask;
static bool default_stop_found;

/*
 * First stop state levels when SPR and TB loss can occur.
 */
static u64 pnv_first_tb_loss_level = MAX_STOP_STATE + 1;
static u64 deep_spr_loss_state = MAX_STOP_STATE + 1;

<<<<<<< HEAD
=======
/*
 * psscr value and mask of the deepest stop idle state.
 * Used when a cpu is offlined.
 */
static u64 pnv_deepest_stop_psscr_val;
static u64 pnv_deepest_stop_psscr_mask;
static u64 pnv_deepest_stop_flag;
static bool deepest_stop_found;

static unsigned long power7_offline_type;

>>>>>>> 24b8d41d
static int pnv_save_sprs_for_deep_states(void)
{
	int cpu;
	int rc;

	/*
	 * hid0, hid1, hid4, hid5, hmeer and lpcr values are symmetric across
	 * all cpus at boot. Get these reg values of current cpu and use the
	 * same across all cpus.
	 */
	uint64_t lpcr_val	= mfspr(SPRN_LPCR);
	uint64_t hid0_val	= mfspr(SPRN_HID0);
	uint64_t hmeer_val	= mfspr(SPRN_HMEER);
	uint64_t msr_val = MSR_IDLE;
	uint64_t psscr_val = pnv_deepest_stop_psscr_val;

<<<<<<< HEAD
		if (!cpu_has_feature(CPU_FTR_ARCH_300)) {
			/*
			 * HSPRG0 is used to store the cpu's pointer to paca.
			 * Hence last 3 bits are guaranteed to be 0. Program
			 * slw to restore HSPRG0 with 63rd bit set, so that
			 * when a thread wakes up at 0x100 we can use this bit
			 * to distinguish between fastsleep and deep winkle.
			 * This is not necessary with stop/psscr since PLS
			 * field of psscr indicates which state we are waking
			 * up from.
			 */
			hsprg0_val |= 1;
		}
=======
	for_each_present_cpu(cpu) {
		uint64_t pir = get_hard_smp_processor_id(cpu);
		uint64_t hsprg0_val = (uint64_t)paca_ptrs[cpu];

>>>>>>> 24b8d41d
		rc = opal_slw_set_reg(pir, SPRN_HSPRG0, hsprg0_val);
		if (rc != 0)
			return rc;

		rc = opal_slw_set_reg(pir, SPRN_LPCR, lpcr_val);
		if (rc != 0)
			return rc;

		if (cpu_has_feature(CPU_FTR_ARCH_300)) {
			rc = opal_slw_set_reg(pir, P9_STOP_SPR_MSR, msr_val);
			if (rc)
				return rc;

			rc = opal_slw_set_reg(pir,
					      P9_STOP_SPR_PSSCR, psscr_val);

			if (rc)
				return rc;
		}

		/* HIDs are per core registers */
		if (cpu_thread_in_core(cpu) == 0) {

			rc = opal_slw_set_reg(pir, SPRN_HMEER, hmeer_val);
			if (rc != 0)
				return rc;

			rc = opal_slw_set_reg(pir, SPRN_HID0, hid0_val);
			if (rc != 0)
				return rc;

			/* Only p8 needs to set extra HID regiters */
			if (!cpu_has_feature(CPU_FTR_ARCH_300)) {
				uint64_t hid1_val = mfspr(SPRN_HID1);
				uint64_t hid4_val = mfspr(SPRN_HID4);
				uint64_t hid5_val = mfspr(SPRN_HID5);

				rc = opal_slw_set_reg(pir, SPRN_HID1, hid1_val);
				if (rc != 0)
					return rc;

				rc = opal_slw_set_reg(pir, SPRN_HID4, hid4_val);
				if (rc != 0)
					return rc;

				rc = opal_slw_set_reg(pir, SPRN_HID5, hid5_val);
				if (rc != 0)
					return rc;
			}
		}
	}

<<<<<<< HEAD
	update_subcore_sibling_mask();

	if (supported_cpuidle_states & OPAL_PM_LOSE_FULL_CONTEXT)
		pnv_save_sprs_for_deep_states();
=======
	return 0;
>>>>>>> 24b8d41d
}

u32 pnv_get_supported_cpuidle_states(void)
{
	return supported_cpuidle_states;
}
EXPORT_SYMBOL_GPL(pnv_get_supported_cpuidle_states);

static void pnv_fastsleep_workaround_apply(void *info)

{
	int rc;
	int *err = info;

	rc = opal_config_cpu_idle_state(OPAL_CONFIG_IDLE_FASTSLEEP,
					OPAL_CONFIG_IDLE_APPLY);
	if (rc)
		*err = 1;
}

static bool power7_fastsleep_workaround_entry = true;
static bool power7_fastsleep_workaround_exit = true;

/*
 * Used to store fastsleep workaround state
 * 0 - Workaround applied/undone at fastsleep entry/exit path (Default)
 * 1 - Workaround applied once, never undone.
 */
static u8 fastsleep_workaround_applyonce;

static ssize_t show_fastsleep_workaround_applyonce(struct device *dev,
		struct device_attribute *attr, char *buf)
{
	return sprintf(buf, "%u\n", fastsleep_workaround_applyonce);
}

static ssize_t store_fastsleep_workaround_applyonce(struct device *dev,
		struct device_attribute *attr, const char *buf,
		size_t count)
{
	cpumask_t primary_thread_mask;
	int err;
	u8 val;

	if (kstrtou8(buf, 0, &val) || val != 1)
		return -EINVAL;

	if (fastsleep_workaround_applyonce == 1)
		return count;

	/*
	 * fastsleep_workaround_applyonce = 1 implies
	 * fastsleep workaround needs to be left in 'applied' state on all
	 * the cores. Do this by-
	 * 1. Disable the 'undo' workaround in fastsleep exit path
	 * 2. Sendi IPIs to all the cores which have at least one online thread
	 * 3. Disable the 'apply' workaround in fastsleep entry path
	 *
	 * There is no need to send ipi to cores which have all threads
	 * offlined, as last thread of the core entering fastsleep or deeper
	 * state would have applied workaround.
	 */
	power7_fastsleep_workaround_exit = false;

	get_online_cpus();
	primary_thread_mask = cpu_online_cores_map();
	on_each_cpu_mask(&primary_thread_mask,
				pnv_fastsleep_workaround_apply,
				&err, 1);
	put_online_cpus();
	if (err) {
		pr_err("fastsleep_workaround_applyonce change failed while running pnv_fastsleep_workaround_apply");
		goto fail;
	}

	power7_fastsleep_workaround_entry = false;

	fastsleep_workaround_applyonce = 1;

	return count;
fail:
	return -EIO;
}

static DEVICE_ATTR(fastsleep_workaround_applyonce, 0600,
			show_fastsleep_workaround_applyonce,
			store_fastsleep_workaround_applyonce);

<<<<<<< HEAD

/*
 * Used for ppc_md.power_save which needs a function with no parameters
 */
static void power9_idle(void)
{
	/* Requesting stop state 0 */
	power9_idle_stop(0);
}
/*
 * First deep stop state. Used to figure out when to save/restore
 * hypervisor context.
 */
u64 pnv_first_deep_stop_state = MAX_STOP_STATE;

/*
 * Deepest stop idle state. Used when a cpu is offlined
 */
u64 pnv_deepest_stop_state;

/*
 * Power ISA 3.0 idle initialization.
 *
 * POWER ISA 3.0 defines a new SPR Processor stop Status and Control
 * Register (PSSCR) to control idle behavior.
 *
 * PSSCR layout:
 * ----------------------------------------------------------
 * | PLS | /// | SD | ESL | EC | PSLL | /// | TR | MTL | RL |
 * ----------------------------------------------------------
 * 0      4     41   42    43   44     48    54   56    60
 *
 * PSSCR key fields:
 *	Bits 0:3  - Power-Saving Level Status (PLS). This field indicates the
 *	lowest power-saving state the thread entered since stop instruction was
 *	last executed.
 *
 *	Bit 41 - Status Disable(SD)
 *	0 - Shows PLS entries
 *	1 - PLS entries are all 0
 *
 *	Bit 42 - Enable State Loss
 *	0 - No state is lost irrespective of other fields
 *	1 - Allows state loss
 *
 *	Bit 43 - Exit Criterion
 *	0 - Exit from power-save mode on any interrupt
 *	1 - Exit from power-save mode controlled by LPCR's PECE bits
 *
 *	Bits 44:47 - Power-Saving Level Limit
 *	This limits the power-saving level that can be entered into.
 *
 *	Bits 60:63 - Requested Level
 *	Used to specify which power-saving level must be entered on executing
 *	stop instruction
 *
 * @np: /ibm,opal/power-mgt device node
 * @flags: cpu-idle-state-flags array
 * @dt_idle_states: Number of idle state entries
 * Returns 0 on success
 */
static int __init pnv_arch300_idle_init(struct device_node *np, u32 *flags,
					int dt_idle_states)
{
	u64 *psscr_val = NULL;
	int rc = 0, i;

	psscr_val = kcalloc(dt_idle_states, sizeof(*psscr_val),
				GFP_KERNEL);
	if (!psscr_val) {
		rc = -1;
		goto out;
	}
	if (of_property_read_u64_array(np,
		"ibm,cpu-idle-state-psscr",
		psscr_val, dt_idle_states)) {
		pr_warn("cpuidle-powernv: missing ibm,cpu-idle-states-psscr in DT\n");
		rc = -1;
		goto out;
	}

	/*
	 * Set pnv_first_deep_stop_state and pnv_deepest_stop_state.
	 * pnv_first_deep_stop_state should be set to the first stop
	 * level to cause hypervisor state loss.
	 * pnv_deepest_stop_state should be set to the deepest stop
	 * stop state.
	 */
	pnv_first_deep_stop_state = MAX_STOP_STATE;
	for (i = 0; i < dt_idle_states; i++) {
		u64 psscr_rl = psscr_val[i] & PSSCR_RL_MASK;

		if ((flags[i] & OPAL_PM_LOSE_FULL_CONTEXT) &&
		     (pnv_first_deep_stop_state > psscr_rl))
			pnv_first_deep_stop_state = psscr_rl;

		if (pnv_deepest_stop_state < psscr_rl)
			pnv_deepest_stop_state = psscr_rl;
	}

out:
	kfree(psscr_val);
	return rc;
}

/*
 * Probe device tree for supported idle states
 */
static void __init pnv_probe_idle_states(void)
{
	struct device_node *np;
	int dt_idle_states;
	u32 *flags = NULL;
	int i;

	np = of_find_node_by_path("/ibm,opal/power-mgt");
	if (!np) {
		pr_warn("opal: PowerMgmt Node not found\n");
		goto out;
	}
	dt_idle_states = of_property_count_u32_elems(np,
			"ibm,cpu-idle-state-flags");
	if (dt_idle_states < 0) {
		pr_warn("cpuidle-powernv: no idle states found in the DT\n");
		goto out;
	}

	flags = kcalloc(dt_idle_states, sizeof(*flags),  GFP_KERNEL);

	if (of_property_read_u32_array(np,
			"ibm,cpu-idle-state-flags", flags, dt_idle_states)) {
		pr_warn("cpuidle-powernv: missing ibm,cpu-idle-state-flags in DT\n");
		goto out;
	}

	if (cpu_has_feature(CPU_FTR_ARCH_300)) {
		if (pnv_arch300_idle_init(np, flags, dt_idle_states))
			goto out;
=======
static inline void atomic_start_thread_idle(void)
{
	int cpu = raw_smp_processor_id();
	int first = cpu_first_thread_sibling(cpu);
	int thread_nr = cpu_thread_in_core(cpu);
	unsigned long *state = &paca_ptrs[first]->idle_state;

	clear_bit(thread_nr, state);
}

static inline void atomic_stop_thread_idle(void)
{
	int cpu = raw_smp_processor_id();
	int first = cpu_first_thread_sibling(cpu);
	int thread_nr = cpu_thread_in_core(cpu);
	unsigned long *state = &paca_ptrs[first]->idle_state;

	set_bit(thread_nr, state);
}

static inline void atomic_lock_thread_idle(void)
{
	int cpu = raw_smp_processor_id();
	int first = cpu_first_thread_sibling(cpu);
	unsigned long *state = &paca_ptrs[first]->idle_state;

	while (unlikely(test_and_set_bit_lock(NR_PNV_CORE_IDLE_LOCK_BIT, state)))
		barrier();
}

static inline void atomic_unlock_and_stop_thread_idle(void)
{
	int cpu = raw_smp_processor_id();
	int first = cpu_first_thread_sibling(cpu);
	unsigned long thread = 1UL << cpu_thread_in_core(cpu);
	unsigned long *state = &paca_ptrs[first]->idle_state;
	u64 s = READ_ONCE(*state);
	u64 new, tmp;

	BUG_ON(!(s & PNV_CORE_IDLE_LOCK_BIT));
	BUG_ON(s & thread);

again:
	new = (s | thread) & ~PNV_CORE_IDLE_LOCK_BIT;
	tmp = cmpxchg(state, s, new);
	if (unlikely(tmp != s)) {
		s = tmp;
		goto again;
	}
}

static inline void atomic_unlock_thread_idle(void)
{
	int cpu = raw_smp_processor_id();
	int first = cpu_first_thread_sibling(cpu);
	unsigned long *state = &paca_ptrs[first]->idle_state;

	BUG_ON(!test_bit(NR_PNV_CORE_IDLE_LOCK_BIT, state));
	clear_bit_unlock(NR_PNV_CORE_IDLE_LOCK_BIT, state);
}

/* P7 and P8 */
struct p7_sprs {
	/* per core */
	u64 tscr;
	u64 worc;

	/* per subcore */
	u64 sdr1;
	u64 rpr;

	/* per thread */
	u64 lpcr;
	u64 hfscr;
	u64 fscr;
	u64 purr;
	u64 spurr;
	u64 dscr;
	u64 wort;

	/* per thread SPRs that get lost in shallow states */
	u64 amr;
	u64 iamr;
	u64 amor;
	u64 uamor;
};

static unsigned long power7_idle_insn(unsigned long type)
{
	int cpu = raw_smp_processor_id();
	int first = cpu_first_thread_sibling(cpu);
	unsigned long *state = &paca_ptrs[first]->idle_state;
	unsigned long thread = 1UL << cpu_thread_in_core(cpu);
	unsigned long core_thread_mask = (1UL << threads_per_core) - 1;
	unsigned long srr1;
	bool full_winkle;
	struct p7_sprs sprs = {}; /* avoid false use-uninitialised */
	bool sprs_saved = false;
	int rc;

	if (unlikely(type != PNV_THREAD_NAP)) {
		atomic_lock_thread_idle();

		BUG_ON(!(*state & thread));
		*state &= ~thread;

		if (power7_fastsleep_workaround_entry) {
			if ((*state & core_thread_mask) == 0) {
				rc = opal_config_cpu_idle_state(
						OPAL_CONFIG_IDLE_FASTSLEEP,
						OPAL_CONFIG_IDLE_APPLY);
				BUG_ON(rc);
			}
		}

		if (type == PNV_THREAD_WINKLE) {
			sprs.tscr	= mfspr(SPRN_TSCR);
			sprs.worc	= mfspr(SPRN_WORC);

			sprs.sdr1	= mfspr(SPRN_SDR1);
			sprs.rpr	= mfspr(SPRN_RPR);

			sprs.lpcr	= mfspr(SPRN_LPCR);
			if (cpu_has_feature(CPU_FTR_ARCH_207S)) {
				sprs.hfscr	= mfspr(SPRN_HFSCR);
				sprs.fscr	= mfspr(SPRN_FSCR);
			}
			sprs.purr	= mfspr(SPRN_PURR);
			sprs.spurr	= mfspr(SPRN_SPURR);
			sprs.dscr	= mfspr(SPRN_DSCR);
			sprs.wort	= mfspr(SPRN_WORT);

			sprs_saved = true;

			/*
			 * Increment winkle counter and set all winkle bits if
			 * all threads are winkling. This allows wakeup side to
			 * distinguish between fast sleep and winkle state
			 * loss. Fast sleep still has to resync the timebase so
			 * this may not be a really big win.
			 */
			*state += 1 << PNV_CORE_IDLE_WINKLE_COUNT_SHIFT;
			if ((*state & PNV_CORE_IDLE_WINKLE_COUNT_BITS)
					>> PNV_CORE_IDLE_WINKLE_COUNT_SHIFT
					== threads_per_core)
				*state |= PNV_CORE_IDLE_THREAD_WINKLE_BITS;
			WARN_ON((*state & PNV_CORE_IDLE_WINKLE_COUNT_BITS) == 0);
		}

		atomic_unlock_thread_idle();
	}

	if (cpu_has_feature(CPU_FTR_ARCH_207S)) {
		sprs.amr	= mfspr(SPRN_AMR);
		sprs.iamr	= mfspr(SPRN_IAMR);
		sprs.amor	= mfspr(SPRN_AMOR);
		sprs.uamor	= mfspr(SPRN_UAMOR);
	}

	local_paca->thread_idle_state = type;
	srr1 = isa206_idle_insn_mayloss(type);		/* go idle */
	local_paca->thread_idle_state = PNV_THREAD_RUNNING;

	WARN_ON_ONCE(!srr1);
	WARN_ON_ONCE(mfmsr() & (MSR_IR|MSR_DR));

	if (cpu_has_feature(CPU_FTR_ARCH_207S)) {
		if ((srr1 & SRR1_WAKESTATE) != SRR1_WS_NOLOSS) {
			/*
			 * We don't need an isync after the mtsprs here because
			 * the upcoming mtmsrd is execution synchronizing.
			 */
			mtspr(SPRN_AMR,		sprs.amr);
			mtspr(SPRN_IAMR,	sprs.iamr);
			mtspr(SPRN_AMOR,	sprs.amor);
			mtspr(SPRN_UAMOR,	sprs.uamor);
		}
	}

	if (unlikely((srr1 & SRR1_WAKEMASK_P8) == SRR1_WAKEHMI))
		hmi_exception_realmode(NULL);

	if (likely((srr1 & SRR1_WAKESTATE) != SRR1_WS_HVLOSS)) {
		if (unlikely(type != PNV_THREAD_NAP)) {
			atomic_lock_thread_idle();
			if (type == PNV_THREAD_WINKLE) {
				WARN_ON((*state & PNV_CORE_IDLE_WINKLE_COUNT_BITS) == 0);
				*state -= 1 << PNV_CORE_IDLE_WINKLE_COUNT_SHIFT;
				*state &= ~(thread << PNV_CORE_IDLE_THREAD_WINKLE_BITS_SHIFT);
			}
			atomic_unlock_and_stop_thread_idle();
		}
		return srr1;
	}

	/* HV state loss */
	BUG_ON(type == PNV_THREAD_NAP);

	atomic_lock_thread_idle();

	full_winkle = false;
	if (type == PNV_THREAD_WINKLE) {
		WARN_ON((*state & PNV_CORE_IDLE_WINKLE_COUNT_BITS) == 0);
		*state -= 1 << PNV_CORE_IDLE_WINKLE_COUNT_SHIFT;
		if (*state & (thread << PNV_CORE_IDLE_THREAD_WINKLE_BITS_SHIFT)) {
			*state &= ~(thread << PNV_CORE_IDLE_THREAD_WINKLE_BITS_SHIFT);
			full_winkle = true;
			BUG_ON(!sprs_saved);
		}
	}

	WARN_ON(*state & thread);

	if ((*state & core_thread_mask) != 0)
		goto core_woken;

	/* Per-core SPRs */
	if (full_winkle) {
		mtspr(SPRN_TSCR,	sprs.tscr);
		mtspr(SPRN_WORC,	sprs.worc);
	}

	if (power7_fastsleep_workaround_exit) {
		rc = opal_config_cpu_idle_state(OPAL_CONFIG_IDLE_FASTSLEEP,
						OPAL_CONFIG_IDLE_UNDO);
		BUG_ON(rc);
	}

	/* TB */
	if (opal_resync_timebase() != OPAL_SUCCESS)
		BUG();

core_woken:
	if (!full_winkle)
		goto subcore_woken;

	if ((*state & local_paca->subcore_sibling_mask) != 0)
		goto subcore_woken;

	/* Per-subcore SPRs */
	mtspr(SPRN_SDR1,	sprs.sdr1);
	mtspr(SPRN_RPR,		sprs.rpr);

subcore_woken:
	/*
	 * isync after restoring shared SPRs and before unlocking. Unlock
	 * only contains hwsync which does not necessarily do the right
	 * thing for SPRs.
	 */
	isync();
	atomic_unlock_and_stop_thread_idle();

	/* Fast sleep does not lose SPRs */
	if (!full_winkle)
		return srr1;

	/* Per-thread SPRs */
	mtspr(SPRN_LPCR,	sprs.lpcr);
	if (cpu_has_feature(CPU_FTR_ARCH_207S)) {
		mtspr(SPRN_HFSCR,	sprs.hfscr);
		mtspr(SPRN_FSCR,	sprs.fscr);
	}
	mtspr(SPRN_PURR,	sprs.purr);
	mtspr(SPRN_SPURR,	sprs.spurr);
	mtspr(SPRN_DSCR,	sprs.dscr);
	mtspr(SPRN_WORT,	sprs.wort);

	mtspr(SPRN_SPRG3,	local_paca->sprg_vdso);

	/*
	 * The SLB has to be restored here, but it sometimes still
	 * contains entries, so the __ variant must be used to prevent
	 * multi hits.
	 */
	__slb_restore_bolted_realmode();

	return srr1;
}

extern unsigned long idle_kvm_start_guest(unsigned long srr1);

#ifdef CONFIG_HOTPLUG_CPU
static unsigned long power7_offline(void)
{
	unsigned long srr1;

	mtmsr(MSR_IDLE);

#ifdef CONFIG_KVM_BOOK3S_HV_POSSIBLE
	/* Tell KVM we're entering idle. */
	/******************************************************/
	/*  N O T E   W E L L    ! ! !    N O T E   W E L L   */
	/* The following store to HSTATE_HWTHREAD_STATE(r13)  */
	/* MUST occur in real mode, i.e. with the MMU off,    */
	/* and the MMU must stay off until we clear this flag */
	/* and test HSTATE_HWTHREAD_REQ(r13) in               */
	/* pnv_powersave_wakeup in this file.                 */
	/* The reason is that another thread can switch the   */
	/* MMU to a guest context whenever this flag is set   */
	/* to KVM_HWTHREAD_IN_IDLE, and if the MMU was on,    */
	/* that would potentially cause this thread to start  */
	/* executing instructions from guest memory in        */
	/* hypervisor mode, leading to a host crash or data   */
	/* corruption, or worse.                              */
	/******************************************************/
	local_paca->kvm_hstate.hwthread_state = KVM_HWTHREAD_IN_IDLE;
#endif

	__ppc64_runlatch_off();
	srr1 = power7_idle_insn(power7_offline_type);
	__ppc64_runlatch_on();

#ifdef CONFIG_KVM_BOOK3S_HV_POSSIBLE
	local_paca->kvm_hstate.hwthread_state = KVM_HWTHREAD_IN_KERNEL;
	/* Order setting hwthread_state vs. testing hwthread_req */
	smp_mb();
	if (local_paca->kvm_hstate.hwthread_req)
		srr1 = idle_kvm_start_guest(srr1);
#endif

	mtmsr(MSR_KERNEL);

	return srr1;
}
#endif

void power7_idle_type(unsigned long type)
{
	unsigned long srr1;

	if (!prep_irq_for_idle_irqsoff())
		return;

	mtmsr(MSR_IDLE);
	__ppc64_runlatch_off();
	srr1 = power7_idle_insn(type);
	__ppc64_runlatch_on();
	mtmsr(MSR_KERNEL);

	fini_irq_for_idle_irqsoff();
	irq_set_pending_from_srr1(srr1);
}

static void power7_idle(void)
{
	if (!powersave_nap)
		return;

	power7_idle_type(PNV_THREAD_NAP);
}

struct p9_sprs {
	/* per core */
	u64 ptcr;
	u64 rpr;
	u64 tscr;
	u64 ldbar;

	/* per thread */
	u64 lpcr;
	u64 hfscr;
	u64 fscr;
	u64 pid;
	u64 purr;
	u64 spurr;
	u64 dscr;
	u64 wort;

	u64 mmcra;
	u32 mmcr0;
	u32 mmcr1;
	u64 mmcr2;

	/* per thread SPRs that get lost in shallow states */
	u64 amr;
	u64 iamr;
	u64 amor;
	u64 uamor;
};

static unsigned long power9_idle_stop(unsigned long psscr, bool mmu_on)
{
	int cpu = raw_smp_processor_id();
	int first = cpu_first_thread_sibling(cpu);
	unsigned long *state = &paca_ptrs[first]->idle_state;
	unsigned long core_thread_mask = (1UL << threads_per_core) - 1;
	unsigned long srr1;
	unsigned long pls;
	unsigned long mmcr0 = 0;
	unsigned long mmcra = 0;
	struct p9_sprs sprs = {}; /* avoid false used-uninitialised */
	bool sprs_saved = false;

	if (!(psscr & (PSSCR_EC|PSSCR_ESL))) {
		/* EC=ESL=0 case */

		BUG_ON(!mmu_on);

		/*
		 * Wake synchronously. SRESET via xscom may still cause
		 * a 0x100 powersave wakeup with SRR1 reason!
		 */
		srr1 = isa300_idle_stop_noloss(psscr);		/* go idle */
		if (likely(!srr1))
			return 0;

		/*
		 * Registers not saved, can't recover!
		 * This would be a hardware bug
		 */
		BUG_ON((srr1 & SRR1_WAKESTATE) != SRR1_WS_NOLOSS);

		goto out;
	}

	/* EC=ESL=1 case */
#ifdef CONFIG_KVM_BOOK3S_HV_POSSIBLE
	if (cpu_has_feature(CPU_FTR_P9_TM_XER_SO_BUG)) {
		local_paca->requested_psscr = psscr;
		/* order setting requested_psscr vs testing dont_stop */
		smp_mb();
		if (atomic_read(&local_paca->dont_stop)) {
			local_paca->requested_psscr = 0;
			return 0;
		}
	}
#endif

	if (!cpu_has_feature(CPU_FTR_POWER9_DD2_1)) {
		 /*
		  * POWER9 DD2 can incorrectly set PMAO when waking up
		  * after a state-loss idle. Saving and restoring MMCR0
		  * over idle is a workaround.
		  */
		mmcr0		= mfspr(SPRN_MMCR0);
	}

	if ((psscr & PSSCR_RL_MASK) >= deep_spr_loss_state) {
		sprs.lpcr	= mfspr(SPRN_LPCR);
		sprs.hfscr	= mfspr(SPRN_HFSCR);
		sprs.fscr	= mfspr(SPRN_FSCR);
		sprs.pid	= mfspr(SPRN_PID);
		sprs.purr	= mfspr(SPRN_PURR);
		sprs.spurr	= mfspr(SPRN_SPURR);
		sprs.dscr	= mfspr(SPRN_DSCR);
		sprs.wort	= mfspr(SPRN_WORT);

		sprs.mmcra	= mfspr(SPRN_MMCRA);
		sprs.mmcr0	= mfspr(SPRN_MMCR0);
		sprs.mmcr1	= mfspr(SPRN_MMCR1);
		sprs.mmcr2	= mfspr(SPRN_MMCR2);

		sprs.ptcr	= mfspr(SPRN_PTCR);
		sprs.rpr	= mfspr(SPRN_RPR);
		sprs.tscr	= mfspr(SPRN_TSCR);
		if (!firmware_has_feature(FW_FEATURE_ULTRAVISOR))
			sprs.ldbar = mfspr(SPRN_LDBAR);

		sprs_saved = true;

		atomic_start_thread_idle();
	}

	sprs.amr	= mfspr(SPRN_AMR);
	sprs.iamr	= mfspr(SPRN_IAMR);
	sprs.amor	= mfspr(SPRN_AMOR);
	sprs.uamor	= mfspr(SPRN_UAMOR);

	srr1 = isa300_idle_stop_mayloss(psscr);		/* go idle */

#ifdef CONFIG_KVM_BOOK3S_HV_POSSIBLE
	local_paca->requested_psscr = 0;
#endif

	psscr = mfspr(SPRN_PSSCR);

	WARN_ON_ONCE(!srr1);
	WARN_ON_ONCE(mfmsr() & (MSR_IR|MSR_DR));

	if ((srr1 & SRR1_WAKESTATE) != SRR1_WS_NOLOSS) {
		/*
		 * We don't need an isync after the mtsprs here because the
		 * upcoming mtmsrd is execution synchronizing.
		 */
		mtspr(SPRN_AMR,		sprs.amr);
		mtspr(SPRN_IAMR,	sprs.iamr);
		mtspr(SPRN_AMOR,	sprs.amor);
		mtspr(SPRN_UAMOR,	sprs.uamor);

		/*
		 * Workaround for POWER9 DD2.0, if we lost resources, the ERAT
		 * might have been corrupted and needs flushing. We also need
		 * to reload MMCR0 (see mmcr0 comment above).
		 */
		if (!cpu_has_feature(CPU_FTR_POWER9_DD2_1)) {
			asm volatile(PPC_ISA_3_0_INVALIDATE_ERAT);
			mtspr(SPRN_MMCR0, mmcr0);
		}

		/*
		 * DD2.2 and earlier need to set then clear bit 60 in MMCRA
		 * to ensure the PMU starts running.
		 */
		mmcra = mfspr(SPRN_MMCRA);
		mmcra |= PPC_BIT(60);
		mtspr(SPRN_MMCRA, mmcra);
		mmcra &= ~PPC_BIT(60);
		mtspr(SPRN_MMCRA, mmcra);
	}

	if (unlikely((srr1 & SRR1_WAKEMASK_P8) == SRR1_WAKEHMI))
		hmi_exception_realmode(NULL);

	/*
	 * On POWER9, SRR1 bits do not match exactly as expected.
	 * SRR1_WS_GPRLOSS (10b) can also result in SPR loss, so
	 * just always test PSSCR for SPR/TB state loss.
	 */
	pls = (psscr & PSSCR_PLS) >> PSSCR_PLS_SHIFT;
	if (likely(pls < deep_spr_loss_state)) {
		if (sprs_saved)
			atomic_stop_thread_idle();
		goto out;
	}

	/* HV state loss */
	BUG_ON(!sprs_saved);

	atomic_lock_thread_idle();

	if ((*state & core_thread_mask) != 0)
		goto core_woken;

	/* Per-core SPRs */
	mtspr(SPRN_PTCR,	sprs.ptcr);
	mtspr(SPRN_RPR,		sprs.rpr);
	mtspr(SPRN_TSCR,	sprs.tscr);

	if (pls >= pnv_first_tb_loss_level) {
		/* TB loss */
		if (opal_resync_timebase() != OPAL_SUCCESS)
			BUG();
	}

	/*
	 * isync after restoring shared SPRs and before unlocking. Unlock
	 * only contains hwsync which does not necessarily do the right
	 * thing for SPRs.
	 */
	isync();

core_woken:
	atomic_unlock_and_stop_thread_idle();

	/* Per-thread SPRs */
	mtspr(SPRN_LPCR,	sprs.lpcr);
	mtspr(SPRN_HFSCR,	sprs.hfscr);
	mtspr(SPRN_FSCR,	sprs.fscr);
	mtspr(SPRN_PID,		sprs.pid);
	mtspr(SPRN_PURR,	sprs.purr);
	mtspr(SPRN_SPURR,	sprs.spurr);
	mtspr(SPRN_DSCR,	sprs.dscr);
	mtspr(SPRN_WORT,	sprs.wort);

	mtspr(SPRN_MMCRA,	sprs.mmcra);
	mtspr(SPRN_MMCR0,	sprs.mmcr0);
	mtspr(SPRN_MMCR1,	sprs.mmcr1);
	mtspr(SPRN_MMCR2,	sprs.mmcr2);
	if (!firmware_has_feature(FW_FEATURE_ULTRAVISOR))
		mtspr(SPRN_LDBAR, sprs.ldbar);

	mtspr(SPRN_SPRG3,	local_paca->sprg_vdso);

	if (!radix_enabled())
		__slb_restore_bolted_realmode();

out:
	if (mmu_on)
		mtmsr(MSR_KERNEL);

	return srr1;
}

#ifdef CONFIG_KVM_BOOK3S_HV_POSSIBLE
/*
 * This is used in working around bugs in thread reconfiguration
 * on POWER9 (at least up to Nimbus DD2.2) relating to transactional
 * memory and the way that XER[SO] is checkpointed.
 * This function forces the core into SMT4 in order by asking
 * all other threads not to stop, and sending a message to any
 * that are in a stop state.
 * Must be called with preemption disabled.
 */
void pnv_power9_force_smt4_catch(void)
{
	int cpu, cpu0, thr;
	int awake_threads = 1;		/* this thread is awake */
	int poke_threads = 0;
	int need_awake = threads_per_core;

	cpu = smp_processor_id();
	cpu0 = cpu & ~(threads_per_core - 1);
	for (thr = 0; thr < threads_per_core; ++thr) {
		if (cpu != cpu0 + thr)
			atomic_inc(&paca_ptrs[cpu0+thr]->dont_stop);
	}
	/* order setting dont_stop vs testing requested_psscr */
	smp_mb();
	for (thr = 0; thr < threads_per_core; ++thr) {
		if (!paca_ptrs[cpu0+thr]->requested_psscr)
			++awake_threads;
		else
			poke_threads |= (1 << thr);
	}

	/* If at least 3 threads are awake, the core is in SMT4 already */
	if (awake_threads < need_awake) {
		/* We have to wake some threads; we'll use msgsnd */
		for (thr = 0; thr < threads_per_core; ++thr) {
			if (poke_threads & (1 << thr)) {
				ppc_msgsnd_sync();
				ppc_msgsnd(PPC_DBELL_MSGTYPE, 0,
					   paca_ptrs[cpu0+thr]->hw_cpu_id);
			}
		}
		/* now spin until at least 3 threads are awake */
		do {
			for (thr = 0; thr < threads_per_core; ++thr) {
				if ((poke_threads & (1 << thr)) &&
				    !paca_ptrs[cpu0+thr]->requested_psscr) {
					++awake_threads;
					poke_threads &= ~(1 << thr);
				}
			}
		} while (awake_threads < need_awake);
	}
}
EXPORT_SYMBOL_GPL(pnv_power9_force_smt4_catch);

void pnv_power9_force_smt4_release(void)
{
	int cpu, cpu0, thr;

	cpu = smp_processor_id();
	cpu0 = cpu & ~(threads_per_core - 1);

	/* clear all the dont_stop flags */
	for (thr = 0; thr < threads_per_core; ++thr) {
		if (cpu != cpu0 + thr)
			atomic_dec(&paca_ptrs[cpu0+thr]->dont_stop);
	}
}
EXPORT_SYMBOL_GPL(pnv_power9_force_smt4_release);
#endif /* CONFIG_KVM_BOOK3S_HV_POSSIBLE */

struct p10_sprs {
	/*
	 * SPRs that get lost in shallow states:
	 *
	 * P10 loses CR, LR, CTR, FPSCR, VSCR, XER, TAR, SPRG2, and HSPRG1
	 * isa300 idle routines restore CR, LR.
	 * CTR is volatile
	 * idle thread doesn't use FP or VEC
	 * kernel doesn't use TAR
	 * HSPRG1 is only live in HV interrupt entry
	 * SPRG2 is only live in KVM guests, KVM handles it.
	 */
};

static unsigned long power10_idle_stop(unsigned long psscr, bool mmu_on)
{
	int cpu = raw_smp_processor_id();
	int first = cpu_first_thread_sibling(cpu);
	unsigned long *state = &paca_ptrs[first]->idle_state;
	unsigned long core_thread_mask = (1UL << threads_per_core) - 1;
	unsigned long srr1;
	unsigned long pls;
//	struct p10_sprs sprs = {}; /* avoid false used-uninitialised */
	bool sprs_saved = false;

	if (!(psscr & (PSSCR_EC|PSSCR_ESL))) {
		/* EC=ESL=0 case */

		BUG_ON(!mmu_on);

		/*
		 * Wake synchronously. SRESET via xscom may still cause
		 * a 0x100 powersave wakeup with SRR1 reason!
		 */
		srr1 = isa300_idle_stop_noloss(psscr);		/* go idle */
		if (likely(!srr1))
			return 0;

		/*
		 * Registers not saved, can't recover!
		 * This would be a hardware bug
		 */
		BUG_ON((srr1 & SRR1_WAKESTATE) != SRR1_WS_NOLOSS);

		goto out;
	}

	/* EC=ESL=1 case */
	if ((psscr & PSSCR_RL_MASK) >= deep_spr_loss_state) {
		/* XXX: save SPRs for deep state loss here. */

		sprs_saved = true;

		atomic_start_thread_idle();
	}

	srr1 = isa300_idle_stop_mayloss(psscr);		/* go idle */

	psscr = mfspr(SPRN_PSSCR);

	WARN_ON_ONCE(!srr1);
	WARN_ON_ONCE(mfmsr() & (MSR_IR|MSR_DR));

	if (unlikely((srr1 & SRR1_WAKEMASK_P8) == SRR1_WAKEHMI))
		hmi_exception_realmode(NULL);

	/*
	 * On POWER10, SRR1 bits do not match exactly as expected.
	 * SRR1_WS_GPRLOSS (10b) can also result in SPR loss, so
	 * just always test PSSCR for SPR/TB state loss.
	 */
	pls = (psscr & PSSCR_PLS) >> PSSCR_PLS_SHIFT;
	if (likely(pls < deep_spr_loss_state)) {
		if (sprs_saved)
			atomic_stop_thread_idle();
		goto out;
	}

	/* HV state loss */
	BUG_ON(!sprs_saved);

	atomic_lock_thread_idle();

	if ((*state & core_thread_mask) != 0)
		goto core_woken;

	/* XXX: restore per-core SPRs here */

	if (pls >= pnv_first_tb_loss_level) {
		/* TB loss */
		if (opal_resync_timebase() != OPAL_SUCCESS)
			BUG();
>>>>>>> 24b8d41d
	}

	/*
	 * isync after restoring shared SPRs and before unlocking. Unlock
	 * only contains hwsync which does not necessarily do the right
	 * thing for SPRs.
	 */
	isync();

core_woken:
	atomic_unlock_and_stop_thread_idle();

	/* XXX: restore per-thread SPRs here */

	if (!radix_enabled())
		__slb_restore_bolted_realmode();

out:
	if (mmu_on)
		mtmsr(MSR_KERNEL);

	return srr1;
}

#ifdef CONFIG_HOTPLUG_CPU
static unsigned long arch300_offline_stop(unsigned long psscr)
{
	unsigned long srr1;

#ifndef CONFIG_KVM_BOOK3S_HV_POSSIBLE
	__ppc64_runlatch_off();
	if (cpu_has_feature(CPU_FTR_ARCH_31))
		srr1 = power10_idle_stop(psscr, true);
	else
		srr1 = power9_idle_stop(psscr, true);
	__ppc64_runlatch_on();
#else
	/*
	 * Tell KVM we're entering idle.
	 * This does not have to be done in real mode because the P9 MMU
	 * is independent per-thread. Some steppings share radix/hash mode
	 * between threads, but in that case KVM has a barrier sync in real
	 * mode before and after switching between radix and hash.
	 *
	 * kvm_start_guest must still be called in real mode though, hence
	 * the false argument.
	 */
	local_paca->kvm_hstate.hwthread_state = KVM_HWTHREAD_IN_IDLE;

	__ppc64_runlatch_off();
	if (cpu_has_feature(CPU_FTR_ARCH_31))
		srr1 = power10_idle_stop(psscr, false);
	else
		srr1 = power9_idle_stop(psscr, false);
	__ppc64_runlatch_on();

	local_paca->kvm_hstate.hwthread_state = KVM_HWTHREAD_IN_KERNEL;
	/* Order setting hwthread_state vs. testing hwthread_req */
	smp_mb();
	if (local_paca->kvm_hstate.hwthread_req)
		srr1 = idle_kvm_start_guest(srr1);
	mtmsr(MSR_KERNEL);
#endif

<<<<<<< HEAD
out:
	kfree(flags);
}
static int __init pnv_init_idle_states(void)
{

	supported_cpuidle_states = 0;

	if (cpuidle_disable != IDLE_NO_OVERRIDE)
		goto out;

	pnv_probe_idle_states();

	if (!(supported_cpuidle_states & OPAL_PM_SLEEP_ENABLED_ER1)) {
		patch_instruction(
			(unsigned int *)pnv_fastsleep_workaround_at_entry,
			PPC_INST_NOP);
		patch_instruction(
			(unsigned int *)pnv_fastsleep_workaround_at_exit,
			PPC_INST_NOP);
=======
	return srr1;
}
#endif

void arch300_idle_type(unsigned long stop_psscr_val,
				      unsigned long stop_psscr_mask)
{
	unsigned long psscr;
	unsigned long srr1;

	if (!prep_irq_for_idle_irqsoff())
		return;

	psscr = mfspr(SPRN_PSSCR);
	psscr = (psscr & ~stop_psscr_mask) | stop_psscr_val;

	__ppc64_runlatch_off();
	if (cpu_has_feature(CPU_FTR_ARCH_31))
		srr1 = power10_idle_stop(psscr, true);
	else
		srr1 = power9_idle_stop(psscr, true);
	__ppc64_runlatch_on();

	fini_irq_for_idle_irqsoff();

	irq_set_pending_from_srr1(srr1);
}

/*
 * Used for ppc_md.power_save which needs a function with no parameters
 */
static void arch300_idle(void)
{
	arch300_idle_type(pnv_default_stop_val, pnv_default_stop_mask);
}

#ifdef CONFIG_HOTPLUG_CPU

void pnv_program_cpu_hotplug_lpcr(unsigned int cpu, u64 lpcr_val)
{
	u64 pir = get_hard_smp_processor_id(cpu);

	mtspr(SPRN_LPCR, lpcr_val);

	/*
	 * Program the LPCR via stop-api only if the deepest stop state
	 * can lose hypervisor context.
	 */
	if (supported_cpuidle_states & OPAL_PM_LOSE_FULL_CONTEXT)
		opal_slw_set_reg(pir, SPRN_LPCR, lpcr_val);
}

/*
 * pnv_cpu_offline: A function that puts the CPU into the deepest
 * available platform idle state on a CPU-Offline.
 * interrupts hard disabled and no lazy irq pending.
 */
unsigned long pnv_cpu_offline(unsigned int cpu)
{
	unsigned long srr1;

	__ppc64_runlatch_off();

	if (cpu_has_feature(CPU_FTR_ARCH_300) && deepest_stop_found) {
		unsigned long psscr;

		psscr = mfspr(SPRN_PSSCR);
		psscr = (psscr & ~pnv_deepest_stop_psscr_mask) |
						pnv_deepest_stop_psscr_val;
		srr1 = arch300_offline_stop(psscr);
	} else if (cpu_has_feature(CPU_FTR_ARCH_206) && power7_offline_type) {
		srr1 = power7_offline();
>>>>>>> 24b8d41d
	} else {
		/* This is the fallback method. We emulate snooze */
		while (!generic_check_cpu_restart(cpu)) {
			HMT_low();
			HMT_very_low();
		}
		srr1 = 0;
		HMT_medium();
	}

	__ppc64_runlatch_on();

	return srr1;
}
#endif

/*
 * Power ISA 3.0 idle initialization.
 *
 * POWER ISA 3.0 defines a new SPR Processor stop Status and Control
 * Register (PSSCR) to control idle behavior.
 *
 * PSSCR layout:
 * ----------------------------------------------------------
 * | PLS | /// | SD | ESL | EC | PSLL | /// | TR | MTL | RL |
 * ----------------------------------------------------------
 * 0      4     41   42    43   44     48    54   56    60
 *
 * PSSCR key fields:
 *	Bits 0:3  - Power-Saving Level Status (PLS). This field indicates the
 *	lowest power-saving state the thread entered since stop instruction was
 *	last executed.
 *
 *	Bit 41 - Status Disable(SD)
 *	0 - Shows PLS entries
 *	1 - PLS entries are all 0
 *
 *	Bit 42 - Enable State Loss
 *	0 - No state is lost irrespective of other fields
 *	1 - Allows state loss
 *
 *	Bit 43 - Exit Criterion
 *	0 - Exit from power-save mode on any interrupt
 *	1 - Exit from power-save mode controlled by LPCR's PECE bits
 *
 *	Bits 44:47 - Power-Saving Level Limit
 *	This limits the power-saving level that can be entered into.
 *
 *	Bits 60:63 - Requested Level
 *	Used to specify which power-saving level must be entered on executing
 *	stop instruction
 */

int validate_psscr_val_mask(u64 *psscr_val, u64 *psscr_mask, u32 flags)
{
	int err = 0;

	/*
	 * psscr_mask == 0xf indicates an older firmware.
	 * Set remaining fields of psscr to the default values.
	 * See NOTE above definition of PSSCR_HV_DEFAULT_VAL
	 */
	if (*psscr_mask == 0xf) {
		*psscr_val = *psscr_val | PSSCR_HV_DEFAULT_VAL;
		*psscr_mask = PSSCR_HV_DEFAULT_MASK;
		return err;
	}

	/*
	 * New firmware is expected to set the psscr_val bits correctly.
	 * Validate that the following invariants are correctly maintained by
	 * the new firmware.
	 * - ESL bit value matches the EC bit value.
	 * - ESL bit is set for all the deep stop states.
	 */
	if (GET_PSSCR_ESL(*psscr_val) != GET_PSSCR_EC(*psscr_val)) {
		err = ERR_EC_ESL_MISMATCH;
	} else if ((flags & OPAL_PM_LOSE_FULL_CONTEXT) &&
		GET_PSSCR_ESL(*psscr_val) == 0) {
		err = ERR_DEEP_STATE_ESL_MISMATCH;
	}

	return err;
}

/*
 * pnv_arch300_idle_init: Initializes the default idle state, first
 *                        deep idle state and deepest idle state on
 *                        ISA 3.0 CPUs.
 *
 * @np: /ibm,opal/power-mgt device node
 * @flags: cpu-idle-state-flags array
 * @dt_idle_states: Number of idle state entries
 * Returns 0 on success
 */
static void __init pnv_arch300_idle_init(void)
{
	u64 max_residency_ns = 0;
	int i;

	/* stop is not really architected, we only have p9,p10 drivers */
	if (!pvr_version_is(PVR_POWER10) && !pvr_version_is(PVR_POWER9))
		return;

	/*
	 * pnv_deepest_stop_{val,mask} should be set to values corresponding to
	 * the deepest stop state.
	 *
	 * pnv_default_stop_{val,mask} should be set to values corresponding to
	 * the deepest loss-less (OPAL_PM_STOP_INST_FAST) stop state.
	 */
	pnv_first_tb_loss_level = MAX_STOP_STATE + 1;
	deep_spr_loss_state = MAX_STOP_STATE + 1;
	for (i = 0; i < nr_pnv_idle_states; i++) {
		int err;
		struct pnv_idle_states_t *state = &pnv_idle_states[i];
		u64 psscr_rl = state->psscr_val & PSSCR_RL_MASK;

		/* No deep loss driver implemented for POWER10 yet */
		if (pvr_version_is(PVR_POWER10) &&
				state->flags & (OPAL_PM_TIMEBASE_STOP|OPAL_PM_LOSE_FULL_CONTEXT))
			continue;

		if ((state->flags & OPAL_PM_TIMEBASE_STOP) &&
		     (pnv_first_tb_loss_level > psscr_rl))
			pnv_first_tb_loss_level = psscr_rl;

		if ((state->flags & OPAL_PM_LOSE_FULL_CONTEXT) &&
		     (deep_spr_loss_state > psscr_rl))
			deep_spr_loss_state = psscr_rl;

		/*
		 * The idle code does not deal with TB loss occurring
		 * in a shallower state than SPR loss, so force it to
		 * behave like SPRs are lost if TB is lost. POWER9 would
		 * never encouter this, but a POWER8 core would if it
		 * implemented the stop instruction. So this is for forward
		 * compatibility.
		 */
		if ((state->flags & OPAL_PM_TIMEBASE_STOP) &&
		     (deep_spr_loss_state > psscr_rl))
			deep_spr_loss_state = psscr_rl;

		err = validate_psscr_val_mask(&state->psscr_val,
					      &state->psscr_mask,
					      state->flags);
		if (err) {
			report_invalid_psscr_val(state->psscr_val, err);
			continue;
		}

		state->valid = true;

		if (max_residency_ns < state->residency_ns) {
			max_residency_ns = state->residency_ns;
			pnv_deepest_stop_psscr_val = state->psscr_val;
			pnv_deepest_stop_psscr_mask = state->psscr_mask;
			pnv_deepest_stop_flag = state->flags;
			deepest_stop_found = true;
		}

		if (!default_stop_found &&
		    (state->flags & OPAL_PM_STOP_INST_FAST)) {
			pnv_default_stop_val = state->psscr_val;
			pnv_default_stop_mask = state->psscr_mask;
			default_stop_found = true;
			WARN_ON(state->flags & OPAL_PM_LOSE_FULL_CONTEXT);
		}
	}

	if (unlikely(!default_stop_found)) {
		pr_warn("cpuidle-powernv: No suitable default stop state found. Disabling platform idle.\n");
	} else {
		ppc_md.power_save = arch300_idle;
		pr_info("cpuidle-powernv: Default stop: psscr = 0x%016llx,mask=0x%016llx\n",
			pnv_default_stop_val, pnv_default_stop_mask);
	}

	if (unlikely(!deepest_stop_found)) {
		pr_warn("cpuidle-powernv: No suitable stop state for CPU-Hotplug. Offlined CPUs will busy wait");
	} else {
		pr_info("cpuidle-powernv: Deepest stop: psscr = 0x%016llx,mask=0x%016llx\n",
			pnv_deepest_stop_psscr_val,
			pnv_deepest_stop_psscr_mask);
	}

	pr_info("cpuidle-powernv: First stop level that may lose SPRs = 0x%llx\n",
		deep_spr_loss_state);

	pr_info("cpuidle-powernv: First stop level that may lose timebase = 0x%llx\n",
		pnv_first_tb_loss_level);
}

static void __init pnv_disable_deep_states(void)
{
	/*
	 * The stop-api is unable to restore hypervisor
	 * resources on wakeup from platform idle states which
	 * lose full context. So disable such states.
	 */
	supported_cpuidle_states &= ~OPAL_PM_LOSE_FULL_CONTEXT;
	pr_warn("cpuidle-powernv: Disabling idle states that lose full context\n");
	pr_warn("cpuidle-powernv: Idle power-savings, CPU-Hotplug affected\n");

	if (cpu_has_feature(CPU_FTR_ARCH_300) &&
	    (pnv_deepest_stop_flag & OPAL_PM_LOSE_FULL_CONTEXT)) {
		/*
		 * Use the default stop state for CPU-Hotplug
		 * if available.
		 */
		if (default_stop_found) {
			pnv_deepest_stop_psscr_val = pnv_default_stop_val;
			pnv_deepest_stop_psscr_mask = pnv_default_stop_mask;
			pr_warn("cpuidle-powernv: Offlined CPUs will stop with psscr = 0x%016llx\n",
				pnv_deepest_stop_psscr_val);
		} else { /* Fallback to snooze loop for CPU-Hotplug */
			deepest_stop_found = false;
			pr_warn("cpuidle-powernv: Offlined CPUs will busy wait\n");
		}
	}
}

/*
 * Probe device tree for supported idle states
 */
static void __init pnv_probe_idle_states(void)
{
	int i;

	if (nr_pnv_idle_states < 0) {
		pr_warn("cpuidle-powernv: no idle states found in the DT\n");
		return;
	}

	if (cpu_has_feature(CPU_FTR_ARCH_300))
		pnv_arch300_idle_init();

	for (i = 0; i < nr_pnv_idle_states; i++)
		supported_cpuidle_states |= pnv_idle_states[i].flags;
}

/*
 * This function parses device-tree and populates all the information
 * into pnv_idle_states structure. It also sets up nr_pnv_idle_states
 * which is the number of cpuidle states discovered through device-tree.
 */

static int pnv_parse_cpuidle_dt(void)
{
	struct device_node *np;
	int nr_idle_states, i;
	int rc = 0;
	u32 *temp_u32;
	u64 *temp_u64;
	const char **temp_string;

	np = of_find_node_by_path("/ibm,opal/power-mgt");
	if (!np) {
		pr_warn("opal: PowerMgmt Node not found\n");
		return -ENODEV;
	}
	nr_idle_states = of_property_count_u32_elems(np,
						"ibm,cpu-idle-state-flags");

	pnv_idle_states = kcalloc(nr_idle_states, sizeof(*pnv_idle_states),
				  GFP_KERNEL);
	temp_u32 = kcalloc(nr_idle_states, sizeof(u32),  GFP_KERNEL);
	temp_u64 = kcalloc(nr_idle_states, sizeof(u64),  GFP_KERNEL);
	temp_string = kcalloc(nr_idle_states, sizeof(char *),  GFP_KERNEL);

	if (!(pnv_idle_states && temp_u32 && temp_u64 && temp_string)) {
		pr_err("Could not allocate memory for dt parsing\n");
		rc = -ENOMEM;
		goto out;
	}

	/* Read flags */
	if (of_property_read_u32_array(np, "ibm,cpu-idle-state-flags",
				       temp_u32, nr_idle_states)) {
		pr_warn("cpuidle-powernv: missing ibm,cpu-idle-state-flags in DT\n");
		rc = -EINVAL;
		goto out;
	}
	for (i = 0; i < nr_idle_states; i++)
		pnv_idle_states[i].flags = temp_u32[i];

	/* Read latencies */
	if (of_property_read_u32_array(np, "ibm,cpu-idle-state-latencies-ns",
				       temp_u32, nr_idle_states)) {
		pr_warn("cpuidle-powernv: missing ibm,cpu-idle-state-latencies-ns in DT\n");
		rc = -EINVAL;
		goto out;
	}
	for (i = 0; i < nr_idle_states; i++)
		pnv_idle_states[i].latency_ns = temp_u32[i];

	/* Read residencies */
	if (of_property_read_u32_array(np, "ibm,cpu-idle-state-residency-ns",
				       temp_u32, nr_idle_states)) {
		pr_warn("cpuidle-powernv: missing ibm,cpu-idle-state-residency-ns in DT\n");
		rc = -EINVAL;
		goto out;
	}
	for (i = 0; i < nr_idle_states; i++)
		pnv_idle_states[i].residency_ns = temp_u32[i];

	/* For power9 and later */
	if (cpu_has_feature(CPU_FTR_ARCH_300)) {
		/* Read pm_crtl_val */
		if (of_property_read_u64_array(np, "ibm,cpu-idle-state-psscr",
					       temp_u64, nr_idle_states)) {
			pr_warn("cpuidle-powernv: missing ibm,cpu-idle-state-psscr in DT\n");
			rc = -EINVAL;
			goto out;
		}
		for (i = 0; i < nr_idle_states; i++)
			pnv_idle_states[i].psscr_val = temp_u64[i];

		/* Read pm_crtl_mask */
		if (of_property_read_u64_array(np, "ibm,cpu-idle-state-psscr-mask",
					       temp_u64, nr_idle_states)) {
			pr_warn("cpuidle-powernv: missing ibm,cpu-idle-state-psscr-mask in DT\n");
			rc = -EINVAL;
			goto out;
		}
		for (i = 0; i < nr_idle_states; i++)
			pnv_idle_states[i].psscr_mask = temp_u64[i];
	}

	/*
	 * power8 specific properties ibm,cpu-idle-state-pmicr-mask and
	 * ibm,cpu-idle-state-pmicr-val were never used and there is no
	 * plan to use it in near future. Hence, not parsing these properties
	 */

	if (of_property_read_string_array(np, "ibm,cpu-idle-state-names",
					  temp_string, nr_idle_states) < 0) {
		pr_warn("cpuidle-powernv: missing ibm,cpu-idle-state-names in DT\n");
		rc = -EINVAL;
		goto out;
	}
	for (i = 0; i < nr_idle_states; i++)
		strlcpy(pnv_idle_states[i].name, temp_string[i],
			PNV_IDLE_NAME_LEN);
	nr_pnv_idle_states = nr_idle_states;
	rc = 0;
out:
	kfree(temp_u32);
	kfree(temp_u64);
	kfree(temp_string);
	return rc;
}

static int __init pnv_init_idle_states(void)
{
	int cpu;
	int rc = 0;

	/* Set up PACA fields */
	for_each_present_cpu(cpu) {
		struct paca_struct *p = paca_ptrs[cpu];

		p->idle_state = 0;
		if (cpu == cpu_first_thread_sibling(cpu))
			p->idle_state = (1 << threads_per_core) - 1;

		if (!cpu_has_feature(CPU_FTR_ARCH_300)) {
			/* P7/P8 nap */
			p->thread_idle_state = PNV_THREAD_RUNNING;
		} else if (pvr_version_is(PVR_POWER9)) {
			/* P9 stop workarounds */
#ifdef CONFIG_KVM_BOOK3S_HV_POSSIBLE
			p->requested_psscr = 0;
			atomic_set(&p->dont_stop, 0);
#endif
		}
	}

	/* In case we error out nr_pnv_idle_states will be zero */
	nr_pnv_idle_states = 0;
	supported_cpuidle_states = 0;

	if (cpuidle_disable != IDLE_NO_OVERRIDE)
		goto out;
	rc = pnv_parse_cpuidle_dt();
	if (rc)
		return rc;
	pnv_probe_idle_states();

	if (!cpu_has_feature(CPU_FTR_ARCH_300)) {
		if (!(supported_cpuidle_states & OPAL_PM_SLEEP_ENABLED_ER1)) {
			power7_fastsleep_workaround_entry = false;
			power7_fastsleep_workaround_exit = false;
		} else {
			/*
			 * OPAL_PM_SLEEP_ENABLED_ER1 is set. It indicates that
			 * workaround is needed to use fastsleep. Provide sysfs
			 * control to choose how this workaround has to be
			 * applied.
			 */
			device_create_file(cpu_subsys.dev_root,
				&dev_attr_fastsleep_workaround_applyonce);
		}

		update_subcore_sibling_mask();

		if (supported_cpuidle_states & OPAL_PM_NAP_ENABLED) {
			ppc_md.power_save = power7_idle;
			power7_offline_type = PNV_THREAD_NAP;
		}

		if ((supported_cpuidle_states & OPAL_PM_WINKLE_ENABLED) &&
			   (supported_cpuidle_states & OPAL_PM_LOSE_FULL_CONTEXT))
			power7_offline_type = PNV_THREAD_WINKLE;
		else if ((supported_cpuidle_states & OPAL_PM_SLEEP_ENABLED) ||
			   (supported_cpuidle_states & OPAL_PM_SLEEP_ENABLED_ER1))
			power7_offline_type = PNV_THREAD_SLEEP;
	}

	if (supported_cpuidle_states & OPAL_PM_LOSE_FULL_CONTEXT) {
		if (pnv_save_sprs_for_deep_states())
			pnv_disable_deep_states();
	}

<<<<<<< HEAD
	pnv_alloc_idle_core_states();

	if (supported_cpuidle_states & OPAL_PM_NAP_ENABLED)
		ppc_md.power_save = power7_idle;
	else if (supported_cpuidle_states & OPAL_PM_STOP_INST_FAST)
		ppc_md.power_save = power9_idle;

=======
>>>>>>> 24b8d41d
out:
	return 0;
}
machine_subsys_initcall(powernv, pnv_init_idle_states);<|MERGE_RESOLUTION|>--- conflicted
+++ resolved
@@ -29,12 +29,9 @@
 /* Power ISA 3.0 allows for stop states 0x0 - 0xF */
 #define MAX_STOP_STATE	0xF
 
-<<<<<<< HEAD
-=======
 #define P9_STOP_SPR_MSR 2000
 #define P9_STOP_SPR_PSSCR      855
 
->>>>>>> 24b8d41d
 static u32 supported_cpuidle_states;
 struct pnv_idle_states_t *pnv_idle_states;
 int nr_pnv_idle_states;
@@ -53,8 +50,6 @@
 static u64 pnv_first_tb_loss_level = MAX_STOP_STATE + 1;
 static u64 deep_spr_loss_state = MAX_STOP_STATE + 1;
 
-<<<<<<< HEAD
-=======
 /*
  * psscr value and mask of the deepest stop idle state.
  * Used when a cpu is offlined.
@@ -66,7 +61,6 @@
 
 static unsigned long power7_offline_type;
 
->>>>>>> 24b8d41d
 static int pnv_save_sprs_for_deep_states(void)
 {
 	int cpu;
@@ -83,26 +77,10 @@
 	uint64_t msr_val = MSR_IDLE;
 	uint64_t psscr_val = pnv_deepest_stop_psscr_val;
 
-<<<<<<< HEAD
-		if (!cpu_has_feature(CPU_FTR_ARCH_300)) {
-			/*
-			 * HSPRG0 is used to store the cpu's pointer to paca.
-			 * Hence last 3 bits are guaranteed to be 0. Program
-			 * slw to restore HSPRG0 with 63rd bit set, so that
-			 * when a thread wakes up at 0x100 we can use this bit
-			 * to distinguish between fastsleep and deep winkle.
-			 * This is not necessary with stop/psscr since PLS
-			 * field of psscr indicates which state we are waking
-			 * up from.
-			 */
-			hsprg0_val |= 1;
-		}
-=======
 	for_each_present_cpu(cpu) {
 		uint64_t pir = get_hard_smp_processor_id(cpu);
 		uint64_t hsprg0_val = (uint64_t)paca_ptrs[cpu];
 
->>>>>>> 24b8d41d
 		rc = opal_slw_set_reg(pir, SPRN_HSPRG0, hsprg0_val);
 		if (rc != 0)
 			return rc;
@@ -155,14 +133,7 @@
 		}
 	}
 
-<<<<<<< HEAD
-	update_subcore_sibling_mask();
-
-	if (supported_cpuidle_states & OPAL_PM_LOSE_FULL_CONTEXT)
-		pnv_save_sprs_for_deep_states();
-=======
 	return 0;
->>>>>>> 24b8d41d
 }
 
 u32 pnv_get_supported_cpuidle_states(void)
@@ -251,146 +222,6 @@
 			show_fastsleep_workaround_applyonce,
 			store_fastsleep_workaround_applyonce);
 
-<<<<<<< HEAD
-
-/*
- * Used for ppc_md.power_save which needs a function with no parameters
- */
-static void power9_idle(void)
-{
-	/* Requesting stop state 0 */
-	power9_idle_stop(0);
-}
-/*
- * First deep stop state. Used to figure out when to save/restore
- * hypervisor context.
- */
-u64 pnv_first_deep_stop_state = MAX_STOP_STATE;
-
-/*
- * Deepest stop idle state. Used when a cpu is offlined
- */
-u64 pnv_deepest_stop_state;
-
-/*
- * Power ISA 3.0 idle initialization.
- *
- * POWER ISA 3.0 defines a new SPR Processor stop Status and Control
- * Register (PSSCR) to control idle behavior.
- *
- * PSSCR layout:
- * ----------------------------------------------------------
- * | PLS | /// | SD | ESL | EC | PSLL | /// | TR | MTL | RL |
- * ----------------------------------------------------------
- * 0      4     41   42    43   44     48    54   56    60
- *
- * PSSCR key fields:
- *	Bits 0:3  - Power-Saving Level Status (PLS). This field indicates the
- *	lowest power-saving state the thread entered since stop instruction was
- *	last executed.
- *
- *	Bit 41 - Status Disable(SD)
- *	0 - Shows PLS entries
- *	1 - PLS entries are all 0
- *
- *	Bit 42 - Enable State Loss
- *	0 - No state is lost irrespective of other fields
- *	1 - Allows state loss
- *
- *	Bit 43 - Exit Criterion
- *	0 - Exit from power-save mode on any interrupt
- *	1 - Exit from power-save mode controlled by LPCR's PECE bits
- *
- *	Bits 44:47 - Power-Saving Level Limit
- *	This limits the power-saving level that can be entered into.
- *
- *	Bits 60:63 - Requested Level
- *	Used to specify which power-saving level must be entered on executing
- *	stop instruction
- *
- * @np: /ibm,opal/power-mgt device node
- * @flags: cpu-idle-state-flags array
- * @dt_idle_states: Number of idle state entries
- * Returns 0 on success
- */
-static int __init pnv_arch300_idle_init(struct device_node *np, u32 *flags,
-					int dt_idle_states)
-{
-	u64 *psscr_val = NULL;
-	int rc = 0, i;
-
-	psscr_val = kcalloc(dt_idle_states, sizeof(*psscr_val),
-				GFP_KERNEL);
-	if (!psscr_val) {
-		rc = -1;
-		goto out;
-	}
-	if (of_property_read_u64_array(np,
-		"ibm,cpu-idle-state-psscr",
-		psscr_val, dt_idle_states)) {
-		pr_warn("cpuidle-powernv: missing ibm,cpu-idle-states-psscr in DT\n");
-		rc = -1;
-		goto out;
-	}
-
-	/*
-	 * Set pnv_first_deep_stop_state and pnv_deepest_stop_state.
-	 * pnv_first_deep_stop_state should be set to the first stop
-	 * level to cause hypervisor state loss.
-	 * pnv_deepest_stop_state should be set to the deepest stop
-	 * stop state.
-	 */
-	pnv_first_deep_stop_state = MAX_STOP_STATE;
-	for (i = 0; i < dt_idle_states; i++) {
-		u64 psscr_rl = psscr_val[i] & PSSCR_RL_MASK;
-
-		if ((flags[i] & OPAL_PM_LOSE_FULL_CONTEXT) &&
-		     (pnv_first_deep_stop_state > psscr_rl))
-			pnv_first_deep_stop_state = psscr_rl;
-
-		if (pnv_deepest_stop_state < psscr_rl)
-			pnv_deepest_stop_state = psscr_rl;
-	}
-
-out:
-	kfree(psscr_val);
-	return rc;
-}
-
-/*
- * Probe device tree for supported idle states
- */
-static void __init pnv_probe_idle_states(void)
-{
-	struct device_node *np;
-	int dt_idle_states;
-	u32 *flags = NULL;
-	int i;
-
-	np = of_find_node_by_path("/ibm,opal/power-mgt");
-	if (!np) {
-		pr_warn("opal: PowerMgmt Node not found\n");
-		goto out;
-	}
-	dt_idle_states = of_property_count_u32_elems(np,
-			"ibm,cpu-idle-state-flags");
-	if (dt_idle_states < 0) {
-		pr_warn("cpuidle-powernv: no idle states found in the DT\n");
-		goto out;
-	}
-
-	flags = kcalloc(dt_idle_states, sizeof(*flags),  GFP_KERNEL);
-
-	if (of_property_read_u32_array(np,
-			"ibm,cpu-idle-state-flags", flags, dt_idle_states)) {
-		pr_warn("cpuidle-powernv: missing ibm,cpu-idle-state-flags in DT\n");
-		goto out;
-	}
-
-	if (cpu_has_feature(CPU_FTR_ARCH_300)) {
-		if (pnv_arch300_idle_init(np, flags, dt_idle_states))
-			goto out;
-=======
 static inline void atomic_start_thread_idle(void)
 {
 	int cpu = raw_smp_processor_id();
@@ -1138,7 +969,6 @@
 		/* TB loss */
 		if (opal_resync_timebase() != OPAL_SUCCESS)
 			BUG();
->>>>>>> 24b8d41d
 	}
 
 	/*
@@ -1203,28 +1033,6 @@
 	mtmsr(MSR_KERNEL);
 #endif
 
-<<<<<<< HEAD
-out:
-	kfree(flags);
-}
-static int __init pnv_init_idle_states(void)
-{
-
-	supported_cpuidle_states = 0;
-
-	if (cpuidle_disable != IDLE_NO_OVERRIDE)
-		goto out;
-
-	pnv_probe_idle_states();
-
-	if (!(supported_cpuidle_states & OPAL_PM_SLEEP_ENABLED_ER1)) {
-		patch_instruction(
-			(unsigned int *)pnv_fastsleep_workaround_at_entry,
-			PPC_INST_NOP);
-		patch_instruction(
-			(unsigned int *)pnv_fastsleep_workaround_at_exit,
-			PPC_INST_NOP);
-=======
 	return srr1;
 }
 #endif
@@ -1297,7 +1105,6 @@
 		srr1 = arch300_offline_stop(psscr);
 	} else if (cpu_has_feature(CPU_FTR_ARCH_206) && power7_offline_type) {
 		srr1 = power7_offline();
->>>>>>> 24b8d41d
 	} else {
 		/* This is the fallback method. We emulate snooze */
 		while (!generic_check_cpu_restart(cpu)) {
@@ -1722,16 +1529,6 @@
 			pnv_disable_deep_states();
 	}
 
-<<<<<<< HEAD
-	pnv_alloc_idle_core_states();
-
-	if (supported_cpuidle_states & OPAL_PM_NAP_ENABLED)
-		ppc_md.power_save = power7_idle;
-	else if (supported_cpuidle_states & OPAL_PM_STOP_INST_FAST)
-		ppc_md.power_save = power9_idle;
-
-=======
->>>>>>> 24b8d41d
 out:
 	return 0;
 }
