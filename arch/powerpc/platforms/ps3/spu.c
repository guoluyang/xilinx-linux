--- conflicted
+++ resolved
@@ -199,12 +199,7 @@
 		goto fail_ioremap;
 	}
 
-<<<<<<< HEAD
-	spu->local_store = (__force void *)ioremap_prot(spu->local_store_phys,
-		LS_SIZE, pgprot_val(pgprot_noncached_wc(__pgprot(0))));
-=======
 	spu->local_store = (__force void *)ioremap_wc(spu->local_store_phys, LS_SIZE);
->>>>>>> 24b8d41d
 
 	if (!spu->local_store) {
 		pr_debug("%s:%d: ioremap local_store failed\n",
