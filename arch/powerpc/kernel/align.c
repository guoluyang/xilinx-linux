--- conflicted
+++ resolved
@@ -23,11 +23,8 @@
 #include <asm/switch_to.h>
 #include <asm/disassemble.h>
 #include <asm/cpu_has_feature.h>
-<<<<<<< HEAD
-=======
 #include <asm/sstep.h>
 #include <asm/inst.h>
->>>>>>> 24b8d41d
 
 struct aligninfo {
 	unsigned char len;
@@ -44,358 +41,6 @@
 #define SW	0x20	/* byte swap */
 #define E4	0x40	/* SPE endianness is word */
 #define E8	0x80	/* SPE endianness is double word */
-<<<<<<< HEAD
-#define SPLT	0x80	/* VSX SPLAT load */
-
-/* DSISR bits reported for a DCBZ instruction: */
-#define DCBZ	0x5f	/* 8xx/82xx dcbz faults when cache not enabled */
-
-/*
- * The PowerPC stores certain bits of the instruction that caused the
- * alignment exception in the DSISR register.  This array maps those
- * bits to information about the operand length and what the
- * instruction would do.
- */
-static struct aligninfo aligninfo[128] = {
-	{ 4, LD },		/* 00 0 0000: lwz / lwarx */
-	INVALID,		/* 00 0 0001 */
-	{ 4, ST },		/* 00 0 0010: stw */
-	INVALID,		/* 00 0 0011 */
-	{ 2, LD },		/* 00 0 0100: lhz */
-	{ 2, LD+SE },		/* 00 0 0101: lha */
-	{ 2, ST },		/* 00 0 0110: sth */
-	{ 4, LD+M },		/* 00 0 0111: lmw */
-	{ 4, LD+F+S },		/* 00 0 1000: lfs */
-	{ 8, LD+F },		/* 00 0 1001: lfd */
-	{ 4, ST+F+S },		/* 00 0 1010: stfs */
-	{ 8, ST+F },		/* 00 0 1011: stfd */
-	{ 16, LD },		/* 00 0 1100: lq */
-	{ 8, LD },		/* 00 0 1101: ld/ldu/lwa */
-	INVALID,		/* 00 0 1110 */
-	{ 8, ST },		/* 00 0 1111: std/stdu */
-	{ 4, LD+U },		/* 00 1 0000: lwzu */
-	INVALID,		/* 00 1 0001 */
-	{ 4, ST+U },		/* 00 1 0010: stwu */
-	INVALID,		/* 00 1 0011 */
-	{ 2, LD+U },		/* 00 1 0100: lhzu */
-	{ 2, LD+SE+U },		/* 00 1 0101: lhau */
-	{ 2, ST+U },		/* 00 1 0110: sthu */
-	{ 4, ST+M },		/* 00 1 0111: stmw */
-	{ 4, LD+F+S+U },	/* 00 1 1000: lfsu */
-	{ 8, LD+F+U },		/* 00 1 1001: lfdu */
-	{ 4, ST+F+S+U },	/* 00 1 1010: stfsu */
-	{ 8, ST+F+U },		/* 00 1 1011: stfdu */
-	{ 16, LD+F },		/* 00 1 1100: lfdp */
-	INVALID,		/* 00 1 1101 */
-	{ 16, ST+F },		/* 00 1 1110: stfdp */
-	INVALID,		/* 00 1 1111 */
-	{ 8, LD },		/* 01 0 0000: ldx */
-	INVALID,		/* 01 0 0001 */
-	{ 8, ST },		/* 01 0 0010: stdx */
-	INVALID,		/* 01 0 0011 */
-	INVALID,		/* 01 0 0100 */
-	{ 4, LD+SE },		/* 01 0 0101: lwax */
-	INVALID,		/* 01 0 0110 */
-	INVALID,		/* 01 0 0111 */
-	{ 4, LD+M+HARD+SX },	/* 01 0 1000: lswx */
-	{ 4, LD+M+HARD },	/* 01 0 1001: lswi */
-	{ 4, ST+M+HARD+SX },	/* 01 0 1010: stswx */
-	{ 4, ST+M+HARD },	/* 01 0 1011: stswi */
-	INVALID,		/* 01 0 1100 */
-	{ 8, LD+U },		/* 01 0 1101: ldu */
-	INVALID,		/* 01 0 1110 */
-	{ 8, ST+U },		/* 01 0 1111: stdu */
-	{ 8, LD+U },		/* 01 1 0000: ldux */
-	INVALID,		/* 01 1 0001 */
-	{ 8, ST+U },		/* 01 1 0010: stdux */
-	INVALID,		/* 01 1 0011 */
-	INVALID,		/* 01 1 0100 */
-	{ 4, LD+SE+U },		/* 01 1 0101: lwaux */
-	INVALID,		/* 01 1 0110 */
-	INVALID,		/* 01 1 0111 */
-	INVALID,		/* 01 1 1000 */
-	INVALID,		/* 01 1 1001 */
-	INVALID,		/* 01 1 1010 */
-	INVALID,		/* 01 1 1011 */
-	INVALID,		/* 01 1 1100 */
-	INVALID,		/* 01 1 1101 */
-	INVALID,		/* 01 1 1110 */
-	INVALID,		/* 01 1 1111 */
-	INVALID,		/* 10 0 0000 */
-	INVALID,		/* 10 0 0001 */
-	INVALID,		/* 10 0 0010: stwcx. */
-	INVALID,		/* 10 0 0011 */
-	INVALID,		/* 10 0 0100 */
-	INVALID,		/* 10 0 0101 */
-	INVALID,		/* 10 0 0110 */
-	INVALID,		/* 10 0 0111 */
-	{ 4, LD+SW },		/* 10 0 1000: lwbrx */
-	INVALID,		/* 10 0 1001 */
-	{ 4, ST+SW },		/* 10 0 1010: stwbrx */
-	INVALID,		/* 10 0 1011 */
-	{ 2, LD+SW },		/* 10 0 1100: lhbrx */
-	{ 4, LD+SE },		/* 10 0 1101  lwa */
-	{ 2, ST+SW },		/* 10 0 1110: sthbrx */
-	{ 16, ST },		/* 10 0 1111: stq */
-	INVALID,		/* 10 1 0000 */
-	INVALID,		/* 10 1 0001 */
-	INVALID,		/* 10 1 0010 */
-	INVALID,		/* 10 1 0011 */
-	INVALID,		/* 10 1 0100 */
-	INVALID,		/* 10 1 0101 */
-	INVALID,		/* 10 1 0110 */
-	INVALID,		/* 10 1 0111 */
-	INVALID,		/* 10 1 1000 */
-	INVALID,		/* 10 1 1001 */
-	INVALID,		/* 10 1 1010 */
-	INVALID,		/* 10 1 1011 */
-	INVALID,		/* 10 1 1100 */
-	INVALID,		/* 10 1 1101 */
-	INVALID,		/* 10 1 1110 */
-	{ 0, ST+HARD },		/* 10 1 1111: dcbz */
-	{ 4, LD },		/* 11 0 0000: lwzx */
-	INVALID,		/* 11 0 0001 */
-	{ 4, ST },		/* 11 0 0010: stwx */
-	INVALID,		/* 11 0 0011 */
-	{ 2, LD },		/* 11 0 0100: lhzx */
-	{ 2, LD+SE },		/* 11 0 0101: lhax */
-	{ 2, ST },		/* 11 0 0110: sthx */
-	INVALID,		/* 11 0 0111 */
-	{ 4, LD+F+S },		/* 11 0 1000: lfsx */
-	{ 8, LD+F },		/* 11 0 1001: lfdx */
-	{ 4, ST+F+S },		/* 11 0 1010: stfsx */
-	{ 8, ST+F },		/* 11 0 1011: stfdx */
-	{ 16, LD+F },		/* 11 0 1100: lfdpx */
-	{ 4, LD+F+SE },		/* 11 0 1101: lfiwax */
-	{ 16, ST+F },		/* 11 0 1110: stfdpx */
-	{ 4, ST+F },		/* 11 0 1111: stfiwx */
-	{ 4, LD+U },		/* 11 1 0000: lwzux */
-	INVALID,		/* 11 1 0001 */
-	{ 4, ST+U },		/* 11 1 0010: stwux */
-	INVALID,		/* 11 1 0011 */
-	{ 2, LD+U },		/* 11 1 0100: lhzux */
-	{ 2, LD+SE+U },		/* 11 1 0101: lhaux */
-	{ 2, ST+U },		/* 11 1 0110: sthux */
-	INVALID,		/* 11 1 0111 */
-	{ 4, LD+F+S+U },	/* 11 1 1000: lfsux */
-	{ 8, LD+F+U },		/* 11 1 1001: lfdux */
-	{ 4, ST+F+S+U },	/* 11 1 1010: stfsux */
-	{ 8, ST+F+U },		/* 11 1 1011: stfdux */
-	INVALID,		/* 11 1 1100 */
-	{ 4, LD+F },		/* 11 1 1101: lfiwzx */
-	INVALID,		/* 11 1 1110 */
-	INVALID,		/* 11 1 1111 */
-};
-
-/*
- * The dcbz (data cache block zero) instruction
- * gives an alignment fault if used on non-cacheable
- * memory.  We handle the fault mainly for the
- * case when we are running with the cache disabled
- * for debugging.
- */
-static int emulate_dcbz(struct pt_regs *regs, unsigned char __user *addr)
-{
-	long __user *p;
-	int i, size;
-
-#ifdef __powerpc64__
-	size = ppc64_caches.dline_size;
-#else
-	size = L1_CACHE_BYTES;
-#endif
-	p = (long __user *) (regs->dar & -size);
-	if (user_mode(regs) && !access_ok(VERIFY_WRITE, p, size))
-		return -EFAULT;
-	for (i = 0; i < size / sizeof(long); ++i)
-		if (__put_user_inatomic(0, p+i))
-			return -EFAULT;
-	return 1;
-}
-
-/*
- * Emulate load & store multiple instructions
- * On 64-bit machines, these instructions only affect/use the
- * bottom 4 bytes of each register, and the loads clear the
- * top 4 bytes of the affected register.
- */
-#ifdef __BIG_ENDIAN__
-#ifdef CONFIG_PPC64
-#define REG_BYTE(rp, i)		*((u8 *)((rp) + ((i) >> 2)) + ((i) & 3) + 4)
-#else
-#define REG_BYTE(rp, i)		*((u8 *)(rp) + (i))
-#endif
-#else
-#define REG_BYTE(rp, i)		(*(((u8 *)((rp) + ((i)>>2)) + ((i)&3))))
-#endif
-
-#define SWIZ_PTR(p)		((unsigned char __user *)((p) ^ swiz))
-
-static int emulate_multiple(struct pt_regs *regs, unsigned char __user *addr,
-			    unsigned int reg, unsigned int nb,
-			    unsigned int flags, unsigned int instr,
-			    unsigned long swiz)
-{
-	unsigned long *rptr;
-	unsigned int nb0, i, bswiz;
-	unsigned long p;
-
-	/*
-	 * We do not try to emulate 8 bytes multiple as they aren't really
-	 * available in our operating environments and we don't try to
-	 * emulate multiples operations in kernel land as they should never
-	 * be used/generated there at least not on unaligned boundaries
-	 */
-	if (unlikely((nb > 4) || !user_mode(regs)))
-		return 0;
-
-	/* lmw, stmw, lswi/x, stswi/x */
-	nb0 = 0;
-	if (flags & HARD) {
-		if (flags & SX) {
-			nb = regs->xer & 127;
-			if (nb == 0)
-				return 1;
-		} else {
-			unsigned long pc = regs->nip ^ (swiz & 4);
-
-			if (__get_user_inatomic(instr,
-						(unsigned int __user *)pc))
-				return -EFAULT;
-			if (swiz == 0 && (flags & SW))
-				instr = cpu_to_le32(instr);
-			nb = (instr >> 11) & 0x1f;
-			if (nb == 0)
-				nb = 32;
-		}
-		if (nb + reg * 4 > 128) {
-			nb0 = nb + reg * 4 - 128;
-			nb = 128 - reg * 4;
-		}
-#ifdef __LITTLE_ENDIAN__
-		/*
-		 *  String instructions are endian neutral but the code
-		 *  below is not.  Force byte swapping on so that the
-		 *  effects of swizzling are undone in the load/store
-		 *  loops below.
-		 */
-		flags ^= SW;
-#endif
-	} else {
-		/* lwm, stmw */
-		nb = (32 - reg) * 4;
-	}
-
-	if (!access_ok((flags & ST ? VERIFY_WRITE: VERIFY_READ), addr, nb+nb0))
-		return -EFAULT;	/* bad address */
-
-	rptr = &regs->gpr[reg];
-	p = (unsigned long) addr;
-	bswiz = (flags & SW)? 3: 0;
-
-	if (!(flags & ST)) {
-		/*
-		 * This zeroes the top 4 bytes of the affected registers
-		 * in 64-bit mode, and also zeroes out any remaining
-		 * bytes of the last register for lsw*.
-		 */
-		memset(rptr, 0, ((nb + 3) / 4) * sizeof(unsigned long));
-		if (nb0 > 0)
-			memset(&regs->gpr[0], 0,
-			       ((nb0 + 3) / 4) * sizeof(unsigned long));
-
-		for (i = 0; i < nb; ++i, ++p)
-			if (__get_user_inatomic(REG_BYTE(rptr, i ^ bswiz),
-						SWIZ_PTR(p)))
-				return -EFAULT;
-		if (nb0 > 0) {
-			rptr = &regs->gpr[0];
-			addr += nb;
-			for (i = 0; i < nb0; ++i, ++p)
-				if (__get_user_inatomic(REG_BYTE(rptr,
-								 i ^ bswiz),
-							SWIZ_PTR(p)))
-					return -EFAULT;
-		}
-
-	} else {
-		for (i = 0; i < nb; ++i, ++p)
-			if (__put_user_inatomic(REG_BYTE(rptr, i ^ bswiz),
-						SWIZ_PTR(p)))
-				return -EFAULT;
-		if (nb0 > 0) {
-			rptr = &regs->gpr[0];
-			addr += nb;
-			for (i = 0; i < nb0; ++i, ++p)
-				if (__put_user_inatomic(REG_BYTE(rptr,
-								 i ^ bswiz),
-							SWIZ_PTR(p)))
-					return -EFAULT;
-		}
-	}
-	return 1;
-}
-
-/*
- * Emulate floating-point pair loads and stores.
- * Only POWER6 has these instructions, and it does true little-endian,
- * so we don't need the address swizzling.
- */
-static int emulate_fp_pair(unsigned char __user *addr, unsigned int reg,
-			   unsigned int flags)
-{
-	char *ptr0 = (char *) &current->thread.TS_FPR(reg);
-	char *ptr1 = (char *) &current->thread.TS_FPR(reg+1);
-	int i, ret, sw = 0;
-
-	if (reg & 1)
-		return 0;	/* invalid form: FRS/FRT must be even */
-	if (flags & SW)
-		sw = 7;
-	ret = 0;
-	for (i = 0; i < 8; ++i) {
-		if (!(flags & ST)) {
-			ret |= __get_user(ptr0[i^sw], addr + i);
-			ret |= __get_user(ptr1[i^sw], addr + i + 8);
-		} else {
-			ret |= __put_user(ptr0[i^sw], addr + i);
-			ret |= __put_user(ptr1[i^sw], addr + i + 8);
-		}
-	}
-	if (ret)
-		return -EFAULT;
-	return 1;	/* exception handled and fixed up */
-}
-
-#ifdef CONFIG_PPC64
-static int emulate_lq_stq(struct pt_regs *regs, unsigned char __user *addr,
-			  unsigned int reg, unsigned int flags)
-{
-	char *ptr0 = (char *)&regs->gpr[reg];
-	char *ptr1 = (char *)&regs->gpr[reg+1];
-	int i, ret, sw = 0;
-
-	if (reg & 1)
-		return 0;	/* invalid form: GPR must be even */
-	if (flags & SW)
-		sw = 7;
-	ret = 0;
-	for (i = 0; i < 8; ++i) {
-		if (!(flags & ST)) {
-			ret |= __get_user(ptr0[i^sw], addr + i);
-			ret |= __get_user(ptr1[i^sw], addr + i + 8);
-		} else {
-			ret |= __put_user(ptr0[i^sw], addr + i);
-			ret |= __put_user(ptr1[i^sw], addr + i + 8);
-		}
-	}
-	if (ret)
-		return -EFAULT;
-	return 1;	/* exception handled and fixed up */
-}
-#endif /* CONFIG_PPC64 */
-=======
->>>>>>> 24b8d41d
 
 #ifdef CONFIG_SPE
 
@@ -677,121 +322,6 @@
 	}
 #endif
 
-<<<<<<< HEAD
-	instr = (dsisr >> 10) & 0x7f;
-	instr |= (dsisr >> 13) & 0x60;
-
-	/* Lookup the operation in our table */
-	nb = aligninfo[instr].len;
-	flags = aligninfo[instr].flags;
-
-	/* ldbrx/stdbrx overlap lfs/stfs in the DSISR unfortunately */
-	if (IS_XFORM(instruction) && ((instruction >> 1) & 0x3ff) == 532) {
-		nb = 8;
-		flags = LD+SW;
-	} else if (IS_XFORM(instruction) &&
-		   ((instruction >> 1) & 0x3ff) == 660) {
-		nb = 8;
-		flags = ST+SW;
-	}
-
-	/* Byteswap little endian loads and stores */
-	swiz = 0;
-	if ((regs->msr & MSR_LE) != (MSR_KERNEL & MSR_LE)) {
-		flags ^= SW;
-#ifdef __BIG_ENDIAN__
-		/*
-		 * So-called "PowerPC little endian" mode works by
-		 * swizzling addresses rather than by actually doing
-		 * any byte-swapping.  To emulate this, we XOR each
-		 * byte address with 7.  We also byte-swap, because
-		 * the processor's address swizzling depends on the
-		 * operand size (it xors the address with 7 for bytes,
-		 * 6 for halfwords, 4 for words, 0 for doublewords) but
-		 * we will xor with 7 and load/store each byte separately.
-		 */
-		if (cpu_has_feature(CPU_FTR_PPC_LE))
-			swiz = 7;
-#endif
-	}
-
-	/* DAR has the operand effective address */
-	addr = (unsigned char __user *)regs->dar;
-
-#ifdef CONFIG_VSX
-	if ((instruction & 0xfc00003e) == 0x7c000018) {
-		unsigned int elsize;
-
-		/* Additional register addressing bit (64 VSX vs 32 FPR/GPR) */
-		reg |= (instruction & 0x1) << 5;
-		/* Simple inline decoder instead of a table */
-		/* VSX has only 8 and 16 byte memory accesses */
-		nb = 8;
-		if (instruction & 0x200)
-			nb = 16;
-
-		/* Vector stores in little-endian mode swap individual
-		   elements, so process them separately */
-		elsize = 4;
-		if (instruction & 0x80)
-			elsize = 8;
-
-		flags = 0;
-		if ((regs->msr & MSR_LE) != (MSR_KERNEL & MSR_LE))
-			flags |= SW;
-		if (instruction & 0x100)
-			flags |= ST;
-		if (instruction & 0x040)
-			flags |= U;
-		/* splat load needs a special decoder */
-		if ((instruction & 0x400) == 0){
-			flags |= SPLT;
-			nb = 8;
-		}
-		PPC_WARN_ALIGNMENT(vsx, regs);
-		return emulate_vsx(addr, reg, areg, regs, flags, nb, elsize);
-	}
-#endif
-
-	/*
-	 * ISA 3.0 (such as P9) copy, copy_first, paste and paste_last alignment
-	 * check.
-	 *
-	 * Send a SIGBUS to the process that caused the fault.
-	 *
-	 * We do not emulate these because paste may contain additional metadata
-	 * when pasting to a co-processor. Furthermore, paste_last is the
-	 * synchronisation point for preceding copy/paste sequences.
-	 */
-	if ((instruction & 0xfc0006fe) == PPC_INST_COPY)
-		return -EIO;
-
-	/* A size of 0 indicates an instruction we don't support, with
-	 * the exception of DCBZ which is handled as a special case here
-	 */
-	if (instr == DCBZ) {
-		PPC_WARN_ALIGNMENT(dcbz, regs);
-		return emulate_dcbz(regs, addr);
-	}
-	if (unlikely(nb == 0))
-		return 0;
-
-	/* Load/Store Multiple instructions are handled in their own
-	 * function
-	 */
-	if (flags & M) {
-		PPC_WARN_ALIGNMENT(multiple, regs);
-		return emulate_multiple(regs, addr, reg, nb,
-					flags, instr, swiz);
-	}
-
-	/* Verify the address of the operand */
-	if (unlikely(user_mode(regs) &&
-		     !access_ok((flags & ST ? VERIFY_WRITE : VERIFY_READ),
-				addr, nb)))
-		return -EFAULT;
-=======
->>>>>>> 24b8d41d
 
 	/*
 	 * ISA 3.0 (such as P9) copy, copy_first, paste and paste_last alignment
