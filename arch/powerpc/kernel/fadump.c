// SPDX-License-Identifier: GPL-2.0-or-later
/*
 * Firmware Assisted dump: A robust mechanism to get reliable kernel crash
 * dump with assistance from firmware. This approach does not use kexec,
 * instead firmware assists in booting the kdump kernel while preserving
 * memory contents. The most of the code implementation has been adapted
 * from phyp assisted dump implementation written by Linas Vepstas and
 * Manish Ahuja
 *
 * Copyright 2011 IBM Corporation
 * Author: Mahesh Salgaonkar <mahesh@linux.vnet.ibm.com>
 */

#undef DEBUG
#define pr_fmt(fmt) "fadump: " fmt

#include <linux/string.h>
#include <linux/memblock.h>
#include <linux/delay.h>
#include <linux/seq_file.h>
#include <linux/crash_dump.h>
#include <linux/kobject.h>
#include <linux/sysfs.h>
#include <linux/slab.h>
#include <linux/cma.h>
#include <linux/hugetlb.h>

#include <asm/debugfs.h>
#include <asm/page.h>
#include <asm/prom.h>
#include <asm/fadump.h>
#include <asm/fadump-internal.h>
#include <asm/setup.h>

/*
 * The CPU who acquired the lock to trigger the fadump crash should
 * wait for other CPUs to enter.
 *
 * The timeout is in milliseconds.
 */
#define CRASH_TIMEOUT		500

static struct fw_dump fw_dump;

static void __init fadump_reserve_crash_area(u64 base);

struct kobject *fadump_kobj;

#ifndef CONFIG_PRESERVE_FA_DUMP

static atomic_t cpus_in_fadump;
static DEFINE_MUTEX(fadump_mutex);

struct fadump_mrange_info crash_mrange_info = { "crash", NULL, 0, 0, 0, false };

#define RESERVED_RNGS_SZ	16384 /* 16K - 128 entries */
#define RESERVED_RNGS_CNT	(RESERVED_RNGS_SZ / \
				 sizeof(struct fadump_memory_range))
static struct fadump_memory_range rngs[RESERVED_RNGS_CNT];
struct fadump_mrange_info reserved_mrange_info = { "reserved", rngs,
						   RESERVED_RNGS_SZ, 0,
						   RESERVED_RNGS_CNT, true };

static void __init early_init_dt_scan_reserved_ranges(unsigned long node);

#ifdef CONFIG_CMA
static struct cma *fadump_cma;

/*
 * fadump_cma_init() - Initialize CMA area from a fadump reserved memory
 *
 * This function initializes CMA area from fadump reserved memory.
 * The total size of fadump reserved memory covers for boot memory size
 * + cpu data size + hpte size and metadata.
 * Initialize only the area equivalent to boot memory size for CMA use.
 * The reamining portion of fadump reserved memory will be not given
 * to CMA and pages for thoes will stay reserved. boot memory size is
 * aligned per CMA requirement to satisy cma_init_reserved_mem() call.
 * But for some reason even if it fails we still have the memory reservation
 * with us and we can still continue doing fadump.
 */
int __init fadump_cma_init(void)
{
	unsigned long long base, size;
	int rc;

	if (!fw_dump.fadump_enabled)
		return 0;

	/*
	 * Do not use CMA if user has provided fadump=nocma kernel parameter.
	 * Return 1 to continue with fadump old behaviour.
	 */
	if (fw_dump.nocma)
		return 1;

	base = fw_dump.reserve_dump_area_start;
	size = fw_dump.boot_memory_size;

	if (!size)
		return 0;

	rc = cma_init_reserved_mem(base, size, 0, "fadump_cma", &fadump_cma);
	if (rc) {
		pr_err("Failed to init cma area for firmware-assisted dump,%d\n", rc);
		/*
		 * Though the CMA init has failed we still have memory
		 * reservation with us. The reserved memory will be
		 * blocked from production system usage.  Hence return 1,
		 * so that we can continue with fadump.
		 */
		return 1;
	}

	/*
	 * So we now have successfully initialized cma area for fadump.
	 */
	pr_info("Initialized 0x%lx bytes cma area at %ldMB from 0x%lx "
		"bytes of memory reserved for firmware-assisted dump\n",
		cma_get_size(fadump_cma),
		(unsigned long)cma_get_base(fadump_cma) >> 20,
		fw_dump.reserve_dump_area_size);
	return 1;
}
#else
static int __init fadump_cma_init(void) { return 1; }
#endif /* CONFIG_CMA */

/* Scan the Firmware Assisted dump configuration details. */
int __init early_init_dt_scan_fw_dump(unsigned long node, const char *uname,
				      int depth, void *data)
{
	if (depth == 0) {
		early_init_dt_scan_reserved_ranges(node);
		return 0;
	}

	if (depth != 1)
		return 0;

	if (strcmp(uname, "rtas") == 0) {
		rtas_fadump_dt_scan(&fw_dump, node);
		return 1;
	}

	if (strcmp(uname, "ibm,opal") == 0) {
		opal_fadump_dt_scan(&fw_dump, node);
		return 1;
	}

	return 0;
}

/*
 * If fadump is registered, check if the memory provided
 * falls within boot memory area and reserved memory area.
 */
int is_fadump_memory_area(u64 addr, unsigned long size)
{
	u64 d_start, d_end;

	if (!fw_dump.dump_registered)
		return 0;

	if (!size)
		return 0;

	d_start = fw_dump.reserve_dump_area_start;
	d_end = d_start + fw_dump.reserve_dump_area_size;
	if (((addr + size) > d_start) && (addr <= d_end))
		return 1;

	return (addr <= fw_dump.boot_mem_top);
}

int should_fadump_crash(void)
{
	if (!fw_dump.dump_registered || !fw_dump.fadumphdr_addr)
		return 0;
	return 1;
}

int is_fadump_active(void)
{
	return fw_dump.dump_active;
}

/*
 * Returns true, if there are no holes in memory area between d_start to d_end,
 * false otherwise.
 */
static bool is_fadump_mem_area_contiguous(u64 d_start, u64 d_end)
{
	phys_addr_t reg_start, reg_end;
	bool ret = false;
	u64 i, start, end;

	for_each_mem_range(i, &reg_start, &reg_end) {
		start = max_t(u64, d_start, reg_start);
		end = min_t(u64, d_end, reg_end);
		if (d_start < end) {
			/* Memory hole from d_start to start */
			if (start > d_start)
				break;

			if (end == d_end) {
				ret = true;
				break;
			}

			d_start = end + 1;
		}
	}

	return ret;
}

/*
 * Returns true, if there are no holes in boot memory area,
 * false otherwise.
 */
bool is_fadump_boot_mem_contiguous(void)
{
	unsigned long d_start, d_end;
	bool ret = false;
	int i;

	for (i = 0; i < fw_dump.boot_mem_regs_cnt; i++) {
		d_start = fw_dump.boot_mem_addr[i];
		d_end   = d_start + fw_dump.boot_mem_sz[i];

		ret = is_fadump_mem_area_contiguous(d_start, d_end);
		if (!ret)
			break;
	}

	return ret;
}

/*
 * Returns true, if there are no holes in reserved memory area,
 * false otherwise.
 */
bool is_fadump_reserved_mem_contiguous(void)
{
	u64 d_start, d_end;

	d_start	= fw_dump.reserve_dump_area_start;
	d_end	= d_start + fw_dump.reserve_dump_area_size;
	return is_fadump_mem_area_contiguous(d_start, d_end);
}

/* Print firmware assisted dump configurations for debugging purpose. */
static void fadump_show_config(void)
{
	int i;

	pr_debug("Support for firmware-assisted dump (fadump): %s\n",
			(fw_dump.fadump_supported ? "present" : "no support"));

	if (!fw_dump.fadump_supported)
		return;

	pr_debug("Fadump enabled    : %s\n",
				(fw_dump.fadump_enabled ? "yes" : "no"));
	pr_debug("Dump Active       : %s\n",
				(fw_dump.dump_active ? "yes" : "no"));
	pr_debug("Dump section sizes:\n");
	pr_debug("    CPU state data size: %lx\n", fw_dump.cpu_state_data_size);
	pr_debug("    HPTE region size   : %lx\n", fw_dump.hpte_region_size);
	pr_debug("    Boot memory size   : %lx\n", fw_dump.boot_memory_size);
	pr_debug("    Boot memory top    : %llx\n", fw_dump.boot_mem_top);
	pr_debug("Boot memory regions cnt: %llx\n", fw_dump.boot_mem_regs_cnt);
	for (i = 0; i < fw_dump.boot_mem_regs_cnt; i++) {
		pr_debug("[%03d] base = %llx, size = %llx\n", i,
			 fw_dump.boot_mem_addr[i], fw_dump.boot_mem_sz[i]);
	}
}

/**
 * fadump_calculate_reserve_size(): reserve variable boot area 5% of System RAM
 *
 * Function to find the largest memory size we need to reserve during early
 * boot process. This will be the size of the memory that is required for a
 * kernel to boot successfully.
 *
 * This function has been taken from phyp-assisted dump feature implementation.
 *
 * returns larger of 256MB or 5% rounded down to multiples of 256MB.
 *
 * TODO: Come up with better approach to find out more accurate memory size
 * that is required for a kernel to boot successfully.
 *
 */
static inline u64 fadump_calculate_reserve_size(void)
{
	u64 base, size, bootmem_min;
	int ret;

	if (fw_dump.reserve_bootvar)
		pr_warn("'fadump_reserve_mem=' parameter is deprecated in favor of 'crashkernel=' parameter.\n");

	/*
	 * Check if the size is specified through crashkernel= cmdline
	 * option. If yes, then use that but ignore base as fadump reserves
	 * memory at a predefined offset.
	 */
	ret = parse_crashkernel(boot_command_line, memblock_phys_mem_size(),
				&size, &base);
	if (ret == 0 && size > 0) {
		unsigned long max_size;

		if (fw_dump.reserve_bootvar)
			pr_info("Using 'crashkernel=' parameter for memory reservation.\n");

		fw_dump.reserve_bootvar = (unsigned long)size;

		/*
		 * Adjust if the boot memory size specified is above
		 * the upper limit.
		 */
		max_size = memblock_phys_mem_size() / MAX_BOOT_MEM_RATIO;
		if (fw_dump.reserve_bootvar > max_size) {
			fw_dump.reserve_bootvar = max_size;
			pr_info("Adjusted boot memory size to %luMB\n",
				(fw_dump.reserve_bootvar >> 20));
		}

		return fw_dump.reserve_bootvar;
	} else if (fw_dump.reserve_bootvar) {
		/*
		 * 'fadump_reserve_mem=' is being used to reserve memory
		 * for firmware-assisted dump.
		 */
		return fw_dump.reserve_bootvar;
	}

	/* divide by 20 to get 5% of value */
	size = memblock_phys_mem_size() / 20;

	/* round it down in multiples of 256 */
	size = size & ~0x0FFFFFFFUL;

	/* Truncate to memory_limit. We don't want to over reserve the memory.*/
	if (memory_limit && size > memory_limit)
		size = memory_limit;

	bootmem_min = fw_dump.ops->fadump_get_bootmem_min();
	return (size > bootmem_min ? size : bootmem_min);
}

/*
 * Calculate the total memory size required to be reserved for
 * firmware-assisted dump registration.
 */
static unsigned long get_fadump_area_size(void)
{
	unsigned long size = 0;

	size += fw_dump.cpu_state_data_size;
	size += fw_dump.hpte_region_size;
	size += fw_dump.boot_memory_size;
	size += sizeof(struct fadump_crash_info_header);
	size += sizeof(struct elfhdr); /* ELF core header.*/
	size += sizeof(struct elf_phdr); /* place holder for cpu notes */
	/* Program headers for crash memory regions. */
	size += sizeof(struct elf_phdr) * (memblock_num_regions(memory) + 2);

	size = PAGE_ALIGN(size);

	/* This is to hold kernel metadata on platforms that support it */
	size += (fw_dump.ops->fadump_get_metadata_size ?
		 fw_dump.ops->fadump_get_metadata_size() : 0);
	return size;
}

static int __init add_boot_mem_region(unsigned long rstart,
				      unsigned long rsize)
{
	int i = fw_dump.boot_mem_regs_cnt++;

	if (fw_dump.boot_mem_regs_cnt > FADUMP_MAX_MEM_REGS) {
		fw_dump.boot_mem_regs_cnt = FADUMP_MAX_MEM_REGS;
		return 0;
	}

	pr_debug("Added boot memory range[%d] [%#016lx-%#016lx)\n",
		 i, rstart, (rstart + rsize));
	fw_dump.boot_mem_addr[i] = rstart;
	fw_dump.boot_mem_sz[i] = rsize;
	return 1;
}

/*
 * Firmware usually has a hard limit on the data it can copy per region.
 * Honour that by splitting a memory range into multiple regions.
 */
static int __init add_boot_mem_regions(unsigned long mstart,
				       unsigned long msize)
{
	unsigned long rstart, rsize, max_size;
	int ret = 1;

	rstart = mstart;
	max_size = fw_dump.max_copy_size ? fw_dump.max_copy_size : msize;
	while (msize) {
		if (msize > max_size)
			rsize = max_size;
		else
			rsize = msize;

		ret = add_boot_mem_region(rstart, rsize);
		if (!ret)
			break;

		msize -= rsize;
		rstart += rsize;
	}

	return ret;
}

static int __init fadump_get_boot_mem_regions(void)
{
	unsigned long size, cur_size, hole_size, last_end;
	unsigned long mem_size = fw_dump.boot_memory_size;
	phys_addr_t reg_start, reg_end;
	int ret = 1;
	u64 i;

	fw_dump.boot_mem_regs_cnt = 0;

	last_end = 0;
	hole_size = 0;
	cur_size = 0;
	for_each_mem_range(i, &reg_start, &reg_end) {
		size = reg_end - reg_start;
		hole_size += (reg_start - last_end);

		if ((cur_size + size) >= mem_size) {
			size = (mem_size - cur_size);
			ret = add_boot_mem_regions(reg_start, size);
			break;
		}

		mem_size -= size;
		cur_size += size;
		ret = add_boot_mem_regions(reg_start, size);
		if (!ret)
			break;

		last_end = reg_end;
	}
	fw_dump.boot_mem_top = PAGE_ALIGN(fw_dump.boot_memory_size + hole_size);

	return ret;
}

/*
 * Returns true, if the given range overlaps with reserved memory ranges
 * starting at idx. Also, updates idx to index of overlapping memory range
 * with the given memory range.
 * False, otherwise.
 */
static bool overlaps_reserved_ranges(u64 base, u64 end, int *idx)
{
	bool ret = false;
	int i;

	for (i = *idx; i < reserved_mrange_info.mem_range_cnt; i++) {
		u64 rbase = reserved_mrange_info.mem_ranges[i].base;
		u64 rend = rbase + reserved_mrange_info.mem_ranges[i].size;

		if (end <= rbase)
			break;

		if ((end > rbase) &&  (base < rend)) {
			*idx = i;
			ret = true;
			break;
		}
	}

	return ret;
}

/*
 * Locate a suitable memory area to reserve memory for FADump. While at it,
 * lookup reserved-ranges & avoid overlap with them, as they are used by F/W.
 */
static u64 __init fadump_locate_reserve_mem(u64 base, u64 size)
{
	struct fadump_memory_range *mrngs;
	phys_addr_t mstart, mend;
	int idx = 0;
	u64 i, ret = 0;

	mrngs = reserved_mrange_info.mem_ranges;
	for_each_free_mem_range(i, NUMA_NO_NODE, MEMBLOCK_NONE,
				&mstart, &mend, NULL) {
		pr_debug("%llu) mstart: %llx, mend: %llx, base: %llx\n",
			 i, mstart, mend, base);

		if (mstart > base)
			base = PAGE_ALIGN(mstart);

		while ((mend > base) && ((mend - base) >= size)) {
			if (!overlaps_reserved_ranges(base, base+size, &idx)) {
				ret = base;
				goto out;
			}

			base = mrngs[idx].base + mrngs[idx].size;
			base = PAGE_ALIGN(base);
		}
	}

out:
	return ret;
}

int __init fadump_reserve_mem(void)
{
	u64 base, size, mem_boundary, bootmem_min;
	int ret = 1;

	if (!fw_dump.fadump_enabled)
		return 0;

	if (!fw_dump.fadump_supported) {
		pr_info("Firmware-Assisted Dump is not supported on this hardware\n");
		goto error_out;
	}

	/*
	 * Initialize boot memory size
	 * If dump is active then we have already calculated the size during
	 * first kernel.
	 */
	if (!fw_dump.dump_active) {
		fw_dump.boot_memory_size =
			PAGE_ALIGN(fadump_calculate_reserve_size());
#ifdef CONFIG_CMA
		if (!fw_dump.nocma) {
			fw_dump.boot_memory_size =
				ALIGN(fw_dump.boot_memory_size,
				      FADUMP_CMA_ALIGNMENT);
		}
#endif

		bootmem_min = fw_dump.ops->fadump_get_bootmem_min();
		if (fw_dump.boot_memory_size < bootmem_min) {
			pr_err("Can't enable fadump with boot memory size (0x%lx) less than 0x%llx\n",
			       fw_dump.boot_memory_size, bootmem_min);
			goto error_out;
		}

		if (!fadump_get_boot_mem_regions()) {
			pr_err("Too many holes in boot memory area to enable fadump\n");
			goto error_out;
		}
	}

	/*
	 * Calculate the memory boundary.
	 * If memory_limit is less than actual memory boundary then reserve
	 * the memory for fadump beyond the memory_limit and adjust the
	 * memory_limit accordingly, so that the running kernel can run with
	 * specified memory_limit.
	 */
	if (memory_limit && memory_limit < memblock_end_of_DRAM()) {
		size = get_fadump_area_size();
		if ((memory_limit + size) < memblock_end_of_DRAM())
			memory_limit += size;
		else
			memory_limit = memblock_end_of_DRAM();
		printk(KERN_INFO "Adjusted memory_limit for firmware-assisted"
				" dump, now %#016llx\n", memory_limit);
	}
	if (memory_limit)
		mem_boundary = memory_limit;
	else
		mem_boundary = memblock_end_of_DRAM();

	base = fw_dump.boot_mem_top;
	size = get_fadump_area_size();
	fw_dump.reserve_dump_area_size = size;
	if (fw_dump.dump_active) {
		pr_info("Firmware-assisted dump is active.\n");

#ifdef CONFIG_HUGETLB_PAGE
		/*
		 * FADump capture kernel doesn't care much about hugepages.
		 * In fact, handling hugepages in capture kernel is asking for
		 * trouble. So, disable HugeTLB support when fadump is active.
		 */
		hugetlb_disabled = true;
#endif
		/*
		 * If last boot has crashed then reserve all the memory
		 * above boot memory size so that we don't touch it until
		 * dump is written to disk by userspace tool. This memory
		 * can be released for general use by invalidating fadump.
		 */
		fadump_reserve_crash_area(base);

		pr_debug("fadumphdr_addr = %#016lx\n", fw_dump.fadumphdr_addr);
		pr_debug("Reserve dump area start address: 0x%lx\n",
			 fw_dump.reserve_dump_area_start);
	} else {
		/*
		 * Reserve memory at an offset closer to bottom of the RAM to
		 * minimize the impact of memory hot-remove operation.
		 */
		base = fadump_locate_reserve_mem(base, size);

		if (!base || (base + size > mem_boundary)) {
			pr_err("Failed to find memory chunk for reservation!\n");
			goto error_out;
		}
		fw_dump.reserve_dump_area_start = base;

		/*
		 * Calculate the kernel metadata address and register it with
		 * f/w if the platform supports.
		 */
		if (fw_dump.ops->fadump_setup_metadata &&
		    (fw_dump.ops->fadump_setup_metadata(&fw_dump) < 0))
			goto error_out;

		if (memblock_reserve(base, size)) {
			pr_err("Failed to reserve memory!\n");
			goto error_out;
		}

		pr_info("Reserved %lldMB of memory at %#016llx (System RAM: %lldMB)\n",
			(size >> 20), base, (memblock_phys_mem_size() >> 20));

		ret = fadump_cma_init();
	}

	return ret;
error_out:
	fw_dump.fadump_enabled = 0;
	return 0;
}

unsigned long __init arch_reserved_kernel_pages(void)
{
	return memblock_reserved_size() / PAGE_SIZE;
}

/* Look for fadump= cmdline option. */
static int __init early_fadump_param(char *p)
{
	if (!p)
		return 1;

	if (strncmp(p, "on", 2) == 0)
		fw_dump.fadump_enabled = 1;
	else if (strncmp(p, "off", 3) == 0)
		fw_dump.fadump_enabled = 0;
	else if (strncmp(p, "nocma", 5) == 0) {
		fw_dump.fadump_enabled = 1;
		fw_dump.nocma = 1;
	}

	return 0;
}
early_param("fadump", early_fadump_param);

/*
 * Look for fadump_reserve_mem= cmdline option
 * TODO: Remove references to 'fadump_reserve_mem=' parameter,
 *       the sooner 'crashkernel=' parameter is accustomed to.
 */
static int __init early_fadump_reserve_mem(char *p)
{
	if (p)
		fw_dump.reserve_bootvar = memparse(p, &p);
	return 0;
}
early_param("fadump_reserve_mem", early_fadump_reserve_mem);

void crash_fadump(struct pt_regs *regs, const char *str)
{
	unsigned int msecs;
	struct fadump_crash_info_header *fdh = NULL;
	int old_cpu, this_cpu;
	/* Do not include first CPU */
	unsigned int ncpus = num_online_cpus() - 1;

	if (!should_fadump_crash())
		return;

	/*
	 * old_cpu == -1 means this is the first CPU which has come here,
	 * go ahead and trigger fadump.
	 *
	 * old_cpu != -1 means some other CPU has already on it's way
	 * to trigger fadump, just keep looping here.
	 */
	this_cpu = smp_processor_id();
	old_cpu = cmpxchg(&crashing_cpu, -1, this_cpu);

	if (old_cpu != -1) {
		atomic_inc(&cpus_in_fadump);

		/*
		 * We can't loop here indefinitely. Wait as long as fadump
		 * is in force. If we race with fadump un-registration this
		 * loop will break and then we go down to normal panic path
		 * and reboot. If fadump is in force the first crashing
		 * cpu will definitely trigger fadump.
		 */
		while (fw_dump.dump_registered)
			cpu_relax();
		return;
	}

	fdh = __va(fw_dump.fadumphdr_addr);
	fdh->crashing_cpu = crashing_cpu;
	crash_save_vmcoreinfo();

	if (regs)
		fdh->regs = *regs;
	else
		ppc_save_regs(&fdh->regs);

	fdh->online_mask = *cpu_online_mask;

	/*
	 * If we came in via system reset, wait a while for the secondary
	 * CPUs to enter.
	 */
	if (TRAP(&(fdh->regs)) == 0x100) {
		msecs = CRASH_TIMEOUT;
		while ((atomic_read(&cpus_in_fadump) < ncpus) && (--msecs > 0))
			mdelay(1);
	}

	fw_dump.ops->fadump_trigger(fdh, str);
}

u32 *fadump_regs_to_elf_notes(u32 *buf, struct pt_regs *regs)
{
	struct elf_prstatus prstatus;

	memset(&prstatus, 0, sizeof(prstatus));
	/*
	 * FIXME: How do i get PID? Do I really need it?
	 * prstatus.pr_pid = ????
	 */
	elf_core_copy_kernel_regs(&prstatus.pr_reg, regs);
	buf = append_elf_note(buf, CRASH_CORE_NOTE_NAME, NT_PRSTATUS,
			      &prstatus, sizeof(prstatus));
	return buf;
}

void fadump_update_elfcore_header(char *bufp)
{
	struct elf_phdr *phdr;

	bufp += sizeof(struct elfhdr);

	/* First note is a place holder for cpu notes info. */
	phdr = (struct elf_phdr *)bufp;

	if (phdr->p_type == PT_NOTE) {
		phdr->p_paddr	= __pa(fw_dump.cpu_notes_buf_vaddr);
		phdr->p_offset	= phdr->p_paddr;
		phdr->p_filesz	= fw_dump.cpu_notes_buf_size;
		phdr->p_memsz = fw_dump.cpu_notes_buf_size;
	}
	return;
}

static void *fadump_alloc_buffer(unsigned long size)
{
	unsigned long count, i;
	struct page *page;
	void *vaddr;

	vaddr = alloc_pages_exact(size, GFP_KERNEL | __GFP_ZERO);
	if (!vaddr)
		return NULL;

	count = PAGE_ALIGN(size) / PAGE_SIZE;
	page = virt_to_page(vaddr);
	for (i = 0; i < count; i++)
		mark_page_reserved(page + i);
	return vaddr;
}

static void fadump_free_buffer(unsigned long vaddr, unsigned long size)
{
	free_reserved_area((void *)vaddr, (void *)(vaddr + size), -1, NULL);
}

s32 fadump_setup_cpu_notes_buf(u32 num_cpus)
{
	/* Allocate buffer to hold cpu crash notes. */
	fw_dump.cpu_notes_buf_size = num_cpus * sizeof(note_buf_t);
	fw_dump.cpu_notes_buf_size = PAGE_ALIGN(fw_dump.cpu_notes_buf_size);
	fw_dump.cpu_notes_buf_vaddr =
		(unsigned long)fadump_alloc_buffer(fw_dump.cpu_notes_buf_size);
	if (!fw_dump.cpu_notes_buf_vaddr) {
		pr_err("Failed to allocate %ld bytes for CPU notes buffer\n",
		       fw_dump.cpu_notes_buf_size);
		return -ENOMEM;
	}

	pr_debug("Allocated buffer for cpu notes of size %ld at 0x%lx\n",
		 fw_dump.cpu_notes_buf_size,
		 fw_dump.cpu_notes_buf_vaddr);
	return 0;
}

void fadump_free_cpu_notes_buf(void)
{
	if (!fw_dump.cpu_notes_buf_vaddr)
		return;

	fadump_free_buffer(fw_dump.cpu_notes_buf_vaddr,
			   fw_dump.cpu_notes_buf_size);
	fw_dump.cpu_notes_buf_vaddr = 0;
	fw_dump.cpu_notes_buf_size = 0;
}

static void fadump_free_mem_ranges(struct fadump_mrange_info *mrange_info)
{
	if (mrange_info->is_static) {
		mrange_info->mem_range_cnt = 0;
		return;
	}

	kfree(mrange_info->mem_ranges);
	memset((void *)((u64)mrange_info + RNG_NAME_SZ), 0,
	       (sizeof(struct fadump_mrange_info) - RNG_NAME_SZ));
}

/*
 * Allocate or reallocate mem_ranges array in incremental units
 * of PAGE_SIZE.
 */
static int fadump_alloc_mem_ranges(struct fadump_mrange_info *mrange_info)
{
	struct fadump_memory_range *new_array;
	u64 new_size;

	new_size = mrange_info->mem_ranges_sz + PAGE_SIZE;
	pr_debug("Allocating %llu bytes of memory for %s memory ranges\n",
		 new_size, mrange_info->name);

	new_array = krealloc(mrange_info->mem_ranges, new_size, GFP_KERNEL);
	if (new_array == NULL) {
		pr_err("Insufficient memory for setting up %s memory ranges\n",
		       mrange_info->name);
		fadump_free_mem_ranges(mrange_info);
		return -ENOMEM;
	}

	mrange_info->mem_ranges = new_array;
	mrange_info->mem_ranges_sz = new_size;
	mrange_info->max_mem_ranges = (new_size /
				       sizeof(struct fadump_memory_range));
	return 0;
}

static inline int fadump_add_mem_range(struct fadump_mrange_info *mrange_info,
				       u64 base, u64 end)
{
	struct fadump_memory_range *mem_ranges = mrange_info->mem_ranges;
	bool is_adjacent = false;
	u64 start, size;

	if (base == end)
		return 0;

	/*
	 * Fold adjacent memory ranges to bring down the memory ranges/
	 * PT_LOAD segments count.
	 */
	if (mrange_info->mem_range_cnt) {
		start = mem_ranges[mrange_info->mem_range_cnt - 1].base;
		size  = mem_ranges[mrange_info->mem_range_cnt - 1].size;

		if ((start + size) == base)
			is_adjacent = true;
	}
	if (!is_adjacent) {
		/* resize the array on reaching the limit */
		if (mrange_info->mem_range_cnt == mrange_info->max_mem_ranges) {
			int ret;

			if (mrange_info->is_static) {
				pr_err("Reached array size limit for %s memory ranges\n",
				       mrange_info->name);
				return -ENOSPC;
			}

			ret = fadump_alloc_mem_ranges(mrange_info);
			if (ret)
				return ret;

			/* Update to the new resized array */
			mem_ranges = mrange_info->mem_ranges;
		}

		start = base;
		mem_ranges[mrange_info->mem_range_cnt].base = start;
		mrange_info->mem_range_cnt++;
	}

	mem_ranges[mrange_info->mem_range_cnt - 1].size = (end - start);
	pr_debug("%s_memory_range[%d] [%#016llx-%#016llx], %#llx bytes\n",
		 mrange_info->name, (mrange_info->mem_range_cnt - 1),
		 start, end - 1, (end - start));
	return 0;
}

static int fadump_exclude_reserved_area(u64 start, u64 end)
{
	u64 ra_start, ra_end;
	int ret = 0;

	ra_start = fw_dump.reserve_dump_area_start;
	ra_end = ra_start + fw_dump.reserve_dump_area_size;

	if ((ra_start < end) && (ra_end > start)) {
		if ((start < ra_start) && (end > ra_end)) {
			ret = fadump_add_mem_range(&crash_mrange_info,
						   start, ra_start);
			if (ret)
				return ret;

			ret = fadump_add_mem_range(&crash_mrange_info,
						   ra_end, end);
		} else if (start < ra_start) {
			ret = fadump_add_mem_range(&crash_mrange_info,
						   start, ra_start);
		} else if (ra_end < end) {
			ret = fadump_add_mem_range(&crash_mrange_info,
						   ra_end, end);
		}
	} else
		ret = fadump_add_mem_range(&crash_mrange_info, start, end);

	return ret;
}

static int fadump_init_elfcore_header(char *bufp)
{
	struct elfhdr *elf;

	elf = (struct elfhdr *) bufp;
	bufp += sizeof(struct elfhdr);
	memcpy(elf->e_ident, ELFMAG, SELFMAG);
	elf->e_ident[EI_CLASS] = ELF_CLASS;
	elf->e_ident[EI_DATA] = ELF_DATA;
	elf->e_ident[EI_VERSION] = EV_CURRENT;
	elf->e_ident[EI_OSABI] = ELF_OSABI;
	memset(elf->e_ident+EI_PAD, 0, EI_NIDENT-EI_PAD);
	elf->e_type = ET_CORE;
	elf->e_machine = ELF_ARCH;
	elf->e_version = EV_CURRENT;
	elf->e_entry = 0;
	elf->e_phoff = sizeof(struct elfhdr);
	elf->e_shoff = 0;
#if defined(_CALL_ELF)
	elf->e_flags = _CALL_ELF;
#else
	elf->e_flags = 0;
#endif
	elf->e_ehsize = sizeof(struct elfhdr);
	elf->e_phentsize = sizeof(struct elf_phdr);
	elf->e_phnum = 0;
	elf->e_shentsize = 0;
	elf->e_shnum = 0;
	elf->e_shstrndx = 0;

	return 0;
}

/*
 * Traverse through memblock structure and setup crash memory ranges. These
 * ranges will be used create PT_LOAD program headers in elfcore header.
 */
static int fadump_setup_crash_memory_ranges(void)
{
	u64 i, start, end;
	int ret;

	pr_debug("Setup crash memory ranges.\n");
	crash_mrange_info.mem_range_cnt = 0;

	/*
	 * Boot memory region(s) registered with firmware are moved to
	 * different location at the time of crash. Create separate program
	 * header(s) for this memory chunk(s) with the correct offset.
	 */
	for (i = 0; i < fw_dump.boot_mem_regs_cnt; i++) {
		start = fw_dump.boot_mem_addr[i];
		end = start + fw_dump.boot_mem_sz[i];
		ret = fadump_add_mem_range(&crash_mrange_info, start, end);
		if (ret)
			return ret;
	}

	for_each_mem_range(i, &start, &end) {
		/*
		 * skip the memory chunk that is already added
		 * (0 through boot_memory_top).
		 */
		if (start < fw_dump.boot_mem_top) {
			if (end > fw_dump.boot_mem_top)
				start = fw_dump.boot_mem_top;
			else
				continue;
		}

		/* add this range excluding the reserved dump area. */
		ret = fadump_exclude_reserved_area(start, end);
		if (ret)
			return ret;
	}

	return 0;
}

/*
 * If the given physical address falls within the boot memory region then
 * return the relocated address that points to the dump region reserved
 * for saving initial boot memory contents.
 */
static inline unsigned long fadump_relocate(unsigned long paddr)
{
	unsigned long raddr, rstart, rend, rlast, hole_size;
	int i;

	hole_size = 0;
	rlast = 0;
	raddr = paddr;
	for (i = 0; i < fw_dump.boot_mem_regs_cnt; i++) {
		rstart = fw_dump.boot_mem_addr[i];
		rend = rstart + fw_dump.boot_mem_sz[i];
		hole_size += (rstart - rlast);

		if (paddr >= rstart && paddr < rend) {
			raddr += fw_dump.boot_mem_dest_addr - hole_size;
			break;
		}

		rlast = rend;
	}

	pr_debug("vmcoreinfo: paddr = 0x%lx, raddr = 0x%lx\n", paddr, raddr);
	return raddr;
}

static int fadump_create_elfcore_headers(char *bufp)
{
	unsigned long long raddr, offset;
	struct elf_phdr *phdr;
	struct elfhdr *elf;
	int i, j;

	fadump_init_elfcore_header(bufp);
	elf = (struct elfhdr *)bufp;
	bufp += sizeof(struct elfhdr);

	/*
	 * setup ELF PT_NOTE, place holder for cpu notes info. The notes info
	 * will be populated during second kernel boot after crash. Hence
	 * this PT_NOTE will always be the first elf note.
	 *
	 * NOTE: Any new ELF note addition should be placed after this note.
	 */
	phdr = (struct elf_phdr *)bufp;
	bufp += sizeof(struct elf_phdr);
	phdr->p_type = PT_NOTE;
	phdr->p_flags = 0;
	phdr->p_vaddr = 0;
	phdr->p_align = 0;

	phdr->p_offset = 0;
	phdr->p_paddr = 0;
	phdr->p_filesz = 0;
	phdr->p_memsz = 0;

	(elf->e_phnum)++;

	/* setup ELF PT_NOTE for vmcoreinfo */
	phdr = (struct elf_phdr *)bufp;
	bufp += sizeof(struct elf_phdr);
	phdr->p_type	= PT_NOTE;
	phdr->p_flags	= 0;
	phdr->p_vaddr	= 0;
	phdr->p_align	= 0;

	phdr->p_paddr	= fadump_relocate(paddr_vmcoreinfo_note());
	phdr->p_offset	= phdr->p_paddr;
	phdr->p_memsz	= phdr->p_filesz = VMCOREINFO_NOTE_SIZE;

	/* Increment number of program headers. */
	(elf->e_phnum)++;

	/* setup PT_LOAD sections. */
	j = 0;
	offset = 0;
	raddr = fw_dump.boot_mem_addr[0];
	for (i = 0; i < crash_mrange_info.mem_range_cnt; i++) {
		u64 mbase, msize;

		mbase = crash_mrange_info.mem_ranges[i].base;
		msize = crash_mrange_info.mem_ranges[i].size;
		if (!msize)
			continue;

		phdr = (struct elf_phdr *)bufp;
		bufp += sizeof(struct elf_phdr);
		phdr->p_type	= PT_LOAD;
		phdr->p_flags	= PF_R|PF_W|PF_X;
		phdr->p_offset	= mbase;

		if (mbase == raddr) {
			/*
			 * The entire real memory region will be moved by
			 * firmware to the specified destination_address.
			 * Hence set the correct offset.
			 */
			phdr->p_offset = fw_dump.boot_mem_dest_addr + offset;
			if (j < (fw_dump.boot_mem_regs_cnt - 1)) {
				offset += fw_dump.boot_mem_sz[j];
				raddr = fw_dump.boot_mem_addr[++j];
			}
		}

		phdr->p_paddr = mbase;
		phdr->p_vaddr = (unsigned long)__va(mbase);
		phdr->p_filesz = msize;
		phdr->p_memsz = msize;
		phdr->p_align = 0;

		/* Increment number of program headers. */
		(elf->e_phnum)++;
	}
	return 0;
}

static unsigned long init_fadump_header(unsigned long addr)
{
	struct fadump_crash_info_header *fdh;

	if (!addr)
		return 0;

	fdh = __va(addr);
	addr += sizeof(struct fadump_crash_info_header);

	memset(fdh, 0, sizeof(struct fadump_crash_info_header));
	fdh->magic_number = FADUMP_CRASH_INFO_MAGIC;
	fdh->elfcorehdr_addr = addr;
	/* We will set the crashing cpu id in crash_fadump() during crash. */
	fdh->crashing_cpu = FADUMP_CPU_UNKNOWN;

	return addr;
}

static int register_fadump(void)
{
	unsigned long addr;
	void *vaddr;
	int ret;

	/*
	 * If no memory is reserved then we can not register for firmware-
	 * assisted dump.
	 */
	if (!fw_dump.reserve_dump_area_size)
		return -ENODEV;

	ret = fadump_setup_crash_memory_ranges();
	if (ret)
		return ret;

	addr = fw_dump.fadumphdr_addr;

	/* Initialize fadump crash info header. */
	addr = init_fadump_header(addr);
	vaddr = __va(addr);

	pr_debug("Creating ELF core headers at %#016lx\n", addr);
	fadump_create_elfcore_headers(vaddr);

	/* register the future kernel dump with firmware. */
	pr_debug("Registering for firmware-assisted kernel dump...\n");
	return fw_dump.ops->fadump_register(&fw_dump);
}

void fadump_cleanup(void)
{
	if (!fw_dump.fadump_supported)
		return;

	/* Invalidate the registration only if dump is active. */
	if (fw_dump.dump_active) {
		pr_debug("Invalidating firmware-assisted dump registration\n");
		fw_dump.ops->fadump_invalidate(&fw_dump);
	} else if (fw_dump.dump_registered) {
		/* Un-register Firmware-assisted dump if it was registered. */
		fw_dump.ops->fadump_unregister(&fw_dump);
		fadump_free_mem_ranges(&crash_mrange_info);
	}

	if (fw_dump.ops->fadump_cleanup)
		fw_dump.ops->fadump_cleanup(&fw_dump);
}

static void fadump_free_reserved_memory(unsigned long start_pfn,
					unsigned long end_pfn)
{
	unsigned long pfn;
	unsigned long time_limit = jiffies + HZ;

	pr_info("freeing reserved memory (0x%llx - 0x%llx)\n",
		PFN_PHYS(start_pfn), PFN_PHYS(end_pfn));

	for (pfn = start_pfn; pfn < end_pfn; pfn++) {
		free_reserved_page(pfn_to_page(pfn));

		if (time_after(jiffies, time_limit)) {
			cond_resched();
			time_limit = jiffies + HZ;
		}
	}
}

/*
 * Skip memory holes and free memory that was actually reserved.
 */
static void fadump_release_reserved_area(u64 start, u64 end)
{
	unsigned long reg_spfn, reg_epfn;
	u64 tstart, tend, spfn, epfn;
	int i;

	spfn = PHYS_PFN(start);
	epfn = PHYS_PFN(end);

	for_each_mem_pfn_range(i, MAX_NUMNODES, &reg_spfn, &reg_epfn, NULL) {
		tstart = max_t(u64, spfn, reg_spfn);
		tend   = min_t(u64, epfn, reg_epfn);

		if (tstart < tend) {
			fadump_free_reserved_memory(tstart, tend);

<<<<<<< HEAD
	if (rc) {
		pr_err("Failed to invalidate firmware-assisted dump registration. Unexpected error (%d).\n", rc);
		return rc;
=======
			if (tend == epfn)
				break;

			spfn = tend;
		}
>>>>>>> 24b8d41d
	}
}

/*
 * Sort the mem ranges in-place and merge adjacent ranges
 * to minimize the memory ranges count.
 */
static void sort_and_merge_mem_ranges(struct fadump_mrange_info *mrange_info)
{
	struct fadump_memory_range *mem_ranges;
	struct fadump_memory_range tmp_range;
	u64 base, size;
	int i, j, idx;

	if (!reserved_mrange_info.mem_range_cnt)
		return;

	/* Sort the memory ranges */
	mem_ranges = mrange_info->mem_ranges;
	for (i = 0; i < mrange_info->mem_range_cnt; i++) {
		idx = i;
		for (j = (i + 1); j < mrange_info->mem_range_cnt; j++) {
			if (mem_ranges[idx].base > mem_ranges[j].base)
				idx = j;
		}
		if (idx != i) {
			tmp_range = mem_ranges[idx];
			mem_ranges[idx] = mem_ranges[i];
			mem_ranges[i] = tmp_range;
		}
	}

	/* Merge adjacent reserved ranges */
	idx = 0;
	for (i = 1; i < mrange_info->mem_range_cnt; i++) {
		base = mem_ranges[i-1].base;
		size = mem_ranges[i-1].size;
		if (mem_ranges[i].base == (base + size))
			mem_ranges[idx].size += mem_ranges[i].size;
		else {
			idx++;
			if (i == idx)
				continue;

			mem_ranges[idx] = mem_ranges[i];
		}
	}
	mrange_info->mem_range_cnt = idx + 1;
}

/*
 * Scan reserved-ranges to consider them while reserving/releasing
 * memory for FADump.
 */
static void __init early_init_dt_scan_reserved_ranges(unsigned long node)
{
	const __be32 *prop;
	int len, ret = -1;
	unsigned long i;

	/* reserved-ranges already scanned */
	if (reserved_mrange_info.mem_range_cnt != 0)
		return;

	prop = of_get_flat_dt_prop(node, "reserved-ranges", &len);
	if (!prop)
		return;

	/*
	 * Each reserved range is an (address,size) pair, 2 cells each,
	 * totalling 4 cells per range.
	 */
	for (i = 0; i < len / (sizeof(*prop) * 4); i++) {
		u64 base, size;

		base = of_read_number(prop + (i * 4) + 0, 2);
		size = of_read_number(prop + (i * 4) + 2, 2);

		if (size) {
			ret = fadump_add_mem_range(&reserved_mrange_info,
						   base, base + size);
			if (ret < 0) {
				pr_warn("some reserved ranges are ignored!\n");
				break;
			}
		}
	}

	/* Compact reserved ranges */
	sort_and_merge_mem_ranges(&reserved_mrange_info);
}

/*
 * Release the memory that was reserved during early boot to preserve the
 * crash'ed kernel's memory contents except reserved dump area (permanent
 * reservation) and reserved ranges used by F/W. The released memory will
 * be available for general use.
 */
static void fadump_release_memory(u64 begin, u64 end)
{
	u64 ra_start, ra_end, tstart;
	int i, ret;

	ra_start = fw_dump.reserve_dump_area_start;
	ra_end = ra_start + fw_dump.reserve_dump_area_size;

	/*
	 * If reserved ranges array limit is hit, overwrite the last reserved
	 * memory range with reserved dump area to ensure it is excluded from
	 * the memory being released (reused for next FADump registration).
	 */
	if (reserved_mrange_info.mem_range_cnt ==
	    reserved_mrange_info.max_mem_ranges)
		reserved_mrange_info.mem_range_cnt--;

	ret = fadump_add_mem_range(&reserved_mrange_info, ra_start, ra_end);
	if (ret != 0)
		return;

	/* Get the reserved ranges list in order first. */
	sort_and_merge_mem_ranges(&reserved_mrange_info);

	/* Exclude reserved ranges and release remaining memory */
	tstart = begin;
	for (i = 0; i < reserved_mrange_info.mem_range_cnt; i++) {
		ra_start = reserved_mrange_info.mem_ranges[i].base;
		ra_end = ra_start + reserved_mrange_info.mem_ranges[i].size;

		if (tstart >= ra_end)
			continue;

		if (tstart < ra_start)
			fadump_release_reserved_area(tstart, ra_start);
		tstart = ra_end;
	}

	if (tstart < end)
		fadump_release_reserved_area(tstart, end);
}

static void fadump_invalidate_release_mem(void)
{
	mutex_lock(&fadump_mutex);
	if (!fw_dump.dump_active) {
		mutex_unlock(&fadump_mutex);
		return;
	}

	fadump_cleanup();
	mutex_unlock(&fadump_mutex);

	fadump_release_memory(fw_dump.boot_mem_top, memblock_end_of_DRAM());
	fadump_free_cpu_notes_buf();

	/*
	 * Setup kernel metadata and initialize the kernel dump
	 * memory structure for FADump re-registration.
	 */
	if (fw_dump.ops->fadump_setup_metadata &&
	    (fw_dump.ops->fadump_setup_metadata(&fw_dump) < 0))
		pr_warn("Failed to setup kernel metadata!\n");
	fw_dump.ops->fadump_init_mem_struct(&fw_dump);
}

static ssize_t release_mem_store(struct kobject *kobj,
				 struct kobj_attribute *attr,
				 const char *buf, size_t count)
{
	int input = -1;

	if (!fw_dump.dump_active)
		return -EPERM;

	if (kstrtoint(buf, 0, &input))
		return -EINVAL;

	if (input == 1) {
		/*
		 * Take away the '/proc/vmcore'. We are releasing the dump
		 * memory, hence it will not be valid anymore.
		 */
#ifdef CONFIG_PROC_VMCORE
		vmcore_cleanup();
#endif
		fadump_invalidate_release_mem();

	} else
		return -EINVAL;
	return count;
}

/* Release the reserved memory and disable the FADump */
static void unregister_fadump(void)
{
	fadump_cleanup();
	fadump_release_memory(fw_dump.reserve_dump_area_start,
			      fw_dump.reserve_dump_area_size);
	fw_dump.fadump_enabled = 0;
	kobject_put(fadump_kobj);
}

static ssize_t enabled_show(struct kobject *kobj,
			    struct kobj_attribute *attr,
			    char *buf)
{
	return sprintf(buf, "%d\n", fw_dump.fadump_enabled);
}

static ssize_t mem_reserved_show(struct kobject *kobj,
				 struct kobj_attribute *attr,
				 char *buf)
{
	return sprintf(buf, "%ld\n", fw_dump.reserve_dump_area_size);
}

static ssize_t registered_show(struct kobject *kobj,
			       struct kobj_attribute *attr,
			       char *buf)
{
	return sprintf(buf, "%d\n", fw_dump.dump_registered);
}

static ssize_t registered_store(struct kobject *kobj,
				struct kobj_attribute *attr,
				const char *buf, size_t count)
{
	int ret = 0;
	int input = -1;

	if (!fw_dump.fadump_enabled || fw_dump.dump_active)
		return -EPERM;

	if (kstrtoint(buf, 0, &input))
		return -EINVAL;

	mutex_lock(&fadump_mutex);

	switch (input) {
	case 0:
		if (fw_dump.dump_registered == 0) {
			goto unlock_out;
		}

		/* Un-register Firmware-assisted dump */
		pr_debug("Un-register firmware-assisted dump\n");
		fw_dump.ops->fadump_unregister(&fw_dump);
		break;
	case 1:
		if (fw_dump.dump_registered == 1) {
			/* Un-register Firmware-assisted dump */
			fw_dump.ops->fadump_unregister(&fw_dump);
		}
		/* Register Firmware-assisted dump */
		ret = register_fadump();
		break;
	default:
		ret = -EINVAL;
		break;
	}

unlock_out:
	mutex_unlock(&fadump_mutex);
	return ret < 0 ? ret : count;
}

static int fadump_region_show(struct seq_file *m, void *private)
{
	if (!fw_dump.fadump_enabled)
		return 0;

	mutex_lock(&fadump_mutex);
	fw_dump.ops->fadump_region_show(&fw_dump, m);
	mutex_unlock(&fadump_mutex);
	return 0;
}

static struct kobj_attribute release_attr = __ATTR_WO(release_mem);
static struct kobj_attribute enable_attr = __ATTR_RO(enabled);
static struct kobj_attribute register_attr = __ATTR_RW(registered);
static struct kobj_attribute mem_reserved_attr = __ATTR_RO(mem_reserved);

static struct attribute *fadump_attrs[] = {
	&enable_attr.attr,
	&register_attr.attr,
	&mem_reserved_attr.attr,
	NULL,
};

ATTRIBUTE_GROUPS(fadump);

DEFINE_SHOW_ATTRIBUTE(fadump_region);

static void fadump_init_files(void)
{
	int rc = 0;

	fadump_kobj = kobject_create_and_add("fadump", kernel_kobj);
	if (!fadump_kobj) {
		pr_err("failed to create fadump kobject\n");
		return;
	}

	debugfs_create_file("fadump_region", 0444, powerpc_debugfs_root, NULL,
			    &fadump_region_fops);

	if (fw_dump.dump_active) {
		rc = sysfs_create_file(fadump_kobj, &release_attr.attr);
		if (rc)
			pr_err("unable to create release_mem sysfs file (%d)\n",
			       rc);
	}

	rc = sysfs_create_groups(fadump_kobj, fadump_groups);
	if (rc) {
		pr_err("sysfs group creation failed (%d), unregistering FADump",
		       rc);
		unregister_fadump();
		return;
	}

	/*
	 * The FADump sysfs are moved from kernel_kobj to fadump_kobj need to
	 * create symlink at old location to maintain backward compatibility.
	 *
	 *      - fadump_enabled -> fadump/enabled
	 *      - fadump_registered -> fadump/registered
	 *      - fadump_release_mem -> fadump/release_mem
	 */
	rc = compat_only_sysfs_link_entry_to_kobj(kernel_kobj, fadump_kobj,
						  "enabled", "fadump_enabled");
	if (rc) {
		pr_err("unable to create fadump_enabled symlink (%d)", rc);
		return;
	}

	rc = compat_only_sysfs_link_entry_to_kobj(kernel_kobj, fadump_kobj,
						  "registered",
						  "fadump_registered");
	if (rc) {
		pr_err("unable to create fadump_registered symlink (%d)", rc);
		sysfs_remove_link(kernel_kobj, "fadump_enabled");
		return;
	}

	if (fw_dump.dump_active) {
		rc = compat_only_sysfs_link_entry_to_kobj(kernel_kobj,
							  fadump_kobj,
							  "release_mem",
							  "fadump_release_mem");
		if (rc)
			pr_err("unable to create fadump_release_mem symlink (%d)",
			       rc);
	}
	return;
}

/*
 * Prepare for firmware-assisted dump.
 */
int __init setup_fadump(void)
{
	if (!fw_dump.fadump_supported)
		return 0;

	fadump_init_files();
	fadump_show_config();

	if (!fw_dump.fadump_enabled)
		return 1;

	/*
	 * If dump data is available then see if it is valid and prepare for
	 * saving it to the disk.
	 */
	if (fw_dump.dump_active) {
		/*
		 * if dump process fails then invalidate the registration
		 * and release memory before proceeding for re-registration.
		 */
		if (fw_dump.ops->fadump_process(&fw_dump) < 0)
			fadump_invalidate_release_mem();
	}
	/* Initialize the kernel dump memory structure for FAD registration. */
	else if (fw_dump.reserve_dump_area_size)
		fw_dump.ops->fadump_init_mem_struct(&fw_dump);

	return 1;
}
subsys_initcall(setup_fadump);
#else /* !CONFIG_PRESERVE_FA_DUMP */

/* Scan the Firmware Assisted dump configuration details. */
int __init early_init_dt_scan_fw_dump(unsigned long node, const char *uname,
				      int depth, void *data)
{
	if ((depth != 1) || (strcmp(uname, "ibm,opal") != 0))
		return 0;

	opal_fadump_dt_scan(&fw_dump, node);
	return 1;
}

/*
 * When dump is active but PRESERVE_FA_DUMP is enabled on the kernel,
 * preserve crash data. The subsequent memory preserving kernel boot
 * is likely to process this crash data.
 */
int __init fadump_reserve_mem(void)
{
	if (fw_dump.dump_active) {
		/*
		 * If last boot has crashed then reserve all the memory
		 * above boot memory to preserve crash data.
		 */
		pr_info("Preserving crash data for processing in next boot.\n");
		fadump_reserve_crash_area(fw_dump.boot_mem_top);
	} else
		pr_debug("FADump-aware kernel..\n");

	return 1;
}
#endif /* CONFIG_PRESERVE_FA_DUMP */

/* Preserve everything above the base address */
static void __init fadump_reserve_crash_area(u64 base)
{
	u64 i, mstart, mend, msize;

	for_each_mem_range(i, &mstart, &mend) {
		msize  = mend - mstart;

		if ((mstart + msize) < base)
			continue;

		if (mstart < base) {
			msize -= (base - mstart);
			mstart = base;
		}

		pr_info("Reserving %lluMB of memory at %#016llx for preserving crash data",
			(msize >> 20), mstart);
		memblock_reserve(mstart, msize);
	}
}

unsigned long __init arch_reserved_kernel_pages(void)
{
	return memblock_reserved_size() / PAGE_SIZE;
}<|MERGE_RESOLUTION|>--- conflicted
+++ resolved
@@ -643,11 +643,6 @@
 error_out:
 	fw_dump.fadump_enabled = 0;
 	return 0;
-}
-
-unsigned long __init arch_reserved_kernel_pages(void)
-{
-	return memblock_reserved_size() / PAGE_SIZE;
 }
 
 /* Look for fadump= cmdline option. */
@@ -1255,17 +1250,11 @@
 		if (tstart < tend) {
 			fadump_free_reserved_memory(tstart, tend);
 
-<<<<<<< HEAD
-	if (rc) {
-		pr_err("Failed to invalidate firmware-assisted dump registration. Unexpected error (%d).\n", rc);
-		return rc;
-=======
 			if (tend == epfn)
 				break;
 
 			spfn = tend;
 		}
->>>>>>> 24b8d41d
 	}
 }
 
