// SPDX-License-Identifier: GPL-2.0-or-later
/*
 * Signal handling for 32bit PPC and 32bit tasks on 64bit PPC
 *
 *  PowerPC version
 *    Copyright (C) 1995-1996 Gary Thomas (gdt@linuxppc.org)
 * Copyright (C) 2001 IBM
 * Copyright (C) 1997,1998 Jakub Jelinek (jj@sunsite.mff.cuni.cz)
 * Copyright (C) 1997 David S. Miller (davem@caip.rutgers.edu)
 *
 *  Derived from "arch/i386/kernel/signal.c"
 *    Copyright (C) 1991, 1992 Linus Torvalds
 *    1997-11-28  Modified for POSIX.1b signals by Richard Henderson
 */

#include <linux/sched.h>
#include <linux/mm.h>
#include <linux/smp.h>
#include <linux/kernel.h>
#include <linux/signal.h>
#include <linux/errno.h>
#include <linux/elf.h>
#include <linux/ptrace.h>
#include <linux/pagemap.h>
#include <linux/ratelimit.h>
#include <linux/syscalls.h>
#ifdef CONFIG_PPC64
#include <linux/compat.h>
#else
#include <linux/wait.h>
#include <linux/unistd.h>
#include <linux/stddef.h>
#include <linux/tty.h>
#include <linux/binfmts.h>
#endif

#include <linux/uaccess.h>
#include <asm/cacheflush.h>
#include <asm/syscalls.h>
#include <asm/sigcontext.h>
#include <asm/vdso.h>
#include <asm/switch_to.h>
#include <asm/tm.h>
#include <asm/asm-prototypes.h>
#ifdef CONFIG_PPC64
#include "ppc32.h"
#include <asm/unistd.h>
#else
#include <asm/ucontext.h>
#endif

#include "signal.h"


#ifdef CONFIG_PPC64
#define old_sigaction	old_sigaction32
#define sigcontext	sigcontext32
#define mcontext	mcontext32
#define ucontext	ucontext32

#define __save_altstack __compat_save_altstack

/*
 * Userspace code may pass a ucontext which doesn't include VSX added
 * at the end.  We need to check for this case.
 */
#define UCONTEXTSIZEWITHOUTVSX \
		(sizeof(struct ucontext) - sizeof(elf_vsrreghalf_t32))

/*
 * Returning 0 means we return to userspace via
 * ret_from_except and thus restore all user
 * registers from *regs.  This is what we need
 * to do when a signal has been delivered.
 */

#define GP_REGS_SIZE	min(sizeof(elf_gregset_t32), sizeof(struct pt_regs32))
#undef __SIGNAL_FRAMESIZE
#define __SIGNAL_FRAMESIZE	__SIGNAL_FRAMESIZE32
#undef ELF_NVRREG
#define ELF_NVRREG	ELF_NVRREG32

/*
 * Functions for flipping sigsets (thanks to brain dead generic
 * implementation that makes things simple for little endian only)
 */
static inline int put_sigset_t(compat_sigset_t __user *uset, sigset_t *set)
{
	return put_compat_sigset(uset, set, sizeof(*uset));
}

static inline int get_sigset_t(sigset_t *set,
			       const compat_sigset_t __user *uset)
{
	return get_compat_sigset(set, uset);
}

#define to_user_ptr(p)		ptr_to_compat(p)
#define from_user_ptr(p)	compat_ptr(p)

static inline int save_general_regs(struct pt_regs *regs,
		struct mcontext __user *frame)
{
	elf_greg_t64 *gregs = (elf_greg_t64 *)regs;
	int val, i;

	WARN_ON(!FULL_REGS(regs));

	for (i = 0; i <= PT_RESULT; i ++) {
		/* Force usr to alway see softe as 1 (interrupts enabled) */
		if (i == PT_SOFTE)
			val = 1;
		else
			val = gregs[i];

		if (__put_user(val, &frame->mc_gregs[i]))
			return -EFAULT;
	}
	return 0;
}

static inline int restore_general_regs(struct pt_regs *regs,
		struct mcontext __user *sr)
{
	elf_greg_t64 *gregs = (elf_greg_t64 *)regs;
	int i;

	for (i = 0; i <= PT_RESULT; i++) {
		if ((i == PT_MSR) || (i == PT_SOFTE))
			continue;
		if (__get_user(gregs[i], &sr->mc_gregs[i]))
			return -EFAULT;
	}
	return 0;
}

#else /* CONFIG_PPC64 */

#define GP_REGS_SIZE	min(sizeof(elf_gregset_t), sizeof(struct pt_regs))

static inline int put_sigset_t(sigset_t __user *uset, sigset_t *set)
{
	return copy_to_user(uset, set, sizeof(*uset));
}

static inline int get_sigset_t(sigset_t *set, const sigset_t __user *uset)
{
	return copy_from_user(set, uset, sizeof(*uset));
}

#define to_user_ptr(p)		((unsigned long)(p))
#define from_user_ptr(p)	((void __user *)(p))

static inline int save_general_regs(struct pt_regs *regs,
		struct mcontext __user *frame)
{
	WARN_ON(!FULL_REGS(regs));
	return __copy_to_user(&frame->mc_gregs, regs, GP_REGS_SIZE);
}

static inline int restore_general_regs(struct pt_regs *regs,
		struct mcontext __user *sr)
{
	/* copy up to but not including MSR */
	if (__copy_from_user(regs, &sr->mc_gregs,
				PT_MSR * sizeof(elf_greg_t)))
		return -EFAULT;
	/* copy from orig_r3 (the word after the MSR) up to the end */
	if (__copy_from_user(&regs->orig_gpr3, &sr->mc_gregs[PT_ORIG_R3],
				GP_REGS_SIZE - PT_ORIG_R3 * sizeof(elf_greg_t)))
		return -EFAULT;
	return 0;
}
#endif

/*
 * When we have signals to deliver, we set up on the
 * user stack, going down from the original stack pointer:
 *	an ABI gap of 56 words
 *	an mcontext struct
 *	a sigcontext struct
 *	a gap of __SIGNAL_FRAMESIZE bytes
 *
 * Each of these things must be a multiple of 16 bytes in size. The following
 * structure represent all of this except the __SIGNAL_FRAMESIZE gap
 *
 */
struct sigframe {
	struct sigcontext sctx;		/* the sigcontext */
	struct mcontext	mctx;		/* all the register values */
#ifdef CONFIG_PPC_TRANSACTIONAL_MEM
	struct sigcontext sctx_transact;
	struct mcontext	mctx_transact;
#endif
	/*
	 * Programs using the rs6000/xcoff abi can save up to 19 gp
	 * regs and 18 fp regs below sp before decrementing it.
	 */
	int			abigap[56];
};

/* We use the mc_pad field for the signal return trampoline. */
#define tramp	mc_pad

/*
 *  When we have rt signals to deliver, we set up on the
 *  user stack, going down from the original stack pointer:
 *	one rt_sigframe struct (siginfo + ucontext + ABI gap)
 *	a gap of __SIGNAL_FRAMESIZE+16 bytes
 *  (the +16 is to get the siginfo and ucontext in the same
 *  positions as in older kernels).
 *
 *  Each of these things must be a multiple of 16 bytes in size.
 *
 */
struct rt_sigframe {
#ifdef CONFIG_PPC64
	compat_siginfo_t info;
#else
	struct siginfo info;
#endif
	struct ucontext	uc;
#ifdef CONFIG_PPC_TRANSACTIONAL_MEM
	struct ucontext	uc_transact;
#endif
	/*
	 * Programs using the rs6000/xcoff abi can save up to 19 gp
	 * regs and 18 fp regs below sp before decrementing it.
	 */
	int			abigap[56];
};

<<<<<<< HEAD
#ifdef CONFIG_VSX
unsigned long copy_fpr_to_user(void __user *to,
			       struct task_struct *task)
{
	u64 buf[ELF_NFPREG];
	int i;

	/* save FPR copy to local buffer then write to the thread_struct */
	for (i = 0; i < (ELF_NFPREG - 1) ; i++)
		buf[i] = task->thread.TS_FPR(i);
	buf[i] = task->thread.fp_state.fpscr;
	return __copy_to_user(to, buf, ELF_NFPREG * sizeof(double));
}

unsigned long copy_fpr_from_user(struct task_struct *task,
				 void __user *from)
{
	u64 buf[ELF_NFPREG];
	int i;

	if (__copy_from_user(buf, from, ELF_NFPREG * sizeof(double)))
		return 1;
	for (i = 0; i < (ELF_NFPREG - 1) ; i++)
		task->thread.TS_FPR(i) = buf[i];
	task->thread.fp_state.fpscr = buf[i];

	return 0;
}

unsigned long copy_vsx_to_user(void __user *to,
			       struct task_struct *task)
{
	u64 buf[ELF_NVSRHALFREG];
	int i;

	/* save FPR copy to local buffer then write to the thread_struct */
	for (i = 0; i < ELF_NVSRHALFREG; i++)
		buf[i] = task->thread.fp_state.fpr[i][TS_VSRLOWOFFSET];
	return __copy_to_user(to, buf, ELF_NVSRHALFREG * sizeof(double));
}

unsigned long copy_vsx_from_user(struct task_struct *task,
				 void __user *from)
{
	u64 buf[ELF_NVSRHALFREG];
	int i;

	if (__copy_from_user(buf, from, ELF_NVSRHALFREG * sizeof(double)))
		return 1;
	for (i = 0; i < ELF_NVSRHALFREG ; i++)
		task->thread.fp_state.fpr[i][TS_VSRLOWOFFSET] = buf[i];
	return 0;
}

#ifdef CONFIG_PPC_TRANSACTIONAL_MEM
unsigned long copy_ckfpr_to_user(void __user *to,
				  struct task_struct *task)
{
	u64 buf[ELF_NFPREG];
	int i;

	/* save FPR copy to local buffer then write to the thread_struct */
	for (i = 0; i < (ELF_NFPREG - 1) ; i++)
		buf[i] = task->thread.TS_CKFPR(i);
	buf[i] = task->thread.ckfp_state.fpscr;
	return __copy_to_user(to, buf, ELF_NFPREG * sizeof(double));
}

unsigned long copy_ckfpr_from_user(struct task_struct *task,
					  void __user *from)
{
	u64 buf[ELF_NFPREG];
	int i;

	if (__copy_from_user(buf, from, ELF_NFPREG * sizeof(double)))
		return 1;
	for (i = 0; i < (ELF_NFPREG - 1) ; i++)
		task->thread.TS_CKFPR(i) = buf[i];
	task->thread.ckfp_state.fpscr = buf[i];

	return 0;
}

unsigned long copy_ckvsx_to_user(void __user *to,
				  struct task_struct *task)
{
	u64 buf[ELF_NVSRHALFREG];
	int i;

	/* save FPR copy to local buffer then write to the thread_struct */
	for (i = 0; i < ELF_NVSRHALFREG; i++)
		buf[i] = task->thread.ckfp_state.fpr[i][TS_VSRLOWOFFSET];
	return __copy_to_user(to, buf, ELF_NVSRHALFREG * sizeof(double));
}

unsigned long copy_ckvsx_from_user(struct task_struct *task,
					  void __user *from)
{
	u64 buf[ELF_NVSRHALFREG];
	int i;

	if (__copy_from_user(buf, from, ELF_NVSRHALFREG * sizeof(double)))
		return 1;
	for (i = 0; i < ELF_NVSRHALFREG ; i++)
		task->thread.ckfp_state.fpr[i][TS_VSRLOWOFFSET] = buf[i];
	return 0;
}
#endif /* CONFIG_PPC_TRANSACTIONAL_MEM */
#else
inline unsigned long copy_fpr_to_user(void __user *to,
				      struct task_struct *task)
{
	return __copy_to_user(to, task->thread.fp_state.fpr,
			      ELF_NFPREG * sizeof(double));
}

inline unsigned long copy_fpr_from_user(struct task_struct *task,
					void __user *from)
{
	return __copy_from_user(task->thread.fp_state.fpr, from,
			      ELF_NFPREG * sizeof(double));
}

#ifdef CONFIG_PPC_TRANSACTIONAL_MEM
inline unsigned long copy_ckfpr_to_user(void __user *to,
					 struct task_struct *task)
{
	return __copy_to_user(to, task->thread.ckfp_state.fpr,
			      ELF_NFPREG * sizeof(double));
}

inline unsigned long copy_ckfpr_from_user(struct task_struct *task,
						 void __user *from)
{
	return __copy_from_user(task->thread.ckfp_state.fpr, from,
				ELF_NFPREG * sizeof(double));
}
#endif /* CONFIG_PPC_TRANSACTIONAL_MEM */
#endif

=======
>>>>>>> 24b8d41d
/*
 * Save the current user registers on the user stack.
 * We only save the altivec/spe registers if the process has used
 * altivec/spe instructions at some point.
 */
static int save_user_regs(struct pt_regs *regs, struct mcontext __user *frame,
			  struct mcontext __user *tm_frame, int sigret,
			  int ctx_has_vsx_region)
{
	unsigned long msr = regs->msr;

	/* Make sure floating point registers are stored in regs */
	flush_fp_to_thread(current);

	/* save general registers */
	if (save_general_regs(regs, frame))
		return 1;

#ifdef CONFIG_ALTIVEC
	/* save altivec registers */
	if (current->thread.used_vr) {
		flush_altivec_to_thread(current);
		if (__copy_to_user(&frame->mc_vregs, &current->thread.vr_state,
				   ELF_NVRREG * sizeof(vector128)))
			return 1;
		/* set MSR_VEC in the saved MSR value to indicate that
		   frame->mc_vregs contains valid data */
		msr |= MSR_VEC;
	}
	/* else assert((regs->msr & MSR_VEC) == 0) */

	/* We always copy to/from vrsave, it's 0 if we don't have or don't
	 * use altivec. Since VSCR only contains 32 bits saved in the least
	 * significant bits of a vector, we "cheat" and stuff VRSAVE in the
	 * most significant bits of that same vector. --BenH
	 * Note that the current VRSAVE value is in the SPR at this point.
	 */
	if (cpu_has_feature(CPU_FTR_ALTIVEC))
		current->thread.vrsave = mfspr(SPRN_VRSAVE);
	if (__put_user(current->thread.vrsave, (u32 __user *)&frame->mc_vregs[32]))
		return 1;
#endif /* CONFIG_ALTIVEC */
	if (copy_fpr_to_user(&frame->mc_fregs, current))
		return 1;

	/*
	 * Clear the MSR VSX bit to indicate there is no valid state attached
	 * to this context, except in the specific case below where we set it.
	 */
	msr &= ~MSR_VSX;
#ifdef CONFIG_VSX
	/*
	 * Copy VSR 0-31 upper half from thread_struct to local
	 * buffer, then write that to userspace.  Also set MSR_VSX in
	 * the saved MSR value to indicate that frame->mc_vregs
	 * contains valid data
	 */
	if (current->thread.used_vsr && ctx_has_vsx_region) {
		flush_vsx_to_thread(current);
		if (copy_vsx_to_user(&frame->mc_vsregs, current))
			return 1;
		msr |= MSR_VSX;
	}
#endif /* CONFIG_VSX */
#ifdef CONFIG_SPE
	/* save spe registers */
	if (current->thread.used_spe) {
		flush_spe_to_thread(current);
		if (__copy_to_user(&frame->mc_vregs, current->thread.evr,
				   ELF_NEVRREG * sizeof(u32)))
			return 1;
		/* set MSR_SPE in the saved MSR value to indicate that
		   frame->mc_vregs contains valid data */
		msr |= MSR_SPE;
	}
	/* else assert((regs->msr & MSR_SPE) == 0) */

	/* We always copy to/from spefscr */
	if (__put_user(current->thread.spefscr, (u32 __user *)&frame->mc_vregs + ELF_NEVRREG))
		return 1;
#endif /* CONFIG_SPE */

	if (__put_user(msr, &frame->mc_gregs[PT_MSR]))
		return 1;
	/* We need to write 0 the MSR top 32 bits in the tm frame so that we
	 * can check it on the restore to see if TM is active
	 */
	if (tm_frame && __put_user(0, &tm_frame->mc_gregs[PT_MSR]))
		return 1;

	if (sigret) {
		/* Set up the sigreturn trampoline: li 0,sigret; sc */
		if (__put_user(PPC_INST_ADDI + sigret, &frame->tramp[0])
		    || __put_user(PPC_INST_SC, &frame->tramp[1]))
			return 1;
		flush_icache_range((unsigned long) &frame->tramp[0],
				   (unsigned long) &frame->tramp[2]);
	}

	return 0;
}

#ifdef CONFIG_PPC_TRANSACTIONAL_MEM
/*
 * Save the current user registers on the user stack.
 * We only save the altivec/spe registers if the process has used
 * altivec/spe instructions at some point.
 * We also save the transactional registers to a second ucontext in the
 * frame.
 *
 * See save_user_regs() and signal_64.c:setup_tm_sigcontexts().
 */
static int save_tm_user_regs(struct pt_regs *regs,
			     struct mcontext __user *frame,
			     struct mcontext __user *tm_frame, int sigret,
			     unsigned long msr)
{
<<<<<<< HEAD
	unsigned long msr = regs->msr;

	/* Remove TM bits from thread's MSR.  The MSR in the sigcontext
	 * just indicates to userland that we were doing a transaction, but we
	 * don't want to return in transactional state.  This also ensures
	 * that flush_fp_to_thread won't set TIF_RESTORE_TM again.
	 */
	regs->msr &= ~MSR_TS_MASK;
=======
	WARN_ON(tm_suspend_disabled);
>>>>>>> 24b8d41d

	/* Save both sets of general registers */
	if (save_general_regs(&current->thread.ckpt_regs, frame)
	    || save_general_regs(regs, tm_frame))
		return 1;

	/* Stash the top half of the 64bit MSR into the 32bit MSR word
	 * of the transactional mcontext.  This way we have a backward-compatible
	 * MSR in the 'normal' (checkpointed) mcontext and additionally one can
	 * also look at what type of transaction (T or S) was active at the
	 * time of the signal.
	 */
	if (__put_user((msr >> 32), &tm_frame->mc_gregs[PT_MSR]))
		return 1;

#ifdef CONFIG_ALTIVEC
	/* save altivec registers */
	if (current->thread.used_vr) {
		if (__copy_to_user(&frame->mc_vregs, &current->thread.ckvr_state,
				   ELF_NVRREG * sizeof(vector128)))
			return 1;
		if (msr & MSR_VEC) {
			if (__copy_to_user(&tm_frame->mc_vregs,
					   &current->thread.vr_state,
					   ELF_NVRREG * sizeof(vector128)))
				return 1;
		} else {
			if (__copy_to_user(&tm_frame->mc_vregs,
					   &current->thread.ckvr_state,
					   ELF_NVRREG * sizeof(vector128)))
				return 1;
		}

		/* set MSR_VEC in the saved MSR value to indicate that
		 * frame->mc_vregs contains valid data
		 */
		msr |= MSR_VEC;
	}

	/* We always copy to/from vrsave, it's 0 if we don't have or don't
	 * use altivec. Since VSCR only contains 32 bits saved in the least
	 * significant bits of a vector, we "cheat" and stuff VRSAVE in the
	 * most significant bits of that same vector. --BenH
	 */
	if (cpu_has_feature(CPU_FTR_ALTIVEC))
		current->thread.ckvrsave = mfspr(SPRN_VRSAVE);
	if (__put_user(current->thread.ckvrsave,
		       (u32 __user *)&frame->mc_vregs[32]))
		return 1;
	if (msr & MSR_VEC) {
		if (__put_user(current->thread.vrsave,
			       (u32 __user *)&tm_frame->mc_vregs[32]))
			return 1;
	} else {
		if (__put_user(current->thread.ckvrsave,
			       (u32 __user *)&tm_frame->mc_vregs[32]))
			return 1;
	}
#endif /* CONFIG_ALTIVEC */

	if (copy_ckfpr_to_user(&frame->mc_fregs, current))
		return 1;
	if (msr & MSR_FP) {
		if (copy_fpr_to_user(&tm_frame->mc_fregs, current))
			return 1;
	} else {
		if (copy_ckfpr_to_user(&tm_frame->mc_fregs, current))
			return 1;
	}

#ifdef CONFIG_VSX
	/*
	 * Copy VSR 0-31 upper half from thread_struct to local
	 * buffer, then write that to userspace.  Also set MSR_VSX in
	 * the saved MSR value to indicate that frame->mc_vregs
	 * contains valid data
	 */
	if (current->thread.used_vsr) {
		if (copy_ckvsx_to_user(&frame->mc_vsregs, current))
			return 1;
		if (msr & MSR_VSX) {
			if (copy_vsx_to_user(&tm_frame->mc_vsregs,
						      current))
				return 1;
		} else {
			if (copy_ckvsx_to_user(&tm_frame->mc_vsregs, current))
				return 1;
		}

		msr |= MSR_VSX;
	}
#endif /* CONFIG_VSX */
#ifdef CONFIG_SPE
	/* SPE regs are not checkpointed with TM, so this section is
	 * simply the same as in save_user_regs().
	 */
	if (current->thread.used_spe) {
		flush_spe_to_thread(current);
		if (__copy_to_user(&frame->mc_vregs, current->thread.evr,
				   ELF_NEVRREG * sizeof(u32)))
			return 1;
		/* set MSR_SPE in the saved MSR value to indicate that
		 * frame->mc_vregs contains valid data */
		msr |= MSR_SPE;
	}

	/* We always copy to/from spefscr */
	if (__put_user(current->thread.spefscr, (u32 __user *)&frame->mc_vregs + ELF_NEVRREG))
		return 1;
#endif /* CONFIG_SPE */

	if (__put_user(msr, &frame->mc_gregs[PT_MSR]))
		return 1;
	if (sigret) {
		/* Set up the sigreturn trampoline: li 0,sigret; sc */
		if (__put_user(PPC_INST_ADDI + sigret, &frame->tramp[0])
		    || __put_user(PPC_INST_SC, &frame->tramp[1]))
			return 1;
		flush_icache_range((unsigned long) &frame->tramp[0],
				   (unsigned long) &frame->tramp[2]);
	}

	return 0;
}
#endif

/*
 * Restore the current user register values from the user stack,
 * (except for MSR).
 */
static long restore_user_regs(struct pt_regs *regs,
			      struct mcontext __user *sr, int sig)
{
	long err;
	unsigned int save_r2 = 0;
	unsigned long msr;
#ifdef CONFIG_VSX
	int i;
#endif

	/*
	 * restore general registers but not including MSR or SOFTE. Also
	 * take care of keeping r2 (TLS) intact if not a signal
	 */
	if (!sig)
		save_r2 = (unsigned int)regs->gpr[2];
	err = restore_general_regs(regs, sr);
	set_trap_norestart(regs);
	err |= __get_user(msr, &sr->mc_gregs[PT_MSR]);
	if (!sig)
		regs->gpr[2] = (unsigned long) save_r2;
	if (err)
		return 1;

	/* if doing signal return, restore the previous little-endian mode */
	if (sig)
		regs->msr = (regs->msr & ~MSR_LE) | (msr & MSR_LE);

#ifdef CONFIG_ALTIVEC
	/*
	 * Force the process to reload the altivec registers from
	 * current->thread when it next does altivec instructions
	 */
	regs->msr &= ~MSR_VEC;
	if (msr & MSR_VEC) {
		/* restore altivec registers from the stack */
		if (__copy_from_user(&current->thread.vr_state, &sr->mc_vregs,
				     sizeof(sr->mc_vregs)))
			return 1;
		current->thread.used_vr = true;
	} else if (current->thread.used_vr)
		memset(&current->thread.vr_state, 0,
		       ELF_NVRREG * sizeof(vector128));

	/* Always get VRSAVE back */
	if (__get_user(current->thread.vrsave, (u32 __user *)&sr->mc_vregs[32]))
		return 1;
	if (cpu_has_feature(CPU_FTR_ALTIVEC))
		mtspr(SPRN_VRSAVE, current->thread.vrsave);
#endif /* CONFIG_ALTIVEC */
	if (copy_fpr_from_user(current, &sr->mc_fregs))
		return 1;

#ifdef CONFIG_VSX
	/*
	 * Force the process to reload the VSX registers from
	 * current->thread when it next does VSX instruction.
	 */
	regs->msr &= ~MSR_VSX;
	if (msr & MSR_VSX) {
		/*
		 * Restore altivec registers from the stack to a local
		 * buffer, then write this out to the thread_struct
		 */
		if (copy_vsx_from_user(current, &sr->mc_vsregs))
			return 1;
		current->thread.used_vsr = true;
	} else if (current->thread.used_vsr)
		for (i = 0; i < 32 ; i++)
			current->thread.fp_state.fpr[i][TS_VSRLOWOFFSET] = 0;
#endif /* CONFIG_VSX */
	/*
	 * force the process to reload the FP registers from
	 * current->thread when it next does FP instructions
	 */
	regs->msr &= ~(MSR_FP | MSR_FE0 | MSR_FE1);

#ifdef CONFIG_SPE
	/* force the process to reload the spe registers from
	   current->thread when it next does spe instructions */
	regs->msr &= ~MSR_SPE;
	if (msr & MSR_SPE) {
		/* restore spe registers from the stack */
		if (__copy_from_user(current->thread.evr, &sr->mc_vregs,
				     ELF_NEVRREG * sizeof(u32)))
			return 1;
		current->thread.used_spe = true;
	} else if (current->thread.used_spe)
		memset(current->thread.evr, 0, ELF_NEVRREG * sizeof(u32));

	/* Always get SPEFSCR back */
	if (__get_user(current->thread.spefscr, (u32 __user *)&sr->mc_vregs + ELF_NEVRREG))
		return 1;
#endif /* CONFIG_SPE */

	return 0;
}

#ifdef CONFIG_PPC_TRANSACTIONAL_MEM
/*
 * Restore the current user register values from the user stack, except for
 * MSR, and recheckpoint the original checkpointed register state for processes
 * in transactions.
 */
static long restore_tm_user_regs(struct pt_regs *regs,
				 struct mcontext __user *sr,
				 struct mcontext __user *tm_sr)
{
	long err;
	unsigned long msr, msr_hi;
#ifdef CONFIG_VSX
	int i;
#endif

	if (tm_suspend_disabled)
		return 1;
	/*
	 * restore general registers but not including MSR or SOFTE. Also
	 * take care of keeping r2 (TLS) intact if not a signal.
	 * See comment in signal_64.c:restore_tm_sigcontexts();
	 * TFHAR is restored from the checkpointed NIP; TEXASR and TFIAR
	 * were set by the signal delivery.
	 */
	err = restore_general_regs(regs, tm_sr);
	err |= restore_general_regs(&current->thread.ckpt_regs, sr);

	err |= __get_user(current->thread.tm_tfhar, &sr->mc_gregs[PT_NIP]);

	err |= __get_user(msr, &sr->mc_gregs[PT_MSR]);
	if (err)
		return 1;

	/* Restore the previous little-endian mode */
	regs->msr = (regs->msr & ~MSR_LE) | (msr & MSR_LE);

#ifdef CONFIG_ALTIVEC
	regs->msr &= ~MSR_VEC;
	if (msr & MSR_VEC) {
		/* restore altivec registers from the stack */
		if (__copy_from_user(&current->thread.ckvr_state, &sr->mc_vregs,
				     sizeof(sr->mc_vregs)) ||
		    __copy_from_user(&current->thread.vr_state,
				     &tm_sr->mc_vregs,
				     sizeof(sr->mc_vregs)))
			return 1;
		current->thread.used_vr = true;
	} else if (current->thread.used_vr) {
		memset(&current->thread.vr_state, 0,
		       ELF_NVRREG * sizeof(vector128));
		memset(&current->thread.ckvr_state, 0,
		       ELF_NVRREG * sizeof(vector128));
	}

	/* Always get VRSAVE back */
	if (__get_user(current->thread.ckvrsave,
		       (u32 __user *)&sr->mc_vregs[32]) ||
	    __get_user(current->thread.vrsave,
		       (u32 __user *)&tm_sr->mc_vregs[32]))
		return 1;
	if (cpu_has_feature(CPU_FTR_ALTIVEC))
		mtspr(SPRN_VRSAVE, current->thread.ckvrsave);
#endif /* CONFIG_ALTIVEC */

	regs->msr &= ~(MSR_FP | MSR_FE0 | MSR_FE1);

	if (copy_fpr_from_user(current, &sr->mc_fregs) ||
	    copy_ckfpr_from_user(current, &tm_sr->mc_fregs))
		return 1;

#ifdef CONFIG_VSX
	regs->msr &= ~MSR_VSX;
	if (msr & MSR_VSX) {
		/*
		 * Restore altivec registers from the stack to a local
		 * buffer, then write this out to the thread_struct
		 */
		if (copy_vsx_from_user(current, &tm_sr->mc_vsregs) ||
		    copy_ckvsx_from_user(current, &sr->mc_vsregs))
			return 1;
		current->thread.used_vsr = true;
	} else if (current->thread.used_vsr)
		for (i = 0; i < 32 ; i++) {
			current->thread.fp_state.fpr[i][TS_VSRLOWOFFSET] = 0;
			current->thread.ckfp_state.fpr[i][TS_VSRLOWOFFSET] = 0;
		}
#endif /* CONFIG_VSX */

#ifdef CONFIG_SPE
	/* SPE regs are not checkpointed with TM, so this section is
	 * simply the same as in restore_user_regs().
	 */
	regs->msr &= ~MSR_SPE;
	if (msr & MSR_SPE) {
		if (__copy_from_user(current->thread.evr, &sr->mc_vregs,
				     ELF_NEVRREG * sizeof(u32)))
			return 1;
		current->thread.used_spe = true;
	} else if (current->thread.used_spe)
		memset(current->thread.evr, 0, ELF_NEVRREG * sizeof(u32));

	/* Always get SPEFSCR back */
	if (__get_user(current->thread.spefscr, (u32 __user *)&sr->mc_vregs
		       + ELF_NEVRREG))
		return 1;
#endif /* CONFIG_SPE */

	/* Get the top half of the MSR from the user context */
	if (__get_user(msr_hi, &tm_sr->mc_gregs[PT_MSR]))
		return 1;
	msr_hi <<= 32;
	/* If TM bits are set to the reserved value, it's an invalid context */
	if (MSR_TM_RESV(msr_hi))
		return 1;

	/*
	 * Disabling preemption, since it is unsafe to be preempted
	 * with MSR[TS] set without recheckpointing.
	 */
	preempt_disable();

	/*
	 * CAUTION:
	 * After regs->MSR[TS] being updated, make sure that get_user(),
	 * put_user() or similar functions are *not* called. These
	 * functions can generate page faults which will cause the process
	 * to be de-scheduled with MSR[TS] set but without calling
	 * tm_recheckpoint(). This can cause a bug.
	 *
	 * Pull in the MSR TM bits from the user context
	 */
	regs->msr = (regs->msr & ~MSR_TS_MASK) | (msr_hi & MSR_TS_MASK);
	/* Now, recheckpoint.  This loads up all of the checkpointed (older)
	 * registers, including FP and V[S]Rs.  After recheckpointing, the
	 * transactional versions should be loaded.
	 */
	tm_enable();
	/* Make sure the transaction is marked as failed */
	current->thread.tm_texasr |= TEXASR_FS;
	/* This loads the checkpointed FP/VEC state, if used */
	tm_recheckpoint(&current->thread);

	/* This loads the speculative FP/VEC state, if used */
	msr_check_and_set(msr & (MSR_FP | MSR_VEC));
	if (msr & MSR_FP) {
		load_fp_state(&current->thread.fp_state);
		regs->msr |= (MSR_FP | current->thread.fpexc_mode);
	}
#ifdef CONFIG_ALTIVEC
	if (msr & MSR_VEC) {
		load_vr_state(&current->thread.vr_state);
		regs->msr |= MSR_VEC;
	}
#endif

	preempt_enable();

	return 0;
}
#endif

#ifdef CONFIG_PPC64

#define copy_siginfo_to_user	copy_siginfo_to_user32

#endif /* CONFIG_PPC64 */

/*
 * Set up a signal frame for a "real-time" signal handler
 * (one which gets siginfo).
 */
int handle_rt_signal32(struct ksignal *ksig, sigset_t *oldset,
		       struct task_struct *tsk)
{
	struct rt_sigframe __user *rt_sf;
	struct mcontext __user *frame;
	struct mcontext __user *tm_frame = NULL;
	void __user *addr;
	unsigned long newsp = 0;
	int sigret;
	unsigned long tramp;
	struct pt_regs *regs = tsk->thread.regs;
<<<<<<< HEAD
=======
#ifdef CONFIG_PPC_TRANSACTIONAL_MEM
	/* Save the thread's msr before get_tm_stackpointer() changes it */
	unsigned long msr = regs->msr;
#endif
>>>>>>> 24b8d41d

	BUG_ON(tsk != current);

	/* Set up Signal Frame */
	/* Put a Real Time Context onto stack */
	rt_sf = get_sigframe(ksig, get_tm_stackpointer(tsk), sizeof(*rt_sf), 1);
	addr = rt_sf;
	if (unlikely(rt_sf == NULL))
		goto badframe;

	/* Put the siginfo & fill in most of the ucontext */
	if (copy_siginfo_to_user(&rt_sf->info, &ksig->info)
	    || __put_user(0, &rt_sf->uc.uc_flags)
	    || __save_altstack(&rt_sf->uc.uc_stack, regs->gpr[1])
	    || __put_user(to_user_ptr(&rt_sf->uc.uc_mcontext),
		    &rt_sf->uc.uc_regs)
	    || put_sigset_t(&rt_sf->uc.uc_sigmask, oldset))
		goto badframe;

	/* Save user registers on the stack */
	frame = &rt_sf->uc.uc_mcontext;
	addr = frame;
	if (vdso32_rt_sigtramp && tsk->mm->context.vdso_base) {
		sigret = 0;
		tramp = tsk->mm->context.vdso_base + vdso32_rt_sigtramp;
	} else {
		sigret = __NR_rt_sigreturn;
		tramp = (unsigned long) frame->tramp;
	}

#ifdef CONFIG_PPC_TRANSACTIONAL_MEM
	tm_frame = &rt_sf->uc_transact.uc_mcontext;
	if (MSR_TM_ACTIVE(msr)) {
		if (__put_user((unsigned long)&rt_sf->uc_transact,
			       &rt_sf->uc.uc_link) ||
		    __put_user((unsigned long)tm_frame,
			       &rt_sf->uc_transact.uc_regs))
			goto badframe;
		if (save_tm_user_regs(regs, frame, tm_frame, sigret, msr))
			goto badframe;
	}
	else
#endif
	{
		if (__put_user(0, &rt_sf->uc.uc_link))
			goto badframe;
		if (save_user_regs(regs, frame, tm_frame, sigret, 1))
			goto badframe;
	}
	regs->link = tramp;

	tsk->thread.fp_state.fpscr = 0;	/* turn off all fp exceptions */

	/* create a stack frame for the caller of the handler */
	newsp = ((unsigned long)rt_sf) - (__SIGNAL_FRAMESIZE + 16);
	addr = (void __user *)regs->gpr[1];
	if (put_user(regs->gpr[1], (u32 __user *)newsp))
		goto badframe;

	/* Fill registers for signal handler */
	regs->gpr[1] = newsp;
	regs->gpr[3] = ksig->sig;
	regs->gpr[4] = (unsigned long) &rt_sf->info;
	regs->gpr[5] = (unsigned long) &rt_sf->uc;
	regs->gpr[6] = (unsigned long) rt_sf;
	regs->nip = (unsigned long) ksig->ka.sa.sa_handler;
	/* enter the signal handler in native-endian mode */
	regs->msr &= ~MSR_LE;
	regs->msr |= (MSR_KERNEL & MSR_LE);
	return 0;

badframe:
	if (show_unhandled_signals)
		printk_ratelimited(KERN_INFO
				   "%s[%d]: bad frame in handle_rt_signal32: "
				   "%p nip %08lx lr %08lx\n",
				   tsk->comm, tsk->pid,
				   addr, regs->nip, regs->link);

	return 1;
}

static int do_setcontext(struct ucontext __user *ucp, struct pt_regs *regs, int sig)
{
	sigset_t set;
	struct mcontext __user *mcp;

	if (get_sigset_t(&set, &ucp->uc_sigmask))
		return -EFAULT;
#ifdef CONFIG_PPC64
	{
		u32 cmcp;

		if (__get_user(cmcp, &ucp->uc_regs))
			return -EFAULT;
		mcp = (struct mcontext __user *)(u64)cmcp;
		/* no need to check access_ok(mcp), since mcp < 4GB */
	}
#else
	if (__get_user(mcp, &ucp->uc_regs))
		return -EFAULT;
	if (!access_ok(mcp, sizeof(*mcp)))
		return -EFAULT;
#endif
	set_current_blocked(&set);
	if (restore_user_regs(regs, mcp, sig))
		return -EFAULT;

	return 0;
}

#ifdef CONFIG_PPC_TRANSACTIONAL_MEM
static int do_setcontext_tm(struct ucontext __user *ucp,
			    struct ucontext __user *tm_ucp,
			    struct pt_regs *regs)
{
	sigset_t set;
	struct mcontext __user *mcp;
	struct mcontext __user *tm_mcp;
	u32 cmcp;
	u32 tm_cmcp;

	if (get_sigset_t(&set, &ucp->uc_sigmask))
		return -EFAULT;

	if (__get_user(cmcp, &ucp->uc_regs) ||
	    __get_user(tm_cmcp, &tm_ucp->uc_regs))
		return -EFAULT;
	mcp = (struct mcontext __user *)(u64)cmcp;
	tm_mcp = (struct mcontext __user *)(u64)tm_cmcp;
	/* no need to check access_ok(mcp), since mcp < 4GB */

	set_current_blocked(&set);
	if (restore_tm_user_regs(regs, mcp, tm_mcp))
		return -EFAULT;

	return 0;
}
#endif

#ifdef CONFIG_PPC64
COMPAT_SYSCALL_DEFINE3(swapcontext, struct ucontext __user *, old_ctx,
		       struct ucontext __user *, new_ctx, int, ctx_size)
#else
SYSCALL_DEFINE3(swapcontext, struct ucontext __user *, old_ctx,
		       struct ucontext __user *, new_ctx, long, ctx_size)
#endif
{
	struct pt_regs *regs = current_pt_regs();
	int ctx_has_vsx_region = 0;

#ifdef CONFIG_PPC64
	unsigned long new_msr = 0;

	if (new_ctx) {
		struct mcontext __user *mcp;
		u32 cmcp;

		/*
		 * Get pointer to the real mcontext.  No need for
		 * access_ok since we are dealing with compat
		 * pointers.
		 */
		if (__get_user(cmcp, &new_ctx->uc_regs))
			return -EFAULT;
		mcp = (struct mcontext __user *)(u64)cmcp;
		if (__get_user(new_msr, &mcp->mc_gregs[PT_MSR]))
			return -EFAULT;
	}
	/*
	 * Check that the context is not smaller than the original
	 * size (with VMX but without VSX)
	 */
	if (ctx_size < UCONTEXTSIZEWITHOUTVSX)
		return -EINVAL;
	/*
	 * If the new context state sets the MSR VSX bits but
	 * it doesn't provide VSX state.
	 */
	if ((ctx_size < sizeof(struct ucontext)) &&
	    (new_msr & MSR_VSX))
		return -EINVAL;
	/* Does the context have enough room to store VSX data? */
	if (ctx_size >= sizeof(struct ucontext))
		ctx_has_vsx_region = 1;
#else
	/* Context size is for future use. Right now, we only make sure
	 * we are passed something we understand
	 */
	if (ctx_size < sizeof(struct ucontext))
		return -EINVAL;
#endif
	if (old_ctx != NULL) {
		struct mcontext __user *mctx;

		/*
		 * old_ctx might not be 16-byte aligned, in which
		 * case old_ctx->uc_mcontext won't be either.
		 * Because we have the old_ctx->uc_pad2 field
		 * before old_ctx->uc_mcontext, we need to round down
		 * from &old_ctx->uc_mcontext to a 16-byte boundary.
		 */
		mctx = (struct mcontext __user *)
			((unsigned long) &old_ctx->uc_mcontext & ~0xfUL);
		if (!access_ok(old_ctx, ctx_size)
		    || save_user_regs(regs, mctx, NULL, 0, ctx_has_vsx_region)
		    || put_sigset_t(&old_ctx->uc_sigmask, &current->blocked)
		    || __put_user(to_user_ptr(mctx), &old_ctx->uc_regs))
			return -EFAULT;
	}
	if (new_ctx == NULL)
		return 0;
	if (!access_ok(new_ctx, ctx_size) ||
	    fault_in_pages_readable((u8 __user *)new_ctx, ctx_size))
		return -EFAULT;

	/*
	 * If we get a fault copying the context into the kernel's
	 * image of the user's registers, we can't just return -EFAULT
	 * because the user's registers will be corrupted.  For instance
	 * the NIP value may have been updated but not some of the
	 * other registers.  Given that we have done the access_ok
	 * and successfully read the first and last bytes of the region
	 * above, this should only happen in an out-of-memory situation
	 * or if another thread unmaps the region containing the context.
	 * We kill the task with a SIGSEGV in this situation.
	 */
	if (do_setcontext(new_ctx, regs, 0))
		do_exit(SIGSEGV);

	set_thread_flag(TIF_RESTOREALL);
	return 0;
}

#ifdef CONFIG_PPC64
COMPAT_SYSCALL_DEFINE0(rt_sigreturn)
#else
SYSCALL_DEFINE0(rt_sigreturn)
#endif
{
	struct rt_sigframe __user *rt_sf;
	struct pt_regs *regs = current_pt_regs();
	int tm_restore = 0;
#ifdef CONFIG_PPC_TRANSACTIONAL_MEM
	struct ucontext __user *uc_transact;
	unsigned long msr_hi;
	unsigned long tmp;
#endif
	/* Always make any pending restarted system calls return -EINTR */
	current->restart_block.fn = do_no_restart_syscall;

	rt_sf = (struct rt_sigframe __user *)
		(regs->gpr[1] + __SIGNAL_FRAMESIZE + 16);
	if (!access_ok(rt_sf, sizeof(*rt_sf)))
		goto bad;

#ifdef CONFIG_PPC_TRANSACTIONAL_MEM
	/*
	 * If there is a transactional state then throw it away.
	 * The purpose of a sigreturn is to destroy all traces of the
	 * signal frame, this includes any transactional state created
	 * within in. We only check for suspended as we can never be
	 * active in the kernel, we are active, there is nothing better to
	 * do than go ahead and Bad Thing later.
	 * The cause is not important as there will never be a
	 * recheckpoint so it's not user visible.
	 */
	if (MSR_TM_SUSPENDED(mfmsr()))
		tm_reclaim_current(0);

	if (__get_user(tmp, &rt_sf->uc.uc_link))
		goto bad;
	uc_transact = (struct ucontext __user *)(uintptr_t)tmp;
	if (uc_transact) {
		u32 cmcp;
		struct mcontext __user *mcp;

		if (__get_user(cmcp, &uc_transact->uc_regs))
			return -EFAULT;
		mcp = (struct mcontext __user *)(u64)cmcp;
		/* The top 32 bits of the MSR are stashed in the transactional
		 * ucontext. */
		if (__get_user(msr_hi, &mcp->mc_gregs[PT_MSR]))
			goto bad;

		if (MSR_TM_ACTIVE(msr_hi<<32)) {
			/* Trying to start TM on non TM system */
			if (!cpu_has_feature(CPU_FTR_TM))
				goto bad;
			/* We only recheckpoint on return if we're
			 * transaction.
			 */
			tm_restore = 1;
			if (do_setcontext_tm(&rt_sf->uc, uc_transact, regs))
				goto bad;
		}
	}
	if (!tm_restore) {
		/*
		 * Unset regs->msr because ucontext MSR TS is not
		 * set, and recheckpoint was not called. This avoid
		 * hitting a TM Bad thing at RFID
		 */
		regs->msr &= ~MSR_TS_MASK;
	}
	/* Fall through, for non-TM restore */
#endif
	if (!tm_restore)
		if (do_setcontext(&rt_sf->uc, regs, 1))
			goto bad;

	/*
	 * It's not clear whether or why it is desirable to save the
	 * sigaltstack setting on signal delivery and restore it on
	 * signal return.  But other architectures do this and we have
	 * always done it up until now so it is probably better not to
	 * change it.  -- paulus
	 */
#ifdef CONFIG_PPC64
	if (compat_restore_altstack(&rt_sf->uc.uc_stack))
		goto bad;
#else
	if (restore_altstack(&rt_sf->uc.uc_stack))
		goto bad;
#endif
	set_thread_flag(TIF_RESTOREALL);
	return 0;

 bad:
	if (show_unhandled_signals)
		printk_ratelimited(KERN_INFO
				   "%s[%d]: bad frame in sys_rt_sigreturn: "
				   "%p nip %08lx lr %08lx\n",
				   current->comm, current->pid,
				   rt_sf, regs->nip, regs->link);

	force_sig(SIGSEGV);
	return 0;
}

#ifdef CONFIG_PPC32
SYSCALL_DEFINE3(debug_setcontext, struct ucontext __user *, ctx,
			 int, ndbg, struct sig_dbg_op __user *, dbg)
{
	struct pt_regs *regs = current_pt_regs();
	struct sig_dbg_op op;
	int i;
	unsigned long new_msr = regs->msr;
#ifdef CONFIG_PPC_ADV_DEBUG_REGS
	unsigned long new_dbcr0 = current->thread.debug.dbcr0;
#endif

	for (i=0; i<ndbg; i++) {
		if (copy_from_user(&op, dbg + i, sizeof(op)))
			return -EFAULT;
		switch (op.dbg_type) {
		case SIG_DBG_SINGLE_STEPPING:
#ifdef CONFIG_PPC_ADV_DEBUG_REGS
			if (op.dbg_value) {
				new_msr |= MSR_DE;
				new_dbcr0 |= (DBCR0_IDM | DBCR0_IC);
			} else {
				new_dbcr0 &= ~DBCR0_IC;
				if (!DBCR_ACTIVE_EVENTS(new_dbcr0,
						current->thread.debug.dbcr1)) {
					new_msr &= ~MSR_DE;
					new_dbcr0 &= ~DBCR0_IDM;
				}
			}
#else
			if (op.dbg_value)
				new_msr |= MSR_SE;
			else
				new_msr &= ~MSR_SE;
#endif
			break;
		case SIG_DBG_BRANCH_TRACING:
#ifdef CONFIG_PPC_ADV_DEBUG_REGS
			return -EINVAL;
#else
			if (op.dbg_value)
				new_msr |= MSR_BE;
			else
				new_msr &= ~MSR_BE;
#endif
			break;

		default:
			return -EINVAL;
		}
	}

	/* We wait until here to actually install the values in the
	   registers so if we fail in the above loop, it will not
	   affect the contents of these registers.  After this point,
	   failure is a problem, anyway, and it's very unlikely unless
	   the user is really doing something wrong. */
	regs->msr = new_msr;
#ifdef CONFIG_PPC_ADV_DEBUG_REGS
	current->thread.debug.dbcr0 = new_dbcr0;
#endif

	if (!access_ok(ctx, sizeof(*ctx)) ||
	    fault_in_pages_readable((u8 __user *)ctx, sizeof(*ctx)))
		return -EFAULT;

	/*
	 * If we get a fault copying the context into the kernel's
	 * image of the user's registers, we can't just return -EFAULT
	 * because the user's registers will be corrupted.  For instance
	 * the NIP value may have been updated but not some of the
	 * other registers.  Given that we have done the access_ok
	 * and successfully read the first and last bytes of the region
	 * above, this should only happen in an out-of-memory situation
	 * or if another thread unmaps the region containing the context.
	 * We kill the task with a SIGSEGV in this situation.
	 */
	if (do_setcontext(ctx, regs, 1)) {
		if (show_unhandled_signals)
			printk_ratelimited(KERN_INFO "%s[%d]: bad frame in "
					   "sys_debug_setcontext: %p nip %08lx "
					   "lr %08lx\n",
					   current->comm, current->pid,
					   ctx, regs->nip, regs->link);

		force_sig(SIGSEGV);
		goto out;
	}

	/*
	 * It's not clear whether or why it is desirable to save the
	 * sigaltstack setting on signal delivery and restore it on
	 * signal return.  But other architectures do this and we have
	 * always done it up until now so it is probably better not to
	 * change it.  -- paulus
	 */
	restore_altstack(&ctx->uc_stack);

	set_thread_flag(TIF_RESTOREALL);
 out:
	return 0;
}
#endif

/*
 * OK, we're invoking a handler
 */
int handle_signal32(struct ksignal *ksig, sigset_t *oldset,
		struct task_struct *tsk)
{
	struct sigcontext __user *sc;
	struct sigframe __user *frame;
	struct mcontext __user *tm_mctx = NULL;
	unsigned long newsp = 0;
	int sigret;
	unsigned long tramp;
	struct pt_regs *regs = tsk->thread.regs;
<<<<<<< HEAD
=======
#ifdef CONFIG_PPC_TRANSACTIONAL_MEM
	/* Save the thread's msr before get_tm_stackpointer() changes it */
	unsigned long msr = regs->msr;
#endif
>>>>>>> 24b8d41d

	BUG_ON(tsk != current);

	/* Set up Signal Frame */
	frame = get_sigframe(ksig, get_tm_stackpointer(tsk), sizeof(*frame), 1);
	if (unlikely(frame == NULL))
		goto badframe;
	sc = (struct sigcontext __user *) &frame->sctx;

#if _NSIG != 64
#error "Please adjust handle_signal()"
#endif
	if (__put_user(to_user_ptr(ksig->ka.sa.sa_handler), &sc->handler)
	    || __put_user(oldset->sig[0], &sc->oldmask)
#ifdef CONFIG_PPC64
	    || __put_user((oldset->sig[0] >> 32), &sc->_unused[3])
#else
	    || __put_user(oldset->sig[1], &sc->_unused[3])
#endif
	    || __put_user(to_user_ptr(&frame->mctx), &sc->regs)
	    || __put_user(ksig->sig, &sc->signal))
		goto badframe;

	if (vdso32_sigtramp && tsk->mm->context.vdso_base) {
		sigret = 0;
		tramp = tsk->mm->context.vdso_base + vdso32_sigtramp;
	} else {
		sigret = __NR_sigreturn;
		tramp = (unsigned long) frame->mctx.tramp;
	}

#ifdef CONFIG_PPC_TRANSACTIONAL_MEM
	tm_mctx = &frame->mctx_transact;
	if (MSR_TM_ACTIVE(msr)) {
		if (save_tm_user_regs(regs, &frame->mctx, &frame->mctx_transact,
				      sigret, msr))
			goto badframe;
	}
	else
#endif
	{
		if (save_user_regs(regs, &frame->mctx, tm_mctx, sigret, 1))
			goto badframe;
	}

	regs->link = tramp;

	tsk->thread.fp_state.fpscr = 0;	/* turn off all fp exceptions */

	/* create a stack frame for the caller of the handler */
	newsp = ((unsigned long)frame) - __SIGNAL_FRAMESIZE;
	if (put_user(regs->gpr[1], (u32 __user *)newsp))
		goto badframe;

	regs->gpr[1] = newsp;
	regs->gpr[3] = ksig->sig;
	regs->gpr[4] = (unsigned long) sc;
	regs->nip = (unsigned long) (unsigned long)ksig->ka.sa.sa_handler;
	/* enter the signal handler in big-endian mode */
	regs->msr &= ~MSR_LE;
	return 0;

badframe:
	if (show_unhandled_signals)
		printk_ratelimited(KERN_INFO
				   "%s[%d]: bad frame in handle_signal32: "
				   "%p nip %08lx lr %08lx\n",
				   tsk->comm, tsk->pid,
				   frame, regs->nip, regs->link);

	return 1;
}

/*
 * Do a signal return; undo the signal stack.
 */
#ifdef CONFIG_PPC64
COMPAT_SYSCALL_DEFINE0(sigreturn)
#else
SYSCALL_DEFINE0(sigreturn)
#endif
{
	struct pt_regs *regs = current_pt_regs();
	struct sigframe __user *sf;
	struct sigcontext __user *sc;
	struct sigcontext sigctx;
	struct mcontext __user *sr;
	void __user *addr;
	sigset_t set;
#ifdef CONFIG_PPC_TRANSACTIONAL_MEM
	struct mcontext __user *mcp, *tm_mcp;
	unsigned long msr_hi;
#endif

	/* Always make any pending restarted system calls return -EINTR */
	current->restart_block.fn = do_no_restart_syscall;

	sf = (struct sigframe __user *)(regs->gpr[1] + __SIGNAL_FRAMESIZE);
	sc = &sf->sctx;
	addr = sc;
	if (copy_from_user(&sigctx, sc, sizeof(sigctx)))
		goto badframe;

#ifdef CONFIG_PPC64
	/*
	 * Note that PPC32 puts the upper 32 bits of the sigmask in the
	 * unused part of the signal stackframe
	 */
	set.sig[0] = sigctx.oldmask + ((long)(sigctx._unused[3]) << 32);
#else
	set.sig[0] = sigctx.oldmask;
	set.sig[1] = sigctx._unused[3];
#endif
	set_current_blocked(&set);

#ifdef CONFIG_PPC_TRANSACTIONAL_MEM
	mcp = (struct mcontext __user *)&sf->mctx;
	tm_mcp = (struct mcontext __user *)&sf->mctx_transact;
	if (__get_user(msr_hi, &tm_mcp->mc_gregs[PT_MSR]))
		goto badframe;
	if (MSR_TM_ACTIVE(msr_hi<<32)) {
		if (!cpu_has_feature(CPU_FTR_TM))
			goto badframe;
		if (restore_tm_user_regs(regs, mcp, tm_mcp))
			goto badframe;
	} else
#endif
	{
		sr = (struct mcontext __user *)from_user_ptr(sigctx.regs);
		addr = sr;
		if (!access_ok(sr, sizeof(*sr))
		    || restore_user_regs(regs, sr, 1))
			goto badframe;
	}

	set_thread_flag(TIF_RESTOREALL);
	return 0;

badframe:
	if (show_unhandled_signals)
		printk_ratelimited(KERN_INFO
				   "%s[%d]: bad frame in sys_sigreturn: "
				   "%p nip %08lx lr %08lx\n",
				   current->comm, current->pid,
				   addr, regs->nip, regs->link);

	force_sig(SIGSEGV);
	return 0;
}<|MERGE_RESOLUTION|>--- conflicted
+++ resolved
@@ -230,149 +230,6 @@
 	int			abigap[56];
 };
 
-<<<<<<< HEAD
-#ifdef CONFIG_VSX
-unsigned long copy_fpr_to_user(void __user *to,
-			       struct task_struct *task)
-{
-	u64 buf[ELF_NFPREG];
-	int i;
-
-	/* save FPR copy to local buffer then write to the thread_struct */
-	for (i = 0; i < (ELF_NFPREG - 1) ; i++)
-		buf[i] = task->thread.TS_FPR(i);
-	buf[i] = task->thread.fp_state.fpscr;
-	return __copy_to_user(to, buf, ELF_NFPREG * sizeof(double));
-}
-
-unsigned long copy_fpr_from_user(struct task_struct *task,
-				 void __user *from)
-{
-	u64 buf[ELF_NFPREG];
-	int i;
-
-	if (__copy_from_user(buf, from, ELF_NFPREG * sizeof(double)))
-		return 1;
-	for (i = 0; i < (ELF_NFPREG - 1) ; i++)
-		task->thread.TS_FPR(i) = buf[i];
-	task->thread.fp_state.fpscr = buf[i];
-
-	return 0;
-}
-
-unsigned long copy_vsx_to_user(void __user *to,
-			       struct task_struct *task)
-{
-	u64 buf[ELF_NVSRHALFREG];
-	int i;
-
-	/* save FPR copy to local buffer then write to the thread_struct */
-	for (i = 0; i < ELF_NVSRHALFREG; i++)
-		buf[i] = task->thread.fp_state.fpr[i][TS_VSRLOWOFFSET];
-	return __copy_to_user(to, buf, ELF_NVSRHALFREG * sizeof(double));
-}
-
-unsigned long copy_vsx_from_user(struct task_struct *task,
-				 void __user *from)
-{
-	u64 buf[ELF_NVSRHALFREG];
-	int i;
-
-	if (__copy_from_user(buf, from, ELF_NVSRHALFREG * sizeof(double)))
-		return 1;
-	for (i = 0; i < ELF_NVSRHALFREG ; i++)
-		task->thread.fp_state.fpr[i][TS_VSRLOWOFFSET] = buf[i];
-	return 0;
-}
-
-#ifdef CONFIG_PPC_TRANSACTIONAL_MEM
-unsigned long copy_ckfpr_to_user(void __user *to,
-				  struct task_struct *task)
-{
-	u64 buf[ELF_NFPREG];
-	int i;
-
-	/* save FPR copy to local buffer then write to the thread_struct */
-	for (i = 0; i < (ELF_NFPREG - 1) ; i++)
-		buf[i] = task->thread.TS_CKFPR(i);
-	buf[i] = task->thread.ckfp_state.fpscr;
-	return __copy_to_user(to, buf, ELF_NFPREG * sizeof(double));
-}
-
-unsigned long copy_ckfpr_from_user(struct task_struct *task,
-					  void __user *from)
-{
-	u64 buf[ELF_NFPREG];
-	int i;
-
-	if (__copy_from_user(buf, from, ELF_NFPREG * sizeof(double)))
-		return 1;
-	for (i = 0; i < (ELF_NFPREG - 1) ; i++)
-		task->thread.TS_CKFPR(i) = buf[i];
-	task->thread.ckfp_state.fpscr = buf[i];
-
-	return 0;
-}
-
-unsigned long copy_ckvsx_to_user(void __user *to,
-				  struct task_struct *task)
-{
-	u64 buf[ELF_NVSRHALFREG];
-	int i;
-
-	/* save FPR copy to local buffer then write to the thread_struct */
-	for (i = 0; i < ELF_NVSRHALFREG; i++)
-		buf[i] = task->thread.ckfp_state.fpr[i][TS_VSRLOWOFFSET];
-	return __copy_to_user(to, buf, ELF_NVSRHALFREG * sizeof(double));
-}
-
-unsigned long copy_ckvsx_from_user(struct task_struct *task,
-					  void __user *from)
-{
-	u64 buf[ELF_NVSRHALFREG];
-	int i;
-
-	if (__copy_from_user(buf, from, ELF_NVSRHALFREG * sizeof(double)))
-		return 1;
-	for (i = 0; i < ELF_NVSRHALFREG ; i++)
-		task->thread.ckfp_state.fpr[i][TS_VSRLOWOFFSET] = buf[i];
-	return 0;
-}
-#endif /* CONFIG_PPC_TRANSACTIONAL_MEM */
-#else
-inline unsigned long copy_fpr_to_user(void __user *to,
-				      struct task_struct *task)
-{
-	return __copy_to_user(to, task->thread.fp_state.fpr,
-			      ELF_NFPREG * sizeof(double));
-}
-
-inline unsigned long copy_fpr_from_user(struct task_struct *task,
-					void __user *from)
-{
-	return __copy_from_user(task->thread.fp_state.fpr, from,
-			      ELF_NFPREG * sizeof(double));
-}
-
-#ifdef CONFIG_PPC_TRANSACTIONAL_MEM
-inline unsigned long copy_ckfpr_to_user(void __user *to,
-					 struct task_struct *task)
-{
-	return __copy_to_user(to, task->thread.ckfp_state.fpr,
-			      ELF_NFPREG * sizeof(double));
-}
-
-inline unsigned long copy_ckfpr_from_user(struct task_struct *task,
-						 void __user *from)
-{
-	return __copy_from_user(task->thread.ckfp_state.fpr, from,
-				ELF_NFPREG * sizeof(double));
-}
-#endif /* CONFIG_PPC_TRANSACTIONAL_MEM */
-#endif
-
-=======
->>>>>>> 24b8d41d
 /*
  * Save the current user registers on the user stack.
  * We only save the altivec/spe registers if the process has used
@@ -490,18 +347,7 @@
 			     struct mcontext __user *tm_frame, int sigret,
 			     unsigned long msr)
 {
-<<<<<<< HEAD
-	unsigned long msr = regs->msr;
-
-	/* Remove TM bits from thread's MSR.  The MSR in the sigcontext
-	 * just indicates to userland that we were doing a transaction, but we
-	 * don't want to return in transactional state.  This also ensures
-	 * that flush_fp_to_thread won't set TIF_RESTORE_TM again.
-	 */
-	regs->msr &= ~MSR_TS_MASK;
-=======
 	WARN_ON(tm_suspend_disabled);
->>>>>>> 24b8d41d
 
 	/* Save both sets of general registers */
 	if (save_general_regs(&current->thread.ckpt_regs, frame)
@@ -913,13 +759,10 @@
 	int sigret;
 	unsigned long tramp;
 	struct pt_regs *regs = tsk->thread.regs;
-<<<<<<< HEAD
-=======
 #ifdef CONFIG_PPC_TRANSACTIONAL_MEM
 	/* Save the thread's msr before get_tm_stackpointer() changes it */
 	unsigned long msr = regs->msr;
 #endif
->>>>>>> 24b8d41d
 
 	BUG_ON(tsk != current);
 
@@ -1377,13 +1220,10 @@
 	int sigret;
 	unsigned long tramp;
 	struct pt_regs *regs = tsk->thread.regs;
-<<<<<<< HEAD
-=======
 #ifdef CONFIG_PPC_TRANSACTIONAL_MEM
 	/* Save the thread's msr before get_tm_stackpointer() changes it */
 	unsigned long msr = regs->msr;
 #endif
->>>>>>> 24b8d41d
 
 	BUG_ON(tsk != current);
 
