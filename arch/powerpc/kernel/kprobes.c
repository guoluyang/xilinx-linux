// SPDX-License-Identifier: GPL-2.0-or-later
/*
 *  Kernel Probes (KProbes)
 *
 * Copyright (C) IBM Corporation, 2002, 2004
 *
 * 2002-Oct	Created by Vamsi Krishna S <vamsi_krishna@in.ibm.com> Kernel
 *		Probes initial implementation ( includes contributions from
 *		Rusty Russell).
 * 2004-July	Suparna Bhattacharya <suparna@in.ibm.com> added jumper probes
 *		interface to access function arguments.
 * 2004-Nov	Ananth N Mavinakayanahalli <ananth@in.ibm.com> kprobes port
 *		for PPC64
 */

#include <linux/kprobes.h>
#include <linux/ptrace.h>
#include <linux/preempt.h>
#include <linux/extable.h>
#include <linux/kdebug.h>
#include <linux/slab.h>
#include <asm/code-patching.h>
#include <asm/cacheflush.h>
#include <asm/sstep.h>
#include <asm/sections.h>
#include <asm/inst.h>
#include <linux/uaccess.h>

DEFINE_PER_CPU(struct kprobe *, current_kprobe) = NULL;
DEFINE_PER_CPU(struct kprobe_ctlblk, kprobe_ctlblk);

struct kretprobe_blackpoint kretprobe_blacklist[] = {{NULL, NULL}};

bool arch_within_kprobe_blacklist(unsigned long addr)
{
	return  (addr >= (unsigned long)__kprobes_text_start &&
		 addr < (unsigned long)__kprobes_text_end) ||
		(addr >= (unsigned long)_stext &&
		 addr < (unsigned long)__head_end);
}

kprobe_opcode_t *kprobe_lookup_name(const char *name, unsigned int offset)
{
	kprobe_opcode_t *addr = NULL;

#ifdef PPC64_ELF_ABI_v2
	/* PPC64 ABIv2 needs local entry point */
	addr = (kprobe_opcode_t *)kallsyms_lookup_name(name);
	if (addr && !offset) {
#ifdef CONFIG_KPROBES_ON_FTRACE
		unsigned long faddr;
		/*
		 * Per livepatch.h, ftrace location is always within the first
		 * 16 bytes of a function on powerpc with -mprofile-kernel.
		 */
		faddr = ftrace_location_range((unsigned long)addr,
					      (unsigned long)addr + 16);
		if (faddr)
			addr = (kprobe_opcode_t *)faddr;
		else
#endif
			addr = (kprobe_opcode_t *)ppc_function_entry(addr);
	}
#elif defined(PPC64_ELF_ABI_v1)
	/*
	 * 64bit powerpc ABIv1 uses function descriptors:
	 * - Check for the dot variant of the symbol first.
	 * - If that fails, try looking up the symbol provided.
	 *
	 * This ensures we always get to the actual symbol and not
	 * the descriptor.
	 *
	 * Also handle <module:symbol> format.
	 */
	char dot_name[MODULE_NAME_LEN + 1 + KSYM_NAME_LEN];
	bool dot_appended = false;
	const char *c;
	ssize_t ret = 0;
	int len = 0;

	if ((c = strnchr(name, MODULE_NAME_LEN, ':')) != NULL) {
		c++;
		len = c - name;
		memcpy(dot_name, name, len);
	} else
		c = name;

	if (*c != '\0' && *c != '.') {
		dot_name[len++] = '.';
		dot_appended = true;
	}
	ret = strscpy(dot_name + len, c, KSYM_NAME_LEN);
	if (ret > 0)
		addr = (kprobe_opcode_t *)kallsyms_lookup_name(dot_name);

	/* Fallback to the original non-dot symbol lookup */
	if (!addr && dot_appended)
		addr = (kprobe_opcode_t *)kallsyms_lookup_name(name);
#else
	addr = (kprobe_opcode_t *)kallsyms_lookup_name(name);
#endif

	return addr;
}

int arch_prepare_kprobe(struct kprobe *p)
{
	int ret = 0;
	struct kprobe *prev;
	struct ppc_inst insn = ppc_inst_read((struct ppc_inst *)p->addr);
	struct ppc_inst prefix = ppc_inst_read((struct ppc_inst *)(p->addr - 1));

	if ((unsigned long)p->addr & 0x03) {
		printk("Attempt to register kprobe at an unaligned address\n");
		ret = -EINVAL;
	} else if (IS_MTMSRD(insn) || IS_RFID(insn) || IS_RFI(insn)) {
		printk("Cannot register a kprobe on rfi/rfid or mtmsr[d]\n");
		ret = -EINVAL;
	} else if (ppc_inst_prefixed(prefix)) {
		printk("Cannot register a kprobe on the second word of prefixed instruction\n");
		ret = -EINVAL;
	}
	preempt_disable();
	prev = get_kprobe(p->addr - 1);
	preempt_enable_no_resched();
	if (prev &&
	    ppc_inst_prefixed(ppc_inst_read((struct ppc_inst *)prev->ainsn.insn))) {
		printk("Cannot register a kprobe on the second word of prefixed instruction\n");
		ret = -EINVAL;
	}

	/* insn must be on a special executable page on ppc64.  This is
	 * not explicitly required on ppc32 (right now), but it doesn't hurt */
	if (!ret) {
		p->ainsn.insn = get_insn_slot();
		if (!p->ainsn.insn)
			ret = -ENOMEM;
	}

	if (!ret) {
		patch_instruction((struct ppc_inst *)p->ainsn.insn, insn);
		p->opcode = ppc_inst_val(insn);
	}

	p->ainsn.boostable = 0;
	return ret;
}
NOKPROBE_SYMBOL(arch_prepare_kprobe);

void arch_arm_kprobe(struct kprobe *p)
{
	patch_instruction((struct ppc_inst *)p->addr, ppc_inst(BREAKPOINT_INSTRUCTION));
}
NOKPROBE_SYMBOL(arch_arm_kprobe);

void arch_disarm_kprobe(struct kprobe *p)
{
	patch_instruction((struct ppc_inst *)p->addr, ppc_inst(p->opcode));
}
NOKPROBE_SYMBOL(arch_disarm_kprobe);

void arch_remove_kprobe(struct kprobe *p)
{
	if (p->ainsn.insn) {
		free_insn_slot(p->ainsn.insn, 0);
		p->ainsn.insn = NULL;
	}
}
NOKPROBE_SYMBOL(arch_remove_kprobe);

static nokprobe_inline void prepare_singlestep(struct kprobe *p, struct pt_regs *regs)
{
	enable_single_step(regs);

	/*
	 * On powerpc we should single step on the original
	 * instruction even if the probed insn is a trap
	 * variant as values in regs could play a part in
	 * if the trap is taken or not
	 */
	regs->nip = (unsigned long)p->ainsn.insn;
}

static nokprobe_inline void save_previous_kprobe(struct kprobe_ctlblk *kcb)
{
	kcb->prev_kprobe.kp = kprobe_running();
	kcb->prev_kprobe.status = kcb->kprobe_status;
	kcb->prev_kprobe.saved_msr = kcb->kprobe_saved_msr;
}

static nokprobe_inline void restore_previous_kprobe(struct kprobe_ctlblk *kcb)
{
	__this_cpu_write(current_kprobe, kcb->prev_kprobe.kp);
	kcb->kprobe_status = kcb->prev_kprobe.status;
	kcb->kprobe_saved_msr = kcb->prev_kprobe.saved_msr;
}

static nokprobe_inline void set_current_kprobe(struct kprobe *p, struct pt_regs *regs,
				struct kprobe_ctlblk *kcb)
{
	__this_cpu_write(current_kprobe, p);
	kcb->kprobe_saved_msr = regs->msr;
}

bool arch_kprobe_on_func_entry(unsigned long offset)
{
#ifdef PPC64_ELF_ABI_v2
#ifdef CONFIG_KPROBES_ON_FTRACE
	return offset <= 16;
#else
	return offset <= 8;
#endif
#else
	return !offset;
#endif
}

void arch_prepare_kretprobe(struct kretprobe_instance *ri, struct pt_regs *regs)
{
	ri->ret_addr = (kprobe_opcode_t *)regs->link;
	ri->fp = NULL;

	/* Replace the return addr with trampoline addr */
	regs->link = (unsigned long)kretprobe_trampoline;
}
NOKPROBE_SYMBOL(arch_prepare_kretprobe);

static int try_to_emulate(struct kprobe *p, struct pt_regs *regs)
{
	int ret;
	struct ppc_inst insn = ppc_inst_read((struct ppc_inst *)p->ainsn.insn);

	/* regs->nip is also adjusted if emulate_step returns 1 */
	ret = emulate_step(regs, insn);
	if (ret > 0) {
		/*
		 * Once this instruction has been boosted
		 * successfully, set the boostable flag
		 */
		if (unlikely(p->ainsn.boostable == 0))
			p->ainsn.boostable = 1;
	} else if (ret < 0) {
		/*
		 * We don't allow kprobes on mtmsr(d)/rfi(d), etc.
		 * So, we should never get here... but, its still
		 * good to catch them, just in case...
		 */
		printk("Can't step on instruction %s\n", ppc_inst_as_str(insn));
		BUG();
	} else {
		/*
		 * If we haven't previously emulated this instruction, then it
		 * can't be boosted. Note it down so we don't try to do so again.
		 *
		 * If, however, we had emulated this instruction in the past,
		 * then this is just an error with the current run (for
		 * instance, exceptions due to a load/store). We return 0 so
		 * that this is now single-stepped, but continue to try
		 * emulating it in subsequent probe hits.
		 */
		if (unlikely(p->ainsn.boostable != 1))
			p->ainsn.boostable = -1;
	}

	return ret;
}
NOKPROBE_SYMBOL(try_to_emulate);

int kprobe_handler(struct pt_regs *regs)
{
	struct kprobe *p;
	int ret = 0;
	unsigned int *addr = (unsigned int *)regs->nip;
	struct kprobe_ctlblk *kcb;

	if (user_mode(regs))
		return 0;

	if (!(regs->msr & MSR_IR) || !(regs->msr & MSR_DR))
		return 0;

	/*
	 * We don't want to be preempted for the entire
	 * duration of kprobe processing
	 */
	preempt_disable();
	kcb = get_kprobe_ctlblk();

	p = get_kprobe(addr);
	if (!p) {
		unsigned int instr;

		if (get_kernel_nofault(instr, addr))
			goto no_kprobe;

		if (instr != BREAKPOINT_INSTRUCTION) {
			/*
			 * PowerPC has multiple variants of the "trap"
			 * instruction. If the current instruction is a
			 * trap variant, it could belong to someone else
			 */
			if (is_trap(instr))
				goto no_kprobe;
			/*
			 * The breakpoint instruction was removed right
			 * after we hit it.  Another cpu has removed
			 * either a probepoint or a debugger breakpoint
			 * at this address.  In either case, no further
			 * handling of this interrupt is appropriate.
			 */
			ret = 1;
		}
		/* Not one of ours: let kernel handle it */
		goto no_kprobe;
	}

	/* Check we're not actually recursing */
	if (kprobe_running()) {
		kprobe_opcode_t insn = *p->ainsn.insn;
		if (kcb->kprobe_status == KPROBE_HIT_SS && is_trap(insn)) {
			/* Turn off 'trace' bits */
			regs->msr &= ~MSR_SINGLESTEP;
			regs->msr |= kcb->kprobe_saved_msr;
			goto no_kprobe;
		}

		/*
		 * We have reentered the kprobe_handler(), since another probe
		 * was hit while within the handler. We here save the original
		 * kprobes variables and just single step on the instruction of
		 * the new probe without calling any user handlers.
		 */
		save_previous_kprobe(kcb);
		set_current_kprobe(p, regs, kcb);
		kprobes_inc_nmissed_count(p);
		kcb->kprobe_status = KPROBE_REENTER;
		if (p->ainsn.boostable >= 0) {
			ret = try_to_emulate(p, regs);

			if (ret > 0) {
				restore_previous_kprobe(kcb);
				preempt_enable_no_resched();
				return 1;
			}
		}
		prepare_singlestep(p, regs);
		return 1;
	}

	kcb->kprobe_status = KPROBE_HIT_ACTIVE;
	set_current_kprobe(p, regs, kcb);
	if (p->pre_handler && p->pre_handler(p, regs)) {
		/* handler changed execution path, so skip ss setup */
		reset_current_kprobe();
		preempt_enable_no_resched();
		return 1;
	}

	if (p->ainsn.boostable >= 0) {
		ret = try_to_emulate(p, regs);

		if (ret > 0) {
			if (p->post_handler)
				p->post_handler(p, regs, 0);

			kcb->kprobe_status = KPROBE_HIT_SSDONE;
			reset_current_kprobe();
			preempt_enable_no_resched();
			return 1;
		}
	}
	prepare_singlestep(p, regs);
	kcb->kprobe_status = KPROBE_HIT_SS;
	return 1;

no_kprobe:
	preempt_enable_no_resched();
	return ret;
}
NOKPROBE_SYMBOL(kprobe_handler);

/*
 * Function return probe trampoline:
 * 	- init_kprobes() establishes a probepoint here
 * 	- When the probed function returns, this probe
 * 		causes the handlers to fire
 */
asm(".global kretprobe_trampoline\n"
	".type kretprobe_trampoline, @function\n"
	"kretprobe_trampoline:\n"
	"nop\n"
<<<<<<< HEAD
=======
	"blr\n"
>>>>>>> 24b8d41d
	".size kretprobe_trampoline, .-kretprobe_trampoline\n");

/*
 * Called when the probe at kretprobe trampoline is hit
 */
static int trampoline_probe_handler(struct kprobe *p, struct pt_regs *regs)
{
	unsigned long orig_ret_address;

	orig_ret_address = __kretprobe_trampoline_handler(regs, &kretprobe_trampoline, NULL);
	/*
	 * We get here through one of two paths:
	 * 1. by taking a trap -> kprobe_handler() -> here
	 * 2. by optprobe branch -> optimized_callback() -> opt_pre_handler() -> here
	 *
	 * When going back through (1), we need regs->nip to be setup properly
	 * as it is used to determine the return address from the trap.
	 * For (2), since nip is not honoured with optprobes, we instead setup
	 * the link register properly so that the subsequent 'blr' in
	 * kretprobe_trampoline jumps back to the right instruction.
	 *
	 * For nip, we should set the address to the previous instruction since
	 * we end up emulating it in kprobe_handler(), which increments the nip
	 * again.
	 */
	regs->nip = orig_ret_address - 4;
	regs->link = orig_ret_address;

	return 0;
}
NOKPROBE_SYMBOL(trampoline_probe_handler);

/*
 * Called after single-stepping.  p->addr is the address of the
 * instruction whose first byte has been replaced by the "breakpoint"
 * instruction.  To avoid the SMP problems that can occur when we
 * temporarily put back the original opcode to single-step, we
 * single-stepped a copy of the instruction.  The address of this
 * copy is p->ainsn.insn.
 */
int kprobe_post_handler(struct pt_regs *regs)
{
	int len;
	struct kprobe *cur = kprobe_running();
	struct kprobe_ctlblk *kcb = get_kprobe_ctlblk();

	if (!cur || user_mode(regs))
		return 0;

	len = ppc_inst_len(ppc_inst_read((struct ppc_inst *)cur->ainsn.insn));
	/* make sure we got here for instruction we have a kprobe on */
	if (((unsigned long)cur->ainsn.insn + len) != regs->nip)
		return 0;

	if ((kcb->kprobe_status != KPROBE_REENTER) && cur->post_handler) {
		kcb->kprobe_status = KPROBE_HIT_SSDONE;
		cur->post_handler(cur, regs, 0);
	}

	/* Adjust nip to after the single-stepped instruction */
	regs->nip = (unsigned long)cur->addr + len;
	regs->msr |= kcb->kprobe_saved_msr;

	/*Restore back the original saved kprobes variables and continue. */
	if (kcb->kprobe_status == KPROBE_REENTER) {
		restore_previous_kprobe(kcb);
		goto out;
	}
	reset_current_kprobe();
out:
	preempt_enable_no_resched();

	/*
	 * if somebody else is singlestepping across a probe point, msr
	 * will have DE/SE set, in which case, continue the remaining processing
	 * of do_debug, as if this is not a probe hit.
	 */
	if (regs->msr & MSR_SINGLESTEP)
		return 0;

	return 1;
}
NOKPROBE_SYMBOL(kprobe_post_handler);

int kprobe_fault_handler(struct pt_regs *regs, int trapnr)
{
	struct kprobe *cur = kprobe_running();
	struct kprobe_ctlblk *kcb = get_kprobe_ctlblk();
	const struct exception_table_entry *entry;

	switch(kcb->kprobe_status) {
	case KPROBE_HIT_SS:
	case KPROBE_REENTER:
		/*
		 * We are here because the instruction being single
		 * stepped caused a page fault. We reset the current
		 * kprobe and the nip points back to the probe address
		 * and allow the page fault handler to continue as a
		 * normal page fault.
		 */
		regs->nip = (unsigned long)cur->addr;
		regs->msr &= ~MSR_SINGLESTEP; /* Turn off 'trace' bits */
		regs->msr |= kcb->kprobe_saved_msr;
		if (kcb->kprobe_status == KPROBE_REENTER)
			restore_previous_kprobe(kcb);
		else
			reset_current_kprobe();
		preempt_enable_no_resched();
		break;
	case KPROBE_HIT_ACTIVE:
	case KPROBE_HIT_SSDONE:
		/*
		 * We increment the nmissed count for accounting,
		 * we can also use npre/npostfault count for accounting
		 * these specific fault cases.
		 */
		kprobes_inc_nmissed_count(cur);

		/*
		 * We come here because instructions in the pre/post
		 * handler caused the page_fault, this could happen
		 * if handler tries to access user space by
		 * copy_from_user(), get_user() etc. Let the
		 * user-specified handler try to fix it first.
		 */
		if (cur->fault_handler && cur->fault_handler(cur, regs, trapnr))
			return 1;

		/*
		 * In case the user-specified fault handler returned
		 * zero, try to fix up.
		 */
		if ((entry = search_exception_tables(regs->nip)) != NULL) {
			regs->nip = extable_fixup(entry);
			return 1;
		}

		/*
		 * fixup_exception() could not handle it,
		 * Let do_page_fault() fix it.
		 */
		break;
	default:
		break;
	}
	return 0;
}
NOKPROBE_SYMBOL(kprobe_fault_handler);

unsigned long arch_deref_entry_point(void *entry)
{
<<<<<<< HEAD
	return ppc_global_function_entry(entry);
}

int __kprobes setjmp_pre_handler(struct kprobe *p, struct pt_regs *regs)
{
	struct jprobe *jp = container_of(p, struct jprobe, kp);
	struct kprobe_ctlblk *kcb = get_kprobe_ctlblk();

	memcpy(&kcb->jprobe_saved_regs, regs, sizeof(struct pt_regs));

	/* setup return addr to the jprobe handler routine */
	regs->nip = arch_deref_entry_point(jp->entry);
#ifdef PPC64_ELF_ABI_v2
	regs->gpr[12] = (unsigned long)jp->entry;
#elif defined(PPC64_ELF_ABI_v1)
	regs->gpr[2] = (unsigned long)(((func_descr_t *)jp->entry)->toc);
#endif

	return 1;
}

void __used __kprobes jprobe_return(void)
{
	asm volatile("trap" ::: "memory");
}

static void __used __kprobes jprobe_return_end(void)
{
};

int __kprobes longjmp_break_handler(struct kprobe *p, struct pt_regs *regs)
{
	struct kprobe_ctlblk *kcb = get_kprobe_ctlblk();

	/*
	 * FIXME - we should ideally be validating that we got here 'cos
	 * of the "trap" in jprobe_return() above, before restoring the
	 * saved regs...
	 */
	memcpy(regs, &kcb->jprobe_saved_regs, sizeof(struct pt_regs));
	preempt_enable_no_resched();
	return 1;
=======
#ifdef PPC64_ELF_ABI_v1
	if (!kernel_text_address((unsigned long)entry))
		return ppc_global_function_entry(entry);
	else
#endif
		return (unsigned long)entry;
>>>>>>> 24b8d41d
}
NOKPROBE_SYMBOL(arch_deref_entry_point);

static struct kprobe trampoline_p = {
	.addr = (kprobe_opcode_t *) &kretprobe_trampoline,
	.pre_handler = trampoline_probe_handler
};

int __init arch_init_kprobes(void)
{
	return register_kprobe(&trampoline_p);
}

int arch_trampoline_kprobe(struct kprobe *p)
{
	if (p->addr == (kprobe_opcode_t *)&kretprobe_trampoline)
		return 1;

	return 0;
}
NOKPROBE_SYMBOL(arch_trampoline_kprobe);<|MERGE_RESOLUTION|>--- conflicted
+++ resolved
@@ -389,10 +389,7 @@
 	".type kretprobe_trampoline, @function\n"
 	"kretprobe_trampoline:\n"
 	"nop\n"
-<<<<<<< HEAD
-=======
 	"blr\n"
->>>>>>> 24b8d41d
 	".size kretprobe_trampoline, .-kretprobe_trampoline\n");
 
 /*
@@ -544,57 +541,12 @@
 
 unsigned long arch_deref_entry_point(void *entry)
 {
-<<<<<<< HEAD
-	return ppc_global_function_entry(entry);
-}
-
-int __kprobes setjmp_pre_handler(struct kprobe *p, struct pt_regs *regs)
-{
-	struct jprobe *jp = container_of(p, struct jprobe, kp);
-	struct kprobe_ctlblk *kcb = get_kprobe_ctlblk();
-
-	memcpy(&kcb->jprobe_saved_regs, regs, sizeof(struct pt_regs));
-
-	/* setup return addr to the jprobe handler routine */
-	regs->nip = arch_deref_entry_point(jp->entry);
-#ifdef PPC64_ELF_ABI_v2
-	regs->gpr[12] = (unsigned long)jp->entry;
-#elif defined(PPC64_ELF_ABI_v1)
-	regs->gpr[2] = (unsigned long)(((func_descr_t *)jp->entry)->toc);
-#endif
-
-	return 1;
-}
-
-void __used __kprobes jprobe_return(void)
-{
-	asm volatile("trap" ::: "memory");
-}
-
-static void __used __kprobes jprobe_return_end(void)
-{
-};
-
-int __kprobes longjmp_break_handler(struct kprobe *p, struct pt_regs *regs)
-{
-	struct kprobe_ctlblk *kcb = get_kprobe_ctlblk();
-
-	/*
-	 * FIXME - we should ideally be validating that we got here 'cos
-	 * of the "trap" in jprobe_return() above, before restoring the
-	 * saved regs...
-	 */
-	memcpy(regs, &kcb->jprobe_saved_regs, sizeof(struct pt_regs));
-	preempt_enable_no_resched();
-	return 1;
-=======
 #ifdef PPC64_ELF_ABI_v1
 	if (!kernel_text_address((unsigned long)entry))
 		return ppc_global_function_entry(entry);
 	else
 #endif
 		return (unsigned long)entry;
->>>>>>> 24b8d41d
 }
 NOKPROBE_SYMBOL(arch_deref_entry_point);
 
