// SPDX-License-Identifier: GPL-2.0-or-later
/*
 * Routines for tracking a legacy ISA bridge
 *
 * Copyrigh 2007 Benjamin Herrenschmidt <benh@kernel.crashing.org>, IBM Corp.
 *
 * Some bits and pieces moved over from pci_64.c
 *
 * Copyrigh 2003 Anton Blanchard <anton@au.ibm.com>, IBM Corp.
 */

#define DEBUG

#include <linux/kernel.h>
#include <linux/pci.h>
#include <linux/string.h>
#include <linux/export.h>
#include <linux/init.h>
#include <linux/mm.h>
#include <linux/notifier.h>
#include <linux/vmalloc.h>

#include <asm/processor.h>
#include <asm/io.h>
#include <asm/prom.h>
#include <asm/pci-bridge.h>
#include <asm/machdep.h>
#include <asm/ppc-pci.h>
#include <asm/isa-bridge.h>

unsigned long isa_io_base;	/* NULL if no ISA bus */
EXPORT_SYMBOL(isa_io_base);

/* Cached ISA bridge dev. */
static struct device_node *isa_bridge_devnode;
struct pci_dev *isa_bridge_pcidev;
EXPORT_SYMBOL_GPL(isa_bridge_pcidev);

#define ISA_SPACE_MASK 0x1
#define ISA_SPACE_IO 0x1

static void remap_isa_base(phys_addr_t pa, unsigned long size)
{
	WARN_ON_ONCE(ISA_IO_BASE & ~PAGE_MASK);
	WARN_ON_ONCE(pa & ~PAGE_MASK);
	WARN_ON_ONCE(size & ~PAGE_MASK);

	if (slab_is_available()) {
		if (ioremap_page_range(ISA_IO_BASE, ISA_IO_BASE + size, pa,
				pgprot_noncached(PAGE_KERNEL)))
			unmap_kernel_range(ISA_IO_BASE, size);
	} else {
		early_ioremap_range(ISA_IO_BASE, pa, size,
				pgprot_noncached(PAGE_KERNEL));
	}
}

static void pci_process_ISA_OF_ranges(struct device_node *isa_node,
				      unsigned long phb_io_base_phys)
{
	/* We should get some saner parsing here and remove these structs */
	struct pci_address {
		u32 a_hi;
		u32 a_mid;
		u32 a_lo;
	};

	struct isa_address {
		u32 a_hi;
		u32 a_lo;
	};

	struct isa_range {
		struct isa_address isa_addr;
		struct pci_address pci_addr;
		unsigned int size;
	};

	const struct isa_range *range;
	unsigned long pci_addr;
	unsigned int isa_addr;
	unsigned int size;
	int rlen = 0;

	range = of_get_property(isa_node, "ranges", &rlen);
	if (range == NULL || (rlen < sizeof(struct isa_range)))
		goto inval_range;

	/* From "ISA Binding to 1275"
	 * The ranges property is laid out as an array of elements,
	 * each of which comprises:
	 *   cells 0 - 1:	an ISA address
	 *   cells 2 - 4:	a PCI address
	 *			(size depending on dev->n_addr_cells)
	 *   cell 5:		the size of the range
	 */
	if ((range->isa_addr.a_hi & ISA_SPACE_MASK) != ISA_SPACE_IO) {
		range++;
		rlen -= sizeof(struct isa_range);
		if (rlen < sizeof(struct isa_range))
			goto inval_range;
	}
	if ((range->isa_addr.a_hi & ISA_SPACE_MASK) != ISA_SPACE_IO)
		goto inval_range;

	isa_addr = range->isa_addr.a_lo;
	pci_addr = (unsigned long) range->pci_addr.a_mid << 32 |
		range->pci_addr.a_lo;

	/* Assume these are both zero. Note: We could fix that and
	 * do a proper parsing instead ... oh well, that will do for
	 * now as nobody uses fancy mappings for ISA bridges
	 */
	if ((pci_addr != 0) || (isa_addr != 0)) {
		printk(KERN_ERR "unexpected isa to pci mapping: %s\n",
		       __func__);
		return;
	}

	/* Align size and make sure it's cropped to 64K */
	size = PAGE_ALIGN(range->size);
	if (size > 0x10000)
		size = 0x10000;

<<<<<<< HEAD
	__ioremap_at(phb_io_base_phys, (void *)ISA_IO_BASE,
		     size, pgprot_val(pgprot_noncached(__pgprot(0))));
=======
	remap_isa_base(phb_io_base_phys, size);
>>>>>>> 24b8d41d
	return;

inval_range:
	printk(KERN_ERR "no ISA IO ranges or unexpected isa range, "
	       "mapping 64k\n");
<<<<<<< HEAD
	__ioremap_at(phb_io_base_phys, (void *)ISA_IO_BASE,
		     0x10000, pgprot_val(pgprot_noncached(__pgprot(0))));
=======
	remap_isa_base(phb_io_base_phys, 0x10000);
>>>>>>> 24b8d41d
}


/**
 * isa_bridge_find_early - Find and map the ISA IO space early before
 *                         main PCI discovery. This is optionally called by
 *                         the arch code when adding PCI PHBs to get early
 *                         access to ISA IO ports
 */
void __init isa_bridge_find_early(struct pci_controller *hose)
{
	struct device_node *np, *parent = NULL, *tmp;

	/* If we already have an ISA bridge, bail off */
	if (isa_bridge_devnode != NULL)
		return;

	/* For each "isa" node in the system. Note : we do a search by
	 * type and not by name. It might be better to do by name but that's
	 * what the code used to do and I don't want to break too much at
	 * once. We can look into changing that separately
	 */
	for_each_node_by_type(np, "isa") {
		/* Look for our hose being a parent */
		for (parent = of_get_parent(np); parent;) {
			if (parent == hose->dn) {
				of_node_put(parent);
				break;
			}
			tmp = parent;
			parent = of_get_parent(parent);
			of_node_put(tmp);
		}
		if (parent != NULL)
			break;
	}
	if (np == NULL)
		return;
	isa_bridge_devnode = np;

	/* Now parse the "ranges" property and setup the ISA mapping */
	pci_process_ISA_OF_ranges(np, hose->io_base_phys);

	/* Set the global ISA io base to indicate we have an ISA bridge */
	isa_io_base = ISA_IO_BASE;

	pr_debug("ISA bridge (early) is %pOF\n", np);
}

/**
 * isa_bridge_find_early - Find and map the ISA IO space early before
 *                         main PCI discovery. This is optionally called by
 *                         the arch code when adding PCI PHBs to get early
 *                         access to ISA IO ports
 */
void __init isa_bridge_init_non_pci(struct device_node *np)
{
	const __be32 *ranges, *pbasep = NULL;
	int rlen, i, rs;
	u32 na, ns, pna;
	u64 cbase, pbase, size = 0;

	/* If we already have an ISA bridge, bail off */
	if (isa_bridge_devnode != NULL)
		return;

	pna = of_n_addr_cells(np);
	if (of_property_read_u32(np, "#address-cells", &na) ||
	    of_property_read_u32(np, "#size-cells", &ns)) {
		pr_warn("ISA: Non-PCI bridge %pOF is missing address format\n",
			np);
		return;
	}

	/* Check it's a supported address format */
	if (na != 2 || ns != 1) {
		pr_warn("ISA: Non-PCI bridge %pOF has unsupported address format\n",
			np);
		return;
	}
	rs = na + ns + pna;

	/* Grab the ranges property */
	ranges = of_get_property(np, "ranges", &rlen);
	if (ranges == NULL || rlen < rs) {
		pr_warn("ISA: Non-PCI bridge %pOF has absent or invalid ranges\n",
			np);
		return;
	}

	/* Parse it. We are only looking for IO space */
	for (i = 0; (i + rs - 1) < rlen; i += rs) {
		if (be32_to_cpup(ranges + i) != 1)
			continue;
		cbase = be32_to_cpup(ranges + i + 1);
		size = of_read_number(ranges + i + na + pna, ns);
		pbasep = ranges + i + na;
		break;
	}

	/* Got something ? */
	if (!size || !pbasep) {
		pr_warn("ISA: Non-PCI bridge %pOF has no usable IO range\n",
			np);
		return;
	}

	/* Align size and make sure it's cropped to 64K */
	size = PAGE_ALIGN(size);
	if (size > 0x10000)
		size = 0x10000;

	/* Map pbase */
	pbase = of_translate_address(np, pbasep);
	if (pbase == OF_BAD_ADDR) {
		pr_warn("ISA: Non-PCI bridge %pOF failed to translate IO base\n",
			np);
		return;
	}

	/* We need page alignment */
	if ((cbase & ~PAGE_MASK) || (pbase & ~PAGE_MASK)) {
		pr_warn("ISA: Non-PCI bridge %pOF has non aligned IO range\n",
			np);
		return;
	}

	/* Got it */
	isa_bridge_devnode = np;

	/* Set the global ISA io base to indicate we have an ISA bridge
	 * and map it
	 */
	isa_io_base = ISA_IO_BASE;
	remap_isa_base(pbase, size);

	pr_debug("ISA: Non-PCI bridge is %pOF\n", np);
}

/**
 * isa_bridge_find_late - Find and map the ISA IO space upon discovery of
 *                        a new ISA bridge
 */
static void isa_bridge_find_late(struct pci_dev *pdev,
				 struct device_node *devnode)
{
	struct pci_controller *hose = pci_bus_to_host(pdev->bus);

	/* Store ISA device node and PCI device */
	isa_bridge_devnode = of_node_get(devnode);
	isa_bridge_pcidev = pdev;

	/* Now parse the "ranges" property and setup the ISA mapping */
	pci_process_ISA_OF_ranges(devnode, hose->io_base_phys);

	/* Set the global ISA io base to indicate we have an ISA bridge */
	isa_io_base = ISA_IO_BASE;

	pr_debug("ISA bridge (late) is %pOF on %s\n",
		 devnode, pci_name(pdev));
}

/**
 * isa_bridge_remove - Remove/unmap an ISA bridge
 */
static void isa_bridge_remove(void)
{
	pr_debug("ISA bridge removed !\n");

	/* Clear the global ISA io base to indicate that we have no more
	 * ISA bridge. Note that drivers don't quite handle that, though
	 * we should probably do something about it. But do we ever really
	 * have ISA bridges being removed on machines using legacy devices ?
	 */
	isa_io_base = ISA_IO_BASE;

	/* Clear references to the bridge */
	of_node_put(isa_bridge_devnode);
	isa_bridge_devnode = NULL;
	isa_bridge_pcidev = NULL;

	/* Unmap the ISA area */
	unmap_kernel_range(ISA_IO_BASE, 0x10000);
}

/**
 * isa_bridge_notify - Get notified of PCI devices addition/removal
 */
static int isa_bridge_notify(struct notifier_block *nb, unsigned long action,
			     void *data)
{
	struct device *dev = data;
	struct pci_dev *pdev = to_pci_dev(dev);
	struct device_node *devnode = pci_device_to_OF_node(pdev);

	switch(action) {
	case BUS_NOTIFY_ADD_DEVICE:
		/* Check if we have an early ISA device, without PCI dev */
		if (isa_bridge_devnode && isa_bridge_devnode == devnode &&
		    !isa_bridge_pcidev) {
			pr_debug("ISA bridge PCI attached: %s\n",
				 pci_name(pdev));
			isa_bridge_pcidev = pdev;
		}

		/* Check if we have no ISA device, and this happens to be one,
		 * register it as such if it has an OF device
		 */
		if (!isa_bridge_devnode && of_node_is_type(devnode, "isa"))
			isa_bridge_find_late(pdev, devnode);

		return 0;
	case BUS_NOTIFY_DEL_DEVICE:
		/* Check if this our existing ISA device */
		if (pdev == isa_bridge_pcidev ||
		    (devnode && devnode == isa_bridge_devnode))
			isa_bridge_remove();
		return 0;
	}
	return 0;
}

static struct notifier_block isa_bridge_notifier = {
	.notifier_call = isa_bridge_notify
};

/**
 * isa_bridge_init - register to be notified of ISA bridge addition/removal
 *
 */
static int __init isa_bridge_init(void)
{
	bus_register_notifier(&pci_bus_type, &isa_bridge_notifier);
	return 0;
}
arch_initcall(isa_bridge_init);<|MERGE_RESOLUTION|>--- conflicted
+++ resolved
@@ -122,23 +122,13 @@
 	if (size > 0x10000)
 		size = 0x10000;
 
-<<<<<<< HEAD
-	__ioremap_at(phb_io_base_phys, (void *)ISA_IO_BASE,
-		     size, pgprot_val(pgprot_noncached(__pgprot(0))));
-=======
 	remap_isa_base(phb_io_base_phys, size);
->>>>>>> 24b8d41d
 	return;
 
 inval_range:
 	printk(KERN_ERR "no ISA IO ranges or unexpected isa range, "
 	       "mapping 64k\n");
-<<<<<<< HEAD
-	__ioremap_at(phb_io_base_phys, (void *)ISA_IO_BASE,
-		     0x10000, pgprot_val(pgprot_noncached(__pgprot(0))));
-=======
 	remap_isa_base(phb_io_base_phys, 0x10000);
->>>>>>> 24b8d41d
 }
 
 
