--- conflicted
+++ resolved
@@ -207,16 +207,6 @@
 	if (edev->pe && (edev->pe->state & EEH_PE_CFG_RESTRICTED))
 		return;
 
-	/*
-	 * We cannot access the config space on some adapters.
-	 * Otherwise, it will cause fenced PHB. We don't save
-	 * the content in their config space and will restore
-	 * from the initial config space saved when the EEH
-	 * device is created.
-	 */
-	if (edev->pe && (edev->pe->state & EEH_PE_CFG_RESTRICTED))
-		return NULL;
-
 	pdev = eeh_dev_to_pci_dev(edev);
 	if (!pdev)
 		return;
@@ -407,19 +397,6 @@
 		return;
 	}
 
-	/*
-	 * The content in the config space isn't saved because
-	 * the blocked config space on some adapters. We have
-	 * to restore the initial saved config space when the
-	 * EEH device is created.
-	 */
-	if (edev->pe && (edev->pe->state & EEH_PE_CFG_RESTRICTED)) {
-		if (list_is_last(&edev->list, &edev->pe->edevs))
-			eeh_pe_restore_bars(edev->pe);
-
-		return NULL;
-	}
-
 	pdev = eeh_dev_to_pci_dev(edev);
 	if (!pdev)
 		return;
@@ -668,25 +645,12 @@
 	 * into pci_hp_add_devices().
 	 */
 	eeh_pe_state_mark(pe, EEH_PE_KEEP);
-<<<<<<< HEAD
-	if (bus) {
-		if (pe->type & EEH_PE_VF) {
-			eeh_pe_dev_traverse(pe, eeh_rmv_device, NULL);
-		} else {
-			pci_lock_rescan_remove();
-			pci_hp_remove_devices(bus);
-			pci_unlock_rescan_remove();
-		}
-	} else if (frozen_bus) {
-		eeh_pe_dev_traverse(pe, eeh_rmv_device, rmv_data);
-=======
 	if (any_passed || driver_eeh_aware || (pe->type & EEH_PE_VF)) {
 		eeh_pe_dev_traverse(pe, eeh_rmv_device, rmv_data);
 	} else {
 		pci_lock_rescan_remove();
 		pci_hp_remove_devices(bus);
 		pci_unlock_rescan_remove();
->>>>>>> 24b8d41d
 	}
 
 	/*
@@ -734,30 +698,12 @@
 		edev = list_first_entry(&pe->edevs, struct eeh_dev, entry);
 		eeh_pe_traverse(pe, eeh_pe_detach_dev, NULL);
 		if (pe->type & EEH_PE_VF) {
-<<<<<<< HEAD
-			eeh_add_virt_device(edev, NULL);
-		} else {
-			eeh_pe_state_clear(pe, EEH_PE_PRI_BUS);
-			pci_hp_add_devices(bus);
-		}
-	} else if (frozen_bus && rmv_data->removed) {
-		pr_info("EEH: Sleep 5s ahead of partial hotplug\n");
-		ssleep(5);
-
-		edev = list_first_entry(&pe->edevs, struct eeh_dev, list);
-		eeh_pe_traverse(pe, eeh_pe_detach_dev, NULL);
-		if (pe->type & EEH_PE_VF)
-			eeh_add_virt_device(edev, NULL);
-		else
-			pci_hp_add_devices(frozen_bus);
-=======
 			eeh_add_virt_device(edev);
 		} else {
 			if (!driver_eeh_aware)
 				eeh_pe_state_clear(pe, EEH_PE_PRI_BUS, true);
 			pci_hp_add_devices(bus);
 		}
->>>>>>> 24b8d41d
 	}
 	eeh_pe_state_clear(pe, EEH_PE_KEEP, true);
 
@@ -1142,11 +1088,7 @@
 			eeh_pe_dev_mode_mark(pe, EEH_DEV_REMOVED);
 
 			pci_lock_rescan_remove();
-<<<<<<< HEAD
-			pci_hp_remove_devices(frozen_bus);
-=======
 			pci_hp_remove_devices(bus);
->>>>>>> 24b8d41d
 			pci_unlock_rescan_remove();
 			/* The passed PE should no longer be used */
 			return;
@@ -1259,21 +1201,10 @@
 				    (phb_pe->state & EEH_PE_RECOVERING))
 					continue;
 
-<<<<<<< HEAD
-				/* Notify all devices to be down */
-				eeh_pe_state_clear(pe, EEH_PE_PRI_BUS);
-				eeh_pe_dev_traverse(pe,
-					eeh_report_failure, NULL);
-				bus = eeh_pe_bus_get(phb_pe);
-				if (!bus) {
-					pr_err("%s: Cannot find PCI bus for "
-					       "PHB#%d-PE#%x\n",
-=======
 				bus = eeh_pe_bus_get(phb_pe);
 				if (!bus) {
 					pr_err("%s: Cannot find PCI bus for "
 					       "PHB#%x-PE#%x\n",
->>>>>>> 24b8d41d
 					       __func__,
 					       pe->phb->global_number,
 					       pe->addr);
