--- conflicted
+++ resolved
@@ -38,11 +38,8 @@
 #include <linux/hw_breakpoint.h>
 #include <linux/uaccess.h>
 #include <linux/elf-randomize.h>
-<<<<<<< HEAD
-=======
 #include <linux/pkeys.h>
 #include <linux/seq_buf.h>
->>>>>>> 24b8d41d
 
 #include <asm/io.h>
 #include <asm/processor.h>
@@ -64,11 +61,8 @@
 #include <asm/livepatch.h>
 #include <asm/cpu_has_feature.h>
 #include <asm/asm-prototypes.h>
-<<<<<<< HEAD
-=======
 #include <asm/stacktrace.h>
 #include <asm/hw_breakpoint.h>
->>>>>>> 24b8d41d
 
 #include <linux/kprobes.h>
 #include <linux/kdebug.h>
@@ -106,15 +100,7 @@
 	}
 }
 
-<<<<<<< HEAD
-static inline bool msr_tm_active(unsigned long msr)
-{
-	return MSR_TM_ACTIVE(msr);
-}
-=======
->>>>>>> 24b8d41d
 #else
-static inline bool msr_tm_active(unsigned long msr) { return false; }
 static inline void check_if_tm_restore_required(struct task_struct *tsk) { }
 #endif /* CONFIG_PPC_TRANSACTIONAL_MEM */
 
@@ -130,12 +116,8 @@
 }
 early_param("ppc_strict_facility_enable", enable_strict_msr_control);
 
-<<<<<<< HEAD
-unsigned long msr_check_and_set(unsigned long bits)
-=======
 /* notrace because it's called by restore_math */
 unsigned long notrace msr_check_and_set(unsigned long bits)
->>>>>>> 24b8d41d
 {
 	unsigned long oldmsr = mfmsr();
 	unsigned long newmsr;
@@ -175,17 +157,9 @@
 
 	save_fpu(tsk);
 	msr = tsk->thread.regs->msr;
-<<<<<<< HEAD
-	msr &= ~MSR_FP;
-#ifdef CONFIG_VSX
-	if (cpu_has_feature(CPU_FTR_VSX))
-		msr &= ~MSR_VSX;
-#endif
-=======
 	msr &= ~(MSR_FP|MSR_FE0|MSR_FE1);
 	if (cpu_has_feature(CPU_FTR_VSX))
 		msr &= ~MSR_VSX;
->>>>>>> 24b8d41d
 	tsk->thread.regs->msr = msr;
 }
 
@@ -248,29 +222,13 @@
 		 * giveup as this would save  to the 'live' structure not the
 		 * checkpointed structure.
 		 */
-<<<<<<< HEAD
-		if(!msr_tm_active(cpumsr) && msr_tm_active(current->thread.regs->msr))
-=======
 		if (!MSR_TM_ACTIVE(cpumsr) &&
 		     MSR_TM_ACTIVE(current->thread.regs->msr))
->>>>>>> 24b8d41d
 			return;
 		__giveup_fpu(current);
 	}
 }
 EXPORT_SYMBOL(enable_kernel_fp);
-<<<<<<< HEAD
-
-static int restore_fp(struct task_struct *tsk) {
-	if (tsk->thread.load_fp || msr_tm_active(tsk->thread.regs->msr)) {
-		load_fp_state(&current->thread.fp_state);
-		current->thread.load_fp++;
-		return 1;
-	}
-	return 0;
-}
-=======
->>>>>>> 24b8d41d
 #else
 static inline void __giveup_fpu(struct task_struct *tsk) { }
 #endif /* CONFIG_PPC_FPU */
@@ -283,15 +241,8 @@
 	save_altivec(tsk);
 	msr = tsk->thread.regs->msr;
 	msr &= ~MSR_VEC;
-<<<<<<< HEAD
-#ifdef CONFIG_VSX
 	if (cpu_has_feature(CPU_FTR_VSX))
 		msr &= ~MSR_VSX;
-#endif
-=======
-	if (cpu_has_feature(CPU_FTR_VSX))
-		msr &= ~MSR_VSX;
->>>>>>> 24b8d41d
 	tsk->thread.regs->msr = msr;
 }
 
@@ -322,12 +273,8 @@
 		 * giveup as this would save  to the 'live' structure not the
 		 * checkpointed structure.
 		 */
-<<<<<<< HEAD
-		if(!msr_tm_active(cpumsr) && msr_tm_active(current->thread.regs->msr))
-=======
 		if (!MSR_TM_ACTIVE(cpumsr) &&
 		     MSR_TM_ACTIVE(current->thread.regs->msr))
->>>>>>> 24b8d41d
 			return;
 		__giveup_altivec(current);
 	}
@@ -350,25 +297,6 @@
 	}
 }
 EXPORT_SYMBOL_GPL(flush_altivec_to_thread);
-<<<<<<< HEAD
-
-static int restore_altivec(struct task_struct *tsk)
-{
-	if (cpu_has_feature(CPU_FTR_ALTIVEC) &&
-		(tsk->thread.load_vec || msr_tm_active(tsk->thread.regs->msr))) {
-		load_vr_state(&tsk->thread.vr_state);
-		tsk->thread.used_vr = 1;
-		tsk->thread.load_vec++;
-
-		return 1;
-	}
-	return 0;
-}
-#else
-#define loadvec(thr) 0
-static inline int restore_altivec(struct task_struct *tsk) { return 0; }
-=======
->>>>>>> 24b8d41d
 #endif /* CONFIG_ALTIVEC */
 
 #ifdef CONFIG_VSX
@@ -416,18 +344,9 @@
 		 * giveup as this would save  to the 'live' structure not the
 		 * checkpointed structure.
 		 */
-<<<<<<< HEAD
-		if(!msr_tm_active(cpumsr) && msr_tm_active(current->thread.regs->msr))
-			return;
-		if (current->thread.regs->msr & MSR_FP)
-			__giveup_fpu(current);
-		if (current->thread.regs->msr & MSR_VEC)
-			__giveup_altivec(current);
-=======
 		if (!MSR_TM_ACTIVE(cpumsr) &&
 		     MSR_TM_ACTIVE(current->thread.regs->msr))
 			return;
->>>>>>> 24b8d41d
 		__giveup_vsx(current);
 	}
 }
@@ -517,7 +436,6 @@
 		return;
 
 	msr_check_and_set(msr_all_available);
-	check_if_tm_restore_required(tsk);
 
 	WARN_ON((usermsr & MSR_VSX) && !((usermsr & MSR_FP) && (usermsr & MSR_VEC)));
 
@@ -543,11 +461,6 @@
 	return false;
 }
 
-<<<<<<< HEAD
-	if (!msr_tm_active(regs->msr) &&
-		!current->thread.load_fp && !loadvec(current->thread))
-		return;
-=======
 static void do_restore_fp(void)
 {
 	load_fp_state(&current->thread.fp_state);
@@ -606,7 +519,6 @@
 {
 	unsigned long msr;
 	unsigned long new_msr = 0;
->>>>>>> 24b8d41d
 
 	msr = regs->msr;
 
@@ -1000,19 +912,7 @@
 	return tsk && tsk->thread.regs && (tsk->thread.regs->msr & MSR_TM);
 }
 
-<<<<<<< HEAD
-#ifdef CONFIG_PPC_TRANSACTIONAL_MEM
-
-static inline bool tm_enabled(struct task_struct *tsk)
-{
-	return tsk && tsk->thread.regs && (tsk->thread.regs->msr & MSR_TM);
-}
-
-static void tm_reclaim_thread(struct thread_struct *thr,
-			      struct thread_info *ti, uint8_t cause)
-=======
 static void tm_reclaim_thread(struct thread_struct *thr, uint8_t cause)
->>>>>>> 24b8d41d
 {
 	/*
 	 * Use the current MSR TM suspended bit to track if we have
@@ -1034,9 +934,6 @@
 
 	giveup_all(container_of(thr, struct task_struct, thread));
 
-<<<<<<< HEAD
-	tm_reclaim(thr, thr->ckpt_regs.msr, cause);
-=======
 	tm_reclaim(thr, cause);
 
 	/*
@@ -1057,7 +954,6 @@
 	if ((thr->ckpt_regs.msr & MSR_VEC) == 0)
 		memcpy(&thr->ckvr_state, &thr->vr_state,
 		       sizeof(struct thread_vr_state));
->>>>>>> 24b8d41d
 }
 
 void tm_reclaim_current(uint8_t cause)
@@ -1086,11 +982,8 @@
 	if (!MSR_TM_ACTIVE(thr->regs->msr))
 		goto out_and_saveregs;
 
-<<<<<<< HEAD
-=======
 	WARN_ON(tm_suspend_disabled);
 
->>>>>>> 24b8d41d
 	TM_DEBUG("--- tm_reclaim on pid %d (NIP=%lx, "
 		 "ccr=%lx, msr=%lx, trap=%lx)\n",
 		 tsk->pid, thr->regs->nip,
@@ -1158,18 +1051,10 @@
 		return;
 	}
 	/* Recheckpoint to restore original checkpointed register state. */
-<<<<<<< HEAD
-	TM_DEBUG("*** tm_recheckpoint of pid %d "
-		 "(new->msr 0x%lx, new->origmsr 0x%lx)\n",
-		 new->pid, new->thread.regs->msr, msr);
-
-	tm_recheckpoint(&new->thread, msr);
-=======
 	TM_DEBUG("*** tm_recheckpoint of pid %d (new->msr 0x%lx)\n",
 		 new->pid, new->thread.regs->msr);
 
 	tm_recheckpoint(&new->thread);
->>>>>>> 24b8d41d
 
 	/*
 	 * The checkpointed state has been restored but the live state has
@@ -1274,14 +1159,6 @@
 		 */
 		t->tar = mfspr(SPRN_TAR);
 	}
-
-	if (cpu_has_feature(CPU_FTR_ARCH_300)) {
-		/* Conditionally save Load Monitor registers, if enabled */
-		if (t->fscr & FSCR_LM) {
-			t->lmrr = mfspr(SPRN_LMRR);
-			t->lmser = mfspr(SPRN_LMSER);
-		}
-	}
 #endif
 
 	thread_pkey_regs_save(t);
@@ -1320,21 +1197,9 @@
 			mtspr(SPRN_TAR, new_thread->tar);
 	}
 
-<<<<<<< HEAD
-	if (cpu_has_feature(CPU_FTR_ARCH_300)) {
-		/* Conditionally restore Load Monitor registers, if enabled */
-		if (new_thread->fscr & FSCR_LM) {
-			if (old_thread->lmrr != new_thread->lmrr)
-				mtspr(SPRN_LMRR, new_thread->lmrr);
-			if (old_thread->lmser != new_thread->lmser)
-				mtspr(SPRN_LMSER, new_thread->lmser);
-		}
-	}
-=======
 	if (cpu_has_feature(CPU_FTR_P9_TIDR) &&
 	    old_thread->tidr != new_thread->tidr)
 		mtspr(SPRN_TIDR, new_thread->tidr);
->>>>>>> 24b8d41d
 #endif
 
 	thread_pkey_regs_restore(new_thread, old_thread);
@@ -1354,25 +1219,7 @@
 
 	WARN_ON(!irqs_disabled());
 
-<<<<<<< HEAD
-#ifdef CONFIG_PPC64
-	/*
-	 * Collect processor utilization data per process
-	 */
-	if (firmware_has_feature(FW_FEATURE_SPLPAR)) {
-		struct cpu_usage *cu = this_cpu_ptr(&cpu_usage_array);
-		long unsigned start_tb, current_tb;
-		start_tb = old_thread->start_tb;
-		cu->current_tb = current_tb = mfspr(SPRN_PURR);
-		old_thread->accum_tb += (current_tb - start_tb);
-		new_thread->start_tb = current_tb;
-	}
-#endif /* CONFIG_PPC64 */
-
-#ifdef CONFIG_PPC_STD_MMU_64
-=======
 #ifdef CONFIG_PPC_BOOK3S_64
->>>>>>> 24b8d41d
 	batch = this_cpu_ptr(&ppc64_tlb_batch);
 	if (batch->active) {
 		current_thread_info()->local_flags |= _TLF_LAZY_MMU;
@@ -1380,7 +1227,7 @@
 			__flush_tlb_pending(batch);
 		batch->active = 0;
 	}
-#endif /* CONFIG_PPC_STD_MMU_64 */
+#endif /* CONFIG_PPC_BOOK3S_64 */
 
 #ifdef CONFIG_PPC_ADV_DEBUG_REGS
 	switch_booke_debug_regs(&new->thread.debug);
@@ -1404,16 +1251,6 @@
 	giveup_all(prev);
 
 	__switch_to_tm(prev, new);
-<<<<<<< HEAD
-
-	/*
-	 * We can't take a PMU exception inside _switch() since there is a
-	 * window where the kernel stack SLB and the kernel stack are out
-	 * of sync. Hard disable here.
-	 */
-	hard_irq_disable();
-
-=======
 
 	if (!radix_enabled()) {
 		/*
@@ -1424,7 +1261,6 @@
 		hard_irq_disable();
 	}
 
->>>>>>> 24b8d41d
 	/*
 	 * Call restore_sprs() before calling _switch(). If we move it after
 	 * _switch() then we miss out on calling it for new tasks. The reason
@@ -1436,18 +1272,13 @@
 
 	last = _switch(old_thread, new_thread);
 
-#ifdef CONFIG_PPC_STD_MMU_64
+#ifdef CONFIG_PPC_BOOK3S_64
 	if (current_thread_info()->local_flags & _TLF_LAZY_MMU) {
 		current_thread_info()->local_flags &= ~_TLF_LAZY_MMU;
 		batch = this_cpu_ptr(&ppc64_tlb_batch);
 		batch->active = 1;
 	}
 
-<<<<<<< HEAD
-	if (current_thread_info()->task->thread.regs)
-		restore_math(current_thread_info()->task->thread.regs);
-#endif /* CONFIG_PPC_STD_MMU_64 */
-=======
 	if (current->thread.regs) {
 		restore_math(current->thread.regs);
 
@@ -1466,7 +1297,6 @@
 			asm volatile(PPC_CP_ABORT);
 	}
 #endif /* CONFIG_PPC_BOOK3S_64 */
->>>>>>> 24b8d41d
 
 	return last;
 }
@@ -1495,29 +1325,12 @@
 
 		if (!(i % 8))
 			pr_cont("\n");
-<<<<<<< HEAD
-
-#if !defined(CONFIG_BOOKE)
-		/* If executing with the IMMU off, adjust pc rather
-		 * than print XXXXXXXX.
-		 */
-		if (!(regs->msr & MSR_IR))
-			pc = (unsigned long)phys_to_virt(pc);
-#endif
-
-		if (!__kernel_text_address(pc) ||
-		     probe_kernel_address((unsigned int __user *)pc, instr)) {
-			pr_cont("XXXXXXXX ");
-		} else {
-			if (regs->nip == pc)
-=======
 
 		if (!__kernel_text_address(pc) ||
 		    get_kernel_nofault(instr, (const void *)pc)) {
 			pr_cont("XXXXXXXX ");
 		} else {
 			if (nip == pc)
->>>>>>> 24b8d41d
 				pr_cont("<%08x> ", instr);
 			else
 				pr_cont("%08x ", instr);
@@ -1527,8 +1340,6 @@
 	}
 
 	pr_cont("\n");
-<<<<<<< HEAD
-=======
 }
 
 void show_user_instructions(struct pt_regs *regs)
@@ -1562,7 +1373,6 @@
 			pr_info("%s[%d]: code: %s\n", current->comm,
 				current->pid, s.buffer);
 	}
->>>>>>> 24b8d41d
 }
 
 struct regbit {
@@ -1670,18 +1480,6 @@
 	print_msr_bits(regs->msr);
 	pr_cont("  CR: %08lx  XER: %08lx\n", regs->ccr, regs->xer);
 	trap = TRAP(regs);
-<<<<<<< HEAD
-	if ((regs->trap != 0xc00) && cpu_has_feature(CPU_FTR_CFAR))
-		pr_cont("CFAR: "REG" ", regs->orig_gpr3);
-	if (trap == 0x200 || trap == 0x300 || trap == 0x600)
-#if defined(CONFIG_4xx) || defined(CONFIG_BOOKE)
-		pr_cont("DEAR: "REG" ESR: "REG" ", regs->dar, regs->dsisr);
-#else
-		pr_cont("DAR: "REG" DSISR: %08lx ", regs->dar, regs->dsisr);
-#endif
-#ifdef CONFIG_PPC64
-	pr_cont("SOFTE: %ld ", regs->softe);
-=======
 	if (!trap_is_syscall(regs) && cpu_has_feature(CPU_FTR_CFAR))
 		pr_cont("CFAR: "REG" ", regs->orig_gpr3);
 	if (trap == 0x200 || trap == 0x300 || trap == 0x600) {
@@ -1693,7 +1491,6 @@
 
 #ifdef CONFIG_PPC64
 	pr_cont("IRQMASK: %lx ", regs->softe);
->>>>>>> 24b8d41d
 #endif
 #ifdef CONFIG_PPC_TRANSACTIONAL_MEM
 	if (MSR_TM_ACTIVE(regs->msr))
@@ -1708,10 +1505,6 @@
 			break;
 	}
 	pr_cont("\n");
-<<<<<<< HEAD
-#ifdef CONFIG_KALLSYMS
-=======
->>>>>>> 24b8d41d
 	/*
 	 * Lookup NIP late so we have the best change of getting the
 	 * above info out without failing
@@ -1866,16 +1659,11 @@
 	void (*f)(void);
 	unsigned long sp = (unsigned long)task_stack_page(p) + THREAD_SIZE;
 	struct thread_info *ti = task_thread_info(p);
-<<<<<<< HEAD
-
-	klp_init_thread_info(ti);
-=======
 #ifdef CONFIG_HAVE_HW_BREAKPOINT
 	int i;
 #endif
 
 	klp_init_thread_info(p);
->>>>>>> 24b8d41d
 
 	/* Copy registers */
 	sp -= sizeof(struct pt_regs);
@@ -2366,23 +2154,12 @@
 		newsp = stack[0];
 		ip = stack[STACK_FRAME_LR_SAVE];
 		if (!firstframe || ip != lr) {
-<<<<<<< HEAD
-			printk("["REG"] ["REG"] %pS", sp, ip, (void *)ip);
-#ifdef CONFIG_FUNCTION_GRAPH_TRACER
-			if ((ip == rth) && curr_frame >= 0) {
-				pr_cont(" (%pS)",
-				       (void *)current->ret_stack[curr_frame].ret);
-				curr_frame--;
-			}
-#endif
-=======
 			printk("%s["REG"] ["REG"] %pS",
 				loglvl, sp, ip, (void *)ip);
 			ret_addr = ftrace_graph_ret_addr(current,
 						&ftrace_idx, ip, stack);
 			if (ret_addr != ip)
 				pr_cont(" (%pS)", (void *)ret_addr);
->>>>>>> 24b8d41d
 			if (firstframe)
 				pr_cont(" (unreliable)");
 			pr_cont("\n");
