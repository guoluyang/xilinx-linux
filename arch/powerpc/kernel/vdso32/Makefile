# SPDX-License-Identifier: GPL-2.0

# List of files in the vdso, has to be asm only for now

obj-vdso32 = sigtramp.o gettimeofday.o datapage.o cacheflush.o note.o getcpu.o

# Build rules

ifdef CROSS32_COMPILE
    VDSOCC := $(CROSS32_COMPILE)gcc
else
    VDSOCC := $(CC)
endif

CC32FLAGS :=
ifdef CONFIG_PPC64
CC32FLAGS += -m32
endif

targets := $(obj-vdso32) vdso32.so vdso32.so.dbg
obj-vdso32 := $(addprefix $(obj)/, $(obj-vdso32))

GCOV_PROFILE := n
KCOV_INSTRUMENT := n
UBSAN_SANITIZE := n

ccflags-y := -shared -fno-common -fno-builtin -nostdlib \
	-Wl,-soname=linux-vdso32.so.1 -Wl,--hash-style=both
asflags-y := -D__VDSO32__ -s

obj-y += vdso32_wrapper.o
targets += vdso32.lds
CPPFLAGS_vdso32.lds += -P -C -Upowerpc

# Force dependency (incbin is bad)
$(obj)/vdso32_wrapper.o : $(obj)/vdso32.so

# link rule for the .so file, .lds has to be first
$(obj)/vdso32.so.dbg: $(src)/vdso32.lds $(obj-vdso32) FORCE
	$(call if_changed,vdso32ld)

# strip rule for the .so file
$(obj)/%.so: OBJCOPYFLAGS := -S
$(obj)/%.so: $(obj)/%.so.dbg FORCE
	$(call if_changed,objcopy)

# assembly rules for the .S files
$(obj-vdso32): %.o: %.S FORCE
	$(call if_changed_dep,vdso32as)

# actual build commands
quiet_cmd_vdso32ld = VDSO32L $@
<<<<<<< HEAD
      cmd_vdso32ld = $(CROSS32CC) $(c_flags) -o $@ -Wl,-T$(filter %.lds,$^) $(filter %.o,$^)
=======
      cmd_vdso32ld = $(VDSOCC) $(c_flags) $(CC32FLAGS) -o $@ -Wl,-T$(filter %.lds,$^) $(filter %.o,$^)
>>>>>>> 24b8d41d
quiet_cmd_vdso32as = VDSO32A $@
      cmd_vdso32as = $(VDSOCC) $(a_flags) $(CC32FLAGS) -c -o $@ $<

# install commands for the unstripped file
quiet_cmd_vdso_install = INSTALL $@
      cmd_vdso_install = cp $(obj)/$@.dbg $(MODLIB)/vdso/$@

vdso32.so: $(obj)/vdso32.so.dbg
	@mkdir -p $(MODLIB)/vdso
	$(call cmd,vdso_install)

vdso_install: vdso32.so<|MERGE_RESOLUTION|>--- conflicted
+++ resolved
@@ -50,11 +50,7 @@
 
 # actual build commands
 quiet_cmd_vdso32ld = VDSO32L $@
-<<<<<<< HEAD
-      cmd_vdso32ld = $(CROSS32CC) $(c_flags) -o $@ -Wl,-T$(filter %.lds,$^) $(filter %.o,$^)
-=======
       cmd_vdso32ld = $(VDSOCC) $(c_flags) $(CC32FLAGS) -o $@ -Wl,-T$(filter %.lds,$^) $(filter %.o,$^)
->>>>>>> 24b8d41d
 quiet_cmd_vdso32as = VDSO32A $@
       cmd_vdso32as = $(VDSOCC) $(a_flags) $(CC32FLAGS) -c -o $@ $<
 
