--- conflicted
+++ resolved
@@ -30,10 +30,7 @@
 #include <linux/of_fdt.h>
 #include <linux/libfdt.h>
 #include <linux/cpu.h>
-<<<<<<< HEAD
-=======
 #include <linux/pgtable.h>
->>>>>>> 24b8d41d
 
 #include <asm/prom.h>
 #include <asm/rtas.h>
@@ -54,17 +51,11 @@
 #include <asm/kexec.h>
 #include <asm/opal.h>
 #include <asm/fadump.h>
-<<<<<<< HEAD
-#include <asm/debug.h>
-#include <asm/epapr_hcalls.h>
-#include <asm/firmware.h>
-=======
 #include <asm/epapr_hcalls.h>
 #include <asm/firmware.h>
 #include <asm/dt_cpu_ftrs.h>
 #include <asm/drmem.h>
 #include <asm/ultravisor.h>
->>>>>>> 24b8d41d
 
 #include <mm/mmu_decl.h>
 
@@ -182,16 +173,10 @@
 	 * we don't want to turn on TM here, so we use the *_COMP versions
 	 * which are 0 if the kernel doesn't support TM.
 	 */
-<<<<<<< HEAD
-	{CPU_FTR_TM_COMP, 0, 0,
-	 PPC_FEATURE2_HTM_COMP|PPC_FEATURE2_HTM_NOSC_COMP, 22, 0, 0},
-	{0, MMU_FTR_TYPE_RADIX, 0, 0,		40, 0, 0},
-=======
 	{ .pabyte = 22, .pabit = 0, .cpu_features = CPU_FTR_TM_COMP,
 	  .cpu_user_ftrs2 = PPC_FEATURE2_HTM_COMP | PPC_FEATURE2_HTM_NOSC_COMP },
 
 	{ .pabyte = 64, .pabit = 0, .cpu_features = CPU_FTR_DAWR1 },
->>>>>>> 24b8d41d
 };
 
 static void __init scan_features(unsigned long node, const unsigned char *ftrs,
@@ -840,24 +825,18 @@
 	/* Now try to figure out if we are running on LPAR and so on */
 	pseries_probe_fw_features();
 
-<<<<<<< HEAD
-=======
 	/*
 	 * Initialize pkey features and default AMR/IAMR values
 	 */
 	pkey_early_init_devtree();
 
->>>>>>> 24b8d41d
 #ifdef CONFIG_PPC_PS3
 	/* Identify PS3 firmware */
 	if (of_flat_dt_is_compatible(of_get_flat_dt_root(), "sony,ps3"))
 		powerpc_firmware_features |= FW_FEATURE_PS3_POSSIBLE;
 #endif
-<<<<<<< HEAD
-=======
 
 	tm_init();
->>>>>>> 24b8d41d
 
 	DBG(" <- early_init_devtree()\n");
 }
