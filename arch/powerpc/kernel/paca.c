--- conflicted
+++ resolved
@@ -258,11 +258,7 @@
 	 * Normally you should test against CPU_FTR_HVMODE, but CPU features
 	 * are not yet set up when we first reach here.
 	 */
-<<<<<<< HEAD
-	if (early_cpu_has_feature(CPU_FTR_HVMODE))
-=======
 	if (mfmsr() & MSR_HV)
->>>>>>> 24b8d41d
 		mtspr(SPRN_SPRG_HPACA, local_paca);
 #endif
 	mtspr(SPRN_SPRG_PACA, local_paca);
