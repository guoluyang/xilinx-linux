// SPDX-License-Identifier: GPL-2.0-or-later
/*
 * Common boot and setup code for both 32-bit and 64-bit.
 * Extracted from arch/powerpc/kernel/setup_64.c.
 *
 * Copyright (C) 2001 PPC64 Team, IBM Corp
 */

#undef DEBUG

#include <linux/export.h>
#include <linux/string.h>
#include <linux/sched.h>
#include <linux/init.h>
#include <linux/kernel.h>
#include <linux/reboot.h>
#include <linux/delay.h>
#include <linux/initrd.h>
#include <linux/platform_device.h>
#include <linux/seq_file.h>
#include <linux/ioport.h>
#include <linux/console.h>
#include <linux/screen_info.h>
#include <linux/root_dev.h>
#include <linux/notifier.h>
#include <linux/cpu.h>
#include <linux/unistd.h>
#include <linux/serial.h>
#include <linux/serial_8250.h>
#include <linux/percpu.h>
#include <linux/memblock.h>
#include <linux/of_platform.h>
#include <linux/hugetlb.h>
<<<<<<< HEAD
=======
#include <linux/pgtable.h>
#include <asm/debugfs.h>
>>>>>>> 24b8d41d
#include <asm/io.h>
#include <asm/paca.h>
#include <asm/prom.h>
#include <asm/processor.h>
#include <asm/vdso_datapage.h>
#include <asm/smp.h>
#include <asm/elf.h>
#include <asm/machdep.h>
#include <asm/time.h>
#include <asm/cputable.h>
#include <asm/sections.h>
#include <asm/firmware.h>
#include <asm/btext.h>
#include <asm/nvram.h>
#include <asm/setup.h>
#include <asm/rtas.h>
#include <asm/iommu.h>
#include <asm/serial.h>
#include <asm/cache.h>
#include <asm/page.h>
#include <asm/mmu.h>
#include <asm/xmon.h>
#include <asm/cputhreads.h>
#include <mm/mmu_decl.h>
#include <asm/fadump.h>
#include <asm/udbg.h>
#include <asm/hugetlb.h>
#include <asm/livepatch.h>
#include <asm/mmu_context.h>
#include <asm/cpu_has_feature.h>
<<<<<<< HEAD
=======
#include <asm/kasan.h>
>>>>>>> 24b8d41d

#include "setup.h"

#ifdef DEBUG
#include <asm/udbg.h>
#define DBG(fmt...) udbg_printf(fmt)
#else
#define DBG(fmt...)
#endif

/* The main machine-dep calls structure
 */
struct machdep_calls ppc_md;
EXPORT_SYMBOL(ppc_md);
struct machdep_calls *machine_id;
EXPORT_SYMBOL(machine_id);

int boot_cpuid = -1;
EXPORT_SYMBOL_GPL(boot_cpuid);

/*
 * These are used in binfmt_elf.c to put aux entries on the stack
 * for each elf executable being started.
 */
int dcache_bsize;
int icache_bsize;
int ucache_bsize;


unsigned long klimit = (unsigned long) _end;

/*
 * This still seems to be needed... -- paulus
 */ 
struct screen_info screen_info = {
	.orig_x = 0,
	.orig_y = 25,
	.orig_video_cols = 80,
	.orig_video_lines = 25,
	.orig_video_isVGA = 1,
	.orig_video_points = 16
};
#if defined(CONFIG_FB_VGA16_MODULE)
EXPORT_SYMBOL(screen_info);
#endif

/* Variables required to store legacy IO irq routing */
int of_i8042_kbd_irq;
EXPORT_SYMBOL_GPL(of_i8042_kbd_irq);
int of_i8042_aux_irq;
EXPORT_SYMBOL_GPL(of_i8042_aux_irq);

#ifdef __DO_IRQ_CANON
/* XXX should go elsewhere eventually */
int ppc_do_canonicalize_irqs;
EXPORT_SYMBOL(ppc_do_canonicalize_irqs);
#endif

#ifdef CONFIG_CRASH_CORE
/* This keeps a track of which one is the crashing cpu. */
int crashing_cpu = -1;
#endif

/* also used by kexec */
void machine_shutdown(void)
{
	/*
	 * if fadump is active, cleanup the fadump registration before we
	 * shutdown.
	 */
	fadump_cleanup();

	if (ppc_md.machine_shutdown)
		ppc_md.machine_shutdown();
}

static void machine_hang(void)
{
	pr_emerg("System Halted, OK to turn off power\n");
	local_irq_disable();
	while (1)
		;
}

void machine_restart(char *cmd)
{
	machine_shutdown();
	if (ppc_md.restart)
		ppc_md.restart(cmd);

	smp_send_stop();

	do_kernel_restart(cmd);
	mdelay(1000);

	machine_hang();
}

void machine_power_off(void)
{
	machine_shutdown();
	if (pm_power_off)
		pm_power_off();

	smp_send_stop();
	machine_hang();
}
/* Used by the G5 thermal driver */
EXPORT_SYMBOL_GPL(machine_power_off);

void (*pm_power_off)(void);
EXPORT_SYMBOL_GPL(pm_power_off);

void machine_halt(void)
{
	machine_shutdown();
	if (ppc_md.halt)
		ppc_md.halt();

	smp_send_stop();
	machine_hang();
}

#ifdef CONFIG_SMP
DEFINE_PER_CPU(unsigned int, cpu_pvr);
#endif

static void show_cpuinfo_summary(struct seq_file *m)
{
	struct device_node *root;
	const char *model = NULL;
	unsigned long bogosum = 0;
	int i;

	if (IS_ENABLED(CONFIG_SMP) && IS_ENABLED(CONFIG_PPC32)) {
		for_each_online_cpu(i)
			bogosum += loops_per_jiffy;
		seq_printf(m, "total bogomips\t: %lu.%02lu\n",
			   bogosum / (500000 / HZ), bogosum / (5000 / HZ) % 100);
	}
	seq_printf(m, "timebase\t: %lu\n", ppc_tb_freq);
	if (ppc_md.name)
		seq_printf(m, "platform\t: %s\n", ppc_md.name);
	root = of_find_node_by_path("/");
	if (root)
		model = of_get_property(root, "model", NULL);
	if (model)
		seq_printf(m, "model\t\t: %s\n", model);
	of_node_put(root);

	if (ppc_md.show_cpuinfo != NULL)
		ppc_md.show_cpuinfo(m);

	/* Display the amount of memory */
	if (IS_ENABLED(CONFIG_PPC32))
		seq_printf(m, "Memory\t\t: %d MB\n",
			   (unsigned int)(total_memory / (1024 * 1024)));
}

static int show_cpuinfo(struct seq_file *m, void *v)
{
	unsigned long cpu_id = (unsigned long)v - 1;
	unsigned int pvr;
	unsigned long proc_freq;
	unsigned short maj;
	unsigned short min;

#ifdef CONFIG_SMP
	pvr = per_cpu(cpu_pvr, cpu_id);
#else
	pvr = mfspr(SPRN_PVR);
#endif
	maj = (pvr >> 8) & 0xFF;
	min = pvr & 0xFF;

	seq_printf(m, "processor\t: %lu\n", cpu_id);
	seq_printf(m, "cpu\t\t: ");

	if (cur_cpu_spec->pvr_mask && cur_cpu_spec->cpu_name)
		seq_printf(m, "%s", cur_cpu_spec->cpu_name);
	else
		seq_printf(m, "unknown (%08x)", pvr);

	if (cpu_has_feature(CPU_FTR_ALTIVEC))
		seq_printf(m, ", altivec supported");

	seq_printf(m, "\n");

#ifdef CONFIG_TAU
	if (cpu_has_feature(CPU_FTR_TAU)) {
		if (IS_ENABLED(CONFIG_TAU_AVERAGE)) {
			/* more straightforward, but potentially misleading */
			seq_printf(m,  "temperature \t: %u C (uncalibrated)\n",
				   cpu_temp(cpu_id));
		} else {
			/* show the actual temp sensor range */
			u32 temp;
			temp = cpu_temp_both(cpu_id);
			seq_printf(m, "temperature \t: %u-%u C (uncalibrated)\n",
				   temp & 0xff, temp >> 16);
		}
	}
#endif /* CONFIG_TAU */

	/*
	 * Platforms that have variable clock rates, should implement
	 * the method ppc_md.get_proc_freq() that reports the clock
	 * rate of a given cpu. The rest can use ppc_proc_freq to
	 * report the clock rate that is same across all cpus.
	 */
	if (ppc_md.get_proc_freq)
		proc_freq = ppc_md.get_proc_freq(cpu_id);
	else
		proc_freq = ppc_proc_freq;

	if (proc_freq)
		seq_printf(m, "clock\t\t: %lu.%06luMHz\n",
			   proc_freq / 1000000, proc_freq % 1000000);

	if (ppc_md.show_percpuinfo != NULL)
		ppc_md.show_percpuinfo(m, cpu_id);

	/* If we are a Freescale core do a simple check so
	 * we dont have to keep adding cases in the future */
	if (PVR_VER(pvr) & 0x8000) {
		switch (PVR_VER(pvr)) {
		case 0x8000:	/* 7441/7450/7451, Voyager */
		case 0x8001:	/* 7445/7455, Apollo 6 */
		case 0x8002:	/* 7447/7457, Apollo 7 */
		case 0x8003:	/* 7447A, Apollo 7 PM */
		case 0x8004:	/* 7448, Apollo 8 */
		case 0x800c:	/* 7410, Nitro */
			maj = ((pvr >> 8) & 0xF);
			min = PVR_MIN(pvr);
			break;
		default:	/* e500/book-e */
			maj = PVR_MAJ(pvr);
			min = PVR_MIN(pvr);
			break;
		}
	} else {
		switch (PVR_VER(pvr)) {
			case 0x1008:	/* 740P/750P ?? */
				maj = ((pvr >> 8) & 0xFF) - 1;
				min = pvr & 0xFF;
				break;
			case 0x004e: /* POWER9 bits 12-15 give chip type */
			case 0x0080: /* POWER10 bit 12 gives SMT8/4 */
				maj = (pvr >> 8) & 0x0F;
				min = pvr & 0xFF;
				break;
			default:
				maj = (pvr >> 8) & 0xFF;
				min = pvr & 0xFF;
				break;
		}
	}

	seq_printf(m, "revision\t: %hd.%hd (pvr %04x %04x)\n",
		   maj, min, PVR_VER(pvr), PVR_REV(pvr));

	if (IS_ENABLED(CONFIG_PPC32))
		seq_printf(m, "bogomips\t: %lu.%02lu\n", loops_per_jiffy / (500000 / HZ),
			   (loops_per_jiffy / (5000 / HZ)) % 100);

	seq_printf(m, "\n");

	/* If this is the last cpu, print the summary */
	if (cpumask_next(cpu_id, cpu_online_mask) >= nr_cpu_ids)
		show_cpuinfo_summary(m);

	return 0;
}

static void *c_start(struct seq_file *m, loff_t *pos)
{
	if (*pos == 0)	/* just in case, cpu 0 is not the first */
		*pos = cpumask_first(cpu_online_mask);
	else
		*pos = cpumask_next(*pos - 1, cpu_online_mask);
	if ((*pos) < nr_cpu_ids)
		return (void *)(unsigned long)(*pos + 1);
	return NULL;
}

static void *c_next(struct seq_file *m, void *v, loff_t *pos)
{
	(*pos)++;
	return c_start(m, pos);
}

static void c_stop(struct seq_file *m, void *v)
{
}

const struct seq_operations cpuinfo_op = {
	.start	= c_start,
	.next	= c_next,
	.stop	= c_stop,
	.show	= show_cpuinfo,
};

void __init check_for_initrd(void)
{
#ifdef CONFIG_BLK_DEV_INITRD
	DBG(" -> check_for_initrd()  initrd_start=0x%lx  initrd_end=0x%lx\n",
	    initrd_start, initrd_end);

	/* If we were passed an initrd, set the ROOT_DEV properly if the values
	 * look sensible. If not, clear initrd reference.
	 */
	if (is_kernel_addr(initrd_start) && is_kernel_addr(initrd_end) &&
	    initrd_end > initrd_start)
		ROOT_DEV = Root_RAM0;
	else
		initrd_start = initrd_end = 0;

	if (initrd_start)
		pr_info("Found initrd at 0x%lx:0x%lx\n", initrd_start, initrd_end);

	DBG(" <- check_for_initrd()\n");
#endif /* CONFIG_BLK_DEV_INITRD */
}

#ifdef CONFIG_SMP

int threads_per_core, threads_per_subcore, threads_shift __read_mostly;
cpumask_t threads_core_mask __read_mostly;
EXPORT_SYMBOL_GPL(threads_per_core);
EXPORT_SYMBOL_GPL(threads_per_subcore);
EXPORT_SYMBOL_GPL(threads_shift);
EXPORT_SYMBOL_GPL(threads_core_mask);

static void __init cpu_init_thread_core_maps(int tpc)
{
	int i;

	threads_per_core = tpc;
	threads_per_subcore = tpc;
	cpumask_clear(&threads_core_mask);

	/* This implementation only supports power of 2 number of threads
	 * for simplicity and performance
	 */
	threads_shift = ilog2(tpc);
	BUG_ON(tpc != (1 << threads_shift));

	for (i = 0; i < tpc; i++)
		cpumask_set_cpu(i, &threads_core_mask);

	printk(KERN_INFO "CPU maps initialized for %d thread%s per core\n",
	       tpc, tpc > 1 ? "s" : "");
	printk(KERN_DEBUG " (thread shift is %d)\n", threads_shift);
}


u32 *cpu_to_phys_id = NULL;

/**
 * setup_cpu_maps - initialize the following cpu maps:
 *                  cpu_possible_mask
 *                  cpu_present_mask
 *
 * Having the possible map set up early allows us to restrict allocations
 * of things like irqstacks to nr_cpu_ids rather than NR_CPUS.
 *
 * We do not initialize the online map here; cpus set their own bits in
 * cpu_online_mask as they come up.
 *
 * This function is valid only for Open Firmware systems.  finish_device_tree
 * must be called before using this.
 *
 * While we're here, we may as well set the "physical" cpu ids in the paca.
 *
 * NOTE: This must match the parsing done in early_init_dt_scan_cpus.
 */
void __init smp_setup_cpu_maps(void)
{
	struct device_node *dn;
	int cpu = 0;
	int nthreads = 1;

	DBG("smp_setup_cpu_maps()\n");

	cpu_to_phys_id = memblock_alloc(nr_cpu_ids * sizeof(u32),
					__alignof__(u32));
	if (!cpu_to_phys_id)
		panic("%s: Failed to allocate %zu bytes align=0x%zx\n",
		      __func__, nr_cpu_ids * sizeof(u32), __alignof__(u32));

	for_each_node_by_type(dn, "cpu") {
		const __be32 *intserv;
		__be32 cpu_be;
		int j, len;

		DBG("  * %pOF...\n", dn);

		intserv = of_get_property(dn, "ibm,ppc-interrupt-server#s",
				&len);
		if (intserv) {
			DBG("    ibm,ppc-interrupt-server#s -> %d threads\n",
			    nthreads);
		} else {
			DBG("    no ibm,ppc-interrupt-server#s -> 1 thread\n");
			intserv = of_get_property(dn, "reg", &len);
			if (!intserv) {
				cpu_be = cpu_to_be32(cpu);
				/* XXX: what is this? uninitialized?? */
				intserv = &cpu_be;	/* assume logical == phys */
				len = 4;
			}
		}

		nthreads = len / sizeof(int);

		for (j = 0; j < nthreads && cpu < nr_cpu_ids; j++) {
			bool avail;

			DBG("    thread %d -> cpu %d (hard id %d)\n",
			    j, cpu, be32_to_cpu(intserv[j]));

			avail = of_device_is_available(dn);
			if (!avail)
				avail = !of_property_match_string(dn,
						"enable-method", "spin-table");

			set_cpu_present(cpu, avail);
			set_cpu_possible(cpu, true);
			cpu_to_phys_id[cpu] = be32_to_cpu(intserv[j]);
			cpu++;
		}

		if (cpu >= nr_cpu_ids) {
			of_node_put(dn);
			break;
		}
	}

	/* If no SMT supported, nthreads is forced to 1 */
	if (!cpu_has_feature(CPU_FTR_SMT)) {
		DBG("  SMT disabled ! nthreads forced to 1\n");
		nthreads = 1;
	}

#ifdef CONFIG_PPC64
	/*
	 * On pSeries LPAR, we need to know how many cpus
	 * could possibly be added to this partition.
	 */
	if (firmware_has_feature(FW_FEATURE_LPAR) &&
	    (dn = of_find_node_by_path("/rtas"))) {
		int num_addr_cell, num_size_cell, maxcpus;
		const __be32 *ireg;

		num_addr_cell = of_n_addr_cells(dn);
		num_size_cell = of_n_size_cells(dn);

		ireg = of_get_property(dn, "ibm,lrdr-capacity", NULL);

		if (!ireg)
			goto out;

		maxcpus = be32_to_cpup(ireg + num_addr_cell + num_size_cell);

		/* Double maxcpus for processors which have SMT capability */
		if (cpu_has_feature(CPU_FTR_SMT))
			maxcpus *= nthreads;

		if (maxcpus > nr_cpu_ids) {
			printk(KERN_WARNING
			       "Partition configured for %d cpus, "
			       "operating system maximum is %u.\n",
			       maxcpus, nr_cpu_ids);
			maxcpus = nr_cpu_ids;
		} else
			printk(KERN_INFO "Partition configured for %d cpus.\n",
			       maxcpus);

		for (cpu = 0; cpu < maxcpus; cpu++)
			set_cpu_possible(cpu, true);
	out:
		of_node_put(dn);
	}
	vdso_data->processorCount = num_present_cpus();
#endif /* CONFIG_PPC64 */

        /* Initialize CPU <=> thread mapping/
	 *
	 * WARNING: We assume that the number of threads is the same for
	 * every CPU in the system. If that is not the case, then some code
	 * here will have to be reworked
	 */
	cpu_init_thread_core_maps(nthreads);

	/* Now that possible cpus are set, set nr_cpu_ids for later use */
	setup_nr_cpu_ids();

	free_unused_pacas();
}
#endif /* CONFIG_SMP */

#ifdef CONFIG_PCSPKR_PLATFORM
static __init int add_pcspkr(void)
{
	struct device_node *np;
	struct platform_device *pd;
	int ret;

	np = of_find_compatible_node(NULL, NULL, "pnpPNP,100");
	of_node_put(np);
	if (!np)
		return -ENODEV;

	pd = platform_device_alloc("pcspkr", -1);
	if (!pd)
		return -ENOMEM;

	ret = platform_device_add(pd);
	if (ret)
		platform_device_put(pd);

	return ret;
}
device_initcall(add_pcspkr);
#endif	/* CONFIG_PCSPKR_PLATFORM */

void probe_machine(void)
{
	extern struct machdep_calls __machine_desc_start;
	extern struct machdep_calls __machine_desc_end;
	unsigned int i;

	/*
	 * Iterate all ppc_md structures until we find the proper
	 * one for the current machine type
	 */
	DBG("Probing machine type ...\n");

	/*
	 * Check ppc_md is empty, if not we have a bug, ie, we setup an
	 * entry before probe_machine() which will be overwritten
	 */
	for (i = 0; i < (sizeof(ppc_md) / sizeof(void *)); i++) {
		if (((void **)&ppc_md)[i]) {
			printk(KERN_ERR "Entry %d in ppc_md non empty before"
			       " machine probe !\n", i);
		}
	}

	for (machine_id = &__machine_desc_start;
	     machine_id < &__machine_desc_end;
	     machine_id++) {
		DBG("  %s ...", machine_id->name);
		memcpy(&ppc_md, machine_id, sizeof(struct machdep_calls));
		if (ppc_md.probe()) {
			DBG(" match !\n");
			break;
		}
		DBG("\n");
	}
	/* What can we do if we didn't find ? */
	if (machine_id >= &__machine_desc_end) {
		pr_err("No suitable machine description found !\n");
		for (;;);
	}

	printk(KERN_INFO "Using %s machine description\n", ppc_md.name);
}

/* Match a class of boards, not a specific device configuration. */
int check_legacy_ioport(unsigned long base_port)
{
	struct device_node *parent, *np = NULL;
	int ret = -ENODEV;

	switch(base_port) {
	case I8042_DATA_REG:
		if (!(np = of_find_compatible_node(NULL, NULL, "pnpPNP,303")))
			np = of_find_compatible_node(NULL, NULL, "pnpPNP,f03");
		if (np) {
			parent = of_get_parent(np);

			of_i8042_kbd_irq = irq_of_parse_and_map(parent, 0);
			if (!of_i8042_kbd_irq)
				of_i8042_kbd_irq = 1;

			of_i8042_aux_irq = irq_of_parse_and_map(parent, 1);
			if (!of_i8042_aux_irq)
				of_i8042_aux_irq = 12;

			of_node_put(np);
			np = parent;
			break;
		}
		np = of_find_node_by_type(NULL, "8042");
		/* Pegasos has no device_type on its 8042 node, look for the
		 * name instead */
		if (!np)
			np = of_find_node_by_name(NULL, "8042");
		if (np) {
			of_i8042_kbd_irq = 1;
			of_i8042_aux_irq = 12;
		}
		break;
	case FDC_BASE: /* FDC1 */
		np = of_find_node_by_type(NULL, "fdc");
		break;
	default:
		/* ipmi is supposed to fail here */
		break;
	}
	if (!np)
		return ret;
	parent = of_get_parent(np);
	if (parent) {
		if (of_node_is_type(parent, "isa"))
			ret = 0;
		of_node_put(parent);
	}
	of_node_put(np);
	return ret;
}
EXPORT_SYMBOL(check_legacy_ioport);

static int ppc_panic_event(struct notifier_block *this,
                             unsigned long event, void *ptr)
{
	/*
	 * panic does a local_irq_disable, but we really
	 * want interrupts to be hard disabled.
	 */
	hard_irq_disable();

	/*
	 * If firmware-assisted dump has been registered then trigger
	 * firmware-assisted dump and let firmware handle everything else.
	 */
	crash_fadump(NULL, ptr);
	if (ppc_md.panic)
		ppc_md.panic(ptr);  /* May not return */
	return NOTIFY_DONE;
}

static struct notifier_block ppc_panic_block = {
	.notifier_call = ppc_panic_event,
	.priority = INT_MIN /* may not return; must be done last */
};

/*
 * Dump out kernel offset information on panic.
 */
static int dump_kernel_offset(struct notifier_block *self, unsigned long v,
			      void *p)
{
	pr_emerg("Kernel Offset: 0x%lx from 0x%lx\n",
		 kaslr_offset(), KERNELBASE);

	return 0;
}

static struct notifier_block kernel_offset_notifier = {
	.notifier_call = dump_kernel_offset
};

void __init setup_panic(void)
{
<<<<<<< HEAD
	if (!ppc_md.panic)
=======
	if (IS_ENABLED(CONFIG_RANDOMIZE_BASE) && kaslr_offset() > 0)
		atomic_notifier_chain_register(&panic_notifier_list,
					       &kernel_offset_notifier);

	/* PPC64 always does a hard irq disable in its panic handler */
	if (!IS_ENABLED(CONFIG_PPC64) && !ppc_md.panic)
>>>>>>> 24b8d41d
		return;
	atomic_notifier_chain_register(&panic_notifier_list, &ppc_panic_block);
}

#ifdef CONFIG_CHECK_CACHE_COHERENCY
/*
 * For platforms that have configurable cache-coherency.  This function
 * checks that the cache coherency setting of the kernel matches the setting
 * left by the firmware, as indicated in the device tree.  Since a mismatch
 * will eventually result in DMA failures, we print * and error and call
 * BUG() in that case.
 */

#define KERNEL_COHERENCY	(!IS_ENABLED(CONFIG_NOT_COHERENT_CACHE))

static int __init check_cache_coherency(void)
{
	struct device_node *np;
	const void *prop;
	bool devtree_coherency;

	np = of_find_node_by_path("/");
	prop = of_get_property(np, "coherency-off", NULL);
	of_node_put(np);

	devtree_coherency = prop ? false : true;

	if (devtree_coherency != KERNEL_COHERENCY) {
		printk(KERN_ERR
			"kernel coherency:%s != device tree_coherency:%s\n",
			KERNEL_COHERENCY ? "on" : "off",
			devtree_coherency ? "on" : "off");
		BUG();
	}

	return 0;
}

late_initcall(check_cache_coherency);
#endif /* CONFIG_CHECK_CACHE_COHERENCY */

#ifdef CONFIG_DEBUG_FS
struct dentry *powerpc_debugfs_root;
EXPORT_SYMBOL(powerpc_debugfs_root);

static int powerpc_debugfs_init(void)
{
	powerpc_debugfs_root = debugfs_create_dir("powerpc", NULL);
	return 0;
}
arch_initcall(powerpc_debugfs_init);
#endif

void ppc_printk_progress(char *s, unsigned short hex)
{
	pr_info("%s\n", s);
}

static __init void print_system_info(void)
{
	pr_info("-----------------------------------------------------\n");
	pr_info("phys_mem_size     = 0x%llx\n",
		(unsigned long long)memblock_phys_mem_size());

	pr_info("dcache_bsize      = 0x%x\n", dcache_bsize);
	pr_info("icache_bsize      = 0x%x\n", icache_bsize);
	if (ucache_bsize != 0)
		pr_info("ucache_bsize      = 0x%x\n", ucache_bsize);

	pr_info("cpu_features      = 0x%016lx\n", cur_cpu_spec->cpu_features);
	pr_info("  possible        = 0x%016lx\n",
		(unsigned long)CPU_FTRS_POSSIBLE);
	pr_info("  always          = 0x%016lx\n",
		(unsigned long)CPU_FTRS_ALWAYS);
	pr_info("cpu_user_features = 0x%08x 0x%08x\n",
		cur_cpu_spec->cpu_user_features,
		cur_cpu_spec->cpu_user_features2);
	pr_info("mmu_features      = 0x%08x\n", cur_cpu_spec->mmu_features);
#ifdef CONFIG_PPC64
	pr_info("firmware_features = 0x%016lx\n", powerpc_firmware_features);
#ifdef CONFIG_PPC_BOOK3S
	pr_info("vmalloc start     = 0x%lx\n", KERN_VIRT_START);
	pr_info("IO start          = 0x%lx\n", KERN_IO_START);
	pr_info("vmemmap start     = 0x%lx\n", (unsigned long)vmemmap);
#endif
#endif

	if (!early_radix_enabled())
		print_system_hash_info();

	if (PHYSICAL_START > 0)
		pr_info("physical_start    = 0x%llx\n",
		       (unsigned long long)PHYSICAL_START);
	pr_info("-----------------------------------------------------\n");
}

#ifdef CONFIG_SMP
static void smp_setup_pacas(void)
{
<<<<<<< HEAD
	pdev->archdata.dma_mask = DMA_BIT_MASK(32);
	pdev->dev.dma_mask = &pdev->archdata.dma_mask;
 	set_dma_ops(&pdev->dev, &dma_direct_ops);
}

static __init void print_system_info(void)
{
	pr_info("-----------------------------------------------------\n");
#ifdef CONFIG_PPC_STD_MMU_64
	pr_info("ppc64_pft_size    = 0x%llx\n", ppc64_pft_size);
#endif
#ifdef CONFIG_PPC_STD_MMU_32
	pr_info("Hash_size         = 0x%lx\n", Hash_size);
#endif
	pr_info("phys_mem_size     = 0x%llx\n",
		(unsigned long long)memblock_phys_mem_size());

	pr_info("dcache_bsize      = 0x%x\n", dcache_bsize);
	pr_info("icache_bsize      = 0x%x\n", icache_bsize);
	if (ucache_bsize != 0)
		pr_info("ucache_bsize      = 0x%x\n", ucache_bsize);

	pr_info("cpu_features      = 0x%016lx\n", cur_cpu_spec->cpu_features);
	pr_info("  possible        = 0x%016lx\n",
		(unsigned long)CPU_FTRS_POSSIBLE);
	pr_info("  always          = 0x%016lx\n",
		(unsigned long)CPU_FTRS_ALWAYS);
	pr_info("cpu_user_features = 0x%08x 0x%08x\n",
		cur_cpu_spec->cpu_user_features,
		cur_cpu_spec->cpu_user_features2);
	pr_info("mmu_features      = 0x%08x\n", cur_cpu_spec->mmu_features);
#ifdef CONFIG_PPC64
	pr_info("firmware_features = 0x%016lx\n", powerpc_firmware_features);
#endif

#ifdef CONFIG_PPC_STD_MMU_64
	if (htab_address)
		pr_info("htab_address      = 0x%p\n", htab_address);
	if (htab_hash_mask)
		pr_info("htab_hash_mask    = 0x%lx\n", htab_hash_mask);
#endif
#ifdef CONFIG_PPC_STD_MMU_32
	if (Hash)
		pr_info("Hash              = 0x%p\n", Hash);
	if (Hash_mask)
		pr_info("Hash_mask         = 0x%lx\n", Hash_mask);
#endif

	if (PHYSICAL_START > 0)
		pr_info("physical_start    = 0x%llx\n",
		       (unsigned long long)PHYSICAL_START);
	pr_info("-----------------------------------------------------\n");
}
=======
	int cpu;

	for_each_possible_cpu(cpu) {
		if (cpu == smp_processor_id())
			continue;
		allocate_paca(cpu);
		set_hard_smp_processor_id(cpu, cpu_to_phys_id[cpu]);
	}

	memblock_free(__pa(cpu_to_phys_id), nr_cpu_ids * sizeof(u32));
	cpu_to_phys_id = NULL;
}
#endif
>>>>>>> 24b8d41d

/*
 * Called into from start_kernel this initializes memblock, which is used
 * to manage page allocation until mem_init is called.
 */
void __init setup_arch(char **cmdline_p)
{
<<<<<<< HEAD
=======
	kasan_init();

>>>>>>> 24b8d41d
	*cmdline_p = boot_command_line;

	/* Set a half-reasonable default so udelay does something sensible */
	loops_per_jiffy = 500000000 / HZ;

	/* Unflatten the device-tree passed by prom_init or kexec */
	unflatten_device_tree();

	/*
	 * Initialize cache line/block info from device-tree (on ppc64) or
	 * just cputable (on ppc32).
	 */
	initialize_cache_info();

	/* Initialize RTAS if available. */
	rtas_initialize();

	/* Check if we have an initrd provided via the device-tree. */
	check_for_initrd();

	/* Probe the machine type, establish ppc_md. */
	probe_machine();

	/* Setup panic notifier if requested by the platform. */
	setup_panic();

	/*
	 * Configure ppc_md.power_save (ppc32 only, 64-bit machines do
	 * it from their respective probe() function.
	 */
	setup_power_save();

	/* Discover standard serial ports. */
	find_legacy_serial_ports();

	/* Register early console with the printk subsystem. */
	register_early_udbg_console();

	/* Setup the various CPU maps based on the device-tree. */
	smp_setup_cpu_maps();

	/* Initialize xmon. */
	xmon_setup();

	/* Check the SMT related command line arguments (ppc64). */
	check_smt_enabled();

<<<<<<< HEAD
	/* On BookE, setup per-core TLB data structures. */
	setup_tlb_core_data();
=======
	/* Parse memory topology */
	mem_topology_setup();
>>>>>>> 24b8d41d

	/*
	 * Release secondary cpus out of their spinloops at 0x60 now that
	 * we can map physical -> logical CPU ids.
	 *
	 * Freescale Book3e parts spin in a loop provided by firmware,
	 * so smp_release_cpus() does nothing for them.
	 */
#ifdef CONFIG_SMP
<<<<<<< HEAD
=======
	smp_setup_pacas();

	/* On BookE, setup per-core TLB data structures. */
	setup_tlb_core_data();

>>>>>>> 24b8d41d
	smp_release_cpus();
#endif

	/* Print various info about the machine that has been gathered so far. */
	print_system_info();

	/* Reserve large chunks of memory for use by CMA for KVM. */
	kvm_cma_reserve();

<<<<<<< HEAD
	/*
	 * Reserve any gigantic pages requested on the command line.
	 * memblock needs to have been initialized by the time this is
	 * called since this will reserve memory.
	 */
	reserve_hugetlb_gpages();

	klp_init_thread_info(&init_thread_info);
=======
	/*  Reserve large chunks of memory for us by CMA for hugetlb */
	gigantic_hugetlb_cma_reserve();

	klp_init_thread_info(&init_task);
>>>>>>> 24b8d41d

	init_mm.start_code = (unsigned long)_stext;
	init_mm.end_code = (unsigned long) _etext;
	init_mm.end_data = (unsigned long) _edata;
	init_mm.brk = klimit;
<<<<<<< HEAD
#ifdef CONFIG_PPC_64K_PAGES
	init_mm.context.pte_frag = NULL;
#endif
#ifdef CONFIG_SPAPR_TCE_IOMMU
	mm_iommu_init(&init_mm.context);
#endif
=======

	mm_iommu_init(&init_mm);
>>>>>>> 24b8d41d
	irqstack_early_init();
	exc_lvl_early_init();
	emergency_stack_init();

	initmem_init();

<<<<<<< HEAD
#ifdef CONFIG_DUMMY_CONSOLE
	conswitchp = &dummy_con;
#endif
	if (ppc_md.setup_arch)
		ppc_md.setup_arch();

=======
	early_memtest(min_low_pfn << PAGE_SHIFT, max_low_pfn << PAGE_SHIFT);

	if (ppc_md.setup_arch)
		ppc_md.setup_arch();

	setup_barrier_nospec();
	setup_spectre_v2();

>>>>>>> 24b8d41d
	paging_init();

	/* Initialize the MMU context management stuff. */
	mmu_context_init();

<<<<<<< HEAD
#ifdef CONFIG_PPC64
	/* Interrupt code needs to be 64K-aligned. */
	if ((unsigned long)_stext & 0xffff)
		panic("Kernelbase not 64K-aligned (0x%lx)!\n",
		      (unsigned long)_stext);
#endif
=======
	/* Interrupt code needs to be 64K-aligned. */
	if (IS_ENABLED(CONFIG_PPC64) && (unsigned long)_stext & 0xffff)
		panic("Kernelbase not 64K-aligned (0x%lx)!\n",
		      (unsigned long)_stext);
>>>>>>> 24b8d41d
}<|MERGE_RESOLUTION|>--- conflicted
+++ resolved
@@ -31,11 +31,8 @@
 #include <linux/memblock.h>
 #include <linux/of_platform.h>
 #include <linux/hugetlb.h>
-<<<<<<< HEAD
-=======
 #include <linux/pgtable.h>
 #include <asm/debugfs.h>
->>>>>>> 24b8d41d
 #include <asm/io.h>
 #include <asm/paca.h>
 #include <asm/prom.h>
@@ -66,10 +63,7 @@
 #include <asm/livepatch.h>
 #include <asm/mmu_context.h>
 #include <asm/cpu_has_feature.h>
-<<<<<<< HEAD
-=======
 #include <asm/kasan.h>
->>>>>>> 24b8d41d
 
 #include "setup.h"
 
@@ -736,16 +730,12 @@
 
 void __init setup_panic(void)
 {
-<<<<<<< HEAD
-	if (!ppc_md.panic)
-=======
 	if (IS_ENABLED(CONFIG_RANDOMIZE_BASE) && kaslr_offset() > 0)
 		atomic_notifier_chain_register(&panic_notifier_list,
 					       &kernel_offset_notifier);
 
 	/* PPC64 always does a hard irq disable in its panic handler */
 	if (!IS_ENABLED(CONFIG_PPC64) && !ppc_md.panic)
->>>>>>> 24b8d41d
 		return;
 	atomic_notifier_chain_register(&panic_notifier_list, &ppc_panic_block);
 }
@@ -845,61 +835,6 @@
 #ifdef CONFIG_SMP
 static void smp_setup_pacas(void)
 {
-<<<<<<< HEAD
-	pdev->archdata.dma_mask = DMA_BIT_MASK(32);
-	pdev->dev.dma_mask = &pdev->archdata.dma_mask;
- 	set_dma_ops(&pdev->dev, &dma_direct_ops);
-}
-
-static __init void print_system_info(void)
-{
-	pr_info("-----------------------------------------------------\n");
-#ifdef CONFIG_PPC_STD_MMU_64
-	pr_info("ppc64_pft_size    = 0x%llx\n", ppc64_pft_size);
-#endif
-#ifdef CONFIG_PPC_STD_MMU_32
-	pr_info("Hash_size         = 0x%lx\n", Hash_size);
-#endif
-	pr_info("phys_mem_size     = 0x%llx\n",
-		(unsigned long long)memblock_phys_mem_size());
-
-	pr_info("dcache_bsize      = 0x%x\n", dcache_bsize);
-	pr_info("icache_bsize      = 0x%x\n", icache_bsize);
-	if (ucache_bsize != 0)
-		pr_info("ucache_bsize      = 0x%x\n", ucache_bsize);
-
-	pr_info("cpu_features      = 0x%016lx\n", cur_cpu_spec->cpu_features);
-	pr_info("  possible        = 0x%016lx\n",
-		(unsigned long)CPU_FTRS_POSSIBLE);
-	pr_info("  always          = 0x%016lx\n",
-		(unsigned long)CPU_FTRS_ALWAYS);
-	pr_info("cpu_user_features = 0x%08x 0x%08x\n",
-		cur_cpu_spec->cpu_user_features,
-		cur_cpu_spec->cpu_user_features2);
-	pr_info("mmu_features      = 0x%08x\n", cur_cpu_spec->mmu_features);
-#ifdef CONFIG_PPC64
-	pr_info("firmware_features = 0x%016lx\n", powerpc_firmware_features);
-#endif
-
-#ifdef CONFIG_PPC_STD_MMU_64
-	if (htab_address)
-		pr_info("htab_address      = 0x%p\n", htab_address);
-	if (htab_hash_mask)
-		pr_info("htab_hash_mask    = 0x%lx\n", htab_hash_mask);
-#endif
-#ifdef CONFIG_PPC_STD_MMU_32
-	if (Hash)
-		pr_info("Hash              = 0x%p\n", Hash);
-	if (Hash_mask)
-		pr_info("Hash_mask         = 0x%lx\n", Hash_mask);
-#endif
-
-	if (PHYSICAL_START > 0)
-		pr_info("physical_start    = 0x%llx\n",
-		       (unsigned long long)PHYSICAL_START);
-	pr_info("-----------------------------------------------------\n");
-}
-=======
 	int cpu;
 
 	for_each_possible_cpu(cpu) {
@@ -913,7 +848,6 @@
 	cpu_to_phys_id = NULL;
 }
 #endif
->>>>>>> 24b8d41d
 
 /*
  * Called into from start_kernel this initializes memblock, which is used
@@ -921,11 +855,8 @@
  */
 void __init setup_arch(char **cmdline_p)
 {
-<<<<<<< HEAD
-=======
 	kasan_init();
 
->>>>>>> 24b8d41d
 	*cmdline_p = boot_command_line;
 
 	/* Set a half-reasonable default so udelay does something sensible */
@@ -973,13 +904,8 @@
 	/* Check the SMT related command line arguments (ppc64). */
 	check_smt_enabled();
 
-<<<<<<< HEAD
-	/* On BookE, setup per-core TLB data structures. */
-	setup_tlb_core_data();
-=======
 	/* Parse memory topology */
 	mem_topology_setup();
->>>>>>> 24b8d41d
 
 	/*
 	 * Release secondary cpus out of their spinloops at 0x60 now that
@@ -989,14 +915,11 @@
 	 * so smp_release_cpus() does nothing for them.
 	 */
 #ifdef CONFIG_SMP
-<<<<<<< HEAD
-=======
 	smp_setup_pacas();
 
 	/* On BookE, setup per-core TLB data structures. */
 	setup_tlb_core_data();
 
->>>>>>> 24b8d41d
 	smp_release_cpus();
 #endif
 
@@ -1006,76 +929,38 @@
 	/* Reserve large chunks of memory for use by CMA for KVM. */
 	kvm_cma_reserve();
 
-<<<<<<< HEAD
-	/*
-	 * Reserve any gigantic pages requested on the command line.
-	 * memblock needs to have been initialized by the time this is
-	 * called since this will reserve memory.
-	 */
-	reserve_hugetlb_gpages();
-
-	klp_init_thread_info(&init_thread_info);
-=======
 	/*  Reserve large chunks of memory for us by CMA for hugetlb */
 	gigantic_hugetlb_cma_reserve();
 
 	klp_init_thread_info(&init_task);
->>>>>>> 24b8d41d
 
 	init_mm.start_code = (unsigned long)_stext;
 	init_mm.end_code = (unsigned long) _etext;
 	init_mm.end_data = (unsigned long) _edata;
 	init_mm.brk = klimit;
-<<<<<<< HEAD
-#ifdef CONFIG_PPC_64K_PAGES
-	init_mm.context.pte_frag = NULL;
-#endif
-#ifdef CONFIG_SPAPR_TCE_IOMMU
-	mm_iommu_init(&init_mm.context);
-#endif
-=======
 
 	mm_iommu_init(&init_mm);
->>>>>>> 24b8d41d
 	irqstack_early_init();
 	exc_lvl_early_init();
 	emergency_stack_init();
 
 	initmem_init();
 
-<<<<<<< HEAD
-#ifdef CONFIG_DUMMY_CONSOLE
-	conswitchp = &dummy_con;
-#endif
+	early_memtest(min_low_pfn << PAGE_SHIFT, max_low_pfn << PAGE_SHIFT);
+
 	if (ppc_md.setup_arch)
 		ppc_md.setup_arch();
 
-=======
-	early_memtest(min_low_pfn << PAGE_SHIFT, max_low_pfn << PAGE_SHIFT);
-
-	if (ppc_md.setup_arch)
-		ppc_md.setup_arch();
-
 	setup_barrier_nospec();
 	setup_spectre_v2();
 
->>>>>>> 24b8d41d
 	paging_init();
 
 	/* Initialize the MMU context management stuff. */
 	mmu_context_init();
 
-<<<<<<< HEAD
-#ifdef CONFIG_PPC64
-	/* Interrupt code needs to be 64K-aligned. */
-	if ((unsigned long)_stext & 0xffff)
-		panic("Kernelbase not 64K-aligned (0x%lx)!\n",
-		      (unsigned long)_stext);
-#endif
-=======
 	/* Interrupt code needs to be 64K-aligned. */
 	if (IS_ENABLED(CONFIG_PPC64) && (unsigned long)_stext & 0xffff)
 		panic("Kernelbase not 64K-aligned (0x%lx)!\n",
 		      (unsigned long)_stext);
->>>>>>> 24b8d41d
 }