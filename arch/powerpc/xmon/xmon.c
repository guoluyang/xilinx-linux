--- conflicted
+++ resolved
@@ -190,11 +190,7 @@
 static void dump_tlb_book3e(void);
 #endif
 
-<<<<<<< HEAD
-static int xmon_no_auto_backtrace;
-=======
 static void clear_all_bpt(void);
->>>>>>> 24b8d41d
 
 #ifdef CONFIG_PPC64
 #define REG		"%.16lx"
@@ -1915,14 +1911,11 @@
 static void
 write_spr(int n, unsigned long val)
 {
-<<<<<<< HEAD
-=======
 	if (xmon_is_ro) {
 		printf(xmon_ro_msg);
 		return;
 	}
 
->>>>>>> 24b8d41d
 	if (setjmp(bus_error_jmp) == 0) {
 		catch_spr_faults = 1;
 		sync();
@@ -1944,34 +1937,16 @@
 
 	/* Actually some of these pre-date 2.06, but whatevs */
 
-<<<<<<< HEAD
-	printf("srr0   = %.16x  srr1  = %.16x dsisr  = %.8x\n",
-		mfspr(SPRN_SRR0), mfspr(SPRN_SRR1), mfspr(SPRN_DSISR));
-	printf("dscr   = %.16x  ppr   = %.16x pir    = %.8x\n",
-		mfspr(SPRN_DSCR), mfspr(SPRN_PPR), mfspr(SPRN_PIR));
-=======
 	printf("srr0   = %.16lx  srr1  = %.16lx dsisr  = %.8lx\n",
 		mfspr(SPRN_SRR0), mfspr(SPRN_SRR1), mfspr(SPRN_DSISR));
 	printf("dscr   = %.16lx  ppr   = %.16lx pir    = %.8lx\n",
 		mfspr(SPRN_DSCR), mfspr(SPRN_PPR), mfspr(SPRN_PIR));
 	printf("amr    = %.16lx  uamor = %.16lx\n",
 		mfspr(SPRN_AMR), mfspr(SPRN_UAMOR));
->>>>>>> 24b8d41d
 
 	if (!(mfmsr() & MSR_HV))
 		return;
 
-<<<<<<< HEAD
-	printf("sdr1   = %.16x  hdar  = %.16x hdsisr = %.8x\n",
-		mfspr(SPRN_SDR1), mfspr(SPRN_HDAR), mfspr(SPRN_HDSISR));
-	printf("hsrr0  = %.16x hsrr1  = %.16x hdec = %.8x\n",
-		mfspr(SPRN_HSRR0), mfspr(SPRN_HSRR1), mfspr(SPRN_HDEC));
-	printf("lpcr   = %.16x  pcr   = %.16x lpidr = %.8x\n",
-		mfspr(SPRN_LPCR), mfspr(SPRN_PCR), mfspr(SPRN_LPID));
-	printf("hsprg0 = %.16x hsprg1 = %.16x\n",
-		mfspr(SPRN_HSPRG0), mfspr(SPRN_HSPRG1));
-	printf("dabr   = %.16x dabrx  = %.16x\n",
-=======
 	printf("sdr1   = %.16lx  hdar  = %.16lx hdsisr = %.8lx\n",
 		mfspr(SPRN_SDR1), mfspr(SPRN_HDAR), mfspr(SPRN_HDSISR));
 	printf("hsrr0  = %.16lx hsrr1  = %.16lx hdec   = %.16lx\n",
@@ -1981,7 +1956,6 @@
 	printf("hsprg0 = %.16lx hsprg1 = %.16lx amor   = %.16lx\n",
 		mfspr(SPRN_HSPRG0), mfspr(SPRN_HSPRG1), mfspr(SPRN_AMOR));
 	printf("dabr   = %.16lx dabrx  = %.16lx\n",
->>>>>>> 24b8d41d
 		mfspr(SPRN_DABR), mfspr(SPRN_DABRX));
 #endif
 }
@@ -1994,41 +1968,6 @@
 	if (!cpu_has_feature(CPU_FTR_ARCH_207S))
 		return;
 
-<<<<<<< HEAD
-	printf("dpdes  = %.16x  tir   = %.16x cir    = %.8x\n",
-		mfspr(SPRN_DPDES), mfspr(SPRN_TIR), mfspr(SPRN_CIR));
-
-	printf("fscr   = %.16x  tar   = %.16x pspb   = %.8x\n",
-		mfspr(SPRN_FSCR), mfspr(SPRN_TAR), mfspr(SPRN_PSPB));
-
-	msr = mfmsr();
-	if (msr & MSR_TM) {
-		/* Only if TM has been enabled in the kernel */
-		printf("tfhar  = %.16x  tfiar = %.16x texasr = %.16x\n",
-			mfspr(SPRN_TFHAR), mfspr(SPRN_TFIAR),
-			mfspr(SPRN_TEXASR));
-	}
-
-	printf("mmcr0  = %.16x  mmcr1 = %.16x mmcr2  = %.16x\n",
-		mfspr(SPRN_MMCR0), mfspr(SPRN_MMCR1), mfspr(SPRN_MMCR2));
-	printf("pmc1   = %.8x pmc2 = %.8x  pmc3 = %.8x  pmc4   = %.8x\n",
-		mfspr(SPRN_PMC1), mfspr(SPRN_PMC2),
-		mfspr(SPRN_PMC3), mfspr(SPRN_PMC4));
-	printf("mmcra  = %.16x   siar = %.16x pmc5   = %.8x\n",
-		mfspr(SPRN_MMCRA), mfspr(SPRN_SIAR), mfspr(SPRN_PMC5));
-	printf("sdar   = %.16x   sier = %.16x pmc6   = %.8x\n",
-		mfspr(SPRN_SDAR), mfspr(SPRN_SIER), mfspr(SPRN_PMC6));
-	printf("ebbhr  = %.16x  ebbrr = %.16x bescr  = %.16x\n",
-		mfspr(SPRN_EBBHR), mfspr(SPRN_EBBRR), mfspr(SPRN_BESCR));
-
-	if (!(msr & MSR_HV))
-		return;
-
-	printf("hfscr  = %.16x  dhdes = %.16x rpr    = %.16x\n",
-		mfspr(SPRN_HFSCR), mfspr(SPRN_DHDES), mfspr(SPRN_RPR));
-	printf("dawr   = %.16x  dawrx = %.16x ciabr  = %.16x\n",
-		mfspr(SPRN_DAWR), mfspr(SPRN_DAWRX), mfspr(SPRN_CIABR));
-=======
 	printf("dpdes  = %.16lx  tir   = %.16lx cir    = %.8lx\n",
 		mfspr(SPRN_DPDES), mfspr(SPRN_TIR), mfspr(SPRN_CIR));
 
@@ -2101,7 +2040,6 @@
 	printf("mmcr3  = %.16lx, sier2  = %.16lx, sier3  = %.16lx\n",
 		mfspr(SPRN_MMCR3), mfspr(SPRN_SIER2), mfspr(SPRN_SIER3));
 
->>>>>>> 24b8d41d
 #endif
 }
 
@@ -2158,11 +2096,8 @@
 
 		dump_206_sprs();
 		dump_207_sprs();
-<<<<<<< HEAD
-=======
 		dump_300_sprs();
 		dump_310_sprs();
->>>>>>> 24b8d41d
 
 		return;
 	}
@@ -2701,16 +2636,6 @@
 	}
 #endif
 
-<<<<<<< HEAD
-	DUMP(p, accounting.user_time, "llx");
-	DUMP(p, accounting.system_time, "llx");
-	DUMP(p, accounting.user_time_scaled, "llx");
-	DUMP(p, accounting.starttime, "llx");
-	DUMP(p, accounting.starttime_user, "llx");
-	DUMP(p, accounting.startspurr, "llx");
-	DUMP(p, accounting.utime_sspurr, "llx");
-	DUMP(p, stolen_time, "llx");
-=======
 	DUMP(p, accounting.utime, "%#-*lx");
 	DUMP(p, accounting.stime, "%#-*lx");
 #ifdef CONFIG_ARCH_HAS_SCALED_CPUTIME
@@ -2723,7 +2648,6 @@
 	DUMP(p, accounting.utime_sspurr, "%#-*lx");
 #endif
 	DUMP(p, accounting.steal_time, "%#-*lx");
->>>>>>> 24b8d41d
 #undef DUMP
 
 	catch_memory_errors = 0;
@@ -3751,7 +3675,7 @@
 	printf("%s", after);
 }
 
-#ifdef CONFIG_PPC_STD_MMU_64
+#ifdef CONFIG_PPC_BOOK3S_64
 void dump_segments(void)
 {
 	int i;
