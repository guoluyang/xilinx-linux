--- conflicted
+++ resolved
@@ -16,12 +16,6 @@
 CONFIG_IP_PNP=y
 CONFIG_IP_PNP_DHCP=y
 CONFIG_IP_PNP_BOOTP=y
-<<<<<<< HEAD
-# CONFIG_INET_XFRM_MODE_TRANSPORT is not set
-# CONFIG_INET_XFRM_MODE_TUNNEL is not set
-# CONFIG_INET_XFRM_MODE_BEET is not set
-=======
->>>>>>> 24b8d41d
 # CONFIG_IPV6 is not set
 CONFIG_CONNECTOR=y
 CONFIG_MTD=y
