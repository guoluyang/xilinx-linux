--- conflicted
+++ resolved
@@ -45,12 +45,6 @@
 CONFIG_IP_MULTICAST=y
 CONFIG_IP_PNP=y
 CONFIG_IP_PNP_DHCP=y
-<<<<<<< HEAD
-# CONFIG_INET_XFRM_MODE_TRANSPORT is not set
-# CONFIG_INET_XFRM_MODE_TUNNEL is not set
-# CONFIG_INET_XFRM_MODE_BEET is not set
-=======
->>>>>>> 24b8d41d
 # CONFIG_INET_DIAG is not set
 CONFIG_BT=m
 CONFIG_BT_RFCOMM=m
