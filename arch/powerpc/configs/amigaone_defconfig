CONFIG_ALTIVEC=y
# CONFIG_LOCALVERSION_AUTO is not set
CONFIG_SYSVIPC=y
CONFIG_POSIX_MQUEUE=y
CONFIG_NO_HZ=y
CONFIG_HIGH_RES_TIMERS=y
CONFIG_IKCONFIG=y
CONFIG_IKCONFIG_PROC=y
CONFIG_LOG_BUF_SHIFT=15
CONFIG_BLK_DEV_INITRD=y
# CONFIG_COMPAT_BRK is not set
CONFIG_MODULES=y
CONFIG_MODULE_UNLOAD=y
CONFIG_MODULE_FORCE_UNLOAD=y
# CONFIG_BLK_DEV_BSG is not set
CONFIG_PARTITION_ADVANCED=y
CONFIG_AMIGA_PARTITION=y
# CONFIG_PPC_CHRP is not set
# CONFIG_PPC_PMAC is not set
CONFIG_AMIGAONE=y
CONFIG_HIGHMEM=y
CONFIG_BINFMT_MISC=y
CONFIG_NET=y
CONFIG_PACKET=y
CONFIG_UNIX=y
CONFIG_INET=y
CONFIG_IP_MULTICAST=y
CONFIG_SYN_COOKIES=y
<<<<<<< HEAD
# CONFIG_INET_XFRM_MODE_TRANSPORT is not set
# CONFIG_INET_XFRM_MODE_TUNNEL is not set
# CONFIG_INET_XFRM_MODE_BEET is not set
=======
>>>>>>> 24b8d41d
# CONFIG_IPV6 is not set
CONFIG_NETFILTER=y
# CONFIG_NETFILTER_ADVANCED is not set
# CONFIG_NETFILTER_XT_TARGET_NFLOG is not set
# CONFIG_NETFILTER_XT_TARGET_TCPMSS is not set
# CONFIG_NETFILTER_XT_MATCH_CONNTRACK is not set
# CONFIG_NETFILTER_XT_MATCH_STATE is not set
# CONFIG_IP_NF_MANGLE is not set
# CONFIG_STANDALONE is not set
CONFIG_PARPORT=y
CONFIG_PARPORT_PC=y
CONFIG_PARPORT_PC_FIFO=y
CONFIG_BLK_DEV_FD=y
CONFIG_BLK_DEV_LOOP=y
CONFIG_BLK_DEV_RAM=y
CONFIG_BLK_DEV_SD=y
CONFIG_CHR_DEV_ST=y
CONFIG_BLK_DEV_SR=y
CONFIG_CHR_DEV_SG=y
CONFIG_SCSI_CONSTANTS=y
CONFIG_SCSI_SYM53C8XX_2=y
CONFIG_SCSI_SYM53C8XX_DMA_ADDRESSING_MODE=0
# CONFIG_SCSI_SYM53C8XX_MMIO is not set
CONFIG_ATA=y
CONFIG_PATA_SIL680=y
CONFIG_PATA_VIA=y
CONFIG_ATA_GENERIC=y
CONFIG_NETDEVICES=y
CONFIG_VORTEX=y
CONFIG_8139CP=y
CONFIG_8139TOO=y
CONFIG_PHYLIB=y
CONFIG_PPP=m
CONFIG_PPP_BSDCOMP=m
CONFIG_PPP_DEFLATE=m
CONFIG_PPP_FILTER=y
CONFIG_PPP_MPPE=m
CONFIG_PPP_MULTILINK=y
CONFIG_PPPOE=m
CONFIG_PPP_ASYNC=m
CONFIG_PPP_SYNC_TTY=m
CONFIG_INPUT_EVDEV=y
CONFIG_INPUT_MISC=y
CONFIG_INPUT_PCSPKR=y
CONFIG_INPUT_UINPUT=y
CONFIG_SERIAL_8250=y
CONFIG_SERIAL_8250_CONSOLE=y
# CONFIG_HW_RANDOM is not set
# CONFIG_HWMON is not set
CONFIG_FB=y
CONFIG_FIRMWARE_EDID=y
CONFIG_FB_TILEBLITTING=y
CONFIG_FB_RADEON=y
CONFIG_FB_3DFX=y
CONFIG_FRAMEBUFFER_CONSOLE=y
CONFIG_LOGO=y
CONFIG_HID_GYRATION=y
CONFIG_HID_NTRIG=y
CONFIG_HID_PANTHERLORD=y
CONFIG_HID_PETALYNX=y
CONFIG_HID_SAMSUNG=y
CONFIG_HID_SUNPLUS=y
CONFIG_HID_TOPSEED=y
CONFIG_USB=y
CONFIG_USB_MON=y
CONFIG_USB_OHCI_HCD=y
CONFIG_USB_UHCI_HCD=y
CONFIG_USB_STORAGE=m
CONFIG_RTC_CLASS=y
CONFIG_RTC_DRV_CMOS=y
CONFIG_EXT2_FS=y
CONFIG_EXT4_FS=y
CONFIG_ISO9660_FS=y
CONFIG_MSDOS_FS=m
CONFIG_VFAT_FS=m
CONFIG_PROC_KCORE=y
CONFIG_TMPFS=y
CONFIG_AFFS_FS=m
CONFIG_NLS_ASCII=y
CONFIG_NLS_ISO8859_1=m
CONFIG_CRC_T10DIF=y
CONFIG_MAGIC_SYSRQ=y
CONFIG_DEBUG_KERNEL=y
CONFIG_DEBUG_MUTEXES=y
CONFIG_XMON=y
CONFIG_XMON_DEFAULT=y
CONFIG_CRYPTO_CBC=m
CONFIG_CRYPTO_PCBC=m
# CONFIG_CRYPTO_HW is not set<|MERGE_RESOLUTION|>--- conflicted
+++ resolved
@@ -26,12 +26,6 @@
 CONFIG_INET=y
 CONFIG_IP_MULTICAST=y
 CONFIG_SYN_COOKIES=y
-<<<<<<< HEAD
-# CONFIG_INET_XFRM_MODE_TRANSPORT is not set
-# CONFIG_INET_XFRM_MODE_TUNNEL is not set
-# CONFIG_INET_XFRM_MODE_BEET is not set
-=======
->>>>>>> 24b8d41d
 # CONFIG_IPV6 is not set
 CONFIG_NETFILTER=y
 # CONFIG_NETFILTER_ADVANCED is not set
