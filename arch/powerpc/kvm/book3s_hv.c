--- conflicted
+++ resolved
@@ -67,16 +67,6 @@
 #include <asm/dbell.h>
 #include <asm/hmi.h>
 #include <asm/pnv-pci.h>
-<<<<<<< HEAD
-#include <linux/gfp.h>
-#include <linux/vmalloc.h>
-#include <linux/highmem.h>
-#include <linux/hugetlb.h>
-#include <linux/kvm_irqfd.h>
-#include <linux/irqbypass.h>
-#include <linux/module.h>
-#include <linux/compiler.h>
-=======
 #include <asm/mmu.h>
 #include <asm/opal.h>
 #include <asm/xics.h>
@@ -85,7 +75,6 @@
 #include <asm/kvm_book3s_uvmem.h>
 #include <asm/ultravisor.h>
 #include <asm/dtl.h>
->>>>>>> 24b8d41d
 
 #include "book3s.h"
 
@@ -127,37 +116,6 @@
 	.get = param_get_int,
 };
 
-<<<<<<< HEAD
-module_param_cb(kvm_irq_bypass, &module_param_ops, &kvm_irq_bypass,
-							S_IRUGO | S_IWUSR);
-MODULE_PARM_DESC(kvm_irq_bypass, "Bypass passthrough interrupt optimization");
-
-module_param_cb(h_ipi_redirect, &module_param_ops, &h_ipi_redirect,
-							S_IRUGO | S_IWUSR);
-MODULE_PARM_DESC(h_ipi_redirect, "Redirect H_IPI wakeup to a free host core");
-#endif
-
-/* Maximum halt poll interval defaults to KVM_HALT_POLL_NS_DEFAULT */
-static unsigned int halt_poll_max_ns = KVM_HALT_POLL_NS_DEFAULT;
-module_param(halt_poll_max_ns, uint, S_IRUGO | S_IWUSR);
-MODULE_PARM_DESC(halt_poll_max_ns, "Maximum halt poll time in ns");
-
-/* Factor by which the vcore halt poll interval is grown, default is to double
- */
-static unsigned int halt_poll_ns_grow = 2;
-module_param(halt_poll_ns_grow, int, S_IRUGO);
-MODULE_PARM_DESC(halt_poll_ns_grow, "Factor halt poll time is grown by");
-
-/* Factor by which the vcore halt poll interval is shrunk, default is to reset
- */
-static unsigned int halt_poll_ns_shrink;
-module_param(halt_poll_ns_shrink, int, S_IRUGO);
-MODULE_PARM_DESC(halt_poll_ns_shrink, "Factor halt poll time is shrunk by");
-
-static void kvmppc_end_cede(struct kvm_vcpu *vcpu);
-static int kvmppc_hv_setup_htab_rma(struct kvm_vcpu *vcpu);
-
-=======
 module_param_cb(kvm_irq_bypass, &module_param_ops, &kvm_irq_bypass, 0644);
 MODULE_PARM_DESC(kvm_irq_bypass, "Bypass passthrough interrupt optimization");
 
@@ -206,7 +164,6 @@
 	RWMR_RPA_P8_8THREAD,
 };
 
->>>>>>> 24b8d41d
 static inline struct kvm_vcpu *next_runnable_thread(struct kvmppc_vcore *vc,
 		int *ip)
 {
@@ -1501,9 +1458,6 @@
 	case BOOK3S_INTERRUPT_HV_RM_HARD:
 		r = RESUME_PASSTHROUGH;
 		break;
-	case BOOK3S_INTERRUPT_HV_RM_HARD:
-		r = RESUME_PASSTHROUGH;
-		break;
 	default:
 		kvmppc_dump_regs(vcpu);
 		printk(KERN_EMERG "trap=0x%x | pc=0x%lx | msr=0x%llx\n",
@@ -1788,9 +1742,6 @@
 		 */
 		*val = get_reg_val(id, vcpu->arch.vcore->dpdes |
 				   vcpu->arch.doorbell_request);
-		break;
-	case KVM_REG_PPC_VTB:
-		*val = get_reg_val(id, vcpu->arch.vcore->vtb);
 		break;
 	case KVM_REG_PPC_VTB:
 		*val = get_reg_val(id, vcpu->arch.vcore->vtb);
@@ -2884,10 +2835,7 @@
 	vc->in_guest = 0;
 	vc->napping_threads = 0;
 	vc->conferring_threads = 0;
-<<<<<<< HEAD
-=======
 	vc->tb_offset_applied = 0;
->>>>>>> 24b8d41d
 }
 
 static bool can_dynamic_split(struct kvmppc_vcore *vc, struct core_info *cip)
@@ -2917,16 +2865,9 @@
 	++cip->n_subcores;
 	cip->total_threads += vc->num_threads;
 	cip->subcore_threads[sub] = vc->num_threads;
-<<<<<<< HEAD
-	cip->subcore_vm[sub] = vc->kvm;
-	init_master_vcore(vc);
-	list_del(&vc->preempt_list);
-	list_add_tail(&vc->preempt_list, &cip->vcs[sub]);
-=======
 	cip->vc[sub] = vc;
 	init_vcore_to_run(vc);
 	list_del_init(&vc->preempt_list);
->>>>>>> 24b8d41d
 
 	return true;
 }
@@ -3021,8 +2962,6 @@
 	spin_lock(&vc->lock);
 	now = get_tb();
 	for_each_runnable_thread(i, vcpu, vc) {
-<<<<<<< HEAD
-=======
 		/*
 		 * It's safe to unlock the vcore in the loop here, because
 		 * for_each_runnable_thread() is safe against removal of
@@ -3031,7 +2970,6 @@
 		 * set to zero and can't actually run in the guest.
 		 */
 		spin_unlock(&vc->lock);
->>>>>>> 24b8d41d
 		/* cancel pending dec exception if dec is positive */
 		if (now < vcpu->arch.dec_expires &&
 		    kvmppc_core_pending_dec(vcpu))
@@ -3193,16 +3131,11 @@
 	 * this is a HPT guest on a radix host machine where the
 	 * CPU threads may not be in different MMU modes.
 	 */
-<<<<<<< HEAD
-	if ((threads_per_core > 1) &&
-	    ((vc->num_threads > threads_per_subcore) || !on_primary_thread())) {
-=======
 	hpt_on_radix = no_mixing_hpt_and_radix && radix_enabled() &&
 		!kvm_is_radix(vc->kvm);
 	if (((controlled_threads > 1) &&
 	     ((vc->num_threads > threads_per_subcore) || !on_primary_thread())) ||
 	    (hpt_on_radix && vc->kvm->arch.threads_indep)) {
->>>>>>> 24b8d41d
 		for_each_runnable_thread(i, vcpu, vc) {
 			vcpu->arch.ret = -EBUSY;
 			kvmppc_remove_runnable(vc, vcpu);
@@ -3354,25 +3287,6 @@
 		thr = is_power8 ? subcore_thread_map[sub] : sub;
 		thr0_done = false;
 		active |= 1 << thr;
-<<<<<<< HEAD
-		list_for_each_entry(pvc, &core_info.vcs[sub], preempt_list) {
-			pvc->pcpu = pcpu + thr;
-			for_each_runnable_thread(i, vcpu, pvc) {
-				kvmppc_start_thread(vcpu, pvc);
-				kvmppc_create_dtl_entry(vcpu, pvc);
-				trace_kvm_guest_enter(vcpu);
-				if (!vcpu->arch.ptid)
-					thr0_done = true;
-				active |= 1 << (thr + vcpu->arch.ptid);
-			}
-			/*
-			 * We need to start the first thread of each subcore
-			 * even if it doesn't have a vcpu.
-			 */
-			if (pvc->master_vcore == pvc && !thr0_done)
-				kvmppc_start_thread(NULL, pvc);
-			thr += pvc->num_threads;
-=======
 		pvc = core_info.vc[sub];
 		pvc->pcpu = pcpu + thr;
 		for_each_runnable_thread(i, vcpu, pvc) {
@@ -3382,7 +3296,6 @@
 			if (!vcpu->arch.ptid)
 				thr0_done = true;
 			active |= 1 << (thr + vcpu->arch.ptid);
->>>>>>> 24b8d41d
 		}
 		/*
 		 * We need to start the first thread of each subcore
@@ -3420,11 +3333,7 @@
 	for (sub = 0; sub < core_info.n_subcores; ++sub)
 		spin_unlock(&core_info.vc[sub]->lock);
 
-<<<<<<< HEAD
-	guest_enter();
-=======
 	guest_enter_irqoff();
->>>>>>> 24b8d41d
 
 	srcu_idx = srcu_read_lock(&vc->kvm->srcu);
 
@@ -3501,10 +3410,6 @@
 
 	/* make sure updates to secondary vcpu structs are visible now */
 	smp_mb();
-<<<<<<< HEAD
-	guest_exit();
-=======
->>>>>>> 24b8d41d
 
 	preempt_enable();
 
@@ -3875,23 +3780,12 @@
 
 static void grow_halt_poll_ns(struct kvmppc_vcore *vc)
 {
-<<<<<<< HEAD
-	/* 10us base */
-	if (vc->halt_poll_ns == 0 && halt_poll_ns_grow)
-		vc->halt_poll_ns = 10000;
-	else
-		vc->halt_poll_ns *= halt_poll_ns_grow;
-
-	if (vc->halt_poll_ns > halt_poll_max_ns)
-		vc->halt_poll_ns = halt_poll_max_ns;
-=======
 	if (!halt_poll_ns_grow)
 		return;
 
 	vc->halt_poll_ns *= halt_poll_ns_grow;
 	if (vc->halt_poll_ns < halt_poll_ns_grow_start)
 		vc->halt_poll_ns = halt_poll_ns_grow_start;
->>>>>>> 24b8d41d
 }
 
 static void shrink_halt_poll_ns(struct kvmppc_vcore *vc)
@@ -3902,9 +3796,6 @@
 		vc->halt_poll_ns /= halt_poll_ns_shrink;
 }
 
-<<<<<<< HEAD
-/* Check to see if any of the runnable vcpus on the vcore have pending
-=======
 #ifdef CONFIG_KVM_XICS
 static inline bool xive_interrupt_pending(struct kvm_vcpu *vcpu)
 {
@@ -3931,7 +3822,6 @@
 
 /*
  * Check to see if any of the runnable vcpus on the vcore have pending
->>>>>>> 24b8d41d
  * exceptions or are no longer ceded
  */
 static int kvmppc_vcore_check_block(struct kvmppc_vcore *vc)
@@ -3940,11 +3830,7 @@
 	int i;
 
 	for_each_runnable_thread(i, vcpu, vc) {
-<<<<<<< HEAD
-		if (vcpu->arch.pending_exceptions || !vcpu->arch.ceded)
-=======
 		if (!vcpu->arch.ceded || kvmppc_vcpu_woken(vcpu))
->>>>>>> 24b8d41d
 			return 1;
 	}
 
@@ -3960,10 +3846,6 @@
 	ktime_t cur, start_poll, start_wait;
 	int do_sleep = 1;
 	u64 block_ns;
-<<<<<<< HEAD
-	DECLARE_SWAITQUEUE(wait);
-=======
->>>>>>> 24b8d41d
 
 	/* Poll for pending exceptions and ceded state */
 	cur = start_poll = ktime_get();
@@ -3991,17 +3873,10 @@
 		}
 	}
 
-<<<<<<< HEAD
-	prepare_to_swait(&vc->wq, &wait, TASK_INTERRUPTIBLE);
-
-	if (kvmppc_vcore_check_block(vc)) {
-		finish_swait(&vc->wq, &wait);
-=======
 	prepare_to_rcuwait(&vc->wait);
 	set_current_state(TASK_INTERRUPTIBLE);
 	if (kvmppc_vcore_check_block(vc)) {
 		finish_rcuwait(&vc->wait);
->>>>>>> 24b8d41d
 		do_sleep = 0;
 		/* If we polled, count this as a successful poll */
 		if (vc->halt_poll_ns)
@@ -4044,18 +3919,6 @@
 	}
 
 	/* Adjust poll time */
-<<<<<<< HEAD
-	if (halt_poll_max_ns) {
-		if (block_ns <= vc->halt_poll_ns)
-			;
-		/* We slept and blocked for longer than the max halt time */
-		else if (vc->halt_poll_ns && block_ns > halt_poll_max_ns)
-			shrink_halt_poll_ns(vc);
-		/* We slept and our poll time is too small */
-		else if (vc->halt_poll_ns < halt_poll_max_ns &&
-				block_ns < halt_poll_max_ns)
-			grow_halt_poll_ns(vc);
-=======
 	if (halt_poll_ns) {
 		if (block_ns <= vc->halt_poll_ns)
 			;
@@ -4068,13 +3931,10 @@
 			grow_halt_poll_ns(vc);
 		if (vc->halt_poll_ns > halt_poll_ns)
 			vc->halt_poll_ns = halt_poll_ns;
->>>>>>> 24b8d41d
 	} else
 		vc->halt_poll_ns = 0;
 
 	trace_kvmppc_vcore_wakeup(do_sleep, block_ns);
-<<<<<<< HEAD
-=======
 }
 
 /*
@@ -4099,17 +3959,12 @@
 	}
 	mutex_unlock(&kvm->arch.mmu_setup_lock);
 	return r;
->>>>>>> 24b8d41d
 }
 
 static int kvmppc_run_vcpu(struct kvm_vcpu *vcpu)
 {
-<<<<<<< HEAD
-	int n_ceded, i;
-=======
 	struct kvm_run *run = vcpu->run;
 	int n_ceded, i, r;
->>>>>>> 24b8d41d
 	struct kvmppc_vcore *vc;
 	struct kvm_vcpu *v;
 
@@ -4188,11 +4043,7 @@
 			break;
 		n_ceded = 0;
 		for_each_runnable_thread(i, v, vc) {
-<<<<<<< HEAD
-			if (!v->arch.pending_exceptions)
-=======
 			if (!kvmppc_vcpu_woken(v))
->>>>>>> 24b8d41d
 				n_ceded += v->arch.ceded;
 			else
 				v->arch.ceded = 0;
@@ -4291,22 +4142,6 @@
 	if (lazy_irq_pending() || need_resched() || !kvm->arch.mmu_ready)
 		goto out;
 
-<<<<<<< HEAD
-		if (run->exit_reason == KVM_EXIT_PAPR_HCALL &&
-		    !(vcpu->arch.shregs.msr & MSR_PR)) {
-			trace_kvm_hcall_enter(vcpu);
-			r = kvmppc_pseries_do_hcall(vcpu);
-			trace_kvm_hcall_exit(vcpu, r);
-			kvmppc_core_prepare_to_enter(vcpu);
-		} else if (r == RESUME_PAGE_FAULT) {
-			srcu_idx = srcu_read_lock(&vcpu->kvm->srcu);
-			r = kvmppc_book3s_hv_page_fault(run, vcpu,
-				vcpu->arch.fault_dar, vcpu->arch.fault_dsisr);
-			srcu_read_unlock(&vcpu->kvm->srcu, srcu_idx);
-		} else if (r == RESUME_PASSTHROUGH)
-			r = kvmppc_xics_rm_complete(vcpu, 0);
-	} while (is_kvmppc_resume_guest(r));
-=======
 	if (!nested) {
 		kvmppc_core_prepare_to_enter(vcpu);
 		if (vcpu->arch.doorbell_request) {
@@ -4323,7 +4158,6 @@
 		vcpu->arch.ret = RESUME_HOST;
 		goto out;
 	}
->>>>>>> 24b8d41d
 
 	kvmppc_clear_host_core(pcpu);
 
@@ -5184,9 +5018,6 @@
 
 	kvmppc_free_vcores(kvm);
 
-<<<<<<< HEAD
-	kvmppc_free_hpt(kvm);
-=======
 
 	if (kvm_is_radix(kvm))
 		kvmppc_free_radix(kvm);
@@ -5204,7 +5035,6 @@
 	}
 
 	kvmppc_free_lpid(kvm->arch.lpid);
->>>>>>> 24b8d41d
 
 	kvmppc_free_pimap(kvm);
 }
@@ -5267,44 +5097,6 @@
 	desc = irq_to_desc(host_irq);
 	if (!desc)
 		return -EIO;
-<<<<<<< HEAD
-	/*
-	 * Disable KVM for Power9, untill the required bits merged.
-	 */
-	if (cpu_has_feature(CPU_FTR_ARCH_300))
-		return -EIO;
-
-	return 0;
-}
-
-#ifdef CONFIG_KVM_XICS
-
-void kvmppc_free_pimap(struct kvm *kvm)
-{
-	kfree(kvm->arch.pimap);
-}
-
-static struct kvmppc_passthru_irqmap *kvmppc_alloc_pimap(void)
-{
-	return kzalloc(sizeof(struct kvmppc_passthru_irqmap), GFP_KERNEL);
-}
-
-static int kvmppc_set_passthru_irq(struct kvm *kvm, int host_irq, int guest_gsi)
-{
-	struct irq_desc *desc;
-	struct kvmppc_irq_map *irq_map;
-	struct kvmppc_passthru_irqmap *pimap;
-	struct irq_chip *chip;
-	int i;
-
-	if (!kvm_irq_bypass)
-		return 1;
-
-	desc = irq_to_desc(host_irq);
-	if (!desc)
-		return -EIO;
-=======
->>>>>>> 24b8d41d
 
 	mutex_lock(&kvm->lock);
 
@@ -5322,17 +5114,10 @@
 	/*
 	 * For now, we only support interrupts for which the EOI operation
 	 * is an OPAL call followed by a write to XIRR, since that's
-<<<<<<< HEAD
-	 * what our real-mode EOI code does.
-	 */
-	chip = irq_data_get_irq_chip(&desc->irq_data);
-	if (!chip || !is_pnv_opal_msi(chip)) {
-=======
 	 * what our real-mode EOI code does, or a XIVE interrupt
 	 */
 	chip = irq_data_get_irq_chip(&desc->irq_data);
 	if (!chip || !(is_pnv_opal_msi(chip) || is_xive_irq(chip))) {
->>>>>>> 24b8d41d
 		pr_warn("kvmppc_set_passthru_irq_hv: Could not assign IRQ map for (%d,%d)\n",
 			host_irq, guest_gsi);
 		mutex_unlock(&kvm->lock);
@@ -5374,60 +5159,6 @@
 	if (i == pimap->n_mapped)
 		pimap->n_mapped++;
 
-<<<<<<< HEAD
-	kvmppc_xics_set_mapped(kvm, guest_gsi, desc->irq_data.hwirq);
-
-	mutex_unlock(&kvm->lock);
-
-	return 0;
-}
-
-static int kvmppc_clr_passthru_irq(struct kvm *kvm, int host_irq, int guest_gsi)
-{
-	struct irq_desc *desc;
-	struct kvmppc_passthru_irqmap *pimap;
-	int i;
-
-	if (!kvm_irq_bypass)
-		return 0;
-
-	desc = irq_to_desc(host_irq);
-	if (!desc)
-		return -EIO;
-
-	mutex_lock(&kvm->lock);
-
-	if (kvm->arch.pimap == NULL) {
-		mutex_unlock(&kvm->lock);
-		return 0;
-	}
-	pimap = kvm->arch.pimap;
-
-	for (i = 0; i < pimap->n_mapped; i++) {
-		if (guest_gsi == pimap->mapped[i].v_hwirq)
-			break;
-	}
-
-	if (i == pimap->n_mapped) {
-		mutex_unlock(&kvm->lock);
-		return -ENODEV;
-	}
-
-	kvmppc_xics_clr_mapped(kvm, guest_gsi, pimap->mapped[i].r_hwirq);
-
-	/* invalidate the entry */
-	pimap->mapped[i].r_hwirq = 0;
-
-	/*
-	 * We don't free this structure even when the count goes to
-	 * zero. The structure is freed when we destroy the VM.
-	 */
-
-	mutex_unlock(&kvm->lock);
-	return 0;
-}
-
-=======
 	if (xics_on_xive())
 		rc = kvmppc_xive_set_mapped(kvm, guest_gsi, desc);
 	else
@@ -5486,7 +5217,6 @@
 	return rc;
 }
 
->>>>>>> 24b8d41d
 static int kvmppc_irq_bypass_add_producer_hv(struct irq_bypass_consumer *cons,
 					     struct irq_bypass_producer *prod)
 {
@@ -5887,8 +5617,6 @@
 	.irq_bypass_add_producer = kvmppc_irq_bypass_add_producer_hv,
 	.irq_bypass_del_producer = kvmppc_irq_bypass_del_producer_hv,
 #endif
-<<<<<<< HEAD
-=======
 	.configure_mmu = kvmhv_configure_mmu,
 	.get_rmmu_info = kvmhv_get_rmmu_info,
 	.set_smt_mode = kvmhv_set_smt_mode,
@@ -5897,7 +5625,6 @@
 	.store_to_eaddr = kvmhv_store_to_eaddr,
 	.enable_svm = kvmhv_enable_svm,
 	.svm_off = kvmhv_svm_off,
->>>>>>> 24b8d41d
 };
 
 static int kvm_init_subcore_bitmap(void)
@@ -5911,51 +5638,31 @@
 		int node = cpu_to_node(first_cpu);
 
 		/* Ignore if it is already allocated. */
-<<<<<<< HEAD
-		if (paca[first_cpu].sibling_subcore_state)
-			continue;
-
-		sibling_subcore_state =
-			kmalloc_node(sizeof(struct sibling_subcore_state),
-=======
 		if (paca_ptrs[first_cpu]->sibling_subcore_state)
 			continue;
 
 		sibling_subcore_state =
 			kzalloc_node(sizeof(struct sibling_subcore_state),
->>>>>>> 24b8d41d
 							GFP_KERNEL, node);
 		if (!sibling_subcore_state)
 			return -ENOMEM;
 
-<<<<<<< HEAD
-		memset(sibling_subcore_state, 0,
-				sizeof(struct sibling_subcore_state));
-=======
->>>>>>> 24b8d41d
 
 		for (j = 0; j < threads_per_core; j++) {
 			int cpu = first_cpu + j;
 
-<<<<<<< HEAD
-			paca[cpu].sibling_subcore_state = sibling_subcore_state;
-=======
 			paca_ptrs[cpu]->sibling_subcore_state =
 						sibling_subcore_state;
->>>>>>> 24b8d41d
 		}
 	}
 	return 0;
 }
 
-<<<<<<< HEAD
-=======
 static int kvmppc_radix_possible(void)
 {
 	return cpu_has_feature(CPU_FTR_ARCH_300) && radix_enabled();
 }
 
->>>>>>> 24b8d41d
 static int kvmppc_book3s_init_hv(void)
 {
 	int r;
@@ -5972,19 +5679,14 @@
 	if (r < 0)
 		return -ENODEV;
 
-<<<<<<< HEAD
-=======
 	r = kvmhv_nested_init();
 	if (r)
 		return r;
 
->>>>>>> 24b8d41d
 	r = kvm_init_subcore_bitmap();
 	if (r)
 		return r;
 
-<<<<<<< HEAD
-=======
 	/*
 	 * We need a way of accessing the XICS interrupt controller,
 	 * either directly, via paca_ptrs[cpu]->kvm_hstate.xics_phys, or
@@ -6005,7 +5707,6 @@
 	}
 #endif
 
->>>>>>> 24b8d41d
 	kvm_ops_hv.owner = THIS_MODULE;
 	kvmppc_hv_ops = &kvm_ops_hv;
 
