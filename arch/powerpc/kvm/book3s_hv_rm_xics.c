--- conflicted
+++ resolved
@@ -8,10 +8,7 @@
 #include <linux/kvm_host.h>
 #include <linux/err.h>
 #include <linux/kernel_stat.h>
-<<<<<<< HEAD
-=======
 #include <linux/pgtable.h>
->>>>>>> 24b8d41d
 
 #include <asm/kvm_book3s.h>
 #include <asm/kvm_ppc.h>
@@ -19,7 +16,6 @@
 #include <asm/xics.h>
 #include <asm/synch.h>
 #include <asm/cputhreads.h>
-#include <asm/pgtable.h>
 #include <asm/ppc-opcode.h>
 #include <asm/pnv-pci.h>
 #include <asm/opal.h>
@@ -35,13 +31,8 @@
 EXPORT_SYMBOL(kvm_irq_bypass);
 
 static void icp_rm_deliver_irq(struct kvmppc_xics *xics, struct kvmppc_icp *icp,
-<<<<<<< HEAD
-			    u32 new_irq);
-static int xics_opal_rm_set_server(unsigned int hw_irq, int server_cpu);
-=======
 			    u32 new_irq, bool check_resend);
 static int xics_opal_set_server(unsigned int hw_irq, int server_cpu);
->>>>>>> 24b8d41d
 
 /* -- ICS routines -- */
 static void ics_rm_check_resend(struct kvmppc_xics *xics,
@@ -891,29 +882,6 @@
 		pq_new = ((pq_old << 1) & 3) | PQ_PRESENTED;
 	} while (cmpxchg(&state->pq_state, pq_old, pq_new) != pq_old);
 
-<<<<<<< HEAD
-	if (!hlist_empty(&vcpu->kvm->irq_ack_notifier_list)) {
-		icp->rm_action |= XICS_RM_NOTIFY_EOI;
-		icp->rm_eoied_irq = irq;
-	}
-
-	if (state->host_irq) {
-		++vcpu->stat.pthru_all;
-		if (state->intr_cpu != -1) {
-			int pcpu = raw_smp_processor_id();
-
-			pcpu = cpu_first_thread_sibling(pcpu);
-			++vcpu->stat.pthru_host;
-			if (state->intr_cpu != pcpu) {
-				++vcpu->stat.pthru_bad_aff;
-				xics_opal_rm_set_server(state->host_irq, pcpu);
-			}
-			state->intr_cpu = -1;
-		}
-	}
- bail:
-	return check_too_hard(xics, icp);
-=======
 	/* Test P=1, Q=0, this is the only case where we present */
 	if (pq_new == PQ_PRESENTED)
 		icp_rm_deliver_irq(xics, icp, irq, false);
@@ -921,105 +889,6 @@
 	/* EOI the interrupt */
 	icp_eoi(irq_desc_get_chip(irq_map->desc), irq_map->r_hwirq, xirr,
 		again);
-
-	if (check_too_hard(xics, icp) == H_TOO_HARD)
-		return 2;
-	else
-		return -2;
->>>>>>> 24b8d41d
-}
-
-unsigned long eoi_rc;
-
-static void icp_eoi(struct irq_chip *c, u32 hwirq, u32 xirr)
-{
-	unsigned long xics_phys;
-	int64_t rc;
-
-	rc = pnv_opal_pci_msi_eoi(c, hwirq);
-
-	if (rc)
-		eoi_rc = rc;
-
-	iosync();
-
-	/* EOI it */
-	xics_phys = local_paca->kvm_hstate.xics_phys;
-	_stwcix(xics_phys + XICS_XIRR, xirr);
-}
-
-static int xics_opal_rm_set_server(unsigned int hw_irq, int server_cpu)
-{
-	unsigned int mangle_cpu = get_hard_smp_processor_id(server_cpu) << 2;
-
-	return opal_rm_set_xive(hw_irq, mangle_cpu, DEFAULT_PRIORITY);
-}
-
-/*
- * Increment a per-CPU 32-bit unsigned integer variable.
- * Safe to call in real-mode. Handles vmalloc'ed addresses
- *
- * ToDo: Make this work for any integral type
- */
-
-static inline void this_cpu_inc_rm(unsigned int __percpu *addr)
-{
-	unsigned long l;
-	unsigned int *raddr;
-	int cpu = smp_processor_id();
-
-	raddr = per_cpu_ptr(addr, cpu);
-	l = (unsigned long)raddr;
-
-	if (REGION_ID(l) == VMALLOC_REGION_ID) {
-		l = vmalloc_to_phys(raddr);
-		raddr = (unsigned int *)l;
-	}
-	++*raddr;
-}
-
-/*
- * We don't try to update the flags in the irq_desc 'istate' field in
- * here as would happen in the normal IRQ handling path for several reasons:
- *  - state flags represent internal IRQ state and are not expected to be
- *    updated outside the IRQ subsystem
- *  - more importantly, these are useful for edge triggered interrupts,
- *    IRQ probing, etc., but we are only handling MSI/MSIx interrupts here
- *    and these states shouldn't apply to us.
- *
- * However, we do update irq_stats - we somewhat duplicate the code in
- * kstat_incr_irqs_this_cpu() for this since this function is defined
- * in irq/internal.h which we don't want to include here.
- * The only difference is that desc->kstat_irqs is an allocated per CPU
- * variable and could have been vmalloc'ed, so we can't directly
- * call __this_cpu_inc() on it. The kstat structure is a static
- * per CPU variable and it should be accessible by real-mode KVM.
- *
- */
-static void kvmppc_rm_handle_irq_desc(struct irq_desc *desc)
-{
-	this_cpu_inc_rm(desc->kstat_irqs);
-	__this_cpu_inc(kstat.irqs_sum);
-}
-
-long kvmppc_deliver_irq_passthru(struct kvm_vcpu *vcpu,
-				 u32 xirr,
-				 struct kvmppc_irq_map *irq_map,
-				 struct kvmppc_passthru_irqmap *pimap)
-{
-	struct kvmppc_xics *xics;
-	struct kvmppc_icp *icp;
-	u32 irq;
-
-	irq = irq_map->v_hwirq;
-	xics = vcpu->kvm->arch.xics;
-	icp = vcpu->arch.icp;
-
-	kvmppc_rm_handle_irq_desc(irq_map->desc);
-	icp_rm_deliver_irq(xics, icp, irq);
-
-	/* EOI the interrupt */
-	icp_eoi(irq_desc_get_chip(irq_map->desc), irq_map->r_hwirq, xirr);
 
 	if (check_too_hard(xics, icp) == H_TOO_HARD)
 		return 2;
