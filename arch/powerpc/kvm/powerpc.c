// SPDX-License-Identifier: GPL-2.0-only
/*
 *
 * Copyright IBM Corp. 2007
 *
 * Authors: Hollis Blanchard <hollisb@us.ibm.com>
 *          Christian Ehrhardt <ehrhardt@linux.vnet.ibm.com>
 */

#include <linux/errno.h>
#include <linux/err.h>
#include <linux/kvm_host.h>
#include <linux/vmalloc.h>
#include <linux/hrtimer.h>
#include <linux/sched/signal.h>
#include <linux/fs.h>
#include <linux/slab.h>
#include <linux/file.h>
#include <linux/module.h>
#include <linux/irqbypass.h>
#include <linux/kvm_irqfd.h>
#include <asm/cputable.h>
#include <linux/uaccess.h>
#include <asm/kvm_ppc.h>
#include <asm/cputhreads.h>
#include <asm/irqflags.h>
#include <asm/iommu.h>
#include <asm/switch_to.h>
#include <asm/xive.h>
#ifdef CONFIG_PPC_PSERIES
#include <asm/hvcall.h>
#include <asm/plpar_wrappers.h>
#endif
#include <asm/ultravisor.h>

#include "timing.h"
#include "irq.h"
#include "../mm/mmu_decl.h"

#define CREATE_TRACE_POINTS
#include "trace.h"

struct kvmppc_ops *kvmppc_hv_ops;
EXPORT_SYMBOL_GPL(kvmppc_hv_ops);
struct kvmppc_ops *kvmppc_pr_ops;
EXPORT_SYMBOL_GPL(kvmppc_pr_ops);


int kvm_arch_vcpu_runnable(struct kvm_vcpu *v)
{
	return !!(v->arch.pending_exceptions) || kvm_request_pending(v);
}

bool kvm_arch_dy_runnable(struct kvm_vcpu *vcpu)
{
	return kvm_arch_vcpu_runnable(vcpu);
}

bool kvm_arch_vcpu_in_kernel(struct kvm_vcpu *vcpu)
{
	return false;
}

int kvm_arch_vcpu_should_kick(struct kvm_vcpu *vcpu)
{
	return 1;
}

/*
 * Common checks before entering the guest world.  Call with interrupts
 * disabled.
 *
 * returns:
 *
 * == 1 if we're ready to go into guest state
 * <= 0 if we need to go back to the host with return value
 */
int kvmppc_prepare_to_enter(struct kvm_vcpu *vcpu)
{
	int r;

	WARN_ON(irqs_disabled());
	hard_irq_disable();

	while (true) {
		if (need_resched()) {
			local_irq_enable();
			cond_resched();
			hard_irq_disable();
			continue;
		}

		if (signal_pending(current)) {
			kvmppc_account_exit(vcpu, SIGNAL_EXITS);
			vcpu->run->exit_reason = KVM_EXIT_INTR;
			r = -EINTR;
			break;
		}

		vcpu->mode = IN_GUEST_MODE;

		/*
		 * Reading vcpu->requests must happen after setting vcpu->mode,
		 * so we don't miss a request because the requester sees
		 * OUTSIDE_GUEST_MODE and assumes we'll be checking requests
		 * before next entering the guest (and thus doesn't IPI).
		 * This also orders the write to mode from any reads
		 * to the page tables done while the VCPU is running.
		 * Please see the comment in kvm_flush_remote_tlbs.
		 */
		smp_mb();

		if (kvm_request_pending(vcpu)) {
			/* Make sure we process requests preemptable */
			local_irq_enable();
			trace_kvm_check_requests(vcpu);
			r = kvmppc_core_check_requests(vcpu);
			hard_irq_disable();
			if (r > 0)
				continue;
			break;
		}

		if (kvmppc_core_prepare_to_enter(vcpu)) {
			/* interrupts got enabled in between, so we
			   are back at square 1 */
			continue;
		}

		guest_enter_irqoff();
		return 1;
	}

	/* return to host */
	local_irq_enable();
	return r;
}
EXPORT_SYMBOL_GPL(kvmppc_prepare_to_enter);

#if defined(CONFIG_PPC_BOOK3S_64) && defined(CONFIG_KVM_BOOK3S_PR_POSSIBLE)
static void kvmppc_swab_shared(struct kvm_vcpu *vcpu)
{
	struct kvm_vcpu_arch_shared *shared = vcpu->arch.shared;
	int i;

	shared->sprg0 = swab64(shared->sprg0);
	shared->sprg1 = swab64(shared->sprg1);
	shared->sprg2 = swab64(shared->sprg2);
	shared->sprg3 = swab64(shared->sprg3);
	shared->srr0 = swab64(shared->srr0);
	shared->srr1 = swab64(shared->srr1);
	shared->dar = swab64(shared->dar);
	shared->msr = swab64(shared->msr);
	shared->dsisr = swab32(shared->dsisr);
	shared->int_pending = swab32(shared->int_pending);
	for (i = 0; i < ARRAY_SIZE(shared->sr); i++)
		shared->sr[i] = swab32(shared->sr[i]);
}
#endif

int kvmppc_kvm_pv(struct kvm_vcpu *vcpu)
{
	int nr = kvmppc_get_gpr(vcpu, 11);
	int r;
	unsigned long __maybe_unused param1 = kvmppc_get_gpr(vcpu, 3);
	unsigned long __maybe_unused param2 = kvmppc_get_gpr(vcpu, 4);
	unsigned long __maybe_unused param3 = kvmppc_get_gpr(vcpu, 5);
	unsigned long __maybe_unused param4 = kvmppc_get_gpr(vcpu, 6);
	unsigned long r2 = 0;

	if (!(kvmppc_get_msr(vcpu) & MSR_SF)) {
		/* 32 bit mode */
		param1 &= 0xffffffff;
		param2 &= 0xffffffff;
		param3 &= 0xffffffff;
		param4 &= 0xffffffff;
	}

	switch (nr) {
	case KVM_HCALL_TOKEN(KVM_HC_PPC_MAP_MAGIC_PAGE):
	{
#if defined(CONFIG_PPC_BOOK3S_64) && defined(CONFIG_KVM_BOOK3S_PR_POSSIBLE)
		/* Book3S can be little endian, find it out here */
		int shared_big_endian = true;
		if (vcpu->arch.intr_msr & MSR_LE)
			shared_big_endian = false;
		if (shared_big_endian != vcpu->arch.shared_big_endian)
			kvmppc_swab_shared(vcpu);
		vcpu->arch.shared_big_endian = shared_big_endian;
#endif

		if (!(param2 & MAGIC_PAGE_FLAG_NOT_MAPPED_NX)) {
			/*
			 * Older versions of the Linux magic page code had
			 * a bug where they would map their trampoline code
			 * NX. If that's the case, remove !PR NX capability.
			 */
			vcpu->arch.disable_kernel_nx = true;
			kvm_make_request(KVM_REQ_TLB_FLUSH, vcpu);
		}

		vcpu->arch.magic_page_pa = param1 & ~0xfffULL;
		vcpu->arch.magic_page_ea = param2 & ~0xfffULL;

#ifdef CONFIG_PPC_64K_PAGES
		/*
		 * Make sure our 4k magic page is in the same window of a 64k
		 * page within the guest and within the host's page.
		 */
		if ((vcpu->arch.magic_page_pa & 0xf000) !=
		    ((ulong)vcpu->arch.shared & 0xf000)) {
			void *old_shared = vcpu->arch.shared;
			ulong shared = (ulong)vcpu->arch.shared;
			void *new_shared;

			shared &= PAGE_MASK;
			shared |= vcpu->arch.magic_page_pa & 0xf000;
			new_shared = (void*)shared;
			memcpy(new_shared, old_shared, 0x1000);
			vcpu->arch.shared = new_shared;
		}
#endif

		r2 = KVM_MAGIC_FEAT_SR | KVM_MAGIC_FEAT_MAS0_TO_SPRG7;

		r = EV_SUCCESS;
		break;
	}
	case KVM_HCALL_TOKEN(KVM_HC_FEATURES):
		r = EV_SUCCESS;
#if defined(CONFIG_PPC_BOOK3S) || defined(CONFIG_KVM_E500V2)
		r2 |= (1 << KVM_FEATURE_MAGIC_PAGE);
#endif

		/* Second return value is in r4 */
		break;
	case EV_HCALL_TOKEN(EV_IDLE):
		r = EV_SUCCESS;
		kvm_vcpu_block(vcpu);
		kvm_clear_request(KVM_REQ_UNHALT, vcpu);
		break;
	default:
		r = EV_UNIMPLEMENTED;
		break;
	}

	kvmppc_set_gpr(vcpu, 4, r2);

	return r;
}
EXPORT_SYMBOL_GPL(kvmppc_kvm_pv);

int kvmppc_sanity_check(struct kvm_vcpu *vcpu)
{
	int r = false;

	/* We have to know what CPU to virtualize */
	if (!vcpu->arch.pvr)
		goto out;

	/* PAPR only works with book3s_64 */
	if ((vcpu->arch.cpu_type != KVM_CPU_3S_64) && vcpu->arch.papr_enabled)
		goto out;

	/* HV KVM can only do PAPR mode for now */
	if (!vcpu->arch.papr_enabled && is_kvmppc_hv_enabled(vcpu->kvm))
		goto out;

#ifdef CONFIG_KVM_BOOKE_HV
	if (!cpu_has_feature(CPU_FTR_EMB_HV))
		goto out;
#endif

	r = true;

out:
	vcpu->arch.sane = r;
	return r ? 0 : -EINVAL;
}
EXPORT_SYMBOL_GPL(kvmppc_sanity_check);

int kvmppc_emulate_mmio(struct kvm_vcpu *vcpu)
{
	enum emulation_result er;
	int r;

	er = kvmppc_emulate_loadstore(vcpu);
	switch (er) {
	case EMULATE_DONE:
		/* Future optimization: only reload non-volatiles if they were
		 * actually modified. */
		r = RESUME_GUEST_NV;
		break;
	case EMULATE_AGAIN:
		r = RESUME_GUEST;
		break;
	case EMULATE_DO_MMIO:
		vcpu->run->exit_reason = KVM_EXIT_MMIO;
		/* We must reload nonvolatiles because "update" load/store
		 * instructions modify register state. */
		/* Future optimization: only reload non-volatiles if they were
		 * actually modified. */
		r = RESUME_HOST_NV;
		break;
	case EMULATE_FAIL:
	{
		u32 last_inst;

		kvmppc_get_last_inst(vcpu, INST_GENERIC, &last_inst);
		/* XXX Deliver Program interrupt to guest. */
		pr_emerg("%s: emulation failed (%08x)\n", __func__, last_inst);
		r = RESUME_HOST;
		break;
	}
	default:
		WARN_ON(1);
		r = RESUME_GUEST;
	}

	return r;
}
EXPORT_SYMBOL_GPL(kvmppc_emulate_mmio);

int kvmppc_st(struct kvm_vcpu *vcpu, ulong *eaddr, int size, void *ptr,
	      bool data)
{
	ulong mp_pa = vcpu->arch.magic_page_pa & KVM_PAM & PAGE_MASK;
	struct kvmppc_pte pte;
	int r = -EINVAL;

	vcpu->stat.st++;

	if (vcpu->kvm->arch.kvm_ops && vcpu->kvm->arch.kvm_ops->store_to_eaddr)
		r = vcpu->kvm->arch.kvm_ops->store_to_eaddr(vcpu, eaddr, ptr,
							    size);

	if ((!r) || (r == -EAGAIN))
		return r;

	r = kvmppc_xlate(vcpu, *eaddr, data ? XLATE_DATA : XLATE_INST,
			 XLATE_WRITE, &pte);
	if (r < 0)
		return r;

	*eaddr = pte.raddr;

	if (!pte.may_write)
		return -EPERM;

	/* Magic page override */
	if (kvmppc_supports_magic_page(vcpu) && mp_pa &&
	    ((pte.raddr & KVM_PAM & PAGE_MASK) == mp_pa) &&
	    !(kvmppc_get_msr(vcpu) & MSR_PR)) {
		void *magic = vcpu->arch.shared;
		magic += pte.eaddr & 0xfff;
		memcpy(magic, ptr, size);
		return EMULATE_DONE;
	}

	if (kvm_write_guest(vcpu->kvm, pte.raddr, ptr, size))
		return EMULATE_DO_MMIO;

	return EMULATE_DONE;
}
EXPORT_SYMBOL_GPL(kvmppc_st);

int kvmppc_ld(struct kvm_vcpu *vcpu, ulong *eaddr, int size, void *ptr,
		      bool data)
{
	ulong mp_pa = vcpu->arch.magic_page_pa & KVM_PAM & PAGE_MASK;
	struct kvmppc_pte pte;
	int rc = -EINVAL;

	vcpu->stat.ld++;

	if (vcpu->kvm->arch.kvm_ops && vcpu->kvm->arch.kvm_ops->load_from_eaddr)
		rc = vcpu->kvm->arch.kvm_ops->load_from_eaddr(vcpu, eaddr, ptr,
							      size);

	if ((!rc) || (rc == -EAGAIN))
		return rc;

	rc = kvmppc_xlate(vcpu, *eaddr, data ? XLATE_DATA : XLATE_INST,
			  XLATE_READ, &pte);
	if (rc)
		return rc;

	*eaddr = pte.raddr;

	if (!pte.may_read)
		return -EPERM;

	if (!data && !pte.may_execute)
		return -ENOEXEC;

	/* Magic page override */
	if (kvmppc_supports_magic_page(vcpu) && mp_pa &&
	    ((pte.raddr & KVM_PAM & PAGE_MASK) == mp_pa) &&
	    !(kvmppc_get_msr(vcpu) & MSR_PR)) {
		void *magic = vcpu->arch.shared;
		magic += pte.eaddr & 0xfff;
		memcpy(ptr, magic, size);
		return EMULATE_DONE;
	}

	vcpu->srcu_idx = srcu_read_lock(&vcpu->kvm->srcu);
	rc = kvm_read_guest(vcpu->kvm, pte.raddr, ptr, size);
	srcu_read_unlock(&vcpu->kvm->srcu, vcpu->srcu_idx);
	if (rc)
		return EMULATE_DO_MMIO;

	return EMULATE_DONE;
}
EXPORT_SYMBOL_GPL(kvmppc_ld);

int kvm_arch_hardware_enable(void)
{
	return 0;
}

int kvm_arch_hardware_setup(void *opaque)
{
	return 0;
}

int kvm_arch_check_processor_compat(void *opaque)
{
	return kvmppc_core_check_processor_compat();
}

int kvm_arch_init_vm(struct kvm *kvm, unsigned long type)
{
	struct kvmppc_ops *kvm_ops = NULL;
	/*
	 * if we have both HV and PR enabled, default is HV
	 */
	if (type == 0) {
		if (kvmppc_hv_ops)
			kvm_ops = kvmppc_hv_ops;
		else
			kvm_ops = kvmppc_pr_ops;
		if (!kvm_ops)
			goto err_out;
	} else	if (type == KVM_VM_PPC_HV) {
		if (!kvmppc_hv_ops)
			goto err_out;
		kvm_ops = kvmppc_hv_ops;
	} else if (type == KVM_VM_PPC_PR) {
		if (!kvmppc_pr_ops)
			goto err_out;
		kvm_ops = kvmppc_pr_ops;
	} else
		goto err_out;

	if (kvm_ops->owner && !try_module_get(kvm_ops->owner))
		return -ENOENT;

	kvm->arch.kvm_ops = kvm_ops;
	return kvmppc_core_init_vm(kvm);
err_out:
	return -EINVAL;
}

bool kvm_arch_has_vcpu_debugfs(void)
{
	return false;
}

int kvm_arch_create_vcpu_debugfs(struct kvm_vcpu *vcpu)
{
	return 0;
}

void kvm_arch_destroy_vm(struct kvm *kvm)
{
	unsigned int i;
	struct kvm_vcpu *vcpu;

#ifdef CONFIG_KVM_XICS
	/*
	 * We call kick_all_cpus_sync() to ensure that all
	 * CPUs have executed any pending IPIs before we
	 * continue and free VCPUs structures below.
	 */
	if (is_kvmppc_hv_enabled(kvm))
		kick_all_cpus_sync();
#endif

	kvm_for_each_vcpu(i, vcpu, kvm)
		kvm_vcpu_destroy(vcpu);

	mutex_lock(&kvm->lock);
	for (i = 0; i < atomic_read(&kvm->online_vcpus); i++)
		kvm->vcpus[i] = NULL;

	atomic_set(&kvm->online_vcpus, 0);

	kvmppc_core_destroy_vm(kvm);

	mutex_unlock(&kvm->lock);

	/* drop the module reference */
	module_put(kvm->arch.kvm_ops->owner);
}

int kvm_vm_ioctl_check_extension(struct kvm *kvm, long ext)
{
	int r;
	/* Assume we're using HV mode when the HV module is loaded */
	int hv_enabled = kvmppc_hv_ops ? 1 : 0;

	if (kvm) {
		/*
		 * Hooray - we know which VM type we're running on. Depend on
		 * that rather than the guess above.
		 */
		hv_enabled = is_kvmppc_hv_enabled(kvm);
	}

	switch (ext) {
#ifdef CONFIG_BOOKE
	case KVM_CAP_PPC_BOOKE_SREGS:
	case KVM_CAP_PPC_BOOKE_WATCHDOG:
	case KVM_CAP_PPC_EPR:
#else
	case KVM_CAP_PPC_SEGSTATE:
	case KVM_CAP_PPC_HIOR:
	case KVM_CAP_PPC_PAPR:
#endif
	case KVM_CAP_PPC_UNSET_IRQ:
	case KVM_CAP_PPC_IRQ_LEVEL:
	case KVM_CAP_ENABLE_CAP:
	case KVM_CAP_ONE_REG:
	case KVM_CAP_IOEVENTFD:
	case KVM_CAP_DEVICE_CTRL:
	case KVM_CAP_IMMEDIATE_EXIT:
	case KVM_CAP_SET_GUEST_DEBUG:
		r = 1;
		break;
	case KVM_CAP_PPC_GUEST_DEBUG_SSTEP:
	case KVM_CAP_PPC_PAIRED_SINGLES:
	case KVM_CAP_PPC_OSI:
	case KVM_CAP_PPC_GET_PVINFO:
#if defined(CONFIG_KVM_E500V2) || defined(CONFIG_KVM_E500MC)
	case KVM_CAP_SW_TLB:
#endif
		/* We support this only for PR */
		r = !hv_enabled;
		break;
#ifdef CONFIG_KVM_MPIC
	case KVM_CAP_IRQ_MPIC:
		r = 1;
		break;
#endif

#ifdef CONFIG_PPC_BOOK3S_64
	case KVM_CAP_SPAPR_TCE:
	case KVM_CAP_SPAPR_TCE_64:
		r = 1;
		break;
	case KVM_CAP_SPAPR_TCE_VFIO:
		r = !!cpu_has_feature(CPU_FTR_HVMODE);
		break;
	case KVM_CAP_PPC_RTAS:
	case KVM_CAP_PPC_FIXUP_HCALL:
	case KVM_CAP_PPC_ENABLE_HCALL:
#ifdef CONFIG_KVM_XICS
	case KVM_CAP_IRQ_XICS:
#endif
	case KVM_CAP_PPC_GET_CPU_CHAR:
		r = 1;
		break;
#ifdef CONFIG_KVM_XIVE
	case KVM_CAP_PPC_IRQ_XIVE:
		/*
		 * We need XIVE to be enabled on the platform (implies
		 * a POWER9 processor) and the PowerNV platform, as
		 * nested is not yet supported.
		 */
		r = xive_enabled() && !!cpu_has_feature(CPU_FTR_HVMODE) &&
			kvmppc_xive_native_supported();
		break;
#endif

	case KVM_CAP_PPC_ALLOC_HTAB:
		r = hv_enabled;
		break;
#endif /* CONFIG_PPC_BOOK3S_64 */
#ifdef CONFIG_KVM_BOOK3S_HV_POSSIBLE
	case KVM_CAP_PPC_SMT:
		r = 0;
		if (kvm) {
			if (kvm->arch.emul_smt_mode > 1)
				r = kvm->arch.emul_smt_mode;
			else
				r = kvm->arch.smt_mode;
		} else if (hv_enabled) {
			if (cpu_has_feature(CPU_FTR_ARCH_300))
				r = 1;
			else
				r = threads_per_subcore;
		}
		break;
	case KVM_CAP_PPC_SMT_POSSIBLE:
		r = 1;
		if (hv_enabled) {
			if (!cpu_has_feature(CPU_FTR_ARCH_300))
				r = ((threads_per_subcore << 1) - 1);
			else
				/* P9 can emulate dbells, so allow any mode */
				r = 8 | 4 | 2 | 1;
		}
		break;
	case KVM_CAP_PPC_RMA:
		r = 0;
		break;
	case KVM_CAP_PPC_HWRNG:
		r = kvmppc_hwrng_present();
		break;
	case KVM_CAP_PPC_MMU_RADIX:
		r = !!(hv_enabled && radix_enabled());
		break;
	case KVM_CAP_PPC_MMU_HASH_V3:
		r = !!(hv_enabled && cpu_has_feature(CPU_FTR_ARCH_300) &&
		       cpu_has_feature(CPU_FTR_HVMODE));
		break;
	case KVM_CAP_PPC_NESTED_HV:
		r = !!(hv_enabled && kvmppc_hv_ops->enable_nested &&
		       !kvmppc_hv_ops->enable_nested(NULL));
		break;
#endif
	case KVM_CAP_SYNC_MMU:
#ifdef CONFIG_KVM_BOOK3S_HV_POSSIBLE
		r = hv_enabled;
#elif defined(KVM_ARCH_WANT_MMU_NOTIFIER)
		r = 1;
#else
		r = 0;
#endif
		break;
#ifdef CONFIG_KVM_BOOK3S_HV_POSSIBLE
	case KVM_CAP_PPC_HTAB_FD:
		r = hv_enabled;
		break;
#endif
	case KVM_CAP_NR_VCPUS:
		/*
		 * Recommending a number of CPUs is somewhat arbitrary; we
		 * return the number of present CPUs for -HV (since a host
		 * will have secondary threads "offline"), and for other KVM
		 * implementations just count online CPUs.
		 */
		if (hv_enabled)
			r = num_present_cpus();
		else
			r = num_online_cpus();
		break;
	case KVM_CAP_MAX_VCPUS:
		r = KVM_MAX_VCPUS;
		break;
	case KVM_CAP_MAX_VCPU_ID:
		r = KVM_MAX_VCPU_ID;
		break;
#ifdef CONFIG_PPC_BOOK3S_64
	case KVM_CAP_PPC_GET_SMMU_INFO:
		r = 1;
		break;
	case KVM_CAP_SPAPR_MULTITCE:
		r = 1;
		break;
	case KVM_CAP_SPAPR_RESIZE_HPT:
		r = !!hv_enabled;
		break;
#endif
#ifdef CONFIG_KVM_BOOK3S_HV_POSSIBLE
	case KVM_CAP_PPC_FWNMI:
		r = hv_enabled;
		break;
#endif
#ifdef CONFIG_PPC_TRANSACTIONAL_MEM
	case KVM_CAP_PPC_HTM:
		r = !!(cur_cpu_spec->cpu_user_features2 & PPC_FEATURE2_HTM) ||
		     (hv_enabled && cpu_has_feature(CPU_FTR_P9_TM_HV_ASSIST));
		break;
#endif
#if defined(CONFIG_KVM_BOOK3S_HV_POSSIBLE)
	case KVM_CAP_PPC_SECURE_GUEST:
		r = hv_enabled && kvmppc_hv_ops->enable_svm &&
			!kvmppc_hv_ops->enable_svm(NULL);
		break;
#endif
	case KVM_CAP_PPC_HTM:
		r = cpu_has_feature(CPU_FTR_TM_COMP) &&
		    is_kvmppc_hv_enabled(kvm);
		break;
	default:
		r = 0;
		break;
	}
	return r;

}

long kvm_arch_dev_ioctl(struct file *filp,
                        unsigned int ioctl, unsigned long arg)
{
	return -EINVAL;
}

void kvm_arch_free_memslot(struct kvm *kvm, struct kvm_memory_slot *slot)
{
	kvmppc_core_free_memslot(kvm, slot);
}

int kvm_arch_prepare_memory_region(struct kvm *kvm,
				   struct kvm_memory_slot *memslot,
				   const struct kvm_userspace_memory_region *mem,
				   enum kvm_mr_change change)
{
	return kvmppc_core_prepare_memory_region(kvm, memslot, mem, change);
}

void kvm_arch_commit_memory_region(struct kvm *kvm,
				   const struct kvm_userspace_memory_region *mem,
				   struct kvm_memory_slot *old,
				   const struct kvm_memory_slot *new,
				   enum kvm_mr_change change)
{
	kvmppc_core_commit_memory_region(kvm, mem, old, new, change);
}

void kvm_arch_flush_shadow_memslot(struct kvm *kvm,
				   struct kvm_memory_slot *slot)
{
	kvmppc_core_flush_memslot(kvm, slot);
}

int kvm_arch_vcpu_precreate(struct kvm *kvm, unsigned int id)
{
	return 0;
}

static enum hrtimer_restart kvmppc_decrementer_wakeup(struct hrtimer *timer)
{
	struct kvm_vcpu *vcpu;

	vcpu = container_of(timer, struct kvm_vcpu, arch.dec_timer);
	kvmppc_decrementer_func(vcpu);

	return HRTIMER_NORESTART;
}

int kvm_arch_vcpu_create(struct kvm_vcpu *vcpu)
{
	int err;

	hrtimer_init(&vcpu->arch.dec_timer, CLOCK_REALTIME, HRTIMER_MODE_ABS);
	vcpu->arch.dec_timer.function = kvmppc_decrementer_wakeup;
	vcpu->arch.dec_expires = get_tb();

#ifdef CONFIG_KVM_EXIT_TIMING
	mutex_init(&vcpu->arch.exit_timing_lock);
#endif
	err = kvmppc_subarch_vcpu_init(vcpu);
	if (err)
		return err;

	err = kvmppc_core_vcpu_create(vcpu);
	if (err)
		goto out_vcpu_uninit;

	vcpu->arch.waitp = &vcpu->wait;
	kvmppc_create_vcpu_debugfs(vcpu, vcpu->vcpu_id);
	return 0;

out_vcpu_uninit:
	kvmppc_subarch_vcpu_uninit(vcpu);
	return err;
}

void kvm_arch_vcpu_postcreate(struct kvm_vcpu *vcpu)
{
}

void kvm_arch_vcpu_destroy(struct kvm_vcpu *vcpu)
{
	/* Make sure we're not using the vcpu anymore */
	hrtimer_cancel(&vcpu->arch.dec_timer);

	kvmppc_remove_vcpu_debugfs(vcpu);

	switch (vcpu->arch.irq_type) {
	case KVMPPC_IRQ_MPIC:
		kvmppc_mpic_disconnect_vcpu(vcpu->arch.mpic, vcpu);
		break;
	case KVMPPC_IRQ_XICS:
		if (xics_on_xive())
			kvmppc_xive_cleanup_vcpu(vcpu);
		else
			kvmppc_xics_free_icp(vcpu);
		break;
	case KVMPPC_IRQ_XIVE:
		kvmppc_xive_native_cleanup_vcpu(vcpu);
		break;
	}

	kvmppc_core_vcpu_free(vcpu);

	kvmppc_subarch_vcpu_uninit(vcpu);
}

int kvm_cpu_has_pending_timer(struct kvm_vcpu *vcpu)
{
	return kvmppc_core_pending_dec(vcpu);
}

void kvm_arch_vcpu_load(struct kvm_vcpu *vcpu, int cpu)
{
#ifdef CONFIG_BOOKE
	/*
	 * vrsave (formerly usprg0) isn't used by Linux, but may
	 * be used by the guest.
	 *
	 * On non-booke this is associated with Altivec and
	 * is handled by code in book3s.c.
	 */
	mtspr(SPRN_VRSAVE, vcpu->arch.vrsave);
#endif
	kvmppc_core_vcpu_load(vcpu, cpu);
}

void kvm_arch_vcpu_put(struct kvm_vcpu *vcpu)
{
	kvmppc_core_vcpu_put(vcpu);
#ifdef CONFIG_BOOKE
	vcpu->arch.vrsave = mfspr(SPRN_VRSAVE);
#endif
}

/*
 * irq_bypass_add_producer and irq_bypass_del_producer are only
 * useful if the architecture supports PCI passthrough.
 * irq_bypass_stop and irq_bypass_start are not needed and so
 * kvm_ops are not defined for them.
 */
bool kvm_arch_has_irq_bypass(void)
{
	return ((kvmppc_hv_ops && kvmppc_hv_ops->irq_bypass_add_producer) ||
		(kvmppc_pr_ops && kvmppc_pr_ops->irq_bypass_add_producer));
}

int kvm_arch_irq_bypass_add_producer(struct irq_bypass_consumer *cons,
				     struct irq_bypass_producer *prod)
{
	struct kvm_kernel_irqfd *irqfd =
		container_of(cons, struct kvm_kernel_irqfd, consumer);
	struct kvm *kvm = irqfd->kvm;

	if (kvm->arch.kvm_ops->irq_bypass_add_producer)
		return kvm->arch.kvm_ops->irq_bypass_add_producer(cons, prod);

	return 0;
}

void kvm_arch_irq_bypass_del_producer(struct irq_bypass_consumer *cons,
				      struct irq_bypass_producer *prod)
{
	struct kvm_kernel_irqfd *irqfd =
		container_of(cons, struct kvm_kernel_irqfd, consumer);
	struct kvm *kvm = irqfd->kvm;

	if (kvm->arch.kvm_ops->irq_bypass_del_producer)
		kvm->arch.kvm_ops->irq_bypass_del_producer(cons, prod);
}

<<<<<<< HEAD
static void kvmppc_complete_mmio_load(struct kvm_vcpu *vcpu,
                                      struct kvm_run *run)
=======
#ifdef CONFIG_VSX
static inline int kvmppc_get_vsr_dword_offset(int index)
{
	int offset;

	if ((index != 0) && (index != 1))
		return -1;

#ifdef __BIG_ENDIAN
	offset =  index;
#else
	offset = 1 - index;
#endif

	return offset;
}

static inline int kvmppc_get_vsr_word_offset(int index)
{
	int offset;

	if ((index > 3) || (index < 0))
		return -1;

#ifdef __BIG_ENDIAN
	offset = index;
#else
	offset = 3 - index;
#endif
	return offset;
}

static inline void kvmppc_set_vsr_dword(struct kvm_vcpu *vcpu,
	u64 gpr)
{
	union kvmppc_one_reg val;
	int offset = kvmppc_get_vsr_dword_offset(vcpu->arch.mmio_vsx_offset);
	int index = vcpu->arch.io_gpr & KVM_MMIO_REG_MASK;

	if (offset == -1)
		return;

	if (index >= 32) {
		val.vval = VCPU_VSX_VR(vcpu, index - 32);
		val.vsxval[offset] = gpr;
		VCPU_VSX_VR(vcpu, index - 32) = val.vval;
	} else {
		VCPU_VSX_FPR(vcpu, index, offset) = gpr;
	}
}

static inline void kvmppc_set_vsr_dword_dump(struct kvm_vcpu *vcpu,
	u64 gpr)
{
	union kvmppc_one_reg val;
	int index = vcpu->arch.io_gpr & KVM_MMIO_REG_MASK;

	if (index >= 32) {
		val.vval = VCPU_VSX_VR(vcpu, index - 32);
		val.vsxval[0] = gpr;
		val.vsxval[1] = gpr;
		VCPU_VSX_VR(vcpu, index - 32) = val.vval;
	} else {
		VCPU_VSX_FPR(vcpu, index, 0) = gpr;
		VCPU_VSX_FPR(vcpu, index, 1) = gpr;
	}
}

static inline void kvmppc_set_vsr_word_dump(struct kvm_vcpu *vcpu,
	u32 gpr)
{
	union kvmppc_one_reg val;
	int index = vcpu->arch.io_gpr & KVM_MMIO_REG_MASK;

	if (index >= 32) {
		val.vsx32val[0] = gpr;
		val.vsx32val[1] = gpr;
		val.vsx32val[2] = gpr;
		val.vsx32val[3] = gpr;
		VCPU_VSX_VR(vcpu, index - 32) = val.vval;
	} else {
		val.vsx32val[0] = gpr;
		val.vsx32val[1] = gpr;
		VCPU_VSX_FPR(vcpu, index, 0) = val.vsxval[0];
		VCPU_VSX_FPR(vcpu, index, 1) = val.vsxval[0];
	}
}

static inline void kvmppc_set_vsr_word(struct kvm_vcpu *vcpu,
	u32 gpr32)
{
	union kvmppc_one_reg val;
	int offset = kvmppc_get_vsr_word_offset(vcpu->arch.mmio_vsx_offset);
	int index = vcpu->arch.io_gpr & KVM_MMIO_REG_MASK;
	int dword_offset, word_offset;

	if (offset == -1)
		return;

	if (index >= 32) {
		val.vval = VCPU_VSX_VR(vcpu, index - 32);
		val.vsx32val[offset] = gpr32;
		VCPU_VSX_VR(vcpu, index - 32) = val.vval;
	} else {
		dword_offset = offset / 2;
		word_offset = offset % 2;
		val.vsxval[0] = VCPU_VSX_FPR(vcpu, index, dword_offset);
		val.vsx32val[word_offset] = gpr32;
		VCPU_VSX_FPR(vcpu, index, dword_offset) = val.vsxval[0];
	}
}
#endif /* CONFIG_VSX */

#ifdef CONFIG_ALTIVEC
static inline int kvmppc_get_vmx_offset_generic(struct kvm_vcpu *vcpu,
		int index, int element_size)
{
	int offset;
	int elts = sizeof(vector128)/element_size;

	if ((index < 0) || (index >= elts))
		return -1;

	if (kvmppc_need_byteswap(vcpu))
		offset = elts - index - 1;
	else
		offset = index;

	return offset;
}

static inline int kvmppc_get_vmx_dword_offset(struct kvm_vcpu *vcpu,
		int index)
{
	return kvmppc_get_vmx_offset_generic(vcpu, index, 8);
}

static inline int kvmppc_get_vmx_word_offset(struct kvm_vcpu *vcpu,
		int index)
{
	return kvmppc_get_vmx_offset_generic(vcpu, index, 4);
}

static inline int kvmppc_get_vmx_hword_offset(struct kvm_vcpu *vcpu,
		int index)
{
	return kvmppc_get_vmx_offset_generic(vcpu, index, 2);
}

static inline int kvmppc_get_vmx_byte_offset(struct kvm_vcpu *vcpu,
		int index)
{
	return kvmppc_get_vmx_offset_generic(vcpu, index, 1);
}


static inline void kvmppc_set_vmx_dword(struct kvm_vcpu *vcpu,
	u64 gpr)
{
	union kvmppc_one_reg val;
	int offset = kvmppc_get_vmx_dword_offset(vcpu,
			vcpu->arch.mmio_vmx_offset);
	int index = vcpu->arch.io_gpr & KVM_MMIO_REG_MASK;

	if (offset == -1)
		return;

	val.vval = VCPU_VSX_VR(vcpu, index);
	val.vsxval[offset] = gpr;
	VCPU_VSX_VR(vcpu, index) = val.vval;
}

static inline void kvmppc_set_vmx_word(struct kvm_vcpu *vcpu,
	u32 gpr32)
{
	union kvmppc_one_reg val;
	int offset = kvmppc_get_vmx_word_offset(vcpu,
			vcpu->arch.mmio_vmx_offset);
	int index = vcpu->arch.io_gpr & KVM_MMIO_REG_MASK;

	if (offset == -1)
		return;

	val.vval = VCPU_VSX_VR(vcpu, index);
	val.vsx32val[offset] = gpr32;
	VCPU_VSX_VR(vcpu, index) = val.vval;
}

static inline void kvmppc_set_vmx_hword(struct kvm_vcpu *vcpu,
	u16 gpr16)
{
	union kvmppc_one_reg val;
	int offset = kvmppc_get_vmx_hword_offset(vcpu,
			vcpu->arch.mmio_vmx_offset);
	int index = vcpu->arch.io_gpr & KVM_MMIO_REG_MASK;

	if (offset == -1)
		return;

	val.vval = VCPU_VSX_VR(vcpu, index);
	val.vsx16val[offset] = gpr16;
	VCPU_VSX_VR(vcpu, index) = val.vval;
}

static inline void kvmppc_set_vmx_byte(struct kvm_vcpu *vcpu,
	u8 gpr8)
{
	union kvmppc_one_reg val;
	int offset = kvmppc_get_vmx_byte_offset(vcpu,
			vcpu->arch.mmio_vmx_offset);
	int index = vcpu->arch.io_gpr & KVM_MMIO_REG_MASK;

	if (offset == -1)
		return;

	val.vval = VCPU_VSX_VR(vcpu, index);
	val.vsx8val[offset] = gpr8;
	VCPU_VSX_VR(vcpu, index) = val.vval;
}
#endif /* CONFIG_ALTIVEC */

#ifdef CONFIG_PPC_FPU
static inline u64 sp_to_dp(u32 fprs)
{
	u64 fprd;

	preempt_disable();
	enable_kernel_fp();
	asm ("lfs%U1%X1 0,%1; stfd%U0%X0 0,%0" : "=m" (fprd) : "m" (fprs)
	     : "fr0");
	preempt_enable();
	return fprd;
}

static inline u32 dp_to_sp(u64 fprd)
{
	u32 fprs;

	preempt_disable();
	enable_kernel_fp();
	asm ("lfd%U1%X1 0,%1; stfs%U0%X0 0,%0" : "=m" (fprs) : "m" (fprd)
	     : "fr0");
	preempt_enable();
	return fprs;
}

#else
#define sp_to_dp(x)	(x)
#define dp_to_sp(x)	(x)
#endif /* CONFIG_PPC_FPU */

static void kvmppc_complete_mmio_load(struct kvm_vcpu *vcpu)
>>>>>>> 24b8d41d
{
	struct kvm_run *run = vcpu->run;
	u64 gpr;

	if (run->mmio.len > sizeof(gpr)) {
		printk(KERN_ERR "bad MMIO length: %d\n", run->mmio.len);
		return;
	}

	if (!vcpu->arch.mmio_host_swabbed) {
		switch (run->mmio.len) {
		case 8: gpr = *(u64 *)run->mmio.data; break;
		case 4: gpr = *(u32 *)run->mmio.data; break;
		case 2: gpr = *(u16 *)run->mmio.data; break;
		case 1: gpr = *(u8 *)run->mmio.data; break;
		}
	} else {
		switch (run->mmio.len) {
		case 8: gpr = swab64(*(u64 *)run->mmio.data); break;
		case 4: gpr = swab32(*(u32 *)run->mmio.data); break;
		case 2: gpr = swab16(*(u16 *)run->mmio.data); break;
		case 1: gpr = *(u8 *)run->mmio.data; break;
		}
	}

	/* conversion between single and double precision */
	if ((vcpu->arch.mmio_sp64_extend) && (run->mmio.len == 4))
		gpr = sp_to_dp(gpr);

	if (vcpu->arch.mmio_sign_extend) {
		switch (run->mmio.len) {
#ifdef CONFIG_PPC64
		case 4:
			gpr = (s64)(s32)gpr;
			break;
#endif
		case 2:
			gpr = (s64)(s16)gpr;
			break;
		case 1:
			gpr = (s64)(s8)gpr;
			break;
		}
	}

	switch (vcpu->arch.io_gpr & KVM_MMIO_REG_EXT_MASK) {
	case KVM_MMIO_REG_GPR:
		kvmppc_set_gpr(vcpu, vcpu->arch.io_gpr, gpr);
		break;
	case KVM_MMIO_REG_FPR:
		if (vcpu->kvm->arch.kvm_ops->giveup_ext)
			vcpu->kvm->arch.kvm_ops->giveup_ext(vcpu, MSR_FP);

		VCPU_FPR(vcpu, vcpu->arch.io_gpr & KVM_MMIO_REG_MASK) = gpr;
		break;
#ifdef CONFIG_PPC_BOOK3S
	case KVM_MMIO_REG_QPR:
		vcpu->arch.qpr[vcpu->arch.io_gpr & KVM_MMIO_REG_MASK] = gpr;
		break;
	case KVM_MMIO_REG_FQPR:
		VCPU_FPR(vcpu, vcpu->arch.io_gpr & KVM_MMIO_REG_MASK) = gpr;
		vcpu->arch.qpr[vcpu->arch.io_gpr & KVM_MMIO_REG_MASK] = gpr;
		break;
#endif
#ifdef CONFIG_VSX
	case KVM_MMIO_REG_VSX:
		if (vcpu->kvm->arch.kvm_ops->giveup_ext)
			vcpu->kvm->arch.kvm_ops->giveup_ext(vcpu, MSR_VSX);

		if (vcpu->arch.mmio_copy_type == KVMPPC_VSX_COPY_DWORD)
			kvmppc_set_vsr_dword(vcpu, gpr);
		else if (vcpu->arch.mmio_copy_type == KVMPPC_VSX_COPY_WORD)
			kvmppc_set_vsr_word(vcpu, gpr);
		else if (vcpu->arch.mmio_copy_type ==
				KVMPPC_VSX_COPY_DWORD_LOAD_DUMP)
			kvmppc_set_vsr_dword_dump(vcpu, gpr);
		else if (vcpu->arch.mmio_copy_type ==
				KVMPPC_VSX_COPY_WORD_LOAD_DUMP)
			kvmppc_set_vsr_word_dump(vcpu, gpr);
		break;
#endif
#ifdef CONFIG_ALTIVEC
	case KVM_MMIO_REG_VMX:
		if (vcpu->kvm->arch.kvm_ops->giveup_ext)
			vcpu->kvm->arch.kvm_ops->giveup_ext(vcpu, MSR_VEC);

		if (vcpu->arch.mmio_copy_type == KVMPPC_VMX_COPY_DWORD)
			kvmppc_set_vmx_dword(vcpu, gpr);
		else if (vcpu->arch.mmio_copy_type == KVMPPC_VMX_COPY_WORD)
			kvmppc_set_vmx_word(vcpu, gpr);
		else if (vcpu->arch.mmio_copy_type ==
				KVMPPC_VMX_COPY_HWORD)
			kvmppc_set_vmx_hword(vcpu, gpr);
		else if (vcpu->arch.mmio_copy_type ==
				KVMPPC_VMX_COPY_BYTE)
			kvmppc_set_vmx_byte(vcpu, gpr);
		break;
#endif
#ifdef CONFIG_KVM_BOOK3S_HV_POSSIBLE
	case KVM_MMIO_REG_NESTED_GPR:
		if (kvmppc_need_byteswap(vcpu))
			gpr = swab64(gpr);
		kvm_vcpu_write_guest(vcpu, vcpu->arch.nested_io_gpr, &gpr,
				     sizeof(gpr));
		break;
#endif
	default:
		BUG();
	}
}

<<<<<<< HEAD
static int __kvmppc_handle_load(struct kvm_run *run, struct kvm_vcpu *vcpu,
=======
static int __kvmppc_handle_load(struct kvm_vcpu *vcpu,
>>>>>>> 24b8d41d
				unsigned int rt, unsigned int bytes,
				int is_default_endian, int sign_extend)
{
	struct kvm_run *run = vcpu->run;
	int idx, ret;
	bool host_swabbed;

	/* Pity C doesn't have a logical XOR operator */
	if (kvmppc_need_byteswap(vcpu)) {
		host_swabbed = is_default_endian;
	} else {
		host_swabbed = !is_default_endian;
	}

	if (bytes > sizeof(run->mmio.data)) {
		printk(KERN_ERR "%s: bad MMIO length: %d\n", __func__,
		       run->mmio.len);
	}

	run->mmio.phys_addr = vcpu->arch.paddr_accessed;
	run->mmio.len = bytes;
	run->mmio.is_write = 0;

	vcpu->arch.io_gpr = rt;
	vcpu->arch.mmio_host_swabbed = host_swabbed;
	vcpu->mmio_needed = 1;
	vcpu->mmio_is_write = 0;
	vcpu->arch.mmio_sign_extend = sign_extend;

	idx = srcu_read_lock(&vcpu->kvm->srcu);

	ret = kvm_io_bus_read(vcpu, KVM_MMIO_BUS, run->mmio.phys_addr,
			      bytes, &run->mmio.data);

	srcu_read_unlock(&vcpu->kvm->srcu, idx);

	if (!ret) {
		kvmppc_complete_mmio_load(vcpu);
		vcpu->mmio_needed = 0;
		return EMULATE_DONE;
	}

	return EMULATE_DO_MMIO;
}

<<<<<<< HEAD
int kvmppc_handle_load(struct kvm_run *run, struct kvm_vcpu *vcpu,
		       unsigned int rt, unsigned int bytes,
		       int is_default_endian)
{
	return __kvmppc_handle_load(run, vcpu, rt, bytes, is_default_endian, 0);
=======
int kvmppc_handle_load(struct kvm_vcpu *vcpu,
		       unsigned int rt, unsigned int bytes,
		       int is_default_endian)
{
	return __kvmppc_handle_load(vcpu, rt, bytes, is_default_endian, 0);
>>>>>>> 24b8d41d
}
EXPORT_SYMBOL_GPL(kvmppc_handle_load);

/* Same as above, but sign extends */
int kvmppc_handle_loads(struct kvm_vcpu *vcpu,
			unsigned int rt, unsigned int bytes,
			int is_default_endian)
{
<<<<<<< HEAD
	return __kvmppc_handle_load(run, vcpu, rt, bytes, is_default_endian, 1);
=======
	return __kvmppc_handle_load(vcpu, rt, bytes, is_default_endian, 1);
>>>>>>> 24b8d41d
}

#ifdef CONFIG_VSX
int kvmppc_handle_vsx_load(struct kvm_vcpu *vcpu,
			unsigned int rt, unsigned int bytes,
			int is_default_endian, int mmio_sign_extend)
{
	enum emulation_result emulated = EMULATE_DONE;

	/* Currently, mmio_vsx_copy_nums only allowed to be 4 or less */
	if (vcpu->arch.mmio_vsx_copy_nums > 4)
		return EMULATE_FAIL;

	while (vcpu->arch.mmio_vsx_copy_nums) {
		emulated = __kvmppc_handle_load(vcpu, rt, bytes,
			is_default_endian, mmio_sign_extend);

		if (emulated != EMULATE_DONE)
			break;

		vcpu->arch.paddr_accessed += vcpu->run->mmio.len;

		vcpu->arch.mmio_vsx_copy_nums--;
		vcpu->arch.mmio_vsx_offset++;
	}
	return emulated;
}
#endif /* CONFIG_VSX */

int kvmppc_handle_store(struct kvm_vcpu *vcpu,
			u64 val, unsigned int bytes, int is_default_endian)
{
	struct kvm_run *run = vcpu->run;
	void *data = run->mmio.data;
	int idx, ret;
	bool host_swabbed;

	/* Pity C doesn't have a logical XOR operator */
	if (kvmppc_need_byteswap(vcpu)) {
		host_swabbed = is_default_endian;
	} else {
		host_swabbed = !is_default_endian;
	}

	if (bytes > sizeof(run->mmio.data)) {
		printk(KERN_ERR "%s: bad MMIO length: %d\n", __func__,
		       run->mmio.len);
	}

	run->mmio.phys_addr = vcpu->arch.paddr_accessed;
	run->mmio.len = bytes;
	run->mmio.is_write = 1;
	vcpu->mmio_needed = 1;
	vcpu->mmio_is_write = 1;

	if ((vcpu->arch.mmio_sp64_extend) && (bytes == 4))
		val = dp_to_sp(val);

	/* Store the value at the lowest bytes in 'data'. */
	if (!host_swabbed) {
		switch (bytes) {
		case 8: *(u64 *)data = val; break;
		case 4: *(u32 *)data = val; break;
		case 2: *(u16 *)data = val; break;
		case 1: *(u8  *)data = val; break;
		}
	} else {
		switch (bytes) {
		case 8: *(u64 *)data = swab64(val); break;
		case 4: *(u32 *)data = swab32(val); break;
		case 2: *(u16 *)data = swab16(val); break;
		case 1: *(u8  *)data = val; break;
		}
	}

	idx = srcu_read_lock(&vcpu->kvm->srcu);

	ret = kvm_io_bus_write(vcpu, KVM_MMIO_BUS, run->mmio.phys_addr,
			       bytes, &run->mmio.data);

	srcu_read_unlock(&vcpu->kvm->srcu, idx);

	if (!ret) {
		vcpu->mmio_needed = 0;
		return EMULATE_DONE;
	}

	return EMULATE_DO_MMIO;
}
EXPORT_SYMBOL_GPL(kvmppc_handle_store);

#ifdef CONFIG_VSX
static inline int kvmppc_get_vsr_data(struct kvm_vcpu *vcpu, int rs, u64 *val)
{
	u32 dword_offset, word_offset;
	union kvmppc_one_reg reg;
	int vsx_offset = 0;
	int copy_type = vcpu->arch.mmio_copy_type;
	int result = 0;

	switch (copy_type) {
	case KVMPPC_VSX_COPY_DWORD:
		vsx_offset =
			kvmppc_get_vsr_dword_offset(vcpu->arch.mmio_vsx_offset);

		if (vsx_offset == -1) {
			result = -1;
			break;
		}

		if (rs < 32) {
			*val = VCPU_VSX_FPR(vcpu, rs, vsx_offset);
		} else {
			reg.vval = VCPU_VSX_VR(vcpu, rs - 32);
			*val = reg.vsxval[vsx_offset];
		}
		break;

	case KVMPPC_VSX_COPY_WORD:
		vsx_offset =
			kvmppc_get_vsr_word_offset(vcpu->arch.mmio_vsx_offset);

		if (vsx_offset == -1) {
			result = -1;
			break;
		}

		if (rs < 32) {
			dword_offset = vsx_offset / 2;
			word_offset = vsx_offset % 2;
			reg.vsxval[0] = VCPU_VSX_FPR(vcpu, rs, dword_offset);
			*val = reg.vsx32val[word_offset];
		} else {
			reg.vval = VCPU_VSX_VR(vcpu, rs - 32);
			*val = reg.vsx32val[vsx_offset];
		}
		break;

	default:
		result = -1;
		break;
	}

	return result;
}

int kvmppc_handle_vsx_store(struct kvm_vcpu *vcpu,
			int rs, unsigned int bytes, int is_default_endian)
{
	u64 val;
	enum emulation_result emulated = EMULATE_DONE;

	vcpu->arch.io_gpr = rs;

	/* Currently, mmio_vsx_copy_nums only allowed to be 4 or less */
	if (vcpu->arch.mmio_vsx_copy_nums > 4)
		return EMULATE_FAIL;

	while (vcpu->arch.mmio_vsx_copy_nums) {
		if (kvmppc_get_vsr_data(vcpu, rs, &val) == -1)
			return EMULATE_FAIL;

		emulated = kvmppc_handle_store(vcpu,
			 val, bytes, is_default_endian);

		if (emulated != EMULATE_DONE)
			break;

		vcpu->arch.paddr_accessed += vcpu->run->mmio.len;

		vcpu->arch.mmio_vsx_copy_nums--;
		vcpu->arch.mmio_vsx_offset++;
	}

	return emulated;
}

static int kvmppc_emulate_mmio_vsx_loadstore(struct kvm_vcpu *vcpu)
{
	struct kvm_run *run = vcpu->run;
	enum emulation_result emulated = EMULATE_FAIL;
	int r;

	vcpu->arch.paddr_accessed += run->mmio.len;

	if (!vcpu->mmio_is_write) {
		emulated = kvmppc_handle_vsx_load(vcpu, vcpu->arch.io_gpr,
			 run->mmio.len, 1, vcpu->arch.mmio_sign_extend);
	} else {
		emulated = kvmppc_handle_vsx_store(vcpu,
			 vcpu->arch.io_gpr, run->mmio.len, 1);
	}

	switch (emulated) {
	case EMULATE_DO_MMIO:
		run->exit_reason = KVM_EXIT_MMIO;
		r = RESUME_HOST;
		break;
	case EMULATE_FAIL:
		pr_info("KVM: MMIO emulation failed (VSX repeat)\n");
		run->exit_reason = KVM_EXIT_INTERNAL_ERROR;
		run->internal.suberror = KVM_INTERNAL_ERROR_EMULATION;
		r = RESUME_HOST;
		break;
	default:
		r = RESUME_GUEST;
		break;
	}
	return r;
}
#endif /* CONFIG_VSX */

#ifdef CONFIG_ALTIVEC
int kvmppc_handle_vmx_load(struct kvm_vcpu *vcpu,
		unsigned int rt, unsigned int bytes, int is_default_endian)
{
	enum emulation_result emulated = EMULATE_DONE;

	if (vcpu->arch.mmio_vsx_copy_nums > 2)
		return EMULATE_FAIL;

	while (vcpu->arch.mmio_vmx_copy_nums) {
		emulated = __kvmppc_handle_load(vcpu, rt, bytes,
				is_default_endian, 0);

		if (emulated != EMULATE_DONE)
			break;

		vcpu->arch.paddr_accessed += vcpu->run->mmio.len;
		vcpu->arch.mmio_vmx_copy_nums--;
		vcpu->arch.mmio_vmx_offset++;
	}

	return emulated;
}

int kvmppc_get_vmx_dword(struct kvm_vcpu *vcpu, int index, u64 *val)
{
	union kvmppc_one_reg reg;
	int vmx_offset = 0;
	int result = 0;

	vmx_offset =
		kvmppc_get_vmx_dword_offset(vcpu, vcpu->arch.mmio_vmx_offset);

	if (vmx_offset == -1)
		return -1;

	reg.vval = VCPU_VSX_VR(vcpu, index);
	*val = reg.vsxval[vmx_offset];

	return result;
}

int kvmppc_get_vmx_word(struct kvm_vcpu *vcpu, int index, u64 *val)
{
	union kvmppc_one_reg reg;
	int vmx_offset = 0;
	int result = 0;

	vmx_offset =
		kvmppc_get_vmx_word_offset(vcpu, vcpu->arch.mmio_vmx_offset);

	if (vmx_offset == -1)
		return -1;

	reg.vval = VCPU_VSX_VR(vcpu, index);
	*val = reg.vsx32val[vmx_offset];

	return result;
}

int kvmppc_get_vmx_hword(struct kvm_vcpu *vcpu, int index, u64 *val)
{
	union kvmppc_one_reg reg;
	int vmx_offset = 0;
	int result = 0;

	vmx_offset =
		kvmppc_get_vmx_hword_offset(vcpu, vcpu->arch.mmio_vmx_offset);

	if (vmx_offset == -1)
		return -1;

	reg.vval = VCPU_VSX_VR(vcpu, index);
	*val = reg.vsx16val[vmx_offset];

	return result;
}

int kvmppc_get_vmx_byte(struct kvm_vcpu *vcpu, int index, u64 *val)
{
	union kvmppc_one_reg reg;
	int vmx_offset = 0;
	int result = 0;

	vmx_offset =
		kvmppc_get_vmx_byte_offset(vcpu, vcpu->arch.mmio_vmx_offset);

	if (vmx_offset == -1)
		return -1;

	reg.vval = VCPU_VSX_VR(vcpu, index);
	*val = reg.vsx8val[vmx_offset];

	return result;
}

int kvmppc_handle_vmx_store(struct kvm_vcpu *vcpu,
		unsigned int rs, unsigned int bytes, int is_default_endian)
{
	u64 val = 0;
	unsigned int index = rs & KVM_MMIO_REG_MASK;
	enum emulation_result emulated = EMULATE_DONE;

	if (vcpu->arch.mmio_vsx_copy_nums > 2)
		return EMULATE_FAIL;

	vcpu->arch.io_gpr = rs;

	while (vcpu->arch.mmio_vmx_copy_nums) {
		switch (vcpu->arch.mmio_copy_type) {
		case KVMPPC_VMX_COPY_DWORD:
			if (kvmppc_get_vmx_dword(vcpu, index, &val) == -1)
				return EMULATE_FAIL;

			break;
		case KVMPPC_VMX_COPY_WORD:
			if (kvmppc_get_vmx_word(vcpu, index, &val) == -1)
				return EMULATE_FAIL;
			break;
		case KVMPPC_VMX_COPY_HWORD:
			if (kvmppc_get_vmx_hword(vcpu, index, &val) == -1)
				return EMULATE_FAIL;
			break;
		case KVMPPC_VMX_COPY_BYTE:
			if (kvmppc_get_vmx_byte(vcpu, index, &val) == -1)
				return EMULATE_FAIL;
			break;
		default:
			return EMULATE_FAIL;
		}

		emulated = kvmppc_handle_store(vcpu, val, bytes,
				is_default_endian);
		if (emulated != EMULATE_DONE)
			break;

		vcpu->arch.paddr_accessed += vcpu->run->mmio.len;
		vcpu->arch.mmio_vmx_copy_nums--;
		vcpu->arch.mmio_vmx_offset++;
	}

	return emulated;
}

static int kvmppc_emulate_mmio_vmx_loadstore(struct kvm_vcpu *vcpu)
{
	struct kvm_run *run = vcpu->run;
	enum emulation_result emulated = EMULATE_FAIL;
	int r;

	vcpu->arch.paddr_accessed += run->mmio.len;

	if (!vcpu->mmio_is_write) {
		emulated = kvmppc_handle_vmx_load(vcpu,
				vcpu->arch.io_gpr, run->mmio.len, 1);
	} else {
		emulated = kvmppc_handle_vmx_store(vcpu,
				vcpu->arch.io_gpr, run->mmio.len, 1);
	}

	switch (emulated) {
	case EMULATE_DO_MMIO:
		run->exit_reason = KVM_EXIT_MMIO;
		r = RESUME_HOST;
		break;
	case EMULATE_FAIL:
		pr_info("KVM: MMIO emulation failed (VMX repeat)\n");
		run->exit_reason = KVM_EXIT_INTERNAL_ERROR;
		run->internal.suberror = KVM_INTERNAL_ERROR_EMULATION;
		r = RESUME_HOST;
		break;
	default:
		r = RESUME_GUEST;
		break;
	}
	return r;
}
#endif /* CONFIG_ALTIVEC */

int kvm_vcpu_ioctl_get_one_reg(struct kvm_vcpu *vcpu, struct kvm_one_reg *reg)
{
	int r = 0;
	union kvmppc_one_reg val;
	int size;

	size = one_reg_size(reg->id);
	if (size > sizeof(val))
		return -EINVAL;

	r = kvmppc_get_one_reg(vcpu, reg->id, &val);
	if (r == -EINVAL) {
		r = 0;
		switch (reg->id) {
#ifdef CONFIG_ALTIVEC
		case KVM_REG_PPC_VR0 ... KVM_REG_PPC_VR31:
			if (!cpu_has_feature(CPU_FTR_ALTIVEC)) {
				r = -ENXIO;
				break;
			}
			val.vval = vcpu->arch.vr.vr[reg->id - KVM_REG_PPC_VR0];
			break;
		case KVM_REG_PPC_VSCR:
			if (!cpu_has_feature(CPU_FTR_ALTIVEC)) {
				r = -ENXIO;
				break;
			}
			val = get_reg_val(reg->id, vcpu->arch.vr.vscr.u[3]);
			break;
		case KVM_REG_PPC_VRSAVE:
			val = get_reg_val(reg->id, vcpu->arch.vrsave);
			break;
#endif /* CONFIG_ALTIVEC */
		default:
			r = -EINVAL;
			break;
		}
	}

	if (r)
		return r;

	if (copy_to_user((char __user *)(unsigned long)reg->addr, &val, size))
		r = -EFAULT;

	return r;
}

int kvm_vcpu_ioctl_set_one_reg(struct kvm_vcpu *vcpu, struct kvm_one_reg *reg)
{
	int r;
	union kvmppc_one_reg val;
	int size;

	size = one_reg_size(reg->id);
	if (size > sizeof(val))
		return -EINVAL;

	if (copy_from_user(&val, (char __user *)(unsigned long)reg->addr, size))
		return -EFAULT;

	r = kvmppc_set_one_reg(vcpu, reg->id, &val);
	if (r == -EINVAL) {
		r = 0;
		switch (reg->id) {
#ifdef CONFIG_ALTIVEC
		case KVM_REG_PPC_VR0 ... KVM_REG_PPC_VR31:
			if (!cpu_has_feature(CPU_FTR_ALTIVEC)) {
				r = -ENXIO;
				break;
			}
			vcpu->arch.vr.vr[reg->id - KVM_REG_PPC_VR0] = val.vval;
			break;
		case KVM_REG_PPC_VSCR:
			if (!cpu_has_feature(CPU_FTR_ALTIVEC)) {
				r = -ENXIO;
				break;
			}
			vcpu->arch.vr.vscr.u[3] = set_reg_val(reg->id, val);
			break;
		case KVM_REG_PPC_VRSAVE:
			if (!cpu_has_feature(CPU_FTR_ALTIVEC)) {
				r = -ENXIO;
				break;
			}
			vcpu->arch.vrsave = set_reg_val(reg->id, val);
			break;
#endif /* CONFIG_ALTIVEC */
		default:
			r = -EINVAL;
			break;
		}
	}

	return r;
}

int kvm_arch_vcpu_ioctl_run(struct kvm_vcpu *vcpu)
{
	struct kvm_run *run = vcpu->run;
	int r;

	vcpu_load(vcpu);

	if (vcpu->mmio_needed) {
		vcpu->mmio_needed = 0;
		if (!vcpu->mmio_is_write)
			kvmppc_complete_mmio_load(vcpu);
#ifdef CONFIG_VSX
		if (vcpu->arch.mmio_vsx_copy_nums > 0) {
			vcpu->arch.mmio_vsx_copy_nums--;
			vcpu->arch.mmio_vsx_offset++;
		}

		if (vcpu->arch.mmio_vsx_copy_nums > 0) {
			r = kvmppc_emulate_mmio_vsx_loadstore(vcpu);
			if (r == RESUME_HOST) {
				vcpu->mmio_needed = 1;
				goto out;
			}
		}
#endif
#ifdef CONFIG_ALTIVEC
		if (vcpu->arch.mmio_vmx_copy_nums > 0) {
			vcpu->arch.mmio_vmx_copy_nums--;
			vcpu->arch.mmio_vmx_offset++;
		}

		if (vcpu->arch.mmio_vmx_copy_nums > 0) {
			r = kvmppc_emulate_mmio_vmx_loadstore(vcpu);
			if (r == RESUME_HOST) {
				vcpu->mmio_needed = 1;
				goto out;
			}
		}
#endif
	} else if (vcpu->arch.osi_needed) {
		u64 *gprs = run->osi.gprs;
		int i;

		for (i = 0; i < 32; i++)
			kvmppc_set_gpr(vcpu, i, gprs[i]);
		vcpu->arch.osi_needed = 0;
	} else if (vcpu->arch.hcall_needed) {
		int i;

		kvmppc_set_gpr(vcpu, 3, run->papr_hcall.ret);
		for (i = 0; i < 9; ++i)
			kvmppc_set_gpr(vcpu, 4 + i, run->papr_hcall.args[i]);
		vcpu->arch.hcall_needed = 0;
#ifdef CONFIG_BOOKE
	} else if (vcpu->arch.epr_needed) {
		kvmppc_set_epr(vcpu, run->epr.epr);
		vcpu->arch.epr_needed = 0;
#endif
	}

	kvm_sigset_activate(vcpu);

	if (run->immediate_exit)
		r = -EINTR;
	else
		r = kvmppc_vcpu_run(vcpu);

	kvm_sigset_deactivate(vcpu);

#ifdef CONFIG_ALTIVEC
out:
#endif
	vcpu_put(vcpu);
	return r;
}

int kvm_vcpu_ioctl_interrupt(struct kvm_vcpu *vcpu, struct kvm_interrupt *irq)
{
	if (irq->irq == KVM_INTERRUPT_UNSET) {
		kvmppc_core_dequeue_external(vcpu);
		return 0;
	}

	kvmppc_core_queue_external(vcpu, irq);

	kvm_vcpu_kick(vcpu);

	return 0;
}

static int kvm_vcpu_ioctl_enable_cap(struct kvm_vcpu *vcpu,
				     struct kvm_enable_cap *cap)
{
	int r;

	if (cap->flags)
		return -EINVAL;

	switch (cap->cap) {
	case KVM_CAP_PPC_OSI:
		r = 0;
		vcpu->arch.osi_enabled = true;
		break;
	case KVM_CAP_PPC_PAPR:
		r = 0;
		vcpu->arch.papr_enabled = true;
		break;
	case KVM_CAP_PPC_EPR:
		r = 0;
		if (cap->args[0])
			vcpu->arch.epr_flags |= KVMPPC_EPR_USER;
		else
			vcpu->arch.epr_flags &= ~KVMPPC_EPR_USER;
		break;
#ifdef CONFIG_BOOKE
	case KVM_CAP_PPC_BOOKE_WATCHDOG:
		r = 0;
		vcpu->arch.watchdog_enabled = true;
		break;
#endif
#if defined(CONFIG_KVM_E500V2) || defined(CONFIG_KVM_E500MC)
	case KVM_CAP_SW_TLB: {
		struct kvm_config_tlb cfg;
		void __user *user_ptr = (void __user *)(uintptr_t)cap->args[0];

		r = -EFAULT;
		if (copy_from_user(&cfg, user_ptr, sizeof(cfg)))
			break;

		r = kvm_vcpu_ioctl_config_tlb(vcpu, &cfg);
		break;
	}
#endif
#ifdef CONFIG_KVM_MPIC
	case KVM_CAP_IRQ_MPIC: {
		struct fd f;
		struct kvm_device *dev;

		r = -EBADF;
		f = fdget(cap->args[0]);
		if (!f.file)
			break;

		r = -EPERM;
		dev = kvm_device_from_filp(f.file);
		if (dev)
			r = kvmppc_mpic_connect_vcpu(dev, vcpu, cap->args[1]);

		fdput(f);
		break;
	}
#endif
#ifdef CONFIG_KVM_XICS
	case KVM_CAP_IRQ_XICS: {
		struct fd f;
		struct kvm_device *dev;

		r = -EBADF;
		f = fdget(cap->args[0]);
		if (!f.file)
			break;

		r = -EPERM;
		dev = kvm_device_from_filp(f.file);
		if (dev) {
			if (xics_on_xive())
				r = kvmppc_xive_connect_vcpu(dev, vcpu, cap->args[1]);
			else
				r = kvmppc_xics_connect_vcpu(dev, vcpu, cap->args[1]);
		}

		fdput(f);
		break;
	}
#endif /* CONFIG_KVM_XICS */
#ifdef CONFIG_KVM_XIVE
	case KVM_CAP_PPC_IRQ_XIVE: {
		struct fd f;
		struct kvm_device *dev;

		r = -EBADF;
		f = fdget(cap->args[0]);
		if (!f.file)
			break;

		r = -ENXIO;
		if (!xive_enabled())
			break;

		r = -EPERM;
		dev = kvm_device_from_filp(f.file);
		if (dev)
			r = kvmppc_xive_native_connect_vcpu(dev, vcpu,
							    cap->args[1]);

		fdput(f);
		break;
	}
#endif /* CONFIG_KVM_XIVE */
#ifdef CONFIG_KVM_BOOK3S_HV_POSSIBLE
	case KVM_CAP_PPC_FWNMI:
		r = -EINVAL;
		if (!is_kvmppc_hv_enabled(vcpu->kvm))
			break;
		r = 0;
		vcpu->kvm->arch.fwnmi_enabled = true;
		break;
#endif /* CONFIG_KVM_BOOK3S_HV_POSSIBLE */
	default:
		r = -EINVAL;
		break;
	}

	if (!r)
		r = kvmppc_sanity_check(vcpu);

	return r;
}

bool kvm_arch_intc_initialized(struct kvm *kvm)
{
#ifdef CONFIG_KVM_MPIC
	if (kvm->arch.mpic)
		return true;
#endif
#ifdef CONFIG_KVM_XICS
<<<<<<< HEAD
	if (kvm->arch.xics)
=======
	if (kvm->arch.xics || kvm->arch.xive)
>>>>>>> 24b8d41d
		return true;
#endif
	return false;
}

int kvm_arch_vcpu_ioctl_get_mpstate(struct kvm_vcpu *vcpu,
                                    struct kvm_mp_state *mp_state)
{
	return -EINVAL;
}

int kvm_arch_vcpu_ioctl_set_mpstate(struct kvm_vcpu *vcpu,
                                    struct kvm_mp_state *mp_state)
{
	return -EINVAL;
}

long kvm_arch_vcpu_async_ioctl(struct file *filp,
			       unsigned int ioctl, unsigned long arg)
{
	struct kvm_vcpu *vcpu = filp->private_data;
	void __user *argp = (void __user *)arg;

	if (ioctl == KVM_INTERRUPT) {
		struct kvm_interrupt irq;
		if (copy_from_user(&irq, argp, sizeof(irq)))
			return -EFAULT;
		return kvm_vcpu_ioctl_interrupt(vcpu, &irq);
	}
	return -ENOIOCTLCMD;
}

long kvm_arch_vcpu_ioctl(struct file *filp,
                         unsigned int ioctl, unsigned long arg)
{
	struct kvm_vcpu *vcpu = filp->private_data;
	void __user *argp = (void __user *)arg;
	long r;

	switch (ioctl) {
	case KVM_ENABLE_CAP:
	{
		struct kvm_enable_cap cap;
		r = -EFAULT;
		vcpu_load(vcpu);
		if (copy_from_user(&cap, argp, sizeof(cap)))
			goto out;
		r = kvm_vcpu_ioctl_enable_cap(vcpu, &cap);
		vcpu_put(vcpu);
		break;
	}

	case KVM_SET_ONE_REG:
	case KVM_GET_ONE_REG:
	{
		struct kvm_one_reg reg;
		r = -EFAULT;
		if (copy_from_user(&reg, argp, sizeof(reg)))
			goto out;
		if (ioctl == KVM_SET_ONE_REG)
			r = kvm_vcpu_ioctl_set_one_reg(vcpu, &reg);
		else
			r = kvm_vcpu_ioctl_get_one_reg(vcpu, &reg);
		break;
	}

#if defined(CONFIG_KVM_E500V2) || defined(CONFIG_KVM_E500MC)
	case KVM_DIRTY_TLB: {
		struct kvm_dirty_tlb dirty;
		r = -EFAULT;
		vcpu_load(vcpu);
		if (copy_from_user(&dirty, argp, sizeof(dirty)))
			goto out;
		r = kvm_vcpu_ioctl_dirty_tlb(vcpu, &dirty);
		vcpu_put(vcpu);
		break;
	}
#endif
	default:
		r = -EINVAL;
	}

out:
	return r;
}

vm_fault_t kvm_arch_vcpu_fault(struct kvm_vcpu *vcpu, struct vm_fault *vmf)
{
	return VM_FAULT_SIGBUS;
}

static int kvm_vm_ioctl_get_pvinfo(struct kvm_ppc_pvinfo *pvinfo)
{
	u32 inst_nop = 0x60000000;
#ifdef CONFIG_KVM_BOOKE_HV
	u32 inst_sc1 = 0x44000022;
	pvinfo->hcall[0] = cpu_to_be32(inst_sc1);
	pvinfo->hcall[1] = cpu_to_be32(inst_nop);
	pvinfo->hcall[2] = cpu_to_be32(inst_nop);
	pvinfo->hcall[3] = cpu_to_be32(inst_nop);
#else
	u32 inst_lis = 0x3c000000;
	u32 inst_ori = 0x60000000;
	u32 inst_sc = 0x44000002;
	u32 inst_imm_mask = 0xffff;

	/*
	 * The hypercall to get into KVM from within guest context is as
	 * follows:
	 *
	 *    lis r0, r0, KVM_SC_MAGIC_R0@h
	 *    ori r0, KVM_SC_MAGIC_R0@l
	 *    sc
	 *    nop
	 */
	pvinfo->hcall[0] = cpu_to_be32(inst_lis | ((KVM_SC_MAGIC_R0 >> 16) & inst_imm_mask));
	pvinfo->hcall[1] = cpu_to_be32(inst_ori | (KVM_SC_MAGIC_R0 & inst_imm_mask));
	pvinfo->hcall[2] = cpu_to_be32(inst_sc);
	pvinfo->hcall[3] = cpu_to_be32(inst_nop);
#endif

	pvinfo->flags = KVM_PPC_PVINFO_FLAGS_EV_IDLE;

	return 0;
}

int kvm_vm_ioctl_irq_line(struct kvm *kvm, struct kvm_irq_level *irq_event,
			  bool line_status)
{
	if (!irqchip_in_kernel(kvm))
		return -ENXIO;

	irq_event->status = kvm_set_irq(kvm, KVM_USERSPACE_IRQ_SOURCE_ID,
					irq_event->irq, irq_event->level,
					line_status);
	return 0;
}


int kvm_vm_ioctl_enable_cap(struct kvm *kvm,
			    struct kvm_enable_cap *cap)
{
	int r;

	if (cap->flags)
		return -EINVAL;

	switch (cap->cap) {
#ifdef CONFIG_KVM_BOOK3S_64_HANDLER
	case KVM_CAP_PPC_ENABLE_HCALL: {
		unsigned long hcall = cap->args[0];

		r = -EINVAL;
		if (hcall > MAX_HCALL_OPCODE || (hcall & 3) ||
		    cap->args[1] > 1)
			break;
		if (!kvmppc_book3s_hcall_implemented(kvm, hcall))
			break;
		if (cap->args[1])
			set_bit(hcall / 4, kvm->arch.enabled_hcalls);
		else
			clear_bit(hcall / 4, kvm->arch.enabled_hcalls);
		r = 0;
		break;
	}
	case KVM_CAP_PPC_SMT: {
		unsigned long mode = cap->args[0];
		unsigned long flags = cap->args[1];

		r = -EINVAL;
		if (kvm->arch.kvm_ops->set_smt_mode)
			r = kvm->arch.kvm_ops->set_smt_mode(kvm, mode, flags);
		break;
	}

	case KVM_CAP_PPC_NESTED_HV:
		r = -EINVAL;
		if (!is_kvmppc_hv_enabled(kvm) ||
		    !kvm->arch.kvm_ops->enable_nested)
			break;
		r = kvm->arch.kvm_ops->enable_nested(kvm);
		break;
#endif
#if defined(CONFIG_KVM_BOOK3S_HV_POSSIBLE)
	case KVM_CAP_PPC_SECURE_GUEST:
		r = -EINVAL;
		if (!is_kvmppc_hv_enabled(kvm) || !kvm->arch.kvm_ops->enable_svm)
			break;
		r = kvm->arch.kvm_ops->enable_svm(kvm);
		break;
#endif
	default:
		r = -EINVAL;
		break;
	}

	return r;
}

#ifdef CONFIG_PPC_BOOK3S_64
/*
 * These functions check whether the underlying hardware is safe
 * against attacks based on observing the effects of speculatively
 * executed instructions, and whether it supplies instructions for
 * use in workarounds.  The information comes from firmware, either
 * via the device tree on powernv platforms or from an hcall on
 * pseries platforms.
 */
#ifdef CONFIG_PPC_PSERIES
static int pseries_get_cpu_char(struct kvm_ppc_cpu_char *cp)
{
	struct h_cpu_char_result c;
	unsigned long rc;

	if (!machine_is(pseries))
		return -ENOTTY;

	rc = plpar_get_cpu_characteristics(&c);
	if (rc == H_SUCCESS) {
		cp->character = c.character;
		cp->behaviour = c.behaviour;
		cp->character_mask = KVM_PPC_CPU_CHAR_SPEC_BAR_ORI31 |
			KVM_PPC_CPU_CHAR_BCCTRL_SERIALISED |
			KVM_PPC_CPU_CHAR_L1D_FLUSH_ORI30 |
			KVM_PPC_CPU_CHAR_L1D_FLUSH_TRIG2 |
			KVM_PPC_CPU_CHAR_L1D_THREAD_PRIV |
			KVM_PPC_CPU_CHAR_BR_HINT_HONOURED |
			KVM_PPC_CPU_CHAR_MTTRIG_THR_RECONF |
			KVM_PPC_CPU_CHAR_COUNT_CACHE_DIS |
			KVM_PPC_CPU_CHAR_BCCTR_FLUSH_ASSIST;
		cp->behaviour_mask = KVM_PPC_CPU_BEHAV_FAVOUR_SECURITY |
			KVM_PPC_CPU_BEHAV_L1D_FLUSH_PR |
			KVM_PPC_CPU_BEHAV_BNDS_CHK_SPEC_BAR |
			KVM_PPC_CPU_BEHAV_FLUSH_COUNT_CACHE;
	}
	return 0;
}
#else
static int pseries_get_cpu_char(struct kvm_ppc_cpu_char *cp)
{
	return -ENOTTY;
}
#endif

static inline bool have_fw_feat(struct device_node *fw_features,
				const char *state, const char *name)
{
	struct device_node *np;
	bool r = false;

	np = of_get_child_by_name(fw_features, name);
	if (np) {
		r = of_property_read_bool(np, state);
		of_node_put(np);
	}
	return r;
}

static int kvmppc_get_cpu_char(struct kvm_ppc_cpu_char *cp)
{
	struct device_node *np, *fw_features;
	int r;

	memset(cp, 0, sizeof(*cp));
	r = pseries_get_cpu_char(cp);
	if (r != -ENOTTY)
		return r;

	np = of_find_node_by_name(NULL, "ibm,opal");
	if (np) {
		fw_features = of_get_child_by_name(np, "fw-features");
		of_node_put(np);
		if (!fw_features)
			return 0;
		if (have_fw_feat(fw_features, "enabled",
				 "inst-spec-barrier-ori31,31,0"))
			cp->character |= KVM_PPC_CPU_CHAR_SPEC_BAR_ORI31;
		if (have_fw_feat(fw_features, "enabled",
				 "fw-bcctrl-serialized"))
			cp->character |= KVM_PPC_CPU_CHAR_BCCTRL_SERIALISED;
		if (have_fw_feat(fw_features, "enabled",
				 "inst-l1d-flush-ori30,30,0"))
			cp->character |= KVM_PPC_CPU_CHAR_L1D_FLUSH_ORI30;
		if (have_fw_feat(fw_features, "enabled",
				 "inst-l1d-flush-trig2"))
			cp->character |= KVM_PPC_CPU_CHAR_L1D_FLUSH_TRIG2;
		if (have_fw_feat(fw_features, "enabled",
				 "fw-l1d-thread-split"))
			cp->character |= KVM_PPC_CPU_CHAR_L1D_THREAD_PRIV;
		if (have_fw_feat(fw_features, "enabled",
				 "fw-count-cache-disabled"))
			cp->character |= KVM_PPC_CPU_CHAR_COUNT_CACHE_DIS;
		if (have_fw_feat(fw_features, "enabled",
				 "fw-count-cache-flush-bcctr2,0,0"))
			cp->character |= KVM_PPC_CPU_CHAR_BCCTR_FLUSH_ASSIST;
		cp->character_mask = KVM_PPC_CPU_CHAR_SPEC_BAR_ORI31 |
			KVM_PPC_CPU_CHAR_BCCTRL_SERIALISED |
			KVM_PPC_CPU_CHAR_L1D_FLUSH_ORI30 |
			KVM_PPC_CPU_CHAR_L1D_FLUSH_TRIG2 |
			KVM_PPC_CPU_CHAR_L1D_THREAD_PRIV |
			KVM_PPC_CPU_CHAR_COUNT_CACHE_DIS |
			KVM_PPC_CPU_CHAR_BCCTR_FLUSH_ASSIST;

		if (have_fw_feat(fw_features, "enabled",
				 "speculation-policy-favor-security"))
			cp->behaviour |= KVM_PPC_CPU_BEHAV_FAVOUR_SECURITY;
		if (!have_fw_feat(fw_features, "disabled",
				  "needs-l1d-flush-msr-pr-0-to-1"))
			cp->behaviour |= KVM_PPC_CPU_BEHAV_L1D_FLUSH_PR;
		if (!have_fw_feat(fw_features, "disabled",
				  "needs-spec-barrier-for-bound-checks"))
			cp->behaviour |= KVM_PPC_CPU_BEHAV_BNDS_CHK_SPEC_BAR;
		if (have_fw_feat(fw_features, "enabled",
				 "needs-count-cache-flush-on-context-switch"))
			cp->behaviour |= KVM_PPC_CPU_BEHAV_FLUSH_COUNT_CACHE;
		cp->behaviour_mask = KVM_PPC_CPU_BEHAV_FAVOUR_SECURITY |
			KVM_PPC_CPU_BEHAV_L1D_FLUSH_PR |
			KVM_PPC_CPU_BEHAV_BNDS_CHK_SPEC_BAR |
			KVM_PPC_CPU_BEHAV_FLUSH_COUNT_CACHE;

		of_node_put(fw_features);
	}

	return 0;
}
#endif

long kvm_arch_vm_ioctl(struct file *filp,
                       unsigned int ioctl, unsigned long arg)
{
	struct kvm *kvm __maybe_unused = filp->private_data;
	void __user *argp = (void __user *)arg;
	long r;

	switch (ioctl) {
	case KVM_PPC_GET_PVINFO: {
		struct kvm_ppc_pvinfo pvinfo;
		memset(&pvinfo, 0, sizeof(pvinfo));
		r = kvm_vm_ioctl_get_pvinfo(&pvinfo);
		if (copy_to_user(argp, &pvinfo, sizeof(pvinfo))) {
			r = -EFAULT;
			goto out;
		}

		break;
	}
#ifdef CONFIG_SPAPR_TCE_IOMMU
	case KVM_CREATE_SPAPR_TCE_64: {
		struct kvm_create_spapr_tce_64 create_tce_64;

		r = -EFAULT;
		if (copy_from_user(&create_tce_64, argp, sizeof(create_tce_64)))
			goto out;
		if (create_tce_64.flags) {
			r = -EINVAL;
			goto out;
		}
		r = kvm_vm_ioctl_create_spapr_tce(kvm, &create_tce_64);
		goto out;
	}
	case KVM_CREATE_SPAPR_TCE: {
		struct kvm_create_spapr_tce create_tce;
		struct kvm_create_spapr_tce_64 create_tce_64;

		r = -EFAULT;
		if (copy_from_user(&create_tce, argp, sizeof(create_tce)))
			goto out;

		create_tce_64.liobn = create_tce.liobn;
		create_tce_64.page_shift = IOMMU_PAGE_SHIFT_4K;
		create_tce_64.offset = 0;
		create_tce_64.size = create_tce.window_size >>
				IOMMU_PAGE_SHIFT_4K;
		create_tce_64.flags = 0;
		r = kvm_vm_ioctl_create_spapr_tce(kvm, &create_tce_64);
		goto out;
	}
#endif
#ifdef CONFIG_PPC_BOOK3S_64
	case KVM_PPC_GET_SMMU_INFO: {
		struct kvm_ppc_smmu_info info;
		struct kvm *kvm = filp->private_data;

		memset(&info, 0, sizeof(info));
		r = kvm->arch.kvm_ops->get_smmu_info(kvm, &info);
		if (r >= 0 && copy_to_user(argp, &info, sizeof(info)))
			r = -EFAULT;
		break;
	}
	case KVM_PPC_RTAS_DEFINE_TOKEN: {
		struct kvm *kvm = filp->private_data;

		r = kvm_vm_ioctl_rtas_define_token(kvm, argp);
		break;
	}
	case KVM_PPC_CONFIGURE_V3_MMU: {
		struct kvm *kvm = filp->private_data;
		struct kvm_ppc_mmuv3_cfg cfg;

		r = -EINVAL;
		if (!kvm->arch.kvm_ops->configure_mmu)
			goto out;
		r = -EFAULT;
		if (copy_from_user(&cfg, argp, sizeof(cfg)))
			goto out;
		r = kvm->arch.kvm_ops->configure_mmu(kvm, &cfg);
		break;
	}
	case KVM_PPC_GET_RMMU_INFO: {
		struct kvm *kvm = filp->private_data;
		struct kvm_ppc_rmmu_info info;

		r = -EINVAL;
		if (!kvm->arch.kvm_ops->get_rmmu_info)
			goto out;
		r = kvm->arch.kvm_ops->get_rmmu_info(kvm, &info);
		if (r >= 0 && copy_to_user(argp, &info, sizeof(info)))
			r = -EFAULT;
		break;
	}
	case KVM_PPC_GET_CPU_CHAR: {
		struct kvm_ppc_cpu_char cpuchar;

		r = kvmppc_get_cpu_char(&cpuchar);
		if (r >= 0 && copy_to_user(argp, &cpuchar, sizeof(cpuchar)))
			r = -EFAULT;
		break;
	}
	case KVM_PPC_SVM_OFF: {
		struct kvm *kvm = filp->private_data;

		r = 0;
		if (!kvm->arch.kvm_ops->svm_off)
			goto out;

		r = kvm->arch.kvm_ops->svm_off(kvm);
		break;
	}
	default: {
		struct kvm *kvm = filp->private_data;
		r = kvm->arch.kvm_ops->arch_vm_ioctl(filp, ioctl, arg);
	}
#else /* CONFIG_PPC_BOOK3S_64 */
	default:
		r = -ENOTTY;
#endif
	}
out:
	return r;
}

static unsigned long lpid_inuse[BITS_TO_LONGS(KVMPPC_NR_LPIDS)];
static unsigned long nr_lpids;

long kvmppc_alloc_lpid(void)
{
	long lpid;

	do {
		lpid = find_first_zero_bit(lpid_inuse, KVMPPC_NR_LPIDS);
		if (lpid >= nr_lpids) {
			pr_err("%s: No LPIDs free\n", __func__);
			return -ENOMEM;
		}
	} while (test_and_set_bit(lpid, lpid_inuse));

	return lpid;
}
EXPORT_SYMBOL_GPL(kvmppc_alloc_lpid);

void kvmppc_claim_lpid(long lpid)
{
	set_bit(lpid, lpid_inuse);
}
EXPORT_SYMBOL_GPL(kvmppc_claim_lpid);

void kvmppc_free_lpid(long lpid)
{
	clear_bit(lpid, lpid_inuse);
}
EXPORT_SYMBOL_GPL(kvmppc_free_lpid);

void kvmppc_init_lpid(unsigned long nr_lpids_param)
{
	nr_lpids = min_t(unsigned long, KVMPPC_NR_LPIDS, nr_lpids_param);
	memset(lpid_inuse, 0, sizeof(lpid_inuse));
}
EXPORT_SYMBOL_GPL(kvmppc_init_lpid);

int kvm_arch_init(void *opaque)
{
	return 0;
}

EXPORT_TRACEPOINT_SYMBOL_GPL(kvm_ppc_instr);<|MERGE_RESOLUTION|>--- conflicted
+++ resolved
@@ -461,16 +461,6 @@
 	return -EINVAL;
 }
 
-bool kvm_arch_has_vcpu_debugfs(void)
-{
-	return false;
-}
-
-int kvm_arch_create_vcpu_debugfs(struct kvm_vcpu *vcpu)
-{
-	return 0;
-}
-
 void kvm_arch_destroy_vm(struct kvm *kvm)
 {
 	unsigned int i;
@@ -689,10 +679,6 @@
 			!kvmppc_hv_ops->enable_svm(NULL);
 		break;
 #endif
-	case KVM_CAP_PPC_HTM:
-		r = cpu_has_feature(CPU_FTR_TM_COMP) &&
-		    is_kvmppc_hv_enabled(kvm);
-		break;
 	default:
 		r = 0;
 		break;
@@ -873,10 +859,6 @@
 		kvm->arch.kvm_ops->irq_bypass_del_producer(cons, prod);
 }
 
-<<<<<<< HEAD
-static void kvmppc_complete_mmio_load(struct kvm_vcpu *vcpu,
-                                      struct kvm_run *run)
-=======
 #ifdef CONFIG_VSX
 static inline int kvmppc_get_vsr_dword_offset(int index)
 {
@@ -1129,7 +1111,6 @@
 #endif /* CONFIG_PPC_FPU */
 
 static void kvmppc_complete_mmio_load(struct kvm_vcpu *vcpu)
->>>>>>> 24b8d41d
 {
 	struct kvm_run *run = vcpu->run;
 	u64 gpr;
@@ -1241,11 +1222,7 @@
 	}
 }
 
-<<<<<<< HEAD
-static int __kvmppc_handle_load(struct kvm_run *run, struct kvm_vcpu *vcpu,
-=======
 static int __kvmppc_handle_load(struct kvm_vcpu *vcpu,
->>>>>>> 24b8d41d
 				unsigned int rt, unsigned int bytes,
 				int is_default_endian, int sign_extend)
 {
@@ -1291,19 +1268,11 @@
 	return EMULATE_DO_MMIO;
 }
 
-<<<<<<< HEAD
-int kvmppc_handle_load(struct kvm_run *run, struct kvm_vcpu *vcpu,
-		       unsigned int rt, unsigned int bytes,
-		       int is_default_endian)
-{
-	return __kvmppc_handle_load(run, vcpu, rt, bytes, is_default_endian, 0);
-=======
 int kvmppc_handle_load(struct kvm_vcpu *vcpu,
 		       unsigned int rt, unsigned int bytes,
 		       int is_default_endian)
 {
 	return __kvmppc_handle_load(vcpu, rt, bytes, is_default_endian, 0);
->>>>>>> 24b8d41d
 }
 EXPORT_SYMBOL_GPL(kvmppc_handle_load);
 
@@ -1312,11 +1281,7 @@
 			unsigned int rt, unsigned int bytes,
 			int is_default_endian)
 {
-<<<<<<< HEAD
-	return __kvmppc_handle_load(run, vcpu, rt, bytes, is_default_endian, 1);
-=======
 	return __kvmppc_handle_load(vcpu, rt, bytes, is_default_endian, 1);
->>>>>>> 24b8d41d
 }
 
 #ifdef CONFIG_VSX
@@ -2031,11 +1996,7 @@
 		return true;
 #endif
 #ifdef CONFIG_KVM_XICS
-<<<<<<< HEAD
-	if (kvm->arch.xics)
-=======
 	if (kvm->arch.xics || kvm->arch.xive)
->>>>>>> 24b8d41d
 		return true;
 #endif
 	return false;
