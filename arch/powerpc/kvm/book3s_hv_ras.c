// SPDX-License-Identifier: GPL-2.0-only
/*
 *
 * Copyright 2012 Paul Mackerras, IBM Corp. <paulus@au1.ibm.com>
 */

#include <linux/types.h>
#include <linux/string.h>
#include <linux/kvm.h>
#include <linux/kvm_host.h>
#include <linux/kernel.h>
#include <asm/opal.h>
#include <asm/mce.h>
#include <asm/machdep.h>
#include <asm/cputhreads.h>
#include <asm/hmi.h>
<<<<<<< HEAD
=======
#include <asm/kvm_ppc.h>
>>>>>>> 24b8d41d

/* SRR1 bits for machine check on POWER7 */
#define SRR1_MC_LDSTERR		(1ul << (63-42))
#define SRR1_MC_IFETCH_SH	(63-45)
#define SRR1_MC_IFETCH_MASK	0x7
#define SRR1_MC_IFETCH_SLBPAR		2	/* SLB parity error */
#define SRR1_MC_IFETCH_SLBMULTI		3	/* SLB multi-hit */
#define SRR1_MC_IFETCH_SLBPARMULTI	4	/* SLB parity + multi-hit */
#define SRR1_MC_IFETCH_TLBMULTI		5	/* I-TLB multi-hit */

/* DSISR bits for machine check on POWER7 */
#define DSISR_MC_DERAT_MULTI	0x800		/* D-ERAT multi-hit */
#define DSISR_MC_TLB_MULTI	0x400		/* D-TLB multi-hit */
#define DSISR_MC_SLB_PARITY	0x100		/* SLB parity error */
#define DSISR_MC_SLB_MULTI	0x080		/* SLB multi-hit */
#define DSISR_MC_SLB_PARMULTI	0x040		/* SLB parity + multi-hit */

/* POWER7 SLB flush and reload */
static void reload_slb(struct kvm_vcpu *vcpu)
{
	struct slb_shadow *slb;
	unsigned long i, n;

	/* First clear out SLB */
	asm volatile("slbmte %0,%0; slbia" : : "r" (0));

	/* Do they have an SLB shadow buffer registered? */
	slb = vcpu->arch.slb_shadow.pinned_addr;
	if (!slb)
		return;

	/* Sanity check */
	n = min_t(u32, be32_to_cpu(slb->persistent), SLB_MIN_SIZE);
	if ((void *) &slb->save_area[n] > vcpu->arch.slb_shadow.pinned_end)
		return;

	/* Load up the SLB from that */
	for (i = 0; i < n; ++i) {
		unsigned long rb = be64_to_cpu(slb->save_area[i].esid);
		unsigned long rs = be64_to_cpu(slb->save_area[i].vsid);

		rb = (rb & ~0xFFFul) | i;	/* insert entry number */
		asm volatile("slbmte %0,%1" : : "r" (rs), "r" (rb));
	}
}

/*
 * On POWER7, see if we can handle a machine check that occurred inside
 * the guest in real mode, without switching to the host partition.
 */
static void kvmppc_realmode_mc_power7(struct kvm_vcpu *vcpu)
{
	unsigned long srr1 = vcpu->arch.shregs.msr;
	struct machine_check_event mce_evt;
	long handled = 1;

	if (srr1 & SRR1_MC_LDSTERR) {
		/* error on load/store */
		unsigned long dsisr = vcpu->arch.shregs.dsisr;

		if (dsisr & (DSISR_MC_SLB_PARMULTI | DSISR_MC_SLB_MULTI |
			     DSISR_MC_SLB_PARITY | DSISR_MC_DERAT_MULTI)) {
			/* flush and reload SLB; flushes D-ERAT too */
			reload_slb(vcpu);
			dsisr &= ~(DSISR_MC_SLB_PARMULTI | DSISR_MC_SLB_MULTI |
				   DSISR_MC_SLB_PARITY | DSISR_MC_DERAT_MULTI);
		}
		if (dsisr & DSISR_MC_TLB_MULTI) {
			tlbiel_all_lpid(vcpu->kvm->arch.radix);
			dsisr &= ~DSISR_MC_TLB_MULTI;
		}
		/* Any other errors we don't understand? */
		if (dsisr & 0xffffffffUL)
			handled = 0;
	}

	switch ((srr1 >> SRR1_MC_IFETCH_SH) & SRR1_MC_IFETCH_MASK) {
	case 0:
		break;
	case SRR1_MC_IFETCH_SLBPAR:
	case SRR1_MC_IFETCH_SLBMULTI:
	case SRR1_MC_IFETCH_SLBPARMULTI:
		reload_slb(vcpu);
		break;
	case SRR1_MC_IFETCH_TLBMULTI:
		tlbiel_all_lpid(vcpu->kvm->arch.radix);
		break;
	default:
		handled = 0;
	}

	/*
	 * Now get the event and stash it in the vcpu struct so it can
	 * be handled by the primary thread in virtual mode.  We can't
	 * call machine_check_queue_event() here if we are running on
	 * an offline secondary thread.
	 */
	if (get_mce_event(&mce_evt, MCE_EVENT_RELEASE)) {
		if (handled && mce_evt.version == MCE_V1)
			mce_evt.disposition = MCE_DISPOSITION_RECOVERED;
	} else {
		memset(&mce_evt, 0, sizeof(mce_evt));
	}

	vcpu->arch.mce_evt = mce_evt;
}

void kvmppc_realmode_machine_check(struct kvm_vcpu *vcpu)
{
	kvmppc_realmode_mc_power7(vcpu);
}

/* Check if dynamic split is in force and return subcore size accordingly. */
static inline int kvmppc_cur_subcore_size(void)
{
	if (local_paca->kvm_hstate.kvm_split_mode)
		return local_paca->kvm_hstate.kvm_split_mode->subcore_size;

	return threads_per_subcore;
}

void kvmppc_subcore_enter_guest(void)
{
	int thread_id, subcore_id;

	thread_id = cpu_thread_in_core(local_paca->paca_index);
	subcore_id = thread_id / kvmppc_cur_subcore_size();

	local_paca->sibling_subcore_state->in_guest[subcore_id] = 1;
}
EXPORT_SYMBOL_GPL(kvmppc_subcore_enter_guest);

void kvmppc_subcore_exit_guest(void)
{
	int thread_id, subcore_id;

	thread_id = cpu_thread_in_core(local_paca->paca_index);
	subcore_id = thread_id / kvmppc_cur_subcore_size();

	local_paca->sibling_subcore_state->in_guest[subcore_id] = 0;
}
EXPORT_SYMBOL_GPL(kvmppc_subcore_exit_guest);

static bool kvmppc_tb_resync_required(void)
{
	if (test_and_set_bit(CORE_TB_RESYNC_REQ_BIT,
				&local_paca->sibling_subcore_state->flags))
		return false;

	return true;
}

static void kvmppc_tb_resync_done(void)
{
	clear_bit(CORE_TB_RESYNC_REQ_BIT,
			&local_paca->sibling_subcore_state->flags);
}

/*
 * kvmppc_realmode_hmi_handler() is called only by primary thread during
 * guest exit path.
 *
 * There are multiple reasons why HMI could occur, one of them is
 * Timebase (TB) error. If this HMI is due to TB error, then TB would
 * have been in stopped state. The opal hmi handler Will fix it and
 * restore the TB value with host timebase value. For HMI caused due
 * to non-TB errors, opal hmi handler will not touch/restore TB register
 * and hence there won't be any change in TB value.
 *
 * Since we are not sure about the cause of this HMI, we can't be sure
 * about the content of TB register whether it holds guest or host timebase
 * value. Hence the idea is to resync the TB on every HMI, so that we
 * know about the exact state of the TB value. Resync TB call will
 * restore TB to host timebase.
 *
 * Things to consider:
 * - On TB error, HMI interrupt is reported on all the threads of the core
 *   that has encountered TB error irrespective of split-core mode.
 * - The very first thread on the core that get chance to fix TB error
 *   would rsync the TB with local chipTOD value.
 * - The resync TB is a core level action i.e. it will sync all the TBs
 *   in that core independent of split-core mode. This means if we trigger
 *   TB sync from a thread from one subcore, it would affect TB values of
 *   sibling subcores of the same core.
 *
 * All threads need to co-ordinate before making opal hmi handler.
 * All threads will use sibling_subcore_state->in_guest[] (shared by all
 * threads in the core) in paca which holds information about whether
 * sibling subcores are in Guest mode or host mode. The in_guest[] array
 * is of size MAX_SUBCORE_PER_CORE=4, indexed using subcore id to set/unset
 * subcore status. Only primary threads from each subcore is responsible
 * to set/unset its designated array element while entering/exiting the
 * guset.
 *
 * After invoking opal hmi handler call, one of the thread (of entire core)
 * will need to resync the TB. Bit 63 from subcore state bitmap flags
 * (sibling_subcore_state->flags) will be used to co-ordinate between
 * primary threads to decide who takes up the responsibility.
 *
 * This is what we do:
 * - Primary thread from each subcore tries to set resync required bit[63]
 *   of paca->sibling_subcore_state->flags.
 * - The first primary thread that is able to set the flag takes the
 *   responsibility of TB resync. (Let us call it as thread leader)
 * - All other threads which are in host will call
 *   wait_for_subcore_guest_exit() and wait for in_guest[0-3] from
 *   paca->sibling_subcore_state to get cleared.
 * - All the primary thread will clear its subcore status from subcore
 *   state in_guest[] array respectively.
 * - Once all primary threads clear in_guest[0-3], all of them will invoke
 *   opal hmi handler.
 * - Now all threads will wait for TB resync to complete by invoking
 *   wait_for_tb_resync() except the thread leader.
 * - Thread leader will do a TB resync by invoking opal_resync_timebase()
 *   call and the it will clear the resync required bit.
 * - All other threads will now come out of resync wait loop and proceed
 *   with individual execution.
 * - On return of this function, primary thread will signal all
 *   secondary threads to proceed.
 * - All secondary threads will eventually call opal hmi handler on
 *   their exit path.
 *
 * Returns 1 if the timebase offset should be applied, 0 if not.
 */

long kvmppc_realmode_hmi_handler(void)
{
<<<<<<< HEAD
	return kvmppc_realmode_mc_power7(vcpu);
}

/* Check if dynamic split is in force and return subcore size accordingly. */
static inline int kvmppc_cur_subcore_size(void)
{
	if (local_paca->kvm_hstate.kvm_split_mode)
		return local_paca->kvm_hstate.kvm_split_mode->subcore_size;

	return threads_per_subcore;
}

void kvmppc_subcore_enter_guest(void)
{
	int thread_id, subcore_id;

	thread_id = cpu_thread_in_core(local_paca->paca_index);
	subcore_id = thread_id / kvmppc_cur_subcore_size();

	local_paca->sibling_subcore_state->in_guest[subcore_id] = 1;
}

void kvmppc_subcore_exit_guest(void)
{
	int thread_id, subcore_id;

	thread_id = cpu_thread_in_core(local_paca->paca_index);
	subcore_id = thread_id / kvmppc_cur_subcore_size();

	local_paca->sibling_subcore_state->in_guest[subcore_id] = 0;
}

static bool kvmppc_tb_resync_required(void)
{
	if (test_and_set_bit(CORE_TB_RESYNC_REQ_BIT,
				&local_paca->sibling_subcore_state->flags))
		return false;

	return true;
}

static void kvmppc_tb_resync_done(void)
{
	clear_bit(CORE_TB_RESYNC_REQ_BIT,
			&local_paca->sibling_subcore_state->flags);
}

/*
 * kvmppc_realmode_hmi_handler() is called only by primary thread during
 * guest exit path.
 *
 * There are multiple reasons why HMI could occur, one of them is
 * Timebase (TB) error. If this HMI is due to TB error, then TB would
 * have been in stopped state. The opal hmi handler Will fix it and
 * restore the TB value with host timebase value. For HMI caused due
 * to non-TB errors, opal hmi handler will not touch/restore TB register
 * and hence there won't be any change in TB value.
 *
 * Since we are not sure about the cause of this HMI, we can't be sure
 * about the content of TB register whether it holds guest or host timebase
 * value. Hence the idea is to resync the TB on every HMI, so that we
 * know about the exact state of the TB value. Resync TB call will
 * restore TB to host timebase.
 *
 * Things to consider:
 * - On TB error, HMI interrupt is reported on all the threads of the core
 *   that has encountered TB error irrespective of split-core mode.
 * - The very first thread on the core that get chance to fix TB error
 *   would rsync the TB with local chipTOD value.
 * - The resync TB is a core level action i.e. it will sync all the TBs
 *   in that core independent of split-core mode. This means if we trigger
 *   TB sync from a thread from one subcore, it would affect TB values of
 *   sibling subcores of the same core.
 *
 * All threads need to co-ordinate before making opal hmi handler.
 * All threads will use sibling_subcore_state->in_guest[] (shared by all
 * threads in the core) in paca which holds information about whether
 * sibling subcores are in Guest mode or host mode. The in_guest[] array
 * is of size MAX_SUBCORE_PER_CORE=4, indexed using subcore id to set/unset
 * subcore status. Only primary threads from each subcore is responsible
 * to set/unset its designated array element while entering/exiting the
 * guset.
 *
 * After invoking opal hmi handler call, one of the thread (of entire core)
 * will need to resync the TB. Bit 63 from subcore state bitmap flags
 * (sibling_subcore_state->flags) will be used to co-ordinate between
 * primary threads to decide who takes up the responsibility.
 *
 * This is what we do:
 * - Primary thread from each subcore tries to set resync required bit[63]
 *   of paca->sibling_subcore_state->flags.
 * - The first primary thread that is able to set the flag takes the
 *   responsibility of TB resync. (Let us call it as thread leader)
 * - All other threads which are in host will call
 *   wait_for_subcore_guest_exit() and wait for in_guest[0-3] from
 *   paca->sibling_subcore_state to get cleared.
 * - All the primary thread will clear its subcore status from subcore
 *   state in_guest[] array respectively.
 * - Once all primary threads clear in_guest[0-3], all of them will invoke
 *   opal hmi handler.
 * - Now all threads will wait for TB resync to complete by invoking
 *   wait_for_tb_resync() except the thread leader.
 * - Thread leader will do a TB resync by invoking opal_resync_timebase()
 *   call and the it will clear the resync required bit.
 * - All other threads will now come out of resync wait loop and proceed
 *   with individual execution.
 * - On return of this function, primary thread will signal all
 *   secondary threads to proceed.
 * - All secondary threads will eventually call opal hmi handler on
 *   their exit path.
 */

long kvmppc_realmode_hmi_handler(void)
{
	int ptid = local_paca->kvm_hstate.ptid;
	bool resync_req;

	/* This is only called on primary thread. */
	BUG_ON(ptid != 0);
	__this_cpu_inc(irq_stat.hmi_exceptions);
=======
	bool resync_req;

	local_paca->hmi_irqs++;

	if (hmi_handle_debugtrig(NULL) >= 0)
		return 1;
>>>>>>> 24b8d41d

	/*
	 * By now primary thread has already completed guest->host
	 * partition switch but haven't signaled secondaries yet.
	 * All the secondary threads on this subcore is waiting
	 * for primary thread to signal them to go ahead.
	 *
	 * For threads from subcore which isn't in guest, they all will
	 * wait until all other subcores on this core exit the guest.
	 *
	 * Now set the resync required bit. If you are the first to
	 * set this bit then kvmppc_tb_resync_required() function will
	 * return true. For rest all other subcores
	 * kvmppc_tb_resync_required() will return false.
	 *
	 * If resync_req == true, then this thread is responsible to
	 * initiate TB resync after hmi handler has completed.
	 * All other threads on this core will wait until this thread
	 * clears the resync required bit flag.
	 */
	resync_req = kvmppc_tb_resync_required();

	/* Reset the subcore status to indicate it has exited guest */
	kvmppc_subcore_exit_guest();

	/*
	 * Wait for other subcores on this core to exit the guest.
	 * All the primary threads and threads from subcore that are
	 * not in guest will wait here until all subcores are out
	 * of guest context.
	 */
	wait_for_subcore_guest_exit();

	/*
	 * At this point we are sure that primary threads from each
	 * subcore on this core have completed guest->host partition
	 * switch. Now it is safe to call HMI handler.
	 */
	if (ppc_md.hmi_exception_early)
		ppc_md.hmi_exception_early(NULL);

	/*
	 * Check if this thread is responsible to resync TB.
	 * All other threads will wait until this thread completes the
	 * TB resync.
	 */
	if (resync_req) {
		opal_resync_timebase();
		/* Reset TB resync req bit */
		kvmppc_tb_resync_done();
	} else {
		wait_for_tb_resync();
	}
<<<<<<< HEAD
=======

	/*
	 * Reset tb_offset_applied so the guest exit code won't try
	 * to subtract the previous timebase offset from the timebase.
	 */
	if (local_paca->kvm_hstate.kvm_vcore)
		local_paca->kvm_hstate.kvm_vcore->tb_offset_applied = 0;

>>>>>>> 24b8d41d
	return 0;
}<|MERGE_RESOLUTION|>--- conflicted
+++ resolved
@@ -14,10 +14,7 @@
 #include <asm/machdep.h>
 #include <asm/cputhreads.h>
 #include <asm/hmi.h>
-<<<<<<< HEAD
-=======
 #include <asm/kvm_ppc.h>
->>>>>>> 24b8d41d
 
 /* SRR1 bits for machine check on POWER7 */
 #define SRR1_MC_LDSTERR		(1ul << (63-42))
@@ -245,135 +242,12 @@
 
 long kvmppc_realmode_hmi_handler(void)
 {
-<<<<<<< HEAD
-	return kvmppc_realmode_mc_power7(vcpu);
-}
-
-/* Check if dynamic split is in force and return subcore size accordingly. */
-static inline int kvmppc_cur_subcore_size(void)
-{
-	if (local_paca->kvm_hstate.kvm_split_mode)
-		return local_paca->kvm_hstate.kvm_split_mode->subcore_size;
-
-	return threads_per_subcore;
-}
-
-void kvmppc_subcore_enter_guest(void)
-{
-	int thread_id, subcore_id;
-
-	thread_id = cpu_thread_in_core(local_paca->paca_index);
-	subcore_id = thread_id / kvmppc_cur_subcore_size();
-
-	local_paca->sibling_subcore_state->in_guest[subcore_id] = 1;
-}
-
-void kvmppc_subcore_exit_guest(void)
-{
-	int thread_id, subcore_id;
-
-	thread_id = cpu_thread_in_core(local_paca->paca_index);
-	subcore_id = thread_id / kvmppc_cur_subcore_size();
-
-	local_paca->sibling_subcore_state->in_guest[subcore_id] = 0;
-}
-
-static bool kvmppc_tb_resync_required(void)
-{
-	if (test_and_set_bit(CORE_TB_RESYNC_REQ_BIT,
-				&local_paca->sibling_subcore_state->flags))
-		return false;
-
-	return true;
-}
-
-static void kvmppc_tb_resync_done(void)
-{
-	clear_bit(CORE_TB_RESYNC_REQ_BIT,
-			&local_paca->sibling_subcore_state->flags);
-}
-
-/*
- * kvmppc_realmode_hmi_handler() is called only by primary thread during
- * guest exit path.
- *
- * There are multiple reasons why HMI could occur, one of them is
- * Timebase (TB) error. If this HMI is due to TB error, then TB would
- * have been in stopped state. The opal hmi handler Will fix it and
- * restore the TB value with host timebase value. For HMI caused due
- * to non-TB errors, opal hmi handler will not touch/restore TB register
- * and hence there won't be any change in TB value.
- *
- * Since we are not sure about the cause of this HMI, we can't be sure
- * about the content of TB register whether it holds guest or host timebase
- * value. Hence the idea is to resync the TB on every HMI, so that we
- * know about the exact state of the TB value. Resync TB call will
- * restore TB to host timebase.
- *
- * Things to consider:
- * - On TB error, HMI interrupt is reported on all the threads of the core
- *   that has encountered TB error irrespective of split-core mode.
- * - The very first thread on the core that get chance to fix TB error
- *   would rsync the TB with local chipTOD value.
- * - The resync TB is a core level action i.e. it will sync all the TBs
- *   in that core independent of split-core mode. This means if we trigger
- *   TB sync from a thread from one subcore, it would affect TB values of
- *   sibling subcores of the same core.
- *
- * All threads need to co-ordinate before making opal hmi handler.
- * All threads will use sibling_subcore_state->in_guest[] (shared by all
- * threads in the core) in paca which holds information about whether
- * sibling subcores are in Guest mode or host mode. The in_guest[] array
- * is of size MAX_SUBCORE_PER_CORE=4, indexed using subcore id to set/unset
- * subcore status. Only primary threads from each subcore is responsible
- * to set/unset its designated array element while entering/exiting the
- * guset.
- *
- * After invoking opal hmi handler call, one of the thread (of entire core)
- * will need to resync the TB. Bit 63 from subcore state bitmap flags
- * (sibling_subcore_state->flags) will be used to co-ordinate between
- * primary threads to decide who takes up the responsibility.
- *
- * This is what we do:
- * - Primary thread from each subcore tries to set resync required bit[63]
- *   of paca->sibling_subcore_state->flags.
- * - The first primary thread that is able to set the flag takes the
- *   responsibility of TB resync. (Let us call it as thread leader)
- * - All other threads which are in host will call
- *   wait_for_subcore_guest_exit() and wait for in_guest[0-3] from
- *   paca->sibling_subcore_state to get cleared.
- * - All the primary thread will clear its subcore status from subcore
- *   state in_guest[] array respectively.
- * - Once all primary threads clear in_guest[0-3], all of them will invoke
- *   opal hmi handler.
- * - Now all threads will wait for TB resync to complete by invoking
- *   wait_for_tb_resync() except the thread leader.
- * - Thread leader will do a TB resync by invoking opal_resync_timebase()
- *   call and the it will clear the resync required bit.
- * - All other threads will now come out of resync wait loop and proceed
- *   with individual execution.
- * - On return of this function, primary thread will signal all
- *   secondary threads to proceed.
- * - All secondary threads will eventually call opal hmi handler on
- *   their exit path.
- */
-
-long kvmppc_realmode_hmi_handler(void)
-{
-	int ptid = local_paca->kvm_hstate.ptid;
-	bool resync_req;
-
-	/* This is only called on primary thread. */
-	BUG_ON(ptid != 0);
-	__this_cpu_inc(irq_stat.hmi_exceptions);
-=======
 	bool resync_req;
 
 	local_paca->hmi_irqs++;
 
 	if (hmi_handle_debugtrig(NULL) >= 0)
 		return 1;
->>>>>>> 24b8d41d
 
 	/*
 	 * By now primary thread has already completed guest->host
@@ -427,8 +301,6 @@
 	} else {
 		wait_for_tb_resync();
 	}
-<<<<<<< HEAD
-=======
 
 	/*
 	 * Reset tb_offset_applied so the guest exit code won't try
@@ -437,6 +309,5 @@
 	if (local_paca->kvm_hstate.kvm_vcore)
 		local_paca->kvm_hstate.kvm_vcore->tb_offset_applied = 0;
 
->>>>>>> 24b8d41d
 	return 0;
 }