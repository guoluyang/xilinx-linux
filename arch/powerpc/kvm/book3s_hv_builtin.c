--- conflicted
+++ resolved
@@ -25,11 +25,8 @@
 #include <asm/dbell.h>
 #include <asm/cputhreads.h>
 #include <asm/io.h>
-<<<<<<< HEAD
-=======
 #include <asm/opal.h>
 #include <asm/smp.h>
->>>>>>> 24b8d41d
 
 #define KVM_CMA_CHUNK_ORDER	18
 
@@ -385,11 +382,7 @@
  * saved a copy of the XIRR in the PACA, it will be picked up by
  * the host ICP driver.
  */
-<<<<<<< HEAD
-static int kvmppc_check_passthru(u32 xisr, __be32 xirr)
-=======
 static int kvmppc_check_passthru(u32 xisr, __be32 xirr, bool *again)
->>>>>>> 24b8d41d
 {
 	struct kvmppc_passthru_irqmap *pimap;
 	struct kvmppc_irq_map *irq_map;
@@ -408,19 +401,11 @@
 	/* We're handling this interrupt, generic code doesn't need to */
 	local_paca->kvm_hstate.saved_xirr = 0;
 
-<<<<<<< HEAD
-	return kvmppc_deliver_irq_passthru(vcpu, xirr, irq_map, pimap);
-}
-
-#else
-static inline int kvmppc_check_passthru(u32 xisr, __be32 xirr)
-=======
 	return kvmppc_deliver_irq_passthru(vcpu, xirr, irq_map, pimap, again);
 }
 
 #else
 static inline int kvmppc_check_passthru(u32 xisr, __be32 xirr, bool *again)
->>>>>>> 24b8d41d
 {
 	return 1;
 }
@@ -435,12 +420,6 @@
  *	-1 if there was a guest wakeup IPI (which has now been cleared)
  *	-2 if there is PCI passthrough external interrupt that was handled
  */
-<<<<<<< HEAD
-
-long kvmppc_read_intr(void)
-{
-	unsigned long xics_phys;
-=======
 static long kvmppc_read_one_intr(bool *again);
 
 long kvmppc_read_intr(void)
@@ -464,18 +443,14 @@
 static long kvmppc_read_one_intr(bool *again)
 {
 	void __iomem *xics_phys;
->>>>>>> 24b8d41d
 	u32 h_xirr;
 	__be32 xirr;
 	u32 xisr;
 	u8 host_ipi;
-<<<<<<< HEAD
-=======
 	int64_t rc;
 
 	if (xive_enabled())
 		return 1;
->>>>>>> 24b8d41d
 
 	/* see if a host IPI is pending */
 	host_ipi = local_paca->kvm_hstate.host_ipi;
@@ -483,10 +458,6 @@
 		return 1;
 
 	/* Now read the interrupt from the ICP */
-<<<<<<< HEAD
-	xics_phys = local_paca->kvm_hstate.xics_phys;
-	if (unlikely(!xics_phys))
-=======
 	if (kvmhv_on_pseries()) {
 		unsigned long retbuf[PLPAR_HCALL_BUFSIZE];
 
@@ -501,7 +472,6 @@
 			xirr = __raw_rm_readl(xics_phys + XICS_XIRR);
 	}
 	if (rc < 0)
->>>>>>> 24b8d41d
 		return 1;
 
 	/*
@@ -510,10 +480,6 @@
 	 * host endian. Note that xirr is the value read from the
 	 * XIRR register, while h_xirr is the host endian version.
 	 */
-<<<<<<< HEAD
-	xirr = _lwzcix(xics_phys + XICS_XIRR);
-=======
->>>>>>> 24b8d41d
 	h_xirr = be32_to_cpu(xirr);
 	local_paca->kvm_hstate.saved_xirr = h_xirr;
 	xisr = h_xirr & 0xffffff;
@@ -532,10 +498,6 @@
 	 * If it is an IPI, clear the MFRR and EOI it.
 	 */
 	if (xisr == XICS_IPI) {
-<<<<<<< HEAD
-		_stbcix(xics_phys + XICS_MFRR, 0xff);
-		_stwcix(xics_phys + XICS_XIRR, xirr);
-=======
 		rc = 0;
 		if (kvmhv_on_pseries()) {
 			unsigned long retbuf[PLPAR_HCALL_BUFSIZE];
@@ -553,7 +515,6 @@
 		/* If rc > 0, there is another interrupt pending */
 		*again = rc > 0;
 
->>>>>>> 24b8d41d
 		/*
 		 * Need to ensure side effects of above stores
 		 * complete before proceeding.
@@ -570,9 +531,6 @@
 			/* We raced with the host,
 			 * we need to resend that IPI, bummer
 			 */
-<<<<<<< HEAD
-			_stbcix(xics_phys + XICS_MFRR, IPI_PRIORITY);
-=======
 			if (kvmhv_on_pseries()) {
 				unsigned long retbuf[PLPAR_HCALL_BUFSIZE];
 
@@ -585,7 +543,6 @@
 			else
 				opal_int_set_mfrr(hard_smp_processor_id(),
 						  IPI_PRIORITY);
->>>>>>> 24b8d41d
 			/* Let side effects complete */
 			smp_mb();
 			return 1;
@@ -596,10 +553,6 @@
 		return -1;
 	}
 
-<<<<<<< HEAD
-	return kvmppc_check_passthru(xisr, xirr);
-}
-=======
 	return kvmppc_check_passthru(xisr, xirr, again);
 }
 
@@ -954,5 +907,4 @@
 		cpumask_clear_cpu(pcpu, need_tlb_flush);
 	}
 }
-EXPORT_SYMBOL_GPL(kvmppc_check_need_tlb_flush);
->>>>>>> 24b8d41d
+EXPORT_SYMBOL_GPL(kvmppc_check_need_tlb_flush);