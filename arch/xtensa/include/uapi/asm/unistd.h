/* SPDX-License-Identifier: GPL-2.0 WITH Linux-syscall-note */
#ifndef _UAPI_XTENSA_UNISTD_H
#define _UAPI_XTENSA_UNISTD_H

#include <asm/unistd_32.h>

#define __ARCH_WANT_SYS_OLDUMOUNT
<<<<<<< HEAD
#define __NR_swapoff 				177
__SYSCALL(177, sys_swapoff, 1)
#define __NR_sync 				178
__SYSCALL(178, sys_sync, 0)
#define __NR_syncfs				179
__SYSCALL(179, sys_syncfs, 1)
#define __NR_setfsuid 				180
__SYSCALL(180, sys_setfsuid, 1)
#define __NR_setfsgid 				181
__SYSCALL(181, sys_setfsgid, 1)
#define __NR_sysfs 				182
__SYSCALL(182, sys_sysfs, 3)
#define __NR_ustat 				183
__SYSCALL(183, sys_ustat, 2)
#define __NR_statfs 				184
__SYSCALL(184, sys_statfs, 2)
#define __NR_fstatfs 				185
__SYSCALL(185, sys_fstatfs, 2)
#define __NR_statfs64 				186
__SYSCALL(186, sys_statfs64, 3)
#define __NR_fstatfs64 				187
__SYSCALL(187, sys_fstatfs64, 3)

/* System */

#define __NR_setrlimit 				188
__SYSCALL(188, sys_setrlimit, 2)
#define __NR_getrlimit 				189
__SYSCALL(189, sys_getrlimit, 2)
#define __NR_getrusage 				190
__SYSCALL(190, sys_getrusage, 2)
#define __NR_futex				191
__SYSCALL(191, sys_futex, 5)
#define __NR_gettimeofday 			192
__SYSCALL(192, sys_gettimeofday, 2)
#define __NR_settimeofday 			193
__SYSCALL(193, sys_settimeofday, 2)
#define __NR_adjtimex 				194
__SYSCALL(194, sys_adjtimex, 1)
#define __NR_nanosleep	 			195
__SYSCALL(195, sys_nanosleep, 2)
#define __NR_getgroups 				196
__SYSCALL(196, sys_getgroups, 2)
#define __NR_setgroups 				197
__SYSCALL(197, sys_setgroups, 2)
#define __NR_sethostname 			198
__SYSCALL(198, sys_sethostname, 2)
#define __NR_setdomainname 			199
__SYSCALL(199, sys_setdomainname, 2)
#define __NR_syslog 				200
__SYSCALL(200, sys_syslog, 3)
#define __NR_vhangup 				201
__SYSCALL(201, sys_vhangup, 0)
#define __NR_uselib 				202
__SYSCALL(202, sys_uselib, 1)
#define __NR_reboot 				203
__SYSCALL(203, sys_reboot, 3)
#define __NR_quotactl 				204
__SYSCALL(204, sys_quotactl, 4)
#define __NR_nfsservctl 			205
__SYSCALL(205, sys_ni_syscall, 0)			/* old nfsservctl */
#define __NR__sysctl 				206
__SYSCALL(206, sys_sysctl, 1)
#define __NR_bdflush 				207
__SYSCALL(207, sys_bdflush, 2)
#define __NR_uname 				208
__SYSCALL(208, sys_newuname, 1)
#define __NR_sysinfo 				209
__SYSCALL(209, sys_sysinfo, 1)
#define __NR_init_module 			210
__SYSCALL(210, sys_init_module, 2)
#define __NR_delete_module 			211
__SYSCALL(211, sys_delete_module, 1)

#define __NR_sched_setparam 			212
__SYSCALL(212, sys_sched_setparam, 2)
#define __NR_sched_getparam 			213
__SYSCALL(213, sys_sched_getparam, 2)
#define __NR_sched_setscheduler 		214
__SYSCALL(214, sys_sched_setscheduler, 3)
#define __NR_sched_getscheduler 		215
__SYSCALL(215, sys_sched_getscheduler, 1)
#define __NR_sched_get_priority_max 		216
__SYSCALL(216, sys_sched_get_priority_max, 1)
#define __NR_sched_get_priority_min 		217
__SYSCALL(217, sys_sched_get_priority_min, 1)
#define __NR_sched_rr_get_interval 		218
__SYSCALL(218, sys_sched_rr_get_interval, 2)
#define __NR_sched_yield 			219
__SYSCALL(219, sys_sched_yield, 0)
#define __NR_available222 			222
__SYSCALL(222, sys_ni_syscall, 0)

/* Signal Handling */

#define __NR_restart_syscall 			223
__SYSCALL(223, sys_restart_syscall, 0)
#define __NR_sigaltstack 			224
__SYSCALL(224, sys_sigaltstack, 2)
#define __NR_rt_sigreturn 			225
__SYSCALL(225, xtensa_rt_sigreturn, 1)
#define __NR_rt_sigaction 			226
__SYSCALL(226, sys_rt_sigaction, 4)
#define __NR_rt_sigprocmask 			227
__SYSCALL(227, sys_rt_sigprocmask, 4)
#define __NR_rt_sigpending 			228
__SYSCALL(228, sys_rt_sigpending, 2)
#define __NR_rt_sigtimedwait 			229
__SYSCALL(229, sys_rt_sigtimedwait, 4)
#define __NR_rt_sigqueueinfo 			230
__SYSCALL(230, sys_rt_sigqueueinfo, 3)
#define __NR_rt_sigsuspend 			231
__SYSCALL(231, sys_rt_sigsuspend, 2)

/* Message */

#define __NR_mq_open 				232
__SYSCALL(232, sys_mq_open, 4)
#define __NR_mq_unlink 				233
__SYSCALL(233, sys_mq_unlink, 1)
#define __NR_mq_timedsend 			234
__SYSCALL(234, sys_mq_timedsend, 5)
#define __NR_mq_timedreceive 			235
__SYSCALL(235, sys_mq_timedreceive, 5)
#define __NR_mq_notify 				236
__SYSCALL(236, sys_mq_notify, 2)
#define __NR_mq_getsetattr 			237
__SYSCALL(237, sys_mq_getsetattr, 3)
#define __NR_available238			238
__SYSCALL(238, sys_ni_syscall, 0)

/* IO */

#define __NR_io_setup 				239
__SYSCALL(239, sys_io_setup, 2)
#define __NR_io_destroy 			240
__SYSCALL(240, sys_io_destroy, 1)
#define __NR_io_submit 				241
__SYSCALL(241, sys_io_submit, 3)
#define __NR_io_getevents 			242
__SYSCALL(242, sys_io_getevents, 5)
#define __NR_io_cancel 				243
__SYSCALL(243, sys_io_cancel, 3)
#define __NR_clock_settime 			244
__SYSCALL(244, sys_clock_settime, 2)
#define __NR_clock_gettime 			245
__SYSCALL(245, sys_clock_gettime, 2)
#define __NR_clock_getres 			246
__SYSCALL(246, sys_clock_getres, 2)
#define __NR_clock_nanosleep 			247
__SYSCALL(247, sys_clock_nanosleep, 4)

/* Timer */

#define __NR_timer_create 			248
__SYSCALL(248, sys_timer_create, 3)
#define __NR_timer_delete 			249
__SYSCALL(249, sys_timer_delete, 1)
#define __NR_timer_settime 			250
__SYSCALL(250, sys_timer_settime, 4)
#define __NR_timer_gettime 			251
__SYSCALL(251, sys_timer_gettime, 2)
#define __NR_timer_getoverrun 			252
__SYSCALL(252, sys_timer_getoverrun, 1)

/* System */

#define __NR_reserved253			253
__SYSCALL(253, sys_ni_syscall, 0)
#define __NR_lookup_dcookie 			254
__SYSCALL(254, sys_lookup_dcookie, 4)
#define __NR_available255			255
__SYSCALL(255, sys_ni_syscall, 0)
#define __NR_add_key 				256
__SYSCALL(256, sys_add_key, 5)
#define __NR_request_key 			257
__SYSCALL(257, sys_request_key, 5)
#define __NR_keyctl 				258
__SYSCALL(258, sys_keyctl, 5)
#define __NR_available259			259
__SYSCALL(259, sys_ni_syscall, 0)


#define __NR_readahead				260
__SYSCALL(260, sys_readahead, 5)
#define __NR_remap_file_pages			261
__SYSCALL(261, sys_remap_file_pages, 5)
#define __NR_migrate_pages			262
__SYSCALL(262, sys_migrate_pages, 0)
#define __NR_mbind				263
__SYSCALL(263, sys_mbind, 6)
#define __NR_get_mempolicy			264
__SYSCALL(264, sys_get_mempolicy, 5)
#define __NR_set_mempolicy			265
__SYSCALL(265, sys_set_mempolicy, 3)
#define __NR_unshare				266
__SYSCALL(266, sys_unshare, 1)
#define __NR_move_pages				267
__SYSCALL(267, sys_move_pages, 0)
#define __NR_splice				268
__SYSCALL(268, sys_splice, 0)
#define __NR_tee				269
__SYSCALL(269, sys_tee, 0)
#define __NR_vmsplice				270
__SYSCALL(270, sys_vmsplice, 0)
#define __NR_available271			271
__SYSCALL(271, sys_ni_syscall, 0)

#define __NR_pselect6				272
__SYSCALL(272, sys_pselect6, 0)
#define __NR_ppoll				273
__SYSCALL(273, sys_ppoll, 0)
#define __NR_epoll_pwait			274
__SYSCALL(274, sys_epoll_pwait, 0)
#define __NR_epoll_create1		275
__SYSCALL(275, sys_epoll_create1, 1)

#define __NR_inotify_init			276
__SYSCALL(276, sys_inotify_init, 0)
#define __NR_inotify_add_watch			277
__SYSCALL(277, sys_inotify_add_watch, 3)
#define __NR_inotify_rm_watch			278
__SYSCALL(278, sys_inotify_rm_watch, 2)
#define __NR_inotify_init1			279
__SYSCALL(279, sys_inotify_init1, 1)

#define __NR_getcpu				280
__SYSCALL(280, sys_getcpu, 0)
#define __NR_kexec_load				281
__SYSCALL(281, sys_ni_syscall, 0)

#define __NR_ioprio_set				282
__SYSCALL(282, sys_ioprio_set, 2)
#define __NR_ioprio_get				283
__SYSCALL(283, sys_ioprio_get, 3)

#define __NR_set_robust_list			284
__SYSCALL(284, sys_set_robust_list, 3)
#define __NR_get_robust_list			285
__SYSCALL(285, sys_get_robust_list, 3)
#define __NR_available286			286
__SYSCALL(286, sys_ni_syscall, 0)
#define __NR_available287			287
__SYSCALL(287, sys_ni_syscall, 0)

/* Relative File Operations */

#define __NR_openat				288
__SYSCALL(288, sys_openat, 4)
#define __NR_mkdirat				289
__SYSCALL(289, sys_mkdirat, 3)
#define __NR_mknodat				290
__SYSCALL(290, sys_mknodat, 4)
#define __NR_unlinkat				291
__SYSCALL(291, sys_unlinkat, 3)
#define __NR_renameat				292
__SYSCALL(292, sys_renameat, 4)
#define __NR_linkat				293
__SYSCALL(293, sys_linkat, 5)
#define __NR_symlinkat				294
__SYSCALL(294, sys_symlinkat, 3)
#define __NR_readlinkat				295
__SYSCALL(295, sys_readlinkat, 4)
#define __NR_utimensat				296
__SYSCALL(296, sys_utimensat, 0)
#define __NR_fchownat				297
__SYSCALL(297, sys_fchownat, 5)
#define __NR_futimesat				298
__SYSCALL(298, sys_futimesat, 4)
#define __NR_fstatat64				299
__SYSCALL(299, sys_fstatat64, 0)
#define __NR_fchmodat				300
__SYSCALL(300, sys_fchmodat, 4)
#define __NR_faccessat				301
__SYSCALL(301, sys_faccessat, 4)
#define __NR_available302			302
__SYSCALL(302, sys_ni_syscall, 0)
#define __NR_available303			303
__SYSCALL(303, sys_ni_syscall, 0)

#define __NR_signalfd				304
__SYSCALL(304, sys_signalfd, 3)
/*  305 was __NR_timerfd  */
__SYSCALL(305, sys_ni_syscall, 0)
#define __NR_eventfd				306
__SYSCALL(306, sys_eventfd, 1)
#define __NR_recvmmsg				307
__SYSCALL(307, sys_recvmmsg, 5)

#define __NR_setns				308
__SYSCALL(308, sys_setns, 2)
#define __NR_signalfd4				309
__SYSCALL(309, sys_signalfd4, 4)
#define __NR_dup3				310
__SYSCALL(310, sys_dup3, 3)
#define __NR_pipe2				311
__SYSCALL(311, sys_pipe2, 2)

#define __NR_timerfd_create			312
__SYSCALL(312, sys_timerfd_create, 2)
#define __NR_timerfd_settime			313
__SYSCALL(313, sys_timerfd_settime, 4)
#define __NR_timerfd_gettime			314
__SYSCALL(314, sys_timerfd_gettime, 2)
#define __NR_available315			315
__SYSCALL(315, sys_ni_syscall, 0)

#define __NR_eventfd2				316
__SYSCALL(316, sys_eventfd2, 2)
#define __NR_preadv				317
__SYSCALL(317, sys_preadv, 5)
#define __NR_pwritev				318
__SYSCALL(318, sys_pwritev, 5)
#define __NR_available319			319
__SYSCALL(319, sys_ni_syscall, 0)

#define __NR_fanotify_init			320
__SYSCALL(320, sys_fanotify_init, 2)
#define __NR_fanotify_mark			321
__SYSCALL(321, sys_fanotify_mark, 6)
#define __NR_process_vm_readv			322
__SYSCALL(322, sys_process_vm_readv, 6)
#define __NR_process_vm_writev			323
__SYSCALL(323, sys_process_vm_writev, 6)

#define __NR_name_to_handle_at			324
__SYSCALL(324, sys_name_to_handle_at, 5)
#define __NR_open_by_handle_at			325
__SYSCALL(325, sys_open_by_handle_at, 3)
#define __NR_sync_file_range2			326
__SYSCALL(326, sys_sync_file_range2, 6)
#define __NR_perf_event_open			327
__SYSCALL(327, sys_perf_event_open, 5)

#define __NR_rt_tgsigqueueinfo			328
__SYSCALL(328, sys_rt_tgsigqueueinfo, 4)
#define __NR_clock_adjtime			329
__SYSCALL(329, sys_clock_adjtime, 2)
#define __NR_prlimit64				330
__SYSCALL(330, sys_prlimit64, 4)
#define __NR_kcmp				331
__SYSCALL(331, sys_kcmp, 5)

#define __NR_finit_module			332
__SYSCALL(332, sys_finit_module, 3)

#define __NR_accept4				333
__SYSCALL(333, sys_accept4, 4)

#define __NR_sched_setattr			334
__SYSCALL(334, sys_sched_setattr, 2)
#define __NR_sched_getattr			335
__SYSCALL(335, sys_sched_getattr, 3)

#define __NR_renameat2				336
__SYSCALL(336, sys_renameat2, 5)

#define __NR_seccomp				337
__SYSCALL(337, sys_seccomp, 3)
#define __NR_getrandom				338
__SYSCALL(338, sys_getrandom, 3)
#define __NR_memfd_create			339
__SYSCALL(339, sys_memfd_create, 2)
#define __NR_bpf				340
__SYSCALL(340, sys_bpf, 3)
#define __NR_execveat				341
__SYSCALL(341, sys_execveat, 5)

#define __NR_userfaultfd			342
__SYSCALL(342, sys_userfaultfd, 1)
#define __NR_membarrier				343
__SYSCALL(343, sys_membarrier, 2)
#define __NR_mlock2				344
__SYSCALL(344, sys_mlock2, 3)
#define __NR_copy_file_range			345
__SYSCALL(345, sys_copy_file_range, 6)
#define __NR_preadv2				346
__SYSCALL(346, sys_preadv2, 6)
#define __NR_pwritev2				347
__SYSCALL(347, sys_pwritev2, 6)

#define __NR_pkey_mprotect			348
__SYSCALL(348, sys_pkey_mprotect, 4)
#define __NR_pkey_alloc				349
__SYSCALL(349, sys_pkey_alloc, 2)
#define __NR_pkey_free				350
__SYSCALL(350, sys_pkey_free, 1)

#define __NR_syscall_count			351
=======
>>>>>>> 24b8d41d

/*
 * sysxtensa syscall handler
 *
 * int sysxtensa (SYS_XTENSA_ATOMIC_SET,     ptr, val,    unused);
 * int sysxtensa (SYS_XTENSA_ATOMIC_ADD,     ptr, val,    unused);
 * int sysxtensa (SYS_XTENSA_ATOMIC_EXG_ADD, ptr, val,    unused);
 * int sysxtensa (SYS_XTENSA_ATOMIC_CMP_SWP, ptr, oldval, newval);
 *        a2            a6                   a3    a4      a5
 */

#define SYS_XTENSA_RESERVED               0     /* don't use this */
#define SYS_XTENSA_ATOMIC_SET             1     /* set variable */
#define SYS_XTENSA_ATOMIC_EXG_ADD         2     /* exchange memory and add */
#define SYS_XTENSA_ATOMIC_ADD             3     /* add to memory */
#define SYS_XTENSA_ATOMIC_CMP_SWP         4     /* compare and swap */
#define SYS_XTENSA_COUNT                  5     /* count */

#endif /* _UAPI_XTENSA_UNISTD_H */<|MERGE_RESOLUTION|>--- conflicted
+++ resolved
@@ -5,398 +5,6 @@
 #include <asm/unistd_32.h>
 
 #define __ARCH_WANT_SYS_OLDUMOUNT
-<<<<<<< HEAD
-#define __NR_swapoff 				177
-__SYSCALL(177, sys_swapoff, 1)
-#define __NR_sync 				178
-__SYSCALL(178, sys_sync, 0)
-#define __NR_syncfs				179
-__SYSCALL(179, sys_syncfs, 1)
-#define __NR_setfsuid 				180
-__SYSCALL(180, sys_setfsuid, 1)
-#define __NR_setfsgid 				181
-__SYSCALL(181, sys_setfsgid, 1)
-#define __NR_sysfs 				182
-__SYSCALL(182, sys_sysfs, 3)
-#define __NR_ustat 				183
-__SYSCALL(183, sys_ustat, 2)
-#define __NR_statfs 				184
-__SYSCALL(184, sys_statfs, 2)
-#define __NR_fstatfs 				185
-__SYSCALL(185, sys_fstatfs, 2)
-#define __NR_statfs64 				186
-__SYSCALL(186, sys_statfs64, 3)
-#define __NR_fstatfs64 				187
-__SYSCALL(187, sys_fstatfs64, 3)
-
-/* System */
-
-#define __NR_setrlimit 				188
-__SYSCALL(188, sys_setrlimit, 2)
-#define __NR_getrlimit 				189
-__SYSCALL(189, sys_getrlimit, 2)
-#define __NR_getrusage 				190
-__SYSCALL(190, sys_getrusage, 2)
-#define __NR_futex				191
-__SYSCALL(191, sys_futex, 5)
-#define __NR_gettimeofday 			192
-__SYSCALL(192, sys_gettimeofday, 2)
-#define __NR_settimeofday 			193
-__SYSCALL(193, sys_settimeofday, 2)
-#define __NR_adjtimex 				194
-__SYSCALL(194, sys_adjtimex, 1)
-#define __NR_nanosleep	 			195
-__SYSCALL(195, sys_nanosleep, 2)
-#define __NR_getgroups 				196
-__SYSCALL(196, sys_getgroups, 2)
-#define __NR_setgroups 				197
-__SYSCALL(197, sys_setgroups, 2)
-#define __NR_sethostname 			198
-__SYSCALL(198, sys_sethostname, 2)
-#define __NR_setdomainname 			199
-__SYSCALL(199, sys_setdomainname, 2)
-#define __NR_syslog 				200
-__SYSCALL(200, sys_syslog, 3)
-#define __NR_vhangup 				201
-__SYSCALL(201, sys_vhangup, 0)
-#define __NR_uselib 				202
-__SYSCALL(202, sys_uselib, 1)
-#define __NR_reboot 				203
-__SYSCALL(203, sys_reboot, 3)
-#define __NR_quotactl 				204
-__SYSCALL(204, sys_quotactl, 4)
-#define __NR_nfsservctl 			205
-__SYSCALL(205, sys_ni_syscall, 0)			/* old nfsservctl */
-#define __NR__sysctl 				206
-__SYSCALL(206, sys_sysctl, 1)
-#define __NR_bdflush 				207
-__SYSCALL(207, sys_bdflush, 2)
-#define __NR_uname 				208
-__SYSCALL(208, sys_newuname, 1)
-#define __NR_sysinfo 				209
-__SYSCALL(209, sys_sysinfo, 1)
-#define __NR_init_module 			210
-__SYSCALL(210, sys_init_module, 2)
-#define __NR_delete_module 			211
-__SYSCALL(211, sys_delete_module, 1)
-
-#define __NR_sched_setparam 			212
-__SYSCALL(212, sys_sched_setparam, 2)
-#define __NR_sched_getparam 			213
-__SYSCALL(213, sys_sched_getparam, 2)
-#define __NR_sched_setscheduler 		214
-__SYSCALL(214, sys_sched_setscheduler, 3)
-#define __NR_sched_getscheduler 		215
-__SYSCALL(215, sys_sched_getscheduler, 1)
-#define __NR_sched_get_priority_max 		216
-__SYSCALL(216, sys_sched_get_priority_max, 1)
-#define __NR_sched_get_priority_min 		217
-__SYSCALL(217, sys_sched_get_priority_min, 1)
-#define __NR_sched_rr_get_interval 		218
-__SYSCALL(218, sys_sched_rr_get_interval, 2)
-#define __NR_sched_yield 			219
-__SYSCALL(219, sys_sched_yield, 0)
-#define __NR_available222 			222
-__SYSCALL(222, sys_ni_syscall, 0)
-
-/* Signal Handling */
-
-#define __NR_restart_syscall 			223
-__SYSCALL(223, sys_restart_syscall, 0)
-#define __NR_sigaltstack 			224
-__SYSCALL(224, sys_sigaltstack, 2)
-#define __NR_rt_sigreturn 			225
-__SYSCALL(225, xtensa_rt_sigreturn, 1)
-#define __NR_rt_sigaction 			226
-__SYSCALL(226, sys_rt_sigaction, 4)
-#define __NR_rt_sigprocmask 			227
-__SYSCALL(227, sys_rt_sigprocmask, 4)
-#define __NR_rt_sigpending 			228
-__SYSCALL(228, sys_rt_sigpending, 2)
-#define __NR_rt_sigtimedwait 			229
-__SYSCALL(229, sys_rt_sigtimedwait, 4)
-#define __NR_rt_sigqueueinfo 			230
-__SYSCALL(230, sys_rt_sigqueueinfo, 3)
-#define __NR_rt_sigsuspend 			231
-__SYSCALL(231, sys_rt_sigsuspend, 2)
-
-/* Message */
-
-#define __NR_mq_open 				232
-__SYSCALL(232, sys_mq_open, 4)
-#define __NR_mq_unlink 				233
-__SYSCALL(233, sys_mq_unlink, 1)
-#define __NR_mq_timedsend 			234
-__SYSCALL(234, sys_mq_timedsend, 5)
-#define __NR_mq_timedreceive 			235
-__SYSCALL(235, sys_mq_timedreceive, 5)
-#define __NR_mq_notify 				236
-__SYSCALL(236, sys_mq_notify, 2)
-#define __NR_mq_getsetattr 			237
-__SYSCALL(237, sys_mq_getsetattr, 3)
-#define __NR_available238			238
-__SYSCALL(238, sys_ni_syscall, 0)
-
-/* IO */
-
-#define __NR_io_setup 				239
-__SYSCALL(239, sys_io_setup, 2)
-#define __NR_io_destroy 			240
-__SYSCALL(240, sys_io_destroy, 1)
-#define __NR_io_submit 				241
-__SYSCALL(241, sys_io_submit, 3)
-#define __NR_io_getevents 			242
-__SYSCALL(242, sys_io_getevents, 5)
-#define __NR_io_cancel 				243
-__SYSCALL(243, sys_io_cancel, 3)
-#define __NR_clock_settime 			244
-__SYSCALL(244, sys_clock_settime, 2)
-#define __NR_clock_gettime 			245
-__SYSCALL(245, sys_clock_gettime, 2)
-#define __NR_clock_getres 			246
-__SYSCALL(246, sys_clock_getres, 2)
-#define __NR_clock_nanosleep 			247
-__SYSCALL(247, sys_clock_nanosleep, 4)
-
-/* Timer */
-
-#define __NR_timer_create 			248
-__SYSCALL(248, sys_timer_create, 3)
-#define __NR_timer_delete 			249
-__SYSCALL(249, sys_timer_delete, 1)
-#define __NR_timer_settime 			250
-__SYSCALL(250, sys_timer_settime, 4)
-#define __NR_timer_gettime 			251
-__SYSCALL(251, sys_timer_gettime, 2)
-#define __NR_timer_getoverrun 			252
-__SYSCALL(252, sys_timer_getoverrun, 1)
-
-/* System */
-
-#define __NR_reserved253			253
-__SYSCALL(253, sys_ni_syscall, 0)
-#define __NR_lookup_dcookie 			254
-__SYSCALL(254, sys_lookup_dcookie, 4)
-#define __NR_available255			255
-__SYSCALL(255, sys_ni_syscall, 0)
-#define __NR_add_key 				256
-__SYSCALL(256, sys_add_key, 5)
-#define __NR_request_key 			257
-__SYSCALL(257, sys_request_key, 5)
-#define __NR_keyctl 				258
-__SYSCALL(258, sys_keyctl, 5)
-#define __NR_available259			259
-__SYSCALL(259, sys_ni_syscall, 0)
-
-
-#define __NR_readahead				260
-__SYSCALL(260, sys_readahead, 5)
-#define __NR_remap_file_pages			261
-__SYSCALL(261, sys_remap_file_pages, 5)
-#define __NR_migrate_pages			262
-__SYSCALL(262, sys_migrate_pages, 0)
-#define __NR_mbind				263
-__SYSCALL(263, sys_mbind, 6)
-#define __NR_get_mempolicy			264
-__SYSCALL(264, sys_get_mempolicy, 5)
-#define __NR_set_mempolicy			265
-__SYSCALL(265, sys_set_mempolicy, 3)
-#define __NR_unshare				266
-__SYSCALL(266, sys_unshare, 1)
-#define __NR_move_pages				267
-__SYSCALL(267, sys_move_pages, 0)
-#define __NR_splice				268
-__SYSCALL(268, sys_splice, 0)
-#define __NR_tee				269
-__SYSCALL(269, sys_tee, 0)
-#define __NR_vmsplice				270
-__SYSCALL(270, sys_vmsplice, 0)
-#define __NR_available271			271
-__SYSCALL(271, sys_ni_syscall, 0)
-
-#define __NR_pselect6				272
-__SYSCALL(272, sys_pselect6, 0)
-#define __NR_ppoll				273
-__SYSCALL(273, sys_ppoll, 0)
-#define __NR_epoll_pwait			274
-__SYSCALL(274, sys_epoll_pwait, 0)
-#define __NR_epoll_create1		275
-__SYSCALL(275, sys_epoll_create1, 1)
-
-#define __NR_inotify_init			276
-__SYSCALL(276, sys_inotify_init, 0)
-#define __NR_inotify_add_watch			277
-__SYSCALL(277, sys_inotify_add_watch, 3)
-#define __NR_inotify_rm_watch			278
-__SYSCALL(278, sys_inotify_rm_watch, 2)
-#define __NR_inotify_init1			279
-__SYSCALL(279, sys_inotify_init1, 1)
-
-#define __NR_getcpu				280
-__SYSCALL(280, sys_getcpu, 0)
-#define __NR_kexec_load				281
-__SYSCALL(281, sys_ni_syscall, 0)
-
-#define __NR_ioprio_set				282
-__SYSCALL(282, sys_ioprio_set, 2)
-#define __NR_ioprio_get				283
-__SYSCALL(283, sys_ioprio_get, 3)
-
-#define __NR_set_robust_list			284
-__SYSCALL(284, sys_set_robust_list, 3)
-#define __NR_get_robust_list			285
-__SYSCALL(285, sys_get_robust_list, 3)
-#define __NR_available286			286
-__SYSCALL(286, sys_ni_syscall, 0)
-#define __NR_available287			287
-__SYSCALL(287, sys_ni_syscall, 0)
-
-/* Relative File Operations */
-
-#define __NR_openat				288
-__SYSCALL(288, sys_openat, 4)
-#define __NR_mkdirat				289
-__SYSCALL(289, sys_mkdirat, 3)
-#define __NR_mknodat				290
-__SYSCALL(290, sys_mknodat, 4)
-#define __NR_unlinkat				291
-__SYSCALL(291, sys_unlinkat, 3)
-#define __NR_renameat				292
-__SYSCALL(292, sys_renameat, 4)
-#define __NR_linkat				293
-__SYSCALL(293, sys_linkat, 5)
-#define __NR_symlinkat				294
-__SYSCALL(294, sys_symlinkat, 3)
-#define __NR_readlinkat				295
-__SYSCALL(295, sys_readlinkat, 4)
-#define __NR_utimensat				296
-__SYSCALL(296, sys_utimensat, 0)
-#define __NR_fchownat				297
-__SYSCALL(297, sys_fchownat, 5)
-#define __NR_futimesat				298
-__SYSCALL(298, sys_futimesat, 4)
-#define __NR_fstatat64				299
-__SYSCALL(299, sys_fstatat64, 0)
-#define __NR_fchmodat				300
-__SYSCALL(300, sys_fchmodat, 4)
-#define __NR_faccessat				301
-__SYSCALL(301, sys_faccessat, 4)
-#define __NR_available302			302
-__SYSCALL(302, sys_ni_syscall, 0)
-#define __NR_available303			303
-__SYSCALL(303, sys_ni_syscall, 0)
-
-#define __NR_signalfd				304
-__SYSCALL(304, sys_signalfd, 3)
-/*  305 was __NR_timerfd  */
-__SYSCALL(305, sys_ni_syscall, 0)
-#define __NR_eventfd				306
-__SYSCALL(306, sys_eventfd, 1)
-#define __NR_recvmmsg				307
-__SYSCALL(307, sys_recvmmsg, 5)
-
-#define __NR_setns				308
-__SYSCALL(308, sys_setns, 2)
-#define __NR_signalfd4				309
-__SYSCALL(309, sys_signalfd4, 4)
-#define __NR_dup3				310
-__SYSCALL(310, sys_dup3, 3)
-#define __NR_pipe2				311
-__SYSCALL(311, sys_pipe2, 2)
-
-#define __NR_timerfd_create			312
-__SYSCALL(312, sys_timerfd_create, 2)
-#define __NR_timerfd_settime			313
-__SYSCALL(313, sys_timerfd_settime, 4)
-#define __NR_timerfd_gettime			314
-__SYSCALL(314, sys_timerfd_gettime, 2)
-#define __NR_available315			315
-__SYSCALL(315, sys_ni_syscall, 0)
-
-#define __NR_eventfd2				316
-__SYSCALL(316, sys_eventfd2, 2)
-#define __NR_preadv				317
-__SYSCALL(317, sys_preadv, 5)
-#define __NR_pwritev				318
-__SYSCALL(318, sys_pwritev, 5)
-#define __NR_available319			319
-__SYSCALL(319, sys_ni_syscall, 0)
-
-#define __NR_fanotify_init			320
-__SYSCALL(320, sys_fanotify_init, 2)
-#define __NR_fanotify_mark			321
-__SYSCALL(321, sys_fanotify_mark, 6)
-#define __NR_process_vm_readv			322
-__SYSCALL(322, sys_process_vm_readv, 6)
-#define __NR_process_vm_writev			323
-__SYSCALL(323, sys_process_vm_writev, 6)
-
-#define __NR_name_to_handle_at			324
-__SYSCALL(324, sys_name_to_handle_at, 5)
-#define __NR_open_by_handle_at			325
-__SYSCALL(325, sys_open_by_handle_at, 3)
-#define __NR_sync_file_range2			326
-__SYSCALL(326, sys_sync_file_range2, 6)
-#define __NR_perf_event_open			327
-__SYSCALL(327, sys_perf_event_open, 5)
-
-#define __NR_rt_tgsigqueueinfo			328
-__SYSCALL(328, sys_rt_tgsigqueueinfo, 4)
-#define __NR_clock_adjtime			329
-__SYSCALL(329, sys_clock_adjtime, 2)
-#define __NR_prlimit64				330
-__SYSCALL(330, sys_prlimit64, 4)
-#define __NR_kcmp				331
-__SYSCALL(331, sys_kcmp, 5)
-
-#define __NR_finit_module			332
-__SYSCALL(332, sys_finit_module, 3)
-
-#define __NR_accept4				333
-__SYSCALL(333, sys_accept4, 4)
-
-#define __NR_sched_setattr			334
-__SYSCALL(334, sys_sched_setattr, 2)
-#define __NR_sched_getattr			335
-__SYSCALL(335, sys_sched_getattr, 3)
-
-#define __NR_renameat2				336
-__SYSCALL(336, sys_renameat2, 5)
-
-#define __NR_seccomp				337
-__SYSCALL(337, sys_seccomp, 3)
-#define __NR_getrandom				338
-__SYSCALL(338, sys_getrandom, 3)
-#define __NR_memfd_create			339
-__SYSCALL(339, sys_memfd_create, 2)
-#define __NR_bpf				340
-__SYSCALL(340, sys_bpf, 3)
-#define __NR_execveat				341
-__SYSCALL(341, sys_execveat, 5)
-
-#define __NR_userfaultfd			342
-__SYSCALL(342, sys_userfaultfd, 1)
-#define __NR_membarrier				343
-__SYSCALL(343, sys_membarrier, 2)
-#define __NR_mlock2				344
-__SYSCALL(344, sys_mlock2, 3)
-#define __NR_copy_file_range			345
-__SYSCALL(345, sys_copy_file_range, 6)
-#define __NR_preadv2				346
-__SYSCALL(346, sys_preadv2, 6)
-#define __NR_pwritev2				347
-__SYSCALL(347, sys_pwritev2, 6)
-
-#define __NR_pkey_mprotect			348
-__SYSCALL(348, sys_pkey_mprotect, 4)
-#define __NR_pkey_alloc				349
-__SYSCALL(349, sys_pkey_alloc, 2)
-#define __NR_pkey_free				350
-__SYSCALL(350, sys_pkey_free, 1)
-
-#define __NR_syscall_count			351
-=======
->>>>>>> 24b8d41d
 
 /*
  * sysxtensa syscall handler
