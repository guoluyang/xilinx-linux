--- conflicted
+++ resolved
@@ -125,13 +125,6 @@
 
 	movi	a5, XCHAL_KSEG_CACHED_VADDR + XCHAL_KSEG_TLB_WAY
 	movi	a4, XCHAL_KSEG_PADDR + CA_WRITEBACK
-<<<<<<< HEAD
-	wdtlb	a4, a5
-	witlb	a4, a5
-
-	movi	a5, XCHAL_KSEG_BYPASS_VADDR + XCHAL_KSEG_TLB_WAY
-	movi	a4, XCHAL_KSEG_PADDR + CA_BYPASS
-=======
 	wdtlb	a4, a5
 	witlb	a4, a5
 
@@ -148,26 +141,10 @@
 
 	movi	a5, XCHAL_KSEG_BYPASS_VADDR + 0x10000000 + XCHAL_KSEG_TLB_WAY
 	movi	a4, XCHAL_KSEG_PADDR + 0x10000000 + CA_BYPASS
->>>>>>> 24b8d41d
-	wdtlb	a4, a5
-	witlb	a4, a5
-#endif
-
-<<<<<<< HEAD
-#ifdef CONFIG_XTENSA_KSEG_512M
-	movi	a5, XCHAL_KSEG_CACHED_VADDR + 0x10000000 + XCHAL_KSEG_TLB_WAY
-	movi	a4, XCHAL_KSEG_PADDR + 0x10000000 + CA_WRITEBACK
-	wdtlb	a4, a5
-	witlb	a4, a5
-
-	movi	a5, XCHAL_KSEG_BYPASS_VADDR + 0x10000000 + XCHAL_KSEG_TLB_WAY
-	movi	a4, XCHAL_KSEG_PADDR + 0x10000000 + CA_BYPASS
-	wdtlb	a4, a5
-	witlb	a4, a5
-#endif
-
-=======
->>>>>>> 24b8d41d
+	wdtlb	a4, a5
+	witlb	a4, a5
+#endif
+
 	movi	a5, XCHAL_KIO_CACHED_VADDR + XCHAL_KIO_TLB_WAY
 	movi	a4, XCHAL_KIO_DEFAULT_PADDR + CA_WRITEBACK
 	wdtlb	a4, a5
