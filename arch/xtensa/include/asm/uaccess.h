--- conflicted
+++ resolved
@@ -16,20 +16,9 @@
 #ifndef _XTENSA_UACCESS_H
 #define _XTENSA_UACCESS_H
 
-<<<<<<< HEAD
-#include <linux/errno.h>
-#include <linux/prefetch.h>
-#include <asm/types.h>
-
-#define VERIFY_READ    0
-#define VERIFY_WRITE   1
-
-#include <linux/sched.h>
-=======
 #include <linux/prefetch.h>
 #include <asm/types.h>
 #include <asm/extable.h>
->>>>>>> 24b8d41d
 
 /*
  * The fs value determines whether argument validity checking should
@@ -328,13 +317,4 @@
 	return __strnlen_user(str, len);
 }
 
-<<<<<<< HEAD
-
-struct exception_table_entry
-{
-	unsigned long insn, fixup;
-};
-
-=======
->>>>>>> 24b8d41d
 #endif	/* _XTENSA_UACCESS_H */