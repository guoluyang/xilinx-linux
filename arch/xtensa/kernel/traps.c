--- conflicted
+++ resolved
@@ -479,18 +479,11 @@
 
 static int show_trace_cb(struct stackframe *frame, void *data)
 {
-<<<<<<< HEAD
-	if (kernel_text_address(frame->pc)) {
-		pr_cont(" [<%08lx>]", frame->pc);
-		print_symbol(" %s\n", frame->pc);
-	}
-=======
 	const char *loglvl = data;
 
 	if (kernel_text_address(frame->pc))
 		printk("%s [<%08lx>] %pB\n",
 			loglvl, frame->pc, (void *)frame->pc);
->>>>>>> 24b8d41d
 	return 0;
 }
 
@@ -500,16 +493,6 @@
 	if (!sp)
 		sp = stack_pointer(task);
 
-<<<<<<< HEAD
-	pr_info("Call Trace:\n");
-	walk_stackframe(sp, show_trace_cb, NULL);
-#ifndef CONFIG_KALLSYMS
-	pr_cont("\n");
-#endif
-}
-
-static int kstack_depth_to_print = 24;
-=======
 	printk("%sCall Trace:\n", loglvl);
 	walk_stackframe(sp, show_trace_cb, (void *)loglvl);
 }
@@ -517,7 +500,6 @@
 #define STACK_DUMP_ENTRY_SIZE 4
 #define STACK_DUMP_LINE_SIZE 32
 static size_t kstack_depth_to_print = CONFIG_PRINT_STACK_DEPTH;
->>>>>>> 24b8d41d
 
 void show_stack(struct task_struct *task, unsigned long *sp, const char *loglvl)
 {
@@ -525,22 +507,6 @@
 
 	if (!sp)
 		sp = stack_pointer(task);
-<<<<<<< HEAD
-	stack = sp;
-
-	pr_info("Stack:\n");
-
-	for (i = 0; i < kstack_depth_to_print; i++) {
-		if (kstack_end(sp))
-			break;
-		pr_cont(" %08lx", *sp++);
-		if (i % 8 == 7)
-			pr_cont("\n");
-	}
-	show_trace(task, stack);
-}
-
-=======
 
 	len = min((-(size_t)sp) & (THREAD_SIZE - STACK_DUMP_ENTRY_SIZE),
 		  kstack_depth_to_print * STACK_DUMP_ENTRY_SIZE);
@@ -552,29 +518,20 @@
 	show_trace(task, sp, loglvl);
 }
 
->>>>>>> 24b8d41d
 DEFINE_SPINLOCK(die_lock);
 
 void die(const char * str, struct pt_regs * regs, long err)
 {
 	static int die_counter;
-<<<<<<< HEAD
-=======
 	const char *pr = "";
 
 	if (IS_ENABLED(CONFIG_PREEMPTION))
 		pr = IS_ENABLED(CONFIG_PREEMPT_RT) ? " PREEMPT_RT" : " PREEMPT";
->>>>>>> 24b8d41d
 
 	console_verbose();
 	spin_lock_irq(&die_lock);
 
-<<<<<<< HEAD
-	pr_info("%s: sig: %ld [#%d]%s\n", str, err, ++die_counter,
-		IS_ENABLED(CONFIG_PREEMPT) ? " PREEMPT" : "");
-=======
 	pr_info("%s: sig: %ld [#%d]%s\n", str, err, ++die_counter, pr);
->>>>>>> 24b8d41d
 	show_regs(regs);
 	if (!user_mode(regs))
 		show_stack(NULL, (unsigned long *)regs->areg[1], KERN_INFO);
