/*
 * arch/xtensa/kernel/setup.c
 *
 * This file is subject to the terms and conditions of the GNU General Public
 * License.  See the file "COPYING" in the main directory of this archive
 * for more details.
 *
 * Copyright (C) 1995  Linus Torvalds
 * Copyright (C) 2001 - 2005  Tensilica Inc.
 * Copyright (C) 2014 - 2016  Cadence Design Systems Inc.
 *
 * Chris Zankel	<chris@zankel.net>
 * Joe Taylor	<joe@tensilica.com, joetylr@yahoo.com>
 * Kevin Chea
 * Marc Gauthier<marc@tensilica.com> <marc@alumni.uwaterloo.ca>
 */

#include <linux/errno.h>
#include <linux/init.h>
#include <linux/mm.h>
#include <linux/proc_fs.h>
#include <linux/screen_info.h>
#include <linux/kernel.h>
#include <linux/percpu.h>
#include <linux/cpu.h>
#include <linux/of.h>
#include <linux/of_fdt.h>

#if defined(CONFIG_VGA_CONSOLE) || defined(CONFIG_DUMMY_CONSOLE)
# include <linux/console.h>
#endif

#ifdef CONFIG_PROC_FS
# include <linux/seq_file.h>
#endif

#include <asm/bootparam.h>
#include <asm/kasan.h>
#include <asm/mmu_context.h>
#include <asm/processor.h>
#include <asm/timex.h>
#include <asm/platform.h>
#include <asm/page.h>
#include <asm/setup.h>
#include <asm/param.h>
#include <asm/smp.h>
#include <asm/sysmem.h>

#if defined(CONFIG_VGA_CONSOLE) || defined(CONFIG_DUMMY_CONSOLE)
struct screen_info screen_info = {
	.orig_x = 0,
	.orig_y = 24,
	.orig_video_cols = 80,
	.orig_video_lines = 24,
	.orig_video_isVGA = 1,
	.orig_video_points = 16,
};
#endif

#ifdef CONFIG_BLK_DEV_INITRD
extern unsigned long initrd_start;
extern unsigned long initrd_end;
extern int initrd_below_start_ok;
#endif

#ifdef CONFIG_OF
void *dtb_start = __dtb_start;
#endif

extern unsigned long loops_per_jiffy;

/* Command line specified as configuration option. */

static char __initdata command_line[COMMAND_LINE_SIZE];

#ifdef CONFIG_CMDLINE_BOOL
static char default_command_line[COMMAND_LINE_SIZE] __initdata = CONFIG_CMDLINE;
#endif

#ifdef CONFIG_PARSE_BOOTPARAM
/*
 * Boot parameter parsing.
 *
 * The Xtensa port uses a list of variable-sized tags to pass data to
 * the kernel. The first tag must be a BP_TAG_FIRST tag for the list
 * to be recognised. The list is terminated with a zero-sized
 * BP_TAG_LAST tag.
 */

typedef struct tagtable {
	u32 tag;
	int (*parse)(const bp_tag_t*);
} tagtable_t;

#define __tagtable(tag, fn) static tagtable_t __tagtable_##fn 		\
	__section(".taglist") __attribute__((used)) = { tag, fn }

/* parse current tag */

static int __init parse_tag_mem(const bp_tag_t *tag)
{
	struct bp_meminfo *mi = (struct bp_meminfo *)(tag->data);

	if (mi->type != MEMORY_TYPE_CONVENTIONAL)
		return -1;

	return memblock_add(mi->start, mi->end - mi->start);
}

__tagtable(BP_TAG_MEMORY, parse_tag_mem);

#ifdef CONFIG_BLK_DEV_INITRD

static int __init parse_tag_initrd(const bp_tag_t* tag)
{
	struct bp_meminfo *mi = (struct bp_meminfo *)(tag->data);

	initrd_start = (unsigned long)__va(mi->start);
	initrd_end = (unsigned long)__va(mi->end);

	return 0;
}

__tagtable(BP_TAG_INITRD, parse_tag_initrd);

#endif /* CONFIG_BLK_DEV_INITRD */

#ifdef CONFIG_OF

static int __init parse_tag_fdt(const bp_tag_t *tag)
{
	dtb_start = __va(tag->data[0]);
	return 0;
}

__tagtable(BP_TAG_FDT, parse_tag_fdt);

#endif /* CONFIG_OF */

static int __init parse_tag_cmdline(const bp_tag_t* tag)
{
	strlcpy(command_line, (char *)(tag->data), COMMAND_LINE_SIZE);
	return 0;
}

__tagtable(BP_TAG_COMMAND_LINE, parse_tag_cmdline);

static int __init parse_bootparam(const bp_tag_t* tag)
{
	extern tagtable_t __tagtable_begin, __tagtable_end;
	tagtable_t *t;

	/* Boot parameters must start with a BP_TAG_FIRST tag. */

	if (tag->id != BP_TAG_FIRST) {
		pr_warn("Invalid boot parameters!\n");
		return 0;
	}

	tag = (bp_tag_t*)((unsigned long)tag + sizeof(bp_tag_t) + tag->size);

	/* Parse all tags. */

	while (tag != NULL && tag->id != BP_TAG_LAST) {
		for (t = &__tagtable_begin; t < &__tagtable_end; t++) {
			if (tag->id == t->tag) {
				t->parse(tag);
				break;
			}
		}
		if (t == &__tagtable_end)
			pr_warn("Ignoring tag 0x%08x\n", tag->id);
		tag = (bp_tag_t*)((unsigned long)(tag + 1) + tag->size);
	}

	return 0;
}
#else
static int __init parse_bootparam(const bp_tag_t *tag)
{
	pr_info("Ignoring boot parameters at %p\n", tag);
	return 0;
}
#endif

#ifdef CONFIG_OF

#if !XCHAL_HAVE_PTP_MMU || XCHAL_HAVE_SPANNING_WAY
unsigned long xtensa_kio_paddr = XCHAL_KIO_DEFAULT_PADDR;
EXPORT_SYMBOL(xtensa_kio_paddr);

static int __init xtensa_dt_io_area(unsigned long node, const char *uname,
		int depth, void *data)
{
	const __be32 *ranges;
	int len;

	if (depth > 1)
		return 0;

	if (!of_flat_dt_is_compatible(node, "simple-bus"))
		return 0;

	ranges = of_get_flat_dt_prop(node, "ranges", &len);
	if (!ranges)
		return 1;
	if (len == 0)
		return 1;

	xtensa_kio_paddr = of_read_ulong(ranges+1, 1);
	/* round down to nearest 256MB boundary */
	xtensa_kio_paddr &= 0xf0000000;

	init_kio();

	return 1;
}
#else
static int __init xtensa_dt_io_area(unsigned long node, const char *uname,
		int depth, void *data)
{
	return 1;
}
#endif

<<<<<<< HEAD
void __init early_init_dt_add_memory_arch(u64 base, u64 size)
{
	size &= PAGE_MASK;
	memblock_add(base, size);
}

void * __init early_init_dt_alloc_memory_arch(u64 size, u64 align)
{
	return __alloc_bootmem(size, align, 0);
}

=======
>>>>>>> 24b8d41d
void __init early_init_devtree(void *params)
{
	early_init_dt_scan(params);
	of_scan_flat_dt(xtensa_dt_io_area, NULL);

	if (!command_line[0])
		strlcpy(command_line, boot_command_line, COMMAND_LINE_SIZE);
}

#endif /* CONFIG_OF */

/*
 * Initialize architecture. (Early stage)
 */

void __init init_arch(bp_tag_t *bp_start)
{
	/* Initialize MMU. */

	init_mmu();

	/* Initialize initial KASAN shadow map */

	kasan_early_init();

	/* Parse boot parameters */

	if (bp_start)
		parse_bootparam(bp_start);

#ifdef CONFIG_OF
	early_init_devtree(dtb_start);
#endif

#ifdef CONFIG_CMDLINE_BOOL
	if (!command_line[0])
		strlcpy(command_line, default_command_line, COMMAND_LINE_SIZE);
#endif

	/* Early hook for platforms */

	platform_init(bp_start);
}

/*
 * Initialize system. Setup memory and reserve regions.
 */

extern char _end[];
extern char _stext[];
extern char _WindowVectors_text_start;
extern char _WindowVectors_text_end;
extern char _DebugInterruptVector_text_start;
extern char _DebugInterruptVector_text_end;
extern char _KernelExceptionVector_text_start;
extern char _KernelExceptionVector_text_end;
extern char _UserExceptionVector_text_start;
extern char _UserExceptionVector_text_end;
extern char _DoubleExceptionVector_text_start;
extern char _DoubleExceptionVector_text_end;
extern char _exception_text_start;
extern char _exception_text_end;
#if XCHAL_EXCM_LEVEL >= 2
extern char _Level2InterruptVector_text_start;
extern char _Level2InterruptVector_text_end;
#endif
#if XCHAL_EXCM_LEVEL >= 3
extern char _Level3InterruptVector_text_start;
extern char _Level3InterruptVector_text_end;
#endif
#if XCHAL_EXCM_LEVEL >= 4
extern char _Level4InterruptVector_text_start;
extern char _Level4InterruptVector_text_end;
#endif
#if XCHAL_EXCM_LEVEL >= 5
extern char _Level5InterruptVector_text_start;
extern char _Level5InterruptVector_text_end;
#endif
#if XCHAL_EXCM_LEVEL >= 6
extern char _Level6InterruptVector_text_start;
extern char _Level6InterruptVector_text_end;
#endif
#ifdef CONFIG_SMP
extern char _SecondaryResetVector_text_start;
extern char _SecondaryResetVector_text_end;
#endif
#ifdef CONFIG_XIP_KERNEL
extern char _xip_start[];
extern char _xip_end[];
#endif

static inline int __init_memblock mem_reserve(unsigned long start,
					      unsigned long end)
{
	return memblock_reserve(start, end - start);
}

<<<<<<< HEAD
#endif /* XCHAL_HAVE_S32C1I */
early_initcall(check_s32c1i);
#endif /* CONFIG_S32C1I_SELFTEST */

static inline int mem_reserve(unsigned long start, unsigned long end)
{
	return memblock_reserve(start, end - start);
}

=======
>>>>>>> 24b8d41d
void __init setup_arch(char **cmdline_p)
{
	pr_info("config ID: %08x:%08x\n",
		xtensa_get_sr(SREG_EPC), xtensa_get_sr(SREG_EXCSAVE));
	if (xtensa_get_sr(SREG_EPC) != XCHAL_HW_CONFIGID0 ||
	    xtensa_get_sr(SREG_EXCSAVE) != XCHAL_HW_CONFIGID1)
		pr_info("built for config ID: %08x:%08x\n",
			XCHAL_HW_CONFIGID0, XCHAL_HW_CONFIGID1);

	*cmdline_p = command_line;
	platform_setup(cmdline_p);
	strlcpy(boot_command_line, *cmdline_p, COMMAND_LINE_SIZE);

	/* Reserve some memory regions */

#ifdef CONFIG_BLK_DEV_INITRD
<<<<<<< HEAD
	if (initrd_start < initrd_end) {
		initrd_is_mapped = mem_reserve(__pa(initrd_start),
					       __pa(initrd_end)) == 0;
=======
	if (initrd_start < initrd_end &&
	    !mem_reserve(__pa(initrd_start), __pa(initrd_end)))
>>>>>>> 24b8d41d
		initrd_below_start_ok = 1;
	else
		initrd_start = 0;
#endif

<<<<<<< HEAD
	mem_reserve(__pa(&_stext), __pa(&_end));
=======
	mem_reserve(__pa(_stext), __pa(_end));
#ifdef CONFIG_XIP_KERNEL
	mem_reserve(__pa(_xip_start), __pa(_xip_end));
#endif
>>>>>>> 24b8d41d

#ifdef CONFIG_VECTORS_ADDR
	mem_reserve(__pa(&_WindowVectors_text_start),
		    __pa(&_WindowVectors_text_end));

<<<<<<< HEAD
	mem_reserve(__pa(&_DebugInterruptVector_literal_start),
		    __pa(&_DebugInterruptVector_text_end));

	mem_reserve(__pa(&_KernelExceptionVector_literal_start),
		    __pa(&_KernelExceptionVector_text_end));

	mem_reserve(__pa(&_UserExceptionVector_literal_start),
		    __pa(&_UserExceptionVector_text_end));

	mem_reserve(__pa(&_DoubleExceptionVector_literal_start),
=======
	mem_reserve(__pa(&_DebugInterruptVector_text_start),
		    __pa(&_DebugInterruptVector_text_end));

	mem_reserve(__pa(&_KernelExceptionVector_text_start),
		    __pa(&_KernelExceptionVector_text_end));

	mem_reserve(__pa(&_UserExceptionVector_text_start),
		    __pa(&_UserExceptionVector_text_end));

	mem_reserve(__pa(&_DoubleExceptionVector_text_start),
>>>>>>> 24b8d41d
		    __pa(&_DoubleExceptionVector_text_end));

	mem_reserve(__pa(&_exception_text_start),
		    __pa(&_exception_text_end));
#if XCHAL_EXCM_LEVEL >= 2
	mem_reserve(__pa(&_Level2InterruptVector_text_start),
		    __pa(&_Level2InterruptVector_text_end));
#endif
#if XCHAL_EXCM_LEVEL >= 3
	mem_reserve(__pa(&_Level3InterruptVector_text_start),
		    __pa(&_Level3InterruptVector_text_end));
#endif
#if XCHAL_EXCM_LEVEL >= 4
	mem_reserve(__pa(&_Level4InterruptVector_text_start),
		    __pa(&_Level4InterruptVector_text_end));
#endif
#if XCHAL_EXCM_LEVEL >= 5
	mem_reserve(__pa(&_Level5InterruptVector_text_start),
		    __pa(&_Level5InterruptVector_text_end));
#endif
#if XCHAL_EXCM_LEVEL >= 6
	mem_reserve(__pa(&_Level6InterruptVector_text_start),
		    __pa(&_Level6InterruptVector_text_end));
#endif

#endif /* CONFIG_VECTORS_ADDR */

#ifdef CONFIG_SMP
	mem_reserve(__pa(&_SecondaryResetVector_text_start),
		    __pa(&_SecondaryResetVector_text_end));
#endif
	parse_early_param();
	bootmem_init();
	kasan_init();
	unflatten_and_copy_device_tree();

#ifdef CONFIG_SMP
	smp_init_cpus();
#endif

	paging_init();
	zones_init();

#ifdef CONFIG_VT
# if defined(CONFIG_VGA_CONSOLE)
	conswitchp = &vga_con;
# endif
#endif
}

static DEFINE_PER_CPU(struct cpu, cpu_data);

static int __init topology_init(void)
{
	int i;

	for_each_possible_cpu(i) {
		struct cpu *cpu = &per_cpu(cpu_data, i);
		cpu->hotpluggable = !!i;
		register_cpu(cpu, i);
	}

	return 0;
}
subsys_initcall(topology_init);

void cpu_reset(void)
{
<<<<<<< HEAD
#if XCHAL_HAVE_PTP_MMU
=======
#if XCHAL_HAVE_PTP_MMU && IS_ENABLED(CONFIG_MMU)
>>>>>>> 24b8d41d
	local_irq_disable();
	/*
	 * We have full MMU: all autoload ways, ways 7, 8 and 9 of DTLB must
	 * be flushed.
	 * Way 4 is not currently used by linux.
	 * Ways 5 and 6 shall not be touched on MMUv2 as they are hardwired.
	 * Way 5 shall be flushed and way 6 shall be set to identity mapping
	 * on MMUv3.
	 */
	local_flush_tlb_all();
	invalidate_page_directory();
#if XCHAL_HAVE_SPANNING_WAY
	/* MMU v3 */
	{
		unsigned long vaddr = (unsigned long)cpu_reset;
		unsigned long paddr = __pa(vaddr);
		unsigned long tmpaddr = vaddr + SZ_512M;
		unsigned long tmp0, tmp1, tmp2, tmp3;

		/*
		 * Find a place for the temporary mapping. It must not be
		 * in the same 512MB region with vaddr or paddr, otherwise
		 * there may be multihit exception either on entry to the
		 * temporary mapping, or on entry to the identity mapping.
		 * (512MB is the biggest page size supported by TLB.)
		 */
		while (((tmpaddr ^ paddr) & -SZ_512M) == 0)
			tmpaddr += SZ_512M;

		/* Invalidate mapping in the selected temporary area */
<<<<<<< HEAD
		if (itlb_probe(tmpaddr) & 0x8)
			invalidate_itlb_entry(itlb_probe(tmpaddr));
		if (itlb_probe(tmpaddr + PAGE_SIZE) & 0x8)
=======
		if (itlb_probe(tmpaddr) & BIT(ITLB_HIT_BIT))
			invalidate_itlb_entry(itlb_probe(tmpaddr));
		if (itlb_probe(tmpaddr + PAGE_SIZE) & BIT(ITLB_HIT_BIT))
>>>>>>> 24b8d41d
			invalidate_itlb_entry(itlb_probe(tmpaddr + PAGE_SIZE));

		/*
		 * Map two consecutive pages starting at the physical address
		 * of this function to the temporary mapping area.
		 */
		write_itlb_entry(__pte((paddr & PAGE_MASK) |
				       _PAGE_HW_VALID |
				       _PAGE_HW_EXEC |
				       _PAGE_CA_BYPASS),
				 tmpaddr & PAGE_MASK);
		write_itlb_entry(__pte(((paddr & PAGE_MASK) + PAGE_SIZE) |
				       _PAGE_HW_VALID |
				       _PAGE_HW_EXEC |
				       _PAGE_CA_BYPASS),
				 (tmpaddr & PAGE_MASK) + PAGE_SIZE);

		/* Reinitialize TLB */
		__asm__ __volatile__ ("movi	%0, 1f\n\t"
				      "movi	%3, 2f\n\t"
				      "add	%0, %0, %4\n\t"
				      "add	%3, %3, %5\n\t"
				      "jx	%0\n"
				      /*
				       * No literal, data or stack access
				       * below this point
				       */
				      "1:\n\t"
				      /* Initialize *tlbcfg */
				      "movi	%0, 0\n\t"
				      "wsr	%0, itlbcfg\n\t"
				      "wsr	%0, dtlbcfg\n\t"
				      /* Invalidate TLB way 5 */
				      "movi	%0, 4\n\t"
				      "movi	%1, 5\n"
				      "1:\n\t"
				      "iitlb	%1\n\t"
				      "idtlb	%1\n\t"
				      "add	%1, %1, %6\n\t"
				      "addi	%0, %0, -1\n\t"
				      "bnez	%0, 1b\n\t"
				      /* Initialize TLB way 6 */
				      "movi	%0, 7\n\t"
				      "addi	%1, %9, 3\n\t"
				      "addi	%2, %9, 6\n"
				      "1:\n\t"
				      "witlb	%1, %2\n\t"
				      "wdtlb	%1, %2\n\t"
				      "add	%1, %1, %7\n\t"
				      "add	%2, %2, %7\n\t"
				      "addi	%0, %0, -1\n\t"
				      "bnez	%0, 1b\n\t"
<<<<<<< HEAD
=======
				      "isync\n\t"
>>>>>>> 24b8d41d
				      /* Jump to identity mapping */
				      "jx	%3\n"
				      "2:\n\t"
				      /* Complete way 6 initialization */
				      "witlb	%1, %2\n\t"
				      "wdtlb	%1, %2\n\t"
				      /* Invalidate temporary mapping */
				      "sub	%0, %9, %7\n\t"
				      "iitlb	%0\n\t"
				      "add	%0, %0, %8\n\t"
				      "iitlb	%0"
				      : "=&a"(tmp0), "=&a"(tmp1), "=&a"(tmp2),
					"=&a"(tmp3)
				      : "a"(tmpaddr - vaddr),
					"a"(paddr - vaddr),
					"a"(SZ_128M), "a"(SZ_512M),
					"a"(PAGE_SIZE),
					"a"((tmpaddr + SZ_512M) & PAGE_MASK)
				      : "memory");
	}
#endif
#endif
	__asm__ __volatile__ ("movi	a2, 0\n\t"
			      "wsr	a2, icountlevel\n\t"
			      "movi	a2, 0\n\t"
			      "wsr	a2, icount\n\t"
#if XCHAL_NUM_IBREAK > 0
			      "wsr	a2, ibreakenable\n\t"
#endif
#if XCHAL_HAVE_LOOPS
			      "wsr	a2, lcount\n\t"
#endif
			      "movi	a2, 0x1f\n\t"
			      "wsr	a2, ps\n\t"
			      "isync\n\t"
			      "jx	%0\n\t"
			      :
			      : "a" (XCHAL_RESET_VECTOR_VADDR)
			      : "a2");
	for (;;)
		;
}

void machine_restart(char * cmd)
{
	platform_restart();
}

void machine_halt(void)
{
	platform_halt();
	while (1);
}

void machine_power_off(void)
{
	platform_power_off();
	while (1);
}
#ifdef CONFIG_PROC_FS

/*
 * Display some core information through /proc/cpuinfo.
 */

static int
c_show(struct seq_file *f, void *slot)
{
	/* high-level stuff */
	seq_printf(f, "CPU count\t: %u\n"
		      "CPU list\t: %*pbl\n"
		      "vendor_id\t: Tensilica\n"
		      "model\t\t: Xtensa " XCHAL_HW_VERSION_NAME "\n"
		      "core ID\t\t: " XCHAL_CORE_ID "\n"
		      "build ID\t: 0x%x\n"
		      "config ID\t: %08x:%08x\n"
		      "byte order\t: %s\n"
		      "cpu MHz\t\t: %lu.%02lu\n"
		      "bogomips\t: %lu.%02lu\n",
		      num_online_cpus(),
		      cpumask_pr_args(cpu_online_mask),
		      XCHAL_BUILD_UNIQUE_ID,
		      xtensa_get_sr(SREG_EPC), xtensa_get_sr(SREG_EXCSAVE),
		      XCHAL_HAVE_BE ?  "big" : "little",
		      ccount_freq/1000000,
		      (ccount_freq/10000) % 100,
		      loops_per_jiffy/(500000/HZ),
		      (loops_per_jiffy/(5000/HZ)) % 100);
	seq_puts(f, "flags\t\t: "
#if XCHAL_HAVE_NMI
		     "nmi "
#endif
#if XCHAL_HAVE_DEBUG
		     "debug "
# if XCHAL_HAVE_OCD
		     "ocd "
# endif
#endif
#if XCHAL_HAVE_DENSITY
	    	     "density "
#endif
#if XCHAL_HAVE_BOOLEANS
		     "boolean "
#endif
#if XCHAL_HAVE_LOOPS
		     "loop "
#endif
#if XCHAL_HAVE_NSA
		     "nsa "
#endif
#if XCHAL_HAVE_MINMAX
		     "minmax "
#endif
#if XCHAL_HAVE_SEXT
		     "sext "
#endif
#if XCHAL_HAVE_CLAMPS
		     "clamps "
#endif
#if XCHAL_HAVE_MAC16
		     "mac16 "
#endif
#if XCHAL_HAVE_MUL16
		     "mul16 "
#endif
#if XCHAL_HAVE_MUL32
		     "mul32 "
#endif
#if XCHAL_HAVE_MUL32_HIGH
		     "mul32h "
#endif
#if XCHAL_HAVE_FP
		     "fpu "
#endif
#if XCHAL_HAVE_S32C1I
		     "s32c1i "
#endif
#if XCHAL_HAVE_EXCLUSIVE
		     "exclusive "
#endif
		     "\n");

	/* Registers. */
	seq_printf(f,"physical aregs\t: %d\n"
		     "misc regs\t: %d\n"
		     "ibreak\t\t: %d\n"
		     "dbreak\t\t: %d\n",
		     XCHAL_NUM_AREGS,
		     XCHAL_NUM_MISC_REGS,
		     XCHAL_NUM_IBREAK,
		     XCHAL_NUM_DBREAK);


	/* Interrupt. */
	seq_printf(f,"num ints\t: %d\n"
		     "ext ints\t: %d\n"
		     "int levels\t: %d\n"
		     "timers\t\t: %d\n"
		     "debug level\t: %d\n",
		     XCHAL_NUM_INTERRUPTS,
		     XCHAL_NUM_EXTINTERRUPTS,
		     XCHAL_NUM_INTLEVELS,
		     XCHAL_NUM_TIMERS,
		     XCHAL_DEBUGLEVEL);

	/* Cache */
	seq_printf(f,"icache line size: %d\n"
		     "icache ways\t: %d\n"
		     "icache size\t: %d\n"
		     "icache flags\t: "
#if XCHAL_ICACHE_LINE_LOCKABLE
		     "lock "
#endif
		     "\n"
		     "dcache line size: %d\n"
		     "dcache ways\t: %d\n"
		     "dcache size\t: %d\n"
		     "dcache flags\t: "
#if XCHAL_DCACHE_IS_WRITEBACK
		     "writeback "
#endif
#if XCHAL_DCACHE_LINE_LOCKABLE
		     "lock "
#endif
		     "\n",
		     XCHAL_ICACHE_LINESIZE,
		     XCHAL_ICACHE_WAYS,
		     XCHAL_ICACHE_SIZE,
		     XCHAL_DCACHE_LINESIZE,
		     XCHAL_DCACHE_WAYS,
		     XCHAL_DCACHE_SIZE);

	return 0;
}

/*
 * We show only CPU #0 info.
 */
static void *
c_start(struct seq_file *f, loff_t *pos)
{
	return (*pos == 0) ? (void *)1 : NULL;
}

static void *
c_next(struct seq_file *f, void *v, loff_t *pos)
{
	++*pos;
	return c_start(f, pos);
}

static void
c_stop(struct seq_file *f, void *v)
{
}

const struct seq_operations cpuinfo_op =
{
	.start	= c_start,
	.next	= c_next,
	.stop	= c_stop,
	.show	= c_show,
};

#endif /* CONFIG_PROC_FS */<|MERGE_RESOLUTION|>--- conflicted
+++ resolved
@@ -223,20 +223,6 @@
 }
 #endif
 
-<<<<<<< HEAD
-void __init early_init_dt_add_memory_arch(u64 base, u64 size)
-{
-	size &= PAGE_MASK;
-	memblock_add(base, size);
-}
-
-void * __init early_init_dt_alloc_memory_arch(u64 size, u64 align)
-{
-	return __alloc_bootmem(size, align, 0);
-}
-
-=======
->>>>>>> 24b8d41d
 void __init early_init_devtree(void *params)
 {
 	early_init_dt_scan(params);
@@ -334,18 +320,6 @@
 	return memblock_reserve(start, end - start);
 }
 
-<<<<<<< HEAD
-#endif /* XCHAL_HAVE_S32C1I */
-early_initcall(check_s32c1i);
-#endif /* CONFIG_S32C1I_SELFTEST */
-
-static inline int mem_reserve(unsigned long start, unsigned long end)
-{
-	return memblock_reserve(start, end - start);
-}
-
-=======
->>>>>>> 24b8d41d
 void __init setup_arch(char **cmdline_p)
 {
 	pr_info("config ID: %08x:%08x\n",
@@ -362,44 +336,22 @@
 	/* Reserve some memory regions */
 
 #ifdef CONFIG_BLK_DEV_INITRD
-<<<<<<< HEAD
-	if (initrd_start < initrd_end) {
-		initrd_is_mapped = mem_reserve(__pa(initrd_start),
-					       __pa(initrd_end)) == 0;
-=======
 	if (initrd_start < initrd_end &&
 	    !mem_reserve(__pa(initrd_start), __pa(initrd_end)))
->>>>>>> 24b8d41d
 		initrd_below_start_ok = 1;
 	else
 		initrd_start = 0;
 #endif
 
-<<<<<<< HEAD
-	mem_reserve(__pa(&_stext), __pa(&_end));
-=======
 	mem_reserve(__pa(_stext), __pa(_end));
 #ifdef CONFIG_XIP_KERNEL
 	mem_reserve(__pa(_xip_start), __pa(_xip_end));
 #endif
->>>>>>> 24b8d41d
 
 #ifdef CONFIG_VECTORS_ADDR
 	mem_reserve(__pa(&_WindowVectors_text_start),
 		    __pa(&_WindowVectors_text_end));
 
-<<<<<<< HEAD
-	mem_reserve(__pa(&_DebugInterruptVector_literal_start),
-		    __pa(&_DebugInterruptVector_text_end));
-
-	mem_reserve(__pa(&_KernelExceptionVector_literal_start),
-		    __pa(&_KernelExceptionVector_text_end));
-
-	mem_reserve(__pa(&_UserExceptionVector_literal_start),
-		    __pa(&_UserExceptionVector_text_end));
-
-	mem_reserve(__pa(&_DoubleExceptionVector_literal_start),
-=======
 	mem_reserve(__pa(&_DebugInterruptVector_text_start),
 		    __pa(&_DebugInterruptVector_text_end));
 
@@ -410,7 +362,6 @@
 		    __pa(&_UserExceptionVector_text_end));
 
 	mem_reserve(__pa(&_DoubleExceptionVector_text_start),
->>>>>>> 24b8d41d
 		    __pa(&_DoubleExceptionVector_text_end));
 
 	mem_reserve(__pa(&_exception_text_start),
@@ -479,11 +430,7 @@
 
 void cpu_reset(void)
 {
-<<<<<<< HEAD
-#if XCHAL_HAVE_PTP_MMU
-=======
 #if XCHAL_HAVE_PTP_MMU && IS_ENABLED(CONFIG_MMU)
->>>>>>> 24b8d41d
 	local_irq_disable();
 	/*
 	 * We have full MMU: all autoload ways, ways 7, 8 and 9 of DTLB must
@@ -514,15 +461,9 @@
 			tmpaddr += SZ_512M;
 
 		/* Invalidate mapping in the selected temporary area */
-<<<<<<< HEAD
-		if (itlb_probe(tmpaddr) & 0x8)
-			invalidate_itlb_entry(itlb_probe(tmpaddr));
-		if (itlb_probe(tmpaddr + PAGE_SIZE) & 0x8)
-=======
 		if (itlb_probe(tmpaddr) & BIT(ITLB_HIT_BIT))
 			invalidate_itlb_entry(itlb_probe(tmpaddr));
 		if (itlb_probe(tmpaddr + PAGE_SIZE) & BIT(ITLB_HIT_BIT))
->>>>>>> 24b8d41d
 			invalidate_itlb_entry(itlb_probe(tmpaddr + PAGE_SIZE));
 
 		/*
@@ -575,10 +516,7 @@
 				      "add	%2, %2, %7\n\t"
 				      "addi	%0, %0, -1\n\t"
 				      "bnez	%0, 1b\n\t"
-<<<<<<< HEAD
-=======
 				      "isync\n\t"
->>>>>>> 24b8d41d
 				      /* Jump to identity mapping */
 				      "jx	%3\n"
 				      "2:\n\t"
