/* SPDX-License-Identifier: GPL-2.0-only */
/*
 * Page table support for the Hexagon architecture
 *
 * Copyright (c) 2010-2011, The Linux Foundation. All rights reserved.
 */

#ifndef _ASM_PGALLOC_H
#define _ASM_PGALLOC_H

#include <asm/mem-layout.h>
#include <asm/atomic.h>

#include <asm-generic/pgalloc.h>

extern unsigned long long kmap_generation;

/*
 * Page table creation interface
 */
static inline pgd_t *pgd_alloc(struct mm_struct *mm)
{
	pgd_t *pgd;

	pgd = (pgd_t *)__get_free_page(GFP_KERNEL | __GFP_ZERO);

	/*
	 * There may be better ways to do this, but to ensure
	 * that new address spaces always contain the kernel
	 * base mapping, and to ensure that the user area is
	 * initially marked invalid, initialize the new map
	 * map with a copy of the kernel's persistent map.
	 */

	memcpy(pgd, swapper_pg_dir, PTRS_PER_PGD*sizeof(pgd_t));
	mm->context.generation = kmap_generation;

	/* Physical version is what is passed to virtual machine on switch */
	mm->context.ptbase = __pa(pgd);

	return pgd;
}

<<<<<<< HEAD
static inline void pgd_free(struct mm_struct *mm, pgd_t *pgd)
{
	free_page((unsigned long) pgd);
}

static inline struct page *pte_alloc_one(struct mm_struct *mm,
					 unsigned long address)
{
	struct page *pte;

	pte = alloc_page(GFP_KERNEL | __GFP_ZERO);
	if (!pte)
		return NULL;
	if (!pgtable_page_ctor(pte)) {
		__free_page(pte);
		return NULL;
	}
	return pte;
}

/* _kernel variant gets to use a different allocator */
static inline pte_t *pte_alloc_one_kernel(struct mm_struct *mm,
					  unsigned long address)
{
	gfp_t flags =  GFP_KERNEL | __GFP_ZERO;
	return (pte_t *) __get_free_page(flags);
}

static inline void pte_free(struct mm_struct *mm, struct page *pte)
{
	pgtable_page_dtor(pte);
	__free_page(pte);
}

static inline void pte_free_kernel(struct mm_struct *mm, pte_t *pte)
{
	free_page((unsigned long)pte);
}

=======
>>>>>>> 24b8d41d
static inline void pmd_populate(struct mm_struct *mm, pmd_t *pmd,
				pgtable_t pte)
{
	/*
	 * Conveniently, zero in 3 LSB means indirect 4K page table.
	 * Not so convenient when you're trying to vary the page size.
	 */
	set_pmd(pmd, __pmd(((unsigned long)page_to_pfn(pte) << PAGE_SHIFT) |
		HEXAGON_L1_PTE_SIZE));
}

/*
 * Other architectures seem to have ways of making all processes
 * share the same pmd's for their kernel mappings, but the v0.3
 * Hexagon VM spec has a "monolithic" L1 table for user and kernel
 * segments.  We track "generations" of the kernel map to minimize
 * overhead, and update the "slave" copies of the kernel mappings
 * as part of switch_mm.  However, we still need to update the
 * kernel map of the active thread who's calling pmd_populate_kernel...
 */
static inline void pmd_populate_kernel(struct mm_struct *mm, pmd_t *pmd,
				       pte_t *pte)
{
	extern spinlock_t kmap_gen_lock;
	pmd_t *ppmd;
	int pmdindex;

	spin_lock(&kmap_gen_lock);
	kmap_generation++;
	mm->context.generation = kmap_generation;
	current->active_mm->context.generation = kmap_generation;
	spin_unlock(&kmap_gen_lock);

	set_pmd(pmd, __pmd(((unsigned long)__pa(pte)) | HEXAGON_L1_PTE_SIZE));

	/*
	 * Now the "slave" copy of the current thread.
	 * This is pointer arithmetic, not byte addresses!
	 */
	pmdindex = (pgd_t *)pmd - mm->pgd;
	ppmd = (pmd_t *)current->active_mm->pgd + pmdindex;
	set_pmd(ppmd, __pmd(((unsigned long)__pa(pte)) | HEXAGON_L1_PTE_SIZE));
	if (pmdindex > max_kernel_seg)
		max_kernel_seg = pmdindex;
}

#define __pte_free_tlb(tlb, pte, addr)		\
do {						\
	pgtable_pte_page_dtor((pte));		\
	tlb_remove_page((tlb), (pte));		\
} while (0)

#endif<|MERGE_RESOLUTION|>--- conflicted
+++ resolved
@@ -41,48 +41,6 @@
 	return pgd;
 }
 
-<<<<<<< HEAD
-static inline void pgd_free(struct mm_struct *mm, pgd_t *pgd)
-{
-	free_page((unsigned long) pgd);
-}
-
-static inline struct page *pte_alloc_one(struct mm_struct *mm,
-					 unsigned long address)
-{
-	struct page *pte;
-
-	pte = alloc_page(GFP_KERNEL | __GFP_ZERO);
-	if (!pte)
-		return NULL;
-	if (!pgtable_page_ctor(pte)) {
-		__free_page(pte);
-		return NULL;
-	}
-	return pte;
-}
-
-/* _kernel variant gets to use a different allocator */
-static inline pte_t *pte_alloc_one_kernel(struct mm_struct *mm,
-					  unsigned long address)
-{
-	gfp_t flags =  GFP_KERNEL | __GFP_ZERO;
-	return (pte_t *) __get_free_page(flags);
-}
-
-static inline void pte_free(struct mm_struct *mm, struct page *pte)
-{
-	pgtable_page_dtor(pte);
-	__free_page(pte);
-}
-
-static inline void pte_free_kernel(struct mm_struct *mm, pte_t *pte)
-{
-	free_page((unsigned long)pte);
-}
-
-=======
->>>>>>> 24b8d41d
 static inline void pmd_populate(struct mm_struct *mm, pmd_t *pmd,
 				pgtable_t pte)
 {
