// SPDX-License-Identifier: GPL-2.0-only
/*
 * Memory subsystem initialization for Hexagon
 *
 * Copyright (c) 2010-2013, The Linux Foundation. All rights reserved.
 */

#include <linux/init.h>
#include <linux/mm.h>
#include <linux/memblock.h>
#include <asm/atomic.h>
#include <linux/highmem.h>
#include <asm/tlb.h>
#include <asm/sections.h>
#include <asm/vm_mmu.h>

/*
 * Define a startpg just past the end of the kernel image and a lastpg
 * that corresponds to the end of real or simulated platform memory.
 */
#define bootmem_startpg (PFN_UP(((unsigned long) _end) - PAGE_OFFSET + PHYS_OFFSET))

unsigned long bootmem_lastpg;	/*  Should be set by platform code  */
unsigned long __phys_offset;	/*  physical kernel offset >> 12  */

/*  Set as variable to limit PMD copies  */
int max_kernel_seg = 0x303;

/*  indicate pfn's of high memory  */
unsigned long highstart_pfn, highend_pfn;

DEFINE_PER_CPU(struct mmu_gather, mmu_gathers);

/* Default cache attribute for newly created page tables */
unsigned long _dflt_cache_att = CACHEDEF;

/*
 * The current "generation" of kernel map, which should not roll
 * over until Hell freezes over.  Actual bound in years needs to be
 * calculated to confirm.
 */
DEFINE_SPINLOCK(kmap_gen_lock);

/*  checkpatch says don't init this to 0.  */
unsigned long long kmap_generation;

/*
 * mem_init - initializes memory
 *
 * Frees up bootmem
 * Fixes up more stuff for HIGHMEM
 * Calculates and displays memory available/used
 */
void __init mem_init(void)
{
	/*  No idea where this is actually declared.  Seems to evade LXR.  */
	memblock_free_all();
	mem_init_print_info(NULL);

	/*
	 *  To-Do:  someone somewhere should wipe out the bootmem map
	 *  after we're done?
	 */

	/*
	 * This can be moved to some more virtual-memory-specific
	 * initialization hook at some point.  Set the init_mm
	 * descriptors "context" value to point to the initial
	 * kernel segment table's physical address.
	 */
	init_mm.context.ptbase = __pa(init_mm.pgd);
}

<<<<<<< HEAD
/*
 * free_initmem - frees memory used by stuff declared with __init
 *
 * Todo:  free pages between __init_begin and __init_end; possibly
 * some devtree related stuff as well.
 */
void __ref free_initmem(void)
{
}

/*
 * free_initrd_mem - frees...  initrd memory.
 * @start - start of init memory
 * @end - end of init memory
 *
 * Apparently has to be passed the address of the initrd memory.
 *
 * Wrapped by #ifdef CONFIG_BLKDEV_INITRD
 */
void free_initrd_mem(unsigned long start, unsigned long end)
{
}

=======
>>>>>>> 24b8d41d
void sync_icache_dcache(pte_t pte)
{
	unsigned long addr;
	struct page *page;

	page = pte_page(pte);
	addr = (unsigned long) page_address(page);

	__vmcache_idsync(addr, PAGE_SIZE);
}

/*
 * In order to set up page allocator "nodes",
 * somebody has to call free_area_init() for UMA.
 *
 * In this mode, we only have one pg_data_t
 * structure: contig_mem_data.
 */
void __init paging_init(void)
{
	unsigned long max_zone_pfn[MAX_NR_ZONES] = {0, };

	/*
	 *  This is not particularly well documented anywhere, but
	 *  give ZONE_NORMAL all the memory, including the big holes
	 *  left by the kernel+bootmem_map which are already left as reserved
	 *  in the bootmem_map; free_area_init should see those bits and
	 *  adjust accordingly.
	 */

	max_zone_pfn[ZONE_NORMAL] = max_low_pfn;

	free_area_init(max_zone_pfn);  /*  sets up the zonelists and mem_map  */

	/*
	 * Start of high memory area.  Will probably need something more
	 * fancy if we...  get more fancy.
	 */
	high_memory = (void *)((bootmem_lastpg + 1) << PAGE_SHIFT);
}

#ifndef DMA_RESERVE
#define DMA_RESERVE		(4)
#endif

#define DMA_CHUNKSIZE		(1<<22)
#define DMA_RESERVED_BYTES	(DMA_RESERVE * DMA_CHUNKSIZE)

/*
 * Pick out the memory size.  We look for mem=size,
 * where size is "size[KkMm]"
 */
static int __init early_mem(char *p)
{
	unsigned long size;
	char *endp;

	size = memparse(p, &endp);

	bootmem_lastpg = PFN_DOWN(size);

	return 0;
}
early_param("mem", early_mem);

size_t hexagon_coherent_pool_size = (size_t) (DMA_RESERVE << 22);

void __init setup_arch_memory(void)
{
	/*  XXX Todo: this probably should be cleaned up  */
	u32 *segtable = (u32 *) &swapper_pg_dir[0];
	u32 *segtable_end;

	/*
	 * Set up boot memory allocator
	 *
	 * The Gorman book also talks about these functions.
	 * This needs to change for highmem setups.
	 */

	/*  Prior to this, bootmem_lastpg is actually mem size  */
	bootmem_lastpg += ARCH_PFN_OFFSET;

	/* Memory size needs to be a multiple of 16M */
	bootmem_lastpg = PFN_DOWN((bootmem_lastpg << PAGE_SHIFT) &
		~((BIG_KERNEL_PAGE_SIZE) - 1));

	memblock_add(PHYS_OFFSET,
		     (bootmem_lastpg - ARCH_PFN_OFFSET) << PAGE_SHIFT);

	/* Reserve kernel text/data/bss */
	memblock_reserve(PHYS_OFFSET,
			 (bootmem_startpg - ARCH_PFN_OFFSET) << PAGE_SHIFT);
	/*
	 * Reserve the top DMA_RESERVE bytes of RAM for DMA (uncached)
	 * memory allocation
	 */
	max_low_pfn = bootmem_lastpg - PFN_DOWN(DMA_RESERVED_BYTES);
	min_low_pfn = ARCH_PFN_OFFSET;
	memblock_reserve(PFN_PHYS(max_low_pfn), DMA_RESERVED_BYTES);

	printk(KERN_INFO "bootmem_startpg:  0x%08lx\n", bootmem_startpg);
	printk(KERN_INFO "bootmem_lastpg:  0x%08lx\n", bootmem_lastpg);
	printk(KERN_INFO "min_low_pfn:  0x%08lx\n", min_low_pfn);
	printk(KERN_INFO "max_low_pfn:  0x%08lx\n", max_low_pfn);

	/*
	 * The default VM page tables (will be) populated with
	 * VA=PA+PAGE_OFFSET mapping.  We go in and invalidate entries
	 * higher than what we have memory for.
	 */

	/*  this is pointer arithmetic; each entry covers 4MB  */
	segtable = segtable + (PAGE_OFFSET >> 22);

	/*  this actually only goes to the end of the first gig  */
	segtable_end = segtable + (1<<(30-22));

	/*
	 * Move forward to the start of empty pages; take into account
	 * phys_offset shift.
	 */

	segtable += (bootmem_lastpg-ARCH_PFN_OFFSET)>>(22-PAGE_SHIFT);
	{
		int i;

		for (i = 1 ; i <= DMA_RESERVE ; i++)
			segtable[-i] = ((segtable[-i] & __HVM_PTE_PGMASK_4MB)
				| __HVM_PTE_R | __HVM_PTE_W | __HVM_PTE_X
				| __HEXAGON_C_UNC << 6
				| __HVM_PDE_S_4MB);
	}

	printk(KERN_INFO "clearing segtable from %p to %p\n", segtable,
		segtable_end);
	while (segtable < (segtable_end-8))
		*(segtable++) = __HVM_PDE_S_INVALID;
	/* stop the pointer at the device I/O 4MB page  */

	printk(KERN_INFO "segtable = %p (should be equal to _K_io_map)\n",
		segtable);

#if 0
	/*  Other half of the early device table from vm_init_segtable. */
	printk(KERN_INFO "&_K_init_devicetable = 0x%08x\n",
		(unsigned long) _K_init_devicetable-PAGE_OFFSET);
	*segtable = ((u32) (unsigned long) _K_init_devicetable-PAGE_OFFSET) |
		__HVM_PDE_S_4KB;
	printk(KERN_INFO "*segtable = 0x%08x\n", *segtable);
#endif

	/*
	 *  The bootmem allocator seemingly just lives to feed memory
	 *  to the paging system
	 */
	printk(KERN_INFO "PAGE_SIZE=%lu\n", PAGE_SIZE);
	paging_init();  /*  See Gorman Book, 2.3  */

	/*
	 *  At this point, the page allocator is kind of initialized, but
	 *  apparently no pages are available (just like with the bootmem
	 *  allocator), and need to be freed themselves via mem_init(),
	 *  which is called by start_kernel() later on in the process
	 */
}<|MERGE_RESOLUTION|>--- conflicted
+++ resolved
@@ -71,32 +71,6 @@
 	init_mm.context.ptbase = __pa(init_mm.pgd);
 }
 
-<<<<<<< HEAD
-/*
- * free_initmem - frees memory used by stuff declared with __init
- *
- * Todo:  free pages between __init_begin and __init_end; possibly
- * some devtree related stuff as well.
- */
-void __ref free_initmem(void)
-{
-}
-
-/*
- * free_initrd_mem - frees...  initrd memory.
- * @start - start of init memory
- * @end - end of init memory
- *
- * Apparently has to be passed the address of the initrd memory.
- *
- * Wrapped by #ifdef CONFIG_BLKDEV_INITRD
- */
-void free_initrd_mem(unsigned long start, unsigned long end)
-{
-}
-
-=======
->>>>>>> 24b8d41d
 void sync_icache_dcache(pte_t pte)
 {
 	unsigned long addr;
