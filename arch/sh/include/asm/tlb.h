/* SPDX-License-Identifier: GPL-2.0 */
#ifndef __ASM_SH_TLB_H
#define __ASM_SH_TLB_H

#ifndef __ASSEMBLY__
#include <linux/pagemap.h>

#ifdef CONFIG_MMU
#include <linux/swap.h>

<<<<<<< HEAD
static inline void
tlb_end_vma(struct mmu_gather *tlb, struct vm_area_struct *vma)
{
	if (!tlb->fullmm && tlb->end) {
		flush_tlb_range(vma, tlb->start, tlb->end);
		init_tlb_gather(tlb);
	}
}

static inline void tlb_flush_mmu_tlbonly(struct mmu_gather *tlb)
{
}

static inline void tlb_flush_mmu_free(struct mmu_gather *tlb)
{
}

static inline void tlb_flush_mmu(struct mmu_gather *tlb)
{
}

static inline int __tlb_remove_page(struct mmu_gather *tlb, struct page *page)
{
	free_page_and_swap_cache(page);
	return false; /* avoid calling tlb_flush_mmu */
}

static inline void tlb_remove_page(struct mmu_gather *tlb, struct page *page)
{
	__tlb_remove_page(tlb, page);
}

static inline bool __tlb_remove_page_size(struct mmu_gather *tlb,
					  struct page *page, int page_size)
{
	return __tlb_remove_page(tlb, page);
}

static inline bool __tlb_remove_pte_page(struct mmu_gather *tlb,
					 struct page *page)
{
	return __tlb_remove_page(tlb, page);
}

static inline void tlb_remove_page_size(struct mmu_gather *tlb,
					struct page *page, int page_size)
{
	return tlb_remove_page(tlb, page);
}

#define pte_free_tlb(tlb, ptep, addr)	pte_free((tlb)->mm, ptep)
#define pmd_free_tlb(tlb, pmdp, addr)	pmd_free((tlb)->mm, pmdp)
#define pud_free_tlb(tlb, pudp, addr)	pud_free((tlb)->mm, pudp)

#define tlb_migrate_finish(mm)		do { } while (0)
=======
#include <asm-generic/tlb.h>
>>>>>>> 24b8d41d

#if defined(CONFIG_CPU_SH4)
extern void tlb_wire_entry(struct vm_area_struct *, unsigned long, pte_t);
extern void tlb_unwire_entry(void);
#else
static inline void tlb_wire_entry(struct vm_area_struct *vma ,
				  unsigned long addr, pte_t pte)
{
	BUG();
}

static inline void tlb_unwire_entry(void)
{
	BUG();
}
#endif

#else /* CONFIG_MMU */

#include <asm-generic/tlb.h>

#endif /* CONFIG_MMU */
#endif /* __ASSEMBLY__ */
#endif /* __ASM_SH_TLB_H */<|MERGE_RESOLUTION|>--- conflicted
+++ resolved
@@ -8,65 +8,7 @@
 #ifdef CONFIG_MMU
 #include <linux/swap.h>
 
-<<<<<<< HEAD
-static inline void
-tlb_end_vma(struct mmu_gather *tlb, struct vm_area_struct *vma)
-{
-	if (!tlb->fullmm && tlb->end) {
-		flush_tlb_range(vma, tlb->start, tlb->end);
-		init_tlb_gather(tlb);
-	}
-}
-
-static inline void tlb_flush_mmu_tlbonly(struct mmu_gather *tlb)
-{
-}
-
-static inline void tlb_flush_mmu_free(struct mmu_gather *tlb)
-{
-}
-
-static inline void tlb_flush_mmu(struct mmu_gather *tlb)
-{
-}
-
-static inline int __tlb_remove_page(struct mmu_gather *tlb, struct page *page)
-{
-	free_page_and_swap_cache(page);
-	return false; /* avoid calling tlb_flush_mmu */
-}
-
-static inline void tlb_remove_page(struct mmu_gather *tlb, struct page *page)
-{
-	__tlb_remove_page(tlb, page);
-}
-
-static inline bool __tlb_remove_page_size(struct mmu_gather *tlb,
-					  struct page *page, int page_size)
-{
-	return __tlb_remove_page(tlb, page);
-}
-
-static inline bool __tlb_remove_pte_page(struct mmu_gather *tlb,
-					 struct page *page)
-{
-	return __tlb_remove_page(tlb, page);
-}
-
-static inline void tlb_remove_page_size(struct mmu_gather *tlb,
-					struct page *page, int page_size)
-{
-	return tlb_remove_page(tlb, page);
-}
-
-#define pte_free_tlb(tlb, ptep, addr)	pte_free((tlb)->mm, ptep)
-#define pmd_free_tlb(tlb, pmdp, addr)	pmd_free((tlb)->mm, pmdp)
-#define pud_free_tlb(tlb, pudp, addr)	pud_free((tlb)->mm, pudp)
-
-#define tlb_migrate_finish(mm)		do { } while (0)
-=======
 #include <asm-generic/tlb.h>
->>>>>>> 24b8d41d
 
 #if defined(CONFIG_CPU_SH4)
 extern void tlb_wire_entry(struct vm_area_struct *, unsigned long, pte_t);
