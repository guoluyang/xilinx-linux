// SPDX-License-Identifier: GPL-2.0-or-later
/*
 * Copyright (C) 2013 Imagination Technologies
 * Author: Paul Burton <paul.burton@mips.com>
 */

#include <linux/errno.h>
#include <linux/percpu.h>
#include <linux/of.h>
#include <linux/of_address.h>
#include <linux/spinlock.h>

#include <asm/mips-cps.h>

void __iomem *mips_cpc_base;

static DEFINE_PER_CPU_ALIGNED(spinlock_t, cpc_core_lock);

static DEFINE_PER_CPU_ALIGNED(unsigned long, cpc_core_lock_flags);

phys_addr_t __weak mips_cpc_default_phys_base(void)
{
<<<<<<< HEAD
=======
	struct device_node *cpc_node;
	struct resource res;
	int err;

	cpc_node = of_find_compatible_node(of_root, NULL, "mti,mips-cpc");
	if (cpc_node) {
		err = of_address_to_resource(cpc_node, 0, &res);
		if (!err)
			return res.start;
	}

>>>>>>> 24b8d41d
	return 0;
}

/**
 * mips_cpc_phys_base - retrieve the physical base address of the CPC
 *
 * This function returns the physical base address of the Cluster Power
 * Controller memory mapped registers, or 0 if no Cluster Power Controller
 * is present.
 */
static phys_addr_t mips_cpc_phys_base(void)
{
	unsigned long cpc_base;

	if (!mips_cm_present())
		return 0;

	if (!(read_gcr_cpc_status() & CM_GCR_CPC_STATUS_EX))
		return 0;

	/* If the CPC is already enabled, leave it so */
	cpc_base = read_gcr_cpc_base();
	if (cpc_base & CM_GCR_CPC_BASE_CPCEN)
		return cpc_base & CM_GCR_CPC_BASE_CPCBASE;

	/* Otherwise, use the default address */
	cpc_base = mips_cpc_default_phys_base();
	if (!cpc_base)
		return cpc_base;

	/* Enable the CPC, mapped at the default address */
<<<<<<< HEAD
	write_gcr_cpc_base(cpc_base | CM_GCR_CPC_BASE_CPCEN_MSK);
=======
	write_gcr_cpc_base(cpc_base | CM_GCR_CPC_BASE_CPCEN);
>>>>>>> 24b8d41d
	return cpc_base;
}

int mips_cpc_probe(void)
{
	phys_addr_t addr;
	unsigned int cpu;

	for_each_possible_cpu(cpu)
		spin_lock_init(&per_cpu(cpc_core_lock, cpu));

	addr = mips_cpc_phys_base();
	if (!addr)
		return -ENODEV;

	mips_cpc_base = ioremap(addr, 0x8000);
	if (!mips_cpc_base)
		return -ENXIO;

	return 0;
}

void mips_cpc_lock_other(unsigned int core)
{
	unsigned int curr_core;

	if (mips_cm_revision() >= CM_REV_CM3)
		/* Systems with CM >= 3 lock the CPC via mips_cm_lock_other */
		return;

	preempt_disable();
	curr_core = cpu_core(&current_cpu_data);
	spin_lock_irqsave(&per_cpu(cpc_core_lock, curr_core),
			  per_cpu(cpc_core_lock_flags, curr_core));
	write_cpc_cl_other(core << __ffs(CPC_Cx_OTHER_CORENUM));

	/*
	 * Ensure the core-other region reflects the appropriate core &
	 * VP before any accesses to it occur.
	 */
	mb();
}

void mips_cpc_unlock_other(void)
{
	unsigned int curr_core;

	if (mips_cm_revision() >= CM_REV_CM3)
		/* Systems with CM >= 3 lock the CPC via mips_cm_lock_other */
		return;

<<<<<<< HEAD
	curr_core = current_cpu_data.core;
=======
	curr_core = cpu_core(&current_cpu_data);
>>>>>>> 24b8d41d
	spin_unlock_irqrestore(&per_cpu(cpc_core_lock, curr_core),
			       per_cpu(cpc_core_lock_flags, curr_core));
	preempt_enable();
}<|MERGE_RESOLUTION|>--- conflicted
+++ resolved
@@ -20,8 +20,6 @@
 
 phys_addr_t __weak mips_cpc_default_phys_base(void)
 {
-<<<<<<< HEAD
-=======
 	struct device_node *cpc_node;
 	struct resource res;
 	int err;
@@ -33,7 +31,6 @@
 			return res.start;
 	}
 
->>>>>>> 24b8d41d
 	return 0;
 }
 
@@ -65,11 +62,7 @@
 		return cpc_base;
 
 	/* Enable the CPC, mapped at the default address */
-<<<<<<< HEAD
-	write_gcr_cpc_base(cpc_base | CM_GCR_CPC_BASE_CPCEN_MSK);
-=======
 	write_gcr_cpc_base(cpc_base | CM_GCR_CPC_BASE_CPCEN);
->>>>>>> 24b8d41d
 	return cpc_base;
 }
 
@@ -121,11 +114,7 @@
 		/* Systems with CM >= 3 lock the CPC via mips_cm_lock_other */
 		return;
 
-<<<<<<< HEAD
-	curr_core = current_cpu_data.core;
-=======
 	curr_core = cpu_core(&current_cpu_data);
->>>>>>> 24b8d41d
 	spin_unlock_irqrestore(&per_cpu(cpc_core_lock, curr_core),
 			       per_cpu(cpc_core_lock_flags, curr_core));
 	preempt_enable();
