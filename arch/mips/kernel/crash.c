// SPDX-License-Identifier: GPL-2.0
#include <linux/kernel.h>
#include <linux/smp.h>
#include <linux/reboot.h>
#include <linux/kexec.h>
#include <linux/memblock.h>
#include <linux/crash_dump.h>
#include <linux/delay.h>
#include <linux/irq.h>
#include <linux/types.h>
#include <linux/sched.h>
#include <linux/sched/task_stack.h>

/* This keeps a track of which one is crashing cpu. */
static int crashing_cpu = -1;
static cpumask_t cpus_in_crash = CPU_MASK_NONE;

#ifdef CONFIG_SMP
static void crash_shutdown_secondary(void *passed_regs)
{
	struct pt_regs *regs = passed_regs;
	int cpu = smp_processor_id();

	/*
	 * If we are passed registers, use those.  Otherwise get the
	 * regs from the last interrupt, which should be correct, as
	 * we are in an interrupt.  But if the regs are not there,
	 * pull them from the top of the stack.  They are probably
	 * wrong, but we need something to keep from crashing again.
	 */
	if (!regs)
		regs = get_irq_regs();
	if (!regs)
		regs = task_pt_regs(current);

	if (!cpu_online(cpu))
		return;

	/* We won't be sent IPIs any more. */
	set_cpu_online(cpu, false);

	local_irq_disable();
	if (!cpumask_test_cpu(cpu, &cpus_in_crash))
		crash_save_cpu(regs, cpu);
	cpumask_set_cpu(cpu, &cpus_in_crash);

	while (!atomic_read(&kexec_ready_to_reboot))
		cpu_relax();

	kexec_reboot();

	/* NOTREACHED */
}

static void crash_kexec_prepare_cpus(void)
{
	static int cpus_stopped;
	unsigned int msecs;
	unsigned int ncpus;
<<<<<<< HEAD

	if (cpus_stopped)
		return;

=======

	if (cpus_stopped)
		return;

>>>>>>> 24b8d41d
	ncpus = num_online_cpus() - 1;/* Excluding the panic cpu */

	smp_call_function(crash_shutdown_secondary, NULL, 0);
	smp_wmb();

	/*
	 * The crash CPU sends an IPI and wait for other CPUs to
	 * respond. Delay of at least 10 seconds.
	 */
	pr_emerg("Sending IPI to other cpus...\n");
	msecs = 10000;
	while ((cpumask_weight(&cpus_in_crash) < ncpus) && (--msecs > 0)) {
		cpu_relax();
		mdelay(1);
	}

	cpus_stopped = 1;
}

/* Override the weak function in kernel/panic.c */
void crash_smp_send_stop(void)
{
	if (_crash_smp_send_stop)
		_crash_smp_send_stop();

	crash_kexec_prepare_cpus();
}

#else /* !defined(CONFIG_SMP)  */
static void crash_kexec_prepare_cpus(void) {}
#endif /* !defined(CONFIG_SMP)	*/

void default_machine_crash_shutdown(struct pt_regs *regs)
{
	local_irq_disable();
	crashing_cpu = smp_processor_id();
	crash_save_cpu(regs, crashing_cpu);
	crash_kexec_prepare_cpus();
	cpumask_set_cpu(crashing_cpu, &cpus_in_crash);
}<|MERGE_RESOLUTION|>--- conflicted
+++ resolved
@@ -57,17 +57,10 @@
 	static int cpus_stopped;
 	unsigned int msecs;
 	unsigned int ncpus;
-<<<<<<< HEAD
 
 	if (cpus_stopped)
 		return;
 
-=======
-
-	if (cpus_stopped)
-		return;
-
->>>>>>> 24b8d41d
 	ncpus = num_online_cpus() - 1;/* Excluding the panic cpu */
 
 	smp_call_function(crash_shutdown_secondary, NULL, 0);
