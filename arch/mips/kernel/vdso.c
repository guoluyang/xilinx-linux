// SPDX-License-Identifier: GPL-2.0-or-later
/*
 * Copyright (C) 2015 Imagination Technologies
 * Author: Alex Smith <alex.smith@imgtec.com>
 */

#include <linux/binfmts.h>
#include <linux/elf.h>
#include <linux/err.h>
#include <linux/init.h>
#include <linux/ioport.h>
#include <linux/kernel.h>
#include <linux/mm.h>
#include <linux/random.h>
#include <linux/sched.h>
#include <linux/slab.h>
#include <linux/timekeeper_internal.h>

#include <asm/abi.h>
#include <asm/mips-cps.h>
#include <asm/page.h>
#include <asm/vdso.h>
#include <vdso/helpers.h>
#include <vdso/vsyscall.h>

/* Kernel-provided data used by the VDSO. */
static union mips_vdso_data mips_vdso_data __page_aligned_data;
struct vdso_data *vdso_data = mips_vdso_data.data;

/*
 * Mapping for the VDSO data/GIC pages. The real pages are mapped manually, as
 * what we map and where within the area they are mapped is determined at
 * runtime.
 */
static struct page *no_pages[] = { NULL };
static struct vm_special_mapping vdso_vvar_mapping = {
	.name = "[vvar]",
	.pages = no_pages,
};

static void __init init_vdso_image(struct mips_vdso_image *image)
{
	unsigned long num_pages, i;
	unsigned long data_pfn;

	BUG_ON(!PAGE_ALIGNED(image->data));
	BUG_ON(!PAGE_ALIGNED(image->size));

	num_pages = image->size / PAGE_SIZE;

	data_pfn = __phys_to_pfn(__pa_symbol(image->data));
	for (i = 0; i < num_pages; i++)
		image->mapping.pages[i] = pfn_to_page(data_pfn + i);
}

static int __init init_vdso(void)
{
	init_vdso_image(&vdso_image);

#ifdef CONFIG_MIPS32_O32
	init_vdso_image(&vdso_image_o32);
#endif

#ifdef CONFIG_MIPS32_N32
	init_vdso_image(&vdso_image_n32);
#endif

	return 0;
}
subsys_initcall(init_vdso);

static unsigned long vdso_base(void)
{
	unsigned long base = STACK_TOP;

	if (IS_ENABLED(CONFIG_MIPS_FP_SUPPORT)) {
		/* Skip the delay slot emulation page */
		base += PAGE_SIZE;
	}

	if (current->flags & PF_RANDOMIZE) {
		base += get_random_int() & (VDSO_RANDOMIZE_SIZE - 1);
		base = PAGE_ALIGN(base);
	}

	return base;
}

int arch_setup_additional_pages(struct linux_binprm *bprm, int uses_interp)
{
	struct mips_vdso_image *image = current->thread.abi->vdso;
	struct mm_struct *mm = current->mm;
	unsigned long gic_size, vvar_size, size, base, data_addr, vdso_addr, gic_pfn;
	struct vm_area_struct *vma;
	int ret;

<<<<<<< HEAD
	if (down_write_killable(&mm->mmap_sem))
		return -EINTR;

	/* Map delay slot emulation page */
	base = mmap_region(NULL, STACK_TOP, PAGE_SIZE,
			   VM_READ|VM_WRITE|VM_EXEC|
			   VM_MAYREAD|VM_MAYWRITE|VM_MAYEXEC,
			   0);
	if (IS_ERR_VALUE(base)) {
		ret = base;
		goto out;
=======
	if (mmap_write_lock_killable(mm))
		return -EINTR;

	if (IS_ENABLED(CONFIG_MIPS_FP_SUPPORT)) {
		/* Map delay slot emulation page */
		base = mmap_region(NULL, STACK_TOP, PAGE_SIZE,
				VM_READ | VM_EXEC |
				VM_MAYREAD | VM_MAYWRITE | VM_MAYEXEC,
				0, NULL);
		if (IS_ERR_VALUE(base)) {
			ret = base;
			goto out;
		}
>>>>>>> 24b8d41d
	}

	/*
	 * Determine total area size. This includes the VDSO data itself, the
	 * data page, and the GIC user page if present. Always create a mapping
	 * for the GIC user area if the GIC is present regardless of whether it
	 * is the current clocksource, in case it comes into use later on. We
	 * only map a page even though the total area is 64K, as we only need
	 * the counter registers at the start.
	 */
	gic_size = mips_gic_present() ? PAGE_SIZE : 0;
	vvar_size = gic_size + PAGE_SIZE;
	size = vvar_size + image->size;

	/*
	 * Find a region that's large enough for us to perform the
	 * colour-matching alignment below.
	 */
	if (cpu_has_dc_aliases)
		size += shm_align_mask + 1;

	base = get_unmapped_area(NULL, vdso_base(), size, 0, 0);
	if (IS_ERR_VALUE(base)) {
		ret = base;
		goto out;
	}

	/*
	 * If we suffer from dcache aliasing, ensure that the VDSO data page
	 * mapping is coloured the same as the kernel's mapping of that memory.
	 * This ensures that when the kernel updates the VDSO data userland
	 * will observe it without requiring cache invalidations.
	 */
	if (cpu_has_dc_aliases) {
		base = __ALIGN_MASK(base, shm_align_mask);
		base += ((unsigned long)vdso_data - gic_size) & shm_align_mask;
	}

	data_addr = base + gic_size;
	vdso_addr = data_addr + PAGE_SIZE;

	vma = _install_special_mapping(mm, base, vvar_size,
				       VM_READ | VM_MAYREAD,
				       &vdso_vvar_mapping);
	if (IS_ERR(vma)) {
		ret = PTR_ERR(vma);
		goto out;
	}

	/* Map GIC user page. */
	if (gic_size) {
		gic_pfn = virt_to_phys(mips_gic_base + MIPS_GIC_USER_OFS) >> PAGE_SHIFT;

		ret = io_remap_pfn_range(vma, base, gic_pfn, gic_size,
					 pgprot_noncached(PAGE_READONLY));
		if (ret)
			goto out;
	}

	/* Map data page. */
	ret = remap_pfn_range(vma, data_addr,
			      virt_to_phys(vdso_data) >> PAGE_SHIFT,
			      PAGE_SIZE, PAGE_READONLY);
	if (ret)
		goto out;

	/* Map VDSO image. */
	vma = _install_special_mapping(mm, vdso_addr, image->size,
				       VM_READ | VM_EXEC |
				       VM_MAYREAD | VM_MAYWRITE | VM_MAYEXEC,
				       &image->mapping);
	if (IS_ERR(vma)) {
		ret = PTR_ERR(vma);
		goto out;
	}

	mm->context.vdso = (void *)vdso_addr;
	ret = 0;

out:
	mmap_write_unlock(mm);
	return ret;
}<|MERGE_RESOLUTION|>--- conflicted
+++ resolved
@@ -94,19 +94,6 @@
 	struct vm_area_struct *vma;
 	int ret;
 
-<<<<<<< HEAD
-	if (down_write_killable(&mm->mmap_sem))
-		return -EINTR;
-
-	/* Map delay slot emulation page */
-	base = mmap_region(NULL, STACK_TOP, PAGE_SIZE,
-			   VM_READ|VM_WRITE|VM_EXEC|
-			   VM_MAYREAD|VM_MAYWRITE|VM_MAYEXEC,
-			   0);
-	if (IS_ERR_VALUE(base)) {
-		ret = base;
-		goto out;
-=======
 	if (mmap_write_lock_killable(mm))
 		return -EINTR;
 
@@ -120,7 +107,6 @@
 			ret = base;
 			goto out;
 		}
->>>>>>> 24b8d41d
 	}
 
 	/*
