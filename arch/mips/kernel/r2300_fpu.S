--- conflicted
+++ resolved
@@ -35,8 +35,6 @@
 
 	.set	mips1
 
-<<<<<<< HEAD
-=======
 /*
  * Save a thread's fp context.
  */
@@ -56,7 +54,6 @@
 
 	.set	noreorder
 
->>>>>>> 24b8d41d
 /**
  * _save_fp_context() - save FP context from the FPU
  * @a0 - pointer to fpregs field of sigcontext
