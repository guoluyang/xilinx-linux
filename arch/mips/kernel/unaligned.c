--- conflicted
+++ resolved
@@ -271,11 +271,7 @@
 			goto sigbus;
 
 		if (IS_ENABLED(CONFIG_EVA)) {
-<<<<<<< HEAD
-			if (segment_eq(get_fs(), get_ds()))
-=======
 			if (uaccess_kernel())
->>>>>>> 24b8d41d
 				LoadHW(addr, value, res);
 			else
 				LoadHWE(addr, value, res);
@@ -294,11 +290,7 @@
 			goto sigbus;
 
 		if (IS_ENABLED(CONFIG_EVA)) {
-<<<<<<< HEAD
-			if (segment_eq(get_fs(), get_ds()))
-=======
 			if (uaccess_kernel())
->>>>>>> 24b8d41d
 				LoadW(addr, value, res);
 			else
 				LoadWE(addr, value, res);
@@ -317,11 +309,7 @@
 			goto sigbus;
 
 		if (IS_ENABLED(CONFIG_EVA)) {
-<<<<<<< HEAD
-			if (segment_eq(get_fs(), get_ds()))
-=======
 			if (uaccess_kernel())
->>>>>>> 24b8d41d
 				LoadHWU(addr, value, res);
 			else
 				LoadHWUE(addr, value, res);
@@ -389,11 +377,7 @@
 		value = regs->regs[insn.i_format.rt];
 
 		if (IS_ENABLED(CONFIG_EVA)) {
-<<<<<<< HEAD
-			if (segment_eq(get_fs(), get_ds()))
-=======
 			if (uaccess_kernel())
->>>>>>> 24b8d41d
 				StoreHW(addr, value, res);
 			else
 				StoreHWE(addr, value, res);
@@ -413,11 +397,7 @@
 		value = regs->regs[insn.i_format.rt];
 
 		if (IS_ENABLED(CONFIG_EVA)) {
-<<<<<<< HEAD
-			if (segment_eq(get_fs(), get_ds()))
-=======
 			if (uaccess_kernel())
->>>>>>> 24b8d41d
 				StoreW(addr, value, res);
 			else
 				StoreWE(addr, value, res);
@@ -458,13 +438,9 @@
 	case ldc1_op:
 	case swc1_op:
 	case sdc1_op:
-<<<<<<< HEAD
-	case cop1x_op:
-=======
 	case cop1x_op: {
 		void __user *fault_addr = NULL;
 
->>>>>>> 24b8d41d
 		die_if_kernel("Unaligned FP access in kernel code", regs);
 		BUG_ON(!used_math());
 
