--- conflicted
+++ resolved
@@ -18,8 +18,6 @@
 #define TRACE_INCLUDE_FILE trace
 
 /*
-<<<<<<< HEAD
-=======
  * arch/mips/kvm/mips.c
  */
 extern bool kvm_trace_guest_mode_change;
@@ -27,7 +25,6 @@
 void kvm_guest_mode_change_trace_unreg(void);
 
 /*
->>>>>>> 24b8d41d
  * Tracepoints for VM enters
  */
 DECLARE_EVENT_CLASS(kvm_transition,
@@ -72,16 +69,11 @@
 #define KVM_TRACE_EXIT_MSA_FPE		14
 #define KVM_TRACE_EXIT_FPE		15
 #define KVM_TRACE_EXIT_MSA_DISABLED	21
-<<<<<<< HEAD
-=======
 #define KVM_TRACE_EXIT_GUEST_EXIT	27
->>>>>>> 24b8d41d
 /* Further exit reasons */
 #define KVM_TRACE_EXIT_WAIT		32
 #define KVM_TRACE_EXIT_CACHE		33
 #define KVM_TRACE_EXIT_SIGNAL		34
-<<<<<<< HEAD
-=======
 /* 32 exit reasons correspond to GuestCtl0.GExcCode (VZ) */
 #define KVM_TRACE_EXIT_GEXCCODE_BASE	64
 #define KVM_TRACE_EXIT_GPSI		64	/*  0 */
@@ -91,7 +83,6 @@
 #define KVM_TRACE_EXIT_GVA		72	/*  8 */
 #define KVM_TRACE_EXIT_GHFC		73	/*  9 */
 #define KVM_TRACE_EXIT_GPA		74	/* 10 */
->>>>>>> 24b8d41d
 
 /* Tracepoints for VM exits */
 #define kvm_trace_symbol_exit_types				\
@@ -109,11 +100,6 @@
 	{ KVM_TRACE_EXIT_MSA_FPE,	"MSA FPE" },		\
 	{ KVM_TRACE_EXIT_FPE,		"FPE" },		\
 	{ KVM_TRACE_EXIT_MSA_DISABLED,	"MSA Disabled" },	\
-<<<<<<< HEAD
-	{ KVM_TRACE_EXIT_WAIT,		"WAIT" },		\
-	{ KVM_TRACE_EXIT_CACHE,		"CACHE" },		\
-	{ KVM_TRACE_EXIT_SIGNAL,	"Signal" }
-=======
 	{ KVM_TRACE_EXIT_GUEST_EXIT,	"Guest Exit" },		\
 	{ KVM_TRACE_EXIT_WAIT,		"WAIT" },		\
 	{ KVM_TRACE_EXIT_CACHE,		"CACHE" },		\
@@ -125,7 +111,6 @@
 	{ KVM_TRACE_EXIT_GVA,		"GVA" },		\
 	{ KVM_TRACE_EXIT_GHFC,		"GHFC" },		\
 	{ KVM_TRACE_EXIT_GPA,		"GPA" }
->>>>>>> 24b8d41d
 
 TRACE_EVENT(kvm_exit,
 	    TP_PROTO(struct kvm_vcpu *vcpu, unsigned int reason),
@@ -198,11 +183,8 @@
 	{ KVM_TRACE_COP0(16, 4),	"Config4" },		\
 	{ KVM_TRACE_COP0(16, 5),	"Config5" },		\
 	{ KVM_TRACE_COP0(16, 7),	"Config7" },		\
-<<<<<<< HEAD
-=======
 	{ KVM_TRACE_COP0(17, 1),	"MAAR" },		\
 	{ KVM_TRACE_COP0(17, 2),	"MAARI" },		\
->>>>>>> 24b8d41d
 	{ KVM_TRACE_COP0(26, 0),	"ECC" },		\
 	{ KVM_TRACE_COP0(30, 0),	"ErrorEPC" },		\
 	{ KVM_TRACE_COP0(31, 2),	"KScratch1" },		\
@@ -313,8 +295,6 @@
 		      __entry->new_asid)
 );
 
-<<<<<<< HEAD
-=======
 TRACE_EVENT(kvm_guestid_change,
 	    TP_PROTO(struct kvm_vcpu *vcpu, unsigned int guestid),
 	    TP_ARGS(vcpu, guestid),
@@ -360,7 +340,6 @@
 	    kvm_guest_mode_change_trace_unreg
 );
 
->>>>>>> 24b8d41d
 #endif /* _TRACE_KVM_H */
 
 /* This part must be outside protection */
