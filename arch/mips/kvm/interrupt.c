/*
 * This file is subject to the terms and conditions of the GNU General Public
 * License.  See the file "COPYING" in the main directory of this archive
 * for more details.
 *
 * KVM/MIPS: Interrupt delivery
 *
 * Copyright (C) 2012  MIPS Technologies, Inc.  All rights reserved.
 * Authors: Sanjay Lal <sanjayl@kymasys.com>
 */

#include <linux/errno.h>
#include <linux/err.h>
#include <linux/vmalloc.h>
#include <linux/fs.h>
#include <linux/memblock.h>
#include <asm/page.h>
#include <asm/cacheflush.h>

#include <linux/kvm_host.h>

#include "interrupt.h"

void kvm_mips_queue_irq(struct kvm_vcpu *vcpu, unsigned int priority)
{
	set_bit(priority, &vcpu->arch.pending_exceptions);
}

void kvm_mips_dequeue_irq(struct kvm_vcpu *vcpu, unsigned int priority)
{
	clear_bit(priority, &vcpu->arch.pending_exceptions);
}

void kvm_mips_queue_timer_int_cb(struct kvm_vcpu *vcpu)
{
	/*
	 * Cause bits to reflect the pending timer interrupt,
	 * the EXC code will be set when we are actually
	 * delivering the interrupt:
	 */
	kvm_set_c0_guest_cause(vcpu->arch.cop0, (C_IRQ5 | C_TI));

	/* Queue up an INT exception for the core */
	kvm_mips_queue_irq(vcpu, MIPS_EXC_INT_TIMER);

}

void kvm_mips_dequeue_timer_int_cb(struct kvm_vcpu *vcpu)
{
	kvm_clear_c0_guest_cause(vcpu->arch.cop0, (C_IRQ5 | C_TI));
	kvm_mips_dequeue_irq(vcpu, MIPS_EXC_INT_TIMER);
}

void kvm_mips_queue_io_int_cb(struct kvm_vcpu *vcpu,
			      struct kvm_mips_interrupt *irq)
{
	int intr = (int)irq->irq;

	/*
	 * Cause bits to reflect the pending IO interrupt,
	 * the EXC code will be set when we are actually
	 * delivering the interrupt:
	 */
	kvm_set_c0_guest_cause(vcpu->arch.cop0, 1 << (intr + 8));
	kvm_mips_queue_irq(vcpu, kvm_irq_to_priority(intr));
}

void kvm_mips_dequeue_io_int_cb(struct kvm_vcpu *vcpu,
				struct kvm_mips_interrupt *irq)
{
	int intr = (int)irq->irq;

	kvm_clear_c0_guest_cause(vcpu->arch.cop0, 1 << (-intr + 8));
	kvm_mips_dequeue_irq(vcpu, kvm_irq_to_priority(-intr));
}

/* Deliver the interrupt of the corresponding priority, if possible. */
int kvm_mips_irq_deliver_cb(struct kvm_vcpu *vcpu, unsigned int priority,
			    u32 cause)
{
	int allowed = 0;
<<<<<<< HEAD
	u32 exccode;
=======
	u32 exccode, ie;
>>>>>>> 24b8d41d

	struct kvm_vcpu_arch *arch = &vcpu->arch;
	struct mips_coproc *cop0 = vcpu->arch.cop0;

	if (priority == MIPS_EXC_MAX)
		return 0;

	ie = 1 << (kvm_priority_to_irq[priority] + 8);
	if ((kvm_read_c0_guest_status(cop0) & ST0_IE)
	    && (!(kvm_read_c0_guest_status(cop0) & (ST0_EXL | ST0_ERL)))
	    && (kvm_read_c0_guest_status(cop0) & ie)) {
		allowed = 1;
		exccode = EXCCODE_INT;
	}

	/* Are we allowed to deliver the interrupt ??? */
	if (allowed) {
		if ((kvm_read_c0_guest_status(cop0) & ST0_EXL) == 0) {
			/* save old pc */
			kvm_write_c0_guest_epc(cop0, arch->pc);
			kvm_set_c0_guest_status(cop0, ST0_EXL);

			if (cause & CAUSEF_BD)
				kvm_set_c0_guest_cause(cop0, CAUSEF_BD);
			else
				kvm_clear_c0_guest_cause(cop0, CAUSEF_BD);

			kvm_debug("Delivering INT @ pc %#lx\n", arch->pc);

		} else
			kvm_err("Trying to deliver interrupt when EXL is already set\n");

		kvm_change_c0_guest_cause(cop0, CAUSEF_EXCCODE,
					  (exccode << CAUSEB_EXCCODE));

		/* XXXSL Set PC to the interrupt exception entry point */
		arch->pc = kvm_mips_guest_exception_base(vcpu);
		if (kvm_read_c0_guest_cause(cop0) & CAUSEF_IV)
			arch->pc += 0x200;
		else
			arch->pc += 0x180;

		clear_bit(priority, &vcpu->arch.pending_exceptions);
	}

	return allowed;
}

int kvm_mips_irq_clear_cb(struct kvm_vcpu *vcpu, unsigned int priority,
			  u32 cause)
{
	return 1;
}

void kvm_mips_deliver_interrupts(struct kvm_vcpu *vcpu, u32 cause)
{
	unsigned long *pending = &vcpu->arch.pending_exceptions;
	unsigned long *pending_clr = &vcpu->arch.pending_exceptions_clr;
	unsigned int priority;

	if (!(*pending) && !(*pending_clr))
		return;

	priority = __ffs(*pending_clr);
	while (priority <= MIPS_EXC_MAX) {
		if (kvm_mips_callbacks->irq_clear(vcpu, priority, cause)) {
			if (!KVM_MIPS_IRQ_CLEAR_ALL_AT_ONCE)
				break;
		}

		priority = find_next_bit(pending_clr,
					 BITS_PER_BYTE * sizeof(*pending_clr),
					 priority + 1);
	}

	priority = __ffs(*pending);
	while (priority <= MIPS_EXC_MAX) {
		if (kvm_mips_callbacks->irq_deliver(vcpu, priority, cause)) {
			if (!KVM_MIPS_IRQ_DELIVER_ALL_AT_ONCE)
				break;
		}

		priority = find_next_bit(pending,
					 BITS_PER_BYTE * sizeof(*pending),
					 priority + 1);
	}

}

int kvm_mips_pending_timer(struct kvm_vcpu *vcpu)
{
	return test_bit(MIPS_EXC_INT_TIMER, &vcpu->arch.pending_exceptions);
}<|MERGE_RESOLUTION|>--- conflicted
+++ resolved
@@ -79,11 +79,7 @@
 			    u32 cause)
 {
 	int allowed = 0;
-<<<<<<< HEAD
-	u32 exccode;
-=======
 	u32 exccode, ie;
->>>>>>> 24b8d41d
 
 	struct kvm_vcpu_arch *arch = &vcpu->arch;
 	struct mips_coproc *cop0 = vcpu->arch.cop0;
