--- conflicted
+++ resolved
@@ -13,11 +13,6 @@
 #
 
 archscripts: scripts_basic
-<<<<<<< HEAD
-	$(Q)$(MAKE) $(build)=arch/mips/boot/tools relocs
-
-KBUILD_DEFCONFIG := ip22_defconfig
-=======
 	$(Q)$(MAKE) $(build)=arch/mips/tools elf-entry
 ifeq ($(CONFIG_CPU_LOONGSON3_WORKAROUNDS),y)
 	$(Q)$(MAKE) $(build)=arch/mips/tools loongson3-llsc-check
@@ -26,7 +21,6 @@
 
 KBUILD_DEFCONFIG := 32r2el_defconfig
 KBUILD_DTBS      := dtbs
->>>>>>> 24b8d41d
 
 #
 # Select the object file format to substitute into the linker script.
@@ -207,8 +201,6 @@
 endif
 toolchain-virt				:= $(call cc-option-yn,$(mips-cflags) -mvirt)
 cflags-$(toolchain-virt)		+= -DTOOLCHAIN_SUPPORTS_VIRT
-<<<<<<< HEAD
-=======
 # For -mmicromips, use -Wa,-fatal-warnings to catch unsupported -mxpa which
 # only warns
 xpa-cflags-y				:= $(mips-cflags)
@@ -221,7 +213,6 @@
 cflags-$(toolchain-dsp)			+= -DTOOLCHAIN_SUPPORTS_DSP
 toolchain-ginv				:= $(call cc-option-yn,$(mips-cflags) -Wa$(comma)-mginv)
 cflags-$(toolchain-ginv)		+= -DTOOLCHAIN_SUPPORTS_GINV
->>>>>>> 24b8d41d
 
 #
 # Firmware support
@@ -291,28 +282,20 @@
 KBUILD_CPPFLAGS += -DDATAOFFSET=$(if $(dataoffset-y),$(dataoffset-y),0)
 
 bootvars-y	= VMLINUX_LOAD_ADDRESS=$(load-y) \
-<<<<<<< HEAD
-		  VMLINUX_ENTRY_ADDRESS=$(entry-y) \
-		  PLATFORM="$(platform-y)"
-=======
 		  LINKER_LOAD_ADDRESS=$(load-ld) \
 		  VMLINUX_ENTRY_ADDRESS=$(entry-y) \
 		  PLATFORM="$(platform-y)" \
 		  ITS_INPUTS="$(its-y)"
->>>>>>> 24b8d41d
 ifdef CONFIG_32BIT
 bootvars-y	+= ADDR_BITS=32
 endif
 ifdef CONFIG_64BIT
 bootvars-y	+= ADDR_BITS=64
 endif
-<<<<<<< HEAD
-=======
 
 # This is required to get dwarf unwinding tables into .debug_frame
 # instead of .eh_frame so we don't discard them.
 KBUILD_CFLAGS += -fno-asynchronous-unwind-tables
->>>>>>> 24b8d41d
 
 KBUILD_LDFLAGS		+= -m $(ld-emul)
 
@@ -365,10 +348,6 @@
 bootz-y			+= uzImage.bin
 endif
 
-CMD_RELOCS = arch/mips/boot/tools/relocs
-quiet_cmd_relocs = RELOCS  $<
-      cmd_relocs = $(CMD_RELOCS) $<
-
 #
 # Some machines like the Indy need 32-bit ELF binaries for booting purposes.
 # Other need ECOFF, so we build a 32-bit ELF binary for them which we then
@@ -377,11 +356,6 @@
 quiet_cmd_32 = OBJCOPY $@
 	cmd_32 = $(OBJCOPY) -O $(32bit-bfd) $(OBJCOPYFLAGS) $< $@
 vmlinux.32: vmlinux
-ifeq ($(CONFIG_RELOCATABLE)$(CONFIG_64BIT),yy)
-# Currently, objcopy fails to handle the relocations in the elf64
-# So the relocs tool must be run here to remove them first
-	$(call cmd,relocs)
-endif
 	$(call cmd,32)
 
 #
@@ -397,9 +371,6 @@
 
 # boot
 $(boot-y): $(vmlinux-32) FORCE
-ifeq ($(CONFIG_RELOCATABLE)$(CONFIG_32BIT),yy)
-	$(call cmd,relocs)
-endif
 	$(Q)$(MAKE) $(build)=arch/mips/boot VMLINUX=$(vmlinux-32) \
 		$(bootvars-y) arch/mips/boot/$@
 
@@ -442,13 +413,9 @@
 	$(Q)$(MAKE) $(clean)=arch/mips/boot
 	$(Q)$(MAKE) $(clean)=arch/mips/boot/compressed
 	$(Q)$(MAKE) $(clean)=arch/mips/boot/tools
-<<<<<<< HEAD
-	$(Q)$(MAKE) $(clean)=arch/mips/lasat
-=======
 
 archheaders:
 	$(Q)$(MAKE) $(build)=arch/mips/kernel/syscalls all
->>>>>>> 24b8d41d
 
 define archhelp
 	echo '  install              - install kernel into $(INSTALL_PATH)'
@@ -475,8 +442,6 @@
 	echo
 	echo '  {micro32,32,64}{r1,r2,r6}{el,}_defconfig <BOARDS="list of boards">'
 	echo
-<<<<<<< HEAD
-=======
 	echo '  Where BOARDS is some subset of the following:'
 	for board in $(sort $(BOARDS)); do echo "    $${board}"; done
 	echo
@@ -492,7 +457,6 @@
 	$(foreach cfg,$(sort $(legacy_defconfigs)),
 	  printf "  %-24s - Build $($(cfg)-y)\n" $(cfg);)
 	echo
->>>>>>> 24b8d41d
 	echo '  Otherwise, the following default configurations are available:'
 endef
 
@@ -527,14 +491,6 @@
 $(eval $(call gen_generic_defconfigs,32 64,r1 r2 r6,eb el))
 $(eval $(call gen_generic_defconfigs,micro32,r2,eb el))
 
-<<<<<<< HEAD
-.PHONY: $(generic_defconfigs)
-$(generic_defconfigs):
-	$(Q)$(CONFIG_SHELL) $(srctree)/scripts/kconfig/merge_config.sh \
-		-m -O $(objtree) $(srctree)/arch/$(ARCH)/configs/generic_defconfig $^ \
-		$(foreach board,$(BOARDS),$(generic_config_dir)/board-$(board).config)
-	$(Q)$(MAKE) olddefconfig
-=======
 define describe_generic_defconfig
 $(subst 32r,MIPS32 r,$(subst 64r,MIPS64 r,$(subst el, little endian,$(patsubst %_defconfig,%,$(1)))))
 endef
@@ -551,7 +507,6 @@
 		$(srctree) $(objtree) $(objtree)/.config.$@ $(KCONFIG_CONFIG) \
 		"$(origin BOARDS)" $(BOARDS)
 	$(Q)$(MAKE) -f $(srctree)/Makefile olddefconfig
->>>>>>> 24b8d41d
 
 #
 # Prevent generic merge_config rules attempting to merge single fragments
@@ -559,8 +514,6 @@
 $(generic_config_dir)/%.config: ;
 
 #
-<<<<<<< HEAD
-=======
 # Prevent direct use of generic_defconfig, which is intended to be used as the
 # basis of the various ISA-specific targets generated above.
 #
@@ -574,20 +527,10 @@
 	$(Q)false
 
 #
->>>>>>> 24b8d41d
 # Legacy defconfig compatibility - these targets used to be real defconfigs but
 # now that the boards have been converted to use the generic kernel they are
 # wrappers around the generic rules above.
 #
-<<<<<<< HEAD
-.PHONY: sead3_defconfig
-sead3_defconfig:
-	$(Q)$(MAKE) 32r2el_defconfig BOARDS=sead-3
-
-.PHONY: sead3micro_defconfig
-sead3micro_defconfig:
-	$(Q)$(MAKE) micro32r2el_defconfig BOARDS=sead-3
-=======
 legacy_defconfigs		+= ocelot_defconfig
 ocelot_defconfig-y		:= 32r2el_defconfig BOARDS=ocelot
 
@@ -602,5 +545,4 @@
 
 .PHONY: $(legacy_defconfigs)
 $(legacy_defconfigs):
-	$(Q)$(MAKE) -f $(srctree)/Makefile $($@-y)
->>>>>>> 24b8d41d
+	$(Q)$(MAKE) -f $(srctree)/Makefile $($@-y)