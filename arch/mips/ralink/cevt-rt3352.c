--- conflicted
+++ resolved
@@ -132,11 +132,7 @@
 	systick.dev.min_delta_ticks = 0x3;
 	systick.dev.irq = irq_of_parse_and_map(np, 0);
 	if (!systick.dev.irq) {
-<<<<<<< HEAD
-		pr_err("%s: request_irq failed", np->name);
-=======
 		pr_err("%pOFn: request_irq failed", np);
->>>>>>> 24b8d41d
 		return -EINVAL;
 	}
 
@@ -148,13 +144,8 @@
 
 	clockevents_register_device(&systick.dev);
 
-<<<<<<< HEAD
-	pr_info("%s: running - mult: %d, shift: %d\n",
-			np->name, systick.dev.mult, systick.dev.shift);
-=======
 	pr_info("%pOFn: running - mult: %d, shift: %d\n",
 			np, systick.dev.mult, systick.dev.shift);
->>>>>>> 24b8d41d
 
 	return 0;
 }
