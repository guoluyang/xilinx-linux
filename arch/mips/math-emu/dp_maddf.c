// SPDX-License-Identifier: GPL-2.0-only
/*
 * IEEE754 floating point arithmetic
 * double precision: MADDF.f (Fused Multiply Add)
 * MADDF.fmt: FPR[fd] = FPR[fd] + (FPR[fs] x FPR[ft])
 *
 * MIPS floating point support
 * Copyright (C) 2015 Imagination Technologies, Ltd.
 * Author: Markos Chandras <markos.chandras@imgtec.com>
 */

#include "ieee754dp.h"

<<<<<<< HEAD
enum maddf_flags {
	maddf_negate_product	= 1 << 0,
};
=======

/* 128 bits shift right logical with rounding. */
static void srl128(u64 *hptr, u64 *lptr, int count)
{
	u64 low;

	if (count >= 128) {
		*lptr = *hptr != 0 || *lptr != 0;
		*hptr = 0;
	} else if (count >= 64) {
		if (count == 64) {
			*lptr = *hptr | (*lptr != 0);
		} else {
			low = *lptr;
			*lptr = *hptr >> (count - 64);
			*lptr |= (*hptr << (128 - count)) != 0 || low != 0;
		}
		*hptr = 0;
	} else {
		low = *lptr;
		*lptr = low >> count | *hptr << (64 - count);
		*lptr |= (low << (64 - count)) != 0;
		*hptr = *hptr >> count;
	}
}
>>>>>>> 24b8d41d

static union ieee754dp _dp_maddf(union ieee754dp z, union ieee754dp x,
				 union ieee754dp y, enum maddf_flags flags)
{
	int re;
	int rs;
	unsigned int lxm;
	unsigned int hxm;
	unsigned int lym;
	unsigned int hym;
	u64 lrm;
	u64 hrm;
	u64 lzm;
	u64 hzm;
	u64 t;
	u64 at;
	int s;

	COMPXDP;
	COMPYDP;
	COMPZDP;

	EXPLODEXDP;
	EXPLODEYDP;
	EXPLODEZDP;

	FLUSHXDP;
	FLUSHYDP;
	FLUSHZDP;

	ieee754_clearcx();

<<<<<<< HEAD
	switch (zc) {
	case IEEE754_CLASS_SNAN:
		ieee754_setcx(IEEE754_INVALID_OPERATION);
		return ieee754dp_nanxcpt(z);
	case IEEE754_CLASS_DNORM:
		DPDNORMZ;
	/* QNAN is handled separately below */
	}

	switch (CLPAIR(xc, yc)) {
	case CLPAIR(IEEE754_CLASS_QNAN, IEEE754_CLASS_SNAN):
	case CLPAIR(IEEE754_CLASS_ZERO, IEEE754_CLASS_SNAN):
	case CLPAIR(IEEE754_CLASS_NORM, IEEE754_CLASS_SNAN):
	case CLPAIR(IEEE754_CLASS_DNORM, IEEE754_CLASS_SNAN):
	case CLPAIR(IEEE754_CLASS_INF, IEEE754_CLASS_SNAN):
		return ieee754dp_nanxcpt(y);
=======
	rs = xs ^ ys;
	if (flags & MADDF_NEGATE_PRODUCT)
		rs ^= 1;
	if (flags & MADDF_NEGATE_ADDITION)
		zs ^= 1;
>>>>>>> 24b8d41d

	/*
	 * Handle the cases when at least one of x, y or z is a NaN.
	 * Order of precedence is sNaN, qNaN and z, x, y.
	 */
	if (zc == IEEE754_CLASS_SNAN)
		return ieee754dp_nanxcpt(z);
	if (xc == IEEE754_CLASS_SNAN)
		return ieee754dp_nanxcpt(x);
	if (yc == IEEE754_CLASS_SNAN)
		return ieee754dp_nanxcpt(y);
	if (zc == IEEE754_CLASS_QNAN)
		return z;
	if (xc == IEEE754_CLASS_QNAN)
		return x;
	if (yc == IEEE754_CLASS_QNAN)
		return y;

	if (zc == IEEE754_CLASS_DNORM)
		DPDNORMZ;
	/* ZERO z cases are handled separately below */

	switch (CLPAIR(xc, yc)) {

	/*
	 * Infinity handling
	 */
	case CLPAIR(IEEE754_CLASS_INF, IEEE754_CLASS_ZERO):
	case CLPAIR(IEEE754_CLASS_ZERO, IEEE754_CLASS_INF):
		ieee754_setcx(IEEE754_INVALID_OPERATION);
		return ieee754dp_indef();

	case CLPAIR(IEEE754_CLASS_NORM, IEEE754_CLASS_INF):
	case CLPAIR(IEEE754_CLASS_DNORM, IEEE754_CLASS_INF):
	case CLPAIR(IEEE754_CLASS_INF, IEEE754_CLASS_NORM):
	case CLPAIR(IEEE754_CLASS_INF, IEEE754_CLASS_DNORM):
	case CLPAIR(IEEE754_CLASS_INF, IEEE754_CLASS_INF):
		if ((zc == IEEE754_CLASS_INF) && (zs != rs)) {
			/*
			 * Cases of addition of infinities with opposite signs
			 * or subtraction of infinities with same signs.
			 */
			ieee754_setcx(IEEE754_INVALID_OPERATION);
			return ieee754dp_indef();
		}
		/*
		 * z is here either not an infinity, or an infinity having the
		 * same sign as product (x*y). The result must be an infinity,
		 * and its sign is determined only by the sign of product (x*y).
		 */
		return ieee754dp_inf(rs);

	case CLPAIR(IEEE754_CLASS_ZERO, IEEE754_CLASS_ZERO):
	case CLPAIR(IEEE754_CLASS_ZERO, IEEE754_CLASS_NORM):
	case CLPAIR(IEEE754_CLASS_ZERO, IEEE754_CLASS_DNORM):
	case CLPAIR(IEEE754_CLASS_NORM, IEEE754_CLASS_ZERO):
	case CLPAIR(IEEE754_CLASS_DNORM, IEEE754_CLASS_ZERO):
		if (zc == IEEE754_CLASS_INF)
			return ieee754dp_inf(zs);
		if (zc == IEEE754_CLASS_ZERO) {
			/* Handle cases +0 + (-0) and similar ones. */
			if (zs == rs)
				/*
				 * Cases of addition of zeros of equal signs
				 * or subtraction of zeroes of opposite signs.
				 * The sign of the resulting zero is in any
				 * such case determined only by the sign of z.
				 */
				return z;

			return ieee754dp_zero(ieee754_csr.rm == FPU_CSR_RD);
		}
		/* x*y is here 0, and z is not 0, so just return z */
		return z;

	case CLPAIR(IEEE754_CLASS_DNORM, IEEE754_CLASS_DNORM):
		DPDNORMX;
		fallthrough;
	case CLPAIR(IEEE754_CLASS_NORM, IEEE754_CLASS_DNORM):
		if (zc == IEEE754_CLASS_INF)
			return ieee754dp_inf(zs);
		DPDNORMY;
		break;

	case CLPAIR(IEEE754_CLASS_DNORM, IEEE754_CLASS_NORM):
		if (zc == IEEE754_CLASS_INF)
			return ieee754dp_inf(zs);
		DPDNORMX;
		break;

	case CLPAIR(IEEE754_CLASS_NORM, IEEE754_CLASS_NORM):
		if (zc == IEEE754_CLASS_INF)
			return ieee754dp_inf(zs);
		/* continue to real computations */
	}

	/* Finally get to do some computation */

	/*
	 * Do the multiplication bit first
	 *
	 * rm = xm * ym, re = xe + ye basically
	 *
	 * At this point xm and ym should have been normalized.
	 */
	assert(xm & DP_HIDDEN_BIT);
	assert(ym & DP_HIDDEN_BIT);

	re = xe + ye;
<<<<<<< HEAD
	rs = xs ^ ys;
	if (flags & maddf_negate_product)
		rs ^= 1;
=======
>>>>>>> 24b8d41d

	/* shunt to top of word */
	xm <<= 64 - (DP_FBITS + 1);
	ym <<= 64 - (DP_FBITS + 1);

	/*
<<<<<<< HEAD
	 * Multiply 64 bits xm, ym to give high 64 bits rm with stickness.
=======
	 * Multiply 64 bits xm and ym to give 128 bits result in hrm:lrm.
>>>>>>> 24b8d41d
	 */

	lxm = xm;
	hxm = xm >> 32;
	lym = ym;
	hym = ym >> 32;

	lrm = DPXMULT(lxm, lym);
	hrm = DPXMULT(hxm, hym);

	t = DPXMULT(lxm, hym);

	at = lrm + (t << 32);
	hrm += at < lrm;
	lrm = at;

	hrm = hrm + (t >> 32);

	t = DPXMULT(hxm, lym);

	at = lrm + (t << 32);
	hrm += at < lrm;
	lrm = at;

	hrm = hrm + (t >> 32);

<<<<<<< HEAD
	rm = hrm | (lrm != 0);

	/*
	 * Sticky shift down to normal rounding precision.
	 */
	if ((s64) rm < 0) {
		rm = (rm >> (64 - (DP_FBITS + 1 + 3))) |
		     ((rm << (DP_FBITS + 1 + 3)) != 0);
		re++;
	} else {
		rm = (rm >> (64 - (DP_FBITS + 1 + 3 + 1))) |
		     ((rm << (DP_FBITS + 1 + 3 + 1)) != 0);
=======
	/* Put explicit bit at bit 126 if necessary */
	if ((int64_t)hrm < 0) {
		lrm = (hrm << 63) | (lrm >> 1);
		hrm = hrm >> 1;
		re++;
>>>>>>> 24b8d41d
	}

	assert(hrm & (1 << 62));

	if (zc == IEEE754_CLASS_ZERO) {
		/*
		 * Move explicit bit from bit 126 to bit 55 since the
		 * ieee754dp_format code expects the mantissa to be
		 * 56 bits wide (53 + 3 rounding bits).
		 */
		srl128(&hrm, &lrm, (126 - 55));
		return ieee754dp_format(rs, re, lrm);
	}

	/* Move explicit bit from bit 52 to bit 126 */
	lzm = 0;
	hzm = zm << 10;
	assert(hzm & (1 << 62));

	/* Make the exponents the same */
	if (ze > re) {
		/*
		 * Have to shift y fraction right to align.
		 */
		s = ze - re;
		srl128(&hrm, &lrm, s);
		re += s;
	} else if (re > ze) {
		/*
		 * Have to shift x fraction right to align.
		 */
		s = re - ze;
		srl128(&hzm, &lzm, s);
		ze += s;
	}
	assert(ze == re);
	assert(ze <= DP_EMAX);

	/* Do the addition */
	if (zs == rs) {
		/*
		 * Generate 128 bit result by adding two 127 bit numbers
		 * leaving result in hzm:lzm, zs and ze.
		 */
		hzm = hzm + hrm + (lzm > (lzm + lrm));
		lzm = lzm + lrm;
		if ((int64_t)hzm < 0) {        /* carry out */
			srl128(&hzm, &lzm, 1);
			ze++;
		}
	} else {
		if (hzm > hrm || (hzm == hrm && lzm >= lrm)) {
			hzm = hzm - hrm - (lzm < lrm);
			lzm = lzm - lrm;
		} else {
			hzm = hrm - hzm - (lrm < lzm);
			lzm = lrm - lzm;
			zs = rs;
		}
		if (lzm == 0 && hzm == 0)
			return ieee754dp_zero(ieee754_csr.rm == FPU_CSR_RD);

		/*
		 * Put explicit bit at bit 126 if necessary.
		 */
		if (hzm == 0) {
			/* left shift by 63 or 64 bits */
			if ((int64_t)lzm < 0) {
				/* MSB of lzm is the explicit bit */
				hzm = lzm >> 1;
				lzm = lzm << 63;
				ze -= 63;
			} else {
				hzm = lzm;
				lzm = 0;
				ze -= 64;
			}
		}

		t = 0;
		while ((hzm >> (62 - t)) == 0)
			t++;

		assert(t <= 62);
		if (t) {
			hzm = hzm << t | lzm >> (64 - t);
			lzm = lzm << t;
			ze -= t;
		}
	}

<<<<<<< HEAD
	return ieee754dp_format(zs, ze, zm);
=======
	/*
	 * Move explicit bit from bit 126 to bit 55 since the
	 * ieee754dp_format code expects the mantissa to be
	 * 56 bits wide (53 + 3 rounding bits).
	 */
	srl128(&hzm, &lzm, (126 - 55));

	return ieee754dp_format(zs, ze, lzm);
>>>>>>> 24b8d41d
}

union ieee754dp ieee754dp_maddf(union ieee754dp z, union ieee754dp x,
				union ieee754dp y)
{
	return _dp_maddf(z, x, y, 0);
}

union ieee754dp ieee754dp_msubf(union ieee754dp z, union ieee754dp x,
				union ieee754dp y)
{
<<<<<<< HEAD
	return _dp_maddf(z, x, y, maddf_negate_product);
=======
	return _dp_maddf(z, x, y, MADDF_NEGATE_PRODUCT);
}

union ieee754dp ieee754dp_madd(union ieee754dp z, union ieee754dp x,
				union ieee754dp y)
{
	return _dp_maddf(z, x, y, 0);
}

union ieee754dp ieee754dp_msub(union ieee754dp z, union ieee754dp x,
				union ieee754dp y)
{
	return _dp_maddf(z, x, y, MADDF_NEGATE_ADDITION);
}

union ieee754dp ieee754dp_nmadd(union ieee754dp z, union ieee754dp x,
				union ieee754dp y)
{
	return _dp_maddf(z, x, y, MADDF_NEGATE_PRODUCT|MADDF_NEGATE_ADDITION);
}

union ieee754dp ieee754dp_nmsub(union ieee754dp z, union ieee754dp x,
				union ieee754dp y)
{
	return _dp_maddf(z, x, y, MADDF_NEGATE_PRODUCT);
>>>>>>> 24b8d41d
}<|MERGE_RESOLUTION|>--- conflicted
+++ resolved
@@ -11,11 +11,6 @@
 
 #include "ieee754dp.h"
 
-<<<<<<< HEAD
-enum maddf_flags {
-	maddf_negate_product	= 1 << 0,
-};
-=======
 
 /* 128 bits shift right logical with rounding. */
 static void srl128(u64 *hptr, u64 *lptr, int count)
@@ -41,7 +36,6 @@
 		*hptr = *hptr >> count;
 	}
 }
->>>>>>> 24b8d41d
 
 static union ieee754dp _dp_maddf(union ieee754dp z, union ieee754dp x,
 				 union ieee754dp y, enum maddf_flags flags)
@@ -74,30 +68,11 @@
 
 	ieee754_clearcx();
 
-<<<<<<< HEAD
-	switch (zc) {
-	case IEEE754_CLASS_SNAN:
-		ieee754_setcx(IEEE754_INVALID_OPERATION);
-		return ieee754dp_nanxcpt(z);
-	case IEEE754_CLASS_DNORM:
-		DPDNORMZ;
-	/* QNAN is handled separately below */
-	}
-
-	switch (CLPAIR(xc, yc)) {
-	case CLPAIR(IEEE754_CLASS_QNAN, IEEE754_CLASS_SNAN):
-	case CLPAIR(IEEE754_CLASS_ZERO, IEEE754_CLASS_SNAN):
-	case CLPAIR(IEEE754_CLASS_NORM, IEEE754_CLASS_SNAN):
-	case CLPAIR(IEEE754_CLASS_DNORM, IEEE754_CLASS_SNAN):
-	case CLPAIR(IEEE754_CLASS_INF, IEEE754_CLASS_SNAN):
-		return ieee754dp_nanxcpt(y);
-=======
 	rs = xs ^ ys;
 	if (flags & MADDF_NEGATE_PRODUCT)
 		rs ^= 1;
 	if (flags & MADDF_NEGATE_ADDITION)
 		zs ^= 1;
->>>>>>> 24b8d41d
 
 	/*
 	 * Handle the cases when at least one of x, y or z is a NaN.
@@ -207,23 +182,13 @@
 	assert(ym & DP_HIDDEN_BIT);
 
 	re = xe + ye;
-<<<<<<< HEAD
-	rs = xs ^ ys;
-	if (flags & maddf_negate_product)
-		rs ^= 1;
-=======
->>>>>>> 24b8d41d
 
 	/* shunt to top of word */
 	xm <<= 64 - (DP_FBITS + 1);
 	ym <<= 64 - (DP_FBITS + 1);
 
 	/*
-<<<<<<< HEAD
-	 * Multiply 64 bits xm, ym to give high 64 bits rm with stickness.
-=======
 	 * Multiply 64 bits xm and ym to give 128 bits result in hrm:lrm.
->>>>>>> 24b8d41d
 	 */
 
 	lxm = xm;
@@ -250,26 +215,11 @@
 
 	hrm = hrm + (t >> 32);
 
-<<<<<<< HEAD
-	rm = hrm | (lrm != 0);
-
-	/*
-	 * Sticky shift down to normal rounding precision.
-	 */
-	if ((s64) rm < 0) {
-		rm = (rm >> (64 - (DP_FBITS + 1 + 3))) |
-		     ((rm << (DP_FBITS + 1 + 3)) != 0);
-		re++;
-	} else {
-		rm = (rm >> (64 - (DP_FBITS + 1 + 3 + 1))) |
-		     ((rm << (DP_FBITS + 1 + 3 + 1)) != 0);
-=======
 	/* Put explicit bit at bit 126 if necessary */
 	if ((int64_t)hrm < 0) {
 		lrm = (hrm << 63) | (lrm >> 1);
 		hrm = hrm >> 1;
 		re++;
->>>>>>> 24b8d41d
 	}
 
 	assert(hrm & (1 << 62));
@@ -361,9 +311,6 @@
 		}
 	}
 
-<<<<<<< HEAD
-	return ieee754dp_format(zs, ze, zm);
-=======
 	/*
 	 * Move explicit bit from bit 126 to bit 55 since the
 	 * ieee754dp_format code expects the mantissa to be
@@ -372,7 +319,6 @@
 	srl128(&hzm, &lzm, (126 - 55));
 
 	return ieee754dp_format(zs, ze, lzm);
->>>>>>> 24b8d41d
 }
 
 union ieee754dp ieee754dp_maddf(union ieee754dp z, union ieee754dp x,
@@ -384,9 +330,6 @@
 union ieee754dp ieee754dp_msubf(union ieee754dp z, union ieee754dp x,
 				union ieee754dp y)
 {
-<<<<<<< HEAD
-	return _dp_maddf(z, x, y, maddf_negate_product);
-=======
 	return _dp_maddf(z, x, y, MADDF_NEGATE_PRODUCT);
 }
 
@@ -412,5 +355,4 @@
 				union ieee754dp y)
 {
 	return _dp_maddf(z, x, y, MADDF_NEGATE_PRODUCT);
->>>>>>> 24b8d41d
 }