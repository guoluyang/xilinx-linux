<<<<<<< HEAD
#include <linux/err.h>
#include <linux/slab.h>
=======
// SPDX-License-Identifier: GPL-2.0
#include <linux/err.h>
#include <linux/slab.h>
#include <linux/mm_types.h>
#include <linux/sched/task.h>
>>>>>>> 24b8d41d

#include <asm/branch.h>
#include <asm/cacheflush.h>
#include <asm/fpu_emulator.h>
#include <asm/inst.h>
#include <asm/mipsregs.h>
<<<<<<< HEAD
#include <asm/uaccess.h>
=======
#include <linux/uaccess.h>
>>>>>>> 24b8d41d

/**
 * struct emuframe - The 'emulation' frame structure
 * @emul:	The instruction to 'emulate'.
 * @badinst:	A break instruction to cause a return to the kernel.
 *
 * This structure defines the frames placed within the delay slot emulation
 * page in response to a call to mips_dsemul(). Each thread may be allocated
 * only one frame at any given time. The kernel stores within it the
 * instruction to be 'emulated' followed by a break instruction, then
 * executes the frame in user mode. The break causes a trap to the kernel
 * which leads to do_dsemulret() being called unless the instruction in
 * @emul causes a trap itself, is a branch, or a signal is delivered to
 * the thread. In these cases the allocated frame will either be reused by
 * a subsequent delay slot 'emulation', or be freed during signal delivery or
 * upon thread exit.
 *
 * This approach is used because:
 *
 * - Actually emulating all instructions isn't feasible. We would need to
 *   be able to handle instructions from all revisions of the MIPS ISA,
 *   all ASEs & all vendor instruction set extensions. This would be a
 *   whole lot of work & continual maintenance burden as new instructions
 *   are introduced, and in the case of some vendor extensions may not
 *   even be possible. Thus we need to take the approach of actually
 *   executing the instruction.
 *
 * - We must execute the instruction within user context. If we were to
 *   execute the instruction in kernel mode then it would have access to
 *   kernel resources without very careful checks, leaving us with a
 *   high potential for security or stability issues to arise.
 *
 * - We used to place the frame on the users stack, but this requires
 *   that the stack be executable. This is bad for security so the
 *   per-process page is now used instead.
 *
 * - The instruction in @emul may be something entirely invalid for a
 *   delay slot. The user may (intentionally or otherwise) place a branch
 *   in a delay slot, or a kernel mode instruction, or something else
 *   which generates an exception. Thus we can't rely upon the break in
 *   @badinst always being hit. For this reason we track the index of the
 *   frame allocated to each thread, allowing us to clean it up at later
 *   points such as signal delivery or thread exit.
 *
 * - The user may generate a fake struct emuframe if they wish, invoking
 *   the BRK_MEMU break instruction themselves. We must therefore not
 *   trust that BRK_MEMU means there's actually a valid frame allocated
 *   to the thread, and must not allow the user to do anything they
 *   couldn't already.
 */
struct emuframe {
	mips_instruction	emul;
	mips_instruction	badinst;
};

static const int emupage_frame_count = PAGE_SIZE / sizeof(struct emuframe);

static inline __user struct emuframe *dsemul_page(void)
{
	return (__user struct emuframe *)STACK_TOP;
}

static int alloc_emuframe(void)
{
	mm_context_t *mm_ctx = &current->mm->context;
	int idx;

retry:
	spin_lock(&mm_ctx->bd_emupage_lock);

	/* Ensure we have an allocation bitmap */
	if (!mm_ctx->bd_emupage_allocmap) {
		mm_ctx->bd_emupage_allocmap =
			kcalloc(BITS_TO_LONGS(emupage_frame_count),
					      sizeof(unsigned long),
				GFP_ATOMIC);

		if (!mm_ctx->bd_emupage_allocmap) {
			idx = BD_EMUFRAME_NONE;
			goto out_unlock;
		}
	}

	/* Attempt to allocate a single bit/frame */
	idx = bitmap_find_free_region(mm_ctx->bd_emupage_allocmap,
				      emupage_frame_count, 0);
	if (idx < 0) {
		/*
		 * Failed to allocate a frame. We'll wait until one becomes
		 * available. We unlock the page so that other threads actually
		 * get the opportunity to free their frames, which means
		 * technically the result of bitmap_full may be incorrect.
		 * However the worst case is that we repeat all this and end up
		 * back here again.
		 */
		spin_unlock(&mm_ctx->bd_emupage_lock);
		if (!wait_event_killable(mm_ctx->bd_emupage_queue,
			!bitmap_full(mm_ctx->bd_emupage_allocmap,
				     emupage_frame_count)))
			goto retry;

		/* Received a fatal signal - just give in */
		return BD_EMUFRAME_NONE;
	}

	/* Success! */
	pr_debug("allocate emuframe %d to %d\n", idx, current->pid);
out_unlock:
	spin_unlock(&mm_ctx->bd_emupage_lock);
	return idx;
}

static void free_emuframe(int idx, struct mm_struct *mm)
{
	mm_context_t *mm_ctx = &mm->context;

	spin_lock(&mm_ctx->bd_emupage_lock);

	pr_debug("free emuframe %d from %d\n", idx, current->pid);
	bitmap_clear(mm_ctx->bd_emupage_allocmap, idx, 1);

	/* If some thread is waiting for a frame, now's its chance */
	wake_up(&mm_ctx->bd_emupage_queue);

	spin_unlock(&mm_ctx->bd_emupage_lock);
}

static bool within_emuframe(struct pt_regs *regs)
{
	unsigned long base = (unsigned long)dsemul_page();

	if (regs->cp0_epc < base)
		return false;
	if (regs->cp0_epc >= (base + PAGE_SIZE))
		return false;

	return true;
}

bool dsemul_thread_cleanup(struct task_struct *tsk)
{
	int fr_idx;

	/* Clear any allocated frame, retrieving its index */
	fr_idx = atomic_xchg(&tsk->thread.bd_emu_frame, BD_EMUFRAME_NONE);

	/* If no frame was allocated, we're done */
	if (fr_idx == BD_EMUFRAME_NONE)
		return false;

	task_lock(tsk);

	/* Free the frame that this thread had allocated */
	if (tsk->mm)
		free_emuframe(fr_idx, tsk->mm);

	task_unlock(tsk);
	return true;
}

bool dsemul_thread_rollback(struct pt_regs *regs)
{
	struct emuframe __user *fr;
	int fr_idx;

	/* Do nothing if we're not executing from a frame */
	if (!within_emuframe(regs))
		return false;

	/* Find the frame being executed */
	fr_idx = atomic_read(&current->thread.bd_emu_frame);
	if (fr_idx == BD_EMUFRAME_NONE)
		return false;
	fr = &dsemul_page()[fr_idx];

	/*
	 * If the PC is at the emul instruction, roll back to the branch. If
	 * PC is at the badinst (break) instruction, we've already emulated the
	 * instruction so progress to the continue PC. If it's anything else
	 * then something is amiss & the user has branched into some other area
	 * of the emupage - we'll free the allocated frame anyway.
	 */
	if (msk_isa16_mode(regs->cp0_epc) == (unsigned long)&fr->emul)
		regs->cp0_epc = current->thread.bd_emu_branch_pc;
	else if (msk_isa16_mode(regs->cp0_epc) == (unsigned long)&fr->badinst)
		regs->cp0_epc = current->thread.bd_emu_cont_pc;

	atomic_set(&current->thread.bd_emu_frame, BD_EMUFRAME_NONE);
	free_emuframe(fr_idx, current->mm);
	return true;
}

void dsemul_mm_cleanup(struct mm_struct *mm)
{
	mm_context_t *mm_ctx = &mm->context;

	kfree(mm_ctx->bd_emupage_allocmap);
}

int mips_dsemul(struct pt_regs *regs, mips_instruction ir,
		unsigned long branch_pc, unsigned long cont_pc)
{
	int isa16 = get_isa16_mode(regs->cp0_epc);
	mips_instruction break_math;
<<<<<<< HEAD
	struct emuframe __user *fr;
	int err, fr_idx;
=======
	unsigned long fr_uaddr;
	struct emuframe fr;
	int fr_idx, ret;
>>>>>>> 24b8d41d

	/* NOP is easy */
	if (ir == 0)
		return -1;

	/* microMIPS instructions */
	if (isa16) {
		union mips_instruction insn = { .word = ir };

		/* NOP16 aka MOVE16 $0, $0 */
		if ((ir >> 16) == MM_NOP16)
			return -1;

		/* ADDIUPC */
		if (insn.mm_a_format.opcode == mm_addiupc_op) {
			unsigned int rs;
			s32 v;

			rs = (((insn.mm_a_format.rs + 0xe) & 0xf) + 2);
			v = regs->cp0_epc & ~3;
			v += insn.mm_a_format.simmediate << 2;
			regs->regs[rs] = (long)v;
			return -1;
		}
	}

	pr_debug("dsemul 0x%08lx cont at 0x%08lx\n", regs->cp0_epc, cont_pc);

	/* Allocate a frame if we don't already have one */
	fr_idx = atomic_read(&current->thread.bd_emu_frame);
	if (fr_idx == BD_EMUFRAME_NONE)
		fr_idx = alloc_emuframe();
	if (fr_idx == BD_EMUFRAME_NONE)
		return SIGBUS;
	fr = &dsemul_page()[fr_idx];

	/* Retrieve the appropriately encoded break instruction */
	break_math = BREAK_MATH(isa16);

<<<<<<< HEAD
=======
	/* Retrieve the appropriately encoded break instruction */
	break_math = BREAK_MATH(isa16);

>>>>>>> 24b8d41d
	/* Write the instructions to the frame */
	if (isa16) {
		union mips_instruction _emul = {
			.halfword = { ir >> 16, ir }
		};
		union mips_instruction _badinst = {
			.halfword = { break_math >> 16, break_math }
		};

		fr.emul = _emul.word;
		fr.badinst = _badinst.word;
	} else {
		fr.emul = ir;
		fr.badinst = break_math;
	}

<<<<<<< HEAD
	if (unlikely(err)) {
=======
	/* Write the frame to user memory */
	fr_uaddr = (unsigned long)&dsemul_page()[fr_idx];
	ret = access_process_vm(current, fr_uaddr, &fr, sizeof(fr),
				FOLL_FORCE | FOLL_WRITE);
	if (unlikely(ret != sizeof(fr))) {
>>>>>>> 24b8d41d
		MIPS_FPU_EMU_INC_STATS(errors);
		free_emuframe(fr_idx, current->mm);
		return SIGBUS;
	}

	/* Record the PC of the branch, PC to continue from & frame index */
	current->thread.bd_emu_branch_pc = branch_pc;
	current->thread.bd_emu_cont_pc = cont_pc;
	atomic_set(&current->thread.bd_emu_frame, fr_idx);
<<<<<<< HEAD

	/* Change user register context to execute the frame */
	regs->cp0_epc = (unsigned long)&fr->emul | isa16;

	/* Ensure the icache observes our newly written frame */
	flush_cache_sigtramp((unsigned long)&fr->emul);
=======

	/* Change user register context to execute the frame */
	regs->cp0_epc = fr_uaddr | isa16;
>>>>>>> 24b8d41d

	return 0;
}

bool do_dsemulret(struct pt_regs *xcp)
{
	/* Cleanup the allocated frame, returning if there wasn't one */
	if (!dsemul_thread_cleanup(current)) {
		MIPS_FPU_EMU_INC_STATS(errors);
		return false;
	}

	/* Set EPC to return to post-branch instruction */
	xcp->cp0_epc = current->thread.bd_emu_cont_pc;
	pr_debug("dsemulret to 0x%08lx\n", xcp->cp0_epc);
	MIPS_FPU_EMU_INC_STATS(ds_emul);
	return true;
}<|MERGE_RESOLUTION|>--- conflicted
+++ resolved
@@ -1,24 +1,15 @@
-<<<<<<< HEAD
-#include <linux/err.h>
-#include <linux/slab.h>
-=======
 // SPDX-License-Identifier: GPL-2.0
 #include <linux/err.h>
 #include <linux/slab.h>
 #include <linux/mm_types.h>
 #include <linux/sched/task.h>
->>>>>>> 24b8d41d
 
 #include <asm/branch.h>
 #include <asm/cacheflush.h>
 #include <asm/fpu_emulator.h>
 #include <asm/inst.h>
 #include <asm/mipsregs.h>
-<<<<<<< HEAD
-#include <asm/uaccess.h>
-=======
 #include <linux/uaccess.h>
->>>>>>> 24b8d41d
 
 /**
  * struct emuframe - The 'emulation' frame structure
@@ -223,14 +214,9 @@
 {
 	int isa16 = get_isa16_mode(regs->cp0_epc);
 	mips_instruction break_math;
-<<<<<<< HEAD
-	struct emuframe __user *fr;
-	int err, fr_idx;
-=======
 	unsigned long fr_uaddr;
 	struct emuframe fr;
 	int fr_idx, ret;
->>>>>>> 24b8d41d
 
 	/* NOP is easy */
 	if (ir == 0)
@@ -265,17 +251,10 @@
 		fr_idx = alloc_emuframe();
 	if (fr_idx == BD_EMUFRAME_NONE)
 		return SIGBUS;
-	fr = &dsemul_page()[fr_idx];
 
 	/* Retrieve the appropriately encoded break instruction */
 	break_math = BREAK_MATH(isa16);
 
-<<<<<<< HEAD
-=======
-	/* Retrieve the appropriately encoded break instruction */
-	break_math = BREAK_MATH(isa16);
-
->>>>>>> 24b8d41d
 	/* Write the instructions to the frame */
 	if (isa16) {
 		union mips_instruction _emul = {
@@ -292,15 +271,11 @@
 		fr.badinst = break_math;
 	}
 
-<<<<<<< HEAD
-	if (unlikely(err)) {
-=======
 	/* Write the frame to user memory */
 	fr_uaddr = (unsigned long)&dsemul_page()[fr_idx];
 	ret = access_process_vm(current, fr_uaddr, &fr, sizeof(fr),
 				FOLL_FORCE | FOLL_WRITE);
 	if (unlikely(ret != sizeof(fr))) {
->>>>>>> 24b8d41d
 		MIPS_FPU_EMU_INC_STATS(errors);
 		free_emuframe(fr_idx, current->mm);
 		return SIGBUS;
@@ -310,18 +285,9 @@
 	current->thread.bd_emu_branch_pc = branch_pc;
 	current->thread.bd_emu_cont_pc = cont_pc;
 	atomic_set(&current->thread.bd_emu_frame, fr_idx);
-<<<<<<< HEAD
-
-	/* Change user register context to execute the frame */
-	regs->cp0_epc = (unsigned long)&fr->emul | isa16;
-
-	/* Ensure the icache observes our newly written frame */
-	flush_cache_sigtramp((unsigned long)&fr->emul);
-=======
 
 	/* Change user register context to execute the frame */
 	regs->cp0_epc = fr_uaddr | isa16;
->>>>>>> 24b8d41d
 
 	return 0;
 }
