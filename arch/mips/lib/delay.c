/*
 * This file is subject to the terms and conditions of the GNU General Public
 * License.  See the file "COPYING" in the main directory of this archive
 * for more details.
 *
 * Copyright (C) 1994 by Waldorf Electronics
 * Copyright (C) 1995 - 2000, 01, 03 by Ralf Baechle
 * Copyright (C) 1999, 2000 Silicon Graphics, Inc.
 * Copyright (C) 2007, 2014 Maciej W. Rozycki
 */
<<<<<<< HEAD
=======
#include <linux/delay.h>
>>>>>>> 24b8d41d
#include <linux/export.h>
#include <linux/param.h>
#include <linux/smp.h>
#include <linux/stringify.h>

#include <asm/asm.h>
#include <asm/compiler.h>
#include <asm/war.h>

#ifndef CONFIG_CPU_DADDI_WORKAROUNDS
#define GCC_DADDI_IMM_ASM() "I"
#else
#define GCC_DADDI_IMM_ASM() "r"
#endif

#ifndef CONFIG_HAVE_PLAT_DELAY

void __delay(unsigned long loops)
{
	__asm__ __volatile__ (
	"	.set	noreorder				\n"
	"	.align	3					\n"
	"1:	bnez	%0, 1b					\n"
	"	 " __stringify(LONG_SUBU) "	%0, %1		\n"
	"	.set	reorder					\n"
	: "=r" (loops)
	: GCC_DADDI_IMM_ASM() (1), "0" (loops));
}
EXPORT_SYMBOL(__delay);

/*
 * Division by multiplication: you don't have to worry about
 * loss of precision.
 *
 * Use only for very small delays ( < 1 msec).	Should probably use a
 * lookup table, really, as the multiplications take much too long with
 * short delays.  This is a "reasonable" implementation, though (and the
 * first constant multiplications gets optimized away if the delay is
 * a constant)
 */

void __udelay(unsigned long us)
{
	unsigned int lpj = raw_current_cpu_data.udelay_val;

	__delay((us * 0x000010c7ull * HZ * lpj) >> 32);
}
EXPORT_SYMBOL(__udelay);

void __ndelay(unsigned long ns)
{
	unsigned int lpj = raw_current_cpu_data.udelay_val;

	__delay((ns * 0x00000005ull * HZ * lpj) >> 32);
}
EXPORT_SYMBOL(__ndelay);

#endif<|MERGE_RESOLUTION|>--- conflicted
+++ resolved
@@ -8,10 +8,7 @@
  * Copyright (C) 1999, 2000 Silicon Graphics, Inc.
  * Copyright (C) 2007, 2014 Maciej W. Rozycki
  */
-<<<<<<< HEAD
-=======
 #include <linux/delay.h>
->>>>>>> 24b8d41d
 #include <linux/export.h>
 #include <linux/param.h>
 #include <linux/smp.h>
