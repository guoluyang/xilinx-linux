--- conflicted
+++ resolved
@@ -49,11 +49,7 @@
 
 void __init ls1x_pwmtimer_init(void)
 {
-<<<<<<< HEAD
-	timer_reg_base = ioremap_nocache(LS1X_TIMER_BASE, SZ_16);
-=======
 	timer_reg_base = ioremap(LS1X_TIMER_BASE, SZ_16);
->>>>>>> 24b8d41d
 	if (!timer_reg_base)
 		panic("Failed to remap timer registers");
 
