// SPDX-License-Identifier: GPL-2.0-or-later
/*
 * Copyright (c) 2011-2016 Zhang, Keguang <keguang.zhang@gmail.com>
<<<<<<< HEAD
 *
 * This program is free software; you can redistribute	it and/or modify it
 * under  the terms of	the GNU General	 Public License as published by the
 * Free Software Foundation;  either version 2 of the  License, or (at your
 * option) any later version.
=======
>>>>>>> 24b8d41d
 */

#include <linux/leds.h>
#include <linux/mtd/partitions.h>
#include <linux/sizes.h>

#include <loongson1.h>
#include <dma.h>
#include <nand.h>
#include <platform.h>

<<<<<<< HEAD
struct plat_ls1x_dma ls1x_dma_pdata = {
	.nr_channels	= 3,
};

static struct mtd_partition ls1x_nand_parts[] = {
	{
		.name        = "kernel",
		.offset      = 0,
		.size        = SZ_16M,
	},
	{
		.name        = "rootfs",
		.offset      = MTDPART_OFS_APPEND,
		.size        = MTDPART_SIZ_FULL,
	},
};

struct plat_ls1x_nand ls1x_nand_pdata = {
	.parts		= ls1x_nand_parts,
	.nr_parts	= ARRAY_SIZE(ls1x_nand_parts),
	.hold_cycle	= 0x2,
	.wait_cycle	= 0xc,
};

=======
>>>>>>> 24b8d41d
static const struct gpio_led ls1x_gpio_leds[] __initconst = {
	{
		.name			= "LED9",
		.default_trigger	= "heartbeat",
		.gpio			= 38,
		.active_low		= 1,
		.default_state		= LEDS_GPIO_DEFSTATE_OFF,
	}, {
		.name			= "LED6",
		.default_trigger	= "nand-disk",
		.gpio			= 39,
		.active_low		= 1,
		.default_state		= LEDS_GPIO_DEFSTATE_OFF,
	},
};

static const struct gpio_led_platform_data ls1x_led_pdata __initconst = {
	.num_leds	= ARRAY_SIZE(ls1x_gpio_leds),
	.leds		= ls1x_gpio_leds,
};

static struct platform_device *ls1b_platform_devices[] __initdata = {
	&ls1x_uart_pdev,
	&ls1x_cpufreq_pdev,
	&ls1x_dma_pdev,
	&ls1x_eth0_pdev,
	&ls1x_eth1_pdev,
	&ls1x_ehci_pdev,
	&ls1x_gpio0_pdev,
	&ls1x_gpio1_pdev,
<<<<<<< HEAD
	&ls1x_nand_pdev,
=======
>>>>>>> 24b8d41d
	&ls1x_rtc_pdev,
	&ls1x_wdt_pdev,
};

static int __init ls1b_platform_init(void)
{
	ls1x_serial_set_uartclk(&ls1x_uart_pdev);
<<<<<<< HEAD
	ls1x_dma_set_platdata(&ls1x_dma_pdata);
	ls1x_nand_set_platdata(&ls1x_nand_pdata);
=======
>>>>>>> 24b8d41d

	gpio_led_register_device(-1, &ls1x_led_pdata);

	return platform_add_devices(ls1b_platform_devices,
				   ARRAY_SIZE(ls1b_platform_devices));
}

arch_initcall(ls1b_platform_init);<|MERGE_RESOLUTION|>--- conflicted
+++ resolved
@@ -1,14 +1,6 @@
 // SPDX-License-Identifier: GPL-2.0-or-later
 /*
  * Copyright (c) 2011-2016 Zhang, Keguang <keguang.zhang@gmail.com>
-<<<<<<< HEAD
- *
- * This program is free software; you can redistribute	it and/or modify it
- * under  the terms of	the GNU General	 Public License as published by the
- * Free Software Foundation;  either version 2 of the  License, or (at your
- * option) any later version.
-=======
->>>>>>> 24b8d41d
  */
 
 #include <linux/leds.h>
@@ -20,33 +12,6 @@
 #include <nand.h>
 #include <platform.h>
 
-<<<<<<< HEAD
-struct plat_ls1x_dma ls1x_dma_pdata = {
-	.nr_channels	= 3,
-};
-
-static struct mtd_partition ls1x_nand_parts[] = {
-	{
-		.name        = "kernel",
-		.offset      = 0,
-		.size        = SZ_16M,
-	},
-	{
-		.name        = "rootfs",
-		.offset      = MTDPART_OFS_APPEND,
-		.size        = MTDPART_SIZ_FULL,
-	},
-};
-
-struct plat_ls1x_nand ls1x_nand_pdata = {
-	.parts		= ls1x_nand_parts,
-	.nr_parts	= ARRAY_SIZE(ls1x_nand_parts),
-	.hold_cycle	= 0x2,
-	.wait_cycle	= 0xc,
-};
-
-=======
->>>>>>> 24b8d41d
 static const struct gpio_led ls1x_gpio_leds[] __initconst = {
 	{
 		.name			= "LED9",
@@ -71,16 +36,11 @@
 static struct platform_device *ls1b_platform_devices[] __initdata = {
 	&ls1x_uart_pdev,
 	&ls1x_cpufreq_pdev,
-	&ls1x_dma_pdev,
 	&ls1x_eth0_pdev,
 	&ls1x_eth1_pdev,
 	&ls1x_ehci_pdev,
 	&ls1x_gpio0_pdev,
 	&ls1x_gpio1_pdev,
-<<<<<<< HEAD
-	&ls1x_nand_pdev,
-=======
->>>>>>> 24b8d41d
 	&ls1x_rtc_pdev,
 	&ls1x_wdt_pdev,
 };
@@ -88,11 +48,6 @@
 static int __init ls1b_platform_init(void)
 {
 	ls1x_serial_set_uartclk(&ls1x_uart_pdev);
-<<<<<<< HEAD
-	ls1x_dma_set_platdata(&ls1x_dma_pdata);
-	ls1x_nand_set_platdata(&ls1x_nand_pdata);
-=======
->>>>>>> 24b8d41d
 
 	gpio_led_register_device(-1, &ls1x_led_pdata);
 
