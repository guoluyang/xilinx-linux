--- conflicted
+++ resolved
@@ -3,10 +3,6 @@
  * Joshua Henderson <joshua.henderson@microchip.com>
  * Copyright (C) 2015 Microchip Technology Inc.  All rights reserved.
  */
-<<<<<<< HEAD
-#include <linux/clk-provider.h>
-=======
->>>>>>> 24b8d41d
 #include <linux/clocksource.h>
 #include <linux/init.h>
 #include <linux/irqdomain.h>
