--- conflicted
+++ resolved
@@ -37,11 +37,8 @@
 EXPORT_SYMBOL(octeon_bootloader_entry_addr);
 #endif
 
-<<<<<<< HEAD
-=======
 extern void kernel_entry(unsigned long arg1, ...);
 
->>>>>>> 24b8d41d
 static void octeon_icache_flush(void)
 {
 	asm volatile ("synci 0($0)\n");
@@ -301,10 +298,6 @@
 
 	set_cpu_online(cpu, false);
 	calculate_cpu_foreign_map();
-<<<<<<< HEAD
-	cpumask_clear_cpu(cpu, &cpu_callin_map);
-=======
->>>>>>> 24b8d41d
 	octeon_fixup_irqs();
 
 	__flush_cache_all();
@@ -432,12 +425,9 @@
 	.cpu_disable		= octeon_cpu_disable,
 	.cpu_die		= octeon_cpu_die,
 #endif
-<<<<<<< HEAD
-=======
 #ifdef CONFIG_KEXEC
 	.kexec_nonboot_cpu	= kexec_nonboot_cpu_jump,
 #endif
->>>>>>> 24b8d41d
 };
 
 static irqreturn_t octeon_78xx_reched_interrupt(int irq, void *dev_id)
@@ -503,11 +493,7 @@
 		octeon_78xx_send_ipi_single(cpu, action);
 }
 
-<<<<<<< HEAD
-static struct plat_smp_ops octeon_78xx_smp_ops = {
-=======
 static const struct plat_smp_ops octeon_78xx_smp_ops = {
->>>>>>> 24b8d41d
 	.send_ipi_single	= octeon_78xx_send_ipi_single,
 	.send_ipi_mask		= octeon_78xx_send_ipi_mask,
 	.init_secondary		= octeon_init_secondary,
@@ -519,21 +505,14 @@
 	.cpu_disable		= octeon_cpu_disable,
 	.cpu_die		= octeon_cpu_die,
 #endif
-<<<<<<< HEAD
-=======
 #ifdef CONFIG_KEXEC
 	.kexec_nonboot_cpu	= kexec_nonboot_cpu_jump,
 #endif
->>>>>>> 24b8d41d
 };
 
 void __init octeon_setup_smp(void)
 {
-<<<<<<< HEAD
-	struct plat_smp_ops *ops;
-=======
 	const struct plat_smp_ops *ops;
->>>>>>> 24b8d41d
 
 	if (octeon_has_feature(OCTEON_FEATURE_CIU3))
 		ops = &octeon_78xx_smp_ops;
