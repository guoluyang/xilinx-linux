/* SPDX-License-Identifier: GPL-2.0-only */
/*
 *
 * Further private data for which no space exists in mips_fpu_struct.
 * This should be subsumed into the mips_fpu_struct structure as
 * defined in processor.h as soon as the absurd wired absolute assembler
 * offsets become dynamic at compile time.
 *
 * Kevin D. Kissell, kevink@mips.com and Carsten Langgaard, carstenl@mips.com
 * Copyright (C) 2000 MIPS Technologies, Inc.  All rights reserved.
 */
#ifndef _ASM_FPU_EMULATOR_H
#define _ASM_FPU_EMULATOR_H

#include <linux/sched.h>
#include <asm/dsemul.h>
#include <asm/thread_info.h>
#include <asm/inst.h>
#include <asm/local.h>
#include <asm/processor.h>

#ifdef CONFIG_DEBUG_FS

struct mips_fpu_emulator_stats {
	unsigned long emulated;
	unsigned long loads;
	unsigned long stores;
	unsigned long branches;
	unsigned long cp1ops;
	unsigned long cp1xops;
	unsigned long errors;
	unsigned long ieee754_inexact;
	unsigned long ieee754_underflow;
	unsigned long ieee754_overflow;
	unsigned long ieee754_zerodiv;
	unsigned long ieee754_invalidop;
	unsigned long ds_emul;

	unsigned long abs_s;
	unsigned long abs_d;
	unsigned long add_s;
	unsigned long add_d;
	unsigned long bc1eqz;
	unsigned long bc1nez;
	unsigned long ceil_w_s;
	unsigned long ceil_w_d;
	unsigned long ceil_l_s;
	unsigned long ceil_l_d;
	unsigned long class_s;
	unsigned long class_d;
	unsigned long cmp_af_s;
	unsigned long cmp_af_d;
	unsigned long cmp_eq_s;
	unsigned long cmp_eq_d;
	unsigned long cmp_le_s;
	unsigned long cmp_le_d;
	unsigned long cmp_lt_s;
	unsigned long cmp_lt_d;
	unsigned long cmp_ne_s;
	unsigned long cmp_ne_d;
	unsigned long cmp_or_s;
	unsigned long cmp_or_d;
	unsigned long cmp_ueq_s;
	unsigned long cmp_ueq_d;
	unsigned long cmp_ule_s;
	unsigned long cmp_ule_d;
	unsigned long cmp_ult_s;
	unsigned long cmp_ult_d;
	unsigned long cmp_un_s;
	unsigned long cmp_un_d;
	unsigned long cmp_une_s;
	unsigned long cmp_une_d;
	unsigned long cmp_saf_s;
	unsigned long cmp_saf_d;
	unsigned long cmp_seq_s;
	unsigned long cmp_seq_d;
	unsigned long cmp_sle_s;
	unsigned long cmp_sle_d;
	unsigned long cmp_slt_s;
	unsigned long cmp_slt_d;
	unsigned long cmp_sne_s;
	unsigned long cmp_sne_d;
	unsigned long cmp_sor_s;
	unsigned long cmp_sor_d;
	unsigned long cmp_sueq_s;
	unsigned long cmp_sueq_d;
	unsigned long cmp_sule_s;
	unsigned long cmp_sule_d;
	unsigned long cmp_sult_s;
	unsigned long cmp_sult_d;
	unsigned long cmp_sun_s;
	unsigned long cmp_sun_d;
	unsigned long cmp_sune_s;
	unsigned long cmp_sune_d;
	unsigned long cvt_d_l;
	unsigned long cvt_d_s;
	unsigned long cvt_d_w;
	unsigned long cvt_l_s;
	unsigned long cvt_l_d;
	unsigned long cvt_s_d;
	unsigned long cvt_s_l;
	unsigned long cvt_s_w;
	unsigned long cvt_w_s;
	unsigned long cvt_w_d;
	unsigned long div_s;
	unsigned long div_d;
	unsigned long floor_w_s;
	unsigned long floor_w_d;
	unsigned long floor_l_s;
	unsigned long floor_l_d;
	unsigned long maddf_s;
	unsigned long maddf_d;
	unsigned long max_s;
	unsigned long max_d;
	unsigned long maxa_s;
	unsigned long maxa_d;
	unsigned long min_s;
	unsigned long min_d;
	unsigned long mina_s;
	unsigned long mina_d;
	unsigned long mov_s;
	unsigned long mov_d;
	unsigned long msubf_s;
	unsigned long msubf_d;
	unsigned long mul_s;
	unsigned long mul_d;
	unsigned long neg_s;
	unsigned long neg_d;
	unsigned long recip_s;
	unsigned long recip_d;
	unsigned long rint_s;
	unsigned long rint_d;
	unsigned long round_w_s;
	unsigned long round_w_d;
	unsigned long round_l_s;
	unsigned long round_l_d;
	unsigned long rsqrt_s;
	unsigned long rsqrt_d;
	unsigned long sel_s;
	unsigned long sel_d;
	unsigned long seleqz_s;
	unsigned long seleqz_d;
	unsigned long selnez_s;
	unsigned long selnez_d;
	unsigned long sqrt_s;
	unsigned long sqrt_d;
	unsigned long sub_s;
	unsigned long sub_d;
	unsigned long trunc_w_s;
	unsigned long trunc_w_d;
	unsigned long trunc_l_s;
	unsigned long trunc_l_d;
};

DECLARE_PER_CPU(struct mips_fpu_emulator_stats, fpuemustats);

#define MIPS_FPU_EMU_INC_STATS(M)					\
do {									\
	preempt_disable();						\
	__this_cpu_inc(fpuemustats.M);					\
	preempt_enable();						\
} while (0)

#else
#define MIPS_FPU_EMU_INC_STATS(M) do { } while (0)
#endif /* CONFIG_DEBUG_FS */

extern int fpu_emulator_cop1Handler(struct pt_regs *xcp,
				    struct mips_fpu_struct *ctx, int has_fpu,
<<<<<<< HEAD
				    void *__user *fault_addr);
=======
				    void __user **fault_addr);
>>>>>>> 24b8d41d
void force_fcr31_sig(unsigned long fcr31, void __user *fault_addr,
		     struct task_struct *tsk);
int process_fpemu_return(int sig, void __user *fault_addr,
			 unsigned long fcr31);
<<<<<<< HEAD
int isBranchInstr(struct pt_regs *regs, struct mm_decoded_insn dec_insn,
		  unsigned long *contpc);
int mm_isBranchInstr(struct pt_regs *regs, struct mm_decoded_insn dec_insn,
		     unsigned long *contpc);

#define SIGNALLING_NAN 0x7ff800007ff80000LL

static inline void fpu_emulator_init_fpu(void)
=======

/*
 * Mask the FCSR Cause bits according to the Enable bits, observing
 * that Unimplemented is always enabled.
 */
static inline unsigned long mask_fcr31_x(unsigned long fcr31)
>>>>>>> 24b8d41d
{
	return fcr31 & (FPU_CSR_UNI_X |
			((fcr31 & FPU_CSR_ALL_E) <<
			 (ffs(FPU_CSR_ALL_X) - ffs(FPU_CSR_ALL_E))));
}

/*
 * Mask the FCSR Cause bits according to the Enable bits, observing
 * that Unimplemented is always enabled.
 */
static inline unsigned long mask_fcr31_x(unsigned long fcr31)
{
	return fcr31 & (FPU_CSR_UNI_X |
			((fcr31 & FPU_CSR_ALL_E) <<
			 (ffs(FPU_CSR_ALL_X) - ffs(FPU_CSR_ALL_E))));
}

#endif /* _ASM_FPU_EMULATOR_H */<|MERGE_RESOLUTION|>--- conflicted
+++ resolved
@@ -167,37 +167,11 @@
 
 extern int fpu_emulator_cop1Handler(struct pt_regs *xcp,
 				    struct mips_fpu_struct *ctx, int has_fpu,
-<<<<<<< HEAD
-				    void *__user *fault_addr);
-=======
 				    void __user **fault_addr);
->>>>>>> 24b8d41d
 void force_fcr31_sig(unsigned long fcr31, void __user *fault_addr,
 		     struct task_struct *tsk);
 int process_fpemu_return(int sig, void __user *fault_addr,
 			 unsigned long fcr31);
-<<<<<<< HEAD
-int isBranchInstr(struct pt_regs *regs, struct mm_decoded_insn dec_insn,
-		  unsigned long *contpc);
-int mm_isBranchInstr(struct pt_regs *regs, struct mm_decoded_insn dec_insn,
-		     unsigned long *contpc);
-
-#define SIGNALLING_NAN 0x7ff800007ff80000LL
-
-static inline void fpu_emulator_init_fpu(void)
-=======
-
-/*
- * Mask the FCSR Cause bits according to the Enable bits, observing
- * that Unimplemented is always enabled.
- */
-static inline unsigned long mask_fcr31_x(unsigned long fcr31)
->>>>>>> 24b8d41d
-{
-	return fcr31 & (FPU_CSR_UNI_X |
-			((fcr31 & FPU_CSR_ALL_E) <<
-			 (ffs(FPU_CSR_ALL_X) - ffs(FPU_CSR_ALL_E))));
-}
 
 /*
  * Mask the FCSR Cause bits according to the Enable bits, observing
