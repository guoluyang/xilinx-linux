--- conflicted
+++ resolved
@@ -47,63 +47,7 @@
  * Initialize a new pgd / pmd table with invalid pointers.
  */
 extern void pgd_init(unsigned long page);
-<<<<<<< HEAD
-
-static inline pgd_t *pgd_alloc(struct mm_struct *mm)
-{
-	pgd_t *ret, *init;
-
-	ret = (pgd_t *) __get_free_pages(GFP_KERNEL, PGD_ORDER);
-	if (ret) {
-		init = pgd_offset(&init_mm, 0UL);
-		pgd_init((unsigned long)ret);
-		memcpy(ret + USER_PTRS_PER_PGD, init + USER_PTRS_PER_PGD,
-		       (PTRS_PER_PGD - USER_PTRS_PER_PGD) * sizeof(pgd_t));
-	}
-
-	return ret;
-}
-
-static inline void pgd_free(struct mm_struct *mm, pgd_t *pgd)
-{
-	free_pages((unsigned long)pgd, PGD_ORDER);
-}
-
-static inline pte_t *pte_alloc_one_kernel(struct mm_struct *mm,
-	unsigned long address)
-{
-	return (pte_t *)__get_free_pages(GFP_KERNEL | __GFP_ZERO, PTE_ORDER);
-}
-
-static inline struct page *pte_alloc_one(struct mm_struct *mm,
-	unsigned long address)
-{
-	struct page *pte;
-
-	pte = alloc_pages(GFP_KERNEL, PTE_ORDER);
-	if (!pte)
-		return NULL;
-	clear_highpage(pte);
-	if (!pgtable_page_ctor(pte)) {
-		__free_page(pte);
-		return NULL;
-	}
-	return pte;
-}
-
-static inline void pte_free_kernel(struct mm_struct *mm, pte_t *pte)
-{
-	free_pages((unsigned long)pte, PTE_ORDER);
-}
-
-static inline void pte_free(struct mm_struct *mm, pgtable_t pte)
-{
-	pgtable_page_dtor(pte);
-	__free_pages(pte, PTE_ORDER);
-}
-=======
 extern pgd_t *pgd_alloc(struct mm_struct *mm);
->>>>>>> 24b8d41d
 
 #define __pte_free_tlb(tlb,pte,address)			\
 do {							\
