--- conflicted
+++ resolved
@@ -9,20 +9,12 @@
 	static const int syscalls_O32[] = {
 		__NR_O32_Linux + 3, __NR_O32_Linux + 4,
 		__NR_O32_Linux + 1, __NR_O32_Linux + 193,
-<<<<<<< HEAD
-		0, /* null terminated */
-=======
 		-1, /* negative terminated */
->>>>>>> 24b8d41d
 	};
 	static const int syscalls_N32[] = {
 		__NR_N32_Linux + 0, __NR_N32_Linux + 1,
 		__NR_N32_Linux + 58, __NR_N32_Linux + 211,
-<<<<<<< HEAD
-		0, /* null terminated */
-=======
 		-1, /* negative terminated */
->>>>>>> 24b8d41d
 	};
 
 	if (IS_ENABLED(CONFIG_MIPS32_O32) && test_thread_flag(TIF_32BIT_REGS))
