--- conflicted
+++ resolved
@@ -358,8 +358,6 @@
 	return cvmx_get_core_num() & ((1 << CVMX_NODE_NO_SHIFT) - 1);
 }
 
-<<<<<<< HEAD
-=======
 #define CVMX_NODE_BITS         (2)     /* Number of bits to define a node */
 #define CVMX_MAX_NODES         (1 << CVMX_NODE_BITS)
 #define CVMX_NODE_IO_SHIFT     (36)
@@ -388,7 +386,6 @@
 	return cvmx_read_csr(node_addr);
 }
 
->>>>>>> 24b8d41d
 /**
  * Returns the number of bits set in the provided value.
  * Simple wrapper for POP instruction.
