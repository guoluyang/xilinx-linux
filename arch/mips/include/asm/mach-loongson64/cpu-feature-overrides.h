/*
 * This file is subject to the terms and conditions of the GNU General Public
 * License.  See the file "COPYING" in the main directory of this archive
 * for more details.
 *
 * Copyright (C) 2009 Wu Zhangjin <wuzhangjin@gmail.com>
 * Copyright (C) 2009 Philippe Vachon <philippe@cowpig.ca>
 * Copyright (C) 2009 Zhang Le <r0bertz@gentoo.org>
 *
 * reference: /proc/cpuinfo,
 *	arch/mips/kernel/cpu-probe.c(cpu_probe_legacy),
 *	arch/mips/kernel/proc.c(show_cpuinfo),
 *	loongson2f user manual.
 */

#ifndef __ASM_MACH_LOONGSON64_CPU_FEATURE_OVERRIDES_H
#define __ASM_MACH_LOONGSON64_CPU_FEATURE_OVERRIDES_H

#define cpu_has_32fpr		1
#define cpu_has_3k_cache	0
#define cpu_has_4k_cache	1
#define cpu_has_4kex		1
#define cpu_has_64bits		1
#define cpu_has_cache_cdex_p	0
#define cpu_has_cache_cdex_s	0
#define cpu_has_counter		1
#define cpu_has_dc_aliases	(PAGE_SIZE < 0x4000)
#define cpu_has_divec		0
<<<<<<< HEAD
#define cpu_has_ejtag		0
=======
>>>>>>> 24b8d41d
#define cpu_has_inclusive_pcaches	1
#define cpu_has_llsc		1
#define cpu_has_mcheck		0
#define cpu_has_mdmx		0
#define cpu_has_mips16		0
<<<<<<< HEAD
=======
#define cpu_has_mips16e2	0
>>>>>>> 24b8d41d
#define cpu_has_mips3d		0
#define cpu_has_mipsmt		0
#define cpu_has_smartmips	0
#define cpu_has_tlb		1
#define cpu_has_tx39_cache	0
#define cpu_has_vce		0
#define cpu_has_veic		0
#define cpu_has_vint		0
#define cpu_has_vtag_icache	0
<<<<<<< HEAD
#define cpu_has_watch		1
#define cpu_has_local_ebase	0

#ifdef CONFIG_CPU_LOONGSON3
#define cpu_has_wsbh		1
#define cpu_has_ic_fills_f_dc	1
#define cpu_hwrena_impl_bits	0xc0000000
#endif
=======
#define cpu_has_wsbh		1
#define cpu_has_ic_fills_f_dc	1
#define cpu_hwrena_impl_bits	0xc0000000
#define cpu_has_mac2008_only	1
#define cpu_has_mips_r2_exec_hazard 0
#define cpu_has_perf_cntr_intr_bit	0
>>>>>>> 24b8d41d

#endif /* __ASM_MACH_LOONGSON64_CPU_FEATURE_OVERRIDES_H */<|MERGE_RESOLUTION|>--- conflicted
+++ resolved
@@ -26,19 +26,12 @@
 #define cpu_has_counter		1
 #define cpu_has_dc_aliases	(PAGE_SIZE < 0x4000)
 #define cpu_has_divec		0
-<<<<<<< HEAD
-#define cpu_has_ejtag		0
-=======
->>>>>>> 24b8d41d
 #define cpu_has_inclusive_pcaches	1
 #define cpu_has_llsc		1
 #define cpu_has_mcheck		0
 #define cpu_has_mdmx		0
 #define cpu_has_mips16		0
-<<<<<<< HEAD
-=======
 #define cpu_has_mips16e2	0
->>>>>>> 24b8d41d
 #define cpu_has_mips3d		0
 #define cpu_has_mipsmt		0
 #define cpu_has_smartmips	0
@@ -48,22 +41,11 @@
 #define cpu_has_veic		0
 #define cpu_has_vint		0
 #define cpu_has_vtag_icache	0
-<<<<<<< HEAD
-#define cpu_has_watch		1
-#define cpu_has_local_ebase	0
-
-#ifdef CONFIG_CPU_LOONGSON3
-#define cpu_has_wsbh		1
-#define cpu_has_ic_fills_f_dc	1
-#define cpu_hwrena_impl_bits	0xc0000000
-#endif
-=======
 #define cpu_has_wsbh		1
 #define cpu_has_ic_fills_f_dc	1
 #define cpu_hwrena_impl_bits	0xc0000000
 #define cpu_has_mac2008_only	1
 #define cpu_has_mips_r2_exec_hazard 0
 #define cpu_has_perf_cntr_intr_bit	0
->>>>>>> 24b8d41d
 
 #endif /* __ASM_MACH_LOONGSON64_CPU_FEATURE_OVERRIDES_H */