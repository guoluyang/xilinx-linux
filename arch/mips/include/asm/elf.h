--- conflicted
+++ resolved
@@ -211,12 +211,9 @@
 
 typedef double elf_fpreg_t;
 typedef elf_fpreg_t elf_fpregset_t[ELF_NFPREG];
-<<<<<<< HEAD
-=======
 
 void mips_dump_regs32(u32 *uregs, const struct pt_regs *regs);
 void mips_dump_regs64(u64 *uregs, const struct pt_regs *regs);
->>>>>>> 24b8d41d
 
 #ifdef CONFIG_32BIT
 /*
@@ -229,12 +226,9 @@
  */
 #define ELF_CLASS	ELFCLASS32
 
-<<<<<<< HEAD
-=======
 #define ELF_CORE_COPY_REGS(dest, regs) \
 	mips_dump_regs32((u32 *)&(dest), (regs));
 
->>>>>>> 24b8d41d
 #endif /* CONFIG_32BIT */
 
 #ifdef CONFIG_64BIT
@@ -248,12 +242,9 @@
  */
 #define ELF_CLASS	ELFCLASS64
 
-<<<<<<< HEAD
-=======
 #define ELF_CORE_COPY_REGS(dest, regs) \
 	mips_dump_regs64((u64 *)&(dest), (regs));
 
->>>>>>> 24b8d41d
 #endif /* CONFIG_64BIT */
 
 /*
@@ -525,8 +516,6 @@
 extern void mips_set_personality_nan(struct arch_elf_state *state);
 extern void mips_set_personality_fp(struct arch_elf_state *state);
 
-<<<<<<< HEAD
-=======
 #else /* !CONFIG_MIPS_FP_SUPPORT */
 
 struct arch_elf_state;
@@ -543,7 +532,6 @@
 
 #endif /* !CONFIG_MIPS_FP_SUPPORT */
 
->>>>>>> 24b8d41d
 #define elf_read_implies_exec(ex, stk) mips_elf_read_implies_exec(&(ex), stk)
 extern int mips_elf_read_implies_exec(void *elf_ex, int exstack);
 
