--- conflicted
+++ resolved
@@ -207,17 +207,10 @@
 #define ioremap_wc(offset, size)					\
 	ioremap_prot((offset), (size), boot_cpu_data.writecombine)
 
-<<<<<<< HEAD
-#if defined(CONFIG_CPU_CAVIUM_OCTEON) || defined(CONFIG_LOONGSON3_ENHANCEMENT)
-#define war_io_reorder_wmb()		wmb()
-#else
-#define war_io_reorder_wmb()		do { } while (0)
-=======
 #if defined(CONFIG_CPU_CAVIUM_OCTEON) || defined(CONFIG_CPU_LOONGSON64)
 #define war_io_reorder_wmb()		wmb()
 #else
 #define war_io_reorder_wmb()		barrier()
->>>>>>> 24b8d41d
 #endif
 
 #define __BUILD_MEMORY_SINGLE(pfx, bwlq, type, barrier, relax, irq)	\
@@ -228,14 +221,10 @@
 	volatile type *__mem;						\
 	type __val;							\
 									\
-<<<<<<< HEAD
-	war_io_reorder_wmb();					\
-=======
 	if (barrier)							\
 		iobarrier_rw();						\
 	else								\
 		war_io_reorder_wmb();					\
->>>>>>> 24b8d41d
 									\
 	__mem = (void *)__swizzle_addr_##bwlq((unsigned long)(mem));	\
 									\
@@ -312,14 +301,10 @@
 	volatile type *__addr;						\
 	type __val;							\
 									\
-<<<<<<< HEAD
-	war_io_reorder_wmb();					\
-=======
 	if (barrier)							\
 		iobarrier_rw();						\
 	else								\
 		war_io_reorder_wmb();					\
->>>>>>> 24b8d41d
 									\
 	__addr = (void *)__swizzle_addr_##bwlq(mips_io_port_base + port); \
 									\
