--- conflicted
+++ resolved
@@ -154,10 +154,7 @@
 
 #if defined(CONFIG_XPA)
 
-<<<<<<< HEAD
-=======
 #define MAX_POSSIBLE_PHYSMEM_BITS 40
->>>>>>> 24b8d41d
 #define pte_pfn(x)		(((unsigned long)((x).pte_high >> _PFN_SHIFT)) | (unsigned long)((x).pte_low << _PAGE_PRESENT_SHIFT))
 static inline pte_t
 pfn_pte(unsigned long pfn, pgprot_t prot)
@@ -173,10 +170,7 @@
 
 #elif defined(CONFIG_PHYS_ADDR_T_64BIT) && defined(CONFIG_CPU_MIPS32)
 
-<<<<<<< HEAD
-=======
 #define MAX_POSSIBLE_PHYSMEM_BITS 36
->>>>>>> 24b8d41d
 #define pte_pfn(x)		((unsigned long)((x).pte_high >> 6))
 
 static inline pte_t pfn_pte(unsigned long pfn, pgprot_t prot)
@@ -203,33 +197,6 @@
 #endif /* defined(CONFIG_PHYS_ADDR_T_64BIT) && defined(CONFIG_CPU_MIPS32) */
 
 #define pte_page(x)		pfn_to_page(pte_pfn(x))
-<<<<<<< HEAD
-
-#define __pgd_offset(address)	pgd_index(address)
-#define __pud_offset(address)	(((address) >> PUD_SHIFT) & (PTRS_PER_PUD-1))
-#define __pmd_offset(address)	(((address) >> PMD_SHIFT) & (PTRS_PER_PMD-1))
-
-/* to find an entry in a kernel page-table-directory */
-#define pgd_offset_k(address) pgd_offset(&init_mm, address)
-
-#define pgd_index(address)	(((address) >> PGDIR_SHIFT) & (PTRS_PER_PGD-1))
-
-/* to find an entry in a page-table-directory */
-#define pgd_offset(mm, addr)	((mm)->pgd + pgd_index(addr))
-
-/* Find an entry in the third-level page table.. */
-#define __pte_offset(address)						\
-	(((address) >> PAGE_SHIFT) & (PTRS_PER_PTE - 1))
-#define pte_offset(dir, address)					\
-	((pte_t *) pmd_page_vaddr(*(dir)) + __pte_offset(address))
-#define pte_offset_kernel(dir, address)					\
-	((pte_t *) pmd_page_vaddr(*(dir)) + __pte_offset(address))
-
-#define pte_offset_map(dir, address)					\
-	((pte_t *)page_address(pmd_page(*(dir))) + __pte_offset(address))
-#define pte_unmap(pte) ((void)(pte))
-=======
->>>>>>> 24b8d41d
 
 #if defined(CONFIG_CPU_R3K_TLB)
 
