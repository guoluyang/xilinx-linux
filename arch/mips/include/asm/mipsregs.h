/*
 * This file is subject to the terms and conditions of the GNU General Public
 * License.  See the file "COPYING" in the main directory of this archive
 * for more details.
 *
 * Copyright (C) 1994, 1995, 1996, 1997, 2000, 2001 by Ralf Baechle
 * Copyright (C) 2000 Silicon Graphics, Inc.
 * Modified for further R[236]000 support by Paul M. Antoine, 1996.
 * Kevin D. Kissell, kevink@mips.com and Carsten Langgaard, carstenl@mips.com
 * Copyright (C) 2000, 07 MIPS Technologies, Inc.
 * Copyright (C) 2003, 2004  Maciej W. Rozycki
 */
#ifndef _ASM_MIPSREGS_H
#define _ASM_MIPSREGS_H

#include <linux/linkage.h>
#include <linux/types.h>
#include <asm/hazards.h>
#include <asm/isa-rev.h>
#include <asm/war.h>

/*
 * The following macros are especially useful for __asm__
 * inline assembler.
 */
#ifndef __STR
#define __STR(x) #x
#endif
#ifndef STR
#define STR(x) __STR(x)
#endif

/*
 *  Configure language
 */
#ifdef __ASSEMBLY__
#define _ULCAST_
#define _U64CAST_
#else
#define _ULCAST_ (unsigned long)
#define _U64CAST_ (u64)
#endif

/*
 * Coprocessor 0 register names
 */
#define CP0_INDEX $0
#define CP0_RANDOM $1
#define CP0_ENTRYLO0 $2
#define CP0_ENTRYLO1 $3
#define CP0_CONF $3
#define CP0_GLOBALNUMBER $3, 1
#define CP0_CONTEXT $4
#define CP0_PAGEMASK $5
<<<<<<< HEAD
=======
#define CP0_PAGEGRAIN $5, 1
>>>>>>> 24b8d41d
#define CP0_SEGCTL0 $5, 2
#define CP0_SEGCTL1 $5, 3
#define CP0_SEGCTL2 $5, 4
#define CP0_WIRED $6
#define CP0_INFO $7
#define CP0_HWRENA $7
#define CP0_BADVADDR $8
#define CP0_BADINSTR $8, 1
#define CP0_COUNT $9
#define CP0_ENTRYHI $10
#define CP0_GUESTCTL1 $10, 4
#define CP0_GUESTCTL2 $10, 5
#define CP0_GUESTCTL3 $10, 6
#define CP0_COMPARE $11
#define CP0_GUESTCTL0EXT $11, 4
#define CP0_STATUS $12
#define CP0_GUESTCTL0 $12, 6
#define CP0_GTOFFSET $12, 7
#define CP0_CAUSE $13
#define CP0_EPC $14
#define CP0_PRID $15
#define CP0_EBASE $15, 1
#define CP0_CMGCRBASE $15, 3
#define CP0_CONFIG $16
#define CP0_CONFIG3 $16, 3
#define CP0_CONFIG5 $16, 5
#define CP0_CONFIG6 $16, 6
#define CP0_LLADDR $17
#define CP0_WATCHLO $18
#define CP0_WATCHHI $19
#define CP0_XCONTEXT $20
#define CP0_FRAMEMASK $21
#define CP0_DIAGNOSTIC $22
#define CP0_DIAGNOSTIC1 $22, 1
#define CP0_DEBUG $23
#define CP0_DEPC $24
#define CP0_PERFORMANCE $25
#define CP0_ECC $26
#define CP0_CACHEERR $27
#define CP0_TAGLO $28
#define CP0_TAGHI $29
#define CP0_ERROREPC $30
#define CP0_DESAVE $31

/*
 * R4640/R4650 cp0 register names.  These registers are listed
 * here only for completeness; without MMU these CPUs are not useable
 * by Linux.  A future ELKS port might take make Linux run on them
 * though ...
 */
#define CP0_IBASE $0
#define CP0_IBOUND $1
#define CP0_DBASE $2
#define CP0_DBOUND $3
#define CP0_CALG $17
#define CP0_IWATCH $18
#define CP0_DWATCH $19

/*
 * Coprocessor 0 Set 1 register names
 */
#define CP0_S1_DERRADDR0  $26
#define CP0_S1_DERRADDR1  $27
#define CP0_S1_INTCONTROL $20

/*
 * Coprocessor 0 Set 2 register names
 */
#define CP0_S2_SRSCTL	  $12	/* MIPSR2 */

/*
 * Coprocessor 0 Set 3 register names
 */
#define CP0_S3_SRSMAP	  $12	/* MIPSR2 */

/*
 *  TX39 Series
 */
#define CP0_TX39_CACHE	$7


/* Generic EntryLo bit definitions */
#define ENTRYLO_G		(_ULCAST_(1) << 0)
#define ENTRYLO_V		(_ULCAST_(1) << 1)
#define ENTRYLO_D		(_ULCAST_(1) << 2)
#define ENTRYLO_C_SHIFT		3
#define ENTRYLO_C		(_ULCAST_(7) << ENTRYLO_C_SHIFT)

/* R3000 EntryLo bit definitions */
#define R3K_ENTRYLO_G		(_ULCAST_(1) << 8)
#define R3K_ENTRYLO_V		(_ULCAST_(1) << 9)
#define R3K_ENTRYLO_D		(_ULCAST_(1) << 10)
#define R3K_ENTRYLO_N		(_ULCAST_(1) << 11)

/* MIPS32/64 EntryLo bit definitions */
#define MIPS_ENTRYLO_PFN_SHIFT	6
#define MIPS_ENTRYLO_XI		(_ULCAST_(1) << (BITS_PER_LONG - 2))
#define MIPS_ENTRYLO_RI		(_ULCAST_(1) << (BITS_PER_LONG - 1))

/*
 * MIPSr6+ GlobalNumber register definitions
 */
#define MIPS_GLOBALNUMBER_VP_SHF	0
#define MIPS_GLOBALNUMBER_VP		(_ULCAST_(0xff) << MIPS_GLOBALNUMBER_VP_SHF)
#define MIPS_GLOBALNUMBER_CORE_SHF	8
#define MIPS_GLOBALNUMBER_CORE		(_ULCAST_(0xff) << MIPS_GLOBALNUMBER_CORE_SHF)
#define MIPS_GLOBALNUMBER_CLUSTER_SHF	16
#define MIPS_GLOBALNUMBER_CLUSTER	(_ULCAST_(0xf) << MIPS_GLOBALNUMBER_CLUSTER_SHF)

/*
 * Values for PageMask register
 */
#ifdef CONFIG_CPU_VR41XX

/* Why doesn't stupidity hurt ... */

#define PM_1K		0x00000000
#define PM_4K		0x00001800
#define PM_16K		0x00007800
#define PM_64K		0x0001f800
#define PM_256K		0x0007f800

#else

#define PM_4K		0x00000000
#define PM_8K		0x00002000
#define PM_16K		0x00006000
#define PM_32K		0x0000e000
#define PM_64K		0x0001e000
#define PM_128K		0x0003e000
#define PM_256K		0x0007e000
#define PM_512K		0x000fe000
#define PM_1M		0x001fe000
#define PM_2M		0x003fe000
#define PM_4M		0x007fe000
#define PM_8M		0x00ffe000
#define PM_16M		0x01ffe000
#define PM_32M		0x03ffe000
#define PM_64M		0x07ffe000
#define PM_256M		0x1fffe000
#define PM_1G		0x7fffe000

#endif

/*
 * Default page size for a given kernel configuration
 */
#ifdef CONFIG_PAGE_SIZE_4KB
#define PM_DEFAULT_MASK PM_4K
#elif defined(CONFIG_PAGE_SIZE_8KB)
#define PM_DEFAULT_MASK PM_8K
#elif defined(CONFIG_PAGE_SIZE_16KB)
#define PM_DEFAULT_MASK PM_16K
#elif defined(CONFIG_PAGE_SIZE_32KB)
#define PM_DEFAULT_MASK PM_32K
#elif defined(CONFIG_PAGE_SIZE_64KB)
#define PM_DEFAULT_MASK PM_64K
#else
#error Bad page size configuration!
#endif

/*
 * Default huge tlb size for a given kernel configuration
 */
#ifdef CONFIG_PAGE_SIZE_4KB
#define PM_HUGE_MASK	PM_1M
#elif defined(CONFIG_PAGE_SIZE_8KB)
#define PM_HUGE_MASK	PM_4M
#elif defined(CONFIG_PAGE_SIZE_16KB)
#define PM_HUGE_MASK	PM_16M
#elif defined(CONFIG_PAGE_SIZE_32KB)
#define PM_HUGE_MASK	PM_64M
#elif defined(CONFIG_PAGE_SIZE_64KB)
#define PM_HUGE_MASK	PM_256M
#elif defined(CONFIG_MIPS_HUGE_TLB_SUPPORT)
#error Bad page size configuration for hugetlbfs!
#endif

/*
 * Wired register bits
 */
<<<<<<< HEAD
#define MIPSR6_WIRED_LIMIT	(_ULCAST_(0xffff) << 16)
#define MIPSR6_WIRED_WIRED	(_ULCAST_(0xffff) << 0)
=======
#define MIPSR6_WIRED_LIMIT_SHIFT 16
#define MIPSR6_WIRED_LIMIT	(_ULCAST_(0xffff) << MIPSR6_WIRED_LIMIT_SHIFT)
#define MIPSR6_WIRED_WIRED_SHIFT 0
#define MIPSR6_WIRED_WIRED	(_ULCAST_(0xffff) << MIPSR6_WIRED_WIRED_SHIFT)
>>>>>>> 24b8d41d

/*
 * Values used for computation of new tlb entries
 */
#define PL_4K		12
#define PL_16K		14
#define PL_64K		16
#define PL_256K		18
#define PL_1M		20
#define PL_4M		22
#define PL_16M		24
#define PL_64M		26
#define PL_256M		28

/*
 * PageGrain bits
 */
#define PG_RIE		(_ULCAST_(1) <<	 31)
#define PG_XIE		(_ULCAST_(1) <<	 30)
#define PG_ELPA		(_ULCAST_(1) <<	 29)
#define PG_ESP		(_ULCAST_(1) <<	 28)
#define PG_IEC		(_ULCAST_(1) <<  27)

/* MIPS32/64 EntryHI bit definitions */
#define MIPS_ENTRYHI_EHINV	(_ULCAST_(1) << 10)
#define MIPS_ENTRYHI_ASIDX	(_ULCAST_(0x3) << 8)
#define MIPS_ENTRYHI_ASID	(_ULCAST_(0xff) << 0)

/*
 * R4x00 interrupt enable / cause bits
 */
#define IE_SW0		(_ULCAST_(1) <<	 8)
#define IE_SW1		(_ULCAST_(1) <<	 9)
#define IE_IRQ0		(_ULCAST_(1) << 10)
#define IE_IRQ1		(_ULCAST_(1) << 11)
#define IE_IRQ2		(_ULCAST_(1) << 12)
#define IE_IRQ3		(_ULCAST_(1) << 13)
#define IE_IRQ4		(_ULCAST_(1) << 14)
#define IE_IRQ5		(_ULCAST_(1) << 15)

/*
 * R4x00 interrupt cause bits
 */
#define C_SW0		(_ULCAST_(1) <<	 8)
#define C_SW1		(_ULCAST_(1) <<	 9)
#define C_IRQ0		(_ULCAST_(1) << 10)
#define C_IRQ1		(_ULCAST_(1) << 11)
#define C_IRQ2		(_ULCAST_(1) << 12)
#define C_IRQ3		(_ULCAST_(1) << 13)
#define C_IRQ4		(_ULCAST_(1) << 14)
#define C_IRQ5		(_ULCAST_(1) << 15)

/*
 * Bitfields in the R4xx0 cp0 status register
 */
#define ST0_IE			0x00000001
#define ST0_EXL			0x00000002
#define ST0_ERL			0x00000004
#define ST0_KSU			0x00000018
#  define KSU_USER		0x00000010
#  define KSU_SUPERVISOR	0x00000008
#  define KSU_KERNEL		0x00000000
#define ST0_UX			0x00000020
#define ST0_SX			0x00000040
#define ST0_KX			0x00000080
#define ST0_DE			0x00010000
#define ST0_CE			0x00020000

/*
 * Setting c0_status.co enables Hit_Writeback and Hit_Writeback_Invalidate
 * cacheops in userspace.  This bit exists only on RM7000 and RM9000
 * processors.
 */
#define ST0_CO			0x08000000

/*
 * Bitfields in the R[23]000 cp0 status register.
 */
#define ST0_IEC			0x00000001
#define ST0_KUC			0x00000002
#define ST0_IEP			0x00000004
#define ST0_KUP			0x00000008
#define ST0_IEO			0x00000010
#define ST0_KUO			0x00000020
/* bits 6 & 7 are reserved on R[23]000 */
#define ST0_ISC			0x00010000
#define ST0_SWC			0x00020000
#define ST0_CM			0x00080000

/*
 * Bits specific to the R4640/R4650
 */
#define ST0_UM			(_ULCAST_(1) <<	 4)
#define ST0_IL			(_ULCAST_(1) << 23)
#define ST0_DL			(_ULCAST_(1) << 24)

/*
 * Enable the MIPS MDMX and DSP ASEs
 */
#define ST0_MX			0x01000000

/*
 * Status register bits available in all MIPS CPUs.
 */
#define ST0_IM			0x0000ff00
#define	 STATUSB_IP0		8
#define	 STATUSF_IP0		(_ULCAST_(1) <<	 8)
#define	 STATUSB_IP1		9
#define	 STATUSF_IP1		(_ULCAST_(1) <<	 9)
#define	 STATUSB_IP2		10
#define	 STATUSF_IP2		(_ULCAST_(1) << 10)
#define	 STATUSB_IP3		11
#define	 STATUSF_IP3		(_ULCAST_(1) << 11)
#define	 STATUSB_IP4		12
#define	 STATUSF_IP4		(_ULCAST_(1) << 12)
#define	 STATUSB_IP5		13
#define	 STATUSF_IP5		(_ULCAST_(1) << 13)
#define	 STATUSB_IP6		14
#define	 STATUSF_IP6		(_ULCAST_(1) << 14)
#define	 STATUSB_IP7		15
#define	 STATUSF_IP7		(_ULCAST_(1) << 15)
#define	 STATUSB_IP8		0
#define	 STATUSF_IP8		(_ULCAST_(1) <<	 0)
#define	 STATUSB_IP9		1
#define	 STATUSF_IP9		(_ULCAST_(1) <<	 1)
#define	 STATUSB_IP10		2
#define	 STATUSF_IP10		(_ULCAST_(1) <<	 2)
#define	 STATUSB_IP11		3
#define	 STATUSF_IP11		(_ULCAST_(1) <<	 3)
#define	 STATUSB_IP12		4
#define	 STATUSF_IP12		(_ULCAST_(1) <<	 4)
#define	 STATUSB_IP13		5
#define	 STATUSF_IP13		(_ULCAST_(1) <<	 5)
#define	 STATUSB_IP14		6
#define	 STATUSF_IP14		(_ULCAST_(1) <<	 6)
#define	 STATUSB_IP15		7
#define	 STATUSF_IP15		(_ULCAST_(1) <<	 7)
#define ST0_CH			0x00040000
#define ST0_NMI			0x00080000
#define ST0_SR			0x00100000
#define ST0_TS			0x00200000
#define ST0_BEV			0x00400000
#define ST0_RE			0x02000000
#define ST0_FR			0x04000000
#define ST0_CU			0xf0000000
#define ST0_CU0			0x10000000
#define ST0_CU1			0x20000000
#define ST0_CU2			0x40000000
#define ST0_CU3			0x80000000
#define ST0_XX			0x80000000	/* MIPS IV naming */

/* in-kernel enabled CUs */
#ifdef CONFIG_CPU_LOONGSON64
#define ST0_KERNEL_CUMASK      (ST0_CU0 | ST0_CU2)
#else
#define ST0_KERNEL_CUMASK      ST0_CU0
#endif

/*
 * Bitfields and bit numbers in the coprocessor 0 IntCtl register. (MIPSR2)
 */
#define INTCTLB_IPFDC		23
#define INTCTLF_IPFDC		(_ULCAST_(7) << INTCTLB_IPFDC)
#define INTCTLB_IPPCI		26
#define INTCTLF_IPPCI		(_ULCAST_(7) << INTCTLB_IPPCI)
#define INTCTLB_IPTI		29
#define INTCTLF_IPTI		(_ULCAST_(7) << INTCTLB_IPTI)

/*
 * Bitfields and bit numbers in the coprocessor 0 cause register.
 *
 * Refer to your MIPS R4xx0 manual, chapter 5 for explanation.
 */
#define CAUSEB_EXCCODE		2
#define CAUSEF_EXCCODE		(_ULCAST_(31)  <<  2)
#define CAUSEB_IP		8
#define CAUSEF_IP		(_ULCAST_(255) <<  8)
#define	 CAUSEB_IP0		8
#define	 CAUSEF_IP0		(_ULCAST_(1)   <<  8)
#define	 CAUSEB_IP1		9
#define	 CAUSEF_IP1		(_ULCAST_(1)   <<  9)
#define	 CAUSEB_IP2		10
#define	 CAUSEF_IP2		(_ULCAST_(1)   << 10)
#define	 CAUSEB_IP3		11
#define	 CAUSEF_IP3		(_ULCAST_(1)   << 11)
#define	 CAUSEB_IP4		12
#define	 CAUSEF_IP4		(_ULCAST_(1)   << 12)
#define	 CAUSEB_IP5		13
#define	 CAUSEF_IP5		(_ULCAST_(1)   << 13)
#define	 CAUSEB_IP6		14
#define	 CAUSEF_IP6		(_ULCAST_(1)   << 14)
#define	 CAUSEB_IP7		15
#define	 CAUSEF_IP7		(_ULCAST_(1)   << 15)
#define CAUSEB_FDCI		21
#define CAUSEF_FDCI		(_ULCAST_(1)   << 21)
#define CAUSEB_WP		22
#define CAUSEF_WP		(_ULCAST_(1)   << 22)
#define CAUSEB_IV		23
#define CAUSEF_IV		(_ULCAST_(1)   << 23)
#define CAUSEB_PCI		26
#define CAUSEF_PCI		(_ULCAST_(1)   << 26)
#define CAUSEB_DC		27
#define CAUSEF_DC		(_ULCAST_(1)   << 27)
#define CAUSEB_CE		28
#define CAUSEF_CE		(_ULCAST_(3)   << 28)
#define CAUSEB_TI		30
#define CAUSEF_TI		(_ULCAST_(1)   << 30)
#define CAUSEB_BD		31
#define CAUSEF_BD		(_ULCAST_(1)   << 31)

/*
 * Cause.ExcCode trap codes.
 */
#define EXCCODE_INT		0	/* Interrupt pending */
#define EXCCODE_MOD		1	/* TLB modified fault */
#define EXCCODE_TLBL		2	/* TLB miss on load or ifetch */
#define EXCCODE_TLBS		3	/* TLB miss on a store */
#define EXCCODE_ADEL		4	/* Address error on a load or ifetch */
#define EXCCODE_ADES		5	/* Address error on a store */
#define EXCCODE_IBE		6	/* Bus error on an ifetch */
#define EXCCODE_DBE		7	/* Bus error on a load or store */
#define EXCCODE_SYS		8	/* System call */
#define EXCCODE_BP		9	/* Breakpoint */
#define EXCCODE_RI		10	/* Reserved instruction exception */
#define EXCCODE_CPU		11	/* Coprocessor unusable */
#define EXCCODE_OV		12	/* Arithmetic overflow */
#define EXCCODE_TR		13	/* Trap instruction */
#define EXCCODE_MSAFPE		14	/* MSA floating point exception */
#define EXCCODE_FPE		15	/* Floating point exception */
#define EXCCODE_TLBRI		19	/* TLB Read-Inhibit exception */
#define EXCCODE_TLBXI		20	/* TLB Execution-Inhibit exception */
#define EXCCODE_MSADIS		21	/* MSA disabled exception */
#define EXCCODE_MDMX		22	/* MDMX unusable exception */
#define EXCCODE_WATCH		23	/* Watch address reference */
#define EXCCODE_MCHECK		24	/* Machine check */
#define EXCCODE_THREAD		25	/* Thread exceptions (MT) */
#define EXCCODE_DSPDIS		26	/* DSP disabled exception */
#define EXCCODE_GE		27	/* Virtualized guest exception (VZ) */
#define EXCCODE_CACHEERR	30	/* Parity/ECC occured on a core */

/* Implementation specific trap codes used by MIPS cores */
#define MIPS_EXCCODE_TLBPAR	16	/* TLB parity error exception */

/* Implementation specific trap codes used by Loongson cores */
#define LOONGSON_EXCCODE_GSEXC	16	/* Loongson-specific exception */

/*
 * Bits in the coprocessor 0 config register.
 */
/* Generic bits.  */
#define CONF_CM_CACHABLE_NO_WA		0
#define CONF_CM_CACHABLE_WA		1
#define CONF_CM_UNCACHED		2
#define CONF_CM_CACHABLE_NONCOHERENT	3
#define CONF_CM_CACHABLE_CE		4
#define CONF_CM_CACHABLE_COW		5
#define CONF_CM_CACHABLE_CUW		6
#define CONF_CM_CACHABLE_ACCELERATED	7
#define CONF_CM_CMASK			7
#define CONF_BE			(_ULCAST_(1) << 15)

/* Bits common to various processors.  */
#define CONF_CU			(_ULCAST_(1) <<	 3)
#define CONF_DB			(_ULCAST_(1) <<	 4)
#define CONF_IB			(_ULCAST_(1) <<	 5)
#define CONF_DC			(_ULCAST_(7) <<	 6)
#define CONF_IC			(_ULCAST_(7) <<	 9)
#define CONF_EB			(_ULCAST_(1) << 13)
#define CONF_EM			(_ULCAST_(1) << 14)
#define CONF_SM			(_ULCAST_(1) << 16)
#define CONF_SC			(_ULCAST_(1) << 17)
#define CONF_EW			(_ULCAST_(3) << 18)
#define CONF_EP			(_ULCAST_(15)<< 24)
#define CONF_EC			(_ULCAST_(7) << 28)
#define CONF_CM			(_ULCAST_(1) << 31)

/* Bits specific to the R4xx0.	*/
#define R4K_CONF_SW		(_ULCAST_(1) << 20)
#define R4K_CONF_SS		(_ULCAST_(1) << 21)
#define R4K_CONF_SB		(_ULCAST_(3) << 22)

/* Bits specific to the R5000.	*/
#define R5K_CONF_SE		(_ULCAST_(1) << 12)
#define R5K_CONF_SS		(_ULCAST_(3) << 20)

/* Bits specific to the RM7000.	 */
#define RM7K_CONF_SE		(_ULCAST_(1) <<	 3)
#define RM7K_CONF_TE		(_ULCAST_(1) << 12)
#define RM7K_CONF_CLK		(_ULCAST_(1) << 16)
#define RM7K_CONF_TC		(_ULCAST_(1) << 17)
#define RM7K_CONF_SI		(_ULCAST_(3) << 20)
#define RM7K_CONF_SC		(_ULCAST_(1) << 31)

/* Bits specific to the R10000.	 */
#define R10K_CONF_DN		(_ULCAST_(3) <<	 3)
#define R10K_CONF_CT		(_ULCAST_(1) <<	 5)
#define R10K_CONF_PE		(_ULCAST_(1) <<	 6)
#define R10K_CONF_PM		(_ULCAST_(3) <<	 7)
#define R10K_CONF_EC		(_ULCAST_(15)<<	 9)
#define R10K_CONF_SB		(_ULCAST_(1) << 13)
#define R10K_CONF_SK		(_ULCAST_(1) << 14)
#define R10K_CONF_SS		(_ULCAST_(7) << 16)
#define R10K_CONF_SC		(_ULCAST_(7) << 19)
#define R10K_CONF_DC		(_ULCAST_(7) << 26)
#define R10K_CONF_IC		(_ULCAST_(7) << 29)

/* Bits specific to the VR41xx.	 */
#define VR41_CONF_CS		(_ULCAST_(1) << 12)
#define VR41_CONF_P4K		(_ULCAST_(1) << 13)
#define VR41_CONF_BP		(_ULCAST_(1) << 16)
#define VR41_CONF_M16		(_ULCAST_(1) << 20)
#define VR41_CONF_AD		(_ULCAST_(1) << 23)

/* Bits specific to the R30xx.	*/
#define R30XX_CONF_FDM		(_ULCAST_(1) << 19)
#define R30XX_CONF_REV		(_ULCAST_(1) << 22)
#define R30XX_CONF_AC		(_ULCAST_(1) << 23)
#define R30XX_CONF_RF		(_ULCAST_(1) << 24)
#define R30XX_CONF_HALT		(_ULCAST_(1) << 25)
#define R30XX_CONF_FPINT	(_ULCAST_(7) << 26)
#define R30XX_CONF_DBR		(_ULCAST_(1) << 29)
#define R30XX_CONF_SB		(_ULCAST_(1) << 30)
#define R30XX_CONF_LOCK		(_ULCAST_(1) << 31)

/* Bits specific to the TX49.  */
#define TX49_CONF_DC		(_ULCAST_(1) << 16)
#define TX49_CONF_IC		(_ULCAST_(1) << 17)  /* conflict with CONF_SC */
#define TX49_CONF_HALT		(_ULCAST_(1) << 18)
#define TX49_CONF_CWFON		(_ULCAST_(1) << 27)

/* Bits specific to the MIPS32/64 PRA.	*/
#define MIPS_CONF_VI		(_ULCAST_(1) <<  3)
#define MIPS_CONF_MT		(_ULCAST_(7) <<	 7)
#define MIPS_CONF_MT_TLB	(_ULCAST_(1) <<  7)
#define MIPS_CONF_MT_FTLB	(_ULCAST_(4) <<  7)
#define MIPS_CONF_AR		(_ULCAST_(7) << 10)
#define MIPS_CONF_AT		(_ULCAST_(3) << 13)
#define MIPS_CONF_BE		(_ULCAST_(1) << 15)
#define MIPS_CONF_BM		(_ULCAST_(1) << 16)
#define MIPS_CONF_MM		(_ULCAST_(3) << 17)
#define MIPS_CONF_MM_SYSAD	(_ULCAST_(1) << 17)
#define MIPS_CONF_MM_FULL	(_ULCAST_(2) << 17)
#define MIPS_CONF_SB		(_ULCAST_(1) << 21)
#define MIPS_CONF_UDI		(_ULCAST_(1) << 22)
#define MIPS_CONF_DSP		(_ULCAST_(1) << 23)
#define MIPS_CONF_ISP		(_ULCAST_(1) << 24)
#define MIPS_CONF_KU		(_ULCAST_(3) << 25)
#define MIPS_CONF_K23		(_ULCAST_(3) << 28)
#define MIPS_CONF_M		(_ULCAST_(1) << 31)

/*
 * Bits in the MIPS32/64 PRA coprocessor 0 config registers 1 and above.
 */
#define MIPS_CONF1_FP		(_ULCAST_(1) <<	 0)
#define MIPS_CONF1_EP		(_ULCAST_(1) <<	 1)
#define MIPS_CONF1_CA		(_ULCAST_(1) <<	 2)
#define MIPS_CONF1_WR		(_ULCAST_(1) <<	 3)
#define MIPS_CONF1_PC		(_ULCAST_(1) <<	 4)
#define MIPS_CONF1_MD		(_ULCAST_(1) <<	 5)
#define MIPS_CONF1_C2		(_ULCAST_(1) <<	 6)
#define MIPS_CONF1_DA_SHF	7
#define MIPS_CONF1_DA_SZ	3
#define MIPS_CONF1_DA		(_ULCAST_(7) <<	 7)
#define MIPS_CONF1_DL_SHF	10
#define MIPS_CONF1_DL_SZ	3
#define MIPS_CONF1_DL		(_ULCAST_(7) << 10)
#define MIPS_CONF1_DS_SHF	13
#define MIPS_CONF1_DS_SZ	3
#define MIPS_CONF1_DS		(_ULCAST_(7) << 13)
#define MIPS_CONF1_IA_SHF	16
#define MIPS_CONF1_IA_SZ	3
#define MIPS_CONF1_IA		(_ULCAST_(7) << 16)
#define MIPS_CONF1_IL_SHF	19
#define MIPS_CONF1_IL_SZ	3
#define MIPS_CONF1_IL		(_ULCAST_(7) << 19)
#define MIPS_CONF1_IS_SHF	22
#define MIPS_CONF1_IS_SZ	3
#define MIPS_CONF1_IS		(_ULCAST_(7) << 22)
#define MIPS_CONF1_TLBS_SHIFT   (25)
#define MIPS_CONF1_TLBS_SIZE    (6)
#define MIPS_CONF1_TLBS         (_ULCAST_(63) << MIPS_CONF1_TLBS_SHIFT)

#define MIPS_CONF2_SA		(_ULCAST_(15)<<	 0)
#define MIPS_CONF2_SL		(_ULCAST_(15)<<	 4)
#define MIPS_CONF2_SS		(_ULCAST_(15)<<	 8)
#define MIPS_CONF2_SU		(_ULCAST_(15)<< 12)
#define MIPS_CONF2_TA		(_ULCAST_(15)<< 16)
#define MIPS_CONF2_TL		(_ULCAST_(15)<< 20)
#define MIPS_CONF2_TS		(_ULCAST_(15)<< 24)
#define MIPS_CONF2_TU		(_ULCAST_(7) << 28)

#define MIPS_CONF3_TL		(_ULCAST_(1) <<	 0)
#define MIPS_CONF3_SM		(_ULCAST_(1) <<	 1)
#define MIPS_CONF3_MT		(_ULCAST_(1) <<	 2)
#define MIPS_CONF3_CDMM		(_ULCAST_(1) <<	 3)
#define MIPS_CONF3_SP		(_ULCAST_(1) <<	 4)
#define MIPS_CONF3_VINT		(_ULCAST_(1) <<	 5)
#define MIPS_CONF3_VEIC		(_ULCAST_(1) <<	 6)
#define MIPS_CONF3_LPA		(_ULCAST_(1) <<	 7)
#define MIPS_CONF3_ITL		(_ULCAST_(1) <<	 8)
#define MIPS_CONF3_CTXTC	(_ULCAST_(1) <<	 9)
#define MIPS_CONF3_DSP		(_ULCAST_(1) << 10)
#define MIPS_CONF3_DSP2P	(_ULCAST_(1) << 11)
#define MIPS_CONF3_RXI		(_ULCAST_(1) << 12)
#define MIPS_CONF3_ULRI		(_ULCAST_(1) << 13)
#define MIPS_CONF3_ISA		(_ULCAST_(3) << 14)
#define MIPS_CONF3_ISA_OE	(_ULCAST_(1) << 16)
#define MIPS_CONF3_MCU		(_ULCAST_(1) << 17)
#define MIPS_CONF3_MMAR		(_ULCAST_(7) << 18)
#define MIPS_CONF3_IPLW		(_ULCAST_(3) << 21)
#define MIPS_CONF3_VZ		(_ULCAST_(1) << 23)
#define MIPS_CONF3_PW		(_ULCAST_(1) << 24)
#define MIPS_CONF3_SC		(_ULCAST_(1) << 25)
#define MIPS_CONF3_BI		(_ULCAST_(1) << 26)
#define MIPS_CONF3_BP		(_ULCAST_(1) << 27)
#define MIPS_CONF3_MSA		(_ULCAST_(1) << 28)
#define MIPS_CONF3_CMGCR	(_ULCAST_(1) << 29)
#define MIPS_CONF3_BPG		(_ULCAST_(1) << 30)

#define MIPS_CONF4_MMUSIZEEXT_SHIFT	(0)
#define MIPS_CONF4_MMUSIZEEXT	(_ULCAST_(255) << 0)
#define MIPS_CONF4_FTLBSETS_SHIFT	(0)
#define MIPS_CONF4_FTLBSETS	(_ULCAST_(15) << MIPS_CONF4_FTLBSETS_SHIFT)
#define MIPS_CONF4_FTLBWAYS_SHIFT	(4)
#define MIPS_CONF4_FTLBWAYS	(_ULCAST_(15) << MIPS_CONF4_FTLBWAYS_SHIFT)
#define MIPS_CONF4_FTLBPAGESIZE_SHIFT	(8)
/* bits 10:8 in FTLB-only configurations */
#define MIPS_CONF4_FTLBPAGESIZE (_ULCAST_(7) << MIPS_CONF4_FTLBPAGESIZE_SHIFT)
/* bits 12:8 in VTLB-FTLB only configurations */
#define MIPS_CONF4_VFTLBPAGESIZE (_ULCAST_(31) << MIPS_CONF4_FTLBPAGESIZE_SHIFT)
#define MIPS_CONF4_MMUEXTDEF	(_ULCAST_(3) << 14)
#define MIPS_CONF4_MMUEXTDEF_MMUSIZEEXT (_ULCAST_(1) << 14)
#define MIPS_CONF4_MMUEXTDEF_FTLBSIZEEXT	(_ULCAST_(2) << 14)
#define MIPS_CONF4_MMUEXTDEF_VTLBSIZEEXT	(_ULCAST_(3) << 14)
#define MIPS_CONF4_KSCREXIST_SHIFT	(16)
#define MIPS_CONF4_KSCREXIST	(_ULCAST_(255) << MIPS_CONF4_KSCREXIST_SHIFT)
#define MIPS_CONF4_VTLBSIZEEXT_SHIFT	(24)
#define MIPS_CONF4_VTLBSIZEEXT	(_ULCAST_(15) << MIPS_CONF4_VTLBSIZEEXT_SHIFT)
#define MIPS_CONF4_AE		(_ULCAST_(1) << 28)
#define MIPS_CONF4_IE		(_ULCAST_(3) << 29)
#define MIPS_CONF4_TLBINV	(_ULCAST_(2) << 29)

#define MIPS_CONF5_NF		(_ULCAST_(1) << 0)
#define MIPS_CONF5_UFR		(_ULCAST_(1) << 2)
#define MIPS_CONF5_MRP		(_ULCAST_(1) << 3)
#define MIPS_CONF5_LLB		(_ULCAST_(1) << 4)
#define MIPS_CONF5_MVH		(_ULCAST_(1) << 5)
#define MIPS_CONF5_VP		(_ULCAST_(1) << 7)
<<<<<<< HEAD
=======
#define MIPS_CONF5_SBRI		(_ULCAST_(1) << 6)
>>>>>>> 24b8d41d
#define MIPS_CONF5_FRE		(_ULCAST_(1) << 8)
#define MIPS_CONF5_UFE		(_ULCAST_(1) << 9)
#define MIPS_CONF5_CA2		(_ULCAST_(1) << 14)
#define MIPS_CONF5_MI		(_ULCAST_(1) << 17)
#define MIPS_CONF5_CRCP		(_ULCAST_(1) << 18)
#define MIPS_CONF5_MSAEN	(_ULCAST_(1) << 27)
#define MIPS_CONF5_EVA		(_ULCAST_(1) << 28)
#define MIPS_CONF5_CV		(_ULCAST_(1) << 29)
#define MIPS_CONF5_K		(_ULCAST_(1) << 30)

/* Config6 feature bits for proAptiv/P5600 */

/* Jump register cache prediction disable */
#define MTI_CONF6_JRCD		(_ULCAST_(1) << 0)
/* MIPSr6 extensions enable */
#define MTI_CONF6_R6		(_ULCAST_(1) << 2)
/* IFU Performance Control */
#define MTI_CONF6_IFUPERFCTL	(_ULCAST_(3) << 10)
#define MTI_CONF6_SYND		(_ULCAST_(1) << 13)
/* Sleep state performance counter disable */
#define MTI_CONF6_SPCD		(_ULCAST_(1) << 14)
/* proAptiv FTLB on/off bit */
<<<<<<< HEAD
#define MIPS_CONF6_FTLBEN	(_ULCAST_(1) << 15)
/* Loongson-3 FTLB on/off bit */
#define MIPS_CONF6_FTLBDIS	(_ULCAST_(1) << 22)
=======
#define MTI_CONF6_FTLBEN	(_ULCAST_(1) << 15)
/* Disable load/store bonding */
#define MTI_CONF6_DLSB		(_ULCAST_(1) << 21)
>>>>>>> 24b8d41d
/* FTLB probability bits */
#define MTI_CONF6_FTLBP_SHIFT	(16)

/* Config6 feature bits for Loongson-3 */

/* Loongson-3 internal timer bit */
#define LOONGSON_CONF6_INTIMER	(_ULCAST_(1) << 6)
/* Loongson-3 external timer bit */
#define LOONGSON_CONF6_EXTIMER	(_ULCAST_(1) << 7)
/* Loongson-3 SFB on/off bit, STFill in manual */
#define LOONGSON_CONF6_SFBEN	(_ULCAST_(1) << 8)
/* Loongson-3's LL on exclusive cacheline */
#define LOONGSON_CONF6_LLEXC	(_ULCAST_(1) << 16)
/* Loongson-3's SC has a random delay */
#define LOONGSON_CONF6_SCRAND	(_ULCAST_(1) << 17)
/* Loongson-3 FTLB on/off bit, VTLBOnly in manual */
#define LOONGSON_CONF6_FTLBDIS	(_ULCAST_(1) << 22)

#define MIPS_CONF7_WII		(_ULCAST_(1) << 31)

#define MIPS_CONF7_RPS		(_ULCAST_(1) << 2)

#define MIPS_CONF7_IAR		(_ULCAST_(1) << 10)
#define MIPS_CONF7_AR		(_ULCAST_(1) << 16)

<<<<<<< HEAD
=======
/* Ingenic HPTLB off bits */
#define XBURST_PAGECTRL_HPTLB_DIS 0xa9000000

/* Ingenic Config7 bits */
#define MIPS_CONF7_BTB_LOOP_EN	(_ULCAST_(1) << 4)

/* Config7 Bits specific to MIPS Technologies. */

/* Performance counters implemented Per TC */
#define MTI_CONF7_PTC		(_ULCAST_(1) << 19)

>>>>>>> 24b8d41d
/* WatchLo* register definitions */
#define MIPS_WATCHLO_IRW	(_ULCAST_(0x7) << 0)

/* WatchHi* register definitions */
#define MIPS_WATCHHI_M		(_ULCAST_(1) << 31)
#define MIPS_WATCHHI_G		(_ULCAST_(1) << 30)
#define MIPS_WATCHHI_WM		(_ULCAST_(0x3) << 28)
#define MIPS_WATCHHI_WM_R_RVA	(_ULCAST_(0) << 28)
#define MIPS_WATCHHI_WM_R_GPA	(_ULCAST_(1) << 28)
#define MIPS_WATCHHI_WM_G_GVA	(_ULCAST_(2) << 28)
#define MIPS_WATCHHI_EAS	(_ULCAST_(0x3) << 24)
#define MIPS_WATCHHI_ASID	(_ULCAST_(0xff) << 16)
#define MIPS_WATCHHI_MASK	(_ULCAST_(0x1ff) << 3)
#define MIPS_WATCHHI_I		(_ULCAST_(1) << 2)
#define MIPS_WATCHHI_R		(_ULCAST_(1) << 1)
#define MIPS_WATCHHI_W		(_ULCAST_(1) << 0)
#define MIPS_WATCHHI_IRW	(_ULCAST_(0x7) << 0)
<<<<<<< HEAD
=======

/* PerfCnt control register definitions */
#define MIPS_PERFCTRL_EXL	(_ULCAST_(1) << 0)
#define MIPS_PERFCTRL_K		(_ULCAST_(1) << 1)
#define MIPS_PERFCTRL_S		(_ULCAST_(1) << 2)
#define MIPS_PERFCTRL_U		(_ULCAST_(1) << 3)
#define MIPS_PERFCTRL_IE	(_ULCAST_(1) << 4)
#define MIPS_PERFCTRL_EVENT_S	5
#define MIPS_PERFCTRL_EVENT	(_ULCAST_(0x3ff) << MIPS_PERFCTRL_EVENT_S)
#define MIPS_PERFCTRL_PCTD	(_ULCAST_(1) << 15)
#define MIPS_PERFCTRL_EC	(_ULCAST_(0x3) << 23)
#define MIPS_PERFCTRL_EC_R	(_ULCAST_(0) << 23)
#define MIPS_PERFCTRL_EC_RI	(_ULCAST_(1) << 23)
#define MIPS_PERFCTRL_EC_G	(_ULCAST_(2) << 23)
#define MIPS_PERFCTRL_EC_GRI	(_ULCAST_(3) << 23)
#define MIPS_PERFCTRL_W		(_ULCAST_(1) << 30)
#define MIPS_PERFCTRL_M		(_ULCAST_(1) << 31)

/* PerfCnt control register MT extensions used by MIPS cores */
#define MIPS_PERFCTRL_VPEID_S	16
#define MIPS_PERFCTRL_VPEID	(_ULCAST_(0xf) << MIPS_PERFCTRL_VPEID_S)
#define MIPS_PERFCTRL_TCID_S	22
#define MIPS_PERFCTRL_TCID	(_ULCAST_(0xff) << MIPS_PERFCTRL_TCID_S)
#define MIPS_PERFCTRL_MT_EN	(_ULCAST_(0x3) << 20)
#define MIPS_PERFCTRL_MT_EN_ALL	(_ULCAST_(0) << 20)
#define MIPS_PERFCTRL_MT_EN_VPE	(_ULCAST_(1) << 20)
#define MIPS_PERFCTRL_MT_EN_TC	(_ULCAST_(2) << 20)

/* PerfCnt control register MT extensions used by BMIPS5000 */
#define BRCM_PERFCTRL_TC	(_ULCAST_(1) << 30)

/* PerfCnt control register MT extensions used by Netlogic XLR */
#define XLR_PERFCTRL_ALLTHREADS	(_ULCAST_(1) << 13)
>>>>>>> 24b8d41d

/* MAAR bit definitions */
#define MIPS_MAAR_VH		(_U64CAST_(1) << 63)
#define MIPS_MAAR_ADDR		GENMASK_ULL(55, 12)
#define MIPS_MAAR_ADDR_SHIFT	12
#define MIPS_MAAR_S		(_ULCAST_(1) << 1)
#define MIPS_MAAR_VL		(_ULCAST_(1) << 0)
#ifdef CONFIG_XPA
#define MIPS_MAAR_V		(MIPS_MAAR_VH | MIPS_MAAR_VL)
#else
#define MIPS_MAAR_V		MIPS_MAAR_VL
#endif
#define MIPS_MAARX_VH		(_ULCAST_(1) << 31)
#define MIPS_MAARX_ADDR		0xF
#define MIPS_MAARX_ADDR_SHIFT	32

/* MAARI bit definitions */
#define MIPS_MAARI_INDEX	(_ULCAST_(0x3f) << 0)

/* EBase bit definitions */
#define MIPS_EBASE_CPUNUM_SHIFT	0
#define MIPS_EBASE_CPUNUM	(_ULCAST_(0x3ff) << 0)
#define MIPS_EBASE_WG_SHIFT	11
#define MIPS_EBASE_WG		(_ULCAST_(1) << 11)
#define MIPS_EBASE_BASE_SHIFT	12
#define MIPS_EBASE_BASE		(~_ULCAST_((1 << MIPS_EBASE_BASE_SHIFT) - 1))

/* EBase bit definitions */
#define MIPS_EBASE_CPUNUM_SHIFT	0
#define MIPS_EBASE_CPUNUM	(_ULCAST_(0x3ff) << 0)
#define MIPS_EBASE_WG_SHIFT	11
#define MIPS_EBASE_WG		(_ULCAST_(1) << 11)
#define MIPS_EBASE_BASE_SHIFT	12
#define MIPS_EBASE_BASE		(~_ULCAST_((1 << MIPS_EBASE_BASE_SHIFT) - 1))

/* CMGCRBase bit definitions */
#define MIPS_CMGCRB_BASE	11
#define MIPS_CMGCRF_BASE	(~_ULCAST_((1 << MIPS_CMGCRB_BASE) - 1))

/* LLAddr bit definitions */
#define MIPS_LLADDR_LLB_SHIFT	0
#define MIPS_LLADDR_LLB		(_ULCAST_(1) << MIPS_LLADDR_LLB_SHIFT)

/*
 * Bits in the MIPS32 Memory Segmentation registers.
 */
#define MIPS_SEGCFG_PA_SHIFT	9
#define MIPS_SEGCFG_PA		(_ULCAST_(127) << MIPS_SEGCFG_PA_SHIFT)
#define MIPS_SEGCFG_AM_SHIFT	4
#define MIPS_SEGCFG_AM		(_ULCAST_(7) << MIPS_SEGCFG_AM_SHIFT)
#define MIPS_SEGCFG_EU_SHIFT	3
#define MIPS_SEGCFG_EU		(_ULCAST_(1) << MIPS_SEGCFG_EU_SHIFT)
#define MIPS_SEGCFG_C_SHIFT	0
#define MIPS_SEGCFG_C		(_ULCAST_(7) << MIPS_SEGCFG_C_SHIFT)

#define MIPS_SEGCFG_UUSK	_ULCAST_(7)
#define MIPS_SEGCFG_USK		_ULCAST_(5)
#define MIPS_SEGCFG_MUSUK	_ULCAST_(4)
#define MIPS_SEGCFG_MUSK	_ULCAST_(3)
#define MIPS_SEGCFG_MSK		_ULCAST_(2)
#define MIPS_SEGCFG_MK		_ULCAST_(1)
#define MIPS_SEGCFG_UK		_ULCAST_(0)

#define MIPS_PWFIELD_GDI_SHIFT	24
#define MIPS_PWFIELD_GDI_MASK	0x3f000000
#define MIPS_PWFIELD_UDI_SHIFT	18
#define MIPS_PWFIELD_UDI_MASK	0x00fc0000
#define MIPS_PWFIELD_MDI_SHIFT	12
#define MIPS_PWFIELD_MDI_MASK	0x0003f000
#define MIPS_PWFIELD_PTI_SHIFT	6
#define MIPS_PWFIELD_PTI_MASK	0x00000fc0
#define MIPS_PWFIELD_PTEI_SHIFT	0
#define MIPS_PWFIELD_PTEI_MASK	0x0000003f

#define MIPS_PWSIZE_PS_SHIFT	30
#define MIPS_PWSIZE_PS_MASK	0x40000000
#define MIPS_PWSIZE_GDW_SHIFT	24
#define MIPS_PWSIZE_GDW_MASK	0x3f000000
#define MIPS_PWSIZE_UDW_SHIFT	18
#define MIPS_PWSIZE_UDW_MASK	0x00fc0000
#define MIPS_PWSIZE_MDW_SHIFT	12
#define MIPS_PWSIZE_MDW_MASK	0x0003f000
#define MIPS_PWSIZE_PTW_SHIFT	6
#define MIPS_PWSIZE_PTW_MASK	0x00000fc0
#define MIPS_PWSIZE_PTEW_SHIFT	0
#define MIPS_PWSIZE_PTEW_MASK	0x0000003f

#define MIPS_PWCTL_PWEN_SHIFT	31
#define MIPS_PWCTL_PWEN_MASK	0x80000000
#define MIPS_PWCTL_XK_SHIFT	28
#define MIPS_PWCTL_XK_MASK	0x10000000
#define MIPS_PWCTL_XS_SHIFT	27
#define MIPS_PWCTL_XS_MASK	0x08000000
#define MIPS_PWCTL_XU_SHIFT	26
#define MIPS_PWCTL_XU_MASK	0x04000000
#define MIPS_PWCTL_DPH_SHIFT	7
#define MIPS_PWCTL_DPH_MASK	0x00000080
#define MIPS_PWCTL_HUGEPG_SHIFT	6
#define MIPS_PWCTL_HUGEPG_MASK	0x00000060
#define MIPS_PWCTL_PSN_SHIFT	0
#define MIPS_PWCTL_PSN_MASK	0x0000003f

/* GuestCtl0 fields */
#define MIPS_GCTL0_GM_SHIFT	31
#define MIPS_GCTL0_GM		(_ULCAST_(1) << MIPS_GCTL0_GM_SHIFT)
#define MIPS_GCTL0_RI_SHIFT	30
#define MIPS_GCTL0_RI		(_ULCAST_(1) << MIPS_GCTL0_RI_SHIFT)
#define MIPS_GCTL0_MC_SHIFT	29
#define MIPS_GCTL0_MC		(_ULCAST_(1) << MIPS_GCTL0_MC_SHIFT)
#define MIPS_GCTL0_CP0_SHIFT	28
#define MIPS_GCTL0_CP0		(_ULCAST_(1) << MIPS_GCTL0_CP0_SHIFT)
#define MIPS_GCTL0_AT_SHIFT	26
#define MIPS_GCTL0_AT		(_ULCAST_(0x3) << MIPS_GCTL0_AT_SHIFT)
#define MIPS_GCTL0_GT_SHIFT	25
#define MIPS_GCTL0_GT		(_ULCAST_(1) << MIPS_GCTL0_GT_SHIFT)
#define MIPS_GCTL0_CG_SHIFT	24
#define MIPS_GCTL0_CG		(_ULCAST_(1) << MIPS_GCTL0_CG_SHIFT)
#define MIPS_GCTL0_CF_SHIFT	23
#define MIPS_GCTL0_CF		(_ULCAST_(1) << MIPS_GCTL0_CF_SHIFT)
#define MIPS_GCTL0_G1_SHIFT	22
#define MIPS_GCTL0_G1		(_ULCAST_(1) << MIPS_GCTL0_G1_SHIFT)
#define MIPS_GCTL0_G0E_SHIFT	19
#define MIPS_GCTL0_G0E		(_ULCAST_(1) << MIPS_GCTL0_G0E_SHIFT)
#define MIPS_GCTL0_PT_SHIFT	18
#define MIPS_GCTL0_PT		(_ULCAST_(1) << MIPS_GCTL0_PT_SHIFT)
#define MIPS_GCTL0_RAD_SHIFT	9
#define MIPS_GCTL0_RAD		(_ULCAST_(1) << MIPS_GCTL0_RAD_SHIFT)
#define MIPS_GCTL0_DRG_SHIFT	8
#define MIPS_GCTL0_DRG		(_ULCAST_(1) << MIPS_GCTL0_DRG_SHIFT)
#define MIPS_GCTL0_G2_SHIFT	7
#define MIPS_GCTL0_G2		(_ULCAST_(1) << MIPS_GCTL0_G2_SHIFT)
#define MIPS_GCTL0_GEXC_SHIFT	2
#define MIPS_GCTL0_GEXC		(_ULCAST_(0x1f) << MIPS_GCTL0_GEXC_SHIFT)
#define MIPS_GCTL0_SFC2_SHIFT	1
#define MIPS_GCTL0_SFC2		(_ULCAST_(1) << MIPS_GCTL0_SFC2_SHIFT)
#define MIPS_GCTL0_SFC1_SHIFT	0
#define MIPS_GCTL0_SFC1		(_ULCAST_(1) << MIPS_GCTL0_SFC1_SHIFT)

/* GuestCtl0.AT Guest address translation control */
#define MIPS_GCTL0_AT_ROOT	1  /* Guest MMU under Root control */
#define MIPS_GCTL0_AT_GUEST	3  /* Guest MMU under Guest control */

/* GuestCtl0.GExcCode Hypervisor exception cause codes */
#define MIPS_GCTL0_GEXC_GPSI	0  /* Guest Privileged Sensitive Instruction */
#define MIPS_GCTL0_GEXC_GSFC	1  /* Guest Software Field Change */
#define MIPS_GCTL0_GEXC_HC	2  /* Hypercall */
#define MIPS_GCTL0_GEXC_GRR	3  /* Guest Reserved Instruction Redirect */
#define MIPS_GCTL0_GEXC_GVA	8  /* Guest Virtual Address available */
#define MIPS_GCTL0_GEXC_GHFC	9  /* Guest Hardware Field Change */
#define MIPS_GCTL0_GEXC_GPA	10 /* Guest Physical Address available */

/* GuestCtl0Ext fields */
#define MIPS_GCTL0EXT_RPW_SHIFT	8
#define MIPS_GCTL0EXT_RPW	(_ULCAST_(0x3) << MIPS_GCTL0EXT_RPW_SHIFT)
#define MIPS_GCTL0EXT_NCC_SHIFT	6
#define MIPS_GCTL0EXT_NCC	(_ULCAST_(0x3) << MIPS_GCTL0EXT_NCC_SHIFT)
#define MIPS_GCTL0EXT_CGI_SHIFT	4
#define MIPS_GCTL0EXT_CGI	(_ULCAST_(1) << MIPS_GCTL0EXT_CGI_SHIFT)
#define MIPS_GCTL0EXT_FCD_SHIFT	3
#define MIPS_GCTL0EXT_FCD	(_ULCAST_(1) << MIPS_GCTL0EXT_FCD_SHIFT)
#define MIPS_GCTL0EXT_OG_SHIFT	2
#define MIPS_GCTL0EXT_OG	(_ULCAST_(1) << MIPS_GCTL0EXT_OG_SHIFT)
#define MIPS_GCTL0EXT_BG_SHIFT	1
#define MIPS_GCTL0EXT_BG	(_ULCAST_(1) << MIPS_GCTL0EXT_BG_SHIFT)
#define MIPS_GCTL0EXT_MG_SHIFT	0
#define MIPS_GCTL0EXT_MG	(_ULCAST_(1) << MIPS_GCTL0EXT_MG_SHIFT)

/* GuestCtl0Ext.RPW Root page walk configuration */
#define MIPS_GCTL0EXT_RPW_BOTH	0  /* Root PW for GPA->RPA and RVA->RPA */
#define MIPS_GCTL0EXT_RPW_GPA	2  /* Root PW for GPA->RPA */
#define MIPS_GCTL0EXT_RPW_RVA	3  /* Root PW for RVA->RPA */

/* GuestCtl0Ext.NCC Nested cache coherency attributes */
#define MIPS_GCTL0EXT_NCC_IND	0  /* Guest CCA independent of Root CCA */
#define MIPS_GCTL0EXT_NCC_MOD	1  /* Guest CCA modified by Root CCA */

/* GuestCtl1 fields */
#define MIPS_GCTL1_ID_SHIFT	0
#define MIPS_GCTL1_ID_WIDTH	8
#define MIPS_GCTL1_ID		(_ULCAST_(0xff) << MIPS_GCTL1_ID_SHIFT)
#define MIPS_GCTL1_RID_SHIFT	16
#define MIPS_GCTL1_RID_WIDTH	8
#define MIPS_GCTL1_RID		(_ULCAST_(0xff) << MIPS_GCTL1_RID_SHIFT)
#define MIPS_GCTL1_EID_SHIFT	24
#define MIPS_GCTL1_EID_WIDTH	8
#define MIPS_GCTL1_EID		(_ULCAST_(0xff) << MIPS_GCTL1_EID_SHIFT)

/* GuestID reserved for root context */
#define MIPS_GCTL1_ROOT_GUESTID	0

/* CDMMBase register bit definitions */
#define MIPS_CDMMBASE_SIZE_SHIFT 0
#define MIPS_CDMMBASE_SIZE	(_ULCAST_(511) << MIPS_CDMMBASE_SIZE_SHIFT)
#define MIPS_CDMMBASE_CI	(_ULCAST_(1) << 9)
#define MIPS_CDMMBASE_EN	(_ULCAST_(1) << 10)
#define MIPS_CDMMBASE_ADDR_SHIFT 11
#define MIPS_CDMMBASE_ADDR_START 15

/* RDHWR register numbers */
#define MIPS_HWR_CPUNUM		0	/* CPU number */
#define MIPS_HWR_SYNCISTEP	1	/* SYNCI step size */
#define MIPS_HWR_CC		2	/* Cycle counter */
#define MIPS_HWR_CCRES		3	/* Cycle counter resolution */
#define MIPS_HWR_ULR		29	/* UserLocal */
#define MIPS_HWR_IMPL1		30	/* Implementation dependent */
#define MIPS_HWR_IMPL2		31	/* Implementation dependent */

/* Bits in HWREna register */
#define MIPS_HWRENA_CPUNUM	(_ULCAST_(1) << MIPS_HWR_CPUNUM)
#define MIPS_HWRENA_SYNCISTEP	(_ULCAST_(1) << MIPS_HWR_SYNCISTEP)
#define MIPS_HWRENA_CC		(_ULCAST_(1) << MIPS_HWR_CC)
#define MIPS_HWRENA_CCRES	(_ULCAST_(1) << MIPS_HWR_CCRES)
#define MIPS_HWRENA_ULR		(_ULCAST_(1) << MIPS_HWR_ULR)
#define MIPS_HWRENA_IMPL1	(_ULCAST_(1) << MIPS_HWR_IMPL1)
#define MIPS_HWRENA_IMPL2	(_ULCAST_(1) << MIPS_HWR_IMPL2)

/*
 * Bitfields in the TX39 family CP0 Configuration Register 3
 */
#define TX39_CONF_ICS_SHIFT	19
#define TX39_CONF_ICS_MASK	0x00380000
#define TX39_CONF_ICS_1KB	0x00000000
#define TX39_CONF_ICS_2KB	0x00080000
#define TX39_CONF_ICS_4KB	0x00100000
#define TX39_CONF_ICS_8KB	0x00180000
#define TX39_CONF_ICS_16KB	0x00200000

#define TX39_CONF_DCS_SHIFT	16
#define TX39_CONF_DCS_MASK	0x00070000
#define TX39_CONF_DCS_1KB	0x00000000
#define TX39_CONF_DCS_2KB	0x00010000
#define TX39_CONF_DCS_4KB	0x00020000
#define TX39_CONF_DCS_8KB	0x00030000
#define TX39_CONF_DCS_16KB	0x00040000

#define TX39_CONF_CWFON		0x00004000
#define TX39_CONF_WBON		0x00002000
#define TX39_CONF_RF_SHIFT	10
#define TX39_CONF_RF_MASK	0x00000c00
#define TX39_CONF_DOZE		0x00000200
#define TX39_CONF_HALT		0x00000100
#define TX39_CONF_LOCK		0x00000080
#define TX39_CONF_ICE		0x00000020
#define TX39_CONF_DCE		0x00000010
#define TX39_CONF_IRSIZE_SHIFT	2
#define TX39_CONF_IRSIZE_MASK	0x0000000c
#define TX39_CONF_DRSIZE_SHIFT	0
#define TX39_CONF_DRSIZE_MASK	0x00000003

/*
 * Interesting Bits in the R10K CP0 Branch Diagnostic Register
 */
/* Disable Branch Target Address Cache */
#define R10K_DIAG_D_BTAC	(_ULCAST_(1) << 27)
/* Enable Branch Prediction Global History */
#define R10K_DIAG_E_GHIST	(_ULCAST_(1) << 26)
/* Disable Branch Return Cache */
#define R10K_DIAG_D_BRC		(_ULCAST_(1) << 22)

<<<<<<< HEAD
=======
/* Flush BTB */
#define LOONGSON_DIAG_BTB	(_ULCAST_(1) << 1)
>>>>>>> 24b8d41d
/* Flush ITLB */
#define LOONGSON_DIAG_ITLB	(_ULCAST_(1) << 2)
/* Flush DTLB */
#define LOONGSON_DIAG_DTLB	(_ULCAST_(1) << 3)
<<<<<<< HEAD
=======
/* Allow some CACHE instructions (CACHE0, 1, 3, 21 and 23) in user mode */
#define LOONGSON_DIAG_UCAC	(_ULCAST_(1) << 8)
>>>>>>> 24b8d41d
/* Flush VTLB */
#define LOONGSON_DIAG_VTLB	(_ULCAST_(1) << 12)
/* Flush FTLB */
#define LOONGSON_DIAG_FTLB	(_ULCAST_(1) << 13)

<<<<<<< HEAD
=======
/*
 * Diag1 (GSCause in Loongson-speak) fields
 */
/* Loongson-specific exception code (GSExcCode) */
#define LOONGSON_DIAG1_EXCCODE_SHIFT	2
#define LOONGSON_DIAG1_EXCCODE		GENMASK(6, 2)

/* CvmCtl register field definitions */
#define CVMCTL_IPPCI_SHIFT	7
#define CVMCTL_IPPCI		(_U64CAST_(0x7) << CVMCTL_IPPCI_SHIFT)
#define CVMCTL_IPTI_SHIFT	4
#define CVMCTL_IPTI		(_U64CAST_(0x7) << CVMCTL_IPTI_SHIFT)

/* CvmMemCtl2 register field definitions */
#define CVMMEMCTL2_INHIBITTS	(_U64CAST_(1) << 17)

/* CvmVMConfig register field definitions */
#define CVMVMCONF_DGHT		(_U64CAST_(1) << 60)
#define CVMVMCONF_MMUSIZEM1_S	12
#define CVMVMCONF_MMUSIZEM1	(_U64CAST_(0xff) << CVMVMCONF_MMUSIZEM1_S)
#define CVMVMCONF_RMMUSIZEM1_S	0
#define CVMVMCONF_RMMUSIZEM1	(_U64CAST_(0xff) << CVMVMCONF_RMMUSIZEM1_S)

>>>>>>> 24b8d41d
/*
 * Coprocessor 1 (FPU) register names
 */
#define CP1_REVISION	$0
#define CP1_UFR		$1
#define CP1_UNFR	$4
#define CP1_FCCR	$25
#define CP1_FEXR	$26
#define CP1_FENR	$28
#define CP1_STATUS	$31


/*
 * Bits in the MIPS32/64 coprocessor 1 (FPU) revision register.
 */
#define MIPS_FPIR_S		(_ULCAST_(1) << 16)
#define MIPS_FPIR_D		(_ULCAST_(1) << 17)
#define MIPS_FPIR_PS		(_ULCAST_(1) << 18)
#define MIPS_FPIR_3D		(_ULCAST_(1) << 19)
#define MIPS_FPIR_W		(_ULCAST_(1) << 20)
#define MIPS_FPIR_L		(_ULCAST_(1) << 21)
#define MIPS_FPIR_F64		(_ULCAST_(1) << 22)
#define MIPS_FPIR_HAS2008	(_ULCAST_(1) << 23)
#define MIPS_FPIR_UFRP		(_ULCAST_(1) << 28)
#define MIPS_FPIR_FREP		(_ULCAST_(1) << 29)

/*
 * Bits in the MIPS32/64 coprocessor 1 (FPU) condition codes register.
 */
#define MIPS_FCCR_CONDX_S	0
#define MIPS_FCCR_CONDX		(_ULCAST_(255) << MIPS_FCCR_CONDX_S)
#define MIPS_FCCR_COND0_S	0
#define MIPS_FCCR_COND0		(_ULCAST_(1) << MIPS_FCCR_COND0_S)
#define MIPS_FCCR_COND1_S	1
#define MIPS_FCCR_COND1		(_ULCAST_(1) << MIPS_FCCR_COND1_S)
#define MIPS_FCCR_COND2_S	2
#define MIPS_FCCR_COND2		(_ULCAST_(1) << MIPS_FCCR_COND2_S)
#define MIPS_FCCR_COND3_S	3
#define MIPS_FCCR_COND3		(_ULCAST_(1) << MIPS_FCCR_COND3_S)
#define MIPS_FCCR_COND4_S	4
#define MIPS_FCCR_COND4		(_ULCAST_(1) << MIPS_FCCR_COND4_S)
#define MIPS_FCCR_COND5_S	5
#define MIPS_FCCR_COND5		(_ULCAST_(1) << MIPS_FCCR_COND5_S)
#define MIPS_FCCR_COND6_S	6
#define MIPS_FCCR_COND6		(_ULCAST_(1) << MIPS_FCCR_COND6_S)
#define MIPS_FCCR_COND7_S	7
#define MIPS_FCCR_COND7		(_ULCAST_(1) << MIPS_FCCR_COND7_S)

/*
 * Bits in the MIPS32/64 coprocessor 1 (FPU) enables register.
 */
#define MIPS_FENR_FS_S		2
#define MIPS_FENR_FS		(_ULCAST_(1) << MIPS_FENR_FS_S)

/*
 * FPU Status Register Values
 */
#define FPU_CSR_COND_S	23					/* $fcc0 */
#define FPU_CSR_COND	(_ULCAST_(1) << FPU_CSR_COND_S)

#define FPU_CSR_FS_S	24		/* flush denormalised results to 0 */
#define FPU_CSR_FS	(_ULCAST_(1) << FPU_CSR_FS_S)

#define FPU_CSR_CONDX_S	25					/* $fcc[7:1] */
#define FPU_CSR_CONDX	(_ULCAST_(127) << FPU_CSR_CONDX_S)
#define FPU_CSR_COND1_S	25					/* $fcc1 */
#define FPU_CSR_COND1	(_ULCAST_(1) << FPU_CSR_COND1_S)
#define FPU_CSR_COND2_S	26					/* $fcc2 */
#define FPU_CSR_COND2	(_ULCAST_(1) << FPU_CSR_COND2_S)
#define FPU_CSR_COND3_S	27					/* $fcc3 */
#define FPU_CSR_COND3	(_ULCAST_(1) << FPU_CSR_COND3_S)
#define FPU_CSR_COND4_S	28					/* $fcc4 */
#define FPU_CSR_COND4	(_ULCAST_(1) << FPU_CSR_COND4_S)
#define FPU_CSR_COND5_S	29					/* $fcc5 */
#define FPU_CSR_COND5	(_ULCAST_(1) << FPU_CSR_COND5_S)
#define FPU_CSR_COND6_S	30					/* $fcc6 */
#define FPU_CSR_COND6	(_ULCAST_(1) << FPU_CSR_COND6_S)
#define FPU_CSR_COND7_S	31					/* $fcc7 */
#define FPU_CSR_COND7	(_ULCAST_(1) << FPU_CSR_COND7_S)

/*
 * Bits 22:20 of the FPU Status Register will be read as 0,
 * and should be written as zero.
 * MAC2008 was removed in Release 5 so we still treat it as
 * reserved.
 */
#define FPU_CSR_RSVD	(_ULCAST_(7) << 20)

#define FPU_CSR_MAC2008	(_ULCAST_(1) << 20)
#define FPU_CSR_ABS2008	(_ULCAST_(1) << 19)
#define FPU_CSR_NAN2008	(_ULCAST_(1) << 18)

/*
 * X the exception cause indicator
 * E the exception enable
 * S the sticky/flag bit
*/
#define FPU_CSR_ALL_X	0x0003f000
#define FPU_CSR_UNI_X	0x00020000
#define FPU_CSR_INV_X	0x00010000
#define FPU_CSR_DIV_X	0x00008000
#define FPU_CSR_OVF_X	0x00004000
#define FPU_CSR_UDF_X	0x00002000
#define FPU_CSR_INE_X	0x00001000

#define FPU_CSR_ALL_E	0x00000f80
#define FPU_CSR_INV_E	0x00000800
#define FPU_CSR_DIV_E	0x00000400
#define FPU_CSR_OVF_E	0x00000200
#define FPU_CSR_UDF_E	0x00000100
#define FPU_CSR_INE_E	0x00000080

#define FPU_CSR_ALL_S	0x0000007c
#define FPU_CSR_INV_S	0x00000040
#define FPU_CSR_DIV_S	0x00000020
#define FPU_CSR_OVF_S	0x00000010
#define FPU_CSR_UDF_S	0x00000008
#define FPU_CSR_INE_S	0x00000004

/* Bits 0 and 1 of FPU Status Register specify the rounding mode */
#define FPU_CSR_RM	0x00000003
#define FPU_CSR_RN	0x0	/* nearest */
#define FPU_CSR_RZ	0x1	/* towards zero */
#define FPU_CSR_RU	0x2	/* towards +Infinity */
#define FPU_CSR_RD	0x3	/* towards -Infinity */


#ifndef __ASSEMBLY__

/*
 * Macros for handling the ISA mode bit for MIPS16 and microMIPS.
 */
#if defined(CONFIG_SYS_SUPPORTS_MIPS16) || \
    defined(CONFIG_SYS_SUPPORTS_MICROMIPS)
#define get_isa16_mode(x)		((x) & 0x1)
#define msk_isa16_mode(x)		((x) & ~0x1)
#define set_isa16_mode(x)		do { (x) |= 0x1; } while(0)
#else
#define get_isa16_mode(x)		0
#define msk_isa16_mode(x)		(x)
#define set_isa16_mode(x)		do { } while(0)
#endif

/*
 * microMIPS instructions can be 16-bit or 32-bit in length. This
 * returns a 1 if the instruction is 16-bit and a 0 if 32-bit.
 */
static inline int mm_insn_16bit(u16 insn)
{
	u16 opcode = (insn >> 10) & 0x7;

	return (opcode >= 1 && opcode <= 3) ? 1 : 0;
}

/*
 * Helper macros for generating raw instruction encodings in inline asm.
 */
#ifdef CONFIG_CPU_MICROMIPS
#define _ASM_INSN16_IF_MM(_enc)			\
	".insn\n\t"				\
	".hword (" #_enc ")\n\t"
#define _ASM_INSN32_IF_MM(_enc)			\
	".insn\n\t"				\
	".hword ((" #_enc ") >> 16)\n\t"	\
	".hword ((" #_enc ") & 0xffff)\n\t"
#else
#define _ASM_INSN_IF_MIPS(_enc)			\
	".insn\n\t"				\
	".word (" #_enc ")\n\t"
#endif

#ifndef _ASM_INSN16_IF_MM
#define _ASM_INSN16_IF_MM(_enc)
#endif
#ifndef _ASM_INSN32_IF_MM
#define _ASM_INSN32_IF_MM(_enc)
#endif
#ifndef _ASM_INSN_IF_MIPS
#define _ASM_INSN_IF_MIPS(_enc)
#endif

/*
<<<<<<< HEAD
=======
 * parse_r var, r - Helper assembler macro for parsing register names.
 *
 * This converts the register name in $n form provided in \r to the
 * corresponding register number, which is assigned to the variable \var. It is
 * needed to allow explicit encoding of instructions in inline assembly where
 * registers are chosen by the compiler in $n form, allowing us to avoid using
 * fixed register numbers.
 *
 * It also allows newer instructions (not implemented by the assembler) to be
 * transparently implemented using assembler macros, instead of needing separate
 * cases depending on toolchain support.
 *
 * Simple usage example:
 * __asm__ __volatile__("parse_r __rt, %0\n\t"
 *			".insn\n\t"
 *			"# di    %0\n\t"
 *			".word   (0x41606000 | (__rt << 16))"
 *			: "=r" (status);
 */

/* Match an individual register number and assign to \var */
#define _IFC_REG(n)				\
	".ifc	\\r, $" #n "\n\t"		\
	"\\var	= " #n "\n\t"			\
	".endif\n\t"

__asm__(".macro	parse_r var r\n\t"
	"\\var	= -1\n\t"
	_IFC_REG(0)  _IFC_REG(1)  _IFC_REG(2)  _IFC_REG(3)
	_IFC_REG(4)  _IFC_REG(5)  _IFC_REG(6)  _IFC_REG(7)
	_IFC_REG(8)  _IFC_REG(9)  _IFC_REG(10) _IFC_REG(11)
	_IFC_REG(12) _IFC_REG(13) _IFC_REG(14) _IFC_REG(15)
	_IFC_REG(16) _IFC_REG(17) _IFC_REG(18) _IFC_REG(19)
	_IFC_REG(20) _IFC_REG(21) _IFC_REG(22) _IFC_REG(23)
	_IFC_REG(24) _IFC_REG(25) _IFC_REG(26) _IFC_REG(27)
	_IFC_REG(28) _IFC_REG(29) _IFC_REG(30) _IFC_REG(31)
	".iflt	\\var\n\t"
	".error	\"Unable to parse register name \\r\"\n\t"
	".endif\n\t"
	".endm");

#undef _IFC_REG

/*
 * C macros for generating assembler macros for common instruction formats.
 *
 * The names of the operands can be chosen by the caller, and the encoding of
 * register operand \<Rn> is assigned to __<Rn> where it can be accessed from
 * the ENC encodings.
 */

/* Instructions with no operands */
#define _ASM_MACRO_0(OP, ENC)						\
	__asm__(".macro	" #OP "\n\t"					\
		ENC							\
		".endm")

/* Instructions with 1 register operand & 1 immediate operand */
#define _ASM_MACRO_1R1I(OP, R1, I2, ENC)				\
	__asm__(".macro	" #OP " " #R1 ", " #I2 "\n\t"			\
		"parse_r __" #R1 ", \\" #R1 "\n\t"			\
		ENC							\
		".endm")

/* Instructions with 2 register operands */
#define _ASM_MACRO_2R(OP, R1, R2, ENC)					\
	__asm__(".macro	" #OP " " #R1 ", " #R2 "\n\t"			\
		"parse_r __" #R1 ", \\" #R1 "\n\t"			\
		"parse_r __" #R2 ", \\" #R2 "\n\t"			\
		ENC							\
		".endm")

/* Instructions with 3 register operands */
#define _ASM_MACRO_3R(OP, R1, R2, R3, ENC)				\
	__asm__(".macro	" #OP " " #R1 ", " #R2 ", " #R3 "\n\t"		\
		"parse_r __" #R1 ", \\" #R1 "\n\t"			\
		"parse_r __" #R2 ", \\" #R2 "\n\t"			\
		"parse_r __" #R3 ", \\" #R3 "\n\t"			\
		ENC							\
		".endm")

/* Instructions with 2 register operands and 1 optional select operand */
#define _ASM_MACRO_2R_1S(OP, R1, R2, SEL3, ENC)				\
	__asm__(".macro	" #OP " " #R1 ", " #R2 ", " #SEL3 " = 0\n\t"	\
		"parse_r __" #R1 ", \\" #R1 "\n\t"			\
		"parse_r __" #R2 ", \\" #R2 "\n\t"			\
		ENC							\
		".endm")

/*
>>>>>>> 24b8d41d
 * TLB Invalidate Flush
 */
static inline void tlbinvf(void)
{
	__asm__ __volatile__(
		".set push\n\t"
		".set noreorder\n\t"
		"# tlbinvf\n\t"
		_ASM_INSN_IF_MIPS(0x42000004)
		_ASM_INSN32_IF_MM(0x0000537c)
		".set pop");
}


/*
 * Functions to access the R10000 performance counters.	 These are basically
 * mfc0 and mtc0 instructions from and to coprocessor register with a 5-bit
 * performance counter number encoded into bits 1 ... 5 of the instruction.
 * Only performance counters 0 to 1 actually exist, so for a non-R10000 aware
 * disassembler these will look like an access to sel 0 or 1.
 */
#define read_r10k_perf_cntr(counter)				\
({								\
	unsigned int __res;					\
	__asm__ __volatile__(					\
	"mfpc\t%0, %1"						\
	: "=r" (__res)						\
	: "i" (counter));					\
								\
	__res;							\
})

#define write_r10k_perf_cntr(counter,val)			\
do {								\
	__asm__ __volatile__(					\
	"mtpc\t%0, %1"						\
	:							\
	: "r" (val), "i" (counter));				\
} while (0)

#define read_r10k_perf_event(counter)				\
({								\
	unsigned int __res;					\
	__asm__ __volatile__(					\
	"mfps\t%0, %1"						\
	: "=r" (__res)						\
	: "i" (counter));					\
								\
	__res;							\
})

#define write_r10k_perf_cntl(counter,val)			\
do {								\
	__asm__ __volatile__(					\
	"mtps\t%0, %1"						\
	:							\
	: "r" (val), "i" (counter));				\
} while (0)


/*
 * Macros to access the system control coprocessor
 */

#define ___read_32bit_c0_register(source, sel, vol)			\
({ unsigned int __res;							\
	if (sel == 0)							\
		__asm__ vol(						\
			"mfc0\t%0, " #source "\n\t"			\
			: "=r" (__res));				\
	else								\
		__asm__ vol(						\
			".set\tpush\n\t"				\
			".set\tmips32\n\t"				\
			"mfc0\t%0, " #source ", " #sel "\n\t"		\
			".set\tpop\n\t"					\
			: "=r" (__res));				\
	__res;								\
})

#define ___read_64bit_c0_register(source, sel, vol)			\
({ unsigned long long __res;						\
	if (sizeof(unsigned long) == 4)					\
		__res = __read_64bit_c0_split(source, sel, vol);	\
	else if (sel == 0)						\
		__asm__ vol(						\
			".set\tpush\n\t"				\
			".set\tmips3\n\t"				\
			"dmfc0\t%0, " #source "\n\t"			\
			".set\tpop"					\
			: "=r" (__res));				\
	else								\
		__asm__ vol(						\
			".set\tpush\n\t"				\
			".set\tmips64\n\t"				\
			"dmfc0\t%0, " #source ", " #sel "\n\t"		\
			".set\tpop"					\
			: "=r" (__res));				\
	__res;								\
})

#define __read_32bit_c0_register(source, sel)				\
	___read_32bit_c0_register(source, sel, __volatile__)

#define __read_const_32bit_c0_register(source, sel)			\
	___read_32bit_c0_register(source, sel,)

#define __read_64bit_c0_register(source, sel)				\
	___read_64bit_c0_register(source, sel, __volatile__)

#define __read_const_64bit_c0_register(source, sel)			\
	___read_64bit_c0_register(source, sel,)

#define __write_32bit_c0_register(register, sel, value)			\
do {									\
	if (sel == 0)							\
		__asm__ __volatile__(					\
			"mtc0\t%z0, " #register "\n\t"			\
			: : "Jr" ((unsigned int)(value)));		\
	else								\
		__asm__ __volatile__(					\
			".set\tpush\n\t"				\
			".set\tmips32\n\t"				\
			"mtc0\t%z0, " #register ", " #sel "\n\t"	\
			".set\tpop"					\
			: : "Jr" ((unsigned int)(value)));		\
} while (0)

#define __write_64bit_c0_register(register, sel, value)			\
do {									\
	if (sizeof(unsigned long) == 4)					\
		__write_64bit_c0_split(register, sel, value);		\
	else if (sel == 0)						\
		__asm__ __volatile__(					\
			".set\tpush\n\t"				\
			".set\tmips3\n\t"				\
			"dmtc0\t%z0, " #register "\n\t"			\
			".set\tpop"					\
			: : "Jr" (value));				\
	else								\
		__asm__ __volatile__(					\
			".set\tpush\n\t"				\
			".set\tmips64\n\t"				\
			"dmtc0\t%z0, " #register ", " #sel "\n\t"	\
			".set\tpop"					\
			: : "Jr" (value));				\
} while (0)

#define __read_ulong_c0_register(reg, sel)				\
	((sizeof(unsigned long) == 4) ?					\
	(unsigned long) __read_32bit_c0_register(reg, sel) :		\
	(unsigned long) __read_64bit_c0_register(reg, sel))

#define __read_const_ulong_c0_register(reg, sel)			\
	((sizeof(unsigned long) == 4) ?					\
	(unsigned long) __read_const_32bit_c0_register(reg, sel) :	\
	(unsigned long) __read_const_64bit_c0_register(reg, sel))

#define __write_ulong_c0_register(reg, sel, val)			\
do {									\
	if (sizeof(unsigned long) == 4)					\
		__write_32bit_c0_register(reg, sel, val);		\
	else								\
		__write_64bit_c0_register(reg, sel, val);		\
} while (0)

/*
 * On RM7000/RM9000 these are uses to access cop0 set 1 registers
 */
#define __read_32bit_c0_ctrl_register(source)				\
({ unsigned int __res;							\
	__asm__ __volatile__(						\
		"cfc0\t%0, " #source "\n\t"				\
		: "=r" (__res));					\
	__res;								\
})

#define __write_32bit_c0_ctrl_register(register, value)			\
do {									\
	__asm__ __volatile__(						\
		"ctc0\t%z0, " #register "\n\t"				\
		: : "Jr" ((unsigned int)(value)));			\
} while (0)

/*
 * These versions are only needed for systems with more than 38 bits of
 * physical address space running the 32-bit kernel.  That's none atm :-)
 */
#define __read_64bit_c0_split(source, sel, vol)				\
({									\
	unsigned long long __val;					\
	unsigned long __flags;						\
									\
	local_irq_save(__flags);					\
	if (sel == 0)							\
		__asm__ vol(						\
			".set\tpush\n\t"				\
			".set\tmips64\n\t"				\
			"dmfc0\t%L0, " #source "\n\t"			\
			"dsra\t%M0, %L0, 32\n\t"			\
			"sll\t%L0, %L0, 0\n\t"				\
			".set\tpop"					\
			: "=r" (__val));				\
	else								\
		__asm__ vol(						\
			".set\tpush\n\t"				\
			".set\tmips64\n\t"				\
			"dmfc0\t%L0, " #source ", " #sel "\n\t"		\
			"dsra\t%M0, %L0, 32\n\t"			\
			"sll\t%L0, %L0, 0\n\t"				\
			".set\tpop"					\
			: "=r" (__val));				\
	local_irq_restore(__flags);					\
									\
	__val;								\
})

#define __write_64bit_c0_split(source, sel, val)			\
do {									\
	unsigned long long __tmp = (val);				\
	unsigned long __flags;						\
									\
	local_irq_save(__flags);					\
	if (MIPS_ISA_REV >= 2)						\
		__asm__ __volatile__(					\
			".set\tpush\n\t"				\
			".set\t" MIPS_ISA_LEVEL "\n\t"			\
			"dins\t%L0, %M0, 32, 32\n\t"			\
			"dmtc0\t%L0, " #source ", " #sel "\n\t"		\
			".set\tpop"					\
			: "+r" (__tmp));				\
	else if (sel == 0)						\
		__asm__ __volatile__(					\
			".set\tpush\n\t"				\
			".set\tmips64\n\t"				\
			"dsll\t%L0, %L0, 32\n\t"			\
			"dsrl\t%L0, %L0, 32\n\t"			\
			"dsll\t%M0, %M0, 32\n\t"			\
			"or\t%L0, %L0, %M0\n\t"				\
			"dmtc0\t%L0, " #source "\n\t"			\
			".set\tpop"					\
			: "+r" (__tmp));				\
	else								\
		__asm__ __volatile__(					\
			".set\tpush\n\t"				\
			".set\tmips64\n\t"				\
			"dsll\t%L0, %L0, 32\n\t"			\
			"dsrl\t%L0, %L0, 32\n\t"			\
			"dsll\t%M0, %M0, 32\n\t"			\
			"or\t%L0, %L0, %M0\n\t"				\
			"dmtc0\t%L0, " #source ", " #sel "\n\t"		\
			".set\tpop"					\
			: "+r" (__tmp));				\
	local_irq_restore(__flags);					\
} while (0)

#ifndef TOOLCHAIN_SUPPORTS_XPA
_ASM_MACRO_2R_1S(mfhc0, rt, rs, sel,
	_ASM_INSN_IF_MIPS(0x40400000 | __rt << 16 | __rs << 11 | \\sel)
	_ASM_INSN32_IF_MM(0x000000f4 | __rt << 21 | __rs << 16 | \\sel << 11));
_ASM_MACRO_2R_1S(mthc0, rt, rd, sel,
	_ASM_INSN_IF_MIPS(0x40c00000 | __rt << 16 | __rd << 11 | \\sel)
	_ASM_INSN32_IF_MM(0x000002f4 | __rt << 21 | __rd << 16 | \\sel << 11));
#define _ASM_SET_XPA ""
#else	/* !TOOLCHAIN_SUPPORTS_XPA */
#define _ASM_SET_XPA ".set\txpa\n\t"
#endif

#define __readx_32bit_c0_register(source, sel)				\
({									\
	unsigned int __res;						\
									\
	__asm__ __volatile__(						\
	"	.set	push					\n"	\
	"	.set	mips32r2				\n"	\
<<<<<<< HEAD
	"	# mfhc0 $1, %1					\n"	\
	_ASM_INSN_IF_MIPS(0x40410000 | ((%1 & 0x1f) << 11))		\
	_ASM_INSN32_IF_MM(0x002000f4 | ((%1 & 0x1f) << 16))		\
	"	move	%0, $1					\n"	\
=======
	_ASM_SET_XPA							\
	"	mfhc0	%0, " #source ", %1			\n"	\
>>>>>>> 24b8d41d
	"	.set	pop					\n"	\
	: "=r" (__res)							\
	: "i" (sel));							\
	__res;								\
})

#define __writex_32bit_c0_register(register, sel, value)		\
do {									\
	__asm__ __volatile__(						\
	"	.set	push					\n"	\
	"	.set	mips32r2				\n"	\
<<<<<<< HEAD
	"	move	$1, %0					\n"	\
	"	# mthc0 $1, %1					\n"	\
	_ASM_INSN_IF_MIPS(0x40c10000 | ((%1 & 0x1f) << 11))		\
	_ASM_INSN32_IF_MM(0x002002f4 | ((%1 & 0x1f) << 16))		\
=======
	_ASM_SET_XPA							\
	"	mthc0	%z0, " #register ", %1			\n"	\
>>>>>>> 24b8d41d
	"	.set	pop					\n"	\
	:								\
	: "Jr" (value), "i" (sel));					\
} while (0)

#define read_c0_index()		__read_32bit_c0_register($0, 0)
#define write_c0_index(val)	__write_32bit_c0_register($0, 0, val)

#define read_c0_random()	__read_32bit_c0_register($1, 0)
#define write_c0_random(val)	__write_32bit_c0_register($1, 0, val)

#define read_c0_entrylo0()	__read_ulong_c0_register($2, 0)
#define write_c0_entrylo0(val)	__write_ulong_c0_register($2, 0, val)

#define readx_c0_entrylo0()	__readx_32bit_c0_register($2, 0)
#define writex_c0_entrylo0(val)	__writex_32bit_c0_register($2, 0, val)

#define read_c0_entrylo1()	__read_ulong_c0_register($3, 0)
#define write_c0_entrylo1(val)	__write_ulong_c0_register($3, 0, val)

#define readx_c0_entrylo1()	__readx_32bit_c0_register($3, 0)
#define writex_c0_entrylo1(val)	__writex_32bit_c0_register($3, 0, val)

#define read_c0_conf()		__read_32bit_c0_register($3, 0)
#define write_c0_conf(val)	__write_32bit_c0_register($3, 0, val)

#define read_c0_globalnumber()	__read_32bit_c0_register($3, 1)

#define read_c0_context()	__read_ulong_c0_register($4, 0)
#define write_c0_context(val)	__write_ulong_c0_register($4, 0, val)

#define read_c0_contextconfig()		__read_32bit_c0_register($4, 1)
#define write_c0_contextconfig(val)	__write_32bit_c0_register($4, 1, val)

#define read_c0_userlocal()	__read_ulong_c0_register($4, 2)
#define write_c0_userlocal(val) __write_ulong_c0_register($4, 2, val)

#define read_c0_xcontextconfig()	__read_ulong_c0_register($4, 3)
#define write_c0_xcontextconfig(val)	__write_ulong_c0_register($4, 3, val)

<<<<<<< HEAD
=======
#define read_c0_memorymapid()		__read_32bit_c0_register($4, 5)
#define write_c0_memorymapid(val)	__write_32bit_c0_register($4, 5, val)

>>>>>>> 24b8d41d
#define read_c0_pagemask()	__read_32bit_c0_register($5, 0)
#define write_c0_pagemask(val)	__write_32bit_c0_register($5, 0, val)

#define read_c0_pagegrain()	__read_32bit_c0_register($5, 1)
#define write_c0_pagegrain(val) __write_32bit_c0_register($5, 1, val)

#define read_c0_wired()		__read_32bit_c0_register($6, 0)
#define write_c0_wired(val)	__write_32bit_c0_register($6, 0, val)

#define read_c0_info()		__read_32bit_c0_register($7, 0)

#define read_c0_cache()		__read_32bit_c0_register($7, 0) /* TX39xx */
#define write_c0_cache(val)	__write_32bit_c0_register($7, 0, val)

#define read_c0_badvaddr()	__read_ulong_c0_register($8, 0)
#define write_c0_badvaddr(val)	__write_ulong_c0_register($8, 0, val)

#define read_c0_badinstr()	__read_32bit_c0_register($8, 1)
#define read_c0_badinstrp()	__read_32bit_c0_register($8, 2)

#define read_c0_count()		__read_32bit_c0_register($9, 0)
#define write_c0_count(val)	__write_32bit_c0_register($9, 0, val)

#define read_c0_entryhi()	__read_ulong_c0_register($10, 0)
#define write_c0_entryhi(val)	__write_ulong_c0_register($10, 0, val)

#define read_c0_guestctl1()	__read_32bit_c0_register($10, 4)
#define write_c0_guestctl1(val)	__write_32bit_c0_register($10, 4, val)

#define read_c0_guestctl2()	__read_32bit_c0_register($10, 5)
#define write_c0_guestctl2(val)	__write_32bit_c0_register($10, 5, val)

#define read_c0_guestctl3()	__read_32bit_c0_register($10, 6)
#define write_c0_guestctl3(val)	__write_32bit_c0_register($10, 6, val)

#define read_c0_compare()	__read_32bit_c0_register($11, 0)
#define write_c0_compare(val)	__write_32bit_c0_register($11, 0, val)

#define read_c0_guestctl0ext()	__read_32bit_c0_register($11, 4)
#define write_c0_guestctl0ext(val) __write_32bit_c0_register($11, 4, val)
<<<<<<< HEAD

#define read_c0_compare2()	__read_32bit_c0_register($11, 6) /* pnx8550 */
#define write_c0_compare2(val)	__write_32bit_c0_register($11, 6, val)

#define read_c0_compare3()	__read_32bit_c0_register($11, 7) /* pnx8550 */
#define write_c0_compare3(val)	__write_32bit_c0_register($11, 7, val)
=======
>>>>>>> 24b8d41d

#define read_c0_status()	__read_32bit_c0_register($12, 0)

#define write_c0_status(val)	__write_32bit_c0_register($12, 0, val)

#define read_c0_guestctl0()	__read_32bit_c0_register($12, 6)
#define write_c0_guestctl0(val)	__write_32bit_c0_register($12, 6, val)

#define read_c0_gtoffset()	__read_32bit_c0_register($12, 7)
#define write_c0_gtoffset(val)	__write_32bit_c0_register($12, 7, val)

#define read_c0_cause()		__read_32bit_c0_register($13, 0)
#define write_c0_cause(val)	__write_32bit_c0_register($13, 0, val)

#define read_c0_epc()		__read_ulong_c0_register($14, 0)
#define write_c0_epc(val)	__write_ulong_c0_register($14, 0, val)

#define read_c0_prid()		__read_const_32bit_c0_register($15, 0)

#define read_c0_cmgcrbase()	__read_ulong_c0_register($15, 3)

#define read_c0_config()	__read_32bit_c0_register($16, 0)
#define read_c0_config1()	__read_32bit_c0_register($16, 1)
#define read_c0_config2()	__read_32bit_c0_register($16, 2)
#define read_c0_config3()	__read_32bit_c0_register($16, 3)
#define read_c0_config4()	__read_32bit_c0_register($16, 4)
#define read_c0_config5()	__read_32bit_c0_register($16, 5)
#define read_c0_config6()	__read_32bit_c0_register($16, 6)
#define read_c0_config7()	__read_32bit_c0_register($16, 7)
#define write_c0_config(val)	__write_32bit_c0_register($16, 0, val)
#define write_c0_config1(val)	__write_32bit_c0_register($16, 1, val)
#define write_c0_config2(val)	__write_32bit_c0_register($16, 2, val)
#define write_c0_config3(val)	__write_32bit_c0_register($16, 3, val)
#define write_c0_config4(val)	__write_32bit_c0_register($16, 4, val)
#define write_c0_config5(val)	__write_32bit_c0_register($16, 5, val)
#define write_c0_config6(val)	__write_32bit_c0_register($16, 6, val)
#define write_c0_config7(val)	__write_32bit_c0_register($16, 7, val)

#define read_c0_lladdr()	__read_ulong_c0_register($17, 0)
#define write_c0_lladdr(val)	__write_ulong_c0_register($17, 0, val)
#define read_c0_maar()		__read_ulong_c0_register($17, 1)
#define write_c0_maar(val)	__write_ulong_c0_register($17, 1, val)
#define readx_c0_maar()		__readx_32bit_c0_register($17, 1)
#define writex_c0_maar(val)	__writex_32bit_c0_register($17, 1, val)
#define read_c0_maari()		__read_32bit_c0_register($17, 2)
#define write_c0_maari(val)	__write_32bit_c0_register($17, 2, val)

/*
 * The WatchLo register.  There may be up to 8 of them.
 */
#define read_c0_watchlo0()	__read_ulong_c0_register($18, 0)
#define read_c0_watchlo1()	__read_ulong_c0_register($18, 1)
#define read_c0_watchlo2()	__read_ulong_c0_register($18, 2)
#define read_c0_watchlo3()	__read_ulong_c0_register($18, 3)
#define read_c0_watchlo4()	__read_ulong_c0_register($18, 4)
#define read_c0_watchlo5()	__read_ulong_c0_register($18, 5)
#define read_c0_watchlo6()	__read_ulong_c0_register($18, 6)
#define read_c0_watchlo7()	__read_ulong_c0_register($18, 7)
#define write_c0_watchlo0(val)	__write_ulong_c0_register($18, 0, val)
#define write_c0_watchlo1(val)	__write_ulong_c0_register($18, 1, val)
#define write_c0_watchlo2(val)	__write_ulong_c0_register($18, 2, val)
#define write_c0_watchlo3(val)	__write_ulong_c0_register($18, 3, val)
#define write_c0_watchlo4(val)	__write_ulong_c0_register($18, 4, val)
#define write_c0_watchlo5(val)	__write_ulong_c0_register($18, 5, val)
#define write_c0_watchlo6(val)	__write_ulong_c0_register($18, 6, val)
#define write_c0_watchlo7(val)	__write_ulong_c0_register($18, 7, val)

/*
 * The WatchHi register.  There may be up to 8 of them.
 */
#define read_c0_watchhi0()	__read_32bit_c0_register($19, 0)
#define read_c0_watchhi1()	__read_32bit_c0_register($19, 1)
#define read_c0_watchhi2()	__read_32bit_c0_register($19, 2)
#define read_c0_watchhi3()	__read_32bit_c0_register($19, 3)
#define read_c0_watchhi4()	__read_32bit_c0_register($19, 4)
#define read_c0_watchhi5()	__read_32bit_c0_register($19, 5)
#define read_c0_watchhi6()	__read_32bit_c0_register($19, 6)
#define read_c0_watchhi7()	__read_32bit_c0_register($19, 7)

#define write_c0_watchhi0(val)	__write_32bit_c0_register($19, 0, val)
#define write_c0_watchhi1(val)	__write_32bit_c0_register($19, 1, val)
#define write_c0_watchhi2(val)	__write_32bit_c0_register($19, 2, val)
#define write_c0_watchhi3(val)	__write_32bit_c0_register($19, 3, val)
#define write_c0_watchhi4(val)	__write_32bit_c0_register($19, 4, val)
#define write_c0_watchhi5(val)	__write_32bit_c0_register($19, 5, val)
#define write_c0_watchhi6(val)	__write_32bit_c0_register($19, 6, val)
#define write_c0_watchhi7(val)	__write_32bit_c0_register($19, 7, val)

#define read_c0_xcontext()	__read_ulong_c0_register($20, 0)
#define write_c0_xcontext(val)	__write_ulong_c0_register($20, 0, val)

#define read_c0_intcontrol()	__read_32bit_c0_ctrl_register($20)
#define write_c0_intcontrol(val) __write_32bit_c0_ctrl_register($20, val)

#define read_c0_framemask()	__read_32bit_c0_register($21, 0)
#define write_c0_framemask(val) __write_32bit_c0_register($21, 0, val)

#define read_c0_diag()		__read_32bit_c0_register($22, 0)
#define write_c0_diag(val)	__write_32bit_c0_register($22, 0, val)

/* R10K CP0 Branch Diagnostic register is 64bits wide */
#define read_c0_r10k_diag()	__read_64bit_c0_register($22, 0)
#define write_c0_r10k_diag(val)	__write_64bit_c0_register($22, 0, val)

#define read_c0_diag1()		__read_32bit_c0_register($22, 1)
#define write_c0_diag1(val)	__write_32bit_c0_register($22, 1, val)

#define read_c0_diag2()		__read_32bit_c0_register($22, 2)
#define write_c0_diag2(val)	__write_32bit_c0_register($22, 2, val)

#define read_c0_diag3()		__read_32bit_c0_register($22, 3)
#define write_c0_diag3(val)	__write_32bit_c0_register($22, 3, val)

#define read_c0_diag4()		__read_32bit_c0_register($22, 4)
#define write_c0_diag4(val)	__write_32bit_c0_register($22, 4, val)

#define read_c0_diag5()		__read_32bit_c0_register($22, 5)
#define write_c0_diag5(val)	__write_32bit_c0_register($22, 5, val)

#define read_c0_debug()		__read_32bit_c0_register($23, 0)
#define write_c0_debug(val)	__write_32bit_c0_register($23, 0, val)

#define read_c0_depc()		__read_ulong_c0_register($24, 0)
#define write_c0_depc(val)	__write_ulong_c0_register($24, 0, val)

/*
 * MIPS32 / MIPS64 performance counters
 */
#define read_c0_perfctrl0()	__read_32bit_c0_register($25, 0)
#define write_c0_perfctrl0(val) __write_32bit_c0_register($25, 0, val)
#define read_c0_perfcntr0()	__read_32bit_c0_register($25, 1)
#define write_c0_perfcntr0(val) __write_32bit_c0_register($25, 1, val)
#define read_c0_perfcntr0_64()	__read_64bit_c0_register($25, 1)
#define write_c0_perfcntr0_64(val) __write_64bit_c0_register($25, 1, val)
#define read_c0_perfctrl1()	__read_32bit_c0_register($25, 2)
#define write_c0_perfctrl1(val) __write_32bit_c0_register($25, 2, val)
#define read_c0_perfcntr1()	__read_32bit_c0_register($25, 3)
#define write_c0_perfcntr1(val) __write_32bit_c0_register($25, 3, val)
#define read_c0_perfcntr1_64()	__read_64bit_c0_register($25, 3)
#define write_c0_perfcntr1_64(val) __write_64bit_c0_register($25, 3, val)
#define read_c0_perfctrl2()	__read_32bit_c0_register($25, 4)
#define write_c0_perfctrl2(val) __write_32bit_c0_register($25, 4, val)
#define read_c0_perfcntr2()	__read_32bit_c0_register($25, 5)
#define write_c0_perfcntr2(val) __write_32bit_c0_register($25, 5, val)
#define read_c0_perfcntr2_64()	__read_64bit_c0_register($25, 5)
#define write_c0_perfcntr2_64(val) __write_64bit_c0_register($25, 5, val)
#define read_c0_perfctrl3()	__read_32bit_c0_register($25, 6)
#define write_c0_perfctrl3(val) __write_32bit_c0_register($25, 6, val)
#define read_c0_perfcntr3()	__read_32bit_c0_register($25, 7)
#define write_c0_perfcntr3(val) __write_32bit_c0_register($25, 7, val)
#define read_c0_perfcntr3_64()	__read_64bit_c0_register($25, 7)
#define write_c0_perfcntr3_64(val) __write_64bit_c0_register($25, 7, val)

#define read_c0_ecc()		__read_32bit_c0_register($26, 0)
#define write_c0_ecc(val)	__write_32bit_c0_register($26, 0, val)

#define read_c0_derraddr0()	__read_ulong_c0_register($26, 1)
#define write_c0_derraddr0(val) __write_ulong_c0_register($26, 1, val)

#define read_c0_cacheerr()	__read_32bit_c0_register($27, 0)

#define read_c0_derraddr1()	__read_ulong_c0_register($27, 1)
#define write_c0_derraddr1(val) __write_ulong_c0_register($27, 1, val)

#define read_c0_taglo()		__read_32bit_c0_register($28, 0)
#define write_c0_taglo(val)	__write_32bit_c0_register($28, 0, val)

#define read_c0_dtaglo()	__read_32bit_c0_register($28, 2)
#define write_c0_dtaglo(val)	__write_32bit_c0_register($28, 2, val)

#define read_c0_ddatalo()	__read_32bit_c0_register($28, 3)
#define write_c0_ddatalo(val)	__write_32bit_c0_register($28, 3, val)

#define read_c0_staglo()	__read_32bit_c0_register($28, 4)
#define write_c0_staglo(val)	__write_32bit_c0_register($28, 4, val)

#define read_c0_taghi()		__read_32bit_c0_register($29, 0)
#define write_c0_taghi(val)	__write_32bit_c0_register($29, 0, val)

#define read_c0_errorepc()	__read_ulong_c0_register($30, 0)
#define write_c0_errorepc(val)	__write_ulong_c0_register($30, 0, val)

/* MIPSR2 */
#define read_c0_hwrena()	__read_32bit_c0_register($7, 0)
#define write_c0_hwrena(val)	__write_32bit_c0_register($7, 0, val)

#define read_c0_intctl()	__read_32bit_c0_register($12, 1)
#define write_c0_intctl(val)	__write_32bit_c0_register($12, 1, val)

#define read_c0_srsctl()	__read_32bit_c0_register($12, 2)
#define write_c0_srsctl(val)	__write_32bit_c0_register($12, 2, val)

#define read_c0_srsmap()	__read_32bit_c0_register($12, 3)
#define write_c0_srsmap(val)	__write_32bit_c0_register($12, 3, val)

#define read_c0_ebase()		__read_32bit_c0_register($15, 1)
#define write_c0_ebase(val)	__write_32bit_c0_register($15, 1, val)

#define read_c0_ebase_64()	__read_64bit_c0_register($15, 1)
#define write_c0_ebase_64(val)	__write_64bit_c0_register($15, 1, val)

#define read_c0_cdmmbase()	__read_ulong_c0_register($15, 2)
#define write_c0_cdmmbase(val)	__write_ulong_c0_register($15, 2, val)

/* MIPSR3 */
#define read_c0_segctl0()	__read_32bit_c0_register($5, 2)
#define write_c0_segctl0(val)	__write_32bit_c0_register($5, 2, val)

#define read_c0_segctl1()	__read_32bit_c0_register($5, 3)
#define write_c0_segctl1(val)	__write_32bit_c0_register($5, 3, val)

#define read_c0_segctl2()	__read_32bit_c0_register($5, 4)
#define write_c0_segctl2(val)	__write_32bit_c0_register($5, 4, val)

/* Hardware Page Table Walker */
#define read_c0_pwbase()	__read_ulong_c0_register($5, 5)
#define write_c0_pwbase(val)	__write_ulong_c0_register($5, 5, val)

#define read_c0_pwfield()	__read_ulong_c0_register($5, 6)
#define write_c0_pwfield(val)	__write_ulong_c0_register($5, 6, val)

#define read_c0_pwsize()	__read_ulong_c0_register($5, 7)
#define write_c0_pwsize(val)	__write_ulong_c0_register($5, 7, val)

#define read_c0_pwctl()		__read_32bit_c0_register($6, 6)
#define write_c0_pwctl(val)	__write_32bit_c0_register($6, 6, val)

#define read_c0_pgd()		__read_64bit_c0_register($9, 7)
#define write_c0_pgd(val)	__write_64bit_c0_register($9, 7, val)

#define read_c0_kpgd()		__read_64bit_c0_register($31, 7)
#define write_c0_kpgd(val)	__write_64bit_c0_register($31, 7, val)

/* Cavium OCTEON (cnMIPS) */
#define read_c0_cvmcount()	__read_ulong_c0_register($9, 6)
#define write_c0_cvmcount(val)	__write_ulong_c0_register($9, 6, val)

#define read_c0_cvmctl()	__read_64bit_c0_register($9, 7)
#define write_c0_cvmctl(val)	__write_64bit_c0_register($9, 7, val)

#define read_c0_cvmmemctl()	__read_64bit_c0_register($11, 7)
#define write_c0_cvmmemctl(val) __write_64bit_c0_register($11, 7, val)

#define read_c0_cvmmemctl2()	__read_64bit_c0_register($16, 6)
#define write_c0_cvmmemctl2(val) __write_64bit_c0_register($16, 6, val)

#define read_c0_cvmvmconfig()	__read_64bit_c0_register($16, 7)
#define write_c0_cvmvmconfig(val) __write_64bit_c0_register($16, 7, val)

/*
 * The cacheerr registers are not standardized.	 On OCTEON, they are
 * 64 bits wide.
 */
#define read_octeon_c0_icacheerr()	__read_64bit_c0_register($27, 0)
#define write_octeon_c0_icacheerr(val)	__write_64bit_c0_register($27, 0, val)

#define read_octeon_c0_dcacheerr()	__read_64bit_c0_register($27, 1)
#define write_octeon_c0_dcacheerr(val)	__write_64bit_c0_register($27, 1, val)

/* BMIPS3300 */
#define read_c0_brcm_config_0()		__read_32bit_c0_register($22, 0)
#define write_c0_brcm_config_0(val)	__write_32bit_c0_register($22, 0, val)

#define read_c0_brcm_bus_pll()		__read_32bit_c0_register($22, 4)
#define write_c0_brcm_bus_pll(val)	__write_32bit_c0_register($22, 4, val)

#define read_c0_brcm_reset()		__read_32bit_c0_register($22, 5)
#define write_c0_brcm_reset(val)	__write_32bit_c0_register($22, 5, val)

/* BMIPS43xx */
#define read_c0_brcm_cmt_intr()		__read_32bit_c0_register($22, 1)
#define write_c0_brcm_cmt_intr(val)	__write_32bit_c0_register($22, 1, val)

#define read_c0_brcm_cmt_ctrl()		__read_32bit_c0_register($22, 2)
#define write_c0_brcm_cmt_ctrl(val)	__write_32bit_c0_register($22, 2, val)

#define read_c0_brcm_cmt_local()	__read_32bit_c0_register($22, 3)
#define write_c0_brcm_cmt_local(val)	__write_32bit_c0_register($22, 3, val)

#define read_c0_brcm_config_1()		__read_32bit_c0_register($22, 5)
#define write_c0_brcm_config_1(val)	__write_32bit_c0_register($22, 5, val)

#define read_c0_brcm_cbr()		__read_32bit_c0_register($22, 6)
#define write_c0_brcm_cbr(val)		__write_32bit_c0_register($22, 6, val)

/* BMIPS5000 */
#define read_c0_brcm_config()		__read_32bit_c0_register($22, 0)
#define write_c0_brcm_config(val)	__write_32bit_c0_register($22, 0, val)

#define read_c0_brcm_mode()		__read_32bit_c0_register($22, 1)
#define write_c0_brcm_mode(val)		__write_32bit_c0_register($22, 1, val)

#define read_c0_brcm_action()		__read_32bit_c0_register($22, 2)
#define write_c0_brcm_action(val)	__write_32bit_c0_register($22, 2, val)

#define read_c0_brcm_edsp()		__read_32bit_c0_register($22, 3)
#define write_c0_brcm_edsp(val)		__write_32bit_c0_register($22, 3, val)

#define read_c0_brcm_bootvec()		__read_32bit_c0_register($22, 4)
#define write_c0_brcm_bootvec(val)	__write_32bit_c0_register($22, 4, val)

#define read_c0_brcm_sleepcount()	__read_32bit_c0_register($22, 7)
#define write_c0_brcm_sleepcount(val)	__write_32bit_c0_register($22, 7, val)

/* Ingenic page ctrl register */
#define write_c0_page_ctrl(val)	__write_32bit_c0_register($5, 4, val)

/*
 * Macros to access the guest system control coprocessor
 */

#ifndef TOOLCHAIN_SUPPORTS_VIRT
_ASM_MACRO_2R_1S(mfgc0, rt, rs, sel,
	_ASM_INSN_IF_MIPS(0x40600000 | __rt << 16 | __rs << 11 | \\sel)
	_ASM_INSN32_IF_MM(0x000004fc | __rt << 21 | __rs << 16 | \\sel << 11));
_ASM_MACRO_2R_1S(dmfgc0, rt, rs, sel,
	_ASM_INSN_IF_MIPS(0x40600100 | __rt << 16 | __rs << 11 | \\sel)
	_ASM_INSN32_IF_MM(0x580004fc | __rt << 21 | __rs << 16 | \\sel << 11));
_ASM_MACRO_2R_1S(mtgc0, rt, rd, sel,
	_ASM_INSN_IF_MIPS(0x40600200 | __rt << 16 | __rd << 11 | \\sel)
	_ASM_INSN32_IF_MM(0x000006fc | __rt << 21 | __rd << 16 | \\sel << 11));
_ASM_MACRO_2R_1S(dmtgc0, rt, rd, sel,
	_ASM_INSN_IF_MIPS(0x40600300 | __rt << 16 | __rd << 11 | \\sel)
	_ASM_INSN32_IF_MM(0x580006fc | __rt << 21 | __rd << 16 | \\sel << 11));
_ASM_MACRO_0(tlbgp,    _ASM_INSN_IF_MIPS(0x42000010)
		       _ASM_INSN32_IF_MM(0x0000017c));
_ASM_MACRO_0(tlbgr,    _ASM_INSN_IF_MIPS(0x42000009)
		       _ASM_INSN32_IF_MM(0x0000117c));
_ASM_MACRO_0(tlbgwi,   _ASM_INSN_IF_MIPS(0x4200000a)
		       _ASM_INSN32_IF_MM(0x0000217c));
_ASM_MACRO_0(tlbgwr,   _ASM_INSN_IF_MIPS(0x4200000e)
		       _ASM_INSN32_IF_MM(0x0000317c));
_ASM_MACRO_0(tlbginvf, _ASM_INSN_IF_MIPS(0x4200000c)
		       _ASM_INSN32_IF_MM(0x0000517c));
#define _ASM_SET_VIRT ""
#else	/* !TOOLCHAIN_SUPPORTS_VIRT */
#define _ASM_SET_VIRT ".set\tvirt\n\t"
#endif

#define __read_32bit_gc0_register(source, sel)				\
({ int __res;								\
	__asm__ __volatile__(						\
		".set\tpush\n\t"					\
		".set\tmips32r2\n\t"					\
		_ASM_SET_VIRT						\
		"mfgc0\t%0, " #source ", %1\n\t"			\
		".set\tpop"						\
		: "=r" (__res)						\
		: "i" (sel));						\
	__res;								\
})

#define __read_64bit_gc0_register(source, sel)				\
({ unsigned long long __res;						\
	__asm__ __volatile__(						\
		".set\tpush\n\t"					\
		".set\tmips64r2\n\t"					\
		_ASM_SET_VIRT						\
		"dmfgc0\t%0, " #source ", %1\n\t"			\
		".set\tpop"						\
		: "=r" (__res)						\
		: "i" (sel));						\
	__res;								\
})

#define __write_32bit_gc0_register(register, sel, value)		\
do {									\
	__asm__ __volatile__(						\
		".set\tpush\n\t"					\
		".set\tmips32r2\n\t"					\
		_ASM_SET_VIRT						\
		"mtgc0\t%z0, " #register ", %1\n\t"			\
		".set\tpop"						\
		: : "Jr" ((unsigned int)(value)),			\
		    "i" (sel));						\
} while (0)

#define __write_64bit_gc0_register(register, sel, value)		\
do {									\
	__asm__ __volatile__(						\
		".set\tpush\n\t"					\
		".set\tmips64r2\n\t"					\
		_ASM_SET_VIRT						\
		"dmtgc0\t%z0, " #register ", %1\n\t"			\
		".set\tpop"						\
		: : "Jr" (value),					\
		    "i" (sel));						\
} while (0)

#define __read_ulong_gc0_register(reg, sel)				\
	((sizeof(unsigned long) == 4) ?					\
	(unsigned long) __read_32bit_gc0_register(reg, sel) :		\
	(unsigned long) __read_64bit_gc0_register(reg, sel))

#define __write_ulong_gc0_register(reg, sel, val)			\
do {									\
	if (sizeof(unsigned long) == 4)					\
		__write_32bit_gc0_register(reg, sel, val);		\
	else								\
		__write_64bit_gc0_register(reg, sel, val);		\
} while (0)

#define read_gc0_index()		__read_32bit_gc0_register($0, 0)
#define write_gc0_index(val)		__write_32bit_gc0_register($0, 0, val)

#define read_gc0_entrylo0()		__read_ulong_gc0_register($2, 0)
#define write_gc0_entrylo0(val)		__write_ulong_gc0_register($2, 0, val)

#define read_gc0_entrylo1()		__read_ulong_gc0_register($3, 0)
#define write_gc0_entrylo1(val)		__write_ulong_gc0_register($3, 0, val)

#define read_gc0_context()		__read_ulong_gc0_register($4, 0)
#define write_gc0_context(val)		__write_ulong_gc0_register($4, 0, val)

#define read_gc0_contextconfig()	__read_32bit_gc0_register($4, 1)
#define write_gc0_contextconfig(val)	__write_32bit_gc0_register($4, 1, val)

#define read_gc0_userlocal()		__read_ulong_gc0_register($4, 2)
#define write_gc0_userlocal(val)	__write_ulong_gc0_register($4, 2, val)

#define read_gc0_xcontextconfig()	__read_ulong_gc0_register($4, 3)
#define write_gc0_xcontextconfig(val)	__write_ulong_gc0_register($4, 3, val)

#define read_gc0_pagemask()		__read_32bit_gc0_register($5, 0)
#define write_gc0_pagemask(val)		__write_32bit_gc0_register($5, 0, val)

#define read_gc0_pagegrain()		__read_32bit_gc0_register($5, 1)
#define write_gc0_pagegrain(val)	__write_32bit_gc0_register($5, 1, val)

#define read_gc0_segctl0()		__read_ulong_gc0_register($5, 2)
#define write_gc0_segctl0(val)		__write_ulong_gc0_register($5, 2, val)

#define read_gc0_segctl1()		__read_ulong_gc0_register($5, 3)
#define write_gc0_segctl1(val)		__write_ulong_gc0_register($5, 3, val)

#define read_gc0_segctl2()		__read_ulong_gc0_register($5, 4)
#define write_gc0_segctl2(val)		__write_ulong_gc0_register($5, 4, val)

#define read_gc0_pwbase()		__read_ulong_gc0_register($5, 5)
#define write_gc0_pwbase(val)		__write_ulong_gc0_register($5, 5, val)

#define read_gc0_pwfield()		__read_ulong_gc0_register($5, 6)
#define write_gc0_pwfield(val)		__write_ulong_gc0_register($5, 6, val)

#define read_gc0_pwsize()		__read_ulong_gc0_register($5, 7)
#define write_gc0_pwsize(val)		__write_ulong_gc0_register($5, 7, val)

#define read_gc0_wired()		__read_32bit_gc0_register($6, 0)
#define write_gc0_wired(val)		__write_32bit_gc0_register($6, 0, val)

#define read_gc0_pwctl()		__read_32bit_gc0_register($6, 6)
#define write_gc0_pwctl(val)		__write_32bit_gc0_register($6, 6, val)

#define read_gc0_hwrena()		__read_32bit_gc0_register($7, 0)
#define write_gc0_hwrena(val)		__write_32bit_gc0_register($7, 0, val)

#define read_gc0_badvaddr()		__read_ulong_gc0_register($8, 0)
#define write_gc0_badvaddr(val)		__write_ulong_gc0_register($8, 0, val)

#define read_gc0_badinstr()		__read_32bit_gc0_register($8, 1)
#define write_gc0_badinstr(val)		__write_32bit_gc0_register($8, 1, val)

#define read_gc0_badinstrp()		__read_32bit_gc0_register($8, 2)
#define write_gc0_badinstrp(val)	__write_32bit_gc0_register($8, 2, val)

#define read_gc0_count()		__read_32bit_gc0_register($9, 0)

#define read_gc0_entryhi()		__read_ulong_gc0_register($10, 0)
#define write_gc0_entryhi(val)		__write_ulong_gc0_register($10, 0, val)

#define read_gc0_compare()		__read_32bit_gc0_register($11, 0)
#define write_gc0_compare(val)		__write_32bit_gc0_register($11, 0, val)

#define read_gc0_status()		__read_32bit_gc0_register($12, 0)
#define write_gc0_status(val)		__write_32bit_gc0_register($12, 0, val)

#define read_gc0_intctl()		__read_32bit_gc0_register($12, 1)
#define write_gc0_intctl(val)		__write_32bit_gc0_register($12, 1, val)

#define read_gc0_cause()		__read_32bit_gc0_register($13, 0)
#define write_gc0_cause(val)		__write_32bit_gc0_register($13, 0, val)

#define read_gc0_epc()			__read_ulong_gc0_register($14, 0)
#define write_gc0_epc(val)		__write_ulong_gc0_register($14, 0, val)

#define read_gc0_prid()			__read_32bit_gc0_register($15, 0)

#define read_gc0_ebase()		__read_32bit_gc0_register($15, 1)
#define write_gc0_ebase(val)		__write_32bit_gc0_register($15, 1, val)

#define read_gc0_ebase_64()		__read_64bit_gc0_register($15, 1)
#define write_gc0_ebase_64(val)		__write_64bit_gc0_register($15, 1, val)

#define read_gc0_config()		__read_32bit_gc0_register($16, 0)
#define read_gc0_config1()		__read_32bit_gc0_register($16, 1)
#define read_gc0_config2()		__read_32bit_gc0_register($16, 2)
#define read_gc0_config3()		__read_32bit_gc0_register($16, 3)
#define read_gc0_config4()		__read_32bit_gc0_register($16, 4)
#define read_gc0_config5()		__read_32bit_gc0_register($16, 5)
#define read_gc0_config6()		__read_32bit_gc0_register($16, 6)
#define read_gc0_config7()		__read_32bit_gc0_register($16, 7)
#define write_gc0_config(val)		__write_32bit_gc0_register($16, 0, val)
#define write_gc0_config1(val)		__write_32bit_gc0_register($16, 1, val)
#define write_gc0_config2(val)		__write_32bit_gc0_register($16, 2, val)
#define write_gc0_config3(val)		__write_32bit_gc0_register($16, 3, val)
#define write_gc0_config4(val)		__write_32bit_gc0_register($16, 4, val)
#define write_gc0_config5(val)		__write_32bit_gc0_register($16, 5, val)
#define write_gc0_config6(val)		__write_32bit_gc0_register($16, 6, val)
#define write_gc0_config7(val)		__write_32bit_gc0_register($16, 7, val)

#define read_gc0_lladdr()		__read_ulong_gc0_register($17, 0)
#define write_gc0_lladdr(val)		__write_ulong_gc0_register($17, 0, val)

#define read_gc0_watchlo0()		__read_ulong_gc0_register($18, 0)
#define read_gc0_watchlo1()		__read_ulong_gc0_register($18, 1)
#define read_gc0_watchlo2()		__read_ulong_gc0_register($18, 2)
#define read_gc0_watchlo3()		__read_ulong_gc0_register($18, 3)
#define read_gc0_watchlo4()		__read_ulong_gc0_register($18, 4)
#define read_gc0_watchlo5()		__read_ulong_gc0_register($18, 5)
#define read_gc0_watchlo6()		__read_ulong_gc0_register($18, 6)
#define read_gc0_watchlo7()		__read_ulong_gc0_register($18, 7)
#define write_gc0_watchlo0(val)		__write_ulong_gc0_register($18, 0, val)
#define write_gc0_watchlo1(val)		__write_ulong_gc0_register($18, 1, val)
#define write_gc0_watchlo2(val)		__write_ulong_gc0_register($18, 2, val)
#define write_gc0_watchlo3(val)		__write_ulong_gc0_register($18, 3, val)
#define write_gc0_watchlo4(val)		__write_ulong_gc0_register($18, 4, val)
#define write_gc0_watchlo5(val)		__write_ulong_gc0_register($18, 5, val)
#define write_gc0_watchlo6(val)		__write_ulong_gc0_register($18, 6, val)
#define write_gc0_watchlo7(val)		__write_ulong_gc0_register($18, 7, val)

#define read_gc0_watchhi0()		__read_32bit_gc0_register($19, 0)
#define read_gc0_watchhi1()		__read_32bit_gc0_register($19, 1)
#define read_gc0_watchhi2()		__read_32bit_gc0_register($19, 2)
#define read_gc0_watchhi3()		__read_32bit_gc0_register($19, 3)
#define read_gc0_watchhi4()		__read_32bit_gc0_register($19, 4)
#define read_gc0_watchhi5()		__read_32bit_gc0_register($19, 5)
#define read_gc0_watchhi6()		__read_32bit_gc0_register($19, 6)
#define read_gc0_watchhi7()		__read_32bit_gc0_register($19, 7)
#define write_gc0_watchhi0(val)		__write_32bit_gc0_register($19, 0, val)
#define write_gc0_watchhi1(val)		__write_32bit_gc0_register($19, 1, val)
#define write_gc0_watchhi2(val)		__write_32bit_gc0_register($19, 2, val)
#define write_gc0_watchhi3(val)		__write_32bit_gc0_register($19, 3, val)
#define write_gc0_watchhi4(val)		__write_32bit_gc0_register($19, 4, val)
#define write_gc0_watchhi5(val)		__write_32bit_gc0_register($19, 5, val)
#define write_gc0_watchhi6(val)		__write_32bit_gc0_register($19, 6, val)
#define write_gc0_watchhi7(val)		__write_32bit_gc0_register($19, 7, val)

#define read_gc0_xcontext()		__read_ulong_gc0_register($20, 0)
#define write_gc0_xcontext(val)		__write_ulong_gc0_register($20, 0, val)

#define read_gc0_perfctrl0()		__read_32bit_gc0_register($25, 0)
#define write_gc0_perfctrl0(val)	__write_32bit_gc0_register($25, 0, val)
#define read_gc0_perfcntr0()		__read_32bit_gc0_register($25, 1)
#define write_gc0_perfcntr0(val)	__write_32bit_gc0_register($25, 1, val)
#define read_gc0_perfcntr0_64()		__read_64bit_gc0_register($25, 1)
#define write_gc0_perfcntr0_64(val)	__write_64bit_gc0_register($25, 1, val)
#define read_gc0_perfctrl1()		__read_32bit_gc0_register($25, 2)
#define write_gc0_perfctrl1(val)	__write_32bit_gc0_register($25, 2, val)
#define read_gc0_perfcntr1()		__read_32bit_gc0_register($25, 3)
#define write_gc0_perfcntr1(val)	__write_32bit_gc0_register($25, 3, val)
#define read_gc0_perfcntr1_64()		__read_64bit_gc0_register($25, 3)
#define write_gc0_perfcntr1_64(val)	__write_64bit_gc0_register($25, 3, val)
#define read_gc0_perfctrl2()		__read_32bit_gc0_register($25, 4)
#define write_gc0_perfctrl2(val)	__write_32bit_gc0_register($25, 4, val)
#define read_gc0_perfcntr2()		__read_32bit_gc0_register($25, 5)
#define write_gc0_perfcntr2(val)	__write_32bit_gc0_register($25, 5, val)
#define read_gc0_perfcntr2_64()		__read_64bit_gc0_register($25, 5)
#define write_gc0_perfcntr2_64(val)	__write_64bit_gc0_register($25, 5, val)
#define read_gc0_perfctrl3()		__read_32bit_gc0_register($25, 6)
#define write_gc0_perfctrl3(val)	__write_32bit_gc0_register($25, 6, val)
#define read_gc0_perfcntr3()		__read_32bit_gc0_register($25, 7)
#define write_gc0_perfcntr3(val)	__write_32bit_gc0_register($25, 7, val)
#define read_gc0_perfcntr3_64()		__read_64bit_gc0_register($25, 7)
#define write_gc0_perfcntr3_64(val)	__write_64bit_gc0_register($25, 7, val)

#define read_gc0_errorepc()		__read_ulong_gc0_register($30, 0)
#define write_gc0_errorepc(val)		__write_ulong_gc0_register($30, 0, val)

#define read_gc0_kscratch1()		__read_ulong_gc0_register($31, 2)
#define read_gc0_kscratch2()		__read_ulong_gc0_register($31, 3)
#define read_gc0_kscratch3()		__read_ulong_gc0_register($31, 4)
#define read_gc0_kscratch4()		__read_ulong_gc0_register($31, 5)
#define read_gc0_kscratch5()		__read_ulong_gc0_register($31, 6)
#define read_gc0_kscratch6()		__read_ulong_gc0_register($31, 7)
#define write_gc0_kscratch1(val)	__write_ulong_gc0_register($31, 2, val)
#define write_gc0_kscratch2(val)	__write_ulong_gc0_register($31, 3, val)
#define write_gc0_kscratch3(val)	__write_ulong_gc0_register($31, 4, val)
#define write_gc0_kscratch4(val)	__write_ulong_gc0_register($31, 5, val)
#define write_gc0_kscratch5(val)	__write_ulong_gc0_register($31, 6, val)
#define write_gc0_kscratch6(val)	__write_ulong_gc0_register($31, 7, val)

/* Cavium OCTEON (cnMIPS) */
#define read_gc0_cvmcount()		__read_ulong_gc0_register($9, 6)
#define write_gc0_cvmcount(val)		__write_ulong_gc0_register($9, 6, val)

#define read_gc0_cvmctl()		__read_64bit_gc0_register($9, 7)
#define write_gc0_cvmctl(val)		__write_64bit_gc0_register($9, 7, val)

#define read_gc0_cvmmemctl()		__read_64bit_gc0_register($11, 7)
#define write_gc0_cvmmemctl(val)	__write_64bit_gc0_register($11, 7, val)

#define read_gc0_cvmmemctl2()		__read_64bit_gc0_register($16, 6)
#define write_gc0_cvmmemctl2(val)	__write_64bit_gc0_register($16, 6, val)

/*
 * Macros to access the guest system control coprocessor
 */

#ifdef TOOLCHAIN_SUPPORTS_VIRT

#define __read_32bit_gc0_register(source, sel)				\
({ int __res;								\
	__asm__ __volatile__(						\
		".set\tpush\n\t"					\
		".set\tmips32r2\n\t"					\
		".set\tvirt\n\t"					\
		"mfgc0\t%0, $%1, %2\n\t"				\
		".set\tpop"						\
		: "=r" (__res)						\
		: "i" (source), "i" (sel));				\
	__res;								\
})

#define __read_64bit_gc0_register(source, sel)				\
({ unsigned long long __res;						\
	__asm__ __volatile__(						\
		".set\tpush\n\t"					\
		".set\tmips64r2\n\t"					\
		".set\tvirt\n\t"					\
		"dmfgc0\t%0, $%1, %2\n\t"			\
		".set\tpop"						\
		: "=r" (__res)						\
		: "i" (source), "i" (sel));				\
	__res;								\
})

#define __write_32bit_gc0_register(register, sel, value)		\
do {									\
	__asm__ __volatile__(						\
		".set\tpush\n\t"					\
		".set\tmips32r2\n\t"					\
		".set\tvirt\n\t"					\
		"mtgc0\t%z0, $%1, %2\n\t"				\
		".set\tpop"						\
		: : "Jr" ((unsigned int)(value)),			\
		    "i" (register), "i" (sel));				\
} while (0)

#define __write_64bit_gc0_register(register, sel, value)		\
do {									\
	__asm__ __volatile__(						\
		".set\tpush\n\t"					\
		".set\tmips64r2\n\t"					\
		".set\tvirt\n\t"					\
		"dmtgc0\t%z0, $%1, %2\n\t"				\
		".set\tpop"						\
		: : "Jr" (value),					\
		    "i" (register), "i" (sel));				\
} while (0)

#else	/* TOOLCHAIN_SUPPORTS_VIRT */

#define __read_32bit_gc0_register(source, sel)				\
({ int __res;								\
	__asm__ __volatile__(						\
		".set\tpush\n\t"					\
		".set\tnoat\n\t"					\
		"# mfgc0\t$1, $%1, %2\n\t"				\
		_ASM_INSN_IF_MIPS(0x40610000 | %1 << 11 | %2)		\
		_ASM_INSN32_IF_MM(0x002004fc | %1 << 16 | %2 << 11)	\
		"move\t%0, $1\n\t"					\
		".set\tpop"						\
		: "=r" (__res)						\
		: "i" (source), "i" (sel));				\
	__res;								\
})

#define __read_64bit_gc0_register(source, sel)				\
({ unsigned long long __res;						\
	__asm__ __volatile__(						\
		".set\tpush\n\t"					\
		".set\tnoat\n\t"					\
		"# dmfgc0\t$1, $%1, %2\n\t"				\
		_ASM_INSN_IF_MIPS(0x40610100 | %1 << 11 | %2)		\
		_ASM_INSN32_IF_MM(0x582004fc | %1 << 16 | %2 << 11)	\
		"move\t%0, $1\n\t"					\
		".set\tpop"						\
		: "=r" (__res)						\
		: "i" (source), "i" (sel));				\
	__res;								\
})

#define __write_32bit_gc0_register(register, sel, value)		\
do {									\
	__asm__ __volatile__(						\
		".set\tpush\n\t"					\
		".set\tnoat\n\t"					\
		"move\t$1, %z0\n\t"					\
		"# mtgc0\t$1, $%1, %2\n\t"				\
		_ASM_INSN_IF_MIPS(0x40610200 | %1 << 11 | %2)		\
		_ASM_INSN32_IF_MM(0x002006fc | %1 << 16 | %2 << 11)	\
		".set\tpop"						\
		: : "Jr" ((unsigned int)(value)),			\
		    "i" (register), "i" (sel));				\
} while (0)

#define __write_64bit_gc0_register(register, sel, value)		\
do {									\
	__asm__ __volatile__(						\
		".set\tpush\n\t"					\
		".set\tnoat\n\t"					\
		"move\t$1, %z0\n\t"					\
		"# dmtgc0\t$1, $%1, %2\n\t"				\
		_ASM_INSN_IF_MIPS(0x40610300 | %1 << 11 | %2)		\
		_ASM_INSN32_IF_MM(0x582006fc | %1 << 16 | %2 << 11)	\
		".set\tpop"						\
		: : "Jr" (value),					\
		    "i" (register), "i" (sel));				\
} while (0)

#endif	/* !TOOLCHAIN_SUPPORTS_VIRT */

#define __read_ulong_gc0_register(reg, sel)				\
	((sizeof(unsigned long) == 4) ?					\
	(unsigned long) __read_32bit_gc0_register(reg, sel) :		\
	(unsigned long) __read_64bit_gc0_register(reg, sel))

#define __write_ulong_gc0_register(reg, sel, val)			\
do {									\
	if (sizeof(unsigned long) == 4)					\
		__write_32bit_gc0_register(reg, sel, val);		\
	else								\
		__write_64bit_gc0_register(reg, sel, val);		\
} while (0)

#define read_gc0_index()		__read_32bit_gc0_register(0, 0)
#define write_gc0_index(val)		__write_32bit_gc0_register(0, 0, val)

#define read_gc0_entrylo0()		__read_ulong_gc0_register(2, 0)
#define write_gc0_entrylo0(val)		__write_ulong_gc0_register(2, 0, val)

#define read_gc0_entrylo1()		__read_ulong_gc0_register(3, 0)
#define write_gc0_entrylo1(val)		__write_ulong_gc0_register(3, 0, val)

#define read_gc0_context()		__read_ulong_gc0_register(4, 0)
#define write_gc0_context(val)		__write_ulong_gc0_register(4, 0, val)

#define read_gc0_contextconfig()	__read_32bit_gc0_register(4, 1)
#define write_gc0_contextconfig(val)	__write_32bit_gc0_register(4, 1, val)

#define read_gc0_userlocal()		__read_ulong_gc0_register(4, 2)
#define write_gc0_userlocal(val)	__write_ulong_gc0_register(4, 2, val)

#define read_gc0_xcontextconfig()	__read_ulong_gc0_register(4, 3)
#define write_gc0_xcontextconfig(val)	__write_ulong_gc0_register(4, 3, val)

#define read_gc0_pagemask()		__read_32bit_gc0_register(5, 0)
#define write_gc0_pagemask(val)		__write_32bit_gc0_register(5, 0, val)

#define read_gc0_pagegrain()		__read_32bit_gc0_register(5, 1)
#define write_gc0_pagegrain(val)	__write_32bit_gc0_register(5, 1, val)

#define read_gc0_segctl0()		__read_ulong_gc0_register(5, 2)
#define write_gc0_segctl0(val)		__write_ulong_gc0_register(5, 2, val)

#define read_gc0_segctl1()		__read_ulong_gc0_register(5, 3)
#define write_gc0_segctl1(val)		__write_ulong_gc0_register(5, 3, val)

#define read_gc0_segctl2()		__read_ulong_gc0_register(5, 4)
#define write_gc0_segctl2(val)		__write_ulong_gc0_register(5, 4, val)

#define read_gc0_pwbase()		__read_ulong_gc0_register(5, 5)
#define write_gc0_pwbase(val)		__write_ulong_gc0_register(5, 5, val)

#define read_gc0_pwfield()		__read_ulong_gc0_register(5, 6)
#define write_gc0_pwfield(val)		__write_ulong_gc0_register(5, 6, val)

#define read_gc0_pwsize()		__read_ulong_gc0_register(5, 7)
#define write_gc0_pwsize(val)		__write_ulong_gc0_register(5, 7, val)

#define read_gc0_wired()		__read_32bit_gc0_register(6, 0)
#define write_gc0_wired(val)		__write_32bit_gc0_register(6, 0, val)

#define read_gc0_pwctl()		__read_32bit_gc0_register(6, 6)
#define write_gc0_pwctl(val)		__write_32bit_gc0_register(6, 6, val)

#define read_gc0_hwrena()		__read_32bit_gc0_register(7, 0)
#define write_gc0_hwrena(val)		__write_32bit_gc0_register(7, 0, val)

#define read_gc0_badvaddr()		__read_ulong_gc0_register(8, 0)
#define write_gc0_badvaddr(val)		__write_ulong_gc0_register(8, 0, val)

#define read_gc0_badinstr()		__read_32bit_gc0_register(8, 1)
#define write_gc0_badinstr(val)		__write_32bit_gc0_register(8, 1, val)

#define read_gc0_badinstrp()		__read_32bit_gc0_register(8, 2)
#define write_gc0_badinstrp(val)	__write_32bit_gc0_register(8, 2, val)

#define read_gc0_count()		__read_32bit_gc0_register(9, 0)

#define read_gc0_entryhi()		__read_ulong_gc0_register(10, 0)
#define write_gc0_entryhi(val)		__write_ulong_gc0_register(10, 0, val)

#define read_gc0_compare()		__read_32bit_gc0_register(11, 0)
#define write_gc0_compare(val)		__write_32bit_gc0_register(11, 0, val)

#define read_gc0_status()		__read_32bit_gc0_register(12, 0)
#define write_gc0_status(val)		__write_32bit_gc0_register(12, 0, val)

#define read_gc0_intctl()		__read_32bit_gc0_register(12, 1)
#define write_gc0_intctl(val)		__write_32bit_gc0_register(12, 1, val)

#define read_gc0_cause()		__read_32bit_gc0_register(13, 0)
#define write_gc0_cause(val)		__write_32bit_gc0_register(13, 0, val)

#define read_gc0_epc()			__read_ulong_gc0_register(14, 0)
#define write_gc0_epc(val)		__write_ulong_gc0_register(14, 0, val)

#define read_gc0_ebase()		__read_32bit_gc0_register(15, 1)
#define write_gc0_ebase(val)		__write_32bit_gc0_register(15, 1, val)

#define read_gc0_ebase_64()		__read_64bit_gc0_register(15, 1)
#define write_gc0_ebase_64(val)		__write_64bit_gc0_register(15, 1, val)

#define read_gc0_config()		__read_32bit_gc0_register(16, 0)
#define read_gc0_config1()		__read_32bit_gc0_register(16, 1)
#define read_gc0_config2()		__read_32bit_gc0_register(16, 2)
#define read_gc0_config3()		__read_32bit_gc0_register(16, 3)
#define read_gc0_config4()		__read_32bit_gc0_register(16, 4)
#define read_gc0_config5()		__read_32bit_gc0_register(16, 5)
#define read_gc0_config6()		__read_32bit_gc0_register(16, 6)
#define read_gc0_config7()		__read_32bit_gc0_register(16, 7)
#define write_gc0_config(val)		__write_32bit_gc0_register(16, 0, val)
#define write_gc0_config1(val)		__write_32bit_gc0_register(16, 1, val)
#define write_gc0_config2(val)		__write_32bit_gc0_register(16, 2, val)
#define write_gc0_config3(val)		__write_32bit_gc0_register(16, 3, val)
#define write_gc0_config4(val)		__write_32bit_gc0_register(16, 4, val)
#define write_gc0_config5(val)		__write_32bit_gc0_register(16, 5, val)
#define write_gc0_config6(val)		__write_32bit_gc0_register(16, 6, val)
#define write_gc0_config7(val)		__write_32bit_gc0_register(16, 7, val)

#define read_gc0_watchlo0()		__read_ulong_gc0_register(18, 0)
#define read_gc0_watchlo1()		__read_ulong_gc0_register(18, 1)
#define read_gc0_watchlo2()		__read_ulong_gc0_register(18, 2)
#define read_gc0_watchlo3()		__read_ulong_gc0_register(18, 3)
#define read_gc0_watchlo4()		__read_ulong_gc0_register(18, 4)
#define read_gc0_watchlo5()		__read_ulong_gc0_register(18, 5)
#define read_gc0_watchlo6()		__read_ulong_gc0_register(18, 6)
#define read_gc0_watchlo7()		__read_ulong_gc0_register(18, 7)
#define write_gc0_watchlo0(val)		__write_ulong_gc0_register(18, 0, val)
#define write_gc0_watchlo1(val)		__write_ulong_gc0_register(18, 1, val)
#define write_gc0_watchlo2(val)		__write_ulong_gc0_register(18, 2, val)
#define write_gc0_watchlo3(val)		__write_ulong_gc0_register(18, 3, val)
#define write_gc0_watchlo4(val)		__write_ulong_gc0_register(18, 4, val)
#define write_gc0_watchlo5(val)		__write_ulong_gc0_register(18, 5, val)
#define write_gc0_watchlo6(val)		__write_ulong_gc0_register(18, 6, val)
#define write_gc0_watchlo7(val)		__write_ulong_gc0_register(18, 7, val)

#define read_gc0_watchhi0()		__read_32bit_gc0_register(19, 0)
#define read_gc0_watchhi1()		__read_32bit_gc0_register(19, 1)
#define read_gc0_watchhi2()		__read_32bit_gc0_register(19, 2)
#define read_gc0_watchhi3()		__read_32bit_gc0_register(19, 3)
#define read_gc0_watchhi4()		__read_32bit_gc0_register(19, 4)
#define read_gc0_watchhi5()		__read_32bit_gc0_register(19, 5)
#define read_gc0_watchhi6()		__read_32bit_gc0_register(19, 6)
#define read_gc0_watchhi7()		__read_32bit_gc0_register(19, 7)
#define write_gc0_watchhi0(val)		__write_32bit_gc0_register(19, 0, val)
#define write_gc0_watchhi1(val)		__write_32bit_gc0_register(19, 1, val)
#define write_gc0_watchhi2(val)		__write_32bit_gc0_register(19, 2, val)
#define write_gc0_watchhi3(val)		__write_32bit_gc0_register(19, 3, val)
#define write_gc0_watchhi4(val)		__write_32bit_gc0_register(19, 4, val)
#define write_gc0_watchhi5(val)		__write_32bit_gc0_register(19, 5, val)
#define write_gc0_watchhi6(val)		__write_32bit_gc0_register(19, 6, val)
#define write_gc0_watchhi7(val)		__write_32bit_gc0_register(19, 7, val)

#define read_gc0_xcontext()		__read_ulong_gc0_register(20, 0)
#define write_gc0_xcontext(val)		__write_ulong_gc0_register(20, 0, val)

#define read_gc0_perfctrl0()		__read_32bit_gc0_register(25, 0)
#define write_gc0_perfctrl0(val)	__write_32bit_gc0_register(25, 0, val)
#define read_gc0_perfcntr0()		__read_32bit_gc0_register(25, 1)
#define write_gc0_perfcntr0(val)	__write_32bit_gc0_register(25, 1, val)
#define read_gc0_perfcntr0_64()		__read_64bit_gc0_register(25, 1)
#define write_gc0_perfcntr0_64(val)	__write_64bit_gc0_register(25, 1, val)
#define read_gc0_perfctrl1()		__read_32bit_gc0_register(25, 2)
#define write_gc0_perfctrl1(val)	__write_32bit_gc0_register(25, 2, val)
#define read_gc0_perfcntr1()		__read_32bit_gc0_register(25, 3)
#define write_gc0_perfcntr1(val)	__write_32bit_gc0_register(25, 3, val)
#define read_gc0_perfcntr1_64()		__read_64bit_gc0_register(25, 3)
#define write_gc0_perfcntr1_64(val)	__write_64bit_gc0_register(25, 3, val)
#define read_gc0_perfctrl2()		__read_32bit_gc0_register(25, 4)
#define write_gc0_perfctrl2(val)	__write_32bit_gc0_register(25, 4, val)
#define read_gc0_perfcntr2()		__read_32bit_gc0_register(25, 5)
#define write_gc0_perfcntr2(val)	__write_32bit_gc0_register(25, 5, val)
#define read_gc0_perfcntr2_64()		__read_64bit_gc0_register(25, 5)
#define write_gc0_perfcntr2_64(val)	__write_64bit_gc0_register(25, 5, val)
#define read_gc0_perfctrl3()		__read_32bit_gc0_register(25, 6)
#define write_gc0_perfctrl3(val)	__write_32bit_gc0_register(25, 6, val)
#define read_gc0_perfcntr3()		__read_32bit_gc0_register(25, 7)
#define write_gc0_perfcntr3(val)	__write_32bit_gc0_register(25, 7, val)
#define read_gc0_perfcntr3_64()		__read_64bit_gc0_register(25, 7)
#define write_gc0_perfcntr3_64(val)	__write_64bit_gc0_register(25, 7, val)

#define read_gc0_errorepc()		__read_ulong_gc0_register(30, 0)
#define write_gc0_errorepc(val)		__write_ulong_gc0_register(30, 0, val)

#define read_gc0_kscratch1()		__read_ulong_gc0_register(31, 2)
#define read_gc0_kscratch2()		__read_ulong_gc0_register(31, 3)
#define read_gc0_kscratch3()		__read_ulong_gc0_register(31, 4)
#define read_gc0_kscratch4()		__read_ulong_gc0_register(31, 5)
#define read_gc0_kscratch5()		__read_ulong_gc0_register(31, 6)
#define read_gc0_kscratch6()		__read_ulong_gc0_register(31, 7)
#define write_gc0_kscratch1(val)	__write_ulong_gc0_register(31, 2, val)
#define write_gc0_kscratch2(val)	__write_ulong_gc0_register(31, 3, val)
#define write_gc0_kscratch3(val)	__write_ulong_gc0_register(31, 4, val)
#define write_gc0_kscratch4(val)	__write_ulong_gc0_register(31, 5, val)
#define write_gc0_kscratch5(val)	__write_ulong_gc0_register(31, 6, val)
#define write_gc0_kscratch6(val)	__write_ulong_gc0_register(31, 7, val)

/*
 * Macros to access the floating point coprocessor control registers
 */
#define _read_32bit_cp1_register(source, gas_hardfloat)			\
({									\
	unsigned int __res;						\
									\
	__asm__ __volatile__(						\
	"	.set	push					\n"	\
	"	.set	reorder					\n"	\
	"	# gas fails to assemble cfc1 for some archs,	\n"	\
	"	# like Octeon.					\n"	\
	"	.set	mips1					\n"	\
	"	"STR(gas_hardfloat)"				\n"	\
	"	cfc1	%0,"STR(source)"			\n"	\
	"	.set	pop					\n"	\
	: "=r" (__res));						\
	__res;								\
})

#define _write_32bit_cp1_register(dest, val, gas_hardfloat)		\
do {									\
	__asm__ __volatile__(						\
	"	.set	push					\n"	\
	"	.set	reorder					\n"	\
	"	"STR(gas_hardfloat)"				\n"	\
	"	ctc1	%0,"STR(dest)"				\n"	\
	"	.set	pop					\n"	\
	: : "r" (val));							\
} while (0)

#ifdef GAS_HAS_SET_HARDFLOAT
#define read_32bit_cp1_register(source)					\
	_read_32bit_cp1_register(source, .set hardfloat)
#define write_32bit_cp1_register(dest, val)				\
	_write_32bit_cp1_register(dest, val, .set hardfloat)
#else
#define read_32bit_cp1_register(source)					\
	_read_32bit_cp1_register(source, )
#define write_32bit_cp1_register(dest, val)				\
	_write_32bit_cp1_register(dest, val, )
#endif

#ifdef TOOLCHAIN_SUPPORTS_DSP
#define rddsp(mask)							\
({									\
	unsigned int __dspctl;						\
									\
	__asm__ __volatile__(						\
	"	.set push					\n"	\
	"	.set " MIPS_ISA_LEVEL "				\n"	\
	"	.set dsp					\n"	\
	"	rddsp	%0, %x1					\n"	\
	"	.set pop					\n"	\
	: "=r" (__dspctl)						\
	: "i" (mask));							\
	__dspctl;							\
})

#define wrdsp(val, mask)						\
do {									\
	__asm__ __volatile__(						\
	"	.set push					\n"	\
	"	.set " MIPS_ISA_LEVEL "				\n"	\
	"	.set dsp					\n"	\
	"	wrdsp	%0, %x1					\n"	\
	"	.set pop					\n"	\
	:								\
	: "r" (val), "i" (mask));					\
} while (0)

#define mflo0()								\
({									\
	long mflo0;							\
	__asm__(							\
	"	.set push					\n"	\
	"	.set " MIPS_ISA_LEVEL "				\n"	\
	"	.set dsp					\n"	\
	"	mflo %0, $ac0					\n"	\
	"	.set pop					\n" 	\
	: "=r" (mflo0)); 						\
	mflo0;								\
})

#define mflo1()								\
({									\
	long mflo1;							\
	__asm__(							\
	"	.set push					\n"	\
	"	.set " MIPS_ISA_LEVEL "				\n"	\
	"	.set dsp					\n"	\
	"	mflo %0, $ac1					\n"	\
	"	.set pop					\n" 	\
	: "=r" (mflo1)); 						\
	mflo1;								\
})

#define mflo2()								\
({									\
	long mflo2;							\
	__asm__(							\
	"	.set push					\n"	\
	"	.set " MIPS_ISA_LEVEL "				\n"	\
	"	.set dsp					\n"	\
	"	mflo %0, $ac2					\n"	\
	"	.set pop					\n" 	\
	: "=r" (mflo2)); 						\
	mflo2;								\
})

#define mflo3()								\
({									\
	long mflo3;							\
	__asm__(							\
	"	.set push					\n"	\
	"	.set " MIPS_ISA_LEVEL "				\n"	\
	"	.set dsp					\n"	\
	"	mflo %0, $ac3					\n"	\
	"	.set pop					\n" 	\
	: "=r" (mflo3)); 						\
	mflo3;								\
})

#define mfhi0()								\
({									\
	long mfhi0;							\
	__asm__(							\
	"	.set push					\n"	\
	"	.set " MIPS_ISA_LEVEL "				\n"	\
	"	.set dsp					\n"	\
	"	mfhi %0, $ac0					\n"	\
	"	.set pop					\n" 	\
	: "=r" (mfhi0)); 						\
	mfhi0;								\
})

#define mfhi1()								\
({									\
	long mfhi1;							\
	__asm__(							\
	"	.set push					\n"	\
	"	.set " MIPS_ISA_LEVEL "				\n"	\
	"	.set dsp					\n"	\
	"	mfhi %0, $ac1					\n"	\
	"	.set pop					\n" 	\
	: "=r" (mfhi1)); 						\
	mfhi1;								\
})

#define mfhi2()								\
({									\
	long mfhi2;							\
	__asm__(							\
	"	.set push					\n"	\
	"	.set " MIPS_ISA_LEVEL "				\n"	\
	"	.set dsp					\n"	\
	"	mfhi %0, $ac2					\n"	\
	"	.set pop					\n" 	\
	: "=r" (mfhi2)); 						\
	mfhi2;								\
})

#define mfhi3()								\
({									\
	long mfhi3;							\
	__asm__(							\
	"	.set push					\n"	\
	"	.set " MIPS_ISA_LEVEL "				\n"	\
	"	.set dsp					\n"	\
	"	mfhi %0, $ac3					\n"	\
	"	.set pop					\n" 	\
	: "=r" (mfhi3)); 						\
	mfhi3;								\
})


#define mtlo0(x)							\
({									\
	__asm__(							\
	"	.set push					\n"	\
	"	.set " MIPS_ISA_LEVEL "				\n"	\
	"	.set dsp					\n"	\
	"	mtlo %0, $ac0					\n"	\
	"	.set pop					\n"	\
	:								\
	: "r" (x));							\
})

#define mtlo1(x)							\
({									\
	__asm__(							\
	"	.set push					\n"	\
	"	.set " MIPS_ISA_LEVEL "				\n"	\
	"	.set dsp					\n"	\
	"	mtlo %0, $ac1					\n"	\
	"	.set pop					\n"	\
	:								\
	: "r" (x));							\
})

#define mtlo2(x)							\
({									\
	__asm__(							\
	"	.set push					\n"	\
	"	.set " MIPS_ISA_LEVEL "				\n"	\
	"	.set dsp					\n"	\
	"	mtlo %0, $ac2					\n"	\
	"	.set pop					\n"	\
	:								\
	: "r" (x));							\
})

#define mtlo3(x)							\
({									\
	__asm__(							\
	"	.set push					\n"	\
	"	.set " MIPS_ISA_LEVEL "				\n"	\
	"	.set dsp					\n"	\
	"	mtlo %0, $ac3					\n"	\
	"	.set pop					\n"	\
	:								\
	: "r" (x));							\
})

#define mthi0(x)							\
({									\
	__asm__(							\
	"	.set push					\n"	\
	"	.set " MIPS_ISA_LEVEL "				\n"	\
	"	.set dsp					\n"	\
	"	mthi %0, $ac0					\n"	\
	"	.set pop					\n"	\
	:								\
	: "r" (x));							\
})

#define mthi1(x)							\
({									\
	__asm__(							\
	"	.set push					\n"	\
	"	.set " MIPS_ISA_LEVEL "				\n"	\
	"	.set dsp					\n"	\
	"	mthi %0, $ac1					\n"	\
	"	.set pop					\n"	\
	:								\
	: "r" (x));							\
})

#define mthi2(x)							\
({									\
	__asm__(							\
	"	.set push					\n"	\
	"	.set " MIPS_ISA_LEVEL "				\n"	\
	"	.set dsp					\n"	\
	"	mthi %0, $ac2					\n"	\
	"	.set pop					\n"	\
	:								\
	: "r" (x));							\
})

#define mthi3(x)							\
({									\
	__asm__(							\
	"	.set push					\n"	\
	"	.set " MIPS_ISA_LEVEL "				\n"	\
	"	.set dsp					\n"	\
	"	mthi %0, $ac3					\n"	\
	"	.set pop					\n"	\
	:								\
	: "r" (x));							\
})

#else

#define rddsp(mask)							\
({									\
	unsigned int __res;						\
									\
	__asm__ __volatile__(						\
	"	.set	push					\n"	\
	"	.set	noat					\n"	\
	"	# rddsp $1, %x1					\n"	\
	_ASM_INSN_IF_MIPS(0x7c000cb8 | (%x1 << 16))			\
	_ASM_INSN32_IF_MM(0x0020067c | (%x1 << 14))			\
	"	move	%0, $1					\n"	\
	"	.set	pop					\n"	\
	: "=r" (__res)							\
	: "i" (mask));							\
	__res;								\
})

#define wrdsp(val, mask)						\
do {									\
	__asm__ __volatile__(						\
	"	.set	push					\n"	\
	"	.set	noat					\n"	\
	"	move	$1, %0					\n"	\
	"	# wrdsp $1, %x1					\n"	\
	_ASM_INSN_IF_MIPS(0x7c2004f8 | (%x1 << 11))			\
	_ASM_INSN32_IF_MM(0x0020167c | (%x1 << 14))			\
	"	.set	pop					\n"	\
	:								\
	: "r" (val), "i" (mask));					\
} while (0)

#define _dsp_mfxxx(ins)							\
({									\
	unsigned long __treg;						\
									\
	__asm__ __volatile__(						\
	"	.set	push					\n"	\
	"	.set	noat					\n"	\
	_ASM_INSN_IF_MIPS(0x00000810 | %X1)				\
	_ASM_INSN32_IF_MM(0x0001007c | %x1)				\
	"	move	%0, $1					\n"	\
	"	.set	pop					\n"	\
	: "=r" (__treg)							\
	: "i" (ins));							\
	__treg;								\
})

#define _dsp_mtxxx(val, ins)						\
do {									\
	__asm__ __volatile__(						\
	"	.set	push					\n"	\
	"	.set	noat					\n"	\
	"	move	$1, %0					\n"	\
	_ASM_INSN_IF_MIPS(0x00200011 | %X1)				\
	_ASM_INSN32_IF_MM(0x0001207c | %x1)				\
	"	.set	pop					\n"	\
	:								\
	: "r" (val), "i" (ins));					\
} while (0)

#ifdef CONFIG_CPU_MICROMIPS

#define _dsp_mflo(reg) _dsp_mfxxx((reg << 14) | 0x1000)
#define _dsp_mfhi(reg) _dsp_mfxxx((reg << 14) | 0x0000)

#define _dsp_mtlo(val, reg) _dsp_mtxxx(val, ((reg << 14) | 0x1000))
#define _dsp_mthi(val, reg) _dsp_mtxxx(val, ((reg << 14) | 0x0000))

#else  /* !CONFIG_CPU_MICROMIPS */

#define _dsp_mflo(reg) _dsp_mfxxx((reg << 21) | 0x0002)
#define _dsp_mfhi(reg) _dsp_mfxxx((reg << 21) | 0x0000)

#define _dsp_mtlo(val, reg) _dsp_mtxxx(val, ((reg << 11) | 0x0002))
#define _dsp_mthi(val, reg) _dsp_mtxxx(val, ((reg << 11) | 0x0000))

#endif /* CONFIG_CPU_MICROMIPS */

#define mflo0() _dsp_mflo(0)
#define mflo1() _dsp_mflo(1)
#define mflo2() _dsp_mflo(2)
#define mflo3() _dsp_mflo(3)

#define mfhi0() _dsp_mfhi(0)
#define mfhi1() _dsp_mfhi(1)
#define mfhi2() _dsp_mfhi(2)
#define mfhi3() _dsp_mfhi(3)

#define mtlo0(x) _dsp_mtlo(x, 0)
#define mtlo1(x) _dsp_mtlo(x, 1)
#define mtlo2(x) _dsp_mtlo(x, 2)
#define mtlo3(x) _dsp_mtlo(x, 3)

#define mthi0(x) _dsp_mthi(x, 0)
#define mthi1(x) _dsp_mthi(x, 1)
#define mthi2(x) _dsp_mthi(x, 2)
#define mthi3(x) _dsp_mthi(x, 3)

#endif

/*
 * TLB operations.
 *
 * It is responsibility of the caller to take care of any TLB hazards.
 */
static inline void tlb_probe(void)
{
	__asm__ __volatile__(
		".set noreorder\n\t"
		"tlbp\n\t"
		".set reorder");
}

static inline void tlb_read(void)
{
#ifdef CONFIG_WAR_MIPS34K_MISSED_ITLB
	int res = 0;

	__asm__ __volatile__(
	"	.set	push					\n"
	"	.set	noreorder				\n"
	"	.set	noat					\n"
	"	.set	mips32r2				\n"
	"	.word	0x41610001		# dvpe $1	\n"
	"	move	%0, $1					\n"
	"	ehb						\n"
	"	.set	pop					\n"
	: "=r" (res));

	instruction_hazard();
#endif

	__asm__ __volatile__(
		".set noreorder\n\t"
		"tlbr\n\t"
		".set reorder");

#ifdef CONFIG_WAR_MIPS34K_MISSED_ITLB
	if ((res & _ULCAST_(1)))
		__asm__ __volatile__(
		"	.set	push				\n"
		"	.set	noreorder			\n"
		"	.set	noat				\n"
		"	.set	mips32r2			\n"
		"	.word	0x41600021	# evpe		\n"
		"	ehb					\n"
		"	.set	pop				\n");
#endif
}

static inline void tlb_write_indexed(void)
{
	__asm__ __volatile__(
		".set noreorder\n\t"
		"tlbwi\n\t"
		".set reorder");
}

static inline void tlb_write_random(void)
{
	__asm__ __volatile__(
		".set noreorder\n\t"
		"tlbwr\n\t"
		".set reorder");
}

#ifdef TOOLCHAIN_SUPPORTS_VIRT

/*
 * Guest TLB operations.
 *
 * It is responsibility of the caller to take care of any TLB hazards.
 */
static inline void guest_tlb_probe(void)
{
	__asm__ __volatile__(
		".set push\n\t"
		".set noreorder\n\t"
<<<<<<< HEAD
		".set virt\n\t"
=======
		_ASM_SET_VIRT
>>>>>>> 24b8d41d
		"tlbgp\n\t"
		".set pop");
}

static inline void guest_tlb_read(void)
{
	__asm__ __volatile__(
		".set push\n\t"
		".set noreorder\n\t"
<<<<<<< HEAD
		".set virt\n\t"
=======
		_ASM_SET_VIRT
>>>>>>> 24b8d41d
		"tlbgr\n\t"
		".set pop");
}

static inline void guest_tlb_write_indexed(void)
{
	__asm__ __volatile__(
		".set push\n\t"
		".set noreorder\n\t"
<<<<<<< HEAD
		".set virt\n\t"
=======
		_ASM_SET_VIRT
>>>>>>> 24b8d41d
		"tlbgwi\n\t"
		".set pop");
}

static inline void guest_tlb_write_random(void)
{
	__asm__ __volatile__(
		".set push\n\t"
		".set noreorder\n\t"
<<<<<<< HEAD
		".set virt\n\t"
=======
		_ASM_SET_VIRT
>>>>>>> 24b8d41d
		"tlbgwr\n\t"
		".set pop");
}

/*
 * Guest TLB Invalidate Flush
 */
static inline void guest_tlbinvf(void)
{
	__asm__ __volatile__(
		".set push\n\t"
		".set noreorder\n\t"
<<<<<<< HEAD
		".set virt\n\t"
=======
		_ASM_SET_VIRT
>>>>>>> 24b8d41d
		"tlbginvf\n\t"
		".set pop");
}

<<<<<<< HEAD
#else	/* TOOLCHAIN_SUPPORTS_VIRT */

/*
 * Guest TLB operations.
 *
 * It is responsibility of the caller to take care of any TLB hazards.
 */
static inline void guest_tlb_probe(void)
{
	__asm__ __volatile__(
		"# tlbgp\n\t"
		_ASM_INSN_IF_MIPS(0x42000010)
		_ASM_INSN32_IF_MM(0x0000017c));
}

static inline void guest_tlb_read(void)
{
	__asm__ __volatile__(
		"# tlbgr\n\t"
		_ASM_INSN_IF_MIPS(0x42000009)
		_ASM_INSN32_IF_MM(0x0000117c));
}

static inline void guest_tlb_write_indexed(void)
{
	__asm__ __volatile__(
		"# tlbgwi\n\t"
		_ASM_INSN_IF_MIPS(0x4200000a)
		_ASM_INSN32_IF_MM(0x0000217c));
}

static inline void guest_tlb_write_random(void)
{
	__asm__ __volatile__(
		"# tlbgwr\n\t"
		_ASM_INSN_IF_MIPS(0x4200000e)
		_ASM_INSN32_IF_MM(0x0000317c));
}

/*
 * Guest TLB Invalidate Flush
 */
static inline void guest_tlbinvf(void)
{
	__asm__ __volatile__(
		"# tlbginvf\n\t"
		_ASM_INSN_IF_MIPS(0x4200000c)
		_ASM_INSN32_IF_MM(0x0000517c));
}

#endif	/* !TOOLCHAIN_SUPPORTS_VIRT */

=======
>>>>>>> 24b8d41d
/*
 * Manipulate bits in a register.
 */
#define __BUILD_SET_COMMON(name)				\
static inline unsigned int					\
set_##name(unsigned int set)					\
{								\
	unsigned int res, new;					\
								\
	res = read_##name();					\
	new = res | set;					\
	write_##name(new);					\
								\
	return res;						\
}								\
								\
static inline unsigned int					\
clear_##name(unsigned int clear)				\
{								\
	unsigned int res, new;					\
								\
	res = read_##name();					\
	new = res & ~clear;					\
	write_##name(new);					\
								\
	return res;						\
}								\
								\
static inline unsigned int					\
change_##name(unsigned int change, unsigned int val)		\
{								\
	unsigned int res, new;					\
								\
	res = read_##name();					\
	new = res & ~change;					\
	new |= (val & change);					\
	write_##name(new);					\
								\
	return res;						\
}

/*
 * Manipulate bits in a c0 register.
 */
#define __BUILD_SET_C0(name)	__BUILD_SET_COMMON(c0_##name)

__BUILD_SET_C0(status)
__BUILD_SET_C0(cause)
__BUILD_SET_C0(config)
__BUILD_SET_C0(config5)
__BUILD_SET_C0(config6)
__BUILD_SET_C0(config7)
__BUILD_SET_C0(diag)
__BUILD_SET_C0(intcontrol)
__BUILD_SET_C0(intctl)
__BUILD_SET_C0(srsmap)
__BUILD_SET_C0(pagegrain)
__BUILD_SET_C0(guestctl0)
__BUILD_SET_C0(guestctl0ext)
__BUILD_SET_C0(guestctl1)
__BUILD_SET_C0(guestctl2)
__BUILD_SET_C0(guestctl3)
__BUILD_SET_C0(brcm_config_0)
__BUILD_SET_C0(brcm_bus_pll)
__BUILD_SET_C0(brcm_reset)
__BUILD_SET_C0(brcm_cmt_intr)
__BUILD_SET_C0(brcm_cmt_ctrl)
__BUILD_SET_C0(brcm_config)
__BUILD_SET_C0(brcm_mode)

/*
 * Manipulate bits in a guest c0 register.
 */
#define __BUILD_SET_GC0(name)	__BUILD_SET_COMMON(gc0_##name)

<<<<<<< HEAD
__BUILD_SET_GC0(status)
__BUILD_SET_GC0(cause)
__BUILD_SET_GC0(ebase)
=======
__BUILD_SET_GC0(wired)
__BUILD_SET_GC0(status)
__BUILD_SET_GC0(cause)
__BUILD_SET_GC0(ebase)
__BUILD_SET_GC0(config1)
>>>>>>> 24b8d41d

/*
 * Return low 10 bits of ebase.
 * Note that under KVM (MIPSVZ) this returns vcpu id.
 */
static inline unsigned int get_ebase_cpunum(void)
{
	return read_c0_ebase() & MIPS_EBASE_CPUNUM;
}

#endif /* !__ASSEMBLY__ */

#endif /* _ASM_MIPSREGS_H */<|MERGE_RESOLUTION|>--- conflicted
+++ resolved
@@ -52,10 +52,7 @@
 #define CP0_GLOBALNUMBER $3, 1
 #define CP0_CONTEXT $4
 #define CP0_PAGEMASK $5
-<<<<<<< HEAD
-=======
 #define CP0_PAGEGRAIN $5, 1
->>>>>>> 24b8d41d
 #define CP0_SEGCTL0 $5, 2
 #define CP0_SEGCTL1 $5, 3
 #define CP0_SEGCTL2 $5, 4
@@ -237,15 +234,10 @@
 /*
  * Wired register bits
  */
-<<<<<<< HEAD
-#define MIPSR6_WIRED_LIMIT	(_ULCAST_(0xffff) << 16)
-#define MIPSR6_WIRED_WIRED	(_ULCAST_(0xffff) << 0)
-=======
 #define MIPSR6_WIRED_LIMIT_SHIFT 16
 #define MIPSR6_WIRED_LIMIT	(_ULCAST_(0xffff) << MIPSR6_WIRED_LIMIT_SHIFT)
 #define MIPSR6_WIRED_WIRED_SHIFT 0
 #define MIPSR6_WIRED_WIRED	(_ULCAST_(0xffff) << MIPSR6_WIRED_WIRED_SHIFT)
->>>>>>> 24b8d41d
 
 /*
  * Values used for computation of new tlb entries
@@ -694,10 +686,7 @@
 #define MIPS_CONF5_LLB		(_ULCAST_(1) << 4)
 #define MIPS_CONF5_MVH		(_ULCAST_(1) << 5)
 #define MIPS_CONF5_VP		(_ULCAST_(1) << 7)
-<<<<<<< HEAD
-=======
 #define MIPS_CONF5_SBRI		(_ULCAST_(1) << 6)
->>>>>>> 24b8d41d
 #define MIPS_CONF5_FRE		(_ULCAST_(1) << 8)
 #define MIPS_CONF5_UFE		(_ULCAST_(1) << 9)
 #define MIPS_CONF5_CA2		(_ULCAST_(1) << 14)
@@ -720,15 +709,9 @@
 /* Sleep state performance counter disable */
 #define MTI_CONF6_SPCD		(_ULCAST_(1) << 14)
 /* proAptiv FTLB on/off bit */
-<<<<<<< HEAD
-#define MIPS_CONF6_FTLBEN	(_ULCAST_(1) << 15)
-/* Loongson-3 FTLB on/off bit */
-#define MIPS_CONF6_FTLBDIS	(_ULCAST_(1) << 22)
-=======
 #define MTI_CONF6_FTLBEN	(_ULCAST_(1) << 15)
 /* Disable load/store bonding */
 #define MTI_CONF6_DLSB		(_ULCAST_(1) << 21)
->>>>>>> 24b8d41d
 /* FTLB probability bits */
 #define MTI_CONF6_FTLBP_SHIFT	(16)
 
@@ -754,8 +737,6 @@
 #define MIPS_CONF7_IAR		(_ULCAST_(1) << 10)
 #define MIPS_CONF7_AR		(_ULCAST_(1) << 16)
 
-<<<<<<< HEAD
-=======
 /* Ingenic HPTLB off bits */
 #define XBURST_PAGECTRL_HPTLB_DIS 0xa9000000
 
@@ -767,7 +748,6 @@
 /* Performance counters implemented Per TC */
 #define MTI_CONF7_PTC		(_ULCAST_(1) << 19)
 
->>>>>>> 24b8d41d
 /* WatchLo* register definitions */
 #define MIPS_WATCHLO_IRW	(_ULCAST_(0x7) << 0)
 
@@ -785,8 +765,6 @@
 #define MIPS_WATCHHI_R		(_ULCAST_(1) << 1)
 #define MIPS_WATCHHI_W		(_ULCAST_(1) << 0)
 #define MIPS_WATCHHI_IRW	(_ULCAST_(0x7) << 0)
-<<<<<<< HEAD
-=======
 
 /* PerfCnt control register definitions */
 #define MIPS_PERFCTRL_EXL	(_ULCAST_(1) << 0)
@@ -820,7 +798,6 @@
 
 /* PerfCnt control register MT extensions used by Netlogic XLR */
 #define XLR_PERFCTRL_ALLTHREADS	(_ULCAST_(1) << 13)
->>>>>>> 24b8d41d
 
 /* MAAR bit definitions */
 #define MIPS_MAAR_VH		(_U64CAST_(1) << 63)
@@ -839,14 +816,6 @@
 
 /* MAARI bit definitions */
 #define MIPS_MAARI_INDEX	(_ULCAST_(0x3f) << 0)
-
-/* EBase bit definitions */
-#define MIPS_EBASE_CPUNUM_SHIFT	0
-#define MIPS_EBASE_CPUNUM	(_ULCAST_(0x3ff) << 0)
-#define MIPS_EBASE_WG_SHIFT	11
-#define MIPS_EBASE_WG		(_ULCAST_(1) << 11)
-#define MIPS_EBASE_BASE_SHIFT	12
-#define MIPS_EBASE_BASE		(~_ULCAST_((1 << MIPS_EBASE_BASE_SHIFT) - 1))
 
 /* EBase bit definitions */
 #define MIPS_EBASE_CPUNUM_SHIFT	0
@@ -1080,27 +1049,19 @@
 /* Disable Branch Return Cache */
 #define R10K_DIAG_D_BRC		(_ULCAST_(1) << 22)
 
-<<<<<<< HEAD
-=======
 /* Flush BTB */
 #define LOONGSON_DIAG_BTB	(_ULCAST_(1) << 1)
->>>>>>> 24b8d41d
 /* Flush ITLB */
 #define LOONGSON_DIAG_ITLB	(_ULCAST_(1) << 2)
 /* Flush DTLB */
 #define LOONGSON_DIAG_DTLB	(_ULCAST_(1) << 3)
-<<<<<<< HEAD
-=======
 /* Allow some CACHE instructions (CACHE0, 1, 3, 21 and 23) in user mode */
 #define LOONGSON_DIAG_UCAC	(_ULCAST_(1) << 8)
->>>>>>> 24b8d41d
 /* Flush VTLB */
 #define LOONGSON_DIAG_VTLB	(_ULCAST_(1) << 12)
 /* Flush FTLB */
 #define LOONGSON_DIAG_FTLB	(_ULCAST_(1) << 13)
 
-<<<<<<< HEAD
-=======
 /*
  * Diag1 (GSCause in Loongson-speak) fields
  */
@@ -1124,7 +1085,6 @@
 #define CVMVMCONF_RMMUSIZEM1_S	0
 #define CVMVMCONF_RMMUSIZEM1	(_U64CAST_(0xff) << CVMVMCONF_RMMUSIZEM1_S)
 
->>>>>>> 24b8d41d
 /*
  * Coprocessor 1 (FPU) register names
  */
@@ -1307,8 +1267,6 @@
 #endif
 
 /*
-<<<<<<< HEAD
-=======
  * parse_r var, r - Helper assembler macro for parsing register names.
  *
  * This converts the register name in $n form provided in \r to the
@@ -1399,7 +1357,6 @@
 		".endm")
 
 /*
->>>>>>> 24b8d41d
  * TLB Invalidate Flush
  */
 static inline void tlbinvf(void)
@@ -1675,15 +1632,8 @@
 	__asm__ __volatile__(						\
 	"	.set	push					\n"	\
 	"	.set	mips32r2				\n"	\
-<<<<<<< HEAD
-	"	# mfhc0 $1, %1					\n"	\
-	_ASM_INSN_IF_MIPS(0x40410000 | ((%1 & 0x1f) << 11))		\
-	_ASM_INSN32_IF_MM(0x002000f4 | ((%1 & 0x1f) << 16))		\
-	"	move	%0, $1					\n"	\
-=======
 	_ASM_SET_XPA							\
 	"	mfhc0	%0, " #source ", %1			\n"	\
->>>>>>> 24b8d41d
 	"	.set	pop					\n"	\
 	: "=r" (__res)							\
 	: "i" (sel));							\
@@ -1695,15 +1645,8 @@
 	__asm__ __volatile__(						\
 	"	.set	push					\n"	\
 	"	.set	mips32r2				\n"	\
-<<<<<<< HEAD
-	"	move	$1, %0					\n"	\
-	"	# mthc0 $1, %1					\n"	\
-	_ASM_INSN_IF_MIPS(0x40c10000 | ((%1 & 0x1f) << 11))		\
-	_ASM_INSN32_IF_MM(0x002002f4 | ((%1 & 0x1f) << 16))		\
-=======
 	_ASM_SET_XPA							\
 	"	mthc0	%z0, " #register ", %1			\n"	\
->>>>>>> 24b8d41d
 	"	.set	pop					\n"	\
 	:								\
 	: "Jr" (value), "i" (sel));					\
@@ -1744,12 +1687,9 @@
 #define read_c0_xcontextconfig()	__read_ulong_c0_register($4, 3)
 #define write_c0_xcontextconfig(val)	__write_ulong_c0_register($4, 3, val)
 
-<<<<<<< HEAD
-=======
 #define read_c0_memorymapid()		__read_32bit_c0_register($4, 5)
 #define write_c0_memorymapid(val)	__write_32bit_c0_register($4, 5, val)
 
->>>>>>> 24b8d41d
 #define read_c0_pagemask()	__read_32bit_c0_register($5, 0)
 #define write_c0_pagemask(val)	__write_32bit_c0_register($5, 0, val)
 
@@ -1790,15 +1730,6 @@
 
 #define read_c0_guestctl0ext()	__read_32bit_c0_register($11, 4)
 #define write_c0_guestctl0ext(val) __write_32bit_c0_register($11, 4, val)
-<<<<<<< HEAD
-
-#define read_c0_compare2()	__read_32bit_c0_register($11, 6) /* pnx8550 */
-#define write_c0_compare2(val)	__write_32bit_c0_register($11, 6, val)
-
-#define read_c0_compare3()	__read_32bit_c0_register($11, 7) /* pnx8550 */
-#define write_c0_compare3(val)	__write_32bit_c0_register($11, 7, val)
-=======
->>>>>>> 24b8d41d
 
 #define read_c0_status()	__read_32bit_c0_register($12, 0)
 
@@ -2404,321 +2335,6 @@
 #define write_gc0_cvmmemctl2(val)	__write_64bit_gc0_register($16, 6, val)
 
 /*
- * Macros to access the guest system control coprocessor
- */
-
-#ifdef TOOLCHAIN_SUPPORTS_VIRT
-
-#define __read_32bit_gc0_register(source, sel)				\
-({ int __res;								\
-	__asm__ __volatile__(						\
-		".set\tpush\n\t"					\
-		".set\tmips32r2\n\t"					\
-		".set\tvirt\n\t"					\
-		"mfgc0\t%0, $%1, %2\n\t"				\
-		".set\tpop"						\
-		: "=r" (__res)						\
-		: "i" (source), "i" (sel));				\
-	__res;								\
-})
-
-#define __read_64bit_gc0_register(source, sel)				\
-({ unsigned long long __res;						\
-	__asm__ __volatile__(						\
-		".set\tpush\n\t"					\
-		".set\tmips64r2\n\t"					\
-		".set\tvirt\n\t"					\
-		"dmfgc0\t%0, $%1, %2\n\t"			\
-		".set\tpop"						\
-		: "=r" (__res)						\
-		: "i" (source), "i" (sel));				\
-	__res;								\
-})
-
-#define __write_32bit_gc0_register(register, sel, value)		\
-do {									\
-	__asm__ __volatile__(						\
-		".set\tpush\n\t"					\
-		".set\tmips32r2\n\t"					\
-		".set\tvirt\n\t"					\
-		"mtgc0\t%z0, $%1, %2\n\t"				\
-		".set\tpop"						\
-		: : "Jr" ((unsigned int)(value)),			\
-		    "i" (register), "i" (sel));				\
-} while (0)
-
-#define __write_64bit_gc0_register(register, sel, value)		\
-do {									\
-	__asm__ __volatile__(						\
-		".set\tpush\n\t"					\
-		".set\tmips64r2\n\t"					\
-		".set\tvirt\n\t"					\
-		"dmtgc0\t%z0, $%1, %2\n\t"				\
-		".set\tpop"						\
-		: : "Jr" (value),					\
-		    "i" (register), "i" (sel));				\
-} while (0)
-
-#else	/* TOOLCHAIN_SUPPORTS_VIRT */
-
-#define __read_32bit_gc0_register(source, sel)				\
-({ int __res;								\
-	__asm__ __volatile__(						\
-		".set\tpush\n\t"					\
-		".set\tnoat\n\t"					\
-		"# mfgc0\t$1, $%1, %2\n\t"				\
-		_ASM_INSN_IF_MIPS(0x40610000 | %1 << 11 | %2)		\
-		_ASM_INSN32_IF_MM(0x002004fc | %1 << 16 | %2 << 11)	\
-		"move\t%0, $1\n\t"					\
-		".set\tpop"						\
-		: "=r" (__res)						\
-		: "i" (source), "i" (sel));				\
-	__res;								\
-})
-
-#define __read_64bit_gc0_register(source, sel)				\
-({ unsigned long long __res;						\
-	__asm__ __volatile__(						\
-		".set\tpush\n\t"					\
-		".set\tnoat\n\t"					\
-		"# dmfgc0\t$1, $%1, %2\n\t"				\
-		_ASM_INSN_IF_MIPS(0x40610100 | %1 << 11 | %2)		\
-		_ASM_INSN32_IF_MM(0x582004fc | %1 << 16 | %2 << 11)	\
-		"move\t%0, $1\n\t"					\
-		".set\tpop"						\
-		: "=r" (__res)						\
-		: "i" (source), "i" (sel));				\
-	__res;								\
-})
-
-#define __write_32bit_gc0_register(register, sel, value)		\
-do {									\
-	__asm__ __volatile__(						\
-		".set\tpush\n\t"					\
-		".set\tnoat\n\t"					\
-		"move\t$1, %z0\n\t"					\
-		"# mtgc0\t$1, $%1, %2\n\t"				\
-		_ASM_INSN_IF_MIPS(0x40610200 | %1 << 11 | %2)		\
-		_ASM_INSN32_IF_MM(0x002006fc | %1 << 16 | %2 << 11)	\
-		".set\tpop"						\
-		: : "Jr" ((unsigned int)(value)),			\
-		    "i" (register), "i" (sel));				\
-} while (0)
-
-#define __write_64bit_gc0_register(register, sel, value)		\
-do {									\
-	__asm__ __volatile__(						\
-		".set\tpush\n\t"					\
-		".set\tnoat\n\t"					\
-		"move\t$1, %z0\n\t"					\
-		"# dmtgc0\t$1, $%1, %2\n\t"				\
-		_ASM_INSN_IF_MIPS(0x40610300 | %1 << 11 | %2)		\
-		_ASM_INSN32_IF_MM(0x582006fc | %1 << 16 | %2 << 11)	\
-		".set\tpop"						\
-		: : "Jr" (value),					\
-		    "i" (register), "i" (sel));				\
-} while (0)
-
-#endif	/* !TOOLCHAIN_SUPPORTS_VIRT */
-
-#define __read_ulong_gc0_register(reg, sel)				\
-	((sizeof(unsigned long) == 4) ?					\
-	(unsigned long) __read_32bit_gc0_register(reg, sel) :		\
-	(unsigned long) __read_64bit_gc0_register(reg, sel))
-
-#define __write_ulong_gc0_register(reg, sel, val)			\
-do {									\
-	if (sizeof(unsigned long) == 4)					\
-		__write_32bit_gc0_register(reg, sel, val);		\
-	else								\
-		__write_64bit_gc0_register(reg, sel, val);		\
-} while (0)
-
-#define read_gc0_index()		__read_32bit_gc0_register(0, 0)
-#define write_gc0_index(val)		__write_32bit_gc0_register(0, 0, val)
-
-#define read_gc0_entrylo0()		__read_ulong_gc0_register(2, 0)
-#define write_gc0_entrylo0(val)		__write_ulong_gc0_register(2, 0, val)
-
-#define read_gc0_entrylo1()		__read_ulong_gc0_register(3, 0)
-#define write_gc0_entrylo1(val)		__write_ulong_gc0_register(3, 0, val)
-
-#define read_gc0_context()		__read_ulong_gc0_register(4, 0)
-#define write_gc0_context(val)		__write_ulong_gc0_register(4, 0, val)
-
-#define read_gc0_contextconfig()	__read_32bit_gc0_register(4, 1)
-#define write_gc0_contextconfig(val)	__write_32bit_gc0_register(4, 1, val)
-
-#define read_gc0_userlocal()		__read_ulong_gc0_register(4, 2)
-#define write_gc0_userlocal(val)	__write_ulong_gc0_register(4, 2, val)
-
-#define read_gc0_xcontextconfig()	__read_ulong_gc0_register(4, 3)
-#define write_gc0_xcontextconfig(val)	__write_ulong_gc0_register(4, 3, val)
-
-#define read_gc0_pagemask()		__read_32bit_gc0_register(5, 0)
-#define write_gc0_pagemask(val)		__write_32bit_gc0_register(5, 0, val)
-
-#define read_gc0_pagegrain()		__read_32bit_gc0_register(5, 1)
-#define write_gc0_pagegrain(val)	__write_32bit_gc0_register(5, 1, val)
-
-#define read_gc0_segctl0()		__read_ulong_gc0_register(5, 2)
-#define write_gc0_segctl0(val)		__write_ulong_gc0_register(5, 2, val)
-
-#define read_gc0_segctl1()		__read_ulong_gc0_register(5, 3)
-#define write_gc0_segctl1(val)		__write_ulong_gc0_register(5, 3, val)
-
-#define read_gc0_segctl2()		__read_ulong_gc0_register(5, 4)
-#define write_gc0_segctl2(val)		__write_ulong_gc0_register(5, 4, val)
-
-#define read_gc0_pwbase()		__read_ulong_gc0_register(5, 5)
-#define write_gc0_pwbase(val)		__write_ulong_gc0_register(5, 5, val)
-
-#define read_gc0_pwfield()		__read_ulong_gc0_register(5, 6)
-#define write_gc0_pwfield(val)		__write_ulong_gc0_register(5, 6, val)
-
-#define read_gc0_pwsize()		__read_ulong_gc0_register(5, 7)
-#define write_gc0_pwsize(val)		__write_ulong_gc0_register(5, 7, val)
-
-#define read_gc0_wired()		__read_32bit_gc0_register(6, 0)
-#define write_gc0_wired(val)		__write_32bit_gc0_register(6, 0, val)
-
-#define read_gc0_pwctl()		__read_32bit_gc0_register(6, 6)
-#define write_gc0_pwctl(val)		__write_32bit_gc0_register(6, 6, val)
-
-#define read_gc0_hwrena()		__read_32bit_gc0_register(7, 0)
-#define write_gc0_hwrena(val)		__write_32bit_gc0_register(7, 0, val)
-
-#define read_gc0_badvaddr()		__read_ulong_gc0_register(8, 0)
-#define write_gc0_badvaddr(val)		__write_ulong_gc0_register(8, 0, val)
-
-#define read_gc0_badinstr()		__read_32bit_gc0_register(8, 1)
-#define write_gc0_badinstr(val)		__write_32bit_gc0_register(8, 1, val)
-
-#define read_gc0_badinstrp()		__read_32bit_gc0_register(8, 2)
-#define write_gc0_badinstrp(val)	__write_32bit_gc0_register(8, 2, val)
-
-#define read_gc0_count()		__read_32bit_gc0_register(9, 0)
-
-#define read_gc0_entryhi()		__read_ulong_gc0_register(10, 0)
-#define write_gc0_entryhi(val)		__write_ulong_gc0_register(10, 0, val)
-
-#define read_gc0_compare()		__read_32bit_gc0_register(11, 0)
-#define write_gc0_compare(val)		__write_32bit_gc0_register(11, 0, val)
-
-#define read_gc0_status()		__read_32bit_gc0_register(12, 0)
-#define write_gc0_status(val)		__write_32bit_gc0_register(12, 0, val)
-
-#define read_gc0_intctl()		__read_32bit_gc0_register(12, 1)
-#define write_gc0_intctl(val)		__write_32bit_gc0_register(12, 1, val)
-
-#define read_gc0_cause()		__read_32bit_gc0_register(13, 0)
-#define write_gc0_cause(val)		__write_32bit_gc0_register(13, 0, val)
-
-#define read_gc0_epc()			__read_ulong_gc0_register(14, 0)
-#define write_gc0_epc(val)		__write_ulong_gc0_register(14, 0, val)
-
-#define read_gc0_ebase()		__read_32bit_gc0_register(15, 1)
-#define write_gc0_ebase(val)		__write_32bit_gc0_register(15, 1, val)
-
-#define read_gc0_ebase_64()		__read_64bit_gc0_register(15, 1)
-#define write_gc0_ebase_64(val)		__write_64bit_gc0_register(15, 1, val)
-
-#define read_gc0_config()		__read_32bit_gc0_register(16, 0)
-#define read_gc0_config1()		__read_32bit_gc0_register(16, 1)
-#define read_gc0_config2()		__read_32bit_gc0_register(16, 2)
-#define read_gc0_config3()		__read_32bit_gc0_register(16, 3)
-#define read_gc0_config4()		__read_32bit_gc0_register(16, 4)
-#define read_gc0_config5()		__read_32bit_gc0_register(16, 5)
-#define read_gc0_config6()		__read_32bit_gc0_register(16, 6)
-#define read_gc0_config7()		__read_32bit_gc0_register(16, 7)
-#define write_gc0_config(val)		__write_32bit_gc0_register(16, 0, val)
-#define write_gc0_config1(val)		__write_32bit_gc0_register(16, 1, val)
-#define write_gc0_config2(val)		__write_32bit_gc0_register(16, 2, val)
-#define write_gc0_config3(val)		__write_32bit_gc0_register(16, 3, val)
-#define write_gc0_config4(val)		__write_32bit_gc0_register(16, 4, val)
-#define write_gc0_config5(val)		__write_32bit_gc0_register(16, 5, val)
-#define write_gc0_config6(val)		__write_32bit_gc0_register(16, 6, val)
-#define write_gc0_config7(val)		__write_32bit_gc0_register(16, 7, val)
-
-#define read_gc0_watchlo0()		__read_ulong_gc0_register(18, 0)
-#define read_gc0_watchlo1()		__read_ulong_gc0_register(18, 1)
-#define read_gc0_watchlo2()		__read_ulong_gc0_register(18, 2)
-#define read_gc0_watchlo3()		__read_ulong_gc0_register(18, 3)
-#define read_gc0_watchlo4()		__read_ulong_gc0_register(18, 4)
-#define read_gc0_watchlo5()		__read_ulong_gc0_register(18, 5)
-#define read_gc0_watchlo6()		__read_ulong_gc0_register(18, 6)
-#define read_gc0_watchlo7()		__read_ulong_gc0_register(18, 7)
-#define write_gc0_watchlo0(val)		__write_ulong_gc0_register(18, 0, val)
-#define write_gc0_watchlo1(val)		__write_ulong_gc0_register(18, 1, val)
-#define write_gc0_watchlo2(val)		__write_ulong_gc0_register(18, 2, val)
-#define write_gc0_watchlo3(val)		__write_ulong_gc0_register(18, 3, val)
-#define write_gc0_watchlo4(val)		__write_ulong_gc0_register(18, 4, val)
-#define write_gc0_watchlo5(val)		__write_ulong_gc0_register(18, 5, val)
-#define write_gc0_watchlo6(val)		__write_ulong_gc0_register(18, 6, val)
-#define write_gc0_watchlo7(val)		__write_ulong_gc0_register(18, 7, val)
-
-#define read_gc0_watchhi0()		__read_32bit_gc0_register(19, 0)
-#define read_gc0_watchhi1()		__read_32bit_gc0_register(19, 1)
-#define read_gc0_watchhi2()		__read_32bit_gc0_register(19, 2)
-#define read_gc0_watchhi3()		__read_32bit_gc0_register(19, 3)
-#define read_gc0_watchhi4()		__read_32bit_gc0_register(19, 4)
-#define read_gc0_watchhi5()		__read_32bit_gc0_register(19, 5)
-#define read_gc0_watchhi6()		__read_32bit_gc0_register(19, 6)
-#define read_gc0_watchhi7()		__read_32bit_gc0_register(19, 7)
-#define write_gc0_watchhi0(val)		__write_32bit_gc0_register(19, 0, val)
-#define write_gc0_watchhi1(val)		__write_32bit_gc0_register(19, 1, val)
-#define write_gc0_watchhi2(val)		__write_32bit_gc0_register(19, 2, val)
-#define write_gc0_watchhi3(val)		__write_32bit_gc0_register(19, 3, val)
-#define write_gc0_watchhi4(val)		__write_32bit_gc0_register(19, 4, val)
-#define write_gc0_watchhi5(val)		__write_32bit_gc0_register(19, 5, val)
-#define write_gc0_watchhi6(val)		__write_32bit_gc0_register(19, 6, val)
-#define write_gc0_watchhi7(val)		__write_32bit_gc0_register(19, 7, val)
-
-#define read_gc0_xcontext()		__read_ulong_gc0_register(20, 0)
-#define write_gc0_xcontext(val)		__write_ulong_gc0_register(20, 0, val)
-
-#define read_gc0_perfctrl0()		__read_32bit_gc0_register(25, 0)
-#define write_gc0_perfctrl0(val)	__write_32bit_gc0_register(25, 0, val)
-#define read_gc0_perfcntr0()		__read_32bit_gc0_register(25, 1)
-#define write_gc0_perfcntr0(val)	__write_32bit_gc0_register(25, 1, val)
-#define read_gc0_perfcntr0_64()		__read_64bit_gc0_register(25, 1)
-#define write_gc0_perfcntr0_64(val)	__write_64bit_gc0_register(25, 1, val)
-#define read_gc0_perfctrl1()		__read_32bit_gc0_register(25, 2)
-#define write_gc0_perfctrl1(val)	__write_32bit_gc0_register(25, 2, val)
-#define read_gc0_perfcntr1()		__read_32bit_gc0_register(25, 3)
-#define write_gc0_perfcntr1(val)	__write_32bit_gc0_register(25, 3, val)
-#define read_gc0_perfcntr1_64()		__read_64bit_gc0_register(25, 3)
-#define write_gc0_perfcntr1_64(val)	__write_64bit_gc0_register(25, 3, val)
-#define read_gc0_perfctrl2()		__read_32bit_gc0_register(25, 4)
-#define write_gc0_perfctrl2(val)	__write_32bit_gc0_register(25, 4, val)
-#define read_gc0_perfcntr2()		__read_32bit_gc0_register(25, 5)
-#define write_gc0_perfcntr2(val)	__write_32bit_gc0_register(25, 5, val)
-#define read_gc0_perfcntr2_64()		__read_64bit_gc0_register(25, 5)
-#define write_gc0_perfcntr2_64(val)	__write_64bit_gc0_register(25, 5, val)
-#define read_gc0_perfctrl3()		__read_32bit_gc0_register(25, 6)
-#define write_gc0_perfctrl3(val)	__write_32bit_gc0_register(25, 6, val)
-#define read_gc0_perfcntr3()		__read_32bit_gc0_register(25, 7)
-#define write_gc0_perfcntr3(val)	__write_32bit_gc0_register(25, 7, val)
-#define read_gc0_perfcntr3_64()		__read_64bit_gc0_register(25, 7)
-#define write_gc0_perfcntr3_64(val)	__write_64bit_gc0_register(25, 7, val)
-
-#define read_gc0_errorepc()		__read_ulong_gc0_register(30, 0)
-#define write_gc0_errorepc(val)		__write_ulong_gc0_register(30, 0, val)
-
-#define read_gc0_kscratch1()		__read_ulong_gc0_register(31, 2)
-#define read_gc0_kscratch2()		__read_ulong_gc0_register(31, 3)
-#define read_gc0_kscratch3()		__read_ulong_gc0_register(31, 4)
-#define read_gc0_kscratch4()		__read_ulong_gc0_register(31, 5)
-#define read_gc0_kscratch5()		__read_ulong_gc0_register(31, 6)
-#define read_gc0_kscratch6()		__read_ulong_gc0_register(31, 7)
-#define write_gc0_kscratch1(val)	__write_ulong_gc0_register(31, 2, val)
-#define write_gc0_kscratch2(val)	__write_ulong_gc0_register(31, 3, val)
-#define write_gc0_kscratch3(val)	__write_ulong_gc0_register(31, 4, val)
-#define write_gc0_kscratch4(val)	__write_ulong_gc0_register(31, 5, val)
-#define write_gc0_kscratch5(val)	__write_ulong_gc0_register(31, 6, val)
-#define write_gc0_kscratch6(val)	__write_ulong_gc0_register(31, 7, val)
-
-/*
  * Macros to access the floating point coprocessor control registers
  */
 #define _read_32bit_cp1_register(source, gas_hardfloat)			\
@@ -3158,8 +2774,6 @@
 		".set reorder");
 }
 
-#ifdef TOOLCHAIN_SUPPORTS_VIRT
-
 /*
  * Guest TLB operations.
  *
@@ -3170,11 +2784,7 @@
 	__asm__ __volatile__(
 		".set push\n\t"
 		".set noreorder\n\t"
-<<<<<<< HEAD
-		".set virt\n\t"
-=======
 		_ASM_SET_VIRT
->>>>>>> 24b8d41d
 		"tlbgp\n\t"
 		".set pop");
 }
@@ -3184,11 +2794,7 @@
 	__asm__ __volatile__(
 		".set push\n\t"
 		".set noreorder\n\t"
-<<<<<<< HEAD
-		".set virt\n\t"
-=======
 		_ASM_SET_VIRT
->>>>>>> 24b8d41d
 		"tlbgr\n\t"
 		".set pop");
 }
@@ -3198,11 +2804,7 @@
 	__asm__ __volatile__(
 		".set push\n\t"
 		".set noreorder\n\t"
-<<<<<<< HEAD
-		".set virt\n\t"
-=======
 		_ASM_SET_VIRT
->>>>>>> 24b8d41d
 		"tlbgwi\n\t"
 		".set pop");
 }
@@ -3212,11 +2814,7 @@
 	__asm__ __volatile__(
 		".set push\n\t"
 		".set noreorder\n\t"
-<<<<<<< HEAD
-		".set virt\n\t"
-=======
 		_ASM_SET_VIRT
->>>>>>> 24b8d41d
 		"tlbgwr\n\t"
 		".set pop");
 }
@@ -3229,70 +2827,11 @@
 	__asm__ __volatile__(
 		".set push\n\t"
 		".set noreorder\n\t"
-<<<<<<< HEAD
-		".set virt\n\t"
-=======
 		_ASM_SET_VIRT
->>>>>>> 24b8d41d
 		"tlbginvf\n\t"
 		".set pop");
 }
 
-<<<<<<< HEAD
-#else	/* TOOLCHAIN_SUPPORTS_VIRT */
-
-/*
- * Guest TLB operations.
- *
- * It is responsibility of the caller to take care of any TLB hazards.
- */
-static inline void guest_tlb_probe(void)
-{
-	__asm__ __volatile__(
-		"# tlbgp\n\t"
-		_ASM_INSN_IF_MIPS(0x42000010)
-		_ASM_INSN32_IF_MM(0x0000017c));
-}
-
-static inline void guest_tlb_read(void)
-{
-	__asm__ __volatile__(
-		"# tlbgr\n\t"
-		_ASM_INSN_IF_MIPS(0x42000009)
-		_ASM_INSN32_IF_MM(0x0000117c));
-}
-
-static inline void guest_tlb_write_indexed(void)
-{
-	__asm__ __volatile__(
-		"# tlbgwi\n\t"
-		_ASM_INSN_IF_MIPS(0x4200000a)
-		_ASM_INSN32_IF_MM(0x0000217c));
-}
-
-static inline void guest_tlb_write_random(void)
-{
-	__asm__ __volatile__(
-		"# tlbgwr\n\t"
-		_ASM_INSN_IF_MIPS(0x4200000e)
-		_ASM_INSN32_IF_MM(0x0000317c));
-}
-
-/*
- * Guest TLB Invalidate Flush
- */
-static inline void guest_tlbinvf(void)
-{
-	__asm__ __volatile__(
-		"# tlbginvf\n\t"
-		_ASM_INSN_IF_MIPS(0x4200000c)
-		_ASM_INSN32_IF_MM(0x0000517c));
-}
-
-#endif	/* !TOOLCHAIN_SUPPORTS_VIRT */
-
-=======
->>>>>>> 24b8d41d
 /*
  * Manipulate bits in a register.
  */
@@ -3368,17 +2907,11 @@
  */
 #define __BUILD_SET_GC0(name)	__BUILD_SET_COMMON(gc0_##name)
 
-<<<<<<< HEAD
-__BUILD_SET_GC0(status)
-__BUILD_SET_GC0(cause)
-__BUILD_SET_GC0(ebase)
-=======
 __BUILD_SET_GC0(wired)
 __BUILD_SET_GC0(status)
 __BUILD_SET_GC0(cause)
 __BUILD_SET_GC0(ebase)
 __BUILD_SET_GC0(config1)
->>>>>>> 24b8d41d
 
 /*
  * Return low 10 bits of ebase.
