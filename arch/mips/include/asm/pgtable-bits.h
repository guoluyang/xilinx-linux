--- conflicted
+++ resolved
@@ -52,15 +52,12 @@
 	_PAGE_WRITE_SHIFT,
 	_PAGE_ACCESSED_SHIFT,
 	_PAGE_MODIFIED_SHIFT,
-<<<<<<< HEAD
-=======
-#if defined(CONFIG_ARCH_HAS_PTE_SPECIAL)
-	_PAGE_SPECIAL_SHIFT,
-#endif
-#if defined(CONFIG_HAVE_ARCH_SOFT_DIRTY)
-	_PAGE_SOFT_DIRTY_SHIFT,
-#endif
->>>>>>> 24b8d41d
+#if defined(CONFIG_ARCH_HAS_PTE_SPECIAL)
+	_PAGE_SPECIAL_SHIFT,
+#endif
+#if defined(CONFIG_HAVE_ARCH_SOFT_DIRTY)
+	_PAGE_SOFT_DIRTY_SHIFT,
+#endif
 };
 
 /*
@@ -87,10 +84,15 @@
 	_PAGE_WRITE_SHIFT,
 	_PAGE_ACCESSED_SHIFT,
 	_PAGE_MODIFIED_SHIFT,
-<<<<<<< HEAD
-};
-
-#elif defined(CONFIG_CPU_R3000) || defined(CONFIG_CPU_TX39XX)
+#if defined(CONFIG_ARCH_HAS_PTE_SPECIAL)
+	_PAGE_SPECIAL_SHIFT,
+#endif
+#if defined(CONFIG_HAVE_ARCH_SOFT_DIRTY)
+	_PAGE_SOFT_DIRTY_SHIFT,
+#endif
+};
+
+#elif defined(CONFIG_CPU_R3K_TLB)
 
 /* Page table bits used for r3k systems */
 enum pgtable_bits {
@@ -100,34 +102,13 @@
 	_PAGE_WRITE_SHIFT,
 	_PAGE_ACCESSED_SHIFT,
 	_PAGE_MODIFIED_SHIFT,
-
-=======
-#if defined(CONFIG_ARCH_HAS_PTE_SPECIAL)
-	_PAGE_SPECIAL_SHIFT,
-#endif
-#if defined(CONFIG_HAVE_ARCH_SOFT_DIRTY)
-	_PAGE_SOFT_DIRTY_SHIFT,
-#endif
-};
-
-#elif defined(CONFIG_CPU_R3K_TLB)
-
-/* Page table bits used for r3k systems */
-enum pgtable_bits {
-	/* Used only by software (writes to EntryLo ignored) */
-	_PAGE_PRESENT_SHIFT,
-	_PAGE_NO_READ_SHIFT,
-	_PAGE_WRITE_SHIFT,
-	_PAGE_ACCESSED_SHIFT,
-	_PAGE_MODIFIED_SHIFT,
-#if defined(CONFIG_ARCH_HAS_PTE_SPECIAL)
-	_PAGE_SPECIAL_SHIFT,
-#endif
-#if defined(CONFIG_HAVE_ARCH_SOFT_DIRTY)
-	_PAGE_SOFT_DIRTY_SHIFT,
-#endif
-
->>>>>>> 24b8d41d
+#if defined(CONFIG_ARCH_HAS_PTE_SPECIAL)
+	_PAGE_SPECIAL_SHIFT,
+#endif
+#if defined(CONFIG_HAVE_ARCH_SOFT_DIRTY)
+	_PAGE_SOFT_DIRTY_SHIFT,
+#endif
+
 	/* Used by TLB hardware (placed in EntryLo) */
 	_PAGE_GLOBAL_SHIFT = 8,
 	_PAGE_VALID_SHIFT,
@@ -147,12 +128,6 @@
 	_PAGE_WRITE_SHIFT,
 	_PAGE_ACCESSED_SHIFT,
 	_PAGE_MODIFIED_SHIFT,
-<<<<<<< HEAD
-#if defined(CONFIG_64BIT) && defined(CONFIG_MIPS_HUGE_TLB_SUPPORT)
-	_PAGE_HUGE_SHIFT,
-#endif
-
-=======
 #if defined(CONFIG_MIPS_HUGE_TLB_SUPPORT)
 	_PAGE_HUGE_SHIFT,
 #endif
@@ -162,7 +137,6 @@
 #if defined(CONFIG_HAVE_ARCH_SOFT_DIRTY)
 	_PAGE_SOFT_DIRTY_SHIFT,
 #endif
->>>>>>> 24b8d41d
 	/* Used by TLB hardware (placed in EntryLo*) */
 #if defined(CONFIG_CPU_HAS_RIXI)
 	_PAGE_NO_EXEC_SHIFT,
@@ -181,9 +155,18 @@
 #define _PAGE_WRITE		(1 << _PAGE_WRITE_SHIFT)
 #define _PAGE_ACCESSED		(1 << _PAGE_ACCESSED_SHIFT)
 #define _PAGE_MODIFIED		(1 << _PAGE_MODIFIED_SHIFT)
-<<<<<<< HEAD
-#if defined(CONFIG_64BIT) && defined(CONFIG_MIPS_HUGE_TLB_SUPPORT)
+#if defined(CONFIG_MIPS_HUGE_TLB_SUPPORT)
 # define _PAGE_HUGE		(1 << _PAGE_HUGE_SHIFT)
+#endif
+#if defined(CONFIG_ARCH_HAS_PTE_SPECIAL)
+# define _PAGE_SPECIAL		(1 << _PAGE_SPECIAL_SHIFT)
+#else
+# define _PAGE_SPECIAL		0
+#endif
+#if defined(CONFIG_HAVE_ARCH_SOFT_DIRTY)
+# define _PAGE_SOFT_DIRTY	(1 << _PAGE_SOFT_DIRTY_SHIFT)
+#else
+# define _PAGE_SOFT_DIRTY	0
 #endif
 
 /* Used by TLB hardware (placed in EntryLo*) */
@@ -192,37 +175,11 @@
 #elif defined(CONFIG_CPU_HAS_RIXI)
 # define _PAGE_NO_EXEC		(cpu_has_rixi ? (1 << _PAGE_NO_EXEC_SHIFT) : 0)
 #endif
-=======
-#if defined(CONFIG_MIPS_HUGE_TLB_SUPPORT)
-# define _PAGE_HUGE		(1 << _PAGE_HUGE_SHIFT)
-#endif
-#if defined(CONFIG_ARCH_HAS_PTE_SPECIAL)
-# define _PAGE_SPECIAL		(1 << _PAGE_SPECIAL_SHIFT)
-#else
-# define _PAGE_SPECIAL		0
-#endif
-#if defined(CONFIG_HAVE_ARCH_SOFT_DIRTY)
-# define _PAGE_SOFT_DIRTY	(1 << _PAGE_SOFT_DIRTY_SHIFT)
-#else
-# define _PAGE_SOFT_DIRTY	0
-#endif
-
-/* Used by TLB hardware (placed in EntryLo*) */
-#if defined(CONFIG_XPA)
-# define _PAGE_NO_EXEC		(1 << _PAGE_NO_EXEC_SHIFT)
-#elif defined(CONFIG_CPU_HAS_RIXI)
-# define _PAGE_NO_EXEC		(cpu_has_rixi ? (1 << _PAGE_NO_EXEC_SHIFT) : 0)
-#endif
->>>>>>> 24b8d41d
 #define _PAGE_NO_READ		(1 << _PAGE_NO_READ_SHIFT)
 #define _PAGE_GLOBAL		(1 << _PAGE_GLOBAL_SHIFT)
 #define _PAGE_VALID		(1 << _PAGE_VALID_SHIFT)
 #define _PAGE_DIRTY		(1 << _PAGE_DIRTY_SHIFT)
-<<<<<<< HEAD
-#if defined(CONFIG_CPU_R3000) || defined(CONFIG_CPU_TX39XX)
-=======
 #if defined(CONFIG_CPU_R3K_TLB)
->>>>>>> 24b8d41d
 # define _CACHE_UNCACHED	(1 << _CACHE_UNCACHED_SHIFT)
 # define _CACHE_MASK		_CACHE_UNCACHED
 # define _PFN_SHIFT		PAGE_SHIFT
