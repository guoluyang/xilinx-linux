--- conflicted
+++ resolved
@@ -13,11 +13,7 @@
 config MIPS_DB1XXX
 	bool "Alchemy DB1XXX / PB1XXX boards"
 	select GPIOLIB
-<<<<<<< HEAD
-	select HW_HAS_PCI
-=======
 	select HAVE_PCI
->>>>>>> 24b8d41d
 	select SYS_SUPPORTS_LITTLE_ENDIAN
 	select SYS_HAS_EARLY_PRINTK
 	help
