/*
 * This file is subject to the terms and conditions of the GNU General Public
 * License.  See the file "COPYING" in the main directory of this archive
 * for more details.
 *
 * A small micro-assembler. It is intentionally kept simple, does only
 * support a subset of instructions, and does not try to hide pipeline
 * effects like branch delay slots.
 *
 * Copyright (C) 2004, 2005, 2006, 2008	 Thiemo Seufer
 * Copyright (C) 2005, 2007  Maciej W. Rozycki
 * Copyright (C) 2006  Ralf Baechle (ralf@linux-mips.org)
 * Copyright (C) 2012, 2013  MIPS Technologies, Inc.  All rights reserved.
 */

#include <linux/kernel.h>
#include <linux/types.h>

#include <asm/inst.h>
#include <asm/elf.h>
#include <asm/bugs.h>
#include <asm/uasm.h>

#define RS_MASK		0x1f
#define RS_SH		21
#define RT_MASK		0x1f
#define RT_SH		16
#define SCIMM_MASK	0xfffff
#define SCIMM_SH	6

/* This macro sets the non-variable bits of an instruction. */
#define M(a, b, c, d, e, f)					\
	((a) << OP_SH						\
	 | (b) << RS_SH						\
	 | (c) << RT_SH						\
	 | (d) << RD_SH						\
	 | (e) << RE_SH						\
	 | (f) << FUNC_SH)

/* This macro sets the non-variable bits of an R6 instruction. */
#define M6(a, b, c, d, e)					\
	((a) << OP_SH						\
	 | (b) << RS_SH						\
	 | (c) << RT_SH						\
	 | (d) << SIMM9_SH					\
	 | (e) << FUNC_SH)

#include "uasm.c"

static const struct insn insn_table[insn_invalid] = {
	[insn_addiu]	= {M(addiu_op, 0, 0, 0, 0, 0), RS | RT | SIMM},
	[insn_addu]	= {M(spec_op, 0, 0, 0, 0, addu_op), RS | RT | RD},
	[insn_and]	= {M(spec_op, 0, 0, 0, 0, and_op), RS | RT | RD},
	[insn_andi]	= {M(andi_op, 0, 0, 0, 0, 0), RS | RT | UIMM},
	[insn_bbit0]	= {M(lwc2_op, 0, 0, 0, 0, 0), RS | RT | BIMM},
	[insn_bbit1]	= {M(swc2_op, 0, 0, 0, 0, 0), RS | RT | BIMM},
	[insn_beq]	= {M(beq_op, 0, 0, 0, 0, 0), RS | RT | BIMM},
	[insn_beql]	= {M(beql_op, 0, 0, 0, 0, 0), RS | RT | BIMM},
	[insn_bgez]	= {M(bcond_op, 0, bgez_op, 0, 0, 0), RS | BIMM},
	[insn_bgezl]	= {M(bcond_op, 0, bgezl_op, 0, 0, 0), RS | BIMM},
	[insn_bgtz]	= {M(bgtz_op, 0, 0, 0, 0, 0), RS | BIMM},
	[insn_blez]	= {M(blez_op, 0, 0, 0, 0, 0), RS | BIMM},
	[insn_bltz]	= {M(bcond_op, 0, bltz_op, 0, 0, 0), RS | BIMM},
	[insn_bltzl]	= {M(bcond_op, 0, bltzl_op, 0, 0, 0), RS | BIMM},
	[insn_bne]	= {M(bne_op, 0, 0, 0, 0, 0), RS | RT | BIMM},
	[insn_break]	= {M(spec_op, 0, 0, 0, 0, break_op), SCIMM},
#ifndef CONFIG_CPU_MIPSR6
	[insn_cache]	= {M(cache_op, 0, 0, 0, 0, 0),  RS | RT | SIMM},
#else
<<<<<<< HEAD
	{ insn_cache,  M6(spec3_op, 0, 0, 0, cache6_op),  RS | RT | SIMM9 },
#endif
	{ insn_cfc1, M(cop1_op, cfc_op, 0, 0, 0, 0), RT | RD },
	{ insn_cfcmsa, M(msa_op, 0, msa_cfc_op, 0, 0, msa_elm_op), RD | RE },
	{ insn_ctc1, M(cop1_op, ctc_op, 0, 0, 0, 0), RT | RD },
	{ insn_ctcmsa, M(msa_op, 0, msa_ctc_op, 0, 0, msa_elm_op), RD | RE },
	{ insn_daddiu, M(daddiu_op, 0, 0, 0, 0, 0), RS | RT | SIMM },
	{ insn_daddu, M(spec_op, 0, 0, 0, 0, daddu_op), RS | RT | RD },
	{ insn_dinsm, M(spec3_op, 0, 0, 0, 0, dinsm_op), RS | RT | RD | RE },
	{ insn_di, M(cop0_op, mfmc0_op, 0, 12, 0, 0), RT },
	{ insn_dins, M(spec3_op, 0, 0, 0, 0, dins_op), RS | RT | RD | RE },
	{ insn_divu, M(spec_op, 0, 0, 0, 0, divu_op), RS | RT },
	{ insn_dmfc0, M(cop0_op, dmfc_op, 0, 0, 0, 0), RT | RD | SET},
	{ insn_dmtc0, M(cop0_op, dmtc_op, 0, 0, 0, 0), RT | RD | SET},
	{ insn_drotr32, M(spec_op, 1, 0, 0, 0, dsrl32_op), RT | RD | RE },
	{ insn_drotr, M(spec_op, 1, 0, 0, 0, dsrl_op), RT | RD | RE },
	{ insn_dsll32, M(spec_op, 0, 0, 0, 0, dsll32_op), RT | RD | RE },
	{ insn_dsll, M(spec_op, 0, 0, 0, 0, dsll_op), RT | RD | RE },
	{ insn_dsra, M(spec_op, 0, 0, 0, 0, dsra_op), RT | RD | RE },
	{ insn_dsrl32, M(spec_op, 0, 0, 0, 0, dsrl32_op), RT | RD | RE },
	{ insn_dsrl, M(spec_op, 0, 0, 0, 0, dsrl_op), RT | RD | RE },
	{ insn_dsubu, M(spec_op, 0, 0, 0, 0, dsubu_op), RS | RT | RD },
	{ insn_eret,  M(cop0_op, cop_op, 0, 0, 0, eret_op),  0 },
	{ insn_ext, M(spec3_op, 0, 0, 0, 0, ext_op), RS | RT | RD | RE },
	{ insn_ins, M(spec3_op, 0, 0, 0, 0, ins_op), RS | RT | RD | RE },
	{ insn_j,  M(j_op, 0, 0, 0, 0, 0),  JIMM },
	{ insn_jal,  M(jal_op, 0, 0, 0, 0, 0),	JIMM },
	{ insn_jalr,  M(spec_op, 0, 0, 0, 0, jalr_op), RS | RD },
	{ insn_j,  M(j_op, 0, 0, 0, 0, 0),  JIMM },
=======
	[insn_cache]	= {M6(spec3_op, 0, 0, 0, cache6_op),  RS | RT | SIMM9},
#endif
	[insn_cfc1]	= {M(cop1_op, cfc_op, 0, 0, 0, 0), RT | RD},
	[insn_cfcmsa]	= {M(msa_op, 0, msa_cfc_op, 0, 0, msa_elm_op), RD | RE},
	[insn_ctc1]	= {M(cop1_op, ctc_op, 0, 0, 0, 0), RT | RD},
	[insn_ctcmsa]	= {M(msa_op, 0, msa_ctc_op, 0, 0, msa_elm_op), RD | RE},
	[insn_daddiu]	= {M(daddiu_op, 0, 0, 0, 0, 0), RS | RT | SIMM},
	[insn_daddu]	= {M(spec_op, 0, 0, 0, 0, daddu_op), RS | RT | RD},
	[insn_ddivu]	= {M(spec_op, 0, 0, 0, 0, ddivu_op), RS | RT},
	[insn_ddivu_r6]	= {M(spec_op, 0, 0, 0, ddivu_ddivu6_op, ddivu_op),
				RS | RT | RD},
	[insn_di]	= {M(cop0_op, mfmc0_op, 0, 12, 0, 0), RT},
	[insn_dins]	= {M(spec3_op, 0, 0, 0, 0, dins_op), RS | RT | RD | RE},
	[insn_dinsm]	= {M(spec3_op, 0, 0, 0, 0, dinsm_op), RS | RT | RD | RE},
	[insn_dinsu]	= {M(spec3_op, 0, 0, 0, 0, dinsu_op), RS | RT | RD | RE},
	[insn_divu]	= {M(spec_op, 0, 0, 0, 0, divu_op), RS | RT},
	[insn_divu_r6]	= {M(spec_op, 0, 0, 0, divu_divu6_op, divu_op),
				RS | RT | RD},
	[insn_dmfc0]	= {M(cop0_op, dmfc_op, 0, 0, 0, 0), RT | RD | SET},
	[insn_dmodu]	= {M(spec_op, 0, 0, 0, ddivu_dmodu_op, ddivu_op),
				RS | RT | RD},
	[insn_dmtc0]	= {M(cop0_op, dmtc_op, 0, 0, 0, 0), RT | RD | SET},
	[insn_dmultu]	= {M(spec_op, 0, 0, 0, 0, dmultu_op), RS | RT},
	[insn_dmulu]	= {M(spec_op, 0, 0, 0, dmult_dmul_op, dmultu_op),
				RS | RT | RD},
	[insn_drotr]	= {M(spec_op, 1, 0, 0, 0, dsrl_op), RT | RD | RE},
	[insn_drotr32]	= {M(spec_op, 1, 0, 0, 0, dsrl32_op), RT | RD | RE},
	[insn_dsbh]	= {M(spec3_op, 0, 0, 0, dsbh_op, dbshfl_op), RT | RD},
	[insn_dshd]	= {M(spec3_op, 0, 0, 0, dshd_op, dbshfl_op), RT | RD},
	[insn_dsll]	= {M(spec_op, 0, 0, 0, 0, dsll_op), RT | RD | RE},
	[insn_dsll32]	= {M(spec_op, 0, 0, 0, 0, dsll32_op), RT | RD | RE},
	[insn_dsllv]	= {M(spec_op, 0, 0, 0, 0, dsllv_op),  RS | RT | RD},
	[insn_dsra]	= {M(spec_op, 0, 0, 0, 0, dsra_op), RT | RD | RE},
	[insn_dsra32]	= {M(spec_op, 0, 0, 0, 0, dsra32_op), RT | RD | RE},
	[insn_dsrav]	= {M(spec_op, 0, 0, 0, 0, dsrav_op),  RS | RT | RD},
	[insn_dsrl]	= {M(spec_op, 0, 0, 0, 0, dsrl_op), RT | RD | RE},
	[insn_dsrl32]	= {M(spec_op, 0, 0, 0, 0, dsrl32_op), RT | RD | RE},
	[insn_dsrlv]	= {M(spec_op, 0, 0, 0, 0, dsrlv_op),  RS | RT | RD},
	[insn_dsubu]	= {M(spec_op, 0, 0, 0, 0, dsubu_op), RS | RT | RD},
	[insn_eret]	= {M(cop0_op, cop_op, 0, 0, 0, eret_op),  0},
	[insn_ext]	= {M(spec3_op, 0, 0, 0, 0, ext_op), RS | RT | RD | RE},
	[insn_ins]	= {M(spec3_op, 0, 0, 0, 0, ins_op), RS | RT | RD | RE},
	[insn_j]	= {M(j_op, 0, 0, 0, 0, 0),  JIMM},
	[insn_jal]	= {M(jal_op, 0, 0, 0, 0, 0),	JIMM},
	[insn_jalr]	= {M(spec_op, 0, 0, 0, 0, jalr_op), RS | RD},
>>>>>>> 24b8d41d
#ifndef CONFIG_CPU_MIPSR6
	[insn_jr]	= {M(spec_op, 0, 0, 0, 0, jr_op),  RS},
#else
	[insn_jr]	= {M(spec_op, 0, 0, 0, 0, jalr_op),  RS},
#endif
	[insn_lb]	= {M(lb_op, 0, 0, 0, 0, 0), RS | RT | SIMM},
	[insn_lbu]	= {M(lbu_op, 0, 0, 0, 0, 0), RS | RT | SIMM},
	[insn_ld]	= {M(ld_op, 0, 0, 0, 0, 0),  RS | RT | SIMM},
	[insn_lddir]	= {M(lwc2_op, 0, 0, 0, lddir_op, mult_op), RS | RT | RD},
	[insn_ldpte]	= {M(lwc2_op, 0, 0, 0, ldpte_op, mult_op), RS | RD},
	[insn_ldx]	= {M(spec3_op, 0, 0, 0, ldx_op, lx_op), RS | RT | RD},
	[insn_lh]	= {M(lh_op, 0, 0, 0, 0, 0),  RS | RT | SIMM},
	[insn_lhu]	= {M(lhu_op, 0, 0, 0, 0, 0),  RS | RT | SIMM},
#ifndef CONFIG_CPU_MIPSR6
	[insn_ll]	= {M(ll_op, 0, 0, 0, 0, 0),  RS | RT | SIMM},
	[insn_lld]	= {M(lld_op, 0, 0, 0, 0, 0),	RS | RT | SIMM},
#else
	[insn_ll]	= {M6(spec3_op, 0, 0, 0, ll6_op),  RS | RT | SIMM9},
	[insn_lld]	= {M6(spec3_op, 0, 0, 0, lld6_op),  RS | RT | SIMM9},
#endif
<<<<<<< HEAD
	{ insn_lui,  M(lui_op, 0, 0, 0, 0, 0),	RT | SIMM },
	{ insn_lw,  M(lw_op, 0, 0, 0, 0, 0),  RS | RT | SIMM },
	{ insn_lwx, M(spec3_op, 0, 0, 0, lwx_op, lx_op), RS | RT | RD },
	{ insn_mfc0,  M(cop0_op, mfc_op, 0, 0, 0, 0),  RT | RD | SET},
	{ insn_mfhc0,  M(cop0_op, mfhc0_op, 0, 0, 0, 0),  RT | RD | SET},
	{ insn_mfhi,  M(spec_op, 0, 0, 0, 0, mfhi_op), RD },
	{ insn_mflo,  M(spec_op, 0, 0, 0, 0, mflo_op), RD },
	{ insn_mtc0,  M(cop0_op, mtc_op, 0, 0, 0, 0),  RT | RD | SET},
	{ insn_mthc0,  M(cop0_op, mthc0_op, 0, 0, 0, 0),  RT | RD | SET},
	{ insn_mthi,  M(spec_op, 0, 0, 0, 0, mthi_op), RS },
	{ insn_mtlo,  M(spec_op, 0, 0, 0, 0, mtlo_op), RS },
#ifndef CONFIG_CPU_MIPSR6
	{ insn_mul, M(spec2_op, 0, 0, 0, 0, mul_op), RS | RT | RD},
#else
	{ insn_mul, M(spec_op, 0, 0, 0, mult_mul_op, mult_op), RS | RT | RD},
#endif
	{ insn_ori,  M(ori_op, 0, 0, 0, 0, 0),	RS | RT | UIMM },
	{ insn_or,  M(spec_op, 0, 0, 0, 0, or_op),  RS | RT | RD },
=======
	[insn_lui]	= {M(lui_op, 0, 0, 0, 0, 0),	RT | SIMM},
	[insn_lw]	= {M(lw_op, 0, 0, 0, 0, 0),  RS | RT | SIMM},
	[insn_lwu]	= {M(lwu_op, 0, 0, 0, 0, 0),  RS | RT | SIMM},
	[insn_lwx]	= {M(spec3_op, 0, 0, 0, lwx_op, lx_op), RS | RT | RD},
	[insn_mfc0]	= {M(cop0_op, mfc_op, 0, 0, 0, 0),  RT | RD | SET},
	[insn_mfhc0]	= {M(cop0_op, mfhc0_op, 0, 0, 0, 0),  RT | RD | SET},
	[insn_mfhi]	= {M(spec_op, 0, 0, 0, 0, mfhi_op), RD},
	[insn_mflo]	= {M(spec_op, 0, 0, 0, 0, mflo_op), RD},
	[insn_modu]	= {M(spec_op, 0, 0, 0, divu_modu_op, divu_op),
				RS | RT | RD},
	[insn_movn]	= {M(spec_op, 0, 0, 0, 0, movn_op), RS | RT | RD},
	[insn_movz]	= {M(spec_op, 0, 0, 0, 0, movz_op), RS | RT | RD},
	[insn_mtc0]	= {M(cop0_op, mtc_op, 0, 0, 0, 0),  RT | RD | SET},
	[insn_mthc0]	= {M(cop0_op, mthc0_op, 0, 0, 0, 0),  RT | RD | SET},
	[insn_mthi]	= {M(spec_op, 0, 0, 0, 0, mthi_op), RS},
	[insn_mtlo]	= {M(spec_op, 0, 0, 0, 0, mtlo_op), RS},
	[insn_mulu]	= {M(spec_op, 0, 0, 0, multu_mulu_op, multu_op),
				RS | RT | RD},
>>>>>>> 24b8d41d
#ifndef CONFIG_CPU_MIPSR6
	[insn_mul]	= {M(spec2_op, 0, 0, 0, 0, mul_op), RS | RT | RD},
#else
	[insn_mul]	= {M(spec_op, 0, 0, 0, mult_mul_op, mult_op), RS | RT | RD},
#endif
	[insn_multu]	= {M(spec_op, 0, 0, 0, 0, multu_op), RS | RT},
	[insn_nor]	= {M(spec_op, 0, 0, 0, 0, nor_op),  RS | RT | RD},
	[insn_or]	= {M(spec_op, 0, 0, 0, 0, or_op),  RS | RT | RD},
	[insn_ori]	= {M(ori_op, 0, 0, 0, 0, 0),	RS | RT | UIMM},
#ifndef CONFIG_CPU_MIPSR6
	[insn_pref]	= {M(pref_op, 0, 0, 0, 0, 0),  RS | RT | SIMM},
#else
	[insn_pref]	= {M6(spec3_op, 0, 0, 0, pref6_op),  RS | RT | SIMM9},
#endif
<<<<<<< HEAD
	{ insn_sd,  M(sd_op, 0, 0, 0, 0, 0),  RS | RT | SIMM },
	{ insn_sll,  M(spec_op, 0, 0, 0, 0, sll_op),  RT | RD | RE },
	{ insn_sllv,  M(spec_op, 0, 0, 0, 0, sllv_op),  RS | RT | RD },
	{ insn_slt,  M(spec_op, 0, 0, 0, 0, slt_op),  RS | RT | RD },
	{ insn_sltiu, M(sltiu_op, 0, 0, 0, 0, 0), RS | RT | SIMM },
	{ insn_sltu, M(spec_op, 0, 0, 0, 0, sltu_op), RS | RT | RD },
	{ insn_sra,  M(spec_op, 0, 0, 0, 0, sra_op),  RT | RD | RE },
	{ insn_srl,  M(spec_op, 0, 0, 0, 0, srl_op),  RT | RD | RE },
	{ insn_srlv,  M(spec_op, 0, 0, 0, 0, srlv_op),  RS | RT | RD },
	{ insn_subu,  M(spec_op, 0, 0, 0, 0, subu_op),	RS | RT | RD },
	{ insn_sw,  M(sw_op, 0, 0, 0, 0, 0),  RS | RT | SIMM },
	{ insn_sync, M(spec_op, 0, 0, 0, 0, sync_op), RE },
	{ insn_syscall, M(spec_op, 0, 0, 0, 0, syscall_op), SCIMM},
	{ insn_tlbp,  M(cop0_op, cop_op, 0, 0, 0, tlbp_op),  0 },
	{ insn_tlbr,  M(cop0_op, cop_op, 0, 0, 0, tlbr_op),  0 },
	{ insn_tlbwi,  M(cop0_op, cop_op, 0, 0, 0, tlbwi_op),  0 },
	{ insn_tlbwr,  M(cop0_op, cop_op, 0, 0, 0, tlbwr_op),  0 },
	{ insn_wait, M(cop0_op, cop_op, 0, 0, 0, wait_op), SCIMM },
	{ insn_wsbh, M(spec3_op, 0, 0, 0, wsbh_op, bshfl_op), RT | RD },
	{ insn_xori,  M(xori_op, 0, 0, 0, 0, 0),  RS | RT | UIMM },
	{ insn_xor,  M(spec_op, 0, 0, 0, 0, xor_op),  RS | RT | RD },
	{ insn_yield, M(spec3_op, 0, 0, 0, 0, yield_op), RS | RD },
	{ insn_ldpte, M(lwc2_op, 0, 0, 0, ldpte_op, mult_op), RS | RD },
	{ insn_lddir, M(lwc2_op, 0, 0, 0, lddir_op, mult_op), RS | RT | RD },
	{ insn_invalid, 0, 0 }
=======
	[insn_rfe]	= {M(cop0_op, cop_op, 0, 0, 0, rfe_op),  0},
	[insn_rotr]	= {M(spec_op, 1, 0, 0, 0, srl_op),  RT | RD | RE},
	[insn_sb]	= {M(sb_op, 0, 0, 0, 0, 0),  RS | RT | SIMM},
#ifndef CONFIG_CPU_MIPSR6
	[insn_sc]	= {M(sc_op, 0, 0, 0, 0, 0),  RS | RT | SIMM},
	[insn_scd]	= {M(scd_op, 0, 0, 0, 0, 0),	RS | RT | SIMM},
#else
	[insn_sc]	= {M6(spec3_op, 0, 0, 0, sc6_op),  RS | RT | SIMM9},
	[insn_scd]	= {M6(spec3_op, 0, 0, 0, scd6_op),  RS | RT | SIMM9},
#endif
	[insn_sd]	= {M(sd_op, 0, 0, 0, 0, 0),  RS | RT | SIMM},
	[insn_seleqz]	= {M(spec_op, 0, 0, 0, 0, seleqz_op), RS | RT | RD},
	[insn_selnez]	= {M(spec_op, 0, 0, 0, 0, selnez_op), RS | RT | RD},
	[insn_sh]	= {M(sh_op, 0, 0, 0, 0, 0),  RS | RT | SIMM},
	[insn_sll]	= {M(spec_op, 0, 0, 0, 0, sll_op),  RT | RD | RE},
	[insn_sllv]	= {M(spec_op, 0, 0, 0, 0, sllv_op),  RS | RT | RD},
	[insn_slt]	= {M(spec_op, 0, 0, 0, 0, slt_op),  RS | RT | RD},
	[insn_slti]	= {M(slti_op, 0, 0, 0, 0, 0), RS | RT | SIMM},
	[insn_sltiu]	= {M(sltiu_op, 0, 0, 0, 0, 0), RS | RT | SIMM},
	[insn_sltu]	= {M(spec_op, 0, 0, 0, 0, sltu_op), RS | RT | RD},
	[insn_sra]	= {M(spec_op, 0, 0, 0, 0, sra_op),  RT | RD | RE},
	[insn_srav]	= {M(spec_op, 0, 0, 0, 0, srav_op), RS | RT | RD},
	[insn_srl]	= {M(spec_op, 0, 0, 0, 0, srl_op),  RT | RD | RE},
	[insn_srlv]	= {M(spec_op, 0, 0, 0, 0, srlv_op),  RS | RT | RD},
	[insn_subu]	= {M(spec_op, 0, 0, 0, 0, subu_op),	RS | RT | RD},
	[insn_sw]	= {M(sw_op, 0, 0, 0, 0, 0),  RS | RT | SIMM},
	[insn_sync]	= {M(spec_op, 0, 0, 0, 0, sync_op), RE},
	[insn_syscall]	= {M(spec_op, 0, 0, 0, 0, syscall_op), SCIMM},
	[insn_tlbp]	= {M(cop0_op, cop_op, 0, 0, 0, tlbp_op),  0},
	[insn_tlbr]	= {M(cop0_op, cop_op, 0, 0, 0, tlbr_op),  0},
	[insn_tlbwi]	= {M(cop0_op, cop_op, 0, 0, 0, tlbwi_op),  0},
	[insn_tlbwr]	= {M(cop0_op, cop_op, 0, 0, 0, tlbwr_op),  0},
	[insn_wait]	= {M(cop0_op, cop_op, 0, 0, 0, wait_op), SCIMM},
	[insn_wsbh]	= {M(spec3_op, 0, 0, 0, wsbh_op, bshfl_op), RT | RD},
	[insn_xor]	= {M(spec_op, 0, 0, 0, 0, xor_op),  RS | RT | RD},
	[insn_xori]	= {M(xori_op, 0, 0, 0, 0, 0),  RS | RT | UIMM},
	[insn_yield]	= {M(spec3_op, 0, 0, 0, 0, yield_op), RS | RD},
>>>>>>> 24b8d41d
};

#undef M

static inline u32 build_bimm(s32 arg)
{
	WARN(arg > 0x1ffff || arg < -0x20000,
	     KERN_WARNING "Micro-assembler field overflow\n");

	WARN(arg & 0x3, KERN_WARNING "Invalid micro-assembler branch target\n");

	return ((arg < 0) ? (1 << 15) : 0) | ((arg >> 2) & 0x7fff);
}

static inline u32 build_jimm(u32 arg)
{
	WARN(arg & ~(JIMM_MASK << 2),
	     KERN_WARNING "Micro-assembler field overflow\n");

	return (arg >> 2) & JIMM_MASK;
}

/*
 * The order of opcode arguments is implicitly left to right,
 * starting with RS and ending with FUNC or IMM.
 */
static void build_insn(u32 **buf, enum opcode opc, ...)
{
	const struct insn *ip;
	va_list ap;
	u32 op;

	if (opc < 0 || opc >= insn_invalid ||
	    (opc == insn_daddiu && r4k_daddiu_bug()) ||
	    (insn_table[opc].match == 0 && insn_table[opc].fields == 0))
		panic("Unsupported Micro-assembler instruction %d", opc);

	ip = &insn_table[opc];

	op = ip->match;
	va_start(ap, opc);
	if (ip->fields & RS)
		op |= build_rs(va_arg(ap, u32));
	if (ip->fields & RT)
		op |= build_rt(va_arg(ap, u32));
	if (ip->fields & RD)
		op |= build_rd(va_arg(ap, u32));
	if (ip->fields & RE)
		op |= build_re(va_arg(ap, u32));
	if (ip->fields & SIMM)
		op |= build_simm(va_arg(ap, s32));
	if (ip->fields & UIMM)
		op |= build_uimm(va_arg(ap, u32));
	if (ip->fields & BIMM)
		op |= build_bimm(va_arg(ap, s32));
	if (ip->fields & JIMM)
		op |= build_jimm(va_arg(ap, u32));
	if (ip->fields & FUNC)
		op |= build_func(va_arg(ap, u32));
	if (ip->fields & SET)
		op |= build_set(va_arg(ap, u32));
	if (ip->fields & SCIMM)
		op |= build_scimm(va_arg(ap, u32));
	if (ip->fields & SIMM9)
		op |= build_scimm9(va_arg(ap, u32));
	va_end(ap);

	**buf = op;
	(*buf)++;
}

static inline void
__resolve_relocs(struct uasm_reloc *rel, struct uasm_label *lab)
{
	long laddr = (long)lab->addr;
	long raddr = (long)rel->addr;

	switch (rel->type) {
	case R_MIPS_PC16:
		*rel->addr |= build_bimm(laddr - (raddr + 4));
		break;

	default:
		panic("Unsupported Micro-assembler relocation %d",
		      rel->type);
	}
}<|MERGE_RESOLUTION|>--- conflicted
+++ resolved
@@ -67,37 +67,6 @@
 #ifndef CONFIG_CPU_MIPSR6
 	[insn_cache]	= {M(cache_op, 0, 0, 0, 0, 0),  RS | RT | SIMM},
 #else
-<<<<<<< HEAD
-	{ insn_cache,  M6(spec3_op, 0, 0, 0, cache6_op),  RS | RT | SIMM9 },
-#endif
-	{ insn_cfc1, M(cop1_op, cfc_op, 0, 0, 0, 0), RT | RD },
-	{ insn_cfcmsa, M(msa_op, 0, msa_cfc_op, 0, 0, msa_elm_op), RD | RE },
-	{ insn_ctc1, M(cop1_op, ctc_op, 0, 0, 0, 0), RT | RD },
-	{ insn_ctcmsa, M(msa_op, 0, msa_ctc_op, 0, 0, msa_elm_op), RD | RE },
-	{ insn_daddiu, M(daddiu_op, 0, 0, 0, 0, 0), RS | RT | SIMM },
-	{ insn_daddu, M(spec_op, 0, 0, 0, 0, daddu_op), RS | RT | RD },
-	{ insn_dinsm, M(spec3_op, 0, 0, 0, 0, dinsm_op), RS | RT | RD | RE },
-	{ insn_di, M(cop0_op, mfmc0_op, 0, 12, 0, 0), RT },
-	{ insn_dins, M(spec3_op, 0, 0, 0, 0, dins_op), RS | RT | RD | RE },
-	{ insn_divu, M(spec_op, 0, 0, 0, 0, divu_op), RS | RT },
-	{ insn_dmfc0, M(cop0_op, dmfc_op, 0, 0, 0, 0), RT | RD | SET},
-	{ insn_dmtc0, M(cop0_op, dmtc_op, 0, 0, 0, 0), RT | RD | SET},
-	{ insn_drotr32, M(spec_op, 1, 0, 0, 0, dsrl32_op), RT | RD | RE },
-	{ insn_drotr, M(spec_op, 1, 0, 0, 0, dsrl_op), RT | RD | RE },
-	{ insn_dsll32, M(spec_op, 0, 0, 0, 0, dsll32_op), RT | RD | RE },
-	{ insn_dsll, M(spec_op, 0, 0, 0, 0, dsll_op), RT | RD | RE },
-	{ insn_dsra, M(spec_op, 0, 0, 0, 0, dsra_op), RT | RD | RE },
-	{ insn_dsrl32, M(spec_op, 0, 0, 0, 0, dsrl32_op), RT | RD | RE },
-	{ insn_dsrl, M(spec_op, 0, 0, 0, 0, dsrl_op), RT | RD | RE },
-	{ insn_dsubu, M(spec_op, 0, 0, 0, 0, dsubu_op), RS | RT | RD },
-	{ insn_eret,  M(cop0_op, cop_op, 0, 0, 0, eret_op),  0 },
-	{ insn_ext, M(spec3_op, 0, 0, 0, 0, ext_op), RS | RT | RD | RE },
-	{ insn_ins, M(spec3_op, 0, 0, 0, 0, ins_op), RS | RT | RD | RE },
-	{ insn_j,  M(j_op, 0, 0, 0, 0, 0),  JIMM },
-	{ insn_jal,  M(jal_op, 0, 0, 0, 0, 0),	JIMM },
-	{ insn_jalr,  M(spec_op, 0, 0, 0, 0, jalr_op), RS | RD },
-	{ insn_j,  M(j_op, 0, 0, 0, 0, 0),  JIMM },
-=======
 	[insn_cache]	= {M6(spec3_op, 0, 0, 0, cache6_op),  RS | RT | SIMM9},
 #endif
 	[insn_cfc1]	= {M(cop1_op, cfc_op, 0, 0, 0, 0), RT | RD},
@@ -143,7 +112,6 @@
 	[insn_j]	= {M(j_op, 0, 0, 0, 0, 0),  JIMM},
 	[insn_jal]	= {M(jal_op, 0, 0, 0, 0, 0),	JIMM},
 	[insn_jalr]	= {M(spec_op, 0, 0, 0, 0, jalr_op), RS | RD},
->>>>>>> 24b8d41d
 #ifndef CONFIG_CPU_MIPSR6
 	[insn_jr]	= {M(spec_op, 0, 0, 0, 0, jr_op),  RS},
 #else
@@ -164,26 +132,6 @@
 	[insn_ll]	= {M6(spec3_op, 0, 0, 0, ll6_op),  RS | RT | SIMM9},
 	[insn_lld]	= {M6(spec3_op, 0, 0, 0, lld6_op),  RS | RT | SIMM9},
 #endif
-<<<<<<< HEAD
-	{ insn_lui,  M(lui_op, 0, 0, 0, 0, 0),	RT | SIMM },
-	{ insn_lw,  M(lw_op, 0, 0, 0, 0, 0),  RS | RT | SIMM },
-	{ insn_lwx, M(spec3_op, 0, 0, 0, lwx_op, lx_op), RS | RT | RD },
-	{ insn_mfc0,  M(cop0_op, mfc_op, 0, 0, 0, 0),  RT | RD | SET},
-	{ insn_mfhc0,  M(cop0_op, mfhc0_op, 0, 0, 0, 0),  RT | RD | SET},
-	{ insn_mfhi,  M(spec_op, 0, 0, 0, 0, mfhi_op), RD },
-	{ insn_mflo,  M(spec_op, 0, 0, 0, 0, mflo_op), RD },
-	{ insn_mtc0,  M(cop0_op, mtc_op, 0, 0, 0, 0),  RT | RD | SET},
-	{ insn_mthc0,  M(cop0_op, mthc0_op, 0, 0, 0, 0),  RT | RD | SET},
-	{ insn_mthi,  M(spec_op, 0, 0, 0, 0, mthi_op), RS },
-	{ insn_mtlo,  M(spec_op, 0, 0, 0, 0, mtlo_op), RS },
-#ifndef CONFIG_CPU_MIPSR6
-	{ insn_mul, M(spec2_op, 0, 0, 0, 0, mul_op), RS | RT | RD},
-#else
-	{ insn_mul, M(spec_op, 0, 0, 0, mult_mul_op, mult_op), RS | RT | RD},
-#endif
-	{ insn_ori,  M(ori_op, 0, 0, 0, 0, 0),	RS | RT | UIMM },
-	{ insn_or,  M(spec_op, 0, 0, 0, 0, or_op),  RS | RT | RD },
-=======
 	[insn_lui]	= {M(lui_op, 0, 0, 0, 0, 0),	RT | SIMM},
 	[insn_lw]	= {M(lw_op, 0, 0, 0, 0, 0),  RS | RT | SIMM},
 	[insn_lwu]	= {M(lwu_op, 0, 0, 0, 0, 0),  RS | RT | SIMM},
@@ -202,7 +150,6 @@
 	[insn_mtlo]	= {M(spec_op, 0, 0, 0, 0, mtlo_op), RS},
 	[insn_mulu]	= {M(spec_op, 0, 0, 0, multu_mulu_op, multu_op),
 				RS | RT | RD},
->>>>>>> 24b8d41d
 #ifndef CONFIG_CPU_MIPSR6
 	[insn_mul]	= {M(spec2_op, 0, 0, 0, 0, mul_op), RS | RT | RD},
 #else
@@ -217,33 +164,6 @@
 #else
 	[insn_pref]	= {M6(spec3_op, 0, 0, 0, pref6_op),  RS | RT | SIMM9},
 #endif
-<<<<<<< HEAD
-	{ insn_sd,  M(sd_op, 0, 0, 0, 0, 0),  RS | RT | SIMM },
-	{ insn_sll,  M(spec_op, 0, 0, 0, 0, sll_op),  RT | RD | RE },
-	{ insn_sllv,  M(spec_op, 0, 0, 0, 0, sllv_op),  RS | RT | RD },
-	{ insn_slt,  M(spec_op, 0, 0, 0, 0, slt_op),  RS | RT | RD },
-	{ insn_sltiu, M(sltiu_op, 0, 0, 0, 0, 0), RS | RT | SIMM },
-	{ insn_sltu, M(spec_op, 0, 0, 0, 0, sltu_op), RS | RT | RD },
-	{ insn_sra,  M(spec_op, 0, 0, 0, 0, sra_op),  RT | RD | RE },
-	{ insn_srl,  M(spec_op, 0, 0, 0, 0, srl_op),  RT | RD | RE },
-	{ insn_srlv,  M(spec_op, 0, 0, 0, 0, srlv_op),  RS | RT | RD },
-	{ insn_subu,  M(spec_op, 0, 0, 0, 0, subu_op),	RS | RT | RD },
-	{ insn_sw,  M(sw_op, 0, 0, 0, 0, 0),  RS | RT | SIMM },
-	{ insn_sync, M(spec_op, 0, 0, 0, 0, sync_op), RE },
-	{ insn_syscall, M(spec_op, 0, 0, 0, 0, syscall_op), SCIMM},
-	{ insn_tlbp,  M(cop0_op, cop_op, 0, 0, 0, tlbp_op),  0 },
-	{ insn_tlbr,  M(cop0_op, cop_op, 0, 0, 0, tlbr_op),  0 },
-	{ insn_tlbwi,  M(cop0_op, cop_op, 0, 0, 0, tlbwi_op),  0 },
-	{ insn_tlbwr,  M(cop0_op, cop_op, 0, 0, 0, tlbwr_op),  0 },
-	{ insn_wait, M(cop0_op, cop_op, 0, 0, 0, wait_op), SCIMM },
-	{ insn_wsbh, M(spec3_op, 0, 0, 0, wsbh_op, bshfl_op), RT | RD },
-	{ insn_xori,  M(xori_op, 0, 0, 0, 0, 0),  RS | RT | UIMM },
-	{ insn_xor,  M(spec_op, 0, 0, 0, 0, xor_op),  RS | RT | RD },
-	{ insn_yield, M(spec3_op, 0, 0, 0, 0, yield_op), RS | RD },
-	{ insn_ldpte, M(lwc2_op, 0, 0, 0, ldpte_op, mult_op), RS | RD },
-	{ insn_lddir, M(lwc2_op, 0, 0, 0, lddir_op, mult_op), RS | RT | RD },
-	{ insn_invalid, 0, 0 }
-=======
 	[insn_rfe]	= {M(cop0_op, cop_op, 0, 0, 0, rfe_op),  0},
 	[insn_rotr]	= {M(spec_op, 1, 0, 0, 0, srl_op),  RT | RD | RE},
 	[insn_sb]	= {M(sb_op, 0, 0, 0, 0, 0),  RS | RT | SIMM},
@@ -281,7 +201,6 @@
 	[insn_xor]	= {M(spec_op, 0, 0, 0, 0, xor_op),  RS | RT | RD},
 	[insn_xori]	= {M(xori_op, 0, 0, 0, 0, 0),  RS | RT | UIMM},
 	[insn_yield]	= {M(spec3_op, 0, 0, 0, 0, yield_op), RS | RD},
->>>>>>> 24b8d41d
 };
 
 #undef M
