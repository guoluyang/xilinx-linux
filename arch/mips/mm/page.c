--- conflicted
+++ resolved
@@ -186,11 +186,7 @@
 			}
 			break;
 
-<<<<<<< HEAD
-		case CPU_LOONGSON3:
-=======
 		case CPU_LOONGSON64:
->>>>>>> 24b8d41d
 			/* Loongson-3 only support the Pref_Load/Pref_Store. */
 			pref_bias_clear_store = 128;
 			pref_bias_copy_load = 128;
