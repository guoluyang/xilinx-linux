--- conflicted
+++ resolved
@@ -633,11 +633,7 @@
 		return;
 	}
 
-<<<<<<< HEAD
-	if (cpu_has_rixi && _PAGE_NO_EXEC) {
-=======
 	if (cpu_has_rixi && !!_PAGE_NO_EXEC) {
->>>>>>> 24b8d41d
 		if (fill_includes_sw_bits) {
 			UASM_i_ROTR(p, reg, reg, ilog2(_PAGE_GLOBAL));
 		} else {
@@ -1533,53 +1529,6 @@
 	kscratch_used_mask |= (1 << 7); /* KScratch6 is used for KPGD */
 }
 
-<<<<<<< HEAD
-static void setup_pw(void)
-{
-	unsigned long pgd_i, pgd_w;
-#ifndef __PAGETABLE_PMD_FOLDED
-	unsigned long pmd_i, pmd_w;
-#endif
-	unsigned long pt_i, pt_w;
-	unsigned long pte_i, pte_w;
-#ifdef CONFIG_MIPS_HUGE_TLB_SUPPORT
-	unsigned long psn;
-
-	psn = ilog2(_PAGE_HUGE);     /* bit used to indicate huge page */
-#endif
-	pgd_i = PGDIR_SHIFT;  /* 1st level PGD */
-#ifndef __PAGETABLE_PMD_FOLDED
-	pgd_w = PGDIR_SHIFT - PMD_SHIFT + PGD_ORDER;
-
-	pmd_i = PMD_SHIFT;    /* 2nd level PMD */
-	pmd_w = PMD_SHIFT - PAGE_SHIFT;
-#else
-	pgd_w = PGDIR_SHIFT - PAGE_SHIFT + PGD_ORDER;
-#endif
-
-	pt_i  = PAGE_SHIFT;    /* 3rd level PTE */
-	pt_w  = PAGE_SHIFT - 3;
-
-	pte_i = ilog2(_PAGE_GLOBAL);
-	pte_w = 0;
-
-#ifndef __PAGETABLE_PMD_FOLDED
-	write_c0_pwfield(pgd_i << 24 | pmd_i << 12 | pt_i << 6 | pte_i);
-	write_c0_pwsize(1 << 30 | pgd_w << 24 | pmd_w << 12 | pt_w << 6 | pte_w);
-#else
-	write_c0_pwfield(pgd_i << 24 | pt_i << 6 | pte_i);
-	write_c0_pwsize(1 << 30 | pgd_w << 24 | pt_w << 6 | pte_w);
-#endif
-
-#ifdef CONFIG_MIPS_HUGE_TLB_SUPPORT
-	write_c0_pwctl(1 << 6 | psn);
-#endif
-	write_c0_kpgd(swapper_pg_dir);
-	kscratch_used_mask |= (1 << 7); /* KScratch6 is used for KPGD */
-}
-
-=======
->>>>>>> 24b8d41d
 static void build_loongson3_tlb_refill_handler(void)
 {
 	u32 *p = tlb_handler;
@@ -1635,20 +1584,9 @@
 	uasm_resolve_relocs(relocs, labels);
 	memcpy((void *)(ebase + 0x80), tlb_handler, 0x80);
 	local_flush_icache_range(ebase + 0x80, ebase + 0x100);
-<<<<<<< HEAD
-	dump_handler("loongson3_tlb_refill", (u32 *)(ebase + 0x80), 32);
-}
-
-extern u32 handle_tlbl[], handle_tlbl_end[];
-extern u32 handle_tlbs[], handle_tlbs_end[];
-extern u32 handle_tlbm[], handle_tlbm_end[];
-extern u32 tlbmiss_handler_setup_pgd_start[], tlbmiss_handler_setup_pgd[];
-extern u32 tlbmiss_handler_setup_pgd_end[];
-=======
 	dump_handler("loongson3_tlb_refill",
 		     (u32 *)(ebase + 0x80), (u32 *)(ebase + 0x100));
 }
->>>>>>> 24b8d41d
 
 static void build_setup_pgd(void)
 {
@@ -1693,14 +1631,7 @@
 		else
 			UASM_i_MTC0(&p, a0, c0_kscratch(), pgd_reg);
 		uasm_i_jr(&p, 31);
-<<<<<<< HEAD
-		if (cpu_has_ldpte)
-			UASM_i_MTC0(&p, a0, C0_PWBASE);
-		else
-			UASM_i_MTC0(&p, a0, c0_kscratch(), pgd_reg);
-=======
 		uasm_i_ehb(&p);
->>>>>>> 24b8d41d
 	}
 #else
 #ifdef CONFIG_SMP
@@ -2707,26 +2638,6 @@
 		return;
 	}
 
-<<<<<<< HEAD
-	default:
-		if (cpu_has_ldpte)
-			setup_pw();
-
-		if (!run_once) {
-			scratch_reg = allocate_kscratch();
-			build_setup_pgd();
-			build_r4000_tlb_load_handler();
-			build_r4000_tlb_store_handler();
-			build_r4000_tlb_modify_handler();
-			if (cpu_has_ldpte)
-				build_loongson3_tlb_refill_handler();
-			else if (!cpu_has_local_ebase)
-				build_r4000_tlb_refill_handler();
-			flush_tlb_handlers();
-			run_once++;
-		}
-		if (cpu_has_local_ebase)
-=======
 	if (cpu_has_ldpte)
 		setup_pw();
 
@@ -2739,7 +2650,6 @@
 		if (cpu_has_ldpte)
 			build_loongson3_tlb_refill_handler();
 		else
->>>>>>> 24b8d41d
 			build_r4000_tlb_refill_handler();
 		flush_tlb_handlers();
 		run_once++;
