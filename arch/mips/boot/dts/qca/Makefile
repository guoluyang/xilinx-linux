--- conflicted
+++ resolved
@@ -4,14 +4,4 @@
 dtb-$(CONFIG_ATH79)			+= ar9331_dpt_module.dtb
 dtb-$(CONFIG_ATH79)			+= ar9331_dragino_ms14.dtb
 dtb-$(CONFIG_ATH79)			+= ar9331_omega.dtb
-<<<<<<< HEAD
-dtb-$(CONFIG_ATH79)			+= ar9331_tl_mr3020.dtb
-
-# Force kbuild to make empty built-in.o if necessary
-obj-				+= dummy.o
-
-always				:= $(dtb-y)
-clean-files			:= *.dtb *.dtb.S
-=======
-dtb-$(CONFIG_ATH79)			+= ar9331_tl_mr3020.dtb
->>>>>>> 24b8d41d
+dtb-$(CONFIG_ATH79)			+= ar9331_tl_mr3020.dtb