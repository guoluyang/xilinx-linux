--- conflicted
+++ resolved
@@ -7,8 +7,6 @@
 	#size-cells = <1>;
 	compatible = "ingenic,jz4740";
 
-<<<<<<< HEAD
-=======
 	cpus {
 		#address-cells = <1>;
 		#size-cells = <0>;
@@ -23,7 +21,6 @@
 		};
 	};
 
->>>>>>> 24b8d41d
 	cpuintc: interrupt-controller {
 		#address-cells = <0>;
 		#interrupt-cells = <1>;
@@ -255,8 +252,6 @@
 		clock-names = "baud", "module";
 	};
 
-<<<<<<< HEAD
-=======
 	adc: adc@10070000 {
 		compatible = "ingenic,jz4740-adc";
 		reg = <0x10070000 0x30>;
@@ -300,7 +295,6 @@
 		clocks = <&cgu JZ4740_CLK_DMA>;
 	};
 
->>>>>>> 24b8d41d
 	uhc: uhc@13030000 {
 		compatible = "ingenic,jz4740-ohci", "generic-ohci";
 		reg = <0x13030000 0x1000>;
@@ -314,8 +308,6 @@
 
 		status = "disabled";
 	};
-<<<<<<< HEAD
-=======
 
 	udc: usb@13040000 {
 		compatible = "ingenic,jz4740-musb";
@@ -339,5 +331,4 @@
 		clocks = <&cgu JZ4740_CLK_LCD_PCLK>, <&cgu JZ4740_CLK_LCD>;
 		clock-names = "lcd_pclk", "lcd";
 	};
->>>>>>> 24b8d41d
 };