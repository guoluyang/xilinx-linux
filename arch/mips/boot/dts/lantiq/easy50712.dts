--- conflicted
+++ resolved
@@ -52,11 +52,7 @@
 			};
 		};
 
-<<<<<<< HEAD
-		gpio: pinmux@E100B10 {
-=======
 		gpio: pinmux@e100b10 {
->>>>>>> 24b8d41d
 			compatible = "lantiq,danube-pinctrl";
 			pinctrl-names = "default";
 			pinctrl-0 = <&state_default>;
