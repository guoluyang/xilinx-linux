# SPDX-License-Identifier: GPL-2.0
dtb-$(CONFIG_DT_BCM93384WVG)		+= bcm93384wvg.dtb
dtb-$(CONFIG_DT_BCM93384WVG_VIPER)	+= bcm93384wvg_viper.dtb
dtb-$(CONFIG_DT_BCM96368MVWG)		+= bcm96368mvwg.dtb
dtb-$(CONFIG_DT_BCM9EJTAGPRB)		+= bcm9ejtagprb.dtb
dtb-$(CONFIG_DT_BCM97125CBMB)		+= bcm97125cbmb.dtb
dtb-$(CONFIG_DT_BCM97346DBSMB)		+= bcm97346dbsmb.dtb
dtb-$(CONFIG_DT_BCM97358SVMB)		+= bcm97358svmb.dtb
dtb-$(CONFIG_DT_BCM97360SVMB)		+= bcm97360svmb.dtb
dtb-$(CONFIG_DT_BCM97362SVMB)		+= bcm97362svmb.dtb
dtb-$(CONFIG_DT_BCM97420C)		+= bcm97420c.dtb
dtb-$(CONFIG_DT_BCM97425SVMB)		+= bcm97425svmb.dtb
dtb-$(CONFIG_DT_BCM97435SVMB)		+= bcm97435svmb.dtb
dtb-$(CONFIG_DT_COMTREND_VR3032U)	+= bcm63268-comtrend-vr-3032u.dtb
dtb-$(CONFIG_DT_NETGEAR_CVG834G)	+= bcm3368-netgear-cvg834g.dtb
dtb-$(CONFIG_DT_SFR_NEUFBOX4_SERCOMM)	+= bcm6358-neufbox4-sercomm.dtb
dtb-$(CONFIG_DT_SFR_NEUFBOX6_SERCOMM)	+= bcm6362-neufbox6-sercomm.dtb

dtb-$(CONFIG_DT_NONE) += \
	bcm3368-netgear-cvg834g.dtb \
	bcm6358-neufbox4-sercomm.dtb \
	bcm6362-neufbox6-sercomm.dtb \
	bcm63268-comtrend-vr-3032u.dtb \
	bcm93384wvg.dtb \
	bcm93384wvg_viper.dtb \
<<<<<<< HEAD
	bcm96358nb4ser.dtb \
=======
>>>>>>> 24b8d41d
	bcm96368mvwg.dtb \
	bcm9ejtagprb.dtb \
	bcm97125cbmb.dtb \
	bcm97346dbsmb.dtb \
	bcm97358svmb.dtb \
	bcm97360svmb.dtb \
	bcm97362svmb.dtb \
	bcm97420c.dtb \
	bcm97425svmb.dtb \
	bcm97435svmb.dtb

obj-$(CONFIG_BUILTIN_DTB)	+= $(addsuffix .o, $(dtb-y))<|MERGE_RESOLUTION|>--- conflicted
+++ resolved
@@ -23,10 +23,6 @@
 	bcm63268-comtrend-vr-3032u.dtb \
 	bcm93384wvg.dtb \
 	bcm93384wvg_viper.dtb \
-<<<<<<< HEAD
-	bcm96358nb4ser.dtb \
-=======
->>>>>>> 24b8d41d
 	bcm96368mvwg.dtb \
 	bcm9ejtagprb.dtb \
 	bcm97125cbmb.dtb \
