// SPDX-License-Identifier: GPL-2.0
/dts-v1/;

/include/ "bcm7125.dtsi"

/ {
	compatible = "brcm,bcm97125cbmb", "brcm,bcm7125";
	model = "Broadcom BCM97125CBMB";

	memory@0 {
		device_type = "memory";
		reg = <0x00000000 0x10000000>;
	};

	chosen {
		bootargs = "console=ttyS0,115200";
		stdout-path = &uart0;
	};
};

&uart0 {
	status = "okay";
};

&uart1 {
	status = "okay";
};

&uart2 {
	status = "okay";
};

&bsca {
	status = "okay";
};

&bscb {
	status = "okay";
};

&bscc {
	status = "okay";
};

&bscd {
	status = "okay";
};

&pwma {
	status = "okay";
};

<<<<<<< HEAD
=======
&watchdog {
	status = "okay";
};

>>>>>>> 24b8d41d
/* FIXME: USB is wonky; disable it for now */
&ehci0 {
	status = "disabled";
};

&ohci0 {
	status = "disabled";
};

&mspi {
	status = "okay";
};<|MERGE_RESOLUTION|>--- conflicted
+++ resolved
@@ -50,13 +50,10 @@
 	status = "okay";
 };
 
-<<<<<<< HEAD
-=======
 &watchdog {
 	status = "okay";
 };
 
->>>>>>> 24b8d41d
 /* FIXME: USB is wonky; disable it for now */
 &ehci0 {
 	status = "disabled";
