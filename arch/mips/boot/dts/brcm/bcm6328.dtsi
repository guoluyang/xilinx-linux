// SPDX-License-Identifier: GPL-2.0
/ {
	#address-cells = <1>;
	#size-cells = <1>;
	compatible = "brcm,bcm6328";

	cpus {
		#address-cells = <1>;
		#size-cells = <0>;

		mips-hpt-frequency = <160000000>;

		cpu@0 {
			compatible = "brcm,bmips4350";
			device_type = "cpu";
			reg = <0>;
		};

		cpu@1 {
			compatible = "brcm,bmips4350";
			device_type = "cpu";
			reg = <1>;
		};
	};

	clocks {
		periph_clk: periph-clk {
			compatible = "fixed-clock";
			#clock-cells = <0>;
			clock-frequency = <50000000>;
		};
	};

	aliases {
		serial0 = &uart0;
		serial1 = &uart1;
	};

	cpu_intc: interrupt-controller {
		#address-cells = <0>;
		compatible = "mti,cpu-interrupt-controller";

		interrupt-controller;
		#interrupt-cells = <1>;
	};

	ubus {
		#address-cells = <1>;
		#size-cells = <1>;

		compatible = "simple-bus";
		ranges;

<<<<<<< HEAD
=======
		clkctl: clock-controller@10000004 {
			compatible = "brcm,bcm6328-clocks";
			reg = <0x10000004 0x4>;
			#clock-cells = <1>;
		};

>>>>>>> 24b8d41d
		periph_intc: interrupt-controller@10000020 {
			compatible = "brcm,bcm6345-l1-intc";
			reg = <0x10000020 0x10>,
			      <0x10000030 0x10>;

			interrupt-controller;
			#interrupt-cells = <1>;

			interrupt-parent = <&cpu_intc>;
			interrupts = <2>, <3>;
		};

		uart0: serial@10000100 {
			compatible = "brcm,bcm6345-uart";
			reg = <0x10000100 0x18>;
			interrupt-parent = <&periph_intc>;
			interrupts = <28>;
			clocks = <&periph_clk>;
			clock-names = "refclk";
			status = "disabled";
		};

		uart1: serial@10000120 {
			compatible = "brcm,bcm6345-uart";
			reg = <0x10000120 0x18>;
			interrupt-parent = <&periph_intc>;
			interrupts = <39>;
			clocks = <&periph_clk>;
<<<<<<< HEAD
=======
			clock-names = "refclk";
>>>>>>> 24b8d41d
			status = "disabled";
		};

		timer: syscon@10000040 {
			compatible = "syscon";
			reg = <0x10000040 0x2c>;
			native-endian;
		};

		reboot: syscon-reboot@10000068 {
			compatible = "syscon-reboot";
			regmap = <&timer>;
			offset = <0x28>;
			mask = <0x1>;
		};

		leds0: led-controller@10000800 {
			#address-cells = <1>;
			#size-cells = <0>;
			compatible = "brcm,bcm6328-leds";
			reg = <0x10000800 0x24>;
			status = "disabled";
		};

<<<<<<< HEAD
=======
		periph_pwr: power-controller@10001848 {
			compatible = "brcm,bcm6328-power-controller";
			reg = <0x10001848 0x4>;
			#power-domain-cells = <1>;
		};

>>>>>>> 24b8d41d
		ehci: usb@10002500 {
			compatible = "brcm,bcm6328-ehci", "generic-ehci";
			reg = <0x10002500 0x100>;
			big-endian;
			interrupt-parent = <&periph_intc>;
			interrupts = <42>;
			status = "disabled";
		};

		ohci: usb@10002600 {
			compatible = "brcm,bcm6328-ohci", "generic-ohci";
			reg = <0x10002600 0x100>;
			big-endian;
			no-big-frame-no;
			interrupt-parent = <&periph_intc>;
			interrupts = <41>;
			status = "disabled";
		};
	};
};<|MERGE_RESOLUTION|>--- conflicted
+++ resolved
@@ -51,15 +51,12 @@
 		compatible = "simple-bus";
 		ranges;
 
-<<<<<<< HEAD
-=======
 		clkctl: clock-controller@10000004 {
 			compatible = "brcm,bcm6328-clocks";
 			reg = <0x10000004 0x4>;
 			#clock-cells = <1>;
 		};
 
->>>>>>> 24b8d41d
 		periph_intc: interrupt-controller@10000020 {
 			compatible = "brcm,bcm6345-l1-intc";
 			reg = <0x10000020 0x10>,
@@ -88,10 +85,7 @@
 			interrupt-parent = <&periph_intc>;
 			interrupts = <39>;
 			clocks = <&periph_clk>;
-<<<<<<< HEAD
-=======
 			clock-names = "refclk";
->>>>>>> 24b8d41d
 			status = "disabled";
 		};
 
@@ -116,15 +110,12 @@
 			status = "disabled";
 		};
 
-<<<<<<< HEAD
-=======
 		periph_pwr: power-controller@10001848 {
 			compatible = "brcm,bcm6328-power-controller";
 			reg = <0x10001848 0x4>;
 			#power-domain-cells = <1>;
 		};
 
->>>>>>> 24b8d41d
 		ehci: usb@10002500 {
 			compatible = "brcm,bcm6328-ehci", "generic-ehci";
 			reg = <0x10002500 0x100>;
