--- conflicted
+++ resolved
@@ -162,11 +162,7 @@
 	 * the fault.
 	 */
 
-<<<<<<< HEAD
-	fault = handle_mm_fault(vma, address, flags);
-=======
 	fault = handle_mm_fault(vma, address, flags, regs);
->>>>>>> 24b8d41d
 
 	if (fault_signal_pending(fault, regs))
 		return;
