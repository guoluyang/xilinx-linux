# SPDX-License-Identifier: GPL-2.0
#
# General architecture dependent options
#

#
# Note: arch/$(SRCARCH)/Kconfig needs to be included first so that it can
# override the default values in this file.
#
source "arch/$(SRCARCH)/Kconfig"

menu "General architecture-dependent options"

config CRASH_CORE
	bool

config KEXEC_CORE
	select CRASH_CORE
	bool

config KEXEC_ELF
	bool

config HAVE_IMA_KEXEC
	bool

config SET_FS
	bool

config HOTPLUG_SMT
	bool

config GENERIC_ENTRY
       bool

config OPROFILE
	tristate "OProfile system profiling"
	depends on PROFILING
	depends on HAVE_OPROFILE
	select RING_BUFFER
	select RING_BUFFER_ALLOW_SWAP
	help
	  OProfile is a profiling system capable of profiling the
	  whole system, include the kernel, kernel modules, libraries,
	  and applications.

	  If unsure, say N.

config OPROFILE_EVENT_MULTIPLEX
	bool "OProfile multiplexing support (EXPERIMENTAL)"
	default n
	depends on OPROFILE && X86
	help
	  The number of hardware counters is limited. The multiplexing
	  feature enables OProfile to gather more events than counters
	  are provided by the hardware. This is realized by switching
	  between events at a user specified time interval.

	  If unsure, say N.

config HAVE_OPROFILE
	bool

config OPROFILE_NMI_TIMER
	def_bool y
	depends on PERF_EVENTS && HAVE_PERF_EVENTS_NMI && !PPC64

config KPROBES
	bool "Kprobes"
	depends on MODULES
	depends on HAVE_KPROBES
	select KALLSYMS
	help
	  Kprobes allows you to trap at almost any kernel address and
	  execute a callback function.  register_kprobe() establishes
	  a probepoint and specifies the callback.  Kprobes is useful
	  for kernel debugging, non-intrusive instrumentation and testing.
	  If in doubt, say "N".

config JUMP_LABEL
	bool "Optimize very unlikely/likely branches"
	depends on HAVE_ARCH_JUMP_LABEL
	depends on CC_HAS_ASM_GOTO
	help
	 This option enables a transparent branch optimization that
	 makes certain almost-always-true or almost-always-false branch
	 conditions even cheaper to execute within the kernel.

	 Certain performance-sensitive kernel code, such as trace points,
	 scheduler functionality, networking code and KVM have such
	 branches and include support for this optimization technique.

	 If it is detected that the compiler has support for "asm goto",
	 the kernel will compile such branches with just a nop
	 instruction. When the condition flag is toggled to true, the
	 nop will be converted to a jump instruction to execute the
	 conditional block of instructions.

	 This technique lowers overhead and stress on the branch prediction
	 of the processor and generally makes the kernel faster. The update
	 of the condition is slower, but those are always very rare.

	 ( On 32-bit x86, the necessary options added to the compiler
	   flags may increase the size of the kernel slightly. )

config STATIC_KEYS_SELFTEST
	bool "Static key selftest"
	depends on JUMP_LABEL
	help
	  Boot time self-test of the branch patching code.

config STATIC_CALL_SELFTEST
	bool "Static call selftest"
	depends on HAVE_STATIC_CALL
	help
	  Boot time self-test of the call patching code.

config OPTPROBES
	def_bool y
	depends on KPROBES && HAVE_OPTPROBES
	select TASKS_RCU if PREEMPTION

config KPROBES_ON_FTRACE
	def_bool y
	depends on KPROBES && HAVE_KPROBES_ON_FTRACE
	depends on DYNAMIC_FTRACE_WITH_REGS
	help
	 If function tracer is enabled and the arch supports full
	 passing of pt_regs to function tracing, then kprobes can
	 optimize on top of function tracing.

config UPROBES
	def_bool n
	depends on ARCH_SUPPORTS_UPROBES
	help
	  Uprobes is the user-space counterpart to kprobes: they
	  enable instrumentation applications (such as 'perf probe')
	  to establish unintrusive probes in user-space binaries and
	  libraries, by executing handler functions when the probes
	  are hit by user-space applications.

	  ( These probes come in the form of single-byte breakpoints,
	    managed by the kernel and kept transparent to the probed
	    application. )

config HAVE_EFFICIENT_UNALIGNED_ACCESS
	bool
	help
	  Some architectures are unable to perform unaligned accesses
	  without the use of get_unaligned/put_unaligned. Others are
	  unable to perform such accesses efficiently (e.g. trap on
	  unaligned access and require fixing it up in the exception
	  handler.)

	  This symbol should be selected by an architecture if it can
	  perform unaligned accesses efficiently to allow different
	  code paths to be selected for these cases. Some network
	  drivers, for example, could opt to not fix up alignment
	  problems with received packets if doing so would not help
	  much.

	  See Documentation/core-api/unaligned-memory-access.rst for more
	  information on the topic of unaligned memory accesses.

config ARCH_USE_BUILTIN_BSWAP
	bool
	help
	 Modern versions of GCC (since 4.4) have builtin functions
	 for handling byte-swapping. Using these, instead of the old
	 inline assembler that the architecture code provides in the
	 __arch_bswapXX() macros, allows the compiler to see what's
	 happening and offers more opportunity for optimisation. In
	 particular, the compiler will be able to combine the byteswap
	 with a nearby load or store and use load-and-swap or
	 store-and-swap instructions if the architecture has them. It
	 should almost *never* result in code which is worse than the
	 hand-coded assembler in <asm/swab.h>.  But just in case it
	 does, the use of the builtins is optional.

	 Any architecture with load-and-swap or store-and-swap
	 instructions should set this. And it shouldn't hurt to set it
	 on architectures that don't have such instructions.

config KRETPROBES
	def_bool y
	depends on KPROBES && HAVE_KRETPROBES

config USER_RETURN_NOTIFIER
	bool
	depends on HAVE_USER_RETURN_NOTIFIER
	help
	  Provide a kernel-internal notification when a cpu is about to
	  switch to user mode.

config HAVE_IOREMAP_PROT
	bool

config HAVE_KPROBES
	bool

config HAVE_KRETPROBES
	bool

config HAVE_OPTPROBES
	bool

config HAVE_KPROBES_ON_FTRACE
	bool

<<<<<<< HEAD
config HAVE_NMI
	bool

config HAVE_NMI_WATCHDOG
	depends on HAVE_NMI
=======
config HAVE_FUNCTION_ERROR_INJECTION
>>>>>>> 24b8d41d
	bool

config HAVE_NMI
	bool

#
# An arch should select this if it provides all these things:
#
#	task_pt_regs()		in asm/processor.h or asm/ptrace.h
#	arch_has_single_step()	if there is hardware single-step support
#	arch_has_block_step()	if there is hardware block-step support
#	asm/syscall.h		supplying asm-generic/syscall.h interface
#	linux/regset.h		user_regset interfaces
#	CORE_DUMP_USE_REGSET	#define'd in linux/elf.h
#	TIF_SYSCALL_TRACE	calls tracehook_report_syscall_{entry,exit}
#	TIF_NOTIFY_RESUME	calls tracehook_notify_resume()
#	signal delivery		calls tracehook_signal_handler()
#
config HAVE_ARCH_TRACEHOOK
	bool

config HAVE_DMA_CONTIGUOUS
	bool

config GENERIC_SMP_IDLE_THREAD
	bool

config GENERIC_IDLE_POLL_SETUP
	bool

config ARCH_HAS_FORTIFY_SOURCE
	bool
	help
	  An architecture should select this when it can successfully
	  build and run with CONFIG_FORTIFY_SOURCE.

#
# Select if the arch provides a historic keepinit alias for the retain_initrd
# command line option
#
config ARCH_HAS_KEEPINITRD
	bool

# Select if arch has all set_memory_ro/rw/x/nx() functions in asm/cacheflush.h
config ARCH_HAS_SET_MEMORY
	bool

# Select if arch has all set_direct_map_invalid/default() functions
config ARCH_HAS_SET_DIRECT_MAP
	bool

#
# Select if the architecture provides the arch_dma_set_uncached symbol to
# either provide an uncached segement alias for a DMA allocation, or
# to remap the page tables in place.
#
config ARCH_HAS_DMA_SET_UNCACHED
	bool

#
# Select if the architectures provides the arch_dma_clear_uncached symbol
# to undo an in-place page table remap for uncached access.
#
config ARCH_HAS_DMA_CLEAR_UNCACHED
	bool

# Select if arch init_task must go in the __init_task_data section
config ARCH_TASK_STRUCT_ON_STACK
	bool

# Select if arch has its private alloc_task_struct() function
config ARCH_TASK_STRUCT_ALLOCATOR
	bool

<<<<<<< HEAD
=======
config HAVE_ARCH_THREAD_STRUCT_WHITELIST
	bool
	depends on !ARCH_TASK_STRUCT_ALLOCATOR
	help
	  An architecture should select this to provide hardened usercopy
	  knowledge about what region of the thread_struct should be
	  whitelisted for copying to userspace. Normally this is only the
	  FPU registers. Specifically, arch_thread_struct_whitelist()
	  should be implemented. Without this, the entire thread_struct
	  field in task_struct will be left whitelisted.

>>>>>>> 24b8d41d
# Select if arch has its private alloc_thread_stack() function
config ARCH_THREAD_STACK_ALLOCATOR
	bool

# Select if arch wants to size task_struct dynamically via arch_task_struct_size:
config ARCH_WANTS_DYNAMIC_TASK_STRUCT
	bool

config ARCH_32BIT_OFF_T
	bool
	depends on !64BIT
	help
	  All new 32-bit architectures should have 64-bit off_t type on
	  userspace side which corresponds to the loff_t kernel type. This
	  is the requirement for modern ABIs. Some existing architectures
	  still support 32-bit off_t. This option is enabled for all such
	  architectures explicitly.

config HAVE_ASM_MODVERSIONS
	bool
	help
	  This symbol should be selected by an architecure if it provides
	  <asm/asm-prototypes.h> to support the module versioning for symbols
	  exported from assembly code.

config HAVE_REGS_AND_STACK_ACCESS_API
	bool
	help
	  This symbol should be selected by an architecure if it supports
	  the API needed to access registers and stack entries from pt_regs,
	  declared in asm/ptrace.h
	  For example the kprobes-based event tracer needs this API.

config HAVE_RSEQ
	bool
	depends on HAVE_REGS_AND_STACK_ACCESS_API
	help
	  This symbol should be selected by an architecture if it
	  supports an implementation of restartable sequences.

config HAVE_FUNCTION_ARG_ACCESS_API
	bool
	help
	  This symbol should be selected by an architecure if it supports
	  the API needed to access function arguments from pt_regs,
	  declared in asm/ptrace.h

config HAVE_HW_BREAKPOINT
	bool
	depends on PERF_EVENTS

config HAVE_MIXED_BREAKPOINTS_REGS
	bool
	depends on HAVE_HW_BREAKPOINT
	help
	  Depending on the arch implementation of hardware breakpoints,
	  some of them have separate registers for data and instruction
	  breakpoints addresses, others have mixed registers to store
	  them but define the access type in a control register.
	  Select this option if your arch implements breakpoints under the
	  latter fashion.

config HAVE_USER_RETURN_NOTIFIER
	bool

config HAVE_PERF_EVENTS_NMI
	bool
	help
	  System hardware can generate an NMI using the perf event
	  subsystem.  Also has support for calculating CPU cycle events
	  to determine how many clock cycles in a given period.

config HAVE_HARDLOCKUP_DETECTOR_PERF
	bool
	depends on HAVE_PERF_EVENTS_NMI
	help
	  The arch chooses to use the generic perf-NMI-based hardlockup
	  detector. Must define HAVE_PERF_EVENTS_NMI.

config HAVE_NMI_WATCHDOG
	depends on HAVE_NMI
	bool
	help
	  The arch provides a low level NMI watchdog. It provides
	  asm/nmi.h, and defines its own arch_touch_nmi_watchdog().

config HAVE_HARDLOCKUP_DETECTOR_ARCH
	bool
	select HAVE_NMI_WATCHDOG
	help
	  The arch chooses to provide its own hardlockup detector, which is
	  a superset of the HAVE_NMI_WATCHDOG. It also conforms to config
	  interfaces and parameters provided by hardlockup detector subsystem.

config HAVE_PERF_REGS
	bool
	help
	  Support selective register dumps for perf events. This includes
	  bit-mapping of each registers and a unique architecture id.

config HAVE_PERF_USER_STACK_DUMP
	bool
	help
	  Support user stack dumps for perf event samples. This needs
	  access to the user stack pointer which is not unified across
	  architectures.

config HAVE_ARCH_JUMP_LABEL
	bool

config HAVE_ARCH_JUMP_LABEL_RELATIVE
	bool

config MMU_GATHER_TABLE_FREE
	bool

config MMU_GATHER_RCU_TABLE_FREE
	bool
	select MMU_GATHER_TABLE_FREE

config MMU_GATHER_PAGE_SIZE
	bool

config MMU_GATHER_NO_RANGE
	bool

config MMU_GATHER_NO_GATHER
	bool
	depends on MMU_GATHER_TABLE_FREE

config ARCH_WANT_IRQS_OFF_ACTIVATE_MM
	bool
	help
	  Temporary select until all architectures can be converted to have
	  irqs disabled over activate_mm. Architectures that do IPI based TLB
	  shootdowns should enable this.

config ARCH_HAVE_NMI_SAFE_CMPXCHG
	bool

config HAVE_ALIGNED_STRUCT_PAGE
	bool
	help
	  This makes sure that struct pages are double word aligned and that
	  e.g. the SLUB allocator can perform double word atomic operations
	  on a struct page for better performance. However selecting this
	  might increase the size of a struct page by a word.

config HAVE_CMPXCHG_LOCAL
	bool

config HAVE_CMPXCHG_DOUBLE
	bool

config ARCH_WEAK_RELEASE_ACQUIRE
	bool

config ARCH_WANT_IPC_PARSE_VERSION
	bool

config ARCH_WANT_COMPAT_IPC_PARSE_VERSION
	bool

config ARCH_WANT_OLD_COMPAT_IPC
	select ARCH_WANT_COMPAT_IPC_PARSE_VERSION
	bool

config HAVE_ARCH_SECCOMP
	bool
	help
	  An arch should select this symbol to support seccomp mode 1 (the fixed
	  syscall policy), and must provide an overrides for __NR_seccomp_sigreturn,
	  and compat syscalls if the asm-generic/seccomp.h defaults need adjustment:
	  - __NR_seccomp_read_32
	  - __NR_seccomp_write_32
	  - __NR_seccomp_exit_32
	  - __NR_seccomp_sigreturn_32

config HAVE_ARCH_SECCOMP_FILTER
	bool
	select HAVE_ARCH_SECCOMP
	help
	  An arch should select this symbol if it provides all of these things:
	  - all the requirements for HAVE_ARCH_SECCOMP
	  - syscall_get_arch()
	  - syscall_get_arguments()
	  - syscall_rollback()
	  - syscall_set_return_value()
	  - SIGSYS siginfo_t support
	  - secure_computing is called from a ptrace_event()-safe context
	  - secure_computing return value is checked and a return value of -1
	    results in the system call being skipped immediately.
	  - seccomp syscall wired up

<<<<<<< HEAD
=======
config SECCOMP
	prompt "Enable seccomp to safely execute untrusted bytecode"
	def_bool y
	depends on HAVE_ARCH_SECCOMP
	help
	  This kernel feature is useful for number crunching applications
	  that may need to handle untrusted bytecode during their
	  execution. By using pipes or other transports made available
	  to the process as file descriptors supporting the read/write
	  syscalls, it's possible to isolate those applications in their
	  own address space using seccomp. Once seccomp is enabled via
	  prctl(PR_SET_SECCOMP) or the seccomp() syscall, it cannot be
	  disabled and the task is only allowed to execute a few safe
	  syscalls defined by each seccomp mode.

	  If unsure, say Y.

>>>>>>> 24b8d41d
config SECCOMP_FILTER
	def_bool y
	depends on HAVE_ARCH_SECCOMP_FILTER && SECCOMP && NET
	help
	  Enable tasks to build secure computing environments defined
	  in terms of Berkeley Packet Filter programs which implement
	  task-defined system call filtering polices.

	  See Documentation/userspace-api/seccomp_filter.rst for details.

<<<<<<< HEAD
config HAVE_GCC_PLUGINS
	bool
	help
	  An arch should select this symbol if it supports building with
	  GCC plugins.

menuconfig GCC_PLUGINS
	bool "GCC plugins"
	depends on HAVE_GCC_PLUGINS
	depends on !COMPILE_TEST
	help
	  GCC plugins are loadable modules that provide extra features to the
	  compiler. They are useful for runtime instrumentation and static analysis.

	  See Documentation/gcc-plugins.txt for details.

config GCC_PLUGIN_CYC_COMPLEXITY
	bool "Compute the cyclomatic complexity of a function"
	depends on GCC_PLUGINS
	help
	  The complexity M of a function's control flow graph is defined as:
	   M = E - N + 2P
	  where

	  E = the number of edges
	  N = the number of nodes
	  P = the number of connected components (exit nodes).

config GCC_PLUGIN_SANCOV
	bool
	depends on GCC_PLUGINS
	help
	  This plugin inserts a __sanitizer_cov_trace_pc() call at the start of
	  basic blocks. It supports all gcc versions with plugin support (from
	  gcc-4.5 on). It is based on the commit "Add fuzzing coverage support"
	  by Dmitry Vyukov <dvyukov@google.com>.

config GCC_PLUGIN_LATENT_ENTROPY
	bool "Generate some entropy during boot and runtime"
	depends on GCC_PLUGINS
	help
	  By saying Y here the kernel will instrument some kernel code to
	  extract some entropy from both original and artificially created
	  program state.  This will help especially embedded systems where
	  there is little 'natural' source of entropy normally.  The cost
	  is some slowdown of the boot process (about 0.5%) and fork and
	  irq processing.

	  Note that entropy extracted this way is not cryptographically
	  secure!

	  This plugin was ported from grsecurity/PaX. More information at:
	   * https://grsecurity.net/
	   * https://pax.grsecurity.net/

config HAVE_CC_STACKPROTECTOR
=======
config HAVE_ARCH_STACKLEAK
>>>>>>> 24b8d41d
	bool
	help
	  An architecture should select this if it has the code which
	  fills the used part of the kernel stack with the STACKLEAK_POISON
	  value before returning from system calls.

config HAVE_STACKPROTECTOR
	bool
	help
	  An arch should select this symbol if:
	  - it has implemented a stack canary (e.g. __stack_chk_guard)

config STACKPROTECTOR
	bool "Stack Protector buffer overflow detection"
	depends on HAVE_STACKPROTECTOR
	depends on $(cc-option,-fstack-protector)
	default y
	help
	  This option turns on the "stack-protector" GCC feature. This
	  feature puts, at the beginning of functions, a canary value on
	  the stack just before the return address, and validates
	  the value just before actually returning.  Stack based buffer
	  overflows (that need to overwrite this return address) now also
	  overwrite the canary, which gets detected and the attack is then
	  neutralized via a kernel panic.

	  Functions will have the stack-protector canary logic added if they
	  have an 8-byte or larger character array on the stack.

	  This feature requires gcc version 4.2 or above, or a distribution
	  gcc with the feature backported ("-fstack-protector").

	  On an x86 "defconfig" build, this feature adds canary checks to
	  about 3% of all kernel functions, which increases kernel code size
	  by about 0.3%.

config STACKPROTECTOR_STRONG
	bool "Strong Stack Protector"
	depends on STACKPROTECTOR
	depends on $(cc-option,-fstack-protector-strong)
	default y
	help
	  Functions will have the stack-protector canary logic added in any
	  of the following conditions:

	  - local variable's address used as part of the right hand side of an
	    assignment or function argument
	  - local variable is an array (or union containing an array),
	    regardless of array type or length
	  - uses register local variables

	  This feature requires gcc version 4.9 or above, or a distribution
	  gcc with the feature backported ("-fstack-protector-strong").

	  On an x86 "defconfig" build, this feature adds canary checks to
	  about 20% of all kernel functions, which increases the kernel code
	  size by about 2%.

config ARCH_SUPPORTS_SHADOW_CALL_STACK
	bool
	help
	  An architecture should select this if it supports Clang's Shadow
	  Call Stack and implements runtime support for shadow stack
	  switching.

config SHADOW_CALL_STACK
	bool "Clang Shadow Call Stack"
	depends on CC_IS_CLANG && ARCH_SUPPORTS_SHADOW_CALL_STACK
	depends on DYNAMIC_FTRACE_WITH_REGS || !FUNCTION_GRAPH_TRACER
	help
	  This option enables Clang's Shadow Call Stack, which uses a
	  shadow stack to protect function return addresses from being
	  overwritten by an attacker. More information can be found in
	  Clang's documentation:

	    https://clang.llvm.org/docs/ShadowCallStack.html

	  Note that security guarantees in the kernel differ from the
	  ones documented for user space. The kernel must store addresses
	  of shadow stacks in memory, which means an attacker capable of
	  reading and writing arbitrary memory may be able to locate them
	  and hijack control flow by modifying the stacks.

config HAVE_ARCH_WITHIN_STACK_FRAMES
	bool
	help
	  An architecture should select this if it can walk the kernel stack
	  frames to determine if an object is part of either the arguments
	  or local variables (i.e. that it excludes saved return addresses,
	  and similar) by implementing an inline arch_within_stack_frames(),
	  which is used by CONFIG_HARDENED_USERCOPY.

config THIN_ARCHIVES
	bool
	help
	  Select this if the architecture wants to use thin archives
	  instead of ld -r to create the built-in.o files.

config LD_DEAD_CODE_DATA_ELIMINATION
	bool
	help
	  Select this if the architecture wants to do dead code and
	  data elimination with the linker by compiling with
	  -ffunction-sections -fdata-sections and linking with
	  --gc-sections.

	  This requires that the arch annotates or otherwise protects
	  its external entry points from being discarded. Linker scripts
	  must also merge .text.*, .data.*, and .bss.* correctly into
	  output sections. Care must be taken not to pull in unrelated
	  sections (e.g., '.text.init'). Typically '.' in section names
	  is used to distinguish them from label names / C identifiers.

config HAVE_ARCH_WITHIN_STACK_FRAMES
	bool
	help
	  An architecture should select this if it can walk the kernel stack
	  frames to determine if an object is part of either the arguments
	  or local variables (i.e. that it excludes saved return addresses,
	  and similar) by implementing an inline arch_within_stack_frames(),
	  which is used by CONFIG_HARDENED_USERCOPY.

config HAVE_CONTEXT_TRACKING
	bool
	help
	  Provide kernel/user boundaries probes necessary for subsystems
	  that need it, such as userspace RCU extended quiescent state.
	  Syscalls need to be wrapped inside user_exit()-user_enter(), either
	  optimized behind static key or through the slow path using TIF_NOHZ
	  flag. Exceptions handlers must be wrapped as well. Irqs are already
	  protected inside rcu_irq_enter/rcu_irq_exit() but preemption or signal
	  handling on irq exit still need to be protected.

config HAVE_TIF_NOHZ
	bool
	help
	  Arch relies on TIF_NOHZ and syscall slow path to implement context
	  tracking calls to user_enter()/user_exit().

config HAVE_VIRT_CPU_ACCOUNTING
	bool

config ARCH_HAS_SCALED_CPUTIME
	bool

config HAVE_VIRT_CPU_ACCOUNTING_GEN
	bool
	default y if 64BIT
	help
	  With VIRT_CPU_ACCOUNTING_GEN, cputime_t becomes 64-bit.
	  Before enabling this option, arch code must be audited
	  to ensure there are no races in concurrent read/write of
	  cputime_t. For example, reading/writing 64-bit cputime_t on
	  some 32-bit arches may require multiple accesses, so proper
	  locking is needed to protect against concurrent accesses.


config HAVE_IRQ_TIME_ACCOUNTING
	bool
	help
	  Archs need to ensure they use a high enough resolution clock to
	  support irq time accounting and then call enable_sched_clock_irqtime().

config HAVE_MOVE_PMD
	bool
	help
	  Archs that select this are able to move page tables at the PMD level.

config HAVE_ARCH_TRANSPARENT_HUGEPAGE
	bool

config HAVE_ARCH_TRANSPARENT_HUGEPAGE_PUD
	bool

config HAVE_ARCH_HUGE_VMAP
	bool

config ARCH_WANT_HUGE_PMD_SHARE
	bool

config HAVE_ARCH_SOFT_DIRTY
	bool

config HAVE_MOD_ARCH_SPECIFIC
	bool
	help
	  The arch uses struct mod_arch_specific to store data.  Many arches
	  just need a simple module loader without arch specific data - those
	  should not enable this.

config MODULES_USE_ELF_RELA
	bool
	help
	  Modules only use ELF RELA relocations.  Modules with ELF REL
	  relocations will give an error.

config MODULES_USE_ELF_REL
	bool
	help
	  Modules only use ELF REL relocations.  Modules with ELF RELA
	  relocations will give an error.

config HAVE_IRQ_EXIT_ON_IRQ_STACK
	bool
	help
	  Architecture doesn't only execute the irq handler on the irq stack
	  but also irq_exit(). This way we can process softirqs on this irq
	  stack instead of switching to a new one when we call __do_softirq()
	  in the end of an hardirq.
	  This spares a stack switch and improves cache usage on softirq
	  processing.

config PGTABLE_LEVELS
	int
	default 2

config ARCH_HAS_ELF_RANDOMIZE
	bool
	help
	  An architecture supports choosing randomized locations for
	  stack, mmap, brk, and ET_DYN. Defined functions:
	  - arch_mmap_rnd()
	  - arch_randomize_brk()

config HAVE_ARCH_MMAP_RND_BITS
	bool
	help
	  An arch should select this symbol if it supports setting a variable
	  number of bits for use in establishing the base address for mmap
	  allocations, has MMU enabled and provides values for both:
	  - ARCH_MMAP_RND_BITS_MIN
	  - ARCH_MMAP_RND_BITS_MAX

config HAVE_EXIT_THREAD
	bool
	help
	  An architecture implements exit_thread.

config ARCH_MMAP_RND_BITS_MIN
	int

config ARCH_MMAP_RND_BITS_MAX
	int

config ARCH_MMAP_RND_BITS_DEFAULT
	int

config ARCH_MMAP_RND_BITS
	int "Number of bits to use for ASLR of mmap base address" if EXPERT
	range ARCH_MMAP_RND_BITS_MIN ARCH_MMAP_RND_BITS_MAX
	default ARCH_MMAP_RND_BITS_DEFAULT if ARCH_MMAP_RND_BITS_DEFAULT
	default ARCH_MMAP_RND_BITS_MIN
	depends on HAVE_ARCH_MMAP_RND_BITS
	help
	  This value can be used to select the number of bits to use to
	  determine the random offset to the base address of vma regions
	  resulting from mmap allocations. This value will be bounded
	  by the architecture's minimum and maximum supported values.

	  This value can be changed after boot using the
	  /proc/sys/vm/mmap_rnd_bits tunable

config HAVE_ARCH_MMAP_RND_COMPAT_BITS
	bool
	help
	  An arch should select this symbol if it supports running applications
	  in compatibility mode, supports setting a variable number of bits for
	  use in establishing the base address for mmap allocations, has MMU
	  enabled and provides values for both:
	  - ARCH_MMAP_RND_COMPAT_BITS_MIN
	  - ARCH_MMAP_RND_COMPAT_BITS_MAX

config ARCH_MMAP_RND_COMPAT_BITS_MIN
	int

config ARCH_MMAP_RND_COMPAT_BITS_MAX
	int

config ARCH_MMAP_RND_COMPAT_BITS_DEFAULT
	int

config ARCH_MMAP_RND_COMPAT_BITS
	int "Number of bits to use for ASLR of mmap base address for compatible applications" if EXPERT
	range ARCH_MMAP_RND_COMPAT_BITS_MIN ARCH_MMAP_RND_COMPAT_BITS_MAX
	default ARCH_MMAP_RND_COMPAT_BITS_DEFAULT if ARCH_MMAP_RND_COMPAT_BITS_DEFAULT
	default ARCH_MMAP_RND_COMPAT_BITS_MIN
	depends on HAVE_ARCH_MMAP_RND_COMPAT_BITS
	help
	  This value can be used to select the number of bits to use to
	  determine the random offset to the base address of vma regions
	  resulting from mmap allocations for compatible applications This
	  value will be bounded by the architecture's minimum and maximum
	  supported values.

	  This value can be changed after boot using the
	  /proc/sys/vm/mmap_rnd_compat_bits tunable

config HAVE_ARCH_COMPAT_MMAP_BASES
	bool
	help
	  This allows 64bit applications to invoke 32-bit mmap() syscall
	  and vice-versa 32-bit applications to call 64-bit mmap().
	  Required for applications doing different bitness syscalls.

# This allows to use a set of generic functions to determine mmap base
# address by giving priority to top-down scheme only if the process
# is not in legacy mode (compat task, unlimited stack size or
# sysctl_legacy_va_layout).
# Architecture that selects this option can provide its own version of:
# - STACK_RND_MASK
config ARCH_WANT_DEFAULT_TOPDOWN_MMAP_LAYOUT
	bool
	depends on MMU
	select ARCH_HAS_ELF_RANDOMIZE

config HAVE_STACK_VALIDATION
	bool
	help
	  Architecture supports the 'objtool check' host tool command, which
	  performs compile-time stack metadata validation.

<<<<<<< HEAD
=======
config HAVE_RELIABLE_STACKTRACE
	bool
	help
	  Architecture has either save_stack_trace_tsk_reliable() or
	  arch_stack_walk_reliable() function which only returns a stack trace
	  if it can guarantee the trace is reliable.

>>>>>>> 24b8d41d
config HAVE_ARCH_HASH
	bool
	default n
	help
	  If this is set, the architecture provides an <asm/hash.h>
	  file which provides platform-specific implementations of some
	  functions in <linux/hash.h> or fs/namei.c.

<<<<<<< HEAD
=======
config HAVE_ARCH_NVRAM_OPS
	bool

>>>>>>> 24b8d41d
config ISA_BUS_API
	def_bool ISA

#
# ABI hall of shame
#
config CLONE_BACKWARDS
	bool
	help
	  Architecture has tls passed as the 4th argument of clone(2),
	  not the 5th one.

config CLONE_BACKWARDS2
	bool
	help
	  Architecture has the first two arguments of clone(2) swapped.

config CLONE_BACKWARDS3
	bool
	help
	  Architecture has tls passed as the 3rd argument of clone(2),
	  not the 5th one.

config ODD_RT_SIGACTION
	bool
	help
	  Architecture has unusual rt_sigaction(2) arguments

config OLD_SIGSUSPEND
	bool
	help
	  Architecture has old sigsuspend(2) syscall, of one-argument variety

config OLD_SIGSUSPEND3
	bool
	help
	  Even weirder antique ABI - three-argument sigsuspend(2)

config OLD_SIGACTION
	bool
	help
	  Architecture has old sigaction(2) syscall.  Nope, not the same
	  as OLD_SIGSUSPEND | OLD_SIGSUSPEND3 - alpha has sigsuspend(2),
	  but fairly different variant of sigaction(2), thanks to OSF/1
	  compatibility...

config COMPAT_OLD_SIGACTION
	bool

config COMPAT_32BIT_TIME
	bool "Provide system calls for 32-bit time_t"
	default !64BIT || COMPAT
	help
	  This enables 32 bit time_t support in addition to 64 bit time_t support.
	  This is relevant on all 32-bit architectures, and 64-bit architectures
	  as part of compat syscall handling.

config ARCH_NO_PREEMPT
	bool

config ARCH_SUPPORTS_RT
	bool

config CPU_NO_EFFICIENT_FFS
	def_bool n

config HAVE_ARCH_VMAP_STACK
	def_bool n
	help
	  An arch should select this symbol if it can support kernel stacks
	  in vmalloc space.  This means:

	  - vmalloc space must be large enough to hold many kernel stacks.
	    This may rule out many 32-bit architectures.

	  - Stacks in vmalloc space need to work reliably.  For example, if
	    vmap page tables are created on demand, either this mechanism
	    needs to work while the stack points to a virtual address with
	    unpopulated page tables or arch code (switch_to() and switch_mm(),
	    most likely) needs to ensure that the stack's page table entries
	    are populated before running on a possibly unpopulated stack.

	  - If the stack overflows into a guard page, something reasonable
	    should happen.  The definition of "reasonable" is flexible, but
	    instantly rebooting without logging anything would be unfriendly.

config VMAP_STACK
	default y
	bool "Use a virtually-mapped stack"
	depends on HAVE_ARCH_VMAP_STACK
	depends on !KASAN || KASAN_VMALLOC
	help
	  Enable this if you want the use virtually-mapped kernel stacks
	  with guard pages.  This causes kernel stack overflows to be
	  caught immediately rather than causing difficult-to-diagnose
	  corruption.

	  To use this with KASAN, the architecture must support backing
	  virtual mappings with real shadow memory, and KASAN_VMALLOC must
	  be enabled.

config ARCH_OPTIONAL_KERNEL_RWX
	def_bool n

config ARCH_OPTIONAL_KERNEL_RWX_DEFAULT
	def_bool n

config ARCH_HAS_STRICT_KERNEL_RWX
	def_bool n

config STRICT_KERNEL_RWX
	bool "Make kernel text and rodata read-only" if ARCH_OPTIONAL_KERNEL_RWX
	depends on ARCH_HAS_STRICT_KERNEL_RWX
	default !ARCH_OPTIONAL_KERNEL_RWX || ARCH_OPTIONAL_KERNEL_RWX_DEFAULT
	help
	  If this is set, kernel text and rodata memory will be made read-only,
	  and non-text memory will be made non-executable. This provides
	  protection against certain security exploits (e.g. executing the heap
	  or modifying text)

	  These features are considered standard security practice these days.
	  You should say Y here in almost all cases.

config ARCH_HAS_STRICT_MODULE_RWX
	def_bool n

config STRICT_MODULE_RWX
	bool "Set loadable kernel module data as NX and text as RO" if ARCH_OPTIONAL_KERNEL_RWX
	depends on ARCH_HAS_STRICT_MODULE_RWX && MODULES
	default !ARCH_OPTIONAL_KERNEL_RWX || ARCH_OPTIONAL_KERNEL_RWX_DEFAULT
	help
	  If this is set, module text and rodata memory will be made read-only,
	  and non-text memory will be made non-executable. This provides
	  protection against certain security exploits (e.g. writing to text)

# select if the architecture provides an asm/dma-direct.h header
config ARCH_HAS_PHYS_TO_DMA
	bool

config HAVE_ARCH_COMPILER_H
	bool
	help
	  An architecture can select this if it provides an
	  asm/compiler.h header that should be included after
	  linux/compiler-*.h in order to override macro definitions that those
	  headers generally provide.

config HAVE_ARCH_PREL32_RELOCATIONS
	bool
	help
	  May be selected by an architecture if it supports place-relative
	  32-bit relocations, both in the toolchain and in the module loader,
	  in which case relative references can be used in special sections
	  for PCI fixup, initcalls etc which are only half the size on 64 bit
	  architectures, and don't require runtime relocation on relocatable
	  kernels.

config ARCH_USE_MEMREMAP_PROT
	bool

config LOCK_EVENT_COUNTS
	bool "Locking event counts collection"
	depends on DEBUG_FS
	help
	  Enable light-weight counting of various locking related events
	  in the system with minimal performance impact. This reduces
	  the chance of application behavior change because of timing
	  differences. The counts are reported via debugfs.

# Select if the architecture has support for applying RELR relocations.
config ARCH_HAS_RELR
	bool

<<<<<<< HEAD
config CPU_NO_EFFICIENT_FFS
	def_bool n

config HAVE_ARCH_VMAP_STACK
	def_bool n
	help
	  An arch should select this symbol if it can support kernel stacks
	  in vmalloc space.  This means:

	  - vmalloc space must be large enough to hold many kernel stacks.
	    This may rule out many 32-bit architectures.

	  - Stacks in vmalloc space need to work reliably.  For example, if
	    vmap page tables are created on demand, either this mechanism
	    needs to work while the stack points to a virtual address with
	    unpopulated page tables or arch code (switch_to() and switch_mm(),
	    most likely) needs to ensure that the stack's page table entries
	    are populated before running on a possibly unpopulated stack.

	  - If the stack overflows into a guard page, something reasonable
	    should happen.  The definition of "reasonable" is flexible, but
	    instantly rebooting without logging anything would be unfriendly.

config VMAP_STACK
	default y
	bool "Use a virtually-mapped stack"
	depends on HAVE_ARCH_VMAP_STACK && !KASAN
	---help---
	  Enable this if you want the use virtually-mapped kernel stacks
	  with guard pages.  This causes kernel stack overflows to be
	  caught immediately rather than causing difficult-to-diagnose
	  corruption.

	  This is presently incompatible with KASAN because KASAN expects
	  the stack to map directly to the KASAN shadow map using a formula
	  that is incorrect if the stack is in vmalloc space.

source "kernel/gcov/Kconfig"
=======
config RELR
	bool "Use RELR relocation packing"
	depends on ARCH_HAS_RELR && TOOLS_SUPPORT_RELR
	default y
	help
	  Store the kernel's dynamic relocations in the RELR relocation packing
	  format. Requires a compatible linker (LLD supports this feature), as
	  well as compatible NM and OBJCOPY utilities (llvm-nm and llvm-objcopy
	  are compatible).

config ARCH_HAS_MEM_ENCRYPT
	bool

config HAVE_SPARSE_SYSCALL_NR
       bool
       help
          An architecture should select this if its syscall numbering is sparse
	  to save space. For example, MIPS architecture has a syscall array with
	  entries at 4000, 5000 and 6000 locations. This option turns on syscall
	  related optimizations for a given architecture.

config ARCH_HAS_VDSO_DATA
	bool

config HAVE_STATIC_CALL
	bool

config HAVE_STATIC_CALL_INLINE
	bool
	depends on HAVE_STATIC_CALL

config ARCH_WANT_LD_ORPHAN_WARN
	bool
	help
	  An arch should select this symbol once all linker sections are explicitly
	  included, size-asserted, or discarded in the linker scripts. This is
	  important because we never want expected sections to be placed heuristically
	  by the linker, since the locations of such sections can change between linker
	  versions.

source "kernel/gcov/Kconfig"

source "scripts/gcc-plugins/Kconfig"

endmenu
>>>>>>> 24b8d41d
<|MERGE_RESOLUTION|>--- conflicted
+++ resolved
@@ -207,15 +207,7 @@
 config HAVE_KPROBES_ON_FTRACE
 	bool
 
-<<<<<<< HEAD
-config HAVE_NMI
-	bool
-
-config HAVE_NMI_WATCHDOG
-	depends on HAVE_NMI
-=======
 config HAVE_FUNCTION_ERROR_INJECTION
->>>>>>> 24b8d41d
 	bool
 
 config HAVE_NMI
@@ -290,8 +282,6 @@
 config ARCH_TASK_STRUCT_ALLOCATOR
 	bool
 
-<<<<<<< HEAD
-=======
 config HAVE_ARCH_THREAD_STRUCT_WHITELIST
 	bool
 	depends on !ARCH_TASK_STRUCT_ALLOCATOR
@@ -303,7 +293,6 @@
 	  should be implemented. Without this, the entire thread_struct
 	  field in task_struct will be left whitelisted.
 
->>>>>>> 24b8d41d
 # Select if arch has its private alloc_thread_stack() function
 config ARCH_THREAD_STACK_ALLOCATOR
 	bool
@@ -498,8 +487,6 @@
 	    results in the system call being skipped immediately.
 	  - seccomp syscall wired up
 
-<<<<<<< HEAD
-=======
 config SECCOMP
 	prompt "Enable seccomp to safely execute untrusted bytecode"
 	def_bool y
@@ -517,7 +504,6 @@
 
 	  If unsure, say Y.
 
->>>>>>> 24b8d41d
 config SECCOMP_FILTER
 	def_bool y
 	depends on HAVE_ARCH_SECCOMP_FILTER && SECCOMP && NET
@@ -528,66 +514,7 @@
 
 	  See Documentation/userspace-api/seccomp_filter.rst for details.
 
-<<<<<<< HEAD
-config HAVE_GCC_PLUGINS
-	bool
-	help
-	  An arch should select this symbol if it supports building with
-	  GCC plugins.
-
-menuconfig GCC_PLUGINS
-	bool "GCC plugins"
-	depends on HAVE_GCC_PLUGINS
-	depends on !COMPILE_TEST
-	help
-	  GCC plugins are loadable modules that provide extra features to the
-	  compiler. They are useful for runtime instrumentation and static analysis.
-
-	  See Documentation/gcc-plugins.txt for details.
-
-config GCC_PLUGIN_CYC_COMPLEXITY
-	bool "Compute the cyclomatic complexity of a function"
-	depends on GCC_PLUGINS
-	help
-	  The complexity M of a function's control flow graph is defined as:
-	   M = E - N + 2P
-	  where
-
-	  E = the number of edges
-	  N = the number of nodes
-	  P = the number of connected components (exit nodes).
-
-config GCC_PLUGIN_SANCOV
-	bool
-	depends on GCC_PLUGINS
-	help
-	  This plugin inserts a __sanitizer_cov_trace_pc() call at the start of
-	  basic blocks. It supports all gcc versions with plugin support (from
-	  gcc-4.5 on). It is based on the commit "Add fuzzing coverage support"
-	  by Dmitry Vyukov <dvyukov@google.com>.
-
-config GCC_PLUGIN_LATENT_ENTROPY
-	bool "Generate some entropy during boot and runtime"
-	depends on GCC_PLUGINS
-	help
-	  By saying Y here the kernel will instrument some kernel code to
-	  extract some entropy from both original and artificially created
-	  program state.  This will help especially embedded systems where
-	  there is little 'natural' source of entropy normally.  The cost
-	  is some slowdown of the boot process (about 0.5%) and fork and
-	  irq processing.
-
-	  Note that entropy extracted this way is not cryptographically
-	  secure!
-
-	  This plugin was ported from grsecurity/PaX. More information at:
-	   * https://grsecurity.net/
-	   * https://pax.grsecurity.net/
-
-config HAVE_CC_STACKPROTECTOR
-=======
 config HAVE_ARCH_STACKLEAK
->>>>>>> 24b8d41d
 	bool
 	help
 	  An architecture should select this if it has the code which
@@ -680,36 +607,6 @@
 	  and similar) by implementing an inline arch_within_stack_frames(),
 	  which is used by CONFIG_HARDENED_USERCOPY.
 
-config THIN_ARCHIVES
-	bool
-	help
-	  Select this if the architecture wants to use thin archives
-	  instead of ld -r to create the built-in.o files.
-
-config LD_DEAD_CODE_DATA_ELIMINATION
-	bool
-	help
-	  Select this if the architecture wants to do dead code and
-	  data elimination with the linker by compiling with
-	  -ffunction-sections -fdata-sections and linking with
-	  --gc-sections.
-
-	  This requires that the arch annotates or otherwise protects
-	  its external entry points from being discarded. Linker scripts
-	  must also merge .text.*, .data.*, and .bss.* correctly into
-	  output sections. Care must be taken not to pull in unrelated
-	  sections (e.g., '.text.init'). Typically '.' in section names
-	  is used to distinguish them from label names / C identifiers.
-
-config HAVE_ARCH_WITHIN_STACK_FRAMES
-	bool
-	help
-	  An architecture should select this if it can walk the kernel stack
-	  frames to determine if an object is part of either the arguments
-	  or local variables (i.e. that it excludes saved return addresses,
-	  and similar) by implementing an inline arch_within_stack_frames(),
-	  which is used by CONFIG_HARDENED_USERCOPY.
-
 config HAVE_CONTEXT_TRACKING
 	bool
 	help
@@ -909,8 +806,6 @@
 	  Architecture supports the 'objtool check' host tool command, which
 	  performs compile-time stack metadata validation.
 
-<<<<<<< HEAD
-=======
 config HAVE_RELIABLE_STACKTRACE
 	bool
 	help
@@ -918,7 +813,6 @@
 	  arch_stack_walk_reliable() function which only returns a stack trace
 	  if it can guarantee the trace is reliable.
 
->>>>>>> 24b8d41d
 config HAVE_ARCH_HASH
 	bool
 	default n
@@ -927,12 +821,9 @@
 	  file which provides platform-specific implementations of some
 	  functions in <linux/hash.h> or fs/namei.c.
 
-<<<<<<< HEAD
-=======
 config HAVE_ARCH_NVRAM_OPS
 	bool
 
->>>>>>> 24b8d41d
 config ISA_BUS_API
 	def_bool ISA
 
@@ -1106,46 +997,6 @@
 config ARCH_HAS_RELR
 	bool
 
-<<<<<<< HEAD
-config CPU_NO_EFFICIENT_FFS
-	def_bool n
-
-config HAVE_ARCH_VMAP_STACK
-	def_bool n
-	help
-	  An arch should select this symbol if it can support kernel stacks
-	  in vmalloc space.  This means:
-
-	  - vmalloc space must be large enough to hold many kernel stacks.
-	    This may rule out many 32-bit architectures.
-
-	  - Stacks in vmalloc space need to work reliably.  For example, if
-	    vmap page tables are created on demand, either this mechanism
-	    needs to work while the stack points to a virtual address with
-	    unpopulated page tables or arch code (switch_to() and switch_mm(),
-	    most likely) needs to ensure that the stack's page table entries
-	    are populated before running on a possibly unpopulated stack.
-
-	  - If the stack overflows into a guard page, something reasonable
-	    should happen.  The definition of "reasonable" is flexible, but
-	    instantly rebooting without logging anything would be unfriendly.
-
-config VMAP_STACK
-	default y
-	bool "Use a virtually-mapped stack"
-	depends on HAVE_ARCH_VMAP_STACK && !KASAN
-	---help---
-	  Enable this if you want the use virtually-mapped kernel stacks
-	  with guard pages.  This causes kernel stack overflows to be
-	  caught immediately rather than causing difficult-to-diagnose
-	  corruption.
-
-	  This is presently incompatible with KASAN because KASAN expects
-	  the stack to map directly to the KASAN shadow map using a formula
-	  that is incorrect if the stack is in vmalloc space.
-
-source "kernel/gcov/Kconfig"
-=======
 config RELR
 	bool "Use RELR relocation packing"
 	depends on ARCH_HAS_RELR && TOOLS_SUPPORT_RELR
@@ -1190,5 +1041,4 @@
 
 source "scripts/gcc-plugins/Kconfig"
 
-endmenu
->>>>>>> 24b8d41d
+endmenu