--- conflicted
+++ resolved
@@ -12,13 +12,8 @@
 
 / {
 	compatible = "snps,arc";
-<<<<<<< HEAD
-	#address-cells = <1>;
-	#size-cells = <1>;
-=======
 	#address-cells = <2>;
 	#size-cells = <2>;
->>>>>>> 24b8d41d
 
 	cpu_card {
 		compatible = "simple-bus";
@@ -39,15 +34,6 @@
 			clock-frequency = <33333333>;
 		};
 
-<<<<<<< HEAD
-		core_clk: core_clk {
-			#clock-cells = <0>;
-			compatible = "fixed-clock";
-			clock-frequency = <750000000>;
-		};
-
-=======
->>>>>>> 24b8d41d
 		core_intc: arc700-intc@cpu {
 			compatible = "snps,arc700-intc";
 			interrupt-controller;
@@ -115,18 +101,6 @@
 	};
 
 	memory {
-<<<<<<< HEAD
-		#address-cells = <1>;
-		#size-cells = <1>;
-		ranges = <0x00000000 0x80000000 0x20000000>;
-		device_type = "memory";
-		reg = <0x80000000 0x1b000000>;	/* (512 - 32) MiB */
-	};
-
-	reserved-memory {
-		#address-cells = <1>;
-		#size-cells = <1>;
-=======
 		device_type = "memory";
 		/* CONFIG_LINUX_RAM_BASE needs to match low mem start */
 		reg = <0x0 0x80000000 0x0 0x1b000000>;	/* (512 - 32) MiB */
@@ -135,7 +109,6 @@
 	reserved-memory {
 		#address-cells = <2>;
 		#size-cells = <2>;
->>>>>>> 24b8d41d
 		ranges;
 		/*
 		 * We just move frame buffer area to the very end of
@@ -146,11 +119,7 @@
 		 */
 		frame_buffer: frame_buffer@9e000000 {
 			compatible = "shared-dma-pool";
-<<<<<<< HEAD
-			reg = <0x9e000000 0x2000000>;
-=======
 			reg = <0x0 0x9e000000 0x0 0x2000000>;
->>>>>>> 24b8d41d
 			no-map;
 		};
 	};
