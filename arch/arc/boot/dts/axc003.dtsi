// SPDX-License-Identifier: GPL-2.0-only
/*
 * Copyright (C) 2014-15 Synopsys, Inc. (www.synopsys.com)
 */

/*
 * Device tree for AXC003 CPU card: HS38x UP configuration
 */

/include/ "skeleton_hs.dtsi"

/ {
	compatible = "snps,arc";
<<<<<<< HEAD
	#address-cells = <1>;
	#size-cells = <1>;
=======
	#address-cells = <2>;
	#size-cells = <2>;
>>>>>>> 24b8d41d

	cpu_card {
		compatible = "simple-bus";
		#address-cells = <1>;
		#size-cells = <1>;

		ranges = <0x00000000 0x0 0xf0000000 0x10000000>;

		input_clk: input-clk {
			#clock-cells = <0>;
			compatible = "fixed-clock";
			clock-frequency = <33333333>;
		};

		core_clk: core-clk@80 {
			compatible = "snps,axs10x-arc-pll-clock";
			reg = <0x80 0x10>, <0x100 0x10>;
			#clock-cells = <0>;
			clocks = <&input_clk>;

			/*
			 * Set initial core pll output frequency to 90MHz.
			 * It will be applied at the core pll driver probing
			 * on early boot.
			 */
			assigned-clocks = <&core_clk>;
			assigned-clock-rates = <90000000>;
		};

<<<<<<< HEAD
		core_clk: core_clk {
			#clock-cells = <0>;
			compatible = "fixed-clock";
			clock-frequency = <90000000>;
		};

=======
>>>>>>> 24b8d41d
		core_intc: archs-intc@cpu {
			compatible = "snps,archs-intc";
			interrupt-controller;
			#interrupt-cells = <1>;
		};

		/*
		 * this GPIO block ORs all interrupts on CPU card (creg,..)
		 * to uplink only 1 IRQ to ARC core intc
		 */
		dw-apb-gpio@2000 {
			compatible = "snps,dw-apb-gpio";
			reg = < 0x2000 0x80 >;
			#address-cells = <1>;
			#size-cells = <0>;

			ictl_intc: gpio-controller@0 {
				compatible = "snps,dw-apb-gpio-port";
				gpio-controller;
				#gpio-cells = <2>;
				snps,nr-gpios = <30>;
				reg = <0>;
				interrupt-controller;
				#interrupt-cells = <2>;
				interrupt-parent = <&core_intc>;
				interrupts = <25>;
			};
		};

		debug_uart: dw-apb-uart@5000 {
			compatible = "snps,dw-apb-uart";
			reg = <0x5000 0x100>;
			clock-frequency = <33333000>;
			interrupt-parent = <&ictl_intc>;
			interrupts = <2 4>;
			baud = <115200>;
			reg-shift = <2>;
			reg-io-width = <4>;
		};

		arcpct0: pct {
			compatible = "snps,archs-pct";
			#interrupt-cells = <1>;
			interrupt-parent = <&core_intc>;
			interrupts = <20>;
		};
	};

	/*
	 * Mark DMA peripherals connected via IOC port as dma-coherent. We do
	 * it via overlay because peripherals defined in axs10x_mb.dtsi are
	 * used for both AXS101 and AXS103 boards and only AXS103 has IOC (so
	 * only AXS103 board has HW-coherent DMA peripherals)
	 * We don't need to mark pgu@17000 as dma-coherent because it uses
	 * external DMA buffer located outside of IOC aperture.
	 */
	axs10x_mb {
		ethernet@18000 {
			dma-coherent;
		};

		ehci@40000 {
			dma-coherent;
		};

		ohci@60000 {
			dma-coherent;
		};

		mmc@15000 {
			dma-coherent;
		};
	};

	/*
	 * The DW APB ICTL intc on MB is connected to CPU intc via a
	 * DT "invisible" DW APB GPIO block, configured to simply pass thru
	 * interrupts - setup accordinly in platform init (plat-axs10x/ax10x.c)
	 *
	 * So here we mimic a direct connection betwen them, ignoring the
	 * ABPG GPIO. Thus set "interrupts = <24>" (DW APB GPIO to core)
	 * instead of "interrupts = <12>" (DW APB ICTL to DW APB GPIO)
	 *
	 * This intc actually resides on MB, but we move it here to
	 * avoid duplicating the MB dtsi file given that IRQ from
	 * this intc to cpu intc are different for axs101 and axs103
	 */
	mb_intc: interrupt-controller@e0012000 {
		#interrupt-cells = <1>;
		compatible = "snps,dw-apb-ictl";
		reg = < 0x0 0xe0012000 0x0 0x200 >;
		interrupt-controller;
		interrupt-parent = <&core_intc>;
		interrupts = < 24 >;
	};

	memory {
		device_type = "memory";
		/* CONFIG_LINUX_RAM_BASE needs to match low mem start */
		reg = <0x0 0x80000000 0x0 0x20000000	/* 512 MiB low mem */
		       0x1 0xc0000000 0x0 0x40000000>;	/* 1 GiB highmem */
	};

	reserved-memory {
		#address-cells = <2>;
		#size-cells = <2>;
		ranges;
		/*
		 * Move frame buffer out of IOC aperture (0x8z-0xaz).
		 */
		frame_buffer: frame_buffer@be000000 {
			compatible = "shared-dma-pool";
			reg = <0x0 0xbe000000 0x0 0x2000000>;
			no-map;
		};
	};

	reserved-memory {
		#address-cells = <1>;
		#size-cells = <1>;
		ranges;
		/*
		 * Move frame buffer out of IOC aperture (0x8z-0xAz).
		 */
		frame_buffer: frame_buffer@be000000 {
			compatible = "shared-dma-pool";
			reg = <0xbe000000 0x2000000>;
			no-map;
		};
	};
};<|MERGE_RESOLUTION|>--- conflicted
+++ resolved
@@ -11,13 +11,8 @@
 
 / {
 	compatible = "snps,arc";
-<<<<<<< HEAD
-	#address-cells = <1>;
-	#size-cells = <1>;
-=======
 	#address-cells = <2>;
 	#size-cells = <2>;
->>>>>>> 24b8d41d
 
 	cpu_card {
 		compatible = "simple-bus";
@@ -47,15 +42,6 @@
 			assigned-clock-rates = <90000000>;
 		};
 
-<<<<<<< HEAD
-		core_clk: core_clk {
-			#clock-cells = <0>;
-			compatible = "fixed-clock";
-			clock-frequency = <90000000>;
-		};
-
-=======
->>>>>>> 24b8d41d
 		core_intc: archs-intc@cpu {
 			compatible = "snps,archs-intc";
 			interrupt-controller;
@@ -172,18 +158,4 @@
 			no-map;
 		};
 	};
-
-	reserved-memory {
-		#address-cells = <1>;
-		#size-cells = <1>;
-		ranges;
-		/*
-		 * Move frame buffer out of IOC aperture (0x8z-0xAz).
-		 */
-		frame_buffer: frame_buffer@be000000 {
-			compatible = "shared-dma-pool";
-			reg = <0xbe000000 0x2000000>;
-			no-map;
-		};
-	};
 };