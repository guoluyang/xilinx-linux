--- conflicted
+++ resolved
@@ -38,18 +38,7 @@
 			compatible = "snps,archs-idu-intc";
 			interrupt-controller;
 			interrupt-parent = <&core_intc>;
-<<<<<<< HEAD
-
-			/*
-			 * <hwirq  distribution>
-			 * distribution: 0=RR; 1=cpu0, 2=cpu1, 4=cpu2, 8=cpu3
-			 */
-			#interrupt-cells = <2>;
-
-			interrupts = <24 25 26 27>;
-=======
 			#interrupt-cells = <1>;
->>>>>>> 24b8d41d
 		};
 
 		debug_uart: dw-apb-uart@5000 {
