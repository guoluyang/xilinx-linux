/* SPDX-License-Identifier: GPL-2.0-only */
/*
 * Copyright (C) 2004, 2007-2010, 2011-2012 Synopsys, Inc. (www.synopsys.com)
 *
 * Amit Bhor, Sameer Dhavale: Codito Technologies 2004
 */

#ifndef _ASM_ARC_MODULE_H
#define _ASM_ARC_MODULE_H

#include <asm-generic/module.h>

struct mod_arch_specific {
#ifdef CONFIG_ARC_DW2_UNWIND
	void *unw_info;
	int unw_sec_idx;
<<<<<<< HEAD
	const char *secstr;
};
=======
>>>>>>> 24b8d41d
#endif
	const char *secstr;
};

#endif /* _ASM_ARC_MODULE_H */<|MERGE_RESOLUTION|>--- conflicted
+++ resolved
@@ -14,11 +14,6 @@
 #ifdef CONFIG_ARC_DW2_UNWIND
 	void *unw_info;
 	int unw_sec_idx;
-<<<<<<< HEAD
-	const char *secstr;
-};
-=======
->>>>>>> 24b8d41d
 #endif
 	const char *secstr;
 };
