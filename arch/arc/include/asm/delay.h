/* SPDX-License-Identifier: GPL-2.0-only */
/*
 * Copyright (C) 2004, 2007-2010, 2011-2012 Synopsys, Inc. (www.synopsys.com)
 *
 * Delay routines using pre computed loops_per_jiffy value.
 *
 * vineetg: Feb 2012
 *  -Rewrote in "C" to avoid dealing with availability of H/w MPY
 *  -Also reduced the num of MPY operations from 3 to 2
 *
 * Amit Bhor: Codito Technologies 2004
 */

#ifndef __ASM_ARC_UDELAY_H
#define __ASM_ARC_UDELAY_H

#include <asm-generic/types.h>
#include <asm/param.h>		/* HZ */

extern unsigned long loops_per_jiffy;

static inline void __delay(unsigned long loops)
{
	__asm__ __volatile__(
	"	mov lp_count, %0	\n"
	"	lp  1f			\n"
	"	nop			\n"
	"1:				\n"
<<<<<<< HEAD
	: : "r"(loops));
=======
	:
        : "r"(loops)
        : "lp_count");
>>>>>>> 24b8d41d
}

extern void __bad_udelay(void);

/*
 * Normal Math for computing loops in "N" usecs
 *  -we have precomputed @loops_per_jiffy
 *  -1 sec has HZ jiffies
 * loops per "N" usecs = ((loops_per_jiffy * HZ / 1000000) * N)
 *
 * Approximate Division by multiplication:
 *  -Mathematically if we multiply and divide a number by same value the
 *   result remains unchanged:  In this case, we use 2^32
 *  -> (loops_per_N_usec * 2^32 ) / 2^32
 *  -> (((loops_per_jiffy * HZ / 1000000) * N) * 2^32) / 2^32
 *  -> (loops_per_jiffy * HZ * N * 4295) / 2^32
 *
 *  -Divide by 2^32 is very simply right shift by 32
 *  -We simply need to ensure that the multiply per above eqn happens in
 *   64-bit precision (if CPU doesn't support it - gcc can emaulate it)
 */

static inline void __udelay(unsigned long usecs)
{
	unsigned long loops;

	/* (u64) cast ensures 64 bit MPY - real or emulated
	 * HZ * 4295 is pre-evaluated by gcc - hence only 2 mpy ops
	 */
	loops = ((u64) usecs * 4295 * HZ * loops_per_jiffy) >> 32;

	__delay(loops);
}

#define udelay(n) (__builtin_constant_p(n) ? ((n) > 20000 ? __bad_udelay() \
				: __udelay(n)) : __udelay(n))

#endif /* __ASM_ARC_UDELAY_H */<|MERGE_RESOLUTION|>--- conflicted
+++ resolved
@@ -26,13 +26,9 @@
 	"	lp  1f			\n"
 	"	nop			\n"
 	"1:				\n"
-<<<<<<< HEAD
-	: : "r"(loops));
-=======
 	:
         : "r"(loops)
         : "lp_count");
->>>>>>> 24b8d41d
 }
 
 extern void __bad_udelay(void);
