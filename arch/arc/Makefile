--- conflicted
+++ resolved
@@ -39,14 +39,7 @@
 LINUXINCLUDE	+=  -include $(srctree)/arch/arc/include/asm/current.h
 endif
 
-<<<<<<< HEAD
-upto_gcc44    :=  $(call cc-ifversion, -le, 0404, y)
-atleast_gcc44 :=  $(call cc-ifversion, -ge, 0404, y)
-
-cflags-$(atleast_gcc44)			+= -fsection-anchors
-=======
 cflags-y				+= -fsection-anchors
->>>>>>> 24b8d41d
 
 cflags-$(CONFIG_ARC_HAS_LLSC)		+= -mlock
 cflags-$(CONFIG_ARC_HAS_SWAPE)		+= -mswape
@@ -71,17 +64,6 @@
 
 cfi := $(call as-instr,.cfi_startproc\n.cfi_endproc,-DARC_DW2_UNWIND_AS_CFI)
 cflags-$(CONFIG_ARC_DW2_UNWIND)		+= -fasynchronous-unwind-tables $(cfi)
-<<<<<<< HEAD
-
-ifndef CONFIG_CC_OPTIMIZE_FOR_SIZE
-# Generic build system uses -O2, we want -O3
-# Note: No need to add to cflags-y as that happens anyways
-#
-# Disable the false maybe-uninitialized warings gcc spits out at -O3
-ARCH_CFLAGS += -O3 $(call cc-disable-warning,maybe-uninitialized,)
-endif
-=======
->>>>>>> 24b8d41d
 
 # small data is default for elf32 tool-chain. If not usable, disable it
 # This also allows repurposing GP as scratch reg to gcc reg allocator
@@ -112,15 +94,7 @@
 core-y				+= arch/arc/plat-sim/
 core-$(CONFIG_ARC_PLAT_TB10X)	+= arch/arc/plat-tb10x/
 core-$(CONFIG_ARC_PLAT_AXS10X)	+= arch/arc/plat-axs10x/
-<<<<<<< HEAD
-core-$(CONFIG_ARC_PLAT_EZNPS)	+= arch/arc/plat-eznps/
-
-ifdef CONFIG_ARC_PLAT_EZNPS
-KBUILD_CPPFLAGS += -I$(srctree)/arch/arc/plat-eznps/include
-endif
-=======
 core-$(CONFIG_ARC_SOC_HSDK)	+= arch/arc/plat-hsdk/
->>>>>>> 24b8d41d
 
 drivers-$(CONFIG_OPROFILE)	+= arch/arc/oprofile/
 
@@ -129,11 +103,7 @@
 boot		:= arch/arc/boot
 
 #default target for make without any arguments.
-<<<<<<< HEAD
-KBUILD_IMAGE	:= bootpImage
-=======
 KBUILD_IMAGE	:= $(boot)/bootpImage
->>>>>>> 24b8d41d
 
 all:	bootpImage
 bootpImage: vmlinux
