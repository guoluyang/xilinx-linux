// SPDX-License-Identifier: GPL-2.0-only
/*
 * Copyright (C) 2004, 2007-2010, 2011-2012 Synopsys, Inc. (www.synopsys.com)
 */

#include <linux/seq_file.h>
#include <linux/fs.h>
#include <linux/delay.h>
#include <linux/root_dev.h>
#include <linux/clk.h>
#include <linux/clocksource.h>
#include <linux/console.h>
#include <linux/module.h>
#include <linux/sizes.h>
#include <linux/cpu.h>
<<<<<<< HEAD
=======
#include <linux/of_clk.h>
>>>>>>> 24b8d41d
#include <linux/of_fdt.h>
#include <linux/of.h>
#include <linux/cache.h>
#include <uapi/linux/mount.h>
#include <asm/sections.h>
#include <asm/arcregs.h>
#include <asm/asserts.h>
#include <asm/tlb.h>
#include <asm/setup.h>
#include <asm/page.h>
#include <asm/irq.h>
#include <asm/unwind.h>
#include <asm/mach_desc.h>
#include <asm/smp.h>
#include <asm/dsp-impl.h>

#define FIX_PTR(x)  __asm__ __volatile__(";" : "+r"(x))

unsigned int intr_to_DE_cnt;

/* Part of U-boot ABI: see head.S */
int __initdata uboot_tag;
int __initdata uboot_magic;
char __initdata *uboot_arg;

const struct machine_desc *machine_desc;

struct task_struct *_current_task[NR_CPUS];	/* For stack switching */

struct cpuinfo_arc cpuinfo_arc700[NR_CPUS];

<<<<<<< HEAD
static const struct id_to_str arc_cpu_rel[] = {
#ifdef CONFIG_ISA_ARCOMPACT
	{ 0x34, "R4.10"},
	{ 0x35, "R4.11"},
#else
	{ 0x51, "R2.0" },
	{ 0x52, "R2.1" },
	{ 0x53, "R3.0" },
#endif
	{ 0x00, NULL   }
};

static const struct id_to_str arc_cpu_nm[] = {
#ifdef CONFIG_ISA_ARCOMPACT
	{ 0x20, "ARC 600"   },
	{ 0x30, "ARC 770"   },  /* 750 identified seperately */
#else
	{ 0x40, "ARC EM"  },
	{ 0x50, "ARC HS38"  },
#endif
	{ 0x00, "Unknown"   }
=======
static const struct id_to_str arc_legacy_rel[] = {
	/* ID.ARCVER,	Release */
#ifdef CONFIG_ISA_ARCOMPACT
	{ 0x34, 	"R4.10"},
	{ 0x35, 	"R4.11"},
#else
	{ 0x51, 	"R2.0" },
	{ 0x52, 	"R2.1" },
	{ 0x53,		"R3.0" },
#endif
	{ 0x00,		NULL   }
};

static const struct id_to_str arc_hs_ver54_rel[] = {
	/* UARCH.MAJOR,	Release */
	{  0,		"R3.10a"},
	{  1,		"R3.50a"},
	{  2,		"R3.60a"},
	{  3,		"R4.00a"},
	{  0xFF,	NULL   }
>>>>>>> 24b8d41d
};

static void read_decode_ccm_bcr(struct cpuinfo_arc *cpu)
{
	if (is_isa_arcompact()) {
		struct bcr_iccm_arcompact iccm;
		struct bcr_dccm_arcompact dccm;

		READ_BCR(ARC_REG_ICCM_BUILD, iccm);
		if (iccm.ver) {
			cpu->iccm.sz = 4096 << iccm.sz;	/* 8K to 512K */
			cpu->iccm.base_addr = iccm.base << 16;
		}

		READ_BCR(ARC_REG_DCCM_BUILD, dccm);
		if (dccm.ver) {
			unsigned long base;
			cpu->dccm.sz = 2048 << dccm.sz;	/* 2K to 256K */

			base = read_aux_reg(ARC_REG_DCCM_BASE_BUILD);
			cpu->dccm.base_addr = base & ~0xF;
		}
	} else {
		struct bcr_iccm_arcv2 iccm;
		struct bcr_dccm_arcv2 dccm;
		unsigned long region;

		READ_BCR(ARC_REG_ICCM_BUILD, iccm);
		if (iccm.ver) {
			cpu->iccm.sz = 256 << iccm.sz00;	/* 512B to 16M */
			if (iccm.sz00 == 0xF && iccm.sz01 > 0)
				cpu->iccm.sz <<= iccm.sz01;

			region = read_aux_reg(ARC_REG_AUX_ICCM);
			cpu->iccm.base_addr = region & 0xF0000000;
		}

		READ_BCR(ARC_REG_DCCM_BUILD, dccm);
		if (dccm.ver) {
			cpu->dccm.sz = 256 << dccm.sz0;
			if (dccm.sz0 == 0xF && dccm.sz1 > 0)
				cpu->dccm.sz <<= dccm.sz1;

			region = read_aux_reg(ARC_REG_AUX_DCCM);
			cpu->dccm.base_addr = region & 0xF0000000;
		}
	}
}

static void decode_arc_core(struct cpuinfo_arc *cpu)
{
	struct bcr_uarch_build_arcv2 uarch;
	const struct id_to_str *tbl;

	if (cpu->core.family < 0x54) { /* includes arc700 */

		for (tbl = &arc_legacy_rel[0]; tbl->id != 0; tbl++) {
			if (cpu->core.family == tbl->id) {
				cpu->release = tbl->str;
				break;
			}
		}

		if (is_isa_arcompact())
			cpu->name = "ARC700";
		else if (tbl->str)
			cpu->name = "HS38";
		else
			cpu->name = cpu->release = "Unknown";

		return;
	}

	/*
	 * Initial HS cores bumped AUX IDENTITY.ARCVER for each release until
	 * ARCVER 0x54 which introduced AUX MICRO_ARCH_BUILD and subsequent
	 * releases only update it.
	 */
	READ_BCR(ARC_REG_MICRO_ARCH_BCR, uarch);

	if (uarch.prod == 4) {
		cpu->name = "HS48";
		cpu->extn.dual = 1;

	} else {
		cpu->name = "HS38";
	}

	for (tbl = &arc_hs_ver54_rel[0]; tbl->id != 0xFF; tbl++) {
		if (uarch.maj == tbl->id) {
			cpu->release = tbl->str;
			break;
		}
	}
}

static void read_arc_build_cfg_regs(void)
{
	struct bcr_timer timer;
	struct bcr_generic bcr;
	struct cpuinfo_arc *cpu = &cpuinfo_arc700[smp_processor_id()];
<<<<<<< HEAD
	const struct id_to_str *tbl;
=======
	struct bcr_isa_arcv2 isa;
	struct bcr_actionpoint ap;
>>>>>>> 24b8d41d

	FIX_PTR(cpu);

	READ_BCR(AUX_IDENTITY, cpu->core);
	decode_arc_core(cpu);

	for (tbl = &arc_cpu_rel[0]; tbl->id != 0; tbl++) {
		if (cpu->core.family == tbl->id) {
			cpu->details = tbl->str;
			break;
		}
	}

	for (tbl = &arc_cpu_nm[0]; tbl->id != 0; tbl++) {
		if ((cpu->core.family & 0xF0) == tbl->id)
			break;
	}
	cpu->name = tbl->str;

	READ_BCR(ARC_REG_TIMERS_BCR, timer);
	cpu->extn.timer0 = timer.t0;
	cpu->extn.timer1 = timer.t1;
	cpu->extn.rtc = timer.rtc;

	cpu->vec_base = read_aux_reg(AUX_INTR_VEC_BASE);

	READ_BCR(ARC_REG_MUL_BCR, cpu->extn_mpy);

<<<<<<< HEAD
	cpu->extn.norm = read_aux_reg(ARC_REG_NORM_BCR) > 1 ? 1 : 0; /* 2,3 */
	cpu->extn.barrel = read_aux_reg(ARC_REG_BARREL_BCR) > 1 ? 1 : 0; /* 2,3 */
	cpu->extn.swap = read_aux_reg(ARC_REG_SWAP_BCR) ? 1 : 0;        /* 1,3 */
	cpu->extn.crc = read_aux_reg(ARC_REG_CRC_BCR) ? 1 : 0;
	cpu->extn.minmax = read_aux_reg(ARC_REG_MIXMAX_BCR) > 1 ? 1 : 0; /* 2 */
	cpu->extn.swape = (cpu->core.family >= 0x34) ? 1 :
				IS_ENABLED(CONFIG_ARC_HAS_SWAPE);

	READ_BCR(ARC_REG_XY_MEM_BCR, cpu->extn_xymem);

=======
>>>>>>> 24b8d41d
	/* Read CCM BCRs for boot reporting even if not enabled in Kconfig */
	read_decode_ccm_bcr(cpu);

	read_decode_mmu_bcr();
	read_decode_cache_bcr();

	if (is_isa_arcompact()) {
		struct bcr_fp_arcompact sp, dp;
		struct bcr_bpu_arcompact bpu;

		READ_BCR(ARC_REG_FP_BCR, sp);
		READ_BCR(ARC_REG_DPFP_BCR, dp);
		cpu->extn.fpu_sp = sp.ver ? 1 : 0;
		cpu->extn.fpu_dp = dp.ver ? 1 : 0;

		READ_BCR(ARC_REG_BPU_BCR, bpu);
		cpu->bpu.ver = bpu.ver;
		cpu->bpu.full = bpu.fam ? 1 : 0;
		if (bpu.ent) {
			cpu->bpu.num_cache = 256 << (bpu.ent - 1);
			cpu->bpu.num_pred = 256 << (bpu.ent - 1);
		}
	} else {
		struct bcr_fp_arcv2 spdp;
		struct bcr_bpu_arcv2 bpu;

		READ_BCR(ARC_REG_FP_V2_BCR, spdp);
		cpu->extn.fpu_sp = spdp.sp ? 1 : 0;
		cpu->extn.fpu_dp = spdp.dp ? 1 : 0;

		READ_BCR(ARC_REG_BPU_BCR, bpu);
		cpu->bpu.ver = bpu.ver;
		cpu->bpu.full = bpu.ft;
		cpu->bpu.num_cache = 256 << bpu.bce;
		cpu->bpu.num_pred = 2048 << bpu.pte;
		cpu->bpu.ret_stk = 4 << bpu.rse;

		/* if dual issue hardware, is it enabled ? */
		if (cpu->extn.dual) {
			unsigned int exec_ctrl;

			READ_BCR(AUX_EXEC_CTRL, exec_ctrl);
			cpu->extn.dual_enb = !(exec_ctrl & 1);
		}
	}

	READ_BCR(ARC_REG_AP_BCR, ap);
	if (ap.ver) {
		cpu->extn.ap_num = 2 << ap.num;
		cpu->extn.ap_full = !ap.min;
	}

	READ_BCR(ARC_REG_SMART_BCR, bcr);
	cpu->extn.smart = bcr.ver ? 1 : 0;

	READ_BCR(ARC_REG_RTT_BCR, bcr);
	cpu->extn.rtt = bcr.ver ? 1 : 0;

<<<<<<< HEAD
	cpu->extn.debug = cpu->extn.ap | cpu->extn.smart | cpu->extn.rtt;

	/* some hacks for lack of feature BCR info in old ARC700 cores */
	if (is_isa_arcompact()) {
		if (!cpu->isa.ver)	/* ISA BCR absent, use Kconfig info */
			cpu->isa.atomic = IS_ENABLED(CONFIG_ARC_HAS_LLSC);
		else
			cpu->isa.atomic = cpu->isa.atomic1;
=======
	READ_BCR(ARC_REG_ISA_CFG_BCR, isa);

	/* some hacks for lack of feature BCR info in old ARC700 cores */
	if (is_isa_arcompact()) {
		if (!isa.ver)	/* ISA BCR absent, use Kconfig info */
			cpu->isa.atomic = IS_ENABLED(CONFIG_ARC_HAS_LLSC);
		else {
			/* ARC700_BUILD only has 2 bits of isa info */
			struct bcr_generic bcr = *(struct bcr_generic *)&isa;
			cpu->isa.atomic = bcr.info & 1;
		}
>>>>>>> 24b8d41d

		cpu->isa.be = IS_ENABLED(CONFIG_CPU_BIG_ENDIAN);

		 /* there's no direct way to distinguish 750 vs. 770 */
		if (unlikely(cpu->core.family < 0x34 || cpu->mmu.ver < 3))
			cpu->name = "ARC750";
<<<<<<< HEAD
=======
	} else {
		cpu->isa = isa;
>>>>>>> 24b8d41d
	}
}

static char *arc_cpu_mumbojumbo(int cpu_id, char *buf, int len)
{
	struct cpuinfo_arc *cpu = &cpuinfo_arc700[cpu_id];
	struct bcr_identity *core = &cpu->core;
<<<<<<< HEAD
	int i, n = 0;
=======
	char mpy_opt[16];
	int n = 0;
>>>>>>> 24b8d41d

	FIX_PTR(cpu);

	n += scnprintf(buf + n, len - n,
		       "\nIDENTITY\t: ARCVER [%#02x] ARCNUM [%#02x] CHIPID [%#4x]\n",
		       core->family, core->cpu_id, core->chip_id);

<<<<<<< HEAD
	n += scnprintf(buf + n, len - n, "processor [%d]\t: %s %s (%s ISA) %s\n",
		       cpu_id, cpu->name, cpu->details,
		       is_isa_arcompact() ? "ARCompact" : "ARCv2",
		       IS_AVAIL1(cpu->isa.be, "[Big-Endian]"));

	n += scnprintf(buf + n, len - n, "Timers\t\t: %s%s%s%s\nISA Extn\t: ",
		       IS_AVAIL1(cpu->extn.timer0, "Timer0 "),
		       IS_AVAIL1(cpu->extn.timer1, "Timer1 "),
		       IS_AVAIL2(cpu->extn.rtc, "Local-64-bit-Ctr ",
				 CONFIG_ARC_HAS_RTC));

	n += i = scnprintf(buf + n, len - n, "%s%s%s%s%s",
			   IS_AVAIL2(cpu->isa.atomic, "atomic ", CONFIG_ARC_HAS_LLSC),
			   IS_AVAIL2(cpu->isa.ldd, "ll64 ", CONFIG_ARC_HAS_LL64),
			   IS_AVAIL1(cpu->isa.unalign, "unalign (not used)"));

	if (i)
		n += scnprintf(buf + n, len - n, "\n\t\t: ");
=======
	n += scnprintf(buf + n, len - n, "processor [%d]\t: %s %s (%s ISA) %s%s%s\n",
		       cpu_id, cpu->name, cpu->release,
		       is_isa_arcompact() ? "ARCompact" : "ARCv2",
		       IS_AVAIL1(cpu->isa.be, "[Big-Endian]"),
		       IS_AVAIL3(cpu->extn.dual, cpu->extn.dual_enb, " Dual-Issue "));

	n += scnprintf(buf + n, len - n, "Timers\t\t: %s%s%s%s%s%s\nISA Extn\t: ",
		       IS_AVAIL1(cpu->extn.timer0, "Timer0 "),
		       IS_AVAIL1(cpu->extn.timer1, "Timer1 "),
		       IS_AVAIL2(cpu->extn.rtc, "RTC [UP 64-bit] ", CONFIG_ARC_TIMERS_64BIT),
		       IS_AVAIL2(cpu->extn.gfrc, "GFRC [SMP 64-bit] ", CONFIG_ARC_TIMERS_64BIT));
>>>>>>> 24b8d41d

	if (cpu->extn_mpy.ver) {
		if (is_isa_arcompact()) {
			scnprintf(mpy_opt, 16, "mpy");
		} else {

			int opt = 2;	/* stock MPY/MPYH */

			if (cpu->extn_mpy.dsp)	/* OPT 7-9 */
				opt = cpu->extn_mpy.dsp + 6;

			scnprintf(mpy_opt, 16, "mpy[opt %d] ", opt);
		}
	}

	n += scnprintf(buf + n, len - n, "%s%s%s%s%s%s%s%s\n",
<<<<<<< HEAD
		       IS_AVAIL1(cpu->isa.div_rem, "div_rem "),
		       IS_AVAIL1(cpu->extn.norm, "norm "),
		       IS_AVAIL1(cpu->extn.barrel, "barrel-shift "),
		       IS_AVAIL1(cpu->extn.swap, "swap "),
		       IS_AVAIL1(cpu->extn.minmax, "minmax "),
		       IS_AVAIL1(cpu->extn.crc, "crc "),
		       IS_AVAIL2(cpu->extn.swape, "swape", CONFIG_ARC_HAS_SWAPE));

	if (cpu->bpu.ver)
=======
		       IS_AVAIL2(cpu->isa.atomic, "atomic ", CONFIG_ARC_HAS_LLSC),
		       IS_AVAIL2(cpu->isa.ldd, "ll64 ", CONFIG_ARC_HAS_LL64),
		       IS_AVAIL2(cpu->isa.unalign, "unalign ", CONFIG_ARC_USE_UNALIGNED_MEM_ACCESS),
		       IS_AVAIL1(cpu->extn_mpy.ver, mpy_opt),
		       IS_AVAIL1(cpu->isa.div_rem, "div_rem "));

	if (cpu->bpu.ver) {
>>>>>>> 24b8d41d
		n += scnprintf(buf + n, len - n,
			      "BPU\t\t: %s%s match, cache:%d, Predict Table:%d Return stk: %d",
			      IS_AVAIL1(cpu->bpu.full, "full"),
			      IS_AVAIL1(!cpu->bpu.full, "partial"),
			      cpu->bpu.num_cache, cpu->bpu.num_pred, cpu->bpu.ret_stk);

		if (is_isa_arcv2()) {
			struct bcr_lpb lpb;

			READ_BCR(ARC_REG_LPB_BUILD, lpb);
			if (lpb.ver) {
				unsigned int ctl;
				ctl = read_aux_reg(ARC_REG_LPB_CTRL);

				n += scnprintf(buf + n, len - n, " Loop Buffer:%d %s",
					       lpb.entries,
					       IS_DISABLED_RUN(!ctl));
			}
		}
		n += scnprintf(buf + n, len - n, "\n");
	}

	return buf;
}

static char *arc_extn_mumbojumbo(int cpu_id, char *buf, int len)
{
	int n = 0;
	struct cpuinfo_arc *cpu = &cpuinfo_arc700[cpu_id];

	FIX_PTR(cpu);

	n += scnprintf(buf + n, len - n, "Vector Table\t: %#x\n", cpu->vec_base);

	if (cpu->extn.fpu_sp || cpu->extn.fpu_dp)
		n += scnprintf(buf + n, len - n, "FPU\t\t: %s%s\n",
			       IS_AVAIL1(cpu->extn.fpu_sp, "SP "),
			       IS_AVAIL1(cpu->extn.fpu_dp, "DP "));

	if (cpu->extn.ap_num | cpu->extn.smart | cpu->extn.rtt) {
		n += scnprintf(buf + n, len - n, "DEBUG\t\t: %s%s",
			       IS_AVAIL1(cpu->extn.smart, "smaRT "),
			       IS_AVAIL1(cpu->extn.rtt, "RTT "));
		if (cpu->extn.ap_num) {
			n += scnprintf(buf + n, len - n, "ActionPoint %d/%s",
				       cpu->extn.ap_num,
				       cpu->extn.ap_full ? "full":"min");
		}
		n += scnprintf(buf + n, len - n, "\n");
	}

	if (cpu->dccm.sz || cpu->iccm.sz)
		n += scnprintf(buf + n, len - n, "Extn [CCM]\t: DCCM @ %x, %d KB / ICCM: @ %x, %d KB\n",
			       cpu->dccm.base_addr, TO_KB(cpu->dccm.sz),
			       cpu->iccm.base_addr, TO_KB(cpu->iccm.sz));

<<<<<<< HEAD
	n += scnprintf(buf + n, len - n, "OS ABI [v%d]\t: %s\n",
			EF_ARC_OSABI_CURRENT >> 8,
			EF_ARC_OSABI_CURRENT == EF_ARC_OSABI_V3 ?
			"no-legacy-syscalls" : "64-bit data any register aligned");
=======
	if (is_isa_arcv2()) {

		/* Error Protection: ECC/Parity */
		struct bcr_erp erp;
		READ_BCR(ARC_REG_ERP_BUILD, erp);

		if (erp.ver) {
			struct  ctl_erp ctl;
			READ_BCR(ARC_REG_ERP_CTRL, ctl);

			/* inverted bits: 0 means enabled */
			n += scnprintf(buf + n, len - n, "Extn [ECC]\t: %s%s%s%s%s%s\n",
				IS_AVAIL3(erp.ic,  !ctl.dpi, "IC "),
				IS_AVAIL3(erp.dc,  !ctl.dpd, "DC "),
				IS_AVAIL3(erp.mmu, !ctl.mpd, "MMU "));
		}
	}
>>>>>>> 24b8d41d

	return buf;
}

void chk_opt_strict(char *opt_name, bool hw_exists, bool opt_ena)
{
	if (hw_exists && !opt_ena)
		pr_warn(" ! Enable %s for working apps\n", opt_name);
	else if (!hw_exists && opt_ena)
		panic("Disable %s, hardware NOT present\n", opt_name);
}

void chk_opt_weak(char *opt_name, bool hw_exists, bool opt_ena)
{
	if (!hw_exists && opt_ena)
		panic("Disable %s, hardware NOT present\n", opt_name);
}

static void arc_chk_core_config(void)
{
	struct cpuinfo_arc *cpu = &cpuinfo_arc700[smp_processor_id()];
	int present = 0;

	if (!cpu->extn.timer0)
		panic("Timer0 is not present!\n");

	if (!cpu->extn.timer1)
		panic("Timer1 is not present!\n");

#ifdef CONFIG_ARC_HAS_DCCM
	/*
	 * DCCM can be arbit placed in hardware.
	 * Make sure it's placement/sz matches what Linux is built with
	 */
	if ((unsigned int)__arc_dccm_base != cpu->dccm.base_addr)
		panic("Linux built with incorrect DCCM Base address\n");

	if (CONFIG_ARC_DCCM_SZ * SZ_1K != cpu->dccm.sz)
		panic("Linux built with incorrect DCCM Size\n");
#endif

#ifdef CONFIG_ARC_HAS_ICCM
	if (CONFIG_ARC_ICCM_SZ * SZ_1K != cpu->iccm.sz)
		panic("Linux built with incorrect ICCM Size\n");
#endif

	/*
	 * FP hardware/software config sanity
	 * -If hardware present, kernel needs to save/restore FPU state
	 * -If not, it will crash trying to save/restore the non-existant regs
	 */

	if (is_isa_arcompact()) {
		/* only DPDP checked since SP has no arch visible regs */
		present = cpu->extn.fpu_dp;
		CHK_OPT_STRICT(CONFIG_ARC_FPU_SAVE_RESTORE, present);
	} else {
		/* Accumulator Low:High pair (r58:59) present if DSP MPY or FPU */
		present = cpu->extn_mpy.dsp | cpu->extn.fpu_sp | cpu->extn.fpu_dp;
		CHK_OPT_STRICT(CONFIG_ARC_HAS_ACCL_REGS, present);

		dsp_config_check();
	}
}

/*
 * Initialize and setup the processor core
 * This is called by all the CPUs thus should not do special case stuff
 *    such as only for boot CPU etc
 */

void setup_processor(void)
{
	char str[512];
	int cpu_id = smp_processor_id();

	read_arc_build_cfg_regs();
	arc_init_IRQ();

	pr_info("%s", arc_cpu_mumbojumbo(cpu_id, str, sizeof(str)));

	arc_mmu_init();
	arc_cache_init();

	pr_info("%s", arc_extn_mumbojumbo(cpu_id, str, sizeof(str)));
	pr_info("%s", arc_platform_smp_cpuinfo());

	arc_chk_core_config();
}

static inline bool uboot_arg_invalid(unsigned long addr)
{
	/*
	 * Check that it is a untranslated address (although MMU is not enabled
	 * yet, it being a high address ensures this is not by fluke)
	 */
	if (addr < PAGE_OFFSET)
		return true;

	/* Check that address doesn't clobber resident kernel image */
	return addr >= (unsigned long)_stext && addr <= (unsigned long)_end;
}

#define IGNORE_ARGS		"Ignore U-boot args: "

/* uboot_tag values for U-boot - kernel ABI revision 0; see head.S */
#define UBOOT_TAG_NONE		0
#define UBOOT_TAG_CMDLINE	1
#define UBOOT_TAG_DTB		2
/* We always pass 0 as magic from U-boot */
#define UBOOT_MAGIC_VALUE	0

void __init handle_uboot_args(void)
{
	bool use_embedded_dtb = true;
	bool append_cmdline = false;

	/* check that we know this tag */
	if (uboot_tag != UBOOT_TAG_NONE &&
	    uboot_tag != UBOOT_TAG_CMDLINE &&
	    uboot_tag != UBOOT_TAG_DTB) {
		pr_warn(IGNORE_ARGS "invalid uboot tag: '%08x'\n", uboot_tag);
		goto ignore_uboot_args;
	}

	if (uboot_magic != UBOOT_MAGIC_VALUE) {
		pr_warn(IGNORE_ARGS "non zero uboot magic\n");
		goto ignore_uboot_args;
	}

	if (uboot_tag != UBOOT_TAG_NONE &&
            uboot_arg_invalid((unsigned long)uboot_arg)) {
		pr_warn(IGNORE_ARGS "invalid uboot arg: '%px'\n", uboot_arg);
		goto ignore_uboot_args;
	}

	/* see if U-boot passed an external Device Tree blob */
	if (uboot_tag == UBOOT_TAG_DTB) {
		machine_desc = setup_machine_fdt((void *)uboot_arg);

		/* external Device Tree blob is invalid - use embedded one */
		use_embedded_dtb = !machine_desc;
	}

	if (uboot_tag == UBOOT_TAG_CMDLINE)
		append_cmdline = true;

ignore_uboot_args:

	if (use_embedded_dtb) {
		machine_desc = setup_machine_fdt(__dtb_start);
		if (!machine_desc)
			panic("Embedded DT invalid\n");
	}

<<<<<<< HEAD
		/*
		 * If we are here, it is established that @uboot_arg didn't
		 * point to DT blob. Instead if u-boot says it is cmdline,
		 * append to embedded DT cmdline.
		 * setup_machine_fdt() would have populated @boot_command_line
		 */
		if (uboot_tag == 1) {
			/* Ensure a whitespace between the 2 cmdlines */
			strlcat(boot_command_line, " ", COMMAND_LINE_SIZE);
			strlcat(boot_command_line, uboot_arg,
				COMMAND_LINE_SIZE);
		}
=======
	/*
	 * NOTE: @boot_command_line is populated by setup_machine_fdt() so this
	 * append processing can only happen after.
	 */
	if (append_cmdline) {
		/* Ensure a whitespace between the 2 cmdlines */
		strlcat(boot_command_line, " ", COMMAND_LINE_SIZE);
		strlcat(boot_command_line, uboot_arg, COMMAND_LINE_SIZE);
>>>>>>> 24b8d41d
	}
}

void __init setup_arch(char **cmdline_p)
{
	handle_uboot_args();

	/* Save unparsed command line copy for /proc/cmdline */
	*cmdline_p = boot_command_line;

	/* To force early parsing of things like mem=xxx */
	parse_early_param();

	/* Platform/board specific: e.g. early console registration */
	if (machine_desc->init_early)
		machine_desc->init_early();

	smp_init_cpus();

	setup_processor();
	setup_arch_memory();

	/* copy flat DT out of .init and then unflatten it */
	unflatten_and_copy_device_tree();

	/* Can be issue if someone passes cmd line arg "ro"
	 * But that is unlikely so keeping it as it is
	 */
	root_mountflags &= ~MS_RDONLY;

	arc_unwind_init();
}

/*
 * Called from start_kernel() - boot CPU only
 */
void __init time_init(void)
{
<<<<<<< HEAD
=======
	of_clk_init(NULL);
	timer_probe();
}

static int __init customize_machine(void)
{
>>>>>>> 24b8d41d
	if (machine_desc->init_machine)
		machine_desc->init_machine();

	return 0;
}
arch_initcall(customize_machine);

static int __init init_late_machine(void)
{
	if (machine_desc->init_late)
		machine_desc->init_late();

	return 0;
}
late_initcall(init_late_machine);
/*
 *  Get CPU information for use by the procfs.
 */

#define cpu_to_ptr(c)	((void *)(0xFFFF0000 | (unsigned int)(c)))
#define ptr_to_cpu(p)	(~0xFFFF0000UL & (unsigned int)(p))

static int show_cpuinfo(struct seq_file *m, void *v)
{
	char *str;
	int cpu_id = ptr_to_cpu(v);
<<<<<<< HEAD
	struct device_node *core_clk = of_find_node_by_name(NULL, "core_clk");
	u32 freq = 0;
=======
	struct device *cpu_dev = get_cpu_device(cpu_id);
	struct clk *cpu_clk;
	unsigned long freq = 0;
>>>>>>> 24b8d41d

	if (!cpu_online(cpu_id)) {
		seq_printf(m, "processor [%d]\t: Offline\n", cpu_id);
		goto done;
	}

	str = (char *)__get_free_page(GFP_KERNEL);
	if (!str)
		goto done;

	seq_printf(m, arc_cpu_mumbojumbo(cpu_id, str, PAGE_SIZE));

<<<<<<< HEAD
	of_property_read_u32(core_clk, "clock-frequency", &freq);
	if (freq)
		seq_printf(m, "CPU speed\t: %u.%02u Mhz\n",
=======
	cpu_clk = clk_get(cpu_dev, NULL);
	if (IS_ERR(cpu_clk)) {
		seq_printf(m, "CPU speed \t: Cannot get clock for processor [%d]\n",
			   cpu_id);
	} else {
		freq = clk_get_rate(cpu_clk);
	}
	if (freq)
		seq_printf(m, "CPU speed\t: %lu.%02lu Mhz\n",
>>>>>>> 24b8d41d
			   freq / 1000000, (freq / 10000) % 100);

	seq_printf(m, "Bogo MIPS\t: %lu.%02lu\n",
		   loops_per_jiffy / (500000 / HZ),
		   (loops_per_jiffy / (5000 / HZ)) % 100);

	seq_printf(m, arc_mmu_mumbojumbo(cpu_id, str, PAGE_SIZE));
	seq_printf(m, arc_cache_mumbojumbo(cpu_id, str, PAGE_SIZE));
	seq_printf(m, arc_extn_mumbojumbo(cpu_id, str, PAGE_SIZE));
	seq_printf(m, arc_platform_smp_cpuinfo());

	free_page((unsigned long)str);
done:
	seq_printf(m, "\n");

	return 0;
}

static void *c_start(struct seq_file *m, loff_t *pos)
{
	/*
	 * Callback returns cpu-id to iterator for show routine, NULL to stop.
	 * However since NULL is also a valid cpu-id (0), we use a round-about
	 * way to pass it w/o having to kmalloc/free a 2 byte string.
	 * Encode cpu-id as 0xFFcccc, which is decoded by show routine.
	 */
	return *pos < nr_cpu_ids ? cpu_to_ptr(*pos) : NULL;
}

static void *c_next(struct seq_file *m, void *v, loff_t *pos)
{
	++*pos;
	return c_start(m, pos);
}

static void c_stop(struct seq_file *m, void *v)
{
}

const struct seq_operations cpuinfo_op = {
	.start	= c_start,
	.next	= c_next,
	.stop	= c_stop,
	.show	= show_cpuinfo
};

static DEFINE_PER_CPU(struct cpu, cpu_topology);

static int __init topology_init(void)
{
	int cpu;

	for_each_present_cpu(cpu)
	    register_cpu(&per_cpu(cpu_topology, cpu), cpu);

	return 0;
}

subsys_initcall(topology_init);<|MERGE_RESOLUTION|>--- conflicted
+++ resolved
@@ -13,10 +13,7 @@
 #include <linux/module.h>
 #include <linux/sizes.h>
 #include <linux/cpu.h>
-<<<<<<< HEAD
-=======
 #include <linux/of_clk.h>
->>>>>>> 24b8d41d
 #include <linux/of_fdt.h>
 #include <linux/of.h>
 #include <linux/cache.h>
@@ -48,29 +45,6 @@
 
 struct cpuinfo_arc cpuinfo_arc700[NR_CPUS];
 
-<<<<<<< HEAD
-static const struct id_to_str arc_cpu_rel[] = {
-#ifdef CONFIG_ISA_ARCOMPACT
-	{ 0x34, "R4.10"},
-	{ 0x35, "R4.11"},
-#else
-	{ 0x51, "R2.0" },
-	{ 0x52, "R2.1" },
-	{ 0x53, "R3.0" },
-#endif
-	{ 0x00, NULL   }
-};
-
-static const struct id_to_str arc_cpu_nm[] = {
-#ifdef CONFIG_ISA_ARCOMPACT
-	{ 0x20, "ARC 600"   },
-	{ 0x30, "ARC 770"   },  /* 750 identified seperately */
-#else
-	{ 0x40, "ARC EM"  },
-	{ 0x50, "ARC HS38"  },
-#endif
-	{ 0x00, "Unknown"   }
-=======
 static const struct id_to_str arc_legacy_rel[] = {
 	/* ID.ARCVER,	Release */
 #ifdef CONFIG_ISA_ARCOMPACT
@@ -91,7 +65,6 @@
 	{  2,		"R3.60a"},
 	{  3,		"R4.00a"},
 	{  0xFF,	NULL   }
->>>>>>> 24b8d41d
 };
 
 static void read_decode_ccm_bcr(struct cpuinfo_arc *cpu)
@@ -193,30 +166,13 @@
 	struct bcr_timer timer;
 	struct bcr_generic bcr;
 	struct cpuinfo_arc *cpu = &cpuinfo_arc700[smp_processor_id()];
-<<<<<<< HEAD
-	const struct id_to_str *tbl;
-=======
 	struct bcr_isa_arcv2 isa;
 	struct bcr_actionpoint ap;
->>>>>>> 24b8d41d
 
 	FIX_PTR(cpu);
 
 	READ_BCR(AUX_IDENTITY, cpu->core);
 	decode_arc_core(cpu);
-
-	for (tbl = &arc_cpu_rel[0]; tbl->id != 0; tbl++) {
-		if (cpu->core.family == tbl->id) {
-			cpu->details = tbl->str;
-			break;
-		}
-	}
-
-	for (tbl = &arc_cpu_nm[0]; tbl->id != 0; tbl++) {
-		if ((cpu->core.family & 0xF0) == tbl->id)
-			break;
-	}
-	cpu->name = tbl->str;
 
 	READ_BCR(ARC_REG_TIMERS_BCR, timer);
 	cpu->extn.timer0 = timer.t0;
@@ -227,19 +183,6 @@
 
 	READ_BCR(ARC_REG_MUL_BCR, cpu->extn_mpy);
 
-<<<<<<< HEAD
-	cpu->extn.norm = read_aux_reg(ARC_REG_NORM_BCR) > 1 ? 1 : 0; /* 2,3 */
-	cpu->extn.barrel = read_aux_reg(ARC_REG_BARREL_BCR) > 1 ? 1 : 0; /* 2,3 */
-	cpu->extn.swap = read_aux_reg(ARC_REG_SWAP_BCR) ? 1 : 0;        /* 1,3 */
-	cpu->extn.crc = read_aux_reg(ARC_REG_CRC_BCR) ? 1 : 0;
-	cpu->extn.minmax = read_aux_reg(ARC_REG_MIXMAX_BCR) > 1 ? 1 : 0; /* 2 */
-	cpu->extn.swape = (cpu->core.family >= 0x34) ? 1 :
-				IS_ENABLED(CONFIG_ARC_HAS_SWAPE);
-
-	READ_BCR(ARC_REG_XY_MEM_BCR, cpu->extn_xymem);
-
-=======
->>>>>>> 24b8d41d
 	/* Read CCM BCRs for boot reporting even if not enabled in Kconfig */
 	read_decode_ccm_bcr(cpu);
 
@@ -298,16 +241,6 @@
 	READ_BCR(ARC_REG_RTT_BCR, bcr);
 	cpu->extn.rtt = bcr.ver ? 1 : 0;
 
-<<<<<<< HEAD
-	cpu->extn.debug = cpu->extn.ap | cpu->extn.smart | cpu->extn.rtt;
-
-	/* some hacks for lack of feature BCR info in old ARC700 cores */
-	if (is_isa_arcompact()) {
-		if (!cpu->isa.ver)	/* ISA BCR absent, use Kconfig info */
-			cpu->isa.atomic = IS_ENABLED(CONFIG_ARC_HAS_LLSC);
-		else
-			cpu->isa.atomic = cpu->isa.atomic1;
-=======
 	READ_BCR(ARC_REG_ISA_CFG_BCR, isa);
 
 	/* some hacks for lack of feature BCR info in old ARC700 cores */
@@ -319,18 +252,14 @@
 			struct bcr_generic bcr = *(struct bcr_generic *)&isa;
 			cpu->isa.atomic = bcr.info & 1;
 		}
->>>>>>> 24b8d41d
 
 		cpu->isa.be = IS_ENABLED(CONFIG_CPU_BIG_ENDIAN);
 
 		 /* there's no direct way to distinguish 750 vs. 770 */
 		if (unlikely(cpu->core.family < 0x34 || cpu->mmu.ver < 3))
 			cpu->name = "ARC750";
-<<<<<<< HEAD
-=======
 	} else {
 		cpu->isa = isa;
->>>>>>> 24b8d41d
 	}
 }
 
@@ -338,12 +267,8 @@
 {
 	struct cpuinfo_arc *cpu = &cpuinfo_arc700[cpu_id];
 	struct bcr_identity *core = &cpu->core;
-<<<<<<< HEAD
-	int i, n = 0;
-=======
 	char mpy_opt[16];
 	int n = 0;
->>>>>>> 24b8d41d
 
 	FIX_PTR(cpu);
 
@@ -351,26 +276,6 @@
 		       "\nIDENTITY\t: ARCVER [%#02x] ARCNUM [%#02x] CHIPID [%#4x]\n",
 		       core->family, core->cpu_id, core->chip_id);
 
-<<<<<<< HEAD
-	n += scnprintf(buf + n, len - n, "processor [%d]\t: %s %s (%s ISA) %s\n",
-		       cpu_id, cpu->name, cpu->details,
-		       is_isa_arcompact() ? "ARCompact" : "ARCv2",
-		       IS_AVAIL1(cpu->isa.be, "[Big-Endian]"));
-
-	n += scnprintf(buf + n, len - n, "Timers\t\t: %s%s%s%s\nISA Extn\t: ",
-		       IS_AVAIL1(cpu->extn.timer0, "Timer0 "),
-		       IS_AVAIL1(cpu->extn.timer1, "Timer1 "),
-		       IS_AVAIL2(cpu->extn.rtc, "Local-64-bit-Ctr ",
-				 CONFIG_ARC_HAS_RTC));
-
-	n += i = scnprintf(buf + n, len - n, "%s%s%s%s%s",
-			   IS_AVAIL2(cpu->isa.atomic, "atomic ", CONFIG_ARC_HAS_LLSC),
-			   IS_AVAIL2(cpu->isa.ldd, "ll64 ", CONFIG_ARC_HAS_LL64),
-			   IS_AVAIL1(cpu->isa.unalign, "unalign (not used)"));
-
-	if (i)
-		n += scnprintf(buf + n, len - n, "\n\t\t: ");
-=======
 	n += scnprintf(buf + n, len - n, "processor [%d]\t: %s %s (%s ISA) %s%s%s\n",
 		       cpu_id, cpu->name, cpu->release,
 		       is_isa_arcompact() ? "ARCompact" : "ARCv2",
@@ -382,7 +287,6 @@
 		       IS_AVAIL1(cpu->extn.timer1, "Timer1 "),
 		       IS_AVAIL2(cpu->extn.rtc, "RTC [UP 64-bit] ", CONFIG_ARC_TIMERS_64BIT),
 		       IS_AVAIL2(cpu->extn.gfrc, "GFRC [SMP 64-bit] ", CONFIG_ARC_TIMERS_64BIT));
->>>>>>> 24b8d41d
 
 	if (cpu->extn_mpy.ver) {
 		if (is_isa_arcompact()) {
@@ -399,17 +303,6 @@
 	}
 
 	n += scnprintf(buf + n, len - n, "%s%s%s%s%s%s%s%s\n",
-<<<<<<< HEAD
-		       IS_AVAIL1(cpu->isa.div_rem, "div_rem "),
-		       IS_AVAIL1(cpu->extn.norm, "norm "),
-		       IS_AVAIL1(cpu->extn.barrel, "barrel-shift "),
-		       IS_AVAIL1(cpu->extn.swap, "swap "),
-		       IS_AVAIL1(cpu->extn.minmax, "minmax "),
-		       IS_AVAIL1(cpu->extn.crc, "crc "),
-		       IS_AVAIL2(cpu->extn.swape, "swape", CONFIG_ARC_HAS_SWAPE));
-
-	if (cpu->bpu.ver)
-=======
 		       IS_AVAIL2(cpu->isa.atomic, "atomic ", CONFIG_ARC_HAS_LLSC),
 		       IS_AVAIL2(cpu->isa.ldd, "ll64 ", CONFIG_ARC_HAS_LL64),
 		       IS_AVAIL2(cpu->isa.unalign, "unalign ", CONFIG_ARC_USE_UNALIGNED_MEM_ACCESS),
@@ -417,7 +310,6 @@
 		       IS_AVAIL1(cpu->isa.div_rem, "div_rem "));
 
 	if (cpu->bpu.ver) {
->>>>>>> 24b8d41d
 		n += scnprintf(buf + n, len - n,
 			      "BPU\t\t: %s%s match, cache:%d, Predict Table:%d Return stk: %d",
 			      IS_AVAIL1(cpu->bpu.full, "full"),
@@ -474,12 +366,6 @@
 			       cpu->dccm.base_addr, TO_KB(cpu->dccm.sz),
 			       cpu->iccm.base_addr, TO_KB(cpu->iccm.sz));
 
-<<<<<<< HEAD
-	n += scnprintf(buf + n, len - n, "OS ABI [v%d]\t: %s\n",
-			EF_ARC_OSABI_CURRENT >> 8,
-			EF_ARC_OSABI_CURRENT == EF_ARC_OSABI_V3 ?
-			"no-legacy-syscalls" : "64-bit data any register aligned");
-=======
 	if (is_isa_arcv2()) {
 
 		/* Error Protection: ECC/Parity */
@@ -497,7 +383,6 @@
 				IS_AVAIL3(erp.mmu, !ctl.mpd, "MMU "));
 		}
 	}
->>>>>>> 24b8d41d
 
 	return buf;
 }
@@ -653,20 +538,6 @@
 			panic("Embedded DT invalid\n");
 	}
 
-<<<<<<< HEAD
-		/*
-		 * If we are here, it is established that @uboot_arg didn't
-		 * point to DT blob. Instead if u-boot says it is cmdline,
-		 * append to embedded DT cmdline.
-		 * setup_machine_fdt() would have populated @boot_command_line
-		 */
-		if (uboot_tag == 1) {
-			/* Ensure a whitespace between the 2 cmdlines */
-			strlcat(boot_command_line, " ", COMMAND_LINE_SIZE);
-			strlcat(boot_command_line, uboot_arg,
-				COMMAND_LINE_SIZE);
-		}
-=======
 	/*
 	 * NOTE: @boot_command_line is populated by setup_machine_fdt() so this
 	 * append processing can only happen after.
@@ -675,7 +546,6 @@
 		/* Ensure a whitespace between the 2 cmdlines */
 		strlcat(boot_command_line, " ", COMMAND_LINE_SIZE);
 		strlcat(boot_command_line, uboot_arg, COMMAND_LINE_SIZE);
->>>>>>> 24b8d41d
 	}
 }
 
@@ -714,15 +584,12 @@
  */
 void __init time_init(void)
 {
-<<<<<<< HEAD
-=======
 	of_clk_init(NULL);
 	timer_probe();
 }
 
 static int __init customize_machine(void)
 {
->>>>>>> 24b8d41d
 	if (machine_desc->init_machine)
 		machine_desc->init_machine();
 
@@ -749,14 +616,9 @@
 {
 	char *str;
 	int cpu_id = ptr_to_cpu(v);
-<<<<<<< HEAD
-	struct device_node *core_clk = of_find_node_by_name(NULL, "core_clk");
-	u32 freq = 0;
-=======
 	struct device *cpu_dev = get_cpu_device(cpu_id);
 	struct clk *cpu_clk;
 	unsigned long freq = 0;
->>>>>>> 24b8d41d
 
 	if (!cpu_online(cpu_id)) {
 		seq_printf(m, "processor [%d]\t: Offline\n", cpu_id);
@@ -769,11 +631,6 @@
 
 	seq_printf(m, arc_cpu_mumbojumbo(cpu_id, str, PAGE_SIZE));
 
-<<<<<<< HEAD
-	of_property_read_u32(core_clk, "clock-frequency", &freq);
-	if (freq)
-		seq_printf(m, "CPU speed\t: %u.%02u Mhz\n",
-=======
 	cpu_clk = clk_get(cpu_dev, NULL);
 	if (IS_ERR(cpu_clk)) {
 		seq_printf(m, "CPU speed \t: Cannot get clock for processor [%d]\n",
@@ -783,7 +640,6 @@
 	}
 	if (freq)
 		seq_printf(m, "CPU speed\t: %lu.%02lu Mhz\n",
->>>>>>> 24b8d41d
 			   freq / 1000000, (freq / 10000) % 100);
 
 	seq_printf(m, "Bogo MIPS\t: %lu.%02lu\n",
