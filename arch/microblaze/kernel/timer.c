/*
 * Copyright (C) 2007-2013 Michal Simek <monstr@monstr.eu>
 * Copyright (C) 2012-2013 Xilinx, Inc.
 * Copyright (C) 2007-2009 PetaLogix
 * Copyright (C) 2006 Atmark Techno, Inc.
 *
 * This file is subject to the terms and conditions of the GNU General Public
 * License. See the file "COPYING" in the main directory of this archive
 * for more details.
 */

#include <linux/interrupt.h>
#include <linux/delay.h>
#include <linux/sched.h>
#include <linux/sched/clock.h>
#include <linux/sched_clock.h>
#include <linux/clk.h>
#include <linux/clockchips.h>
#include <linux/cpuhotplug.h>
#include <linux/of_address.h>
#include <linux/of_irq.h>
#include <linux/timecounter.h>
#include <asm/cpuinfo.h>

static void __iomem *clocksource_baseaddr;

struct xilinx_timer {
	void __iomem *timer_baseaddr;
	u32 irq;
	unsigned int freq_div_hz;
	unsigned int timer_clock_freq;
};

static DEFINE_PER_CPU(struct xilinx_timer, timer_priv);

#define TCSR0	(0x00)
#define TLR0	(0x04)
#define TCR0	(0x08)
#define TCSR1	(0x10)
#define TLR1	(0x14)
#define TCR1	(0x18)

#define TCSR_MDT	(1<<0)
#define TCSR_UDT	(1<<1)
#define TCSR_GENT	(1<<2)
#define TCSR_CAPT	(1<<3)
#define TCSR_ARHT	(1<<4)
#define TCSR_LOAD	(1<<5)
#define TCSR_ENIT	(1<<6)
#define TCSR_ENT	(1<<7)
#define TCSR_TINT	(1<<8)
#define TCSR_PWMA	(1<<9)
#define TCSR_ENALL	(1<<10)

static unsigned int (*read_fn)(void __iomem *);
static void (*write_fn)(u32, void __iomem *);

static void timer_write32(u32 val, void __iomem *addr)
{
	iowrite32(val, addr);
}

static unsigned int timer_read32(void __iomem *addr)
{
	return ioread32(addr);
}

static void timer_write32_be(u32 val, void __iomem *addr)
{
	iowrite32be(val, addr);
}

static unsigned int timer_read32_be(void __iomem *addr)
{
	return ioread32be(addr);
}

static inline void xilinx_timer0_stop(void)
{
	int cpu = smp_processor_id();
	struct xilinx_timer *timer = per_cpu_ptr(&timer_priv, cpu);
	void __iomem *timer_baseaddr = timer->timer_baseaddr;

	write_fn(read_fn(timer_baseaddr + TCSR0) & ~TCSR_ENT,
		 timer_baseaddr + TCSR0);
}

static inline void xilinx_timer0_start_periodic(void)
{
	int cpu = smp_processor_id();
	struct xilinx_timer *timer = per_cpu_ptr(&timer_priv, cpu);
	void __iomem *timer_baseaddr = timer->timer_baseaddr;
	unsigned long load_val = timer->freq_div_hz;

	if (!load_val)
		load_val = 1;
	/* loading value to timer reg */
	write_fn(load_val, timer_baseaddr + TLR0);

	/* load the initial value */
	write_fn(TCSR_LOAD, timer_baseaddr + TCSR0);

	/* see timer data sheet for detail
	 * !ENALL - don't enable 'em all
	 * !PWMA - disable pwm
	 * TINT - clear interrupt status
	 * ENT- enable timer itself
	 * ENIT - enable interrupt
	 * !LOAD - clear the bit to let go
	 * ARHT - auto reload
	 * !CAPT - no external trigger
	 * !GENT - no external signal
	 * UDT - set the timer as down counter
	 * !MDT0 - generate mode
	 */
	write_fn(TCSR_TINT|TCSR_ENIT|TCSR_ENT|TCSR_ARHT|TCSR_UDT,
		 timer_baseaddr + TCSR0);
}

static inline void xilinx_timer0_start_oneshot(unsigned long load_val)
{
	int cpu = smp_processor_id();
	struct xilinx_timer *timer = per_cpu_ptr(&timer_priv, cpu);
	void __iomem *timer_baseaddr = timer->timer_baseaddr;

	if (!load_val)
		load_val = 1;
	/* loading value to timer reg */
	write_fn(load_val, timer_baseaddr + TLR0);

	/* load the initial value */
	write_fn(TCSR_LOAD, timer_baseaddr + TCSR0);

	write_fn(TCSR_TINT|TCSR_ENIT|TCSR_ENT|TCSR_ARHT|TCSR_UDT,
		 timer_baseaddr + TCSR0);
}

static int xilinx_timer_set_next_event(unsigned long delta,
					struct clock_event_device *dev)
{
	pr_debug("%s: next event, delta %x\n", __func__, (u32)delta);
	xilinx_timer0_start_oneshot(delta);
	return 0;
}

static int xilinx_timer_shutdown(struct clock_event_device *evt)
{
	pr_info("%s\n", __func__);
	xilinx_timer0_stop();
	return 0;
}

static int xilinx_timer_set_periodic(struct clock_event_device *evt)
{
	pr_info("%s\n", __func__);
	xilinx_timer0_start_periodic();
	return 0;
}

static DEFINE_PER_CPU(struct clock_event_device, clockevent_xilinx_timer) = {
	.name			= "xilinx_clockevent",
	.features		= CLOCK_EVT_FEAT_ONESHOT |
				  CLOCK_EVT_FEAT_PERIODIC,
	.shift			= 8,
	.rating			= 300,
	.set_next_event		= xilinx_timer_set_next_event,
	.set_state_shutdown	= xilinx_timer_shutdown,
	.set_state_periodic	= xilinx_timer_set_periodic,
};

static inline void timer_ack(void)
{
	int cpu = smp_processor_id();
	struct xilinx_timer *timer = per_cpu_ptr(&timer_priv, cpu);
	void __iomem *timer_baseaddr = timer->timer_baseaddr;

	write_fn(read_fn(timer_baseaddr + TCSR0), timer_baseaddr + TCSR0);
}

static irqreturn_t timer_interrupt(int irq, void *dev_id)
{
	struct clock_event_device *evt = dev_id;

	timer_ack();
	evt->event_handler(evt);
	return IRQ_HANDLED;
}

static __init int xilinx_clockevent_init(int cpu, struct xilinx_timer *timer)
{
	struct clock_event_device *ce = per_cpu_ptr(&clockevent_xilinx_timer,
						    cpu);

	ce->mult = div_sc(timer->timer_clock_freq, NSEC_PER_SEC, ce->shift);
	ce->max_delta_ns = clockevent_delta2ns((u32)~0, ce);
	ce->max_delta_ticks = (u32)~0;
	ce->min_delta_ns = clockevent_delta2ns(1, ce);
	ce->min_delta_ticks = 1;
	ce->cpumask = cpumask_of(cpu);
	clockevents_register_device(ce);

	return 0;
}

<<<<<<< HEAD
static __init int xilinx_clockevent_init(void)
{
	clockevent_xilinx_timer.mult =
		div_sc(timer_clock_freq, NSEC_PER_SEC,
				clockevent_xilinx_timer.shift);
	clockevent_xilinx_timer.max_delta_ns =
		clockevent_delta2ns((u32)~0, &clockevent_xilinx_timer);
	clockevent_xilinx_timer.min_delta_ns =
		clockevent_delta2ns(1, &clockevent_xilinx_timer);
	clockevent_xilinx_timer.cpumask = cpumask_of(0);
	clockevents_register_device(&clockevent_xilinx_timer);
=======
static int microblaze_timer_starting(unsigned int cpu)
{
	int ret;
	struct xilinx_timer *timer = per_cpu_ptr(&timer_priv, cpu);
	struct clock_event_device *ce = per_cpu_ptr(&clockevent_xilinx_timer,
						    cpu);

	pr_debug("%s: cpu %d\n", __func__, cpu);

	if (!timer->timer_baseaddr) {
		/* It should never fail */
		pr_err("%s: clockevent timer for cpu %d failed\n",
		       __func__, cpu);
		return -EINVAL;
	}

	ret = request_irq(timer->irq, timer_interrupt, IRQF_TIMER |
			  IRQF_PERCPU | IRQF_NOBALANCING,
			  "timer", ce);
	if (ret) {
		pr_err("%s: request_irq failed\n", __func__);
		return ret;
	}

	return xilinx_clockevent_init(cpu, timer);
}

static int microblaze_timer_dying(unsigned int cpu)
{
	pr_debug("%s: cpu %d\n", __func__, cpu);
>>>>>>> 24b8d41d

	return 0;
}

static u64 xilinx_clock_read(void)
{
	return read_fn(clocksource_baseaddr + TCR0);
}

static u64 xilinx_read(struct clocksource *cs)
{
	/* reading actual value of timer 1 */
	return (u64)xilinx_clock_read();
}

static struct timecounter xilinx_tc = {
	.cc = NULL,
};

static u64 xilinx_cc_read(const struct cyclecounter *cc)
{
	return xilinx_read(NULL);
}

static struct cyclecounter xilinx_cc = {
	.read = xilinx_cc_read,
	.mask = CLOCKSOURCE_MASK(32),
	.shift = 8,
};

static struct clocksource clocksource_microblaze = {
	.name		= "xilinx_clocksource",
	.rating		= 300,
	.read		= xilinx_read,
	.mask		= CLOCKSOURCE_MASK(32),
	.flags		= CLOCK_SOURCE_IS_CONTINUOUS,
};

static int __init xilinx_clocksource_init(unsigned int timer_clock_freq)
{
	int ret;

	ret = clocksource_register_hz(&clocksource_microblaze,
				      timer_clock_freq);
	if (ret) {
		pr_err("failed to register clocksource");
		return ret;
	}

	/* stop timer1 */
	write_fn(read_fn(clocksource_baseaddr + TCSR0) & ~TCSR_ENT,
		 clocksource_baseaddr + TCSR0);
	/* start timer1 - up counting without interrupt */
	write_fn(TCSR_TINT|TCSR_ENT|TCSR_ARHT, clocksource_baseaddr + TCSR0);

	/* register timecounter - for ftrace support */
<<<<<<< HEAD
	return init_xilinx_timecounter();
=======
	xilinx_cc.mult = div_sc(timer_clock_freq, NSEC_PER_SEC,
				xilinx_cc.shift);

	timecounter_init(&xilinx_tc, &xilinx_cc, sched_clock());

	sched_clock_register(xilinx_clock_read, 32, timer_clock_freq);

	return 0;
>>>>>>> 24b8d41d
}

static int __init xilinx_timer_init(struct device_node *timer)
{
	struct clk *clk;
	static int initialized;
	u32 timer_num = 1;
<<<<<<< HEAD
	int ret;

	if (initialized)
		return -EINVAL;

	initialized = 1;
=======
	int ret = 0, cpu_id = 0;
	void __iomem *timer_baseaddr;
	unsigned int timer_clock_freq;
	bool clocksource = false;
	bool clockevent = false;

	ret = of_property_read_u32(timer, "cpu-id", &cpu_id);
	if (!ret && NR_CPUS > 1) {
		/* cpu_id will say if this is clocksource or clockevent */
		if (cpu_id >= NR_CPUS)
			clocksource = true;
		else
			clockevent = true;
	} else {
		/* No cpu_id property continue to work in old style */
		clocksource = true;
		clockevent = true;
	}

	if (clocksource) {
		/* TODO Add support for clocksource from one timer only */
		of_property_read_u32(timer, "xlnx,one-timer-only", &timer_num);
		if (timer_num) {
			pr_err("%pOF: Please enable two timers in HW\n", timer);
			return -EINVAL;
		}
	}
>>>>>>> 24b8d41d

	timer_baseaddr = of_iomap(timer, 0);
	if (!timer_baseaddr) {
		pr_err("ERROR: invalid timer base address\n");
		return -ENXIO;
	}

	write_fn = timer_write32;
	read_fn = timer_read32;

	write_fn(TCSR_MDT, timer_baseaddr + TCSR0);
	if (!(read_fn(timer_baseaddr + TCSR0) & TCSR_MDT)) {
		write_fn = timer_write32_be;
		read_fn = timer_read32_be;
	}

<<<<<<< HEAD
	irq = irq_of_parse_and_map(timer, 0);
	if (irq <= 0) {
		pr_err("Failed to parse and map irq");
		return -EINVAL;
	}

	of_property_read_u32(timer, "xlnx,one-timer-only", &timer_num);
	if (timer_num) {
		pr_err("Please enable two timers in HW\n");
		return -EINVAL;
	}

	pr_info("%s: irq=%d\n", timer->full_name, irq);

=======
>>>>>>> 24b8d41d
	clk = of_clk_get(timer, 0);
	if (IS_ERR(clk)) {
		pr_err("ERROR: timer CCF input clock not found\n");
		/* If there is clock-frequency property than use it */
		of_property_read_u32(timer, "clock-frequency",
				    &timer_clock_freq);
	} else {
		timer_clock_freq = clk_get_rate(clk);
	}

	if (!timer_clock_freq) {
		pr_err("ERROR: Using CPU clock frequency\n");
		return -EINVAL;
	}

	if (clocksource) {
		if (clocksource_baseaddr) {
			pr_err("%s: cpu %d has already clocksource timer\n",
			       __func__, cpu_id);
			return -EINVAL;
		}

		/* At this point we know that clocksource timer is second one */
		clocksource_baseaddr = timer_baseaddr + TCSR1;
		pr_info("%s: Timer base: 0x%x, Clocksource base: 0x%x\n",
			__func__, (u32)timer_baseaddr,
			(u32)clocksource_baseaddr);

		ret = xilinx_clocksource_init(timer_clock_freq);
		if (ret)
			return ret;
	}

<<<<<<< HEAD
	ret = setup_irq(irq, &timer_irqaction);
	if (ret) {
		pr_err("Failed to setup IRQ");
		return ret;
	}

#ifdef CONFIG_HEART_BEAT
	microblaze_setup_heartbeat();
#endif

	ret = xilinx_clocksource_init();
	if (ret)
		return ret;

	ret = xilinx_clockevent_init();
	if (ret)
		return ret;

	sched_clock_register(xilinx_clock_read, 32, timer_clock_freq);

	return 0;
=======
	if (clockevent) {
		struct xilinx_timer *timer_st;

		/* Record what we know already */
		timer_st = per_cpu_ptr(&timer_priv, cpu_id);
		if (timer_st->timer_baseaddr) {
			pr_err("%s: cpu %d has already clockevent timer\n",
			       __func__, cpu_id);
			return -EINVAL;
		}

		timer_st->timer_baseaddr = timer_baseaddr;

		timer_st->irq = irq_of_parse_and_map(timer, 0);
		if (timer_st->irq <= 0) {
			pr_err("Failed to parse and map irq");
			return -EINVAL;
		}

		pr_info("%pOF: irq=%d, cpu_id %d\n",
			timer, timer_st->irq, cpu_id);

		timer_st->timer_clock_freq = timer_clock_freq;

		timer_st->freq_div_hz = timer_clock_freq / HZ;

		/* Can't call it several times */
		if (!initialized && !cpu_id) {
			ret = cpuhp_setup_state(CPUHP_AP_MICROBLAZE_TIMER_STARTING,
					"clockevents/microblaze/arch_timer:starting",
					microblaze_timer_starting,
					microblaze_timer_dying);
			if (!ret)
				initialized++;
		}
	}

	return ret;
>>>>>>> 24b8d41d
}

TIMER_OF_DECLARE(xilinx_timer, "xlnx,xps-timer-1.00.a",
		       xilinx_timer_init);<|MERGE_RESOLUTION|>--- conflicted
+++ resolved
@@ -202,19 +202,6 @@
 	return 0;
 }
 
-<<<<<<< HEAD
-static __init int xilinx_clockevent_init(void)
-{
-	clockevent_xilinx_timer.mult =
-		div_sc(timer_clock_freq, NSEC_PER_SEC,
-				clockevent_xilinx_timer.shift);
-	clockevent_xilinx_timer.max_delta_ns =
-		clockevent_delta2ns((u32)~0, &clockevent_xilinx_timer);
-	clockevent_xilinx_timer.min_delta_ns =
-		clockevent_delta2ns(1, &clockevent_xilinx_timer);
-	clockevent_xilinx_timer.cpumask = cpumask_of(0);
-	clockevents_register_device(&clockevent_xilinx_timer);
-=======
 static int microblaze_timer_starting(unsigned int cpu)
 {
 	int ret;
@@ -245,7 +232,6 @@
 static int microblaze_timer_dying(unsigned int cpu)
 {
 	pr_debug("%s: cpu %d\n", __func__, cpu);
->>>>>>> 24b8d41d
 
 	return 0;
 }
@@ -302,9 +288,6 @@
 	write_fn(TCSR_TINT|TCSR_ENT|TCSR_ARHT, clocksource_baseaddr + TCSR0);
 
 	/* register timecounter - for ftrace support */
-<<<<<<< HEAD
-	return init_xilinx_timecounter();
-=======
 	xilinx_cc.mult = div_sc(timer_clock_freq, NSEC_PER_SEC,
 				xilinx_cc.shift);
 
@@ -313,7 +296,6 @@
 	sched_clock_register(xilinx_clock_read, 32, timer_clock_freq);
 
 	return 0;
->>>>>>> 24b8d41d
 }
 
 static int __init xilinx_timer_init(struct device_node *timer)
@@ -321,14 +303,6 @@
 	struct clk *clk;
 	static int initialized;
 	u32 timer_num = 1;
-<<<<<<< HEAD
-	int ret;
-
-	if (initialized)
-		return -EINVAL;
-
-	initialized = 1;
-=======
 	int ret = 0, cpu_id = 0;
 	void __iomem *timer_baseaddr;
 	unsigned int timer_clock_freq;
@@ -356,7 +330,6 @@
 			return -EINVAL;
 		}
 	}
->>>>>>> 24b8d41d
 
 	timer_baseaddr = of_iomap(timer, 0);
 	if (!timer_baseaddr) {
@@ -373,23 +346,6 @@
 		read_fn = timer_read32_be;
 	}
 
-<<<<<<< HEAD
-	irq = irq_of_parse_and_map(timer, 0);
-	if (irq <= 0) {
-		pr_err("Failed to parse and map irq");
-		return -EINVAL;
-	}
-
-	of_property_read_u32(timer, "xlnx,one-timer-only", &timer_num);
-	if (timer_num) {
-		pr_err("Please enable two timers in HW\n");
-		return -EINVAL;
-	}
-
-	pr_info("%s: irq=%d\n", timer->full_name, irq);
-
-=======
->>>>>>> 24b8d41d
 	clk = of_clk_get(timer, 0);
 	if (IS_ERR(clk)) {
 		pr_err("ERROR: timer CCF input clock not found\n");
@@ -423,29 +379,6 @@
 			return ret;
 	}
 
-<<<<<<< HEAD
-	ret = setup_irq(irq, &timer_irqaction);
-	if (ret) {
-		pr_err("Failed to setup IRQ");
-		return ret;
-	}
-
-#ifdef CONFIG_HEART_BEAT
-	microblaze_setup_heartbeat();
-#endif
-
-	ret = xilinx_clocksource_init();
-	if (ret)
-		return ret;
-
-	ret = xilinx_clockevent_init();
-	if (ret)
-		return ret;
-
-	sched_clock_register(xilinx_clock_read, 32, timer_clock_freq);
-
-	return 0;
-=======
 	if (clockevent) {
 		struct xilinx_timer *timer_st;
 
@@ -484,7 +417,6 @@
 	}
 
 	return ret;
->>>>>>> 24b8d41d
 }
 
 TIMER_OF_DECLARE(xilinx_timer, "xlnx,xps-timer-1.00.a",
