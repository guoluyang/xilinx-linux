--- conflicted
+++ resolved
@@ -158,15 +158,11 @@
 	if (!hose)
 		return -EINVAL;		/* should never happen */
 
-<<<<<<< HEAD
-	return NULL;
-=======
 	/* Convert to an offset within this PCI controller */
 	ioaddr -= (unsigned long)hose->io_base_virt - _IO_BASE;
 
 	vma->vm_pgoff += (ioaddr + hose->io_base_phys) >> PAGE_SHIFT;
 	return 0;
->>>>>>> 24b8d41d
 }
 
 /*
@@ -218,40 +214,6 @@
 	return prot;
 }
 
-<<<<<<< HEAD
-/*
- * Perform the actual remap of the pages for a PCI device mapping, as
- * appropriate for this architecture.  The region in the process to map
- * is described by vm_start and vm_end members of VMA, the base physical
- * address is found in vm_pgoff.
- * The pci device structure is provided so that architectures may make mapping
- * decisions on a per-device or per-bus basis.
- *
- * Returns a negative error code on failure, zero on success.
- */
-int pci_mmap_page_range(struct pci_dev *dev, struct vm_area_struct *vma,
-			enum pci_mmap_state mmap_state, int write_combine)
-{
-	resource_size_t offset =
-		((resource_size_t)vma->vm_pgoff) << PAGE_SHIFT;
-	struct resource *rp;
-	int ret;
-
-	rp = __pci_mmap_make_offset(dev, &offset, mmap_state);
-	if (rp == NULL)
-		return -EINVAL;
-
-	vma->vm_pgoff = offset >> PAGE_SHIFT;
-	vma->vm_page_prot = pgprot_noncached(vma->vm_page_prot);
-
-	ret = remap_pfn_range(vma, vma->vm_start, vma->vm_pgoff,
-			       vma->vm_end - vma->vm_start, vma->vm_page_prot);
-
-	return ret;
-}
-
-=======
->>>>>>> 24b8d41d
 /* This provides legacy IO read access on a bus */
 int pci_legacy_read(struct pci_bus *bus, loff_t port, u32 *val, size_t size)
 {
