/*
 *  This file contains the routines setting up the linux page tables.
 *
 * Copyright (C) 2008 Michal Simek
 * Copyright (C) 2008 PetaLogix
 *
 *    Copyright (C) 2007 Xilinx, Inc.  All rights reserved.
 *
 *  Derived from arch/ppc/mm/pgtable.c:
 *    -- paulus
 *
 *  Derived from arch/ppc/mm/init.c:
 *    Copyright (C) 1995-1996 Gary Thomas (gdt@linuxppc.org)
 *
 *  Modifications by Paul Mackerras (PowerMac) (paulus@cs.anu.edu.au)
 *  and Cort Dougan (PReP) (cort@cs.nmt.edu)
 *    Copyright (C) 1996 Paul Mackerras
 *  Amiga/APUS changes by Jesper Skov (jskov@cygnus.co.uk).
 *
 *  Derived from "arch/i386/mm/init.c"
 *    Copyright (C) 1991, 1992, 1993, 1994  Linus Torvalds
 *
 *  This file is subject to the terms and conditions of the GNU General
 *  Public License.  See the file COPYING in the main directory of this
 *  archive for more details.
 *
 */

#include <linux/export.h>
#include <linux/kernel.h>
#include <linux/types.h>
#include <linux/vmalloc.h>
#include <linux/init.h>
#include <linux/mm_types.h>
#include <linux/pgtable.h>

#include <asm/pgalloc.h>
#include <linux/io.h>
#include <asm/mmu.h>
#include <asm/sections.h>
#include <asm/fixmap.h>

unsigned long ioremap_base;
unsigned long ioremap_bot;
EXPORT_SYMBOL(ioremap_bot);

static void __iomem *__ioremap(phys_addr_t addr, unsigned long size,
		unsigned long flags)
{
	unsigned long v, i;
	phys_addr_t p;
	int err;

	/*
	 * Choose an address to map it to.
	 * Once the vmalloc system is running, we use it.
	 * Before then, we use space going down from ioremap_base
	 * (ioremap_bot records where we're up to).
	 */
	p = addr & PAGE_MASK;
	size = PAGE_ALIGN(addr + size) - p;

	/*
	 * Don't allow anybody to remap normal RAM that we're using.
	 * mem_init() sets high_memory so only do the check after that.
	 *
	 * However, allow remap of rootfs: TBD
	 */

	if (mem_init_done &&
		p >= memory_start && p < virt_to_phys(high_memory) &&
		!(p >= __virt_to_phys((phys_addr_t)__bss_stop) &&
		p < __virt_to_phys((phys_addr_t)__bss_stop))) {
		pr_warn("__ioremap(): phys addr "PTE_FMT" is RAM lr %ps\n",
			(unsigned long)p, __builtin_return_address(0));
		return NULL;
	}

	if (size == 0)
		return NULL;

	/*
	 * Is it already mapped? If the whole area is mapped then we're
	 * done, otherwise remap it since we want to keep the virt addrs for
	 * each request contiguous.
	 *
	 * We make the assumption here that if the bottom and top
	 * of the range we want are mapped then it's mapped to the
	 * same virt address (and this is contiguous).
	 *  -- Cort
	 */

	if (mem_init_done) {
		struct vm_struct *area;
		area = get_vm_area(size, VM_IOREMAP);
		if (area == NULL)
			return NULL;
		v = (unsigned long) area->addr;
	} else {
		v = (ioremap_bot -= size);
	}

	if ((flags & _PAGE_PRESENT) == 0)
		flags |= _PAGE_KERNEL;
	if (flags & _PAGE_NO_CACHE)
		flags |= _PAGE_GUARDED;

	err = 0;
	for (i = 0; i < size && err == 0; i += PAGE_SIZE)
		err = map_page(v + i, p + i, flags);
	if (err) {
		if (mem_init_done)
			vfree((void *)v);
		return NULL;
	}

	return (void __iomem *) (v + ((unsigned long)addr & ~PAGE_MASK));
}

void __iomem *ioremap(phys_addr_t addr, unsigned long size)
{
	return __ioremap(addr, size, _PAGE_NO_CACHE);
}
EXPORT_SYMBOL(ioremap);

void iounmap(volatile void __iomem *addr)
{
	if ((__force void *)addr > high_memory &&
					(unsigned long) addr < ioremap_bot)
		vfree((void *) (PAGE_MASK & (unsigned long) addr));
}
EXPORT_SYMBOL(iounmap);


int map_page(unsigned long va, phys_addr_t pa, int flags)
{
	p4d_t *p4d;
	pud_t *pud;
	pmd_t *pd;
	pte_t *pg;
	int err = -ENOMEM;

	/* Use upper 10 bits of VA to index the first level map */
	p4d = p4d_offset(pgd_offset_k(va), va);
	pud = pud_offset(p4d, va);
	pd = pmd_offset(pud, va);
	/* Use middle 10 bits of VA to index the second-level map */
	pg = pte_alloc_kernel(pd, va); /* from powerpc - pgtable.c */
	/* pg = pte_alloc_kernel(&init_mm, pd, va); */

	if (pg != NULL) {
		err = 0;
		set_pte_at(&init_mm, va, pg, pfn_pte(pa >> PAGE_SHIFT,
				__pgprot(flags)));
		if (unlikely(mem_init_done))
			_tlbie(va);
	}
	return err;
}

/*
 * Map in all of physical memory starting at CONFIG_KERNEL_START.
 */
void __init mapin_ram(void)
{
	unsigned long v, p, s, f;

	v = CONFIG_KERNEL_START;
	p = memory_start;
	for (s = 0; s < lowmem_size; s += PAGE_SIZE) {
		f = _PAGE_PRESENT | _PAGE_ACCESSED |
				_PAGE_SHARED | _PAGE_HWEXEC;
		if ((char *) v < _stext || (char *) v >= _etext)
			f |= _PAGE_WRENABLE;
		else
			/* On the MicroBlaze, no user access
			   forces R/W kernel access */
			f |= _PAGE_USER;
		map_page(v, p, f);
		v += PAGE_SIZE;
		p += PAGE_SIZE;
	}
}

/* is x a power of 2? */
#define is_power_of_2(x)	((x) != 0 && (((x) & ((x) - 1)) == 0))

/* Scan the real Linux page tables and return a PTE pointer for
 * a virtual address in a context.
 * Returns true (1) if PTE was found, zero otherwise.  The pointer to
 * the PTE pointer is unmodified if PTE is not found.
 */
static int get_pteptr(struct mm_struct *mm, unsigned long addr, pte_t **ptep)
{
	pgd_t	*pgd;
	p4d_t	*p4d;
	pud_t	*pud;
	pmd_t	*pmd;
	pte_t	*pte;
	int     retval = 0;

	pgd = pgd_offset(mm, addr & PAGE_MASK);
	if (pgd) {
		p4d = p4d_offset(pgd, addr & PAGE_MASK);
		pud = pud_offset(p4d, addr & PAGE_MASK);
		pmd = pmd_offset(pud, addr & PAGE_MASK);
		if (pmd_present(*pmd)) {
			pte = pte_offset_kernel(pmd, addr & PAGE_MASK);
			if (pte) {
				retval = 1;
				*ptep = pte;
			}
		}
	}
	return retval;
}

/* Find physical address for this virtual address.  Normally used by
 * I/O functions, but anyone can call it.
 */
unsigned long iopa(unsigned long addr)
{
	unsigned long pa;

	pte_t *pte;
	struct mm_struct *mm;

	/* Allow mapping of user addresses (within the thread)
	 * for DMA if necessary.
	 */
	if (addr < TASK_SIZE)
		mm = current->mm;
	else
		mm = &init_mm;

	pa = 0;
	if (get_pteptr(mm, addr, &pte))
		pa = (pte_val(*pte) & PAGE_MASK) | (addr & ~PAGE_MASK);

	return pa;
}

<<<<<<< HEAD
__ref pte_t *pte_alloc_one_kernel(struct mm_struct *mm,
		unsigned long address)
=======
__ref pte_t *pte_alloc_one_kernel(struct mm_struct *mm)
>>>>>>> 24b8d41d
{
	pte_t *pte;
	if (mem_init_done) {
		pte = (pte_t *)__get_free_page(GFP_KERNEL | __GFP_ZERO);
	} else {
		pte = (pte_t *)early_get_page();
		if (pte)
			clear_page(pte);
	}
	return pte;
}

void __set_fixmap(enum fixed_addresses idx, phys_addr_t phys, pgprot_t flags)
{
	unsigned long address = __fix_to_virt(idx);

	if (idx >= __end_of_fixed_addresses)
		BUG();

	map_page(address, phys, pgprot_val(flags));
}<|MERGE_RESOLUTION|>--- conflicted
+++ resolved
@@ -240,12 +240,7 @@
 	return pa;
 }
 
-<<<<<<< HEAD
-__ref pte_t *pte_alloc_one_kernel(struct mm_struct *mm,
-		unsigned long address)
-=======
 __ref pte_t *pte_alloc_one_kernel(struct mm_struct *mm)
->>>>>>> 24b8d41d
 {
 	pte_t *pte;
 	if (mem_init_done) {
