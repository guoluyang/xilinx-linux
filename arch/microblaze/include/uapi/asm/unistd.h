/* SPDX-License-Identifier: GPL-2.0 WITH Linux-syscall-note */
/*
 * Copyright (C) 2007-2008 Michal Simek <monstr@monstr.eu>
 * Copyright (C) 2006 Atmark Techno, Inc.
 *
 * This file is subject to the terms and conditions of the GNU General Public
 * License. See the file "COPYING" in the main directory of this archive
 * for more details.
 */

#ifndef _UAPI_ASM_MICROBLAZE_UNISTD_H
#define _UAPI_ASM_MICROBLAZE_UNISTD_H

<<<<<<< HEAD
#define __NR_restart_syscall	0 /* ok */
#define __NR_exit		1 /* ok */
#define __NR_fork		2 /* not for no MMU - weird */
#define __NR_read		3 /* ok */
#define __NR_write		4 /* ok */
#define __NR_open		5 /* openat */
#define __NR_close		6 /* ok */
#define __NR_waitpid		7 /* waitid */
#define __NR_creat		8 /* openat */
#define __NR_link		9 /* linkat */
#define __NR_unlink		10 /* unlinkat */
#define __NR_execve		11 /* ok */
#define __NR_chdir		12 /* ok */
#define __NR_time		13 /* obsolete -> sys_gettimeofday */
#define __NR_mknod		14 /* mknodat */
#define __NR_chmod		15 /* fchmodat */
#define __NR_lchown		16 /* ok */
#define __NR_break		17 /* don't know */
#define __NR_oldstat		18 /* remove */
#define __NR_lseek		19 /* ok */
#define __NR_getpid		20 /* ok */
#define __NR_mount		21 /* ok */
#define __NR_umount		22 /* ok */  /* use only umount2 */
#define __NR_setuid		23 /* ok */
#define __NR_getuid		24 /* ok */
#define __NR_stime		25 /* obsolete -> sys_settimeofday */
#define __NR_ptrace		26 /* ok */
#define __NR_alarm		27 /* obsolete -> sys_setitimer */
#define __NR_oldfstat		28 /* remove */
#define __NR_pause		29 /* obsolete -> sys_rt_sigtimedwait */
#define __NR_utime		30 /* obsolete -> sys_utimesat */
#define __NR_stty		31 /* remove */
#define __NR_gtty		32 /* remove */
#define __NR_access		33 /* faccessat */
/* can be implemented by sys_setpriority */
#define __NR_nice		34
#define __NR_ftime		35 /* remove */
#define __NR_sync		36 /* ok */
#define __NR_kill		37 /* ok */
#define __NR_rename		38 /* renameat */
#define __NR_mkdir		39 /* mkdirat */
#define __NR_rmdir		40 /* unlinkat */
#define __NR_dup		41 /* ok */
#define __NR_pipe		42 /* ok */
#define __NR_times		43 /* ok */
#define __NR_prof		44 /* remove */
#define __NR_brk		45 /* ok -mmu, nommu specific */
#define __NR_setgid		46 /* ok */
#define __NR_getgid		47 /* ok */
#define __NR_signal		48 /* obsolete -> sys_rt_sigaction */
#define __NR_geteuid		49 /* ok */
#define __NR_getegid		50 /* ok */
#define __NR_acct		51 /* add it and then I can disable it */
#define __NR_umount2		52 /* remove */
#define __NR_lock		53 /* remove */
#define __NR_ioctl		54 /* ok */
#define __NR_fcntl		55 /* ok -> 64bit version*/
#define __NR_mpx		56 /* remove */
#define __NR_setpgid		57 /* ok */
#define __NR_ulimit		58 /* remove */
#define __NR_oldolduname	59 /* remove */
#define __NR_umask		60 /* ok */
#define __NR_chroot		61 /* ok */
#define __NR_ustat		62 /* obsolete -> statfs64 */
#define __NR_dup2		63 /* ok */
#define __NR_getppid		64 /* ok */
#define __NR_getpgrp		65 /* obsolete -> sys_getpgid */
#define __NR_setsid		66 /* ok */
#define __NR_sigaction		67 /* obsolete -> rt_sigaction */
#define __NR_sgetmask		68 /* obsolete -> sys_rt_sigprocmask */
#define __NR_ssetmask		69 /* obsolete ->sys_rt_sigprocmask */
#define __NR_setreuid		70 /* ok */
#define __NR_setregid		71 /* ok */
#define __NR_sigsuspend		72 /* obsolete -> rt_sigsuspend */
#define __NR_sigpending		73 /* obsolete -> sys_rt_sigpending */
#define __NR_sethostname	74 /* ok */
#define __NR_setrlimit		75 /* ok */
#define __NR_getrlimit		76 /* ok Back compatible 2G limited rlimit */
#define __NR_getrusage		77 /* ok */
#define __NR_gettimeofday	78 /* ok */
#define __NR_settimeofday	79 /* ok */
#define __NR_getgroups		80 /* ok */
#define __NR_setgroups		81 /* ok */
#define __NR_select		82 /* obsolete -> sys_pselect6 */
#define __NR_symlink		83 /* symlinkat */
#define __NR_oldlstat		84 /* remove */
#define __NR_readlink		85 /* obsolete -> sys_readlinkat */
#define __NR_uselib		86 /* remove */
#define __NR_swapon		87 /* ok */
#define __NR_reboot		88 /* ok */
#define __NR_readdir		89 /* remove ? */
#define __NR_mmap		90 /* obsolete -> sys_mmap2 */
#define __NR_munmap		91 /* ok - mmu and nommu */
#define __NR_truncate		92 /* ok or truncate64 */
#define __NR_ftruncate		93 /* ok or ftruncate64 */
#define __NR_fchmod		94 /* ok */
#define __NR_fchown		95 /* ok */
#define __NR_getpriority	96 /* ok */
#define __NR_setpriority	97 /* ok */
#define __NR_profil		98 /* remove */
#define __NR_statfs		99 /* ok or statfs64 */
#define __NR_fstatfs		100  /* ok or fstatfs64 */
#define __NR_ioperm		101 /* remove */
#define __NR_socketcall		102 /* remove */
#define __NR_syslog		103 /* ok */
#define __NR_setitimer		104 /* ok */
#define __NR_getitimer		105 /* ok */
#define __NR_stat		106 /* remove */
#define __NR_lstat		107 /* remove */
#define __NR_fstat		108 /* remove */
#define __NR_olduname		109 /* remove */
#define __NR_iopl		110 /* remove */
#define __NR_vhangup		111 /* ok */
#define __NR_idle		112 /* remove */
#define __NR_vm86old		113 /* remove */
#define __NR_wait4		114 /* obsolete -> waitid */
#define __NR_swapoff		115 /* ok */
#define __NR_sysinfo		116 /* ok */
#define __NR_ipc		117 /* remove - direct call */
#define __NR_fsync		118 /* ok */
#define __NR_sigreturn		119 /* obsolete -> sys_rt_sigreturn */
#define __NR_clone		120 /* ok */
#define __NR_setdomainname	121 /* ok */
#define __NR_uname		122 /* remove */
#define __NR_modify_ldt		123 /* remove */
#define __NR_adjtimex		124 /* ok */
#define __NR_mprotect		125 /* remove */
#define __NR_sigprocmask	126 /* obsolete -> sys_rt_sigprocmask */
#define __NR_create_module	127 /* remove */
#define __NR_init_module	128 /* ok */
#define __NR_delete_module	129 /* ok */
#define __NR_get_kernel_syms	130 /* remove */
#define __NR_quotactl		131 /* ok */
#define __NR_getpgid		132 /* ok */
#define __NR_fchdir		133 /* ok */
#define __NR_bdflush		134 /* remove */
#define __NR_sysfs		135 /* needed for busybox */
#define __NR_personality	136 /* ok */
#define __NR_afs_syscall	137 /* Syscall for Andrew File System */
#define __NR_setfsuid		138 /* ok */
#define __NR_setfsgid		139 /* ok */
#define __NR__llseek		140 /* remove only lseek */
#define __NR_getdents		141 /* ok or getdents64 */
#define __NR__newselect		142 /* remove */
#define __NR_flock		143 /* ok */
#define __NR_msync		144 /* remove */
#define __NR_readv		145 /* ok */
#define __NR_writev		146 /* ok */
#define __NR_getsid		147 /* ok */
#define __NR_fdatasync		148 /* ok */
#define __NR__sysctl		149 /* remove */
#define __NR_mlock		150 /* ok - nommu or mmu */
#define __NR_munlock		151 /* ok - nommu or mmu */
#define __NR_mlockall		152 /* ok - nommu or mmu */
#define __NR_munlockall		153 /* ok - nommu or mmu */
#define __NR_sched_setparam		154 /* ok */
#define __NR_sched_getparam		155 /* ok */
#define __NR_sched_setscheduler		156 /* ok */
#define __NR_sched_getscheduler		157 /* ok */
#define __NR_sched_yield		158 /* ok */
#define __NR_sched_get_priority_max	159 /* ok */
#define __NR_sched_get_priority_min	160 /* ok */
#define __NR_sched_rr_get_interval	161 /* ok */
#define __NR_nanosleep		162 /* ok */
#define __NR_mremap		163 /* ok - nommu or mmu */
#define __NR_setresuid		164 /* ok */
#define __NR_getresuid		165 /* ok */
#define __NR_vm86		166 /* remove */
#define __NR_query_module	167 /* ok */
#define __NR_poll		168 /* obsolete -> sys_ppoll */
#define __NR_nfsservctl		169 /* ok */
#define __NR_setresgid		170 /* ok */
#define __NR_getresgid		171 /* ok */
#define __NR_prctl		172 /* ok */
#define __NR_rt_sigreturn	173 /* ok */
#define __NR_rt_sigaction	174 /* ok */
#define __NR_rt_sigprocmask	175 /* ok */
#define __NR_rt_sigpending	176 /* ok */
#define __NR_rt_sigtimedwait	177 /* ok */
#define __NR_rt_sigqueueinfo	178 /* ok */
#define __NR_rt_sigsuspend	179 /* ok */
#define __NR_pread64		180 /* ok */
#define __NR_pwrite64		181 /* ok */
#define __NR_chown		182 /* obsolete -> fchownat */
#define __NR_getcwd		183 /* ok */
#define __NR_capget		184 /* ok */
#define __NR_capset		185 /* ok */
#define __NR_sigaltstack	186 /* remove */
#define __NR_sendfile		187 /* ok -> exist 64bit version*/
#define __NR_getpmsg		188 /* remove */
/* remove - some people actually want streams */
#define __NR_putpmsg		189
/* for noMMU - group with clone -> maybe remove */
#define __NR_vfork		190
#define __NR_ugetrlimit		191 /* remove - SuS compliant getrlimit */
#define __NR_mmap2		192 /* ok */
#define __NR_truncate64		193 /* ok */
#define __NR_ftruncate64	194 /* ok */
#define __NR_stat64		195 /* remove _ARCH_WANT_STAT64 */
#define __NR_lstat64		196 /* remove _ARCH_WANT_STAT64 */
#define __NR_fstat64		197 /* remove _ARCH_WANT_STAT64 */
#define __NR_lchown32		198 /* ok - without 32 */
#define __NR_getuid32		199 /* ok - without 32 */
#define __NR_getgid32		200 /* ok - without 32 */
#define __NR_geteuid32		201 /* ok - without 32 */
#define __NR_getegid32		202 /* ok - without 32 */
#define __NR_setreuid32		203 /* ok - without 32 */
#define __NR_setregid32		204 /* ok - without 32 */
#define __NR_getgroups32	205 /* ok - without 32 */
#define __NR_setgroups32	206 /* ok - without 32 */
#define __NR_fchown32		207 /* ok - without 32 */
#define __NR_setresuid32	208 /* ok - without 32 */
#define __NR_getresuid32	209 /* ok - without 32 */
#define __NR_setresgid32	210 /* ok - without 32 */
#define __NR_getresgid32	211 /* ok - without 32 */
#define __NR_chown32		212 /* ok - without 32 -obsolete -> fchownat */
#define __NR_setuid32		213 /* ok - without 32 */
#define __NR_setgid32		214 /* ok - without 32 */
#define __NR_setfsuid32		215 /* ok - without 32 */
#define __NR_setfsgid32		216 /* ok - without 32 */
#define __NR_pivot_root		217 /* ok */
#define __NR_mincore		218 /* ok */
#define __NR_madvise		219 /* ok */
#define __NR_getdents64		220 /* ok */
#define __NR_fcntl64		221 /* ok */
/* 223 is unused */
#define __NR_gettid		224 /* ok */
#define __NR_readahead		225 /* ok */
#define __NR_setxattr		226 /* ok */
#define __NR_lsetxattr		227 /* ok */
#define __NR_fsetxattr		228 /* ok */
#define __NR_getxattr		229 /* ok */
#define __NR_lgetxattr		230 /* ok */
#define __NR_fgetxattr		231 /* ok */
#define __NR_listxattr		232 /* ok */
#define __NR_llistxattr		233 /* ok */
#define __NR_flistxattr		234 /* ok */
#define __NR_removexattr	235 /* ok */
#define __NR_lremovexattr	236 /* ok */
#define __NR_fremovexattr	237 /* ok */
#define __NR_tkill		238 /* ok */
#define __NR_sendfile64		239 /* ok */
#define __NR_futex		240 /* ok */
#define __NR_sched_setaffinity	241 /* ok */
#define __NR_sched_getaffinity	242 /* ok */
#define __NR_set_thread_area	243 /* remove */
#define __NR_get_thread_area	244 /* remove */
#define __NR_io_setup		245 /* ok */
#define __NR_io_destroy		246 /* ok */
#define __NR_io_getevents	247 /* ok */
#define __NR_io_submit		248 /* ok */
#define __NR_io_cancel		249 /* ok */
#define __NR_fadvise64		250 /* remove -> sys_fadvise64_64 */
/* 251 is available for reuse (was briefly sys_set_zone_reclaim) */
#define __NR_exit_group		252 /* ok */
#define __NR_lookup_dcookie	253 /* ok */
#define __NR_epoll_create	254 /* ok */
#define __NR_epoll_ctl		255 /* ok */
#define __NR_epoll_wait		256 /* obsolete -> sys_epoll_pwait */
#define __NR_remap_file_pages	257 /* only for mmu */
#define __NR_set_tid_address	258 /* ok */
#define __NR_timer_create	259 /* ok */
#define __NR_timer_settime	(__NR_timer_create+1) /* 260 */ /* ok */
#define __NR_timer_gettime	(__NR_timer_create+2) /* 261 */ /* ok */
#define __NR_timer_getoverrun	(__NR_timer_create+3) /* 262 */ /* ok */
#define __NR_timer_delete	(__NR_timer_create+4) /* 263 */ /* ok */
#define __NR_clock_settime	(__NR_timer_create+5) /* 264 */ /* ok */
#define __NR_clock_gettime	(__NR_timer_create+6) /* 265 */ /* ok */
#define __NR_clock_getres	(__NR_timer_create+7) /* 266 */ /* ok */
#define __NR_clock_nanosleep	(__NR_timer_create+8) /* 267 */ /* ok */
#define __NR_statfs64		268 /* ok */
#define __NR_fstatfs64		269 /* ok */
#define __NR_tgkill		270 /* ok */
#define __NR_utimes		271 /* obsolete -> sys_futimesat */
#define __NR_fadvise64_64	272 /* ok */
#define __NR_vserver		273 /* ok */
#define __NR_mbind		274 /* only for mmu */
#define __NR_get_mempolicy	275 /* only for mmu */
#define __NR_set_mempolicy	276 /* only for mmu */
#define __NR_mq_open		277 /* ok */
#define __NR_mq_unlink		(__NR_mq_open+1) /* 278 */ /* ok */
#define __NR_mq_timedsend	(__NR_mq_open+2) /* 279 */ /* ok */
#define __NR_mq_timedreceive	(__NR_mq_open+3) /* 280 */ /* ok */
#define __NR_mq_notify		(__NR_mq_open+4) /* 281 */ /* ok */
#define __NR_mq_getsetattr	(__NR_mq_open+5) /* 282 */ /* ok */
#define __NR_kexec_load		283 /* ok */
#define __NR_waitid		284 /* ok */
/* #define __NR_sys_setaltroot	285 */
#define __NR_add_key		286 /* ok */
#define __NR_request_key	287 /* ok */
#define __NR_keyctl		288 /* ok */
#define __NR_ioprio_set		289 /* ok */
#define __NR_ioprio_get		290 /* ok */
#define __NR_inotify_init	291 /* ok */
#define __NR_inotify_add_watch	292 /* ok */
#define __NR_inotify_rm_watch	293 /* ok */
#define __NR_migrate_pages	294 /* mmu */
#define __NR_openat		295 /* ok */
#define __NR_mkdirat		296 /* ok */
#define __NR_mknodat		297 /* ok */
#define __NR_fchownat		298 /* ok */
#define __NR_futimesat		299 /* obsolete -> sys_utimesat */
#define __NR_fstatat64		300 /* stat64 */
#define __NR_unlinkat		301 /* ok */
#define __NR_renameat		302 /* ok */
#define __NR_linkat		303 /* ok */
#define __NR_symlinkat		304 /* ok */
#define __NR_readlinkat		305 /* ok */
#define __NR_fchmodat		306 /* ok */
#define __NR_faccessat		307 /* ok */
#define __NR_pselect6		308 /* ok */
#define __NR_ppoll		309 /* ok */
#define __NR_unshare		310 /* ok */
#define __NR_set_robust_list	311 /* ok */
#define __NR_get_robust_list	312 /* ok */
#define __NR_splice		313 /* ok */
#define __NR_sync_file_range	314 /* ok */
#define __NR_tee		315 /* ok */
#define __NR_vmsplice		316 /* ok */
#define __NR_move_pages		317 /* mmu */
#define __NR_getcpu		318 /* ok */
#define __NR_epoll_pwait	319 /* ok */
#define __NR_utimensat		320 /* ok */
#define __NR_signalfd		321 /* ok */
#define __NR_timerfd_create	322 /* ok */
#define __NR_eventfd		323 /* ok */
#define __NR_fallocate		324 /* ok */
#define __NR_semtimedop		325 /* ok - semaphore group */
#define __NR_timerfd_settime	326 /* ok */
#define __NR_timerfd_gettime	327 /* ok */
/* sysv ipc syscalls */
#define __NR_semctl		328 /* ok */
#define __NR_semget		329 /* ok */
#define __NR_semop		330 /* ok */
#define __NR_msgctl		331 /* ok */
#define __NR_msgget		332 /* ok */
#define __NR_msgrcv		333 /* ok */
#define __NR_msgsnd		334 /* ok */
#define __NR_shmat		335 /* ok */
#define __NR_shmctl		336 /* ok */
#define __NR_shmdt		337 /* ok */
#define __NR_shmget		338 /* ok */


#define __NR_signalfd4		339 /* new */
#define __NR_eventfd2		340 /* new */
#define __NR_epoll_create1	341 /* new */
#define __NR_dup3		342 /* new */
#define __NR_pipe2		343 /* new */
#define __NR_inotify_init1	344 /* new */
#define __NR_socket		345 /* new */
#define __NR_socketpair		346 /* new */
#define __NR_bind		347 /* new */
#define __NR_listen		348 /* new */
#define __NR_accept		349 /* new */
#define __NR_connect		350 /* new */
#define __NR_getsockname	351 /* new */
#define __NR_getpeername	352 /* new */
#define __NR_sendto		353 /* new */
#define __NR_send		354 /* new */
#define __NR_recvfrom		355 /* new */
#define __NR_recv		356 /* new */
#define __NR_setsockopt		357 /* new */
#define __NR_getsockopt		358 /* new */
#define __NR_shutdown		359 /* new */
#define __NR_sendmsg		360 /* new */
#define __NR_recvmsg		361 /* new */
#define __NR_accept4		362 /* new */
#define __NR_preadv		363 /* new */
#define __NR_pwritev		364 /* new */
#define __NR_rt_tgsigqueueinfo	365 /* new */
#define __NR_perf_event_open	366 /* new */
#define __NR_recvmmsg		367 /* new */
#define __NR_fanotify_init	368
#define __NR_fanotify_mark	369
#define __NR_prlimit64		370
#define __NR_name_to_handle_at	371
#define __NR_open_by_handle_at	372
#define __NR_clock_adjtime	373
#define __NR_syncfs		374
#define __NR_setns		375
#define __NR_sendmmsg		376
#define __NR_process_vm_readv	377
#define __NR_process_vm_writev	378
#define __NR_kcmp		379
#define __NR_finit_module	380
#define __NR_sched_setattr	381
#define __NR_sched_getattr	382
#define __NR_renameat2		383
#define __NR_seccomp		384
#define __NR_getrandom		385
#define __NR_memfd_create	386
#define __NR_bpf		387
#define __NR_execveat		388
#define __NR_userfaultfd	389
#define __NR_membarrier		390
#define __NR_mlock2		391
#define __NR_copy_file_range	392
#define __NR_preadv2		393
#define __NR_pwritev2		394
#define __NR_pkey_mprotect	395
#define __NR_pkey_alloc		396
#define __NR_pkey_free		397
=======
#include <asm/unistd_32.h>
>>>>>>> 24b8d41d

#endif /* _UAPI_ASM_MICROBLAZE_UNISTD_H */<|MERGE_RESOLUTION|>--- conflicted
+++ resolved
@@ -11,412 +11,6 @@
 #ifndef _UAPI_ASM_MICROBLAZE_UNISTD_H
 #define _UAPI_ASM_MICROBLAZE_UNISTD_H
 
-<<<<<<< HEAD
-#define __NR_restart_syscall	0 /* ok */
-#define __NR_exit		1 /* ok */
-#define __NR_fork		2 /* not for no MMU - weird */
-#define __NR_read		3 /* ok */
-#define __NR_write		4 /* ok */
-#define __NR_open		5 /* openat */
-#define __NR_close		6 /* ok */
-#define __NR_waitpid		7 /* waitid */
-#define __NR_creat		8 /* openat */
-#define __NR_link		9 /* linkat */
-#define __NR_unlink		10 /* unlinkat */
-#define __NR_execve		11 /* ok */
-#define __NR_chdir		12 /* ok */
-#define __NR_time		13 /* obsolete -> sys_gettimeofday */
-#define __NR_mknod		14 /* mknodat */
-#define __NR_chmod		15 /* fchmodat */
-#define __NR_lchown		16 /* ok */
-#define __NR_break		17 /* don't know */
-#define __NR_oldstat		18 /* remove */
-#define __NR_lseek		19 /* ok */
-#define __NR_getpid		20 /* ok */
-#define __NR_mount		21 /* ok */
-#define __NR_umount		22 /* ok */  /* use only umount2 */
-#define __NR_setuid		23 /* ok */
-#define __NR_getuid		24 /* ok */
-#define __NR_stime		25 /* obsolete -> sys_settimeofday */
-#define __NR_ptrace		26 /* ok */
-#define __NR_alarm		27 /* obsolete -> sys_setitimer */
-#define __NR_oldfstat		28 /* remove */
-#define __NR_pause		29 /* obsolete -> sys_rt_sigtimedwait */
-#define __NR_utime		30 /* obsolete -> sys_utimesat */
-#define __NR_stty		31 /* remove */
-#define __NR_gtty		32 /* remove */
-#define __NR_access		33 /* faccessat */
-/* can be implemented by sys_setpriority */
-#define __NR_nice		34
-#define __NR_ftime		35 /* remove */
-#define __NR_sync		36 /* ok */
-#define __NR_kill		37 /* ok */
-#define __NR_rename		38 /* renameat */
-#define __NR_mkdir		39 /* mkdirat */
-#define __NR_rmdir		40 /* unlinkat */
-#define __NR_dup		41 /* ok */
-#define __NR_pipe		42 /* ok */
-#define __NR_times		43 /* ok */
-#define __NR_prof		44 /* remove */
-#define __NR_brk		45 /* ok -mmu, nommu specific */
-#define __NR_setgid		46 /* ok */
-#define __NR_getgid		47 /* ok */
-#define __NR_signal		48 /* obsolete -> sys_rt_sigaction */
-#define __NR_geteuid		49 /* ok */
-#define __NR_getegid		50 /* ok */
-#define __NR_acct		51 /* add it and then I can disable it */
-#define __NR_umount2		52 /* remove */
-#define __NR_lock		53 /* remove */
-#define __NR_ioctl		54 /* ok */
-#define __NR_fcntl		55 /* ok -> 64bit version*/
-#define __NR_mpx		56 /* remove */
-#define __NR_setpgid		57 /* ok */
-#define __NR_ulimit		58 /* remove */
-#define __NR_oldolduname	59 /* remove */
-#define __NR_umask		60 /* ok */
-#define __NR_chroot		61 /* ok */
-#define __NR_ustat		62 /* obsolete -> statfs64 */
-#define __NR_dup2		63 /* ok */
-#define __NR_getppid		64 /* ok */
-#define __NR_getpgrp		65 /* obsolete -> sys_getpgid */
-#define __NR_setsid		66 /* ok */
-#define __NR_sigaction		67 /* obsolete -> rt_sigaction */
-#define __NR_sgetmask		68 /* obsolete -> sys_rt_sigprocmask */
-#define __NR_ssetmask		69 /* obsolete ->sys_rt_sigprocmask */
-#define __NR_setreuid		70 /* ok */
-#define __NR_setregid		71 /* ok */
-#define __NR_sigsuspend		72 /* obsolete -> rt_sigsuspend */
-#define __NR_sigpending		73 /* obsolete -> sys_rt_sigpending */
-#define __NR_sethostname	74 /* ok */
-#define __NR_setrlimit		75 /* ok */
-#define __NR_getrlimit		76 /* ok Back compatible 2G limited rlimit */
-#define __NR_getrusage		77 /* ok */
-#define __NR_gettimeofday	78 /* ok */
-#define __NR_settimeofday	79 /* ok */
-#define __NR_getgroups		80 /* ok */
-#define __NR_setgroups		81 /* ok */
-#define __NR_select		82 /* obsolete -> sys_pselect6 */
-#define __NR_symlink		83 /* symlinkat */
-#define __NR_oldlstat		84 /* remove */
-#define __NR_readlink		85 /* obsolete -> sys_readlinkat */
-#define __NR_uselib		86 /* remove */
-#define __NR_swapon		87 /* ok */
-#define __NR_reboot		88 /* ok */
-#define __NR_readdir		89 /* remove ? */
-#define __NR_mmap		90 /* obsolete -> sys_mmap2 */
-#define __NR_munmap		91 /* ok - mmu and nommu */
-#define __NR_truncate		92 /* ok or truncate64 */
-#define __NR_ftruncate		93 /* ok or ftruncate64 */
-#define __NR_fchmod		94 /* ok */
-#define __NR_fchown		95 /* ok */
-#define __NR_getpriority	96 /* ok */
-#define __NR_setpriority	97 /* ok */
-#define __NR_profil		98 /* remove */
-#define __NR_statfs		99 /* ok or statfs64 */
-#define __NR_fstatfs		100  /* ok or fstatfs64 */
-#define __NR_ioperm		101 /* remove */
-#define __NR_socketcall		102 /* remove */
-#define __NR_syslog		103 /* ok */
-#define __NR_setitimer		104 /* ok */
-#define __NR_getitimer		105 /* ok */
-#define __NR_stat		106 /* remove */
-#define __NR_lstat		107 /* remove */
-#define __NR_fstat		108 /* remove */
-#define __NR_olduname		109 /* remove */
-#define __NR_iopl		110 /* remove */
-#define __NR_vhangup		111 /* ok */
-#define __NR_idle		112 /* remove */
-#define __NR_vm86old		113 /* remove */
-#define __NR_wait4		114 /* obsolete -> waitid */
-#define __NR_swapoff		115 /* ok */
-#define __NR_sysinfo		116 /* ok */
-#define __NR_ipc		117 /* remove - direct call */
-#define __NR_fsync		118 /* ok */
-#define __NR_sigreturn		119 /* obsolete -> sys_rt_sigreturn */
-#define __NR_clone		120 /* ok */
-#define __NR_setdomainname	121 /* ok */
-#define __NR_uname		122 /* remove */
-#define __NR_modify_ldt		123 /* remove */
-#define __NR_adjtimex		124 /* ok */
-#define __NR_mprotect		125 /* remove */
-#define __NR_sigprocmask	126 /* obsolete -> sys_rt_sigprocmask */
-#define __NR_create_module	127 /* remove */
-#define __NR_init_module	128 /* ok */
-#define __NR_delete_module	129 /* ok */
-#define __NR_get_kernel_syms	130 /* remove */
-#define __NR_quotactl		131 /* ok */
-#define __NR_getpgid		132 /* ok */
-#define __NR_fchdir		133 /* ok */
-#define __NR_bdflush		134 /* remove */
-#define __NR_sysfs		135 /* needed for busybox */
-#define __NR_personality	136 /* ok */
-#define __NR_afs_syscall	137 /* Syscall for Andrew File System */
-#define __NR_setfsuid		138 /* ok */
-#define __NR_setfsgid		139 /* ok */
-#define __NR__llseek		140 /* remove only lseek */
-#define __NR_getdents		141 /* ok or getdents64 */
-#define __NR__newselect		142 /* remove */
-#define __NR_flock		143 /* ok */
-#define __NR_msync		144 /* remove */
-#define __NR_readv		145 /* ok */
-#define __NR_writev		146 /* ok */
-#define __NR_getsid		147 /* ok */
-#define __NR_fdatasync		148 /* ok */
-#define __NR__sysctl		149 /* remove */
-#define __NR_mlock		150 /* ok - nommu or mmu */
-#define __NR_munlock		151 /* ok - nommu or mmu */
-#define __NR_mlockall		152 /* ok - nommu or mmu */
-#define __NR_munlockall		153 /* ok - nommu or mmu */
-#define __NR_sched_setparam		154 /* ok */
-#define __NR_sched_getparam		155 /* ok */
-#define __NR_sched_setscheduler		156 /* ok */
-#define __NR_sched_getscheduler		157 /* ok */
-#define __NR_sched_yield		158 /* ok */
-#define __NR_sched_get_priority_max	159 /* ok */
-#define __NR_sched_get_priority_min	160 /* ok */
-#define __NR_sched_rr_get_interval	161 /* ok */
-#define __NR_nanosleep		162 /* ok */
-#define __NR_mremap		163 /* ok - nommu or mmu */
-#define __NR_setresuid		164 /* ok */
-#define __NR_getresuid		165 /* ok */
-#define __NR_vm86		166 /* remove */
-#define __NR_query_module	167 /* ok */
-#define __NR_poll		168 /* obsolete -> sys_ppoll */
-#define __NR_nfsservctl		169 /* ok */
-#define __NR_setresgid		170 /* ok */
-#define __NR_getresgid		171 /* ok */
-#define __NR_prctl		172 /* ok */
-#define __NR_rt_sigreturn	173 /* ok */
-#define __NR_rt_sigaction	174 /* ok */
-#define __NR_rt_sigprocmask	175 /* ok */
-#define __NR_rt_sigpending	176 /* ok */
-#define __NR_rt_sigtimedwait	177 /* ok */
-#define __NR_rt_sigqueueinfo	178 /* ok */
-#define __NR_rt_sigsuspend	179 /* ok */
-#define __NR_pread64		180 /* ok */
-#define __NR_pwrite64		181 /* ok */
-#define __NR_chown		182 /* obsolete -> fchownat */
-#define __NR_getcwd		183 /* ok */
-#define __NR_capget		184 /* ok */
-#define __NR_capset		185 /* ok */
-#define __NR_sigaltstack	186 /* remove */
-#define __NR_sendfile		187 /* ok -> exist 64bit version*/
-#define __NR_getpmsg		188 /* remove */
-/* remove - some people actually want streams */
-#define __NR_putpmsg		189
-/* for noMMU - group with clone -> maybe remove */
-#define __NR_vfork		190
-#define __NR_ugetrlimit		191 /* remove - SuS compliant getrlimit */
-#define __NR_mmap2		192 /* ok */
-#define __NR_truncate64		193 /* ok */
-#define __NR_ftruncate64	194 /* ok */
-#define __NR_stat64		195 /* remove _ARCH_WANT_STAT64 */
-#define __NR_lstat64		196 /* remove _ARCH_WANT_STAT64 */
-#define __NR_fstat64		197 /* remove _ARCH_WANT_STAT64 */
-#define __NR_lchown32		198 /* ok - without 32 */
-#define __NR_getuid32		199 /* ok - without 32 */
-#define __NR_getgid32		200 /* ok - without 32 */
-#define __NR_geteuid32		201 /* ok - without 32 */
-#define __NR_getegid32		202 /* ok - without 32 */
-#define __NR_setreuid32		203 /* ok - without 32 */
-#define __NR_setregid32		204 /* ok - without 32 */
-#define __NR_getgroups32	205 /* ok - without 32 */
-#define __NR_setgroups32	206 /* ok - without 32 */
-#define __NR_fchown32		207 /* ok - without 32 */
-#define __NR_setresuid32	208 /* ok - without 32 */
-#define __NR_getresuid32	209 /* ok - without 32 */
-#define __NR_setresgid32	210 /* ok - without 32 */
-#define __NR_getresgid32	211 /* ok - without 32 */
-#define __NR_chown32		212 /* ok - without 32 -obsolete -> fchownat */
-#define __NR_setuid32		213 /* ok - without 32 */
-#define __NR_setgid32		214 /* ok - without 32 */
-#define __NR_setfsuid32		215 /* ok - without 32 */
-#define __NR_setfsgid32		216 /* ok - without 32 */
-#define __NR_pivot_root		217 /* ok */
-#define __NR_mincore		218 /* ok */
-#define __NR_madvise		219 /* ok */
-#define __NR_getdents64		220 /* ok */
-#define __NR_fcntl64		221 /* ok */
-/* 223 is unused */
-#define __NR_gettid		224 /* ok */
-#define __NR_readahead		225 /* ok */
-#define __NR_setxattr		226 /* ok */
-#define __NR_lsetxattr		227 /* ok */
-#define __NR_fsetxattr		228 /* ok */
-#define __NR_getxattr		229 /* ok */
-#define __NR_lgetxattr		230 /* ok */
-#define __NR_fgetxattr		231 /* ok */
-#define __NR_listxattr		232 /* ok */
-#define __NR_llistxattr		233 /* ok */
-#define __NR_flistxattr		234 /* ok */
-#define __NR_removexattr	235 /* ok */
-#define __NR_lremovexattr	236 /* ok */
-#define __NR_fremovexattr	237 /* ok */
-#define __NR_tkill		238 /* ok */
-#define __NR_sendfile64		239 /* ok */
-#define __NR_futex		240 /* ok */
-#define __NR_sched_setaffinity	241 /* ok */
-#define __NR_sched_getaffinity	242 /* ok */
-#define __NR_set_thread_area	243 /* remove */
-#define __NR_get_thread_area	244 /* remove */
-#define __NR_io_setup		245 /* ok */
-#define __NR_io_destroy		246 /* ok */
-#define __NR_io_getevents	247 /* ok */
-#define __NR_io_submit		248 /* ok */
-#define __NR_io_cancel		249 /* ok */
-#define __NR_fadvise64		250 /* remove -> sys_fadvise64_64 */
-/* 251 is available for reuse (was briefly sys_set_zone_reclaim) */
-#define __NR_exit_group		252 /* ok */
-#define __NR_lookup_dcookie	253 /* ok */
-#define __NR_epoll_create	254 /* ok */
-#define __NR_epoll_ctl		255 /* ok */
-#define __NR_epoll_wait		256 /* obsolete -> sys_epoll_pwait */
-#define __NR_remap_file_pages	257 /* only for mmu */
-#define __NR_set_tid_address	258 /* ok */
-#define __NR_timer_create	259 /* ok */
-#define __NR_timer_settime	(__NR_timer_create+1) /* 260 */ /* ok */
-#define __NR_timer_gettime	(__NR_timer_create+2) /* 261 */ /* ok */
-#define __NR_timer_getoverrun	(__NR_timer_create+3) /* 262 */ /* ok */
-#define __NR_timer_delete	(__NR_timer_create+4) /* 263 */ /* ok */
-#define __NR_clock_settime	(__NR_timer_create+5) /* 264 */ /* ok */
-#define __NR_clock_gettime	(__NR_timer_create+6) /* 265 */ /* ok */
-#define __NR_clock_getres	(__NR_timer_create+7) /* 266 */ /* ok */
-#define __NR_clock_nanosleep	(__NR_timer_create+8) /* 267 */ /* ok */
-#define __NR_statfs64		268 /* ok */
-#define __NR_fstatfs64		269 /* ok */
-#define __NR_tgkill		270 /* ok */
-#define __NR_utimes		271 /* obsolete -> sys_futimesat */
-#define __NR_fadvise64_64	272 /* ok */
-#define __NR_vserver		273 /* ok */
-#define __NR_mbind		274 /* only for mmu */
-#define __NR_get_mempolicy	275 /* only for mmu */
-#define __NR_set_mempolicy	276 /* only for mmu */
-#define __NR_mq_open		277 /* ok */
-#define __NR_mq_unlink		(__NR_mq_open+1) /* 278 */ /* ok */
-#define __NR_mq_timedsend	(__NR_mq_open+2) /* 279 */ /* ok */
-#define __NR_mq_timedreceive	(__NR_mq_open+3) /* 280 */ /* ok */
-#define __NR_mq_notify		(__NR_mq_open+4) /* 281 */ /* ok */
-#define __NR_mq_getsetattr	(__NR_mq_open+5) /* 282 */ /* ok */
-#define __NR_kexec_load		283 /* ok */
-#define __NR_waitid		284 /* ok */
-/* #define __NR_sys_setaltroot	285 */
-#define __NR_add_key		286 /* ok */
-#define __NR_request_key	287 /* ok */
-#define __NR_keyctl		288 /* ok */
-#define __NR_ioprio_set		289 /* ok */
-#define __NR_ioprio_get		290 /* ok */
-#define __NR_inotify_init	291 /* ok */
-#define __NR_inotify_add_watch	292 /* ok */
-#define __NR_inotify_rm_watch	293 /* ok */
-#define __NR_migrate_pages	294 /* mmu */
-#define __NR_openat		295 /* ok */
-#define __NR_mkdirat		296 /* ok */
-#define __NR_mknodat		297 /* ok */
-#define __NR_fchownat		298 /* ok */
-#define __NR_futimesat		299 /* obsolete -> sys_utimesat */
-#define __NR_fstatat64		300 /* stat64 */
-#define __NR_unlinkat		301 /* ok */
-#define __NR_renameat		302 /* ok */
-#define __NR_linkat		303 /* ok */
-#define __NR_symlinkat		304 /* ok */
-#define __NR_readlinkat		305 /* ok */
-#define __NR_fchmodat		306 /* ok */
-#define __NR_faccessat		307 /* ok */
-#define __NR_pselect6		308 /* ok */
-#define __NR_ppoll		309 /* ok */
-#define __NR_unshare		310 /* ok */
-#define __NR_set_robust_list	311 /* ok */
-#define __NR_get_robust_list	312 /* ok */
-#define __NR_splice		313 /* ok */
-#define __NR_sync_file_range	314 /* ok */
-#define __NR_tee		315 /* ok */
-#define __NR_vmsplice		316 /* ok */
-#define __NR_move_pages		317 /* mmu */
-#define __NR_getcpu		318 /* ok */
-#define __NR_epoll_pwait	319 /* ok */
-#define __NR_utimensat		320 /* ok */
-#define __NR_signalfd		321 /* ok */
-#define __NR_timerfd_create	322 /* ok */
-#define __NR_eventfd		323 /* ok */
-#define __NR_fallocate		324 /* ok */
-#define __NR_semtimedop		325 /* ok - semaphore group */
-#define __NR_timerfd_settime	326 /* ok */
-#define __NR_timerfd_gettime	327 /* ok */
-/* sysv ipc syscalls */
-#define __NR_semctl		328 /* ok */
-#define __NR_semget		329 /* ok */
-#define __NR_semop		330 /* ok */
-#define __NR_msgctl		331 /* ok */
-#define __NR_msgget		332 /* ok */
-#define __NR_msgrcv		333 /* ok */
-#define __NR_msgsnd		334 /* ok */
-#define __NR_shmat		335 /* ok */
-#define __NR_shmctl		336 /* ok */
-#define __NR_shmdt		337 /* ok */
-#define __NR_shmget		338 /* ok */
-
-
-#define __NR_signalfd4		339 /* new */
-#define __NR_eventfd2		340 /* new */
-#define __NR_epoll_create1	341 /* new */
-#define __NR_dup3		342 /* new */
-#define __NR_pipe2		343 /* new */
-#define __NR_inotify_init1	344 /* new */
-#define __NR_socket		345 /* new */
-#define __NR_socketpair		346 /* new */
-#define __NR_bind		347 /* new */
-#define __NR_listen		348 /* new */
-#define __NR_accept		349 /* new */
-#define __NR_connect		350 /* new */
-#define __NR_getsockname	351 /* new */
-#define __NR_getpeername	352 /* new */
-#define __NR_sendto		353 /* new */
-#define __NR_send		354 /* new */
-#define __NR_recvfrom		355 /* new */
-#define __NR_recv		356 /* new */
-#define __NR_setsockopt		357 /* new */
-#define __NR_getsockopt		358 /* new */
-#define __NR_shutdown		359 /* new */
-#define __NR_sendmsg		360 /* new */
-#define __NR_recvmsg		361 /* new */
-#define __NR_accept4		362 /* new */
-#define __NR_preadv		363 /* new */
-#define __NR_pwritev		364 /* new */
-#define __NR_rt_tgsigqueueinfo	365 /* new */
-#define __NR_perf_event_open	366 /* new */
-#define __NR_recvmmsg		367 /* new */
-#define __NR_fanotify_init	368
-#define __NR_fanotify_mark	369
-#define __NR_prlimit64		370
-#define __NR_name_to_handle_at	371
-#define __NR_open_by_handle_at	372
-#define __NR_clock_adjtime	373
-#define __NR_syncfs		374
-#define __NR_setns		375
-#define __NR_sendmmsg		376
-#define __NR_process_vm_readv	377
-#define __NR_process_vm_writev	378
-#define __NR_kcmp		379
-#define __NR_finit_module	380
-#define __NR_sched_setattr	381
-#define __NR_sched_getattr	382
-#define __NR_renameat2		383
-#define __NR_seccomp		384
-#define __NR_getrandom		385
-#define __NR_memfd_create	386
-#define __NR_bpf		387
-#define __NR_execveat		388
-#define __NR_userfaultfd	389
-#define __NR_membarrier		390
-#define __NR_mlock2		391
-#define __NR_copy_file_range	392
-#define __NR_preadv2		393
-#define __NR_pwritev2		394
-#define __NR_pkey_mprotect	395
-#define __NR_pkey_alloc		396
-#define __NR_pkey_free		397
-=======
 #include <asm/unistd_32.h>
->>>>>>> 24b8d41d
 
 #endif /* _UAPI_ASM_MICROBLAZE_UNISTD_H */