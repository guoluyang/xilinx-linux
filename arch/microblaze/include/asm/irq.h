/* SPDX-License-Identifier: GPL-2.0 */
/*
 * Copyright (C) 2006 Atmark Techno, Inc.
 */

#ifndef _ASM_MICROBLAZE_IRQ_H
#define _ASM_MICROBLAZE_IRQ_H

<<<<<<< HEAD
/*
 * Linux IRQ# is currently offset by one to map to the hardware
 * irq number. So hardware IRQ0 maps to Linux irq 1.
 */
#define NR_IRQS		(127 + 1)

=======
>>>>>>> 24b8d41d
#include <asm-generic/irq.h>

struct pt_regs;
extern void do_IRQ(struct pt_regs *regs);

#endif /* _ASM_MICROBLAZE_IRQ_H */<|MERGE_RESOLUTION|>--- conflicted
+++ resolved
@@ -6,15 +6,6 @@
 #ifndef _ASM_MICROBLAZE_IRQ_H
 #define _ASM_MICROBLAZE_IRQ_H
 
-<<<<<<< HEAD
-/*
- * Linux IRQ# is currently offset by one to map to the hardware
- * irq number. So hardware IRQ0 maps to Linux irq 1.
- */
-#define NR_IRQS		(127 + 1)
-
-=======
->>>>>>> 24b8d41d
 #include <asm-generic/irq.h>
 
 struct pt_regs;
