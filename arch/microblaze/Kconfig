# SPDX-License-Identifier: GPL-2.0-only
config MICROBLAZE
	def_bool y
	select ARCH_32BIT_OFF_T
	select ARCH_NO_SWAP
	select ARCH_HAS_DMA_PREP_COHERENT
	select ARCH_HAS_GCOV_PROFILE_ALL
	select ARCH_HAS_SYNC_DMA_FOR_CPU
	select ARCH_HAS_SYNC_DMA_FOR_DEVICE
	select ARCH_MIGHT_HAVE_PC_PARPORT
	select ARCH_WANT_IPC_PARSE_VERSION
<<<<<<< HEAD
	select BUILDTIME_EXTABLE_SORT
	select CLKSRC_OF
=======
	select BUILDTIME_TABLE_SORT
	select TIMER_OF
>>>>>>> 24b8d41d
	select CLONE_BACKWARDS3
	select COMMON_CLK
	select DMA_DIRECT_REMAP
	select GENERIC_ATOMIC64
	select GENERIC_CLOCKEVENTS
	select GENERIC_CPU_DEVICES
	select GENERIC_IDLE_POLL_SETUP
	select GENERIC_IRQ_PROBE
	select GENERIC_IRQ_SHOW
	select GENERIC_PCI_IOMAP
	select GENERIC_SCHED_CLOCK
	select HAVE_ARCH_HASH
	select HAVE_ARCH_KGDB
	select HAVE_ARCH_SECCOMP
	select HAVE_DEBUG_KMEMLEAK
	select HAVE_DMA_CONTIGUOUS
	select HAVE_DYNAMIC_FTRACE
	select HAVE_FTRACE_MCOUNT_RECORD
	select HAVE_FUNCTION_GRAPH_TRACER
	select HAVE_FUNCTION_TRACER
	select HAVE_OPROFILE
	select HAVE_PCI
	select IRQ_DOMAIN
	select XILINX_INTC
	select MODULES_USE_ELF_RELA
	select OF
	select OF_EARLY_FLATTREE
	select PCI_DOMAINS_GENERIC if PCI
	select PCI_SYSCALL if PCI
	select TRACING_SUPPORT
	select VIRT_TO_BUS
	select CPU_NO_EFFICIENT_FFS
<<<<<<< HEAD
=======
	select MMU_GATHER_NO_RANGE
	select SPARSE_IRQ
	select GENERIC_IRQ_MULTI_HANDLER
	select HANDLE_DOMAIN_IRQ
	select SET_FS

# Endianness selection
choice
	prompt "Endianness selection"
	default CPU_LITTLE_ENDIAN
	help
	  microblaze architectures can be configured for either little or
	  big endian formats. Be sure to select the appropriate mode.
>>>>>>> 24b8d41d

config CPU_BIG_ENDIAN
	bool "Big endian"

config CPU_LITTLE_ENDIAN
	bool "Little endian"

endchoice

config SMP
	bool "SMP support (EXPERIMENTAL)"
	default n
	help
	  This option enables SMP support for MicroBlaze. Every CPU has its own
	  BRAM connected via LMB. The BRAM is used as CPU private memory, which
	  is one reason CPU hotplug is not yet supported.
	  Timers and interrupt controllers are placed on the same bus and
	  accessible by all CPUs, but every CPU is assigned one timer and one
	  interrupt controller. There is also one free running clock source
	  timer for the whole system. The boot CPU wakes up other CPUs by
	  sending a wake-up software Interrupt to a specific CPU that is
	  sleeping. Wake-up will cause a jump to DDR start address where it is
	  assumed that the kernel is placed. There is currently no support for
	  placing the kernel at a different location.

config GENERIC_LOCKBREAK
	bool
	default y
	depends on SMP && PREEMPT

config NR_CPUS
	int "Maximum number of CPUs (2-8)"
	range 2 8
	depends on SMP
	default "2"

config ZONE_DMA
	def_bool y

config ARCH_HAS_ILOG2_U32
	def_bool n

config ARCH_HAS_ILOG2_U64
	def_bool n

config GENERIC_HWEIGHT
	def_bool y

config GENERIC_CALIBRATE_DELAY
	def_bool y

config GENERIC_CSUM
	def_bool y

config STACKTRACE_SUPPORT
	def_bool y

config LOCKDEP_SUPPORT
	def_bool y

config FORCE_MAX_ZONEORDER
	int
	default "14"

source "arch/microblaze/Kconfig.platform"

menu "Processor type and features"

source "kernel/Kconfig.hz"

config MMU
	def_bool y

comment "Boot options"

config CMDLINE_BOOL
	bool "Default bootloader kernel arguments"

config CMDLINE
	string "Default kernel command string"
	depends on CMDLINE_BOOL
	default "console=ttyUL0,115200"
	help
	  On some architectures there is currently no way for the boot loader
	  to pass arguments to the kernel. For these architectures, you should
	  supply some command-line options at build time by entering them
	  here.

config CMDLINE_FORCE
	bool "Force default kernel command string"
	depends on CMDLINE_BOOL
	default n
	help
	  Set this to have arguments from the default kernel command string
	  override those passed by the boot loader.

endmenu

menu "Kernel features"

config NR_CPUS
	int
	default "1"

config ADVANCED_OPTIONS
	bool "Prompt for advanced kernel configuration options"
	help
	  This option will enable prompting for a variety of advanced kernel
	  configuration options.  These options can cause the kernel to not
	  work if they are set incorrectly, but can be used to optimize certain
	  aspects of kernel memory management.

	  Unless you know what you are doing, say N here.

comment "Default settings for advanced configuration options are used"
	depends on !ADVANCED_OPTIONS

config HIGHMEM
	bool "High memory support"
	help
	  The address space of Microblaze processors is only 4 Gigabytes large
	  and it has to accommodate user address space, kernel address
	  space as well as some memory mapped IO. That means that, if you
	  have a large amount of physical memory and/or IO, not all of the
	  memory can be "permanently mapped" by the kernel. The physical
	  memory that is not permanently mapped is called "high memory".

	  If unsure, say n.

config LOWMEM_SIZE_BOOL
	bool "Set maximum low memory"
	depends on ADVANCED_OPTIONS
	help
	  This option allows you to set the maximum amount of memory which
	  will be used as "low memory", that is, memory which the kernel can
	  access directly, without having to set up a kernel virtual mapping.
	  This can be useful in optimizing the layout of kernel virtual
	  memory.

	  Say N here unless you know what you are doing.

config LOWMEM_SIZE
	hex "Maximum low memory size (in bytes)" if LOWMEM_SIZE_BOOL
	default "0x30000000"

config MANUAL_RESET_VECTOR
	hex "Microblaze reset vector address setup"
	default "0x0"
	help
	  Set this option to have the kernel override the CPU Reset vector.
	  If zero, no change will be made to the MicroBlaze reset vector at
	  address 0x0.
	  If non-zero, a jump instruction to this address, will be written
	  to the reset vector at address 0x0.
	  If you are unsure, set it to default value 0x0.

config KERNEL_START_BOOL
	bool "Set custom kernel base address"
	depends on ADVANCED_OPTIONS
	help
	  This option allows you to set the kernel virtual address at which
	  the kernel will map low memory (the kernel image will be linked at
	  this address).  This can be useful in optimizing the virtual memory
	  layout of the system.

	  Say N here unless you know what you are doing.

config KERNEL_START
	hex "Virtual address of kernel base" if KERNEL_START_BOOL
	default "0xc0000000"

config TASK_SIZE_BOOL
	bool "Set custom user task size"
	depends on ADVANCED_OPTIONS
	help
	  This option allows you to set the amount of virtual address space
	  allocated to user tasks.  This can be useful in optimizing the
	  virtual memory layout of the system.

	  Say N here unless you know what you are doing.

config TASK_SIZE
	hex "Size of user task space" if TASK_SIZE_BOOL
	default "0x80000000"

endmenu

menu "Bus Options"

config PCI_XILINX
	bool "Xilinx PCI host bridge support"
	depends on PCI

endmenu<|MERGE_RESOLUTION|>--- conflicted
+++ resolved
@@ -9,13 +9,8 @@
 	select ARCH_HAS_SYNC_DMA_FOR_DEVICE
 	select ARCH_MIGHT_HAVE_PC_PARPORT
 	select ARCH_WANT_IPC_PARSE_VERSION
-<<<<<<< HEAD
-	select BUILDTIME_EXTABLE_SORT
-	select CLKSRC_OF
-=======
 	select BUILDTIME_TABLE_SORT
 	select TIMER_OF
->>>>>>> 24b8d41d
 	select CLONE_BACKWARDS3
 	select COMMON_CLK
 	select DMA_DIRECT_REMAP
@@ -48,8 +43,6 @@
 	select TRACING_SUPPORT
 	select VIRT_TO_BUS
 	select CPU_NO_EFFICIENT_FFS
-<<<<<<< HEAD
-=======
 	select MMU_GATHER_NO_RANGE
 	select SPARSE_IRQ
 	select GENERIC_IRQ_MULTI_HANDLER
@@ -63,7 +56,6 @@
 	help
 	  microblaze architectures can be configured for either little or
 	  big endian formats. Be sure to select the appropriate mode.
->>>>>>> 24b8d41d
 
 config CPU_BIG_ENDIAN
 	bool "Big endian"
