// SPDX-License-Identifier: GPL-2.0
/*
 * security/tomoyo/domain.c
 *
 * Copyright (C) 2005-2011  NTT DATA CORPORATION
 */

#include "common.h"

#include <linux/binfmts.h>
#include <linux/slab.h>
#include <linux/rculist.h>

/* Variables definitions.*/

/* The initial domain. */
struct tomoyo_domain_info tomoyo_kernel_domain;

/**
 * tomoyo_update_policy - Update an entry for exception policy.
 *
 * @new_entry:       Pointer to "struct tomoyo_acl_info".
 * @size:            Size of @new_entry in bytes.
 * @param:           Pointer to "struct tomoyo_acl_param".
 * @check_duplicate: Callback function to find duplicated entry.
 *
 * Returns 0 on success, negative value otherwise.
 *
 * Caller holds tomoyo_read_lock().
 */
int tomoyo_update_policy(struct tomoyo_acl_head *new_entry, const int size,
			 struct tomoyo_acl_param *param,
			 bool (*check_duplicate)(const struct tomoyo_acl_head
						 *,
						 const struct tomoyo_acl_head
						 *))
{
	int error = param->is_delete ? -ENOENT : -ENOMEM;
	struct tomoyo_acl_head *entry;
	struct list_head *list = param->list;

	if (mutex_lock_interruptible(&tomoyo_policy_lock))
		return -ENOMEM;
	list_for_each_entry_rcu(entry, list, list,
				srcu_read_lock_held(&tomoyo_ss)) {
		if (entry->is_deleted == TOMOYO_GC_IN_PROGRESS)
			continue;
		if (!check_duplicate(entry, new_entry))
			continue;
		entry->is_deleted = param->is_delete;
		error = 0;
		break;
	}
	if (error && !param->is_delete) {
		entry = tomoyo_commit_ok(new_entry, size);
		if (entry) {
			list_add_tail_rcu(&entry->list, list);
			error = 0;
		}
	}
	mutex_unlock(&tomoyo_policy_lock);
	return error;
}

/**
 * tomoyo_same_acl_head - Check for duplicated "struct tomoyo_acl_info" entry.
 *
 * @a: Pointer to "struct tomoyo_acl_info".
 * @b: Pointer to "struct tomoyo_acl_info".
 *
 * Returns true if @a == @b, false otherwise.
 */
static inline bool tomoyo_same_acl_head(const struct tomoyo_acl_info *a,
					const struct tomoyo_acl_info *b)
{
	return a->type == b->type && a->cond == b->cond;
}

/**
 * tomoyo_update_domain - Update an entry for domain policy.
 *
 * @new_entry:       Pointer to "struct tomoyo_acl_info".
 * @size:            Size of @new_entry in bytes.
 * @param:           Pointer to "struct tomoyo_acl_param".
 * @check_duplicate: Callback function to find duplicated entry.
 * @merge_duplicate: Callback function to merge duplicated entry.
 *
 * Returns 0 on success, negative value otherwise.
 *
 * Caller holds tomoyo_read_lock().
 */
int tomoyo_update_domain(struct tomoyo_acl_info *new_entry, const int size,
			 struct tomoyo_acl_param *param,
			 bool (*check_duplicate)(const struct tomoyo_acl_info
						 *,
						 const struct tomoyo_acl_info
						 *),
			 bool (*merge_duplicate)(struct tomoyo_acl_info *,
						 struct tomoyo_acl_info *,
						 const bool))
{
	const bool is_delete = param->is_delete;
	int error = is_delete ? -ENOENT : -ENOMEM;
	struct tomoyo_acl_info *entry;
	struct list_head * const list = param->list;

	if (param->data[0]) {
		new_entry->cond = tomoyo_get_condition(param);
		if (!new_entry->cond)
			return -EINVAL;
		/*
		 * Domain transition preference is allowed for only
		 * "file execute" entries.
		 */
		if (new_entry->cond->transit &&
		    !(new_entry->type == TOMOYO_TYPE_PATH_ACL &&
		      container_of(new_entry, struct tomoyo_path_acl, head)
		      ->perm == 1 << TOMOYO_TYPE_EXECUTE))
			goto out;
	}
	if (mutex_lock_interruptible(&tomoyo_policy_lock))
		goto out;
	list_for_each_entry_rcu(entry, list, list,
				srcu_read_lock_held(&tomoyo_ss)) {
		if (entry->is_deleted == TOMOYO_GC_IN_PROGRESS)
			continue;
		if (!tomoyo_same_acl_head(entry, new_entry) ||
		    !check_duplicate(entry, new_entry))
			continue;
		if (merge_duplicate)
			entry->is_deleted = merge_duplicate(entry, new_entry,
							    is_delete);
		else
			entry->is_deleted = is_delete;
		error = 0;
		break;
	}
	if (error && !is_delete) {
		entry = tomoyo_commit_ok(new_entry, size);
		if (entry) {
			list_add_tail_rcu(&entry->list, list);
			error = 0;
		}
	}
	mutex_unlock(&tomoyo_policy_lock);
out:
	tomoyo_put_condition(new_entry->cond);
	return error;
}

/**
 * tomoyo_check_acl - Do permission check.
 *
 * @r:           Pointer to "struct tomoyo_request_info".
 * @check_entry: Callback function to check type specific parameters.
 *
 * Returns 0 on success, negative value otherwise.
 *
 * Caller holds tomoyo_read_lock().
 */
void tomoyo_check_acl(struct tomoyo_request_info *r,
		      bool (*check_entry)(struct tomoyo_request_info *,
					  const struct tomoyo_acl_info *))
{
	const struct tomoyo_domain_info *domain = r->domain;
	struct tomoyo_acl_info *ptr;
	const struct list_head *list = &domain->acl_info_list;
	u16 i = 0;

retry:
	list_for_each_entry_rcu(ptr, list, list,
				srcu_read_lock_held(&tomoyo_ss)) {
		if (ptr->is_deleted || ptr->type != r->param_type)
			continue;
		if (!check_entry(r, ptr))
			continue;
		if (!tomoyo_condition(r, ptr->cond))
			continue;
		r->matched_acl = ptr;
		r->granted = true;
		return;
	}
	for (; i < TOMOYO_MAX_ACL_GROUPS; i++) {
		if (!test_bit(i, domain->group))
			continue;
		list = &domain->ns->acl_group[i++];
		goto retry;
	}
	r->granted = false;
}

/* The list for "struct tomoyo_domain_info". */
LIST_HEAD(tomoyo_domain_list);

/**
 * tomoyo_last_word - Get last component of a domainname.
 *
 * @name: Domainname to check.
 *
 * Returns the last word of @domainname.
 */
static const char *tomoyo_last_word(const char *name)
{
	const char *cp = strrchr(name, ' ');

	if (cp)
		return cp + 1;
	return name;
}

/**
 * tomoyo_same_transition_control - Check for duplicated "struct tomoyo_transition_control" entry.
 *
 * @a: Pointer to "struct tomoyo_acl_head".
 * @b: Pointer to "struct tomoyo_acl_head".
 *
 * Returns true if @a == @b, false otherwise.
 */
static bool tomoyo_same_transition_control(const struct tomoyo_acl_head *a,
					   const struct tomoyo_acl_head *b)
{
	const struct tomoyo_transition_control *p1 = container_of(a,
								  typeof(*p1),
								  head);
	const struct tomoyo_transition_control *p2 = container_of(b,
								  typeof(*p2),
								  head);

	return p1->type == p2->type && p1->is_last_name == p2->is_last_name
		&& p1->domainname == p2->domainname
		&& p1->program == p2->program;
}

/**
 * tomoyo_write_transition_control - Write "struct tomoyo_transition_control" list.
 *
 * @param: Pointer to "struct tomoyo_acl_param".
 * @type:  Type of this entry.
 *
 * Returns 0 on success, negative value otherwise.
 */
int tomoyo_write_transition_control(struct tomoyo_acl_param *param,
				    const u8 type)
{
	struct tomoyo_transition_control e = { .type = type };
	int error = param->is_delete ? -ENOENT : -ENOMEM;
	char *program = param->data;
	char *domainname = strstr(program, " from ");

	if (domainname) {
		*domainname = '\0';
		domainname += 6;
	} else if (type == TOMOYO_TRANSITION_CONTROL_NO_KEEP ||
		   type == TOMOYO_TRANSITION_CONTROL_KEEP) {
		domainname = program;
		program = NULL;
	}
	if (program && strcmp(program, "any")) {
		if (!tomoyo_correct_path(program))
			return -EINVAL;
		e.program = tomoyo_get_name(program);
		if (!e.program)
			goto out;
	}
	if (domainname && strcmp(domainname, "any")) {
		if (!tomoyo_correct_domain(domainname)) {
			if (!tomoyo_correct_path(domainname))
				goto out;
			e.is_last_name = true;
		}
		e.domainname = tomoyo_get_name(domainname);
		if (!e.domainname)
			goto out;
	}
	param->list = &param->ns->policy_list[TOMOYO_ID_TRANSITION_CONTROL];
	error = tomoyo_update_policy(&e.head, sizeof(e), param,
				     tomoyo_same_transition_control);
out:
	tomoyo_put_name(e.domainname);
	tomoyo_put_name(e.program);
	return error;
}

/**
 * tomoyo_scan_transition - Try to find specific domain transition type.
 *
 * @list:       Pointer to "struct list_head".
 * @domainname: The name of current domain.
 * @program:    The name of requested program.
 * @last_name:  The last component of @domainname.
 * @type:       One of values in "enum tomoyo_transition_type".
 *
 * Returns true if found one, false otherwise.
 *
 * Caller holds tomoyo_read_lock().
 */
static inline bool tomoyo_scan_transition
(const struct list_head *list, const struct tomoyo_path_info *domainname,
 const struct tomoyo_path_info *program, const char *last_name,
 const enum tomoyo_transition_type type)
{
	const struct tomoyo_transition_control *ptr;

	list_for_each_entry_rcu(ptr, list, head.list,
				srcu_read_lock_held(&tomoyo_ss)) {
		if (ptr->head.is_deleted || ptr->type != type)
			continue;
		if (ptr->domainname) {
			if (!ptr->is_last_name) {
				if (ptr->domainname != domainname)
					continue;
			} else {
				/*
				 * Use direct strcmp() since this is
				 * unlikely used.
				 */
				if (strcmp(ptr->domainname->name, last_name))
					continue;
			}
		}
		if (ptr->program && tomoyo_pathcmp(ptr->program, program))
			continue;
		return true;
	}
	return false;
}

/**
 * tomoyo_transition_type - Get domain transition type.
 *
 * @ns:         Pointer to "struct tomoyo_policy_namespace".
 * @domainname: The name of current domain.
 * @program:    The name of requested program.
 *
 * Returns TOMOYO_TRANSITION_CONTROL_TRANSIT if executing @program causes
 * domain transition across namespaces, TOMOYO_TRANSITION_CONTROL_INITIALIZE if
 * executing @program reinitializes domain transition within that namespace,
 * TOMOYO_TRANSITION_CONTROL_KEEP if executing @program stays at @domainname ,
 * others otherwise.
 *
 * Caller holds tomoyo_read_lock().
 */
static enum tomoyo_transition_type tomoyo_transition_type
(const struct tomoyo_policy_namespace *ns,
 const struct tomoyo_path_info *domainname,
 const struct tomoyo_path_info *program)
{
	const char *last_name = tomoyo_last_word(domainname->name);
	enum tomoyo_transition_type type = TOMOYO_TRANSITION_CONTROL_NO_RESET;

	while (type < TOMOYO_MAX_TRANSITION_TYPE) {
		const struct list_head * const list =
			&ns->policy_list[TOMOYO_ID_TRANSITION_CONTROL];

		if (!tomoyo_scan_transition(list, domainname, program,
					    last_name, type)) {
			type++;
			continue;
		}
		if (type != TOMOYO_TRANSITION_CONTROL_NO_RESET &&
		    type != TOMOYO_TRANSITION_CONTROL_NO_INITIALIZE)
			break;
		/*
		 * Do not check for reset_domain if no_reset_domain matched.
		 * Do not check for initialize_domain if no_initialize_domain
		 * matched.
		 */
		type++;
		type++;
	}
	return type;
}

/**
 * tomoyo_same_aggregator - Check for duplicated "struct tomoyo_aggregator" entry.
 *
 * @a: Pointer to "struct tomoyo_acl_head".
 * @b: Pointer to "struct tomoyo_acl_head".
 *
 * Returns true if @a == @b, false otherwise.
 */
static bool tomoyo_same_aggregator(const struct tomoyo_acl_head *a,
				   const struct tomoyo_acl_head *b)
{
	const struct tomoyo_aggregator *p1 = container_of(a, typeof(*p1),
							  head);
	const struct tomoyo_aggregator *p2 = container_of(b, typeof(*p2),
							  head);

	return p1->original_name == p2->original_name &&
		p1->aggregated_name == p2->aggregated_name;
}

/**
 * tomoyo_write_aggregator - Write "struct tomoyo_aggregator" list.
 *
 * @param: Pointer to "struct tomoyo_acl_param".
 *
 * Returns 0 on success, negative value otherwise.
 *
 * Caller holds tomoyo_read_lock().
 */
int tomoyo_write_aggregator(struct tomoyo_acl_param *param)
{
	struct tomoyo_aggregator e = { };
	int error = param->is_delete ? -ENOENT : -ENOMEM;
	const char *original_name = tomoyo_read_token(param);
	const char *aggregated_name = tomoyo_read_token(param);

	if (!tomoyo_correct_word(original_name) ||
	    !tomoyo_correct_path(aggregated_name))
		return -EINVAL;
	e.original_name = tomoyo_get_name(original_name);
	e.aggregated_name = tomoyo_get_name(aggregated_name);
	if (!e.original_name || !e.aggregated_name ||
	    e.aggregated_name->is_patterned) /* No patterns allowed. */
		goto out;
	param->list = &param->ns->policy_list[TOMOYO_ID_AGGREGATOR];
	error = tomoyo_update_policy(&e.head, sizeof(e), param,
				     tomoyo_same_aggregator);
out:
	tomoyo_put_name(e.original_name);
	tomoyo_put_name(e.aggregated_name);
	return error;
}

/**
 * tomoyo_find_namespace - Find specified namespace.
 *
 * @name: Name of namespace to find.
 * @len:  Length of @name.
 *
 * Returns pointer to "struct tomoyo_policy_namespace" if found,
 * NULL otherwise.
 *
 * Caller holds tomoyo_read_lock().
 */
static struct tomoyo_policy_namespace *tomoyo_find_namespace
(const char *name, const unsigned int len)
{
	struct tomoyo_policy_namespace *ns;

	list_for_each_entry(ns, &tomoyo_namespace_list, namespace_list) {
		if (strncmp(name, ns->name, len) ||
		    (name[len] && name[len] != ' '))
			continue;
		return ns;
	}
	return NULL;
}

/**
 * tomoyo_assign_namespace - Create a new namespace.
 *
 * @domainname: Name of namespace to create.
 *
 * Returns pointer to "struct tomoyo_policy_namespace" on success,
 * NULL otherwise.
 *
 * Caller holds tomoyo_read_lock().
 */
struct tomoyo_policy_namespace *tomoyo_assign_namespace(const char *domainname)
{
	struct tomoyo_policy_namespace *ptr;
	struct tomoyo_policy_namespace *entry;
	const char *cp = domainname;
	unsigned int len = 0;

	while (*cp && *cp++ != ' ')
		len++;
	ptr = tomoyo_find_namespace(domainname, len);
	if (ptr)
		return ptr;
	if (len >= TOMOYO_EXEC_TMPSIZE - 10 || !tomoyo_domain_def(domainname))
		return NULL;
	entry = kzalloc(sizeof(*entry) + len + 1, GFP_NOFS);
	if (!entry)
		return NULL;
	if (mutex_lock_interruptible(&tomoyo_policy_lock))
		goto out;
	ptr = tomoyo_find_namespace(domainname, len);
	if (!ptr && tomoyo_memory_ok(entry)) {
		char *name = (char *) (entry + 1);

		ptr = entry;
		memmove(name, domainname, len);
		name[len] = '\0';
		entry->name = name;
		tomoyo_init_policy_namespace(entry);
		entry = NULL;
	}
	mutex_unlock(&tomoyo_policy_lock);
out:
	kfree(entry);
	return ptr;
}

/**
 * tomoyo_namespace_jump - Check for namespace jump.
 *
 * @domainname: Name of domain.
 *
 * Returns true if namespace differs, false otherwise.
 */
static bool tomoyo_namespace_jump(const char *domainname)
{
	const char *namespace = tomoyo_current_namespace()->name;
	const int len = strlen(namespace);

	return strncmp(domainname, namespace, len) ||
		(domainname[len] && domainname[len] != ' ');
}

/**
 * tomoyo_assign_domain - Create a domain or a namespace.
 *
 * @domainname: The name of domain.
 * @transit:    True if transit to domain found or created.
 *
 * Returns pointer to "struct tomoyo_domain_info" on success, NULL otherwise.
 *
 * Caller holds tomoyo_read_lock().
 */
struct tomoyo_domain_info *tomoyo_assign_domain(const char *domainname,
						const bool transit)
{
	struct tomoyo_domain_info e = { };
	struct tomoyo_domain_info *entry = tomoyo_find_domain(domainname);
	bool created = false;

	if (entry) {
		if (transit) {
			/*
			 * Since namespace is created at runtime, profiles may
			 * not be created by the moment the process transits to
			 * that domain. Do not perform domain transition if
			 * profile for that domain is not yet created.
			 */
			if (tomoyo_policy_loaded &&
			    !entry->ns->profile_ptr[entry->profile])
				return NULL;
		}
		return entry;
	}
	/* Requested domain does not exist. */
	/* Don't create requested domain if domainname is invalid. */
	if (strlen(domainname) >= TOMOYO_EXEC_TMPSIZE - 10 ||
	    !tomoyo_correct_domain(domainname))
		return NULL;
	/*
	 * Since definition of profiles and acl_groups may differ across
	 * namespaces, do not inherit "use_profile" and "use_group" settings
	 * by automatically creating requested domain upon domain transition.
	 */
	if (transit && tomoyo_namespace_jump(domainname))
		return NULL;
	e.ns = tomoyo_assign_namespace(domainname);
	if (!e.ns)
		return NULL;
	/*
	 * "use_profile" and "use_group" settings for automatically created
	 * domains are inherited from current domain. These are 0 for manually
	 * created domains.
	 */
	if (transit) {
		const struct tomoyo_domain_info *domain = tomoyo_domain();

		e.profile = domain->profile;
		memcpy(e.group, domain->group, sizeof(e.group));
	}
	e.domainname = tomoyo_get_name(domainname);
	if (!e.domainname)
		return NULL;
	if (mutex_lock_interruptible(&tomoyo_policy_lock))
		goto out;
	entry = tomoyo_find_domain(domainname);
	if (!entry) {
		entry = tomoyo_commit_ok(&e, sizeof(e));
		if (entry) {
			INIT_LIST_HEAD(&entry->acl_info_list);
			list_add_tail_rcu(&entry->list, &tomoyo_domain_list);
			created = true;
		}
	}
	mutex_unlock(&tomoyo_policy_lock);
out:
	tomoyo_put_name(e.domainname);
	if (entry && transit) {
		if (created) {
			struct tomoyo_request_info r;
			int i;

			tomoyo_init_request_info(&r, entry,
						 TOMOYO_MAC_FILE_EXECUTE);
			r.granted = false;
			tomoyo_write_log(&r, "use_profile %u\n",
					 entry->profile);
			for (i = 0; i < TOMOYO_MAX_ACL_GROUPS; i++)
				if (test_bit(i, entry->group))
					tomoyo_write_log(&r, "use_group %u\n",
							 i);
			tomoyo_update_stat(TOMOYO_STAT_POLICY_UPDATES);
		}
	}
	return entry;
}

/**
 * tomoyo_environ - Check permission for environment variable names.
 *
 * @ee: Pointer to "struct tomoyo_execve".
 *
 * Returns 0 on success, negative value otherwise.
 */
static int tomoyo_environ(struct tomoyo_execve *ee)
{
	struct tomoyo_request_info *r = &ee->r;
	struct linux_binprm *bprm = ee->bprm;
	/* env_page.data is allocated by tomoyo_dump_page(). */
	struct tomoyo_page_dump env_page = { };
	char *arg_ptr; /* Size is TOMOYO_EXEC_TMPSIZE bytes */
	int arg_len = 0;
	unsigned long pos = bprm->p;
	int offset = pos % PAGE_SIZE;
	int argv_count = bprm->argc;
	int envp_count = bprm->envc;
	int error = -ENOMEM;

	ee->r.type = TOMOYO_MAC_ENVIRON;
	ee->r.profile = r->domain->profile;
	ee->r.mode = tomoyo_get_mode(r->domain->ns, ee->r.profile,
				     TOMOYO_MAC_ENVIRON);
	if (!r->mode || !envp_count)
		return 0;
	arg_ptr = kzalloc(TOMOYO_EXEC_TMPSIZE, GFP_NOFS);
	if (!arg_ptr)
		goto out;
	while (error == -ENOMEM) {
		if (!tomoyo_dump_page(bprm, pos, &env_page))
			goto out;
		pos += PAGE_SIZE - offset;
		/* Read. */
		while (argv_count && offset < PAGE_SIZE) {
			if (!env_page.data[offset++])
				argv_count--;
		}
		if (argv_count) {
			offset = 0;
			continue;
		}
		while (offset < PAGE_SIZE) {
			const unsigned char c = env_page.data[offset++];

			if (c && arg_len < TOMOYO_EXEC_TMPSIZE - 10) {
				if (c == '=') {
					arg_ptr[arg_len++] = '\0';
				} else if (c == '\\') {
					arg_ptr[arg_len++] = '\\';
					arg_ptr[arg_len++] = '\\';
				} else if (c > ' ' && c < 127) {
					arg_ptr[arg_len++] = c;
				} else {
					arg_ptr[arg_len++] = '\\';
					arg_ptr[arg_len++] = (c >> 6) + '0';
					arg_ptr[arg_len++]
						= ((c >> 3) & 7) + '0';
					arg_ptr[arg_len++] = (c & 7) + '0';
				}
			} else {
				arg_ptr[arg_len] = '\0';
			}
			if (c)
				continue;
			if (tomoyo_env_perm(r, arg_ptr)) {
				error = -EPERM;
				break;
			}
			if (!--envp_count) {
				error = 0;
				break;
			}
			arg_len = 0;
		}
		offset = 0;
	}
out:
	if (r->mode != TOMOYO_CONFIG_ENFORCING)
		error = 0;
	kfree(env_page.data);
	kfree(arg_ptr);
	return error;
}

/**
 * tomoyo_find_next_domain - Find a domain.
 *
 * @bprm: Pointer to "struct linux_binprm".
 *
 * Returns 0 on success, negative value otherwise.
 *
 * Caller holds tomoyo_read_lock().
 */
int tomoyo_find_next_domain(struct linux_binprm *bprm)
{
	struct tomoyo_domain_info *old_domain = tomoyo_domain();
	struct tomoyo_domain_info *domain = NULL;
	const char *original_name = bprm->filename;
	int retval = -ENOMEM;
	bool reject_on_transition_failure = false;
	const struct tomoyo_path_info *candidate;
	struct tomoyo_path_info exename;
	struct tomoyo_execve *ee = kzalloc(sizeof(*ee), GFP_NOFS);

	if (!ee)
		return -ENOMEM;
	ee->tmp = kzalloc(TOMOYO_EXEC_TMPSIZE, GFP_NOFS);
	if (!ee->tmp) {
		kfree(ee);
		return -ENOMEM;
	}
	/* ee->dump->data is allocated by tomoyo_dump_page(). */
	tomoyo_init_request_info(&ee->r, NULL, TOMOYO_MAC_FILE_EXECUTE);
	ee->r.ee = ee;
	ee->bprm = bprm;
	ee->r.obj = &ee->obj;
	ee->obj.path1 = bprm->file->f_path;
	/* Get symlink's pathname of program. */
	retval = -ENOENT;
	exename.name = tomoyo_realpath_nofollow(original_name);
	if (!exename.name)
		goto out;
	tomoyo_fill_path_info(&exename);
retry:
	/* Check 'aggregator' directive. */
	{
		struct tomoyo_aggregator *ptr;
		struct list_head *list =
			&old_domain->ns->policy_list[TOMOYO_ID_AGGREGATOR];

		/* Check 'aggregator' directive. */
		candidate = &exename;
		list_for_each_entry_rcu(ptr, list, head.list,
					srcu_read_lock_held(&tomoyo_ss)) {
			if (ptr->head.is_deleted ||
			    !tomoyo_path_matches_pattern(&exename,
							 ptr->original_name))
				continue;
			candidate = ptr->aggregated_name;
			break;
		}
	}

	/* Check execute permission. */
	retval = tomoyo_execute_permission(&ee->r, candidate);
	if (retval == TOMOYO_RETRY_REQUEST)
		goto retry;
	if (retval < 0)
		goto out;
	/*
	 * To be able to specify domainnames with wildcards, use the
	 * pathname specified in the policy (which may contain
	 * wildcard) rather than the pathname passed to execve()
	 * (which never contains wildcard).
	 */
	if (ee->r.param.path.matched_path)
		candidate = ee->r.param.path.matched_path;

	/*
	 * Check for domain transition preference if "file execute" matched.
	 * If preference is given, make execve() fail if domain transition
	 * has failed, for domain transition preference should be used with
	 * destination domain defined.
	 */
	if (ee->transition) {
		const char *domainname = ee->transition->name;

		reject_on_transition_failure = true;
		if (!strcmp(domainname, "keep"))
			goto force_keep_domain;
		if (!strcmp(domainname, "child"))
			goto force_child_domain;
		if (!strcmp(domainname, "reset"))
			goto force_reset_domain;
		if (!strcmp(domainname, "initialize"))
			goto force_initialize_domain;
		if (!strcmp(domainname, "parent")) {
			char *cp;

			strncpy(ee->tmp, old_domain->domainname->name,
				TOMOYO_EXEC_TMPSIZE - 1);
			cp = strrchr(ee->tmp, ' ');
			if (cp)
				*cp = '\0';
		} else if (*domainname == '<')
			strncpy(ee->tmp, domainname, TOMOYO_EXEC_TMPSIZE - 1);
		else
			snprintf(ee->tmp, TOMOYO_EXEC_TMPSIZE - 1, "%s %s",
				 old_domain->domainname->name, domainname);
		goto force_jump_domain;
	}
	/*
	 * No domain transition preference specified.
	 * Calculate domain to transit to.
	 */
	switch (tomoyo_transition_type(old_domain->ns, old_domain->domainname,
				       candidate)) {
	case TOMOYO_TRANSITION_CONTROL_RESET:
force_reset_domain:
		/* Transit to the root of specified namespace. */
		snprintf(ee->tmp, TOMOYO_EXEC_TMPSIZE - 1, "<%s>",
			 candidate->name);
		/*
		 * Make execve() fail if domain transition across namespaces
		 * has failed.
		 */
		reject_on_transition_failure = true;
		break;
	case TOMOYO_TRANSITION_CONTROL_INITIALIZE:
force_initialize_domain:
		/* Transit to the child of current namespace's root. */
		snprintf(ee->tmp, TOMOYO_EXEC_TMPSIZE - 1, "%s %s",
			 old_domain->ns->name, candidate->name);
		break;
	case TOMOYO_TRANSITION_CONTROL_KEEP:
force_keep_domain:
		/* Keep current domain. */
		domain = old_domain;
		break;
	default:
		if (old_domain == &tomoyo_kernel_domain &&
		    !tomoyo_policy_loaded) {
			/*
			 * Needn't to transit from kernel domain before
			 * starting /sbin/init. But transit from kernel domain
			 * if executing initializers because they might start
			 * before /sbin/init.
			 */
			domain = old_domain;
			break;
		}
force_child_domain:
		/* Normal domain transition. */
		snprintf(ee->tmp, TOMOYO_EXEC_TMPSIZE - 1, "%s %s",
			 old_domain->domainname->name, candidate->name);
		break;
	}
force_jump_domain:
	if (!domain)
		domain = tomoyo_assign_domain(ee->tmp, true);
	if (domain)
		retval = 0;
	else if (reject_on_transition_failure) {
		pr_warn("ERROR: Domain '%s' not ready.\n", ee->tmp);
		retval = -ENOMEM;
	} else if (ee->r.mode == TOMOYO_CONFIG_ENFORCING)
		retval = -ENOMEM;
	else {
		retval = 0;
		if (!old_domain->flags[TOMOYO_DIF_TRANSITION_FAILED]) {
			old_domain->flags[TOMOYO_DIF_TRANSITION_FAILED] = true;
			ee->r.granted = false;
			tomoyo_write_log(&ee->r, "%s", tomoyo_dif
					 [TOMOYO_DIF_TRANSITION_FAILED]);
			pr_warn("ERROR: Domain '%s' not defined.\n", ee->tmp);
		}
	}
 out:
	if (!domain)
		domain = old_domain;
	/* Update reference count on "struct tomoyo_domain_info". */
	{
		struct tomoyo_task *s = tomoyo_task(current);

		s->old_domain_info = s->domain_info;
		s->domain_info = domain;
		atomic_inc(&domain->users);
	}
	kfree(exename.name);
	if (!retval) {
		ee->r.domain = domain;
		retval = tomoyo_environ(ee);
	}
	kfree(ee->tmp);
	kfree(ee->dump.data);
	kfree(ee);
	return retval;
}

/**
 * tomoyo_dump_page - Dump a page to buffer.
 *
 * @bprm: Pointer to "struct linux_binprm".
 * @pos:  Location to dump.
 * @dump: Poiner to "struct tomoyo_page_dump".
 *
 * Returns true on success, false otherwise.
 */
bool tomoyo_dump_page(struct linux_binprm *bprm, unsigned long pos,
		      struct tomoyo_page_dump *dump)
{
	struct page *page;

	/* dump->data is released by tomoyo_find_next_domain(). */
	if (!dump->data) {
		dump->data = kzalloc(PAGE_SIZE, GFP_NOFS);
		if (!dump->data)
			return false;
	}
	/* Same with get_arg_page(bprm, pos, 0) in fs/exec.c */
#ifdef CONFIG_MMU
	/*
	 * This is called at execve() time in order to dig around
	 * in the argv/environment of the new proceess
	 * (represented by bprm).  'current' is the process doing
	 * the execve().
	 */
<<<<<<< HEAD
	if (get_user_pages_remote(current, bprm->mm, pos, 1,
				FOLL_FORCE, &page, NULL) <= 0)
=======
	if (get_user_pages_remote(bprm->mm, pos, 1,
				FOLL_FORCE, &page, NULL, NULL) <= 0)
>>>>>>> 24b8d41d
		return false;
#else
	page = bprm->page[pos / PAGE_SIZE];
#endif
	if (page != dump->page) {
		const unsigned int offset = pos % PAGE_SIZE;
		/*
		 * Maybe kmap()/kunmap() should be used here.
		 * But remove_arg_zero() uses kmap_atomic()/kunmap_atomic().
		 * So do I.
		 */
		char *kaddr = kmap_atomic(page);

		dump->page = page;
		memcpy(dump->data + offset, kaddr + offset,
		       PAGE_SIZE - offset);
		kunmap_atomic(kaddr);
	}
	/* Same with put_arg_page(page) in fs/exec.c */
#ifdef CONFIG_MMU
	put_page(page);
#endif
	return true;
}<|MERGE_RESOLUTION|>--- conflicted
+++ resolved
@@ -914,13 +914,8 @@
 	 * (represented by bprm).  'current' is the process doing
 	 * the execve().
 	 */
-<<<<<<< HEAD
-	if (get_user_pages_remote(current, bprm->mm, pos, 1,
-				FOLL_FORCE, &page, NULL) <= 0)
-=======
 	if (get_user_pages_remote(bprm->mm, pos, 1,
 				FOLL_FORCE, &page, NULL, NULL) <= 0)
->>>>>>> 24b8d41d
 		return false;
 #else
 	page = bprm->page[pos / PAGE_SIZE];
