--- conflicted
+++ resolved
@@ -150,37 +150,15 @@
 	  validating memory ranges against heap object sizes in
 	  support of CONFIG_HARDENED_USERCOPY.
 
-<<<<<<< HEAD
-config HAVE_ARCH_HARDENED_USERCOPY
-	bool
-	help
-	  The architecture supports CONFIG_HARDENED_USERCOPY by
-	  calling check_object_size() just before performing the
-	  userspace copies in the low level implementation of
-	  copy_to_user() and copy_from_user().
-
-config HARDENED_USERCOPY
-	bool "Harden memory copies between kernel and userspace"
-	depends on HAVE_ARCH_HARDENED_USERCOPY
-	depends on HAVE_HARDENED_USERCOPY_ALLOCATOR
-	select BUG
-=======
 config HARDENED_USERCOPY
 	bool "Harden memory copies between kernel and userspace"
 	depends on HAVE_HARDENED_USERCOPY_ALLOCATOR
 	imply STRICT_DEVMEM
->>>>>>> 24b8d41d
 	help
 	  This option checks for obviously wrong memory regions when
 	  copying memory to/from the kernel (via copy_to_user() and
 	  copy_from_user() functions) by rejecting memory ranges that
 	  are larger than the specified heap object, span multiple
-<<<<<<< HEAD
-	  separately allocates pages, are not on the process stack,
-	  or are part of the kernel text. This kills entire classes
-	  of heap overflow exploits and similar kernel memory exposures.
-
-=======
 	  separately allocated pages, are not on the process stack,
 	  or are part of the kernel text. This kills entire classes
 	  of heap overflow exploits and similar kernel memory exposures.
@@ -199,7 +177,6 @@
 	  Booting with "slab_common.usercopy_fallback=Y/N" can change
 	  this setting.
 
->>>>>>> 24b8d41d
 config HARDENED_USERCOPY_PAGESPAN
 	bool "Refuse to copy allocations that span multiple pages"
 	depends on HARDENED_USERCOPY
@@ -211,14 +188,6 @@
 	  been removed. This config is intended to be used only while
 	  trying to find such users.
 
-<<<<<<< HEAD
-source security/selinux/Kconfig
-source security/smack/Kconfig
-source security/tomoyo/Kconfig
-source security/apparmor/Kconfig
-source security/loadpin/Kconfig
-source security/yama/Kconfig
-=======
 config FORTIFY_SOURCE
 	bool "Harden common str/mem functions against buffer overflows"
 	depends on ARCH_HAS_FORTIFY_SOURCE
@@ -269,7 +238,6 @@
 source "security/yama/Kconfig"
 source "security/safesetid/Kconfig"
 source "security/lockdown/Kconfig"
->>>>>>> 24b8d41d
 
 source "security/integrity/Kconfig"
 
