// SPDX-License-Identifier: GPL-2.0-only
/*
 * Copyright (C) 2008 IBM Corporation
 *
 * Authors:
 * Mimi Zohar <zohar@us.ibm.com>
 *
 * File: integrity_iint.c
 *	- implements the integrity hooks: integrity_inode_alloc,
 *	  integrity_inode_free
 *	- cache integrity information associated with an inode
 *	  using a rbtree tree.
 */
#include <linux/slab.h>
#include <linux/init.h>
#include <linux/spinlock.h>
#include <linux/rbtree.h>
#include <linux/file.h>
#include <linux/uaccess.h>
#include <linux/security.h>
#include <linux/lsm_hooks.h>
#include "integrity.h"

static struct rb_root integrity_iint_tree = RB_ROOT;
static DEFINE_RWLOCK(integrity_iint_lock);
static struct kmem_cache *iint_cache __read_mostly;

struct dentry *integrity_dir;

/*
 * __integrity_iint_find - return the iint associated with an inode
 */
static struct integrity_iint_cache *__integrity_iint_find(struct inode *inode)
{
	struct integrity_iint_cache *iint;
	struct rb_node *n = integrity_iint_tree.rb_node;

	while (n) {
		iint = rb_entry(n, struct integrity_iint_cache, rb_node);

		if (inode < iint->inode)
			n = n->rb_left;
		else if (inode > iint->inode)
			n = n->rb_right;
		else
			break;
	}
	if (!n)
		return NULL;

	return iint;
}

/*
 * integrity_iint_find - return the iint associated with an inode
 */
struct integrity_iint_cache *integrity_iint_find(struct inode *inode)
{
	struct integrity_iint_cache *iint;

	if (!IS_IMA(inode))
		return NULL;

	read_lock(&integrity_iint_lock);
	iint = __integrity_iint_find(inode);
	read_unlock(&integrity_iint_lock);

	return iint;
}

static void iint_free(struct integrity_iint_cache *iint)
{
	kfree(iint->ima_hash);
	iint->ima_hash = NULL;
	iint->version = 0;
	iint->flags = 0UL;
	iint->atomic_flags = 0UL;
	iint->ima_file_status = INTEGRITY_UNKNOWN;
	iint->ima_mmap_status = INTEGRITY_UNKNOWN;
	iint->ima_bprm_status = INTEGRITY_UNKNOWN;
	iint->ima_read_status = INTEGRITY_UNKNOWN;
	iint->ima_creds_status = INTEGRITY_UNKNOWN;
	iint->evm_status = INTEGRITY_UNKNOWN;
	iint->measured_pcrs = 0;
	kmem_cache_free(iint_cache, iint);
}

/**
 * integrity_inode_get - find or allocate an iint associated with an inode
 * @inode: pointer to the inode
 * @return: allocated iint
 *
 * Caller must lock i_mutex
 */
struct integrity_iint_cache *integrity_inode_get(struct inode *inode)
{
	struct rb_node **p;
	struct rb_node *node, *parent = NULL;
	struct integrity_iint_cache *iint, *test_iint;

	iint = integrity_iint_find(inode);
	if (iint)
		return iint;

	iint = kmem_cache_alloc(iint_cache, GFP_NOFS);
	if (!iint)
		return NULL;

	write_lock(&integrity_iint_lock);

	p = &integrity_iint_tree.rb_node;
	while (*p) {
		parent = *p;
		test_iint = rb_entry(parent, struct integrity_iint_cache,
				     rb_node);
		if (inode < test_iint->inode)
			p = &(*p)->rb_left;
		else
			p = &(*p)->rb_right;
	}

	iint->inode = inode;
	node = &iint->rb_node;
	inode->i_flags |= S_IMA;
	rb_link_node(node, parent, p);
	rb_insert_color(node, &integrity_iint_tree);

	write_unlock(&integrity_iint_lock);
	return iint;
}

/**
 * integrity_inode_free - called on security_inode_free
 * @inode: pointer to the inode
 *
 * Free the integrity information(iint) associated with an inode.
 */
void integrity_inode_free(struct inode *inode)
{
	struct integrity_iint_cache *iint;

	if (!IS_IMA(inode))
		return;

	write_lock(&integrity_iint_lock);
	iint = __integrity_iint_find(inode);
	rb_erase(&iint->rb_node, &integrity_iint_tree);
	write_unlock(&integrity_iint_lock);

	iint_free(iint);
}

static void init_once(void *foo)
{
	struct integrity_iint_cache *iint = foo;

	memset(iint, 0, sizeof(*iint));
	iint->ima_file_status = INTEGRITY_UNKNOWN;
	iint->ima_mmap_status = INTEGRITY_UNKNOWN;
	iint->ima_bprm_status = INTEGRITY_UNKNOWN;
	iint->ima_read_status = INTEGRITY_UNKNOWN;
	iint->ima_creds_status = INTEGRITY_UNKNOWN;
	iint->evm_status = INTEGRITY_UNKNOWN;
<<<<<<< HEAD
	iint->measured_pcrs = 0;
=======
	mutex_init(&iint->mutex);
>>>>>>> 24b8d41d
}

static int __init integrity_iintcache_init(void)
{
	iint_cache =
	    kmem_cache_create("iint_cache", sizeof(struct integrity_iint_cache),
			      0, SLAB_PANIC, init_once);
	return 0;
}
DEFINE_LSM(integrity) = {
	.name = "integrity",
	.init = integrity_iintcache_init,
};


/*
 * integrity_kernel_read - read data from the file
 *
 * This is a function for reading file content instead of kernel_read().
 * It does not perform locking checks to ensure it cannot be blocked.
 * It does not perform security checks because it is irrelevant for IMA.
 *
 */
int integrity_kernel_read(struct file *file, loff_t offset,
			  void *addr, unsigned long count)
{
	return __kernel_read(file, addr, count, &offset);
}

/*
 * integrity_load_keys - load integrity keys hook
 *
 * Hooks is called from init/main.c:kernel_init_freeable()
 * when rootfs is ready
 */
void __init integrity_load_keys(void)
{
	ima_load_x509();
	evm_load_x509();
}

static int __init integrity_fs_init(void)
{
	integrity_dir = securityfs_create_dir("integrity", NULL);
	if (IS_ERR(integrity_dir)) {
		int ret = PTR_ERR(integrity_dir);

		if (ret != -ENODEV)
			pr_err("Unable to create integrity sysfs dir: %d\n",
			       ret);
		integrity_dir = NULL;
		return ret;
	}

	return 0;
}

late_initcall(integrity_fs_init)<|MERGE_RESOLUTION|>--- conflicted
+++ resolved
@@ -161,11 +161,7 @@
 	iint->ima_read_status = INTEGRITY_UNKNOWN;
 	iint->ima_creds_status = INTEGRITY_UNKNOWN;
 	iint->evm_status = INTEGRITY_UNKNOWN;
-<<<<<<< HEAD
-	iint->measured_pcrs = 0;
-=======
 	mutex_init(&iint->mutex);
->>>>>>> 24b8d41d
 }
 
 static int __init integrity_iintcache_init(void)
