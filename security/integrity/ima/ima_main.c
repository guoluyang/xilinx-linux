--- conflicted
+++ resolved
@@ -165,11 +165,7 @@
 		    (iint->flags & IMA_NEW_FILE)) {
 			iint->flags &= ~(IMA_DONE_MASK | IMA_NEW_FILE);
 			iint->measured_pcrs = 0;
-<<<<<<< HEAD
-			if (iint->flags & IMA_APPRAISE)
-=======
 			if (update)
->>>>>>> 24b8d41d
 				ima_update_xattr(iint, file);
 		}
 	}
@@ -207,11 +203,7 @@
 	char *pathbuf = NULL;
 	char filename[NAME_MAX];
 	const char *pathname = NULL;
-<<<<<<< HEAD
-	int rc = -ENOMEM, action, must_appraise;
-=======
 	int rc = 0, action, must_appraise = 0;
->>>>>>> 24b8d41d
 	int pcr = CONFIG_IMA_MEASURE_PCR_IDX;
 	struct evm_ima_xattr_data *xattr_value = NULL;
 	struct modsig *modsig = NULL;
@@ -226,12 +218,8 @@
 	 * bitmask based on the appraise/audit/measurement policy.
 	 * Included is the appraise submask.
 	 */
-<<<<<<< HEAD
-	action = ima_get_action(inode, mask, func, &pcr);
-=======
 	action = ima_get_action(inode, cred, secid, mask, func, &pcr,
 				&template_desc, NULL);
->>>>>>> 24b8d41d
 	violation_check = ((func == FILE_CHECK || func == MMAP_CHECK) &&
 			   (ima_policy_flag & IMA_MEASURE));
 	if (!action && !violation_check)
@@ -294,8 +282,6 @@
 	/* If target pcr is already measured, unset IMA_MEASURE action */
 	if ((action & IMA_MEASURE) && (iint->measured_pcrs & (0x1 << pcr)))
 		action ^= IMA_MEASURE;
-<<<<<<< HEAD
-=======
 
 	/* HASH sets the digital signature and update flags, nothing else */
 	if ((action & IMA_HASH) &&
@@ -308,7 +294,6 @@
 		action ^= IMA_HASH;
 		set_bit(IMA_UPDATE_XATTR, &iint->atomic_flags);
 	}
->>>>>>> 24b8d41d
 
 	/* Nothing to do, just return existing appraised status */
 	if (!action) {
@@ -325,8 +310,6 @@
 	    strcmp(template_desc->name, IMA_TEMPLATE_IMA_NAME) != 0) {
 		/* read 'security.ima' */
 		xattr_len = ima_read_xattr(file_dentry(file), &xattr_value);
-<<<<<<< HEAD
-=======
 
 		/*
 		 * Read the appended modsig if allowed by the policy, and allow
@@ -341,7 +324,6 @@
 				action |= IMA_MEASURE;
 		}
 	}
->>>>>>> 24b8d41d
 
 	hash_algo = ima_get_hash_algo(xattr_value, xattr_len);
 
@@ -354,17 +336,6 @@
 
 	if (action & IMA_MEASURE)
 		ima_store_measurement(iint, file, pathname,
-<<<<<<< HEAD
-				      xattr_value, xattr_len, pcr);
-	if (action & IMA_APPRAISE_SUBMASK)
-		rc = ima_appraise_measurement(func, iint, file, pathname,
-					      xattr_value, xattr_len, opened);
-	if (action & IMA_AUDIT)
-		ima_audit_measurement(iint, pathname);
-
-out_digsig:
-	if ((mask & MAY_WRITE) && (iint->flags & IMA_DIGSIG) &&
-=======
 				      xattr_value, xattr_len, modsig, pcr,
 				      template_desc);
 	if (rc == 0 && (action & IMA_APPRAISE_SUBMASK)) {
@@ -387,7 +358,6 @@
 		rc = 0;
 out_locked:
 	if ((mask & MAY_WRITE) && test_bit(IMA_DIGSIG, &iint->atomic_flags) &&
->>>>>>> 24b8d41d
 	     !(iint->flags & IMA_NEW_FILE))
 		rc = -EACCES;
 	mutex_unlock(&iint->mutex);
@@ -532,8 +502,6 @@
 EXPORT_SYMBOL_GPL(ima_file_check);
 
 /**
-<<<<<<< HEAD
-=======
  * ima_file_hash - return the stored measurement if a file has been hashed and
  * is in the iint cache.
  * @file: pointer to the file
@@ -620,7 +588,6 @@
 }
 
 /**
->>>>>>> 24b8d41d
  * ima_post_path_mknod - mark as a new inode
  * @dentry: newly created dentry
  *
@@ -637,11 +604,6 @@
 	if (!must_appraise)
 		return;
 
-<<<<<<< HEAD
-	iint = integrity_inode_get(inode);
-	if (iint)
-		iint->flags |= IMA_NEW_FILE;
-=======
 	/* Nothing to do if we can't allocate memory */
 	iint = integrity_inode_get(inode);
 	if (!iint)
@@ -649,7 +611,6 @@
 
 	/* needed for re-opening empty files */
 	iint->flags |= IMA_NEW_FILE;
->>>>>>> 24b8d41d
 }
 
 /**
