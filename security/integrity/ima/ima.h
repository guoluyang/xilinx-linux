/* SPDX-License-Identifier: GPL-2.0-only */
/*
 * Copyright (C) 2005,2006,2007,2008 IBM Corporation
 *
 * Authors:
 * Reiner Sailer <sailer@watson.ibm.com>
 * Mimi Zohar <zohar@us.ibm.com>
 *
 * File: ima.h
 *	internal Integrity Measurement Architecture (IMA) definitions
 */

#ifndef __LINUX_IMA_H
#define __LINUX_IMA_H

#include <linux/types.h>
#include <linux/crypto.h>
#include <linux/fs.h>
#include <linux/security.h>
#include <linux/hash.h>
#include <linux/tpm.h>
#include <linux/audit.h>
#include <crypto/hash_info.h>

#include "../integrity.h"

#ifdef CONFIG_HAVE_IMA_KEXEC
#include <asm/ima.h>
#endif

enum ima_show_type { IMA_SHOW_BINARY, IMA_SHOW_BINARY_NO_FIELD_LEN,
		     IMA_SHOW_BINARY_OLD_STRING_FMT, IMA_SHOW_ASCII };
enum tpm_pcrs { TPM_PCR0 = 0, TPM_PCR8 = 8, TPM_PCR10 = 10 };

/* digest size for IMA, fits SHA1 or MD5 */
#define IMA_DIGEST_SIZE		SHA1_DIGEST_SIZE
#define IMA_EVENT_NAME_LEN_MAX	255

#define IMA_HASH_BITS 10
#define IMA_MEASURE_HTABLE_SIZE (1 << IMA_HASH_BITS)

#define IMA_TEMPLATE_FIELD_ID_MAX_LEN	16
#define IMA_TEMPLATE_NUM_FIELDS_MAX	15

#define IMA_TEMPLATE_IMA_NAME "ima"
#define IMA_TEMPLATE_IMA_FMT "d|n"

#define NR_BANKS(chip) ((chip != NULL) ? chip->nr_allocated_banks : 0)

/* current content of the policy */
extern int ima_policy_flag;

/* set during initialization */
extern int ima_hash_algo;
extern int ima_sha1_idx __ro_after_init;
extern int ima_hash_algo_idx __ro_after_init;
extern int ima_extra_slots __ro_after_init;
extern int ima_appraise;
extern struct tpm_chip *ima_tpm_chip;
extern const char boot_aggregate_name[];

/* IMA event related data */
struct ima_event_data {
	struct integrity_iint_cache *iint;
	struct file *file;
	const unsigned char *filename;
	struct evm_ima_xattr_data *xattr_value;
	int xattr_len;
	const struct modsig *modsig;
	const char *violation;
	const void *buf;
	int buf_len;
};

/* IMA template field data definition */
struct ima_field_data {
	u8 *data;
	u32 len;
};

/* IMA template field definition */
struct ima_template_field {
	const char field_id[IMA_TEMPLATE_FIELD_ID_MAX_LEN];
	int (*field_init)(struct ima_event_data *event_data,
			  struct ima_field_data *field_data);
	void (*field_show)(struct seq_file *m, enum ima_show_type show,
			   struct ima_field_data *field_data);
};

/* IMA template descriptor definition */
struct ima_template_desc {
	struct list_head list;
	char *name;
	char *fmt;
	int num_fields;
	const struct ima_template_field **fields;
};

struct ima_template_entry {
	int pcr;
<<<<<<< HEAD
	u8 digest[TPM_DIGEST_SIZE];	/* sha1 or md5 measurement hash */
=======
	struct tpm_digest *digests;
>>>>>>> 24b8d41d
	struct ima_template_desc *template_desc; /* template descriptor */
	u32 template_data_len;
	struct ima_field_data template_data[];	/* template related data */
};

struct ima_queue_entry {
	struct hlist_node hnext;	/* place in hash collision list */
	struct list_head later;		/* place in ima_measurements list */
	struct ima_template_entry *entry;
};
extern struct list_head ima_measurements;	/* list of all measurements */

/* Some details preceding the binary serialized measurement list */
struct ima_kexec_hdr {
	u16 version;
	u16 _reserved0;
	u32 _reserved1;
	u64 buffer_size;
	u64 count;
};

extern const int read_idmap[];

#ifdef CONFIG_HAVE_IMA_KEXEC
void ima_load_kexec_buffer(void);
#else
static inline void ima_load_kexec_buffer(void) {}
#endif /* CONFIG_HAVE_IMA_KEXEC */

/*
 * The default binary_runtime_measurements list format is defined as the
 * platform native format.  The canonical format is defined as little-endian.
 */
extern bool ima_canonical_fmt;

/* Internal IMA function definitions */
int ima_init(void);
int ima_fs_init(void);
int ima_add_template_entry(struct ima_template_entry *entry, int violation,
			   const char *op, struct inode *inode,
			   const unsigned char *filename);
int ima_calc_file_hash(struct file *file, struct ima_digest_data *hash);
int ima_calc_buffer_hash(const void *buf, loff_t len,
			 struct ima_digest_data *hash);
int ima_calc_field_array_hash(struct ima_field_data *field_data,
			      struct ima_template_entry *entry);
int ima_calc_boot_aggregate(struct ima_digest_data *hash);
void ima_add_violation(struct file *file, const unsigned char *filename,
		       struct integrity_iint_cache *iint,
		       const char *op, const char *cause);
int ima_init_crypto(void);
void ima_putc(struct seq_file *m, void *data, int datalen);
void ima_print_digest(struct seq_file *m, u8 *digest, u32 size);
int template_desc_init_fields(const char *template_fmt,
			      const struct ima_template_field ***fields,
			      int *num_fields);
struct ima_template_desc *ima_template_desc_current(void);
struct ima_template_desc *lookup_template_desc(const char *name);
bool ima_template_has_modsig(const struct ima_template_desc *ima_template);
int ima_restore_measurement_entry(struct ima_template_entry *entry);
int ima_restore_measurement_list(loff_t bufsize, void *buf);
int ima_measurements_show(struct seq_file *m, void *v);
unsigned long ima_get_binary_runtime_size(void);
int ima_init_template(void);
void ima_init_template_list(void);
int __init ima_init_digests(void);
int ima_lsm_policy_change(struct notifier_block *nb, unsigned long event,
			  void *lsm_data);

/*
 * used to protect h_table and sha_table
 */
extern spinlock_t ima_queue_lock;

struct ima_h_table {
	atomic_long_t len;	/* number of stored measurements in the list */
	atomic_long_t violations;
	struct hlist_head queue[IMA_MEASURE_HTABLE_SIZE];
};
extern struct ima_h_table ima_htable;

static inline unsigned int ima_hash_key(u8 *digest)
{
	/* there is no point in taking a hash of part of a digest */
	return (digest[0] | digest[1] << 8) % IMA_MEASURE_HTABLE_SIZE;
}

#define __ima_hooks(hook)				\
	hook(NONE, none)				\
	hook(FILE_CHECK, file)				\
	hook(MMAP_CHECK, mmap)				\
	hook(BPRM_CHECK, bprm)				\
	hook(CREDS_CHECK, creds)			\
	hook(POST_SETATTR, post_setattr)		\
	hook(MODULE_CHECK, module)			\
	hook(FIRMWARE_CHECK, firmware)			\
	hook(KEXEC_KERNEL_CHECK, kexec_kernel)		\
	hook(KEXEC_INITRAMFS_CHECK, kexec_initramfs)	\
	hook(POLICY_CHECK, policy)			\
	hook(KEXEC_CMDLINE, kexec_cmdline)		\
	hook(KEY_CHECK, key)				\
	hook(MAX_CHECK, none)

#define __ima_hook_enumify(ENUM, str)	ENUM,
#define __ima_stringify(arg) (#arg)
#define __ima_hook_measuring_stringify(ENUM, str) \
		(__ima_stringify(measuring_ ##str)),

enum ima_hooks {
	__ima_hooks(__ima_hook_enumify)
};

static const char * const ima_hooks_measure_str[] = {
	__ima_hooks(__ima_hook_measuring_stringify)
};

static inline const char *func_measure_str(enum ima_hooks func)
{
	if (func >= MAX_CHECK)
		return ima_hooks_measure_str[NONE];

	return ima_hooks_measure_str[func];
}

extern const char *const func_tokens[];

struct modsig;

#ifdef CONFIG_IMA_QUEUE_EARLY_BOOT_KEYS
/*
 * To track keys that need to be measured.
 */
struct ima_key_entry {
	struct list_head list;
	void *payload;
	size_t payload_len;
	char *keyring_name;
};
void ima_init_key_queue(void);
bool ima_should_queue_key(void);
bool ima_queue_key(struct key *keyring, const void *payload,
		   size_t payload_len);
void ima_process_queued_keys(void);
#else
static inline void ima_init_key_queue(void) {}
static inline bool ima_should_queue_key(void) { return false; }
static inline bool ima_queue_key(struct key *keyring,
				 const void *payload,
				 size_t payload_len) { return false; }
static inline void ima_process_queued_keys(void) {}
#endif /* CONFIG_IMA_QUEUE_EARLY_BOOT_KEYS */

/* LIM API function definitions */
<<<<<<< HEAD
int ima_get_action(struct inode *inode, int mask,
		   enum ima_hooks func, int *pcr);
=======
int ima_get_action(struct inode *inode, const struct cred *cred, u32 secid,
		   int mask, enum ima_hooks func, int *pcr,
		   struct ima_template_desc **template_desc,
		   const char *keyring);
>>>>>>> 24b8d41d
int ima_must_measure(struct inode *inode, int mask, enum ima_hooks func);
int ima_collect_measurement(struct integrity_iint_cache *iint,
			    struct file *file, void *buf, loff_t size,
			    enum hash_algo algo, struct modsig *modsig);
void ima_store_measurement(struct integrity_iint_cache *iint, struct file *file,
			   const unsigned char *filename,
			   struct evm_ima_xattr_data *xattr_value,
<<<<<<< HEAD
			   int xattr_len, int pcr);
=======
			   int xattr_len, const struct modsig *modsig, int pcr,
			   struct ima_template_desc *template_desc);
void process_buffer_measurement(struct inode *inode, const void *buf, int size,
				const char *eventname, enum ima_hooks func,
				int pcr, const char *keyring);
>>>>>>> 24b8d41d
void ima_audit_measurement(struct integrity_iint_cache *iint,
			   const unsigned char *filename);
int ima_alloc_init_template(struct ima_event_data *event_data,
			    struct ima_template_entry **entry,
			    struct ima_template_desc *template_desc);
int ima_store_template(struct ima_template_entry *entry, int violation,
		       struct inode *inode,
		       const unsigned char *filename, int pcr);
void ima_free_template_entry(struct ima_template_entry *entry);
<<<<<<< HEAD
const char *ima_d_path(const struct path *path, char **pathbuf);

/* IMA policy related functions */
int ima_match_policy(struct inode *inode, enum ima_hooks func, int mask,
		     int flags, int *pcr);
=======
const char *ima_d_path(const struct path *path, char **pathbuf, char *filename);

/* IMA policy related functions */
int ima_match_policy(struct inode *inode, const struct cred *cred, u32 secid,
		     enum ima_hooks func, int mask, int flags, int *pcr,
		     struct ima_template_desc **template_desc,
		     const char *keyring);
>>>>>>> 24b8d41d
void ima_init_policy(void);
void ima_update_policy(void);
void ima_update_policy_flag(void);
ssize_t ima_parse_add_rule(char *);
void ima_delete_rules(void);
int ima_check_policy(void);
void *ima_policy_start(struct seq_file *m, loff_t *pos);
void *ima_policy_next(struct seq_file *m, void *v, loff_t *pos);
void ima_policy_stop(struct seq_file *m, void *v);
int ima_policy_show(struct seq_file *m, void *v);

/* Appraise integrity measurements */
#define IMA_APPRAISE_ENFORCE	0x01
#define IMA_APPRAISE_FIX	0x02
#define IMA_APPRAISE_LOG	0x04
#define IMA_APPRAISE_MODULES	0x08
#define IMA_APPRAISE_FIRMWARE	0x10
#define IMA_APPRAISE_POLICY	0x20
#define IMA_APPRAISE_KEXEC	0x40

#ifdef CONFIG_IMA_APPRAISE
int ima_check_blacklist(struct integrity_iint_cache *iint,
			const struct modsig *modsig, int pcr);
int ima_appraise_measurement(enum ima_hooks func,
			     struct integrity_iint_cache *iint,
			     struct file *file, const unsigned char *filename,
			     struct evm_ima_xattr_data *xattr_value,
			     int xattr_len, const struct modsig *modsig);
int ima_must_appraise(struct inode *inode, int mask, enum ima_hooks func);
void ima_update_xattr(struct integrity_iint_cache *iint, struct file *file);
enum integrity_status ima_get_cache_status(struct integrity_iint_cache *iint,
					   enum ima_hooks func);
enum hash_algo ima_get_hash_algo(struct evm_ima_xattr_data *xattr_value,
				 int xattr_len);
int ima_read_xattr(struct dentry *dentry,
		   struct evm_ima_xattr_data **xattr_value);

#else
static inline int ima_check_blacklist(struct integrity_iint_cache *iint,
				      const struct modsig *modsig, int pcr)
{
	return 0;
}

static inline int ima_appraise_measurement(enum ima_hooks func,
					   struct integrity_iint_cache *iint,
					   struct file *file,
					   const unsigned char *filename,
					   struct evm_ima_xattr_data *xattr_value,
					   int xattr_len,
					   const struct modsig *modsig)
{
	return INTEGRITY_UNKNOWN;
}

static inline int ima_must_appraise(struct inode *inode, int mask,
				    enum ima_hooks func)
{
	return 0;
}

static inline void ima_update_xattr(struct integrity_iint_cache *iint,
				    struct file *file)
{
}

static inline enum integrity_status ima_get_cache_status(struct integrity_iint_cache
							 *iint,
							 enum ima_hooks func)
{
	return INTEGRITY_UNKNOWN;
}

static inline enum hash_algo
ima_get_hash_algo(struct evm_ima_xattr_data *xattr_value, int xattr_len)
{
	return ima_hash_algo;
}

static inline int ima_read_xattr(struct dentry *dentry,
				 struct evm_ima_xattr_data **xattr_value)
{
	return 0;
}

#endif /* CONFIG_IMA_APPRAISE */

#ifdef CONFIG_IMA_APPRAISE_MODSIG
int ima_read_modsig(enum ima_hooks func, const void *buf, loff_t buf_len,
		    struct modsig **modsig);
void ima_collect_modsig(struct modsig *modsig, const void *buf, loff_t size);
int ima_get_modsig_digest(const struct modsig *modsig, enum hash_algo *algo,
			  const u8 **digest, u32 *digest_size);
int ima_get_raw_modsig(const struct modsig *modsig, const void **data,
		       u32 *data_len);
void ima_free_modsig(struct modsig *modsig);
#else
static inline int ima_read_modsig(enum ima_hooks func, const void *buf,
				  loff_t buf_len, struct modsig **modsig)
{
	return -EOPNOTSUPP;
}

static inline void ima_collect_modsig(struct modsig *modsig, const void *buf,
				      loff_t size)
{
}

static inline int ima_get_modsig_digest(const struct modsig *modsig,
					enum hash_algo *algo, const u8 **digest,
					u32 *digest_size)
{
	return -EOPNOTSUPP;
}

static inline int ima_get_raw_modsig(const struct modsig *modsig,
				     const void **data, u32 *data_len)
{
	return -EOPNOTSUPP;
}

static inline void ima_free_modsig(struct modsig *modsig)
{
}
#endif /* CONFIG_IMA_APPRAISE_MODSIG */

/* LSM based policy rules require audit */
#ifdef CONFIG_IMA_LSM_RULES

#define ima_filter_rule_init security_audit_rule_init
#define ima_filter_rule_free security_audit_rule_free
#define ima_filter_rule_match security_audit_rule_match

#else

static inline int ima_filter_rule_init(u32 field, u32 op, char *rulestr,
				       void **lsmrule)
{
	return -EINVAL;
}

static inline void ima_filter_rule_free(void *lsmrule)
{
}

static inline int ima_filter_rule_match(u32 secid, u32 field, u32 op,
					void *lsmrule)
{
	return -EINVAL;
}
#endif /* CONFIG_IMA_LSM_RULES */

#ifdef	CONFIG_IMA_READ_POLICY
#define	POLICY_FILE_FLAGS	(S_IWUSR | S_IRUSR)
#else
#define	POLICY_FILE_FLAGS	S_IWUSR
#endif /* CONFIG_IMA_READ_POLICY */

#endif /* __LINUX_IMA_H */<|MERGE_RESOLUTION|>--- conflicted
+++ resolved
@@ -98,11 +98,7 @@
 
 struct ima_template_entry {
 	int pcr;
-<<<<<<< HEAD
-	u8 digest[TPM_DIGEST_SIZE];	/* sha1 or md5 measurement hash */
-=======
 	struct tpm_digest *digests;
->>>>>>> 24b8d41d
 	struct ima_template_desc *template_desc; /* template descriptor */
 	u32 template_data_len;
 	struct ima_field_data template_data[];	/* template related data */
@@ -256,15 +252,10 @@
 #endif /* CONFIG_IMA_QUEUE_EARLY_BOOT_KEYS */
 
 /* LIM API function definitions */
-<<<<<<< HEAD
-int ima_get_action(struct inode *inode, int mask,
-		   enum ima_hooks func, int *pcr);
-=======
 int ima_get_action(struct inode *inode, const struct cred *cred, u32 secid,
 		   int mask, enum ima_hooks func, int *pcr,
 		   struct ima_template_desc **template_desc,
 		   const char *keyring);
->>>>>>> 24b8d41d
 int ima_must_measure(struct inode *inode, int mask, enum ima_hooks func);
 int ima_collect_measurement(struct integrity_iint_cache *iint,
 			    struct file *file, void *buf, loff_t size,
@@ -272,15 +263,11 @@
 void ima_store_measurement(struct integrity_iint_cache *iint, struct file *file,
 			   const unsigned char *filename,
 			   struct evm_ima_xattr_data *xattr_value,
-<<<<<<< HEAD
-			   int xattr_len, int pcr);
-=======
 			   int xattr_len, const struct modsig *modsig, int pcr,
 			   struct ima_template_desc *template_desc);
 void process_buffer_measurement(struct inode *inode, const void *buf, int size,
 				const char *eventname, enum ima_hooks func,
 				int pcr, const char *keyring);
->>>>>>> 24b8d41d
 void ima_audit_measurement(struct integrity_iint_cache *iint,
 			   const unsigned char *filename);
 int ima_alloc_init_template(struct ima_event_data *event_data,
@@ -290,13 +277,6 @@
 		       struct inode *inode,
 		       const unsigned char *filename, int pcr);
 void ima_free_template_entry(struct ima_template_entry *entry);
-<<<<<<< HEAD
-const char *ima_d_path(const struct path *path, char **pathbuf);
-
-/* IMA policy related functions */
-int ima_match_policy(struct inode *inode, enum ima_hooks func, int mask,
-		     int flags, int *pcr);
-=======
 const char *ima_d_path(const struct path *path, char **pathbuf, char *filename);
 
 /* IMA policy related functions */
@@ -304,7 +284,6 @@
 		     enum ima_hooks func, int mask, int flags, int *pcr,
 		     struct ima_template_desc **template_desc,
 		     const char *keyring);
->>>>>>> 24b8d41d
 void ima_init_policy(void);
 void ima_update_policy(void);
 void ima_update_policy_flag(void);
