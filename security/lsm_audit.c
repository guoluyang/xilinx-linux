// SPDX-License-Identifier: GPL-2.0-only
/*
 * common LSM auditing functions
 *
 * Based on code written for SELinux by :
 *			Stephen Smalley, <sds@tycho.nsa.gov>
 * 			James Morris <jmorris@redhat.com>
 * Author : Etienne Basset, <etienne.basset@ensta.org>
 */

#include <linux/types.h>
#include <linux/stddef.h>
#include <linux/kernel.h>
#include <linux/gfp.h>
#include <linux/fs.h>
#include <linux/init.h>
#include <net/sock.h>
#include <linux/un.h>
#include <net/af_unix.h>
#include <linux/audit.h>
#include <linux/ipv6.h>
#include <linux/ip.h>
#include <net/ip.h>
#include <net/ipv6.h>
#include <linux/tcp.h>
#include <linux/udp.h>
#include <linux/dccp.h>
#include <linux/sctp.h>
#include <linux/lsm_audit.h>
#include <linux/security.h>

/**
 * ipv4_skb_to_auditdata : fill auditdata from skb
 * @skb : the skb
 * @ad : the audit data to fill
 * @proto : the layer 4 protocol
 *
 * return  0 on success
 */
int ipv4_skb_to_auditdata(struct sk_buff *skb,
		struct common_audit_data *ad, u8 *proto)
{
	int ret = 0;
	struct iphdr *ih;

	ih = ip_hdr(skb);
	if (ih == NULL)
		return -EINVAL;

	ad->u.net->v4info.saddr = ih->saddr;
	ad->u.net->v4info.daddr = ih->daddr;

	if (proto)
		*proto = ih->protocol;
	/* non initial fragment */
	if (ntohs(ih->frag_off) & IP_OFFSET)
		return 0;

	switch (ih->protocol) {
	case IPPROTO_TCP: {
		struct tcphdr *th = tcp_hdr(skb);
		if (th == NULL)
			break;

		ad->u.net->sport = th->source;
		ad->u.net->dport = th->dest;
		break;
	}
	case IPPROTO_UDP: {
		struct udphdr *uh = udp_hdr(skb);
		if (uh == NULL)
			break;

		ad->u.net->sport = uh->source;
		ad->u.net->dport = uh->dest;
		break;
	}
	case IPPROTO_DCCP: {
		struct dccp_hdr *dh = dccp_hdr(skb);
		if (dh == NULL)
			break;

		ad->u.net->sport = dh->dccph_sport;
		ad->u.net->dport = dh->dccph_dport;
		break;
	}
	case IPPROTO_SCTP: {
		struct sctphdr *sh = sctp_hdr(skb);
		if (sh == NULL)
			break;
		ad->u.net->sport = sh->source;
		ad->u.net->dport = sh->dest;
		break;
	}
	default:
		ret = -EINVAL;
	}
	return ret;
}
#if IS_ENABLED(CONFIG_IPV6)
/**
 * ipv6_skb_to_auditdata : fill auditdata from skb
 * @skb : the skb
 * @ad : the audit data to fill
 * @proto : the layer 4 protocol
 *
 * return  0 on success
 */
int ipv6_skb_to_auditdata(struct sk_buff *skb,
		struct common_audit_data *ad, u8 *proto)
{
	int offset, ret = 0;
	struct ipv6hdr *ip6;
	u8 nexthdr;
	__be16 frag_off;

	ip6 = ipv6_hdr(skb);
	if (ip6 == NULL)
		return -EINVAL;
	ad->u.net->v6info.saddr = ip6->saddr;
	ad->u.net->v6info.daddr = ip6->daddr;
	ret = 0;
	/* IPv6 can have several extension header before the Transport header
	 * skip them */
	offset = skb_network_offset(skb);
	offset += sizeof(*ip6);
	nexthdr = ip6->nexthdr;
	offset = ipv6_skip_exthdr(skb, offset, &nexthdr, &frag_off);
	if (offset < 0)
		return 0;
	if (proto)
		*proto = nexthdr;
	switch (nexthdr) {
	case IPPROTO_TCP: {
		struct tcphdr _tcph, *th;

		th = skb_header_pointer(skb, offset, sizeof(_tcph), &_tcph);
		if (th == NULL)
			break;

		ad->u.net->sport = th->source;
		ad->u.net->dport = th->dest;
		break;
	}
	case IPPROTO_UDP: {
		struct udphdr _udph, *uh;

		uh = skb_header_pointer(skb, offset, sizeof(_udph), &_udph);
		if (uh == NULL)
			break;

		ad->u.net->sport = uh->source;
		ad->u.net->dport = uh->dest;
		break;
	}
	case IPPROTO_DCCP: {
		struct dccp_hdr _dccph, *dh;

		dh = skb_header_pointer(skb, offset, sizeof(_dccph), &_dccph);
		if (dh == NULL)
			break;

		ad->u.net->sport = dh->dccph_sport;
		ad->u.net->dport = dh->dccph_dport;
		break;
	}
	case IPPROTO_SCTP: {
		struct sctphdr _sctph, *sh;

		sh = skb_header_pointer(skb, offset, sizeof(_sctph), &_sctph);
		if (sh == NULL)
			break;
		ad->u.net->sport = sh->source;
		ad->u.net->dport = sh->dest;
		break;
	}
	default:
		ret = -EINVAL;
	}
	return ret;
}
#endif


static inline void print_ipv6_addr(struct audit_buffer *ab,
				   struct in6_addr *addr, __be16 port,
				   char *name1, char *name2)
{
	if (!ipv6_addr_any(addr))
		audit_log_format(ab, " %s=%pI6c", name1, addr);
	if (port)
		audit_log_format(ab, " %s=%d", name2, ntohs(port));
}

static inline void print_ipv4_addr(struct audit_buffer *ab, __be32 addr,
				   __be16 port, char *name1, char *name2)
{
	if (addr)
		audit_log_format(ab, " %s=%pI4", name1, &addr);
	if (port)
		audit_log_format(ab, " %s=%d", name2, ntohs(port));
}

/**
 * dump_common_audit_data - helper to dump common audit data
 * @a : common audit data
 *
 */
static void dump_common_audit_data(struct audit_buffer *ab,
				   struct common_audit_data *a)
{
	char comm[sizeof(current->comm)];

	/*
	 * To keep stack sizes in check force programers to notice if they
	 * start making this union too large!  See struct lsm_network_audit
	 * as an example of how to deal with large data.
	 */
	BUILD_BUG_ON(sizeof(a->u) > sizeof(void *)*2);

	audit_log_format(ab, " pid=%d comm=", task_tgid_nr(current));
	audit_log_untrustedstring(ab, memcpy(comm, current->comm, sizeof(comm)));

	switch (a->type) {
	case LSM_AUDIT_DATA_NONE:
		return;
	case LSM_AUDIT_DATA_IPC:
		audit_log_format(ab, " key=%d ", a->u.ipc_id);
		break;
	case LSM_AUDIT_DATA_CAP:
		audit_log_format(ab, " capability=%d ", a->u.cap);
		break;
	case LSM_AUDIT_DATA_PATH: {
		struct inode *inode;

		audit_log_d_path(ab, " path=", &a->u.path);

		inode = d_backing_inode(a->u.path.dentry);
		if (inode) {
			audit_log_format(ab, " dev=");
			audit_log_untrustedstring(ab, inode->i_sb->s_id);
			audit_log_format(ab, " ino=%lu", inode->i_ino);
		}
		audit_getcwd();
		break;
	}
	case LSM_AUDIT_DATA_FILE: {
		struct inode *inode;

		audit_log_d_path(ab, " path=", &a->u.file->f_path);

		inode = file_inode(a->u.file);
		if (inode) {
			audit_log_format(ab, " dev=");
			audit_log_untrustedstring(ab, inode->i_sb->s_id);
			audit_log_format(ab, " ino=%lu", inode->i_ino);
		}
		audit_getcwd();
		break;
	}
	case LSM_AUDIT_DATA_FILE: {
		struct inode *inode;

		audit_log_d_path(ab, " path=", &a->u.file->f_path);

		inode = file_inode(a->u.file);
		if (inode) {
			audit_log_format(ab, " dev=");
			audit_log_untrustedstring(ab, inode->i_sb->s_id);
			audit_log_format(ab, " ino=%lu", inode->i_ino);
		}
		break;
	}
	case LSM_AUDIT_DATA_IOCTL_OP: {
		struct inode *inode;

		audit_log_d_path(ab, " path=", &a->u.op->path);

		inode = a->u.op->path.dentry->d_inode;
		if (inode) {
			audit_log_format(ab, " dev=");
			audit_log_untrustedstring(ab, inode->i_sb->s_id);
			audit_log_format(ab, " ino=%lu", inode->i_ino);
		}

		audit_log_format(ab, " ioctlcmd=0x%hx", a->u.op->cmd);
<<<<<<< HEAD
=======
		audit_getcwd();
>>>>>>> 24b8d41d
		break;
	}
	case LSM_AUDIT_DATA_DENTRY: {
		struct inode *inode;

		audit_log_format(ab, " name=");
		audit_log_untrustedstring(ab, a->u.dentry->d_name.name);

		inode = d_backing_inode(a->u.dentry);
		if (inode) {
			audit_log_format(ab, " dev=");
			audit_log_untrustedstring(ab, inode->i_sb->s_id);
			audit_log_format(ab, " ino=%lu", inode->i_ino);
		}
		audit_getcwd();
		break;
	}
	case LSM_AUDIT_DATA_INODE: {
		struct dentry *dentry;
		struct inode *inode;

		inode = a->u.inode;
		dentry = d_find_alias(inode);
		if (dentry) {
			audit_log_format(ab, " name=");
			audit_log_untrustedstring(ab,
					 dentry->d_name.name);
			dput(dentry);
		}
		audit_log_format(ab, " dev=");
		audit_log_untrustedstring(ab, inode->i_sb->s_id);
		audit_log_format(ab, " ino=%lu", inode->i_ino);
		audit_getcwd();
		break;
	}
	case LSM_AUDIT_DATA_TASK: {
		struct task_struct *tsk = a->u.tsk;
		if (tsk) {
			pid_t pid = task_tgid_nr(tsk);
			if (pid) {
				char comm[sizeof(tsk->comm)];
				audit_log_format(ab, " opid=%d ocomm=", pid);
				audit_log_untrustedstring(ab,
				    memcpy(comm, tsk->comm, sizeof(comm)));
			}
		}
		break;
	}
	case LSM_AUDIT_DATA_NET:
		if (a->u.net->sk) {
			struct sock *sk = a->u.net->sk;
			struct unix_sock *u;
			struct unix_address *addr;
			int len = 0;
			char *p = NULL;

			switch (sk->sk_family) {
			case AF_INET: {
				struct inet_sock *inet = inet_sk(sk);

				print_ipv4_addr(ab, inet->inet_rcv_saddr,
						inet->inet_sport,
						"laddr", "lport");
				print_ipv4_addr(ab, inet->inet_daddr,
						inet->inet_dport,
						"faddr", "fport");
				break;
			}
#if IS_ENABLED(CONFIG_IPV6)
			case AF_INET6: {
				struct inet_sock *inet = inet_sk(sk);

				print_ipv6_addr(ab, &sk->sk_v6_rcv_saddr,
						inet->inet_sport,
						"laddr", "lport");
				print_ipv6_addr(ab, &sk->sk_v6_daddr,
						inet->inet_dport,
						"faddr", "fport");
				break;
			}
#endif
			case AF_UNIX:
				u = unix_sk(sk);
				addr = smp_load_acquire(&u->addr);
				if (!addr)
					break;
				if (u->path.dentry) {
					audit_log_d_path(ab, " path=", &u->path);
					break;
				}
				len = addr->len-sizeof(short);
				p = &addr->name->sun_path[0];
				audit_log_format(ab, " path=");
				if (*p)
					audit_log_untrustedstring(ab, p);
				else
					audit_log_n_hex(ab, p, len);
				break;
			}
		}

		switch (a->u.net->family) {
		case AF_INET:
			print_ipv4_addr(ab, a->u.net->v4info.saddr,
					a->u.net->sport,
					"saddr", "src");
			print_ipv4_addr(ab, a->u.net->v4info.daddr,
					a->u.net->dport,
					"daddr", "dest");
			break;
		case AF_INET6:
			print_ipv6_addr(ab, &a->u.net->v6info.saddr,
					a->u.net->sport,
					"saddr", "src");
			print_ipv6_addr(ab, &a->u.net->v6info.daddr,
					a->u.net->dport,
					"daddr", "dest");
			break;
		}
		if (a->u.net->netif > 0) {
			struct net_device *dev;

			/* NOTE: we always use init's namespace */
			dev = dev_get_by_index(&init_net, a->u.net->netif);
			if (dev) {
				audit_log_format(ab, " netif=%s", dev->name);
				dev_put(dev);
			}
		}
		break;
#ifdef CONFIG_KEYS
	case LSM_AUDIT_DATA_KEY:
		audit_log_format(ab, " key_serial=%u", a->u.key_struct.key);
		if (a->u.key_struct.key_desc) {
			audit_log_format(ab, " key_desc=");
			audit_log_untrustedstring(ab, a->u.key_struct.key_desc);
		}
		break;
#endif
	case LSM_AUDIT_DATA_KMOD:
		audit_log_format(ab, " kmod=");
		audit_log_untrustedstring(ab, a->u.kmod_name);
		break;
	case LSM_AUDIT_DATA_IBPKEY: {
		struct in6_addr sbn_pfx;

		memset(&sbn_pfx.s6_addr, 0,
		       sizeof(sbn_pfx.s6_addr));
		memcpy(&sbn_pfx.s6_addr, &a->u.ibpkey->subnet_prefix,
		       sizeof(a->u.ibpkey->subnet_prefix));
		audit_log_format(ab, " pkey=0x%x subnet_prefix=%pI6c",
				 a->u.ibpkey->pkey, &sbn_pfx);
		break;
	}
	case LSM_AUDIT_DATA_IBENDPORT:
		audit_log_format(ab, " device=%s port_num=%u",
				 a->u.ibendport->dev_name,
				 a->u.ibendport->port);
		break;
	case LSM_AUDIT_DATA_LOCKDOWN:
		audit_log_format(ab, " lockdown_reason=\"%s\"",
				 lockdown_reasons[a->u.reason]);
		break;
	} /* switch (a->type) */
}

/**
 * common_lsm_audit - generic LSM auditing function
 * @a:  auxiliary audit data
 * @pre_audit: lsm-specific pre-audit callback
 * @post_audit: lsm-specific post-audit callback
 *
 * setup the audit buffer for common security information
 * uses callback to print LSM specific information
 */
void common_lsm_audit(struct common_audit_data *a,
	void (*pre_audit)(struct audit_buffer *, void *),
	void (*post_audit)(struct audit_buffer *, void *))
{
	struct audit_buffer *ab;

	if (a == NULL)
		return;
	/* we use GFP_ATOMIC so we won't sleep */
	ab = audit_log_start(audit_context(), GFP_ATOMIC | __GFP_NOWARN,
			     AUDIT_AVC);

	if (ab == NULL)
		return;

	if (pre_audit)
		pre_audit(ab, a);

	dump_common_audit_data(ab, a);

	if (post_audit)
		post_audit(ab, a);

	audit_log_end(ab);
}<|MERGE_RESOLUTION|>--- conflicted
+++ resolved
@@ -258,19 +258,6 @@
 		audit_getcwd();
 		break;
 	}
-	case LSM_AUDIT_DATA_FILE: {
-		struct inode *inode;
-
-		audit_log_d_path(ab, " path=", &a->u.file->f_path);
-
-		inode = file_inode(a->u.file);
-		if (inode) {
-			audit_log_format(ab, " dev=");
-			audit_log_untrustedstring(ab, inode->i_sb->s_id);
-			audit_log_format(ab, " ino=%lu", inode->i_ino);
-		}
-		break;
-	}
 	case LSM_AUDIT_DATA_IOCTL_OP: {
 		struct inode *inode;
 
@@ -284,10 +271,7 @@
 		}
 
 		audit_log_format(ab, " ioctlcmd=0x%hx", a->u.op->cmd);
-<<<<<<< HEAD
-=======
 		audit_getcwd();
->>>>>>> 24b8d41d
 		break;
 	}
 	case LSM_AUDIT_DATA_DENTRY: {
