// SPDX-License-Identifier: GPL-2.0-only
/*
 * Implementation of the policy database.
 *
 * Author : Stephen Smalley, <sds@tycho.nsa.gov>
 */

/*
 * Updated: Trusted Computer Solutions, Inc. <dgoeddel@trustedcs.com>
 *
 *	Support for enhanced MLS infrastructure.
 *
 * Updated: Frank Mayer <mayerf@tresys.com> and Karl MacMillan <kmacmillan@tresys.com>
 *
 *	Added conditional policy language extensions
 *
 * Updated: Hewlett-Packard <paul@paul-moore.com>
 *
 *      Added support for the policy capability bitmap
 *
 * Update: Mellanox Techonologies
 *
 *	Added Infiniband support
 *
 * Copyright (C) 2016 Mellanox Techonologies
 * Copyright (C) 2007 Hewlett-Packard Development Company, L.P.
 * Copyright (C) 2004-2005 Trusted Computer Solutions, Inc.
 * Copyright (C) 2003 - 2004 Tresys Technology, LLC
 */

#include <linux/kernel.h>
#include <linux/sched.h>
#include <linux/slab.h>
#include <linux/string.h>
#include <linux/errno.h>
#include <linux/audit.h>
#include "security.h"

#include "policydb.h"
#include "conditional.h"
#include "mls.h"
#include "services.h"

#define _DEBUG_HASHES

#ifdef DEBUG_HASHES
static const char *symtab_name[SYM_NUM] = {
	"common prefixes",
	"classes",
	"roles",
	"types",
	"users",
	"bools",
	"levels",
	"categories",
};
#endif

struct policydb_compat_info {
	int version;
	int sym_num;
	int ocon_num;
};

/* These need to be updated if SYM_NUM or OCON_NUM changes */
static struct policydb_compat_info policydb_compat[] = {
	{
		.version	= POLICYDB_VERSION_BASE,
		.sym_num	= SYM_NUM - 3,
		.ocon_num	= OCON_NUM - 3,
	},
	{
		.version	= POLICYDB_VERSION_BOOL,
		.sym_num	= SYM_NUM - 2,
		.ocon_num	= OCON_NUM - 3,
	},
	{
		.version	= POLICYDB_VERSION_IPV6,
		.sym_num	= SYM_NUM - 2,
		.ocon_num	= OCON_NUM - 2,
	},
	{
		.version	= POLICYDB_VERSION_NLCLASS,
		.sym_num	= SYM_NUM - 2,
		.ocon_num	= OCON_NUM - 2,
	},
	{
		.version	= POLICYDB_VERSION_MLS,
		.sym_num	= SYM_NUM,
		.ocon_num	= OCON_NUM - 2,
	},
	{
		.version	= POLICYDB_VERSION_AVTAB,
		.sym_num	= SYM_NUM,
		.ocon_num	= OCON_NUM - 2,
	},
	{
		.version	= POLICYDB_VERSION_RANGETRANS,
		.sym_num	= SYM_NUM,
		.ocon_num	= OCON_NUM - 2,
	},
	{
		.version	= POLICYDB_VERSION_POLCAP,
		.sym_num	= SYM_NUM,
		.ocon_num	= OCON_NUM - 2,
	},
	{
		.version	= POLICYDB_VERSION_PERMISSIVE,
		.sym_num	= SYM_NUM,
		.ocon_num	= OCON_NUM - 2,
	},
	{
		.version	= POLICYDB_VERSION_BOUNDARY,
		.sym_num	= SYM_NUM,
		.ocon_num	= OCON_NUM - 2,
	},
	{
		.version	= POLICYDB_VERSION_FILENAME_TRANS,
		.sym_num	= SYM_NUM,
		.ocon_num	= OCON_NUM - 2,
	},
	{
		.version	= POLICYDB_VERSION_ROLETRANS,
		.sym_num	= SYM_NUM,
		.ocon_num	= OCON_NUM - 2,
	},
	{
		.version	= POLICYDB_VERSION_NEW_OBJECT_DEFAULTS,
		.sym_num	= SYM_NUM,
		.ocon_num	= OCON_NUM - 2,
	},
	{
		.version	= POLICYDB_VERSION_DEFAULT_TYPE,
		.sym_num	= SYM_NUM,
		.ocon_num	= OCON_NUM - 2,
	},
	{
		.version	= POLICYDB_VERSION_CONSTRAINT_NAMES,
		.sym_num	= SYM_NUM,
		.ocon_num	= OCON_NUM - 2,
	},
	{
		.version	= POLICYDB_VERSION_XPERMS_IOCTL,
		.sym_num	= SYM_NUM,
		.ocon_num	= OCON_NUM - 2,
	},
	{
		.version	= POLICYDB_VERSION_INFINIBAND,
		.sym_num	= SYM_NUM,
		.ocon_num	= OCON_NUM,
	},
	{
		.version	= POLICYDB_VERSION_GLBLUB,
		.sym_num	= SYM_NUM,
		.ocon_num	= OCON_NUM,
	},
	{
		.version	= POLICYDB_VERSION_COMP_FTRANS,
		.sym_num	= SYM_NUM,
		.ocon_num	= OCON_NUM,
	},
};

static struct policydb_compat_info *policydb_lookup_compat(int version)
{
	int i;
	struct policydb_compat_info *info = NULL;

	for (i = 0; i < ARRAY_SIZE(policydb_compat); i++) {
		if (policydb_compat[i].version == version) {
			info = &policydb_compat[i];
			break;
		}
	}
	return info;
}

/*
 * The following *_destroy functions are used to
 * free any memory allocated for each kind of
 * symbol data in the policy database.
 */

static int perm_destroy(void *key, void *datum, void *p)
{
	kfree(key);
	kfree(datum);
	return 0;
}

static int common_destroy(void *key, void *datum, void *p)
{
	struct common_datum *comdatum;

	kfree(key);
	if (datum) {
		comdatum = datum;
		hashtab_map(&comdatum->permissions.table, perm_destroy, NULL);
		hashtab_destroy(&comdatum->permissions.table);
	}
	kfree(datum);
	return 0;
}

static void constraint_expr_destroy(struct constraint_expr *expr)
{
	if (expr) {
		ebitmap_destroy(&expr->names);
		if (expr->type_names) {
			ebitmap_destroy(&expr->type_names->types);
			ebitmap_destroy(&expr->type_names->negset);
			kfree(expr->type_names);
		}
		kfree(expr);
	}
}

static int cls_destroy(void *key, void *datum, void *p)
{
	struct class_datum *cladatum;
	struct constraint_node *constraint, *ctemp;
	struct constraint_expr *e, *etmp;

	kfree(key);
	if (datum) {
		cladatum = datum;
		hashtab_map(&cladatum->permissions.table, perm_destroy, NULL);
		hashtab_destroy(&cladatum->permissions.table);
		constraint = cladatum->constraints;
		while (constraint) {
			e = constraint->expr;
			while (e) {
				etmp = e;
				e = e->next;
				constraint_expr_destroy(etmp);
			}
			ctemp = constraint;
			constraint = constraint->next;
			kfree(ctemp);
		}

		constraint = cladatum->validatetrans;
		while (constraint) {
			e = constraint->expr;
			while (e) {
				etmp = e;
				e = e->next;
				constraint_expr_destroy(etmp);
			}
			ctemp = constraint;
			constraint = constraint->next;
			kfree(ctemp);
		}
		kfree(cladatum->comkey);
	}
	kfree(datum);
	return 0;
}

static int role_destroy(void *key, void *datum, void *p)
{
	struct role_datum *role;

	kfree(key);
	if (datum) {
		role = datum;
		ebitmap_destroy(&role->dominates);
		ebitmap_destroy(&role->types);
	}
	kfree(datum);
	return 0;
}

static int type_destroy(void *key, void *datum, void *p)
{
	kfree(key);
	kfree(datum);
	return 0;
}

static int user_destroy(void *key, void *datum, void *p)
{
	struct user_datum *usrdatum;

	kfree(key);
	if (datum) {
		usrdatum = datum;
		ebitmap_destroy(&usrdatum->roles);
		ebitmap_destroy(&usrdatum->range.level[0].cat);
		ebitmap_destroy(&usrdatum->range.level[1].cat);
		ebitmap_destroy(&usrdatum->dfltlevel.cat);
	}
	kfree(datum);
	return 0;
}

static int sens_destroy(void *key, void *datum, void *p)
{
	struct level_datum *levdatum;

	kfree(key);
	if (datum) {
		levdatum = datum;
		if (levdatum->level)
			ebitmap_destroy(&levdatum->level->cat);
		kfree(levdatum->level);
	}
	kfree(datum);
	return 0;
}

static int cat_destroy(void *key, void *datum, void *p)
{
	kfree(key);
	kfree(datum);
	return 0;
}

static int (*destroy_f[SYM_NUM]) (void *key, void *datum, void *datap) =
{
	common_destroy,
	cls_destroy,
	role_destroy,
	type_destroy,
	user_destroy,
	cond_destroy_bool,
	sens_destroy,
	cat_destroy,
};

static int filenametr_destroy(void *key, void *datum, void *p)
{
	struct filename_trans_key *ft = key;
	struct filename_trans_datum *next, *d = datum;

	kfree(ft->name);
	kfree(key);
	do {
		ebitmap_destroy(&d->stypes);
		next = d->next;
		kfree(d);
		d = next;
	} while (unlikely(d));
	cond_resched();
	return 0;
}

static int range_tr_destroy(void *key, void *datum, void *p)
{
	struct mls_range *rt = datum;

	kfree(key);
	ebitmap_destroy(&rt->level[0].cat);
	ebitmap_destroy(&rt->level[1].cat);
	kfree(datum);
	cond_resched();
	return 0;
}

static int role_tr_destroy(void *key, void *datum, void *p)
{
	kfree(key);
	kfree(datum);
	return 0;
}

static void ocontext_destroy(struct ocontext *c, int i)
{
	if (!c)
		return;

	context_destroy(&c->context[0]);
	context_destroy(&c->context[1]);
	if (i == OCON_ISID || i == OCON_FS ||
	    i == OCON_NETIF || i == OCON_FSUSE)
		kfree(c->u.name);
	kfree(c);
}

/*
 * Initialize the role table.
 */
static int roles_init(struct policydb *p)
{
	char *key = NULL;
	int rc;
	struct role_datum *role;

	role = kzalloc(sizeof(*role), GFP_KERNEL);
	if (!role)
		return -ENOMEM;

	rc = -EINVAL;
	role->value = ++p->p_roles.nprim;
	if (role->value != OBJECT_R_VAL)
		goto out;

	rc = -ENOMEM;
	key = kstrdup(OBJECT_R, GFP_KERNEL);
	if (!key)
		goto out;

	rc = symtab_insert(&p->p_roles, key, role);
	if (rc)
		goto out;

	return 0;
out:
	kfree(key);
	kfree(role);
	return rc;
}

static u32 filenametr_hash(const void *k)
{
	const struct filename_trans_key *ft = k;
	unsigned long hash;
	unsigned int byte_num;
	unsigned char focus;

	hash = ft->ttype ^ ft->tclass;

	byte_num = 0;
	while ((focus = ft->name[byte_num++]))
		hash = partial_name_hash(focus, hash);
	return hash;
}

static int filenametr_cmp(const void *k1, const void *k2)
{
	const struct filename_trans_key *ft1 = k1;
	const struct filename_trans_key *ft2 = k2;
	int v;

	v = ft1->ttype - ft2->ttype;
	if (v)
		return v;

	v = ft1->tclass - ft2->tclass;
	if (v)
		return v;

	return strcmp(ft1->name, ft2->name);

}

static const struct hashtab_key_params filenametr_key_params = {
	.hash = filenametr_hash,
	.cmp = filenametr_cmp,
};

struct filename_trans_datum *policydb_filenametr_search(
	struct policydb *p, struct filename_trans_key *key)
{
	return hashtab_search(&p->filename_trans, key, filenametr_key_params);
}

static u32 rangetr_hash(const void *k)
{
	const struct range_trans *key = k;

	return key->source_type + (key->target_type << 3) +
		(key->target_class << 5);
}

static int rangetr_cmp(const void *k1, const void *k2)
{
	const struct range_trans *key1 = k1, *key2 = k2;
	int v;

	v = key1->source_type - key2->source_type;
	if (v)
		return v;

	v = key1->target_type - key2->target_type;
	if (v)
		return v;

	v = key1->target_class - key2->target_class;

	return v;
}

static const struct hashtab_key_params rangetr_key_params = {
	.hash = rangetr_hash,
	.cmp = rangetr_cmp,
};

struct mls_range *policydb_rangetr_search(struct policydb *p,
					  struct range_trans *key)
{
	return hashtab_search(&p->range_tr, key, rangetr_key_params);
}

static u32 role_trans_hash(const void *k)
{
	const struct role_trans_key *key = k;

	return key->role + (key->type << 3) + (key->tclass << 5);
}

static int role_trans_cmp(const void *k1, const void *k2)
{
	const struct role_trans_key *key1 = k1, *key2 = k2;
	int v;

	v = key1->role - key2->role;
	if (v)
		return v;

	v = key1->type - key2->type;
	if (v)
		return v;

	return key1->tclass - key2->tclass;
}

static const struct hashtab_key_params roletr_key_params = {
	.hash = role_trans_hash,
	.cmp = role_trans_cmp,
};

struct role_trans_datum *policydb_roletr_search(struct policydb *p,
						struct role_trans_key *key)
{
	return hashtab_search(&p->role_tr, key, roletr_key_params);
}

/*
 * Initialize a policy database structure.
 */
static void policydb_init(struct policydb *p)
{
	memset(p, 0, sizeof(*p));

	avtab_init(&p->te_avtab);
	cond_policydb_init(p);

	ebitmap_init(&p->filename_trans_ttypes);
	ebitmap_init(&p->policycaps);
	ebitmap_init(&p->permissive_map);
}

/*
 * The following *_index functions are used to
 * define the val_to_name and val_to_struct arrays
 * in a policy database structure.  The val_to_name
 * arrays are used when converting security context
 * structures into string representations.  The
 * val_to_struct arrays are used when the attributes
 * of a class, role, or user are needed.
 */

static int common_index(void *key, void *datum, void *datap)
{
	struct policydb *p;
	struct common_datum *comdatum;

	comdatum = datum;
	p = datap;
	if (!comdatum->value || comdatum->value > p->p_commons.nprim)
		return -EINVAL;

	p->sym_val_to_name[SYM_COMMONS][comdatum->value - 1] = key;

	return 0;
}

static int class_index(void *key, void *datum, void *datap)
{
	struct policydb *p;
	struct class_datum *cladatum;

	cladatum = datum;
	p = datap;
	if (!cladatum->value || cladatum->value > p->p_classes.nprim)
		return -EINVAL;

	p->sym_val_to_name[SYM_CLASSES][cladatum->value - 1] = key;
	p->class_val_to_struct[cladatum->value - 1] = cladatum;
	return 0;
}

static int role_index(void *key, void *datum, void *datap)
{
	struct policydb *p;
	struct role_datum *role;

	role = datum;
	p = datap;
	if (!role->value
	    || role->value > p->p_roles.nprim
	    || role->bounds > p->p_roles.nprim)
		return -EINVAL;

	p->sym_val_to_name[SYM_ROLES][role->value - 1] = key;
	p->role_val_to_struct[role->value - 1] = role;
	return 0;
}

static int type_index(void *key, void *datum, void *datap)
{
	struct policydb *p;
	struct type_datum *typdatum;

	typdatum = datum;
	p = datap;

	if (typdatum->primary) {
		if (!typdatum->value
		    || typdatum->value > p->p_types.nprim
		    || typdatum->bounds > p->p_types.nprim)
			return -EINVAL;
		p->sym_val_to_name[SYM_TYPES][typdatum->value - 1] = key;
		p->type_val_to_struct[typdatum->value - 1] = typdatum;
	}

	return 0;
}

static int user_index(void *key, void *datum, void *datap)
{
	struct policydb *p;
	struct user_datum *usrdatum;

	usrdatum = datum;
	p = datap;
	if (!usrdatum->value
	    || usrdatum->value > p->p_users.nprim
	    || usrdatum->bounds > p->p_users.nprim)
		return -EINVAL;

	p->sym_val_to_name[SYM_USERS][usrdatum->value - 1] = key;
	p->user_val_to_struct[usrdatum->value - 1] = usrdatum;
	return 0;
}

static int sens_index(void *key, void *datum, void *datap)
{
	struct policydb *p;
	struct level_datum *levdatum;

	levdatum = datum;
	p = datap;

	if (!levdatum->isalias) {
		if (!levdatum->level->sens ||
		    levdatum->level->sens > p->p_levels.nprim)
			return -EINVAL;
<<<<<<< HEAD
		fa = p->sym_val_to_name[SYM_LEVELS];
		if (flex_array_put_ptr(fa, levdatum->level->sens - 1, key,
				       GFP_KERNEL | __GFP_ZERO))
			BUG();
	}

	return 0;
}

static int cat_index(void *key, void *datum, void *datap)
{
	struct policydb *p;
	struct cat_datum *catdatum;
	struct flex_array *fa;

	catdatum = datum;
	p = datap;

	if (!catdatum->isalias) {
		if (!catdatum->value || catdatum->value > p->p_cats.nprim)
			return -EINVAL;
		fa = p->sym_val_to_name[SYM_CATS];
		if (flex_array_put_ptr(fa, catdatum->value - 1, key,
				       GFP_KERNEL | __GFP_ZERO))
			BUG();
	}

	return 0;
}

static int (*index_f[SYM_NUM]) (void *key, void *datum, void *datap) =
{
	common_index,
	class_index,
	role_index,
	type_index,
	user_index,
	cond_index_bool,
	sens_index,
	cat_index,
};

#ifdef DEBUG_HASHES
static void hash_eval(struct hashtab *h, const char *hash_name)
{
	struct hashtab_info info;

	hashtab_stat(h, &info);
	printk(KERN_DEBUG "SELinux: %s:  %d entries and %d/%d buckets used, "
	       "longest chain length %d\n", hash_name, h->nel,
	       info.slots_used, h->size, info.max_chain_len);
}

static void symtab_hash_eval(struct symtab *s)
{
	int i;

	for (i = 0; i < SYM_NUM; i++)
		hash_eval(s[i].table, symtab_name[i]);
}

#else
static inline void hash_eval(struct hashtab *h, char *hash_name)
{
}
#endif

/*
 * Define the other val_to_name and val_to_struct arrays
 * in a policy database structure.
 *
 * Caller must clean up on failure.
 */
static int policydb_index(struct policydb *p)
{
	int i, rc;

	printk(KERN_DEBUG "SELinux:  %d users, %d roles, %d types, %d bools",
	       p->p_users.nprim, p->p_roles.nprim, p->p_types.nprim, p->p_bools.nprim);
	if (p->mls_enabled)
		printk(KERN_CONT ", %d sens, %d cats", p->p_levels.nprim,
		       p->p_cats.nprim);
	printk(KERN_CONT "\n");

	printk(KERN_DEBUG "SELinux:  %d classes, %d rules\n",
	       p->p_classes.nprim, p->te_avtab.nel);

#ifdef DEBUG_HASHES
	avtab_hash_eval(&p->te_avtab, "rules");
	symtab_hash_eval(p->symtab);
#endif

	rc = -ENOMEM;
	p->class_val_to_struct =
		kzalloc(p->p_classes.nprim * sizeof(*(p->class_val_to_struct)),
			GFP_KERNEL);
	if (!p->class_val_to_struct)
		goto out;

	rc = -ENOMEM;
	p->role_val_to_struct =
		kzalloc(p->p_roles.nprim * sizeof(*(p->role_val_to_struct)),
			GFP_KERNEL);
	if (!p->role_val_to_struct)
		goto out;

	rc = -ENOMEM;
	p->user_val_to_struct =
		kzalloc(p->p_users.nprim * sizeof(*(p->user_val_to_struct)),
			GFP_KERNEL);
	if (!p->user_val_to_struct)
		goto out;

	/* Yes, I want the sizeof the pointer, not the structure */
	rc = -ENOMEM;
	p->type_val_to_struct_array = flex_array_alloc(sizeof(struct type_datum *),
						       p->p_types.nprim,
						       GFP_KERNEL | __GFP_ZERO);
	if (!p->type_val_to_struct_array)
		goto out;

	rc = flex_array_prealloc(p->type_val_to_struct_array, 0,
				 p->p_types.nprim, GFP_KERNEL | __GFP_ZERO);
	if (rc)
		goto out;

	rc = cond_init_bool_indexes(p);
	if (rc)
		goto out;

	for (i = 0; i < SYM_NUM; i++) {
		rc = -ENOMEM;
		p->sym_val_to_name[i] = flex_array_alloc(sizeof(char *),
							 p->symtab[i].nprim,
							 GFP_KERNEL | __GFP_ZERO);
		if (!p->sym_val_to_name[i])
			goto out;

		rc = flex_array_prealloc(p->sym_val_to_name[i],
					 0, p->symtab[i].nprim,
					 GFP_KERNEL | __GFP_ZERO);
		if (rc)
			goto out;

		rc = hashtab_map(p->symtab[i].table, index_f[i], p);
		if (rc)
			goto out;
	}
	rc = 0;
out:
	return rc;
}

/*
 * The following *_destroy functions are used to
 * free any memory allocated for each kind of
 * symbol data in the policy database.
 */

static int perm_destroy(void *key, void *datum, void *p)
{
	kfree(key);
	kfree(datum);
	return 0;
}

static int common_destroy(void *key, void *datum, void *p)
{
	struct common_datum *comdatum;

	kfree(key);
	if (datum) {
		comdatum = datum;
		hashtab_map(comdatum->permissions.table, perm_destroy, NULL);
		hashtab_destroy(comdatum->permissions.table);
	}
	kfree(datum);
	return 0;
}

static void constraint_expr_destroy(struct constraint_expr *expr)
{
	if (expr) {
		ebitmap_destroy(&expr->names);
		if (expr->type_names) {
			ebitmap_destroy(&expr->type_names->types);
			ebitmap_destroy(&expr->type_names->negset);
			kfree(expr->type_names);
		}
		kfree(expr);
	}
}

static int cls_destroy(void *key, void *datum, void *p)
{
	struct class_datum *cladatum;
	struct constraint_node *constraint, *ctemp;
	struct constraint_expr *e, *etmp;

	kfree(key);
	if (datum) {
		cladatum = datum;
		hashtab_map(cladatum->permissions.table, perm_destroy, NULL);
		hashtab_destroy(cladatum->permissions.table);
		constraint = cladatum->constraints;
		while (constraint) {
			e = constraint->expr;
			while (e) {
				etmp = e;
				e = e->next;
				constraint_expr_destroy(etmp);
			}
			ctemp = constraint;
			constraint = constraint->next;
			kfree(ctemp);
		}
=======
>>>>>>> 24b8d41d

		p->sym_val_to_name[SYM_LEVELS][levdatum->level->sens - 1] = key;
	}

	return 0;
}

static int cat_index(void *key, void *datum, void *datap)
{
	struct policydb *p;
	struct cat_datum *catdatum;

	catdatum = datum;
	p = datap;

	if (!catdatum->isalias) {
		if (!catdatum->value || catdatum->value > p->p_cats.nprim)
			return -EINVAL;

		p->sym_val_to_name[SYM_CATS][catdatum->value - 1] = key;
	}

	return 0;
}

static int (*index_f[SYM_NUM]) (void *key, void *datum, void *datap) =
{
	common_index,
	class_index,
	role_index,
	type_index,
	user_index,
	cond_index_bool,
	sens_index,
	cat_index,
};

#ifdef DEBUG_HASHES
static void hash_eval(struct hashtab *h, const char *hash_name)
{
	struct hashtab_info info;

	hashtab_stat(h, &info);
	pr_debug("SELinux: %s:  %d entries and %d/%d buckets used, longest chain length %d\n",
		 hash_name, h->nel, info.slots_used, h->size,
		 info.max_chain_len);
}

static void symtab_hash_eval(struct symtab *s)
{
	int i;

	for (i = 0; i < SYM_NUM; i++)
		hash_eval(&s[i].table, symtab_name[i]);
}

#else
static inline void hash_eval(struct hashtab *h, char *hash_name)
{
}
#endif

/*
 * Define the other val_to_name and val_to_struct arrays
 * in a policy database structure.
 *
 * Caller must clean up on failure.
 */
static int policydb_index(struct policydb *p)
{
	int i, rc;

	if (p->mls_enabled)
		pr_debug("SELinux:  %d users, %d roles, %d types, %d bools, %d sens, %d cats\n",
			 p->p_users.nprim, p->p_roles.nprim, p->p_types.nprim,
			 p->p_bools.nprim, p->p_levels.nprim, p->p_cats.nprim);
	else
		pr_debug("SELinux:  %d users, %d roles, %d types, %d bools\n",
			 p->p_users.nprim, p->p_roles.nprim, p->p_types.nprim,
			 p->p_bools.nprim);

	pr_debug("SELinux:  %d classes, %d rules\n",
		 p->p_classes.nprim, p->te_avtab.nel);

#ifdef DEBUG_HASHES
	avtab_hash_eval(&p->te_avtab, "rules");
	symtab_hash_eval(p->symtab);
#endif

	p->class_val_to_struct = kcalloc(p->p_classes.nprim,
					 sizeof(*p->class_val_to_struct),
					 GFP_KERNEL);
	if (!p->class_val_to_struct)
		return -ENOMEM;

	p->role_val_to_struct = kcalloc(p->p_roles.nprim,
					sizeof(*p->role_val_to_struct),
					GFP_KERNEL);
	if (!p->role_val_to_struct)
		return -ENOMEM;

	p->user_val_to_struct = kcalloc(p->p_users.nprim,
					sizeof(*p->user_val_to_struct),
					GFP_KERNEL);
	if (!p->user_val_to_struct)
		return -ENOMEM;

	p->type_val_to_struct = kvcalloc(p->p_types.nprim,
					 sizeof(*p->type_val_to_struct),
					 GFP_KERNEL);
	if (!p->type_val_to_struct)
		return -ENOMEM;

	rc = cond_init_bool_indexes(p);
	if (rc)
		goto out;

	for (i = 0; i < SYM_NUM; i++) {
		p->sym_val_to_name[i] = kvcalloc(p->symtab[i].nprim,
						 sizeof(char *),
						 GFP_KERNEL);
		if (!p->sym_val_to_name[i])
			return -ENOMEM;

		rc = hashtab_map(&p->symtab[i].table, index_f[i], p);
		if (rc)
			goto out;
	}
	rc = 0;
out:
	return rc;
}

/*
 * Free any memory allocated by a policy database structure.
 */
void policydb_destroy(struct policydb *p)
{
	struct ocontext *c, *ctmp;
	struct genfs *g, *gtmp;
	int i;
	struct role_allow *ra, *lra = NULL;

	for (i = 0; i < SYM_NUM; i++) {
		cond_resched();
		hashtab_map(&p->symtab[i].table, destroy_f[i], NULL);
		hashtab_destroy(&p->symtab[i].table);
	}

	for (i = 0; i < SYM_NUM; i++)
		kvfree(p->sym_val_to_name[i]);

	kfree(p->class_val_to_struct);
	kfree(p->role_val_to_struct);
	kfree(p->user_val_to_struct);
	kvfree(p->type_val_to_struct);

	avtab_destroy(&p->te_avtab);

	for (i = 0; i < OCON_NUM; i++) {
		cond_resched();
		c = p->ocontexts[i];
		while (c) {
			ctmp = c;
			c = c->next;
			ocontext_destroy(ctmp, i);
		}
		p->ocontexts[i] = NULL;
	}

	g = p->genfs;
	while (g) {
		cond_resched();
		kfree(g->fstype);
		c = g->head;
		while (c) {
			ctmp = c;
			c = c->next;
			ocontext_destroy(ctmp, OCON_FSUSE);
		}
		gtmp = g;
		g = g->next;
		kfree(gtmp);
	}
	p->genfs = NULL;

	cond_policydb_destroy(p);

	hashtab_map(&p->role_tr, role_tr_destroy, NULL);
	hashtab_destroy(&p->role_tr);

	for (ra = p->role_allow; ra; ra = ra->next) {
		cond_resched();
		kfree(lra);
		lra = ra;
	}
	kfree(lra);

	hashtab_map(&p->filename_trans, filenametr_destroy, NULL);
	hashtab_destroy(&p->filename_trans);

	hashtab_map(&p->range_tr, range_tr_destroy, NULL);
	hashtab_destroy(&p->range_tr);

	if (p->type_attr_map_array) {
		for (i = 0; i < p->p_types.nprim; i++)
			ebitmap_destroy(&p->type_attr_map_array[i]);
		kvfree(p->type_attr_map_array);
	}

	ebitmap_destroy(&p->filename_trans_ttypes);
	ebitmap_destroy(&p->policycaps);
	ebitmap_destroy(&p->permissive_map);
}

/*
 * Load the initial SIDs specified in a policy database
 * structure into a SID table.
 */
int policydb_load_isids(struct policydb *p, struct sidtab *s)
{
	struct ocontext *head, *c;
	int rc;

	rc = sidtab_init(s);
	if (rc) {
		pr_err("SELinux:  out of memory on SID table init\n");
		goto out;
	}

	head = p->ocontexts[OCON_ISID];
	for (c = head; c; c = c->next) {
		u32 sid = c->sid[0];
		const char *name = security_get_initial_sid_context(sid);

		if (sid == SECSID_NULL) {
			pr_err("SELinux:  SID 0 was assigned a context.\n");
			sidtab_destroy(s);
			goto out;
		}

		/* Ignore initial SIDs unused by this kernel. */
		if (!name)
			continue;

		rc = sidtab_set_initial(s, sid, &c->context[0]);
		if (rc) {
			pr_err("SELinux:  unable to load initial SID %s.\n",
			       name);
			sidtab_destroy(s);
			goto out;
		}
	}
	rc = 0;
out:
	return rc;
}

int policydb_class_isvalid(struct policydb *p, unsigned int class)
{
	if (!class || class > p->p_classes.nprim)
		return 0;
	return 1;
}

int policydb_role_isvalid(struct policydb *p, unsigned int role)
{
	if (!role || role > p->p_roles.nprim)
		return 0;
	return 1;
}

int policydb_type_isvalid(struct policydb *p, unsigned int type)
{
	if (!type || type > p->p_types.nprim)
		return 0;
	return 1;
}

/*
 * Return 1 if the fields in the security context
 * structure `c' are valid.  Return 0 otherwise.
 */
int policydb_context_isvalid(struct policydb *p, struct context *c)
{
	struct role_datum *role;
	struct user_datum *usrdatum;

	if (!c->role || c->role > p->p_roles.nprim)
		return 0;

	if (!c->user || c->user > p->p_users.nprim)
		return 0;

	if (!c->type || c->type > p->p_types.nprim)
		return 0;

	if (c->role != OBJECT_R_VAL) {
		/*
		 * Role must be authorized for the type.
		 */
		role = p->role_val_to_struct[c->role - 1];
		if (!role || !ebitmap_get_bit(&role->types, c->type - 1))
			/* role may not be associated with type */
			return 0;

		/*
		 * User must be authorized for the role.
		 */
		usrdatum = p->user_val_to_struct[c->user - 1];
		if (!usrdatum)
			return 0;

		if (!ebitmap_get_bit(&usrdatum->roles, c->role - 1))
			/* user may not be associated with role */
			return 0;
	}

	if (!mls_context_isvalid(p, c))
		return 0;

	return 1;
}

/*
 * Read a MLS range structure from a policydb binary
 * representation file.
 */
static int mls_read_range_helper(struct mls_range *r, void *fp)
{
	__le32 buf[2];
	u32 items;
	int rc;

	rc = next_entry(buf, fp, sizeof(u32));
	if (rc)
		goto out;

	rc = -EINVAL;
	items = le32_to_cpu(buf[0]);
	if (items > ARRAY_SIZE(buf)) {
		pr_err("SELinux: mls:  range overflow\n");
		goto out;
	}

	rc = next_entry(buf, fp, sizeof(u32) * items);
	if (rc) {
		pr_err("SELinux: mls:  truncated range\n");
		goto out;
	}

	r->level[0].sens = le32_to_cpu(buf[0]);
	if (items > 1)
		r->level[1].sens = le32_to_cpu(buf[1]);
	else
		r->level[1].sens = r->level[0].sens;

	rc = ebitmap_read(&r->level[0].cat, fp);
	if (rc) {
		pr_err("SELinux: mls:  error reading low categories\n");
		goto out;
	}
	if (items > 1) {
		rc = ebitmap_read(&r->level[1].cat, fp);
		if (rc) {
			pr_err("SELinux: mls:  error reading high categories\n");
			goto bad_high;
		}
	} else {
		rc = ebitmap_cpy(&r->level[1].cat, &r->level[0].cat);
		if (rc) {
			pr_err("SELinux: mls:  out of memory\n");
			goto bad_high;
		}
	}

	return 0;
bad_high:
	ebitmap_destroy(&r->level[0].cat);
out:
	return rc;
}

/*
 * Read and validate a security context structure
 * from a policydb binary representation file.
 */
static int context_read_and_validate(struct context *c,
				     struct policydb *p,
				     void *fp)
{
	__le32 buf[3];
	int rc;

	rc = next_entry(buf, fp, sizeof buf);
	if (rc) {
		pr_err("SELinux: context truncated\n");
		goto out;
	}
	c->user = le32_to_cpu(buf[0]);
	c->role = le32_to_cpu(buf[1]);
	c->type = le32_to_cpu(buf[2]);
	if (p->policyvers >= POLICYDB_VERSION_MLS) {
		rc = mls_read_range_helper(&c->range, fp);
		if (rc) {
			pr_err("SELinux: error reading MLS range of context\n");
			goto out;
		}
	}

	rc = -EINVAL;
	if (!policydb_context_isvalid(p, c)) {
		pr_err("SELinux:  invalid security context\n");
		context_destroy(c);
		goto out;
	}
	rc = 0;
out:
	return rc;
}

/*
 * The following *_read functions are used to
 * read the symbol data from a policy database
 * binary representation file.
 */

static int str_read(char **strp, gfp_t flags, void *fp, u32 len)
{
	int rc;
	char *str;

	if ((len == 0) || (len == (u32)-1))
		return -EINVAL;

<<<<<<< HEAD
	str = kmalloc(len + 1, flags);
=======
	str = kmalloc(len + 1, flags | __GFP_NOWARN);
>>>>>>> 24b8d41d
	if (!str)
		return -ENOMEM;

	rc = next_entry(str, fp, len);
	if (rc) {
		kfree(str);
		return rc;
	}

	str[len] = '\0';
	*strp = str;
	return 0;
}

static int perm_read(struct policydb *p, struct symtab *s, void *fp)
{
	char *key = NULL;
	struct perm_datum *perdatum;
	int rc;
	__le32 buf[2];
	u32 len;

	perdatum = kzalloc(sizeof(*perdatum), GFP_KERNEL);
	if (!perdatum)
		return -ENOMEM;

	rc = next_entry(buf, fp, sizeof buf);
	if (rc)
		goto bad;

	len = le32_to_cpu(buf[0]);
	perdatum->value = le32_to_cpu(buf[1]);

	rc = str_read(&key, GFP_KERNEL, fp, len);
	if (rc)
		goto bad;

	rc = symtab_insert(s, key, perdatum);
	if (rc)
		goto bad;

	return 0;
bad:
	perm_destroy(key, perdatum, NULL);
	return rc;
}

static int common_read(struct policydb *p, struct symtab *s, void *fp)
{
	char *key = NULL;
	struct common_datum *comdatum;
	__le32 buf[4];
	u32 len, nel;
	int i, rc;

	comdatum = kzalloc(sizeof(*comdatum), GFP_KERNEL);
	if (!comdatum)
		return -ENOMEM;

	rc = next_entry(buf, fp, sizeof buf);
	if (rc)
		goto bad;

	len = le32_to_cpu(buf[0]);
	comdatum->value = le32_to_cpu(buf[1]);
	nel = le32_to_cpu(buf[3]);

	rc = symtab_init(&comdatum->permissions, nel);
	if (rc)
		goto bad;
	comdatum->permissions.nprim = le32_to_cpu(buf[2]);

	rc = str_read(&key, GFP_KERNEL, fp, len);
	if (rc)
		goto bad;

	for (i = 0; i < nel; i++) {
		rc = perm_read(p, &comdatum->permissions, fp);
		if (rc)
			goto bad;
	}

	rc = symtab_insert(s, key, comdatum);
	if (rc)
		goto bad;
	return 0;
bad:
	common_destroy(key, comdatum, NULL);
	return rc;
}

static void type_set_init(struct type_set *t)
{
	ebitmap_init(&t->types);
	ebitmap_init(&t->negset);
}

static int type_set_read(struct type_set *t, void *fp)
{
	__le32 buf[1];
	int rc;

	if (ebitmap_read(&t->types, fp))
		return -EINVAL;
	if (ebitmap_read(&t->negset, fp))
		return -EINVAL;

	rc = next_entry(buf, fp, sizeof(u32));
	if (rc < 0)
		return -EINVAL;
	t->flags = le32_to_cpu(buf[0]);

	return 0;
}


static int read_cons_helper(struct policydb *p,
				struct constraint_node **nodep,
				int ncons, int allowxtarget, void *fp)
{
	struct constraint_node *c, *lc;
	struct constraint_expr *e, *le;
	__le32 buf[3];
	u32 nexpr;
	int rc, i, j, depth;

	lc = NULL;
	for (i = 0; i < ncons; i++) {
		c = kzalloc(sizeof(*c), GFP_KERNEL);
		if (!c)
			return -ENOMEM;

		if (lc)
			lc->next = c;
		else
			*nodep = c;

		rc = next_entry(buf, fp, (sizeof(u32) * 2));
		if (rc)
			return rc;
		c->permissions = le32_to_cpu(buf[0]);
		nexpr = le32_to_cpu(buf[1]);
		le = NULL;
		depth = -1;
		for (j = 0; j < nexpr; j++) {
			e = kzalloc(sizeof(*e), GFP_KERNEL);
			if (!e)
				return -ENOMEM;

			if (le)
				le->next = e;
			else
				c->expr = e;

			rc = next_entry(buf, fp, (sizeof(u32) * 3));
			if (rc)
				return rc;
			e->expr_type = le32_to_cpu(buf[0]);
			e->attr = le32_to_cpu(buf[1]);
			e->op = le32_to_cpu(buf[2]);

			switch (e->expr_type) {
			case CEXPR_NOT:
				if (depth < 0)
					return -EINVAL;
				break;
			case CEXPR_AND:
			case CEXPR_OR:
				if (depth < 1)
					return -EINVAL;
				depth--;
				break;
			case CEXPR_ATTR:
				if (depth == (CEXPR_MAXDEPTH - 1))
					return -EINVAL;
				depth++;
				break;
			case CEXPR_NAMES:
				if (!allowxtarget && (e->attr & CEXPR_XTARGET))
					return -EINVAL;
				if (depth == (CEXPR_MAXDEPTH - 1))
					return -EINVAL;
				depth++;
				rc = ebitmap_read(&e->names, fp);
				if (rc)
					return rc;
				if (p->policyvers >=
				    POLICYDB_VERSION_CONSTRAINT_NAMES) {
					e->type_names = kzalloc(sizeof
						(*e->type_names), GFP_KERNEL);
					if (!e->type_names)
						return -ENOMEM;
					type_set_init(e->type_names);
					rc = type_set_read(e->type_names, fp);
					if (rc)
						return rc;
				}
				break;
			default:
				return -EINVAL;
			}
			le = e;
		}
		if (depth != 0)
			return -EINVAL;
		lc = c;
	}

	return 0;
}

static int class_read(struct policydb *p, struct symtab *s, void *fp)
{
	char *key = NULL;
	struct class_datum *cladatum;
	__le32 buf[6];
	u32 len, len2, ncons, nel;
	int i, rc;

	cladatum = kzalloc(sizeof(*cladatum), GFP_KERNEL);
	if (!cladatum)
		return -ENOMEM;

	rc = next_entry(buf, fp, sizeof(u32)*6);
	if (rc)
		goto bad;

	len = le32_to_cpu(buf[0]);
	len2 = le32_to_cpu(buf[1]);
	cladatum->value = le32_to_cpu(buf[2]);
	nel = le32_to_cpu(buf[4]);

	rc = symtab_init(&cladatum->permissions, nel);
	if (rc)
		goto bad;
	cladatum->permissions.nprim = le32_to_cpu(buf[3]);

	ncons = le32_to_cpu(buf[5]);

	rc = str_read(&key, GFP_KERNEL, fp, len);
	if (rc)
		goto bad;

	if (len2) {
		rc = str_read(&cladatum->comkey, GFP_KERNEL, fp, len2);
		if (rc)
			goto bad;

		rc = -EINVAL;
		cladatum->comdatum = symtab_search(&p->p_commons,
						   cladatum->comkey);
		if (!cladatum->comdatum) {
			pr_err("SELinux:  unknown common %s\n",
			       cladatum->comkey);
			goto bad;
		}
	}
	for (i = 0; i < nel; i++) {
		rc = perm_read(p, &cladatum->permissions, fp);
		if (rc)
			goto bad;
	}

	rc = read_cons_helper(p, &cladatum->constraints, ncons, 0, fp);
	if (rc)
		goto bad;

	if (p->policyvers >= POLICYDB_VERSION_VALIDATETRANS) {
		/* grab the validatetrans rules */
		rc = next_entry(buf, fp, sizeof(u32));
		if (rc)
			goto bad;
		ncons = le32_to_cpu(buf[0]);
		rc = read_cons_helper(p, &cladatum->validatetrans,
				ncons, 1, fp);
		if (rc)
			goto bad;
	}

	if (p->policyvers >= POLICYDB_VERSION_NEW_OBJECT_DEFAULTS) {
		rc = next_entry(buf, fp, sizeof(u32) * 3);
		if (rc)
			goto bad;

		cladatum->default_user = le32_to_cpu(buf[0]);
		cladatum->default_role = le32_to_cpu(buf[1]);
		cladatum->default_range = le32_to_cpu(buf[2]);
	}

	if (p->policyvers >= POLICYDB_VERSION_DEFAULT_TYPE) {
		rc = next_entry(buf, fp, sizeof(u32) * 1);
		if (rc)
			goto bad;
		cladatum->default_type = le32_to_cpu(buf[0]);
	}

	rc = symtab_insert(s, key, cladatum);
	if (rc)
		goto bad;

	return 0;
bad:
	cls_destroy(key, cladatum, NULL);
	return rc;
}

static int role_read(struct policydb *p, struct symtab *s, void *fp)
{
	char *key = NULL;
	struct role_datum *role;
	int rc, to_read = 2;
	__le32 buf[3];
	u32 len;

	role = kzalloc(sizeof(*role), GFP_KERNEL);
	if (!role)
		return -ENOMEM;

	if (p->policyvers >= POLICYDB_VERSION_BOUNDARY)
		to_read = 3;

	rc = next_entry(buf, fp, sizeof(buf[0]) * to_read);
	if (rc)
		goto bad;

	len = le32_to_cpu(buf[0]);
	role->value = le32_to_cpu(buf[1]);
	if (p->policyvers >= POLICYDB_VERSION_BOUNDARY)
		role->bounds = le32_to_cpu(buf[2]);

	rc = str_read(&key, GFP_KERNEL, fp, len);
	if (rc)
		goto bad;

	rc = ebitmap_read(&role->dominates, fp);
	if (rc)
		goto bad;

	rc = ebitmap_read(&role->types, fp);
	if (rc)
		goto bad;

	if (strcmp(key, OBJECT_R) == 0) {
		rc = -EINVAL;
		if (role->value != OBJECT_R_VAL) {
			pr_err("SELinux: Role %s has wrong value %d\n",
			       OBJECT_R, role->value);
			goto bad;
		}
		rc = 0;
		goto bad;
	}

	rc = symtab_insert(s, key, role);
	if (rc)
		goto bad;
	return 0;
bad:
	role_destroy(key, role, NULL);
	return rc;
}

static int type_read(struct policydb *p, struct symtab *s, void *fp)
{
	char *key = NULL;
	struct type_datum *typdatum;
	int rc, to_read = 3;
	__le32 buf[4];
	u32 len;

	typdatum = kzalloc(sizeof(*typdatum), GFP_KERNEL);
	if (!typdatum)
		return -ENOMEM;

	if (p->policyvers >= POLICYDB_VERSION_BOUNDARY)
		to_read = 4;

	rc = next_entry(buf, fp, sizeof(buf[0]) * to_read);
	if (rc)
		goto bad;

	len = le32_to_cpu(buf[0]);
	typdatum->value = le32_to_cpu(buf[1]);
	if (p->policyvers >= POLICYDB_VERSION_BOUNDARY) {
		u32 prop = le32_to_cpu(buf[2]);

		if (prop & TYPEDATUM_PROPERTY_PRIMARY)
			typdatum->primary = 1;
		if (prop & TYPEDATUM_PROPERTY_ATTRIBUTE)
			typdatum->attribute = 1;

		typdatum->bounds = le32_to_cpu(buf[3]);
	} else {
		typdatum->primary = le32_to_cpu(buf[2]);
	}

	rc = str_read(&key, GFP_KERNEL, fp, len);
	if (rc)
		goto bad;

	rc = symtab_insert(s, key, typdatum);
	if (rc)
		goto bad;
	return 0;
bad:
	type_destroy(key, typdatum, NULL);
	return rc;
}


/*
 * Read a MLS level structure from a policydb binary
 * representation file.
 */
static int mls_read_level(struct mls_level *lp, void *fp)
{
	__le32 buf[1];
	int rc;

	memset(lp, 0, sizeof(*lp));

	rc = next_entry(buf, fp, sizeof buf);
	if (rc) {
		pr_err("SELinux: mls: truncated level\n");
		return rc;
	}
	lp->sens = le32_to_cpu(buf[0]);

	rc = ebitmap_read(&lp->cat, fp);
	if (rc) {
		pr_err("SELinux: mls:  error reading level categories\n");
		return rc;
	}
	return 0;
}

static int user_read(struct policydb *p, struct symtab *s, void *fp)
{
	char *key = NULL;
	struct user_datum *usrdatum;
	int rc, to_read = 2;
	__le32 buf[3];
	u32 len;

	usrdatum = kzalloc(sizeof(*usrdatum), GFP_KERNEL);
	if (!usrdatum)
		return -ENOMEM;

	if (p->policyvers >= POLICYDB_VERSION_BOUNDARY)
		to_read = 3;

	rc = next_entry(buf, fp, sizeof(buf[0]) * to_read);
	if (rc)
		goto bad;

	len = le32_to_cpu(buf[0]);
	usrdatum->value = le32_to_cpu(buf[1]);
	if (p->policyvers >= POLICYDB_VERSION_BOUNDARY)
		usrdatum->bounds = le32_to_cpu(buf[2]);

	rc = str_read(&key, GFP_KERNEL, fp, len);
	if (rc)
		goto bad;

	rc = ebitmap_read(&usrdatum->roles, fp);
	if (rc)
		goto bad;

	if (p->policyvers >= POLICYDB_VERSION_MLS) {
		rc = mls_read_range_helper(&usrdatum->range, fp);
		if (rc)
			goto bad;
		rc = mls_read_level(&usrdatum->dfltlevel, fp);
		if (rc)
			goto bad;
	}

	rc = symtab_insert(s, key, usrdatum);
	if (rc)
		goto bad;
	return 0;
bad:
	user_destroy(key, usrdatum, NULL);
	return rc;
}

static int sens_read(struct policydb *p, struct symtab *s, void *fp)
{
	char *key = NULL;
	struct level_datum *levdatum;
	int rc;
	__le32 buf[2];
	u32 len;

	levdatum = kzalloc(sizeof(*levdatum), GFP_ATOMIC);
	if (!levdatum)
		return -ENOMEM;

	rc = next_entry(buf, fp, sizeof buf);
	if (rc)
		goto bad;

	len = le32_to_cpu(buf[0]);
	levdatum->isalias = le32_to_cpu(buf[1]);

	rc = str_read(&key, GFP_ATOMIC, fp, len);
	if (rc)
		goto bad;

	rc = -ENOMEM;
	levdatum->level = kmalloc(sizeof(*levdatum->level), GFP_ATOMIC);
	if (!levdatum->level)
		goto bad;

	rc = mls_read_level(levdatum->level, fp);
	if (rc)
		goto bad;

	rc = symtab_insert(s, key, levdatum);
	if (rc)
		goto bad;
	return 0;
bad:
	sens_destroy(key, levdatum, NULL);
	return rc;
}

static int cat_read(struct policydb *p, struct symtab *s, void *fp)
{
	char *key = NULL;
	struct cat_datum *catdatum;
	int rc;
	__le32 buf[3];
	u32 len;

	catdatum = kzalloc(sizeof(*catdatum), GFP_ATOMIC);
	if (!catdatum)
		return -ENOMEM;

	rc = next_entry(buf, fp, sizeof buf);
	if (rc)
		goto bad;

	len = le32_to_cpu(buf[0]);
	catdatum->value = le32_to_cpu(buf[1]);
	catdatum->isalias = le32_to_cpu(buf[2]);

	rc = str_read(&key, GFP_ATOMIC, fp, len);
	if (rc)
		goto bad;

	rc = symtab_insert(s, key, catdatum);
	if (rc)
		goto bad;
	return 0;
bad:
	cat_destroy(key, catdatum, NULL);
	return rc;
}

static int (*read_f[SYM_NUM]) (struct policydb *p, struct symtab *s, void *fp) =
{
	common_read,
	class_read,
	role_read,
	type_read,
	user_read,
	cond_read_bool,
	sens_read,
	cat_read,
};

static int user_bounds_sanity_check(void *key, void *datum, void *datap)
{
	struct user_datum *upper, *user;
	struct policydb *p = datap;
	int depth = 0;

	upper = user = datum;
	while (upper->bounds) {
		struct ebitmap_node *node;
		unsigned long bit;

		if (++depth == POLICYDB_BOUNDS_MAXDEPTH) {
			pr_err("SELinux: user %s: "
			       "too deep or looped boundary",
			       (char *) key);
			return -EINVAL;
		}

		upper = p->user_val_to_struct[upper->bounds - 1];
		ebitmap_for_each_positive_bit(&user->roles, node, bit) {
			if (ebitmap_get_bit(&upper->roles, bit))
				continue;

			pr_err("SELinux: boundary violated policy: "
			       "user=%s role=%s bounds=%s\n",
			       sym_name(p, SYM_USERS, user->value - 1),
			       sym_name(p, SYM_ROLES, bit),
			       sym_name(p, SYM_USERS, upper->value - 1));

			return -EINVAL;
		}
	}

	return 0;
}

static int role_bounds_sanity_check(void *key, void *datum, void *datap)
{
	struct role_datum *upper, *role;
	struct policydb *p = datap;
	int depth = 0;

	upper = role = datum;
	while (upper->bounds) {
		struct ebitmap_node *node;
		unsigned long bit;

		if (++depth == POLICYDB_BOUNDS_MAXDEPTH) {
			pr_err("SELinux: role %s: "
			       "too deep or looped bounds\n",
			       (char *) key);
			return -EINVAL;
		}

		upper = p->role_val_to_struct[upper->bounds - 1];
		ebitmap_for_each_positive_bit(&role->types, node, bit) {
			if (ebitmap_get_bit(&upper->types, bit))
				continue;

			pr_err("SELinux: boundary violated policy: "
			       "role=%s type=%s bounds=%s\n",
			       sym_name(p, SYM_ROLES, role->value - 1),
			       sym_name(p, SYM_TYPES, bit),
			       sym_name(p, SYM_ROLES, upper->value - 1));

			return -EINVAL;
		}
	}

	return 0;
}

static int type_bounds_sanity_check(void *key, void *datum, void *datap)
{
	struct type_datum *upper;
	struct policydb *p = datap;
	int depth = 0;

	upper = datum;
	while (upper->bounds) {
		if (++depth == POLICYDB_BOUNDS_MAXDEPTH) {
			pr_err("SELinux: type %s: "
			       "too deep or looped boundary\n",
			       (char *) key);
			return -EINVAL;
		}

		upper = p->type_val_to_struct[upper->bounds - 1];
		BUG_ON(!upper);

		if (upper->attribute) {
			pr_err("SELinux: type %s: "
			       "bounded by attribute %s",
			       (char *) key,
			       sym_name(p, SYM_TYPES, upper->value - 1));
			return -EINVAL;
		}
	}

	return 0;
}

static int policydb_bounds_sanity_check(struct policydb *p)
{
	int rc;

	if (p->policyvers < POLICYDB_VERSION_BOUNDARY)
		return 0;

	rc = hashtab_map(&p->p_users.table, user_bounds_sanity_check, p);
	if (rc)
		return rc;

	rc = hashtab_map(&p->p_roles.table, role_bounds_sanity_check, p);
	if (rc)
		return rc;

	rc = hashtab_map(&p->p_types.table, type_bounds_sanity_check, p);
	if (rc)
		return rc;

	return 0;
}

u16 string_to_security_class(struct policydb *p, const char *name)
{
	struct class_datum *cladatum;

	cladatum = symtab_search(&p->p_classes, name);
	if (!cladatum)
		return 0;

	return cladatum->value;
}

u32 string_to_av_perm(struct policydb *p, u16 tclass, const char *name)
{
	struct class_datum *cladatum;
	struct perm_datum *perdatum = NULL;
	struct common_datum *comdatum;

	if (!tclass || tclass > p->p_classes.nprim)
		return 0;

	cladatum = p->class_val_to_struct[tclass-1];
	comdatum = cladatum->comdatum;
	if (comdatum)
		perdatum = symtab_search(&comdatum->permissions, name);
	if (!perdatum)
		perdatum = symtab_search(&cladatum->permissions, name);
	if (!perdatum)
		return 0;

	return 1U << (perdatum->value-1);
}

static int range_read(struct policydb *p, void *fp)
{
	struct range_trans *rt = NULL;
	struct mls_range *r = NULL;
	int i, rc;
	__le32 buf[2];
	u32 nel;

	if (p->policyvers < POLICYDB_VERSION_MLS)
		return 0;

	rc = next_entry(buf, fp, sizeof(u32));
	if (rc)
		return rc;

	nel = le32_to_cpu(buf[0]);

	rc = hashtab_init(&p->range_tr, nel);
	if (rc)
		return rc;

	for (i = 0; i < nel; i++) {
		rc = -ENOMEM;
		rt = kzalloc(sizeof(*rt), GFP_KERNEL);
		if (!rt)
			goto out;

		rc = next_entry(buf, fp, (sizeof(u32) * 2));
		if (rc)
			goto out;

		rt->source_type = le32_to_cpu(buf[0]);
		rt->target_type = le32_to_cpu(buf[1]);
		if (p->policyvers >= POLICYDB_VERSION_RANGETRANS) {
			rc = next_entry(buf, fp, sizeof(u32));
			if (rc)
				goto out;
			rt->target_class = le32_to_cpu(buf[0]);
		} else
			rt->target_class = p->process_class;

		rc = -EINVAL;
		if (!policydb_type_isvalid(p, rt->source_type) ||
		    !policydb_type_isvalid(p, rt->target_type) ||
		    !policydb_class_isvalid(p, rt->target_class))
			goto out;

		rc = -ENOMEM;
		r = kzalloc(sizeof(*r), GFP_KERNEL);
		if (!r)
			goto out;

		rc = mls_read_range_helper(r, fp);
		if (rc)
			goto out;

		rc = -EINVAL;
		if (!mls_range_isvalid(p, r)) {
			pr_warn("SELinux:  rangetrans:  invalid range\n");
			goto out;
		}

		rc = hashtab_insert(&p->range_tr, rt, r, rangetr_key_params);
		if (rc)
			goto out;

		rt = NULL;
		r = NULL;
	}
	hash_eval(&p->range_tr, "rangetr");
	rc = 0;
out:
	kfree(rt);
	kfree(r);
	return rc;
}

static int filename_trans_read_helper_compat(struct policydb *p, void *fp)
{
	struct filename_trans_key key, *ft = NULL;
	struct filename_trans_datum *last, *datum = NULL;
	char *name = NULL;
	u32 len, stype, otype;
	__le32 buf[4];
	int rc;

	/* length of the path component string */
	rc = next_entry(buf, fp, sizeof(u32));
	if (rc)
		return rc;
	len = le32_to_cpu(buf[0]);

	/* path component string */
	rc = str_read(&name, GFP_KERNEL, fp, len);
	if (rc)
		return rc;

	rc = next_entry(buf, fp, sizeof(u32) * 4);
	if (rc)
		goto out;

	stype = le32_to_cpu(buf[0]);
	key.ttype = le32_to_cpu(buf[1]);
	key.tclass = le32_to_cpu(buf[2]);
	key.name = name;

	otype = le32_to_cpu(buf[3]);

	last = NULL;
	datum = policydb_filenametr_search(p, &key);
	while (datum) {
		if (unlikely(ebitmap_get_bit(&datum->stypes, stype - 1))) {
			/* conflicting/duplicate rules are ignored */
			datum = NULL;
			goto out;
		}
		if (likely(datum->otype == otype))
			break;
		last = datum;
		datum = datum->next;
	}
	if (!datum) {
		rc = -ENOMEM;
		datum = kmalloc(sizeof(*datum), GFP_KERNEL);
		if (!datum)
			goto out;

		ebitmap_init(&datum->stypes);
		datum->otype = otype;
		datum->next = NULL;

		if (unlikely(last)) {
			last->next = datum;
		} else {
			rc = -ENOMEM;
			ft = kmemdup(&key, sizeof(key), GFP_KERNEL);
			if (!ft)
				goto out;

			rc = hashtab_insert(&p->filename_trans, ft, datum,
					    filenametr_key_params);
			if (rc)
				goto out;
			name = NULL;

			rc = ebitmap_set_bit(&p->filename_trans_ttypes,
					     key.ttype, 1);
			if (rc)
				return rc;
		}
	}
	kfree(name);
	return ebitmap_set_bit(&datum->stypes, stype - 1, 1);

out:
	kfree(ft);
	kfree(name);
	kfree(datum);
	return rc;
}

static int filename_trans_read_helper(struct policydb *p, void *fp)
{
	struct filename_trans_key *ft = NULL;
	struct filename_trans_datum **dst, *datum, *first = NULL;
	char *name = NULL;
	u32 len, ttype, tclass, ndatum, i;
	__le32 buf[3];
	int rc;

	/* length of the path component string */
	rc = next_entry(buf, fp, sizeof(u32));
	if (rc)
		return rc;
	len = le32_to_cpu(buf[0]);

	/* path component string */
	rc = str_read(&name, GFP_KERNEL, fp, len);
	if (rc)
		return rc;

	rc = next_entry(buf, fp, sizeof(u32) * 3);
	if (rc)
		goto out;

	ttype = le32_to_cpu(buf[0]);
	tclass = le32_to_cpu(buf[1]);

	ndatum = le32_to_cpu(buf[2]);
	if (ndatum == 0) {
		pr_err("SELinux:  Filename transition key with no datum\n");
		rc = -ENOENT;
		goto out;
	}

	dst = &first;
	for (i = 0; i < ndatum; i++) {
		rc = -ENOMEM;
		datum = kmalloc(sizeof(*datum), GFP_KERNEL);
		if (!datum)
			goto out;

		*dst = datum;

		/* ebitmap_read() will at least init the bitmap */
		rc = ebitmap_read(&datum->stypes, fp);
		if (rc)
			goto out;

		rc = next_entry(buf, fp, sizeof(u32));
		if (rc)
			goto out;

		datum->otype = le32_to_cpu(buf[0]);
		datum->next = NULL;

		dst = &datum->next;
	}

	rc = -ENOMEM;
	ft = kmalloc(sizeof(*ft), GFP_KERNEL);
	if (!ft)
		goto out;

	ft->ttype = ttype;
	ft->tclass = tclass;
	ft->name = name;

	rc = hashtab_insert(&p->filename_trans, ft, first,
			    filenametr_key_params);
	if (rc == -EEXIST)
		pr_err("SELinux:  Duplicate filename transition key\n");
	if (rc)
		goto out;

	return ebitmap_set_bit(&p->filename_trans_ttypes, ttype, 1);

out:
	kfree(ft);
	kfree(name);
	while (first) {
		datum = first;
		first = first->next;

		ebitmap_destroy(&datum->stypes);
		kfree(datum);
	}
	return rc;
}

static int filename_trans_read(struct policydb *p, void *fp)
{
	u32 nel;
	__le32 buf[1];
	int rc, i;

	if (p->policyvers < POLICYDB_VERSION_FILENAME_TRANS)
		return 0;

	rc = next_entry(buf, fp, sizeof(u32));
	if (rc)
		return rc;
	nel = le32_to_cpu(buf[0]);

	if (p->policyvers < POLICYDB_VERSION_COMP_FTRANS) {
		p->compat_filename_trans_count = nel;

		rc = hashtab_init(&p->filename_trans, (1 << 11));
		if (rc)
			return rc;

		for (i = 0; i < nel; i++) {
			rc = filename_trans_read_helper_compat(p, fp);
			if (rc)
				return rc;
		}
	} else {
		rc = hashtab_init(&p->filename_trans, nel);
		if (rc)
			return rc;

		for (i = 0; i < nel; i++) {
			rc = filename_trans_read_helper(p, fp);
			if (rc)
				return rc;
		}
	}
	hash_eval(&p->filename_trans, "filenametr");
	return 0;
}

static int genfs_read(struct policydb *p, void *fp)
{
	int i, j, rc;
	u32 nel, nel2, len, len2;
	__le32 buf[1];
	struct ocontext *l, *c;
	struct ocontext *newc = NULL;
	struct genfs *genfs_p, *genfs;
	struct genfs *newgenfs = NULL;

	rc = next_entry(buf, fp, sizeof(u32));
	if (rc)
		return rc;
	nel = le32_to_cpu(buf[0]);

	for (i = 0; i < nel; i++) {
		rc = next_entry(buf, fp, sizeof(u32));
		if (rc)
			goto out;
		len = le32_to_cpu(buf[0]);

		rc = -ENOMEM;
		newgenfs = kzalloc(sizeof(*newgenfs), GFP_KERNEL);
		if (!newgenfs)
			goto out;

		rc = str_read(&newgenfs->fstype, GFP_KERNEL, fp, len);
		if (rc)
			goto out;

		for (genfs_p = NULL, genfs = p->genfs; genfs;
		     genfs_p = genfs, genfs = genfs->next) {
			rc = -EINVAL;
			if (strcmp(newgenfs->fstype, genfs->fstype) == 0) {
				pr_err("SELinux:  dup genfs fstype %s\n",
				       newgenfs->fstype);
				goto out;
			}
			if (strcmp(newgenfs->fstype, genfs->fstype) < 0)
				break;
		}
		newgenfs->next = genfs;
		if (genfs_p)
			genfs_p->next = newgenfs;
		else
			p->genfs = newgenfs;
		genfs = newgenfs;
		newgenfs = NULL;

		rc = next_entry(buf, fp, sizeof(u32));
		if (rc)
			goto out;

		nel2 = le32_to_cpu(buf[0]);
		for (j = 0; j < nel2; j++) {
			rc = next_entry(buf, fp, sizeof(u32));
			if (rc)
				goto out;
			len = le32_to_cpu(buf[0]);

			rc = -ENOMEM;
			newc = kzalloc(sizeof(*newc), GFP_KERNEL);
			if (!newc)
				goto out;

			rc = str_read(&newc->u.name, GFP_KERNEL, fp, len);
			if (rc)
				goto out;

			rc = next_entry(buf, fp, sizeof(u32));
			if (rc)
				goto out;

			newc->v.sclass = le32_to_cpu(buf[0]);
			rc = context_read_and_validate(&newc->context[0], p, fp);
			if (rc)
				goto out;

			for (l = NULL, c = genfs->head; c;
			     l = c, c = c->next) {
				rc = -EINVAL;
				if (!strcmp(newc->u.name, c->u.name) &&
				    (!c->v.sclass || !newc->v.sclass ||
				     newc->v.sclass == c->v.sclass)) {
					pr_err("SELinux:  dup genfs entry (%s,%s)\n",
					       genfs->fstype, c->u.name);
					goto out;
				}
				len = strlen(newc->u.name);
				len2 = strlen(c->u.name);
				if (len > len2)
					break;
			}

			newc->next = c;
			if (l)
				l->next = newc;
			else
				genfs->head = newc;
			newc = NULL;
		}
	}
	rc = 0;
out:
	if (newgenfs) {
		kfree(newgenfs->fstype);
		kfree(newgenfs);
	}
	ocontext_destroy(newc, OCON_FSUSE);

	return rc;
}

static int ocontext_read(struct policydb *p, struct policydb_compat_info *info,
			 void *fp)
{
	int i, j, rc;
	u32 nel, len;
	__be64 prefixbuf[1];
	__le32 buf[3];
	struct ocontext *l, *c;
	u32 nodebuf[8];

	for (i = 0; i < info->ocon_num; i++) {
		rc = next_entry(buf, fp, sizeof(u32));
		if (rc)
			goto out;
		nel = le32_to_cpu(buf[0]);

		l = NULL;
		for (j = 0; j < nel; j++) {
			rc = -ENOMEM;
			c = kzalloc(sizeof(*c), GFP_KERNEL);
			if (!c)
				goto out;
			if (l)
				l->next = c;
			else
				p->ocontexts[i] = c;
			l = c;

			switch (i) {
			case OCON_ISID:
				rc = next_entry(buf, fp, sizeof(u32));
				if (rc)
					goto out;

				c->sid[0] = le32_to_cpu(buf[0]);
				rc = context_read_and_validate(&c->context[0], p, fp);
				if (rc)
					goto out;
				break;
			case OCON_FS:
			case OCON_NETIF:
				rc = next_entry(buf, fp, sizeof(u32));
				if (rc)
					goto out;
				len = le32_to_cpu(buf[0]);

				rc = str_read(&c->u.name, GFP_KERNEL, fp, len);
				if (rc)
					goto out;

				rc = context_read_and_validate(&c->context[0], p, fp);
				if (rc)
					goto out;
				rc = context_read_and_validate(&c->context[1], p, fp);
				if (rc)
					goto out;
				break;
			case OCON_PORT:
				rc = next_entry(buf, fp, sizeof(u32)*3);
				if (rc)
					goto out;
				c->u.port.protocol = le32_to_cpu(buf[0]);
				c->u.port.low_port = le32_to_cpu(buf[1]);
				c->u.port.high_port = le32_to_cpu(buf[2]);
				rc = context_read_and_validate(&c->context[0], p, fp);
				if (rc)
					goto out;
				break;
			case OCON_NODE:
				rc = next_entry(nodebuf, fp, sizeof(u32) * 2);
				if (rc)
					goto out;
				c->u.node.addr = nodebuf[0]; /* network order */
				c->u.node.mask = nodebuf[1]; /* network order */
				rc = context_read_and_validate(&c->context[0], p, fp);
				if (rc)
					goto out;
				break;
			case OCON_FSUSE:
				rc = next_entry(buf, fp, sizeof(u32)*2);
				if (rc)
					goto out;

				rc = -EINVAL;
				c->v.behavior = le32_to_cpu(buf[0]);
				/* Determined at runtime, not in policy DB. */
				if (c->v.behavior == SECURITY_FS_USE_MNTPOINT)
					goto out;
				if (c->v.behavior > SECURITY_FS_USE_MAX)
					goto out;

				len = le32_to_cpu(buf[1]);
				rc = str_read(&c->u.name, GFP_KERNEL, fp, len);
				if (rc)
					goto out;

				rc = context_read_and_validate(&c->context[0], p, fp);
				if (rc)
					goto out;
				break;
			case OCON_NODE6: {
				int k;

				rc = next_entry(nodebuf, fp, sizeof(u32) * 8);
				if (rc)
					goto out;
				for (k = 0; k < 4; k++)
					c->u.node6.addr[k] = nodebuf[k];
				for (k = 0; k < 4; k++)
					c->u.node6.mask[k] = nodebuf[k+4];
				rc = context_read_and_validate(&c->context[0], p, fp);
				if (rc)
					goto out;
				break;
			}
			case OCON_IBPKEY: {
				u32 pkey_lo, pkey_hi;

				rc = next_entry(prefixbuf, fp, sizeof(u64));
				if (rc)
					goto out;

				/* we need to have subnet_prefix in CPU order */
				c->u.ibpkey.subnet_prefix = be64_to_cpu(prefixbuf[0]);

				rc = next_entry(buf, fp, sizeof(u32) * 2);
				if (rc)
					goto out;

				pkey_lo = le32_to_cpu(buf[0]);
				pkey_hi = le32_to_cpu(buf[1]);

				if (pkey_lo > U16_MAX || pkey_hi > U16_MAX) {
					rc = -EINVAL;
					goto out;
				}

				c->u.ibpkey.low_pkey  = pkey_lo;
				c->u.ibpkey.high_pkey = pkey_hi;

				rc = context_read_and_validate(&c->context[0],
							       p,
							       fp);
				if (rc)
					goto out;
				break;
			}
			case OCON_IBENDPORT: {
				u32 port;

				rc = next_entry(buf, fp, sizeof(u32) * 2);
				if (rc)
					goto out;
				len = le32_to_cpu(buf[0]);

				rc = str_read(&c->u.ibendport.dev_name, GFP_KERNEL, fp, len);
				if (rc)
					goto out;

				port = le32_to_cpu(buf[1]);
				if (port > U8_MAX || port == 0) {
					rc = -EINVAL;
					goto out;
				}

				c->u.ibendport.port = port;

				rc = context_read_and_validate(&c->context[0],
							       p,
							       fp);
				if (rc)
					goto out;
				break;
			} /* end case */
			} /* end switch */
		}
	}
	rc = 0;
out:
	return rc;
}

/*
 * Read the configuration data from a policy database binary
 * representation file into a policy database structure.
 */
int policydb_read(struct policydb *p, void *fp)
{
	struct role_allow *ra, *lra;
	struct role_trans_key *rtk = NULL;
	struct role_trans_datum *rtd = NULL;
	int i, j, rc;
	__le32 buf[4];
	u32 len, nprim, nel, perm;

	char *policydb_str;
	struct policydb_compat_info *info;

	policydb_init(p);

	/* Read the magic number and string length. */
	rc = next_entry(buf, fp, sizeof(u32) * 2);
	if (rc)
		goto bad;

	rc = -EINVAL;
	if (le32_to_cpu(buf[0]) != POLICYDB_MAGIC) {
		pr_err("SELinux:  policydb magic number 0x%x does "
		       "not match expected magic number 0x%x\n",
		       le32_to_cpu(buf[0]), POLICYDB_MAGIC);
		goto bad;
	}

	rc = -EINVAL;
	len = le32_to_cpu(buf[1]);
	if (len != strlen(POLICYDB_STRING)) {
		pr_err("SELinux:  policydb string length %d does not "
		       "match expected length %zu\n",
		       len, strlen(POLICYDB_STRING));
		goto bad;
	}

	rc = -ENOMEM;
	policydb_str = kmalloc(len + 1, GFP_KERNEL);
	if (!policydb_str) {
		pr_err("SELinux:  unable to allocate memory for policydb "
		       "string of length %d\n", len);
		goto bad;
	}

	rc = next_entry(policydb_str, fp, len);
	if (rc) {
		pr_err("SELinux:  truncated policydb string identifier\n");
		kfree(policydb_str);
		goto bad;
	}

	rc = -EINVAL;
	policydb_str[len] = '\0';
	if (strcmp(policydb_str, POLICYDB_STRING)) {
		pr_err("SELinux:  policydb string %s does not match "
		       "my string %s\n", policydb_str, POLICYDB_STRING);
		kfree(policydb_str);
		goto bad;
	}
	/* Done with policydb_str. */
	kfree(policydb_str);
	policydb_str = NULL;

	/* Read the version and table sizes. */
	rc = next_entry(buf, fp, sizeof(u32)*4);
	if (rc)
		goto bad;

	rc = -EINVAL;
	p->policyvers = le32_to_cpu(buf[0]);
	if (p->policyvers < POLICYDB_VERSION_MIN ||
	    p->policyvers > POLICYDB_VERSION_MAX) {
		pr_err("SELinux:  policydb version %d does not match "
		       "my version range %d-%d\n",
		       le32_to_cpu(buf[0]), POLICYDB_VERSION_MIN, POLICYDB_VERSION_MAX);
		goto bad;
	}

	if ((le32_to_cpu(buf[1]) & POLICYDB_CONFIG_MLS)) {
		p->mls_enabled = 1;

		rc = -EINVAL;
		if (p->policyvers < POLICYDB_VERSION_MLS) {
			pr_err("SELinux: security policydb version %d "
				"(MLS) not backwards compatible\n",
				p->policyvers);
			goto bad;
		}
	}
	p->reject_unknown = !!(le32_to_cpu(buf[1]) & REJECT_UNKNOWN);
	p->allow_unknown = !!(le32_to_cpu(buf[1]) & ALLOW_UNKNOWN);

	if (p->policyvers >= POLICYDB_VERSION_POLCAP) {
		rc = ebitmap_read(&p->policycaps, fp);
		if (rc)
			goto bad;
	}

	if (p->policyvers >= POLICYDB_VERSION_PERMISSIVE) {
		rc = ebitmap_read(&p->permissive_map, fp);
		if (rc)
			goto bad;
	}

	rc = -EINVAL;
	info = policydb_lookup_compat(p->policyvers);
	if (!info) {
		pr_err("SELinux:  unable to find policy compat info "
		       "for version %d\n", p->policyvers);
		goto bad;
	}

	rc = -EINVAL;
	if (le32_to_cpu(buf[2]) != info->sym_num ||
		le32_to_cpu(buf[3]) != info->ocon_num) {
		pr_err("SELinux:  policydb table sizes (%d,%d) do "
		       "not match mine (%d,%d)\n", le32_to_cpu(buf[2]),
			le32_to_cpu(buf[3]),
		       info->sym_num, info->ocon_num);
		goto bad;
	}

	for (i = 0; i < info->sym_num; i++) {
		rc = next_entry(buf, fp, sizeof(u32)*2);
		if (rc)
			goto bad;
		nprim = le32_to_cpu(buf[0]);
		nel = le32_to_cpu(buf[1]);

		rc = symtab_init(&p->symtab[i], nel);
		if (rc)
			goto out;

		if (i == SYM_ROLES) {
			rc = roles_init(p);
			if (rc)
				goto out;
		}

		for (j = 0; j < nel; j++) {
			rc = read_f[i](p, &p->symtab[i], fp);
			if (rc)
				goto bad;
		}

		p->symtab[i].nprim = nprim;
	}

	rc = -EINVAL;
	p->process_class = string_to_security_class(p, "process");
	if (!p->process_class) {
		pr_err("SELinux: process class is required, not defined in policy\n");
		goto bad;
	}

	rc = avtab_read(&p->te_avtab, fp, p);
	if (rc)
		goto bad;

	if (p->policyvers >= POLICYDB_VERSION_BOOL) {
		rc = cond_read_list(p, fp);
		if (rc)
			goto bad;
	}

	rc = next_entry(buf, fp, sizeof(u32));
	if (rc)
		goto bad;
	nel = le32_to_cpu(buf[0]);

	rc = hashtab_init(&p->role_tr, nel);
	if (rc)
		goto bad;
	for (i = 0; i < nel; i++) {
		rc = -ENOMEM;
		rtk = kmalloc(sizeof(*rtk), GFP_KERNEL);
		if (!rtk)
			goto bad;

		rc = -ENOMEM;
		rtd = kmalloc(sizeof(*rtd), GFP_KERNEL);
		if (!rtd)
			goto bad;

		rc = next_entry(buf, fp, sizeof(u32)*3);
		if (rc)
			goto bad;

		rc = -EINVAL;
		rtk->role = le32_to_cpu(buf[0]);
		rtk->type = le32_to_cpu(buf[1]);
		rtd->new_role = le32_to_cpu(buf[2]);
		if (p->policyvers >= POLICYDB_VERSION_ROLETRANS) {
			rc = next_entry(buf, fp, sizeof(u32));
			if (rc)
				goto bad;
			rtk->tclass = le32_to_cpu(buf[0]);
		} else
			rtk->tclass = p->process_class;

		rc = -EINVAL;
		if (!policydb_role_isvalid(p, rtk->role) ||
		    !policydb_type_isvalid(p, rtk->type) ||
		    !policydb_class_isvalid(p, rtk->tclass) ||
		    !policydb_role_isvalid(p, rtd->new_role))
			goto bad;

<<<<<<< HEAD
		rc = -EINVAL;
		if (!policydb_role_isvalid(p, tr->role) ||
		    !policydb_type_isvalid(p, tr->type) ||
		    !policydb_class_isvalid(p, tr->tclass) ||
		    !policydb_role_isvalid(p, tr->new_role))
=======
		rc = hashtab_insert(&p->role_tr, rtk, rtd, roletr_key_params);
		if (rc)
>>>>>>> 24b8d41d
			goto bad;

		rtk = NULL;
		rtd = NULL;
	}

	rc = next_entry(buf, fp, sizeof(u32));
	if (rc)
		goto bad;
	nel = le32_to_cpu(buf[0]);
	lra = NULL;
	for (i = 0; i < nel; i++) {
		rc = -ENOMEM;
		ra = kzalloc(sizeof(*ra), GFP_KERNEL);
		if (!ra)
			goto bad;
		if (lra)
			lra->next = ra;
		else
			p->role_allow = ra;
		rc = next_entry(buf, fp, sizeof(u32)*2);
		if (rc)
			goto bad;

		rc = -EINVAL;
		ra->role = le32_to_cpu(buf[0]);
		ra->new_role = le32_to_cpu(buf[1]);
		if (!policydb_role_isvalid(p, ra->role) ||
		    !policydb_role_isvalid(p, ra->new_role))
			goto bad;
		lra = ra;
	}

	rc = filename_trans_read(p, fp);
	if (rc)
		goto bad;

	rc = policydb_index(p);
	if (rc)
		goto bad;

	rc = -EINVAL;
	perm = string_to_av_perm(p, p->process_class, "transition");
	if (!perm) {
		pr_err("SELinux: process transition permission is required, not defined in policy\n");
		goto bad;
	}
	p->process_trans_perms = perm;
	perm = string_to_av_perm(p, p->process_class, "dyntransition");
	if (!perm) {
		pr_err("SELinux: process dyntransition permission is required, not defined in policy\n");
		goto bad;
	}
	p->process_trans_perms |= perm;

	rc = ocontext_read(p, info, fp);
	if (rc)
		goto bad;

	rc = genfs_read(p, fp);
	if (rc)
		goto bad;

	rc = range_read(p, fp);
	if (rc)
		goto bad;

	rc = -ENOMEM;
	p->type_attr_map_array = kvcalloc(p->p_types.nprim,
					  sizeof(*p->type_attr_map_array),
					  GFP_KERNEL);
	if (!p->type_attr_map_array)
		goto bad;

	/* just in case ebitmap_init() becomes more than just a memset(0): */
	for (i = 0; i < p->p_types.nprim; i++)
		ebitmap_init(&p->type_attr_map_array[i]);

	for (i = 0; i < p->p_types.nprim; i++) {
		struct ebitmap *e = &p->type_attr_map_array[i];

		if (p->policyvers >= POLICYDB_VERSION_AVTAB) {
			rc = ebitmap_read(e, fp);
			if (rc)
				goto bad;
		}
		/* add the type itself as the degenerate case */
		rc = ebitmap_set_bit(e, i, 1);
		if (rc)
			goto bad;
	}

	rc = policydb_bounds_sanity_check(p);
	if (rc)
		goto bad;

	rc = 0;
out:
	return rc;
bad:
	kfree(rtk);
	kfree(rtd);
	policydb_destroy(p);
	goto out;
}

/*
 * Write a MLS level structure to a policydb binary
 * representation file.
 */
static int mls_write_level(struct mls_level *l, void *fp)
{
	__le32 buf[1];
	int rc;

	buf[0] = cpu_to_le32(l->sens);
	rc = put_entry(buf, sizeof(u32), 1, fp);
	if (rc)
		return rc;

	rc = ebitmap_write(&l->cat, fp);
	if (rc)
		return rc;

	return 0;
}

/*
 * Write a MLS range structure to a policydb binary
 * representation file.
 */
static int mls_write_range_helper(struct mls_range *r, void *fp)
{
	__le32 buf[3];
	size_t items;
	int rc, eq;

	eq = mls_level_eq(&r->level[1], &r->level[0]);

	if (eq)
		items = 2;
	else
		items = 3;
	buf[0] = cpu_to_le32(items-1);
	buf[1] = cpu_to_le32(r->level[0].sens);
	if (!eq)
		buf[2] = cpu_to_le32(r->level[1].sens);

	BUG_ON(items > ARRAY_SIZE(buf));

	rc = put_entry(buf, sizeof(u32), items, fp);
	if (rc)
		return rc;

	rc = ebitmap_write(&r->level[0].cat, fp);
	if (rc)
		return rc;
	if (!eq) {
		rc = ebitmap_write(&r->level[1].cat, fp);
		if (rc)
			return rc;
	}

	return 0;
}

static int sens_write(void *vkey, void *datum, void *ptr)
{
	char *key = vkey;
	struct level_datum *levdatum = datum;
	struct policy_data *pd = ptr;
	void *fp = pd->fp;
	__le32 buf[2];
	size_t len;
	int rc;

	len = strlen(key);
	buf[0] = cpu_to_le32(len);
	buf[1] = cpu_to_le32(levdatum->isalias);
	rc = put_entry(buf, sizeof(u32), 2, fp);
	if (rc)
		return rc;

	rc = put_entry(key, 1, len, fp);
	if (rc)
		return rc;

	rc = mls_write_level(levdatum->level, fp);
	if (rc)
		return rc;

	return 0;
}

static int cat_write(void *vkey, void *datum, void *ptr)
{
	char *key = vkey;
	struct cat_datum *catdatum = datum;
	struct policy_data *pd = ptr;
	void *fp = pd->fp;
	__le32 buf[3];
	size_t len;
	int rc;

	len = strlen(key);
	buf[0] = cpu_to_le32(len);
	buf[1] = cpu_to_le32(catdatum->value);
	buf[2] = cpu_to_le32(catdatum->isalias);
	rc = put_entry(buf, sizeof(u32), 3, fp);
	if (rc)
		return rc;

	rc = put_entry(key, 1, len, fp);
	if (rc)
		return rc;

	return 0;
}

static int role_trans_write_one(void *key, void *datum, void *ptr)
{
	struct role_trans_key *rtk = key;
	struct role_trans_datum *rtd = datum;
	struct policy_data *pd = ptr;
	void *fp = pd->fp;
	struct policydb *p = pd->p;
	__le32 buf[3];
	int rc;

	buf[0] = cpu_to_le32(rtk->role);
	buf[1] = cpu_to_le32(rtk->type);
	buf[2] = cpu_to_le32(rtd->new_role);
	rc = put_entry(buf, sizeof(u32), 3, fp);
	if (rc)
		return rc;
	if (p->policyvers >= POLICYDB_VERSION_ROLETRANS) {
		buf[0] = cpu_to_le32(rtk->tclass);
		rc = put_entry(buf, sizeof(u32), 1, fp);
		if (rc)
			return rc;
	}
	return 0;
}

static int role_trans_write(struct policydb *p, void *fp)
{
	struct policy_data pd = { .p = p, .fp = fp };
	__le32 buf[1];
	int rc;

	buf[0] = cpu_to_le32(p->role_tr.nel);
	rc = put_entry(buf, sizeof(u32), 1, fp);
	if (rc)
		return rc;

	return hashtab_map(&p->role_tr, role_trans_write_one, &pd);
}

static int role_allow_write(struct role_allow *r, void *fp)
{
	struct role_allow *ra;
	__le32 buf[2];
	size_t nel;
	int rc;

	nel = 0;
	for (ra = r; ra; ra = ra->next)
		nel++;
	buf[0] = cpu_to_le32(nel);
	rc = put_entry(buf, sizeof(u32), 1, fp);
	if (rc)
		return rc;
	for (ra = r; ra; ra = ra->next) {
		buf[0] = cpu_to_le32(ra->role);
		buf[1] = cpu_to_le32(ra->new_role);
		rc = put_entry(buf, sizeof(u32), 2, fp);
		if (rc)
			return rc;
	}
	return 0;
}

/*
 * Write a security context structure
 * to a policydb binary representation file.
 */
static int context_write(struct policydb *p, struct context *c,
			 void *fp)
{
	int rc;
	__le32 buf[3];

	buf[0] = cpu_to_le32(c->user);
	buf[1] = cpu_to_le32(c->role);
	buf[2] = cpu_to_le32(c->type);

	rc = put_entry(buf, sizeof(u32), 3, fp);
	if (rc)
		return rc;

	rc = mls_write_range_helper(&c->range, fp);
	if (rc)
		return rc;

	return 0;
}

/*
 * The following *_write functions are used to
 * write the symbol data to a policy database
 * binary representation file.
 */

static int perm_write(void *vkey, void *datum, void *fp)
{
	char *key = vkey;
	struct perm_datum *perdatum = datum;
	__le32 buf[2];
	size_t len;
	int rc;

	len = strlen(key);
	buf[0] = cpu_to_le32(len);
	buf[1] = cpu_to_le32(perdatum->value);
	rc = put_entry(buf, sizeof(u32), 2, fp);
	if (rc)
		return rc;

	rc = put_entry(key, 1, len, fp);
	if (rc)
		return rc;

	return 0;
}

static int common_write(void *vkey, void *datum, void *ptr)
{
	char *key = vkey;
	struct common_datum *comdatum = datum;
	struct policy_data *pd = ptr;
	void *fp = pd->fp;
	__le32 buf[4];
	size_t len;
	int rc;

	len = strlen(key);
	buf[0] = cpu_to_le32(len);
	buf[1] = cpu_to_le32(comdatum->value);
	buf[2] = cpu_to_le32(comdatum->permissions.nprim);
	buf[3] = cpu_to_le32(comdatum->permissions.table.nel);
	rc = put_entry(buf, sizeof(u32), 4, fp);
	if (rc)
		return rc;

	rc = put_entry(key, 1, len, fp);
	if (rc)
		return rc;

	rc = hashtab_map(&comdatum->permissions.table, perm_write, fp);
	if (rc)
		return rc;

	return 0;
}

static int type_set_write(struct type_set *t, void *fp)
{
	int rc;
	__le32 buf[1];

	if (ebitmap_write(&t->types, fp))
		return -EINVAL;
	if (ebitmap_write(&t->negset, fp))
		return -EINVAL;

	buf[0] = cpu_to_le32(t->flags);
	rc = put_entry(buf, sizeof(u32), 1, fp);
	if (rc)
		return -EINVAL;

	return 0;
}

static int write_cons_helper(struct policydb *p, struct constraint_node *node,
			     void *fp)
{
	struct constraint_node *c;
	struct constraint_expr *e;
	__le32 buf[3];
	u32 nel;
	int rc;

	for (c = node; c; c = c->next) {
		nel = 0;
		for (e = c->expr; e; e = e->next)
			nel++;
		buf[0] = cpu_to_le32(c->permissions);
		buf[1] = cpu_to_le32(nel);
		rc = put_entry(buf, sizeof(u32), 2, fp);
		if (rc)
			return rc;
		for (e = c->expr; e; e = e->next) {
			buf[0] = cpu_to_le32(e->expr_type);
			buf[1] = cpu_to_le32(e->attr);
			buf[2] = cpu_to_le32(e->op);
			rc = put_entry(buf, sizeof(u32), 3, fp);
			if (rc)
				return rc;

			switch (e->expr_type) {
			case CEXPR_NAMES:
				rc = ebitmap_write(&e->names, fp);
				if (rc)
					return rc;
				if (p->policyvers >=
					POLICYDB_VERSION_CONSTRAINT_NAMES) {
					rc = type_set_write(e->type_names, fp);
					if (rc)
						return rc;
				}
				break;
			default:
				break;
			}
		}
	}

	return 0;
}

static int class_write(void *vkey, void *datum, void *ptr)
{
	char *key = vkey;
	struct class_datum *cladatum = datum;
	struct policy_data *pd = ptr;
	void *fp = pd->fp;
	struct policydb *p = pd->p;
	struct constraint_node *c;
	__le32 buf[6];
	u32 ncons;
	size_t len, len2;
	int rc;

	len = strlen(key);
	if (cladatum->comkey)
		len2 = strlen(cladatum->comkey);
	else
		len2 = 0;

	ncons = 0;
	for (c = cladatum->constraints; c; c = c->next)
		ncons++;

	buf[0] = cpu_to_le32(len);
	buf[1] = cpu_to_le32(len2);
	buf[2] = cpu_to_le32(cladatum->value);
	buf[3] = cpu_to_le32(cladatum->permissions.nprim);
	buf[4] = cpu_to_le32(cladatum->permissions.table.nel);
	buf[5] = cpu_to_le32(ncons);
	rc = put_entry(buf, sizeof(u32), 6, fp);
	if (rc)
		return rc;

	rc = put_entry(key, 1, len, fp);
	if (rc)
		return rc;

	if (cladatum->comkey) {
		rc = put_entry(cladatum->comkey, 1, len2, fp);
		if (rc)
			return rc;
	}

	rc = hashtab_map(&cladatum->permissions.table, perm_write, fp);
	if (rc)
		return rc;

	rc = write_cons_helper(p, cladatum->constraints, fp);
	if (rc)
		return rc;

	/* write out the validatetrans rule */
	ncons = 0;
	for (c = cladatum->validatetrans; c; c = c->next)
		ncons++;

	buf[0] = cpu_to_le32(ncons);
	rc = put_entry(buf, sizeof(u32), 1, fp);
	if (rc)
		return rc;

	rc = write_cons_helper(p, cladatum->validatetrans, fp);
	if (rc)
		return rc;

	if (p->policyvers >= POLICYDB_VERSION_NEW_OBJECT_DEFAULTS) {
		buf[0] = cpu_to_le32(cladatum->default_user);
		buf[1] = cpu_to_le32(cladatum->default_role);
		buf[2] = cpu_to_le32(cladatum->default_range);

		rc = put_entry(buf, sizeof(uint32_t), 3, fp);
		if (rc)
			return rc;
	}

	if (p->policyvers >= POLICYDB_VERSION_DEFAULT_TYPE) {
		buf[0] = cpu_to_le32(cladatum->default_type);
		rc = put_entry(buf, sizeof(uint32_t), 1, fp);
		if (rc)
			return rc;
	}

	return 0;
}

static int role_write(void *vkey, void *datum, void *ptr)
{
	char *key = vkey;
	struct role_datum *role = datum;
	struct policy_data *pd = ptr;
	void *fp = pd->fp;
	struct policydb *p = pd->p;
	__le32 buf[3];
	size_t items, len;
	int rc;

	len = strlen(key);
	items = 0;
	buf[items++] = cpu_to_le32(len);
	buf[items++] = cpu_to_le32(role->value);
	if (p->policyvers >= POLICYDB_VERSION_BOUNDARY)
		buf[items++] = cpu_to_le32(role->bounds);

	BUG_ON(items > ARRAY_SIZE(buf));

	rc = put_entry(buf, sizeof(u32), items, fp);
	if (rc)
		return rc;

	rc = put_entry(key, 1, len, fp);
	if (rc)
		return rc;

	rc = ebitmap_write(&role->dominates, fp);
	if (rc)
		return rc;

	rc = ebitmap_write(&role->types, fp);
	if (rc)
		return rc;

	return 0;
}

static int type_write(void *vkey, void *datum, void *ptr)
{
	char *key = vkey;
	struct type_datum *typdatum = datum;
	struct policy_data *pd = ptr;
	struct policydb *p = pd->p;
	void *fp = pd->fp;
	__le32 buf[4];
	int rc;
	size_t items, len;

	len = strlen(key);
	items = 0;
	buf[items++] = cpu_to_le32(len);
	buf[items++] = cpu_to_le32(typdatum->value);
	if (p->policyvers >= POLICYDB_VERSION_BOUNDARY) {
		u32 properties = 0;

		if (typdatum->primary)
			properties |= TYPEDATUM_PROPERTY_PRIMARY;

		if (typdatum->attribute)
			properties |= TYPEDATUM_PROPERTY_ATTRIBUTE;

		buf[items++] = cpu_to_le32(properties);
		buf[items++] = cpu_to_le32(typdatum->bounds);
	} else {
		buf[items++] = cpu_to_le32(typdatum->primary);
	}
	BUG_ON(items > ARRAY_SIZE(buf));
	rc = put_entry(buf, sizeof(u32), items, fp);
	if (rc)
		return rc;

	rc = put_entry(key, 1, len, fp);
	if (rc)
		return rc;

	return 0;
}

static int user_write(void *vkey, void *datum, void *ptr)
{
	char *key = vkey;
	struct user_datum *usrdatum = datum;
	struct policy_data *pd = ptr;
	struct policydb *p = pd->p;
	void *fp = pd->fp;
	__le32 buf[3];
	size_t items, len;
	int rc;

	len = strlen(key);
	items = 0;
	buf[items++] = cpu_to_le32(len);
	buf[items++] = cpu_to_le32(usrdatum->value);
	if (p->policyvers >= POLICYDB_VERSION_BOUNDARY)
		buf[items++] = cpu_to_le32(usrdatum->bounds);
	BUG_ON(items > ARRAY_SIZE(buf));
	rc = put_entry(buf, sizeof(u32), items, fp);
	if (rc)
		return rc;

	rc = put_entry(key, 1, len, fp);
	if (rc)
		return rc;

	rc = ebitmap_write(&usrdatum->roles, fp);
	if (rc)
		return rc;

	rc = mls_write_range_helper(&usrdatum->range, fp);
	if (rc)
		return rc;

	rc = mls_write_level(&usrdatum->dfltlevel, fp);
	if (rc)
		return rc;

	return 0;
}

static int (*write_f[SYM_NUM]) (void *key, void *datum,
				void *datap) =
{
	common_write,
	class_write,
	role_write,
	type_write,
	user_write,
	cond_write_bool,
	sens_write,
	cat_write,
};

static int ocontext_write(struct policydb *p, struct policydb_compat_info *info,
			  void *fp)
{
	unsigned int i, j, rc;
	size_t nel, len;
	__be64 prefixbuf[1];
	__le32 buf[3];
	u32 nodebuf[8];
	struct ocontext *c;
	for (i = 0; i < info->ocon_num; i++) {
		nel = 0;
		for (c = p->ocontexts[i]; c; c = c->next)
			nel++;
		buf[0] = cpu_to_le32(nel);
		rc = put_entry(buf, sizeof(u32), 1, fp);
		if (rc)
			return rc;
		for (c = p->ocontexts[i]; c; c = c->next) {
			switch (i) {
			case OCON_ISID:
				buf[0] = cpu_to_le32(c->sid[0]);
				rc = put_entry(buf, sizeof(u32), 1, fp);
				if (rc)
					return rc;
				rc = context_write(p, &c->context[0], fp);
				if (rc)
					return rc;
				break;
			case OCON_FS:
			case OCON_NETIF:
				len = strlen(c->u.name);
				buf[0] = cpu_to_le32(len);
				rc = put_entry(buf, sizeof(u32), 1, fp);
				if (rc)
					return rc;
				rc = put_entry(c->u.name, 1, len, fp);
				if (rc)
					return rc;
				rc = context_write(p, &c->context[0], fp);
				if (rc)
					return rc;
				rc = context_write(p, &c->context[1], fp);
				if (rc)
					return rc;
				break;
			case OCON_PORT:
				buf[0] = cpu_to_le32(c->u.port.protocol);
				buf[1] = cpu_to_le32(c->u.port.low_port);
				buf[2] = cpu_to_le32(c->u.port.high_port);
				rc = put_entry(buf, sizeof(u32), 3, fp);
				if (rc)
					return rc;
				rc = context_write(p, &c->context[0], fp);
				if (rc)
					return rc;
				break;
			case OCON_NODE:
				nodebuf[0] = c->u.node.addr; /* network order */
				nodebuf[1] = c->u.node.mask; /* network order */
				rc = put_entry(nodebuf, sizeof(u32), 2, fp);
				if (rc)
					return rc;
				rc = context_write(p, &c->context[0], fp);
				if (rc)
					return rc;
				break;
			case OCON_FSUSE:
				buf[0] = cpu_to_le32(c->v.behavior);
				len = strlen(c->u.name);
				buf[1] = cpu_to_le32(len);
				rc = put_entry(buf, sizeof(u32), 2, fp);
				if (rc)
					return rc;
				rc = put_entry(c->u.name, 1, len, fp);
				if (rc)
					return rc;
				rc = context_write(p, &c->context[0], fp);
				if (rc)
					return rc;
				break;
			case OCON_NODE6:
				for (j = 0; j < 4; j++)
					nodebuf[j] = c->u.node6.addr[j]; /* network order */
				for (j = 0; j < 4; j++)
					nodebuf[j + 4] = c->u.node6.mask[j]; /* network order */
				rc = put_entry(nodebuf, sizeof(u32), 8, fp);
				if (rc)
					return rc;
				rc = context_write(p, &c->context[0], fp);
				if (rc)
					return rc;
				break;
			case OCON_IBPKEY:
				/* subnet_prefix is in CPU order */
				prefixbuf[0] = cpu_to_be64(c->u.ibpkey.subnet_prefix);

				rc = put_entry(prefixbuf, sizeof(u64), 1, fp);
				if (rc)
					return rc;

				buf[0] = cpu_to_le32(c->u.ibpkey.low_pkey);
				buf[1] = cpu_to_le32(c->u.ibpkey.high_pkey);

				rc = put_entry(buf, sizeof(u32), 2, fp);
				if (rc)
					return rc;
				rc = context_write(p, &c->context[0], fp);
				if (rc)
					return rc;
				break;
			case OCON_IBENDPORT:
				len = strlen(c->u.ibendport.dev_name);
				buf[0] = cpu_to_le32(len);
				buf[1] = cpu_to_le32(c->u.ibendport.port);
				rc = put_entry(buf, sizeof(u32), 2, fp);
				if (rc)
					return rc;
				rc = put_entry(c->u.ibendport.dev_name, 1, len, fp);
				if (rc)
					return rc;
				rc = context_write(p, &c->context[0], fp);
				if (rc)
					return rc;
				break;
			}
		}
	}
	return 0;
}

static int genfs_write(struct policydb *p, void *fp)
{
	struct genfs *genfs;
	struct ocontext *c;
	size_t len;
	__le32 buf[1];
	int rc;

	len = 0;
	for (genfs = p->genfs; genfs; genfs = genfs->next)
		len++;
	buf[0] = cpu_to_le32(len);
	rc = put_entry(buf, sizeof(u32), 1, fp);
	if (rc)
		return rc;
	for (genfs = p->genfs; genfs; genfs = genfs->next) {
		len = strlen(genfs->fstype);
		buf[0] = cpu_to_le32(len);
		rc = put_entry(buf, sizeof(u32), 1, fp);
		if (rc)
			return rc;
		rc = put_entry(genfs->fstype, 1, len, fp);
		if (rc)
			return rc;
		len = 0;
		for (c = genfs->head; c; c = c->next)
			len++;
		buf[0] = cpu_to_le32(len);
		rc = put_entry(buf, sizeof(u32), 1, fp);
		if (rc)
			return rc;
		for (c = genfs->head; c; c = c->next) {
			len = strlen(c->u.name);
			buf[0] = cpu_to_le32(len);
			rc = put_entry(buf, sizeof(u32), 1, fp);
			if (rc)
				return rc;
			rc = put_entry(c->u.name, 1, len, fp);
			if (rc)
				return rc;
			buf[0] = cpu_to_le32(c->v.sclass);
			rc = put_entry(buf, sizeof(u32), 1, fp);
			if (rc)
				return rc;
			rc = context_write(p, &c->context[0], fp);
			if (rc)
				return rc;
		}
	}
	return 0;
}

static int range_write_helper(void *key, void *data, void *ptr)
{
	__le32 buf[2];
	struct range_trans *rt = key;
	struct mls_range *r = data;
	struct policy_data *pd = ptr;
	void *fp = pd->fp;
	struct policydb *p = pd->p;
	int rc;

	buf[0] = cpu_to_le32(rt->source_type);
	buf[1] = cpu_to_le32(rt->target_type);
	rc = put_entry(buf, sizeof(u32), 2, fp);
	if (rc)
		return rc;
	if (p->policyvers >= POLICYDB_VERSION_RANGETRANS) {
		buf[0] = cpu_to_le32(rt->target_class);
		rc = put_entry(buf, sizeof(u32), 1, fp);
		if (rc)
			return rc;
	}
	rc = mls_write_range_helper(r, fp);
	if (rc)
		return rc;

	return 0;
}

static int range_write(struct policydb *p, void *fp)
{
	__le32 buf[1];
	int rc;
	struct policy_data pd;

	pd.p = p;
	pd.fp = fp;

	buf[0] = cpu_to_le32(p->range_tr.nel);
	rc = put_entry(buf, sizeof(u32), 1, fp);
	if (rc)
		return rc;

	/* actually write all of the entries */
	rc = hashtab_map(&p->range_tr, range_write_helper, &pd);
	if (rc)
		return rc;

	return 0;
}

static int filename_write_helper_compat(void *key, void *data, void *ptr)
{
	struct filename_trans_key *ft = key;
	struct filename_trans_datum *datum = data;
	struct ebitmap_node *node;
	void *fp = ptr;
	__le32 buf[4];
	int rc;
	u32 bit, len = strlen(ft->name);

	do {
		ebitmap_for_each_positive_bit(&datum->stypes, node, bit) {
			buf[0] = cpu_to_le32(len);
			rc = put_entry(buf, sizeof(u32), 1, fp);
			if (rc)
				return rc;

			rc = put_entry(ft->name, sizeof(char), len, fp);
			if (rc)
				return rc;

			buf[0] = cpu_to_le32(bit + 1);
			buf[1] = cpu_to_le32(ft->ttype);
			buf[2] = cpu_to_le32(ft->tclass);
			buf[3] = cpu_to_le32(datum->otype);

			rc = put_entry(buf, sizeof(u32), 4, fp);
			if (rc)
				return rc;
		}

		datum = datum->next;
	} while (unlikely(datum));

	return 0;
}

static int filename_write_helper(void *key, void *data, void *ptr)
{
	struct filename_trans_key *ft = key;
	struct filename_trans_datum *datum;
	void *fp = ptr;
	__le32 buf[3];
	int rc;
	u32 ndatum, len = strlen(ft->name);

	buf[0] = cpu_to_le32(len);
	rc = put_entry(buf, sizeof(u32), 1, fp);
	if (rc)
		return rc;

	rc = put_entry(ft->name, sizeof(char), len, fp);
	if (rc)
		return rc;

	ndatum = 0;
	datum = data;
	do {
		ndatum++;
		datum = datum->next;
	} while (unlikely(datum));

	buf[0] = cpu_to_le32(ft->ttype);
	buf[1] = cpu_to_le32(ft->tclass);
	buf[2] = cpu_to_le32(ndatum);
	rc = put_entry(buf, sizeof(u32), 3, fp);
	if (rc)
		return rc;

	datum = data;
	do {
		rc = ebitmap_write(&datum->stypes, fp);
		if (rc)
			return rc;

		buf[0] = cpu_to_le32(datum->otype);
		rc = put_entry(buf, sizeof(u32), 1, fp);
		if (rc)
			return rc;

		datum = datum->next;
	} while (unlikely(datum));

	return 0;
}

static int filename_trans_write(struct policydb *p, void *fp)
{
	__le32 buf[1];
	int rc;

	if (p->policyvers < POLICYDB_VERSION_FILENAME_TRANS)
		return 0;

	if (p->policyvers < POLICYDB_VERSION_COMP_FTRANS) {
		buf[0] = cpu_to_le32(p->compat_filename_trans_count);
		rc = put_entry(buf, sizeof(u32), 1, fp);
		if (rc)
			return rc;

		rc = hashtab_map(&p->filename_trans,
				 filename_write_helper_compat, fp);
	} else {
		buf[0] = cpu_to_le32(p->filename_trans.nel);
		rc = put_entry(buf, sizeof(u32), 1, fp);
		if (rc)
			return rc;

		rc = hashtab_map(&p->filename_trans, filename_write_helper, fp);
	}
	return rc;
}

/*
 * Write the configuration data in a policy database
 * structure to a policy database binary representation
 * file.
 */
int policydb_write(struct policydb *p, void *fp)
{
	unsigned int i, num_syms;
	int rc;
	__le32 buf[4];
	u32 config;
	size_t len;
	struct policydb_compat_info *info;

	/*
	 * refuse to write policy older than compressed avtab
	 * to simplify the writer.  There are other tests dropped
	 * since we assume this throughout the writer code.  Be
	 * careful if you ever try to remove this restriction
	 */
	if (p->policyvers < POLICYDB_VERSION_AVTAB) {
		pr_err("SELinux: refusing to write policy version %d."
		       "  Because it is less than version %d\n", p->policyvers,
		       POLICYDB_VERSION_AVTAB);
		return -EINVAL;
	}

	config = 0;
	if (p->mls_enabled)
		config |= POLICYDB_CONFIG_MLS;

	if (p->reject_unknown)
		config |= REJECT_UNKNOWN;
	if (p->allow_unknown)
		config |= ALLOW_UNKNOWN;

	/* Write the magic number and string identifiers. */
	buf[0] = cpu_to_le32(POLICYDB_MAGIC);
	len = strlen(POLICYDB_STRING);
	buf[1] = cpu_to_le32(len);
	rc = put_entry(buf, sizeof(u32), 2, fp);
	if (rc)
		return rc;
	rc = put_entry(POLICYDB_STRING, 1, len, fp);
	if (rc)
		return rc;

	/* Write the version, config, and table sizes. */
	info = policydb_lookup_compat(p->policyvers);
	if (!info) {
		pr_err("SELinux: compatibility lookup failed for policy "
		    "version %d", p->policyvers);
		return -EINVAL;
	}

	buf[0] = cpu_to_le32(p->policyvers);
	buf[1] = cpu_to_le32(config);
	buf[2] = cpu_to_le32(info->sym_num);
	buf[3] = cpu_to_le32(info->ocon_num);

	rc = put_entry(buf, sizeof(u32), 4, fp);
	if (rc)
		return rc;

	if (p->policyvers >= POLICYDB_VERSION_POLCAP) {
		rc = ebitmap_write(&p->policycaps, fp);
		if (rc)
			return rc;
	}

	if (p->policyvers >= POLICYDB_VERSION_PERMISSIVE) {
		rc = ebitmap_write(&p->permissive_map, fp);
		if (rc)
			return rc;
	}

	num_syms = info->sym_num;
	for (i = 0; i < num_syms; i++) {
		struct policy_data pd;

		pd.fp = fp;
		pd.p = p;

		buf[0] = cpu_to_le32(p->symtab[i].nprim);
		buf[1] = cpu_to_le32(p->symtab[i].table.nel);

		rc = put_entry(buf, sizeof(u32), 2, fp);
		if (rc)
			return rc;
		rc = hashtab_map(&p->symtab[i].table, write_f[i], &pd);
		if (rc)
			return rc;
	}

	rc = avtab_write(p, &p->te_avtab, fp);
	if (rc)
		return rc;

	rc = cond_write_list(p, fp);
	if (rc)
		return rc;

	rc = role_trans_write(p, fp);
	if (rc)
		return rc;

	rc = role_allow_write(p->role_allow, fp);
	if (rc)
		return rc;

	rc = filename_trans_write(p, fp);
	if (rc)
		return rc;

	rc = ocontext_write(p, info, fp);
	if (rc)
		return rc;

	rc = genfs_write(p, fp);
	if (rc)
		return rc;

	rc = range_write(p, fp);
	if (rc)
		return rc;

	for (i = 0; i < p->p_types.nprim; i++) {
		struct ebitmap *e = &p->type_attr_map_array[i];

		rc = ebitmap_write(e, fp);
		if (rc)
			return rc;
	}

	return 0;
}<|MERGE_RESOLUTION|>--- conflicted
+++ resolved
@@ -647,225 +647,6 @@
 		if (!levdatum->level->sens ||
 		    levdatum->level->sens > p->p_levels.nprim)
 			return -EINVAL;
-<<<<<<< HEAD
-		fa = p->sym_val_to_name[SYM_LEVELS];
-		if (flex_array_put_ptr(fa, levdatum->level->sens - 1, key,
-				       GFP_KERNEL | __GFP_ZERO))
-			BUG();
-	}
-
-	return 0;
-}
-
-static int cat_index(void *key, void *datum, void *datap)
-{
-	struct policydb *p;
-	struct cat_datum *catdatum;
-	struct flex_array *fa;
-
-	catdatum = datum;
-	p = datap;
-
-	if (!catdatum->isalias) {
-		if (!catdatum->value || catdatum->value > p->p_cats.nprim)
-			return -EINVAL;
-		fa = p->sym_val_to_name[SYM_CATS];
-		if (flex_array_put_ptr(fa, catdatum->value - 1, key,
-				       GFP_KERNEL | __GFP_ZERO))
-			BUG();
-	}
-
-	return 0;
-}
-
-static int (*index_f[SYM_NUM]) (void *key, void *datum, void *datap) =
-{
-	common_index,
-	class_index,
-	role_index,
-	type_index,
-	user_index,
-	cond_index_bool,
-	sens_index,
-	cat_index,
-};
-
-#ifdef DEBUG_HASHES
-static void hash_eval(struct hashtab *h, const char *hash_name)
-{
-	struct hashtab_info info;
-
-	hashtab_stat(h, &info);
-	printk(KERN_DEBUG "SELinux: %s:  %d entries and %d/%d buckets used, "
-	       "longest chain length %d\n", hash_name, h->nel,
-	       info.slots_used, h->size, info.max_chain_len);
-}
-
-static void symtab_hash_eval(struct symtab *s)
-{
-	int i;
-
-	for (i = 0; i < SYM_NUM; i++)
-		hash_eval(s[i].table, symtab_name[i]);
-}
-
-#else
-static inline void hash_eval(struct hashtab *h, char *hash_name)
-{
-}
-#endif
-
-/*
- * Define the other val_to_name and val_to_struct arrays
- * in a policy database structure.
- *
- * Caller must clean up on failure.
- */
-static int policydb_index(struct policydb *p)
-{
-	int i, rc;
-
-	printk(KERN_DEBUG "SELinux:  %d users, %d roles, %d types, %d bools",
-	       p->p_users.nprim, p->p_roles.nprim, p->p_types.nprim, p->p_bools.nprim);
-	if (p->mls_enabled)
-		printk(KERN_CONT ", %d sens, %d cats", p->p_levels.nprim,
-		       p->p_cats.nprim);
-	printk(KERN_CONT "\n");
-
-	printk(KERN_DEBUG "SELinux:  %d classes, %d rules\n",
-	       p->p_classes.nprim, p->te_avtab.nel);
-
-#ifdef DEBUG_HASHES
-	avtab_hash_eval(&p->te_avtab, "rules");
-	symtab_hash_eval(p->symtab);
-#endif
-
-	rc = -ENOMEM;
-	p->class_val_to_struct =
-		kzalloc(p->p_classes.nprim * sizeof(*(p->class_val_to_struct)),
-			GFP_KERNEL);
-	if (!p->class_val_to_struct)
-		goto out;
-
-	rc = -ENOMEM;
-	p->role_val_to_struct =
-		kzalloc(p->p_roles.nprim * sizeof(*(p->role_val_to_struct)),
-			GFP_KERNEL);
-	if (!p->role_val_to_struct)
-		goto out;
-
-	rc = -ENOMEM;
-	p->user_val_to_struct =
-		kzalloc(p->p_users.nprim * sizeof(*(p->user_val_to_struct)),
-			GFP_KERNEL);
-	if (!p->user_val_to_struct)
-		goto out;
-
-	/* Yes, I want the sizeof the pointer, not the structure */
-	rc = -ENOMEM;
-	p->type_val_to_struct_array = flex_array_alloc(sizeof(struct type_datum *),
-						       p->p_types.nprim,
-						       GFP_KERNEL | __GFP_ZERO);
-	if (!p->type_val_to_struct_array)
-		goto out;
-
-	rc = flex_array_prealloc(p->type_val_to_struct_array, 0,
-				 p->p_types.nprim, GFP_KERNEL | __GFP_ZERO);
-	if (rc)
-		goto out;
-
-	rc = cond_init_bool_indexes(p);
-	if (rc)
-		goto out;
-
-	for (i = 0; i < SYM_NUM; i++) {
-		rc = -ENOMEM;
-		p->sym_val_to_name[i] = flex_array_alloc(sizeof(char *),
-							 p->symtab[i].nprim,
-							 GFP_KERNEL | __GFP_ZERO);
-		if (!p->sym_val_to_name[i])
-			goto out;
-
-		rc = flex_array_prealloc(p->sym_val_to_name[i],
-					 0, p->symtab[i].nprim,
-					 GFP_KERNEL | __GFP_ZERO);
-		if (rc)
-			goto out;
-
-		rc = hashtab_map(p->symtab[i].table, index_f[i], p);
-		if (rc)
-			goto out;
-	}
-	rc = 0;
-out:
-	return rc;
-}
-
-/*
- * The following *_destroy functions are used to
- * free any memory allocated for each kind of
- * symbol data in the policy database.
- */
-
-static int perm_destroy(void *key, void *datum, void *p)
-{
-	kfree(key);
-	kfree(datum);
-	return 0;
-}
-
-static int common_destroy(void *key, void *datum, void *p)
-{
-	struct common_datum *comdatum;
-
-	kfree(key);
-	if (datum) {
-		comdatum = datum;
-		hashtab_map(comdatum->permissions.table, perm_destroy, NULL);
-		hashtab_destroy(comdatum->permissions.table);
-	}
-	kfree(datum);
-	return 0;
-}
-
-static void constraint_expr_destroy(struct constraint_expr *expr)
-{
-	if (expr) {
-		ebitmap_destroy(&expr->names);
-		if (expr->type_names) {
-			ebitmap_destroy(&expr->type_names->types);
-			ebitmap_destroy(&expr->type_names->negset);
-			kfree(expr->type_names);
-		}
-		kfree(expr);
-	}
-}
-
-static int cls_destroy(void *key, void *datum, void *p)
-{
-	struct class_datum *cladatum;
-	struct constraint_node *constraint, *ctemp;
-	struct constraint_expr *e, *etmp;
-
-	kfree(key);
-	if (datum) {
-		cladatum = datum;
-		hashtab_map(cladatum->permissions.table, perm_destroy, NULL);
-		hashtab_destroy(cladatum->permissions.table);
-		constraint = cladatum->constraints;
-		while (constraint) {
-			e = constraint->expr;
-			while (e) {
-				etmp = e;
-				e = e->next;
-				constraint_expr_destroy(etmp);
-			}
-			ctemp = constraint;
-			constraint = constraint->next;
-			kfree(ctemp);
-		}
-=======
->>>>>>> 24b8d41d
 
 		p->sym_val_to_name[SYM_LEVELS][levdatum->level->sens - 1] = key;
 	}
@@ -1301,11 +1082,7 @@
 	if ((len == 0) || (len == (u32)-1))
 		return -EINVAL;
 
-<<<<<<< HEAD
-	str = kmalloc(len + 1, flags);
-=======
 	str = kmalloc(len + 1, flags | __GFP_NOWARN);
->>>>>>> 24b8d41d
 	if (!str)
 		return -ENOMEM;
 
@@ -2831,16 +2608,8 @@
 		    !policydb_role_isvalid(p, rtd->new_role))
 			goto bad;
 
-<<<<<<< HEAD
-		rc = -EINVAL;
-		if (!policydb_role_isvalid(p, tr->role) ||
-		    !policydb_type_isvalid(p, tr->type) ||
-		    !policydb_class_isvalid(p, tr->tclass) ||
-		    !policydb_role_isvalid(p, tr->new_role))
-=======
 		rc = hashtab_insert(&p->role_tr, rtk, rtd, roletr_key_params);
 		if (rc)
->>>>>>> 24b8d41d
 			goto bad;
 
 		rtk = NULL;
