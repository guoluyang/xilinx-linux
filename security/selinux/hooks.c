--- conflicted
+++ resolved
@@ -258,12 +258,8 @@
 
 	might_sleep_if(may_sleep);
 
-<<<<<<< HEAD
-	if (ss_initialized && isec->initialized != LABEL_INITIALIZED) {
-=======
 	if (selinux_initialized(&selinux_state) &&
 	    isec->initialized != LABEL_INITIALIZED) {
->>>>>>> 24b8d41d
 		if (!may_sleep)
 			return -ECHILD;
 
@@ -306,13 +302,6 @@
 	struct inode *inode = d_backing_inode(dentry);
 
 	return selinux_inode(inode);
-}
-
-static struct inode_security_struct *backing_inode_security_novalidate(struct dentry *dentry)
-{
-	struct inode *inode = d_backing_inode(dentry);
-
-	return inode->i_security;
 }
 
 /*
@@ -509,11 +498,7 @@
 		   the first boot of the SELinux kernel before we have
 		   assigned xattr values to the filesystem. */
 		if (!(root_inode->i_opflags & IOP_XATTR)) {
-<<<<<<< HEAD
-			printk(KERN_WARNING "SELinux: (dev %s, type %s) has no "
-=======
 			pr_warn("SELinux: (dev %s, type %s) has no "
->>>>>>> 24b8d41d
 			       "xattr support\n", sb->s_id, sb->s_type->name);
 			rc = -EOPNOTSUPP;
 			goto out;
@@ -616,10 +601,7 @@
 	const struct cred *cred = current_cred();
 	struct superblock_security_struct *sbsec = sb->s_security;
 	struct dentry *root = sbsec->sb->s_root;
-<<<<<<< HEAD
-=======
 	struct selinux_mnt_opts *opts = mnt_opts;
->>>>>>> 24b8d41d
 	struct inode_security_struct *root_isec;
 	u32 fscontext_sid = 0, context_sid = 0, rootcontext_sid = 0;
 	u32 defcontext_sid = 0;
@@ -744,12 +726,6 @@
 	}
 
 	/*
-<<<<<<< HEAD
-	 * If this is a user namespace mount, no contexts are allowed
-	 * on the command line and security labels must be ignored.
-	 */
-	if (sb->s_user_ns != &init_user_ns) {
-=======
 	 * If this is a user namespace mount and the filesystem type is not
 	 * explicitly whitelisted, then no contexts are allowed on the command
 	 * line and security labels must be ignored.
@@ -758,7 +734,6 @@
 	    strcmp(sb->s_type->name, "tmpfs") &&
 	    strcmp(sb->s_type->name, "ramfs") &&
 	    strcmp(sb->s_type->name, "devpts")) {
->>>>>>> 24b8d41d
 		if (context_sid || fscontext_sid || rootcontext_sid ||
 		    defcontext_sid) {
 			rc = -EACCES;
@@ -766,13 +741,9 @@
 		}
 		if (sbsec->behavior == SECURITY_FS_USE_XATTR) {
 			sbsec->behavior = SECURITY_FS_USE_MNTPOINT;
-<<<<<<< HEAD
-			rc = security_transition_sid(current_sid(), current_sid(),
-=======
 			rc = security_transition_sid(&selinux_state,
 						     current_sid(),
 						     current_sid(),
->>>>>>> 24b8d41d
 						     SECCLASS_FILE, NULL,
 						     &sbsec->mntpoint_sid);
 			if (rc)
@@ -1451,11 +1422,7 @@
 		break;
 	case SECURITY_FS_USE_XATTR:
 		if (!(inode->i_opflags & IOP_XATTR)) {
-<<<<<<< HEAD
-			isec->sid = sbsec->def_sid;
-=======
 			sid = sbsec->def_sid;
->>>>>>> 24b8d41d
 			break;
 		}
 		/* Need a dentry, since the xattr API requires one.
@@ -1487,39 +1454,8 @@
 			goto out;
 		}
 
-<<<<<<< HEAD
-		len = INITCONTEXTLEN;
-		context = kmalloc(len+1, GFP_NOFS);
-		if (!context) {
-			rc = -ENOMEM;
-			dput(dentry);
-			goto out_unlock;
-		}
-		context[len] = '\0';
-		rc = __vfs_getxattr(dentry, inode, XATTR_NAME_SELINUX, context, len);
-		if (rc == -ERANGE) {
-			kfree(context);
-
-			/* Need a larger buffer.  Query for the right size. */
-			rc = __vfs_getxattr(dentry, inode, XATTR_NAME_SELINUX, NULL, 0);
-			if (rc < 0) {
-				dput(dentry);
-				goto out_unlock;
-			}
-			len = rc;
-			context = kmalloc(len+1, GFP_NOFS);
-			if (!context) {
-				rc = -ENOMEM;
-				dput(dentry);
-				goto out_unlock;
-			}
-			context[len] = '\0';
-			rc = __vfs_getxattr(dentry, inode, XATTR_NAME_SELINUX, context, len);
-		}
-=======
 		rc = inode_doinit_use_xattr(inode, dentry, sbsec->def_sid,
 					    &sid);
->>>>>>> 24b8d41d
 		dput(dentry);
 		if (rc)
 			goto out;
@@ -1644,11 +1580,7 @@
 
 /* Check whether a task is allowed to use a capability. */
 static int cred_has_capability(const struct cred *cred,
-<<<<<<< HEAD
-			       int cap, int audit, bool initns)
-=======
 			       int cap, unsigned int opts, bool initns)
->>>>>>> 24b8d41d
 {
 	struct common_audit_data ad;
 	struct av_decision avd;
@@ -1820,12 +1752,8 @@
 		*_new_isid = tsec->create_sid;
 	} else {
 		const struct inode_security_struct *dsec = inode_security(dir);
-<<<<<<< HEAD
-		return security_transition_sid(tsec->sid, dsec->sid, tclass,
-=======
 		return security_transition_sid(&selinux_state, tsec->sid,
 					       dsec->sid, tclass,
->>>>>>> 24b8d41d
 					       name, _new_isid);
 	}
 
@@ -1859,13 +1787,8 @@
 	if (rc)
 		return rc;
 
-<<<<<<< HEAD
-	rc = selinux_determine_inode_label(current_security(), dir,
-					   &dentry->d_name, tclass, &newsid);
-=======
 	rc = selinux_determine_inode_label(tsec, dir, &dentry->d_name, tclass,
 					   &newsid);
->>>>>>> 24b8d41d
 	if (rc)
 		return rc;
 
@@ -2149,12 +2072,8 @@
 		return 0;
 
 	isec = backing_inode_security(dentry);
-<<<<<<< HEAD
-	return avc_has_perm(sid, isec->sid, isec->sclass, file_to_av(file),
-=======
 	return avc_has_perm(&selinux_state,
 			    sid, isec->sid, isec->sclass, file_to_av(file),
->>>>>>> 24b8d41d
 			    &ad);
 }
 
@@ -2210,11 +2129,7 @@
 static int selinux_capable(const struct cred *cred, struct user_namespace *ns,
 			   int cap, unsigned int opts)
 {
-<<<<<<< HEAD
-	return cred_has_capability(cred, cap, audit, ns == &init_user_ns);
-=======
 	return cred_has_capability(cred, cap, opts, ns == &init_user_ns);
->>>>>>> 24b8d41d
 }
 
 static int selinux_quotactl(int cmds, int type, int id, struct super_block *sb)
@@ -2295,11 +2210,7 @@
 	int rc, cap_sys_admin = 0;
 
 	rc = cred_has_capability(current_cred(), CAP_SYS_ADMIN,
-<<<<<<< HEAD
-				 SECURITY_CAP_NOAUDIT, true);
-=======
 				 CAP_OPT_NOAUDIT, true);
->>>>>>> 24b8d41d
 	if (rc == 0)
 		cap_sys_admin = 1;
 
@@ -2308,21 +2219,13 @@
 
 /* binprm security operations */
 
-<<<<<<< HEAD
-static u32 ptrace_parent_sid(struct task_struct *task)
-=======
 static u32 ptrace_parent_sid(void)
->>>>>>> 24b8d41d
 {
 	u32 sid = 0;
 	struct task_struct *tracer;
 
 	rcu_read_lock();
-<<<<<<< HEAD
-	tracer = ptrace_parent(task);
-=======
 	tracer = ptrace_parent(current);
->>>>>>> 24b8d41d
 	if (tracer)
 		sid = task_sid(tracer);
 	rcu_read_unlock();
@@ -2470,14 +2373,8 @@
 
 		/* Make sure that anyone attempting to ptrace over a task that
 		 * changes its SID has the appropriate permit */
-<<<<<<< HEAD
-		if (bprm->unsafe &
-		    (LSM_UNSAFE_PTRACE | LSM_UNSAFE_PTRACE_CAP)) {
-			u32 ptsid = ptrace_parent_sid(current);
-=======
 		if (bprm->unsafe & LSM_UNSAFE_PTRACE) {
 			u32 ptsid = ptrace_parent_sid();
->>>>>>> 24b8d41d
 			if (ptsid != 0) {
 				rc = avc_has_perm(&selinux_state,
 						  ptsid, new_tsec->sid,
@@ -2950,9 +2847,6 @@
 	u32 newsid;
 	int rc;
 
-<<<<<<< HEAD
-	rc = selinux_determine_inode_label(current_security(),
-=======
 	rc = selinux_determine_inode_label(selinux_cred(current_cred()),
 					   d_inode(dentry->d_parent), name,
 					   inode_mode_to_security_class(mode),
@@ -2974,7 +2868,6 @@
 	struct task_security_struct *tsec;
 
 	rc = selinux_determine_inode_label(selinux_cred(old),
->>>>>>> 24b8d41d
 					   d_inode(dentry->d_parent), name,
 					   inode_mode_to_security_class(mode),
 					   &newsid);
@@ -2986,27 +2879,6 @@
 	return 0;
 }
 
-static int selinux_dentry_create_files_as(struct dentry *dentry, int mode,
-					  struct qstr *name,
-					  const struct cred *old,
-					  struct cred *new)
-{
-	u32 newsid;
-	int rc;
-	struct task_security_struct *tsec;
-
-	rc = selinux_determine_inode_label(old->security,
-					   d_inode(dentry->d_parent), name,
-					   inode_mode_to_security_class(mode),
-					   &newsid);
-	if (rc)
-		return rc;
-
-	tsec = new->security;
-	tsec->create_sid = newsid;
-	return 0;
-}
-
 static int selinux_inode_init_security(struct inode *inode, struct inode *dir,
 				       const struct qstr *qstr,
 				       const char **name,
@@ -3022,12 +2894,7 @@
 
 	newsid = tsec->create_sid;
 
-<<<<<<< HEAD
-	rc = selinux_determine_inode_label(current_security(),
-		dir, qstr,
-=======
 	rc = selinux_determine_inode_label(tsec, dir, qstr,
->>>>>>> 24b8d41d
 		inode_mode_to_security_class(inode->i_mode),
 		&newsid);
 	if (rc)
@@ -3279,12 +3146,8 @@
 	ad.u.dentry = dentry;
 
 	isec = backing_inode_security(dentry);
-<<<<<<< HEAD
-	rc = avc_has_perm(sid, isec->sid, isec->sclass,
-=======
 	rc = avc_has_perm(&selinux_state,
 			  sid, isec->sid, isec->sclass,
->>>>>>> 24b8d41d
 			  FILE__RELABELFROM, &ad);
 	if (rc)
 		return rc;
@@ -3374,10 +3237,7 @@
 	}
 
 	isec = backing_inode_security(dentry);
-<<<<<<< HEAD
-=======
 	spin_lock(&isec->lock);
->>>>>>> 24b8d41d
 	isec->sclass = inode_mode_to_security_class(inode->i_mode);
 	isec->sid = newsid;
 	isec->initialized = LABEL_INITIALIZED;
@@ -3493,21 +3353,10 @@
 	 * and lack of permission just means that we fall back to the
 	 * in-core context value, not a denial.
 	 */
-<<<<<<< HEAD
-	error = cap_capable(current_cred(), &init_user_ns, CAP_MAC_ADMIN,
-			    SECURITY_CAP_NOAUDIT);
-	if (!error)
-		error = cred_has_capability(current_cred(), CAP_MAC_ADMIN,
-					    SECURITY_CAP_NOAUDIT, true);
-	isec = inode_security(inode);
-	if (!error)
-		error = security_sid_to_context_force(isec->sid, &context,
-=======
 	isec = inode_security(inode);
 	if (has_cap_mac_admin(false))
 		error = security_sid_to_context_force(&selinux_state,
 						      isec->sid, &context,
->>>>>>> 24b8d41d
 						      &size);
 	else
 		error = security_sid_to_context(&selinux_state, isec->sid,
@@ -3528,10 +3377,7 @@
 				     const void *value, size_t size, int flags)
 {
 	struct inode_security_struct *isec = inode_security_novalidate(inode);
-<<<<<<< HEAD
-=======
 	struct superblock_security_struct *sbsec = inode->i_sb->s_security;
->>>>>>> 24b8d41d
 	u32 newsid;
 	int rc;
 
@@ -3583,11 +3429,7 @@
 			return -ENOMEM;
 	}
 
-<<<<<<< HEAD
-	tsec = new_creds->security;
-=======
 	tsec = selinux_cred(new_creds);
->>>>>>> 24b8d41d
 	/* Get label from overlay inode and set it in create_sid */
 	selinux_inode_getsecid(d_inode(src), &sid);
 	tsec->create_sid = sid;
@@ -3610,8 +3452,6 @@
 	return -EOPNOTSUPP;
 }
 
-<<<<<<< HEAD
-=======
 /* kernfs node operations */
 
 static int selinux_kernfs_init_security(struct kernfs_node *kn_dir,
@@ -3673,7 +3513,6 @@
 }
 
 
->>>>>>> 24b8d41d
 /* file security operations */
 
 static int selinux_revalidate_file_permission(struct file *file, int mask)
@@ -3756,14 +3595,9 @@
 		return 0;
 
 	isec = inode_security(inode);
-<<<<<<< HEAD
-	rc = avc_has_extended_perms(ssid, isec->sid, isec->sclass,
-			requested, driver, xperm, &ad);
-=======
 	rc = avc_has_extended_perms(&selinux_state,
 				    ssid, isec->sid, isec->sclass,
 				    requested, driver, xperm, &ad);
->>>>>>> 24b8d41d
 out:
 	return rc;
 }
@@ -3797,11 +3631,7 @@
 	case KDSKBENT:
 	case KDSKBSENT:
 		error = cred_has_capability(cred, CAP_SYS_TTY_CONFIG,
-<<<<<<< HEAD
-					    SECURITY_CAP_AUDIT, true);
-=======
 					    CAP_OPT_NONE, true);
->>>>>>> 24b8d41d
 		break;
 
 	/* default case assumes that the command will go
@@ -3912,13 +3742,9 @@
 			   ((vma->vm_start <= vma->vm_mm->start_stack &&
 			     vma->vm_end >= vma->vm_mm->start_stack) ||
 			    vma_is_stack_for_current(vma))) {
-<<<<<<< HEAD
-			rc = current_has_perm(current, PROCESS__EXECSTACK);
-=======
 			rc = avc_has_perm(&selinux_state,
 					  sid, sid, SECCLASS_PROCESS,
 					  PROCESS__EXECSTACK, NULL);
->>>>>>> 24b8d41d
 		} else if (vma->vm_file && vma->anon_vma) {
 			/*
 			 * We are making executable a file mapping that has
@@ -4156,12 +3982,8 @@
 
 	/* init_module */
 	if (file == NULL)
-<<<<<<< HEAD
-		return avc_has_perm(sid, sid, SECCLASS_SYSTEM,
-=======
 		return avc_has_perm(&selinux_state,
 				    sid, sid, SECCLASS_SYSTEM,
->>>>>>> 24b8d41d
 					SYSTEM__MODULE_LOAD, NULL);
 
 	/* finit_module */
@@ -4169,47 +3991,29 @@
 	ad.type = LSM_AUDIT_DATA_FILE;
 	ad.u.file = file;
 
-<<<<<<< HEAD
-	fsec = file->f_security;
-	if (sid != fsec->sid) {
-		rc = avc_has_perm(sid, fsec->sid, SECCLASS_FD, FD__USE, &ad);
-=======
 	fsec = selinux_file(file);
 	if (sid != fsec->sid) {
 		rc = avc_has_perm(&selinux_state,
 				  sid, fsec->sid, SECCLASS_FD, FD__USE, &ad);
->>>>>>> 24b8d41d
 		if (rc)
 			return rc;
 	}
 
 	isec = inode_security(file_inode(file));
-<<<<<<< HEAD
-	return avc_has_perm(sid, isec->sid, SECCLASS_SYSTEM,
-=======
 	return avc_has_perm(&selinux_state,
 			    sid, isec->sid, SECCLASS_SYSTEM,
->>>>>>> 24b8d41d
 				SYSTEM__MODULE_LOAD, &ad);
 }
 
 static int selinux_kernel_read_file(struct file *file,
-<<<<<<< HEAD
-				    enum kernel_read_file_id id)
-=======
 				    enum kernel_read_file_id id,
 				    bool contents)
->>>>>>> 24b8d41d
 {
 	int rc = 0;
 
 	switch (id) {
 	case READING_MODULE:
-<<<<<<< HEAD
-		rc = selinux_kernel_module_from_file(file);
-=======
 		rc = selinux_kernel_module_from_file(contents ? file : NULL);
->>>>>>> 24b8d41d
 		break;
 	default:
 		break;
@@ -4218,8 +4022,6 @@
 	return rc;
 }
 
-<<<<<<< HEAD
-=======
 static int selinux_kernel_load_data(enum kernel_load_data_id id, bool contents)
 {
 	int rc = 0;
@@ -4234,7 +4036,6 @@
 	return rc;
 }
 
->>>>>>> 24b8d41d
 static int selinux_task_setpgid(struct task_struct *p, pid_t pgid)
 {
 	return avc_has_perm(&selinux_state,
@@ -6647,16 +6448,10 @@
 
 		/* Check for ptracing, and update the task SID if ok.
 		   Otherwise, leave SID unchanged and fail. */
-<<<<<<< HEAD
-		ptsid = ptrace_parent_sid(p);
-		if (ptsid != 0) {
-			error = avc_has_perm(ptsid, sid, SECCLASS_PROCESS,
-=======
 		ptsid = ptrace_parent_sid();
 		if (ptsid != 0) {
 			error = avc_has_perm(&selinux_state,
 					     ptsid, sid, SECCLASS_PROCESS,
->>>>>>> 24b8d41d
 					     PROCESS__PTRACE, NULL);
 			if (error)
 				goto abort_change;
@@ -7221,12 +7016,9 @@
 	LSM_HOOK_INIT(inode_getsecid, selinux_inode_getsecid),
 	LSM_HOOK_INIT(inode_copy_up, selinux_inode_copy_up),
 	LSM_HOOK_INIT(inode_copy_up_xattr, selinux_inode_copy_up_xattr),
-<<<<<<< HEAD
-=======
 	LSM_HOOK_INIT(path_notify, selinux_path_notify),
 
 	LSM_HOOK_INIT(kernfs_init_security, selinux_kernfs_init_security),
->>>>>>> 24b8d41d
 
 	LSM_HOOK_INIT(file_permission, selinux_file_permission),
 	LSM_HOOK_INIT(file_alloc_security, selinux_file_alloc_security),
@@ -7249,10 +7041,7 @@
 	LSM_HOOK_INIT(kernel_act_as, selinux_kernel_act_as),
 	LSM_HOOK_INIT(kernel_create_files_as, selinux_kernel_create_files_as),
 	LSM_HOOK_INIT(kernel_module_request, selinux_kernel_module_request),
-<<<<<<< HEAD
-=======
 	LSM_HOOK_INIT(kernel_load_data, selinux_kernel_load_data),
->>>>>>> 24b8d41d
 	LSM_HOOK_INIT(kernel_read_file, selinux_kernel_read_file),
 	LSM_HOOK_INIT(task_setpgid, selinux_task_setpgid),
 	LSM_HOOK_INIT(task_getpgid, selinux_task_getpgid),
