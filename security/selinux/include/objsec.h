/* SPDX-License-Identifier: GPL-2.0-only */
/*
 *  NSA Security-Enhanced Linux (SELinux) security module
 *
 *  This file contains the SELinux security data structures for kernel objects.
 *
 *  Author(s):  Stephen Smalley, <sds@tycho.nsa.gov>
 *		Chris Vance, <cvance@nai.com>
 *		Wayne Salamon, <wsalamon@nai.com>
 *		James Morris <jmorris@redhat.com>
 *
 *  Copyright (C) 2001,2002 Networks Associates Technology, Inc.
 *  Copyright (C) 2003 Red Hat, Inc., James Morris <jmorris@redhat.com>
 *  Copyright (C) 2016 Mellanox Technologies
 */
#ifndef _SELINUX_OBJSEC_H_
#define _SELINUX_OBJSEC_H_

#include <linux/list.h>
#include <linux/sched.h>
#include <linux/fs.h>
#include <linux/binfmts.h>
#include <linux/in.h>
#include <linux/spinlock.h>
#include <linux/lsm_hooks.h>
#include <linux/msg.h>
#include <net/net_namespace.h>
#include "flask.h"
#include "avc.h"

struct task_security_struct {
	u32 osid;		/* SID prior to last execve */
	u32 sid;		/* current SID */
	u32 exec_sid;		/* exec SID */
	u32 create_sid;		/* fscreate SID */
	u32 keycreate_sid;	/* keycreate SID */
	u32 sockcreate_sid;	/* fscreate SID */
} __randomize_layout;

enum label_initialized {
	LABEL_INVALID,		/* invalid or not initialized */
<<<<<<< HEAD
	LABEL_INITIALIZED	/* initialized */
=======
	LABEL_INITIALIZED,	/* initialized */
	LABEL_PENDING
>>>>>>> 24b8d41d
};

struct inode_security_struct {
	struct inode *inode;	/* back pointer to inode object */
	struct list_head list;	/* list of inode_security_struct */
	u32 task_sid;		/* SID of creating task */
	u32 sid;		/* SID of this object */
	u16 sclass;		/* security class of this object */
	unsigned char initialized;	/* initialization flag */
	spinlock_t lock;
};

struct file_security_struct {
	u32 sid;		/* SID of open file description */
	u32 fown_sid;		/* SID of file owner (for SIGIO) */
	u32 isid;		/* SID of inode at the time of file open */
	u32 pseqno;		/* Policy seqno at the time of file open */
};

struct superblock_security_struct {
	struct super_block *sb;		/* back pointer to sb object */
	u32 sid;			/* SID of file system superblock */
	u32 def_sid;			/* default SID for labeling */
	u32 mntpoint_sid;		/* SECURITY_FS_USE_MNTPOINT context for files */
	unsigned short behavior;	/* labeling behavior */
	unsigned short flags;		/* which mount options were specified */
	struct mutex lock;
	struct list_head isec_head;
	spinlock_t isec_lock;
};

struct msg_security_struct {
	u32 sid;	/* SID of message */
};

struct ipc_security_struct {
	u16 sclass;	/* security class of this object */
	u32 sid;	/* SID of IPC resource */
};

struct netif_security_struct {
	struct net *ns;			/* network namespace */
	int ifindex;			/* device index */
	u32 sid;			/* SID for this interface */
};

struct netnode_security_struct {
	union {
		__be32 ipv4;		/* IPv4 node address */
		struct in6_addr ipv6;	/* IPv6 node address */
	} addr;
	u32 sid;			/* SID for this node */
	u16 family;			/* address family */
};

struct netport_security_struct {
	u32 sid;			/* SID for this node */
	u16 port;			/* port number */
	u8 protocol;			/* transport protocol */
};

struct sk_security_struct {
#ifdef CONFIG_NETLABEL
	enum {				/* NetLabel state */
		NLBL_UNSET = 0,
		NLBL_REQUIRE,
		NLBL_LABELED,
		NLBL_REQSKB,
		NLBL_CONNLABELED,
	} nlbl_state;
	struct netlbl_lsm_secattr *nlbl_secattr; /* NetLabel sec attributes */
#endif
	u32 sid;			/* SID of this object */
	u32 peer_sid;			/* SID of peer */
	u16 sclass;			/* sock security class */
	enum {				/* SCTP association state */
		SCTP_ASSOC_UNSET = 0,
		SCTP_ASSOC_SET,
	} sctp_assoc_state;
};

struct tun_security_struct {
	u32 sid;			/* SID for the tun device sockets */
};

struct key_security_struct {
	u32 sid;	/* SID of key */
};

struct ib_security_struct {
	u32 sid;        /* SID of the queue pair or MAD agent */
};

struct pkey_security_struct {
	u64	subnet_prefix; /* Port subnet prefix */
	u16	pkey;	/* PKey number */
	u32	sid;	/* SID of pkey */
};

struct bpf_security_struct {
	u32 sid;  /* SID of bpf obj creator */
};

struct perf_event_security_struct {
	u32 sid;  /* SID of perf_event obj creator */
};

extern struct lsm_blob_sizes selinux_blob_sizes;
static inline struct task_security_struct *selinux_cred(const struct cred *cred)
{
	return cred->security + selinux_blob_sizes.lbs_cred;
}

static inline struct file_security_struct *selinux_file(const struct file *file)
{
	return file->f_security + selinux_blob_sizes.lbs_file;
}

static inline struct inode_security_struct *selinux_inode(
						const struct inode *inode)
{
	if (unlikely(!inode->i_security))
		return NULL;
	return inode->i_security + selinux_blob_sizes.lbs_inode;
}

static inline struct msg_security_struct *selinux_msg_msg(
						const struct msg_msg *msg_msg)
{
	return msg_msg->security + selinux_blob_sizes.lbs_msg_msg;
}

static inline struct ipc_security_struct *selinux_ipc(
						const struct kern_ipc_perm *ipc)
{
	return ipc->security + selinux_blob_sizes.lbs_ipc;
}

/*
 * get the subjective security ID of the current task
 */
static inline u32 current_sid(void)
{
	const struct task_security_struct *tsec = selinux_cred(current_cred());

	return tsec->sid;
}

#endif /* _SELINUX_OBJSEC_H_ */<|MERGE_RESOLUTION|>--- conflicted
+++ resolved
@@ -39,12 +39,8 @@
 
 enum label_initialized {
 	LABEL_INVALID,		/* invalid or not initialized */
-<<<<<<< HEAD
-	LABEL_INITIALIZED	/* initialized */
-=======
 	LABEL_INITIALIZED,	/* initialized */
 	LABEL_PENDING
->>>>>>> 24b8d41d
 };
 
 struct inode_security_struct {
