/* SPDX-License-Identifier: GPL-2.0 */
/*
 * Security server interface.
 *
 * Author : Stephen Smalley, <sds@tycho.nsa.gov>
 *
 */

#ifndef _SELINUX_SECURITY_H_
#define _SELINUX_SECURITY_H_

#include <linux/compiler.h>
#include <linux/dcache.h>
#include <linux/magic.h>
#include <linux/types.h>
#include <linux/rcupdate.h>
#include <linux/refcount.h>
#include <linux/workqueue.h>
#include "flask.h"
#include "policycap.h"

#define SECSID_NULL			0x00000000 /* unspecified SID */
#define SECSID_WILD			0xffffffff /* wildcard SID */
#define SECCLASS_NULL			0x0000 /* no class */

/* Identify specific policy version changes */
#define POLICYDB_VERSION_BASE		15
#define POLICYDB_VERSION_BOOL		16
#define POLICYDB_VERSION_IPV6		17
#define POLICYDB_VERSION_NLCLASS	18
#define POLICYDB_VERSION_VALIDATETRANS	19
#define POLICYDB_VERSION_MLS		19
#define POLICYDB_VERSION_AVTAB		20
#define POLICYDB_VERSION_RANGETRANS	21
#define POLICYDB_VERSION_POLCAP		22
#define POLICYDB_VERSION_PERMISSIVE	23
#define POLICYDB_VERSION_BOUNDARY	24
#define POLICYDB_VERSION_FILENAME_TRANS	25
#define POLICYDB_VERSION_ROLETRANS	26
#define POLICYDB_VERSION_NEW_OBJECT_DEFAULTS	27
#define POLICYDB_VERSION_DEFAULT_TYPE	28
#define POLICYDB_VERSION_CONSTRAINT_NAMES	29
#define POLICYDB_VERSION_XPERMS_IOCTL	30
#define POLICYDB_VERSION_INFINIBAND		31
#define POLICYDB_VERSION_GLBLUB		32
#define POLICYDB_VERSION_COMP_FTRANS	33 /* compressed filename transitions */

/* Range of policy versions we understand*/
#define POLICYDB_VERSION_MIN   POLICYDB_VERSION_BASE
<<<<<<< HEAD
#define POLICYDB_VERSION_MAX	POLICYDB_VERSION_XPERMS_IOCTL
=======
#define POLICYDB_VERSION_MAX   POLICYDB_VERSION_COMP_FTRANS
>>>>>>> 24b8d41d

/* Mask for just the mount related flags */
#define SE_MNTMASK	0x0f
/* Super block security struct flags for mount options */
/* BE CAREFUL, these need to be the low order bits for selinux_get_mnt_opts */
#define CONTEXT_MNT	0x01
#define FSCONTEXT_MNT	0x02
#define ROOTCONTEXT_MNT	0x04
#define DEFCONTEXT_MNT	0x08
#define SBLABEL_MNT	0x10
/* Non-mount related flags */
#define SE_SBINITIALIZED	0x0100
#define SE_SBPROC		0x0200
#define SE_SBGENFS		0x0400
#define SE_SBGENFS_XATTR	0x0800

#define CONTEXT_STR	"context"
#define FSCONTEXT_STR	"fscontext"
#define ROOTCONTEXT_STR	"rootcontext"
#define DEFCONTEXT_STR	"defcontext"
#define SECLABEL_STR "seclabel"

struct netlbl_lsm_secattr;

extern int selinux_enabled_boot;

/*
 * type_datum properties
 * available at the kernel policy version >= POLICYDB_VERSION_BOUNDARY
 */
#define TYPEDATUM_PROPERTY_PRIMARY	0x0001
#define TYPEDATUM_PROPERTY_ATTRIBUTE	0x0002

/* limitation of boundary depth  */
#define POLICYDB_BOUNDS_MAXDEPTH	4

struct selinux_avc;
struct selinux_policy;

struct selinux_state {
#ifdef CONFIG_SECURITY_SELINUX_DISABLE
	bool disabled;
#endif
#ifdef CONFIG_SECURITY_SELINUX_DEVELOP
	bool enforcing;
#endif
	bool checkreqprot;
	bool initialized;
	bool policycap[__POLICYDB_CAPABILITY_MAX];

	struct page *status_page;
	struct mutex status_lock;

	struct selinux_avc *avc;
	struct selinux_policy __rcu *policy;
	struct mutex policy_mutex;
} __randomize_layout;

void selinux_avc_init(struct selinux_avc **avc);

extern struct selinux_state selinux_state;

static inline bool selinux_initialized(const struct selinux_state *state)
{
	/* do a synchronized load to avoid race conditions */
	return smp_load_acquire(&state->initialized);
}

static inline void selinux_mark_initialized(struct selinux_state *state)
{
	/* do a synchronized write to avoid race conditions */
	smp_store_release(&state->initialized, true);
}

#ifdef CONFIG_SECURITY_SELINUX_DEVELOP
static inline bool enforcing_enabled(struct selinux_state *state)
{
	return READ_ONCE(state->enforcing);
}

static inline void enforcing_set(struct selinux_state *state, bool value)
{
	WRITE_ONCE(state->enforcing, value);
}
#else
static inline bool enforcing_enabled(struct selinux_state *state)
{
	return true;
}

static inline void enforcing_set(struct selinux_state *state, bool value)
{
}
#endif

static inline bool checkreqprot_get(const struct selinux_state *state)
{
	return READ_ONCE(state->checkreqprot);
}

static inline void checkreqprot_set(struct selinux_state *state, bool value)
{
	WRITE_ONCE(state->checkreqprot, value);
}

#ifdef CONFIG_SECURITY_SELINUX_DISABLE
static inline bool selinux_disabled(struct selinux_state *state)
{
	return READ_ONCE(state->disabled);
}

static inline void selinux_mark_disabled(struct selinux_state *state)
{
	WRITE_ONCE(state->disabled, true);
}
#else
static inline bool selinux_disabled(struct selinux_state *state)
{
	return false;
}
#endif

static inline bool selinux_policycap_netpeer(void)
{
	struct selinux_state *state = &selinux_state;

	return READ_ONCE(state->policycap[POLICYDB_CAPABILITY_NETPEER]);
}

static inline bool selinux_policycap_openperm(void)
{
	struct selinux_state *state = &selinux_state;

	return READ_ONCE(state->policycap[POLICYDB_CAPABILITY_OPENPERM]);
}

static inline bool selinux_policycap_extsockclass(void)
{
	struct selinux_state *state = &selinux_state;

	return READ_ONCE(state->policycap[POLICYDB_CAPABILITY_EXTSOCKCLASS]);
}

static inline bool selinux_policycap_alwaysnetwork(void)
{
	struct selinux_state *state = &selinux_state;

	return READ_ONCE(state->policycap[POLICYDB_CAPABILITY_ALWAYSNETWORK]);
}

static inline bool selinux_policycap_cgroupseclabel(void)
{
	struct selinux_state *state = &selinux_state;

	return READ_ONCE(state->policycap[POLICYDB_CAPABILITY_CGROUPSECLABEL]);
}

static inline bool selinux_policycap_nnp_nosuid_transition(void)
{
	struct selinux_state *state = &selinux_state;

	return READ_ONCE(state->policycap[POLICYDB_CAPABILITY_NNP_NOSUID_TRANSITION]);
}

static inline bool selinux_policycap_genfs_seclabel_symlinks(void)
{
	struct selinux_state *state = &selinux_state;

	return READ_ONCE(state->policycap[POLICYDB_CAPABILITY_GENFS_SECLABEL_SYMLINKS]);
}

int security_mls_enabled(struct selinux_state *state);
int security_load_policy(struct selinux_state *state,
			void *data, size_t len,
			struct selinux_policy **newpolicyp);
void selinux_policy_commit(struct selinux_state *state,
			struct selinux_policy *newpolicy);
void selinux_policy_cancel(struct selinux_state *state,
			struct selinux_policy *policy);
int security_read_policy(struct selinux_state *state,
			 void **data, size_t *len);

int security_policycap_supported(struct selinux_state *state,
				 unsigned int req_cap);

#define SEL_VEC_MAX 32
struct av_decision {
	u32 allowed;
	u32 auditallow;
	u32 auditdeny;
	u32 seqno;
	u32 flags;
};

#define XPERMS_ALLOWED 1
#define XPERMS_AUDITALLOW 2
#define XPERMS_DONTAUDIT 4

#define security_xperm_set(perms, x) (perms[x >> 5] |= 1 << (x & 0x1f))
#define security_xperm_test(perms, x) (1 & (perms[x >> 5] >> (x & 0x1f)))
struct extended_perms_data {
	u32 p[8];
};

struct extended_perms_decision {
	u8 used;
	u8 driver;
	struct extended_perms_data *allowed;
	struct extended_perms_data *auditallow;
	struct extended_perms_data *dontaudit;
};

struct extended_perms {
	u16 len;	/* length associated decision chain */
	struct extended_perms_data drivers; /* flag drivers that are used */
};

/* definitions of av_decision.flags */
#define AVD_FLAGS_PERMISSIVE	0x0001

void security_compute_av(struct selinux_state *state,
			 u32 ssid, u32 tsid,
			 u16 tclass, struct av_decision *avd,
			 struct extended_perms *xperms);

void security_compute_xperms_decision(struct selinux_state *state,
				      u32 ssid, u32 tsid, u16 tclass,
				      u8 driver,
				      struct extended_perms_decision *xpermd);

void security_compute_av_user(struct selinux_state *state,
			      u32 ssid, u32 tsid,
			      u16 tclass, struct av_decision *avd);

int security_transition_sid(struct selinux_state *state,
			    u32 ssid, u32 tsid, u16 tclass,
			    const struct qstr *qstr, u32 *out_sid);

int security_transition_sid_user(struct selinux_state *state,
				 u32 ssid, u32 tsid, u16 tclass,
				 const char *objname, u32 *out_sid);

int security_member_sid(struct selinux_state *state, u32 ssid, u32 tsid,
			u16 tclass, u32 *out_sid);

int security_change_sid(struct selinux_state *state, u32 ssid, u32 tsid,
			u16 tclass, u32 *out_sid);

int security_sid_to_context(struct selinux_state *state, u32 sid,
			    char **scontext, u32 *scontext_len);

int security_sid_to_context_force(struct selinux_state *state,
				  u32 sid, char **scontext, u32 *scontext_len);

int security_sid_to_context_inval(struct selinux_state *state,
				  u32 sid, char **scontext, u32 *scontext_len);

int security_context_to_sid(struct selinux_state *state,
			    const char *scontext, u32 scontext_len,
			    u32 *out_sid, gfp_t gfp);

int security_context_str_to_sid(struct selinux_state *state,
				const char *scontext, u32 *out_sid, gfp_t gfp);

int security_context_to_sid_default(struct selinux_state *state,
				    const char *scontext, u32 scontext_len,
				    u32 *out_sid, u32 def_sid, gfp_t gfp_flags);

int security_context_to_sid_force(struct selinux_state *state,
				  const char *scontext, u32 scontext_len,
				  u32 *sid);

int security_get_user_sids(struct selinux_state *state,
			   u32 callsid, char *username,
			   u32 **sids, u32 *nel);

int security_port_sid(struct selinux_state *state,
		      u8 protocol, u16 port, u32 *out_sid);

int security_ib_pkey_sid(struct selinux_state *state,
			 u64 subnet_prefix, u16 pkey_num, u32 *out_sid);

int security_ib_endport_sid(struct selinux_state *state,
			    const char *dev_name, u8 port_num, u32 *out_sid);

int security_netif_sid(struct selinux_state *state,
		       char *name, u32 *if_sid);

int security_node_sid(struct selinux_state *state,
		      u16 domain, void *addr, u32 addrlen,
		      u32 *out_sid);

int security_validate_transition(struct selinux_state *state,
				 u32 oldsid, u32 newsid, u32 tasksid,
				 u16 tclass);

int security_validate_transition_user(struct selinux_state *state,
				      u32 oldsid, u32 newsid, u32 tasksid,
				      u16 tclass);

int security_bounded_transition(struct selinux_state *state,
				u32 oldsid, u32 newsid);

int security_sid_mls_copy(struct selinux_state *state,
			  u32 sid, u32 mls_sid, u32 *new_sid);

int security_net_peersid_resolve(struct selinux_state *state,
				 u32 nlbl_sid, u32 nlbl_type,
				 u32 xfrm_sid,
				 u32 *peer_sid);

int security_get_classes(struct selinux_policy *policy,
			 char ***classes, int *nclasses);
int security_get_permissions(struct selinux_policy *policy,
			     char *class, char ***perms, int *nperms);
int security_get_reject_unknown(struct selinux_state *state);
int security_get_allow_unknown(struct selinux_state *state);

#define SECURITY_FS_USE_XATTR		1 /* use xattr */
#define SECURITY_FS_USE_TRANS		2 /* use transition SIDs, e.g. devpts/tmpfs */
#define SECURITY_FS_USE_TASK		3 /* use task SIDs, e.g. pipefs/sockfs */
#define SECURITY_FS_USE_GENFS		4 /* use the genfs support */
#define SECURITY_FS_USE_NONE		5 /* no labeling support */
#define SECURITY_FS_USE_MNTPOINT	6 /* use mountpoint labeling */
#define SECURITY_FS_USE_NATIVE		7 /* use native label support */
#define SECURITY_FS_USE_MAX		7 /* Highest SECURITY_FS_USE_XXX */

int security_fs_use(struct selinux_state *state, struct super_block *sb);

int security_genfs_sid(struct selinux_state *state,
		       const char *fstype, char *name, u16 sclass,
		       u32 *sid);

int selinux_policy_genfs_sid(struct selinux_policy *policy,
		       const char *fstype, char *name, u16 sclass,
		       u32 *sid);

#ifdef CONFIG_NETLABEL
int security_netlbl_secattr_to_sid(struct selinux_state *state,
				   struct netlbl_lsm_secattr *secattr,
				   u32 *sid);

int security_netlbl_sid_to_secattr(struct selinux_state *state,
				   u32 sid,
				   struct netlbl_lsm_secattr *secattr);
#else
static inline int security_netlbl_secattr_to_sid(struct selinux_state *state,
					    struct netlbl_lsm_secattr *secattr,
					    u32 *sid)
{
	return -EIDRM;
}

static inline int security_netlbl_sid_to_secattr(struct selinux_state *state,
					 u32 sid,
					 struct netlbl_lsm_secattr *secattr)
{
	return -ENOENT;
}
#endif /* CONFIG_NETLABEL */

const char *security_get_initial_sid_context(u32 sid);

/*
 * status notifier using mmap interface
 */
extern struct page *selinux_kernel_status_page(struct selinux_state *state);

#define SELINUX_KERNEL_STATUS_VERSION	1
struct selinux_kernel_status {
	u32	version;	/* version number of thie structure */
	u32	sequence;	/* sequence number of seqlock logic */
	u32	enforcing;	/* current setting of enforcing mode */
	u32	policyload;	/* times of policy reloaded */
	u32	deny_unknown;	/* current setting of deny_unknown */
	/*
	 * The version > 0 supports above members.
	 */
} __packed;

extern void selinux_status_update_setenforce(struct selinux_state *state,
					     int enforcing);
extern void selinux_status_update_policyload(struct selinux_state *state,
					     int seqno);
extern void selinux_complete_init(void);
extern int selinux_disable(struct selinux_state *state);
extern void exit_sel_fs(void);
extern struct path selinux_null;
extern struct vfsmount *selinuxfs_mount;
extern void selnl_notify_setenforce(int val);
extern void selnl_notify_policyload(u32 seqno);
extern int selinux_nlmsg_lookup(u16 sclass, u16 nlmsg_type, u32 *perm);

extern void avtab_cache_init(void);
extern void ebitmap_cache_init(void);
extern void hashtab_cache_init(void);
extern int security_sidtab_hash_stats(struct selinux_state *state, char *page);

#endif /* _SELINUX_SECURITY_H_ */<|MERGE_RESOLUTION|>--- conflicted
+++ resolved
@@ -47,11 +47,7 @@
 
 /* Range of policy versions we understand*/
 #define POLICYDB_VERSION_MIN   POLICYDB_VERSION_BASE
-<<<<<<< HEAD
-#define POLICYDB_VERSION_MAX	POLICYDB_VERSION_XPERMS_IOCTL
-=======
 #define POLICYDB_VERSION_MAX   POLICYDB_VERSION_COMP_FTRANS
->>>>>>> 24b8d41d
 
 /* Mask for just the mount related flags */
 #define SE_MNTMASK	0x0f
