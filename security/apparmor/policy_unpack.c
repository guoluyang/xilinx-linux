// SPDX-License-Identifier: GPL-2.0-only
/*
 * AppArmor security module
 *
 * This file contains AppArmor functions for unpacking policy loaded from
 * userspace.
 *
 * Copyright (C) 1998-2008 Novell/SUSE
 * Copyright 2009-2010 Canonical Ltd.
 *
 * AppArmor uses a serialized binary format for loading policy. To find
 * policy format documentation see Documentation/admin-guide/LSM/apparmor.rst
 * All policy is validated before it is used.
 */

#include <asm/unaligned.h>
#include <linux/ctype.h>
#include <linux/errno.h>
#include <linux/zlib.h>

#include "include/apparmor.h"
#include "include/audit.h"
#include "include/cred.h"
#include "include/crypto.h"
#include "include/match.h"
#include "include/path.h"
#include "include/policy.h"
#include "include/policy_unpack.h"

#define K_ABI_MASK 0x3ff
#define FORCE_COMPLAIN_FLAG 0x800
#define VERSION_LT(X, Y) (((X) & K_ABI_MASK) < ((Y) & K_ABI_MASK))
#define VERSION_GT(X, Y) (((X) & K_ABI_MASK) > ((Y) & K_ABI_MASK))

#define v5	5	/* base version */
#define v6	6	/* per entry policydb mediation check */
#define v7	7
#define v8	8	/* full network masking */

/*
 * The AppArmor interface treats data as a type byte followed by the
 * actual data.  The interface has the notion of a a named entry
 * which has a name (AA_NAME typecode followed by name string) followed by
 * the entries typecode and data.  Named types allow for optional
 * elements and extensions to be added and tested for without breaking
 * backwards compatibility.
 */

enum aa_code {
	AA_U8,
	AA_U16,
	AA_U32,
	AA_U64,
	AA_NAME,		/* same as string except it is items name */
	AA_STRING,
	AA_BLOB,
	AA_STRUCT,
	AA_STRUCTEND,
	AA_LIST,
	AA_LISTEND,
	AA_ARRAY,
	AA_ARRAYEND,
};

/*
 * aa_ext is the read of the buffer containing the serialized profile.  The
 * data is copied into a kernel buffer in apparmorfs and then handed off to
 * the unpack routines.
 */
struct aa_ext {
	void *start;
	void *end;
	void *pos;		/* pointer to current position in the buffer */
	u32 version;
};

/* audit callback for unpack fields */
static void audit_cb(struct audit_buffer *ab, void *va)
{
	struct common_audit_data *sa = va;

	if (aad(sa)->iface.ns) {
		audit_log_format(ab, " ns=");
		audit_log_untrustedstring(ab, aad(sa)->iface.ns);
	}
	if (aad(sa)->name) {
		audit_log_format(ab, " name=");
		audit_log_untrustedstring(ab, aad(sa)->name);
	}
	if (aad(sa)->iface.pos)
		audit_log_format(ab, " offset=%ld", aad(sa)->iface.pos);
}

/**
 * audit_iface - do audit message for policy unpacking/load/replace/remove
 * @new: profile if it has been allocated (MAYBE NULL)
 * @ns_name: name of the ns the profile is to be loaded to (MAY BE NULL)
 * @name: name of the profile being manipulated (MAYBE NULL)
 * @info: any extra info about the failure (MAYBE NULL)
 * @e: buffer position info
 * @error: error code
 *
 * Returns: %0 or error
 */
static int audit_iface(struct aa_profile *new, const char *ns_name,
		       const char *name, const char *info, struct aa_ext *e,
		       int error)
{
	struct aa_profile *profile = labels_profile(aa_current_raw_label());
	DEFINE_AUDIT_DATA(sa, LSM_AUDIT_DATA_NONE, NULL);
	if (e)
		aad(&sa)->iface.pos = e->pos - e->start;
	aad(&sa)->iface.ns = ns_name;
	if (new)
		aad(&sa)->name = new->base.hname;
	else
		aad(&sa)->name = name;
	aad(&sa)->info = info;
	aad(&sa)->error = error;

	return aa_audit(AUDIT_APPARMOR_STATUS, profile, &sa, audit_cb);
}

void __aa_loaddata_update(struct aa_loaddata *data, long revision)
{
	AA_BUG(!data);
	AA_BUG(!data->ns);
	AA_BUG(!data->dents[AAFS_LOADDATA_REVISION]);
	AA_BUG(!mutex_is_locked(&data->ns->lock));
	AA_BUG(data->revision > revision);

	data->revision = revision;
	d_inode(data->dents[AAFS_LOADDATA_DIR])->i_mtime =
		current_time(d_inode(data->dents[AAFS_LOADDATA_DIR]));
	d_inode(data->dents[AAFS_LOADDATA_REVISION])->i_mtime =
		current_time(d_inode(data->dents[AAFS_LOADDATA_REVISION]));
}

bool aa_rawdata_eq(struct aa_loaddata *l, struct aa_loaddata *r)
{
	if (l->size != r->size)
		return false;
	if (l->compressed_size != r->compressed_size)
		return false;
	if (aa_g_hash_policy && memcmp(l->hash, r->hash, aa_hash_size()) != 0)
		return false;
	return memcmp(l->data, r->data, r->compressed_size ?: r->size) == 0;
}

/*
 * need to take the ns mutex lock which is NOT safe most places that
 * put_loaddata is called, so we have to delay freeing it
 */
static void do_loaddata_free(struct work_struct *work)
{
	struct aa_loaddata *d = container_of(work, struct aa_loaddata, work);
	struct aa_ns *ns = aa_get_ns(d->ns);

	if (ns) {
		mutex_lock_nested(&ns->lock, ns->level);
		__aa_fs_remove_rawdata(d);
		mutex_unlock(&ns->lock);
		aa_put_ns(ns);
	}

	kfree_sensitive(d->hash);
	kfree_sensitive(d->name);
	kvfree(d->data);
	kfree_sensitive(d);
}

void aa_loaddata_kref(struct kref *kref)
{
	struct aa_loaddata *d = container_of(kref, struct aa_loaddata, count);

	if (d) {
		INIT_WORK(&d->work, do_loaddata_free);
		schedule_work(&d->work);
	}
}

struct aa_loaddata *aa_loaddata_alloc(size_t size)
{
	struct aa_loaddata *d;

	d = kzalloc(sizeof(*d), GFP_KERNEL);
	if (d == NULL)
		return ERR_PTR(-ENOMEM);
	d->data = kvzalloc(size, GFP_KERNEL);
	if (!d->data) {
		kfree(d);
		return ERR_PTR(-ENOMEM);
	}
	kref_init(&d->count);
	INIT_LIST_HEAD(&d->list);

	return d;
}

/* test if read will be in packed data bounds */
static bool inbounds(struct aa_ext *e, size_t size)
{
	return (size <= e->end - e->pos);
}

static void *kvmemdup(const void *src, size_t len)
{
	void *p = kvmalloc(len, GFP_KERNEL);

	if (p)
		memcpy(p, src, len);
	return p;
}

/**
 * aa_u16_chunck - test and do bounds checking for a u16 size based chunk
 * @e: serialized data read head (NOT NULL)
 * @chunk: start address for chunk of data (NOT NULL)
 *
 * Returns: the size of chunk found with the read head at the end of the chunk.
 */
static size_t unpack_u16_chunk(struct aa_ext *e, char **chunk)
{
	size_t size = 0;
	void *pos = e->pos;

	if (!inbounds(e, sizeof(u16)))
		goto fail;
	size = le16_to_cpu(get_unaligned((__le16 *) e->pos));
	e->pos += sizeof(__le16);
	if (!inbounds(e, size))
		goto fail;
	*chunk = e->pos;
	e->pos += size;
	return size;

fail:
	e->pos = pos;
	return 0;
}

/* unpack control byte */
static bool unpack_X(struct aa_ext *e, enum aa_code code)
{
	if (!inbounds(e, 1))
		return false;
	if (*(u8 *) e->pos != code)
		return false;
	e->pos++;
	return true;
}

/**
 * unpack_nameX - check is the next element is of type X with a name of @name
 * @e: serialized data extent information  (NOT NULL)
 * @code: type code
 * @name: name to match to the serialized element.  (MAYBE NULL)
 *
 * check that the next serialized data element is of type X and has a tag
 * name @name.  If @name is specified then there must be a matching
 * name element in the stream.  If @name is NULL any name element will be
 * skipped and only the typecode will be tested.
 *
 * Returns true on success (both type code and name tests match) and the read
 * head is advanced past the headers
 *
 * Returns: false if either match fails, the read head does not move
 */
static bool unpack_nameX(struct aa_ext *e, enum aa_code code, const char *name)
{
	/*
	 * May need to reset pos if name or type doesn't match
	 */
	void *pos = e->pos;
	/*
	 * Check for presence of a tagname, and if present name size
	 * AA_NAME tag value is a u16.
	 */
	if (unpack_X(e, AA_NAME)) {
		char *tag = NULL;
		size_t size = unpack_u16_chunk(e, &tag);
		/* if a name is specified it must match. otherwise skip tag */
		if (name && (!size || tag[size-1] != '\0' || strcmp(name, tag)))
			goto fail;
	} else if (name) {
		/* if a name is specified and there is no name tag fail */
		goto fail;
	}

	/* now check if type code matches */
	if (unpack_X(e, code))
		return true;

fail:
	e->pos = pos;
	return false;
}

static bool unpack_u8(struct aa_ext *e, u8 *data, const char *name)
{
	void *pos = e->pos;

	if (unpack_nameX(e, AA_U8, name)) {
		if (!inbounds(e, sizeof(u8)))
			goto fail;
		if (data)
			*data = get_unaligned((u8 *)e->pos);
		e->pos += sizeof(u8);
		return true;
	}

fail:
	e->pos = pos;
	return false;
}

static bool unpack_u32(struct aa_ext *e, u32 *data, const char *name)
{
	void *pos = e->pos;

	if (unpack_nameX(e, AA_U32, name)) {
		if (!inbounds(e, sizeof(u32)))
			goto fail;
		if (data)
			*data = le32_to_cpu(get_unaligned((__le32 *) e->pos));
		e->pos += sizeof(u32);
		return true;
	}

fail:
	e->pos = pos;
	return false;
}

static bool unpack_u64(struct aa_ext *e, u64 *data, const char *name)
{
	void *pos = e->pos;

	if (unpack_nameX(e, AA_U64, name)) {
		if (!inbounds(e, sizeof(u64)))
			goto fail;
		if (data)
			*data = le64_to_cpu(get_unaligned((__le64 *) e->pos));
		e->pos += sizeof(u64);
		return true;
	}

fail:
	e->pos = pos;
	return false;
}

static size_t unpack_array(struct aa_ext *e, const char *name)
{
	void *pos = e->pos;

	if (unpack_nameX(e, AA_ARRAY, name)) {
		int size;
		if (!inbounds(e, sizeof(u16)))
			goto fail;
		size = (int)le16_to_cpu(get_unaligned((__le16 *) e->pos));
		e->pos += sizeof(u16);
		return size;
	}

fail:
	e->pos = pos;
	return 0;
}

static size_t unpack_blob(struct aa_ext *e, char **blob, const char *name)
{
	void *pos = e->pos;

	if (unpack_nameX(e, AA_BLOB, name)) {
		u32 size;
		if (!inbounds(e, sizeof(u32)))
			goto fail;
		size = le32_to_cpu(get_unaligned((__le32 *) e->pos));
		e->pos += sizeof(u32);
		if (inbounds(e, (size_t) size)) {
			*blob = e->pos;
			e->pos += size;
			return size;
		}
	}

fail:
	e->pos = pos;
	return 0;
}

static int unpack_str(struct aa_ext *e, const char **string, const char *name)
{
	char *src_str;
	size_t size = 0;
	void *pos = e->pos;
	*string = NULL;
	if (unpack_nameX(e, AA_STRING, name)) {
		size = unpack_u16_chunk(e, &src_str);
		if (size) {
			/* strings are null terminated, length is size - 1 */
			if (src_str[size - 1] != 0)
				goto fail;
			*string = src_str;

			return size;
		}
	}

fail:
	e->pos = pos;
	return 0;
}

static int unpack_strdup(struct aa_ext *e, char **string, const char *name)
{
	const char *tmp;
	void *pos = e->pos;
	int res = unpack_str(e, &tmp, name);
	*string = NULL;

	if (!res)
		return 0;

	*string = kmemdup(tmp, res, GFP_KERNEL);
	if (!*string) {
		e->pos = pos;
		return 0;
	}

	return res;
}


/**
 * unpack_dfa - unpack a file rule dfa
 * @e: serialized data extent information (NOT NULL)
 *
 * returns dfa or ERR_PTR or NULL if no dfa
 */
static struct aa_dfa *unpack_dfa(struct aa_ext *e)
{
	char *blob = NULL;
	size_t size;
	struct aa_dfa *dfa = NULL;

	size = unpack_blob(e, &blob, "aadfa");
	if (size) {
		/*
		 * The dfa is aligned with in the blob to 8 bytes
		 * from the beginning of the stream.
		 * alignment adjust needed by dfa unpack
		 */
		size_t sz = blob - (char *) e->start -
			((e->pos - e->start) & 7);
		size_t pad = ALIGN(sz, 8) - sz;
		int flags = TO_ACCEPT1_FLAG(YYTD_DATA32) |
			TO_ACCEPT2_FLAG(YYTD_DATA32) | DFA_FLAG_VERIFY_STATES;
		dfa = aa_dfa_unpack(blob + pad, size - pad, flags);

		if (IS_ERR(dfa))
			return dfa;

	}

	return dfa;
}

/**
 * unpack_trans_table - unpack a profile transition table
 * @e: serialized data extent information  (NOT NULL)
 * @profile: profile to add the accept table to (NOT NULL)
 *
 * Returns: true if table successfully unpacked
 */
static bool unpack_trans_table(struct aa_ext *e, struct aa_profile *profile)
{
	void *saved_pos = e->pos;

	/* exec table is optional */
	if (unpack_nameX(e, AA_STRUCT, "xtable")) {
		int i, size;

		size = unpack_array(e, NULL);
		/* currently 4 exec bits and entries 0-3 are reserved iupcx */
		if (size > 16 - 4)
			goto fail;
		profile->file.trans.table = kcalloc(size, sizeof(char *),
						    GFP_KERNEL);
		if (!profile->file.trans.table)
			goto fail;

		profile->file.trans.size = size;
		for (i = 0; i < size; i++) {
			char *str;
			int c, j, pos, size2 = unpack_strdup(e, &str, NULL);
			/* unpack_strdup verifies that the last character is
			 * null termination byte.
			 */
			if (!size2)
				goto fail;
			profile->file.trans.table[i] = str;
			/* verify that name doesn't start with space */
			if (isspace(*str))
				goto fail;

			/* count internal #  of internal \0 */
			for (c = j = 0; j < size2 - 1; j++) {
				if (!str[j]) {
					pos = j;
					c++;
				}
			}
			if (*str == ':') {
				/* first character after : must be valid */
				if (!str[1])
					goto fail;
				/* beginning with : requires an embedded \0,
				 * verify that exactly 1 internal \0 exists
				 * trailing \0 already verified by unpack_strdup
				 *
				 * convert \0 back to : for label_parse
				 */
				if (c == 1)
					str[pos] = ':';
				else if (c > 1)
					goto fail;
			} else if (c)
				/* fail - all other cases with embedded \0 */
				goto fail;
		}
		if (!unpack_nameX(e, AA_ARRAYEND, NULL))
			goto fail;
		if (!unpack_nameX(e, AA_STRUCTEND, NULL))
			goto fail;
	}
	return true;

fail:
	aa_free_domain_entries(&profile->file.trans);
	e->pos = saved_pos;
	return false;
}

static bool unpack_xattrs(struct aa_ext *e, struct aa_profile *profile)
{
	void *pos = e->pos;

	if (unpack_nameX(e, AA_STRUCT, "xattrs")) {
		int i, size;

		size = unpack_array(e, NULL);
		profile->xattr_count = size;
		profile->xattrs = kcalloc(size, sizeof(char *), GFP_KERNEL);
		if (!profile->xattrs)
			goto fail;
		for (i = 0; i < size; i++) {
			if (!unpack_strdup(e, &profile->xattrs[i], NULL))
				goto fail;
		}
		if (!unpack_nameX(e, AA_ARRAYEND, NULL))
			goto fail;
		if (!unpack_nameX(e, AA_STRUCTEND, NULL))
			goto fail;
	}

	return true;

fail:
	e->pos = pos;
	return false;
}

static bool unpack_secmark(struct aa_ext *e, struct aa_profile *profile)
{
	void *pos = e->pos;
	int i, size;

	if (unpack_nameX(e, AA_STRUCT, "secmark")) {
		size = unpack_array(e, NULL);

		profile->secmark = kcalloc(size, sizeof(struct aa_secmark),
					   GFP_KERNEL);
		if (!profile->secmark)
			goto fail;

		profile->secmark_count = size;

		for (i = 0; i < size; i++) {
			if (!unpack_u8(e, &profile->secmark[i].audit, NULL))
				goto fail;
			if (!unpack_u8(e, &profile->secmark[i].deny, NULL))
				goto fail;
			if (!unpack_strdup(e, &profile->secmark[i].label, NULL))
				goto fail;
		}
		if (!unpack_nameX(e, AA_ARRAYEND, NULL))
			goto fail;
		if (!unpack_nameX(e, AA_STRUCTEND, NULL))
			goto fail;
	}

	return true;

fail:
	if (profile->secmark) {
		for (i = 0; i < size; i++)
			kfree(profile->secmark[i].label);
		kfree(profile->secmark);
		profile->secmark_count = 0;
		profile->secmark = NULL;
	}

	e->pos = pos;
	return false;
}

static bool unpack_rlimits(struct aa_ext *e, struct aa_profile *profile)
{
	void *pos = e->pos;

	/* rlimits are optional */
	if (unpack_nameX(e, AA_STRUCT, "rlimits")) {
		int i, size;
		u32 tmp = 0;
		if (!unpack_u32(e, &tmp, NULL))
			goto fail;
		profile->rlimits.mask = tmp;

		size = unpack_array(e, NULL);
		if (size > RLIM_NLIMITS)
			goto fail;
		for (i = 0; i < size; i++) {
			u64 tmp2 = 0;
			int a = aa_map_resource(i);
			if (!unpack_u64(e, &tmp2, NULL))
				goto fail;
			profile->rlimits.limits[a].rlim_max = tmp2;
		}
		if (!unpack_nameX(e, AA_ARRAYEND, NULL))
			goto fail;
		if (!unpack_nameX(e, AA_STRUCTEND, NULL))
			goto fail;
	}
	return true;

fail:
	e->pos = pos;
	return false;
}

static u32 strhash(const void *data, u32 len, u32 seed)
{
	const char * const *key = data;

	return jhash(*key, strlen(*key), seed);
}

static int datacmp(struct rhashtable_compare_arg *arg, const void *obj)
{
	const struct aa_data *data = obj;
	const char * const *key = arg->key;

	return strcmp(data->key, *key);
}

/**
 * unpack_profile - unpack a serialized profile
 * @e: serialized data extent information (NOT NULL)
 *
 * NOTE: unpack profile sets audit struct if there is a failure
 */
static struct aa_profile *unpack_profile(struct aa_ext *e, char **ns_name)
{
	struct aa_profile *profile = NULL;
	const char *tmpname, *tmpns = NULL, *name = NULL;
	const char *info = "failed to unpack profile";
	size_t ns_len;
	struct rhashtable_params params = { 0 };
	char *key = NULL;
	struct aa_data *data;
	int i, error = -EPROTO;
	kernel_cap_t tmpcap;
	u32 tmp;

	*ns_name = NULL;

	/* check that we have the right struct being passed */
	if (!unpack_nameX(e, AA_STRUCT, "profile"))
		goto fail;
	if (!unpack_str(e, &name, NULL))
		goto fail;
	if (*name == '\0')
		goto fail;

	tmpname = aa_splitn_fqname(name, strlen(name), &tmpns, &ns_len);
	if (tmpns) {
		*ns_name = kstrndup(tmpns, ns_len, GFP_KERNEL);
		if (!*ns_name) {
			info = "out of memory";
			goto fail;
		}
		name = tmpname;
	}

	profile = aa_alloc_profile(name, NULL, GFP_KERNEL);
	if (!profile)
		return ERR_PTR(-ENOMEM);

	/* profile renaming is optional */
	(void) unpack_str(e, &profile->rename, "rename");

	/* attachment string is optional */
	(void) unpack_str(e, &profile->attach, "attach");

	/* xmatch is optional and may be NULL */
	profile->xmatch = unpack_dfa(e);
	if (IS_ERR(profile->xmatch)) {
		error = PTR_ERR(profile->xmatch);
		profile->xmatch = NULL;
		info = "bad xmatch";
		goto fail;
	}
	/* xmatch_len is not optional if xmatch is set */
	if (profile->xmatch) {
		if (!unpack_u32(e, &tmp, NULL)) {
			info = "missing xmatch len";
			goto fail;
		}
		profile->xmatch_len = tmp;
	}

	/* disconnected attachment string is optional */
	(void) unpack_str(e, &profile->disconnected, "disconnected");

	/* per profile debug flags (complain, audit) */
	if (!unpack_nameX(e, AA_STRUCT, "flags")) {
		info = "profile missing flags";
		goto fail;
	}
	info = "failed to unpack profile flags";
	if (!unpack_u32(e, &tmp, NULL))
		goto fail;
	if (tmp & PACKED_FLAG_HAT)
		profile->label.flags |= FLAG_HAT;
	if (!unpack_u32(e, &tmp, NULL))
		goto fail;
	if (tmp == PACKED_MODE_COMPLAIN || (e->version & FORCE_COMPLAIN_FLAG))
		profile->mode = APPARMOR_COMPLAIN;
	else if (tmp == PACKED_MODE_ENFORCE)
		profile->mode = APPARMOR_ENFORCE;
	else if (tmp == PACKED_MODE_KILL)
		profile->mode = APPARMOR_KILL;
	else if (tmp == PACKED_MODE_UNCONFINED)
		profile->mode = APPARMOR_UNCONFINED;
	else
		goto fail;
	if (!unpack_u32(e, &tmp, NULL))
		goto fail;
	if (tmp)
		profile->audit = AUDIT_ALL;

	if (!unpack_nameX(e, AA_STRUCTEND, NULL))
		goto fail;

	/* path_flags is optional */
	if (unpack_u32(e, &profile->path_flags, "path_flags"))
		profile->path_flags |= profile->label.flags &
			PATH_MEDIATE_DELETED;
	else
		/* set a default value if path_flags field is not present */
		profile->path_flags = PATH_MEDIATE_DELETED;

	info = "failed to unpack profile capabilities";
	if (!unpack_u32(e, &(profile->caps.allow.cap[0]), NULL))
		goto fail;
	if (!unpack_u32(e, &(profile->caps.audit.cap[0]), NULL))
		goto fail;
	if (!unpack_u32(e, &(profile->caps.quiet.cap[0]), NULL))
		goto fail;
	if (!unpack_u32(e, &tmpcap.cap[0], NULL))
		goto fail;

	info = "failed to unpack upper profile capabilities";
	if (unpack_nameX(e, AA_STRUCT, "caps64")) {
		/* optional upper half of 64 bit caps */
		if (!unpack_u32(e, &(profile->caps.allow.cap[1]), NULL))
			goto fail;
		if (!unpack_u32(e, &(profile->caps.audit.cap[1]), NULL))
			goto fail;
		if (!unpack_u32(e, &(profile->caps.quiet.cap[1]), NULL))
			goto fail;
		if (!unpack_u32(e, &(tmpcap.cap[1]), NULL))
			goto fail;
		if (!unpack_nameX(e, AA_STRUCTEND, NULL))
			goto fail;
	}

	info = "failed to unpack extended profile capabilities";
	if (unpack_nameX(e, AA_STRUCT, "capsx")) {
		/* optional extended caps mediation mask */
		if (!unpack_u32(e, &(profile->caps.extended.cap[0]), NULL))
			goto fail;
		if (!unpack_u32(e, &(profile->caps.extended.cap[1]), NULL))
			goto fail;
		if (!unpack_nameX(e, AA_STRUCTEND, NULL))
			goto fail;
	}

	if (!unpack_xattrs(e, profile)) {
		info = "failed to unpack profile xattrs";
		goto fail;
	}

	if (!unpack_rlimits(e, profile)) {
		info = "failed to unpack profile rlimits";
		goto fail;
	}

	if (!unpack_secmark(e, profile)) {
		info = "failed to unpack profile secmark rules";
		goto fail;
	}

	if (unpack_nameX(e, AA_STRUCT, "policydb")) {
		/* generic policy dfa - optional and may be NULL */
		info = "failed to unpack policydb";
		profile->policy.dfa = unpack_dfa(e);
		if (IS_ERR(profile->policy.dfa)) {
			error = PTR_ERR(profile->policy.dfa);
			profile->policy.dfa = NULL;
			goto fail;
		} else if (!profile->policy.dfa) {
			error = -EPROTO;
			goto fail;
		}
		if (!unpack_u32(e, &profile->policy.start[0], "start"))
			/* default start state */
			profile->policy.start[0] = DFA_START;
		/* setup class index */
		for (i = AA_CLASS_FILE; i <= AA_CLASS_LAST; i++) {
			profile->policy.start[i] =
				aa_dfa_next(profile->policy.dfa,
					    profile->policy.start[0],
					    i);
		}
		if (!unpack_nameX(e, AA_STRUCTEND, NULL))
			goto fail;
	} else
		profile->policy.dfa = aa_get_dfa(nulldfa);

	/* get file rules */
	profile->file.dfa = unpack_dfa(e);
	if (IS_ERR(profile->file.dfa)) {
		error = PTR_ERR(profile->file.dfa);
		profile->file.dfa = NULL;
		info = "failed to unpack profile file rules";
		goto fail;
	} else if (profile->file.dfa) {
		if (!unpack_u32(e, &profile->file.start, "dfa_start"))
			/* default start state */
			profile->file.start = DFA_START;
	} else if (profile->policy.dfa &&
		   profile->policy.start[AA_CLASS_FILE]) {
		profile->file.dfa = aa_get_dfa(profile->policy.dfa);
		profile->file.start = profile->policy.start[AA_CLASS_FILE];
	} else
		profile->file.dfa = aa_get_dfa(nulldfa);

	if (!unpack_trans_table(e, profile)) {
		info = "failed to unpack profile transition table";
		goto fail;
	}

	if (unpack_nameX(e, AA_STRUCT, "data")) {
		info = "out of memory";
		profile->data = kzalloc(sizeof(*profile->data), GFP_KERNEL);
		if (!profile->data)
			goto fail;

		params.nelem_hint = 3;
		params.key_len = sizeof(void *);
		params.key_offset = offsetof(struct aa_data, key);
		params.head_offset = offsetof(struct aa_data, head);
		params.hashfn = strhash;
		params.obj_cmpfn = datacmp;

		if (rhashtable_init(profile->data, &params)) {
			info = "failed to init key, value hash table";
			goto fail;
		}

		while (unpack_strdup(e, &key, NULL)) {
			data = kzalloc(sizeof(*data), GFP_KERNEL);
			if (!data) {
				kfree_sensitive(key);
				goto fail;
			}

			data->key = key;
			data->size = unpack_blob(e, &data->data, NULL);
			data->data = kvmemdup(data->data, data->size);
			if (data->size && !data->data) {
				kfree_sensitive(data->key);
				kfree_sensitive(data);
				goto fail;
			}

			rhashtable_insert_fast(profile->data, &data->head,
					       profile->data->p);
		}

		if (!unpack_nameX(e, AA_STRUCTEND, NULL)) {
			info = "failed to unpack end of key, value data table";
			goto fail;
		}
	}

	if (!unpack_nameX(e, AA_STRUCTEND, NULL)) {
		info = "failed to unpack end of profile";
		goto fail;
	}

	return profile;

fail:
	if (profile)
		name = NULL;
	else if (!name)
		name = "unknown";
	audit_iface(profile, NULL, name, info, e, error);
	aa_free_profile(profile);

	return ERR_PTR(error);
}

/**
 * verify_head - unpack serialized stream header
 * @e: serialized data read head (NOT NULL)
 * @required: whether the header is required or optional
 * @ns: Returns - namespace if one is specified else NULL (NOT NULL)
 *
 * Returns: error or 0 if header is good
 */
static int verify_header(struct aa_ext *e, int required, const char **ns)
{
	int error = -EPROTONOSUPPORT;
	const char *name = NULL;
	*ns = NULL;

	/* get the interface version */
	if (!unpack_u32(e, &e->version, "version")) {
		if (required) {
			audit_iface(NULL, NULL, NULL, "invalid profile format",
				    e, error);
			return error;
		}
	}

	/* Check that the interface version is currently supported.
	 * if not specified use previous version
	 * Mask off everything that is not kernel abi version
	 */
	if (VERSION_LT(e->version, v5) || VERSION_GT(e->version, v7)) {
		audit_iface(NULL, NULL, NULL, "unsupported interface version",
			    e, error);
		return error;
	}

	/* read the namespace if present */
	if (unpack_str(e, &name, "namespace")) {
		if (*name == '\0') {
			audit_iface(NULL, NULL, NULL, "invalid namespace name",
				    e, error);
			return error;
		}
		if (*ns && strcmp(*ns, name)) {
			audit_iface(NULL, NULL, NULL, "invalid ns change", e,
				    error);
		} else if (!*ns) {
			*ns = kstrdup(name, GFP_KERNEL);
			if (!*ns)
				return -ENOMEM;
		}
	}

	return 0;
}

static bool verify_xindex(int xindex, int table_size)
{
	int index, xtype;
	xtype = xindex & AA_X_TYPE_MASK;
	index = xindex & AA_X_INDEX_MASK;
	if (xtype == AA_X_TABLE && index >= table_size)
<<<<<<< HEAD
		return 0;
	return 1;
=======
		return false;
	return true;
>>>>>>> 24b8d41d
}

/* verify dfa xindexes are in range of transition tables */
static bool verify_dfa_xindex(struct aa_dfa *dfa, int table_size)
{
	int i;
	for (i = 0; i < dfa->tables[YYTD_ID_ACCEPT]->td_lolen; i++) {
		if (!verify_xindex(dfa_user_xindex(dfa, i), table_size))
			return false;
		if (!verify_xindex(dfa_other_xindex(dfa, i), table_size))
			return false;
	}
	return true;
}

/**
 * verify_profile - Do post unpack analysis to verify profile consistency
 * @profile: profile to verify (NOT NULL)
 *
 * Returns: 0 if passes verification else error
 */
static int verify_profile(struct aa_profile *profile)
{
	if (profile->file.dfa &&
	    !verify_dfa_xindex(profile->file.dfa,
			       profile->file.trans.size)) {
		audit_iface(profile, NULL, NULL, "Invalid named transition",
			    NULL, -EPROTO);
		return -EPROTO;
	}

	return 0;
}

void aa_load_ent_free(struct aa_load_ent *ent)
{
	if (ent) {
		aa_put_profile(ent->rename);
		aa_put_profile(ent->old);
		aa_put_profile(ent->new);
		kfree(ent->ns_name);
		kfree_sensitive(ent);
	}
}

struct aa_load_ent *aa_load_ent_alloc(void)
{
	struct aa_load_ent *ent = kzalloc(sizeof(*ent), GFP_KERNEL);
	if (ent)
		INIT_LIST_HEAD(&ent->list);
	return ent;
}

static int deflate_compress(const char *src, size_t slen, char **dst,
			    size_t *dlen)
{
	int error;
	struct z_stream_s strm;
	void *stgbuf, *dstbuf;
	size_t stglen = deflateBound(slen);

	memset(&strm, 0, sizeof(strm));

	if (stglen < slen)
		return -EFBIG;

	strm.workspace = kvzalloc(zlib_deflate_workspacesize(MAX_WBITS,
							     MAX_MEM_LEVEL),
				  GFP_KERNEL);
	if (!strm.workspace)
		return -ENOMEM;

	error = zlib_deflateInit(&strm, aa_g_rawdata_compression_level);
	if (error != Z_OK) {
		error = -ENOMEM;
		goto fail_deflate_init;
	}

	stgbuf = kvzalloc(stglen, GFP_KERNEL);
	if (!stgbuf) {
		error = -ENOMEM;
		goto fail_stg_alloc;
	}

	strm.next_in = src;
	strm.avail_in = slen;
	strm.next_out = stgbuf;
	strm.avail_out = stglen;

	error = zlib_deflate(&strm, Z_FINISH);
	if (error != Z_STREAM_END) {
		error = -EINVAL;
		goto fail_deflate;
	}
	error = 0;

	if (is_vmalloc_addr(stgbuf)) {
		dstbuf = kvzalloc(strm.total_out, GFP_KERNEL);
		if (dstbuf) {
			memcpy(dstbuf, stgbuf, strm.total_out);
			kvfree(stgbuf);
		}
	} else
		/*
		 * If the staging buffer was kmalloc'd, then using krealloc is
		 * probably going to be faster. The destination buffer will
		 * always be smaller, so it's just shrunk, avoiding a memcpy
		 */
		dstbuf = krealloc(stgbuf, strm.total_out, GFP_KERNEL);

	if (!dstbuf) {
		error = -ENOMEM;
		goto fail_deflate;
	}

	*dst = dstbuf;
	*dlen = strm.total_out;

fail_stg_alloc:
	zlib_deflateEnd(&strm);
fail_deflate_init:
	kvfree(strm.workspace);
	return error;

fail_deflate:
	kvfree(stgbuf);
	goto fail_stg_alloc;
}

static int compress_loaddata(struct aa_loaddata *data)
{

	AA_BUG(data->compressed_size > 0);

	/*
	 * Shortcut the no compression case, else we increase the amount of
	 * storage required by a small amount
	 */
	if (aa_g_rawdata_compression_level != 0) {
		void *udata = data->data;
		int error = deflate_compress(udata, data->size, &data->data,
					     &data->compressed_size);
		if (error)
			return error;

		kvfree(udata);
	} else
		data->compressed_size = data->size;

	return 0;
}

/**
 * aa_unpack - unpack packed binary profile(s) data loaded from user space
 * @udata: user data copied to kmem  (NOT NULL)
 * @lh: list to place unpacked profiles in a aa_repl_ws
 * @ns: Returns namespace profile is in if specified else NULL (NOT NULL)
 *
 * Unpack user data and return refcounted allocated profile(s) stored in
 * @lh in order of discovery, with the list chain stored in base.list
 * or error
 *
 * Returns: profile(s) on @lh else error pointer if fails to unpack
 */
int aa_unpack(struct aa_loaddata *udata, struct list_head *lh,
	      const char **ns)
{
	struct aa_load_ent *tmp, *ent;
	struct aa_profile *profile = NULL;
	int error;
	struct aa_ext e = {
		.start = udata->data,
		.end = udata->data + udata->size,
		.pos = udata->data,
	};

	*ns = NULL;
	while (e.pos < e.end) {
		char *ns_name = NULL;
		void *start;
		error = verify_header(&e, e.pos == e.start, ns);
		if (error)
			goto fail;

		start = e.pos;
		profile = unpack_profile(&e, &ns_name);
		if (IS_ERR(profile)) {
			error = PTR_ERR(profile);
			goto fail;
		}

		error = verify_profile(profile);
		if (error)
			goto fail_profile;

<<<<<<< HEAD
		error = aa_calc_profile_hash(profile, e.version, start,
=======
		if (aa_g_hash_policy)
			error = aa_calc_profile_hash(profile, e.version, start,
>>>>>>> 24b8d41d
						     e.pos - start);
		if (error)
			goto fail_profile;

		ent = aa_load_ent_alloc();
		if (!ent) {
			error = -ENOMEM;
			goto fail_profile;
		}

		ent->new = profile;
		ent->ns_name = ns_name;
		list_add_tail(&ent->list, lh);
	}
	udata->abi = e.version & K_ABI_MASK;
	if (aa_g_hash_policy) {
		udata->hash = aa_calc_hash(udata->data, udata->size);
		if (IS_ERR(udata->hash)) {
			error = PTR_ERR(udata->hash);
			udata->hash = NULL;
			goto fail;
		}
	}
	error = compress_loaddata(udata);
	if (error)
		goto fail;
	return 0;

fail_profile:
	aa_put_profile(profile);

fail:
	list_for_each_entry_safe(ent, tmp, lh, list) {
		list_del_init(&ent->list);
		aa_load_ent_free(ent);
	}

	return error;
}

#ifdef CONFIG_SECURITY_APPARMOR_KUNIT_TEST
#include "policy_unpack_test.c"
#endif /* CONFIG_SECURITY_APPARMOR_KUNIT_TEST */<|MERGE_RESOLUTION|>--- conflicted
+++ resolved
@@ -994,13 +994,8 @@
 	xtype = xindex & AA_X_TYPE_MASK;
 	index = xindex & AA_X_INDEX_MASK;
 	if (xtype == AA_X_TABLE && index >= table_size)
-<<<<<<< HEAD
-		return 0;
-	return 1;
-=======
 		return false;
 	return true;
->>>>>>> 24b8d41d
 }
 
 /* verify dfa xindexes are in range of transition tables */
@@ -1196,12 +1191,8 @@
 		if (error)
 			goto fail_profile;
 
-<<<<<<< HEAD
-		error = aa_calc_profile_hash(profile, e.version, start,
-=======
 		if (aa_g_hash_policy)
 			error = aa_calc_profile_hash(profile, e.version, start,
->>>>>>> 24b8d41d
 						     e.pos - start);
 		if (error)
 			goto fail_profile;
