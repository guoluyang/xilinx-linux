// SPDX-License-Identifier: GPL-2.0-or-later
/* Request key authorisation token key definition.
 *
 * Copyright (C) 2005 Red Hat, Inc. All Rights Reserved.
 * Written by David Howells (dhowells@redhat.com)
 *
 * See Documentation/security/keys/request-key.rst
 */

#include <linux/sched.h>
#include <linux/err.h>
#include <linux/seq_file.h>
#include <linux/slab.h>
#include <linux/uaccess.h>
#include "internal.h"
#include <keys/request_key_auth-type.h>

static int request_key_auth_preparse(struct key_preparsed_payload *);
static void request_key_auth_free_preparse(struct key_preparsed_payload *);
static int request_key_auth_instantiate(struct key *,
					struct key_preparsed_payload *);
static void request_key_auth_describe(const struct key *, struct seq_file *);
static void request_key_auth_revoke(struct key *);
static void request_key_auth_destroy(struct key *);
static long request_key_auth_read(const struct key *, char *, size_t);

/*
 * The request-key authorisation key type definition.
 */
struct key_type key_type_request_key_auth = {
	.name		= ".request_key_auth",
	.def_datalen	= sizeof(struct request_key_auth),
	.preparse	= request_key_auth_preparse,
	.free_preparse	= request_key_auth_free_preparse,
	.instantiate	= request_key_auth_instantiate,
	.describe	= request_key_auth_describe,
	.revoke		= request_key_auth_revoke,
	.destroy	= request_key_auth_destroy,
	.read		= request_key_auth_read,
};

static int request_key_auth_preparse(struct key_preparsed_payload *prep)
{
	return 0;
}

static void request_key_auth_free_preparse(struct key_preparsed_payload *prep)
{
}

/*
 * Instantiate a request-key authorisation key.
 */
static int request_key_auth_instantiate(struct key *key,
					struct key_preparsed_payload *prep)
{
	rcu_assign_keypointer(key, (struct request_key_auth *)prep->data);
	return 0;
}

/*
 * Describe an authorisation token.
 */
static void request_key_auth_describe(const struct key *key,
				      struct seq_file *m)
{
	struct request_key_auth *rka = dereference_key_rcu(key);

	if (!rka)
		return;

	seq_puts(m, "key:");
	seq_puts(m, key->description);
	if (key_is_positive(key))
		seq_printf(m, " pid:%d ci:%zu", rka->pid, rka->callout_len);
}

/*
 * Read the callout_info data (retrieves the callout information).
 * - the key's semaphore is read-locked
 */
static long request_key_auth_read(const struct key *key,
				  char *buffer, size_t buflen)
{
	struct request_key_auth *rka = dereference_key_locked(key);
	size_t datalen;
	long ret;

	if (!rka)
		return -EKEYREVOKED;

	datalen = rka->callout_len;
	ret = datalen;

	/* we can return the data as is */
	if (buffer && buflen > 0) {
		if (buflen > datalen)
			buflen = datalen;

		memcpy(buffer, rka->callout_info, buflen);
	}

	return ret;
}

static void free_request_key_auth(struct request_key_auth *rka)
{
	if (!rka)
		return;
	key_put(rka->target_key);
	key_put(rka->dest_keyring);
	if (rka->cred)
		put_cred(rka->cred);
	kfree(rka->callout_info);
	kfree(rka);
}

/*
 * Dispose of the request_key_auth record under RCU conditions
 */
static void request_key_auth_rcu_disposal(struct rcu_head *rcu)
{
	struct request_key_auth *rka =
		container_of(rcu, struct request_key_auth, rcu);

	free_request_key_auth(rka);
}

/*
 * Handle revocation of an authorisation token key.
 *
 * Called with the key sem write-locked.
 */
static void request_key_auth_revoke(struct key *key)
{
	struct request_key_auth *rka = dereference_key_locked(key);

	kenter("{%d}", key->serial);
	rcu_assign_keypointer(key, NULL);
	call_rcu(&rka->rcu, request_key_auth_rcu_disposal);
}

/*
 * Destroy an instantiation authorisation token key.
 */
static void request_key_auth_destroy(struct key *key)
{
	struct request_key_auth *rka = rcu_access_pointer(key->payload.rcu_data0);

	kenter("{%d}", key->serial);
	if (rka) {
		rcu_assign_keypointer(key, NULL);
		call_rcu(&rka->rcu, request_key_auth_rcu_disposal);
	}
}

/*
 * Create an authorisation token for /sbin/request-key or whoever to gain
 * access to the caller's security data.
 */
struct key *request_key_auth_new(struct key *target, const char *op,
				 const void *callout_info, size_t callout_len,
				 struct key *dest_keyring)
{
	struct request_key_auth *rka, *irka;
	const struct cred *cred = current_cred();
	struct key *authkey = NULL;
	char desc[20];
	int ret = -ENOMEM;

	kenter("%d,", target->serial);

	/* allocate a auth record */
	rka = kzalloc(sizeof(*rka), GFP_KERNEL);
	if (!rka)
		goto error;
	rka->callout_info = kmemdup(callout_info, callout_len, GFP_KERNEL);
	if (!rka->callout_info)
		goto error_free_rka;
	rka->callout_len = callout_len;
	strlcpy(rka->op, op, sizeof(rka->op));

	/* see if the calling process is already servicing the key request of
	 * another process */
	if (cred->request_key_auth) {
		/* it is - use that instantiation context here too */
		down_read(&cred->request_key_auth->sem);

		/* if the auth key has been revoked, then the key we're
		 * servicing is already instantiated */
		if (test_bit(KEY_FLAG_REVOKED,
			     &cred->request_key_auth->flags)) {
			up_read(&cred->request_key_auth->sem);
			ret = -EKEYREVOKED;
			goto error_free_rka;
		}

		irka = cred->request_key_auth->payload.data[0];
		rka->cred = get_cred(irka->cred);
		rka->pid = irka->pid;

		up_read(&cred->request_key_auth->sem);
	}
	else {
		/* it isn't - use this process as the context */
		rka->cred = get_cred(cred);
		rka->pid = current->pid;
	}

	rka->target_key = key_get(target);
	rka->dest_keyring = key_get(dest_keyring);

	/* allocate the auth key */
	sprintf(desc, "%x", target->serial);

	authkey = key_alloc(&key_type_request_key_auth, desc,
			    cred->fsuid, cred->fsgid, cred,
<<<<<<< HEAD
			    KEY_POS_VIEW | KEY_POS_READ | KEY_POS_SEARCH |
=======
			    KEY_POS_VIEW | KEY_POS_READ | KEY_POS_SEARCH | KEY_POS_LINK |
>>>>>>> 24b8d41d
			    KEY_USR_VIEW, KEY_ALLOC_NOT_IN_QUOTA, NULL);
	if (IS_ERR(authkey)) {
		ret = PTR_ERR(authkey);
		goto error_free_rka;
	}

	/* construct the auth key */
	ret = key_instantiate_and_link(authkey, rka, 0, NULL, NULL);
	if (ret < 0)
		goto error_put_authkey;

	kleave(" = {%d,%d}", authkey->serial, refcount_read(&authkey->usage));
	return authkey;

error_put_authkey:
	key_put(authkey);
error_free_rka:
	free_request_key_auth(rka);
error:
	kleave("= %d", ret);
	return ERR_PTR(ret);
}

/*
 * Search the current process's keyrings for the authorisation key for
 * instantiation of a key.
 */
struct key *key_get_instantiation_authkey(key_serial_t target_id)
{
	char description[16];
	struct keyring_search_context ctx = {
		.index_key.type		= &key_type_request_key_auth,
		.index_key.description	= description,
		.cred			= current_cred(),
		.match_data.cmp		= key_default_cmp,
		.match_data.raw_data	= description,
		.match_data.lookup_type	= KEYRING_SEARCH_LOOKUP_DIRECT,
		.flags			= (KEYRING_SEARCH_DO_STATE_CHECK |
					   KEYRING_SEARCH_RECURSE),
	};
	struct key *authkey;
	key_ref_t authkey_ref;

	ctx.index_key.desc_len = sprintf(description, "%x", target_id);

	rcu_read_lock();
	authkey_ref = search_process_keyrings_rcu(&ctx);
	rcu_read_unlock();

	if (IS_ERR(authkey_ref)) {
		authkey = ERR_CAST(authkey_ref);
		if (authkey == ERR_PTR(-EAGAIN))
			authkey = ERR_PTR(-ENOKEY);
		goto error;
	}

	authkey = key_ref_to_ptr(authkey_ref);
	if (test_bit(KEY_FLAG_REVOKED, &authkey->flags)) {
		key_put(authkey);
		authkey = ERR_PTR(-EKEYREVOKED);
	}

error:
	return authkey;
}<|MERGE_RESOLUTION|>--- conflicted
+++ resolved
@@ -215,11 +215,7 @@
 
 	authkey = key_alloc(&key_type_request_key_auth, desc,
 			    cred->fsuid, cred->fsgid, cred,
-<<<<<<< HEAD
-			    KEY_POS_VIEW | KEY_POS_READ | KEY_POS_SEARCH |
-=======
 			    KEY_POS_VIEW | KEY_POS_READ | KEY_POS_SEARCH | KEY_POS_LINK |
->>>>>>> 24b8d41d
 			    KEY_USR_VIEW, KEY_ALLOC_NOT_IN_QUOTA, NULL);
 	if (IS_ERR(authkey)) {
 		ret = PTR_ERR(authkey);
