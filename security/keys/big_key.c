// SPDX-License-Identifier: GPL-2.0-or-later
/* Large capacity key type
 *
 * Copyright (C) 2017-2020 Jason A. Donenfeld <Jason@zx2c4.com>. All Rights Reserved.
 * Copyright (C) 2013 Red Hat, Inc. All Rights Reserved.
 * Written by David Howells (dhowells@redhat.com)
 */

#define pr_fmt(fmt) "big_key: "fmt
#include <linux/init.h>
#include <linux/seq_file.h>
#include <linux/file.h>
#include <linux/shmem_fs.h>
#include <linux/err.h>
<<<<<<< HEAD
#include <linux/scatterlist.h>
#include <keys/user-type.h>
#include <keys/big_key-type.h>
#include <crypto/rng.h>
#include <crypto/skcipher.h>
=======
#include <linux/random.h>
#include <keys/user-type.h>
#include <keys/big_key-type.h>
#include <crypto/chacha20poly1305.h>
>>>>>>> 24b8d41d

/*
 * Layout of key payload words.
 */
enum {
	big_key_data,
	big_key_path,
	big_key_path_2nd_part,
	big_key_len,
};

/*
 * Crypto operation with big_key data
 */
enum big_key_op {
	BIG_KEY_ENC,
	BIG_KEY_DEC,
};

/*
 * If the data is under this limit, there's no point creating a shm file to
 * hold it as the permanently resident metadata for the shmem fs will be at
 * least as large as the data.
 */
#define BIG_KEY_FILE_THRESHOLD (sizeof(struct inode) + sizeof(struct dentry))

/*
 * Key size for big_key data encryption
 */
#define ENC_KEY_SIZE	16

/*
 * big_key defined keys take an arbitrary string as the description and an
 * arbitrary blob of data as the payload
 */
struct key_type key_type_big_key = {
	.name			= "big_key",
	.preparse		= big_key_preparse,
	.free_preparse		= big_key_free_preparse,
	.instantiate		= generic_key_instantiate,
	.revoke			= big_key_revoke,
	.destroy		= big_key_destroy,
	.describe		= big_key_describe,
	.read			= big_key_read,
	.update			= big_key_update,
};

/*
 * Crypto names for big_key data encryption
 */
static const char big_key_rng_name[] = "stdrng";
static const char big_key_alg_name[] = "ecb(aes)";

/*
 * Crypto algorithms for big_key data encryption
 */
static struct crypto_rng *big_key_rng;
static struct crypto_skcipher *big_key_skcipher;

/*
 * Generate random key to encrypt big_key data
 */
static inline int big_key_gen_enckey(u8 *key)
{
	return crypto_rng_get_bytes(big_key_rng, key, ENC_KEY_SIZE);
}

/*
 * Encrypt/decrypt big_key data
 */
static int big_key_crypt(enum big_key_op op, u8 *data, size_t datalen, u8 *key)
{
	int ret = -EINVAL;
	struct scatterlist sgio;
	SKCIPHER_REQUEST_ON_STACK(req, big_key_skcipher);

	if (crypto_skcipher_setkey(big_key_skcipher, key, ENC_KEY_SIZE)) {
		ret = -EAGAIN;
		goto error;
	}

	skcipher_request_set_tfm(req, big_key_skcipher);
	skcipher_request_set_callback(req, CRYPTO_TFM_REQ_MAY_SLEEP,
				      NULL, NULL);

	sg_init_one(&sgio, data, datalen);
	skcipher_request_set_crypt(req, &sgio, &sgio, datalen, NULL);

	if (op == BIG_KEY_ENC)
		ret = crypto_skcipher_encrypt(req);
	else
		ret = crypto_skcipher_decrypt(req);

	skcipher_request_zero(req);

error:
	return ret;
}

/*
 * Preparse a big key
 */
int big_key_preparse(struct key_preparsed_payload *prep)
{
	struct path *path = (struct path *)&prep->payload.data[big_key_path];
	struct file *file;
<<<<<<< HEAD
	u8 *enckey;
	u8 *data = NULL;
=======
	u8 *buf, *enckey;
>>>>>>> 24b8d41d
	ssize_t written;
	size_t datalen = prep->datalen;
	size_t enclen = datalen + CHACHA20POLY1305_AUTHTAG_SIZE;
	int ret;

	if (datalen <= 0 || datalen > 1024 * 1024 || !prep->data)
		return -EINVAL;

	/* Set an arbitrary quota */
	prep->quotalen = 16;

	prep->payload.data[big_key_len] = (void *)(unsigned long)datalen;

	if (datalen > BIG_KEY_FILE_THRESHOLD) {
		/* Create a shmem file to store the data in.  This will permit the data
		 * to be swapped out if needed.
		 *
		 * File content is stored encrypted with randomly generated key.
<<<<<<< HEAD
		 */
		size_t enclen = ALIGN(datalen, crypto_skcipher_blocksize(big_key_skcipher));

		/* prepare aligned data to encrypt */
		data = kmalloc(enclen, GFP_KERNEL);
		if (!data)
			return -ENOMEM;

		memcpy(data, prep->data, datalen);
		memset(data + datalen, 0x00, enclen - datalen);

		/* generate random key */
		enckey = kmalloc(ENC_KEY_SIZE, GFP_KERNEL);
=======
		 * Since the key is random for each file, we can set the nonce
		 * to zero, provided we never define a ->update() call.
		 */
		loff_t pos = 0;

		buf = kvmalloc(enclen, GFP_KERNEL);
		if (!buf)
			return -ENOMEM;

		/* generate random key */
		enckey = kmalloc(CHACHA20POLY1305_KEY_SIZE, GFP_KERNEL);
>>>>>>> 24b8d41d
		if (!enckey) {
			ret = -ENOMEM;
			goto error;
		}
<<<<<<< HEAD

		ret = big_key_gen_enckey(enckey);
		if (ret)
			goto err_enckey;

		/* encrypt aligned data */
		ret = big_key_crypt(BIG_KEY_ENC, data, enclen, enckey);
		if (ret)
			goto err_enckey;
=======
		ret = get_random_bytes_wait(enckey, CHACHA20POLY1305_KEY_SIZE);
		if (unlikely(ret))
			goto err_enckey;

		/* encrypt data */
		chacha20poly1305_encrypt(buf, prep->data, datalen, NULL, 0,
					 0, enckey);
>>>>>>> 24b8d41d

		/* save aligned data to file */
		file = shmem_kernel_file_setup("", enclen, 0);
		if (IS_ERR(file)) {
			ret = PTR_ERR(file);
			goto err_enckey;
		}

<<<<<<< HEAD
		written = kernel_write(file, data, enclen, 0);
=======
		written = kernel_write(file, buf, enclen, &pos);
>>>>>>> 24b8d41d
		if (written != enclen) {
			ret = written;
			if (written >= 0)
				ret = -EIO;
			goto err_fput;
		}

		/* Pin the mount and dentry to the key so that we can open it again
		 * later
		 */
		prep->payload.data[big_key_data] = enckey;
		*path = file->f_path;
		path_get(path);
		fput(file);
<<<<<<< HEAD
		kfree(data);
=======
		memzero_explicit(buf, enclen);
		kvfree(buf);
>>>>>>> 24b8d41d
	} else {
		/* Just store the data in a buffer */
		void *data = kmalloc(datalen, GFP_KERNEL);

		if (!data)
			return -ENOMEM;

		prep->payload.data[big_key_data] = data;
		memcpy(data, prep->data, prep->datalen);
	}
	return 0;

err_fput:
	fput(file);
err_enckey:
<<<<<<< HEAD
	kfree(enckey);
error:
	kfree(data);
=======
	kfree_sensitive(enckey);
error:
	memzero_explicit(buf, enclen);
	kvfree(buf);
>>>>>>> 24b8d41d
	return ret;
}

/*
 * Clear preparsement.
 */
void big_key_free_preparse(struct key_preparsed_payload *prep)
{
	if (prep->datalen > BIG_KEY_FILE_THRESHOLD) {
		struct path *path = (struct path *)&prep->payload.data[big_key_path];

		path_put(path);
	}
<<<<<<< HEAD
	kfree(prep->payload.data[big_key_data]);
=======
	kfree_sensitive(prep->payload.data[big_key_data]);
>>>>>>> 24b8d41d
}

/*
 * dispose of the links from a revoked keyring
 * - called with the key sem write-locked
 */
void big_key_revoke(struct key *key)
{
	struct path *path = (struct path *)&key->payload.data[big_key_path];

	/* clear the quota */
	key_payload_reserve(key, 0);
	if (key_is_positive(key) &&
	    (size_t)key->payload.data[big_key_len] > BIG_KEY_FILE_THRESHOLD)
		vfs_truncate(path, 0);
}

/*
 * dispose of the data dangling from the corpse of a big_key key
 */
void big_key_destroy(struct key *key)
{
	size_t datalen = (size_t)key->payload.data[big_key_len];

	if (datalen > BIG_KEY_FILE_THRESHOLD) {
		struct path *path = (struct path *)&key->payload.data[big_key_path];

		path_put(path);
		path->mnt = NULL;
		path->dentry = NULL;
	}
<<<<<<< HEAD
	kfree(key->payload.data[big_key_data]);
	key->payload.data[big_key_data] = NULL;
=======
	kfree_sensitive(key->payload.data[big_key_data]);
	key->payload.data[big_key_data] = NULL;
}

/*
 * Update a big key
 */
int big_key_update(struct key *key, struct key_preparsed_payload *prep)
{
	int ret;

	ret = key_payload_reserve(key, prep->datalen);
	if (ret < 0)
		return ret;

	if (key_is_positive(key))
		big_key_destroy(key);

	return generic_key_instantiate(key, prep);
>>>>>>> 24b8d41d
}

/*
 * describe the big_key key
 */
void big_key_describe(const struct key *key, struct seq_file *m)
{
	size_t datalen = (size_t)key->payload.data[big_key_len];

	seq_puts(m, key->description);

	if (key_is_positive(key))
		seq_printf(m, ": %zu [%s]",
			   datalen,
			   datalen > BIG_KEY_FILE_THRESHOLD ? "file" : "buff");
}

/*
 * read the key data
 * - the key's semaphore is read-locked
 */
long big_key_read(const struct key *key, char *buffer, size_t buflen)
{
	size_t datalen = (size_t)key->payload.data[big_key_len];
	long ret;

	if (!buffer || buflen < datalen)
		return datalen;

	if (datalen > BIG_KEY_FILE_THRESHOLD) {
		struct path *path = (struct path *)&key->payload.data[big_key_path];
		struct file *file;
<<<<<<< HEAD
		u8 *data;
		u8 *enckey = (u8 *)key->payload.data[big_key_data];
		size_t enclen = ALIGN(datalen, crypto_skcipher_blocksize(big_key_skcipher));

		data = kmalloc(enclen, GFP_KERNEL);
		if (!data)
=======
		u8 *buf, *enckey = (u8 *)key->payload.data[big_key_data];
		size_t enclen = datalen + CHACHA20POLY1305_AUTHTAG_SIZE;
		loff_t pos = 0;

		buf = kvmalloc(enclen, GFP_KERNEL);
		if (!buf)
>>>>>>> 24b8d41d
			return -ENOMEM;

		file = dentry_open(path, O_RDONLY, current_cred());
		if (IS_ERR(file)) {
			ret = PTR_ERR(file);
			goto error;
		}
<<<<<<< HEAD

		/* read file to kernel and decrypt */
		ret = kernel_read(file, 0, data, enclen);
		if (ret >= 0 && ret != enclen) {
			ret = -EIO;
			goto err_fput;
		}

		ret = big_key_crypt(BIG_KEY_DEC, data, enclen, enckey);
		if (ret)
=======

		/* read file to kernel and decrypt */
		ret = kernel_read(file, buf, enclen, &pos);
		if (ret != enclen) {
			if (ret >= 0)
				ret = -EIO;
			goto err_fput;
		}

		ret = chacha20poly1305_decrypt(buf, buf, enclen, NULL, 0, 0,
					       enckey) ? 0 : -EBADMSG;
		if (unlikely(ret))
>>>>>>> 24b8d41d
			goto err_fput;

		ret = datalen;

<<<<<<< HEAD
		/* copy decrypted data to user */
		if (copy_to_user(buffer, data, datalen) != 0)
			ret = -EFAULT;
=======
		/* copy out decrypted data */
		memcpy(buffer, buf, datalen);
>>>>>>> 24b8d41d

err_fput:
		fput(file);
error:
<<<<<<< HEAD
		kfree(data);
=======
		memzero_explicit(buf, enclen);
		kvfree(buf);
>>>>>>> 24b8d41d
	} else {
		ret = datalen;
		memcpy(buffer, key->payload.data[big_key_data], datalen);
	}

	return ret;
}

/*
 * Register key type
 */
static int __init big_key_init(void)
{
	struct crypto_skcipher *cipher;
	struct crypto_rng *rng;
	int ret;

	rng = crypto_alloc_rng(big_key_rng_name, 0, 0);
	if (IS_ERR(rng)) {
		pr_err("Can't alloc rng: %ld\n", PTR_ERR(rng));
		return PTR_ERR(rng);
	}

	big_key_rng = rng;

	/* seed RNG */
	ret = crypto_rng_reset(rng, NULL, crypto_rng_seedsize(rng));
	if (ret) {
		pr_err("Can't reset rng: %d\n", ret);
		goto error_rng;
	}

	/* init block cipher */
	cipher = crypto_alloc_skcipher(big_key_alg_name, 0, CRYPTO_ALG_ASYNC);
	if (IS_ERR(cipher)) {
		ret = PTR_ERR(cipher);
		pr_err("Can't alloc crypto: %d\n", ret);
		goto error_rng;
	}

	big_key_skcipher = cipher;

	ret = register_key_type(&key_type_big_key);
	if (ret < 0) {
		pr_err("Can't register type: %d\n", ret);
		goto error_cipher;
	}

	return 0;

error_cipher:
	crypto_free_skcipher(big_key_skcipher);
error_rng:
	crypto_free_rng(big_key_rng);
	return ret;
}

late_initcall(big_key_init);<|MERGE_RESOLUTION|>--- conflicted
+++ resolved
@@ -12,18 +12,10 @@
 #include <linux/file.h>
 #include <linux/shmem_fs.h>
 #include <linux/err.h>
-<<<<<<< HEAD
-#include <linux/scatterlist.h>
-#include <keys/user-type.h>
-#include <keys/big_key-type.h>
-#include <crypto/rng.h>
-#include <crypto/skcipher.h>
-=======
 #include <linux/random.h>
 #include <keys/user-type.h>
 #include <keys/big_key-type.h>
 #include <crypto/chacha20poly1305.h>
->>>>>>> 24b8d41d
 
 /*
  * Layout of key payload words.
@@ -36,24 +28,11 @@
 };
 
 /*
- * Crypto operation with big_key data
- */
-enum big_key_op {
-	BIG_KEY_ENC,
-	BIG_KEY_DEC,
-};
-
-/*
  * If the data is under this limit, there's no point creating a shm file to
  * hold it as the permanently resident metadata for the shmem fs will be at
  * least as large as the data.
  */
 #define BIG_KEY_FILE_THRESHOLD (sizeof(struct inode) + sizeof(struct dentry))
-
-/*
- * Key size for big_key data encryption
- */
-#define ENC_KEY_SIZE	16
 
 /*
  * big_key defined keys take an arbitrary string as the description and an
@@ -72,70 +51,13 @@
 };
 
 /*
- * Crypto names for big_key data encryption
- */
-static const char big_key_rng_name[] = "stdrng";
-static const char big_key_alg_name[] = "ecb(aes)";
-
-/*
- * Crypto algorithms for big_key data encryption
- */
-static struct crypto_rng *big_key_rng;
-static struct crypto_skcipher *big_key_skcipher;
-
-/*
- * Generate random key to encrypt big_key data
- */
-static inline int big_key_gen_enckey(u8 *key)
-{
-	return crypto_rng_get_bytes(big_key_rng, key, ENC_KEY_SIZE);
-}
-
-/*
- * Encrypt/decrypt big_key data
- */
-static int big_key_crypt(enum big_key_op op, u8 *data, size_t datalen, u8 *key)
-{
-	int ret = -EINVAL;
-	struct scatterlist sgio;
-	SKCIPHER_REQUEST_ON_STACK(req, big_key_skcipher);
-
-	if (crypto_skcipher_setkey(big_key_skcipher, key, ENC_KEY_SIZE)) {
-		ret = -EAGAIN;
-		goto error;
-	}
-
-	skcipher_request_set_tfm(req, big_key_skcipher);
-	skcipher_request_set_callback(req, CRYPTO_TFM_REQ_MAY_SLEEP,
-				      NULL, NULL);
-
-	sg_init_one(&sgio, data, datalen);
-	skcipher_request_set_crypt(req, &sgio, &sgio, datalen, NULL);
-
-	if (op == BIG_KEY_ENC)
-		ret = crypto_skcipher_encrypt(req);
-	else
-		ret = crypto_skcipher_decrypt(req);
-
-	skcipher_request_zero(req);
-
-error:
-	return ret;
-}
-
-/*
  * Preparse a big key
  */
 int big_key_preparse(struct key_preparsed_payload *prep)
 {
 	struct path *path = (struct path *)&prep->payload.data[big_key_path];
 	struct file *file;
-<<<<<<< HEAD
-	u8 *enckey;
-	u8 *data = NULL;
-=======
 	u8 *buf, *enckey;
->>>>>>> 24b8d41d
 	ssize_t written;
 	size_t datalen = prep->datalen;
 	size_t enclen = datalen + CHACHA20POLY1305_AUTHTAG_SIZE;
@@ -154,21 +76,6 @@
 		 * to be swapped out if needed.
 		 *
 		 * File content is stored encrypted with randomly generated key.
-<<<<<<< HEAD
-		 */
-		size_t enclen = ALIGN(datalen, crypto_skcipher_blocksize(big_key_skcipher));
-
-		/* prepare aligned data to encrypt */
-		data = kmalloc(enclen, GFP_KERNEL);
-		if (!data)
-			return -ENOMEM;
-
-		memcpy(data, prep->data, datalen);
-		memset(data + datalen, 0x00, enclen - datalen);
-
-		/* generate random key */
-		enckey = kmalloc(ENC_KEY_SIZE, GFP_KERNEL);
-=======
 		 * Since the key is random for each file, we can set the nonce
 		 * to zero, provided we never define a ->update() call.
 		 */
@@ -180,22 +87,10 @@
 
 		/* generate random key */
 		enckey = kmalloc(CHACHA20POLY1305_KEY_SIZE, GFP_KERNEL);
->>>>>>> 24b8d41d
 		if (!enckey) {
 			ret = -ENOMEM;
 			goto error;
 		}
-<<<<<<< HEAD
-
-		ret = big_key_gen_enckey(enckey);
-		if (ret)
-			goto err_enckey;
-
-		/* encrypt aligned data */
-		ret = big_key_crypt(BIG_KEY_ENC, data, enclen, enckey);
-		if (ret)
-			goto err_enckey;
-=======
 		ret = get_random_bytes_wait(enckey, CHACHA20POLY1305_KEY_SIZE);
 		if (unlikely(ret))
 			goto err_enckey;
@@ -203,7 +98,6 @@
 		/* encrypt data */
 		chacha20poly1305_encrypt(buf, prep->data, datalen, NULL, 0,
 					 0, enckey);
->>>>>>> 24b8d41d
 
 		/* save aligned data to file */
 		file = shmem_kernel_file_setup("", enclen, 0);
@@ -212,11 +106,7 @@
 			goto err_enckey;
 		}
 
-<<<<<<< HEAD
-		written = kernel_write(file, data, enclen, 0);
-=======
 		written = kernel_write(file, buf, enclen, &pos);
->>>>>>> 24b8d41d
 		if (written != enclen) {
 			ret = written;
 			if (written >= 0)
@@ -231,12 +121,8 @@
 		*path = file->f_path;
 		path_get(path);
 		fput(file);
-<<<<<<< HEAD
-		kfree(data);
-=======
 		memzero_explicit(buf, enclen);
 		kvfree(buf);
->>>>>>> 24b8d41d
 	} else {
 		/* Just store the data in a buffer */
 		void *data = kmalloc(datalen, GFP_KERNEL);
@@ -252,16 +138,10 @@
 err_fput:
 	fput(file);
 err_enckey:
-<<<<<<< HEAD
-	kfree(enckey);
-error:
-	kfree(data);
-=======
 	kfree_sensitive(enckey);
 error:
 	memzero_explicit(buf, enclen);
 	kvfree(buf);
->>>>>>> 24b8d41d
 	return ret;
 }
 
@@ -275,11 +155,7 @@
 
 		path_put(path);
 	}
-<<<<<<< HEAD
-	kfree(prep->payload.data[big_key_data]);
-=======
 	kfree_sensitive(prep->payload.data[big_key_data]);
->>>>>>> 24b8d41d
 }
 
 /*
@@ -311,10 +187,6 @@
 		path->mnt = NULL;
 		path->dentry = NULL;
 	}
-<<<<<<< HEAD
-	kfree(key->payload.data[big_key_data]);
-	key->payload.data[big_key_data] = NULL;
-=======
 	kfree_sensitive(key->payload.data[big_key_data]);
 	key->payload.data[big_key_data] = NULL;
 }
@@ -334,7 +206,6 @@
 		big_key_destroy(key);
 
 	return generic_key_instantiate(key, prep);
->>>>>>> 24b8d41d
 }
 
 /*
@@ -367,21 +238,12 @@
 	if (datalen > BIG_KEY_FILE_THRESHOLD) {
 		struct path *path = (struct path *)&key->payload.data[big_key_path];
 		struct file *file;
-<<<<<<< HEAD
-		u8 *data;
-		u8 *enckey = (u8 *)key->payload.data[big_key_data];
-		size_t enclen = ALIGN(datalen, crypto_skcipher_blocksize(big_key_skcipher));
-
-		data = kmalloc(enclen, GFP_KERNEL);
-		if (!data)
-=======
 		u8 *buf, *enckey = (u8 *)key->payload.data[big_key_data];
 		size_t enclen = datalen + CHACHA20POLY1305_AUTHTAG_SIZE;
 		loff_t pos = 0;
 
 		buf = kvmalloc(enclen, GFP_KERNEL);
 		if (!buf)
->>>>>>> 24b8d41d
 			return -ENOMEM;
 
 		file = dentry_open(path, O_RDONLY, current_cred());
@@ -389,18 +251,6 @@
 			ret = PTR_ERR(file);
 			goto error;
 		}
-<<<<<<< HEAD
-
-		/* read file to kernel and decrypt */
-		ret = kernel_read(file, 0, data, enclen);
-		if (ret >= 0 && ret != enclen) {
-			ret = -EIO;
-			goto err_fput;
-		}
-
-		ret = big_key_crypt(BIG_KEY_DEC, data, enclen, enckey);
-		if (ret)
-=======
 
 		/* read file to kernel and decrypt */
 		ret = kernel_read(file, buf, enclen, &pos);
@@ -413,29 +263,18 @@
 		ret = chacha20poly1305_decrypt(buf, buf, enclen, NULL, 0, 0,
 					       enckey) ? 0 : -EBADMSG;
 		if (unlikely(ret))
->>>>>>> 24b8d41d
 			goto err_fput;
 
 		ret = datalen;
 
-<<<<<<< HEAD
-		/* copy decrypted data to user */
-		if (copy_to_user(buffer, data, datalen) != 0)
-			ret = -EFAULT;
-=======
 		/* copy out decrypted data */
 		memcpy(buffer, buf, datalen);
->>>>>>> 24b8d41d
 
 err_fput:
 		fput(file);
 error:
-<<<<<<< HEAD
-		kfree(data);
-=======
 		memzero_explicit(buf, enclen);
 		kvfree(buf);
->>>>>>> 24b8d41d
 	} else {
 		ret = datalen;
 		memcpy(buffer, key->payload.data[big_key_data], datalen);
@@ -449,48 +288,7 @@
  */
 static int __init big_key_init(void)
 {
-	struct crypto_skcipher *cipher;
-	struct crypto_rng *rng;
-	int ret;
-
-	rng = crypto_alloc_rng(big_key_rng_name, 0, 0);
-	if (IS_ERR(rng)) {
-		pr_err("Can't alloc rng: %ld\n", PTR_ERR(rng));
-		return PTR_ERR(rng);
-	}
-
-	big_key_rng = rng;
-
-	/* seed RNG */
-	ret = crypto_rng_reset(rng, NULL, crypto_rng_seedsize(rng));
-	if (ret) {
-		pr_err("Can't reset rng: %d\n", ret);
-		goto error_rng;
-	}
-
-	/* init block cipher */
-	cipher = crypto_alloc_skcipher(big_key_alg_name, 0, CRYPTO_ALG_ASYNC);
-	if (IS_ERR(cipher)) {
-		ret = PTR_ERR(cipher);
-		pr_err("Can't alloc crypto: %d\n", ret);
-		goto error_rng;
-	}
-
-	big_key_skcipher = cipher;
-
-	ret = register_key_type(&key_type_big_key);
-	if (ret < 0) {
-		pr_err("Can't register type: %d\n", ret);
-		goto error_cipher;
-	}
-
-	return 0;
-
-error_cipher:
-	crypto_free_skcipher(big_key_skcipher);
-error_rng:
-	crypto_free_rng(big_key_rng);
-	return ret;
+	return register_key_type(&key_type_big_key);
 }
 
 late_initcall(big_key_init);