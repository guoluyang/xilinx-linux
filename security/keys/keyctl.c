// SPDX-License-Identifier: GPL-2.0-or-later
/* Userspace key control operations
 *
 * Copyright (C) 2004-5 Red Hat, Inc. All Rights Reserved.
 * Written by David Howells (dhowells@redhat.com)
 */

#include <linux/init.h>
#include <linux/sched.h>
#include <linux/sched/task.h>
#include <linux/slab.h>
#include <linux/syscalls.h>
#include <linux/key.h>
#include <linux/keyctl.h>
#include <linux/fs.h>
#include <linux/capability.h>
#include <linux/cred.h>
#include <linux/string.h>
#include <linux/err.h>
#include <linux/vmalloc.h>
#include <linux/security.h>
#include <linux/uio.h>
#include <linux/uaccess.h>
#include <keys/request_key_auth-type.h>
#include "internal.h"

#define KEY_MAX_DESC_SIZE 4096

static const unsigned char keyrings_capabilities[2] = {
	[0] = (KEYCTL_CAPS0_CAPABILITIES |
	       (IS_ENABLED(CONFIG_PERSISTENT_KEYRINGS)	? KEYCTL_CAPS0_PERSISTENT_KEYRINGS : 0) |
	       (IS_ENABLED(CONFIG_KEY_DH_OPERATIONS)	? KEYCTL_CAPS0_DIFFIE_HELLMAN : 0) |
	       (IS_ENABLED(CONFIG_ASYMMETRIC_KEY_TYPE)	? KEYCTL_CAPS0_PUBLIC_KEY : 0) |
	       (IS_ENABLED(CONFIG_BIG_KEYS)		? KEYCTL_CAPS0_BIG_KEY : 0) |
	       KEYCTL_CAPS0_INVALIDATE |
	       KEYCTL_CAPS0_RESTRICT_KEYRING |
	       KEYCTL_CAPS0_MOVE
	       ),
	[1] = (KEYCTL_CAPS1_NS_KEYRING_NAME |
	       KEYCTL_CAPS1_NS_KEY_TAG |
	       (IS_ENABLED(CONFIG_KEY_NOTIFICATIONS)	? KEYCTL_CAPS1_NOTIFICATIONS : 0)
	       ),
};

static int key_get_type_from_user(char *type,
				  const char __user *_type,
				  unsigned len)
{
	int ret;

	ret = strncpy_from_user(type, _type, len);
	if (ret < 0)
		return ret;
	if (ret == 0 || ret >= len)
		return -EINVAL;
	if (type[0] == '.')
		return -EPERM;
	type[len - 1] = '\0';
	return 0;
}

/*
 * Extract the description of a new key from userspace and either add it as a
 * new key to the specified keyring or update a matching key in that keyring.
 *
 * If the description is NULL or an empty string, the key type is asked to
 * generate one from the payload.
 *
 * The keyring must be writable so that we can attach the key to it.
 *
 * If successful, the new key's serial number is returned, otherwise an error
 * code is returned.
 */
SYSCALL_DEFINE5(add_key, const char __user *, _type,
		const char __user *, _description,
		const void __user *, _payload,
		size_t, plen,
		key_serial_t, ringid)
{
	key_ref_t keyring_ref, key_ref;
	char type[32], *description;
	void *payload;
	long ret;

	ret = -EINVAL;
	if (plen > 1024 * 1024 - 1)
		goto error;

	/* draw all the data into kernel space */
	ret = key_get_type_from_user(type, _type, sizeof(type));
	if (ret < 0)
		goto error;

	description = NULL;
	if (_description) {
		description = strndup_user(_description, KEY_MAX_DESC_SIZE);
		if (IS_ERR(description)) {
			ret = PTR_ERR(description);
			goto error;
		}
		if (!*description) {
			kfree(description);
			description = NULL;
		} else if ((description[0] == '.') &&
			   (strncmp(type, "keyring", 7) == 0)) {
			ret = -EPERM;
			goto error2;
		}
	}

	/* pull the payload in if one was supplied */
	payload = NULL;

	if (plen) {
		ret = -ENOMEM;
		payload = kvmalloc(plen, GFP_KERNEL);
		if (!payload)
			goto error2;

		ret = -EFAULT;
		if (copy_from_user(payload, _payload, plen) != 0)
			goto error3;
	}

	/* find the target keyring (which must be writable) */
	keyring_ref = lookup_user_key(ringid, KEY_LOOKUP_CREATE, KEY_NEED_WRITE);
	if (IS_ERR(keyring_ref)) {
		ret = PTR_ERR(keyring_ref);
		goto error3;
	}

	/* create or update the requested key and add it to the target
	 * keyring */
	key_ref = key_create_or_update(keyring_ref, type, description,
				       payload, plen, KEY_PERM_UNDEF,
				       KEY_ALLOC_IN_QUOTA);
	if (!IS_ERR(key_ref)) {
		ret = key_ref_to_ptr(key_ref)->serial;
		key_ref_put(key_ref);
	}
	else {
		ret = PTR_ERR(key_ref);
	}

	key_ref_put(keyring_ref);
 error3:
	kvfree_sensitive(payload, plen);
 error2:
	kfree(description);
 error:
	return ret;
}

/*
 * Search the process keyrings and keyring trees linked from those for a
 * matching key.  Keyrings must have appropriate Search permission to be
 * searched.
 *
 * If a key is found, it will be attached to the destination keyring if there's
 * one specified and the serial number of the key will be returned.
 *
 * If no key is found, /sbin/request-key will be invoked if _callout_info is
 * non-NULL in an attempt to create a key.  The _callout_info string will be
 * passed to /sbin/request-key to aid with completing the request.  If the
 * _callout_info string is "" then it will be changed to "-".
 */
SYSCALL_DEFINE4(request_key, const char __user *, _type,
		const char __user *, _description,
		const char __user *, _callout_info,
		key_serial_t, destringid)
{
	struct key_type *ktype;
	struct key *key;
	key_ref_t dest_ref;
	size_t callout_len;
	char type[32], *description, *callout_info;
	long ret;

	/* pull the type into kernel space */
	ret = key_get_type_from_user(type, _type, sizeof(type));
	if (ret < 0)
		goto error;

	/* pull the description into kernel space */
	description = strndup_user(_description, KEY_MAX_DESC_SIZE);
	if (IS_ERR(description)) {
		ret = PTR_ERR(description);
		goto error;
	}

	/* pull the callout info into kernel space */
	callout_info = NULL;
	callout_len = 0;
	if (_callout_info) {
		callout_info = strndup_user(_callout_info, PAGE_SIZE);
		if (IS_ERR(callout_info)) {
			ret = PTR_ERR(callout_info);
			goto error2;
		}
		callout_len = strlen(callout_info);
	}

	/* get the destination keyring if specified */
	dest_ref = NULL;
	if (destringid) {
		dest_ref = lookup_user_key(destringid, KEY_LOOKUP_CREATE,
					   KEY_NEED_WRITE);
		if (IS_ERR(dest_ref)) {
			ret = PTR_ERR(dest_ref);
			goto error3;
		}
	}

	/* find the key type */
	ktype = key_type_lookup(type);
	if (IS_ERR(ktype)) {
		ret = PTR_ERR(ktype);
		goto error4;
	}

	/* do the search */
	key = request_key_and_link(ktype, description, NULL, callout_info,
				   callout_len, NULL, key_ref_to_ptr(dest_ref),
				   KEY_ALLOC_IN_QUOTA);
	if (IS_ERR(key)) {
		ret = PTR_ERR(key);
		goto error5;
	}

	/* wait for the key to finish being constructed */
	ret = wait_for_key_construction(key, 1);
	if (ret < 0)
		goto error6;

	ret = key->serial;

error6:
 	key_put(key);
error5:
	key_type_put(ktype);
error4:
	key_ref_put(dest_ref);
error3:
	kfree(callout_info);
error2:
	kfree(description);
error:
	return ret;
}

/*
 * Get the ID of the specified process keyring.
 *
 * The requested keyring must have search permission to be found.
 *
 * If successful, the ID of the requested keyring will be returned.
 */
long keyctl_get_keyring_ID(key_serial_t id, int create)
{
	key_ref_t key_ref;
	unsigned long lflags;
	long ret;

	lflags = create ? KEY_LOOKUP_CREATE : 0;
	key_ref = lookup_user_key(id, lflags, KEY_NEED_SEARCH);
	if (IS_ERR(key_ref)) {
		ret = PTR_ERR(key_ref);
		goto error;
	}

	ret = key_ref_to_ptr(key_ref)->serial;
	key_ref_put(key_ref);
error:
	return ret;
}

/*
 * Join a (named) session keyring.
 *
 * Create and join an anonymous session keyring or join a named session
 * keyring, creating it if necessary.  A named session keyring must have Search
 * permission for it to be joined.  Session keyrings without this permit will
 * be skipped over.  It is not permitted for userspace to create or join
 * keyrings whose name begin with a dot.
 *
 * If successful, the ID of the joined session keyring will be returned.
 */
long keyctl_join_session_keyring(const char __user *_name)
{
	char *name;
	long ret;

	/* fetch the name from userspace */
	name = NULL;
	if (_name) {
		name = strndup_user(_name, KEY_MAX_DESC_SIZE);
		if (IS_ERR(name)) {
			ret = PTR_ERR(name);
			goto error;
		}

		ret = -EPERM;
		if (name[0] == '.')
			goto error_name;
	}

	/* join the session */
	ret = join_session_keyring(name);
error_name:
	kfree(name);
error:
	return ret;
}

/*
 * Update a key's data payload from the given data.
 *
 * The key must grant the caller Write permission and the key type must support
 * updating for this to work.  A negative key can be positively instantiated
 * with this call.
 *
 * If successful, 0 will be returned.  If the key type does not support
 * updating, then -EOPNOTSUPP will be returned.
 */
long keyctl_update_key(key_serial_t id,
		       const void __user *_payload,
		       size_t plen)
{
	key_ref_t key_ref;
	void *payload;
	long ret;

	ret = -EINVAL;
	if (plen > PAGE_SIZE)
		goto error;

	/* pull the payload in if one was supplied */
	payload = NULL;
	if (plen) {
		ret = -ENOMEM;
		payload = kvmalloc(plen, GFP_KERNEL);
		if (!payload)
			goto error;

		ret = -EFAULT;
		if (copy_from_user(payload, _payload, plen) != 0)
			goto error2;
	}

	/* find the target key (which must be writable) */
	key_ref = lookup_user_key(id, 0, KEY_NEED_WRITE);
	if (IS_ERR(key_ref)) {
		ret = PTR_ERR(key_ref);
		goto error2;
	}

	/* update the key */
	ret = key_update(key_ref, payload, plen);

	key_ref_put(key_ref);
error2:
	kvfree_sensitive(payload, plen);
error:
	return ret;
}

/*
 * Revoke a key.
 *
 * The key must be grant the caller Write or Setattr permission for this to
 * work.  The key type should give up its quota claim when revoked.  The key
 * and any links to the key will be automatically garbage collected after a
 * certain amount of time (/proc/sys/kernel/keys/gc_delay).
 *
 * Keys with KEY_FLAG_KEEP set should not be revoked.
 *
 * If successful, 0 is returned.
 */
long keyctl_revoke_key(key_serial_t id)
{
	key_ref_t key_ref;
	struct key *key;
	long ret;

	key_ref = lookup_user_key(id, 0, KEY_NEED_WRITE);
	if (IS_ERR(key_ref)) {
		ret = PTR_ERR(key_ref);
		if (ret != -EACCES)
			goto error;
		key_ref = lookup_user_key(id, 0, KEY_NEED_SETATTR);
		if (IS_ERR(key_ref)) {
			ret = PTR_ERR(key_ref);
			goto error;
		}
	}

	key = key_ref_to_ptr(key_ref);
	ret = 0;
	if (test_bit(KEY_FLAG_KEEP, &key->flags))
		ret = -EPERM;
	else
		key_revoke(key);

	key_ref_put(key_ref);
error:
	return ret;
}

/*
 * Invalidate a key.
 *
 * The key must be grant the caller Invalidate permission for this to work.
 * The key and any links to the key will be automatically garbage collected
 * immediately.
 *
 * Keys with KEY_FLAG_KEEP set should not be invalidated.
 *
 * If successful, 0 is returned.
 */
long keyctl_invalidate_key(key_serial_t id)
{
	key_ref_t key_ref;
	struct key *key;
	long ret;

	kenter("%d", id);

	key_ref = lookup_user_key(id, 0, KEY_NEED_SEARCH);
	if (IS_ERR(key_ref)) {
		ret = PTR_ERR(key_ref);

		/* Root is permitted to invalidate certain special keys */
		if (capable(CAP_SYS_ADMIN)) {
			key_ref = lookup_user_key(id, 0, KEY_SYSADMIN_OVERRIDE);
			if (IS_ERR(key_ref))
				goto error;
			if (test_bit(KEY_FLAG_ROOT_CAN_INVAL,
				     &key_ref_to_ptr(key_ref)->flags))
				goto invalidate;
			goto error_put;
		}

		goto error;
	}

invalidate:
	key = key_ref_to_ptr(key_ref);
	ret = 0;
	if (test_bit(KEY_FLAG_KEEP, &key->flags))
		ret = -EPERM;
	else
		key_invalidate(key);
error_put:
	key_ref_put(key_ref);
error:
	kleave(" = %ld", ret);
	return ret;
}

/*
 * Clear the specified keyring, creating an empty process keyring if one of the
 * special keyring IDs is used.
 *
 * The keyring must grant the caller Write permission and not have
 * KEY_FLAG_KEEP set for this to work.  If successful, 0 will be returned.
 */
long keyctl_keyring_clear(key_serial_t ringid)
{
	key_ref_t keyring_ref;
	struct key *keyring;
	long ret;

	keyring_ref = lookup_user_key(ringid, KEY_LOOKUP_CREATE, KEY_NEED_WRITE);
	if (IS_ERR(keyring_ref)) {
		ret = PTR_ERR(keyring_ref);

		/* Root is permitted to invalidate certain special keyrings */
		if (capable(CAP_SYS_ADMIN)) {
			keyring_ref = lookup_user_key(ringid, 0,
						      KEY_SYSADMIN_OVERRIDE);
			if (IS_ERR(keyring_ref))
				goto error;
			if (test_bit(KEY_FLAG_ROOT_CAN_CLEAR,
				     &key_ref_to_ptr(keyring_ref)->flags))
				goto clear;
			goto error_put;
		}

		goto error;
	}

clear:
	keyring = key_ref_to_ptr(keyring_ref);
	if (test_bit(KEY_FLAG_KEEP, &keyring->flags))
		ret = -EPERM;
	else
		ret = keyring_clear(keyring);
error_put:
	key_ref_put(keyring_ref);
error:
	return ret;
}

/*
 * Create a link from a keyring to a key if there's no matching key in the
 * keyring, otherwise replace the link to the matching key with a link to the
 * new key.
 *
 * The key must grant the caller Link permission and the the keyring must grant
 * the caller Write permission.  Furthermore, if an additional link is created,
 * the keyring's quota will be extended.
 *
 * If successful, 0 will be returned.
 */
long keyctl_keyring_link(key_serial_t id, key_serial_t ringid)
{
	key_ref_t keyring_ref, key_ref;
	long ret;

	keyring_ref = lookup_user_key(ringid, KEY_LOOKUP_CREATE, KEY_NEED_WRITE);
	if (IS_ERR(keyring_ref)) {
		ret = PTR_ERR(keyring_ref);
		goto error;
	}

	key_ref = lookup_user_key(id, KEY_LOOKUP_CREATE, KEY_NEED_LINK);
	if (IS_ERR(key_ref)) {
		ret = PTR_ERR(key_ref);
		goto error2;
	}

	ret = key_link(key_ref_to_ptr(keyring_ref), key_ref_to_ptr(key_ref));

	key_ref_put(key_ref);
error2:
	key_ref_put(keyring_ref);
error:
	return ret;
}

/*
 * Unlink a key from a keyring.
 *
 * The keyring must grant the caller Write permission for this to work; the key
 * itself need not grant the caller anything.  If the last link to a key is
 * removed then that key will be scheduled for destruction.
 *
 * Keys or keyrings with KEY_FLAG_KEEP set should not be unlinked.
 *
 * If successful, 0 will be returned.
 */
long keyctl_keyring_unlink(key_serial_t id, key_serial_t ringid)
{
	key_ref_t keyring_ref, key_ref;
	struct key *keyring, *key;
	long ret;

	keyring_ref = lookup_user_key(ringid, 0, KEY_NEED_WRITE);
	if (IS_ERR(keyring_ref)) {
		ret = PTR_ERR(keyring_ref);
		goto error;
	}

	key_ref = lookup_user_key(id, KEY_LOOKUP_PARTIAL, KEY_NEED_UNLINK);
	if (IS_ERR(key_ref)) {
		ret = PTR_ERR(key_ref);
		goto error2;
	}

	keyring = key_ref_to_ptr(keyring_ref);
	key = key_ref_to_ptr(key_ref);
	if (test_bit(KEY_FLAG_KEEP, &keyring->flags) &&
	    test_bit(KEY_FLAG_KEEP, &key->flags))
		ret = -EPERM;
	else
		ret = key_unlink(keyring, key);

	key_ref_put(key_ref);
error2:
	key_ref_put(keyring_ref);
error:
	return ret;
}

/*
 * Move a link to a key from one keyring to another, displacing any matching
 * key from the destination keyring.
 *
 * The key must grant the caller Link permission and both keyrings must grant
 * the caller Write permission.  There must also be a link in the from keyring
 * to the key.  If both keyrings are the same, nothing is done.
 *
 * If successful, 0 will be returned.
 */
long keyctl_keyring_move(key_serial_t id, key_serial_t from_ringid,
			 key_serial_t to_ringid, unsigned int flags)
{
	key_ref_t key_ref, from_ref, to_ref;
	long ret;

	if (flags & ~KEYCTL_MOVE_EXCL)
		return -EINVAL;

	key_ref = lookup_user_key(id, KEY_LOOKUP_CREATE, KEY_NEED_LINK);
	if (IS_ERR(key_ref))
		return PTR_ERR(key_ref);

	from_ref = lookup_user_key(from_ringid, 0, KEY_NEED_WRITE);
	if (IS_ERR(from_ref)) {
		ret = PTR_ERR(from_ref);
		goto error2;
	}

	to_ref = lookup_user_key(to_ringid, KEY_LOOKUP_CREATE, KEY_NEED_WRITE);
	if (IS_ERR(to_ref)) {
		ret = PTR_ERR(to_ref);
		goto error3;
	}

	ret = key_move(key_ref_to_ptr(key_ref), key_ref_to_ptr(from_ref),
		       key_ref_to_ptr(to_ref), flags);

	key_ref_put(to_ref);
error3:
	key_ref_put(from_ref);
error2:
	key_ref_put(key_ref);
	return ret;
}

/*
 * Return a description of a key to userspace.
 *
 * The key must grant the caller View permission for this to work.
 *
 * If there's a buffer, we place up to buflen bytes of data into it formatted
 * in the following way:
 *
 *	type;uid;gid;perm;description<NUL>
 *
 * If successful, we return the amount of description available, irrespective
 * of how much we may have copied into the buffer.
 */
long keyctl_describe_key(key_serial_t keyid,
			 char __user *buffer,
			 size_t buflen)
{
	struct key *key, *instkey;
	key_ref_t key_ref;
	char *infobuf;
	long ret;
	int desclen, infolen;

	key_ref = lookup_user_key(keyid, KEY_LOOKUP_PARTIAL, KEY_NEED_VIEW);
	if (IS_ERR(key_ref)) {
		/* viewing a key under construction is permitted if we have the
		 * authorisation token handy */
		if (PTR_ERR(key_ref) == -EACCES) {
			instkey = key_get_instantiation_authkey(keyid);
			if (!IS_ERR(instkey)) {
				key_put(instkey);
				key_ref = lookup_user_key(keyid,
							  KEY_LOOKUP_PARTIAL,
							  KEY_AUTHTOKEN_OVERRIDE);
				if (!IS_ERR(key_ref))
					goto okay;
			}
		}

		ret = PTR_ERR(key_ref);
		goto error;
	}

okay:
	key = key_ref_to_ptr(key_ref);
	desclen = strlen(key->description);

	/* calculate how much information we're going to return */
	ret = -ENOMEM;
	infobuf = kasprintf(GFP_KERNEL,
			    "%s;%d;%d;%08x;",
			    key->type->name,
			    from_kuid_munged(current_user_ns(), key->uid),
			    from_kgid_munged(current_user_ns(), key->gid),
			    key->perm);
	if (!infobuf)
		goto error2;
	infolen = strlen(infobuf);
	ret = infolen + desclen + 1;

	/* consider returning the data */
	if (buffer && buflen >= ret) {
		if (copy_to_user(buffer, infobuf, infolen) != 0 ||
		    copy_to_user(buffer + infolen, key->description,
				 desclen + 1) != 0)
			ret = -EFAULT;
	}

	kfree(infobuf);
error2:
	key_ref_put(key_ref);
error:
	return ret;
}

/*
 * Search the specified keyring and any keyrings it links to for a matching
 * key.  Only keyrings that grant the caller Search permission will be searched
 * (this includes the starting keyring).  Only keys with Search permission can
 * be found.
 *
 * If successful, the found key will be linked to the destination keyring if
 * supplied and the key has Link permission, and the found key ID will be
 * returned.
 */
long keyctl_keyring_search(key_serial_t ringid,
			   const char __user *_type,
			   const char __user *_description,
			   key_serial_t destringid)
{
	struct key_type *ktype;
	key_ref_t keyring_ref, key_ref, dest_ref;
	char type[32], *description;
	long ret;

	/* pull the type and description into kernel space */
	ret = key_get_type_from_user(type, _type, sizeof(type));
	if (ret < 0)
		goto error;

	description = strndup_user(_description, KEY_MAX_DESC_SIZE);
	if (IS_ERR(description)) {
		ret = PTR_ERR(description);
		goto error;
	}

	/* get the keyring at which to begin the search */
	keyring_ref = lookup_user_key(ringid, 0, KEY_NEED_SEARCH);
	if (IS_ERR(keyring_ref)) {
		ret = PTR_ERR(keyring_ref);
		goto error2;
	}

	/* get the destination keyring if specified */
	dest_ref = NULL;
	if (destringid) {
		dest_ref = lookup_user_key(destringid, KEY_LOOKUP_CREATE,
					   KEY_NEED_WRITE);
		if (IS_ERR(dest_ref)) {
			ret = PTR_ERR(dest_ref);
			goto error3;
		}
	}

	/* find the key type */
	ktype = key_type_lookup(type);
	if (IS_ERR(ktype)) {
		ret = PTR_ERR(ktype);
		goto error4;
	}

	/* do the search */
	key_ref = keyring_search(keyring_ref, ktype, description, true);
	if (IS_ERR(key_ref)) {
		ret = PTR_ERR(key_ref);

		/* treat lack or presence of a negative key the same */
		if (ret == -EAGAIN)
			ret = -ENOKEY;
		goto error5;
	}

	/* link the resulting key to the destination keyring if we can */
	if (dest_ref) {
		ret = key_permission(key_ref, KEY_NEED_LINK);
		if (ret < 0)
			goto error6;

		ret = key_link(key_ref_to_ptr(dest_ref), key_ref_to_ptr(key_ref));
		if (ret < 0)
			goto error6;
	}

	ret = key_ref_to_ptr(key_ref)->serial;

error6:
	key_ref_put(key_ref);
error5:
	key_type_put(ktype);
error4:
	key_ref_put(dest_ref);
error3:
	key_ref_put(keyring_ref);
error2:
	kfree(description);
error:
	return ret;
}

/*
 * Call the read method
 */
static long __keyctl_read_key(struct key *key, char *buffer, size_t buflen)
{
	long ret;

	down_read(&key->sem);
	ret = key_validate(key);
	if (ret == 0)
		ret = key->type->read(key, buffer, buflen);
	up_read(&key->sem);
	return ret;
}

/*
 * Read a key's payload.
 *
 * The key must either grant the caller Read permission, or it must grant the
 * caller Search permission when searched for from the process keyrings.
 *
 * If successful, we place up to buflen bytes of data into the buffer, if one
 * is provided, and return the amount of data that is available in the key,
 * irrespective of how much we copied into the buffer.
 */
long keyctl_read_key(key_serial_t keyid, char __user *buffer, size_t buflen)
{
	struct key *key;
	key_ref_t key_ref;
	long ret;
	char *key_data = NULL;
	size_t key_data_len;

	/* find the key first */
	key_ref = lookup_user_key(keyid, 0, KEY_DEFER_PERM_CHECK);
	if (IS_ERR(key_ref)) {
		ret = -ENOKEY;
		goto out;
	}

	key = key_ref_to_ptr(key_ref);

	ret = key_read_state(key);
	if (ret < 0)
		goto key_put_out; /* Negatively instantiated */

	/* see if we can read it directly */
	ret = key_permission(key_ref, KEY_NEED_READ);
	if (ret == 0)
		goto can_read_key;
	if (ret != -EACCES)
		goto key_put_out;

	/* we can't; see if it's searchable from this process's keyrings
	 * - we automatically take account of the fact that it may be
	 *   dangling off an instantiation key
	 */
	if (!is_key_possessed(key_ref)) {
		ret = -EACCES;
		goto key_put_out;
	}

	/* the key is probably readable - now try to read it */
can_read_key:
	if (!key->type->read) {
		ret = -EOPNOTSUPP;
		goto key_put_out;
	}

	if (!buffer || !buflen) {
		/* Get the key length from the read method */
		ret = __keyctl_read_key(key, NULL, 0);
		goto key_put_out;
	}

	/*
	 * Read the data with the semaphore held (since we might sleep)
	 * to protect against the key being updated or revoked.
	 *
	 * Allocating a temporary buffer to hold the keys before
	 * transferring them to user buffer to avoid potential
	 * deadlock involving page fault and mmap_lock.
	 *
	 * key_data_len = (buflen <= PAGE_SIZE)
	 *		? buflen : actual length of key data
	 *
	 * This prevents allocating arbitrary large buffer which can
	 * be much larger than the actual key length. In the latter case,
	 * at least 2 passes of this loop is required.
	 */
	key_data_len = (buflen <= PAGE_SIZE) ? buflen : 0;
	for (;;) {
		if (key_data_len) {
			key_data = kvmalloc(key_data_len, GFP_KERNEL);
			if (!key_data) {
				ret = -ENOMEM;
				goto key_put_out;
			}
		}

		ret = __keyctl_read_key(key, key_data, key_data_len);

		/*
		 * Read methods will just return the required length without
		 * any copying if the provided length isn't large enough.
		 */
		if (ret <= 0 || ret > buflen)
			break;

		/*
		 * The key may change (unlikely) in between 2 consecutive
		 * __keyctl_read_key() calls. In this case, we reallocate
		 * a larger buffer and redo the key read when
		 * key_data_len < ret <= buflen.
		 */
		if (ret > key_data_len) {
			if (unlikely(key_data))
				kvfree_sensitive(key_data, key_data_len);
			key_data_len = ret;
			continue;	/* Allocate buffer */
		}

		if (copy_to_user(buffer, key_data, ret))
			ret = -EFAULT;
		break;
	}
	kvfree_sensitive(key_data, key_data_len);

key_put_out:
	key_put(key);
out:
	return ret;
}

/*
 * Change the ownership of a key
 *
 * The key must grant the caller Setattr permission for this to work, though
 * the key need not be fully instantiated yet.  For the UID to be changed, or
 * for the GID to be changed to a group the caller is not a member of, the
 * caller must have sysadmin capability.  If either uid or gid is -1 then that
 * attribute is not changed.
 *
 * If the UID is to be changed, the new user must have sufficient quota to
 * accept the key.  The quota deduction will be removed from the old user to
 * the new user should the attribute be changed.
 *
 * If successful, 0 will be returned.
 */
long keyctl_chown_key(key_serial_t id, uid_t user, gid_t group)
{
	struct key_user *newowner, *zapowner = NULL;
	struct key *key;
	key_ref_t key_ref;
	long ret;
	kuid_t uid;
	kgid_t gid;

	uid = make_kuid(current_user_ns(), user);
	gid = make_kgid(current_user_ns(), group);
	ret = -EINVAL;
	if ((user != (uid_t) -1) && !uid_valid(uid))
		goto error;
	if ((group != (gid_t) -1) && !gid_valid(gid))
		goto error;

	ret = 0;
	if (user == (uid_t) -1 && group == (gid_t) -1)
		goto error;

	key_ref = lookup_user_key(id, KEY_LOOKUP_CREATE | KEY_LOOKUP_PARTIAL,
				  KEY_NEED_SETATTR);
	if (IS_ERR(key_ref)) {
		ret = PTR_ERR(key_ref);
		goto error;
	}

	key = key_ref_to_ptr(key_ref);

	/* make the changes with the locks held to prevent chown/chown races */
	ret = -EACCES;
	down_write(&key->sem);

	if (!capable(CAP_SYS_ADMIN)) {
		/* only the sysadmin can chown a key to some other UID */
		if (user != (uid_t) -1 && !uid_eq(key->uid, uid))
			goto error_put;

		/* only the sysadmin can set the key's GID to a group other
		 * than one of those that the current process subscribes to */
		if (group != (gid_t) -1 && !gid_eq(gid, key->gid) && !in_group_p(gid))
			goto error_put;
	}

	/* change the UID */
	if (user != (uid_t) -1 && !uid_eq(uid, key->uid)) {
		ret = -ENOMEM;
		newowner = key_user_lookup(uid);
		if (!newowner)
			goto error_put;

		/* transfer the quota burden to the new user */
		if (test_bit(KEY_FLAG_IN_QUOTA, &key->flags)) {
			unsigned maxkeys = uid_eq(uid, GLOBAL_ROOT_UID) ?
				key_quota_root_maxkeys : key_quota_maxkeys;
			unsigned maxbytes = uid_eq(uid, GLOBAL_ROOT_UID) ?
				key_quota_root_maxbytes : key_quota_maxbytes;

			spin_lock(&newowner->lock);
			if (newowner->qnkeys + 1 > maxkeys ||
			    newowner->qnbytes + key->quotalen > maxbytes ||
			    newowner->qnbytes + key->quotalen <
			    newowner->qnbytes)
				goto quota_overrun;

			newowner->qnkeys++;
			newowner->qnbytes += key->quotalen;
			spin_unlock(&newowner->lock);

			spin_lock(&key->user->lock);
			key->user->qnkeys--;
			key->user->qnbytes -= key->quotalen;
			spin_unlock(&key->user->lock);
		}

		atomic_dec(&key->user->nkeys);
		atomic_inc(&newowner->nkeys);

		if (key->state != KEY_IS_UNINSTANTIATED) {
			atomic_dec(&key->user->nikeys);
			atomic_inc(&newowner->nikeys);
		}

		zapowner = key->user;
		key->user = newowner;
		key->uid = uid;
	}

	/* change the GID */
	if (group != (gid_t) -1)
		key->gid = gid;

	notify_key(key, NOTIFY_KEY_SETATTR, 0);
	ret = 0;

error_put:
	up_write(&key->sem);
	key_put(key);
	if (zapowner)
		key_user_put(zapowner);
error:
	return ret;

quota_overrun:
	spin_unlock(&newowner->lock);
	zapowner = newowner;
	ret = -EDQUOT;
	goto error_put;
}

/*
 * Change the permission mask on a key.
 *
 * The key must grant the caller Setattr permission for this to work, though
 * the key need not be fully instantiated yet.  If the caller does not have
 * sysadmin capability, it may only change the permission on keys that it owns.
 */
long keyctl_setperm_key(key_serial_t id, key_perm_t perm)
{
	struct key *key;
	key_ref_t key_ref;
	long ret;

	ret = -EINVAL;
	if (perm & ~(KEY_POS_ALL | KEY_USR_ALL | KEY_GRP_ALL | KEY_OTH_ALL))
		goto error;

	key_ref = lookup_user_key(id, KEY_LOOKUP_CREATE | KEY_LOOKUP_PARTIAL,
				  KEY_NEED_SETATTR);
	if (IS_ERR(key_ref)) {
		ret = PTR_ERR(key_ref);
		goto error;
	}

	key = key_ref_to_ptr(key_ref);

	/* make the changes with the locks held to prevent chown/chmod races */
	ret = -EACCES;
	down_write(&key->sem);

	/* if we're not the sysadmin, we can only change a key that we own */
	if (capable(CAP_SYS_ADMIN) || uid_eq(key->uid, current_fsuid())) {
		key->perm = perm;
		notify_key(key, NOTIFY_KEY_SETATTR, 0);
		ret = 0;
	}

	up_write(&key->sem);
	key_put(key);
error:
	return ret;
}

/*
 * Get the destination keyring for instantiation and check that the caller has
 * Write permission on it.
 */
static long get_instantiation_keyring(key_serial_t ringid,
				      struct request_key_auth *rka,
				      struct key **_dest_keyring)
{
	key_ref_t dkref;

	*_dest_keyring = NULL;

	/* just return a NULL pointer if we weren't asked to make a link */
	if (ringid == 0)
		return 0;

	/* if a specific keyring is nominated by ID, then use that */
	if (ringid > 0) {
		dkref = lookup_user_key(ringid, KEY_LOOKUP_CREATE, KEY_NEED_WRITE);
		if (IS_ERR(dkref))
			return PTR_ERR(dkref);
		*_dest_keyring = key_ref_to_ptr(dkref);
		return 0;
	}

	if (ringid == KEY_SPEC_REQKEY_AUTH_KEY)
		return -EINVAL;

	/* otherwise specify the destination keyring recorded in the
	 * authorisation key (any KEY_SPEC_*_KEYRING) */
	if (ringid >= KEY_SPEC_REQUESTOR_KEYRING) {
		*_dest_keyring = key_get(rka->dest_keyring);
		return 0;
	}

	return -ENOKEY;
}

/*
 * Change the request_key authorisation key on the current process.
 */
static int keyctl_change_reqkey_auth(struct key *key)
{
	struct cred *new;

	new = prepare_creds();
	if (!new)
		return -ENOMEM;

	key_put(new->request_key_auth);
	new->request_key_auth = key_get(key);

	return commit_creds(new);
}

/*
 * Instantiate a key with the specified payload and link the key into the
 * destination keyring if one is given.
 *
 * The caller must have the appropriate instantiation permit set for this to
 * work (see keyctl_assume_authority).  No other permissions are required.
 *
 * If successful, 0 will be returned.
 */
static long keyctl_instantiate_key_common(key_serial_t id,
				   struct iov_iter *from,
				   key_serial_t ringid)
{
	const struct cred *cred = current_cred();
	struct request_key_auth *rka;
	struct key *instkey, *dest_keyring;
	size_t plen = from ? iov_iter_count(from) : 0;
	void *payload;
	long ret;

	kenter("%d,,%zu,%d", id, plen, ringid);

	if (!plen)
		from = NULL;

	ret = -EINVAL;
	if (plen > 1024 * 1024 - 1)
		goto error;

	/* the appropriate instantiation authorisation key must have been
	 * assumed before calling this */
	ret = -EPERM;
	instkey = cred->request_key_auth;
	if (!instkey)
		goto error;

	rka = instkey->payload.data[0];
	if (rka->target_key->serial != id)
		goto error;

	/* pull the payload in if one was supplied */
	payload = NULL;

	if (from) {
		ret = -ENOMEM;
		payload = kvmalloc(plen, GFP_KERNEL);
		if (!payload)
			goto error;

		ret = -EFAULT;
		if (!copy_from_iter_full(payload, plen, from))
			goto error2;
	}

	/* find the destination keyring amongst those belonging to the
	 * requesting task */
	ret = get_instantiation_keyring(ringid, rka, &dest_keyring);
	if (ret < 0)
		goto error2;

	/* instantiate the key and link it into a keyring */
	ret = key_instantiate_and_link(rka->target_key, payload, plen,
				       dest_keyring, instkey);

	key_put(dest_keyring);

	/* discard the assumed authority if it's just been disabled by
	 * instantiation of the key */
	if (ret == 0)
		keyctl_change_reqkey_auth(NULL);

error2:
	kvfree_sensitive(payload, plen);
error:
	return ret;
}

/*
 * Instantiate a key with the specified payload and link the key into the
 * destination keyring if one is given.
 *
 * The caller must have the appropriate instantiation permit set for this to
 * work (see keyctl_assume_authority).  No other permissions are required.
 *
 * If successful, 0 will be returned.
 */
long keyctl_instantiate_key(key_serial_t id,
			    const void __user *_payload,
			    size_t plen,
			    key_serial_t ringid)
{
	if (_payload && plen) {
		struct iovec iov;
		struct iov_iter from;
		int ret;

		ret = import_single_range(WRITE, (void __user *)_payload, plen,
					  &iov, &from);
		if (unlikely(ret))
			return ret;

		return keyctl_instantiate_key_common(id, &from, ringid);
	}

	return keyctl_instantiate_key_common(id, NULL, ringid);
}

/*
 * Instantiate a key with the specified multipart payload and link the key into
 * the destination keyring if one is given.
 *
 * The caller must have the appropriate instantiation permit set for this to
 * work (see keyctl_assume_authority).  No other permissions are required.
 *
 * If successful, 0 will be returned.
 */
long keyctl_instantiate_key_iov(key_serial_t id,
				const struct iovec __user *_payload_iov,
				unsigned ioc,
				key_serial_t ringid)
{
	struct iovec iovstack[UIO_FASTIOV], *iov = iovstack;
	struct iov_iter from;
	long ret;

	if (!_payload_iov)
		ioc = 0;

	ret = import_iovec(WRITE, _payload_iov, ioc,
				    ARRAY_SIZE(iovstack), &iov, &from);
	if (ret < 0)
		return ret;
	ret = keyctl_instantiate_key_common(id, &from, ringid);
	kfree(iov);
	return ret;
}

/*
 * Negatively instantiate the key with the given timeout (in seconds) and link
 * the key into the destination keyring if one is given.
 *
 * The caller must have the appropriate instantiation permit set for this to
 * work (see keyctl_assume_authority).  No other permissions are required.
 *
 * The key and any links to the key will be automatically garbage collected
 * after the timeout expires.
 *
 * Negative keys are used to rate limit repeated request_key() calls by causing
 * them to return -ENOKEY until the negative key expires.
 *
 * If successful, 0 will be returned.
 */
long keyctl_negate_key(key_serial_t id, unsigned timeout, key_serial_t ringid)
{
	return keyctl_reject_key(id, timeout, ENOKEY, ringid);
}

/*
 * Negatively instantiate the key with the given timeout (in seconds) and error
 * code and link the key into the destination keyring if one is given.
 *
 * The caller must have the appropriate instantiation permit set for this to
 * work (see keyctl_assume_authority).  No other permissions are required.
 *
 * The key and any links to the key will be automatically garbage collected
 * after the timeout expires.
 *
 * Negative keys are used to rate limit repeated request_key() calls by causing
 * them to return the specified error code until the negative key expires.
 *
 * If successful, 0 will be returned.
 */
long keyctl_reject_key(key_serial_t id, unsigned timeout, unsigned error,
		       key_serial_t ringid)
{
	const struct cred *cred = current_cred();
	struct request_key_auth *rka;
	struct key *instkey, *dest_keyring;
	long ret;

	kenter("%d,%u,%u,%d", id, timeout, error, ringid);

	/* must be a valid error code and mustn't be a kernel special */
	if (error <= 0 ||
	    error >= MAX_ERRNO ||
	    error == ERESTARTSYS ||
	    error == ERESTARTNOINTR ||
	    error == ERESTARTNOHAND ||
	    error == ERESTART_RESTARTBLOCK)
		return -EINVAL;

	/* the appropriate instantiation authorisation key must have been
	 * assumed before calling this */
	ret = -EPERM;
	instkey = cred->request_key_auth;
	if (!instkey)
		goto error;

	rka = instkey->payload.data[0];
	if (rka->target_key->serial != id)
		goto error;

	/* find the destination keyring if present (which must also be
	 * writable) */
	ret = get_instantiation_keyring(ringid, rka, &dest_keyring);
	if (ret < 0)
		goto error;

	/* instantiate the key and link it into a keyring */
	ret = key_reject_and_link(rka->target_key, timeout, error,
				  dest_keyring, instkey);

	key_put(dest_keyring);

	/* discard the assumed authority if it's just been disabled by
	 * instantiation of the key */
	if (ret == 0)
		keyctl_change_reqkey_auth(NULL);

error:
	return ret;
}

/*
 * Read or set the default keyring in which request_key() will cache keys and
 * return the old setting.
 *
 * If a thread or process keyring is specified then it will be created if it
 * doesn't yet exist.  The old setting will be returned if successful.
 */
long keyctl_set_reqkey_keyring(int reqkey_defl)
{
	struct cred *new;
	int ret, old_setting;

	old_setting = current_cred_xxx(jit_keyring);

	if (reqkey_defl == KEY_REQKEY_DEFL_NO_CHANGE)
		return old_setting;

	new = prepare_creds();
	if (!new)
		return -ENOMEM;

	switch (reqkey_defl) {
	case KEY_REQKEY_DEFL_THREAD_KEYRING:
		ret = install_thread_keyring_to_cred(new);
		if (ret < 0)
			goto error;
		goto set;

	case KEY_REQKEY_DEFL_PROCESS_KEYRING:
		ret = install_process_keyring_to_cred(new);
		if (ret < 0)
			goto error;
		goto set;

	case KEY_REQKEY_DEFL_DEFAULT:
	case KEY_REQKEY_DEFL_SESSION_KEYRING:
	case KEY_REQKEY_DEFL_USER_KEYRING:
	case KEY_REQKEY_DEFL_USER_SESSION_KEYRING:
	case KEY_REQKEY_DEFL_REQUESTOR_KEYRING:
		goto set;

	case KEY_REQKEY_DEFL_NO_CHANGE:
	case KEY_REQKEY_DEFL_GROUP_KEYRING:
	default:
		ret = -EINVAL;
		goto error;
	}

set:
	new->jit_keyring = reqkey_defl;
	commit_creds(new);
	return old_setting;
error:
	abort_creds(new);
	return ret;
}

/*
 * Set or clear the timeout on a key.
 *
 * Either the key must grant the caller Setattr permission or else the caller
 * must hold an instantiation authorisation token for the key.
 *
 * The timeout is either 0 to clear the timeout, or a number of seconds from
 * the current time.  The key and any links to the key will be automatically
 * garbage collected after the timeout expires.
 *
 * Keys with KEY_FLAG_KEEP set should not be timed out.
 *
 * If successful, 0 is returned.
 */
long keyctl_set_timeout(key_serial_t id, unsigned timeout)
{
	struct key *key, *instkey;
	key_ref_t key_ref;
	long ret;

	key_ref = lookup_user_key(id, KEY_LOOKUP_CREATE | KEY_LOOKUP_PARTIAL,
				  KEY_NEED_SETATTR);
	if (IS_ERR(key_ref)) {
		/* setting the timeout on a key under construction is permitted
		 * if we have the authorisation token handy */
		if (PTR_ERR(key_ref) == -EACCES) {
			instkey = key_get_instantiation_authkey(id);
			if (!IS_ERR(instkey)) {
				key_put(instkey);
				key_ref = lookup_user_key(id,
							  KEY_LOOKUP_PARTIAL,
							  KEY_AUTHTOKEN_OVERRIDE);
				if (!IS_ERR(key_ref))
					goto okay;
			}
		}

		ret = PTR_ERR(key_ref);
		goto error;
	}

okay:
	key = key_ref_to_ptr(key_ref);
	ret = 0;
	if (test_bit(KEY_FLAG_KEEP, &key->flags)) {
		ret = -EPERM;
	} else {
		key_set_timeout(key, timeout);
		notify_key(key, NOTIFY_KEY_SETATTR, 0);
	}
	key_put(key);

error:
	return ret;
}

/*
 * Assume (or clear) the authority to instantiate the specified key.
 *
 * This sets the authoritative token currently in force for key instantiation.
 * This must be done for a key to be instantiated.  It has the effect of making
 * available all the keys from the caller of the request_key() that created a
 * key to request_key() calls made by the caller of this function.
 *
 * The caller must have the instantiation key in their process keyrings with a
 * Search permission grant available to the caller.
 *
 * If the ID given is 0, then the setting will be cleared and 0 returned.
 *
 * If the ID given has a matching an authorisation key, then that key will be
 * set and its ID will be returned.  The authorisation key can be read to get
 * the callout information passed to request_key().
 */
long keyctl_assume_authority(key_serial_t id)
{
	struct key *authkey;
	long ret;

	/* special key IDs aren't permitted */
	ret = -EINVAL;
	if (id < 0)
		goto error;

	/* we divest ourselves of authority if given an ID of 0 */
	if (id == 0) {
		ret = keyctl_change_reqkey_auth(NULL);
		goto error;
	}

	/* attempt to assume the authority temporarily granted to us whilst we
	 * instantiate the specified key
	 * - the authorisation key must be in the current task's keyrings
	 *   somewhere
	 */
	authkey = key_get_instantiation_authkey(id);
	if (IS_ERR(authkey)) {
		ret = PTR_ERR(authkey);
		goto error;
	}

	ret = keyctl_change_reqkey_auth(authkey);
	if (ret == 0)
		ret = authkey->serial;
	key_put(authkey);
error:
	return ret;
}

/*
 * Get a key's the LSM security label.
 *
 * The key must grant the caller View permission for this to work.
 *
 * If there's a buffer, then up to buflen bytes of data will be placed into it.
 *
 * If successful, the amount of information available will be returned,
 * irrespective of how much was copied (including the terminal NUL).
 */
long keyctl_get_security(key_serial_t keyid,
			 char __user *buffer,
			 size_t buflen)
{
	struct key *key, *instkey;
	key_ref_t key_ref;
	char *context;
	long ret;

	key_ref = lookup_user_key(keyid, KEY_LOOKUP_PARTIAL, KEY_NEED_VIEW);
	if (IS_ERR(key_ref)) {
		if (PTR_ERR(key_ref) != -EACCES)
			return PTR_ERR(key_ref);

		/* viewing a key under construction is also permitted if we
		 * have the authorisation token handy */
		instkey = key_get_instantiation_authkey(keyid);
		if (IS_ERR(instkey))
			return PTR_ERR(instkey);
		key_put(instkey);

		key_ref = lookup_user_key(keyid, KEY_LOOKUP_PARTIAL,
					  KEY_AUTHTOKEN_OVERRIDE);
		if (IS_ERR(key_ref))
			return PTR_ERR(key_ref);
	}

	key = key_ref_to_ptr(key_ref);
	ret = security_key_getsecurity(key, &context);
	if (ret == 0) {
		/* if no information was returned, give userspace an empty
		 * string */
		ret = 1;
		if (buffer && buflen > 0 &&
		    copy_to_user(buffer, "", 1) != 0)
			ret = -EFAULT;
	} else if (ret > 0) {
		/* return as much data as there's room for */
		if (buffer && buflen > 0) {
			if (buflen > ret)
				buflen = ret;

			if (copy_to_user(buffer, context, buflen) != 0)
				ret = -EFAULT;
		}

		kfree(context);
	}

	key_ref_put(key_ref);
	return ret;
}

/*
 * Attempt to install the calling process's session keyring on the process's
 * parent process.
 *
 * The keyring must exist and must grant the caller LINK permission, and the
 * parent process must be single-threaded and must have the same effective
 * ownership as this process and mustn't be SUID/SGID.
 *
 * The keyring will be emplaced on the parent when it next resumes userspace.
 *
 * If successful, 0 will be returned.
 */
long keyctl_session_to_parent(void)
{
	struct task_struct *me, *parent;
	const struct cred *mycred, *pcred;
	struct callback_head *newwork, *oldwork;
	key_ref_t keyring_r;
	struct cred *cred;
	int ret;

	keyring_r = lookup_user_key(KEY_SPEC_SESSION_KEYRING, 0, KEY_NEED_LINK);
	if (IS_ERR(keyring_r))
		return PTR_ERR(keyring_r);

	ret = -ENOMEM;

	/* our parent is going to need a new cred struct, a new tgcred struct
	 * and new security data, so we allocate them here to prevent ENOMEM in
	 * our parent */
	cred = cred_alloc_blank();
	if (!cred)
		goto error_keyring;
	newwork = &cred->rcu;

	cred->session_keyring = key_ref_to_ptr(keyring_r);
	keyring_r = NULL;
	init_task_work(newwork, key_change_session_keyring);

	me = current;
	rcu_read_lock();
	write_lock_irq(&tasklist_lock);

	ret = -EPERM;
	oldwork = NULL;
	parent = rcu_dereference_protected(me->real_parent,
					   lockdep_is_held(&tasklist_lock));

	/* the parent mustn't be init and mustn't be a kernel thread */
	if (parent->pid <= 1 || !parent->mm)
		goto unlock;

	/* the parent must be single threaded */
	if (!thread_group_empty(parent))
		goto unlock;

	/* the parent and the child must have different session keyrings or
	 * there's no point */
	mycred = current_cred();
	pcred = __task_cred(parent);
	if (mycred == pcred ||
	    mycred->session_keyring == pcred->session_keyring) {
		ret = 0;
		goto unlock;
	}

	/* the parent must have the same effective ownership and mustn't be
	 * SUID/SGID */
	if (!uid_eq(pcred->uid,	 mycred->euid) ||
	    !uid_eq(pcred->euid, mycred->euid) ||
	    !uid_eq(pcred->suid, mycred->euid) ||
	    !gid_eq(pcred->gid,	 mycred->egid) ||
	    !gid_eq(pcred->egid, mycred->egid) ||
	    !gid_eq(pcred->sgid, mycred->egid))
		goto unlock;

	/* the keyrings must have the same UID */
	if ((pcred->session_keyring &&
	     !uid_eq(pcred->session_keyring->uid, mycred->euid)) ||
	    !uid_eq(mycred->session_keyring->uid, mycred->euid))
		goto unlock;

	/* cancel an already pending keyring replacement */
	oldwork = task_work_cancel(parent, key_change_session_keyring);

	/* the replacement session keyring is applied just prior to userspace
	 * restarting */
	ret = task_work_add(parent, newwork, TWA_RESUME);
	if (!ret)
		newwork = NULL;
unlock:
	write_unlock_irq(&tasklist_lock);
	rcu_read_unlock();
	if (oldwork)
		put_cred(container_of(oldwork, struct cred, rcu));
	if (newwork)
		put_cred(cred);
	return ret;

error_keyring:
	key_ref_put(keyring_r);
	return ret;
}

/*
 * Apply a restriction to a given keyring.
 *
 * The caller must have Setattr permission to change keyring restrictions.
 *
 * The requested type name may be a NULL pointer to reject all attempts
 * to link to the keyring.  In this case, _restriction must also be NULL.
 * Otherwise, both _type and _restriction must be non-NULL.
 *
 * Returns 0 if successful.
 */
long keyctl_restrict_keyring(key_serial_t id, const char __user *_type,
			     const char __user *_restriction)
{
	key_ref_t key_ref;
	char type[32];
	char *restriction = NULL;
	long ret;

	key_ref = lookup_user_key(id, 0, KEY_NEED_SETATTR);
	if (IS_ERR(key_ref))
		return PTR_ERR(key_ref);

	ret = -EINVAL;
	if (_type) {
		if (!_restriction)
			goto error;

		ret = key_get_type_from_user(type, _type, sizeof(type));
		if (ret < 0)
			goto error;

		restriction = strndup_user(_restriction, PAGE_SIZE);
		if (IS_ERR(restriction)) {
			ret = PTR_ERR(restriction);
			goto error;
		}
	} else {
		if (_restriction)
			goto error;
	}

	ret = keyring_restrict(key_ref, _type ? type : NULL, restriction);
	kfree(restriction);
error:
	key_ref_put(key_ref);
	return ret;
}

#ifdef CONFIG_KEY_NOTIFICATIONS
/*
 * Watch for changes to a key.
 *
 * The caller must have View permission to watch a key or keyring.
 */
long keyctl_watch_key(key_serial_t id, int watch_queue_fd, int watch_id)
{
	struct watch_queue *wqueue;
	struct watch_list *wlist = NULL;
	struct watch *watch = NULL;
	struct key *key;
	key_ref_t key_ref;
	long ret;

	if (watch_id < -1 || watch_id > 0xff)
		return -EINVAL;

	key_ref = lookup_user_key(id, KEY_LOOKUP_CREATE, KEY_NEED_VIEW);
	if (IS_ERR(key_ref))
		return PTR_ERR(key_ref);
	key = key_ref_to_ptr(key_ref);

	wqueue = get_watch_queue(watch_queue_fd);
	if (IS_ERR(wqueue)) {
		ret = PTR_ERR(wqueue);
		goto err_key;
	}

	if (watch_id >= 0) {
		ret = -ENOMEM;
		if (!key->watchers) {
			wlist = kzalloc(sizeof(*wlist), GFP_KERNEL);
			if (!wlist)
				goto err_wqueue;
			init_watch_list(wlist, NULL);
		}

		watch = kzalloc(sizeof(*watch), GFP_KERNEL);
		if (!watch)
			goto err_wlist;

		init_watch(watch, wqueue);
		watch->id	= key->serial;
		watch->info_id	= (u32)watch_id << WATCH_INFO_ID__SHIFT;

		ret = security_watch_key(key);
		if (ret < 0)
			goto err_watch;

		down_write(&key->sem);
		if (!key->watchers) {
			key->watchers = wlist;
			wlist = NULL;
		}

		ret = add_watch_to_object(watch, key->watchers);
		up_write(&key->sem);

		if (ret == 0)
			watch = NULL;
	} else {
		ret = -EBADSLT;
		if (key->watchers) {
			down_write(&key->sem);
			ret = remove_watch_from_object(key->watchers,
						       wqueue, key_serial(key),
						       false);
			up_write(&key->sem);
		}
	}

err_watch:
	kfree(watch);
err_wlist:
	kfree(wlist);
err_wqueue:
	put_watch_queue(wqueue);
err_key:
	key_put(key);
	return ret;
}
#endif /* CONFIG_KEY_NOTIFICATIONS */

/*
 * Get keyrings subsystem capabilities.
 */
long keyctl_capabilities(unsigned char __user *_buffer, size_t buflen)
{
	size_t size = buflen;

	if (size > 0) {
		if (size > sizeof(keyrings_capabilities))
			size = sizeof(keyrings_capabilities);
		if (copy_to_user(_buffer, keyrings_capabilities, size) != 0)
			return -EFAULT;
		if (size < buflen &&
		    clear_user(_buffer + size, buflen - size) != 0)
			return -EFAULT;
	}

	return sizeof(keyrings_capabilities);
}

/*
 * The key control system call
 */
SYSCALL_DEFINE5(keyctl, int, option, unsigned long, arg2, unsigned long, arg3,
		unsigned long, arg4, unsigned long, arg5)
{
	switch (option) {
	case KEYCTL_GET_KEYRING_ID:
		return keyctl_get_keyring_ID((key_serial_t) arg2,
					     (int) arg3);

	case KEYCTL_JOIN_SESSION_KEYRING:
		return keyctl_join_session_keyring((const char __user *) arg2);

	case KEYCTL_UPDATE:
		return keyctl_update_key((key_serial_t) arg2,
					 (const void __user *) arg3,
					 (size_t) arg4);

	case KEYCTL_REVOKE:
		return keyctl_revoke_key((key_serial_t) arg2);

	case KEYCTL_DESCRIBE:
		return keyctl_describe_key((key_serial_t) arg2,
					   (char __user *) arg3,
					   (unsigned) arg4);

	case KEYCTL_CLEAR:
		return keyctl_keyring_clear((key_serial_t) arg2);

	case KEYCTL_LINK:
		return keyctl_keyring_link((key_serial_t) arg2,
					   (key_serial_t) arg3);

	case KEYCTL_UNLINK:
		return keyctl_keyring_unlink((key_serial_t) arg2,
					     (key_serial_t) arg3);

	case KEYCTL_SEARCH:
		return keyctl_keyring_search((key_serial_t) arg2,
					     (const char __user *) arg3,
					     (const char __user *) arg4,
					     (key_serial_t) arg5);

	case KEYCTL_READ:
		return keyctl_read_key((key_serial_t) arg2,
				       (char __user *) arg3,
				       (size_t) arg4);

	case KEYCTL_CHOWN:
		return keyctl_chown_key((key_serial_t) arg2,
					(uid_t) arg3,
					(gid_t) arg4);

	case KEYCTL_SETPERM:
		return keyctl_setperm_key((key_serial_t) arg2,
					  (key_perm_t) arg3);

	case KEYCTL_INSTANTIATE:
		return keyctl_instantiate_key((key_serial_t) arg2,
					      (const void __user *) arg3,
					      (size_t) arg4,
					      (key_serial_t) arg5);

	case KEYCTL_NEGATE:
		return keyctl_negate_key((key_serial_t) arg2,
					 (unsigned) arg3,
					 (key_serial_t) arg4);

	case KEYCTL_SET_REQKEY_KEYRING:
		return keyctl_set_reqkey_keyring(arg2);

	case KEYCTL_SET_TIMEOUT:
		return keyctl_set_timeout((key_serial_t) arg2,
					  (unsigned) arg3);

	case KEYCTL_ASSUME_AUTHORITY:
		return keyctl_assume_authority((key_serial_t) arg2);

	case KEYCTL_GET_SECURITY:
		return keyctl_get_security((key_serial_t) arg2,
					   (char __user *) arg3,
					   (size_t) arg4);

	case KEYCTL_SESSION_TO_PARENT:
		return keyctl_session_to_parent();

	case KEYCTL_REJECT:
		return keyctl_reject_key((key_serial_t) arg2,
					 (unsigned) arg3,
					 (unsigned) arg4,
					 (key_serial_t) arg5);

	case KEYCTL_INSTANTIATE_IOV:
		return keyctl_instantiate_key_iov(
			(key_serial_t) arg2,
			(const struct iovec __user *) arg3,
			(unsigned) arg4,
			(key_serial_t) arg5);

	case KEYCTL_INVALIDATE:
		return keyctl_invalidate_key((key_serial_t) arg2);

	case KEYCTL_GET_PERSISTENT:
		return keyctl_get_persistent((uid_t)arg2, (key_serial_t)arg3);

	case KEYCTL_DH_COMPUTE:
		return keyctl_dh_compute((struct keyctl_dh_params __user *) arg2,
					 (char __user *) arg3, (size_t) arg4,
<<<<<<< HEAD
					 (void __user *) arg5);
=======
					 (struct keyctl_kdf_params __user *) arg5);

	case KEYCTL_RESTRICT_KEYRING:
		return keyctl_restrict_keyring((key_serial_t) arg2,
					       (const char __user *) arg3,
					       (const char __user *) arg4);

	case KEYCTL_PKEY_QUERY:
		if (arg3 != 0)
			return -EINVAL;
		return keyctl_pkey_query((key_serial_t)arg2,
					 (const char __user *)arg4,
					 (struct keyctl_pkey_query __user *)arg5);

	case KEYCTL_PKEY_ENCRYPT:
	case KEYCTL_PKEY_DECRYPT:
	case KEYCTL_PKEY_SIGN:
		return keyctl_pkey_e_d_s(
			option,
			(const struct keyctl_pkey_params __user *)arg2,
			(const char __user *)arg3,
			(const void __user *)arg4,
			(void __user *)arg5);

	case KEYCTL_PKEY_VERIFY:
		return keyctl_pkey_verify(
			(const struct keyctl_pkey_params __user *)arg2,
			(const char __user *)arg3,
			(const void __user *)arg4,
			(const void __user *)arg5);

	case KEYCTL_MOVE:
		return keyctl_keyring_move((key_serial_t)arg2,
					   (key_serial_t)arg3,
					   (key_serial_t)arg4,
					   (unsigned int)arg5);

	case KEYCTL_CAPABILITIES:
		return keyctl_capabilities((unsigned char __user *)arg2, (size_t)arg3);

	case KEYCTL_WATCH_KEY:
		return keyctl_watch_key((key_serial_t)arg2, (int)arg3, (int)arg4);
>>>>>>> 24b8d41d

	default:
		return -EOPNOTSUPP;
	}
}<|MERGE_RESOLUTION|>--- conflicted
+++ resolved
@@ -1972,9 +1972,6 @@
 	case KEYCTL_DH_COMPUTE:
 		return keyctl_dh_compute((struct keyctl_dh_params __user *) arg2,
 					 (char __user *) arg3, (size_t) arg4,
-<<<<<<< HEAD
-					 (void __user *) arg5);
-=======
 					 (struct keyctl_kdf_params __user *) arg5);
 
 	case KEYCTL_RESTRICT_KEYRING:
@@ -2017,7 +2014,6 @@
 
 	case KEYCTL_WATCH_KEY:
 		return keyctl_watch_key((key_serial_t)arg2, (int)arg3, (int)arg4);
->>>>>>> 24b8d41d
 
 	default:
 		return -EOPNOTSUPP;
