// SPDX-License-Identifier: GPL-2.0-or-later
/* Common capabilities, needed by capability.o.
 */

#include <linux/capability.h>
#include <linux/audit.h>
#include <linux/init.h>
#include <linux/kernel.h>
#include <linux/lsm_hooks.h>
#include <linux/file.h>
#include <linux/mm.h>
#include <linux/mman.h>
#include <linux/pagemap.h>
#include <linux/swap.h>
#include <linux/skbuff.h>
#include <linux/netlink.h>
#include <linux/ptrace.h>
#include <linux/xattr.h>
#include <linux/hugetlb.h>
#include <linux/mount.h>
#include <linux/sched.h>
#include <linux/prctl.h>
#include <linux/securebits.h>
#include <linux/user_namespace.h>
#include <linux/binfmts.h>
#include <linux/personality.h>

/*
 * If a non-root user executes a setuid-root binary in
 * !secure(SECURE_NOROOT) mode, then we raise capabilities.
 * However if fE is also set, then the intent is for only
 * the file capabilities to be applied, and the setuid-root
 * bit is left on either to change the uid (plausible) or
 * to get full privilege on a kernel without file capabilities
 * support.  So in that case we do not raise capabilities.
 *
 * Warn if that happens, once per boot.
 */
static void warn_setuid_and_fcaps_mixed(const char *fname)
{
	static int warned;
	if (!warned) {
		printk(KERN_INFO "warning: `%s' has both setuid-root and"
			" effective capabilities. Therefore not raising all"
			" capabilities.\n", fname);
		warned = 1;
	}
}

/**
 * cap_capable - Determine whether a task has a particular effective capability
 * @cred: The credentials to use
 * @ns:  The user namespace in which we need the capability
 * @cap: The capability to check for
 * @opts: Bitmask of options defined in include/linux/security.h
 *
 * Determine whether the nominated task has the specified capability amongst
 * its effective set, returning 0 if it does, -ve if it does not.
 *
 * NOTE WELL: cap_has_capability() cannot be used like the kernel's capable()
 * and has_capability() functions.  That is, it has the reverse semantics:
 * cap_has_capability() returns 0 when a task has a capability, but the
 * kernel's capable() and has_capability() returns 1 for this case.
 */
int cap_capable(const struct cred *cred, struct user_namespace *targ_ns,
		int cap, unsigned int opts)
{
	struct user_namespace *ns = targ_ns;

	/* See if cred has the capability in the target user namespace
	 * by examining the target user namespace and all of the target
	 * user namespace's parents.
	 */
	for (;;) {
		/* Do we have the necessary capabilities? */
		if (ns == cred->user_ns)
			return cap_raised(cred->cap_effective, cap) ? 0 : -EPERM;

		/*
		 * If we're already at a lower level than we're looking for,
		 * we're done searching.
		 */
		if (ns->level <= cred->user_ns->level)
			return -EPERM;

		/* 
		 * The owner of the user namespace in the parent of the
		 * user namespace has all caps.
		 */
		if ((ns->parent == cred->user_ns) && uid_eq(ns->owner, cred->euid))
			return 0;

		/*
		 * If you have a capability in a parent user ns, then you have
		 * it over all children user namespaces as well.
		 */
		ns = ns->parent;
	}

	/* We never get here */
}

/**
 * cap_settime - Determine whether the current process may set the system clock
 * @ts: The time to set
 * @tz: The timezone to set
 *
 * Determine whether the current process may set the system clock and timezone
 * information, returning 0 if permission granted, -ve if denied.
 */
int cap_settime(const struct timespec64 *ts, const struct timezone *tz)
{
	if (!capable(CAP_SYS_TIME))
		return -EPERM;
	return 0;
}

/**
 * cap_ptrace_access_check - Determine whether the current process may access
 *			   another
 * @child: The process to be accessed
 * @mode: The mode of attachment.
 *
 * If we are in the same or an ancestor user_ns and have all the target
 * task's capabilities, then ptrace access is allowed.
 * If we have the ptrace capability to the target user_ns, then ptrace
 * access is allowed.
 * Else denied.
 *
 * Determine whether a process may access another, returning 0 if permission
 * granted, -ve if denied.
 */
int cap_ptrace_access_check(struct task_struct *child, unsigned int mode)
{
	int ret = 0;
	const struct cred *cred, *child_cred;
	const kernel_cap_t *caller_caps;

	rcu_read_lock();
	cred = current_cred();
	child_cred = __task_cred(child);
	if (mode & PTRACE_MODE_FSCREDS)
		caller_caps = &cred->cap_effective;
	else
		caller_caps = &cred->cap_permitted;
	if (cred->user_ns == child_cred->user_ns &&
	    cap_issubset(child_cred->cap_permitted, *caller_caps))
		goto out;
	if (ns_capable(child_cred->user_ns, CAP_SYS_PTRACE))
		goto out;
	ret = -EPERM;
out:
	rcu_read_unlock();
	return ret;
}

/**
 * cap_ptrace_traceme - Determine whether another process may trace the current
 * @parent: The task proposed to be the tracer
 *
 * If parent is in the same or an ancestor user_ns and has all current's
 * capabilities, then ptrace access is allowed.
 * If parent has the ptrace capability to current's user_ns, then ptrace
 * access is allowed.
 * Else denied.
 *
 * Determine whether the nominated task is permitted to trace the current
 * process, returning 0 if permission is granted, -ve if denied.
 */
int cap_ptrace_traceme(struct task_struct *parent)
{
	int ret = 0;
	const struct cred *cred, *child_cred;

	rcu_read_lock();
	cred = __task_cred(parent);
	child_cred = current_cred();
	if (cred->user_ns == child_cred->user_ns &&
	    cap_issubset(child_cred->cap_permitted, cred->cap_permitted))
		goto out;
	if (has_ns_capability(parent, child_cred->user_ns, CAP_SYS_PTRACE))
		goto out;
	ret = -EPERM;
out:
	rcu_read_unlock();
	return ret;
}

/**
 * cap_capget - Retrieve a task's capability sets
 * @target: The task from which to retrieve the capability sets
 * @effective: The place to record the effective set
 * @inheritable: The place to record the inheritable set
 * @permitted: The place to record the permitted set
 *
 * This function retrieves the capabilities of the nominated task and returns
 * them to the caller.
 */
int cap_capget(struct task_struct *target, kernel_cap_t *effective,
	       kernel_cap_t *inheritable, kernel_cap_t *permitted)
{
	const struct cred *cred;

	/* Derived from kernel/capability.c:sys_capget. */
	rcu_read_lock();
	cred = __task_cred(target);
	*effective   = cred->cap_effective;
	*inheritable = cred->cap_inheritable;
	*permitted   = cred->cap_permitted;
	rcu_read_unlock();
	return 0;
}

/*
 * Determine whether the inheritable capabilities are limited to the old
 * permitted set.  Returns 1 if they are limited, 0 if they are not.
 */
static inline int cap_inh_is_capped(void)
{
	/* they are so limited unless the current task has the CAP_SETPCAP
	 * capability
	 */
	if (cap_capable(current_cred(), current_cred()->user_ns,
			CAP_SETPCAP, CAP_OPT_NONE) == 0)
		return 0;
	return 1;
}

/**
 * cap_capset - Validate and apply proposed changes to current's capabilities
 * @new: The proposed new credentials; alterations should be made here
 * @old: The current task's current credentials
 * @effective: A pointer to the proposed new effective capabilities set
 * @inheritable: A pointer to the proposed new inheritable capabilities set
 * @permitted: A pointer to the proposed new permitted capabilities set
 *
 * This function validates and applies a proposed mass change to the current
 * process's capability sets.  The changes are made to the proposed new
 * credentials, and assuming no error, will be committed by the caller of LSM.
 */
int cap_capset(struct cred *new,
	       const struct cred *old,
	       const kernel_cap_t *effective,
	       const kernel_cap_t *inheritable,
	       const kernel_cap_t *permitted)
{
	if (cap_inh_is_capped() &&
	    !cap_issubset(*inheritable,
			  cap_combine(old->cap_inheritable,
				      old->cap_permitted)))
		/* incapable of using this inheritable set */
		return -EPERM;

	if (!cap_issubset(*inheritable,
			  cap_combine(old->cap_inheritable,
				      old->cap_bset)))
		/* no new pI capabilities outside bounding set */
		return -EPERM;

	/* verify restrictions on target's new Permitted set */
	if (!cap_issubset(*permitted, old->cap_permitted))
		return -EPERM;

	/* verify the _new_Effective_ is a subset of the _new_Permitted_ */
	if (!cap_issubset(*effective, *permitted))
		return -EPERM;

	new->cap_effective   = *effective;
	new->cap_inheritable = *inheritable;
	new->cap_permitted   = *permitted;

	/*
	 * Mask off ambient bits that are no longer both permitted and
	 * inheritable.
	 */
	new->cap_ambient = cap_intersect(new->cap_ambient,
					 cap_intersect(*permitted,
						       *inheritable));
	if (WARN_ON(!cap_ambient_invariant_ok(new)))
		return -EINVAL;
	return 0;
}

/**
 * cap_inode_need_killpriv - Determine if inode change affects privileges
 * @dentry: The inode/dentry in being changed with change marked ATTR_KILL_PRIV
 *
 * Determine if an inode having a change applied that's marked ATTR_KILL_PRIV
 * affects the security markings on that inode, and if it is, should
 * inode_killpriv() be invoked or the change rejected.
 *
 * Returns 1 if security.capability has a value, meaning inode_killpriv()
 * is required, 0 otherwise, meaning inode_killpriv() is not required.
 */
int cap_inode_need_killpriv(struct dentry *dentry)
{
	struct inode *inode = d_backing_inode(dentry);
	int error;

	error = __vfs_getxattr(dentry, inode, XATTR_NAME_CAPS, NULL, 0);
	return error > 0;
}

/**
 * cap_inode_killpriv - Erase the security markings on an inode
 * @dentry: The inode/dentry to alter
 *
 * Erase the privilege-enhancing security markings on an inode.
 *
 * Returns 0 if successful, -ve on error.
 */
int cap_inode_killpriv(struct dentry *dentry)
{
	int error;
<<<<<<< HEAD

	error = __vfs_removexattr(dentry, XATTR_NAME_CAPS);
	if (error == -EOPNOTSUPP)
		error = 0;
	return error;
=======

	error = __vfs_removexattr(dentry, XATTR_NAME_CAPS);
	if (error == -EOPNOTSUPP)
		error = 0;
	return error;
}

static bool rootid_owns_currentns(kuid_t kroot)
{
	struct user_namespace *ns;

	if (!uid_valid(kroot))
		return false;

	for (ns = current_user_ns(); ; ns = ns->parent) {
		if (from_kuid(ns, kroot) == 0)
			return true;
		if (ns == &init_user_ns)
			break;
	}

	return false;
}

static __u32 sansflags(__u32 m)
{
	return m & ~VFS_CAP_FLAGS_EFFECTIVE;
}

static bool is_v2header(size_t size, const struct vfs_cap_data *cap)
{
	if (size != XATTR_CAPS_SZ_2)
		return false;
	return sansflags(le32_to_cpu(cap->magic_etc)) == VFS_CAP_REVISION_2;
}

static bool is_v3header(size_t size, const struct vfs_cap_data *cap)
{
	if (size != XATTR_CAPS_SZ_3)
		return false;
	return sansflags(le32_to_cpu(cap->magic_etc)) == VFS_CAP_REVISION_3;
}

/*
 * getsecurity: We are called for security.* before any attempt to read the
 * xattr from the inode itself.
 *
 * This gives us a chance to read the on-disk value and convert it.  If we
 * return -EOPNOTSUPP, then vfs_getxattr() will call the i_op handler.
 *
 * Note we are not called by vfs_getxattr_alloc(), but that is only called
 * by the integrity subsystem, which really wants the unconverted values -
 * so that's good.
 */
int cap_inode_getsecurity(struct inode *inode, const char *name, void **buffer,
			  bool alloc)
{
	int size, ret;
	kuid_t kroot;
	uid_t root, mappedroot;
	char *tmpbuf = NULL;
	struct vfs_cap_data *cap;
	struct vfs_ns_cap_data *nscap;
	struct dentry *dentry;
	struct user_namespace *fs_ns;

	if (strcmp(name, "capability") != 0)
		return -EOPNOTSUPP;

	dentry = d_find_any_alias(inode);
	if (!dentry)
		return -EINVAL;

	size = sizeof(struct vfs_ns_cap_data);
	ret = (int) vfs_getxattr_alloc(dentry, XATTR_NAME_CAPS,
				 &tmpbuf, size, GFP_NOFS);
	dput(dentry);

	if (ret < 0)
		return ret;

	fs_ns = inode->i_sb->s_user_ns;
	cap = (struct vfs_cap_data *) tmpbuf;
	if (is_v2header((size_t) ret, cap)) {
		/* If this is sizeof(vfs_cap_data) then we're ok with the
		 * on-disk value, so return that.  */
		if (alloc)
			*buffer = tmpbuf;
		else
			kfree(tmpbuf);
		return ret;
	} else if (!is_v3header((size_t) ret, cap)) {
		kfree(tmpbuf);
		return -EINVAL;
	}

	nscap = (struct vfs_ns_cap_data *) tmpbuf;
	root = le32_to_cpu(nscap->rootid);
	kroot = make_kuid(fs_ns, root);

	/* If the root kuid maps to a valid uid in current ns, then return
	 * this as a nscap. */
	mappedroot = from_kuid(current_user_ns(), kroot);
	if (mappedroot != (uid_t)-1 && mappedroot != (uid_t)0) {
		if (alloc) {
			*buffer = tmpbuf;
			nscap->rootid = cpu_to_le32(mappedroot);
		} else
			kfree(tmpbuf);
		return size;
	}

	if (!rootid_owns_currentns(kroot)) {
		kfree(tmpbuf);
		return -EOPNOTSUPP;
	}

	/* This comes from a parent namespace.  Return as a v2 capability */
	size = sizeof(struct vfs_cap_data);
	if (alloc) {
		*buffer = kmalloc(size, GFP_ATOMIC);
		if (*buffer) {
			struct vfs_cap_data *cap = *buffer;
			__le32 nsmagic, magic;
			magic = VFS_CAP_REVISION_2;
			nsmagic = le32_to_cpu(nscap->magic_etc);
			if (nsmagic & VFS_CAP_FLAGS_EFFECTIVE)
				magic |= VFS_CAP_FLAGS_EFFECTIVE;
			memcpy(&cap->data, &nscap->data, sizeof(__le32) * 2 * VFS_CAP_U32);
			cap->magic_etc = cpu_to_le32(magic);
		} else {
			size = -ENOMEM;
		}
	}
	kfree(tmpbuf);
	return size;
}

static kuid_t rootid_from_xattr(const void *value, size_t size,
				struct user_namespace *task_ns)
{
	const struct vfs_ns_cap_data *nscap = value;
	uid_t rootid = 0;

	if (size == XATTR_CAPS_SZ_3)
		rootid = le32_to_cpu(nscap->rootid);

	return make_kuid(task_ns, rootid);
}

static bool validheader(size_t size, const struct vfs_cap_data *cap)
{
	return is_v2header(size, cap) || is_v3header(size, cap);
}

/*
 * User requested a write of security.capability.  If needed, update the
 * xattr to change from v2 to v3, or to fixup the v3 rootid.
 *
 * If all is ok, we return the new size, on error return < 0.
 */
int cap_convert_nscap(struct dentry *dentry, void **ivalue, size_t size)
{
	struct vfs_ns_cap_data *nscap;
	uid_t nsrootid;
	const struct vfs_cap_data *cap = *ivalue;
	__u32 magic, nsmagic;
	struct inode *inode = d_backing_inode(dentry);
	struct user_namespace *task_ns = current_user_ns(),
		*fs_ns = inode->i_sb->s_user_ns;
	kuid_t rootid;
	size_t newsize;

	if (!*ivalue)
		return -EINVAL;
	if (!validheader(size, cap))
		return -EINVAL;
	if (!capable_wrt_inode_uidgid(inode, CAP_SETFCAP))
		return -EPERM;
	if (size == XATTR_CAPS_SZ_2)
		if (ns_capable(inode->i_sb->s_user_ns, CAP_SETFCAP))
			/* user is privileged, just write the v2 */
			return size;

	rootid = rootid_from_xattr(*ivalue, size, task_ns);
	if (!uid_valid(rootid))
		return -EINVAL;

	nsrootid = from_kuid(fs_ns, rootid);
	if (nsrootid == -1)
		return -EINVAL;

	newsize = sizeof(struct vfs_ns_cap_data);
	nscap = kmalloc(newsize, GFP_ATOMIC);
	if (!nscap)
		return -ENOMEM;
	nscap->rootid = cpu_to_le32(nsrootid);
	nsmagic = VFS_CAP_REVISION_3;
	magic = le32_to_cpu(cap->magic_etc);
	if (magic & VFS_CAP_FLAGS_EFFECTIVE)
		nsmagic |= VFS_CAP_FLAGS_EFFECTIVE;
	nscap->magic_etc = cpu_to_le32(nsmagic);
	memcpy(&nscap->data, &cap->data, sizeof(__le32) * 2 * VFS_CAP_U32);

	kvfree(*ivalue);
	*ivalue = nscap;
	return newsize;
>>>>>>> 24b8d41d
}

/*
 * Calculate the new process capability sets from the capability sets attached
 * to a file.
 */
static inline int bprm_caps_from_vfs_caps(struct cpu_vfs_cap_data *caps,
					  struct linux_binprm *bprm,
					  bool *effective,
					  bool *has_fcap)
{
	struct cred *new = bprm->cred;
	unsigned i;
	int ret = 0;

	if (caps->magic_etc & VFS_CAP_FLAGS_EFFECTIVE)
		*effective = true;

	if (caps->magic_etc & VFS_CAP_REVISION_MASK)
		*has_fcap = true;

	CAP_FOR_EACH_U32(i) {
		__u32 permitted = caps->permitted.cap[i];
		__u32 inheritable = caps->inheritable.cap[i];

		/*
		 * pP' = (X & fP) | (pI & fI)
		 * The addition of pA' is handled later.
		 */
		new->cap_permitted.cap[i] =
			(new->cap_bset.cap[i] & permitted) |
			(new->cap_inheritable.cap[i] & inheritable);

		if (permitted & ~new->cap_permitted.cap[i])
			/* insufficient to execute correctly */
			ret = -EPERM;
	}

	/*
	 * For legacy apps, with no internal support for recognizing they
	 * do not have enough capabilities, we return an error if they are
	 * missing some "forced" (aka file-permitted) capabilities.
	 */
	return *effective ? ret : 0;
}

/*
 * Extract the on-exec-apply capability sets for an executable file.
 */
int get_vfs_caps_from_disk(const struct dentry *dentry, struct cpu_vfs_cap_data *cpu_caps)
{
	struct inode *inode = d_backing_inode(dentry);
	__u32 magic_etc;
	unsigned tocopy, i;
	int size;
	struct vfs_ns_cap_data data, *nscaps = &data;
	struct vfs_cap_data *caps = (struct vfs_cap_data *) &data;
	kuid_t rootkuid;
	struct user_namespace *fs_ns;

	memset(cpu_caps, 0, sizeof(struct cpu_vfs_cap_data));

	if (!inode)
		return -ENODATA;

<<<<<<< HEAD
	size = __vfs_getxattr((struct dentry *)dentry, inode,
			      XATTR_NAME_CAPS, &caps, XATTR_CAPS_SZ);
=======
	fs_ns = inode->i_sb->s_user_ns;
	size = __vfs_getxattr((struct dentry *)dentry, inode,
			      XATTR_NAME_CAPS, &data, XATTR_CAPS_SZ);
>>>>>>> 24b8d41d
	if (size == -ENODATA || size == -EOPNOTSUPP)
		/* no data, that's ok */
		return -ENODATA;

	if (size < 0)
		return size;

	if (size < sizeof(magic_etc))
		return -EINVAL;

	cpu_caps->magic_etc = magic_etc = le32_to_cpu(caps->magic_etc);

	rootkuid = make_kuid(fs_ns, 0);
	switch (magic_etc & VFS_CAP_REVISION_MASK) {
	case VFS_CAP_REVISION_1:
		if (size != XATTR_CAPS_SZ_1)
			return -EINVAL;
		tocopy = VFS_CAP_U32_1;
		break;
	case VFS_CAP_REVISION_2:
		if (size != XATTR_CAPS_SZ_2)
			return -EINVAL;
		tocopy = VFS_CAP_U32_2;
		break;
	case VFS_CAP_REVISION_3:
		if (size != XATTR_CAPS_SZ_3)
			return -EINVAL;
		tocopy = VFS_CAP_U32_3;
		rootkuid = make_kuid(fs_ns, le32_to_cpu(nscaps->rootid));
		break;

	default:
		return -EINVAL;
	}
	/* Limit the caps to the mounter of the filesystem
	 * or the more limited uid specified in the xattr.
	 */
	if (!rootid_owns_currentns(rootkuid))
		return -ENODATA;

	CAP_FOR_EACH_U32(i) {
		if (i >= tocopy)
			break;
		cpu_caps->permitted.cap[i] = le32_to_cpu(caps->data[i].permitted);
		cpu_caps->inheritable.cap[i] = le32_to_cpu(caps->data[i].inheritable);
	}

	cpu_caps->permitted.cap[CAP_LAST_U32] &= CAP_LAST_U32_VALID_MASK;
	cpu_caps->inheritable.cap[CAP_LAST_U32] &= CAP_LAST_U32_VALID_MASK;

	cpu_caps->rootid = rootkuid;

	return 0;
}

/*
 * Attempt to get the on-exec apply capability sets for an executable file from
 * its xattrs and, if present, apply them to the proposed credentials being
 * constructed by execve().
 */
static int get_file_caps(struct linux_binprm *bprm, struct file *file,
			 bool *effective, bool *has_fcap)
{
	int rc = 0;
	struct cpu_vfs_cap_data vcaps;

	cap_clear(bprm->cred->cap_permitted);

	if (!file_caps_enabled)
		return 0;

<<<<<<< HEAD
	if (!mnt_may_suid(bprm->file->f_path.mnt))
		return 0;

	/*
	 * This check is redundant with mnt_may_suid() but is kept to make
	 * explicit that capability bits are limited to s_user_ns and its
	 * descendants.
	 */
	if (!current_in_userns(bprm->file->f_path.mnt->mnt_sb->s_user_ns))
=======
	if (!mnt_may_suid(file->f_path.mnt))
>>>>>>> 24b8d41d
		return 0;

	/*
	 * This check is redundant with mnt_may_suid() but is kept to make
	 * explicit that capability bits are limited to s_user_ns and its
	 * descendants.
	 */
	if (!current_in_userns(file->f_path.mnt->mnt_sb->s_user_ns))
		return 0;

	rc = get_vfs_caps_from_disk(file->f_path.dentry, &vcaps);
	if (rc < 0) {
		if (rc == -EINVAL)
			printk(KERN_NOTICE "Invalid argument reading file caps for %s\n",
					bprm->filename);
		else if (rc == -ENODATA)
			rc = 0;
		goto out;
	}

	rc = bprm_caps_from_vfs_caps(&vcaps, bprm, effective, has_fcap);

out:
	if (rc)
		cap_clear(bprm->cred->cap_permitted);

	return rc;
}

static inline bool root_privileged(void) { return !issecure(SECURE_NOROOT); }

static inline bool __is_real(kuid_t uid, struct cred *cred)
{ return uid_eq(cred->uid, uid); }

static inline bool __is_eff(kuid_t uid, struct cred *cred)
{ return uid_eq(cred->euid, uid); }

static inline bool __is_suid(kuid_t uid, struct cred *cred)
{ return !__is_real(uid, cred) && __is_eff(uid, cred); }

/*
 * handle_privileged_root - Handle case of privileged root
 * @bprm: The execution parameters, including the proposed creds
 * @has_fcap: Are any file capabilities set?
 * @effective: Do we have effective root privilege?
 * @root_uid: This namespace' root UID WRT initial USER namespace
 *
 * Handle the case where root is privileged and hasn't been neutered by
 * SECURE_NOROOT.  If file capabilities are set, they won't be combined with
 * set UID root and nothing is changed.  If we are root, cap_permitted is
 * updated.  If we have become set UID root, the effective bit is set.
 */
static void handle_privileged_root(struct linux_binprm *bprm, bool has_fcap,
				   bool *effective, kuid_t root_uid)
{
	const struct cred *old = current_cred();
	struct cred *new = bprm->cred;

	if (!root_privileged())
		return;
	/*
	 * If the legacy file capability is set, then don't set privs
	 * for a setuid root binary run by a non-root user.  Do set it
	 * for a root user just to cause least surprise to an admin.
	 */
	if (has_fcap && __is_suid(root_uid, new)) {
		warn_setuid_and_fcaps_mixed(bprm->filename);
		return;
	}
	/*
	 * To support inheritance of root-permissions and suid-root
	 * executables under compatibility mode, we override the
	 * capability sets for the file.
	 */
	if (__is_eff(root_uid, new) || __is_real(root_uid, new)) {
		/* pP' = (cap_bset & ~0) | (pI & ~0) */
		new->cap_permitted = cap_combine(old->cap_bset,
						 old->cap_inheritable);
	}
	/*
	 * If only the real uid is 0, we do not set the effective bit.
	 */
	if (__is_eff(root_uid, new))
		*effective = true;
}

#define __cap_gained(field, target, source) \
	!cap_issubset(target->cap_##field, source->cap_##field)
#define __cap_grew(target, source, cred) \
	!cap_issubset(cred->cap_##target, cred->cap_##source)
#define __cap_full(field, cred) \
	cap_issubset(CAP_FULL_SET, cred->cap_##field)

static inline bool __is_setuid(struct cred *new, const struct cred *old)
{ return !uid_eq(new->euid, old->uid); }

static inline bool __is_setgid(struct cred *new, const struct cred *old)
{ return !gid_eq(new->egid, old->gid); }

/*
 * 1) Audit candidate if current->cap_effective is set
 *
 * We do not bother to audit if 3 things are true:
 *   1) cap_effective has all caps
 *   2) we became root *OR* are were already root
 *   3) root is supposed to have all caps (SECURE_NOROOT)
 * Since this is just a normal root execing a process.
 *
 * Number 1 above might fail if you don't have a full bset, but I think
 * that is interesting information to audit.
 *
 * A number of other conditions require logging:
 * 2) something prevented setuid root getting all caps
 * 3) non-setuid root gets fcaps
 * 4) non-setuid root gets ambient
 */
static inline bool nonroot_raised_pE(struct cred *new, const struct cred *old,
				     kuid_t root, bool has_fcap)
{
	bool ret = false;

	if ((__cap_grew(effective, ambient, new) &&
	     !(__cap_full(effective, new) &&
	       (__is_eff(root, new) || __is_real(root, new)) &&
	       root_privileged())) ||
	    (root_privileged() &&
	     __is_suid(root, new) &&
	     !__cap_full(effective, new)) ||
	    (!__is_setuid(new, old) &&
	     ((has_fcap &&
	       __cap_gained(permitted, new, old)) ||
	      __cap_gained(ambient, new, old))))

		ret = true;

	return ret;
}

/**
 * cap_bprm_creds_from_file - Set up the proposed credentials for execve().
 * @bprm: The execution parameters, including the proposed creds
 * @file: The file to pull the credentials from
 *
 * Set up the proposed credentials for a new execution context being
 * constructed by execve().  The proposed creds in @bprm->cred is altered,
 * which won't take effect immediately.  Returns 0 if successful, -ve on error.
 */
int cap_bprm_creds_from_file(struct linux_binprm *bprm, struct file *file)
{
	/* Process setpcap binaries and capabilities for uid 0 */
	const struct cred *old = current_cred();
	struct cred *new = bprm->cred;
	bool effective = false, has_fcap = false, is_setid;
	int ret;
	kuid_t root_uid;

	if (WARN_ON(!cap_ambient_invariant_ok(old)))
		return -EPERM;

	ret = get_file_caps(bprm, file, &effective, &has_fcap);
	if (ret < 0)
		return ret;

	root_uid = make_kuid(new->user_ns, 0);

	handle_privileged_root(bprm, has_fcap, &effective, root_uid);

	/* if we have fs caps, clear dangerous personality flags */
	if (__cap_gained(permitted, new, old))
		bprm->per_clear |= PER_CLEAR_ON_SETID;

	/* Don't let someone trace a set[ug]id/setpcap binary with the revised
	 * credentials unless they have the appropriate permit.
	 *
	 * In addition, if NO_NEW_PRIVS, then ensure we get no new privs.
	 */
	is_setid = __is_setuid(new, old) || __is_setgid(new, old);

	if ((is_setid || __cap_gained(permitted, new, old)) &&
	    ((bprm->unsafe & ~LSM_UNSAFE_PTRACE) ||
	     !ptracer_capable(current, new->user_ns))) {
		/* downgrade; they get no more than they had, and maybe less */
		if (!ns_capable(new->user_ns, CAP_SETUID) ||
		    (bprm->unsafe & LSM_UNSAFE_NO_NEW_PRIVS)) {
			new->euid = new->uid;
			new->egid = new->gid;
		}
		new->cap_permitted = cap_intersect(new->cap_permitted,
						   old->cap_permitted);
	}

	new->suid = new->fsuid = new->euid;
	new->sgid = new->fsgid = new->egid;

	/* File caps or setid cancels ambient. */
	if (has_fcap || is_setid)
		cap_clear(new->cap_ambient);

	/*
	 * Now that we've computed pA', update pP' to give:
	 *   pP' = (X & fP) | (pI & fI) | pA'
	 */
	new->cap_permitted = cap_combine(new->cap_permitted, new->cap_ambient);

	/*
	 * Set pE' = (fE ? pP' : pA').  Because pA' is zero if fE is set,
	 * this is the same as pE' = (fE ? pP' : 0) | pA'.
	 */
	if (effective)
		new->cap_effective = new->cap_permitted;
	else
		new->cap_effective = new->cap_ambient;

	if (WARN_ON(!cap_ambient_invariant_ok(new)))
		return -EPERM;

	if (nonroot_raised_pE(new, old, root_uid, has_fcap)) {
		ret = audit_log_bprm_fcaps(bprm, new, old);
		if (ret < 0)
			return ret;
	}

	new->securebits &= ~issecure_mask(SECURE_KEEP_CAPS);

	if (WARN_ON(!cap_ambient_invariant_ok(new)))
		return -EPERM;

	/* Check for privilege-elevated exec. */
	if (is_setid ||
	    (!__is_real(root_uid, new) &&
	     (effective ||
	      __cap_grew(permitted, ambient, new))))
		bprm->secureexec = 1;

	return 0;
}

/**
 * cap_inode_setxattr - Determine whether an xattr may be altered
 * @dentry: The inode/dentry being altered
 * @name: The name of the xattr to be changed
 * @value: The value that the xattr will be changed to
 * @size: The size of value
 * @flags: The replacement flag
 *
 * Determine whether an xattr may be altered or set on an inode, returning 0 if
 * permission is granted, -ve if denied.
 *
 * This is used to make sure security xattrs don't get updated or set by those
 * who aren't privileged to do so.
 */
int cap_inode_setxattr(struct dentry *dentry, const char *name,
		       const void *value, size_t size, int flags)
{
	struct user_namespace *user_ns = dentry->d_sb->s_user_ns;

	/* Ignore non-security xattrs */
	if (strncmp(name, XATTR_SECURITY_PREFIX,
			XATTR_SECURITY_PREFIX_LEN) != 0)
		return 0;

	/*
	 * For XATTR_NAME_CAPS the check will be done in
	 * cap_convert_nscap(), called by setxattr()
	 */
	if (strcmp(name, XATTR_NAME_CAPS) == 0)
		return 0;

	if (!ns_capable(user_ns, CAP_SYS_ADMIN))
		return -EPERM;
	return 0;
}

/**
 * cap_inode_removexattr - Determine whether an xattr may be removed
 * @dentry: The inode/dentry being altered
 * @name: The name of the xattr to be changed
 *
 * Determine whether an xattr may be removed from an inode, returning 0 if
 * permission is granted, -ve if denied.
 *
 * This is used to make sure security xattrs don't get removed by those who
 * aren't privileged to remove them.
 */
int cap_inode_removexattr(struct dentry *dentry, const char *name)
{
	struct user_namespace *user_ns = dentry->d_sb->s_user_ns;

	/* Ignore non-security xattrs */
	if (strncmp(name, XATTR_SECURITY_PREFIX,
			XATTR_SECURITY_PREFIX_LEN) != 0)
		return 0;

	if (strcmp(name, XATTR_NAME_CAPS) == 0) {
		/* security.capability gets namespaced */
		struct inode *inode = d_backing_inode(dentry);
		if (!inode)
			return -EINVAL;
		if (!capable_wrt_inode_uidgid(inode, CAP_SETFCAP))
			return -EPERM;
		return 0;
	}

	if (!ns_capable(user_ns, CAP_SYS_ADMIN))
		return -EPERM;
	return 0;
}

/*
 * cap_emulate_setxuid() fixes the effective / permitted capabilities of
 * a process after a call to setuid, setreuid, or setresuid.
 *
 *  1) When set*uiding _from_ one of {r,e,s}uid == 0 _to_ all of
 *  {r,e,s}uid != 0, the permitted and effective capabilities are
 *  cleared.
 *
 *  2) When set*uiding _from_ euid == 0 _to_ euid != 0, the effective
 *  capabilities of the process are cleared.
 *
 *  3) When set*uiding _from_ euid != 0 _to_ euid == 0, the effective
 *  capabilities are set to the permitted capabilities.
 *
 *  fsuid is handled elsewhere. fsuid == 0 and {r,e,s}uid!= 0 should
 *  never happen.
 *
 *  -astor
 *
 * cevans - New behaviour, Oct '99
 * A process may, via prctl(), elect to keep its capabilities when it
 * calls setuid() and switches away from uid==0. Both permitted and
 * effective sets will be retained.
 * Without this change, it was impossible for a daemon to drop only some
 * of its privilege. The call to setuid(!=0) would drop all privileges!
 * Keeping uid 0 is not an option because uid 0 owns too many vital
 * files..
 * Thanks to Olaf Kirch and Peter Benie for spotting this.
 */
static inline void cap_emulate_setxuid(struct cred *new, const struct cred *old)
{
	kuid_t root_uid = make_kuid(old->user_ns, 0);

	if ((uid_eq(old->uid, root_uid) ||
	     uid_eq(old->euid, root_uid) ||
	     uid_eq(old->suid, root_uid)) &&
	    (!uid_eq(new->uid, root_uid) &&
	     !uid_eq(new->euid, root_uid) &&
	     !uid_eq(new->suid, root_uid))) {
		if (!issecure(SECURE_KEEP_CAPS)) {
			cap_clear(new->cap_permitted);
			cap_clear(new->cap_effective);
		}

		/*
		 * Pre-ambient programs expect setresuid to nonroot followed
		 * by exec to drop capabilities.  We should make sure that
		 * this remains the case.
		 */
		cap_clear(new->cap_ambient);
	}
	if (uid_eq(old->euid, root_uid) && !uid_eq(new->euid, root_uid))
		cap_clear(new->cap_effective);
	if (!uid_eq(old->euid, root_uid) && uid_eq(new->euid, root_uid))
		new->cap_effective = new->cap_permitted;
}

/**
 * cap_task_fix_setuid - Fix up the results of setuid() call
 * @new: The proposed credentials
 * @old: The current task's current credentials
 * @flags: Indications of what has changed
 *
 * Fix up the results of setuid() call before the credential changes are
 * actually applied, returning 0 to grant the changes, -ve to deny them.
 */
int cap_task_fix_setuid(struct cred *new, const struct cred *old, int flags)
{
	switch (flags) {
	case LSM_SETID_RE:
	case LSM_SETID_ID:
	case LSM_SETID_RES:
		/* juggle the capabilities to follow [RES]UID changes unless
		 * otherwise suppressed */
		if (!issecure(SECURE_NO_SETUID_FIXUP))
			cap_emulate_setxuid(new, old);
		break;

	case LSM_SETID_FS:
		/* juggle the capabilties to follow FSUID changes, unless
		 * otherwise suppressed
		 *
		 * FIXME - is fsuser used for all CAP_FS_MASK capabilities?
		 *          if not, we might be a bit too harsh here.
		 */
		if (!issecure(SECURE_NO_SETUID_FIXUP)) {
			kuid_t root_uid = make_kuid(old->user_ns, 0);
			if (uid_eq(old->fsuid, root_uid) && !uid_eq(new->fsuid, root_uid))
				new->cap_effective =
					cap_drop_fs_set(new->cap_effective);

			if (!uid_eq(old->fsuid, root_uid) && uid_eq(new->fsuid, root_uid))
				new->cap_effective =
					cap_raise_fs_set(new->cap_effective,
							 new->cap_permitted);
		}
		break;

	default:
		return -EINVAL;
	}

	return 0;
}

/*
 * Rationale: code calling task_setscheduler, task_setioprio, and
 * task_setnice, assumes that
 *   . if capable(cap_sys_nice), then those actions should be allowed
 *   . if not capable(cap_sys_nice), but acting on your own processes,
 *   	then those actions should be allowed
 * This is insufficient now since you can call code without suid, but
 * yet with increased caps.
 * So we check for increased caps on the target process.
 */
static int cap_safe_nice(struct task_struct *p)
{
	int is_subset, ret = 0;

	rcu_read_lock();
	is_subset = cap_issubset(__task_cred(p)->cap_permitted,
				 current_cred()->cap_permitted);
	if (!is_subset && !ns_capable(__task_cred(p)->user_ns, CAP_SYS_NICE))
		ret = -EPERM;
	rcu_read_unlock();

	return ret;
}

/**
 * cap_task_setscheduler - Detemine if scheduler policy change is permitted
 * @p: The task to affect
 *
 * Detemine if the requested scheduler policy change is permitted for the
 * specified task, returning 0 if permission is granted, -ve if denied.
 */
int cap_task_setscheduler(struct task_struct *p)
{
	return cap_safe_nice(p);
}

/**
 * cap_task_ioprio - Detemine if I/O priority change is permitted
 * @p: The task to affect
 * @ioprio: The I/O priority to set
 *
 * Detemine if the requested I/O priority change is permitted for the specified
 * task, returning 0 if permission is granted, -ve if denied.
 */
int cap_task_setioprio(struct task_struct *p, int ioprio)
{
	return cap_safe_nice(p);
}

/**
 * cap_task_ioprio - Detemine if task priority change is permitted
 * @p: The task to affect
 * @nice: The nice value to set
 *
 * Detemine if the requested task priority change is permitted for the
 * specified task, returning 0 if permission is granted, -ve if denied.
 */
int cap_task_setnice(struct task_struct *p, int nice)
{
	return cap_safe_nice(p);
}

/*
 * Implement PR_CAPBSET_DROP.  Attempt to remove the specified capability from
 * the current task's bounding set.  Returns 0 on success, -ve on error.
 */
static int cap_prctl_drop(unsigned long cap)
{
	struct cred *new;

	if (!ns_capable(current_user_ns(), CAP_SETPCAP))
		return -EPERM;
	if (!cap_valid(cap))
		return -EINVAL;

	new = prepare_creds();
	if (!new)
		return -ENOMEM;
	cap_lower(new->cap_bset, cap);
	return commit_creds(new);
}

/**
 * cap_task_prctl - Implement process control functions for this security module
 * @option: The process control function requested
 * @arg2, @arg3, @arg4, @arg5: The argument data for this function
 *
 * Allow process control functions (sys_prctl()) to alter capabilities; may
 * also deny access to other functions not otherwise implemented here.
 *
 * Returns 0 or +ve on success, -ENOSYS if this function is not implemented
 * here, other -ve on error.  If -ENOSYS is returned, sys_prctl() and other LSM
 * modules will consider performing the function.
 */
int cap_task_prctl(int option, unsigned long arg2, unsigned long arg3,
		   unsigned long arg4, unsigned long arg5)
{
	const struct cred *old = current_cred();
	struct cred *new;

	switch (option) {
	case PR_CAPBSET_READ:
		if (!cap_valid(arg2))
			return -EINVAL;
		return !!cap_raised(old->cap_bset, arg2);

	case PR_CAPBSET_DROP:
		return cap_prctl_drop(arg2);

	/*
	 * The next four prctl's remain to assist with transitioning a
	 * system from legacy UID=0 based privilege (when filesystem
	 * capabilities are not in use) to a system using filesystem
	 * capabilities only - as the POSIX.1e draft intended.
	 *
	 * Note:
	 *
	 *  PR_SET_SECUREBITS =
	 *      issecure_mask(SECURE_KEEP_CAPS_LOCKED)
	 *    | issecure_mask(SECURE_NOROOT)
	 *    | issecure_mask(SECURE_NOROOT_LOCKED)
	 *    | issecure_mask(SECURE_NO_SETUID_FIXUP)
	 *    | issecure_mask(SECURE_NO_SETUID_FIXUP_LOCKED)
	 *
	 * will ensure that the current process and all of its
	 * children will be locked into a pure
	 * capability-based-privilege environment.
	 */
	case PR_SET_SECUREBITS:
		if ((((old->securebits & SECURE_ALL_LOCKS) >> 1)
		     & (old->securebits ^ arg2))			/*[1]*/
		    || ((old->securebits & SECURE_ALL_LOCKS & ~arg2))	/*[2]*/
		    || (arg2 & ~(SECURE_ALL_LOCKS | SECURE_ALL_BITS))	/*[3]*/
		    || (cap_capable(current_cred(),
				    current_cred()->user_ns,
				    CAP_SETPCAP,
				    CAP_OPT_NONE) != 0)			/*[4]*/
			/*
			 * [1] no changing of bits that are locked
			 * [2] no unlocking of locks
			 * [3] no setting of unsupported bits
			 * [4] doing anything requires privilege (go read about
			 *     the "sendmail capabilities bug")
			 */
		    )
			/* cannot change a locked bit */
			return -EPERM;

		new = prepare_creds();
		if (!new)
			return -ENOMEM;
		new->securebits = arg2;
		return commit_creds(new);

	case PR_GET_SECUREBITS:
		return old->securebits;

	case PR_GET_KEEPCAPS:
		return !!issecure(SECURE_KEEP_CAPS);

	case PR_SET_KEEPCAPS:
		if (arg2 > 1) /* Note, we rely on arg2 being unsigned here */
			return -EINVAL;
		if (issecure(SECURE_KEEP_CAPS_LOCKED))
			return -EPERM;

		new = prepare_creds();
		if (!new)
			return -ENOMEM;
		if (arg2)
			new->securebits |= issecure_mask(SECURE_KEEP_CAPS);
		else
			new->securebits &= ~issecure_mask(SECURE_KEEP_CAPS);
		return commit_creds(new);

	case PR_CAP_AMBIENT:
		if (arg2 == PR_CAP_AMBIENT_CLEAR_ALL) {
			if (arg3 | arg4 | arg5)
				return -EINVAL;

			new = prepare_creds();
			if (!new)
				return -ENOMEM;
			cap_clear(new->cap_ambient);
			return commit_creds(new);
		}

		if (((!cap_valid(arg3)) | arg4 | arg5))
			return -EINVAL;

		if (arg2 == PR_CAP_AMBIENT_IS_SET) {
			return !!cap_raised(current_cred()->cap_ambient, arg3);
		} else if (arg2 != PR_CAP_AMBIENT_RAISE &&
			   arg2 != PR_CAP_AMBIENT_LOWER) {
			return -EINVAL;
		} else {
			if (arg2 == PR_CAP_AMBIENT_RAISE &&
			    (!cap_raised(current_cred()->cap_permitted, arg3) ||
			     !cap_raised(current_cred()->cap_inheritable,
					 arg3) ||
			     issecure(SECURE_NO_CAP_AMBIENT_RAISE)))
				return -EPERM;

			new = prepare_creds();
			if (!new)
				return -ENOMEM;
			if (arg2 == PR_CAP_AMBIENT_RAISE)
				cap_raise(new->cap_ambient, arg3);
			else
				cap_lower(new->cap_ambient, arg3);
			return commit_creds(new);
		}

	default:
		/* No functionality available - continue with default */
		return -ENOSYS;
	}
}

/**
 * cap_vm_enough_memory - Determine whether a new virtual mapping is permitted
 * @mm: The VM space in which the new mapping is to be made
 * @pages: The size of the mapping
 *
 * Determine whether the allocation of a new virtual mapping by the current
 * task is permitted, returning 1 if permission is granted, 0 if not.
 */
int cap_vm_enough_memory(struct mm_struct *mm, long pages)
{
	int cap_sys_admin = 0;

	if (cap_capable(current_cred(), &init_user_ns,
				CAP_SYS_ADMIN, CAP_OPT_NOAUDIT) == 0)
		cap_sys_admin = 1;

	return cap_sys_admin;
}

/*
 * cap_mmap_addr - check if able to map given addr
 * @addr: address attempting to be mapped
 *
 * If the process is attempting to map memory below dac_mmap_min_addr they need
 * CAP_SYS_RAWIO.  The other parameters to this function are unused by the
 * capability security module.  Returns 0 if this mapping should be allowed
 * -EPERM if not.
 */
int cap_mmap_addr(unsigned long addr)
{
	int ret = 0;

	if (addr < dac_mmap_min_addr) {
		ret = cap_capable(current_cred(), &init_user_ns, CAP_SYS_RAWIO,
				  CAP_OPT_NONE);
		/* set PF_SUPERPRIV if it turns out we allow the low mmap */
		if (ret == 0)
			current->flags |= PF_SUPERPRIV;
	}
	return ret;
}

int cap_mmap_file(struct file *file, unsigned long reqprot,
		  unsigned long prot, unsigned long flags)
{
	return 0;
}

#ifdef CONFIG_SECURITY

static struct security_hook_list capability_hooks[] __lsm_ro_after_init = {
	LSM_HOOK_INIT(capable, cap_capable),
	LSM_HOOK_INIT(settime, cap_settime),
	LSM_HOOK_INIT(ptrace_access_check, cap_ptrace_access_check),
	LSM_HOOK_INIT(ptrace_traceme, cap_ptrace_traceme),
	LSM_HOOK_INIT(capget, cap_capget),
	LSM_HOOK_INIT(capset, cap_capset),
	LSM_HOOK_INIT(bprm_creds_from_file, cap_bprm_creds_from_file),
	LSM_HOOK_INIT(inode_need_killpriv, cap_inode_need_killpriv),
	LSM_HOOK_INIT(inode_killpriv, cap_inode_killpriv),
	LSM_HOOK_INIT(inode_getsecurity, cap_inode_getsecurity),
	LSM_HOOK_INIT(mmap_addr, cap_mmap_addr),
	LSM_HOOK_INIT(mmap_file, cap_mmap_file),
	LSM_HOOK_INIT(task_fix_setuid, cap_task_fix_setuid),
	LSM_HOOK_INIT(task_prctl, cap_task_prctl),
	LSM_HOOK_INIT(task_setscheduler, cap_task_setscheduler),
	LSM_HOOK_INIT(task_setioprio, cap_task_setioprio),
	LSM_HOOK_INIT(task_setnice, cap_task_setnice),
	LSM_HOOK_INIT(vm_enough_memory, cap_vm_enough_memory),
};

static int __init capability_init(void)
{
	security_add_hooks(capability_hooks, ARRAY_SIZE(capability_hooks),
				"capability");
	return 0;
}

DEFINE_LSM(capability) = {
	.name = "capability",
	.order = LSM_ORDER_FIRST,
	.init = capability_init,
};

#endif /* CONFIG_SECURITY */<|MERGE_RESOLUTION|>--- conflicted
+++ resolved
@@ -312,13 +312,6 @@
 int cap_inode_killpriv(struct dentry *dentry)
 {
 	int error;
-<<<<<<< HEAD
-
-	error = __vfs_removexattr(dentry, XATTR_NAME_CAPS);
-	if (error == -EOPNOTSUPP)
-		error = 0;
-	return error;
-=======
 
 	error = __vfs_removexattr(dentry, XATTR_NAME_CAPS);
 	if (error == -EOPNOTSUPP)
@@ -526,7 +519,6 @@
 	kvfree(*ivalue);
 	*ivalue = nscap;
 	return newsize;
->>>>>>> 24b8d41d
 }
 
 /*
@@ -592,14 +584,9 @@
 	if (!inode)
 		return -ENODATA;
 
-<<<<<<< HEAD
-	size = __vfs_getxattr((struct dentry *)dentry, inode,
-			      XATTR_NAME_CAPS, &caps, XATTR_CAPS_SZ);
-=======
 	fs_ns = inode->i_sb->s_user_ns;
 	size = __vfs_getxattr((struct dentry *)dentry, inode,
 			      XATTR_NAME_CAPS, &data, XATTR_CAPS_SZ);
->>>>>>> 24b8d41d
 	if (size == -ENODATA || size == -EOPNOTSUPP)
 		/* no data, that's ok */
 		return -ENODATA;
@@ -671,19 +658,7 @@
 	if (!file_caps_enabled)
 		return 0;
 
-<<<<<<< HEAD
-	if (!mnt_may_suid(bprm->file->f_path.mnt))
-		return 0;
-
-	/*
-	 * This check is redundant with mnt_may_suid() but is kept to make
-	 * explicit that capability bits are limited to s_user_ns and its
-	 * descendants.
-	 */
-	if (!current_in_userns(bprm->file->f_path.mnt->mnt_sb->s_user_ns))
-=======
 	if (!mnt_may_suid(file->f_path.mnt))
->>>>>>> 24b8d41d
 		return 0;
 
 	/*
