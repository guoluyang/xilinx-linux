/* SPDX-License-Identifier: GPL-2.0 */
#ifndef INT_BLK_MQ_H
#define INT_BLK_MQ_H

#include "blk-stat.h"
#include "blk-mq-tag.h"

struct blk_mq_tag_set;

struct blk_mq_ctxs {
	struct kobject kobj;
	struct blk_mq_ctx __percpu	*queue_ctx;
};

/**
 * struct blk_mq_ctx - State for a software queue facing the submitting CPUs
 */
struct blk_mq_ctx {
	struct {
		spinlock_t		lock;
		struct list_head	rq_lists[HCTX_MAX_TYPES];
	} ____cacheline_aligned_in_smp;

	unsigned int		cpu;
<<<<<<< HEAD
	unsigned int		index_hw;
=======
	unsigned short		index_hw[HCTX_MAX_TYPES];
	struct blk_mq_hw_ctx 	*hctxs[HCTX_MAX_TYPES];
>>>>>>> 24b8d41d

	/* incremented at dispatch time */
	unsigned long		rq_dispatched[2];
	unsigned long		rq_merged;

	/* incremented at completion time */
	unsigned long		____cacheline_aligned_in_smp rq_completed[2];

	struct request_queue	*queue;
	struct blk_mq_ctxs      *ctxs;
	struct kobject		kobj;
} ____cacheline_aligned_in_smp;

void blk_mq_exit_queue(struct request_queue *q);
int blk_mq_update_nr_requests(struct request_queue *q, unsigned int nr);
void blk_mq_wake_waiters(struct request_queue *q);
bool blk_mq_dispatch_rq_list(struct blk_mq_hw_ctx *hctx, struct list_head *,
			     unsigned int);
void blk_mq_add_to_requeue_list(struct request *rq, bool at_head,
				bool kick_requeue_list);
void blk_mq_flush_busy_ctxs(struct blk_mq_hw_ctx *hctx, struct list_head *list);
struct request *blk_mq_dequeue_from_ctx(struct blk_mq_hw_ctx *hctx,
					struct blk_mq_ctx *start);

/*
 * Internal helpers for allocating/freeing the request map
 */
<<<<<<< HEAD
void blk_mq_enable_hotplug(void);
void blk_mq_disable_hotplug(void);
=======
void blk_mq_free_rqs(struct blk_mq_tag_set *set, struct blk_mq_tags *tags,
		     unsigned int hctx_idx);
void blk_mq_free_rq_map(struct blk_mq_tags *tags, unsigned int flags);
struct blk_mq_tags *blk_mq_alloc_rq_map(struct blk_mq_tag_set *set,
					unsigned int hctx_idx,
					unsigned int nr_tags,
					unsigned int reserved_tags,
					unsigned int flags);
int blk_mq_alloc_rqs(struct blk_mq_tag_set *set, struct blk_mq_tags *tags,
		     unsigned int hctx_idx, unsigned int depth);

/*
 * Internal helpers for request insertion into sw queues
 */
void __blk_mq_insert_request(struct blk_mq_hw_ctx *hctx, struct request *rq,
				bool at_head);
void blk_mq_request_bypass_insert(struct request *rq, bool at_head,
				  bool run_queue);
void blk_mq_insert_requests(struct blk_mq_hw_ctx *hctx, struct blk_mq_ctx *ctx,
				struct list_head *list);

/* Used by blk_insert_cloned_request() to issue request directly */
blk_status_t blk_mq_request_issue_directly(struct request *rq, bool last);
void blk_mq_try_issue_list_directly(struct blk_mq_hw_ctx *hctx,
				    struct list_head *list);
>>>>>>> 24b8d41d

/*
 * CPU -> queue mappings
 */
<<<<<<< HEAD
int blk_mq_map_queues(struct blk_mq_tag_set *set);
extern int blk_mq_hw_queue_to_node(unsigned int *map, unsigned int);
=======
extern int blk_mq_hw_queue_to_node(struct blk_mq_queue_map *qmap, unsigned int);

/*
 * blk_mq_map_queue_type() - map (hctx_type,cpu) to hardware queue
 * @q: request queue
 * @type: the hctx type index
 * @cpu: CPU
 */
static inline struct blk_mq_hw_ctx *blk_mq_map_queue_type(struct request_queue *q,
							  enum hctx_type type,
							  unsigned int cpu)
{
	return q->queue_hw_ctx[q->tag_set->map[type].mq_map[cpu]];
}

/*
 * blk_mq_map_queue() - map (cmd_flags,type) to hardware queue
 * @q: request queue
 * @flags: request command flags
 * @cpu: cpu ctx
 */
static inline struct blk_mq_hw_ctx *blk_mq_map_queue(struct request_queue *q,
						     unsigned int flags,
						     struct blk_mq_ctx *ctx)
{
	enum hctx_type type = HCTX_TYPE_DEFAULT;

	/*
	 * The caller ensure that if REQ_HIPRI, poll must be enabled.
	 */
	if (flags & REQ_HIPRI)
		type = HCTX_TYPE_POLL;
	else if ((flags & REQ_OP_MASK) == REQ_OP_READ)
		type = HCTX_TYPE_READ;
	
	return ctx->hctxs[type];
}
>>>>>>> 24b8d41d

static inline struct blk_mq_hw_ctx *blk_mq_map_queue(struct request_queue *q,
		int cpu)
{
	return q->queue_hw_ctx[q->mq_map[cpu]];
}

/*
 * sysfs helpers
 */
extern void blk_mq_sysfs_init(struct request_queue *q);
extern void blk_mq_sysfs_deinit(struct request_queue *q);
extern int __blk_mq_register_dev(struct device *dev, struct request_queue *q);
extern int blk_mq_sysfs_register(struct request_queue *q);
extern void blk_mq_sysfs_unregister(struct request_queue *q);
extern void blk_mq_hctx_kobj_init(struct blk_mq_hw_ctx *hctx);

void blk_mq_release(struct request_queue *q);

static inline struct blk_mq_ctx *__blk_mq_get_ctx(struct request_queue *q,
					   unsigned int cpu)
{
	return per_cpu_ptr(q->queue_ctx, cpu);
}

/*
 * This assumes per-cpu software queueing queues. They could be per-node
 * as well, for instance. For now this is hardcoded as-is. Note that we don't
 * care about preemption, since we know the ctx's are persistent. This does
 * mean that we can't rely on ctx always matching the currently running CPU.
 */
static inline struct blk_mq_ctx *blk_mq_get_ctx(struct request_queue *q)
{
	return __blk_mq_get_ctx(q, raw_smp_processor_id());
}

struct blk_mq_alloc_data {
	/* input parameter */
	struct request_queue *q;
	blk_mq_req_flags_t flags;
	unsigned int shallow_depth;
	unsigned int cmd_flags;

	/* input & output parameter */
	struct blk_mq_ctx *ctx;
	struct blk_mq_hw_ctx *hctx;
};

static inline bool blk_mq_is_sbitmap_shared(unsigned int flags)
{
	return flags & BLK_MQ_F_TAG_HCTX_SHARED;
}

static inline struct blk_mq_tags *blk_mq_tags_from_data(struct blk_mq_alloc_data *data)
{
	if (data->q->elevator)
		return data->hctx->sched_tags;

	return data->hctx->tags;
}

static inline bool blk_mq_hctx_stopped(struct blk_mq_hw_ctx *hctx)
{
	return test_bit(BLK_MQ_S_STOPPED, &hctx->state);
}

static inline bool blk_mq_hw_queue_mapped(struct blk_mq_hw_ctx *hctx)
{
	return hctx->nr_ctx && hctx->tags;
}

unsigned int blk_mq_in_flight(struct request_queue *q, struct hd_struct *part);
void blk_mq_in_flight_rw(struct request_queue *q, struct hd_struct *part,
			 unsigned int inflight[2]);

static inline void blk_mq_put_dispatch_budget(struct request_queue *q)
{
	if (q->mq_ops->put_budget)
		q->mq_ops->put_budget(q);
}

static inline bool blk_mq_get_dispatch_budget(struct request_queue *q)
{
	if (q->mq_ops->get_budget)
		return q->mq_ops->get_budget(q);
	return true;
}

static inline void __blk_mq_inc_active_requests(struct blk_mq_hw_ctx *hctx)
{
	if (blk_mq_is_sbitmap_shared(hctx->flags))
		atomic_inc(&hctx->queue->nr_active_requests_shared_sbitmap);
	else
		atomic_inc(&hctx->nr_active);
}

static inline void __blk_mq_dec_active_requests(struct blk_mq_hw_ctx *hctx)
{
	if (blk_mq_is_sbitmap_shared(hctx->flags))
		atomic_dec(&hctx->queue->nr_active_requests_shared_sbitmap);
	else
		atomic_dec(&hctx->nr_active);
}

static inline int __blk_mq_active_requests(struct blk_mq_hw_ctx *hctx)
{
	if (blk_mq_is_sbitmap_shared(hctx->flags))
		return atomic_read(&hctx->queue->nr_active_requests_shared_sbitmap);
	return atomic_read(&hctx->nr_active);
}
static inline void __blk_mq_put_driver_tag(struct blk_mq_hw_ctx *hctx,
					   struct request *rq)
{
	blk_mq_put_tag(hctx->tags, rq->mq_ctx, rq->tag);
	rq->tag = BLK_MQ_NO_TAG;

	if (rq->rq_flags & RQF_MQ_INFLIGHT) {
		rq->rq_flags &= ~RQF_MQ_INFLIGHT;
		__blk_mq_dec_active_requests(hctx);
	}
}

static inline void blk_mq_put_driver_tag(struct request *rq)
{
	if (rq->tag == BLK_MQ_NO_TAG || rq->internal_tag == BLK_MQ_NO_TAG)
		return;

	__blk_mq_put_driver_tag(rq->mq_hctx, rq);
}

static inline void blk_mq_clear_mq_map(struct blk_mq_queue_map *qmap)
{
	int cpu;

	for_each_possible_cpu(cpu)
		qmap->mq_map[cpu] = 0;
}

/*
 * blk_mq_plug() - Get caller context plug
 * @q: request queue
 * @bio : the bio being submitted by the caller context
 *
 * Plugging, by design, may delay the insertion of BIOs into the elevator in
 * order to increase BIO merging opportunities. This however can cause BIO
 * insertion order to change from the order in which submit_bio() is being
 * executed in the case of multiple contexts concurrently issuing BIOs to a
 * device, even if these context are synchronized to tightly control BIO issuing
 * order. While this is not a problem with regular block devices, this ordering
 * change can cause write BIO failures with zoned block devices as these
 * require sequential write patterns to zones. Prevent this from happening by
 * ignoring the plug state of a BIO issuing context if the target request queue
 * is for a zoned block device and the BIO to plug is a write operation.
 *
 * Return current->plug if the bio can be plugged and NULL otherwise
 */
static inline struct blk_plug *blk_mq_plug(struct request_queue *q,
					   struct bio *bio)
{
	/*
	 * For regular block devices or read operations, use the context plug
	 * which may be NULL if blk_start_plug() was not executed.
	 */
	if (!blk_queue_is_zoned(q) || !op_is_write(bio_op(bio)))
		return current->plug;

	/* Zoned block device write operation case: do not plug the BIO */
	return NULL;
}

/*
 * For shared tag users, we track the number of currently active users
 * and attempt to provide a fair share of the tag depth for each of them.
 */
static inline bool hctx_may_queue(struct blk_mq_hw_ctx *hctx,
				  struct sbitmap_queue *bt)
{
	unsigned int depth, users;

	if (!hctx || !(hctx->flags & BLK_MQ_F_TAG_QUEUE_SHARED))
		return true;

	/*
	 * Don't try dividing an ant
	 */
	if (bt->sb.depth == 1)
		return true;

	if (blk_mq_is_sbitmap_shared(hctx->flags)) {
		struct request_queue *q = hctx->queue;
		struct blk_mq_tag_set *set = q->tag_set;

		if (!test_bit(BLK_MQ_S_TAG_ACTIVE, &q->queue_flags))
			return true;
		users = atomic_read(&set->active_queues_shared_sbitmap);
	} else {
		if (!test_bit(BLK_MQ_S_TAG_ACTIVE, &hctx->state))
			return true;
		users = atomic_read(&hctx->tags->active_queues);
	}

	if (!users)
		return true;

	/*
	 * Allow at least some tags
	 */
	depth = max((bt->sb.depth + users - 1) / users, 4U);
	return __blk_mq_active_requests(hctx) < depth;
}


#endif<|MERGE_RESOLUTION|>--- conflicted
+++ resolved
@@ -22,12 +22,8 @@
 	} ____cacheline_aligned_in_smp;
 
 	unsigned int		cpu;
-<<<<<<< HEAD
-	unsigned int		index_hw;
-=======
 	unsigned short		index_hw[HCTX_MAX_TYPES];
 	struct blk_mq_hw_ctx 	*hctxs[HCTX_MAX_TYPES];
->>>>>>> 24b8d41d
 
 	/* incremented at dispatch time */
 	unsigned long		rq_dispatched[2];
@@ -55,10 +51,6 @@
 /*
  * Internal helpers for allocating/freeing the request map
  */
-<<<<<<< HEAD
-void blk_mq_enable_hotplug(void);
-void blk_mq_disable_hotplug(void);
-=======
 void blk_mq_free_rqs(struct blk_mq_tag_set *set, struct blk_mq_tags *tags,
 		     unsigned int hctx_idx);
 void blk_mq_free_rq_map(struct blk_mq_tags *tags, unsigned int flags);
@@ -84,15 +76,10 @@
 blk_status_t blk_mq_request_issue_directly(struct request *rq, bool last);
 void blk_mq_try_issue_list_directly(struct blk_mq_hw_ctx *hctx,
 				    struct list_head *list);
->>>>>>> 24b8d41d
 
 /*
  * CPU -> queue mappings
  */
-<<<<<<< HEAD
-int blk_mq_map_queues(struct blk_mq_tag_set *set);
-extern int blk_mq_hw_queue_to_node(unsigned int *map, unsigned int);
-=======
 extern int blk_mq_hw_queue_to_node(struct blk_mq_queue_map *qmap, unsigned int);
 
 /*
@@ -129,13 +116,6 @@
 		type = HCTX_TYPE_READ;
 	
 	return ctx->hctxs[type];
-}
->>>>>>> 24b8d41d
-
-static inline struct blk_mq_hw_ctx *blk_mq_map_queue(struct request_queue *q,
-		int cpu)
-{
-	return q->queue_hw_ctx[q->mq_map[cpu]];
 }
 
 /*
