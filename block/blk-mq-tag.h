--- conflicted
+++ resolved
@@ -2,11 +2,6 @@
 #ifndef INT_BLK_MQ_TAG_H
 #define INT_BLK_MQ_TAG_H
 
-<<<<<<< HEAD
-#include "blk-mq.h"
-
-=======
->>>>>>> 24b8d41d
 /*
  * Tag address space map.
  */
@@ -16,16 +11,11 @@
 
 	atomic_t active_queues;
 
-<<<<<<< HEAD
-	struct sbitmap_queue bitmap_tags;
-	struct sbitmap_queue breserved_tags;
-=======
 	struct sbitmap_queue *bitmap_tags;
 	struct sbitmap_queue *breserved_tags;
 
 	struct sbitmap_queue __bitmap_tags;
 	struct sbitmap_queue __breserved_tags;
->>>>>>> 24b8d41d
 
 	struct request **rqs;
 	struct request **static_rqs;
@@ -42,13 +32,6 @@
 extern void blk_mq_exit_shared_sbitmap(struct blk_mq_tag_set *set);
 
 extern unsigned int blk_mq_get_tag(struct blk_mq_alloc_data *data);
-<<<<<<< HEAD
-extern void blk_mq_put_tag(struct blk_mq_hw_ctx *hctx, struct blk_mq_ctx *ctx,
-			   unsigned int tag);
-extern bool blk_mq_has_free_tags(struct blk_mq_tags *tags);
-extern ssize_t blk_mq_tag_sysfs_show(struct blk_mq_tags *tags, char *page);
-extern int blk_mq_tag_update_depth(struct blk_mq_tags *tags, unsigned int depth);
-=======
 extern void blk_mq_put_tag(struct blk_mq_tags *tags, struct blk_mq_ctx *ctx,
 			   unsigned int tag);
 extern int blk_mq_tag_update_depth(struct blk_mq_hw_ctx *hctx,
@@ -57,7 +40,6 @@
 extern void blk_mq_tag_resize_shared_sbitmap(struct blk_mq_tag_set *set,
 					     unsigned int size);
 
->>>>>>> 24b8d41d
 extern void blk_mq_tag_wakeup_all(struct blk_mq_tags *tags, bool);
 void blk_mq_queue_tag_busy_iter(struct request_queue *q, busy_iter_fn *fn,
 		void *priv);
@@ -71,14 +53,6 @@
 		return &bt->ws[0];
 	return sbq_wait_ptr(bt, &hctx->wait_index);
 }
-<<<<<<< HEAD
-
-enum {
-	BLK_MQ_TAG_CACHE_MIN	= 1,
-	BLK_MQ_TAG_CACHE_MAX	= 64,
-};
-=======
->>>>>>> 24b8d41d
 
 enum {
 	BLK_MQ_NO_TAG		= -1U,
