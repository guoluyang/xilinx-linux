--- conflicted
+++ resolved
@@ -112,18 +112,7 @@
 		kfree(page_address(bip->bip_vec->bv_page) +
 		      bip->bip_vec->bv_offset);
 
-<<<<<<< HEAD
-	if (bs && bs->bio_integrity_pool) {
-		bvec_free(bs->bvec_integrity_pool, bip->bip_vec, bip->bip_slab);
-
-		mempool_free(bip, bs->bio_integrity_pool);
-	} else {
-		kfree(bip);
-	}
-
-=======
 	__bio_integrity_free(bs, bip);
->>>>>>> 24b8d41d
 	bio->bi_integrity = NULL;
 	bio->bi_opf &= ~REQ_INTEGRITY;
 }
