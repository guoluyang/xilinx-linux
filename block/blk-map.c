// SPDX-License-Identifier: GPL-2.0
/*
 * Functions related to mapping data to requests
 */
#include <linux/kernel.h>
#include <linux/sched/task_stack.h>
#include <linux/module.h>
#include <linux/bio.h>
#include <linux/blkdev.h>
#include <linux/uio.h>

#include "blk.h"

<<<<<<< HEAD
/*
 * Append a bio to a passthrough request.  Only works can be merged into
 * the request based on the driver constraints.
 */
int blk_rq_append_bio(struct request *rq, struct bio *bio)
{
	if (!rq->bio) {
		blk_rq_bio_prep(rq->q, rq, bio);
	} else {
		if (!ll_back_merge_fn(rq->q, rq, bio))
			return -EINVAL;

		rq->biotail->bi_next = bio;
		rq->biotail = bio;
		rq->__data_len += bio->bi_iter.bi_size;
=======
struct bio_map_data {
	bool is_our_pages : 1;
	bool is_null_mapped : 1;
	struct iov_iter iter;
	struct iovec iov[];
};

static struct bio_map_data *bio_alloc_map_data(struct iov_iter *data,
					       gfp_t gfp_mask)
{
	struct bio_map_data *bmd;

	if (data->nr_segs > UIO_MAXIOV)
		return NULL;

	bmd = kmalloc(struct_size(bmd, iov, data->nr_segs), gfp_mask);
	if (!bmd)
		return NULL;
	memcpy(bmd->iov, data->iov, sizeof(struct iovec) * data->nr_segs);
	bmd->iter = *data;
	bmd->iter.iov = bmd->iov;
	return bmd;
}

/**
 * bio_copy_from_iter - copy all pages from iov_iter to bio
 * @bio: The &struct bio which describes the I/O as destination
 * @iter: iov_iter as source
 *
 * Copy all pages from iov_iter to bio.
 * Returns 0 on success, or error on failure.
 */
static int bio_copy_from_iter(struct bio *bio, struct iov_iter *iter)
{
	struct bio_vec *bvec;
	struct bvec_iter_all iter_all;

	bio_for_each_segment_all(bvec, bio, iter_all) {
		ssize_t ret;

		ret = copy_page_from_iter(bvec->bv_page,
					  bvec->bv_offset,
					  bvec->bv_len,
					  iter);

		if (!iov_iter_count(iter))
			break;

		if (ret < bvec->bv_len)
			return -EFAULT;
>>>>>>> 24b8d41d
	}

	return 0;
}
EXPORT_SYMBOL(blk_rq_append_bio);

/**
 * bio_copy_to_iter - copy all pages from bio to iov_iter
 * @bio: The &struct bio which describes the I/O as source
 * @iter: iov_iter as destination
 *
 * Copy all pages from bio to iov_iter.
 * Returns 0 on success, or error on failure.
 */
static int bio_copy_to_iter(struct bio *bio, struct iov_iter iter)
{
	struct bio_vec *bvec;
	struct bvec_iter_all iter_all;

	bio_for_each_segment_all(bvec, bio, iter_all) {
		ssize_t ret;

		ret = copy_page_to_iter(bvec->bv_page,
					bvec->bv_offset,
					bvec->bv_len,
					&iter);

		if (!iov_iter_count(&iter))
			break;

		if (ret < bvec->bv_len)
			return -EFAULT;
	}

	return 0;
}

/**
 *	bio_uncopy_user	-	finish previously mapped bio
 *	@bio: bio being terminated
 *
 *	Free pages allocated from bio_copy_user_iov() and write back data
 *	to user space in case of a read.
 */
static int bio_uncopy_user(struct bio *bio)
{
	struct bio_map_data *bmd = bio->bi_private;
	int ret = 0;

	if (!bmd->is_null_mapped) {
		/*
		 * if we're in a workqueue, the request is orphaned, so
		 * don't copy into a random user address space, just free
		 * and return -EINTR so user space doesn't expect any data.
		 */
		if (!current->mm)
			ret = -EINTR;
		else if (bio_data_dir(bio) == READ)
			ret = bio_copy_to_iter(bio, bmd->iter);
		if (bmd->is_our_pages)
			bio_free_pages(bio);
	}
	kfree(bmd);
	bio_put(bio);
	return ret;
}

static int bio_copy_user_iov(struct request *rq, struct rq_map_data *map_data,
		struct iov_iter *iter, gfp_t gfp_mask)
{
	struct bio_map_data *bmd;
	struct page *page;
	struct bio *bio, *bounce_bio;
	int i = 0, ret;
	int nr_pages;
	unsigned int len = iter->count;
	unsigned int offset = map_data ? offset_in_page(map_data->offset) : 0;

	bmd = bio_alloc_map_data(iter, gfp_mask);
	if (!bmd)
		return -ENOMEM;

	/*
	 * We need to do a deep copy of the iov_iter including the iovecs.
	 * The caller provided iov might point to an on-stack or otherwise
	 * shortlived one.
	 */
	bmd->is_our_pages = !map_data;
	bmd->is_null_mapped = (map_data && map_data->null_mapped);

	nr_pages = DIV_ROUND_UP(offset + len, PAGE_SIZE);
	if (nr_pages > BIO_MAX_PAGES)
		nr_pages = BIO_MAX_PAGES;

	ret = -ENOMEM;
	bio = bio_kmalloc(gfp_mask, nr_pages);
	if (!bio)
		goto out_bmd;
	bio->bi_opf |= req_op(rq);

	if (map_data) {
		nr_pages = 1 << map_data->page_order;
		i = map_data->offset / PAGE_SIZE;
	}
	while (len) {
		unsigned int bytes = PAGE_SIZE;

		bytes -= offset;

		if (bytes > len)
			bytes = len;

		if (map_data) {
			if (i == map_data->nr_entries * nr_pages) {
				ret = -ENOMEM;
				goto cleanup;
			}

			page = map_data->pages[i / nr_pages];
			page += (i % nr_pages);

			i++;
		} else {
			page = alloc_page(rq->q->bounce_gfp | gfp_mask);
			if (!page) {
				ret = -ENOMEM;
				goto cleanup;
			}
		}

		if (bio_add_pc_page(rq->q, bio, page, bytes, offset) < bytes) {
			if (!map_data)
				__free_page(page);
			break;
		}

		len -= bytes;
		offset = 0;
	}

	if (map_data)
		map_data->offset += bio->bi_iter.bi_size;

	/*
	 * success
	 */
	if ((iov_iter_rw(iter) == WRITE &&
	     (!map_data || !map_data->null_mapped)) ||
	    (map_data && map_data->from_user)) {
		ret = bio_copy_from_iter(bio, iter);
		if (ret)
			goto cleanup;
	} else {
		if (bmd->is_our_pages)
			zero_fill_bio(bio);
		iov_iter_advance(iter, bio->bi_iter.bi_size);
	}

	bio->bi_private = bmd;

	bounce_bio = bio;
	ret = blk_rq_append_bio(rq, &bounce_bio);
	if (ret)
		goto cleanup;

	/*
	 * We link the bounce buffer in and could have to traverse it later, so
	 * we have to get a ref to prevent it from being freed
	 */
	bio_get(bounce_bio);
	return 0;
cleanup:
	if (!map_data)
		bio_free_pages(bio);
	bio_put(bio);
out_bmd:
	kfree(bmd);
	return ret;
}

static int bio_map_user_iov(struct request *rq, struct iov_iter *iter,
		gfp_t gfp_mask)
{
	unsigned int max_sectors = queue_max_hw_sectors(rq->q);
	struct bio *bio, *bounce_bio;
	int ret;
	int j;

	if (!iov_iter_count(iter))
		return -EINVAL;

	bio = bio_kmalloc(gfp_mask, iov_iter_npages(iter, BIO_MAX_PAGES));
	if (!bio)
		return -ENOMEM;
	bio->bi_opf |= req_op(rq);

	while (iov_iter_count(iter)) {
		struct page **pages;
		ssize_t bytes;
		size_t offs, added = 0;
		int npages;

		bytes = iov_iter_get_pages_alloc(iter, &pages, LONG_MAX, &offs);
		if (unlikely(bytes <= 0)) {
			ret = bytes ? bytes : -EFAULT;
			goto out_unmap;
		}

		npages = DIV_ROUND_UP(offs + bytes, PAGE_SIZE);

		if (unlikely(offs & queue_dma_alignment(rq->q))) {
			ret = -EINVAL;
			j = 0;
		} else {
			for (j = 0; j < npages; j++) {
				struct page *page = pages[j];
				unsigned int n = PAGE_SIZE - offs;
				bool same_page = false;

				if (n > bytes)
					n = bytes;

				if (!bio_add_hw_page(rq->q, bio, page, n, offs,
						     max_sectors, &same_page)) {
					if (same_page)
						put_page(page);
					break;
				}

				added += n;
				bytes -= n;
				offs = 0;
			}
			iov_iter_advance(iter, added);
		}
		/*
		 * release the pages we didn't map into the bio, if any
		 */
		while (j < npages)
			put_page(pages[j++]);
		kvfree(pages);
		/* couldn't stuff something into bio? */
		if (bytes)
			break;
	}

	/*
	 * Subtle: if we end up needing to bounce a bio, it would normally
	 * disappear when its bi_end_io is run.  However, we need the original
	 * bio for the unmap, so grab an extra reference to it
	 */
	bio_get(bio);

<<<<<<< HEAD
	ret = blk_rq_append_bio(rq, bio);
	if (ret) {
		bio_endio(bio);
		__blk_rq_unmap_user(orig_bio);
		bio_put(bio);
		return ret;
=======
	bounce_bio = bio;
	ret = blk_rq_append_bio(rq, &bounce_bio);
	if (ret)
		goto out_put_orig;

	/*
	 * We link the bounce buffer in and could have to traverse it
	 * later, so we have to get a ref to prevent it from being freed
	 */
	bio_get(bounce_bio);
	return 0;

 out_put_orig:
	bio_put(bio);
 out_unmap:
	bio_release_pages(bio, false);
	bio_put(bio);
	return ret;
}

/**
 *	bio_unmap_user	-	unmap a bio
 *	@bio:		the bio being unmapped
 *
 *	Unmap a bio previously mapped by bio_map_user_iov(). Must be called from
 *	process context.
 *
 *	bio_unmap_user() may sleep.
 */
static void bio_unmap_user(struct bio *bio)
{
	bio_release_pages(bio, bio_data_dir(bio) == READ);
	bio_put(bio);
	bio_put(bio);
}

static void bio_invalidate_vmalloc_pages(struct bio *bio)
{
#ifdef ARCH_HAS_FLUSH_KERNEL_DCACHE_PAGE
	if (bio->bi_private && !op_is_write(bio_op(bio))) {
		unsigned long i, len = 0;

		for (i = 0; i < bio->bi_vcnt; i++)
			len += bio->bi_io_vec[i].bv_len;
		invalidate_kernel_vmap_range(bio->bi_private, len);
	}
#endif
}

static void bio_map_kern_endio(struct bio *bio)
{
	bio_invalidate_vmalloc_pages(bio);
	bio_put(bio);
}

/**
 *	bio_map_kern	-	map kernel address into bio
 *	@q: the struct request_queue for the bio
 *	@data: pointer to buffer to map
 *	@len: length in bytes
 *	@gfp_mask: allocation flags for bio allocation
 *
 *	Map the kernel address into a bio suitable for io to a block
 *	device. Returns an error pointer in case of error.
 */
static struct bio *bio_map_kern(struct request_queue *q, void *data,
		unsigned int len, gfp_t gfp_mask)
{
	unsigned long kaddr = (unsigned long)data;
	unsigned long end = (kaddr + len + PAGE_SIZE - 1) >> PAGE_SHIFT;
	unsigned long start = kaddr >> PAGE_SHIFT;
	const int nr_pages = end - start;
	bool is_vmalloc = is_vmalloc_addr(data);
	struct page *page;
	int offset, i;
	struct bio *bio;

	bio = bio_kmalloc(gfp_mask, nr_pages);
	if (!bio)
		return ERR_PTR(-ENOMEM);

	if (is_vmalloc) {
		flush_kernel_vmap_range(data, len);
		bio->bi_private = data;
	}

	offset = offset_in_page(kaddr);
	for (i = 0; i < nr_pages; i++) {
		unsigned int bytes = PAGE_SIZE - offset;

		if (len <= 0)
			break;

		if (bytes > len)
			bytes = len;

		if (!is_vmalloc)
			page = virt_to_page(data);
		else
			page = vmalloc_to_page(data);
		if (bio_add_pc_page(q, bio, page, bytes,
				    offset) < bytes) {
			/* we don't support partial mappings */
			bio_put(bio);
			return ERR_PTR(-EINVAL);
		}

		data += bytes;
		len -= bytes;
		offset = 0;
	}

	bio->bi_end_io = bio_map_kern_endio;
	return bio;
}

static void bio_copy_kern_endio(struct bio *bio)
{
	bio_free_pages(bio);
	bio_put(bio);
}

static void bio_copy_kern_endio_read(struct bio *bio)
{
	char *p = bio->bi_private;
	struct bio_vec *bvec;
	struct bvec_iter_all iter_all;

	bio_for_each_segment_all(bvec, bio, iter_all) {
		memcpy(p, page_address(bvec->bv_page), bvec->bv_len);
		p += bvec->bv_len;
	}

	bio_copy_kern_endio(bio);
}

/**
 *	bio_copy_kern	-	copy kernel address into bio
 *	@q: the struct request_queue for the bio
 *	@data: pointer to buffer to copy
 *	@len: length in bytes
 *	@gfp_mask: allocation flags for bio and page allocation
 *	@reading: data direction is READ
 *
 *	copy the kernel address into a bio suitable for io to a block
 *	device. Returns an error pointer in case of error.
 */
static struct bio *bio_copy_kern(struct request_queue *q, void *data,
		unsigned int len, gfp_t gfp_mask, int reading)
{
	unsigned long kaddr = (unsigned long)data;
	unsigned long end = (kaddr + len + PAGE_SIZE - 1) >> PAGE_SHIFT;
	unsigned long start = kaddr >> PAGE_SHIFT;
	struct bio *bio;
	void *p = data;
	int nr_pages = 0;

	/*
	 * Overflow, abort
	 */
	if (end < start)
		return ERR_PTR(-EINVAL);

	nr_pages = end - start;
	bio = bio_kmalloc(gfp_mask, nr_pages);
	if (!bio)
		return ERR_PTR(-ENOMEM);

	while (len) {
		struct page *page;
		unsigned int bytes = PAGE_SIZE;

		if (bytes > len)
			bytes = len;

		page = alloc_page(q->bounce_gfp | gfp_mask);
		if (!page)
			goto cleanup;

		if (!reading)
			memcpy(page_address(page), p, bytes);

		if (bio_add_pc_page(q, bio, page, bytes, 0) < bytes)
			break;

		len -= bytes;
		p += bytes;
	}

	if (reading) {
		bio->bi_end_io = bio_copy_kern_endio_read;
		bio->bi_private = data;
	} else {
		bio->bi_end_io = bio_copy_kern_endio;
	}

	return bio;

cleanup:
	bio_free_pages(bio);
	bio_put(bio);
	return ERR_PTR(-ENOMEM);
}

/*
 * Append a bio to a passthrough request.  Only works if the bio can be merged
 * into the request based on the driver constraints.
 */
int blk_rq_append_bio(struct request *rq, struct bio **bio)
{
	struct bio *orig_bio = *bio;
	struct bvec_iter iter;
	struct bio_vec bv;
	unsigned int nr_segs = 0;

	blk_queue_bounce(rq->q, bio);

	bio_for_each_bvec(bv, *bio, iter)
		nr_segs++;

	if (!rq->bio) {
		blk_rq_bio_prep(rq, *bio, nr_segs);
	} else {
		if (!ll_back_merge_fn(rq, *bio, nr_segs)) {
			if (orig_bio != *bio) {
				bio_put(*bio);
				*bio = orig_bio;
			}
			return -EINVAL;
		}

		rq->biotail->bi_next = *bio;
		rq->biotail = *bio;
		rq->__data_len += (*bio)->bi_iter.bi_size;
		bio_crypt_free_ctx(*bio);
>>>>>>> 24b8d41d
	}

	return 0;
}
EXPORT_SYMBOL(blk_rq_append_bio);

/**
 * blk_rq_map_user_iov - map user data to a request, for passthrough requests
 * @q:		request queue where request should be inserted
 * @rq:		request to map data to
 * @map_data:   pointer to the rq_map_data holding pages (if necessary)
 * @iter:	iovec iterator
 * @gfp_mask:	memory allocation flags
 *
 * Description:
 *    Data will be mapped directly for zero copy I/O, if possible. Otherwise
 *    a kernel bounce buffer is used.
 *
 *    A matching blk_rq_unmap_user() must be issued at the end of I/O, while
 *    still in process context.
 *
 *    Note: The mapped bio may need to be bounced through blk_queue_bounce()
 *    before being submitted to the device, as pages mapped may be out of
 *    reach. It's the callers responsibility to make sure this happens. The
 *    original bio must be passed back in to blk_rq_unmap_user() for proper
 *    unmapping.
 */
int blk_rq_map_user_iov(struct request_queue *q, struct request *rq,
			struct rq_map_data *map_data,
			const struct iov_iter *iter, gfp_t gfp_mask)
{
	bool copy = false;
	unsigned long align = q->dma_pad_mask | queue_dma_alignment(q);
	struct bio *bio = NULL;
	struct iov_iter i;
	int ret = -EINVAL;

	if (!iter_is_iovec(iter))
		goto fail;

	if (!iter_is_iovec(iter))
		goto fail;

	if (map_data)
		copy = true;
	else if (iov_iter_alignment(iter) & align)
		copy = true;
	else if (queue_virt_boundary(q))
		copy = queue_virt_boundary(q) & iov_iter_gap_alignment(iter);

	i = *iter;
	do {
		if (copy)
			ret = bio_copy_user_iov(rq, map_data, &i, gfp_mask);
		else
			ret = bio_map_user_iov(rq, &i, gfp_mask);
		if (ret)
			goto unmap_rq;
		if (!bio)
			bio = rq->bio;
	} while (iov_iter_count(&i));

	return 0;

unmap_rq:
<<<<<<< HEAD
	__blk_rq_unmap_user(bio);
=======
	blk_rq_unmap_user(bio);
>>>>>>> 24b8d41d
fail:
	rq->bio = NULL;
	return ret;
}
EXPORT_SYMBOL(blk_rq_map_user_iov);

int blk_rq_map_user(struct request_queue *q, struct request *rq,
		    struct rq_map_data *map_data, void __user *ubuf,
		    unsigned long len, gfp_t gfp_mask)
{
	struct iovec iov;
	struct iov_iter i;
	int ret = import_single_range(rq_data_dir(rq), ubuf, len, &iov, &i);

	if (unlikely(ret < 0))
		return ret;

	return blk_rq_map_user_iov(q, rq, map_data, &i, gfp_mask);
}
EXPORT_SYMBOL(blk_rq_map_user);

/**
 * blk_rq_unmap_user - unmap a request with user data
 * @bio:	       start of bio list
 *
 * Description:
 *    Unmap a rq previously mapped by blk_rq_map_user(). The caller must
 *    supply the original rq->bio from the blk_rq_map_user() return, since
 *    the I/O completion may have changed rq->bio.
 */
int blk_rq_unmap_user(struct bio *bio)
{
	struct bio *mapped_bio;
	int ret = 0, ret2;

	while (bio) {
		mapped_bio = bio;
		if (unlikely(bio_flagged(bio, BIO_BOUNCED)))
			mapped_bio = bio->bi_private;

		if (bio->bi_private) {
			ret2 = bio_uncopy_user(mapped_bio);
			if (ret2 && !ret)
				ret = ret2;
		} else {
			bio_unmap_user(mapped_bio);
		}

		mapped_bio = bio;
		bio = bio->bi_next;
		bio_put(mapped_bio);
	}

	return ret;
}
EXPORT_SYMBOL(blk_rq_unmap_user);

/**
 * blk_rq_map_kern - map kernel data to a request, for passthrough requests
 * @q:		request queue where request should be inserted
 * @rq:		request to fill
 * @kbuf:	the kernel buffer
 * @len:	length of user data
 * @gfp_mask:	memory allocation flags
 *
 * Description:
 *    Data will be mapped directly if possible. Otherwise a bounce
 *    buffer is used. Can be called multiple times to append multiple
 *    buffers.
 */
int blk_rq_map_kern(struct request_queue *q, struct request *rq, void *kbuf,
		    unsigned int len, gfp_t gfp_mask)
{
	int reading = rq_data_dir(rq) == READ;
	unsigned long addr = (unsigned long) kbuf;
	struct bio *bio, *orig_bio;
	int ret;

	if (len > (queue_max_hw_sectors(q) << 9))
		return -EINVAL;
	if (!len || !kbuf)
		return -EINVAL;

	if (!blk_rq_aligned(q, addr, len) || object_is_on_stack(kbuf))
		bio = bio_copy_kern(q, kbuf, len, gfp_mask, reading);
	else
		bio = bio_map_kern(q, kbuf, len, gfp_mask);

	if (IS_ERR(bio))
		return PTR_ERR(bio);

<<<<<<< HEAD
	if (!reading)
		bio_set_op_attrs(bio, REQ_OP_WRITE, 0);

	if (do_copy)
		rq->cmd_flags |= REQ_COPY_USER;

	ret = blk_rq_append_bio(rq, bio);
=======
	bio->bi_opf &= ~REQ_OP_MASK;
	bio->bi_opf |= req_op(rq);

	orig_bio = bio;
	ret = blk_rq_append_bio(rq, &bio);
>>>>>>> 24b8d41d
	if (unlikely(ret)) {
		/* request is too big */
		bio_put(orig_bio);
		return ret;
	}

	return 0;
}
EXPORT_SYMBOL(blk_rq_map_kern);<|MERGE_RESOLUTION|>--- conflicted
+++ resolved
@@ -11,23 +11,6 @@
 
 #include "blk.h"
 
-<<<<<<< HEAD
-/*
- * Append a bio to a passthrough request.  Only works can be merged into
- * the request based on the driver constraints.
- */
-int blk_rq_append_bio(struct request *rq, struct bio *bio)
-{
-	if (!rq->bio) {
-		blk_rq_bio_prep(rq->q, rq, bio);
-	} else {
-		if (!ll_back_merge_fn(rq->q, rq, bio))
-			return -EINVAL;
-
-		rq->biotail->bi_next = bio;
-		rq->biotail = bio;
-		rq->__data_len += bio->bi_iter.bi_size;
-=======
 struct bio_map_data {
 	bool is_our_pages : 1;
 	bool is_null_mapped : 1;
@@ -78,12 +61,10 @@
 
 		if (ret < bvec->bv_len)
 			return -EFAULT;
->>>>>>> 24b8d41d
 	}
 
 	return 0;
 }
-EXPORT_SYMBOL(blk_rq_append_bio);
 
 /**
  * bio_copy_to_iter - copy all pages from bio to iov_iter
@@ -332,14 +313,6 @@
 	 */
 	bio_get(bio);
 
-<<<<<<< HEAD
-	ret = blk_rq_append_bio(rq, bio);
-	if (ret) {
-		bio_endio(bio);
-		__blk_rq_unmap_user(orig_bio);
-		bio_put(bio);
-		return ret;
-=======
 	bounce_bio = bio;
 	ret = blk_rq_append_bio(rq, &bounce_bio);
 	if (ret)
@@ -575,7 +548,6 @@
 		rq->biotail = *bio;
 		rq->__data_len += (*bio)->bi_iter.bi_size;
 		bio_crypt_free_ctx(*bio);
->>>>>>> 24b8d41d
 	}
 
 	return 0;
@@ -612,9 +584,6 @@
 	struct bio *bio = NULL;
 	struct iov_iter i;
 	int ret = -EINVAL;
-
-	if (!iter_is_iovec(iter))
-		goto fail;
 
 	if (!iter_is_iovec(iter))
 		goto fail;
@@ -641,11 +610,7 @@
 	return 0;
 
 unmap_rq:
-<<<<<<< HEAD
-	__blk_rq_unmap_user(bio);
-=======
 	blk_rq_unmap_user(bio);
->>>>>>> 24b8d41d
 fail:
 	rq->bio = NULL;
 	return ret;
@@ -737,21 +702,11 @@
 	if (IS_ERR(bio))
 		return PTR_ERR(bio);
 
-<<<<<<< HEAD
-	if (!reading)
-		bio_set_op_attrs(bio, REQ_OP_WRITE, 0);
-
-	if (do_copy)
-		rq->cmd_flags |= REQ_COPY_USER;
-
-	ret = blk_rq_append_bio(rq, bio);
-=======
 	bio->bi_opf &= ~REQ_OP_MASK;
 	bio->bi_opf |= req_op(rq);
 
 	orig_bio = bio;
 	ret = blk_rq_append_bio(rq, &bio);
->>>>>>> 24b8d41d
 	if (unlikely(ret)) {
 		/* request is too big */
 		bio_put(orig_bio);
