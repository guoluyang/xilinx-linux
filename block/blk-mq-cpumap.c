// SPDX-License-Identifier: GPL-2.0
/*
 * CPU <-> hardware queue mapping helpers
 *
 * Copyright (C) 2013-2014 Jens Axboe
 */
#include <linux/kernel.h>
#include <linux/threads.h>
#include <linux/module.h>
#include <linux/mm.h>
#include <linux/smp.h>
#include <linux/cpu.h>

#include <linux/blk-mq.h>
#include "blk.h"
#include "blk-mq.h"

static int queue_index(struct blk_mq_queue_map *qmap,
		       unsigned int nr_queues, const int q)
{
	return qmap->queue_offset + (q % nr_queues);
}

static int get_first_sibling(unsigned int cpu)
{
	unsigned int ret;

	ret = cpumask_first(topology_sibling_cpumask(cpu));
	if (ret < nr_cpu_ids)
		return ret;

	return cpu;
}

<<<<<<< HEAD
int blk_mq_map_queues(struct blk_mq_tag_set *set)
{
	unsigned int *map = set->mq_map;
	unsigned int nr_queues = set->nr_hw_queues;
	const struct cpumask *online_mask = cpu_online_mask;
	unsigned int i, nr_cpus, nr_uniq_cpus, queue, first_sibling;
	cpumask_var_t cpus;

	if (!alloc_cpumask_var(&cpus, GFP_ATOMIC))
		return -ENOMEM;

	cpumask_clear(cpus);
	nr_cpus = nr_uniq_cpus = 0;
	for_each_cpu(i, online_mask) {
		nr_cpus++;
		first_sibling = get_first_sibling(i);
		if (!cpumask_test_cpu(first_sibling, cpus))
			nr_uniq_cpus++;
		cpumask_set_cpu(i, cpus);
=======
int blk_mq_map_queues(struct blk_mq_queue_map *qmap)
{
	unsigned int *map = qmap->mq_map;
	unsigned int nr_queues = qmap->nr_queues;
	unsigned int cpu, first_sibling, q = 0;

	for_each_possible_cpu(cpu)
		map[cpu] = -1;

	/*
	 * Spread queues among present CPUs first for minimizing
	 * count of dead queues which are mapped by all un-present CPUs
	 */
	for_each_present_cpu(cpu) {
		if (q >= nr_queues)
			break;
		map[cpu] = queue_index(qmap, nr_queues, q++);
>>>>>>> 24b8d41d
	}

	for_each_possible_cpu(cpu) {
		if (map[cpu] != -1)
			continue;
		/*
		 * First do sequential mapping between CPUs and queues.
		 * In case we still have CPUs to map, and we have some number of
		 * threads per cores then map sibling threads to the same queue
		 * for performance optimizations.
		 */
		if (q < nr_queues) {
			map[cpu] = queue_index(qmap, nr_queues, q++);
		} else {
			first_sibling = get_first_sibling(cpu);
			if (first_sibling == cpu)
				map[cpu] = queue_index(qmap, nr_queues, q++);
			else
				map[cpu] = map[first_sibling];
		}
	}

	return 0;
}
EXPORT_SYMBOL_GPL(blk_mq_map_queues);

<<<<<<< HEAD
/*
=======
/**
 * blk_mq_hw_queue_to_node - Look up the memory node for a hardware queue index
 * @qmap: CPU to hardware queue map.
 * @index: hardware queue index.
 *
>>>>>>> 24b8d41d
 * We have no quick way of doing reverse lookups. This is only used at
 * queue init time, so runtime isn't important.
 */
int blk_mq_hw_queue_to_node(struct blk_mq_queue_map *qmap, unsigned int index)
{
	int i;

	for_each_possible_cpu(i) {
		if (index == qmap->mq_map[i])
			return cpu_to_node(i);
	}

	return NUMA_NO_NODE;
}<|MERGE_RESOLUTION|>--- conflicted
+++ resolved
@@ -32,27 +32,6 @@
 	return cpu;
 }
 
-<<<<<<< HEAD
-int blk_mq_map_queues(struct blk_mq_tag_set *set)
-{
-	unsigned int *map = set->mq_map;
-	unsigned int nr_queues = set->nr_hw_queues;
-	const struct cpumask *online_mask = cpu_online_mask;
-	unsigned int i, nr_cpus, nr_uniq_cpus, queue, first_sibling;
-	cpumask_var_t cpus;
-
-	if (!alloc_cpumask_var(&cpus, GFP_ATOMIC))
-		return -ENOMEM;
-
-	cpumask_clear(cpus);
-	nr_cpus = nr_uniq_cpus = 0;
-	for_each_cpu(i, online_mask) {
-		nr_cpus++;
-		first_sibling = get_first_sibling(i);
-		if (!cpumask_test_cpu(first_sibling, cpus))
-			nr_uniq_cpus++;
-		cpumask_set_cpu(i, cpus);
-=======
 int blk_mq_map_queues(struct blk_mq_queue_map *qmap)
 {
 	unsigned int *map = qmap->mq_map;
@@ -70,7 +49,6 @@
 		if (q >= nr_queues)
 			break;
 		map[cpu] = queue_index(qmap, nr_queues, q++);
->>>>>>> 24b8d41d
 	}
 
 	for_each_possible_cpu(cpu) {
@@ -97,15 +75,11 @@
 }
 EXPORT_SYMBOL_GPL(blk_mq_map_queues);
 
-<<<<<<< HEAD
-/*
-=======
 /**
  * blk_mq_hw_queue_to_node - Look up the memory node for a hardware queue index
  * @qmap: CPU to hardware queue map.
  * @index: hardware queue index.
  *
->>>>>>> 24b8d41d
  * We have no quick way of doing reverse lookups. This is only used at
  * queue init time, so runtime isn't important.
  */
