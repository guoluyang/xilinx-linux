// SPDX-License-Identifier: GPL-2.0
/*
 * Functions related to setting various queue properties from drivers
 */
#include <linux/kernel.h>
#include <linux/module.h>
#include <linux/init.h>
#include <linux/bio.h>
#include <linux/blkdev.h>
#include <linux/memblock.h>	/* for max_pfn/max_low_pfn */
#include <linux/gcd.h>
#include <linux/lcm.h>
#include <linux/jiffies.h>
#include <linux/gfp.h>
#include <linux/dma-mapping.h>

#include "blk.h"
#include "blk-wbt.h"

unsigned long blk_max_low_pfn;
EXPORT_SYMBOL(blk_max_low_pfn);

unsigned long blk_max_pfn;

void blk_queue_rq_timeout(struct request_queue *q, unsigned int timeout)
{
	q->rq_timeout = timeout;
}
EXPORT_SYMBOL_GPL(blk_queue_rq_timeout);

/**
 * blk_set_default_limits - reset limits to default values
 * @lim:  the queue_limits structure to reset
 *
 * Description:
 *   Returns a queue_limit struct to its default state.
 */
void blk_set_default_limits(struct queue_limits *lim)
{
	lim->max_segments = BLK_MAX_SEGMENTS;
	lim->max_discard_segments = 1;
	lim->max_integrity_segments = 0;
	lim->seg_boundary_mask = BLK_SEG_BOUNDARY_MASK;
	lim->virt_boundary_mask = 0;
	lim->max_segment_size = BLK_MAX_SEGMENT_SIZE;
	lim->max_sectors = lim->max_hw_sectors = BLK_SAFE_MAX_SECTORS;
	lim->max_dev_sectors = 0;
	lim->chunk_sectors = 0;
	lim->max_write_same_sectors = 0;
	lim->max_write_zeroes_sectors = 0;
	lim->max_zone_append_sectors = 0;
	lim->max_discard_sectors = 0;
	lim->max_hw_discard_sectors = 0;
	lim->discard_granularity = 0;
	lim->discard_alignment = 0;
	lim->discard_misaligned = 0;
	lim->logical_block_size = lim->physical_block_size = lim->io_min = 512;
	lim->bounce_pfn = (unsigned long)(BLK_BOUNCE_ANY >> PAGE_SHIFT);
	lim->alignment_offset = 0;
	lim->io_opt = 0;
	lim->misaligned = 0;
	lim->zoned = BLK_ZONED_NONE;
}
EXPORT_SYMBOL(blk_set_default_limits);

/**
 * blk_set_stacking_limits - set default limits for stacking devices
 * @lim:  the queue_limits structure to reset
 *
 * Description:
 *   Returns a queue_limit struct to its default state. Should be used
 *   by stacking drivers like DM that have no internal limits.
 */
void blk_set_stacking_limits(struct queue_limits *lim)
{
	blk_set_default_limits(lim);

	/* Inherit limits from component devices */
	lim->max_segments = USHRT_MAX;
	lim->max_discard_segments = USHRT_MAX;
	lim->max_hw_sectors = UINT_MAX;
	lim->max_segment_size = UINT_MAX;
	lim->max_sectors = UINT_MAX;
	lim->max_dev_sectors = UINT_MAX;
	lim->max_write_same_sectors = UINT_MAX;
	lim->max_write_zeroes_sectors = UINT_MAX;
	lim->max_zone_append_sectors = UINT_MAX;
}
EXPORT_SYMBOL(blk_set_stacking_limits);

/**
 * blk_queue_bounce_limit - set bounce buffer limit for queue
 * @q: the request queue for the device
 * @max_addr: the maximum address the device can handle
 *
 * Description:
 *    Different hardware can have different requirements as to what pages
 *    it can do I/O directly to. A low level driver can call
 *    blk_queue_bounce_limit to have lower memory pages allocated as bounce
 *    buffers for doing I/O to pages residing above @max_addr.
 **/
void blk_queue_bounce_limit(struct request_queue *q, u64 max_addr)
{
	unsigned long b_pfn = max_addr >> PAGE_SHIFT;
	int dma = 0;

	q->bounce_gfp = GFP_NOIO;
#if BITS_PER_LONG == 64
	/*
	 * Assume anything <= 4GB can be handled by IOMMU.  Actually
	 * some IOMMUs can handle everything, but I don't know of a
	 * way to test this here.
	 */
	if (b_pfn < (min_t(u64, 0xffffffffUL, BLK_BOUNCE_HIGH) >> PAGE_SHIFT))
		dma = 1;
	q->limits.bounce_pfn = max(max_low_pfn, b_pfn);
#else
	if (b_pfn < blk_max_low_pfn)
		dma = 1;
	q->limits.bounce_pfn = b_pfn;
#endif
	if (dma) {
		init_emergency_isa_pool();
		q->bounce_gfp = GFP_NOIO | GFP_DMA;
		q->limits.bounce_pfn = b_pfn;
	}
}
EXPORT_SYMBOL(blk_queue_bounce_limit);

/**
 * blk_queue_max_hw_sectors - set max sectors for a request for this queue
 * @q:  the request queue for the device
 * @max_hw_sectors:  max hardware sectors in the usual 512b unit
 *
 * Description:
 *    Enables a low level driver to set a hard upper limit,
 *    max_hw_sectors, on the size of requests.  max_hw_sectors is set by
 *    the device driver based upon the capabilities of the I/O
 *    controller.
 *
 *    max_dev_sectors is a hard limit imposed by the storage device for
 *    READ/WRITE requests. It is set by the disk driver.
 *
 *    max_sectors is a soft limit imposed by the block layer for
 *    filesystem type requests.  This value can be overridden on a
 *    per-device basis in /sys/block/<device>/queue/max_sectors_kb.
 *    The soft limit can not exceed max_hw_sectors.
 **/
void blk_queue_max_hw_sectors(struct request_queue *q, unsigned int max_hw_sectors)
{
	struct queue_limits *limits = &q->limits;
	unsigned int max_sectors;

	if ((max_hw_sectors << 9) < PAGE_SIZE) {
		max_hw_sectors = 1 << (PAGE_SHIFT - 9);
		printk(KERN_INFO "%s: set to minimum %d\n",
		       __func__, max_hw_sectors);
	}

	limits->max_hw_sectors = max_hw_sectors;
	max_sectors = min_not_zero(max_hw_sectors, limits->max_dev_sectors);
	max_sectors = min_t(unsigned int, max_sectors, BLK_DEF_MAX_SECTORS);
	limits->max_sectors = max_sectors;
	q->backing_dev_info->io_pages = max_sectors >> (PAGE_SHIFT - 9);
}
EXPORT_SYMBOL(blk_queue_max_hw_sectors);

/**
 * blk_queue_chunk_sectors - set size of the chunk for this queue
 * @q:  the request queue for the device
 * @chunk_sectors:  chunk sectors in the usual 512b unit
 *
 * Description:
 *    If a driver doesn't want IOs to cross a given chunk size, it can set
 *    this limit and prevent merging across chunks. Note that the block layer
 *    must accept a page worth of data at any offset. So if the crossing of
 *    chunks is a hard limitation in the driver, it must still be prepared
 *    to split single page bios.
 **/
void blk_queue_chunk_sectors(struct request_queue *q, unsigned int chunk_sectors)
{
	q->limits.chunk_sectors = chunk_sectors;
}
EXPORT_SYMBOL(blk_queue_chunk_sectors);

/**
 * blk_queue_max_discard_sectors - set max sectors for a single discard
 * @q:  the request queue for the device
 * @max_discard_sectors: maximum number of sectors to discard
 **/
void blk_queue_max_discard_sectors(struct request_queue *q,
		unsigned int max_discard_sectors)
{
	q->limits.max_hw_discard_sectors = max_discard_sectors;
	q->limits.max_discard_sectors = max_discard_sectors;
}
EXPORT_SYMBOL(blk_queue_max_discard_sectors);

/**
 * blk_queue_max_write_same_sectors - set max sectors for a single write same
 * @q:  the request queue for the device
 * @max_write_same_sectors: maximum number of sectors to write per command
 **/
void blk_queue_max_write_same_sectors(struct request_queue *q,
				      unsigned int max_write_same_sectors)
{
	q->limits.max_write_same_sectors = max_write_same_sectors;
}
EXPORT_SYMBOL(blk_queue_max_write_same_sectors);

/**
 * blk_queue_max_write_zeroes_sectors - set max sectors for a single
 *                                      write zeroes
 * @q:  the request queue for the device
 * @max_write_zeroes_sectors: maximum number of sectors to write per command
 **/
void blk_queue_max_write_zeroes_sectors(struct request_queue *q,
		unsigned int max_write_zeroes_sectors)
{
	q->limits.max_write_zeroes_sectors = max_write_zeroes_sectors;
}
EXPORT_SYMBOL(blk_queue_max_write_zeroes_sectors);

/**
 * blk_queue_max_zone_append_sectors - set max sectors for a single zone append
 * @q:  the request queue for the device
 * @max_zone_append_sectors: maximum number of sectors to write per command
 **/
void blk_queue_max_zone_append_sectors(struct request_queue *q,
		unsigned int max_zone_append_sectors)
{
	unsigned int max_sectors;

	if (WARN_ON(!blk_queue_is_zoned(q)))
		return;

	max_sectors = min(q->limits.max_hw_sectors, max_zone_append_sectors);
	max_sectors = min(q->limits.chunk_sectors, max_sectors);

	/*
	 * Signal eventual driver bugs resulting in the max_zone_append sectors limit
	 * being 0 due to a 0 argument, the chunk_sectors limit (zone size) not set,
	 * or the max_hw_sectors limit not set.
	 */
	WARN_ON(!max_sectors);

	q->limits.max_zone_append_sectors = max_sectors;
}
EXPORT_SYMBOL_GPL(blk_queue_max_zone_append_sectors);

/**
 * blk_queue_max_segments - set max hw segments for a request for this queue
 * @q:  the request queue for the device
 * @max_segments:  max number of segments
 *
 * Description:
 *    Enables a low level driver to set an upper limit on the number of
 *    hw data segments in a request.
 **/
void blk_queue_max_segments(struct request_queue *q, unsigned short max_segments)
{
	if (!max_segments) {
		max_segments = 1;
		printk(KERN_INFO "%s: set to minimum %d\n",
		       __func__, max_segments);
	}

	q->limits.max_segments = max_segments;
}
EXPORT_SYMBOL(blk_queue_max_segments);

/**
 * blk_queue_max_discard_segments - set max segments for discard requests
 * @q:  the request queue for the device
 * @max_segments:  max number of segments
 *
 * Description:
 *    Enables a low level driver to set an upper limit on the number of
 *    segments in a discard request.
 **/
void blk_queue_max_discard_segments(struct request_queue *q,
		unsigned short max_segments)
{
	q->limits.max_discard_segments = max_segments;
}
EXPORT_SYMBOL_GPL(blk_queue_max_discard_segments);

/**
 * blk_queue_max_segment_size - set max segment size for blk_rq_map_sg
 * @q:  the request queue for the device
 * @max_size:  max size of segment in bytes
 *
 * Description:
 *    Enables a low level driver to set an upper limit on the size of a
 *    coalesced segment
 **/
void blk_queue_max_segment_size(struct request_queue *q, unsigned int max_size)
{
	if (max_size < PAGE_SIZE) {
		max_size = PAGE_SIZE;
		printk(KERN_INFO "%s: set to minimum %d\n",
		       __func__, max_size);
	}

	/* see blk_queue_virt_boundary() for the explanation */
	WARN_ON_ONCE(q->limits.virt_boundary_mask);

	q->limits.max_segment_size = max_size;
}
EXPORT_SYMBOL(blk_queue_max_segment_size);

/**
 * blk_queue_logical_block_size - set logical block size for the queue
 * @q:  the request queue for the device
 * @size:  the logical block size, in bytes
 *
 * Description:
 *   This should be set to the lowest possible block size that the
 *   storage device can address.  The default of 512 covers most
 *   hardware.
 **/
void blk_queue_logical_block_size(struct request_queue *q, unsigned int size)
{
	q->limits.logical_block_size = size;

	if (q->limits.physical_block_size < size)
		q->limits.physical_block_size = size;

	if (q->limits.io_min < q->limits.physical_block_size)
		q->limits.io_min = q->limits.physical_block_size;
}
EXPORT_SYMBOL(blk_queue_logical_block_size);

/**
 * blk_queue_physical_block_size - set physical block size for the queue
 * @q:  the request queue for the device
 * @size:  the physical block size, in bytes
 *
 * Description:
 *   This should be set to the lowest possible sector size that the
 *   hardware can operate on without reverting to read-modify-write
 *   operations.
 */
void blk_queue_physical_block_size(struct request_queue *q, unsigned int size)
{
	q->limits.physical_block_size = size;

	if (q->limits.physical_block_size < q->limits.logical_block_size)
		q->limits.physical_block_size = q->limits.logical_block_size;

	if (q->limits.io_min < q->limits.physical_block_size)
		q->limits.io_min = q->limits.physical_block_size;
}
EXPORT_SYMBOL(blk_queue_physical_block_size);

/**
 * blk_queue_alignment_offset - set physical block alignment offset
 * @q:	the request queue for the device
 * @offset: alignment offset in bytes
 *
 * Description:
 *   Some devices are naturally misaligned to compensate for things like
 *   the legacy DOS partition table 63-sector offset.  Low-level drivers
 *   should call this function for devices whose first sector is not
 *   naturally aligned.
 */
void blk_queue_alignment_offset(struct request_queue *q, unsigned int offset)
{
	q->limits.alignment_offset =
		offset & (q->limits.physical_block_size - 1);
	q->limits.misaligned = 0;
}
EXPORT_SYMBOL(blk_queue_alignment_offset);

void blk_queue_update_readahead(struct request_queue *q)
{
	/*
	 * For read-ahead of large files to be effective, we need to read ahead
	 * at least twice the optimal I/O size.
	 */
	q->backing_dev_info->ra_pages =
		max(queue_io_opt(q) * 2 / PAGE_SIZE, VM_READAHEAD_PAGES);
	q->backing_dev_info->io_pages =
		queue_max_sectors(q) >> (PAGE_SHIFT - 9);
}
EXPORT_SYMBOL_GPL(blk_queue_update_readahead);

/**
 * blk_limits_io_min - set minimum request size for a device
 * @limits: the queue limits
 * @min:  smallest I/O size in bytes
 *
 * Description:
 *   Some devices have an internal block size bigger than the reported
 *   hardware sector size.  This function can be used to signal the
 *   smallest I/O the device can perform without incurring a performance
 *   penalty.
 */
void blk_limits_io_min(struct queue_limits *limits, unsigned int min)
{
	limits->io_min = min;

	if (limits->io_min < limits->logical_block_size)
		limits->io_min = limits->logical_block_size;

	if (limits->io_min < limits->physical_block_size)
		limits->io_min = limits->physical_block_size;
}
EXPORT_SYMBOL(blk_limits_io_min);

/**
 * blk_queue_io_min - set minimum request size for the queue
 * @q:	the request queue for the device
 * @min:  smallest I/O size in bytes
 *
 * Description:
 *   Storage devices may report a granularity or preferred minimum I/O
 *   size which is the smallest request the device can perform without
 *   incurring a performance penalty.  For disk drives this is often the
 *   physical block size.  For RAID arrays it is often the stripe chunk
 *   size.  A properly aligned multiple of minimum_io_size is the
 *   preferred request size for workloads where a high number of I/O
 *   operations is desired.
 */
void blk_queue_io_min(struct request_queue *q, unsigned int min)
{
	blk_limits_io_min(&q->limits, min);
}
EXPORT_SYMBOL(blk_queue_io_min);

/**
 * blk_limits_io_opt - set optimal request size for a device
 * @limits: the queue limits
 * @opt:  smallest I/O size in bytes
 *
 * Description:
 *   Storage devices may report an optimal I/O size, which is the
 *   device's preferred unit for sustained I/O.  This is rarely reported
 *   for disk drives.  For RAID arrays it is usually the stripe width or
 *   the internal track size.  A properly aligned multiple of
 *   optimal_io_size is the preferred request size for workloads where
 *   sustained throughput is desired.
 */
void blk_limits_io_opt(struct queue_limits *limits, unsigned int opt)
{
	limits->io_opt = opt;
}
EXPORT_SYMBOL(blk_limits_io_opt);

/**
 * blk_queue_io_opt - set optimal request size for the queue
 * @q:	the request queue for the device
 * @opt:  optimal request size in bytes
 *
 * Description:
 *   Storage devices may report an optimal I/O size, which is the
 *   device's preferred unit for sustained I/O.  This is rarely reported
 *   for disk drives.  For RAID arrays it is usually the stripe width or
 *   the internal track size.  A properly aligned multiple of
 *   optimal_io_size is the preferred request size for workloads where
 *   sustained throughput is desired.
 */
void blk_queue_io_opt(struct request_queue *q, unsigned int opt)
{
	blk_limits_io_opt(&q->limits, opt);
	q->backing_dev_info->ra_pages =
		max(queue_io_opt(q) * 2 / PAGE_SIZE, VM_READAHEAD_PAGES);
}
EXPORT_SYMBOL(blk_queue_io_opt);

/**
 * blk_stack_limits - adjust queue_limits for stacked devices
 * @t:	the stacking driver limits (top device)
 * @b:  the underlying queue limits (bottom, component device)
 * @start:  first data sector within component device
 *
 * Description:
 *    This function is used by stacking drivers like MD and DM to ensure
 *    that all component devices have compatible block sizes and
 *    alignments.  The stacking driver must provide a queue_limits
 *    struct (top) and then iteratively call the stacking function for
 *    all component (bottom) devices.  The stacking function will
 *    attempt to combine the values and ensure proper alignment.
 *
 *    Returns 0 if the top and bottom queue_limits are compatible.  The
 *    top device's block sizes and alignment offsets may be adjusted to
 *    ensure alignment with the bottom device. If no compatible sizes
 *    and alignments exist, -1 is returned and the resulting top
 *    queue_limits will have the misaligned flag set to indicate that
 *    the alignment_offset is undefined.
 */
int blk_stack_limits(struct queue_limits *t, struct queue_limits *b,
		     sector_t start)
{
	unsigned int top, bottom, alignment, ret = 0;

	t->max_sectors = min_not_zero(t->max_sectors, b->max_sectors);
	t->max_hw_sectors = min_not_zero(t->max_hw_sectors, b->max_hw_sectors);
	t->max_dev_sectors = min_not_zero(t->max_dev_sectors, b->max_dev_sectors);
	t->max_write_same_sectors = min(t->max_write_same_sectors,
					b->max_write_same_sectors);
	t->max_write_zeroes_sectors = min(t->max_write_zeroes_sectors,
					b->max_write_zeroes_sectors);
	t->max_zone_append_sectors = min(t->max_zone_append_sectors,
					b->max_zone_append_sectors);
	t->bounce_pfn = min_not_zero(t->bounce_pfn, b->bounce_pfn);

	t->seg_boundary_mask = min_not_zero(t->seg_boundary_mask,
					    b->seg_boundary_mask);
	t->virt_boundary_mask = min_not_zero(t->virt_boundary_mask,
					    b->virt_boundary_mask);

	t->max_segments = min_not_zero(t->max_segments, b->max_segments);
	t->max_discard_segments = min_not_zero(t->max_discard_segments,
					       b->max_discard_segments);
	t->max_integrity_segments = min_not_zero(t->max_integrity_segments,
						 b->max_integrity_segments);

	t->max_segment_size = min_not_zero(t->max_segment_size,
					   b->max_segment_size);

	t->misaligned |= b->misaligned;

	alignment = queue_limit_alignment_offset(b, start);

	/* Bottom device has different alignment.  Check that it is
	 * compatible with the current top alignment.
	 */
	if (t->alignment_offset != alignment) {

		top = max(t->physical_block_size, t->io_min)
			+ t->alignment_offset;
		bottom = max(b->physical_block_size, b->io_min) + alignment;

		/* Verify that top and bottom intervals line up */
		if (max(top, bottom) % min(top, bottom)) {
			t->misaligned = 1;
			ret = -1;
		}
	}

	t->logical_block_size = max(t->logical_block_size,
				    b->logical_block_size);

	t->physical_block_size = max(t->physical_block_size,
				     b->physical_block_size);

	t->io_min = max(t->io_min, b->io_min);
	t->io_opt = lcm_not_zero(t->io_opt, b->io_opt);

	/* Set non-power-of-2 compatible chunk_sectors boundary */
	if (b->chunk_sectors)
		t->chunk_sectors = gcd(t->chunk_sectors, b->chunk_sectors);

	/* Physical block size a multiple of the logical block size? */
	if (t->physical_block_size & (t->logical_block_size - 1)) {
		t->physical_block_size = t->logical_block_size;
		t->misaligned = 1;
		ret = -1;
	}

	/* Minimum I/O a multiple of the physical block size? */
	if (t->io_min & (t->physical_block_size - 1)) {
		t->io_min = t->physical_block_size;
		t->misaligned = 1;
		ret = -1;
	}

	/* Optimal I/O a multiple of the physical block size? */
	if (t->io_opt & (t->physical_block_size - 1)) {
		t->io_opt = 0;
		t->misaligned = 1;
		ret = -1;
	}

	/* chunk_sectors a multiple of the physical block size? */
	if ((t->chunk_sectors << 9) & (t->physical_block_size - 1)) {
		t->chunk_sectors = 0;
		t->misaligned = 1;
		ret = -1;
	}

	t->raid_partial_stripes_expensive =
		max(t->raid_partial_stripes_expensive,
		    b->raid_partial_stripes_expensive);

	/* Find lowest common alignment_offset */
	t->alignment_offset = lcm_not_zero(t->alignment_offset, alignment)
		% max(t->physical_block_size, t->io_min);

	/* Verify that new alignment_offset is on a logical block boundary */
	if (t->alignment_offset & (t->logical_block_size - 1)) {
		t->misaligned = 1;
		ret = -1;
	}

	/* Discard alignment and granularity */
	if (b->discard_granularity) {
		alignment = queue_limit_discard_alignment(b, start);

		if (t->discard_granularity != 0 &&
		    t->discard_alignment != alignment) {
			top = t->discard_granularity + t->discard_alignment;
			bottom = b->discard_granularity + alignment;

			/* Verify that top and bottom intervals line up */
			if ((max(top, bottom) % min(top, bottom)) != 0)
				t->discard_misaligned = 1;
		}

		t->max_discard_sectors = min_not_zero(t->max_discard_sectors,
						      b->max_discard_sectors);
		t->max_hw_discard_sectors = min_not_zero(t->max_hw_discard_sectors,
							 b->max_hw_discard_sectors);
		t->discard_granularity = max(t->discard_granularity,
					     b->discard_granularity);
		t->discard_alignment = lcm_not_zero(t->discard_alignment, alignment) %
			t->discard_granularity;
	}

	t->zoned = max(t->zoned, b->zoned);
	return ret;
}
EXPORT_SYMBOL(blk_stack_limits);

/**
 * disk_stack_limits - adjust queue limits for stacked drivers
 * @disk:  MD/DM gendisk (top)
 * @bdev:  the underlying block device (bottom)
 * @offset:  offset to beginning of data within component device
 *
 * Description:
 *    Merges the limits for a top level gendisk and a bottom level
 *    block_device.
 */
void disk_stack_limits(struct gendisk *disk, struct block_device *bdev,
		       sector_t offset)
{
	struct request_queue *t = disk->queue;

	if (blk_stack_limits(&t->limits, &bdev_get_queue(bdev)->limits,
			get_start_sect(bdev) + (offset >> 9)) < 0) {
		char top[BDEVNAME_SIZE], bottom[BDEVNAME_SIZE];

		disk_name(disk, 0, top);
		bdevname(bdev, bottom);

		printk(KERN_NOTICE "%s: Warning: Device %s is misaligned\n",
		       top, bottom);
	}

	blk_queue_update_readahead(disk->queue);
}
EXPORT_SYMBOL(disk_stack_limits);

/**
 * blk_queue_update_dma_pad - update pad mask
 * @q:     the request queue for the device
 * @mask:  pad mask
 *
 * Update dma pad mask.
 *
 * Appending pad buffer to a request modifies the last entry of a
 * scatter list such that it includes the pad buffer.
 **/
void blk_queue_update_dma_pad(struct request_queue *q, unsigned int mask)
{
	if (mask > q->dma_pad_mask)
		q->dma_pad_mask = mask;
}
EXPORT_SYMBOL(blk_queue_update_dma_pad);

/**
 * blk_queue_segment_boundary - set boundary rules for segment merging
 * @q:  the request queue for the device
 * @mask:  the memory boundary mask
 **/
void blk_queue_segment_boundary(struct request_queue *q, unsigned long mask)
{
	if (mask < PAGE_SIZE - 1) {
		mask = PAGE_SIZE - 1;
		printk(KERN_INFO "%s: set to minimum %lx\n",
		       __func__, mask);
	}

	q->limits.seg_boundary_mask = mask;
}
EXPORT_SYMBOL(blk_queue_segment_boundary);

/**
 * blk_queue_virt_boundary - set boundary rules for bio merging
 * @q:  the request queue for the device
 * @mask:  the memory boundary mask
 **/
void blk_queue_virt_boundary(struct request_queue *q, unsigned long mask)
{
	q->limits.virt_boundary_mask = mask;

	/*
	 * Devices that require a virtual boundary do not support scatter/gather
	 * I/O natively, but instead require a descriptor list entry for each
	 * page (which might not be idential to the Linux PAGE_SIZE).  Because
	 * of that they are not limited by our notion of "segment size".
	 */
	if (mask)
		q->limits.max_segment_size = UINT_MAX;
}
EXPORT_SYMBOL(blk_queue_virt_boundary);

/**
 * blk_queue_dma_alignment - set dma length and memory alignment
 * @q:     the request queue for the device
 * @mask:  alignment mask
 *
 * description:
 *    set required memory and length alignment for direct dma transactions.
 *    this is used when building direct io requests for the queue.
 *
 **/
void blk_queue_dma_alignment(struct request_queue *q, int mask)
{
	q->dma_alignment = mask;
}
EXPORT_SYMBOL(blk_queue_dma_alignment);

/**
 * blk_queue_update_dma_alignment - update dma length and memory alignment
 * @q:     the request queue for the device
 * @mask:  alignment mask
 *
 * description:
 *    update required memory and length alignment for direct dma transactions.
 *    If the requested alignment is larger than the current alignment, then
 *    the current queue alignment is updated to the new value, otherwise it
 *    is left alone.  The design of this is to allow multiple objects
 *    (driver, device, transport etc) to set their respective
 *    alignments without having them interfere.
 *
 **/
void blk_queue_update_dma_alignment(struct request_queue *q, int mask)
{
	BUG_ON(mask > PAGE_SIZE);

	if (mask > q->dma_alignment)
		q->dma_alignment = mask;
}
EXPORT_SYMBOL(blk_queue_update_dma_alignment);

<<<<<<< HEAD
void blk_queue_flush_queueable(struct request_queue *q, bool queueable)
{
	spin_lock_irq(q->queue_lock);
	if (queueable)
		clear_bit(QUEUE_FLAG_FLUSH_NQ, &q->queue_flags);
	else
		set_bit(QUEUE_FLAG_FLUSH_NQ, &q->queue_flags);
	spin_unlock_irq(q->queue_lock);
=======
/**
 * blk_set_queue_depth - tell the block layer about the device queue depth
 * @q:		the request queue for the device
 * @depth:		queue depth
 *
 */
void blk_set_queue_depth(struct request_queue *q, unsigned int depth)
{
	q->queue_depth = depth;
	rq_qos_queue_depth_changed(q);
}
EXPORT_SYMBOL(blk_set_queue_depth);

/**
 * blk_queue_write_cache - configure queue's write cache
 * @q:		the request queue for the device
 * @wc:		write back cache on or off
 * @fua:	device supports FUA writes, if true
 *
 * Tell the block layer about the write cache of @q.
 */
void blk_queue_write_cache(struct request_queue *q, bool wc, bool fua)
{
	if (wc)
		blk_queue_flag_set(QUEUE_FLAG_WC, q);
	else
		blk_queue_flag_clear(QUEUE_FLAG_WC, q);
	if (fua)
		blk_queue_flag_set(QUEUE_FLAG_FUA, q);
	else
		blk_queue_flag_clear(QUEUE_FLAG_FUA, q);

	wbt_set_write_cache(q, test_bit(QUEUE_FLAG_WC, &q->queue_flags));
}
EXPORT_SYMBOL_GPL(blk_queue_write_cache);

/**
 * blk_queue_required_elevator_features - Set a queue required elevator features
 * @q:		the request queue for the target device
 * @features:	Required elevator features OR'ed together
 *
 * Tell the block layer that for the device controlled through @q, only the
 * only elevators that can be used are those that implement at least the set of
 * features specified by @features.
 */
void blk_queue_required_elevator_features(struct request_queue *q,
					  unsigned int features)
{
	q->required_elevator_features = features;
}
EXPORT_SYMBOL_GPL(blk_queue_required_elevator_features);

/**
 * blk_queue_can_use_dma_map_merging - configure queue for merging segments.
 * @q:		the request queue for the device
 * @dev:	the device pointer for dma
 *
 * Tell the block layer about merging the segments by dma map of @q.
 */
bool blk_queue_can_use_dma_map_merging(struct request_queue *q,
				       struct device *dev)
{
	unsigned long boundary = dma_get_merge_boundary(dev);

	if (!boundary)
		return false;

	/* No need to update max_segment_size. see blk_queue_virt_boundary() */
	blk_queue_virt_boundary(q, boundary);

	return true;
}
EXPORT_SYMBOL_GPL(blk_queue_can_use_dma_map_merging);

/**
 * blk_queue_set_zoned - configure a disk queue zoned model.
 * @disk:	the gendisk of the queue to configure
 * @model:	the zoned model to set
 *
 * Set the zoned model of the request queue of @disk according to @model.
 * When @model is BLK_ZONED_HM (host managed), this should be called only
 * if zoned block device support is enabled (CONFIG_BLK_DEV_ZONED option).
 * If @model specifies BLK_ZONED_HA (host aware), the effective model used
 * depends on CONFIG_BLK_DEV_ZONED settings and on the existence of partitions
 * on the disk.
 */
void blk_queue_set_zoned(struct gendisk *disk, enum blk_zoned_model model)
{
	switch (model) {
	case BLK_ZONED_HM:
		/*
		 * Host managed devices are supported only if
		 * CONFIG_BLK_DEV_ZONED is enabled.
		 */
		WARN_ON_ONCE(!IS_ENABLED(CONFIG_BLK_DEV_ZONED));
		break;
	case BLK_ZONED_HA:
		/*
		 * Host aware devices can be treated either as regular block
		 * devices (similar to drive managed devices) or as zoned block
		 * devices to take advantage of the zone command set, similarly
		 * to host managed devices. We try the latter if there are no
		 * partitions and zoned block device support is enabled, else
		 * we do nothing special as far as the block layer is concerned.
		 */
		if (!IS_ENABLED(CONFIG_BLK_DEV_ZONED) ||
		    disk_has_partitions(disk))
			model = BLK_ZONED_NONE;
		break;
	case BLK_ZONED_NONE:
	default:
		if (WARN_ON_ONCE(model != BLK_ZONED_NONE))
			model = BLK_ZONED_NONE;
		break;
	}

	disk->queue->limits.zoned = model;
>>>>>>> 24b8d41d
}
EXPORT_SYMBOL_GPL(blk_queue_set_zoned);

/**
 * blk_queue_write_cache - configure queue's write cache
 * @q:		the request queue for the device
 * @wc:		write back cache on or off
 * @fua:	device supports FUA writes, if true
 *
 * Tell the block layer about the write cache of @q.
 */
void blk_queue_write_cache(struct request_queue *q, bool wc, bool fua)
{
	spin_lock_irq(q->queue_lock);
	if (wc)
		queue_flag_set(QUEUE_FLAG_WC, q);
	else
		queue_flag_clear(QUEUE_FLAG_WC, q);
	if (fua)
		queue_flag_set(QUEUE_FLAG_FUA, q);
	else
		queue_flag_clear(QUEUE_FLAG_FUA, q);
	spin_unlock_irq(q->queue_lock);
}
EXPORT_SYMBOL_GPL(blk_queue_write_cache);

static int __init blk_settings_init(void)
{
	blk_max_low_pfn = max_low_pfn - 1;
	blk_max_pfn = max_pfn - 1;
	return 0;
}
subsys_initcall(blk_settings_init);<|MERGE_RESOLUTION|>--- conflicted
+++ resolved
@@ -746,16 +746,6 @@
 }
 EXPORT_SYMBOL(blk_queue_update_dma_alignment);
 
-<<<<<<< HEAD
-void blk_queue_flush_queueable(struct request_queue *q, bool queueable)
-{
-	spin_lock_irq(q->queue_lock);
-	if (queueable)
-		clear_bit(QUEUE_FLAG_FLUSH_NQ, &q->queue_flags);
-	else
-		set_bit(QUEUE_FLAG_FLUSH_NQ, &q->queue_flags);
-	spin_unlock_irq(q->queue_lock);
-=======
 /**
  * blk_set_queue_depth - tell the block layer about the device queue depth
  * @q:		the request queue for the device
@@ -873,32 +863,8 @@
 	}
 
 	disk->queue->limits.zoned = model;
->>>>>>> 24b8d41d
 }
 EXPORT_SYMBOL_GPL(blk_queue_set_zoned);
-
-/**
- * blk_queue_write_cache - configure queue's write cache
- * @q:		the request queue for the device
- * @wc:		write back cache on or off
- * @fua:	device supports FUA writes, if true
- *
- * Tell the block layer about the write cache of @q.
- */
-void blk_queue_write_cache(struct request_queue *q, bool wc, bool fua)
-{
-	spin_lock_irq(q->queue_lock);
-	if (wc)
-		queue_flag_set(QUEUE_FLAG_WC, q);
-	else
-		queue_flag_clear(QUEUE_FLAG_WC, q);
-	if (fua)
-		queue_flag_set(QUEUE_FLAG_FUA, q);
-	else
-		queue_flag_clear(QUEUE_FLAG_FUA, q);
-	spin_unlock_irq(q->queue_lock);
-}
-EXPORT_SYMBOL_GPL(blk_queue_write_cache);
 
 static int __init blk_settings_init(void)
 {
