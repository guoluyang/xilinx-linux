// SPDX-License-Identifier: GPL-2.0
/*
 * Functions related to sysfs handling
 */
#include <linux/kernel.h>
#include <linux/slab.h>
#include <linux/module.h>
#include <linux/bio.h>
#include <linux/blkdev.h>
#include <linux/backing-dev.h>
#include <linux/blktrace_api.h>
#include <linux/blk-mq.h>
#include <linux/blk-cgroup.h>
#include <linux/debugfs.h>

#include "blk.h"
#include "blk-mq.h"
#include "blk-mq-debugfs.h"
#include "blk-wbt.h"

struct queue_sysfs_entry {
	struct attribute attr;
	ssize_t (*show)(struct request_queue *, char *);
	ssize_t (*store)(struct request_queue *, const char *, size_t);
};

static ssize_t
queue_var_show(unsigned long var, char *page)
{
	return sprintf(page, "%lu\n", var);
}

static ssize_t
queue_var_store(unsigned long *var, const char *page, size_t count)
{
	int err;
	unsigned long v;

	err = kstrtoul(page, 10, &v);
	if (err || v > UINT_MAX)
		return -EINVAL;

	*var = v;

	return count;
}

static ssize_t queue_var_store64(s64 *var, const char *page)
{
	int err;
	s64 v;

	err = kstrtos64(page, 10, &v);
	if (err < 0)
		return err;

	*var = v;
	return 0;
}

static ssize_t queue_requests_show(struct request_queue *q, char *page)
{
	return queue_var_show(q->nr_requests, (page));
}

static ssize_t
queue_requests_store(struct request_queue *q, const char *page, size_t count)
{
	unsigned long nr;
	int ret, err;

	if (!queue_is_mq(q))
		return -EINVAL;

	ret = queue_var_store(&nr, page, count);
	if (ret < 0)
		return ret;

	if (nr < BLKDEV_MIN_RQ)
		nr = BLKDEV_MIN_RQ;

	err = blk_mq_update_nr_requests(q, nr);
	if (err)
		return err;

	return ret;
}

static ssize_t queue_ra_show(struct request_queue *q, char *page)
{
	unsigned long ra_kb = q->backing_dev_info->ra_pages <<
					(PAGE_SHIFT - 10);

	return queue_var_show(ra_kb, (page));
}

static ssize_t
queue_ra_store(struct request_queue *q, const char *page, size_t count)
{
	unsigned long ra_kb;
	ssize_t ret = queue_var_store(&ra_kb, page, count);

	if (ret < 0)
		return ret;

	q->backing_dev_info->ra_pages = ra_kb >> (PAGE_SHIFT - 10);

	return ret;
}

static ssize_t queue_max_sectors_show(struct request_queue *q, char *page)
{
	int max_sectors_kb = queue_max_sectors(q) >> 1;

	return queue_var_show(max_sectors_kb, (page));
}

static ssize_t queue_max_segments_show(struct request_queue *q, char *page)
{
	return queue_var_show(queue_max_segments(q), (page));
}

static ssize_t queue_max_discard_segments_show(struct request_queue *q,
		char *page)
{
	return queue_var_show(queue_max_discard_segments(q), (page));
}

static ssize_t queue_max_integrity_segments_show(struct request_queue *q, char *page)
{
	return queue_var_show(q->limits.max_integrity_segments, (page));
}

static ssize_t queue_max_segment_size_show(struct request_queue *q, char *page)
{
	return queue_var_show(queue_max_segment_size(q), (page));
}

static ssize_t queue_logical_block_size_show(struct request_queue *q, char *page)
{
	return queue_var_show(queue_logical_block_size(q), page);
}

static ssize_t queue_physical_block_size_show(struct request_queue *q, char *page)
{
	return queue_var_show(queue_physical_block_size(q), page);
}

static ssize_t queue_chunk_sectors_show(struct request_queue *q, char *page)
{
	return queue_var_show(q->limits.chunk_sectors, page);
}

static ssize_t queue_io_min_show(struct request_queue *q, char *page)
{
	return queue_var_show(queue_io_min(q), page);
}

static ssize_t queue_io_opt_show(struct request_queue *q, char *page)
{
	return queue_var_show(queue_io_opt(q), page);
}

static ssize_t queue_discard_granularity_show(struct request_queue *q, char *page)
{
	return queue_var_show(q->limits.discard_granularity, page);
}

static ssize_t queue_discard_max_hw_show(struct request_queue *q, char *page)
{

	return sprintf(page, "%llu\n",
		(unsigned long long)q->limits.max_hw_discard_sectors << 9);
}

static ssize_t queue_discard_max_show(struct request_queue *q, char *page)
{
	return sprintf(page, "%llu\n",
		       (unsigned long long)q->limits.max_discard_sectors << 9);
}

static ssize_t queue_discard_max_store(struct request_queue *q,
				       const char *page, size_t count)
{
	unsigned long max_discard;
	ssize_t ret = queue_var_store(&max_discard, page, count);

	if (ret < 0)
		return ret;

	if (max_discard & (q->limits.discard_granularity - 1))
		return -EINVAL;

	max_discard >>= 9;
	if (max_discard > UINT_MAX)
		return -EINVAL;

	if (max_discard > q->limits.max_hw_discard_sectors)
		max_discard = q->limits.max_hw_discard_sectors;

	q->limits.max_discard_sectors = max_discard;
	return ret;
}

static ssize_t queue_discard_zeroes_data_show(struct request_queue *q, char *page)
{
	return queue_var_show(0, page);
}

static ssize_t queue_write_same_max_show(struct request_queue *q, char *page)
{
	return sprintf(page, "%llu\n",
		(unsigned long long)q->limits.max_write_same_sectors << 9);
}

static ssize_t queue_write_zeroes_max_show(struct request_queue *q, char *page)
{
	return sprintf(page, "%llu\n",
		(unsigned long long)q->limits.max_write_zeroes_sectors << 9);
}

static ssize_t queue_zone_append_max_show(struct request_queue *q, char *page)
{
	unsigned long long max_sectors = q->limits.max_zone_append_sectors;

	return sprintf(page, "%llu\n", max_sectors << SECTOR_SHIFT);
}

static ssize_t
queue_max_sectors_store(struct request_queue *q, const char *page, size_t count)
{
	unsigned long max_sectors_kb,
		max_hw_sectors_kb = queue_max_hw_sectors(q) >> 1,
			page_kb = 1 << (PAGE_SHIFT - 10);
	ssize_t ret = queue_var_store(&max_sectors_kb, page, count);

	if (ret < 0)
		return ret;

	max_hw_sectors_kb = min_not_zero(max_hw_sectors_kb, (unsigned long)
					 q->limits.max_dev_sectors >> 1);

	if (max_sectors_kb > max_hw_sectors_kb || max_sectors_kb < page_kb)
		return -EINVAL;

	spin_lock_irq(&q->queue_lock);
	q->limits.max_sectors = max_sectors_kb << 1;
	q->backing_dev_info->io_pages = max_sectors_kb >> (PAGE_SHIFT - 10);
	spin_unlock_irq(&q->queue_lock);

	return ret;
}

static ssize_t queue_max_hw_sectors_show(struct request_queue *q, char *page)
{
	int max_hw_sectors_kb = queue_max_hw_sectors(q) >> 1;

	return queue_var_show(max_hw_sectors_kb, (page));
}

#define QUEUE_SYSFS_BIT_FNS(name, flag, neg)				\
static ssize_t								\
queue_##name##_show(struct request_queue *q, char *page)		\
{									\
	int bit;							\
	bit = test_bit(QUEUE_FLAG_##flag, &q->queue_flags);		\
	return queue_var_show(neg ? !bit : bit, page);			\
}									\
static ssize_t								\
queue_##name##_store(struct request_queue *q, const char *page, size_t count) \
{									\
	unsigned long val;						\
	ssize_t ret;							\
	ret = queue_var_store(&val, page, count);			\
	if (ret < 0)							\
		 return ret;						\
	if (neg)							\
		val = !val;						\
									\
	if (val)							\
		blk_queue_flag_set(QUEUE_FLAG_##flag, q);		\
	else								\
		blk_queue_flag_clear(QUEUE_FLAG_##flag, q);		\
	return ret;							\
}

QUEUE_SYSFS_BIT_FNS(nonrot, NONROT, 1);
QUEUE_SYSFS_BIT_FNS(random, ADD_RANDOM, 0);
QUEUE_SYSFS_BIT_FNS(iostats, IO_STAT, 0);
QUEUE_SYSFS_BIT_FNS(stable_writes, STABLE_WRITES, 0);
#undef QUEUE_SYSFS_BIT_FNS

static ssize_t queue_zoned_show(struct request_queue *q, char *page)
{
	switch (blk_queue_zoned_model(q)) {
	case BLK_ZONED_HA:
		return sprintf(page, "host-aware\n");
	case BLK_ZONED_HM:
		return sprintf(page, "host-managed\n");
	default:
		return sprintf(page, "none\n");
	}
}

static ssize_t queue_nr_zones_show(struct request_queue *q, char *page)
{
	return queue_var_show(blk_queue_nr_zones(q), page);
}

static ssize_t queue_max_open_zones_show(struct request_queue *q, char *page)
{
	return queue_var_show(queue_max_open_zones(q), page);
}

static ssize_t queue_max_active_zones_show(struct request_queue *q, char *page)
{
	return queue_var_show(queue_max_active_zones(q), page);
}

static ssize_t queue_nomerges_show(struct request_queue *q, char *page)
{
	return queue_var_show((blk_queue_nomerges(q) << 1) |
			       blk_queue_noxmerges(q), page);
}

static ssize_t queue_nomerges_store(struct request_queue *q, const char *page,
				    size_t count)
{
	unsigned long nm;
	ssize_t ret = queue_var_store(&nm, page, count);

	if (ret < 0)
		return ret;

	blk_queue_flag_clear(QUEUE_FLAG_NOMERGES, q);
	blk_queue_flag_clear(QUEUE_FLAG_NOXMERGES, q);
	if (nm == 2)
		blk_queue_flag_set(QUEUE_FLAG_NOMERGES, q);
	else if (nm)
		blk_queue_flag_set(QUEUE_FLAG_NOXMERGES, q);

	return ret;
}

static ssize_t queue_rq_affinity_show(struct request_queue *q, char *page)
{
	bool set = test_bit(QUEUE_FLAG_SAME_COMP, &q->queue_flags);
	bool force = test_bit(QUEUE_FLAG_SAME_FORCE, &q->queue_flags);

	return queue_var_show(set << force, page);
}

static ssize_t
queue_rq_affinity_store(struct request_queue *q, const char *page, size_t count)
{
	ssize_t ret = -EINVAL;
#ifdef CONFIG_SMP
	unsigned long val;

	ret = queue_var_store(&val, page, count);
	if (ret < 0)
		return ret;

	if (val == 2) {
		blk_queue_flag_set(QUEUE_FLAG_SAME_COMP, q);
		blk_queue_flag_set(QUEUE_FLAG_SAME_FORCE, q);
	} else if (val == 1) {
		blk_queue_flag_set(QUEUE_FLAG_SAME_COMP, q);
		blk_queue_flag_clear(QUEUE_FLAG_SAME_FORCE, q);
	} else if (val == 0) {
		blk_queue_flag_clear(QUEUE_FLAG_SAME_COMP, q);
		blk_queue_flag_clear(QUEUE_FLAG_SAME_FORCE, q);
	}
#endif
	return ret;
}

static ssize_t queue_poll_delay_show(struct request_queue *q, char *page)
{
	int val;

	if (q->poll_nsec == BLK_MQ_POLL_CLASSIC)
		val = BLK_MQ_POLL_CLASSIC;
	else
		val = q->poll_nsec / 1000;

	return sprintf(page, "%d\n", val);
}

static ssize_t queue_poll_delay_store(struct request_queue *q, const char *page,
				size_t count)
{
	int err, val;

	if (!q->mq_ops || !q->mq_ops->poll)
		return -EINVAL;

	err = kstrtoint(page, 10, &val);
	if (err < 0)
		return err;

	if (val == BLK_MQ_POLL_CLASSIC)
		q->poll_nsec = BLK_MQ_POLL_CLASSIC;
	else if (val >= 0)
		q->poll_nsec = val * 1000;
	else
		return -EINVAL;

	return count;
}

static ssize_t queue_poll_show(struct request_queue *q, char *page)
{
	return queue_var_show(test_bit(QUEUE_FLAG_POLL, &q->queue_flags), page);
}

static ssize_t queue_poll_store(struct request_queue *q, const char *page,
				size_t count)
{
	unsigned long poll_on;
	ssize_t ret;

	if (!q->tag_set || q->tag_set->nr_maps <= HCTX_TYPE_POLL ||
	    !q->tag_set->map[HCTX_TYPE_POLL].nr_queues)
		return -EINVAL;

	ret = queue_var_store(&poll_on, page, count);
	if (ret < 0)
		return ret;

	if (poll_on)
		blk_queue_flag_set(QUEUE_FLAG_POLL, q);
	else
		blk_queue_flag_clear(QUEUE_FLAG_POLL, q);

	return ret;
}

<<<<<<< HEAD
static ssize_t queue_wc_show(struct request_queue *q, char *page)
{
	if (test_bit(QUEUE_FLAG_WC, &q->queue_flags))
		return sprintf(page, "write back\n");

	return sprintf(page, "write through\n");
}

static ssize_t queue_wc_store(struct request_queue *q, const char *page,
			      size_t count)
{
	int set = -1;

	if (!strncmp(page, "write back", 10))
		set = 1;
	else if (!strncmp(page, "write through", 13) ||
		 !strncmp(page, "none", 4))
		set = 0;

	if (set == -1)
		return -EINVAL;

	spin_lock_irq(q->queue_lock);
	if (set)
		queue_flag_set(QUEUE_FLAG_WC, q);
	else
		queue_flag_clear(QUEUE_FLAG_WC, q);
	spin_unlock_irq(q->queue_lock);

	return count;
}

static ssize_t queue_dax_show(struct request_queue *q, char *page)
{
	return queue_var_show(blk_queue_dax(q), page);
}

static struct queue_sysfs_entry queue_requests_entry = {
	.attr = {.name = "nr_requests", .mode = S_IRUGO | S_IWUSR },
	.show = queue_requests_show,
	.store = queue_requests_store,
};
=======
static ssize_t queue_io_timeout_show(struct request_queue *q, char *page)
{
	return sprintf(page, "%u\n", jiffies_to_msecs(q->rq_timeout));
}
>>>>>>> 24b8d41d

static ssize_t queue_io_timeout_store(struct request_queue *q, const char *page,
				  size_t count)
{
	unsigned int val;
	int err;

	err = kstrtou32(page, 10, &val);
	if (err || val == 0)
		return -EINVAL;

	blk_queue_rq_timeout(q, msecs_to_jiffies(val));

	return count;
}

static ssize_t queue_wb_lat_show(struct request_queue *q, char *page)
{
	if (!wbt_rq_qos(q))
		return -EINVAL;

	return sprintf(page, "%llu\n", div_u64(wbt_get_min_lat(q), 1000));
}

static ssize_t queue_wb_lat_store(struct request_queue *q, const char *page,
				  size_t count)
{
	struct rq_qos *rqos;
	ssize_t ret;
	s64 val;

	ret = queue_var_store64(&val, page);
	if (ret < 0)
		return ret;
	if (val < -1)
		return -EINVAL;

	rqos = wbt_rq_qos(q);
	if (!rqos) {
		ret = wbt_init(q);
		if (ret)
			return ret;
	}

	if (val == -1)
		val = wbt_default_latency_nsec(q);
	else if (val >= 0)
		val *= 1000ULL;

	if (wbt_get_min_lat(q) == val)
		return count;

	/*
	 * Ensure that the queue is idled, in case the latency update
	 * ends up either enabling or disabling wbt completely. We can't
	 * have IO inflight if that happens.
	 */
	blk_mq_freeze_queue(q);
	blk_mq_quiesce_queue(q);

	wbt_set_min_lat(q, val);

	blk_mq_unquiesce_queue(q);
	blk_mq_unfreeze_queue(q);

	return count;
}

static ssize_t queue_wc_show(struct request_queue *q, char *page)
{
	if (test_bit(QUEUE_FLAG_WC, &q->queue_flags))
		return sprintf(page, "write back\n");

	return sprintf(page, "write through\n");
}

static ssize_t queue_wc_store(struct request_queue *q, const char *page,
			      size_t count)
{
	int set = -1;

	if (!strncmp(page, "write back", 10))
		set = 1;
	else if (!strncmp(page, "write through", 13) ||
		 !strncmp(page, "none", 4))
		set = 0;

	if (set == -1)
		return -EINVAL;

	if (set)
		blk_queue_flag_set(QUEUE_FLAG_WC, q);
	else
		blk_queue_flag_clear(QUEUE_FLAG_WC, q);

	return count;
}

static ssize_t queue_fua_show(struct request_queue *q, char *page)
{
	return sprintf(page, "%u\n", test_bit(QUEUE_FLAG_FUA, &q->queue_flags));
}

static ssize_t queue_dax_show(struct request_queue *q, char *page)
{
	return queue_var_show(blk_queue_dax(q), page);
}

#define QUEUE_RO_ENTRY(_prefix, _name)			\
static struct queue_sysfs_entry _prefix##_entry = {	\
	.attr	= { .name = _name, .mode = 0444 },	\
	.show	= _prefix##_show,			\
};

#define QUEUE_RW_ENTRY(_prefix, _name)			\
static struct queue_sysfs_entry _prefix##_entry = {	\
	.attr	= { .name = _name, .mode = 0644 },	\
	.show	= _prefix##_show,			\
	.store	= _prefix##_store,			\
};

QUEUE_RW_ENTRY(queue_requests, "nr_requests");
QUEUE_RW_ENTRY(queue_ra, "read_ahead_kb");
QUEUE_RW_ENTRY(queue_max_sectors, "max_sectors_kb");
QUEUE_RO_ENTRY(queue_max_hw_sectors, "max_hw_sectors_kb");
QUEUE_RO_ENTRY(queue_max_segments, "max_segments");
QUEUE_RO_ENTRY(queue_max_integrity_segments, "max_integrity_segments");
QUEUE_RO_ENTRY(queue_max_segment_size, "max_segment_size");
QUEUE_RW_ENTRY(elv_iosched, "scheduler");

QUEUE_RO_ENTRY(queue_logical_block_size, "logical_block_size");
QUEUE_RO_ENTRY(queue_physical_block_size, "physical_block_size");
QUEUE_RO_ENTRY(queue_chunk_sectors, "chunk_sectors");
QUEUE_RO_ENTRY(queue_io_min, "minimum_io_size");
QUEUE_RO_ENTRY(queue_io_opt, "optimal_io_size");

QUEUE_RO_ENTRY(queue_max_discard_segments, "max_discard_segments");
QUEUE_RO_ENTRY(queue_discard_granularity, "discard_granularity");
QUEUE_RO_ENTRY(queue_discard_max_hw, "discard_max_hw_bytes");
QUEUE_RW_ENTRY(queue_discard_max, "discard_max_bytes");
QUEUE_RO_ENTRY(queue_discard_zeroes_data, "discard_zeroes_data");

QUEUE_RO_ENTRY(queue_write_same_max, "write_same_max_bytes");
QUEUE_RO_ENTRY(queue_write_zeroes_max, "write_zeroes_max_bytes");
QUEUE_RO_ENTRY(queue_zone_append_max, "zone_append_max_bytes");

QUEUE_RO_ENTRY(queue_zoned, "zoned");
QUEUE_RO_ENTRY(queue_nr_zones, "nr_zones");
QUEUE_RO_ENTRY(queue_max_open_zones, "max_open_zones");
QUEUE_RO_ENTRY(queue_max_active_zones, "max_active_zones");

QUEUE_RW_ENTRY(queue_nomerges, "nomerges");
QUEUE_RW_ENTRY(queue_rq_affinity, "rq_affinity");
QUEUE_RW_ENTRY(queue_poll, "io_poll");
QUEUE_RW_ENTRY(queue_poll_delay, "io_poll_delay");
QUEUE_RW_ENTRY(queue_wc, "write_cache");
QUEUE_RO_ENTRY(queue_fua, "fua");
QUEUE_RO_ENTRY(queue_dax, "dax");
QUEUE_RW_ENTRY(queue_io_timeout, "io_timeout");
QUEUE_RW_ENTRY(queue_wb_lat, "wbt_lat_usec");

#ifdef CONFIG_BLK_DEV_THROTTLING_LOW
QUEUE_RW_ENTRY(blk_throtl_sample_time, "throttle_sample_time");
#endif

/* legacy alias for logical_block_size: */
static struct queue_sysfs_entry queue_hw_sector_size_entry = {
	.attr = {.name = "hw_sector_size", .mode = 0444 },
	.show = queue_logical_block_size_show,
};

<<<<<<< HEAD
static struct queue_sysfs_entry queue_wc_entry = {
	.attr = {.name = "write_cache", .mode = S_IRUGO | S_IWUSR },
	.show = queue_wc_show,
	.store = queue_wc_store,
};

static struct queue_sysfs_entry queue_dax_entry = {
	.attr = {.name = "dax", .mode = S_IRUGO },
	.show = queue_dax_show,
};

static struct attribute *default_attrs[] = {
=======
QUEUE_RW_ENTRY(queue_nonrot, "rotational");
QUEUE_RW_ENTRY(queue_iostats, "iostats");
QUEUE_RW_ENTRY(queue_random, "add_random");
QUEUE_RW_ENTRY(queue_stable_writes, "stable_writes");

static struct attribute *queue_attrs[] = {
>>>>>>> 24b8d41d
	&queue_requests_entry.attr,
	&queue_ra_entry.attr,
	&queue_max_hw_sectors_entry.attr,
	&queue_max_sectors_entry.attr,
	&queue_max_segments_entry.attr,
	&queue_max_discard_segments_entry.attr,
	&queue_max_integrity_segments_entry.attr,
	&queue_max_segment_size_entry.attr,
	&elv_iosched_entry.attr,
	&queue_hw_sector_size_entry.attr,
	&queue_logical_block_size_entry.attr,
	&queue_physical_block_size_entry.attr,
	&queue_chunk_sectors_entry.attr,
	&queue_io_min_entry.attr,
	&queue_io_opt_entry.attr,
	&queue_discard_granularity_entry.attr,
	&queue_discard_max_entry.attr,
	&queue_discard_max_hw_entry.attr,
	&queue_discard_zeroes_data_entry.attr,
	&queue_write_same_max_entry.attr,
	&queue_write_zeroes_max_entry.attr,
	&queue_zone_append_max_entry.attr,
	&queue_nonrot_entry.attr,
	&queue_zoned_entry.attr,
	&queue_nr_zones_entry.attr,
	&queue_max_open_zones_entry.attr,
	&queue_max_active_zones_entry.attr,
	&queue_nomerges_entry.attr,
	&queue_rq_affinity_entry.attr,
	&queue_iostats_entry.attr,
	&queue_stable_writes_entry.attr,
	&queue_random_entry.attr,
	&queue_poll_entry.attr,
	&queue_wc_entry.attr,
<<<<<<< HEAD
	&queue_dax_entry.attr,
=======
	&queue_fua_entry.attr,
	&queue_dax_entry.attr,
	&queue_wb_lat_entry.attr,
	&queue_poll_delay_entry.attr,
	&queue_io_timeout_entry.attr,
#ifdef CONFIG_BLK_DEV_THROTTLING_LOW
	&blk_throtl_sample_time_entry.attr,
#endif
>>>>>>> 24b8d41d
	NULL,
};

static umode_t queue_attr_visible(struct kobject *kobj, struct attribute *attr,
				int n)
{
	struct request_queue *q =
		container_of(kobj, struct request_queue, kobj);

	if (attr == &queue_io_timeout_entry.attr &&
		(!q->mq_ops || !q->mq_ops->timeout))
			return 0;

	if ((attr == &queue_max_open_zones_entry.attr ||
	     attr == &queue_max_active_zones_entry.attr) &&
	    !blk_queue_is_zoned(q))
		return 0;

	return attr->mode;
}

static struct attribute_group queue_attr_group = {
	.attrs = queue_attrs,
	.is_visible = queue_attr_visible,
};


#define to_queue(atr) container_of((atr), struct queue_sysfs_entry, attr)

static ssize_t
queue_attr_show(struct kobject *kobj, struct attribute *attr, char *page)
{
	struct queue_sysfs_entry *entry = to_queue(attr);
	struct request_queue *q =
		container_of(kobj, struct request_queue, kobj);
	ssize_t res;

	if (!entry->show)
		return -EIO;
	mutex_lock(&q->sysfs_lock);
	res = entry->show(q, page);
	mutex_unlock(&q->sysfs_lock);
	return res;
}

static ssize_t
queue_attr_store(struct kobject *kobj, struct attribute *attr,
		    const char *page, size_t length)
{
	struct queue_sysfs_entry *entry = to_queue(attr);
	struct request_queue *q;
	ssize_t res;

	if (!entry->store)
		return -EIO;

	q = container_of(kobj, struct request_queue, kobj);
	mutex_lock(&q->sysfs_lock);
	res = entry->store(q, page, length);
	mutex_unlock(&q->sysfs_lock);
	return res;
}

static void blk_free_queue_rcu(struct rcu_head *rcu_head)
{
	struct request_queue *q = container_of(rcu_head, struct request_queue,
					       rcu_head);
	kmem_cache_free(blk_requestq_cachep, q);
}

/* Unconfigure the I/O scheduler and dissociate from the cgroup controller. */
static void blk_exit_queue(struct request_queue *q)
{
	/*
	 * Since the I/O scheduler exit code may access cgroup information,
	 * perform I/O scheduler exit before disassociating from the block
	 * cgroup controller.
	 */
	if (q->elevator) {
		ioc_clear_queue(q);
		__elevator_exit(q, q->elevator);
	}

	/*
	 * Remove all references to @q from the block cgroup controller before
	 * restoring @q->queue_lock to avoid that restoring this pointer causes
	 * e.g. blkcg_print_blkgs() to crash.
	 */
	blkcg_exit_queue(q);

	/*
	 * Since the cgroup code may dereference the @q->backing_dev_info
	 * pointer, only decrease its reference count after having removed the
	 * association with the block cgroup controller.
	 */
	bdi_put(q->backing_dev_info);
}

/**
 * blk_release_queue - releases all allocated resources of the request_queue
 * @kobj: pointer to a kobject, whose container is a request_queue
 *
 * This function releases all allocated resources of the request queue.
 *
 * The struct request_queue refcount is incremented with blk_get_queue() and
 * decremented with blk_put_queue(). Once the refcount reaches 0 this function
 * is called.
 *
 * For drivers that have a request_queue on a gendisk and added with
 * __device_add_disk() the refcount to request_queue will reach 0 with
 * the last put_disk() called by the driver. For drivers which don't use
 * __device_add_disk() this happens with blk_cleanup_queue().
 *
 * Drivers exist which depend on the release of the request_queue to be
 * synchronous, it should not be deferred.
 *
 * Context: can sleep
 */
static void blk_release_queue(struct kobject *kobj)
{
	struct request_queue *q =
		container_of(kobj, struct request_queue, kobj);

	might_sleep();

	if (test_bit(QUEUE_FLAG_POLL_STATS, &q->queue_flags))
		blk_stat_remove_callback(q, q->poll_cb);
	blk_stat_free_callback(q->poll_cb);

	blk_free_queue_stats(q->stats);

	if (queue_is_mq(q)) {
		struct blk_mq_hw_ctx *hctx;
		int i;

		cancel_delayed_work_sync(&q->requeue_work);

		queue_for_each_hw_ctx(q, hctx, i)
			cancel_delayed_work_sync(&hctx->run_work);
	}

	blk_exit_queue(q);

	blk_queue_free_zone_bitmaps(q);

	if (queue_is_mq(q))
		blk_mq_release(q);

	blk_trace_shutdown(q);
	mutex_lock(&q->debugfs_mutex);
	debugfs_remove_recursive(q->debugfs_dir);
	mutex_unlock(&q->debugfs_mutex);

	if (queue_is_mq(q))
		blk_mq_debugfs_unregister(q);

	bioset_exit(&q->bio_split);

	ida_simple_remove(&blk_queue_ida, q->id);
	call_rcu(&q->rcu_head, blk_free_queue_rcu);
}

static const struct sysfs_ops queue_sysfs_ops = {
	.show	= queue_attr_show,
	.store	= queue_attr_store,
};

struct kobj_type blk_queue_ktype = {
	.sysfs_ops	= &queue_sysfs_ops,
	.release	= blk_release_queue,
};

/**
 * blk_register_queue - register a block layer queue with sysfs
 * @disk: Disk of which the request queue should be registered with sysfs.
 */
int blk_register_queue(struct gendisk *disk)
{
	int ret;
	struct device *dev = disk_to_dev(disk);
	struct request_queue *q = disk->queue;

	if (WARN_ON(!q))
		return -ENXIO;

	WARN_ONCE(blk_queue_registered(q),
		  "%s is registering an already registered queue\n",
		  kobject_name(&dev->kobj));

	/*
	 * SCSI probing may synchronously create and destroy a lot of
	 * request_queues for non-existent devices.  Shutting down a fully
	 * functional queue takes measureable wallclock time as RCU grace
	 * periods are involved.  To avoid excessive latency in these
	 * cases, a request_queue starts out in a degraded mode which is
	 * faster to shut down and is made fully functional here as
	 * request_queues for non-existent devices never get registered.
	 */
	if (!blk_queue_init_done(q)) {
		blk_queue_flag_set(QUEUE_FLAG_INIT_DONE, q);
		percpu_ref_switch_to_percpu(&q->q_usage_counter);
	}

	blk_queue_update_readahead(q);

	ret = blk_trace_init_sysfs(dev);
	if (ret)
		return ret;

	mutex_lock(&q->sysfs_dir_lock);

	ret = kobject_add(&q->kobj, kobject_get(&dev->kobj), "%s", "queue");
	if (ret < 0) {
		blk_trace_remove_sysfs(dev);
		goto unlock;
	}

<<<<<<< HEAD
	kobject_uevent(&q->kobj, KOBJ_ADD);

	if (q->mq_ops)
		blk_mq_register_dev(dev, q);

	if (!q->request_fn)
		return 0;

	ret = elv_register_queue(q);
=======
	ret = sysfs_create_group(&q->kobj, &queue_attr_group);
>>>>>>> 24b8d41d
	if (ret) {
		blk_trace_remove_sysfs(dev);
		kobject_del(&q->kobj);
		kobject_put(&dev->kobj);
		goto unlock;
	}

	mutex_lock(&q->debugfs_mutex);
	q->debugfs_dir = debugfs_create_dir(kobject_name(q->kobj.parent),
					    blk_debugfs_root);
	mutex_unlock(&q->debugfs_mutex);

	if (queue_is_mq(q)) {
		__blk_mq_register_dev(dev, q);
		blk_mq_debugfs_register(q);
	}

	mutex_lock(&q->sysfs_lock);
	if (q->elevator) {
		ret = elv_register_queue(q, false);
		if (ret) {
			mutex_unlock(&q->sysfs_lock);
			mutex_unlock(&q->sysfs_dir_lock);
			kobject_del(&q->kobj);
			blk_trace_remove_sysfs(dev);
			kobject_put(&dev->kobj);
			return ret;
		}
	}

	blk_queue_flag_set(QUEUE_FLAG_REGISTERED, q);
	wbt_enable_default(q);
	blk_throtl_register_queue(q);

	/* Now everything is ready and send out KOBJ_ADD uevent */
	kobject_uevent(&q->kobj, KOBJ_ADD);
	if (q->elevator)
		kobject_uevent(&q->elevator->kobj, KOBJ_ADD);
	mutex_unlock(&q->sysfs_lock);

	ret = 0;
unlock:
	mutex_unlock(&q->sysfs_dir_lock);
	return ret;
}
EXPORT_SYMBOL_GPL(blk_register_queue);

/**
 * blk_unregister_queue - counterpart of blk_register_queue()
 * @disk: Disk of which the request queue should be unregistered from sysfs.
 *
 * Note: the caller is responsible for guaranteeing that this function is called
 * after blk_register_queue() has finished.
 */
void blk_unregister_queue(struct gendisk *disk)
{
	struct request_queue *q = disk->queue;

	if (WARN_ON(!q))
		return;

<<<<<<< HEAD
	if (q->mq_ops)
		blk_mq_unregister_dev(disk_to_dev(disk), q);
=======
	/* Return early if disk->queue was never registered. */
	if (!blk_queue_registered(q))
		return;

	/*
	 * Since sysfs_remove_dir() prevents adding new directory entries
	 * before removal of existing entries starts, protect against
	 * concurrent elv_iosched_store() calls.
	 */
	mutex_lock(&q->sysfs_lock);
	blk_queue_flag_clear(QUEUE_FLAG_REGISTERED, q);
	mutex_unlock(&q->sysfs_lock);
>>>>>>> 24b8d41d

	mutex_lock(&q->sysfs_dir_lock);
	/*
	 * Remove the sysfs attributes before unregistering the queue data
	 * structures that can be modified through sysfs.
	 */
	if (queue_is_mq(q))
		blk_mq_unregister_dev(disk_to_dev(disk), q);

	kobject_uevent(&q->kobj, KOBJ_REMOVE);
	kobject_del(&q->kobj);
	blk_trace_remove_sysfs(disk_to_dev(disk));

	mutex_lock(&q->sysfs_lock);
	if (q->elevator)
		elv_unregister_queue(q);
	mutex_unlock(&q->sysfs_lock);
	mutex_unlock(&q->sysfs_dir_lock);

	kobject_put(&disk_to_dev(disk)->kobj);
}<|MERGE_RESOLUTION|>--- conflicted
+++ resolved
@@ -436,55 +436,10 @@
 	return ret;
 }
 
-<<<<<<< HEAD
-static ssize_t queue_wc_show(struct request_queue *q, char *page)
-{
-	if (test_bit(QUEUE_FLAG_WC, &q->queue_flags))
-		return sprintf(page, "write back\n");
-
-	return sprintf(page, "write through\n");
-}
-
-static ssize_t queue_wc_store(struct request_queue *q, const char *page,
-			      size_t count)
-{
-	int set = -1;
-
-	if (!strncmp(page, "write back", 10))
-		set = 1;
-	else if (!strncmp(page, "write through", 13) ||
-		 !strncmp(page, "none", 4))
-		set = 0;
-
-	if (set == -1)
-		return -EINVAL;
-
-	spin_lock_irq(q->queue_lock);
-	if (set)
-		queue_flag_set(QUEUE_FLAG_WC, q);
-	else
-		queue_flag_clear(QUEUE_FLAG_WC, q);
-	spin_unlock_irq(q->queue_lock);
-
-	return count;
-}
-
-static ssize_t queue_dax_show(struct request_queue *q, char *page)
-{
-	return queue_var_show(blk_queue_dax(q), page);
-}
-
-static struct queue_sysfs_entry queue_requests_entry = {
-	.attr = {.name = "nr_requests", .mode = S_IRUGO | S_IWUSR },
-	.show = queue_requests_show,
-	.store = queue_requests_store,
-};
-=======
 static ssize_t queue_io_timeout_show(struct request_queue *q, char *page)
 {
 	return sprintf(page, "%u\n", jiffies_to_msecs(q->rq_timeout));
 }
->>>>>>> 24b8d41d
 
 static ssize_t queue_io_timeout_store(struct request_queue *q, const char *page,
 				  size_t count)
@@ -656,27 +611,12 @@
 	.show = queue_logical_block_size_show,
 };
 
-<<<<<<< HEAD
-static struct queue_sysfs_entry queue_wc_entry = {
-	.attr = {.name = "write_cache", .mode = S_IRUGO | S_IWUSR },
-	.show = queue_wc_show,
-	.store = queue_wc_store,
-};
-
-static struct queue_sysfs_entry queue_dax_entry = {
-	.attr = {.name = "dax", .mode = S_IRUGO },
-	.show = queue_dax_show,
-};
-
-static struct attribute *default_attrs[] = {
-=======
 QUEUE_RW_ENTRY(queue_nonrot, "rotational");
 QUEUE_RW_ENTRY(queue_iostats, "iostats");
 QUEUE_RW_ENTRY(queue_random, "add_random");
 QUEUE_RW_ENTRY(queue_stable_writes, "stable_writes");
 
 static struct attribute *queue_attrs[] = {
->>>>>>> 24b8d41d
 	&queue_requests_entry.attr,
 	&queue_ra_entry.attr,
 	&queue_max_hw_sectors_entry.attr,
@@ -711,9 +651,6 @@
 	&queue_random_entry.attr,
 	&queue_poll_entry.attr,
 	&queue_wc_entry.attr,
-<<<<<<< HEAD
-	&queue_dax_entry.attr,
-=======
 	&queue_fua_entry.attr,
 	&queue_dax_entry.attr,
 	&queue_wb_lat_entry.attr,
@@ -722,7 +659,6 @@
 #ifdef CONFIG_BLK_DEV_THROTTLING_LOW
 	&blk_throtl_sample_time_entry.attr,
 #endif
->>>>>>> 24b8d41d
 	NULL,
 };
 
@@ -940,19 +876,7 @@
 		goto unlock;
 	}
 
-<<<<<<< HEAD
-	kobject_uevent(&q->kobj, KOBJ_ADD);
-
-	if (q->mq_ops)
-		blk_mq_register_dev(dev, q);
-
-	if (!q->request_fn)
-		return 0;
-
-	ret = elv_register_queue(q);
-=======
 	ret = sysfs_create_group(&q->kobj, &queue_attr_group);
->>>>>>> 24b8d41d
 	if (ret) {
 		blk_trace_remove_sysfs(dev);
 		kobject_del(&q->kobj);
@@ -1014,10 +938,6 @@
 	if (WARN_ON(!q))
 		return;
 
-<<<<<<< HEAD
-	if (q->mq_ops)
-		blk_mq_unregister_dev(disk_to_dev(disk), q);
-=======
 	/* Return early if disk->queue was never registered. */
 	if (!blk_queue_registered(q))
 		return;
@@ -1030,7 +950,6 @@
 	mutex_lock(&q->sysfs_lock);
 	blk_queue_flag_clear(QUEUE_FLAG_REGISTERED, q);
 	mutex_unlock(&q->sysfs_lock);
->>>>>>> 24b8d41d
 
 	mutex_lock(&q->sysfs_dir_lock);
 	/*
