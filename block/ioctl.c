--- conflicted
+++ resolved
@@ -146,13 +146,8 @@
 		unsigned long arg)
 {
 	uint64_t range[2];
-<<<<<<< HEAD
-	struct address_space *mapping;
-	uint64_t start, end, len;
-=======
 	uint64_t start, end, len;
 	int err;
->>>>>>> 24b8d41d
 
 	if (!(mode & FMODE_WRITE))
 		return -EBADF;
@@ -169,23 +164,10 @@
 	if (len & 511)
 		return -EINVAL;
 	if (end >= (uint64_t)i_size_read(bdev->bd_inode))
-<<<<<<< HEAD
-=======
 		return -EINVAL;
 	if (end < start)
->>>>>>> 24b8d41d
-		return -EINVAL;
-	if (end < start)
-		return -EINVAL;
-
-	/* Invalidate the page cache, including dirty pages */
-	mapping = bdev->bd_inode->i_mapping;
-	truncate_inode_pages_range(mapping, start, end);
-
-<<<<<<< HEAD
-	return blkdev_issue_zeroout(bdev, start >> 9, len >> 9, GFP_KERNEL,
-				    false);
-=======
+		return -EINVAL;
+
 	/* Invalidate the page cache, including dirty pages */
 	err = truncate_bdev_range(bdev, mode, start, end);
 	if (err)
@@ -203,7 +185,6 @@
 static int put_int(int __user *argp, int val)
 {
 	return put_user(val, argp);
->>>>>>> 24b8d41d
 }
 
 static int put_uint(unsigned int __user *argp, unsigned int val)
