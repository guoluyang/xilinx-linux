--- conflicted
+++ resolved
@@ -22,10 +22,6 @@
       CFLAGS_UBSAN += $(call cc-option, -fsanitize=shift)
       CFLAGS_UBSAN += $(call cc-option, -fsanitize=integer-divide-by-zero)
       CFLAGS_UBSAN += $(call cc-option, -fsanitize=unreachable)
-<<<<<<< HEAD
-      CFLAGS_UBSAN += $(call cc-option, -fsanitize=vla-bound)
-=======
->>>>>>> 24b8d41d
       CFLAGS_UBSAN += $(call cc-option, -fsanitize=signed-integer-overflow)
       CFLAGS_UBSAN += $(call cc-option, -fsanitize=object-size)
       CFLAGS_UBSAN += $(call cc-option, -fsanitize=bool)
@@ -36,10 +32,6 @@
       CFLAGS_UBSAN += $(call cc-option, -fsanitize-undefined-trap-on-error)
 endif
 
-ifdef CONFIG_UBSAN_NULL
-      CFLAGS_UBSAN += $(call cc-option, -fsanitize=null)
-endif
-
       # -fsanitize=* options makes GCC less smart than usual and
       # increase number of 'maybe-uninitialized false-positives
       CFLAGS_UBSAN += $(call cc-option, -Wno-maybe-uninitialized)