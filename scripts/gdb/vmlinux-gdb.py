--- conflicted
+++ resolved
@@ -30,15 +30,10 @@
     import linux.config
     import linux.cpus
     import linux.lists
-<<<<<<< HEAD
-    import linux.proc
-    import linux.constants
-=======
     import linux.rbtree
     import linux.proc
     import linux.constants
     import linux.timerlist
     import linux.clk
     import linux.genpd
-    import linux.device
->>>>>>> 24b8d41d
+    import linux.device