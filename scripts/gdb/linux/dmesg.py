#
# gdb helper commands and functions for Linux kernel debugging
#
#  kernel log buffer dump
#
# Copyright (c) Siemens AG, 2011, 2012
#
# Authors:
#  Jan Kiszka <jan.kiszka@siemens.com>
#
# This work is licensed under the terms of the GNU GPL version 2.
#

import gdb
import sys

from linux import utils

printk_info_type = utils.CachedType("struct printk_info")
prb_data_blk_lpos_type = utils.CachedType("struct prb_data_blk_lpos")
prb_desc_type = utils.CachedType("struct prb_desc")
prb_desc_ring_type = utils.CachedType("struct prb_desc_ring")
prb_data_ring_type = utils.CachedType("struct prb_data_ring")
printk_ringbuffer_type = utils.CachedType("struct printk_ringbuffer")
atomic_long_type = utils.CachedType("atomic_long_t")

class LxDmesg(gdb.Command):
    """Print Linux kernel log buffer."""

    def __init__(self):
        super(LxDmesg, self).__init__("lx-dmesg", gdb.COMMAND_DATA)

    def invoke(self, arg, from_tty):
        inf = gdb.inferiors()[0]
<<<<<<< HEAD
        start = log_buf_addr + log_first_idx
        if log_first_idx < log_next_idx:
            log_buf_2nd_half = -1
            length = log_next_idx - log_first_idx
            log_buf = utils.read_memoryview(inf, start, length).tobytes()
        else:
            log_buf_2nd_half = log_buf_len - log_first_idx
            a = utils.read_memoryview(inf, start, log_buf_2nd_half)
            b = utils.read_memoryview(inf, log_buf_addr, log_next_idx)
            log_buf = a.tobytes() + b.tobytes()

        pos = 0
        while pos < log_buf.__len__():
            length = utils.read_u16(log_buf[pos + 8:pos + 10])
            if length == 0:
                if log_buf_2nd_half == -1:
                    gdb.write("Corrupted log buffer!\n")
=======

        # read in prb structure
        prb_addr = int(str(gdb.parse_and_eval("(void *)'printk.c'::prb")).split()[0], 16)
        sz = printk_ringbuffer_type.get_type().sizeof
        prb = utils.read_memoryview(inf, prb_addr, sz).tobytes()

        # read in descriptor ring structure
        off = printk_ringbuffer_type.get_type()['desc_ring'].bitpos // 8
        addr = prb_addr + off
        sz = prb_desc_ring_type.get_type().sizeof
        desc_ring = utils.read_memoryview(inf, addr, sz).tobytes()

        # read in descriptor array
        off = prb_desc_ring_type.get_type()['count_bits'].bitpos // 8
        desc_ring_count = 1 << utils.read_u32(desc_ring, off)
        desc_sz = prb_desc_type.get_type().sizeof
        off = prb_desc_ring_type.get_type()['descs'].bitpos // 8
        addr = utils.read_ulong(desc_ring, off)
        descs = utils.read_memoryview(inf, addr, desc_sz * desc_ring_count).tobytes()

        # read in info array
        info_sz = printk_info_type.get_type().sizeof
        off = prb_desc_ring_type.get_type()['infos'].bitpos // 8
        addr = utils.read_ulong(desc_ring, off)
        infos = utils.read_memoryview(inf, addr, info_sz * desc_ring_count).tobytes()

        # read in text data ring structure
        off = printk_ringbuffer_type.get_type()['text_data_ring'].bitpos // 8
        addr = prb_addr + off
        sz = prb_data_ring_type.get_type().sizeof
        text_data_ring = utils.read_memoryview(inf, addr, sz).tobytes()

        # read in text data
        off = prb_data_ring_type.get_type()['size_bits'].bitpos // 8
        text_data_sz = 1 << utils.read_u32(text_data_ring, off)
        off = prb_data_ring_type.get_type()['data'].bitpos // 8
        addr = utils.read_ulong(text_data_ring, off)
        text_data = utils.read_memoryview(inf, addr, text_data_sz).tobytes()

        counter_off = atomic_long_type.get_type()['counter'].bitpos // 8

        sv_off = prb_desc_type.get_type()['state_var'].bitpos // 8

        off = prb_desc_type.get_type()['text_blk_lpos'].bitpos // 8
        begin_off = off + (prb_data_blk_lpos_type.get_type()['begin'].bitpos // 8)
        next_off = off + (prb_data_blk_lpos_type.get_type()['next'].bitpos // 8)

        ts_off = printk_info_type.get_type()['ts_nsec'].bitpos // 8
        len_off = printk_info_type.get_type()['text_len'].bitpos // 8

        # definitions from kernel/printk/printk_ringbuffer.h
        desc_committed = 1
        desc_finalized = 2
        desc_sv_bits = utils.get_long_type().sizeof * 8
        desc_flags_shift = desc_sv_bits - 2
        desc_flags_mask = 3 << desc_flags_shift
        desc_id_mask = ~desc_flags_mask

        # read in tail and head descriptor ids
        off = prb_desc_ring_type.get_type()['tail_id'].bitpos // 8
        tail_id = utils.read_u64(desc_ring, off + counter_off)
        off = prb_desc_ring_type.get_type()['head_id'].bitpos // 8
        head_id = utils.read_u64(desc_ring, off + counter_off)

        did = tail_id
        while True:
            ind = did % desc_ring_count
            desc_off = desc_sz * ind
            info_off = info_sz * ind

            # skip non-committed record
            state = 3 & (utils.read_u64(descs, desc_off + sv_off +
                                        counter_off) >> desc_flags_shift)
            if state != desc_committed and state != desc_finalized:
                if did == head_id:
>>>>>>> 24b8d41d
                    break
                did = (did + 1) & desc_id_mask
                continue

<<<<<<< HEAD
            text_len = utils.read_u16(log_buf[pos + 10:pos + 12])
            text = log_buf[pos + 16:pos + 16 + text_len].decode()
            time_stamp = utils.read_u64(log_buf[pos:pos + 8])

            for line in text.splitlines():
                gdb.write("[{time:12.6f}] {line}\n".format(
=======
            begin = utils.read_ulong(descs, desc_off + begin_off) % text_data_sz
            end = utils.read_ulong(descs, desc_off + next_off) % text_data_sz

            # handle data-less record
            if begin & 1 == 1:
                text = ""
            else:
                # handle wrapping data block
                if begin > end:
                    begin = 0

                # skip over descriptor id
                text_start = begin + utils.get_long_type().sizeof

                text_len = utils.read_u16(infos, info_off + len_off)

                # handle truncated message
                if end - text_start < text_len:
                    text_len = end - text_start

                text = text_data[text_start:text_start + text_len].decode(
                    encoding='utf8', errors='replace')

            time_stamp = utils.read_u64(infos, info_off + ts_off)

            for line in text.splitlines():
                msg = u"[{time:12.6f}] {line}\n".format(
>>>>>>> 24b8d41d
                    time=time_stamp / 1000000000.0,
                    line=line)
                # With python2 gdb.write will attempt to convert unicode to
                # ascii and might fail so pass an utf8-encoded str instead.
                if sys.hexversion < 0x03000000:
                    msg = msg.encode(encoding='utf8', errors='replace')
                gdb.write(msg)

            if did == head_id:
                break
            did = (did + 1) & desc_id_mask


LxDmesg()<|MERGE_RESOLUTION|>--- conflicted
+++ resolved
@@ -32,25 +32,6 @@
 
     def invoke(self, arg, from_tty):
         inf = gdb.inferiors()[0]
-<<<<<<< HEAD
-        start = log_buf_addr + log_first_idx
-        if log_first_idx < log_next_idx:
-            log_buf_2nd_half = -1
-            length = log_next_idx - log_first_idx
-            log_buf = utils.read_memoryview(inf, start, length).tobytes()
-        else:
-            log_buf_2nd_half = log_buf_len - log_first_idx
-            a = utils.read_memoryview(inf, start, log_buf_2nd_half)
-            b = utils.read_memoryview(inf, log_buf_addr, log_next_idx)
-            log_buf = a.tobytes() + b.tobytes()
-
-        pos = 0
-        while pos < log_buf.__len__():
-            length = utils.read_u16(log_buf[pos + 8:pos + 10])
-            if length == 0:
-                if log_buf_2nd_half == -1:
-                    gdb.write("Corrupted log buffer!\n")
-=======
 
         # read in prb structure
         prb_addr = int(str(gdb.parse_and_eval("(void *)'printk.c'::prb")).split()[0], 16)
@@ -126,19 +107,10 @@
                                         counter_off) >> desc_flags_shift)
             if state != desc_committed and state != desc_finalized:
                 if did == head_id:
->>>>>>> 24b8d41d
                     break
                 did = (did + 1) & desc_id_mask
                 continue
 
-<<<<<<< HEAD
-            text_len = utils.read_u16(log_buf[pos + 10:pos + 12])
-            text = log_buf[pos + 16:pos + 16 + text_len].decode()
-            time_stamp = utils.read_u64(log_buf[pos:pos + 8])
-
-            for line in text.splitlines():
-                gdb.write("[{time:12.6f}] {line}\n".format(
-=======
             begin = utils.read_ulong(descs, desc_off + begin_off) % text_data_sz
             end = utils.read_ulong(descs, desc_off + next_off) % text_data_sz
 
@@ -166,7 +138,6 @@
 
             for line in text.splitlines():
                 msg = u"[{time:12.6f}] {line}\n".format(
->>>>>>> 24b8d41d
                     time=time_stamp / 1000000000.0,
                     line=line)
                 # With python2 gdb.write will attempt to convert unicode to
