#
# gdb helper commands and functions for Linux kernel debugging
#
#  per-cpu tools
#
# Copyright (c) Siemens AG, 2011-2013
#
# Authors:
#  Jan Kiszka <jan.kiszka@siemens.com>
#
# This work is licensed under the terms of the GNU GPL version 2.
#

import gdb

from linux import tasks, utils


MAX_CPUS = 4096


def get_current_cpu():
    if utils.get_gdbserver_type() == utils.GDBSERVER_QEMU:
        return gdb.selected_thread().num - 1
    elif utils.get_gdbserver_type() == utils.GDBSERVER_KGDB:
        tid = gdb.selected_thread().ptid[2]
        if tid > (0x100000000 - MAX_CPUS - 2):
            return 0x100000000 - tid - 2
        else:
            return tasks.get_thread_info(tasks.get_task_by_pid(tid))['cpu']
    else:
        raise gdb.GdbError("Sorry, obtaining the current CPU is not yet "
                           "supported with this gdb server.")


def per_cpu(var_ptr, cpu):
    if cpu == -1:
        cpu = get_current_cpu()
    if utils.is_target_arch("sparc:v9"):
        offset = gdb.parse_and_eval(
            "trap_block[{0}].__per_cpu_base".format(str(cpu)))
    else:
        try:
            offset = gdb.parse_and_eval(
                "__per_cpu_offset[{0}]".format(str(cpu)))
        except gdb.error:
            # !CONFIG_SMP case
            offset = 0
    pointer = var_ptr.cast(utils.get_long_type()) + offset
    return pointer.cast(var_ptr.type).dereference()


cpu_mask = {}


def cpu_mask_invalidate(event):
    global cpu_mask
    cpu_mask = {}
    gdb.events.stop.disconnect(cpu_mask_invalidate)
    if hasattr(gdb.events, 'new_objfile'):
        gdb.events.new_objfile.disconnect(cpu_mask_invalidate)


def cpu_list(mask_name):
    global cpu_mask
    mask = None
    if mask_name in cpu_mask:
        mask = cpu_mask[mask_name]
    if mask is None:
        mask = gdb.parse_and_eval(mask_name + ".bits")
        if hasattr(gdb, 'events'):
            cpu_mask[mask_name] = mask
            gdb.events.stop.connect(cpu_mask_invalidate)
            if hasattr(gdb.events, 'new_objfile'):
                gdb.events.new_objfile.connect(cpu_mask_invalidate)
    bits_per_entry = mask[0].type.sizeof * 8
    num_entries = mask.type.sizeof * 8 / bits_per_entry
    entry = -1
    bits = 0

    while True:
        while bits == 0:
            entry += 1
            if entry == num_entries:
                return
            bits = mask[entry]
            if bits != 0:
                bit = 0
                break

        while bits & 1 == 0:
            bits >>= 1
            bit += 1

        cpu = entry * bits_per_entry + bit

        bits >>= 1
        bit += 1

        yield int(cpu)


def each_online_cpu():
    for cpu in cpu_list("__cpu_online_mask"):
        yield cpu


def each_present_cpu():
    for cpu in cpu_list("__cpu_present_mask"):
<<<<<<< HEAD
        yield cpu


def each_possible_cpu():
    for cpu in cpu_list("__cpu_possible_mask"):
        yield cpu


def each_active_cpu():
    for cpu in cpu_list("__cpu_active_mask"):
        yield cpu


=======
        yield cpu


def each_possible_cpu():
    for cpu in cpu_list("__cpu_possible_mask"):
        yield cpu


def each_active_cpu():
    for cpu in cpu_list("__cpu_active_mask"):
        yield cpu


>>>>>>> 24b8d41d
class LxCpus(gdb.Command):
    """List CPU status arrays

Displays the known state of each CPU based on the kernel masks
and can help identify the state of hotplugged CPUs"""

    def __init__(self):
        super(LxCpus, self).__init__("lx-cpus", gdb.COMMAND_DATA)

    def invoke(self, arg, from_tty):
        gdb.write("Possible CPUs : {}\n".format(list(each_possible_cpu())))
        gdb.write("Present CPUs  : {}\n".format(list(each_present_cpu())))
        gdb.write("Online CPUs   : {}\n".format(list(each_online_cpu())))
        gdb.write("Active CPUs   : {}\n".format(list(each_active_cpu())))

<<<<<<< HEAD
=======

>>>>>>> 24b8d41d
LxCpus()


class PerCpu(gdb.Function):
    """Return per-cpu variable.

$lx_per_cpu("VAR"[, CPU]): Return the per-cpu variable called VAR for the
given CPU number. If CPU is omitted, the CPU of the current context is used.
Note that VAR has to be quoted as string."""

    def __init__(self):
        super(PerCpu, self).__init__("lx_per_cpu")

    def invoke(self, var_name, cpu=-1):
        var_ptr = gdb.parse_and_eval("&" + var_name.string())
        return per_cpu(var_ptr, cpu)


PerCpu()


class LxCurrentFunc(gdb.Function):
    """Return current task.

$lx_current([CPU]): Return the per-cpu task variable for the given CPU
number. If CPU is omitted, the CPU of the current context is used."""

    def __init__(self):
        super(LxCurrentFunc, self).__init__("lx_current")

    def invoke(self, cpu=-1):
        var_ptr = gdb.parse_and_eval("&current_task")
        return per_cpu(var_ptr, cpu).dereference()


LxCurrentFunc()<|MERGE_RESOLUTION|>--- conflicted
+++ resolved
@@ -107,7 +107,6 @@
 
 def each_present_cpu():
     for cpu in cpu_list("__cpu_present_mask"):
-<<<<<<< HEAD
         yield cpu
 
 
@@ -121,21 +120,6 @@
         yield cpu
 
 
-=======
-        yield cpu
-
-
-def each_possible_cpu():
-    for cpu in cpu_list("__cpu_possible_mask"):
-        yield cpu
-
-
-def each_active_cpu():
-    for cpu in cpu_list("__cpu_active_mask"):
-        yield cpu
-
-
->>>>>>> 24b8d41d
 class LxCpus(gdb.Command):
     """List CPU status arrays
 
@@ -151,10 +135,7 @@
         gdb.write("Online CPUs   : {}\n".format(list(each_online_cpu())))
         gdb.write("Active CPUs   : {}\n".format(list(each_active_cpu())))
 
-<<<<<<< HEAD
-=======
 
->>>>>>> 24b8d41d
 LxCpus()
 
 
