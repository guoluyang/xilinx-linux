--- conflicted
+++ resolved
@@ -43,42 +43,12 @@
 	fi
 }
 
-# Thin archive build here makes a final archive with
-# symbol table and indexes from vmlinux objects, which can be
-# used as input to linker.
-#
-# Traditional incremental style of link does not require this step
-#
-# built-in.o output file
-#
-archive_builtin()
-{
-	if [ -n "${CONFIG_THIN_ARCHIVES}" ]; then
-		info AR built-in.o
-		rm -f built-in.o;
-		${AR} rcsT${KBUILD_ARFLAGS} built-in.o			\
-					${KBUILD_VMLINUX_INIT}		\
-					${KBUILD_VMLINUX_MAIN}
-	fi
-}
-
 # Link of vmlinux.o used for section mismatch analysis
 # ${1} output file
 modpost_link()
 {
 	local objects
 
-<<<<<<< HEAD
-	if [ -n "${CONFIG_THIN_ARCHIVES}" ]; then
-		objects="--whole-archive built-in.o"
-	else
-		objects="${KBUILD_VMLINUX_INIT}				\
-			--start-group					\
-			${KBUILD_VMLINUX_MAIN}				\
-			--end-group"
-	fi
-	${LD} ${LDFLAGS} -r -o ${1} ${objects}
-=======
 	objects="--whole-archive				\
 		${KBUILD_VMLINUX_OBJS}				\
 		--no-whole-archive				\
@@ -110,7 +80,6 @@
 		info OBJTOOL ${1}
 		tools/objtool/objtool ${objtoolopt} ${1}
 	fi
->>>>>>> 24b8d41d
 }
 
 # Link of vmlinux
@@ -119,37 +88,6 @@
 vmlinux_link()
 {
 	local lds="${objtree}/${KBUILD_LDS}"
-<<<<<<< HEAD
-	local objects
-
-	if [ "${SRCARCH}" != "um" ]; then
-		if [ -n "${CONFIG_THIN_ARCHIVES}" ]; then
-			objects="--whole-archive built-in.o ${1}"
-		else
-			objects="${KBUILD_VMLINUX_INIT}			\
-				--start-group				\
-				${KBUILD_VMLINUX_MAIN}			\
-				--end-group				\
-				${1}"
-		fi
-
-		${LD} ${LDFLAGS} ${LDFLAGS_vmlinux} -o ${2}		\
-			-T ${lds} ${objects}
-	else
-		if [ -n "${CONFIG_THIN_ARCHIVES}" ]; then
-			objects="-Wl,--whole-archive built-in.o ${1}"
-		else
-			objects="${KBUILD_VMLINUX_INIT}			\
-				-Wl,--start-group			\
-				${KBUILD_VMLINUX_MAIN}			\
-				-Wl,--end-group				\
-				${1}"
-		fi
-
-		${CC} ${CFLAGS_vmlinux} -o ${2}				\
-			-Wl,-T,${lds}					\
-			${objects}					\
-=======
 	local output=${1}
 	local objects
 	local strip_debug
@@ -191,7 +129,6 @@
 			-o ${output}				\
 			-Wl,-T,${lds}				\
 			${objects}				\
->>>>>>> 24b8d41d
 			-lutil -lrt -lpthread
 		rm -f linux
 	fi
@@ -289,7 +226,6 @@
 	rm -f .btf.*
 	rm -f .tmp_System.map
 	rm -f .tmp_vmlinux*
-	rm -f built-in.o
 	rm -f System.map
 	rm -f vmlinux
 	rm -f vmlinux.o
@@ -322,27 +258,7 @@
 fi
 
 # We need access to CONFIG_ symbols
-<<<<<<< HEAD
-case "${KCONFIG_CONFIG}" in
-*/*)
-	. "${KCONFIG_CONFIG}"
-	;;
-*)
-	# Force using a file from the current directory
-	. "./${KCONFIG_CONFIG}"
-esac
-
-archive_builtin
-
-#link vmlinux.o
-info LD vmlinux.o
-modpost_link vmlinux.o
-
-# modpost vmlinux.o to check for section mismatches
-${MAKE} -f "${srctree}/scripts/Makefile.modpost" vmlinux.o
-=======
 . include/config/auto.conf
->>>>>>> 24b8d41d
 
 # Update version
 info GEN .version
@@ -355,9 +271,6 @@
 fi;
 
 # final build of init/
-<<<<<<< HEAD
-${MAKE} -f "${srctree}/scripts/Makefile.build" obj=init GCC_PLUGINS_CFLAGS="${GCC_PLUGINS_CFLAGS}"
-=======
 ${MAKE} -f "${srctree}/scripts/Makefile.build" obj=init need-builtin=1
 
 #link vmlinux.o
@@ -384,7 +297,6 @@
 		exit 1
 	fi
 fi
->>>>>>> 24b8d41d
 
 kallsymso=""
 kallsymso_prev=""
