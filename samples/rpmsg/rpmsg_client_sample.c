// SPDX-License-Identifier: GPL-2.0-only
/*
 * Remote processor messaging - sample client driver
 *
 * Copyright (C) 2011 Texas Instruments, Inc.
 * Copyright (C) 2011 Google, Inc.
 *
 * Ohad Ben-Cohen <ohad@wizery.com>
 * Brian Swetland <swetland@google.com>
 */

#include <linux/kernel.h>
#include <linux/module.h>
#include <linux/rpmsg.h>

#define MSG		"hello world!"

<<<<<<< HEAD
=======
static int count = 100;
module_param(count, int, 0644);

>>>>>>> 24b8d41d
struct instance_data {
	int rx_count;
};

static int rpmsg_sample_cb(struct rpmsg_device *rpdev, void *data, int len,
						void *priv, u32 src)
{
	int ret;
	struct instance_data *idata = dev_get_drvdata(&rpdev->dev);

	dev_info(&rpdev->dev, "incoming msg %d (src: 0x%x)\n",
		 ++idata->rx_count, src);

	print_hex_dump_debug(__func__, DUMP_PREFIX_NONE, 16, 1, data, len,
			     true);

	/* samples should not live forever */
<<<<<<< HEAD
	if (idata->rx_count >= MSG_LIMIT) {
=======
	if (idata->rx_count >= count) {
>>>>>>> 24b8d41d
		dev_info(&rpdev->dev, "goodbye!\n");
		return 0;
	}

	/* send a new message now */
	ret = rpmsg_send(rpdev->ept, MSG, strlen(MSG));
	if (ret)
		dev_err(&rpdev->dev, "rpmsg_send failed: %d\n", ret);

	return 0;
}

static int rpmsg_sample_probe(struct rpmsg_device *rpdev)
{
	int ret;
	struct instance_data *idata;

	dev_info(&rpdev->dev, "new channel: 0x%x -> 0x%x!\n",
					rpdev->src, rpdev->dst);

	idata = devm_kzalloc(&rpdev->dev, sizeof(*idata), GFP_KERNEL);
	if (!idata)
		return -ENOMEM;

	dev_set_drvdata(&rpdev->dev, idata);

	/* send a message to our remote processor */
	ret = rpmsg_send(rpdev->ept, MSG, strlen(MSG));
	if (ret) {
		dev_err(&rpdev->dev, "rpmsg_send failed: %d\n", ret);
		return ret;
	}

	return 0;
}

static void rpmsg_sample_remove(struct rpmsg_device *rpdev)
{
	dev_info(&rpdev->dev, "rpmsg sample client driver is removed\n");
}

static struct rpmsg_device_id rpmsg_driver_sample_id_table[] = {
	{ .name	= "rpmsg-client-sample" },
	{ },
};
MODULE_DEVICE_TABLE(rpmsg, rpmsg_driver_sample_id_table);

static struct rpmsg_driver rpmsg_sample_client = {
	.drv.name	= KBUILD_MODNAME,
	.id_table	= rpmsg_driver_sample_id_table,
	.probe		= rpmsg_sample_probe,
	.callback	= rpmsg_sample_cb,
	.remove		= rpmsg_sample_remove,
};
module_rpmsg_driver(rpmsg_sample_client);

MODULE_DESCRIPTION("Remote processor messaging sample client driver");
MODULE_LICENSE("GPL v2");<|MERGE_RESOLUTION|>--- conflicted
+++ resolved
@@ -15,12 +15,9 @@
 
 #define MSG		"hello world!"
 
-<<<<<<< HEAD
-=======
 static int count = 100;
 module_param(count, int, 0644);
 
->>>>>>> 24b8d41d
 struct instance_data {
 	int rx_count;
 };
@@ -38,11 +35,7 @@
 			     true);
 
 	/* samples should not live forever */
-<<<<<<< HEAD
-	if (idata->rx_count >= MSG_LIMIT) {
-=======
 	if (idata->rx_count >= count) {
->>>>>>> 24b8d41d
 		dev_info(&rpdev->dev, "goodbye!\n");
 		return 0;
 	}
