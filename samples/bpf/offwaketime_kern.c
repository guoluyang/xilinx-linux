--- conflicted
+++ resolved
@@ -12,16 +12,12 @@
 #include <bpf/bpf_helpers.h>
 #include <bpf/bpf_tracing.h>
 
-<<<<<<< HEAD
-#define _(P) ({typeof(P) val; bpf_probe_read(&val, sizeof(val), &P); val;})
-=======
 #define _(P)                                                                   \
 	({                                                                     \
 		typeof(P) val;                                                 \
 		bpf_probe_read_kernel(&val, sizeof(val), &(P));                \
 		val;                                                           \
 	})
->>>>>>> 24b8d41d
 
 #define MINBLOCK_US	1
 
