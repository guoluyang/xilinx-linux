// SPDX-License-Identifier: GPL-2.0
#include <stdio.h>
#include <sys/types.h>
#include <sys/stat.h>
#include <fcntl.h>
#include <libelf.h>
#include <gelf.h>
#include <errno.h>
#include <unistd.h>
#include <string.h>
#include <stdbool.h>
#include <stdlib.h>
#include <linux/bpf.h>
#include <linux/filter.h>
#include <linux/perf_event.h>
#include <linux/netlink.h>
#include <linux/rtnetlink.h>
#include <linux/types.h>
#include <sys/socket.h>
#include <sys/syscall.h>
#include <sys/ioctl.h>
#include <sys/mman.h>
#include <poll.h>
#include <ctype.h>
#include <assert.h>
#include <bpf/bpf.h>
#include "bpf_load.h"
#include "perf-sys.h"

#define DEBUGFS "/sys/kernel/debug/tracing/"

static char license[128];
static int kern_version;
static bool processed_sec[128];
char bpf_log_buf[BPF_LOG_BUF_SIZE];
int map_fd[MAX_MAPS];
int prog_fd[MAX_PROGS];
int event_fd[MAX_PROGS];
int prog_cnt;
int prog_array_fd = -1;

struct bpf_map_data map_data[MAX_MAPS];
int map_data_count;

static int populate_prog_array(const char *event, int prog_fd)
{
	int ind = atoi(event), err;

	err = bpf_map_update_elem(prog_array_fd, &ind, &prog_fd, BPF_ANY);
	if (err < 0) {
		printf("failed to store prog_fd in prog_array\n");
		return -1;
	}
	return 0;
}

static int write_kprobe_events(const char *val)
{
	int fd, ret, flags;

	if (val == NULL)
		return -1;
	else if (val[0] == '\0')
		flags = O_WRONLY | O_TRUNC;
	else
		flags = O_WRONLY | O_APPEND;

	fd = open(DEBUGFS "kprobe_events", flags);

	ret = write(fd, val, strlen(val));
	close(fd);

	return ret;
}

static int load_and_attach(const char *event, struct bpf_insn *prog, int size)
{
	bool is_socket = strncmp(event, "socket", 6) == 0;
	bool is_kprobe = strncmp(event, "kprobe/", 7) == 0;
	bool is_kretprobe = strncmp(event, "kretprobe/", 10) == 0;
	bool is_tracepoint = strncmp(event, "tracepoint/", 11) == 0;
<<<<<<< HEAD
	bool is_xdp = strncmp(event, "xdp", 3) == 0;
	bool is_perf_event = strncmp(event, "perf_event", 10) == 0;
=======
	bool is_raw_tracepoint = strncmp(event, "raw_tracepoint/", 15) == 0;
	bool is_xdp = strncmp(event, "xdp", 3) == 0;
	bool is_perf_event = strncmp(event, "perf_event", 10) == 0;
	bool is_cgroup_skb = strncmp(event, "cgroup/skb", 10) == 0;
	bool is_cgroup_sk = strncmp(event, "cgroup/sock", 11) == 0;
	bool is_sockops = strncmp(event, "sockops", 7) == 0;
	bool is_sk_skb = strncmp(event, "sk_skb", 6) == 0;
	bool is_sk_msg = strncmp(event, "sk_msg", 6) == 0;
	size_t insns_cnt = size / sizeof(struct bpf_insn);
>>>>>>> 24b8d41d
	enum bpf_prog_type prog_type;
	char buf[256];
	int fd, efd, err, id;
	struct perf_event_attr attr = {};

	attr.type = PERF_TYPE_TRACEPOINT;
	attr.sample_type = PERF_SAMPLE_RAW;
	attr.sample_period = 1;
	attr.wakeup_events = 1;

	if (is_socket) {
		prog_type = BPF_PROG_TYPE_SOCKET_FILTER;
	} else if (is_kprobe || is_kretprobe) {
		prog_type = BPF_PROG_TYPE_KPROBE;
	} else if (is_tracepoint) {
		prog_type = BPF_PROG_TYPE_TRACEPOINT;
<<<<<<< HEAD
=======
	} else if (is_raw_tracepoint) {
		prog_type = BPF_PROG_TYPE_RAW_TRACEPOINT;
>>>>>>> 24b8d41d
	} else if (is_xdp) {
		prog_type = BPF_PROG_TYPE_XDP;
	} else if (is_perf_event) {
		prog_type = BPF_PROG_TYPE_PERF_EVENT;
<<<<<<< HEAD
=======
	} else if (is_cgroup_skb) {
		prog_type = BPF_PROG_TYPE_CGROUP_SKB;
	} else if (is_cgroup_sk) {
		prog_type = BPF_PROG_TYPE_CGROUP_SOCK;
	} else if (is_sockops) {
		prog_type = BPF_PROG_TYPE_SOCK_OPS;
	} else if (is_sk_skb) {
		prog_type = BPF_PROG_TYPE_SK_SKB;
	} else if (is_sk_msg) {
		prog_type = BPF_PROG_TYPE_SK_MSG;
>>>>>>> 24b8d41d
	} else {
		printf("Unknown event '%s'\n", event);
		return -1;
	}

	if (prog_cnt == MAX_PROGS)
		return -1;

	fd = bpf_load_program(prog_type, prog, insns_cnt, license, kern_version,
			      bpf_log_buf, BPF_LOG_BUF_SIZE);
	if (fd < 0) {
		printf("bpf_load_program() err=%d\n%s", errno, bpf_log_buf);
		return -1;
	}

	prog_fd[prog_cnt++] = fd;

<<<<<<< HEAD
	if (is_xdp || is_perf_event)
		return 0;

	if (is_socket) {
		event += 6;
=======
	if (is_xdp || is_perf_event || is_cgroup_skb || is_cgroup_sk)
		return 0;

	if (is_socket || is_sockops || is_sk_skb || is_sk_msg) {
		if (is_socket)
			event += 6;
		else
			event += 7;
>>>>>>> 24b8d41d
		if (*event != '/')
			return 0;
		event++;
		if (!isdigit(*event)) {
			printf("invalid prog number\n");
			return -1;
		}
		return populate_prog_array(event, fd);
	}

	if (is_raw_tracepoint) {
		efd = bpf_raw_tracepoint_open(event + 15, fd);
		if (efd < 0) {
			printf("tracepoint %s %s\n", event + 15, strerror(errno));
			return -1;
		}
		event_fd[prog_cnt - 1] = efd;
		return 0;
	}

	if (is_kprobe || is_kretprobe) {
		bool need_normal_check = true;
		const char *event_prefix = "";

		if (is_kprobe)
			event += 7;
		else
			event += 10;

		if (*event == 0) {
			printf("event name cannot be empty\n");
			return -1;
		}

		if (isdigit(*event))
			return populate_prog_array(event, fd);

#ifdef __x86_64__
		if (strncmp(event, "sys_", 4) == 0) {
			snprintf(buf, sizeof(buf), "%c:__x64_%s __x64_%s",
				is_kprobe ? 'p' : 'r', event, event);
			err = write_kprobe_events(buf);
			if (err >= 0) {
				need_normal_check = false;
				event_prefix = "__x64_";
			}
		}
#endif
		if (need_normal_check) {
			snprintf(buf, sizeof(buf), "%c:%s %s",
				is_kprobe ? 'p' : 'r', event, event);
			err = write_kprobe_events(buf);
			if (err < 0) {
				printf("failed to create kprobe '%s' error '%s'\n",
				       event, strerror(errno));
				return -1;
			}
		}

		strcpy(buf, DEBUGFS);
		strcat(buf, "events/kprobes/");
		strcat(buf, event_prefix);
		strcat(buf, event);
		strcat(buf, "/id");
	} else if (is_tracepoint) {
		event += 11;

		if (*event == 0) {
			printf("event name cannot be empty\n");
			return -1;
		}
<<<<<<< HEAD

		strcpy(buf, DEBUGFS);
		strcat(buf, "events/kprobes/");
		strcat(buf, event);
		strcat(buf, "/id");
	} else if (is_tracepoint) {
		event += 11;

		if (*event == 0) {
			printf("event name cannot be empty\n");
			return -1;
		}
		strcpy(buf, DEBUGFS);
		strcat(buf, "events/");
		strcat(buf, event);
		strcat(buf, "/id");
	}

=======
		strcpy(buf, DEBUGFS);
		strcat(buf, "events/");
		strcat(buf, event);
		strcat(buf, "/id");
	}

>>>>>>> 24b8d41d
	efd = open(buf, O_RDONLY, 0);
	if (efd < 0) {
		printf("failed to open event %s\n", event);
		return -1;
	}

	err = read(efd, buf, sizeof(buf));
	if (err < 0 || err >= sizeof(buf)) {
		printf("read from '%s' failed '%s'\n", event, strerror(errno));
		return -1;
	}

	close(efd);

	buf[err] = 0;
	id = atoi(buf);
	attr.config = id;

	efd = sys_perf_event_open(&attr, -1/*pid*/, 0/*cpu*/, -1/*group_fd*/, 0);
	if (efd < 0) {
		printf("event %d fd %d err %s\n", id, efd, strerror(errno));
		return -1;
	}
	event_fd[prog_cnt - 1] = efd;
	err = ioctl(efd, PERF_EVENT_IOC_ENABLE, 0);
	if (err < 0) {
		printf("ioctl PERF_EVENT_IOC_ENABLE failed err %s\n",
		       strerror(errno));
		return -1;
	}
	err = ioctl(efd, PERF_EVENT_IOC_SET_BPF, fd);
	if (err < 0) {
		printf("ioctl PERF_EVENT_IOC_SET_BPF failed err %s\n",
		       strerror(errno));
		return -1;
	}

	return 0;
}

static int load_maps(struct bpf_map_data *maps, int nr_maps,
		     fixup_map_cb fixup_map)
{
	int i, numa_node;

	for (i = 0; i < nr_maps; i++) {
		if (fixup_map) {
			fixup_map(&maps[i], i);
			/* Allow userspace to assign map FD prior to creation */
			if (maps[i].fd != -1) {
				map_fd[i] = maps[i].fd;
				continue;
			}
		}

		numa_node = maps[i].def.map_flags & BPF_F_NUMA_NODE ?
			maps[i].def.numa_node : -1;

		if (maps[i].def.type == BPF_MAP_TYPE_ARRAY_OF_MAPS ||
		    maps[i].def.type == BPF_MAP_TYPE_HASH_OF_MAPS) {
			int inner_map_fd = map_fd[maps[i].def.inner_map_idx];

			map_fd[i] = bpf_create_map_in_map_node(maps[i].def.type,
							maps[i].name,
							maps[i].def.key_size,
							inner_map_fd,
							maps[i].def.max_entries,
							maps[i].def.map_flags,
							numa_node);
		} else {
			map_fd[i] = bpf_create_map_node(maps[i].def.type,
							maps[i].name,
							maps[i].def.key_size,
							maps[i].def.value_size,
							maps[i].def.max_entries,
							maps[i].def.map_flags,
							numa_node);
		}
		if (map_fd[i] < 0) {
			printf("failed to create map %d (%s): %d %s\n",
			       i, maps[i].name, errno, strerror(errno));
			return 1;
		}
		maps[i].fd = map_fd[i];

		if (maps[i].def.type == BPF_MAP_TYPE_PROG_ARRAY)
			prog_array_fd = map_fd[i];
	}
	return 0;
}

static int get_sec(Elf *elf, int i, GElf_Ehdr *ehdr, char **shname,
		   GElf_Shdr *shdr, Elf_Data **data)
{
	Elf_Scn *scn;

	scn = elf_getscn(elf, i);
	if (!scn)
		return 1;

	if (gelf_getshdr(scn, shdr) != shdr)
		return 2;

	*shname = elf_strptr(elf, ehdr->e_shstrndx, shdr->sh_name);
	if (!*shname || !shdr->sh_size)
		return 3;

	*data = elf_getdata(scn, 0);
	if (!*data || elf_getdata(scn, *data) != NULL)
		return 4;

	return 0;
}

static int parse_relo_and_apply(Elf_Data *data, Elf_Data *symbols,
				GElf_Shdr *shdr, struct bpf_insn *insn,
				struct bpf_map_data *maps, int nr_maps)
{
	int i, nrels;

	nrels = shdr->sh_size / shdr->sh_entsize;

	for (i = 0; i < nrels; i++) {
		GElf_Sym sym;
		GElf_Rel rel;
		unsigned int insn_idx;
		bool match = false;
		int j, map_idx;

		gelf_getrel(data, i, &rel);

		insn_idx = rel.r_offset / sizeof(struct bpf_insn);

		gelf_getsym(symbols, GELF_R_SYM(rel.r_info), &sym);

		if (insn[insn_idx].code != (BPF_LD | BPF_IMM | BPF_DW)) {
			printf("invalid relo for insn[%d].code 0x%x\n",
			       insn_idx, insn[insn_idx].code);
			return 1;
		}
		insn[insn_idx].src_reg = BPF_PSEUDO_MAP_FD;

		/* Match FD relocation against recorded map_data[] offset */
		for (map_idx = 0; map_idx < nr_maps; map_idx++) {
			if (maps[map_idx].elf_offset == sym.st_value) {
				match = true;
				break;
			}
		}
		if (match) {
			insn[insn_idx].imm = maps[map_idx].fd;
		} else {
			printf("invalid relo for insn[%d] no map_data match\n",
			       insn_idx);
			return 1;
		}
	}

	return 0;
}

static int cmp_symbols(const void *l, const void *r)
{
	const GElf_Sym *lsym = (const GElf_Sym *)l;
	const GElf_Sym *rsym = (const GElf_Sym *)r;

	if (lsym->st_value < rsym->st_value)
		return -1;
	else if (lsym->st_value > rsym->st_value)
		return 1;
	else
		return 0;
}

static int load_elf_maps_section(struct bpf_map_data *maps, int maps_shndx,
				 Elf *elf, Elf_Data *symbols, int strtabidx)
{
	int map_sz_elf, map_sz_copy;
	bool validate_zero = false;
	Elf_Data *data_maps;
	int i, nr_maps;
	GElf_Sym *sym;
	Elf_Scn *scn;
	int copy_sz;

	if (maps_shndx < 0)
		return -EINVAL;
	if (!symbols)
		return -EINVAL;

	/* Get data for maps section via elf index */
	scn = elf_getscn(elf, maps_shndx);
	if (scn)
		data_maps = elf_getdata(scn, NULL);
	if (!scn || !data_maps) {
		printf("Failed to get Elf_Data from maps section %d\n",
		       maps_shndx);
		return -EINVAL;
	}

	/* For each map get corrosponding symbol table entry */
	sym = calloc(MAX_MAPS+1, sizeof(GElf_Sym));
	for (i = 0, nr_maps = 0; i < symbols->d_size / sizeof(GElf_Sym); i++) {
		assert(nr_maps < MAX_MAPS+1);
		if (!gelf_getsym(symbols, i, &sym[nr_maps]))
			continue;
		if (sym[nr_maps].st_shndx != maps_shndx)
			continue;
		/* Only increment iif maps section */
		nr_maps++;
	}

	/* Align to map_fd[] order, via sort on offset in sym.st_value */
	qsort(sym, nr_maps, sizeof(GElf_Sym), cmp_symbols);

	/* Keeping compatible with ELF maps section changes
	 * ------------------------------------------------
	 * The program size of struct bpf_load_map_def is known by loader
	 * code, but struct stored in ELF file can be different.
	 *
	 * Unfortunately sym[i].st_size is zero.  To calculate the
	 * struct size stored in the ELF file, assume all struct have
	 * the same size, and simply divide with number of map
	 * symbols.
	 */
	map_sz_elf = data_maps->d_size / nr_maps;
	map_sz_copy = sizeof(struct bpf_load_map_def);
	if (map_sz_elf < map_sz_copy) {
		/*
		 * Backward compat, loading older ELF file with
		 * smaller struct, keeping remaining bytes zero.
		 */
		map_sz_copy = map_sz_elf;
	} else if (map_sz_elf > map_sz_copy) {
		/*
		 * Forward compat, loading newer ELF file with larger
		 * struct with unknown features. Assume zero means
		 * feature not used.  Thus, validate rest of struct
		 * data is zero.
		 */
		validate_zero = true;
	}

	/* Memcpy relevant part of ELF maps data to loader maps */
	for (i = 0; i < nr_maps; i++) {
		struct bpf_load_map_def *def;
		unsigned char *addr, *end;
		const char *map_name;
		size_t offset;

		map_name = elf_strptr(elf, strtabidx, sym[i].st_name);
		maps[i].name = strdup(map_name);
		if (!maps[i].name) {
			printf("strdup(%s): %s(%d)\n", map_name,
			       strerror(errno), errno);
			free(sym);
			return -errno;
		}

		/* Symbol value is offset into ELF maps section data area */
		offset = sym[i].st_value;
		def = (struct bpf_load_map_def *)(data_maps->d_buf + offset);
		maps[i].elf_offset = offset;
		memset(&maps[i].def, 0, sizeof(struct bpf_load_map_def));
		memcpy(&maps[i].def, def, map_sz_copy);

		/* Verify no newer features were requested */
		if (validate_zero) {
			addr = (unsigned char *) def + map_sz_copy;
			end  = (unsigned char *) def + map_sz_elf;
			for (; addr < end; addr++) {
				if (*addr != 0) {
					free(sym);
					return -EFBIG;
				}
			}
		}
	}

	free(sym);
	return nr_maps;
}

static int do_load_bpf_file(const char *path, fixup_map_cb fixup_map)
{
	int fd, i, ret, maps_shndx = -1, strtabidx = -1;
	Elf *elf;
	GElf_Ehdr ehdr;
	GElf_Shdr shdr, shdr_prog;
	Elf_Data *data, *data_prog, *data_maps = NULL, *symbols = NULL;
	char *shname, *shname_prog;
	int nr_maps = 0;

	/* reset global variables */
	kern_version = 0;
	memset(license, 0, sizeof(license));
	memset(processed_sec, 0, sizeof(processed_sec));

	if (elf_version(EV_CURRENT) == EV_NONE)
		return 1;

	fd = open(path, O_RDONLY, 0);
	if (fd < 0)
		return 1;

	elf = elf_begin(fd, ELF_C_READ, NULL);

	if (!elf)
		return 1;

	if (gelf_getehdr(elf, &ehdr) != &ehdr)
		return 1;

	/* clear all kprobes */
	i = write_kprobe_events("");

	/* scan over all elf sections to get license and map info */
	for (i = 1; i < ehdr.e_shnum; i++) {

		if (get_sec(elf, i, &ehdr, &shname, &shdr, &data))
			continue;

		if (0) /* helpful for llvm debugging */
			printf("section %d:%s data %p size %zd link %d flags %d\n",
			       i, shname, data->d_buf, data->d_size,
			       shdr.sh_link, (int) shdr.sh_flags);

		if (strcmp(shname, "license") == 0) {
			processed_sec[i] = true;
			memcpy(license, data->d_buf, data->d_size);
		} else if (strcmp(shname, "version") == 0) {
			processed_sec[i] = true;
			if (data->d_size != sizeof(int)) {
				printf("invalid size of version section %zd\n",
				       data->d_size);
				return 1;
			}
			memcpy(&kern_version, data->d_buf, sizeof(int));
		} else if (strcmp(shname, "maps") == 0) {
			int j;

			maps_shndx = i;
			data_maps = data;
			for (j = 0; j < MAX_MAPS; j++)
				map_data[j].fd = -1;
		} else if (shdr.sh_type == SHT_SYMTAB) {
			strtabidx = shdr.sh_link;
			symbols = data;
		}
	}

	ret = 1;

	if (!symbols) {
		printf("missing SHT_SYMTAB section\n");
		goto done;
	}

	if (data_maps) {
		nr_maps = load_elf_maps_section(map_data, maps_shndx,
						elf, symbols, strtabidx);
		if (nr_maps < 0) {
			printf("Error: Failed loading ELF maps (errno:%d):%s\n",
			       nr_maps, strerror(-nr_maps));
			goto done;
		}
		if (load_maps(map_data, nr_maps, fixup_map))
			goto done;
		map_data_count = nr_maps;

		processed_sec[maps_shndx] = true;
	}

	/* process all relo sections, and rewrite bpf insns for maps */
	for (i = 1; i < ehdr.e_shnum; i++) {
		if (processed_sec[i])
			continue;

		if (get_sec(elf, i, &ehdr, &shname, &shdr, &data))
			continue;

		if (shdr.sh_type == SHT_REL) {
			struct bpf_insn *insns;

			/* locate prog sec that need map fixup (relocations) */
			if (get_sec(elf, shdr.sh_info, &ehdr, &shname_prog,
				    &shdr_prog, &data_prog))
				continue;

			if (shdr_prog.sh_type != SHT_PROGBITS ||
			    !(shdr_prog.sh_flags & SHF_EXECINSTR))
				continue;

			insns = (struct bpf_insn *) data_prog->d_buf;
			processed_sec[i] = true; /* relo section */

			if (parse_relo_and_apply(data, symbols, &shdr, insns,
						 map_data, nr_maps))
				continue;
<<<<<<< HEAD

			if (memcmp(shname_prog, "kprobe/", 7) == 0 ||
			    memcmp(shname_prog, "kretprobe/", 10) == 0 ||
			    memcmp(shname_prog, "tracepoint/", 11) == 0 ||
			    memcmp(shname_prog, "xdp", 3) == 0 ||
			    memcmp(shname_prog, "perf_event", 10) == 0 ||
			    memcmp(shname_prog, "socket", 6) == 0)
				load_and_attach(shname_prog, insns, data_prog->d_size);
=======
>>>>>>> 24b8d41d
		}
	}

	/* load programs */
	for (i = 1; i < ehdr.e_shnum; i++) {

		if (processed_sec[i])
			continue;

		if (get_sec(elf, i, &ehdr, &shname, &shdr, &data))
			continue;

		if (memcmp(shname, "kprobe/", 7) == 0 ||
		    memcmp(shname, "kretprobe/", 10) == 0 ||
		    memcmp(shname, "tracepoint/", 11) == 0 ||
<<<<<<< HEAD
		    memcmp(shname, "xdp", 3) == 0 ||
		    memcmp(shname, "perf_event", 10) == 0 ||
		    memcmp(shname, "socket", 6) == 0)
			load_and_attach(shname, data->d_buf, data->d_size);
	}

	close(fd);
	return 0;
}

void read_trace_pipe(void)
{
	int trace_fd;

	trace_fd = open(DEBUGFS "trace_pipe", O_RDONLY, 0);
	if (trace_fd < 0)
		return;

	while (1) {
		static char buf[4096];
		ssize_t sz;

		sz = read(trace_fd, buf, sizeof(buf));
		if (sz > 0) {
			buf[sz] = 0;
			puts(buf);
=======
		    memcmp(shname, "raw_tracepoint/", 15) == 0 ||
		    memcmp(shname, "xdp", 3) == 0 ||
		    memcmp(shname, "perf_event", 10) == 0 ||
		    memcmp(shname, "socket", 6) == 0 ||
		    memcmp(shname, "cgroup/", 7) == 0 ||
		    memcmp(shname, "sockops", 7) == 0 ||
		    memcmp(shname, "sk_skb", 6) == 0 ||
		    memcmp(shname, "sk_msg", 6) == 0) {
			ret = load_and_attach(shname, data->d_buf,
					      data->d_size);
			if (ret != 0)
				goto done;
>>>>>>> 24b8d41d
		}
	}

done:
	close(fd);
	return ret;
}

int load_bpf_file(char *path)
{
	return do_load_bpf_file(path, NULL);
}

int load_bpf_file_fixup_map(const char *path, fixup_map_cb fixup_map)
{
	return do_load_bpf_file(path, fixup_map);
}<|MERGE_RESOLUTION|>--- conflicted
+++ resolved
@@ -79,10 +79,6 @@
 	bool is_kprobe = strncmp(event, "kprobe/", 7) == 0;
 	bool is_kretprobe = strncmp(event, "kretprobe/", 10) == 0;
 	bool is_tracepoint = strncmp(event, "tracepoint/", 11) == 0;
-<<<<<<< HEAD
-	bool is_xdp = strncmp(event, "xdp", 3) == 0;
-	bool is_perf_event = strncmp(event, "perf_event", 10) == 0;
-=======
 	bool is_raw_tracepoint = strncmp(event, "raw_tracepoint/", 15) == 0;
 	bool is_xdp = strncmp(event, "xdp", 3) == 0;
 	bool is_perf_event = strncmp(event, "perf_event", 10) == 0;
@@ -92,7 +88,6 @@
 	bool is_sk_skb = strncmp(event, "sk_skb", 6) == 0;
 	bool is_sk_msg = strncmp(event, "sk_msg", 6) == 0;
 	size_t insns_cnt = size / sizeof(struct bpf_insn);
->>>>>>> 24b8d41d
 	enum bpf_prog_type prog_type;
 	char buf[256];
 	int fd, efd, err, id;
@@ -109,17 +104,12 @@
 		prog_type = BPF_PROG_TYPE_KPROBE;
 	} else if (is_tracepoint) {
 		prog_type = BPF_PROG_TYPE_TRACEPOINT;
-<<<<<<< HEAD
-=======
 	} else if (is_raw_tracepoint) {
 		prog_type = BPF_PROG_TYPE_RAW_TRACEPOINT;
->>>>>>> 24b8d41d
 	} else if (is_xdp) {
 		prog_type = BPF_PROG_TYPE_XDP;
 	} else if (is_perf_event) {
 		prog_type = BPF_PROG_TYPE_PERF_EVENT;
-<<<<<<< HEAD
-=======
 	} else if (is_cgroup_skb) {
 		prog_type = BPF_PROG_TYPE_CGROUP_SKB;
 	} else if (is_cgroup_sk) {
@@ -130,7 +120,6 @@
 		prog_type = BPF_PROG_TYPE_SK_SKB;
 	} else if (is_sk_msg) {
 		prog_type = BPF_PROG_TYPE_SK_MSG;
->>>>>>> 24b8d41d
 	} else {
 		printf("Unknown event '%s'\n", event);
 		return -1;
@@ -148,13 +137,6 @@
 
 	prog_fd[prog_cnt++] = fd;
 
-<<<<<<< HEAD
-	if (is_xdp || is_perf_event)
-		return 0;
-
-	if (is_socket) {
-		event += 6;
-=======
 	if (is_xdp || is_perf_event || is_cgroup_skb || is_cgroup_sk)
 		return 0;
 
@@ -163,7 +145,6 @@
 			event += 6;
 		else
 			event += 7;
->>>>>>> 24b8d41d
 		if (*event != '/')
 			return 0;
 		event++;
@@ -235,33 +216,12 @@
 			printf("event name cannot be empty\n");
 			return -1;
 		}
-<<<<<<< HEAD
-
-		strcpy(buf, DEBUGFS);
-		strcat(buf, "events/kprobes/");
-		strcat(buf, event);
-		strcat(buf, "/id");
-	} else if (is_tracepoint) {
-		event += 11;
-
-		if (*event == 0) {
-			printf("event name cannot be empty\n");
-			return -1;
-		}
 		strcpy(buf, DEBUGFS);
 		strcat(buf, "events/");
 		strcat(buf, event);
 		strcat(buf, "/id");
 	}
 
-=======
-		strcpy(buf, DEBUGFS);
-		strcat(buf, "events/");
-		strcat(buf, event);
-		strcat(buf, "/id");
-	}
-
->>>>>>> 24b8d41d
 	efd = open(buf, O_RDONLY, 0);
 	if (efd < 0) {
 		printf("failed to open event %s\n", event);
@@ -661,17 +621,6 @@
 			if (parse_relo_and_apply(data, symbols, &shdr, insns,
 						 map_data, nr_maps))
 				continue;
-<<<<<<< HEAD
-
-			if (memcmp(shname_prog, "kprobe/", 7) == 0 ||
-			    memcmp(shname_prog, "kretprobe/", 10) == 0 ||
-			    memcmp(shname_prog, "tracepoint/", 11) == 0 ||
-			    memcmp(shname_prog, "xdp", 3) == 0 ||
-			    memcmp(shname_prog, "perf_event", 10) == 0 ||
-			    memcmp(shname_prog, "socket", 6) == 0)
-				load_and_attach(shname_prog, insns, data_prog->d_size);
-=======
->>>>>>> 24b8d41d
 		}
 	}
 
@@ -687,34 +636,6 @@
 		if (memcmp(shname, "kprobe/", 7) == 0 ||
 		    memcmp(shname, "kretprobe/", 10) == 0 ||
 		    memcmp(shname, "tracepoint/", 11) == 0 ||
-<<<<<<< HEAD
-		    memcmp(shname, "xdp", 3) == 0 ||
-		    memcmp(shname, "perf_event", 10) == 0 ||
-		    memcmp(shname, "socket", 6) == 0)
-			load_and_attach(shname, data->d_buf, data->d_size);
-	}
-
-	close(fd);
-	return 0;
-}
-
-void read_trace_pipe(void)
-{
-	int trace_fd;
-
-	trace_fd = open(DEBUGFS "trace_pipe", O_RDONLY, 0);
-	if (trace_fd < 0)
-		return;
-
-	while (1) {
-		static char buf[4096];
-		ssize_t sz;
-
-		sz = read(trace_fd, buf, sizeof(buf));
-		if (sz > 0) {
-			buf[sz] = 0;
-			puts(buf);
-=======
 		    memcmp(shname, "raw_tracepoint/", 15) == 0 ||
 		    memcmp(shname, "xdp", 3) == 0 ||
 		    memcmp(shname, "perf_event", 10) == 0 ||
@@ -727,7 +648,6 @@
 					      data->d_size);
 			if (ret != 0)
 				goto done;
->>>>>>> 24b8d41d
 		}
 	}
 
