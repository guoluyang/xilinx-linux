--- conflicted
+++ resolved
@@ -15,11 +15,7 @@
 	__be16 h_vlan_encapsulated_proto;
 };
 
-<<<<<<< HEAD
-struct bpf_flow_keys {
-=======
 struct flow_key_record {
->>>>>>> 24b8d41d
 	__be32 src;
 	__be32 dst;
 	union {
@@ -64,11 +60,7 @@
 }
 
 static inline __u64 parse_ip(struct __sk_buff *skb, __u64 nhoff, __u64 *ip_proto,
-<<<<<<< HEAD
-			     struct bpf_flow_keys *flow)
-=======
 			     struct flow_key_record *flow)
->>>>>>> 24b8d41d
 {
 	__u64 verlen;
 
@@ -92,11 +84,7 @@
 }
 
 static inline __u64 parse_ipv6(struct __sk_buff *skb, __u64 nhoff, __u64 *ip_proto,
-<<<<<<< HEAD
-			       struct bpf_flow_keys *flow)
-=======
 			       struct flow_key_record *flow)
->>>>>>> 24b8d41d
 {
 	*ip_proto = load_byte(skb,
 			      nhoff + offsetof(struct ipv6hdr, nexthdr));
@@ -109,12 +97,8 @@
 	return nhoff;
 }
 
-<<<<<<< HEAD
-static inline bool flow_dissector(struct __sk_buff *skb, struct bpf_flow_keys *flow)
-=======
 static inline bool flow_dissector(struct __sk_buff *skb,
 				  struct flow_key_record *flow)
->>>>>>> 24b8d41d
 {
 	__u64 nhoff = ETH_HLEN;
 	__u64 ip_proto;
@@ -216,11 +200,7 @@
 SEC("socket2")
 int bpf_prog2(struct __sk_buff *skb)
 {
-<<<<<<< HEAD
-	struct bpf_flow_keys flow;
-=======
 	struct flow_key_record flow = {};
->>>>>>> 24b8d41d
 	struct pair *value;
 	u32 key;
 
