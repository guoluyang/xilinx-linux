// SPDX-License-Identifier: GPL-2.0
#include <stdio.h>
#include <assert.h>
#include <linux/bpf.h>
#include <bpf/bpf.h>
#include <bpf/libbpf.h>
#include "sock_example.h"
#include <unistd.h>
#include <arpa/inet.h>
#include <sys/resource.h>

struct pair {
	__u64 packets;
	__u64 bytes;
};

int main(int ac, char **argv)
{
	struct rlimit r = {RLIM_INFINITY, RLIM_INFINITY};
<<<<<<< HEAD
=======
	struct bpf_object *obj;
	int map_fd, prog_fd;
>>>>>>> 24b8d41d
	char filename[256];
	int i, sock;
	FILE *f;

	snprintf(filename, sizeof(filename), "%s_kern.o", argv[0]);
	setrlimit(RLIMIT_MEMLOCK, &r);

	if (bpf_prog_load(filename, BPF_PROG_TYPE_SOCKET_FILTER,
			  &obj, &prog_fd))
		return 1;

	map_fd = bpf_object__find_map_fd_by_name(obj, "hash_map");

	sock = open_raw_sock("lo");

	assert(setsockopt(sock, SOL_SOCKET, SO_ATTACH_BPF, &prog_fd,
			  sizeof(prog_fd)) == 0);

	f = popen("ping -4 -c5 localhost", "r");
	(void) f;

	for (i = 0; i < 5; i++) {
		int key = 0, next_key;
		struct pair value;

		while (bpf_map_get_next_key(map_fd, &key, &next_key) == 0) {
			bpf_map_lookup_elem(map_fd, &next_key, &value);
			printf("ip %s bytes %lld packets %lld\n",
			       inet_ntoa((struct in_addr){htonl(next_key)}),
			       value.bytes, value.packets);
			key = next_key;
		}
		sleep(1);
	}
	return 0;
}<|MERGE_RESOLUTION|>--- conflicted
+++ resolved
@@ -17,11 +17,8 @@
 int main(int ac, char **argv)
 {
 	struct rlimit r = {RLIM_INFINITY, RLIM_INFINITY};
-<<<<<<< HEAD
-=======
 	struct bpf_object *obj;
 	int map_fd, prog_fd;
->>>>>>> 24b8d41d
 	char filename[256];
 	int i, sock;
 	FILE *f;
