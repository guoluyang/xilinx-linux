--- conflicted
+++ resolved
@@ -16,11 +16,7 @@
 #include <linux/kprobes.h>
 
 #define MAX_SYMBOL_LEN	64
-<<<<<<< HEAD
-static char symbol[MAX_SYMBOL_LEN] = "_do_fork";
-=======
 static char symbol[MAX_SYMBOL_LEN] = "kernel_clone";
->>>>>>> 24b8d41d
 module_param_string(symbol, symbol, sizeof(symbol), 0644);
 
 /* For each probe you need to allocate a kprobe structure */
@@ -42,17 +38,6 @@
 #ifdef CONFIG_MIPS
 	pr_info("<%s> pre_handler: p->addr = 0x%p, epc = 0x%lx, status = 0x%lx\n",
 		p->symbol_name, p->addr, regs->cp0_epc, regs->cp0_status);
-<<<<<<< HEAD
-#endif
-#ifdef CONFIG_TILEGX
-	pr_info("<%s> pre_handler: p->addr = 0x%p, pc = 0x%lx, ex1 = 0x%lx\n",
-		p->symbol_name, p->addr, regs->pc, regs->ex1);
-#endif
-#ifdef CONFIG_ARM64
-	pr_info("<%s> pre_handler: p->addr = 0x%p, pc = 0x%lx,"
-			" pstate = 0x%lx\n",
-		p->symbol_name, p->addr, (long)regs->pc, (long)regs->pstate);
-=======
 #endif
 #ifdef CONFIG_ARM64
 	pr_info("<%s> pre_handler: p->addr = 0x%p, pc = 0x%lx,"
@@ -62,7 +47,6 @@
 #ifdef CONFIG_S390
 	pr_info("<%s> pre_handler: p->addr, 0x%p, ip = 0x%lx, flags = 0x%lx\n",
 		p->symbol_name, p->addr, regs->psw.addr, regs->flags);
->>>>>>> 24b8d41d
 #endif
 
 	/* A dump_stack() here will give a stack backtrace */
@@ -84,16 +68,6 @@
 #ifdef CONFIG_MIPS
 	pr_info("<%s> post_handler: p->addr = 0x%p, status = 0x%lx\n",
 		p->symbol_name, p->addr, regs->cp0_status);
-<<<<<<< HEAD
-#endif
-#ifdef CONFIG_TILEGX
-	pr_info("<%s> post_handler: p->addr = 0x%p, ex1 = 0x%lx\n",
-		p->symbol_name, p->addr, regs->ex1);
-#endif
-#ifdef CONFIG_ARM64
-	pr_info("<%s> post_handler: p->addr = 0x%p, pstate = 0x%lx\n",
-		p->symbol_name, p->addr, (long)regs->pstate);
-=======
 #endif
 #ifdef CONFIG_ARM64
 	pr_info("<%s> post_handler: p->addr = 0x%p, pstate = 0x%lx\n",
@@ -102,7 +76,6 @@
 #ifdef CONFIG_S390
 	pr_info("<%s> pre_handler: p->addr, 0x%p, flags = 0x%lx\n",
 		p->symbol_name, p->addr, regs->flags);
->>>>>>> 24b8d41d
 #endif
 }
 
