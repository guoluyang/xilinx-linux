--- conflicted
+++ resolved
@@ -422,16 +422,6 @@
 
 static int mqueue_get_tree(struct fs_context *fc)
 {
-<<<<<<< HEAD
-	struct ipc_namespace *ns;
-	if (flags & MS_KERNMOUNT) {
-		ns = data;
-		data = NULL;
-	} else {
-		ns = current->nsproxy->ipc_ns;
-	}
-	return mount_ns(fs_type, flags, data, ns, ns->user_ns, mqueue_fill_super);
-=======
 	struct mqueue_fs_context *ctx = fc->fs_private;
 
 	return get_tree_keyed(fc, mqueue_fill_super, ctx->ipc_ns);
@@ -480,7 +470,6 @@
 	mnt = fc_mount(fc);
 	put_fs_context(fc);
 	return mnt;
->>>>>>> 24b8d41d
 }
 
 static void init_once(void *foo)
