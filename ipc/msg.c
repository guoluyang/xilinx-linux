// SPDX-License-Identifier: GPL-2.0
/*
 * linux/ipc/msg.c
 * Copyright (C) 1992 Krishna Balasubramanian
 *
 * Removed all the remaining kerneld mess
 * Catch the -EFAULT stuff properly
 * Use GFP_KERNEL for messages as in 1.2
 * Fixed up the unchecked user space derefs
 * Copyright (C) 1998 Alan Cox & Andi Kleen
 *
 * /proc/sysvipc/msg support (c) 1999 Dragos Acostachioaie <dragos@iname.com>
 *
 * mostly rewritten, threaded and wake-one semantics added
 * MSGMAX limit removed, sysctl's added
 * (c) 1999 Manfred Spraul <manfred@colorfullife.com>
 *
 * support for audit of ipc object properties and permission changes
 * Dustin Kirkland <dustin.kirkland@us.ibm.com>
 *
 * namespaces support
 * OpenVZ, SWsoft Inc.
 * Pavel Emelianov <xemul@openvz.org>
 */

#include <linux/capability.h>
#include <linux/msg.h>
#include <linux/spinlock.h>
#include <linux/init.h>
#include <linux/mm.h>
#include <linux/proc_fs.h>
#include <linux/list.h>
#include <linux/security.h>
#include <linux/sched/wake_q.h>
#include <linux/syscalls.h>
#include <linux/audit.h>
#include <linux/seq_file.h>
#include <linux/rwsem.h>
#include <linux/nsproxy.h>
#include <linux/ipc_namespace.h>
#include <linux/rhashtable.h>

#include <asm/current.h>
#include <linux/uaccess.h>
#include "util.h"

/* one msq_queue structure for each present queue on the system */
struct msg_queue {
	struct kern_ipc_perm q_perm;
	time64_t q_stime;		/* last msgsnd time */
	time64_t q_rtime;		/* last msgrcv time */
	time64_t q_ctime;		/* last change time */
	unsigned long q_cbytes;		/* current number of bytes on queue */
	unsigned long q_qnum;		/* number of messages in queue */
	unsigned long q_qbytes;		/* max number of bytes on queue */
	struct pid *q_lspid;		/* pid of last msgsnd */
	struct pid *q_lrpid;		/* last receive pid */

	struct list_head q_messages;
	struct list_head q_receivers;
	struct list_head q_senders;
} __randomize_layout;

/*
 * MSG_BARRIER Locking:
 *
 * Similar to the optimization used in ipc/mqueue.c, one syscall return path
 * does not acquire any locks when it sees that a message exists in
 * msg_receiver.r_msg. Therefore r_msg is set using smp_store_release()
 * and accessed using READ_ONCE()+smp_acquire__after_ctrl_dep(). In addition,
 * wake_q_add_safe() is used. See ipc/mqueue.c for more details
 */

/* one msg_receiver structure for each sleeping receiver */
struct msg_receiver {
	struct list_head	r_list;
	struct task_struct	*r_tsk;

	int			r_mode;
	long			r_msgtype;
	long			r_maxsize;

	struct msg_msg		*r_msg;
};

/* one msg_sender for each sleeping sender */
struct msg_sender {
	struct list_head	list;
	struct task_struct	*tsk;
	size_t                  msgsz;
};

#define SEARCH_ANY		1
#define SEARCH_EQUAL		2
#define SEARCH_NOTEQUAL		3
#define SEARCH_LESSEQUAL	4
#define SEARCH_NUMBER		5

#define msg_ids(ns)	((ns)->ids[IPC_MSG_IDS])

static inline struct msg_queue *msq_obtain_object(struct ipc_namespace *ns, int id)
{
	struct kern_ipc_perm *ipcp = ipc_obtain_object_idr(&msg_ids(ns), id);

	if (IS_ERR(ipcp))
		return ERR_CAST(ipcp);

	return container_of(ipcp, struct msg_queue, q_perm);
}

static inline struct msg_queue *msq_obtain_object_check(struct ipc_namespace *ns,
							int id)
{
	struct kern_ipc_perm *ipcp = ipc_obtain_object_check(&msg_ids(ns), id);

	if (IS_ERR(ipcp))
		return ERR_CAST(ipcp);

	return container_of(ipcp, struct msg_queue, q_perm);
}

static inline void msg_rmid(struct ipc_namespace *ns, struct msg_queue *s)
{
	ipc_rmid(&msg_ids(ns), &s->q_perm);
}

static void msg_rcu_free(struct rcu_head *head)
{
	struct kern_ipc_perm *p = container_of(head, struct kern_ipc_perm, rcu);
	struct msg_queue *msq = container_of(p, struct msg_queue, q_perm);

	security_msg_queue_free(&msq->q_perm);
	kvfree(msq);
}

/**
 * newque - Create a new msg queue
 * @ns: namespace
 * @params: ptr to the structure that contains the key and msgflg
 *
 * Called with msg_ids.rwsem held (writer)
 */
static int newque(struct ipc_namespace *ns, struct ipc_params *params)
{
	struct msg_queue *msq;
	int retval;
	key_t key = params->key;
	int msgflg = params->flg;

	msq = kvmalloc(sizeof(*msq), GFP_KERNEL);
	if (unlikely(!msq))
		return -ENOMEM;

	msq->q_perm.mode = msgflg & S_IRWXUGO;
	msq->q_perm.key = key;

	msq->q_perm.security = NULL;
	retval = security_msg_queue_alloc(&msq->q_perm);
	if (retval) {
		kvfree(msq);
		return retval;
	}

	msq->q_stime = msq->q_rtime = 0;
	msq->q_ctime = ktime_get_real_seconds();
	msq->q_cbytes = msq->q_qnum = 0;
	msq->q_qbytes = ns->msg_ctlmnb;
	msq->q_lspid = msq->q_lrpid = NULL;
	INIT_LIST_HEAD(&msq->q_messages);
	INIT_LIST_HEAD(&msq->q_receivers);
	INIT_LIST_HEAD(&msq->q_senders);

	/* ipc_addid() locks msq upon success. */
	retval = ipc_addid(&msg_ids(ns), &msq->q_perm, ns->msg_ctlmni);
	if (retval < 0) {
		ipc_rcu_putref(&msq->q_perm, msg_rcu_free);
		return retval;
	}

	ipc_unlock_object(&msq->q_perm);
	rcu_read_unlock();

	return msq->q_perm.id;
}

static inline bool msg_fits_inqueue(struct msg_queue *msq, size_t msgsz)
{
	return msgsz + msq->q_cbytes <= msq->q_qbytes &&
		1 + msq->q_qnum <= msq->q_qbytes;
}

static inline void ss_add(struct msg_queue *msq,
			  struct msg_sender *mss, size_t msgsz)
{
	mss->tsk = current;
	mss->msgsz = msgsz;
<<<<<<< HEAD
=======
	/*
	 * No memory barrier required: we did ipc_lock_object(),
	 * and the waker obtains that lock before calling wake_q_add().
	 */
>>>>>>> 24b8d41d
	__set_current_state(TASK_INTERRUPTIBLE);
	list_add_tail(&mss->list, &msq->q_senders);
}

static inline void ss_del(struct msg_sender *mss)
{
	if (mss->list.next)
		list_del(&mss->list);
}

static void ss_wakeup(struct msg_queue *msq,
		      struct wake_q_head *wake_q, bool kill)
{
	struct msg_sender *mss, *t;
	struct task_struct *stop_tsk = NULL;
	struct list_head *h = &msq->q_senders;

	list_for_each_entry_safe(mss, t, h, list) {
		if (kill)
			mss->list.next = NULL;

		/*
		 * Stop at the first task we don't wakeup,
		 * we've already iterated the original
		 * sender queue.
		 */
		else if (stop_tsk == mss->tsk)
			break;
		/*
		 * We are not in an EIDRM scenario here, therefore
		 * verify that we really need to wakeup the task.
		 * To maintain current semantics and wakeup order,
		 * move the sender to the tail on behalf of the
		 * blocked task.
		 */
		else if (!msg_fits_inqueue(msq, mss->msgsz)) {
			if (!stop_tsk)
				stop_tsk = mss->tsk;

			list_move_tail(&mss->list, &msq->q_senders);
			continue;
		}

		wake_q_add(wake_q, mss->tsk);
	}
}

static void expunge_all(struct msg_queue *msq, int res,
			struct wake_q_head *wake_q)
{
	struct msg_receiver *msr, *t;

	list_for_each_entry_safe(msr, t, &msq->q_receivers, r_list) {
<<<<<<< HEAD
		wake_q_add(wake_q, msr->r_tsk);
		WRITE_ONCE(msr->r_msg, ERR_PTR(res));
=======
		get_task_struct(msr->r_tsk);

		/* see MSG_BARRIER for purpose/pairing */
		smp_store_release(&msr->r_msg, ERR_PTR(res));
		wake_q_add_safe(wake_q, msr->r_tsk);
>>>>>>> 24b8d41d
	}
}

/*
 * freeque() wakes up waiters on the sender and receiver waiting queue,
 * removes the message queue from message queue ID IDR, and cleans up all the
 * messages associated with this queue.
 *
 * msg_ids.rwsem (writer) and the spinlock for this message queue are held
 * before freeque() is called. msg_ids.rwsem remains locked on exit.
 */
static void freeque(struct ipc_namespace *ns, struct kern_ipc_perm *ipcp)
	__releases(RCU)
	__releases(&msq->q_perm)
{
	struct msg_msg *msg, *t;
	struct msg_queue *msq = container_of(ipcp, struct msg_queue, q_perm);
<<<<<<< HEAD
	WAKE_Q(wake_q);
=======
	DEFINE_WAKE_Q(wake_q);
>>>>>>> 24b8d41d

	expunge_all(msq, -EIDRM, &wake_q);
	ss_wakeup(msq, &wake_q, true);
	msg_rmid(ns, msq);
	ipc_unlock_object(&msq->q_perm);
	wake_up_q(&wake_q);
	rcu_read_unlock();

	list_for_each_entry_safe(msg, t, &msq->q_messages, m_list) {
		atomic_dec(&ns->msg_hdrs);
		free_msg(msg);
	}
	atomic_sub(msq->q_cbytes, &ns->msg_bytes);
	ipc_update_pid(&msq->q_lspid, NULL);
	ipc_update_pid(&msq->q_lrpid, NULL);
	ipc_rcu_putref(&msq->q_perm, msg_rcu_free);
}

long ksys_msgget(key_t key, int msgflg)
{
	struct ipc_namespace *ns;
	static const struct ipc_ops msg_ops = {
		.getnew = newque,
		.associate = security_msg_queue_associate,
	};
	struct ipc_params msg_params;

	ns = current->nsproxy->ipc_ns;

	msg_params.key = key;
	msg_params.flg = msgflg;

	return ipcget(ns, &msg_ids(ns), &msg_ops, &msg_params);
}

SYSCALL_DEFINE2(msgget, key_t, key, int, msgflg)
{
	return ksys_msgget(key, msgflg);
}

static inline unsigned long
copy_msqid_to_user(void __user *buf, struct msqid64_ds *in, int version)
{
	switch (version) {
	case IPC_64:
		return copy_to_user(buf, in, sizeof(*in));
	case IPC_OLD:
	{
		struct msqid_ds out;

		memset(&out, 0, sizeof(out));

		ipc64_perm_to_ipc_perm(&in->msg_perm, &out.msg_perm);

		out.msg_stime		= in->msg_stime;
		out.msg_rtime		= in->msg_rtime;
		out.msg_ctime		= in->msg_ctime;

		if (in->msg_cbytes > USHRT_MAX)
			out.msg_cbytes	= USHRT_MAX;
		else
			out.msg_cbytes	= in->msg_cbytes;
		out.msg_lcbytes		= in->msg_cbytes;

		if (in->msg_qnum > USHRT_MAX)
			out.msg_qnum	= USHRT_MAX;
		else
			out.msg_qnum	= in->msg_qnum;

		if (in->msg_qbytes > USHRT_MAX)
			out.msg_qbytes	= USHRT_MAX;
		else
			out.msg_qbytes	= in->msg_qbytes;
		out.msg_lqbytes		= in->msg_qbytes;

		out.msg_lspid		= in->msg_lspid;
		out.msg_lrpid		= in->msg_lrpid;

		return copy_to_user(buf, &out, sizeof(out));
	}
	default:
		return -EINVAL;
	}
}

static inline unsigned long
copy_msqid_from_user(struct msqid64_ds *out, void __user *buf, int version)
{
	switch (version) {
	case IPC_64:
		if (copy_from_user(out, buf, sizeof(*out)))
			return -EFAULT;
		return 0;
	case IPC_OLD:
	{
		struct msqid_ds tbuf_old;

		if (copy_from_user(&tbuf_old, buf, sizeof(tbuf_old)))
			return -EFAULT;

		out->msg_perm.uid	= tbuf_old.msg_perm.uid;
		out->msg_perm.gid	= tbuf_old.msg_perm.gid;
		out->msg_perm.mode	= tbuf_old.msg_perm.mode;

		if (tbuf_old.msg_qbytes == 0)
			out->msg_qbytes	= tbuf_old.msg_lqbytes;
		else
			out->msg_qbytes	= tbuf_old.msg_qbytes;

		return 0;
	}
	default:
		return -EINVAL;
	}
}

/*
 * This function handles some msgctl commands which require the rwsem
 * to be held in write mode.
 * NOTE: no locks must be held, the rwsem is taken inside this function.
 */
static int msgctl_down(struct ipc_namespace *ns, int msqid, int cmd,
			struct ipc64_perm *perm, int msg_qbytes)
{
	struct kern_ipc_perm *ipcp;
	struct msg_queue *msq;
	int err;

	down_write(&msg_ids(ns).rwsem);
	rcu_read_lock();

	ipcp = ipcctl_obtain_check(ns, &msg_ids(ns), msqid, cmd,
				      perm, msg_qbytes);
	if (IS_ERR(ipcp)) {
		err = PTR_ERR(ipcp);
		goto out_unlock1;
	}

	msq = container_of(ipcp, struct msg_queue, q_perm);

	err = security_msg_queue_msgctl(&msq->q_perm, cmd);
	if (err)
		goto out_unlock1;

	switch (cmd) {
	case IPC_RMID:
		ipc_lock_object(&msq->q_perm);
		/* freeque unlocks the ipc object and rcu */
		freeque(ns, ipcp);
		goto out_up;
	case IPC_SET:
	{
<<<<<<< HEAD
		WAKE_Q(wake_q);

		if (msqid64.msg_qbytes > ns->msg_ctlmnb &&
=======
		DEFINE_WAKE_Q(wake_q);

		if (msg_qbytes > ns->msg_ctlmnb &&
>>>>>>> 24b8d41d
		    !capable(CAP_SYS_RESOURCE)) {
			err = -EPERM;
			goto out_unlock1;
		}

		ipc_lock_object(&msq->q_perm);
		err = ipc_update_perm(perm, ipcp);
		if (err)
			goto out_unlock0;

		msq->q_qbytes = msg_qbytes;

<<<<<<< HEAD
		msq->q_ctime = get_seconds();
=======
		msq->q_ctime = ktime_get_real_seconds();
>>>>>>> 24b8d41d
		/*
		 * Sleeping receivers might be excluded by
		 * stricter permissions.
		 */
		expunge_all(msq, -EAGAIN, &wake_q);
		/*
		 * Sleeping senders might be able to send
		 * due to a larger queue size.
		 */
		ss_wakeup(msq, &wake_q, false);
		ipc_unlock_object(&msq->q_perm);
		wake_up_q(&wake_q);

		goto out_unlock1;
	}
	default:
		err = -EINVAL;
		goto out_unlock1;
	}

out_unlock0:
	ipc_unlock_object(&msq->q_perm);
out_unlock1:
	rcu_read_unlock();
out_up:
	up_write(&msg_ids(ns).rwsem);
	return err;
}

static int msgctl_info(struct ipc_namespace *ns, int msqid,
			 int cmd, struct msginfo *msginfo)
{
	int err;
	int max_idx;

	/*
	 * We must not return kernel stack data.
	 * due to padding, it's not enough
	 * to set all member fields.
	 */
	err = security_msg_queue_msgctl(NULL, cmd);
	if (err)
		return err;

	memset(msginfo, 0, sizeof(*msginfo));
	msginfo->msgmni = ns->msg_ctlmni;
	msginfo->msgmax = ns->msg_ctlmax;
	msginfo->msgmnb = ns->msg_ctlmnb;
	msginfo->msgssz = MSGSSZ;
	msginfo->msgseg = MSGSEG;
	down_read(&msg_ids(ns).rwsem);
	if (cmd == MSG_INFO) {
		msginfo->msgpool = msg_ids(ns).in_use;
		msginfo->msgmap = atomic_read(&ns->msg_hdrs);
		msginfo->msgtql = atomic_read(&ns->msg_bytes);
	} else {
		msginfo->msgmap = MSGMAP;
		msginfo->msgpool = MSGPOOL;
		msginfo->msgtql = MSGTQL;
	}
	max_idx = ipc_get_maxidx(&msg_ids(ns));
	up_read(&msg_ids(ns).rwsem);
	return (max_idx < 0) ? 0 : max_idx;
}

static int msgctl_stat(struct ipc_namespace *ns, int msqid,
			 int cmd, struct msqid64_ds *p)
{
	struct msg_queue *msq;
	int err;

	memset(p, 0, sizeof(*p));

	rcu_read_lock();
	if (cmd == MSG_STAT || cmd == MSG_STAT_ANY) {
		msq = msq_obtain_object(ns, msqid);
		if (IS_ERR(msq)) {
			err = PTR_ERR(msq);
			goto out_unlock;
		}
	} else { /* IPC_STAT */
		msq = msq_obtain_object_check(ns, msqid);
		if (IS_ERR(msq)) {
			err = PTR_ERR(msq);
			goto out_unlock;
		}
	}

	/* see comment for SHM_STAT_ANY */
	if (cmd == MSG_STAT_ANY)
		audit_ipc_obj(&msq->q_perm);
	else {
		err = -EACCES;
		if (ipcperms(ns, &msq->q_perm, S_IRUGO))
			goto out_unlock;
	}

	err = security_msg_queue_msgctl(&msq->q_perm, cmd);
	if (err)
		goto out_unlock;

	ipc_lock_object(&msq->q_perm);

	if (!ipc_valid_object(&msq->q_perm)) {
		ipc_unlock_object(&msq->q_perm);
		err = -EIDRM;
		goto out_unlock;
	}

	kernel_to_ipc64_perm(&msq->q_perm, &p->msg_perm);
	p->msg_stime  = msq->q_stime;
	p->msg_rtime  = msq->q_rtime;
	p->msg_ctime  = msq->q_ctime;
#ifndef CONFIG_64BIT
	p->msg_stime_high = msq->q_stime >> 32;
	p->msg_rtime_high = msq->q_rtime >> 32;
	p->msg_ctime_high = msq->q_ctime >> 32;
#endif
	p->msg_cbytes = msq->q_cbytes;
	p->msg_qnum   = msq->q_qnum;
	p->msg_qbytes = msq->q_qbytes;
	p->msg_lspid  = pid_vnr(msq->q_lspid);
	p->msg_lrpid  = pid_vnr(msq->q_lrpid);

	if (cmd == IPC_STAT) {
		/*
		 * As defined in SUS:
		 * Return 0 on success
		 */
		err = 0;
	} else {
		/*
		 * MSG_STAT and MSG_STAT_ANY (both Linux specific)
		 * Return the full id, including the sequence number
		 */
		err = msq->q_perm.id;
	}

	ipc_unlock_object(&msq->q_perm);
out_unlock:
	rcu_read_unlock();
	return err;
}

static long ksys_msgctl(int msqid, int cmd, struct msqid_ds __user *buf, int version)
{
	struct ipc_namespace *ns;
	struct msqid64_ds msqid64;
	int err;

	if (msqid < 0 || cmd < 0)
		return -EINVAL;

	ns = current->nsproxy->ipc_ns;

	switch (cmd) {
	case IPC_INFO:
	case MSG_INFO: {
		struct msginfo msginfo;
		err = msgctl_info(ns, msqid, cmd, &msginfo);
		if (err < 0)
			return err;
		if (copy_to_user(buf, &msginfo, sizeof(struct msginfo)))
			err = -EFAULT;
		return err;
	}
	case MSG_STAT:	/* msqid is an index rather than a msg queue id */
	case MSG_STAT_ANY:
	case IPC_STAT:
		err = msgctl_stat(ns, msqid, cmd, &msqid64);
		if (err < 0)
			return err;
		if (copy_msqid_to_user(buf, &msqid64, version))
			err = -EFAULT;
		return err;
	case IPC_SET:
		if (copy_msqid_from_user(&msqid64, buf, version))
			return -EFAULT;
		return msgctl_down(ns, msqid, cmd, &msqid64.msg_perm,
				   msqid64.msg_qbytes);
	case IPC_RMID:
		return msgctl_down(ns, msqid, cmd, NULL, 0);
	default:
		return  -EINVAL;
	}
}

SYSCALL_DEFINE3(msgctl, int, msqid, int, cmd, struct msqid_ds __user *, buf)
{
	return ksys_msgctl(msqid, cmd, buf, IPC_64);
}

#ifdef CONFIG_ARCH_WANT_IPC_PARSE_VERSION
long ksys_old_msgctl(int msqid, int cmd, struct msqid_ds __user *buf)
{
	int version = ipc_parse_version(&cmd);

	return ksys_msgctl(msqid, cmd, buf, version);
}

SYSCALL_DEFINE3(old_msgctl, int, msqid, int, cmd, struct msqid_ds __user *, buf)
{
	return ksys_old_msgctl(msqid, cmd, buf);
}
#endif

#ifdef CONFIG_COMPAT

struct compat_msqid_ds {
	struct compat_ipc_perm msg_perm;
	compat_uptr_t msg_first;
	compat_uptr_t msg_last;
	old_time32_t msg_stime;
	old_time32_t msg_rtime;
	old_time32_t msg_ctime;
	compat_ulong_t msg_lcbytes;
	compat_ulong_t msg_lqbytes;
	unsigned short msg_cbytes;
	unsigned short msg_qnum;
	unsigned short msg_qbytes;
	compat_ipc_pid_t msg_lspid;
	compat_ipc_pid_t msg_lrpid;
};

static int copy_compat_msqid_from_user(struct msqid64_ds *out, void __user *buf,
					int version)
{
	memset(out, 0, sizeof(*out));
	if (version == IPC_64) {
		struct compat_msqid64_ds __user *p = buf;
		if (get_compat_ipc64_perm(&out->msg_perm, &p->msg_perm))
			return -EFAULT;
		if (get_user(out->msg_qbytes, &p->msg_qbytes))
			return -EFAULT;
	} else {
		struct compat_msqid_ds __user *p = buf;
		if (get_compat_ipc_perm(&out->msg_perm, &p->msg_perm))
			return -EFAULT;
		if (get_user(out->msg_qbytes, &p->msg_qbytes))
			return -EFAULT;
	}
	return 0;
}

static int copy_compat_msqid_to_user(void __user *buf, struct msqid64_ds *in,
					int version)
{
	if (version == IPC_64) {
		struct compat_msqid64_ds v;
		memset(&v, 0, sizeof(v));
		to_compat_ipc64_perm(&v.msg_perm, &in->msg_perm);
		v.msg_stime	 = lower_32_bits(in->msg_stime);
		v.msg_stime_high = upper_32_bits(in->msg_stime);
		v.msg_rtime	 = lower_32_bits(in->msg_rtime);
		v.msg_rtime_high = upper_32_bits(in->msg_rtime);
		v.msg_ctime	 = lower_32_bits(in->msg_ctime);
		v.msg_ctime_high = upper_32_bits(in->msg_ctime);
		v.msg_cbytes = in->msg_cbytes;
		v.msg_qnum = in->msg_qnum;
		v.msg_qbytes = in->msg_qbytes;
		v.msg_lspid = in->msg_lspid;
		v.msg_lrpid = in->msg_lrpid;
		return copy_to_user(buf, &v, sizeof(v));
	} else {
		struct compat_msqid_ds v;
		memset(&v, 0, sizeof(v));
		to_compat_ipc_perm(&v.msg_perm, &in->msg_perm);
		v.msg_stime = in->msg_stime;
		v.msg_rtime = in->msg_rtime;
		v.msg_ctime = in->msg_ctime;
		v.msg_cbytes = in->msg_cbytes;
		v.msg_qnum = in->msg_qnum;
		v.msg_qbytes = in->msg_qbytes;
		v.msg_lspid = in->msg_lspid;
		v.msg_lrpid = in->msg_lrpid;
		return copy_to_user(buf, &v, sizeof(v));
	}
}

static long compat_ksys_msgctl(int msqid, int cmd, void __user *uptr, int version)
{
	struct ipc_namespace *ns;
	int err;
	struct msqid64_ds msqid64;

	ns = current->nsproxy->ipc_ns;

	if (msqid < 0 || cmd < 0)
		return -EINVAL;

	switch (cmd & (~IPC_64)) {
	case IPC_INFO:
	case MSG_INFO: {
		struct msginfo msginfo;
		err = msgctl_info(ns, msqid, cmd, &msginfo);
		if (err < 0)
			return err;
		if (copy_to_user(uptr, &msginfo, sizeof(struct msginfo)))
			err = -EFAULT;
		return err;
	}
	case IPC_STAT:
	case MSG_STAT:
	case MSG_STAT_ANY:
		err = msgctl_stat(ns, msqid, cmd, &msqid64);
		if (err < 0)
			return err;
		if (copy_compat_msqid_to_user(uptr, &msqid64, version))
			err = -EFAULT;
		return err;
	case IPC_SET:
		if (copy_compat_msqid_from_user(&msqid64, uptr, version))
			return -EFAULT;
		return msgctl_down(ns, msqid, cmd, &msqid64.msg_perm, msqid64.msg_qbytes);
	case IPC_RMID:
		return msgctl_down(ns, msqid, cmd, NULL, 0);
	default:
		return -EINVAL;
	}
}

COMPAT_SYSCALL_DEFINE3(msgctl, int, msqid, int, cmd, void __user *, uptr)
{
	return compat_ksys_msgctl(msqid, cmd, uptr, IPC_64);
}

#ifdef CONFIG_ARCH_WANT_COMPAT_IPC_PARSE_VERSION
long compat_ksys_old_msgctl(int msqid, int cmd, void __user *uptr)
{
	int version = compat_ipc_parse_version(&cmd);

	return compat_ksys_msgctl(msqid, cmd, uptr, version);
}

COMPAT_SYSCALL_DEFINE3(old_msgctl, int, msqid, int, cmd, void __user *, uptr)
{
	return compat_ksys_old_msgctl(msqid, cmd, uptr);
}
#endif
#endif

static int testmsg(struct msg_msg *msg, long type, int mode)
{
	switch (mode) {
	case SEARCH_ANY:
	case SEARCH_NUMBER:
		return 1;
	case SEARCH_LESSEQUAL:
		if (msg->m_type <= type)
			return 1;
		break;
	case SEARCH_EQUAL:
		if (msg->m_type == type)
			return 1;
		break;
	case SEARCH_NOTEQUAL:
		if (msg->m_type != type)
			return 1;
		break;
	}
	return 0;
}

static inline int pipelined_send(struct msg_queue *msq, struct msg_msg *msg,
				 struct wake_q_head *wake_q)
{
	struct msg_receiver *msr, *t;

	list_for_each_entry_safe(msr, t, &msq->q_receivers, r_list) {
		if (testmsg(msg, msr->r_msgtype, msr->r_mode) &&
		    !security_msg_queue_msgrcv(&msq->q_perm, msg, msr->r_tsk,
					       msr->r_msgtype, msr->r_mode)) {

			list_del(&msr->r_list);
			if (msr->r_maxsize < msg->m_ts) {
				wake_q_add(wake_q, msr->r_tsk);
<<<<<<< HEAD
				WRITE_ONCE(msr->r_msg, ERR_PTR(-E2BIG));
			} else {
				msq->q_lrpid = task_pid_vnr(msr->r_tsk);
				msq->q_rtime = get_seconds();

				wake_q_add(wake_q, msr->r_tsk);
				WRITE_ONCE(msr->r_msg, msg);
=======

				/* See expunge_all regarding memory barrier */
				smp_store_release(&msr->r_msg, ERR_PTR(-E2BIG));
			} else {
				ipc_update_pid(&msq->q_lrpid, task_pid(msr->r_tsk));
				msq->q_rtime = ktime_get_real_seconds();

				wake_q_add(wake_q, msr->r_tsk);

				/* See expunge_all regarding memory barrier */
				smp_store_release(&msr->r_msg, msg);
>>>>>>> 24b8d41d
				return 1;
			}
		}
	}

	return 0;
}

static long do_msgsnd(int msqid, long mtype, void __user *mtext,
		size_t msgsz, int msgflg)
{
	struct msg_queue *msq;
	struct msg_msg *msg;
	int err;
	struct ipc_namespace *ns;
<<<<<<< HEAD
	WAKE_Q(wake_q);
=======
	DEFINE_WAKE_Q(wake_q);
>>>>>>> 24b8d41d

	ns = current->nsproxy->ipc_ns;

	if (msgsz > ns->msg_ctlmax || (long) msgsz < 0 || msqid < 0)
		return -EINVAL;
	if (mtype < 1)
		return -EINVAL;

	msg = load_msg(mtext, msgsz);
	if (IS_ERR(msg))
		return PTR_ERR(msg);

	msg->m_type = mtype;
	msg->m_ts = msgsz;

	rcu_read_lock();
	msq = msq_obtain_object_check(ns, msqid);
	if (IS_ERR(msq)) {
		err = PTR_ERR(msq);
		goto out_unlock1;
	}

	ipc_lock_object(&msq->q_perm);

	for (;;) {
		struct msg_sender s;

		err = -EACCES;
		if (ipcperms(ns, &msq->q_perm, S_IWUGO))
			goto out_unlock0;

		/* raced with RMID? */
		if (!ipc_valid_object(&msq->q_perm)) {
			err = -EIDRM;
			goto out_unlock0;
		}

		err = security_msg_queue_msgsnd(&msq->q_perm, msg, msgflg);
		if (err)
			goto out_unlock0;

		if (msg_fits_inqueue(msq, msgsz))
			break;

		/* queue full, wait: */
		if (msgflg & IPC_NOWAIT) {
			err = -EAGAIN;
			goto out_unlock0;
		}

		/* enqueue the sender and prepare to block */
		ss_add(msq, &s, msgsz);

		if (!ipc_rcu_getref(&msq->q_perm)) {
			err = -EIDRM;
			goto out_unlock0;
		}

		ipc_unlock_object(&msq->q_perm);
		rcu_read_unlock();
		schedule();

		rcu_read_lock();
		ipc_lock_object(&msq->q_perm);

<<<<<<< HEAD
		ipc_rcu_putref(msq, msg_rcu_free);
=======
		ipc_rcu_putref(&msq->q_perm, msg_rcu_free);
>>>>>>> 24b8d41d
		/* raced with RMID? */
		if (!ipc_valid_object(&msq->q_perm)) {
			err = -EIDRM;
			goto out_unlock0;
		}
		ss_del(&s);

		if (signal_pending(current)) {
			err = -ERESTARTNOHAND;
			goto out_unlock0;
		}

	}
<<<<<<< HEAD

	msq->q_lspid = task_tgid_vnr(current);
	msq->q_stime = get_seconds();

=======

	ipc_update_pid(&msq->q_lspid, task_tgid(current));
	msq->q_stime = ktime_get_real_seconds();

>>>>>>> 24b8d41d
	if (!pipelined_send(msq, msg, &wake_q)) {
		/* no one is waiting for this message, enqueue it */
		list_add_tail(&msg->m_list, &msq->q_messages);
		msq->q_cbytes += msgsz;
		msq->q_qnum++;
		atomic_add(msgsz, &ns->msg_bytes);
		atomic_inc(&ns->msg_hdrs);
	}

	err = 0;
	msg = NULL;

out_unlock0:
	ipc_unlock_object(&msq->q_perm);
	wake_up_q(&wake_q);
out_unlock1:
	rcu_read_unlock();
	if (msg != NULL)
		free_msg(msg);
	return err;
}

long ksys_msgsnd(int msqid, struct msgbuf __user *msgp, size_t msgsz,
		 int msgflg)
{
	long mtype;

	if (get_user(mtype, &msgp->mtype))
		return -EFAULT;
	return do_msgsnd(msqid, mtype, msgp->mtext, msgsz, msgflg);
}

SYSCALL_DEFINE4(msgsnd, int, msqid, struct msgbuf __user *, msgp, size_t, msgsz,
		int, msgflg)
{
	return ksys_msgsnd(msqid, msgp, msgsz, msgflg);
}

#ifdef CONFIG_COMPAT

struct compat_msgbuf {
	compat_long_t mtype;
	char mtext[1];
};

long compat_ksys_msgsnd(int msqid, compat_uptr_t msgp,
		       compat_ssize_t msgsz, int msgflg)
{
	struct compat_msgbuf __user *up = compat_ptr(msgp);
	compat_long_t mtype;

	if (get_user(mtype, &up->mtype))
		return -EFAULT;
	return do_msgsnd(msqid, mtype, up->mtext, (ssize_t)msgsz, msgflg);
}

COMPAT_SYSCALL_DEFINE4(msgsnd, int, msqid, compat_uptr_t, msgp,
		       compat_ssize_t, msgsz, int, msgflg)
{
	return compat_ksys_msgsnd(msqid, msgp, msgsz, msgflg);
}
#endif

static inline int convert_mode(long *msgtyp, int msgflg)
{
	if (msgflg & MSG_COPY)
		return SEARCH_NUMBER;
	/*
	 *  find message of correct type.
	 *  msgtyp = 0 => get first.
	 *  msgtyp > 0 => get first message of matching type.
	 *  msgtyp < 0 => get message with least type must be < abs(msgtype).
	 */
	if (*msgtyp == 0)
		return SEARCH_ANY;
	if (*msgtyp < 0) {
		if (*msgtyp == LONG_MIN) /* -LONG_MIN is undefined */
			*msgtyp = LONG_MAX;
		else
			*msgtyp = -*msgtyp;
		return SEARCH_LESSEQUAL;
	}
	if (msgflg & MSG_EXCEPT)
		return SEARCH_NOTEQUAL;
	return SEARCH_EQUAL;
}

static long do_msg_fill(void __user *dest, struct msg_msg *msg, size_t bufsz)
{
	struct msgbuf __user *msgp = dest;
	size_t msgsz;

	if (put_user(msg->m_type, &msgp->mtype))
		return -EFAULT;

	msgsz = (bufsz > msg->m_ts) ? msg->m_ts : bufsz;
	if (store_msg(msgp->mtext, msg, msgsz))
		return -EFAULT;
	return msgsz;
}

#ifdef CONFIG_CHECKPOINT_RESTORE
/*
 * This function creates new kernel message structure, large enough to store
 * bufsz message bytes.
 */
static inline struct msg_msg *prepare_copy(void __user *buf, size_t bufsz)
{
	struct msg_msg *copy;

	/*
	 * Create dummy message to copy real message to.
	 */
	copy = load_msg(buf, bufsz);
	if (!IS_ERR(copy))
		copy->m_ts = bufsz;
	return copy;
}

static inline void free_copy(struct msg_msg *copy)
{
	if (copy)
		free_msg(copy);
}
#else
static inline struct msg_msg *prepare_copy(void __user *buf, size_t bufsz)
{
	return ERR_PTR(-ENOSYS);
}

static inline void free_copy(struct msg_msg *copy)
{
}
#endif

static struct msg_msg *find_msg(struct msg_queue *msq, long *msgtyp, int mode)
{
	struct msg_msg *msg, *found = NULL;
	long count = 0;

	list_for_each_entry(msg, &msq->q_messages, m_list) {
		if (testmsg(msg, *msgtyp, mode) &&
		    !security_msg_queue_msgrcv(&msq->q_perm, msg, current,
					       *msgtyp, mode)) {
			if (mode == SEARCH_LESSEQUAL && msg->m_type != 1) {
				*msgtyp = msg->m_type - 1;
				found = msg;
			} else if (mode == SEARCH_NUMBER) {
				if (*msgtyp == count)
					return msg;
			} else
				return msg;
			count++;
		}
	}

	return found ?: ERR_PTR(-EAGAIN);
}

static long do_msgrcv(int msqid, void __user *buf, size_t bufsz, long msgtyp, int msgflg,
	       long (*msg_handler)(void __user *, struct msg_msg *, size_t))
{
	int mode;
	struct msg_queue *msq;
	struct ipc_namespace *ns;
	struct msg_msg *msg, *copy = NULL;
<<<<<<< HEAD
	WAKE_Q(wake_q);
=======
	DEFINE_WAKE_Q(wake_q);
>>>>>>> 24b8d41d

	ns = current->nsproxy->ipc_ns;

	if (msqid < 0 || (long) bufsz < 0)
		return -EINVAL;

	if (msgflg & MSG_COPY) {
		if ((msgflg & MSG_EXCEPT) || !(msgflg & IPC_NOWAIT))
			return -EINVAL;
		copy = prepare_copy(buf, min_t(size_t, bufsz, ns->msg_ctlmax));
		if (IS_ERR(copy))
			return PTR_ERR(copy);
	}
	mode = convert_mode(&msgtyp, msgflg);

	rcu_read_lock();
	msq = msq_obtain_object_check(ns, msqid);
	if (IS_ERR(msq)) {
		rcu_read_unlock();
		free_copy(copy);
		return PTR_ERR(msq);
	}

	for (;;) {
		struct msg_receiver msr_d;

		msg = ERR_PTR(-EACCES);
		if (ipcperms(ns, &msq->q_perm, S_IRUGO))
			goto out_unlock1;

		ipc_lock_object(&msq->q_perm);

		/* raced with RMID? */
		if (!ipc_valid_object(&msq->q_perm)) {
			msg = ERR_PTR(-EIDRM);
			goto out_unlock0;
		}

		msg = find_msg(msq, &msgtyp, mode);
		if (!IS_ERR(msg)) {
			/*
			 * Found a suitable message.
			 * Unlink it from the queue.
			 */
			if ((bufsz < msg->m_ts) && !(msgflg & MSG_NOERROR)) {
				msg = ERR_PTR(-E2BIG);
				goto out_unlock0;
			}
			/*
			 * If we are copying, then do not unlink message and do
			 * not update queue parameters.
			 */
			if (msgflg & MSG_COPY) {
				msg = copy_msg(msg, copy);
				goto out_unlock0;
			}

			list_del(&msg->m_list);
			msq->q_qnum--;
			msq->q_rtime = ktime_get_real_seconds();
			ipc_update_pid(&msq->q_lrpid, task_tgid(current));
			msq->q_cbytes -= msg->m_ts;
			atomic_sub(msg->m_ts, &ns->msg_bytes);
			atomic_dec(&ns->msg_hdrs);
			ss_wakeup(msq, &wake_q, false);

			goto out_unlock0;
		}

		/* No message waiting. Wait for a message */
		if (msgflg & IPC_NOWAIT) {
			msg = ERR_PTR(-ENOMSG);
			goto out_unlock0;
		}

		list_add_tail(&msr_d.r_list, &msq->q_receivers);
		msr_d.r_tsk = current;
		msr_d.r_msgtype = msgtyp;
		msr_d.r_mode = mode;
		if (msgflg & MSG_NOERROR)
			msr_d.r_maxsize = INT_MAX;
		else
			msr_d.r_maxsize = bufsz;

		/* memory barrier not require due to ipc_lock_object() */
		WRITE_ONCE(msr_d.r_msg, ERR_PTR(-EAGAIN));

		/* memory barrier not required, we own ipc_lock_object() */
		__set_current_state(TASK_INTERRUPTIBLE);

		ipc_unlock_object(&msq->q_perm);
		rcu_read_unlock();
		schedule();

		/*
		 * Lockless receive, part 1:
		 * We don't hold a reference to the queue and getting a
		 * reference would defeat the idea of a lockless operation,
		 * thus the code relies on rcu to guarantee the existence of
		 * msq:
		 * Prior to destruction, expunge_all(-EIRDM) changes r_msg.
		 * Thus if r_msg is -EAGAIN, then the queue not yet destroyed.
		 */
		rcu_read_lock();

		/*
		 * Lockless receive, part 2:
		 * The work in pipelined_send() and expunge_all():
		 * - Set pointer to message
		 * - Queue the receiver task for later wakeup
		 * - Wake up the process after the lock is dropped.
		 *
		 * Should the process wake up before this wakeup (due to a
		 * signal) it will either see the message and continue ...
		 */
		msg = READ_ONCE(msr_d.r_msg);
<<<<<<< HEAD
		if (msg != ERR_PTR(-EAGAIN))
=======
		if (msg != ERR_PTR(-EAGAIN)) {
			/* see MSG_BARRIER for purpose/pairing */
			smp_acquire__after_ctrl_dep();

>>>>>>> 24b8d41d
			goto out_unlock1;
		}

		 /*
		  * ... or see -EAGAIN, acquire the lock to check the message
		  * again.
		  */
		ipc_lock_object(&msq->q_perm);

<<<<<<< HEAD
		msg = msr_d.r_msg;
=======
		msg = READ_ONCE(msr_d.r_msg);
>>>>>>> 24b8d41d
		if (msg != ERR_PTR(-EAGAIN))
			goto out_unlock0;

		list_del(&msr_d.r_list);
		if (signal_pending(current)) {
			msg = ERR_PTR(-ERESTARTNOHAND);
			goto out_unlock0;
		}

		ipc_unlock_object(&msq->q_perm);
	}

out_unlock0:
	ipc_unlock_object(&msq->q_perm);
	wake_up_q(&wake_q);
out_unlock1:
	rcu_read_unlock();
	if (IS_ERR(msg)) {
		free_copy(copy);
		return PTR_ERR(msg);
	}

	bufsz = msg_handler(buf, msg, bufsz);
	free_msg(msg);

	return bufsz;
}

long ksys_msgrcv(int msqid, struct msgbuf __user *msgp, size_t msgsz,
		 long msgtyp, int msgflg)
{
	return do_msgrcv(msqid, msgp, msgsz, msgtyp, msgflg, do_msg_fill);
}

SYSCALL_DEFINE5(msgrcv, int, msqid, struct msgbuf __user *, msgp, size_t, msgsz,
		long, msgtyp, int, msgflg)
{
	return ksys_msgrcv(msqid, msgp, msgsz, msgtyp, msgflg);
}

#ifdef CONFIG_COMPAT
static long compat_do_msg_fill(void __user *dest, struct msg_msg *msg, size_t bufsz)
{
	struct compat_msgbuf __user *msgp = dest;
	size_t msgsz;

	if (put_user(msg->m_type, &msgp->mtype))
		return -EFAULT;

	msgsz = (bufsz > msg->m_ts) ? msg->m_ts : bufsz;
	if (store_msg(msgp->mtext, msg, msgsz))
		return -EFAULT;
	return msgsz;
}

long compat_ksys_msgrcv(int msqid, compat_uptr_t msgp, compat_ssize_t msgsz,
			compat_long_t msgtyp, int msgflg)
{
	return do_msgrcv(msqid, compat_ptr(msgp), (ssize_t)msgsz, (long)msgtyp,
			 msgflg, compat_do_msg_fill);
}

COMPAT_SYSCALL_DEFINE5(msgrcv, int, msqid, compat_uptr_t, msgp,
		       compat_ssize_t, msgsz, compat_long_t, msgtyp,
		       int, msgflg)
{
	return compat_ksys_msgrcv(msqid, msgp, msgsz, msgtyp, msgflg);
}
#endif

void msg_init_ns(struct ipc_namespace *ns)
{
	ns->msg_ctlmax = MSGMAX;
	ns->msg_ctlmnb = MSGMNB;
	ns->msg_ctlmni = MSGMNI;

	atomic_set(&ns->msg_bytes, 0);
	atomic_set(&ns->msg_hdrs, 0);
	ipc_init_ids(&ns->ids[IPC_MSG_IDS]);
}

#ifdef CONFIG_IPC_NS
void msg_exit_ns(struct ipc_namespace *ns)
{
	free_ipcs(ns, &msg_ids(ns), freeque);
	idr_destroy(&ns->ids[IPC_MSG_IDS].ipcs_idr);
	rhashtable_destroy(&ns->ids[IPC_MSG_IDS].key_ht);
}
#endif

#ifdef CONFIG_PROC_FS
static int sysvipc_msg_proc_show(struct seq_file *s, void *it)
{
	struct pid_namespace *pid_ns = ipc_seq_pid_ns(s);
	struct user_namespace *user_ns = seq_user_ns(s);
	struct kern_ipc_perm *ipcp = it;
	struct msg_queue *msq = container_of(ipcp, struct msg_queue, q_perm);

	seq_printf(s,
		   "%10d %10d  %4o  %10lu %10lu %5u %5u %5u %5u %5u %5u %10llu %10llu %10llu\n",
		   msq->q_perm.key,
		   msq->q_perm.id,
		   msq->q_perm.mode,
		   msq->q_cbytes,
		   msq->q_qnum,
		   pid_nr_ns(msq->q_lspid, pid_ns),
		   pid_nr_ns(msq->q_lrpid, pid_ns),
		   from_kuid_munged(user_ns, msq->q_perm.uid),
		   from_kgid_munged(user_ns, msq->q_perm.gid),
		   from_kuid_munged(user_ns, msq->q_perm.cuid),
		   from_kgid_munged(user_ns, msq->q_perm.cgid),
		   msq->q_stime,
		   msq->q_rtime,
		   msq->q_ctime);

	return 0;
}
#endif

void __init msg_init(void)
{
	msg_init_ns(&init_ipc_ns);

	ipc_init_proc_interface("sysvipc/msg",
				"       key      msqid perms      cbytes       qnum lspid lrpid   uid   gid  cuid  cgid      stime      rtime      ctime\n",
				IPC_MSG_IDS, sysvipc_msg_proc_show);
}<|MERGE_RESOLUTION|>--- conflicted
+++ resolved
@@ -194,13 +194,10 @@
 {
 	mss->tsk = current;
 	mss->msgsz = msgsz;
-<<<<<<< HEAD
-=======
 	/*
 	 * No memory barrier required: we did ipc_lock_object(),
 	 * and the waker obtains that lock before calling wake_q_add().
 	 */
->>>>>>> 24b8d41d
 	__set_current_state(TASK_INTERRUPTIBLE);
 	list_add_tail(&mss->list, &msq->q_senders);
 }
@@ -254,16 +251,11 @@
 	struct msg_receiver *msr, *t;
 
 	list_for_each_entry_safe(msr, t, &msq->q_receivers, r_list) {
-<<<<<<< HEAD
-		wake_q_add(wake_q, msr->r_tsk);
-		WRITE_ONCE(msr->r_msg, ERR_PTR(res));
-=======
 		get_task_struct(msr->r_tsk);
 
 		/* see MSG_BARRIER for purpose/pairing */
 		smp_store_release(&msr->r_msg, ERR_PTR(res));
 		wake_q_add_safe(wake_q, msr->r_tsk);
->>>>>>> 24b8d41d
 	}
 }
 
@@ -281,11 +273,7 @@
 {
 	struct msg_msg *msg, *t;
 	struct msg_queue *msq = container_of(ipcp, struct msg_queue, q_perm);
-<<<<<<< HEAD
-	WAKE_Q(wake_q);
-=======
 	DEFINE_WAKE_Q(wake_q);
->>>>>>> 24b8d41d
 
 	expunge_all(msq, -EIDRM, &wake_q);
 	ss_wakeup(msq, &wake_q, true);
@@ -438,15 +426,9 @@
 		goto out_up;
 	case IPC_SET:
 	{
-<<<<<<< HEAD
-		WAKE_Q(wake_q);
-
-		if (msqid64.msg_qbytes > ns->msg_ctlmnb &&
-=======
 		DEFINE_WAKE_Q(wake_q);
 
 		if (msg_qbytes > ns->msg_ctlmnb &&
->>>>>>> 24b8d41d
 		    !capable(CAP_SYS_RESOURCE)) {
 			err = -EPERM;
 			goto out_unlock1;
@@ -459,11 +441,7 @@
 
 		msq->q_qbytes = msg_qbytes;
 
-<<<<<<< HEAD
-		msq->q_ctime = get_seconds();
-=======
 		msq->q_ctime = ktime_get_real_seconds();
->>>>>>> 24b8d41d
 		/*
 		 * Sleeping receivers might be excluded by
 		 * stricter permissions.
@@ -840,15 +818,6 @@
 			list_del(&msr->r_list);
 			if (msr->r_maxsize < msg->m_ts) {
 				wake_q_add(wake_q, msr->r_tsk);
-<<<<<<< HEAD
-				WRITE_ONCE(msr->r_msg, ERR_PTR(-E2BIG));
-			} else {
-				msq->q_lrpid = task_pid_vnr(msr->r_tsk);
-				msq->q_rtime = get_seconds();
-
-				wake_q_add(wake_q, msr->r_tsk);
-				WRITE_ONCE(msr->r_msg, msg);
-=======
 
 				/* See expunge_all regarding memory barrier */
 				smp_store_release(&msr->r_msg, ERR_PTR(-E2BIG));
@@ -860,7 +829,6 @@
 
 				/* See expunge_all regarding memory barrier */
 				smp_store_release(&msr->r_msg, msg);
->>>>>>> 24b8d41d
 				return 1;
 			}
 		}
@@ -876,11 +844,7 @@
 	struct msg_msg *msg;
 	int err;
 	struct ipc_namespace *ns;
-<<<<<<< HEAD
-	WAKE_Q(wake_q);
-=======
 	DEFINE_WAKE_Q(wake_q);
->>>>>>> 24b8d41d
 
 	ns = current->nsproxy->ipc_ns;
 
@@ -946,11 +910,7 @@
 		rcu_read_lock();
 		ipc_lock_object(&msq->q_perm);
 
-<<<<<<< HEAD
-		ipc_rcu_putref(msq, msg_rcu_free);
-=======
 		ipc_rcu_putref(&msq->q_perm, msg_rcu_free);
->>>>>>> 24b8d41d
 		/* raced with RMID? */
 		if (!ipc_valid_object(&msq->q_perm)) {
 			err = -EIDRM;
@@ -964,17 +924,10 @@
 		}
 
 	}
-<<<<<<< HEAD
-
-	msq->q_lspid = task_tgid_vnr(current);
-	msq->q_stime = get_seconds();
-
-=======
 
 	ipc_update_pid(&msq->q_lspid, task_tgid(current));
 	msq->q_stime = ktime_get_real_seconds();
 
->>>>>>> 24b8d41d
 	if (!pipelined_send(msq, msg, &wake_q)) {
 		/* no one is waiting for this message, enqueue it */
 		list_add_tail(&msg->m_list, &msq->q_messages);
@@ -1141,11 +1094,7 @@
 	struct msg_queue *msq;
 	struct ipc_namespace *ns;
 	struct msg_msg *msg, *copy = NULL;
-<<<<<<< HEAD
-	WAKE_Q(wake_q);
-=======
 	DEFINE_WAKE_Q(wake_q);
->>>>>>> 24b8d41d
 
 	ns = current->nsproxy->ipc_ns;
 
@@ -1262,14 +1211,10 @@
 		 * signal) it will either see the message and continue ...
 		 */
 		msg = READ_ONCE(msr_d.r_msg);
-<<<<<<< HEAD
-		if (msg != ERR_PTR(-EAGAIN))
-=======
 		if (msg != ERR_PTR(-EAGAIN)) {
 			/* see MSG_BARRIER for purpose/pairing */
 			smp_acquire__after_ctrl_dep();
 
->>>>>>> 24b8d41d
 			goto out_unlock1;
 		}
 
@@ -1279,11 +1224,7 @@
 		  */
 		ipc_lock_object(&msq->q_perm);
 
-<<<<<<< HEAD
-		msg = msr_d.r_msg;
-=======
 		msg = READ_ONCE(msr_d.r_msg);
->>>>>>> 24b8d41d
 		if (msg != ERR_PTR(-EAGAIN))
 			goto out_unlock0;
 
