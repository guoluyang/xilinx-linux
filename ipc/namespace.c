// SPDX-License-Identifier: GPL-2.0
/*
 * linux/ipc/namespace.c
 * Copyright (C) 2006 Pavel Emelyanov <xemul@openvz.org> OpenVZ, SWsoft Inc.
 */

#include <linux/ipc.h>
#include <linux/msg.h>
#include <linux/ipc_namespace.h>
#include <linux/rcupdate.h>
#include <linux/nsproxy.h>
#include <linux/slab.h>
#include <linux/cred.h>
#include <linux/fs.h>
#include <linux/mount.h>
#include <linux/user_namespace.h>
#include <linux/proc_ns.h>
#include <linux/sched/task.h>

#include "util.h"

static struct ucounts *inc_ipc_namespaces(struct user_namespace *ns)
{
	return inc_ucount(ns, current_euid(), UCOUNT_IPC_NAMESPACES);
}

static void dec_ipc_namespaces(struct ucounts *ucounts)
{
	dec_ucount(ucounts, UCOUNT_IPC_NAMESPACES);
}

static struct ipc_namespace *create_ipc_ns(struct user_namespace *user_ns,
					   struct ipc_namespace *old_ns)
{
	struct ipc_namespace *ns;
	struct ucounts *ucounts;
	int err;

	err = -ENOSPC;
	ucounts = inc_ipc_namespaces(user_ns);
	if (!ucounts)
		goto fail;

	err = -ENOMEM;
<<<<<<< HEAD
	ns = kmalloc(sizeof(struct ipc_namespace), GFP_KERNEL);
=======
	ns = kzalloc(sizeof(struct ipc_namespace), GFP_KERNEL);
>>>>>>> 24b8d41d
	if (ns == NULL)
		goto fail_dec;

	err = ns_alloc_inum(&ns->ns);
	if (err)
		goto fail_free;
	ns->ns.ops = &ipcns_operations;

<<<<<<< HEAD
	atomic_set(&ns->count, 1);
=======
	refcount_set(&ns->count, 1);
>>>>>>> 24b8d41d
	ns->user_ns = get_user_ns(user_ns);
	ns->ucounts = ucounts;

	err = mq_init_ns(ns);
	if (err)
		goto fail_put;

	sem_init_ns(ns);
	msg_init_ns(ns);
	shm_init_ns(ns);

	return ns;

fail_put:
	put_user_ns(ns->user_ns);
	ns_free_inum(&ns->ns);
fail_free:
	kfree(ns);
fail_dec:
	dec_ipc_namespaces(ucounts);
fail:
	return ERR_PTR(err);
}

struct ipc_namespace *copy_ipcs(unsigned long flags,
	struct user_namespace *user_ns, struct ipc_namespace *ns)
{
	if (!(flags & CLONE_NEWIPC))
		return get_ipc_ns(ns);
	return create_ipc_ns(user_ns, ns);
}

/*
 * free_ipcs - free all ipcs of one type
 * @ns:   the namespace to remove the ipcs from
 * @ids:  the table of ipcs to free
 * @free: the function called to free each individual ipc
 *
 * Called for each kind of ipc when an ipc_namespace exits.
 */
void free_ipcs(struct ipc_namespace *ns, struct ipc_ids *ids,
	       void (*free)(struct ipc_namespace *, struct kern_ipc_perm *))
{
	struct kern_ipc_perm *perm;
	int next_id;
	int total, in_use;

	down_write(&ids->rwsem);

	in_use = ids->in_use;

	for (total = 0, next_id = 0; total < in_use; next_id++) {
		perm = idr_find(&ids->ipcs_idr, next_id);
		if (perm == NULL)
			continue;
		rcu_read_lock();
		ipc_lock_object(perm);
		free(ns, perm);
		total++;
	}
	up_write(&ids->rwsem);
}

static void free_ipc_ns(struct ipc_namespace *ns)
{
	/* mq_put_mnt() waits for a grace period as kern_unmount()
	 * uses synchronize_rcu().
	 */
	mq_put_mnt(ns);
	sem_exit_ns(ns);
	msg_exit_ns(ns);
	shm_exit_ns(ns);

	dec_ipc_namespaces(ns->ucounts);
	put_user_ns(ns->user_ns);
	ns_free_inum(&ns->ns);
	kfree(ns);
}

static LLIST_HEAD(free_ipc_list);
static void free_ipc(struct work_struct *unused)
{
	struct llist_node *node = llist_del_all(&free_ipc_list);
	struct ipc_namespace *n, *t;

	llist_for_each_entry_safe(n, t, node, mnt_llist)
		free_ipc_ns(n);
}

/*
 * The work queue is used to avoid the cost of synchronize_rcu in kern_unmount.
 */
static DECLARE_WORK(free_ipc_work, free_ipc);

/*
 * put_ipc_ns - drop a reference to an ipc namespace.
 * @ns: the namespace to put
 *
 * If this is the last task in the namespace exiting, and
 * it is dropping the refcount to 0, then it can race with
 * a task in another ipc namespace but in a mounts namespace
 * which has this ipcns's mqueuefs mounted, doing some action
 * with one of the mqueuefs files.  That can raise the refcount.
 * So dropping the refcount, and raising the refcount when
 * accessing it through the VFS, are protected with mq_lock.
 *
 * (Clearly, a task raising the refcount on its own ipc_ns
 * needn't take mq_lock since it can't race with the last task
 * in the ipcns exiting).
 */
void put_ipc_ns(struct ipc_namespace *ns)
{
	if (refcount_dec_and_lock(&ns->count, &mq_lock)) {
		mq_clear_sbinfo(ns);
		spin_unlock(&mq_lock);

		if (llist_add(&ns->mnt_llist, &free_ipc_list))
			schedule_work(&free_ipc_work);
	}
}

static inline struct ipc_namespace *to_ipc_ns(struct ns_common *ns)
{
	return container_of(ns, struct ipc_namespace, ns);
}

static struct ns_common *ipcns_get(struct task_struct *task)
{
	struct ipc_namespace *ns = NULL;
	struct nsproxy *nsproxy;

	task_lock(task);
	nsproxy = task->nsproxy;
	if (nsproxy)
		ns = get_ipc_ns(nsproxy->ipc_ns);
	task_unlock(task);

	return ns ? &ns->ns : NULL;
}

static void ipcns_put(struct ns_common *ns)
{
	return put_ipc_ns(to_ipc_ns(ns));
}

static int ipcns_install(struct nsset *nsset, struct ns_common *new)
{
	struct nsproxy *nsproxy = nsset->nsproxy;
	struct ipc_namespace *ns = to_ipc_ns(new);
	if (!ns_capable(ns->user_ns, CAP_SYS_ADMIN) ||
	    !ns_capable(nsset->cred->user_ns, CAP_SYS_ADMIN))
		return -EPERM;

	put_ipc_ns(nsproxy->ipc_ns);
	nsproxy->ipc_ns = get_ipc_ns(ns);
	return 0;
}

static struct user_namespace *ipcns_owner(struct ns_common *ns)
{
	return to_ipc_ns(ns)->user_ns;
}

const struct proc_ns_operations ipcns_operations = {
	.name		= "ipc",
	.type		= CLONE_NEWIPC,
	.get		= ipcns_get,
	.put		= ipcns_put,
	.install	= ipcns_install,
	.owner		= ipcns_owner,
};<|MERGE_RESOLUTION|>--- conflicted
+++ resolved
@@ -42,11 +42,7 @@
 		goto fail;
 
 	err = -ENOMEM;
-<<<<<<< HEAD
-	ns = kmalloc(sizeof(struct ipc_namespace), GFP_KERNEL);
-=======
 	ns = kzalloc(sizeof(struct ipc_namespace), GFP_KERNEL);
->>>>>>> 24b8d41d
 	if (ns == NULL)
 		goto fail_dec;
 
@@ -55,11 +51,7 @@
 		goto fail_free;
 	ns->ns.ops = &ipcns_operations;
 
-<<<<<<< HEAD
-	atomic_set(&ns->count, 1);
-=======
 	refcount_set(&ns->count, 1);
->>>>>>> 24b8d41d
 	ns->user_ns = get_user_ns(user_ns);
 	ns->ucounts = ucounts;
 
