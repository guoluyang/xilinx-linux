// SPDX-License-Identifier: GPL-2.0
/*
 * sparse memory mappings.
 */
#include <linux/mm.h>
#include <linux/slab.h>
#include <linux/mmzone.h>
#include <linux/memblock.h>
#include <linux/compiler.h>
#include <linux/highmem.h>
#include <linux/export.h>
#include <linux/spinlock.h>
#include <linux/vmalloc.h>
#include <linux/swap.h>
#include <linux/swapops.h>

#include "internal.h"
#include <asm/dma.h>

/*
 * Permanent SPARSEMEM data:
 *
 * 1) mem_section	- memory sections, mem_map's for valid memory
 */
#ifdef CONFIG_SPARSEMEM_EXTREME
struct mem_section **mem_section;
#else
struct mem_section mem_section[NR_SECTION_ROOTS][SECTIONS_PER_ROOT]
	____cacheline_internodealigned_in_smp;
#endif
EXPORT_SYMBOL(mem_section);

#ifdef NODE_NOT_IN_PAGE_FLAGS
/*
 * If we did not store the node number in the page then we have to
 * do a lookup in the section_to_node_table in order to find which
 * node the page belongs to.
 */
#if MAX_NUMNODES <= 256
static u8 section_to_node_table[NR_MEM_SECTIONS] __cacheline_aligned;
#else
static u16 section_to_node_table[NR_MEM_SECTIONS] __cacheline_aligned;
#endif

int page_to_nid(const struct page *page)
{
	return section_to_node_table[page_to_section(page)];
}
EXPORT_SYMBOL(page_to_nid);

static void set_section_nid(unsigned long section_nr, int nid)
{
	section_to_node_table[section_nr] = nid;
}
#else /* !NODE_NOT_IN_PAGE_FLAGS */
static inline void set_section_nid(unsigned long section_nr, int nid)
{
}
#endif

#ifdef CONFIG_SPARSEMEM_EXTREME
static noinline struct mem_section __ref *sparse_index_alloc(int nid)
{
	struct mem_section *section = NULL;
	unsigned long array_size = SECTIONS_PER_ROOT *
				   sizeof(struct mem_section);

	if (slab_is_available()) {
		section = kzalloc_node(array_size, GFP_KERNEL, nid);
	} else {
		section = memblock_alloc_node(array_size, SMP_CACHE_BYTES,
					      nid);
		if (!section)
			panic("%s: Failed to allocate %lu bytes nid=%d\n",
			      __func__, array_size, nid);
	}

	return section;
}

static int __meminit sparse_index_init(unsigned long section_nr, int nid)
{
	unsigned long root = SECTION_NR_TO_ROOT(section_nr);
	struct mem_section *section;

	/*
	 * An existing section is possible in the sub-section hotplug
	 * case. First hot-add instantiates, follow-on hot-add reuses
	 * the existing section.
	 *
	 * The mem_hotplug_lock resolves the apparent race below.
	 */
	if (mem_section[root])
		return 0;

	section = sparse_index_alloc(nid);
	if (!section)
		return -ENOMEM;

	mem_section[root] = section;

	return 0;
}
#else /* !SPARSEMEM_EXTREME */
static inline int sparse_index_init(unsigned long section_nr, int nid)
{
	return 0;
}
#endif

#ifdef CONFIG_SPARSEMEM_EXTREME
<<<<<<< HEAD
int __section_nr(struct mem_section* ms)
=======
unsigned long __section_nr(struct mem_section *ms)
>>>>>>> 24b8d41d
{
	unsigned long root_nr;
	struct mem_section *root = NULL;

	for (root_nr = 0; root_nr < NR_SECTION_ROOTS; root_nr++) {
		root = __nr_to_section(root_nr * SECTIONS_PER_ROOT);
		if (!root)
			continue;

		if ((ms >= root) && (ms < (root + SECTIONS_PER_ROOT)))
		     break;
	}

	VM_BUG_ON(!root);

	return (root_nr * SECTIONS_PER_ROOT) + (ms - root);
}
#else
<<<<<<< HEAD
int __section_nr(struct mem_section* ms)
{
	return (int)(ms - mem_section[0]);
=======
unsigned long __section_nr(struct mem_section *ms)
{
	return (unsigned long)(ms - mem_section[0]);
>>>>>>> 24b8d41d
}
#endif

/*
 * During early boot, before section_mem_map is used for an actual
 * mem_map, we use section_mem_map to store the section's NUMA
 * node.  This keeps us from having to use another data structure.  The
 * node information is cleared just before we store the real mem_map.
 */
static inline unsigned long sparse_encode_early_nid(int nid)
{
	return (nid << SECTION_NID_SHIFT);
}

static inline int sparse_early_nid(struct mem_section *section)
{
	return (section->section_mem_map >> SECTION_NID_SHIFT);
}

/* Validate the physical addressing limitations of the model */
void __meminit mminit_validate_memmodel_limits(unsigned long *start_pfn,
						unsigned long *end_pfn)
{
	unsigned long max_sparsemem_pfn = 1UL << (MAX_PHYSMEM_BITS-PAGE_SHIFT);

	/*
	 * Sanity checks - do not allow an architecture to pass
	 * in larger pfns than the maximum scope of sparsemem:
	 */
	if (*start_pfn > max_sparsemem_pfn) {
		mminit_dprintk(MMINIT_WARNING, "pfnvalidation",
			"Start of range %lu -> %lu exceeds SPARSEMEM max %lu\n",
			*start_pfn, *end_pfn, max_sparsemem_pfn);
		WARN_ON_ONCE(1);
		*start_pfn = max_sparsemem_pfn;
		*end_pfn = max_sparsemem_pfn;
	} else if (*end_pfn > max_sparsemem_pfn) {
		mminit_dprintk(MMINIT_WARNING, "pfnvalidation",
			"End of range %lu -> %lu exceeds SPARSEMEM max %lu\n",
			*start_pfn, *end_pfn, max_sparsemem_pfn);
		WARN_ON_ONCE(1);
		*end_pfn = max_sparsemem_pfn;
	}
}

/*
 * There are a number of times that we loop over NR_MEM_SECTIONS,
 * looking for section_present() on each.  But, when we have very
 * large physical address spaces, NR_MEM_SECTIONS can also be
 * very large which makes the loops quite long.
 *
 * Keeping track of this gives us an easy way to break out of
 * those loops early.
 */
unsigned long __highest_present_section_nr;
static void section_mark_present(struct mem_section *ms)
{
	unsigned long section_nr = __section_nr(ms);

	if (section_nr > __highest_present_section_nr)
		__highest_present_section_nr = section_nr;

	ms->section_mem_map |= SECTION_MARKED_PRESENT;
}

#define for_each_present_section_nr(start, section_nr)		\
	for (section_nr = next_present_section_nr(start-1);	\
	     ((section_nr != -1) &&				\
	      (section_nr <= __highest_present_section_nr));	\
	     section_nr = next_present_section_nr(section_nr))

static inline unsigned long first_present_section_nr(void)
{
	return next_present_section_nr(-1);
}

#ifdef CONFIG_SPARSEMEM_VMEMMAP
static void subsection_mask_set(unsigned long *map, unsigned long pfn,
		unsigned long nr_pages)
{
	int idx = subsection_map_index(pfn);
	int end = subsection_map_index(pfn + nr_pages - 1);

	bitmap_set(map, idx, end - idx + 1);
}

void __init subsection_map_init(unsigned long pfn, unsigned long nr_pages)
{
	int end_sec = pfn_to_section_nr(pfn + nr_pages - 1);
	unsigned long nr, start_sec = pfn_to_section_nr(pfn);

	if (!nr_pages)
		return;

	for (nr = start_sec; nr <= end_sec; nr++) {
		struct mem_section *ms;
		unsigned long pfns;

		pfns = min(nr_pages, PAGES_PER_SECTION
				- (pfn & ~PAGE_SECTION_MASK));
		ms = __nr_to_section(nr);
		subsection_mask_set(ms->usage->subsection_map, pfn, pfns);

		pr_debug("%s: sec: %lu pfns: %lu set(%d, %d)\n", __func__, nr,
				pfns, subsection_map_index(pfn),
				subsection_map_index(pfn + pfns - 1));

		pfn += pfns;
		nr_pages -= pfns;
	}
}
#else
void __init subsection_map_init(unsigned long pfn, unsigned long nr_pages)
{
}
#endif

/* Record a memory area against a node. */
static void __init memory_present(int nid, unsigned long start, unsigned long end)
{
	unsigned long pfn;

#ifdef CONFIG_SPARSEMEM_EXTREME
	if (unlikely(!mem_section)) {
		unsigned long size, align;

		size = sizeof(struct mem_section*) * NR_SECTION_ROOTS;
		align = 1 << (INTERNODE_CACHE_SHIFT);
		mem_section = memblock_alloc(size, align);
		if (!mem_section)
			panic("%s: Failed to allocate %lu bytes align=0x%lx\n",
			      __func__, size, align);
	}
#endif

	start &= PAGE_SECTION_MASK;
	mminit_validate_memmodel_limits(&start, &end);
	for (pfn = start; pfn < end; pfn += PAGES_PER_SECTION) {
		unsigned long section = pfn_to_section_nr(pfn);
		struct mem_section *ms;

		sparse_index_init(section, nid);
		set_section_nid(section, nid);

		ms = __nr_to_section(section);
		if (!ms->section_mem_map) {
			ms->section_mem_map = sparse_encode_early_nid(nid) |
							SECTION_IS_ONLINE;
			section_mark_present(ms);
		}
	}
}

/*
 * Mark all memblocks as present using memory_present().
 * This is a convenience function that is useful to mark all of the systems
 * memory as present during initialization.
 */
static void __init memblocks_present(void)
{
	unsigned long start, end;
	int i, nid;

	for_each_mem_pfn_range(i, MAX_NUMNODES, &start, &end, &nid)
		memory_present(nid, start, end);
}

/*
 * Subtle, we encode the real pfn into the mem_map such that
 * the identity pfn - section_mem_map will return the actual
 * physical page frame number.
 */
static unsigned long sparse_encode_mem_map(struct page *mem_map, unsigned long pnum)
{
	unsigned long coded_mem_map =
		(unsigned long)(mem_map - (section_nr_to_pfn(pnum)));
	BUILD_BUG_ON(SECTION_MAP_LAST_BIT > (1UL<<PFN_SECTION_SHIFT));
	BUG_ON(coded_mem_map & ~SECTION_MAP_MASK);
	return coded_mem_map;
}

#ifdef CONFIG_MEMORY_HOTPLUG
/*
 * Decode mem_map from the coded memmap
 */
struct page *sparse_decode_mem_map(unsigned long coded_mem_map, unsigned long pnum)
{
	/* mask off the extra low bits of information */
	coded_mem_map &= SECTION_MAP_MASK;
	return ((struct page *)coded_mem_map) + section_nr_to_pfn(pnum);
}
#endif /* CONFIG_MEMORY_HOTPLUG */

static void __meminit sparse_init_one_section(struct mem_section *ms,
		unsigned long pnum, struct page *mem_map,
		struct mem_section_usage *usage, unsigned long flags)
{
	ms->section_mem_map &= ~SECTION_MAP_MASK;
	ms->section_mem_map |= sparse_encode_mem_map(mem_map, pnum)
		| SECTION_HAS_MEM_MAP | flags;
	ms->usage = usage;
}

static unsigned long usemap_size(void)
{
	return BITS_TO_LONGS(SECTION_BLOCKFLAGS_BITS) * sizeof(unsigned long);
}

size_t mem_section_usage_size(void)
{
	return sizeof(struct mem_section_usage) + usemap_size();
}

#ifdef CONFIG_MEMORY_HOTREMOVE
static struct mem_section_usage * __init
sparse_early_usemaps_alloc_pgdat_section(struct pglist_data *pgdat,
					 unsigned long size)
{
	struct mem_section_usage *usage;
	unsigned long goal, limit;
	int nid;
	/*
	 * A page may contain usemaps for other sections preventing the
	 * page being freed and making a section unremovable while
	 * other sections referencing the usemap remain active. Similarly,
	 * a pgdat can prevent a section being removed. If section A
	 * contains a pgdat and section B contains the usemap, both
	 * sections become inter-dependent. This allocates usemaps
	 * from the same section as the pgdat where possible to avoid
	 * this problem.
	 */
	goal = __pa(pgdat) & (PAGE_SECTION_MASK << PAGE_SHIFT);
	limit = goal + (1UL << PA_SECTION_SHIFT);
	nid = early_pfn_to_nid(goal >> PAGE_SHIFT);
again:
	usage = memblock_alloc_try_nid(size, SMP_CACHE_BYTES, goal, limit, nid);
	if (!usage && limit) {
		limit = 0;
		goto again;
	}
	return usage;
}

static void __init check_usemap_section_nr(int nid,
		struct mem_section_usage *usage)
{
	unsigned long usemap_snr, pgdat_snr;
	static unsigned long old_usemap_snr;
	static unsigned long old_pgdat_snr;
	struct pglist_data *pgdat = NODE_DATA(nid);
	int usemap_nid;

	/* First call */
	if (!old_usemap_snr) {
		old_usemap_snr = NR_MEM_SECTIONS;
		old_pgdat_snr = NR_MEM_SECTIONS;
	}

	usemap_snr = pfn_to_section_nr(__pa(usage) >> PAGE_SHIFT);
	pgdat_snr = pfn_to_section_nr(__pa(pgdat) >> PAGE_SHIFT);
	if (usemap_snr == pgdat_snr)
		return;

	if (old_usemap_snr == usemap_snr && old_pgdat_snr == pgdat_snr)
		/* skip redundant message */
		return;

	old_usemap_snr = usemap_snr;
	old_pgdat_snr = pgdat_snr;

	usemap_nid = sparse_early_nid(__nr_to_section(usemap_snr));
	if (usemap_nid != nid) {
		pr_info("node %d must be removed before remove section %ld\n",
			nid, usemap_snr);
		return;
	}
	/*
	 * There is a circular dependency.
	 * Some platforms allow un-removable section because they will just
	 * gather other removable sections for dynamic partitioning.
	 * Just notify un-removable section's number here.
	 */
	pr_info("Section %ld and %ld (node %d) have a circular dependency on usemap and pgdat allocations\n",
		usemap_snr, pgdat_snr, nid);
}
#else
static struct mem_section_usage * __init
sparse_early_usemaps_alloc_pgdat_section(struct pglist_data *pgdat,
					 unsigned long size)
{
	return memblock_alloc_node(size, SMP_CACHE_BYTES, pgdat->node_id);
}

static void __init check_usemap_section_nr(int nid,
		struct mem_section_usage *usage)
{
}
#endif /* CONFIG_MEMORY_HOTREMOVE */

#ifdef CONFIG_SPARSEMEM_VMEMMAP
static unsigned long __init section_map_size(void)
{
	return ALIGN(sizeof(struct page) * PAGES_PER_SECTION, PMD_SIZE);
}

#else
static unsigned long __init section_map_size(void)
{
	return PAGE_ALIGN(sizeof(struct page) * PAGES_PER_SECTION);
}

struct page __init *__populate_section_memmap(unsigned long pfn,
		unsigned long nr_pages, int nid, struct vmem_altmap *altmap)
{
	unsigned long size = section_map_size();
	struct page *map = sparse_buffer_alloc(size);
	phys_addr_t addr = __pa(MAX_DMA_ADDRESS);

	if (map)
		return map;

	map = memblock_alloc_try_nid_raw(size, size, addr,
					  MEMBLOCK_ALLOC_ACCESSIBLE, nid);
	if (!map)
		panic("%s: Failed to allocate %lu bytes align=0x%lx nid=%d from=%pa\n",
		      __func__, size, PAGE_SIZE, nid, &addr);

	return map;
}
#endif /* !CONFIG_SPARSEMEM_VMEMMAP */

static void *sparsemap_buf __meminitdata;
static void *sparsemap_buf_end __meminitdata;

static inline void __meminit sparse_buffer_free(unsigned long size)
{
	WARN_ON(!sparsemap_buf || size == 0);
	memblock_free_early(__pa(sparsemap_buf), size);
}

static void __init sparse_buffer_init(unsigned long size, int nid)
{
	phys_addr_t addr = __pa(MAX_DMA_ADDRESS);
	WARN_ON(sparsemap_buf);	/* forgot to call sparse_buffer_fini()? */
	/*
	 * Pre-allocated buffer is mainly used by __populate_section_memmap
	 * and we want it to be properly aligned to the section size - this is
	 * especially the case for VMEMMAP which maps memmap to PMDs
	 */
	sparsemap_buf = memblock_alloc_exact_nid_raw(size, section_map_size(),
					addr, MEMBLOCK_ALLOC_ACCESSIBLE, nid);
	sparsemap_buf_end = sparsemap_buf + size;
}

static void __init sparse_buffer_fini(void)
{
	unsigned long size = sparsemap_buf_end - sparsemap_buf;

	if (sparsemap_buf && size > 0)
		sparse_buffer_free(size);
	sparsemap_buf = NULL;
}

void * __meminit sparse_buffer_alloc(unsigned long size)
{
	void *ptr = NULL;

	if (sparsemap_buf) {
		ptr = (void *) roundup((unsigned long)sparsemap_buf, size);
		if (ptr + size > sparsemap_buf_end)
			ptr = NULL;
		else {
			/* Free redundant aligned space */
			if ((unsigned long)(ptr - sparsemap_buf) > 0)
				sparse_buffer_free((unsigned long)(ptr - sparsemap_buf));
			sparsemap_buf = ptr + size;
		}
	}
	return ptr;
}

void __weak __meminit vmemmap_populate_print_last(void)
{
}

/*
 * Initialize sparse on a specific node. The node spans [pnum_begin, pnum_end)
 * And number of present sections in this node is map_count.
 */
static void __init sparse_init_nid(int nid, unsigned long pnum_begin,
				   unsigned long pnum_end,
				   unsigned long map_count)
{
	struct mem_section_usage *usage;
	unsigned long pnum;
	struct page *map;

	usage = sparse_early_usemaps_alloc_pgdat_section(NODE_DATA(nid),
			mem_section_usage_size() * map_count);
	if (!usage) {
		pr_err("%s: node[%d] usemap allocation failed", __func__, nid);
		goto failed;
	}
	sparse_buffer_init(map_count * section_map_size(), nid);
	for_each_present_section_nr(pnum_begin, pnum) {
		unsigned long pfn = section_nr_to_pfn(pnum);

		if (pnum >= pnum_end)
			break;

		map = __populate_section_memmap(pfn, PAGES_PER_SECTION,
				nid, NULL);
		if (!map) {
			pr_err("%s: node[%d] memory map backing failed. Some memory will not be available.",
			       __func__, nid);
			pnum_begin = pnum;
			goto failed;
		}
		check_usemap_section_nr(nid, usage);
		sparse_init_one_section(__nr_to_section(pnum), pnum, map, usage,
				SECTION_IS_EARLY);
		usage = (void *) usage + mem_section_usage_size();
	}
	sparse_buffer_fini();
	return;
failed:
	/* We failed to allocate, mark all the following pnums as not present */
	for_each_present_section_nr(pnum_begin, pnum) {
		struct mem_section *ms;

		if (pnum >= pnum_end)
			break;
		ms = __nr_to_section(pnum);
		ms->section_mem_map = 0;
	}
}

/*
 * Allocate the accumulated non-linear sections, allocate a mem_map
 * for each and record the physical to section mapping.
 */
void __init sparse_init(void)
{
	unsigned long pnum_end, pnum_begin, map_count = 1;
	int nid_begin;

	memblocks_present();

	pnum_begin = first_present_section_nr();
	nid_begin = sparse_early_nid(__nr_to_section(pnum_begin));

	/* Setup pageblock_order for HUGETLB_PAGE_SIZE_VARIABLE */
	set_pageblock_order();

	for_each_present_section_nr(pnum_begin + 1, pnum_end) {
		int nid = sparse_early_nid(__nr_to_section(pnum_end));

		if (nid == nid_begin) {
			map_count++;
			continue;
		}
		/* Init node with sections in range [pnum_begin, pnum_end) */
		sparse_init_nid(nid_begin, pnum_begin, pnum_end, map_count);
		nid_begin = nid;
		pnum_begin = pnum_end;
		map_count = 1;
	}
	/* cover the last node */
	sparse_init_nid(nid_begin, pnum_begin, pnum_end, map_count);
	vmemmap_populate_print_last();
}

#ifdef CONFIG_MEMORY_HOTPLUG

/* Mark all memory sections within the pfn range as online */
void online_mem_sections(unsigned long start_pfn, unsigned long end_pfn)
{
	unsigned long pfn;

	for (pfn = start_pfn; pfn < end_pfn; pfn += PAGES_PER_SECTION) {
		unsigned long section_nr = pfn_to_section_nr(pfn);
		struct mem_section *ms;

		/* onlining code should never touch invalid ranges */
		if (WARN_ON(!valid_section_nr(section_nr)))
			continue;

		ms = __nr_to_section(section_nr);
		ms->section_mem_map |= SECTION_IS_ONLINE;
	}
}

#ifdef CONFIG_MEMORY_HOTREMOVE
/* Mark all memory sections within the pfn range as offline */
void offline_mem_sections(unsigned long start_pfn, unsigned long end_pfn)
{
	unsigned long pfn;

	for (pfn = start_pfn; pfn < end_pfn; pfn += PAGES_PER_SECTION) {
		unsigned long section_nr = pfn_to_section_nr(pfn);
		struct mem_section *ms;

		/*
		 * TODO this needs some double checking. Offlining code makes
		 * sure to check pfn_valid but those checks might be just bogus
		 */
		if (WARN_ON(!valid_section_nr(section_nr)))
			continue;

		ms = __nr_to_section(section_nr);
		ms->section_mem_map &= ~SECTION_IS_ONLINE;
	}
}
#endif

#ifdef CONFIG_SPARSEMEM_VMEMMAP
static struct page * __meminit populate_section_memmap(unsigned long pfn,
		unsigned long nr_pages, int nid, struct vmem_altmap *altmap)
{
	return __populate_section_memmap(pfn, nr_pages, nid, altmap);
}

static void depopulate_section_memmap(unsigned long pfn, unsigned long nr_pages,
		struct vmem_altmap *altmap)
{
	unsigned long start = (unsigned long) pfn_to_page(pfn);
	unsigned long end = start + nr_pages * sizeof(struct page);

	vmemmap_free(start, end, altmap);
}
static void free_map_bootmem(struct page *memmap)
{
	unsigned long start = (unsigned long)memmap;
	unsigned long end = (unsigned long)(memmap + PAGES_PER_SECTION);

	vmemmap_free(start, end, NULL);
}

static int clear_subsection_map(unsigned long pfn, unsigned long nr_pages)
{
	DECLARE_BITMAP(map, SUBSECTIONS_PER_SECTION) = { 0 };
	DECLARE_BITMAP(tmp, SUBSECTIONS_PER_SECTION) = { 0 };
	struct mem_section *ms = __pfn_to_section(pfn);
	unsigned long *subsection_map = ms->usage
		? &ms->usage->subsection_map[0] : NULL;

	subsection_mask_set(map, pfn, nr_pages);
	if (subsection_map)
		bitmap_and(tmp, map, subsection_map, SUBSECTIONS_PER_SECTION);

	if (WARN(!subsection_map || !bitmap_equal(tmp, map, SUBSECTIONS_PER_SECTION),
				"section already deactivated (%#lx + %ld)\n",
				pfn, nr_pages))
		return -EINVAL;

	bitmap_xor(subsection_map, map, subsection_map, SUBSECTIONS_PER_SECTION);
	return 0;
}

static bool is_subsection_map_empty(struct mem_section *ms)
{
	return bitmap_empty(&ms->usage->subsection_map[0],
			    SUBSECTIONS_PER_SECTION);
}

static int fill_subsection_map(unsigned long pfn, unsigned long nr_pages)
{
	struct mem_section *ms = __pfn_to_section(pfn);
	DECLARE_BITMAP(map, SUBSECTIONS_PER_SECTION) = { 0 };
	unsigned long *subsection_map;
	int rc = 0;

	subsection_mask_set(map, pfn, nr_pages);

	subsection_map = &ms->usage->subsection_map[0];

	if (bitmap_empty(map, SUBSECTIONS_PER_SECTION))
		rc = -EINVAL;
	else if (bitmap_intersects(map, subsection_map, SUBSECTIONS_PER_SECTION))
		rc = -EEXIST;
	else
		bitmap_or(subsection_map, map, subsection_map,
				SUBSECTIONS_PER_SECTION);

	return rc;
}
#else
struct page * __meminit populate_section_memmap(unsigned long pfn,
		unsigned long nr_pages, int nid, struct vmem_altmap *altmap)
{
	return kvmalloc_node(array_size(sizeof(struct page),
					PAGES_PER_SECTION), GFP_KERNEL, nid);
}

static void depopulate_section_memmap(unsigned long pfn, unsigned long nr_pages,
		struct vmem_altmap *altmap)
{
	kvfree(pfn_to_page(pfn));
}

static void free_map_bootmem(struct page *memmap)
{
	unsigned long maps_section_nr, removing_section_nr, i;
	unsigned long magic, nr_pages;
	struct page *page = virt_to_page(memmap);

	nr_pages = PAGE_ALIGN(PAGES_PER_SECTION * sizeof(struct page))
		>> PAGE_SHIFT;

	for (i = 0; i < nr_pages; i++, page++) {
		magic = (unsigned long) page->freelist;

		BUG_ON(magic == NODE_INFO);

		maps_section_nr = pfn_to_section_nr(page_to_pfn(page));
		removing_section_nr = page_private(page);

		/*
		 * When this function is called, the removing section is
		 * logical offlined state. This means all pages are isolated
		 * from page allocator. If removing section's memmap is placed
		 * on the same section, it must not be freed.
		 * If it is freed, page allocator may allocate it which will
		 * be removed physically soon.
		 */
		if (maps_section_nr != removing_section_nr)
			put_page_bootmem(page);
	}
}

static int clear_subsection_map(unsigned long pfn, unsigned long nr_pages)
{
	return 0;
}

static bool is_subsection_map_empty(struct mem_section *ms)
{
	return true;
}

static int fill_subsection_map(unsigned long pfn, unsigned long nr_pages)
{
	return 0;
}
#endif /* CONFIG_SPARSEMEM_VMEMMAP */

/*
 * To deactivate a memory region, there are 3 cases to handle across
 * two configurations (SPARSEMEM_VMEMMAP={y,n}):
 *
 * 1. deactivation of a partial hot-added section (only possible in
 *    the SPARSEMEM_VMEMMAP=y case).
 *      a) section was present at memory init.
 *      b) section was hot-added post memory init.
 * 2. deactivation of a complete hot-added section.
 * 3. deactivation of a complete section from memory init.
 *
 * For 1, when subsection_map does not empty we will not be freeing the
 * usage map, but still need to free the vmemmap range.
 *
 * For 2 and 3, the SPARSEMEM_VMEMMAP={y,n} cases are unified
 */
static void section_deactivate(unsigned long pfn, unsigned long nr_pages,
		struct vmem_altmap *altmap)
{
	struct mem_section *ms = __pfn_to_section(pfn);
	bool section_is_early = early_section(ms);
	struct page *memmap = NULL;
	bool empty;

	if (clear_subsection_map(pfn, nr_pages))
		return;

	empty = is_subsection_map_empty(ms);
	if (empty) {
		unsigned long section_nr = pfn_to_section_nr(pfn);

		/*
		 * When removing an early section, the usage map is kept (as the
		 * usage maps of other sections fall into the same page). It
		 * will be re-used when re-adding the section - which is then no
		 * longer an early section. If the usage map is PageReserved, it
		 * was allocated during boot.
		 */
		if (!PageReserved(virt_to_page(ms->usage))) {
			kfree(ms->usage);
			ms->usage = NULL;
		}
		memmap = sparse_decode_mem_map(ms->section_mem_map, section_nr);
		/*
		 * Mark the section invalid so that valid_section()
		 * return false. This prevents code from dereferencing
		 * ms->usage array.
		 */
		ms->section_mem_map &= ~SECTION_HAS_MEM_MAP;
	}

	/*
	 * The memmap of early sections is always fully populated. See
	 * section_activate() and pfn_valid() .
	 */
	if (!section_is_early)
		depopulate_section_memmap(pfn, nr_pages, altmap);
	else if (memmap)
		free_map_bootmem(memmap);

	if (empty)
		ms->section_mem_map = (unsigned long)NULL;
}

static struct page * __meminit section_activate(int nid, unsigned long pfn,
		unsigned long nr_pages, struct vmem_altmap *altmap)
{
	struct mem_section *ms = __pfn_to_section(pfn);
	struct mem_section_usage *usage = NULL;
	struct page *memmap;
	int rc = 0;

	if (!ms->usage) {
		usage = kzalloc(mem_section_usage_size(), GFP_KERNEL);
		if (!usage)
			return ERR_PTR(-ENOMEM);
		ms->usage = usage;
	}

	rc = fill_subsection_map(pfn, nr_pages);
	if (rc) {
		if (usage)
			ms->usage = NULL;
		kfree(usage);
		return ERR_PTR(rc);
	}

	/*
	 * The early init code does not consider partially populated
	 * initial sections, it simply assumes that memory will never be
	 * referenced.  If we hot-add memory into such a section then we
	 * do not need to populate the memmap and can simply reuse what
	 * is already there.
	 */
	if (nr_pages < PAGES_PER_SECTION && early_section(ms))
		return pfn_to_page(pfn);

	memmap = populate_section_memmap(pfn, nr_pages, nid, altmap);
	if (!memmap) {
		section_deactivate(pfn, nr_pages, altmap);
		return ERR_PTR(-ENOMEM);
	}

	return memmap;
}

/**
 * sparse_add_section - add a memory section, or populate an existing one
 * @nid: The node to add section on
 * @start_pfn: start pfn of the memory range
 * @nr_pages: number of pfns to add in the section
 * @altmap: device page map
 *
 * This is only intended for hotplug.
 *
 * Note that only VMEMMAP supports sub-section aligned hotplug,
 * the proper alignment and size are gated by check_pfn_span().
 *
 *
 * Return:
 * * 0		- On success.
 * * -EEXIST	- Section has been present.
 * * -ENOMEM	- Out of memory.
 */
int __meminit sparse_add_section(int nid, unsigned long start_pfn,
		unsigned long nr_pages, struct vmem_altmap *altmap)
{
	unsigned long section_nr = pfn_to_section_nr(start_pfn);
	struct mem_section *ms;
	struct page *memmap;
	int ret;

	ret = sparse_index_init(section_nr, nid);
	if (ret < 0)
		return ret;

	memmap = section_activate(nid, start_pfn, nr_pages, altmap);
	if (IS_ERR(memmap))
		return PTR_ERR(memmap);

	/*
	 * Poison uninitialized struct pages in order to catch invalid flags
	 * combinations.
	 */
	page_init_poison(memmap, sizeof(struct page) * nr_pages);

	ms = __nr_to_section(section_nr);
	set_section_nid(section_nr, nid);
	section_mark_present(ms);

	/* Align memmap to section boundary in the subsection case */
	if (section_nr_to_pfn(section_nr) != start_pfn)
		memmap = pfn_to_page(section_nr_to_pfn(section_nr));
	sparse_init_one_section(ms, section_nr, memmap, ms->usage, 0);

	return 0;
}

#ifdef CONFIG_MEMORY_FAILURE
static void clear_hwpoisoned_pages(struct page *memmap, int nr_pages)
{
	int i;

	/*
	 * A further optimization is to have per section refcounted
	 * num_poisoned_pages.  But that would need more space per memmap, so
	 * for now just do a quick global check to speed up this routine in the
	 * absence of bad pages.
	 */
	if (atomic_long_read(&num_poisoned_pages) == 0)
		return;

	for (i = 0; i < nr_pages; i++) {
		if (PageHWPoison(&memmap[i])) {
			num_poisoned_pages_dec();
			ClearPageHWPoison(&memmap[i]);
		}
	}
}
#else
static inline void clear_hwpoisoned_pages(struct page *memmap, int nr_pages)
{
}
#endif

void sparse_remove_section(struct mem_section *ms, unsigned long pfn,
		unsigned long nr_pages, unsigned long map_offset,
		struct vmem_altmap *altmap)
{
	clear_hwpoisoned_pages(pfn_to_page(pfn) + map_offset,
			nr_pages - map_offset);
	section_deactivate(pfn, nr_pages, altmap);
}
#endif /* CONFIG_MEMORY_HOTPLUG */<|MERGE_RESOLUTION|>--- conflicted
+++ resolved
@@ -109,11 +109,7 @@
 #endif
 
 #ifdef CONFIG_SPARSEMEM_EXTREME
-<<<<<<< HEAD
-int __section_nr(struct mem_section* ms)
-=======
 unsigned long __section_nr(struct mem_section *ms)
->>>>>>> 24b8d41d
 {
 	unsigned long root_nr;
 	struct mem_section *root = NULL;
@@ -132,15 +128,9 @@
 	return (root_nr * SECTIONS_PER_ROOT) + (ms - root);
 }
 #else
-<<<<<<< HEAD
-int __section_nr(struct mem_section* ms)
-{
-	return (int)(ms - mem_section[0]);
-=======
 unsigned long __section_nr(struct mem_section *ms)
 {
 	return (unsigned long)(ms - mem_section[0]);
->>>>>>> 24b8d41d
 }
 #endif
 
