// SPDX-License-Identifier: GPL-2.0
/*
 * mm/fadvise.c
 *
 * Copyright (C) 2002, Linus Torvalds
 *
 * 11Jan2003	Andrew Morton
 *		Initial version.
 */

#include <linux/kernel.h>
#include <linux/file.h>
#include <linux/fs.h>
#include <linux/mm.h>
#include <linux/pagemap.h>
#include <linux/backing-dev.h>
#include <linux/pagevec.h>
#include <linux/fadvise.h>
#include <linux/writeback.h>
#include <linux/syscalls.h>
#include <linux/swap.h>

#include <asm/unistd.h>

#include "internal.h"

/*
 * POSIX_FADV_WILLNEED could set PG_Referenced, and POSIX_FADV_NOREUSE could
 * deactivate the pages and clear PG_Referenced.
 */

int generic_fadvise(struct file *file, loff_t offset, loff_t len, int advice)
{
	struct inode *inode;
	struct address_space *mapping;
	struct backing_dev_info *bdi;
	loff_t endbyte;			/* inclusive */
	pgoff_t start_index;
	pgoff_t end_index;
	unsigned long nrpages;

	inode = file_inode(file);
	if (S_ISFIFO(inode->i_mode))
		return -ESPIPE;

	mapping = file->f_mapping;
	if (!mapping || len < 0)
		return -EINVAL;

	bdi = inode_to_bdi(mapping->host);

	if (IS_DAX(inode) || (bdi == &noop_backing_dev_info)) {
		switch (advice) {
		case POSIX_FADV_NORMAL:
		case POSIX_FADV_RANDOM:
		case POSIX_FADV_SEQUENTIAL:
		case POSIX_FADV_WILLNEED:
		case POSIX_FADV_NOREUSE:
		case POSIX_FADV_DONTNEED:
			/* no bad return value, but ignore advice */
			break;
		default:
			return -EINVAL;
		}
		return 0;
	}

	/*
	 * Careful about overflows. Len == 0 means "as much as possible".  Use
	 * unsigned math because signed overflows are undefined and UBSan
	 * complains.
	 */
	endbyte = (u64)offset + (u64)len;
	if (!len || endbyte < len)
		endbyte = -1;
	else
		endbyte--;		/* inclusive */

	switch (advice) {
	case POSIX_FADV_NORMAL:
		file->f_ra.ra_pages = bdi->ra_pages;
		spin_lock(&file->f_lock);
		file->f_mode &= ~FMODE_RANDOM;
		spin_unlock(&file->f_lock);
		break;
	case POSIX_FADV_RANDOM:
		spin_lock(&file->f_lock);
		file->f_mode |= FMODE_RANDOM;
		spin_unlock(&file->f_lock);
		break;
	case POSIX_FADV_SEQUENTIAL:
		file->f_ra.ra_pages = bdi->ra_pages * 2;
		spin_lock(&file->f_lock);
		file->f_mode &= ~FMODE_RANDOM;
		spin_unlock(&file->f_lock);
		break;
	case POSIX_FADV_WILLNEED:
		/* First and last PARTIAL page! */
		start_index = offset >> PAGE_SHIFT;
		end_index = endbyte >> PAGE_SHIFT;

		/* Careful about overflow on the "+1" */
		nrpages = end_index - start_index + 1;
		if (!nrpages)
			nrpages = ~0UL;

		force_page_cache_readahead(mapping, file, start_index, nrpages);
		break;
	case POSIX_FADV_NOREUSE:
		break;
	case POSIX_FADV_DONTNEED:
		if (!inode_write_congested(mapping->host))
			__filemap_fdatawrite_range(mapping, offset, endbyte,
						   WB_SYNC_NONE);

		/*
		 * First and last FULL page! Partial pages are deliberately
		 * preserved on the expectation that it is better to preserve
		 * needed memory than to discard unneeded memory.
		 */
		start_index = (offset+(PAGE_SIZE-1)) >> PAGE_SHIFT;
		end_index = (endbyte >> PAGE_SHIFT);
<<<<<<< HEAD
		if ((endbyte & ~PAGE_MASK) != ~PAGE_MASK) {
=======
		/*
		 * The page at end_index will be inclusively discarded according
		 * by invalidate_mapping_pages(), so subtracting 1 from
		 * end_index means we will skip the last page.  But if endbyte
		 * is page aligned or is at the end of file, we should not skip
		 * that page - discarding the last page is safe enough.
		 */
		if ((endbyte & ~PAGE_MASK) != ~PAGE_MASK &&
				endbyte != inode->i_size - 1) {
>>>>>>> 24b8d41d
			/* First page is tricky as 0 - 1 = -1, but pgoff_t
			 * is unsigned, so the end_index >= start_index
			 * check below would be true and we'll discard the whole
			 * file cache which is not what was asked.
			 */
			if (end_index == 0)
				break;

			end_index--;
		}

		if (end_index >= start_index) {
			unsigned long nr_pagevec = 0;

			/*
			 * It's common to FADV_DONTNEED right after
			 * the read or write that instantiates the
			 * pages, in which case there will be some
			 * sitting on the local LRU cache. Try to
			 * avoid the expensive remote drain and the
			 * second cache tree walk below by flushing
			 * them out right away.
			 */
			lru_add_drain();

			invalidate_mapping_pagevec(mapping,
						start_index, end_index,
						&nr_pagevec);

			/*
			 * If fewer pages were invalidated than expected then
			 * it is possible that some of the pages were on
			 * a per-cpu pagevec for a remote CPU. Drain all
			 * pagevecs and try again.
			 */
			if (nr_pagevec) {
				lru_add_drain_all();
				invalidate_mapping_pages(mapping, start_index,
						end_index);
			}
		}
		break;
	default:
		return -EINVAL;
	}
	return 0;
}
EXPORT_SYMBOL(generic_fadvise);

int vfs_fadvise(struct file *file, loff_t offset, loff_t len, int advice)
{
	if (file->f_op->fadvise)
		return file->f_op->fadvise(file, offset, len, advice);

	return generic_fadvise(file, offset, len, advice);
}
EXPORT_SYMBOL(vfs_fadvise);

#ifdef CONFIG_ADVISE_SYSCALLS

int ksys_fadvise64_64(int fd, loff_t offset, loff_t len, int advice)
{
	struct fd f = fdget(fd);
	int ret;

	if (!f.file)
		return -EBADF;

	ret = vfs_fadvise(f.file, offset, len, advice);

	fdput(f);
	return ret;
}

SYSCALL_DEFINE4(fadvise64_64, int, fd, loff_t, offset, loff_t, len, int, advice)
{
	return ksys_fadvise64_64(fd, offset, len, advice);
}

#ifdef __ARCH_WANT_SYS_FADVISE64

SYSCALL_DEFINE4(fadvise64, int, fd, loff_t, offset, size_t, len, int, advice)
{
	return ksys_fadvise64_64(fd, offset, len, advice);
}

#endif
#endif<|MERGE_RESOLUTION|>--- conflicted
+++ resolved
@@ -120,9 +120,6 @@
 		 */
 		start_index = (offset+(PAGE_SIZE-1)) >> PAGE_SHIFT;
 		end_index = (endbyte >> PAGE_SHIFT);
-<<<<<<< HEAD
-		if ((endbyte & ~PAGE_MASK) != ~PAGE_MASK) {
-=======
 		/*
 		 * The page at end_index will be inclusively discarded according
 		 * by invalidate_mapping_pages(), so subtracting 1 from
@@ -132,7 +129,6 @@
 		 */
 		if ((endbyte & ~PAGE_MASK) != ~PAGE_MASK &&
 				endbyte != inode->i_size - 1) {
->>>>>>> 24b8d41d
 			/* First page is tricky as 0 - 1 = -1, but pgoff_t
 			 * is unsigned, so the end_index >= start_index
 			 * check below would be true and we'll discard the whole
