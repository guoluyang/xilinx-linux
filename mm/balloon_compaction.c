// SPDX-License-Identifier: GPL-2.0-only
/*
 * mm/balloon_compaction.c
 *
 * Common interface for making balloon pages movable by compaction.
 *
 * Copyright (C) 2012, Red Hat, Inc.  Rafael Aquini <aquini@redhat.com>
 */
#include <linux/mm.h>
#include <linux/slab.h>
#include <linux/export.h>
#include <linux/balloon_compaction.h>

static void balloon_page_enqueue_one(struct balloon_dev_info *b_dev_info,
				     struct page *page)
{
	/*
	 * Block others from accessing the 'page' when we get around to
	 * establishing additional references. We should be the only one
	 * holding a reference to the 'page' at this point. If we are not, then
	 * memory corruption is possible and we should stop execution.
	 */
	BUG_ON(!trylock_page(page));
	balloon_page_insert(b_dev_info, page);
	unlock_page(page);
	__count_vm_event(BALLOON_INFLATE);
}

/**
 * balloon_page_list_enqueue() - inserts a list of pages into the balloon page
 *				 list.
 * @b_dev_info: balloon device descriptor where we will insert a new page to
 * @pages: pages to enqueue - allocated using balloon_page_alloc.
 *
 * Driver must call this function to properly enqueue balloon pages before
 * definitively removing them from the guest system.
 *
 * Return: number of pages that were enqueued.
 */
size_t balloon_page_list_enqueue(struct balloon_dev_info *b_dev_info,
				 struct list_head *pages)
{
	struct page *page, *tmp;
	unsigned long flags;
	size_t n_pages = 0;

	spin_lock_irqsave(&b_dev_info->pages_lock, flags);
	list_for_each_entry_safe(page, tmp, pages, lru) {
		list_del(&page->lru);
		balloon_page_enqueue_one(b_dev_info, page);
		n_pages++;
	}
	spin_unlock_irqrestore(&b_dev_info->pages_lock, flags);
	return n_pages;
}
EXPORT_SYMBOL_GPL(balloon_page_list_enqueue);

/**
 * balloon_page_list_dequeue() - removes pages from balloon's page list and
 *				 returns a list of the pages.
 * @b_dev_info: balloon device decriptor where we will grab a page from.
 * @pages: pointer to the list of pages that would be returned to the caller.
 * @n_req_pages: number of requested pages.
 *
 * Driver must call this function to properly de-allocate a previous enlisted
 * balloon pages before definitively releasing it back to the guest system.
 * This function tries to remove @n_req_pages from the ballooned pages and
 * return them to the caller in the @pages list.
 *
 * Note that this function may fail to dequeue some pages even if the balloon
 * isn't empty - since the page list can be temporarily empty due to compaction
 * of isolated pages.
 *
 * Return: number of pages that were added to the @pages list.
 */
size_t balloon_page_list_dequeue(struct balloon_dev_info *b_dev_info,
				 struct list_head *pages, size_t n_req_pages)
{
	struct page *page, *tmp;
	unsigned long flags;
	size_t n_pages = 0;

	spin_lock_irqsave(&b_dev_info->pages_lock, flags);
	list_for_each_entry_safe(page, tmp, &b_dev_info->pages, lru) {
		if (n_pages == n_req_pages)
			break;

		/*
		 * Block others from accessing the 'page' while we get around to
		 * establishing additional references and preparing the 'page'
		 * to be released by the balloon driver.
		 */
<<<<<<< HEAD
		if (trylock_page(page)) {
#ifdef CONFIG_BALLOON_COMPACTION
			if (PageIsolated(page)) {
				/* raced with isolation */
				unlock_page(page);
				continue;
			}
#endif
			balloon_page_delete(page);
			__count_vm_event(BALLOON_DEFLATE);
=======
		if (!trylock_page(page))
			continue;

		if (IS_ENABLED(CONFIG_BALLOON_COMPACTION) &&
		    PageIsolated(page)) {
			/* raced with isolation */
>>>>>>> 24b8d41d
			unlock_page(page);
			continue;
		}
		balloon_page_delete(page);
		__count_vm_event(BALLOON_DEFLATE);
		list_add(&page->lru, pages);
		unlock_page(page);
		n_pages++;
	}
	spin_unlock_irqrestore(&b_dev_info->pages_lock, flags);

	return n_pages;
}
EXPORT_SYMBOL_GPL(balloon_page_list_dequeue);

/*
 * balloon_page_alloc - allocates a new page for insertion into the balloon
 *			page list.
 *
 * Driver must call this function to properly allocate a new balloon page.
 * Driver must call balloon_page_enqueue before definitively removing the page
 * from the guest system.
 *
 * Return: struct page for the allocated page or NULL on allocation failure.
 */
struct page *balloon_page_alloc(void)
{
	struct page *page = alloc_page(balloon_mapping_gfp_mask() |
				       __GFP_NOMEMALLOC | __GFP_NORETRY |
				       __GFP_NOWARN);
	return page;
}
EXPORT_SYMBOL_GPL(balloon_page_alloc);

/*
 * balloon_page_enqueue - inserts a new page into the balloon page list.
 *
 * @b_dev_info: balloon device descriptor where we will insert a new page
 * @page: new page to enqueue - allocated using balloon_page_alloc.
 *
 * Drivers must call this function to properly enqueue a new allocated balloon
 * page before definitively removing the page from the guest system.
 *
 * Drivers must not call balloon_page_enqueue on pages that have been pushed to
 * a list with balloon_page_push before removing them with balloon_page_pop. To
 * enqueue a list of pages, use balloon_page_list_enqueue instead.
 */
void balloon_page_enqueue(struct balloon_dev_info *b_dev_info,
			  struct page *page)
{
	unsigned long flags;

	spin_lock_irqsave(&b_dev_info->pages_lock, flags);
	balloon_page_enqueue_one(b_dev_info, page);
	spin_unlock_irqrestore(&b_dev_info->pages_lock, flags);
}
EXPORT_SYMBOL_GPL(balloon_page_enqueue);

/*
 * balloon_page_dequeue - removes a page from balloon's page list and returns
 *			  its address to allow the driver to release the page.
 * @b_dev_info: balloon device decriptor where we will grab a page from.
 *
 * Driver must call this function to properly dequeue a previously enqueued page
 * before definitively releasing it back to the guest system.
 *
 * Caller must perform its own accounting to ensure that this
 * function is called only if some pages are actually enqueued.
 *
 * Note that this function may fail to dequeue some pages even if there are
 * some enqueued pages - since the page list can be temporarily empty due to
 * the compaction of isolated pages.
 *
 * TODO: remove the caller accounting requirements, and allow caller to wait
 * until all pages can be dequeued.
 *
 * Return: struct page for the dequeued page, or NULL if no page was dequeued.
 */
struct page *balloon_page_dequeue(struct balloon_dev_info *b_dev_info)
{
	unsigned long flags;
	LIST_HEAD(pages);
	int n_pages;

	n_pages = balloon_page_list_dequeue(b_dev_info, &pages, 1);

	if (n_pages != 1) {
		/*
		 * If we are unable to dequeue a balloon page because the page
		 * list is empty and there are no isolated pages, then something
		 * went out of track and some balloon pages are lost.
		 * BUG() here, otherwise the balloon driver may get stuck in
		 * an infinite loop while attempting to release all its pages.
		 */
		spin_lock_irqsave(&b_dev_info->pages_lock, flags);
		if (unlikely(list_empty(&b_dev_info->pages) &&
			     !b_dev_info->isolated_pages))
			BUG();
		spin_unlock_irqrestore(&b_dev_info->pages_lock, flags);
		return NULL;
	}
	return list_first_entry(&pages, struct page, lru);
}
EXPORT_SYMBOL_GPL(balloon_page_dequeue);

#ifdef CONFIG_BALLOON_COMPACTION

bool balloon_page_isolate(struct page *page, isolate_mode_t mode)

{
	struct balloon_dev_info *b_dev_info = balloon_page_device(page);
	unsigned long flags;

	spin_lock_irqsave(&b_dev_info->pages_lock, flags);
	list_del(&page->lru);
	b_dev_info->isolated_pages++;
	spin_unlock_irqrestore(&b_dev_info->pages_lock, flags);

	return true;
}

void balloon_page_putback(struct page *page)
{
	struct balloon_dev_info *b_dev_info = balloon_page_device(page);
	unsigned long flags;

	spin_lock_irqsave(&b_dev_info->pages_lock, flags);
	list_add(&page->lru, &b_dev_info->pages);
	b_dev_info->isolated_pages--;
	spin_unlock_irqrestore(&b_dev_info->pages_lock, flags);
}


/* move_to_new_page() counterpart for a ballooned page */
int balloon_page_migrate(struct address_space *mapping,
		struct page *newpage, struct page *page,
		enum migrate_mode mode)
{
	struct balloon_dev_info *balloon = balloon_page_device(page);
<<<<<<< HEAD
=======

	/*
	 * We can not easily support the no copy case here so ignore it as it
	 * is unlikely to be used with balloon pages. See include/linux/hmm.h
	 * for a user of the MIGRATE_SYNC_NO_COPY mode.
	 */
	if (mode == MIGRATE_SYNC_NO_COPY)
		return -EINVAL;
>>>>>>> 24b8d41d

	VM_BUG_ON_PAGE(!PageLocked(page), page);
	VM_BUG_ON_PAGE(!PageLocked(newpage), newpage);

	return balloon->migratepage(balloon, newpage, page, mode);
}

const struct address_space_operations balloon_aops = {
	.migratepage = balloon_page_migrate,
	.isolate_page = balloon_page_isolate,
	.putback_page = balloon_page_putback,
};
EXPORT_SYMBOL_GPL(balloon_aops);

#endif /* CONFIG_BALLOON_COMPACTION */<|MERGE_RESOLUTION|>--- conflicted
+++ resolved
@@ -90,25 +90,12 @@
 		 * establishing additional references and preparing the 'page'
 		 * to be released by the balloon driver.
 		 */
-<<<<<<< HEAD
-		if (trylock_page(page)) {
-#ifdef CONFIG_BALLOON_COMPACTION
-			if (PageIsolated(page)) {
-				/* raced with isolation */
-				unlock_page(page);
-				continue;
-			}
-#endif
-			balloon_page_delete(page);
-			__count_vm_event(BALLOON_DEFLATE);
-=======
 		if (!trylock_page(page))
 			continue;
 
 		if (IS_ENABLED(CONFIG_BALLOON_COMPACTION) &&
 		    PageIsolated(page)) {
 			/* raced with isolation */
->>>>>>> 24b8d41d
 			unlock_page(page);
 			continue;
 		}
@@ -248,8 +235,6 @@
 		enum migrate_mode mode)
 {
 	struct balloon_dev_info *balloon = balloon_page_device(page);
-<<<<<<< HEAD
-=======
 
 	/*
 	 * We can not easily support the no copy case here so ignore it as it
@@ -258,7 +243,6 @@
 	 */
 	if (mode == MIGRATE_SYNC_NO_COPY)
 		return -EINVAL;
->>>>>>> 24b8d41d
 
 	VM_BUG_ON_PAGE(!PageLocked(page), page);
 	VM_BUG_ON_PAGE(!PageLocked(newpage), newpage);
