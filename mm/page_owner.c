// SPDX-License-Identifier: GPL-2.0
#include <linux/debugfs.h>
#include <linux/mm.h>
#include <linux/slab.h>
#include <linux/uaccess.h>
#include <linux/memblock.h>
#include <linux/stacktrace.h>
#include <linux/page_owner.h>
#include <linux/jump_label.h>
#include <linux/migrate.h>
#include <linux/stackdepot.h>
#include <linux/seq_file.h>

#include "internal.h"

/*
 * TODO: teach PAGE_OWNER_STACK_DEPTH (__dump_page_owner and save_stack)
 * to use off stack temporal storage
 */
#define PAGE_OWNER_STACK_DEPTH (16)

struct page_owner {
<<<<<<< HEAD
	unsigned int order;
	gfp_t gfp_mask;
	int last_migrate_reason;
	depot_stack_handle_t handle;
};

static bool page_owner_disabled = true;
=======
	unsigned short order;
	short last_migrate_reason;
	gfp_t gfp_mask;
	depot_stack_handle_t handle;
	depot_stack_handle_t free_handle;
};

static bool page_owner_enabled = false;
>>>>>>> 24b8d41d
DEFINE_STATIC_KEY_FALSE(page_owner_inited);

static depot_stack_handle_t dummy_handle;
static depot_stack_handle_t failure_handle;
<<<<<<< HEAD
=======
static depot_stack_handle_t early_handle;
>>>>>>> 24b8d41d

static void init_early_allocated_pages(void);

static int __init early_page_owner_param(char *buf)
{
	if (!buf)
		return -EINVAL;

	if (strcmp(buf, "on") == 0)
		page_owner_enabled = true;

	return 0;
}
early_param("page_owner", early_page_owner_param);

static bool need_page_owner(void)
{
	return page_owner_enabled;
}

static __always_inline depot_stack_handle_t create_dummy_stack(void)
{
	unsigned long entries[4];
	unsigned int nr_entries;

	nr_entries = stack_trace_save(entries, ARRAY_SIZE(entries), 0);
	return stack_depot_save(entries, nr_entries, GFP_KERNEL);
}

static noinline void register_dummy_stack(void)
{
	dummy_handle = create_dummy_stack();
}

static noinline void register_failure_stack(void)
{
	failure_handle = create_dummy_stack();
}

static noinline void register_early_stack(void)
{
	early_handle = create_dummy_stack();
}

static noinline void register_dummy_stack(void)
{
	unsigned long entries[4];
	struct stack_trace dummy;

	dummy.nr_entries = 0;
	dummy.max_entries = ARRAY_SIZE(entries);
	dummy.entries = &entries[0];
	dummy.skip = 0;

	save_stack_trace(&dummy);
	dummy_handle = depot_save_stack(&dummy, GFP_KERNEL);
}

static noinline void register_failure_stack(void)
{
	unsigned long entries[4];
	struct stack_trace failure;

	failure.nr_entries = 0;
	failure.max_entries = ARRAY_SIZE(entries);
	failure.entries = &entries[0];
	failure.skip = 0;

	save_stack_trace(&failure);
	failure_handle = depot_save_stack(&failure, GFP_KERNEL);
}

static void init_page_owner(void)
{
	if (!page_owner_enabled)
		return;

	register_dummy_stack();
	register_failure_stack();
<<<<<<< HEAD
=======
	register_early_stack();
>>>>>>> 24b8d41d
	static_branch_enable(&page_owner_inited);
	init_early_allocated_pages();
}

struct page_ext_operations page_owner_ops = {
	.size = sizeof(struct page_owner),
	.need = need_page_owner,
	.init = init_page_owner,
};

static inline struct page_owner *get_page_owner(struct page_ext *page_ext)
{
	return (void *)page_ext + page_owner_ops.offset;
}

<<<<<<< HEAD
=======
static inline bool check_recursive_alloc(unsigned long *entries,
					 unsigned int nr_entries,
					 unsigned long ip)
{
	unsigned int i;

	for (i = 0; i < nr_entries; i++) {
		if (entries[i] == ip)
			return true;
	}
	return false;
}

static noinline depot_stack_handle_t save_stack(gfp_t flags)
{
	unsigned long entries[PAGE_OWNER_STACK_DEPTH];
	depot_stack_handle_t handle;
	unsigned int nr_entries;

	nr_entries = stack_trace_save(entries, ARRAY_SIZE(entries), 2);

	/*
	 * We need to check recursion here because our request to
	 * stackdepot could trigger memory allocation to save new
	 * entry. New memory allocation would reach here and call
	 * stack_depot_save_entries() again if we don't catch it. There is
	 * still not enough memory in stackdepot so it would try to
	 * allocate memory again and loop forever.
	 */
	if (check_recursive_alloc(entries, nr_entries, _RET_IP_))
		return dummy_handle;

	handle = stack_depot_save(entries, nr_entries, flags);
	if (!handle)
		handle = failure_handle;

	return handle;
}

>>>>>>> 24b8d41d
void __reset_page_owner(struct page *page, unsigned int order)
{
	int i;
	struct page_ext *page_ext;
	depot_stack_handle_t handle = 0;
	struct page_owner *page_owner;

	handle = save_stack(GFP_NOWAIT | __GFP_NOWARN);

	page_ext = lookup_page_ext(page);
	if (unlikely(!page_ext))
		return;
	for (i = 0; i < (1 << order); i++) {
<<<<<<< HEAD
		page_ext = lookup_page_ext(page + i);
		if (unlikely(!page_ext))
			continue;
		__clear_bit(PAGE_EXT_OWNER, &page_ext->flags);
	}
}

static inline bool check_recursive_alloc(struct stack_trace *trace,
					unsigned long ip)
{
	int i, count;

	if (!trace->nr_entries)
		return false;

	for (i = 0, count = 0; i < trace->nr_entries; i++) {
		if (trace->entries[i] == ip && ++count == 2)
			return true;
	}

	return false;
}

static noinline depot_stack_handle_t save_stack(gfp_t flags)
{
	unsigned long entries[PAGE_OWNER_STACK_DEPTH];
	struct stack_trace trace = {
		.nr_entries = 0,
		.entries = entries,
		.max_entries = PAGE_OWNER_STACK_DEPTH,
		.skip = 0
	};
	depot_stack_handle_t handle;

	save_stack_trace(&trace);
	if (trace.nr_entries != 0 &&
	    trace.entries[trace.nr_entries-1] == ULONG_MAX)
		trace.nr_entries--;

	/*
	 * We need to check recursion here because our request to stackdepot
	 * could trigger memory allocation to save new entry. New memory
	 * allocation would reach here and call depot_save_stack() again
	 * if we don't catch it. There is still not enough memory in stackdepot
	 * so it would try to allocate memory again and loop forever.
	 */
	if (check_recursive_alloc(&trace, _RET_IP_))
		return dummy_handle;

	handle = depot_save_stack(&trace, flags);
	if (!handle)
		handle = failure_handle;

	return handle;
}

=======
		__clear_bit(PAGE_EXT_OWNER_ALLOCATED, &page_ext->flags);
		page_owner = get_page_owner(page_ext);
		page_owner->free_handle = handle;
		page_ext = page_ext_next(page_ext);
	}
}

static inline void __set_page_owner_handle(struct page *page,
	struct page_ext *page_ext, depot_stack_handle_t handle,
	unsigned int order, gfp_t gfp_mask)
{
	struct page_owner *page_owner;
	int i;

	for (i = 0; i < (1 << order); i++) {
		page_owner = get_page_owner(page_ext);
		page_owner->handle = handle;
		page_owner->order = order;
		page_owner->gfp_mask = gfp_mask;
		page_owner->last_migrate_reason = -1;
		__set_bit(PAGE_EXT_OWNER, &page_ext->flags);
		__set_bit(PAGE_EXT_OWNER_ALLOCATED, &page_ext->flags);

		page_ext = page_ext_next(page_ext);
	}
}

>>>>>>> 24b8d41d
noinline void __set_page_owner(struct page *page, unsigned int order,
					gfp_t gfp_mask)
{
	struct page_ext *page_ext = lookup_page_ext(page);
<<<<<<< HEAD
	struct page_owner *page_owner;

	if (unlikely(!page_ext))
		return;

	page_owner = get_page_owner(page_ext);
	page_owner->handle = save_stack(gfp_mask);
	page_owner->order = order;
	page_owner->gfp_mask = gfp_mask;
	page_owner->last_migrate_reason = -1;
=======
	depot_stack_handle_t handle;
>>>>>>> 24b8d41d

	if (unlikely(!page_ext))
		return;

	handle = save_stack(gfp_mask);
	__set_page_owner_handle(page, page_ext, handle, order, gfp_mask);
}

void __set_page_owner_migrate_reason(struct page *page, int reason)
{
	struct page_ext *page_ext = lookup_page_ext(page);
	struct page_owner *page_owner;
<<<<<<< HEAD

	if (unlikely(!page_ext))
		return;

=======

	if (unlikely(!page_ext))
		return;

>>>>>>> 24b8d41d
	page_owner = get_page_owner(page_ext);
	page_owner->last_migrate_reason = reason;
}

<<<<<<< HEAD
void __split_page_owner(struct page *page, unsigned int order)
=======
void __split_page_owner(struct page *page, unsigned int nr)
>>>>>>> 24b8d41d
{
	int i;
	struct page_ext *page_ext = lookup_page_ext(page);
	struct page_owner *page_owner;
<<<<<<< HEAD

	if (unlikely(!page_ext))
		return;

	page_owner = get_page_owner(page_ext);
	page_owner->order = 0;
	for (i = 1; i < (1 << order); i++)
		__copy_page_owner(page, page + i);
=======

	if (unlikely(!page_ext))
		return;

	for (i = 0; i < nr; i++) {
		page_owner = get_page_owner(page_ext);
		page_owner->order = 0;
		page_ext = page_ext_next(page_ext);
	}
>>>>>>> 24b8d41d
}

void __copy_page_owner(struct page *oldpage, struct page *newpage)
{
	struct page_ext *old_ext = lookup_page_ext(oldpage);
	struct page_ext *new_ext = lookup_page_ext(newpage);
	struct page_owner *old_page_owner, *new_page_owner;

	if (unlikely(!old_ext || !new_ext))
		return;

	old_page_owner = get_page_owner(old_ext);
	new_page_owner = get_page_owner(new_ext);
	new_page_owner->order = old_page_owner->order;
	new_page_owner->gfp_mask = old_page_owner->gfp_mask;
	new_page_owner->last_migrate_reason =
		old_page_owner->last_migrate_reason;
	new_page_owner->handle = old_page_owner->handle;

	/*
	 * We don't clear the bit on the oldpage as it's going to be freed
	 * after migration. Until then, the info can be useful in case of
	 * a bug, and the overal stats will be off a bit only temporarily.
	 * Also, migrate_misplaced_transhuge_page() can still fail the
	 * migration and then we want the oldpage to retain the info. But
	 * in that case we also don't need to explicitly clear the info from
	 * the new page, which will be freed.
	 */
	__set_bit(PAGE_EXT_OWNER, &new_ext->flags);
	__set_bit(PAGE_EXT_OWNER_ALLOCATED, &new_ext->flags);
}

void pagetypeinfo_showmixedcount_print(struct seq_file *m,
				       pg_data_t *pgdat, struct zone *zone)
{
	struct page *page;
	struct page_ext *page_ext;
	struct page_owner *page_owner;
	unsigned long pfn = zone->zone_start_pfn, block_end_pfn;
	unsigned long end_pfn = pfn + zone->spanned_pages;
	unsigned long count[MIGRATE_TYPES] = { 0, };
	int pageblock_mt, page_mt;
	int i;

	/* Scan block by block. First and last block may be incomplete */
	pfn = zone->zone_start_pfn;

	/*
	 * Walk the zone in pageblock_nr_pages steps. If a page block spans
	 * a zone boundary, it will be double counted between zones. This does
	 * not matter as the mixed block count will still be correct
	 */
	for (; pfn < end_pfn; ) {
		page = pfn_to_online_page(pfn);
		if (!page) {
			pfn = ALIGN(pfn + 1, MAX_ORDER_NR_PAGES);
			continue;
		}

		block_end_pfn = ALIGN(pfn + 1, pageblock_nr_pages);
		block_end_pfn = min(block_end_pfn, end_pfn);

		pageblock_mt = get_pageblock_migratetype(page);

		for (; pfn < block_end_pfn; pfn++) {
			if (!pfn_valid_within(pfn))
				continue;

			/* The pageblock is online, no need to recheck. */
			page = pfn_to_page(pfn);

			if (page_zone(page) != zone)
				continue;

			if (PageBuddy(page)) {
				unsigned long freepage_order;

				freepage_order = buddy_order_unsafe(page);
				if (freepage_order < MAX_ORDER)
					pfn += (1UL << freepage_order) - 1;
				continue;
			}

			if (PageReserved(page))
				continue;

			page_ext = lookup_page_ext(page);
			if (unlikely(!page_ext))
				continue;

			if (!test_bit(PAGE_EXT_OWNER_ALLOCATED, &page_ext->flags))
				continue;

			page_owner = get_page_owner(page_ext);
			page_mt = gfp_migratetype(page_owner->gfp_mask);
			if (pageblock_mt != page_mt) {
				if (is_migrate_cma(pageblock_mt))
					count[MIGRATE_MOVABLE]++;
				else
					count[pageblock_mt]++;

				pfn = block_end_pfn;
				break;
			}
			pfn += (1UL << page_owner->order) - 1;
		}
	}

	/* Print counts */
	seq_printf(m, "Node %d, zone %8s ", pgdat->node_id, zone->name);
	for (i = 0; i < MIGRATE_TYPES; i++)
		seq_printf(m, "%12lu ", count[i]);
	seq_putc(m, '\n');
}

void pagetypeinfo_showmixedcount_print(struct seq_file *m,
				       pg_data_t *pgdat, struct zone *zone)
{
	struct page *page;
	struct page_ext *page_ext;
	struct page_owner *page_owner;
	unsigned long pfn = zone->zone_start_pfn, block_end_pfn;
	unsigned long end_pfn = pfn + zone->spanned_pages;
	unsigned long count[MIGRATE_TYPES] = { 0, };
	int pageblock_mt, page_mt;
	int i;

	/* Scan block by block. First and last block may be incomplete */
	pfn = zone->zone_start_pfn;

	/*
	 * Walk the zone in pageblock_nr_pages steps. If a page block spans
	 * a zone boundary, it will be double counted between zones. This does
	 * not matter as the mixed block count will still be correct
	 */
	for (; pfn < end_pfn; ) {
		if (!pfn_valid(pfn)) {
			pfn = ALIGN(pfn + 1, MAX_ORDER_NR_PAGES);
			continue;
		}

		block_end_pfn = ALIGN(pfn + 1, pageblock_nr_pages);
		block_end_pfn = min(block_end_pfn, end_pfn);

		page = pfn_to_page(pfn);
		pageblock_mt = get_pageblock_migratetype(page);

		for (; pfn < block_end_pfn; pfn++) {
			if (!pfn_valid_within(pfn))
				continue;

			page = pfn_to_page(pfn);

			if (page_zone(page) != zone)
				continue;

			if (PageBuddy(page)) {
				pfn += (1UL << page_order(page)) - 1;
				continue;
			}

			if (PageReserved(page))
				continue;

			page_ext = lookup_page_ext(page);
			if (unlikely(!page_ext))
				continue;

			if (!test_bit(PAGE_EXT_OWNER, &page_ext->flags))
				continue;

			page_owner = get_page_owner(page_ext);
			page_mt = gfpflags_to_migratetype(
					page_owner->gfp_mask);
			if (pageblock_mt != page_mt) {
				if (is_migrate_cma(pageblock_mt))
					count[MIGRATE_MOVABLE]++;
				else
					count[pageblock_mt]++;

				pfn = block_end_pfn;
				break;
			}
			pfn += (1UL << page_owner->order) - 1;
		}
	}

	/* Print counts */
	seq_printf(m, "Node %d, zone %8s ", pgdat->node_id, zone->name);
	for (i = 0; i < MIGRATE_TYPES; i++)
		seq_printf(m, "%12lu ", count[i]);
	seq_putc(m, '\n');
}

static ssize_t
print_page_owner(char __user *buf, size_t count, unsigned long pfn,
		struct page *page, struct page_owner *page_owner,
		depot_stack_handle_t handle)
{
	int ret, pageblock_mt, page_mt;
	unsigned long *entries;
	unsigned int nr_entries;
	char *kbuf;
<<<<<<< HEAD
	unsigned long entries[PAGE_OWNER_STACK_DEPTH];
	struct stack_trace trace = {
		.nr_entries = 0,
		.entries = entries,
		.max_entries = PAGE_OWNER_STACK_DEPTH,
		.skip = 0
	};
=======
>>>>>>> 24b8d41d

	count = min_t(size_t, count, PAGE_SIZE);
	kbuf = kmalloc(count, GFP_KERNEL);
	if (!kbuf)
		return -ENOMEM;

	ret = snprintf(kbuf, count,
			"Page allocated via order %u, mask %#x(%pGg)\n",
			page_owner->order, page_owner->gfp_mask,
			&page_owner->gfp_mask);

	if (ret >= count)
		goto err;

	/* Print information relevant to grouping pages by mobility */
	pageblock_mt = get_pageblock_migratetype(page);
<<<<<<< HEAD
	page_mt  = gfpflags_to_migratetype(page_owner->gfp_mask);
=======
	page_mt  = gfp_migratetype(page_owner->gfp_mask);
>>>>>>> 24b8d41d
	ret += snprintf(kbuf + ret, count - ret,
			"PFN %lu type %s Block %lu type %s Flags %#lx(%pGp)\n",
			pfn,
			migratetype_names[page_mt],
			pfn >> pageblock_order,
			migratetype_names[pageblock_mt],
			page->flags, &page->flags);

	if (ret >= count)
		goto err;

<<<<<<< HEAD
	depot_fetch_stack(handle, &trace);
	ret += snprint_stack_trace(kbuf + ret, count - ret, &trace, 0);
=======
	nr_entries = stack_depot_fetch(handle, &entries);
	ret += stack_trace_snprint(kbuf + ret, count - ret, entries, nr_entries, 0);
>>>>>>> 24b8d41d
	if (ret >= count)
		goto err;

	if (page_owner->last_migrate_reason != -1) {
		ret += snprintf(kbuf + ret, count - ret,
			"Page has been migrated, last migrate reason: %s\n",
			migrate_reason_names[page_owner->last_migrate_reason]);
		if (ret >= count)
			goto err;
	}

	ret += snprintf(kbuf + ret, count - ret, "\n");
	if (ret >= count)
		goto err;

	if (copy_to_user(buf, kbuf, ret))
		ret = -EFAULT;

	kfree(kbuf);
	return ret;

err:
	kfree(kbuf);
	return -ENOMEM;
}

void __dump_page_owner(struct page *page)
{
	struct page_ext *page_ext = lookup_page_ext(page);
	struct page_owner *page_owner;
<<<<<<< HEAD
	unsigned long entries[PAGE_OWNER_STACK_DEPTH];
	struct stack_trace trace = {
		.nr_entries = 0,
		.entries = entries,
		.max_entries = PAGE_OWNER_STACK_DEPTH,
		.skip = 0
	};
	depot_stack_handle_t handle;
=======
	depot_stack_handle_t handle;
	unsigned long *entries;
	unsigned int nr_entries;
>>>>>>> 24b8d41d
	gfp_t gfp_mask;
	int mt;

	if (unlikely(!page_ext)) {
		pr_alert("There is not page extension available.\n");
		return;
	}

	page_owner = get_page_owner(page_ext);
	gfp_mask = page_owner->gfp_mask;
<<<<<<< HEAD
	mt = gfpflags_to_migratetype(gfp_mask);
=======
	mt = gfp_migratetype(gfp_mask);
>>>>>>> 24b8d41d

	if (!test_bit(PAGE_EXT_OWNER, &page_ext->flags)) {
		pr_alert("page_owner info is not present (never set?)\n");
		return;
	}

<<<<<<< HEAD
	handle = READ_ONCE(page_owner->handle);
	if (!handle) {
		pr_alert("page_owner info is not active (free page?)\n");
		return;
	}

	depot_fetch_stack(handle, &trace);
	pr_alert("page allocated via order %u, migratetype %s, gfp_mask %#x(%pGg)\n",
		 page_owner->order, migratetype_names[mt], gfp_mask, &gfp_mask);
	print_stack_trace(&trace, 0);

=======
	if (test_bit(PAGE_EXT_OWNER_ALLOCATED, &page_ext->flags))
		pr_alert("page_owner tracks the page as allocated\n");
	else
		pr_alert("page_owner tracks the page as freed\n");

	pr_alert("page last allocated via order %u, migratetype %s, gfp_mask %#x(%pGg)\n",
		 page_owner->order, migratetype_names[mt], gfp_mask, &gfp_mask);

	handle = READ_ONCE(page_owner->handle);
	if (!handle) {
		pr_alert("page_owner allocation stack trace missing\n");
	} else {
		nr_entries = stack_depot_fetch(handle, &entries);
		stack_trace_print(entries, nr_entries, 0);
	}

	handle = READ_ONCE(page_owner->free_handle);
	if (!handle) {
		pr_alert("page_owner free stack trace missing\n");
	} else {
		nr_entries = stack_depot_fetch(handle, &entries);
		pr_alert("page last free stack trace:\n");
		stack_trace_print(entries, nr_entries, 0);
	}

>>>>>>> 24b8d41d
	if (page_owner->last_migrate_reason != -1)
		pr_alert("page has been migrated, last migrate reason: %s\n",
			migrate_reason_names[page_owner->last_migrate_reason]);
}

static ssize_t
read_page_owner(struct file *file, char __user *buf, size_t count, loff_t *ppos)
{
	unsigned long pfn;
	struct page *page;
	struct page_ext *page_ext;
	struct page_owner *page_owner;
	depot_stack_handle_t handle;

	if (!static_branch_unlikely(&page_owner_inited))
		return -EINVAL;

	page = NULL;
	pfn = min_low_pfn + *ppos;

	/* Find a valid PFN or the start of a MAX_ORDER_NR_PAGES area */
	while (!pfn_valid(pfn) && (pfn & (MAX_ORDER_NR_PAGES - 1)) != 0)
		pfn++;

	drain_all_pages(NULL);

	/* Find an allocated page */
	for (; pfn < max_pfn; pfn++) {
		/*
		 * If the new page is in a new MAX_ORDER_NR_PAGES area,
		 * validate the area as existing, skip it if not
		 */
		if ((pfn & (MAX_ORDER_NR_PAGES - 1)) == 0 && !pfn_valid(pfn)) {
			pfn += MAX_ORDER_NR_PAGES - 1;
			continue;
		}

		/* Check for holes within a MAX_ORDER area */
		if (!pfn_valid_within(pfn))
			continue;

		page = pfn_to_page(pfn);
		if (PageBuddy(page)) {
			unsigned long freepage_order = buddy_order_unsafe(page);

			if (freepage_order < MAX_ORDER)
				pfn += (1UL << freepage_order) - 1;
			continue;
		}

		page_ext = lookup_page_ext(page);
		if (unlikely(!page_ext))
			continue;

		/*
		 * Some pages could be missed by concurrent allocation or free,
		 * because we don't hold the zone lock.
		 */
		if (!test_bit(PAGE_EXT_OWNER, &page_ext->flags))
			continue;

<<<<<<< HEAD
		page_owner = get_page_owner(page_ext);

		/*
=======
		/*
		 * Although we do have the info about past allocation of free
		 * pages, it's not relevant for current memory usage.
		 */
		if (!test_bit(PAGE_EXT_OWNER_ALLOCATED, &page_ext->flags))
			continue;

		page_owner = get_page_owner(page_ext);

		/*
		 * Don't print "tail" pages of high-order allocations as that
		 * would inflate the stats.
		 */
		if (!IS_ALIGNED(pfn, 1 << page_owner->order))
			continue;

		/*
>>>>>>> 24b8d41d
		 * Access to page_ext->handle isn't synchronous so we should
		 * be careful to access it.
		 */
		handle = READ_ONCE(page_owner->handle);
		if (!handle)
			continue;

		/* Record the next PFN to read in the file offset */
		*ppos = (pfn - min_low_pfn) + 1;

		return print_page_owner(buf, count, pfn, page,
				page_owner, handle);
	}

	return 0;
}

static void init_pages_in_zone(pg_data_t *pgdat, struct zone *zone)
{
	unsigned long pfn = zone->zone_start_pfn;
	unsigned long end_pfn = zone_end_pfn(zone);
	unsigned long count = 0;

	/*
	 * Walk the zone in pageblock_nr_pages steps. If a page block spans
	 * a zone boundary, it will be double counted between zones. This does
	 * not matter as the mixed block count will still be correct
	 */
	for (; pfn < end_pfn; ) {
		unsigned long block_end_pfn;

		if (!pfn_valid(pfn)) {
			pfn = ALIGN(pfn + 1, MAX_ORDER_NR_PAGES);
			continue;
		}

		block_end_pfn = ALIGN(pfn + 1, pageblock_nr_pages);
		block_end_pfn = min(block_end_pfn, end_pfn);

		for (; pfn < block_end_pfn; pfn++) {
			struct page *page;
			struct page_ext *page_ext;

			if (!pfn_valid_within(pfn))
				continue;

			page = pfn_to_page(pfn);

			if (page_zone(page) != zone)
				continue;

			/*
			 * To avoid having to grab zone->lock, be a little
			 * careful when reading buddy page order. The only
			 * danger is that we skip too much and potentially miss
			 * some early allocated pages, which is better than
			 * heavy lock contention.
			 */
			if (PageBuddy(page)) {
				unsigned long order = buddy_order_unsafe(page);

				if (order > 0 && order < MAX_ORDER)
					pfn += (1UL << order) - 1;
				continue;
			}

			if (PageReserved(page))
				continue;

			page_ext = lookup_page_ext(page);
			if (unlikely(!page_ext))
				continue;

			/* Maybe overlapping zone */
			if (test_bit(PAGE_EXT_OWNER, &page_ext->flags))
				continue;

			/* Found early allocated page */
			__set_page_owner_handle(page, page_ext, early_handle,
						0, 0);
			count++;
		}
		cond_resched();
	}

	pr_info("Node %d, zone %8s: page owner found early allocated %lu pages\n",
		pgdat->node_id, zone->name, count);
}

static void init_zones_in_node(pg_data_t *pgdat)
{
	struct zone *zone;
	struct zone *node_zones = pgdat->node_zones;

	for (zone = node_zones; zone - node_zones < MAX_NR_ZONES; ++zone) {
		if (!populated_zone(zone))
			continue;

		init_pages_in_zone(pgdat, zone);
	}
}

static void init_early_allocated_pages(void)
{
	pg_data_t *pgdat;

	for_each_online_pgdat(pgdat)
		init_zones_in_node(pgdat);
}

static const struct file_operations proc_page_owner_operations = {
	.read		= read_page_owner,
};

static int __init pageowner_init(void)
{
	if (!static_branch_unlikely(&page_owner_inited)) {
		pr_info("page_owner is disabled\n");
		return 0;
	}

	debugfs_create_file("page_owner", 0400, NULL, NULL,
			    &proc_page_owner_operations);

	return 0;
}
late_initcall(pageowner_init)<|MERGE_RESOLUTION|>--- conflicted
+++ resolved
@@ -20,15 +20,6 @@
 #define PAGE_OWNER_STACK_DEPTH (16)
 
 struct page_owner {
-<<<<<<< HEAD
-	unsigned int order;
-	gfp_t gfp_mask;
-	int last_migrate_reason;
-	depot_stack_handle_t handle;
-};
-
-static bool page_owner_disabled = true;
-=======
 	unsigned short order;
 	short last_migrate_reason;
 	gfp_t gfp_mask;
@@ -37,15 +28,11 @@
 };
 
 static bool page_owner_enabled = false;
->>>>>>> 24b8d41d
 DEFINE_STATIC_KEY_FALSE(page_owner_inited);
 
 static depot_stack_handle_t dummy_handle;
 static depot_stack_handle_t failure_handle;
-<<<<<<< HEAD
-=======
 static depot_stack_handle_t early_handle;
->>>>>>> 24b8d41d
 
 static void init_early_allocated_pages(void);
 
@@ -90,34 +77,6 @@
 	early_handle = create_dummy_stack();
 }
 
-static noinline void register_dummy_stack(void)
-{
-	unsigned long entries[4];
-	struct stack_trace dummy;
-
-	dummy.nr_entries = 0;
-	dummy.max_entries = ARRAY_SIZE(entries);
-	dummy.entries = &entries[0];
-	dummy.skip = 0;
-
-	save_stack_trace(&dummy);
-	dummy_handle = depot_save_stack(&dummy, GFP_KERNEL);
-}
-
-static noinline void register_failure_stack(void)
-{
-	unsigned long entries[4];
-	struct stack_trace failure;
-
-	failure.nr_entries = 0;
-	failure.max_entries = ARRAY_SIZE(entries);
-	failure.entries = &entries[0];
-	failure.skip = 0;
-
-	save_stack_trace(&failure);
-	failure_handle = depot_save_stack(&failure, GFP_KERNEL);
-}
-
 static void init_page_owner(void)
 {
 	if (!page_owner_enabled)
@@ -125,10 +84,7 @@
 
 	register_dummy_stack();
 	register_failure_stack();
-<<<<<<< HEAD
-=======
 	register_early_stack();
->>>>>>> 24b8d41d
 	static_branch_enable(&page_owner_inited);
 	init_early_allocated_pages();
 }
@@ -144,8 +100,6 @@
 	return (void *)page_ext + page_owner_ops.offset;
 }
 
-<<<<<<< HEAD
-=======
 static inline bool check_recursive_alloc(unsigned long *entries,
 					 unsigned int nr_entries,
 					 unsigned long ip)
@@ -185,7 +139,6 @@
 	return handle;
 }
 
->>>>>>> 24b8d41d
 void __reset_page_owner(struct page *page, unsigned int order)
 {
 	int i;
@@ -199,64 +152,6 @@
 	if (unlikely(!page_ext))
 		return;
 	for (i = 0; i < (1 << order); i++) {
-<<<<<<< HEAD
-		page_ext = lookup_page_ext(page + i);
-		if (unlikely(!page_ext))
-			continue;
-		__clear_bit(PAGE_EXT_OWNER, &page_ext->flags);
-	}
-}
-
-static inline bool check_recursive_alloc(struct stack_trace *trace,
-					unsigned long ip)
-{
-	int i, count;
-
-	if (!trace->nr_entries)
-		return false;
-
-	for (i = 0, count = 0; i < trace->nr_entries; i++) {
-		if (trace->entries[i] == ip && ++count == 2)
-			return true;
-	}
-
-	return false;
-}
-
-static noinline depot_stack_handle_t save_stack(gfp_t flags)
-{
-	unsigned long entries[PAGE_OWNER_STACK_DEPTH];
-	struct stack_trace trace = {
-		.nr_entries = 0,
-		.entries = entries,
-		.max_entries = PAGE_OWNER_STACK_DEPTH,
-		.skip = 0
-	};
-	depot_stack_handle_t handle;
-
-	save_stack_trace(&trace);
-	if (trace.nr_entries != 0 &&
-	    trace.entries[trace.nr_entries-1] == ULONG_MAX)
-		trace.nr_entries--;
-
-	/*
-	 * We need to check recursion here because our request to stackdepot
-	 * could trigger memory allocation to save new entry. New memory
-	 * allocation would reach here and call depot_save_stack() again
-	 * if we don't catch it. There is still not enough memory in stackdepot
-	 * so it would try to allocate memory again and loop forever.
-	 */
-	if (check_recursive_alloc(&trace, _RET_IP_))
-		return dummy_handle;
-
-	handle = depot_save_stack(&trace, flags);
-	if (!handle)
-		handle = failure_handle;
-
-	return handle;
-}
-
-=======
 		__clear_bit(PAGE_EXT_OWNER_ALLOCATED, &page_ext->flags);
 		page_owner = get_page_owner(page_ext);
 		page_owner->free_handle = handle;
@@ -284,25 +179,11 @@
 	}
 }
 
->>>>>>> 24b8d41d
 noinline void __set_page_owner(struct page *page, unsigned int order,
 					gfp_t gfp_mask)
 {
 	struct page_ext *page_ext = lookup_page_ext(page);
-<<<<<<< HEAD
-	struct page_owner *page_owner;
-
-	if (unlikely(!page_ext))
-		return;
-
-	page_owner = get_page_owner(page_ext);
-	page_owner->handle = save_stack(gfp_mask);
-	page_owner->order = order;
-	page_owner->gfp_mask = gfp_mask;
-	page_owner->last_migrate_reason = -1;
-=======
 	depot_stack_handle_t handle;
->>>>>>> 24b8d41d
 
 	if (unlikely(!page_ext))
 		return;
@@ -315,40 +196,19 @@
 {
 	struct page_ext *page_ext = lookup_page_ext(page);
 	struct page_owner *page_owner;
-<<<<<<< HEAD
 
 	if (unlikely(!page_ext))
 		return;
 
-=======
-
-	if (unlikely(!page_ext))
-		return;
-
->>>>>>> 24b8d41d
 	page_owner = get_page_owner(page_ext);
 	page_owner->last_migrate_reason = reason;
 }
 
-<<<<<<< HEAD
-void __split_page_owner(struct page *page, unsigned int order)
-=======
 void __split_page_owner(struct page *page, unsigned int nr)
->>>>>>> 24b8d41d
 {
 	int i;
 	struct page_ext *page_ext = lookup_page_ext(page);
 	struct page_owner *page_owner;
-<<<<<<< HEAD
-
-	if (unlikely(!page_ext))
-		return;
-
-	page_owner = get_page_owner(page_ext);
-	page_owner->order = 0;
-	for (i = 1; i < (1 << order); i++)
-		__copy_page_owner(page, page + i);
-=======
 
 	if (unlikely(!page_ext))
 		return;
@@ -358,7 +218,6 @@
 		page_owner->order = 0;
 		page_ext = page_ext_next(page_ext);
 	}
->>>>>>> 24b8d41d
 }
 
 void __copy_page_owner(struct page *oldpage, struct page *newpage)
@@ -474,85 +333,6 @@
 	seq_putc(m, '\n');
 }
 
-void pagetypeinfo_showmixedcount_print(struct seq_file *m,
-				       pg_data_t *pgdat, struct zone *zone)
-{
-	struct page *page;
-	struct page_ext *page_ext;
-	struct page_owner *page_owner;
-	unsigned long pfn = zone->zone_start_pfn, block_end_pfn;
-	unsigned long end_pfn = pfn + zone->spanned_pages;
-	unsigned long count[MIGRATE_TYPES] = { 0, };
-	int pageblock_mt, page_mt;
-	int i;
-
-	/* Scan block by block. First and last block may be incomplete */
-	pfn = zone->zone_start_pfn;
-
-	/*
-	 * Walk the zone in pageblock_nr_pages steps. If a page block spans
-	 * a zone boundary, it will be double counted between zones. This does
-	 * not matter as the mixed block count will still be correct
-	 */
-	for (; pfn < end_pfn; ) {
-		if (!pfn_valid(pfn)) {
-			pfn = ALIGN(pfn + 1, MAX_ORDER_NR_PAGES);
-			continue;
-		}
-
-		block_end_pfn = ALIGN(pfn + 1, pageblock_nr_pages);
-		block_end_pfn = min(block_end_pfn, end_pfn);
-
-		page = pfn_to_page(pfn);
-		pageblock_mt = get_pageblock_migratetype(page);
-
-		for (; pfn < block_end_pfn; pfn++) {
-			if (!pfn_valid_within(pfn))
-				continue;
-
-			page = pfn_to_page(pfn);
-
-			if (page_zone(page) != zone)
-				continue;
-
-			if (PageBuddy(page)) {
-				pfn += (1UL << page_order(page)) - 1;
-				continue;
-			}
-
-			if (PageReserved(page))
-				continue;
-
-			page_ext = lookup_page_ext(page);
-			if (unlikely(!page_ext))
-				continue;
-
-			if (!test_bit(PAGE_EXT_OWNER, &page_ext->flags))
-				continue;
-
-			page_owner = get_page_owner(page_ext);
-			page_mt = gfpflags_to_migratetype(
-					page_owner->gfp_mask);
-			if (pageblock_mt != page_mt) {
-				if (is_migrate_cma(pageblock_mt))
-					count[MIGRATE_MOVABLE]++;
-				else
-					count[pageblock_mt]++;
-
-				pfn = block_end_pfn;
-				break;
-			}
-			pfn += (1UL << page_owner->order) - 1;
-		}
-	}
-
-	/* Print counts */
-	seq_printf(m, "Node %d, zone %8s ", pgdat->node_id, zone->name);
-	for (i = 0; i < MIGRATE_TYPES; i++)
-		seq_printf(m, "%12lu ", count[i]);
-	seq_putc(m, '\n');
-}
-
 static ssize_t
 print_page_owner(char __user *buf, size_t count, unsigned long pfn,
 		struct page *page, struct page_owner *page_owner,
@@ -562,16 +342,6 @@
 	unsigned long *entries;
 	unsigned int nr_entries;
 	char *kbuf;
-<<<<<<< HEAD
-	unsigned long entries[PAGE_OWNER_STACK_DEPTH];
-	struct stack_trace trace = {
-		.nr_entries = 0,
-		.entries = entries,
-		.max_entries = PAGE_OWNER_STACK_DEPTH,
-		.skip = 0
-	};
-=======
->>>>>>> 24b8d41d
 
 	count = min_t(size_t, count, PAGE_SIZE);
 	kbuf = kmalloc(count, GFP_KERNEL);
@@ -588,11 +358,7 @@
 
 	/* Print information relevant to grouping pages by mobility */
 	pageblock_mt = get_pageblock_migratetype(page);
-<<<<<<< HEAD
-	page_mt  = gfpflags_to_migratetype(page_owner->gfp_mask);
-=======
 	page_mt  = gfp_migratetype(page_owner->gfp_mask);
->>>>>>> 24b8d41d
 	ret += snprintf(kbuf + ret, count - ret,
 			"PFN %lu type %s Block %lu type %s Flags %#lx(%pGp)\n",
 			pfn,
@@ -604,13 +370,8 @@
 	if (ret >= count)
 		goto err;
 
-<<<<<<< HEAD
-	depot_fetch_stack(handle, &trace);
-	ret += snprint_stack_trace(kbuf + ret, count - ret, &trace, 0);
-=======
 	nr_entries = stack_depot_fetch(handle, &entries);
 	ret += stack_trace_snprint(kbuf + ret, count - ret, entries, nr_entries, 0);
->>>>>>> 24b8d41d
 	if (ret >= count)
 		goto err;
 
@@ -641,20 +402,9 @@
 {
 	struct page_ext *page_ext = lookup_page_ext(page);
 	struct page_owner *page_owner;
-<<<<<<< HEAD
-	unsigned long entries[PAGE_OWNER_STACK_DEPTH];
-	struct stack_trace trace = {
-		.nr_entries = 0,
-		.entries = entries,
-		.max_entries = PAGE_OWNER_STACK_DEPTH,
-		.skip = 0
-	};
-	depot_stack_handle_t handle;
-=======
 	depot_stack_handle_t handle;
 	unsigned long *entries;
 	unsigned int nr_entries;
->>>>>>> 24b8d41d
 	gfp_t gfp_mask;
 	int mt;
 
@@ -665,30 +415,13 @@
 
 	page_owner = get_page_owner(page_ext);
 	gfp_mask = page_owner->gfp_mask;
-<<<<<<< HEAD
-	mt = gfpflags_to_migratetype(gfp_mask);
-=======
 	mt = gfp_migratetype(gfp_mask);
->>>>>>> 24b8d41d
 
 	if (!test_bit(PAGE_EXT_OWNER, &page_ext->flags)) {
 		pr_alert("page_owner info is not present (never set?)\n");
 		return;
 	}
 
-<<<<<<< HEAD
-	handle = READ_ONCE(page_owner->handle);
-	if (!handle) {
-		pr_alert("page_owner info is not active (free page?)\n");
-		return;
-	}
-
-	depot_fetch_stack(handle, &trace);
-	pr_alert("page allocated via order %u, migratetype %s, gfp_mask %#x(%pGg)\n",
-		 page_owner->order, migratetype_names[mt], gfp_mask, &gfp_mask);
-	print_stack_trace(&trace, 0);
-
-=======
 	if (test_bit(PAGE_EXT_OWNER_ALLOCATED, &page_ext->flags))
 		pr_alert("page_owner tracks the page as allocated\n");
 	else
@@ -714,7 +447,6 @@
 		stack_trace_print(entries, nr_entries, 0);
 	}
 
->>>>>>> 24b8d41d
 	if (page_owner->last_migrate_reason != -1)
 		pr_alert("page has been migrated, last migrate reason: %s\n",
 			migrate_reason_names[page_owner->last_migrate_reason]);
@@ -776,11 +508,6 @@
 		if (!test_bit(PAGE_EXT_OWNER, &page_ext->flags))
 			continue;
 
-<<<<<<< HEAD
-		page_owner = get_page_owner(page_ext);
-
-		/*
-=======
 		/*
 		 * Although we do have the info about past allocation of free
 		 * pages, it's not relevant for current memory usage.
@@ -798,7 +525,6 @@
 			continue;
 
 		/*
->>>>>>> 24b8d41d
 		 * Access to page_ext->handle isn't synchronous so we should
 		 * be careful to access it.
 		 */
