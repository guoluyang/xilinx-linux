--- conflicted
+++ resolved
@@ -44,8 +44,6 @@
 
 void __dump_page(struct page *page, const char *reason)
 {
-<<<<<<< HEAD
-=======
 	struct page *head = compound_head(page);
 	struct address_space *mapping;
 	bool page_poisoned = PagePoisoned(page);
@@ -90,22 +88,11 @@
 		mapping = page_mapping(page);
 	}
 
->>>>>>> 24b8d41d
 	/*
 	 * Avoid VM_BUG_ON() in page_mapcount().
 	 * page->_mapcount space in struct page is used by sl[aou]b pages to
 	 * encode own info.
 	 */
-<<<<<<< HEAD
-	int mapcount = PageSlab(page) ? 0 : page_mapcount(page);
-
-	pr_emerg("page:%p count:%d mapcount:%d mapping:%p index:%#lx",
-		  page, page_ref_count(page), mapcount,
-		  page->mapping, page_to_pgoff(page));
-	if (PageCompound(page))
-		pr_cont(" compound_mapcount: %d", compound_mapcount(page));
-	pr_cont("\n");
-=======
 	mapcount = PageSlab(head) ? 0 : page_mapcount(page);
 
 	pr_warn("page:%p refcount:%d mapcount:%d mapping:%p index:%#lx pfn:%#lx\n",
@@ -177,7 +164,6 @@
 		}
 	}
 out_mapping:
->>>>>>> 24b8d41d
 	BUILD_BUG_ON(ARRAY_SIZE(pageflag_names) != __NR_PAGEFLAGS + 1);
 
 	pr_warn("%sflags: %#lx(%pGp)%s\n", type, head->flags, &head->flags,
