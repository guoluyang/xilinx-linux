/* SPDX-License-Identifier: GPL-2.0 */
#ifndef __MM_KASAN_KASAN_H
#define __MM_KASAN_KASAN_H

#include <linux/kasan.h>
#include <linux/stackdepot.h>

#define KASAN_SHADOW_SCALE_SIZE (1UL << KASAN_SHADOW_SCALE_SHIFT)
#define KASAN_SHADOW_MASK       (KASAN_SHADOW_SCALE_SIZE - 1)

#define KASAN_TAG_KERNEL	0xFF /* native kernel pointers tag */
#define KASAN_TAG_INVALID	0xFE /* inaccessible memory tag */
#define KASAN_TAG_MAX		0xFD /* maximum value for random tags */

#ifdef CONFIG_KASAN_GENERIC
#define KASAN_FREE_PAGE         0xFF  /* page was freed */
#define KASAN_PAGE_REDZONE      0xFE  /* redzone for kmalloc_large allocations */
#define KASAN_KMALLOC_REDZONE   0xFC  /* redzone inside slub object */
#define KASAN_KMALLOC_FREE      0xFB  /* object was freed (kmem_cache_free/kfree) */
#define KASAN_KMALLOC_FREETRACK 0xFA  /* object was freed and has free track set */
#else
#define KASAN_FREE_PAGE         KASAN_TAG_INVALID
#define KASAN_PAGE_REDZONE      KASAN_TAG_INVALID
#define KASAN_KMALLOC_REDZONE   KASAN_TAG_INVALID
#define KASAN_KMALLOC_FREE      KASAN_TAG_INVALID
#define KASAN_KMALLOC_FREETRACK KASAN_TAG_INVALID
#endif

#define KASAN_GLOBAL_REDZONE    0xF9  /* redzone for global variable */
#define KASAN_VMALLOC_INVALID   0xF8  /* unallocated space in vmapped page */

/*
 * Stack redzone shadow values
 * (Those are compiler's ABI, don't change them)
 */
#define KASAN_STACK_LEFT        0xF1
#define KASAN_STACK_MID         0xF2
#define KASAN_STACK_RIGHT       0xF3
#define KASAN_STACK_PARTIAL     0xF4
#define KASAN_USE_AFTER_SCOPE   0xF8

/*
 * alloca redzone shadow values
 */
#define KASAN_ALLOCA_LEFT	0xCA
#define KASAN_ALLOCA_RIGHT	0xCB

#define KASAN_ALLOCA_REDZONE_SIZE	32

/*
 * Stack frame marker (compiler ABI).
 */
#define KASAN_CURRENT_STACK_FRAME_MAGIC 0x41B58AB3

/* Don't break randconfig/all*config builds */
#ifndef KASAN_ABI_VERSION
#define KASAN_ABI_VERSION 1
#endif

struct kasan_access_info {
	const void *access_addr;
	const void *first_bad_addr;
	size_t access_size;
	bool is_write;
	unsigned long ip;
};

/* The layout of struct dictated by compiler */
struct kasan_source_location {
	const char *filename;
	int line_no;
	int column_no;
};

/* The layout of struct dictated by compiler */
struct kasan_global {
	const void *beg;		/* Address of the beginning of the global variable. */
	size_t size;			/* Size of the global variable. */
	size_t size_with_redzone;	/* Size of the variable + size of the red zone. 32 bytes aligned */
	const void *name;
	const void *module_name;	/* Name of the module where the global variable is declared. */
	unsigned long has_dynamic_init;	/* This needed for C++ */
#if KASAN_ABI_VERSION >= 4
	struct kasan_source_location *location;
#endif
#if KASAN_ABI_VERSION >= 5
	char *odr_indicator;
#endif
};

/**
 * Structures to keep alloc and free tracks *
 */

#define KASAN_STACK_DEPTH 64

struct kasan_track {
	u32 pid;
	depot_stack_handle_t stack;
};

#ifdef CONFIG_KASAN_SW_TAGS_IDENTIFY
#define KASAN_NR_FREE_STACKS 5
#else
#define KASAN_NR_FREE_STACKS 1
#endif

struct kasan_alloc_meta {
	struct kasan_track alloc_track;
<<<<<<< HEAD
	struct kasan_track free_track;
=======
#ifdef CONFIG_KASAN_GENERIC
	/*
	 * call_rcu() call stack is stored into struct kasan_alloc_meta.
	 * The free stack is stored into struct kasan_free_meta.
	 */
	depot_stack_handle_t aux_stack[2];
#else
	struct kasan_track free_track[KASAN_NR_FREE_STACKS];
#endif
#ifdef CONFIG_KASAN_SW_TAGS_IDENTIFY
	u8 free_pointer_tag[KASAN_NR_FREE_STACKS];
	u8 free_track_idx;
#endif
>>>>>>> 24b8d41d
};

struct qlist_node {
	struct qlist_node *next;
};
struct kasan_free_meta {
	/* This field is used while the object is in the quarantine.
	 * Otherwise it might be used for the allocator freelist.
	 */
	struct qlist_node quarantine_link;
<<<<<<< HEAD
=======
#ifdef CONFIG_KASAN_GENERIC
	struct kasan_track free_track;
#endif
>>>>>>> 24b8d41d
};

struct kasan_alloc_meta *get_alloc_info(struct kmem_cache *cache,
					const void *object);
struct kasan_free_meta *get_free_info(struct kmem_cache *cache,
					const void *object);

static inline const void *kasan_shadow_to_mem(const void *shadow_addr)
{
	return (void *)(((unsigned long)shadow_addr - KASAN_SHADOW_OFFSET)
		<< KASAN_SHADOW_SCALE_SHIFT);
}

static inline bool addr_has_shadow(const void *addr)
{
	return (addr >= kasan_shadow_to_mem((void *)KASAN_SHADOW_START));
}

void kasan_poison_shadow(const void *address, size_t size, u8 value);

/**
 * check_memory_region - Check memory region, and report if invalid access.
 * @addr: the accessed address
 * @size: the accessed size
 * @write: true if access is a write access
 * @ret_ip: return address
 * @return: true if access was valid, false if invalid
 */
bool check_memory_region(unsigned long addr, size_t size, bool write,
				unsigned long ret_ip);

void *find_first_bad_addr(void *addr, size_t size);
const char *get_bug_type(struct kasan_access_info *info);

bool kasan_report(unsigned long addr, size_t size,
		bool is_write, unsigned long ip);
<<<<<<< HEAD
void kasan_report_double_free(struct kmem_cache *cache, void *object,
			s8 shadow);

#if defined(CONFIG_SLAB) || defined(CONFIG_SLUB)
=======
void kasan_report_invalid_free(void *object, unsigned long ip);

struct page *kasan_addr_to_page(const void *addr);

depot_stack_handle_t kasan_save_stack(gfp_t flags);
void kasan_set_track(struct kasan_track *track, gfp_t flags);
void kasan_set_free_info(struct kmem_cache *cache, void *object, u8 tag);
struct kasan_track *kasan_get_free_track(struct kmem_cache *cache,
				void *object, u8 tag);

#if defined(CONFIG_KASAN_GENERIC) && \
	(defined(CONFIG_SLAB) || defined(CONFIG_SLUB))
>>>>>>> 24b8d41d
void quarantine_put(struct kasan_free_meta *info, struct kmem_cache *cache);
void quarantine_reduce(void);
void quarantine_remove_cache(struct kmem_cache *cache);
#else
static inline void quarantine_put(struct kasan_free_meta *info,
				struct kmem_cache *cache) { }
static inline void quarantine_reduce(void) { }
static inline void quarantine_remove_cache(struct kmem_cache *cache) { }
#endif
<<<<<<< HEAD
=======

#ifdef CONFIG_KASAN_SW_TAGS

void print_tags(u8 addr_tag, const void *addr);

u8 random_tag(void);

#else

static inline void print_tags(u8 addr_tag, const void *addr) { }

static inline u8 random_tag(void)
{
	return 0;
}

#endif

#ifndef arch_kasan_set_tag
static inline const void *arch_kasan_set_tag(const void *addr, u8 tag)
{
	return addr;
}
#endif
#ifndef arch_kasan_reset_tag
#define arch_kasan_reset_tag(addr)	((void *)(addr))
#endif
#ifndef arch_kasan_get_tag
#define arch_kasan_get_tag(addr)	0
#endif

#define set_tag(addr, tag)	((void *)arch_kasan_set_tag((addr), (tag)))
#define reset_tag(addr)		((void *)arch_kasan_reset_tag(addr))
#define get_tag(addr)		arch_kasan_get_tag(addr)

/*
 * Exported functions for interfaces called from assembly or from generated
 * code. Declarations here to avoid warning about missing declarations.
 */
asmlinkage void kasan_unpoison_task_stack_below(const void *watermark);
void __asan_register_globals(struct kasan_global *globals, size_t size);
void __asan_unregister_globals(struct kasan_global *globals, size_t size);
void __asan_handle_no_return(void);
void __asan_alloca_poison(unsigned long addr, size_t size);
void __asan_allocas_unpoison(const void *stack_top, const void *stack_bottom);

void __asan_load1(unsigned long addr);
void __asan_store1(unsigned long addr);
void __asan_load2(unsigned long addr);
void __asan_store2(unsigned long addr);
void __asan_load4(unsigned long addr);
void __asan_store4(unsigned long addr);
void __asan_load8(unsigned long addr);
void __asan_store8(unsigned long addr);
void __asan_load16(unsigned long addr);
void __asan_store16(unsigned long addr);
void __asan_loadN(unsigned long addr, size_t size);
void __asan_storeN(unsigned long addr, size_t size);

void __asan_load1_noabort(unsigned long addr);
void __asan_store1_noabort(unsigned long addr);
void __asan_load2_noabort(unsigned long addr);
void __asan_store2_noabort(unsigned long addr);
void __asan_load4_noabort(unsigned long addr);
void __asan_store4_noabort(unsigned long addr);
void __asan_load8_noabort(unsigned long addr);
void __asan_store8_noabort(unsigned long addr);
void __asan_load16_noabort(unsigned long addr);
void __asan_store16_noabort(unsigned long addr);
void __asan_loadN_noabort(unsigned long addr, size_t size);
void __asan_storeN_noabort(unsigned long addr, size_t size);

void __asan_report_load1_noabort(unsigned long addr);
void __asan_report_store1_noabort(unsigned long addr);
void __asan_report_load2_noabort(unsigned long addr);
void __asan_report_store2_noabort(unsigned long addr);
void __asan_report_load4_noabort(unsigned long addr);
void __asan_report_store4_noabort(unsigned long addr);
void __asan_report_load8_noabort(unsigned long addr);
void __asan_report_store8_noabort(unsigned long addr);
void __asan_report_load16_noabort(unsigned long addr);
void __asan_report_store16_noabort(unsigned long addr);
void __asan_report_load_n_noabort(unsigned long addr, size_t size);
void __asan_report_store_n_noabort(unsigned long addr, size_t size);

void __asan_set_shadow_00(const void *addr, size_t size);
void __asan_set_shadow_f1(const void *addr, size_t size);
void __asan_set_shadow_f2(const void *addr, size_t size);
void __asan_set_shadow_f3(const void *addr, size_t size);
void __asan_set_shadow_f5(const void *addr, size_t size);
void __asan_set_shadow_f8(const void *addr, size_t size);

void __hwasan_load1_noabort(unsigned long addr);
void __hwasan_store1_noabort(unsigned long addr);
void __hwasan_load2_noabort(unsigned long addr);
void __hwasan_store2_noabort(unsigned long addr);
void __hwasan_load4_noabort(unsigned long addr);
void __hwasan_store4_noabort(unsigned long addr);
void __hwasan_load8_noabort(unsigned long addr);
void __hwasan_store8_noabort(unsigned long addr);
void __hwasan_load16_noabort(unsigned long addr);
void __hwasan_store16_noabort(unsigned long addr);
void __hwasan_loadN_noabort(unsigned long addr, size_t size);
void __hwasan_storeN_noabort(unsigned long addr, size_t size);

void __hwasan_tag_memory(unsigned long addr, u8 tag, unsigned long size);
>>>>>>> 24b8d41d

#endif<|MERGE_RESOLUTION|>--- conflicted
+++ resolved
@@ -37,7 +37,6 @@
 #define KASAN_STACK_MID         0xF2
 #define KASAN_STACK_RIGHT       0xF3
 #define KASAN_STACK_PARTIAL     0xF4
-#define KASAN_USE_AFTER_SCOPE   0xF8
 
 /*
  * alloca redzone shadow values
@@ -107,9 +106,6 @@
 
 struct kasan_alloc_meta {
 	struct kasan_track alloc_track;
-<<<<<<< HEAD
-	struct kasan_track free_track;
-=======
 #ifdef CONFIG_KASAN_GENERIC
 	/*
 	 * call_rcu() call stack is stored into struct kasan_alloc_meta.
@@ -123,7 +119,6 @@
 	u8 free_pointer_tag[KASAN_NR_FREE_STACKS];
 	u8 free_track_idx;
 #endif
->>>>>>> 24b8d41d
 };
 
 struct qlist_node {
@@ -134,12 +129,9 @@
 	 * Otherwise it might be used for the allocator freelist.
 	 */
 	struct qlist_node quarantine_link;
-<<<<<<< HEAD
-=======
 #ifdef CONFIG_KASAN_GENERIC
 	struct kasan_track free_track;
 #endif
->>>>>>> 24b8d41d
 };
 
 struct kasan_alloc_meta *get_alloc_info(struct kmem_cache *cache,
@@ -176,12 +168,6 @@
 
 bool kasan_report(unsigned long addr, size_t size,
 		bool is_write, unsigned long ip);
-<<<<<<< HEAD
-void kasan_report_double_free(struct kmem_cache *cache, void *object,
-			s8 shadow);
-
-#if defined(CONFIG_SLAB) || defined(CONFIG_SLUB)
-=======
 void kasan_report_invalid_free(void *object, unsigned long ip);
 
 struct page *kasan_addr_to_page(const void *addr);
@@ -194,7 +180,6 @@
 
 #if defined(CONFIG_KASAN_GENERIC) && \
 	(defined(CONFIG_SLAB) || defined(CONFIG_SLUB))
->>>>>>> 24b8d41d
 void quarantine_put(struct kasan_free_meta *info, struct kmem_cache *cache);
 void quarantine_reduce(void);
 void quarantine_remove_cache(struct kmem_cache *cache);
@@ -204,8 +189,6 @@
 static inline void quarantine_reduce(void) { }
 static inline void quarantine_remove_cache(struct kmem_cache *cache) { }
 #endif
-<<<<<<< HEAD
-=======
 
 #ifdef CONFIG_KASAN_SW_TAGS
 
@@ -312,6 +295,5 @@
 void __hwasan_storeN_noabort(unsigned long addr, size_t size);
 
 void __hwasan_tag_memory(unsigned long addr, u8 tag, unsigned long size);
->>>>>>> 24b8d41d
 
 #endif