// SPDX-License-Identifier: GPL-2.0
/*
 * This file contains common generic and tag-based KASAN error reporting code.
 *
 * Copyright (c) 2014 Samsung Electronics Co., Ltd.
 * Author: Andrey Ryabinin <ryabinin.a.a@gmail.com>
 *
 * Some code borrowed from https://github.com/xairy/kasan-prototype by
 *        Andrey Konovalov <andreyknvl@gmail.com>
 *
 * This program is free software; you can redistribute it and/or modify
 * it under the terms of the GNU General Public License version 2 as
 * published by the Free Software Foundation.
 *
 */

#include <linux/bitops.h>
#include <linux/ftrace.h>
#include <linux/init.h>
#include <linux/kernel.h>
#include <linux/mm.h>
#include <linux/printk.h>
#include <linux/sched.h>
#include <linux/slab.h>
#include <linux/stackdepot.h>
#include <linux/stacktrace.h>
#include <linux/string.h>
#include <linux/types.h>
#include <linux/kasan.h>
#include <linux/module.h>
#include <linux/sched/task_stack.h>
#include <linux/uaccess.h>

#include <asm/sections.h>

#include <kunit/test.h>

#include "kasan.h"
#include "../slab.h"

/* Shadow layout customization. */
#define SHADOW_BYTES_PER_BLOCK 1
#define SHADOW_BLOCKS_PER_ROW 16
#define SHADOW_BYTES_PER_ROW (SHADOW_BLOCKS_PER_ROW * SHADOW_BYTES_PER_BLOCK)
#define SHADOW_ROWS_AROUND_ADDR 2

static unsigned long kasan_flags;

#define KASAN_BIT_REPORTED	0
#define KASAN_BIT_MULTI_SHOT	1

bool kasan_save_enable_multi_shot(void)
{
	return test_and_set_bit(KASAN_BIT_MULTI_SHOT, &kasan_flags);
}
EXPORT_SYMBOL_GPL(kasan_save_enable_multi_shot);

void kasan_restore_multi_shot(bool enabled)
{
	if (!enabled)
		clear_bit(KASAN_BIT_MULTI_SHOT, &kasan_flags);
}
EXPORT_SYMBOL_GPL(kasan_restore_multi_shot);

static int __init kasan_set_multi_shot(char *str)
{
	set_bit(KASAN_BIT_MULTI_SHOT, &kasan_flags);
	return 1;
}
__setup("kasan_multi_shot", kasan_set_multi_shot);

static void print_error_description(struct kasan_access_info *info)
{
	pr_err("BUG: KASAN: %s in %pS\n",
		get_bug_type(info), (void *)info->ip);
	pr_err("%s of size %zu at addr %px by task %s/%d\n",
		info->is_write ? "Write" : "Read", info->access_size,
		info->access_addr, current->comm, task_pid_nr(current));
}

static DEFINE_SPINLOCK(report_lock);

static void start_report(unsigned long *flags)
{
	/*
	 * Make sure we don't end up in loop.
	 */
	kasan_disable_current();
	spin_lock_irqsave(&report_lock, *flags);
	pr_err("==================================================================\n");
}

static void end_report(unsigned long *flags)
{
	pr_err("==================================================================\n");
	add_taint(TAINT_BAD_PAGE, LOCKDEP_NOW_UNRELIABLE);
	spin_unlock_irqrestore(&report_lock, *flags);
	if (panic_on_warn && !test_bit(KASAN_BIT_MULTI_SHOT, &kasan_flags)) {
		/*
		 * This thread may hit another WARN() in the panic path.
		 * Resetting this prevents additional WARN() from panicking the
		 * system on this thread.  Other threads are blocked by the
		 * panic_mutex in panic().
		 */
<<<<<<< HEAD
		bug_type = "out-of-bounds";
		break;
	case KASAN_PAGE_REDZONE:
	case KASAN_KMALLOC_REDZONE:
		bug_type = "slab-out-of-bounds";
		break;
	case KASAN_GLOBAL_REDZONE:
		bug_type = "global-out-of-bounds";
		break;
	case KASAN_STACK_LEFT:
	case KASAN_STACK_MID:
	case KASAN_STACK_RIGHT:
	case KASAN_STACK_PARTIAL:
		bug_type = "stack-out-of-bounds";
		break;
	case KASAN_FREE_PAGE:
	case KASAN_KMALLOC_FREE:
		bug_type = "use-after-free";
		break;
	case KASAN_USE_AFTER_SCOPE:
		bug_type = "use-after-scope";
		break;
=======
		panic_on_warn = 0;
		panic("panic_on_warn set ...\n");
>>>>>>> 24b8d41d
	}
	kasan_enable_current();
}

static void print_stack(depot_stack_handle_t stack)
{
	unsigned long *entries;
	unsigned int nr_entries;

	nr_entries = stack_depot_fetch(stack, &entries);
	stack_trace_print(entries, nr_entries, 0);
}

static void print_track(struct kasan_track *track, const char *prefix)
{
	pr_err("%s by task %u:\n", prefix, track->pid);
	if (track->stack) {
		print_stack(track->stack);
	} else {
		pr_err("(stack is not available)\n");
	}
}

struct page *kasan_addr_to_page(const void *addr)
{
	if ((addr >= (void *)PAGE_OFFSET) &&
			(addr < high_memory))
		return virt_to_head_page(addr);
	return NULL;
}

static void describe_object_addr(struct kmem_cache *cache, void *object,
				const void *addr)
{
	unsigned long access_addr = (unsigned long)addr;
	unsigned long object_addr = (unsigned long)object;
	const char *rel_type;
	int rel_bytes;

	pr_err("The buggy address belongs to the object at %px\n"
	       " which belongs to the cache %s of size %d\n",
		object, cache->name, cache->object_size);

	if (!addr)
		return;

	if (access_addr < object_addr) {
		rel_type = "to the left";
		rel_bytes = object_addr - access_addr;
	} else if (access_addr >= object_addr + cache->object_size) {
		rel_type = "to the right";
		rel_bytes = access_addr - (object_addr + cache->object_size);
	} else {
		rel_type = "inside";
		rel_bytes = access_addr - object_addr;
	}

	pr_err("The buggy address is located %d bytes %s of\n"
	       " %d-byte region [%px, %px)\n",
		rel_bytes, rel_type, cache->object_size, (void *)object_addr,
		(void *)(object_addr + cache->object_size));
}

static void describe_object(struct kmem_cache *cache, void *object,
				const void *addr, u8 tag)
{
	struct kasan_alloc_meta *alloc_info = get_alloc_info(cache, object);

	if (cache->flags & SLAB_KASAN) {
		struct kasan_track *free_track;

		print_track(&alloc_info->alloc_track, "Allocated");
		pr_err("\n");
		free_track = kasan_get_free_track(cache, object, tag);
		if (free_track) {
			print_track(free_track, "Freed");
			pr_err("\n");
		}

#ifdef CONFIG_KASAN_GENERIC
		if (alloc_info->aux_stack[0]) {
			pr_err("Last call_rcu():\n");
			print_stack(alloc_info->aux_stack[0]);
			pr_err("\n");
		}
		if (alloc_info->aux_stack[1]) {
			pr_err("Second to last call_rcu():\n");
			print_stack(alloc_info->aux_stack[1]);
			pr_err("\n");
		}
#endif
	}

	describe_object_addr(cache, object, addr);
}

static inline bool kernel_or_module_addr(const void *addr)
{
	if (addr >= (void *)_stext && addr < (void *)_end)
		return true;
	if (is_module_address((unsigned long)addr))
		return true;
	return false;
}

static inline bool init_task_stack_addr(const void *addr)
{
	return addr >= (void *)&init_thread_union.stack &&
		(addr <= (void *)&init_thread_union.stack +
			sizeof(init_thread_union.stack));
}

<<<<<<< HEAD
static DEFINE_SPINLOCK(report_lock);

static void kasan_start_report(unsigned long *flags)
{
	/*
	 * Make sure we don't end up in loop.
	 */
	kasan_disable_current();
	spin_lock_irqsave(&report_lock, *flags);
	pr_err("==================================================================\n");
}

static void kasan_end_report(unsigned long *flags)
{
	pr_err("==================================================================\n");
	add_taint(TAINT_BAD_PAGE, LOCKDEP_NOW_UNRELIABLE);
	spin_unlock_irqrestore(&report_lock, *flags);
	kasan_enable_current();
}

static void print_track(struct kasan_track *track)
=======
static bool __must_check tokenize_frame_descr(const char **frame_descr,
					      char *token, size_t max_tok_len,
					      unsigned long *value)
>>>>>>> 24b8d41d
{
	const char *sep = strchr(*frame_descr, ' ');

	if (sep == NULL)
		sep = *frame_descr + strlen(*frame_descr);

	if (token != NULL) {
		const size_t tok_len = sep - *frame_descr;

		if (tok_len + 1 > max_tok_len) {
			pr_err("KASAN internal error: frame description too long: %s\n",
			       *frame_descr);
			return false;
		}

		/* Copy token (+ 1 byte for '\0'). */
		strlcpy(token, *frame_descr, tok_len + 1);
	}

	/* Advance frame_descr past separator. */
	*frame_descr = sep + 1;

	if (value != NULL && kstrtoul(token, 10, value)) {
		pr_err("KASAN internal error: not a valid number: %s\n", token);
		return false;
	}

	return true;
}

<<<<<<< HEAD
static void kasan_object_err(struct kmem_cache *cache, void *object)
{
	struct kasan_alloc_meta *alloc_info = get_alloc_info(cache, object);

	dump_stack();
	pr_err("Object at %p, in cache %s size: %d\n", object, cache->name,
		cache->object_size);

	if (!(cache->flags & SLAB_KASAN))
		return;

	pr_err("Allocated:\n");
	print_track(&alloc_info->alloc_track);
	pr_err("Freed:\n");
	print_track(&alloc_info->free_track);
}

void kasan_report_double_free(struct kmem_cache *cache, void *object,
			s8 shadow)
{
	unsigned long flags;

	kasan_start_report(&flags);
	pr_err("BUG: Double free or freeing an invalid pointer\n");
	pr_err("Unexpected shadow byte: 0x%hhX\n", shadow);
	kasan_object_err(cache, object);
	kasan_end_report(&flags);
=======
static void print_decoded_frame_descr(const char *frame_descr)
{
	/*
	 * We need to parse the following string:
	 *    "n alloc_1 alloc_2 ... alloc_n"
	 * where alloc_i looks like
	 *    "offset size len name"
	 * or "offset size len name:line".
	 */

	char token[64];
	unsigned long num_objects;

	if (!tokenize_frame_descr(&frame_descr, token, sizeof(token),
				  &num_objects))
		return;

	pr_err("\n");
	pr_err("this frame has %lu %s:\n", num_objects,
	       num_objects == 1 ? "object" : "objects");

	while (num_objects--) {
		unsigned long offset;
		unsigned long size;

		/* access offset */
		if (!tokenize_frame_descr(&frame_descr, token, sizeof(token),
					  &offset))
			return;
		/* access size */
		if (!tokenize_frame_descr(&frame_descr, token, sizeof(token),
					  &size))
			return;
		/* name length (unused) */
		if (!tokenize_frame_descr(&frame_descr, NULL, 0, NULL))
			return;
		/* object name */
		if (!tokenize_frame_descr(&frame_descr, token, sizeof(token),
					  NULL))
			return;

		/* Strip line number; without filename it's not very helpful. */
		strreplace(token, ':', '\0');

		/* Finally, print object information. */
		pr_err(" [%lu, %lu) '%s'", offset, offset + size, token);
	}
>>>>>>> 24b8d41d
}

static bool __must_check get_address_stack_frame_info(const void *addr,
						      unsigned long *offset,
						      const char **frame_descr,
						      const void **frame_pc)
{
	unsigned long aligned_addr;
	unsigned long mem_ptr;
	const u8 *shadow_bottom;
	const u8 *shadow_ptr;
	const unsigned long *frame;

<<<<<<< HEAD
	if ((addr >= (void *)PAGE_OFFSET) &&
		(addr < high_memory)) {
		struct page *page = virt_to_head_page(addr);

		if (PageSlab(page)) {
			void *object;
			struct kmem_cache *cache = page->slab_cache;
			object = nearest_obj(cache, page,
						(void *)info->access_addr);
			kasan_object_err(cache, object);
			return;
		}
		dump_page(page, "kasan: bad access detected");
=======
	BUILD_BUG_ON(IS_ENABLED(CONFIG_STACK_GROWSUP));

	/*
	 * NOTE: We currently only support printing frame information for
	 * accesses to the task's own stack.
	 */
	if (!object_is_on_stack(addr))
		return false;

	aligned_addr = round_down((unsigned long)addr, sizeof(long));
	mem_ptr = round_down(aligned_addr, KASAN_SHADOW_SCALE_SIZE);
	shadow_ptr = kasan_mem_to_shadow((void *)aligned_addr);
	shadow_bottom = kasan_mem_to_shadow(end_of_stack(current));

	while (shadow_ptr >= shadow_bottom && *shadow_ptr != KASAN_STACK_LEFT) {
		shadow_ptr--;
		mem_ptr -= KASAN_SHADOW_SCALE_SIZE;
>>>>>>> 24b8d41d
	}

	while (shadow_ptr >= shadow_bottom && *shadow_ptr == KASAN_STACK_LEFT) {
		shadow_ptr--;
		mem_ptr -= KASAN_SHADOW_SCALE_SIZE;
	}

	if (shadow_ptr < shadow_bottom)
		return false;

	frame = (const unsigned long *)(mem_ptr + KASAN_SHADOW_SCALE_SIZE);
	if (frame[0] != KASAN_CURRENT_STACK_FRAME_MAGIC) {
		pr_err("KASAN internal error: frame info validation failed; invalid marker: %lu\n",
		       frame[0]);
		return false;
	}

	*offset = (unsigned long)addr - (unsigned long)frame;
	*frame_descr = (const char *)frame[1];
	*frame_pc = (void *)frame[2];

	return true;
}

static void print_address_stack_frame(const void *addr)
{
	unsigned long offset;
	const char *frame_descr;
	const void *frame_pc;

	if (IS_ENABLED(CONFIG_KASAN_SW_TAGS))
		return;

	if (!get_address_stack_frame_info(addr, &offset, &frame_descr,
					  &frame_pc))
		return;

	/*
	 * get_address_stack_frame_info only returns true if the given addr is
	 * on the current task's stack.
	 */
	pr_err("\n");
	pr_err("addr %px is located in stack of task %s/%d at offset %lu in frame:\n",
	       addr, current->comm, task_pid_nr(current), offset);
	pr_err(" %pS\n", frame_pc);

	if (!frame_descr)
		return;

	print_decoded_frame_descr(frame_descr);
}

static void print_address_description(void *addr, u8 tag)
{
	struct page *page = kasan_addr_to_page(addr);

	dump_stack();
	pr_err("\n");

	if (page && PageSlab(page)) {
		struct kmem_cache *cache = page->slab_cache;
		void *object = nearest_obj(cache, page,	addr);

		describe_object(cache, object, addr, tag);
	}

	if (kernel_or_module_addr(addr) && !init_task_stack_addr(addr)) {
		pr_err("The buggy address belongs to the variable:\n");
		pr_err(" %pS\n", addr);
	}

	if (page) {
		pr_err("The buggy address belongs to the page:\n");
		dump_page(page, "kasan: bad access detected");
	}

	print_address_stack_frame(addr);
}

static bool row_is_guilty(const void *row, const void *guilty)
{
	return (row <= guilty) && (guilty < row + SHADOW_BYTES_PER_ROW);
}

static int shadow_pointer_offset(const void *row, const void *shadow)
{
	/* The length of ">ff00ff00ff00ff00: " is
	 *    3 + (BITS_PER_LONG/8)*2 chars.
	 */
	return 3 + (BITS_PER_LONG/8)*2 + (shadow - row)*2 +
		(shadow - row) / SHADOW_BYTES_PER_BLOCK + 1;
}

static void print_shadow_for_address(const void *addr)
{
	int i;
	const void *shadow = kasan_mem_to_shadow(addr);
	const void *shadow_row;

	shadow_row = (void *)round_down((unsigned long)shadow,
					SHADOW_BYTES_PER_ROW)
		- SHADOW_ROWS_AROUND_ADDR * SHADOW_BYTES_PER_ROW;

	pr_err("Memory state around the buggy address:\n");

	for (i = -SHADOW_ROWS_AROUND_ADDR; i <= SHADOW_ROWS_AROUND_ADDR; i++) {
		const void *kaddr = kasan_shadow_to_mem(shadow_row);
		char buffer[4 + (BITS_PER_LONG/8)*2];
		char shadow_buf[SHADOW_BYTES_PER_ROW];

		snprintf(buffer, sizeof(buffer),
			(i == 0) ? ">%px: " : " %px: ", kaddr);
		/*
		 * We should not pass a shadow pointer to generic
		 * function, because generic functions may try to
		 * access kasan mapping for the passed address.
		 */
		memcpy(shadow_buf, shadow_row, SHADOW_BYTES_PER_ROW);
		print_hex_dump(KERN_ERR, buffer,
			DUMP_PREFIX_NONE, SHADOW_BYTES_PER_ROW, 1,
			shadow_buf, SHADOW_BYTES_PER_ROW, 0);

		if (row_is_guilty(shadow_row, shadow))
			pr_err("%*c\n",
				shadow_pointer_offset(shadow_row, shadow),
				'^');

		shadow_row += SHADOW_BYTES_PER_ROW;
	}
}

<<<<<<< HEAD
static void kasan_report_error(struct kasan_access_info *info)
=======
static bool report_enabled(void)
{
	if (current->kasan_depth)
		return false;
	if (test_bit(KASAN_BIT_MULTI_SHOT, &kasan_flags))
		return true;
	return !test_and_set_bit(KASAN_BIT_REPORTED, &kasan_flags);
}

#if IS_ENABLED(CONFIG_KUNIT)
static void kasan_update_kunit_status(struct kunit *cur_test)
>>>>>>> 24b8d41d
{
	struct kunit_resource *resource;
	struct kunit_kasan_expectation *kasan_data;

<<<<<<< HEAD
	kasan_start_report(&flags);

	if (info->access_addr <
			kasan_shadow_to_mem((void *)KASAN_SHADOW_START)) {
		if ((unsigned long)info->access_addr < PAGE_SIZE)
			bug_type = "null-ptr-deref";
		else if ((unsigned long)info->access_addr < TASK_SIZE)
			bug_type = "user-memory-access";
		else
			bug_type = "wild-memory-access";
		pr_err("BUG: KASAN: %s on address %p\n",
			bug_type, info->access_addr);
		pr_err("%s of size %zu by task %s/%d\n",
			info->is_write ? "Write" : "Read",
			info->access_size, current->comm,
			task_pid_nr(current));
		dump_stack();
	} else {
		print_error_description(info);
		print_address_description(info);
		print_shadow_for_address(info->first_bad_addr);
	}

	kasan_end_report(&flags);
=======
	resource = kunit_find_named_resource(cur_test, "kasan_data");

	if (!resource) {
		kunit_set_failure(cur_test);
		return;
	}

	kasan_data = (struct kunit_kasan_expectation *)resource->data;
	kasan_data->report_found = true;
	kunit_put_resource(resource);
}
#endif /* IS_ENABLED(CONFIG_KUNIT) */

void kasan_report_invalid_free(void *object, unsigned long ip)
{
	unsigned long flags;
	u8 tag = get_tag(object);

	object = reset_tag(object);

#if IS_ENABLED(CONFIG_KUNIT)
	if (current->kunit_test)
		kasan_update_kunit_status(current->kunit_test);
#endif /* IS_ENABLED(CONFIG_KUNIT) */

	start_report(&flags);
	pr_err("BUG: KASAN: double-free or invalid-free in %pS\n", (void *)ip);
	print_tags(tag, object);
	pr_err("\n");
	print_address_description(object, tag);
	pr_err("\n");
	print_shadow_for_address(object);
	end_report(&flags);
>>>>>>> 24b8d41d
}

static void __kasan_report(unsigned long addr, size_t size, bool is_write,
				unsigned long ip)
{
	struct kasan_access_info info;
	void *tagged_addr;
	void *untagged_addr;
	unsigned long flags;

#if IS_ENABLED(CONFIG_KUNIT)
	if (current->kunit_test)
		kasan_update_kunit_status(current->kunit_test);
#endif /* IS_ENABLED(CONFIG_KUNIT) */

	disable_trace_on_warning();

	tagged_addr = (void *)addr;
	untagged_addr = reset_tag(tagged_addr);

	info.access_addr = tagged_addr;
	if (addr_has_shadow(untagged_addr))
		info.first_bad_addr = find_first_bad_addr(tagged_addr, size);
	else
		info.first_bad_addr = untagged_addr;
	info.access_size = size;
	info.is_write = is_write;
	info.ip = ip;

	start_report(&flags);

	print_error_description(&info);
	if (addr_has_shadow(untagged_addr))
		print_tags(get_tag(tagged_addr), info.first_bad_addr);
	pr_err("\n");

	if (addr_has_shadow(untagged_addr)) {
		print_address_description(untagged_addr, get_tag(tagged_addr));
		pr_err("\n");
		print_shadow_for_address(info.first_bad_addr);
	} else {
		dump_stack();
	}

	end_report(&flags);
}

bool kasan_report(unsigned long addr, size_t size, bool is_write,
			unsigned long ip)
{
	unsigned long flags = user_access_save();
	bool ret = false;

	if (likely(report_enabled())) {
		__kasan_report(addr, size, is_write, ip);
		ret = true;
	}

	user_access_restore(flags);

	return ret;
}

#ifdef CONFIG_KASAN_INLINE
/*
 * With CONFIG_KASAN_INLINE, accesses to bogus pointers (outside the high
 * canonical half of the address space) cause out-of-bounds shadow memory reads
 * before the actual access. For addresses in the low canonical half of the
 * address space, as well as most non-canonical addresses, that out-of-bounds
 * shadow memory access lands in the non-canonical part of the address space.
 * Help the user figure out what the original bogus pointer was.
 */
void kasan_non_canonical_hook(unsigned long addr)
{
	unsigned long orig_addr;
	const char *bug_type;

	if (addr < KASAN_SHADOW_OFFSET)
		return;

	orig_addr = (addr - KASAN_SHADOW_OFFSET) << KASAN_SHADOW_SCALE_SHIFT;
	/*
	 * For faults near the shadow address for NULL, we can be fairly certain
	 * that this is a KASAN shadow memory access.
	 * For faults that correspond to shadow for low canonical addresses, we
	 * can still be pretty sure - that shadow region is a fairly narrow
	 * chunk of the non-canonical address space.
	 * But faults that look like shadow for non-canonical addresses are a
	 * really large chunk of the address space. In that case, we still
	 * print the decoded address, but make it clear that this is not
	 * necessarily what's actually going on.
	 */
	if (orig_addr < PAGE_SIZE)
		bug_type = "null-ptr-deref";
	else if (orig_addr < TASK_SIZE)
		bug_type = "probably user-memory-access";
	else
		bug_type = "maybe wild-memory-access";
	pr_alert("KASAN: %s in range [0x%016lx-0x%016lx]\n", bug_type,
		 orig_addr, orig_addr + KASAN_SHADOW_MASK);
}
#endif<|MERGE_RESOLUTION|>--- conflicted
+++ resolved
@@ -102,33 +102,8 @@
 		 * system on this thread.  Other threads are blocked by the
 		 * panic_mutex in panic().
 		 */
-<<<<<<< HEAD
-		bug_type = "out-of-bounds";
-		break;
-	case KASAN_PAGE_REDZONE:
-	case KASAN_KMALLOC_REDZONE:
-		bug_type = "slab-out-of-bounds";
-		break;
-	case KASAN_GLOBAL_REDZONE:
-		bug_type = "global-out-of-bounds";
-		break;
-	case KASAN_STACK_LEFT:
-	case KASAN_STACK_MID:
-	case KASAN_STACK_RIGHT:
-	case KASAN_STACK_PARTIAL:
-		bug_type = "stack-out-of-bounds";
-		break;
-	case KASAN_FREE_PAGE:
-	case KASAN_KMALLOC_FREE:
-		bug_type = "use-after-free";
-		break;
-	case KASAN_USE_AFTER_SCOPE:
-		bug_type = "use-after-scope";
-		break;
-=======
 		panic_on_warn = 0;
 		panic("panic_on_warn set ...\n");
->>>>>>> 24b8d41d
 	}
 	kasan_enable_current();
 }
@@ -241,33 +216,9 @@
 			sizeof(init_thread_union.stack));
 }
 
-<<<<<<< HEAD
-static DEFINE_SPINLOCK(report_lock);
-
-static void kasan_start_report(unsigned long *flags)
-{
-	/*
-	 * Make sure we don't end up in loop.
-	 */
-	kasan_disable_current();
-	spin_lock_irqsave(&report_lock, *flags);
-	pr_err("==================================================================\n");
-}
-
-static void kasan_end_report(unsigned long *flags)
-{
-	pr_err("==================================================================\n");
-	add_taint(TAINT_BAD_PAGE, LOCKDEP_NOW_UNRELIABLE);
-	spin_unlock_irqrestore(&report_lock, *flags);
-	kasan_enable_current();
-}
-
-static void print_track(struct kasan_track *track)
-=======
 static bool __must_check tokenize_frame_descr(const char **frame_descr,
 					      char *token, size_t max_tok_len,
 					      unsigned long *value)
->>>>>>> 24b8d41d
 {
 	const char *sep = strchr(*frame_descr, ' ');
 
@@ -298,35 +249,6 @@
 	return true;
 }
 
-<<<<<<< HEAD
-static void kasan_object_err(struct kmem_cache *cache, void *object)
-{
-	struct kasan_alloc_meta *alloc_info = get_alloc_info(cache, object);
-
-	dump_stack();
-	pr_err("Object at %p, in cache %s size: %d\n", object, cache->name,
-		cache->object_size);
-
-	if (!(cache->flags & SLAB_KASAN))
-		return;
-
-	pr_err("Allocated:\n");
-	print_track(&alloc_info->alloc_track);
-	pr_err("Freed:\n");
-	print_track(&alloc_info->free_track);
-}
-
-void kasan_report_double_free(struct kmem_cache *cache, void *object,
-			s8 shadow)
-{
-	unsigned long flags;
-
-	kasan_start_report(&flags);
-	pr_err("BUG: Double free or freeing an invalid pointer\n");
-	pr_err("Unexpected shadow byte: 0x%hhX\n", shadow);
-	kasan_object_err(cache, object);
-	kasan_end_report(&flags);
-=======
 static void print_decoded_frame_descr(const char *frame_descr)
 {
 	/*
@@ -374,7 +296,6 @@
 		/* Finally, print object information. */
 		pr_err(" [%lu, %lu) '%s'", offset, offset + size, token);
 	}
->>>>>>> 24b8d41d
 }
 
 static bool __must_check get_address_stack_frame_info(const void *addr,
@@ -388,21 +309,6 @@
 	const u8 *shadow_ptr;
 	const unsigned long *frame;
 
-<<<<<<< HEAD
-	if ((addr >= (void *)PAGE_OFFSET) &&
-		(addr < high_memory)) {
-		struct page *page = virt_to_head_page(addr);
-
-		if (PageSlab(page)) {
-			void *object;
-			struct kmem_cache *cache = page->slab_cache;
-			object = nearest_obj(cache, page,
-						(void *)info->access_addr);
-			kasan_object_err(cache, object);
-			return;
-		}
-		dump_page(page, "kasan: bad access detected");
-=======
 	BUILD_BUG_ON(IS_ENABLED(CONFIG_STACK_GROWSUP));
 
 	/*
@@ -420,7 +326,6 @@
 	while (shadow_ptr >= shadow_bottom && *shadow_ptr != KASAN_STACK_LEFT) {
 		shadow_ptr--;
 		mem_ptr -= KASAN_SHADOW_SCALE_SIZE;
->>>>>>> 24b8d41d
 	}
 
 	while (shadow_ptr >= shadow_bottom && *shadow_ptr == KASAN_STACK_LEFT) {
@@ -552,9 +457,6 @@
 	}
 }
 
-<<<<<<< HEAD
-static void kasan_report_error(struct kasan_access_info *info)
-=======
 static bool report_enabled(void)
 {
 	if (current->kasan_depth)
@@ -566,37 +468,10 @@
 
 #if IS_ENABLED(CONFIG_KUNIT)
 static void kasan_update_kunit_status(struct kunit *cur_test)
->>>>>>> 24b8d41d
 {
 	struct kunit_resource *resource;
 	struct kunit_kasan_expectation *kasan_data;
 
-<<<<<<< HEAD
-	kasan_start_report(&flags);
-
-	if (info->access_addr <
-			kasan_shadow_to_mem((void *)KASAN_SHADOW_START)) {
-		if ((unsigned long)info->access_addr < PAGE_SIZE)
-			bug_type = "null-ptr-deref";
-		else if ((unsigned long)info->access_addr < TASK_SIZE)
-			bug_type = "user-memory-access";
-		else
-			bug_type = "wild-memory-access";
-		pr_err("BUG: KASAN: %s on address %p\n",
-			bug_type, info->access_addr);
-		pr_err("%s of size %zu by task %s/%d\n",
-			info->is_write ? "Write" : "Read",
-			info->access_size, current->comm,
-			task_pid_nr(current));
-		dump_stack();
-	} else {
-		print_error_description(info);
-		print_address_description(info);
-		print_shadow_for_address(info->first_bad_addr);
-	}
-
-	kasan_end_report(&flags);
-=======
 	resource = kunit_find_named_resource(cur_test, "kasan_data");
 
 	if (!resource) {
@@ -630,7 +505,6 @@
 	pr_err("\n");
 	print_shadow_for_address(object);
 	end_report(&flags);
->>>>>>> 24b8d41d
 }
 
 static void __kasan_report(unsigned long addr, size_t size, bool is_write,
