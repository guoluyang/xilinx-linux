// SPDX-License-Identifier: GPL-2.0
/*
 * Workingset detection
 *
 * Copyright (C) 2013 Red Hat, Inc., Johannes Weiner
 */

#include <linux/memcontrol.h>
#include <linux/mm_inline.h>
#include <linux/writeback.h>
#include <linux/shmem_fs.h>
#include <linux/pagemap.h>
#include <linux/atomic.h>
#include <linux/module.h>
#include <linux/swap.h>
#include <linux/dax.h>
#include <linux/fs.h>
#include <linux/mm.h>

/*
 *		Double CLOCK lists
 *
 * Per node, two clock lists are maintained for file pages: the
 * inactive and the active list.  Freshly faulted pages start out at
 * the head of the inactive list and page reclaim scans pages from the
 * tail.  Pages that are accessed multiple times on the inactive list
 * are promoted to the active list, to protect them from reclaim,
 * whereas active pages are demoted to the inactive list when the
 * active list grows too big.
 *
 *   fault ------------------------+
 *                                 |
 *              +--------------+   |            +-------------+
 *   reclaim <- |   inactive   | <-+-- demotion |    active   | <--+
 *              +--------------+                +-------------+    |
 *                     |                                           |
 *                     +-------------- promotion ------------------+
 *
 *
 *		Access frequency and refault distance
 *
 * A workload is thrashing when its pages are frequently used but they
 * are evicted from the inactive list every time before another access
 * would have promoted them to the active list.
 *
 * In cases where the average access distance between thrashing pages
 * is bigger than the size of memory there is nothing that can be
 * done - the thrashing set could never fit into memory under any
 * circumstance.
 *
 * However, the average access distance could be bigger than the
 * inactive list, yet smaller than the size of memory.  In this case,
 * the set could fit into memory if it weren't for the currently
 * active pages - which may be used more, hopefully less frequently:
 *
 *      +-memory available to cache-+
 *      |                           |
 *      +-inactive------+-active----+
 *  a b | c d e f g h i | J K L M N |
 *      +---------------+-----------+
 *
 * It is prohibitively expensive to accurately track access frequency
 * of pages.  But a reasonable approximation can be made to measure
 * thrashing on the inactive list, after which refaulting pages can be
 * activated optimistically to compete with the existing active pages.
 *
 * Approximating inactive page access frequency - Observations:
 *
 * 1. When a page is accessed for the first time, it is added to the
 *    head of the inactive list, slides every existing inactive page
 *    towards the tail by one slot, and pushes the current tail page
 *    out of memory.
 *
 * 2. When a page is accessed for the second time, it is promoted to
 *    the active list, shrinking the inactive list by one slot.  This
 *    also slides all inactive pages that were faulted into the cache
 *    more recently than the activated page towards the tail of the
 *    inactive list.
 *
 * Thus:
 *
 * 1. The sum of evictions and activations between any two points in
 *    time indicate the minimum number of inactive pages accessed in
 *    between.
 *
 * 2. Moving one inactive page N page slots towards the tail of the
 *    list requires at least N inactive page accesses.
 *
 * Combining these:
 *
 * 1. When a page is finally evicted from memory, the number of
 *    inactive pages accessed while the page was in cache is at least
 *    the number of page slots on the inactive list.
 *
 * 2. In addition, measuring the sum of evictions and activations (E)
 *    at the time of a page's eviction, and comparing it to another
 *    reading (R) at the time the page faults back into memory tells
 *    the minimum number of accesses while the page was not cached.
 *    This is called the refault distance.
 *
 * Because the first access of the page was the fault and the second
 * access the refault, we combine the in-cache distance with the
 * out-of-cache distance to get the complete minimum access distance
 * of this page:
 *
 *      NR_inactive + (R - E)
 *
 * And knowing the minimum access distance of a page, we can easily
 * tell if the page would be able to stay in cache assuming all page
 * slots in the cache were available:
 *
 *   NR_inactive + (R - E) <= NR_inactive + NR_active
 *
 * which can be further simplified to
 *
 *   (R - E) <= NR_active
 *
 * Put into words, the refault distance (out-of-cache) can be seen as
 * a deficit in inactive list space (in-cache).  If the inactive list
 * had (R - E) more page slots, the page would not have been evicted
 * in between accesses, but activated instead.  And on a full system,
 * the only thing eating into inactive list space is active pages.
 *
 *
 *		Refaulting inactive pages
 *
 * All that is known about the active list is that the pages have been
 * accessed more than once in the past.  This means that at any given
 * time there is actually a good chance that pages on the active list
 * are no longer in active use.
 *
 * So when a refault distance of (R - E) is observed and there are at
 * least (R - E) active pages, the refaulting page is activated
 * optimistically in the hope that (R - E) active pages are actually
 * used less frequently than the refaulting page - or even not used at
 * all anymore.
 *
 * That means if inactive cache is refaulting with a suitable refault
 * distance, we assume the cache workingset is transitioning and put
 * pressure on the current active list.
 *
 * If this is wrong and demotion kicks in, the pages which are truly
 * used more frequently will be reactivated while the less frequently
 * used once will be evicted from memory.
 *
 * But if this is right, the stale pages will be pushed out of memory
 * and the used pages get to stay in cache.
 *
 *		Refaulting active pages
 *
 * If on the other hand the refaulting pages have recently been
 * deactivated, it means that the active list is no longer protecting
 * actively used cache from reclaim. The cache is NOT transitioning to
 * a different workingset; the existing workingset is thrashing in the
 * space allocated to the page cache.
 *
 *
 *		Implementation
 *
<<<<<<< HEAD
 * For each node's file LRU lists, a counter for inactive evictions
 * and activations is maintained (node->inactive_age).
 *
 * On eviction, a snapshot of this counter (along with some bits to
 * identify the node) is stored in the now empty page cache radix tree
=======
 * For each node's LRU lists, a counter for inactive evictions and
 * activations is maintained (node->nonresident_age).
 *
 * On eviction, a snapshot of this counter (along with some bits to
 * identify the node) is stored in the now empty page cache
>>>>>>> 24b8d41d
 * slot of the evicted page.  This is called a shadow entry.
 *
 * On cache misses for which there are shadow entries, an eligible
 * refault distance will immediately activate the refaulting page.
 */

<<<<<<< HEAD
#define EVICTION_SHIFT	(RADIX_TREE_EXCEPTIONAL_ENTRY + \
			 NODES_SHIFT +	\
			 MEM_CGROUP_ID_SHIFT)
=======
#define EVICTION_SHIFT	((BITS_PER_LONG - BITS_PER_XA_VALUE) +	\
			 1 + NODES_SHIFT + MEM_CGROUP_ID_SHIFT)
>>>>>>> 24b8d41d
#define EVICTION_MASK	(~0UL >> EVICTION_SHIFT)

/*
 * Eviction timestamps need to be able to cover the full range of
 * actionable refaults. However, bits are tight in the xarray
 * entry, and after storing the identifier for the lruvec there might
 * not be enough left to represent every single actionable refault. In
 * that case, we have to sacrifice granularity for distance, and group
 * evictions into coarser buckets by shaving off lower timestamp bits.
 */
static unsigned int bucket_order __read_mostly;

<<<<<<< HEAD
static void *pack_shadow(int memcgid, pg_data_t *pgdat, unsigned long eviction)
=======
static void *pack_shadow(int memcgid, pg_data_t *pgdat, unsigned long eviction,
			 bool workingset)
>>>>>>> 24b8d41d
{
	eviction >>= bucket_order;
	eviction &= EVICTION_MASK;
	eviction = (eviction << MEM_CGROUP_ID_SHIFT) | memcgid;
	eviction = (eviction << NODES_SHIFT) | pgdat->node_id;
<<<<<<< HEAD
	eviction = (eviction << RADIX_TREE_EXCEPTIONAL_SHIFT);
=======
	eviction = (eviction << 1) | workingset;
>>>>>>> 24b8d41d

	return xa_mk_value(eviction);
}

static void unpack_shadow(void *shadow, int *memcgidp, pg_data_t **pgdat,
<<<<<<< HEAD
			  unsigned long *evictionp)
{
	unsigned long entry = (unsigned long)shadow;
	int memcgid, nid;

	entry >>= RADIX_TREE_EXCEPTIONAL_SHIFT;
=======
			  unsigned long *evictionp, bool *workingsetp)
{
	unsigned long entry = xa_to_value(shadow);
	int memcgid, nid;
	bool workingset;

	workingset = entry & 1;
	entry >>= 1;
>>>>>>> 24b8d41d
	nid = entry & ((1UL << NODES_SHIFT) - 1);
	entry >>= NODES_SHIFT;
	memcgid = entry & ((1UL << MEM_CGROUP_ID_SHIFT) - 1);
	entry >>= MEM_CGROUP_ID_SHIFT;

	*memcgidp = memcgid;
	*pgdat = NODE_DATA(nid);
	*evictionp = entry << bucket_order;
	*workingsetp = workingset;
}

/**
 * workingset_age_nonresident - age non-resident entries as LRU ages
 * @lruvec: the lruvec that was aged
 * @nr_pages: the number of pages to count
 *
 * As in-memory pages are aged, non-resident pages need to be aged as
 * well, in order for the refault distances later on to be comparable
 * to the in-memory dimensions. This function allows reclaim and LRU
 * operations to drive the non-resident aging along in parallel.
 */
void workingset_age_nonresident(struct lruvec *lruvec, unsigned long nr_pages)
{
	/*
	 * Reclaiming a cgroup means reclaiming all its children in a
	 * round-robin fashion. That means that each cgroup has an LRU
	 * order that is composed of the LRU orders of its child
	 * cgroups; and every page has an LRU position not just in the
	 * cgroup that owns it, but in all of that group's ancestors.
	 *
	 * So when the physical inactive list of a leaf cgroup ages,
	 * the virtual inactive lists of all its parents, including
	 * the root cgroup's, age as well.
	 */
	do {
		atomic_long_add(nr_pages, &lruvec->nonresident_age);
	} while ((lruvec = parent_lruvec(lruvec)));
}

/**
 * workingset_eviction - note the eviction of a page from memory
 * @target_memcg: the cgroup that is causing the reclaim
 * @page: the page being evicted
 *
 * Returns a shadow entry to be stored in @page->mapping->i_pages in place
 * of the evicted @page so that a later refault can be detected.
 */
void *workingset_eviction(struct page *page, struct mem_cgroup *target_memcg)
{
<<<<<<< HEAD
	struct mem_cgroup *memcg = page_memcg(page);
	struct pglist_data *pgdat = page_pgdat(page);
	int memcgid = mem_cgroup_id(memcg);
=======
	struct pglist_data *pgdat = page_pgdat(page);
>>>>>>> 24b8d41d
	unsigned long eviction;
	struct lruvec *lruvec;
	int memcgid;

	/* Page is fully exclusive and pins page->mem_cgroup */
	VM_BUG_ON_PAGE(PageLRU(page), page);
	VM_BUG_ON_PAGE(page_count(page), page);
	VM_BUG_ON_PAGE(!PageLocked(page), page);

<<<<<<< HEAD
	lruvec = mem_cgroup_lruvec(pgdat, memcg);
	eviction = atomic_long_inc_return(&lruvec->inactive_age);
	return pack_shadow(memcgid, pgdat, eviction);
=======
	lruvec = mem_cgroup_lruvec(target_memcg, pgdat);
	workingset_age_nonresident(lruvec, thp_nr_pages(page));
	/* XXX: target_memcg can be NULL, go through lruvec */
	memcgid = mem_cgroup_id(lruvec_memcg(lruvec));
	eviction = atomic_long_read(&lruvec->nonresident_age);
	return pack_shadow(memcgid, pgdat, eviction, PageWorkingset(page));
>>>>>>> 24b8d41d
}

/**
 * workingset_refault - evaluate the refault of a previously evicted page
 * @page: the freshly allocated replacement page
 * @shadow: shadow entry of the evicted page
 *
 * Calculates and evaluates the refault distance of the previously
<<<<<<< HEAD
 * evicted page in the context of the node it was allocated in.
 *
 * Returns %true if the page should be activated, %false otherwise.
=======
 * evicted page in the context of the node and the memcg whose memory
 * pressure caused the eviction.
>>>>>>> 24b8d41d
 */
void workingset_refault(struct page *page, void *shadow)
{
	bool file = page_is_file_lru(page);
	struct mem_cgroup *eviction_memcg;
	struct lruvec *eviction_lruvec;
	unsigned long refault_distance;
	unsigned long workingset_size;
	struct pglist_data *pgdat;
	struct mem_cgroup *memcg;
	unsigned long eviction;
	struct lruvec *lruvec;
	unsigned long refault;
<<<<<<< HEAD
	struct pglist_data *pgdat;
	int memcgid;

	unpack_shadow(shadow, &memcgid, &pgdat, &eviction);
=======
	bool workingset;
	int memcgid;

	unpack_shadow(shadow, &memcgid, &pgdat, &eviction, &workingset);
>>>>>>> 24b8d41d

	rcu_read_lock();
	/*
	 * Look up the memcg associated with the stored ID. It might
	 * have been deleted since the page's eviction.
	 *
	 * Note that in rare events the ID could have been recycled
	 * for a new cgroup that refaults a shared page. This is
	 * impossible to tell from the available data. However, this
	 * should be a rare and limited disturbance, and activations
	 * are always speculative anyway. Ultimately, it's the aging
	 * algorithm's job to shake out the minimum access frequency
	 * for the active cache.
	 *
	 * XXX: On !CONFIG_MEMCG, this will always return NULL; it
	 * would be better if the root_mem_cgroup existed in all
	 * configurations instead.
	 */
<<<<<<< HEAD
	memcg = mem_cgroup_from_id(memcgid);
	if (!mem_cgroup_disabled() && !memcg) {
		rcu_read_unlock();
		return false;
	}
	lruvec = mem_cgroup_lruvec(pgdat, memcg);
	refault = atomic_long_read(&lruvec->inactive_age);
	active_file = lruvec_lru_size(lruvec, LRU_ACTIVE_FILE);
	rcu_read_unlock();
=======
	eviction_memcg = mem_cgroup_from_id(memcgid);
	if (!mem_cgroup_disabled() && !eviction_memcg)
		goto out;
	eviction_lruvec = mem_cgroup_lruvec(eviction_memcg, pgdat);
	refault = atomic_long_read(&eviction_lruvec->nonresident_age);
>>>>>>> 24b8d41d

	/*
	 * Calculate the refault distance
	 *
	 * The unsigned subtraction here gives an accurate distance
	 * across nonresident_age overflows in most cases. There is a
	 * special case: usually, shadow entries have a short lifetime
	 * and are either refaulted or reclaimed along with the inode
	 * before they get too old.  But it is not impossible for the
	 * nonresident_age to lap a shadow entry in the field, which
	 * can then result in a false small refault distance, leading
	 * to a false activation should this old entry actually
	 * refault again.  However, earlier kernels used to deactivate
	 * unconditionally with *every* reclaim invocation for the
	 * longest time, so the occasional inappropriate activation
	 * leading to pressure on the active list is not a problem.
	 */
	refault_distance = (refault - eviction) & EVICTION_MASK;

<<<<<<< HEAD
	inc_node_state(pgdat, WORKINGSET_REFAULT);

	if (refault_distance <= active_file) {
		inc_node_state(pgdat, WORKINGSET_ACTIVATE);
		return true;
=======
	/*
	 * The activation decision for this page is made at the level
	 * where the eviction occurred, as that is where the LRU order
	 * during page reclaim is being determined.
	 *
	 * However, the cgroup that will own the page is the one that
	 * is actually experiencing the refault event.
	 */
	memcg = page_memcg(page);
	lruvec = mem_cgroup_lruvec(memcg, pgdat);

	inc_lruvec_state(lruvec, WORKINGSET_REFAULT_BASE + file);

	/*
	 * Compare the distance to the existing workingset size. We
	 * don't activate pages that couldn't stay resident even if
	 * all the memory was available to the workingset. Whether
	 * workingset competition needs to consider anon or not depends
	 * on having swap.
	 */
	workingset_size = lruvec_page_state(eviction_lruvec, NR_ACTIVE_FILE);
	if (!file) {
		workingset_size += lruvec_page_state(eviction_lruvec,
						     NR_INACTIVE_FILE);
	}
	if (mem_cgroup_get_nr_swap_pages(memcg) > 0) {
		workingset_size += lruvec_page_state(eviction_lruvec,
						     NR_ACTIVE_ANON);
		if (file) {
			workingset_size += lruvec_page_state(eviction_lruvec,
						     NR_INACTIVE_ANON);
		}
	}
	if (refault_distance > workingset_size)
		goto out;

	SetPageActive(page);
	workingset_age_nonresident(lruvec, thp_nr_pages(page));
	inc_lruvec_state(lruvec, WORKINGSET_ACTIVATE_BASE + file);

	/* Page was active prior to eviction */
	if (workingset) {
		SetPageWorkingset(page);
		/* XXX: Move to lru_cache_add() when it supports new vs putback */
		spin_lock_irq(&page_pgdat(page)->lru_lock);
		lru_note_cost_page(page);
		spin_unlock_irq(&page_pgdat(page)->lru_lock);
		inc_lruvec_state(lruvec, WORKINGSET_RESTORE_BASE + file);
>>>>>>> 24b8d41d
	}
out:
	rcu_read_unlock();
}

/**
 * workingset_activation - note a page activation
 * @page: page that is being activated
 */
void workingset_activation(struct page *page)
{
	struct mem_cgroup *memcg;
	struct lruvec *lruvec;

	rcu_read_lock();
	/*
	 * Filter non-memcg pages here, e.g. unmap can call
	 * mark_page_accessed() on VDSO pages.
	 *
	 * XXX: See workingset_refault() - this should return
	 * root_mem_cgroup even for !CONFIG_MEMCG.
	 */
	memcg = page_memcg_rcu(page);
	if (!mem_cgroup_disabled() && !memcg)
		goto out;
<<<<<<< HEAD
	lruvec = mem_cgroup_lruvec(page_pgdat(page), memcg);
	atomic_long_inc(&lruvec->inactive_age);
=======
	lruvec = mem_cgroup_page_lruvec(page, page_pgdat(page));
	workingset_age_nonresident(lruvec, thp_nr_pages(page));
>>>>>>> 24b8d41d
out:
	rcu_read_unlock();
}

/*
 * Shadow entries reflect the share of the working set that does not
 * fit into memory, so their number depends on the access pattern of
 * the workload.  In most cases, they will refault or get reclaimed
 * along with the inode, but a (malicious) workload that streams
 * through files with a total size several times that of available
 * memory, while preventing the inodes from being reclaimed, can
 * create excessive amounts of shadow nodes.  To keep a lid on this,
 * track shadow nodes and reclaim them when they grow way past the
 * point where they would still be useful.
 */

static struct list_lru shadow_nodes;

void workingset_update_node(struct xa_node *node)
{
	/*
	 * Track non-empty nodes that contain only shadow entries;
	 * unlink those that contain pages or are being freed.
	 *
	 * Avoid acquiring the list_lru lock when the nodes are
	 * already where they should be. The list_empty() test is safe
	 * as node->private_list is protected by the i_pages lock.
	 */
	VM_WARN_ON_ONCE(!irqs_disabled());  /* For __inc_lruvec_page_state */

	if (node->count && node->count == node->nr_values) {
		if (list_empty(&node->private_list)) {
			list_lru_add(&shadow_nodes, &node->private_list);
			__inc_lruvec_slab_state(node, WORKINGSET_NODES);
		}
	} else {
		if (!list_empty(&node->private_list)) {
			list_lru_del(&shadow_nodes, &node->private_list);
			__dec_lruvec_slab_state(node, WORKINGSET_NODES);
		}
	}
}

static unsigned long count_shadow_nodes(struct shrinker *shrinker,
					struct shrink_control *sc)
{
	unsigned long max_nodes;
	unsigned long nodes;
	unsigned long pages;

<<<<<<< HEAD
	/* list_lru lock nests inside IRQ-safe mapping->tree_lock */
	local_irq_disable();
	shadow_nodes = list_lru_shrink_count(&workingset_shadow_nodes, sc);
	local_irq_enable();

	if (sc->memcg) {
		pages = mem_cgroup_node_nr_lru_pages(sc->memcg, sc->nid,
						     LRU_ALL_FILE);
	} else {
		pages = node_page_state(NODE_DATA(sc->nid), NR_ACTIVE_FILE) +
			node_page_state(NODE_DATA(sc->nid), NR_INACTIVE_FILE);
	}
=======
	nodes = list_lru_shrink_count(&shadow_nodes, sc);
>>>>>>> 24b8d41d

	/*
	 * Approximate a reasonable limit for the nodes
	 * containing shadow entries. We don't need to keep more
	 * shadow entries than possible pages on the active list,
	 * since refault distances bigger than that are dismissed.
	 *
	 * The size of the active list converges toward 100% of
	 * overall page cache as memory grows, with only a tiny
	 * inactive list. Assume the total cache size for that.
	 *
	 * Nodes might be sparsely populated, with only one shadow
	 * entry in the extreme case. Obviously, we cannot keep one
	 * node for every eligible shadow entry, so compromise on a
	 * worst-case density of 1/8th. Below that, not all eligible
	 * refaults can be detected anymore.
	 *
	 * On 64-bit with 7 xa_nodes per page and 64 slots
	 * each, this will reclaim shadow entries when they consume
	 * ~1.8% of available memory:
	 *
	 * PAGE_SIZE / xa_nodes / node_entries * 8 / PAGE_SIZE
	 */
#ifdef CONFIG_MEMCG
	if (sc->memcg) {
		struct lruvec *lruvec;
		int i;

		lruvec = mem_cgroup_lruvec(sc->memcg, NODE_DATA(sc->nid));
		for (pages = 0, i = 0; i < NR_LRU_LISTS; i++)
			pages += lruvec_page_state_local(lruvec,
							 NR_LRU_BASE + i);
		pages += lruvec_page_state_local(
			lruvec, NR_SLAB_RECLAIMABLE_B) >> PAGE_SHIFT;
		pages += lruvec_page_state_local(
			lruvec, NR_SLAB_UNRECLAIMABLE_B) >> PAGE_SHIFT;
	} else
#endif
		pages = node_present_pages(sc->nid);

	max_nodes = pages >> (XA_CHUNK_SHIFT - 3);

	if (!nodes)
		return SHRINK_EMPTY;

	if (nodes <= max_nodes)
		return 0;
	return nodes - max_nodes;
}

static enum lru_status shadow_lru_isolate(struct list_head *item,
					  struct list_lru_one *lru,
					  spinlock_t *lru_lock,
					  void *arg) __must_hold(lru_lock)
{
	struct xa_node *node = container_of(item, struct xa_node, private_list);
	struct address_space *mapping;
	int ret;

	/*
	 * Page cache insertions and deletions synchronously maintain
	 * the shadow node LRU under the i_pages lock and the
	 * lru_lock.  Because the page cache tree is emptied before
	 * the inode can be destroyed, holding the lru_lock pins any
	 * address_space that has nodes on the LRU.
	 *
	 * We can then safely transition to the i_pages lock to
	 * pin only the address_space of the particular node we want
	 * to reclaim, take the node off-LRU, and drop the lru_lock.
	 */

	mapping = container_of(node->array, struct address_space, i_pages);

	/* Coming from the list, invert the lock order */
	if (!xa_trylock(&mapping->i_pages)) {
		spin_unlock_irq(lru_lock);
		ret = LRU_RETRY;
		goto out;
	}

	list_lru_isolate(lru, item);
	__dec_lruvec_slab_state(node, WORKINGSET_NODES);

	spin_unlock(lru_lock);

	/*
	 * The nodes should only contain one or more shadow entries,
	 * no pages, so we expect to be able to remove them all and
	 * delete and free the empty node afterwards.
	 */
<<<<<<< HEAD
	BUG_ON(!workingset_node_shadows(node));
	BUG_ON(workingset_node_pages(node));

	for (i = 0; i < RADIX_TREE_MAP_SIZE; i++) {
		if (node->slots[i]) {
			BUG_ON(!radix_tree_exceptional_entry(node->slots[i]));
			node->slots[i] = NULL;
			workingset_node_shadows_dec(node);
			BUG_ON(!mapping->nrexceptional);
			mapping->nrexceptional--;
		}
	}
	BUG_ON(workingset_node_shadows(node));
	inc_node_state(page_pgdat(virt_to_page(node)), WORKINGSET_NODERECLAIM);
	if (!__radix_tree_delete_node(&mapping->page_tree, node))
		BUG();

	spin_unlock(&mapping->tree_lock);
=======
	if (WARN_ON_ONCE(!node->nr_values))
		goto out_invalid;
	if (WARN_ON_ONCE(node->count != node->nr_values))
		goto out_invalid;
	mapping->nrexceptional -= node->nr_values;
	xa_delete_node(node, workingset_update_node);
	__inc_lruvec_slab_state(node, WORKINGSET_NODERECLAIM);

out_invalid:
	xa_unlock_irq(&mapping->i_pages);
>>>>>>> 24b8d41d
	ret = LRU_REMOVED_RETRY;
out:
	cond_resched();
	spin_lock_irq(lru_lock);
	return ret;
}

static unsigned long scan_shadow_nodes(struct shrinker *shrinker,
				       struct shrink_control *sc)
{
	/* list_lru lock nests inside the IRQ-safe i_pages lock */
	return list_lru_shrink_walk_irq(&shadow_nodes, sc, shadow_lru_isolate,
					NULL);
}

static struct shrinker workingset_shadow_shrinker = {
	.count_objects = count_shadow_nodes,
	.scan_objects = scan_shadow_nodes,
	.seeks = 0, /* ->count reports only fully expendable nodes */
	.flags = SHRINKER_NUMA_AWARE | SHRINKER_MEMCG_AWARE,
};

/*
 * Our list_lru->lock is IRQ-safe as it nests inside the IRQ-safe
 * i_pages lock.
 */
static struct lock_class_key shadow_nodes_key;

static int __init workingset_init(void)
{
	unsigned int timestamp_bits;
	unsigned int max_order;
	int ret;

	BUILD_BUG_ON(BITS_PER_LONG < EVICTION_SHIFT);
	/*
	 * Calculate the eviction bucket size to cover the longest
	 * actionable refault distance, which is currently half of
	 * memory (totalram_pages/2). However, memory hotplug may add
	 * some more pages at runtime, so keep working with up to
	 * double the initial memory by using totalram_pages as-is.
	 */
	timestamp_bits = BITS_PER_LONG - EVICTION_SHIFT;
	max_order = fls_long(totalram_pages() - 1);
	if (max_order > timestamp_bits)
		bucket_order = max_order - timestamp_bits;
	pr_info("workingset: timestamp_bits=%d max_order=%d bucket_order=%u\n",
	       timestamp_bits, max_order, bucket_order);

	ret = prealloc_shrinker(&workingset_shadow_shrinker);
	if (ret)
		goto err;
	ret = __list_lru_init(&shadow_nodes, true, &shadow_nodes_key,
			      &workingset_shadow_shrinker);
	if (ret)
		goto err_list_lru;
	register_shrinker_prepared(&workingset_shadow_shrinker);
	return 0;
err_list_lru:
	free_prealloced_shrinker(&workingset_shadow_shrinker);
err:
	return ret;
}
module_init(workingset_init);<|MERGE_RESOLUTION|>--- conflicted
+++ resolved
@@ -157,33 +157,19 @@
  *
  *		Implementation
  *
-<<<<<<< HEAD
- * For each node's file LRU lists, a counter for inactive evictions
- * and activations is maintained (node->inactive_age).
- *
- * On eviction, a snapshot of this counter (along with some bits to
- * identify the node) is stored in the now empty page cache radix tree
-=======
  * For each node's LRU lists, a counter for inactive evictions and
  * activations is maintained (node->nonresident_age).
  *
  * On eviction, a snapshot of this counter (along with some bits to
  * identify the node) is stored in the now empty page cache
->>>>>>> 24b8d41d
  * slot of the evicted page.  This is called a shadow entry.
  *
  * On cache misses for which there are shadow entries, an eligible
  * refault distance will immediately activate the refaulting page.
  */
 
-<<<<<<< HEAD
-#define EVICTION_SHIFT	(RADIX_TREE_EXCEPTIONAL_ENTRY + \
-			 NODES_SHIFT +	\
-			 MEM_CGROUP_ID_SHIFT)
-=======
 #define EVICTION_SHIFT	((BITS_PER_LONG - BITS_PER_XA_VALUE) +	\
 			 1 + NODES_SHIFT + MEM_CGROUP_ID_SHIFT)
->>>>>>> 24b8d41d
 #define EVICTION_MASK	(~0UL >> EVICTION_SHIFT)
 
 /*
@@ -196,35 +182,19 @@
  */
 static unsigned int bucket_order __read_mostly;
 
-<<<<<<< HEAD
-static void *pack_shadow(int memcgid, pg_data_t *pgdat, unsigned long eviction)
-=======
 static void *pack_shadow(int memcgid, pg_data_t *pgdat, unsigned long eviction,
 			 bool workingset)
->>>>>>> 24b8d41d
 {
 	eviction >>= bucket_order;
 	eviction &= EVICTION_MASK;
 	eviction = (eviction << MEM_CGROUP_ID_SHIFT) | memcgid;
 	eviction = (eviction << NODES_SHIFT) | pgdat->node_id;
-<<<<<<< HEAD
-	eviction = (eviction << RADIX_TREE_EXCEPTIONAL_SHIFT);
-=======
 	eviction = (eviction << 1) | workingset;
->>>>>>> 24b8d41d
 
 	return xa_mk_value(eviction);
 }
 
 static void unpack_shadow(void *shadow, int *memcgidp, pg_data_t **pgdat,
-<<<<<<< HEAD
-			  unsigned long *evictionp)
-{
-	unsigned long entry = (unsigned long)shadow;
-	int memcgid, nid;
-
-	entry >>= RADIX_TREE_EXCEPTIONAL_SHIFT;
-=======
 			  unsigned long *evictionp, bool *workingsetp)
 {
 	unsigned long entry = xa_to_value(shadow);
@@ -233,7 +203,6 @@
 
 	workingset = entry & 1;
 	entry >>= 1;
->>>>>>> 24b8d41d
 	nid = entry & ((1UL << NODES_SHIFT) - 1);
 	entry >>= NODES_SHIFT;
 	memcgid = entry & ((1UL << MEM_CGROUP_ID_SHIFT) - 1);
@@ -283,13 +252,7 @@
  */
 void *workingset_eviction(struct page *page, struct mem_cgroup *target_memcg)
 {
-<<<<<<< HEAD
-	struct mem_cgroup *memcg = page_memcg(page);
 	struct pglist_data *pgdat = page_pgdat(page);
-	int memcgid = mem_cgroup_id(memcg);
-=======
-	struct pglist_data *pgdat = page_pgdat(page);
->>>>>>> 24b8d41d
 	unsigned long eviction;
 	struct lruvec *lruvec;
 	int memcgid;
@@ -299,18 +262,12 @@
 	VM_BUG_ON_PAGE(page_count(page), page);
 	VM_BUG_ON_PAGE(!PageLocked(page), page);
 
-<<<<<<< HEAD
-	lruvec = mem_cgroup_lruvec(pgdat, memcg);
-	eviction = atomic_long_inc_return(&lruvec->inactive_age);
-	return pack_shadow(memcgid, pgdat, eviction);
-=======
 	lruvec = mem_cgroup_lruvec(target_memcg, pgdat);
 	workingset_age_nonresident(lruvec, thp_nr_pages(page));
 	/* XXX: target_memcg can be NULL, go through lruvec */
 	memcgid = mem_cgroup_id(lruvec_memcg(lruvec));
 	eviction = atomic_long_read(&lruvec->nonresident_age);
 	return pack_shadow(memcgid, pgdat, eviction, PageWorkingset(page));
->>>>>>> 24b8d41d
 }
 
 /**
@@ -319,14 +276,8 @@
  * @shadow: shadow entry of the evicted page
  *
  * Calculates and evaluates the refault distance of the previously
-<<<<<<< HEAD
- * evicted page in the context of the node it was allocated in.
- *
- * Returns %true if the page should be activated, %false otherwise.
-=======
  * evicted page in the context of the node and the memcg whose memory
  * pressure caused the eviction.
->>>>>>> 24b8d41d
  */
 void workingset_refault(struct page *page, void *shadow)
 {
@@ -340,17 +291,10 @@
 	unsigned long eviction;
 	struct lruvec *lruvec;
 	unsigned long refault;
-<<<<<<< HEAD
-	struct pglist_data *pgdat;
-	int memcgid;
-
-	unpack_shadow(shadow, &memcgid, &pgdat, &eviction);
-=======
 	bool workingset;
 	int memcgid;
 
 	unpack_shadow(shadow, &memcgid, &pgdat, &eviction, &workingset);
->>>>>>> 24b8d41d
 
 	rcu_read_lock();
 	/*
@@ -369,23 +313,11 @@
 	 * would be better if the root_mem_cgroup existed in all
 	 * configurations instead.
 	 */
-<<<<<<< HEAD
-	memcg = mem_cgroup_from_id(memcgid);
-	if (!mem_cgroup_disabled() && !memcg) {
-		rcu_read_unlock();
-		return false;
-	}
-	lruvec = mem_cgroup_lruvec(pgdat, memcg);
-	refault = atomic_long_read(&lruvec->inactive_age);
-	active_file = lruvec_lru_size(lruvec, LRU_ACTIVE_FILE);
-	rcu_read_unlock();
-=======
 	eviction_memcg = mem_cgroup_from_id(memcgid);
 	if (!mem_cgroup_disabled() && !eviction_memcg)
 		goto out;
 	eviction_lruvec = mem_cgroup_lruvec(eviction_memcg, pgdat);
 	refault = atomic_long_read(&eviction_lruvec->nonresident_age);
->>>>>>> 24b8d41d
 
 	/*
 	 * Calculate the refault distance
@@ -405,13 +337,6 @@
 	 */
 	refault_distance = (refault - eviction) & EVICTION_MASK;
 
-<<<<<<< HEAD
-	inc_node_state(pgdat, WORKINGSET_REFAULT);
-
-	if (refault_distance <= active_file) {
-		inc_node_state(pgdat, WORKINGSET_ACTIVATE);
-		return true;
-=======
 	/*
 	 * The activation decision for this page is made at the level
 	 * where the eviction occurred, as that is where the LRU order
@@ -460,7 +385,6 @@
 		lru_note_cost_page(page);
 		spin_unlock_irq(&page_pgdat(page)->lru_lock);
 		inc_lruvec_state(lruvec, WORKINGSET_RESTORE_BASE + file);
->>>>>>> 24b8d41d
 	}
 out:
 	rcu_read_unlock();
@@ -486,13 +410,8 @@
 	memcg = page_memcg_rcu(page);
 	if (!mem_cgroup_disabled() && !memcg)
 		goto out;
-<<<<<<< HEAD
-	lruvec = mem_cgroup_lruvec(page_pgdat(page), memcg);
-	atomic_long_inc(&lruvec->inactive_age);
-=======
 	lruvec = mem_cgroup_page_lruvec(page, page_pgdat(page));
 	workingset_age_nonresident(lruvec, thp_nr_pages(page));
->>>>>>> 24b8d41d
 out:
 	rcu_read_unlock();
 }
@@ -543,22 +462,7 @@
 	unsigned long nodes;
 	unsigned long pages;
 
-<<<<<<< HEAD
-	/* list_lru lock nests inside IRQ-safe mapping->tree_lock */
-	local_irq_disable();
-	shadow_nodes = list_lru_shrink_count(&workingset_shadow_nodes, sc);
-	local_irq_enable();
-
-	if (sc->memcg) {
-		pages = mem_cgroup_node_nr_lru_pages(sc->memcg, sc->nid,
-						     LRU_ALL_FILE);
-	} else {
-		pages = node_page_state(NODE_DATA(sc->nid), NR_ACTIVE_FILE) +
-			node_page_state(NODE_DATA(sc->nid), NR_INACTIVE_FILE);
-	}
-=======
 	nodes = list_lru_shrink_count(&shadow_nodes, sc);
->>>>>>> 24b8d41d
 
 	/*
 	 * Approximate a reasonable limit for the nodes
@@ -649,26 +553,6 @@
 	 * no pages, so we expect to be able to remove them all and
 	 * delete and free the empty node afterwards.
 	 */
-<<<<<<< HEAD
-	BUG_ON(!workingset_node_shadows(node));
-	BUG_ON(workingset_node_pages(node));
-
-	for (i = 0; i < RADIX_TREE_MAP_SIZE; i++) {
-		if (node->slots[i]) {
-			BUG_ON(!radix_tree_exceptional_entry(node->slots[i]));
-			node->slots[i] = NULL;
-			workingset_node_shadows_dec(node);
-			BUG_ON(!mapping->nrexceptional);
-			mapping->nrexceptional--;
-		}
-	}
-	BUG_ON(workingset_node_shadows(node));
-	inc_node_state(page_pgdat(virt_to_page(node)), WORKINGSET_NODERECLAIM);
-	if (!__radix_tree_delete_node(&mapping->page_tree, node))
-		BUG();
-
-	spin_unlock(&mapping->tree_lock);
-=======
 	if (WARN_ON_ONCE(!node->nr_values))
 		goto out_invalid;
 	if (WARN_ON_ONCE(node->count != node->nr_values))
@@ -679,7 +563,6 @@
 
 out_invalid:
 	xa_unlock_irq(&mapping->i_pages);
->>>>>>> 24b8d41d
 	ret = LRU_REMOVED_RETRY;
 out:
 	cond_resched();
