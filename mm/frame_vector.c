--- conflicted
+++ resolved
@@ -72,11 +72,7 @@
 	if (!(vma->vm_flags & (VM_IO | VM_PFNMAP))) {
 		vec->got_ref = true;
 		vec->is_pfns = false;
-<<<<<<< HEAD
-		ret = get_user_pages_locked(start, nr_frames,
-=======
 		ret = pin_user_pages_locked(start, nr_frames,
->>>>>>> 24b8d41d
 			gup_flags, (struct page **)(vec->ptrs), &locked);
 		goto out;
 	}
