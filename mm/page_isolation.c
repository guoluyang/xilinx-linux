// SPDX-License-Identifier: GPL-2.0
/*
 * linux/mm/page_isolation.c
 */

#include <linux/mm.h>
#include <linux/page-isolation.h>
#include <linux/pageblock-flags.h>
#include <linux/memory.h>
#include <linux/hugetlb.h>
#include <linux/page_owner.h>
<<<<<<< HEAD
=======
#include <linux/migrate.h>
>>>>>>> 24b8d41d
#include "internal.h"

#define CREATE_TRACE_POINTS
#include <trace/events/page_isolation.h>

static int set_migratetype_isolate(struct page *page, int migratetype, int isol_flags)
{
	struct zone *zone = page_zone(page);
	struct page *unmovable;
	unsigned long flags;

	spin_lock_irqsave(&zone->lock, flags);

	/*
	 * We assume the caller intended to SET migrate type to isolate.
	 * If it is already set, then someone else must have raced and
	 * set it before us.
	 */
	if (is_migrate_isolate_page(page)) {
		spin_unlock_irqrestore(&zone->lock, flags);
		return -EBUSY;
	}

	/*
	 * FIXME: Now, memory hotplug doesn't call shrink_slab() by itself.
	 * We just check MOVABLE pages.
	 */
<<<<<<< HEAD
	if (!has_unmovable_pages(zone, page, arg.pages_found,
				 skip_hwpoisoned_pages))
		ret = 0;

	/*
	 * immobile means "not-on-lru" pages. If immobile is larger than
	 * removable-by-driver pages reported by notifier, we'll fail.
	 */

out:
	if (!ret) {
=======
	unmovable = has_unmovable_pages(zone, page, migratetype, isol_flags);
	if (!unmovable) {
>>>>>>> 24b8d41d
		unsigned long nr_pages;
		int mt = get_pageblock_migratetype(page);

		set_pageblock_migratetype(page, MIGRATE_ISOLATE);
		zone->nr_isolate_pageblock++;
		nr_pages = move_freepages_block(zone, page, MIGRATE_ISOLATE,
									NULL);

		__mod_zone_freepage_state(zone, -nr_pages, mt);
		spin_unlock_irqrestore(&zone->lock, flags);
		drain_all_pages(zone);
		return 0;
	}

	spin_unlock_irqrestore(&zone->lock, flags);
	if (isol_flags & REPORT_FAILURE) {
		/*
		 * printk() with zone->lock held will likely trigger a
		 * lockdep splat, so defer it here.
		 */
		dump_page(unmovable, "unmovable page");
	}

	return -EBUSY;
}

static void unset_migratetype_isolate(struct page *page, unsigned migratetype)
{
	struct zone *zone;
	unsigned long flags, nr_pages;
	bool isolated_page = false;
	unsigned int order;
	unsigned long pfn, buddy_pfn;
	struct page *buddy;

	zone = page_zone(page);
	spin_lock_irqsave(&zone->lock, flags);
	if (!is_migrate_isolate_page(page))
		goto out;

	/*
	 * Because freepage with more than pageblock_order on isolated
	 * pageblock is restricted to merge due to freepage counting problem,
	 * it is possible that there is free buddy page.
	 * move_freepages_block() doesn't care of merge so we need other
	 * approach in order to merge them. Isolation and free will make
	 * these pages to be merged.
	 */
	if (PageBuddy(page)) {
		order = buddy_order(page);
		if (order >= pageblock_order) {
			pfn = page_to_pfn(page);
			buddy_pfn = __find_buddy_pfn(pfn, order);
			buddy = page + (buddy_pfn - pfn);

			if (pfn_valid_within(buddy_pfn) &&
			    !is_migrate_isolate_page(buddy)) {
				__isolate_free_page(page, order);
				isolated_page = true;
			}
		}
	}

	/*
	 * If we isolate freepage with more than pageblock_order, there
	 * should be no freepage in the range, so we could avoid costly
	 * pageblock scanning for freepage moving.
	 *
	 * We didn't actually touch any of the isolated pages, so place them
	 * to the tail of the freelist. This is an optimization for memory
	 * onlining - just onlined memory won't immediately be considered for
	 * allocation.
	 */
	if (!isolated_page) {
		nr_pages = move_freepages_block(zone, page, migratetype, NULL);
		__mod_zone_freepage_state(zone, nr_pages, migratetype);
	}
	set_pageblock_migratetype(page, migratetype);
	if (isolated_page)
		__putback_isolated_page(page, order, migratetype);
	zone->nr_isolate_pageblock--;
out:
	spin_unlock_irqrestore(&zone->lock, flags);
<<<<<<< HEAD
	if (isolated_page) {
		post_alloc_hook(page, order, __GFP_MOVABLE);
		__free_pages(page, order);
	}
=======
>>>>>>> 24b8d41d
}

static inline struct page *
__first_valid_page(unsigned long pfn, unsigned long nr_pages)
{
	int i;

	for (i = 0; i < nr_pages; i++) {
		struct page *page;

		page = pfn_to_online_page(pfn + i);
		if (!page)
			continue;
		return page;
	}
	return NULL;
}

/**
 * start_isolate_page_range() - make page-allocation-type of range of pages to
 * be MIGRATE_ISOLATE.
 * @start_pfn:		The lower PFN of the range to be isolated.
 * @end_pfn:		The upper PFN of the range to be isolated.
 *			start_pfn/end_pfn must be aligned to pageblock_order.
 * @migratetype:	Migrate type to set in error recovery.
 * @flags:		The following flags are allowed (they can be combined in
 *			a bit mask)
 *			MEMORY_OFFLINE - isolate to offline (!allocate) memory
 *					 e.g., skip over PageHWPoison() pages
 *					 and PageOffline() pages.
 *			REPORT_FAILURE - report details about the failure to
 *			isolate the range
 *
 * Making page-allocation-type to be MIGRATE_ISOLATE means free pages in
 * the range will never be allocated. Any free pages and pages freed in the
 * future will not be allocated again. If specified range includes migrate types
 * other than MOVABLE or CMA, this will fail with -EBUSY. For isolating all
 * pages in the range finally, the caller have to free all pages in the range.
 * test_page_isolated() can be used for test it.
 *
 * There is no high level synchronization mechanism that prevents two threads
 * from trying to isolate overlapping ranges. If this happens, one thread
 * will notice pageblocks in the overlapping range already set to isolate.
 * This happens in set_migratetype_isolate, and set_migratetype_isolate
 * returns an error. We then clean up by restoring the migration type on
 * pageblocks we may have modified and return -EBUSY to caller. This
 * prevents two threads from simultaneously working on overlapping ranges.
 *
 * Please note that there is no strong synchronization with the page allocator
 * either. Pages might be freed while their page blocks are marked ISOLATED.
 * In some cases pages might still end up on pcp lists and that would allow
 * for their allocation even when they are in fact isolated already. Depending
 * on how strong of a guarantee the caller needs drain_all_pages might be needed
 * (e.g. __offline_pages will need to call it after check for isolated range for
 * a next retry).
 *
 * Return: 0 on success and -EBUSY if any part of range cannot be isolated.
 */
int start_isolate_page_range(unsigned long start_pfn, unsigned long end_pfn,
			     unsigned migratetype, int flags)
{
	unsigned long pfn;
	unsigned long undo_pfn;
	struct page *page;

	BUG_ON(!IS_ALIGNED(start_pfn, pageblock_nr_pages));
	BUG_ON(!IS_ALIGNED(end_pfn, pageblock_nr_pages));

	for (pfn = start_pfn;
	     pfn < end_pfn;
	     pfn += pageblock_nr_pages) {
		page = __first_valid_page(pfn, pageblock_nr_pages);
		if (page) {
			if (set_migratetype_isolate(page, migratetype, flags)) {
				undo_pfn = pfn;
				goto undo;
			}
		}
	}
	return 0;
undo:
	for (pfn = start_pfn;
	     pfn < undo_pfn;
	     pfn += pageblock_nr_pages) {
		struct page *page = pfn_to_online_page(pfn);
		if (!page)
			continue;
		unset_migratetype_isolate(page, migratetype);
	}

	return -EBUSY;
}

/*
 * Make isolated pages available again.
 */
void undo_isolate_page_range(unsigned long start_pfn, unsigned long end_pfn,
			    unsigned migratetype)
{
	unsigned long pfn;
	struct page *page;

	BUG_ON(!IS_ALIGNED(start_pfn, pageblock_nr_pages));
	BUG_ON(!IS_ALIGNED(end_pfn, pageblock_nr_pages));

	for (pfn = start_pfn;
	     pfn < end_pfn;
	     pfn += pageblock_nr_pages) {
		page = __first_valid_page(pfn, pageblock_nr_pages);
		if (!page || !is_migrate_isolate_page(page))
			continue;
		unset_migratetype_isolate(page, migratetype);
	}
}
/*
 * Test all pages in the range is free(means isolated) or not.
 * all pages in [start_pfn...end_pfn) must be in the same zone.
 * zone->lock must be held before call this.
 *
 * Returns the last tested pfn.
 */
static unsigned long
__test_page_isolated_in_pageblock(unsigned long pfn, unsigned long end_pfn,
				  int flags)
{
	struct page *page;

	while (pfn < end_pfn) {
		if (!pfn_valid_within(pfn)) {
			pfn++;
			continue;
		}
		page = pfn_to_page(pfn);
		if (PageBuddy(page))
			/*
			 * If the page is on a free list, it has to be on
			 * the correct MIGRATE_ISOLATE freelist. There is no
			 * simple way to verify that as VM_BUG_ON(), though.
			 */
			pfn += 1 << buddy_order(page);
		else if ((flags & MEMORY_OFFLINE) && PageHWPoison(page))
			/* A HWPoisoned page cannot be also PageBuddy */
			pfn++;
		else if ((flags & MEMORY_OFFLINE) && PageOffline(page) &&
			 !page_count(page))
			/*
			 * The responsible driver agreed to skip PageOffline()
			 * pages when offlining memory by dropping its
			 * reference in MEM_GOING_OFFLINE.
			 */
			pfn++;
		else
			break;
	}

	return pfn;
}

/* Caller should ensure that requested range is in a single zone */
int test_pages_isolated(unsigned long start_pfn, unsigned long end_pfn,
			int isol_flags)
{
	unsigned long pfn, flags;
	struct page *page;
	struct zone *zone;

	/*
	 * Note: pageblock_nr_pages != MAX_ORDER. Then, chunks of free pages
	 * are not aligned to pageblock_nr_pages.
	 * Then we just check migratetype first.
	 */
	for (pfn = start_pfn; pfn < end_pfn; pfn += pageblock_nr_pages) {
		page = __first_valid_page(pfn, pageblock_nr_pages);
		if (page && !is_migrate_isolate_page(page))
			break;
	}
	page = __first_valid_page(start_pfn, end_pfn - start_pfn);
	if ((pfn < end_pfn) || !page)
		return -EBUSY;
	/* Check all pages are free or marked as ISOLATED */
	zone = page_zone(page);
	spin_lock_irqsave(&zone->lock, flags);
	pfn = __test_page_isolated_in_pageblock(start_pfn, end_pfn, isol_flags);
	spin_unlock_irqrestore(&zone->lock, flags);

	trace_test_pages_isolated(start_pfn, end_pfn, pfn);

	return pfn < end_pfn ? -EBUSY : 0;
<<<<<<< HEAD
}

struct page *alloc_migrate_target(struct page *page, unsigned long private,
				  int **resultp)
{
	gfp_t gfp_mask = GFP_USER | __GFP_MOVABLE;

	/*
	 * TODO: allocate a destination hugepage from a nearest neighbor node,
	 * accordance with memory policy of the user process if possible. For
	 * now as a simple work-around, we use the next node for destination.
	 */
	if (PageHuge(page))
		return alloc_huge_page_node(page_hstate(compound_head(page)),
					    next_node_in(page_to_nid(page),
							 node_online_map));

	if (PageHighMem(page))
		gfp_mask |= __GFP_HIGHMEM;

	return alloc_page(gfp_mask);
=======
>>>>>>> 24b8d41d
}<|MERGE_RESOLUTION|>--- conflicted
+++ resolved
@@ -9,10 +9,7 @@
 #include <linux/memory.h>
 #include <linux/hugetlb.h>
 #include <linux/page_owner.h>
-<<<<<<< HEAD
-=======
 #include <linux/migrate.h>
->>>>>>> 24b8d41d
 #include "internal.h"
 
 #define CREATE_TRACE_POINTS
@@ -40,22 +37,8 @@
 	 * FIXME: Now, memory hotplug doesn't call shrink_slab() by itself.
 	 * We just check MOVABLE pages.
 	 */
-<<<<<<< HEAD
-	if (!has_unmovable_pages(zone, page, arg.pages_found,
-				 skip_hwpoisoned_pages))
-		ret = 0;
-
-	/*
-	 * immobile means "not-on-lru" pages. If immobile is larger than
-	 * removable-by-driver pages reported by notifier, we'll fail.
-	 */
-
-out:
-	if (!ret) {
-=======
 	unmovable = has_unmovable_pages(zone, page, migratetype, isol_flags);
 	if (!unmovable) {
->>>>>>> 24b8d41d
 		unsigned long nr_pages;
 		int mt = get_pageblock_migratetype(page);
 
@@ -139,13 +122,6 @@
 	zone->nr_isolate_pageblock--;
 out:
 	spin_unlock_irqrestore(&zone->lock, flags);
-<<<<<<< HEAD
-	if (isolated_page) {
-		post_alloc_hook(page, order, __GFP_MOVABLE);
-		__free_pages(page, order);
-	}
-=======
->>>>>>> 24b8d41d
 }
 
 static inline struct page *
@@ -334,28 +310,4 @@
 	trace_test_pages_isolated(start_pfn, end_pfn, pfn);
 
 	return pfn < end_pfn ? -EBUSY : 0;
-<<<<<<< HEAD
-}
-
-struct page *alloc_migrate_target(struct page *page, unsigned long private,
-				  int **resultp)
-{
-	gfp_t gfp_mask = GFP_USER | __GFP_MOVABLE;
-
-	/*
-	 * TODO: allocate a destination hugepage from a nearest neighbor node,
-	 * accordance with memory policy of the user process if possible. For
-	 * now as a simple work-around, we use the next node for destination.
-	 */
-	if (PageHuge(page))
-		return alloc_huge_page_node(page_hstate(compound_head(page)),
-					    next_node_in(page_to_nid(page),
-							 node_online_map));
-
-	if (PageHighMem(page))
-		gfp_mask |= __GFP_HIGHMEM;
-
-	return alloc_page(gfp_mask);
-=======
->>>>>>> 24b8d41d
 }