--- conflicted
+++ resolved
@@ -239,20 +239,8 @@
 	short addr_lsb = tk->size_shift;
 	int ret = 0;
 
-<<<<<<< HEAD
-	pr_err("Memory failure: %#lx: Killing %s:%d due to hardware memory corruption\n",
-		pfn, t->comm, t->pid);
-	si.si_signo = SIGBUS;
-	si.si_errno = 0;
-	si.si_addr = (void *)addr;
-#ifdef __ARCH_SI_TRAPNO
-	si.si_trapno = trapno;
-#endif
-	si.si_addr_lsb = compound_order(compound_head(page)) + PAGE_SHIFT;
-=======
 	pr_err("Memory failure: %#lx: Sending SIGBUS to %s:%d due to hardware memory corruption\n",
 			pfn, t->comm, t->pid);
->>>>>>> 24b8d41d
 
 	if (flags & MF_ACTION_REQUIRED) {
 		WARN_ON_ONCE(t != current);
@@ -350,22 +338,10 @@
 {
 	struct to_kill *tk;
 
-<<<<<<< HEAD
-	if (*tkc) {
-		tk = *tkc;
-		*tkc = NULL;
-	} else {
-		tk = kmalloc(sizeof(struct to_kill), GFP_ATOMIC);
-		if (!tk) {
-			pr_err("Memory failure: Out of memory while machine check handling\n");
-			return;
-		}
-=======
 	tk = kmalloc(sizeof(struct to_kill), GFP_ATOMIC);
 	if (!tk) {
 		pr_err("Memory failure: Out of memory while machine check handling\n");
 		return;
->>>>>>> 24b8d41d
 	}
 
 	tk->addr = page_address_in_vma(p, vma);
@@ -417,11 +393,7 @@
 			 * make sure the process doesn't catch the
 			 * signal and then access the memory. Just kill it.
 			 */
-<<<<<<< HEAD
-			if (fail || tk->addr_valid == 0) {
-=======
 			if (fail || tk->addr == -EFAULT) {
->>>>>>> 24b8d41d
 				pr_err("Memory failure: %#lx: forcibly killing %s:%d because of failure to unmap corrupted page\n",
 				       pfn, tk->tsk->comm, tk->tsk->pid);
 				do_send_sig_info(SIGKILL, SEND_SIG_PRIV,
@@ -434,12 +406,7 @@
 			 * check for that, but we need to tell the
 			 * process anyways.
 			 */
-<<<<<<< HEAD
-			else if (kill_proc(tk->tsk, tk->addr, trapno,
-					      pfn, page, flags) < 0)
-=======
 			else if (kill_proc(tk, pfn, flags) < 0)
->>>>>>> 24b8d41d
 				pr_err("Memory failure: %#lx: Cannot send advisory machine check signal to %s:%d\n",
 				       pfn, tk->tsk->comm, tk->tsk->pid);
 		}
@@ -738,34 +705,7 @@
 	 *
 	 * Open: to take i_mutex or not for this? Right now we don't.
 	 */
-<<<<<<< HEAD
-	if (mapping->a_ops->error_remove_page) {
-		err = mapping->a_ops->error_remove_page(mapping, p);
-		if (err != 0) {
-			pr_info("Memory failure: %#lx: Failed to punch page: %d\n",
-				pfn, err);
-		} else if (page_has_private(p) &&
-				!try_to_release_page(p, GFP_NOIO)) {
-			pr_info("Memory failure: %#lx: failed to release buffers\n",
-				pfn);
-		} else {
-			ret = MF_RECOVERED;
-		}
-	} else {
-		/*
-		 * If the file system doesn't support it just invalidate
-		 * This fails on dirty or anything with private pages
-		 */
-		if (invalidate_inode_page(p))
-			ret = MF_RECOVERED;
-		else
-			pr_info("Memory failure: %#lx: Failed to invalidate\n",
-				pfn);
-	}
-	return ret;
-=======
 	return truncate_error_page(p, pfn, mapping);
->>>>>>> 24b8d41d
 }
 
 /*
@@ -876,20 +816,6 @@
 	if (!PageHuge(hpage))
 		return MF_DELAYED;
 
-<<<<<<< HEAD
-	/*
-	 * We can safely recover from error on free or reserved (i.e.
-	 * not in-use) hugepage by dequeuing it from freelist.
-	 * To check whether a hugepage is in-use or not, we can't use
-	 * page->lru because it can be used in other hugepage operations,
-	 * such as __unmap_hugepage_range() and gather_surplus_pages().
-	 * So instead we use page_mapping() and PageAnon().
-	 */
-	if (!(page_mapping(hpage) || PageAnon(hpage))) {
-		res = dequeue_hwpoisoned_huge_page(hpage);
-		if (!res)
-			return MF_RECOVERED;
-=======
 	mapping = page_mapping(hpage);
 	if (mapping) {
 		res = truncate_error_page(hpage, pfn, mapping);
@@ -905,7 +831,6 @@
 		dissolve_free_huge_page(p);
 		res = MF_RECOVERED;
 		lock_page(hpage);
->>>>>>> 24b8d41d
 	}
 
 	return res;
@@ -1005,11 +930,7 @@
 	count = page_count(p) - 1;
 	if (ps->action == me_swapcache_dirty && result == MF_DELAYED)
 		count--;
-<<<<<<< HEAD
-	if (count != 0) {
-=======
 	if (count > 0) {
->>>>>>> 24b8d41d
 		pr_err("Memory failure: %#lx: %s still referenced by %d users\n",
 		       pfn, action_page_types[ps->type], count);
 		result = MF_FAILED;
@@ -1094,11 +1015,7 @@
 
 	if (PageKsm(p)) {
 		pr_err("Memory failure: %#lx: can't handle KSM pages.\n", pfn);
-<<<<<<< HEAD
-		return SWAP_FAIL;
-=======
 		return false;
->>>>>>> 24b8d41d
 	}
 
 	if (PageSwapCache(p)) {
@@ -1137,10 +1054,6 @@
 	if (kill)
 		collect_procs(hpage, &tokill, flags & MF_ACTION_REQUIRED);
 
-<<<<<<< HEAD
-	ret = try_to_unmap(hpage, ttu);
-	if (ret != SWAP_SUCCESS)
-=======
 	if (!PageHuge(hpage)) {
 		unmap_success = try_to_unmap(hpage, ttu);
 	} else {
@@ -1166,7 +1079,6 @@
 		}
 	}
 	if (!unmap_success)
->>>>>>> 24b8d41d
 		pr_err("Memory failure: %#lx: failed to unmap page (mapcount=%d)\n",
 		       pfn, page_mapcount(hpage));
 
@@ -1409,11 +1321,6 @@
 	unsigned long page_flags;
 
 	if (!sysctl_memory_failure_recovery)
-<<<<<<< HEAD
-		panic("Memory failure from trap %d on page %lx", trapno, pfn);
-
-	if (!pfn_valid(pfn)) {
-=======
 		panic("Memory failure on page %lx", pfn);
 
 	p = pfn_to_online_page(pfn);
@@ -1424,7 +1331,6 @@
 				return memory_failure_dev_pagemap(pfn, flags,
 								  pgmap);
 		}
->>>>>>> 24b8d41d
 		pr_err("Memory failure: %#lx: memory outside kernel control\n",
 			pfn);
 		return -ENXIO;
@@ -1462,30 +1368,11 @@
 		}
 	}
 
-<<<<<<< HEAD
-	if (!PageHuge(p) && PageTransHuge(hpage)) {
-		lock_page(p);
-		if (!PageAnon(p) || unlikely(split_huge_page(p))) {
-			unlock_page(p);
-			if (!PageAnon(p))
-				pr_err("Memory failure: %#lx: non anonymous thp\n",
-					pfn);
-			else
-				pr_err("Memory failure: %#lx: thp split failed\n",
-					pfn);
-			if (TestClearPageHWPoison(p))
-				num_poisoned_pages_sub(nr_pages);
-			put_hwpoison_page(p);
-			return -EBUSY;
-		}
-		unlock_page(p);
-=======
 	if (PageTransHuge(hpage)) {
 		if (try_to_split_thp_page(p, "Memory Failure") < 0) {
 			action_result(pfn, MF_MSG_UNSPLIT_THP, MF_IGNORED);
 			return -EBUSY;
 		}
->>>>>>> 24b8d41d
 		VM_BUG_ON_PAGE(!page_count(p), p);
 	}
 
@@ -1533,15 +1420,9 @@
 	 */
 	if (!PageHWPoison(p)) {
 		pr_err("Memory failure: %#lx: just unpoisoned\n", pfn);
-<<<<<<< HEAD
-		num_poisoned_pages_sub(nr_pages);
-		unlock_page(hpage);
-		put_hwpoison_page(hpage);
-=======
 		num_poisoned_pages_dec();
 		unlock_page(p);
 		put_page(p);
->>>>>>> 24b8d41d
 		return 0;
 	}
 	if (hwpoison_filter(p)) {
@@ -1760,20 +1641,6 @@
 	}
 
 	if (!get_hwpoison_page(p)) {
-<<<<<<< HEAD
-		/*
-		 * Since HWPoisoned hugepage should have non-zero refcount,
-		 * race between memory failure and unpoison seems to happen.
-		 * In such case unpoison fails and memory failure runs
-		 * to the end.
-		 */
-		if (PageHuge(page)) {
-			unpoison_pr_info("Unpoison: Memory failure is now running on free hugepage %#lx\n",
-					 pfn, &unpoison_rs);
-			return 0;
-		}
-=======
->>>>>>> 24b8d41d
 		if (TestClearPageHWPoison(p))
 			num_poisoned_pages_dec();
 		unpoison_pr_info("Unpoison: Software-unpoisoned free page %#lx\n",
@@ -1957,33 +1824,6 @@
 		return 0;
 	}
 
-<<<<<<< HEAD
-	/*
-	 * Simple invalidation didn't work.
-	 * Try to migrate to a new page instead. migrate.c
-	 * handles a large number of cases for us.
-	 */
-	ret = isolate_lru_page(page);
-	/*
-	 * Drop page reference which is came from get_any_page()
-	 * successful isolate_lru_page() already took another one.
-	 */
-	put_hwpoison_page(page);
-	if (!ret) {
-		LIST_HEAD(pagelist);
-		inc_node_page_state(page, NR_ISOLATED_ANON +
-					page_is_file_cache(page));
-		list_add(&page->lru, &pagelist);
-		ret = migrate_pages(&pagelist, new_page, NULL, MPOL_MF_MOVE_ALL,
-					MIGRATE_SYNC, MR_MEMORY_FAILURE);
-		if (ret) {
-			if (!list_empty(&pagelist)) {
-				list_del(&page->lru);
-				dec_node_page_state(page, NR_ISOLATED_ANON +
-						page_is_file_cache(page));
-				putback_lru_page(page);
-			}
-=======
 	if (isolate_page(hpage, &pagelist)) {
 		ret = migrate_pages(&pagelist, alloc_migration_target, NULL,
 			(unsigned long)&mtc, MIGRATE_SYNC, MR_MEMORY_FAILURE);
@@ -1995,7 +1835,6 @@
 		} else {
 			if (!list_empty(&pagelist))
 				putback_movable_pages(&pagelist);
->>>>>>> 24b8d41d
 
 			pr_info("soft offline: %#lx: %s migration failed %d, type %lx (%pGp)\n",
 				pfn, msg_page[huge], ret, page->flags, &page->flags);
