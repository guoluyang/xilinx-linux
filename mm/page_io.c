// SPDX-License-Identifier: GPL-2.0
/*
 *  linux/mm/page_io.c
 *
 *  Copyright (C) 1991, 1992, 1993, 1994  Linus Torvalds
 *
 *  Swap reorganised 29.12.95, 
 *  Asynchronous swapping added 30.12.95. Stephen Tweedie
 *  Removed race in async swapping. 14.4.1996. Bruno Haible
 *  Add swap of shared pages through the page cache. 20.2.1998. Stephen Tweedie
 *  Always use brw_page, life becomes simpler. 12 May 1998 Eric Biederman
 */

#include <linux/mm.h>
#include <linux/kernel_stat.h>
#include <linux/gfp.h>
#include <linux/pagemap.h>
#include <linux/swap.h>
#include <linux/bio.h>
#include <linux/swapops.h>
#include <linux/buffer_head.h>
#include <linux/writeback.h>
#include <linux/frontswap.h>
#include <linux/blkdev.h>
#include <linux/psi.h>
#include <linux/uio.h>
#include <linux/sched/task.h>

static struct bio *get_swap_bio(gfp_t gfp_flags,
				struct page *page, bio_end_io_t end_io)
{
	struct bio *bio;

	bio = bio_alloc(gfp_flags, 1);
	if (bio) {
		struct block_device *bdev;

		bio->bi_iter.bi_sector = map_swap_page(page, &bdev);
		bio_set_dev(bio, bdev);
		bio->bi_iter.bi_sector <<= PAGE_SHIFT - 9;
		bio->bi_end_io = end_io;

		bio_add_page(bio, page, thp_size(page), 0);
	}
	return bio;
}

void end_swap_bio_write(struct bio *bio)
{
	struct page *page = bio_first_page_all(bio);

	if (bio->bi_status) {
		SetPageError(page);
		/*
		 * We failed to write the page out to swap-space.
		 * Re-dirty the page in order to avoid it being reclaimed.
		 * Also print a dire warning that things will go BAD (tm)
		 * very quickly.
		 *
		 * Also clear PG_reclaim to avoid rotate_reclaimable_page()
		 */
		set_page_dirty(page);
		pr_alert("Write-error on swap-device (%u:%u:%llu)\n",
			 MAJOR(bio_dev(bio)), MINOR(bio_dev(bio)),
			 (unsigned long long)bio->bi_iter.bi_sector);
		ClearPageReclaim(page);
	}
	end_page_writeback(page);
	bio_put(bio);
}

static void swap_slot_free_notify(struct page *page)
{
	struct swap_info_struct *sis;
	struct gendisk *disk;
	swp_entry_t entry;

	/*
	 * There is no guarantee that the page is in swap cache - the software
	 * suspend code (at least) uses end_swap_bio_read() against a non-
	 * swapcache page.  So we must check PG_swapcache before proceeding with
	 * this optimization.
	 */
	if (unlikely(!PageSwapCache(page)))
		return;

	sis = page_swap_info(page);
	if (data_race(!(sis->flags & SWP_BLKDEV)))
		return;

	/*
	 * The swap subsystem performs lazy swap slot freeing,
	 * expecting that the page will be swapped out again.
	 * So we can avoid an unnecessary write if the page
	 * isn't redirtied.
	 * This is good for real swap storage because we can
	 * reduce unnecessary I/O and enhance wear-leveling
	 * if an SSD is used as the as swap device.
	 * But if in-memory swap device (eg zram) is used,
	 * this causes a duplicated copy between uncompressed
	 * data in VM-owned memory and compressed data in
	 * zram-owned memory.  So let's free zram-owned memory
	 * and make the VM-owned decompressed page *dirty*,
	 * so the page should be swapped out somewhere again if
	 * we again wish to reclaim it.
	 */
	disk = sis->bdev->bd_disk;
	entry.val = page_private(page);
	if (disk->fops->swap_slot_free_notify && __swap_count(entry) == 1) {
		unsigned long offset;

		offset = swp_offset(entry);

		SetPageDirty(page);
		disk->fops->swap_slot_free_notify(sis->bdev,
				offset);
	}
}

static void end_swap_bio_read(struct bio *bio)
{
	struct page *page = bio_first_page_all(bio);
	struct task_struct *waiter = bio->bi_private;

	if (bio->bi_status) {
		SetPageError(page);
		ClearPageUptodate(page);
		pr_alert("Read-error on swap-device (%u:%u:%llu)\n",
			 MAJOR(bio_dev(bio)), MINOR(bio_dev(bio)),
			 (unsigned long long)bio->bi_iter.bi_sector);
		goto out;
	}

	SetPageUptodate(page);
	swap_slot_free_notify(page);
out:
	unlock_page(page);
	WRITE_ONCE(bio->bi_private, NULL);
	bio_put(bio);
	if (waiter) {
		blk_wake_io_task(waiter);
		put_task_struct(waiter);
	}
}

int generic_swapfile_activate(struct swap_info_struct *sis,
				struct file *swap_file,
				sector_t *span)
{
	struct address_space *mapping = swap_file->f_mapping;
	struct inode *inode = mapping->host;
	unsigned blocks_per_page;
	unsigned long page_no;
	unsigned blkbits;
	sector_t probe_block;
	sector_t last_block;
	sector_t lowest_block = -1;
	sector_t highest_block = 0;
	int nr_extents = 0;
	int ret;

	blkbits = inode->i_blkbits;
	blocks_per_page = PAGE_SIZE >> blkbits;

	/*
	 * Map all the blocks into the extent tree.  This code doesn't try
	 * to be very smart.
	 */
	probe_block = 0;
	page_no = 0;
	last_block = i_size_read(inode) >> blkbits;
	while ((probe_block + blocks_per_page) <= last_block &&
			page_no < sis->max) {
		unsigned block_in_page;
		sector_t first_block;

		cond_resched();

<<<<<<< HEAD
		first_block = bmap(inode, probe_block);
		if (first_block == 0)
=======
		first_block = probe_block;
		ret = bmap(inode, &first_block);
		if (ret || !first_block)
>>>>>>> 24b8d41d
			goto bad_bmap;

		/*
		 * It must be PAGE_SIZE aligned on-disk
		 */
		if (first_block & (blocks_per_page - 1)) {
			probe_block++;
			goto reprobe;
		}

		for (block_in_page = 1; block_in_page < blocks_per_page;
					block_in_page++) {
			sector_t block;

			block = probe_block + block_in_page;
			ret = bmap(inode, &block);
			if (ret || !block)
				goto bad_bmap;

			if (block != first_block + block_in_page) {
				/* Discontiguity */
				probe_block++;
				goto reprobe;
			}
		}

		first_block >>= (PAGE_SHIFT - blkbits);
		if (page_no) {	/* exclude the header page */
			if (first_block < lowest_block)
				lowest_block = first_block;
			if (first_block > highest_block)
				highest_block = first_block;
		}

		/*
		 * We found a PAGE_SIZE-length, PAGE_SIZE-aligned run of blocks
		 */
		ret = add_swap_extent(sis, page_no, 1, first_block);
		if (ret < 0)
			goto out;
		nr_extents += ret;
		page_no++;
		probe_block += blocks_per_page;
reprobe:
		continue;
	}
	ret = nr_extents;
	*span = 1 + highest_block - lowest_block;
	if (page_no == 0)
		page_no = 1;	/* force Empty message */
	sis->max = page_no;
	sis->pages = page_no - 1;
	sis->highest_bit = page_no - 1;
out:
	return ret;
bad_bmap:
	pr_err("swapon: swapfile has holes\n");
	ret = -EINVAL;
	goto out;
}

/*
 * We may have stale swap cache pages in memory: notice
 * them here and get rid of the unnecessary final write.
 */
int swap_writepage(struct page *page, struct writeback_control *wbc)
{
	int ret = 0;

	if (try_to_free_swap(page)) {
		unlock_page(page);
		goto out;
	}
	/*
	 * Arch code may have to preserve more data than just the page
	 * contents, e.g. memory tags.
	 */
	ret = arch_prepare_to_swap(page);
	if (ret) {
		set_page_dirty(page);
		unlock_page(page);
		goto out;
	}
	if (frontswap_store(page) == 0) {
		set_page_writeback(page);
		unlock_page(page);
		end_page_writeback(page);
		goto out;
	}
	ret = __swap_writepage(page, wbc, end_swap_bio_write);
out:
	return ret;
}

static sector_t swap_page_sector(struct page *page)
{
	return (sector_t)__page_file_index(page) << (PAGE_SHIFT - 9);
}

static inline void count_swpout_vm_event(struct page *page)
{
#ifdef CONFIG_TRANSPARENT_HUGEPAGE
	if (unlikely(PageTransHuge(page)))
		count_vm_event(THP_SWPOUT);
#endif
	count_vm_events(PSWPOUT, thp_nr_pages(page));
}

#if defined(CONFIG_MEMCG) && defined(CONFIG_BLK_CGROUP)
static void bio_associate_blkg_from_page(struct bio *bio, struct page *page)
{
	struct cgroup_subsys_state *css;

	if (!page->mem_cgroup)
		return;

	rcu_read_lock();
	css = cgroup_e_css(page->mem_cgroup->css.cgroup, &io_cgrp_subsys);
	bio_associate_blkg_from_css(bio, css);
	rcu_read_unlock();
}
#else
#define bio_associate_blkg_from_page(bio, page)		do { } while (0)
#endif /* CONFIG_MEMCG && CONFIG_BLK_CGROUP */

int __swap_writepage(struct page *page, struct writeback_control *wbc,
		bio_end_io_t end_write_func)
{
	struct bio *bio;
	int ret;
	struct swap_info_struct *sis = page_swap_info(page);

	VM_BUG_ON_PAGE(!PageSwapCache(page), page);
<<<<<<< HEAD
	if (sis->flags & SWP_FILE) {
=======
	if (data_race(sis->flags & SWP_FS_OPS)) {
>>>>>>> 24b8d41d
		struct kiocb kiocb;
		struct file *swap_file = sis->swap_file;
		struct address_space *mapping = swap_file->f_mapping;
		struct bio_vec bv = {
			.bv_page = page,
			.bv_len  = PAGE_SIZE,
			.bv_offset = 0
		};
		struct iov_iter from;

		iov_iter_bvec(&from, WRITE, &bv, 1, PAGE_SIZE);
		init_sync_kiocb(&kiocb, swap_file);
		kiocb.ki_pos = page_file_offset(page);

		set_page_writeback(page);
		unlock_page(page);
		ret = mapping->a_ops->direct_IO(&kiocb, &from);
		if (ret == PAGE_SIZE) {
			count_vm_event(PSWPOUT);
			ret = 0;
		} else {
			/*
			 * In the case of swap-over-nfs, this can be a
			 * temporary failure if the system has limited
			 * memory for allocating transmit buffers.
			 * Mark the page dirty and avoid
			 * rotate_reclaimable_page but rate-limit the
			 * messages but do not flag PageError like
			 * the normal direct-to-bio case as it could
			 * be temporary.
			 */
			set_page_dirty(page);
			ClearPageReclaim(page);
			pr_err_ratelimited("Write error on dio swapfile (%llu)\n",
					   page_file_offset(page));
		}
		end_page_writeback(page);
		return ret;
	}

	ret = bdev_write_page(sis->bdev, swap_page_sector(page), page, wbc);
	if (!ret) {
		count_swpout_vm_event(page);
		return 0;
	}

	bio = get_swap_bio(GFP_NOIO, page, end_write_func);
	if (bio == NULL) {
		set_page_dirty(page);
		unlock_page(page);
		return -ENOMEM;
	}
<<<<<<< HEAD
	if (wbc->sync_mode == WB_SYNC_ALL)
		bio_set_op_attrs(bio, REQ_OP_WRITE, REQ_SYNC);
	else
		bio_set_op_attrs(bio, REQ_OP_WRITE, 0);
	count_vm_event(PSWPOUT);
	set_page_writeback(page);
	unlock_page(page);
	submit_bio(bio);
out:
	return ret;
=======
	bio->bi_opf = REQ_OP_WRITE | REQ_SWAP | wbc_to_write_flags(wbc);
	bio_associate_blkg_from_page(bio, page);
	count_swpout_vm_event(page);
	set_page_writeback(page);
	unlock_page(page);
	submit_bio(bio);

	return 0;
>>>>>>> 24b8d41d
}

int swap_readpage(struct page *page, bool synchronous)
{
	struct bio *bio;
	int ret = 0;
	struct swap_info_struct *sis = page_swap_info(page);
	blk_qc_t qc;
	struct gendisk *disk;
	unsigned long pflags;

<<<<<<< HEAD
	VM_BUG_ON_PAGE(!PageSwapCache(page), page);
=======
	VM_BUG_ON_PAGE(!PageSwapCache(page) && !synchronous, page);
>>>>>>> 24b8d41d
	VM_BUG_ON_PAGE(!PageLocked(page), page);
	VM_BUG_ON_PAGE(PageUptodate(page), page);

	/*
	 * Count submission time as memory stall. When the device is congested,
	 * or the submitting cgroup IO-throttled, submission can be a
	 * significant part of overall IO time.
	 */
	psi_memstall_enter(&pflags);

	if (frontswap_load(page) == 0) {
		SetPageUptodate(page);
		unlock_page(page);
		goto out;
	}

	if (data_race(sis->flags & SWP_FS_OPS)) {
		struct file *swap_file = sis->swap_file;
		struct address_space *mapping = swap_file->f_mapping;

		ret = mapping->a_ops->readpage(swap_file, page);
		if (!ret)
			count_vm_event(PSWPIN);
		goto out;
	}

	if (sis->flags & SWP_SYNCHRONOUS_IO) {
		ret = bdev_read_page(sis->bdev, swap_page_sector(page), page);
		if (!ret) {
			if (trylock_page(page)) {
				swap_slot_free_notify(page);
				unlock_page(page);
			}

			count_vm_event(PSWPIN);
			goto out;
		}
	}

	ret = 0;
	bio = get_swap_bio(GFP_KERNEL, page, end_swap_bio_read);
	if (bio == NULL) {
		unlock_page(page);
		ret = -ENOMEM;
		goto out;
	}
<<<<<<< HEAD
	bio_set_op_attrs(bio, REQ_OP_READ, 0);
	count_vm_event(PSWPIN);
	submit_bio(bio);
=======
	disk = bio->bi_disk;
	/*
	 * Keep this task valid during swap readpage because the oom killer may
	 * attempt to access it in the page fault retry time check.
	 */
	bio_set_op_attrs(bio, REQ_OP_READ, 0);
	if (synchronous) {
		bio->bi_opf |= REQ_HIPRI;
		get_task_struct(current);
		bio->bi_private = current;
	}
	count_vm_event(PSWPIN);
	bio_get(bio);
	qc = submit_bio(bio);
	while (synchronous) {
		set_current_state(TASK_UNINTERRUPTIBLE);
		if (!READ_ONCE(bio->bi_private))
			break;

		if (!blk_poll(disk->queue, qc, true))
			blk_io_schedule();
	}
	__set_current_state(TASK_RUNNING);
	bio_put(bio);

>>>>>>> 24b8d41d
out:
	psi_memstall_leave(&pflags);
	return ret;
}

int swap_set_page_dirty(struct page *page)
{
	struct swap_info_struct *sis = page_swap_info(page);

	if (data_race(sis->flags & SWP_FS_OPS)) {
		struct address_space *mapping = sis->swap_file->f_mapping;

		VM_BUG_ON_PAGE(!PageSwapCache(page), page);
		return mapping->a_ops->set_page_dirty(page);
	} else {
		return __set_page_dirty_no_writeback(page);
	}
}<|MERGE_RESOLUTION|>--- conflicted
+++ resolved
@@ -176,14 +176,9 @@
 
 		cond_resched();
 
-<<<<<<< HEAD
-		first_block = bmap(inode, probe_block);
-		if (first_block == 0)
-=======
 		first_block = probe_block;
 		ret = bmap(inode, &first_block);
 		if (ret || !first_block)
->>>>>>> 24b8d41d
 			goto bad_bmap;
 
 		/*
@@ -317,11 +312,7 @@
 	struct swap_info_struct *sis = page_swap_info(page);
 
 	VM_BUG_ON_PAGE(!PageSwapCache(page), page);
-<<<<<<< HEAD
-	if (sis->flags & SWP_FILE) {
-=======
 	if (data_race(sis->flags & SWP_FS_OPS)) {
->>>>>>> 24b8d41d
 		struct kiocb kiocb;
 		struct file *swap_file = sis->swap_file;
 		struct address_space *mapping = swap_file->f_mapping;
@@ -374,18 +365,6 @@
 		unlock_page(page);
 		return -ENOMEM;
 	}
-<<<<<<< HEAD
-	if (wbc->sync_mode == WB_SYNC_ALL)
-		bio_set_op_attrs(bio, REQ_OP_WRITE, REQ_SYNC);
-	else
-		bio_set_op_attrs(bio, REQ_OP_WRITE, 0);
-	count_vm_event(PSWPOUT);
-	set_page_writeback(page);
-	unlock_page(page);
-	submit_bio(bio);
-out:
-	return ret;
-=======
 	bio->bi_opf = REQ_OP_WRITE | REQ_SWAP | wbc_to_write_flags(wbc);
 	bio_associate_blkg_from_page(bio, page);
 	count_swpout_vm_event(page);
@@ -394,7 +373,6 @@
 	submit_bio(bio);
 
 	return 0;
->>>>>>> 24b8d41d
 }
 
 int swap_readpage(struct page *page, bool synchronous)
@@ -406,11 +384,7 @@
 	struct gendisk *disk;
 	unsigned long pflags;
 
-<<<<<<< HEAD
-	VM_BUG_ON_PAGE(!PageSwapCache(page), page);
-=======
 	VM_BUG_ON_PAGE(!PageSwapCache(page) && !synchronous, page);
->>>>>>> 24b8d41d
 	VM_BUG_ON_PAGE(!PageLocked(page), page);
 	VM_BUG_ON_PAGE(PageUptodate(page), page);
 
@@ -457,11 +431,6 @@
 		ret = -ENOMEM;
 		goto out;
 	}
-<<<<<<< HEAD
-	bio_set_op_attrs(bio, REQ_OP_READ, 0);
-	count_vm_event(PSWPIN);
-	submit_bio(bio);
-=======
 	disk = bio->bi_disk;
 	/*
 	 * Keep this task valid during swap readpage because the oom killer may
@@ -487,7 +456,6 @@
 	__set_current_state(TASK_RUNNING);
 	bio_put(bio);
 
->>>>>>> 24b8d41d
 out:
 	psi_memstall_leave(&pflags);
 	return ret;
