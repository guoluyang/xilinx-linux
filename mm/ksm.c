// SPDX-License-Identifier: GPL-2.0-only
/*
 * Memory merging support.
 *
 * This code enables dynamic sharing of identical pages found in different
 * memory areas, even if they are not shared by fork()
 *
 * Copyright (C) 2008-2009 Red Hat, Inc.
 * Authors:
 *	Izik Eidus
 *	Andrea Arcangeli
 *	Chris Wright
 *	Hugh Dickins
 */

#include <linux/errno.h>
#include <linux/mm.h>
#include <linux/fs.h>
#include <linux/mman.h>
#include <linux/sched.h>
#include <linux/sched/mm.h>
#include <linux/sched/coredump.h>
#include <linux/rwsem.h>
#include <linux/pagemap.h>
#include <linux/rmap.h>
#include <linux/spinlock.h>
#include <linux/xxhash.h>
#include <linux/delay.h>
#include <linux/kthread.h>
#include <linux/wait.h>
#include <linux/slab.h>
#include <linux/rbtree.h>
#include <linux/memory.h>
#include <linux/mmu_notifier.h>
#include <linux/swap.h>
#include <linux/ksm.h>
#include <linux/hashtable.h>
#include <linux/freezer.h>
#include <linux/oom.h>
#include <linux/numa.h>

#include <asm/tlbflush.h>
#include "internal.h"

#ifdef CONFIG_NUMA
#define NUMA(x)		(x)
#define DO_NUMA(x)	do { (x); } while (0)
#else
#define NUMA(x)		(0)
#define DO_NUMA(x)	do { } while (0)
#endif

/**
 * DOC: Overview
 *
 * A few notes about the KSM scanning process,
 * to make it easier to understand the data structures below:
 *
 * In order to reduce excessive scanning, KSM sorts the memory pages by their
 * contents into a data structure that holds pointers to the pages' locations.
 *
 * Since the contents of the pages may change at any moment, KSM cannot just
 * insert the pages into a normal sorted tree and expect it to find anything.
 * Therefore KSM uses two data structures - the stable and the unstable tree.
 *
 * The stable tree holds pointers to all the merged pages (ksm pages), sorted
 * by their contents.  Because each such page is write-protected, searching on
 * this tree is fully assured to be working (except when pages are unmapped),
 * and therefore this tree is called the stable tree.
 *
 * The stable tree node includes information required for reverse
 * mapping from a KSM page to virtual addresses that map this page.
 *
 * In order to avoid large latencies of the rmap walks on KSM pages,
 * KSM maintains two types of nodes in the stable tree:
 *
 * * the regular nodes that keep the reverse mapping structures in a
 *   linked list
 * * the "chains" that link nodes ("dups") that represent the same
 *   write protected memory content, but each "dup" corresponds to a
 *   different KSM page copy of that content
 *
 * Internally, the regular nodes, "dups" and "chains" are represented
 * using the same struct stable_node structure.
 *
 * In addition to the stable tree, KSM uses a second data structure called the
 * unstable tree: this tree holds pointers to pages which have been found to
 * be "unchanged for a period of time".  The unstable tree sorts these pages
 * by their contents, but since they are not write-protected, KSM cannot rely
 * upon the unstable tree to work correctly - the unstable tree is liable to
 * be corrupted as its contents are modified, and so it is called unstable.
 *
 * KSM solves this problem by several techniques:
 *
 * 1) The unstable tree is flushed every time KSM completes scanning all
 *    memory areas, and then the tree is rebuilt again from the beginning.
 * 2) KSM will only insert into the unstable tree, pages whose hash value
 *    has not changed since the previous scan of all memory areas.
 * 3) The unstable tree is a RedBlack Tree - so its balancing is based on the
 *    colors of the nodes and not on their contents, assuring that even when
 *    the tree gets "corrupted" it won't get out of balance, so scanning time
 *    remains the same (also, searching and inserting nodes in an rbtree uses
 *    the same algorithm, so we have no overhead when we flush and rebuild).
 * 4) KSM never flushes the stable tree, which means that even if it were to
 *    take 10 attempts to find a page in the unstable tree, once it is found,
 *    it is secured in the stable tree.  (When we scan a new page, we first
 *    compare it against the stable tree, and then against the unstable tree.)
 *
 * If the merge_across_nodes tunable is unset, then KSM maintains multiple
 * stable trees and multiple unstable trees: one of each for each NUMA node.
 */

/**
 * struct mm_slot - ksm information per mm that is being scanned
 * @link: link to the mm_slots hash list
 * @mm_list: link into the mm_slots list, rooted in ksm_mm_head
 * @rmap_list: head for this mm_slot's singly-linked list of rmap_items
 * @mm: the mm that this information is valid for
 */
struct mm_slot {
	struct hlist_node link;
	struct list_head mm_list;
	struct rmap_item *rmap_list;
	struct mm_struct *mm;
};

/**
 * struct ksm_scan - cursor for scanning
 * @mm_slot: the current mm_slot we are scanning
 * @address: the next address inside that to be scanned
 * @rmap_list: link to the next rmap to be scanned in the rmap_list
 * @seqnr: count of completed full scans (needed when removing unstable node)
 *
 * There is only the one ksm_scan instance of this cursor structure.
 */
struct ksm_scan {
	struct mm_slot *mm_slot;
	unsigned long address;
	struct rmap_item **rmap_list;
	unsigned long seqnr;
};

/**
 * struct stable_node - node of the stable rbtree
 * @node: rb node of this ksm page in the stable tree
 * @head: (overlaying parent) &migrate_nodes indicates temporarily on that list
 * @hlist_dup: linked into the stable_node->hlist with a stable_node chain
 * @list: linked into migrate_nodes, pending placement in the proper node tree
 * @hlist: hlist head of rmap_items using this ksm page
 * @kpfn: page frame number of this ksm page (perhaps temporarily on wrong nid)
 * @chain_prune_time: time of the last full garbage collection
 * @rmap_hlist_len: number of rmap_item entries in hlist or STABLE_NODE_CHAIN
 * @nid: NUMA node id of stable tree in which linked (may not match kpfn)
 */
struct stable_node {
	union {
		struct rb_node node;	/* when node of stable tree */
		struct {		/* when listed for migration */
			struct list_head *head;
			struct {
				struct hlist_node hlist_dup;
				struct list_head list;
			};
		};
	};
	struct hlist_head hlist;
	union {
		unsigned long kpfn;
		unsigned long chain_prune_time;
	};
	/*
	 * STABLE_NODE_CHAIN can be any negative number in
	 * rmap_hlist_len negative range, but better not -1 to be able
	 * to reliably detect underflows.
	 */
#define STABLE_NODE_CHAIN -1024
	int rmap_hlist_len;
#ifdef CONFIG_NUMA
	int nid;
#endif
};

/**
 * struct rmap_item - reverse mapping item for virtual addresses
 * @rmap_list: next rmap_item in mm_slot's singly-linked rmap_list
 * @anon_vma: pointer to anon_vma for this mm,address, when in stable tree
 * @nid: NUMA node id of unstable tree in which linked (may not match page)
 * @mm: the memory structure this rmap_item is pointing into
 * @address: the virtual address this rmap_item tracks (+ flags in low bits)
 * @oldchecksum: previous checksum of the page at that virtual address
 * @node: rb node of this rmap_item in the unstable tree
 * @head: pointer to stable_node heading this list in the stable tree
 * @hlist: link into hlist of rmap_items hanging off that stable_node
 */
struct rmap_item {
	struct rmap_item *rmap_list;
	union {
		struct anon_vma *anon_vma;	/* when stable */
#ifdef CONFIG_NUMA
		int nid;		/* when node of unstable tree */
#endif
	};
	struct mm_struct *mm;
	unsigned long address;		/* + low bits used for flags below */
	unsigned int oldchecksum;	/* when unstable */
	union {
		struct rb_node node;	/* when node of unstable tree */
		struct {		/* when listed from stable tree */
			struct stable_node *head;
			struct hlist_node hlist;
		};
	};
};

#define SEQNR_MASK	0x0ff	/* low bits of unstable tree seqnr */
#define UNSTABLE_FLAG	0x100	/* is a node of the unstable tree */
#define STABLE_FLAG	0x200	/* is listed from the stable tree */
#define KSM_FLAG_MASK	(SEQNR_MASK|UNSTABLE_FLAG|STABLE_FLAG)
				/* to mask all the flags */

/* The stable and unstable tree heads */
static struct rb_root one_stable_tree[1] = { RB_ROOT };
static struct rb_root one_unstable_tree[1] = { RB_ROOT };
static struct rb_root *root_stable_tree = one_stable_tree;
static struct rb_root *root_unstable_tree = one_unstable_tree;

/* Recently migrated nodes of stable tree, pending proper placement */
static LIST_HEAD(migrate_nodes);
#define STABLE_NODE_DUP_HEAD ((struct list_head *)&migrate_nodes.prev)

#define MM_SLOTS_HASH_BITS 10
static DEFINE_HASHTABLE(mm_slots_hash, MM_SLOTS_HASH_BITS);

static struct mm_slot ksm_mm_head = {
	.mm_list = LIST_HEAD_INIT(ksm_mm_head.mm_list),
};
static struct ksm_scan ksm_scan = {
	.mm_slot = &ksm_mm_head,
};

static struct kmem_cache *rmap_item_cache;
static struct kmem_cache *stable_node_cache;
static struct kmem_cache *mm_slot_cache;

/* The number of nodes in the stable tree */
static unsigned long ksm_pages_shared;

/* The number of page slots additionally sharing those nodes */
static unsigned long ksm_pages_sharing;

/* The number of nodes in the unstable tree */
static unsigned long ksm_pages_unshared;

/* The number of rmap_items in use: to calculate pages_volatile */
static unsigned long ksm_rmap_items;

/* The number of stable_node chains */
static unsigned long ksm_stable_node_chains;

/* The number of stable_node dups linked to the stable_node chains */
static unsigned long ksm_stable_node_dups;

/* Delay in pruning stale stable_node_dups in the stable_node_chains */
static int ksm_stable_node_chains_prune_millisecs = 2000;

/* Maximum number of page slots sharing a stable node */
static int ksm_max_page_sharing = 256;

/* Number of pages ksmd should scan in one batch */
static unsigned int ksm_thread_pages_to_scan = 100;

/* Milliseconds ksmd should sleep between batches */
static unsigned int ksm_thread_sleep_millisecs = 20;

/* Checksum of an empty (zeroed) page */
static unsigned int zero_checksum __read_mostly;

/* Whether to merge empty (zeroed) pages with actual zero pages */
static bool ksm_use_zero_pages __read_mostly;

#ifdef CONFIG_NUMA
/* Zeroed when merging across nodes is not allowed */
static unsigned int ksm_merge_across_nodes = 1;
static int ksm_nr_node_ids = 1;
#else
#define ksm_merge_across_nodes	1U
#define ksm_nr_node_ids		1
#endif

#define KSM_RUN_STOP	0
#define KSM_RUN_MERGE	1
#define KSM_RUN_UNMERGE	2
#define KSM_RUN_OFFLINE	4
static unsigned long ksm_run = KSM_RUN_STOP;
static void wait_while_offlining(void);

static DECLARE_WAIT_QUEUE_HEAD(ksm_thread_wait);
static DECLARE_WAIT_QUEUE_HEAD(ksm_iter_wait);
static DEFINE_MUTEX(ksm_thread_mutex);
static DEFINE_SPINLOCK(ksm_mmlist_lock);

#define KSM_KMEM_CACHE(__struct, __flags) kmem_cache_create("ksm_"#__struct,\
		sizeof(struct __struct), __alignof__(struct __struct),\
		(__flags), NULL)

static int __init ksm_slab_init(void)
{
	rmap_item_cache = KSM_KMEM_CACHE(rmap_item, 0);
	if (!rmap_item_cache)
		goto out;

	stable_node_cache = KSM_KMEM_CACHE(stable_node, 0);
	if (!stable_node_cache)
		goto out_free1;

	mm_slot_cache = KSM_KMEM_CACHE(mm_slot, 0);
	if (!mm_slot_cache)
		goto out_free2;

	return 0;

out_free2:
	kmem_cache_destroy(stable_node_cache);
out_free1:
	kmem_cache_destroy(rmap_item_cache);
out:
	return -ENOMEM;
}

static void __init ksm_slab_free(void)
{
	kmem_cache_destroy(mm_slot_cache);
	kmem_cache_destroy(stable_node_cache);
	kmem_cache_destroy(rmap_item_cache);
	mm_slot_cache = NULL;
}

static __always_inline bool is_stable_node_chain(struct stable_node *chain)
{
	return chain->rmap_hlist_len == STABLE_NODE_CHAIN;
}

static __always_inline bool is_stable_node_dup(struct stable_node *dup)
{
	return dup->head == STABLE_NODE_DUP_HEAD;
}

static inline void stable_node_chain_add_dup(struct stable_node *dup,
					     struct stable_node *chain)
{
	VM_BUG_ON(is_stable_node_dup(dup));
	dup->head = STABLE_NODE_DUP_HEAD;
	VM_BUG_ON(!is_stable_node_chain(chain));
	hlist_add_head(&dup->hlist_dup, &chain->hlist);
	ksm_stable_node_dups++;
}

static inline void __stable_node_dup_del(struct stable_node *dup)
{
	VM_BUG_ON(!is_stable_node_dup(dup));
	hlist_del(&dup->hlist_dup);
	ksm_stable_node_dups--;
}

static inline void stable_node_dup_del(struct stable_node *dup)
{
	VM_BUG_ON(is_stable_node_chain(dup));
	if (is_stable_node_dup(dup))
		__stable_node_dup_del(dup);
	else
		rb_erase(&dup->node, root_stable_tree + NUMA(dup->nid));
#ifdef CONFIG_DEBUG_VM
	dup->head = NULL;
#endif
}

static inline struct rmap_item *alloc_rmap_item(void)
{
	struct rmap_item *rmap_item;

	rmap_item = kmem_cache_zalloc(rmap_item_cache, GFP_KERNEL |
						__GFP_NORETRY | __GFP_NOWARN);
	if (rmap_item)
		ksm_rmap_items++;
	return rmap_item;
}

static inline void free_rmap_item(struct rmap_item *rmap_item)
{
	ksm_rmap_items--;
	rmap_item->mm = NULL;	/* debug safety */
	kmem_cache_free(rmap_item_cache, rmap_item);
}

static inline struct stable_node *alloc_stable_node(void)
{
	/*
	 * The allocation can take too long with GFP_KERNEL when memory is under
	 * pressure, which may lead to hung task warnings.  Adding __GFP_HIGH
	 * grants access to memory reserves, helping to avoid this problem.
	 */
	return kmem_cache_alloc(stable_node_cache, GFP_KERNEL | __GFP_HIGH);
}

static inline void free_stable_node(struct stable_node *stable_node)
{
	VM_BUG_ON(stable_node->rmap_hlist_len &&
		  !is_stable_node_chain(stable_node));
	kmem_cache_free(stable_node_cache, stable_node);
}

static inline struct mm_slot *alloc_mm_slot(void)
{
	if (!mm_slot_cache)	/* initialization failed */
		return NULL;
	return kmem_cache_zalloc(mm_slot_cache, GFP_KERNEL);
}

static inline void free_mm_slot(struct mm_slot *mm_slot)
{
	kmem_cache_free(mm_slot_cache, mm_slot);
}

static struct mm_slot *get_mm_slot(struct mm_struct *mm)
{
	struct mm_slot *slot;

	hash_for_each_possible(mm_slots_hash, slot, link, (unsigned long)mm)
		if (slot->mm == mm)
			return slot;

	return NULL;
}

static void insert_to_mm_slots_hash(struct mm_struct *mm,
				    struct mm_slot *mm_slot)
{
	mm_slot->mm = mm;
	hash_add(mm_slots_hash, &mm_slot->link, (unsigned long)mm);
}

/*
 * ksmd, and unmerge_and_remove_all_rmap_items(), must not touch an mm's
 * page tables after it has passed through ksm_exit() - which, if necessary,
 * takes mmap_lock briefly to serialize against them.  ksm_exit() does not set
 * a special flag: they can just back out as soon as mm_users goes to zero.
 * ksm_test_exit() is used throughout to make this test for exit: in some
 * places for correctness, in some places just to avoid unnecessary work.
 */
static inline bool ksm_test_exit(struct mm_struct *mm)
{
	return atomic_read(&mm->mm_users) == 0;
}

/*
 * We use break_ksm to break COW on a ksm page: it's a stripped down
 *
 *	if (get_user_pages(addr, 1, FOLL_WRITE, &page, NULL) == 1)
 *		put_page(page);
 *
 * but taking great care only to touch a ksm page, in a VM_MERGEABLE vma,
 * in case the application has unmapped and remapped mm,addr meanwhile.
 * Could a ksm page appear anywhere else?  Actually yes, in a VM_PFNMAP
 * mmap of /dev/mem or /dev/kmem, where we would not want to touch it.
 *
 * FAULT_FLAG/FOLL_REMOTE are because we do this outside the context
 * of the process that owns 'vma'.  We also do not want to enforce
 * protection keys here anyway.
 */
static int break_ksm(struct vm_area_struct *vma, unsigned long addr)
{
	struct page *page;
	vm_fault_t ret = 0;

	do {
		cond_resched();
		page = follow_page(vma, addr,
				FOLL_GET | FOLL_MIGRATION | FOLL_REMOTE);
		if (IS_ERR_OR_NULL(page))
			break;
		if (PageKsm(page))
			ret = handle_mm_fault(vma, addr,
<<<<<<< HEAD
					FAULT_FLAG_WRITE | FAULT_FLAG_REMOTE);
=======
					      FAULT_FLAG_WRITE | FAULT_FLAG_REMOTE,
					      NULL);
>>>>>>> 24b8d41d
		else
			ret = VM_FAULT_WRITE;
		put_page(page);
	} while (!(ret & (VM_FAULT_WRITE | VM_FAULT_SIGBUS | VM_FAULT_SIGSEGV | VM_FAULT_OOM)));
	/*
	 * We must loop because handle_mm_fault() may back out if there's
	 * any difficulty e.g. if pte accessed bit gets updated concurrently.
	 *
	 * VM_FAULT_WRITE is what we have been hoping for: it indicates that
	 * COW has been broken, even if the vma does not permit VM_WRITE;
	 * but note that a concurrent fault might break PageKsm for us.
	 *
	 * VM_FAULT_SIGBUS could occur if we race with truncation of the
	 * backing file, which also invalidates anonymous pages: that's
	 * okay, that truncation will have unmapped the PageKsm for us.
	 *
	 * VM_FAULT_OOM: at the time of writing (late July 2009), setting
	 * aside mem_cgroup limits, VM_FAULT_OOM would only be set if the
	 * current task has TIF_MEMDIE set, and will be OOM killed on return
	 * to user; and ksmd, having no mm, would never be chosen for that.
	 *
	 * But if the mm is in a limited mem_cgroup, then the fault may fail
	 * with VM_FAULT_OOM even if the current task is not TIF_MEMDIE; and
	 * even ksmd can fail in this way - though it's usually breaking ksm
	 * just to undo a merge it made a moment before, so unlikely to oom.
	 *
	 * That's a pity: we might therefore have more kernel pages allocated
	 * than we're counting as nodes in the stable tree; but ksm_do_scan
	 * will retry to break_cow on each pass, so should recover the page
	 * in due course.  The important thing is to not let VM_MERGEABLE
	 * be cleared while any such pages might remain in the area.
	 */
	return (ret & VM_FAULT_OOM) ? -ENOMEM : 0;
}

static struct vm_area_struct *find_mergeable_vma(struct mm_struct *mm,
		unsigned long addr)
{
	struct vm_area_struct *vma;
	if (ksm_test_exit(mm))
		return NULL;
	vma = find_vma(mm, addr);
	if (!vma || vma->vm_start > addr)
		return NULL;
	if (!(vma->vm_flags & VM_MERGEABLE) || !vma->anon_vma)
		return NULL;
	return vma;
}

static void break_cow(struct rmap_item *rmap_item)
{
	struct mm_struct *mm = rmap_item->mm;
	unsigned long addr = rmap_item->address;
	struct vm_area_struct *vma;

	/*
	 * It is not an accident that whenever we want to break COW
	 * to undo, we also need to drop a reference to the anon_vma.
	 */
	put_anon_vma(rmap_item->anon_vma);

	mmap_read_lock(mm);
	vma = find_mergeable_vma(mm, addr);
	if (vma)
		break_ksm(vma, addr);
	mmap_read_unlock(mm);
}

static struct page *get_mergeable_page(struct rmap_item *rmap_item)
{
	struct mm_struct *mm = rmap_item->mm;
	unsigned long addr = rmap_item->address;
	struct vm_area_struct *vma;
	struct page *page;

	mmap_read_lock(mm);
	vma = find_mergeable_vma(mm, addr);
	if (!vma)
		goto out;

	page = follow_page(vma, addr, FOLL_GET);
	if (IS_ERR_OR_NULL(page))
		goto out;
	if (PageAnon(page)) {
		flush_anon_page(vma, page, addr);
		flush_dcache_page(page);
	} else {
		put_page(page);
out:
		page = NULL;
	}
	mmap_read_unlock(mm);
	return page;
}

/*
 * This helper is used for getting right index into array of tree roots.
 * When merge_across_nodes knob is set to 1, there are only two rb-trees for
 * stable and unstable pages from all nodes with roots in index 0. Otherwise,
 * every node has its own stable and unstable tree.
 */
static inline int get_kpfn_nid(unsigned long kpfn)
{
	return ksm_merge_across_nodes ? 0 : NUMA(pfn_to_nid(kpfn));
}

static struct stable_node *alloc_stable_node_chain(struct stable_node *dup,
						   struct rb_root *root)
{
	struct stable_node *chain = alloc_stable_node();
	VM_BUG_ON(is_stable_node_chain(dup));
	if (likely(chain)) {
		INIT_HLIST_HEAD(&chain->hlist);
		chain->chain_prune_time = jiffies;
		chain->rmap_hlist_len = STABLE_NODE_CHAIN;
#if defined (CONFIG_DEBUG_VM) && defined(CONFIG_NUMA)
		chain->nid = NUMA_NO_NODE; /* debug */
#endif
		ksm_stable_node_chains++;

		/*
		 * Put the stable node chain in the first dimension of
		 * the stable tree and at the same time remove the old
		 * stable node.
		 */
		rb_replace_node(&dup->node, &chain->node, root);

		/*
		 * Move the old stable node to the second dimension
		 * queued in the hlist_dup. The invariant is that all
		 * dup stable_nodes in the chain->hlist point to pages
		 * that are write protected and have the exact same
		 * content.
		 */
		stable_node_chain_add_dup(dup, chain);
	}
	return chain;
}

static inline void free_stable_node_chain(struct stable_node *chain,
					  struct rb_root *root)
{
	rb_erase(&chain->node, root);
	free_stable_node(chain);
	ksm_stable_node_chains--;
}

static void remove_node_from_stable_tree(struct stable_node *stable_node)
{
	struct rmap_item *rmap_item;

	/* check it's not STABLE_NODE_CHAIN or negative */
	BUG_ON(stable_node->rmap_hlist_len < 0);

	hlist_for_each_entry(rmap_item, &stable_node->hlist, hlist) {
		if (rmap_item->hlist.next)
			ksm_pages_sharing--;
		else
			ksm_pages_shared--;
		VM_BUG_ON(stable_node->rmap_hlist_len <= 0);
		stable_node->rmap_hlist_len--;
		put_anon_vma(rmap_item->anon_vma);
		rmap_item->address &= PAGE_MASK;
		cond_resched();
	}

	/*
	 * We need the second aligned pointer of the migrate_nodes
	 * list_head to stay clear from the rb_parent_color union
	 * (aligned and different than any node) and also different
	 * from &migrate_nodes. This will verify that future list.h changes
	 * don't break STABLE_NODE_DUP_HEAD. Only recent gcc can handle it.
	 */
#if defined(GCC_VERSION) && GCC_VERSION >= 40903
	BUILD_BUG_ON(STABLE_NODE_DUP_HEAD <= &migrate_nodes);
	BUILD_BUG_ON(STABLE_NODE_DUP_HEAD >= &migrate_nodes + 1);
#endif

	if (stable_node->head == &migrate_nodes)
		list_del(&stable_node->list);
	else
		stable_node_dup_del(stable_node);
	free_stable_node(stable_node);
}

enum get_ksm_page_flags {
	GET_KSM_PAGE_NOLOCK,
	GET_KSM_PAGE_LOCK,
	GET_KSM_PAGE_TRYLOCK
};

/*
 * get_ksm_page: checks if the page indicated by the stable node
 * is still its ksm page, despite having held no reference to it.
 * In which case we can trust the content of the page, and it
 * returns the gotten page; but if the page has now been zapped,
 * remove the stale node from the stable tree and return NULL.
 * But beware, the stable node's page might be being migrated.
 *
 * You would expect the stable_node to hold a reference to the ksm page.
 * But if it increments the page's count, swapping out has to wait for
 * ksmd to come around again before it can free the page, which may take
 * seconds or even minutes: much too unresponsive.  So instead we use a
 * "keyhole reference": access to the ksm page from the stable node peeps
 * out through its keyhole to see if that page still holds the right key,
 * pointing back to this stable node.  This relies on freeing a PageAnon
 * page to reset its page->mapping to NULL, and relies on no other use of
 * a page to put something that might look like our key in page->mapping.
 * is on its way to being freed; but it is an anomaly to bear in mind.
 */
static struct page *get_ksm_page(struct stable_node *stable_node,
				 enum get_ksm_page_flags flags)
{
	struct page *page;
	void *expected_mapping;
	unsigned long kpfn;

	expected_mapping = (void *)((unsigned long)stable_node |
					PAGE_MAPPING_KSM);
again:
	kpfn = READ_ONCE(stable_node->kpfn); /* Address dependency. */
	page = pfn_to_page(kpfn);
	if (READ_ONCE(page->mapping) != expected_mapping)
		goto stale;

	/*
	 * We cannot do anything with the page while its refcount is 0.
	 * Usually 0 means free, or tail of a higher-order page: in which
	 * case this node is no longer referenced, and should be freed;
	 * however, it might mean that the page is under page_ref_freeze().
	 * The __remove_mapping() case is easy, again the node is now stale;
	 * the same is in reuse_ksm_page() case; but if page is swapcache
	 * in migrate_page_move_mapping(), it might still be our page,
	 * in which case it's essential to keep the node.
	 */
	while (!get_page_unless_zero(page)) {
		/*
		 * Another check for page->mapping != expected_mapping would
		 * work here too.  We have chosen the !PageSwapCache test to
		 * optimize the common case, when the page is or is about to
		 * be freed: PageSwapCache is cleared (under spin_lock_irq)
		 * in the ref_freeze section of __remove_mapping(); but Anon
		 * page->mapping reset to NULL later, in free_pages_prepare().
		 */
		if (!PageSwapCache(page))
			goto stale;
		cpu_relax();
	}

	if (READ_ONCE(page->mapping) != expected_mapping) {
		put_page(page);
		goto stale;
	}

	if (flags == GET_KSM_PAGE_TRYLOCK) {
		if (!trylock_page(page)) {
			put_page(page);
			return ERR_PTR(-EBUSY);
		}
	} else if (flags == GET_KSM_PAGE_LOCK)
		lock_page(page);

	if (flags != GET_KSM_PAGE_NOLOCK) {
		if (READ_ONCE(page->mapping) != expected_mapping) {
			unlock_page(page);
			put_page(page);
			goto stale;
		}
	}
	return page;

stale:
	/*
	 * We come here from above when page->mapping or !PageSwapCache
	 * suggests that the node is stale; but it might be under migration.
	 * We need smp_rmb(), matching the smp_wmb() in ksm_migrate_page(),
	 * before checking whether node->kpfn has been changed.
	 */
	smp_rmb();
	if (READ_ONCE(stable_node->kpfn) != kpfn)
		goto again;
	remove_node_from_stable_tree(stable_node);
	return NULL;
}

/*
 * Removing rmap_item from stable or unstable tree.
 * This function will clean the information from the stable/unstable tree.
 */
static void remove_rmap_item_from_tree(struct rmap_item *rmap_item)
{
	if (rmap_item->address & STABLE_FLAG) {
		struct stable_node *stable_node;
		struct page *page;

		stable_node = rmap_item->head;
		page = get_ksm_page(stable_node, GET_KSM_PAGE_LOCK);
		if (!page)
			goto out;

		hlist_del(&rmap_item->hlist);
		unlock_page(page);
		put_page(page);

		if (!hlist_empty(&stable_node->hlist))
			ksm_pages_sharing--;
		else
			ksm_pages_shared--;
		VM_BUG_ON(stable_node->rmap_hlist_len <= 0);
		stable_node->rmap_hlist_len--;

		put_anon_vma(rmap_item->anon_vma);
		rmap_item->address &= PAGE_MASK;

	} else if (rmap_item->address & UNSTABLE_FLAG) {
		unsigned char age;
		/*
		 * Usually ksmd can and must skip the rb_erase, because
		 * root_unstable_tree was already reset to RB_ROOT.
		 * But be careful when an mm is exiting: do the rb_erase
		 * if this rmap_item was inserted by this scan, rather
		 * than left over from before.
		 */
		age = (unsigned char)(ksm_scan.seqnr - rmap_item->address);
		BUG_ON(age > 1);
		if (!age)
			rb_erase(&rmap_item->node,
				 root_unstable_tree + NUMA(rmap_item->nid));
		ksm_pages_unshared--;
		rmap_item->address &= PAGE_MASK;
	}
out:
	cond_resched();		/* we're called from many long loops */
}

static void remove_trailing_rmap_items(struct mm_slot *mm_slot,
				       struct rmap_item **rmap_list)
{
	while (*rmap_list) {
		struct rmap_item *rmap_item = *rmap_list;
		*rmap_list = rmap_item->rmap_list;
		remove_rmap_item_from_tree(rmap_item);
		free_rmap_item(rmap_item);
	}
}

/*
 * Though it's very tempting to unmerge rmap_items from stable tree rather
 * than check every pte of a given vma, the locking doesn't quite work for
 * that - an rmap_item is assigned to the stable tree after inserting ksm
 * page and upping mmap_lock.  Nor does it fit with the way we skip dup'ing
 * rmap_items from parent to child at fork time (so as not to waste time
 * if exit comes before the next scan reaches it).
 *
 * Similarly, although we'd like to remove rmap_items (so updating counts
 * and freeing memory) when unmerging an area, it's easier to leave that
 * to the next pass of ksmd - consider, for example, how ksmd might be
 * in cmp_and_merge_page on one of the rmap_items we would be removing.
 */
static int unmerge_ksm_pages(struct vm_area_struct *vma,
			     unsigned long start, unsigned long end)
{
	unsigned long addr;
	int err = 0;

	for (addr = start; addr < end && !err; addr += PAGE_SIZE) {
		if (ksm_test_exit(vma->vm_mm))
			break;
		if (signal_pending(current))
			err = -ERESTARTSYS;
		else
			err = break_ksm(vma, addr);
	}
	return err;
}

static inline struct stable_node *page_stable_node(struct page *page)
{
	return PageKsm(page) ? page_rmapping(page) : NULL;
}

static inline void set_page_stable_node(struct page *page,
					struct stable_node *stable_node)
{
	page->mapping = (void *)((unsigned long)stable_node | PAGE_MAPPING_KSM);
}

#ifdef CONFIG_SYSFS
/*
 * Only called through the sysfs control interface:
 */
static int remove_stable_node(struct stable_node *stable_node)
{
	struct page *page;
	int err;

	page = get_ksm_page(stable_node, GET_KSM_PAGE_LOCK);
	if (!page) {
		/*
		 * get_ksm_page did remove_node_from_stable_tree itself.
		 */
		return 0;
	}

	/*
	 * Page could be still mapped if this races with __mmput() running in
	 * between ksm_exit() and exit_mmap(). Just refuse to let
	 * merge_across_nodes/max_page_sharing be switched.
	 */
	err = -EBUSY;
	if (!page_mapped(page)) {
		/*
		 * The stable node did not yet appear stale to get_ksm_page(),
		 * since that allows for an unmapped ksm page to be recognized
		 * right up until it is freed; but the node is safe to remove.
		 * This page might be in a pagevec waiting to be freed,
		 * or it might be PageSwapCache (perhaps under writeback),
		 * or it might have been removed from swapcache a moment ago.
		 */
		set_page_stable_node(page, NULL);
		remove_node_from_stable_tree(stable_node);
		err = 0;
	}

	unlock_page(page);
	put_page(page);
	return err;
}

static int remove_stable_node_chain(struct stable_node *stable_node,
				    struct rb_root *root)
{
	struct stable_node *dup;
	struct hlist_node *hlist_safe;

	if (!is_stable_node_chain(stable_node)) {
		VM_BUG_ON(is_stable_node_dup(stable_node));
		if (remove_stable_node(stable_node))
			return true;
		else
			return false;
	}

	hlist_for_each_entry_safe(dup, hlist_safe,
				  &stable_node->hlist, hlist_dup) {
		VM_BUG_ON(!is_stable_node_dup(dup));
		if (remove_stable_node(dup))
			return true;
	}
	BUG_ON(!hlist_empty(&stable_node->hlist));
	free_stable_node_chain(stable_node, root);
	return false;
}

static int remove_all_stable_nodes(void)
{
	struct stable_node *stable_node, *next;
	int nid;
	int err = 0;

	for (nid = 0; nid < ksm_nr_node_ids; nid++) {
		while (root_stable_tree[nid].rb_node) {
			stable_node = rb_entry(root_stable_tree[nid].rb_node,
						struct stable_node, node);
			if (remove_stable_node_chain(stable_node,
						     root_stable_tree + nid)) {
				err = -EBUSY;
				break;	/* proceed to next nid */
			}
			cond_resched();
		}
	}
	list_for_each_entry_safe(stable_node, next, &migrate_nodes, list) {
		if (remove_stable_node(stable_node))
			err = -EBUSY;
		cond_resched();
	}
	return err;
}

static int unmerge_and_remove_all_rmap_items(void)
{
	struct mm_slot *mm_slot;
	struct mm_struct *mm;
	struct vm_area_struct *vma;
	int err = 0;

	spin_lock(&ksm_mmlist_lock);
	ksm_scan.mm_slot = list_entry(ksm_mm_head.mm_list.next,
						struct mm_slot, mm_list);
	spin_unlock(&ksm_mmlist_lock);

	for (mm_slot = ksm_scan.mm_slot;
			mm_slot != &ksm_mm_head; mm_slot = ksm_scan.mm_slot) {
		mm = mm_slot->mm;
		mmap_read_lock(mm);
		for (vma = mm->mmap; vma; vma = vma->vm_next) {
			if (ksm_test_exit(mm))
				break;
			if (!(vma->vm_flags & VM_MERGEABLE) || !vma->anon_vma)
				continue;
			err = unmerge_ksm_pages(vma,
						vma->vm_start, vma->vm_end);
			if (err)
				goto error;
		}

		remove_trailing_rmap_items(mm_slot, &mm_slot->rmap_list);
		mmap_read_unlock(mm);

		spin_lock(&ksm_mmlist_lock);
		ksm_scan.mm_slot = list_entry(mm_slot->mm_list.next,
						struct mm_slot, mm_list);
		if (ksm_test_exit(mm)) {
			hash_del(&mm_slot->link);
			list_del(&mm_slot->mm_list);
			spin_unlock(&ksm_mmlist_lock);

			free_mm_slot(mm_slot);
			clear_bit(MMF_VM_MERGEABLE, &mm->flags);
			mmdrop(mm);
		} else
			spin_unlock(&ksm_mmlist_lock);
	}

	/* Clean up stable nodes, but don't worry if some are still busy */
	remove_all_stable_nodes();
	ksm_scan.seqnr = 0;
	return 0;

error:
	mmap_read_unlock(mm);
	spin_lock(&ksm_mmlist_lock);
	ksm_scan.mm_slot = &ksm_mm_head;
	spin_unlock(&ksm_mmlist_lock);
	return err;
}
#endif /* CONFIG_SYSFS */

static u32 calc_checksum(struct page *page)
{
	u32 checksum;
	void *addr = kmap_atomic(page);
	checksum = xxhash(addr, PAGE_SIZE, 0);
	kunmap_atomic(addr);
	return checksum;
}

static int write_protect_page(struct vm_area_struct *vma, struct page *page,
			      pte_t *orig_pte)
{
	struct mm_struct *mm = vma->vm_mm;
	struct page_vma_mapped_walk pvmw = {
		.page = page,
		.vma = vma,
	};
	int swapped;
	int err = -EFAULT;
	struct mmu_notifier_range range;

	pvmw.address = page_address_in_vma(page, vma);
	if (pvmw.address == -EFAULT)
		goto out;

	BUG_ON(PageTransCompound(page));

	mmu_notifier_range_init(&range, MMU_NOTIFY_CLEAR, 0, vma, mm,
				pvmw.address,
				pvmw.address + PAGE_SIZE);
	mmu_notifier_invalidate_range_start(&range);

	if (!page_vma_mapped_walk(&pvmw))
		goto out_mn;
	if (WARN_ONCE(!pvmw.pte, "Unexpected PMD mapping?"))
		goto out_unlock;

	if (pte_write(*pvmw.pte) || pte_dirty(*pvmw.pte) ||
	    (pte_protnone(*pvmw.pte) && pte_savedwrite(*pvmw.pte)) ||
						mm_tlb_flush_pending(mm)) {
		pte_t entry;

		swapped = PageSwapCache(page);
		flush_cache_page(vma, pvmw.address, page_to_pfn(page));
		/*
		 * Ok this is tricky, when get_user_pages_fast() run it doesn't
		 * take any lock, therefore the check that we are going to make
		 * with the pagecount against the mapcount is racey and
		 * O_DIRECT can happen right after the check.
		 * So we clear the pte and flush the tlb before the check
		 * this assure us that no O_DIRECT can happen after the check
		 * or in the middle of the check.
		 *
		 * No need to notify as we are downgrading page table to read
		 * only not changing it to point to a new page.
		 *
		 * See Documentation/vm/mmu_notifier.rst
		 */
		entry = ptep_clear_flush(vma, pvmw.address, pvmw.pte);
		/*
		 * Check that no O_DIRECT or similar I/O is in progress on the
		 * page
		 */
		if (page_mapcount(page) + 1 + swapped != page_count(page)) {
			set_pte_at(mm, pvmw.address, pvmw.pte, entry);
			goto out_unlock;
		}
		if (pte_dirty(entry))
			set_page_dirty(page);

		if (pte_protnone(entry))
			entry = pte_mkclean(pte_clear_savedwrite(entry));
		else
			entry = pte_mkclean(pte_wrprotect(entry));
		set_pte_at_notify(mm, pvmw.address, pvmw.pte, entry);
	}
	*orig_pte = *pvmw.pte;
	err = 0;

out_unlock:
	page_vma_mapped_walk_done(&pvmw);
out_mn:
	mmu_notifier_invalidate_range_end(&range);
out:
	return err;
}

/**
 * replace_page - replace page in vma by new ksm page
 * @vma:      vma that holds the pte pointing to page
 * @page:     the page we are replacing by kpage
 * @kpage:    the ksm page we replace page by
 * @orig_pte: the original value of the pte
 *
 * Returns 0 on success, -EFAULT on failure.
 */
static int replace_page(struct vm_area_struct *vma, struct page *page,
			struct page *kpage, pte_t orig_pte)
{
	struct mm_struct *mm = vma->vm_mm;
	pmd_t *pmd;
	pte_t *ptep;
	pte_t newpte;
	spinlock_t *ptl;
	unsigned long addr;
	int err = -EFAULT;
	struct mmu_notifier_range range;

	addr = page_address_in_vma(page, vma);
	if (addr == -EFAULT)
		goto out;

	pmd = mm_find_pmd(mm, addr);
	if (!pmd)
		goto out;

	mmu_notifier_range_init(&range, MMU_NOTIFY_CLEAR, 0, vma, mm, addr,
				addr + PAGE_SIZE);
	mmu_notifier_invalidate_range_start(&range);

	ptep = pte_offset_map_lock(mm, pmd, addr, &ptl);
	if (!pte_same(*ptep, orig_pte)) {
		pte_unmap_unlock(ptep, ptl);
		goto out_mn;
	}

	/*
	 * No need to check ksm_use_zero_pages here: we can only have a
	 * zero_page here if ksm_use_zero_pages was enabled already.
	 */
	if (!is_zero_pfn(page_to_pfn(kpage))) {
		get_page(kpage);
		page_add_anon_rmap(kpage, vma, addr, false);
		newpte = mk_pte(kpage, vma->vm_page_prot);
	} else {
		newpte = pte_mkspecial(pfn_pte(page_to_pfn(kpage),
					       vma->vm_page_prot));
		/*
		 * We're replacing an anonymous page with a zero page, which is
		 * not anonymous. We need to do proper accounting otherwise we
		 * will get wrong values in /proc, and a BUG message in dmesg
		 * when tearing down the mm.
		 */
		dec_mm_counter(mm, MM_ANONPAGES);
	}

	flush_cache_page(vma, addr, pte_pfn(*ptep));
	/*
	 * No need to notify as we are replacing a read only page with another
	 * read only page with the same content.
	 *
	 * See Documentation/vm/mmu_notifier.rst
	 */
	ptep_clear_flush(vma, addr, ptep);
	set_pte_at_notify(mm, addr, ptep, newpte);

	page_remove_rmap(page, false);
	if (!page_mapped(page))
		try_to_free_swap(page);
	put_page(page);

	pte_unmap_unlock(ptep, ptl);
	err = 0;
out_mn:
	mmu_notifier_invalidate_range_end(&range);
out:
	return err;
}

/*
 * try_to_merge_one_page - take two pages and merge them into one
 * @vma: the vma that holds the pte pointing to page
 * @page: the PageAnon page that we want to replace with kpage
 * @kpage: the PageKsm page that we want to map instead of page,
 *         or NULL the first time when we want to use page as kpage.
 *
 * This function returns 0 if the pages were merged, -EFAULT otherwise.
 */
static int try_to_merge_one_page(struct vm_area_struct *vma,
				 struct page *page, struct page *kpage)
{
	pte_t orig_pte = __pte(0);
	int err = -EFAULT;

	if (page == kpage)			/* ksm page forked */
		return 0;

	if (!PageAnon(page))
		goto out;

	/*
	 * We need the page lock to read a stable PageSwapCache in
	 * write_protect_page().  We use trylock_page() instead of
	 * lock_page() because we don't want to wait here - we
	 * prefer to continue scanning and merging different pages,
	 * then come back to this page when it is unlocked.
	 */
	if (!trylock_page(page))
		goto out;

	if (PageTransCompound(page)) {
		if (split_huge_page(page))
			goto out_unlock;
	}

	/*
	 * If this anonymous page is mapped only here, its pte may need
	 * to be write-protected.  If it's mapped elsewhere, all of its
	 * ptes are necessarily already write-protected.  But in either
	 * case, we need to lock and check page_count is not raised.
	 */
	if (write_protect_page(vma, page, &orig_pte) == 0) {
		if (!kpage) {
			/*
			 * While we hold page lock, upgrade page from
			 * PageAnon+anon_vma to PageKsm+NULL stable_node:
			 * stable_tree_insert() will update stable_node.
			 */
			set_page_stable_node(page, NULL);
			mark_page_accessed(page);
			/*
			 * Page reclaim just frees a clean page with no dirty
			 * ptes: make sure that the ksm page would be swapped.
			 */
			if (!PageDirty(page))
				SetPageDirty(page);
			err = 0;
		} else if (pages_identical(page, kpage))
			err = replace_page(vma, page, kpage, orig_pte);
	}

	if ((vma->vm_flags & VM_LOCKED) && kpage && !err) {
		munlock_vma_page(page);
		if (!PageMlocked(kpage)) {
			unlock_page(page);
			lock_page(kpage);
			mlock_vma_page(kpage);
			page = kpage;		/* for final unlock */
		}
	}

out_unlock:
	unlock_page(page);
out:
	return err;
}

/*
 * try_to_merge_with_ksm_page - like try_to_merge_two_pages,
 * but no new kernel page is allocated: kpage must already be a ksm page.
 *
 * This function returns 0 if the pages were merged, -EFAULT otherwise.
 */
static int try_to_merge_with_ksm_page(struct rmap_item *rmap_item,
				      struct page *page, struct page *kpage)
{
	struct mm_struct *mm = rmap_item->mm;
	struct vm_area_struct *vma;
	int err = -EFAULT;

	mmap_read_lock(mm);
	vma = find_mergeable_vma(mm, rmap_item->address);
	if (!vma)
		goto out;

	err = try_to_merge_one_page(vma, page, kpage);
	if (err)
		goto out;

	/* Unstable nid is in union with stable anon_vma: remove first */
	remove_rmap_item_from_tree(rmap_item);

	/* Must get reference to anon_vma while still holding mmap_lock */
	rmap_item->anon_vma = vma->anon_vma;
	get_anon_vma(vma->anon_vma);
out:
	mmap_read_unlock(mm);
	return err;
}

/*
 * try_to_merge_two_pages - take two identical pages and prepare them
 * to be merged into one page.
 *
 * This function returns the kpage if we successfully merged two identical
 * pages into one ksm page, NULL otherwise.
 *
 * Note that this function upgrades page to ksm page: if one of the pages
 * is already a ksm page, try_to_merge_with_ksm_page should be used.
 */
static struct page *try_to_merge_two_pages(struct rmap_item *rmap_item,
					   struct page *page,
					   struct rmap_item *tree_rmap_item,
					   struct page *tree_page)
{
	int err;

	err = try_to_merge_with_ksm_page(rmap_item, page, NULL);
	if (!err) {
		err = try_to_merge_with_ksm_page(tree_rmap_item,
							tree_page, page);
		/*
		 * If that fails, we have a ksm page with only one pte
		 * pointing to it: so break it.
		 */
		if (err)
			break_cow(rmap_item);
	}
	return err ? NULL : page;
}

static __always_inline
bool __is_page_sharing_candidate(struct stable_node *stable_node, int offset)
{
	VM_BUG_ON(stable_node->rmap_hlist_len < 0);
	/*
	 * Check that at least one mapping still exists, otherwise
	 * there's no much point to merge and share with this
	 * stable_node, as the underlying tree_page of the other
	 * sharer is going to be freed soon.
	 */
	return stable_node->rmap_hlist_len &&
		stable_node->rmap_hlist_len + offset < ksm_max_page_sharing;
}

static __always_inline
bool is_page_sharing_candidate(struct stable_node *stable_node)
{
	return __is_page_sharing_candidate(stable_node, 0);
}

static struct page *stable_node_dup(struct stable_node **_stable_node_dup,
				    struct stable_node **_stable_node,
				    struct rb_root *root,
				    bool prune_stale_stable_nodes)
{
	struct stable_node *dup, *found = NULL, *stable_node = *_stable_node;
	struct hlist_node *hlist_safe;
	struct page *_tree_page, *tree_page = NULL;
	int nr = 0;
	int found_rmap_hlist_len;

	if (!prune_stale_stable_nodes ||
	    time_before(jiffies, stable_node->chain_prune_time +
			msecs_to_jiffies(
				ksm_stable_node_chains_prune_millisecs)))
		prune_stale_stable_nodes = false;
	else
		stable_node->chain_prune_time = jiffies;

	hlist_for_each_entry_safe(dup, hlist_safe,
				  &stable_node->hlist, hlist_dup) {
		cond_resched();
		/*
		 * We must walk all stable_node_dup to prune the stale
		 * stable nodes during lookup.
		 *
		 * get_ksm_page can drop the nodes from the
		 * stable_node->hlist if they point to freed pages
		 * (that's why we do a _safe walk). The "dup"
		 * stable_node parameter itself will be freed from
		 * under us if it returns NULL.
		 */
		_tree_page = get_ksm_page(dup, GET_KSM_PAGE_NOLOCK);
		if (!_tree_page)
			continue;
		nr += 1;
		if (is_page_sharing_candidate(dup)) {
			if (!found ||
			    dup->rmap_hlist_len > found_rmap_hlist_len) {
				if (found)
					put_page(tree_page);
				found = dup;
				found_rmap_hlist_len = found->rmap_hlist_len;
				tree_page = _tree_page;

				/* skip put_page for found dup */
				if (!prune_stale_stable_nodes)
					break;
				continue;
			}
		}
		put_page(_tree_page);
	}

	if (found) {
		/*
		 * nr is counting all dups in the chain only if
		 * prune_stale_stable_nodes is true, otherwise we may
		 * break the loop at nr == 1 even if there are
		 * multiple entries.
		 */
		if (prune_stale_stable_nodes && nr == 1) {
			/*
			 * If there's not just one entry it would
			 * corrupt memory, better BUG_ON. In KSM
			 * context with no lock held it's not even
			 * fatal.
			 */
			BUG_ON(stable_node->hlist.first->next);

			/*
			 * There's just one entry and it is below the
			 * deduplication limit so drop the chain.
			 */
			rb_replace_node(&stable_node->node, &found->node,
					root);
			free_stable_node(stable_node);
			ksm_stable_node_chains--;
			ksm_stable_node_dups--;
			/*
			 * NOTE: the caller depends on the stable_node
			 * to be equal to stable_node_dup if the chain
			 * was collapsed.
			 */
			*_stable_node = found;
			/*
			 * Just for robustneess as stable_node is
			 * otherwise left as a stable pointer, the
			 * compiler shall optimize it away at build
			 * time.
			 */
			stable_node = NULL;
		} else if (stable_node->hlist.first != &found->hlist_dup &&
			   __is_page_sharing_candidate(found, 1)) {
			/*
			 * If the found stable_node dup can accept one
			 * more future merge (in addition to the one
			 * that is underway) and is not at the head of
			 * the chain, put it there so next search will
			 * be quicker in the !prune_stale_stable_nodes
			 * case.
			 *
			 * NOTE: it would be inaccurate to use nr > 1
			 * instead of checking the hlist.first pointer
			 * directly, because in the
			 * prune_stale_stable_nodes case "nr" isn't
			 * the position of the found dup in the chain,
			 * but the total number of dups in the chain.
			 */
			hlist_del(&found->hlist_dup);
			hlist_add_head(&found->hlist_dup,
				       &stable_node->hlist);
		}
	}

	*_stable_node_dup = found;
	return tree_page;
}

static struct stable_node *stable_node_dup_any(struct stable_node *stable_node,
					       struct rb_root *root)
{
	if (!is_stable_node_chain(stable_node))
		return stable_node;
	if (hlist_empty(&stable_node->hlist)) {
		free_stable_node_chain(stable_node, root);
		return NULL;
	}
	return hlist_entry(stable_node->hlist.first,
			   typeof(*stable_node), hlist_dup);
}

/*
 * Like for get_ksm_page, this function can free the *_stable_node and
 * *_stable_node_dup if the returned tree_page is NULL.
 *
 * It can also free and overwrite *_stable_node with the found
 * stable_node_dup if the chain is collapsed (in which case
 * *_stable_node will be equal to *_stable_node_dup like if the chain
 * never existed). It's up to the caller to verify tree_page is not
 * NULL before dereferencing *_stable_node or *_stable_node_dup.
 *
 * *_stable_node_dup is really a second output parameter of this
 * function and will be overwritten in all cases, the caller doesn't
 * need to initialize it.
 */
static struct page *__stable_node_chain(struct stable_node **_stable_node_dup,
					struct stable_node **_stable_node,
					struct rb_root *root,
					bool prune_stale_stable_nodes)
{
	struct stable_node *stable_node = *_stable_node;
	if (!is_stable_node_chain(stable_node)) {
		if (is_page_sharing_candidate(stable_node)) {
			*_stable_node_dup = stable_node;
			return get_ksm_page(stable_node, GET_KSM_PAGE_NOLOCK);
		}
		/*
		 * _stable_node_dup set to NULL means the stable_node
		 * reached the ksm_max_page_sharing limit.
		 */
		*_stable_node_dup = NULL;
		return NULL;
	}
	return stable_node_dup(_stable_node_dup, _stable_node, root,
			       prune_stale_stable_nodes);
}

static __always_inline struct page *chain_prune(struct stable_node **s_n_d,
						struct stable_node **s_n,
						struct rb_root *root)
{
	return __stable_node_chain(s_n_d, s_n, root, true);
}

static __always_inline struct page *chain(struct stable_node **s_n_d,
					  struct stable_node *s_n,
					  struct rb_root *root)
{
	struct stable_node *old_stable_node = s_n;
	struct page *tree_page;

	tree_page = __stable_node_chain(s_n_d, &s_n, root, false);
	/* not pruning dups so s_n cannot have changed */
	VM_BUG_ON(s_n != old_stable_node);
	return tree_page;
}

/*
 * stable_tree_search - search for page inside the stable tree
 *
 * This function checks if there is a page inside the stable tree
 * with identical content to the page that we are scanning right now.
 *
 * This function returns the stable tree node of identical content if found,
 * NULL otherwise.
 */
static struct page *stable_tree_search(struct page *page)
{
	int nid;
	struct rb_root *root;
	struct rb_node **new;
	struct rb_node *parent;
	struct stable_node *stable_node, *stable_node_dup, *stable_node_any;
	struct stable_node *page_node;

	page_node = page_stable_node(page);
	if (page_node && page_node->head != &migrate_nodes) {
		/* ksm page forked */
		get_page(page);
		return page;
	}

	nid = get_kpfn_nid(page_to_pfn(page));
	root = root_stable_tree + nid;
again:
	new = &root->rb_node;
	parent = NULL;

	while (*new) {
		struct page *tree_page;
		int ret;

		cond_resched();
		stable_node = rb_entry(*new, struct stable_node, node);
		stable_node_any = NULL;
		tree_page = chain_prune(&stable_node_dup, &stable_node,	root);
		/*
		 * NOTE: stable_node may have been freed by
		 * chain_prune() if the returned stable_node_dup is
		 * not NULL. stable_node_dup may have been inserted in
		 * the rbtree instead as a regular stable_node (in
		 * order to collapse the stable_node chain if a single
		 * stable_node dup was found in it). In such case the
		 * stable_node is overwritten by the calleee to point
		 * to the stable_node_dup that was collapsed in the
		 * stable rbtree and stable_node will be equal to
		 * stable_node_dup like if the chain never existed.
		 */
		if (!stable_node_dup) {
			/*
			 * Either all stable_node dups were full in
			 * this stable_node chain, or this chain was
			 * empty and should be rb_erased.
			 */
			stable_node_any = stable_node_dup_any(stable_node,
							      root);
			if (!stable_node_any) {
				/* rb_erase just run */
				goto again;
			}
			/*
			 * Take any of the stable_node dups page of
			 * this stable_node chain to let the tree walk
			 * continue. All KSM pages belonging to the
			 * stable_node dups in a stable_node chain
			 * have the same content and they're
			 * write protected at all times. Any will work
			 * fine to continue the walk.
			 */
			tree_page = get_ksm_page(stable_node_any,
						 GET_KSM_PAGE_NOLOCK);
		}
		VM_BUG_ON(!stable_node_dup ^ !!stable_node_any);
		if (!tree_page) {
			/*
			 * If we walked over a stale stable_node,
			 * get_ksm_page() will call rb_erase() and it
			 * may rebalance the tree from under us. So
			 * restart the search from scratch. Returning
			 * NULL would be safe too, but we'd generate
			 * false negative insertions just because some
			 * stable_node was stale.
			 */
			goto again;
		}

		ret = memcmp_pages(page, tree_page);
		put_page(tree_page);

		parent = *new;
		if (ret < 0)
			new = &parent->rb_left;
		else if (ret > 0)
			new = &parent->rb_right;
		else {
			if (page_node) {
				VM_BUG_ON(page_node->head != &migrate_nodes);
				/*
				 * Test if the migrated page should be merged
				 * into a stable node dup. If the mapcount is
				 * 1 we can migrate it with another KSM page
				 * without adding it to the chain.
				 */
				if (page_mapcount(page) > 1)
					goto chain_append;
			}

			if (!stable_node_dup) {
				/*
				 * If the stable_node is a chain and
				 * we got a payload match in memcmp
				 * but we cannot merge the scanned
				 * page in any of the existing
				 * stable_node dups because they're
				 * all full, we need to wait the
				 * scanned page to find itself a match
				 * in the unstable tree to create a
				 * brand new KSM page to add later to
				 * the dups of this stable_node.
				 */
				return NULL;
			}

			/*
			 * Lock and unlock the stable_node's page (which
			 * might already have been migrated) so that page
			 * migration is sure to notice its raised count.
			 * It would be more elegant to return stable_node
			 * than kpage, but that involves more changes.
			 */
			tree_page = get_ksm_page(stable_node_dup,
						 GET_KSM_PAGE_TRYLOCK);

			if (PTR_ERR(tree_page) == -EBUSY)
				return ERR_PTR(-EBUSY);

			if (unlikely(!tree_page))
				/*
				 * The tree may have been rebalanced,
				 * so re-evaluate parent and new.
				 */
				goto again;
			unlock_page(tree_page);

			if (get_kpfn_nid(stable_node_dup->kpfn) !=
			    NUMA(stable_node_dup->nid)) {
				put_page(tree_page);
				goto replace;
			}
			return tree_page;
		}
	}

	if (!page_node)
		return NULL;

	list_del(&page_node->list);
	DO_NUMA(page_node->nid = nid);
	rb_link_node(&page_node->node, parent, new);
	rb_insert_color(&page_node->node, root);
out:
	if (is_page_sharing_candidate(page_node)) {
		get_page(page);
		return page;
	} else
		return NULL;

replace:
	/*
	 * If stable_node was a chain and chain_prune collapsed it,
	 * stable_node has been updated to be the new regular
	 * stable_node. A collapse of the chain is indistinguishable
	 * from the case there was no chain in the stable
	 * rbtree. Otherwise stable_node is the chain and
	 * stable_node_dup is the dup to replace.
	 */
	if (stable_node_dup == stable_node) {
		VM_BUG_ON(is_stable_node_chain(stable_node_dup));
		VM_BUG_ON(is_stable_node_dup(stable_node_dup));
		/* there is no chain */
		if (page_node) {
			VM_BUG_ON(page_node->head != &migrate_nodes);
			list_del(&page_node->list);
			DO_NUMA(page_node->nid = nid);
			rb_replace_node(&stable_node_dup->node,
					&page_node->node,
					root);
			if (is_page_sharing_candidate(page_node))
				get_page(page);
			else
				page = NULL;
		} else {
			rb_erase(&stable_node_dup->node, root);
			page = NULL;
		}
	} else {
		VM_BUG_ON(!is_stable_node_chain(stable_node));
		__stable_node_dup_del(stable_node_dup);
		if (page_node) {
			VM_BUG_ON(page_node->head != &migrate_nodes);
			list_del(&page_node->list);
			DO_NUMA(page_node->nid = nid);
			stable_node_chain_add_dup(page_node, stable_node);
			if (is_page_sharing_candidate(page_node))
				get_page(page);
			else
				page = NULL;
		} else {
			page = NULL;
		}
	}
	stable_node_dup->head = &migrate_nodes;
	list_add(&stable_node_dup->list, stable_node_dup->head);
	return page;

chain_append:
	/* stable_node_dup could be null if it reached the limit */
	if (!stable_node_dup)
		stable_node_dup = stable_node_any;
	/*
	 * If stable_node was a chain and chain_prune collapsed it,
	 * stable_node has been updated to be the new regular
	 * stable_node. A collapse of the chain is indistinguishable
	 * from the case there was no chain in the stable
	 * rbtree. Otherwise stable_node is the chain and
	 * stable_node_dup is the dup to replace.
	 */
	if (stable_node_dup == stable_node) {
		VM_BUG_ON(is_stable_node_chain(stable_node_dup));
		VM_BUG_ON(is_stable_node_dup(stable_node_dup));
		/* chain is missing so create it */
		stable_node = alloc_stable_node_chain(stable_node_dup,
						      root);
		if (!stable_node)
			return NULL;
	}
	/*
	 * Add this stable_node dup that was
	 * migrated to the stable_node chain
	 * of the current nid for this page
	 * content.
	 */
	VM_BUG_ON(!is_stable_node_chain(stable_node));
	VM_BUG_ON(!is_stable_node_dup(stable_node_dup));
	VM_BUG_ON(page_node->head != &migrate_nodes);
	list_del(&page_node->list);
	DO_NUMA(page_node->nid = nid);
	stable_node_chain_add_dup(page_node, stable_node);
	goto out;
}

/*
 * stable_tree_insert - insert stable tree node pointing to new ksm page
 * into the stable tree.
 *
 * This function returns the stable tree node just allocated on success,
 * NULL otherwise.
 */
static struct stable_node *stable_tree_insert(struct page *kpage)
{
	int nid;
	unsigned long kpfn;
	struct rb_root *root;
	struct rb_node **new;
	struct rb_node *parent;
	struct stable_node *stable_node, *stable_node_dup, *stable_node_any;
	bool need_chain = false;

	kpfn = page_to_pfn(kpage);
	nid = get_kpfn_nid(kpfn);
	root = root_stable_tree + nid;
again:
	parent = NULL;
	new = &root->rb_node;

	while (*new) {
		struct page *tree_page;
		int ret;

		cond_resched();
		stable_node = rb_entry(*new, struct stable_node, node);
		stable_node_any = NULL;
		tree_page = chain(&stable_node_dup, stable_node, root);
		if (!stable_node_dup) {
			/*
			 * Either all stable_node dups were full in
			 * this stable_node chain, or this chain was
			 * empty and should be rb_erased.
			 */
			stable_node_any = stable_node_dup_any(stable_node,
							      root);
			if (!stable_node_any) {
				/* rb_erase just run */
				goto again;
			}
			/*
			 * Take any of the stable_node dups page of
			 * this stable_node chain to let the tree walk
			 * continue. All KSM pages belonging to the
			 * stable_node dups in a stable_node chain
			 * have the same content and they're
			 * write protected at all times. Any will work
			 * fine to continue the walk.
			 */
			tree_page = get_ksm_page(stable_node_any,
						 GET_KSM_PAGE_NOLOCK);
		}
		VM_BUG_ON(!stable_node_dup ^ !!stable_node_any);
		if (!tree_page) {
			/*
			 * If we walked over a stale stable_node,
			 * get_ksm_page() will call rb_erase() and it
			 * may rebalance the tree from under us. So
			 * restart the search from scratch. Returning
			 * NULL would be safe too, but we'd generate
			 * false negative insertions just because some
			 * stable_node was stale.
			 */
			goto again;
		}

		ret = memcmp_pages(kpage, tree_page);
		put_page(tree_page);

		parent = *new;
		if (ret < 0)
			new = &parent->rb_left;
		else if (ret > 0)
			new = &parent->rb_right;
		else {
			need_chain = true;
			break;
		}
	}

	stable_node_dup = alloc_stable_node();
	if (!stable_node_dup)
		return NULL;

	INIT_HLIST_HEAD(&stable_node_dup->hlist);
	stable_node_dup->kpfn = kpfn;
	set_page_stable_node(kpage, stable_node_dup);
	stable_node_dup->rmap_hlist_len = 0;
	DO_NUMA(stable_node_dup->nid = nid);
	if (!need_chain) {
		rb_link_node(&stable_node_dup->node, parent, new);
		rb_insert_color(&stable_node_dup->node, root);
	} else {
		if (!is_stable_node_chain(stable_node)) {
			struct stable_node *orig = stable_node;
			/* chain is missing so create it */
			stable_node = alloc_stable_node_chain(orig, root);
			if (!stable_node) {
				free_stable_node(stable_node_dup);
				return NULL;
			}
		}
		stable_node_chain_add_dup(stable_node_dup, stable_node);
	}

	return stable_node_dup;
}

/*
 * unstable_tree_search_insert - search for identical page,
 * else insert rmap_item into the unstable tree.
 *
 * This function searches for a page in the unstable tree identical to the
 * page currently being scanned; and if no identical page is found in the
 * tree, we insert rmap_item as a new object into the unstable tree.
 *
 * This function returns pointer to rmap_item found to be identical
 * to the currently scanned page, NULL otherwise.
 *
 * This function does both searching and inserting, because they share
 * the same walking algorithm in an rbtree.
 */
static
struct rmap_item *unstable_tree_search_insert(struct rmap_item *rmap_item,
					      struct page *page,
					      struct page **tree_pagep)
{
	struct rb_node **new;
	struct rb_root *root;
	struct rb_node *parent = NULL;
	int nid;

	nid = get_kpfn_nid(page_to_pfn(page));
	root = root_unstable_tree + nid;
	new = &root->rb_node;

	while (*new) {
		struct rmap_item *tree_rmap_item;
		struct page *tree_page;
		int ret;

		cond_resched();
		tree_rmap_item = rb_entry(*new, struct rmap_item, node);
		tree_page = get_mergeable_page(tree_rmap_item);
		if (!tree_page)
			return NULL;

		/*
		 * Don't substitute a ksm page for a forked page.
		 */
		if (page == tree_page) {
			put_page(tree_page);
			return NULL;
		}

		ret = memcmp_pages(page, tree_page);

		parent = *new;
		if (ret < 0) {
			put_page(tree_page);
			new = &parent->rb_left;
		} else if (ret > 0) {
			put_page(tree_page);
			new = &parent->rb_right;
		} else if (!ksm_merge_across_nodes &&
			   page_to_nid(tree_page) != nid) {
			/*
			 * If tree_page has been migrated to another NUMA node,
			 * it will be flushed out and put in the right unstable
			 * tree next time: only merge with it when across_nodes.
			 */
			put_page(tree_page);
			return NULL;
		} else {
			*tree_pagep = tree_page;
			return tree_rmap_item;
		}
	}

	rmap_item->address |= UNSTABLE_FLAG;
	rmap_item->address |= (ksm_scan.seqnr & SEQNR_MASK);
	DO_NUMA(rmap_item->nid = nid);
	rb_link_node(&rmap_item->node, parent, new);
	rb_insert_color(&rmap_item->node, root);

	ksm_pages_unshared++;
	return NULL;
}

/*
 * stable_tree_append - add another rmap_item to the linked list of
 * rmap_items hanging off a given node of the stable tree, all sharing
 * the same ksm page.
 */
static void stable_tree_append(struct rmap_item *rmap_item,
			       struct stable_node *stable_node,
			       bool max_page_sharing_bypass)
{
	/*
	 * rmap won't find this mapping if we don't insert the
	 * rmap_item in the right stable_node
	 * duplicate. page_migration could break later if rmap breaks,
	 * so we can as well crash here. We really need to check for
	 * rmap_hlist_len == STABLE_NODE_CHAIN, but we can as well check
	 * for other negative values as an underflow if detected here
	 * for the first time (and not when decreasing rmap_hlist_len)
	 * would be sign of memory corruption in the stable_node.
	 */
	BUG_ON(stable_node->rmap_hlist_len < 0);

	stable_node->rmap_hlist_len++;
	if (!max_page_sharing_bypass)
		/* possibly non fatal but unexpected overflow, only warn */
		WARN_ON_ONCE(stable_node->rmap_hlist_len >
			     ksm_max_page_sharing);

	rmap_item->head = stable_node;
	rmap_item->address |= STABLE_FLAG;
	hlist_add_head(&rmap_item->hlist, &stable_node->hlist);

	if (rmap_item->hlist.next)
		ksm_pages_sharing++;
	else
		ksm_pages_shared++;
}

/*
 * cmp_and_merge_page - first see if page can be merged into the stable tree;
 * if not, compare checksum to previous and if it's the same, see if page can
 * be inserted into the unstable tree, or merged with a page already there and
 * both transferred to the stable tree.
 *
 * @page: the page that we are searching identical page to.
 * @rmap_item: the reverse mapping into the virtual address of this page
 */
static void cmp_and_merge_page(struct page *page, struct rmap_item *rmap_item)
{
	struct mm_struct *mm = rmap_item->mm;
	struct rmap_item *tree_rmap_item;
	struct page *tree_page = NULL;
	struct stable_node *stable_node;
	struct page *kpage;
	unsigned int checksum;
	int err;
	bool max_page_sharing_bypass = false;

	stable_node = page_stable_node(page);
	if (stable_node) {
		if (stable_node->head != &migrate_nodes &&
		    get_kpfn_nid(READ_ONCE(stable_node->kpfn)) !=
		    NUMA(stable_node->nid)) {
			stable_node_dup_del(stable_node);
			stable_node->head = &migrate_nodes;
			list_add(&stable_node->list, stable_node->head);
		}
		if (stable_node->head != &migrate_nodes &&
		    rmap_item->head == stable_node)
			return;
		/*
		 * If it's a KSM fork, allow it to go over the sharing limit
		 * without warnings.
		 */
		if (!is_page_sharing_candidate(stable_node))
			max_page_sharing_bypass = true;
	}

	/* We first start with searching the page inside the stable tree */
	kpage = stable_tree_search(page);
	if (kpage == page && rmap_item->head == stable_node) {
		put_page(kpage);
		return;
	}

	remove_rmap_item_from_tree(rmap_item);

	if (kpage) {
		if (PTR_ERR(kpage) == -EBUSY)
			return;

		err = try_to_merge_with_ksm_page(rmap_item, page, kpage);
		if (!err) {
			/*
			 * The page was successfully merged:
			 * add its rmap_item to the stable tree.
			 */
			lock_page(kpage);
			stable_tree_append(rmap_item, page_stable_node(kpage),
					   max_page_sharing_bypass);
			unlock_page(kpage);
		}
		put_page(kpage);
		return;
	}

	/*
	 * If the hash value of the page has changed from the last time
	 * we calculated it, this page is changing frequently: therefore we
	 * don't want to insert it in the unstable tree, and we don't want
	 * to waste our time searching for something identical to it there.
	 */
	checksum = calc_checksum(page);
	if (rmap_item->oldchecksum != checksum) {
		rmap_item->oldchecksum = checksum;
		return;
	}

	/*
	 * Same checksum as an empty page. We attempt to merge it with the
	 * appropriate zero page if the user enabled this via sysfs.
	 */
	if (ksm_use_zero_pages && (checksum == zero_checksum)) {
		struct vm_area_struct *vma;

		mmap_read_lock(mm);
		vma = find_mergeable_vma(mm, rmap_item->address);
		if (vma) {
			err = try_to_merge_one_page(vma, page,
					ZERO_PAGE(rmap_item->address));
		} else {
			/*
			 * If the vma is out of date, we do not need to
			 * continue.
			 */
			err = 0;
		}
		mmap_read_unlock(mm);
		/*
		 * In case of failure, the page was not really empty, so we
		 * need to continue. Otherwise we're done.
		 */
		if (!err)
			return;
	}
	tree_rmap_item =
		unstable_tree_search_insert(rmap_item, page, &tree_page);
	if (tree_rmap_item) {
		bool split;

		kpage = try_to_merge_two_pages(rmap_item, page,
						tree_rmap_item, tree_page);
		/*
		 * If both pages we tried to merge belong to the same compound
		 * page, then we actually ended up increasing the reference
		 * count of the same compound page twice, and split_huge_page
		 * failed.
		 * Here we set a flag if that happened, and we use it later to
		 * try split_huge_page again. Since we call put_page right
		 * afterwards, the reference count will be correct and
		 * split_huge_page should succeed.
		 */
		split = PageTransCompound(page)
			&& compound_head(page) == compound_head(tree_page);
		put_page(tree_page);
		if (kpage) {
			/*
			 * The pages were successfully merged: insert new
			 * node in the stable tree and add both rmap_items.
			 */
			lock_page(kpage);
			stable_node = stable_tree_insert(kpage);
			if (stable_node) {
				stable_tree_append(tree_rmap_item, stable_node,
						   false);
				stable_tree_append(rmap_item, stable_node,
						   false);
			}
			unlock_page(kpage);

			/*
			 * If we fail to insert the page into the stable tree,
			 * we will have 2 virtual addresses that are pointing
			 * to a ksm page left outside the stable tree,
			 * in which case we need to break_cow on both.
			 */
			if (!stable_node) {
				break_cow(tree_rmap_item);
				break_cow(rmap_item);
			}
		} else if (split) {
			/*
			 * We are here if we tried to merge two pages and
			 * failed because they both belonged to the same
			 * compound page. We will split the page now, but no
			 * merging will take place.
			 * We do not want to add the cost of a full lock; if
			 * the page is locked, it is better to skip it and
			 * perhaps try again later.
			 */
			if (!trylock_page(page))
				return;
			split_huge_page(page);
			unlock_page(page);
		}
	}
}

static struct rmap_item *get_next_rmap_item(struct mm_slot *mm_slot,
					    struct rmap_item **rmap_list,
					    unsigned long addr)
{
	struct rmap_item *rmap_item;

	while (*rmap_list) {
		rmap_item = *rmap_list;
		if ((rmap_item->address & PAGE_MASK) == addr)
			return rmap_item;
		if (rmap_item->address > addr)
			break;
		*rmap_list = rmap_item->rmap_list;
		remove_rmap_item_from_tree(rmap_item);
		free_rmap_item(rmap_item);
	}

	rmap_item = alloc_rmap_item();
	if (rmap_item) {
		/* It has already been zeroed */
		rmap_item->mm = mm_slot->mm;
		rmap_item->address = addr;
		rmap_item->rmap_list = *rmap_list;
		*rmap_list = rmap_item;
	}
	return rmap_item;
}

static struct rmap_item *scan_get_next_rmap_item(struct page **page)
{
	struct mm_struct *mm;
	struct mm_slot *slot;
	struct vm_area_struct *vma;
	struct rmap_item *rmap_item;
	int nid;

	if (list_empty(&ksm_mm_head.mm_list))
		return NULL;

	slot = ksm_scan.mm_slot;
	if (slot == &ksm_mm_head) {
		/*
		 * A number of pages can hang around indefinitely on per-cpu
		 * pagevecs, raised page count preventing write_protect_page
		 * from merging them.  Though it doesn't really matter much,
		 * it is puzzling to see some stuck in pages_volatile until
		 * other activity jostles them out, and they also prevented
		 * LTP's KSM test from succeeding deterministically; so drain
		 * them here (here rather than on entry to ksm_do_scan(),
		 * so we don't IPI too often when pages_to_scan is set low).
		 */
		lru_add_drain_all();

		/*
		 * Whereas stale stable_nodes on the stable_tree itself
		 * get pruned in the regular course of stable_tree_search(),
		 * those moved out to the migrate_nodes list can accumulate:
		 * so prune them once before each full scan.
		 */
		if (!ksm_merge_across_nodes) {
			struct stable_node *stable_node, *next;
			struct page *page;

			list_for_each_entry_safe(stable_node, next,
						 &migrate_nodes, list) {
				page = get_ksm_page(stable_node,
						    GET_KSM_PAGE_NOLOCK);
				if (page)
					put_page(page);
				cond_resched();
			}
		}

		for (nid = 0; nid < ksm_nr_node_ids; nid++)
			root_unstable_tree[nid] = RB_ROOT;

		spin_lock(&ksm_mmlist_lock);
		slot = list_entry(slot->mm_list.next, struct mm_slot, mm_list);
		ksm_scan.mm_slot = slot;
		spin_unlock(&ksm_mmlist_lock);
		/*
		 * Although we tested list_empty() above, a racing __ksm_exit
		 * of the last mm on the list may have removed it since then.
		 */
		if (slot == &ksm_mm_head)
			return NULL;
next_mm:
		ksm_scan.address = 0;
		ksm_scan.rmap_list = &slot->rmap_list;
	}

	mm = slot->mm;
	mmap_read_lock(mm);
	if (ksm_test_exit(mm))
		vma = NULL;
	else
		vma = find_vma(mm, ksm_scan.address);

	for (; vma; vma = vma->vm_next) {
		if (!(vma->vm_flags & VM_MERGEABLE))
			continue;
		if (ksm_scan.address < vma->vm_start)
			ksm_scan.address = vma->vm_start;
		if (!vma->anon_vma)
			ksm_scan.address = vma->vm_end;

		while (ksm_scan.address < vma->vm_end) {
			if (ksm_test_exit(mm))
				break;
			*page = follow_page(vma, ksm_scan.address, FOLL_GET);
			if (IS_ERR_OR_NULL(*page)) {
				ksm_scan.address += PAGE_SIZE;
				cond_resched();
				continue;
			}
			if (PageAnon(*page)) {
				flush_anon_page(vma, *page, ksm_scan.address);
				flush_dcache_page(*page);
				rmap_item = get_next_rmap_item(slot,
					ksm_scan.rmap_list, ksm_scan.address);
				if (rmap_item) {
					ksm_scan.rmap_list =
							&rmap_item->rmap_list;
					ksm_scan.address += PAGE_SIZE;
				} else
					put_page(*page);
				mmap_read_unlock(mm);
				return rmap_item;
			}
			put_page(*page);
			ksm_scan.address += PAGE_SIZE;
			cond_resched();
		}
	}

	if (ksm_test_exit(mm)) {
		ksm_scan.address = 0;
		ksm_scan.rmap_list = &slot->rmap_list;
	}
	/*
	 * Nuke all the rmap_items that are above this current rmap:
	 * because there were no VM_MERGEABLE vmas with such addresses.
	 */
	remove_trailing_rmap_items(slot, ksm_scan.rmap_list);

	spin_lock(&ksm_mmlist_lock);
	ksm_scan.mm_slot = list_entry(slot->mm_list.next,
						struct mm_slot, mm_list);
	if (ksm_scan.address == 0) {
		/*
		 * We've completed a full scan of all vmas, holding mmap_lock
		 * throughout, and found no VM_MERGEABLE: so do the same as
		 * __ksm_exit does to remove this mm from all our lists now.
		 * This applies either when cleaning up after __ksm_exit
		 * (but beware: we can reach here even before __ksm_exit),
		 * or when all VM_MERGEABLE areas have been unmapped (and
		 * mmap_lock then protects against race with MADV_MERGEABLE).
		 */
		hash_del(&slot->link);
		list_del(&slot->mm_list);
		spin_unlock(&ksm_mmlist_lock);

		free_mm_slot(slot);
		clear_bit(MMF_VM_MERGEABLE, &mm->flags);
		mmap_read_unlock(mm);
		mmdrop(mm);
	} else {
		mmap_read_unlock(mm);
		/*
		 * mmap_read_unlock(mm) first because after
		 * spin_unlock(&ksm_mmlist_lock) run, the "mm" may
		 * already have been freed under us by __ksm_exit()
		 * because the "mm_slot" is still hashed and
		 * ksm_scan.mm_slot doesn't point to it anymore.
		 */
		spin_unlock(&ksm_mmlist_lock);
	}

	/* Repeat until we've completed scanning the whole list */
	slot = ksm_scan.mm_slot;
	if (slot != &ksm_mm_head)
		goto next_mm;

	ksm_scan.seqnr++;
	return NULL;
}

/**
 * ksm_do_scan  - the ksm scanner main worker function.
 * @scan_npages:  number of pages we want to scan before we return.
 */
static void ksm_do_scan(unsigned int scan_npages)
{
	struct rmap_item *rmap_item;
	struct page *page;

	while (scan_npages-- && likely(!freezing(current))) {
		cond_resched();
		rmap_item = scan_get_next_rmap_item(&page);
		if (!rmap_item)
			return;
		cmp_and_merge_page(page, rmap_item);
		put_page(page);
	}
}

static int ksmd_should_run(void)
{
	return (ksm_run & KSM_RUN_MERGE) && !list_empty(&ksm_mm_head.mm_list);
}

static int ksm_scan_thread(void *nothing)
{
	unsigned int sleep_ms;

	set_freezable();
	set_user_nice(current, 5);

	while (!kthread_should_stop()) {
		mutex_lock(&ksm_thread_mutex);
		wait_while_offlining();
		if (ksmd_should_run())
			ksm_do_scan(ksm_thread_pages_to_scan);
		mutex_unlock(&ksm_thread_mutex);

		try_to_freeze();

		if (ksmd_should_run()) {
			sleep_ms = READ_ONCE(ksm_thread_sleep_millisecs);
			wait_event_interruptible_timeout(ksm_iter_wait,
				sleep_ms != READ_ONCE(ksm_thread_sleep_millisecs),
				msecs_to_jiffies(sleep_ms));
		} else {
			wait_event_freezable(ksm_thread_wait,
				ksmd_should_run() || kthread_should_stop());
		}
	}
	return 0;
}

int ksm_madvise(struct vm_area_struct *vma, unsigned long start,
		unsigned long end, int advice, unsigned long *vm_flags)
{
	struct mm_struct *mm = vma->vm_mm;
	int err;

	switch (advice) {
	case MADV_MERGEABLE:
		/*
		 * Be somewhat over-protective for now!
		 */
		if (*vm_flags & (VM_MERGEABLE | VM_SHARED  | VM_MAYSHARE   |
				 VM_PFNMAP    | VM_IO      | VM_DONTEXPAND |
				 VM_HUGETLB | VM_MIXEDMAP))
			return 0;		/* just ignore the advice */

		if (vma_is_dax(vma))
			return 0;

#ifdef VM_SAO
		if (*vm_flags & VM_SAO)
			return 0;
#endif
#ifdef VM_SPARC_ADI
		if (*vm_flags & VM_SPARC_ADI)
			return 0;
#endif

		if (!test_bit(MMF_VM_MERGEABLE, &mm->flags)) {
			err = __ksm_enter(mm);
			if (err)
				return err;
		}

		*vm_flags |= VM_MERGEABLE;
		break;

	case MADV_UNMERGEABLE:
		if (!(*vm_flags & VM_MERGEABLE))
			return 0;		/* just ignore the advice */

		if (vma->anon_vma) {
			err = unmerge_ksm_pages(vma, start, end);
			if (err)
				return err;
		}

		*vm_flags &= ~VM_MERGEABLE;
		break;
	}

	return 0;
}
EXPORT_SYMBOL_GPL(ksm_madvise);

int __ksm_enter(struct mm_struct *mm)
{
	struct mm_slot *mm_slot;
	int needs_wakeup;

	mm_slot = alloc_mm_slot();
	if (!mm_slot)
		return -ENOMEM;

	/* Check ksm_run too?  Would need tighter locking */
	needs_wakeup = list_empty(&ksm_mm_head.mm_list);

	spin_lock(&ksm_mmlist_lock);
	insert_to_mm_slots_hash(mm, mm_slot);
	/*
	 * When KSM_RUN_MERGE (or KSM_RUN_STOP),
	 * insert just behind the scanning cursor, to let the area settle
	 * down a little; when fork is followed by immediate exec, we don't
	 * want ksmd to waste time setting up and tearing down an rmap_list.
	 *
	 * But when KSM_RUN_UNMERGE, it's important to insert ahead of its
	 * scanning cursor, otherwise KSM pages in newly forked mms will be
	 * missed: then we might as well insert at the end of the list.
	 */
	if (ksm_run & KSM_RUN_UNMERGE)
		list_add_tail(&mm_slot->mm_list, &ksm_mm_head.mm_list);
	else
		list_add_tail(&mm_slot->mm_list, &ksm_scan.mm_slot->mm_list);
	spin_unlock(&ksm_mmlist_lock);

	set_bit(MMF_VM_MERGEABLE, &mm->flags);
	mmgrab(mm);

	if (needs_wakeup)
		wake_up_interruptible(&ksm_thread_wait);

	return 0;
}

void __ksm_exit(struct mm_struct *mm)
{
	struct mm_slot *mm_slot;
	int easy_to_free = 0;

	/*
	 * This process is exiting: if it's straightforward (as is the
	 * case when ksmd was never running), free mm_slot immediately.
	 * But if it's at the cursor or has rmap_items linked to it, use
	 * mmap_lock to synchronize with any break_cows before pagetables
	 * are freed, and leave the mm_slot on the list for ksmd to free.
	 * Beware: ksm may already have noticed it exiting and freed the slot.
	 */

	spin_lock(&ksm_mmlist_lock);
	mm_slot = get_mm_slot(mm);
	if (mm_slot && ksm_scan.mm_slot != mm_slot) {
		if (!mm_slot->rmap_list) {
			hash_del(&mm_slot->link);
			list_del(&mm_slot->mm_list);
			easy_to_free = 1;
		} else {
			list_move(&mm_slot->mm_list,
				  &ksm_scan.mm_slot->mm_list);
		}
	}
	spin_unlock(&ksm_mmlist_lock);

	if (easy_to_free) {
		free_mm_slot(mm_slot);
		clear_bit(MMF_VM_MERGEABLE, &mm->flags);
		mmdrop(mm);
	} else if (mm_slot) {
		mmap_write_lock(mm);
		mmap_write_unlock(mm);
	}
}

struct page *ksm_might_need_to_copy(struct page *page,
			struct vm_area_struct *vma, unsigned long address)
{
	struct anon_vma *anon_vma = page_anon_vma(page);
	struct page *new_page;

	if (PageKsm(page)) {
		if (page_stable_node(page) &&
		    !(ksm_run & KSM_RUN_UNMERGE))
			return page;	/* no need to copy it */
	} else if (!anon_vma) {
		return page;		/* no need to copy it */
	} else if (anon_vma->root == vma->anon_vma->root &&
		 page->index == linear_page_index(vma, address)) {
		return page;		/* still no need to copy it */
	}
	if (!PageUptodate(page))
		return page;		/* let do_swap_page report the error */

	new_page = alloc_page_vma(GFP_HIGHUSER_MOVABLE, vma, address);
	if (new_page && mem_cgroup_charge(new_page, vma->vm_mm, GFP_KERNEL)) {
		put_page(new_page);
		new_page = NULL;
	}
	if (new_page) {
		copy_user_highpage(new_page, page, address, vma);

		SetPageDirty(new_page);
		__SetPageUptodate(new_page);
		__SetPageLocked(new_page);
	}

	return new_page;
}

void rmap_walk_ksm(struct page *page, struct rmap_walk_control *rwc)
{
	struct stable_node *stable_node;
	struct rmap_item *rmap_item;
	int search_new_forks = 0;

	VM_BUG_ON_PAGE(!PageKsm(page), page);

	/*
	 * Rely on the page lock to protect against concurrent modifications
	 * to that page's node of the stable tree.
	 */
	VM_BUG_ON_PAGE(!PageLocked(page), page);

	stable_node = page_stable_node(page);
	if (!stable_node)
		return;
again:
	hlist_for_each_entry(rmap_item, &stable_node->hlist, hlist) {
		struct anon_vma *anon_vma = rmap_item->anon_vma;
		struct anon_vma_chain *vmac;
		struct vm_area_struct *vma;

		cond_resched();
		anon_vma_lock_read(anon_vma);
		anon_vma_interval_tree_foreach(vmac, &anon_vma->rb_root,
					       0, ULONG_MAX) {
			unsigned long addr;

			cond_resched();
			vma = vmac->vma;

			/* Ignore the stable/unstable/sqnr flags */
			addr = rmap_item->address & ~KSM_FLAG_MASK;

			if (addr < vma->vm_start || addr >= vma->vm_end)
				continue;
			/*
			 * Initially we examine only the vma which covers this
			 * rmap_item; but later, if there is still work to do,
			 * we examine covering vmas in other mms: in case they
			 * were forked from the original since ksmd passed.
			 */
			if ((rmap_item->mm == vma->vm_mm) == search_new_forks)
				continue;

			if (rwc->invalid_vma && rwc->invalid_vma(vma, rwc->arg))
				continue;

			if (!rwc->rmap_one(page, vma, addr, rwc->arg)) {
				anon_vma_unlock_read(anon_vma);
				return;
			}
			if (rwc->done && rwc->done(page)) {
				anon_vma_unlock_read(anon_vma);
				return;
			}
		}
		anon_vma_unlock_read(anon_vma);
	}
	if (!search_new_forks++)
		goto again;
}

#ifdef CONFIG_MIGRATION
void ksm_migrate_page(struct page *newpage, struct page *oldpage)
{
	struct stable_node *stable_node;

	VM_BUG_ON_PAGE(!PageLocked(oldpage), oldpage);
	VM_BUG_ON_PAGE(!PageLocked(newpage), newpage);
	VM_BUG_ON_PAGE(newpage->mapping != oldpage->mapping, newpage);

	stable_node = page_stable_node(newpage);
	if (stable_node) {
		VM_BUG_ON_PAGE(stable_node->kpfn != page_to_pfn(oldpage), oldpage);
		stable_node->kpfn = page_to_pfn(newpage);
		/*
		 * newpage->mapping was set in advance; now we need smp_wmb()
		 * to make sure that the new stable_node->kpfn is visible
		 * to get_ksm_page() before it can see that oldpage->mapping
		 * has gone stale (or that PageSwapCache has been cleared).
		 */
		smp_wmb();
		set_page_stable_node(oldpage, NULL);
	}
}
#endif /* CONFIG_MIGRATION */

#ifdef CONFIG_MEMORY_HOTREMOVE
static void wait_while_offlining(void)
{
	while (ksm_run & KSM_RUN_OFFLINE) {
		mutex_unlock(&ksm_thread_mutex);
		wait_on_bit(&ksm_run, ilog2(KSM_RUN_OFFLINE),
			    TASK_UNINTERRUPTIBLE);
		mutex_lock(&ksm_thread_mutex);
	}
}

static bool stable_node_dup_remove_range(struct stable_node *stable_node,
					 unsigned long start_pfn,
					 unsigned long end_pfn)
{
	if (stable_node->kpfn >= start_pfn &&
	    stable_node->kpfn < end_pfn) {
		/*
		 * Don't get_ksm_page, page has already gone:
		 * which is why we keep kpfn instead of page*
		 */
		remove_node_from_stable_tree(stable_node);
		return true;
	}
	return false;
}

static bool stable_node_chain_remove_range(struct stable_node *stable_node,
					   unsigned long start_pfn,
					   unsigned long end_pfn,
					   struct rb_root *root)
{
	struct stable_node *dup;
	struct hlist_node *hlist_safe;

	if (!is_stable_node_chain(stable_node)) {
		VM_BUG_ON(is_stable_node_dup(stable_node));
		return stable_node_dup_remove_range(stable_node, start_pfn,
						    end_pfn);
	}

	hlist_for_each_entry_safe(dup, hlist_safe,
				  &stable_node->hlist, hlist_dup) {
		VM_BUG_ON(!is_stable_node_dup(dup));
		stable_node_dup_remove_range(dup, start_pfn, end_pfn);
	}
	if (hlist_empty(&stable_node->hlist)) {
		free_stable_node_chain(stable_node, root);
		return true; /* notify caller that tree was rebalanced */
	} else
		return false;
}

static void ksm_check_stable_tree(unsigned long start_pfn,
				  unsigned long end_pfn)
{
	struct stable_node *stable_node, *next;
	struct rb_node *node;
	int nid;

	for (nid = 0; nid < ksm_nr_node_ids; nid++) {
		node = rb_first(root_stable_tree + nid);
		while (node) {
			stable_node = rb_entry(node, struct stable_node, node);
			if (stable_node_chain_remove_range(stable_node,
							   start_pfn, end_pfn,
							   root_stable_tree +
							   nid))
				node = rb_first(root_stable_tree + nid);
			else
				node = rb_next(node);
			cond_resched();
		}
	}
	list_for_each_entry_safe(stable_node, next, &migrate_nodes, list) {
		if (stable_node->kpfn >= start_pfn &&
		    stable_node->kpfn < end_pfn)
			remove_node_from_stable_tree(stable_node);
		cond_resched();
	}
}

static int ksm_memory_callback(struct notifier_block *self,
			       unsigned long action, void *arg)
{
	struct memory_notify *mn = arg;

	switch (action) {
	case MEM_GOING_OFFLINE:
		/*
		 * Prevent ksm_do_scan(), unmerge_and_remove_all_rmap_items()
		 * and remove_all_stable_nodes() while memory is going offline:
		 * it is unsafe for them to touch the stable tree at this time.
		 * But unmerge_ksm_pages(), rmap lookups and other entry points
		 * which do not need the ksm_thread_mutex are all safe.
		 */
		mutex_lock(&ksm_thread_mutex);
		ksm_run |= KSM_RUN_OFFLINE;
		mutex_unlock(&ksm_thread_mutex);
		break;

	case MEM_OFFLINE:
		/*
		 * Most of the work is done by page migration; but there might
		 * be a few stable_nodes left over, still pointing to struct
		 * pages which have been offlined: prune those from the tree,
		 * otherwise get_ksm_page() might later try to access a
		 * non-existent struct page.
		 */
		ksm_check_stable_tree(mn->start_pfn,
				      mn->start_pfn + mn->nr_pages);
		fallthrough;
	case MEM_CANCEL_OFFLINE:
		mutex_lock(&ksm_thread_mutex);
		ksm_run &= ~KSM_RUN_OFFLINE;
		mutex_unlock(&ksm_thread_mutex);

		smp_mb();	/* wake_up_bit advises this */
		wake_up_bit(&ksm_run, ilog2(KSM_RUN_OFFLINE));
		break;
	}
	return NOTIFY_OK;
}
#else
static void wait_while_offlining(void)
{
}
#endif /* CONFIG_MEMORY_HOTREMOVE */

#ifdef CONFIG_SYSFS
/*
 * This all compiles without CONFIG_SYSFS, but is a waste of space.
 */

#define KSM_ATTR_RO(_name) \
	static struct kobj_attribute _name##_attr = __ATTR_RO(_name)
#define KSM_ATTR(_name) \
	static struct kobj_attribute _name##_attr = \
		__ATTR(_name, 0644, _name##_show, _name##_store)

static ssize_t sleep_millisecs_show(struct kobject *kobj,
				    struct kobj_attribute *attr, char *buf)
{
	return sprintf(buf, "%u\n", ksm_thread_sleep_millisecs);
}

static ssize_t sleep_millisecs_store(struct kobject *kobj,
				     struct kobj_attribute *attr,
				     const char *buf, size_t count)
{
	unsigned long msecs;
	int err;

	err = kstrtoul(buf, 10, &msecs);
	if (err || msecs > UINT_MAX)
		return -EINVAL;

	ksm_thread_sleep_millisecs = msecs;
	wake_up_interruptible(&ksm_iter_wait);

	return count;
}
KSM_ATTR(sleep_millisecs);

static ssize_t pages_to_scan_show(struct kobject *kobj,
				  struct kobj_attribute *attr, char *buf)
{
	return sprintf(buf, "%u\n", ksm_thread_pages_to_scan);
}

static ssize_t pages_to_scan_store(struct kobject *kobj,
				   struct kobj_attribute *attr,
				   const char *buf, size_t count)
{
	int err;
	unsigned long nr_pages;

	err = kstrtoul(buf, 10, &nr_pages);
	if (err || nr_pages > UINT_MAX)
		return -EINVAL;

	ksm_thread_pages_to_scan = nr_pages;

	return count;
}
KSM_ATTR(pages_to_scan);

static ssize_t run_show(struct kobject *kobj, struct kobj_attribute *attr,
			char *buf)
{
	return sprintf(buf, "%lu\n", ksm_run);
}

static ssize_t run_store(struct kobject *kobj, struct kobj_attribute *attr,
			 const char *buf, size_t count)
{
	int err;
	unsigned long flags;

	err = kstrtoul(buf, 10, &flags);
	if (err || flags > UINT_MAX)
		return -EINVAL;
	if (flags > KSM_RUN_UNMERGE)
		return -EINVAL;

	/*
	 * KSM_RUN_MERGE sets ksmd running, and 0 stops it running.
	 * KSM_RUN_UNMERGE stops it running and unmerges all rmap_items,
	 * breaking COW to free the pages_shared (but leaves mm_slots
	 * on the list for when ksmd may be set running again).
	 */

	mutex_lock(&ksm_thread_mutex);
	wait_while_offlining();
	if (ksm_run != flags) {
		ksm_run = flags;
		if (flags & KSM_RUN_UNMERGE) {
			set_current_oom_origin();
			err = unmerge_and_remove_all_rmap_items();
			clear_current_oom_origin();
			if (err) {
				ksm_run = KSM_RUN_STOP;
				count = err;
			}
		}
	}
	mutex_unlock(&ksm_thread_mutex);

	if (flags & KSM_RUN_MERGE)
		wake_up_interruptible(&ksm_thread_wait);

	return count;
}
KSM_ATTR(run);

#ifdef CONFIG_NUMA
static ssize_t merge_across_nodes_show(struct kobject *kobj,
				struct kobj_attribute *attr, char *buf)
{
	return sprintf(buf, "%u\n", ksm_merge_across_nodes);
}

static ssize_t merge_across_nodes_store(struct kobject *kobj,
				   struct kobj_attribute *attr,
				   const char *buf, size_t count)
{
	int err;
	unsigned long knob;

	err = kstrtoul(buf, 10, &knob);
	if (err)
		return err;
	if (knob > 1)
		return -EINVAL;

	mutex_lock(&ksm_thread_mutex);
	wait_while_offlining();
	if (ksm_merge_across_nodes != knob) {
		if (ksm_pages_shared || remove_all_stable_nodes())
			err = -EBUSY;
		else if (root_stable_tree == one_stable_tree) {
			struct rb_root *buf;
			/*
			 * This is the first time that we switch away from the
			 * default of merging across nodes: must now allocate
			 * a buffer to hold as many roots as may be needed.
			 * Allocate stable and unstable together:
			 * MAXSMP NODES_SHIFT 10 will use 16kB.
			 */
			buf = kcalloc(nr_node_ids + nr_node_ids, sizeof(*buf),
				      GFP_KERNEL);
			/* Let us assume that RB_ROOT is NULL is zero */
			if (!buf)
				err = -ENOMEM;
			else {
				root_stable_tree = buf;
				root_unstable_tree = buf + nr_node_ids;
				/* Stable tree is empty but not the unstable */
				root_unstable_tree[0] = one_unstable_tree[0];
			}
		}
		if (!err) {
			ksm_merge_across_nodes = knob;
			ksm_nr_node_ids = knob ? 1 : nr_node_ids;
		}
	}
	mutex_unlock(&ksm_thread_mutex);

	return err ? err : count;
}
KSM_ATTR(merge_across_nodes);
#endif

static ssize_t use_zero_pages_show(struct kobject *kobj,
				struct kobj_attribute *attr, char *buf)
{
	return sprintf(buf, "%u\n", ksm_use_zero_pages);
}
static ssize_t use_zero_pages_store(struct kobject *kobj,
				   struct kobj_attribute *attr,
				   const char *buf, size_t count)
{
	int err;
	bool value;

	err = kstrtobool(buf, &value);
	if (err)
		return -EINVAL;

	ksm_use_zero_pages = value;

	return count;
}
KSM_ATTR(use_zero_pages);

static ssize_t max_page_sharing_show(struct kobject *kobj,
				     struct kobj_attribute *attr, char *buf)
{
	return sprintf(buf, "%u\n", ksm_max_page_sharing);
}

static ssize_t max_page_sharing_store(struct kobject *kobj,
				      struct kobj_attribute *attr,
				      const char *buf, size_t count)
{
	int err;
	int knob;

	err = kstrtoint(buf, 10, &knob);
	if (err)
		return err;
	/*
	 * When a KSM page is created it is shared by 2 mappings. This
	 * being a signed comparison, it implicitly verifies it's not
	 * negative.
	 */
	if (knob < 2)
		return -EINVAL;

	if (READ_ONCE(ksm_max_page_sharing) == knob)
		return count;

	mutex_lock(&ksm_thread_mutex);
	wait_while_offlining();
	if (ksm_max_page_sharing != knob) {
		if (ksm_pages_shared || remove_all_stable_nodes())
			err = -EBUSY;
		else
			ksm_max_page_sharing = knob;
	}
	mutex_unlock(&ksm_thread_mutex);

	return err ? err : count;
}
KSM_ATTR(max_page_sharing);

static ssize_t pages_shared_show(struct kobject *kobj,
				 struct kobj_attribute *attr, char *buf)
{
	return sprintf(buf, "%lu\n", ksm_pages_shared);
}
KSM_ATTR_RO(pages_shared);

static ssize_t pages_sharing_show(struct kobject *kobj,
				  struct kobj_attribute *attr, char *buf)
{
	return sprintf(buf, "%lu\n", ksm_pages_sharing);
}
KSM_ATTR_RO(pages_sharing);

static ssize_t pages_unshared_show(struct kobject *kobj,
				   struct kobj_attribute *attr, char *buf)
{
	return sprintf(buf, "%lu\n", ksm_pages_unshared);
}
KSM_ATTR_RO(pages_unshared);

static ssize_t pages_volatile_show(struct kobject *kobj,
				   struct kobj_attribute *attr, char *buf)
{
	long ksm_pages_volatile;

	ksm_pages_volatile = ksm_rmap_items - ksm_pages_shared
				- ksm_pages_sharing - ksm_pages_unshared;
	/*
	 * It was not worth any locking to calculate that statistic,
	 * but it might therefore sometimes be negative: conceal that.
	 */
	if (ksm_pages_volatile < 0)
		ksm_pages_volatile = 0;
	return sprintf(buf, "%ld\n", ksm_pages_volatile);
}
KSM_ATTR_RO(pages_volatile);

static ssize_t stable_node_dups_show(struct kobject *kobj,
				     struct kobj_attribute *attr, char *buf)
{
	return sprintf(buf, "%lu\n", ksm_stable_node_dups);
}
KSM_ATTR_RO(stable_node_dups);

static ssize_t stable_node_chains_show(struct kobject *kobj,
				       struct kobj_attribute *attr, char *buf)
{
	return sprintf(buf, "%lu\n", ksm_stable_node_chains);
}
KSM_ATTR_RO(stable_node_chains);

static ssize_t
stable_node_chains_prune_millisecs_show(struct kobject *kobj,
					struct kobj_attribute *attr,
					char *buf)
{
	return sprintf(buf, "%u\n", ksm_stable_node_chains_prune_millisecs);
}

static ssize_t
stable_node_chains_prune_millisecs_store(struct kobject *kobj,
					 struct kobj_attribute *attr,
					 const char *buf, size_t count)
{
	unsigned long msecs;
	int err;

	err = kstrtoul(buf, 10, &msecs);
	if (err || msecs > UINT_MAX)
		return -EINVAL;

	ksm_stable_node_chains_prune_millisecs = msecs;

	return count;
}
KSM_ATTR(stable_node_chains_prune_millisecs);

static ssize_t full_scans_show(struct kobject *kobj,
			       struct kobj_attribute *attr, char *buf)
{
	return sprintf(buf, "%lu\n", ksm_scan.seqnr);
}
KSM_ATTR_RO(full_scans);

static struct attribute *ksm_attrs[] = {
	&sleep_millisecs_attr.attr,
	&pages_to_scan_attr.attr,
	&run_attr.attr,
	&pages_shared_attr.attr,
	&pages_sharing_attr.attr,
	&pages_unshared_attr.attr,
	&pages_volatile_attr.attr,
	&full_scans_attr.attr,
#ifdef CONFIG_NUMA
	&merge_across_nodes_attr.attr,
#endif
	&max_page_sharing_attr.attr,
	&stable_node_chains_attr.attr,
	&stable_node_dups_attr.attr,
	&stable_node_chains_prune_millisecs_attr.attr,
	&use_zero_pages_attr.attr,
	NULL,
};

static const struct attribute_group ksm_attr_group = {
	.attrs = ksm_attrs,
	.name = "ksm",
};
#endif /* CONFIG_SYSFS */

static int __init ksm_init(void)
{
	struct task_struct *ksm_thread;
	int err;

	/* The correct value depends on page size and endianness */
	zero_checksum = calc_checksum(ZERO_PAGE(0));
	/* Default to false for backwards compatibility */
	ksm_use_zero_pages = false;

	err = ksm_slab_init();
	if (err)
		goto out;

	ksm_thread = kthread_run(ksm_scan_thread, NULL, "ksmd");
	if (IS_ERR(ksm_thread)) {
		pr_err("ksm: creating kthread failed\n");
		err = PTR_ERR(ksm_thread);
		goto out_free;
	}

#ifdef CONFIG_SYSFS
	err = sysfs_create_group(mm_kobj, &ksm_attr_group);
	if (err) {
		pr_err("ksm: register sysfs failed\n");
		kthread_stop(ksm_thread);
		goto out_free;
	}
#else
	ksm_run = KSM_RUN_MERGE;	/* no way for user to start it */

#endif /* CONFIG_SYSFS */

#ifdef CONFIG_MEMORY_HOTREMOVE
	/* There is no significance to this priority 100 */
	hotplug_memory_notifier(ksm_memory_callback, 100);
#endif
	return 0;

out_free:
	ksm_slab_free();
out:
	return err;
}
subsys_initcall(ksm_init);<|MERGE_RESOLUTION|>--- conflicted
+++ resolved
@@ -480,12 +480,8 @@
 			break;
 		if (PageKsm(page))
 			ret = handle_mm_fault(vma, addr,
-<<<<<<< HEAD
-					FAULT_FLAG_WRITE | FAULT_FLAG_REMOTE);
-=======
 					      FAULT_FLAG_WRITE | FAULT_FLAG_REMOTE,
 					      NULL);
->>>>>>> 24b8d41d
 		else
 			ret = VM_FAULT_WRITE;
 		put_page(page);
