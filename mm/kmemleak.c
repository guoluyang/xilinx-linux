// SPDX-License-Identifier: GPL-2.0-only
/*
 * mm/kmemleak.c
 *
 * Copyright (C) 2008 ARM Limited
 * Written by Catalin Marinas <catalin.marinas@arm.com>
 *
 * For more information on the algorithm and kmemleak usage, please see
 * Documentation/dev-tools/kmemleak.rst.
 *
 * Notes on locking
 * ----------------
 *
 * The following locks and mutexes are used by kmemleak:
 *
 * - kmemleak_lock (raw_spinlock_t): protects the object_list modifications and
 *   accesses to the object_tree_root. The object_list is the main list
 *   holding the metadata (struct kmemleak_object) for the allocated memory
 *   blocks. The object_tree_root is a red black tree used to look-up
 *   metadata based on a pointer to the corresponding memory block.  The
 *   kmemleak_object structures are added to the object_list and
 *   object_tree_root in the create_object() function called from the
 *   kmemleak_alloc() callback and removed in delete_object() called from the
 *   kmemleak_free() callback
 * - kmemleak_object.lock (raw_spinlock_t): protects a kmemleak_object.
 *   Accesses to the metadata (e.g. count) are protected by this lock. Note
 *   that some members of this structure may be protected by other means
 *   (atomic or kmemleak_lock). This lock is also held when scanning the
 *   corresponding memory block to avoid the kernel freeing it via the
 *   kmemleak_free() callback. This is less heavyweight than holding a global
 *   lock like kmemleak_lock during scanning.
 * - scan_mutex (mutex): ensures that only one thread may scan the memory for
 *   unreferenced objects at a time. The gray_list contains the objects which
 *   are already referenced or marked as false positives and need to be
 *   scanned. This list is only modified during a scanning episode when the
 *   scan_mutex is held. At the end of a scan, the gray_list is always empty.
 *   Note that the kmemleak_object.use_count is incremented when an object is
 *   added to the gray_list and therefore cannot be freed. This mutex also
 *   prevents multiple users of the "kmemleak" debugfs file together with
 *   modifications to the memory scanning parameters including the scan_thread
 *   pointer
 *
 * Locks and mutexes are acquired/nested in the following order:
 *
 *   scan_mutex [-> object->lock] -> kmemleak_lock -> other_object->lock (SINGLE_DEPTH_NESTING)
 *
 * No kmemleak_lock and object->lock nesting is allowed outside scan_mutex
 * regions.
 *
 * The kmemleak_object structures have a use_count incremented or decremented
 * using the get_object()/put_object() functions. When the use_count becomes
 * 0, this count can no longer be incremented and put_object() schedules the
 * kmemleak_object freeing via an RCU callback. All calls to the get_object()
 * function must be protected by rcu_read_lock() to avoid accessing a freed
 * structure.
 */

#define pr_fmt(fmt) KBUILD_MODNAME ": " fmt

#include <linux/init.h>
#include <linux/kernel.h>
#include <linux/list.h>
#include <linux/sched/signal.h>
#include <linux/sched/task.h>
#include <linux/sched/task_stack.h>
#include <linux/jiffies.h>
#include <linux/delay.h>
#include <linux/export.h>
#include <linux/kthread.h>
#include <linux/rbtree.h>
#include <linux/fs.h>
#include <linux/debugfs.h>
#include <linux/seq_file.h>
#include <linux/cpumask.h>
#include <linux/spinlock.h>
#include <linux/module.h>
#include <linux/mutex.h>
#include <linux/rcupdate.h>
#include <linux/stacktrace.h>
#include <linux/cache.h>
#include <linux/percpu.h>
<<<<<<< HEAD
#include <linux/hardirq.h>
#include <linux/bootmem.h>
=======
#include <linux/memblock.h>
>>>>>>> 24b8d41d
#include <linux/pfn.h>
#include <linux/mmzone.h>
#include <linux/slab.h>
#include <linux/thread_info.h>
#include <linux/err.h>
#include <linux/uaccess.h>
#include <linux/string.h>
#include <linux/nodemask.h>
#include <linux/mm.h>
#include <linux/workqueue.h>
#include <linux/crc32.h>

#include <asm/sections.h>
#include <asm/processor.h>
#include <linux/atomic.h>

#include <linux/kasan.h>
#include <linux/kmemleak.h>
#include <linux/memory_hotplug.h>

/*
 * Kmemleak configuration and common defines.
 */
#define MAX_TRACE		16	/* stack trace length */
#define MSECS_MIN_AGE		5000	/* minimum object age for reporting */
#define SECS_FIRST_SCAN		60	/* delay before the first scan */
#define SECS_SCAN_WAIT		600	/* subsequent auto scanning delay */
#define MAX_SCAN_SIZE		4096	/* maximum size of a scanned block */

#define BYTES_PER_POINTER	sizeof(void *)

/* GFP bitmask for kmemleak internal allocations */
#define gfp_kmemleak_mask(gfp)	(((gfp) & (GFP_KERNEL | GFP_ATOMIC)) | \
				 __GFP_NORETRY | __GFP_NOMEMALLOC | \
				 __GFP_NOWARN)

/* scanning area inside a memory block */
struct kmemleak_scan_area {
	struct hlist_node node;
	unsigned long start;
	size_t size;
};

#define KMEMLEAK_GREY	0
#define KMEMLEAK_BLACK	-1

/*
 * Structure holding the metadata for each allocated memory block.
 * Modifications to such objects should be made while holding the
 * object->lock. Insertions or deletions from object_list, gray_list or
 * rb_node are already protected by the corresponding locks or mutex (see
 * the notes on locking above). These objects are reference-counted
 * (use_count) and freed using the RCU mechanism.
 */
struct kmemleak_object {
	raw_spinlock_t lock;
	unsigned int flags;		/* object status flags */
	struct list_head object_list;
	struct list_head gray_list;
	struct rb_node rb_node;
	struct rcu_head rcu;		/* object_list lockless traversal */
	/* object usage count; object freed when use_count == 0 */
	atomic_t use_count;
	unsigned long pointer;
	size_t size;
	/* pass surplus references to this pointer */
	unsigned long excess_ref;
	/* minimum number of a pointers found before it is considered leak */
	int min_count;
	/* the total number of pointers found pointing to this object */
	int count;
	/* checksum for detecting modified objects */
	u32 checksum;
	/* memory ranges to be scanned inside an object (empty for all) */
	struct hlist_head area_list;
	unsigned long trace[MAX_TRACE];
	unsigned int trace_len;
	unsigned long jiffies;		/* creation timestamp */
	pid_t pid;			/* pid of the current task */
	char comm[TASK_COMM_LEN];	/* executable name */
};

/* flag representing the memory block allocation status */
#define OBJECT_ALLOCATED	(1 << 0)
/* flag set after the first reporting of an unreference object */
#define OBJECT_REPORTED		(1 << 1)
/* flag set to not scan the object */
#define OBJECT_NO_SCAN		(1 << 2)
/* flag set to fully scan the object when scan_area allocation failed */
#define OBJECT_FULL_SCAN	(1 << 3)

#define HEX_PREFIX		"    "
/* number of bytes to print per line; must be 16 or 32 */
#define HEX_ROW_SIZE		16
/* number of bytes to print at a time (1, 2, 4, 8) */
#define HEX_GROUP_SIZE		1
/* include ASCII after the hex output */
#define HEX_ASCII		1
/* max number of lines to be printed */
#define HEX_MAX_LINES		2

/* the list of all allocated objects */
static LIST_HEAD(object_list);
/* the list of gray-colored objects (see color_gray comment below) */
static LIST_HEAD(gray_list);
/* memory pool allocation */
static struct kmemleak_object mem_pool[CONFIG_DEBUG_KMEMLEAK_MEM_POOL_SIZE];
static int mem_pool_free_count = ARRAY_SIZE(mem_pool);
static LIST_HEAD(mem_pool_free_list);
/* search tree for object boundaries */
static struct rb_root object_tree_root = RB_ROOT;
/* protecting the access to object_list and object_tree_root */
static DEFINE_RAW_SPINLOCK(kmemleak_lock);

/* allocation caches for kmemleak internal data */
static struct kmem_cache *object_cache;
static struct kmem_cache *scan_area_cache;

/* set if tracing memory operations is enabled */
static int kmemleak_enabled = 1;
/* same as above but only for the kmemleak_free() callback */
static int kmemleak_free_enabled = 1;
/* set in the late_initcall if there were no errors */
static int kmemleak_initialized;
/* set if a kmemleak warning was issued */
static int kmemleak_warning;
/* set if a fatal kmemleak error has occurred */
static int kmemleak_error;

/* minimum and maximum address that may be valid pointers */
static unsigned long min_addr = ULONG_MAX;
static unsigned long max_addr;

static struct task_struct *scan_thread;
/* used to avoid reporting of recently allocated objects */
static unsigned long jiffies_min_age;
static unsigned long jiffies_last_scan;
/* delay between automatic memory scannings */
static signed long jiffies_scan_wait;
/* enables or disables the task stacks scanning */
static int kmemleak_stack_scan = 1;
/* protects the memory scanning, parameters and debug/kmemleak file access */
static DEFINE_MUTEX(scan_mutex);
/* setting kmemleak=on, will set this var, skipping the disable */
static int kmemleak_skip_disable;
/* If there are leaks that can be reported */
static bool kmemleak_found_leaks;

static bool kmemleak_verbose;
module_param_named(verbose, kmemleak_verbose, bool, 0600);

static void kmemleak_disable(void);

/*
 * Print a warning and dump the stack trace.
 */
#define kmemleak_warn(x...)	do {		\
	pr_warn(x);				\
	dump_stack();				\
	kmemleak_warning = 1;			\
} while (0)

/*
 * Macro invoked when a serious kmemleak condition occurred and cannot be
 * recovered from. Kmemleak will be disabled and further allocation/freeing
 * tracing no longer available.
 */
#define kmemleak_stop(x...)	do {	\
	kmemleak_warn(x);		\
	kmemleak_disable();		\
} while (0)

#define warn_or_seq_printf(seq, fmt, ...)	do {	\
	if (seq)					\
		seq_printf(seq, fmt, ##__VA_ARGS__);	\
	else						\
		pr_warn(fmt, ##__VA_ARGS__);		\
} while (0)

static void warn_or_seq_hex_dump(struct seq_file *seq, int prefix_type,
				 int rowsize, int groupsize, const void *buf,
				 size_t len, bool ascii)
{
	if (seq)
		seq_hex_dump(seq, HEX_PREFIX, prefix_type, rowsize, groupsize,
			     buf, len, ascii);
	else
		print_hex_dump(KERN_WARNING, pr_fmt(HEX_PREFIX), prefix_type,
			       rowsize, groupsize, buf, len, ascii);
}

/*
 * Printing of the objects hex dump to the seq file. The number of lines to be
 * printed is limited to HEX_MAX_LINES to prevent seq file spamming. The
 * actual number of printed bytes depends on HEX_ROW_SIZE. It must be called
 * with the object->lock held.
 */
static void hex_dump_object(struct seq_file *seq,
			    struct kmemleak_object *object)
{
	const u8 *ptr = (const u8 *)object->pointer;
	size_t len;

	/* limit the number of lines to HEX_MAX_LINES */
	len = min_t(size_t, object->size, HEX_MAX_LINES * HEX_ROW_SIZE);

<<<<<<< HEAD
	seq_printf(seq, "  hex dump (first %zu bytes):\n", len);
	kasan_disable_current();
	seq_hex_dump(seq, "    ", DUMP_PREFIX_NONE, HEX_ROW_SIZE,
		     HEX_GROUP_SIZE, ptr, len, HEX_ASCII);
=======
	warn_or_seq_printf(seq, "  hex dump (first %zu bytes):\n", len);
	kasan_disable_current();
	warn_or_seq_hex_dump(seq, DUMP_PREFIX_NONE, HEX_ROW_SIZE,
			     HEX_GROUP_SIZE, ptr, len, HEX_ASCII);
>>>>>>> 24b8d41d
	kasan_enable_current();
}

/*
 * Object colors, encoded with count and min_count:
 * - white - orphan object, not enough references to it (count < min_count)
 * - gray  - not orphan, not marked as false positive (min_count == 0) or
 *		sufficient references to it (count >= min_count)
 * - black - ignore, it doesn't contain references (e.g. text section)
 *		(min_count == -1). No function defined for this color.
 * Newly created objects don't have any color assigned (object->count == -1)
 * before the next memory scan when they become white.
 */
static bool color_white(const struct kmemleak_object *object)
{
	return object->count != KMEMLEAK_BLACK &&
		object->count < object->min_count;
}

static bool color_gray(const struct kmemleak_object *object)
{
	return object->min_count != KMEMLEAK_BLACK &&
		object->count >= object->min_count;
}

/*
 * Objects are considered unreferenced only if their color is white, they have
 * not be deleted and have a minimum age to avoid false positives caused by
 * pointers temporarily stored in CPU registers.
 */
static bool unreferenced_object(struct kmemleak_object *object)
{
	return (color_white(object) && object->flags & OBJECT_ALLOCATED) &&
		time_before_eq(object->jiffies + jiffies_min_age,
			       jiffies_last_scan);
}

/*
 * Printing of the unreferenced objects information to the seq file. The
 * print_unreferenced function must be called with the object->lock held.
 */
static void print_unreferenced(struct seq_file *seq,
			       struct kmemleak_object *object)
{
	int i;
	unsigned int msecs_age = jiffies_to_msecs(jiffies - object->jiffies);

	warn_or_seq_printf(seq, "unreferenced object 0x%08lx (size %zu):\n",
		   object->pointer, object->size);
	warn_or_seq_printf(seq, "  comm \"%s\", pid %d, jiffies %lu (age %d.%03ds)\n",
		   object->comm, object->pid, object->jiffies,
		   msecs_age / 1000, msecs_age % 1000);
	hex_dump_object(seq, object);
	warn_or_seq_printf(seq, "  backtrace:\n");

	for (i = 0; i < object->trace_len; i++) {
		void *ptr = (void *)object->trace[i];
		warn_or_seq_printf(seq, "    [<%p>] %pS\n", ptr, ptr);
	}
}

/*
 * Print the kmemleak_object information. This function is used mainly for
 * debugging special cases when kmemleak operations. It must be called with
 * the object->lock held.
 */
static void dump_object_info(struct kmemleak_object *object)
{
	pr_notice("Object 0x%08lx (size %zu):\n",
		  object->pointer, object->size);
	pr_notice("  comm \"%s\", pid %d, jiffies %lu\n",
		  object->comm, object->pid, object->jiffies);
	pr_notice("  min_count = %d\n", object->min_count);
	pr_notice("  count = %d\n", object->count);
	pr_notice("  flags = 0x%x\n", object->flags);
	pr_notice("  checksum = %u\n", object->checksum);
	pr_notice("  backtrace:\n");
	stack_trace_print(object->trace, object->trace_len, 4);
}

/*
 * Look-up a memory block metadata (kmemleak_object) in the object search
 * tree based on a pointer value. If alias is 0, only values pointing to the
 * beginning of the memory block are allowed. The kmemleak_lock must be held
 * when calling this function.
 */
static struct kmemleak_object *lookup_object(unsigned long ptr, int alias)
{
	struct rb_node *rb = object_tree_root.rb_node;

	while (rb) {
		struct kmemleak_object *object =
			rb_entry(rb, struct kmemleak_object, rb_node);
		if (ptr < object->pointer)
			rb = object->rb_node.rb_left;
		else if (object->pointer + object->size <= ptr)
			rb = object->rb_node.rb_right;
		else if (object->pointer == ptr || alias)
			return object;
		else {
			kmemleak_warn("Found object by alias at 0x%08lx\n",
				      ptr);
			dump_object_info(object);
			break;
		}
	}
	return NULL;
}

/*
 * Increment the object use_count. Return 1 if successful or 0 otherwise. Note
 * that once an object's use_count reached 0, the RCU freeing was already
 * registered and the object should no longer be used. This function must be
 * called under the protection of rcu_read_lock().
 */
static int get_object(struct kmemleak_object *object)
{
	return atomic_inc_not_zero(&object->use_count);
}

/*
 * Memory pool allocation and freeing. kmemleak_lock must not be held.
 */
static struct kmemleak_object *mem_pool_alloc(gfp_t gfp)
{
	unsigned long flags;
	struct kmemleak_object *object;

	/* try the slab allocator first */
	if (object_cache) {
		object = kmem_cache_alloc(object_cache, gfp_kmemleak_mask(gfp));
		if (object)
			return object;
	}

	/* slab allocation failed, try the memory pool */
	raw_spin_lock_irqsave(&kmemleak_lock, flags);
	object = list_first_entry_or_null(&mem_pool_free_list,
					  typeof(*object), object_list);
	if (object)
		list_del(&object->object_list);
	else if (mem_pool_free_count)
		object = &mem_pool[--mem_pool_free_count];
	else
		pr_warn_once("Memory pool empty, consider increasing CONFIG_DEBUG_KMEMLEAK_MEM_POOL_SIZE\n");
	raw_spin_unlock_irqrestore(&kmemleak_lock, flags);

	return object;
}

/*
 * Return the object to either the slab allocator or the memory pool.
 */
static void mem_pool_free(struct kmemleak_object *object)
{
	unsigned long flags;

	if (object < mem_pool || object >= mem_pool + ARRAY_SIZE(mem_pool)) {
		kmem_cache_free(object_cache, object);
		return;
	}

	/* add the object to the memory pool free list */
	raw_spin_lock_irqsave(&kmemleak_lock, flags);
	list_add(&object->object_list, &mem_pool_free_list);
	raw_spin_unlock_irqrestore(&kmemleak_lock, flags);
}

/*
 * RCU callback to free a kmemleak_object.
 */
static void free_object_rcu(struct rcu_head *rcu)
{
	struct hlist_node *tmp;
	struct kmemleak_scan_area *area;
	struct kmemleak_object *object =
		container_of(rcu, struct kmemleak_object, rcu);

	/*
	 * Once use_count is 0 (guaranteed by put_object), there is no other
	 * code accessing this object, hence no need for locking.
	 */
	hlist_for_each_entry_safe(area, tmp, &object->area_list, node) {
		hlist_del(&area->node);
		kmem_cache_free(scan_area_cache, area);
	}
	mem_pool_free(object);
}

/*
 * Decrement the object use_count. Once the count is 0, free the object using
 * an RCU callback. Since put_object() may be called via the kmemleak_free() ->
 * delete_object() path, the delayed RCU freeing ensures that there is no
 * recursive call to the kernel allocator. Lock-less RCU object_list traversal
 * is also possible.
 */
static void put_object(struct kmemleak_object *object)
{
	if (!atomic_dec_and_test(&object->use_count))
		return;

	/* should only get here after delete_object was called */
	WARN_ON(object->flags & OBJECT_ALLOCATED);

	/*
	 * It may be too early for the RCU callbacks, however, there is no
	 * concurrent object_list traversal when !object_cache and all objects
	 * came from the memory pool. Free the object directly.
	 */
	if (object_cache)
		call_rcu(&object->rcu, free_object_rcu);
	else
		free_object_rcu(&object->rcu);
}

/*
 * Look up an object in the object search tree and increase its use_count.
 */
static struct kmemleak_object *find_and_get_object(unsigned long ptr, int alias)
{
	unsigned long flags;
	struct kmemleak_object *object;

	rcu_read_lock();
	raw_spin_lock_irqsave(&kmemleak_lock, flags);
	object = lookup_object(ptr, alias);
	raw_spin_unlock_irqrestore(&kmemleak_lock, flags);

	/* check whether the object is still available */
	if (object && !get_object(object))
		object = NULL;
	rcu_read_unlock();

	return object;
}

/*
 * Remove an object from the object_tree_root and object_list. Must be called
 * with the kmemleak_lock held _if_ kmemleak is still enabled.
 */
static void __remove_object(struct kmemleak_object *object)
{
	rb_erase(&object->rb_node, &object_tree_root);
	list_del_rcu(&object->object_list);
}

/*
 * Look up an object in the object search tree and remove it from both
 * object_tree_root and object_list. The returned object's use_count should be
 * at least 1, as initially set by create_object().
 */
static struct kmemleak_object *find_and_remove_object(unsigned long ptr, int alias)
{
	unsigned long flags;
	struct kmemleak_object *object;

	raw_spin_lock_irqsave(&kmemleak_lock, flags);
	object = lookup_object(ptr, alias);
	if (object)
		__remove_object(object);
	raw_spin_unlock_irqrestore(&kmemleak_lock, flags);

	return object;
}

/*
 * Save stack trace to the given array of MAX_TRACE size.
 */
static int __save_stack_trace(unsigned long *trace)
{
	return stack_trace_save(trace, MAX_TRACE, 2);
}

/*
 * Create the metadata (struct kmemleak_object) corresponding to an allocated
 * memory block and add it to the object_list and object_tree_root.
 */
static struct kmemleak_object *create_object(unsigned long ptr, size_t size,
					     int min_count, gfp_t gfp)
{
	unsigned long flags;
	struct kmemleak_object *object, *parent;
	struct rb_node **link, *rb_parent;
	unsigned long untagged_ptr;

	object = mem_pool_alloc(gfp);
	if (!object) {
		pr_warn("Cannot allocate a kmemleak_object structure\n");
		kmemleak_disable();
		return NULL;
	}

	INIT_LIST_HEAD(&object->object_list);
	INIT_LIST_HEAD(&object->gray_list);
	INIT_HLIST_HEAD(&object->area_list);
	raw_spin_lock_init(&object->lock);
	atomic_set(&object->use_count, 1);
	object->flags = OBJECT_ALLOCATED;
	object->pointer = ptr;
	object->size = size;
	object->excess_ref = 0;
	object->min_count = min_count;
	object->count = 0;			/* white color initially */
	object->jiffies = jiffies;
	object->checksum = 0;

	/* task information */
	if (in_irq()) {
		object->pid = 0;
		strncpy(object->comm, "hardirq", sizeof(object->comm));
	} else if (in_serving_softirq()) {
		object->pid = 0;
		strncpy(object->comm, "softirq", sizeof(object->comm));
	} else {
		object->pid = current->pid;
		/*
		 * There is a small chance of a race with set_task_comm(),
		 * however using get_task_comm() here may cause locking
		 * dependency issues with current->alloc_lock. In the worst
		 * case, the command line is not correct.
		 */
		strncpy(object->comm, current->comm, sizeof(object->comm));
	}

	/* kernel backtrace */
	object->trace_len = __save_stack_trace(object->trace);

	raw_spin_lock_irqsave(&kmemleak_lock, flags);

	untagged_ptr = (unsigned long)kasan_reset_tag((void *)ptr);
	min_addr = min(min_addr, untagged_ptr);
	max_addr = max(max_addr, untagged_ptr + size);
	link = &object_tree_root.rb_node;
	rb_parent = NULL;
	while (*link) {
		rb_parent = *link;
		parent = rb_entry(rb_parent, struct kmemleak_object, rb_node);
		if (ptr + size <= parent->pointer)
			link = &parent->rb_node.rb_left;
		else if (parent->pointer + parent->size <= ptr)
			link = &parent->rb_node.rb_right;
		else {
			kmemleak_stop("Cannot insert 0x%lx into the object search tree (overlaps existing)\n",
				      ptr);
			/*
			 * No need for parent->lock here since "parent" cannot
			 * be freed while the kmemleak_lock is held.
			 */
			dump_object_info(parent);
			kmem_cache_free(object_cache, object);
			object = NULL;
			goto out;
		}
	}
	rb_link_node(&object->rb_node, rb_parent, link);
	rb_insert_color(&object->rb_node, &object_tree_root);

	list_add_tail_rcu(&object->object_list, &object_list);
out:
	raw_spin_unlock_irqrestore(&kmemleak_lock, flags);
	return object;
}

/*
 * Mark the object as not allocated and schedule RCU freeing via put_object().
 */
static void __delete_object(struct kmemleak_object *object)
{
	unsigned long flags;

	WARN_ON(!(object->flags & OBJECT_ALLOCATED));
	WARN_ON(atomic_read(&object->use_count) < 1);

	/*
	 * Locking here also ensures that the corresponding memory block
	 * cannot be freed when it is being scanned.
	 */
	raw_spin_lock_irqsave(&object->lock, flags);
	object->flags &= ~OBJECT_ALLOCATED;
	raw_spin_unlock_irqrestore(&object->lock, flags);
	put_object(object);
}

/*
 * Look up the metadata (struct kmemleak_object) corresponding to ptr and
 * delete it.
 */
static void delete_object_full(unsigned long ptr)
{
	struct kmemleak_object *object;

	object = find_and_remove_object(ptr, 0);
	if (!object) {
#ifdef DEBUG
		kmemleak_warn("Freeing unknown object at 0x%08lx\n",
			      ptr);
#endif
		return;
	}
	__delete_object(object);
}

/*
 * Look up the metadata (struct kmemleak_object) corresponding to ptr and
 * delete it. If the memory block is partially freed, the function may create
 * additional metadata for the remaining parts of the block.
 */
static void delete_object_part(unsigned long ptr, size_t size)
{
	struct kmemleak_object *object;
	unsigned long start, end;

	object = find_and_remove_object(ptr, 1);
	if (!object) {
#ifdef DEBUG
		kmemleak_warn("Partially freeing unknown object at 0x%08lx (size %zu)\n",
			      ptr, size);
#endif
		return;
	}

	/*
	 * Create one or two objects that may result from the memory block
	 * split. Note that partial freeing is only done by free_bootmem() and
	 * this happens before kmemleak_init() is called.
	 */
	start = object->pointer;
	end = object->pointer + object->size;
	if (ptr > start)
		create_object(start, ptr - start, object->min_count,
			      GFP_KERNEL);
	if (ptr + size < end)
		create_object(ptr + size, end - ptr - size, object->min_count,
			      GFP_KERNEL);

	__delete_object(object);
}

static void __paint_it(struct kmemleak_object *object, int color)
{
	object->min_count = color;
	if (color == KMEMLEAK_BLACK)
		object->flags |= OBJECT_NO_SCAN;
}

static void paint_it(struct kmemleak_object *object, int color)
{
	unsigned long flags;

	raw_spin_lock_irqsave(&object->lock, flags);
	__paint_it(object, color);
	raw_spin_unlock_irqrestore(&object->lock, flags);
}

static void paint_ptr(unsigned long ptr, int color)
{
	struct kmemleak_object *object;

	object = find_and_get_object(ptr, 0);
	if (!object) {
		kmemleak_warn("Trying to color unknown object at 0x%08lx as %s\n",
			      ptr,
			      (color == KMEMLEAK_GREY) ? "Grey" :
			      (color == KMEMLEAK_BLACK) ? "Black" : "Unknown");
		return;
	}
	paint_it(object, color);
	put_object(object);
}

/*
 * Mark an object permanently as gray-colored so that it can no longer be
 * reported as a leak. This is used in general to mark a false positive.
 */
static void make_gray_object(unsigned long ptr)
{
	paint_ptr(ptr, KMEMLEAK_GREY);
}

/*
 * Mark the object as black-colored so that it is ignored from scans and
 * reporting.
 */
static void make_black_object(unsigned long ptr)
{
	paint_ptr(ptr, KMEMLEAK_BLACK);
}

/*
 * Add a scanning area to the object. If at least one such area is added,
 * kmemleak will only scan these ranges rather than the whole memory block.
 */
static void add_scan_area(unsigned long ptr, size_t size, gfp_t gfp)
{
	unsigned long flags;
	struct kmemleak_object *object;
	struct kmemleak_scan_area *area = NULL;

	object = find_and_get_object(ptr, 1);
	if (!object) {
		kmemleak_warn("Adding scan area to unknown object at 0x%08lx\n",
			      ptr);
		return;
	}

	if (scan_area_cache)
		area = kmem_cache_alloc(scan_area_cache, gfp_kmemleak_mask(gfp));

	raw_spin_lock_irqsave(&object->lock, flags);
	if (!area) {
		pr_warn_once("Cannot allocate a scan area, scanning the full object\n");
		/* mark the object for full scan to avoid false positives */
		object->flags |= OBJECT_FULL_SCAN;
		goto out_unlock;
	}
	if (size == SIZE_MAX) {
		size = object->pointer + object->size - ptr;
	} else if (ptr + size > object->pointer + object->size) {
		kmemleak_warn("Scan area larger than object 0x%08lx\n", ptr);
		dump_object_info(object);
		kmem_cache_free(scan_area_cache, area);
		goto out_unlock;
	}

	INIT_HLIST_NODE(&area->node);
	area->start = ptr;
	area->size = size;

	hlist_add_head(&area->node, &object->area_list);
out_unlock:
	raw_spin_unlock_irqrestore(&object->lock, flags);
	put_object(object);
}

/*
 * Any surplus references (object already gray) to 'ptr' are passed to
 * 'excess_ref'. This is used in the vmalloc() case where a pointer to
 * vm_struct may be used as an alternative reference to the vmalloc'ed object
 * (see free_thread_stack()).
 */
static void object_set_excess_ref(unsigned long ptr, unsigned long excess_ref)
{
	unsigned long flags;
	struct kmemleak_object *object;

	object = find_and_get_object(ptr, 0);
	if (!object) {
		kmemleak_warn("Setting excess_ref on unknown object at 0x%08lx\n",
			      ptr);
		return;
	}

	raw_spin_lock_irqsave(&object->lock, flags);
	object->excess_ref = excess_ref;
	raw_spin_unlock_irqrestore(&object->lock, flags);
	put_object(object);
}

/*
 * Set the OBJECT_NO_SCAN flag for the object corresponding to the give
 * pointer. Such object will not be scanned by kmemleak but references to it
 * are searched.
 */
static void object_no_scan(unsigned long ptr)
{
	unsigned long flags;
	struct kmemleak_object *object;

	object = find_and_get_object(ptr, 0);
	if (!object) {
		kmemleak_warn("Not scanning unknown object at 0x%08lx\n", ptr);
		return;
	}

	raw_spin_lock_irqsave(&object->lock, flags);
	object->flags |= OBJECT_NO_SCAN;
	raw_spin_unlock_irqrestore(&object->lock, flags);
	put_object(object);
}

/**
 * kmemleak_alloc - register a newly allocated object
 * @ptr:	pointer to beginning of the object
 * @size:	size of the object
 * @min_count:	minimum number of references to this object. If during memory
 *		scanning a number of references less than @min_count is found,
 *		the object is reported as a memory leak. If @min_count is 0,
 *		the object is never reported as a leak. If @min_count is -1,
 *		the object is ignored (not scanned and not reported as a leak)
 * @gfp:	kmalloc() flags used for kmemleak internal memory allocations
 *
 * This function is called from the kernel allocators when a new object
 * (memory block) is allocated (kmem_cache_alloc, kmalloc etc.).
 */
void __ref kmemleak_alloc(const void *ptr, size_t size, int min_count,
			  gfp_t gfp)
{
	pr_debug("%s(0x%p, %zu, %d)\n", __func__, ptr, size, min_count);

	if (kmemleak_enabled && ptr && !IS_ERR(ptr))
		create_object((unsigned long)ptr, size, min_count, gfp);
}
EXPORT_SYMBOL_GPL(kmemleak_alloc);

/**
 * kmemleak_alloc_percpu - register a newly allocated __percpu object
 * @ptr:	__percpu pointer to beginning of the object
 * @size:	size of the object
 * @gfp:	flags used for kmemleak internal memory allocations
 *
 * This function is called from the kernel percpu allocator when a new object
 * (memory block) is allocated (alloc_percpu).
 */
void __ref kmemleak_alloc_percpu(const void __percpu *ptr, size_t size,
				 gfp_t gfp)
{
	unsigned int cpu;

	pr_debug("%s(0x%p, %zu)\n", __func__, ptr, size);

	/*
	 * Percpu allocations are only scanned and not reported as leaks
	 * (min_count is set to 0).
	 */
	if (kmemleak_enabled && ptr && !IS_ERR(ptr))
		for_each_possible_cpu(cpu)
			create_object((unsigned long)per_cpu_ptr(ptr, cpu),
				      size, 0, gfp);
}
EXPORT_SYMBOL_GPL(kmemleak_alloc_percpu);

/**
 * kmemleak_vmalloc - register a newly vmalloc'ed object
 * @area:	pointer to vm_struct
 * @size:	size of the object
 * @gfp:	__vmalloc() flags used for kmemleak internal memory allocations
 *
 * This function is called from the vmalloc() kernel allocator when a new
 * object (memory block) is allocated.
 */
void __ref kmemleak_vmalloc(const struct vm_struct *area, size_t size, gfp_t gfp)
{
	pr_debug("%s(0x%p, %zu)\n", __func__, area, size);

	/*
	 * A min_count = 2 is needed because vm_struct contains a reference to
	 * the virtual address of the vmalloc'ed block.
	 */
	if (kmemleak_enabled) {
		create_object((unsigned long)area->addr, size, 2, gfp);
		object_set_excess_ref((unsigned long)area,
				      (unsigned long)area->addr);
	}
}
EXPORT_SYMBOL_GPL(kmemleak_vmalloc);

/**
 * kmemleak_free - unregister a previously registered object
 * @ptr:	pointer to beginning of the object
 *
 * This function is called from the kernel allocators when an object (memory
 * block) is freed (kmem_cache_free, kfree, vfree etc.).
 */
void __ref kmemleak_free(const void *ptr)
{
	pr_debug("%s(0x%p)\n", __func__, ptr);

	if (kmemleak_free_enabled && ptr && !IS_ERR(ptr))
		delete_object_full((unsigned long)ptr);
}
EXPORT_SYMBOL_GPL(kmemleak_free);

/**
 * kmemleak_free_part - partially unregister a previously registered object
 * @ptr:	pointer to the beginning or inside the object. This also
 *		represents the start of the range to be freed
 * @size:	size to be unregistered
 *
 * This function is called when only a part of a memory block is freed
 * (usually from the bootmem allocator).
 */
void __ref kmemleak_free_part(const void *ptr, size_t size)
{
	pr_debug("%s(0x%p)\n", __func__, ptr);

	if (kmemleak_enabled && ptr && !IS_ERR(ptr))
		delete_object_part((unsigned long)ptr, size);
}
EXPORT_SYMBOL_GPL(kmemleak_free_part);

/**
 * kmemleak_free_percpu - unregister a previously registered __percpu object
 * @ptr:	__percpu pointer to beginning of the object
 *
 * This function is called from the kernel percpu allocator when an object
 * (memory block) is freed (free_percpu).
 */
void __ref kmemleak_free_percpu(const void __percpu *ptr)
{
	unsigned int cpu;

	pr_debug("%s(0x%p)\n", __func__, ptr);

	if (kmemleak_free_enabled && ptr && !IS_ERR(ptr))
		for_each_possible_cpu(cpu)
			delete_object_full((unsigned long)per_cpu_ptr(ptr,
								      cpu));
}
EXPORT_SYMBOL_GPL(kmemleak_free_percpu);

/**
 * kmemleak_update_trace - update object allocation stack trace
 * @ptr:	pointer to beginning of the object
 *
 * Override the object allocation stack trace for cases where the actual
 * allocation place is not always useful.
 */
void __ref kmemleak_update_trace(const void *ptr)
{
	struct kmemleak_object *object;
	unsigned long flags;

	pr_debug("%s(0x%p)\n", __func__, ptr);

	if (!kmemleak_enabled || IS_ERR_OR_NULL(ptr))
		return;

	object = find_and_get_object((unsigned long)ptr, 1);
	if (!object) {
#ifdef DEBUG
		kmemleak_warn("Updating stack trace for unknown object at %p\n",
			      ptr);
#endif
		return;
	}

	raw_spin_lock_irqsave(&object->lock, flags);
	object->trace_len = __save_stack_trace(object->trace);
	raw_spin_unlock_irqrestore(&object->lock, flags);

	put_object(object);
}
EXPORT_SYMBOL(kmemleak_update_trace);

/**
 * kmemleak_not_leak - mark an allocated object as false positive
 * @ptr:	pointer to beginning of the object
 *
 * Calling this function on an object will cause the memory block to no longer
 * be reported as leak and always be scanned.
 */
void __ref kmemleak_not_leak(const void *ptr)
{
	pr_debug("%s(0x%p)\n", __func__, ptr);

	if (kmemleak_enabled && ptr && !IS_ERR(ptr))
		make_gray_object((unsigned long)ptr);
}
EXPORT_SYMBOL(kmemleak_not_leak);

/**
 * kmemleak_ignore - ignore an allocated object
 * @ptr:	pointer to beginning of the object
 *
 * Calling this function on an object will cause the memory block to be
 * ignored (not scanned and not reported as a leak). This is usually done when
 * it is known that the corresponding block is not a leak and does not contain
 * any references to other allocated memory blocks.
 */
void __ref kmemleak_ignore(const void *ptr)
{
	pr_debug("%s(0x%p)\n", __func__, ptr);

	if (kmemleak_enabled && ptr && !IS_ERR(ptr))
		make_black_object((unsigned long)ptr);
}
EXPORT_SYMBOL(kmemleak_ignore);

/**
 * kmemleak_scan_area - limit the range to be scanned in an allocated object
 * @ptr:	pointer to beginning or inside the object. This also
 *		represents the start of the scan area
 * @size:	size of the scan area
 * @gfp:	kmalloc() flags used for kmemleak internal memory allocations
 *
 * This function is used when it is known that only certain parts of an object
 * contain references to other objects. Kmemleak will only scan these areas
 * reducing the number false negatives.
 */
void __ref kmemleak_scan_area(const void *ptr, size_t size, gfp_t gfp)
{
	pr_debug("%s(0x%p)\n", __func__, ptr);

	if (kmemleak_enabled && ptr && size && !IS_ERR(ptr))
		add_scan_area((unsigned long)ptr, size, gfp);
}
EXPORT_SYMBOL(kmemleak_scan_area);

/**
 * kmemleak_no_scan - do not scan an allocated object
 * @ptr:	pointer to beginning of the object
 *
 * This function notifies kmemleak not to scan the given memory block. Useful
 * in situations where it is known that the given object does not contain any
 * references to other objects. Kmemleak will not scan such objects reducing
 * the number of false negatives.
 */
void __ref kmemleak_no_scan(const void *ptr)
{
	pr_debug("%s(0x%p)\n", __func__, ptr);

	if (kmemleak_enabled && ptr && !IS_ERR(ptr))
		object_no_scan((unsigned long)ptr);
}
EXPORT_SYMBOL(kmemleak_no_scan);

/**
 * kmemleak_alloc_phys - similar to kmemleak_alloc but taking a physical
 *			 address argument
<<<<<<< HEAD
=======
 * @phys:	physical address of the object
 * @size:	size of the object
 * @min_count:	minimum number of references to this object.
 *              See kmemleak_alloc()
 * @gfp:	kmalloc() flags used for kmemleak internal memory allocations
>>>>>>> 24b8d41d
 */
void __ref kmemleak_alloc_phys(phys_addr_t phys, size_t size, int min_count,
			       gfp_t gfp)
{
	if (!IS_ENABLED(CONFIG_HIGHMEM) || PHYS_PFN(phys) < max_low_pfn)
		kmemleak_alloc(__va(phys), size, min_count, gfp);
}
EXPORT_SYMBOL(kmemleak_alloc_phys);

/**
 * kmemleak_free_part_phys - similar to kmemleak_free_part but taking a
 *			     physical address argument
<<<<<<< HEAD
=======
 * @phys:	physical address if the beginning or inside an object. This
 *		also represents the start of the range to be freed
 * @size:	size to be unregistered
>>>>>>> 24b8d41d
 */
void __ref kmemleak_free_part_phys(phys_addr_t phys, size_t size)
{
	if (!IS_ENABLED(CONFIG_HIGHMEM) || PHYS_PFN(phys) < max_low_pfn)
		kmemleak_free_part(__va(phys), size);
}
EXPORT_SYMBOL(kmemleak_free_part_phys);

/**
 * kmemleak_not_leak_phys - similar to kmemleak_not_leak but taking a physical
 *			    address argument
<<<<<<< HEAD
=======
 * @phys:	physical address of the object
>>>>>>> 24b8d41d
 */
void __ref kmemleak_not_leak_phys(phys_addr_t phys)
{
	if (!IS_ENABLED(CONFIG_HIGHMEM) || PHYS_PFN(phys) < max_low_pfn)
		kmemleak_not_leak(__va(phys));
}
EXPORT_SYMBOL(kmemleak_not_leak_phys);

/**
 * kmemleak_ignore_phys - similar to kmemleak_ignore but taking a physical
 *			  address argument
<<<<<<< HEAD
=======
 * @phys:	physical address of the object
>>>>>>> 24b8d41d
 */
void __ref kmemleak_ignore_phys(phys_addr_t phys)
{
	if (!IS_ENABLED(CONFIG_HIGHMEM) || PHYS_PFN(phys) < max_low_pfn)
		kmemleak_ignore(__va(phys));
}
EXPORT_SYMBOL(kmemleak_ignore_phys);

/*
 * Update an object's checksum and return true if it was modified.
 */
static bool update_checksum(struct kmemleak_object *object)
{
	u32 old_csum = object->checksum;

	kasan_disable_current();
	kcsan_disable_current();
	object->checksum = crc32(0, (void *)object->pointer, object->size);
	kasan_enable_current();
	kcsan_enable_current();

	return object->checksum != old_csum;
}

/*
 * Update an object's references. object->lock must be held by the caller.
 */
static void update_refs(struct kmemleak_object *object)
{
	if (!color_white(object)) {
		/* non-orphan, ignored or new */
		return;
	}

	/*
	 * Increase the object's reference count (number of pointers to the
	 * memory block). If this count reaches the required minimum, the
	 * object's color will become gray and it will be added to the
	 * gray_list.
	 */
	object->count++;
	if (color_gray(object)) {
		/* put_object() called when removing from gray_list */
		WARN_ON(!get_object(object));
		list_add_tail(&object->gray_list, &gray_list);
	}
}

/*
 * Memory scanning is a long process and it needs to be interruptable. This
 * function checks whether such interrupt condition occurred.
 */
static int scan_should_stop(void)
{
	if (!kmemleak_enabled)
		return 1;

	/*
	 * This function may be called from either process or kthread context,
	 * hence the need to check for both stop conditions.
	 */
	if (current->mm)
		return signal_pending(current);
	else
		return kthread_should_stop();

	return 0;
}

/*
 * Scan a memory block (exclusive range) for valid pointers and add those
 * found to the gray list.
 */
static void scan_block(void *_start, void *_end,
		       struct kmemleak_object *scanned)
{
	unsigned long *ptr;
	unsigned long *start = PTR_ALIGN(_start, BYTES_PER_POINTER);
	unsigned long *end = _end - (BYTES_PER_POINTER - 1);
	unsigned long flags;
	unsigned long untagged_ptr;

	raw_spin_lock_irqsave(&kmemleak_lock, flags);
	for (ptr = start; ptr < end; ptr++) {
		struct kmemleak_object *object;
		unsigned long pointer;
		unsigned long excess_ref;

		if (scan_should_stop())
			break;

		kasan_disable_current();
		pointer = *ptr;
		kasan_enable_current();

		untagged_ptr = (unsigned long)kasan_reset_tag((void *)pointer);
		if (untagged_ptr < min_addr || untagged_ptr >= max_addr)
			continue;

		/*
		 * No need for get_object() here since we hold kmemleak_lock.
		 * object->use_count cannot be dropped to 0 while the object
		 * is still present in object_tree_root and object_list
		 * (with updates protected by kmemleak_lock).
		 */
		object = lookup_object(pointer, 1);
		if (!object)
			continue;
		if (object == scanned)
			/* self referenced, ignore */
			continue;

		/*
		 * Avoid the lockdep recursive warning on object->lock being
		 * previously acquired in scan_object(). These locks are
		 * enclosed by scan_mutex.
		 */
		raw_spin_lock_nested(&object->lock, SINGLE_DEPTH_NESTING);
		/* only pass surplus references (object already gray) */
		if (color_gray(object)) {
			excess_ref = object->excess_ref;
			/* no need for update_refs() if object already gray */
		} else {
			excess_ref = 0;
			update_refs(object);
		}
		raw_spin_unlock(&object->lock);

		if (excess_ref) {
			object = lookup_object(excess_ref, 0);
			if (!object)
				continue;
			if (object == scanned)
				/* circular reference, ignore */
				continue;
			raw_spin_lock_nested(&object->lock, SINGLE_DEPTH_NESTING);
			update_refs(object);
			raw_spin_unlock(&object->lock);
		}
	}
	raw_spin_unlock_irqrestore(&kmemleak_lock, flags);
}

/*
 * Scan a large memory block in MAX_SCAN_SIZE chunks to reduce the latency.
 */
#ifdef CONFIG_SMP
static void scan_large_block(void *start, void *end)
{
	void *next;

	while (start < end) {
		next = min(start + MAX_SCAN_SIZE, end);
		scan_block(start, next, NULL);
		start = next;
		cond_resched();
	}
}
#endif

/*
 * Scan a memory block corresponding to a kmemleak_object. A condition is
 * that object->use_count >= 1.
 */
static void scan_object(struct kmemleak_object *object)
{
	struct kmemleak_scan_area *area;
	unsigned long flags;

	/*
	 * Once the object->lock is acquired, the corresponding memory block
	 * cannot be freed (the same lock is acquired in delete_object).
	 */
	raw_spin_lock_irqsave(&object->lock, flags);
	if (object->flags & OBJECT_NO_SCAN)
		goto out;
	if (!(object->flags & OBJECT_ALLOCATED))
		/* already freed object */
		goto out;
	if (hlist_empty(&object->area_list) ||
	    object->flags & OBJECT_FULL_SCAN) {
		void *start = (void *)object->pointer;
		void *end = (void *)(object->pointer + object->size);
		void *next;

		do {
			next = min(start + MAX_SCAN_SIZE, end);
			scan_block(start, next, object);

			start = next;
			if (start >= end)
				break;

			raw_spin_unlock_irqrestore(&object->lock, flags);
			cond_resched();
			raw_spin_lock_irqsave(&object->lock, flags);
		} while (object->flags & OBJECT_ALLOCATED);
	} else
		hlist_for_each_entry(area, &object->area_list, node)
			scan_block((void *)area->start,
				   (void *)(area->start + area->size),
				   object);
out:
	raw_spin_unlock_irqrestore(&object->lock, flags);
}

/*
 * Scan the objects already referenced (gray objects). More objects will be
 * referenced and, if there are no memory leaks, all the objects are scanned.
 */
static void scan_gray_list(void)
{
	struct kmemleak_object *object, *tmp;

	/*
	 * The list traversal is safe for both tail additions and removals
	 * from inside the loop. The kmemleak objects cannot be freed from
	 * outside the loop because their use_count was incremented.
	 */
	object = list_entry(gray_list.next, typeof(*object), gray_list);
	while (&object->gray_list != &gray_list) {
		cond_resched();

		/* may add new objects to the list */
		if (!scan_should_stop())
			scan_object(object);

		tmp = list_entry(object->gray_list.next, typeof(*object),
				 gray_list);

		/* remove the object from the list and release it */
		list_del(&object->gray_list);
		put_object(object);

		object = tmp;
	}
	WARN_ON(!list_empty(&gray_list));
}

/*
 * Scan data sections and all the referenced memory blocks allocated via the
 * kernel's standard allocators. This function must be called with the
 * scan_mutex held.
 */
static void kmemleak_scan(void)
{
	unsigned long flags;
	struct kmemleak_object *object;
	int i;
	int new_leaks = 0;

	jiffies_last_scan = jiffies;

	/* prepare the kmemleak_object's */
	rcu_read_lock();
	list_for_each_entry_rcu(object, &object_list, object_list) {
		raw_spin_lock_irqsave(&object->lock, flags);
#ifdef DEBUG
		/*
		 * With a few exceptions there should be a maximum of
		 * 1 reference to any object at this point.
		 */
		if (atomic_read(&object->use_count) > 1) {
			pr_debug("object->use_count = %d\n",
				 atomic_read(&object->use_count));
			dump_object_info(object);
		}
#endif
		/* reset the reference count (whiten the object) */
		object->count = 0;
		if (color_gray(object) && get_object(object))
			list_add_tail(&object->gray_list, &gray_list);

		raw_spin_unlock_irqrestore(&object->lock, flags);
	}
	rcu_read_unlock();

<<<<<<< HEAD
	/* data/bss scanning */
	scan_large_block(_sdata, _edata);
	scan_large_block(__bss_start, __bss_stop);
	scan_large_block(__start_data_ro_after_init, __end_data_ro_after_init);

=======
>>>>>>> 24b8d41d
#ifdef CONFIG_SMP
	/* per-cpu sections scanning */
	for_each_possible_cpu(i)
		scan_large_block(__per_cpu_start + per_cpu_offset(i),
				 __per_cpu_end + per_cpu_offset(i));
#endif

	/*
	 * Struct page scanning for each node.
	 */
	get_online_mems();
	for_each_online_node(i) {
		unsigned long start_pfn = node_start_pfn(i);
		unsigned long end_pfn = node_end_pfn(i);
		unsigned long pfn;

		for (pfn = start_pfn; pfn < end_pfn; pfn++) {
			struct page *page = pfn_to_online_page(pfn);

			if (!page)
				continue;

			/* only scan pages belonging to this node */
			if (page_to_nid(page) != i)
				continue;
			/* only scan if page is in use */
			if (page_count(page) == 0)
				continue;
			scan_block(page, page + 1, NULL);
			if (!(pfn & 63))
				cond_resched();
		}
	}
	put_online_mems();

	/*
	 * Scanning the task stacks (may introduce false negatives).
	 */
	if (kmemleak_stack_scan) {
		struct task_struct *p, *g;

<<<<<<< HEAD
		read_lock(&tasklist_lock);
		do_each_thread(g, p) {
=======
		rcu_read_lock();
		for_each_process_thread(g, p) {
>>>>>>> 24b8d41d
			void *stack = try_get_task_stack(p);
			if (stack) {
				scan_block(stack, stack + THREAD_SIZE, NULL);
				put_task_stack(p);
			}
<<<<<<< HEAD
		} while_each_thread(g, p);
		read_unlock(&tasklist_lock);
=======
		}
		rcu_read_unlock();
>>>>>>> 24b8d41d
	}

	/*
	 * Scan the objects already referenced from the sections scanned
	 * above.
	 */
	scan_gray_list();

	/*
	 * Check for new or unreferenced objects modified since the previous
	 * scan and color them gray until the next scan.
	 */
	rcu_read_lock();
	list_for_each_entry_rcu(object, &object_list, object_list) {
		raw_spin_lock_irqsave(&object->lock, flags);
		if (color_white(object) && (object->flags & OBJECT_ALLOCATED)
		    && update_checksum(object) && get_object(object)) {
			/* color it gray temporarily */
			object->count = object->min_count;
			list_add_tail(&object->gray_list, &gray_list);
		}
		raw_spin_unlock_irqrestore(&object->lock, flags);
	}
	rcu_read_unlock();

	/*
	 * Re-scan the gray list for modified unreferenced objects.
	 */
	scan_gray_list();

	/*
	 * If scanning was stopped do not report any new unreferenced objects.
	 */
	if (scan_should_stop())
		return;

	/*
	 * Scanning result reporting.
	 */
	rcu_read_lock();
	list_for_each_entry_rcu(object, &object_list, object_list) {
		raw_spin_lock_irqsave(&object->lock, flags);
		if (unreferenced_object(object) &&
		    !(object->flags & OBJECT_REPORTED)) {
			object->flags |= OBJECT_REPORTED;

			if (kmemleak_verbose)
				print_unreferenced(NULL, object);

			new_leaks++;
		}
		raw_spin_unlock_irqrestore(&object->lock, flags);
	}
	rcu_read_unlock();

	if (new_leaks) {
		kmemleak_found_leaks = true;

		pr_info("%d new suspected memory leaks (see /sys/kernel/debug/kmemleak)\n",
			new_leaks);
	}

}

/*
 * Thread function performing automatic memory scanning. Unreferenced objects
 * at the end of a memory scan are reported but only the first time.
 */
static int kmemleak_scan_thread(void *arg)
{
	static int first_run = IS_ENABLED(CONFIG_DEBUG_KMEMLEAK_AUTO_SCAN);

	pr_info("Automatic memory scanning thread started\n");
	set_user_nice(current, 10);

	/*
	 * Wait before the first scan to allow the system to fully initialize.
	 */
	if (first_run) {
		signed long timeout = msecs_to_jiffies(SECS_FIRST_SCAN * 1000);
		first_run = 0;
		while (timeout && !kthread_should_stop())
			timeout = schedule_timeout_interruptible(timeout);
	}

	while (!kthread_should_stop()) {
		signed long timeout = jiffies_scan_wait;

		mutex_lock(&scan_mutex);
		kmemleak_scan();
		mutex_unlock(&scan_mutex);

		/* wait before the next scan */
		while (timeout && !kthread_should_stop())
			timeout = schedule_timeout_interruptible(timeout);
	}

	pr_info("Automatic memory scanning thread ended\n");

	return 0;
}

/*
 * Start the automatic memory scanning thread. This function must be called
 * with the scan_mutex held.
 */
static void start_scan_thread(void)
{
	if (scan_thread)
		return;
	scan_thread = kthread_run(kmemleak_scan_thread, NULL, "kmemleak");
	if (IS_ERR(scan_thread)) {
		pr_warn("Failed to create the scan thread\n");
		scan_thread = NULL;
	}
}

/*
 * Stop the automatic memory scanning thread.
 */
static void stop_scan_thread(void)
{
	if (scan_thread) {
		kthread_stop(scan_thread);
		scan_thread = NULL;
	}
}

/*
 * Iterate over the object_list and return the first valid object at or after
 * the required position with its use_count incremented. The function triggers
 * a memory scanning when the pos argument points to the first position.
 */
static void *kmemleak_seq_start(struct seq_file *seq, loff_t *pos)
{
	struct kmemleak_object *object;
	loff_t n = *pos;
	int err;

	err = mutex_lock_interruptible(&scan_mutex);
	if (err < 0)
		return ERR_PTR(err);

	rcu_read_lock();
	list_for_each_entry_rcu(object, &object_list, object_list) {
		if (n-- > 0)
			continue;
		if (get_object(object))
			goto out;
	}
	object = NULL;
out:
	return object;
}

/*
 * Return the next object in the object_list. The function decrements the
 * use_count of the previous object and increases that of the next one.
 */
static void *kmemleak_seq_next(struct seq_file *seq, void *v, loff_t *pos)
{
	struct kmemleak_object *prev_obj = v;
	struct kmemleak_object *next_obj = NULL;
	struct kmemleak_object *obj = prev_obj;

	++(*pos);

	list_for_each_entry_continue_rcu(obj, &object_list, object_list) {
		if (get_object(obj)) {
			next_obj = obj;
			break;
		}
	}

	put_object(prev_obj);
	return next_obj;
}

/*
 * Decrement the use_count of the last object required, if any.
 */
static void kmemleak_seq_stop(struct seq_file *seq, void *v)
{
	if (!IS_ERR(v)) {
		/*
		 * kmemleak_seq_start may return ERR_PTR if the scan_mutex
		 * waiting was interrupted, so only release it if !IS_ERR.
		 */
		rcu_read_unlock();
		mutex_unlock(&scan_mutex);
		if (v)
			put_object(v);
	}
}

/*
 * Print the information for an unreferenced object to the seq file.
 */
static int kmemleak_seq_show(struct seq_file *seq, void *v)
{
	struct kmemleak_object *object = v;
	unsigned long flags;

	raw_spin_lock_irqsave(&object->lock, flags);
	if ((object->flags & OBJECT_REPORTED) && unreferenced_object(object))
		print_unreferenced(seq, object);
	raw_spin_unlock_irqrestore(&object->lock, flags);
	return 0;
}

static const struct seq_operations kmemleak_seq_ops = {
	.start = kmemleak_seq_start,
	.next  = kmemleak_seq_next,
	.stop  = kmemleak_seq_stop,
	.show  = kmemleak_seq_show,
};

static int kmemleak_open(struct inode *inode, struct file *file)
{
	return seq_open(file, &kmemleak_seq_ops);
}

static int dump_str_object_info(const char *str)
{
	unsigned long flags;
	struct kmemleak_object *object;
	unsigned long addr;

	if (kstrtoul(str, 0, &addr))
		return -EINVAL;
	object = find_and_get_object(addr, 0);
	if (!object) {
		pr_info("Unknown object at 0x%08lx\n", addr);
		return -EINVAL;
	}

	raw_spin_lock_irqsave(&object->lock, flags);
	dump_object_info(object);
	raw_spin_unlock_irqrestore(&object->lock, flags);

	put_object(object);
	return 0;
}

/*
 * We use grey instead of black to ensure we can do future scans on the same
 * objects. If we did not do future scans these black objects could
 * potentially contain references to newly allocated objects in the future and
 * we'd end up with false positives.
 */
static void kmemleak_clear(void)
{
	struct kmemleak_object *object;
	unsigned long flags;

	rcu_read_lock();
	list_for_each_entry_rcu(object, &object_list, object_list) {
		raw_spin_lock_irqsave(&object->lock, flags);
		if ((object->flags & OBJECT_REPORTED) &&
		    unreferenced_object(object))
			__paint_it(object, KMEMLEAK_GREY);
		raw_spin_unlock_irqrestore(&object->lock, flags);
	}
	rcu_read_unlock();

	kmemleak_found_leaks = false;
}

static void __kmemleak_do_cleanup(void);

/*
 * File write operation to configure kmemleak at run-time. The following
 * commands can be written to the /sys/kernel/debug/kmemleak file:
 *   off	- disable kmemleak (irreversible)
 *   stack=on	- enable the task stacks scanning
 *   stack=off	- disable the tasks stacks scanning
 *   scan=on	- start the automatic memory scanning thread
 *   scan=off	- stop the automatic memory scanning thread
 *   scan=...	- set the automatic memory scanning period in seconds (0 to
 *		  disable it)
 *   scan	- trigger a memory scan
 *   clear	- mark all current reported unreferenced kmemleak objects as
 *		  grey to ignore printing them, or free all kmemleak objects
 *		  if kmemleak has been disabled.
 *   dump=...	- dump information about the object found at the given address
 */
static ssize_t kmemleak_write(struct file *file, const char __user *user_buf,
			      size_t size, loff_t *ppos)
{
	char buf[64];
	int buf_size;
	int ret;

	buf_size = min(size, (sizeof(buf) - 1));
	if (strncpy_from_user(buf, user_buf, buf_size) < 0)
		return -EFAULT;
	buf[buf_size] = 0;

	ret = mutex_lock_interruptible(&scan_mutex);
	if (ret < 0)
		return ret;

	if (strncmp(buf, "clear", 5) == 0) {
		if (kmemleak_enabled)
			kmemleak_clear();
		else
			__kmemleak_do_cleanup();
		goto out;
	}

	if (!kmemleak_enabled) {
		ret = -EPERM;
		goto out;
	}

	if (strncmp(buf, "off", 3) == 0)
		kmemleak_disable();
	else if (strncmp(buf, "stack=on", 8) == 0)
		kmemleak_stack_scan = 1;
	else if (strncmp(buf, "stack=off", 9) == 0)
		kmemleak_stack_scan = 0;
	else if (strncmp(buf, "scan=on", 7) == 0)
		start_scan_thread();
	else if (strncmp(buf, "scan=off", 8) == 0)
		stop_scan_thread();
	else if (strncmp(buf, "scan=", 5) == 0) {
		unsigned long secs;

		ret = kstrtoul(buf + 5, 0, &secs);
		if (ret < 0)
			goto out;
		stop_scan_thread();
		if (secs) {
			jiffies_scan_wait = msecs_to_jiffies(secs * 1000);
			start_scan_thread();
		}
	} else if (strncmp(buf, "scan", 4) == 0)
		kmemleak_scan();
	else if (strncmp(buf, "dump=", 5) == 0)
		ret = dump_str_object_info(buf + 5);
	else
		ret = -EINVAL;

out:
	mutex_unlock(&scan_mutex);
	if (ret < 0)
		return ret;

	/* ignore the rest of the buffer, only one command at a time */
	*ppos += size;
	return size;
}

static const struct file_operations kmemleak_fops = {
	.owner		= THIS_MODULE,
	.open		= kmemleak_open,
	.read		= seq_read,
	.write		= kmemleak_write,
	.llseek		= seq_lseek,
	.release	= seq_release,
};

static void __kmemleak_do_cleanup(void)
{
	struct kmemleak_object *object, *tmp;

	/*
	 * Kmemleak has already been disabled, no need for RCU list traversal
	 * or kmemleak_lock held.
	 */
	list_for_each_entry_safe(object, tmp, &object_list, object_list) {
		__remove_object(object);
		__delete_object(object);
	}
}

/*
 * Stop the memory scanning thread and free the kmemleak internal objects if
 * no previous scan thread (otherwise, kmemleak may still have some useful
 * information on memory leaks).
 */
static void kmemleak_do_cleanup(struct work_struct *work)
{
	stop_scan_thread();

	mutex_lock(&scan_mutex);
	/*
	 * Once it is made sure that kmemleak_scan has stopped, it is safe to no
	 * longer track object freeing. Ordering of the scan thread stopping and
	 * the memory accesses below is guaranteed by the kthread_stop()
	 * function.
	 */
	kmemleak_free_enabled = 0;
	mutex_unlock(&scan_mutex);

	if (!kmemleak_found_leaks)
		__kmemleak_do_cleanup();
	else
		pr_info("Kmemleak disabled without freeing internal data. Reclaim the memory with \"echo clear > /sys/kernel/debug/kmemleak\".\n");
}

static DECLARE_WORK(cleanup_work, kmemleak_do_cleanup);

/*
 * Disable kmemleak. No memory allocation/freeing will be traced once this
 * function is called. Disabling kmemleak is an irreversible operation.
 */
static void kmemleak_disable(void)
{
	/* atomically check whether it was already invoked */
	if (cmpxchg(&kmemleak_error, 0, 1))
		return;

	/* stop any memory operation tracing */
	kmemleak_enabled = 0;

	/* check whether it is too early for a kernel thread */
	if (kmemleak_initialized)
		schedule_work(&cleanup_work);
	else
		kmemleak_free_enabled = 0;

	pr_info("Kernel memory leak detector disabled\n");
}

/*
 * Allow boot-time kmemleak disabling (enabled by default).
 */
static int __init kmemleak_boot_config(char *str)
{
	if (!str)
		return -EINVAL;
	if (strcmp(str, "off") == 0)
		kmemleak_disable();
	else if (strcmp(str, "on") == 0)
		kmemleak_skip_disable = 1;
	else
		return -EINVAL;
	return 0;
}
early_param("kmemleak", kmemleak_boot_config);

/*
 * Kmemleak initialization.
 */
void __init kmemleak_init(void)
{
#ifdef CONFIG_DEBUG_KMEMLEAK_DEFAULT_OFF
	if (!kmemleak_skip_disable) {
		kmemleak_disable();
		return;
	}
#endif

	if (kmemleak_error)
		return;

	jiffies_min_age = msecs_to_jiffies(MSECS_MIN_AGE);
	jiffies_scan_wait = msecs_to_jiffies(SECS_SCAN_WAIT * 1000);

	object_cache = KMEM_CACHE(kmemleak_object, SLAB_NOLEAKTRACE);
	scan_area_cache = KMEM_CACHE(kmemleak_scan_area, SLAB_NOLEAKTRACE);

	/* register the data/bss sections */
	create_object((unsigned long)_sdata, _edata - _sdata,
		      KMEMLEAK_GREY, GFP_ATOMIC);
	create_object((unsigned long)__bss_start, __bss_stop - __bss_start,
		      KMEMLEAK_GREY, GFP_ATOMIC);
	/* only register .data..ro_after_init if not within .data */
	if (&__start_ro_after_init < &_sdata || &__end_ro_after_init > &_edata)
		create_object((unsigned long)__start_ro_after_init,
			      __end_ro_after_init - __start_ro_after_init,
			      KMEMLEAK_GREY, GFP_ATOMIC);
}

/*
 * Late initialization function.
 */
static int __init kmemleak_late_init(void)
{
	kmemleak_initialized = 1;

	debugfs_create_file("kmemleak", 0644, NULL, NULL, &kmemleak_fops);

	if (kmemleak_error) {
		/*
		 * Some error occurred and kmemleak was disabled. There is a
		 * small chance that kmemleak_disable() was called immediately
		 * after setting kmemleak_initialized and we may end up with
		 * two clean-up threads but serialized by scan_mutex.
		 */
		schedule_work(&cleanup_work);
		return -ENOMEM;
	}

	if (IS_ENABLED(CONFIG_DEBUG_KMEMLEAK_AUTO_SCAN)) {
		mutex_lock(&scan_mutex);
		start_scan_thread();
		mutex_unlock(&scan_mutex);
	}

	pr_info("Kernel memory leak detector initialized (mem pool available: %d)\n",
		mem_pool_free_count);

	return 0;
}
late_initcall(kmemleak_late_init);<|MERGE_RESOLUTION|>--- conflicted
+++ resolved
@@ -79,12 +79,7 @@
 #include <linux/stacktrace.h>
 #include <linux/cache.h>
 #include <linux/percpu.h>
-<<<<<<< HEAD
-#include <linux/hardirq.h>
-#include <linux/bootmem.h>
-=======
 #include <linux/memblock.h>
->>>>>>> 24b8d41d
 #include <linux/pfn.h>
 #include <linux/mmzone.h>
 #include <linux/slab.h>
@@ -291,17 +286,10 @@
 	/* limit the number of lines to HEX_MAX_LINES */
 	len = min_t(size_t, object->size, HEX_MAX_LINES * HEX_ROW_SIZE);
 
-<<<<<<< HEAD
-	seq_printf(seq, "  hex dump (first %zu bytes):\n", len);
-	kasan_disable_current();
-	seq_hex_dump(seq, "    ", DUMP_PREFIX_NONE, HEX_ROW_SIZE,
-		     HEX_GROUP_SIZE, ptr, len, HEX_ASCII);
-=======
 	warn_or_seq_printf(seq, "  hex dump (first %zu bytes):\n", len);
 	kasan_disable_current();
 	warn_or_seq_hex_dump(seq, DUMP_PREFIX_NONE, HEX_ROW_SIZE,
 			     HEX_GROUP_SIZE, ptr, len, HEX_ASCII);
->>>>>>> 24b8d41d
 	kasan_enable_current();
 }
 
@@ -1121,14 +1109,11 @@
 /**
  * kmemleak_alloc_phys - similar to kmemleak_alloc but taking a physical
  *			 address argument
-<<<<<<< HEAD
-=======
  * @phys:	physical address of the object
  * @size:	size of the object
  * @min_count:	minimum number of references to this object.
  *              See kmemleak_alloc()
  * @gfp:	kmalloc() flags used for kmemleak internal memory allocations
->>>>>>> 24b8d41d
  */
 void __ref kmemleak_alloc_phys(phys_addr_t phys, size_t size, int min_count,
 			       gfp_t gfp)
@@ -1141,12 +1126,9 @@
 /**
  * kmemleak_free_part_phys - similar to kmemleak_free_part but taking a
  *			     physical address argument
-<<<<<<< HEAD
-=======
  * @phys:	physical address if the beginning or inside an object. This
  *		also represents the start of the range to be freed
  * @size:	size to be unregistered
->>>>>>> 24b8d41d
  */
 void __ref kmemleak_free_part_phys(phys_addr_t phys, size_t size)
 {
@@ -1158,10 +1140,7 @@
 /**
  * kmemleak_not_leak_phys - similar to kmemleak_not_leak but taking a physical
  *			    address argument
-<<<<<<< HEAD
-=======
  * @phys:	physical address of the object
->>>>>>> 24b8d41d
  */
 void __ref kmemleak_not_leak_phys(phys_addr_t phys)
 {
@@ -1173,10 +1152,7 @@
 /**
  * kmemleak_ignore_phys - similar to kmemleak_ignore but taking a physical
  *			  address argument
-<<<<<<< HEAD
-=======
  * @phys:	physical address of the object
->>>>>>> 24b8d41d
  */
 void __ref kmemleak_ignore_phys(phys_addr_t phys)
 {
@@ -1454,14 +1430,6 @@
 	}
 	rcu_read_unlock();
 
-<<<<<<< HEAD
-	/* data/bss scanning */
-	scan_large_block(_sdata, _edata);
-	scan_large_block(__bss_start, __bss_stop);
-	scan_large_block(__start_data_ro_after_init, __end_data_ro_after_init);
-
-=======
->>>>>>> 24b8d41d
 #ifdef CONFIG_SMP
 	/* per-cpu sections scanning */
 	for_each_possible_cpu(i)
@@ -1503,25 +1471,15 @@
 	if (kmemleak_stack_scan) {
 		struct task_struct *p, *g;
 
-<<<<<<< HEAD
-		read_lock(&tasklist_lock);
-		do_each_thread(g, p) {
-=======
 		rcu_read_lock();
 		for_each_process_thread(g, p) {
->>>>>>> 24b8d41d
 			void *stack = try_get_task_stack(p);
 			if (stack) {
 				scan_block(stack, stack + THREAD_SIZE, NULL);
 				put_task_stack(p);
 			}
-<<<<<<< HEAD
-		} while_each_thread(g, p);
-		read_unlock(&tasklist_lock);
-=======
 		}
 		rcu_read_unlock();
->>>>>>> 24b8d41d
 	}
 
 	/*
