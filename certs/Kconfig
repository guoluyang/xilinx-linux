--- conflicted
+++ resolved
@@ -65,8 +65,6 @@
 	  those keys are not blacklisted and are vouched for by a key built
 	  into the kernel or already in the secondary trusted keyring.
 
-<<<<<<< HEAD
-=======
 config SYSTEM_BLACKLIST_KEYRING
 	bool "Provide system-wide ring of blacklisted keys"
 	depends on KEYS
@@ -85,5 +83,4 @@
 	  wrapper to incorporate the list into the kernel.  Each <hash> should
 	  be a string of hex digits.
 
->>>>>>> 24b8d41d
 endmenu