# SPDX-License-Identifier: GPL-2.0-only

config AF_KCM
	tristate "KCM sockets"
	depends on INET
	select BPF_SYSCALL
	select STREAM_PARSER
<<<<<<< HEAD
	---help---
=======
	help
>>>>>>> 24b8d41d
	  KCM (Kernel Connection Multiplexor) sockets provide a method
	  for multiplexing messages of a message based application
	  protocol over kernel connectons (e.g. TCP connections).<|MERGE_RESOLUTION|>--- conflicted
+++ resolved
@@ -5,11 +5,7 @@
 	depends on INET
 	select BPF_SYSCALL
 	select STREAM_PARSER
-<<<<<<< HEAD
-	---help---
-=======
 	help
->>>>>>> 24b8d41d
 	  KCM (Kernel Connection Multiplexor) sockets provide a method
 	  for multiplexing messages of a message based application
 	  protocol over kernel connectons (e.g. TCP connections).