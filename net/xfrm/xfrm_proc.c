--- conflicted
+++ resolved
@@ -57,12 +57,6 @@
 	for (i = 0; xfrm_mib_list[i].name; i++)
 		seq_printf(seq, "%-24s\t%lu\n", xfrm_mib_list[i].name,
 						buff[i]);
-<<<<<<< HEAD
-
-	return 0;
-}
-=======
->>>>>>> 24b8d41d
 
 	return 0;
 }
