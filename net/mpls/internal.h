/* SPDX-License-Identifier: GPL-2.0 */
#ifndef MPLS_INTERNAL_H
#define MPLS_INTERNAL_H
#include <net/mpls.h>
<<<<<<< HEAD
=======

/* put a reasonable limit on the number of labels
 * we will accept from userspace
 */
#define MAX_NEW_LABELS 30
>>>>>>> 24b8d41d

struct mpls_entry_decoded {
	u32 label;
	u8 ttl;
	u8 tc;
	u8 bos;
};

struct mpls_pcpu_stats {
	struct mpls_link_stats	stats;
	struct u64_stats_sync	syncp;
};

struct mpls_dev {
	int				input_enabled;
	struct net_device		*dev;
	struct mpls_pcpu_stats __percpu	*stats;

	struct ctl_table_header		*sysctl;
	struct rcu_head			rcu;
};

#if BITS_PER_LONG == 32

#define MPLS_INC_STATS_LEN(mdev, len, pkts_field, bytes_field)		\
	do {								\
		__typeof__(*(mdev)->stats) *ptr =			\
			raw_cpu_ptr((mdev)->stats);			\
		local_bh_disable();					\
		u64_stats_update_begin(&ptr->syncp);			\
		ptr->stats.pkts_field++;				\
		ptr->stats.bytes_field += (len);			\
		u64_stats_update_end(&ptr->syncp);			\
		local_bh_enable();					\
	} while (0)

#define MPLS_INC_STATS(mdev, field)					\
	do {								\
		__typeof__(*(mdev)->stats) *ptr =			\
			raw_cpu_ptr((mdev)->stats);			\
		local_bh_disable();					\
		u64_stats_update_begin(&ptr->syncp);			\
		ptr->stats.field++;					\
		u64_stats_update_end(&ptr->syncp);			\
		local_bh_enable();					\
	} while (0)

#else

#define MPLS_INC_STATS_LEN(mdev, len, pkts_field, bytes_field)		\
	do {								\
		this_cpu_inc((mdev)->stats->stats.pkts_field);		\
		this_cpu_add((mdev)->stats->stats.bytes_field, (len));	\
	} while (0)

#define MPLS_INC_STATS(mdev, field)			\
	this_cpu_inc((mdev)->stats->stats.field)

#endif

struct sk_buff;

#define LABEL_NOT_SPECIFIED (1 << 20)

/* This maximum ha length copied from the definition of struct neighbour */
#define VIA_ALEN_ALIGN sizeof(unsigned long)
#define MAX_VIA_ALEN (ALIGN(MAX_ADDR_LEN, VIA_ALEN_ALIGN))

enum mpls_payload_type {
	MPT_UNSPEC, /* IPv4 or IPv6 */
	MPT_IPV4 = 4,
	MPT_IPV6 = 6,

	/* Other types not implemented:
	 *  - Pseudo-wire with or without control word (RFC4385)
	 *  - GAL (RFC5586)
	 */
};

struct mpls_nh { /* next hop label forwarding entry */
	struct net_device __rcu *nh_dev;

	/* nh_flags is accessed under RCU in the packet path; it is
	 * modified handling netdev events with rtnl lock held
	 */
	unsigned int		nh_flags;
	u8			nh_labels;
	u8			nh_via_alen;
	u8			nh_via_table;
	u8			nh_reserved1;

	u32			nh_label[];
};

/* offset of via from beginning of mpls_nh */
#define MPLS_NH_VIA_OFF(num_labels) \
		ALIGN(sizeof(struct mpls_nh) + (num_labels) * sizeof(u32), \
		      VIA_ALEN_ALIGN)

/* all nexthops within a route have the same size based on the
 * max number of labels and max via length across all nexthops
 */
#define MPLS_NH_SIZE(num_labels, max_via_alen)		\
		(MPLS_NH_VIA_OFF((num_labels)) +	\
		ALIGN((max_via_alen), VIA_ALEN_ALIGN))

enum mpls_ttl_propagation {
	MPLS_TTL_PROP_DEFAULT,
	MPLS_TTL_PROP_ENABLED,
	MPLS_TTL_PROP_DISABLED,
};

/* The route, nexthops and vias are stored together in the same memory
 * block:
 *
 * +----------------------+
 * | mpls_route           |
 * +----------------------+
 * | mpls_nh 0            |
 * +----------------------+
 * | alignment padding    |   4 bytes for odd number of labels
 * +----------------------+
 * | via[rt_max_alen] 0   |
 * +----------------------+
 * | alignment padding    |   via's aligned on sizeof(unsigned long)
 * +----------------------+
 * | ...                  |
 * +----------------------+
 * | mpls_nh n-1          |
 * +----------------------+
 * | via[rt_max_alen] n-1 |
 * +----------------------+
 */
struct mpls_route { /* next hop label forwarding entry */
	struct rcu_head		rt_rcu;
	u8			rt_protocol;
	u8			rt_payload_type;
	u8			rt_max_alen;
	u8			rt_ttl_propagate;
	u8			rt_nhn;
	/* rt_nhn_alive is accessed under RCU in the packet path; it
	 * is modified handling netdev events with rtnl lock held
	 */
	u8			rt_nhn_alive;
	u8			rt_nh_size;
	u8			rt_via_offset;
	u8			rt_reserved1;
	struct mpls_nh		rt_nh[];
};

#define for_nexthops(rt) {						\
	int nhsel; struct mpls_nh *nh;  u8 *__nh;			\
	for (nhsel = 0, nh = (rt)->rt_nh, __nh = (u8 *)((rt)->rt_nh);	\
	     nhsel < (rt)->rt_nhn;					\
	     __nh += rt->rt_nh_size, nh = (struct mpls_nh *)__nh, nhsel++)

#define change_nexthops(rt) {						\
	int nhsel; struct mpls_nh *nh; u8 *__nh;			\
	for (nhsel = 0, nh = (struct mpls_nh *)((rt)->rt_nh),		\
			__nh = (u8 *)((rt)->rt_nh);			\
	     nhsel < (rt)->rt_nhn;					\
	     __nh += rt->rt_nh_size, nh = (struct mpls_nh *)__nh, nhsel++)

#define endfor_nexthops(rt) }

<<<<<<< HEAD
static inline struct mpls_shim_hdr mpls_entry_encode(u32 label, unsigned ttl, unsigned tc, bool bos)
{
	struct mpls_shim_hdr result;
	result.label_stack_entry =
		cpu_to_be32((label << MPLS_LS_LABEL_SHIFT) |
			    (tc << MPLS_LS_TC_SHIFT) |
			    (bos ? (1 << MPLS_LS_S_SHIFT) : 0) |
			    (ttl << MPLS_LS_TTL_SHIFT));
	return result;
}

=======
>>>>>>> 24b8d41d
static inline struct mpls_entry_decoded mpls_entry_decode(struct mpls_shim_hdr *hdr)
{
	struct mpls_entry_decoded result;
	unsigned entry = be32_to_cpu(hdr->label_stack_entry);

	result.label = (entry & MPLS_LS_LABEL_MASK) >> MPLS_LS_LABEL_SHIFT;
	result.ttl = (entry & MPLS_LS_TTL_MASK) >> MPLS_LS_TTL_SHIFT;
	result.tc =  (entry & MPLS_LS_TC_MASK) >> MPLS_LS_TC_SHIFT;
	result.bos = (entry & MPLS_LS_S_MASK) >> MPLS_LS_S_SHIFT;

	return result;
}

static inline struct mpls_dev *mpls_dev_get(const struct net_device *dev)
{
	return rcu_dereference_rtnl(dev->mpls_ptr);
}

int nla_put_labels(struct sk_buff *skb, int attrtype,  u8 labels,
		   const u32 label[]);
int nla_get_labels(const struct nlattr *nla, u8 max_labels, u8 *labels,
		   u32 label[], struct netlink_ext_ack *extack);
bool mpls_output_possible(const struct net_device *dev);
unsigned int mpls_dev_mtu(const struct net_device *dev);
bool mpls_pkt_too_big(const struct sk_buff *skb, unsigned int mtu);
void mpls_stats_inc_outucastpkts(struct net_device *dev,
				 const struct sk_buff *skb);

#endif /* MPLS_INTERNAL_H */<|MERGE_RESOLUTION|>--- conflicted
+++ resolved
@@ -2,14 +2,11 @@
 #ifndef MPLS_INTERNAL_H
 #define MPLS_INTERNAL_H
 #include <net/mpls.h>
-<<<<<<< HEAD
-=======
 
 /* put a reasonable limit on the number of labels
  * we will accept from userspace
  */
 #define MAX_NEW_LABELS 30
->>>>>>> 24b8d41d
 
 struct mpls_entry_decoded {
 	u32 label;
@@ -175,20 +172,6 @@
 
 #define endfor_nexthops(rt) }
 
-<<<<<<< HEAD
-static inline struct mpls_shim_hdr mpls_entry_encode(u32 label, unsigned ttl, unsigned tc, bool bos)
-{
-	struct mpls_shim_hdr result;
-	result.label_stack_entry =
-		cpu_to_be32((label << MPLS_LS_LABEL_SHIFT) |
-			    (tc << MPLS_LS_TC_SHIFT) |
-			    (bos ? (1 << MPLS_LS_S_SHIFT) : 0) |
-			    (ttl << MPLS_LS_TTL_SHIFT));
-	return result;
-}
-
-=======
->>>>>>> 24b8d41d
 static inline struct mpls_entry_decoded mpls_entry_decode(struct mpls_shim_hdr *hdr)
 {
 	struct mpls_entry_decoded result;
