// SPDX-License-Identifier: GPL-2.0-or-later
/*
 *	ip6_flowlabel.c		IPv6 flowlabel manager.
 *
 *	Authors:	Alexey Kuznetsov, <kuznet@ms2.inr.ac.ru>
 */

#include <linux/capability.h>
#include <linux/errno.h>
#include <linux/types.h>
#include <linux/socket.h>
#include <linux/net.h>
#include <linux/netdevice.h>
#include <linux/in6.h>
#include <linux/proc_fs.h>
#include <linux/seq_file.h>
#include <linux/slab.h>
#include <linux/export.h>
#include <linux/pid_namespace.h>
#include <linux/jump_label_ratelimit.h>

#include <net/net_namespace.h>
#include <net/sock.h>

#include <net/ipv6.h>
#include <net/rawv6.h>
#include <net/transp_v6.h>

#include <linux/uaccess.h>

#define FL_MIN_LINGER	6	/* Minimal linger. It is set to 6sec specified
				   in old IPv6 RFC. Well, it was reasonable value.
				 */
#define FL_MAX_LINGER	150	/* Maximal linger timeout */

/* FL hash table */

#define FL_MAX_PER_SOCK	32
#define FL_MAX_SIZE	4096
#define FL_HASH_MASK	255
#define FL_HASH(l)	(ntohl(l)&FL_HASH_MASK)

static atomic_t fl_size = ATOMIC_INIT(0);
static struct ip6_flowlabel __rcu *fl_ht[FL_HASH_MASK+1];

static void ip6_fl_gc(struct timer_list *unused);
static DEFINE_TIMER(ip6_fl_gc_timer, ip6_fl_gc);

/* FL hash table lock: it protects only of GC */

static DEFINE_SPINLOCK(ip6_fl_lock);

/* Big socket sock */

static DEFINE_SPINLOCK(ip6_sk_fl_lock);

DEFINE_STATIC_KEY_DEFERRED_FALSE(ipv6_flowlabel_exclusive, HZ);
EXPORT_SYMBOL(ipv6_flowlabel_exclusive);

#define for_each_fl_rcu(hash, fl)				\
	for (fl = rcu_dereference_bh(fl_ht[(hash)]);		\
	     fl != NULL;					\
	     fl = rcu_dereference_bh(fl->next))
#define for_each_fl_continue_rcu(fl)				\
	for (fl = rcu_dereference_bh(fl->next);			\
	     fl != NULL;					\
	     fl = rcu_dereference_bh(fl->next))

#define for_each_sk_fl_rcu(np, sfl)				\
	for (sfl = rcu_dereference_bh(np->ipv6_fl_list);	\
	     sfl != NULL;					\
	     sfl = rcu_dereference_bh(sfl->next))

static inline struct ip6_flowlabel *__fl_lookup(struct net *net, __be32 label)
{
	struct ip6_flowlabel *fl;

	for_each_fl_rcu(FL_HASH(label), fl) {
		if (fl->label == label && net_eq(fl->fl_net, net))
			return fl;
	}
	return NULL;
}

static struct ip6_flowlabel *fl_lookup(struct net *net, __be32 label)
{
	struct ip6_flowlabel *fl;

	rcu_read_lock_bh();
	fl = __fl_lookup(net, label);
	if (fl && !atomic_inc_not_zero(&fl->users))
		fl = NULL;
	rcu_read_unlock_bh();
	return fl;
}

static bool fl_shared_exclusive(struct ip6_flowlabel *fl)
{
	return fl->share == IPV6_FL_S_EXCL ||
	       fl->share == IPV6_FL_S_PROCESS ||
	       fl->share == IPV6_FL_S_USER;
}

static void fl_free_rcu(struct rcu_head *head)
{
	struct ip6_flowlabel *fl = container_of(head, struct ip6_flowlabel, rcu);

	if (fl->share == IPV6_FL_S_PROCESS)
		put_pid(fl->owner.pid);
	kfree(fl->opt);
	kfree(fl);
}


static void fl_free(struct ip6_flowlabel *fl)
{
	if (!fl)
		return;

	if (fl_shared_exclusive(fl) || fl->opt)
		static_branch_slow_dec_deferred(&ipv6_flowlabel_exclusive);

	call_rcu(&fl->rcu, fl_free_rcu);
}

static void fl_release(struct ip6_flowlabel *fl)
{
	spin_lock_bh(&ip6_fl_lock);

	fl->lastuse = jiffies;
	if (atomic_dec_and_test(&fl->users)) {
		unsigned long ttd = fl->lastuse + fl->linger;
		if (time_after(ttd, fl->expires))
			fl->expires = ttd;
		ttd = fl->expires;
		if (fl->opt && fl->share == IPV6_FL_S_EXCL) {
			struct ipv6_txoptions *opt = fl->opt;
			fl->opt = NULL;
			kfree(opt);
		}
		if (!timer_pending(&ip6_fl_gc_timer) ||
		    time_after(ip6_fl_gc_timer.expires, ttd))
			mod_timer(&ip6_fl_gc_timer, ttd);
	}
	spin_unlock_bh(&ip6_fl_lock);
}

static void ip6_fl_gc(struct timer_list *unused)
{
	int i;
	unsigned long now = jiffies;
	unsigned long sched = 0;

	spin_lock(&ip6_fl_lock);

	for (i = 0; i <= FL_HASH_MASK; i++) {
		struct ip6_flowlabel *fl;
		struct ip6_flowlabel __rcu **flp;

		flp = &fl_ht[i];
		while ((fl = rcu_dereference_protected(*flp,
						       lockdep_is_held(&ip6_fl_lock))) != NULL) {
			if (atomic_read(&fl->users) == 0) {
				unsigned long ttd = fl->lastuse + fl->linger;
				if (time_after(ttd, fl->expires))
					fl->expires = ttd;
				ttd = fl->expires;
				if (time_after_eq(now, ttd)) {
					*flp = fl->next;
					fl_free(fl);
					atomic_dec(&fl_size);
					continue;
				}
				if (!sched || time_before(ttd, sched))
					sched = ttd;
			}
			flp = &fl->next;
		}
	}
	if (!sched && atomic_read(&fl_size))
		sched = now + FL_MAX_LINGER;
	if (sched) {
		mod_timer(&ip6_fl_gc_timer, sched);
	}
	spin_unlock(&ip6_fl_lock);
}

static void __net_exit ip6_fl_purge(struct net *net)
{
	int i;

	spin_lock_bh(&ip6_fl_lock);
	for (i = 0; i <= FL_HASH_MASK; i++) {
		struct ip6_flowlabel *fl;
		struct ip6_flowlabel __rcu **flp;

		flp = &fl_ht[i];
		while ((fl = rcu_dereference_protected(*flp,
						       lockdep_is_held(&ip6_fl_lock))) != NULL) {
			if (net_eq(fl->fl_net, net) &&
			    atomic_read(&fl->users) == 0) {
				*flp = fl->next;
				fl_free(fl);
				atomic_dec(&fl_size);
				continue;
			}
			flp = &fl->next;
		}
	}
	spin_unlock_bh(&ip6_fl_lock);
}

static struct ip6_flowlabel *fl_intern(struct net *net,
				       struct ip6_flowlabel *fl, __be32 label)
{
	struct ip6_flowlabel *lfl;

	fl->label = label & IPV6_FLOWLABEL_MASK;

	spin_lock_bh(&ip6_fl_lock);
	if (label == 0) {
		for (;;) {
			fl->label = htonl(prandom_u32())&IPV6_FLOWLABEL_MASK;
			if (fl->label) {
				lfl = __fl_lookup(net, fl->label);
				if (!lfl)
					break;
			}
		}
	} else {
		/*
		 * we dropper the ip6_fl_lock, so this entry could reappear
		 * and we need to recheck with it.
		 *
		 * OTOH no need to search the active socket first, like it is
		 * done in ipv6_flowlabel_opt - sock is locked, so new entry
		 * with the same label can only appear on another sock
		 */
		lfl = __fl_lookup(net, fl->label);
		if (lfl) {
			atomic_inc(&lfl->users);
			spin_unlock_bh(&ip6_fl_lock);
			return lfl;
		}
	}

	fl->lastuse = jiffies;
	fl->next = fl_ht[FL_HASH(fl->label)];
	rcu_assign_pointer(fl_ht[FL_HASH(fl->label)], fl);
	atomic_inc(&fl_size);
	spin_unlock_bh(&ip6_fl_lock);
	return NULL;
}



/* Socket flowlabel lists */

struct ip6_flowlabel *__fl6_sock_lookup(struct sock *sk, __be32 label)
{
	struct ipv6_fl_socklist *sfl;
	struct ipv6_pinfo *np = inet6_sk(sk);

	label &= IPV6_FLOWLABEL_MASK;

	rcu_read_lock_bh();
	for_each_sk_fl_rcu(np, sfl) {
		struct ip6_flowlabel *fl = sfl->fl;

		if (fl->label == label && atomic_inc_not_zero(&fl->users)) {
			fl->lastuse = jiffies;
			rcu_read_unlock_bh();
			return fl;
		}
	}
	rcu_read_unlock_bh();
	return NULL;
}
EXPORT_SYMBOL_GPL(__fl6_sock_lookup);

void fl6_free_socklist(struct sock *sk)
{
	struct ipv6_pinfo *np = inet6_sk(sk);
	struct ipv6_fl_socklist *sfl;

	if (!rcu_access_pointer(np->ipv6_fl_list))
		return;

	spin_lock_bh(&ip6_sk_fl_lock);
	while ((sfl = rcu_dereference_protected(np->ipv6_fl_list,
						lockdep_is_held(&ip6_sk_fl_lock))) != NULL) {
		np->ipv6_fl_list = sfl->next;
		spin_unlock_bh(&ip6_sk_fl_lock);

		fl_release(sfl->fl);
		kfree_rcu(sfl, rcu);

		spin_lock_bh(&ip6_sk_fl_lock);
	}
	spin_unlock_bh(&ip6_sk_fl_lock);
}

/* Service routines */


/*
   It is the only difficult place. flowlabel enforces equal headers
   before and including routing header, however user may supply options
   following rthdr.
 */

struct ipv6_txoptions *fl6_merge_options(struct ipv6_txoptions *opt_space,
					 struct ip6_flowlabel *fl,
					 struct ipv6_txoptions *fopt)
{
	struct ipv6_txoptions *fl_opt = fl->opt;

	if (!fopt || fopt->opt_flen == 0)
		return fl_opt;

	if (fl_opt) {
		opt_space->hopopt = fl_opt->hopopt;
		opt_space->dst0opt = fl_opt->dst0opt;
		opt_space->srcrt = fl_opt->srcrt;
		opt_space->opt_nflen = fl_opt->opt_nflen;
	} else {
		if (fopt->opt_nflen == 0)
			return fopt;
		opt_space->hopopt = NULL;
		opt_space->dst0opt = NULL;
		opt_space->srcrt = NULL;
		opt_space->opt_nflen = 0;
	}
	opt_space->dst1opt = fopt->dst1opt;
	opt_space->opt_flen = fopt->opt_flen;
	opt_space->tot_len = fopt->tot_len;
	return opt_space;
}
EXPORT_SYMBOL_GPL(fl6_merge_options);

static unsigned long check_linger(unsigned long ttl)
{
	if (ttl < FL_MIN_LINGER)
		return FL_MIN_LINGER*HZ;
	if (ttl > FL_MAX_LINGER && !capable(CAP_NET_ADMIN))
		return 0;
	return ttl*HZ;
}

static int fl6_renew(struct ip6_flowlabel *fl, unsigned long linger, unsigned long expires)
{
	linger = check_linger(linger);
	if (!linger)
		return -EPERM;
	expires = check_linger(expires);
	if (!expires)
		return -EPERM;

	spin_lock_bh(&ip6_fl_lock);
	fl->lastuse = jiffies;
	if (time_before(fl->linger, linger))
		fl->linger = linger;
	if (time_before(expires, fl->linger))
		expires = fl->linger;
	if (time_before(fl->expires, fl->lastuse + expires))
		fl->expires = fl->lastuse + expires;
	spin_unlock_bh(&ip6_fl_lock);

	return 0;
}

static struct ip6_flowlabel *
fl_create(struct net *net, struct sock *sk, struct in6_flowlabel_req *freq,
	  sockptr_t optval, int optlen, int *err_p)
{
	struct ip6_flowlabel *fl = NULL;
	int olen;
	int addr_type;
	int err;

	olen = optlen - CMSG_ALIGN(sizeof(*freq));
	err = -EINVAL;
	if (olen > 64 * 1024)
		goto done;

	err = -ENOMEM;
	fl = kzalloc(sizeof(*fl), GFP_KERNEL);
	if (!fl)
		goto done;

	if (olen > 0) {
		struct msghdr msg;
		struct flowi6 flowi6;
<<<<<<< HEAD
		struct sockcm_cookie sockc_junk;
=======
>>>>>>> 24b8d41d
		struct ipcm6_cookie ipc6;

		err = -ENOMEM;
		fl->opt = kmalloc(sizeof(*fl->opt) + olen, GFP_KERNEL);
		if (!fl->opt)
			goto done;

		memset(fl->opt, 0, sizeof(*fl->opt));
		fl->opt->tot_len = sizeof(*fl->opt) + olen;
		err = -EFAULT;
		if (copy_from_sockptr_offset(fl->opt + 1, optval,
				CMSG_ALIGN(sizeof(*freq)), olen))
			goto done;

		msg.msg_controllen = olen;
		msg.msg_control = (void *)(fl->opt+1);
		memset(&flowi6, 0, sizeof(flowi6));

		ipc6.opt = fl->opt;
<<<<<<< HEAD
		err = ip6_datagram_send_ctl(net, sk, &msg, &flowi6, &ipc6, &sockc_junk);
=======
		err = ip6_datagram_send_ctl(net, sk, &msg, &flowi6, &ipc6);
>>>>>>> 24b8d41d
		if (err)
			goto done;
		err = -EINVAL;
		if (fl->opt->opt_flen)
			goto done;
		if (fl->opt->opt_nflen == 0) {
			kfree(fl->opt);
			fl->opt = NULL;
		}
	}

	fl->fl_net = net;
	fl->expires = jiffies;
	err = fl6_renew(fl, freq->flr_linger, freq->flr_expires);
	if (err)
		goto done;
	fl->share = freq->flr_share;
	addr_type = ipv6_addr_type(&freq->flr_dst);
	if ((addr_type & IPV6_ADDR_MAPPED) ||
	    addr_type == IPV6_ADDR_ANY) {
		err = -EINVAL;
		goto done;
	}
	fl->dst = freq->flr_dst;
	atomic_set(&fl->users, 1);
	switch (fl->share) {
	case IPV6_FL_S_EXCL:
	case IPV6_FL_S_ANY:
		break;
	case IPV6_FL_S_PROCESS:
		fl->owner.pid = get_task_pid(current, PIDTYPE_PID);
		break;
	case IPV6_FL_S_USER:
		fl->owner.uid = current_euid();
		break;
	default:
		err = -EINVAL;
		goto done;
	}
	if (fl_shared_exclusive(fl) || fl->opt)
		static_branch_deferred_inc(&ipv6_flowlabel_exclusive);
	return fl;

done:
	if (fl) {
		kfree(fl->opt);
		kfree(fl);
	}
	*err_p = err;
	return NULL;
}

static int mem_check(struct sock *sk)
{
	struct ipv6_pinfo *np = inet6_sk(sk);
	struct ipv6_fl_socklist *sfl;
	int room = FL_MAX_SIZE - atomic_read(&fl_size);
	int count = 0;

	if (room > FL_MAX_SIZE - FL_MAX_PER_SOCK)
		return 0;

	rcu_read_lock_bh();
	for_each_sk_fl_rcu(np, sfl)
		count++;
	rcu_read_unlock_bh();

	if (room <= 0 ||
	    ((count >= FL_MAX_PER_SOCK ||
	      (count > 0 && room < FL_MAX_SIZE/2) || room < FL_MAX_SIZE/4) &&
	     !capable(CAP_NET_ADMIN)))
		return -ENOBUFS;

	return 0;
}

static inline void fl_link(struct ipv6_pinfo *np, struct ipv6_fl_socklist *sfl,
		struct ip6_flowlabel *fl)
{
	spin_lock_bh(&ip6_sk_fl_lock);
	sfl->fl = fl;
	sfl->next = np->ipv6_fl_list;
	rcu_assign_pointer(np->ipv6_fl_list, sfl);
	spin_unlock_bh(&ip6_sk_fl_lock);
}

int ipv6_flowlabel_opt_get(struct sock *sk, struct in6_flowlabel_req *freq,
			   int flags)
{
	struct ipv6_pinfo *np = inet6_sk(sk);
	struct ipv6_fl_socklist *sfl;

	if (flags & IPV6_FL_F_REMOTE) {
		freq->flr_label = np->rcv_flowinfo & IPV6_FLOWLABEL_MASK;
		return 0;
	}

	if (np->repflow) {
		freq->flr_label = np->flow_label;
		return 0;
	}

	rcu_read_lock_bh();

	for_each_sk_fl_rcu(np, sfl) {
		if (sfl->fl->label == (np->flow_label & IPV6_FLOWLABEL_MASK)) {
			spin_lock_bh(&ip6_fl_lock);
			freq->flr_label = sfl->fl->label;
			freq->flr_dst = sfl->fl->dst;
			freq->flr_share = sfl->fl->share;
			freq->flr_expires = (sfl->fl->expires - jiffies) / HZ;
			freq->flr_linger = sfl->fl->linger / HZ;

			spin_unlock_bh(&ip6_fl_lock);
			rcu_read_unlock_bh();
			return 0;
		}
	}
	rcu_read_unlock_bh();

	return -ENOENT;
}

#define socklist_dereference(__sflp) \
	rcu_dereference_protected(__sflp, lockdep_is_held(&ip6_sk_fl_lock))

static int ipv6_flowlabel_put(struct sock *sk, struct in6_flowlabel_req *freq)
{
	struct ipv6_pinfo *np = inet6_sk(sk);
	struct ipv6_fl_socklist __rcu **sflp;
	struct ipv6_fl_socklist *sfl;

	if (freq->flr_flags & IPV6_FL_F_REFLECT) {
		if (sk->sk_protocol != IPPROTO_TCP)
			return -ENOPROTOOPT;
		if (!np->repflow)
			return -ESRCH;
		np->flow_label = 0;
		np->repflow = 0;
		return 0;
	}

	spin_lock_bh(&ip6_sk_fl_lock);
	for (sflp = &np->ipv6_fl_list;
	     (sfl = socklist_dereference(*sflp)) != NULL;
	     sflp = &sfl->next) {
		if (sfl->fl->label == freq->flr_label)
			goto found;
	}
	spin_unlock_bh(&ip6_sk_fl_lock);
	return -ESRCH;
found:
	if (freq->flr_label == (np->flow_label & IPV6_FLOWLABEL_MASK))
		np->flow_label &= ~IPV6_FLOWLABEL_MASK;
	*sflp = sfl->next;
	spin_unlock_bh(&ip6_sk_fl_lock);
	fl_release(sfl->fl);
	kfree_rcu(sfl, rcu);
	return 0;
}

static int ipv6_flowlabel_renew(struct sock *sk, struct in6_flowlabel_req *freq)
{
	struct ipv6_pinfo *np = inet6_sk(sk);
	struct net *net = sock_net(sk);
	struct ipv6_fl_socklist *sfl;
	int err;

	rcu_read_lock_bh();
	for_each_sk_fl_rcu(np, sfl) {
		if (sfl->fl->label == freq->flr_label) {
			err = fl6_renew(sfl->fl, freq->flr_linger,
					freq->flr_expires);
			rcu_read_unlock_bh();
			return err;
		}
	}
	rcu_read_unlock_bh();

	if (freq->flr_share == IPV6_FL_S_NONE &&
	    ns_capable(net->user_ns, CAP_NET_ADMIN)) {
		struct ip6_flowlabel *fl = fl_lookup(net, freq->flr_label);

		if (fl) {
			err = fl6_renew(fl, freq->flr_linger,
					freq->flr_expires);
			fl_release(fl);
			return err;
		}
	}
	return -ESRCH;
}

static int ipv6_flowlabel_get(struct sock *sk, struct in6_flowlabel_req *freq,
		sockptr_t optval, int optlen)
{
	struct ipv6_fl_socklist *sfl, *sfl1 = NULL;
	struct ip6_flowlabel *fl, *fl1 = NULL;
	struct ipv6_pinfo *np = inet6_sk(sk);
	struct net *net = sock_net(sk);
	int err;

	if (freq->flr_flags & IPV6_FL_F_REFLECT) {
		if (net->ipv6.sysctl.flowlabel_consistency) {
			net_info_ratelimited("Can not set IPV6_FL_F_REFLECT if flowlabel_consistency sysctl is enable\n");
			return -EPERM;
		}

		if (sk->sk_protocol != IPPROTO_TCP)
			return -ENOPROTOOPT;
		np->repflow = 1;
		return 0;
	}

	if (freq->flr_label & ~IPV6_FLOWLABEL_MASK)
		return -EINVAL;
	if (net->ipv6.sysctl.flowlabel_state_ranges &&
	    (freq->flr_label & IPV6_FLOWLABEL_STATELESS_FLAG))
		return -ERANGE;

	fl = fl_create(net, sk, freq, optval, optlen, &err);
	if (!fl)
		return err;

	sfl1 = kmalloc(sizeof(*sfl1), GFP_KERNEL);

	if (freq->flr_label) {
		err = -EEXIST;
		rcu_read_lock_bh();
		for_each_sk_fl_rcu(np, sfl) {
			if (sfl->fl->label == freq->flr_label) {
				if (freq->flr_flags & IPV6_FL_F_EXCL) {
					rcu_read_unlock_bh();
					goto done;
				}
				fl1 = sfl->fl;
				if (!atomic_inc_not_zero(&fl1->users))
					fl1 = NULL;
				break;
			}
		}
		rcu_read_unlock_bh();

		if (!fl1)
			fl1 = fl_lookup(net, freq->flr_label);
		if (fl1) {
recheck:
			err = -EEXIST;
			if (freq->flr_flags&IPV6_FL_F_EXCL)
				goto release;
			err = -EPERM;
			if (fl1->share == IPV6_FL_S_EXCL ||
			    fl1->share != fl->share ||
			    ((fl1->share == IPV6_FL_S_PROCESS) &&
			     (fl1->owner.pid != fl->owner.pid)) ||
			    ((fl1->share == IPV6_FL_S_USER) &&
			     !uid_eq(fl1->owner.uid, fl->owner.uid)))
				goto release;

			err = -ENOMEM;
			if (!sfl1)
				goto release;
			if (fl->linger > fl1->linger)
				fl1->linger = fl->linger;
			if ((long)(fl->expires - fl1->expires) > 0)
				fl1->expires = fl->expires;
			fl_link(np, sfl1, fl1);
			fl_free(fl);
			return 0;

release:
			fl_release(fl1);
			goto done;
		}
	}
	err = -ENOENT;
	if (!(freq->flr_flags & IPV6_FL_F_CREATE))
		goto done;

	err = -ENOMEM;
	if (!sfl1)
		goto done;

	err = mem_check(sk);
	if (err != 0)
		goto done;

	fl1 = fl_intern(net, fl, freq->flr_label);
	if (fl1)
		goto recheck;

	if (!freq->flr_label) {
		size_t offset = offsetof(struct in6_flowlabel_req, flr_label);

		if (copy_to_sockptr_offset(optval, offset, &fl->label,
				sizeof(fl->label))) {
			/* Intentionally ignore fault. */
		}
	}

	fl_link(np, sfl1, fl);
	return 0;
done:
	fl_free(fl);
	kfree(sfl1);
	return err;
}

int ipv6_flowlabel_opt(struct sock *sk, sockptr_t optval, int optlen)
{
	struct in6_flowlabel_req freq;

	if (optlen < sizeof(freq))
		return -EINVAL;
	if (copy_from_sockptr(&freq, optval, sizeof(freq)))
		return -EFAULT;

	switch (freq.flr_action) {
	case IPV6_FL_A_PUT:
		return ipv6_flowlabel_put(sk, &freq);
	case IPV6_FL_A_RENEW:
		return ipv6_flowlabel_renew(sk, &freq);
	case IPV6_FL_A_GET:
		return ipv6_flowlabel_get(sk, &freq, optval, optlen);
	default:
		return -EINVAL;
	}
}

#ifdef CONFIG_PROC_FS

struct ip6fl_iter_state {
	struct seq_net_private p;
	struct pid_namespace *pid_ns;
	int bucket;
};

#define ip6fl_seq_private(seq)	((struct ip6fl_iter_state *)(seq)->private)

static struct ip6_flowlabel *ip6fl_get_first(struct seq_file *seq)
{
	struct ip6_flowlabel *fl = NULL;
	struct ip6fl_iter_state *state = ip6fl_seq_private(seq);
	struct net *net = seq_file_net(seq);

	for (state->bucket = 0; state->bucket <= FL_HASH_MASK; ++state->bucket) {
		for_each_fl_rcu(state->bucket, fl) {
			if (net_eq(fl->fl_net, net))
				goto out;
		}
	}
	fl = NULL;
out:
	return fl;
}

static struct ip6_flowlabel *ip6fl_get_next(struct seq_file *seq, struct ip6_flowlabel *fl)
{
	struct ip6fl_iter_state *state = ip6fl_seq_private(seq);
	struct net *net = seq_file_net(seq);

	for_each_fl_continue_rcu(fl) {
		if (net_eq(fl->fl_net, net))
			goto out;
	}

try_again:
	if (++state->bucket <= FL_HASH_MASK) {
		for_each_fl_rcu(state->bucket, fl) {
			if (net_eq(fl->fl_net, net))
				goto out;
		}
		goto try_again;
	}
	fl = NULL;

out:
	return fl;
}

static struct ip6_flowlabel *ip6fl_get_idx(struct seq_file *seq, loff_t pos)
{
	struct ip6_flowlabel *fl = ip6fl_get_first(seq);
	if (fl)
		while (pos && (fl = ip6fl_get_next(seq, fl)) != NULL)
			--pos;
	return pos ? NULL : fl;
}

static void *ip6fl_seq_start(struct seq_file *seq, loff_t *pos)
	__acquires(RCU)
{
	struct ip6fl_iter_state *state = ip6fl_seq_private(seq);

	state->pid_ns = proc_pid_ns(file_inode(seq->file)->i_sb);

	rcu_read_lock_bh();
	return *pos ? ip6fl_get_idx(seq, *pos - 1) : SEQ_START_TOKEN;
}

static void *ip6fl_seq_next(struct seq_file *seq, void *v, loff_t *pos)
{
	struct ip6_flowlabel *fl;

	if (v == SEQ_START_TOKEN)
		fl = ip6fl_get_first(seq);
	else
		fl = ip6fl_get_next(seq, v);
	++*pos;
	return fl;
}

static void ip6fl_seq_stop(struct seq_file *seq, void *v)
	__releases(RCU)
{
	rcu_read_unlock_bh();
}

static int ip6fl_seq_show(struct seq_file *seq, void *v)
{
	struct ip6fl_iter_state *state = ip6fl_seq_private(seq);
	if (v == SEQ_START_TOKEN) {
		seq_puts(seq, "Label S Owner  Users  Linger Expires  Dst                              Opt\n");
	} else {
		struct ip6_flowlabel *fl = v;
		seq_printf(seq,
			   "%05X %-1d %-6d %-6d %-6ld %-8ld %pi6 %-4d\n",
			   (unsigned int)ntohl(fl->label),
			   fl->share,
			   ((fl->share == IPV6_FL_S_PROCESS) ?
			    pid_nr_ns(fl->owner.pid, state->pid_ns) :
			    ((fl->share == IPV6_FL_S_USER) ?
			     from_kuid_munged(seq_user_ns(seq), fl->owner.uid) :
			     0)),
			   atomic_read(&fl->users),
			   fl->linger/HZ,
			   (long)(fl->expires - jiffies)/HZ,
			   &fl->dst,
			   fl->opt ? fl->opt->opt_nflen : 0);
	}
	return 0;
}

static const struct seq_operations ip6fl_seq_ops = {
	.start	=	ip6fl_seq_start,
	.next	=	ip6fl_seq_next,
	.stop	=	ip6fl_seq_stop,
	.show	=	ip6fl_seq_show,
};

static int __net_init ip6_flowlabel_proc_init(struct net *net)
{
	if (!proc_create_net("ip6_flowlabel", 0444, net->proc_net,
			&ip6fl_seq_ops, sizeof(struct ip6fl_iter_state)))
		return -ENOMEM;
	return 0;
}

static void __net_exit ip6_flowlabel_proc_fini(struct net *net)
{
	remove_proc_entry("ip6_flowlabel", net->proc_net);
}
#else
static inline int ip6_flowlabel_proc_init(struct net *net)
{
	return 0;
}
static inline void ip6_flowlabel_proc_fini(struct net *net)
{
}
#endif

static void __net_exit ip6_flowlabel_net_exit(struct net *net)
{
	ip6_fl_purge(net);
	ip6_flowlabel_proc_fini(net);
}

static struct pernet_operations ip6_flowlabel_net_ops = {
	.init = ip6_flowlabel_proc_init,
	.exit = ip6_flowlabel_net_exit,
};

int ip6_flowlabel_init(void)
{
	return register_pernet_subsys(&ip6_flowlabel_net_ops);
}

void ip6_flowlabel_cleanup(void)
{
	static_key_deferred_flush(&ipv6_flowlabel_exclusive);
	del_timer(&ip6_fl_gc_timer);
	unregister_pernet_subsys(&ip6_flowlabel_net_ops);
}<|MERGE_RESOLUTION|>--- conflicted
+++ resolved
@@ -391,10 +391,6 @@
 	if (olen > 0) {
 		struct msghdr msg;
 		struct flowi6 flowi6;
-<<<<<<< HEAD
-		struct sockcm_cookie sockc_junk;
-=======
->>>>>>> 24b8d41d
 		struct ipcm6_cookie ipc6;
 
 		err = -ENOMEM;
@@ -414,11 +410,7 @@
 		memset(&flowi6, 0, sizeof(flowi6));
 
 		ipc6.opt = fl->opt;
-<<<<<<< HEAD
-		err = ip6_datagram_send_ctl(net, sk, &msg, &flowi6, &ipc6, &sockc_junk);
-=======
 		err = ip6_datagram_send_ctl(net, sk, &msg, &flowi6, &ipc6);
->>>>>>> 24b8d41d
 		if (err)
 			goto done;
 		err = -EINVAL;
