--- conflicted
+++ resolved
@@ -25,47 +25,6 @@
 
 static __wsum get_csum_diff_iaddr(struct ila_addr *iaddr, struct ila_params *p)
 {
-<<<<<<< HEAD
-	struct ila_addr *iaddr = ila_a2i(&ip6h->daddr);
-
-	if (p->locator_match.v64)
-		return p->csum_diff;
-	else
-		return compute_csum_diff8((__be32 *)&iaddr->loc,
-					  (__be32 *)&p->locator);
-}
-
-static void ila_csum_do_neutral(struct ila_addr *iaddr,
-				struct ila_params *p)
-{
-	__sum16 *adjust = (__force __sum16 *)&iaddr->ident.v16[3];
-	__wsum diff, fval;
-
-	/* Check if checksum adjust value has been cached */
-	if (p->locator_match.v64) {
-		diff = p->csum_diff;
-	} else {
-		diff = compute_csum_diff8((__be32 *)&p->locator,
-					  (__be32 *)iaddr);
-	}
-
-	fval = (__force __wsum)(ila_csum_neutral_set(iaddr->ident) ?
-			CSUM_NEUTRAL_FLAG : ~CSUM_NEUTRAL_FLAG);
-
-	diff = csum_add(diff, fval);
-
-	*adjust = ~csum_fold(csum_add(diff, csum_unfold(*adjust)));
-
-	/* Flip the csum-neutral bit. Either we are doing a SIR->ILA
-	 * translation with ILA_CSUM_NEUTRAL_MAP as the csum_method
-	 * and the C-bit is not set, or we are doing an ILA-SIR
-	 * tranlsation and the C-bit is set.
-	 */
-	iaddr->ident.csum_neutral ^= 1;
-}
-
-static void ila_csum_adjust_transport(struct sk_buff *skb,
-=======
 	if (p->locator_match.v64)
 		return p->csum_diff;
 	else
@@ -102,15 +61,10 @@
 }
 
 static void ila_csum_do_neutral_nofmt(struct ila_addr *iaddr,
->>>>>>> 24b8d41d
 				      struct ila_params *p)
 {
 	__sum16 *adjust = (__force __sum16 *)&iaddr->ident.v16[3];
 	__wsum diff;
-<<<<<<< HEAD
-	struct ipv6hdr *ip6h = ipv6_hdr(skb);
-	struct ila_addr *iaddr = ila_a2i(&ip6h->daddr);
-=======
 
 	diff = get_csum_diff_iaddr(iaddr, p);
 
@@ -120,7 +74,6 @@
 static void ila_csum_adjust_transport(struct sk_buff *skb,
 				      struct ila_params *p)
 {
->>>>>>> 24b8d41d
 	size_t nhoff = sizeof(struct ipv6hdr);
 	struct ipv6hdr *ip6h = ipv6_hdr(skb);
 	__wsum diff;
@@ -162,53 +115,6 @@
 		}
 		break;
 	}
-<<<<<<< HEAD
-
-	/* Now change destination address */
-	iaddr->loc = p->locator;
-}
-
-void ila_update_ipv6_locator(struct sk_buff *skb, struct ila_params *p,
-			     bool set_csum_neutral)
-{
-	struct ipv6hdr *ip6h = ipv6_hdr(skb);
-	struct ila_addr *iaddr = ila_a2i(&ip6h->daddr);
-
-	/* First deal with the transport checksum */
-	if (ila_csum_neutral_set(iaddr->ident)) {
-		/* C-bit is set in the locator indicating that this
-		 * is a locator being translated to a SIR address.
-		 * Perform (receiver) checksum-neutral translation.
-		 */
-		if (!set_csum_neutral)
-			ila_csum_do_neutral(iaddr, p);
-	} else {
-		switch (p->csum_mode) {
-		case ILA_CSUM_ADJUST_TRANSPORT:
-			ila_csum_adjust_transport(skb, p);
-			break;
-		case ILA_CSUM_NEUTRAL_MAP:
-			ila_csum_do_neutral(iaddr, p);
-			break;
-		case ILA_CSUM_NO_ACTION:
-			break;
-		}
-	}
-
-	/* Now change destination address */
-	iaddr->loc = p->locator;
-}
-
-void ila_init_saved_csum(struct ila_params *p)
-{
-	if (!p->locator_match.v64)
-		return;
-
-	p->csum_diff = compute_csum_diff8(
-				(__be32 *)&p->locator,
-				(__be32 *)&p->locator_match);
-=======
->>>>>>> 24b8d41d
 }
 
 void ila_update_ipv6_locator(struct sk_buff *skb, struct ila_params *p,
@@ -244,13 +150,6 @@
 		break;
 	}
 
-<<<<<<< HEAD
-module_init(ila_init);
-module_exit(ila_fini);
-MODULE_AUTHOR("Tom Herbert <tom@herbertland.com>");
-MODULE_LICENSE("GPL");
-=======
 	/* Now change destination address */
 	iaddr->loc = p->locator;
-}
->>>>>>> 24b8d41d
+}