// SPDX-License-Identifier: GPL-2.0
#include <linux/errno.h>
#include <linux/ip.h>
#include <linux/kernel.h>
#include <linux/module.h>
#include <linux/skbuff.h>
#include <linux/socket.h>
#include <linux/types.h>
#include <net/checksum.h>
#include <net/dst_cache.h>
#include <net/ip.h>
#include <net/ip6_fib.h>
#include <net/ip6_route.h>
#include <net/lwtunnel.h>
#include <net/protocol.h>
#include <uapi/linux/ila.h>
#include "ila.h"

struct ila_lwt {
	struct ila_params p;
	struct dst_cache dst_cache;
	u32 connected : 1;
	u32 lwt_output : 1;
};

static inline struct ila_lwt *ila_lwt_lwtunnel(
	struct lwtunnel_state *lwt)
{
	return (struct ila_lwt *)lwt->data;
}

static inline struct ila_params *ila_params_lwtunnel(
	struct lwtunnel_state *lwt)
{
	return &ila_lwt_lwtunnel(lwt)->p;
}

static int ila_output(struct net *net, struct sock *sk, struct sk_buff *skb)
{
	struct dst_entry *orig_dst = skb_dst(skb);
	struct rt6_info *rt = (struct rt6_info *)orig_dst;
	struct ila_lwt *ilwt = ila_lwt_lwtunnel(orig_dst->lwtstate);
	struct dst_entry *dst;
	int err = -EINVAL;

	if (skb->protocol != htons(ETH_P_IPV6))
		goto drop;

<<<<<<< HEAD
	ila_update_ipv6_locator(skb, ila_params_lwtunnel(dst->lwtstate), true);
=======
	if (ilwt->lwt_output)
		ila_update_ipv6_locator(skb,
					ila_params_lwtunnel(orig_dst->lwtstate),
					true);

	if (rt->rt6i_flags & (RTF_GATEWAY | RTF_CACHE)) {
		/* Already have a next hop address in route, no need for
		 * dest cache route.
		 */
		return orig_dst->lwtstate->orig_output(net, sk, skb);
	}

	dst = dst_cache_get(&ilwt->dst_cache);
	if (unlikely(!dst)) {
		struct ipv6hdr *ip6h = ipv6_hdr(skb);
		struct flowi6 fl6;

		/* Lookup a route for the new destination. Take into
		 * account that the base route may already have a gateway.
		 */

		memset(&fl6, 0, sizeof(fl6));
		fl6.flowi6_oif = orig_dst->dev->ifindex;
		fl6.flowi6_iif = LOOPBACK_IFINDEX;
		fl6.daddr = *rt6_nexthop((struct rt6_info *)orig_dst,
					 &ip6h->daddr);

		dst = ip6_route_output(net, NULL, &fl6);
		if (dst->error) {
			err = -EHOSTUNREACH;
			dst_release(dst);
			goto drop;
		}

		dst = xfrm_lookup(net, dst, flowi6_to_flowi(&fl6), NULL, 0);
		if (IS_ERR(dst)) {
			err = PTR_ERR(dst);
			goto drop;
		}

		if (ilwt->connected)
			dst_cache_set_ip6(&ilwt->dst_cache, dst, &fl6.saddr);
	}
>>>>>>> 24b8d41d

	skb_dst_set(skb, dst);
	return dst_output(net, sk, skb);

drop:
	kfree_skb(skb);
	return err;
}

static int ila_input(struct sk_buff *skb)
{
	struct dst_entry *dst = skb_dst(skb);
	struct ila_lwt *ilwt = ila_lwt_lwtunnel(dst->lwtstate);

	if (skb->protocol != htons(ETH_P_IPV6))
		goto drop;

<<<<<<< HEAD
	ila_update_ipv6_locator(skb, ila_params_lwtunnel(dst->lwtstate), false);
=======
	if (!ilwt->lwt_output)
		ila_update_ipv6_locator(skb,
					ila_params_lwtunnel(dst->lwtstate),
					false);
>>>>>>> 24b8d41d

	return dst->lwtstate->orig_input(skb);

drop:
	kfree_skb(skb);
	return -EINVAL;
}

static const struct nla_policy ila_nl_policy[ILA_ATTR_MAX + 1] = {
	[ILA_ATTR_LOCATOR] = { .type = NLA_U64, },
	[ILA_ATTR_CSUM_MODE] = { .type = NLA_U8, },
<<<<<<< HEAD
=======
	[ILA_ATTR_IDENT_TYPE] = { .type = NLA_U8, },
	[ILA_ATTR_HOOK_TYPE] = { .type = NLA_U8, },
>>>>>>> 24b8d41d
};

static int ila_build_state(struct net *net, struct nlattr *nla,
			   unsigned int family, const void *cfg,
			   struct lwtunnel_state **ts,
			   struct netlink_ext_ack *extack)
{
	struct ila_lwt *ilwt;
	struct ila_params *p;
	struct nlattr *tb[ILA_ATTR_MAX + 1];
	struct lwtunnel_state *newts;
	const struct fib6_config *cfg6 = cfg;
	struct ila_addr *iaddr;
<<<<<<< HEAD
=======
	u8 ident_type = ILA_ATYPE_USE_FORMAT;
	u8 hook_type = ILA_HOOK_ROUTE_OUTPUT;
	u8 csum_mode = ILA_CSUM_NO_ACTION;
	bool lwt_output = true;
	u8 eff_ident_type;
>>>>>>> 24b8d41d
	int ret;

	if (family != AF_INET6)
		return -EINVAL;

<<<<<<< HEAD
	if (cfg6->fc_dst_len < sizeof(struct ila_locator) + 1) {
		/* Need to have full locator and at least type field
		 * included in destination
		 */
		return -EINVAL;
	}

	iaddr = (struct ila_addr *)&cfg6->fc_dst;

	if (!ila_addr_is_ila(iaddr) || ila_csum_neutral_set(iaddr->ident)) {
		/* Don't allow translation for a non-ILA address or checksum
		 * neutral flag to be set.
		 */
		return -EINVAL;
	}

	ret = nla_parse_nested(tb, ILA_ATTR_MAX, nla,
			       ila_nl_policy);
=======
	ret = nla_parse_nested_deprecated(tb, ILA_ATTR_MAX, nla,
					  ila_nl_policy, extack);
>>>>>>> 24b8d41d
	if (ret < 0)
		return ret;

	if (!tb[ILA_ATTR_LOCATOR])
		return -EINVAL;

	iaddr = (struct ila_addr *)&cfg6->fc_dst;

	if (tb[ILA_ATTR_IDENT_TYPE])
		ident_type = nla_get_u8(tb[ILA_ATTR_IDENT_TYPE]);

	if (ident_type == ILA_ATYPE_USE_FORMAT) {
		/* Infer identifier type from type field in formatted
		 * identifier.
		 */

		if (cfg6->fc_dst_len < 8 * sizeof(struct ila_locator) + 3) {
			/* Need to have full locator and at least type field
			 * included in destination
			 */
			return -EINVAL;
		}

		eff_ident_type = iaddr->ident.type;
	} else {
		eff_ident_type = ident_type;
	}

	switch (eff_ident_type) {
	case ILA_ATYPE_IID:
		/* Don't allow ILA for IID type */
		return -EINVAL;
	case ILA_ATYPE_LUID:
		break;
	case ILA_ATYPE_VIRT_V4:
	case ILA_ATYPE_VIRT_UNI_V6:
	case ILA_ATYPE_VIRT_MULTI_V6:
	case ILA_ATYPE_NONLOCAL_ADDR:
		/* These ILA formats are not supported yet. */
	default:
		return -EINVAL;
	}

	if (tb[ILA_ATTR_HOOK_TYPE])
		hook_type = nla_get_u8(tb[ILA_ATTR_HOOK_TYPE]);

	switch (hook_type) {
	case ILA_HOOK_ROUTE_OUTPUT:
		lwt_output = true;
		break;
	case ILA_HOOK_ROUTE_INPUT:
		lwt_output = false;
		break;
	default:
		return -EINVAL;
	}

	if (tb[ILA_ATTR_CSUM_MODE])
		csum_mode = nla_get_u8(tb[ILA_ATTR_CSUM_MODE]);

	if (csum_mode == ILA_CSUM_NEUTRAL_MAP &&
	    ila_csum_neutral_set(iaddr->ident)) {
		/* Don't allow translation if checksum neutral bit is
		 * configured and it's set in the SIR address.
		 */
		return -EINVAL;
	}

	newts = lwtunnel_state_alloc(sizeof(*ilwt));
	if (!newts)
		return -ENOMEM;

	ilwt = ila_lwt_lwtunnel(newts);
	ret = dst_cache_init(&ilwt->dst_cache, GFP_ATOMIC);
	if (ret) {
		kfree(newts);
		return ret;
	}

	ilwt->lwt_output = !!lwt_output;

	p = ila_params_lwtunnel(newts);

<<<<<<< HEAD
=======
	p->csum_mode = csum_mode;
	p->ident_type = ident_type;
>>>>>>> 24b8d41d
	p->locator.v64 = (__force __be64)nla_get_u64(tb[ILA_ATTR_LOCATOR]);

	/* Precompute checksum difference for translation since we
	 * know both the old locator and the new one.
	 */
	p->locator_match = iaddr->loc;
<<<<<<< HEAD
	p->csum_diff = compute_csum_diff8(
		(__be32 *)&p->locator_match, (__be32 *)&p->locator);

	if (tb[ILA_ATTR_CSUM_MODE])
		p->csum_mode = nla_get_u8(tb[ILA_ATTR_CSUM_MODE]);
=======
>>>>>>> 24b8d41d

	ila_init_saved_csum(p);

	newts->type = LWTUNNEL_ENCAP_ILA;
	newts->flags |= LWTUNNEL_STATE_OUTPUT_REDIRECT |
			LWTUNNEL_STATE_INPUT_REDIRECT;

	if (cfg6->fc_dst_len == 8 * sizeof(struct in6_addr))
		ilwt->connected = 1;

	*ts = newts;

	return 0;
}

static void ila_destroy_state(struct lwtunnel_state *lwt)
{
	dst_cache_destroy(&ila_lwt_lwtunnel(lwt)->dst_cache);
}

static int ila_fill_encap_info(struct sk_buff *skb,
			       struct lwtunnel_state *lwtstate)
{
	struct ila_params *p = ila_params_lwtunnel(lwtstate);
	struct ila_lwt *ilwt = ila_lwt_lwtunnel(lwtstate);

	if (nla_put_u64_64bit(skb, ILA_ATTR_LOCATOR, (__force u64)p->locator.v64,
			      ILA_ATTR_PAD))
		goto nla_put_failure;

	if (nla_put_u8(skb, ILA_ATTR_CSUM_MODE, (__force u8)p->csum_mode))
		goto nla_put_failure;

	if (nla_put_u8(skb, ILA_ATTR_IDENT_TYPE, (__force u8)p->ident_type))
		goto nla_put_failure;

<<<<<<< HEAD
	if (nla_put_u64_64bit(skb, ILA_ATTR_LOCATOR, (__force u64)p->locator.v64,
			      ILA_ATTR_PAD))
		goto nla_put_failure;
	if (nla_put_u8(skb, ILA_ATTR_CSUM_MODE, (__force u8)p->csum_mode))
=======
	if (nla_put_u8(skb, ILA_ATTR_HOOK_TYPE,
		       ilwt->lwt_output ? ILA_HOOK_ROUTE_OUTPUT :
					  ILA_HOOK_ROUTE_INPUT))
>>>>>>> 24b8d41d
		goto nla_put_failure;

	return 0;

nla_put_failure:
	return -EMSGSIZE;
}

static int ila_encap_nlsize(struct lwtunnel_state *lwtstate)
{
	return nla_total_size_64bit(sizeof(u64)) + /* ILA_ATTR_LOCATOR */
	       nla_total_size(sizeof(u8)) +        /* ILA_ATTR_CSUM_MODE */
<<<<<<< HEAD
=======
	       nla_total_size(sizeof(u8)) +        /* ILA_ATTR_IDENT_TYPE */
	       nla_total_size(sizeof(u8)) +        /* ILA_ATTR_HOOK_TYPE */
>>>>>>> 24b8d41d
	       0;
}

static int ila_encap_cmp(struct lwtunnel_state *a, struct lwtunnel_state *b)
{
	struct ila_params *a_p = ila_params_lwtunnel(a);
	struct ila_params *b_p = ila_params_lwtunnel(b);

	return (a_p->locator.v64 != b_p->locator.v64);
}

static const struct lwtunnel_encap_ops ila_encap_ops = {
	.build_state = ila_build_state,
	.destroy_state = ila_destroy_state,
	.output = ila_output,
	.input = ila_input,
	.fill_encap = ila_fill_encap_info,
	.get_encap_size = ila_encap_nlsize,
	.cmp_encap = ila_encap_cmp,
	.owner = THIS_MODULE,
};

int ila_lwt_init(void)
{
	return lwtunnel_encap_add_ops(&ila_encap_ops, LWTUNNEL_ENCAP_ILA);
}

void ila_lwt_fini(void)
{
	lwtunnel_encap_del_ops(&ila_encap_ops, LWTUNNEL_ENCAP_ILA);
}<|MERGE_RESOLUTION|>--- conflicted
+++ resolved
@@ -46,9 +46,6 @@
 	if (skb->protocol != htons(ETH_P_IPV6))
 		goto drop;
 
-<<<<<<< HEAD
-	ila_update_ipv6_locator(skb, ila_params_lwtunnel(dst->lwtstate), true);
-=======
 	if (ilwt->lwt_output)
 		ila_update_ipv6_locator(skb,
 					ila_params_lwtunnel(orig_dst->lwtstate),
@@ -92,7 +89,6 @@
 		if (ilwt->connected)
 			dst_cache_set_ip6(&ilwt->dst_cache, dst, &fl6.saddr);
 	}
->>>>>>> 24b8d41d
 
 	skb_dst_set(skb, dst);
 	return dst_output(net, sk, skb);
@@ -110,14 +106,10 @@
 	if (skb->protocol != htons(ETH_P_IPV6))
 		goto drop;
 
-<<<<<<< HEAD
-	ila_update_ipv6_locator(skb, ila_params_lwtunnel(dst->lwtstate), false);
-=======
 	if (!ilwt->lwt_output)
 		ila_update_ipv6_locator(skb,
 					ila_params_lwtunnel(dst->lwtstate),
 					false);
->>>>>>> 24b8d41d
 
 	return dst->lwtstate->orig_input(skb);
 
@@ -129,11 +121,8 @@
 static const struct nla_policy ila_nl_policy[ILA_ATTR_MAX + 1] = {
 	[ILA_ATTR_LOCATOR] = { .type = NLA_U64, },
 	[ILA_ATTR_CSUM_MODE] = { .type = NLA_U8, },
-<<<<<<< HEAD
-=======
 	[ILA_ATTR_IDENT_TYPE] = { .type = NLA_U8, },
 	[ILA_ATTR_HOOK_TYPE] = { .type = NLA_U8, },
->>>>>>> 24b8d41d
 };
 
 static int ila_build_state(struct net *net, struct nlattr *nla,
@@ -147,42 +136,18 @@
 	struct lwtunnel_state *newts;
 	const struct fib6_config *cfg6 = cfg;
 	struct ila_addr *iaddr;
-<<<<<<< HEAD
-=======
 	u8 ident_type = ILA_ATYPE_USE_FORMAT;
 	u8 hook_type = ILA_HOOK_ROUTE_OUTPUT;
 	u8 csum_mode = ILA_CSUM_NO_ACTION;
 	bool lwt_output = true;
 	u8 eff_ident_type;
->>>>>>> 24b8d41d
 	int ret;
 
 	if (family != AF_INET6)
 		return -EINVAL;
 
-<<<<<<< HEAD
-	if (cfg6->fc_dst_len < sizeof(struct ila_locator) + 1) {
-		/* Need to have full locator and at least type field
-		 * included in destination
-		 */
-		return -EINVAL;
-	}
-
-	iaddr = (struct ila_addr *)&cfg6->fc_dst;
-
-	if (!ila_addr_is_ila(iaddr) || ila_csum_neutral_set(iaddr->ident)) {
-		/* Don't allow translation for a non-ILA address or checksum
-		 * neutral flag to be set.
-		 */
-		return -EINVAL;
-	}
-
-	ret = nla_parse_nested(tb, ILA_ATTR_MAX, nla,
-			       ila_nl_policy);
-=======
 	ret = nla_parse_nested_deprecated(tb, ILA_ATTR_MAX, nla,
 					  ila_nl_policy, extack);
->>>>>>> 24b8d41d
 	if (ret < 0)
 		return ret;
 
@@ -266,25 +231,14 @@
 
 	p = ila_params_lwtunnel(newts);
 
-<<<<<<< HEAD
-=======
 	p->csum_mode = csum_mode;
 	p->ident_type = ident_type;
->>>>>>> 24b8d41d
 	p->locator.v64 = (__force __be64)nla_get_u64(tb[ILA_ATTR_LOCATOR]);
 
 	/* Precompute checksum difference for translation since we
 	 * know both the old locator and the new one.
 	 */
 	p->locator_match = iaddr->loc;
-<<<<<<< HEAD
-	p->csum_diff = compute_csum_diff8(
-		(__be32 *)&p->locator_match, (__be32 *)&p->locator);
-
-	if (tb[ILA_ATTR_CSUM_MODE])
-		p->csum_mode = nla_get_u8(tb[ILA_ATTR_CSUM_MODE]);
-=======
->>>>>>> 24b8d41d
 
 	ila_init_saved_csum(p);
 
@@ -321,16 +275,9 @@
 	if (nla_put_u8(skb, ILA_ATTR_IDENT_TYPE, (__force u8)p->ident_type))
 		goto nla_put_failure;
 
-<<<<<<< HEAD
-	if (nla_put_u64_64bit(skb, ILA_ATTR_LOCATOR, (__force u64)p->locator.v64,
-			      ILA_ATTR_PAD))
-		goto nla_put_failure;
-	if (nla_put_u8(skb, ILA_ATTR_CSUM_MODE, (__force u8)p->csum_mode))
-=======
 	if (nla_put_u8(skb, ILA_ATTR_HOOK_TYPE,
 		       ilwt->lwt_output ? ILA_HOOK_ROUTE_OUTPUT :
 					  ILA_HOOK_ROUTE_INPUT))
->>>>>>> 24b8d41d
 		goto nla_put_failure;
 
 	return 0;
@@ -343,11 +290,8 @@
 {
 	return nla_total_size_64bit(sizeof(u64)) + /* ILA_ATTR_LOCATOR */
 	       nla_total_size(sizeof(u8)) +        /* ILA_ATTR_CSUM_MODE */
-<<<<<<< HEAD
-=======
 	       nla_total_size(sizeof(u8)) +        /* ILA_ATTR_IDENT_TYPE */
 	       nla_total_size(sizeof(u8)) +        /* ILA_ATTR_HOOK_TYPE */
->>>>>>> 24b8d41d
 	       0;
 }
 
