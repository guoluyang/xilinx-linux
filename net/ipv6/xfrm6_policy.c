--- conflicted
+++ resolved
@@ -97,118 +97,6 @@
 	return 0;
 }
 
-<<<<<<< HEAD
-static inline void
-_decode_session6(struct sk_buff *skb, struct flowi *fl, int reverse)
-{
-	struct flowi6 *fl6 = &fl->u.ip6;
-	int onlyproto = 0;
-	const struct ipv6hdr *hdr = ipv6_hdr(skb);
-	u16 offset = sizeof(*hdr);
-	struct ipv6_opt_hdr *exthdr;
-	const unsigned char *nh = skb_network_header(skb);
-	u16 nhoff = IP6CB(skb)->nhoff;
-	int oif = 0;
-	u8 nexthdr;
-
-	if (!nhoff)
-		nhoff = offsetof(struct ipv6hdr, nexthdr);
-
-	nexthdr = nh[nhoff];
-
-	if (skb_dst(skb))
-		oif = skb_dst(skb)->dev->ifindex;
-
-	memset(fl6, 0, sizeof(struct flowi6));
-	fl6->flowi6_mark = skb->mark;
-	fl6->flowi6_oif = reverse ? skb->skb_iif : oif;
-
-	fl6->daddr = reverse ? hdr->saddr : hdr->daddr;
-	fl6->saddr = reverse ? hdr->daddr : hdr->saddr;
-
-	while (nh + offset + 1 < skb->data ||
-	       pskb_may_pull(skb, nh + offset + 1 - skb->data)) {
-		nh = skb_network_header(skb);
-		exthdr = (struct ipv6_opt_hdr *)(nh + offset);
-
-		switch (nexthdr) {
-		case NEXTHDR_FRAGMENT:
-			onlyproto = 1;
-		case NEXTHDR_ROUTING:
-		case NEXTHDR_HOP:
-		case NEXTHDR_DEST:
-			offset += ipv6_optlen(exthdr);
-			nexthdr = exthdr->nexthdr;
-			exthdr = (struct ipv6_opt_hdr *)(nh + offset);
-			break;
-
-		case IPPROTO_UDP:
-		case IPPROTO_UDPLITE:
-		case IPPROTO_TCP:
-		case IPPROTO_SCTP:
-		case IPPROTO_DCCP:
-			if (!onlyproto && (nh + offset + 4 < skb->data ||
-			     pskb_may_pull(skb, nh + offset + 4 - skb->data))) {
-				__be16 *ports;
-
-				nh = skb_network_header(skb);
-				ports = (__be16 *)(nh + offset);
-				fl6->fl6_sport = ports[!!reverse];
-				fl6->fl6_dport = ports[!reverse];
-			}
-			fl6->flowi6_proto = nexthdr;
-			return;
-
-		case IPPROTO_ICMPV6:
-			if (!onlyproto && (nh + offset + 2 < skb->data ||
-			    pskb_may_pull(skb, nh + offset + 2 - skb->data))) {
-				u8 *icmp;
-
-				nh = skb_network_header(skb);
-				icmp = (u8 *)(nh + offset);
-				fl6->fl6_icmp_type = icmp[0];
-				fl6->fl6_icmp_code = icmp[1];
-			}
-			fl6->flowi6_proto = nexthdr;
-			return;
-
-#if IS_ENABLED(CONFIG_IPV6_MIP6)
-		case IPPROTO_MH:
-			offset += ipv6_optlen(exthdr);
-			if (!onlyproto && (nh + offset + 3 < skb->data ||
-			    pskb_may_pull(skb, nh + offset + 3 - skb->data))) {
-				struct ip6_mh *mh;
-
-				nh = skb_network_header(skb);
-				mh = (struct ip6_mh *)(nh + offset);
-				fl6->fl6_mh_type = mh->ip6mh_type;
-			}
-			fl6->flowi6_proto = nexthdr;
-			return;
-#endif
-
-		/* XXX Why are there these headers? */
-		case IPPROTO_AH:
-		case IPPROTO_ESP:
-		case IPPROTO_COMP:
-		default:
-			fl6->fl6_ipsec_spi = 0;
-			fl6->flowi6_proto = nexthdr;
-			return;
-		}
-	}
-}
-
-static inline int xfrm6_garbage_collect(struct dst_ops *ops)
-{
-	struct net *net = container_of(ops, struct net, xfrm.xfrm6_dst_ops);
-
-	xfrm6_policy_afinfo.garbage_collect(net);
-	return dst_entries_get_fast(ops) > ops->gc_thresh * 2;
-}
-
-=======
->>>>>>> 24b8d41d
 static void xfrm6_update_pmtu(struct dst_entry *dst, struct sock *sk,
 			      struct sk_buff *skb, u32 mtu,
 			      bool confirm_neigh)
