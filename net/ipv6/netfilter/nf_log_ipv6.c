// SPDX-License-Identifier: GPL-2.0-only
/* (C) 1999-2001 Paul `Rusty' Russell
 * (C) 2002-2004 Netfilter Core Team <coreteam@netfilter.org>
 */

#define pr_fmt(fmt) KBUILD_MODNAME ": " fmt

#include <linux/kernel.h>
#include <linux/module.h>
#include <linux/spinlock.h>
#include <linux/skbuff.h>
#include <linux/if_arp.h>
#include <linux/ip.h>
#include <net/ipv6.h>
#include <net/icmp.h>
#include <net/udp.h>
#include <net/tcp.h>
#include <net/route.h>

#include <linux/netfilter.h>
#include <linux/netfilter_ipv6.h>
#include <linux/netfilter/xt_LOG.h>
#include <net/netfilter/nf_log.h>

static const struct nf_loginfo default_loginfo = {
	.type	= NF_LOG_TYPE_LOG,
	.u = {
		.log = {
			.level	  = LOGLEVEL_NOTICE,
			.logflags = NF_LOG_DEFAULT_MASK,
		},
	},
};

/* One level of recursion won't kill us */
static void dump_ipv6_packet(struct net *net, struct nf_log_buf *m,
			     const struct nf_loginfo *info,
			     const struct sk_buff *skb, unsigned int ip6hoff,
			     int recurse)
{
	u_int8_t currenthdr;
	int fragment;
	struct ipv6hdr _ip6h;
	const struct ipv6hdr *ih;
	unsigned int ptr;
	unsigned int hdrlen = 0;
	unsigned int logflags;

	if (info->type == NF_LOG_TYPE_LOG)
		logflags = info->u.log.logflags;
	else
		logflags = NF_LOG_DEFAULT_MASK;

	ih = skb_header_pointer(skb, ip6hoff, sizeof(_ip6h), &_ip6h);
	if (ih == NULL) {
		nf_log_buf_add(m, "TRUNCATED");
		return;
	}

	/* Max length: 88 "SRC=0000.0000.0000.0000.0000.0000.0000.0000 DST=0000.0000.0000.0000.0000.0000.0000.0000 " */
	nf_log_buf_add(m, "SRC=%pI6 DST=%pI6 ", &ih->saddr, &ih->daddr);

	/* Max length: 44 "LEN=65535 TC=255 HOPLIMIT=255 FLOWLBL=FFFFF " */
	nf_log_buf_add(m, "LEN=%zu TC=%u HOPLIMIT=%u FLOWLBL=%u ",
	       ntohs(ih->payload_len) + sizeof(struct ipv6hdr),
	       (ntohl(*(__be32 *)ih) & 0x0ff00000) >> 20,
	       ih->hop_limit,
	       (ntohl(*(__be32 *)ih) & 0x000fffff));

	fragment = 0;
	ptr = ip6hoff + sizeof(struct ipv6hdr);
	currenthdr = ih->nexthdr;
	while (currenthdr != NEXTHDR_NONE && nf_ip6_ext_hdr(currenthdr)) {
		struct ipv6_opt_hdr _hdr;
		const struct ipv6_opt_hdr *hp;

		hp = skb_header_pointer(skb, ptr, sizeof(_hdr), &_hdr);
		if (hp == NULL) {
			nf_log_buf_add(m, "TRUNCATED");
			return;
		}

		/* Max length: 48 "OPT (...) " */
		if (logflags & NF_LOG_IPOPT)
			nf_log_buf_add(m, "OPT ( ");

		switch (currenthdr) {
		case IPPROTO_FRAGMENT: {
			struct frag_hdr _fhdr;
			const struct frag_hdr *fh;

			nf_log_buf_add(m, "FRAG:");
			fh = skb_header_pointer(skb, ptr, sizeof(_fhdr),
						&_fhdr);
			if (fh == NULL) {
				nf_log_buf_add(m, "TRUNCATED ");
				return;
			}

			/* Max length: 6 "65535 " */
			nf_log_buf_add(m, "%u ", ntohs(fh->frag_off) & 0xFFF8);

			/* Max length: 11 "INCOMPLETE " */
			if (fh->frag_off & htons(0x0001))
				nf_log_buf_add(m, "INCOMPLETE ");

			nf_log_buf_add(m, "ID:%08x ",
				       ntohl(fh->identification));

			if (ntohs(fh->frag_off) & 0xFFF8)
				fragment = 1;

			hdrlen = 8;

			break;
		}
		case IPPROTO_DSTOPTS:
		case IPPROTO_ROUTING:
		case IPPROTO_HOPOPTS:
			if (fragment) {
				if (logflags & NF_LOG_IPOPT)
					nf_log_buf_add(m, ")");
				return;
			}
			hdrlen = ipv6_optlen(hp);
			break;
		/* Max Length */
		case IPPROTO_AH:
			if (logflags & NF_LOG_IPOPT) {
				struct ip_auth_hdr _ahdr;
				const struct ip_auth_hdr *ah;

				/* Max length: 3 "AH " */
				nf_log_buf_add(m, "AH ");

				if (fragment) {
					nf_log_buf_add(m, ")");
					return;
				}

				ah = skb_header_pointer(skb, ptr, sizeof(_ahdr),
							&_ahdr);
				if (ah == NULL) {
					/*
					 * Max length: 26 "INCOMPLETE [65535
					 *  bytes] )"
					 */
					nf_log_buf_add(m, "INCOMPLETE [%u bytes] )",
						       skb->len - ptr);
					return;
				}

				/* Length: 15 "SPI=0xF1234567 */
				nf_log_buf_add(m, "SPI=0x%x ", ntohl(ah->spi));

			}

			hdrlen = ipv6_authlen(hp);
			break;
		case IPPROTO_ESP:
			if (logflags & NF_LOG_IPOPT) {
				struct ip_esp_hdr _esph;
				const struct ip_esp_hdr *eh;

				/* Max length: 4 "ESP " */
				nf_log_buf_add(m, "ESP ");

				if (fragment) {
					nf_log_buf_add(m, ")");
					return;
				}

				/*
				 * Max length: 26 "INCOMPLETE [65535 bytes] )"
				 */
				eh = skb_header_pointer(skb, ptr, sizeof(_esph),
							&_esph);
				if (eh == NULL) {
					nf_log_buf_add(m, "INCOMPLETE [%u bytes] )",
						       skb->len - ptr);
					return;
				}

				/* Length: 16 "SPI=0xF1234567 )" */
				nf_log_buf_add(m, "SPI=0x%x )",
					       ntohl(eh->spi));
			}
			return;
		default:
			/* Max length: 20 "Unknown Ext Hdr 255" */
			nf_log_buf_add(m, "Unknown Ext Hdr %u", currenthdr);
			return;
		}
		if (logflags & NF_LOG_IPOPT)
			nf_log_buf_add(m, ") ");

		currenthdr = hp->nexthdr;
		ptr += hdrlen;
	}

	switch (currenthdr) {
	case IPPROTO_TCP:
		if (nf_log_dump_tcp_header(m, skb, currenthdr, fragment,
					   ptr, logflags))
			return;
		break;
	case IPPROTO_UDP:
	case IPPROTO_UDPLITE:
		if (nf_log_dump_udp_header(m, skb, currenthdr, fragment, ptr))
			return;
		break;
	case IPPROTO_ICMPV6: {
		struct icmp6hdr _icmp6h;
		const struct icmp6hdr *ic;

		/* Max length: 13 "PROTO=ICMPv6 " */
		nf_log_buf_add(m, "PROTO=ICMPv6 ");

		if (fragment)
			break;

		/* Max length: 25 "INCOMPLETE [65535 bytes] " */
		ic = skb_header_pointer(skb, ptr, sizeof(_icmp6h), &_icmp6h);
		if (ic == NULL) {
			nf_log_buf_add(m, "INCOMPLETE [%u bytes] ",
				       skb->len - ptr);
			return;
		}

		/* Max length: 18 "TYPE=255 CODE=255 " */
		nf_log_buf_add(m, "TYPE=%u CODE=%u ",
			       ic->icmp6_type, ic->icmp6_code);

		switch (ic->icmp6_type) {
		case ICMPV6_ECHO_REQUEST:
		case ICMPV6_ECHO_REPLY:
			/* Max length: 19 "ID=65535 SEQ=65535 " */
			nf_log_buf_add(m, "ID=%u SEQ=%u ",
				ntohs(ic->icmp6_identifier),
				ntohs(ic->icmp6_sequence));
			break;
		case ICMPV6_MGM_QUERY:
		case ICMPV6_MGM_REPORT:
		case ICMPV6_MGM_REDUCTION:
			break;

		case ICMPV6_PARAMPROB:
			/* Max length: 17 "POINTER=ffffffff " */
			nf_log_buf_add(m, "POINTER=%08x ",
				       ntohl(ic->icmp6_pointer));
			fallthrough;
		case ICMPV6_DEST_UNREACH:
		case ICMPV6_PKT_TOOBIG:
		case ICMPV6_TIME_EXCEED:
			/* Max length: 3+maxlen */
			if (recurse) {
				nf_log_buf_add(m, "[");
				dump_ipv6_packet(net, m, info, skb,
						 ptr + sizeof(_icmp6h), 0);
				nf_log_buf_add(m, "] ");
			}

			/* Max length: 10 "MTU=65535 " */
			if (ic->icmp6_type == ICMPV6_PKT_TOOBIG) {
				nf_log_buf_add(m, "MTU=%u ",
					       ntohl(ic->icmp6_mtu));
			}
		}
		break;
	}
	/* Max length: 10 "PROTO=255 " */
	default:
		nf_log_buf_add(m, "PROTO=%u ", currenthdr);
	}

	/* Max length: 15 "UID=4294967295 " */
	if ((logflags & NF_LOG_UID) && recurse)
<<<<<<< HEAD
		nf_log_dump_sk_uid_gid(m, skb->sk);
=======
		nf_log_dump_sk_uid_gid(net, m, skb->sk);
>>>>>>> 24b8d41d

	/* Max length: 16 "MARK=0xFFFFFFFF " */
	if (recurse && skb->mark)
		nf_log_buf_add(m, "MARK=0x%x ", skb->mark);
}

static void dump_ipv6_mac_header(struct nf_log_buf *m,
				 const struct nf_loginfo *info,
				 const struct sk_buff *skb)
{
	struct net_device *dev = skb->dev;
	unsigned int logflags = 0;

	if (info->type == NF_LOG_TYPE_LOG)
		logflags = info->u.log.logflags;

	if (!(logflags & NF_LOG_MACDECODE))
		goto fallback;

	switch (dev->type) {
	case ARPHRD_ETHER:
		nf_log_buf_add(m, "MACSRC=%pM MACDST=%pM ",
			       eth_hdr(skb)->h_source, eth_hdr(skb)->h_dest);
		nf_log_dump_vlan(m, skb);
		nf_log_buf_add(m, "MACPROTO=%04x ",
			       ntohs(eth_hdr(skb)->h_proto));
		return;
	default:
		break;
	}

fallback:
	nf_log_buf_add(m, "MAC=");
	if (dev->hard_header_len &&
	    skb->mac_header != skb->network_header) {
		const unsigned char *p = skb_mac_header(skb);
		unsigned int len = dev->hard_header_len;
		unsigned int i;

		if (dev->type == ARPHRD_SIT) {
			p -= ETH_HLEN;

			if (p < skb->head)
				p = NULL;
		}

		if (p != NULL) {
			nf_log_buf_add(m, "%02x", *p++);
			for (i = 1; i < len; i++)
				nf_log_buf_add(m, ":%02x", *p++);
		}
		nf_log_buf_add(m, " ");

		if (dev->type == ARPHRD_SIT) {
			const struct iphdr *iph =
				(struct iphdr *)skb_mac_header(skb);
			nf_log_buf_add(m, "TUNNEL=%pI4->%pI4 ", &iph->saddr,
				       &iph->daddr);
		}
	} else {
		nf_log_buf_add(m, " ");
	}
}

static void nf_log_ip6_packet(struct net *net, u_int8_t pf,
			      unsigned int hooknum, const struct sk_buff *skb,
			      const struct net_device *in,
			      const struct net_device *out,
			      const struct nf_loginfo *loginfo,
			      const char *prefix)
{
	struct nf_log_buf *m;

	/* FIXME: Disabled from containers until syslog ns is supported */
	if (!net_eq(net, &init_net) && !sysctl_nf_log_all_netns)
		return;

	m = nf_log_buf_open();

	if (!loginfo)
		loginfo = &default_loginfo;

	nf_log_dump_packet_common(m, pf, hooknum, skb, in, out,
				  loginfo, prefix);

	if (in != NULL)
		dump_ipv6_mac_header(m, loginfo, skb);

	dump_ipv6_packet(net, m, loginfo, skb, skb_network_offset(skb), 1);

	nf_log_buf_close(m);
}

static struct nf_logger nf_ip6_logger __read_mostly = {
	.name		= "nf_log_ipv6",
	.type		= NF_LOG_TYPE_LOG,
	.logfn		= nf_log_ip6_packet,
	.me		= THIS_MODULE,
};

static int __net_init nf_log_ipv6_net_init(struct net *net)
{
	return nf_log_set(net, NFPROTO_IPV6, &nf_ip6_logger);
}

static void __net_exit nf_log_ipv6_net_exit(struct net *net)
{
	nf_log_unset(net, &nf_ip6_logger);
}

static struct pernet_operations nf_log_ipv6_net_ops = {
	.init = nf_log_ipv6_net_init,
	.exit = nf_log_ipv6_net_exit,
};

static int __init nf_log_ipv6_init(void)
{
	int ret;

	ret = register_pernet_subsys(&nf_log_ipv6_net_ops);
	if (ret < 0)
		return ret;

	ret = nf_log_register(NFPROTO_IPV6, &nf_ip6_logger);
	if (ret < 0) {
		pr_err("failed to register logger\n");
		goto err1;
	}

	return 0;

err1:
	unregister_pernet_subsys(&nf_log_ipv6_net_ops);
	return ret;
}

static void __exit nf_log_ipv6_exit(void)
{
	unregister_pernet_subsys(&nf_log_ipv6_net_ops);
	nf_log_unregister(&nf_ip6_logger);
}

module_init(nf_log_ipv6_init);
module_exit(nf_log_ipv6_exit);

MODULE_AUTHOR("Netfilter Core Team <coreteam@netfilter.org>");
MODULE_DESCRIPTION("Netfilter IPv6 packet logging");
MODULE_LICENSE("GPL");
MODULE_ALIAS_NF_LOGGER(AF_INET6, 0);<|MERGE_RESOLUTION|>--- conflicted
+++ resolved
@@ -275,11 +275,7 @@
 
 	/* Max length: 15 "UID=4294967295 " */
 	if ((logflags & NF_LOG_UID) && recurse)
-<<<<<<< HEAD
-		nf_log_dump_sk_uid_gid(m, skb->sk);
-=======
 		nf_log_dump_sk_uid_gid(net, m, skb->sk);
->>>>>>> 24b8d41d
 
 	/* Max length: 16 "MARK=0xFFFFFFFF " */
 	if (recurse && skb->mark)
