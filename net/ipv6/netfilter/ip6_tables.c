--- conflicted
+++ resolved
@@ -35,16 +35,7 @@
 MODULE_LICENSE("GPL");
 MODULE_AUTHOR("Netfilter Core Team <coreteam@netfilter.org>");
 MODULE_DESCRIPTION("IPv6 packet filter");
-<<<<<<< HEAD
-
-#ifdef CONFIG_NETFILTER_DEBUG
-#define IP_NF_ASSERT(x)	WARN_ON(!(x))
-#else
-#define IP_NF_ASSERT(x)
-#endif
-=======
 MODULE_ALIAS("ip6t_icmp6");
->>>>>>> 24b8d41d
 
 void *ip6t_alloc_initial_table(const struct xt_table *info)
 {
@@ -427,14 +418,6 @@
 			     t->verdict < 0) || visited) {
 				unsigned int oldpos, size;
 
-<<<<<<< HEAD
-				if ((strcmp(t->target.u.user.name,
-					    XT_STANDARD_TARGET) == 0) &&
-				    t->verdict < -NF_MAX_VERDICT - 1)
-					return 0;
-
-=======
->>>>>>> 24b8d41d
 				/* Return: backtrack through the last
 				   big jump. */
 				do {
@@ -452,12 +435,7 @@
 
 				/* Move along one */
 				size = e->next_offset;
-<<<<<<< HEAD
-				e = (struct ip6t_entry *)
-					(entry0 + pos + size);
-=======
 				e = entry0 + pos + size;
->>>>>>> 24b8d41d
 				if (pos + size >= newinfo->size)
 					return 0;
 				e->counters.pcnt = pos;
@@ -472,11 +450,6 @@
 					if (!xt_find_jump_offset(offsets, newpos,
 								 newinfo->number))
 						return 0;
-<<<<<<< HEAD
-					e = (struct ip6t_entry *)
-						(entry0 + newpos);
-=======
->>>>>>> 24b8d41d
 				} else {
 					/* ... this is a fallthru */
 					newpos = pos + e->next_offset;
@@ -553,10 +526,6 @@
 		.family    = NFPROTO_IPV6,
 	};
 
-<<<<<<< HEAD
-	t = ip6t_get_target(e);
-=======
->>>>>>> 24b8d41d
 	return xt_check_target(&par, t->u.target_size - sizeof(*t),
 			       e->ipv6.proto,
 			       e->ipv6.invflags & IP6T_INV_PROTO);
@@ -573,16 +542,9 @@
 	unsigned int j;
 	struct xt_mtchk_param mtpar;
 	struct xt_entry_match *ematch;
-	unsigned long pcnt;
-
-<<<<<<< HEAD
-	pcnt = xt_percpu_counter_alloc();
-	if (IS_ERR_VALUE(pcnt))
-=======
+
 	if (!xt_percpu_counter_alloc(alloc_state, &e->counters))
->>>>>>> 24b8d41d
 		return -ENOMEM;
-	e->counters.pcnt = pcnt;
 
 	j = 0;
 	memset(&mtpar, 0, sizeof(mtpar));
@@ -659,19 +621,11 @@
 
 	if (e->next_offset
 	    < sizeof(struct ip6t_entry) + sizeof(struct xt_entry_target))
-<<<<<<< HEAD
 		return -EINVAL;
 
 	if (!ip6_checkentry(&e->ipv6))
 		return -EINVAL;
 
-=======
-		return -EINVAL;
-
-	if (!ip6_checkentry(&e->ipv6))
-		return -EINVAL;
-
->>>>>>> 24b8d41d
 	err = xt_check_entry_offsets(e, e->elems, e->target_offset,
 				     e->next_offset);
 	if (err)
@@ -764,22 +718,9 @@
 	if (i != repl->num_entries)
 		goto out_free;
 
-<<<<<<< HEAD
-	/* Check hooks all assigned */
-	for (i = 0; i < NF_INET_NUMHOOKS; i++) {
-		/* Only hooks which are valid */
-		if (!(repl->valid_hooks & (1 << i)))
-			continue;
-		if (newinfo->hook_entry[i] == 0xFFFFFFFF)
-			goto out_free;
-		if (newinfo->underflow[i] == 0xFFFFFFFF)
-			goto out_free;
-	}
-=======
 	ret = xt_check_table_hooks(newinfo, repl->valid_hooks);
 	if (ret)
 		goto out_free;
->>>>>>> 24b8d41d
 
 	if (!mark_source_chains(newinfo, repl->valid_hooks, entry0, offsets)) {
 		ret = -ELOOP;
@@ -1093,13 +1034,8 @@
 	get.name[sizeof(get.name) - 1] = '\0';
 
 	t = xt_find_table_lock(net, AF_INET6, get.name);
-<<<<<<< HEAD
-	if (!IS_ERR_OR_NULL(t)) {
-		struct xt_table_info *private = t->private;
-=======
 	if (!IS_ERR(t)) {
 		struct xt_table_info *private = xt_table_get_private_protected(t);
->>>>>>> 24b8d41d
 		if (get.size == private->size)
 			ret = copy_entries_to_user(private->size,
 						   t, uptr->entrytable);
@@ -1243,30 +1179,17 @@
 	struct ip6t_entry *iter;
 	unsigned int addend;
 
-<<<<<<< HEAD
-	paddc = xt_copy_counters_from_user(user, len, &tmp, compat);
-	if (IS_ERR(paddc))
-		return PTR_ERR(paddc);
-	t = xt_find_table_lock(net, AF_INET6, tmp.name);
-	if (IS_ERR_OR_NULL(t)) {
-		ret = t ? PTR_ERR(t) : -ENOENT;
-=======
 	paddc = xt_copy_counters(arg, len, &tmp);
 	if (IS_ERR(paddc))
 		return PTR_ERR(paddc);
 	t = xt_find_table_lock(net, AF_INET6, tmp.name);
 	if (IS_ERR(t)) {
 		ret = PTR_ERR(t);
->>>>>>> 24b8d41d
 		goto free;
 	}
 
 	local_bh_disable();
-<<<<<<< HEAD
-	private = t->private;
-=======
 	private = xt_table_get_private_protected(t);
->>>>>>> 24b8d41d
 	if (private->number != tmp.num_counters) {
 		ret = -EINVAL;
 		goto unlock_up_free;
@@ -1498,13 +1421,9 @@
 
 	j = 0;
 	xt_compat_lock(AF_INET6);
-<<<<<<< HEAD
-	xt_compat_init_offsets(AF_INET6, compatr->num_entries);
-=======
 	ret = xt_compat_init_offsets(AF_INET6, compatr->num_entries);
 	if (ret)
 		goto out_unlock;
->>>>>>> 24b8d41d
 	/* Walk through entries, checking offsets. */
 	xt_entry_foreach(iter0, entry0, compatr->size) {
 		ret = check_compat_entry_size_and_hooks(iter0, info, &size,
@@ -1622,34 +1541,6 @@
 	return ret;
 }
 
-<<<<<<< HEAD
-static int
-compat_do_ip6t_set_ctl(struct sock *sk, int cmd, void __user *user,
-		       unsigned int len)
-{
-	int ret;
-
-	if (!ns_capable(sock_net(sk)->user_ns, CAP_NET_ADMIN))
-		return -EPERM;
-
-	switch (cmd) {
-	case IP6T_SO_SET_REPLACE:
-		ret = compat_do_replace(sock_net(sk), user, len);
-		break;
-
-	case IP6T_SO_SET_ADD_COUNTERS:
-		ret = do_add_counters(sock_net(sk), user, len, 1);
-		break;
-
-	default:
-		ret = -EINVAL;
-	}
-
-	return ret;
-}
-
-=======
->>>>>>> 24b8d41d
 struct compat_ip6t_get_entries {
 	char name[XT_TABLE_MAXNAMELEN];
 	compat_uint_t size;
