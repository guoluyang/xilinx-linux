// SPDX-License-Identifier: GPL-2.0-or-later
/*
 *	IPv6 virtual tunneling interface
 *
 *	Copyright (C) 2013 secunet Security Networks AG
 *
 *	Author:
 *	Steffen Klassert <steffen.klassert@secunet.com>
 *
 *	Based on:
 *	net/ipv6/ip6_tunnel.c
 */

#include <linux/module.h>
#include <linux/capability.h>
#include <linux/errno.h>
#include <linux/types.h>
#include <linux/sockios.h>
#include <linux/icmp.h>
#include <linux/if.h>
#include <linux/in.h>
#include <linux/ip.h>
#include <linux/net.h>
#include <linux/in6.h>
#include <linux/netdevice.h>
#include <linux/if_arp.h>
#include <linux/icmpv6.h>
#include <linux/init.h>
#include <linux/route.h>
#include <linux/rtnetlink.h>
#include <linux/netfilter_ipv6.h>
#include <linux/slab.h>
#include <linux/hash.h>

#include <linux/uaccess.h>
#include <linux/atomic.h>

#include <net/icmp.h>
#include <net/ip.h>
#include <net/ip_tunnels.h>
#include <net/ipv6.h>
#include <net/ip6_route.h>
#include <net/addrconf.h>
#include <net/ip6_tunnel.h>
#include <net/xfrm.h>
#include <net/net_namespace.h>
#include <net/netns/generic.h>
#include <linux/etherdevice.h>

#define IP6_VTI_HASH_SIZE_SHIFT  5
#define IP6_VTI_HASH_SIZE (1 << IP6_VTI_HASH_SIZE_SHIFT)

static u32 HASH(const struct in6_addr *addr1, const struct in6_addr *addr2)
{
	u32 hash = ipv6_addr_hash(addr1) ^ ipv6_addr_hash(addr2);

	return hash_32(hash, IP6_VTI_HASH_SIZE_SHIFT);
}

static int vti6_dev_init(struct net_device *dev);
static void vti6_dev_setup(struct net_device *dev);
static struct rtnl_link_ops vti6_link_ops __read_mostly;

static unsigned int vti6_net_id __read_mostly;
struct vti6_net {
	/* the vti6 tunnel fallback device */
	struct net_device *fb_tnl_dev;
	/* lists for storing tunnels in use */
	struct ip6_tnl __rcu *tnls_r_l[IP6_VTI_HASH_SIZE];
	struct ip6_tnl __rcu *tnls_wc[1];
	struct ip6_tnl __rcu **tnls[2];
};

#define for_each_vti6_tunnel_rcu(start) \
	for (t = rcu_dereference(start); t; t = rcu_dereference(t->next))

/**
 * vti6_tnl_lookup - fetch tunnel matching the end-point addresses
 *   @net: network namespace
 *   @remote: the address of the tunnel exit-point
 *   @local: the address of the tunnel entry-point
 *
 * Return:
 *   tunnel matching given end-points if found,
 *   else fallback tunnel if its device is up,
 *   else %NULL
 **/
static struct ip6_tnl *
vti6_tnl_lookup(struct net *net, const struct in6_addr *remote,
		const struct in6_addr *local)
{
	unsigned int hash = HASH(remote, local);
	struct ip6_tnl *t;
	struct vti6_net *ip6n = net_generic(net, vti6_net_id);
	struct in6_addr any;

	for_each_vti6_tunnel_rcu(ip6n->tnls_r_l[hash]) {
		if (ipv6_addr_equal(local, &t->parms.laddr) &&
		    ipv6_addr_equal(remote, &t->parms.raddr) &&
		    (t->dev->flags & IFF_UP))
			return t;
	}

	memset(&any, 0, sizeof(any));
	hash = HASH(&any, local);
	for_each_vti6_tunnel_rcu(ip6n->tnls_r_l[hash]) {
		if (ipv6_addr_equal(local, &t->parms.laddr) &&
		    (t->dev->flags & IFF_UP))
			return t;
	}

	hash = HASH(remote, &any);
	for_each_vti6_tunnel_rcu(ip6n->tnls_r_l[hash]) {
		if (ipv6_addr_equal(remote, &t->parms.raddr) &&
		    (t->dev->flags & IFF_UP))
			return t;
	}

	t = rcu_dereference(ip6n->tnls_wc[0]);
	if (t && (t->dev->flags & IFF_UP))
		return t;

	return NULL;
}

/**
 * vti6_tnl_bucket - get head of list matching given tunnel parameters
 *   @p: parameters containing tunnel end-points
 *
 * Description:
 *   vti6_tnl_bucket() returns the head of the list matching the
 *   &struct in6_addr entries laddr and raddr in @p.
 *
 * Return: head of IPv6 tunnel list
 **/
static struct ip6_tnl __rcu **
vti6_tnl_bucket(struct vti6_net *ip6n, const struct __ip6_tnl_parm *p)
{
	const struct in6_addr *remote = &p->raddr;
	const struct in6_addr *local = &p->laddr;
	unsigned int h = 0;
	int prio = 0;

	if (!ipv6_addr_any(remote) || !ipv6_addr_any(local)) {
		prio = 1;
		h = HASH(remote, local);
	}
	return &ip6n->tnls[prio][h];
}

static void
vti6_tnl_link(struct vti6_net *ip6n, struct ip6_tnl *t)
{
	struct ip6_tnl __rcu **tp = vti6_tnl_bucket(ip6n, &t->parms);

	rcu_assign_pointer(t->next , rtnl_dereference(*tp));
	rcu_assign_pointer(*tp, t);
}

static void
vti6_tnl_unlink(struct vti6_net *ip6n, struct ip6_tnl *t)
{
	struct ip6_tnl __rcu **tp;
	struct ip6_tnl *iter;

	for (tp = vti6_tnl_bucket(ip6n, &t->parms);
	     (iter = rtnl_dereference(*tp)) != NULL;
	     tp = &iter->next) {
		if (t == iter) {
			rcu_assign_pointer(*tp, t->next);
			break;
		}
	}
}

static void vti6_dev_free(struct net_device *dev)
{
	free_percpu(dev->tstats);
}

static int vti6_tnl_create2(struct net_device *dev)
{
	struct ip6_tnl *t = netdev_priv(dev);
	struct net *net = dev_net(dev);
	struct vti6_net *ip6n = net_generic(net, vti6_net_id);
	int err;

	dev->rtnl_link_ops = &vti6_link_ops;
	err = register_netdevice(dev);
	if (err < 0)
		goto out;

	strcpy(t->parms.name, dev->name);

	dev_hold(dev);
	vti6_tnl_link(ip6n, t);

	return 0;

out:
	return err;
}

static struct ip6_tnl *vti6_tnl_create(struct net *net, struct __ip6_tnl_parm *p)
{
	struct net_device *dev;
	struct ip6_tnl *t;
	char name[IFNAMSIZ];
	int err;

	if (p->name[0]) {
		if (!dev_valid_name(p->name))
			goto failed;
		strlcpy(name, p->name, IFNAMSIZ);
	} else {
		sprintf(name, "ip6_vti%%d");
	}

	dev = alloc_netdev(sizeof(*t), name, NET_NAME_UNKNOWN, vti6_dev_setup);
	if (!dev)
		goto failed;

	dev_net_set(dev, net);

	t = netdev_priv(dev);
	t->parms = *p;
	t->net = dev_net(dev);

	err = vti6_tnl_create2(dev);
	if (err < 0)
		goto failed_free;

	return t;

failed_free:
	free_netdev(dev);
failed:
	return NULL;
}

/**
 * vti6_locate - find or create tunnel matching given parameters
 *   @net: network namespace
 *   @p: tunnel parameters
 *   @create: != 0 if allowed to create new tunnel if no match found
 *
 * Description:
 *   vti6_locate() first tries to locate an existing tunnel
 *   based on @parms. If this is unsuccessful, but @create is set a new
 *   tunnel device is created and registered for use.
 *
 * Return:
 *   matching tunnel or NULL
 **/
static struct ip6_tnl *vti6_locate(struct net *net, struct __ip6_tnl_parm *p,
				   int create)
{
	const struct in6_addr *remote = &p->raddr;
	const struct in6_addr *local = &p->laddr;
	struct ip6_tnl __rcu **tp;
	struct ip6_tnl *t;
	struct vti6_net *ip6n = net_generic(net, vti6_net_id);

	for (tp = vti6_tnl_bucket(ip6n, p);
	     (t = rtnl_dereference(*tp)) != NULL;
	     tp = &t->next) {
		if (ipv6_addr_equal(local, &t->parms.laddr) &&
		    ipv6_addr_equal(remote, &t->parms.raddr)) {
			if (create)
				return NULL;

			return t;
		}
	}
	if (!create)
		return NULL;
	return vti6_tnl_create(net, p);
}

/**
 * vti6_dev_uninit - tunnel device uninitializer
 *   @dev: the device to be destroyed
 *
 * Description:
 *   vti6_dev_uninit() removes tunnel from its list
 **/
static void vti6_dev_uninit(struct net_device *dev)
{
	struct ip6_tnl *t = netdev_priv(dev);
	struct vti6_net *ip6n = net_generic(t->net, vti6_net_id);

	if (dev == ip6n->fb_tnl_dev)
		RCU_INIT_POINTER(ip6n->tnls_wc[0], NULL);
	else
		vti6_tnl_unlink(ip6n, t);
	dev_put(dev);
}

static int vti6_input_proto(struct sk_buff *skb, int nexthdr, __be32 spi,
			    int encap_type)
{
	struct ip6_tnl *t;
	const struct ipv6hdr *ipv6h = ipv6_hdr(skb);

	rcu_read_lock();
	t = vti6_tnl_lookup(dev_net(skb->dev), &ipv6h->saddr, &ipv6h->daddr);
	if (t) {
		if (t->parms.proto != IPPROTO_IPV6 && t->parms.proto != 0) {
			rcu_read_unlock();
			goto discard;
		}

		if (!xfrm6_policy_check(NULL, XFRM_POLICY_IN, skb)) {
			rcu_read_unlock();
			goto discard;
		}

		ipv6h = ipv6_hdr(skb);
		if (!ip6_tnl_rcv_ctl(t, &ipv6h->daddr, &ipv6h->saddr)) {
			t->dev->stats.rx_dropped++;
			rcu_read_unlock();
			goto discard;
		}

		rcu_read_unlock();

<<<<<<< HEAD
		return xfrm6_rcv_tnl(skb, t);
=======
		XFRM_TUNNEL_SKB_CB(skb)->tunnel.ip6 = t;
		XFRM_SPI_SKB_CB(skb)->family = AF_INET6;
		XFRM_SPI_SKB_CB(skb)->daddroff = offsetof(struct ipv6hdr, daddr);
		return xfrm_input(skb, nexthdr, spi, encap_type);
>>>>>>> 24b8d41d
	}
	rcu_read_unlock();
	return -EINVAL;
discard:
	kfree_skb(skb);
	return 0;
}

static int vti6_rcv(struct sk_buff *skb)
{
	int nexthdr = skb_network_header(skb)[IP6CB(skb)->nhoff];

	return vti6_input_proto(skb, nexthdr, 0, 0);
}

static int vti6_rcv_cb(struct sk_buff *skb, int err)
{
	unsigned short family;
	struct net_device *dev;
	struct xfrm_state *x;
<<<<<<< HEAD
	struct xfrm_mode *inner_mode;
=======
	const struct xfrm_mode *inner_mode;
>>>>>>> 24b8d41d
	struct ip6_tnl *t = XFRM_TUNNEL_SKB_CB(skb)->tunnel.ip6;
	u32 orig_mark = skb->mark;
	int ret;

	if (!t)
		return 1;

	dev = t->dev;

	if (err) {
		dev->stats.rx_errors++;
		dev->stats.rx_dropped++;

		return 0;
	}

	x = xfrm_input_state(skb);

<<<<<<< HEAD
	inner_mode = x->inner_mode;
=======
	inner_mode = &x->inner_mode;
>>>>>>> 24b8d41d

	if (x->sel.family == AF_UNSPEC) {
		inner_mode = xfrm_ip2inner_mode(x, XFRM_MODE_SKB_CB(skb)->protocol);
		if (inner_mode == NULL) {
			XFRM_INC_STATS(dev_net(skb->dev),
				       LINUX_MIB_XFRMINSTATEMODEERROR);
			return -EINVAL;
		}
	}

<<<<<<< HEAD
	family = inner_mode->afinfo->family;
=======
	family = inner_mode->family;
>>>>>>> 24b8d41d

	skb->mark = be32_to_cpu(t->parms.i_key);
	ret = xfrm_policy_check(NULL, XFRM_POLICY_IN, skb, family);
	skb->mark = orig_mark;

	if (!ret)
		return -EPERM;

	skb_scrub_packet(skb, !net_eq(t->net, dev_net(skb->dev)));
	skb->dev = dev;
	dev_sw_netstats_rx_add(dev, skb->len);

	return 0;
}

/**
 * vti6_addr_conflict - compare packet addresses to tunnel's own
 *   @t: the outgoing tunnel device
 *   @hdr: IPv6 header from the incoming packet
 *
 * Description:
 *   Avoid trivial tunneling loop by checking that tunnel exit-point
 *   doesn't match source of incoming packet.
 *
 * Return:
 *   1 if conflict,
 *   0 else
 **/
static inline bool
vti6_addr_conflict(const struct ip6_tnl *t, const struct ipv6hdr *hdr)
{
	return ipv6_addr_equal(&t->parms.raddr, &hdr->saddr);
}

static bool vti6_state_check(const struct xfrm_state *x,
			     const struct in6_addr *dst,
			     const struct in6_addr *src)
{
	xfrm_address_t *daddr = (xfrm_address_t *)dst;
	xfrm_address_t *saddr = (xfrm_address_t *)src;

	/* if there is no transform then this tunnel is not functional.
	 * Or if the xfrm is not mode tunnel.
	 */
	if (!x || x->props.mode != XFRM_MODE_TUNNEL ||
	    x->props.family != AF_INET6)
		return false;

	if (ipv6_addr_any(dst))
		return xfrm_addr_equal(saddr, &x->props.saddr, AF_INET6);

	if (!xfrm_state_addr_check(x, daddr, saddr, AF_INET6))
		return false;

	return true;
}

/**
 * vti6_xmit - send a packet
 *   @skb: the outgoing socket buffer
 *   @dev: the outgoing tunnel device
 *   @fl: the flow informations for the xfrm_lookup
 **/
static int
vti6_xmit(struct sk_buff *skb, struct net_device *dev, struct flowi *fl)
{
	struct ip6_tnl *t = netdev_priv(dev);
	struct net_device_stats *stats = &t->dev->stats;
	struct dst_entry *dst = skb_dst(skb);
	struct net_device *tdev;
	struct xfrm_state *x;
	int pkt_len = skb->len;
	int err = -1;
	int mtu;

	if (!dst) {
		switch (skb->protocol) {
		case htons(ETH_P_IP): {
			struct rtable *rt;

			fl->u.ip4.flowi4_oif = dev->ifindex;
			fl->u.ip4.flowi4_flags |= FLOWI_FLAG_ANYSRC;
			rt = __ip_route_output_key(dev_net(dev), &fl->u.ip4);
			if (IS_ERR(rt))
				goto tx_err_link_failure;
			dst = &rt->dst;
			skb_dst_set(skb, dst);
			break;
		}
		case htons(ETH_P_IPV6):
			fl->u.ip6.flowi6_oif = dev->ifindex;
			fl->u.ip6.flowi6_flags |= FLOWI_FLAG_ANYSRC;
			dst = ip6_route_output(dev_net(dev), NULL, &fl->u.ip6);
			if (dst->error) {
				dst_release(dst);
				dst = NULL;
				goto tx_err_link_failure;
			}
			skb_dst_set(skb, dst);
			break;
		default:
			goto tx_err_link_failure;
		}
	}

	dst_hold(dst);
	dst = xfrm_lookup_route(t->net, dst, fl, NULL, 0);
	if (IS_ERR(dst)) {
		err = PTR_ERR(dst);
		dst = NULL;
		goto tx_err_link_failure;
	}

	if (dst->flags & DST_XFRM_QUEUE)
		goto queued;

	x = dst->xfrm;
	if (!vti6_state_check(x, &t->parms.raddr, &t->parms.laddr))
		goto tx_err_link_failure;

	if (!ip6_tnl_xmit_ctl(t, (const struct in6_addr *)&x->props.saddr,
			      (const struct in6_addr *)&x->id.daddr))
		goto tx_err_link_failure;

	tdev = dst->dev;

	if (tdev == dev) {
		stats->collisions++;
		net_warn_ratelimited("%s: Local routing loop detected!\n",
				     t->parms.name);
		goto tx_err_dst_release;
	}

	mtu = dst_mtu(dst);
	if (skb->len > mtu) {
		skb_dst_update_pmtu_no_confirm(skb, mtu);

		if (skb->protocol == htons(ETH_P_IPV6)) {
			if (mtu < IPV6_MIN_MTU)
				mtu = IPV6_MIN_MTU;

			icmpv6_send(skb, ICMPV6_PKT_TOOBIG, 0, mtu);
		} else {
			icmp_send(skb, ICMP_DEST_UNREACH, ICMP_FRAG_NEEDED,
				  htonl(mtu));
		}

		err = -EMSGSIZE;
		goto tx_err_dst_release;
	}

queued:
	skb_scrub_packet(skb, !net_eq(t->net, dev_net(dev)));
	skb_dst_set(skb, dst);
	skb->dev = skb_dst(skb)->dev;

	err = dst_output(t->net, skb->sk, skb);
	if (net_xmit_eval(err) == 0)
		err = pkt_len;
	iptunnel_xmit_stats(dev, err);

	return 0;
tx_err_link_failure:
	stats->tx_carrier_errors++;
	dst_link_failure(skb);
tx_err_dst_release:
	dst_release(dst);
	return err;
}

static netdev_tx_t
vti6_tnl_xmit(struct sk_buff *skb, struct net_device *dev)
{
	struct ip6_tnl *t = netdev_priv(dev);
	struct net_device_stats *stats = &t->dev->stats;
	struct flowi fl;
	int ret;

	if (!pskb_inet_may_pull(skb))
		goto tx_err;

	memset(&fl, 0, sizeof(fl));

	switch (skb->protocol) {
	case htons(ETH_P_IPV6):
		if ((t->parms.proto != IPPROTO_IPV6 && t->parms.proto != 0) ||
		    vti6_addr_conflict(t, ipv6_hdr(skb)))
			goto tx_err;

		xfrm_decode_session(skb, &fl, AF_INET6);
		memset(IP6CB(skb), 0, sizeof(*IP6CB(skb)));
		break;
	case htons(ETH_P_IP):
		xfrm_decode_session(skb, &fl, AF_INET);
		memset(IPCB(skb), 0, sizeof(*IPCB(skb)));
		break;
	default:
		goto tx_err;
	}

	/* override mark with tunnel output key */
	fl.flowi_mark = be32_to_cpu(t->parms.o_key);

	ret = vti6_xmit(skb, dev, &fl);
	if (ret < 0)
		goto tx_err;

	return NETDEV_TX_OK;

tx_err:
	stats->tx_errors++;
	stats->tx_dropped++;
	kfree_skb(skb);
	return NETDEV_TX_OK;
}

static int vti6_err(struct sk_buff *skb, struct inet6_skb_parm *opt,
		    u8 type, u8 code, int offset, __be32 info)
{
	__be32 spi;
	__u32 mark;
	struct xfrm_state *x;
	struct ip6_tnl *t;
	struct ip_esp_hdr *esph;
	struct ip_auth_hdr *ah;
	struct ip_comp_hdr *ipch;
	struct net *net = dev_net(skb->dev);
	const struct ipv6hdr *iph = (const struct ipv6hdr *)skb->data;
	int protocol = iph->nexthdr;

	t = vti6_tnl_lookup(dev_net(skb->dev), &iph->daddr, &iph->saddr);
	if (!t)
		return -1;

	mark = be32_to_cpu(t->parms.o_key);

	switch (protocol) {
	case IPPROTO_ESP:
		esph = (struct ip_esp_hdr *)(skb->data + offset);
		spi = esph->spi;
		break;
	case IPPROTO_AH:
		ah = (struct ip_auth_hdr *)(skb->data + offset);
		spi = ah->spi;
		break;
	case IPPROTO_COMP:
		ipch = (struct ip_comp_hdr *)(skb->data + offset);
		spi = htonl(ntohs(ipch->cpi));
		break;
	default:
		return 0;
	}

	if (type != ICMPV6_PKT_TOOBIG &&
	    type != NDISC_REDIRECT)
		return 0;

	x = xfrm_state_lookup(net, mark, (const xfrm_address_t *)&iph->daddr,
			      spi, protocol, AF_INET6);
	if (!x)
		return 0;

	if (type == NDISC_REDIRECT)
		ip6_redirect(skb, net, skb->dev->ifindex, 0,
			     sock_net_uid(net, NULL));
	else
		ip6_update_pmtu(skb, net, info, 0, 0, sock_net_uid(net, NULL));
	xfrm_state_put(x);

	return 0;
}

static void vti6_link_config(struct ip6_tnl *t, bool keep_mtu)
{
	struct net_device *dev = t->dev;
	struct __ip6_tnl_parm *p = &t->parms;
	struct net_device *tdev = NULL;
	int mtu;

	memcpy(dev->dev_addr, &p->laddr, sizeof(struct in6_addr));
	memcpy(dev->broadcast, &p->raddr, sizeof(struct in6_addr));

	p->flags &= ~(IP6_TNL_F_CAP_XMIT | IP6_TNL_F_CAP_RCV |
		      IP6_TNL_F_CAP_PER_PACKET);
	p->flags |= ip6_tnl_get_cap(t, &p->laddr, &p->raddr);

	if (p->flags & IP6_TNL_F_CAP_XMIT && p->flags & IP6_TNL_F_CAP_RCV)
		dev->flags |= IFF_POINTOPOINT;
	else
		dev->flags &= ~IFF_POINTOPOINT;

	if (keep_mtu && dev->mtu) {
		dev->mtu = clamp(dev->mtu, dev->min_mtu, dev->max_mtu);
		return;
	}

	if (p->flags & IP6_TNL_F_CAP_XMIT) {
		int strict = (ipv6_addr_type(&p->raddr) &
			      (IPV6_ADDR_MULTICAST | IPV6_ADDR_LINKLOCAL));
		struct rt6_info *rt = rt6_lookup(t->net,
						 &p->raddr, &p->laddr,
						 p->link, NULL, strict);

		if (rt)
			tdev = rt->dst.dev;
		ip6_rt_put(rt);
	}

	if (!tdev && p->link)
		tdev = __dev_get_by_index(t->net, p->link);

	if (tdev)
		mtu = tdev->mtu - sizeof(struct ipv6hdr);
	else
		mtu = ETH_DATA_LEN - LL_MAX_HEADER - sizeof(struct ipv6hdr);

	dev->mtu = max_t(int, mtu, IPV4_MIN_MTU);
}

/**
 * vti6_tnl_change - update the tunnel parameters
 *   @t: tunnel to be changed
 *   @p: tunnel configuration parameters
 *   @keep_mtu: MTU was set from userspace, don't re-compute it
 *
 * Description:
 *   vti6_tnl_change() updates the tunnel parameters
 **/
static int
vti6_tnl_change(struct ip6_tnl *t, const struct __ip6_tnl_parm *p,
		bool keep_mtu)
{
	t->parms.laddr = p->laddr;
	t->parms.raddr = p->raddr;
	t->parms.link = p->link;
	t->parms.i_key = p->i_key;
	t->parms.o_key = p->o_key;
	t->parms.proto = p->proto;
	t->parms.fwmark = p->fwmark;
	dst_cache_reset(&t->dst_cache);
	vti6_link_config(t, keep_mtu);
	return 0;
}

static int vti6_update(struct ip6_tnl *t, struct __ip6_tnl_parm *p,
		       bool keep_mtu)
{
	struct net *net = dev_net(t->dev);
	struct vti6_net *ip6n = net_generic(net, vti6_net_id);
	int err;

	vti6_tnl_unlink(ip6n, t);
	synchronize_net();
	err = vti6_tnl_change(t, p, keep_mtu);
	vti6_tnl_link(ip6n, t);
	netdev_state_change(t->dev);
	return err;
}

static void
vti6_parm_from_user(struct __ip6_tnl_parm *p, const struct ip6_tnl_parm2 *u)
{
	p->laddr = u->laddr;
	p->raddr = u->raddr;
	p->link = u->link;
	p->i_key = u->i_key;
	p->o_key = u->o_key;
	p->proto = u->proto;

	memcpy(p->name, u->name, sizeof(u->name));
}

static void
vti6_parm_to_user(struct ip6_tnl_parm2 *u, const struct __ip6_tnl_parm *p)
{
	u->laddr = p->laddr;
	u->raddr = p->raddr;
	u->link = p->link;
	u->i_key = p->i_key;
	u->o_key = p->o_key;
	if (u->i_key)
		u->i_flags |= GRE_KEY;
	if (u->o_key)
		u->o_flags |= GRE_KEY;
	u->proto = p->proto;

	memcpy(u->name, p->name, sizeof(u->name));
}

/**
 * vti6_ioctl - configure vti6 tunnels from userspace
 *   @dev: virtual device associated with tunnel
 *   @ifr: parameters passed from userspace
 *   @cmd: command to be performed
 *
 * Description:
 *   vti6_ioctl() is used for managing vti6 tunnels
 *   from userspace.
 *
 *   The possible commands are the following:
 *     %SIOCGETTUNNEL: get tunnel parameters for device
 *     %SIOCADDTUNNEL: add tunnel matching given tunnel parameters
 *     %SIOCCHGTUNNEL: change tunnel parameters to those given
 *     %SIOCDELTUNNEL: delete tunnel
 *
 *   The fallback device "ip6_vti0", created during module
 *   initialization, can be used for creating other tunnel devices.
 *
 * Return:
 *   0 on success,
 *   %-EFAULT if unable to copy data to or from userspace,
 *   %-EPERM if current process hasn't %CAP_NET_ADMIN set
 *   %-EINVAL if passed tunnel parameters are invalid,
 *   %-EEXIST if changing a tunnel's parameters would cause a conflict
 *   %-ENODEV if attempting to change or delete a nonexisting device
 **/
static int
vti6_ioctl(struct net_device *dev, struct ifreq *ifr, int cmd)
{
	int err = 0;
	struct ip6_tnl_parm2 p;
	struct __ip6_tnl_parm p1;
	struct ip6_tnl *t = NULL;
	struct net *net = dev_net(dev);
	struct vti6_net *ip6n = net_generic(net, vti6_net_id);

	switch (cmd) {
	case SIOCGETTUNNEL:
		if (dev == ip6n->fb_tnl_dev) {
			if (copy_from_user(&p, ifr->ifr_ifru.ifru_data, sizeof(p))) {
				err = -EFAULT;
				break;
			}
			vti6_parm_from_user(&p1, &p);
			t = vti6_locate(net, &p1, 0);
		} else {
			memset(&p, 0, sizeof(p));
		}
		if (!t)
			t = netdev_priv(dev);
		vti6_parm_to_user(&p, &t->parms);
		if (copy_to_user(ifr->ifr_ifru.ifru_data, &p, sizeof(p)))
			err = -EFAULT;
		break;
	case SIOCADDTUNNEL:
	case SIOCCHGTUNNEL:
		err = -EPERM;
		if (!ns_capable(net->user_ns, CAP_NET_ADMIN))
			break;
		err = -EFAULT;
		if (copy_from_user(&p, ifr->ifr_ifru.ifru_data, sizeof(p)))
			break;
		err = -EINVAL;
		if (p.proto != IPPROTO_IPV6  && p.proto != 0)
			break;
		vti6_parm_from_user(&p1, &p);
		t = vti6_locate(net, &p1, cmd == SIOCADDTUNNEL);
		if (dev != ip6n->fb_tnl_dev && cmd == SIOCCHGTUNNEL) {
			if (t) {
				if (t->dev != dev) {
					err = -EEXIST;
					break;
				}
			} else
				t = netdev_priv(dev);

			err = vti6_update(t, &p1, false);
		}
		if (t) {
			err = 0;
			vti6_parm_to_user(&p, &t->parms);
			if (copy_to_user(ifr->ifr_ifru.ifru_data, &p, sizeof(p)))
				err = -EFAULT;

		} else
			err = (cmd == SIOCADDTUNNEL ? -ENOBUFS : -ENOENT);
		break;
	case SIOCDELTUNNEL:
		err = -EPERM;
		if (!ns_capable(net->user_ns, CAP_NET_ADMIN))
			break;

		if (dev == ip6n->fb_tnl_dev) {
			err = -EFAULT;
			if (copy_from_user(&p, ifr->ifr_ifru.ifru_data, sizeof(p)))
				break;
			err = -ENOENT;
			vti6_parm_from_user(&p1, &p);
			t = vti6_locate(net, &p1, 0);
			if (!t)
				break;
			err = -EPERM;
			if (t->dev == ip6n->fb_tnl_dev)
				break;
			dev = t->dev;
		}
		err = 0;
		unregister_netdevice(dev);
		break;
	default:
		err = -EINVAL;
	}
	return err;
}

static const struct net_device_ops vti6_netdev_ops = {
	.ndo_init	= vti6_dev_init,
	.ndo_uninit	= vti6_dev_uninit,
	.ndo_start_xmit = vti6_tnl_xmit,
	.ndo_do_ioctl	= vti6_ioctl,
	.ndo_get_stats64 = ip_tunnel_get_stats64,
	.ndo_get_iflink = ip6_tnl_get_iflink,
};

/**
 * vti6_dev_setup - setup virtual tunnel device
 *   @dev: virtual device associated with tunnel
 *
 * Description:
 *   Initialize function pointers and device parameters
 **/
static void vti6_dev_setup(struct net_device *dev)
{
	dev->netdev_ops = &vti6_netdev_ops;
	dev->header_ops = &ip_tunnel_header_ops;
	dev->needs_free_netdev = true;
	dev->priv_destructor = vti6_dev_free;

	dev->type = ARPHRD_TUNNEL6;
	dev->min_mtu = IPV4_MIN_MTU;
	dev->max_mtu = IP_MAX_MTU - sizeof(struct ipv6hdr);
	dev->flags |= IFF_NOARP;
	dev->addr_len = sizeof(struct in6_addr);
	netif_keep_dst(dev);
	/* This perm addr will be used as interface identifier by IPv6 */
	dev->addr_assign_type = NET_ADDR_RANDOM;
	eth_random_addr(dev->perm_addr);
}

/**
 * vti6_dev_init_gen - general initializer for all tunnel devices
 *   @dev: virtual device associated with tunnel
 **/
static inline int vti6_dev_init_gen(struct net_device *dev)
{
	struct ip6_tnl *t = netdev_priv(dev);

	t->dev = dev;
	t->net = dev_net(dev);
	dev->tstats = netdev_alloc_pcpu_stats(struct pcpu_sw_netstats);
	if (!dev->tstats)
		return -ENOMEM;
	return 0;
}

/**
 * vti6_dev_init - initializer for all non fallback tunnel devices
 *   @dev: virtual device associated with tunnel
 **/
static int vti6_dev_init(struct net_device *dev)
{
	struct ip6_tnl *t = netdev_priv(dev);
	int err = vti6_dev_init_gen(dev);

	if (err)
		return err;
	vti6_link_config(t, true);
	return 0;
}

/**
 * vti6_fb_tnl_dev_init - initializer for fallback tunnel device
 *   @dev: fallback device
 *
 * Return: 0
 **/
static int __net_init vti6_fb_tnl_dev_init(struct net_device *dev)
{
	struct ip6_tnl *t = netdev_priv(dev);
	struct net *net = dev_net(dev);
	struct vti6_net *ip6n = net_generic(net, vti6_net_id);

	t->parms.proto = IPPROTO_IPV6;
	dev_hold(dev);

	rcu_assign_pointer(ip6n->tnls_wc[0], t);
	return 0;
}

static int vti6_validate(struct nlattr *tb[], struct nlattr *data[],
			 struct netlink_ext_ack *extack)
{
	return 0;
}

static void vti6_netlink_parms(struct nlattr *data[],
			       struct __ip6_tnl_parm *parms)
{
	memset(parms, 0, sizeof(*parms));

	if (!data)
		return;

	if (data[IFLA_VTI_LINK])
		parms->link = nla_get_u32(data[IFLA_VTI_LINK]);

	if (data[IFLA_VTI_LOCAL])
		parms->laddr = nla_get_in6_addr(data[IFLA_VTI_LOCAL]);

	if (data[IFLA_VTI_REMOTE])
		parms->raddr = nla_get_in6_addr(data[IFLA_VTI_REMOTE]);

	if (data[IFLA_VTI_IKEY])
		parms->i_key = nla_get_be32(data[IFLA_VTI_IKEY]);

	if (data[IFLA_VTI_OKEY])
		parms->o_key = nla_get_be32(data[IFLA_VTI_OKEY]);

	if (data[IFLA_VTI_FWMARK])
		parms->fwmark = nla_get_u32(data[IFLA_VTI_FWMARK]);
}

static int vti6_newlink(struct net *src_net, struct net_device *dev,
			struct nlattr *tb[], struct nlattr *data[],
			struct netlink_ext_ack *extack)
{
	struct net *net = dev_net(dev);
	struct ip6_tnl *nt;

	nt = netdev_priv(dev);
	vti6_netlink_parms(data, &nt->parms);

	nt->parms.proto = IPPROTO_IPV6;

	if (vti6_locate(net, &nt->parms, 0))
		return -EEXIST;

	return vti6_tnl_create2(dev);
}

static void vti6_dellink(struct net_device *dev, struct list_head *head)
{
	struct net *net = dev_net(dev);
	struct vti6_net *ip6n = net_generic(net, vti6_net_id);

	if (dev != ip6n->fb_tnl_dev)
		unregister_netdevice_queue(dev, head);
}

static int vti6_changelink(struct net_device *dev, struct nlattr *tb[],
			   struct nlattr *data[],
			   struct netlink_ext_ack *extack)
{
	struct ip6_tnl *t;
	struct __ip6_tnl_parm p;
	struct net *net = dev_net(dev);
	struct vti6_net *ip6n = net_generic(net, vti6_net_id);

	if (dev == ip6n->fb_tnl_dev)
		return -EINVAL;

	vti6_netlink_parms(data, &p);

	t = vti6_locate(net, &p, 0);

	if (t) {
		if (t->dev != dev)
			return -EEXIST;
	} else
		t = netdev_priv(dev);

	return vti6_update(t, &p, tb && tb[IFLA_MTU]);
}

static size_t vti6_get_size(const struct net_device *dev)
{
	return
		/* IFLA_VTI_LINK */
		nla_total_size(4) +
		/* IFLA_VTI_LOCAL */
		nla_total_size(sizeof(struct in6_addr)) +
		/* IFLA_VTI_REMOTE */
		nla_total_size(sizeof(struct in6_addr)) +
		/* IFLA_VTI_IKEY */
		nla_total_size(4) +
		/* IFLA_VTI_OKEY */
		nla_total_size(4) +
		/* IFLA_VTI_FWMARK */
		nla_total_size(4) +
		0;
}

static int vti6_fill_info(struct sk_buff *skb, const struct net_device *dev)
{
	struct ip6_tnl *tunnel = netdev_priv(dev);
	struct __ip6_tnl_parm *parm = &tunnel->parms;

	if (nla_put_u32(skb, IFLA_VTI_LINK, parm->link) ||
	    nla_put_in6_addr(skb, IFLA_VTI_LOCAL, &parm->laddr) ||
	    nla_put_in6_addr(skb, IFLA_VTI_REMOTE, &parm->raddr) ||
	    nla_put_be32(skb, IFLA_VTI_IKEY, parm->i_key) ||
	    nla_put_be32(skb, IFLA_VTI_OKEY, parm->o_key) ||
	    nla_put_u32(skb, IFLA_VTI_FWMARK, parm->fwmark))
		goto nla_put_failure;
	return 0;

nla_put_failure:
	return -EMSGSIZE;
}

static const struct nla_policy vti6_policy[IFLA_VTI_MAX + 1] = {
	[IFLA_VTI_LINK]		= { .type = NLA_U32 },
	[IFLA_VTI_LOCAL]	= { .len = sizeof(struct in6_addr) },
	[IFLA_VTI_REMOTE]	= { .len = sizeof(struct in6_addr) },
	[IFLA_VTI_IKEY]		= { .type = NLA_U32 },
	[IFLA_VTI_OKEY]		= { .type = NLA_U32 },
	[IFLA_VTI_FWMARK]	= { .type = NLA_U32 },
};

static struct rtnl_link_ops vti6_link_ops __read_mostly = {
	.kind		= "vti6",
	.maxtype	= IFLA_VTI_MAX,
	.policy		= vti6_policy,
	.priv_size	= sizeof(struct ip6_tnl),
	.setup		= vti6_dev_setup,
	.validate	= vti6_validate,
	.newlink	= vti6_newlink,
	.dellink	= vti6_dellink,
	.changelink	= vti6_changelink,
	.get_size	= vti6_get_size,
	.fill_info	= vti6_fill_info,
	.get_link_net	= ip6_tnl_get_link_net,
};

static void __net_exit vti6_destroy_tunnels(struct vti6_net *ip6n,
					    struct list_head *list)
{
	int h;
	struct ip6_tnl *t;

	for (h = 0; h < IP6_VTI_HASH_SIZE; h++) {
		t = rtnl_dereference(ip6n->tnls_r_l[h]);
		while (t) {
			unregister_netdevice_queue(t->dev, list);
			t = rtnl_dereference(t->next);
		}
	}

	t = rtnl_dereference(ip6n->tnls_wc[0]);
	if (t)
		unregister_netdevice_queue(t->dev, list);
}

static int __net_init vti6_init_net(struct net *net)
{
	struct vti6_net *ip6n = net_generic(net, vti6_net_id);
	struct ip6_tnl *t = NULL;
	int err;

	ip6n->tnls[0] = ip6n->tnls_wc;
	ip6n->tnls[1] = ip6n->tnls_r_l;

	if (!net_has_fallback_tunnels(net))
		return 0;
	err = -ENOMEM;
	ip6n->fb_tnl_dev = alloc_netdev(sizeof(struct ip6_tnl), "ip6_vti0",
					NET_NAME_UNKNOWN, vti6_dev_setup);

	if (!ip6n->fb_tnl_dev)
		goto err_alloc_dev;
	dev_net_set(ip6n->fb_tnl_dev, net);
	ip6n->fb_tnl_dev->rtnl_link_ops = &vti6_link_ops;

	err = vti6_fb_tnl_dev_init(ip6n->fb_tnl_dev);
	if (err < 0)
		goto err_register;

	err = register_netdev(ip6n->fb_tnl_dev);
	if (err < 0)
		goto err_register;

	t = netdev_priv(ip6n->fb_tnl_dev);

	strcpy(t->parms.name, ip6n->fb_tnl_dev->name);
	return 0;

err_register:
	free_netdev(ip6n->fb_tnl_dev);
err_alloc_dev:
	return err;
}

static void __net_exit vti6_exit_batch_net(struct list_head *net_list)
{
	struct vti6_net *ip6n;
	struct net *net;
	LIST_HEAD(list);

	rtnl_lock();
	list_for_each_entry(net, net_list, exit_list) {
		ip6n = net_generic(net, vti6_net_id);
		vti6_destroy_tunnels(ip6n, &list);
	}
	unregister_netdevice_many(&list);
	rtnl_unlock();
}

static struct pernet_operations vti6_net_ops = {
	.init = vti6_init_net,
	.exit_batch = vti6_exit_batch_net,
	.id   = &vti6_net_id,
	.size = sizeof(struct vti6_net),
};

static struct xfrm6_protocol vti_esp6_protocol __read_mostly = {
	.handler	=	vti6_rcv,
	.input_handler	=	vti6_input_proto,
	.cb_handler	=	vti6_rcv_cb,
	.err_handler	=	vti6_err,
	.priority	=	100,
};

static struct xfrm6_protocol vti_ah6_protocol __read_mostly = {
	.handler	=	vti6_rcv,
	.input_handler	=	vti6_input_proto,
	.cb_handler	=	vti6_rcv_cb,
	.err_handler	=	vti6_err,
	.priority	=	100,
};

static struct xfrm6_protocol vti_ipcomp6_protocol __read_mostly = {
	.handler	=	vti6_rcv,
	.input_handler	=	vti6_input_proto,
	.cb_handler	=	vti6_rcv_cb,
	.err_handler	=	vti6_err,
	.priority	=	100,
};

<<<<<<< HEAD
static bool is_vti6_tunnel(const struct net_device *dev)
{
	return dev->netdev_ops == &vti6_netdev_ops;
}

static int vti6_device_event(struct notifier_block *unused,
			     unsigned long event, void *ptr)
{
	struct net_device *dev = netdev_notifier_info_to_dev(ptr);
	struct ip6_tnl *t = netdev_priv(dev);

	if (!is_vti6_tunnel(dev))
		return NOTIFY_DONE;

	switch (event) {
	case NETDEV_DOWN:
		if (!net_eq(t->net, dev_net(dev)))
			xfrm_garbage_collect(t->net);
		break;
	}
	return NOTIFY_DONE;
}

static struct notifier_block vti6_notifier_block __read_mostly = {
	.notifier_call = vti6_device_event,
};
=======
#if IS_REACHABLE(CONFIG_INET6_XFRM_TUNNEL)
static int vti6_rcv_tunnel(struct sk_buff *skb)
{
	const xfrm_address_t *saddr;
	__be32 spi;

	saddr = (const xfrm_address_t *)&ipv6_hdr(skb)->saddr;
	spi = xfrm6_tunnel_spi_lookup(dev_net(skb->dev), saddr);

	return vti6_input_proto(skb, IPPROTO_IPV6, spi, 0);
}

static struct xfrm6_tunnel vti_ipv6_handler __read_mostly = {
	.handler	=	vti6_rcv_tunnel,
	.cb_handler	=	vti6_rcv_cb,
	.err_handler	=	vti6_err,
	.priority	=	0,
};

static struct xfrm6_tunnel vti_ip6ip_handler __read_mostly = {
	.handler	=	vti6_rcv_tunnel,
	.cb_handler	=	vti6_rcv_cb,
	.err_handler	=	vti6_err,
	.priority	=	0,
};
#endif
>>>>>>> 24b8d41d

/**
 * vti6_tunnel_init - register protocol and reserve needed resources
 *
 * Return: 0 on success
 **/
static int __init vti6_tunnel_init(void)
{
	const char *msg;
	int err;

	register_netdevice_notifier(&vti6_notifier_block);

	msg = "tunnel device";
	err = register_pernet_device(&vti6_net_ops);
	if (err < 0)
		goto pernet_dev_failed;

	msg = "tunnel protocols";
	err = xfrm6_protocol_register(&vti_esp6_protocol, IPPROTO_ESP);
	if (err < 0)
		goto xfrm_proto_esp_failed;
	err = xfrm6_protocol_register(&vti_ah6_protocol, IPPROTO_AH);
	if (err < 0)
		goto xfrm_proto_ah_failed;
	err = xfrm6_protocol_register(&vti_ipcomp6_protocol, IPPROTO_COMP);
	if (err < 0)
		goto xfrm_proto_comp_failed;
#if IS_REACHABLE(CONFIG_INET6_XFRM_TUNNEL)
	msg = "ipv6 tunnel";
	err = xfrm6_tunnel_register(&vti_ipv6_handler, AF_INET6);
	if (err < 0)
		goto vti_tunnel_ipv6_failed;
	err = xfrm6_tunnel_register(&vti_ip6ip_handler, AF_INET);
	if (err < 0)
		goto vti_tunnel_ip6ip_failed;
#endif

	msg = "netlink interface";
	err = rtnl_link_register(&vti6_link_ops);
	if (err < 0)
		goto rtnl_link_failed;

	return 0;

rtnl_link_failed:
#if IS_REACHABLE(CONFIG_INET6_XFRM_TUNNEL)
	err = xfrm6_tunnel_deregister(&vti_ip6ip_handler, AF_INET);
vti_tunnel_ip6ip_failed:
	err = xfrm6_tunnel_deregister(&vti_ipv6_handler, AF_INET6);
vti_tunnel_ipv6_failed:
#endif
	xfrm6_protocol_deregister(&vti_ipcomp6_protocol, IPPROTO_COMP);
xfrm_proto_comp_failed:
	xfrm6_protocol_deregister(&vti_ah6_protocol, IPPROTO_AH);
xfrm_proto_ah_failed:
	xfrm6_protocol_deregister(&vti_esp6_protocol, IPPROTO_ESP);
xfrm_proto_esp_failed:
	unregister_pernet_device(&vti6_net_ops);
pernet_dev_failed:
	unregister_netdevice_notifier(&vti6_notifier_block);
	pr_err("vti6 init: failed to register %s\n", msg);
	return err;
}

/**
 * vti6_tunnel_cleanup - free resources and unregister protocol
 **/
static void __exit vti6_tunnel_cleanup(void)
{
	rtnl_link_unregister(&vti6_link_ops);
#if IS_REACHABLE(CONFIG_INET6_XFRM_TUNNEL)
	xfrm6_tunnel_deregister(&vti_ip6ip_handler, AF_INET);
	xfrm6_tunnel_deregister(&vti_ipv6_handler, AF_INET6);
#endif
	xfrm6_protocol_deregister(&vti_ipcomp6_protocol, IPPROTO_COMP);
	xfrm6_protocol_deregister(&vti_ah6_protocol, IPPROTO_AH);
	xfrm6_protocol_deregister(&vti_esp6_protocol, IPPROTO_ESP);
	unregister_pernet_device(&vti6_net_ops);
	unregister_netdevice_notifier(&vti6_notifier_block);
}

module_init(vti6_tunnel_init);
module_exit(vti6_tunnel_cleanup);
MODULE_LICENSE("GPL");
MODULE_ALIAS_RTNL_LINK("vti6");
MODULE_ALIAS_NETDEV("ip6_vti0");
MODULE_AUTHOR("Steffen Klassert");
MODULE_DESCRIPTION("IPv6 virtual tunnel interface");<|MERGE_RESOLUTION|>--- conflicted
+++ resolved
@@ -324,14 +324,10 @@
 
 		rcu_read_unlock();
 
-<<<<<<< HEAD
-		return xfrm6_rcv_tnl(skb, t);
-=======
 		XFRM_TUNNEL_SKB_CB(skb)->tunnel.ip6 = t;
 		XFRM_SPI_SKB_CB(skb)->family = AF_INET6;
 		XFRM_SPI_SKB_CB(skb)->daddroff = offsetof(struct ipv6hdr, daddr);
 		return xfrm_input(skb, nexthdr, spi, encap_type);
->>>>>>> 24b8d41d
 	}
 	rcu_read_unlock();
 	return -EINVAL;
@@ -352,11 +348,7 @@
 	unsigned short family;
 	struct net_device *dev;
 	struct xfrm_state *x;
-<<<<<<< HEAD
-	struct xfrm_mode *inner_mode;
-=======
 	const struct xfrm_mode *inner_mode;
->>>>>>> 24b8d41d
 	struct ip6_tnl *t = XFRM_TUNNEL_SKB_CB(skb)->tunnel.ip6;
 	u32 orig_mark = skb->mark;
 	int ret;
@@ -375,11 +367,7 @@
 
 	x = xfrm_input_state(skb);
 
-<<<<<<< HEAD
-	inner_mode = x->inner_mode;
-=======
 	inner_mode = &x->inner_mode;
->>>>>>> 24b8d41d
 
 	if (x->sel.family == AF_UNSPEC) {
 		inner_mode = xfrm_ip2inner_mode(x, XFRM_MODE_SKB_CB(skb)->protocol);
@@ -390,11 +378,7 @@
 		}
 	}
 
-<<<<<<< HEAD
-	family = inner_mode->afinfo->family;
-=======
 	family = inner_mode->family;
->>>>>>> 24b8d41d
 
 	skb->mark = be32_to_cpu(t->parms.i_key);
 	ret = xfrm_policy_check(NULL, XFRM_POLICY_IN, skb, family);
@@ -1233,34 +1217,6 @@
 	.priority	=	100,
 };
 
-<<<<<<< HEAD
-static bool is_vti6_tunnel(const struct net_device *dev)
-{
-	return dev->netdev_ops == &vti6_netdev_ops;
-}
-
-static int vti6_device_event(struct notifier_block *unused,
-			     unsigned long event, void *ptr)
-{
-	struct net_device *dev = netdev_notifier_info_to_dev(ptr);
-	struct ip6_tnl *t = netdev_priv(dev);
-
-	if (!is_vti6_tunnel(dev))
-		return NOTIFY_DONE;
-
-	switch (event) {
-	case NETDEV_DOWN:
-		if (!net_eq(t->net, dev_net(dev)))
-			xfrm_garbage_collect(t->net);
-		break;
-	}
-	return NOTIFY_DONE;
-}
-
-static struct notifier_block vti6_notifier_block __read_mostly = {
-	.notifier_call = vti6_device_event,
-};
-=======
 #if IS_REACHABLE(CONFIG_INET6_XFRM_TUNNEL)
 static int vti6_rcv_tunnel(struct sk_buff *skb)
 {
@@ -1287,7 +1243,6 @@
 	.priority	=	0,
 };
 #endif
->>>>>>> 24b8d41d
 
 /**
  * vti6_tunnel_init - register protocol and reserve needed resources
@@ -1298,8 +1253,6 @@
 {
 	const char *msg;
 	int err;
-
-	register_netdevice_notifier(&vti6_notifier_block);
 
 	msg = "tunnel device";
 	err = register_pernet_device(&vti6_net_ops);
@@ -1348,7 +1301,6 @@
 xfrm_proto_esp_failed:
 	unregister_pernet_device(&vti6_net_ops);
 pernet_dev_failed:
-	unregister_netdevice_notifier(&vti6_notifier_block);
 	pr_err("vti6 init: failed to register %s\n", msg);
 	return err;
 }
@@ -1367,7 +1319,6 @@
 	xfrm6_protocol_deregister(&vti_ah6_protocol, IPPROTO_AH);
 	xfrm6_protocol_deregister(&vti_esp6_protocol, IPPROTO_ESP);
 	unregister_pernet_device(&vti6_net_ops);
-	unregister_netdevice_notifier(&vti6_notifier_block);
 }
 
 module_init(vti6_tunnel_init);
