--- conflicted
+++ resolved
@@ -57,10 +57,6 @@
 	struct dst_entry *dst;
 	struct rt6_info *rt;
 	struct pingfakehdr pfh;
-<<<<<<< HEAD
-	struct sockcm_cookie junk = {0};
-=======
->>>>>>> 24b8d41d
 	struct ipcm6_cookie ipc6;
 
 	pr_debug("ping_v6_sendmsg(sk=%p,sk->num=%u)\n", inet, inet->inet_num);
@@ -117,12 +113,8 @@
 	fl6.fl6_icmp_code = user_icmph.icmp6_code;
 	security_sk_classify_flow(sk, flowi6_to_flowi(&fl6));
 
-<<<<<<< HEAD
-	ipc6.tclass = np->tclass;
-=======
 	ipcm6_init_sk(&ipc6, np);
 	ipc6.sockc.mark = sk->sk_mark;
->>>>>>> 24b8d41d
 	fl6.flowlabel = ip6_make_flowinfo(ipc6.tclass, fl6.flowlabel);
 
 	dst = ip6_sk_dst_lookup_flow(sk, &fl6, daddr, false);
@@ -130,15 +122,6 @@
 		return PTR_ERR(dst);
 	rt = (struct rt6_info *) dst;
 
-<<<<<<< HEAD
-	np = inet6_sk(sk);
-	if (!np) {
-		err = -EBADF;
-		goto dst_err_out;
-	}
-
-=======
->>>>>>> 24b8d41d
 	if (!fl6.flowi6_oif && ipv6_addr_is_multicast(&fl6.daddr))
 		fl6.flowi6_oif = np->mcast_oif;
 	else if (!fl6.flowi6_oif)
@@ -154,20 +137,11 @@
 	pfh.family = AF_INET6;
 
 	ipc6.hlimit = ip6_sk_dst_hoplimit(np, &fl6, dst);
-<<<<<<< HEAD
-	ipc6.dontfrag = np->dontfrag;
-	ipc6.opt = NULL;
-=======
->>>>>>> 24b8d41d
 
 	lock_sock(sk);
 	err = ip6_append_data(sk, ping_getfrag, &pfh, len,
 			      0, &ipc6, &fl6, rt,
-<<<<<<< HEAD
-			      MSG_DONTWAIT, &junk);
-=======
 			      MSG_DONTWAIT);
->>>>>>> 24b8d41d
 
 	if (err) {
 		ICMP6_INC_STATS(sock_net(sk), rt->rt6i_idev,
@@ -179,10 +153,6 @@
 	}
 	release_sock(sk);
 
-<<<<<<< HEAD
-dst_err_out:
-=======
->>>>>>> 24b8d41d
 	dst_release(dst);
 
 	if (err)
