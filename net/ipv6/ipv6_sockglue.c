// SPDX-License-Identifier: GPL-2.0-or-later
/*
 *	IPv6 BSD socket options interface
 *	Linux INET6 implementation
 *
 *	Authors:
 *	Pedro Roque		<roque@di.fc.ul.pt>
 *
 *	Based on linux/net/ipv4/ip_sockglue.c
 *
 *	FIXME: Make the setsockopt code POSIX compliant: That is
 *
 *	o	Truncate getsockopt returns
 *	o	Return an optlen of the truncated length if need be
 *
 *	Changes:
 *	David L Stevens <dlstevens@us.ibm.com>:
 *		- added multicast source filtering API for MLDv2
 */

#include <linux/module.h>
#include <linux/capability.h>
#include <linux/errno.h>
#include <linux/types.h>
#include <linux/socket.h>
#include <linux/sockios.h>
#include <linux/net.h>
#include <linux/in6.h>
#include <linux/mroute6.h>
#include <linux/netdevice.h>
#include <linux/if_arp.h>
#include <linux/init.h>
#include <linux/sysctl.h>
#include <linux/netfilter.h>
#include <linux/slab.h>

#include <net/sock.h>
#include <net/snmp.h>
#include <net/ipv6.h>
#include <net/ndisc.h>
#include <net/protocol.h>
#include <net/transp_v6.h>
#include <net/ip6_route.h>
#include <net/addrconf.h>
#include <net/inet_common.h>
#include <net/tcp.h>
#include <net/udp.h>
#include <net/udplite.h>
#include <net/xfrm.h>
#include <net/compat.h>
#include <net/seg6.h>

#include <linux/uaccess.h>

struct ip6_ra_chain *ip6_ra_chain;
DEFINE_RWLOCK(ip6_ra_lock);

int ip6_ra_control(struct sock *sk, int sel)
{
	struct ip6_ra_chain *ra, *new_ra, **rap;

	/* RA packet may be delivered ONLY to IPPROTO_RAW socket */
	if (sk->sk_type != SOCK_RAW || inet_sk(sk)->inet_num != IPPROTO_RAW)
		return -ENOPROTOOPT;

	new_ra = (sel >= 0) ? kmalloc(sizeof(*new_ra), GFP_KERNEL) : NULL;
	if (sel >= 0 && !new_ra)
		return -ENOMEM;

	write_lock_bh(&ip6_ra_lock);
	for (rap = &ip6_ra_chain; (ra = *rap) != NULL; rap = &ra->next) {
		if (ra->sk == sk) {
			if (sel >= 0) {
				write_unlock_bh(&ip6_ra_lock);
				kfree(new_ra);
				return -EADDRINUSE;
			}

			*rap = ra->next;
			write_unlock_bh(&ip6_ra_lock);

			sock_put(sk);
			kfree(ra);
			return 0;
		}
	}
	if (!new_ra) {
		write_unlock_bh(&ip6_ra_lock);
		return -ENOBUFS;
	}
	new_ra->sk = sk;
	new_ra->sel = sel;
	new_ra->next = ra;
	*rap = new_ra;
	sock_hold(sk);
	write_unlock_bh(&ip6_ra_lock);
	return 0;
}

struct ipv6_txoptions *ipv6_update_options(struct sock *sk,
					   struct ipv6_txoptions *opt)
{
	if (inet_sk(sk)->is_icsk) {
		if (opt &&
		    !((1 << sk->sk_state) & (TCPF_LISTEN | TCPF_CLOSE)) &&
		    inet_sk(sk)->inet_daddr != LOOPBACK4_IPV6) {
			struct inet_connection_sock *icsk = inet_csk(sk);
			icsk->icsk_ext_hdr_len = opt->opt_flen + opt->opt_nflen;
			icsk->icsk_sync_mss(sk, icsk->icsk_pmtu_cookie);
		}
	}
	opt = xchg((__force struct ipv6_txoptions **)&inet6_sk(sk)->opt,
		   opt);
	sk_dst_reset(sk);

	return opt;
}

static bool setsockopt_needs_rtnl(int optname)
{
	switch (optname) {
	case IPV6_ADDRFORM:
	case IPV6_ADD_MEMBERSHIP:
	case IPV6_DROP_MEMBERSHIP:
	case IPV6_JOIN_ANYCAST:
	case IPV6_LEAVE_ANYCAST:
	case MCAST_JOIN_GROUP:
	case MCAST_LEAVE_GROUP:
	case MCAST_JOIN_SOURCE_GROUP:
	case MCAST_LEAVE_SOURCE_GROUP:
	case MCAST_BLOCK_SOURCE:
	case MCAST_UNBLOCK_SOURCE:
	case MCAST_MSFILTER:
		return true;
	}
	return false;
}

static int copy_group_source_from_sockptr(struct group_source_req *greqs,
		sockptr_t optval, int optlen)
{
	if (in_compat_syscall()) {
		struct compat_group_source_req gr32;

		if (optlen < sizeof(gr32))
			return -EINVAL;
		if (copy_from_sockptr(&gr32, optval, sizeof(gr32)))
			return -EFAULT;
		greqs->gsr_interface = gr32.gsr_interface;
		greqs->gsr_group = gr32.gsr_group;
		greqs->gsr_source = gr32.gsr_source;
	} else {
		if (optlen < sizeof(*greqs))
			return -EINVAL;
		if (copy_from_sockptr(greqs, optval, sizeof(*greqs)))
			return -EFAULT;
	}

	return 0;
}

static int do_ipv6_mcast_group_source(struct sock *sk, int optname,
		sockptr_t optval, int optlen)
{
	struct group_source_req greqs;
	int omode, add;
	int ret;

	ret = copy_group_source_from_sockptr(&greqs, optval, optlen);
	if (ret)
		return ret;

	if (greqs.gsr_group.ss_family != AF_INET6 ||
	    greqs.gsr_source.ss_family != AF_INET6)
		return -EADDRNOTAVAIL;

	if (optname == MCAST_BLOCK_SOURCE) {
		omode = MCAST_EXCLUDE;
		add = 1;
	} else if (optname == MCAST_UNBLOCK_SOURCE) {
		omode = MCAST_EXCLUDE;
		add = 0;
	} else if (optname == MCAST_JOIN_SOURCE_GROUP) {
		struct sockaddr_in6 *psin6;
		int retv;

		psin6 = (struct sockaddr_in6 *)&greqs.gsr_group;
		retv = ipv6_sock_mc_join_ssm(sk, greqs.gsr_interface,
					     &psin6->sin6_addr,
					     MCAST_INCLUDE);
		/* prior join w/ different source is ok */
		if (retv && retv != -EADDRINUSE)
			return retv;
		omode = MCAST_INCLUDE;
		add = 1;
	} else /* MCAST_LEAVE_SOURCE_GROUP */ {
		omode = MCAST_INCLUDE;
		add = 0;
	}
	return ip6_mc_source(add, omode, sk, &greqs);
}

static int ipv6_set_mcast_msfilter(struct sock *sk, sockptr_t optval,
		int optlen)
{
	struct group_filter *gsf;
	int ret;

	if (optlen < GROUP_FILTER_SIZE(0))
		return -EINVAL;
	if (optlen > sysctl_optmem_max)
		return -ENOBUFS;

	gsf = memdup_sockptr(optval, optlen);
	if (IS_ERR(gsf))
		return PTR_ERR(gsf);

	/* numsrc >= (4G-140)/128 overflow in 32 bits */
	ret = -ENOBUFS;
	if (gsf->gf_numsrc >= 0x1ffffffU ||
	    gsf->gf_numsrc > sysctl_mld_max_msf)
		goto out_free_gsf;

	ret = -EINVAL;
	if (GROUP_FILTER_SIZE(gsf->gf_numsrc) > optlen)
		goto out_free_gsf;

	ret = ip6_mc_msfilter(sk, gsf, gsf->gf_slist);
out_free_gsf:
	kfree(gsf);
	return ret;
}

static int compat_ipv6_set_mcast_msfilter(struct sock *sk, sockptr_t optval,
		int optlen)
{
	const int size0 = offsetof(struct compat_group_filter, gf_slist);
	struct compat_group_filter *gf32;
	void *p;
	int ret;
	int n;

	if (optlen < size0)
		return -EINVAL;
	if (optlen > sysctl_optmem_max - 4)
		return -ENOBUFS;

	p = kmalloc(optlen + 4, GFP_KERNEL);
	if (!p)
		return -ENOMEM;

	gf32 = p + 4; /* we want ->gf_group and ->gf_slist aligned */
	ret = -EFAULT;
	if (copy_from_sockptr(gf32, optval, optlen))
		goto out_free_p;

	/* numsrc >= (4G-140)/128 overflow in 32 bits */
	ret = -ENOBUFS;
	n = gf32->gf_numsrc;
	if (n >= 0x1ffffffU || n > sysctl_mld_max_msf)
		goto out_free_p;

	ret = -EINVAL;
	if (offsetof(struct compat_group_filter, gf_slist[n]) > optlen)
		goto out_free_p;

	ret = ip6_mc_msfilter(sk, &(struct group_filter){
			.gf_interface = gf32->gf_interface,
			.gf_group = gf32->gf_group,
			.gf_fmode = gf32->gf_fmode,
			.gf_numsrc = gf32->gf_numsrc}, gf32->gf_slist);

out_free_p:
	kfree(p);
	return ret;
}

static int ipv6_mcast_join_leave(struct sock *sk, int optname,
		sockptr_t optval, int optlen)
{
	struct sockaddr_in6 *psin6;
	struct group_req greq;

	if (optlen < sizeof(greq))
		return -EINVAL;
	if (copy_from_sockptr(&greq, optval, sizeof(greq)))
		return -EFAULT;

	if (greq.gr_group.ss_family != AF_INET6)
		return -EADDRNOTAVAIL;
	psin6 = (struct sockaddr_in6 *)&greq.gr_group;
	if (optname == MCAST_JOIN_GROUP)
		return ipv6_sock_mc_join(sk, greq.gr_interface,
					 &psin6->sin6_addr);
	return ipv6_sock_mc_drop(sk, greq.gr_interface, &psin6->sin6_addr);
}

static int compat_ipv6_mcast_join_leave(struct sock *sk, int optname,
		sockptr_t optval, int optlen)
{
	struct compat_group_req gr32;
	struct sockaddr_in6 *psin6;

	if (optlen < sizeof(gr32))
		return -EINVAL;
	if (copy_from_sockptr(&gr32, optval, sizeof(gr32)))
		return -EFAULT;

	if (gr32.gr_group.ss_family != AF_INET6)
		return -EADDRNOTAVAIL;
	psin6 = (struct sockaddr_in6 *)&gr32.gr_group;
	if (optname == MCAST_JOIN_GROUP)
		return ipv6_sock_mc_join(sk, gr32.gr_interface,
					&psin6->sin6_addr);
	return ipv6_sock_mc_drop(sk, gr32.gr_interface, &psin6->sin6_addr);
}

static int ipv6_set_opt_hdr(struct sock *sk, int optname, sockptr_t optval,
		int optlen)
{
	struct ipv6_pinfo *np = inet6_sk(sk);
	struct ipv6_opt_hdr *new = NULL;
	struct net *net = sock_net(sk);
	struct ipv6_txoptions *opt;
	int err;

	/* hop-by-hop / destination options are privileged option */
	if (optname != IPV6_RTHDR && !ns_capable(net->user_ns, CAP_NET_RAW))
		return -EPERM;

	/* remove any sticky options header with a zero option
	 * length, per RFC3542.
	 */
	if (optlen > 0) {
		if (sockptr_is_null(optval))
			return -EINVAL;
		if (optlen < sizeof(struct ipv6_opt_hdr) ||
		    optlen & 0x7 ||
		    optlen > 8 * 255)
			return -EINVAL;

		new = memdup_sockptr(optval, optlen);
		if (IS_ERR(new))
			return PTR_ERR(new);
		if (unlikely(ipv6_optlen(new) > optlen)) {
			kfree(new);
			return -EINVAL;
		}
	}

	opt = rcu_dereference_protected(np->opt, lockdep_sock_is_held(sk));
	opt = ipv6_renew_options(sk, opt, optname, new);
	kfree(new);
	if (IS_ERR(opt))
		return PTR_ERR(opt);

	/* routing header option needs extra check */
	err = -EINVAL;
	if (optname == IPV6_RTHDR && opt && opt->srcrt) {
		struct ipv6_rt_hdr *rthdr = opt->srcrt;
		switch (rthdr->type) {
#if IS_ENABLED(CONFIG_IPV6_MIP6)
		case IPV6_SRCRT_TYPE_2:
			if (rthdr->hdrlen != 2 || rthdr->segments_left != 1)
				goto sticky_done;
			break;
#endif
		case IPV6_SRCRT_TYPE_4:
		{
			struct ipv6_sr_hdr *srh =
				(struct ipv6_sr_hdr *)opt->srcrt;

			if (!seg6_validate_srh(srh, optlen, false))
				goto sticky_done;
			break;
		}
		default:
			goto sticky_done;
		}
	}

	err = 0;
	opt = ipv6_update_options(sk, opt);
sticky_done:
	if (opt) {
		atomic_sub(opt->tot_len, &sk->sk_omem_alloc);
		txopt_put(opt);
	}
	return err;
}

static int do_ipv6_setsockopt(struct sock *sk, int level, int optname,
		   sockptr_t optval, unsigned int optlen)
{
	struct ipv6_pinfo *np = inet6_sk(sk);
	struct net *net = sock_net(sk);
	int val, valbool;
	int retv = -ENOPROTOOPT;
	bool needs_rtnl = setsockopt_needs_rtnl(optname);

	if (sockptr_is_null(optval))
		val = 0;
	else {
		if (optlen >= sizeof(int)) {
			if (copy_from_sockptr(&val, optval, sizeof(val)))
				return -EFAULT;
		} else
			val = 0;
	}

	valbool = (val != 0);

	if (ip6_mroute_opt(optname))
		return ip6_mroute_setsockopt(sk, optname, optval, optlen);

	if (needs_rtnl)
		rtnl_lock();
	lock_sock(sk);

	switch (optname) {

	case IPV6_ADDRFORM:
		if (optlen < sizeof(int))
			goto e_inval;
		if (val == PF_INET) {
			struct ipv6_txoptions *opt;
			struct sk_buff *pktopt;

			if (sk->sk_type == SOCK_RAW)
				break;

			if (sk->sk_protocol == IPPROTO_UDP ||
			    sk->sk_protocol == IPPROTO_UDPLITE) {
				struct udp_sock *up = udp_sk(sk);
				if (up->pending == AF_INET6) {
					retv = -EBUSY;
					break;
				}
			} else if (sk->sk_protocol == IPPROTO_TCP) {
				if (sk->sk_prot != &tcpv6_prot) {
					retv = -EBUSY;
					break;
				}
			} else {
				break;
			}

			if (sk->sk_state != TCP_ESTABLISHED) {
				retv = -ENOTCONN;
				break;
			}

			if (ipv6_only_sock(sk) ||
			    !ipv6_addr_v4mapped(&sk->sk_v6_daddr)) {
				retv = -EADDRNOTAVAIL;
				break;
			}

			fl6_free_socklist(sk);
			__ipv6_sock_mc_close(sk);
<<<<<<< HEAD
=======
			__ipv6_sock_ac_close(sk);
>>>>>>> 24b8d41d

			/*
			 * Sock is moving from IPv6 to IPv4 (sk_prot), so
			 * remove it from the refcnt debug socks count in the
			 * original family...
			 */
			sk_refcnt_debug_dec(sk);

			if (sk->sk_protocol == IPPROTO_TCP) {
				struct inet_connection_sock *icsk = inet_csk(sk);
				local_bh_disable();
				sock_prot_inuse_add(net, sk->sk_prot, -1);
				sock_prot_inuse_add(net, &tcp_prot, 1);
				local_bh_enable();
				sk->sk_prot = &tcp_prot;
				icsk->icsk_af_ops = &ipv4_specific;
				sk->sk_socket->ops = &inet_stream_ops;
				sk->sk_family = PF_INET;
				tcp_sync_mss(sk, icsk->icsk_pmtu_cookie);
			} else {
				struct proto *prot = &udp_prot;

				if (sk->sk_protocol == IPPROTO_UDPLITE)
					prot = &udplite_prot;
				local_bh_disable();
				sock_prot_inuse_add(net, sk->sk_prot, -1);
				sock_prot_inuse_add(net, prot, 1);
				local_bh_enable();
				sk->sk_prot = prot;
				sk->sk_socket->ops = &inet_dgram_ops;
				sk->sk_family = PF_INET;
			}
			opt = xchg((__force struct ipv6_txoptions **)&np->opt,
				   NULL);
			if (opt) {
				atomic_sub(opt->tot_len, &sk->sk_omem_alloc);
				txopt_put(opt);
			}
			pktopt = xchg(&np->pktoptions, NULL);
			kfree_skb(pktopt);

			/*
			 * ... and add it to the refcnt debug socks count
			 * in the new family. -acme
			 */
			sk_refcnt_debug_inc(sk);
			module_put(THIS_MODULE);
			retv = 0;
			break;
		}
		goto e_inval;

	case IPV6_V6ONLY:
		if (optlen < sizeof(int) ||
		    inet_sk(sk)->inet_num)
			goto e_inval;
		sk->sk_ipv6only = valbool;
		retv = 0;
		break;

	case IPV6_RECVPKTINFO:
		if (optlen < sizeof(int))
			goto e_inval;
		np->rxopt.bits.rxinfo = valbool;
		retv = 0;
		break;

	case IPV6_2292PKTINFO:
		if (optlen < sizeof(int))
			goto e_inval;
		np->rxopt.bits.rxoinfo = valbool;
		retv = 0;
		break;

	case IPV6_RECVHOPLIMIT:
		if (optlen < sizeof(int))
			goto e_inval;
		np->rxopt.bits.rxhlim = valbool;
		retv = 0;
		break;

	case IPV6_2292HOPLIMIT:
		if (optlen < sizeof(int))
			goto e_inval;
		np->rxopt.bits.rxohlim = valbool;
		retv = 0;
		break;

	case IPV6_RECVRTHDR:
		if (optlen < sizeof(int))
			goto e_inval;
		np->rxopt.bits.srcrt = valbool;
		retv = 0;
		break;

	case IPV6_2292RTHDR:
		if (optlen < sizeof(int))
			goto e_inval;
		np->rxopt.bits.osrcrt = valbool;
		retv = 0;
		break;

	case IPV6_RECVHOPOPTS:
		if (optlen < sizeof(int))
			goto e_inval;
		np->rxopt.bits.hopopts = valbool;
		retv = 0;
		break;

	case IPV6_2292HOPOPTS:
		if (optlen < sizeof(int))
			goto e_inval;
		np->rxopt.bits.ohopopts = valbool;
		retv = 0;
		break;

	case IPV6_RECVDSTOPTS:
		if (optlen < sizeof(int))
			goto e_inval;
		np->rxopt.bits.dstopts = valbool;
		retv = 0;
		break;

	case IPV6_2292DSTOPTS:
		if (optlen < sizeof(int))
			goto e_inval;
		np->rxopt.bits.odstopts = valbool;
		retv = 0;
		break;

	case IPV6_TCLASS:
		if (optlen < sizeof(int))
			goto e_inval;
		if (val < -1 || val > 0xff)
			goto e_inval;
		/* RFC 3542, 6.5: default traffic class of 0x0 */
		if (val == -1)
			val = 0;
		np->tclass = val;
		retv = 0;
		break;

	case IPV6_RECVTCLASS:
		if (optlen < sizeof(int))
			goto e_inval;
		np->rxopt.bits.rxtclass = valbool;
		retv = 0;
		break;

	case IPV6_FLOWINFO:
		if (optlen < sizeof(int))
			goto e_inval;
		np->rxopt.bits.rxflow = valbool;
		retv = 0;
		break;

	case IPV6_RECVPATHMTU:
		if (optlen < sizeof(int))
			goto e_inval;
		np->rxopt.bits.rxpmtu = valbool;
		retv = 0;
		break;

	case IPV6_TRANSPARENT:
		if (valbool && !ns_capable(net->user_ns, CAP_NET_RAW) &&
		    !ns_capable(net->user_ns, CAP_NET_ADMIN)) {
			retv = -EPERM;
			break;
		}
		if (optlen < sizeof(int))
			goto e_inval;
		/* we don't have a separate transparent bit for IPV6 we use the one in the IPv4 socket */
		inet_sk(sk)->transparent = valbool;
		retv = 0;
		break;

	case IPV6_FREEBIND:
		if (optlen < sizeof(int))
			goto e_inval;
		/* we also don't have a separate freebind bit for IPV6 */
		inet_sk(sk)->freebind = valbool;
		retv = 0;
		break;

	case IPV6_RECVORIGDSTADDR:
		if (optlen < sizeof(int))
			goto e_inval;
		np->rxopt.bits.rxorigdstaddr = valbool;
		retv = 0;
		break;

	case IPV6_HOPOPTS:
	case IPV6_RTHDRDSTOPTS:
	case IPV6_RTHDR:
	case IPV6_DSTOPTS:
<<<<<<< HEAD
	{
		struct ipv6_txoptions *opt;

		/* remove any sticky options header with a zero option
		 * length, per RFC3542.
		 */
		if (optlen == 0)
			optval = NULL;
		else if (!optval)
			goto e_inval;
		else if (optlen < sizeof(struct ipv6_opt_hdr) ||
			 optlen & 0x7 || optlen > 8 * 255)
			goto e_inval;

		/* hop-by-hop / destination options are privileged option */
		retv = -EPERM;
		if (optname != IPV6_RTHDR && !ns_capable(net->user_ns, CAP_NET_RAW))
			break;

		opt = rcu_dereference_protected(np->opt,
						lockdep_sock_is_held(sk));
		opt = ipv6_renew_options(sk, opt, optname,
					 (struct ipv6_opt_hdr __user *)optval,
					 optlen);
		if (IS_ERR(opt)) {
			retv = PTR_ERR(opt);
			break;
		}

		/* routing header option needs extra check */
		retv = -EINVAL;
		if (optname == IPV6_RTHDR && opt && opt->srcrt) {
			struct ipv6_rt_hdr *rthdr = opt->srcrt;
			switch (rthdr->type) {
#if IS_ENABLED(CONFIG_IPV6_MIP6)
			case IPV6_SRCRT_TYPE_2:
				if (rthdr->hdrlen != 2 ||
				    rthdr->segments_left != 1)
					goto sticky_done;

				break;
#endif
			default:
				goto sticky_done;
			}
		}

		retv = 0;
		opt = ipv6_update_options(sk, opt);
sticky_done:
		if (opt) {
			atomic_sub(opt->tot_len, &sk->sk_omem_alloc);
			txopt_put(opt);
		}
=======
		retv = ipv6_set_opt_hdr(sk, optname, optval, optlen);
>>>>>>> 24b8d41d
		break;

	case IPV6_PKTINFO:
	{
		struct in6_pktinfo pkt;

		if (optlen == 0)
			goto e_inval;
		else if (optlen < sizeof(struct in6_pktinfo) ||
			 sockptr_is_null(optval))
			goto e_inval;

		if (copy_from_sockptr(&pkt, optval, sizeof(pkt))) {
			retv = -EFAULT;
			break;
		}
		if (!sk_dev_equal_l3scope(sk, pkt.ipi6_ifindex))
			goto e_inval;

		np->sticky_pktinfo.ipi6_ifindex = pkt.ipi6_ifindex;
		np->sticky_pktinfo.ipi6_addr = pkt.ipi6_addr;
		retv = 0;
		break;
	}

	case IPV6_2292PKTOPTIONS:
	{
		struct ipv6_txoptions *opt = NULL;
		struct msghdr msg;
		struct flowi6 fl6;
<<<<<<< HEAD
		struct sockcm_cookie sockc_junk;
=======
>>>>>>> 24b8d41d
		struct ipcm6_cookie ipc6;

		memset(&fl6, 0, sizeof(fl6));
		fl6.flowi6_oif = sk->sk_bound_dev_if;
		fl6.flowi6_mark = sk->sk_mark;

		if (optlen == 0)
			goto update;

		/* 1K is probably excessive
		 * 1K is surely not enough, 2K per standard header is 16K.
		 */
		retv = -EINVAL;
		if (optlen > 64*1024)
			break;

		opt = sock_kmalloc(sk, sizeof(*opt) + optlen, GFP_KERNEL);
		retv = -ENOBUFS;
		if (!opt)
			break;

		memset(opt, 0, sizeof(*opt));
		refcount_set(&opt->refcnt, 1);
		opt->tot_len = sizeof(*opt) + optlen;
		retv = -EFAULT;
		if (copy_from_sockptr(opt + 1, optval, optlen))
			goto done;

		msg.msg_controllen = optlen;
		msg.msg_control = (void *)(opt+1);
		ipc6.opt = opt;

<<<<<<< HEAD
		retv = ip6_datagram_send_ctl(net, sk, &msg, &fl6, &ipc6, &sockc_junk);
=======
		retv = ip6_datagram_send_ctl(net, sk, &msg, &fl6, &ipc6);
>>>>>>> 24b8d41d
		if (retv)
			goto done;
update:
		retv = 0;
		opt = ipv6_update_options(sk, opt);
done:
		if (opt) {
			atomic_sub(opt->tot_len, &sk->sk_omem_alloc);
			txopt_put(opt);
		}
		break;
	}
	case IPV6_UNICAST_HOPS:
		if (optlen < sizeof(int))
			goto e_inval;
		if (val > 255 || val < -1)
			goto e_inval;
		np->hop_limit = val;
		retv = 0;
		break;

	case IPV6_MULTICAST_HOPS:
		if (sk->sk_type == SOCK_STREAM)
			break;
		if (optlen < sizeof(int))
			goto e_inval;
		if (val > 255 || val < -1)
			goto e_inval;
		np->mcast_hops = (val == -1 ? IPV6_DEFAULT_MCASTHOPS : val);
		retv = 0;
		break;

	case IPV6_MULTICAST_LOOP:
		if (optlen < sizeof(int))
			goto e_inval;
		if (val != valbool)
			goto e_inval;
		np->mc_loop = valbool;
		retv = 0;
		break;

	case IPV6_UNICAST_IF:
	{
		struct net_device *dev = NULL;
		int ifindex;

		if (optlen != sizeof(int))
			goto e_inval;

		ifindex = (__force int)ntohl((__force __be32)val);
		if (ifindex == 0) {
			np->ucast_oif = 0;
			retv = 0;
			break;
		}

		dev = dev_get_by_index(net, ifindex);
		retv = -EADDRNOTAVAIL;
		if (!dev)
			break;
		dev_put(dev);

		retv = -EINVAL;
		if (sk->sk_bound_dev_if)
			break;

		np->ucast_oif = ifindex;
		retv = 0;
		break;
	}

	case IPV6_MULTICAST_IF:
		if (sk->sk_type == SOCK_STREAM)
			break;
		if (optlen < sizeof(int))
			goto e_inval;

		if (val) {
			struct net_device *dev;
			int midx;

			rcu_read_lock();

			dev = dev_get_by_index_rcu(net, val);
			if (!dev) {
				rcu_read_unlock();
				retv = -ENODEV;
				break;
			}
			midx = l3mdev_master_ifindex_rcu(dev);

			rcu_read_unlock();

			if (sk->sk_bound_dev_if &&
			    sk->sk_bound_dev_if != val &&
			    (!midx || midx != sk->sk_bound_dev_if))
				goto e_inval;
		}
		np->mcast_oif = val;
		retv = 0;
		break;
	case IPV6_ADD_MEMBERSHIP:
	case IPV6_DROP_MEMBERSHIP:
	{
		struct ipv6_mreq mreq;

		if (optlen < sizeof(struct ipv6_mreq))
			goto e_inval;

		retv = -EPROTO;
		if (inet_sk(sk)->is_icsk)
			break;

		retv = -EFAULT;
		if (copy_from_sockptr(&mreq, optval, sizeof(struct ipv6_mreq)))
			break;

		if (optname == IPV6_ADD_MEMBERSHIP)
			retv = ipv6_sock_mc_join(sk, mreq.ipv6mr_ifindex, &mreq.ipv6mr_multiaddr);
		else
			retv = ipv6_sock_mc_drop(sk, mreq.ipv6mr_ifindex, &mreq.ipv6mr_multiaddr);
		break;
	}
	case IPV6_JOIN_ANYCAST:
	case IPV6_LEAVE_ANYCAST:
	{
		struct ipv6_mreq mreq;

		if (optlen < sizeof(struct ipv6_mreq))
			goto e_inval;

		retv = -EFAULT;
		if (copy_from_sockptr(&mreq, optval, sizeof(struct ipv6_mreq)))
			break;

		if (optname == IPV6_JOIN_ANYCAST)
			retv = ipv6_sock_ac_join(sk, mreq.ipv6mr_ifindex, &mreq.ipv6mr_acaddr);
		else
			retv = ipv6_sock_ac_drop(sk, mreq.ipv6mr_ifindex, &mreq.ipv6mr_acaddr);
		break;
	}
	case IPV6_MULTICAST_ALL:
		if (optlen < sizeof(int))
			goto e_inval;
		np->mc_all = valbool;
		retv = 0;
		break;

	case MCAST_JOIN_GROUP:
	case MCAST_LEAVE_GROUP:
		if (in_compat_syscall())
			retv = compat_ipv6_mcast_join_leave(sk, optname, optval,
							    optlen);
		else
			retv = ipv6_mcast_join_leave(sk, optname, optval,
						     optlen);
		break;
	case MCAST_JOIN_SOURCE_GROUP:
	case MCAST_LEAVE_SOURCE_GROUP:
	case MCAST_BLOCK_SOURCE:
	case MCAST_UNBLOCK_SOURCE:
		retv = do_ipv6_mcast_group_source(sk, optname, optval, optlen);
		break;
	case MCAST_MSFILTER:
		if (in_compat_syscall())
			retv = compat_ipv6_set_mcast_msfilter(sk, optval,
							      optlen);
		else
			retv = ipv6_set_mcast_msfilter(sk, optval, optlen);
		break;
	case IPV6_ROUTER_ALERT:
		if (optlen < sizeof(int))
			goto e_inval;
		retv = ip6_ra_control(sk, val);
		break;
	case IPV6_ROUTER_ALERT_ISOLATE:
		if (optlen < sizeof(int))
			goto e_inval;
		np->rtalert_isolate = valbool;
		retv = 0;
		break;
	case IPV6_MTU_DISCOVER:
		if (optlen < sizeof(int))
			goto e_inval;
		if (val < IPV6_PMTUDISC_DONT || val > IPV6_PMTUDISC_OMIT)
			goto e_inval;
		np->pmtudisc = val;
		retv = 0;
		break;
	case IPV6_MTU:
		if (optlen < sizeof(int))
			goto e_inval;
		if (val && val < IPV6_MIN_MTU)
			goto e_inval;
		np->frag_size = val;
		retv = 0;
		break;
	case IPV6_RECVERR:
		if (optlen < sizeof(int))
			goto e_inval;
		np->recverr = valbool;
		if (!val)
			skb_queue_purge(&sk->sk_error_queue);
		retv = 0;
		break;
	case IPV6_FLOWINFO_SEND:
		if (optlen < sizeof(int))
			goto e_inval;
		np->sndflow = valbool;
		retv = 0;
		break;
	case IPV6_FLOWLABEL_MGR:
		retv = ipv6_flowlabel_opt(sk, optval, optlen);
		break;
	case IPV6_IPSEC_POLICY:
	case IPV6_XFRM_POLICY:
		retv = -EPERM;
		if (!ns_capable(net->user_ns, CAP_NET_ADMIN))
			break;
		retv = xfrm_user_policy(sk, optname, optval, optlen);
		break;

	case IPV6_ADDR_PREFERENCES:
		if (optlen < sizeof(int))
			goto e_inval;
		retv = __ip6_sock_set_addr_preferences(sk, val);
		break;
	case IPV6_MINHOPCOUNT:
		if (optlen < sizeof(int))
			goto e_inval;
		if (val < 0 || val > 255)
			goto e_inval;
		np->min_hopcount = val;
		retv = 0;
		break;
	case IPV6_DONTFRAG:
		np->dontfrag = valbool;
		retv = 0;
		break;
	case IPV6_AUTOFLOWLABEL:
		np->autoflowlabel = valbool;
		np->autoflowlabel_set = 1;
		retv = 0;
		break;
	case IPV6_RECVFRAGSIZE:
		np->rxopt.bits.recvfragsize = valbool;
		retv = 0;
		break;
	case IPV6_RECVERR_RFC4884:
		if (optlen < sizeof(int))
			goto e_inval;
		if (val < 0 || val > 1)
			goto e_inval;
		np->recverr_rfc4884 = valbool;
		retv = 0;
		break;
	}

	release_sock(sk);
	if (needs_rtnl)
		rtnl_unlock();

	return retv;

e_inval:
	release_sock(sk);
	if (needs_rtnl)
		rtnl_unlock();
	return -EINVAL;
}

int ipv6_setsockopt(struct sock *sk, int level, int optname, sockptr_t optval,
		    unsigned int optlen)
{
	int err;

	if (level == SOL_IP && sk->sk_type != SOCK_RAW)
		return udp_prot.setsockopt(sk, level, optname, optval, optlen);

	if (level != SOL_IPV6)
		return -ENOPROTOOPT;

	err = do_ipv6_setsockopt(sk, level, optname, optval, optlen);
#ifdef CONFIG_NETFILTER
	/* we need to exclude all possible ENOPROTOOPTs except default case */
	if (err == -ENOPROTOOPT && optname != IPV6_IPSEC_POLICY &&
			optname != IPV6_XFRM_POLICY)
		err = nf_setsockopt(sk, PF_INET6, optname, optval, optlen);
#endif
	return err;
}
EXPORT_SYMBOL(ipv6_setsockopt);

static int ipv6_getsockopt_sticky(struct sock *sk, struct ipv6_txoptions *opt,
				  int optname, char __user *optval, int len)
{
	struct ipv6_opt_hdr *hdr;

	if (!opt)
		return 0;

	switch (optname) {
	case IPV6_HOPOPTS:
		hdr = opt->hopopt;
		break;
	case IPV6_RTHDRDSTOPTS:
		hdr = opt->dst0opt;
		break;
	case IPV6_RTHDR:
		hdr = (struct ipv6_opt_hdr *)opt->srcrt;
		break;
	case IPV6_DSTOPTS:
		hdr = opt->dst1opt;
		break;
	default:
		return -EINVAL;	/* should not happen */
	}

	if (!hdr)
		return 0;

	len = min_t(unsigned int, len, ipv6_optlen(hdr));
	if (copy_to_user(optval, hdr, len))
		return -EFAULT;
	return len;
}

static int ipv6_get_msfilter(struct sock *sk, void __user *optval,
		int __user *optlen, int len)
{
	const int size0 = offsetof(struct group_filter, gf_slist);
	struct group_filter __user *p = optval;
	struct group_filter gsf;
	int num;
	int err;

	if (len < size0)
		return -EINVAL;
	if (copy_from_user(&gsf, p, size0))
		return -EFAULT;
	if (gsf.gf_group.ss_family != AF_INET6)
		return -EADDRNOTAVAIL;
	num = gsf.gf_numsrc;
	lock_sock(sk);
	err = ip6_mc_msfget(sk, &gsf, p->gf_slist);
	if (!err) {
		if (num > gsf.gf_numsrc)
			num = gsf.gf_numsrc;
		if (put_user(GROUP_FILTER_SIZE(num), optlen) ||
		    copy_to_user(p, &gsf, size0))
			err = -EFAULT;
	}
	release_sock(sk);
	return err;
}

static int compat_ipv6_get_msfilter(struct sock *sk, void __user *optval,
		int __user *optlen)
{
	const int size0 = offsetof(struct compat_group_filter, gf_slist);
	struct compat_group_filter __user *p = optval;
	struct compat_group_filter gf32;
	struct group_filter gf;
	int len, err;
	int num;

	if (get_user(len, optlen))
		return -EFAULT;
	if (len < size0)
		return -EINVAL;

	if (copy_from_user(&gf32, p, size0))
		return -EFAULT;
	gf.gf_interface = gf32.gf_interface;
	gf.gf_fmode = gf32.gf_fmode;
	num = gf.gf_numsrc = gf32.gf_numsrc;
	gf.gf_group = gf32.gf_group;

	if (gf.gf_group.ss_family != AF_INET6)
		return -EADDRNOTAVAIL;

	lock_sock(sk);
	err = ip6_mc_msfget(sk, &gf, p->gf_slist);
	release_sock(sk);
	if (err)
		return err;
	if (num > gf.gf_numsrc)
		num = gf.gf_numsrc;
	len = GROUP_FILTER_SIZE(num) - (sizeof(gf)-sizeof(gf32));
	if (put_user(len, optlen) ||
	    put_user(gf.gf_fmode, &p->gf_fmode) ||
	    put_user(gf.gf_numsrc, &p->gf_numsrc))
		return -EFAULT;
	return 0;
}

static int do_ipv6_getsockopt(struct sock *sk, int level, int optname,
		    char __user *optval, int __user *optlen, unsigned int flags)
{
	struct ipv6_pinfo *np = inet6_sk(sk);
	int len;
	int val;

	if (ip6_mroute_opt(optname))
		return ip6_mroute_getsockopt(sk, optname, optval, optlen);

	if (get_user(len, optlen))
		return -EFAULT;
	switch (optname) {
	case IPV6_ADDRFORM:
		if (sk->sk_protocol != IPPROTO_UDP &&
		    sk->sk_protocol != IPPROTO_UDPLITE &&
		    sk->sk_protocol != IPPROTO_TCP)
			return -ENOPROTOOPT;
		if (sk->sk_state != TCP_ESTABLISHED)
			return -ENOTCONN;
		val = sk->sk_family;
		break;
	case MCAST_MSFILTER:
		if (in_compat_syscall())
			return compat_ipv6_get_msfilter(sk, optval, optlen);
		return ipv6_get_msfilter(sk, optval, optlen, len);
	case IPV6_2292PKTOPTIONS:
	{
		struct msghdr msg;
		struct sk_buff *skb;

		if (sk->sk_type != SOCK_STREAM)
			return -ENOPROTOOPT;

		msg.msg_control = optval;
		msg.msg_controllen = len;
		msg.msg_flags = flags;
		msg.msg_control_is_user = true;

		lock_sock(sk);
		skb = np->pktoptions;
		if (skb)
			ip6_datagram_recv_ctl(sk, &msg, skb);
		release_sock(sk);
		if (!skb) {
			if (np->rxopt.bits.rxinfo) {
				struct in6_pktinfo src_info;
				src_info.ipi6_ifindex = np->mcast_oif ? np->mcast_oif :
					np->sticky_pktinfo.ipi6_ifindex;
				src_info.ipi6_addr = np->mcast_oif ? sk->sk_v6_daddr : np->sticky_pktinfo.ipi6_addr;
				put_cmsg(&msg, SOL_IPV6, IPV6_PKTINFO, sizeof(src_info), &src_info);
			}
			if (np->rxopt.bits.rxhlim) {
				int hlim = np->mcast_hops;
				put_cmsg(&msg, SOL_IPV6, IPV6_HOPLIMIT, sizeof(hlim), &hlim);
			}
			if (np->rxopt.bits.rxtclass) {
				int tclass = (int)ip6_tclass(np->rcv_flowinfo);

				put_cmsg(&msg, SOL_IPV6, IPV6_TCLASS, sizeof(tclass), &tclass);
			}
			if (np->rxopt.bits.rxoinfo) {
				struct in6_pktinfo src_info;
				src_info.ipi6_ifindex = np->mcast_oif ? np->mcast_oif :
					np->sticky_pktinfo.ipi6_ifindex;
				src_info.ipi6_addr = np->mcast_oif ? sk->sk_v6_daddr :
								     np->sticky_pktinfo.ipi6_addr;
				put_cmsg(&msg, SOL_IPV6, IPV6_2292PKTINFO, sizeof(src_info), &src_info);
			}
			if (np->rxopt.bits.rxohlim) {
				int hlim = np->mcast_hops;
				put_cmsg(&msg, SOL_IPV6, IPV6_2292HOPLIMIT, sizeof(hlim), &hlim);
			}
			if (np->rxopt.bits.rxflow) {
				__be32 flowinfo = np->rcv_flowinfo;

				put_cmsg(&msg, SOL_IPV6, IPV6_FLOWINFO, sizeof(flowinfo), &flowinfo);
			}
		}
		len -= msg.msg_controllen;
		return put_user(len, optlen);
	}
	case IPV6_MTU:
	{
		struct dst_entry *dst;

		val = 0;
		rcu_read_lock();
		dst = __sk_dst_get(sk);
		if (dst)
			val = dst_mtu(dst);
		rcu_read_unlock();
		if (!val)
			return -ENOTCONN;
		break;
	}

	case IPV6_V6ONLY:
		val = sk->sk_ipv6only;
		break;

	case IPV6_RECVPKTINFO:
		val = np->rxopt.bits.rxinfo;
		break;

	case IPV6_2292PKTINFO:
		val = np->rxopt.bits.rxoinfo;
		break;

	case IPV6_RECVHOPLIMIT:
		val = np->rxopt.bits.rxhlim;
		break;

	case IPV6_2292HOPLIMIT:
		val = np->rxopt.bits.rxohlim;
		break;

	case IPV6_RECVRTHDR:
		val = np->rxopt.bits.srcrt;
		break;

	case IPV6_2292RTHDR:
		val = np->rxopt.bits.osrcrt;
		break;

	case IPV6_HOPOPTS:
	case IPV6_RTHDRDSTOPTS:
	case IPV6_RTHDR:
	case IPV6_DSTOPTS:
	{
		struct ipv6_txoptions *opt;

		lock_sock(sk);
		opt = rcu_dereference_protected(np->opt,
						lockdep_sock_is_held(sk));
		len = ipv6_getsockopt_sticky(sk, opt, optname, optval, len);
		release_sock(sk);
		/* check if ipv6_getsockopt_sticky() returns err code */
		if (len < 0)
			return len;
		return put_user(len, optlen);
	}

	case IPV6_RECVHOPOPTS:
		val = np->rxopt.bits.hopopts;
		break;

	case IPV6_2292HOPOPTS:
		val = np->rxopt.bits.ohopopts;
		break;

	case IPV6_RECVDSTOPTS:
		val = np->rxopt.bits.dstopts;
		break;

	case IPV6_2292DSTOPTS:
		val = np->rxopt.bits.odstopts;
		break;

	case IPV6_TCLASS:
		val = np->tclass;
		break;

	case IPV6_RECVTCLASS:
		val = np->rxopt.bits.rxtclass;
		break;

	case IPV6_FLOWINFO:
		val = np->rxopt.bits.rxflow;
		break;

	case IPV6_RECVPATHMTU:
		val = np->rxopt.bits.rxpmtu;
		break;

	case IPV6_PATHMTU:
	{
		struct dst_entry *dst;
		struct ip6_mtuinfo mtuinfo;

		if (len < sizeof(mtuinfo))
			return -EINVAL;

		len = sizeof(mtuinfo);
		memset(&mtuinfo, 0, sizeof(mtuinfo));

		rcu_read_lock();
		dst = __sk_dst_get(sk);
		if (dst)
			mtuinfo.ip6m_mtu = dst_mtu(dst);
		rcu_read_unlock();
		if (!mtuinfo.ip6m_mtu)
			return -ENOTCONN;

		if (put_user(len, optlen))
			return -EFAULT;
		if (copy_to_user(optval, &mtuinfo, len))
			return -EFAULT;

		return 0;
	}

	case IPV6_TRANSPARENT:
		val = inet_sk(sk)->transparent;
		break;

	case IPV6_FREEBIND:
		val = inet_sk(sk)->freebind;
		break;

	case IPV6_RECVORIGDSTADDR:
		val = np->rxopt.bits.rxorigdstaddr;
		break;

	case IPV6_UNICAST_HOPS:
	case IPV6_MULTICAST_HOPS:
	{
		struct dst_entry *dst;

		if (optname == IPV6_UNICAST_HOPS)
			val = np->hop_limit;
		else
			val = np->mcast_hops;

		if (val < 0) {
			rcu_read_lock();
			dst = __sk_dst_get(sk);
			if (dst)
				val = ip6_dst_hoplimit(dst);
			rcu_read_unlock();
		}

		if (val < 0)
			val = sock_net(sk)->ipv6.devconf_all->hop_limit;
		break;
	}

	case IPV6_MULTICAST_LOOP:
		val = np->mc_loop;
		break;

	case IPV6_MULTICAST_IF:
		val = np->mcast_oif;
		break;

	case IPV6_MULTICAST_ALL:
		val = np->mc_all;
		break;

	case IPV6_UNICAST_IF:
		val = (__force int)htonl((__u32) np->ucast_oif);
		break;

	case IPV6_MTU_DISCOVER:
		val = np->pmtudisc;
		break;

	case IPV6_RECVERR:
		val = np->recverr;
		break;

	case IPV6_FLOWINFO_SEND:
		val = np->sndflow;
		break;

	case IPV6_FLOWLABEL_MGR:
	{
		struct in6_flowlabel_req freq;
		int flags;

		if (len < sizeof(freq))
			return -EINVAL;

		if (copy_from_user(&freq, optval, sizeof(freq)))
			return -EFAULT;

		if (freq.flr_action != IPV6_FL_A_GET)
			return -EINVAL;

		len = sizeof(freq);
		flags = freq.flr_flags;

		memset(&freq, 0, sizeof(freq));

		val = ipv6_flowlabel_opt_get(sk, &freq, flags);
		if (val < 0)
			return val;

		if (put_user(len, optlen))
			return -EFAULT;
		if (copy_to_user(optval, &freq, len))
			return -EFAULT;

		return 0;
	}

	case IPV6_ADDR_PREFERENCES:
		val = 0;

		if (np->srcprefs & IPV6_PREFER_SRC_TMP)
			val |= IPV6_PREFER_SRC_TMP;
		else if (np->srcprefs & IPV6_PREFER_SRC_PUBLIC)
			val |= IPV6_PREFER_SRC_PUBLIC;
		else {
			/* XXX: should we return system default? */
			val |= IPV6_PREFER_SRC_PUBTMP_DEFAULT;
		}

		if (np->srcprefs & IPV6_PREFER_SRC_COA)
			val |= IPV6_PREFER_SRC_COA;
		else
			val |= IPV6_PREFER_SRC_HOME;
		break;

	case IPV6_MINHOPCOUNT:
		val = np->min_hopcount;
		break;

	case IPV6_DONTFRAG:
		val = np->dontfrag;
		break;

	case IPV6_AUTOFLOWLABEL:
		val = ip6_autoflowlabel(sock_net(sk), np);
		break;

	case IPV6_RECVFRAGSIZE:
		val = np->rxopt.bits.recvfragsize;
		break;

	case IPV6_ROUTER_ALERT_ISOLATE:
		val = np->rtalert_isolate;
		break;

	case IPV6_RECVERR_RFC4884:
		val = np->recverr_rfc4884;
		break;

	default:
		return -ENOPROTOOPT;
	}
	len = min_t(unsigned int, sizeof(int), len);
	if (put_user(len, optlen))
		return -EFAULT;
	if (copy_to_user(optval, &val, len))
		return -EFAULT;
	return 0;
}

int ipv6_getsockopt(struct sock *sk, int level, int optname,
		    char __user *optval, int __user *optlen)
{
	int err;

	if (level == SOL_IP && sk->sk_type != SOCK_RAW)
		return udp_prot.getsockopt(sk, level, optname, optval, optlen);

	if (level != SOL_IPV6)
		return -ENOPROTOOPT;

	err = do_ipv6_getsockopt(sk, level, optname, optval, optlen, 0);
#ifdef CONFIG_NETFILTER
	/* we need to exclude all possible ENOPROTOOPTs except default case */
	if (err == -ENOPROTOOPT && optname != IPV6_2292PKTOPTIONS) {
		int len;

		if (get_user(len, optlen))
			return -EFAULT;

		err = nf_getsockopt(sk, PF_INET6, optname, optval, &len);
		if (err >= 0)
			err = put_user(len, optlen);
	}
#endif
	return err;
}
EXPORT_SYMBOL(ipv6_getsockopt);<|MERGE_RESOLUTION|>--- conflicted
+++ resolved
@@ -458,10 +458,7 @@
 
 			fl6_free_socklist(sk);
 			__ipv6_sock_mc_close(sk);
-<<<<<<< HEAD
-=======
 			__ipv6_sock_ac_close(sk);
->>>>>>> 24b8d41d
 
 			/*
 			 * Sock is moving from IPv6 to IPv4 (sk_prot), so
@@ -657,64 +654,7 @@
 	case IPV6_RTHDRDSTOPTS:
 	case IPV6_RTHDR:
 	case IPV6_DSTOPTS:
-<<<<<<< HEAD
-	{
-		struct ipv6_txoptions *opt;
-
-		/* remove any sticky options header with a zero option
-		 * length, per RFC3542.
-		 */
-		if (optlen == 0)
-			optval = NULL;
-		else if (!optval)
-			goto e_inval;
-		else if (optlen < sizeof(struct ipv6_opt_hdr) ||
-			 optlen & 0x7 || optlen > 8 * 255)
-			goto e_inval;
-
-		/* hop-by-hop / destination options are privileged option */
-		retv = -EPERM;
-		if (optname != IPV6_RTHDR && !ns_capable(net->user_ns, CAP_NET_RAW))
-			break;
-
-		opt = rcu_dereference_protected(np->opt,
-						lockdep_sock_is_held(sk));
-		opt = ipv6_renew_options(sk, opt, optname,
-					 (struct ipv6_opt_hdr __user *)optval,
-					 optlen);
-		if (IS_ERR(opt)) {
-			retv = PTR_ERR(opt);
-			break;
-		}
-
-		/* routing header option needs extra check */
-		retv = -EINVAL;
-		if (optname == IPV6_RTHDR && opt && opt->srcrt) {
-			struct ipv6_rt_hdr *rthdr = opt->srcrt;
-			switch (rthdr->type) {
-#if IS_ENABLED(CONFIG_IPV6_MIP6)
-			case IPV6_SRCRT_TYPE_2:
-				if (rthdr->hdrlen != 2 ||
-				    rthdr->segments_left != 1)
-					goto sticky_done;
-
-				break;
-#endif
-			default:
-				goto sticky_done;
-			}
-		}
-
-		retv = 0;
-		opt = ipv6_update_options(sk, opt);
-sticky_done:
-		if (opt) {
-			atomic_sub(opt->tot_len, &sk->sk_omem_alloc);
-			txopt_put(opt);
-		}
-=======
 		retv = ipv6_set_opt_hdr(sk, optname, optval, optlen);
->>>>>>> 24b8d41d
 		break;
 
 	case IPV6_PKTINFO:
@@ -745,10 +685,6 @@
 		struct ipv6_txoptions *opt = NULL;
 		struct msghdr msg;
 		struct flowi6 fl6;
-<<<<<<< HEAD
-		struct sockcm_cookie sockc_junk;
-=======
->>>>>>> 24b8d41d
 		struct ipcm6_cookie ipc6;
 
 		memset(&fl6, 0, sizeof(fl6));
@@ -781,11 +717,7 @@
 		msg.msg_control = (void *)(opt+1);
 		ipc6.opt = opt;
 
-<<<<<<< HEAD
-		retv = ip6_datagram_send_ctl(net, sk, &msg, &fl6, &ipc6, &sockc_junk);
-=======
 		retv = ip6_datagram_send_ctl(net, sk, &msg, &fl6, &ipc6);
->>>>>>> 24b8d41d
 		if (retv)
 			goto done;
 update:
