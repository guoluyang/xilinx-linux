// SPDX-License-Identifier: GPL-2.0-or-later
/*
 *	IPv6 over IPv4 tunnel device - Simple Internet Transition (SIT)
 *	Linux INET6 implementation
 *
 *	Authors:
 *	Pedro Roque		<roque@di.fc.ul.pt>
 *	Alexey Kuznetsov	<kuznet@ms2.inr.ac.ru>
 *
 *	Changes:
 * Roger Venning <r.venning@telstra.com>:	6to4 support
 * Nate Thompson <nate@thebog.net>:		6to4 support
 * Fred Templin <fred.l.templin@boeing.com>:	isatap support
 */

#define pr_fmt(fmt) KBUILD_MODNAME ": " fmt

#include <linux/module.h>
#include <linux/capability.h>
#include <linux/errno.h>
#include <linux/types.h>
#include <linux/socket.h>
#include <linux/sockios.h>
#include <linux/net.h>
#include <linux/in6.h>
#include <linux/netdevice.h>
#include <linux/if_arp.h>
#include <linux/icmp.h>
#include <linux/slab.h>
#include <linux/uaccess.h>
#include <linux/init.h>
#include <linux/netfilter_ipv4.h>
#include <linux/if_ether.h>

#include <net/sock.h>
#include <net/snmp.h>

#include <net/ipv6.h>
#include <net/protocol.h>
#include <net/transp_v6.h>
#include <net/ip6_fib.h>
#include <net/ip6_route.h>
#include <net/ndisc.h>
#include <net/addrconf.h>
#include <net/ip.h>
#include <net/udp.h>
#include <net/icmp.h>
#include <net/ip_tunnels.h>
#include <net/inet_ecn.h>
#include <net/xfrm.h>
#include <net/dsfield.h>
#include <net/net_namespace.h>
#include <net/netns/generic.h>

/*
   This version of net/ipv6/sit.c is cloned of net/ipv4/ip_gre.c

   For comments look at net/ipv4/ip_gre.c --ANK
 */

#define IP6_SIT_HASH_SIZE  16
#define HASH(addr) (((__force u32)addr^((__force u32)addr>>4))&0xF)

static bool log_ecn_error = true;
module_param(log_ecn_error, bool, 0644);
MODULE_PARM_DESC(log_ecn_error, "Log packets received with corrupted ECN");

static int ipip6_tunnel_init(struct net_device *dev);
static void ipip6_tunnel_setup(struct net_device *dev);
static void ipip6_dev_free(struct net_device *dev);
static bool check_6rd(struct ip_tunnel *tunnel, const struct in6_addr *v6dst,
		      __be32 *v4dst);
static struct rtnl_link_ops sit_link_ops __read_mostly;

static unsigned int sit_net_id __read_mostly;
struct sit_net {
	struct ip_tunnel __rcu *tunnels_r_l[IP6_SIT_HASH_SIZE];
	struct ip_tunnel __rcu *tunnels_r[IP6_SIT_HASH_SIZE];
	struct ip_tunnel __rcu *tunnels_l[IP6_SIT_HASH_SIZE];
	struct ip_tunnel __rcu *tunnels_wc[1];
	struct ip_tunnel __rcu **tunnels[4];

	struct net_device *fb_tunnel_dev;
};

static inline struct sit_net *dev_to_sit_net(struct net_device *dev)
{
	struct ip_tunnel *t = netdev_priv(dev);

	return net_generic(t->net, sit_net_id);
}

/*
 * Must be invoked with rcu_read_lock
 */
static struct ip_tunnel *ipip6_tunnel_lookup(struct net *net,
					     struct net_device *dev,
					     __be32 remote, __be32 local,
					     int sifindex)
{
	unsigned int h0 = HASH(remote);
	unsigned int h1 = HASH(local);
	struct ip_tunnel *t;
	struct sit_net *sitn = net_generic(net, sit_net_id);
	int ifindex = dev ? dev->ifindex : 0;

	for_each_ip_tunnel_rcu(t, sitn->tunnels_r_l[h0 ^ h1]) {
		if (local == t->parms.iph.saddr &&
		    remote == t->parms.iph.daddr &&
		    (!dev || !t->parms.link || ifindex == t->parms.link ||
		     sifindex == t->parms.link) &&
		    (t->dev->flags & IFF_UP))
			return t;
	}
	for_each_ip_tunnel_rcu(t, sitn->tunnels_r[h0]) {
		if (remote == t->parms.iph.daddr &&
		    (!dev || !t->parms.link || ifindex == t->parms.link ||
		     sifindex == t->parms.link) &&
		    (t->dev->flags & IFF_UP))
			return t;
	}
	for_each_ip_tunnel_rcu(t, sitn->tunnels_l[h1]) {
		if (local == t->parms.iph.saddr &&
		    (!dev || !t->parms.link || ifindex == t->parms.link ||
		     sifindex == t->parms.link) &&
		    (t->dev->flags & IFF_UP))
			return t;
	}
	t = rcu_dereference(sitn->tunnels_wc[0]);
	if (t && (t->dev->flags & IFF_UP))
		return t;
	return NULL;
}

static struct ip_tunnel __rcu **__ipip6_bucket(struct sit_net *sitn,
		struct ip_tunnel_parm *parms)
{
	__be32 remote = parms->iph.daddr;
	__be32 local = parms->iph.saddr;
	unsigned int h = 0;
	int prio = 0;

	if (remote) {
		prio |= 2;
		h ^= HASH(remote);
	}
	if (local) {
		prio |= 1;
		h ^= HASH(local);
	}
	return &sitn->tunnels[prio][h];
}

static inline struct ip_tunnel __rcu **ipip6_bucket(struct sit_net *sitn,
		struct ip_tunnel *t)
{
	return __ipip6_bucket(sitn, &t->parms);
}

static void ipip6_tunnel_unlink(struct sit_net *sitn, struct ip_tunnel *t)
{
	struct ip_tunnel __rcu **tp;
	struct ip_tunnel *iter;

	for (tp = ipip6_bucket(sitn, t);
	     (iter = rtnl_dereference(*tp)) != NULL;
	     tp = &iter->next) {
		if (t == iter) {
			rcu_assign_pointer(*tp, t->next);
			break;
		}
	}
}

static void ipip6_tunnel_link(struct sit_net *sitn, struct ip_tunnel *t)
{
	struct ip_tunnel __rcu **tp = ipip6_bucket(sitn, t);

	rcu_assign_pointer(t->next, rtnl_dereference(*tp));
	rcu_assign_pointer(*tp, t);
}

static void ipip6_tunnel_clone_6rd(struct net_device *dev, struct sit_net *sitn)
{
#ifdef CONFIG_IPV6_SIT_6RD
	struct ip_tunnel *t = netdev_priv(dev);

	if (dev == sitn->fb_tunnel_dev || !sitn->fb_tunnel_dev) {
		ipv6_addr_set(&t->ip6rd.prefix, htonl(0x20020000), 0, 0, 0);
		t->ip6rd.relay_prefix = 0;
		t->ip6rd.prefixlen = 16;
		t->ip6rd.relay_prefixlen = 0;
	} else {
		struct ip_tunnel *t0 = netdev_priv(sitn->fb_tunnel_dev);
		memcpy(&t->ip6rd, &t0->ip6rd, sizeof(t->ip6rd));
	}
#endif
}

static int ipip6_tunnel_create(struct net_device *dev)
{
	struct ip_tunnel *t = netdev_priv(dev);
	struct net *net = dev_net(dev);
	struct sit_net *sitn = net_generic(net, sit_net_id);
	int err;

	memcpy(dev->dev_addr, &t->parms.iph.saddr, 4);
	memcpy(dev->broadcast, &t->parms.iph.daddr, 4);

	if ((__force u16)t->parms.i_flags & SIT_ISATAP)
		dev->priv_flags |= IFF_ISATAP;

	dev->rtnl_link_ops = &sit_link_ops;

	err = register_netdevice(dev);
	if (err < 0)
		goto out;

	ipip6_tunnel_clone_6rd(dev, sitn);

	dev_hold(dev);

	ipip6_tunnel_link(sitn, t);
	return 0;

out:
	return err;
}

static struct ip_tunnel *ipip6_tunnel_locate(struct net *net,
		struct ip_tunnel_parm *parms, int create)
{
	__be32 remote = parms->iph.daddr;
	__be32 local = parms->iph.saddr;
	struct ip_tunnel *t, *nt;
	struct ip_tunnel __rcu **tp;
	struct net_device *dev;
	char name[IFNAMSIZ];
	struct sit_net *sitn = net_generic(net, sit_net_id);

	for (tp = __ipip6_bucket(sitn, parms);
	    (t = rtnl_dereference(*tp)) != NULL;
	     tp = &t->next) {
		if (local == t->parms.iph.saddr &&
		    remote == t->parms.iph.daddr &&
		    parms->link == t->parms.link) {
			if (create)
				return NULL;
			else
				return t;
		}
	}
	if (!create)
		goto failed;

	if (parms->name[0]) {
		if (!dev_valid_name(parms->name))
			goto failed;
		strlcpy(name, parms->name, IFNAMSIZ);
	} else {
		strcpy(name, "sit%d");
	}
	dev = alloc_netdev(sizeof(*t), name, NET_NAME_UNKNOWN,
			   ipip6_tunnel_setup);
	if (!dev)
		return NULL;

	dev_net_set(dev, net);

	nt = netdev_priv(dev);

	nt->parms = *parms;
	if (ipip6_tunnel_create(dev) < 0)
		goto failed_free;

	return nt;

failed_free:
	free_netdev(dev);
failed:
	return NULL;
}

#define for_each_prl_rcu(start)			\
	for (prl = rcu_dereference(start);	\
	     prl;				\
	     prl = rcu_dereference(prl->next))

static struct ip_tunnel_prl_entry *
__ipip6_tunnel_locate_prl(struct ip_tunnel *t, __be32 addr)
{
	struct ip_tunnel_prl_entry *prl;

	for_each_prl_rcu(t->prl)
		if (prl->addr == addr)
			break;
	return prl;

}

static int ipip6_tunnel_get_prl(struct net_device *dev, struct ifreq *ifr)
{
	struct ip_tunnel_prl __user *a = ifr->ifr_ifru.ifru_data;
	struct ip_tunnel *t = netdev_priv(dev);
	struct ip_tunnel_prl kprl, *kp;
	struct ip_tunnel_prl_entry *prl;
	unsigned int cmax, c = 0, ca, len;
	int ret = 0;

	if (dev == dev_to_sit_net(dev)->fb_tunnel_dev)
		return -EINVAL;

	if (copy_from_user(&kprl, a, sizeof(kprl)))
		return -EFAULT;
	cmax = kprl.datalen / sizeof(kprl);
	if (cmax > 1 && kprl.addr != htonl(INADDR_ANY))
		cmax = 1;

	/* For simple GET or for root users,
	 * we try harder to allocate.
	 */
	kp = (cmax <= 1 || capable(CAP_NET_ADMIN)) ?
		kcalloc(cmax, sizeof(*kp), GFP_KERNEL | __GFP_NOWARN) :
		NULL;

	rcu_read_lock();

	ca = t->prl_count < cmax ? t->prl_count : cmax;

	if (!kp) {
		/* We don't try hard to allocate much memory for
		 * non-root users.
		 * For root users, retry allocating enough memory for
		 * the answer.
		 */
		kp = kcalloc(ca, sizeof(*kp), GFP_ATOMIC);
		if (!kp) {
			ret = -ENOMEM;
			goto out;
		}
	}

	c = 0;
	for_each_prl_rcu(t->prl) {
		if (c >= cmax)
			break;
		if (kprl.addr != htonl(INADDR_ANY) && prl->addr != kprl.addr)
			continue;
		kp[c].addr = prl->addr;
		kp[c].flags = prl->flags;
		c++;
		if (kprl.addr != htonl(INADDR_ANY))
			break;
	}
out:
	rcu_read_unlock();

	len = sizeof(*kp) * c;
	ret = 0;
	if ((len && copy_to_user(a + 1, kp, len)) || put_user(len, &a->datalen))
		ret = -EFAULT;

	kfree(kp);

	return ret;
}

static int
ipip6_tunnel_add_prl(struct ip_tunnel *t, struct ip_tunnel_prl *a, int chg)
{
	struct ip_tunnel_prl_entry *p;
	int err = 0;

	if (a->addr == htonl(INADDR_ANY))
		return -EINVAL;

	ASSERT_RTNL();

	for (p = rtnl_dereference(t->prl); p; p = rtnl_dereference(p->next)) {
		if (p->addr == a->addr) {
			if (chg) {
				p->flags = a->flags;
				goto out;
			}
			err = -EEXIST;
			goto out;
		}
	}

	if (chg) {
		err = -ENXIO;
		goto out;
	}

	p = kzalloc(sizeof(struct ip_tunnel_prl_entry), GFP_KERNEL);
	if (!p) {
		err = -ENOBUFS;
		goto out;
	}

	p->next = t->prl;
	p->addr = a->addr;
	p->flags = a->flags;
	t->prl_count++;
	rcu_assign_pointer(t->prl, p);
out:
	return err;
}

static void prl_list_destroy_rcu(struct rcu_head *head)
{
	struct ip_tunnel_prl_entry *p, *n;

	p = container_of(head, struct ip_tunnel_prl_entry, rcu_head);
	do {
		n = rcu_dereference_protected(p->next, 1);
		kfree(p);
		p = n;
	} while (p);
}

static int
ipip6_tunnel_del_prl(struct ip_tunnel *t, struct ip_tunnel_prl *a)
{
	struct ip_tunnel_prl_entry *x;
	struct ip_tunnel_prl_entry __rcu **p;
	int err = 0;

	ASSERT_RTNL();

	if (a && a->addr != htonl(INADDR_ANY)) {
		for (p = &t->prl;
		     (x = rtnl_dereference(*p)) != NULL;
		     p = &x->next) {
			if (x->addr == a->addr) {
				*p = x->next;
				kfree_rcu(x, rcu_head);
				t->prl_count--;
				goto out;
			}
		}
		err = -ENXIO;
	} else {
		x = rtnl_dereference(t->prl);
		if (x) {
			t->prl_count = 0;
			call_rcu(&x->rcu_head, prl_list_destroy_rcu);
			t->prl = NULL;
		}
	}
out:
	return err;
}

static int ipip6_tunnel_prl_ctl(struct net_device *dev, struct ifreq *ifr,
		int cmd)
{
	struct ip_tunnel *t = netdev_priv(dev);
	struct ip_tunnel_prl prl;
	int err;

	if (!ns_capable(t->net->user_ns, CAP_NET_ADMIN))
		return -EPERM;
	if (dev == dev_to_sit_net(dev)->fb_tunnel_dev)
		return -EINVAL;

	if (copy_from_user(&prl, ifr->ifr_ifru.ifru_data, sizeof(prl)))
		return -EFAULT;

	switch (cmd) {
	case SIOCDELPRL:
		err = ipip6_tunnel_del_prl(t, &prl);
		break;
	case SIOCADDPRL:
	case SIOCCHGPRL:
		err = ipip6_tunnel_add_prl(t, &prl, cmd == SIOCCHGPRL);
		break;
	}
	dst_cache_reset(&t->dst_cache);
	netdev_state_change(dev);
	return err;
}

static int
isatap_chksrc(struct sk_buff *skb, const struct iphdr *iph, struct ip_tunnel *t)
{
	struct ip_tunnel_prl_entry *p;
	int ok = 1;

	rcu_read_lock();
	p = __ipip6_tunnel_locate_prl(t, iph->saddr);
	if (p) {
		if (p->flags & PRL_DEFAULT)
			skb->ndisc_nodetype = NDISC_NODETYPE_DEFAULT;
		else
			skb->ndisc_nodetype = NDISC_NODETYPE_NODEFAULT;
	} else {
		const struct in6_addr *addr6 = &ipv6_hdr(skb)->saddr;

		if (ipv6_addr_is_isatap(addr6) &&
		    (addr6->s6_addr32[3] == iph->saddr) &&
		    ipv6_chk_prefix(addr6, t->dev))
			skb->ndisc_nodetype = NDISC_NODETYPE_HOST;
		else
			ok = 0;
	}
	rcu_read_unlock();
	return ok;
}

static void ipip6_tunnel_uninit(struct net_device *dev)
{
	struct ip_tunnel *tunnel = netdev_priv(dev);
	struct sit_net *sitn = net_generic(tunnel->net, sit_net_id);

	if (dev == sitn->fb_tunnel_dev) {
		RCU_INIT_POINTER(sitn->tunnels_wc[0], NULL);
	} else {
		ipip6_tunnel_unlink(sitn, tunnel);
		ipip6_tunnel_del_prl(tunnel, NULL);
	}
	dst_cache_reset(&tunnel->dst_cache);
	dev_put(dev);
}

static int ipip6_err(struct sk_buff *skb, u32 info)
{
	const struct iphdr *iph = (const struct iphdr *)skb->data;
	const int type = icmp_hdr(skb)->type;
	const int code = icmp_hdr(skb)->code;
	unsigned int data_len = 0;
	struct ip_tunnel *t;
	int sifindex;
	int err;

	switch (type) {
	default:
	case ICMP_PARAMETERPROB:
		return 0;

	case ICMP_DEST_UNREACH:
		switch (code) {
		case ICMP_SR_FAILED:
			/* Impossible event. */
			return 0;
		default:
			/* All others are translated to HOST_UNREACH.
			   rfc2003 contains "deep thoughts" about NET_UNREACH,
			   I believe they are just ether pollution. --ANK
			 */
			break;
		}
		break;
	case ICMP_TIME_EXCEEDED:
		if (code != ICMP_EXC_TTL)
			return 0;
		data_len = icmp_hdr(skb)->un.reserved[1] * 4; /* RFC 4884 4.1 */
		break;
	case ICMP_REDIRECT:
		break;
	}

	err = -ENOENT;

	sifindex = netif_is_l3_master(skb->dev) ? IPCB(skb)->iif : 0;
	t = ipip6_tunnel_lookup(dev_net(skb->dev), skb->dev,
				iph->daddr, iph->saddr, sifindex);
	if (!t)
		goto out;

	if (type == ICMP_DEST_UNREACH && code == ICMP_FRAG_NEEDED) {
		ipv4_update_pmtu(skb, dev_net(skb->dev), info,
<<<<<<< HEAD
				 t->parms.link, 0, iph->protocol, 0);
=======
				 t->parms.link, iph->protocol);
>>>>>>> 24b8d41d
		err = 0;
		goto out;
	}
	if (type == ICMP_REDIRECT) {
<<<<<<< HEAD
		ipv4_redirect(skb, dev_net(skb->dev), t->parms.link, 0,
			      iph->protocol, 0);
=======
		ipv4_redirect(skb, dev_net(skb->dev), t->parms.link,
			      iph->protocol);
>>>>>>> 24b8d41d
		err = 0;
		goto out;
	}

	err = 0;
<<<<<<< HEAD
	if (!ip6_err_gen_icmpv6_unreach(skb, iph->ihl * 4, type, data_len))
=======
	if (__in6_dev_get(skb->dev) &&
	    !ip6_err_gen_icmpv6_unreach(skb, iph->ihl * 4, type, data_len))
>>>>>>> 24b8d41d
		goto out;

	if (t->parms.iph.daddr == 0)
		goto out;

	if (t->parms.iph.ttl == 0 && type == ICMP_TIME_EXCEEDED)
		goto out;

	if (time_before(jiffies, t->err_time + IPTUNNEL_ERR_TIMEO))
		t->err_count++;
	else
		t->err_count = 1;
	t->err_time = jiffies;
out:
	return err;
}

static inline bool is_spoofed_6rd(struct ip_tunnel *tunnel, const __be32 v4addr,
				  const struct in6_addr *v6addr)
{
	__be32 v4embed = 0;
	if (check_6rd(tunnel, v6addr, &v4embed) && v4addr != v4embed)
		return true;
	return false;
}

/* Checks if an address matches an address on the tunnel interface.
 * Used to detect the NAT of proto 41 packets and let them pass spoofing test.
 * Long story:
 * This function is called after we considered the packet as spoofed
 * in is_spoofed_6rd.
 * We may have a router that is doing NAT for proto 41 packets
 * for an internal station. Destination a.a.a.a/PREFIX:bbbb:bbbb
 * will be translated to n.n.n.n/PREFIX:bbbb:bbbb. And is_spoofed_6rd
 * function will return true, dropping the packet.
 * But, we can still check if is spoofed against the IP
 * addresses associated with the interface.
 */
static bool only_dnatted(const struct ip_tunnel *tunnel,
	const struct in6_addr *v6dst)
{
	int prefix_len;

#ifdef CONFIG_IPV6_SIT_6RD
	prefix_len = tunnel->ip6rd.prefixlen + 32
		- tunnel->ip6rd.relay_prefixlen;
#else
	prefix_len = 48;
#endif
	return ipv6_chk_custom_prefix(v6dst, prefix_len, tunnel->dev);
}

/* Returns true if a packet is spoofed */
static bool packet_is_spoofed(struct sk_buff *skb,
			      const struct iphdr *iph,
			      struct ip_tunnel *tunnel)
{
	const struct ipv6hdr *ipv6h;

	if (tunnel->dev->priv_flags & IFF_ISATAP) {
		if (!isatap_chksrc(skb, iph, tunnel))
			return true;

		return false;
	}

	if (tunnel->dev->flags & IFF_POINTOPOINT)
		return false;

	ipv6h = ipv6_hdr(skb);

	if (unlikely(is_spoofed_6rd(tunnel, iph->saddr, &ipv6h->saddr))) {
		net_warn_ratelimited("Src spoofed %pI4/%pI6c -> %pI4/%pI6c\n",
				     &iph->saddr, &ipv6h->saddr,
				     &iph->daddr, &ipv6h->daddr);
		return true;
	}

	if (likely(!is_spoofed_6rd(tunnel, iph->daddr, &ipv6h->daddr)))
		return false;

	if (only_dnatted(tunnel, &ipv6h->daddr))
		return false;

	net_warn_ratelimited("Dst spoofed %pI4/%pI6c -> %pI4/%pI6c\n",
			     &iph->saddr, &ipv6h->saddr,
			     &iph->daddr, &ipv6h->daddr);
	return true;
}

static int ipip6_rcv(struct sk_buff *skb)
{
	const struct iphdr *iph = ip_hdr(skb);
	struct ip_tunnel *tunnel;
	int sifindex;
	int err;

	sifindex = netif_is_l3_master(skb->dev) ? IPCB(skb)->iif : 0;
	tunnel = ipip6_tunnel_lookup(dev_net(skb->dev), skb->dev,
				     iph->saddr, iph->daddr, sifindex);
	if (tunnel) {
		struct pcpu_sw_netstats *tstats;

		if (tunnel->parms.iph.protocol != IPPROTO_IPV6 &&
		    tunnel->parms.iph.protocol != 0)
			goto out;

		skb->mac_header = skb->network_header;
		skb_reset_network_header(skb);
		IPCB(skb)->flags = 0;
		skb->dev = tunnel->dev;

		if (packet_is_spoofed(skb, iph, tunnel)) {
			tunnel->dev->stats.rx_errors++;
			goto out;
		}

		if (iptunnel_pull_header(skb, 0, htons(ETH_P_IPV6),
		    !net_eq(tunnel->net, dev_net(tunnel->dev))))
			goto out;

		/* skb can be uncloned in iptunnel_pull_header, so
		 * old iph is no longer valid
		 */
		iph = (const struct iphdr *)skb_mac_header(skb);
		err = IP_ECN_decapsulate(iph, skb);
		if (unlikely(err)) {
			if (log_ecn_error)
				net_info_ratelimited("non-ECT from %pI4 with TOS=%#x\n",
						     &iph->saddr, iph->tos);
			if (err > 1) {
				++tunnel->dev->stats.rx_frame_errors;
				++tunnel->dev->stats.rx_errors;
				goto out;
			}
		}

		tstats = this_cpu_ptr(tunnel->dev->tstats);
		u64_stats_update_begin(&tstats->syncp);
		tstats->rx_packets++;
		tstats->rx_bytes += skb->len;
		u64_stats_update_end(&tstats->syncp);

		netif_rx(skb);

		return 0;
	}

	/* no tunnel matched,  let upstream know, ipsec may handle it */
	return 1;
out:
	kfree_skb(skb);
	return 0;
}

static const struct tnl_ptk_info ipip_tpi = {
	/* no tunnel info required for ipip. */
	.proto = htons(ETH_P_IP),
};

#if IS_ENABLED(CONFIG_MPLS)
static const struct tnl_ptk_info mplsip_tpi = {
	/* no tunnel info required for mplsip. */
	.proto = htons(ETH_P_MPLS_UC),
};
#endif

static int sit_tunnel_rcv(struct sk_buff *skb, u8 ipproto)
{
	const struct iphdr *iph;
	struct ip_tunnel *tunnel;
	int sifindex;

	sifindex = netif_is_l3_master(skb->dev) ? IPCB(skb)->iif : 0;

	iph = ip_hdr(skb);
	tunnel = ipip6_tunnel_lookup(dev_net(skb->dev), skb->dev,
				     iph->saddr, iph->daddr, sifindex);
	if (tunnel) {
		const struct tnl_ptk_info *tpi;

		if (tunnel->parms.iph.protocol != ipproto &&
		    tunnel->parms.iph.protocol != 0)
			goto drop;

		if (!xfrm4_policy_check(NULL, XFRM_POLICY_IN, skb))
			goto drop;
#if IS_ENABLED(CONFIG_MPLS)
		if (ipproto == IPPROTO_MPLS)
			tpi = &mplsip_tpi;
		else
#endif
			tpi = &ipip_tpi;
		if (iptunnel_pull_header(skb, 0, tpi->proto, false))
			goto drop;
		return ip_tunnel_rcv(tunnel, skb, tpi, NULL, log_ecn_error);
	}

	return 1;

drop:
	kfree_skb(skb);
	return 0;
}

static int ipip_rcv(struct sk_buff *skb)
{
	return sit_tunnel_rcv(skb, IPPROTO_IPIP);
}

#if IS_ENABLED(CONFIG_MPLS)
static int mplsip_rcv(struct sk_buff *skb)
{
	return sit_tunnel_rcv(skb, IPPROTO_MPLS);
}
#endif

/*
 * If the IPv6 address comes from 6rd / 6to4 (RFC 3056) addr space this function
 * stores the embedded IPv4 address in v4dst and returns true.
 */
static bool check_6rd(struct ip_tunnel *tunnel, const struct in6_addr *v6dst,
		      __be32 *v4dst)
{
#ifdef CONFIG_IPV6_SIT_6RD
	if (ipv6_prefix_equal(v6dst, &tunnel->ip6rd.prefix,
			      tunnel->ip6rd.prefixlen)) {
		unsigned int pbw0, pbi0;
		int pbi1;
		u32 d;

		pbw0 = tunnel->ip6rd.prefixlen >> 5;
		pbi0 = tunnel->ip6rd.prefixlen & 0x1f;

		d = tunnel->ip6rd.relay_prefixlen < 32 ?
			(ntohl(v6dst->s6_addr32[pbw0]) << pbi0) >>
		    tunnel->ip6rd.relay_prefixlen : 0;

		pbi1 = pbi0 - tunnel->ip6rd.relay_prefixlen;
		if (pbi1 > 0)
			d |= ntohl(v6dst->s6_addr32[pbw0 + 1]) >>
			     (32 - pbi1);

		*v4dst = tunnel->ip6rd.relay_prefix | htonl(d);
		return true;
	}
#else
	if (v6dst->s6_addr16[0] == htons(0x2002)) {
		/* 6to4 v6 addr has 16 bits prefix, 32 v4addr, 16 SLA, ... */
		memcpy(v4dst, &v6dst->s6_addr16[1], 4);
		return true;
	}
#endif
	return false;
}

static inline __be32 try_6rd(struct ip_tunnel *tunnel,
			     const struct in6_addr *v6dst)
{
	__be32 dst = 0;
	check_6rd(tunnel, v6dst, &dst);
	return dst;
}

/*
 *	This function assumes it is being called from dev_queue_xmit()
 *	and that skb is filled properly by that function.
 */

static netdev_tx_t ipip6_tunnel_xmit(struct sk_buff *skb,
				     struct net_device *dev)
{
	struct ip_tunnel *tunnel = netdev_priv(dev);
	const struct iphdr  *tiph = &tunnel->parms.iph;
	const struct ipv6hdr *iph6 = ipv6_hdr(skb);
	u8     tos = tunnel->parms.iph.tos;
	__be16 df = tiph->frag_off;
	struct rtable *rt;		/* Route to the other host */
	struct net_device *tdev;	/* Device to other host */
	unsigned int max_headroom;	/* The extra header space needed */
	__be32 dst = tiph->daddr;
	struct flowi4 fl4;
	int    mtu;
	const struct in6_addr *addr6;
	int addr_type;
	u8 ttl;
	u8 protocol = IPPROTO_IPV6;
	int t_hlen = tunnel->hlen + sizeof(struct iphdr);

	if (tos == 1)
		tos = ipv6_get_dsfield(iph6);

	/* ISATAP (RFC4214) - must come before 6to4 */
	if (dev->priv_flags & IFF_ISATAP) {
		struct neighbour *neigh = NULL;
		bool do_tx_error = false;

		if (skb_dst(skb))
			neigh = dst_neigh_lookup(skb_dst(skb), &iph6->daddr);

		if (!neigh) {
			net_dbg_ratelimited("nexthop == NULL\n");
			goto tx_error;
		}

		addr6 = (const struct in6_addr *)&neigh->primary_key;
		addr_type = ipv6_addr_type(addr6);

		if ((addr_type & IPV6_ADDR_UNICAST) &&
		     ipv6_addr_is_isatap(addr6))
			dst = addr6->s6_addr32[3];
		else
			do_tx_error = true;

		neigh_release(neigh);
		if (do_tx_error)
			goto tx_error;
	}

	if (!dst)
		dst = try_6rd(tunnel, &iph6->daddr);

	if (!dst) {
		struct neighbour *neigh = NULL;
		bool do_tx_error = false;

		if (skb_dst(skb))
			neigh = dst_neigh_lookup(skb_dst(skb), &iph6->daddr);

		if (!neigh) {
			net_dbg_ratelimited("nexthop == NULL\n");
			goto tx_error;
		}

		addr6 = (const struct in6_addr *)&neigh->primary_key;
		addr_type = ipv6_addr_type(addr6);

		if (addr_type == IPV6_ADDR_ANY) {
			addr6 = &ipv6_hdr(skb)->daddr;
			addr_type = ipv6_addr_type(addr6);
		}

		if ((addr_type & IPV6_ADDR_COMPATv4) != 0)
			dst = addr6->s6_addr32[3];
		else
			do_tx_error = true;

		neigh_release(neigh);
		if (do_tx_error)
			goto tx_error;
	}

	flowi4_init_output(&fl4, tunnel->parms.link, tunnel->fwmark,
			   RT_TOS(tos), RT_SCOPE_UNIVERSE, IPPROTO_IPV6,
			   0, dst, tiph->saddr, 0, 0,
			   sock_net_uid(tunnel->net, NULL));

	rt = dst_cache_get_ip4(&tunnel->dst_cache, &fl4.saddr);
	if (!rt) {
		rt = ip_route_output_flow(tunnel->net, &fl4, NULL);
		if (IS_ERR(rt)) {
			dev->stats.tx_carrier_errors++;
			goto tx_error_icmp;
		}
		dst_cache_set_ip4(&tunnel->dst_cache, &rt->dst, fl4.saddr);
	}

	if (rt->rt_type != RTN_UNICAST) {
		ip_rt_put(rt);
		dev->stats.tx_carrier_errors++;
		goto tx_error_icmp;
	}
	tdev = rt->dst.dev;

	if (tdev == dev) {
		ip_rt_put(rt);
		dev->stats.collisions++;
		goto tx_error;
	}

	if (iptunnel_handle_offloads(skb, SKB_GSO_IPXIP4)) {
		ip_rt_put(rt);
		goto tx_error;
	}

	if (df) {
		mtu = dst_mtu(&rt->dst) - t_hlen;

		if (mtu < 68) {
			dev->stats.collisions++;
			ip_rt_put(rt);
			goto tx_error;
		}

		if (mtu < IPV6_MIN_MTU) {
			mtu = IPV6_MIN_MTU;
			df = 0;
		}

		if (tunnel->parms.iph.daddr)
			skb_dst_update_pmtu_no_confirm(skb, mtu);

		if (skb->len > mtu && !skb_is_gso(skb)) {
			icmpv6_send(skb, ICMPV6_PKT_TOOBIG, 0, mtu);
			ip_rt_put(rt);
			goto tx_error;
		}
	}

	if (tunnel->err_count > 0) {
		if (time_before(jiffies,
				tunnel->err_time + IPTUNNEL_ERR_TIMEO)) {
			tunnel->err_count--;
			dst_link_failure(skb);
		} else
			tunnel->err_count = 0;
	}

	/*
	 * Okay, now see if we can stuff it in the buffer as-is.
	 */
	max_headroom = LL_RESERVED_SPACE(tdev) + t_hlen;

	if (skb_headroom(skb) < max_headroom || skb_shared(skb) ||
	    (skb_cloned(skb) && !skb_clone_writable(skb, 0))) {
		struct sk_buff *new_skb = skb_realloc_headroom(skb, max_headroom);
		if (!new_skb) {
			ip_rt_put(rt);
			dev->stats.tx_dropped++;
			kfree_skb(skb);
			return NETDEV_TX_OK;
		}
		if (skb->sk)
			skb_set_owner_w(new_skb, skb->sk);
		dev_kfree_skb(skb);
		skb = new_skb;
		iph6 = ipv6_hdr(skb);
	}
	ttl = tiph->ttl;
	if (ttl == 0)
		ttl = iph6->hop_limit;
	tos = INET_ECN_encapsulate(tos, ipv6_get_dsfield(iph6));

	if (ip_tunnel_encap(skb, tunnel, &protocol, &fl4) < 0) {
		ip_rt_put(rt);
		goto tx_error;
	}

	skb_set_inner_ipproto(skb, IPPROTO_IPV6);

	iptunnel_xmit(NULL, rt, skb, fl4.saddr, fl4.daddr, protocol, tos, ttl,
		      df, !net_eq(tunnel->net, dev_net(dev)));
	return NETDEV_TX_OK;

tx_error_icmp:
	dst_link_failure(skb);
tx_error:
	kfree_skb(skb);
	dev->stats.tx_errors++;
	return NETDEV_TX_OK;
}

static netdev_tx_t sit_tunnel_xmit__(struct sk_buff *skb,
				     struct net_device *dev, u8 ipproto)
{
	struct ip_tunnel *tunnel = netdev_priv(dev);
	const struct iphdr  *tiph = &tunnel->parms.iph;

	if (iptunnel_handle_offloads(skb, SKB_GSO_IPXIP4))
		goto tx_error;

	skb_set_inner_ipproto(skb, ipproto);

	ip_tunnel_xmit(skb, dev, tiph, ipproto);
	return NETDEV_TX_OK;
tx_error:
	kfree_skb(skb);
	dev->stats.tx_errors++;
	return NETDEV_TX_OK;
}

static netdev_tx_t sit_tunnel_xmit(struct sk_buff *skb,
				   struct net_device *dev)
{
	if (!pskb_inet_may_pull(skb))
		goto tx_err;

	switch (skb->protocol) {
	case htons(ETH_P_IP):
		sit_tunnel_xmit__(skb, dev, IPPROTO_IPIP);
		break;
	case htons(ETH_P_IPV6):
		ipip6_tunnel_xmit(skb, dev);
		break;
#if IS_ENABLED(CONFIG_MPLS)
	case htons(ETH_P_MPLS_UC):
		sit_tunnel_xmit__(skb, dev, IPPROTO_MPLS);
		break;
#endif
	default:
		goto tx_err;
	}

	return NETDEV_TX_OK;

tx_err:
	dev->stats.tx_errors++;
	kfree_skb(skb);
	return NETDEV_TX_OK;

}

static void ipip6_tunnel_bind_dev(struct net_device *dev)
{
	struct net_device *tdev = NULL;
	struct ip_tunnel *tunnel;
	const struct iphdr *iph;
	struct flowi4 fl4;

	tunnel = netdev_priv(dev);
	iph = &tunnel->parms.iph;

	if (iph->daddr) {
		struct rtable *rt = ip_route_output_ports(tunnel->net, &fl4,
							  NULL,
							  iph->daddr, iph->saddr,
							  0, 0,
							  IPPROTO_IPV6,
							  RT_TOS(iph->tos),
							  tunnel->parms.link);

		if (!IS_ERR(rt)) {
			tdev = rt->dst.dev;
			ip_rt_put(rt);
		}
		dev->flags |= IFF_POINTOPOINT;
	}

	if (!tdev && tunnel->parms.link)
		tdev = __dev_get_by_index(tunnel->net, tunnel->parms.link);

	if (tdev && !netif_is_l3_master(tdev)) {
		int t_hlen = tunnel->hlen + sizeof(struct iphdr);

		dev->mtu = tdev->mtu - t_hlen;
		if (dev->mtu < IPV6_MIN_MTU)
			dev->mtu = IPV6_MIN_MTU;
	}
}

static void ipip6_tunnel_update(struct ip_tunnel *t, struct ip_tunnel_parm *p,
				__u32 fwmark)
{
	struct net *net = t->net;
	struct sit_net *sitn = net_generic(net, sit_net_id);

	ipip6_tunnel_unlink(sitn, t);
	synchronize_net();
	t->parms.iph.saddr = p->iph.saddr;
	t->parms.iph.daddr = p->iph.daddr;
	memcpy(t->dev->dev_addr, &p->iph.saddr, 4);
	memcpy(t->dev->broadcast, &p->iph.daddr, 4);
	ipip6_tunnel_link(sitn, t);
	t->parms.iph.ttl = p->iph.ttl;
	t->parms.iph.tos = p->iph.tos;
	t->parms.iph.frag_off = p->iph.frag_off;
	if (t->parms.link != p->link || t->fwmark != fwmark) {
		t->parms.link = p->link;
		t->fwmark = fwmark;
		ipip6_tunnel_bind_dev(t->dev);
	}
	dst_cache_reset(&t->dst_cache);
	netdev_state_change(t->dev);
}

#ifdef CONFIG_IPV6_SIT_6RD
static int ipip6_tunnel_update_6rd(struct ip_tunnel *t,
				   struct ip_tunnel_6rd *ip6rd)
{
	struct in6_addr prefix;
	__be32 relay_prefix;

	if (ip6rd->relay_prefixlen > 32 ||
	    ip6rd->prefixlen + (32 - ip6rd->relay_prefixlen) > 64)
		return -EINVAL;

	ipv6_addr_prefix(&prefix, &ip6rd->prefix, ip6rd->prefixlen);
	if (!ipv6_addr_equal(&prefix, &ip6rd->prefix))
		return -EINVAL;
	if (ip6rd->relay_prefixlen)
		relay_prefix = ip6rd->relay_prefix &
			       htonl(0xffffffffUL <<
				     (32 - ip6rd->relay_prefixlen));
	else
		relay_prefix = 0;
	if (relay_prefix != ip6rd->relay_prefix)
		return -EINVAL;

	t->ip6rd.prefix = prefix;
	t->ip6rd.relay_prefix = relay_prefix;
	t->ip6rd.prefixlen = ip6rd->prefixlen;
	t->ip6rd.relay_prefixlen = ip6rd->relay_prefixlen;
	dst_cache_reset(&t->dst_cache);
	netdev_state_change(t->dev);
	return 0;
}

static bool ipip6_valid_ip_proto(u8 ipproto)
{
	return ipproto == IPPROTO_IPV6 ||
		ipproto == IPPROTO_IPIP ||
#if IS_ENABLED(CONFIG_MPLS)
		ipproto == IPPROTO_MPLS ||
#endif
		ipproto == 0;
}

static int
ipip6_tunnel_get6rd(struct net_device *dev, struct ifreq *ifr)
{
	struct ip_tunnel *t = netdev_priv(dev);
	struct ip_tunnel_6rd ip6rd;
	struct ip_tunnel_parm p;

	if (dev == dev_to_sit_net(dev)->fb_tunnel_dev) {
		if (copy_from_user(&p, ifr->ifr_ifru.ifru_data, sizeof(p)))
			return -EFAULT;
		t = ipip6_tunnel_locate(t->net, &p, 0);
	}
	if (!t)
		t = netdev_priv(dev);

	ip6rd.prefix = t->ip6rd.prefix;
	ip6rd.relay_prefix = t->ip6rd.relay_prefix;
	ip6rd.prefixlen = t->ip6rd.prefixlen;
	ip6rd.relay_prefixlen = t->ip6rd.relay_prefixlen;
	if (copy_to_user(ifr->ifr_ifru.ifru_data, &ip6rd, sizeof(ip6rd)))
		return -EFAULT;
	return 0;
}

static int
ipip6_tunnel_6rdctl(struct net_device *dev, struct ifreq *ifr, int cmd)
{
	struct ip_tunnel *t = netdev_priv(dev);
	struct ip_tunnel_6rd ip6rd;
	int err;

	if (!ns_capable(t->net->user_ns, CAP_NET_ADMIN))
		return -EPERM;
	if (copy_from_user(&ip6rd, ifr->ifr_ifru.ifru_data, sizeof(ip6rd)))
		return -EFAULT;

	if (cmd != SIOCDEL6RD) {
		err = ipip6_tunnel_update_6rd(t, &ip6rd);
		if (err < 0)
			return err;
	} else
		ipip6_tunnel_clone_6rd(dev, dev_to_sit_net(dev));
	return 0;
}

#endif /* CONFIG_IPV6_SIT_6RD */

static bool ipip6_valid_ip_proto(u8 ipproto)
{
	return ipproto == IPPROTO_IPV6 ||
		ipproto == IPPROTO_IPIP ||
#if IS_ENABLED(CONFIG_MPLS)
		ipproto == IPPROTO_MPLS ||
#endif
		ipproto == 0;
}

static int
__ipip6_tunnel_ioctl_validate(struct net *net, struct ip_tunnel_parm *p)
{
	if (!ns_capable(net->user_ns, CAP_NET_ADMIN))
		return -EPERM;

	if (!ipip6_valid_ip_proto(p->iph.protocol))
		return -EINVAL;
	if (p->iph.version != 4 ||
	    p->iph.ihl != 5 || (p->iph.frag_off & htons(~IP_DF)))
		return -EINVAL;

	if (p->iph.ttl)
		p->iph.frag_off |= htons(IP_DF);
	return 0;
}

static int
ipip6_tunnel_get(struct net_device *dev, struct ip_tunnel_parm *p)
{
	struct ip_tunnel *t = netdev_priv(dev);

	if (dev == dev_to_sit_net(dev)->fb_tunnel_dev)
		t = ipip6_tunnel_locate(t->net, p, 0);
	if (!t)
		t = netdev_priv(dev);
	memcpy(p, &t->parms, sizeof(*p));
	return 0;
}

static int
ipip6_tunnel_add(struct net_device *dev, struct ip_tunnel_parm *p)
{
	struct ip_tunnel *t = netdev_priv(dev);
	int err;

	err = __ipip6_tunnel_ioctl_validate(t->net, p);
	if (err)
		return err;

	t = ipip6_tunnel_locate(t->net, p, 1);
	if (!t)
		return -ENOBUFS;
	return 0;
}

static int
ipip6_tunnel_change(struct net_device *dev, struct ip_tunnel_parm *p)
{
	struct ip_tunnel *t = netdev_priv(dev);
	int err;

	err = __ipip6_tunnel_ioctl_validate(t->net, p);
	if (err)
		return err;

	t = ipip6_tunnel_locate(t->net, p, 0);
	if (dev == dev_to_sit_net(dev)->fb_tunnel_dev) {
		if (!t)
			return -ENOENT;
	} else {
		if (t) {
			if (t->dev != dev)
				return -EEXIST;
		} else {
			if (((dev->flags & IFF_POINTOPOINT) && !p->iph.daddr) ||
			    (!(dev->flags & IFF_POINTOPOINT) && p->iph.daddr))
				return -EINVAL;
			t = netdev_priv(dev);
		}

		ipip6_tunnel_update(t, p, t->fwmark);
	}

<<<<<<< HEAD
		err = -EFAULT;
		if (copy_from_user(&p, ifr->ifr_ifru.ifru_data, sizeof(p)))
			goto done;

		err = -EINVAL;
		if (!ipip6_valid_ip_proto(p.iph.protocol))
			goto done;
		if (p.iph.version != 4 ||
		    p.iph.ihl != 5 || (p.iph.frag_off&htons(~IP_DF)))
			goto done;
		if (p.iph.ttl)
			p.iph.frag_off |= htons(IP_DF);

		t = ipip6_tunnel_locate(net, &p, cmd == SIOCADDTUNNEL);

		if (dev != sitn->fb_tunnel_dev && cmd == SIOCCHGTUNNEL) {
			if (t) {
				if (t->dev != dev) {
					err = -EEXIST;
					break;
				}
			} else {
				if (((dev->flags&IFF_POINTOPOINT) && !p.iph.daddr) ||
				    (!(dev->flags&IFF_POINTOPOINT) && p.iph.daddr)) {
					err = -EINVAL;
					break;
				}
				t = netdev_priv(dev);
			}
=======
	return 0;
}
>>>>>>> 24b8d41d

static int
ipip6_tunnel_del(struct net_device *dev, struct ip_tunnel_parm *p)
{
	struct ip_tunnel *t = netdev_priv(dev);

	if (!ns_capable(t->net->user_ns, CAP_NET_ADMIN))
		return -EPERM;

	if (dev == dev_to_sit_net(dev)->fb_tunnel_dev) {
		t = ipip6_tunnel_locate(t->net, p, 0);
		if (!t)
			return -ENOENT;
		if (t == netdev_priv(dev_to_sit_net(dev)->fb_tunnel_dev))
			return -EPERM;
		dev = t->dev;
	}
	unregister_netdevice(dev);
	return 0;
}

static int
ipip6_tunnel_ctl(struct net_device *dev, struct ip_tunnel_parm *p, int cmd)
{
	switch (cmd) {
	case SIOCGETTUNNEL:
		return ipip6_tunnel_get(dev, p);
	case SIOCADDTUNNEL:
		return ipip6_tunnel_add(dev, p);
	case SIOCCHGTUNNEL:
		return ipip6_tunnel_change(dev, p);
	case SIOCDELTUNNEL:
		return ipip6_tunnel_del(dev, p);
	default:
		return -EINVAL;
	}
}

static int
ipip6_tunnel_ioctl(struct net_device *dev, struct ifreq *ifr, int cmd)
{
	switch (cmd) {
	case SIOCGETTUNNEL:
	case SIOCADDTUNNEL:
	case SIOCCHGTUNNEL:
	case SIOCDELTUNNEL:
		return ip_tunnel_ioctl(dev, ifr, cmd);
	case SIOCGETPRL:
		return ipip6_tunnel_get_prl(dev, ifr);
	case SIOCADDPRL:
	case SIOCDELPRL:
	case SIOCCHGPRL:
		return ipip6_tunnel_prl_ctl(dev, ifr, cmd);
#ifdef CONFIG_IPV6_SIT_6RD
	case SIOCGET6RD:
		return ipip6_tunnel_get6rd(dev, ifr);
	case SIOCADD6RD:
	case SIOCCHG6RD:
	case SIOCDEL6RD:
		return ipip6_tunnel_6rdctl(dev, ifr, cmd);
#endif
	default:
		return -EINVAL;
	}
}

static const struct net_device_ops ipip6_netdev_ops = {
	.ndo_init	= ipip6_tunnel_init,
	.ndo_uninit	= ipip6_tunnel_uninit,
	.ndo_start_xmit	= sit_tunnel_xmit,
	.ndo_do_ioctl	= ipip6_tunnel_ioctl,
	.ndo_get_stats64 = ip_tunnel_get_stats64,
	.ndo_get_iflink = ip_tunnel_get_iflink,
	.ndo_tunnel_ctl = ipip6_tunnel_ctl,
};

static void ipip6_dev_free(struct net_device *dev)
{
	struct ip_tunnel *tunnel = netdev_priv(dev);

	dst_cache_destroy(&tunnel->dst_cache);
	free_percpu(dev->tstats);
}

#define SIT_FEATURES (NETIF_F_SG	   | \
		      NETIF_F_FRAGLIST	   | \
		      NETIF_F_HIGHDMA	   | \
		      NETIF_F_GSO_SOFTWARE | \
		      NETIF_F_HW_CSUM)

static void ipip6_tunnel_setup(struct net_device *dev)
{
	struct ip_tunnel *tunnel = netdev_priv(dev);
	int t_hlen = tunnel->hlen + sizeof(struct iphdr);

	dev->netdev_ops		= &ipip6_netdev_ops;
	dev->header_ops		= &ip_tunnel_header_ops;
	dev->needs_free_netdev	= true;
	dev->priv_destructor	= ipip6_dev_free;

	dev->type		= ARPHRD_SIT;
	dev->mtu		= ETH_DATA_LEN - t_hlen;
	dev->min_mtu		= IPV6_MIN_MTU;
	dev->max_mtu		= IP6_MAX_MTU - t_hlen;
	dev->flags		= IFF_NOARP;
	netif_keep_dst(dev);
	dev->addr_len		= 4;
	dev->features		|= NETIF_F_LLTX;
	dev->features		|= SIT_FEATURES;
	dev->hw_features	|= SIT_FEATURES;
}

static int ipip6_tunnel_init(struct net_device *dev)
{
	struct ip_tunnel *tunnel = netdev_priv(dev);
	int err;

	tunnel->dev = dev;
	tunnel->net = dev_net(dev);
	strcpy(tunnel->parms.name, dev->name);

	ipip6_tunnel_bind_dev(dev);
	dev->tstats = netdev_alloc_pcpu_stats(struct pcpu_sw_netstats);
	if (!dev->tstats)
		return -ENOMEM;

	err = dst_cache_init(&tunnel->dst_cache, GFP_KERNEL);
	if (err) {
		free_percpu(dev->tstats);
		dev->tstats = NULL;
		return err;
	}

	return 0;
}

static void __net_init ipip6_fb_tunnel_init(struct net_device *dev)
{
	struct ip_tunnel *tunnel = netdev_priv(dev);
	struct iphdr *iph = &tunnel->parms.iph;
	struct net *net = dev_net(dev);
	struct sit_net *sitn = net_generic(net, sit_net_id);

	iph->version		= 4;
	iph->protocol		= IPPROTO_IPV6;
	iph->ihl		= 5;
	iph->ttl		= 64;

	dev_hold(dev);
	rcu_assign_pointer(sitn->tunnels_wc[0], tunnel);
}

static int ipip6_validate(struct nlattr *tb[], struct nlattr *data[],
			  struct netlink_ext_ack *extack)
{
	u8 proto;

	if (!data || !data[IFLA_IPTUN_PROTO])
		return 0;

	proto = nla_get_u8(data[IFLA_IPTUN_PROTO]);
	if (!ipip6_valid_ip_proto(proto))
		return -EINVAL;

	return 0;
}

static void ipip6_netlink_parms(struct nlattr *data[],
				struct ip_tunnel_parm *parms,
				__u32 *fwmark)
{
	memset(parms, 0, sizeof(*parms));

	parms->iph.version = 4;
	parms->iph.protocol = IPPROTO_IPV6;
	parms->iph.ihl = 5;
	parms->iph.ttl = 64;

	if (!data)
		return;

	if (data[IFLA_IPTUN_LINK])
		parms->link = nla_get_u32(data[IFLA_IPTUN_LINK]);

	if (data[IFLA_IPTUN_LOCAL])
		parms->iph.saddr = nla_get_be32(data[IFLA_IPTUN_LOCAL]);

	if (data[IFLA_IPTUN_REMOTE])
		parms->iph.daddr = nla_get_be32(data[IFLA_IPTUN_REMOTE]);

	if (data[IFLA_IPTUN_TTL]) {
		parms->iph.ttl = nla_get_u8(data[IFLA_IPTUN_TTL]);
		if (parms->iph.ttl)
			parms->iph.frag_off = htons(IP_DF);
	}

	if (data[IFLA_IPTUN_TOS])
		parms->iph.tos = nla_get_u8(data[IFLA_IPTUN_TOS]);

	if (!data[IFLA_IPTUN_PMTUDISC] || nla_get_u8(data[IFLA_IPTUN_PMTUDISC]))
		parms->iph.frag_off = htons(IP_DF);

	if (data[IFLA_IPTUN_FLAGS])
		parms->i_flags = nla_get_be16(data[IFLA_IPTUN_FLAGS]);

	if (data[IFLA_IPTUN_PROTO])
		parms->iph.protocol = nla_get_u8(data[IFLA_IPTUN_PROTO]);

	if (data[IFLA_IPTUN_FWMARK])
		*fwmark = nla_get_u32(data[IFLA_IPTUN_FWMARK]);
}

/* This function returns true when ENCAP attributes are present in the nl msg */
static bool ipip6_netlink_encap_parms(struct nlattr *data[],
				      struct ip_tunnel_encap *ipencap)
{
	bool ret = false;

	memset(ipencap, 0, sizeof(*ipencap));

	if (!data)
		return ret;

	if (data[IFLA_IPTUN_ENCAP_TYPE]) {
		ret = true;
		ipencap->type = nla_get_u16(data[IFLA_IPTUN_ENCAP_TYPE]);
	}

	if (data[IFLA_IPTUN_ENCAP_FLAGS]) {
		ret = true;
		ipencap->flags = nla_get_u16(data[IFLA_IPTUN_ENCAP_FLAGS]);
	}

	if (data[IFLA_IPTUN_ENCAP_SPORT]) {
		ret = true;
		ipencap->sport = nla_get_be16(data[IFLA_IPTUN_ENCAP_SPORT]);
	}

	if (data[IFLA_IPTUN_ENCAP_DPORT]) {
		ret = true;
		ipencap->dport = nla_get_be16(data[IFLA_IPTUN_ENCAP_DPORT]);
	}

	return ret;
}

#ifdef CONFIG_IPV6_SIT_6RD
/* This function returns true when 6RD attributes are present in the nl msg */
static bool ipip6_netlink_6rd_parms(struct nlattr *data[],
				    struct ip_tunnel_6rd *ip6rd)
{
	bool ret = false;
	memset(ip6rd, 0, sizeof(*ip6rd));

	if (!data)
		return ret;

	if (data[IFLA_IPTUN_6RD_PREFIX]) {
		ret = true;
		ip6rd->prefix = nla_get_in6_addr(data[IFLA_IPTUN_6RD_PREFIX]);
	}

	if (data[IFLA_IPTUN_6RD_RELAY_PREFIX]) {
		ret = true;
		ip6rd->relay_prefix =
			nla_get_be32(data[IFLA_IPTUN_6RD_RELAY_PREFIX]);
	}

	if (data[IFLA_IPTUN_6RD_PREFIXLEN]) {
		ret = true;
		ip6rd->prefixlen = nla_get_u16(data[IFLA_IPTUN_6RD_PREFIXLEN]);
	}

	if (data[IFLA_IPTUN_6RD_RELAY_PREFIXLEN]) {
		ret = true;
		ip6rd->relay_prefixlen =
			nla_get_u16(data[IFLA_IPTUN_6RD_RELAY_PREFIXLEN]);
	}

	return ret;
}
#endif

static int ipip6_newlink(struct net *src_net, struct net_device *dev,
			 struct nlattr *tb[], struct nlattr *data[],
			 struct netlink_ext_ack *extack)
{
	struct net *net = dev_net(dev);
	struct ip_tunnel *nt;
	struct ip_tunnel_encap ipencap;
#ifdef CONFIG_IPV6_SIT_6RD
	struct ip_tunnel_6rd ip6rd;
#endif
	int err;

	nt = netdev_priv(dev);

	if (ipip6_netlink_encap_parms(data, &ipencap)) {
		err = ip_tunnel_encap_setup(nt, &ipencap);
		if (err < 0)
			return err;
	}

	ipip6_netlink_parms(data, &nt->parms, &nt->fwmark);

	if (ipip6_tunnel_locate(net, &nt->parms, 0))
		return -EEXIST;

	err = ipip6_tunnel_create(dev);
	if (err < 0)
		return err;

	if (tb[IFLA_MTU]) {
		u32 mtu = nla_get_u32(tb[IFLA_MTU]);

		if (mtu >= IPV6_MIN_MTU &&
		    mtu <= IP6_MAX_MTU - dev->hard_header_len)
			dev->mtu = mtu;
	}

#ifdef CONFIG_IPV6_SIT_6RD
	if (ipip6_netlink_6rd_parms(data, &ip6rd))
		err = ipip6_tunnel_update_6rd(nt, &ip6rd);
#endif

	return err;
}

static int ipip6_changelink(struct net_device *dev, struct nlattr *tb[],
			    struct nlattr *data[],
			    struct netlink_ext_ack *extack)
{
	struct ip_tunnel *t = netdev_priv(dev);
	struct ip_tunnel_parm p;
	struct ip_tunnel_encap ipencap;
	struct net *net = t->net;
	struct sit_net *sitn = net_generic(net, sit_net_id);
#ifdef CONFIG_IPV6_SIT_6RD
	struct ip_tunnel_6rd ip6rd;
#endif
	__u32 fwmark = t->fwmark;
	int err;

	if (dev == sitn->fb_tunnel_dev)
		return -EINVAL;

	if (ipip6_netlink_encap_parms(data, &ipencap)) {
		err = ip_tunnel_encap_setup(t, &ipencap);
		if (err < 0)
			return err;
	}

	ipip6_netlink_parms(data, &p, &fwmark);

	if (((dev->flags & IFF_POINTOPOINT) && !p.iph.daddr) ||
	    (!(dev->flags & IFF_POINTOPOINT) && p.iph.daddr))
		return -EINVAL;

	t = ipip6_tunnel_locate(net, &p, 0);

	if (t) {
		if (t->dev != dev)
			return -EEXIST;
	} else
		t = netdev_priv(dev);

	ipip6_tunnel_update(t, &p, fwmark);

#ifdef CONFIG_IPV6_SIT_6RD
	if (ipip6_netlink_6rd_parms(data, &ip6rd))
		return ipip6_tunnel_update_6rd(t, &ip6rd);
#endif

	return 0;
}

static size_t ipip6_get_size(const struct net_device *dev)
{
	return
		/* IFLA_IPTUN_LINK */
		nla_total_size(4) +
		/* IFLA_IPTUN_LOCAL */
		nla_total_size(4) +
		/* IFLA_IPTUN_REMOTE */
		nla_total_size(4) +
		/* IFLA_IPTUN_TTL */
		nla_total_size(1) +
		/* IFLA_IPTUN_TOS */
		nla_total_size(1) +
		/* IFLA_IPTUN_PMTUDISC */
		nla_total_size(1) +
		/* IFLA_IPTUN_FLAGS */
		nla_total_size(2) +
		/* IFLA_IPTUN_PROTO */
		nla_total_size(1) +
#ifdef CONFIG_IPV6_SIT_6RD
		/* IFLA_IPTUN_6RD_PREFIX */
		nla_total_size(sizeof(struct in6_addr)) +
		/* IFLA_IPTUN_6RD_RELAY_PREFIX */
		nla_total_size(4) +
		/* IFLA_IPTUN_6RD_PREFIXLEN */
		nla_total_size(2) +
		/* IFLA_IPTUN_6RD_RELAY_PREFIXLEN */
		nla_total_size(2) +
#endif
		/* IFLA_IPTUN_ENCAP_TYPE */
		nla_total_size(2) +
		/* IFLA_IPTUN_ENCAP_FLAGS */
		nla_total_size(2) +
		/* IFLA_IPTUN_ENCAP_SPORT */
		nla_total_size(2) +
		/* IFLA_IPTUN_ENCAP_DPORT */
		nla_total_size(2) +
		/* IFLA_IPTUN_FWMARK */
		nla_total_size(4) +
		0;
}

static int ipip6_fill_info(struct sk_buff *skb, const struct net_device *dev)
{
	struct ip_tunnel *tunnel = netdev_priv(dev);
	struct ip_tunnel_parm *parm = &tunnel->parms;

	if (nla_put_u32(skb, IFLA_IPTUN_LINK, parm->link) ||
	    nla_put_in_addr(skb, IFLA_IPTUN_LOCAL, parm->iph.saddr) ||
	    nla_put_in_addr(skb, IFLA_IPTUN_REMOTE, parm->iph.daddr) ||
	    nla_put_u8(skb, IFLA_IPTUN_TTL, parm->iph.ttl) ||
	    nla_put_u8(skb, IFLA_IPTUN_TOS, parm->iph.tos) ||
	    nla_put_u8(skb, IFLA_IPTUN_PMTUDISC,
		       !!(parm->iph.frag_off & htons(IP_DF))) ||
	    nla_put_u8(skb, IFLA_IPTUN_PROTO, parm->iph.protocol) ||
	    nla_put_be16(skb, IFLA_IPTUN_FLAGS, parm->i_flags) ||
	    nla_put_u32(skb, IFLA_IPTUN_FWMARK, tunnel->fwmark))
		goto nla_put_failure;

#ifdef CONFIG_IPV6_SIT_6RD
	if (nla_put_in6_addr(skb, IFLA_IPTUN_6RD_PREFIX,
			     &tunnel->ip6rd.prefix) ||
	    nla_put_in_addr(skb, IFLA_IPTUN_6RD_RELAY_PREFIX,
			    tunnel->ip6rd.relay_prefix) ||
	    nla_put_u16(skb, IFLA_IPTUN_6RD_PREFIXLEN,
			tunnel->ip6rd.prefixlen) ||
	    nla_put_u16(skb, IFLA_IPTUN_6RD_RELAY_PREFIXLEN,
			tunnel->ip6rd.relay_prefixlen))
		goto nla_put_failure;
#endif

	if (nla_put_u16(skb, IFLA_IPTUN_ENCAP_TYPE,
			tunnel->encap.type) ||
	    nla_put_be16(skb, IFLA_IPTUN_ENCAP_SPORT,
			tunnel->encap.sport) ||
	    nla_put_be16(skb, IFLA_IPTUN_ENCAP_DPORT,
			tunnel->encap.dport) ||
	    nla_put_u16(skb, IFLA_IPTUN_ENCAP_FLAGS,
			tunnel->encap.flags))
		goto nla_put_failure;

	return 0;

nla_put_failure:
	return -EMSGSIZE;
}

static const struct nla_policy ipip6_policy[IFLA_IPTUN_MAX + 1] = {
	[IFLA_IPTUN_LINK]		= { .type = NLA_U32 },
	[IFLA_IPTUN_LOCAL]		= { .type = NLA_U32 },
	[IFLA_IPTUN_REMOTE]		= { .type = NLA_U32 },
	[IFLA_IPTUN_TTL]		= { .type = NLA_U8 },
	[IFLA_IPTUN_TOS]		= { .type = NLA_U8 },
	[IFLA_IPTUN_PMTUDISC]		= { .type = NLA_U8 },
	[IFLA_IPTUN_FLAGS]		= { .type = NLA_U16 },
	[IFLA_IPTUN_PROTO]		= { .type = NLA_U8 },
#ifdef CONFIG_IPV6_SIT_6RD
	[IFLA_IPTUN_6RD_PREFIX]		= { .len = sizeof(struct in6_addr) },
	[IFLA_IPTUN_6RD_RELAY_PREFIX]	= { .type = NLA_U32 },
	[IFLA_IPTUN_6RD_PREFIXLEN]	= { .type = NLA_U16 },
	[IFLA_IPTUN_6RD_RELAY_PREFIXLEN] = { .type = NLA_U16 },
#endif
	[IFLA_IPTUN_ENCAP_TYPE]		= { .type = NLA_U16 },
	[IFLA_IPTUN_ENCAP_FLAGS]	= { .type = NLA_U16 },
	[IFLA_IPTUN_ENCAP_SPORT]	= { .type = NLA_U16 },
	[IFLA_IPTUN_ENCAP_DPORT]	= { .type = NLA_U16 },
	[IFLA_IPTUN_FWMARK]		= { .type = NLA_U32 },
};

static void ipip6_dellink(struct net_device *dev, struct list_head *head)
{
	struct net *net = dev_net(dev);
	struct sit_net *sitn = net_generic(net, sit_net_id);

	if (dev != sitn->fb_tunnel_dev)
		unregister_netdevice_queue(dev, head);
}

static struct rtnl_link_ops sit_link_ops __read_mostly = {
	.kind		= "sit",
	.maxtype	= IFLA_IPTUN_MAX,
	.policy		= ipip6_policy,
	.priv_size	= sizeof(struct ip_tunnel),
	.setup		= ipip6_tunnel_setup,
	.validate	= ipip6_validate,
	.newlink	= ipip6_newlink,
	.changelink	= ipip6_changelink,
	.get_size	= ipip6_get_size,
	.fill_info	= ipip6_fill_info,
	.dellink	= ipip6_dellink,
	.get_link_net	= ip_tunnel_get_link_net,
};

static struct xfrm_tunnel sit_handler __read_mostly = {
	.handler	=	ipip6_rcv,
	.err_handler	=	ipip6_err,
	.priority	=	1,
};

static struct xfrm_tunnel ipip_handler __read_mostly = {
	.handler	=	ipip_rcv,
	.err_handler	=	ipip6_err,
	.priority	=	2,
};

#if IS_ENABLED(CONFIG_MPLS)
static struct xfrm_tunnel mplsip_handler __read_mostly = {
	.handler	=	mplsip_rcv,
	.err_handler	=	ipip6_err,
	.priority	=	2,
};
#endif

static void __net_exit sit_destroy_tunnels(struct net *net,
					   struct list_head *head)
{
	struct sit_net *sitn = net_generic(net, sit_net_id);
	struct net_device *dev, *aux;
	int prio;

	for_each_netdev_safe(net, dev, aux)
		if (dev->rtnl_link_ops == &sit_link_ops)
			unregister_netdevice_queue(dev, head);

	for (prio = 1; prio < 4; prio++) {
		int h;
		for (h = 0; h < IP6_SIT_HASH_SIZE; h++) {
			struct ip_tunnel *t;

			t = rtnl_dereference(sitn->tunnels[prio][h]);
			while (t) {
				/* If dev is in the same netns, it has already
				 * been added to the list by the previous loop.
				 */
				if (!net_eq(dev_net(t->dev), net))
					unregister_netdevice_queue(t->dev,
								   head);
				t = rtnl_dereference(t->next);
			}
		}
	}
}

static int __net_init sit_init_net(struct net *net)
{
	struct sit_net *sitn = net_generic(net, sit_net_id);
	struct ip_tunnel *t;
	int err;

	sitn->tunnels[0] = sitn->tunnels_wc;
	sitn->tunnels[1] = sitn->tunnels_l;
	sitn->tunnels[2] = sitn->tunnels_r;
	sitn->tunnels[3] = sitn->tunnels_r_l;

	if (!net_has_fallback_tunnels(net))
		return 0;

	sitn->fb_tunnel_dev = alloc_netdev(sizeof(struct ip_tunnel), "sit0",
					   NET_NAME_UNKNOWN,
					   ipip6_tunnel_setup);
	if (!sitn->fb_tunnel_dev) {
		err = -ENOMEM;
		goto err_alloc_dev;
	}
	dev_net_set(sitn->fb_tunnel_dev, net);
	sitn->fb_tunnel_dev->rtnl_link_ops = &sit_link_ops;
	/* FB netdevice is special: we have one, and only one per netns.
	 * Allowing to move it to another netns is clearly unsafe.
	 */
	sitn->fb_tunnel_dev->features |= NETIF_F_NETNS_LOCAL;

	err = register_netdev(sitn->fb_tunnel_dev);
	if (err)
		goto err_reg_dev;

	ipip6_tunnel_clone_6rd(sitn->fb_tunnel_dev, sitn);
	ipip6_fb_tunnel_init(sitn->fb_tunnel_dev);

	t = netdev_priv(sitn->fb_tunnel_dev);

	strcpy(t->parms.name, sitn->fb_tunnel_dev->name);
	return 0;

err_reg_dev:
	ipip6_dev_free(sitn->fb_tunnel_dev);
	free_netdev(sitn->fb_tunnel_dev);
err_alloc_dev:
	return err;
}

static void __net_exit sit_exit_batch_net(struct list_head *net_list)
{
	LIST_HEAD(list);
	struct net *net;

	rtnl_lock();
	list_for_each_entry(net, net_list, exit_list)
		sit_destroy_tunnels(net, &list);

	unregister_netdevice_many(&list);
	rtnl_unlock();
}

static struct pernet_operations sit_net_ops = {
	.init = sit_init_net,
	.exit_batch = sit_exit_batch_net,
	.id   = &sit_net_id,
	.size = sizeof(struct sit_net),
};

static void __exit sit_cleanup(void)
{
	rtnl_link_unregister(&sit_link_ops);
	xfrm4_tunnel_deregister(&sit_handler, AF_INET6);
	xfrm4_tunnel_deregister(&ipip_handler, AF_INET);
#if IS_ENABLED(CONFIG_MPLS)
	xfrm4_tunnel_deregister(&mplsip_handler, AF_MPLS);
#endif

	unregister_pernet_device(&sit_net_ops);
	rcu_barrier(); /* Wait for completion of call_rcu()'s */
}

static int __init sit_init(void)
{
	int err;

	pr_info("IPv6, IPv4 and MPLS over IPv4 tunneling driver\n");

	err = register_pernet_device(&sit_net_ops);
	if (err < 0)
		return err;
	err = xfrm4_tunnel_register(&sit_handler, AF_INET6);
	if (err < 0) {
		pr_info("%s: can't register ip6ip4\n", __func__);
		goto xfrm_tunnel_failed;
	}
	err = xfrm4_tunnel_register(&ipip_handler, AF_INET);
	if (err < 0) {
		pr_info("%s: can't register ip4ip4\n", __func__);
		goto xfrm_tunnel4_failed;
	}
#if IS_ENABLED(CONFIG_MPLS)
	err = xfrm4_tunnel_register(&mplsip_handler, AF_MPLS);
	if (err < 0) {
		pr_info("%s: can't register mplsip\n", __func__);
		goto xfrm_tunnel_mpls_failed;
	}
#endif
	err = rtnl_link_register(&sit_link_ops);
	if (err < 0)
		goto rtnl_link_failed;

out:
	return err;

rtnl_link_failed:
#if IS_ENABLED(CONFIG_MPLS)
	xfrm4_tunnel_deregister(&mplsip_handler, AF_MPLS);
xfrm_tunnel_mpls_failed:
#endif
	xfrm4_tunnel_deregister(&ipip_handler, AF_INET);
xfrm_tunnel4_failed:
	xfrm4_tunnel_deregister(&sit_handler, AF_INET6);
xfrm_tunnel_failed:
	unregister_pernet_device(&sit_net_ops);
	goto out;
}

module_init(sit_init);
module_exit(sit_cleanup);
MODULE_LICENSE("GPL");
MODULE_ALIAS_RTNL_LINK("sit");
MODULE_ALIAS_NETDEV("sit0");<|MERGE_RESOLUTION|>--- conflicted
+++ resolved
@@ -570,33 +570,20 @@
 
 	if (type == ICMP_DEST_UNREACH && code == ICMP_FRAG_NEEDED) {
 		ipv4_update_pmtu(skb, dev_net(skb->dev), info,
-<<<<<<< HEAD
-				 t->parms.link, 0, iph->protocol, 0);
-=======
 				 t->parms.link, iph->protocol);
->>>>>>> 24b8d41d
 		err = 0;
 		goto out;
 	}
 	if (type == ICMP_REDIRECT) {
-<<<<<<< HEAD
-		ipv4_redirect(skb, dev_net(skb->dev), t->parms.link, 0,
-			      iph->protocol, 0);
-=======
 		ipv4_redirect(skb, dev_net(skb->dev), t->parms.link,
 			      iph->protocol);
->>>>>>> 24b8d41d
 		err = 0;
 		goto out;
 	}
 
 	err = 0;
-<<<<<<< HEAD
-	if (!ip6_err_gen_icmpv6_unreach(skb, iph->ihl * 4, type, data_len))
-=======
 	if (__in6_dev_get(skb->dev) &&
 	    !ip6_err_gen_icmpv6_unreach(skb, iph->ihl * 4, type, data_len))
->>>>>>> 24b8d41d
 		goto out;
 
 	if (t->parms.iph.daddr == 0)
@@ -1204,16 +1191,6 @@
 	return 0;
 }
 
-static bool ipip6_valid_ip_proto(u8 ipproto)
-{
-	return ipproto == IPPROTO_IPV6 ||
-		ipproto == IPPROTO_IPIP ||
-#if IS_ENABLED(CONFIG_MPLS)
-		ipproto == IPPROTO_MPLS ||
-#endif
-		ipproto == 0;
-}
-
 static int
 ipip6_tunnel_get6rd(struct net_device *dev, struct ifreq *ifr)
 {
@@ -1345,40 +1322,8 @@
 		ipip6_tunnel_update(t, p, t->fwmark);
 	}
 
-<<<<<<< HEAD
-		err = -EFAULT;
-		if (copy_from_user(&p, ifr->ifr_ifru.ifru_data, sizeof(p)))
-			goto done;
-
-		err = -EINVAL;
-		if (!ipip6_valid_ip_proto(p.iph.protocol))
-			goto done;
-		if (p.iph.version != 4 ||
-		    p.iph.ihl != 5 || (p.iph.frag_off&htons(~IP_DF)))
-			goto done;
-		if (p.iph.ttl)
-			p.iph.frag_off |= htons(IP_DF);
-
-		t = ipip6_tunnel_locate(net, &p, cmd == SIOCADDTUNNEL);
-
-		if (dev != sitn->fb_tunnel_dev && cmd == SIOCCHGTUNNEL) {
-			if (t) {
-				if (t->dev != dev) {
-					err = -EEXIST;
-					break;
-				}
-			} else {
-				if (((dev->flags&IFF_POINTOPOINT) && !p.iph.daddr) ||
-				    (!(dev->flags&IFF_POINTOPOINT) && p.iph.daddr)) {
-					err = -EINVAL;
-					break;
-				}
-				t = netdev_priv(dev);
-			}
-=======
 	return 0;
 }
->>>>>>> 24b8d41d
 
 static int
 ipip6_tunnel_del(struct net_device *dev, struct ip_tunnel_parm *p)
