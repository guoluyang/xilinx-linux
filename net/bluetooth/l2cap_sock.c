/*
   BlueZ - Bluetooth protocol stack for Linux
   Copyright (C) 2000-2001 Qualcomm Incorporated
   Copyright (C) 2009-2010 Gustavo F. Padovan <gustavo@padovan.org>
   Copyright (C) 2010 Google Inc.
   Copyright (C) 2011 ProFUSION Embedded Systems

   Written 2000,2001 by Maxim Krasnyansky <maxk@qualcomm.com>

   This program is free software; you can redistribute it and/or modify
   it under the terms of the GNU General Public License version 2 as
   published by the Free Software Foundation;

   THE SOFTWARE IS PROVIDED "AS IS", WITHOUT WARRANTY OF ANY KIND, EXPRESS
   OR IMPLIED, INCLUDING BUT NOT LIMITED TO THE WARRANTIES OF MERCHANTABILITY,
   FITNESS FOR A PARTICULAR PURPOSE AND NONINFRINGEMENT OF THIRD PARTY RIGHTS.
   IN NO EVENT SHALL THE COPYRIGHT HOLDER(S) AND AUTHOR(S) BE LIABLE FOR ANY
   CLAIM, OR ANY SPECIAL INDIRECT OR CONSEQUENTIAL DAMAGES, OR ANY DAMAGES
   WHATSOEVER RESULTING FROM LOSS OF USE, DATA OR PROFITS, WHETHER IN AN
   ACTION OF CONTRACT, NEGLIGENCE OR OTHER TORTIOUS ACTION, ARISING OUT OF
   OR IN CONNECTION WITH THE USE OR PERFORMANCE OF THIS SOFTWARE.

   ALL LIABILITY, INCLUDING LIABILITY FOR INFRINGEMENT OF ANY PATENTS,
   COPYRIGHTS, TRADEMARKS OR OTHER RIGHTS, RELATING TO USE OF THIS
   SOFTWARE IS DISCLAIMED.
*/

/* Bluetooth L2CAP sockets. */

#include <linux/module.h>
#include <linux/export.h>
#include <linux/sched/signal.h>

#include <net/bluetooth/bluetooth.h>
#include <net/bluetooth/hci_core.h>
#include <net/bluetooth/l2cap.h>

#include "smp.h"

static struct bt_sock_list l2cap_sk_list = {
	.lock = __RW_LOCK_UNLOCKED(l2cap_sk_list.lock)
};

static const struct proto_ops l2cap_sock_ops;
static void l2cap_sock_init(struct sock *sk, struct sock *parent);
static struct sock *l2cap_sock_alloc(struct net *net, struct socket *sock,
				     int proto, gfp_t prio, int kern);

bool l2cap_is_socket(struct socket *sock)
{
	return sock && sock->ops == &l2cap_sock_ops;
}
EXPORT_SYMBOL(l2cap_is_socket);

static int l2cap_validate_bredr_psm(u16 psm)
{
	/* PSM must be odd and lsb of upper byte must be 0 */
	if ((psm & 0x0101) != 0x0001)
		return -EINVAL;

	/* Restrict usage of well-known PSMs */
	if (psm < L2CAP_PSM_DYN_START && !capable(CAP_NET_BIND_SERVICE))
		return -EACCES;

	return 0;
}

static int l2cap_validate_le_psm(u16 psm)
{
	/* Valid LE_PSM ranges are defined only until 0x00ff */
	if (psm > L2CAP_PSM_LE_DYN_END)
		return -EINVAL;

	/* Restrict fixed, SIG assigned PSM values to CAP_NET_BIND_SERVICE */
	if (psm < L2CAP_PSM_LE_DYN_START && !capable(CAP_NET_BIND_SERVICE))
		return -EACCES;

	return 0;
}

static int l2cap_sock_bind(struct socket *sock, struct sockaddr *addr, int alen)
{
	struct sock *sk = sock->sk;
	struct l2cap_chan *chan = l2cap_pi(sk)->chan;
	struct sockaddr_l2 la;
	int len, err = 0;

	BT_DBG("sk %p", sk);

	if (!addr || alen < offsetofend(struct sockaddr, sa_family) ||
	    addr->sa_family != AF_BLUETOOTH)
		return -EINVAL;

	memset(&la, 0, sizeof(la));
	len = min_t(unsigned int, sizeof(la), alen);
	memcpy(&la, addr, len);

	if (la.l2_cid && la.l2_psm)
		return -EINVAL;

	if (!bdaddr_type_is_valid(la.l2_bdaddr_type))
		return -EINVAL;

	if (bdaddr_type_is_le(la.l2_bdaddr_type)) {
		/* We only allow ATT user space socket */
		if (la.l2_cid &&
		    la.l2_cid != cpu_to_le16(L2CAP_CID_ATT))
			return -EINVAL;
	}

	lock_sock(sk);

	if (sk->sk_state != BT_OPEN) {
		err = -EBADFD;
		goto done;
	}

	if (la.l2_psm) {
		__u16 psm = __le16_to_cpu(la.l2_psm);

		if (la.l2_bdaddr_type == BDADDR_BREDR)
			err = l2cap_validate_bredr_psm(psm);
		else
			err = l2cap_validate_le_psm(psm);

		if (err)
			goto done;
	}

	bacpy(&chan->src, &la.l2_bdaddr);
	chan->src_type = la.l2_bdaddr_type;

	if (la.l2_cid)
		err = l2cap_add_scid(chan, __le16_to_cpu(la.l2_cid));
	else
		err = l2cap_add_psm(chan, &la.l2_bdaddr, la.l2_psm);

	if (err < 0)
		goto done;

	switch (chan->chan_type) {
	case L2CAP_CHAN_CONN_LESS:
		if (__le16_to_cpu(la.l2_psm) == L2CAP_PSM_3DSP)
			chan->sec_level = BT_SECURITY_SDP;
		break;
	case L2CAP_CHAN_CONN_ORIENTED:
		if (__le16_to_cpu(la.l2_psm) == L2CAP_PSM_SDP ||
		    __le16_to_cpu(la.l2_psm) == L2CAP_PSM_RFCOMM)
			chan->sec_level = BT_SECURITY_SDP;
		break;
	case L2CAP_CHAN_RAW:
		chan->sec_level = BT_SECURITY_SDP;
		break;
	case L2CAP_CHAN_FIXED:
		/* Fixed channels default to the L2CAP core not holding a
		 * hci_conn reference for them. For fixed channels mapping to
		 * L2CAP sockets we do want to hold a reference so set the
		 * appropriate flag to request it.
		 */
		set_bit(FLAG_HOLD_HCI_CONN, &chan->flags);
		break;
	}

	if (chan->psm && bdaddr_type_is_le(chan->src_type))
		chan->mode = L2CAP_MODE_LE_FLOWCTL;

	chan->state = BT_BOUND;
	sk->sk_state = BT_BOUND;

done:
	release_sock(sk);
	return err;
}

static int l2cap_sock_connect(struct socket *sock, struct sockaddr *addr,
			      int alen, int flags)
{
	struct sock *sk = sock->sk;
	struct l2cap_chan *chan = l2cap_pi(sk)->chan;
	struct sockaddr_l2 la;
	int len, err = 0;

	BT_DBG("sk %p", sk);

	if (!addr || alen < offsetofend(struct sockaddr, sa_family) ||
	    addr->sa_family != AF_BLUETOOTH)
		return -EINVAL;

	memset(&la, 0, sizeof(la));
	len = min_t(unsigned int, sizeof(la), alen);
	memcpy(&la, addr, len);

	if (la.l2_cid && la.l2_psm)
		return -EINVAL;

	if (!bdaddr_type_is_valid(la.l2_bdaddr_type))
		return -EINVAL;

	/* Check that the socket wasn't bound to something that
	 * conflicts with the address given to connect(). If chan->src
	 * is BDADDR_ANY it means bind() was never used, in which case
	 * chan->src_type and la.l2_bdaddr_type do not need to match.
	 */
	if (chan->src_type == BDADDR_BREDR && bacmp(&chan->src, BDADDR_ANY) &&
	    bdaddr_type_is_le(la.l2_bdaddr_type)) {
		/* Old user space versions will try to incorrectly bind
		 * the ATT socket using BDADDR_BREDR. We need to accept
		 * this and fix up the source address type only when
		 * both the source CID and destination CID indicate
		 * ATT. Anything else is an invalid combination.
		 */
		if (chan->scid != L2CAP_CID_ATT ||
		    la.l2_cid != cpu_to_le16(L2CAP_CID_ATT))
			return -EINVAL;

		/* We don't have the hdev available here to make a
		 * better decision on random vs public, but since all
		 * user space versions that exhibit this issue anyway do
		 * not support random local addresses assuming public
		 * here is good enough.
		 */
		chan->src_type = BDADDR_LE_PUBLIC;
	}

	if (chan->src_type != BDADDR_BREDR && la.l2_bdaddr_type == BDADDR_BREDR)
		return -EINVAL;

	if (bdaddr_type_is_le(la.l2_bdaddr_type)) {
		/* We only allow ATT user space socket */
		if (la.l2_cid &&
		    la.l2_cid != cpu_to_le16(L2CAP_CID_ATT))
			return -EINVAL;
	}

	if (chan->psm && bdaddr_type_is_le(chan->src_type) && !chan->mode)
		chan->mode = L2CAP_MODE_LE_FLOWCTL;

	err = l2cap_chan_connect(chan, la.l2_psm, __le16_to_cpu(la.l2_cid),
				 &la.l2_bdaddr, la.l2_bdaddr_type);
	if (err)
		return err;

	lock_sock(sk);

	err = bt_sock_wait_state(sk, BT_CONNECTED,
				 sock_sndtimeo(sk, flags & O_NONBLOCK));

	release_sock(sk);

	return err;
}

static int l2cap_sock_listen(struct socket *sock, int backlog)
{
	struct sock *sk = sock->sk;
	struct l2cap_chan *chan = l2cap_pi(sk)->chan;
	int err = 0;

	BT_DBG("sk %p backlog %d", sk, backlog);

	lock_sock(sk);

	if (sk->sk_state != BT_BOUND) {
		err = -EBADFD;
		goto done;
	}

	if (sk->sk_type != SOCK_SEQPACKET && sk->sk_type != SOCK_STREAM) {
		err = -EINVAL;
		goto done;
	}

	switch (chan->mode) {
	case L2CAP_MODE_BASIC:
	case L2CAP_MODE_LE_FLOWCTL:
		break;
	case L2CAP_MODE_EXT_FLOWCTL:
		if (!enable_ecred) {
			err = -EOPNOTSUPP;
			goto done;
		}
		break;
	case L2CAP_MODE_ERTM:
	case L2CAP_MODE_STREAMING:
		if (!disable_ertm)
			break;
		fallthrough;
	default:
		err = -EOPNOTSUPP;
		goto done;
	}

	sk->sk_max_ack_backlog = backlog;
	sk->sk_ack_backlog = 0;

	/* Listening channels need to use nested locking in order not to
	 * cause lockdep warnings when the created child channels end up
	 * being locked in the same thread as the parent channel.
	 */
	atomic_set(&chan->nesting, L2CAP_NESTING_PARENT);

	chan->state = BT_LISTEN;
	sk->sk_state = BT_LISTEN;

done:
	release_sock(sk);
	return err;
}

static int l2cap_sock_accept(struct socket *sock, struct socket *newsock,
			     int flags, bool kern)
{
	DEFINE_WAIT_FUNC(wait, woken_wake_function);
	struct sock *sk = sock->sk, *nsk;
	long timeo;
	int err = 0;

	lock_sock_nested(sk, L2CAP_NESTING_PARENT);

	timeo = sock_rcvtimeo(sk, flags & O_NONBLOCK);

	BT_DBG("sk %p timeo %ld", sk, timeo);

	/* Wait for an incoming connection. (wake-one). */
	add_wait_queue_exclusive(sk_sleep(sk), &wait);
	while (1) {
		if (sk->sk_state != BT_LISTEN) {
			err = -EBADFD;
			break;
		}

		nsk = bt_accept_dequeue(sk, newsock);
		if (nsk)
			break;

		if (!timeo) {
			err = -EAGAIN;
			break;
		}

		if (signal_pending(current)) {
			err = sock_intr_errno(timeo);
			break;
		}

		release_sock(sk);

		timeo = wait_woken(&wait, TASK_INTERRUPTIBLE, timeo);

		lock_sock_nested(sk, L2CAP_NESTING_PARENT);
	}
	remove_wait_queue(sk_sleep(sk), &wait);

	if (err)
		goto done;

	newsock->state = SS_CONNECTED;

	BT_DBG("new socket %p", nsk);

done:
	release_sock(sk);
	return err;
}

static int l2cap_sock_getname(struct socket *sock, struct sockaddr *addr,
			      int peer)
{
	struct sockaddr_l2 *la = (struct sockaddr_l2 *) addr;
	struct sock *sk = sock->sk;
	struct l2cap_chan *chan = l2cap_pi(sk)->chan;

	BT_DBG("sock %p, sk %p", sock, sk);

	if (peer && sk->sk_state != BT_CONNECTED &&
	    sk->sk_state != BT_CONNECT && sk->sk_state != BT_CONNECT2 &&
	    sk->sk_state != BT_CONFIG)
		return -ENOTCONN;

	memset(la, 0, sizeof(struct sockaddr_l2));
	addr->sa_family = AF_BLUETOOTH;

	la->l2_psm = chan->psm;

	if (peer) {
		bacpy(&la->l2_bdaddr, &chan->dst);
		la->l2_cid = cpu_to_le16(chan->dcid);
		la->l2_bdaddr_type = chan->dst_type;
	} else {
		bacpy(&la->l2_bdaddr, &chan->src);
		la->l2_cid = cpu_to_le16(chan->scid);
		la->l2_bdaddr_type = chan->src_type;
	}

	return sizeof(struct sockaddr_l2);
}

static int l2cap_get_mode(struct l2cap_chan *chan)
{
	switch (chan->mode) {
	case L2CAP_MODE_BASIC:
		return BT_MODE_BASIC;
	case L2CAP_MODE_ERTM:
		return BT_MODE_ERTM;
	case L2CAP_MODE_STREAMING:
		return BT_MODE_STREAMING;
	case L2CAP_MODE_LE_FLOWCTL:
		return BT_MODE_LE_FLOWCTL;
	case L2CAP_MODE_EXT_FLOWCTL:
		return BT_MODE_EXT_FLOWCTL;
	}

	return -EINVAL;
}

static int l2cap_sock_getsockopt_old(struct socket *sock, int optname,
				     char __user *optval, int __user *optlen)
{
	struct sock *sk = sock->sk;
	struct l2cap_chan *chan = l2cap_pi(sk)->chan;
	struct l2cap_options opts;
	struct l2cap_conninfo cinfo;
	int len, err = 0;
	u32 opt;

	BT_DBG("sk %p", sk);

	if (get_user(len, optlen))
		return -EFAULT;

	lock_sock(sk);

	switch (optname) {
	case L2CAP_OPTIONS:
		/* LE sockets should use BT_SNDMTU/BT_RCVMTU, but since
		 * legacy ATT code depends on getsockopt for
		 * L2CAP_OPTIONS we need to let this pass.
		 */
		if (bdaddr_type_is_le(chan->src_type) &&
		    chan->scid != L2CAP_CID_ATT) {
			err = -EINVAL;
			break;
		}

		/* Only BR/EDR modes are supported here */
		switch (chan->mode) {
		case L2CAP_MODE_BASIC:
		case L2CAP_MODE_ERTM:
		case L2CAP_MODE_STREAMING:
			break;
		default:
			err = -EINVAL;
			break;
		}

		if (err < 0)
			break;

		memset(&opts, 0, sizeof(opts));
		opts.imtu     = chan->imtu;
		opts.omtu     = chan->omtu;
		opts.flush_to = chan->flush_to;
		opts.mode     = chan->mode;
		opts.fcs      = chan->fcs;
		opts.max_tx   = chan->max_tx;
		opts.txwin_size = chan->tx_win;

		BT_DBG("mode 0x%2.2x", chan->mode);

		len = min_t(unsigned int, len, sizeof(opts));
		if (copy_to_user(optval, (char *) &opts, len))
			err = -EFAULT;

		break;

	case L2CAP_LM:
		switch (chan->sec_level) {
		case BT_SECURITY_LOW:
			opt = L2CAP_LM_AUTH;
			break;
		case BT_SECURITY_MEDIUM:
			opt = L2CAP_LM_AUTH | L2CAP_LM_ENCRYPT;
			break;
		case BT_SECURITY_HIGH:
			opt = L2CAP_LM_AUTH | L2CAP_LM_ENCRYPT |
			      L2CAP_LM_SECURE;
			break;
		case BT_SECURITY_FIPS:
			opt = L2CAP_LM_AUTH | L2CAP_LM_ENCRYPT |
			      L2CAP_LM_SECURE | L2CAP_LM_FIPS;
			break;
		default:
			opt = 0;
			break;
		}

		if (test_bit(FLAG_ROLE_SWITCH, &chan->flags))
			opt |= L2CAP_LM_MASTER;

		if (test_bit(FLAG_FORCE_RELIABLE, &chan->flags))
			opt |= L2CAP_LM_RELIABLE;

		if (put_user(opt, (u32 __user *) optval))
			err = -EFAULT;

		break;

	case L2CAP_CONNINFO:
		if (sk->sk_state != BT_CONNECTED &&
		    !(sk->sk_state == BT_CONNECT2 &&
		      test_bit(BT_SK_DEFER_SETUP, &bt_sk(sk)->flags))) {
			err = -ENOTCONN;
			break;
		}

		memset(&cinfo, 0, sizeof(cinfo));
		cinfo.hci_handle = chan->conn->hcon->handle;
		memcpy(cinfo.dev_class, chan->conn->hcon->dev_class, 3);

		len = min_t(unsigned int, len, sizeof(cinfo));
		if (copy_to_user(optval, (char *) &cinfo, len))
			err = -EFAULT;

		break;

	default:
		err = -ENOPROTOOPT;
		break;
	}

	release_sock(sk);
	return err;
}

static int l2cap_sock_getsockopt(struct socket *sock, int level, int optname,
				 char __user *optval, int __user *optlen)
{
	struct sock *sk = sock->sk;
	struct l2cap_chan *chan = l2cap_pi(sk)->chan;
	struct bt_security sec;
	struct bt_power pwr;
	u32 phys;
	int len, mode, err = 0;

	BT_DBG("sk %p", sk);

	if (level == SOL_L2CAP)
		return l2cap_sock_getsockopt_old(sock, optname, optval, optlen);

	if (level != SOL_BLUETOOTH)
		return -ENOPROTOOPT;

	if (get_user(len, optlen))
		return -EFAULT;

	lock_sock(sk);

	switch (optname) {
	case BT_SECURITY:
		if (chan->chan_type != L2CAP_CHAN_CONN_ORIENTED &&
		    chan->chan_type != L2CAP_CHAN_FIXED &&
		    chan->chan_type != L2CAP_CHAN_RAW) {
			err = -EINVAL;
			break;
		}

		memset(&sec, 0, sizeof(sec));
		if (chan->conn) {
			sec.level = chan->conn->hcon->sec_level;

			if (sk->sk_state == BT_CONNECTED)
				sec.key_size = chan->conn->hcon->enc_key_size;
		} else {
			sec.level = chan->sec_level;
		}

		len = min_t(unsigned int, len, sizeof(sec));
		if (copy_to_user(optval, (char *) &sec, len))
			err = -EFAULT;

		break;

	case BT_DEFER_SETUP:
		if (sk->sk_state != BT_BOUND && sk->sk_state != BT_LISTEN) {
			err = -EINVAL;
			break;
		}

		if (put_user(test_bit(BT_SK_DEFER_SETUP, &bt_sk(sk)->flags),
			     (u32 __user *) optval))
			err = -EFAULT;

		break;

	case BT_FLUSHABLE:
		if (put_user(test_bit(FLAG_FLUSHABLE, &chan->flags),
			     (u32 __user *) optval))
			err = -EFAULT;

		break;

	case BT_POWER:
		if (sk->sk_type != SOCK_SEQPACKET && sk->sk_type != SOCK_STREAM
		    && sk->sk_type != SOCK_RAW) {
			err = -EINVAL;
			break;
		}

		pwr.force_active = test_bit(FLAG_FORCE_ACTIVE, &chan->flags);

		len = min_t(unsigned int, len, sizeof(pwr));
		if (copy_to_user(optval, (char *) &pwr, len))
			err = -EFAULT;

		break;

	case BT_CHANNEL_POLICY:
		if (put_user(chan->chan_policy, (u32 __user *) optval))
			err = -EFAULT;
		break;

	case BT_SNDMTU:
		if (!bdaddr_type_is_le(chan->src_type)) {
			err = -EINVAL;
			break;
		}

		if (sk->sk_state != BT_CONNECTED) {
			err = -ENOTCONN;
			break;
		}

		if (put_user(chan->omtu, (u16 __user *) optval))
			err = -EFAULT;
		break;

	case BT_RCVMTU:
		if (!bdaddr_type_is_le(chan->src_type)) {
			err = -EINVAL;
			break;
		}

		if (put_user(chan->imtu, (u16 __user *) optval))
			err = -EFAULT;
		break;

	case BT_PHY:
		if (sk->sk_state != BT_CONNECTED) {
			err = -ENOTCONN;
			break;
		}

		phys = hci_conn_get_phy(chan->conn->hcon);

		if (put_user(phys, (u32 __user *) optval))
			err = -EFAULT;
		break;

	case BT_MODE:
		if (!enable_ecred) {
			err = -ENOPROTOOPT;
			break;
		}

		if (chan->chan_type != L2CAP_CHAN_CONN_ORIENTED) {
			err = -EINVAL;
			break;
		}

		mode = l2cap_get_mode(chan);
		if (mode < 0) {
			err = mode;
			break;
		}

		if (put_user(mode, (u8 __user *) optval))
			err = -EFAULT;
		break;

	default:
		err = -ENOPROTOOPT;
		break;
	}

	release_sock(sk);
	return err;
}

static bool l2cap_valid_mtu(struct l2cap_chan *chan, u16 mtu)
{
	switch (chan->scid) {
	case L2CAP_CID_ATT:
		if (mtu < L2CAP_LE_MIN_MTU)
			return false;
		break;

	default:
		if (mtu < L2CAP_DEFAULT_MIN_MTU)
			return false;
	}

	return true;
}

static int l2cap_sock_setsockopt_old(struct socket *sock, int optname,
				     sockptr_t optval, unsigned int optlen)
{
	struct sock *sk = sock->sk;
	struct l2cap_chan *chan = l2cap_pi(sk)->chan;
	struct l2cap_options opts;
	int len, err = 0;
	u32 opt;

	BT_DBG("sk %p", sk);

	lock_sock(sk);

	switch (optname) {
	case L2CAP_OPTIONS:
		if (bdaddr_type_is_le(chan->src_type)) {
			err = -EINVAL;
			break;
		}

		if (sk->sk_state == BT_CONNECTED) {
			err = -EINVAL;
			break;
		}

		opts.imtu     = chan->imtu;
		opts.omtu     = chan->omtu;
		opts.flush_to = chan->flush_to;
		opts.mode     = chan->mode;
		opts.fcs      = chan->fcs;
		opts.max_tx   = chan->max_tx;
		opts.txwin_size = chan->tx_win;

		len = min_t(unsigned int, sizeof(opts), optlen);
		if (copy_from_sockptr(&opts, optval, len)) {
			err = -EFAULT;
			break;
		}

		if (opts.txwin_size > L2CAP_DEFAULT_EXT_WINDOW) {
			err = -EINVAL;
			break;
		}

		if (!l2cap_valid_mtu(chan, opts.imtu)) {
			err = -EINVAL;
			break;
		}

		/* Only BR/EDR modes are supported here */
		switch (opts.mode) {
		case L2CAP_MODE_BASIC:
			clear_bit(CONF_STATE2_DEVICE, &chan->conf_state);
			break;
		case L2CAP_MODE_ERTM:
		case L2CAP_MODE_STREAMING:
			if (!disable_ertm)
				break;
			fallthrough;
		default:
			err = -EINVAL;
			break;
		}

		if (err < 0)
			break;

		chan->mode = opts.mode;

		BT_DBG("mode 0x%2.2x", chan->mode);

		chan->imtu = opts.imtu;
		chan->omtu = opts.omtu;
		chan->fcs  = opts.fcs;
		chan->max_tx = opts.max_tx;
		chan->tx_win = opts.txwin_size;
		chan->flush_to = opts.flush_to;
		break;

	case L2CAP_LM:
		if (copy_from_sockptr(&opt, optval, sizeof(u32))) {
			err = -EFAULT;
			break;
		}

		if (opt & L2CAP_LM_FIPS) {
			err = -EINVAL;
			break;
		}

		if (opt & L2CAP_LM_AUTH)
			chan->sec_level = BT_SECURITY_LOW;
		if (opt & L2CAP_LM_ENCRYPT)
			chan->sec_level = BT_SECURITY_MEDIUM;
		if (opt & L2CAP_LM_SECURE)
			chan->sec_level = BT_SECURITY_HIGH;

		if (opt & L2CAP_LM_MASTER)
			set_bit(FLAG_ROLE_SWITCH, &chan->flags);
		else
			clear_bit(FLAG_ROLE_SWITCH, &chan->flags);

		if (opt & L2CAP_LM_RELIABLE)
			set_bit(FLAG_FORCE_RELIABLE, &chan->flags);
		else
			clear_bit(FLAG_FORCE_RELIABLE, &chan->flags);
		break;

	default:
		err = -ENOPROTOOPT;
		break;
	}

	release_sock(sk);
	return err;
}

static int l2cap_set_mode(struct l2cap_chan *chan, u8 mode)
{
	switch (mode) {
	case BT_MODE_BASIC:
		if (bdaddr_type_is_le(chan->src_type))
			return -EINVAL;
		mode = L2CAP_MODE_BASIC;
		clear_bit(CONF_STATE2_DEVICE, &chan->conf_state);
		break;
	case BT_MODE_ERTM:
		if (!disable_ertm || bdaddr_type_is_le(chan->src_type))
			return -EINVAL;
		mode = L2CAP_MODE_ERTM;
		break;
	case BT_MODE_STREAMING:
		if (!disable_ertm || bdaddr_type_is_le(chan->src_type))
			return -EINVAL;
		mode = L2CAP_MODE_STREAMING;
		break;
	case BT_MODE_LE_FLOWCTL:
		if (!bdaddr_type_is_le(chan->src_type))
			return -EINVAL;
		mode = L2CAP_MODE_LE_FLOWCTL;
		break;
	case BT_MODE_EXT_FLOWCTL:
		/* TODO: Add support for ECRED PDUs to BR/EDR */
		if (!bdaddr_type_is_le(chan->src_type))
			return -EINVAL;
		mode = L2CAP_MODE_EXT_FLOWCTL;
		break;
	default:
		return -EINVAL;
	}

	chan->mode = mode;

	return 0;
}

static int l2cap_sock_setsockopt(struct socket *sock, int level, int optname,
				 sockptr_t optval, unsigned int optlen)
{
	struct sock *sk = sock->sk;
	struct l2cap_chan *chan = l2cap_pi(sk)->chan;
	struct bt_security sec;
	struct bt_power pwr;
	struct l2cap_conn *conn;
	int len, err = 0;
	u32 opt;

	BT_DBG("sk %p", sk);

	if (level == SOL_L2CAP)
		return l2cap_sock_setsockopt_old(sock, optname, optval, optlen);

	if (level != SOL_BLUETOOTH)
		return -ENOPROTOOPT;

	lock_sock(sk);

	switch (optname) {
	case BT_SECURITY:
		if (chan->chan_type != L2CAP_CHAN_CONN_ORIENTED &&
		    chan->chan_type != L2CAP_CHAN_FIXED &&
		    chan->chan_type != L2CAP_CHAN_RAW) {
			err = -EINVAL;
			break;
		}

		sec.level = BT_SECURITY_LOW;

		len = min_t(unsigned int, sizeof(sec), optlen);
		if (copy_from_sockptr(&sec, optval, len)) {
			err = -EFAULT;
			break;
		}

		if (sec.level < BT_SECURITY_LOW ||
		    sec.level > BT_SECURITY_FIPS) {
			err = -EINVAL;
			break;
		}

		chan->sec_level = sec.level;

		if (!chan->conn)
			break;

		conn = chan->conn;

		/* change security for LE channels */
		if (chan->scid == L2CAP_CID_ATT) {
			if (smp_conn_security(conn->hcon, sec.level)) {
				err = -EINVAL;
				break;
			}

			set_bit(FLAG_PENDING_SECURITY, &chan->flags);
			sk->sk_state = BT_CONFIG;
			chan->state = BT_CONFIG;

		/* or for ACL link */
		} else if ((sk->sk_state == BT_CONNECT2 &&
			    test_bit(BT_SK_DEFER_SETUP, &bt_sk(sk)->flags)) ||
			   sk->sk_state == BT_CONNECTED) {
			if (!l2cap_chan_check_security(chan, true))
				set_bit(BT_SK_SUSPEND, &bt_sk(sk)->flags);
			else
				sk->sk_state_change(sk);
		} else {
			err = -EINVAL;
		}
		break;

	case BT_DEFER_SETUP:
		if (sk->sk_state != BT_BOUND && sk->sk_state != BT_LISTEN) {
			err = -EINVAL;
			break;
		}

		if (copy_from_sockptr(&opt, optval, sizeof(u32))) {
			err = -EFAULT;
			break;
		}

		if (opt) {
			set_bit(BT_SK_DEFER_SETUP, &bt_sk(sk)->flags);
			set_bit(FLAG_DEFER_SETUP, &chan->flags);
		} else {
			clear_bit(BT_SK_DEFER_SETUP, &bt_sk(sk)->flags);
			clear_bit(FLAG_DEFER_SETUP, &chan->flags);
		}
		break;

	case BT_FLUSHABLE:
		if (copy_from_sockptr(&opt, optval, sizeof(u32))) {
			err = -EFAULT;
			break;
		}

		if (opt > BT_FLUSHABLE_ON) {
			err = -EINVAL;
			break;
		}

		if (opt == BT_FLUSHABLE_OFF) {
			conn = chan->conn;
			/* proceed further only when we have l2cap_conn and
			   No Flush support in the LM */
			if (!conn || !lmp_no_flush_capable(conn->hcon->hdev)) {
				err = -EINVAL;
				break;
			}
		}

		if (opt)
			set_bit(FLAG_FLUSHABLE, &chan->flags);
		else
			clear_bit(FLAG_FLUSHABLE, &chan->flags);
		break;

	case BT_POWER:
		if (chan->chan_type != L2CAP_CHAN_CONN_ORIENTED &&
		    chan->chan_type != L2CAP_CHAN_RAW) {
			err = -EINVAL;
			break;
		}

		pwr.force_active = BT_POWER_FORCE_ACTIVE_ON;

		len = min_t(unsigned int, sizeof(pwr), optlen);
		if (copy_from_sockptr(&pwr, optval, len)) {
			err = -EFAULT;
			break;
		}

		if (pwr.force_active)
			set_bit(FLAG_FORCE_ACTIVE, &chan->flags);
		else
			clear_bit(FLAG_FORCE_ACTIVE, &chan->flags);
		break;

	case BT_CHANNEL_POLICY:
		if (copy_from_sockptr(&opt, optval, sizeof(u32))) {
			err = -EFAULT;
			break;
		}

		if (opt > BT_CHANNEL_POLICY_AMP_PREFERRED) {
			err = -EINVAL;
			break;
		}

		if (chan->mode != L2CAP_MODE_ERTM &&
		    chan->mode != L2CAP_MODE_STREAMING) {
			err = -EOPNOTSUPP;
			break;
		}

		chan->chan_policy = (u8) opt;

		if (sk->sk_state == BT_CONNECTED &&
		    chan->move_role == L2CAP_MOVE_ROLE_NONE)
			l2cap_move_start(chan);

		break;

	case BT_SNDMTU:
		if (!bdaddr_type_is_le(chan->src_type)) {
			err = -EINVAL;
			break;
		}

		/* Setting is not supported as it's the remote side that
		 * decides this.
		 */
		err = -EPERM;
		break;

	case BT_RCVMTU:
		if (!bdaddr_type_is_le(chan->src_type)) {
			err = -EINVAL;
			break;
		}

		if (chan->mode == L2CAP_MODE_LE_FLOWCTL &&
		    sk->sk_state == BT_CONNECTED) {
			err = -EISCONN;
			break;
		}

<<<<<<< HEAD
		if (get_user(opt, (u16 __user *) optval)) {
=======
		if (copy_from_sockptr(&opt, optval, sizeof(u16))) {
			err = -EFAULT;
			break;
		}

		if (chan->mode == L2CAP_MODE_EXT_FLOWCTL &&
		    sk->sk_state == BT_CONNECTED)
			err = l2cap_chan_reconfigure(chan, opt);
		else
			chan->imtu = opt;

		break;

	case BT_MODE:
		if (!enable_ecred) {
			err = -ENOPROTOOPT;
			break;
		}

		BT_DBG("sk->sk_state %u", sk->sk_state);

		if (sk->sk_state != BT_BOUND) {
			err = -EINVAL;
			break;
		}

		if (chan->chan_type != L2CAP_CHAN_CONN_ORIENTED) {
			err = -EINVAL;
			break;
		}

		if (copy_from_sockptr(&opt, optval, sizeof(u8))) {
>>>>>>> 24b8d41d
			err = -EFAULT;
			break;
		}

		BT_DBG("opt %u", opt);

		err = l2cap_set_mode(chan, opt);
		if (err)
			break;

		BT_DBG("mode 0x%2.2x", chan->mode);

		break;

	default:
		err = -ENOPROTOOPT;
		break;
	}

	release_sock(sk);
	return err;
}

static int l2cap_sock_sendmsg(struct socket *sock, struct msghdr *msg,
			      size_t len)
{
	struct sock *sk = sock->sk;
	struct l2cap_chan *chan = l2cap_pi(sk)->chan;
	int err;

	BT_DBG("sock %p, sk %p", sock, sk);

	err = sock_error(sk);
	if (err)
		return err;

	if (msg->msg_flags & MSG_OOB)
		return -EOPNOTSUPP;

	if (sk->sk_state != BT_CONNECTED)
		return -ENOTCONN;

	lock_sock(sk);
	err = bt_sock_wait_ready(sk, msg->msg_flags);
	release_sock(sk);
	if (err)
		return err;

	l2cap_chan_lock(chan);
	err = l2cap_chan_send(chan, msg, len);
	l2cap_chan_unlock(chan);

	return err;
}

static int l2cap_sock_recvmsg(struct socket *sock, struct msghdr *msg,
			      size_t len, int flags)
{
	struct sock *sk = sock->sk;
	struct l2cap_pinfo *pi = l2cap_pi(sk);
	int err;

	lock_sock(sk);

	if (sk->sk_state == BT_CONNECT2 && test_bit(BT_SK_DEFER_SETUP,
						    &bt_sk(sk)->flags)) {
		if (pi->chan->mode == L2CAP_MODE_EXT_FLOWCTL) {
			sk->sk_state = BT_CONNECTED;
			pi->chan->state = BT_CONNECTED;
			__l2cap_ecred_conn_rsp_defer(pi->chan);
		} else if (bdaddr_type_is_le(pi->chan->src_type)) {
			sk->sk_state = BT_CONNECTED;
			pi->chan->state = BT_CONNECTED;
			__l2cap_le_connect_rsp_defer(pi->chan);
		} else {
			sk->sk_state = BT_CONFIG;
			pi->chan->state = BT_CONFIG;
			__l2cap_connect_rsp_defer(pi->chan);
		}

		err = 0;
		goto done;
	}

	release_sock(sk);

	if (sock->type == SOCK_STREAM)
		err = bt_sock_stream_recvmsg(sock, msg, len, flags);
	else
		err = bt_sock_recvmsg(sock, msg, len, flags);

	if (pi->chan->mode != L2CAP_MODE_ERTM)
		return err;

	/* Attempt to put pending rx data in the socket buffer */

	lock_sock(sk);

	if (!test_bit(CONN_LOCAL_BUSY, &pi->chan->conn_state))
		goto done;

	if (pi->rx_busy_skb) {
		if (!__sock_queue_rcv_skb(sk, pi->rx_busy_skb))
			pi->rx_busy_skb = NULL;
		else
			goto done;
	}

	/* Restore data flow when half of the receive buffer is
	 * available.  This avoids resending large numbers of
	 * frames.
	 */
	if (atomic_read(&sk->sk_rmem_alloc) <= sk->sk_rcvbuf >> 1)
		l2cap_chan_busy(pi->chan, 0);

done:
	release_sock(sk);
	return err;
}

/* Kill socket (only if zapped and orphan)
 * Must be called on unlocked socket, with l2cap channel lock.
 */
static void l2cap_sock_kill(struct sock *sk)
{
	if (!sock_flag(sk, SOCK_ZAPPED) || sk->sk_socket)
		return;

	BT_DBG("sk %p state %s", sk, state_to_string(sk->sk_state));

	/* Kill poor orphan */

	l2cap_chan_put(l2cap_pi(sk)->chan);
	sock_set_flag(sk, SOCK_DEAD);
	sock_put(sk);
}

static int __l2cap_wait_ack(struct sock *sk, struct l2cap_chan *chan)
{
	DECLARE_WAITQUEUE(wait, current);
	int err = 0;
	int timeo = L2CAP_WAIT_ACK_POLL_PERIOD;
	/* Timeout to prevent infinite loop */
	unsigned long timeout = jiffies + L2CAP_WAIT_ACK_TIMEOUT;

	add_wait_queue(sk_sleep(sk), &wait);
	set_current_state(TASK_INTERRUPTIBLE);
	do {
		BT_DBG("Waiting for %d ACKs, timeout %04d ms",
		       chan->unacked_frames, time_after(jiffies, timeout) ? 0 :
		       jiffies_to_msecs(timeout - jiffies));

		if (!timeo)
			timeo = L2CAP_WAIT_ACK_POLL_PERIOD;

		if (signal_pending(current)) {
			err = sock_intr_errno(timeo);
			break;
		}

		release_sock(sk);
		timeo = schedule_timeout(timeo);
		lock_sock(sk);
		set_current_state(TASK_INTERRUPTIBLE);

		err = sock_error(sk);
		if (err)
			break;

		if (time_after(jiffies, timeout)) {
			err = -ENOLINK;
			break;
		}

	} while (chan->unacked_frames > 0 &&
		 chan->state == BT_CONNECTED);

	set_current_state(TASK_RUNNING);
	remove_wait_queue(sk_sleep(sk), &wait);
	return err;
}

static int l2cap_sock_shutdown(struct socket *sock, int how)
{
	struct sock *sk = sock->sk;
	struct l2cap_chan *chan;
	struct l2cap_conn *conn;
	int err = 0;

	BT_DBG("sock %p, sk %p, how %d", sock, sk, how);

	/* 'how' parameter is mapped to sk_shutdown as follows:
	 * SHUT_RD   (0) --> RCV_SHUTDOWN  (1)
	 * SHUT_WR   (1) --> SEND_SHUTDOWN (2)
	 * SHUT_RDWR (2) --> SHUTDOWN_MASK (3)
	 */
	how++;

	if (!sk)
		return 0;

	lock_sock(sk);

	if ((sk->sk_shutdown & how) == how)
		goto shutdown_already;

	BT_DBG("Handling sock shutdown");

	/* prevent sk structure from being freed whilst unlocked */
	sock_hold(sk);

	chan = l2cap_pi(sk)->chan;
	/* prevent chan structure from being freed whilst unlocked */
	l2cap_chan_hold(chan);

	BT_DBG("chan %p state %s", chan, state_to_string(chan->state));

	if (chan->mode == L2CAP_MODE_ERTM &&
	    chan->unacked_frames > 0 &&
	    chan->state == BT_CONNECTED) {
		err = __l2cap_wait_ack(sk, chan);

		/* After waiting for ACKs, check whether shutdown
		 * has already been actioned to close the L2CAP
		 * link such as by l2cap_disconnection_req().
		 */
		if ((sk->sk_shutdown & how) == how)
			goto shutdown_matched;
	}

	/* Try setting the RCV_SHUTDOWN bit, return early if SEND_SHUTDOWN
	 * is already set
	 */
	if ((how & RCV_SHUTDOWN) && !(sk->sk_shutdown & RCV_SHUTDOWN)) {
		sk->sk_shutdown |= RCV_SHUTDOWN;
		if ((sk->sk_shutdown & how) == how)
			goto shutdown_matched;
	}

	sk->sk_shutdown |= SEND_SHUTDOWN;
	release_sock(sk);

	l2cap_chan_lock(chan);
	conn = chan->conn;
	if (conn)
		/* prevent conn structure from being freed */
		l2cap_conn_get(conn);
	l2cap_chan_unlock(chan);

	if (conn)
		/* mutex lock must be taken before l2cap_chan_lock() */
		mutex_lock(&conn->chan_lock);

	l2cap_chan_lock(chan);
	l2cap_chan_close(chan, 0);
	l2cap_chan_unlock(chan);

	if (conn) {
		mutex_unlock(&conn->chan_lock);
		l2cap_conn_put(conn);
	}

	lock_sock(sk);

	if (sock_flag(sk, SOCK_LINGER) && sk->sk_lingertime &&
	    !(current->flags & PF_EXITING))
		err = bt_sock_wait_state(sk, BT_CLOSED,
					 sk->sk_lingertime);

shutdown_matched:
	l2cap_chan_put(chan);
	sock_put(sk);

shutdown_already:
	if (!err && sk->sk_err)
		err = -sk->sk_err;

	release_sock(sk);

	BT_DBG("Sock shutdown complete err: %d", err);

	return err;
}

static int l2cap_sock_release(struct socket *sock)
{
	struct sock *sk = sock->sk;
	int err;
	struct l2cap_chan *chan;

	BT_DBG("sock %p, sk %p", sock, sk);

	if (!sk)
		return 0;

	bt_sock_unlink(&l2cap_sk_list, sk);

	err = l2cap_sock_shutdown(sock, SHUT_RDWR);
	chan = l2cap_pi(sk)->chan;

	l2cap_chan_hold(chan);
	l2cap_chan_lock(chan);

	sock_orphan(sk);
	l2cap_sock_kill(sk);

	l2cap_chan_unlock(chan);
	l2cap_chan_put(chan);

	return err;
}

static void l2cap_sock_cleanup_listen(struct sock *parent)
{
	struct sock *sk;

	BT_DBG("parent %p state %s", parent,
	       state_to_string(parent->sk_state));

	/* Close not yet accepted channels */
	while ((sk = bt_accept_dequeue(parent, NULL))) {
		struct l2cap_chan *chan = l2cap_pi(sk)->chan;

		BT_DBG("child chan %p state %s", chan,
		       state_to_string(chan->state));

		l2cap_chan_hold(chan);
		l2cap_chan_lock(chan);

		__clear_chan_timer(chan);
		l2cap_chan_close(chan, ECONNRESET);
		l2cap_sock_kill(sk);

		l2cap_chan_unlock(chan);
		l2cap_chan_put(chan);
	}
}

static struct l2cap_chan *l2cap_sock_new_connection_cb(struct l2cap_chan *chan)
{
	struct sock *sk, *parent = chan->data;

	lock_sock(parent);

	/* Check for backlog size */
	if (sk_acceptq_is_full(parent)) {
		BT_DBG("backlog full %d", parent->sk_ack_backlog);
		release_sock(parent);
		return NULL;
	}

	sk = l2cap_sock_alloc(sock_net(parent), NULL, BTPROTO_L2CAP,
			      GFP_ATOMIC, 0);
	if (!sk) {
		release_sock(parent);
		return NULL;
        }

	bt_sock_reclassify_lock(sk, BTPROTO_L2CAP);

	l2cap_sock_init(sk, parent);

	bt_accept_enqueue(parent, sk, false);

	release_sock(parent);

	return l2cap_pi(sk)->chan;
}

static int l2cap_sock_recv_cb(struct l2cap_chan *chan, struct sk_buff *skb)
{
	struct sock *sk = chan->data;
	int err;

	lock_sock(sk);

	if (l2cap_pi(sk)->rx_busy_skb) {
		err = -ENOMEM;
		goto done;
	}

	if (chan->mode != L2CAP_MODE_ERTM &&
	    chan->mode != L2CAP_MODE_STREAMING) {
		/* Even if no filter is attached, we could potentially
		 * get errors from security modules, etc.
		 */
		err = sk_filter(sk, skb);
		if (err)
			goto done;
	}

	err = __sock_queue_rcv_skb(sk, skb);

	/* For ERTM, handle one skb that doesn't fit into the recv
	 * buffer.  This is important to do because the data frames
	 * have already been acked, so the skb cannot be discarded.
	 *
	 * Notify the l2cap core that the buffer is full, so the
	 * LOCAL_BUSY state is entered and no more frames are
	 * acked and reassembled until there is buffer space
	 * available.
	 */
	if (err < 0 && chan->mode == L2CAP_MODE_ERTM) {
		l2cap_pi(sk)->rx_busy_skb = skb;
		l2cap_chan_busy(chan, 1);
		err = 0;
	}

done:
	release_sock(sk);

	return err;
}

static void l2cap_sock_close_cb(struct l2cap_chan *chan)
{
	struct sock *sk = chan->data;

	l2cap_sock_kill(sk);
}

static void l2cap_sock_teardown_cb(struct l2cap_chan *chan, int err)
{
	struct sock *sk = chan->data;
	struct sock *parent;

	BT_DBG("chan %p state %s", chan, state_to_string(chan->state));

	/* This callback can be called both for server (BT_LISTEN)
	 * sockets as well as "normal" ones. To avoid lockdep warnings
	 * with child socket locking (through l2cap_sock_cleanup_listen)
	 * we need separation into separate nesting levels. The simplest
	 * way to accomplish this is to inherit the nesting level used
	 * for the channel.
	 */
	lock_sock_nested(sk, atomic_read(&chan->nesting));

	parent = bt_sk(sk)->parent;

	switch (chan->state) {
	case BT_OPEN:
	case BT_BOUND:
	case BT_CLOSED:
		break;
	case BT_LISTEN:
		l2cap_sock_cleanup_listen(sk);
		sk->sk_state = BT_CLOSED;
		chan->state = BT_CLOSED;

		break;
	default:
		sk->sk_state = BT_CLOSED;
		chan->state = BT_CLOSED;

		sk->sk_err = err;

		if (parent) {
			bt_accept_unlink(sk);
			parent->sk_data_ready(parent);
		} else {
			sk->sk_state_change(sk);
		}

		break;
	}
	release_sock(sk);

	/* Only zap after cleanup to avoid use after free race */
	sock_set_flag(sk, SOCK_ZAPPED);

}

static void l2cap_sock_state_change_cb(struct l2cap_chan *chan, int state,
				       int err)
{
	struct sock *sk = chan->data;

	sk->sk_state = state;

	if (err)
		sk->sk_err = err;
}

static struct sk_buff *l2cap_sock_alloc_skb_cb(struct l2cap_chan *chan,
					       unsigned long hdr_len,
					       unsigned long len, int nb)
{
	struct sock *sk = chan->data;
	struct sk_buff *skb;
	int err;

	l2cap_chan_unlock(chan);
	skb = bt_skb_send_alloc(sk, hdr_len + len, nb, &err);
	l2cap_chan_lock(chan);

	if (!skb)
		return ERR_PTR(err);

	skb->priority = sk->sk_priority;

	bt_cb(skb)->l2cap.chan = chan;

	return skb;
}

static void l2cap_sock_ready_cb(struct l2cap_chan *chan)
{
	struct sock *sk = chan->data;
	struct sock *parent;

	lock_sock(sk);

	parent = bt_sk(sk)->parent;

	BT_DBG("sk %p, parent %p", sk, parent);

	sk->sk_state = BT_CONNECTED;
	sk->sk_state_change(sk);

	if (parent)
		parent->sk_data_ready(parent);

	release_sock(sk);
}

static void l2cap_sock_defer_cb(struct l2cap_chan *chan)
{
	struct sock *parent, *sk = chan->data;

	lock_sock(sk);

	parent = bt_sk(sk)->parent;
	if (parent)
		parent->sk_data_ready(parent);

	release_sock(sk);
}

static void l2cap_sock_resume_cb(struct l2cap_chan *chan)
{
	struct sock *sk = chan->data;

	if (test_and_clear_bit(FLAG_PENDING_SECURITY, &chan->flags)) {
		sk->sk_state = BT_CONNECTED;
		chan->state = BT_CONNECTED;
	}

	clear_bit(BT_SK_SUSPEND, &bt_sk(sk)->flags);
	sk->sk_state_change(sk);
}

static void l2cap_sock_set_shutdown_cb(struct l2cap_chan *chan)
{
	struct sock *sk = chan->data;

	lock_sock(sk);
	sk->sk_shutdown = SHUTDOWN_MASK;
	release_sock(sk);
}

static long l2cap_sock_get_sndtimeo_cb(struct l2cap_chan *chan)
{
	struct sock *sk = chan->data;

	return sk->sk_sndtimeo;
}

static struct pid *l2cap_sock_get_peer_pid_cb(struct l2cap_chan *chan)
{
	struct sock *sk = chan->data;

	return sk->sk_peer_pid;
}

static void l2cap_sock_suspend_cb(struct l2cap_chan *chan)
{
	struct sock *sk = chan->data;

	set_bit(BT_SK_SUSPEND, &bt_sk(sk)->flags);
	sk->sk_state_change(sk);
}

static int l2cap_sock_filter(struct l2cap_chan *chan, struct sk_buff *skb)
{
	struct sock *sk = chan->data;

	switch (chan->mode) {
	case L2CAP_MODE_ERTM:
	case L2CAP_MODE_STREAMING:
		return sk_filter(sk, skb);
	}

	return 0;
}

static const struct l2cap_ops l2cap_chan_ops = {
	.name			= "L2CAP Socket Interface",
	.new_connection		= l2cap_sock_new_connection_cb,
	.recv			= l2cap_sock_recv_cb,
	.close			= l2cap_sock_close_cb,
	.teardown		= l2cap_sock_teardown_cb,
	.state_change		= l2cap_sock_state_change_cb,
	.ready			= l2cap_sock_ready_cb,
	.defer			= l2cap_sock_defer_cb,
	.resume			= l2cap_sock_resume_cb,
	.suspend		= l2cap_sock_suspend_cb,
	.set_shutdown		= l2cap_sock_set_shutdown_cb,
	.get_sndtimeo		= l2cap_sock_get_sndtimeo_cb,
	.get_peer_pid		= l2cap_sock_get_peer_pid_cb,
	.alloc_skb		= l2cap_sock_alloc_skb_cb,
	.filter			= l2cap_sock_filter,
};

static void l2cap_sock_destruct(struct sock *sk)
{
	BT_DBG("sk %p", sk);

	if (l2cap_pi(sk)->chan)
		l2cap_chan_put(l2cap_pi(sk)->chan);

	if (l2cap_pi(sk)->rx_busy_skb) {
		kfree_skb(l2cap_pi(sk)->rx_busy_skb);
		l2cap_pi(sk)->rx_busy_skb = NULL;
	}

	skb_queue_purge(&sk->sk_receive_queue);
	skb_queue_purge(&sk->sk_write_queue);
}

static void l2cap_skb_msg_name(struct sk_buff *skb, void *msg_name,
			       int *msg_namelen)
{
	DECLARE_SOCKADDR(struct sockaddr_l2 *, la, msg_name);

	memset(la, 0, sizeof(struct sockaddr_l2));
	la->l2_family = AF_BLUETOOTH;
	la->l2_psm = bt_cb(skb)->l2cap.psm;
	bacpy(&la->l2_bdaddr, &bt_cb(skb)->l2cap.bdaddr);

	*msg_namelen = sizeof(struct sockaddr_l2);
}

static void l2cap_sock_init(struct sock *sk, struct sock *parent)
{
	struct l2cap_chan *chan = l2cap_pi(sk)->chan;

	BT_DBG("sk %p", sk);

	if (parent) {
		struct l2cap_chan *pchan = l2cap_pi(parent)->chan;

		sk->sk_type = parent->sk_type;
		bt_sk(sk)->flags = bt_sk(parent)->flags;

		chan->chan_type = pchan->chan_type;
		chan->imtu = pchan->imtu;
		chan->omtu = pchan->omtu;
		chan->conf_state = pchan->conf_state;
		chan->mode = pchan->mode;
		chan->fcs  = pchan->fcs;
		chan->max_tx = pchan->max_tx;
		chan->tx_win = pchan->tx_win;
		chan->tx_win_max = pchan->tx_win_max;
		chan->sec_level = pchan->sec_level;
		chan->flags = pchan->flags;
		chan->tx_credits = pchan->tx_credits;
		chan->rx_credits = pchan->rx_credits;

		if (chan->chan_type == L2CAP_CHAN_FIXED) {
			chan->scid = pchan->scid;
			chan->dcid = pchan->scid;
		}

		security_sk_clone(parent, sk);
	} else {
		switch (sk->sk_type) {
		case SOCK_RAW:
			chan->chan_type = L2CAP_CHAN_RAW;
			break;
		case SOCK_DGRAM:
			chan->chan_type = L2CAP_CHAN_CONN_LESS;
			bt_sk(sk)->skb_msg_name = l2cap_skb_msg_name;
			break;
		case SOCK_SEQPACKET:
		case SOCK_STREAM:
			chan->chan_type = L2CAP_CHAN_CONN_ORIENTED;
			break;
		}

		chan->imtu = L2CAP_DEFAULT_MTU;
		chan->omtu = 0;
		if (!disable_ertm && sk->sk_type == SOCK_STREAM) {
			chan->mode = L2CAP_MODE_ERTM;
			set_bit(CONF_STATE2_DEVICE, &chan->conf_state);
		} else {
			chan->mode = L2CAP_MODE_BASIC;
		}

		l2cap_chan_set_defaults(chan);
	}

	/* Default config options */
	chan->flush_to = L2CAP_DEFAULT_FLUSH_TO;

	chan->data = sk;
	chan->ops = &l2cap_chan_ops;
}

static struct proto l2cap_proto = {
	.name		= "L2CAP",
	.owner		= THIS_MODULE,
	.obj_size	= sizeof(struct l2cap_pinfo)
};

static struct sock *l2cap_sock_alloc(struct net *net, struct socket *sock,
				     int proto, gfp_t prio, int kern)
{
	struct sock *sk;
	struct l2cap_chan *chan;

	sk = sk_alloc(net, PF_BLUETOOTH, prio, &l2cap_proto, kern);
	if (!sk)
		return NULL;

	sock_init_data(sock, sk);
	INIT_LIST_HEAD(&bt_sk(sk)->accept_q);

	sk->sk_destruct = l2cap_sock_destruct;
	sk->sk_sndtimeo = L2CAP_CONN_TIMEOUT;

	sock_reset_flag(sk, SOCK_ZAPPED);

	sk->sk_protocol = proto;
	sk->sk_state = BT_OPEN;

	chan = l2cap_chan_create();
	if (!chan) {
		sk_free(sk);
		return NULL;
	}

	l2cap_chan_hold(chan);

	l2cap_pi(sk)->chan = chan;

	return sk;
}

static int l2cap_sock_create(struct net *net, struct socket *sock, int protocol,
			     int kern)
{
	struct sock *sk;

	BT_DBG("sock %p", sock);

	sock->state = SS_UNCONNECTED;

	if (sock->type != SOCK_SEQPACKET && sock->type != SOCK_STREAM &&
	    sock->type != SOCK_DGRAM && sock->type != SOCK_RAW)
		return -ESOCKTNOSUPPORT;

	if (sock->type == SOCK_RAW && !kern && !capable(CAP_NET_RAW))
		return -EPERM;

	sock->ops = &l2cap_sock_ops;

	sk = l2cap_sock_alloc(net, sock, protocol, GFP_ATOMIC, kern);
	if (!sk)
		return -ENOMEM;

	l2cap_sock_init(sk, NULL);
	bt_sock_link(&l2cap_sk_list, sk);
	return 0;
}

static const struct proto_ops l2cap_sock_ops = {
	.family		= PF_BLUETOOTH,
	.owner		= THIS_MODULE,
	.release	= l2cap_sock_release,
	.bind		= l2cap_sock_bind,
	.connect	= l2cap_sock_connect,
	.listen		= l2cap_sock_listen,
	.accept		= l2cap_sock_accept,
	.getname	= l2cap_sock_getname,
	.sendmsg	= l2cap_sock_sendmsg,
	.recvmsg	= l2cap_sock_recvmsg,
	.poll		= bt_sock_poll,
	.ioctl		= bt_sock_ioctl,
	.gettstamp	= sock_gettstamp,
	.mmap		= sock_no_mmap,
	.socketpair	= sock_no_socketpair,
	.shutdown	= l2cap_sock_shutdown,
	.setsockopt	= l2cap_sock_setsockopt,
	.getsockopt	= l2cap_sock_getsockopt
};

static const struct net_proto_family l2cap_sock_family_ops = {
	.family	= PF_BLUETOOTH,
	.owner	= THIS_MODULE,
	.create	= l2cap_sock_create,
};

int __init l2cap_init_sockets(void)
{
	int err;

	BUILD_BUG_ON(sizeof(struct sockaddr_l2) > sizeof(struct sockaddr));

	err = proto_register(&l2cap_proto, 0);
	if (err < 0)
		return err;

	err = bt_sock_register(BTPROTO_L2CAP, &l2cap_sock_family_ops);
	if (err < 0) {
		BT_ERR("L2CAP socket registration failed");
		goto error;
	}

	err = bt_procfs_init(&init_net, "l2cap", &l2cap_sk_list,
			     NULL);
	if (err < 0) {
		BT_ERR("Failed to create L2CAP proc file");
		bt_sock_unregister(BTPROTO_L2CAP);
		goto error;
	}

	BT_INFO("L2CAP socket layer initialized");

	return 0;

error:
	proto_unregister(&l2cap_proto);
	return err;
}

void l2cap_cleanup_sockets(void)
{
	bt_procfs_cleanup(&init_net, "l2cap");
	bt_sock_unregister(BTPROTO_L2CAP);
	proto_unregister(&l2cap_proto);
}<|MERGE_RESOLUTION|>--- conflicted
+++ resolved
@@ -1050,9 +1050,6 @@
 			break;
 		}
 
-<<<<<<< HEAD
-		if (get_user(opt, (u16 __user *) optval)) {
-=======
 		if (copy_from_sockptr(&opt, optval, sizeof(u16))) {
 			err = -EFAULT;
 			break;
@@ -1085,7 +1082,6 @@
 		}
 
 		if (copy_from_sockptr(&opt, optval, sizeof(u8))) {
->>>>>>> 24b8d41d
 			err = -EFAULT;
 			break;
 		}
