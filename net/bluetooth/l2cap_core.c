--- conflicted
+++ resolved
@@ -7301,16 +7301,10 @@
 		goto drop;
 	}
 
-<<<<<<< HEAD
-	if ((chan->mode == L2CAP_MODE_ERTM ||
-	     chan->mode == L2CAP_MODE_STREAMING) && sk_filter(chan->data, skb))
-		goto drop;
-=======
 	if (chan->ops->filter) {
 		if (chan->ops->filter(chan, skb))
 			goto drop;
 	}
->>>>>>> 24b8d41d
 
 	if (!control->sframe) {
 		int err;
