# SPDX-License-Identifier: GPL-2.0
#
# Makefile for CEPH filesystem.
#
obj-$(CONFIG_CEPH_LIB) += libceph.o

libceph-y := ceph_common.o messenger.o msgpool.o buffer.o pagelist.o \
<<<<<<< HEAD
	mon_client.o \
=======
	mon_client.o decode.o \
>>>>>>> 24b8d41d
	cls_lock_client.o \
	osd_client.o osdmap.o crush/crush.o crush/mapper.o crush/hash.o \
	striper.o \
	debugfs.o \
	auth.o auth_none.o \
	crypto.o armor.o \
	auth_x.o \
<<<<<<< HEAD
	ceph_fs.o ceph_strings.o ceph_hash.o \
	pagevec.o snapshot.o string_table.o
=======
	ceph_strings.o ceph_hash.o \
	pagevec.o snapshot.o string_table.o
>>>>>>> 24b8d41d
<|MERGE_RESOLUTION|>--- conflicted
+++ resolved
@@ -5,11 +5,7 @@
 obj-$(CONFIG_CEPH_LIB) += libceph.o
 
 libceph-y := ceph_common.o messenger.o msgpool.o buffer.o pagelist.o \
-<<<<<<< HEAD
-	mon_client.o \
-=======
 	mon_client.o decode.o \
->>>>>>> 24b8d41d
 	cls_lock_client.o \
 	osd_client.o osdmap.o crush/crush.o crush/mapper.o crush/hash.o \
 	striper.o \
@@ -17,10 +13,5 @@
 	auth.o auth_none.o \
 	crypto.o armor.o \
 	auth_x.o \
-<<<<<<< HEAD
-	ceph_fs.o ceph_strings.o ceph_hash.o \
-	pagevec.o snapshot.o string_table.o
-=======
 	ceph_strings.o ceph_hash.o \
-	pagevec.o snapshot.o string_table.o
->>>>>>> 24b8d41d
+	pagevec.o snapshot.o string_table.o