// SPDX-License-Identifier: GPL-2.0

#include <linux/ceph/ceph_debug.h>

#include <linux/module.h>
#include <linux/slab.h>

#include <linux/ceph/libceph.h>
#include <linux/ceph/osdmap.h>
#include <linux/ceph/decode.h>
#include <linux/crush/hash.h>
#include <linux/crush/mapper.h>

char *ceph_osdmap_state_str(char *str, int len, u32 state)
{
	if (!len)
		return str;

	if ((state & CEPH_OSD_EXISTS) && (state & CEPH_OSD_UP))
		snprintf(str, len, "exists, up");
	else if (state & CEPH_OSD_EXISTS)
		snprintf(str, len, "exists");
	else if (state & CEPH_OSD_UP)
		snprintf(str, len, "up");
	else
		snprintf(str, len, "doesn't exist");

	return str;
}

/* maps */

static int calc_bits_of(unsigned int t)
{
	int b = 0;
	while (t) {
		t = t >> 1;
		b++;
	}
	return b;
}

/*
 * the foo_mask is the smallest value 2^n-1 that is >= foo.
 */
static void calc_pg_masks(struct ceph_pg_pool_info *pi)
{
	pi->pg_num_mask = (1 << calc_bits_of(pi->pg_num-1)) - 1;
	pi->pgp_num_mask = (1 << calc_bits_of(pi->pgp_num-1)) - 1;
}

/*
 * decode crush map
 */
static int crush_decode_uniform_bucket(void **p, void *end,
				       struct crush_bucket_uniform *b)
{
	dout("crush_decode_uniform_bucket %p to %p\n", *p, end);
	ceph_decode_need(p, end, (1+b->h.size) * sizeof(u32), bad);
	b->item_weight = ceph_decode_32(p);
	return 0;
bad:
	return -EINVAL;
}

static int crush_decode_list_bucket(void **p, void *end,
				    struct crush_bucket_list *b)
{
	int j;
	dout("crush_decode_list_bucket %p to %p\n", *p, end);
	b->item_weights = kcalloc(b->h.size, sizeof(u32), GFP_NOFS);
	if (b->item_weights == NULL)
		return -ENOMEM;
	b->sum_weights = kcalloc(b->h.size, sizeof(u32), GFP_NOFS);
	if (b->sum_weights == NULL)
		return -ENOMEM;
	ceph_decode_need(p, end, 2 * b->h.size * sizeof(u32), bad);
	for (j = 0; j < b->h.size; j++) {
		b->item_weights[j] = ceph_decode_32(p);
		b->sum_weights[j] = ceph_decode_32(p);
	}
	return 0;
bad:
	return -EINVAL;
}

static int crush_decode_tree_bucket(void **p, void *end,
				    struct crush_bucket_tree *b)
{
	int j;
	dout("crush_decode_tree_bucket %p to %p\n", *p, end);
	ceph_decode_8_safe(p, end, b->num_nodes, bad);
	b->node_weights = kcalloc(b->num_nodes, sizeof(u32), GFP_NOFS);
	if (b->node_weights == NULL)
		return -ENOMEM;
	ceph_decode_need(p, end, b->num_nodes * sizeof(u32), bad);
	for (j = 0; j < b->num_nodes; j++)
		b->node_weights[j] = ceph_decode_32(p);
	return 0;
bad:
	return -EINVAL;
}

static int crush_decode_straw_bucket(void **p, void *end,
				     struct crush_bucket_straw *b)
{
	int j;
	dout("crush_decode_straw_bucket %p to %p\n", *p, end);
	b->item_weights = kcalloc(b->h.size, sizeof(u32), GFP_NOFS);
	if (b->item_weights == NULL)
		return -ENOMEM;
	b->straws = kcalloc(b->h.size, sizeof(u32), GFP_NOFS);
	if (b->straws == NULL)
		return -ENOMEM;
	ceph_decode_need(p, end, 2 * b->h.size * sizeof(u32), bad);
	for (j = 0; j < b->h.size; j++) {
		b->item_weights[j] = ceph_decode_32(p);
		b->straws[j] = ceph_decode_32(p);
	}
	return 0;
bad:
	return -EINVAL;
}

static int crush_decode_straw2_bucket(void **p, void *end,
				      struct crush_bucket_straw2 *b)
{
	int j;
	dout("crush_decode_straw2_bucket %p to %p\n", *p, end);
	b->item_weights = kcalloc(b->h.size, sizeof(u32), GFP_NOFS);
	if (b->item_weights == NULL)
		return -ENOMEM;
	ceph_decode_need(p, end, b->h.size * sizeof(u32), bad);
	for (j = 0; j < b->h.size; j++)
		b->item_weights[j] = ceph_decode_32(p);
	return 0;
bad:
	return -EINVAL;
}

struct crush_name_node {
	struct rb_node cn_node;
	int cn_id;
	char cn_name[];
};

static struct crush_name_node *alloc_crush_name(size_t name_len)
{
	struct crush_name_node *cn;

	cn = kmalloc(sizeof(*cn) + name_len + 1, GFP_NOIO);
	if (!cn)
		return NULL;

	RB_CLEAR_NODE(&cn->cn_node);
	return cn;
}

static void free_crush_name(struct crush_name_node *cn)
{
	WARN_ON(!RB_EMPTY_NODE(&cn->cn_node));

	kfree(cn);
}

DEFINE_RB_FUNCS(crush_name, struct crush_name_node, cn_id, cn_node)

static int decode_crush_names(void **p, void *end, struct rb_root *root)
{
	u32 n;

	ceph_decode_32_safe(p, end, n, e_inval);
	while (n--) {
		struct crush_name_node *cn;
		int id;
		u32 name_len;

		ceph_decode_32_safe(p, end, id, e_inval);
		ceph_decode_32_safe(p, end, name_len, e_inval);
		ceph_decode_need(p, end, name_len, e_inval);

		cn = alloc_crush_name(name_len);
		if (!cn)
			return -ENOMEM;

		cn->cn_id = id;
		memcpy(cn->cn_name, *p, name_len);
		cn->cn_name[name_len] = '\0';
		*p += name_len;

		if (!__insert_crush_name(root, cn)) {
			free_crush_name(cn);
			return -EEXIST;
		}
	}

	return 0;

e_inval:
	return -EINVAL;
}

void clear_crush_names(struct rb_root *root)
{
	while (!RB_EMPTY_ROOT(root)) {
		struct crush_name_node *cn =
		    rb_entry(rb_first(root), struct crush_name_node, cn_node);

		erase_crush_name(root, cn);
		free_crush_name(cn);
	}
}

static struct crush_choose_arg_map *alloc_choose_arg_map(void)
{
	struct crush_choose_arg_map *arg_map;

	arg_map = kzalloc(sizeof(*arg_map), GFP_NOIO);
	if (!arg_map)
		return NULL;

	RB_CLEAR_NODE(&arg_map->node);
	return arg_map;
}

static void free_choose_arg_map(struct crush_choose_arg_map *arg_map)
{
	if (arg_map) {
		int i, j;

		WARN_ON(!RB_EMPTY_NODE(&arg_map->node));

		for (i = 0; i < arg_map->size; i++) {
			struct crush_choose_arg *arg = &arg_map->args[i];

			for (j = 0; j < arg->weight_set_size; j++)
				kfree(arg->weight_set[j].weights);
			kfree(arg->weight_set);
			kfree(arg->ids);
		}
		kfree(arg_map->args);
		kfree(arg_map);
	}
}

DEFINE_RB_FUNCS(choose_arg_map, struct crush_choose_arg_map, choose_args_index,
		node);

void clear_choose_args(struct crush_map *c)
{
	while (!RB_EMPTY_ROOT(&c->choose_args)) {
		struct crush_choose_arg_map *arg_map =
		    rb_entry(rb_first(&c->choose_args),
			     struct crush_choose_arg_map, node);

		erase_choose_arg_map(&c->choose_args, arg_map);
		free_choose_arg_map(arg_map);
	}
}

static u32 *decode_array_32_alloc(void **p, void *end, u32 *plen)
{
	u32 *a = NULL;
	u32 len;
	int ret;

	ceph_decode_32_safe(p, end, len, e_inval);
	if (len) {
		u32 i;

		a = kmalloc_array(len, sizeof(u32), GFP_NOIO);
		if (!a) {
			ret = -ENOMEM;
			goto fail;
		}

		ceph_decode_need(p, end, len * sizeof(u32), e_inval);
		for (i = 0; i < len; i++)
			a[i] = ceph_decode_32(p);
	}

	*plen = len;
	return a;

e_inval:
	ret = -EINVAL;
fail:
	kfree(a);
	return ERR_PTR(ret);
}

/*
 * Assumes @arg is zero-initialized.
 */
static int decode_choose_arg(void **p, void *end, struct crush_choose_arg *arg)
{
	int ret;

	ceph_decode_32_safe(p, end, arg->weight_set_size, e_inval);
	if (arg->weight_set_size) {
		u32 i;

		arg->weight_set = kmalloc_array(arg->weight_set_size,
						sizeof(*arg->weight_set),
						GFP_NOIO);
		if (!arg->weight_set)
			return -ENOMEM;

		for (i = 0; i < arg->weight_set_size; i++) {
			struct crush_weight_set *w = &arg->weight_set[i];

			w->weights = decode_array_32_alloc(p, end, &w->size);
			if (IS_ERR(w->weights)) {
				ret = PTR_ERR(w->weights);
				w->weights = NULL;
				return ret;
			}
		}
	}

	arg->ids = decode_array_32_alloc(p, end, &arg->ids_size);
	if (IS_ERR(arg->ids)) {
		ret = PTR_ERR(arg->ids);
		arg->ids = NULL;
		return ret;
	}

	return 0;

e_inval:
	return -EINVAL;
}

static int decode_choose_args(void **p, void *end, struct crush_map *c)
{
	struct crush_choose_arg_map *arg_map = NULL;
	u32 num_choose_arg_maps, num_buckets;
	int ret;

	ceph_decode_32_safe(p, end, num_choose_arg_maps, e_inval);
	while (num_choose_arg_maps--) {
		arg_map = alloc_choose_arg_map();
		if (!arg_map) {
			ret = -ENOMEM;
			goto fail;
		}

		ceph_decode_64_safe(p, end, arg_map->choose_args_index,
				    e_inval);
		arg_map->size = c->max_buckets;
		arg_map->args = kcalloc(arg_map->size, sizeof(*arg_map->args),
					GFP_NOIO);
		if (!arg_map->args) {
			ret = -ENOMEM;
			goto fail;
		}

		ceph_decode_32_safe(p, end, num_buckets, e_inval);
		while (num_buckets--) {
			struct crush_choose_arg *arg;
			u32 bucket_index;

			ceph_decode_32_safe(p, end, bucket_index, e_inval);
			if (bucket_index >= arg_map->size)
				goto e_inval;

			arg = &arg_map->args[bucket_index];
			ret = decode_choose_arg(p, end, arg);
			if (ret)
				goto fail;

			if (arg->ids_size &&
			    arg->ids_size != c->buckets[bucket_index]->size)
				goto e_inval;
		}

		insert_choose_arg_map(&c->choose_args, arg_map);
	}

	return 0;

e_inval:
	ret = -EINVAL;
fail:
	free_choose_arg_map(arg_map);
	return ret;
}

static void crush_finalize(struct crush_map *c)
{
	__s32 b;

	/* Space for the array of pointers to per-bucket workspace */
	c->working_size = sizeof(struct crush_work) +
	    c->max_buckets * sizeof(struct crush_work_bucket *);

	for (b = 0; b < c->max_buckets; b++) {
		if (!c->buckets[b])
			continue;

		switch (c->buckets[b]->alg) {
		default:
			/*
			 * The base case, permutation variables and
			 * the pointer to the permutation array.
			 */
			c->working_size += sizeof(struct crush_work_bucket);
			break;
		}
		/* Every bucket has a permutation array. */
		c->working_size += c->buckets[b]->size * sizeof(__u32);
	}
}

static struct crush_map *crush_decode(void *pbyval, void *end)
{
	struct crush_map *c;
	int err;
	int i, j;
	void **p = &pbyval;
	void *start = pbyval;
	u32 magic;

	dout("crush_decode %p to %p len %d\n", *p, end, (int)(end - *p));

	c = kzalloc(sizeof(*c), GFP_NOFS);
	if (c == NULL)
		return ERR_PTR(-ENOMEM);

	c->type_names = RB_ROOT;
	c->names = RB_ROOT;
	c->choose_args = RB_ROOT;

        /* set tunables to default values */
        c->choose_local_tries = 2;
        c->choose_local_fallback_tries = 5;
        c->choose_total_tries = 19;
	c->chooseleaf_descend_once = 0;

	ceph_decode_need(p, end, 4*sizeof(u32), bad);
	magic = ceph_decode_32(p);
	if (magic != CRUSH_MAGIC) {
		pr_err("crush_decode magic %x != current %x\n",
		       (unsigned int)magic, (unsigned int)CRUSH_MAGIC);
		goto bad;
	}
	c->max_buckets = ceph_decode_32(p);
	c->max_rules = ceph_decode_32(p);
	c->max_devices = ceph_decode_32(p);

	c->buckets = kcalloc(c->max_buckets, sizeof(*c->buckets), GFP_NOFS);
	if (c->buckets == NULL)
		goto badmem;
	c->rules = kcalloc(c->max_rules, sizeof(*c->rules), GFP_NOFS);
	if (c->rules == NULL)
		goto badmem;

	/* buckets */
	for (i = 0; i < c->max_buckets; i++) {
		int size = 0;
		u32 alg;
		struct crush_bucket *b;

		ceph_decode_32_safe(p, end, alg, bad);
		if (alg == 0) {
			c->buckets[i] = NULL;
			continue;
		}
		dout("crush_decode bucket %d off %x %p to %p\n",
		     i, (int)(*p-start), *p, end);

		switch (alg) {
		case CRUSH_BUCKET_UNIFORM:
			size = sizeof(struct crush_bucket_uniform);
			break;
		case CRUSH_BUCKET_LIST:
			size = sizeof(struct crush_bucket_list);
			break;
		case CRUSH_BUCKET_TREE:
			size = sizeof(struct crush_bucket_tree);
			break;
		case CRUSH_BUCKET_STRAW:
			size = sizeof(struct crush_bucket_straw);
			break;
		case CRUSH_BUCKET_STRAW2:
			size = sizeof(struct crush_bucket_straw2);
			break;
		default:
			goto bad;
		}
		BUG_ON(size == 0);
		b = c->buckets[i] = kzalloc(size, GFP_NOFS);
		if (b == NULL)
			goto badmem;

		ceph_decode_need(p, end, 4*sizeof(u32), bad);
		b->id = ceph_decode_32(p);
		b->type = ceph_decode_16(p);
		b->alg = ceph_decode_8(p);
		b->hash = ceph_decode_8(p);
		b->weight = ceph_decode_32(p);
		b->size = ceph_decode_32(p);

		dout("crush_decode bucket size %d off %x %p to %p\n",
		     b->size, (int)(*p-start), *p, end);

		b->items = kcalloc(b->size, sizeof(__s32), GFP_NOFS);
		if (b->items == NULL)
			goto badmem;

		ceph_decode_need(p, end, b->size*sizeof(u32), bad);
		for (j = 0; j < b->size; j++)
			b->items[j] = ceph_decode_32(p);

		switch (b->alg) {
		case CRUSH_BUCKET_UNIFORM:
			err = crush_decode_uniform_bucket(p, end,
				  (struct crush_bucket_uniform *)b);
			if (err < 0)
				goto fail;
			break;
		case CRUSH_BUCKET_LIST:
			err = crush_decode_list_bucket(p, end,
			       (struct crush_bucket_list *)b);
			if (err < 0)
				goto fail;
			break;
		case CRUSH_BUCKET_TREE:
			err = crush_decode_tree_bucket(p, end,
				(struct crush_bucket_tree *)b);
			if (err < 0)
				goto fail;
			break;
		case CRUSH_BUCKET_STRAW:
			err = crush_decode_straw_bucket(p, end,
				(struct crush_bucket_straw *)b);
			if (err < 0)
				goto fail;
			break;
		case CRUSH_BUCKET_STRAW2:
			err = crush_decode_straw2_bucket(p, end,
				(struct crush_bucket_straw2 *)b);
			if (err < 0)
				goto fail;
			break;
		}
	}

	/* rules */
	dout("rule vec is %p\n", c->rules);
	for (i = 0; i < c->max_rules; i++) {
		u32 yes;
		struct crush_rule *r;

		ceph_decode_32_safe(p, end, yes, bad);
		if (!yes) {
			dout("crush_decode NO rule %d off %x %p to %p\n",
			     i, (int)(*p-start), *p, end);
			c->rules[i] = NULL;
			continue;
		}

		dout("crush_decode rule %d off %x %p to %p\n",
		     i, (int)(*p-start), *p, end);

		/* len */
		ceph_decode_32_safe(p, end, yes, bad);
#if BITS_PER_LONG == 32
		if (yes > (ULONG_MAX - sizeof(*r))
			  / sizeof(struct crush_rule_step))
			goto bad;
#endif
		r = kmalloc(struct_size(r, steps, yes), GFP_NOFS);
		c->rules[i] = r;
		if (r == NULL)
			goto badmem;
		dout(" rule %d is at %p\n", i, r);
		r->len = yes;
		ceph_decode_copy_safe(p, end, &r->mask, 4, bad); /* 4 u8's */
		ceph_decode_need(p, end, r->len*3*sizeof(u32), bad);
		for (j = 0; j < r->len; j++) {
			r->steps[j].op = ceph_decode_32(p);
			r->steps[j].arg1 = ceph_decode_32(p);
			r->steps[j].arg2 = ceph_decode_32(p);
		}
	}

	err = decode_crush_names(p, end, &c->type_names);
	if (err)
		goto fail;

	err = decode_crush_names(p, end, &c->names);
	if (err)
		goto fail;

	ceph_decode_skip_map(p, end, 32, string, bad); /* rule_name_map */

        /* tunables */
        ceph_decode_need(p, end, 3*sizeof(u32), done);
        c->choose_local_tries = ceph_decode_32(p);
        c->choose_local_fallback_tries =  ceph_decode_32(p);
        c->choose_total_tries = ceph_decode_32(p);
        dout("crush decode tunable choose_local_tries = %d\n",
             c->choose_local_tries);
        dout("crush decode tunable choose_local_fallback_tries = %d\n",
             c->choose_local_fallback_tries);
        dout("crush decode tunable choose_total_tries = %d\n",
             c->choose_total_tries);

	ceph_decode_need(p, end, sizeof(u32), done);
	c->chooseleaf_descend_once = ceph_decode_32(p);
	dout("crush decode tunable chooseleaf_descend_once = %d\n",
	     c->chooseleaf_descend_once);

	ceph_decode_need(p, end, sizeof(u8), done);
	c->chooseleaf_vary_r = ceph_decode_8(p);
	dout("crush decode tunable chooseleaf_vary_r = %d\n",
	     c->chooseleaf_vary_r);

	/* skip straw_calc_version, allowed_bucket_algs */
	ceph_decode_need(p, end, sizeof(u8) + sizeof(u32), done);
	*p += sizeof(u8) + sizeof(u32);

	ceph_decode_need(p, end, sizeof(u8), done);
	c->chooseleaf_stable = ceph_decode_8(p);
	dout("crush decode tunable chooseleaf_stable = %d\n",
	     c->chooseleaf_stable);

	if (*p != end) {
		/* class_map */
		ceph_decode_skip_map(p, end, 32, 32, bad);
		/* class_name */
		ceph_decode_skip_map(p, end, 32, string, bad);
		/* class_bucket */
		ceph_decode_skip_map_of_map(p, end, 32, 32, 32, bad);
	}

	if (*p != end) {
		err = decode_choose_args(p, end, c);
		if (err)
			goto fail;
	}

done:
	crush_finalize(c);
	dout("crush_decode success\n");
	return c;

badmem:
	err = -ENOMEM;
fail:
	dout("crush_decode fail %d\n", err);
	crush_destroy(c);
	return ERR_PTR(err);

bad:
	err = -EINVAL;
	goto fail;
}

int ceph_pg_compare(const struct ceph_pg *lhs, const struct ceph_pg *rhs)
{
	if (lhs->pool < rhs->pool)
		return -1;
	if (lhs->pool > rhs->pool)
		return 1;
	if (lhs->seed < rhs->seed)
		return -1;
	if (lhs->seed > rhs->seed)
		return 1;

	return 0;
}

<<<<<<< HEAD
/*
 * rbtree of pg_mapping for handling pg_temp (explicit mapping of pgid
 * to a set of osds) and primary_temp (explicit primary setting)
 */
static int __insert_pg_mapping(struct ceph_pg_mapping *new,
			       struct rb_root *root)
=======
int ceph_spg_compare(const struct ceph_spg *lhs, const struct ceph_spg *rhs)
>>>>>>> 24b8d41d
{
	int ret;

<<<<<<< HEAD
	dout("__insert_pg_mapping %llx %p\n", *(u64 *)&new->pgid, new);
	while (*p) {
		parent = *p;
		pg = rb_entry(parent, struct ceph_pg_mapping, node);
		c = ceph_pg_compare(&new->pgid, &pg->pgid);
		if (c < 0)
			p = &(*p)->rb_left;
		else if (c > 0)
			p = &(*p)->rb_right;
		else
			return -EEXIST;
	}
=======
	ret = ceph_pg_compare(&lhs->pgid, &rhs->pgid);
	if (ret)
		return ret;

	if (lhs->shard < rhs->shard)
		return -1;
	if (lhs->shard > rhs->shard)
		return 1;
>>>>>>> 24b8d41d

	return 0;
}

static struct ceph_pg_mapping *alloc_pg_mapping(size_t payload_len)
{
	struct ceph_pg_mapping *pg;
<<<<<<< HEAD
	int c;

	while (n) {
		pg = rb_entry(n, struct ceph_pg_mapping, node);
		c = ceph_pg_compare(&pgid, &pg->pgid);
		if (c < 0) {
			n = n->rb_left;
		} else if (c > 0) {
			n = n->rb_right;
		} else {
			dout("__lookup_pg_mapping %lld.%x got %p\n",
			     pgid.pool, pgid.seed, pg);
			return pg;
		}
	}
	return NULL;
=======

	pg = kmalloc(sizeof(*pg) + payload_len, GFP_NOIO);
	if (!pg)
		return NULL;

	RB_CLEAR_NODE(&pg->node);
	return pg;
>>>>>>> 24b8d41d
}

static void free_pg_mapping(struct ceph_pg_mapping *pg)
{
	WARN_ON(!RB_EMPTY_NODE(&pg->node));

	kfree(pg);
}

/*
 * rbtree of pg_mapping for handling pg_temp (explicit mapping of pgid
 * to a set of osds) and primary_temp (explicit primary setting)
 */
DEFINE_RB_FUNCS2(pg_mapping, struct ceph_pg_mapping, pgid, ceph_pg_compare,
		 RB_BYPTR, const struct ceph_pg *, node)

/*
 * rbtree of pg pool info
 */
DEFINE_RB_FUNCS(pg_pool, struct ceph_pg_pool_info, id, node)

struct ceph_pg_pool_info *ceph_pg_pool_by_id(struct ceph_osdmap *map, u64 id)
{
	return lookup_pg_pool(&map->pg_pools, id);
}

const char *ceph_pg_pool_name_by_id(struct ceph_osdmap *map, u64 id)
{
	struct ceph_pg_pool_info *pi;

	if (id == CEPH_NOPOOL)
		return NULL;

	if (WARN_ON_ONCE(id > (u64) INT_MAX))
		return NULL;

	pi = lookup_pg_pool(&map->pg_pools, id);
	return pi ? pi->name : NULL;
}
EXPORT_SYMBOL(ceph_pg_pool_name_by_id);

int ceph_pg_poolid_by_name(struct ceph_osdmap *map, const char *name)
{
	struct rb_node *rbp;

	for (rbp = rb_first(&map->pg_pools); rbp; rbp = rb_next(rbp)) {
		struct ceph_pg_pool_info *pi =
			rb_entry(rbp, struct ceph_pg_pool_info, node);
		if (pi->name && strcmp(pi->name, name) == 0)
			return pi->id;
	}
	return -ENOENT;
}
EXPORT_SYMBOL(ceph_pg_poolid_by_name);

u64 ceph_pg_pool_flags(struct ceph_osdmap *map, u64 id)
{
	struct ceph_pg_pool_info *pi;

	pi = lookup_pg_pool(&map->pg_pools, id);
	return pi ? pi->flags : 0;
}
EXPORT_SYMBOL(ceph_pg_pool_flags);

static void __remove_pg_pool(struct rb_root *root, struct ceph_pg_pool_info *pi)
{
	erase_pg_pool(root, pi);
	kfree(pi->name);
	kfree(pi);
}

static int decode_pool(void **p, void *end, struct ceph_pg_pool_info *pi)
{
	u8 ev, cv;
	unsigned len, num;
	void *pool_end;

	ceph_decode_need(p, end, 2 + 4, bad);
	ev = ceph_decode_8(p);  /* encoding version */
	cv = ceph_decode_8(p); /* compat version */
	if (ev < 5) {
		pr_warn("got v %d < 5 cv %d of ceph_pg_pool\n", ev, cv);
		return -EINVAL;
	}
	if (cv > 9) {
		pr_warn("got v %d cv %d > 9 of ceph_pg_pool\n", ev, cv);
		return -EINVAL;
	}
	len = ceph_decode_32(p);
	ceph_decode_need(p, end, len, bad);
	pool_end = *p + len;

	pi->type = ceph_decode_8(p);
	pi->size = ceph_decode_8(p);
	pi->crush_ruleset = ceph_decode_8(p);
	pi->object_hash = ceph_decode_8(p);

	pi->pg_num = ceph_decode_32(p);
	pi->pgp_num = ceph_decode_32(p);

	*p += 4 + 4;  /* skip lpg* */
	*p += 4;      /* skip last_change */
	*p += 8 + 4;  /* skip snap_seq, snap_epoch */

	/* skip snaps */
	num = ceph_decode_32(p);
	while (num--) {
		*p += 8;  /* snapid key */
		*p += 1 + 1; /* versions */
		len = ceph_decode_32(p);
		*p += len;
	}

	/* skip removed_snaps */
	num = ceph_decode_32(p);
	*p += num * (8 + 8);

	*p += 8;  /* skip auid */
	pi->flags = ceph_decode_64(p);
	*p += 4;  /* skip crash_replay_interval */

	if (ev >= 7)
		pi->min_size = ceph_decode_8(p);
	else
		pi->min_size = pi->size - pi->size / 2;

	if (ev >= 8)
		*p += 8 + 8;  /* skip quota_max_* */

	if (ev >= 9) {
		/* skip tiers */
		num = ceph_decode_32(p);
		*p += num * 8;

		*p += 8;  /* skip tier_of */
		*p += 1;  /* skip cache_mode */

		pi->read_tier = ceph_decode_64(p);
		pi->write_tier = ceph_decode_64(p);
	} else {
		pi->read_tier = -1;
		pi->write_tier = -1;
	}

	if (ev >= 10) {
		/* skip properties */
		num = ceph_decode_32(p);
		while (num--) {
			len = ceph_decode_32(p);
			*p += len; /* key */
			len = ceph_decode_32(p);
			*p += len; /* val */
		}
	}

	if (ev >= 11) {
		/* skip hit_set_params */
		*p += 1 + 1; /* versions */
		len = ceph_decode_32(p);
		*p += len;

		*p += 4; /* skip hit_set_period */
		*p += 4; /* skip hit_set_count */
	}

	if (ev >= 12)
		*p += 4; /* skip stripe_width */

	if (ev >= 13) {
		*p += 8; /* skip target_max_bytes */
		*p += 8; /* skip target_max_objects */
		*p += 4; /* skip cache_target_dirty_ratio_micro */
		*p += 4; /* skip cache_target_full_ratio_micro */
		*p += 4; /* skip cache_min_flush_age */
		*p += 4; /* skip cache_min_evict_age */
	}

	if (ev >=  14) {
		/* skip erasure_code_profile */
		len = ceph_decode_32(p);
		*p += len;
	}

<<<<<<< HEAD
=======
	/*
	 * last_force_op_resend_preluminous, will be overridden if the
	 * map was encoded with RESEND_ON_SPLIT
	 */
>>>>>>> 24b8d41d
	if (ev >= 15)
		pi->last_force_request_resend = ceph_decode_32(p);
	else
		pi->last_force_request_resend = 0;

<<<<<<< HEAD
=======
	if (ev >= 16)
		*p += 4; /* skip min_read_recency_for_promote */

	if (ev >= 17)
		*p += 8; /* skip expected_num_objects */

	if (ev >= 19)
		*p += 4; /* skip cache_target_dirty_high_ratio_micro */

	if (ev >= 20)
		*p += 4; /* skip min_write_recency_for_promote */

	if (ev >= 21)
		*p += 1; /* skip use_gmt_hitset */

	if (ev >= 22)
		*p += 1; /* skip fast_read */

	if (ev >= 23) {
		*p += 4; /* skip hit_set_grade_decay_rate */
		*p += 4; /* skip hit_set_search_last_n */
	}

	if (ev >= 24) {
		/* skip opts */
		*p += 1 + 1; /* versions */
		len = ceph_decode_32(p);
		*p += len;
	}

	if (ev >= 25)
		pi->last_force_request_resend = ceph_decode_32(p);

>>>>>>> 24b8d41d
	/* ignore the rest */

	*p = pool_end;
	calc_pg_masks(pi);
	return 0;

bad:
	return -EINVAL;
}

static int decode_pool_names(void **p, void *end, struct ceph_osdmap *map)
{
	struct ceph_pg_pool_info *pi;
	u32 num, len;
	u64 pool;

	ceph_decode_32_safe(p, end, num, bad);
	dout(" %d pool names\n", num);
	while (num--) {
		ceph_decode_64_safe(p, end, pool, bad);
		ceph_decode_32_safe(p, end, len, bad);
		dout("  pool %llu len %d\n", pool, len);
		ceph_decode_need(p, end, len, bad);
		pi = lookup_pg_pool(&map->pg_pools, pool);
		if (pi) {
			char *name = kstrndup(*p, len, GFP_NOFS);

			if (!name)
				return -ENOMEM;
			kfree(pi->name);
			pi->name = name;
			dout("  name is %s\n", pi->name);
		}
		*p += len;
	}
	return 0;

bad:
	return -EINVAL;
}

/*
<<<<<<< HEAD
 * osd map
 */
struct ceph_osdmap *ceph_osdmap_alloc(void)
{
	struct ceph_osdmap *map;

	map = kzalloc(sizeof(*map), GFP_NOIO);
	if (!map)
		return NULL;

	map->pg_pools = RB_ROOT;
	map->pool_max = -1;
	map->pg_temp = RB_ROOT;
	map->primary_temp = RB_ROOT;
	mutex_init(&map->crush_scratch_mutex);

	return map;
}

void ceph_osdmap_destroy(struct ceph_osdmap *map)
{
	dout("osdmap_destroy %p\n", map);
	if (map->crush)
		crush_destroy(map->crush);
	while (!RB_EMPTY_ROOT(&map->pg_temp)) {
		struct ceph_pg_mapping *pg =
			rb_entry(rb_first(&map->pg_temp),
				 struct ceph_pg_mapping, node);
		rb_erase(&pg->node, &map->pg_temp);
		kfree(pg);
	}
	while (!RB_EMPTY_ROOT(&map->primary_temp)) {
		struct ceph_pg_mapping *pg =
			rb_entry(rb_first(&map->primary_temp),
				 struct ceph_pg_mapping, node);
		rb_erase(&pg->node, &map->primary_temp);
		kfree(pg);
	}
	while (!RB_EMPTY_ROOT(&map->pg_pools)) {
		struct ceph_pg_pool_info *pi =
			rb_entry(rb_first(&map->pg_pools),
				 struct ceph_pg_pool_info, node);
		__remove_pg_pool(&map->pg_pools, pi);
	}
	kfree(map->osd_state);
	kfree(map->osd_weight);
	kfree(map->osd_addr);
	kfree(map->osd_primary_affinity);
	kfree(map);
}

/*
 * Adjust max_osd value, (re)allocate arrays.
=======
 * CRUSH workspaces
>>>>>>> 24b8d41d
 *
 * workspace_manager framework borrowed from fs/btrfs/compression.c.
 * Two simplifications: there is only one type of workspace and there
 * is always at least one workspace.
 */
static struct crush_work *alloc_workspace(const struct crush_map *c)
{
	struct crush_work *work;
	size_t work_size;

	WARN_ON(!c->working_size);
	work_size = crush_work_size(c, CEPH_PG_MAX_SIZE);
	dout("%s work_size %zu bytes\n", __func__, work_size);

	work = ceph_kvmalloc(work_size, GFP_NOIO);
	if (!work)
		return NULL;

	INIT_LIST_HEAD(&work->item);
	crush_init_workspace(c, work);
	return work;
}

static void free_workspace(struct crush_work *work)
{
	WARN_ON(!list_empty(&work->item));
	kvfree(work);
}

static void init_workspace_manager(struct workspace_manager *wsm)
{
	INIT_LIST_HEAD(&wsm->idle_ws);
	spin_lock_init(&wsm->ws_lock);
	atomic_set(&wsm->total_ws, 0);
	wsm->free_ws = 0;
	init_waitqueue_head(&wsm->ws_wait);
}

static void add_initial_workspace(struct workspace_manager *wsm,
				  struct crush_work *work)
{
	WARN_ON(!list_empty(&wsm->idle_ws));

	list_add(&work->item, &wsm->idle_ws);
	atomic_set(&wsm->total_ws, 1);
	wsm->free_ws = 1;
}

static void cleanup_workspace_manager(struct workspace_manager *wsm)
{
	struct crush_work *work;

	while (!list_empty(&wsm->idle_ws)) {
		work = list_first_entry(&wsm->idle_ws, struct crush_work,
					item);
		list_del_init(&work->item);
		free_workspace(work);
	}
	atomic_set(&wsm->total_ws, 0);
	wsm->free_ws = 0;
}

/*
 * Finds an available workspace or allocates a new one.  If it's not
 * possible to allocate a new one, waits until there is one.
 */
static struct crush_work *get_workspace(struct workspace_manager *wsm,
					const struct crush_map *c)
{
	struct crush_work *work;
	int cpus = num_online_cpus();

again:
	spin_lock(&wsm->ws_lock);
	if (!list_empty(&wsm->idle_ws)) {
		work = list_first_entry(&wsm->idle_ws, struct crush_work,
					item);
		list_del_init(&work->item);
		wsm->free_ws--;
		spin_unlock(&wsm->ws_lock);
		return work;

	}
	if (atomic_read(&wsm->total_ws) > cpus) {
		DEFINE_WAIT(wait);

		spin_unlock(&wsm->ws_lock);
		prepare_to_wait(&wsm->ws_wait, &wait, TASK_UNINTERRUPTIBLE);
		if (atomic_read(&wsm->total_ws) > cpus && !wsm->free_ws)
			schedule();
		finish_wait(&wsm->ws_wait, &wait);
		goto again;
	}
	atomic_inc(&wsm->total_ws);
	spin_unlock(&wsm->ws_lock);

	work = alloc_workspace(c);
	if (!work) {
		atomic_dec(&wsm->total_ws);
		wake_up(&wsm->ws_wait);

		/*
		 * Do not return the error but go back to waiting.  We
		 * have the inital workspace and the CRUSH computation
		 * time is bounded so we will get it eventually.
		 */
		WARN_ON(atomic_read(&wsm->total_ws) < 1);
		goto again;
	}
	return work;
}

/*
 * Puts a workspace back on the list or frees it if we have enough
 * idle ones sitting around.
 */
static void put_workspace(struct workspace_manager *wsm,
			  struct crush_work *work)
{
	spin_lock(&wsm->ws_lock);
	if (wsm->free_ws <= num_online_cpus()) {
		list_add(&work->item, &wsm->idle_ws);
		wsm->free_ws++;
		spin_unlock(&wsm->ws_lock);
		goto wake;
	}
	spin_unlock(&wsm->ws_lock);

	free_workspace(work);
	atomic_dec(&wsm->total_ws);
wake:
	if (wq_has_sleeper(&wsm->ws_wait))
		wake_up(&wsm->ws_wait);
}

/*
 * osd map
 */
struct ceph_osdmap *ceph_osdmap_alloc(void)
{
	struct ceph_osdmap *map;

	map = kzalloc(sizeof(*map), GFP_NOIO);
	if (!map)
		return NULL;

	map->pg_pools = RB_ROOT;
	map->pool_max = -1;
	map->pg_temp = RB_ROOT;
	map->primary_temp = RB_ROOT;
	map->pg_upmap = RB_ROOT;
	map->pg_upmap_items = RB_ROOT;

	init_workspace_manager(&map->crush_wsm);

	return map;
}

void ceph_osdmap_destroy(struct ceph_osdmap *map)
{
	dout("osdmap_destroy %p\n", map);

	if (map->crush)
		crush_destroy(map->crush);
	cleanup_workspace_manager(&map->crush_wsm);

	while (!RB_EMPTY_ROOT(&map->pg_temp)) {
		struct ceph_pg_mapping *pg =
			rb_entry(rb_first(&map->pg_temp),
				 struct ceph_pg_mapping, node);
		erase_pg_mapping(&map->pg_temp, pg);
		free_pg_mapping(pg);
	}
	while (!RB_EMPTY_ROOT(&map->primary_temp)) {
		struct ceph_pg_mapping *pg =
			rb_entry(rb_first(&map->primary_temp),
				 struct ceph_pg_mapping, node);
		erase_pg_mapping(&map->primary_temp, pg);
		free_pg_mapping(pg);
	}
	while (!RB_EMPTY_ROOT(&map->pg_upmap)) {
		struct ceph_pg_mapping *pg =
			rb_entry(rb_first(&map->pg_upmap),
				 struct ceph_pg_mapping, node);
		rb_erase(&pg->node, &map->pg_upmap);
		kfree(pg);
	}
	while (!RB_EMPTY_ROOT(&map->pg_upmap_items)) {
		struct ceph_pg_mapping *pg =
			rb_entry(rb_first(&map->pg_upmap_items),
				 struct ceph_pg_mapping, node);
		rb_erase(&pg->node, &map->pg_upmap_items);
		kfree(pg);
	}
	while (!RB_EMPTY_ROOT(&map->pg_pools)) {
		struct ceph_pg_pool_info *pi =
			rb_entry(rb_first(&map->pg_pools),
				 struct ceph_pg_pool_info, node);
		__remove_pg_pool(&map->pg_pools, pi);
	}
	kvfree(map->osd_state);
	kvfree(map->osd_weight);
	kvfree(map->osd_addr);
	kvfree(map->osd_primary_affinity);
	kfree(map);
}

/*
 * Adjust max_osd value, (re)allocate arrays.
 *
 * The new elements are properly initialized.
 */
static int osdmap_set_max_osd(struct ceph_osdmap *map, u32 max)
{
	u32 *state;
	u32 *weight;
	struct ceph_entity_addr *addr;
	u32 to_copy;
	int i;

	dout("%s old %u new %u\n", __func__, map->max_osd, max);
	if (max == map->max_osd)
		return 0;

	state = ceph_kvmalloc(array_size(max, sizeof(*state)), GFP_NOFS);
	weight = ceph_kvmalloc(array_size(max, sizeof(*weight)), GFP_NOFS);
	addr = ceph_kvmalloc(array_size(max, sizeof(*addr)), GFP_NOFS);
	if (!state || !weight || !addr) {
		kvfree(state);
		kvfree(weight);
		kvfree(addr);
		return -ENOMEM;
	}

	to_copy = min(map->max_osd, max);
	if (map->osd_state) {
		memcpy(state, map->osd_state, to_copy * sizeof(*state));
		memcpy(weight, map->osd_weight, to_copy * sizeof(*weight));
		memcpy(addr, map->osd_addr, to_copy * sizeof(*addr));
		kvfree(map->osd_state);
		kvfree(map->osd_weight);
		kvfree(map->osd_addr);
	}

	map->osd_state = state;
	map->osd_weight = weight;
	map->osd_addr = addr;
	for (i = map->max_osd; i < max; i++) {
		map->osd_state[i] = 0;
		map->osd_weight[i] = CEPH_OSD_OUT;
		memset(map->osd_addr + i, 0, sizeof(*map->osd_addr));
	}

	if (map->osd_primary_affinity) {
		u32 *affinity;

		affinity = ceph_kvmalloc(array_size(max, sizeof(*affinity)),
					 GFP_NOFS);
		if (!affinity)
			return -ENOMEM;

		memcpy(affinity, map->osd_primary_affinity,
		       to_copy * sizeof(*affinity));
		kvfree(map->osd_primary_affinity);

		map->osd_primary_affinity = affinity;
		for (i = map->max_osd; i < max; i++)
			map->osd_primary_affinity[i] =
			    CEPH_OSD_DEFAULT_PRIMARY_AFFINITY;
	}

	map->max_osd = max;

	return 0;
}

static int osdmap_set_crush(struct ceph_osdmap *map, struct crush_map *crush)
{
	struct crush_work *work;

	if (IS_ERR(crush))
		return PTR_ERR(crush);

	work = alloc_workspace(crush);
	if (!work) {
		crush_destroy(crush);
		return -ENOMEM;
	}

	if (map->crush)
		crush_destroy(map->crush);
	cleanup_workspace_manager(&map->crush_wsm);
	map->crush = crush;
	add_initial_workspace(&map->crush_wsm, work);
	return 0;
}

#define OSDMAP_WRAPPER_COMPAT_VER	7
#define OSDMAP_CLIENT_DATA_COMPAT_VER	1

/*
 * Return 0 or error.  On success, *v is set to 0 for old (v6) osdmaps,
 * to struct_v of the client_data section for new (v7 and above)
 * osdmaps.
 */
static int get_osdmap_client_data_v(void **p, void *end,
				    const char *prefix, u8 *v)
{
	u8 struct_v;

	ceph_decode_8_safe(p, end, struct_v, e_inval);
	if (struct_v >= 7) {
		u8 struct_compat;

		ceph_decode_8_safe(p, end, struct_compat, e_inval);
		if (struct_compat > OSDMAP_WRAPPER_COMPAT_VER) {
			pr_warn("got v %d cv %d > %d of %s ceph_osdmap\n",
				struct_v, struct_compat,
				OSDMAP_WRAPPER_COMPAT_VER, prefix);
			return -EINVAL;
		}
		*p += 4; /* ignore wrapper struct_len */

		ceph_decode_8_safe(p, end, struct_v, e_inval);
		ceph_decode_8_safe(p, end, struct_compat, e_inval);
		if (struct_compat > OSDMAP_CLIENT_DATA_COMPAT_VER) {
			pr_warn("got v %d cv %d > %d of %s ceph_osdmap client data\n",
				struct_v, struct_compat,
				OSDMAP_CLIENT_DATA_COMPAT_VER, prefix);
			return -EINVAL;
		}
		*p += 4; /* ignore client data struct_len */
	} else {
		u16 version;

		*p -= 1;
		ceph_decode_16_safe(p, end, version, e_inval);
		if (version < 6) {
			pr_warn("got v %d < 6 of %s ceph_osdmap\n",
				version, prefix);
			return -EINVAL;
		}

		/* old osdmap enconding */
		struct_v = 0;
	}

	*v = struct_v;
	return 0;

e_inval:
	return -EINVAL;
}

static int __decode_pools(void **p, void *end, struct ceph_osdmap *map,
			  bool incremental)
{
	u32 n;

	ceph_decode_32_safe(p, end, n, e_inval);
	while (n--) {
		struct ceph_pg_pool_info *pi;
		u64 pool;
		int ret;

		ceph_decode_64_safe(p, end, pool, e_inval);

		pi = lookup_pg_pool(&map->pg_pools, pool);
		if (!incremental || !pi) {
			pi = kzalloc(sizeof(*pi), GFP_NOFS);
			if (!pi)
				return -ENOMEM;

			RB_CLEAR_NODE(&pi->node);
			pi->id = pool;

			if (!__insert_pg_pool(&map->pg_pools, pi)) {
				kfree(pi);
				return -EEXIST;
			}
		}

		ret = decode_pool(p, end, pi);
		if (ret)
			return ret;
	}

	return 0;

e_inval:
	return -EINVAL;
}

static int decode_pools(void **p, void *end, struct ceph_osdmap *map)
{
	return __decode_pools(p, end, map, false);
}

static int decode_new_pools(void **p, void *end, struct ceph_osdmap *map)
{
	return __decode_pools(p, end, map, true);
}

typedef struct ceph_pg_mapping *(*decode_mapping_fn_t)(void **, void *, bool);

static int decode_pg_mapping(void **p, void *end, struct rb_root *mapping_root,
			     decode_mapping_fn_t fn, bool incremental)
{
	u32 n;

	WARN_ON(!incremental && !fn);

	ceph_decode_32_safe(p, end, n, e_inval);
	while (n--) {
		struct ceph_pg_mapping *pg;
		struct ceph_pg pgid;
		int ret;

		ret = ceph_decode_pgid(p, end, &pgid);
		if (ret)
			return ret;

		pg = lookup_pg_mapping(mapping_root, &pgid);
		if (pg) {
			WARN_ON(!incremental);
			erase_pg_mapping(mapping_root, pg);
			free_pg_mapping(pg);
		}

		if (fn) {
			pg = fn(p, end, incremental);
			if (IS_ERR(pg))
				return PTR_ERR(pg);

			if (pg) {
				pg->pgid = pgid; /* struct */
				insert_pg_mapping(mapping_root, pg);
			}
		}
	}

	return 0;

e_inval:
	return -EINVAL;
}

static struct ceph_pg_mapping *__decode_pg_temp(void **p, void *end,
						bool incremental)
{
	struct ceph_pg_mapping *pg;
	u32 len, i;

	ceph_decode_32_safe(p, end, len, e_inval);
	if (len == 0 && incremental)
		return NULL;	/* new_pg_temp: [] to remove */
	if (len > (SIZE_MAX - sizeof(*pg)) / sizeof(u32))
		return ERR_PTR(-EINVAL);

	ceph_decode_need(p, end, len * sizeof(u32), e_inval);
	pg = alloc_pg_mapping(len * sizeof(u32));
	if (!pg)
		return ERR_PTR(-ENOMEM);

	pg->pg_temp.len = len;
	for (i = 0; i < len; i++)
		pg->pg_temp.osds[i] = ceph_decode_32(p);

	return pg;

e_inval:
	return ERR_PTR(-EINVAL);
}

static int decode_pg_temp(void **p, void *end, struct ceph_osdmap *map)
{
	return decode_pg_mapping(p, end, &map->pg_temp, __decode_pg_temp,
				 false);
}

static int decode_new_pg_temp(void **p, void *end, struct ceph_osdmap *map)
{
	return decode_pg_mapping(p, end, &map->pg_temp, __decode_pg_temp,
				 true);
}

static struct ceph_pg_mapping *__decode_primary_temp(void **p, void *end,
						     bool incremental)
{
	struct ceph_pg_mapping *pg;
	u32 osd;

	ceph_decode_32_safe(p, end, osd, e_inval);
	if (osd == (u32)-1 && incremental)
		return NULL;	/* new_primary_temp: -1 to remove */

	pg = alloc_pg_mapping(0);
	if (!pg)
		return ERR_PTR(-ENOMEM);

	pg->primary_temp.osd = osd;
	return pg;

e_inval:
	return ERR_PTR(-EINVAL);
}

static int decode_primary_temp(void **p, void *end, struct ceph_osdmap *map)
{
	return decode_pg_mapping(p, end, &map->primary_temp,
				 __decode_primary_temp, false);
}

static int decode_new_primary_temp(void **p, void *end,
				   struct ceph_osdmap *map)
{
	return decode_pg_mapping(p, end, &map->primary_temp,
				 __decode_primary_temp, true);
}

u32 ceph_get_primary_affinity(struct ceph_osdmap *map, int osd)
{
	BUG_ON(osd >= map->max_osd);

	if (!map->osd_primary_affinity)
		return CEPH_OSD_DEFAULT_PRIMARY_AFFINITY;

	return map->osd_primary_affinity[osd];
}

static int set_primary_affinity(struct ceph_osdmap *map, int osd, u32 aff)
{
	BUG_ON(osd >= map->max_osd);

	if (!map->osd_primary_affinity) {
		int i;

		map->osd_primary_affinity = ceph_kvmalloc(
		    array_size(map->max_osd, sizeof(*map->osd_primary_affinity)),
		    GFP_NOFS);
		if (!map->osd_primary_affinity)
			return -ENOMEM;

		for (i = 0; i < map->max_osd; i++)
			map->osd_primary_affinity[i] =
			    CEPH_OSD_DEFAULT_PRIMARY_AFFINITY;
	}

	map->osd_primary_affinity[osd] = aff;

	return 0;
}

static int decode_primary_affinity(void **p, void *end,
				   struct ceph_osdmap *map)
{
	u32 len, i;

	ceph_decode_32_safe(p, end, len, e_inval);
	if (len == 0) {
		kvfree(map->osd_primary_affinity);
		map->osd_primary_affinity = NULL;
		return 0;
	}
	if (len != map->max_osd)
		goto e_inval;

	ceph_decode_need(p, end, map->max_osd*sizeof(u32), e_inval);

	for (i = 0; i < map->max_osd; i++) {
		int ret;

		ret = set_primary_affinity(map, i, ceph_decode_32(p));
		if (ret)
			return ret;
	}

	return 0;

e_inval:
	return -EINVAL;
}

static int decode_new_primary_affinity(void **p, void *end,
				       struct ceph_osdmap *map)
{
	u32 n;

	ceph_decode_32_safe(p, end, n, e_inval);
	while (n--) {
		u32 osd, aff;
		int ret;

		ceph_decode_32_safe(p, end, osd, e_inval);
		ceph_decode_32_safe(p, end, aff, e_inval);

		ret = set_primary_affinity(map, osd, aff);
		if (ret)
			return ret;

		pr_info("osd%d primary-affinity 0x%x\n", osd, aff);
	}

	return 0;

e_inval:
	return -EINVAL;
}

static struct ceph_pg_mapping *__decode_pg_upmap(void **p, void *end,
						 bool __unused)
{
	return __decode_pg_temp(p, end, false);
}

static int decode_pg_upmap(void **p, void *end, struct ceph_osdmap *map)
{
	return decode_pg_mapping(p, end, &map->pg_upmap, __decode_pg_upmap,
				 false);
}

static int decode_new_pg_upmap(void **p, void *end, struct ceph_osdmap *map)
{
	return decode_pg_mapping(p, end, &map->pg_upmap, __decode_pg_upmap,
				 true);
}

static int decode_old_pg_upmap(void **p, void *end, struct ceph_osdmap *map)
{
	return decode_pg_mapping(p, end, &map->pg_upmap, NULL, true);
}

static struct ceph_pg_mapping *__decode_pg_upmap_items(void **p, void *end,
						       bool __unused)
{
	struct ceph_pg_mapping *pg;
	u32 len, i;

	ceph_decode_32_safe(p, end, len, e_inval);
	if (len > (SIZE_MAX - sizeof(*pg)) / (2 * sizeof(u32)))
		return ERR_PTR(-EINVAL);

	ceph_decode_need(p, end, 2 * len * sizeof(u32), e_inval);
	pg = alloc_pg_mapping(2 * len * sizeof(u32));
	if (!pg)
		return ERR_PTR(-ENOMEM);

	pg->pg_upmap_items.len = len;
	for (i = 0; i < len; i++) {
		pg->pg_upmap_items.from_to[i][0] = ceph_decode_32(p);
		pg->pg_upmap_items.from_to[i][1] = ceph_decode_32(p);
	}

	return pg;

e_inval:
	return ERR_PTR(-EINVAL);
}

static int decode_pg_upmap_items(void **p, void *end, struct ceph_osdmap *map)
{
	return decode_pg_mapping(p, end, &map->pg_upmap_items,
				 __decode_pg_upmap_items, false);
}

static int decode_new_pg_upmap_items(void **p, void *end,
				     struct ceph_osdmap *map)
{
	return decode_pg_mapping(p, end, &map->pg_upmap_items,
				 __decode_pg_upmap_items, true);
}

static int decode_old_pg_upmap_items(void **p, void *end,
				     struct ceph_osdmap *map)
{
	return decode_pg_mapping(p, end, &map->pg_upmap_items, NULL, true);
}

/*
 * decode a full map.
 */
static int osdmap_decode(void **p, void *end, struct ceph_osdmap *map)
{
	u8 struct_v;
	u32 epoch = 0;
	void *start = *p;
	u32 max;
	u32 len, i;
	int err;

	dout("%s %p to %p len %d\n", __func__, *p, end, (int)(end - *p));

	err = get_osdmap_client_data_v(p, end, "full", &struct_v);
	if (err)
		goto bad;

	/* fsid, epoch, created, modified */
	ceph_decode_need(p, end, sizeof(map->fsid) + sizeof(u32) +
			 sizeof(map->created) + sizeof(map->modified), e_inval);
	ceph_decode_copy(p, &map->fsid, sizeof(map->fsid));
	epoch = map->epoch = ceph_decode_32(p);
	ceph_decode_copy(p, &map->created, sizeof(map->created));
	ceph_decode_copy(p, &map->modified, sizeof(map->modified));

	/* pools */
	err = decode_pools(p, end, map);
	if (err)
		goto bad;

	/* pool_name */
	err = decode_pool_names(p, end, map);
	if (err)
		goto bad;

	ceph_decode_32_safe(p, end, map->pool_max, e_inval);

	ceph_decode_32_safe(p, end, map->flags, e_inval);

	/* max_osd */
	ceph_decode_32_safe(p, end, max, e_inval);

	/* (re)alloc osd arrays */
	err = osdmap_set_max_osd(map, max);
	if (err)
		goto bad;

	/* osd_state, osd_weight, osd_addrs->client_addr */
	ceph_decode_need(p, end, 3*sizeof(u32) +
			 map->max_osd*(struct_v >= 5 ? sizeof(u32) :
						       sizeof(u8)) +
				       sizeof(*map->osd_weight), e_inval);
	if (ceph_decode_32(p) != map->max_osd)
		goto e_inval;

	if (struct_v >= 5) {
		for (i = 0; i < map->max_osd; i++)
			map->osd_state[i] = ceph_decode_32(p);
	} else {
		for (i = 0; i < map->max_osd; i++)
			map->osd_state[i] = ceph_decode_8(p);
	}

	if (ceph_decode_32(p) != map->max_osd)
		goto e_inval;

	for (i = 0; i < map->max_osd; i++)
		map->osd_weight[i] = ceph_decode_32(p);

	if (ceph_decode_32(p) != map->max_osd)
		goto e_inval;

	for (i = 0; i < map->max_osd; i++) {
		err = ceph_decode_entity_addr(p, end, &map->osd_addr[i]);
		if (err)
			goto bad;
	}

	/* pg_temp */
	err = decode_pg_temp(p, end, map);
	if (err)
		goto bad;

	/* primary_temp */
	if (struct_v >= 1) {
		err = decode_primary_temp(p, end, map);
		if (err)
			goto bad;
	}

	/* primary_affinity */
	if (struct_v >= 2) {
		err = decode_primary_affinity(p, end, map);
		if (err)
			goto bad;
	} else {
		WARN_ON(map->osd_primary_affinity);
	}

	/* crush */
	ceph_decode_32_safe(p, end, len, e_inval);
	err = osdmap_set_crush(map, crush_decode(*p, min(*p + len, end)));
	if (err)
		goto bad;

	*p += len;
	if (struct_v >= 3) {
		/* erasure_code_profiles */
		ceph_decode_skip_map_of_map(p, end, string, string, string,
					    e_inval);
	}

	if (struct_v >= 4) {
		err = decode_pg_upmap(p, end, map);
		if (err)
			goto bad;

		err = decode_pg_upmap_items(p, end, map);
		if (err)
			goto bad;
	} else {
		WARN_ON(!RB_EMPTY_ROOT(&map->pg_upmap));
		WARN_ON(!RB_EMPTY_ROOT(&map->pg_upmap_items));
	}

	/* ignore the rest */
	*p = end;

	dout("full osdmap epoch %d max_osd %d\n", map->epoch, map->max_osd);
	return 0;

e_inval:
	err = -EINVAL;
bad:
	pr_err("corrupt full osdmap (%d) epoch %d off %d (%p of %p-%p)\n",
	       err, epoch, (int)(*p - start), *p, start, end);
	print_hex_dump(KERN_DEBUG, "osdmap: ",
		       DUMP_PREFIX_OFFSET, 16, 1,
		       start, end - start, true);
	return err;
}

/*
 * Allocate and decode a full map.
 */
struct ceph_osdmap *ceph_osdmap_decode(void **p, void *end)
{
	struct ceph_osdmap *map;
	int ret;

	map = ceph_osdmap_alloc();
	if (!map)
		return ERR_PTR(-ENOMEM);

	ret = osdmap_decode(p, end, map);
	if (ret) {
		ceph_osdmap_destroy(map);
		return ERR_PTR(ret);
	}

	return map;
}

/*
 * Encoding order is (new_up_client, new_state, new_weight).  Need to
 * apply in the (new_weight, new_state, new_up_client) order, because
 * an incremental map may look like e.g.
 *
 *     new_up_client: { osd=6, addr=... } # set osd_state and addr
 *     new_state: { osd=6, xorstate=EXISTS } # clear osd_state
<<<<<<< HEAD
 */
static int decode_new_up_state_weight(void **p, void *end,
				      struct ceph_osdmap *map)
{
	void *new_up_client;
	void *new_state;
	void *new_weight_end;
	u32 len;

	new_up_client = *p;
	ceph_decode_32_safe(p, end, len, e_inval);
	len *= sizeof(u32) + sizeof(struct ceph_entity_addr);
	ceph_decode_need(p, end, len, e_inval);
	*p += len;

	new_state = *p;
	ceph_decode_32_safe(p, end, len, e_inval);
	len *= sizeof(u32) + sizeof(u8);
	ceph_decode_need(p, end, len, e_inval);
	*p += len;

	/* new_weight */
	ceph_decode_32_safe(p, end, len, e_inval);
	while (len--) {
		s32 osd;
		u32 w;

		ceph_decode_need(p, end, 2*sizeof(u32), e_inval);
		osd = ceph_decode_32(p);
		w = ceph_decode_32(p);
		BUG_ON(osd >= map->max_osd);
		pr_info("osd%d weight 0x%x %s\n", osd, w,
		     w == CEPH_OSD_IN ? "(in)" :
		     (w == CEPH_OSD_OUT ? "(out)" : ""));
		map->osd_weight[osd] = w;

		/*
		 * If we are marking in, set the EXISTS, and clear the
		 * AUTOOUT and NEW bits.
		 */
		if (w) {
			map->osd_state[osd] |= CEPH_OSD_EXISTS;
			map->osd_state[osd] &= ~(CEPH_OSD_AUTOOUT |
						 CEPH_OSD_NEW);
		}
	}
	new_weight_end = *p;

	/* new_state (up/down) */
	*p = new_state;
	len = ceph_decode_32(p);
	while (len--) {
		s32 osd;
		u8 xorstate;
		int ret;

		osd = ceph_decode_32(p);
		xorstate = ceph_decode_8(p);
		if (xorstate == 0)
			xorstate = CEPH_OSD_UP;
		BUG_ON(osd >= map->max_osd);
		if ((map->osd_state[osd] & CEPH_OSD_UP) &&
		    (xorstate & CEPH_OSD_UP))
			pr_info("osd%d down\n", osd);
		if ((map->osd_state[osd] & CEPH_OSD_EXISTS) &&
		    (xorstate & CEPH_OSD_EXISTS)) {
			pr_info("osd%d does not exist\n", osd);
			map->osd_weight[osd] = CEPH_OSD_IN;
			ret = set_primary_affinity(map, osd,
						   CEPH_OSD_DEFAULT_PRIMARY_AFFINITY);
			if (ret)
				return ret;
			memset(map->osd_addr + osd, 0, sizeof(*map->osd_addr));
			map->osd_state[osd] = 0;
		} else {
			map->osd_state[osd] ^= xorstate;
		}
	}

	/* new_up_client */
	*p = new_up_client;
	len = ceph_decode_32(p);
	while (len--) {
		s32 osd;
		struct ceph_entity_addr addr;

		osd = ceph_decode_32(p);
		ceph_decode_copy(p, &addr, sizeof(addr));
		ceph_decode_addr(&addr);
		BUG_ON(osd >= map->max_osd);
		pr_info("osd%d up\n", osd);
		map->osd_state[osd] |= CEPH_OSD_EXISTS | CEPH_OSD_UP;
		map->osd_addr[osd] = addr;
	}

	*p = new_weight_end;
	return 0;

e_inval:
	return -EINVAL;
}

/*
 * decode and apply an incremental map update.
 */
struct ceph_osdmap *osdmap_apply_incremental(void **p, void *end,
					     struct ceph_osdmap *map)
=======
 */
static int decode_new_up_state_weight(void **p, void *end, u8 struct_v,
				      struct ceph_osdmap *map)
>>>>>>> 24b8d41d
{
	void *new_up_client;
	void *new_state;
	void *new_weight_end;
	u32 len;
	int i;

	new_up_client = *p;
	ceph_decode_32_safe(p, end, len, e_inval);
	for (i = 0; i < len; ++i) {
		struct ceph_entity_addr addr;

		ceph_decode_skip_32(p, end, e_inval);
		if (ceph_decode_entity_addr(p, end, &addr))
			goto e_inval;
	}

	new_state = *p;
	ceph_decode_32_safe(p, end, len, e_inval);
	len *= sizeof(u32) + (struct_v >= 5 ? sizeof(u32) : sizeof(u8));
	ceph_decode_need(p, end, len, e_inval);
	*p += len;

	/* new_weight */
	ceph_decode_32_safe(p, end, len, e_inval);
	while (len--) {
		s32 osd;
		u32 w;

		ceph_decode_need(p, end, 2*sizeof(u32), e_inval);
		osd = ceph_decode_32(p);
		w = ceph_decode_32(p);
		BUG_ON(osd >= map->max_osd);
		pr_info("osd%d weight 0x%x %s\n", osd, w,
		     w == CEPH_OSD_IN ? "(in)" :
		     (w == CEPH_OSD_OUT ? "(out)" : ""));
		map->osd_weight[osd] = w;

		/*
		 * If we are marking in, set the EXISTS, and clear the
		 * AUTOOUT and NEW bits.
		 */
		if (w) {
			map->osd_state[osd] |= CEPH_OSD_EXISTS;
			map->osd_state[osd] &= ~(CEPH_OSD_AUTOOUT |
						 CEPH_OSD_NEW);
		}
	}
	new_weight_end = *p;

	/* new_state (up/down) */
	*p = new_state;
	len = ceph_decode_32(p);
	while (len--) {
		s32 osd;
		u32 xorstate;
		int ret;

		osd = ceph_decode_32(p);
		if (struct_v >= 5)
			xorstate = ceph_decode_32(p);
		else
			xorstate = ceph_decode_8(p);
		if (xorstate == 0)
			xorstate = CEPH_OSD_UP;
		BUG_ON(osd >= map->max_osd);
		if ((map->osd_state[osd] & CEPH_OSD_UP) &&
		    (xorstate & CEPH_OSD_UP))
			pr_info("osd%d down\n", osd);
		if ((map->osd_state[osd] & CEPH_OSD_EXISTS) &&
		    (xorstate & CEPH_OSD_EXISTS)) {
			pr_info("osd%d does not exist\n", osd);
			ret = set_primary_affinity(map, osd,
						   CEPH_OSD_DEFAULT_PRIMARY_AFFINITY);
			if (ret)
				return ret;
			memset(map->osd_addr + osd, 0, sizeof(*map->osd_addr));
			map->osd_state[osd] = 0;
		} else {
			map->osd_state[osd] ^= xorstate;
		}
	}

	/* new_up_client */
	*p = new_up_client;
	len = ceph_decode_32(p);
	while (len--) {
		s32 osd;
		struct ceph_entity_addr addr;

		osd = ceph_decode_32(p);
		BUG_ON(osd >= map->max_osd);
		if (ceph_decode_entity_addr(p, end, &addr))
			goto e_inval;
		pr_info("osd%d up\n", osd);
		map->osd_state[osd] |= CEPH_OSD_EXISTS | CEPH_OSD_UP;
		map->osd_addr[osd] = addr;
	}

	*p = new_weight_end;
	return 0;

e_inval:
	return -EINVAL;
}

/*
 * decode and apply an incremental map update.
 */
struct ceph_osdmap *osdmap_apply_incremental(void **p, void *end,
					     struct ceph_osdmap *map)
{
	struct ceph_fsid fsid;
	u32 epoch = 0;
	struct ceph_timespec modified;
	s32 len;
	u64 pool;
	__s64 new_pool_max;
	__s32 new_flags, max;
	void *start = *p;
	int err;
	u8 struct_v;

	dout("%s %p to %p len %d\n", __func__, *p, end, (int)(end - *p));

	err = get_osdmap_client_data_v(p, end, "inc", &struct_v);
	if (err)
		goto bad;

	/* fsid, epoch, modified, new_pool_max, new_flags */
	ceph_decode_need(p, end, sizeof(fsid) + sizeof(u32) + sizeof(modified) +
			 sizeof(u64) + sizeof(u32), e_inval);
	ceph_decode_copy(p, &fsid, sizeof(fsid));
	epoch = ceph_decode_32(p);
	BUG_ON(epoch != map->epoch+1);
	ceph_decode_copy(p, &modified, sizeof(modified));
	new_pool_max = ceph_decode_64(p);
	new_flags = ceph_decode_32(p);

	/* full map? */
	ceph_decode_32_safe(p, end, len, e_inval);
	if (len > 0) {
		dout("apply_incremental full map len %d, %p to %p\n",
		     len, *p, end);
		return ceph_osdmap_decode(p, min(*p+len, end));
	}

	/* new crush? */
	ceph_decode_32_safe(p, end, len, e_inval);
	if (len > 0) {
		err = osdmap_set_crush(map,
				       crush_decode(*p, min(*p + len, end)));
		if (err)
			goto bad;
		*p += len;
	}

	/* new flags? */
	if (new_flags >= 0)
		map->flags = new_flags;
	if (new_pool_max >= 0)
		map->pool_max = new_pool_max;

	/* new max? */
	ceph_decode_32_safe(p, end, max, e_inval);
	if (max >= 0) {
		err = osdmap_set_max_osd(map, max);
		if (err)
			goto bad;
	}

	map->epoch++;
	map->modified = modified;

	/* new_pools */
	err = decode_new_pools(p, end, map);
	if (err)
		goto bad;

	/* new_pool_names */
	err = decode_pool_names(p, end, map);
	if (err)
		goto bad;

	/* old_pool */
	ceph_decode_32_safe(p, end, len, e_inval);
	while (len--) {
		struct ceph_pg_pool_info *pi;

		ceph_decode_64_safe(p, end, pool, e_inval);
		pi = lookup_pg_pool(&map->pg_pools, pool);
		if (pi)
			__remove_pg_pool(&map->pg_pools, pi);
	}

	/* new_up_client, new_state, new_weight */
<<<<<<< HEAD
	err = decode_new_up_state_weight(p, end, map);
=======
	err = decode_new_up_state_weight(p, end, struct_v, map);
>>>>>>> 24b8d41d
	if (err)
		goto bad;

	/* new_pg_temp */
	err = decode_new_pg_temp(p, end, map);
	if (err)
		goto bad;

	/* new_primary_temp */
	if (struct_v >= 1) {
		err = decode_new_primary_temp(p, end, map);
		if (err)
			goto bad;
	}

	/* new_primary_affinity */
	if (struct_v >= 2) {
		err = decode_new_primary_affinity(p, end, map);
		if (err)
			goto bad;
	}

	if (struct_v >= 3) {
		/* new_erasure_code_profiles */
		ceph_decode_skip_map_of_map(p, end, string, string, string,
					    e_inval);
		/* old_erasure_code_profiles */
		ceph_decode_skip_set(p, end, string, e_inval);
	}

	if (struct_v >= 4) {
		err = decode_new_pg_upmap(p, end, map);
		if (err)
			goto bad;

		err = decode_old_pg_upmap(p, end, map);
		if (err)
			goto bad;

		err = decode_new_pg_upmap_items(p, end, map);
		if (err)
			goto bad;

		err = decode_old_pg_upmap_items(p, end, map);
		if (err)
			goto bad;
	}

	/* ignore the rest */
	*p = end;

	dout("inc osdmap epoch %d max_osd %d\n", map->epoch, map->max_osd);
	return map;

e_inval:
	err = -EINVAL;
bad:
	pr_err("corrupt inc osdmap (%d) epoch %d off %d (%p of %p-%p)\n",
	       err, epoch, (int)(*p - start), *p, start, end);
	print_hex_dump(KERN_DEBUG, "osdmap: ",
		       DUMP_PREFIX_OFFSET, 16, 1,
		       start, end - start, true);
	return ERR_PTR(err);
}

void ceph_oloc_copy(struct ceph_object_locator *dest,
		    const struct ceph_object_locator *src)
{
<<<<<<< HEAD
	WARN_ON(!ceph_oloc_empty(dest));
	WARN_ON(dest->pool_ns); /* empty() only covers ->pool */

	dest->pool = src->pool;
	if (src->pool_ns)
		dest->pool_ns = ceph_get_string(src->pool_ns);
}
EXPORT_SYMBOL(ceph_oloc_copy);

void ceph_oloc_destroy(struct ceph_object_locator *oloc)
{
	ceph_put_string(oloc->pool_ns);
}
EXPORT_SYMBOL(ceph_oloc_destroy);

void ceph_oid_copy(struct ceph_object_id *dest,
		   const struct ceph_object_id *src)
{
	WARN_ON(!ceph_oid_empty(dest));

	if (src->name != src->inline_name) {
		/* very rare, see ceph_object_id definition */
		dest->name = kmalloc(src->name_len + 1,
				     GFP_NOIO | __GFP_NOFAIL);
	}

	memcpy(dest->name, src->name, src->name_len + 1);
	dest->name_len = src->name_len;
}
EXPORT_SYMBOL(ceph_oid_copy);

static __printf(2, 0)
int oid_printf_vargs(struct ceph_object_id *oid, const char *fmt, va_list ap)
{
	int len;

	WARN_ON(!ceph_oid_empty(oid));

	len = vsnprintf(oid->inline_name, sizeof(oid->inline_name), fmt, ap);
	if (len >= sizeof(oid->inline_name))
		return len;

	oid->name_len = len;
	return 0;
}

/*
 * If oid doesn't fit into inline buffer, BUG.
 */
void ceph_oid_printf(struct ceph_object_id *oid, const char *fmt, ...)
{
	va_list ap;

	va_start(ap, fmt);
	BUG_ON(oid_printf_vargs(oid, fmt, ap));
	va_end(ap);
}
EXPORT_SYMBOL(ceph_oid_printf);

static __printf(3, 0)
int oid_aprintf_vargs(struct ceph_object_id *oid, gfp_t gfp,
		      const char *fmt, va_list ap)
{
	va_list aq;
	int len;

	va_copy(aq, ap);
	len = oid_printf_vargs(oid, fmt, aq);
	va_end(aq);

	if (len) {
		char *external_name;

		external_name = kmalloc(len + 1, gfp);
		if (!external_name)
			return -ENOMEM;

		oid->name = external_name;
		WARN_ON(vsnprintf(oid->name, len + 1, fmt, ap) != len);
		oid->name_len = len;
	}

	return 0;
}

/*
 * If oid doesn't fit into inline buffer, allocate.
 */
int ceph_oid_aprintf(struct ceph_object_id *oid, gfp_t gfp,
		     const char *fmt, ...)
{
	va_list ap;
	int ret;

	va_start(ap, fmt);
	ret = oid_aprintf_vargs(oid, gfp, fmt, ap);
	va_end(ap);

	return ret;
}
EXPORT_SYMBOL(ceph_oid_aprintf);

void ceph_oid_destroy(struct ceph_object_id *oid)
{
	if (oid->name != oid->inline_name)
		kfree(oid->name);
}
EXPORT_SYMBOL(ceph_oid_destroy);

/*
 * osds only
 */
static bool __osds_equal(const struct ceph_osds *lhs,
			 const struct ceph_osds *rhs)
{
	if (lhs->size == rhs->size &&
	    !memcmp(lhs->osds, rhs->osds, rhs->size * sizeof(rhs->osds[0])))
		return true;

	return false;
}

/*
 * osds + primary
 */
static bool osds_equal(const struct ceph_osds *lhs,
		       const struct ceph_osds *rhs)
{
	if (__osds_equal(lhs, rhs) &&
	    lhs->primary == rhs->primary)
		return true;

	return false;
}

static bool osds_valid(const struct ceph_osds *set)
{
	/* non-empty set */
	if (set->size > 0 && set->primary >= 0)
		return true;

	/* empty can_shift_osds set */
	if (!set->size && set->primary == -1)
		return true;

	/* empty !can_shift_osds set - all NONE */
	if (set->size > 0 && set->primary == -1) {
		int i;

		for (i = 0; i < set->size; i++) {
			if (set->osds[i] != CRUSH_ITEM_NONE)
				break;
		}
		if (i == set->size)
			return true;
	}

	return false;
}

void ceph_osds_copy(struct ceph_osds *dest, const struct ceph_osds *src)
{
	memcpy(dest->osds, src->osds, src->size * sizeof(src->osds[0]));
	dest->size = src->size;
	dest->primary = src->primary;
}

static bool is_split(const struct ceph_pg *pgid,
		     u32 old_pg_num,
		     u32 new_pg_num)
{
	int old_bits = calc_bits_of(old_pg_num);
	int old_mask = (1 << old_bits) - 1;
	int n;

	WARN_ON(pgid->seed >= old_pg_num);
	if (new_pg_num <= old_pg_num)
		return false;

	for (n = 1; ; n++) {
		int next_bit = n << (old_bits - 1);
		u32 s = next_bit | pgid->seed;

		if (s < old_pg_num || s == pgid->seed)
			continue;
		if (s >= new_pg_num)
			break;

		s = ceph_stable_mod(s, old_pg_num, old_mask);
		if (s == pgid->seed)
			return true;
	}

	return false;
}

bool ceph_is_new_interval(const struct ceph_osds *old_acting,
			  const struct ceph_osds *new_acting,
			  const struct ceph_osds *old_up,
			  const struct ceph_osds *new_up,
			  int old_size,
			  int new_size,
			  int old_min_size,
			  int new_min_size,
			  u32 old_pg_num,
			  u32 new_pg_num,
			  bool old_sort_bitwise,
			  bool new_sort_bitwise,
			  const struct ceph_pg *pgid)
{
	return !osds_equal(old_acting, new_acting) ||
	       !osds_equal(old_up, new_up) ||
	       old_size != new_size ||
	       old_min_size != new_min_size ||
	       is_split(pgid, old_pg_num, new_pg_num) ||
	       old_sort_bitwise != new_sort_bitwise;
}

static int calc_pg_rank(int osd, const struct ceph_osds *acting)
{
	int i;

	for (i = 0; i < acting->size; i++) {
		if (acting->osds[i] == osd)
			return i;
	}

	return -1;
}

static bool primary_changed(const struct ceph_osds *old_acting,
			    const struct ceph_osds *new_acting)
{
	if (!old_acting->size && !new_acting->size)
		return false; /* both still empty */

	if (!old_acting->size ^ !new_acting->size)
		return true; /* was empty, now not, or vice versa */

	if (old_acting->primary != new_acting->primary)
		return true; /* primary changed */

	if (calc_pg_rank(old_acting->primary, old_acting) !=
	    calc_pg_rank(new_acting->primary, new_acting))
		return true;

	return false; /* same primary (tho replicas may have changed) */
}

bool ceph_osds_changed(const struct ceph_osds *old_acting,
		       const struct ceph_osds *new_acting,
		       bool any_change)
{
	if (primary_changed(old_acting, new_acting))
		return true;

	if (any_change && !__osds_equal(old_acting, new_acting))
		return true;

	return false;
=======
	ceph_oloc_destroy(dest);

	dest->pool = src->pool;
	if (src->pool_ns)
		dest->pool_ns = ceph_get_string(src->pool_ns);
	else
		dest->pool_ns = NULL;
}
EXPORT_SYMBOL(ceph_oloc_copy);

void ceph_oloc_destroy(struct ceph_object_locator *oloc)
{
	ceph_put_string(oloc->pool_ns);
}
EXPORT_SYMBOL(ceph_oloc_destroy);

void ceph_oid_copy(struct ceph_object_id *dest,
		   const struct ceph_object_id *src)
{
	ceph_oid_destroy(dest);

	if (src->name != src->inline_name) {
		/* very rare, see ceph_object_id definition */
		dest->name = kmalloc(src->name_len + 1,
				     GFP_NOIO | __GFP_NOFAIL);
	} else {
		dest->name = dest->inline_name;
	}
	memcpy(dest->name, src->name, src->name_len + 1);
	dest->name_len = src->name_len;
}
EXPORT_SYMBOL(ceph_oid_copy);

static __printf(2, 0)
int oid_printf_vargs(struct ceph_object_id *oid, const char *fmt, va_list ap)
{
	int len;

	WARN_ON(!ceph_oid_empty(oid));

	len = vsnprintf(oid->inline_name, sizeof(oid->inline_name), fmt, ap);
	if (len >= sizeof(oid->inline_name))
		return len;

	oid->name_len = len;
	return 0;
>>>>>>> 24b8d41d
}

/*
 * If oid doesn't fit into inline buffer, BUG.
 */
<<<<<<< HEAD
int ceph_calc_file_object_mapping(struct ceph_file_layout *layout,
				   u64 off, u64 len,
				   u64 *ono,
				   u64 *oxoff, u64 *oxlen)
{
	u32 osize = layout->object_size;
	u32 su = layout->stripe_unit;
	u32 sc = layout->stripe_count;
	u32 bl, stripeno, stripepos, objsetno;
	u32 su_per_object;
	u64 t, su_offset;

	dout("mapping %llu~%llu  osize %u fl_su %u\n", off, len,
	     osize, su);
	if (su == 0 || sc == 0)
		goto invalid;
	su_per_object = osize / su;
	if (su_per_object == 0)
		goto invalid;
	dout("osize %u / su %u = su_per_object %u\n", osize, su,
	     su_per_object);

	if ((su & ~PAGE_MASK) != 0)
		goto invalid;

	/* bl = *off / su; */
	t = off;
	do_div(t, su);
	bl = t;
	dout("off %llu / su %u = bl %u\n", off, su, bl);

	stripeno = bl / sc;
	stripepos = bl % sc;
	objsetno = stripeno / su_per_object;

	*ono = objsetno * sc + stripepos;
	dout("objset %u * sc %u = ono %u\n", objsetno, sc, (unsigned int)*ono);

	/* *oxoff = *off % layout->fl_stripe_unit;  # offset in su */
	t = off;
	su_offset = do_div(t, su);
	*oxoff = su_offset + (stripeno % su_per_object) * su;
=======
void ceph_oid_printf(struct ceph_object_id *oid, const char *fmt, ...)
{
	va_list ap;
>>>>>>> 24b8d41d

	va_start(ap, fmt);
	BUG_ON(oid_printf_vargs(oid, fmt, ap));
	va_end(ap);
}
EXPORT_SYMBOL(ceph_oid_printf);

static __printf(3, 0)
int oid_aprintf_vargs(struct ceph_object_id *oid, gfp_t gfp,
		      const char *fmt, va_list ap)
{
	va_list aq;
	int len;

	va_copy(aq, ap);
	len = oid_printf_vargs(oid, fmt, aq);
	va_end(aq);

	if (len) {
		char *external_name;

		external_name = kmalloc(len + 1, gfp);
		if (!external_name)
			return -ENOMEM;

		oid->name = external_name;
		WARN_ON(vsnprintf(oid->name, len + 1, fmt, ap) != len);
		oid->name_len = len;
	}

	return 0;
}

/*
 * If oid doesn't fit into inline buffer, allocate.
 */
int ceph_oid_aprintf(struct ceph_object_id *oid, gfp_t gfp,
		     const char *fmt, ...)
{
	va_list ap;
	int ret;

	va_start(ap, fmt);
	ret = oid_aprintf_vargs(oid, gfp, fmt, ap);
	va_end(ap);

	return ret;
}
EXPORT_SYMBOL(ceph_oid_aprintf);

void ceph_oid_destroy(struct ceph_object_id *oid)
{
	if (oid->name != oid->inline_name)
		kfree(oid->name);
}
EXPORT_SYMBOL(ceph_oid_destroy);

/*
 * osds only
 */
static bool __osds_equal(const struct ceph_osds *lhs,
			 const struct ceph_osds *rhs)
{
	if (lhs->size == rhs->size &&
	    !memcmp(lhs->osds, rhs->osds, rhs->size * sizeof(rhs->osds[0])))
		return true;

	return false;
}

/*
<<<<<<< HEAD
 * Map an object into a PG.
 *
 * Should only be called with target_oid and target_oloc (as opposed to
 * base_oid and base_oloc), since tiering isn't taken into account.
 */
int ceph_object_locator_to_pg(struct ceph_osdmap *osdmap,
			      struct ceph_object_id *oid,
			      struct ceph_object_locator *oloc,
=======
 * osds + primary
 */
static bool osds_equal(const struct ceph_osds *lhs,
		       const struct ceph_osds *rhs)
{
	if (__osds_equal(lhs, rhs) &&
	    lhs->primary == rhs->primary)
		return true;

	return false;
}

static bool osds_valid(const struct ceph_osds *set)
{
	/* non-empty set */
	if (set->size > 0 && set->primary >= 0)
		return true;

	/* empty can_shift_osds set */
	if (!set->size && set->primary == -1)
		return true;

	/* empty !can_shift_osds set - all NONE */
	if (set->size > 0 && set->primary == -1) {
		int i;

		for (i = 0; i < set->size; i++) {
			if (set->osds[i] != CRUSH_ITEM_NONE)
				break;
		}
		if (i == set->size)
			return true;
	}

	return false;
}

void ceph_osds_copy(struct ceph_osds *dest, const struct ceph_osds *src)
{
	memcpy(dest->osds, src->osds, src->size * sizeof(src->osds[0]));
	dest->size = src->size;
	dest->primary = src->primary;
}

bool ceph_pg_is_split(const struct ceph_pg *pgid, u32 old_pg_num,
		      u32 new_pg_num)
{
	int old_bits = calc_bits_of(old_pg_num);
	int old_mask = (1 << old_bits) - 1;
	int n;

	WARN_ON(pgid->seed >= old_pg_num);
	if (new_pg_num <= old_pg_num)
		return false;

	for (n = 1; ; n++) {
		int next_bit = n << (old_bits - 1);
		u32 s = next_bit | pgid->seed;

		if (s < old_pg_num || s == pgid->seed)
			continue;
		if (s >= new_pg_num)
			break;

		s = ceph_stable_mod(s, old_pg_num, old_mask);
		if (s == pgid->seed)
			return true;
	}

	return false;
}

bool ceph_is_new_interval(const struct ceph_osds *old_acting,
			  const struct ceph_osds *new_acting,
			  const struct ceph_osds *old_up,
			  const struct ceph_osds *new_up,
			  int old_size,
			  int new_size,
			  int old_min_size,
			  int new_min_size,
			  u32 old_pg_num,
			  u32 new_pg_num,
			  bool old_sort_bitwise,
			  bool new_sort_bitwise,
			  bool old_recovery_deletes,
			  bool new_recovery_deletes,
			  const struct ceph_pg *pgid)
{
	return !osds_equal(old_acting, new_acting) ||
	       !osds_equal(old_up, new_up) ||
	       old_size != new_size ||
	       old_min_size != new_min_size ||
	       ceph_pg_is_split(pgid, old_pg_num, new_pg_num) ||
	       old_sort_bitwise != new_sort_bitwise ||
	       old_recovery_deletes != new_recovery_deletes;
}

static int calc_pg_rank(int osd, const struct ceph_osds *acting)
{
	int i;

	for (i = 0; i < acting->size; i++) {
		if (acting->osds[i] == osd)
			return i;
	}

	return -1;
}

static bool primary_changed(const struct ceph_osds *old_acting,
			    const struct ceph_osds *new_acting)
{
	if (!old_acting->size && !new_acting->size)
		return false; /* both still empty */

	if (!old_acting->size ^ !new_acting->size)
		return true; /* was empty, now not, or vice versa */

	if (old_acting->primary != new_acting->primary)
		return true; /* primary changed */

	if (calc_pg_rank(old_acting->primary, old_acting) !=
	    calc_pg_rank(new_acting->primary, new_acting))
		return true;

	return false; /* same primary (tho replicas may have changed) */
}

bool ceph_osds_changed(const struct ceph_osds *old_acting,
		       const struct ceph_osds *new_acting,
		       bool any_change)
{
	if (primary_changed(old_acting, new_acting))
		return true;

	if (any_change && !__osds_equal(old_acting, new_acting))
		return true;

	return false;
}

/*
 * Map an object into a PG.
 *
 * Should only be called with target_oid and target_oloc (as opposed to
 * base_oid and base_oloc), since tiering isn't taken into account.
 */
void __ceph_object_locator_to_pg(struct ceph_pg_pool_info *pi,
				 const struct ceph_object_id *oid,
				 const struct ceph_object_locator *oloc,
				 struct ceph_pg *raw_pgid)
{
	WARN_ON(pi->id != oloc->pool);

	if (!oloc->pool_ns) {
		raw_pgid->pool = oloc->pool;
		raw_pgid->seed = ceph_str_hash(pi->object_hash, oid->name,
					     oid->name_len);
		dout("%s %s -> raw_pgid %llu.%x\n", __func__, oid->name,
		     raw_pgid->pool, raw_pgid->seed);
	} else {
		char stack_buf[256];
		char *buf = stack_buf;
		int nsl = oloc->pool_ns->len;
		size_t total = nsl + 1 + oid->name_len;

		if (total > sizeof(stack_buf))
			buf = kmalloc(total, GFP_NOIO | __GFP_NOFAIL);
		memcpy(buf, oloc->pool_ns->str, nsl);
		buf[nsl] = '\037';
		memcpy(buf + nsl + 1, oid->name, oid->name_len);
		raw_pgid->pool = oloc->pool;
		raw_pgid->seed = ceph_str_hash(pi->object_hash, buf, total);
		if (buf != stack_buf)
			kfree(buf);
		dout("%s %s ns %.*s -> raw_pgid %llu.%x\n", __func__,
		     oid->name, nsl, oloc->pool_ns->str,
		     raw_pgid->pool, raw_pgid->seed);
	}
}

int ceph_object_locator_to_pg(struct ceph_osdmap *osdmap,
			      const struct ceph_object_id *oid,
			      const struct ceph_object_locator *oloc,
>>>>>>> 24b8d41d
			      struct ceph_pg *raw_pgid)
{
	struct ceph_pg_pool_info *pi;

	pi = ceph_pg_pool_by_id(osdmap, oloc->pool);
	if (!pi)
		return -ENOENT;

<<<<<<< HEAD
	if (!oloc->pool_ns) {
		raw_pgid->pool = oloc->pool;
		raw_pgid->seed = ceph_str_hash(pi->object_hash, oid->name,
					     oid->name_len);
		dout("%s %s -> raw_pgid %llu.%x\n", __func__, oid->name,
		     raw_pgid->pool, raw_pgid->seed);
	} else {
		char stack_buf[256];
		char *buf = stack_buf;
		int nsl = oloc->pool_ns->len;
		size_t total = nsl + 1 + oid->name_len;

		if (total > sizeof(stack_buf)) {
			buf = kmalloc(total, GFP_NOIO);
			if (!buf)
				return -ENOMEM;
		}
		memcpy(buf, oloc->pool_ns->str, nsl);
		buf[nsl] = '\037';
		memcpy(buf + nsl + 1, oid->name, oid->name_len);
		raw_pgid->pool = oloc->pool;
		raw_pgid->seed = ceph_str_hash(pi->object_hash, buf, total);
		if (buf != stack_buf)
			kfree(buf);
		dout("%s %s ns %.*s -> raw_pgid %llu.%x\n", __func__,
		     oid->name, nsl, oloc->pool_ns->str,
		     raw_pgid->pool, raw_pgid->seed);
	}
=======
	__ceph_object_locator_to_pg(pi, oid, oloc, raw_pgid);
>>>>>>> 24b8d41d
	return 0;
}
EXPORT_SYMBOL(ceph_object_locator_to_pg);

/*
 * Map a raw PG (full precision ps) into an actual PG.
 */
static void raw_pg_to_pg(struct ceph_pg_pool_info *pi,
			 const struct ceph_pg *raw_pgid,
			 struct ceph_pg *pgid)
{
	pgid->pool = raw_pgid->pool;
	pgid->seed = ceph_stable_mod(raw_pgid->seed, pi->pg_num,
				     pi->pg_num_mask);
}

/*
 * Map a raw PG (full precision ps) into a placement ps (placement
 * seed).  Include pool id in that value so that different pools don't
 * use the same seeds.
 */
static u32 raw_pg_to_pps(struct ceph_pg_pool_info *pi,
			 const struct ceph_pg *raw_pgid)
{
	if (pi->flags & CEPH_POOL_FLAG_HASHPSPOOL) {
		/* hash pool id and seed so that pool PGs do not overlap */
		return crush_hash32_2(CRUSH_HASH_RJENKINS1,
				      ceph_stable_mod(raw_pgid->seed,
						      pi->pgp_num,
						      pi->pgp_num_mask),
				      raw_pgid->pool);
	} else {
		/*
		 * legacy behavior: add ps and pool together.  this is
		 * not a great approach because the PGs from each pool
		 * will overlap on top of each other: 0.5 == 1.4 ==
		 * 2.3 == ...
		 */
		return ceph_stable_mod(raw_pgid->seed, pi->pgp_num,
				       pi->pgp_num_mask) +
		       (unsigned)raw_pgid->pool;
	}
}
<<<<<<< HEAD
=======

/*
 * Magic value used for a "default" fallback choose_args, used if the
 * crush_choose_arg_map passed to do_crush() does not exist.  If this
 * also doesn't exist, fall back to canonical weights.
 */
#define CEPH_DEFAULT_CHOOSE_ARGS	-1
>>>>>>> 24b8d41d

static int do_crush(struct ceph_osdmap *map, int ruleno, int x,
		    int *result, int result_max,
		    const __u32 *weight, int weight_max,
		    s64 choose_args_index)
{
	struct crush_choose_arg_map *arg_map;
	struct crush_work *work;
	int r;

	BUG_ON(result_max > CEPH_PG_MAX_SIZE);

	arg_map = lookup_choose_arg_map(&map->crush->choose_args,
					choose_args_index);
	if (!arg_map)
		arg_map = lookup_choose_arg_map(&map->crush->choose_args,
						CEPH_DEFAULT_CHOOSE_ARGS);

	work = get_workspace(&map->crush_wsm, map->crush);
	r = crush_do_rule(map->crush, ruleno, x, result, result_max,
			  weight, weight_max, work,
			  arg_map ? arg_map->args : NULL);
	put_workspace(&map->crush_wsm, work);
	return r;
}

static void remove_nonexistent_osds(struct ceph_osdmap *osdmap,
				    struct ceph_pg_pool_info *pi,
				    struct ceph_osds *set)
{
	int i;

	if (ceph_can_shift_osds(pi)) {
		int removed = 0;

		/* shift left */
		for (i = 0; i < set->size; i++) {
			if (!ceph_osd_exists(osdmap, set->osds[i])) {
				removed++;
				continue;
			}
			if (removed)
				set->osds[i - removed] = set->osds[i];
		}
		set->size -= removed;
	} else {
		/* set dne devices to NONE */
		for (i = 0; i < set->size; i++) {
			if (!ceph_osd_exists(osdmap, set->osds[i]))
				set->osds[i] = CRUSH_ITEM_NONE;
		}
	}
}

/*
<<<<<<< HEAD
 * Calculate raw set (CRUSH output) for given PG.  The result may
 * contain nonexistent OSDs.  ->primary is undefined for a raw set.
=======
 * Calculate raw set (CRUSH output) for given PG and filter out
 * nonexistent OSDs.  ->primary is undefined for a raw set.
>>>>>>> 24b8d41d
 *
 * Placement seed (CRUSH input) is returned through @ppps.
 */
static void pg_to_raw_osds(struct ceph_osdmap *osdmap,
			   struct ceph_pg_pool_info *pi,
			   const struct ceph_pg *raw_pgid,
			   struct ceph_osds *raw,
			   u32 *ppps)
{
	u32 pps = raw_pg_to_pps(pi, raw_pgid);
	int ruleno;
	int len;

	ceph_osds_init(raw);
	if (ppps)
		*ppps = pps;

	ruleno = crush_find_rule(osdmap->crush, pi->crush_ruleset, pi->type,
				 pi->size);
	if (ruleno < 0) {
		pr_err("no crush rule: pool %lld ruleset %d type %d size %d\n",
		       pi->id, pi->crush_ruleset, pi->type, pi->size);
		return;
	}

<<<<<<< HEAD
	len = do_crush(osdmap, ruleno, pps, raw->osds,
		       min_t(int, pi->size, ARRAY_SIZE(raw->osds)),
		       osdmap->osd_weight, osdmap->max_osd);
=======
	if (pi->size > ARRAY_SIZE(raw->osds)) {
		pr_err_ratelimited("pool %lld ruleset %d type %d too wide: size %d > %zu\n",
		       pi->id, pi->crush_ruleset, pi->type, pi->size,
		       ARRAY_SIZE(raw->osds));
		return;
	}

	len = do_crush(osdmap, ruleno, pps, raw->osds, pi->size,
		       osdmap->osd_weight, osdmap->max_osd, pi->id);
>>>>>>> 24b8d41d
	if (len < 0) {
		pr_err("error %d from crush rule %d: pool %lld ruleset %d type %d size %d\n",
		       len, ruleno, pi->id, pi->crush_ruleset, pi->type,
		       pi->size);
		return;
	}

	raw->size = len;
<<<<<<< HEAD
=======
	remove_nonexistent_osds(osdmap, pi, raw);
}

/* apply pg_upmap[_items] mappings */
static void apply_upmap(struct ceph_osdmap *osdmap,
			const struct ceph_pg *pgid,
			struct ceph_osds *raw)
{
	struct ceph_pg_mapping *pg;
	int i, j;

	pg = lookup_pg_mapping(&osdmap->pg_upmap, pgid);
	if (pg) {
		/* make sure targets aren't marked out */
		for (i = 0; i < pg->pg_upmap.len; i++) {
			int osd = pg->pg_upmap.osds[i];

			if (osd != CRUSH_ITEM_NONE &&
			    osd < osdmap->max_osd &&
			    osdmap->osd_weight[osd] == 0) {
				/* reject/ignore explicit mapping */
				return;
			}
		}
		for (i = 0; i < pg->pg_upmap.len; i++)
			raw->osds[i] = pg->pg_upmap.osds[i];
		raw->size = pg->pg_upmap.len;
		/* check and apply pg_upmap_items, if any */
	}

	pg = lookup_pg_mapping(&osdmap->pg_upmap_items, pgid);
	if (pg) {
		/*
		 * Note: this approach does not allow a bidirectional swap,
		 * e.g., [[1,2],[2,1]] applied to [0,1,2] -> [0,2,1].
		 */
		for (i = 0; i < pg->pg_upmap_items.len; i++) {
			int from = pg->pg_upmap_items.from_to[i][0];
			int to = pg->pg_upmap_items.from_to[i][1];
			int pos = -1;
			bool exists = false;

			/* make sure replacement doesn't already appear */
			for (j = 0; j < raw->size; j++) {
				int osd = raw->osds[j];

				if (osd == to) {
					exists = true;
					break;
				}
				/* ignore mapping if target is marked out */
				if (osd == from && pos < 0 &&
				    !(to != CRUSH_ITEM_NONE &&
				      to < osdmap->max_osd &&
				      osdmap->osd_weight[to] == 0)) {
					pos = j;
				}
			}
			if (!exists && pos >= 0)
				raw->osds[pos] = to;
		}
	}
>>>>>>> 24b8d41d
}

/*
 * Given raw set, calculate up set and up primary.  By definition of an
 * up set, the result won't contain nonexistent or down OSDs.
 *
 * This is done in-place - on return @set is the up set.  If it's
 * empty, ->primary will remain undefined.
 */
static void raw_to_up_osds(struct ceph_osdmap *osdmap,
			   struct ceph_pg_pool_info *pi,
			   struct ceph_osds *set)
{
	int i;

	/* ->primary is undefined for a raw set */
	BUG_ON(set->primary != -1);

	if (ceph_can_shift_osds(pi)) {
		int removed = 0;

		/* shift left */
		for (i = 0; i < set->size; i++) {
			if (ceph_osd_is_down(osdmap, set->osds[i])) {
				removed++;
				continue;
			}
			if (removed)
				set->osds[i - removed] = set->osds[i];
		}
		set->size -= removed;
		if (set->size > 0)
			set->primary = set->osds[0];
	} else {
		/* set down/dne devices to NONE */
		for (i = set->size - 1; i >= 0; i--) {
			if (ceph_osd_is_down(osdmap, set->osds[i]))
				set->osds[i] = CRUSH_ITEM_NONE;
			else
				set->primary = set->osds[i];
		}
	}
}

static void apply_primary_affinity(struct ceph_osdmap *osdmap,
				   struct ceph_pg_pool_info *pi,
				   u32 pps,
				   struct ceph_osds *up)
{
	int i;
	int pos = -1;

	/*
	 * Do we have any non-default primary_affinity values for these
	 * osds?
	 */
	if (!osdmap->osd_primary_affinity)
		return;

	for (i = 0; i < up->size; i++) {
		int osd = up->osds[i];

		if (osd != CRUSH_ITEM_NONE &&
		    osdmap->osd_primary_affinity[osd] !=
					CEPH_OSD_DEFAULT_PRIMARY_AFFINITY) {
			break;
		}
	}
	if (i == up->size)
		return;

	/*
	 * Pick the primary.  Feed both the seed (for the pg) and the
	 * osd into the hash/rng so that a proportional fraction of an
	 * osd's pgs get rejected as primary.
	 */
	for (i = 0; i < up->size; i++) {
		int osd = up->osds[i];
		u32 aff;

		if (osd == CRUSH_ITEM_NONE)
			continue;

		aff = osdmap->osd_primary_affinity[osd];
		if (aff < CEPH_OSD_MAX_PRIMARY_AFFINITY &&
		    (crush_hash32_2(CRUSH_HASH_RJENKINS1,
				    pps, osd) >> 16) >= aff) {
			/*
			 * We chose not to use this primary.  Note it
			 * anyway as a fallback in case we don't pick
			 * anyone else, but keep looking.
			 */
			if (pos < 0)
				pos = i;
		} else {
			pos = i;
			break;
		}
	}
	if (pos < 0)
		return;

	up->primary = up->osds[pos];

	if (ceph_can_shift_osds(pi) && pos > 0) {
		/* move the new primary to the front */
		for (i = pos; i > 0; i--)
			up->osds[i] = up->osds[i - 1];
		up->osds[0] = up->primary;
	}
}

/*
 * Get pg_temp and primary_temp mappings for given PG.
 *
 * Note that a PG may have none, only pg_temp, only primary_temp or
 * both pg_temp and primary_temp mappings.  This means @temp isn't
 * always a valid OSD set on return: in the "only primary_temp" case,
 * @temp will have its ->primary >= 0 but ->size == 0.
 */
static void get_temp_osds(struct ceph_osdmap *osdmap,
			  struct ceph_pg_pool_info *pi,
<<<<<<< HEAD
			  const struct ceph_pg *raw_pgid,
=======
			  const struct ceph_pg *pgid,
>>>>>>> 24b8d41d
			  struct ceph_osds *temp)
{
	struct ceph_pg pgid;
	struct ceph_pg_mapping *pg;
	int i;

<<<<<<< HEAD
	raw_pg_to_pg(pi, raw_pgid, &pgid);
=======
>>>>>>> 24b8d41d
	ceph_osds_init(temp);

	/* pg_temp? */
	pg = lookup_pg_mapping(&osdmap->pg_temp, pgid);
	if (pg) {
		for (i = 0; i < pg->pg_temp.len; i++) {
			if (ceph_osd_is_down(osdmap, pg->pg_temp.osds[i])) {
				if (ceph_can_shift_osds(pi))
					continue;

				temp->osds[temp->size++] = CRUSH_ITEM_NONE;
			} else {
				temp->osds[temp->size++] = pg->pg_temp.osds[i];
			}
		}

		/* apply pg_temp's primary */
		for (i = 0; i < temp->size; i++) {
			if (temp->osds[i] != CRUSH_ITEM_NONE) {
				temp->primary = temp->osds[i];
				break;
			}
		}
	}

	/* primary_temp? */
	pg = lookup_pg_mapping(&osdmap->primary_temp, pgid);
	if (pg)
		temp->primary = pg->primary_temp.osd;
}

/*
 * Map a PG to its acting set as well as its up set.
 *
 * Acting set is used for data mapping purposes, while up set can be
 * recorded for detecting interval changes and deciding whether to
 * resend a request.
 */
void ceph_pg_to_up_acting_osds(struct ceph_osdmap *osdmap,
<<<<<<< HEAD
=======
			       struct ceph_pg_pool_info *pi,
>>>>>>> 24b8d41d
			       const struct ceph_pg *raw_pgid,
			       struct ceph_osds *up,
			       struct ceph_osds *acting)
{
<<<<<<< HEAD
	struct ceph_pg_pool_info *pi;
	u32 pps;

	pi = ceph_pg_pool_by_id(osdmap, raw_pgid->pool);
	if (!pi) {
		ceph_osds_init(up);
		ceph_osds_init(acting);
		goto out;
	}

	pg_to_raw_osds(osdmap, pi, raw_pgid, up, &pps);
	raw_to_up_osds(osdmap, pi, up);
	apply_primary_affinity(osdmap, pi, pps, up);
	get_temp_osds(osdmap, pi, raw_pgid, acting);
	if (!acting->size) {
		memcpy(acting->osds, up->osds, up->size * sizeof(up->osds[0]));
		acting->size = up->size;
		if (acting->primary == -1)
			acting->primary = up->primary;
	}
out:
	WARN_ON(!osds_valid(up) || !osds_valid(acting));
}

/*
 * Return acting primary for given PG, or -1 if none.
 */
int ceph_pg_to_acting_primary(struct ceph_osdmap *osdmap,
			      const struct ceph_pg *raw_pgid)
{
	struct ceph_osds up, acting;

	ceph_pg_to_up_acting_osds(osdmap, raw_pgid, &up, &acting);
	return acting.primary;
}
EXPORT_SYMBOL(ceph_pg_to_acting_primary);
=======
	struct ceph_pg pgid;
	u32 pps;

	WARN_ON(pi->id != raw_pgid->pool);
	raw_pg_to_pg(pi, raw_pgid, &pgid);

	pg_to_raw_osds(osdmap, pi, raw_pgid, up, &pps);
	apply_upmap(osdmap, &pgid, up);
	raw_to_up_osds(osdmap, pi, up);
	apply_primary_affinity(osdmap, pi, pps, up);
	get_temp_osds(osdmap, pi, &pgid, acting);
	if (!acting->size) {
		memcpy(acting->osds, up->osds, up->size * sizeof(up->osds[0]));
		acting->size = up->size;
		if (acting->primary == -1)
			acting->primary = up->primary;
	}
	WARN_ON(!osds_valid(up) || !osds_valid(acting));
}

bool ceph_pg_to_primary_shard(struct ceph_osdmap *osdmap,
			      struct ceph_pg_pool_info *pi,
			      const struct ceph_pg *raw_pgid,
			      struct ceph_spg *spgid)
{
	struct ceph_pg pgid;
	struct ceph_osds up, acting;
	int i;

	WARN_ON(pi->id != raw_pgid->pool);
	raw_pg_to_pg(pi, raw_pgid, &pgid);

	if (ceph_can_shift_osds(pi)) {
		spgid->pgid = pgid; /* struct */
		spgid->shard = CEPH_SPG_NOSHARD;
		return true;
	}

	ceph_pg_to_up_acting_osds(osdmap, pi, &pgid, &up, &acting);
	for (i = 0; i < acting.size; i++) {
		if (acting.osds[i] == acting.primary) {
			spgid->pgid = pgid; /* struct */
			spgid->shard = i;
			return true;
		}
	}

	return false;
}

/*
 * Return acting primary for given PG, or -1 if none.
 */
int ceph_pg_to_acting_primary(struct ceph_osdmap *osdmap,
			      const struct ceph_pg *raw_pgid)
{
	struct ceph_pg_pool_info *pi;
	struct ceph_osds up, acting;

	pi = ceph_pg_pool_by_id(osdmap, raw_pgid->pool);
	if (!pi)
		return -1;

	ceph_pg_to_up_acting_osds(osdmap, pi, raw_pgid, &up, &acting);
	return acting.primary;
}
EXPORT_SYMBOL(ceph_pg_to_acting_primary);

static struct crush_loc_node *alloc_crush_loc(size_t type_name_len,
					      size_t name_len)
{
	struct crush_loc_node *loc;

	loc = kmalloc(sizeof(*loc) + type_name_len + name_len + 2, GFP_NOIO);
	if (!loc)
		return NULL;

	RB_CLEAR_NODE(&loc->cl_node);
	return loc;
}

static void free_crush_loc(struct crush_loc_node *loc)
{
	WARN_ON(!RB_EMPTY_NODE(&loc->cl_node));

	kfree(loc);
}

static int crush_loc_compare(const struct crush_loc *loc1,
			     const struct crush_loc *loc2)
{
	return strcmp(loc1->cl_type_name, loc2->cl_type_name) ?:
	       strcmp(loc1->cl_name, loc2->cl_name);
}

DEFINE_RB_FUNCS2(crush_loc, struct crush_loc_node, cl_loc, crush_loc_compare,
		 RB_BYPTR, const struct crush_loc *, cl_node)

/*
 * Parses a set of <bucket type name>':'<bucket name> pairs separated
 * by '|', e.g. "rack:foo1|rack:foo2|datacenter:bar".
 *
 * Note that @crush_location is modified by strsep().
 */
int ceph_parse_crush_location(char *crush_location, struct rb_root *locs)
{
	struct crush_loc_node *loc;
	const char *type_name, *name, *colon;
	size_t type_name_len, name_len;

	dout("%s '%s'\n", __func__, crush_location);
	while ((type_name = strsep(&crush_location, "|"))) {
		colon = strchr(type_name, ':');
		if (!colon)
			return -EINVAL;

		type_name_len = colon - type_name;
		if (type_name_len == 0)
			return -EINVAL;

		name = colon + 1;
		name_len = strlen(name);
		if (name_len == 0)
			return -EINVAL;

		loc = alloc_crush_loc(type_name_len, name_len);
		if (!loc)
			return -ENOMEM;

		loc->cl_loc.cl_type_name = loc->cl_data;
		memcpy(loc->cl_loc.cl_type_name, type_name, type_name_len);
		loc->cl_loc.cl_type_name[type_name_len] = '\0';

		loc->cl_loc.cl_name = loc->cl_data + type_name_len + 1;
		memcpy(loc->cl_loc.cl_name, name, name_len);
		loc->cl_loc.cl_name[name_len] = '\0';

		if (!__insert_crush_loc(locs, loc)) {
			free_crush_loc(loc);
			return -EEXIST;
		}

		dout("%s type_name '%s' name '%s'\n", __func__,
		     loc->cl_loc.cl_type_name, loc->cl_loc.cl_name);
	}

	return 0;
}

int ceph_compare_crush_locs(struct rb_root *locs1, struct rb_root *locs2)
{
	struct rb_node *n1 = rb_first(locs1);
	struct rb_node *n2 = rb_first(locs2);
	int ret;

	for ( ; n1 && n2; n1 = rb_next(n1), n2 = rb_next(n2)) {
		struct crush_loc_node *loc1 =
		    rb_entry(n1, struct crush_loc_node, cl_node);
		struct crush_loc_node *loc2 =
		    rb_entry(n2, struct crush_loc_node, cl_node);

		ret = crush_loc_compare(&loc1->cl_loc, &loc2->cl_loc);
		if (ret)
			return ret;
	}

	if (!n1 && n2)
		return -1;
	if (n1 && !n2)
		return 1;
	return 0;
}

void ceph_clear_crush_locs(struct rb_root *locs)
{
	while (!RB_EMPTY_ROOT(locs)) {
		struct crush_loc_node *loc =
		    rb_entry(rb_first(locs), struct crush_loc_node, cl_node);

		erase_crush_loc(locs, loc);
		free_crush_loc(loc);
	}
}

/*
 * [a-zA-Z0-9-_.]+
 */
static bool is_valid_crush_name(const char *name)
{
	do {
		if (!('a' <= *name && *name <= 'z') &&
		    !('A' <= *name && *name <= 'Z') &&
		    !('0' <= *name && *name <= '9') &&
		    *name != '-' && *name != '_' && *name != '.')
			return false;
	} while (*++name != '\0');

	return true;
}

/*
 * Gets the parent of an item.  Returns its id (<0 because the
 * parent is always a bucket), type id (>0 for the same reason,
 * via @parent_type_id) and location (via @parent_loc).  If no
 * parent, returns 0.
 *
 * Does a linear search, as there are no parent pointers of any
 * kind.  Note that the result is ambigous for items that occur
 * multiple times in the map.
 */
static int get_immediate_parent(struct crush_map *c, int id,
				u16 *parent_type_id,
				struct crush_loc *parent_loc)
{
	struct crush_bucket *b;
	struct crush_name_node *type_cn, *cn;
	int i, j;

	for (i = 0; i < c->max_buckets; i++) {
		b = c->buckets[i];
		if (!b)
			continue;

		/* ignore per-class shadow hierarchy */
		cn = lookup_crush_name(&c->names, b->id);
		if (!cn || !is_valid_crush_name(cn->cn_name))
			continue;

		for (j = 0; j < b->size; j++) {
			if (b->items[j] != id)
				continue;

			*parent_type_id = b->type;
			type_cn = lookup_crush_name(&c->type_names, b->type);
			parent_loc->cl_type_name = type_cn->cn_name;
			parent_loc->cl_name = cn->cn_name;
			return b->id;
		}
	}

	return 0;  /* no parent */
}

/*
 * Calculates the locality/distance from an item to a client
 * location expressed in terms of CRUSH hierarchy as a set of
 * (bucket type name, bucket name) pairs.  Specifically, looks
 * for the lowest-valued bucket type for which the location of
 * @id matches one of the locations in @locs, so for standard
 * bucket types (host = 1, rack = 3, datacenter = 8, zone = 9)
 * a matching host is closer than a matching rack and a matching
 * data center is closer than a matching zone.
 *
 * Specifying multiple locations (a "multipath" location) such
 * as "rack=foo1 rack=foo2 datacenter=bar" is allowed -- @locs
 * is a multimap.  The locality will be:
 *
 * - 3 for OSDs in racks foo1 and foo2
 * - 8 for OSDs in data center bar
 * - -1 for all other OSDs
 *
 * The lowest possible bucket type is 1, so the best locality
 * for an OSD is 1 (i.e. a matching host).  Locality 0 would be
 * the OSD itself.
 */
int ceph_get_crush_locality(struct ceph_osdmap *osdmap, int id,
			    struct rb_root *locs)
{
	struct crush_loc loc;
	u16 type_id;

	/*
	 * Instead of repeated get_immediate_parent() calls,
	 * the location of @id could be obtained with a single
	 * depth-first traversal.
	 */
	for (;;) {
		id = get_immediate_parent(osdmap->crush, id, &type_id, &loc);
		if (id >= 0)
			return -1;  /* not local */

		if (lookup_crush_loc(locs, &loc))
			return type_id;
	}
}
>>>>>>> 24b8d41d
<|MERGE_RESOLUTION|>--- conflicted
+++ resolved
@@ -672,33 +672,10 @@
 	return 0;
 }
 
-<<<<<<< HEAD
-/*
- * rbtree of pg_mapping for handling pg_temp (explicit mapping of pgid
- * to a set of osds) and primary_temp (explicit primary setting)
- */
-static int __insert_pg_mapping(struct ceph_pg_mapping *new,
-			       struct rb_root *root)
-=======
 int ceph_spg_compare(const struct ceph_spg *lhs, const struct ceph_spg *rhs)
->>>>>>> 24b8d41d
 {
 	int ret;
 
-<<<<<<< HEAD
-	dout("__insert_pg_mapping %llx %p\n", *(u64 *)&new->pgid, new);
-	while (*p) {
-		parent = *p;
-		pg = rb_entry(parent, struct ceph_pg_mapping, node);
-		c = ceph_pg_compare(&new->pgid, &pg->pgid);
-		if (c < 0)
-			p = &(*p)->rb_left;
-		else if (c > 0)
-			p = &(*p)->rb_right;
-		else
-			return -EEXIST;
-	}
-=======
 	ret = ceph_pg_compare(&lhs->pgid, &rhs->pgid);
 	if (ret)
 		return ret;
@@ -707,7 +684,6 @@
 		return -1;
 	if (lhs->shard > rhs->shard)
 		return 1;
->>>>>>> 24b8d41d
 
 	return 0;
 }
@@ -715,24 +691,6 @@
 static struct ceph_pg_mapping *alloc_pg_mapping(size_t payload_len)
 {
 	struct ceph_pg_mapping *pg;
-<<<<<<< HEAD
-	int c;
-
-	while (n) {
-		pg = rb_entry(n, struct ceph_pg_mapping, node);
-		c = ceph_pg_compare(&pgid, &pg->pgid);
-		if (c < 0) {
-			n = n->rb_left;
-		} else if (c > 0) {
-			n = n->rb_right;
-		} else {
-			dout("__lookup_pg_mapping %lld.%x got %p\n",
-			     pgid.pool, pgid.seed, pg);
-			return pg;
-		}
-	}
-	return NULL;
-=======
 
 	pg = kmalloc(sizeof(*pg) + payload_len, GFP_NOIO);
 	if (!pg)
@@ -740,7 +698,6 @@
 
 	RB_CLEAR_NODE(&pg->node);
 	return pg;
->>>>>>> 24b8d41d
 }
 
 static void free_pg_mapping(struct ceph_pg_mapping *pg)
@@ -924,20 +881,15 @@
 		*p += len;
 	}
 
-<<<<<<< HEAD
-=======
 	/*
 	 * last_force_op_resend_preluminous, will be overridden if the
 	 * map was encoded with RESEND_ON_SPLIT
 	 */
->>>>>>> 24b8d41d
 	if (ev >= 15)
 		pi->last_force_request_resend = ceph_decode_32(p);
 	else
 		pi->last_force_request_resend = 0;
 
-<<<<<<< HEAD
-=======
 	if (ev >= 16)
 		*p += 4; /* skip min_read_recency_for_promote */
 
@@ -971,7 +923,6 @@
 	if (ev >= 25)
 		pi->last_force_request_resend = ceph_decode_32(p);
 
->>>>>>> 24b8d41d
 	/* ignore the rest */
 
 	*p = pool_end;
@@ -1014,63 +965,7 @@
 }
 
 /*
-<<<<<<< HEAD
- * osd map
- */
-struct ceph_osdmap *ceph_osdmap_alloc(void)
-{
-	struct ceph_osdmap *map;
-
-	map = kzalloc(sizeof(*map), GFP_NOIO);
-	if (!map)
-		return NULL;
-
-	map->pg_pools = RB_ROOT;
-	map->pool_max = -1;
-	map->pg_temp = RB_ROOT;
-	map->primary_temp = RB_ROOT;
-	mutex_init(&map->crush_scratch_mutex);
-
-	return map;
-}
-
-void ceph_osdmap_destroy(struct ceph_osdmap *map)
-{
-	dout("osdmap_destroy %p\n", map);
-	if (map->crush)
-		crush_destroy(map->crush);
-	while (!RB_EMPTY_ROOT(&map->pg_temp)) {
-		struct ceph_pg_mapping *pg =
-			rb_entry(rb_first(&map->pg_temp),
-				 struct ceph_pg_mapping, node);
-		rb_erase(&pg->node, &map->pg_temp);
-		kfree(pg);
-	}
-	while (!RB_EMPTY_ROOT(&map->primary_temp)) {
-		struct ceph_pg_mapping *pg =
-			rb_entry(rb_first(&map->primary_temp),
-				 struct ceph_pg_mapping, node);
-		rb_erase(&pg->node, &map->primary_temp);
-		kfree(pg);
-	}
-	while (!RB_EMPTY_ROOT(&map->pg_pools)) {
-		struct ceph_pg_pool_info *pi =
-			rb_entry(rb_first(&map->pg_pools),
-				 struct ceph_pg_pool_info, node);
-		__remove_pg_pool(&map->pg_pools, pi);
-	}
-	kfree(map->osd_state);
-	kfree(map->osd_weight);
-	kfree(map->osd_addr);
-	kfree(map->osd_primary_affinity);
-	kfree(map);
-}
-
-/*
- * Adjust max_osd value, (re)allocate arrays.
-=======
  * CRUSH workspaces
->>>>>>> 24b8d41d
  *
  * workspace_manager framework borrowed from fs/btrfs/compression.c.
  * Two simplifications: there is only one type of workspace and there
@@ -1920,119 +1815,9 @@
  *
  *     new_up_client: { osd=6, addr=... } # set osd_state and addr
  *     new_state: { osd=6, xorstate=EXISTS } # clear osd_state
-<<<<<<< HEAD
- */
-static int decode_new_up_state_weight(void **p, void *end,
-				      struct ceph_osdmap *map)
-{
-	void *new_up_client;
-	void *new_state;
-	void *new_weight_end;
-	u32 len;
-
-	new_up_client = *p;
-	ceph_decode_32_safe(p, end, len, e_inval);
-	len *= sizeof(u32) + sizeof(struct ceph_entity_addr);
-	ceph_decode_need(p, end, len, e_inval);
-	*p += len;
-
-	new_state = *p;
-	ceph_decode_32_safe(p, end, len, e_inval);
-	len *= sizeof(u32) + sizeof(u8);
-	ceph_decode_need(p, end, len, e_inval);
-	*p += len;
-
-	/* new_weight */
-	ceph_decode_32_safe(p, end, len, e_inval);
-	while (len--) {
-		s32 osd;
-		u32 w;
-
-		ceph_decode_need(p, end, 2*sizeof(u32), e_inval);
-		osd = ceph_decode_32(p);
-		w = ceph_decode_32(p);
-		BUG_ON(osd >= map->max_osd);
-		pr_info("osd%d weight 0x%x %s\n", osd, w,
-		     w == CEPH_OSD_IN ? "(in)" :
-		     (w == CEPH_OSD_OUT ? "(out)" : ""));
-		map->osd_weight[osd] = w;
-
-		/*
-		 * If we are marking in, set the EXISTS, and clear the
-		 * AUTOOUT and NEW bits.
-		 */
-		if (w) {
-			map->osd_state[osd] |= CEPH_OSD_EXISTS;
-			map->osd_state[osd] &= ~(CEPH_OSD_AUTOOUT |
-						 CEPH_OSD_NEW);
-		}
-	}
-	new_weight_end = *p;
-
-	/* new_state (up/down) */
-	*p = new_state;
-	len = ceph_decode_32(p);
-	while (len--) {
-		s32 osd;
-		u8 xorstate;
-		int ret;
-
-		osd = ceph_decode_32(p);
-		xorstate = ceph_decode_8(p);
-		if (xorstate == 0)
-			xorstate = CEPH_OSD_UP;
-		BUG_ON(osd >= map->max_osd);
-		if ((map->osd_state[osd] & CEPH_OSD_UP) &&
-		    (xorstate & CEPH_OSD_UP))
-			pr_info("osd%d down\n", osd);
-		if ((map->osd_state[osd] & CEPH_OSD_EXISTS) &&
-		    (xorstate & CEPH_OSD_EXISTS)) {
-			pr_info("osd%d does not exist\n", osd);
-			map->osd_weight[osd] = CEPH_OSD_IN;
-			ret = set_primary_affinity(map, osd,
-						   CEPH_OSD_DEFAULT_PRIMARY_AFFINITY);
-			if (ret)
-				return ret;
-			memset(map->osd_addr + osd, 0, sizeof(*map->osd_addr));
-			map->osd_state[osd] = 0;
-		} else {
-			map->osd_state[osd] ^= xorstate;
-		}
-	}
-
-	/* new_up_client */
-	*p = new_up_client;
-	len = ceph_decode_32(p);
-	while (len--) {
-		s32 osd;
-		struct ceph_entity_addr addr;
-
-		osd = ceph_decode_32(p);
-		ceph_decode_copy(p, &addr, sizeof(addr));
-		ceph_decode_addr(&addr);
-		BUG_ON(osd >= map->max_osd);
-		pr_info("osd%d up\n", osd);
-		map->osd_state[osd] |= CEPH_OSD_EXISTS | CEPH_OSD_UP;
-		map->osd_addr[osd] = addr;
-	}
-
-	*p = new_weight_end;
-	return 0;
-
-e_inval:
-	return -EINVAL;
-}
-
-/*
- * decode and apply an incremental map update.
- */
-struct ceph_osdmap *osdmap_apply_incremental(void **p, void *end,
-					     struct ceph_osdmap *map)
-=======
  */
 static int decode_new_up_state_weight(void **p, void *end, u8 struct_v,
 				      struct ceph_osdmap *map)
->>>>>>> 24b8d41d
 {
 	void *new_up_client;
 	void *new_state;
@@ -2229,11 +2014,7 @@
 	}
 
 	/* new_up_client, new_state, new_weight */
-<<<<<<< HEAD
-	err = decode_new_up_state_weight(p, end, map);
-=======
 	err = decode_new_up_state_weight(p, end, struct_v, map);
->>>>>>> 24b8d41d
 	if (err)
 		goto bad;
 
@@ -2302,268 +2083,6 @@
 void ceph_oloc_copy(struct ceph_object_locator *dest,
 		    const struct ceph_object_locator *src)
 {
-<<<<<<< HEAD
-	WARN_ON(!ceph_oloc_empty(dest));
-	WARN_ON(dest->pool_ns); /* empty() only covers ->pool */
-
-	dest->pool = src->pool;
-	if (src->pool_ns)
-		dest->pool_ns = ceph_get_string(src->pool_ns);
-}
-EXPORT_SYMBOL(ceph_oloc_copy);
-
-void ceph_oloc_destroy(struct ceph_object_locator *oloc)
-{
-	ceph_put_string(oloc->pool_ns);
-}
-EXPORT_SYMBOL(ceph_oloc_destroy);
-
-void ceph_oid_copy(struct ceph_object_id *dest,
-		   const struct ceph_object_id *src)
-{
-	WARN_ON(!ceph_oid_empty(dest));
-
-	if (src->name != src->inline_name) {
-		/* very rare, see ceph_object_id definition */
-		dest->name = kmalloc(src->name_len + 1,
-				     GFP_NOIO | __GFP_NOFAIL);
-	}
-
-	memcpy(dest->name, src->name, src->name_len + 1);
-	dest->name_len = src->name_len;
-}
-EXPORT_SYMBOL(ceph_oid_copy);
-
-static __printf(2, 0)
-int oid_printf_vargs(struct ceph_object_id *oid, const char *fmt, va_list ap)
-{
-	int len;
-
-	WARN_ON(!ceph_oid_empty(oid));
-
-	len = vsnprintf(oid->inline_name, sizeof(oid->inline_name), fmt, ap);
-	if (len >= sizeof(oid->inline_name))
-		return len;
-
-	oid->name_len = len;
-	return 0;
-}
-
-/*
- * If oid doesn't fit into inline buffer, BUG.
- */
-void ceph_oid_printf(struct ceph_object_id *oid, const char *fmt, ...)
-{
-	va_list ap;
-
-	va_start(ap, fmt);
-	BUG_ON(oid_printf_vargs(oid, fmt, ap));
-	va_end(ap);
-}
-EXPORT_SYMBOL(ceph_oid_printf);
-
-static __printf(3, 0)
-int oid_aprintf_vargs(struct ceph_object_id *oid, gfp_t gfp,
-		      const char *fmt, va_list ap)
-{
-	va_list aq;
-	int len;
-
-	va_copy(aq, ap);
-	len = oid_printf_vargs(oid, fmt, aq);
-	va_end(aq);
-
-	if (len) {
-		char *external_name;
-
-		external_name = kmalloc(len + 1, gfp);
-		if (!external_name)
-			return -ENOMEM;
-
-		oid->name = external_name;
-		WARN_ON(vsnprintf(oid->name, len + 1, fmt, ap) != len);
-		oid->name_len = len;
-	}
-
-	return 0;
-}
-
-/*
- * If oid doesn't fit into inline buffer, allocate.
- */
-int ceph_oid_aprintf(struct ceph_object_id *oid, gfp_t gfp,
-		     const char *fmt, ...)
-{
-	va_list ap;
-	int ret;
-
-	va_start(ap, fmt);
-	ret = oid_aprintf_vargs(oid, gfp, fmt, ap);
-	va_end(ap);
-
-	return ret;
-}
-EXPORT_SYMBOL(ceph_oid_aprintf);
-
-void ceph_oid_destroy(struct ceph_object_id *oid)
-{
-	if (oid->name != oid->inline_name)
-		kfree(oid->name);
-}
-EXPORT_SYMBOL(ceph_oid_destroy);
-
-/*
- * osds only
- */
-static bool __osds_equal(const struct ceph_osds *lhs,
-			 const struct ceph_osds *rhs)
-{
-	if (lhs->size == rhs->size &&
-	    !memcmp(lhs->osds, rhs->osds, rhs->size * sizeof(rhs->osds[0])))
-		return true;
-
-	return false;
-}
-
-/*
- * osds + primary
- */
-static bool osds_equal(const struct ceph_osds *lhs,
-		       const struct ceph_osds *rhs)
-{
-	if (__osds_equal(lhs, rhs) &&
-	    lhs->primary == rhs->primary)
-		return true;
-
-	return false;
-}
-
-static bool osds_valid(const struct ceph_osds *set)
-{
-	/* non-empty set */
-	if (set->size > 0 && set->primary >= 0)
-		return true;
-
-	/* empty can_shift_osds set */
-	if (!set->size && set->primary == -1)
-		return true;
-
-	/* empty !can_shift_osds set - all NONE */
-	if (set->size > 0 && set->primary == -1) {
-		int i;
-
-		for (i = 0; i < set->size; i++) {
-			if (set->osds[i] != CRUSH_ITEM_NONE)
-				break;
-		}
-		if (i == set->size)
-			return true;
-	}
-
-	return false;
-}
-
-void ceph_osds_copy(struct ceph_osds *dest, const struct ceph_osds *src)
-{
-	memcpy(dest->osds, src->osds, src->size * sizeof(src->osds[0]));
-	dest->size = src->size;
-	dest->primary = src->primary;
-}
-
-static bool is_split(const struct ceph_pg *pgid,
-		     u32 old_pg_num,
-		     u32 new_pg_num)
-{
-	int old_bits = calc_bits_of(old_pg_num);
-	int old_mask = (1 << old_bits) - 1;
-	int n;
-
-	WARN_ON(pgid->seed >= old_pg_num);
-	if (new_pg_num <= old_pg_num)
-		return false;
-
-	for (n = 1; ; n++) {
-		int next_bit = n << (old_bits - 1);
-		u32 s = next_bit | pgid->seed;
-
-		if (s < old_pg_num || s == pgid->seed)
-			continue;
-		if (s >= new_pg_num)
-			break;
-
-		s = ceph_stable_mod(s, old_pg_num, old_mask);
-		if (s == pgid->seed)
-			return true;
-	}
-
-	return false;
-}
-
-bool ceph_is_new_interval(const struct ceph_osds *old_acting,
-			  const struct ceph_osds *new_acting,
-			  const struct ceph_osds *old_up,
-			  const struct ceph_osds *new_up,
-			  int old_size,
-			  int new_size,
-			  int old_min_size,
-			  int new_min_size,
-			  u32 old_pg_num,
-			  u32 new_pg_num,
-			  bool old_sort_bitwise,
-			  bool new_sort_bitwise,
-			  const struct ceph_pg *pgid)
-{
-	return !osds_equal(old_acting, new_acting) ||
-	       !osds_equal(old_up, new_up) ||
-	       old_size != new_size ||
-	       old_min_size != new_min_size ||
-	       is_split(pgid, old_pg_num, new_pg_num) ||
-	       old_sort_bitwise != new_sort_bitwise;
-}
-
-static int calc_pg_rank(int osd, const struct ceph_osds *acting)
-{
-	int i;
-
-	for (i = 0; i < acting->size; i++) {
-		if (acting->osds[i] == osd)
-			return i;
-	}
-
-	return -1;
-}
-
-static bool primary_changed(const struct ceph_osds *old_acting,
-			    const struct ceph_osds *new_acting)
-{
-	if (!old_acting->size && !new_acting->size)
-		return false; /* both still empty */
-
-	if (!old_acting->size ^ !new_acting->size)
-		return true; /* was empty, now not, or vice versa */
-
-	if (old_acting->primary != new_acting->primary)
-		return true; /* primary changed */
-
-	if (calc_pg_rank(old_acting->primary, old_acting) !=
-	    calc_pg_rank(new_acting->primary, new_acting))
-		return true;
-
-	return false; /* same primary (tho replicas may have changed) */
-}
-
-bool ceph_osds_changed(const struct ceph_osds *old_acting,
-		       const struct ceph_osds *new_acting,
-		       bool any_change)
-{
-	if (primary_changed(old_acting, new_acting))
-		return true;
-
-	if (any_change && !__osds_equal(old_acting, new_acting))
-		return true;
-
-	return false;
-=======
 	ceph_oloc_destroy(dest);
 
 	dest->pool = src->pool;
@@ -2610,60 +2129,14 @@
 
 	oid->name_len = len;
 	return 0;
->>>>>>> 24b8d41d
 }
 
 /*
  * If oid doesn't fit into inline buffer, BUG.
  */
-<<<<<<< HEAD
-int ceph_calc_file_object_mapping(struct ceph_file_layout *layout,
-				   u64 off, u64 len,
-				   u64 *ono,
-				   u64 *oxoff, u64 *oxlen)
-{
-	u32 osize = layout->object_size;
-	u32 su = layout->stripe_unit;
-	u32 sc = layout->stripe_count;
-	u32 bl, stripeno, stripepos, objsetno;
-	u32 su_per_object;
-	u64 t, su_offset;
-
-	dout("mapping %llu~%llu  osize %u fl_su %u\n", off, len,
-	     osize, su);
-	if (su == 0 || sc == 0)
-		goto invalid;
-	su_per_object = osize / su;
-	if (su_per_object == 0)
-		goto invalid;
-	dout("osize %u / su %u = su_per_object %u\n", osize, su,
-	     su_per_object);
-
-	if ((su & ~PAGE_MASK) != 0)
-		goto invalid;
-
-	/* bl = *off / su; */
-	t = off;
-	do_div(t, su);
-	bl = t;
-	dout("off %llu / su %u = bl %u\n", off, su, bl);
-
-	stripeno = bl / sc;
-	stripepos = bl % sc;
-	objsetno = stripeno / su_per_object;
-
-	*ono = objsetno * sc + stripepos;
-	dout("objset %u * sc %u = ono %u\n", objsetno, sc, (unsigned int)*ono);
-
-	/* *oxoff = *off % layout->fl_stripe_unit;  # offset in su */
-	t = off;
-	su_offset = do_div(t, su);
-	*oxoff = su_offset + (stripeno % su_per_object) * su;
-=======
 void ceph_oid_printf(struct ceph_object_id *oid, const char *fmt, ...)
 {
 	va_list ap;
->>>>>>> 24b8d41d
 
 	va_start(ap, fmt);
 	BUG_ON(oid_printf_vargs(oid, fmt, ap));
@@ -2735,16 +2208,6 @@
 }
 
 /*
-<<<<<<< HEAD
- * Map an object into a PG.
- *
- * Should only be called with target_oid and target_oloc (as opposed to
- * base_oid and base_oloc), since tiering isn't taken into account.
- */
-int ceph_object_locator_to_pg(struct ceph_osdmap *osdmap,
-			      struct ceph_object_id *oid,
-			      struct ceph_object_locator *oloc,
-=======
  * osds + primary
  */
 static bool osds_equal(const struct ceph_osds *lhs,
@@ -2929,7 +2392,6 @@
 int ceph_object_locator_to_pg(struct ceph_osdmap *osdmap,
 			      const struct ceph_object_id *oid,
 			      const struct ceph_object_locator *oloc,
->>>>>>> 24b8d41d
 			      struct ceph_pg *raw_pgid)
 {
 	struct ceph_pg_pool_info *pi;
@@ -2938,38 +2400,7 @@
 	if (!pi)
 		return -ENOENT;
 
-<<<<<<< HEAD
-	if (!oloc->pool_ns) {
-		raw_pgid->pool = oloc->pool;
-		raw_pgid->seed = ceph_str_hash(pi->object_hash, oid->name,
-					     oid->name_len);
-		dout("%s %s -> raw_pgid %llu.%x\n", __func__, oid->name,
-		     raw_pgid->pool, raw_pgid->seed);
-	} else {
-		char stack_buf[256];
-		char *buf = stack_buf;
-		int nsl = oloc->pool_ns->len;
-		size_t total = nsl + 1 + oid->name_len;
-
-		if (total > sizeof(stack_buf)) {
-			buf = kmalloc(total, GFP_NOIO);
-			if (!buf)
-				return -ENOMEM;
-		}
-		memcpy(buf, oloc->pool_ns->str, nsl);
-		buf[nsl] = '\037';
-		memcpy(buf + nsl + 1, oid->name, oid->name_len);
-		raw_pgid->pool = oloc->pool;
-		raw_pgid->seed = ceph_str_hash(pi->object_hash, buf, total);
-		if (buf != stack_buf)
-			kfree(buf);
-		dout("%s %s ns %.*s -> raw_pgid %llu.%x\n", __func__,
-		     oid->name, nsl, oloc->pool_ns->str,
-		     raw_pgid->pool, raw_pgid->seed);
-	}
-=======
 	__ceph_object_locator_to_pg(pi, oid, oloc, raw_pgid);
->>>>>>> 24b8d41d
 	return 0;
 }
 EXPORT_SYMBOL(ceph_object_locator_to_pg);
@@ -3013,8 +2444,6 @@
 		       (unsigned)raw_pgid->pool;
 	}
 }
-<<<<<<< HEAD
-=======
 
 /*
  * Magic value used for a "default" fallback choose_args, used if the
@@ -3022,7 +2451,6 @@
  * also doesn't exist, fall back to canonical weights.
  */
 #define CEPH_DEFAULT_CHOOSE_ARGS	-1
->>>>>>> 24b8d41d
 
 static int do_crush(struct ceph_osdmap *map, int ruleno, int x,
 		    int *result, int result_max,
@@ -3078,13 +2506,8 @@
 }
 
 /*
-<<<<<<< HEAD
- * Calculate raw set (CRUSH output) for given PG.  The result may
- * contain nonexistent OSDs.  ->primary is undefined for a raw set.
-=======
  * Calculate raw set (CRUSH output) for given PG and filter out
  * nonexistent OSDs.  ->primary is undefined for a raw set.
->>>>>>> 24b8d41d
  *
  * Placement seed (CRUSH input) is returned through @ppps.
  */
@@ -3110,11 +2533,6 @@
 		return;
 	}
 
-<<<<<<< HEAD
-	len = do_crush(osdmap, ruleno, pps, raw->osds,
-		       min_t(int, pi->size, ARRAY_SIZE(raw->osds)),
-		       osdmap->osd_weight, osdmap->max_osd);
-=======
 	if (pi->size > ARRAY_SIZE(raw->osds)) {
 		pr_err_ratelimited("pool %lld ruleset %d type %d too wide: size %d > %zu\n",
 		       pi->id, pi->crush_ruleset, pi->type, pi->size,
@@ -3124,7 +2542,6 @@
 
 	len = do_crush(osdmap, ruleno, pps, raw->osds, pi->size,
 		       osdmap->osd_weight, osdmap->max_osd, pi->id);
->>>>>>> 24b8d41d
 	if (len < 0) {
 		pr_err("error %d from crush rule %d: pool %lld ruleset %d type %d size %d\n",
 		       len, ruleno, pi->id, pi->crush_ruleset, pi->type,
@@ -3133,8 +2550,6 @@
 	}
 
 	raw->size = len;
-<<<<<<< HEAD
-=======
 	remove_nonexistent_osds(osdmap, pi, raw);
 }
 
@@ -3197,7 +2612,6 @@
 				raw->osds[pos] = to;
 		}
 	}
->>>>>>> 24b8d41d
 }
 
 /*
@@ -3320,21 +2734,12 @@
  */
 static void get_temp_osds(struct ceph_osdmap *osdmap,
 			  struct ceph_pg_pool_info *pi,
-<<<<<<< HEAD
-			  const struct ceph_pg *raw_pgid,
-=======
 			  const struct ceph_pg *pgid,
->>>>>>> 24b8d41d
 			  struct ceph_osds *temp)
 {
-	struct ceph_pg pgid;
 	struct ceph_pg_mapping *pg;
 	int i;
 
-<<<<<<< HEAD
-	raw_pg_to_pg(pi, raw_pgid, &pgid);
-=======
->>>>>>> 24b8d41d
 	ceph_osds_init(temp);
 
 	/* pg_temp? */
@@ -3374,52 +2779,11 @@
  * resend a request.
  */
 void ceph_pg_to_up_acting_osds(struct ceph_osdmap *osdmap,
-<<<<<<< HEAD
-=======
 			       struct ceph_pg_pool_info *pi,
->>>>>>> 24b8d41d
 			       const struct ceph_pg *raw_pgid,
 			       struct ceph_osds *up,
 			       struct ceph_osds *acting)
 {
-<<<<<<< HEAD
-	struct ceph_pg_pool_info *pi;
-	u32 pps;
-
-	pi = ceph_pg_pool_by_id(osdmap, raw_pgid->pool);
-	if (!pi) {
-		ceph_osds_init(up);
-		ceph_osds_init(acting);
-		goto out;
-	}
-
-	pg_to_raw_osds(osdmap, pi, raw_pgid, up, &pps);
-	raw_to_up_osds(osdmap, pi, up);
-	apply_primary_affinity(osdmap, pi, pps, up);
-	get_temp_osds(osdmap, pi, raw_pgid, acting);
-	if (!acting->size) {
-		memcpy(acting->osds, up->osds, up->size * sizeof(up->osds[0]));
-		acting->size = up->size;
-		if (acting->primary == -1)
-			acting->primary = up->primary;
-	}
-out:
-	WARN_ON(!osds_valid(up) || !osds_valid(acting));
-}
-
-/*
- * Return acting primary for given PG, or -1 if none.
- */
-int ceph_pg_to_acting_primary(struct ceph_osdmap *osdmap,
-			      const struct ceph_pg *raw_pgid)
-{
-	struct ceph_osds up, acting;
-
-	ceph_pg_to_up_acting_osds(osdmap, raw_pgid, &up, &acting);
-	return acting.primary;
-}
-EXPORT_SYMBOL(ceph_pg_to_acting_primary);
-=======
 	struct ceph_pg pgid;
 	u32 pps;
 
@@ -3704,5 +3068,4 @@
 		if (lookup_crush_loc(locs, &loc))
 			return type_id;
 	}
-}
->>>>>>> 24b8d41d
+}