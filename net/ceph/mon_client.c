--- conflicted
+++ resolved
@@ -718,10 +718,7 @@
 		goto out;
 
 	req->u.st = buf;
-<<<<<<< HEAD
-=======
 	req->request->hdr.version = cpu_to_le16(2);
->>>>>>> 24b8d41d
 
 	mutex_lock(&monc->mutex);
 	register_generic_request(req);
@@ -731,11 +728,8 @@
 	h->monhdr.session_mon = cpu_to_le16(-1);
 	h->monhdr.session_mon_tid = 0;
 	h->fsid = monc->monmap->fsid;
-<<<<<<< HEAD
-=======
 	h->contains_data_pool = (data_pool != CEPH_NOPOOL);
 	h->data_pool = cpu_to_le64(data_pool);
->>>>>>> 24b8d41d
 	send_generic_request(monc, req);
 	mutex_unlock(&monc->mutex);
 
@@ -902,14 +896,9 @@
 	ceph_msg_dump(msg);
 }
 
-<<<<<<< HEAD
-int ceph_monc_blacklist_add(struct ceph_mon_client *monc,
-			    struct ceph_entity_addr *client_addr)
-=======
 static __printf(2, 0)
 int do_mon_command_vargs(struct ceph_mon_client *monc, const char *fmt,
 			 va_list ap)
->>>>>>> 24b8d41d
 {
 	struct ceph_mon_generic_request *req;
 	struct ceph_mon_command *h;
@@ -937,14 +926,7 @@
 	h->monhdr.session_mon_tid = 0;
 	h->fsid = monc->monmap->fsid;
 	h->num_strs = cpu_to_le32(1);
-<<<<<<< HEAD
-	len = sprintf(h->str, "{ \"prefix\": \"osd blacklist\", \
-		                 \"blacklistop\": \"add\", \
-				 \"addr\": \"%pISpc/%u\" }",
-		      &client_addr->in_addr, le32_to_cpu(client_addr->nonce));
-=======
 	len = vsprintf(h->str, fmt, ap);
->>>>>>> 24b8d41d
 	h->str_len = cpu_to_le32(len);
 	send_generic_request(monc, req);
 	mutex_unlock(&monc->mutex);
@@ -953,10 +935,6 @@
 out:
 	put_generic_request(req);
 	return ret;
-<<<<<<< HEAD
-}
-EXPORT_SYMBOL(ceph_monc_blacklist_add);
-=======
 }
 
 static __printf(2, 3)
@@ -1007,7 +985,6 @@
 	return ceph_wait_for_latest_osdmap(monc->client, 0);
 }
 EXPORT_SYMBOL(ceph_monc_blocklist_add);
->>>>>>> 24b8d41d
 
 /*
  * Resend pending generic requests.
@@ -1130,13 +1107,8 @@
 	if (!monc->m_subscribe_ack)
 		goto out_auth;
 
-<<<<<<< HEAD
-	monc->m_subscribe = ceph_msg_new(CEPH_MSG_MON_SUBSCRIBE, 128, GFP_NOFS,
-					 true);
-=======
 	monc->m_subscribe = ceph_msg_new(CEPH_MSG_MON_SUBSCRIBE, 128,
 					 GFP_KERNEL, true);
->>>>>>> 24b8d41d
 	if (!monc->m_subscribe)
 		goto out_subscribe_ack;
 
