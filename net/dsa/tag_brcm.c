--- conflicted
+++ resolved
@@ -145,15 +145,9 @@
 	/* Locate which port this is coming from */
 	source_port = brcm_tag[3] & BRCM_EG_PID_MASK;
 
-<<<<<<< HEAD
-	/* Validate port against switch setup, either the port is totally */
-	if (source_port >= DSA_MAX_PORTS || !ds->ports[source_port].netdev)
-		goto out_drop;
-=======
 	skb->dev = dsa_master_find_slave(dev, 0, source_port);
 	if (!skb->dev)
 		return NULL;
->>>>>>> 24b8d41d
 
 	/* Remove Broadcom tag and update checksum */
 	skb_pull_rcsum(skb, BRCM_TAG_LEN);
@@ -164,12 +158,6 @@
 }
 #endif
 
-<<<<<<< HEAD
-	skb_push(skb, ETH_HLEN);
-	skb->pkt_type = PACKET_HOST;
-	skb->dev = ds->ports[source_port].netdev;
-	skb->protocol = eth_type_trans(skb, skb->dev);
-=======
 #if IS_ENABLED(CONFIG_NET_DSA_TAG_BRCM)
 static struct sk_buff *brcm_tag_xmit(struct sk_buff *skb,
 				     struct net_device *dev)
@@ -177,7 +165,6 @@
 	/* Build the tag after the MAC Source Address */
 	return brcm_tag_xmit_ll(skb, dev, 2 * ETH_ALEN);
 }
->>>>>>> 24b8d41d
 
 
 static struct sk_buff *brcm_tag_rcv(struct sk_buff *skb, struct net_device *dev,
