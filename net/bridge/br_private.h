--- conflicted
+++ resolved
@@ -97,8 +97,6 @@
 	struct u64_stats_sync syncp;
 };
 
-<<<<<<< HEAD
-=======
 struct br_tunnel_info {
 	__be64			tunnel_id;
 	struct metadata_dst	*tunnel_dst;
@@ -110,18 +108,14 @@
 	BR_VLFLAG_ADDED_BY_SWITCHDEV = BIT(1),
 };
 
->>>>>>> 24b8d41d
 /**
  * struct net_bridge_vlan - per-vlan entry
  *
  * @vnode: rhashtable member
  * @vid: VLAN id
  * @flags: bridge vlan flags
-<<<<<<< HEAD
-=======
  * @priv_flags: private (in-kernel) bridge vlan flags
  * @state: STP state (e.g. blocking, learning, forwarding)
->>>>>>> 24b8d41d
  * @stats: per-cpu VLAN statistics
  * @br: if MASTER flag set, this points to a bridge struct
  * @port: if MASTER flag unset, this points to a port struct
@@ -141,11 +135,8 @@
 	struct rhash_head		tnode;
 	u16				vid;
 	u16				flags;
-<<<<<<< HEAD
-=======
 	u16				priv_flags;
 	u8				state;
->>>>>>> 24b8d41d
 	struct br_vlan_stats __percpu	*stats;
 	union {
 		struct net_bridge	*br;
@@ -342,16 +333,10 @@
 #ifdef CONFIG_NET_SWITCHDEV
 	int				offload_fwd_mark;
 #endif
-<<<<<<< HEAD
-#ifdef CONFIG_NET_SWITCHDEV
-	int				offload_fwd_mark;
-#endif
-=======
 	u16				group_fwd_mask;
 	u16				backup_redirected_cnt;
 
 	struct bridge_stp_xstats	stp_xstats;
->>>>>>> 24b8d41d
 };
 
 #define kobj_to_brport(obj)	container_of(obj, struct net_bridge_port, kobj)
@@ -445,16 +430,6 @@
 
 #ifdef CONFIG_BRIDGE_IGMP_SNOOPING
 
-<<<<<<< HEAD
-	u8				multicast_disabled:1;
-	u8				multicast_querier:1;
-	u8				multicast_query_use_ifaddr:1;
-	u8				has_ipv6_addr:1;
-	u8				multicast_stats_enabled:1;
-
-	u32				hash_elasticity;
-=======
->>>>>>> 24b8d41d
 	u32				hash_max;
 
 	u32				multicast_last_member_count;
@@ -503,20 +478,10 @@
 #ifdef CONFIG_NET_SWITCHDEV
 	int offload_fwd_mark;
 #endif
-<<<<<<< HEAD
-
-#ifdef CONFIG_BRIDGE_VLAN_FILTERING
-	struct net_bridge_vlan_group	__rcu *vlgrp;
-	u8				vlan_enabled;
-	u8				vlan_stats_enabled;
-	__be16				vlan_proto;
-	u16				default_pvid;
-=======
 	struct hlist_head		fdb_list;
 
 #if IS_ENABLED(CONFIG_BRIDGE_MRP)
 	struct list_head		mrp_list;
->>>>>>> 24b8d41d
 #endif
 };
 
@@ -535,10 +500,6 @@
 #endif
 #ifdef CONFIG_NETFILTER_FAMILY_BRIDGE
 	u8 br_netfilter_broute:1;
-#endif
-
-#ifdef CONFIG_NET_SWITCHDEV
-	int offload_fwd_mark;
 #endif
 
 #ifdef CONFIG_NET_SWITCHDEV
@@ -741,12 +702,9 @@
 	       struct netlink_ext_ack *extack);
 int br_fdb_dump(struct sk_buff *skb, struct netlink_callback *cb,
 		struct net_device *dev, struct net_device *fdev, int *idx);
-<<<<<<< HEAD
-=======
 int br_fdb_get(struct sk_buff *skb, struct nlattr *tb[], struct net_device *dev,
 	       const unsigned char *addr, u16 vid, u32 portid, u32 seq,
 	       struct netlink_ext_ack *extack);
->>>>>>> 24b8d41d
 int br_fdb_sync_static(struct net_bridge *br, struct net_bridge_port *p);
 void br_fdb_unsync_static(struct net_bridge *br, struct net_bridge_port *p);
 int br_fdb_external_learn_add(struct net_bridge *br, struct net_bridge_port *p,
@@ -770,8 +728,6 @@
 int br_forward_finish(struct net *net, struct sock *sk, struct sk_buff *skb);
 void br_flood(struct net_bridge *br, struct sk_buff *skb,
 	      enum br_pkt_type pkt_type, bool local_rcv, bool local_orig);
-<<<<<<< HEAD
-=======
 
 /* return true if both source port and dest port are isolated */
 static inline bool br_skb_isolated(const struct net_bridge_port *to,
@@ -780,7 +736,6 @@
 	return BR_INPUT_SKB_CB(skb)->src_port_isolated &&
 	       (to->flags & BR_ISOLATED);
 }
->>>>>>> 24b8d41d
 
 /* br_if.c */
 void br_port_carrier_check(struct net_bridge_port *p, bool *notified);
@@ -868,14 +823,6 @@
 		   struct net_bridge_port_group *pg, int type);
 void br_rtr_notify(struct net_device *dev, struct net_bridge_port *port,
 		   int type);
-<<<<<<< HEAD
-void br_multicast_count(struct net_bridge *br, const struct net_bridge_port *p,
-			const struct sk_buff *skb, u8 type, u8 dir);
-int br_multicast_init_stats(struct net_bridge *br);
-void br_multicast_get_stats(const struct net_bridge *br,
-			    const struct net_bridge_port *p,
-			    struct br_mcast_stats *dest);
-=======
 void br_multicast_del_pg(struct net_bridge_mdb_entry *mp,
 			 struct net_bridge_port_group *pg,
 			 struct net_bridge_port_group __rcu **pp);
@@ -894,7 +841,6 @@
 				     u8 filter_mode);
 void br_multicast_sg_add_exclude_ports(struct net_bridge_mdb_entry *star_mp,
 				       struct net_bridge_port_group *sg);
->>>>>>> 24b8d41d
 
 #define mlock_dereference(X, br) \
 	rcu_dereference_protected(X, lockdep_is_held(&br->multicast_lock))
@@ -913,13 +859,8 @@
 {
 	bool own_querier_enabled;
 
-<<<<<<< HEAD
-	if (br->multicast_querier) {
-		if (is_ipv6 && !br->has_ipv6_addr)
-=======
 	if (br_opt_get(br, BROPT_MULTICAST_QUERIER)) {
 		if (is_ipv6 && !br_opt_get(br, BROPT_HAS_IPV6_ADDR))
->>>>>>> 24b8d41d
 			own_querier_enabled = false;
 		else
 			own_querier_enabled = true;
@@ -942,8 +883,6 @@
 	case (htons(ETH_P_IPV6)):
 		return __br_multicast_querier_exists(br,
 			&br->ip6_other_query, true);
-<<<<<<< HEAD
-=======
 #endif
 	default:
 		return false;
@@ -973,7 +912,6 @@
 #if IS_ENABLED(CONFIG_IPV6)
 	case htons(ETH_P_IPV6):
 		return !!(br->multicast_mld_version == 2);
->>>>>>> 24b8d41d
 #endif
 	default:
 		return false;
@@ -984,8 +922,6 @@
 {
 	return BR_INPUT_SKB_CB(skb)->igmp;
 }
-<<<<<<< HEAD
-=======
 
 static inline unsigned long br_multicast_lmqt(const struct net_bridge *br)
 {
@@ -999,7 +935,6 @@
 	return 2 * br->multicast_query_interval +
 	       br->multicast_query_response_interval;
 }
->>>>>>> 24b8d41d
 #else
 static inline int br_multicast_rcv(struct net_bridge *br,
 				   struct net_bridge_port *port,
@@ -1081,8 +1016,6 @@
 {
 }
 
-<<<<<<< HEAD
-=======
 static inline int br_mdb_hash_init(struct net_bridge *br)
 {
 	return 0;
@@ -1092,7 +1025,6 @@
 {
 }
 
->>>>>>> 24b8d41d
 static inline void br_multicast_count(struct net_bridge *br,
 				      const struct net_bridge_port *p,
 				      const struct sk_buff *skb,
@@ -1105,13 +1037,10 @@
 	return 0;
 }
 
-<<<<<<< HEAD
-=======
 static inline void br_multicast_uninit_stats(struct net_bridge *br)
 {
 }
 
->>>>>>> 24b8d41d
 static inline int br_multicast_igmp_type(const struct sk_buff *skb)
 {
 	return 0;
@@ -1141,10 +1070,7 @@
 int __br_vlan_set_proto(struct net_bridge *br, __be16 proto);
 int br_vlan_set_proto(struct net_bridge *br, unsigned long val);
 int br_vlan_set_stats(struct net_bridge *br, unsigned long val);
-<<<<<<< HEAD
-=======
 int br_vlan_set_stats_per_port(struct net_bridge *br, unsigned long val);
->>>>>>> 24b8d41d
 int br_vlan_init(struct net_bridge *br);
 int br_vlan_set_default_pvid(struct net_bridge *br, unsigned long val);
 int __br_vlan_set_default_pvid(struct net_bridge *br, u16 pvid,
@@ -1157,8 +1083,6 @@
 int nbp_get_num_vlan_infos(struct net_bridge_port *p, u32 filter_mask);
 void br_vlan_get_stats(const struct net_bridge_vlan *v,
 		       struct br_vlan_stats *stats);
-<<<<<<< HEAD
-=======
 void br_vlan_port_event(struct net_bridge_port *p, unsigned long event);
 int br_vlan_bridge_event(struct net_device *dev, unsigned long event,
 			 void *ptr);
@@ -1170,7 +1094,6 @@
 		    int cmd);
 bool br_vlan_can_enter_range(const struct net_bridge_vlan *v_curr,
 			     const struct net_bridge_vlan *range_end);
->>>>>>> 24b8d41d
 
 static inline struct net_bridge_vlan_group *br_vlan_group(
 					const struct net_bridge *br)
@@ -1358,8 +1281,6 @@
 				     struct br_vlan_stats *stats)
 {
 }
-<<<<<<< HEAD
-=======
 
 static inline void br_vlan_port_event(struct net_bridge_port *p,
 				      unsigned long event)
@@ -1441,7 +1362,6 @@
 		return false;
 	}
 }
->>>>>>> 24b8d41d
 #endif
 
 struct nf_br_ops {
@@ -1470,10 +1390,7 @@
 int br_set_forward_delay(struct net_bridge *br, unsigned long x);
 int br_set_hello_time(struct net_bridge *br, unsigned long x);
 int br_set_max_age(struct net_bridge *br, unsigned long x);
-<<<<<<< HEAD
-=======
 int __set_ageing_time(struct net_device *dev, unsigned long t);
->>>>>>> 24b8d41d
 int br_set_ageing_time(struct net_bridge *br, clock_t ageing_time);
 
 
@@ -1587,8 +1504,6 @@
 			      struct sk_buff *skb);
 bool nbp_switchdev_allowed_egress(const struct net_bridge_port *p,
 				  const struct sk_buff *skb);
-<<<<<<< HEAD
-=======
 int br_switchdev_set_port_flag(struct net_bridge_port *p,
 			       unsigned long flags,
 			       unsigned long mask);
@@ -1602,7 +1517,6 @@
 {
 	skb->offload_fwd_mark = 0;
 }
->>>>>>> 24b8d41d
 #else
 static inline int nbp_switchdev_mark_set(struct net_bridge_port *p)
 {
@@ -1619,10 +1533,6 @@
 {
 	return true;
 }
-<<<<<<< HEAD
-#endif /* CONFIG_NET_SWITCHDEV */
-
-=======
 
 static inline int br_switchdev_set_port_flag(struct net_bridge_port *p,
 					     unsigned long flags,
@@ -1660,5 +1570,4 @@
 void br_do_suppress_nd(struct sk_buff *skb, struct net_bridge *br,
 		       u16 vid, struct net_bridge_port *p, struct nd_msg *msg);
 struct nd_msg *br_is_nd_neigh_msg(struct sk_buff *skb, struct nd_msg *m);
->>>>>>> 24b8d41d
 #endif