// SPDX-License-Identifier: GPL-2.0-or-later
/*
 *	Bridge netlink control interface
 *
 *	Authors:
 *	Stephen Hemminger		<shemminger@osdl.org>
 */

#include <linux/kernel.h>
#include <linux/slab.h>
#include <linux/etherdevice.h>
#include <net/rtnetlink.h>
#include <net/net_namespace.h>
#include <net/sock.h>
#include <uapi/linux/if_bridge.h>

#include "br_private.h"
#include "br_private_stp.h"
#include "br_private_tunnel.h"

static int __get_num_vlan_infos(struct net_bridge_vlan_group *vg,
				u32 filter_mask)
{
	struct net_bridge_vlan *v;
	u16 vid_range_start = 0, vid_range_end = 0, vid_range_flags = 0;
	u16 flags, pvid;
	int num_vlans = 0;

	if (!(filter_mask & RTEXT_FILTER_BRVLAN_COMPRESSED))
		return 0;

	pvid = br_get_pvid(vg);
	/* Count number of vlan infos */
	list_for_each_entry_rcu(v, &vg->vlan_list, vlist) {
		flags = 0;
		/* only a context, bridge vlan not activated */
		if (!br_vlan_should_use(v))
			continue;
		if (v->vid == pvid)
			flags |= BRIDGE_VLAN_INFO_PVID;

		if (v->flags & BRIDGE_VLAN_INFO_UNTAGGED)
			flags |= BRIDGE_VLAN_INFO_UNTAGGED;

		if (vid_range_start == 0) {
			goto initvars;
		} else if ((v->vid - vid_range_end) == 1 &&
			flags == vid_range_flags) {
			vid_range_end = v->vid;
			continue;
		} else {
			if ((vid_range_end - vid_range_start) > 0)
				num_vlans += 2;
			else
				num_vlans += 1;
		}
initvars:
		vid_range_start = v->vid;
		vid_range_end = v->vid;
		vid_range_flags = flags;
	}

	if (vid_range_start != 0) {
		if ((vid_range_end - vid_range_start) > 0)
			num_vlans += 2;
		else
			num_vlans += 1;
	}

	return num_vlans;
}

static int br_get_num_vlan_infos(struct net_bridge_vlan_group *vg,
				 u32 filter_mask)
{
	int num_vlans;

	if (!vg)
		return 0;

	if (filter_mask & RTEXT_FILTER_BRVLAN)
		return vg->num_vlans;

	rcu_read_lock();
	num_vlans = __get_num_vlan_infos(vg, filter_mask);
	rcu_read_unlock();

	return num_vlans;
}

static size_t br_get_link_af_size_filtered(const struct net_device *dev,
					   u32 filter_mask)
{
	struct net_bridge_vlan_group *vg = NULL;
	struct net_bridge_port *p = NULL;
	struct net_bridge *br;
	int num_vlan_infos;
	size_t vinfo_sz = 0;

	rcu_read_lock();
	if (netif_is_bridge_port(dev)) {
		p = br_port_get_rcu(dev);
		vg = nbp_vlan_group_rcu(p);
	} else if (dev->priv_flags & IFF_EBRIDGE) {
		br = netdev_priv(dev);
		vg = br_vlan_group_rcu(br);
	}
	num_vlan_infos = br_get_num_vlan_infos(vg, filter_mask);
	rcu_read_unlock();

	if (p && (p->flags & BR_VLAN_TUNNEL))
		vinfo_sz += br_get_vlan_tunnel_info_size(vg);

	/* Each VLAN is returned in bridge_vlan_info along with flags */
	vinfo_sz += num_vlan_infos * nla_total_size(sizeof(struct bridge_vlan_info));

	return vinfo_sz;
}

static inline size_t br_port_info_size(void)
{
	return nla_total_size(1)	/* IFLA_BRPORT_STATE  */
		+ nla_total_size(2)	/* IFLA_BRPORT_PRIORITY */
		+ nla_total_size(4)	/* IFLA_BRPORT_COST */
		+ nla_total_size(1)	/* IFLA_BRPORT_MODE */
		+ nla_total_size(1)	/* IFLA_BRPORT_GUARD */
		+ nla_total_size(1)	/* IFLA_BRPORT_PROTECT */
		+ nla_total_size(1)	/* IFLA_BRPORT_FAST_LEAVE */
		+ nla_total_size(1)	/* IFLA_BRPORT_MCAST_TO_UCAST */
		+ nla_total_size(1)	/* IFLA_BRPORT_LEARNING */
		+ nla_total_size(1)	/* IFLA_BRPORT_UNICAST_FLOOD */
		+ nla_total_size(1)	/* IFLA_BRPORT_MCAST_FLOOD */
		+ nla_total_size(1)	/* IFLA_BRPORT_BCAST_FLOOD */
		+ nla_total_size(1)	/* IFLA_BRPORT_PROXYARP */
		+ nla_total_size(1)	/* IFLA_BRPORT_PROXYARP_WIFI */
		+ nla_total_size(1)	/* IFLA_BRPORT_VLAN_TUNNEL */
		+ nla_total_size(1)	/* IFLA_BRPORT_NEIGH_SUPPRESS */
		+ nla_total_size(1)	/* IFLA_BRPORT_ISOLATED */
		+ nla_total_size(sizeof(struct ifla_bridge_id))	/* IFLA_BRPORT_ROOT_ID */
		+ nla_total_size(sizeof(struct ifla_bridge_id))	/* IFLA_BRPORT_BRIDGE_ID */
		+ nla_total_size(sizeof(u16))	/* IFLA_BRPORT_DESIGNATED_PORT */
		+ nla_total_size(sizeof(u16))	/* IFLA_BRPORT_DESIGNATED_COST */
		+ nla_total_size(sizeof(u16))	/* IFLA_BRPORT_ID */
		+ nla_total_size(sizeof(u16))	/* IFLA_BRPORT_NO */
		+ nla_total_size(sizeof(u8))	/* IFLA_BRPORT_TOPOLOGY_CHANGE_ACK */
		+ nla_total_size(sizeof(u8))	/* IFLA_BRPORT_CONFIG_PENDING */
		+ nla_total_size_64bit(sizeof(u64)) /* IFLA_BRPORT_MESSAGE_AGE_TIMER */
		+ nla_total_size_64bit(sizeof(u64)) /* IFLA_BRPORT_FORWARD_DELAY_TIMER */
		+ nla_total_size_64bit(sizeof(u64)) /* IFLA_BRPORT_HOLD_TIMER */
#ifdef CONFIG_BRIDGE_IGMP_SNOOPING
		+ nla_total_size(sizeof(u8))	/* IFLA_BRPORT_MULTICAST_ROUTER */
#endif
		+ nla_total_size(sizeof(u16))	/* IFLA_BRPORT_GROUP_FWD_MASK */
		+ nla_total_size(sizeof(u8))	/* IFLA_BRPORT_MRP_RING_OPEN */
		+ nla_total_size(sizeof(u8))	/* IFLA_BRPORT_MRP_IN_OPEN */
		+ 0;
}

static inline size_t br_nlmsg_size(struct net_device *dev, u32 filter_mask)
{
	return NLMSG_ALIGN(sizeof(struct ifinfomsg))
		+ nla_total_size(IFNAMSIZ) /* IFLA_IFNAME */
		+ nla_total_size(MAX_ADDR_LEN) /* IFLA_ADDRESS */
		+ nla_total_size(4) /* IFLA_MASTER */
		+ nla_total_size(4) /* IFLA_MTU */
		+ nla_total_size(4) /* IFLA_LINK */
		+ nla_total_size(1) /* IFLA_OPERSTATE */
		+ nla_total_size(br_port_info_size()) /* IFLA_PROTINFO */
		+ nla_total_size(br_get_link_af_size_filtered(dev,
				 filter_mask)) /* IFLA_AF_SPEC */
		+ nla_total_size(4); /* IFLA_BRPORT_BACKUP_PORT */
}

static int br_port_fill_attrs(struct sk_buff *skb,
			      const struct net_bridge_port *p)
{
	u8 mode = !!(p->flags & BR_HAIRPIN_MODE);
	struct net_bridge_port *backup_p;
	u64 timerval;

	if (nla_put_u8(skb, IFLA_BRPORT_STATE, p->state) ||
	    nla_put_u16(skb, IFLA_BRPORT_PRIORITY, p->priority) ||
	    nla_put_u32(skb, IFLA_BRPORT_COST, p->path_cost) ||
	    nla_put_u8(skb, IFLA_BRPORT_MODE, mode) ||
	    nla_put_u8(skb, IFLA_BRPORT_GUARD, !!(p->flags & BR_BPDU_GUARD)) ||
	    nla_put_u8(skb, IFLA_BRPORT_PROTECT,
		       !!(p->flags & BR_ROOT_BLOCK)) ||
	    nla_put_u8(skb, IFLA_BRPORT_FAST_LEAVE,
		       !!(p->flags & BR_MULTICAST_FAST_LEAVE)) ||
<<<<<<< HEAD
=======
	    nla_put_u8(skb, IFLA_BRPORT_MCAST_TO_UCAST,
		       !!(p->flags & BR_MULTICAST_TO_UNICAST)) ||
>>>>>>> 24b8d41d
	    nla_put_u8(skb, IFLA_BRPORT_LEARNING, !!(p->flags & BR_LEARNING)) ||
	    nla_put_u8(skb, IFLA_BRPORT_UNICAST_FLOOD,
		       !!(p->flags & BR_FLOOD)) ||
	    nla_put_u8(skb, IFLA_BRPORT_MCAST_FLOOD,
		       !!(p->flags & BR_MCAST_FLOOD)) ||
<<<<<<< HEAD
=======
	    nla_put_u8(skb, IFLA_BRPORT_BCAST_FLOOD,
		       !!(p->flags & BR_BCAST_FLOOD)) ||
>>>>>>> 24b8d41d
	    nla_put_u8(skb, IFLA_BRPORT_PROXYARP, !!(p->flags & BR_PROXYARP)) ||
	    nla_put_u8(skb, IFLA_BRPORT_PROXYARP_WIFI,
		       !!(p->flags & BR_PROXYARP_WIFI)) ||
	    nla_put(skb, IFLA_BRPORT_ROOT_ID, sizeof(struct ifla_bridge_id),
		    &p->designated_root) ||
	    nla_put(skb, IFLA_BRPORT_BRIDGE_ID, sizeof(struct ifla_bridge_id),
		    &p->designated_bridge) ||
	    nla_put_u16(skb, IFLA_BRPORT_DESIGNATED_PORT, p->designated_port) ||
	    nla_put_u16(skb, IFLA_BRPORT_DESIGNATED_COST, p->designated_cost) ||
	    nla_put_u16(skb, IFLA_BRPORT_ID, p->port_id) ||
	    nla_put_u16(skb, IFLA_BRPORT_NO, p->port_no) ||
	    nla_put_u8(skb, IFLA_BRPORT_TOPOLOGY_CHANGE_ACK,
		       p->topology_change_ack) ||
	    nla_put_u8(skb, IFLA_BRPORT_CONFIG_PENDING, p->config_pending) ||
	    nla_put_u8(skb, IFLA_BRPORT_VLAN_TUNNEL, !!(p->flags &
							BR_VLAN_TUNNEL)) ||
	    nla_put_u16(skb, IFLA_BRPORT_GROUP_FWD_MASK, p->group_fwd_mask) ||
	    nla_put_u8(skb, IFLA_BRPORT_NEIGH_SUPPRESS,
		       !!(p->flags & BR_NEIGH_SUPPRESS)) ||
	    nla_put_u8(skb, IFLA_BRPORT_MRP_RING_OPEN, !!(p->flags &
							  BR_MRP_LOST_CONT)) ||
	    nla_put_u8(skb, IFLA_BRPORT_MRP_IN_OPEN,
		       !!(p->flags & BR_MRP_LOST_IN_CONT)) ||
	    nla_put_u8(skb, IFLA_BRPORT_ISOLATED, !!(p->flags & BR_ISOLATED)))
		return -EMSGSIZE;

	timerval = br_timer_value(&p->message_age_timer);
	if (nla_put_u64_64bit(skb, IFLA_BRPORT_MESSAGE_AGE_TIMER, timerval,
			      IFLA_BRPORT_PAD))
		return -EMSGSIZE;
	timerval = br_timer_value(&p->forward_delay_timer);
	if (nla_put_u64_64bit(skb, IFLA_BRPORT_FORWARD_DELAY_TIMER, timerval,
			      IFLA_BRPORT_PAD))
		return -EMSGSIZE;
	timerval = br_timer_value(&p->hold_timer);
	if (nla_put_u64_64bit(skb, IFLA_BRPORT_HOLD_TIMER, timerval,
			      IFLA_BRPORT_PAD))
		return -EMSGSIZE;

#ifdef CONFIG_BRIDGE_IGMP_SNOOPING
	if (nla_put_u8(skb, IFLA_BRPORT_MULTICAST_ROUTER,
		       p->multicast_router))
		return -EMSGSIZE;
#endif

	/* we might be called only with br->lock */
	rcu_read_lock();
	backup_p = rcu_dereference(p->backup_port);
	if (backup_p)
		nla_put_u32(skb, IFLA_BRPORT_BACKUP_PORT,
			    backup_p->dev->ifindex);
	rcu_read_unlock();

	return 0;
}

static int br_fill_ifvlaninfo_range(struct sk_buff *skb, u16 vid_start,
				    u16 vid_end, u16 flags)
{
	struct  bridge_vlan_info vinfo;

	if ((vid_end - vid_start) > 0) {
		/* add range to skb */
		vinfo.vid = vid_start;
		vinfo.flags = flags | BRIDGE_VLAN_INFO_RANGE_BEGIN;
		if (nla_put(skb, IFLA_BRIDGE_VLAN_INFO,
			    sizeof(vinfo), &vinfo))
			goto nla_put_failure;

		vinfo.vid = vid_end;
		vinfo.flags = flags | BRIDGE_VLAN_INFO_RANGE_END;
		if (nla_put(skb, IFLA_BRIDGE_VLAN_INFO,
			    sizeof(vinfo), &vinfo))
			goto nla_put_failure;
	} else {
		vinfo.vid = vid_start;
		vinfo.flags = flags;
		if (nla_put(skb, IFLA_BRIDGE_VLAN_INFO,
			    sizeof(vinfo), &vinfo))
			goto nla_put_failure;
	}

	return 0;

nla_put_failure:
	return -EMSGSIZE;
}

static int br_fill_ifvlaninfo_compressed(struct sk_buff *skb,
					 struct net_bridge_vlan_group *vg)
{
	struct net_bridge_vlan *v;
	u16 vid_range_start = 0, vid_range_end = 0, vid_range_flags = 0;
	u16 flags, pvid;
	int err = 0;

	/* Pack IFLA_BRIDGE_VLAN_INFO's for every vlan
	 * and mark vlan info with begin and end flags
	 * if vlaninfo represents a range
	 */
	pvid = br_get_pvid(vg);
	list_for_each_entry_rcu(v, &vg->vlan_list, vlist) {
		flags = 0;
		if (!br_vlan_should_use(v))
			continue;
		if (v->vid == pvid)
			flags |= BRIDGE_VLAN_INFO_PVID;

		if (v->flags & BRIDGE_VLAN_INFO_UNTAGGED)
			flags |= BRIDGE_VLAN_INFO_UNTAGGED;

		if (vid_range_start == 0) {
			goto initvars;
		} else if ((v->vid - vid_range_end) == 1 &&
			flags == vid_range_flags) {
			vid_range_end = v->vid;
			continue;
		} else {
			err = br_fill_ifvlaninfo_range(skb, vid_range_start,
						       vid_range_end,
						       vid_range_flags);
			if (err)
				return err;
		}

initvars:
		vid_range_start = v->vid;
		vid_range_end = v->vid;
		vid_range_flags = flags;
	}

	if (vid_range_start != 0) {
		/* Call it once more to send any left over vlans */
		err = br_fill_ifvlaninfo_range(skb, vid_range_start,
					       vid_range_end,
					       vid_range_flags);
		if (err)
			return err;
	}

	return 0;
}

static int br_fill_ifvlaninfo(struct sk_buff *skb,
			      struct net_bridge_vlan_group *vg)
{
	struct bridge_vlan_info vinfo;
	struct net_bridge_vlan *v;
	u16 pvid;

	pvid = br_get_pvid(vg);
	list_for_each_entry_rcu(v, &vg->vlan_list, vlist) {
		if (!br_vlan_should_use(v))
			continue;

		vinfo.vid = v->vid;
		vinfo.flags = 0;
		if (v->vid == pvid)
			vinfo.flags |= BRIDGE_VLAN_INFO_PVID;

		if (v->flags & BRIDGE_VLAN_INFO_UNTAGGED)
			vinfo.flags |= BRIDGE_VLAN_INFO_UNTAGGED;

		if (nla_put(skb, IFLA_BRIDGE_VLAN_INFO,
			    sizeof(vinfo), &vinfo))
			goto nla_put_failure;
	}

	return 0;

nla_put_failure:
	return -EMSGSIZE;
}

/*
 * Create one netlink message for one interface
 * Contains port and master info as well as carrier and bridge state.
 */
static int br_fill_ifinfo(struct sk_buff *skb,
			  const struct net_bridge_port *port,
			  u32 pid, u32 seq, int event, unsigned int flags,
			  u32 filter_mask, const struct net_device *dev)
{
	u8 operstate = netif_running(dev) ? dev->operstate : IF_OPER_DOWN;
	struct nlattr *af = NULL;
	struct net_bridge *br;
	struct ifinfomsg *hdr;
	struct nlmsghdr *nlh;

	if (port)
		br = port->br;
	else
		br = netdev_priv(dev);

	br_debug(br, "br_fill_info event %d port %s master %s\n",
		     event, dev->name, br->dev->name);

	nlh = nlmsg_put(skb, pid, seq, event, sizeof(*hdr), flags);
	if (nlh == NULL)
		return -EMSGSIZE;

	hdr = nlmsg_data(nlh);
	hdr->ifi_family = AF_BRIDGE;
	hdr->__ifi_pad = 0;
	hdr->ifi_type = dev->type;
	hdr->ifi_index = dev->ifindex;
	hdr->ifi_flags = dev_get_flags(dev);
	hdr->ifi_change = 0;

	if (nla_put_string(skb, IFLA_IFNAME, dev->name) ||
	    nla_put_u32(skb, IFLA_MASTER, br->dev->ifindex) ||
	    nla_put_u32(skb, IFLA_MTU, dev->mtu) ||
	    nla_put_u8(skb, IFLA_OPERSTATE, operstate) ||
	    (dev->addr_len &&
	     nla_put(skb, IFLA_ADDRESS, dev->addr_len, dev->dev_addr)) ||
	    (dev->ifindex != dev_get_iflink(dev) &&
	     nla_put_u32(skb, IFLA_LINK, dev_get_iflink(dev))))
		goto nla_put_failure;

	if (event == RTM_NEWLINK && port) {
		struct nlattr *nest;

		nest = nla_nest_start(skb, IFLA_PROTINFO);
		if (nest == NULL || br_port_fill_attrs(skb, port) < 0)
			goto nla_put_failure;
		nla_nest_end(skb, nest);
	}

	if (filter_mask & (RTEXT_FILTER_BRVLAN |
			   RTEXT_FILTER_BRVLAN_COMPRESSED |
			   RTEXT_FILTER_MRP)) {
		af = nla_nest_start_noflag(skb, IFLA_AF_SPEC);
		if (!af)
			goto nla_put_failure;
	}

	/* Check if  the VID information is requested */
	if ((filter_mask & RTEXT_FILTER_BRVLAN) ||
	    (filter_mask & RTEXT_FILTER_BRVLAN_COMPRESSED)) {
		struct net_bridge_vlan_group *vg;
		int err;

		/* RCU needed because of the VLAN locking rules (rcu || rtnl) */
		rcu_read_lock();
		if (port)
			vg = nbp_vlan_group_rcu(port);
		else
			vg = br_vlan_group_rcu(br);

		if (!vg || !vg->num_vlans) {
			rcu_read_unlock();
			goto done;
		}
		if (filter_mask & RTEXT_FILTER_BRVLAN_COMPRESSED)
			err = br_fill_ifvlaninfo_compressed(skb, vg);
		else
			err = br_fill_ifvlaninfo(skb, vg);

		if (port && (port->flags & BR_VLAN_TUNNEL))
			err = br_fill_vlan_tunnel_info(skb, vg);
		rcu_read_unlock();
		if (err)
			goto nla_put_failure;
	}

	if (filter_mask & RTEXT_FILTER_MRP) {
		int err;

		if (!br_mrp_enabled(br) || port)
			goto done;

		rcu_read_lock();
		err = br_mrp_fill_info(skb, br);
		rcu_read_unlock();

		if (err)
			goto nla_put_failure;
	}

done:
	if (af)
		nla_nest_end(skb, af);
	nlmsg_end(skb, nlh);
	return 0;

nla_put_failure:
	nlmsg_cancel(skb, nlh);
	return -EMSGSIZE;
}

/* Notify listeners of a change in bridge or port information */
void br_ifinfo_notify(int event, const struct net_bridge *br,
		      const struct net_bridge_port *port)
{
	u32 filter = RTEXT_FILTER_BRVLAN_COMPRESSED;
	struct net_device *dev;
	struct sk_buff *skb;
	int err = -ENOBUFS;
	struct net *net;
	u16 port_no = 0;

	if (WARN_ON(!port && !br))
		return;

	if (port) {
		dev = port->dev;
		br = port->br;
		port_no = port->port_no;
	} else {
		dev = br->dev;
	}

	net = dev_net(dev);
	br_debug(br, "port %u(%s) event %d\n", port_no, dev->name, event);

	skb = nlmsg_new(br_nlmsg_size(dev, filter), GFP_ATOMIC);
	if (skb == NULL)
		goto errout;

	err = br_fill_ifinfo(skb, port, 0, 0, event, 0, filter, dev);
	if (err < 0) {
		/* -EMSGSIZE implies BUG in br_nlmsg_size() */
		WARN_ON(err == -EMSGSIZE);
		kfree_skb(skb);
		goto errout;
	}
	rtnl_notify(skb, net, 0, RTNLGRP_LINK, NULL, GFP_ATOMIC);
	return;
errout:
	rtnl_set_sk_err(net, RTNLGRP_LINK, err);
}

/*
 * Dump information about all ports, in response to GETLINK
 */
int br_getlink(struct sk_buff *skb, u32 pid, u32 seq,
	       struct net_device *dev, u32 filter_mask, int nlflags)
{
	struct net_bridge_port *port = br_port_get_rtnl(dev);

	if (!port && !(filter_mask & RTEXT_FILTER_BRVLAN) &&
	    !(filter_mask & RTEXT_FILTER_BRVLAN_COMPRESSED) &&
	    !(filter_mask & RTEXT_FILTER_MRP))
		return 0;

	return br_fill_ifinfo(skb, port, pid, seq, RTM_NEWLINK, nlflags,
			      filter_mask, dev);
}

static int br_vlan_info(struct net_bridge *br, struct net_bridge_port *p,
			int cmd, struct bridge_vlan_info *vinfo, bool *changed,
			struct netlink_ext_ack *extack)
{
	bool curr_change;
	int err = 0;

	switch (cmd) {
	case RTM_SETLINK:
		if (p) {
			/* if the MASTER flag is set this will act on the global
			 * per-VLAN entry as well
			 */
			err = nbp_vlan_add(p, vinfo->vid, vinfo->flags,
					   &curr_change, extack);
		} else {
			vinfo->flags |= BRIDGE_VLAN_INFO_BRENTRY;
			err = br_vlan_add(br, vinfo->vid, vinfo->flags,
					  &curr_change, extack);
		}
		if (curr_change)
			*changed = true;
		break;

	case RTM_DELLINK:
		if (p) {
			if (!nbp_vlan_delete(p, vinfo->vid))
				*changed = true;

			if ((vinfo->flags & BRIDGE_VLAN_INFO_MASTER) &&
			    !br_vlan_delete(p->br, vinfo->vid))
				*changed = true;
		} else if (!br_vlan_delete(br, vinfo->vid)) {
			*changed = true;
		}
		break;
	}

	return err;
}

int br_process_vlan_info(struct net_bridge *br,
			 struct net_bridge_port *p, int cmd,
			 struct bridge_vlan_info *vinfo_curr,
			 struct bridge_vlan_info **vinfo_last,
			 bool *changed,
			 struct netlink_ext_ack *extack)
{
	int err, rtm_cmd;

	if (!br_vlan_valid_id(vinfo_curr->vid, extack))
		return -EINVAL;

	/* needed for vlan-only NEWVLAN/DELVLAN notifications */
	rtm_cmd = br_afspec_cmd_to_rtm(cmd);

	if (vinfo_curr->flags & BRIDGE_VLAN_INFO_RANGE_BEGIN) {
		if (!br_vlan_valid_range(vinfo_curr, *vinfo_last, extack))
			return -EINVAL;
		*vinfo_last = vinfo_curr;
		return 0;
	}

	if (*vinfo_last) {
		struct bridge_vlan_info tmp_vinfo;
		int v, v_change_start = 0;

		if (!br_vlan_valid_range(vinfo_curr, *vinfo_last, extack))
			return -EINVAL;

		memcpy(&tmp_vinfo, *vinfo_last,
		       sizeof(struct bridge_vlan_info));
		for (v = (*vinfo_last)->vid; v <= vinfo_curr->vid; v++) {
			bool curr_change = false;

			tmp_vinfo.vid = v;
			err = br_vlan_info(br, p, cmd, &tmp_vinfo, &curr_change,
					   extack);
			if (err)
				break;
			if (curr_change) {
				*changed = curr_change;
				if (!v_change_start)
					v_change_start = v;
			} else {
				/* nothing to notify yet */
				if (!v_change_start)
					continue;
				br_vlan_notify(br, p, v_change_start,
					       v - 1, rtm_cmd);
				v_change_start = 0;
			}
			cond_resched();
		}
		/* v_change_start is set only if the last/whole range changed */
		if (v_change_start)
			br_vlan_notify(br, p, v_change_start,
				       v - 1, rtm_cmd);

		*vinfo_last = NULL;

		return err;
	}

	err = br_vlan_info(br, p, cmd, vinfo_curr, changed, extack);
	if (*changed)
		br_vlan_notify(br, p, vinfo_curr->vid, 0, rtm_cmd);

	return err;
}

static int br_afspec(struct net_bridge *br,
		     struct net_bridge_port *p,
		     struct nlattr *af_spec,
		     int cmd, bool *changed,
		     struct netlink_ext_ack *extack)
{
	struct bridge_vlan_info *vinfo_curr = NULL;
	struct bridge_vlan_info *vinfo_last = NULL;
	struct nlattr *attr;
	struct vtunnel_info tinfo_last = {};
	struct vtunnel_info tinfo_curr = {};
	int err = 0, rem;

	nla_for_each_nested(attr, af_spec, rem) {
		err = 0;
		switch (nla_type(attr)) {
		case IFLA_BRIDGE_VLAN_TUNNEL_INFO:
			if (!p || !(p->flags & BR_VLAN_TUNNEL))
				return -EINVAL;
			err = br_parse_vlan_tunnel_info(attr, &tinfo_curr);
			if (err)
				return err;
			err = br_process_vlan_tunnel_info(br, p, cmd,
							  &tinfo_curr,
							  &tinfo_last,
							  changed);
			if (err)
				return err;
			break;
		case IFLA_BRIDGE_VLAN_INFO:
			if (nla_len(attr) != sizeof(struct bridge_vlan_info))
				return -EINVAL;
			vinfo_curr = nla_data(attr);
			err = br_process_vlan_info(br, p, cmd, vinfo_curr,
						   &vinfo_last, changed,
						   extack);
			if (err)
				return err;
			break;
		case IFLA_BRIDGE_MRP:
			err = br_mrp_parse(br, p, attr, cmd, extack);
			if (err)
				return err;
			break;
		}
	}

	return err;
}

static const struct nla_policy br_port_policy[IFLA_BRPORT_MAX + 1] = {
	[IFLA_BRPORT_STATE]	= { .type = NLA_U8 },
	[IFLA_BRPORT_COST]	= { .type = NLA_U32 },
	[IFLA_BRPORT_PRIORITY]	= { .type = NLA_U16 },
	[IFLA_BRPORT_MODE]	= { .type = NLA_U8 },
	[IFLA_BRPORT_GUARD]	= { .type = NLA_U8 },
	[IFLA_BRPORT_PROTECT]	= { .type = NLA_U8 },
	[IFLA_BRPORT_FAST_LEAVE]= { .type = NLA_U8 },
	[IFLA_BRPORT_LEARNING]	= { .type = NLA_U8 },
	[IFLA_BRPORT_UNICAST_FLOOD] = { .type = NLA_U8 },
	[IFLA_BRPORT_PROXYARP]	= { .type = NLA_U8 },
	[IFLA_BRPORT_PROXYARP_WIFI] = { .type = NLA_U8 },
	[IFLA_BRPORT_MULTICAST_ROUTER] = { .type = NLA_U8 },
	[IFLA_BRPORT_MCAST_TO_UCAST] = { .type = NLA_U8 },
	[IFLA_BRPORT_MCAST_FLOOD] = { .type = NLA_U8 },
	[IFLA_BRPORT_BCAST_FLOOD] = { .type = NLA_U8 },
	[IFLA_BRPORT_VLAN_TUNNEL] = { .type = NLA_U8 },
	[IFLA_BRPORT_GROUP_FWD_MASK] = { .type = NLA_U16 },
	[IFLA_BRPORT_NEIGH_SUPPRESS] = { .type = NLA_U8 },
	[IFLA_BRPORT_ISOLATED]	= { .type = NLA_U8 },
	[IFLA_BRPORT_BACKUP_PORT] = { .type = NLA_U32 },
};

/* Change the state of the port and notify spanning tree */
static int br_set_port_state(struct net_bridge_port *p, u8 state)
{
	if (state > BR_STATE_BLOCKING)
		return -EINVAL;

	/* if kernel STP is running, don't allow changes */
	if (p->br->stp_enabled == BR_KERNEL_STP)
		return -EBUSY;

	/* if device is not up, change is not allowed
	 * if link is not present, only allowable state is disabled
	 */
	if (!netif_running(p->dev) ||
	    (!netif_oper_up(p->dev) && state != BR_STATE_DISABLED))
		return -ENETDOWN;

	br_set_state(p, state);
	br_port_state_selection(p->br);
	return 0;
}

/* Set/clear or port flags based on attribute */
static int br_set_port_flag(struct net_bridge_port *p, struct nlattr *tb[],
			    int attrtype, unsigned long mask)
{
	unsigned long flags;
	int err;

	if (!tb[attrtype])
		return 0;

	if (nla_get_u8(tb[attrtype]))
		flags = p->flags | mask;
	else
		flags = p->flags & ~mask;

	err = br_switchdev_set_port_flag(p, flags, mask);
	if (err)
		return err;

	p->flags = flags;
	return 0;
}

/* Process bridge protocol info on port */
static int br_setport(struct net_bridge_port *p, struct nlattr *tb[])
{
	unsigned long old_flags = p->flags;
	bool br_vlan_tunnel_old = false;
	int err;

	err = br_set_port_flag(p, tb, IFLA_BRPORT_MODE, BR_HAIRPIN_MODE);
	if (err)
		return err;

	err = br_set_port_flag(p, tb, IFLA_BRPORT_GUARD, BR_BPDU_GUARD);
	if (err)
		return err;

	err = br_set_port_flag(p, tb, IFLA_BRPORT_FAST_LEAVE, BR_MULTICAST_FAST_LEAVE);
	if (err)
		return err;

	err = br_set_port_flag(p, tb, IFLA_BRPORT_PROTECT, BR_ROOT_BLOCK);
	if (err)
		return err;

	err = br_set_port_flag(p, tb, IFLA_BRPORT_LEARNING, BR_LEARNING);
	if (err)
		return err;

	err = br_set_port_flag(p, tb, IFLA_BRPORT_UNICAST_FLOOD, BR_FLOOD);
	if (err)
		return err;

	err = br_set_port_flag(p, tb, IFLA_BRPORT_MCAST_FLOOD, BR_MCAST_FLOOD);
	if (err)
		return err;

<<<<<<< HEAD
	br_set_port_flag(p, tb, IFLA_BRPORT_MODE, BR_HAIRPIN_MODE);
	br_set_port_flag(p, tb, IFLA_BRPORT_GUARD, BR_BPDU_GUARD);
	br_set_port_flag(p, tb, IFLA_BRPORT_FAST_LEAVE, BR_MULTICAST_FAST_LEAVE);
	br_set_port_flag(p, tb, IFLA_BRPORT_PROTECT, BR_ROOT_BLOCK);
	br_set_port_flag(p, tb, IFLA_BRPORT_LEARNING, BR_LEARNING);
	br_set_port_flag(p, tb, IFLA_BRPORT_UNICAST_FLOOD, BR_FLOOD);
	br_set_port_flag(p, tb, IFLA_BRPORT_MCAST_FLOOD, BR_MCAST_FLOOD);
	br_set_port_flag(p, tb, IFLA_BRPORT_PROXYARP, BR_PROXYARP);
	br_set_port_flag(p, tb, IFLA_BRPORT_PROXYARP_WIFI, BR_PROXYARP_WIFI);
=======
	err = br_set_port_flag(p, tb, IFLA_BRPORT_MCAST_TO_UCAST, BR_MULTICAST_TO_UNICAST);
	if (err)
		return err;

	err = br_set_port_flag(p, tb, IFLA_BRPORT_BCAST_FLOOD, BR_BCAST_FLOOD);
	if (err)
		return err;

	err = br_set_port_flag(p, tb, IFLA_BRPORT_PROXYARP, BR_PROXYARP);
	if (err)
		return err;

	err = br_set_port_flag(p, tb, IFLA_BRPORT_PROXYARP_WIFI, BR_PROXYARP_WIFI);
	if (err)
		return err;

	br_vlan_tunnel_old = (p->flags & BR_VLAN_TUNNEL) ? true : false;
	err = br_set_port_flag(p, tb, IFLA_BRPORT_VLAN_TUNNEL, BR_VLAN_TUNNEL);
	if (err)
		return err;

	if (br_vlan_tunnel_old && !(p->flags & BR_VLAN_TUNNEL))
		nbp_vlan_tunnel_info_flush(p);
>>>>>>> 24b8d41d

	if (tb[IFLA_BRPORT_COST]) {
		err = br_stp_set_path_cost(p, nla_get_u32(tb[IFLA_BRPORT_COST]));
		if (err)
			return err;
	}

	if (tb[IFLA_BRPORT_PRIORITY]) {
		err = br_stp_set_port_priority(p, nla_get_u16(tb[IFLA_BRPORT_PRIORITY]));
		if (err)
			return err;
	}

	if (tb[IFLA_BRPORT_STATE]) {
		err = br_set_port_state(p, nla_get_u8(tb[IFLA_BRPORT_STATE]));
		if (err)
			return err;
	}

	if (tb[IFLA_BRPORT_FLUSH])
		br_fdb_delete_by_port(p->br, p, 0, 0);

#ifdef CONFIG_BRIDGE_IGMP_SNOOPING
	if (tb[IFLA_BRPORT_MULTICAST_ROUTER]) {
		u8 mcast_router = nla_get_u8(tb[IFLA_BRPORT_MULTICAST_ROUTER]);

		err = br_multicast_set_port_router(p, mcast_router);
		if (err)
			return err;
	}
#endif

	if (tb[IFLA_BRPORT_GROUP_FWD_MASK]) {
		u16 fwd_mask = nla_get_u16(tb[IFLA_BRPORT_GROUP_FWD_MASK]);

		if (fwd_mask & BR_GROUPFWD_MACPAUSE)
			return -EINVAL;
		p->group_fwd_mask = fwd_mask;
	}

	err = br_set_port_flag(p, tb, IFLA_BRPORT_NEIGH_SUPPRESS,
			       BR_NEIGH_SUPPRESS);
	if (err)
		return err;

	err = br_set_port_flag(p, tb, IFLA_BRPORT_ISOLATED, BR_ISOLATED);
	if (err)
		return err;

	if (tb[IFLA_BRPORT_BACKUP_PORT]) {
		struct net_device *backup_dev = NULL;
		u32 backup_ifindex;

		backup_ifindex = nla_get_u32(tb[IFLA_BRPORT_BACKUP_PORT]);
		if (backup_ifindex) {
			backup_dev = __dev_get_by_index(dev_net(p->dev),
							backup_ifindex);
			if (!backup_dev)
				return -ENOENT;
		}

		err = nbp_backup_change(p, backup_dev);
		if (err)
			return err;
	}

	br_port_flags_change(p, old_flags ^ p->flags);
	return 0;
}

/* Change state and parameters on port. */
int br_setlink(struct net_device *dev, struct nlmsghdr *nlh, u16 flags,
	       struct netlink_ext_ack *extack)
{
	struct net_bridge *br = (struct net_bridge *)netdev_priv(dev);
	struct nlattr *tb[IFLA_BRPORT_MAX + 1];
	struct net_bridge_port *p;
	struct nlattr *protinfo;
	struct nlattr *afspec;
	bool changed = false;
	int err = 0;

	protinfo = nlmsg_find_attr(nlh, sizeof(struct ifinfomsg), IFLA_PROTINFO);
	afspec = nlmsg_find_attr(nlh, sizeof(struct ifinfomsg), IFLA_AF_SPEC);
	if (!protinfo && !afspec)
		return 0;

	p = br_port_get_rtnl(dev);
	/* We want to accept dev as bridge itself if the AF_SPEC
	 * is set to see if someone is setting vlan info on the bridge
	 */
	if (!p && !afspec)
		return -EINVAL;

	if (p && protinfo) {
		if (protinfo->nla_type & NLA_F_NESTED) {
			err = nla_parse_nested_deprecated(tb, IFLA_BRPORT_MAX,
							  protinfo,
							  br_port_policy,
							  NULL);
			if (err)
				return err;

			spin_lock_bh(&p->br->lock);
			err = br_setport(p, tb);
			spin_unlock_bh(&p->br->lock);
		} else {
			/* Binary compatibility with old RSTP */
			if (nla_len(protinfo) < sizeof(u8))
				return -EINVAL;

			spin_lock_bh(&p->br->lock);
			err = br_set_port_state(p, nla_get_u8(protinfo));
			spin_unlock_bh(&p->br->lock);
		}
		if (err)
			goto out;
		changed = true;
	}

	if (afspec)
		err = br_afspec(br, p, afspec, RTM_SETLINK, &changed, extack);

	if (changed)
		br_ifinfo_notify(RTM_NEWLINK, br, p);
out:
	return err;
}

/* Delete port information */
int br_dellink(struct net_device *dev, struct nlmsghdr *nlh, u16 flags)
{
	struct net_bridge *br = (struct net_bridge *)netdev_priv(dev);
	struct net_bridge_port *p;
	struct nlattr *afspec;
	bool changed = false;
	int err = 0;

	afspec = nlmsg_find_attr(nlh, sizeof(struct ifinfomsg), IFLA_AF_SPEC);
	if (!afspec)
		return 0;

	p = br_port_get_rtnl(dev);
	/* We want to accept dev as bridge itself as well */
	if (!p && !(dev->priv_flags & IFF_EBRIDGE))
		return -EINVAL;

	err = br_afspec(br, p, afspec, RTM_DELLINK, &changed, NULL);
	if (changed)
		/* Send RTM_NEWLINK because userspace
		 * expects RTM_NEWLINK for vlan dels
		 */
		br_ifinfo_notify(RTM_NEWLINK, br, p);

	return err;
}

static int br_validate(struct nlattr *tb[], struct nlattr *data[],
		       struct netlink_ext_ack *extack)
{
	if (tb[IFLA_ADDRESS]) {
		if (nla_len(tb[IFLA_ADDRESS]) != ETH_ALEN)
			return -EINVAL;
		if (!is_valid_ether_addr(nla_data(tb[IFLA_ADDRESS])))
			return -EADDRNOTAVAIL;
	}

	if (!data)
		return 0;

#ifdef CONFIG_BRIDGE_VLAN_FILTERING
	if (data[IFLA_BR_VLAN_PROTOCOL]) {
		switch (nla_get_be16(data[IFLA_BR_VLAN_PROTOCOL])) {
		case htons(ETH_P_8021Q):
		case htons(ETH_P_8021AD):
			break;
		default:
			return -EPROTONOSUPPORT;
		}
	}

	if (data[IFLA_BR_VLAN_DEFAULT_PVID]) {
		__u16 defpvid = nla_get_u16(data[IFLA_BR_VLAN_DEFAULT_PVID]);

		if (defpvid >= VLAN_VID_MASK)
			return -EINVAL;
	}
#endif

	return 0;
}

static int br_port_slave_changelink(struct net_device *brdev,
				    struct net_device *dev,
				    struct nlattr *tb[],
				    struct nlattr *data[],
				    struct netlink_ext_ack *extack)
{
	struct net_bridge *br = netdev_priv(brdev);
	int ret;

	if (!data)
		return 0;

	spin_lock_bh(&br->lock);
	ret = br_setport(br_port_get_rtnl(dev), data);
	spin_unlock_bh(&br->lock);

	return ret;
}

static int br_port_fill_slave_info(struct sk_buff *skb,
				   const struct net_device *brdev,
				   const struct net_device *dev)
{
	return br_port_fill_attrs(skb, br_port_get_rtnl(dev));
}

static size_t br_port_get_slave_size(const struct net_device *brdev,
				     const struct net_device *dev)
{
	return br_port_info_size();
}

static const struct nla_policy br_policy[IFLA_BR_MAX + 1] = {
	[IFLA_BR_FORWARD_DELAY]	= { .type = NLA_U32 },
	[IFLA_BR_HELLO_TIME]	= { .type = NLA_U32 },
	[IFLA_BR_MAX_AGE]	= { .type = NLA_U32 },
	[IFLA_BR_AGEING_TIME] = { .type = NLA_U32 },
	[IFLA_BR_STP_STATE] = { .type = NLA_U32 },
	[IFLA_BR_PRIORITY] = { .type = NLA_U16 },
	[IFLA_BR_VLAN_FILTERING] = { .type = NLA_U8 },
	[IFLA_BR_VLAN_PROTOCOL] = { .type = NLA_U16 },
	[IFLA_BR_GROUP_FWD_MASK] = { .type = NLA_U16 },
	[IFLA_BR_GROUP_ADDR] = { .type = NLA_BINARY,
				 .len  = ETH_ALEN },
	[IFLA_BR_MCAST_ROUTER] = { .type = NLA_U8 },
	[IFLA_BR_MCAST_SNOOPING] = { .type = NLA_U8 },
	[IFLA_BR_MCAST_QUERY_USE_IFADDR] = { .type = NLA_U8 },
	[IFLA_BR_MCAST_QUERIER] = { .type = NLA_U8 },
	[IFLA_BR_MCAST_HASH_ELASTICITY] = { .type = NLA_U32 },
	[IFLA_BR_MCAST_HASH_MAX] = { .type = NLA_U32 },
	[IFLA_BR_MCAST_LAST_MEMBER_CNT] = { .type = NLA_U32 },
	[IFLA_BR_MCAST_STARTUP_QUERY_CNT] = { .type = NLA_U32 },
	[IFLA_BR_MCAST_LAST_MEMBER_INTVL] = { .type = NLA_U64 },
	[IFLA_BR_MCAST_MEMBERSHIP_INTVL] = { .type = NLA_U64 },
	[IFLA_BR_MCAST_QUERIER_INTVL] = { .type = NLA_U64 },
	[IFLA_BR_MCAST_QUERY_INTVL] = { .type = NLA_U64 },
	[IFLA_BR_MCAST_QUERY_RESPONSE_INTVL] = { .type = NLA_U64 },
	[IFLA_BR_MCAST_STARTUP_QUERY_INTVL] = { .type = NLA_U64 },
	[IFLA_BR_NF_CALL_IPTABLES] = { .type = NLA_U8 },
	[IFLA_BR_NF_CALL_IP6TABLES] = { .type = NLA_U8 },
	[IFLA_BR_NF_CALL_ARPTABLES] = { .type = NLA_U8 },
	[IFLA_BR_VLAN_DEFAULT_PVID] = { .type = NLA_U16 },
	[IFLA_BR_VLAN_STATS_ENABLED] = { .type = NLA_U8 },
	[IFLA_BR_MCAST_STATS_ENABLED] = { .type = NLA_U8 },
<<<<<<< HEAD
=======
	[IFLA_BR_MCAST_IGMP_VERSION] = { .type = NLA_U8 },
	[IFLA_BR_MCAST_MLD_VERSION] = { .type = NLA_U8 },
	[IFLA_BR_VLAN_STATS_PER_PORT] = { .type = NLA_U8 },
	[IFLA_BR_MULTI_BOOLOPT] =
		NLA_POLICY_EXACT_LEN(sizeof(struct br_boolopt_multi)),
>>>>>>> 24b8d41d
};

static int br_changelink(struct net_device *brdev, struct nlattr *tb[],
			 struct nlattr *data[],
			 struct netlink_ext_ack *extack)
{
	struct net_bridge *br = netdev_priv(brdev);
	int err;

	if (!data)
		return 0;

	if (data[IFLA_BR_FORWARD_DELAY]) {
		err = br_set_forward_delay(br, nla_get_u32(data[IFLA_BR_FORWARD_DELAY]));
		if (err)
			return err;
	}

	if (data[IFLA_BR_HELLO_TIME]) {
		err = br_set_hello_time(br, nla_get_u32(data[IFLA_BR_HELLO_TIME]));
		if (err)
			return err;
	}

	if (data[IFLA_BR_MAX_AGE]) {
		err = br_set_max_age(br, nla_get_u32(data[IFLA_BR_MAX_AGE]));
		if (err)
			return err;
	}

	if (data[IFLA_BR_AGEING_TIME]) {
		err = br_set_ageing_time(br, nla_get_u32(data[IFLA_BR_AGEING_TIME]));
		if (err)
			return err;
	}

	if (data[IFLA_BR_STP_STATE]) {
		u32 stp_enabled = nla_get_u32(data[IFLA_BR_STP_STATE]);

		err = br_stp_set_enabled(br, stp_enabled, extack);
		if (err)
			return err;
	}

	if (data[IFLA_BR_PRIORITY]) {
		u32 priority = nla_get_u16(data[IFLA_BR_PRIORITY]);

		br_stp_set_bridge_priority(br, priority);
	}

	if (data[IFLA_BR_VLAN_FILTERING]) {
		u8 vlan_filter = nla_get_u8(data[IFLA_BR_VLAN_FILTERING]);

		err = __br_vlan_filter_toggle(br, vlan_filter);
		if (err)
			return err;
	}

#ifdef CONFIG_BRIDGE_VLAN_FILTERING
	if (data[IFLA_BR_VLAN_PROTOCOL]) {
		__be16 vlan_proto = nla_get_be16(data[IFLA_BR_VLAN_PROTOCOL]);

		err = __br_vlan_set_proto(br, vlan_proto);
		if (err)
			return err;
	}

	if (data[IFLA_BR_VLAN_DEFAULT_PVID]) {
		__u16 defpvid = nla_get_u16(data[IFLA_BR_VLAN_DEFAULT_PVID]);

		err = __br_vlan_set_default_pvid(br, defpvid, extack);
		if (err)
			return err;
	}

	if (data[IFLA_BR_VLAN_STATS_ENABLED]) {
		__u8 vlan_stats = nla_get_u8(data[IFLA_BR_VLAN_STATS_ENABLED]);

		err = br_vlan_set_stats(br, vlan_stats);
		if (err)
			return err;
	}

	if (data[IFLA_BR_VLAN_STATS_PER_PORT]) {
		__u8 per_port = nla_get_u8(data[IFLA_BR_VLAN_STATS_PER_PORT]);

		err = br_vlan_set_stats_per_port(br, per_port);
		if (err)
			return err;
	}

	if (data[IFLA_BR_VLAN_STATS_ENABLED]) {
		__u8 vlan_stats = nla_get_u8(data[IFLA_BR_VLAN_STATS_ENABLED]);

		err = br_vlan_set_stats(br, vlan_stats);
		if (err)
			return err;
	}
#endif

	if (data[IFLA_BR_GROUP_FWD_MASK]) {
		u16 fwd_mask = nla_get_u16(data[IFLA_BR_GROUP_FWD_MASK]);

		if (fwd_mask & BR_GROUPFWD_RESTRICTED)
			return -EINVAL;
		br->group_fwd_mask = fwd_mask;
	}

	if (data[IFLA_BR_GROUP_ADDR]) {
		u8 new_addr[ETH_ALEN];

		if (nla_len(data[IFLA_BR_GROUP_ADDR]) != ETH_ALEN)
			return -EINVAL;
		memcpy(new_addr, nla_data(data[IFLA_BR_GROUP_ADDR]), ETH_ALEN);
		if (!is_link_local_ether_addr(new_addr))
			return -EINVAL;
		if (new_addr[5] == 1 ||		/* 802.3x Pause address */
		    new_addr[5] == 2 ||		/* 802.3ad Slow protocols */
		    new_addr[5] == 3)		/* 802.1X PAE address */
			return -EINVAL;
		spin_lock_bh(&br->lock);
		memcpy(br->group_addr, new_addr, sizeof(br->group_addr));
		spin_unlock_bh(&br->lock);
		br_opt_toggle(br, BROPT_GROUP_ADDR_SET, true);
		br_recalculate_fwd_mask(br);
	}

	if (data[IFLA_BR_FDB_FLUSH])
		br_fdb_flush(br);

#ifdef CONFIG_BRIDGE_IGMP_SNOOPING
	if (data[IFLA_BR_MCAST_ROUTER]) {
		u8 multicast_router = nla_get_u8(data[IFLA_BR_MCAST_ROUTER]);

		err = br_multicast_set_router(br, multicast_router);
		if (err)
			return err;
	}

	if (data[IFLA_BR_MCAST_SNOOPING]) {
		u8 mcast_snooping = nla_get_u8(data[IFLA_BR_MCAST_SNOOPING]);

		br_multicast_toggle(br, mcast_snooping);
	}

	if (data[IFLA_BR_MCAST_QUERY_USE_IFADDR]) {
		u8 val;

		val = nla_get_u8(data[IFLA_BR_MCAST_QUERY_USE_IFADDR]);
		br_opt_toggle(br, BROPT_MULTICAST_QUERY_USE_IFADDR, !!val);
	}

	if (data[IFLA_BR_MCAST_QUERIER]) {
		u8 mcast_querier = nla_get_u8(data[IFLA_BR_MCAST_QUERIER]);

		err = br_multicast_set_querier(br, mcast_querier);
		if (err)
			return err;
	}

	if (data[IFLA_BR_MCAST_HASH_ELASTICITY])
		br_warn(br, "the hash_elasticity option has been deprecated and is always %u\n",
			RHT_ELASTICITY);

	if (data[IFLA_BR_MCAST_HASH_MAX])
		br->hash_max = nla_get_u32(data[IFLA_BR_MCAST_HASH_MAX]);

	if (data[IFLA_BR_MCAST_LAST_MEMBER_CNT]) {
		u32 val = nla_get_u32(data[IFLA_BR_MCAST_LAST_MEMBER_CNT]);

		br->multicast_last_member_count = val;
	}

	if (data[IFLA_BR_MCAST_STARTUP_QUERY_CNT]) {
		u32 val = nla_get_u32(data[IFLA_BR_MCAST_STARTUP_QUERY_CNT]);

		br->multicast_startup_query_count = val;
	}

	if (data[IFLA_BR_MCAST_LAST_MEMBER_INTVL]) {
		u64 val = nla_get_u64(data[IFLA_BR_MCAST_LAST_MEMBER_INTVL]);

		br->multicast_last_member_interval = clock_t_to_jiffies(val);
	}

	if (data[IFLA_BR_MCAST_MEMBERSHIP_INTVL]) {
		u64 val = nla_get_u64(data[IFLA_BR_MCAST_MEMBERSHIP_INTVL]);

		br->multicast_membership_interval = clock_t_to_jiffies(val);
	}

	if (data[IFLA_BR_MCAST_QUERIER_INTVL]) {
		u64 val = nla_get_u64(data[IFLA_BR_MCAST_QUERIER_INTVL]);

		br->multicast_querier_interval = clock_t_to_jiffies(val);
	}

	if (data[IFLA_BR_MCAST_QUERY_INTVL]) {
		u64 val = nla_get_u64(data[IFLA_BR_MCAST_QUERY_INTVL]);

		br->multicast_query_interval = clock_t_to_jiffies(val);
	}

	if (data[IFLA_BR_MCAST_QUERY_RESPONSE_INTVL]) {
		u64 val = nla_get_u64(data[IFLA_BR_MCAST_QUERY_RESPONSE_INTVL]);

		br->multicast_query_response_interval = clock_t_to_jiffies(val);
	}

	if (data[IFLA_BR_MCAST_STARTUP_QUERY_INTVL]) {
		u64 val = nla_get_u64(data[IFLA_BR_MCAST_STARTUP_QUERY_INTVL]);

		br->multicast_startup_query_interval = clock_t_to_jiffies(val);
	}

	if (data[IFLA_BR_MCAST_STATS_ENABLED]) {
		__u8 mcast_stats;

		mcast_stats = nla_get_u8(data[IFLA_BR_MCAST_STATS_ENABLED]);
<<<<<<< HEAD
		br->multicast_stats_enabled = !!mcast_stats;
	}
=======
		br_opt_toggle(br, BROPT_MULTICAST_STATS_ENABLED, !!mcast_stats);
	}

	if (data[IFLA_BR_MCAST_IGMP_VERSION]) {
		__u8 igmp_version;

		igmp_version = nla_get_u8(data[IFLA_BR_MCAST_IGMP_VERSION]);
		err = br_multicast_set_igmp_version(br, igmp_version);
		if (err)
			return err;
	}

#if IS_ENABLED(CONFIG_IPV6)
	if (data[IFLA_BR_MCAST_MLD_VERSION]) {
		__u8 mld_version;

		mld_version = nla_get_u8(data[IFLA_BR_MCAST_MLD_VERSION]);
		err = br_multicast_set_mld_version(br, mld_version);
		if (err)
			return err;
	}
#endif
>>>>>>> 24b8d41d
#endif
#if IS_ENABLED(CONFIG_BRIDGE_NETFILTER)
	if (data[IFLA_BR_NF_CALL_IPTABLES]) {
		u8 val = nla_get_u8(data[IFLA_BR_NF_CALL_IPTABLES]);

		br_opt_toggle(br, BROPT_NF_CALL_IPTABLES, !!val);
	}

	if (data[IFLA_BR_NF_CALL_IP6TABLES]) {
		u8 val = nla_get_u8(data[IFLA_BR_NF_CALL_IP6TABLES]);

		br_opt_toggle(br, BROPT_NF_CALL_IP6TABLES, !!val);
	}

	if (data[IFLA_BR_NF_CALL_ARPTABLES]) {
		u8 val = nla_get_u8(data[IFLA_BR_NF_CALL_ARPTABLES]);

		br_opt_toggle(br, BROPT_NF_CALL_ARPTABLES, !!val);
	}
#endif

	if (data[IFLA_BR_MULTI_BOOLOPT]) {
		struct br_boolopt_multi *bm;

		bm = nla_data(data[IFLA_BR_MULTI_BOOLOPT]);
		err = br_boolopt_multi_toggle(br, bm, extack);
		if (err)
			return err;
	}

	return 0;
}

static int br_dev_newlink(struct net *src_net, struct net_device *dev,
			  struct nlattr *tb[], struct nlattr *data[],
			  struct netlink_ext_ack *extack)
{
	struct net_bridge *br = netdev_priv(dev);
	int err;

	err = register_netdevice(dev);
	if (err)
		return err;

	if (tb[IFLA_ADDRESS]) {
		spin_lock_bh(&br->lock);
		br_stp_change_bridge_id(br, nla_data(tb[IFLA_ADDRESS]));
		spin_unlock_bh(&br->lock);
	}

	err = br_changelink(dev, tb, data, extack);
	if (err)
		br_dev_delete(dev, NULL);

	return err;
}

static size_t br_get_size(const struct net_device *brdev)
{
	return nla_total_size(sizeof(u32)) +	/* IFLA_BR_FORWARD_DELAY  */
	       nla_total_size(sizeof(u32)) +	/* IFLA_BR_HELLO_TIME */
	       nla_total_size(sizeof(u32)) +	/* IFLA_BR_MAX_AGE */
	       nla_total_size(sizeof(u32)) +    /* IFLA_BR_AGEING_TIME */
	       nla_total_size(sizeof(u32)) +    /* IFLA_BR_STP_STATE */
	       nla_total_size(sizeof(u16)) +    /* IFLA_BR_PRIORITY */
	       nla_total_size(sizeof(u8)) +     /* IFLA_BR_VLAN_FILTERING */
#ifdef CONFIG_BRIDGE_VLAN_FILTERING
	       nla_total_size(sizeof(__be16)) +	/* IFLA_BR_VLAN_PROTOCOL */
	       nla_total_size(sizeof(u16)) +    /* IFLA_BR_VLAN_DEFAULT_PVID */
	       nla_total_size(sizeof(u8)) +     /* IFLA_BR_VLAN_STATS_ENABLED */
<<<<<<< HEAD
=======
	       nla_total_size(sizeof(u8)) +	/* IFLA_BR_VLAN_STATS_PER_PORT */
>>>>>>> 24b8d41d
#endif
	       nla_total_size(sizeof(u16)) +    /* IFLA_BR_GROUP_FWD_MASK */
	       nla_total_size(sizeof(struct ifla_bridge_id)) +   /* IFLA_BR_ROOT_ID */
	       nla_total_size(sizeof(struct ifla_bridge_id)) +   /* IFLA_BR_BRIDGE_ID */
	       nla_total_size(sizeof(u16)) +    /* IFLA_BR_ROOT_PORT */
	       nla_total_size(sizeof(u32)) +    /* IFLA_BR_ROOT_PATH_COST */
	       nla_total_size(sizeof(u8)) +     /* IFLA_BR_TOPOLOGY_CHANGE */
	       nla_total_size(sizeof(u8)) +     /* IFLA_BR_TOPOLOGY_CHANGE_DETECTED */
	       nla_total_size_64bit(sizeof(u64)) + /* IFLA_BR_HELLO_TIMER */
	       nla_total_size_64bit(sizeof(u64)) + /* IFLA_BR_TCN_TIMER */
	       nla_total_size_64bit(sizeof(u64)) + /* IFLA_BR_TOPOLOGY_CHANGE_TIMER */
	       nla_total_size_64bit(sizeof(u64)) + /* IFLA_BR_GC_TIMER */
	       nla_total_size(ETH_ALEN) +       /* IFLA_BR_GROUP_ADDR */
#ifdef CONFIG_BRIDGE_IGMP_SNOOPING
	       nla_total_size(sizeof(u8)) +     /* IFLA_BR_MCAST_ROUTER */
	       nla_total_size(sizeof(u8)) +     /* IFLA_BR_MCAST_SNOOPING */
	       nla_total_size(sizeof(u8)) +     /* IFLA_BR_MCAST_QUERY_USE_IFADDR */
	       nla_total_size(sizeof(u8)) +     /* IFLA_BR_MCAST_QUERIER */
	       nla_total_size(sizeof(u8)) +     /* IFLA_BR_MCAST_STATS_ENABLED */
	       nla_total_size(sizeof(u32)) +    /* IFLA_BR_MCAST_HASH_ELASTICITY */
	       nla_total_size(sizeof(u32)) +    /* IFLA_BR_MCAST_HASH_MAX */
	       nla_total_size(sizeof(u32)) +    /* IFLA_BR_MCAST_LAST_MEMBER_CNT */
	       nla_total_size(sizeof(u32)) +    /* IFLA_BR_MCAST_STARTUP_QUERY_CNT */
	       nla_total_size_64bit(sizeof(u64)) + /* IFLA_BR_MCAST_LAST_MEMBER_INTVL */
	       nla_total_size_64bit(sizeof(u64)) + /* IFLA_BR_MCAST_MEMBERSHIP_INTVL */
	       nla_total_size_64bit(sizeof(u64)) + /* IFLA_BR_MCAST_QUERIER_INTVL */
	       nla_total_size_64bit(sizeof(u64)) + /* IFLA_BR_MCAST_QUERY_INTVL */
	       nla_total_size_64bit(sizeof(u64)) + /* IFLA_BR_MCAST_QUERY_RESPONSE_INTVL */
	       nla_total_size_64bit(sizeof(u64)) + /* IFLA_BR_MCAST_STARTUP_QUERY_INTVL */
<<<<<<< HEAD
=======
	       nla_total_size(sizeof(u8)) +	/* IFLA_BR_MCAST_IGMP_VERSION */
	       nla_total_size(sizeof(u8)) +	/* IFLA_BR_MCAST_MLD_VERSION */
>>>>>>> 24b8d41d
#endif
#if IS_ENABLED(CONFIG_BRIDGE_NETFILTER)
	       nla_total_size(sizeof(u8)) +     /* IFLA_BR_NF_CALL_IPTABLES */
	       nla_total_size(sizeof(u8)) +     /* IFLA_BR_NF_CALL_IP6TABLES */
	       nla_total_size(sizeof(u8)) +     /* IFLA_BR_NF_CALL_ARPTABLES */
#endif
	       nla_total_size(sizeof(struct br_boolopt_multi)) + /* IFLA_BR_MULTI_BOOLOPT */
	       0;
}

static int br_fill_info(struct sk_buff *skb, const struct net_device *brdev)
{
	struct net_bridge *br = netdev_priv(brdev);
	u32 forward_delay = jiffies_to_clock_t(br->forward_delay);
	u32 hello_time = jiffies_to_clock_t(br->hello_time);
	u32 age_time = jiffies_to_clock_t(br->max_age);
	u32 ageing_time = jiffies_to_clock_t(br->ageing_time);
	u32 stp_enabled = br->stp_enabled;
	u16 priority = (br->bridge_id.prio[0] << 8) | br->bridge_id.prio[1];
	u8 vlan_enabled = br_vlan_enabled(br->dev);
	struct br_boolopt_multi bm;
	u64 clockval;

	clockval = br_timer_value(&br->hello_timer);
	if (nla_put_u64_64bit(skb, IFLA_BR_HELLO_TIMER, clockval, IFLA_BR_PAD))
		return -EMSGSIZE;
	clockval = br_timer_value(&br->tcn_timer);
	if (nla_put_u64_64bit(skb, IFLA_BR_TCN_TIMER, clockval, IFLA_BR_PAD))
		return -EMSGSIZE;
	clockval = br_timer_value(&br->topology_change_timer);
	if (nla_put_u64_64bit(skb, IFLA_BR_TOPOLOGY_CHANGE_TIMER, clockval,
			      IFLA_BR_PAD))
		return -EMSGSIZE;
<<<<<<< HEAD
	clockval = br_timer_value(&br->gc_timer);
=======
	clockval = br_timer_value(&br->gc_work.timer);
>>>>>>> 24b8d41d
	if (nla_put_u64_64bit(skb, IFLA_BR_GC_TIMER, clockval, IFLA_BR_PAD))
		return -EMSGSIZE;

	br_boolopt_multi_get(br, &bm);
	if (nla_put_u32(skb, IFLA_BR_FORWARD_DELAY, forward_delay) ||
	    nla_put_u32(skb, IFLA_BR_HELLO_TIME, hello_time) ||
	    nla_put_u32(skb, IFLA_BR_MAX_AGE, age_time) ||
	    nla_put_u32(skb, IFLA_BR_AGEING_TIME, ageing_time) ||
	    nla_put_u32(skb, IFLA_BR_STP_STATE, stp_enabled) ||
	    nla_put_u16(skb, IFLA_BR_PRIORITY, priority) ||
	    nla_put_u8(skb, IFLA_BR_VLAN_FILTERING, vlan_enabled) ||
	    nla_put_u16(skb, IFLA_BR_GROUP_FWD_MASK, br->group_fwd_mask) ||
	    nla_put(skb, IFLA_BR_BRIDGE_ID, sizeof(struct ifla_bridge_id),
		    &br->bridge_id) ||
	    nla_put(skb, IFLA_BR_ROOT_ID, sizeof(struct ifla_bridge_id),
		    &br->designated_root) ||
	    nla_put_u16(skb, IFLA_BR_ROOT_PORT, br->root_port) ||
	    nla_put_u32(skb, IFLA_BR_ROOT_PATH_COST, br->root_path_cost) ||
	    nla_put_u8(skb, IFLA_BR_TOPOLOGY_CHANGE, br->topology_change) ||
	    nla_put_u8(skb, IFLA_BR_TOPOLOGY_CHANGE_DETECTED,
		       br->topology_change_detected) ||
	    nla_put(skb, IFLA_BR_GROUP_ADDR, ETH_ALEN, br->group_addr) ||
	    nla_put(skb, IFLA_BR_MULTI_BOOLOPT, sizeof(bm), &bm))
		return -EMSGSIZE;

#ifdef CONFIG_BRIDGE_VLAN_FILTERING
	if (nla_put_be16(skb, IFLA_BR_VLAN_PROTOCOL, br->vlan_proto) ||
	    nla_put_u16(skb, IFLA_BR_VLAN_DEFAULT_PVID, br->default_pvid) ||
<<<<<<< HEAD
	    nla_put_u8(skb, IFLA_BR_VLAN_STATS_ENABLED, br->vlan_stats_enabled))
=======
	    nla_put_u8(skb, IFLA_BR_VLAN_STATS_ENABLED,
		       br_opt_get(br, BROPT_VLAN_STATS_ENABLED)) ||
	    nla_put_u8(skb, IFLA_BR_VLAN_STATS_PER_PORT,
		       br_opt_get(br, BROPT_VLAN_STATS_PER_PORT)))
>>>>>>> 24b8d41d
		return -EMSGSIZE;
#endif
#ifdef CONFIG_BRIDGE_IGMP_SNOOPING
	if (nla_put_u8(skb, IFLA_BR_MCAST_ROUTER, br->multicast_router) ||
	    nla_put_u8(skb, IFLA_BR_MCAST_SNOOPING,
		       br_opt_get(br, BROPT_MULTICAST_ENABLED)) ||
	    nla_put_u8(skb, IFLA_BR_MCAST_QUERY_USE_IFADDR,
<<<<<<< HEAD
		       br->multicast_query_use_ifaddr) ||
	    nla_put_u8(skb, IFLA_BR_MCAST_QUERIER, br->multicast_querier) ||
	    nla_put_u8(skb, IFLA_BR_MCAST_STATS_ENABLED,
		       br->multicast_stats_enabled) ||
	    nla_put_u32(skb, IFLA_BR_MCAST_HASH_ELASTICITY,
			br->hash_elasticity) ||
=======
		       br_opt_get(br, BROPT_MULTICAST_QUERY_USE_IFADDR)) ||
	    nla_put_u8(skb, IFLA_BR_MCAST_QUERIER,
		       br_opt_get(br, BROPT_MULTICAST_QUERIER)) ||
	    nla_put_u8(skb, IFLA_BR_MCAST_STATS_ENABLED,
		       br_opt_get(br, BROPT_MULTICAST_STATS_ENABLED)) ||
	    nla_put_u32(skb, IFLA_BR_MCAST_HASH_ELASTICITY, RHT_ELASTICITY) ||
>>>>>>> 24b8d41d
	    nla_put_u32(skb, IFLA_BR_MCAST_HASH_MAX, br->hash_max) ||
	    nla_put_u32(skb, IFLA_BR_MCAST_LAST_MEMBER_CNT,
			br->multicast_last_member_count) ||
	    nla_put_u32(skb, IFLA_BR_MCAST_STARTUP_QUERY_CNT,
			br->multicast_startup_query_count) ||
	    nla_put_u8(skb, IFLA_BR_MCAST_IGMP_VERSION,
		       br->multicast_igmp_version))
		return -EMSGSIZE;
#if IS_ENABLED(CONFIG_IPV6)
	if (nla_put_u8(skb, IFLA_BR_MCAST_MLD_VERSION,
		       br->multicast_mld_version))
		return -EMSGSIZE;
#endif
	clockval = jiffies_to_clock_t(br->multicast_last_member_interval);
	if (nla_put_u64_64bit(skb, IFLA_BR_MCAST_LAST_MEMBER_INTVL, clockval,
			      IFLA_BR_PAD))
		return -EMSGSIZE;
	clockval = jiffies_to_clock_t(br->multicast_membership_interval);
	if (nla_put_u64_64bit(skb, IFLA_BR_MCAST_MEMBERSHIP_INTVL, clockval,
			      IFLA_BR_PAD))
		return -EMSGSIZE;
	clockval = jiffies_to_clock_t(br->multicast_querier_interval);
	if (nla_put_u64_64bit(skb, IFLA_BR_MCAST_QUERIER_INTVL, clockval,
			      IFLA_BR_PAD))
		return -EMSGSIZE;
	clockval = jiffies_to_clock_t(br->multicast_query_interval);
	if (nla_put_u64_64bit(skb, IFLA_BR_MCAST_QUERY_INTVL, clockval,
			      IFLA_BR_PAD))
		return -EMSGSIZE;
	clockval = jiffies_to_clock_t(br->multicast_query_response_interval);
	if (nla_put_u64_64bit(skb, IFLA_BR_MCAST_QUERY_RESPONSE_INTVL, clockval,
			      IFLA_BR_PAD))
		return -EMSGSIZE;
	clockval = jiffies_to_clock_t(br->multicast_startup_query_interval);
	if (nla_put_u64_64bit(skb, IFLA_BR_MCAST_STARTUP_QUERY_INTVL, clockval,
			      IFLA_BR_PAD))
		return -EMSGSIZE;
#endif
#if IS_ENABLED(CONFIG_BRIDGE_NETFILTER)
	if (nla_put_u8(skb, IFLA_BR_NF_CALL_IPTABLES,
		       br_opt_get(br, BROPT_NF_CALL_IPTABLES) ? 1 : 0) ||
	    nla_put_u8(skb, IFLA_BR_NF_CALL_IP6TABLES,
		       br_opt_get(br, BROPT_NF_CALL_IP6TABLES) ? 1 : 0) ||
	    nla_put_u8(skb, IFLA_BR_NF_CALL_ARPTABLES,
		       br_opt_get(br, BROPT_NF_CALL_ARPTABLES) ? 1 : 0))
		return -EMSGSIZE;
#endif

	return 0;
}

static size_t br_get_linkxstats_size(const struct net_device *dev, int attr)
{
	struct net_bridge_port *p = NULL;
	struct net_bridge_vlan_group *vg;
	struct net_bridge_vlan *v;
	struct net_bridge *br;
	int numvls = 0;

	switch (attr) {
	case IFLA_STATS_LINK_XSTATS:
		br = netdev_priv(dev);
		vg = br_vlan_group(br);
		break;
	case IFLA_STATS_LINK_XSTATS_SLAVE:
		p = br_port_get_rtnl(dev);
		if (!p)
			return 0;
		br = p->br;
		vg = nbp_vlan_group(p);
		break;
	default:
		return 0;
	}

	if (vg) {
		/* we need to count all, even placeholder entries */
		list_for_each_entry(v, &vg->vlan_list, vlist)
			numvls++;
	}

	return numvls * nla_total_size(sizeof(struct bridge_vlan_xstats)) +
	       nla_total_size(sizeof(struct br_mcast_stats)) +
	       nla_total_size(0);
}

static int br_fill_linkxstats(struct sk_buff *skb,
			      const struct net_device *dev,
			      int *prividx, int attr)
{
	struct nlattr *nla __maybe_unused;
	struct net_bridge_port *p = NULL;
	struct net_bridge_vlan_group *vg;
	struct net_bridge_vlan *v;
	struct net_bridge *br;
	struct nlattr *nest;
	int vl_idx = 0;

	switch (attr) {
	case IFLA_STATS_LINK_XSTATS:
		br = netdev_priv(dev);
		vg = br_vlan_group(br);
		break;
	case IFLA_STATS_LINK_XSTATS_SLAVE:
		p = br_port_get_rtnl(dev);
		if (!p)
			return 0;
		br = p->br;
		vg = nbp_vlan_group(p);
		break;
	default:
		return -EINVAL;
	}

<<<<<<< HEAD
	nest = nla_nest_start(skb, LINK_XSTATS_TYPE_BRIDGE);
=======
	nest = nla_nest_start_noflag(skb, LINK_XSTATS_TYPE_BRIDGE);
>>>>>>> 24b8d41d
	if (!nest)
		return -EMSGSIZE;

	if (vg) {
		u16 pvid;

		pvid = br_get_pvid(vg);
		list_for_each_entry(v, &vg->vlan_list, vlist) {
			struct bridge_vlan_xstats vxi;
			struct br_vlan_stats stats;

			if (++vl_idx < *prividx)
				continue;
			memset(&vxi, 0, sizeof(vxi));
			vxi.vid = v->vid;
			vxi.flags = v->flags;
			if (v->vid == pvid)
				vxi.flags |= BRIDGE_VLAN_INFO_PVID;
			br_vlan_get_stats(v, &stats);
			vxi.rx_bytes = stats.rx_bytes;
			vxi.rx_packets = stats.rx_packets;
			vxi.tx_bytes = stats.tx_bytes;
			vxi.tx_packets = stats.tx_packets;

			if (nla_put(skb, BRIDGE_XSTATS_VLAN, sizeof(vxi), &vxi))
				goto nla_put_failure;
		}
	}

#ifdef CONFIG_BRIDGE_IGMP_SNOOPING
	if (++vl_idx >= *prividx) {
		nla = nla_reserve_64bit(skb, BRIDGE_XSTATS_MCAST,
					sizeof(struct br_mcast_stats),
					BRIDGE_XSTATS_PAD);
		if (!nla)
			goto nla_put_failure;
		br_multicast_get_stats(br, p, nla_data(nla));
	}
#endif
<<<<<<< HEAD
=======

	if (p) {
		nla = nla_reserve_64bit(skb, BRIDGE_XSTATS_STP,
					sizeof(p->stp_xstats),
					BRIDGE_XSTATS_PAD);
		if (!nla)
			goto nla_put_failure;

		spin_lock_bh(&br->lock);
		memcpy(nla_data(nla), &p->stp_xstats, sizeof(p->stp_xstats));
		spin_unlock_bh(&br->lock);
	}

>>>>>>> 24b8d41d
	nla_nest_end(skb, nest);
	*prividx = 0;

	return 0;

nla_put_failure:
	nla_nest_end(skb, nest);
	*prividx = vl_idx;

	return -EMSGSIZE;
}

static struct rtnl_af_ops br_af_ops __read_mostly = {
	.family			= AF_BRIDGE,
	.get_link_af_size	= br_get_link_af_size_filtered,
};

struct rtnl_link_ops br_link_ops __read_mostly = {
	.kind			= "bridge",
	.priv_size		= sizeof(struct net_bridge),
	.setup			= br_dev_setup,
	.maxtype		= IFLA_BR_MAX,
	.policy			= br_policy,
	.validate		= br_validate,
	.newlink		= br_dev_newlink,
	.changelink		= br_changelink,
	.dellink		= br_dev_delete,
	.get_size		= br_get_size,
	.fill_info		= br_fill_info,
	.fill_linkxstats	= br_fill_linkxstats,
	.get_linkxstats_size	= br_get_linkxstats_size,

	.slave_maxtype		= IFLA_BRPORT_MAX,
	.slave_policy		= br_port_policy,
	.slave_changelink	= br_port_slave_changelink,
	.get_slave_size		= br_port_get_slave_size,
	.fill_slave_info	= br_port_fill_slave_info,
};

int __init br_netlink_init(void)
{
	int err;

	br_mdb_init();
	br_vlan_rtnl_init();
	rtnl_af_register(&br_af_ops);

	err = rtnl_link_register(&br_link_ops);
	if (err)
		goto out_af;

	return 0;

out_af:
	rtnl_af_unregister(&br_af_ops);
	br_mdb_uninit();
	return err;
}

void br_netlink_fini(void)
{
	br_mdb_uninit();
	br_vlan_rtnl_uninit();
	rtnl_af_unregister(&br_af_ops);
	rtnl_link_unregister(&br_link_ops);
}<|MERGE_RESOLUTION|>--- conflicted
+++ resolved
@@ -187,21 +187,15 @@
 		       !!(p->flags & BR_ROOT_BLOCK)) ||
 	    nla_put_u8(skb, IFLA_BRPORT_FAST_LEAVE,
 		       !!(p->flags & BR_MULTICAST_FAST_LEAVE)) ||
-<<<<<<< HEAD
-=======
 	    nla_put_u8(skb, IFLA_BRPORT_MCAST_TO_UCAST,
 		       !!(p->flags & BR_MULTICAST_TO_UNICAST)) ||
->>>>>>> 24b8d41d
 	    nla_put_u8(skb, IFLA_BRPORT_LEARNING, !!(p->flags & BR_LEARNING)) ||
 	    nla_put_u8(skb, IFLA_BRPORT_UNICAST_FLOOD,
 		       !!(p->flags & BR_FLOOD)) ||
 	    nla_put_u8(skb, IFLA_BRPORT_MCAST_FLOOD,
 		       !!(p->flags & BR_MCAST_FLOOD)) ||
-<<<<<<< HEAD
-=======
 	    nla_put_u8(skb, IFLA_BRPORT_BCAST_FLOOD,
 		       !!(p->flags & BR_BCAST_FLOOD)) ||
->>>>>>> 24b8d41d
 	    nla_put_u8(skb, IFLA_BRPORT_PROXYARP, !!(p->flags & BR_PROXYARP)) ||
 	    nla_put_u8(skb, IFLA_BRPORT_PROXYARP_WIFI,
 		       !!(p->flags & BR_PROXYARP_WIFI)) ||
@@ -815,17 +809,6 @@
 	if (err)
 		return err;
 
-<<<<<<< HEAD
-	br_set_port_flag(p, tb, IFLA_BRPORT_MODE, BR_HAIRPIN_MODE);
-	br_set_port_flag(p, tb, IFLA_BRPORT_GUARD, BR_BPDU_GUARD);
-	br_set_port_flag(p, tb, IFLA_BRPORT_FAST_LEAVE, BR_MULTICAST_FAST_LEAVE);
-	br_set_port_flag(p, tb, IFLA_BRPORT_PROTECT, BR_ROOT_BLOCK);
-	br_set_port_flag(p, tb, IFLA_BRPORT_LEARNING, BR_LEARNING);
-	br_set_port_flag(p, tb, IFLA_BRPORT_UNICAST_FLOOD, BR_FLOOD);
-	br_set_port_flag(p, tb, IFLA_BRPORT_MCAST_FLOOD, BR_MCAST_FLOOD);
-	br_set_port_flag(p, tb, IFLA_BRPORT_PROXYARP, BR_PROXYARP);
-	br_set_port_flag(p, tb, IFLA_BRPORT_PROXYARP_WIFI, BR_PROXYARP_WIFI);
-=======
 	err = br_set_port_flag(p, tb, IFLA_BRPORT_MCAST_TO_UCAST, BR_MULTICAST_TO_UNICAST);
 	if (err)
 		return err;
@@ -849,7 +832,6 @@
 
 	if (br_vlan_tunnel_old && !(p->flags & BR_VLAN_TUNNEL))
 		nbp_vlan_tunnel_info_flush(p);
->>>>>>> 24b8d41d
 
 	if (tb[IFLA_BRPORT_COST]) {
 		err = br_stp_set_path_cost(p, nla_get_u32(tb[IFLA_BRPORT_COST]));
@@ -1106,14 +1088,11 @@
 	[IFLA_BR_VLAN_DEFAULT_PVID] = { .type = NLA_U16 },
 	[IFLA_BR_VLAN_STATS_ENABLED] = { .type = NLA_U8 },
 	[IFLA_BR_MCAST_STATS_ENABLED] = { .type = NLA_U8 },
-<<<<<<< HEAD
-=======
 	[IFLA_BR_MCAST_IGMP_VERSION] = { .type = NLA_U8 },
 	[IFLA_BR_MCAST_MLD_VERSION] = { .type = NLA_U8 },
 	[IFLA_BR_VLAN_STATS_PER_PORT] = { .type = NLA_U8 },
 	[IFLA_BR_MULTI_BOOLOPT] =
 		NLA_POLICY_EXACT_LEN(sizeof(struct br_boolopt_multi)),
->>>>>>> 24b8d41d
 };
 
 static int br_changelink(struct net_device *brdev, struct nlattr *tb[],
@@ -1201,14 +1180,6 @@
 		__u8 per_port = nla_get_u8(data[IFLA_BR_VLAN_STATS_PER_PORT]);
 
 		err = br_vlan_set_stats_per_port(br, per_port);
-		if (err)
-			return err;
-	}
-
-	if (data[IFLA_BR_VLAN_STATS_ENABLED]) {
-		__u8 vlan_stats = nla_get_u8(data[IFLA_BR_VLAN_STATS_ENABLED]);
-
-		err = br_vlan_set_stats(br, vlan_stats);
 		if (err)
 			return err;
 	}
@@ -1333,10 +1304,6 @@
 		__u8 mcast_stats;
 
 		mcast_stats = nla_get_u8(data[IFLA_BR_MCAST_STATS_ENABLED]);
-<<<<<<< HEAD
-		br->multicast_stats_enabled = !!mcast_stats;
-	}
-=======
 		br_opt_toggle(br, BROPT_MULTICAST_STATS_ENABLED, !!mcast_stats);
 	}
 
@@ -1359,7 +1326,6 @@
 			return err;
 	}
 #endif
->>>>>>> 24b8d41d
 #endif
 #if IS_ENABLED(CONFIG_BRIDGE_NETFILTER)
 	if (data[IFLA_BR_NF_CALL_IPTABLES]) {
@@ -1430,10 +1396,7 @@
 	       nla_total_size(sizeof(__be16)) +	/* IFLA_BR_VLAN_PROTOCOL */
 	       nla_total_size(sizeof(u16)) +    /* IFLA_BR_VLAN_DEFAULT_PVID */
 	       nla_total_size(sizeof(u8)) +     /* IFLA_BR_VLAN_STATS_ENABLED */
-<<<<<<< HEAD
-=======
 	       nla_total_size(sizeof(u8)) +	/* IFLA_BR_VLAN_STATS_PER_PORT */
->>>>>>> 24b8d41d
 #endif
 	       nla_total_size(sizeof(u16)) +    /* IFLA_BR_GROUP_FWD_MASK */
 	       nla_total_size(sizeof(struct ifla_bridge_id)) +   /* IFLA_BR_ROOT_ID */
@@ -1463,11 +1426,8 @@
 	       nla_total_size_64bit(sizeof(u64)) + /* IFLA_BR_MCAST_QUERY_INTVL */
 	       nla_total_size_64bit(sizeof(u64)) + /* IFLA_BR_MCAST_QUERY_RESPONSE_INTVL */
 	       nla_total_size_64bit(sizeof(u64)) + /* IFLA_BR_MCAST_STARTUP_QUERY_INTVL */
-<<<<<<< HEAD
-=======
 	       nla_total_size(sizeof(u8)) +	/* IFLA_BR_MCAST_IGMP_VERSION */
 	       nla_total_size(sizeof(u8)) +	/* IFLA_BR_MCAST_MLD_VERSION */
->>>>>>> 24b8d41d
 #endif
 #if IS_ENABLED(CONFIG_BRIDGE_NETFILTER)
 	       nla_total_size(sizeof(u8)) +     /* IFLA_BR_NF_CALL_IPTABLES */
@@ -1501,11 +1461,7 @@
 	if (nla_put_u64_64bit(skb, IFLA_BR_TOPOLOGY_CHANGE_TIMER, clockval,
 			      IFLA_BR_PAD))
 		return -EMSGSIZE;
-<<<<<<< HEAD
-	clockval = br_timer_value(&br->gc_timer);
-=======
 	clockval = br_timer_value(&br->gc_work.timer);
->>>>>>> 24b8d41d
 	if (nla_put_u64_64bit(skb, IFLA_BR_GC_TIMER, clockval, IFLA_BR_PAD))
 		return -EMSGSIZE;
 
@@ -1534,14 +1490,10 @@
 #ifdef CONFIG_BRIDGE_VLAN_FILTERING
 	if (nla_put_be16(skb, IFLA_BR_VLAN_PROTOCOL, br->vlan_proto) ||
 	    nla_put_u16(skb, IFLA_BR_VLAN_DEFAULT_PVID, br->default_pvid) ||
-<<<<<<< HEAD
-	    nla_put_u8(skb, IFLA_BR_VLAN_STATS_ENABLED, br->vlan_stats_enabled))
-=======
 	    nla_put_u8(skb, IFLA_BR_VLAN_STATS_ENABLED,
 		       br_opt_get(br, BROPT_VLAN_STATS_ENABLED)) ||
 	    nla_put_u8(skb, IFLA_BR_VLAN_STATS_PER_PORT,
 		       br_opt_get(br, BROPT_VLAN_STATS_PER_PORT)))
->>>>>>> 24b8d41d
 		return -EMSGSIZE;
 #endif
 #ifdef CONFIG_BRIDGE_IGMP_SNOOPING
@@ -1549,21 +1501,12 @@
 	    nla_put_u8(skb, IFLA_BR_MCAST_SNOOPING,
 		       br_opt_get(br, BROPT_MULTICAST_ENABLED)) ||
 	    nla_put_u8(skb, IFLA_BR_MCAST_QUERY_USE_IFADDR,
-<<<<<<< HEAD
-		       br->multicast_query_use_ifaddr) ||
-	    nla_put_u8(skb, IFLA_BR_MCAST_QUERIER, br->multicast_querier) ||
-	    nla_put_u8(skb, IFLA_BR_MCAST_STATS_ENABLED,
-		       br->multicast_stats_enabled) ||
-	    nla_put_u32(skb, IFLA_BR_MCAST_HASH_ELASTICITY,
-			br->hash_elasticity) ||
-=======
 		       br_opt_get(br, BROPT_MULTICAST_QUERY_USE_IFADDR)) ||
 	    nla_put_u8(skb, IFLA_BR_MCAST_QUERIER,
 		       br_opt_get(br, BROPT_MULTICAST_QUERIER)) ||
 	    nla_put_u8(skb, IFLA_BR_MCAST_STATS_ENABLED,
 		       br_opt_get(br, BROPT_MULTICAST_STATS_ENABLED)) ||
 	    nla_put_u32(skb, IFLA_BR_MCAST_HASH_ELASTICITY, RHT_ELASTICITY) ||
->>>>>>> 24b8d41d
 	    nla_put_u32(skb, IFLA_BR_MCAST_HASH_MAX, br->hash_max) ||
 	    nla_put_u32(skb, IFLA_BR_MCAST_LAST_MEMBER_CNT,
 			br->multicast_last_member_count) ||
@@ -1678,11 +1621,7 @@
 		return -EINVAL;
 	}
 
-<<<<<<< HEAD
-	nest = nla_nest_start(skb, LINK_XSTATS_TYPE_BRIDGE);
-=======
 	nest = nla_nest_start_noflag(skb, LINK_XSTATS_TYPE_BRIDGE);
->>>>>>> 24b8d41d
 	if (!nest)
 		return -EMSGSIZE;
 
@@ -1722,8 +1661,6 @@
 		br_multicast_get_stats(br, p, nla_data(nla));
 	}
 #endif
-<<<<<<< HEAD
-=======
 
 	if (p) {
 		nla = nla_reserve_64bit(skb, BRIDGE_XSTATS_STP,
@@ -1737,7 +1674,6 @@
 		spin_unlock_bh(&br->lock);
 	}
 
->>>>>>> 24b8d41d
 	nla_nest_end(skb, nest);
 	*prividx = 0;
 
