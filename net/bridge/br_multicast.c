--- conflicted
+++ resolved
@@ -683,11 +683,6 @@
 }
 
 static struct sk_buff *br_ip4_multicast_alloc_query(struct net_bridge *br,
-<<<<<<< HEAD
-						    __be32 group,
-						    u8 *igmp_type)
-{
-=======
 						    struct net_bridge_port_group *pg,
 						    __be32 ip_dst, __be32 group,
 						    bool with_srcs, bool over_lmqt,
@@ -701,7 +696,6 @@
 	struct igmpv3_query *ihv3;
 	void *csum_start = NULL;
 	__sum16 *csum = NULL;
->>>>>>> 24b8d41d
 	struct sk_buff *skb;
 	struct igmphdr *ih;
 	struct ethhdr *eth;
@@ -769,18 +763,6 @@
 	skb_put(skb, 24);
 
 	skb_set_transport_header(skb, skb->len);
-<<<<<<< HEAD
-	ih = igmp_hdr(skb);
-	*igmp_type = IGMP_HOST_MEMBERSHIP_QUERY;
-	ih->type = IGMP_HOST_MEMBERSHIP_QUERY;
-	ih->code = (group ? br->multicast_last_member_interval :
-			    br->multicast_query_response_interval) /
-		   (HZ / IGMP_TIMER_SCALE);
-	ih->group = group;
-	ih->csum = 0;
-	ih->csum = ip_compute_csum((void *)ih, sizeof(struct igmphdr));
-	skb_put(skb, sizeof(*ih));
-=======
 	*igmp_type = IGMP_HOST_MEMBERSHIP_QUERY;
 
 	switch (br->multicast_igmp_version) {
@@ -835,7 +817,6 @@
 		kfree_skb(skb);
 		return NULL;
 	}
->>>>>>> 24b8d41d
 
 	*csum = ip_compute_csum(csum_start, igmp_hdr_size);
 	skb_put(skb, igmp_hdr_size);
@@ -847,12 +828,6 @@
 
 #if IS_ENABLED(CONFIG_IPV6)
 static struct sk_buff *br_ip6_multicast_alloc_query(struct net_bridge *br,
-<<<<<<< HEAD
-						    const struct in6_addr *grp,
-						    u8 *igmp_type)
-{
-	struct sk_buff *skb;
-=======
 						    struct net_bridge_port_group *pg,
 						    const struct in6_addr *ip6_dst,
 						    const struct in6_addr *group,
@@ -868,7 +843,6 @@
 	void *csum_start = NULL;
 	unsigned long interval;
 	__sum16 *csum = NULL;
->>>>>>> 24b8d41d
 	struct ipv6hdr *ip6h;
 	struct mld_msg *mldq;
 	struct sk_buff *skb;
@@ -927,19 +901,11 @@
 	if (ipv6_dev_get_saddr(dev_net(br->dev), br->dev, &ip6h->daddr, 0,
 			       &ip6h->saddr)) {
 		kfree_skb(skb);
-<<<<<<< HEAD
-		br->has_ipv6_addr = 0;
-		return NULL;
-	}
-
-	br->has_ipv6_addr = 1;
-=======
 		br_opt_toggle(br, BROPT_HAS_IPV6_ADDR, false);
 		return NULL;
 	}
 
 	br_opt_toggle(br, BROPT_HAS_IPV6_ADDR, true);
->>>>>>> 24b8d41d
 	ipv6_eth_mc_map(&ip6h->daddr, eth->h_dest);
 
 	hopopt = (u8 *)(ip6h + 1);
@@ -956,13 +922,7 @@
 
 	/* ICMPv6 */
 	skb_set_transport_header(skb, skb->len);
-<<<<<<< HEAD
-	mldq = (struct mld_msg *) icmp6_hdr(skb);
-
-	interval = ipv6_addr_any(grp) ?
-=======
 	interval = ipv6_addr_any(group) ?
->>>>>>> 24b8d41d
 			br->multicast_query_response_interval :
 			br->multicast_last_member_interval;
 	*igmp_type = ICMPV6_MGM_QUERY;
@@ -996,15 +956,6 @@
 		if (!pg || !with_srcs)
 			break;
 
-<<<<<<< HEAD
-	*igmp_type = ICMPV6_MGM_QUERY;
-	mldq->mld_type = ICMPV6_MGM_QUERY;
-	mldq->mld_code = 0;
-	mldq->mld_cksum = 0;
-	mldq->mld_maxdelay = htons((u16)jiffies_to_msecs(interval));
-	mldq->mld_reserved = 0;
-	mldq->mld_mca = *grp;
-=======
 		llqt_srcs = 0;
 		hlist_for_each_entry(ent, &pg->src_list, node) {
 			if (over_llqt == time_after(ent->timer.expires,
@@ -1022,7 +973,6 @@
 		}
 		break;
 	}
->>>>>>> 24b8d41d
 
 	if (WARN_ON(!csum || !csum_start)) {
 		kfree_skb(skb);
@@ -1041,29 +991,17 @@
 #endif
 
 static struct sk_buff *br_multicast_alloc_query(struct net_bridge *br,
-<<<<<<< HEAD
-						struct br_ip *addr,
-						u8 *igmp_type)
-=======
 						struct net_bridge_port_group *pg,
 						struct br_ip *ip_dst,
 						struct br_ip *group,
 						bool with_srcs, bool over_lmqt,
 						u8 sflag, u8 *igmp_type,
 						bool *need_rexmit)
->>>>>>> 24b8d41d
 {
 	__be32 ip4_dst;
 
 	switch (group->proto) {
 	case htons(ETH_P_IP):
-<<<<<<< HEAD
-		return br_ip4_multicast_alloc_query(br, addr->u.ip4, igmp_type);
-#if IS_ENABLED(CONFIG_IPV6)
-	case htons(ETH_P_IPV6):
-		return br_ip6_multicast_alloc_query(br, &addr->u.ip6,
-						    igmp_type);
-=======
 		ip4_dst = ip_dst ? ip_dst->dst.ip4 : htonl(INADDR_ALLHOSTS_GROUP);
 		return br_ip4_multicast_alloc_query(br, pg,
 						    ip4_dst, group->dst.ip4,
@@ -1086,7 +1024,6 @@
 						    sflag, igmp_type,
 						    need_rexmit);
 	}
->>>>>>> 24b8d41d
 #endif
 	}
 	return NULL;
@@ -1503,14 +1440,10 @@
 	struct sk_buff *skb;
 	u8 igmp_type;
 
-<<<<<<< HEAD
-	skb = br_multicast_alloc_query(br, ip, &igmp_type);
-=======
 again_under_lmqt:
 	skb = br_multicast_alloc_query(br, pg, ip_dst, group, with_srcs,
 				       over_lmqt, sflag, &igmp_type,
 				       need_rexmit);
->>>>>>> 24b8d41d
 	if (!skb)
 		return;
 
@@ -1527,11 +1460,7 @@
 			goto again_under_lmqt;
 		}
 	} else {
-<<<<<<< HEAD
-		br_multicast_select_own_querier(br, ip, skb);
-=======
 		br_multicast_select_own_querier(br, group, skb);
->>>>>>> 24b8d41d
 		br_multicast_count(br, port, skb, igmp_type,
 				   BR_MCAST_DIR_RX);
 		netif_rx(skb);
@@ -1613,8 +1542,6 @@
 }
 #endif
 
-<<<<<<< HEAD
-=======
 static void br_multicast_port_group_rexmit(struct timer_list *t)
 {
 	struct net_bridge_port_group *pg = from_timer(pg, t, rexmit_timer);
@@ -1665,7 +1592,6 @@
 	switchdev_port_attr_set(dev, &attr);
 }
 
->>>>>>> 24b8d41d
 int br_multicast_add_port(struct net_bridge_port *port)
 {
 	port->multicast_router = MDB_RTR_TYPE_TEMP_QUERY;
@@ -1678,12 +1604,9 @@
 	timer_setup(&port->ip6_own_query.timer,
 		    br_ip6_multicast_port_query_expired, 0);
 #endif
-<<<<<<< HEAD
-=======
 	br_mc_disabled_update(port->dev,
 			      br_opt_get(port->br, BROPT_MULTICAST_ENABLED));
 
->>>>>>> 24b8d41d
 	port->mcast_stats = netdev_alloc_pcpu_stats(struct bridge_mcast_stats);
 	if (!port->mcast_stats)
 		return -ENOMEM;
@@ -1722,11 +1645,7 @@
 {
 	struct net_bridge *br = port->br;
 
-<<<<<<< HEAD
-	if (br->multicast_disabled || !netif_running(br->dev))
-=======
 	if (!br_opt_get(br, BROPT_MULTICAST_ENABLED) || !netif_running(br->dev))
->>>>>>> 24b8d41d
 		return;
 
 	br_multicast_enable(&port->ip4_own_query);
@@ -2505,12 +2424,8 @@
 			}
 		} else {
 			err = br_ip6_multicast_add_group(br, port,
-<<<<<<< HEAD
-							 &grec->grec_mca, vid);
-=======
 							 &grec->grec_mca, vid,
 							 src, mldv1);
->>>>>>> 24b8d41d
 			if (err)
 				break;
 		}
@@ -3045,11 +2960,7 @@
 	struct bridge_mcast_stats __percpu *stats;
 	struct bridge_mcast_stats *pstats;
 
-<<<<<<< HEAD
-	if (!br->multicast_stats_enabled)
-=======
 	if (!br_opt_get(br, BROPT_MULTICAST_STATS_ENABLED))
->>>>>>> 24b8d41d
 		return;
 
 	if (p)
@@ -3075,8 +2986,6 @@
 	u64_stats_update_end(&pstats->syncp);
 }
 
-<<<<<<< HEAD
-=======
 static void br_multicast_pim(struct net_bridge *br,
 			     struct net_bridge_port *port,
 			     const struct sk_buff *skb)
@@ -3105,7 +3014,6 @@
 	return 0;
 }
 
->>>>>>> 24b8d41d
 static int br_multicast_ipv4_rcv(struct net_bridge *br,
 				 struct net_bridge_port *port,
 				 struct sk_buff *skb,
@@ -3134,10 +3042,7 @@
 	}
 
 	ih = igmp_hdr(skb);
-<<<<<<< HEAD
-=======
 	src = eth_hdr(skb)->h_source;
->>>>>>> 24b8d41d
 	BR_INPUT_SKB_CB(skb)->igmp = ih->type;
 
 	switch (ih->type) {
@@ -3161,9 +3066,6 @@
 	br_multicast_count(br, port, skb, BR_INPUT_SKB_CB(skb)->igmp,
 			   BR_MCAST_DIR_RX);
 
-	br_multicast_count(br, port, skb, BR_INPUT_SKB_CB(skb)->igmp,
-			   BR_MCAST_DIR_RX);
-
 	return err;
 }
 
@@ -3240,9 +3142,6 @@
 		br_ip6_multicast_leave_group(br, port, &mld->mld_mca, vid, src);
 		break;
 	}
-
-	br_multicast_count(br, port, skb, BR_INPUT_SKB_CB(skb)->igmp,
-			   BR_MCAST_DIR_RX);
 
 	br_multicast_count(br, port, skb, BR_INPUT_SKB_CB(skb)->igmp,
 			   BR_MCAST_DIR_RX);
@@ -3341,12 +3240,8 @@
 	br->ip6_other_query.delay_time = 0;
 	br->ip6_querier.port = NULL;
 #endif
-<<<<<<< HEAD
-	br->has_ipv6_addr = 1;
-=======
 	br_opt_toggle(br, BROPT_MULTICAST_ENABLED, true);
 	br_opt_toggle(br, BROPT_HAS_IPV6_ADDR, true);
->>>>>>> 24b8d41d
 
 	spin_lock_init(&br->multicast_lock);
 	timer_setup(&br->multicast_router_timer,
@@ -3473,14 +3368,7 @@
 	br_multicast_gc(&deleted_head);
 	cancel_work_sync(&br->mcast_gc_work);
 
-<<<<<<< HEAD
-out:
-	spin_unlock_bh(&br->multicast_lock);
-
-	free_percpu(br->mcast_stats);
-=======
 	rcu_barrier();
->>>>>>> 24b8d41d
 }
 
 int br_multicast_set_router(struct net_bridge *br, unsigned long val)
@@ -3592,14 +3480,8 @@
 
 int br_multicast_toggle(struct net_bridge *br, unsigned long val)
 {
-<<<<<<< HEAD
-	struct net_bridge_mdb_htable *mdb;
-	struct net_bridge_port *port;
-	int err = 0;
-=======
 	struct net_bridge_port *port;
 	bool change_snoopers = false;
->>>>>>> 24b8d41d
 
 	spin_lock_bh(&br->multicast_lock);
 	if (!!br_opt_get(br, BROPT_MULTICAST_ENABLED) == !!val)
@@ -3619,13 +3501,7 @@
 	list_for_each_entry(port, &br->port_list, list)
 		__br_multicast_enable_port(port);
 
-<<<<<<< HEAD
-	br_multicast_open(br);
-	list_for_each_entry(port, &br->port_list, list)
-		__br_multicast_enable_port(port);
-=======
 	change_snoopers = true;
->>>>>>> 24b8d41d
 
 unlock:
 	spin_unlock_bh(&br->multicast_lock);
@@ -3964,11 +3840,7 @@
 	struct bridge_mcast_stats __percpu *stats;
 
 	/* if multicast_disabled is true then igmp type can't be set */
-<<<<<<< HEAD
-	if (!type || !br->multicast_stats_enabled)
-=======
 	if (!type || !br_opt_get(br, BROPT_MULTICAST_STATS_ENABLED))
->>>>>>> 24b8d41d
 		return;
 
 	if (p)
@@ -3990,9 +3862,6 @@
 	return 0;
 }
 
-<<<<<<< HEAD
-static void mcast_stats_add_dir(u64 *dst, u64 *src)
-=======
 void br_multicast_uninit_stats(struct net_bridge *br)
 {
 	free_percpu(br->mcast_stats);
@@ -4000,7 +3869,6 @@
 
 /* noinline for https://bugs.llvm.org/show_bug.cgi?id=45802#c9 */
 static noinline_for_stack void mcast_stats_add_dir(u64 *dst, u64 *src)
->>>>>>> 24b8d41d
 {
 	dst[BR_MCAST_DIR_RX] += src[BR_MCAST_DIR_RX];
 	dst[BR_MCAST_DIR_TX] += src[BR_MCAST_DIR_TX];
@@ -4050,8 +3918,6 @@
 		tdst.mld_parse_errors += temp.mld_parse_errors;
 	}
 	memcpy(dest, &tdst, sizeof(*dest));
-<<<<<<< HEAD
-=======
 }
 
 int br_mdb_hash_init(struct net_bridge *br)
@@ -4075,5 +3941,4 @@
 {
 	rhashtable_destroy(&br->sg_port_tbl);
 	rhashtable_destroy(&br->mdb_hash_tbl);
->>>>>>> 24b8d41d
 }