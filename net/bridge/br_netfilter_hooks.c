--- conflicted
+++ resolved
@@ -401,11 +401,7 @@
 				br_nf_hook_thresh(NF_BR_PRE_ROUTING,
 						  net, sk, skb, skb->dev,
 						  NULL,
-<<<<<<< HEAD
-						  br_nf_pre_routing_finish);
-=======
 						  br_nf_pre_routing_finish_bridge);
->>>>>>> 24b8d41d
 				return 0;
 			}
 			ether_addr_copy(eth_hdr(skb)->h_dest, dev->dev_addr);
@@ -1031,43 +1027,6 @@
 	return ret;
 }
 
-/* recursively invokes nf_hook_slow (again), skipping already-called
- * hooks (< NF_BR_PRI_BRNF).
- *
- * Called with rcu read lock held.
- */
-int br_nf_hook_thresh(unsigned int hook, struct net *net,
-		      struct sock *sk, struct sk_buff *skb,
-		      struct net_device *indev,
-		      struct net_device *outdev,
-		      int (*okfn)(struct net *, struct sock *,
-				  struct sk_buff *))
-{
-	struct nf_hook_entry *elem;
-	struct nf_hook_state state;
-	int ret;
-
-	elem = rcu_dereference(net->nf.hooks[NFPROTO_BRIDGE][hook]);
-
-	while (elem && (elem->ops.priority <= NF_BR_PRI_BRNF))
-		elem = rcu_dereference(elem->next);
-
-	if (!elem)
-		return okfn(net, sk, skb);
-
-	/* We may already have this, but read-locks nest anyway */
-	rcu_read_lock();
-	nf_hook_state_init(&state, elem, hook, NF_BR_PRI_BRNF + 1,
-			   NFPROTO_BRIDGE, indev, outdev, sk, net, okfn);
-
-	ret = nf_hook_slow(skb, &state);
-	rcu_read_unlock();
-	if (ret == 1)
-		ret = okfn(net, sk, skb);
-
-	return ret;
-}
-
 #ifdef CONFIG_SYSCTL
 static
 int brnf_sysctl_call_tables(struct ctl_table *ctl, int write,
