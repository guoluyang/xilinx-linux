// SPDX-License-Identifier: GPL-2.0-or-later
/*
 *	Handle incoming frames
 *	Linux ethernet bridge
 *
 *	Authors:
 *	Lennert Buytenhek		<buytenh@gnu.org>
 */

#include <linux/slab.h>
#include <linux/kernel.h>
#include <linux/netdevice.h>
#include <linux/etherdevice.h>
#include <linux/netfilter_bridge.h>
#ifdef CONFIG_NETFILTER_FAMILY_BRIDGE
#include <net/netfilter/nf_queue.h>
#endif
#include <linux/neighbour.h>
#include <net/arp.h>
#include <net/dsa.h>
#include <linux/export.h>
#include <linux/rculist.h>
#include "br_private.h"
#include "br_private_tunnel.h"

static int
br_netif_receive_skb(struct net *net, struct sock *sk, struct sk_buff *skb)
{
	br_drop_fake_rtable(skb);
	return netif_receive_skb(skb);
}

static int br_pass_frame_up(struct sk_buff *skb)
{
	struct net_device *indev, *brdev = BR_INPUT_SKB_CB(skb)->brdev;
	struct net_bridge *br = netdev_priv(brdev);
	struct net_bridge_vlan_group *vg;
	struct pcpu_sw_netstats *brstats = this_cpu_ptr(br->stats);

	u64_stats_update_begin(&brstats->syncp);
	brstats->rx_packets++;
	brstats->rx_bytes += skb->len;
	u64_stats_update_end(&brstats->syncp);

	vg = br_vlan_group_rcu(br);
	/* Bridge is just like any other port.  Make sure the
	 * packet is allowed except in promisc modue when someone
	 * may be running packet capture.
	 */
	if (!(brdev->flags & IFF_PROMISC) &&
	    !br_allowed_egress(vg, skb)) {
		kfree_skb(skb);
		return NET_RX_DROP;
	}

	indev = skb->dev;
	skb->dev = brdev;
	skb = br_handle_vlan(br, NULL, vg, skb);
	if (!skb)
		return NET_RX_DROP;
	/* update the multicast stats if the packet is IGMP/MLD */
	br_multicast_count(br, NULL, skb, br_multicast_igmp_type(skb),
			   BR_MCAST_DIR_TX);

	return NF_HOOK(NFPROTO_BRIDGE, NF_BR_LOCAL_IN,
		       dev_net(indev), NULL, skb, indev, NULL,
		       br_netif_receive_skb);
}

<<<<<<< HEAD
static void br_do_proxy_arp(struct sk_buff *skb, struct net_bridge *br,
			    u16 vid, struct net_bridge_port *p)
{
	struct net_device *dev = br->dev;
	struct neighbour *n;
	struct arphdr *parp;
	u8 *arpptr, *sha;
	__be32 sip, tip;

	BR_INPUT_SKB_CB(skb)->proxyarp_replied = false;

	if ((dev->flags & IFF_NOARP) ||
	    !pskb_may_pull(skb, arp_hdr_len(dev)))
		return;

	parp = arp_hdr(skb);

	if (parp->ar_pro != htons(ETH_P_IP) ||
	    parp->ar_op != htons(ARPOP_REQUEST) ||
	    parp->ar_hln != dev->addr_len ||
	    parp->ar_pln != 4)
		return;

	arpptr = (u8 *)parp + sizeof(struct arphdr);
	sha = arpptr;
	arpptr += dev->addr_len;	/* sha */
	memcpy(&sip, arpptr, sizeof(sip));
	arpptr += sizeof(sip);
	arpptr += dev->addr_len;	/* tha */
	memcpy(&tip, arpptr, sizeof(tip));

	if (ipv4_is_loopback(tip) ||
	    ipv4_is_multicast(tip))
		return;

	n = neigh_lookup(&arp_tbl, &tip, dev);
	if (n) {
		struct net_bridge_fdb_entry *f;

		if (!(n->nud_state & NUD_VALID)) {
			neigh_release(n);
			return;
		}

		f = __br_fdb_get(br, n->ha, vid);
		if (f && ((p->flags & BR_PROXYARP) ||
			  (f->dst && (f->dst->flags & BR_PROXYARP_WIFI)))) {
			arp_send(ARPOP_REPLY, ETH_P_ARP, sip, skb->dev, tip,
				 sha, n->ha, sha);
			BR_INPUT_SKB_CB(skb)->proxyarp_replied = true;
		}

		neigh_release(n);
	}
}

=======
>>>>>>> 24b8d41d
/* note: already called with rcu_read_lock */
int br_handle_frame_finish(struct net *net, struct sock *sk, struct sk_buff *skb)
{
	struct net_bridge_port *p = br_port_get_rcu(skb->dev);
<<<<<<< HEAD
	const unsigned char *dest = eth_hdr(skb)->h_dest;
=======
>>>>>>> 24b8d41d
	enum br_pkt_type pkt_type = BR_PKT_UNICAST;
	struct net_bridge_fdb_entry *dst = NULL;
	struct net_bridge_mdb_entry *mdst;
	bool local_rcv, mcast_hit = false;
	struct net_bridge *br;
	u16 vid = 0;
	u8 state;

	if (!p || p->state == BR_STATE_DISABLED)
		goto drop;

	state = p->state;
	if (!br_allowed_ingress(p->br, nbp_vlan_group_rcu(p), skb, &vid,
				&state))
		goto out;

	nbp_switchdev_frame_mark(p, skb);

	/* insert into forwarding database after filtering to avoid spoofing */
	br = p->br;
	if (p->flags & BR_LEARNING)
<<<<<<< HEAD
		br_fdb_update(br, p, eth_hdr(skb)->h_source, vid, false);

	local_rcv = !!(br->dev->flags & IFF_PROMISC);
	if (is_multicast_ether_addr(dest)) {
		/* by definition the broadcast is also a multicast address */
		if (is_broadcast_ether_addr(dest)) {
=======
		br_fdb_update(br, p, eth_hdr(skb)->h_source, vid, 0);

	local_rcv = !!(br->dev->flags & IFF_PROMISC);
	if (is_multicast_ether_addr(eth_hdr(skb)->h_dest)) {
		/* by definition the broadcast is also a multicast address */
		if (is_broadcast_ether_addr(eth_hdr(skb)->h_dest)) {
>>>>>>> 24b8d41d
			pkt_type = BR_PKT_BROADCAST;
			local_rcv = true;
		} else {
			pkt_type = BR_PKT_MULTICAST;
			if (br_multicast_rcv(br, p, skb, vid))
				goto drop;
		}
	}

	if (state == BR_STATE_LEARNING)
		goto drop;

	BR_INPUT_SKB_CB(skb)->brdev = br->dev;
	BR_INPUT_SKB_CB(skb)->src_port_isolated = !!(p->flags & BR_ISOLATED);

	if (IS_ENABLED(CONFIG_INET) &&
	    (skb->protocol == htons(ETH_P_ARP) ||
	     skb->protocol == htons(ETH_P_RARP))) {
		br_do_proxy_suppress_arp(skb, br, vid, p);
	} else if (IS_ENABLED(CONFIG_IPV6) &&
		   skb->protocol == htons(ETH_P_IPV6) &&
		   br_opt_get(br, BROPT_NEIGH_SUPPRESS_ENABLED) &&
		   pskb_may_pull(skb, sizeof(struct ipv6hdr) +
				 sizeof(struct nd_msg)) &&
		   ipv6_hdr(skb)->nexthdr == IPPROTO_ICMPV6) {
			struct nd_msg *msg, _msg;

			msg = br_is_nd_neigh_msg(skb, &_msg);
			if (msg)
				br_do_suppress_nd(skb, br, vid, p, msg);
	}

<<<<<<< HEAD
	if (IS_ENABLED(CONFIG_INET) && skb->protocol == htons(ETH_P_ARP))
		br_do_proxy_arp(skb, br, vid, p);

=======
>>>>>>> 24b8d41d
	switch (pkt_type) {
	case BR_PKT_MULTICAST:
		mdst = br_mdb_get(br, skb, vid);
		if ((mdst || BR_INPUT_SKB_CB_MROUTERS_ONLY(skb)) &&
		    br_multicast_querier_exists(br, eth_hdr(skb))) {
<<<<<<< HEAD
			if ((mdst && mdst->mglist) ||
=======
			if ((mdst && mdst->host_joined) ||
>>>>>>> 24b8d41d
			    br_multicast_is_router(br)) {
				local_rcv = true;
				br->dev->stats.multicast++;
			}
			mcast_hit = true;
		} else {
			local_rcv = true;
			br->dev->stats.multicast++;
		}
		break;
	case BR_PKT_UNICAST:
<<<<<<< HEAD
		dst = __br_fdb_get(br, dest, vid);
=======
		dst = br_fdb_find_rcu(br, eth_hdr(skb)->h_dest, vid);
>>>>>>> 24b8d41d
	default:
		break;
	}

	if (dst) {
<<<<<<< HEAD
		if (dst->is_local)
			return br_pass_frame_up(skb);

		dst->used = jiffies;
=======
		unsigned long now = jiffies;

		if (test_bit(BR_FDB_LOCAL, &dst->flags))
			return br_pass_frame_up(skb);

		if (now != dst->used)
			dst->used = now;
>>>>>>> 24b8d41d
		br_forward(dst->dst, skb, local_rcv, false);
	} else {
		if (!mcast_hit)
			br_flood(br, skb, pkt_type, local_rcv, false);
		else
			br_multicast_flood(mdst, skb, local_rcv, false);
	}

	if (local_rcv)
		return br_pass_frame_up(skb);

out:
	return 0;
drop:
	kfree_skb(skb);
	goto out;
}
EXPORT_SYMBOL_GPL(br_handle_frame_finish);

static void __br_handle_local_finish(struct sk_buff *skb)
{
	struct net_bridge_port *p = br_port_get_rcu(skb->dev);
	u16 vid = 0;

	/* check if vlan is allowed, to avoid spoofing */
<<<<<<< HEAD
	if (p->flags & BR_LEARNING && br_should_learn(p, skb, &vid))
		br_fdb_update(p->br, p, eth_hdr(skb)->h_source, vid, false);
}

/* note: already called with rcu_read_lock */
static int br_handle_local_finish(struct net *net, struct sock *sk, struct sk_buff *skb)
{
	struct net_bridge_port *p = br_port_get_rcu(skb->dev);

	__br_handle_local_finish(skb);
=======
	if ((p->flags & BR_LEARNING) &&
	    nbp_state_should_learn(p) &&
	    !br_opt_get(p->br, BROPT_NO_LL_LEARN) &&
	    br_should_learn(p, skb, &vid))
		br_fdb_update(p->br, p, eth_hdr(skb)->h_source, vid, 0);
}
>>>>>>> 24b8d41d

/* note: already called with rcu_read_lock */
static int br_handle_local_finish(struct net *net, struct sock *sk, struct sk_buff *skb)
{
	__br_handle_local_finish(skb);

	/* return 1 to signal the okfn() was called so it's ok to use the skb */
	return 1;
}

static int nf_hook_bridge_pre(struct sk_buff *skb, struct sk_buff **pskb)
{
#ifdef CONFIG_NETFILTER_FAMILY_BRIDGE
	struct nf_hook_entries *e = NULL;
	struct nf_hook_state state;
	unsigned int verdict, i;
	struct net *net;
	int ret;

	net = dev_net(skb->dev);
#ifdef HAVE_JUMP_LABEL
	if (!static_key_false(&nf_hooks_needed[NFPROTO_BRIDGE][NF_BR_PRE_ROUTING]))
		goto frame_finish;
#endif

	e = rcu_dereference(net->nf.hooks_bridge[NF_BR_PRE_ROUTING]);
	if (!e)
		goto frame_finish;

	nf_hook_state_init(&state, NF_BR_PRE_ROUTING,
			   NFPROTO_BRIDGE, skb->dev, NULL, NULL,
			   net, br_handle_frame_finish);

	for (i = 0; i < e->num_hook_entries; i++) {
		verdict = nf_hook_entry_hookfn(&e->hooks[i], skb, &state);
		switch (verdict & NF_VERDICT_MASK) {
		case NF_ACCEPT:
			if (BR_INPUT_SKB_CB(skb)->br_netfilter_broute) {
				*pskb = skb;
				return RX_HANDLER_PASS;
			}
			break;
		case NF_DROP:
			kfree_skb(skb);
			return RX_HANDLER_CONSUMED;
		case NF_QUEUE:
			ret = nf_queue(skb, &state, i, verdict);
			if (ret == 1)
				continue;
			return RX_HANDLER_CONSUMED;
		default: /* STOLEN */
			return RX_HANDLER_CONSUMED;
		}
	}
frame_finish:
	net = dev_net(skb->dev);
	br_handle_frame_finish(net, NULL, skb);
#else
	br_handle_frame_finish(dev_net(skb->dev), NULL, skb);
#endif
	return RX_HANDLER_CONSUMED;
}

/*
 * Return NULL if skb is handled
 * note: already called with rcu_read_lock
 */
static rx_handler_result_t br_handle_frame(struct sk_buff **pskb)
{
	struct net_bridge_port *p;
	struct sk_buff *skb = *pskb;
	const unsigned char *dest = eth_hdr(skb)->h_dest;

	if (unlikely(skb->pkt_type == PACKET_LOOPBACK))
		return RX_HANDLER_PASS;

	if (!is_valid_ether_addr(eth_hdr(skb)->h_source))
		goto drop;

	skb = skb_share_check(skb, GFP_ATOMIC);
	if (!skb)
		return RX_HANDLER_CONSUMED;

	memset(skb->cb, 0, sizeof(struct br_input_skb_cb));

	p = br_port_get_rcu(skb->dev);
	if (p->flags & BR_VLAN_TUNNEL) {
		if (br_handle_ingress_vlan_tunnel(skb, p,
						  nbp_vlan_group_rcu(p)))
			goto drop;
	}

	if (unlikely(is_link_local_ether_addr(dest))) {
		u16 fwd_mask = p->br->group_fwd_mask_required;

		/*
		 * See IEEE 802.1D Table 7-10 Reserved addresses
		 *
		 * Assignment		 		Value
		 * Bridge Group Address		01-80-C2-00-00-00
		 * (MAC Control) 802.3		01-80-C2-00-00-01
		 * (Link Aggregation) 802.3	01-80-C2-00-00-02
		 * 802.1X PAE address		01-80-C2-00-00-03
		 *
		 * 802.1AB LLDP 		01-80-C2-00-00-0E
		 *
		 * Others reserved for future standardization
		 */
		fwd_mask |= p->group_fwd_mask;
		switch (dest[5]) {
		case 0x00:	/* Bridge Group Address */
			/* If STP is turned off,
			   then must forward to keep loop detection */
			if (p->br->stp_enabled == BR_NO_STP ||
			    fwd_mask & (1u << dest[5]))
				goto forward;
			*pskb = skb;
			__br_handle_local_finish(skb);
			return RX_HANDLER_PASS;

		case 0x01:	/* IEEE MAC (Pause) */
			goto drop;

		case 0x0E:	/* 802.1AB LLDP */
			fwd_mask |= p->br->group_fwd_mask;
			if (fwd_mask & (1u << dest[5]))
				goto forward;
			*pskb = skb;
			__br_handle_local_finish(skb);
			return RX_HANDLER_PASS;

		default:
			/* Allow selective forwarding for most other protocols */
			fwd_mask |= p->br->group_fwd_mask;
			if (fwd_mask & (1u << dest[5]))
				goto forward;
		}

		/* The else clause should be hit when nf_hook():
		 *   - returns < 0 (drop/error)
		 *   - returns = 0 (stolen/nf_queue)
		 * Thus return 1 from the okfn() to signal the skb is ok to pass
		 */
		if (NF_HOOK(NFPROTO_BRIDGE, NF_BR_LOCAL_IN,
			    dev_net(skb->dev), NULL, skb, skb->dev, NULL,
			    br_handle_local_finish) == 1) {
			return RX_HANDLER_PASS;
		} else {
			return RX_HANDLER_CONSUMED;
		}
	}

	if (unlikely(br_mrp_process(p, skb)))
		return RX_HANDLER_PASS;

forward:
	switch (p->state) {
	case BR_STATE_FORWARDING:
	case BR_STATE_LEARNING:
		if (ether_addr_equal(p->br->dev->dev_addr, dest))
			skb->pkt_type = PACKET_HOST;

		return nf_hook_bridge_pre(skb, pskb);
	default:
drop:
		kfree_skb(skb);
	}
	return RX_HANDLER_CONSUMED;
}

/* This function has no purpose other than to appease the br_port_get_rcu/rtnl
 * helpers which identify bridged ports according to the rx_handler installed
 * on them (so there _needs_ to be a bridge rx_handler even if we don't need it
 * to do anything useful). This bridge won't support traffic to/from the stack,
 * but only hardware bridging. So return RX_HANDLER_PASS so we don't steal
 * frames from the ETH_P_XDSA packet_type handler.
 */
static rx_handler_result_t br_handle_frame_dummy(struct sk_buff **pskb)
{
	return RX_HANDLER_PASS;
}

rx_handler_func_t *br_get_rx_handler(const struct net_device *dev)
{
	if (netdev_uses_dsa(dev))
		return br_handle_frame_dummy;

	return br_handle_frame;
}<|MERGE_RESOLUTION|>--- conflicted
+++ resolved
@@ -67,73 +67,10 @@
 		       br_netif_receive_skb);
 }
 
-<<<<<<< HEAD
-static void br_do_proxy_arp(struct sk_buff *skb, struct net_bridge *br,
-			    u16 vid, struct net_bridge_port *p)
-{
-	struct net_device *dev = br->dev;
-	struct neighbour *n;
-	struct arphdr *parp;
-	u8 *arpptr, *sha;
-	__be32 sip, tip;
-
-	BR_INPUT_SKB_CB(skb)->proxyarp_replied = false;
-
-	if ((dev->flags & IFF_NOARP) ||
-	    !pskb_may_pull(skb, arp_hdr_len(dev)))
-		return;
-
-	parp = arp_hdr(skb);
-
-	if (parp->ar_pro != htons(ETH_P_IP) ||
-	    parp->ar_op != htons(ARPOP_REQUEST) ||
-	    parp->ar_hln != dev->addr_len ||
-	    parp->ar_pln != 4)
-		return;
-
-	arpptr = (u8 *)parp + sizeof(struct arphdr);
-	sha = arpptr;
-	arpptr += dev->addr_len;	/* sha */
-	memcpy(&sip, arpptr, sizeof(sip));
-	arpptr += sizeof(sip);
-	arpptr += dev->addr_len;	/* tha */
-	memcpy(&tip, arpptr, sizeof(tip));
-
-	if (ipv4_is_loopback(tip) ||
-	    ipv4_is_multicast(tip))
-		return;
-
-	n = neigh_lookup(&arp_tbl, &tip, dev);
-	if (n) {
-		struct net_bridge_fdb_entry *f;
-
-		if (!(n->nud_state & NUD_VALID)) {
-			neigh_release(n);
-			return;
-		}
-
-		f = __br_fdb_get(br, n->ha, vid);
-		if (f && ((p->flags & BR_PROXYARP) ||
-			  (f->dst && (f->dst->flags & BR_PROXYARP_WIFI)))) {
-			arp_send(ARPOP_REPLY, ETH_P_ARP, sip, skb->dev, tip,
-				 sha, n->ha, sha);
-			BR_INPUT_SKB_CB(skb)->proxyarp_replied = true;
-		}
-
-		neigh_release(n);
-	}
-}
-
-=======
->>>>>>> 24b8d41d
 /* note: already called with rcu_read_lock */
 int br_handle_frame_finish(struct net *net, struct sock *sk, struct sk_buff *skb)
 {
 	struct net_bridge_port *p = br_port_get_rcu(skb->dev);
-<<<<<<< HEAD
-	const unsigned char *dest = eth_hdr(skb)->h_dest;
-=======
->>>>>>> 24b8d41d
 	enum br_pkt_type pkt_type = BR_PKT_UNICAST;
 	struct net_bridge_fdb_entry *dst = NULL;
 	struct net_bridge_mdb_entry *mdst;
@@ -155,21 +92,12 @@
 	/* insert into forwarding database after filtering to avoid spoofing */
 	br = p->br;
 	if (p->flags & BR_LEARNING)
-<<<<<<< HEAD
-		br_fdb_update(br, p, eth_hdr(skb)->h_source, vid, false);
-
-	local_rcv = !!(br->dev->flags & IFF_PROMISC);
-	if (is_multicast_ether_addr(dest)) {
-		/* by definition the broadcast is also a multicast address */
-		if (is_broadcast_ether_addr(dest)) {
-=======
 		br_fdb_update(br, p, eth_hdr(skb)->h_source, vid, 0);
 
 	local_rcv = !!(br->dev->flags & IFF_PROMISC);
 	if (is_multicast_ether_addr(eth_hdr(skb)->h_dest)) {
 		/* by definition the broadcast is also a multicast address */
 		if (is_broadcast_ether_addr(eth_hdr(skb)->h_dest)) {
->>>>>>> 24b8d41d
 			pkt_type = BR_PKT_BROADCAST;
 			local_rcv = true;
 		} else {
@@ -202,22 +130,12 @@
 				br_do_suppress_nd(skb, br, vid, p, msg);
 	}
 
-<<<<<<< HEAD
-	if (IS_ENABLED(CONFIG_INET) && skb->protocol == htons(ETH_P_ARP))
-		br_do_proxy_arp(skb, br, vid, p);
-
-=======
->>>>>>> 24b8d41d
 	switch (pkt_type) {
 	case BR_PKT_MULTICAST:
 		mdst = br_mdb_get(br, skb, vid);
 		if ((mdst || BR_INPUT_SKB_CB_MROUTERS_ONLY(skb)) &&
 		    br_multicast_querier_exists(br, eth_hdr(skb))) {
-<<<<<<< HEAD
-			if ((mdst && mdst->mglist) ||
-=======
 			if ((mdst && mdst->host_joined) ||
->>>>>>> 24b8d41d
 			    br_multicast_is_router(br)) {
 				local_rcv = true;
 				br->dev->stats.multicast++;
@@ -229,22 +147,12 @@
 		}
 		break;
 	case BR_PKT_UNICAST:
-<<<<<<< HEAD
-		dst = __br_fdb_get(br, dest, vid);
-=======
 		dst = br_fdb_find_rcu(br, eth_hdr(skb)->h_dest, vid);
->>>>>>> 24b8d41d
 	default:
 		break;
 	}
 
 	if (dst) {
-<<<<<<< HEAD
-		if (dst->is_local)
-			return br_pass_frame_up(skb);
-
-		dst->used = jiffies;
-=======
 		unsigned long now = jiffies;
 
 		if (test_bit(BR_FDB_LOCAL, &dst->flags))
@@ -252,7 +160,6 @@
 
 		if (now != dst->used)
 			dst->used = now;
->>>>>>> 24b8d41d
 		br_forward(dst->dst, skb, local_rcv, false);
 	} else {
 		if (!mcast_hit)
@@ -278,25 +185,12 @@
 	u16 vid = 0;
 
 	/* check if vlan is allowed, to avoid spoofing */
-<<<<<<< HEAD
-	if (p->flags & BR_LEARNING && br_should_learn(p, skb, &vid))
-		br_fdb_update(p->br, p, eth_hdr(skb)->h_source, vid, false);
-}
-
-/* note: already called with rcu_read_lock */
-static int br_handle_local_finish(struct net *net, struct sock *sk, struct sk_buff *skb)
-{
-	struct net_bridge_port *p = br_port_get_rcu(skb->dev);
-
-	__br_handle_local_finish(skb);
-=======
 	if ((p->flags & BR_LEARNING) &&
 	    nbp_state_should_learn(p) &&
 	    !br_opt_get(p->br, BROPT_NO_LL_LEARN) &&
 	    br_should_learn(p, skb, &vid))
 		br_fdb_update(p->br, p, eth_hdr(skb)->h_source, vid, 0);
 }
->>>>>>> 24b8d41d
 
 /* note: already called with rcu_read_lock */
 static int br_handle_local_finish(struct net *net, struct sock *sk, struct sk_buff *skb)
