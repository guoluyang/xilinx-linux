// SPDX-License-Identifier: GPL-2.0-or-later
/*
 *	Forwarding decision
 *	Linux ethernet bridge
 *
 *	Authors:
 *	Lennert Buytenhek		<buytenh@gnu.org>
 */

#include <linux/err.h>
#include <linux/slab.h>
#include <linux/kernel.h>
#include <linux/netdevice.h>
#include <linux/netpoll.h>
#include <linux/skbuff.h>
#include <linux/if_vlan.h>
#include <linux/netfilter_bridge.h>
#include "br_private.h"

/* Don't forward packets to originating port or forwarding disabled */
static inline int should_deliver(const struct net_bridge_port *p,
				 const struct sk_buff *skb)
{
	struct net_bridge_vlan_group *vg;

	vg = nbp_vlan_group_rcu(p);
	return ((p->flags & BR_HAIRPIN_MODE) || skb->dev != p->dev) &&
<<<<<<< HEAD
		br_allowed_egress(vg, skb) && p->state == BR_STATE_FORWARDING &&
		nbp_switchdev_allowed_egress(p, skb);
=======
		p->state == BR_STATE_FORWARDING && br_allowed_egress(vg, skb) &&
		nbp_switchdev_allowed_egress(p, skb) &&
		!br_skb_isolated(p, skb);
>>>>>>> 24b8d41d
}

int br_dev_queue_push_xmit(struct net *net, struct sock *sk, struct sk_buff *skb)
{
	skb_push(skb, ETH_HLEN);
	if (!is_skb_forwardable(skb->dev, skb))
		goto drop;

	br_drop_fake_rtable(skb);

	if (skb->ip_summed == CHECKSUM_PARTIAL &&
	    (skb->protocol == htons(ETH_P_8021Q) ||
	     skb->protocol == htons(ETH_P_8021AD))) {
		int depth;

		if (!__vlan_get_protocol(skb, skb->protocol, &depth))
			goto drop;

		skb_set_network_header(skb, depth);
	}

	dev_queue_xmit(skb);

	return 0;

drop:
	kfree_skb(skb);
	return 0;
}
EXPORT_SYMBOL_GPL(br_dev_queue_push_xmit);

int br_forward_finish(struct net *net, struct sock *sk, struct sk_buff *skb)
{
	skb->tstamp = 0;
	return NF_HOOK(NFPROTO_BRIDGE, NF_BR_POST_ROUTING,
		       net, sk, skb, NULL, skb->dev,
		       br_dev_queue_push_xmit);

}
EXPORT_SYMBOL_GPL(br_forward_finish);

static void __br_forward(const struct net_bridge_port *to,
			 struct sk_buff *skb, bool local_orig)
{
	struct net_bridge_vlan_group *vg;
	struct net_device *indev;
	struct net *net;
	int br_hook;

	vg = nbp_vlan_group_rcu(to);
	skb = br_handle_vlan(to->br, to, vg, skb);
	if (!skb)
		return;

	indev = skb->dev;
	skb->dev = to->dev;
	if (!local_orig) {
		if (skb_warn_if_lro(skb)) {
			kfree_skb(skb);
			return;
<<<<<<< HEAD
		}
		br_hook = NF_BR_FORWARD;
		skb_forward_csum(skb);
		net = dev_net(indev);
	} else {
		if (unlikely(netpoll_tx_running(to->br->dev))) {
			if (!is_skb_forwardable(skb->dev, skb)) {
				kfree_skb(skb);
			} else {
				skb_push(skb, ETH_HLEN);
				br_netpoll_send_skb(to, skb);
			}
			return;
		}
=======
		}
		br_hook = NF_BR_FORWARD;
		skb_forward_csum(skb);
		net = dev_net(indev);
	} else {
		if (unlikely(netpoll_tx_running(to->br->dev))) {
			skb_push(skb, ETH_HLEN);
			if (!is_skb_forwardable(skb->dev, skb))
				kfree_skb(skb);
			else
				br_netpoll_send_skb(to, skb);
			return;
		}
>>>>>>> 24b8d41d
		br_hook = NF_BR_LOCAL_OUT;
		net = dev_net(skb->dev);
		indev = NULL;
	}

	NF_HOOK(NFPROTO_BRIDGE, br_hook,
		net, NULL, skb, indev, skb->dev,
		br_forward_finish);
}

static int deliver_clone(const struct net_bridge_port *prev,
			 struct sk_buff *skb, bool local_orig)
{
	struct net_device *dev = BR_INPUT_SKB_CB(skb)->brdev;
<<<<<<< HEAD

	skb = skb_clone(skb, GFP_ATOMIC);
	if (!skb) {
		dev->stats.tx_dropped++;
		return -ENOMEM;
	}

	__br_forward(prev, skb, local_orig);
	return 0;
}

/**
 * br_forward - forward a packet to a specific port
 * @to: destination port
 * @skb: packet being forwarded
 * @local_rcv: packet will be received locally after forwarding
 * @local_orig: packet is locally originated
 *
 * Should be called with rcu_read_lock.
 */
void br_forward(const struct net_bridge_port *to,
		struct sk_buff *skb, bool local_rcv, bool local_orig)
{
	if (to && should_deliver(to, skb)) {
=======

	skb = skb_clone(skb, GFP_ATOMIC);
	if (!skb) {
		dev->stats.tx_dropped++;
		return -ENOMEM;
	}

	__br_forward(prev, skb, local_orig);
	return 0;
}

/**
 * br_forward - forward a packet to a specific port
 * @to: destination port
 * @skb: packet being forwarded
 * @local_rcv: packet will be received locally after forwarding
 * @local_orig: packet is locally originated
 *
 * Should be called with rcu_read_lock.
 */
void br_forward(const struct net_bridge_port *to,
		struct sk_buff *skb, bool local_rcv, bool local_orig)
{
	if (unlikely(!to))
		goto out;

	/* redirect to backup link if the destination port is down */
	if (rcu_access_pointer(to->backup_port) && !netif_carrier_ok(to->dev)) {
		struct net_bridge_port *backup_port;

		backup_port = rcu_dereference(to->backup_port);
		if (unlikely(!backup_port))
			goto out;
		to = backup_port;
	}

	if (should_deliver(to, skb)) {
>>>>>>> 24b8d41d
		if (local_rcv)
			deliver_clone(to, skb, local_orig);
		else
			__br_forward(to, skb, local_orig);
		return;
	}

<<<<<<< HEAD
=======
out:
>>>>>>> 24b8d41d
	if (!local_rcv)
		kfree_skb(skb);
}
EXPORT_SYMBOL_GPL(br_forward);

static struct net_bridge_port *maybe_deliver(
	struct net_bridge_port *prev, struct net_bridge_port *p,
	struct sk_buff *skb, bool local_orig)
{
	u8 igmp_type = br_multicast_igmp_type(skb);
	int err;

	if (!should_deliver(p, skb))
		return prev;

	if (!prev)
		goto out;

	err = deliver_clone(prev, skb, local_orig);
	if (err)
		return ERR_PTR(err);
out:
	br_multicast_count(p->br, p, skb, igmp_type, BR_MCAST_DIR_TX);

	return p;
}

/* called under rcu_read_lock */
void br_flood(struct net_bridge *br, struct sk_buff *skb,
	      enum br_pkt_type pkt_type, bool local_rcv, bool local_orig)
{
<<<<<<< HEAD
	u8 igmp_type = br_multicast_igmp_type(skb);
=======
>>>>>>> 24b8d41d
	struct net_bridge_port *prev = NULL;
	struct net_bridge_port *p;

	list_for_each_entry_rcu(p, &br->port_list, list) {
<<<<<<< HEAD
		/* Do not flood unicast traffic to ports that turn it off */
		if (pkt_type == BR_PKT_UNICAST && !(p->flags & BR_FLOOD))
			continue;
		if (pkt_type == BR_PKT_MULTICAST &&
		    !(p->flags & BR_MCAST_FLOOD))
			continue;
=======
		/* Do not flood unicast traffic to ports that turn it off, nor
		 * other traffic if flood off, except for traffic we originate
		 */
		switch (pkt_type) {
		case BR_PKT_UNICAST:
			if (!(p->flags & BR_FLOOD))
				continue;
			break;
		case BR_PKT_MULTICAST:
			if (!(p->flags & BR_MCAST_FLOOD) && skb->dev != br->dev)
				continue;
			break;
		case BR_PKT_BROADCAST:
			if (!(p->flags & BR_BCAST_FLOOD) && skb->dev != br->dev)
				continue;
			break;
		}
>>>>>>> 24b8d41d

		/* Do not flood to ports that enable proxy ARP */
		if (p->flags & BR_PROXYARP)
			continue;
		if ((p->flags & (BR_PROXYARP_WIFI | BR_NEIGH_SUPPRESS)) &&
		    BR_INPUT_SKB_CB(skb)->proxyarp_replied)
			continue;

		prev = maybe_deliver(prev, p, skb, local_orig);
		if (IS_ERR(prev))
			goto out;
		if (prev == p)
			br_multicast_count(p->br, p, skb, igmp_type,
					   BR_MCAST_DIR_TX);
	}

	if (!prev)
		goto out;

	if (local_rcv)
		deliver_clone(prev, skb, local_orig);
	else
		__br_forward(prev, skb, local_orig);
	return;

out:
	if (!local_rcv)
		kfree_skb(skb);
}

#ifdef CONFIG_BRIDGE_IGMP_SNOOPING
<<<<<<< HEAD
=======
static void maybe_deliver_addr(struct net_bridge_port *p, struct sk_buff *skb,
			       const unsigned char *addr, bool local_orig)
{
	struct net_device *dev = BR_INPUT_SKB_CB(skb)->brdev;
	const unsigned char *src = eth_hdr(skb)->h_source;

	if (!should_deliver(p, skb))
		return;

	/* Even with hairpin, no soliloquies - prevent breaking IPv6 DAD */
	if (skb->dev == p->dev && ether_addr_equal(src, addr))
		return;

	skb = skb_copy(skb, GFP_ATOMIC);
	if (!skb) {
		dev->stats.tx_dropped++;
		return;
	}

	if (!is_broadcast_ether_addr(addr))
		memcpy(eth_hdr(skb)->h_dest, addr, ETH_ALEN);

	__br_forward(p, skb, local_orig);
}

>>>>>>> 24b8d41d
/* called with rcu_read_lock */
void br_multicast_flood(struct net_bridge_mdb_entry *mdst,
			struct sk_buff *skb,
			bool local_rcv, bool local_orig)
{
	struct net_device *dev = BR_INPUT_SKB_CB(skb)->brdev;
	u8 igmp_type = br_multicast_igmp_type(skb);
	struct net_bridge *br = netdev_priv(dev);
	struct net_bridge_port *prev = NULL;
	struct net_bridge_port_group *p;
	bool allow_mode_include = true;
	struct hlist_node *rp;

	rp = rcu_dereference(hlist_first_rcu(&br->router_list));
	if (mdst) {
		p = rcu_dereference(mdst->ports);
		if (br_multicast_should_handle_mode(br, mdst->addr.proto) &&
		    br_multicast_is_star_g(&mdst->addr))
			allow_mode_include = false;
	} else {
		p = NULL;
	}

	while (p || rp) {
		struct net_bridge_port *port, *lport, *rport;

		lport = p ? p->key.port : NULL;
		rport = hlist_entry_safe(rp, struct net_bridge_port, rlist);

		if ((unsigned long)lport > (unsigned long)rport) {
			port = lport;

			if (port->flags & BR_MULTICAST_TO_UNICAST) {
				maybe_deliver_addr(lport, skb, p->eth_addr,
						   local_orig);
				goto delivered;
			}
			if ((!allow_mode_include &&
			     p->filter_mode == MCAST_INCLUDE) ||
			    (p->flags & MDB_PG_FLAGS_BLOCKED))
				goto delivered;
		} else {
			port = rport;
		}

		prev = maybe_deliver(prev, port, skb, local_orig);
		if (IS_ERR(prev))
			goto out;
<<<<<<< HEAD
		if (prev == port)
			br_multicast_count(port->br, port, skb, igmp_type,
					   BR_MCAST_DIR_TX);

=======
delivered:
>>>>>>> 24b8d41d
		if ((unsigned long)lport >= (unsigned long)port)
			p = rcu_dereference(p->next);
		if ((unsigned long)rport >= (unsigned long)port)
			rp = rcu_dereference(hlist_next_rcu(rp));
	}

	if (!prev)
		goto out;

	if (local_rcv)
		deliver_clone(prev, skb, local_orig);
	else
		__br_forward(prev, skb, local_orig);
	return;

out:
	if (!local_rcv)
		kfree_skb(skb);
}
#endif<|MERGE_RESOLUTION|>--- conflicted
+++ resolved
@@ -25,14 +25,9 @@
 
 	vg = nbp_vlan_group_rcu(p);
 	return ((p->flags & BR_HAIRPIN_MODE) || skb->dev != p->dev) &&
-<<<<<<< HEAD
-		br_allowed_egress(vg, skb) && p->state == BR_STATE_FORWARDING &&
-		nbp_switchdev_allowed_egress(p, skb);
-=======
 		p->state == BR_STATE_FORWARDING && br_allowed_egress(vg, skb) &&
 		nbp_switchdev_allowed_egress(p, skb) &&
 		!br_skb_isolated(p, skb);
->>>>>>> 24b8d41d
 }
 
 int br_dev_queue_push_xmit(struct net *net, struct sock *sk, struct sk_buff *skb)
@@ -93,22 +88,6 @@
 		if (skb_warn_if_lro(skb)) {
 			kfree_skb(skb);
 			return;
-<<<<<<< HEAD
-		}
-		br_hook = NF_BR_FORWARD;
-		skb_forward_csum(skb);
-		net = dev_net(indev);
-	} else {
-		if (unlikely(netpoll_tx_running(to->br->dev))) {
-			if (!is_skb_forwardable(skb->dev, skb)) {
-				kfree_skb(skb);
-			} else {
-				skb_push(skb, ETH_HLEN);
-				br_netpoll_send_skb(to, skb);
-			}
-			return;
-		}
-=======
 		}
 		br_hook = NF_BR_FORWARD;
 		skb_forward_csum(skb);
@@ -122,7 +101,6 @@
 				br_netpoll_send_skb(to, skb);
 			return;
 		}
->>>>>>> 24b8d41d
 		br_hook = NF_BR_LOCAL_OUT;
 		net = dev_net(skb->dev);
 		indev = NULL;
@@ -137,7 +115,6 @@
 			 struct sk_buff *skb, bool local_orig)
 {
 	struct net_device *dev = BR_INPUT_SKB_CB(skb)->brdev;
-<<<<<<< HEAD
 
 	skb = skb_clone(skb, GFP_ATOMIC);
 	if (!skb) {
@@ -161,31 +138,6 @@
 void br_forward(const struct net_bridge_port *to,
 		struct sk_buff *skb, bool local_rcv, bool local_orig)
 {
-	if (to && should_deliver(to, skb)) {
-=======
-
-	skb = skb_clone(skb, GFP_ATOMIC);
-	if (!skb) {
-		dev->stats.tx_dropped++;
-		return -ENOMEM;
-	}
-
-	__br_forward(prev, skb, local_orig);
-	return 0;
-}
-
-/**
- * br_forward - forward a packet to a specific port
- * @to: destination port
- * @skb: packet being forwarded
- * @local_rcv: packet will be received locally after forwarding
- * @local_orig: packet is locally originated
- *
- * Should be called with rcu_read_lock.
- */
-void br_forward(const struct net_bridge_port *to,
-		struct sk_buff *skb, bool local_rcv, bool local_orig)
-{
 	if (unlikely(!to))
 		goto out;
 
@@ -200,7 +152,6 @@
 	}
 
 	if (should_deliver(to, skb)) {
->>>>>>> 24b8d41d
 		if (local_rcv)
 			deliver_clone(to, skb, local_orig);
 		else
@@ -208,10 +159,7 @@
 		return;
 	}
 
-<<<<<<< HEAD
-=======
 out:
->>>>>>> 24b8d41d
 	if (!local_rcv)
 		kfree_skb(skb);
 }
@@ -243,22 +191,10 @@
 void br_flood(struct net_bridge *br, struct sk_buff *skb,
 	      enum br_pkt_type pkt_type, bool local_rcv, bool local_orig)
 {
-<<<<<<< HEAD
-	u8 igmp_type = br_multicast_igmp_type(skb);
-=======
->>>>>>> 24b8d41d
 	struct net_bridge_port *prev = NULL;
 	struct net_bridge_port *p;
 
 	list_for_each_entry_rcu(p, &br->port_list, list) {
-<<<<<<< HEAD
-		/* Do not flood unicast traffic to ports that turn it off */
-		if (pkt_type == BR_PKT_UNICAST && !(p->flags & BR_FLOOD))
-			continue;
-		if (pkt_type == BR_PKT_MULTICAST &&
-		    !(p->flags & BR_MCAST_FLOOD))
-			continue;
-=======
 		/* Do not flood unicast traffic to ports that turn it off, nor
 		 * other traffic if flood off, except for traffic we originate
 		 */
@@ -276,7 +212,6 @@
 				continue;
 			break;
 		}
->>>>>>> 24b8d41d
 
 		/* Do not flood to ports that enable proxy ARP */
 		if (p->flags & BR_PROXYARP)
@@ -288,9 +223,6 @@
 		prev = maybe_deliver(prev, p, skb, local_orig);
 		if (IS_ERR(prev))
 			goto out;
-		if (prev == p)
-			br_multicast_count(p->br, p, skb, igmp_type,
-					   BR_MCAST_DIR_TX);
 	}
 
 	if (!prev)
@@ -308,8 +240,6 @@
 }
 
 #ifdef CONFIG_BRIDGE_IGMP_SNOOPING
-<<<<<<< HEAD
-=======
 static void maybe_deliver_addr(struct net_bridge_port *p, struct sk_buff *skb,
 			       const unsigned char *addr, bool local_orig)
 {
@@ -335,14 +265,12 @@
 	__br_forward(p, skb, local_orig);
 }
 
->>>>>>> 24b8d41d
 /* called with rcu_read_lock */
 void br_multicast_flood(struct net_bridge_mdb_entry *mdst,
 			struct sk_buff *skb,
 			bool local_rcv, bool local_orig)
 {
 	struct net_device *dev = BR_INPUT_SKB_CB(skb)->brdev;
-	u8 igmp_type = br_multicast_igmp_type(skb);
 	struct net_bridge *br = netdev_priv(dev);
 	struct net_bridge_port *prev = NULL;
 	struct net_bridge_port_group *p;
@@ -384,14 +312,7 @@
 		prev = maybe_deliver(prev, port, skb, local_orig);
 		if (IS_ERR(prev))
 			goto out;
-<<<<<<< HEAD
-		if (prev == port)
-			br_multicast_count(port->br, port, skb, igmp_type,
-					   BR_MCAST_DIR_TX);
-
-=======
 delivered:
->>>>>>> 24b8d41d
 		if ((unsigned long)lport >= (unsigned long)port)
 			p = rcu_dereference(p->next);
 		if ((unsigned long)rport >= (unsigned long)port)
