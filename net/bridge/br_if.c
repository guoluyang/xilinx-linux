// SPDX-License-Identifier: GPL-2.0-or-later
/*
 *	Userspace interface
 *	Linux ethernet bridge
 *
 *	Authors:
 *	Lennert Buytenhek		<buytenh@gnu.org>
 */

#include <linux/kernel.h>
#include <linux/netdevice.h>
#include <linux/etherdevice.h>
#include <linux/netpoll.h>
#include <linux/ethtool.h>
#include <linux/if_arp.h>
#include <linux/module.h>
#include <linux/init.h>
#include <linux/rtnetlink.h>
#include <linux/if_ether.h>
#include <linux/slab.h>
#include <net/dsa.h>
#include <net/sock.h>
#include <linux/if_vlan.h>
#include <net/switchdev.h>
#include <net/net_namespace.h>

#include "br_private.h"

/*
 * Determine initial path cost based on speed.
 * using recommendations from 802.1d standard
 *
 * Since driver might sleep need to not be holding any locks.
 */
static int port_cost(struct net_device *dev)
{
	struct ethtool_link_ksettings ecmd;

	if (!__ethtool_get_link_ksettings(dev, &ecmd)) {
		switch (ecmd.base.speed) {
		case SPEED_10000:
			return 2;
		case SPEED_1000:
			return 4;
		case SPEED_100:
			return 19;
		case SPEED_10:
			return 100;
		}
	}

	/* Old silly heuristics based on name */
	if (!strncmp(dev->name, "lec", 3))
		return 7;

	if (!strncmp(dev->name, "plip", 4))
		return 2500;

	return 100;	/* assume old 10Mbps */
}


/* Check for port carrier transitions. */
void br_port_carrier_check(struct net_bridge_port *p, bool *notified)
{
	struct net_device *dev = p->dev;
	struct net_bridge *br = p->br;

	if (!(p->flags & BR_ADMIN_COST) &&
	    netif_running(dev) && netif_oper_up(dev))
		p->path_cost = port_cost(dev);

	*notified = false;
	if (!netif_running(br->dev))
		return;

	spin_lock_bh(&br->lock);
	if (netif_running(dev) && netif_oper_up(dev)) {
		if (p->state == BR_STATE_DISABLED) {
			br_stp_enable_port(p);
			*notified = true;
		}
	} else {
		if (p->state != BR_STATE_DISABLED) {
			br_stp_disable_port(p);
			*notified = true;
		}
	}
	spin_unlock_bh(&br->lock);
}

static void br_port_set_promisc(struct net_bridge_port *p)
{
	int err = 0;

	if (br_promisc_port(p))
		return;

	err = dev_set_promiscuity(p->dev, 1);
	if (err)
		return;

	br_fdb_unsync_static(p->br, p);
	p->flags |= BR_PROMISC;
}

static void br_port_clear_promisc(struct net_bridge_port *p)
{
	int err;

	/* Check if the port is already non-promisc or if it doesn't
	 * support UNICAST filtering.  Without unicast filtering support
	 * we'll end up re-enabling promisc mode anyway, so just check for
	 * it here.
	 */
	if (!br_promisc_port(p) || !(p->dev->priv_flags & IFF_UNICAST_FLT))
		return;

	/* Since we'll be clearing the promisc mode, program the port
	 * first so that we don't have interruption in traffic.
	 */
	err = br_fdb_sync_static(p->br, p);
	if (err)
		return;

	dev_set_promiscuity(p->dev, -1);
	p->flags &= ~BR_PROMISC;
}

/* When a port is added or removed or when certain port flags
 * change, this function is called to automatically manage
 * promiscuity setting of all the bridge ports.  We are always called
 * under RTNL so can skip using rcu primitives.
 */
void br_manage_promisc(struct net_bridge *br)
{
	struct net_bridge_port *p;
	bool set_all = false;

	/* If vlan filtering is disabled or bridge interface is placed
	 * into promiscuous mode, place all ports in promiscuous mode.
	 */
	if ((br->dev->flags & IFF_PROMISC) || !br_vlan_enabled(br->dev))
		set_all = true;

	list_for_each_entry(p, &br->port_list, list) {
		if (set_all) {
			br_port_set_promisc(p);
		} else {
			/* If the number of auto-ports is <= 1, then all other
			 * ports will have their output configuration
			 * statically specified through fdbs.  Since ingress
			 * on the auto-port becomes forwarding/egress to other
			 * ports and egress configuration is statically known,
			 * we can say that ingress configuration of the
			 * auto-port is also statically known.
			 * This lets us disable promiscuous mode and write
			 * this config to hw.
			 */
			if (br->auto_cnt == 0 ||
			    (br->auto_cnt == 1 && br_auto_port(p)))
				br_port_clear_promisc(p);
			else
				br_port_set_promisc(p);
		}
	}
}

int nbp_backup_change(struct net_bridge_port *p,
		      struct net_device *backup_dev)
{
	struct net_bridge_port *old_backup = rtnl_dereference(p->backup_port);
	struct net_bridge_port *backup_p = NULL;

	ASSERT_RTNL();

	if (backup_dev) {
		if (!netif_is_bridge_port(backup_dev))
			return -ENOENT;

		backup_p = br_port_get_rtnl(backup_dev);
		if (backup_p->br != p->br)
			return -EINVAL;
	}

	if (p == backup_p)
		return -EINVAL;

	if (old_backup == backup_p)
		return 0;

	/* if the backup link is already set, clear it */
	if (old_backup)
		old_backup->backup_redirected_cnt--;

	if (backup_p)
		backup_p->backup_redirected_cnt++;
	rcu_assign_pointer(p->backup_port, backup_p);

	return 0;
}

static void nbp_backup_clear(struct net_bridge_port *p)
{
	nbp_backup_change(p, NULL);
	if (p->backup_redirected_cnt) {
		struct net_bridge_port *cur_p;

		list_for_each_entry(cur_p, &p->br->port_list, list) {
			struct net_bridge_port *backup_p;

			backup_p = rtnl_dereference(cur_p->backup_port);
			if (backup_p == p)
				nbp_backup_change(cur_p, NULL);
		}
	}

	WARN_ON(rcu_access_pointer(p->backup_port) || p->backup_redirected_cnt);
}

static void nbp_update_port_count(struct net_bridge *br)
{
	struct net_bridge_port *p;
	u32 cnt = 0;

	list_for_each_entry(p, &br->port_list, list) {
		if (br_auto_port(p))
			cnt++;
	}
	if (br->auto_cnt != cnt) {
		br->auto_cnt = cnt;
		br_manage_promisc(br);
	}
}

static void nbp_delete_promisc(struct net_bridge_port *p)
{
	/* If port is currently promiscuous, unset promiscuity.
	 * Otherwise, it is a static port so remove all addresses
	 * from it.
	 */
	dev_set_allmulti(p->dev, -1);
	if (br_promisc_port(p))
		dev_set_promiscuity(p->dev, -1);
	else
		br_fdb_unsync_static(p->br, p);
}

static void release_nbp(struct kobject *kobj)
{
	struct net_bridge_port *p
		= container_of(kobj, struct net_bridge_port, kobj);
	kfree(p);
}

static void brport_get_ownership(struct kobject *kobj, kuid_t *uid, kgid_t *gid)
{
	struct net_bridge_port *p = kobj_to_brport(kobj);

	net_ns_get_ownership(dev_net(p->dev), uid, gid);
}

static struct kobj_type brport_ktype = {
#ifdef CONFIG_SYSFS
	.sysfs_ops = &brport_sysfs_ops,
#endif
	.release = release_nbp,
	.get_ownership = brport_get_ownership,
};

static void destroy_nbp(struct net_bridge_port *p)
{
	struct net_device *dev = p->dev;

	p->br = NULL;
	p->dev = NULL;
	dev_put(dev);

	kobject_put(&p->kobj);
}

static void destroy_nbp_rcu(struct rcu_head *head)
{
	struct net_bridge_port *p =
			container_of(head, struct net_bridge_port, rcu);
	destroy_nbp(p);
}

static unsigned get_max_headroom(struct net_bridge *br)
{
	unsigned max_headroom = 0;
	struct net_bridge_port *p;

	list_for_each_entry(p, &br->port_list, list) {
		unsigned dev_headroom = netdev_get_fwd_headroom(p->dev);

		if (dev_headroom > max_headroom)
			max_headroom = dev_headroom;
	}

	return max_headroom;
}

static void update_headroom(struct net_bridge *br, int new_hr)
{
	struct net_bridge_port *p;

	list_for_each_entry(p, &br->port_list, list)
		netdev_set_rx_headroom(p->dev, new_hr);

	br->dev->needed_headroom = new_hr;
}

/* Delete port(interface) from bridge is done in two steps.
 * via RCU. First step, marks device as down. That deletes
 * all the timers and stops new packets from flowing through.
 *
 * Final cleanup doesn't occur until after all CPU's finished
 * processing packets.
 *
 * Protected from multiple admin operations by RTNL mutex
 */
static void del_nbp(struct net_bridge_port *p)
{
	struct net_bridge *br = p->br;
	struct net_device *dev = p->dev;

	sysfs_remove_link(br->ifobj, p->dev->name);

	nbp_delete_promisc(p);

	spin_lock_bh(&br->lock);
	br_stp_disable_port(p);
	spin_unlock_bh(&br->lock);

	br_mrp_port_del(br, p);

	br_ifinfo_notify(RTM_DELLINK, NULL, p);

	list_del_rcu(&p->list);
	if (netdev_get_fwd_headroom(dev) == br->dev->needed_headroom)
		update_headroom(br, get_max_headroom(br));
	netdev_reset_rx_headroom(dev);

	nbp_vlan_flush(p);
	br_fdb_delete_by_port(br, p, 0, 1);
	switchdev_deferred_process();
	nbp_backup_clear(p);

	nbp_update_port_count(br);

	netdev_upper_dev_unlink(dev, br->dev);

	dev->priv_flags &= ~IFF_BRIDGE_PORT;

	netdev_rx_handler_unregister(dev);

	br_multicast_del_port(p);

	kobject_uevent(&p->kobj, KOBJ_REMOVE);
	kobject_del(&p->kobj);

	br_netpoll_disable(p);

	call_rcu(&p->rcu, destroy_nbp_rcu);
}

/* Delete bridge device */
void br_dev_delete(struct net_device *dev, struct list_head *head)
{
	struct net_bridge *br = netdev_priv(dev);
	struct net_bridge_port *p, *n;

	list_for_each_entry_safe(p, n, &br->port_list, list) {
		del_nbp(p);
	}

	br_recalculate_neigh_suppress_enabled(br);

	br_fdb_delete_by_port(br, NULL, 0, 1);

	cancel_delayed_work_sync(&br->gc_work);

	br_sysfs_delbr(br->dev);
	unregister_netdevice_queue(br->dev, head);
}

/* find an available port number */
static int find_portno(struct net_bridge *br)
{
	int index;
	struct net_bridge_port *p;
	unsigned long *inuse;

	inuse = bitmap_zalloc(BR_MAX_PORTS, GFP_KERNEL);
	if (!inuse)
		return -ENOMEM;

	set_bit(0, inuse);	/* zero is reserved */
	list_for_each_entry(p, &br->port_list, list) {
		set_bit(p->port_no, inuse);
	}
	index = find_first_zero_bit(inuse, BR_MAX_PORTS);
	bitmap_free(inuse);

	return (index >= BR_MAX_PORTS) ? -EXFULL : index;
}

/* called with RTNL but without bridge lock */
static struct net_bridge_port *new_nbp(struct net_bridge *br,
				       struct net_device *dev)
{
	struct net_bridge_port *p;
	int index, err;

	index = find_portno(br);
	if (index < 0)
		return ERR_PTR(index);

	p = kzalloc(sizeof(*p), GFP_KERNEL);
	if (p == NULL)
		return ERR_PTR(-ENOMEM);

	p->br = br;
	dev_hold(dev);
	p->dev = dev;
	p->path_cost = port_cost(dev);
	p->priority = 0x8000 >> BR_PORT_BITS;
	p->port_no = index;
<<<<<<< HEAD
	p->flags = BR_LEARNING | BR_FLOOD | BR_MCAST_FLOOD;
=======
	p->flags = BR_LEARNING | BR_FLOOD | BR_MCAST_FLOOD | BR_BCAST_FLOOD;
>>>>>>> 24b8d41d
	br_init_port(p);
	br_set_state(p, BR_STATE_DISABLED);
	br_stp_port_timer_init(p);
	err = br_multicast_add_port(p);
	if (err) {
		dev_put(dev);
		kfree(p);
		p = ERR_PTR(err);
	}

	return p;
}

int br_add_bridge(struct net *net, const char *name)
{
	struct net_device *dev;
	int res;

	dev = alloc_netdev(sizeof(struct net_bridge), name, NET_NAME_UNKNOWN,
			   br_dev_setup);

	if (!dev)
		return -ENOMEM;

	dev_net_set(dev, net);
	dev->rtnl_link_ops = &br_link_ops;

	res = register_netdev(dev);
	if (res)
		free_netdev(dev);
	return res;
}

int br_del_bridge(struct net *net, const char *name)
{
	struct net_device *dev;
	int ret = 0;

	rtnl_lock();
	dev = __dev_get_by_name(net, name);
	if (dev == NULL)
		ret =  -ENXIO; 	/* Could not find device */

	else if (!(dev->priv_flags & IFF_EBRIDGE)) {
		/* Attempt to delete non bridge device! */
		ret = -EPERM;
	}

	else if (dev->flags & IFF_UP) {
		/* Not shutdown yet. */
		ret = -EBUSY;
	}

	else
		br_dev_delete(dev, NULL);

	rtnl_unlock();
	return ret;
}

/* MTU of the bridge pseudo-device: ETH_DATA_LEN or the minimum of the ports */
static int br_mtu_min(const struct net_bridge *br)
{
	const struct net_bridge_port *p;
	int ret_mtu = 0;

	list_for_each_entry(p, &br->port_list, list)
		if (!ret_mtu || ret_mtu > p->dev->mtu)
			ret_mtu = p->dev->mtu;

	return ret_mtu ? ret_mtu : ETH_DATA_LEN;
}

void br_mtu_auto_adjust(struct net_bridge *br)
{
	ASSERT_RTNL();

	/* if the bridge MTU was manually configured don't mess with it */
	if (br_opt_get(br, BROPT_MTU_SET_BY_USER))
		return;

	/* change to the minimum MTU and clear the flag which was set by
	 * the bridge ndo_change_mtu callback
	 */
	dev_set_mtu(br->dev, br_mtu_min(br));
	br_opt_toggle(br, BROPT_MTU_SET_BY_USER, false);
}

static void br_set_gso_limits(struct net_bridge *br)
{
	unsigned int gso_max_size = GSO_MAX_SIZE;
	u16 gso_max_segs = GSO_MAX_SEGS;
	const struct net_bridge_port *p;

	list_for_each_entry(p, &br->port_list, list) {
		gso_max_size = min(gso_max_size, p->dev->gso_max_size);
		gso_max_segs = min(gso_max_segs, p->dev->gso_max_segs);
	}
	br->dev->gso_max_size = gso_max_size;
	br->dev->gso_max_segs = gso_max_segs;
}

/*
 * Recomputes features using slave's features
 */
netdev_features_t br_features_recompute(struct net_bridge *br,
	netdev_features_t features)
{
	struct net_bridge_port *p;
	netdev_features_t mask;

	if (list_empty(&br->port_list))
		return features;

	mask = features;
	features &= ~NETIF_F_ONE_FOR_ALL;

	list_for_each_entry(p, &br->port_list, list) {
		features = netdev_increment_features(features,
						     p->dev->features, mask);
	}
	features = netdev_add_tso_features(features, mask);

	return features;
}

/* called with RTNL */
int br_add_if(struct net_bridge *br, struct net_device *dev,
	      struct netlink_ext_ack *extack)
{
	struct net_bridge_port *p;
	int err = 0;
	unsigned br_hr, dev_hr;
	bool changed_addr;

	/* Don't allow bridging non-ethernet like devices. */
	if ((dev->flags & IFF_LOOPBACK) ||
	    dev->type != ARPHRD_ETHER || dev->addr_len != ETH_ALEN ||
	    !is_valid_ether_addr(dev->dev_addr))
		return -EINVAL;

	/* Also don't allow bridging of net devices that are DSA masters, since
	 * the bridge layer rx_handler prevents the DSA fake ethertype handler
	 * to be invoked, so we don't get the chance to strip off and parse the
	 * DSA switch tag protocol header (the bridge layer just returns
	 * RX_HANDLER_CONSUMED, stopping RX processing for these frames).
	 * The only case where that would not be an issue is when bridging can
	 * already be offloaded, such as when the DSA master is itself a DSA
	 * or plain switchdev port, and is bridged only with other ports from
	 * the same hardware device.
	 */
	if (netdev_uses_dsa(dev)) {
		list_for_each_entry(p, &br->port_list, list) {
			if (!netdev_port_same_parent_id(dev, p->dev)) {
				NL_SET_ERR_MSG(extack,
					       "Cannot do software bridging with a DSA master");
				return -EINVAL;
			}
		}
	}

	/* No bridging of bridges */
	if (dev->netdev_ops->ndo_start_xmit == br_dev_xmit) {
		NL_SET_ERR_MSG(extack,
			       "Can not enslave a bridge to a bridge");
		return -ELOOP;
	}

	/* Device has master upper dev */
	if (netdev_master_upper_dev_get(dev))
		return -EBUSY;

	/* No bridging devices that dislike that (e.g. wireless) */
	if (dev->priv_flags & IFF_DONT_BRIDGE) {
		NL_SET_ERR_MSG(extack,
			       "Device does not allow enslaving to a bridge");
		return -EOPNOTSUPP;
	}

	p = new_nbp(br, dev);
	if (IS_ERR(p))
		return PTR_ERR(p);

	call_netdevice_notifiers(NETDEV_JOIN, dev);

	err = dev_set_allmulti(dev, 1);
	if (err) {
		kfree(p);	/* kobject not yet init'd, manually free */
		goto err1;
	}

	err = kobject_init_and_add(&p->kobj, &brport_ktype, &(dev->dev.kobj),
				   SYSFS_BRIDGE_PORT_ATTR);
	if (err)
		goto err2;

	err = br_sysfs_addif(p);
	if (err)
		goto err2;

	err = br_netpoll_enable(p);
	if (err)
		goto err3;

	err = netdev_rx_handler_register(dev, br_get_rx_handler(dev), p);
	if (err)
		goto err4;

	dev->priv_flags |= IFF_BRIDGE_PORT;

	err = netdev_master_upper_dev_link(dev, br->dev, NULL, NULL, extack);
	if (err)
		goto err5;

	err = nbp_switchdev_mark_set(p);
	if (err)
		goto err6;

	dev_disable_lro(dev);

	list_add_rcu(&p->list, &br->port_list);

	nbp_update_port_count(br);

	netdev_update_features(br->dev);

	br_hr = br->dev->needed_headroom;
	dev_hr = netdev_get_fwd_headroom(dev);
	if (br_hr < dev_hr)
		update_headroom(br, dev_hr);
	else
		netdev_set_rx_headroom(dev, br_hr);

	if (br_fdb_insert(br, p, dev->dev_addr, 0))
		netdev_err(dev, "failed insert local address bridge forwarding table\n");

	if (br->dev->addr_assign_type != NET_ADDR_SET) {
		/* Ask for permission to use this MAC address now, even if we
		 * don't end up choosing it below.
		 */
		err = dev_pre_changeaddr_notify(br->dev, dev->dev_addr, extack);
		if (err)
			goto err7;
	}

	err = nbp_vlan_init(p, extack);
	if (err) {
		netdev_err(dev, "failed to initialize vlan filtering on this port\n");
		goto err7;
	}

	spin_lock_bh(&br->lock);
	changed_addr = br_stp_recalculate_bridge_id(br);

	if (netif_running(dev) && netif_oper_up(dev) &&
	    (br->dev->flags & IFF_UP))
		br_stp_enable_port(p);
	spin_unlock_bh(&br->lock);

	br_ifinfo_notify(RTM_NEWLINK, NULL, p);

	if (changed_addr)
		call_netdevice_notifiers(NETDEV_CHANGEADDR, br->dev);

	br_mtu_auto_adjust(br);
	br_set_gso_limits(br);

	kobject_uevent(&p->kobj, KOBJ_ADD);

	return 0;

err7:
	list_del_rcu(&p->list);
	br_fdb_delete_by_port(br, p, 0, 1);
	nbp_update_port_count(br);
err6:
	netdev_upper_dev_unlink(dev, br->dev);
err5:
	dev->priv_flags &= ~IFF_BRIDGE_PORT;
	netdev_rx_handler_unregister(dev);
err4:
	br_netpoll_disable(p);
err3:
	sysfs_remove_link(br->ifobj, p->dev->name);
err2:
	kobject_put(&p->kobj);
	dev_set_allmulti(dev, -1);
err1:
	dev_put(dev);
	return err;
}

/* called with RTNL */
int br_del_if(struct net_bridge *br, struct net_device *dev)
{
	struct net_bridge_port *p;
	bool changed_addr;

	p = br_port_get_rtnl(dev);
	if (!p || p->br != br)
		return -EINVAL;

	/* Since more than one interface can be attached to a bridge,
	 * there still maybe an alternate path for netconsole to use;
	 * therefore there is no reason for a NETDEV_RELEASE event.
	 */
	del_nbp(p);

	br_mtu_auto_adjust(br);
	br_set_gso_limits(br);

	spin_lock_bh(&br->lock);
	changed_addr = br_stp_recalculate_bridge_id(br);
	spin_unlock_bh(&br->lock);

	if (changed_addr)
		call_netdevice_notifiers(NETDEV_CHANGEADDR, br->dev);

	netdev_update_features(br->dev);

	return 0;
}

void br_port_flags_change(struct net_bridge_port *p, unsigned long mask)
{
	struct net_bridge *br = p->br;

	if (mask & BR_AUTO_MASK)
		nbp_update_port_count(br);

	if (mask & BR_NEIGH_SUPPRESS)
		br_recalculate_neigh_suppress_enabled(br);
}

bool br_port_flag_is_set(const struct net_device *dev, unsigned long flag)
{
	struct net_bridge_port *p;

	p = br_port_get_rtnl_rcu(dev);
	if (!p)
		return false;

	return p->flags & flag;
}
EXPORT_SYMBOL_GPL(br_port_flag_is_set);<|MERGE_RESOLUTION|>--- conflicted
+++ resolved
@@ -427,11 +427,7 @@
 	p->path_cost = port_cost(dev);
 	p->priority = 0x8000 >> BR_PORT_BITS;
 	p->port_no = index;
-<<<<<<< HEAD
-	p->flags = BR_LEARNING | BR_FLOOD | BR_MCAST_FLOOD;
-=======
 	p->flags = BR_LEARNING | BR_FLOOD | BR_MCAST_FLOOD | BR_BCAST_FLOOD;
->>>>>>> 24b8d41d
 	br_init_port(p);
 	br_set_state(p, BR_STATE_DISABLED);
 	br_stp_port_timer_init(p);
