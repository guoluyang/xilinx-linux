--- conflicted
+++ resolved
@@ -311,32 +311,6 @@
 }
 EXPORT_SYMBOL_GPL(rpcauth_init_credcache);
 
-<<<<<<< HEAD
-/*
- * Setup a credential key lifetime timeout notification
- */
-int
-rpcauth_key_timeout_notify(struct rpc_auth *auth, struct rpc_cred *cred)
-{
-	if (!cred->cr_auth->au_ops->key_timeout)
-		return 0;
-	return cred->cr_auth->au_ops->key_timeout(auth, cred);
-}
-EXPORT_SYMBOL_GPL(rpcauth_key_timeout_notify);
-
-bool
-rpcauth_cred_key_to_expire(struct rpc_auth *auth, struct rpc_cred *cred)
-{
-	if (auth->au_flags & RPCAUTH_AUTH_NO_CRKEY_TIMEOUT)
-		return false;
-	if (!cred->cr_ops->crkey_to_expire)
-		return false;
-	return cred->cr_ops->crkey_to_expire(cred);
-}
-EXPORT_SYMBOL_GPL(rpcauth_cred_key_to_expire);
-
-=======
->>>>>>> 24b8d41d
 char *
 rpcauth_stringify_acceptor(struct rpc_cred *cred)
 {
@@ -564,12 +538,6 @@
 	if (cred != NULL)
 		goto found;
 
-<<<<<<< HEAD
-	if (flags & RPCAUTH_LOOKUP_RCU)
-		return ERR_PTR(-ECHILD);
-
-=======
->>>>>>> 24b8d41d
 	new = auth->au_ops->crcreate(auth, acred, flags, gfp);
 	if (IS_ERR(new)) {
 		cred = new;
@@ -715,14 +683,6 @@
 put_rpccred(struct rpc_cred *cred)
 {
 	if (cred == NULL)
-<<<<<<< HEAD
-		return;
-	/* Fast path for unhashed credentials */
-	if (test_bit(RPCAUTH_CRED_HASHED, &cred->cr_flags) == 0) {
-		if (atomic_dec_and_test(&cred->cr_count))
-			cred->cr_ops->crdestroy(cred);
-=======
->>>>>>> 24b8d41d
 		return;
 	rcu_read_lock();
 	if (refcount_dec_and_test(&cred->cr_count))
