// SPDX-License-Identifier: GPL-2.0 OR BSD-3-Clause
/*
 * Copyright (c) 2014-2017 Oracle.  All rights reserved.
 * Copyright (c) 2003-2007 Network Appliance, Inc. All rights reserved.
 *
 * This software is available to you under a choice of one of two
 * licenses.  You may choose to be licensed under the terms of the GNU
 * General Public License (GPL) Version 2, available from the file
 * COPYING in the main directory of this source tree, or the BSD-type
 * license below:
 *
 * Redistribution and use in source and binary forms, with or without
 * modification, are permitted provided that the following conditions
 * are met:
 *
 *      Redistributions of source code must retain the above copyright
 *      notice, this list of conditions and the following disclaimer.
 *
 *      Redistributions in binary form must reproduce the above
 *      copyright notice, this list of conditions and the following
 *      disclaimer in the documentation and/or other materials provided
 *      with the distribution.
 *
 *      Neither the name of the Network Appliance, Inc. nor the names of
 *      its contributors may be used to endorse or promote products
 *      derived from this software without specific prior written
 *      permission.
 *
 * THIS SOFTWARE IS PROVIDED BY THE COPYRIGHT HOLDERS AND CONTRIBUTORS
 * "AS IS" AND ANY EXPRESS OR IMPLIED WARRANTIES, INCLUDING, BUT NOT
 * LIMITED TO, THE IMPLIED WARRANTIES OF MERCHANTABILITY AND FITNESS FOR
 * A PARTICULAR PURPOSE ARE DISCLAIMED. IN NO EVENT SHALL THE COPYRIGHT
 * OWNER OR CONTRIBUTORS BE LIABLE FOR ANY DIRECT, INDIRECT, INCIDENTAL,
 * SPECIAL, EXEMPLARY, OR CONSEQUENTIAL DAMAGES (INCLUDING, BUT NOT
 * LIMITED TO, PROCUREMENT OF SUBSTITUTE GOODS OR SERVICES; LOSS OF USE,
 * DATA, OR PROFITS; OR BUSINESS INTERRUPTION) HOWEVER CAUSED AND ON ANY
 * THEORY OF LIABILITY, WHETHER IN CONTRACT, STRICT LIABILITY, OR TORT
 * (INCLUDING NEGLIGENCE OR OTHERWISE) ARISING IN ANY WAY OUT OF THE USE
 * OF THIS SOFTWARE, EVEN IF ADVISED OF THE POSSIBILITY OF SUCH DAMAGE.
 */

/*
 * verbs.c
 *
 * Encapsulates the major functions managing:
 *  o adapters
 *  o endpoints
 *  o connections
 *  o buffer memory
 */

#include <linux/interrupt.h>
#include <linux/slab.h>
#include <linux/sunrpc/addr.h>
#include <linux/sunrpc/svc_rdma.h>
<<<<<<< HEAD
=======
#include <linux/log2.h>

#include <asm-generic/barrier.h>
>>>>>>> 24b8d41d
#include <asm/bitops.h>

#include <rdma/ib_cm.h>

#include "xprt_rdma.h"
#include <trace/events/rpcrdma.h>

/*
 * Globals/Macros
 */

#if IS_ENABLED(CONFIG_SUNRPC_DEBUG)
# define RPCDBG_FACILITY	RPCDBG_TRANS
#endif

/*
 * internal functions
 */
static int rpcrdma_sendctxs_create(struct rpcrdma_xprt *r_xprt);
static void rpcrdma_sendctxs_destroy(struct rpcrdma_xprt *r_xprt);
static void rpcrdma_sendctx_put_locked(struct rpcrdma_xprt *r_xprt,
				       struct rpcrdma_sendctx *sc);
static int rpcrdma_reqs_setup(struct rpcrdma_xprt *r_xprt);
static void rpcrdma_reqs_reset(struct rpcrdma_xprt *r_xprt);
static void rpcrdma_rep_destroy(struct rpcrdma_rep *rep);
static void rpcrdma_reps_unmap(struct rpcrdma_xprt *r_xprt);
static void rpcrdma_mrs_create(struct rpcrdma_xprt *r_xprt);
static void rpcrdma_mrs_destroy(struct rpcrdma_xprt *r_xprt);
static void rpcrdma_ep_get(struct rpcrdma_ep *ep);
static int rpcrdma_ep_put(struct rpcrdma_ep *ep);
static struct rpcrdma_regbuf *
rpcrdma_regbuf_alloc(size_t size, enum dma_data_direction direction,
		     gfp_t flags);
static void rpcrdma_regbuf_dma_unmap(struct rpcrdma_regbuf *rb);
static void rpcrdma_regbuf_free(struct rpcrdma_regbuf *rb);

/* Wait for outstanding transport work to finish. ib_drain_qp
 * handles the drains in the wrong order for us, so open code
 * them here.
 */
static void rpcrdma_xprt_drain(struct rpcrdma_xprt *r_xprt)
{
	struct rpcrdma_ep *ep = r_xprt->rx_ep;
	struct rdma_cm_id *id = ep->re_id;

	/* Flush Receives, then wait for deferred Reply work
	 * to complete.
	 */
	ib_drain_rq(id->qp);

	/* Deferred Reply processing might have scheduled
	 * local invalidations.
	 */
	ib_drain_sq(id->qp);

	rpcrdma_ep_put(ep);
}

/**
 * rpcrdma_qp_event_handler - Handle one QP event (error notification)
 * @event: details of the event
 * @context: ep that owns QP where event occurred
 *
 * Called from the RDMA provider (device driver) possibly in an interrupt
 * context. The QP is always destroyed before the ID, so the ID will be
 * reliably available when this handler is invoked.
 */
static void rpcrdma_qp_event_handler(struct ib_event *event, void *context)
{
	struct rpcrdma_ep *ep = context;

	trace_xprtrdma_qp_event(ep, event);
}

/* Ensure xprt_force_disconnect() is invoked exactly once when a
 * connection is closed or lost. (The important thing is it needs
 * to be invoked "at least" once).
 */
static void rpcrdma_force_disconnect(struct rpcrdma_ep *ep)
{
	if (atomic_add_unless(&ep->re_force_disconnect, 1, 1))
		xprt_force_disconnect(ep->re_xprt);
}

<<<<<<< HEAD
/* Perform basic sanity checking to avoid using garbage
 * to update the credit grant value.
=======
/**
 * rpcrdma_flush_disconnect - Disconnect on flushed completion
 * @r_xprt: transport to disconnect
 * @wc: work completion entry
 *
 * Must be called in process context.
 */
void rpcrdma_flush_disconnect(struct rpcrdma_xprt *r_xprt, struct ib_wc *wc)
{
	if (wc->status != IB_WC_SUCCESS)
		rpcrdma_force_disconnect(r_xprt->rx_ep);
}

/**
 * rpcrdma_wc_send - Invoked by RDMA provider for each polled Send WC
 * @cq:	completion queue
 * @wc:	WCE for a completed Send WR
 *
>>>>>>> 24b8d41d
 */
static void rpcrdma_wc_send(struct ib_cq *cq, struct ib_wc *wc)
{
	struct ib_cqe *cqe = wc->wr_cqe;
	struct rpcrdma_sendctx *sc =
		container_of(cqe, struct rpcrdma_sendctx, sc_cqe);
	struct rpcrdma_xprt *r_xprt = cq->cq_context;

	/* WARNING: Only wr_cqe and status are reliable at this point */
	trace_xprtrdma_wc_send(sc, wc);
	rpcrdma_sendctx_put_locked(r_xprt, sc);
	rpcrdma_flush_disconnect(r_xprt, wc);
}

/**
 * rpcrdma_wc_receive - Invoked by RDMA provider for each polled Receive WC
<<<<<<< HEAD
 * @cq:	completion queue (ignored)
 * @wc:	completed WR
 *
 */
static void
rpcrdma_wc_receive(struct ib_cq *cq, struct ib_wc *wc)
=======
 * @cq:	completion queue
 * @wc:	WCE for a completed Receive WR
 *
 */
static void rpcrdma_wc_receive(struct ib_cq *cq, struct ib_wc *wc)
>>>>>>> 24b8d41d
{
	struct ib_cqe *cqe = wc->wr_cqe;
	struct rpcrdma_rep *rep = container_of(cqe, struct rpcrdma_rep,
					       rr_cqe);
	struct rpcrdma_xprt *r_xprt = cq->cq_context;

	/* WARNING: Only wr_cqe and status are reliable at this point */
	trace_xprtrdma_wc_receive(wc);
	--r_xprt->rx_ep->re_receive_count;
	if (wc->status != IB_WC_SUCCESS)
		goto out_flushed;

	/* status == SUCCESS means all fields in wc are trustworthy */
	rpcrdma_set_xdrlen(&rep->rr_hdrbuf, wc->byte_len);
	rep->rr_wc_flags = wc->wc_flags;
	rep->rr_inv_rkey = wc->ex.invalidate_rkey;

<<<<<<< HEAD
	rep->rr_len = wc->byte_len;
	rep->rr_wc_flags = wc->wc_flags;
	rep->rr_inv_rkey = wc->ex.invalidate_rkey;

	ib_dma_sync_single_for_cpu(rep->rr_device,
=======
	ib_dma_sync_single_for_cpu(rdmab_device(rep->rr_rdmabuf),
>>>>>>> 24b8d41d
				   rdmab_addr(rep->rr_rdmabuf),
				   wc->byte_len, DMA_FROM_DEVICE);

	rpcrdma_reply_handler(rep);
	return;

out_flushed:
	rpcrdma_flush_disconnect(r_xprt, wc);
	rpcrdma_rep_destroy(rep);
}

<<<<<<< HEAD
static void
rpcrdma_update_connect_private(struct rpcrdma_xprt *r_xprt,
			       struct rdma_conn_param *param)
{
	struct rpcrdma_create_data_internal *cdata = &r_xprt->rx_data;
=======
static void rpcrdma_update_cm_private(struct rpcrdma_ep *ep,
				      struct rdma_conn_param *param)
{
>>>>>>> 24b8d41d
	const struct rpcrdma_connect_private *pmsg = param->private_data;
	unsigned int rsize, wsize;

	/* Default settings for RPC-over-RDMA Version One */
<<<<<<< HEAD
	r_xprt->rx_ia.ri_reminv_expected = false;
=======
	ep->re_implicit_roundup = xprt_rdma_pad_optimize;
>>>>>>> 24b8d41d
	rsize = RPCRDMA_V1_DEF_INLINE_SIZE;
	wsize = RPCRDMA_V1_DEF_INLINE_SIZE;

	if (pmsg &&
	    pmsg->cp_magic == rpcrdma_cmp_magic &&
	    pmsg->cp_version == RPCRDMA_CMP_VERSION) {
<<<<<<< HEAD
		r_xprt->rx_ia.ri_reminv_expected = true;
=======
		ep->re_implicit_roundup = true;
>>>>>>> 24b8d41d
		rsize = rpcrdma_decode_buffer_size(pmsg->cp_send_size);
		wsize = rpcrdma_decode_buffer_size(pmsg->cp_recv_size);
	}

<<<<<<< HEAD
	if (rsize < cdata->inline_rsize)
		cdata->inline_rsize = rsize;
	if (wsize < cdata->inline_wsize)
		cdata->inline_wsize = wsize;
	pr_info("rpcrdma: max send %u, max recv %u\n",
		cdata->inline_wsize, cdata->inline_rsize);
	rpcrdma_set_max_header_sizes(r_xprt);
=======
	if (rsize < ep->re_inline_recv)
		ep->re_inline_recv = rsize;
	if (wsize < ep->re_inline_send)
		ep->re_inline_send = wsize;

	rpcrdma_set_max_header_sizes(ep);
>>>>>>> 24b8d41d
}

/**
 * rpcrdma_cm_event_handler - Handle RDMA CM events
 * @id: rdma_cm_id on which an event has occurred
 * @event: details of the event
 *
 * Called with @id's mutex held. Returns 1 if caller should
 * destroy @id, otherwise 0.
 */
static int
rpcrdma_cm_event_handler(struct rdma_cm_id *id, struct rdma_cm_event *event)
{
	struct sockaddr *sap = (struct sockaddr *)&id->route.addr.dst_addr;
	struct rpcrdma_ep *ep = id->context;

	might_sleep();

	switch (event->event) {
	case RDMA_CM_EVENT_ADDR_RESOLVED:
	case RDMA_CM_EVENT_ROUTE_RESOLVED:
		ep->re_async_rc = 0;
		complete(&ep->re_done);
		return 0;
	case RDMA_CM_EVENT_ADDR_ERROR:
		ep->re_async_rc = -EPROTO;
		complete(&ep->re_done);
		return 0;
	case RDMA_CM_EVENT_ROUTE_ERROR:
		ep->re_async_rc = -ENETUNREACH;
		complete(&ep->re_done);
		return 0;
	case RDMA_CM_EVENT_DEVICE_REMOVAL:
		pr_info("rpcrdma: removing device %s for %pISpc\n",
			ep->re_id->device->name, sap);
		fallthrough;
	case RDMA_CM_EVENT_ADDR_CHANGE:
		ep->re_connect_status = -ENODEV;
		goto disconnected;
	case RDMA_CM_EVENT_ESTABLISHED:
<<<<<<< HEAD
		connstate = 1;
		ib_query_qp(ia->ri_id->qp, attr,
			    IB_QP_MAX_QP_RD_ATOMIC | IB_QP_MAX_DEST_RD_ATOMIC,
			    iattr);
		dprintk("RPC:       %s: %d responder resources"
			" (%d initiator)\n",
			__func__, attr->max_dest_rd_atomic,
			attr->max_rd_atomic);
		rpcrdma_update_connect_private(xprt, &event->param.conn);
		goto connected;
=======
		rpcrdma_ep_get(ep);
		ep->re_connect_status = 1;
		rpcrdma_update_cm_private(ep, &event->param.conn);
		trace_xprtrdma_inline_thresh(ep);
		wake_up_all(&ep->re_connect_wait);
		break;
>>>>>>> 24b8d41d
	case RDMA_CM_EVENT_CONNECT_ERROR:
		ep->re_connect_status = -ENOTCONN;
		goto wake_connect_worker;
	case RDMA_CM_EVENT_UNREACHABLE:
		ep->re_connect_status = -ENETUNREACH;
		goto wake_connect_worker;
	case RDMA_CM_EVENT_REJECTED:
		dprintk("rpcrdma: connection to %pISpc rejected: %s\n",
			sap, rdma_reject_msg(id, event->status));
		ep->re_connect_status = -ECONNREFUSED;
		if (event->status == IB_CM_REJ_STALE_CONN)
			ep->re_connect_status = -ENOTCONN;
wake_connect_worker:
		wake_up_all(&ep->re_connect_wait);
		return 0;
	case RDMA_CM_EVENT_DISCONNECTED:
		ep->re_connect_status = -ECONNABORTED;
disconnected:
		rpcrdma_force_disconnect(ep);
		return rpcrdma_ep_put(ep);
	default:
		break;
	}

	dprintk("RPC:       %s: %pISpc on %s/frwr: %s\n", __func__, sap,
		ep->re_id->device->name, rdma_event_msg(event->event));
	return 0;
}

static struct rdma_cm_id *rpcrdma_create_id(struct rpcrdma_xprt *r_xprt,
					    struct rpcrdma_ep *ep)
{
	unsigned long wtimeout = msecs_to_jiffies(RDMA_RESOLVE_TIMEOUT) + 1;
	struct rpc_xprt *xprt = &r_xprt->rx_xprt;
	struct rdma_cm_id *id;
	int rc;

	init_completion(&ep->re_done);

	id = rdma_create_id(xprt->xprt_net, rpcrdma_cm_event_handler, ep,
			    RDMA_PS_TCP, IB_QPT_RC);
	if (IS_ERR(id))
		return id;

	ep->re_async_rc = -ETIMEDOUT;
	rc = rdma_resolve_addr(id, NULL, (struct sockaddr *)&xprt->addr,
			       RDMA_RESOLVE_TIMEOUT);
	if (rc)
		goto out;
	rc = wait_for_completion_interruptible_timeout(&ep->re_done, wtimeout);
	if (rc < 0)
		goto out;

	rc = ep->re_async_rc;
	if (rc)
		goto out;

	ep->re_async_rc = -ETIMEDOUT;
	rc = rdma_resolve_route(id, RDMA_RESOLVE_TIMEOUT);
	if (rc)
		goto out;
	rc = wait_for_completion_interruptible_timeout(&ep->re_done, wtimeout);
	if (rc < 0)
		goto out;
	rc = ep->re_async_rc;
	if (rc)
		goto out;

	return id;

out:
	rdma_destroy_id(id);
	return ERR_PTR(rc);
}

<<<<<<< HEAD
/*
 * Exported functions.
 */

/*
 * Open and initialize an Interface Adapter.
 *  o initializes fields of struct rpcrdma_ia, including
 *    interface and provider attributes and protection zone.
 */
int
rpcrdma_ia_open(struct rpcrdma_xprt *xprt, struct sockaddr *addr, int memreg)
=======
static void rpcrdma_ep_destroy(struct kref *kref)
>>>>>>> 24b8d41d
{
	struct rpcrdma_ep *ep = container_of(kref, struct rpcrdma_ep, re_kref);

<<<<<<< HEAD
	ia->ri_id = rpcrdma_create_id(xprt, ia, addr);
	if (IS_ERR(ia->ri_id)) {
		rc = PTR_ERR(ia->ri_id);
		goto out1;
	}
	ia->ri_device = ia->ri_id->device;

	ia->ri_pd = ib_alloc_pd(ia->ri_device, 0);
	if (IS_ERR(ia->ri_pd)) {
		rc = PTR_ERR(ia->ri_pd);
		pr_err("rpcrdma: ib_alloc_pd() returned %d\n", rc);
		goto out2;
	}

	switch (memreg) {
	case RPCRDMA_FRMR:
		if (frwr_is_supported(ia)) {
			ia->ri_ops = &rpcrdma_frwr_memreg_ops;
			break;
		}
		/*FALLTHROUGH*/
	case RPCRDMA_MTHCAFMR:
		if (fmr_is_supported(ia)) {
			ia->ri_ops = &rpcrdma_fmr_memreg_ops;
			break;
		}
		/*FALLTHROUGH*/
	default:
		pr_err("rpcrdma: Unsupported memory registration mode: %d\n",
		       memreg);
		rc = -EINVAL;
		goto out3;
	}

	return 0;
=======
	if (ep->re_id->qp) {
		rdma_destroy_qp(ep->re_id);
		ep->re_id->qp = NULL;
	}

	if (ep->re_attr.recv_cq)
		ib_free_cq(ep->re_attr.recv_cq);
	ep->re_attr.recv_cq = NULL;
	if (ep->re_attr.send_cq)
		ib_free_cq(ep->re_attr.send_cq);
	ep->re_attr.send_cq = NULL;

	if (ep->re_pd)
		ib_dealloc_pd(ep->re_pd);
	ep->re_pd = NULL;

	kfree(ep);
	module_put(THIS_MODULE);
}
>>>>>>> 24b8d41d

static noinline void rpcrdma_ep_get(struct rpcrdma_ep *ep)
{
	kref_get(&ep->re_kref);
}

/* Returns:
 *     %0 if @ep still has a positive kref count, or
 *     %1 if @ep was destroyed successfully.
 */
static noinline int rpcrdma_ep_put(struct rpcrdma_ep *ep)
{
	return kref_put(&ep->re_kref, rpcrdma_ep_destroy);
}

static int rpcrdma_ep_create(struct rpcrdma_xprt *r_xprt)
{
<<<<<<< HEAD
	struct rpcrdma_connect_private *pmsg = &ep->rep_cm_private;
	struct ib_cq *sendcq, *recvcq;
	unsigned int max_qp_wr;
	int rc;

	if (ia->ri_device->attrs.max_sge < RPCRDMA_MAX_SEND_SGES) {
		dprintk("RPC:       %s: insufficient sge's available\n",
			__func__);
		return -ENOMEM;
	}
=======
	struct rpcrdma_connect_private *pmsg;
	struct ib_device *device;
	struct rdma_cm_id *id;
	struct rpcrdma_ep *ep;
	int rc;

	ep = kzalloc(sizeof(*ep), GFP_NOFS);
	if (!ep)
		return -ENOTCONN;
	ep->re_xprt = &r_xprt->rx_xprt;
	kref_init(&ep->re_kref);
>>>>>>> 24b8d41d

	id = rpcrdma_create_id(r_xprt, ep);
	if (IS_ERR(id)) {
		kfree(ep);
		return PTR_ERR(id);
	}
<<<<<<< HEAD
	max_qp_wr = ia->ri_device->attrs.max_qp_wr - RPCRDMA_BACKWARD_WRS - 1;

	/* check provider's send/recv wr limits */
	if (cdata->max_requests > max_qp_wr)
		cdata->max_requests = max_qp_wr;

	ep->rep_attr.event_handler = rpcrdma_qp_async_error_upcall;
	ep->rep_attr.qp_context = ep;
	ep->rep_attr.srq = NULL;
	ep->rep_attr.cap.max_send_wr = cdata->max_requests;
	ep->rep_attr.cap.max_send_wr += RPCRDMA_BACKWARD_WRS;
	ep->rep_attr.cap.max_send_wr += 1;	/* drain cqe */
	rc = ia->ri_ops->ro_open(ia, ep, cdata);
	if (rc)
		return rc;
	ep->rep_attr.cap.max_recv_wr = cdata->max_requests;
	ep->rep_attr.cap.max_recv_wr += RPCRDMA_BACKWARD_WRS;
	ep->rep_attr.cap.max_recv_wr += 1;	/* drain cqe */
	ep->rep_attr.cap.max_send_sge = RPCRDMA_MAX_SEND_SGES;
	ep->rep_attr.cap.max_recv_sge = 1;
	ep->rep_attr.cap.max_inline_data = 0;
	ep->rep_attr.sq_sig_type = IB_SIGNAL_REQ_WR;
	ep->rep_attr.qp_type = IB_QPT_RC;
	ep->rep_attr.port_num = ~0;
=======
	__module_get(THIS_MODULE);
	device = id->device;
	ep->re_id = id;

	ep->re_max_requests = r_xprt->rx_xprt.max_reqs;
	ep->re_inline_send = xprt_rdma_max_inline_write;
	ep->re_inline_recv = xprt_rdma_max_inline_read;
	rc = frwr_query_device(ep, device);
	if (rc)
		goto out_destroy;

	r_xprt->rx_buf.rb_max_requests = cpu_to_be32(ep->re_max_requests);

	ep->re_attr.event_handler = rpcrdma_qp_event_handler;
	ep->re_attr.qp_context = ep;
	ep->re_attr.srq = NULL;
	ep->re_attr.cap.max_inline_data = 0;
	ep->re_attr.sq_sig_type = IB_SIGNAL_REQ_WR;
	ep->re_attr.qp_type = IB_QPT_RC;
	ep->re_attr.port_num = ~0;
>>>>>>> 24b8d41d

	dprintk("RPC:       %s: requested max: dtos: send %d recv %d; "
		"iovs: send %d recv %d\n",
		__func__,
		ep->re_attr.cap.max_send_wr,
		ep->re_attr.cap.max_recv_wr,
		ep->re_attr.cap.max_send_sge,
		ep->re_attr.cap.max_recv_sge);

	ep->re_send_batch = ep->re_max_requests >> 3;
	ep->re_send_count = ep->re_send_batch;
	init_waitqueue_head(&ep->re_connect_wait);

	ep->re_attr.send_cq = ib_alloc_cq_any(device, r_xprt,
					      ep->re_attr.cap.max_send_wr,
					      IB_POLL_WORKQUEUE);
	if (IS_ERR(ep->re_attr.send_cq)) {
		rc = PTR_ERR(ep->re_attr.send_cq);
		goto out_destroy;
	}

	ep->re_attr.recv_cq = ib_alloc_cq_any(device, r_xprt,
					      ep->re_attr.cap.max_recv_wr,
					      IB_POLL_WORKQUEUE);
	if (IS_ERR(ep->re_attr.recv_cq)) {
		rc = PTR_ERR(ep->re_attr.recv_cq);
		goto out_destroy;
	}
	ep->re_receive_count = 0;

	/* Initialize cma parameters */
<<<<<<< HEAD
	memset(&ep->rep_remote_cma, 0, sizeof(ep->rep_remote_cma));

	/* Prepare RDMA-CM private message */
	pmsg->cp_magic = rpcrdma_cmp_magic;
	pmsg->cp_version = RPCRDMA_CMP_VERSION;
	pmsg->cp_flags |= ia->ri_ops->ro_send_w_inv_ok;
	pmsg->cp_send_size = rpcrdma_encode_buffer_size(cdata->inline_wsize);
	pmsg->cp_recv_size = rpcrdma_encode_buffer_size(cdata->inline_rsize);
	ep->rep_remote_cma.private_data = pmsg;
	ep->rep_remote_cma.private_data_len = sizeof(*pmsg);
=======
	memset(&ep->re_remote_cma, 0, sizeof(ep->re_remote_cma));

	/* Prepare RDMA-CM private message */
	pmsg = &ep->re_cm_private;
	pmsg->cp_magic = rpcrdma_cmp_magic;
	pmsg->cp_version = RPCRDMA_CMP_VERSION;
	pmsg->cp_flags |= RPCRDMA_CMP_F_SND_W_INV_OK;
	pmsg->cp_send_size = rpcrdma_encode_buffer_size(ep->re_inline_send);
	pmsg->cp_recv_size = rpcrdma_encode_buffer_size(ep->re_inline_recv);
	ep->re_remote_cma.private_data = pmsg;
	ep->re_remote_cma.private_data_len = sizeof(*pmsg);
>>>>>>> 24b8d41d

	/* Client offers RDMA Read but does not initiate */
	ep->re_remote_cma.initiator_depth = 0;
	ep->re_remote_cma.responder_resources =
		min_t(int, U8_MAX, device->attrs.max_qp_rd_atom);

	/* Limit transport retries so client can detect server
	 * GID changes quickly. RPC layer handles re-establishing
	 * transport connection and retransmission.
	 */
<<<<<<< HEAD
	ep->rep_remote_cma.retry_count = 6;
=======
	ep->re_remote_cma.retry_count = 6;
>>>>>>> 24b8d41d

	/* RPC-over-RDMA handles its own flow control. In addition,
	 * make all RNR NAKs visible so we know that RPC-over-RDMA
	 * flow control is working correctly (no NAKs should be seen).
	 */
<<<<<<< HEAD
	ep->rep_remote_cma.flow_control = 0;
	ep->rep_remote_cma.rnr_retry_count = 0;
=======
	ep->re_remote_cma.flow_control = 0;
	ep->re_remote_cma.rnr_retry_count = 0;

	ep->re_pd = ib_alloc_pd(device, 0);
	if (IS_ERR(ep->re_pd)) {
		rc = PTR_ERR(ep->re_pd);
		goto out_destroy;
	}

	rc = rdma_create_qp(id, ep->re_pd, &ep->re_attr);
	if (rc)
		goto out_destroy;
>>>>>>> 24b8d41d

	r_xprt->rx_ep = ep;
	return 0;

<<<<<<< HEAD
out2:
	ib_free_cq(sendcq);
out1:
=======
out_destroy:
	rpcrdma_ep_put(ep);
	rdma_destroy_id(id);
>>>>>>> 24b8d41d
	return rc;
}

/**
 * rpcrdma_xprt_connect - Connect an unconnected transport
 * @r_xprt: controlling transport instance
 *
 * Returns 0 on success or a negative errno.
 */
int rpcrdma_xprt_connect(struct rpcrdma_xprt *r_xprt)
{
<<<<<<< HEAD
	dprintk("RPC:       %s: entering, connected is %d\n",
		__func__, ep->rep_connected);

	cancel_delayed_work_sync(&ep->rep_connect_worker);

	if (ia->ri_id->qp) {
		rpcrdma_ep_disconnect(ep, ia);
		rdma_destroy_qp(ia->ri_id);
		ia->ri_id->qp = NULL;
	}

	ib_free_cq(ep->rep_attr.recv_cq);
	ib_free_cq(ep->rep_attr.send_cq);
}

/*
 * Connect unconnected endpoint.
 */
int
rpcrdma_ep_connect(struct rpcrdma_ep *ep, struct rpcrdma_ia *ia)
{
	struct rdma_cm_id *id, *old;
	int rc = 0;
	int retry_count = 0;

	if (ep->rep_connected != 0) {
		struct rpcrdma_xprt *xprt;
retry:
		dprintk("RPC:       %s: reconnecting...\n", __func__);

		rpcrdma_ep_disconnect(ep, ia);

		xprt = container_of(ia, struct rpcrdma_xprt, rx_ia);
		id = rpcrdma_create_id(xprt, ia,
				(struct sockaddr *)&xprt->rx_data.addr);
		if (IS_ERR(id)) {
			rc = -EHOSTUNREACH;
			goto out;
		}
		/* TEMP TEMP TEMP - fail if new device:
		 * Deregister/remarshal *all* requests!
		 * Close and recreate adapter, pd, etc!
		 * Re-determine all attributes still sane!
		 * More stuff I haven't thought of!
		 * Rrrgh!
		 */
		if (ia->ri_device != id->device) {
			printk("RPC:       %s: can't reconnect on "
				"different device!\n", __func__);
			rpcrdma_destroy_id(id);
			rc = -ENETUNREACH;
			goto out;
		}
		/* END TEMP */
		rc = rdma_create_qp(id, ia->ri_pd, &ep->rep_attr);
		if (rc) {
			dprintk("RPC:       %s: rdma_create_qp failed %i\n",
				__func__, rc);
			rpcrdma_destroy_id(id);
			rc = -ENETUNREACH;
			goto out;
		}

		old = ia->ri_id;
		ia->ri_id = id;
=======
	struct rpc_xprt *xprt = &r_xprt->rx_xprt;
	struct rpcrdma_ep *ep;
	int rc;

	rc = rpcrdma_ep_create(r_xprt);
	if (rc)
		return rc;
	ep = r_xprt->rx_ep;

	xprt_clear_connected(xprt);
	rpcrdma_reset_cwnd(r_xprt);

	/* Bump the ep's reference count while there are
	 * outstanding Receives.
	 */
	rpcrdma_ep_get(ep);
	rpcrdma_post_recvs(r_xprt, true);

	rc = rdma_connect(ep->re_id, &ep->re_remote_cma);
	if (rc)
		goto out;

	if (xprt->reestablish_timeout < RPCRDMA_INIT_REEST_TO)
		xprt->reestablish_timeout = RPCRDMA_INIT_REEST_TO;
	wait_event_interruptible(ep->re_connect_wait,
				 ep->re_connect_status != 0);
	if (ep->re_connect_status <= 0) {
		rc = ep->re_connect_status;
		goto out;
	}
>>>>>>> 24b8d41d

	rc = rpcrdma_sendctxs_create(r_xprt);
	if (rc) {
		rc = -ENOTCONN;
		goto out;
	}

	rc = rpcrdma_reqs_setup(r_xprt);
	if (rc) {
		rc = -ENOTCONN;
		goto out;
	}
	rpcrdma_mrs_create(r_xprt);

out:
	trace_xprtrdma_connect(r_xprt, rc);
	return rc;
}

/**
 * rpcrdma_xprt_disconnect - Disconnect underlying transport
 * @r_xprt: controlling transport instance
 *
 * Caller serializes. Either the transport send lock is held,
 * or we're being called to destroy the transport.
 *
 * On return, @r_xprt is completely divested of all hardware
 * resources and prepared for the next ->connect operation.
 */
void rpcrdma_xprt_disconnect(struct rpcrdma_xprt *r_xprt)
{
	struct rpcrdma_ep *ep = r_xprt->rx_ep;
	struct rdma_cm_id *id;
	int rc;

	if (!ep)
		return;

	id = ep->re_id;
	rc = rdma_disconnect(id);
	trace_xprtrdma_disconnect(r_xprt, rc);

	rpcrdma_xprt_drain(r_xprt);
	rpcrdma_reps_unmap(r_xprt);
	rpcrdma_reqs_reset(r_xprt);
	rpcrdma_mrs_destroy(r_xprt);
	rpcrdma_sendctxs_destroy(r_xprt);

	if (rpcrdma_ep_put(ep))
		rdma_destroy_id(id);

	r_xprt->rx_ep = NULL;
}

/* Fixed-size circular FIFO queue. This implementation is wait-free and
 * lock-free.
 *
 * Consumer is the code path that posts Sends. This path dequeues a
 * sendctx for use by a Send operation. Multiple consumer threads
 * are serialized by the RPC transport lock, which allows only one
 * ->send_request call at a time.
 *
 * Producer is the code path that handles Send completions. This path
 * enqueues a sendctx that has been completed. Multiple producer
 * threads are serialized by the ib_poll_cq() function.
 */

/* rpcrdma_sendctxs_destroy() assumes caller has already quiesced
 * queue activity, and rpcrdma_xprt_drain has flushed all remaining
 * Send requests.
 */
static void rpcrdma_sendctxs_destroy(struct rpcrdma_xprt *r_xprt)
{
	struct rpcrdma_buffer *buf = &r_xprt->rx_buf;
	unsigned long i;

<<<<<<< HEAD
	rc = rdma_disconnect(ia->ri_id);
	if (!rc) {
		/* returns without wait if not connected */
		wait_event_interruptible(ep->rep_connect_wait,
							ep->rep_connected != 1);
		dprintk("RPC:       %s: after wait, %sconnected\n", __func__,
			(ep->rep_connected == 1) ? "still " : "dis");
	} else {
		dprintk("RPC:       %s: rdma_disconnect %i\n", __func__, rc);
		ep->rep_connected = rc;
	}

	ib_drain_qp(ia->ri_id->qp);
}

static void
rpcrdma_mr_recovery_worker(struct work_struct *work)
{
	struct rpcrdma_buffer *buf = container_of(work, struct rpcrdma_buffer,
						  rb_recovery_worker.work);
	struct rpcrdma_mw *mw;

	spin_lock(&buf->rb_recovery_lock);
	while (!list_empty(&buf->rb_stale_mrs)) {
		mw = list_first_entry(&buf->rb_stale_mrs,
				      struct rpcrdma_mw, mw_list);
		list_del_init(&mw->mw_list);
		spin_unlock(&buf->rb_recovery_lock);

		dprintk("RPC:       %s: recovering MR %p\n", __func__, mw);
		mw->mw_xprt->rx_ia.ri_ops->ro_recover_mr(mw);

		spin_lock(&buf->rb_recovery_lock);
	}
	spin_unlock(&buf->rb_recovery_lock);
}

void
rpcrdma_defer_mr_recovery(struct rpcrdma_mw *mw)
{
	struct rpcrdma_xprt *r_xprt = mw->mw_xprt;
	struct rpcrdma_buffer *buf = &r_xprt->rx_buf;

	spin_lock(&buf->rb_recovery_lock);
	list_add(&mw->mw_list, &buf->rb_stale_mrs);
	spin_unlock(&buf->rb_recovery_lock);

	schedule_delayed_work(&buf->rb_recovery_worker, 0);
}

static void
rpcrdma_create_mrs(struct rpcrdma_xprt *r_xprt)
{
	struct rpcrdma_buffer *buf = &r_xprt->rx_buf;
	struct rpcrdma_ia *ia = &r_xprt->rx_ia;
	unsigned int count;
	LIST_HEAD(free);
	LIST_HEAD(all);

	for (count = 0; count < 32; count++) {
		struct rpcrdma_mw *mw;
		int rc;

		mw = kzalloc(sizeof(*mw), GFP_KERNEL);
		if (!mw)
			break;

		rc = ia->ri_ops->ro_init_mr(ia, mw);
		if (rc) {
			kfree(mw);
			break;
		}

		mw->mw_xprt = r_xprt;

		list_add(&mw->mw_list, &free);
		list_add(&mw->mw_all, &all);
	}

	spin_lock(&buf->rb_mwlock);
	list_splice(&free, &buf->rb_mws);
	list_splice(&all, &buf->rb_all);
	r_xprt->rx_stats.mrs_allocated += count;
	spin_unlock(&buf->rb_mwlock);

	dprintk("RPC:       %s: created %u MRs\n", __func__, count);
}

static void
rpcrdma_mr_refresh_worker(struct work_struct *work)
{
	struct rpcrdma_buffer *buf = container_of(work, struct rpcrdma_buffer,
						  rb_refresh_worker.work);
	struct rpcrdma_xprt *r_xprt = container_of(buf, struct rpcrdma_xprt,
						   rx_buf);

	rpcrdma_create_mrs(r_xprt);
=======
	if (!buf->rb_sc_ctxs)
		return;
	for (i = 0; i <= buf->rb_sc_last; i++)
		kfree(buf->rb_sc_ctxs[i]);
	kfree(buf->rb_sc_ctxs);
	buf->rb_sc_ctxs = NULL;
>>>>>>> 24b8d41d
}

static struct rpcrdma_sendctx *rpcrdma_sendctx_create(struct rpcrdma_ep *ep)
{
	struct rpcrdma_sendctx *sc;

	sc = kzalloc(struct_size(sc, sc_sges, ep->re_attr.cap.max_send_sge),
		     GFP_KERNEL);
	if (!sc)
		return NULL;

<<<<<<< HEAD
	INIT_LIST_HEAD(&req->rl_free);
	spin_lock(&buffer->rb_reqslock);
	list_add(&req->rl_all, &buffer->rb_allreqs);
	spin_unlock(&buffer->rb_reqslock);
	req->rl_cqe.done = rpcrdma_wc_send;
	req->rl_buffer = &r_xprt->rx_buf;
	INIT_LIST_HEAD(&req->rl_registered);
	req->rl_send_wr.next = NULL;
	req->rl_send_wr.wr_cqe = &req->rl_cqe;
	req->rl_send_wr.sg_list = req->rl_send_sge;
	req->rl_send_wr.opcode = IB_WR_SEND;
	return req;
=======
	sc->sc_cqe.done = rpcrdma_wc_send;
	return sc;
>>>>>>> 24b8d41d
}

static int rpcrdma_sendctxs_create(struct rpcrdma_xprt *r_xprt)
{
	struct rpcrdma_buffer *buf = &r_xprt->rx_buf;
	struct rpcrdma_sendctx *sc;
	unsigned long i;

	/* Maximum number of concurrent outstanding Send WRs. Capping
	 * the circular queue size stops Send Queue overflow by causing
	 * the ->send_request call to fail temporarily before too many
	 * Sends are posted.
	 */
	i = r_xprt->rx_ep->re_max_requests + RPCRDMA_MAX_BC_REQUESTS;
	buf->rb_sc_ctxs = kcalloc(i, sizeof(sc), GFP_KERNEL);
	if (!buf->rb_sc_ctxs)
		return -ENOMEM;

<<<<<<< HEAD
	rep->rr_rdmabuf = rpcrdma_alloc_regbuf(cdata->inline_rsize,
					       DMA_FROM_DEVICE, GFP_KERNEL);
	if (IS_ERR(rep->rr_rdmabuf)) {
		rc = PTR_ERR(rep->rr_rdmabuf);
		goto out_free;
	}

	rep->rr_device = ia->ri_device;
	rep->rr_cqe.done = rpcrdma_wc_receive;
	rep->rr_rxprt = r_xprt;
	INIT_WORK(&rep->rr_work, rpcrdma_reply_handler);
	rep->rr_recv_wr.next = NULL;
	rep->rr_recv_wr.wr_cqe = &rep->rr_cqe;
	rep->rr_recv_wr.sg_list = &rep->rr_rdmabuf->rg_iov;
	rep->rr_recv_wr.num_sge = 1;
	return rep;
=======
	buf->rb_sc_last = i - 1;
	for (i = 0; i <= buf->rb_sc_last; i++) {
		sc = rpcrdma_sendctx_create(r_xprt->rx_ep);
		if (!sc)
			return -ENOMEM;

		buf->rb_sc_ctxs[i] = sc;
	}

	buf->rb_sc_head = 0;
	buf->rb_sc_tail = 0;
	return 0;
}
>>>>>>> 24b8d41d

/* The sendctx queue is not guaranteed to have a size that is a
 * power of two, thus the helpers in circ_buf.h cannot be used.
 * The other option is to use modulus (%), which can be expensive.
 */
static unsigned long rpcrdma_sendctx_next(struct rpcrdma_buffer *buf,
					  unsigned long item)
{
	return likely(item < buf->rb_sc_last) ? item + 1 : 0;
}

/**
 * rpcrdma_sendctx_get_locked - Acquire a send context
 * @r_xprt: controlling transport instance
 *
 * Returns pointer to a free send completion context; or NULL if
 * the queue is empty.
 *
 * Usage: Called to acquire an SGE array before preparing a Send WR.
 *
 * The caller serializes calls to this function (per transport), and
 * provides an effective memory barrier that flushes the new value
 * of rb_sc_head.
 */
struct rpcrdma_sendctx *rpcrdma_sendctx_get_locked(struct rpcrdma_xprt *r_xprt)
{
	struct rpcrdma_buffer *buf = &r_xprt->rx_buf;
<<<<<<< HEAD
	int i, rc;

	buf->rb_max_requests = r_xprt->rx_data.max_requests;
	buf->rb_bc_srv_max_requests = 0;
	atomic_set(&buf->rb_credits, 1);
	spin_lock_init(&buf->rb_mwlock);
	spin_lock_init(&buf->rb_lock);
	spin_lock_init(&buf->rb_recovery_lock);
	INIT_LIST_HEAD(&buf->rb_mws);
	INIT_LIST_HEAD(&buf->rb_all);
	INIT_LIST_HEAD(&buf->rb_stale_mrs);
	INIT_DELAYED_WORK(&buf->rb_refresh_worker,
			  rpcrdma_mr_refresh_worker);
	INIT_DELAYED_WORK(&buf->rb_recovery_worker,
			  rpcrdma_mr_recovery_worker);

	rpcrdma_create_mrs(r_xprt);
=======
	struct rpcrdma_sendctx *sc;
	unsigned long next_head;

	next_head = rpcrdma_sendctx_next(buf, buf->rb_sc_head);

	if (next_head == READ_ONCE(buf->rb_sc_tail))
		goto out_emptyq;
>>>>>>> 24b8d41d

	/* ORDER: item must be accessed _before_ head is updated */
	sc = buf->rb_sc_ctxs[next_head];

	/* Releasing the lock in the caller acts as a memory
	 * barrier that flushes rb_sc_head.
	 */
	buf->rb_sc_head = next_head;

	return sc;

out_emptyq:
	/* The queue is "empty" if there have not been enough Send
	 * completions recently. This is a sign the Send Queue is
	 * backing up. Cause the caller to pause and try again.
	 */
	xprt_wait_for_buffer_space(&r_xprt->rx_xprt);
	r_xprt->rx_stats.empty_sendctx_q++;
	return NULL;
}

/**
 * rpcrdma_sendctx_put_locked - Release a send context
 * @r_xprt: controlling transport instance
 * @sc: send context to release
 *
 * Usage: Called from Send completion to return a sendctxt
 * to the queue.
 *
 * The caller serializes calls to this function (per transport).
 */
static void rpcrdma_sendctx_put_locked(struct rpcrdma_xprt *r_xprt,
				       struct rpcrdma_sendctx *sc)
{
	struct rpcrdma_buffer *buf = &r_xprt->rx_buf;
	unsigned long next_tail;

	/* Unmap SGEs of previously completed but unsignaled
	 * Sends by walking up the queue until @sc is found.
	 */
	next_tail = buf->rb_sc_tail;
	do {
		next_tail = rpcrdma_sendctx_next(buf, next_tail);

		/* ORDER: item must be accessed _before_ tail is updated */
		rpcrdma_sendctx_unmap(buf->rb_sc_ctxs[next_tail]);

	} while (buf->rb_sc_ctxs[next_tail] != sc);

	/* Paired with READ_ONCE */
	smp_store_release(&buf->rb_sc_tail, next_tail);

	xprt_write_space(&r_xprt->rx_xprt);
}

static void
rpcrdma_mrs_create(struct rpcrdma_xprt *r_xprt)
{
	struct rpcrdma_buffer *buf = &r_xprt->rx_buf;
	struct rpcrdma_ep *ep = r_xprt->rx_ep;
	unsigned int count;

	for (count = 0; count < ep->re_max_rdma_segs; count++) {
		struct rpcrdma_mr *mr;
		int rc;

		mr = kzalloc(sizeof(*mr), GFP_NOFS);
		if (!mr)
			break;

		rc = frwr_mr_init(r_xprt, mr);
		if (rc) {
			kfree(mr);
			break;
		}

		spin_lock(&buf->rb_lock);
		rpcrdma_mr_push(mr, &buf->rb_mrs);
		list_add(&mr->mr_all, &buf->rb_all_mrs);
		spin_unlock(&buf->rb_lock);
	}

<<<<<<< HEAD
	INIT_LIST_HEAD(&buf->rb_recv_bufs);
	for (i = 0; i < buf->rb_max_requests + RPCRDMA_MAX_BC_REQUESTS; i++) {
		struct rpcrdma_rep *rep;
=======
	r_xprt->rx_stats.mrs_allocated += count;
	trace_xprtrdma_createmrs(r_xprt, count);
}
>>>>>>> 24b8d41d

static void
rpcrdma_mr_refresh_worker(struct work_struct *work)
{
	struct rpcrdma_buffer *buf = container_of(work, struct rpcrdma_buffer,
						  rb_refresh_worker);
	struct rpcrdma_xprt *r_xprt = container_of(buf, struct rpcrdma_xprt,
						   rx_buf);

	rpcrdma_mrs_create(r_xprt);
	xprt_write_space(&r_xprt->rx_xprt);
}

/**
 * rpcrdma_mrs_refresh - Wake the MR refresh worker
 * @r_xprt: controlling transport instance
 *
 */
void rpcrdma_mrs_refresh(struct rpcrdma_xprt *r_xprt)
{
	struct rpcrdma_buffer *buf = &r_xprt->rx_buf;
	struct rpcrdma_ep *ep = r_xprt->rx_ep;

	/* If there is no underlying connection, it's no use
	 * to wake the refresh worker.
	 */
	if (ep->re_connect_status == 1) {
		/* The work is scheduled on a WQ_MEM_RECLAIM
		 * workqueue in order to prevent MR allocation
		 * from recursing into NFS during direct reclaim.
		 */
		queue_work(xprtiod_workqueue, &buf->rb_refresh_worker);
	}
}

/**
 * rpcrdma_req_create - Allocate an rpcrdma_req object
 * @r_xprt: controlling r_xprt
 * @size: initial size, in bytes, of send and receive buffers
 * @flags: GFP flags passed to memory allocators
 *
 * Returns an allocated and fully initialized rpcrdma_req or NULL.
 */
struct rpcrdma_req *rpcrdma_req_create(struct rpcrdma_xprt *r_xprt, size_t size,
				       gfp_t flags)
{
	struct rpcrdma_buffer *buffer = &r_xprt->rx_buf;
	struct rpcrdma_req *req;

	req = kzalloc(sizeof(*req), flags);
	if (req == NULL)
		goto out1;

	req->rl_sendbuf = rpcrdma_regbuf_alloc(size, DMA_TO_DEVICE, flags);
	if (!req->rl_sendbuf)
		goto out2;

	req->rl_recvbuf = rpcrdma_regbuf_alloc(size, DMA_NONE, flags);
	if (!req->rl_recvbuf)
		goto out3;

	INIT_LIST_HEAD(&req->rl_free_mrs);
	INIT_LIST_HEAD(&req->rl_registered);
	spin_lock(&buffer->rb_lock);
	list_add(&req->rl_all, &buffer->rb_allreqs);
	spin_unlock(&buffer->rb_lock);
	return req;

out3:
	kfree(req->rl_sendbuf);
out2:
	kfree(req);
out1:
	return NULL;
}

/**
 * rpcrdma_req_setup - Per-connection instance setup of an rpcrdma_req object
 * @r_xprt: controlling transport instance
 * @req: rpcrdma_req object to set up
 *
 * Returns zero on success, and a negative errno on failure.
 */
int rpcrdma_req_setup(struct rpcrdma_xprt *r_xprt, struct rpcrdma_req *req)
{
	struct rpcrdma_regbuf *rb;
	size_t maxhdrsize;

	/* Compute maximum header buffer size in bytes */
	maxhdrsize = rpcrdma_fixed_maxsz + 3 +
		     r_xprt->rx_ep->re_max_rdma_segs * rpcrdma_readchunk_maxsz;
	maxhdrsize *= sizeof(__be32);
	rb = rpcrdma_regbuf_alloc(__roundup_pow_of_two(maxhdrsize),
				  DMA_TO_DEVICE, GFP_KERNEL);
	if (!rb)
		goto out;

	if (!__rpcrdma_regbuf_dma_map(r_xprt, rb))
		goto out_free;

	req->rl_rdmabuf = rb;
	xdr_buf_init(&req->rl_hdrbuf, rdmab_data(rb), rdmab_length(rb));
	return 0;

out_free:
	rpcrdma_regbuf_free(rb);
out:
	return -ENOMEM;
}

/* ASSUMPTION: the rb_allreqs list is stable for the duration,
 * and thus can be walked without holding rb_lock. Eg. the
 * caller is holding the transport send lock to exclude
 * device removal or disconnection.
 */
static int rpcrdma_reqs_setup(struct rpcrdma_xprt *r_xprt)
{
	struct rpcrdma_buffer *buf = &r_xprt->rx_buf;
	struct rpcrdma_req *req;
	int rc;

	list_for_each_entry(req, &buf->rb_allreqs, rl_all) {
		rc = rpcrdma_req_setup(r_xprt, req);
		if (rc)
			return rc;
	}
	return 0;
}

static void rpcrdma_req_reset(struct rpcrdma_req *req)
{
	/* Credits are valid for only one connection */
	req->rl_slot.rq_cong = 0;

	rpcrdma_regbuf_free(req->rl_rdmabuf);
	req->rl_rdmabuf = NULL;

	rpcrdma_regbuf_dma_unmap(req->rl_sendbuf);
	rpcrdma_regbuf_dma_unmap(req->rl_recvbuf);

	frwr_reset(req);
}

/* ASSUMPTION: the rb_allreqs list is stable for the duration,
 * and thus can be walked without holding rb_lock. Eg. the
 * caller is holding the transport send lock to exclude
 * device removal or disconnection.
 */
static void rpcrdma_reqs_reset(struct rpcrdma_xprt *r_xprt)
{
	struct rpcrdma_buffer *buf = &r_xprt->rx_buf;
	struct rpcrdma_req *req;

	list_for_each_entry(req, &buf->rb_allreqs, rl_all)
		rpcrdma_req_reset(req);
}

/* No locking needed here. This function is called only by the
 * Receive completion handler.
 */
static noinline
struct rpcrdma_rep *rpcrdma_rep_create(struct rpcrdma_xprt *r_xprt,
				       bool temp)
{
	struct rpcrdma_rep *rep;

	rep = kzalloc(sizeof(*rep), GFP_KERNEL);
	if (rep == NULL)
		goto out;

	rep->rr_rdmabuf = rpcrdma_regbuf_alloc(r_xprt->rx_ep->re_inline_recv,
					       DMA_FROM_DEVICE, GFP_KERNEL);
	if (!rep->rr_rdmabuf)
		goto out_free;

	if (!rpcrdma_regbuf_dma_map(r_xprt, rep->rr_rdmabuf))
		goto out_free_regbuf;

	xdr_buf_init(&rep->rr_hdrbuf, rdmab_data(rep->rr_rdmabuf),
		     rdmab_length(rep->rr_rdmabuf));
	rep->rr_cqe.done = rpcrdma_wc_receive;
	rep->rr_rxprt = r_xprt;
	rep->rr_recv_wr.next = NULL;
	rep->rr_recv_wr.wr_cqe = &rep->rr_cqe;
	rep->rr_recv_wr.sg_list = &rep->rr_rdmabuf->rg_iov;
	rep->rr_recv_wr.num_sge = 1;
	rep->rr_temp = temp;
	list_add(&rep->rr_all, &r_xprt->rx_buf.rb_all_reps);
	return rep;

out_free_regbuf:
	rpcrdma_regbuf_free(rep->rr_rdmabuf);
out_free:
	kfree(rep);
out:
	return NULL;
}

<<<<<<< HEAD
static void
rpcrdma_destroy_rep(struct rpcrdma_rep *rep)
{
	rpcrdma_free_regbuf(rep->rr_rdmabuf);
	kfree(rep);
}

void
rpcrdma_destroy_req(struct rpcrdma_req *req)
{
	rpcrdma_free_regbuf(req->rl_recvbuf);
	rpcrdma_free_regbuf(req->rl_sendbuf);
	rpcrdma_free_regbuf(req->rl_rdmabuf);
	kfree(req);
}

static void
rpcrdma_destroy_mrs(struct rpcrdma_buffer *buf)
{
	struct rpcrdma_xprt *r_xprt = container_of(buf, struct rpcrdma_xprt,
						   rx_buf);
	struct rpcrdma_ia *ia = rdmab_to_ia(buf);
	struct rpcrdma_mw *mw;
	unsigned int count;

	count = 0;
	spin_lock(&buf->rb_mwlock);
	while (!list_empty(&buf->rb_all)) {
		mw = list_entry(buf->rb_all.next, struct rpcrdma_mw, mw_all);
		list_del(&mw->mw_all);

		spin_unlock(&buf->rb_mwlock);
		ia->ri_ops->ro_release_mr(mw);
		count++;
		spin_lock(&buf->rb_mwlock);
	}
	spin_unlock(&buf->rb_mwlock);
	r_xprt->rx_stats.mrs_allocated = 0;

	dprintk("RPC:       %s: released %u MRs\n", __func__, count);
}

void
rpcrdma_buffer_destroy(struct rpcrdma_buffer *buf)
{
	cancel_delayed_work_sync(&buf->rb_recovery_worker);
=======
/* No locking needed here. This function is invoked only by the
 * Receive completion handler, or during transport shutdown.
 */
static void rpcrdma_rep_destroy(struct rpcrdma_rep *rep)
{
	list_del(&rep->rr_all);
	rpcrdma_regbuf_free(rep->rr_rdmabuf);
	kfree(rep);
}

static struct rpcrdma_rep *rpcrdma_rep_get_locked(struct rpcrdma_buffer *buf)
{
	struct llist_node *node;

	/* Calls to llist_del_first are required to be serialized */
	node = llist_del_first(&buf->rb_free_reps);
	if (!node)
		return NULL;
	return llist_entry(node, struct rpcrdma_rep, rr_node);
}

static void rpcrdma_rep_put(struct rpcrdma_buffer *buf,
			    struct rpcrdma_rep *rep)
{
	llist_add(&rep->rr_node, &buf->rb_free_reps);
}
>>>>>>> 24b8d41d

static void rpcrdma_reps_unmap(struct rpcrdma_xprt *r_xprt)
{
	struct rpcrdma_buffer *buf = &r_xprt->rx_buf;
	struct rpcrdma_rep *rep;

<<<<<<< HEAD
		rep = rpcrdma_buffer_get_rep_locked(buf);
		rpcrdma_destroy_rep(rep);
	}
	buf->rb_send_count = 0;
=======
	list_for_each_entry(rep, &buf->rb_all_reps, rr_all) {
		rpcrdma_regbuf_dma_unmap(rep->rr_rdmabuf);
		rep->rr_temp = true;
	}
}
>>>>>>> 24b8d41d

static void rpcrdma_reps_destroy(struct rpcrdma_buffer *buf)
{
	struct rpcrdma_rep *rep;

	while ((rep = rpcrdma_rep_get_locked(buf)) != NULL)
		rpcrdma_rep_destroy(rep);
}

/**
 * rpcrdma_buffer_create - Create initial set of req/rep objects
 * @r_xprt: transport instance to (re)initialize
 *
 * Returns zero on success, otherwise a negative errno.
 */
int rpcrdma_buffer_create(struct rpcrdma_xprt *r_xprt)
{
	struct rpcrdma_buffer *buf = &r_xprt->rx_buf;
	int i, rc;

	buf->rb_bc_srv_max_requests = 0;
	spin_lock_init(&buf->rb_lock);
	INIT_LIST_HEAD(&buf->rb_mrs);
	INIT_LIST_HEAD(&buf->rb_all_mrs);
	INIT_WORK(&buf->rb_refresh_worker, rpcrdma_mr_refresh_worker);

	INIT_LIST_HEAD(&buf->rb_send_bufs);
	INIT_LIST_HEAD(&buf->rb_allreqs);
	INIT_LIST_HEAD(&buf->rb_all_reps);

	rc = -ENOMEM;
	for (i = 0; i < r_xprt->rx_xprt.max_reqs; i++) {
		struct rpcrdma_req *req;

<<<<<<< HEAD
		spin_unlock(&buf->rb_reqslock);
		rpcrdma_destroy_req(req);
		spin_lock(&buf->rb_reqslock);
	}
	spin_unlock(&buf->rb_reqslock);
	buf->rb_recv_count = 0;

	rpcrdma_destroy_mrs(buf);
=======
		req = rpcrdma_req_create(r_xprt, RPCRDMA_V1_DEF_INLINE_SIZE * 2,
					 GFP_KERNEL);
		if (!req)
			goto out;
		list_add(&req->rl_list, &buf->rb_send_bufs);
	}

	init_llist_head(&buf->rb_free_reps);

	return 0;
out:
	rpcrdma_buffer_destroy(buf);
	return rc;
>>>>>>> 24b8d41d
}

/**
 * rpcrdma_req_destroy - Destroy an rpcrdma_req object
 * @req: unused object to be destroyed
 *
 * Relies on caller holding the transport send lock to protect
 * removing req->rl_all from buf->rb_all_reqs safely.
 */
void rpcrdma_req_destroy(struct rpcrdma_req *req)
{
	struct rpcrdma_mr *mr;

	list_del(&req->rl_all);

	while ((mr = rpcrdma_mr_pop(&req->rl_free_mrs))) {
		struct rpcrdma_buffer *buf = &mr->mr_xprt->rx_buf;

		spin_lock(&buf->rb_lock);
		list_del(&mr->mr_all);
		spin_unlock(&buf->rb_lock);

		frwr_release_mr(mr);
	}

<<<<<<< HEAD
	if (!mw)
		goto out_nomws;
	return mw;

out_nomws:
	dprintk("RPC:       %s: no MWs available\n", __func__);
	schedule_delayed_work(&buf->rb_refresh_worker, 0);

	/* Allow the reply handler and refresh worker to run */
	cond_resched();

	return NULL;
=======
	rpcrdma_regbuf_free(req->rl_recvbuf);
	rpcrdma_regbuf_free(req->rl_sendbuf);
	rpcrdma_regbuf_free(req->rl_rdmabuf);
	kfree(req);
>>>>>>> 24b8d41d
}

/**
 * rpcrdma_mrs_destroy - Release all of a transport's MRs
 * @r_xprt: controlling transport instance
 *
 * Relies on caller holding the transport send lock to protect
 * removing mr->mr_list from req->rl_free_mrs safely.
 */
static void rpcrdma_mrs_destroy(struct rpcrdma_xprt *r_xprt)
{
	struct rpcrdma_buffer *buf = &r_xprt->rx_buf;
	struct rpcrdma_mr *mr;

	cancel_work_sync(&buf->rb_refresh_worker);

	spin_lock(&buf->rb_lock);
	while ((mr = list_first_entry_or_null(&buf->rb_all_mrs,
					      struct rpcrdma_mr,
					      mr_all)) != NULL) {
		list_del(&mr->mr_list);
		list_del(&mr->mr_all);
		spin_unlock(&buf->rb_lock);

		frwr_release_mr(mr);

		spin_lock(&buf->rb_lock);
	}
	spin_unlock(&buf->rb_lock);
}

<<<<<<< HEAD
static struct rpcrdma_rep *
rpcrdma_buffer_get_rep(struct rpcrdma_buffer *buffers)
{
	/* If an RPC previously completed without a reply (say, a
	 * credential problem or a soft timeout occurs) then hold off
	 * on supplying more Receive buffers until the number of new
	 * pending RPCs catches up to the number of posted Receives.
	 */
	if (unlikely(buffers->rb_send_count < buffers->rb_recv_count))
		return NULL;

	if (unlikely(list_empty(&buffers->rb_recv_bufs)))
		return NULL;
	buffers->rb_recv_count++;
	return rpcrdma_buffer_get_rep_locked(buffers);
}

/*
 * Get a set of request/reply buffers.
=======
/**
 * rpcrdma_buffer_destroy - Release all hw resources
 * @buf: root control block for resources
>>>>>>> 24b8d41d
 *
 * ORDERING: relies on a prior rpcrdma_xprt_drain :
 * - No more Send or Receive completions can occur
 * - All MRs, reps, and reqs are returned to their free lists
 */
void
rpcrdma_buffer_destroy(struct rpcrdma_buffer *buf)
{
	rpcrdma_reps_destroy(buf);

<<<<<<< HEAD
	spin_lock(&buffers->rb_lock);
	if (list_empty(&buffers->rb_send_bufs))
		goto out_reqbuf;
	buffers->rb_send_count++;
	req = rpcrdma_buffer_get_req_locked(buffers);
	req->rl_reply = rpcrdma_buffer_get_rep(buffers);
	spin_unlock(&buffers->rb_lock);
	return req;

out_reqbuf:
	spin_unlock(&buffers->rb_lock);
	pr_warn("RPC:       %s: out of request buffers\n", __func__);
	return NULL;
=======
	while (!list_empty(&buf->rb_send_bufs)) {
		struct rpcrdma_req *req;

		req = list_first_entry(&buf->rb_send_bufs,
				       struct rpcrdma_req, rl_list);
		list_del(&req->rl_list);
		rpcrdma_req_destroy(req);
	}
>>>>>>> 24b8d41d
}

/**
 * rpcrdma_mr_get - Allocate an rpcrdma_mr object
 * @r_xprt: controlling transport
 *
 * Returns an initialized rpcrdma_mr or NULL if no free
 * rpcrdma_mr objects are available.
 */
struct rpcrdma_mr *
rpcrdma_mr_get(struct rpcrdma_xprt *r_xprt)
{
	struct rpcrdma_buffer *buf = &r_xprt->rx_buf;
	struct rpcrdma_mr *mr;

<<<<<<< HEAD
	req->rl_send_wr.num_sge = 0;
	req->rl_reply = NULL;

	spin_lock(&buffers->rb_lock);
	buffers->rb_send_count--;
	list_add_tail(&req->rl_free, &buffers->rb_send_bufs);
	if (rep) {
		buffers->rb_recv_count--;
		list_add_tail(&rep->rr_list, &buffers->rb_recv_bufs);
	}
	spin_unlock(&buffers->rb_lock);
=======
	spin_lock(&buf->rb_lock);
	mr = rpcrdma_mr_pop(&buf->rb_mrs);
	spin_unlock(&buf->rb_lock);
	return mr;
}

/**
 * rpcrdma_mr_put - DMA unmap an MR and release it
 * @mr: MR to release
 *
 */
void rpcrdma_mr_put(struct rpcrdma_mr *mr)
{
	struct rpcrdma_xprt *r_xprt = mr->mr_xprt;

	if (mr->mr_dir != DMA_NONE) {
		trace_xprtrdma_mr_unmap(mr);
		ib_dma_unmap_sg(r_xprt->rx_ep->re_id->device,
				mr->mr_sg, mr->mr_nents, mr->mr_dir);
		mr->mr_dir = DMA_NONE;
	}

	rpcrdma_mr_push(mr, &mr->mr_req->rl_free_mrs);
>>>>>>> 24b8d41d
}

/**
 * rpcrdma_buffer_get - Get a request buffer
 * @buffers: Buffer pool from which to obtain a buffer
 *
 * Returns a fresh rpcrdma_req, or NULL if none are available.
 */
struct rpcrdma_req *
rpcrdma_buffer_get(struct rpcrdma_buffer *buffers)
{
	struct rpcrdma_req *req;

	spin_lock(&buffers->rb_lock);
<<<<<<< HEAD
	req->rl_reply = rpcrdma_buffer_get_rep(buffers);
=======
	req = list_first_entry_or_null(&buffers->rb_send_bufs,
				       struct rpcrdma_req, rl_list);
	if (req)
		list_del_init(&req->rl_list);
>>>>>>> 24b8d41d
	spin_unlock(&buffers->rb_lock);
	return req;
}

/**
 * rpcrdma_buffer_put - Put request/reply buffers back into pool
 * @buffers: buffer pool
 * @req: object to return
 *
 */
void rpcrdma_buffer_put(struct rpcrdma_buffer *buffers, struct rpcrdma_req *req)
{
	if (req->rl_reply)
		rpcrdma_rep_put(buffers, req->rl_reply);
	req->rl_reply = NULL;

	spin_lock(&buffers->rb_lock);
<<<<<<< HEAD
	buffers->rb_recv_count--;
	list_add_tail(&rep->rr_list, &buffers->rb_recv_bufs);
=======
	list_add(&req->rl_list, &buffers->rb_send_bufs);
>>>>>>> 24b8d41d
	spin_unlock(&buffers->rb_lock);
}

/**
<<<<<<< HEAD
 * rpcrdma_alloc_regbuf - allocate and DMA-map memory for SEND/RECV buffers
 * @size: size of buffer to be allocated, in bytes
 * @direction: direction of data movement
 * @flags: GFP flags
 *
 * Returns an ERR_PTR, or a pointer to a regbuf, a buffer that
 * can be persistently DMA-mapped for I/O.
 *
 * xprtrdma uses a regbuf for posting an outgoing RDMA SEND, or for
 * receiving the payload of RDMA RECV operations. During Long Calls
 * or Replies they may be registered externally via ro_map.
 */
struct rpcrdma_regbuf *
rpcrdma_alloc_regbuf(size_t size, enum dma_data_direction direction,
		     gfp_t flags)
{
	struct rpcrdma_regbuf *rb;

	rb = kmalloc(sizeof(*rb) + size, flags);
	if (rb == NULL)
		return ERR_PTR(-ENOMEM);

	rb->rg_device = NULL;
	rb->rg_direction = direction;
	rb->rg_iov.length = size;

	return rb;
}

/**
 * __rpcrdma_map_regbuf - DMA-map a regbuf
 * @ia: controlling rpcrdma_ia
 * @rb: regbuf to be mapped
 */
bool
__rpcrdma_dma_map_regbuf(struct rpcrdma_ia *ia, struct rpcrdma_regbuf *rb)
{
	if (rb->rg_direction == DMA_NONE)
		return false;

	rb->rg_iov.addr = ib_dma_map_single(ia->ri_device,
					    (void *)rb->rg_base,
					    rdmab_length(rb),
					    rb->rg_direction);
	if (ib_dma_mapping_error(ia->ri_device, rdmab_addr(rb)))
		return false;

	rb->rg_device = ia->ri_device;
	rb->rg_iov.lkey = ia->ri_pd->local_dma_lkey;
	return true;
}

static void
rpcrdma_dma_unmap_regbuf(struct rpcrdma_regbuf *rb)
{
	if (!rpcrdma_regbuf_is_mapped(rb))
		return;

	ib_dma_unmap_single(rb->rg_device, rdmab_addr(rb),
			    rdmab_length(rb), rb->rg_direction);
	rb->rg_device = NULL;
}

/**
 * rpcrdma_free_regbuf - deregister and free registered buffer
 * @rb: regbuf to be deregistered and freed
 */
void
rpcrdma_free_regbuf(struct rpcrdma_regbuf *rb)
{
	if (!rb)
		return;

	rpcrdma_dma_unmap_regbuf(rb);
	kfree(rb);
=======
 * rpcrdma_recv_buffer_put - Release rpcrdma_rep back to free list
 * @rep: rep to release
 *
 * Used after error conditions.
 */
void rpcrdma_recv_buffer_put(struct rpcrdma_rep *rep)
{
	rpcrdma_rep_put(&rep->rr_rxprt->rx_buf, rep);
}

/* Returns a pointer to a rpcrdma_regbuf object, or NULL.
 *
 * xprtrdma uses a regbuf for posting an outgoing RDMA SEND, or for
 * receiving the payload of RDMA RECV operations. During Long Calls
 * or Replies they may be registered externally via frwr_map.
 */
static struct rpcrdma_regbuf *
rpcrdma_regbuf_alloc(size_t size, enum dma_data_direction direction,
		     gfp_t flags)
{
	struct rpcrdma_regbuf *rb;

	rb = kmalloc(sizeof(*rb), flags);
	if (!rb)
		return NULL;
	rb->rg_data = kmalloc(size, flags);
	if (!rb->rg_data) {
		kfree(rb);
		return NULL;
	}

	rb->rg_device = NULL;
	rb->rg_direction = direction;
	rb->rg_iov.length = size;
	return rb;
}

/**
 * rpcrdma_regbuf_realloc - re-allocate a SEND/RECV buffer
 * @rb: regbuf to reallocate
 * @size: size of buffer to be allocated, in bytes
 * @flags: GFP flags
 *
 * Returns true if reallocation was successful. If false is
 * returned, @rb is left untouched.
 */
bool rpcrdma_regbuf_realloc(struct rpcrdma_regbuf *rb, size_t size, gfp_t flags)
{
	void *buf;

	buf = kmalloc(size, flags);
	if (!buf)
		return false;

	rpcrdma_regbuf_dma_unmap(rb);
	kfree(rb->rg_data);

	rb->rg_data = buf;
	rb->rg_iov.length = size;
	return true;
>>>>>>> 24b8d41d
}

/**
 * __rpcrdma_regbuf_dma_map - DMA-map a regbuf
 * @r_xprt: controlling transport instance
 * @rb: regbuf to be mapped
 *
 * Returns true if the buffer is now DMA mapped to @r_xprt's device
 */
bool __rpcrdma_regbuf_dma_map(struct rpcrdma_xprt *r_xprt,
			      struct rpcrdma_regbuf *rb)
{
<<<<<<< HEAD
	struct ib_send_wr *send_wr = &req->rl_send_wr;
	struct ib_send_wr *send_wr_fail;
	int rc;

	if (req->rl_reply) {
		rc = rpcrdma_ep_post_recv(ia, req->rl_reply);
		if (rc)
			return rc;
		req->rl_reply = NULL;
	}

	dprintk("RPC:       %s: posting %d s/g entries\n",
		__func__, send_wr->num_sge);

	if (DECR_CQCOUNT(ep) > 0)
		send_wr->send_flags = 0;
	else { /* Provider must take a send completion every now and then */
		INIT_CQCOUNT(ep);
		send_wr->send_flags = IB_SEND_SIGNALED;
	}

	rc = ib_post_send(ia->ri_id->qp, send_wr, &send_wr_fail);
	if (rc)
		goto out_postsend_err;
	return 0;

out_postsend_err:
	pr_err("rpcrdma: RDMA Send ib_post_send returned %i\n", rc);
	return -ENOTCONN;
}

int
rpcrdma_ep_post_recv(struct rpcrdma_ia *ia,
		     struct rpcrdma_rep *rep)
{
	struct ib_recv_wr *recv_wr_fail;
	int rc;

	if (!rpcrdma_dma_map_regbuf(ia, rep->rr_rdmabuf))
		goto out_map;
	rc = ib_post_recv(ia->ri_id->qp, &rep->rr_recv_wr, &recv_wr_fail);
	if (rc)
		goto out_postrecv;
	return 0;

out_map:
	pr_err("rpcrdma: failed to DMA map the Receive buffer\n");
	return -EIO;

out_postrecv:
	pr_err("rpcrdma: ib_post_recv returned %i\n", rc);
	return -ENOTCONN;
=======
	struct ib_device *device = r_xprt->rx_ep->re_id->device;

	if (rb->rg_direction == DMA_NONE)
		return false;

	rb->rg_iov.addr = ib_dma_map_single(device, rdmab_data(rb),
					    rdmab_length(rb), rb->rg_direction);
	if (ib_dma_mapping_error(device, rdmab_addr(rb))) {
		trace_xprtrdma_dma_maperr(rdmab_addr(rb));
		return false;
	}

	rb->rg_device = device;
	rb->rg_iov.lkey = r_xprt->rx_ep->re_pd->local_dma_lkey;
	return true;
}

static void rpcrdma_regbuf_dma_unmap(struct rpcrdma_regbuf *rb)
{
	if (!rb)
		return;

	if (!rpcrdma_regbuf_is_mapped(rb))
		return;

	ib_dma_unmap_single(rb->rg_device, rdmab_addr(rb), rdmab_length(rb),
			    rb->rg_direction);
	rb->rg_device = NULL;
}

static void rpcrdma_regbuf_free(struct rpcrdma_regbuf *rb)
{
	rpcrdma_regbuf_dma_unmap(rb);
	if (rb)
		kfree(rb->rg_data);
	kfree(rb);
>>>>>>> 24b8d41d
}

/**
 * rpcrdma_post_sends - Post WRs to a transport's Send Queue
 * @r_xprt: controlling transport instance
 * @req: rpcrdma_req containing the Send WR to post
 *
 * Returns 0 if the post was successful, otherwise -ENOTCONN
 * is returned.
 */
int rpcrdma_post_sends(struct rpcrdma_xprt *r_xprt, struct rpcrdma_req *req)
{
<<<<<<< HEAD
	struct rpcrdma_buffer *buffers = &r_xprt->rx_buf;
	struct rpcrdma_ia *ia = &r_xprt->rx_ia;
	struct rpcrdma_rep *rep;
	int rc;

	while (count--) {
		spin_lock(&buffers->rb_lock);
		if (list_empty(&buffers->rb_recv_bufs))
			goto out_reqbuf;
		rep = rpcrdma_buffer_get_rep_locked(buffers);
		spin_unlock(&buffers->rb_lock);

		rc = rpcrdma_ep_post_recv(ia, rep);
		if (rc)
			goto out_rc;
=======
	struct ib_send_wr *send_wr = &req->rl_wr;
	struct rpcrdma_ep *ep = r_xprt->rx_ep;
	int rc;

	if (!ep->re_send_count || kref_read(&req->rl_kref) > 1) {
		send_wr->send_flags |= IB_SEND_SIGNALED;
		ep->re_send_count = ep->re_send_batch;
	} else {
		send_wr->send_flags &= ~IB_SEND_SIGNALED;
		--ep->re_send_count;
>>>>>>> 24b8d41d
	}

	trace_xprtrdma_post_send(req);
	rc = frwr_send(r_xprt, req);
	if (rc)
		return -ENOTCONN;
	return 0;
<<<<<<< HEAD

out_reqbuf:
	spin_unlock(&buffers->rb_lock);
	pr_warn("%s: no extra receive buffers\n", __func__);
	return -ENOMEM;

out_rc:
	rpcrdma_recv_buffer_put(rep);
	return rc;
=======
}

/**
 * rpcrdma_post_recvs - Refill the Receive Queue
 * @r_xprt: controlling transport instance
 * @temp: mark Receive buffers to be deleted after use
 *
 */
void rpcrdma_post_recvs(struct rpcrdma_xprt *r_xprt, bool temp)
{
	struct rpcrdma_buffer *buf = &r_xprt->rx_buf;
	struct rpcrdma_ep *ep = r_xprt->rx_ep;
	struct ib_recv_wr *wr, *bad_wr;
	struct rpcrdma_rep *rep;
	int needed, count, rc;

	rc = 0;
	count = 0;

	needed = buf->rb_credits + (buf->rb_bc_srv_max_requests << 1);
	if (likely(ep->re_receive_count > needed))
		goto out;
	needed -= ep->re_receive_count;
	if (!temp)
		needed += RPCRDMA_MAX_RECV_BATCH;

	/* fast path: all needed reps can be found on the free list */
	wr = NULL;
	while (needed) {
		rep = rpcrdma_rep_get_locked(buf);
		if (rep && rep->rr_temp) {
			rpcrdma_rep_destroy(rep);
			continue;
		}
		if (!rep)
			rep = rpcrdma_rep_create(r_xprt, temp);
		if (!rep)
			break;

		trace_xprtrdma_post_recv(rep);
		rep->rr_recv_wr.next = wr;
		wr = &rep->rr_recv_wr;
		--needed;
		++count;
	}
	if (!wr)
		goto out;

	rc = ib_post_recv(ep->re_id->qp, wr,
			  (const struct ib_recv_wr **)&bad_wr);
out:
	trace_xprtrdma_post_recvs(r_xprt, count, rc);
	if (rc) {
		for (wr = bad_wr; wr;) {
			struct rpcrdma_rep *rep;

			rep = container_of(wr, struct rpcrdma_rep, rr_recv_wr);
			wr = wr->next;
			rpcrdma_recv_buffer_put(rep);
			--count;
		}
	}
	ep->re_receive_count += count;
	return;
>>>>>>> 24b8d41d
}<|MERGE_RESOLUTION|>--- conflicted
+++ resolved
@@ -53,12 +53,9 @@
 #include <linux/slab.h>
 #include <linux/sunrpc/addr.h>
 #include <linux/sunrpc/svc_rdma.h>
-<<<<<<< HEAD
-=======
 #include <linux/log2.h>
 
 #include <asm-generic/barrier.h>
->>>>>>> 24b8d41d
 #include <asm/bitops.h>
 
 #include <rdma/ib_cm.h>
@@ -143,10 +140,6 @@
 		xprt_force_disconnect(ep->re_xprt);
 }
 
-<<<<<<< HEAD
-/* Perform basic sanity checking to avoid using garbage
- * to update the credit grant value.
-=======
 /**
  * rpcrdma_flush_disconnect - Disconnect on flushed completion
  * @r_xprt: transport to disconnect
@@ -165,7 +158,6 @@
  * @cq:	completion queue
  * @wc:	WCE for a completed Send WR
  *
->>>>>>> 24b8d41d
  */
 static void rpcrdma_wc_send(struct ib_cq *cq, struct ib_wc *wc)
 {
@@ -182,20 +174,11 @@
 
 /**
  * rpcrdma_wc_receive - Invoked by RDMA provider for each polled Receive WC
-<<<<<<< HEAD
- * @cq:	completion queue (ignored)
- * @wc:	completed WR
- *
- */
-static void
-rpcrdma_wc_receive(struct ib_cq *cq, struct ib_wc *wc)
-=======
  * @cq:	completion queue
  * @wc:	WCE for a completed Receive WR
  *
  */
 static void rpcrdma_wc_receive(struct ib_cq *cq, struct ib_wc *wc)
->>>>>>> 24b8d41d
 {
 	struct ib_cqe *cqe = wc->wr_cqe;
 	struct rpcrdma_rep *rep = container_of(cqe, struct rpcrdma_rep,
@@ -213,15 +196,7 @@
 	rep->rr_wc_flags = wc->wc_flags;
 	rep->rr_inv_rkey = wc->ex.invalidate_rkey;
 
-<<<<<<< HEAD
-	rep->rr_len = wc->byte_len;
-	rep->rr_wc_flags = wc->wc_flags;
-	rep->rr_inv_rkey = wc->ex.invalidate_rkey;
-
-	ib_dma_sync_single_for_cpu(rep->rr_device,
-=======
 	ib_dma_sync_single_for_cpu(rdmab_device(rep->rr_rdmabuf),
->>>>>>> 24b8d41d
 				   rdmab_addr(rep->rr_rdmabuf),
 				   wc->byte_len, DMA_FROM_DEVICE);
 
@@ -233,57 +208,31 @@
 	rpcrdma_rep_destroy(rep);
 }
 
-<<<<<<< HEAD
-static void
-rpcrdma_update_connect_private(struct rpcrdma_xprt *r_xprt,
-			       struct rdma_conn_param *param)
-{
-	struct rpcrdma_create_data_internal *cdata = &r_xprt->rx_data;
-=======
 static void rpcrdma_update_cm_private(struct rpcrdma_ep *ep,
 				      struct rdma_conn_param *param)
 {
->>>>>>> 24b8d41d
 	const struct rpcrdma_connect_private *pmsg = param->private_data;
 	unsigned int rsize, wsize;
 
 	/* Default settings for RPC-over-RDMA Version One */
-<<<<<<< HEAD
-	r_xprt->rx_ia.ri_reminv_expected = false;
-=======
 	ep->re_implicit_roundup = xprt_rdma_pad_optimize;
->>>>>>> 24b8d41d
 	rsize = RPCRDMA_V1_DEF_INLINE_SIZE;
 	wsize = RPCRDMA_V1_DEF_INLINE_SIZE;
 
 	if (pmsg &&
 	    pmsg->cp_magic == rpcrdma_cmp_magic &&
 	    pmsg->cp_version == RPCRDMA_CMP_VERSION) {
-<<<<<<< HEAD
-		r_xprt->rx_ia.ri_reminv_expected = true;
-=======
 		ep->re_implicit_roundup = true;
->>>>>>> 24b8d41d
 		rsize = rpcrdma_decode_buffer_size(pmsg->cp_send_size);
 		wsize = rpcrdma_decode_buffer_size(pmsg->cp_recv_size);
 	}
 
-<<<<<<< HEAD
-	if (rsize < cdata->inline_rsize)
-		cdata->inline_rsize = rsize;
-	if (wsize < cdata->inline_wsize)
-		cdata->inline_wsize = wsize;
-	pr_info("rpcrdma: max send %u, max recv %u\n",
-		cdata->inline_wsize, cdata->inline_rsize);
-	rpcrdma_set_max_header_sizes(r_xprt);
-=======
 	if (rsize < ep->re_inline_recv)
 		ep->re_inline_recv = rsize;
 	if (wsize < ep->re_inline_send)
 		ep->re_inline_send = wsize;
 
 	rpcrdma_set_max_header_sizes(ep);
->>>>>>> 24b8d41d
 }
 
 /**
@@ -324,25 +273,12 @@
 		ep->re_connect_status = -ENODEV;
 		goto disconnected;
 	case RDMA_CM_EVENT_ESTABLISHED:
-<<<<<<< HEAD
-		connstate = 1;
-		ib_query_qp(ia->ri_id->qp, attr,
-			    IB_QP_MAX_QP_RD_ATOMIC | IB_QP_MAX_DEST_RD_ATOMIC,
-			    iattr);
-		dprintk("RPC:       %s: %d responder resources"
-			" (%d initiator)\n",
-			__func__, attr->max_dest_rd_atomic,
-			attr->max_rd_atomic);
-		rpcrdma_update_connect_private(xprt, &event->param.conn);
-		goto connected;
-=======
 		rpcrdma_ep_get(ep);
 		ep->re_connect_status = 1;
 		rpcrdma_update_cm_private(ep, &event->param.conn);
 		trace_xprtrdma_inline_thresh(ep);
 		wake_up_all(&ep->re_connect_wait);
 		break;
->>>>>>> 24b8d41d
 	case RDMA_CM_EVENT_CONNECT_ERROR:
 		ep->re_connect_status = -ENOTCONN;
 		goto wake_connect_worker;
@@ -418,61 +354,10 @@
 	return ERR_PTR(rc);
 }
 
-<<<<<<< HEAD
-/*
- * Exported functions.
- */
-
-/*
- * Open and initialize an Interface Adapter.
- *  o initializes fields of struct rpcrdma_ia, including
- *    interface and provider attributes and protection zone.
- */
-int
-rpcrdma_ia_open(struct rpcrdma_xprt *xprt, struct sockaddr *addr, int memreg)
-=======
 static void rpcrdma_ep_destroy(struct kref *kref)
->>>>>>> 24b8d41d
 {
 	struct rpcrdma_ep *ep = container_of(kref, struct rpcrdma_ep, re_kref);
 
-<<<<<<< HEAD
-	ia->ri_id = rpcrdma_create_id(xprt, ia, addr);
-	if (IS_ERR(ia->ri_id)) {
-		rc = PTR_ERR(ia->ri_id);
-		goto out1;
-	}
-	ia->ri_device = ia->ri_id->device;
-
-	ia->ri_pd = ib_alloc_pd(ia->ri_device, 0);
-	if (IS_ERR(ia->ri_pd)) {
-		rc = PTR_ERR(ia->ri_pd);
-		pr_err("rpcrdma: ib_alloc_pd() returned %d\n", rc);
-		goto out2;
-	}
-
-	switch (memreg) {
-	case RPCRDMA_FRMR:
-		if (frwr_is_supported(ia)) {
-			ia->ri_ops = &rpcrdma_frwr_memreg_ops;
-			break;
-		}
-		/*FALLTHROUGH*/
-	case RPCRDMA_MTHCAFMR:
-		if (fmr_is_supported(ia)) {
-			ia->ri_ops = &rpcrdma_fmr_memreg_ops;
-			break;
-		}
-		/*FALLTHROUGH*/
-	default:
-		pr_err("rpcrdma: Unsupported memory registration mode: %d\n",
-		       memreg);
-		rc = -EINVAL;
-		goto out3;
-	}
-
-	return 0;
-=======
 	if (ep->re_id->qp) {
 		rdma_destroy_qp(ep->re_id);
 		ep->re_id->qp = NULL;
@@ -492,7 +377,6 @@
 	kfree(ep);
 	module_put(THIS_MODULE);
 }
->>>>>>> 24b8d41d
 
 static noinline void rpcrdma_ep_get(struct rpcrdma_ep *ep)
 {
@@ -510,18 +394,6 @@
 
 static int rpcrdma_ep_create(struct rpcrdma_xprt *r_xprt)
 {
-<<<<<<< HEAD
-	struct rpcrdma_connect_private *pmsg = &ep->rep_cm_private;
-	struct ib_cq *sendcq, *recvcq;
-	unsigned int max_qp_wr;
-	int rc;
-
-	if (ia->ri_device->attrs.max_sge < RPCRDMA_MAX_SEND_SGES) {
-		dprintk("RPC:       %s: insufficient sge's available\n",
-			__func__);
-		return -ENOMEM;
-	}
-=======
 	struct rpcrdma_connect_private *pmsg;
 	struct ib_device *device;
 	struct rdma_cm_id *id;
@@ -533,39 +405,12 @@
 		return -ENOTCONN;
 	ep->re_xprt = &r_xprt->rx_xprt;
 	kref_init(&ep->re_kref);
->>>>>>> 24b8d41d
 
 	id = rpcrdma_create_id(r_xprt, ep);
 	if (IS_ERR(id)) {
 		kfree(ep);
 		return PTR_ERR(id);
 	}
-<<<<<<< HEAD
-	max_qp_wr = ia->ri_device->attrs.max_qp_wr - RPCRDMA_BACKWARD_WRS - 1;
-
-	/* check provider's send/recv wr limits */
-	if (cdata->max_requests > max_qp_wr)
-		cdata->max_requests = max_qp_wr;
-
-	ep->rep_attr.event_handler = rpcrdma_qp_async_error_upcall;
-	ep->rep_attr.qp_context = ep;
-	ep->rep_attr.srq = NULL;
-	ep->rep_attr.cap.max_send_wr = cdata->max_requests;
-	ep->rep_attr.cap.max_send_wr += RPCRDMA_BACKWARD_WRS;
-	ep->rep_attr.cap.max_send_wr += 1;	/* drain cqe */
-	rc = ia->ri_ops->ro_open(ia, ep, cdata);
-	if (rc)
-		return rc;
-	ep->rep_attr.cap.max_recv_wr = cdata->max_requests;
-	ep->rep_attr.cap.max_recv_wr += RPCRDMA_BACKWARD_WRS;
-	ep->rep_attr.cap.max_recv_wr += 1;	/* drain cqe */
-	ep->rep_attr.cap.max_send_sge = RPCRDMA_MAX_SEND_SGES;
-	ep->rep_attr.cap.max_recv_sge = 1;
-	ep->rep_attr.cap.max_inline_data = 0;
-	ep->rep_attr.sq_sig_type = IB_SIGNAL_REQ_WR;
-	ep->rep_attr.qp_type = IB_QPT_RC;
-	ep->rep_attr.port_num = ~0;
-=======
 	__module_get(THIS_MODULE);
 	device = id->device;
 	ep->re_id = id;
@@ -586,7 +431,6 @@
 	ep->re_attr.sq_sig_type = IB_SIGNAL_REQ_WR;
 	ep->re_attr.qp_type = IB_QPT_RC;
 	ep->re_attr.port_num = ~0;
->>>>>>> 24b8d41d
 
 	dprintk("RPC:       %s: requested max: dtos: send %d recv %d; "
 		"iovs: send %d recv %d\n",
@@ -618,18 +462,6 @@
 	ep->re_receive_count = 0;
 
 	/* Initialize cma parameters */
-<<<<<<< HEAD
-	memset(&ep->rep_remote_cma, 0, sizeof(ep->rep_remote_cma));
-
-	/* Prepare RDMA-CM private message */
-	pmsg->cp_magic = rpcrdma_cmp_magic;
-	pmsg->cp_version = RPCRDMA_CMP_VERSION;
-	pmsg->cp_flags |= ia->ri_ops->ro_send_w_inv_ok;
-	pmsg->cp_send_size = rpcrdma_encode_buffer_size(cdata->inline_wsize);
-	pmsg->cp_recv_size = rpcrdma_encode_buffer_size(cdata->inline_rsize);
-	ep->rep_remote_cma.private_data = pmsg;
-	ep->rep_remote_cma.private_data_len = sizeof(*pmsg);
-=======
 	memset(&ep->re_remote_cma, 0, sizeof(ep->re_remote_cma));
 
 	/* Prepare RDMA-CM private message */
@@ -641,7 +473,6 @@
 	pmsg->cp_recv_size = rpcrdma_encode_buffer_size(ep->re_inline_recv);
 	ep->re_remote_cma.private_data = pmsg;
 	ep->re_remote_cma.private_data_len = sizeof(*pmsg);
->>>>>>> 24b8d41d
 
 	/* Client offers RDMA Read but does not initiate */
 	ep->re_remote_cma.initiator_depth = 0;
@@ -652,20 +483,12 @@
 	 * GID changes quickly. RPC layer handles re-establishing
 	 * transport connection and retransmission.
 	 */
-<<<<<<< HEAD
-	ep->rep_remote_cma.retry_count = 6;
-=======
 	ep->re_remote_cma.retry_count = 6;
->>>>>>> 24b8d41d
 
 	/* RPC-over-RDMA handles its own flow control. In addition,
 	 * make all RNR NAKs visible so we know that RPC-over-RDMA
 	 * flow control is working correctly (no NAKs should be seen).
 	 */
-<<<<<<< HEAD
-	ep->rep_remote_cma.flow_control = 0;
-	ep->rep_remote_cma.rnr_retry_count = 0;
-=======
 	ep->re_remote_cma.flow_control = 0;
 	ep->re_remote_cma.rnr_retry_count = 0;
 
@@ -678,20 +501,13 @@
 	rc = rdma_create_qp(id, ep->re_pd, &ep->re_attr);
 	if (rc)
 		goto out_destroy;
->>>>>>> 24b8d41d
 
 	r_xprt->rx_ep = ep;
 	return 0;
 
-<<<<<<< HEAD
-out2:
-	ib_free_cq(sendcq);
-out1:
-=======
 out_destroy:
 	rpcrdma_ep_put(ep);
 	rdma_destroy_id(id);
->>>>>>> 24b8d41d
 	return rc;
 }
 
@@ -703,73 +519,6 @@
  */
 int rpcrdma_xprt_connect(struct rpcrdma_xprt *r_xprt)
 {
-<<<<<<< HEAD
-	dprintk("RPC:       %s: entering, connected is %d\n",
-		__func__, ep->rep_connected);
-
-	cancel_delayed_work_sync(&ep->rep_connect_worker);
-
-	if (ia->ri_id->qp) {
-		rpcrdma_ep_disconnect(ep, ia);
-		rdma_destroy_qp(ia->ri_id);
-		ia->ri_id->qp = NULL;
-	}
-
-	ib_free_cq(ep->rep_attr.recv_cq);
-	ib_free_cq(ep->rep_attr.send_cq);
-}
-
-/*
- * Connect unconnected endpoint.
- */
-int
-rpcrdma_ep_connect(struct rpcrdma_ep *ep, struct rpcrdma_ia *ia)
-{
-	struct rdma_cm_id *id, *old;
-	int rc = 0;
-	int retry_count = 0;
-
-	if (ep->rep_connected != 0) {
-		struct rpcrdma_xprt *xprt;
-retry:
-		dprintk("RPC:       %s: reconnecting...\n", __func__);
-
-		rpcrdma_ep_disconnect(ep, ia);
-
-		xprt = container_of(ia, struct rpcrdma_xprt, rx_ia);
-		id = rpcrdma_create_id(xprt, ia,
-				(struct sockaddr *)&xprt->rx_data.addr);
-		if (IS_ERR(id)) {
-			rc = -EHOSTUNREACH;
-			goto out;
-		}
-		/* TEMP TEMP TEMP - fail if new device:
-		 * Deregister/remarshal *all* requests!
-		 * Close and recreate adapter, pd, etc!
-		 * Re-determine all attributes still sane!
-		 * More stuff I haven't thought of!
-		 * Rrrgh!
-		 */
-		if (ia->ri_device != id->device) {
-			printk("RPC:       %s: can't reconnect on "
-				"different device!\n", __func__);
-			rpcrdma_destroy_id(id);
-			rc = -ENETUNREACH;
-			goto out;
-		}
-		/* END TEMP */
-		rc = rdma_create_qp(id, ia->ri_pd, &ep->rep_attr);
-		if (rc) {
-			dprintk("RPC:       %s: rdma_create_qp failed %i\n",
-				__func__, rc);
-			rpcrdma_destroy_id(id);
-			rc = -ENETUNREACH;
-			goto out;
-		}
-
-		old = ia->ri_id;
-		ia->ri_id = id;
-=======
 	struct rpc_xprt *xprt = &r_xprt->rx_xprt;
 	struct rpcrdma_ep *ep;
 	int rc;
@@ -800,7 +549,6 @@
 		rc = ep->re_connect_status;
 		goto out;
 	}
->>>>>>> 24b8d41d
 
 	rc = rpcrdma_sendctxs_create(r_xprt);
 	if (rc) {
@@ -877,112 +625,12 @@
 	struct rpcrdma_buffer *buf = &r_xprt->rx_buf;
 	unsigned long i;
 
-<<<<<<< HEAD
-	rc = rdma_disconnect(ia->ri_id);
-	if (!rc) {
-		/* returns without wait if not connected */
-		wait_event_interruptible(ep->rep_connect_wait,
-							ep->rep_connected != 1);
-		dprintk("RPC:       %s: after wait, %sconnected\n", __func__,
-			(ep->rep_connected == 1) ? "still " : "dis");
-	} else {
-		dprintk("RPC:       %s: rdma_disconnect %i\n", __func__, rc);
-		ep->rep_connected = rc;
-	}
-
-	ib_drain_qp(ia->ri_id->qp);
-}
-
-static void
-rpcrdma_mr_recovery_worker(struct work_struct *work)
-{
-	struct rpcrdma_buffer *buf = container_of(work, struct rpcrdma_buffer,
-						  rb_recovery_worker.work);
-	struct rpcrdma_mw *mw;
-
-	spin_lock(&buf->rb_recovery_lock);
-	while (!list_empty(&buf->rb_stale_mrs)) {
-		mw = list_first_entry(&buf->rb_stale_mrs,
-				      struct rpcrdma_mw, mw_list);
-		list_del_init(&mw->mw_list);
-		spin_unlock(&buf->rb_recovery_lock);
-
-		dprintk("RPC:       %s: recovering MR %p\n", __func__, mw);
-		mw->mw_xprt->rx_ia.ri_ops->ro_recover_mr(mw);
-
-		spin_lock(&buf->rb_recovery_lock);
-	}
-	spin_unlock(&buf->rb_recovery_lock);
-}
-
-void
-rpcrdma_defer_mr_recovery(struct rpcrdma_mw *mw)
-{
-	struct rpcrdma_xprt *r_xprt = mw->mw_xprt;
-	struct rpcrdma_buffer *buf = &r_xprt->rx_buf;
-
-	spin_lock(&buf->rb_recovery_lock);
-	list_add(&mw->mw_list, &buf->rb_stale_mrs);
-	spin_unlock(&buf->rb_recovery_lock);
-
-	schedule_delayed_work(&buf->rb_recovery_worker, 0);
-}
-
-static void
-rpcrdma_create_mrs(struct rpcrdma_xprt *r_xprt)
-{
-	struct rpcrdma_buffer *buf = &r_xprt->rx_buf;
-	struct rpcrdma_ia *ia = &r_xprt->rx_ia;
-	unsigned int count;
-	LIST_HEAD(free);
-	LIST_HEAD(all);
-
-	for (count = 0; count < 32; count++) {
-		struct rpcrdma_mw *mw;
-		int rc;
-
-		mw = kzalloc(sizeof(*mw), GFP_KERNEL);
-		if (!mw)
-			break;
-
-		rc = ia->ri_ops->ro_init_mr(ia, mw);
-		if (rc) {
-			kfree(mw);
-			break;
-		}
-
-		mw->mw_xprt = r_xprt;
-
-		list_add(&mw->mw_list, &free);
-		list_add(&mw->mw_all, &all);
-	}
-
-	spin_lock(&buf->rb_mwlock);
-	list_splice(&free, &buf->rb_mws);
-	list_splice(&all, &buf->rb_all);
-	r_xprt->rx_stats.mrs_allocated += count;
-	spin_unlock(&buf->rb_mwlock);
-
-	dprintk("RPC:       %s: created %u MRs\n", __func__, count);
-}
-
-static void
-rpcrdma_mr_refresh_worker(struct work_struct *work)
-{
-	struct rpcrdma_buffer *buf = container_of(work, struct rpcrdma_buffer,
-						  rb_refresh_worker.work);
-	struct rpcrdma_xprt *r_xprt = container_of(buf, struct rpcrdma_xprt,
-						   rx_buf);
-
-	rpcrdma_create_mrs(r_xprt);
-=======
 	if (!buf->rb_sc_ctxs)
 		return;
 	for (i = 0; i <= buf->rb_sc_last; i++)
 		kfree(buf->rb_sc_ctxs[i]);
 	kfree(buf->rb_sc_ctxs);
 	buf->rb_sc_ctxs = NULL;
->>>>>>> 24b8d41d
 }
 
 static struct rpcrdma_sendctx *rpcrdma_sendctx_create(struct rpcrdma_ep *ep)
@@ -994,23 +642,8 @@
 	if (!sc)
 		return NULL;
 
-<<<<<<< HEAD
-	INIT_LIST_HEAD(&req->rl_free);
-	spin_lock(&buffer->rb_reqslock);
-	list_add(&req->rl_all, &buffer->rb_allreqs);
-	spin_unlock(&buffer->rb_reqslock);
-	req->rl_cqe.done = rpcrdma_wc_send;
-	req->rl_buffer = &r_xprt->rx_buf;
-	INIT_LIST_HEAD(&req->rl_registered);
-	req->rl_send_wr.next = NULL;
-	req->rl_send_wr.wr_cqe = &req->rl_cqe;
-	req->rl_send_wr.sg_list = req->rl_send_sge;
-	req->rl_send_wr.opcode = IB_WR_SEND;
-	return req;
-=======
 	sc->sc_cqe.done = rpcrdma_wc_send;
 	return sc;
->>>>>>> 24b8d41d
 }
 
 static int rpcrdma_sendctxs_create(struct rpcrdma_xprt *r_xprt)
@@ -1029,24 +662,6 @@
 	if (!buf->rb_sc_ctxs)
 		return -ENOMEM;
 
-<<<<<<< HEAD
-	rep->rr_rdmabuf = rpcrdma_alloc_regbuf(cdata->inline_rsize,
-					       DMA_FROM_DEVICE, GFP_KERNEL);
-	if (IS_ERR(rep->rr_rdmabuf)) {
-		rc = PTR_ERR(rep->rr_rdmabuf);
-		goto out_free;
-	}
-
-	rep->rr_device = ia->ri_device;
-	rep->rr_cqe.done = rpcrdma_wc_receive;
-	rep->rr_rxprt = r_xprt;
-	INIT_WORK(&rep->rr_work, rpcrdma_reply_handler);
-	rep->rr_recv_wr.next = NULL;
-	rep->rr_recv_wr.wr_cqe = &rep->rr_cqe;
-	rep->rr_recv_wr.sg_list = &rep->rr_rdmabuf->rg_iov;
-	rep->rr_recv_wr.num_sge = 1;
-	return rep;
-=======
 	buf->rb_sc_last = i - 1;
 	for (i = 0; i <= buf->rb_sc_last; i++) {
 		sc = rpcrdma_sendctx_create(r_xprt->rx_ep);
@@ -1060,7 +675,6 @@
 	buf->rb_sc_tail = 0;
 	return 0;
 }
->>>>>>> 24b8d41d
 
 /* The sendctx queue is not guaranteed to have a size that is a
  * power of two, thus the helpers in circ_buf.h cannot be used.
@@ -1088,25 +702,6 @@
 struct rpcrdma_sendctx *rpcrdma_sendctx_get_locked(struct rpcrdma_xprt *r_xprt)
 {
 	struct rpcrdma_buffer *buf = &r_xprt->rx_buf;
-<<<<<<< HEAD
-	int i, rc;
-
-	buf->rb_max_requests = r_xprt->rx_data.max_requests;
-	buf->rb_bc_srv_max_requests = 0;
-	atomic_set(&buf->rb_credits, 1);
-	spin_lock_init(&buf->rb_mwlock);
-	spin_lock_init(&buf->rb_lock);
-	spin_lock_init(&buf->rb_recovery_lock);
-	INIT_LIST_HEAD(&buf->rb_mws);
-	INIT_LIST_HEAD(&buf->rb_all);
-	INIT_LIST_HEAD(&buf->rb_stale_mrs);
-	INIT_DELAYED_WORK(&buf->rb_refresh_worker,
-			  rpcrdma_mr_refresh_worker);
-	INIT_DELAYED_WORK(&buf->rb_recovery_worker,
-			  rpcrdma_mr_recovery_worker);
-
-	rpcrdma_create_mrs(r_xprt);
-=======
 	struct rpcrdma_sendctx *sc;
 	unsigned long next_head;
 
@@ -1114,7 +709,6 @@
 
 	if (next_head == READ_ONCE(buf->rb_sc_tail))
 		goto out_emptyq;
->>>>>>> 24b8d41d
 
 	/* ORDER: item must be accessed _before_ head is updated */
 	sc = buf->rb_sc_ctxs[next_head];
@@ -1197,15 +791,9 @@
 		spin_unlock(&buf->rb_lock);
 	}
 
-<<<<<<< HEAD
-	INIT_LIST_HEAD(&buf->rb_recv_bufs);
-	for (i = 0; i < buf->rb_max_requests + RPCRDMA_MAX_BC_REQUESTS; i++) {
-		struct rpcrdma_rep *rep;
-=======
 	r_xprt->rx_stats.mrs_allocated += count;
 	trace_xprtrdma_createmrs(r_xprt, count);
 }
->>>>>>> 24b8d41d
 
 static void
 rpcrdma_mr_refresh_worker(struct work_struct *work)
@@ -1404,54 +992,6 @@
 	return NULL;
 }
 
-<<<<<<< HEAD
-static void
-rpcrdma_destroy_rep(struct rpcrdma_rep *rep)
-{
-	rpcrdma_free_regbuf(rep->rr_rdmabuf);
-	kfree(rep);
-}
-
-void
-rpcrdma_destroy_req(struct rpcrdma_req *req)
-{
-	rpcrdma_free_regbuf(req->rl_recvbuf);
-	rpcrdma_free_regbuf(req->rl_sendbuf);
-	rpcrdma_free_regbuf(req->rl_rdmabuf);
-	kfree(req);
-}
-
-static void
-rpcrdma_destroy_mrs(struct rpcrdma_buffer *buf)
-{
-	struct rpcrdma_xprt *r_xprt = container_of(buf, struct rpcrdma_xprt,
-						   rx_buf);
-	struct rpcrdma_ia *ia = rdmab_to_ia(buf);
-	struct rpcrdma_mw *mw;
-	unsigned int count;
-
-	count = 0;
-	spin_lock(&buf->rb_mwlock);
-	while (!list_empty(&buf->rb_all)) {
-		mw = list_entry(buf->rb_all.next, struct rpcrdma_mw, mw_all);
-		list_del(&mw->mw_all);
-
-		spin_unlock(&buf->rb_mwlock);
-		ia->ri_ops->ro_release_mr(mw);
-		count++;
-		spin_lock(&buf->rb_mwlock);
-	}
-	spin_unlock(&buf->rb_mwlock);
-	r_xprt->rx_stats.mrs_allocated = 0;
-
-	dprintk("RPC:       %s: released %u MRs\n", __func__, count);
-}
-
-void
-rpcrdma_buffer_destroy(struct rpcrdma_buffer *buf)
-{
-	cancel_delayed_work_sync(&buf->rb_recovery_worker);
-=======
 /* No locking needed here. This function is invoked only by the
  * Receive completion handler, or during transport shutdown.
  */
@@ -1478,25 +1018,17 @@
 {
 	llist_add(&rep->rr_node, &buf->rb_free_reps);
 }
->>>>>>> 24b8d41d
 
 static void rpcrdma_reps_unmap(struct rpcrdma_xprt *r_xprt)
 {
 	struct rpcrdma_buffer *buf = &r_xprt->rx_buf;
 	struct rpcrdma_rep *rep;
 
-<<<<<<< HEAD
-		rep = rpcrdma_buffer_get_rep_locked(buf);
-		rpcrdma_destroy_rep(rep);
-	}
-	buf->rb_send_count = 0;
-=======
 	list_for_each_entry(rep, &buf->rb_all_reps, rr_all) {
 		rpcrdma_regbuf_dma_unmap(rep->rr_rdmabuf);
 		rep->rr_temp = true;
 	}
 }
->>>>>>> 24b8d41d
 
 static void rpcrdma_reps_destroy(struct rpcrdma_buffer *buf)
 {
@@ -1531,16 +1063,6 @@
 	for (i = 0; i < r_xprt->rx_xprt.max_reqs; i++) {
 		struct rpcrdma_req *req;
 
-<<<<<<< HEAD
-		spin_unlock(&buf->rb_reqslock);
-		rpcrdma_destroy_req(req);
-		spin_lock(&buf->rb_reqslock);
-	}
-	spin_unlock(&buf->rb_reqslock);
-	buf->rb_recv_count = 0;
-
-	rpcrdma_destroy_mrs(buf);
-=======
 		req = rpcrdma_req_create(r_xprt, RPCRDMA_V1_DEF_INLINE_SIZE * 2,
 					 GFP_KERNEL);
 		if (!req)
@@ -1554,7 +1076,6 @@
 out:
 	rpcrdma_buffer_destroy(buf);
 	return rc;
->>>>>>> 24b8d41d
 }
 
 /**
@@ -1580,25 +1101,10 @@
 		frwr_release_mr(mr);
 	}
 
-<<<<<<< HEAD
-	if (!mw)
-		goto out_nomws;
-	return mw;
-
-out_nomws:
-	dprintk("RPC:       %s: no MWs available\n", __func__);
-	schedule_delayed_work(&buf->rb_refresh_worker, 0);
-
-	/* Allow the reply handler and refresh worker to run */
-	cond_resched();
-
-	return NULL;
-=======
 	rpcrdma_regbuf_free(req->rl_recvbuf);
 	rpcrdma_regbuf_free(req->rl_sendbuf);
 	rpcrdma_regbuf_free(req->rl_rdmabuf);
 	kfree(req);
->>>>>>> 24b8d41d
 }
 
 /**
@@ -1630,31 +1136,9 @@
 	spin_unlock(&buf->rb_lock);
 }
 
-<<<<<<< HEAD
-static struct rpcrdma_rep *
-rpcrdma_buffer_get_rep(struct rpcrdma_buffer *buffers)
-{
-	/* If an RPC previously completed without a reply (say, a
-	 * credential problem or a soft timeout occurs) then hold off
-	 * on supplying more Receive buffers until the number of new
-	 * pending RPCs catches up to the number of posted Receives.
-	 */
-	if (unlikely(buffers->rb_send_count < buffers->rb_recv_count))
-		return NULL;
-
-	if (unlikely(list_empty(&buffers->rb_recv_bufs)))
-		return NULL;
-	buffers->rb_recv_count++;
-	return rpcrdma_buffer_get_rep_locked(buffers);
-}
-
-/*
- * Get a set of request/reply buffers.
-=======
 /**
  * rpcrdma_buffer_destroy - Release all hw resources
  * @buf: root control block for resources
->>>>>>> 24b8d41d
  *
  * ORDERING: relies on a prior rpcrdma_xprt_drain :
  * - No more Send or Receive completions can occur
@@ -1665,21 +1149,6 @@
 {
 	rpcrdma_reps_destroy(buf);
 
-<<<<<<< HEAD
-	spin_lock(&buffers->rb_lock);
-	if (list_empty(&buffers->rb_send_bufs))
-		goto out_reqbuf;
-	buffers->rb_send_count++;
-	req = rpcrdma_buffer_get_req_locked(buffers);
-	req->rl_reply = rpcrdma_buffer_get_rep(buffers);
-	spin_unlock(&buffers->rb_lock);
-	return req;
-
-out_reqbuf:
-	spin_unlock(&buffers->rb_lock);
-	pr_warn("RPC:       %s: out of request buffers\n", __func__);
-	return NULL;
-=======
 	while (!list_empty(&buf->rb_send_bufs)) {
 		struct rpcrdma_req *req;
 
@@ -1688,7 +1157,6 @@
 		list_del(&req->rl_list);
 		rpcrdma_req_destroy(req);
 	}
->>>>>>> 24b8d41d
 }
 
 /**
@@ -1704,19 +1172,6 @@
 	struct rpcrdma_buffer *buf = &r_xprt->rx_buf;
 	struct rpcrdma_mr *mr;
 
-<<<<<<< HEAD
-	req->rl_send_wr.num_sge = 0;
-	req->rl_reply = NULL;
-
-	spin_lock(&buffers->rb_lock);
-	buffers->rb_send_count--;
-	list_add_tail(&req->rl_free, &buffers->rb_send_bufs);
-	if (rep) {
-		buffers->rb_recv_count--;
-		list_add_tail(&rep->rr_list, &buffers->rb_recv_bufs);
-	}
-	spin_unlock(&buffers->rb_lock);
-=======
 	spin_lock(&buf->rb_lock);
 	mr = rpcrdma_mr_pop(&buf->rb_mrs);
 	spin_unlock(&buf->rb_lock);
@@ -1740,7 +1195,6 @@
 	}
 
 	rpcrdma_mr_push(mr, &mr->mr_req->rl_free_mrs);
->>>>>>> 24b8d41d
 }
 
 /**
@@ -1755,14 +1209,10 @@
 	struct rpcrdma_req *req;
 
 	spin_lock(&buffers->rb_lock);
-<<<<<<< HEAD
-	req->rl_reply = rpcrdma_buffer_get_rep(buffers);
-=======
 	req = list_first_entry_or_null(&buffers->rb_send_bufs,
 				       struct rpcrdma_req, rl_list);
 	if (req)
 		list_del_init(&req->rl_list);
->>>>>>> 24b8d41d
 	spin_unlock(&buffers->rb_lock);
 	return req;
 }
@@ -1780,93 +1230,11 @@
 	req->rl_reply = NULL;
 
 	spin_lock(&buffers->rb_lock);
-<<<<<<< HEAD
-	buffers->rb_recv_count--;
-	list_add_tail(&rep->rr_list, &buffers->rb_recv_bufs);
-=======
 	list_add(&req->rl_list, &buffers->rb_send_bufs);
->>>>>>> 24b8d41d
 	spin_unlock(&buffers->rb_lock);
 }
 
 /**
-<<<<<<< HEAD
- * rpcrdma_alloc_regbuf - allocate and DMA-map memory for SEND/RECV buffers
- * @size: size of buffer to be allocated, in bytes
- * @direction: direction of data movement
- * @flags: GFP flags
- *
- * Returns an ERR_PTR, or a pointer to a regbuf, a buffer that
- * can be persistently DMA-mapped for I/O.
- *
- * xprtrdma uses a regbuf for posting an outgoing RDMA SEND, or for
- * receiving the payload of RDMA RECV operations. During Long Calls
- * or Replies they may be registered externally via ro_map.
- */
-struct rpcrdma_regbuf *
-rpcrdma_alloc_regbuf(size_t size, enum dma_data_direction direction,
-		     gfp_t flags)
-{
-	struct rpcrdma_regbuf *rb;
-
-	rb = kmalloc(sizeof(*rb) + size, flags);
-	if (rb == NULL)
-		return ERR_PTR(-ENOMEM);
-
-	rb->rg_device = NULL;
-	rb->rg_direction = direction;
-	rb->rg_iov.length = size;
-
-	return rb;
-}
-
-/**
- * __rpcrdma_map_regbuf - DMA-map a regbuf
- * @ia: controlling rpcrdma_ia
- * @rb: regbuf to be mapped
- */
-bool
-__rpcrdma_dma_map_regbuf(struct rpcrdma_ia *ia, struct rpcrdma_regbuf *rb)
-{
-	if (rb->rg_direction == DMA_NONE)
-		return false;
-
-	rb->rg_iov.addr = ib_dma_map_single(ia->ri_device,
-					    (void *)rb->rg_base,
-					    rdmab_length(rb),
-					    rb->rg_direction);
-	if (ib_dma_mapping_error(ia->ri_device, rdmab_addr(rb)))
-		return false;
-
-	rb->rg_device = ia->ri_device;
-	rb->rg_iov.lkey = ia->ri_pd->local_dma_lkey;
-	return true;
-}
-
-static void
-rpcrdma_dma_unmap_regbuf(struct rpcrdma_regbuf *rb)
-{
-	if (!rpcrdma_regbuf_is_mapped(rb))
-		return;
-
-	ib_dma_unmap_single(rb->rg_device, rdmab_addr(rb),
-			    rdmab_length(rb), rb->rg_direction);
-	rb->rg_device = NULL;
-}
-
-/**
- * rpcrdma_free_regbuf - deregister and free registered buffer
- * @rb: regbuf to be deregistered and freed
- */
-void
-rpcrdma_free_regbuf(struct rpcrdma_regbuf *rb)
-{
-	if (!rb)
-		return;
-
-	rpcrdma_dma_unmap_regbuf(rb);
-	kfree(rb);
-=======
  * rpcrdma_recv_buffer_put - Release rpcrdma_rep back to free list
  * @rep: rep to release
  *
@@ -1927,7 +1295,6 @@
 	rb->rg_data = buf;
 	rb->rg_iov.length = size;
 	return true;
->>>>>>> 24b8d41d
 }
 
 /**
@@ -1940,60 +1307,6 @@
 bool __rpcrdma_regbuf_dma_map(struct rpcrdma_xprt *r_xprt,
 			      struct rpcrdma_regbuf *rb)
 {
-<<<<<<< HEAD
-	struct ib_send_wr *send_wr = &req->rl_send_wr;
-	struct ib_send_wr *send_wr_fail;
-	int rc;
-
-	if (req->rl_reply) {
-		rc = rpcrdma_ep_post_recv(ia, req->rl_reply);
-		if (rc)
-			return rc;
-		req->rl_reply = NULL;
-	}
-
-	dprintk("RPC:       %s: posting %d s/g entries\n",
-		__func__, send_wr->num_sge);
-
-	if (DECR_CQCOUNT(ep) > 0)
-		send_wr->send_flags = 0;
-	else { /* Provider must take a send completion every now and then */
-		INIT_CQCOUNT(ep);
-		send_wr->send_flags = IB_SEND_SIGNALED;
-	}
-
-	rc = ib_post_send(ia->ri_id->qp, send_wr, &send_wr_fail);
-	if (rc)
-		goto out_postsend_err;
-	return 0;
-
-out_postsend_err:
-	pr_err("rpcrdma: RDMA Send ib_post_send returned %i\n", rc);
-	return -ENOTCONN;
-}
-
-int
-rpcrdma_ep_post_recv(struct rpcrdma_ia *ia,
-		     struct rpcrdma_rep *rep)
-{
-	struct ib_recv_wr *recv_wr_fail;
-	int rc;
-
-	if (!rpcrdma_dma_map_regbuf(ia, rep->rr_rdmabuf))
-		goto out_map;
-	rc = ib_post_recv(ia->ri_id->qp, &rep->rr_recv_wr, &recv_wr_fail);
-	if (rc)
-		goto out_postrecv;
-	return 0;
-
-out_map:
-	pr_err("rpcrdma: failed to DMA map the Receive buffer\n");
-	return -EIO;
-
-out_postrecv:
-	pr_err("rpcrdma: ib_post_recv returned %i\n", rc);
-	return -ENOTCONN;
-=======
 	struct ib_device *device = r_xprt->rx_ep->re_id->device;
 
 	if (rb->rg_direction == DMA_NONE)
@@ -2030,7 +1343,6 @@
 	if (rb)
 		kfree(rb->rg_data);
 	kfree(rb);
->>>>>>> 24b8d41d
 }
 
 /**
@@ -2043,23 +1355,6 @@
  */
 int rpcrdma_post_sends(struct rpcrdma_xprt *r_xprt, struct rpcrdma_req *req)
 {
-<<<<<<< HEAD
-	struct rpcrdma_buffer *buffers = &r_xprt->rx_buf;
-	struct rpcrdma_ia *ia = &r_xprt->rx_ia;
-	struct rpcrdma_rep *rep;
-	int rc;
-
-	while (count--) {
-		spin_lock(&buffers->rb_lock);
-		if (list_empty(&buffers->rb_recv_bufs))
-			goto out_reqbuf;
-		rep = rpcrdma_buffer_get_rep_locked(buffers);
-		spin_unlock(&buffers->rb_lock);
-
-		rc = rpcrdma_ep_post_recv(ia, rep);
-		if (rc)
-			goto out_rc;
-=======
 	struct ib_send_wr *send_wr = &req->rl_wr;
 	struct rpcrdma_ep *ep = r_xprt->rx_ep;
 	int rc;
@@ -2070,7 +1365,6 @@
 	} else {
 		send_wr->send_flags &= ~IB_SEND_SIGNALED;
 		--ep->re_send_count;
->>>>>>> 24b8d41d
 	}
 
 	trace_xprtrdma_post_send(req);
@@ -2078,17 +1372,6 @@
 	if (rc)
 		return -ENOTCONN;
 	return 0;
-<<<<<<< HEAD
-
-out_reqbuf:
-	spin_unlock(&buffers->rb_lock);
-	pr_warn("%s: no extra receive buffers\n", __func__);
-	return -ENOMEM;
-
-out_rc:
-	rpcrdma_recv_buffer_put(rep);
-	return rc;
-=======
 }
 
 /**
@@ -2153,5 +1436,4 @@
 	}
 	ep->re_receive_count += count;
 	return;
->>>>>>> 24b8d41d
 }