/* SPDX-License-Identifier: GPL-2.0 OR BSD-3-Clause */
/*
 * Copyright (c) 2014-2017 Oracle.  All rights reserved.
 * Copyright (c) 2003-2007 Network Appliance, Inc. All rights reserved.
 *
 * This software is available to you under a choice of one of two
 * licenses.  You may choose to be licensed under the terms of the GNU
 * General Public License (GPL) Version 2, available from the file
 * COPYING in the main directory of this source tree, or the BSD-type
 * license below:
 *
 * Redistribution and use in source and binary forms, with or without
 * modification, are permitted provided that the following conditions
 * are met:
 *
 *      Redistributions of source code must retain the above copyright
 *      notice, this list of conditions and the following disclaimer.
 *
 *      Redistributions in binary form must reproduce the above
 *      copyright notice, this list of conditions and the following
 *      disclaimer in the documentation and/or other materials provided
 *      with the distribution.
 *
 *      Neither the name of the Network Appliance, Inc. nor the names of
 *      its contributors may be used to endorse or promote products
 *      derived from this software without specific prior written
 *      permission.
 *
 * THIS SOFTWARE IS PROVIDED BY THE COPYRIGHT HOLDERS AND CONTRIBUTORS
 * "AS IS" AND ANY EXPRESS OR IMPLIED WARRANTIES, INCLUDING, BUT NOT
 * LIMITED TO, THE IMPLIED WARRANTIES OF MERCHANTABILITY AND FITNESS FOR
 * A PARTICULAR PURPOSE ARE DISCLAIMED. IN NO EVENT SHALL THE COPYRIGHT
 * OWNER OR CONTRIBUTORS BE LIABLE FOR ANY DIRECT, INDIRECT, INCIDENTAL,
 * SPECIAL, EXEMPLARY, OR CONSEQUENTIAL DAMAGES (INCLUDING, BUT NOT
 * LIMITED TO, PROCUREMENT OF SUBSTITUTE GOODS OR SERVICES; LOSS OF USE,
 * DATA, OR PROFITS; OR BUSINESS INTERRUPTION) HOWEVER CAUSED AND ON ANY
 * THEORY OF LIABILITY, WHETHER IN CONTRACT, STRICT LIABILITY, OR TORT
 * (INCLUDING NEGLIGENCE OR OTHERWISE) ARISING IN ANY WAY OUT OF THE USE
 * OF THIS SOFTWARE, EVEN IF ADVISED OF THE POSSIBILITY OF SUCH DAMAGE.
 */

#ifndef _LINUX_SUNRPC_XPRT_RDMA_H
#define _LINUX_SUNRPC_XPRT_RDMA_H

#include <linux/wait.h> 		/* wait_queue_head_t, etc */
#include <linux/spinlock.h> 		/* spinlock_t, etc */
#include <linux/atomic.h>		/* atomic_t, etc */
#include <linux/kref.h>			/* struct kref */
#include <linux/workqueue.h>		/* struct work_struct */
#include <linux/llist.h>

#include <rdma/rdma_cm.h>		/* RDMA connection api */
#include <rdma/ib_verbs.h>		/* RDMA verbs api */

#include <linux/sunrpc/clnt.h> 		/* rpc_xprt */
#include <linux/sunrpc/rpc_rdma.h> 	/* RPC/RDMA protocol */
#include <linux/sunrpc/xprtrdma.h> 	/* xprt parameters */

#define RDMA_RESOLVE_TIMEOUT	(5000)	/* 5 seconds */
#define RDMA_CONNECT_RETRY_MAX	(2)	/* retries if no listener backlog */

#define RPCRDMA_BIND_TO		(60U * HZ)
#define RPCRDMA_INIT_REEST_TO	(5U * HZ)
#define RPCRDMA_MAX_REEST_TO	(30U * HZ)
#define RPCRDMA_IDLE_DISC_TO	(5U * 60 * HZ)

/*
 * RDMA Endpoint -- connection endpoint details
 */
<<<<<<< HEAD
struct rpcrdma_ia {
	const struct rpcrdma_memreg_ops	*ri_ops;
	struct ib_device	*ri_device;
	struct rdma_cm_id 	*ri_id;
	struct ib_pd		*ri_pd;
	struct completion	ri_done;
	int			ri_async_rc;
	unsigned int		ri_max_segs;
	unsigned int		ri_max_frmr_depth;
	unsigned int		ri_max_inline_write;
	unsigned int		ri_max_inline_read;
	bool			ri_reminv_expected;
	struct ib_qp_attr	ri_qp_attr;
	struct ib_qp_init_attr	ri_qp_init_attr;
};

/*
 * RDMA Endpoint -- one per transport instance
 */

struct rpcrdma_ep {
	atomic_t		rep_cqcount;
	int			rep_cqinit;
	int			rep_connected;
	struct ib_qp_init_attr	rep_attr;
	wait_queue_head_t 	rep_connect_wait;
	struct rpcrdma_connect_private	rep_cm_private;
	struct rdma_conn_param	rep_remote_cma;
	struct sockaddr_storage	rep_remote_addr;
	struct delayed_work	rep_connect_worker;
=======
struct rpcrdma_ep {
	struct kref		re_kref;
	struct rdma_cm_id 	*re_id;
	struct ib_pd		*re_pd;
	unsigned int		re_max_rdma_segs;
	unsigned int		re_max_fr_depth;
	bool			re_implicit_roundup;
	enum ib_mr_type		re_mrtype;
	struct completion	re_done;
	unsigned int		re_send_count;
	unsigned int		re_send_batch;
	unsigned int		re_max_inline_send;
	unsigned int		re_max_inline_recv;
	int			re_async_rc;
	int			re_connect_status;
	atomic_t		re_force_disconnect;
	struct ib_qp_init_attr	re_attr;
	wait_queue_head_t       re_connect_wait;
	struct rpc_xprt		*re_xprt;
	struct rpcrdma_connect_private
				re_cm_private;
	struct rdma_conn_param	re_remote_cma;
	int			re_receive_count;
	unsigned int		re_max_requests; /* depends on device */
	unsigned int		re_inline_send;	/* negotiated */
	unsigned int		re_inline_recv;	/* negotiated */
>>>>>>> 24b8d41d
};

/* Pre-allocate extra Work Requests for handling backward receives
 * and sends. This is a fixed value because the Work Queues are
 * allocated when the forward channel is set up, long before the
 * backchannel is provisioned. This value is two times
 * NFS4_DEF_CB_SLOT_TABLE_SIZE.
 */
#if defined(CONFIG_SUNRPC_BACKCHANNEL)
#define RPCRDMA_BACKWARD_WRS (32)
#else
#define RPCRDMA_BACKWARD_WRS (0)
#endif

/* Registered buffer -- registered kmalloc'd memory for RDMA SEND/RECV
 */

struct rpcrdma_regbuf {
	struct ib_sge		rg_iov;
	struct ib_device	*rg_device;
	enum dma_data_direction	rg_direction;
<<<<<<< HEAD
	__be32			rg_base[0] __attribute__ ((aligned(256)));
=======
	void			*rg_data;
>>>>>>> 24b8d41d
};

static inline u64 rdmab_addr(struct rpcrdma_regbuf *rb)
{
	return rb->rg_iov.addr;
}

static inline u32 rdmab_length(struct rpcrdma_regbuf *rb)
{
	return rb->rg_iov.length;
}

static inline u32 rdmab_lkey(struct rpcrdma_regbuf *rb)
{
	return rb->rg_iov.lkey;
}

static inline struct ib_device *rdmab_device(struct rpcrdma_regbuf *rb)
{
	return rb->rg_device;
}

static inline void *rdmab_data(const struct rpcrdma_regbuf *rb)
{
	return rb->rg_data;
}

#define RPCRDMA_DEF_GFP		(GFP_NOIO | __GFP_NOWARN)

/* To ensure a transport can always make forward progress,
 * the number of RDMA segments allowed in header chunk lists
<<<<<<< HEAD
 * is capped at 8. This prevents less-capable devices and
 * memory registrations from overrunning the Send buffer
 * while building chunk lists.
 *
 * Elements of the Read list take up more room than the
 * Write list or Reply chunk. 8 read segments means the Read
 * list (or Write list or Reply chunk) cannot consume more
 * than
 *
 * ((8 + 2) * read segment size) + 1 XDR words, or 244 bytes.
 *
 * And the fixed part of the header is another 24 bytes.
 *
 * The smallest inline threshold is 1024 bytes, ensuring that
 * at least 750 bytes are available for RPC messages.
 */
enum {
	RPCRDMA_MAX_HDR_SEGS = 8,
	RPCRDMA_HDRBUF_SIZE = 256,
};

/*
 * struct rpcrdma_rep -- this structure encapsulates state required to recv
 * and complete a reply, asychronously. It needs several pieces of
 * state:
 *   o recv buffer (posted to provider)
 *   o ib_sge (also donated to provider)
 *   o status of reply (length, success or not)
 *   o bookkeeping state to get run by reply handler (list, etc)
 *
 * These are allocated during initialization, per-transport instance.
=======
 * is capped at 16. This prevents less-capable devices from
 * overrunning the Send buffer while building chunk lists.
 *
 * Elements of the Read list take up more room than the
 * Write list or Reply chunk. 16 read segments means the
 * chunk lists cannot consume more than
>>>>>>> 24b8d41d
 *
 * ((16 + 2) * read segment size) + 1 XDR words,
 *
 * or about 400 bytes. The fixed part of the header is
 * another 24 bytes. Thus when the inline threshold is
 * 1024 bytes, at least 600 bytes are available for RPC
 * message bodies.
 */
enum {
	RPCRDMA_MAX_HDR_SEGS = 16,
};

<<<<<<< HEAD
struct rpcrdma_rep {
	struct ib_cqe		rr_cqe;
	unsigned int		rr_len;
	int			rr_wc_flags;
	u32			rr_inv_rkey;
	struct ib_device	*rr_device;
	struct rpcrdma_xprt	*rr_rxprt;
	struct work_struct	rr_work;
	struct list_head	rr_list;
	struct ib_recv_wr	rr_recv_wr;
=======
/*
 * struct rpcrdma_rep -- this structure encapsulates state required
 * to receive and complete an RPC Reply, asychronously. It needs
 * several pieces of state:
 *
 *   o receive buffer and ib_sge (donated to provider)
 *   o status of receive (success or not, length, inv rkey)
 *   o bookkeeping state to get run by reply handler (XDR stream)
 *
 * These structures are allocated during transport initialization.
 * N of these are associated with a transport instance, managed by
 * struct rpcrdma_buffer. N is the max number of outstanding RPCs.
 */

struct rpcrdma_rep {
	struct ib_cqe		rr_cqe;
	__be32			rr_xid;
	__be32			rr_vers;
	__be32			rr_proc;
	int			rr_wc_flags;
	u32			rr_inv_rkey;
	bool			rr_temp;
>>>>>>> 24b8d41d
	struct rpcrdma_regbuf	*rr_rdmabuf;
	struct rpcrdma_xprt	*rr_rxprt;
	struct rpc_rqst		*rr_rqst;
	struct xdr_buf		rr_hdrbuf;
	struct xdr_stream	rr_stream;
	struct llist_node	rr_node;
	struct ib_recv_wr	rr_recv_wr;
	struct list_head	rr_all;
};

/* To reduce the rate at which a transport invokes ib_post_recv
 * (and thus the hardware doorbell rate), xprtrdma posts Receive
 * WRs in batches.
 *
 * Setting this to zero disables Receive post batching.
 */
enum {
	RPCRDMA_MAX_RECV_BATCH = 7,
};

/* struct rpcrdma_sendctx - DMA mapped SGEs to unmap after Send completes
 */
struct rpcrdma_req;
struct rpcrdma_sendctx {
	struct ib_cqe		sc_cqe;
	struct rpcrdma_req	*sc_req;
	unsigned int		sc_unmap_count;
	struct ib_sge		sc_sges[];
};

/*
 * struct rpcrdma_mr - external memory region metadata
 *
 * An external memory region is any buffer or page that is registered
 * on the fly (ie, not pre-registered).
 */
<<<<<<< HEAD
enum rpcrdma_frmr_state {
	FRMR_IS_INVALID,	/* ready to be used */
	FRMR_IS_VALID,		/* in use */
	FRMR_FLUSHED_FR,	/* flushed FASTREG WR */
	FRMR_FLUSHED_LI,	/* flushed LOCALINV WR */
};

struct rpcrdma_frmr {
=======
struct rpcrdma_frwr {
>>>>>>> 24b8d41d
	struct ib_mr			*fr_mr;
	struct ib_cqe			fr_cqe;
	struct completion		fr_linv_done;
	union {
		struct ib_reg_wr	fr_regwr;
		struct ib_send_wr	fr_invwr;
	};
};

<<<<<<< HEAD
struct rpcrdma_fmr {
	struct ib_fmr		*fm_mr;
	u64			*fm_physaddrs;
};

struct rpcrdma_mw {
	struct list_head	mw_list;
	struct scatterlist	*mw_sg;
	int			mw_nents;
	enum dma_data_direction	mw_dir;
	union {
		struct rpcrdma_fmr	fmr;
		struct rpcrdma_frmr	frmr;
	};
	struct rpcrdma_xprt	*mw_xprt;
	u32			mw_handle;
	u32			mw_length;
	u64			mw_offset;
	struct list_head	mw_all;
=======
struct rpcrdma_req;
struct rpcrdma_mr {
	struct list_head	mr_list;
	struct rpcrdma_req	*mr_req;
	struct scatterlist	*mr_sg;
	int			mr_nents;
	enum dma_data_direction	mr_dir;
	struct rpcrdma_frwr	frwr;
	struct rpcrdma_xprt	*mr_xprt;
	u32			mr_handle;
	u32			mr_length;
	u64			mr_offset;
	struct list_head	mr_all;
>>>>>>> 24b8d41d
};

/*
 * struct rpcrdma_req -- structure central to the request/reply sequence.
 *
 * N of these are associated with a transport instance, and stored in
 * struct rpcrdma_buffer. N is the max number of outstanding requests.
 *
 * It includes pre-registered buffer memory for send AND recv.
 * The recv buffer, however, is not owned by this structure, and
 * is "donated" to the hardware when a recv is posted. When a
 * reply is handled, the recv buffer used is given back to the
 * struct rpcrdma_req associated with the request.
 *
 * In addition to the basic memory, this structure includes an array
 * of iovs for send operations. The reason is that the iovs passed to
 * ib_post_{send,recv} must not be modified until the work request
 * completes.
 */

/* Maximum number of page-sized "segments" per chunk list to be
 * registered or invalidated. Must handle a Reply chunk:
 */
enum {
	RPCRDMA_MAX_IOV_SEGS	= 3,
	RPCRDMA_MAX_DATA_SEGS	= ((1 * 1024 * 1024) / PAGE_SIZE) + 1,
	RPCRDMA_MAX_SEGS	= RPCRDMA_MAX_DATA_SEGS +
				  RPCRDMA_MAX_IOV_SEGS,
};

struct rpcrdma_mr_seg {		/* chunk descriptors */
	u32		mr_len;		/* length of chunk or segment */
	struct page	*mr_page;	/* owning page, if any */
	char		*mr_offset;	/* kva if no page, else offset */
};

<<<<<<< HEAD
/* Reserve enough Send SGEs to send a maximum size inline request:
 * - RPC-over-RDMA header
 * - xdr_buf head iovec
 * - RPCRDMA_MAX_INLINE bytes, possibly unaligned, in pages
 * - xdr_buf tail iovec
 */
enum {
	RPCRDMA_MAX_SEND_PAGES = PAGE_SIZE + RPCRDMA_MAX_INLINE - 1,
	RPCRDMA_MAX_PAGE_SGES = (RPCRDMA_MAX_SEND_PAGES >> PAGE_SHIFT) + 1,
=======
/* The Send SGE array is provisioned to send a maximum size
 * inline request:
 * - RPC-over-RDMA header
 * - xdr_buf head iovec
 * - RPCRDMA_MAX_INLINE bytes, in pages
 * - xdr_buf tail iovec
 *
 * The actual number of array elements consumed by each RPC
 * depends on the device's max_sge limit.
 */
enum {
	RPCRDMA_MIN_SEND_SGES = 3,
	RPCRDMA_MAX_PAGE_SGES = RPCRDMA_MAX_INLINE >> PAGE_SHIFT,
>>>>>>> 24b8d41d
	RPCRDMA_MAX_SEND_SGES = 1 + 1 + RPCRDMA_MAX_PAGE_SGES + 1,
};

struct rpcrdma_buffer;
struct rpcrdma_req {
<<<<<<< HEAD
	struct list_head	rl_free;
	unsigned int		rl_mapped_sges;
	unsigned int		rl_connect_cookie;
	struct rpcrdma_buffer	*rl_buffer;
	struct rpcrdma_rep	*rl_reply;
	struct ib_send_wr	rl_send_wr;
	struct ib_sge		rl_send_sge[RPCRDMA_MAX_SEND_SGES];
=======
	struct list_head	rl_list;
	struct rpc_rqst		rl_slot;
	struct rpcrdma_rep	*rl_reply;
	struct xdr_stream	rl_stream;
	struct xdr_buf		rl_hdrbuf;
	struct ib_send_wr	rl_wr;
	struct rpcrdma_sendctx	*rl_sendctx;
>>>>>>> 24b8d41d
	struct rpcrdma_regbuf	*rl_rdmabuf;	/* xprt header */
	struct rpcrdma_regbuf	*rl_sendbuf;	/* rq_snd_buf */
	struct rpcrdma_regbuf	*rl_recvbuf;	/* rq_rcv_buf */

	struct list_head	rl_all;
<<<<<<< HEAD
	bool			rl_backchannel;

	struct list_head	rl_registered;	/* registered segments */
=======
	struct kref		rl_kref;

	struct list_head	rl_free_mrs;
	struct list_head	rl_registered;
>>>>>>> 24b8d41d
	struct rpcrdma_mr_seg	rl_segments[RPCRDMA_MAX_SEGS];
};

static inline void
rpcrdma_set_xprtdata(struct rpc_rqst *rqst, struct rpcrdma_req *req)
{
	rqst->rq_xprtdata = req;
}

static inline struct rpcrdma_req *
rpcr_to_rdmar(const struct rpc_rqst *rqst)
{
<<<<<<< HEAD
	return rqst->rq_xprtdata;
=======
	return container_of(rqst, struct rpcrdma_req, rl_slot);
}

static inline void
rpcrdma_mr_push(struct rpcrdma_mr *mr, struct list_head *list)
{
	list_add(&mr->mr_list, list);
}

static inline struct rpcrdma_mr *
rpcrdma_mr_pop(struct list_head *list)
{
	struct rpcrdma_mr *mr;

	mr = list_first_entry_or_null(list, struct rpcrdma_mr, mr_list);
	if (mr)
		list_del_init(&mr->mr_list);
	return mr;
>>>>>>> 24b8d41d
}

/*
 * struct rpcrdma_buffer -- holds list/queue of pre-registered memory for
 * inline requests/replies, and client/server credits.
 *
 * One of these is associated with a transport instance
 */
struct rpcrdma_buffer {
<<<<<<< HEAD
	spinlock_t		rb_mwlock;	/* protect rb_mws list */
	struct list_head	rb_mws;
	struct list_head	rb_all;
	char			*rb_pool;

	spinlock_t		rb_lock;	/* protect buf lists */
	int			rb_send_count, rb_recv_count;
=======
	spinlock_t		rb_lock;
>>>>>>> 24b8d41d
	struct list_head	rb_send_bufs;
	struct list_head	rb_mrs;

	unsigned long		rb_sc_head;
	unsigned long		rb_sc_tail;
	unsigned long		rb_sc_last;
	struct rpcrdma_sendctx	**rb_sc_ctxs;

<<<<<<< HEAD
	u32			rb_bc_max_requests;

	spinlock_t		rb_recovery_lock; /* protect rb_stale_mrs */
	struct list_head	rb_stale_mrs;
	struct delayed_work	rb_recovery_worker;
	struct delayed_work	rb_refresh_worker;
};
#define rdmab_to_ia(b) (&container_of((b), struct rpcrdma_xprt, rx_buf)->rx_ia)
=======
	struct list_head	rb_allreqs;
	struct list_head	rb_all_mrs;
	struct list_head	rb_all_reps;
>>>>>>> 24b8d41d

	struct llist_head	rb_free_reps;

<<<<<<< HEAD
=======
	__be32			rb_max_requests;
	u32			rb_credits;	/* most recent credit grant */

	u32			rb_bc_srv_max_requests;
	u32			rb_bc_max_requests;

	struct work_struct	rb_refresh_worker;
};

>>>>>>> 24b8d41d
/*
 * Statistics for RPCRDMA
 */
struct rpcrdma_stats {
	/* accessed when sending a call */
	unsigned long		read_chunk_count;
	unsigned long		write_chunk_count;
	unsigned long		reply_chunk_count;
	unsigned long long	total_rdma_request;

	/* rarely accessed error counters */
	unsigned long long	pullup_copy_count;
	unsigned long		hardway_register_count;
	unsigned long		failed_marshal_count;
	unsigned long		bad_reply_count;
	unsigned long		mrs_recycled;
	unsigned long		mrs_orphaned;
	unsigned long		mrs_allocated;
	unsigned long		empty_sendctx_q;

	/* accessed when receiving a reply */
	unsigned long long	total_rdma_reply;
	unsigned long long	fixup_copy_count;
	unsigned long		reply_waits_for_send;
	unsigned long		local_inv_needed;
	unsigned long		nomsg_call_count;
	unsigned long		bcall_count;
	unsigned long		mrs_recovered;
	unsigned long		mrs_orphaned;
	unsigned long		mrs_allocated;
	unsigned long		local_inv_needed;
};

/*
<<<<<<< HEAD
 * Per-registration mode operations
 */
struct rpcrdma_xprt;
struct rpcrdma_memreg_ops {
	int		(*ro_map)(struct rpcrdma_xprt *,
				  struct rpcrdma_mr_seg *, int, bool,
				  struct rpcrdma_mw **);
	void		(*ro_unmap_sync)(struct rpcrdma_xprt *,
					 struct rpcrdma_req *);
	void		(*ro_unmap_safe)(struct rpcrdma_xprt *,
					 struct rpcrdma_req *, bool);
	void		(*ro_recover_mr)(struct rpcrdma_mw *);
	int		(*ro_open)(struct rpcrdma_ia *,
				   struct rpcrdma_ep *,
				   struct rpcrdma_create_data_internal *);
	size_t		(*ro_maxpages)(struct rpcrdma_xprt *);
	int		(*ro_init_mr)(struct rpcrdma_ia *,
				      struct rpcrdma_mw *);
	void		(*ro_release_mr)(struct rpcrdma_mw *);
	const char	*ro_displayname;
	const int	ro_send_w_inv_ok;
};

extern const struct rpcrdma_memreg_ops rpcrdma_fmr_memreg_ops;
extern const struct rpcrdma_memreg_ops rpcrdma_frwr_memreg_ops;

/*
=======
>>>>>>> 24b8d41d
 * RPCRDMA transport -- encapsulates the structures above for
 * integration with RPC.
 *
 * The contained structures are embedded, not pointers,
 * for convenience. This structure need not be visible externally.
 *
 * It is allocated and initialized during mount, and released
 * during unmount.
 */
struct rpcrdma_xprt {
	struct rpc_xprt		rx_xprt;
	struct rpcrdma_ep	*rx_ep;
	struct rpcrdma_buffer	rx_buf;
	struct delayed_work	rx_connect_worker;
	struct rpc_timeout	rx_timeout;
	struct rpcrdma_stats	rx_stats;
};

#define rpcx_to_rdmax(x) container_of(x, struct rpcrdma_xprt, rx_xprt)

static inline const char *
rpcrdma_addrstr(const struct rpcrdma_xprt *r_xprt)
{
	return r_xprt->rx_xprt.address_strings[RPC_DISPLAY_ADDR];
}

static inline const char *
rpcrdma_portstr(const struct rpcrdma_xprt *r_xprt)
{
	return r_xprt->rx_xprt.address_strings[RPC_DISPLAY_PORT];
}

/* Setting this to 0 ensures interoperability with early servers.
 * Setting this to 1 enhances certain unaligned read/write performance.
 * Default is 0, see sysctl entry and rpc_rdma.c rpcrdma_convert_iovs() */
extern int xprt_rdma_pad_optimize;

/* This setting controls the hunt for a supported memory
 * registration strategy.
 */
<<<<<<< HEAD
int rpcrdma_ia_open(struct rpcrdma_xprt *, struct sockaddr *, int);
void rpcrdma_ia_close(struct rpcrdma_ia *);
bool frwr_is_supported(struct rpcrdma_ia *);
bool fmr_is_supported(struct rpcrdma_ia *);
=======
extern unsigned int xprt_rdma_memreg_strategy;
>>>>>>> 24b8d41d

/*
 * Endpoint calls - xprtrdma/verbs.c
 */
void rpcrdma_flush_disconnect(struct rpcrdma_xprt *r_xprt, struct ib_wc *wc);
int rpcrdma_xprt_connect(struct rpcrdma_xprt *r_xprt);
void rpcrdma_xprt_disconnect(struct rpcrdma_xprt *r_xprt);

<<<<<<< HEAD
int rpcrdma_ep_post(struct rpcrdma_ia *, struct rpcrdma_ep *,
				struct rpcrdma_req *);
int rpcrdma_ep_post_recv(struct rpcrdma_ia *, struct rpcrdma_rep *);
=======
int rpcrdma_post_sends(struct rpcrdma_xprt *r_xprt, struct rpcrdma_req *req);
void rpcrdma_post_recvs(struct rpcrdma_xprt *r_xprt, bool temp);
>>>>>>> 24b8d41d

/*
 * Buffer calls - xprtrdma/verbs.c
 */
<<<<<<< HEAD
struct rpcrdma_req *rpcrdma_create_req(struct rpcrdma_xprt *);
struct rpcrdma_rep *rpcrdma_create_rep(struct rpcrdma_xprt *);
void rpcrdma_destroy_req(struct rpcrdma_req *);
=======
struct rpcrdma_req *rpcrdma_req_create(struct rpcrdma_xprt *r_xprt, size_t size,
				       gfp_t flags);
int rpcrdma_req_setup(struct rpcrdma_xprt *r_xprt, struct rpcrdma_req *req);
void rpcrdma_req_destroy(struct rpcrdma_req *req);
>>>>>>> 24b8d41d
int rpcrdma_buffer_create(struct rpcrdma_xprt *);
void rpcrdma_buffer_destroy(struct rpcrdma_buffer *);
struct rpcrdma_sendctx *rpcrdma_sendctx_get_locked(struct rpcrdma_xprt *r_xprt);

struct rpcrdma_mr *rpcrdma_mr_get(struct rpcrdma_xprt *r_xprt);
void rpcrdma_mr_put(struct rpcrdma_mr *mr);
void rpcrdma_mrs_refresh(struct rpcrdma_xprt *r_xprt);

struct rpcrdma_req *rpcrdma_buffer_get(struct rpcrdma_buffer *);
void rpcrdma_buffer_put(struct rpcrdma_buffer *buffers,
			struct rpcrdma_req *req);
void rpcrdma_recv_buffer_put(struct rpcrdma_rep *);

<<<<<<< HEAD
void rpcrdma_defer_mr_recovery(struct rpcrdma_mw *);

struct rpcrdma_regbuf *rpcrdma_alloc_regbuf(size_t, enum dma_data_direction,
					    gfp_t);
bool __rpcrdma_dma_map_regbuf(struct rpcrdma_ia *, struct rpcrdma_regbuf *);
void rpcrdma_free_regbuf(struct rpcrdma_regbuf *);

static inline bool
rpcrdma_regbuf_is_mapped(struct rpcrdma_regbuf *rb)
{
	return rb->rg_device != NULL;
}

static inline bool
rpcrdma_dma_map_regbuf(struct rpcrdma_ia *ia, struct rpcrdma_regbuf *rb)
{
	if (likely(rpcrdma_regbuf_is_mapped(rb)))
		return true;
	return __rpcrdma_dma_map_regbuf(ia, rb);
}

int rpcrdma_ep_post_extra_recv(struct rpcrdma_xprt *, unsigned int);
=======
bool rpcrdma_regbuf_realloc(struct rpcrdma_regbuf *rb, size_t size,
			    gfp_t flags);
bool __rpcrdma_regbuf_dma_map(struct rpcrdma_xprt *r_xprt,
			      struct rpcrdma_regbuf *rb);

/**
 * rpcrdma_regbuf_is_mapped - check if buffer is DMA mapped
 *
 * Returns true if the buffer is now mapped to rb->rg_device.
 */
static inline bool rpcrdma_regbuf_is_mapped(struct rpcrdma_regbuf *rb)
{
	return rb->rg_device != NULL;
}
>>>>>>> 24b8d41d

/**
 * rpcrdma_regbuf_dma_map - DMA-map a regbuf
 * @r_xprt: controlling transport instance
 * @rb: regbuf to be mapped
 *
 * Returns true if the buffer is currently DMA mapped.
 */
static inline bool rpcrdma_regbuf_dma_map(struct rpcrdma_xprt *r_xprt,
					  struct rpcrdma_regbuf *rb)
{
	if (likely(rpcrdma_regbuf_is_mapped(rb)))
		return true;
	return __rpcrdma_regbuf_dma_map(r_xprt, rb);
}

/*
 * Wrappers for chunk registration, shared by read/write chunk code.
 */

static inline enum dma_data_direction
rpcrdma_data_dir(bool writing)
{
	return writing ? DMA_FROM_DEVICE : DMA_TO_DEVICE;
}

<<<<<<< HEAD
/*
 * RPC/RDMA connection management calls - xprtrdma/rpc_rdma.c
 */
void rpcrdma_connect_worker(struct work_struct *);
void rpcrdma_conn_func(struct rpcrdma_ep *);
void rpcrdma_reply_handler(struct work_struct *);
=======
/* Memory registration calls xprtrdma/frwr_ops.c
 */
void frwr_reset(struct rpcrdma_req *req);
int frwr_query_device(struct rpcrdma_ep *ep, const struct ib_device *device);
int frwr_mr_init(struct rpcrdma_xprt *r_xprt, struct rpcrdma_mr *mr);
void frwr_release_mr(struct rpcrdma_mr *mr);
struct rpcrdma_mr_seg *frwr_map(struct rpcrdma_xprt *r_xprt,
				struct rpcrdma_mr_seg *seg,
				int nsegs, bool writing, __be32 xid,
				struct rpcrdma_mr *mr);
int frwr_send(struct rpcrdma_xprt *r_xprt, struct rpcrdma_req *req);
void frwr_reminv(struct rpcrdma_rep *rep, struct list_head *mrs);
void frwr_unmap_sync(struct rpcrdma_xprt *r_xprt, struct rpcrdma_req *req);
void frwr_unmap_async(struct rpcrdma_xprt *r_xprt, struct rpcrdma_req *req);
>>>>>>> 24b8d41d

/*
 * RPC/RDMA protocol calls - xprtrdma/rpc_rdma.c
 */

enum rpcrdma_chunktype {
	rpcrdma_noch = 0,
<<<<<<< HEAD
=======
	rpcrdma_noch_pullup,
	rpcrdma_noch_mapped,
>>>>>>> 24b8d41d
	rpcrdma_readch,
	rpcrdma_areadch,
	rpcrdma_writech,
	rpcrdma_replych
};

<<<<<<< HEAD
bool rpcrdma_prepare_send_sges(struct rpcrdma_ia *, struct rpcrdma_req *,
			       u32, struct xdr_buf *, enum rpcrdma_chunktype);
void rpcrdma_unmap_sges(struct rpcrdma_ia *, struct rpcrdma_req *);
int rpcrdma_marshal_req(struct rpc_rqst *);
void rpcrdma_set_max_header_sizes(struct rpcrdma_xprt *);
=======
int rpcrdma_prepare_send_sges(struct rpcrdma_xprt *r_xprt,
			      struct rpcrdma_req *req, u32 hdrlen,
			      struct xdr_buf *xdr,
			      enum rpcrdma_chunktype rtype);
void rpcrdma_sendctx_unmap(struct rpcrdma_sendctx *sc);
int rpcrdma_marshal_req(struct rpcrdma_xprt *r_xprt, struct rpc_rqst *rqst);
void rpcrdma_set_max_header_sizes(struct rpcrdma_ep *ep);
void rpcrdma_reset_cwnd(struct rpcrdma_xprt *r_xprt);
void rpcrdma_complete_rqst(struct rpcrdma_rep *rep);
void rpcrdma_reply_handler(struct rpcrdma_rep *rep);

static inline void rpcrdma_set_xdrlen(struct xdr_buf *xdr, size_t len)
{
	xdr->head[0].iov_len = len;
	xdr->len = len;
}
>>>>>>> 24b8d41d

/* RPC/RDMA module init - xprtrdma/transport.c
 */
extern unsigned int xprt_rdma_max_inline_read;
extern unsigned int xprt_rdma_max_inline_write;
void xprt_rdma_format_addresses(struct rpc_xprt *xprt, struct sockaddr *sap);
void xprt_rdma_free_addresses(struct rpc_xprt *xprt);
void xprt_rdma_close(struct rpc_xprt *xprt);
void xprt_rdma_print_stats(struct rpc_xprt *xprt, struct seq_file *seq);
int xprt_rdma_init(void);
void xprt_rdma_cleanup(void);

/* Backchannel calls - xprtrdma/backchannel.c
 */
#if defined(CONFIG_SUNRPC_BACKCHANNEL)
int xprt_rdma_bc_setup(struct rpc_xprt *, unsigned int);
<<<<<<< HEAD
int xprt_rdma_bc_up(struct svc_serv *, struct net *);
size_t xprt_rdma_bc_maxpayload(struct rpc_xprt *);
=======
size_t xprt_rdma_bc_maxpayload(struct rpc_xprt *);
unsigned int xprt_rdma_bc_max_slots(struct rpc_xprt *);
>>>>>>> 24b8d41d
int rpcrdma_bc_post_recv(struct rpcrdma_xprt *, unsigned int);
void rpcrdma_bc_receive_call(struct rpcrdma_xprt *, struct rpcrdma_rep *);
int xprt_rdma_bc_send_reply(struct rpc_rqst *rqst);
void xprt_rdma_bc_free_rqst(struct rpc_rqst *);
void xprt_rdma_bc_destroy(struct rpc_xprt *, unsigned int);
#endif	/* CONFIG_SUNRPC_BACKCHANNEL */

extern struct xprt_class xprt_rdma_bc;

#endif				/* _LINUX_SUNRPC_XPRT_RDMA_H */<|MERGE_RESOLUTION|>--- conflicted
+++ resolved
@@ -67,38 +67,6 @@
 /*
  * RDMA Endpoint -- connection endpoint details
  */
-<<<<<<< HEAD
-struct rpcrdma_ia {
-	const struct rpcrdma_memreg_ops	*ri_ops;
-	struct ib_device	*ri_device;
-	struct rdma_cm_id 	*ri_id;
-	struct ib_pd		*ri_pd;
-	struct completion	ri_done;
-	int			ri_async_rc;
-	unsigned int		ri_max_segs;
-	unsigned int		ri_max_frmr_depth;
-	unsigned int		ri_max_inline_write;
-	unsigned int		ri_max_inline_read;
-	bool			ri_reminv_expected;
-	struct ib_qp_attr	ri_qp_attr;
-	struct ib_qp_init_attr	ri_qp_init_attr;
-};
-
-/*
- * RDMA Endpoint -- one per transport instance
- */
-
-struct rpcrdma_ep {
-	atomic_t		rep_cqcount;
-	int			rep_cqinit;
-	int			rep_connected;
-	struct ib_qp_init_attr	rep_attr;
-	wait_queue_head_t 	rep_connect_wait;
-	struct rpcrdma_connect_private	rep_cm_private;
-	struct rdma_conn_param	rep_remote_cma;
-	struct sockaddr_storage	rep_remote_addr;
-	struct delayed_work	rep_connect_worker;
-=======
 struct rpcrdma_ep {
 	struct kref		re_kref;
 	struct rdma_cm_id 	*re_id;
@@ -125,7 +93,6 @@
 	unsigned int		re_max_requests; /* depends on device */
 	unsigned int		re_inline_send;	/* negotiated */
 	unsigned int		re_inline_recv;	/* negotiated */
->>>>>>> 24b8d41d
 };
 
 /* Pre-allocate extra Work Requests for handling backward receives
@@ -147,11 +114,7 @@
 	struct ib_sge		rg_iov;
 	struct ib_device	*rg_device;
 	enum dma_data_direction	rg_direction;
-<<<<<<< HEAD
-	__be32			rg_base[0] __attribute__ ((aligned(256)));
-=======
 	void			*rg_data;
->>>>>>> 24b8d41d
 };
 
 static inline u64 rdmab_addr(struct rpcrdma_regbuf *rb)
@@ -183,46 +146,12 @@
 
 /* To ensure a transport can always make forward progress,
  * the number of RDMA segments allowed in header chunk lists
-<<<<<<< HEAD
- * is capped at 8. This prevents less-capable devices and
- * memory registrations from overrunning the Send buffer
- * while building chunk lists.
- *
- * Elements of the Read list take up more room than the
- * Write list or Reply chunk. 8 read segments means the Read
- * list (or Write list or Reply chunk) cannot consume more
- * than
- *
- * ((8 + 2) * read segment size) + 1 XDR words, or 244 bytes.
- *
- * And the fixed part of the header is another 24 bytes.
- *
- * The smallest inline threshold is 1024 bytes, ensuring that
- * at least 750 bytes are available for RPC messages.
- */
-enum {
-	RPCRDMA_MAX_HDR_SEGS = 8,
-	RPCRDMA_HDRBUF_SIZE = 256,
-};
-
-/*
- * struct rpcrdma_rep -- this structure encapsulates state required to recv
- * and complete a reply, asychronously. It needs several pieces of
- * state:
- *   o recv buffer (posted to provider)
- *   o ib_sge (also donated to provider)
- *   o status of reply (length, success or not)
- *   o bookkeeping state to get run by reply handler (list, etc)
- *
- * These are allocated during initialization, per-transport instance.
-=======
  * is capped at 16. This prevents less-capable devices from
  * overrunning the Send buffer while building chunk lists.
  *
  * Elements of the Read list take up more room than the
  * Write list or Reply chunk. 16 read segments means the
  * chunk lists cannot consume more than
->>>>>>> 24b8d41d
  *
  * ((16 + 2) * read segment size) + 1 XDR words,
  *
@@ -235,18 +164,6 @@
 	RPCRDMA_MAX_HDR_SEGS = 16,
 };
 
-<<<<<<< HEAD
-struct rpcrdma_rep {
-	struct ib_cqe		rr_cqe;
-	unsigned int		rr_len;
-	int			rr_wc_flags;
-	u32			rr_inv_rkey;
-	struct ib_device	*rr_device;
-	struct rpcrdma_xprt	*rr_rxprt;
-	struct work_struct	rr_work;
-	struct list_head	rr_list;
-	struct ib_recv_wr	rr_recv_wr;
-=======
 /*
  * struct rpcrdma_rep -- this structure encapsulates state required
  * to receive and complete an RPC Reply, asychronously. It needs
@@ -269,7 +186,6 @@
 	int			rr_wc_flags;
 	u32			rr_inv_rkey;
 	bool			rr_temp;
->>>>>>> 24b8d41d
 	struct rpcrdma_regbuf	*rr_rdmabuf;
 	struct rpcrdma_xprt	*rr_rxprt;
 	struct rpc_rqst		*rr_rqst;
@@ -306,18 +222,7 @@
  * An external memory region is any buffer or page that is registered
  * on the fly (ie, not pre-registered).
  */
-<<<<<<< HEAD
-enum rpcrdma_frmr_state {
-	FRMR_IS_INVALID,	/* ready to be used */
-	FRMR_IS_VALID,		/* in use */
-	FRMR_FLUSHED_FR,	/* flushed FASTREG WR */
-	FRMR_FLUSHED_LI,	/* flushed LOCALINV WR */
-};
-
-struct rpcrdma_frmr {
-=======
 struct rpcrdma_frwr {
->>>>>>> 24b8d41d
 	struct ib_mr			*fr_mr;
 	struct ib_cqe			fr_cqe;
 	struct completion		fr_linv_done;
@@ -327,27 +232,6 @@
 	};
 };
 
-<<<<<<< HEAD
-struct rpcrdma_fmr {
-	struct ib_fmr		*fm_mr;
-	u64			*fm_physaddrs;
-};
-
-struct rpcrdma_mw {
-	struct list_head	mw_list;
-	struct scatterlist	*mw_sg;
-	int			mw_nents;
-	enum dma_data_direction	mw_dir;
-	union {
-		struct rpcrdma_fmr	fmr;
-		struct rpcrdma_frmr	frmr;
-	};
-	struct rpcrdma_xprt	*mw_xprt;
-	u32			mw_handle;
-	u32			mw_length;
-	u64			mw_offset;
-	struct list_head	mw_all;
-=======
 struct rpcrdma_req;
 struct rpcrdma_mr {
 	struct list_head	mr_list;
@@ -361,7 +245,6 @@
 	u32			mr_length;
 	u64			mr_offset;
 	struct list_head	mr_all;
->>>>>>> 24b8d41d
 };
 
 /*
@@ -398,17 +281,6 @@
 	char		*mr_offset;	/* kva if no page, else offset */
 };
 
-<<<<<<< HEAD
-/* Reserve enough Send SGEs to send a maximum size inline request:
- * - RPC-over-RDMA header
- * - xdr_buf head iovec
- * - RPCRDMA_MAX_INLINE bytes, possibly unaligned, in pages
- * - xdr_buf tail iovec
- */
-enum {
-	RPCRDMA_MAX_SEND_PAGES = PAGE_SIZE + RPCRDMA_MAX_INLINE - 1,
-	RPCRDMA_MAX_PAGE_SGES = (RPCRDMA_MAX_SEND_PAGES >> PAGE_SHIFT) + 1,
-=======
 /* The Send SGE array is provisioned to send a maximum size
  * inline request:
  * - RPC-over-RDMA header
@@ -422,21 +294,11 @@
 enum {
 	RPCRDMA_MIN_SEND_SGES = 3,
 	RPCRDMA_MAX_PAGE_SGES = RPCRDMA_MAX_INLINE >> PAGE_SHIFT,
->>>>>>> 24b8d41d
 	RPCRDMA_MAX_SEND_SGES = 1 + 1 + RPCRDMA_MAX_PAGE_SGES + 1,
 };
 
 struct rpcrdma_buffer;
 struct rpcrdma_req {
-<<<<<<< HEAD
-	struct list_head	rl_free;
-	unsigned int		rl_mapped_sges;
-	unsigned int		rl_connect_cookie;
-	struct rpcrdma_buffer	*rl_buffer;
-	struct rpcrdma_rep	*rl_reply;
-	struct ib_send_wr	rl_send_wr;
-	struct ib_sge		rl_send_sge[RPCRDMA_MAX_SEND_SGES];
-=======
 	struct list_head	rl_list;
 	struct rpc_rqst		rl_slot;
 	struct rpcrdma_rep	*rl_reply;
@@ -444,37 +306,21 @@
 	struct xdr_buf		rl_hdrbuf;
 	struct ib_send_wr	rl_wr;
 	struct rpcrdma_sendctx	*rl_sendctx;
->>>>>>> 24b8d41d
 	struct rpcrdma_regbuf	*rl_rdmabuf;	/* xprt header */
 	struct rpcrdma_regbuf	*rl_sendbuf;	/* rq_snd_buf */
 	struct rpcrdma_regbuf	*rl_recvbuf;	/* rq_rcv_buf */
 
 	struct list_head	rl_all;
-<<<<<<< HEAD
-	bool			rl_backchannel;
-
-	struct list_head	rl_registered;	/* registered segments */
-=======
 	struct kref		rl_kref;
 
 	struct list_head	rl_free_mrs;
 	struct list_head	rl_registered;
->>>>>>> 24b8d41d
 	struct rpcrdma_mr_seg	rl_segments[RPCRDMA_MAX_SEGS];
 };
-
-static inline void
-rpcrdma_set_xprtdata(struct rpc_rqst *rqst, struct rpcrdma_req *req)
-{
-	rqst->rq_xprtdata = req;
-}
 
 static inline struct rpcrdma_req *
 rpcr_to_rdmar(const struct rpc_rqst *rqst)
 {
-<<<<<<< HEAD
-	return rqst->rq_xprtdata;
-=======
 	return container_of(rqst, struct rpcrdma_req, rl_slot);
 }
 
@@ -493,7 +339,6 @@
 	if (mr)
 		list_del_init(&mr->mr_list);
 	return mr;
->>>>>>> 24b8d41d
 }
 
 /*
@@ -503,17 +348,7 @@
  * One of these is associated with a transport instance
  */
 struct rpcrdma_buffer {
-<<<<<<< HEAD
-	spinlock_t		rb_mwlock;	/* protect rb_mws list */
-	struct list_head	rb_mws;
-	struct list_head	rb_all;
-	char			*rb_pool;
-
-	spinlock_t		rb_lock;	/* protect buf lists */
-	int			rb_send_count, rb_recv_count;
-=======
 	spinlock_t		rb_lock;
->>>>>>> 24b8d41d
 	struct list_head	rb_send_bufs;
 	struct list_head	rb_mrs;
 
@@ -522,25 +357,12 @@
 	unsigned long		rb_sc_last;
 	struct rpcrdma_sendctx	**rb_sc_ctxs;
 
-<<<<<<< HEAD
-	u32			rb_bc_max_requests;
-
-	spinlock_t		rb_recovery_lock; /* protect rb_stale_mrs */
-	struct list_head	rb_stale_mrs;
-	struct delayed_work	rb_recovery_worker;
-	struct delayed_work	rb_refresh_worker;
-};
-#define rdmab_to_ia(b) (&container_of((b), struct rpcrdma_xprt, rx_buf)->rx_ia)
-=======
 	struct list_head	rb_allreqs;
 	struct list_head	rb_all_mrs;
 	struct list_head	rb_all_reps;
->>>>>>> 24b8d41d
 
 	struct llist_head	rb_free_reps;
 
-<<<<<<< HEAD
-=======
 	__be32			rb_max_requests;
 	u32			rb_credits;	/* most recent credit grant */
 
@@ -550,7 +372,6 @@
 	struct work_struct	rb_refresh_worker;
 };
 
->>>>>>> 24b8d41d
 /*
  * Statistics for RPCRDMA
  */
@@ -578,43 +399,9 @@
 	unsigned long		local_inv_needed;
 	unsigned long		nomsg_call_count;
 	unsigned long		bcall_count;
-	unsigned long		mrs_recovered;
-	unsigned long		mrs_orphaned;
-	unsigned long		mrs_allocated;
-	unsigned long		local_inv_needed;
-};
-
-/*
-<<<<<<< HEAD
- * Per-registration mode operations
- */
-struct rpcrdma_xprt;
-struct rpcrdma_memreg_ops {
-	int		(*ro_map)(struct rpcrdma_xprt *,
-				  struct rpcrdma_mr_seg *, int, bool,
-				  struct rpcrdma_mw **);
-	void		(*ro_unmap_sync)(struct rpcrdma_xprt *,
-					 struct rpcrdma_req *);
-	void		(*ro_unmap_safe)(struct rpcrdma_xprt *,
-					 struct rpcrdma_req *, bool);
-	void		(*ro_recover_mr)(struct rpcrdma_mw *);
-	int		(*ro_open)(struct rpcrdma_ia *,
-				   struct rpcrdma_ep *,
-				   struct rpcrdma_create_data_internal *);
-	size_t		(*ro_maxpages)(struct rpcrdma_xprt *);
-	int		(*ro_init_mr)(struct rpcrdma_ia *,
-				      struct rpcrdma_mw *);
-	void		(*ro_release_mr)(struct rpcrdma_mw *);
-	const char	*ro_displayname;
-	const int	ro_send_w_inv_ok;
-};
-
-extern const struct rpcrdma_memreg_ops rpcrdma_fmr_memreg_ops;
-extern const struct rpcrdma_memreg_ops rpcrdma_frwr_memreg_ops;
-
-/*
-=======
->>>>>>> 24b8d41d
+};
+
+/*
  * RPCRDMA transport -- encapsulates the structures above for
  * integration with RPC.
  *
@@ -655,14 +442,7 @@
 /* This setting controls the hunt for a supported memory
  * registration strategy.
  */
-<<<<<<< HEAD
-int rpcrdma_ia_open(struct rpcrdma_xprt *, struct sockaddr *, int);
-void rpcrdma_ia_close(struct rpcrdma_ia *);
-bool frwr_is_supported(struct rpcrdma_ia *);
-bool fmr_is_supported(struct rpcrdma_ia *);
-=======
 extern unsigned int xprt_rdma_memreg_strategy;
->>>>>>> 24b8d41d
 
 /*
  * Endpoint calls - xprtrdma/verbs.c
@@ -671,28 +451,16 @@
 int rpcrdma_xprt_connect(struct rpcrdma_xprt *r_xprt);
 void rpcrdma_xprt_disconnect(struct rpcrdma_xprt *r_xprt);
 
-<<<<<<< HEAD
-int rpcrdma_ep_post(struct rpcrdma_ia *, struct rpcrdma_ep *,
-				struct rpcrdma_req *);
-int rpcrdma_ep_post_recv(struct rpcrdma_ia *, struct rpcrdma_rep *);
-=======
 int rpcrdma_post_sends(struct rpcrdma_xprt *r_xprt, struct rpcrdma_req *req);
 void rpcrdma_post_recvs(struct rpcrdma_xprt *r_xprt, bool temp);
->>>>>>> 24b8d41d
 
 /*
  * Buffer calls - xprtrdma/verbs.c
  */
-<<<<<<< HEAD
-struct rpcrdma_req *rpcrdma_create_req(struct rpcrdma_xprt *);
-struct rpcrdma_rep *rpcrdma_create_rep(struct rpcrdma_xprt *);
-void rpcrdma_destroy_req(struct rpcrdma_req *);
-=======
 struct rpcrdma_req *rpcrdma_req_create(struct rpcrdma_xprt *r_xprt, size_t size,
 				       gfp_t flags);
 int rpcrdma_req_setup(struct rpcrdma_xprt *r_xprt, struct rpcrdma_req *req);
 void rpcrdma_req_destroy(struct rpcrdma_req *req);
->>>>>>> 24b8d41d
 int rpcrdma_buffer_create(struct rpcrdma_xprt *);
 void rpcrdma_buffer_destroy(struct rpcrdma_buffer *);
 struct rpcrdma_sendctx *rpcrdma_sendctx_get_locked(struct rpcrdma_xprt *r_xprt);
@@ -706,30 +474,6 @@
 			struct rpcrdma_req *req);
 void rpcrdma_recv_buffer_put(struct rpcrdma_rep *);
 
-<<<<<<< HEAD
-void rpcrdma_defer_mr_recovery(struct rpcrdma_mw *);
-
-struct rpcrdma_regbuf *rpcrdma_alloc_regbuf(size_t, enum dma_data_direction,
-					    gfp_t);
-bool __rpcrdma_dma_map_regbuf(struct rpcrdma_ia *, struct rpcrdma_regbuf *);
-void rpcrdma_free_regbuf(struct rpcrdma_regbuf *);
-
-static inline bool
-rpcrdma_regbuf_is_mapped(struct rpcrdma_regbuf *rb)
-{
-	return rb->rg_device != NULL;
-}
-
-static inline bool
-rpcrdma_dma_map_regbuf(struct rpcrdma_ia *ia, struct rpcrdma_regbuf *rb)
-{
-	if (likely(rpcrdma_regbuf_is_mapped(rb)))
-		return true;
-	return __rpcrdma_dma_map_regbuf(ia, rb);
-}
-
-int rpcrdma_ep_post_extra_recv(struct rpcrdma_xprt *, unsigned int);
-=======
 bool rpcrdma_regbuf_realloc(struct rpcrdma_regbuf *rb, size_t size,
 			    gfp_t flags);
 bool __rpcrdma_regbuf_dma_map(struct rpcrdma_xprt *r_xprt,
@@ -744,7 +488,6 @@
 {
 	return rb->rg_device != NULL;
 }
->>>>>>> 24b8d41d
 
 /**
  * rpcrdma_regbuf_dma_map - DMA-map a regbuf
@@ -771,14 +514,6 @@
 	return writing ? DMA_FROM_DEVICE : DMA_TO_DEVICE;
 }
 
-<<<<<<< HEAD
-/*
- * RPC/RDMA connection management calls - xprtrdma/rpc_rdma.c
- */
-void rpcrdma_connect_worker(struct work_struct *);
-void rpcrdma_conn_func(struct rpcrdma_ep *);
-void rpcrdma_reply_handler(struct work_struct *);
-=======
 /* Memory registration calls xprtrdma/frwr_ops.c
  */
 void frwr_reset(struct rpcrdma_req *req);
@@ -793,7 +528,6 @@
 void frwr_reminv(struct rpcrdma_rep *rep, struct list_head *mrs);
 void frwr_unmap_sync(struct rpcrdma_xprt *r_xprt, struct rpcrdma_req *req);
 void frwr_unmap_async(struct rpcrdma_xprt *r_xprt, struct rpcrdma_req *req);
->>>>>>> 24b8d41d
 
 /*
  * RPC/RDMA protocol calls - xprtrdma/rpc_rdma.c
@@ -801,24 +535,14 @@
 
 enum rpcrdma_chunktype {
 	rpcrdma_noch = 0,
-<<<<<<< HEAD
-=======
 	rpcrdma_noch_pullup,
 	rpcrdma_noch_mapped,
->>>>>>> 24b8d41d
 	rpcrdma_readch,
 	rpcrdma_areadch,
 	rpcrdma_writech,
 	rpcrdma_replych
 };
 
-<<<<<<< HEAD
-bool rpcrdma_prepare_send_sges(struct rpcrdma_ia *, struct rpcrdma_req *,
-			       u32, struct xdr_buf *, enum rpcrdma_chunktype);
-void rpcrdma_unmap_sges(struct rpcrdma_ia *, struct rpcrdma_req *);
-int rpcrdma_marshal_req(struct rpc_rqst *);
-void rpcrdma_set_max_header_sizes(struct rpcrdma_xprt *);
-=======
 int rpcrdma_prepare_send_sges(struct rpcrdma_xprt *r_xprt,
 			      struct rpcrdma_req *req, u32 hdrlen,
 			      struct xdr_buf *xdr,
@@ -835,7 +559,6 @@
 	xdr->head[0].iov_len = len;
 	xdr->len = len;
 }
->>>>>>> 24b8d41d
 
 /* RPC/RDMA module init - xprtrdma/transport.c
  */
@@ -852,13 +575,8 @@
  */
 #if defined(CONFIG_SUNRPC_BACKCHANNEL)
 int xprt_rdma_bc_setup(struct rpc_xprt *, unsigned int);
-<<<<<<< HEAD
-int xprt_rdma_bc_up(struct svc_serv *, struct net *);
-size_t xprt_rdma_bc_maxpayload(struct rpc_xprt *);
-=======
 size_t xprt_rdma_bc_maxpayload(struct rpc_xprt *);
 unsigned int xprt_rdma_bc_max_slots(struct rpc_xprt *);
->>>>>>> 24b8d41d
 int rpcrdma_bc_post_recv(struct rpcrdma_xprt *, unsigned int);
 void rpcrdma_bc_receive_call(struct rpcrdma_xprt *, struct rpcrdma_rep *);
 int xprt_rdma_bc_send_reply(struct rpc_rqst *rqst);
