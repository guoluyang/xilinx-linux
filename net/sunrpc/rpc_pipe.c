// SPDX-License-Identifier: GPL-2.0-only
/*
 * net/sunrpc/rpc_pipe.c
 *
 * Userland/kernel interface for rpcauth_gss.
 * Code shamelessly plagiarized from fs/nfsd/nfsctl.c
 * and fs/sysfs/inode.c
 *
 * Copyright (c) 2002, Trond Myklebust <trond.myklebust@fys.uio.no>
 *
 */
#include <linux/module.h>
#include <linux/slab.h>
#include <linux/string.h>
#include <linux/pagemap.h>
#include <linux/mount.h>
#include <linux/fs_context.h>
#include <linux/namei.h>
#include <linux/fsnotify.h>
#include <linux/kernel.h>
#include <linux/rcupdate.h>
#include <linux/utsname.h>

#include <asm/ioctls.h>
#include <linux/poll.h>
#include <linux/wait.h>
#include <linux/seq_file.h>

#include <linux/sunrpc/clnt.h>
#include <linux/workqueue.h>
#include <linux/sunrpc/rpc_pipe_fs.h>
#include <linux/sunrpc/cache.h>
#include <linux/nsproxy.h>
#include <linux/notifier.h>

#include "netns.h"
#include "sunrpc.h"

#define RPCDBG_FACILITY RPCDBG_DEBUG

#define NET_NAME(net)	((net == &init_net) ? " (init_net)" : "")

static struct file_system_type rpc_pipe_fs_type;
static const struct rpc_pipe_ops gssd_dummy_pipe_ops;

static struct kmem_cache *rpc_inode_cachep __read_mostly;

#define RPC_UPCALL_TIMEOUT (30*HZ)

static BLOCKING_NOTIFIER_HEAD(rpc_pipefs_notifier_list);

int rpc_pipefs_notifier_register(struct notifier_block *nb)
{
	return blocking_notifier_chain_register(&rpc_pipefs_notifier_list, nb);
}
EXPORT_SYMBOL_GPL(rpc_pipefs_notifier_register);

void rpc_pipefs_notifier_unregister(struct notifier_block *nb)
{
	blocking_notifier_chain_unregister(&rpc_pipefs_notifier_list, nb);
}
EXPORT_SYMBOL_GPL(rpc_pipefs_notifier_unregister);

static void rpc_purge_list(wait_queue_head_t *waitq, struct list_head *head,
		void (*destroy_msg)(struct rpc_pipe_msg *), int err)
{
	struct rpc_pipe_msg *msg;

	if (list_empty(head))
		return;
	do {
		msg = list_entry(head->next, struct rpc_pipe_msg, list);
		list_del_init(&msg->list);
		msg->errno = err;
		destroy_msg(msg);
	} while (!list_empty(head));

	if (waitq)
		wake_up(waitq);
}

static void
rpc_timeout_upcall_queue(struct work_struct *work)
{
	LIST_HEAD(free_list);
	struct rpc_pipe *pipe =
		container_of(work, struct rpc_pipe, queue_timeout.work);
	void (*destroy_msg)(struct rpc_pipe_msg *);
	struct dentry *dentry;

	spin_lock(&pipe->lock);
	destroy_msg = pipe->ops->destroy_msg;
	if (pipe->nreaders == 0) {
		list_splice_init(&pipe->pipe, &free_list);
		pipe->pipelen = 0;
	}
	dentry = dget(pipe->dentry);
	spin_unlock(&pipe->lock);
	rpc_purge_list(dentry ? &RPC_I(d_inode(dentry))->waitq : NULL,
			&free_list, destroy_msg, -ETIMEDOUT);
	dput(dentry);
}

ssize_t rpc_pipe_generic_upcall(struct file *filp, struct rpc_pipe_msg *msg,
				char __user *dst, size_t buflen)
{
	char *data = (char *)msg->data + msg->copied;
	size_t mlen = min(msg->len - msg->copied, buflen);
	unsigned long left;

	left = copy_to_user(dst, data, mlen);
	if (left == mlen) {
		msg->errno = -EFAULT;
		return -EFAULT;
	}

	mlen -= left;
	msg->copied += mlen;
	msg->errno = 0;
	return mlen;
}
EXPORT_SYMBOL_GPL(rpc_pipe_generic_upcall);

/**
 * rpc_queue_upcall - queue an upcall message to userspace
 * @pipe: upcall pipe on which to queue given message
 * @msg: message to queue
 *
 * Call with an @inode created by rpc_mkpipe() to queue an upcall.
 * A userspace process may then later read the upcall by performing a
 * read on an open file for this inode.  It is up to the caller to
 * initialize the fields of @msg (other than @msg->list) appropriately.
 */
int
rpc_queue_upcall(struct rpc_pipe *pipe, struct rpc_pipe_msg *msg)
{
	int res = -EPIPE;
	struct dentry *dentry;

	spin_lock(&pipe->lock);
	if (pipe->nreaders) {
		list_add_tail(&msg->list, &pipe->pipe);
		pipe->pipelen += msg->len;
		res = 0;
	} else if (pipe->flags & RPC_PIPE_WAIT_FOR_OPEN) {
		if (list_empty(&pipe->pipe))
			queue_delayed_work(rpciod_workqueue,
					&pipe->queue_timeout,
					RPC_UPCALL_TIMEOUT);
		list_add_tail(&msg->list, &pipe->pipe);
		pipe->pipelen += msg->len;
		res = 0;
	}
	dentry = dget(pipe->dentry);
	spin_unlock(&pipe->lock);
	if (dentry) {
		wake_up(&RPC_I(d_inode(dentry))->waitq);
		dput(dentry);
	}
	return res;
}
EXPORT_SYMBOL_GPL(rpc_queue_upcall);

static inline void
rpc_inode_setowner(struct inode *inode, void *private)
{
	RPC_I(inode)->private = private;
}

static void
rpc_close_pipes(struct inode *inode)
{
	struct rpc_pipe *pipe = RPC_I(inode)->pipe;
	int need_release;
	LIST_HEAD(free_list);

	inode_lock(inode);
	spin_lock(&pipe->lock);
	need_release = pipe->nreaders != 0 || pipe->nwriters != 0;
	pipe->nreaders = 0;
	list_splice_init(&pipe->in_upcall, &free_list);
	list_splice_init(&pipe->pipe, &free_list);
	pipe->pipelen = 0;
	pipe->dentry = NULL;
	spin_unlock(&pipe->lock);
	rpc_purge_list(&RPC_I(inode)->waitq, &free_list, pipe->ops->destroy_msg, -EPIPE);
	pipe->nwriters = 0;
	if (need_release && pipe->ops->release_pipe)
		pipe->ops->release_pipe(inode);
	cancel_delayed_work_sync(&pipe->queue_timeout);
	rpc_inode_setowner(inode, NULL);
	RPC_I(inode)->pipe = NULL;
	inode_unlock(inode);
}

static struct inode *
rpc_alloc_inode(struct super_block *sb)
{
	struct rpc_inode *rpci;
	rpci = kmem_cache_alloc(rpc_inode_cachep, GFP_KERNEL);
	if (!rpci)
		return NULL;
	return &rpci->vfs_inode;
}

static void
rpc_free_inode(struct inode *inode)
{
	kmem_cache_free(rpc_inode_cachep, RPC_I(inode));
}

static int
rpc_pipe_open(struct inode *inode, struct file *filp)
{
	struct rpc_pipe *pipe;
	int first_open;
	int res = -ENXIO;

	inode_lock(inode);
	pipe = RPC_I(inode)->pipe;
	if (pipe == NULL)
		goto out;
	first_open = pipe->nreaders == 0 && pipe->nwriters == 0;
	if (first_open && pipe->ops->open_pipe) {
		res = pipe->ops->open_pipe(inode);
		if (res)
			goto out;
	}
	if (filp->f_mode & FMODE_READ)
		pipe->nreaders++;
	if (filp->f_mode & FMODE_WRITE)
		pipe->nwriters++;
	res = 0;
out:
	inode_unlock(inode);
	return res;
}

static int
rpc_pipe_release(struct inode *inode, struct file *filp)
{
	struct rpc_pipe *pipe;
	struct rpc_pipe_msg *msg;
	int last_close;

	inode_lock(inode);
	pipe = RPC_I(inode)->pipe;
	if (pipe == NULL)
		goto out;
	msg = filp->private_data;
	if (msg != NULL) {
		spin_lock(&pipe->lock);
		msg->errno = -EAGAIN;
		list_del_init(&msg->list);
		spin_unlock(&pipe->lock);
		pipe->ops->destroy_msg(msg);
	}
	if (filp->f_mode & FMODE_WRITE)
		pipe->nwriters --;
	if (filp->f_mode & FMODE_READ) {
		pipe->nreaders --;
		if (pipe->nreaders == 0) {
			LIST_HEAD(free_list);
			spin_lock(&pipe->lock);
			list_splice_init(&pipe->pipe, &free_list);
			pipe->pipelen = 0;
			spin_unlock(&pipe->lock);
			rpc_purge_list(&RPC_I(inode)->waitq, &free_list,
					pipe->ops->destroy_msg, -EAGAIN);
		}
	}
	last_close = pipe->nwriters == 0 && pipe->nreaders == 0;
	if (last_close && pipe->ops->release_pipe)
		pipe->ops->release_pipe(inode);
out:
	inode_unlock(inode);
	return 0;
}

static ssize_t
rpc_pipe_read(struct file *filp, char __user *buf, size_t len, loff_t *offset)
{
	struct inode *inode = file_inode(filp);
	struct rpc_pipe *pipe;
	struct rpc_pipe_msg *msg;
	int res = 0;

	inode_lock(inode);
	pipe = RPC_I(inode)->pipe;
	if (pipe == NULL) {
		res = -EPIPE;
		goto out_unlock;
	}
	msg = filp->private_data;
	if (msg == NULL) {
		spin_lock(&pipe->lock);
		if (!list_empty(&pipe->pipe)) {
			msg = list_entry(pipe->pipe.next,
					struct rpc_pipe_msg,
					list);
			list_move(&msg->list, &pipe->in_upcall);
			pipe->pipelen -= msg->len;
			filp->private_data = msg;
			msg->copied = 0;
		}
		spin_unlock(&pipe->lock);
		if (msg == NULL)
			goto out_unlock;
	}
	/* NOTE: it is up to the callback to update msg->copied */
	res = pipe->ops->upcall(filp, msg, buf, len);
	if (res < 0 || msg->len == msg->copied) {
		filp->private_data = NULL;
		spin_lock(&pipe->lock);
		list_del_init(&msg->list);
		spin_unlock(&pipe->lock);
		pipe->ops->destroy_msg(msg);
	}
out_unlock:
	inode_unlock(inode);
	return res;
}

static ssize_t
rpc_pipe_write(struct file *filp, const char __user *buf, size_t len, loff_t *offset)
{
	struct inode *inode = file_inode(filp);
	int res;

	inode_lock(inode);
	res = -EPIPE;
	if (RPC_I(inode)->pipe != NULL)
		res = RPC_I(inode)->pipe->ops->downcall(filp, buf, len);
	inode_unlock(inode);
	return res;
}

static __poll_t
rpc_pipe_poll(struct file *filp, struct poll_table_struct *wait)
{
	struct inode *inode = file_inode(filp);
	struct rpc_inode *rpci = RPC_I(inode);
	__poll_t mask = EPOLLOUT | EPOLLWRNORM;

	poll_wait(filp, &rpci->waitq, wait);

	inode_lock(inode);
	if (rpci->pipe == NULL)
		mask |= EPOLLERR | EPOLLHUP;
	else if (filp->private_data || !list_empty(&rpci->pipe->pipe))
		mask |= EPOLLIN | EPOLLRDNORM;
	inode_unlock(inode);
	return mask;
}

static long
rpc_pipe_ioctl(struct file *filp, unsigned int cmd, unsigned long arg)
{
	struct inode *inode = file_inode(filp);
	struct rpc_pipe *pipe;
	int len;

	switch (cmd) {
	case FIONREAD:
		inode_lock(inode);
		pipe = RPC_I(inode)->pipe;
		if (pipe == NULL) {
			inode_unlock(inode);
			return -EPIPE;
		}
		spin_lock(&pipe->lock);
		len = pipe->pipelen;
		if (filp->private_data) {
			struct rpc_pipe_msg *msg;
			msg = filp->private_data;
			len += msg->len - msg->copied;
		}
		spin_unlock(&pipe->lock);
		inode_unlock(inode);
		return put_user(len, (int __user *)arg);
	default:
		return -EINVAL;
	}
}

static const struct file_operations rpc_pipe_fops = {
	.owner		= THIS_MODULE,
	.llseek		= no_llseek,
	.read		= rpc_pipe_read,
	.write		= rpc_pipe_write,
	.poll		= rpc_pipe_poll,
	.unlocked_ioctl	= rpc_pipe_ioctl,
	.open		= rpc_pipe_open,
	.release	= rpc_pipe_release,
};

static int
rpc_show_info(struct seq_file *m, void *v)
{
	struct rpc_clnt *clnt = m->private;

	rcu_read_lock();
	seq_printf(m, "RPC server: %s\n",
			rcu_dereference(clnt->cl_xprt)->servername);
	seq_printf(m, "service: %s (%d) version %d\n", clnt->cl_program->name,
			clnt->cl_prog, clnt->cl_vers);
	seq_printf(m, "address: %s\n", rpc_peeraddr2str(clnt, RPC_DISPLAY_ADDR));
	seq_printf(m, "protocol: %s\n", rpc_peeraddr2str(clnt, RPC_DISPLAY_PROTO));
	seq_printf(m, "port: %s\n", rpc_peeraddr2str(clnt, RPC_DISPLAY_PORT));
	rcu_read_unlock();
	return 0;
}

static int
rpc_info_open(struct inode *inode, struct file *file)
{
	struct rpc_clnt *clnt = NULL;
	int ret = single_open(file, rpc_show_info, NULL);

	if (!ret) {
		struct seq_file *m = file->private_data;

		spin_lock(&file->f_path.dentry->d_lock);
		if (!d_unhashed(file->f_path.dentry))
			clnt = RPC_I(inode)->private;
		if (clnt != NULL && atomic_inc_not_zero(&clnt->cl_count)) {
			spin_unlock(&file->f_path.dentry->d_lock);
			m->private = clnt;
		} else {
			spin_unlock(&file->f_path.dentry->d_lock);
			single_release(inode, file);
			ret = -EINVAL;
		}
	}
	return ret;
}

static int
rpc_info_release(struct inode *inode, struct file *file)
{
	struct seq_file *m = file->private_data;
	struct rpc_clnt *clnt = (struct rpc_clnt *)m->private;

	if (clnt)
		rpc_release_client(clnt);
	return single_release(inode, file);
}

static const struct file_operations rpc_info_operations = {
	.owner		= THIS_MODULE,
	.open		= rpc_info_open,
	.read		= seq_read,
	.llseek		= seq_lseek,
	.release	= rpc_info_release,
};


/*
 * Description of fs contents.
 */
struct rpc_filelist {
	const char *name;
	const struct file_operations *i_fop;
	umode_t mode;
};

static struct inode *
rpc_get_inode(struct super_block *sb, umode_t mode)
{
	struct inode *inode = new_inode(sb);
	if (!inode)
		return NULL;
	inode->i_ino = get_next_ino();
	inode->i_mode = mode;
	inode->i_atime = inode->i_mtime = inode->i_ctime = current_time(inode);
	switch (mode & S_IFMT) {
	case S_IFDIR:
		inode->i_fop = &simple_dir_operations;
		inode->i_op = &simple_dir_inode_operations;
		inc_nlink(inode);
	default:
		break;
	}
	return inode;
}

static int __rpc_create_common(struct inode *dir, struct dentry *dentry,
			       umode_t mode,
			       const struct file_operations *i_fop,
			       void *private)
{
	struct inode *inode;

	d_drop(dentry);
	inode = rpc_get_inode(dir->i_sb, mode);
	if (!inode)
		goto out_err;
	inode->i_ino = iunique(dir->i_sb, 100);
	if (i_fop)
		inode->i_fop = i_fop;
	if (private)
		rpc_inode_setowner(inode, private);
	d_add(dentry, inode);
	return 0;
out_err:
	printk(KERN_WARNING "%s: %s failed to allocate inode for dentry %pd\n",
			__FILE__, __func__, dentry);
	dput(dentry);
	return -ENOMEM;
}

static int __rpc_create(struct inode *dir, struct dentry *dentry,
			umode_t mode,
			const struct file_operations *i_fop,
			void *private)
{
	int err;

	err = __rpc_create_common(dir, dentry, S_IFREG | mode, i_fop, private);
	if (err)
		return err;
	fsnotify_create(dir, dentry);
	return 0;
}

static int __rpc_mkdir(struct inode *dir, struct dentry *dentry,
		       umode_t mode,
		       const struct file_operations *i_fop,
		       void *private)
{
	int err;

	err = __rpc_create_common(dir, dentry, S_IFDIR | mode, i_fop, private);
	if (err)
		return err;
	inc_nlink(dir);
	fsnotify_mkdir(dir, dentry);
	return 0;
}

static void
init_pipe(struct rpc_pipe *pipe)
{
	pipe->nreaders = 0;
	pipe->nwriters = 0;
	INIT_LIST_HEAD(&pipe->in_upcall);
	INIT_LIST_HEAD(&pipe->in_downcall);
	INIT_LIST_HEAD(&pipe->pipe);
	pipe->pipelen = 0;
	INIT_DELAYED_WORK(&pipe->queue_timeout,
			    rpc_timeout_upcall_queue);
	pipe->ops = NULL;
	spin_lock_init(&pipe->lock);
	pipe->dentry = NULL;
}

void rpc_destroy_pipe_data(struct rpc_pipe *pipe)
{
	kfree(pipe);
}
EXPORT_SYMBOL_GPL(rpc_destroy_pipe_data);

struct rpc_pipe *rpc_mkpipe_data(const struct rpc_pipe_ops *ops, int flags)
{
	struct rpc_pipe *pipe;

	pipe = kzalloc(sizeof(struct rpc_pipe), GFP_KERNEL);
	if (!pipe)
		return ERR_PTR(-ENOMEM);
	init_pipe(pipe);
	pipe->ops = ops;
	pipe->flags = flags;
	return pipe;
}
EXPORT_SYMBOL_GPL(rpc_mkpipe_data);

static int __rpc_mkpipe_dentry(struct inode *dir, struct dentry *dentry,
			       umode_t mode,
			       const struct file_operations *i_fop,
			       void *private,
			       struct rpc_pipe *pipe)
{
	struct rpc_inode *rpci;
	int err;

	err = __rpc_create_common(dir, dentry, S_IFIFO | mode, i_fop, private);
	if (err)
		return err;
	rpci = RPC_I(d_inode(dentry));
	rpci->private = private;
	rpci->pipe = pipe;
	fsnotify_create(dir, dentry);
	return 0;
}

static int __rpc_rmdir(struct inode *dir, struct dentry *dentry)
{
	int ret;

	dget(dentry);
	ret = simple_rmdir(dir, dentry);
	if (!ret)
		fsnotify_rmdir(dir, dentry);
	d_delete(dentry);
	dput(dentry);
	return ret;
}

static int __rpc_unlink(struct inode *dir, struct dentry *dentry)
{
	int ret;

	dget(dentry);
	ret = simple_unlink(dir, dentry);
	if (!ret)
		fsnotify_unlink(dir, dentry);
	d_delete(dentry);
	dput(dentry);
	return ret;
}

static int __rpc_rmpipe(struct inode *dir, struct dentry *dentry)
{
	struct inode *inode = d_inode(dentry);

	rpc_close_pipes(inode);
	return __rpc_unlink(dir, dentry);
}

static struct dentry *__rpc_lookup_create_exclusive(struct dentry *parent,
					  const char *name)
{
	struct qstr q = QSTR_INIT(name, strlen(name));
	struct dentry *dentry = d_hash_and_lookup(parent, &q);
	if (!dentry) {
		dentry = d_alloc(parent, &q);
		if (!dentry)
			return ERR_PTR(-ENOMEM);
	}
	if (d_really_is_negative(dentry))
		return dentry;
	dput(dentry);
	return ERR_PTR(-EEXIST);
}

/*
 * FIXME: This probably has races.
 */
static void __rpc_depopulate(struct dentry *parent,
			     const struct rpc_filelist *files,
			     int start, int eof)
{
	struct inode *dir = d_inode(parent);
	struct dentry *dentry;
	struct qstr name;
	int i;

	for (i = start; i < eof; i++) {
		name.name = files[i].name;
		name.len = strlen(files[i].name);
		dentry = d_hash_and_lookup(parent, &name);

		if (dentry == NULL)
			continue;
		if (d_really_is_negative(dentry))
			goto next;
		switch (d_inode(dentry)->i_mode & S_IFMT) {
			default:
				BUG();
			case S_IFREG:
				__rpc_unlink(dir, dentry);
				break;
			case S_IFDIR:
				__rpc_rmdir(dir, dentry);
		}
next:
		dput(dentry);
	}
}

static void rpc_depopulate(struct dentry *parent,
			   const struct rpc_filelist *files,
			   int start, int eof)
{
	struct inode *dir = d_inode(parent);

	inode_lock_nested(dir, I_MUTEX_CHILD);
	__rpc_depopulate(parent, files, start, eof);
	inode_unlock(dir);
}

static int rpc_populate(struct dentry *parent,
			const struct rpc_filelist *files,
			int start, int eof,
			void *private)
{
	struct inode *dir = d_inode(parent);
	struct dentry *dentry;
	int i, err;

	inode_lock(dir);
	for (i = start; i < eof; i++) {
		dentry = __rpc_lookup_create_exclusive(parent, files[i].name);
		err = PTR_ERR(dentry);
		if (IS_ERR(dentry))
			goto out_bad;
		switch (files[i].mode & S_IFMT) {
			default:
				BUG();
			case S_IFREG:
				err = __rpc_create(dir, dentry,
						files[i].mode,
						files[i].i_fop,
						private);
				break;
			case S_IFDIR:
				err = __rpc_mkdir(dir, dentry,
						files[i].mode,
						NULL,
						private);
		}
		if (err != 0)
			goto out_bad;
	}
	inode_unlock(dir);
	return 0;
out_bad:
	__rpc_depopulate(parent, files, start, eof);
	inode_unlock(dir);
	printk(KERN_WARNING "%s: %s failed to populate directory %pd\n",
			__FILE__, __func__, parent);
	return err;
}

static struct dentry *rpc_mkdir_populate(struct dentry *parent,
		const char *name, umode_t mode, void *private,
		int (*populate)(struct dentry *, void *), void *args_populate)
{
	struct dentry *dentry;
	struct inode *dir = d_inode(parent);
	int error;

	inode_lock_nested(dir, I_MUTEX_PARENT);
	dentry = __rpc_lookup_create_exclusive(parent, name);
	if (IS_ERR(dentry))
		goto out;
	error = __rpc_mkdir(dir, dentry, mode, NULL, private);
	if (error != 0)
		goto out_err;
	if (populate != NULL) {
		error = populate(dentry, args_populate);
		if (error)
			goto err_rmdir;
	}
out:
	inode_unlock(dir);
	return dentry;
err_rmdir:
	__rpc_rmdir(dir, dentry);
out_err:
	dentry = ERR_PTR(error);
	goto out;
}

static int rpc_rmdir_depopulate(struct dentry *dentry,
		void (*depopulate)(struct dentry *))
{
	struct dentry *parent;
	struct inode *dir;
	int error;

	parent = dget_parent(dentry);
	dir = d_inode(parent);
	inode_lock_nested(dir, I_MUTEX_PARENT);
	if (depopulate != NULL)
		depopulate(dentry);
	error = __rpc_rmdir(dir, dentry);
	inode_unlock(dir);
	dput(parent);
	return error;
}

/**
 * rpc_mkpipe - make an rpc_pipefs file for kernel<->userspace communication
 * @parent: dentry of directory to create new "pipe" in
 * @name: name of pipe
 * @private: private data to associate with the pipe, for the caller's use
 * @pipe: &rpc_pipe containing input parameters
 *
 * Data is made available for userspace to read by calls to
 * rpc_queue_upcall().  The actual reads will result in calls to
 * @ops->upcall, which will be called with the file pointer,
 * message, and userspace buffer to copy to.
 *
 * Writes can come at any time, and do not necessarily have to be
 * responses to upcalls.  They will result in calls to @msg->downcall.
 *
 * The @private argument passed here will be available to all these methods
 * from the file pointer, via RPC_I(file_inode(file))->private.
 */
struct dentry *rpc_mkpipe_dentry(struct dentry *parent, const char *name,
				 void *private, struct rpc_pipe *pipe)
{
	struct dentry *dentry;
	struct inode *dir = d_inode(parent);
	umode_t umode = S_IFIFO | 0600;
	int err;

	if (pipe->ops->upcall == NULL)
		umode &= ~0444;
	if (pipe->ops->downcall == NULL)
		umode &= ~0222;

	inode_lock_nested(dir, I_MUTEX_PARENT);
	dentry = __rpc_lookup_create_exclusive(parent, name);
	if (IS_ERR(dentry))
		goto out;
	err = __rpc_mkpipe_dentry(dir, dentry, umode, &rpc_pipe_fops,
				  private, pipe);
	if (err)
		goto out_err;
out:
	inode_unlock(dir);
	return dentry;
out_err:
	dentry = ERR_PTR(err);
	printk(KERN_WARNING "%s: %s() failed to create pipe %pd/%s (errno = %d)\n",
			__FILE__, __func__, parent, name,
			err);
	goto out;
}
EXPORT_SYMBOL_GPL(rpc_mkpipe_dentry);

/**
 * rpc_unlink - remove a pipe
 * @dentry: dentry for the pipe, as returned from rpc_mkpipe
 *
 * After this call, lookups will no longer find the pipe, and any
 * attempts to read or write using preexisting opens of the pipe will
 * return -EPIPE.
 */
int
rpc_unlink(struct dentry *dentry)
{
	struct dentry *parent;
	struct inode *dir;
	int error = 0;

	parent = dget_parent(dentry);
	dir = d_inode(parent);
	inode_lock_nested(dir, I_MUTEX_PARENT);
	error = __rpc_rmpipe(dir, dentry);
	inode_unlock(dir);
	dput(parent);
	return error;
}
EXPORT_SYMBOL_GPL(rpc_unlink);

/**
 * rpc_init_pipe_dir_head - initialise a struct rpc_pipe_dir_head
 * @pdh: pointer to struct rpc_pipe_dir_head
 */
void rpc_init_pipe_dir_head(struct rpc_pipe_dir_head *pdh)
{
	INIT_LIST_HEAD(&pdh->pdh_entries);
	pdh->pdh_dentry = NULL;
}
EXPORT_SYMBOL_GPL(rpc_init_pipe_dir_head);

/**
 * rpc_init_pipe_dir_object - initialise a struct rpc_pipe_dir_object
 * @pdo: pointer to struct rpc_pipe_dir_object
 * @pdo_ops: pointer to const struct rpc_pipe_dir_object_ops
 * @pdo_data: pointer to caller-defined data
 */
void rpc_init_pipe_dir_object(struct rpc_pipe_dir_object *pdo,
		const struct rpc_pipe_dir_object_ops *pdo_ops,
		void *pdo_data)
{
	INIT_LIST_HEAD(&pdo->pdo_head);
	pdo->pdo_ops = pdo_ops;
	pdo->pdo_data = pdo_data;
}
EXPORT_SYMBOL_GPL(rpc_init_pipe_dir_object);

static int
rpc_add_pipe_dir_object_locked(struct net *net,
		struct rpc_pipe_dir_head *pdh,
		struct rpc_pipe_dir_object *pdo)
{
	int ret = 0;

	if (pdh->pdh_dentry)
		ret = pdo->pdo_ops->create(pdh->pdh_dentry, pdo);
	if (ret == 0)
		list_add_tail(&pdo->pdo_head, &pdh->pdh_entries);
	return ret;
}

static void
rpc_remove_pipe_dir_object_locked(struct net *net,
		struct rpc_pipe_dir_head *pdh,
		struct rpc_pipe_dir_object *pdo)
{
	if (pdh->pdh_dentry)
		pdo->pdo_ops->destroy(pdh->pdh_dentry, pdo);
	list_del_init(&pdo->pdo_head);
}

/**
 * rpc_add_pipe_dir_object - associate a rpc_pipe_dir_object to a directory
 * @net: pointer to struct net
 * @pdh: pointer to struct rpc_pipe_dir_head
 * @pdo: pointer to struct rpc_pipe_dir_object
 *
 */
int
rpc_add_pipe_dir_object(struct net *net,
		struct rpc_pipe_dir_head *pdh,
		struct rpc_pipe_dir_object *pdo)
{
	int ret = 0;

	if (list_empty(&pdo->pdo_head)) {
		struct sunrpc_net *sn = net_generic(net, sunrpc_net_id);

		mutex_lock(&sn->pipefs_sb_lock);
		ret = rpc_add_pipe_dir_object_locked(net, pdh, pdo);
		mutex_unlock(&sn->pipefs_sb_lock);
	}
	return ret;
}
EXPORT_SYMBOL_GPL(rpc_add_pipe_dir_object);

/**
 * rpc_remove_pipe_dir_object - remove a rpc_pipe_dir_object from a directory
 * @net: pointer to struct net
 * @pdh: pointer to struct rpc_pipe_dir_head
 * @pdo: pointer to struct rpc_pipe_dir_object
 *
 */
void
rpc_remove_pipe_dir_object(struct net *net,
		struct rpc_pipe_dir_head *pdh,
		struct rpc_pipe_dir_object *pdo)
{
	if (!list_empty(&pdo->pdo_head)) {
		struct sunrpc_net *sn = net_generic(net, sunrpc_net_id);

		mutex_lock(&sn->pipefs_sb_lock);
		rpc_remove_pipe_dir_object_locked(net, pdh, pdo);
		mutex_unlock(&sn->pipefs_sb_lock);
	}
}
EXPORT_SYMBOL_GPL(rpc_remove_pipe_dir_object);

/**
 * rpc_find_or_alloc_pipe_dir_object
 * @net: pointer to struct net
 * @pdh: pointer to struct rpc_pipe_dir_head
 * @match: match struct rpc_pipe_dir_object to data
 * @alloc: allocate a new struct rpc_pipe_dir_object
 * @data: user defined data for match() and alloc()
 *
 */
struct rpc_pipe_dir_object *
rpc_find_or_alloc_pipe_dir_object(struct net *net,
		struct rpc_pipe_dir_head *pdh,
		int (*match)(struct rpc_pipe_dir_object *, void *),
		struct rpc_pipe_dir_object *(*alloc)(void *),
		void *data)
{
	struct sunrpc_net *sn = net_generic(net, sunrpc_net_id);
	struct rpc_pipe_dir_object *pdo;

	mutex_lock(&sn->pipefs_sb_lock);
	list_for_each_entry(pdo, &pdh->pdh_entries, pdo_head) {
		if (!match(pdo, data))
			continue;
		goto out;
	}
	pdo = alloc(data);
	if (!pdo)
		goto out;
	rpc_add_pipe_dir_object_locked(net, pdh, pdo);
out:
	mutex_unlock(&sn->pipefs_sb_lock);
	return pdo;
}
EXPORT_SYMBOL_GPL(rpc_find_or_alloc_pipe_dir_object);

static void
rpc_create_pipe_dir_objects(struct rpc_pipe_dir_head *pdh)
{
	struct rpc_pipe_dir_object *pdo;
	struct dentry *dir = pdh->pdh_dentry;

	list_for_each_entry(pdo, &pdh->pdh_entries, pdo_head)
		pdo->pdo_ops->create(dir, pdo);
}

static void
rpc_destroy_pipe_dir_objects(struct rpc_pipe_dir_head *pdh)
{
	struct rpc_pipe_dir_object *pdo;
	struct dentry *dir = pdh->pdh_dentry;

	list_for_each_entry(pdo, &pdh->pdh_entries, pdo_head)
		pdo->pdo_ops->destroy(dir, pdo);
}

enum {
	RPCAUTH_info,
	RPCAUTH_EOF
};

static const struct rpc_filelist authfiles[] = {
	[RPCAUTH_info] = {
		.name = "info",
		.i_fop = &rpc_info_operations,
		.mode = S_IFREG | 0400,
	},
};

static int rpc_clntdir_populate(struct dentry *dentry, void *private)
{
	return rpc_populate(dentry,
			    authfiles, RPCAUTH_info, RPCAUTH_EOF,
			    private);
}

static void rpc_clntdir_depopulate(struct dentry *dentry)
{
	rpc_depopulate(dentry, authfiles, RPCAUTH_info, RPCAUTH_EOF);
}

/**
 * rpc_create_client_dir - Create a new rpc_client directory in rpc_pipefs
 * @dentry: the parent of new directory
 * @name: the name of new directory
 * @rpc_client: rpc client to associate with this directory
 *
 * This creates a directory at the given @path associated with
 * @rpc_clnt, which will contain a file named "info" with some basic
 * information about the client, together with any "pipes" that may
 * later be created using rpc_mkpipe().
 */
struct dentry *rpc_create_client_dir(struct dentry *dentry,
				   const char *name,
				   struct rpc_clnt *rpc_client)
{
	struct dentry *ret;

	ret = rpc_mkdir_populate(dentry, name, 0555, NULL,
				 rpc_clntdir_populate, rpc_client);
	if (!IS_ERR(ret)) {
		rpc_client->cl_pipedir_objects.pdh_dentry = ret;
		rpc_create_pipe_dir_objects(&rpc_client->cl_pipedir_objects);
	}
	return ret;
}

/**
 * rpc_remove_client_dir - Remove a directory created with rpc_create_client_dir()
 * @rpc_client: rpc_client for the pipe
 */
int rpc_remove_client_dir(struct rpc_clnt *rpc_client)
{
	struct dentry *dentry = rpc_client->cl_pipedir_objects.pdh_dentry;

	if (dentry == NULL)
		return 0;
	rpc_destroy_pipe_dir_objects(&rpc_client->cl_pipedir_objects);
	rpc_client->cl_pipedir_objects.pdh_dentry = NULL;
	return rpc_rmdir_depopulate(dentry, rpc_clntdir_depopulate);
}

static const struct rpc_filelist cache_pipefs_files[3] = {
	[0] = {
		.name = "channel",
		.i_fop = &cache_file_operations_pipefs,
		.mode = S_IFREG | 0600,
	},
	[1] = {
		.name = "content",
		.i_fop = &content_file_operations_pipefs,
		.mode = S_IFREG | 0400,
	},
	[2] = {
		.name = "flush",
		.i_fop = &cache_flush_operations_pipefs,
		.mode = S_IFREG | 0600,
	},
};

static int rpc_cachedir_populate(struct dentry *dentry, void *private)
{
	return rpc_populate(dentry,
			    cache_pipefs_files, 0, 3,
			    private);
}

static void rpc_cachedir_depopulate(struct dentry *dentry)
{
	rpc_depopulate(dentry, cache_pipefs_files, 0, 3);
}

struct dentry *rpc_create_cache_dir(struct dentry *parent, const char *name,
				    umode_t umode, struct cache_detail *cd)
{
	return rpc_mkdir_populate(parent, name, umode, NULL,
			rpc_cachedir_populate, cd);
}

void rpc_remove_cache_dir(struct dentry *dentry)
{
	rpc_rmdir_depopulate(dentry, rpc_cachedir_depopulate);
}

/*
 * populate the filesystem
 */
static const struct super_operations s_ops = {
	.alloc_inode	= rpc_alloc_inode,
	.free_inode	= rpc_free_inode,
	.statfs		= simple_statfs,
};

#define RPCAUTH_GSSMAGIC 0x67596969

/*
 * We have a single directory with 1 node in it.
 */
enum {
	RPCAUTH_lockd,
	RPCAUTH_mount,
	RPCAUTH_nfs,
	RPCAUTH_portmap,
	RPCAUTH_statd,
	RPCAUTH_nfsd4_cb,
	RPCAUTH_cache,
	RPCAUTH_nfsd,
	RPCAUTH_gssd,
	RPCAUTH_RootEOF
};

static const struct rpc_filelist files[] = {
	[RPCAUTH_lockd] = {
		.name = "lockd",
		.mode = S_IFDIR | 0555,
	},
	[RPCAUTH_mount] = {
		.name = "mount",
		.mode = S_IFDIR | 0555,
	},
	[RPCAUTH_nfs] = {
		.name = "nfs",
		.mode = S_IFDIR | 0555,
	},
	[RPCAUTH_portmap] = {
		.name = "portmap",
		.mode = S_IFDIR | 0555,
	},
	[RPCAUTH_statd] = {
		.name = "statd",
		.mode = S_IFDIR | 0555,
	},
	[RPCAUTH_nfsd4_cb] = {
		.name = "nfsd4_cb",
		.mode = S_IFDIR | 0555,
	},
	[RPCAUTH_cache] = {
		.name = "cache",
		.mode = S_IFDIR | 0555,
	},
	[RPCAUTH_nfsd] = {
		.name = "nfsd",
		.mode = S_IFDIR | 0555,
	},
	[RPCAUTH_gssd] = {
		.name = "gssd",
		.mode = S_IFDIR | 0555,
	},
};

/*
 * This call can be used only in RPC pipefs mount notification hooks.
 */
struct dentry *rpc_d_lookup_sb(const struct super_block *sb,
			       const unsigned char *dir_name)
{
	struct qstr dir = QSTR_INIT(dir_name, strlen(dir_name));
	return d_hash_and_lookup(sb->s_root, &dir);
}
EXPORT_SYMBOL_GPL(rpc_d_lookup_sb);

int rpc_pipefs_init_net(struct net *net)
{
	struct sunrpc_net *sn = net_generic(net, sunrpc_net_id);

	sn->gssd_dummy = rpc_mkpipe_data(&gssd_dummy_pipe_ops, 0);
	if (IS_ERR(sn->gssd_dummy))
		return PTR_ERR(sn->gssd_dummy);

	mutex_init(&sn->pipefs_sb_lock);
	sn->pipe_version = -1;
	return 0;
}

void rpc_pipefs_exit_net(struct net *net)
{
	struct sunrpc_net *sn = net_generic(net, sunrpc_net_id);

	rpc_destroy_pipe_data(sn->gssd_dummy);
}

/*
 * This call will be used for per network namespace operations calls.
 * Note: Function will be returned with pipefs_sb_lock taken if superblock was
 * found. This lock have to be released by rpc_put_sb_net() when all operations
 * will be completed.
 */
struct super_block *rpc_get_sb_net(const struct net *net)
{
	struct sunrpc_net *sn = net_generic(net, sunrpc_net_id);

	mutex_lock(&sn->pipefs_sb_lock);
	if (sn->pipefs_sb)
		return sn->pipefs_sb;
	mutex_unlock(&sn->pipefs_sb_lock);
	return NULL;
}
EXPORT_SYMBOL_GPL(rpc_get_sb_net);

void rpc_put_sb_net(const struct net *net)
{
	struct sunrpc_net *sn = net_generic(net, sunrpc_net_id);

	WARN_ON(sn->pipefs_sb == NULL);
	mutex_unlock(&sn->pipefs_sb_lock);
}
EXPORT_SYMBOL_GPL(rpc_put_sb_net);

static const struct rpc_filelist gssd_dummy_clnt_dir[] = {
	[0] = {
		.name = "clntXX",
		.mode = S_IFDIR | 0555,
	},
};

static ssize_t
dummy_downcall(struct file *filp, const char __user *src, size_t len)
{
	return -EINVAL;
}

static const struct rpc_pipe_ops gssd_dummy_pipe_ops = {
	.upcall		= rpc_pipe_generic_upcall,
	.downcall	= dummy_downcall,
};

/*
 * Here we present a bogus "info" file to keep rpc.gssd happy. We don't expect
 * that it will ever use this info to handle an upcall, but rpc.gssd expects
 * that this file will be there and have a certain format.
 */
static int
rpc_dummy_info_show(struct seq_file *m, void *v)
{
	seq_printf(m, "RPC server: %s\n", utsname()->nodename);
	seq_printf(m, "service: foo (1) version 0\n");
	seq_printf(m, "address: 127.0.0.1\n");
	seq_printf(m, "protocol: tcp\n");
	seq_printf(m, "port: 0\n");
	return 0;
}
DEFINE_SHOW_ATTRIBUTE(rpc_dummy_info);

static const struct rpc_filelist gssd_dummy_info_file[] = {
	[0] = {
		.name = "info",
		.i_fop = &rpc_dummy_info_fops,
		.mode = S_IFREG | 0400,
	},
};

/**
 * rpc_gssd_dummy_populate - create a dummy gssd pipe
 * @root:	root of the rpc_pipefs filesystem
 * @pipe_data:	pipe data created when netns is initialized
 *
 * Create a dummy set of directories and a pipe that gssd can hold open to
 * indicate that it is up and running.
 */
static struct dentry *
rpc_gssd_dummy_populate(struct dentry *root, struct rpc_pipe *pipe_data)
{
	int ret = 0;
	struct dentry *gssd_dentry;
	struct dentry *clnt_dentry = NULL;
	struct dentry *pipe_dentry = NULL;
	struct qstr q = QSTR_INIT(files[RPCAUTH_gssd].name,
				  strlen(files[RPCAUTH_gssd].name));

	/* We should never get this far if "gssd" doesn't exist */
	gssd_dentry = d_hash_and_lookup(root, &q);
	if (!gssd_dentry)
		return ERR_PTR(-ENOENT);

	ret = rpc_populate(gssd_dentry, gssd_dummy_clnt_dir, 0, 1, NULL);
	if (ret) {
		pipe_dentry = ERR_PTR(ret);
		goto out;
	}

	q.name = gssd_dummy_clnt_dir[0].name;
	q.len = strlen(gssd_dummy_clnt_dir[0].name);
	clnt_dentry = d_hash_and_lookup(gssd_dentry, &q);
	if (!clnt_dentry) {
		__rpc_depopulate(gssd_dentry, gssd_dummy_clnt_dir, 0, 1);
		pipe_dentry = ERR_PTR(-ENOENT);
		goto out;
	}

	ret = rpc_populate(clnt_dentry, gssd_dummy_info_file, 0, 1, NULL);
	if (ret) {
		__rpc_depopulate(gssd_dentry, gssd_dummy_clnt_dir, 0, 1);
		pipe_dentry = ERR_PTR(ret);
		goto out;
	}

	pipe_dentry = rpc_mkpipe_dentry(clnt_dentry, "gssd", NULL, pipe_data);
	if (IS_ERR(pipe_dentry)) {
		__rpc_depopulate(clnt_dentry, gssd_dummy_info_file, 0, 1);
		__rpc_depopulate(gssd_dentry, gssd_dummy_clnt_dir, 0, 1);
	}
out:
	dput(clnt_dentry);
	dput(gssd_dentry);
	return pipe_dentry;
}

static void
rpc_gssd_dummy_depopulate(struct dentry *pipe_dentry)
{
	struct dentry *clnt_dir = pipe_dentry->d_parent;
	struct dentry *gssd_dir = clnt_dir->d_parent;

	dget(pipe_dentry);
	__rpc_rmpipe(d_inode(clnt_dir), pipe_dentry);
	__rpc_depopulate(clnt_dir, gssd_dummy_info_file, 0, 1);
	__rpc_depopulate(gssd_dir, gssd_dummy_clnt_dir, 0, 1);
	dput(pipe_dentry);
}

static int
rpc_fill_super(struct super_block *sb, struct fs_context *fc)
{
	struct inode *inode;
	struct dentry *root, *gssd_dentry;
<<<<<<< HEAD
	struct net *net = get_net(sb->s_fs_info);
=======
	struct net *net = sb->s_fs_info;
>>>>>>> 24b8d41d
	struct sunrpc_net *sn = net_generic(net, sunrpc_net_id);
	int err;

	sb->s_blocksize = PAGE_SIZE;
	sb->s_blocksize_bits = PAGE_SHIFT;
	sb->s_magic = RPCAUTH_GSSMAGIC;
	sb->s_op = &s_ops;
	sb->s_d_op = &simple_dentry_operations;
	sb->s_time_gran = 1;

	inode = rpc_get_inode(sb, S_IFDIR | 0555);
	sb->s_root = root = d_make_root(inode);
	if (!root)
		return -ENOMEM;
	if (rpc_populate(root, files, RPCAUTH_lockd, RPCAUTH_RootEOF, NULL))
		return -ENOMEM;

	gssd_dentry = rpc_gssd_dummy_populate(root, sn->gssd_dummy);
	if (IS_ERR(gssd_dentry)) {
		__rpc_depopulate(root, files, RPCAUTH_lockd, RPCAUTH_RootEOF);
		return PTR_ERR(gssd_dentry);
	}

	dprintk("RPC:       sending pipefs MOUNT notification for net %x%s\n",
		net->ns.inum, NET_NAME(net));
	mutex_lock(&sn->pipefs_sb_lock);
	sn->pipefs_sb = sb;
	err = blocking_notifier_call_chain(&rpc_pipefs_notifier_list,
					   RPC_PIPEFS_MOUNT,
					   sb);
	if (err)
		goto err_depopulate;
	mutex_unlock(&sn->pipefs_sb_lock);
	return 0;

err_depopulate:
	rpc_gssd_dummy_depopulate(gssd_dentry);
	blocking_notifier_call_chain(&rpc_pipefs_notifier_list,
					   RPC_PIPEFS_UMOUNT,
					   sb);
	sn->pipefs_sb = NULL;
	__rpc_depopulate(root, files, RPCAUTH_lockd, RPCAUTH_RootEOF);
	mutex_unlock(&sn->pipefs_sb_lock);
	return err;
}

bool
gssd_running(struct net *net)
{
	struct sunrpc_net *sn = net_generic(net, sunrpc_net_id);
	struct rpc_pipe *pipe = sn->gssd_dummy;

	return pipe->nreaders || pipe->nwriters;
}
EXPORT_SYMBOL_GPL(gssd_running);

static int rpc_fs_get_tree(struct fs_context *fc)
{
	return get_tree_keyed(fc, rpc_fill_super, get_net(fc->net_ns));
}

static void rpc_fs_free_fc(struct fs_context *fc)
{
<<<<<<< HEAD
	struct net *net = current->nsproxy->net_ns;
	return mount_ns(fs_type, flags, data, net, net->user_ns, rpc_fill_super);
=======
	if (fc->s_fs_info)
		put_net(fc->s_fs_info);
}

static const struct fs_context_operations rpc_fs_context_ops = {
	.free		= rpc_fs_free_fc,
	.get_tree	= rpc_fs_get_tree,
};

static int rpc_init_fs_context(struct fs_context *fc)
{
	put_user_ns(fc->user_ns);
	fc->user_ns = get_user_ns(fc->net_ns->user_ns);
	fc->ops = &rpc_fs_context_ops;
	return 0;
>>>>>>> 24b8d41d
}

static void rpc_kill_sb(struct super_block *sb)
{
	struct net *net = sb->s_fs_info;
	struct sunrpc_net *sn = net_generic(net, sunrpc_net_id);

	mutex_lock(&sn->pipefs_sb_lock);
	if (sn->pipefs_sb != sb) {
		mutex_unlock(&sn->pipefs_sb_lock);
		goto out;
	}
	sn->pipefs_sb = NULL;
	dprintk("RPC:       sending pipefs UMOUNT notification for net %x%s\n",
		net->ns.inum, NET_NAME(net));
	blocking_notifier_call_chain(&rpc_pipefs_notifier_list,
					   RPC_PIPEFS_UMOUNT,
					   sb);
	mutex_unlock(&sn->pipefs_sb_lock);
out:
	kill_litter_super(sb);
	put_net(net);
}

static struct file_system_type rpc_pipe_fs_type = {
	.owner		= THIS_MODULE,
	.name		= "rpc_pipefs",
	.init_fs_context = rpc_init_fs_context,
	.kill_sb	= rpc_kill_sb,
};
MODULE_ALIAS_FS("rpc_pipefs");
MODULE_ALIAS("rpc_pipefs");

static void
init_once(void *foo)
{
	struct rpc_inode *rpci = (struct rpc_inode *) foo;

	inode_init_once(&rpci->vfs_inode);
	rpci->private = NULL;
	rpci->pipe = NULL;
	init_waitqueue_head(&rpci->waitq);
}

int register_rpc_pipefs(void)
{
	int err;

	rpc_inode_cachep = kmem_cache_create("rpc_inode_cache",
				sizeof(struct rpc_inode),
				0, (SLAB_HWCACHE_ALIGN|SLAB_RECLAIM_ACCOUNT|
						SLAB_MEM_SPREAD|SLAB_ACCOUNT),
				init_once);
	if (!rpc_inode_cachep)
		return -ENOMEM;
	err = rpc_clients_notifier_register();
	if (err)
		goto err_notifier;
	err = register_filesystem(&rpc_pipe_fs_type);
	if (err)
		goto err_register;
	return 0;

err_register:
	rpc_clients_notifier_unregister();
err_notifier:
	kmem_cache_destroy(rpc_inode_cachep);
	return err;
}

void unregister_rpc_pipefs(void)
{
	rpc_clients_notifier_unregister();
	unregister_filesystem(&rpc_pipe_fs_type);
	kmem_cache_destroy(rpc_inode_cachep);
}<|MERGE_RESOLUTION|>--- conflicted
+++ resolved
@@ -1358,11 +1358,7 @@
 {
 	struct inode *inode;
 	struct dentry *root, *gssd_dentry;
-<<<<<<< HEAD
-	struct net *net = get_net(sb->s_fs_info);
-=======
 	struct net *net = sb->s_fs_info;
->>>>>>> 24b8d41d
 	struct sunrpc_net *sn = net_generic(net, sunrpc_net_id);
 	int err;
 
@@ -1426,10 +1422,6 @@
 
 static void rpc_fs_free_fc(struct fs_context *fc)
 {
-<<<<<<< HEAD
-	struct net *net = current->nsproxy->net_ns;
-	return mount_ns(fs_type, flags, data, net, net->user_ns, rpc_fill_super);
-=======
 	if (fc->s_fs_info)
 		put_net(fc->s_fs_info);
 }
@@ -1445,7 +1437,6 @@
 	fc->user_ns = get_user_ns(fc->net_ns->user_ns);
 	fc->ops = &rpc_fs_context_ops;
 	return 0;
->>>>>>> 24b8d41d
 }
 
 static void rpc_kill_sb(struct super_block *sb)
