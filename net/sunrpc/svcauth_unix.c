--- conflicted
+++ resolved
@@ -831,11 +831,7 @@
 	if (cred->cr_group_info == NULL)
 		return SVC_CLOSE;
 	for (i = 0; i < slen; i++) {
-<<<<<<< HEAD
-		kgid_t kgid = make_kgid(&init_user_ns, svc_getnl(argv));
-=======
 		kgid_t kgid = make_kgid(userns, svc_getnl(argv));
->>>>>>> 24b8d41d
 		cred->cr_group_info->gid[i] = kgid;
 	}
 	groups_sort(cred->cr_group_info);
