--- conflicted
+++ resolved
@@ -52,8 +52,7 @@
 	if (xprt == NULL)
 		return;
 	spin_lock(&xps->xps_lock);
-	if ((xps->xps_net == xprt->xprt_net || xps->xps_net == NULL) &&
-	    !rpc_xprt_switch_has_addr(xps, (struct sockaddr *)&xprt->addr))
+	if (xps->xps_net == xprt->xprt_net || xps->xps_net == NULL)
 		xprt_switch_add_xprt_locked(xps, xprt);
 	spin_unlock(&xps->xps_lock);
 }
@@ -312,13 +311,7 @@
 
 	if (xps == NULL)
 		return NULL;
-<<<<<<< HEAD
-	return xprt_switch_set_next_cursor(&xps->xps_xprt_list,
-			&xpi->xpi_cursor,
-			find_next);
-=======
 	return xprt_switch_set_next_cursor(xps, &xpi->xpi_cursor, find_next);
->>>>>>> 24b8d41d
 }
 
 static
