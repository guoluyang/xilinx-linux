// SPDX-License-Identifier: GPL-2.0-only
/*
 * linux/net/sunrpc/sched.c
 *
 * Scheduling for synchronous and asynchronous RPC requests.
 *
 * Copyright (C) 1996 Olaf Kirch, <okir@monad.swb.de>
 *
 * TCP NFS related read + write fixes
 * (C) 1999 Dave Airlie, University of Limerick, Ireland <airlied@linux.ie>
 */

#include <linux/module.h>

#include <linux/sched.h>
#include <linux/interrupt.h>
#include <linux/slab.h>
#include <linux/mempool.h>
#include <linux/smp.h>
#include <linux/spinlock.h>
#include <linux/mutex.h>
#include <linux/freezer.h>
#include <linux/sched/mm.h>

#include <linux/sunrpc/clnt.h>
#include <linux/sunrpc/metrics.h>

#include "sunrpc.h"

#define CREATE_TRACE_POINTS
#include <trace/events/sunrpc.h>

/*
 * RPC slabs and memory pools
 */
#define RPC_BUFFER_MAXSIZE	(2048)
#define RPC_BUFFER_POOLSIZE	(8)
#define RPC_TASK_POOLSIZE	(8)
static struct kmem_cache	*rpc_task_slabp __read_mostly;
static struct kmem_cache	*rpc_buffer_slabp __read_mostly;
static mempool_t	*rpc_task_mempool __read_mostly;
static mempool_t	*rpc_buffer_mempool __read_mostly;

static void			rpc_async_schedule(struct work_struct *);
static void			 rpc_release_task(struct rpc_task *task);
static void __rpc_queue_timer_fn(struct work_struct *);

/*
 * RPC tasks sit here while waiting for conditions to improve.
 */
static struct rpc_wait_queue delay_queue;

/*
 * rpciod-related stuff
 */
struct workqueue_struct *rpciod_workqueue __read_mostly;
struct workqueue_struct *xprtiod_workqueue __read_mostly;
<<<<<<< HEAD
=======
EXPORT_SYMBOL_GPL(xprtiod_workqueue);

unsigned long
rpc_task_timeout(const struct rpc_task *task)
{
	unsigned long timeout = READ_ONCE(task->tk_timeout);

	if (timeout != 0) {
		unsigned long now = jiffies;
		if (time_before(now, timeout))
			return timeout - now;
	}
	return 0;
}
EXPORT_SYMBOL_GPL(rpc_task_timeout);
>>>>>>> 24b8d41d

/*
 * Disable the timer for a given RPC task. Should be called with
 * queue->lock and bh_disabled in order to avoid races within
 * rpc_run_timer().
 */
static void
__rpc_disable_timer(struct rpc_wait_queue *queue, struct rpc_task *task)
{
	if (list_empty(&task->u.tk_wait.timer_list))
		return;
	task->tk_timeout = 0;
	list_del(&task->u.tk_wait.timer_list);
	if (list_empty(&queue->timer_list.list))
		cancel_delayed_work(&queue->timer_list.dwork);
}

static void
rpc_set_queue_timer(struct rpc_wait_queue *queue, unsigned long expires)
{
	unsigned long now = jiffies;
	queue->timer_list.expires = expires;
	if (time_before_eq(expires, now))
		expires = 0;
	else
		expires -= now;
	mod_delayed_work(rpciod_workqueue, &queue->timer_list.dwork, expires);
}

/*
 * Set up a timer for the current task.
 */
static void
__rpc_add_timer(struct rpc_wait_queue *queue, struct rpc_task *task,
		unsigned long timeout)
{
	task->tk_timeout = timeout;
	if (list_empty(&queue->timer_list.list) || time_before(timeout, queue->timer_list.expires))
		rpc_set_queue_timer(queue, timeout);
	list_add(&task->u.tk_wait.timer_list, &queue->timer_list.list);
}

static void rpc_set_waitqueue_priority(struct rpc_wait_queue *queue, int priority)
{
	if (queue->priority != priority) {
		queue->priority = priority;
		queue->nr = 1U << priority;
	}
}

static void rpc_reset_waitqueue_priority(struct rpc_wait_queue *queue)
{
	rpc_set_waitqueue_priority(queue, queue->maxpriority);
}

/*
 * Add a request to a queue list
 */
static void
__rpc_list_enqueue_task(struct list_head *q, struct rpc_task *task)
{
	struct rpc_task *t;

	list_for_each_entry(t, q, u.tk_wait.list) {
		if (t->tk_owner == task->tk_owner) {
			list_add_tail(&task->u.tk_wait.links,
					&t->u.tk_wait.links);
			/* Cache the queue head in task->u.tk_wait.list */
			task->u.tk_wait.list.next = q;
			task->u.tk_wait.list.prev = NULL;
			return;
		}
	}
	INIT_LIST_HEAD(&task->u.tk_wait.links);
	list_add_tail(&task->u.tk_wait.list, q);
}

/*
 * Remove request from a queue list
 */
static void
__rpc_list_dequeue_task(struct rpc_task *task)
{
	struct list_head *q;
	struct rpc_task *t;

	if (task->u.tk_wait.list.prev == NULL) {
		list_del(&task->u.tk_wait.links);
		return;
	}
	if (!list_empty(&task->u.tk_wait.links)) {
		t = list_first_entry(&task->u.tk_wait.links,
				struct rpc_task,
				u.tk_wait.links);
		/* Assume __rpc_list_enqueue_task() cached the queue head */
		q = t->u.tk_wait.list.next;
		list_add_tail(&t->u.tk_wait.list, q);
		list_del(&task->u.tk_wait.links);
	}
	list_del(&task->u.tk_wait.list);
}

/*
 * Add new request to a priority queue.
 */
static void __rpc_add_wait_queue_priority(struct rpc_wait_queue *queue,
		struct rpc_task *task,
		unsigned char queue_priority)
{
	if (unlikely(queue_priority > queue->maxpriority))
		queue_priority = queue->maxpriority;
	__rpc_list_enqueue_task(&queue->tasks[queue_priority], task);
}

/*
 * Add new request to wait queue.
 *
 * Swapper tasks always get inserted at the head of the queue.
 * This should avoid many nasty memory deadlocks and hopefully
 * improve overall performance.
 * Everyone else gets appended to the queue to ensure proper FIFO behavior.
 */
static void __rpc_add_wait_queue(struct rpc_wait_queue *queue,
		struct rpc_task *task,
		unsigned char queue_priority)
{
	INIT_LIST_HEAD(&task->u.tk_wait.timer_list);
	if (RPC_IS_PRIORITY(queue))
		__rpc_add_wait_queue_priority(queue, task, queue_priority);
	else if (RPC_IS_SWAPPER(task))
		list_add(&task->u.tk_wait.list, &queue->tasks[0]);
	else
		list_add_tail(&task->u.tk_wait.list, &queue->tasks[0]);
	task->tk_waitqueue = queue;
	queue->qlen++;
	/* barrier matches the read in rpc_wake_up_task_queue_locked() */
	smp_wmb();
	rpc_set_queued(task);
}

/*
 * Remove request from a priority queue.
 */
static void __rpc_remove_wait_queue_priority(struct rpc_task *task)
{
	__rpc_list_dequeue_task(task);
}

/*
 * Remove request from queue.
 * Note: must be called with spin lock held.
 */
static void __rpc_remove_wait_queue(struct rpc_wait_queue *queue, struct rpc_task *task)
{
	__rpc_disable_timer(queue, task);
	if (RPC_IS_PRIORITY(queue))
		__rpc_remove_wait_queue_priority(task);
	else
		list_del(&task->u.tk_wait.list);
	queue->qlen--;
}

static void __rpc_init_priority_wait_queue(struct rpc_wait_queue *queue, const char *qname, unsigned char nr_queues)
{
	int i;

	spin_lock_init(&queue->lock);
	for (i = 0; i < ARRAY_SIZE(queue->tasks); i++)
		INIT_LIST_HEAD(&queue->tasks[i]);
	queue->maxpriority = nr_queues - 1;
	rpc_reset_waitqueue_priority(queue);
	queue->qlen = 0;
	queue->timer_list.expires = 0;
	INIT_DELAYED_WORK(&queue->timer_list.dwork, __rpc_queue_timer_fn);
	INIT_LIST_HEAD(&queue->timer_list.list);
	rpc_assign_waitqueue_name(queue, qname);
}

void rpc_init_priority_wait_queue(struct rpc_wait_queue *queue, const char *qname)
{
	__rpc_init_priority_wait_queue(queue, qname, RPC_NR_PRIORITY);
}
EXPORT_SYMBOL_GPL(rpc_init_priority_wait_queue);

void rpc_init_wait_queue(struct rpc_wait_queue *queue, const char *qname)
{
	__rpc_init_priority_wait_queue(queue, qname, 1);
}
EXPORT_SYMBOL_GPL(rpc_init_wait_queue);

void rpc_destroy_wait_queue(struct rpc_wait_queue *queue)
{
	cancel_delayed_work_sync(&queue->timer_list.dwork);
}
EXPORT_SYMBOL_GPL(rpc_destroy_wait_queue);

static int rpc_wait_bit_killable(struct wait_bit_key *key, int mode)
{
	freezable_schedule_unsafe();
	if (signal_pending_state(mode, current))
		return -ERESTARTSYS;
	return 0;
}

#if IS_ENABLED(CONFIG_SUNRPC_DEBUG) || IS_ENABLED(CONFIG_TRACEPOINTS)
static void rpc_task_set_debuginfo(struct rpc_task *task)
{
	static atomic_t rpc_pid;

	task->tk_pid = atomic_inc_return(&rpc_pid);
}
#else
static inline void rpc_task_set_debuginfo(struct rpc_task *task)
{
}
#endif

static void rpc_set_active(struct rpc_task *task)
{
	rpc_task_set_debuginfo(task);
	set_bit(RPC_TASK_ACTIVE, &task->tk_runstate);
	trace_rpc_task_begin(task, NULL);
}

/*
 * Mark an RPC call as having completed by clearing the 'active' bit
 * and then waking up all tasks that were sleeping.
 */
static int rpc_complete_task(struct rpc_task *task)
{
	void *m = &task->tk_runstate;
	wait_queue_head_t *wq = bit_waitqueue(m, RPC_TASK_ACTIVE);
	struct wait_bit_key k = __WAIT_BIT_KEY_INITIALIZER(m, RPC_TASK_ACTIVE);
	unsigned long flags;
	int ret;

	trace_rpc_task_complete(task, NULL);

	spin_lock_irqsave(&wq->lock, flags);
	clear_bit(RPC_TASK_ACTIVE, &task->tk_runstate);
	ret = atomic_dec_and_test(&task->tk_count);
	if (waitqueue_active(wq))
		__wake_up_locked_key(wq, TASK_NORMAL, &k);
	spin_unlock_irqrestore(&wq->lock, flags);
	return ret;
}

/*
 * Allow callers to wait for completion of an RPC call
 *
 * Note the use of out_of_line_wait_on_bit() rather than wait_on_bit()
 * to enforce taking of the wq->lock and hence avoid races with
 * rpc_complete_task().
 */
int __rpc_wait_for_completion_task(struct rpc_task *task, wait_bit_action_f *action)
{
	if (action == NULL)
		action = rpc_wait_bit_killable;
	return out_of_line_wait_on_bit(&task->tk_runstate, RPC_TASK_ACTIVE,
			action, TASK_KILLABLE);
}
EXPORT_SYMBOL_GPL(__rpc_wait_for_completion_task);

/*
 * Make an RPC task runnable.
 *
 * Note: If the task is ASYNC, and is being made runnable after sitting on an
 * rpc_wait_queue, this must be called with the queue spinlock held to protect
 * the wait queue operation.
 * Note the ordering of rpc_test_and_set_running() and rpc_clear_queued(),
 * which is needed to ensure that __rpc_execute() doesn't loop (due to the
 * lockless RPC_IS_QUEUED() test) before we've had a chance to test
 * the RPC_TASK_RUNNING flag.
 */
static void rpc_make_runnable(struct workqueue_struct *wq,
		struct rpc_task *task)
{
	bool need_wakeup = !rpc_test_and_set_running(task);

	rpc_clear_queued(task);
	if (!need_wakeup)
		return;
	if (RPC_IS_ASYNC(task)) {
		INIT_WORK(&task->u.tk_work, rpc_async_schedule);
		queue_work(wq, &task->u.tk_work);
	} else
		wake_up_bit(&task->tk_runstate, RPC_TASK_QUEUED);
}

/*
 * Prepare for sleeping on a wait queue.
 * By always appending tasks to the list we ensure FIFO behavior.
 * NB: An RPC task will only receive interrupt-driven events as long
 * as it's on a wait queue.
 */
static void __rpc_do_sleep_on_priority(struct rpc_wait_queue *q,
		struct rpc_task *task,
		unsigned char queue_priority)
{
	trace_rpc_task_sleep(task, q);

	__rpc_add_wait_queue(q, task, queue_priority);
}

static void __rpc_sleep_on_priority(struct rpc_wait_queue *q,
		struct rpc_task *task,
		unsigned char queue_priority)
{
	if (WARN_ON_ONCE(RPC_IS_QUEUED(task)))
		return;
	__rpc_do_sleep_on_priority(q, task, queue_priority);
}

static void __rpc_sleep_on_priority_timeout(struct rpc_wait_queue *q,
		struct rpc_task *task, unsigned long timeout,
		unsigned char queue_priority)
{
	if (WARN_ON_ONCE(RPC_IS_QUEUED(task)))
		return;
	if (time_is_after_jiffies(timeout)) {
		__rpc_do_sleep_on_priority(q, task, queue_priority);
		__rpc_add_timer(q, task, timeout);
	} else
		task->tk_status = -ETIMEDOUT;
}

static void rpc_set_tk_callback(struct rpc_task *task, rpc_action action)
{
	if (action && !WARN_ON_ONCE(task->tk_callback != NULL))
		task->tk_callback = action;
}

static bool rpc_sleep_check_activated(struct rpc_task *task)
{
	/* We shouldn't ever put an inactive task to sleep */
	if (WARN_ON_ONCE(!RPC_IS_ACTIVATED(task))) {
		task->tk_status = -EIO;
		rpc_put_task_async(task);
		return false;
	}
	return true;
}

void rpc_sleep_on_timeout(struct rpc_wait_queue *q, struct rpc_task *task,
				rpc_action action, unsigned long timeout)
{
	if (!rpc_sleep_check_activated(task))
		return;

	rpc_set_tk_callback(task, action);

	/*
	 * Protect the queue operations.
	 */
	spin_lock(&q->lock);
	__rpc_sleep_on_priority_timeout(q, task, timeout, task->tk_priority);
	spin_unlock(&q->lock);
}
EXPORT_SYMBOL_GPL(rpc_sleep_on_timeout);

void rpc_sleep_on(struct rpc_wait_queue *q, struct rpc_task *task,
				rpc_action action)
{
	if (!rpc_sleep_check_activated(task))
		return;

	rpc_set_tk_callback(task, action);

	WARN_ON_ONCE(task->tk_timeout != 0);
	/*
	 * Protect the queue operations.
	 */
	spin_lock(&q->lock);
	__rpc_sleep_on_priority(q, task, task->tk_priority);
	spin_unlock(&q->lock);
}
EXPORT_SYMBOL_GPL(rpc_sleep_on);

void rpc_sleep_on_priority_timeout(struct rpc_wait_queue *q,
		struct rpc_task *task, unsigned long timeout, int priority)
{
	if (!rpc_sleep_check_activated(task))
		return;

	priority -= RPC_PRIORITY_LOW;
	/*
	 * Protect the queue operations.
	 */
	spin_lock(&q->lock);
	__rpc_sleep_on_priority_timeout(q, task, timeout, priority);
	spin_unlock(&q->lock);
}
EXPORT_SYMBOL_GPL(rpc_sleep_on_priority_timeout);

void rpc_sleep_on_priority(struct rpc_wait_queue *q, struct rpc_task *task,
		int priority)
{
	if (!rpc_sleep_check_activated(task))
		return;

	WARN_ON_ONCE(task->tk_timeout != 0);
	priority -= RPC_PRIORITY_LOW;
	/*
	 * Protect the queue operations.
	 */
	spin_lock(&q->lock);
	__rpc_sleep_on_priority(q, task, priority);
	spin_unlock(&q->lock);
}
EXPORT_SYMBOL_GPL(rpc_sleep_on_priority);

/**
 * __rpc_do_wake_up_task_on_wq - wake up a single rpc_task
 * @wq: workqueue on which to run task
 * @queue: wait queue
 * @task: task to be woken up
 *
 * Caller must hold queue->lock, and have cleared the task queued flag.
 */
static void __rpc_do_wake_up_task_on_wq(struct workqueue_struct *wq,
		struct rpc_wait_queue *queue,
		struct rpc_task *task)
{
	/* Has the task been executed yet? If not, we cannot wake it up! */
	if (!RPC_IS_ACTIVATED(task)) {
		printk(KERN_ERR "RPC: Inactive task (%p) being woken up!\n", task);
		return;
	}

	trace_rpc_task_wakeup(task, queue);

	__rpc_remove_wait_queue(queue, task);

	rpc_make_runnable(wq, task);
<<<<<<< HEAD

	dprintk("RPC:       __rpc_wake_up_task done\n");
=======
>>>>>>> 24b8d41d
}

/*
 * Wake up a queued task while the queue lock is being held
 */
<<<<<<< HEAD
static void rpc_wake_up_task_on_wq_queue_locked(struct workqueue_struct *wq,
		struct rpc_wait_queue *queue, struct rpc_task *task)
{
	if (RPC_IS_QUEUED(task)) {
		smp_rmb();
		if (task->tk_waitqueue == queue)
			__rpc_do_wake_up_task_on_wq(wq, queue, task);
=======
static struct rpc_task *
rpc_wake_up_task_on_wq_queue_action_locked(struct workqueue_struct *wq,
		struct rpc_wait_queue *queue, struct rpc_task *task,
		bool (*action)(struct rpc_task *, void *), void *data)
{
	if (RPC_IS_QUEUED(task)) {
		smp_rmb();
		if (task->tk_waitqueue == queue) {
			if (action == NULL || action(task, data)) {
				__rpc_do_wake_up_task_on_wq(wq, queue, task);
				return task;
			}
		}
>>>>>>> 24b8d41d
	}
	return NULL;
}

/*
 * Wake up a queued task while the queue lock is being held
 */
static void rpc_wake_up_task_queue_locked(struct rpc_wait_queue *queue,
					  struct rpc_task *task)
{
	rpc_wake_up_task_on_wq_queue_action_locked(rpciod_workqueue, queue,
						   task, NULL, NULL);
}

/*
 * Wake up a queued task while the queue lock is being held
 */
static void rpc_wake_up_task_queue_locked(struct rpc_wait_queue *queue, struct rpc_task *task)
{
	rpc_wake_up_task_on_wq_queue_locked(rpciod_workqueue, queue, task);
}

/*
 * Wake up a task on a specific queue
 */
void rpc_wake_up_queued_task(struct rpc_wait_queue *queue, struct rpc_task *task)
{
	if (!RPC_IS_QUEUED(task))
		return;
	spin_lock(&queue->lock);
	rpc_wake_up_task_queue_locked(queue, task);
	spin_unlock(&queue->lock);
}
EXPORT_SYMBOL_GPL(rpc_wake_up_queued_task);

static bool rpc_task_action_set_status(struct rpc_task *task, void *status)
{
	task->tk_status = *(int *)status;
	return true;
}

static void
rpc_wake_up_task_queue_set_status_locked(struct rpc_wait_queue *queue,
		struct rpc_task *task, int status)
{
	rpc_wake_up_task_on_wq_queue_action_locked(rpciod_workqueue, queue,
			task, rpc_task_action_set_status, &status);
}

/**
 * rpc_wake_up_queued_task_set_status - wake up a task and set task->tk_status
 * @queue: pointer to rpc_wait_queue
 * @task: pointer to rpc_task
 * @status: integer error value
 *
 * If @task is queued on @queue, then it is woken up, and @task->tk_status is
 * set to the value of @status.
 */
void
rpc_wake_up_queued_task_set_status(struct rpc_wait_queue *queue,
		struct rpc_task *task, int status)
{
	if (!RPC_IS_QUEUED(task))
		return;
	spin_lock(&queue->lock);
	rpc_wake_up_task_queue_set_status_locked(queue, task, status);
	spin_unlock(&queue->lock);
}

/*
 * Wake up the next task on a priority queue.
 */
static struct rpc_task *__rpc_find_next_queued_priority(struct rpc_wait_queue *queue)
{
	struct list_head *q;
	struct rpc_task *task;

	/*
	 * Service a batch of tasks from a single owner.
	 */
	q = &queue->tasks[queue->priority];
	if (!list_empty(q) && --queue->nr) {
		task = list_first_entry(q, struct rpc_task, u.tk_wait.list);
		goto out;
	}

	/*
	 * Service the next queue.
	 */
	do {
		if (q == &queue->tasks[0])
			q = &queue->tasks[queue->maxpriority];
		else
			q = q - 1;
		if (!list_empty(q)) {
			task = list_first_entry(q, struct rpc_task, u.tk_wait.list);
			goto new_queue;
		}
	} while (q != &queue->tasks[queue->priority]);

	rpc_reset_waitqueue_priority(queue);
	return NULL;

new_queue:
	rpc_set_waitqueue_priority(queue, (unsigned int)(q - &queue->tasks[0]));
out:
	return task;
}

static struct rpc_task *__rpc_find_next_queued(struct rpc_wait_queue *queue)
{
	if (RPC_IS_PRIORITY(queue))
		return __rpc_find_next_queued_priority(queue);
	if (!list_empty(&queue->tasks[0]))
		return list_first_entry(&queue->tasks[0], struct rpc_task, u.tk_wait.list);
	return NULL;
}

/*
 * Wake up the first task on the wait queue.
 */
struct rpc_task *rpc_wake_up_first_on_wq(struct workqueue_struct *wq,
		struct rpc_wait_queue *queue,
		bool (*func)(struct rpc_task *, void *), void *data)
{
	struct rpc_task	*task = NULL;

	spin_lock(&queue->lock);
	task = __rpc_find_next_queued(queue);
<<<<<<< HEAD
	if (task != NULL) {
		if (func(task, data))
			rpc_wake_up_task_on_wq_queue_locked(wq, queue, task);
		else
			task = NULL;
	}
	spin_unlock_bh(&queue->lock);
=======
	if (task != NULL)
		task = rpc_wake_up_task_on_wq_queue_action_locked(wq, queue,
				task, func, data);
	spin_unlock(&queue->lock);
>>>>>>> 24b8d41d

	return task;
}

/*
 * Wake up the first task on the wait queue.
 */
struct rpc_task *rpc_wake_up_first(struct rpc_wait_queue *queue,
		bool (*func)(struct rpc_task *, void *), void *data)
{
	return rpc_wake_up_first_on_wq(rpciod_workqueue, queue, func, data);
}
EXPORT_SYMBOL_GPL(rpc_wake_up_first);

static bool rpc_wake_up_next_func(struct rpc_task *task, void *data)
{
	return true;
}

/*
 * Wake up the next task on the wait queue.
*/
struct rpc_task *rpc_wake_up_next(struct rpc_wait_queue *queue)
{
	return rpc_wake_up_first(queue, rpc_wake_up_next_func, NULL);
}
EXPORT_SYMBOL_GPL(rpc_wake_up_next);

/**
 * rpc_wake_up - wake up all rpc_tasks
 * @queue: rpc_wait_queue on which the tasks are sleeping
 *
 * Grabs queue->lock
 */
void rpc_wake_up(struct rpc_wait_queue *queue)
{
	struct list_head *head;

	spin_lock(&queue->lock);
	head = &queue->tasks[queue->maxpriority];
	for (;;) {
		while (!list_empty(head)) {
			struct rpc_task *task;
			task = list_first_entry(head,
					struct rpc_task,
					u.tk_wait.list);
			rpc_wake_up_task_queue_locked(queue, task);
		}
		if (head == &queue->tasks[0])
			break;
		head--;
	}
	spin_unlock(&queue->lock);
}
EXPORT_SYMBOL_GPL(rpc_wake_up);

/**
 * rpc_wake_up_status - wake up all rpc_tasks and set their status value.
 * @queue: rpc_wait_queue on which the tasks are sleeping
 * @status: status value to set
 *
 * Grabs queue->lock
 */
void rpc_wake_up_status(struct rpc_wait_queue *queue, int status)
{
	struct list_head *head;

	spin_lock(&queue->lock);
	head = &queue->tasks[queue->maxpriority];
	for (;;) {
		while (!list_empty(head)) {
			struct rpc_task *task;
			task = list_first_entry(head,
					struct rpc_task,
					u.tk_wait.list);
			task->tk_status = status;
			rpc_wake_up_task_queue_locked(queue, task);
		}
		if (head == &queue->tasks[0])
			break;
		head--;
	}
	spin_unlock(&queue->lock);
}
EXPORT_SYMBOL_GPL(rpc_wake_up_status);

static void __rpc_queue_timer_fn(struct work_struct *work)
{
	struct rpc_wait_queue *queue = container_of(work,
			struct rpc_wait_queue,
			timer_list.dwork.work);
	struct rpc_task *task, *n;
	unsigned long expires, now, timeo;

	spin_lock(&queue->lock);
	expires = now = jiffies;
	list_for_each_entry_safe(task, n, &queue->timer_list.list, u.tk_wait.timer_list) {
		timeo = task->tk_timeout;
		if (time_after_eq(now, timeo)) {
			trace_rpc_task_timeout(task, task->tk_action);
			task->tk_status = -ETIMEDOUT;
			rpc_wake_up_task_queue_locked(queue, task);
			continue;
		}
		if (expires == now || time_after(expires, timeo))
			expires = timeo;
	}
	if (!list_empty(&queue->timer_list.list))
		rpc_set_queue_timer(queue, expires);
	spin_unlock(&queue->lock);
}

static void __rpc_atrun(struct rpc_task *task)
{
	if (task->tk_status == -ETIMEDOUT)
		task->tk_status = 0;
}

/*
 * Run a task at a later time
 */
void rpc_delay(struct rpc_task *task, unsigned long delay)
{
	rpc_sleep_on_timeout(&delay_queue, task, __rpc_atrun, jiffies + delay);
}
EXPORT_SYMBOL_GPL(rpc_delay);

/*
 * Helper to call task->tk_ops->rpc_call_prepare
 */
void rpc_prepare_task(struct rpc_task *task)
{
	task->tk_ops->rpc_call_prepare(task, task->tk_calldata);
}

static void
rpc_init_task_statistics(struct rpc_task *task)
{
	/* Initialize retry counters */
	task->tk_garb_retry = 2;
	task->tk_cred_retry = 2;
	task->tk_rebind_retry = 2;

	/* starting timestamp */
	task->tk_start = ktime_get();
}

static void
rpc_reset_task_statistics(struct rpc_task *task)
{
	task->tk_timeouts = 0;
	task->tk_flags &= ~(RPC_CALL_MAJORSEEN|RPC_TASK_SENT);
	rpc_init_task_statistics(task);
}

/*
 * Helper that calls task->tk_ops->rpc_call_done if it exists
 */
void rpc_exit_task(struct rpc_task *task)
{
	trace_rpc_task_end(task, task->tk_action);
	task->tk_action = NULL;
	if (task->tk_ops->rpc_count_stats)
		task->tk_ops->rpc_count_stats(task, task->tk_calldata);
	else if (task->tk_client)
		rpc_count_iostats(task, task->tk_client->cl_metrics);
	if (task->tk_ops->rpc_call_done != NULL) {
		task->tk_ops->rpc_call_done(task, task->tk_calldata);
		if (task->tk_action != NULL) {
			/* Always release the RPC slot and buffer memory */
			xprt_release(task);
			rpc_reset_task_statistics(task);
		}
	}
}

void rpc_signal_task(struct rpc_task *task)
{
	struct rpc_wait_queue *queue;

	if (!RPC_IS_ACTIVATED(task))
		return;

	trace_rpc_task_signalled(task, task->tk_action);
	set_bit(RPC_TASK_SIGNALLED, &task->tk_runstate);
	smp_mb__after_atomic();
	queue = READ_ONCE(task->tk_waitqueue);
	if (queue)
		rpc_wake_up_queued_task_set_status(queue, task, -ERESTARTSYS);
}

void rpc_exit(struct rpc_task *task, int status)
{
	task->tk_status = status;
	task->tk_action = rpc_exit_task;
	rpc_wake_up_queued_task(task->tk_waitqueue, task);
}
EXPORT_SYMBOL_GPL(rpc_exit);

void rpc_release_calldata(const struct rpc_call_ops *ops, void *calldata)
{
	if (ops->rpc_release != NULL)
		ops->rpc_release(calldata);
}

/*
 * This is the RPC `scheduler' (or rather, the finite state machine).
 */
static void __rpc_execute(struct rpc_task *task)
{
	struct rpc_wait_queue *queue;
	int task_is_async = RPC_IS_ASYNC(task);
	int status = 0;

	WARN_ON_ONCE(RPC_IS_QUEUED(task));
	if (RPC_IS_QUEUED(task))
		return;

	for (;;) {
		void (*do_action)(struct rpc_task *);

		/*
		 * Perform the next FSM step or a pending callback.
		 *
		 * tk_action may be NULL if the task has been killed.
		 * In particular, note that rpc_killall_tasks may
		 * do this at any time, so beware when dereferencing.
		 */
		do_action = task->tk_action;
		if (task->tk_callback) {
			do_action = task->tk_callback;
			task->tk_callback = NULL;
		}
		if (!do_action)
			break;
		trace_rpc_task_run_action(task, do_action);
		do_action(task);

		/*
		 * Lockless check for whether task is sleeping or not.
		 */
		if (!RPC_IS_QUEUED(task))
			continue;

		/*
		 * Signalled tasks should exit rather than sleep.
		 */
		if (RPC_SIGNALLED(task)) {
			task->tk_rpc_status = -ERESTARTSYS;
			rpc_exit(task, -ERESTARTSYS);
		}

		/*
		 * The queue->lock protects against races with
		 * rpc_make_runnable().
		 *
		 * Note that once we clear RPC_TASK_RUNNING on an asynchronous
		 * rpc_task, rpc_make_runnable() can assign it to a
		 * different workqueue. We therefore cannot assume that the
		 * rpc_task pointer may still be dereferenced.
		 */
		queue = task->tk_waitqueue;
		spin_lock(&queue->lock);
		if (!RPC_IS_QUEUED(task)) {
			spin_unlock(&queue->lock);
			continue;
		}
		rpc_clear_running(task);
		spin_unlock(&queue->lock);
		if (task_is_async)
			return;

		/* sync task: sleep here */
		trace_rpc_task_sync_sleep(task, task->tk_action);
		status = out_of_line_wait_on_bit(&task->tk_runstate,
				RPC_TASK_QUEUED, rpc_wait_bit_killable,
				TASK_KILLABLE);
		if (status < 0) {
			/*
			 * When a sync task receives a signal, it exits with
			 * -ERESTARTSYS. In order to catch any callbacks that
			 * clean up after sleeping on some queue, we don't
			 * break the loop here, but go around once more.
			 */
			trace_rpc_task_signalled(task, task->tk_action);
			set_bit(RPC_TASK_SIGNALLED, &task->tk_runstate);
			task->tk_rpc_status = -ERESTARTSYS;
			rpc_exit(task, -ERESTARTSYS);
		}
		trace_rpc_task_sync_wake(task, task->tk_action);
	}

	/* Release all resources associated with the task */
	rpc_release_task(task);
}

/*
 * User-visible entry point to the scheduler.
 *
 * This may be called recursively if e.g. an async NFS task updates
 * the attributes and finds that dirty pages must be flushed.
 * NOTE: Upon exit of this function the task is guaranteed to be
 *	 released. In particular note that tk_release() will have
 *	 been called, so your task memory may have been freed.
 */
void rpc_execute(struct rpc_task *task)
{
	bool is_async = RPC_IS_ASYNC(task);

	rpc_set_active(task);
	rpc_make_runnable(rpciod_workqueue, task);
	if (!is_async)
		__rpc_execute(task);
}

static void rpc_async_schedule(struct work_struct *work)
{
	unsigned int pflags = memalloc_nofs_save();

	__rpc_execute(container_of(work, struct rpc_task, u.tk_work));
	memalloc_nofs_restore(pflags);
}

/**
 * rpc_malloc - allocate RPC buffer resources
 * @task: RPC task
 *
 * A single memory region is allocated, which is split between the
 * RPC call and RPC reply that this task is being used for. When
 * this RPC is retired, the memory is released by calling rpc_free.
 *
 * To prevent rpciod from hanging, this allocator never sleeps,
 * returning -ENOMEM and suppressing warning if the request cannot
 * be serviced immediately. The caller can arrange to sleep in a
 * way that is safe for rpciod.
 *
 * Most requests are 'small' (under 2KiB) and can be serviced from a
 * mempool, ensuring that NFS reads and writes can always proceed,
 * and that there is good locality of reference for these buffers.
 */
int rpc_malloc(struct rpc_task *task)
{
	struct rpc_rqst *rqst = task->tk_rqstp;
	size_t size = rqst->rq_callsize + rqst->rq_rcvsize;
	struct rpc_buffer *buf;
	gfp_t gfp = GFP_NOFS;

	if (RPC_IS_SWAPPER(task))
		gfp = __GFP_MEMALLOC | GFP_NOWAIT | __GFP_NOWARN;

	size += sizeof(struct rpc_buffer);
	if (size <= RPC_BUFFER_MAXSIZE)
		buf = mempool_alloc(rpc_buffer_mempool, gfp);
	else
		buf = kmalloc(size, gfp);

	if (!buf)
		return -ENOMEM;

	buf->len = size;
<<<<<<< HEAD
	dprintk("RPC: %5u allocated buffer of size %zu at %p\n",
			task->tk_pid, size, buf);
=======
>>>>>>> 24b8d41d
	rqst->rq_buffer = buf->data;
	rqst->rq_rbuffer = (char *)rqst->rq_buffer + rqst->rq_callsize;
	return 0;
}
EXPORT_SYMBOL_GPL(rpc_malloc);

/**
 * rpc_free - free RPC buffer resources allocated via rpc_malloc
 * @task: RPC task
 *
 */
void rpc_free(struct rpc_task *task)
{
	void *buffer = task->tk_rqstp->rq_buffer;
	size_t size;
	struct rpc_buffer *buf;

	buf = container_of(buffer, struct rpc_buffer, data);
	size = buf->len;

	if (size <= RPC_BUFFER_MAXSIZE)
		mempool_free(buf, rpc_buffer_mempool);
	else
		kfree(buf);
}
EXPORT_SYMBOL_GPL(rpc_free);

/*
 * Creation and deletion of RPC task structures
 */
static void rpc_init_task(struct rpc_task *task, const struct rpc_task_setup *task_setup_data)
{
	memset(task, 0, sizeof(*task));
	atomic_set(&task->tk_count, 1);
	task->tk_flags  = task_setup_data->flags;
	task->tk_ops = task_setup_data->callback_ops;
	task->tk_calldata = task_setup_data->callback_data;
	INIT_LIST_HEAD(&task->tk_task);

	task->tk_priority = task_setup_data->priority - RPC_PRIORITY_LOW;
	task->tk_owner = current->tgid;

	/* Initialize workqueue for async tasks */
	task->tk_workqueue = task_setup_data->workqueue;

	task->tk_xprt = rpc_task_get_xprt(task_setup_data->rpc_client,
			xprt_get(task_setup_data->rpc_xprt));

	task->tk_op_cred = get_rpccred(task_setup_data->rpc_op_cred);

	if (task->tk_ops->rpc_call_prepare != NULL)
		task->tk_action = rpc_prepare_task;

	rpc_init_task_statistics(task);
}

static struct rpc_task *
rpc_alloc_task(void)
{
	return (struct rpc_task *)mempool_alloc(rpc_task_mempool, GFP_NOFS);
}

/*
 * Create a new task for the specified client.
 */
struct rpc_task *rpc_new_task(const struct rpc_task_setup *setup_data)
{
	struct rpc_task	*task = setup_data->task;
	unsigned short flags = 0;

	if (task == NULL) {
		task = rpc_alloc_task();
		flags = RPC_TASK_DYNAMIC;
	}

	rpc_init_task(task, setup_data);
	task->tk_flags |= flags;
	return task;
}

/*
 * rpc_free_task - release rpc task and perform cleanups
 *
 * Note that we free up the rpc_task _after_ rpc_release_calldata()
 * in order to work around a workqueue dependency issue.
 *
 * Tejun Heo states:
 * "Workqueue currently considers two work items to be the same if they're
 * on the same address and won't execute them concurrently - ie. it
 * makes a work item which is queued again while being executed wait
 * for the previous execution to complete.
 *
 * If a work function frees the work item, and then waits for an event
 * which should be performed by another work item and *that* work item
 * recycles the freed work item, it can create a false dependency loop.
 * There really is no reliable way to detect this short of verifying
 * every memory free."
 *
 */
static void rpc_free_task(struct rpc_task *task)
{
	unsigned short tk_flags = task->tk_flags;

	put_rpccred(task->tk_op_cred);
	rpc_release_calldata(task->tk_ops, task->tk_calldata);

	if (tk_flags & RPC_TASK_DYNAMIC)
		mempool_free(task, rpc_task_mempool);
}

static void rpc_async_release(struct work_struct *work)
{
	unsigned int pflags = memalloc_nofs_save();

	rpc_free_task(container_of(work, struct rpc_task, u.tk_work));
	memalloc_nofs_restore(pflags);
}

static void rpc_release_resources_task(struct rpc_task *task)
{
	xprt_release(task);
	if (task->tk_msg.rpc_cred) {
		if (!(task->tk_flags & RPC_TASK_CRED_NOREF))
			put_cred(task->tk_msg.rpc_cred);
		task->tk_msg.rpc_cred = NULL;
	}
	rpc_task_release_client(task);
}

static void rpc_final_put_task(struct rpc_task *task,
		struct workqueue_struct *q)
{
	if (q != NULL) {
		INIT_WORK(&task->u.tk_work, rpc_async_release);
		queue_work(q, &task->u.tk_work);
	} else
		rpc_free_task(task);
}

static void rpc_do_put_task(struct rpc_task *task, struct workqueue_struct *q)
{
	if (atomic_dec_and_test(&task->tk_count)) {
		rpc_release_resources_task(task);
		rpc_final_put_task(task, q);
	}
}

void rpc_put_task(struct rpc_task *task)
{
	rpc_do_put_task(task, NULL);
}
EXPORT_SYMBOL_GPL(rpc_put_task);

void rpc_put_task_async(struct rpc_task *task)
{
	rpc_do_put_task(task, task->tk_workqueue);
}
EXPORT_SYMBOL_GPL(rpc_put_task_async);

static void rpc_release_task(struct rpc_task *task)
{
	WARN_ON_ONCE(RPC_IS_QUEUED(task));

	rpc_release_resources_task(task);

	/*
	 * Note: at this point we have been removed from rpc_clnt->cl_tasks,
	 * so it should be safe to use task->tk_count as a test for whether
	 * or not any other processes still hold references to our rpc_task.
	 */
	if (atomic_read(&task->tk_count) != 1 + !RPC_IS_ASYNC(task)) {
		/* Wake up anyone who may be waiting for task completion */
		if (!rpc_complete_task(task))
			return;
	} else {
		if (!atomic_dec_and_test(&task->tk_count))
			return;
	}
	rpc_final_put_task(task, task->tk_workqueue);
}

int rpciod_up(void)
{
	return try_module_get(THIS_MODULE) ? 0 : -EINVAL;
}

void rpciod_down(void)
{
	module_put(THIS_MODULE);
}

/*
 * Start up the rpciod workqueue.
 */
static int rpciod_start(void)
{
	struct workqueue_struct *wq;

	/*
	 * Create the rpciod thread and wait for it to start.
	 */
<<<<<<< HEAD
	dprintk("RPC:       creating workqueue rpciod\n");
	wq = alloc_workqueue("rpciod", WQ_MEM_RECLAIM, 0);
=======
	wq = alloc_workqueue("rpciod", WQ_MEM_RECLAIM | WQ_UNBOUND, 0);
>>>>>>> 24b8d41d
	if (!wq)
		goto out_failed;
	rpciod_workqueue = wq;
	/* Note: highpri because network receive is latency sensitive */
<<<<<<< HEAD
	wq = alloc_workqueue("xprtiod", WQ_MEM_RECLAIM | WQ_HIGHPRI, 0);
=======
	wq = alloc_workqueue("xprtiod", WQ_UNBOUND|WQ_MEM_RECLAIM|WQ_HIGHPRI, 0);
>>>>>>> 24b8d41d
	if (!wq)
		goto free_rpciod;
	xprtiod_workqueue = wq;
	return 1;
free_rpciod:
	wq = rpciod_workqueue;
	rpciod_workqueue = NULL;
	destroy_workqueue(wq);
out_failed:
	return 0;
}

static void rpciod_stop(void)
{
	struct workqueue_struct *wq = NULL;

	if (rpciod_workqueue == NULL)
		return;

	wq = rpciod_workqueue;
	rpciod_workqueue = NULL;
	destroy_workqueue(wq);
	wq = xprtiod_workqueue;
	xprtiod_workqueue = NULL;
	destroy_workqueue(wq);
}

void
rpc_destroy_mempool(void)
{
	rpciod_stop();
	mempool_destroy(rpc_buffer_mempool);
	mempool_destroy(rpc_task_mempool);
	kmem_cache_destroy(rpc_task_slabp);
	kmem_cache_destroy(rpc_buffer_slabp);
	rpc_destroy_wait_queue(&delay_queue);
}

int
rpc_init_mempool(void)
{
	/*
	 * The following is not strictly a mempool initialisation,
	 * but there is no harm in doing it here
	 */
	rpc_init_wait_queue(&delay_queue, "delayq");
	if (!rpciod_start())
		goto err_nomem;

	rpc_task_slabp = kmem_cache_create("rpc_tasks",
					     sizeof(struct rpc_task),
					     0, SLAB_HWCACHE_ALIGN,
					     NULL);
	if (!rpc_task_slabp)
		goto err_nomem;
	rpc_buffer_slabp = kmem_cache_create("rpc_buffers",
					     RPC_BUFFER_MAXSIZE,
					     0, SLAB_HWCACHE_ALIGN,
					     NULL);
	if (!rpc_buffer_slabp)
		goto err_nomem;
	rpc_task_mempool = mempool_create_slab_pool(RPC_TASK_POOLSIZE,
						    rpc_task_slabp);
	if (!rpc_task_mempool)
		goto err_nomem;
	rpc_buffer_mempool = mempool_create_slab_pool(RPC_BUFFER_POOLSIZE,
						      rpc_buffer_slabp);
	if (!rpc_buffer_mempool)
		goto err_nomem;
	return 0;
err_nomem:
	rpc_destroy_mempool();
	return -ENOMEM;
}<|MERGE_RESOLUTION|>--- conflicted
+++ resolved
@@ -55,8 +55,6 @@
  */
 struct workqueue_struct *rpciod_workqueue __read_mostly;
 struct workqueue_struct *xprtiod_workqueue __read_mostly;
-<<<<<<< HEAD
-=======
 EXPORT_SYMBOL_GPL(xprtiod_workqueue);
 
 unsigned long
@@ -72,7 +70,6 @@
 	return 0;
 }
 EXPORT_SYMBOL_GPL(rpc_task_timeout);
->>>>>>> 24b8d41d
 
 /*
  * Disable the timer for a given RPC task. Should be called with
@@ -507,25 +504,11 @@
 	__rpc_remove_wait_queue(queue, task);
 
 	rpc_make_runnable(wq, task);
-<<<<<<< HEAD
-
-	dprintk("RPC:       __rpc_wake_up_task done\n");
-=======
->>>>>>> 24b8d41d
 }
 
 /*
  * Wake up a queued task while the queue lock is being held
  */
-<<<<<<< HEAD
-static void rpc_wake_up_task_on_wq_queue_locked(struct workqueue_struct *wq,
-		struct rpc_wait_queue *queue, struct rpc_task *task)
-{
-	if (RPC_IS_QUEUED(task)) {
-		smp_rmb();
-		if (task->tk_waitqueue == queue)
-			__rpc_do_wake_up_task_on_wq(wq, queue, task);
-=======
 static struct rpc_task *
 rpc_wake_up_task_on_wq_queue_action_locked(struct workqueue_struct *wq,
 		struct rpc_wait_queue *queue, struct rpc_task *task,
@@ -539,7 +522,6 @@
 				return task;
 			}
 		}
->>>>>>> 24b8d41d
 	}
 	return NULL;
 }
@@ -552,14 +534,6 @@
 {
 	rpc_wake_up_task_on_wq_queue_action_locked(rpciod_workqueue, queue,
 						   task, NULL, NULL);
-}
-
-/*
- * Wake up a queued task while the queue lock is being held
- */
-static void rpc_wake_up_task_queue_locked(struct rpc_wait_queue *queue, struct rpc_task *task)
-{
-	rpc_wake_up_task_on_wq_queue_locked(rpciod_workqueue, queue, task);
 }
 
 /*
@@ -669,20 +643,10 @@
 
 	spin_lock(&queue->lock);
 	task = __rpc_find_next_queued(queue);
-<<<<<<< HEAD
-	if (task != NULL) {
-		if (func(task, data))
-			rpc_wake_up_task_on_wq_queue_locked(wq, queue, task);
-		else
-			task = NULL;
-	}
-	spin_unlock_bh(&queue->lock);
-=======
 	if (task != NULL)
 		task = rpc_wake_up_task_on_wq_queue_action_locked(wq, queue,
 				task, func, data);
 	spin_unlock(&queue->lock);
->>>>>>> 24b8d41d
 
 	return task;
 }
@@ -1043,11 +1007,6 @@
 		return -ENOMEM;
 
 	buf->len = size;
-<<<<<<< HEAD
-	dprintk("RPC: %5u allocated buffer of size %zu at %p\n",
-			task->tk_pid, size, buf);
-=======
->>>>>>> 24b8d41d
 	rqst->rq_buffer = buf->data;
 	rqst->rq_rbuffer = (char *)rqst->rq_buffer + rqst->rq_callsize;
 	return 0;
@@ -1249,21 +1208,12 @@
 	/*
 	 * Create the rpciod thread and wait for it to start.
 	 */
-<<<<<<< HEAD
-	dprintk("RPC:       creating workqueue rpciod\n");
-	wq = alloc_workqueue("rpciod", WQ_MEM_RECLAIM, 0);
-=======
 	wq = alloc_workqueue("rpciod", WQ_MEM_RECLAIM | WQ_UNBOUND, 0);
->>>>>>> 24b8d41d
 	if (!wq)
 		goto out_failed;
 	rpciod_workqueue = wq;
 	/* Note: highpri because network receive is latency sensitive */
-<<<<<<< HEAD
-	wq = alloc_workqueue("xprtiod", WQ_MEM_RECLAIM | WQ_HIGHPRI, 0);
-=======
 	wq = alloc_workqueue("xprtiod", WQ_UNBOUND|WQ_MEM_RECLAIM|WQ_HIGHPRI, 0);
->>>>>>> 24b8d41d
 	if (!wq)
 		goto free_rpciod;
 	xprtiod_workqueue = wq;
