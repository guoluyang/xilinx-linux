--- conflicted
+++ resolved
@@ -116,15 +116,7 @@
 	if (!s_num)
 		rhashtable_walk_enter(&tbl->hash, hti);
 
-<<<<<<< HEAD
-	ret = rhashtable_walk_start(hti);
-	if (ret == -EAGAIN)
-		ret = 0;
-	if (ret)
-		goto stop;
-=======
 	rhashtable_walk_start(hti);
->>>>>>> 24b8d41d
 
 	while ((nlsk = rhashtable_walk_next(hti))) {
 		if (IS_ERR(nlsk)) {
@@ -151,13 +143,8 @@
 		}
 	}
 
-<<<<<<< HEAD
-stop:
 	rhashtable_walk_stop(hti);
-=======
-	rhashtable_walk_stop(hti);
-
->>>>>>> 24b8d41d
+
 	if (ret)
 		goto done;
 
@@ -221,7 +208,6 @@
 
 	return err < 0 ? err : skb->len;
 }
-<<<<<<< HEAD
 
 static int netlink_diag_dump_done(struct netlink_callback *cb)
 {
@@ -230,16 +216,6 @@
 	if (cb->args[0] == 1)
 		rhashtable_walk_exit(hti);
 
-=======
-
-static int netlink_diag_dump_done(struct netlink_callback *cb)
-{
-	struct rhashtable_iter *hti = (void *)cb->args[2];
-
-	if (cb->args[0] == 1)
-		rhashtable_walk_exit(hti);
-
->>>>>>> 24b8d41d
 	kfree(hti);
 
 	return 0;
