// SPDX-License-Identifier: GPL-2.0
/*
 * Some IBSS support code for cfg80211.
 *
 * Copyright 2009	Johannes Berg <johannes@sipsolutions.net>
 */

#include <linux/etherdevice.h>
#include <linux/if_arp.h>
#include <linux/slab.h>
#include <linux/export.h>
#include <net/cfg80211.h>
#include "wext-compat.h"
#include "nl80211.h"
#include "rdev-ops.h"


void __cfg80211_ibss_joined(struct net_device *dev, const u8 *bssid,
			    struct ieee80211_channel *channel)
{
	struct wireless_dev *wdev = dev->ieee80211_ptr;
	struct cfg80211_bss *bss;
#ifdef CONFIG_CFG80211_WEXT
	union iwreq_data wrqu;
#endif

	if (WARN_ON(wdev->iftype != NL80211_IFTYPE_ADHOC))
		return;

	if (!wdev->ssid_len)
		return;

	bss = cfg80211_get_bss(wdev->wiphy, channel, bssid, NULL, 0,
			       IEEE80211_BSS_TYPE_IBSS, IEEE80211_PRIVACY_ANY);

	if (WARN_ON(!bss))
		return;

	if (wdev->current_bss) {
		cfg80211_unhold_bss(wdev->current_bss);
		cfg80211_put_bss(wdev->wiphy, &wdev->current_bss->pub);
	}

	cfg80211_hold_bss(bss_from_pub(bss));
	wdev->current_bss = bss_from_pub(bss);

	if (!(wdev->wiphy->flags & WIPHY_FLAG_HAS_STATIC_WEP))
		cfg80211_upload_connect_keys(wdev);

	nl80211_send_ibss_bssid(wiphy_to_rdev(wdev->wiphy), dev, bssid,
				GFP_KERNEL);
#ifdef CONFIG_CFG80211_WEXT
	memset(&wrqu, 0, sizeof(wrqu));
	memcpy(wrqu.ap_addr.sa_data, bssid, ETH_ALEN);
	wireless_send_event(dev, SIOCGIWAP, &wrqu, NULL);
#endif
}

void cfg80211_ibss_joined(struct net_device *dev, const u8 *bssid,
			  struct ieee80211_channel *channel, gfp_t gfp)
{
	struct wireless_dev *wdev = dev->ieee80211_ptr;
	struct cfg80211_registered_device *rdev = wiphy_to_rdev(wdev->wiphy);
	struct cfg80211_event *ev;
	unsigned long flags;

	trace_cfg80211_ibss_joined(dev, bssid, channel);

	if (WARN_ON(!channel))
		return;

	ev = kzalloc(sizeof(*ev), gfp);
	if (!ev)
		return;

	ev->type = EVENT_IBSS_JOINED;
	memcpy(ev->ij.bssid, bssid, ETH_ALEN);
	ev->ij.channel = channel;

	spin_lock_irqsave(&wdev->event_lock, flags);
	list_add_tail(&ev->list, &wdev->event_list);
	spin_unlock_irqrestore(&wdev->event_lock, flags);
	queue_work(cfg80211_wq, &rdev->event_work);
}
EXPORT_SYMBOL(cfg80211_ibss_joined);

int __cfg80211_join_ibss(struct cfg80211_registered_device *rdev,
			 struct net_device *dev,
			 struct cfg80211_ibss_params *params,
			 struct cfg80211_cached_keys *connkeys)
{
	struct wireless_dev *wdev = dev->ieee80211_ptr;
	int err;

	ASSERT_RTNL();
	ASSERT_WDEV_LOCK(wdev);

	if (wdev->ssid_len)
		return -EALREADY;

	if (!params->basic_rates) {
		/*
		* If no rates were explicitly configured,
		* use the mandatory rate set for 11b or
		* 11a for maximum compatibility.
		*/
		struct ieee80211_supported_band *sband;
		enum nl80211_band band;
		u32 flag;
		int j;
<<<<<<< HEAD
		u32 flag = params->chandef.chan->band == NL80211_BAND_5GHZ ?
			IEEE80211_RATE_MANDATORY_A :
			IEEE80211_RATE_MANDATORY_B;
=======
>>>>>>> 24b8d41d

		band = params->chandef.chan->band;
		if (band == NL80211_BAND_5GHZ ||
		    band == NL80211_BAND_6GHZ)
			flag = IEEE80211_RATE_MANDATORY_A;
		else
			flag = IEEE80211_RATE_MANDATORY_B;

		sband = rdev->wiphy.bands[band];
		for (j = 0; j < sband->n_bitrates; j++) {
			if (sband->bitrates[j].flags & flag)
				params->basic_rates |= BIT(j);
		}
	}

	if (WARN_ON(connkeys && connkeys->def < 0))
		return -EINVAL;

	if (WARN_ON(wdev->connect_keys))
		kfree_sensitive(wdev->connect_keys);
	wdev->connect_keys = connkeys;

	wdev->ibss_fixed = params->channel_fixed;
	wdev->ibss_dfs_possible = params->userspace_handles_dfs;
	wdev->chandef = params->chandef;
	if (connkeys) {
		params->wep_keys = connkeys->params;
		params->wep_tx_key = connkeys->def;
	}

#ifdef CONFIG_CFG80211_WEXT
	wdev->wext.ibss.chandef = params->chandef;
#endif
	err = rdev_join_ibss(rdev, dev, params);
	if (err) {
		wdev->connect_keys = NULL;
		return err;
	}

	memcpy(wdev->ssid, params->ssid, params->ssid_len);
	wdev->ssid_len = params->ssid_len;

	return 0;
}

static void __cfg80211_clear_ibss(struct net_device *dev, bool nowext)
{
	struct wireless_dev *wdev = dev->ieee80211_ptr;
	struct cfg80211_registered_device *rdev = wiphy_to_rdev(wdev->wiphy);
	int i;

	ASSERT_WDEV_LOCK(wdev);

	kfree_sensitive(wdev->connect_keys);
	wdev->connect_keys = NULL;

	rdev_set_qos_map(rdev, dev, NULL);

	/*
	 * Delete all the keys ... pairwise keys can't really
	 * exist any more anyway, but default keys might.
	 */
	if (rdev->ops->del_key)
		for (i = 0; i < 6; i++)
			rdev_del_key(rdev, dev, i, false, NULL);

	if (wdev->current_bss) {
		cfg80211_unhold_bss(wdev->current_bss);
		cfg80211_put_bss(wdev->wiphy, &wdev->current_bss->pub);
	}

	wdev->current_bss = NULL;
	wdev->ssid_len = 0;
	memset(&wdev->chandef, 0, sizeof(wdev->chandef));
#ifdef CONFIG_CFG80211_WEXT
	if (!nowext)
		wdev->wext.ibss.ssid_len = 0;
#endif
	cfg80211_sched_dfs_chan_update(rdev);
}

void cfg80211_clear_ibss(struct net_device *dev, bool nowext)
{
	struct wireless_dev *wdev = dev->ieee80211_ptr;

	wdev_lock(wdev);
	__cfg80211_clear_ibss(dev, nowext);
	wdev_unlock(wdev);
}

int __cfg80211_leave_ibss(struct cfg80211_registered_device *rdev,
			  struct net_device *dev, bool nowext)
{
	struct wireless_dev *wdev = dev->ieee80211_ptr;
	int err;

	ASSERT_WDEV_LOCK(wdev);

	if (!wdev->ssid_len)
		return -ENOLINK;

	err = rdev_leave_ibss(rdev, dev);

	if (err)
		return err;

	wdev->conn_owner_nlportid = 0;
	__cfg80211_clear_ibss(dev, nowext);

	return 0;
}

int cfg80211_leave_ibss(struct cfg80211_registered_device *rdev,
			struct net_device *dev, bool nowext)
{
	struct wireless_dev *wdev = dev->ieee80211_ptr;
	int err;

	wdev_lock(wdev);
	err = __cfg80211_leave_ibss(rdev, dev, nowext);
	wdev_unlock(wdev);

	return err;
}

#ifdef CONFIG_CFG80211_WEXT
int cfg80211_ibss_wext_join(struct cfg80211_registered_device *rdev,
			    struct wireless_dev *wdev)
{
	struct cfg80211_cached_keys *ck = NULL;
	enum nl80211_band band;
	int i, err;

	ASSERT_WDEV_LOCK(wdev);

	if (!wdev->wext.ibss.beacon_interval)
		wdev->wext.ibss.beacon_interval = 100;

	/* try to find an IBSS channel if none requested ... */
	if (!wdev->wext.ibss.chandef.chan) {
		struct ieee80211_channel *new_chan = NULL;

		for (band = 0; band < NUM_NL80211_BANDS; band++) {
			struct ieee80211_supported_band *sband;
			struct ieee80211_channel *chan;

			sband = rdev->wiphy.bands[band];
			if (!sband)
				continue;

			for (i = 0; i < sband->n_channels; i++) {
				chan = &sband->channels[i];
				if (chan->flags & IEEE80211_CHAN_NO_IR)
					continue;
				if (chan->flags & IEEE80211_CHAN_DISABLED)
					continue;
				new_chan = chan;
				break;
			}

			if (new_chan)
				break;
		}

		if (!new_chan)
			return -EINVAL;

		cfg80211_chandef_create(&wdev->wext.ibss.chandef, new_chan,
					NL80211_CHAN_NO_HT);
	}

	/* don't join -- SSID is not there */
	if (!wdev->wext.ibss.ssid_len)
		return 0;

	if (!netif_running(wdev->netdev))
		return 0;

	if (wdev->wext.keys)
		wdev->wext.keys->def = wdev->wext.default_key;

	wdev->wext.ibss.privacy = wdev->wext.default_key != -1;

	if (wdev->wext.keys && wdev->wext.keys->def != -1) {
		ck = kmemdup(wdev->wext.keys, sizeof(*ck), GFP_KERNEL);
		if (!ck)
			return -ENOMEM;
		for (i = 0; i < CFG80211_MAX_WEP_KEYS; i++)
			ck->params[i].key = ck->data[i];
	}
	err = __cfg80211_join_ibss(rdev, wdev->netdev,
				   &wdev->wext.ibss, ck);
	if (err)
		kfree(ck);

	return err;
}

int cfg80211_ibss_wext_siwfreq(struct net_device *dev,
			       struct iw_request_info *info,
			       struct iw_freq *wextfreq, char *extra)
{
	struct wireless_dev *wdev = dev->ieee80211_ptr;
	struct cfg80211_registered_device *rdev = wiphy_to_rdev(wdev->wiphy);
	struct ieee80211_channel *chan = NULL;
	int err, freq;

	/* call only for ibss! */
	if (WARN_ON(wdev->iftype != NL80211_IFTYPE_ADHOC))
		return -EINVAL;

	if (!rdev->ops->join_ibss)
		return -EOPNOTSUPP;

	freq = cfg80211_wext_freq(wextfreq);
	if (freq < 0)
		return freq;

	if (freq) {
		chan = ieee80211_get_channel(wdev->wiphy, freq);
		if (!chan)
			return -EINVAL;
		if (chan->flags & IEEE80211_CHAN_NO_IR ||
		    chan->flags & IEEE80211_CHAN_DISABLED)
			return -EINVAL;
	}

	if (wdev->wext.ibss.chandef.chan == chan)
		return 0;

	wdev_lock(wdev);
	err = 0;
	if (wdev->ssid_len)
		err = __cfg80211_leave_ibss(rdev, dev, true);
	wdev_unlock(wdev);

	if (err)
		return err;

	if (chan) {
		cfg80211_chandef_create(&wdev->wext.ibss.chandef, chan,
					NL80211_CHAN_NO_HT);
		wdev->wext.ibss.channel_fixed = true;
	} else {
		/* cfg80211_ibss_wext_join will pick one if needed */
		wdev->wext.ibss.channel_fixed = false;
	}

	wdev_lock(wdev);
	err = cfg80211_ibss_wext_join(rdev, wdev);
	wdev_unlock(wdev);

	return err;
}

int cfg80211_ibss_wext_giwfreq(struct net_device *dev,
			       struct iw_request_info *info,
			       struct iw_freq *freq, char *extra)
{
	struct wireless_dev *wdev = dev->ieee80211_ptr;
	struct ieee80211_channel *chan = NULL;

	/* call only for ibss! */
	if (WARN_ON(wdev->iftype != NL80211_IFTYPE_ADHOC))
		return -EINVAL;

	wdev_lock(wdev);
	if (wdev->current_bss)
		chan = wdev->current_bss->pub.channel;
	else if (wdev->wext.ibss.chandef.chan)
		chan = wdev->wext.ibss.chandef.chan;
	wdev_unlock(wdev);

	if (chan) {
		freq->m = chan->center_freq;
		freq->e = 6;
		return 0;
	}

	/* no channel if not joining */
	return -EINVAL;
}

int cfg80211_ibss_wext_siwessid(struct net_device *dev,
				struct iw_request_info *info,
				struct iw_point *data, char *ssid)
{
	struct wireless_dev *wdev = dev->ieee80211_ptr;
	struct cfg80211_registered_device *rdev = wiphy_to_rdev(wdev->wiphy);
	size_t len = data->length;
	int err;

	/* call only for ibss! */
	if (WARN_ON(wdev->iftype != NL80211_IFTYPE_ADHOC))
		return -EINVAL;

	if (!rdev->ops->join_ibss)
		return -EOPNOTSUPP;

	wdev_lock(wdev);
	err = 0;
	if (wdev->ssid_len)
		err = __cfg80211_leave_ibss(rdev, dev, true);
	wdev_unlock(wdev);

	if (err)
		return err;

	/* iwconfig uses nul termination in SSID.. */
	if (len > 0 && ssid[len - 1] == '\0')
		len--;

	memcpy(wdev->ssid, ssid, len);
	wdev->wext.ibss.ssid = wdev->ssid;
	wdev->wext.ibss.ssid_len = len;

	wdev_lock(wdev);
	err = cfg80211_ibss_wext_join(rdev, wdev);
	wdev_unlock(wdev);

	return err;
}

int cfg80211_ibss_wext_giwessid(struct net_device *dev,
				struct iw_request_info *info,
				struct iw_point *data, char *ssid)
{
	struct wireless_dev *wdev = dev->ieee80211_ptr;

	/* call only for ibss! */
	if (WARN_ON(wdev->iftype != NL80211_IFTYPE_ADHOC))
		return -EINVAL;

	data->flags = 0;

	wdev_lock(wdev);
	if (wdev->ssid_len) {
		data->flags = 1;
		data->length = wdev->ssid_len;
		memcpy(ssid, wdev->ssid, data->length);
	} else if (wdev->wext.ibss.ssid && wdev->wext.ibss.ssid_len) {
		data->flags = 1;
		data->length = wdev->wext.ibss.ssid_len;
		memcpy(ssid, wdev->wext.ibss.ssid, data->length);
	}
	wdev_unlock(wdev);

	return 0;
}

int cfg80211_ibss_wext_siwap(struct net_device *dev,
			     struct iw_request_info *info,
			     struct sockaddr *ap_addr, char *extra)
{
	struct wireless_dev *wdev = dev->ieee80211_ptr;
	struct cfg80211_registered_device *rdev = wiphy_to_rdev(wdev->wiphy);
	u8 *bssid = ap_addr->sa_data;
	int err;

	/* call only for ibss! */
	if (WARN_ON(wdev->iftype != NL80211_IFTYPE_ADHOC))
		return -EINVAL;

	if (!rdev->ops->join_ibss)
		return -EOPNOTSUPP;

	if (ap_addr->sa_family != ARPHRD_ETHER)
		return -EINVAL;

	/* automatic mode */
	if (is_zero_ether_addr(bssid) || is_broadcast_ether_addr(bssid))
		bssid = NULL;

	if (bssid && !is_valid_ether_addr(bssid))
		return -EINVAL;

	/* both automatic */
	if (!bssid && !wdev->wext.ibss.bssid)
		return 0;

	/* fixed already - and no change */
	if (wdev->wext.ibss.bssid && bssid &&
	    ether_addr_equal(bssid, wdev->wext.ibss.bssid))
		return 0;

	wdev_lock(wdev);
	err = 0;
	if (wdev->ssid_len)
		err = __cfg80211_leave_ibss(rdev, dev, true);
	wdev_unlock(wdev);

	if (err)
		return err;

	if (bssid) {
		memcpy(wdev->wext.bssid, bssid, ETH_ALEN);
		wdev->wext.ibss.bssid = wdev->wext.bssid;
	} else
		wdev->wext.ibss.bssid = NULL;

	wdev_lock(wdev);
	err = cfg80211_ibss_wext_join(rdev, wdev);
	wdev_unlock(wdev);

	return err;
}

int cfg80211_ibss_wext_giwap(struct net_device *dev,
			     struct iw_request_info *info,
			     struct sockaddr *ap_addr, char *extra)
{
	struct wireless_dev *wdev = dev->ieee80211_ptr;

	/* call only for ibss! */
	if (WARN_ON(wdev->iftype != NL80211_IFTYPE_ADHOC))
		return -EINVAL;

	ap_addr->sa_family = ARPHRD_ETHER;

	wdev_lock(wdev);
	if (wdev->current_bss)
		memcpy(ap_addr->sa_data, wdev->current_bss->pub.bssid, ETH_ALEN);
	else if (wdev->wext.ibss.bssid)
		memcpy(ap_addr->sa_data, wdev->wext.ibss.bssid, ETH_ALEN);
	else
		eth_zero_addr(ap_addr->sa_data);

	wdev_unlock(wdev);

	return 0;
}
#endif<|MERGE_RESOLUTION|>--- conflicted
+++ resolved
@@ -108,12 +108,6 @@
 		enum nl80211_band band;
 		u32 flag;
 		int j;
-<<<<<<< HEAD
-		u32 flag = params->chandef.chan->band == NL80211_BAND_5GHZ ?
-			IEEE80211_RATE_MANDATORY_A :
-			IEEE80211_RATE_MANDATORY_B;
-=======
->>>>>>> 24b8d41d
 
 		band = params->chandef.chan->band;
 		if (band == NL80211_BAND_5GHZ ||
