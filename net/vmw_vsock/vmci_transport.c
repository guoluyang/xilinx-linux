// SPDX-License-Identifier: GPL-2.0-only
/*
 * VMware vSockets Driver
 *
 * Copyright (C) 2007-2013 VMware, Inc. All rights reserved.
 */

#include <linux/types.h>
#include <linux/bitops.h>
#include <linux/cred.h>
#include <linux/init.h>
#include <linux/io.h>
#include <linux/kernel.h>
#include <linux/kmod.h>
#include <linux/list.h>
#include <linux/module.h>
#include <linux/mutex.h>
#include <linux/net.h>
#include <linux/poll.h>
#include <linux/skbuff.h>
#include <linux/smp.h>
#include <linux/socket.h>
#include <linux/stddef.h>
#include <linux/unistd.h>
#include <linux/wait.h>
#include <linux/workqueue.h>
#include <net/sock.h>
#include <net/af_vsock.h>

#include "vmci_transport_notify.h"

static int vmci_transport_recv_dgram_cb(void *data, struct vmci_datagram *dg);
static int vmci_transport_recv_stream_cb(void *data, struct vmci_datagram *dg);
static void vmci_transport_peer_detach_cb(u32 sub_id,
					  const struct vmci_event_data *ed,
					  void *client_data);
static void vmci_transport_recv_pkt_work(struct work_struct *work);
static void vmci_transport_cleanup(struct work_struct *work);
static int vmci_transport_recv_listen(struct sock *sk,
				      struct vmci_transport_packet *pkt);
static int vmci_transport_recv_connecting_server(
					struct sock *sk,
					struct sock *pending,
					struct vmci_transport_packet *pkt);
static int vmci_transport_recv_connecting_client(
					struct sock *sk,
					struct vmci_transport_packet *pkt);
static int vmci_transport_recv_connecting_client_negotiate(
					struct sock *sk,
					struct vmci_transport_packet *pkt);
static int vmci_transport_recv_connecting_client_invalid(
					struct sock *sk,
					struct vmci_transport_packet *pkt);
static int vmci_transport_recv_connected(struct sock *sk,
					 struct vmci_transport_packet *pkt);
static bool vmci_transport_old_proto_override(bool *old_pkt_proto);
static u16 vmci_transport_new_proto_supported_versions(void);
static bool vmci_transport_proto_to_notify_struct(struct sock *sk, u16 *proto,
						  bool old_pkt_proto);
static bool vmci_check_transport(struct vsock_sock *vsk);

struct vmci_transport_recv_pkt_info {
	struct work_struct work;
	struct sock *sk;
	struct vmci_transport_packet pkt;
};

static LIST_HEAD(vmci_transport_cleanup_list);
static DEFINE_SPINLOCK(vmci_transport_cleanup_lock);
static DECLARE_WORK(vmci_transport_cleanup_work, vmci_transport_cleanup);

static struct vmci_handle vmci_transport_stream_handle = { VMCI_INVALID_ID,
							   VMCI_INVALID_ID };
static u32 vmci_transport_qp_resumed_sub_id = VMCI_INVALID_ID;

static int PROTOCOL_OVERRIDE = -1;

/* Helper function to convert from a VMCI error code to a VSock error code. */

static s32 vmci_transport_error_to_vsock_error(s32 vmci_error)
{
	switch (vmci_error) {
	case VMCI_ERROR_NO_MEM:
		return -ENOMEM;
	case VMCI_ERROR_DUPLICATE_ENTRY:
	case VMCI_ERROR_ALREADY_EXISTS:
		return -EADDRINUSE;
	case VMCI_ERROR_NO_ACCESS:
		return -EPERM;
	case VMCI_ERROR_NO_RESOURCES:
		return -ENOBUFS;
	case VMCI_ERROR_INVALID_RESOURCE:
		return -EHOSTUNREACH;
	case VMCI_ERROR_INVALID_ARGS:
	default:
		break;
	}
	return -EINVAL;
}

static u32 vmci_transport_peer_rid(u32 peer_cid)
{
	if (VMADDR_CID_HYPERVISOR == peer_cid)
		return VMCI_TRANSPORT_HYPERVISOR_PACKET_RID;

	return VMCI_TRANSPORT_PACKET_RID;
}

static inline void
vmci_transport_packet_init(struct vmci_transport_packet *pkt,
			   struct sockaddr_vm *src,
			   struct sockaddr_vm *dst,
			   u8 type,
			   u64 size,
			   u64 mode,
			   struct vmci_transport_waiting_info *wait,
			   u16 proto,
			   struct vmci_handle handle)
{
	/* We register the stream control handler as an any cid handle so we
	 * must always send from a source address of VMADDR_CID_ANY
	 */
	pkt->dg.src = vmci_make_handle(VMADDR_CID_ANY,
				       VMCI_TRANSPORT_PACKET_RID);
	pkt->dg.dst = vmci_make_handle(dst->svm_cid,
				       vmci_transport_peer_rid(dst->svm_cid));
	pkt->dg.payload_size = sizeof(*pkt) - sizeof(pkt->dg);
	pkt->version = VMCI_TRANSPORT_PACKET_VERSION;
	pkt->type = type;
	pkt->src_port = src->svm_port;
	pkt->dst_port = dst->svm_port;
	memset(&pkt->proto, 0, sizeof(pkt->proto));
	memset(&pkt->_reserved2, 0, sizeof(pkt->_reserved2));

	switch (pkt->type) {
	case VMCI_TRANSPORT_PACKET_TYPE_INVALID:
		pkt->u.size = 0;
		break;

	case VMCI_TRANSPORT_PACKET_TYPE_REQUEST:
	case VMCI_TRANSPORT_PACKET_TYPE_NEGOTIATE:
		pkt->u.size = size;
		break;

	case VMCI_TRANSPORT_PACKET_TYPE_OFFER:
	case VMCI_TRANSPORT_PACKET_TYPE_ATTACH:
		pkt->u.handle = handle;
		break;

	case VMCI_TRANSPORT_PACKET_TYPE_WROTE:
	case VMCI_TRANSPORT_PACKET_TYPE_READ:
	case VMCI_TRANSPORT_PACKET_TYPE_RST:
		pkt->u.size = 0;
		break;

	case VMCI_TRANSPORT_PACKET_TYPE_SHUTDOWN:
		pkt->u.mode = mode;
		break;

	case VMCI_TRANSPORT_PACKET_TYPE_WAITING_READ:
	case VMCI_TRANSPORT_PACKET_TYPE_WAITING_WRITE:
		memcpy(&pkt->u.wait, wait, sizeof(pkt->u.wait));
		break;

	case VMCI_TRANSPORT_PACKET_TYPE_REQUEST2:
	case VMCI_TRANSPORT_PACKET_TYPE_NEGOTIATE2:
		pkt->u.size = size;
		pkt->proto = proto;
		break;
	}
}

static inline void
vmci_transport_packet_get_addresses(struct vmci_transport_packet *pkt,
				    struct sockaddr_vm *local,
				    struct sockaddr_vm *remote)
{
	vsock_addr_init(local, pkt->dg.dst.context, pkt->dst_port);
	vsock_addr_init(remote, pkt->dg.src.context, pkt->src_port);
}

static int
__vmci_transport_send_control_pkt(struct vmci_transport_packet *pkt,
				  struct sockaddr_vm *src,
				  struct sockaddr_vm *dst,
				  enum vmci_transport_packet_type type,
				  u64 size,
				  u64 mode,
				  struct vmci_transport_waiting_info *wait,
				  u16 proto,
				  struct vmci_handle handle,
				  bool convert_error)
{
	int err;

	vmci_transport_packet_init(pkt, src, dst, type, size, mode, wait,
				   proto, handle);
	err = vmci_datagram_send(&pkt->dg);
	if (convert_error && (err < 0))
		return vmci_transport_error_to_vsock_error(err);

	return err;
}

static int
vmci_transport_reply_control_pkt_fast(struct vmci_transport_packet *pkt,
				      enum vmci_transport_packet_type type,
				      u64 size,
				      u64 mode,
				      struct vmci_transport_waiting_info *wait,
				      struct vmci_handle handle)
{
	struct vmci_transport_packet reply;
	struct sockaddr_vm src, dst;

	if (pkt->type == VMCI_TRANSPORT_PACKET_TYPE_RST) {
		return 0;
	} else {
		vmci_transport_packet_get_addresses(pkt, &src, &dst);
		return __vmci_transport_send_control_pkt(&reply, &src, &dst,
							 type,
							 size, mode, wait,
							 VSOCK_PROTO_INVALID,
							 handle, true);
	}
}

static int
vmci_transport_send_control_pkt_bh(struct sockaddr_vm *src,
				   struct sockaddr_vm *dst,
				   enum vmci_transport_packet_type type,
				   u64 size,
				   u64 mode,
				   struct vmci_transport_waiting_info *wait,
				   struct vmci_handle handle)
{
	/* Note that it is safe to use a single packet across all CPUs since
	 * two tasklets of the same type are guaranteed to not ever run
	 * simultaneously. If that ever changes, or VMCI stops using tasklets,
	 * we can use per-cpu packets.
	 */
	static struct vmci_transport_packet pkt;

	return __vmci_transport_send_control_pkt(&pkt, src, dst, type,
						 size, mode, wait,
						 VSOCK_PROTO_INVALID, handle,
						 false);
}

static int
vmci_transport_alloc_send_control_pkt(struct sockaddr_vm *src,
				      struct sockaddr_vm *dst,
				      enum vmci_transport_packet_type type,
				      u64 size,
				      u64 mode,
				      struct vmci_transport_waiting_info *wait,
				      u16 proto,
				      struct vmci_handle handle)
{
	struct vmci_transport_packet *pkt;
	int err;

	pkt = kmalloc(sizeof(*pkt), GFP_KERNEL);
	if (!pkt)
		return -ENOMEM;

	err = __vmci_transport_send_control_pkt(pkt, src, dst, type, size,
						mode, wait, proto, handle,
						true);
	kfree(pkt);

	return err;
}

static int
vmci_transport_send_control_pkt(struct sock *sk,
				enum vmci_transport_packet_type type,
				u64 size,
				u64 mode,
				struct vmci_transport_waiting_info *wait,
				u16 proto,
				struct vmci_handle handle)
{
	struct vsock_sock *vsk;

	vsk = vsock_sk(sk);

	if (!vsock_addr_bound(&vsk->local_addr))
		return -EINVAL;

	if (!vsock_addr_bound(&vsk->remote_addr))
		return -EINVAL;

	return vmci_transport_alloc_send_control_pkt(&vsk->local_addr,
						     &vsk->remote_addr,
						     type, size, mode,
						     wait, proto, handle);
}

static int vmci_transport_send_reset_bh(struct sockaddr_vm *dst,
					struct sockaddr_vm *src,
					struct vmci_transport_packet *pkt)
{
	if (pkt->type == VMCI_TRANSPORT_PACKET_TYPE_RST)
		return 0;
	return vmci_transport_send_control_pkt_bh(
					dst, src,
					VMCI_TRANSPORT_PACKET_TYPE_RST, 0,
					0, NULL, VMCI_INVALID_HANDLE);
}

static int vmci_transport_send_reset(struct sock *sk,
				     struct vmci_transport_packet *pkt)
{
	struct sockaddr_vm *dst_ptr;
	struct sockaddr_vm dst;
	struct vsock_sock *vsk;

	if (pkt->type == VMCI_TRANSPORT_PACKET_TYPE_RST)
		return 0;

	vsk = vsock_sk(sk);

	if (!vsock_addr_bound(&vsk->local_addr))
		return -EINVAL;

	if (vsock_addr_bound(&vsk->remote_addr)) {
		dst_ptr = &vsk->remote_addr;
	} else {
		vsock_addr_init(&dst, pkt->dg.src.context,
				pkt->src_port);
		dst_ptr = &dst;
	}
	return vmci_transport_alloc_send_control_pkt(&vsk->local_addr, dst_ptr,
					     VMCI_TRANSPORT_PACKET_TYPE_RST,
					     0, 0, NULL, VSOCK_PROTO_INVALID,
					     VMCI_INVALID_HANDLE);
}

static int vmci_transport_send_negotiate(struct sock *sk, size_t size)
{
	return vmci_transport_send_control_pkt(
					sk,
					VMCI_TRANSPORT_PACKET_TYPE_NEGOTIATE,
					size, 0, NULL,
					VSOCK_PROTO_INVALID,
					VMCI_INVALID_HANDLE);
}

static int vmci_transport_send_negotiate2(struct sock *sk, size_t size,
					  u16 version)
{
	return vmci_transport_send_control_pkt(
					sk,
					VMCI_TRANSPORT_PACKET_TYPE_NEGOTIATE2,
					size, 0, NULL, version,
					VMCI_INVALID_HANDLE);
}

static int vmci_transport_send_qp_offer(struct sock *sk,
					struct vmci_handle handle)
{
	return vmci_transport_send_control_pkt(
					sk, VMCI_TRANSPORT_PACKET_TYPE_OFFER, 0,
					0, NULL,
					VSOCK_PROTO_INVALID, handle);
}

static int vmci_transport_send_attach(struct sock *sk,
				      struct vmci_handle handle)
{
	return vmci_transport_send_control_pkt(
					sk, VMCI_TRANSPORT_PACKET_TYPE_ATTACH,
					0, 0, NULL, VSOCK_PROTO_INVALID,
					handle);
}

static int vmci_transport_reply_reset(struct vmci_transport_packet *pkt)
{
	return vmci_transport_reply_control_pkt_fast(
						pkt,
						VMCI_TRANSPORT_PACKET_TYPE_RST,
						0, 0, NULL,
						VMCI_INVALID_HANDLE);
}

static int vmci_transport_send_invalid_bh(struct sockaddr_vm *dst,
					  struct sockaddr_vm *src)
{
	return vmci_transport_send_control_pkt_bh(
					dst, src,
					VMCI_TRANSPORT_PACKET_TYPE_INVALID,
					0, 0, NULL, VMCI_INVALID_HANDLE);
}

int vmci_transport_send_wrote_bh(struct sockaddr_vm *dst,
				 struct sockaddr_vm *src)
{
	return vmci_transport_send_control_pkt_bh(
					dst, src,
					VMCI_TRANSPORT_PACKET_TYPE_WROTE, 0,
					0, NULL, VMCI_INVALID_HANDLE);
}

int vmci_transport_send_read_bh(struct sockaddr_vm *dst,
				struct sockaddr_vm *src)
{
	return vmci_transport_send_control_pkt_bh(
					dst, src,
					VMCI_TRANSPORT_PACKET_TYPE_READ, 0,
					0, NULL, VMCI_INVALID_HANDLE);
}

int vmci_transport_send_wrote(struct sock *sk)
{
	return vmci_transport_send_control_pkt(
					sk, VMCI_TRANSPORT_PACKET_TYPE_WROTE, 0,
					0, NULL, VSOCK_PROTO_INVALID,
					VMCI_INVALID_HANDLE);
}

int vmci_transport_send_read(struct sock *sk)
{
	return vmci_transport_send_control_pkt(
					sk, VMCI_TRANSPORT_PACKET_TYPE_READ, 0,
					0, NULL, VSOCK_PROTO_INVALID,
					VMCI_INVALID_HANDLE);
}

int vmci_transport_send_waiting_write(struct sock *sk,
				      struct vmci_transport_waiting_info *wait)
{
	return vmci_transport_send_control_pkt(
				sk, VMCI_TRANSPORT_PACKET_TYPE_WAITING_WRITE,
				0, 0, wait, VSOCK_PROTO_INVALID,
				VMCI_INVALID_HANDLE);
}

int vmci_transport_send_waiting_read(struct sock *sk,
				     struct vmci_transport_waiting_info *wait)
{
	return vmci_transport_send_control_pkt(
				sk, VMCI_TRANSPORT_PACKET_TYPE_WAITING_READ,
				0, 0, wait, VSOCK_PROTO_INVALID,
				VMCI_INVALID_HANDLE);
}

static int vmci_transport_shutdown(struct vsock_sock *vsk, int mode)
{
	return vmci_transport_send_control_pkt(
					&vsk->sk,
					VMCI_TRANSPORT_PACKET_TYPE_SHUTDOWN,
					0, mode, NULL,
					VSOCK_PROTO_INVALID,
					VMCI_INVALID_HANDLE);
}

static int vmci_transport_send_conn_request(struct sock *sk, size_t size)
{
	return vmci_transport_send_control_pkt(sk,
					VMCI_TRANSPORT_PACKET_TYPE_REQUEST,
					size, 0, NULL,
					VSOCK_PROTO_INVALID,
					VMCI_INVALID_HANDLE);
}

static int vmci_transport_send_conn_request2(struct sock *sk, size_t size,
					     u16 version)
{
	return vmci_transport_send_control_pkt(
					sk, VMCI_TRANSPORT_PACKET_TYPE_REQUEST2,
					size, 0, NULL, version,
					VMCI_INVALID_HANDLE);
}

static struct sock *vmci_transport_get_pending(
					struct sock *listener,
					struct vmci_transport_packet *pkt)
{
	struct vsock_sock *vlistener;
	struct vsock_sock *vpending;
	struct sock *pending;
	struct sockaddr_vm src;

	vsock_addr_init(&src, pkt->dg.src.context, pkt->src_port);

	vlistener = vsock_sk(listener);

	list_for_each_entry(vpending, &vlistener->pending_links,
			    pending_links) {
		if (vsock_addr_equals_addr(&src, &vpending->remote_addr) &&
		    pkt->dst_port == vpending->local_addr.svm_port) {
			pending = sk_vsock(vpending);
			sock_hold(pending);
			goto found;
		}
	}

	pending = NULL;
found:
	return pending;

}

static void vmci_transport_release_pending(struct sock *pending)
{
	sock_put(pending);
}

/* We allow two kinds of sockets to communicate with a restricted VM: 1)
 * trusted sockets 2) sockets from applications running as the same user as the
 * VM (this is only true for the host side and only when using hosted products)
 */

static bool vmci_transport_is_trusted(struct vsock_sock *vsock, u32 peer_cid)
{
	return vsock->trusted ||
	       vmci_is_context_owner(peer_cid, vsock->owner->uid);
}

/* We allow sending datagrams to and receiving datagrams from a restricted VM
 * only if it is trusted as described in vmci_transport_is_trusted.
 */

static bool vmci_transport_allow_dgram(struct vsock_sock *vsock, u32 peer_cid)
{
	if (VMADDR_CID_HYPERVISOR == peer_cid)
		return true;

	if (vsock->cached_peer != peer_cid) {
		vsock->cached_peer = peer_cid;
		if (!vmci_transport_is_trusted(vsock, peer_cid) &&
		    (vmci_context_get_priv_flags(peer_cid) &
		     VMCI_PRIVILEGE_FLAG_RESTRICTED)) {
			vsock->cached_peer_allow_dgram = false;
		} else {
			vsock->cached_peer_allow_dgram = true;
		}
	}

	return vsock->cached_peer_allow_dgram;
}

static int
vmci_transport_queue_pair_alloc(struct vmci_qp **qpair,
				struct vmci_handle *handle,
				u64 produce_size,
				u64 consume_size,
				u32 peer, u32 flags, bool trusted)
{
	int err = 0;

	if (trusted) {
		/* Try to allocate our queue pair as trusted. This will only
		 * work if vsock is running in the host.
		 */

		err = vmci_qpair_alloc(qpair, handle, produce_size,
				       consume_size,
				       peer, flags,
				       VMCI_PRIVILEGE_FLAG_TRUSTED);
		if (err != VMCI_ERROR_NO_ACCESS)
			goto out;

	}

	err = vmci_qpair_alloc(qpair, handle, produce_size, consume_size,
			       peer, flags, VMCI_NO_PRIVILEGE_FLAGS);
out:
	if (err < 0) {
		pr_err("Could not attach to queue pair with %d\n",
		       err);
		err = vmci_transport_error_to_vsock_error(err);
	}

	return err;
}

static int
vmci_transport_datagram_create_hnd(u32 resource_id,
				   u32 flags,
				   vmci_datagram_recv_cb recv_cb,
				   void *client_data,
				   struct vmci_handle *out_handle)
{
	int err = 0;

	/* Try to allocate our datagram handler as trusted. This will only work
	 * if vsock is running in the host.
	 */

	err = vmci_datagram_create_handle_priv(resource_id, flags,
					       VMCI_PRIVILEGE_FLAG_TRUSTED,
					       recv_cb,
					       client_data, out_handle);

	if (err == VMCI_ERROR_NO_ACCESS)
		err = vmci_datagram_create_handle(resource_id, flags,
						  recv_cb, client_data,
						  out_handle);

	return err;
}

/* This is invoked as part of a tasklet that's scheduled when the VMCI
 * interrupt fires.  This is run in bottom-half context and if it ever needs to
 * sleep it should defer that work to a work queue.
 */

static int vmci_transport_recv_dgram_cb(void *data, struct vmci_datagram *dg)
{
	struct sock *sk;
	size_t size;
	struct sk_buff *skb;
	struct vsock_sock *vsk;

	sk = (struct sock *)data;

	/* This handler is privileged when this module is running on the host.
	 * We will get datagrams from all endpoints (even VMs that are in a
	 * restricted context). If we get one from a restricted context then
	 * the destination socket must be trusted.
	 *
	 * NOTE: We access the socket struct without holding the lock here.
	 * This is ok because the field we are interested is never modified
	 * outside of the create and destruct socket functions.
	 */
	vsk = vsock_sk(sk);
	if (!vmci_transport_allow_dgram(vsk, dg->src.context))
		return VMCI_ERROR_NO_ACCESS;

	size = VMCI_DG_SIZE(dg);

	/* Attach the packet to the socket's receive queue as an sk_buff. */
	skb = alloc_skb(size, GFP_ATOMIC);
	if (!skb)
		return VMCI_ERROR_NO_MEM;

	/* sk_receive_skb() will do a sock_put(), so hold here. */
	sock_hold(sk);
	skb_put(skb, size);
	memcpy(skb->data, dg, size);
	sk_receive_skb(sk, skb, 0);

	return VMCI_SUCCESS;
}

static bool vmci_transport_stream_allow(u32 cid, u32 port)
{
	static const u32 non_socket_contexts[] = {
		VMADDR_CID_LOCAL,
	};
	int i;

	BUILD_BUG_ON(sizeof(cid) != sizeof(*non_socket_contexts));

	for (i = 0; i < ARRAY_SIZE(non_socket_contexts); i++) {
		if (cid == non_socket_contexts[i])
			return false;
	}

	return true;
}

/* This is invoked as part of a tasklet that's scheduled when the VMCI
 * interrupt fires.  This is run in bottom-half context but it defers most of
 * its work to the packet handling work queue.
 */

static int vmci_transport_recv_stream_cb(void *data, struct vmci_datagram *dg)
{
	struct sock *sk;
	struct sockaddr_vm dst;
	struct sockaddr_vm src;
	struct vmci_transport_packet *pkt;
	struct vsock_sock *vsk;
	bool bh_process_pkt;
	int err;

	sk = NULL;
	err = VMCI_SUCCESS;
	bh_process_pkt = false;

	/* Ignore incoming packets from contexts without sockets, or resources
	 * that aren't vsock implementations.
	 */

	if (!vmci_transport_stream_allow(dg->src.context, -1)
	    || vmci_transport_peer_rid(dg->src.context) != dg->src.resource)
		return VMCI_ERROR_NO_ACCESS;

	if (VMCI_DG_SIZE(dg) < sizeof(*pkt))
		/* Drop datagrams that do not contain full VSock packets. */
		return VMCI_ERROR_INVALID_ARGS;

	pkt = (struct vmci_transport_packet *)dg;

	/* Find the socket that should handle this packet.  First we look for a
	 * connected socket and if there is none we look for a socket bound to
	 * the destintation address.
	 */
	vsock_addr_init(&src, pkt->dg.src.context, pkt->src_port);
	vsock_addr_init(&dst, pkt->dg.dst.context, pkt->dst_port);

	sk = vsock_find_connected_socket(&src, &dst);
	if (!sk) {
		sk = vsock_find_bound_socket(&dst);
		if (!sk) {
			/* We could not find a socket for this specified
			 * address.  If this packet is a RST, we just drop it.
			 * If it is another packet, we send a RST.  Note that
			 * we do not send a RST reply to RSTs so that we do not
			 * continually send RSTs between two endpoints.
			 *
			 * Note that since this is a reply, dst is src and src
			 * is dst.
			 */
			if (vmci_transport_send_reset_bh(&dst, &src, pkt) < 0)
				pr_err("unable to send reset\n");

			err = VMCI_ERROR_NOT_FOUND;
			goto out;
		}
	}

	/* If the received packet type is beyond all types known to this
	 * implementation, reply with an invalid message.  Hopefully this will
	 * help when implementing backwards compatibility in the future.
	 */
	if (pkt->type >= VMCI_TRANSPORT_PACKET_TYPE_MAX) {
		vmci_transport_send_invalid_bh(&dst, &src);
		err = VMCI_ERROR_INVALID_ARGS;
		goto out;
	}

	/* This handler is privileged when this module is running on the host.
	 * We will get datagram connect requests from all endpoints (even VMs
	 * that are in a restricted context). If we get one from a restricted
	 * context then the destination socket must be trusted.
	 *
	 * NOTE: We access the socket struct without holding the lock here.
	 * This is ok because the field we are interested is never modified
	 * outside of the create and destruct socket functions.
	 */
	vsk = vsock_sk(sk);
	if (!vmci_transport_allow_dgram(vsk, pkt->dg.src.context)) {
		err = VMCI_ERROR_NO_ACCESS;
		goto out;
	}

	/* We do most everything in a work queue, but let's fast path the
	 * notification of reads and writes to help data transfer performance.
	 * We can only do this if there is no process context code executing
	 * for this socket since that may change the state.
	 */
	bh_lock_sock(sk);

	if (!sock_owned_by_user(sk)) {
		/* The local context ID may be out of date, update it. */
		vsk->local_addr.svm_cid = dst.svm_cid;

		if (sk->sk_state == TCP_ESTABLISHED)
			vmci_trans(vsk)->notify_ops->handle_notify_pkt(
					sk, pkt, true, &dst, &src,
					&bh_process_pkt);
	}

	bh_unlock_sock(sk);

	if (!bh_process_pkt) {
		struct vmci_transport_recv_pkt_info *recv_pkt_info;

		recv_pkt_info = kmalloc(sizeof(*recv_pkt_info), GFP_ATOMIC);
		if (!recv_pkt_info) {
			if (vmci_transport_send_reset_bh(&dst, &src, pkt) < 0)
				pr_err("unable to send reset\n");

			err = VMCI_ERROR_NO_MEM;
			goto out;
		}

		recv_pkt_info->sk = sk;
		memcpy(&recv_pkt_info->pkt, pkt, sizeof(recv_pkt_info->pkt));
		INIT_WORK(&recv_pkt_info->work, vmci_transport_recv_pkt_work);

		schedule_work(&recv_pkt_info->work);
		/* Clear sk so that the reference count incremented by one of
		 * the Find functions above is not decremented below.  We need
		 * that reference count for the packet handler we've scheduled
		 * to run.
		 */
		sk = NULL;
	}

out:
	if (sk)
		sock_put(sk);

	return err;
}

static void vmci_transport_handle_detach(struct sock *sk)
{
	struct vsock_sock *vsk;

	vsk = vsock_sk(sk);
	if (!vmci_handle_is_invalid(vmci_trans(vsk)->qp_handle)) {
		sock_set_flag(sk, SOCK_DONE);

		/* On a detach the peer will not be sending or receiving
		 * anymore.
		 */
		vsk->peer_shutdown = SHUTDOWN_MASK;

		/* We should not be sending anymore since the peer won't be
		 * there to receive, but we can still receive if there is data
		 * left in our consume queue. If the local endpoint is a host,
		 * we can't call vsock_stream_has_data, since that may block,
		 * but a host endpoint can't read data once the VM has
		 * detached, so there is no available data in that case.
		 */
		if (vsk->local_addr.svm_cid == VMADDR_CID_HOST ||
		    vsock_stream_has_data(vsk) <= 0) {
			if (sk->sk_state == TCP_SYN_SENT) {
				/* The peer may detach from a queue pair while
				 * we are still in the connecting state, i.e.,
				 * if the peer VM is killed after attaching to
				 * a queue pair, but before we complete the
				 * handshake. In that case, we treat the detach
				 * event like a reset.
				 */

				sk->sk_state = TCP_CLOSE;
				sk->sk_err = ECONNRESET;
				sk->sk_error_report(sk);
				return;
			}
			sk->sk_state = TCP_CLOSE;
		}
		sk->sk_state_change(sk);
	}
}

static void vmci_transport_peer_detach_cb(u32 sub_id,
					  const struct vmci_event_data *e_data,
					  void *client_data)
{
	struct vmci_transport *trans = client_data;
	const struct vmci_event_payload_qp *e_payload;

	e_payload = vmci_event_data_const_payload(e_data);

	/* XXX This is lame, we should provide a way to lookup sockets by
	 * qp_handle.
	 */
	if (vmci_handle_is_invalid(e_payload->handle) ||
	    !vmci_handle_is_equal(trans->qp_handle, e_payload->handle))
		return;

	/* We don't ask for delayed CBs when we subscribe to this event (we
	 * pass 0 as flags to vmci_event_subscribe()).  VMCI makes no
	 * guarantees in that case about what context we might be running in,
	 * so it could be BH or process, blockable or non-blockable.  So we
	 * need to account for all possible contexts here.
	 */
	spin_lock_bh(&trans->lock);
	if (!trans->sk)
		goto out;

	/* Apart from here, trans->lock is only grabbed as part of sk destruct,
	 * where trans->sk isn't locked.
	 */
	bh_lock_sock(trans->sk);

	vmci_transport_handle_detach(trans->sk);

	bh_unlock_sock(trans->sk);
 out:
	spin_unlock_bh(&trans->lock);
}

static void vmci_transport_qp_resumed_cb(u32 sub_id,
					 const struct vmci_event_data *e_data,
					 void *client_data)
{
	vsock_for_each_connected_socket(vmci_transport_handle_detach);
}

static void vmci_transport_recv_pkt_work(struct work_struct *work)
{
	struct vmci_transport_recv_pkt_info *recv_pkt_info;
	struct vmci_transport_packet *pkt;
	struct sock *sk;

	recv_pkt_info =
		container_of(work, struct vmci_transport_recv_pkt_info, work);
	sk = recv_pkt_info->sk;
	pkt = &recv_pkt_info->pkt;

	lock_sock(sk);

	/* The local context ID may be out of date. */
	vsock_sk(sk)->local_addr.svm_cid = pkt->dg.dst.context;

	switch (sk->sk_state) {
	case TCP_LISTEN:
		vmci_transport_recv_listen(sk, pkt);
		break;
	case TCP_SYN_SENT:
		/* Processing of pending connections for servers goes through
		 * the listening socket, so see vmci_transport_recv_listen()
		 * for that path.
		 */
		vmci_transport_recv_connecting_client(sk, pkt);
		break;
	case TCP_ESTABLISHED:
		vmci_transport_recv_connected(sk, pkt);
		break;
	default:
		/* Because this function does not run in the same context as
		 * vmci_transport_recv_stream_cb it is possible that the
		 * socket has closed. We need to let the other side know or it
		 * could be sitting in a connect and hang forever. Send a
		 * reset to prevent that.
		 */
		vmci_transport_send_reset(sk, pkt);
		break;
	}

	release_sock(sk);
	kfree(recv_pkt_info);
	/* Release reference obtained in the stream callback when we fetched
	 * this socket out of the bound or connected list.
	 */
	sock_put(sk);
}

static int vmci_transport_recv_listen(struct sock *sk,
				      struct vmci_transport_packet *pkt)
{
	struct sock *pending;
	struct vsock_sock *vpending;
	int err;
	u64 qp_size;
	bool old_request = false;
	bool old_pkt_proto = false;

	err = 0;

	/* Because we are in the listen state, we could be receiving a packet
	 * for ourself or any previous connection requests that we received.
	 * If it's the latter, we try to find a socket in our list of pending
	 * connections and, if we do, call the appropriate handler for the
	 * state that that socket is in.  Otherwise we try to service the
	 * connection request.
	 */
	pending = vmci_transport_get_pending(sk, pkt);
	if (pending) {
		lock_sock(pending);

		/* The local context ID may be out of date. */
		vsock_sk(pending)->local_addr.svm_cid = pkt->dg.dst.context;

		switch (pending->sk_state) {
		case TCP_SYN_SENT:
			err = vmci_transport_recv_connecting_server(sk,
								    pending,
								    pkt);
			break;
		default:
			vmci_transport_send_reset(pending, pkt);
			err = -EINVAL;
		}

		if (err < 0)
			vsock_remove_pending(sk, pending);

		release_sock(pending);
		vmci_transport_release_pending(pending);

		return err;
	}

	/* The listen state only accepts connection requests.  Reply with a
	 * reset unless we received a reset.
	 */

	if (!(pkt->type == VMCI_TRANSPORT_PACKET_TYPE_REQUEST ||
	      pkt->type == VMCI_TRANSPORT_PACKET_TYPE_REQUEST2)) {
		vmci_transport_reply_reset(pkt);
		return -EINVAL;
	}

	if (pkt->u.size == 0) {
		vmci_transport_reply_reset(pkt);
		return -EINVAL;
	}

	/* If this socket can't accommodate this connection request, we send a
	 * reset.  Otherwise we create and initialize a child socket and reply
	 * with a connection negotiation.
	 */
	if (sk->sk_ack_backlog >= sk->sk_max_ack_backlog) {
		vmci_transport_reply_reset(pkt);
		return -ECONNREFUSED;
	}

	pending = vsock_create_connected(sk);
	if (!pending) {
		vmci_transport_send_reset(sk, pkt);
		return -ENOMEM;
	}

	vpending = vsock_sk(pending);

	vsock_addr_init(&vpending->local_addr, pkt->dg.dst.context,
			pkt->dst_port);
	vsock_addr_init(&vpending->remote_addr, pkt->dg.src.context,
			pkt->src_port);

	err = vsock_assign_transport(vpending, vsock_sk(sk));
	/* Transport assigned (looking at remote_addr) must be the same
	 * where we received the request.
	 */
	if (err || !vmci_check_transport(vpending)) {
		vmci_transport_send_reset(sk, pkt);
		sock_put(pending);
		return err;
	}

	/* If the proposed size fits within our min/max, accept it. Otherwise
	 * propose our own size.
	 */
	if (pkt->u.size >= vpending->buffer_min_size &&
	    pkt->u.size <= vpending->buffer_max_size) {
		qp_size = pkt->u.size;
	} else {
		qp_size = vpending->buffer_size;
	}

	/* Figure out if we are using old or new requests based on the
	 * overrides pkt types sent by our peer.
	 */
	if (vmci_transport_old_proto_override(&old_pkt_proto)) {
		old_request = old_pkt_proto;
	} else {
		if (pkt->type == VMCI_TRANSPORT_PACKET_TYPE_REQUEST)
			old_request = true;
		else if (pkt->type == VMCI_TRANSPORT_PACKET_TYPE_REQUEST2)
			old_request = false;

	}

	if (old_request) {
		/* Handle a REQUEST (or override) */
		u16 version = VSOCK_PROTO_INVALID;
		if (vmci_transport_proto_to_notify_struct(
			pending, &version, true))
			err = vmci_transport_send_negotiate(pending, qp_size);
		else
			err = -EINVAL;

	} else {
		/* Handle a REQUEST2 (or override) */
		int proto_int = pkt->proto;
		int pos;
		u16 active_proto_version = 0;

		/* The list of possible protocols is the intersection of all
		 * protocols the client supports ... plus all the protocols we
		 * support.
		 */
		proto_int &= vmci_transport_new_proto_supported_versions();

		/* We choose the highest possible protocol version and use that
		 * one.
		 */
		pos = fls(proto_int);
		if (pos) {
			active_proto_version = (1 << (pos - 1));
			if (vmci_transport_proto_to_notify_struct(
				pending, &active_proto_version, false))
				err = vmci_transport_send_negotiate2(pending,
							qp_size,
							active_proto_version);
			else
				err = -EINVAL;

		} else {
			err = -EINVAL;
		}
	}

	if (err < 0) {
		vmci_transport_send_reset(sk, pkt);
		sock_put(pending);
		err = vmci_transport_error_to_vsock_error(err);
		goto out;
	}

	vsock_add_pending(sk, pending);
	sk_acceptq_added(sk);

	pending->sk_state = TCP_SYN_SENT;
	vmci_trans(vpending)->produce_size =
		vmci_trans(vpending)->consume_size = qp_size;
	vpending->buffer_size = qp_size;

	vmci_trans(vpending)->notify_ops->process_request(pending);

	/* We might never receive another message for this socket and it's not
	 * connected to any process, so we have to ensure it gets cleaned up
	 * ourself.  Our delayed work function will take care of that.  Note
	 * that we do not ever cancel this function since we have few
	 * guarantees about its state when calling cancel_delayed_work().
	 * Instead we hold a reference on the socket for that function and make
	 * it capable of handling cases where it needs to do nothing but
	 * release that reference.
	 */
	vpending->listener = sk;
	sock_hold(sk);
	sock_hold(pending);
	schedule_delayed_work(&vpending->pending_work, HZ);

out:
	return err;
}

static int
vmci_transport_recv_connecting_server(struct sock *listener,
				      struct sock *pending,
				      struct vmci_transport_packet *pkt)
{
	struct vsock_sock *vpending;
	struct vmci_handle handle;
	struct vmci_qp *qpair;
	bool is_local;
	u32 flags;
	u32 detach_sub_id;
	int err;
	int skerr;

	vpending = vsock_sk(pending);
	detach_sub_id = VMCI_INVALID_ID;

	switch (pkt->type) {
	case VMCI_TRANSPORT_PACKET_TYPE_OFFER:
		if (vmci_handle_is_invalid(pkt->u.handle)) {
			vmci_transport_send_reset(pending, pkt);
			skerr = EPROTO;
			err = -EINVAL;
			goto destroy;
		}
		break;
	default:
		/* Close and cleanup the connection. */
		vmci_transport_send_reset(pending, pkt);
		skerr = EPROTO;
		err = pkt->type == VMCI_TRANSPORT_PACKET_TYPE_RST ? 0 : -EINVAL;
		goto destroy;
	}

	/* In order to complete the connection we need to attach to the offered
	 * queue pair and send an attach notification.  We also subscribe to the
	 * detach event so we know when our peer goes away, and we do that
	 * before attaching so we don't miss an event.  If all this succeeds,
	 * we update our state and wakeup anything waiting in accept() for a
	 * connection.
	 */

	/* We don't care about attach since we ensure the other side has
	 * attached by specifying the ATTACH_ONLY flag below.
	 */
	err = vmci_event_subscribe(VMCI_EVENT_QP_PEER_DETACH,
				   vmci_transport_peer_detach_cb,
				   vmci_trans(vpending), &detach_sub_id);
	if (err < VMCI_SUCCESS) {
		vmci_transport_send_reset(pending, pkt);
		err = vmci_transport_error_to_vsock_error(err);
		skerr = -err;
		goto destroy;
	}

	vmci_trans(vpending)->detach_sub_id = detach_sub_id;

	/* Now attach to the queue pair the client created. */
	handle = pkt->u.handle;

	/* vpending->local_addr always has a context id so we do not need to
	 * worry about VMADDR_CID_ANY in this case.
	 */
	is_local =
	    vpending->remote_addr.svm_cid == vpending->local_addr.svm_cid;
	flags = VMCI_QPFLAG_ATTACH_ONLY;
	flags |= is_local ? VMCI_QPFLAG_LOCAL : 0;

	err = vmci_transport_queue_pair_alloc(
					&qpair,
					&handle,
					vmci_trans(vpending)->produce_size,
					vmci_trans(vpending)->consume_size,
					pkt->dg.src.context,
					flags,
					vmci_transport_is_trusted(
						vpending,
						vpending->remote_addr.svm_cid));
	if (err < 0) {
		vmci_transport_send_reset(pending, pkt);
		skerr = -err;
		goto destroy;
	}

	vmci_trans(vpending)->qp_handle = handle;
	vmci_trans(vpending)->qpair = qpair;

	/* When we send the attach message, we must be ready to handle incoming
	 * control messages on the newly connected socket. So we move the
	 * pending socket to the connected state before sending the attach
	 * message. Otherwise, an incoming packet triggered by the attach being
	 * received by the peer may be processed concurrently with what happens
	 * below after sending the attach message, and that incoming packet
	 * will find the listening socket instead of the (currently) pending
	 * socket. Note that enqueueing the socket increments the reference
	 * count, so even if a reset comes before the connection is accepted,
	 * the socket will be valid until it is removed from the queue.
	 *
	 * If we fail sending the attach below, we remove the socket from the
	 * connected list and move the socket to TCP_CLOSE before
	 * releasing the lock, so a pending slow path processing of an incoming
	 * packet will not see the socket in the connected state in that case.
	 */
	pending->sk_state = TCP_ESTABLISHED;

	vsock_insert_connected(vpending);

	/* Notify our peer of our attach. */
	err = vmci_transport_send_attach(pending, handle);
	if (err < 0) {
		vsock_remove_connected(vpending);
		pr_err("Could not send attach\n");
		vmci_transport_send_reset(pending, pkt);
		err = vmci_transport_error_to_vsock_error(err);
		skerr = -err;
		goto destroy;
	}

	/* We have a connection. Move the now connected socket from the
	 * listener's pending list to the accept queue so callers of accept()
	 * can find it.
	 */
	vsock_remove_pending(listener, pending);
	vsock_enqueue_accept(listener, pending);

	/* Callers of accept() will be be waiting on the listening socket, not
	 * the pending socket.
	 */
	listener->sk_data_ready(listener);

	return 0;

destroy:
	pending->sk_err = skerr;
	pending->sk_state = TCP_CLOSE;
	/* As long as we drop our reference, all necessary cleanup will handle
	 * when the cleanup function drops its reference and our destruct
	 * implementation is called.  Note that since the listen handler will
	 * remove pending from the pending list upon our failure, the cleanup
	 * function won't drop the additional reference, which is why we do it
	 * here.
	 */
	sock_put(pending);

	return err;
}

static int
vmci_transport_recv_connecting_client(struct sock *sk,
				      struct vmci_transport_packet *pkt)
{
	struct vsock_sock *vsk;
	int err;
	int skerr;

	vsk = vsock_sk(sk);

	switch (pkt->type) {
	case VMCI_TRANSPORT_PACKET_TYPE_ATTACH:
		if (vmci_handle_is_invalid(pkt->u.handle) ||
		    !vmci_handle_is_equal(pkt->u.handle,
					  vmci_trans(vsk)->qp_handle)) {
			skerr = EPROTO;
			err = -EINVAL;
			goto destroy;
		}

		/* Signify the socket is connected and wakeup the waiter in
		 * connect(). Also place the socket in the connected table for
		 * accounting (it can already be found since it's in the bound
		 * table).
		 */
		sk->sk_state = TCP_ESTABLISHED;
		sk->sk_socket->state = SS_CONNECTED;
		vsock_insert_connected(vsk);
		sk->sk_state_change(sk);

		break;
	case VMCI_TRANSPORT_PACKET_TYPE_NEGOTIATE:
	case VMCI_TRANSPORT_PACKET_TYPE_NEGOTIATE2:
		if (pkt->u.size == 0
		    || pkt->dg.src.context != vsk->remote_addr.svm_cid
		    || pkt->src_port != vsk->remote_addr.svm_port
		    || !vmci_handle_is_invalid(vmci_trans(vsk)->qp_handle)
		    || vmci_trans(vsk)->qpair
		    || vmci_trans(vsk)->produce_size != 0
		    || vmci_trans(vsk)->consume_size != 0
		    || vmci_trans(vsk)->detach_sub_id != VMCI_INVALID_ID) {
			skerr = EPROTO;
			err = -EINVAL;

			goto destroy;
		}

		err = vmci_transport_recv_connecting_client_negotiate(sk, pkt);
		if (err) {
			skerr = -err;
			goto destroy;
		}

		break;
	case VMCI_TRANSPORT_PACKET_TYPE_INVALID:
		err = vmci_transport_recv_connecting_client_invalid(sk, pkt);
		if (err) {
			skerr = -err;
			goto destroy;
		}

		break;
	case VMCI_TRANSPORT_PACKET_TYPE_RST:
		/* Older versions of the linux code (WS 6.5 / ESX 4.0) used to
		 * continue processing here after they sent an INVALID packet.
		 * This meant that we got a RST after the INVALID. We ignore a
		 * RST after an INVALID. The common code doesn't send the RST
		 * ... so we can hang if an old version of the common code
		 * fails between getting a REQUEST and sending an OFFER back.
		 * Not much we can do about it... except hope that it doesn't
		 * happen.
		 */
		if (vsk->ignore_connecting_rst) {
			vsk->ignore_connecting_rst = false;
		} else {
			skerr = ECONNRESET;
			err = 0;
			goto destroy;
		}

		break;
	default:
		/* Close and cleanup the connection. */
		skerr = EPROTO;
		err = -EINVAL;
		goto destroy;
	}

	return 0;

destroy:
	vmci_transport_send_reset(sk, pkt);

	sk->sk_state = TCP_CLOSE;
	sk->sk_err = skerr;
	sk->sk_error_report(sk);
	return err;
}

static int vmci_transport_recv_connecting_client_negotiate(
					struct sock *sk,
					struct vmci_transport_packet *pkt)
{
	int err;
	struct vsock_sock *vsk;
	struct vmci_handle handle;
	struct vmci_qp *qpair;
	u32 detach_sub_id;
	bool is_local;
	u32 flags;
	bool old_proto = true;
	bool old_pkt_proto;
	u16 version;

	vsk = vsock_sk(sk);
	handle = VMCI_INVALID_HANDLE;
	detach_sub_id = VMCI_INVALID_ID;

	/* If we have gotten here then we should be past the point where old
	 * linux vsock could have sent the bogus rst.
	 */
	vsk->sent_request = false;
	vsk->ignore_connecting_rst = false;

	/* Verify that we're OK with the proposed queue pair size */
	if (pkt->u.size < vsk->buffer_min_size ||
	    pkt->u.size > vsk->buffer_max_size) {
		err = -EINVAL;
		goto destroy;
	}

	/* At this point we know the CID the peer is using to talk to us. */

	if (vsk->local_addr.svm_cid == VMADDR_CID_ANY)
		vsk->local_addr.svm_cid = pkt->dg.dst.context;

	/* Setup the notify ops to be the highest supported version that both
	 * the server and the client support.
	 */

	if (vmci_transport_old_proto_override(&old_pkt_proto)) {
		old_proto = old_pkt_proto;
	} else {
		if (pkt->type == VMCI_TRANSPORT_PACKET_TYPE_NEGOTIATE)
			old_proto = true;
		else if (pkt->type == VMCI_TRANSPORT_PACKET_TYPE_NEGOTIATE2)
			old_proto = false;

	}

	if (old_proto)
		version = VSOCK_PROTO_INVALID;
	else
		version = pkt->proto;

	if (!vmci_transport_proto_to_notify_struct(sk, &version, old_proto)) {
		err = -EINVAL;
		goto destroy;
	}

	/* Subscribe to detach events first.
	 *
	 * XXX We attach once for each queue pair created for now so it is easy
	 * to find the socket (it's provided), but later we should only
	 * subscribe once and add a way to lookup sockets by queue pair handle.
	 */
	err = vmci_event_subscribe(VMCI_EVENT_QP_PEER_DETACH,
				   vmci_transport_peer_detach_cb,
				   vmci_trans(vsk), &detach_sub_id);
	if (err < VMCI_SUCCESS) {
		err = vmci_transport_error_to_vsock_error(err);
		goto destroy;
	}

	/* Make VMCI select the handle for us. */
	handle = VMCI_INVALID_HANDLE;
	is_local = vsk->remote_addr.svm_cid == vsk->local_addr.svm_cid;
	flags = is_local ? VMCI_QPFLAG_LOCAL : 0;

	err = vmci_transport_queue_pair_alloc(&qpair,
					      &handle,
					      pkt->u.size,
					      pkt->u.size,
					      vsk->remote_addr.svm_cid,
					      flags,
					      vmci_transport_is_trusted(
						  vsk,
						  vsk->
						  remote_addr.svm_cid));
	if (err < 0)
		goto destroy;

	err = vmci_transport_send_qp_offer(sk, handle);
	if (err < 0) {
		err = vmci_transport_error_to_vsock_error(err);
		goto destroy;
	}

	vmci_trans(vsk)->qp_handle = handle;
	vmci_trans(vsk)->qpair = qpair;

	vmci_trans(vsk)->produce_size = vmci_trans(vsk)->consume_size =
		pkt->u.size;

	vmci_trans(vsk)->detach_sub_id = detach_sub_id;

	vmci_trans(vsk)->notify_ops->process_negotiate(sk);

	return 0;

destroy:
	if (detach_sub_id != VMCI_INVALID_ID)
		vmci_event_unsubscribe(detach_sub_id);

	if (!vmci_handle_is_invalid(handle))
		vmci_qpair_detach(&qpair);

	return err;
}

static int
vmci_transport_recv_connecting_client_invalid(struct sock *sk,
					      struct vmci_transport_packet *pkt)
{
	int err = 0;
	struct vsock_sock *vsk = vsock_sk(sk);

	if (vsk->sent_request) {
		vsk->sent_request = false;
		vsk->ignore_connecting_rst = true;

		err = vmci_transport_send_conn_request(sk, vsk->buffer_size);
		if (err < 0)
			err = vmci_transport_error_to_vsock_error(err);
		else
			err = 0;

	}

	return err;
}

static int vmci_transport_recv_connected(struct sock *sk,
					 struct vmci_transport_packet *pkt)
{
	struct vsock_sock *vsk;
	bool pkt_processed = false;

	/* In cases where we are closing the connection, it's sufficient to
	 * mark the state change (and maybe error) and wake up any waiting
	 * threads. Since this is a connected socket, it's owned by a user
	 * process and will be cleaned up when the failure is passed back on
	 * the current or next system call.  Our system call implementations
	 * must therefore check for error and state changes on entry and when
	 * being awoken.
	 */
	switch (pkt->type) {
	case VMCI_TRANSPORT_PACKET_TYPE_SHUTDOWN:
		if (pkt->u.mode) {
			vsk = vsock_sk(sk);

			vsk->peer_shutdown |= pkt->u.mode;
			sk->sk_state_change(sk);
		}
		break;

	case VMCI_TRANSPORT_PACKET_TYPE_RST:
		vsk = vsock_sk(sk);
		/* It is possible that we sent our peer a message (e.g a
		 * WAITING_READ) right before we got notified that the peer had
		 * detached. If that happens then we can get a RST pkt back
		 * from our peer even though there is data available for us to
		 * read. In that case, don't shutdown the socket completely but
		 * instead allow the local client to finish reading data off
		 * the queuepair. Always treat a RST pkt in connected mode like
		 * a clean shutdown.
		 */
		sock_set_flag(sk, SOCK_DONE);
		vsk->peer_shutdown = SHUTDOWN_MASK;
		if (vsock_stream_has_data(vsk) <= 0)
			sk->sk_state = TCP_CLOSING;

		sk->sk_state_change(sk);
		break;

	default:
		vsk = vsock_sk(sk);
		vmci_trans(vsk)->notify_ops->handle_notify_pkt(
				sk, pkt, false, NULL, NULL,
				&pkt_processed);
		if (!pkt_processed)
			return -EINVAL;

		break;
	}

	return 0;
}

static int vmci_transport_socket_init(struct vsock_sock *vsk,
				      struct vsock_sock *psk)
{
	vsk->trans = kmalloc(sizeof(struct vmci_transport), GFP_KERNEL);
	if (!vsk->trans)
		return -ENOMEM;

	vmci_trans(vsk)->dg_handle = VMCI_INVALID_HANDLE;
	vmci_trans(vsk)->qp_handle = VMCI_INVALID_HANDLE;
	vmci_trans(vsk)->qpair = NULL;
	vmci_trans(vsk)->produce_size = vmci_trans(vsk)->consume_size = 0;
	vmci_trans(vsk)->detach_sub_id = VMCI_INVALID_ID;
	vmci_trans(vsk)->notify_ops = NULL;
	INIT_LIST_HEAD(&vmci_trans(vsk)->elem);
	vmci_trans(vsk)->sk = &vsk->sk;
	spin_lock_init(&vmci_trans(vsk)->lock);

	return 0;
}

static void vmci_transport_free_resources(struct list_head *transport_list)
{
	while (!list_empty(transport_list)) {
		struct vmci_transport *transport =
		    list_first_entry(transport_list, struct vmci_transport,
				     elem);
		list_del(&transport->elem);

		if (transport->detach_sub_id != VMCI_INVALID_ID) {
			vmci_event_unsubscribe(transport->detach_sub_id);
			transport->detach_sub_id = VMCI_INVALID_ID;
		}

		if (!vmci_handle_is_invalid(transport->qp_handle)) {
			vmci_qpair_detach(&transport->qpair);
			transport->qp_handle = VMCI_INVALID_HANDLE;
			transport->produce_size = 0;
			transport->consume_size = 0;
		}

		kfree(transport);
	}
}

static void vmci_transport_cleanup(struct work_struct *work)
{
	LIST_HEAD(pending);

	spin_lock_bh(&vmci_transport_cleanup_lock);
	list_replace_init(&vmci_transport_cleanup_list, &pending);
	spin_unlock_bh(&vmci_transport_cleanup_lock);
	vmci_transport_free_resources(&pending);
}

static void vmci_transport_destruct(struct vsock_sock *vsk)
{
	/* transport can be NULL if we hit a failure at init() time */
	if (!vmci_trans(vsk))
		return;

	/* Ensure that the detach callback doesn't use the sk/vsk
	 * we are about to destruct.
	 */
	spin_lock_bh(&vmci_trans(vsk)->lock);
	vmci_trans(vsk)->sk = NULL;
	spin_unlock_bh(&vmci_trans(vsk)->lock);

	if (vmci_trans(vsk)->notify_ops)
		vmci_trans(vsk)->notify_ops->socket_destruct(vsk);

	spin_lock_bh(&vmci_transport_cleanup_lock);
	list_add(&vmci_trans(vsk)->elem, &vmci_transport_cleanup_list);
	spin_unlock_bh(&vmci_transport_cleanup_lock);
	schedule_work(&vmci_transport_cleanup_work);

	vsk->trans = NULL;
}

static void vmci_transport_release(struct vsock_sock *vsk)
{
	vsock_remove_sock(vsk);

	if (!vmci_handle_is_invalid(vmci_trans(vsk)->dg_handle)) {
		vmci_datagram_destroy_handle(vmci_trans(vsk)->dg_handle);
		vmci_trans(vsk)->dg_handle = VMCI_INVALID_HANDLE;
	}
}

static int vmci_transport_dgram_bind(struct vsock_sock *vsk,
				     struct sockaddr_vm *addr)
{
	u32 port;
	u32 flags;
	int err;

	/* VMCI will select a resource ID for us if we provide
	 * VMCI_INVALID_ID.
	 */
	port = addr->svm_port == VMADDR_PORT_ANY ?
			VMCI_INVALID_ID : addr->svm_port;

	if (port <= LAST_RESERVED_PORT && !capable(CAP_NET_BIND_SERVICE))
		return -EACCES;

	flags = addr->svm_cid == VMADDR_CID_ANY ?
				VMCI_FLAG_ANYCID_DG_HND : 0;

	err = vmci_transport_datagram_create_hnd(port, flags,
						 vmci_transport_recv_dgram_cb,
						 &vsk->sk,
						 &vmci_trans(vsk)->dg_handle);
	if (err < VMCI_SUCCESS)
		return vmci_transport_error_to_vsock_error(err);
	vsock_addr_init(&vsk->local_addr, addr->svm_cid,
			vmci_trans(vsk)->dg_handle.resource);

	return 0;
}

static int vmci_transport_dgram_enqueue(
	struct vsock_sock *vsk,
	struct sockaddr_vm *remote_addr,
	struct msghdr *msg,
	size_t len)
{
	int err;
	struct vmci_datagram *dg;

	if (len > VMCI_MAX_DG_PAYLOAD_SIZE)
		return -EMSGSIZE;

	if (!vmci_transport_allow_dgram(vsk, remote_addr->svm_cid))
		return -EPERM;

	/* Allocate a buffer for the user's message and our packet header. */
	dg = kmalloc(len + sizeof(*dg), GFP_KERNEL);
	if (!dg)
		return -ENOMEM;

	memcpy_from_msg(VMCI_DG_PAYLOAD(dg), msg, len);

	dg->dst = vmci_make_handle(remote_addr->svm_cid,
				   remote_addr->svm_port);
	dg->src = vmci_make_handle(vsk->local_addr.svm_cid,
				   vsk->local_addr.svm_port);
	dg->payload_size = len;

	err = vmci_datagram_send(dg);
	kfree(dg);
	if (err < 0)
		return vmci_transport_error_to_vsock_error(err);

	return err - sizeof(*dg);
}

static int vmci_transport_dgram_dequeue(struct vsock_sock *vsk,
					struct msghdr *msg, size_t len,
					int flags)
{
	int err;
	int noblock;
	struct vmci_datagram *dg;
	size_t payload_len;
	struct sk_buff *skb;

	noblock = flags & MSG_DONTWAIT;

	if (flags & MSG_OOB || flags & MSG_ERRQUEUE)
		return -EOPNOTSUPP;

	/* Retrieve the head sk_buff from the socket's receive queue. */
	err = 0;
	skb = skb_recv_datagram(&vsk->sk, flags, noblock, &err);
	if (!skb)
		return err;

	dg = (struct vmci_datagram *)skb->data;
	if (!dg)
		/* err is 0, meaning we read zero bytes. */
		goto out;

	payload_len = dg->payload_size;
	/* Ensure the sk_buff matches the payload size claimed in the packet. */
	if (payload_len != skb->len - sizeof(*dg)) {
		err = -EINVAL;
		goto out;
	}

	if (payload_len > len) {
		payload_len = len;
		msg->msg_flags |= MSG_TRUNC;
	}

	/* Place the datagram payload in the user's iovec. */
	err = skb_copy_datagram_msg(skb, sizeof(*dg), msg, payload_len);
	if (err)
		goto out;

	if (msg->msg_name) {
		/* Provide the address of the sender. */
		DECLARE_SOCKADDR(struct sockaddr_vm *, vm_addr, msg->msg_name);
		vsock_addr_init(vm_addr, dg->src.context, dg->src.resource);
		msg->msg_namelen = sizeof(*vm_addr);
	}
	err = payload_len;

out:
	skb_free_datagram(&vsk->sk, skb);
	return err;
}

static bool vmci_transport_dgram_allow(u32 cid, u32 port)
{
	if (cid == VMADDR_CID_HYPERVISOR) {
		/* Registrations of PBRPC Servers do not modify VMX/Hypervisor
		 * state and are allowed.
		 */
		return port == VMCI_UNITY_PBRPC_REGISTER;
	}

	return true;
}

static int vmci_transport_connect(struct vsock_sock *vsk)
{
	int err;
	bool old_pkt_proto = false;
	struct sock *sk = &vsk->sk;

	if (vmci_transport_old_proto_override(&old_pkt_proto) &&
		old_pkt_proto) {
		err = vmci_transport_send_conn_request(sk, vsk->buffer_size);
		if (err < 0) {
			sk->sk_state = TCP_CLOSE;
			return err;
		}
	} else {
		int supported_proto_versions =
			vmci_transport_new_proto_supported_versions();
		err = vmci_transport_send_conn_request2(sk, vsk->buffer_size,
				supported_proto_versions);
		if (err < 0) {
			sk->sk_state = TCP_CLOSE;
			return err;
		}

		vsk->sent_request = true;
	}

	return err;
}

static ssize_t vmci_transport_stream_dequeue(
	struct vsock_sock *vsk,
	struct msghdr *msg,
	size_t len,
	int flags)
{
	if (flags & MSG_PEEK)
		return vmci_qpair_peekv(vmci_trans(vsk)->qpair, msg, len, 0);
	else
		return vmci_qpair_dequev(vmci_trans(vsk)->qpair, msg, len, 0);
}

static ssize_t vmci_transport_stream_enqueue(
	struct vsock_sock *vsk,
	struct msghdr *msg,
	size_t len)
{
	return vmci_qpair_enquev(vmci_trans(vsk)->qpair, msg, len, 0);
}

static s64 vmci_transport_stream_has_data(struct vsock_sock *vsk)
{
	return vmci_qpair_consume_buf_ready(vmci_trans(vsk)->qpair);
}

static s64 vmci_transport_stream_has_space(struct vsock_sock *vsk)
{
	return vmci_qpair_produce_free_space(vmci_trans(vsk)->qpair);
}

static u64 vmci_transport_stream_rcvhiwat(struct vsock_sock *vsk)
{
	return vmci_trans(vsk)->consume_size;
}

static bool vmci_transport_stream_is_active(struct vsock_sock *vsk)
{
	return !vmci_handle_is_invalid(vmci_trans(vsk)->qp_handle);
}

static int vmci_transport_notify_poll_in(
	struct vsock_sock *vsk,
	size_t target,
	bool *data_ready_now)
{
	return vmci_trans(vsk)->notify_ops->poll_in(
			&vsk->sk, target, data_ready_now);
}

static int vmci_transport_notify_poll_out(
	struct vsock_sock *vsk,
	size_t target,
	bool *space_available_now)
{
	return vmci_trans(vsk)->notify_ops->poll_out(
			&vsk->sk, target, space_available_now);
}

static int vmci_transport_notify_recv_init(
	struct vsock_sock *vsk,
	size_t target,
	struct vsock_transport_recv_notify_data *data)
{
	return vmci_trans(vsk)->notify_ops->recv_init(
			&vsk->sk, target,
			(struct vmci_transport_recv_notify_data *)data);
}

static int vmci_transport_notify_recv_pre_block(
	struct vsock_sock *vsk,
	size_t target,
	struct vsock_transport_recv_notify_data *data)
{
	return vmci_trans(vsk)->notify_ops->recv_pre_block(
			&vsk->sk, target,
			(struct vmci_transport_recv_notify_data *)data);
}

static int vmci_transport_notify_recv_pre_dequeue(
	struct vsock_sock *vsk,
	size_t target,
	struct vsock_transport_recv_notify_data *data)
{
	return vmci_trans(vsk)->notify_ops->recv_pre_dequeue(
			&vsk->sk, target,
			(struct vmci_transport_recv_notify_data *)data);
}

static int vmci_transport_notify_recv_post_dequeue(
	struct vsock_sock *vsk,
	size_t target,
	ssize_t copied,
	bool data_read,
	struct vsock_transport_recv_notify_data *data)
{
	return vmci_trans(vsk)->notify_ops->recv_post_dequeue(
			&vsk->sk, target, copied, data_read,
			(struct vmci_transport_recv_notify_data *)data);
}

static int vmci_transport_notify_send_init(
	struct vsock_sock *vsk,
	struct vsock_transport_send_notify_data *data)
{
	return vmci_trans(vsk)->notify_ops->send_init(
			&vsk->sk,
			(struct vmci_transport_send_notify_data *)data);
}

static int vmci_transport_notify_send_pre_block(
	struct vsock_sock *vsk,
	struct vsock_transport_send_notify_data *data)
{
	return vmci_trans(vsk)->notify_ops->send_pre_block(
			&vsk->sk,
			(struct vmci_transport_send_notify_data *)data);
}

static int vmci_transport_notify_send_pre_enqueue(
	struct vsock_sock *vsk,
	struct vsock_transport_send_notify_data *data)
{
	return vmci_trans(vsk)->notify_ops->send_pre_enqueue(
			&vsk->sk,
			(struct vmci_transport_send_notify_data *)data);
}

static int vmci_transport_notify_send_post_enqueue(
	struct vsock_sock *vsk,
	ssize_t written,
	struct vsock_transport_send_notify_data *data)
{
	return vmci_trans(vsk)->notify_ops->send_post_enqueue(
			&vsk->sk, written,
			(struct vmci_transport_send_notify_data *)data);
}

static bool vmci_transport_old_proto_override(bool *old_pkt_proto)
{
	if (PROTOCOL_OVERRIDE != -1) {
		if (PROTOCOL_OVERRIDE == 0)
			*old_pkt_proto = true;
		else
			*old_pkt_proto = false;

		pr_info("Proto override in use\n");
		return true;
	}

	return false;
}

static bool vmci_transport_proto_to_notify_struct(struct sock *sk,
						  u16 *proto,
						  bool old_pkt_proto)
{
	struct vsock_sock *vsk = vsock_sk(sk);

	if (old_pkt_proto) {
		if (*proto != VSOCK_PROTO_INVALID) {
			pr_err("Can't set both an old and new protocol\n");
			return false;
		}
		vmci_trans(vsk)->notify_ops = &vmci_transport_notify_pkt_ops;
		goto exit;
	}

	switch (*proto) {
	case VSOCK_PROTO_PKT_ON_NOTIFY:
		vmci_trans(vsk)->notify_ops =
			&vmci_transport_notify_pkt_q_state_ops;
		break;
	default:
		pr_err("Unknown notify protocol version\n");
		return false;
	}

exit:
	vmci_trans(vsk)->notify_ops->socket_init(sk);
	return true;
}

static u16 vmci_transport_new_proto_supported_versions(void)
{
	if (PROTOCOL_OVERRIDE != -1)
		return PROTOCOL_OVERRIDE;

	return VSOCK_PROTO_ALL_SUPPORTED;
}

static u32 vmci_transport_get_local_cid(void)
{
	return vmci_get_context_id();
}

<<<<<<< HEAD
static const struct vsock_transport vmci_transport = {
=======
static struct vsock_transport vmci_transport = {
	.module = THIS_MODULE,
>>>>>>> 24b8d41d
	.init = vmci_transport_socket_init,
	.destruct = vmci_transport_destruct,
	.release = vmci_transport_release,
	.connect = vmci_transport_connect,
	.dgram_bind = vmci_transport_dgram_bind,
	.dgram_dequeue = vmci_transport_dgram_dequeue,
	.dgram_enqueue = vmci_transport_dgram_enqueue,
	.dgram_allow = vmci_transport_dgram_allow,
	.stream_dequeue = vmci_transport_stream_dequeue,
	.stream_enqueue = vmci_transport_stream_enqueue,
	.stream_has_data = vmci_transport_stream_has_data,
	.stream_has_space = vmci_transport_stream_has_space,
	.stream_rcvhiwat = vmci_transport_stream_rcvhiwat,
	.stream_is_active = vmci_transport_stream_is_active,
	.stream_allow = vmci_transport_stream_allow,
	.notify_poll_in = vmci_transport_notify_poll_in,
	.notify_poll_out = vmci_transport_notify_poll_out,
	.notify_recv_init = vmci_transport_notify_recv_init,
	.notify_recv_pre_block = vmci_transport_notify_recv_pre_block,
	.notify_recv_pre_dequeue = vmci_transport_notify_recv_pre_dequeue,
	.notify_recv_post_dequeue = vmci_transport_notify_recv_post_dequeue,
	.notify_send_init = vmci_transport_notify_send_init,
	.notify_send_pre_block = vmci_transport_notify_send_pre_block,
	.notify_send_pre_enqueue = vmci_transport_notify_send_pre_enqueue,
	.notify_send_post_enqueue = vmci_transport_notify_send_post_enqueue,
	.shutdown = vmci_transport_shutdown,
	.get_local_cid = vmci_transport_get_local_cid,
};

static bool vmci_check_transport(struct vsock_sock *vsk)
{
	return vsk->transport == &vmci_transport;
}

static void vmci_vsock_transport_cb(bool is_host)
{
	int features;

	if (is_host)
		features = VSOCK_TRANSPORT_F_H2G;
	else
		features = VSOCK_TRANSPORT_F_G2H;

	vsock_core_register(&vmci_transport, features);
}

static int __init vmci_transport_init(void)
{
	int err;

	/* Create the datagram handle that we will use to send and receive all
	 * VSocket control messages for this context.
	 */
	err = vmci_transport_datagram_create_hnd(VMCI_TRANSPORT_PACKET_RID,
						 VMCI_FLAG_ANYCID_DG_HND,
						 vmci_transport_recv_stream_cb,
						 NULL,
						 &vmci_transport_stream_handle);
	if (err < VMCI_SUCCESS) {
		pr_err("Unable to create datagram handle. (%d)\n", err);
		return vmci_transport_error_to_vsock_error(err);
	}
	err = vmci_event_subscribe(VMCI_EVENT_QP_RESUMED,
				   vmci_transport_qp_resumed_cb,
				   NULL, &vmci_transport_qp_resumed_sub_id);
	if (err < VMCI_SUCCESS) {
		pr_err("Unable to subscribe to resumed event. (%d)\n", err);
		err = vmci_transport_error_to_vsock_error(err);
		vmci_transport_qp_resumed_sub_id = VMCI_INVALID_ID;
		goto err_destroy_stream_handle;
	}

	/* Register only with dgram feature, other features (H2G, G2H) will be
	 * registered when the first host or guest becomes active.
	 */
	err = vsock_core_register(&vmci_transport, VSOCK_TRANSPORT_F_DGRAM);
	if (err < 0)
		goto err_unsubscribe;

	err = vmci_register_vsock_callback(vmci_vsock_transport_cb);
	if (err < 0)
		goto err_unregister;

	return 0;

err_unregister:
	vsock_core_unregister(&vmci_transport);
err_unsubscribe:
	vmci_event_unsubscribe(vmci_transport_qp_resumed_sub_id);
err_destroy_stream_handle:
	vmci_datagram_destroy_handle(vmci_transport_stream_handle);
	return err;
}
module_init(vmci_transport_init);

static void __exit vmci_transport_exit(void)
{
	cancel_work_sync(&vmci_transport_cleanup_work);
	vmci_transport_free_resources(&vmci_transport_cleanup_list);

	if (!vmci_handle_is_invalid(vmci_transport_stream_handle)) {
		if (vmci_datagram_destroy_handle(
			vmci_transport_stream_handle) != VMCI_SUCCESS)
			pr_err("Couldn't destroy datagram handle\n");
		vmci_transport_stream_handle = VMCI_INVALID_HANDLE;
	}

	if (vmci_transport_qp_resumed_sub_id != VMCI_INVALID_ID) {
		vmci_event_unsubscribe(vmci_transport_qp_resumed_sub_id);
		vmci_transport_qp_resumed_sub_id = VMCI_INVALID_ID;
	}

	vmci_register_vsock_callback(NULL);
	vsock_core_unregister(&vmci_transport);
}
module_exit(vmci_transport_exit);

MODULE_AUTHOR("VMware, Inc.");
MODULE_DESCRIPTION("VMCI transport for Virtual Sockets");
MODULE_VERSION("1.0.5.0-k");
MODULE_LICENSE("GPL v2");
MODULE_ALIAS("vmware_vsock");
MODULE_ALIAS_NETPROTO(PF_VSOCK);<|MERGE_RESOLUTION|>--- conflicted
+++ resolved
@@ -2019,12 +2019,8 @@
 	return vmci_get_context_id();
 }
 
-<<<<<<< HEAD
-static const struct vsock_transport vmci_transport = {
-=======
 static struct vsock_transport vmci_transport = {
 	.module = THIS_MODULE,
->>>>>>> 24b8d41d
 	.init = vmci_transport_socket_init,
 	.destruct = vmci_transport_destruct,
 	.release = vmci_transport_release,
