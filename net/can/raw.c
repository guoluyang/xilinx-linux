// SPDX-License-Identifier: (GPL-2.0 OR BSD-3-Clause)
/* raw.c - Raw sockets for protocol family CAN
 *
 * Copyright (c) 2002-2007 Volkswagen Group Electronic Research
 * All rights reserved.
 *
 * Redistribution and use in source and binary forms, with or without
 * modification, are permitted provided that the following conditions
 * are met:
 * 1. Redistributions of source code must retain the above copyright
 *    notice, this list of conditions and the following disclaimer.
 * 2. Redistributions in binary form must reproduce the above copyright
 *    notice, this list of conditions and the following disclaimer in the
 *    documentation and/or other materials provided with the distribution.
 * 3. Neither the name of Volkswagen nor the names of its contributors
 *    may be used to endorse or promote products derived from this software
 *    without specific prior written permission.
 *
 * Alternatively, provided that this notice is retained in full, this
 * software may be distributed under the terms of the GNU General
 * Public License ("GPL") version 2, in which case the provisions of the
 * GPL apply INSTEAD OF those given above.
 *
 * The provided data structures and external interfaces from this code
 * are not restricted to be used by modules with a GPL compatible license.
 *
 * THIS SOFTWARE IS PROVIDED BY THE COPYRIGHT HOLDERS AND CONTRIBUTORS
 * "AS IS" AND ANY EXPRESS OR IMPLIED WARRANTIES, INCLUDING, BUT NOT
 * LIMITED TO, THE IMPLIED WARRANTIES OF MERCHANTABILITY AND FITNESS FOR
 * A PARTICULAR PURPOSE ARE DISCLAIMED. IN NO EVENT SHALL THE COPYRIGHT
 * OWNER OR CONTRIBUTORS BE LIABLE FOR ANY DIRECT, INDIRECT, INCIDENTAL,
 * SPECIAL, EXEMPLARY, OR CONSEQUENTIAL DAMAGES (INCLUDING, BUT NOT
 * LIMITED TO, PROCUREMENT OF SUBSTITUTE GOODS OR SERVICES; LOSS OF USE,
 * DATA, OR PROFITS; OR BUSINESS INTERRUPTION) HOWEVER CAUSED AND ON ANY
 * THEORY OF LIABILITY, WHETHER IN CONTRACT, STRICT LIABILITY, OR TORT
 * (INCLUDING NEGLIGENCE OR OTHERWISE) ARISING IN ANY WAY OUT OF THE USE
 * OF THIS SOFTWARE, EVEN IF ADVISED OF THE POSSIBILITY OF SUCH
 * DAMAGE.
 *
 */

#include <linux/module.h>
#include <linux/init.h>
#include <linux/uio.h>
#include <linux/net.h>
#include <linux/slab.h>
#include <linux/netdevice.h>
#include <linux/socket.h>
#include <linux/if_arp.h>
#include <linux/skbuff.h>
#include <linux/can.h>
#include <linux/can/core.h>
#include <linux/can/skb.h>
#include <linux/can/raw.h>
#include <net/sock.h>
#include <net/net_namespace.h>

MODULE_DESCRIPTION("PF_CAN raw protocol");
MODULE_LICENSE("Dual BSD/GPL");
MODULE_AUTHOR("Urs Thuermann <urs.thuermann@volkswagen.de>");
MODULE_ALIAS("can-proto-1");

#define MASK_ALL 0

/* A raw socket has a list of can_filters attached to it, each receiving
 * the CAN frames matching that filter.  If the filter list is empty,
 * no CAN frames will be received by the socket.  The default after
 * opening the socket, is to have one filter which receives all frames.
 * The filter list is allocated dynamically with the exception of the
 * list containing only one item.  This common case is optimized by
 * storing the single filter in dfilter, to avoid using dynamic memory.
 */

struct uniqframe {
	int skbcnt;
	const struct sk_buff *skb;
	unsigned int join_rx_count;
};

struct raw_sock {
	struct sock sk;
	int bound;
	int ifindex;
	struct notifier_block notifier;
	int loopback;
	int recv_own_msgs;
	int fd_frames;
	int join_filters;
	int count;                 /* number of active filters */
	struct can_filter dfilter; /* default/single filter */
	struct can_filter *filter; /* pointer to filter(s) */
	can_err_mask_t err_mask;
	struct uniqframe __percpu *uniq;
};

/* Return pointer to store the extra msg flags for raw_recvmsg().
 * We use the space of one unsigned int beyond the 'struct sockaddr_can'
 * in skb->cb.
 */
static inline unsigned int *raw_flags(struct sk_buff *skb)
{
	sock_skb_cb_check_size(sizeof(struct sockaddr_can) +
			       sizeof(unsigned int));

	/* return pointer after struct sockaddr_can */
	return (unsigned int *)(&((struct sockaddr_can *)skb->cb)[1]);
}

static inline struct raw_sock *raw_sk(const struct sock *sk)
{
	return (struct raw_sock *)sk;
}

static void raw_rcv(struct sk_buff *oskb, void *data)
{
	struct sock *sk = (struct sock *)data;
	struct raw_sock *ro = raw_sk(sk);
	struct sockaddr_can *addr;
	struct sk_buff *skb;
	unsigned int *pflags;

	/* check the received tx sock reference */
	if (!ro->recv_own_msgs && oskb->sk == sk)
		return;

	/* do not pass non-CAN2.0 frames to a legacy socket */
	if (!ro->fd_frames && oskb->len != CAN_MTU)
		return;

	/* eliminate multiple filter matches for the same skb */
	if (this_cpu_ptr(ro->uniq)->skb == oskb &&
	    this_cpu_ptr(ro->uniq)->skbcnt == can_skb_prv(oskb)->skbcnt) {
		if (ro->join_filters) {
			this_cpu_inc(ro->uniq->join_rx_count);
			/* drop frame until all enabled filters matched */
			if (this_cpu_ptr(ro->uniq)->join_rx_count < ro->count)
				return;
		} else {
			return;
		}
	} else {
		this_cpu_ptr(ro->uniq)->skb = oskb;
		this_cpu_ptr(ro->uniq)->skbcnt = can_skb_prv(oskb)->skbcnt;
		this_cpu_ptr(ro->uniq)->join_rx_count = 1;
		/* drop first frame to check all enabled filters? */
		if (ro->join_filters && ro->count > 1)
			return;
	}

	/* clone the given skb to be able to enqueue it into the rcv queue */
	skb = skb_clone(oskb, GFP_ATOMIC);
	if (!skb)
		return;

	/* Put the datagram to the queue so that raw_recvmsg() can get
	 * it from there. We need to pass the interface index to
	 * raw_recvmsg(). We pass a whole struct sockaddr_can in
	 * skb->cb containing the interface index.
	 */

	sock_skb_cb_check_size(sizeof(struct sockaddr_can));
	addr = (struct sockaddr_can *)skb->cb;
	memset(addr, 0, sizeof(*addr));
	addr->can_family = AF_CAN;
	addr->can_ifindex = skb->dev->ifindex;

	/* add CAN specific message flags for raw_recvmsg() */
	pflags = raw_flags(skb);
	*pflags = 0;
	if (oskb->sk)
		*pflags |= MSG_DONTROUTE;
	if (oskb->sk == sk)
		*pflags |= MSG_CONFIRM;

	if (sock_queue_rcv_skb(sk, skb) < 0)
		kfree_skb(skb);
}

static int raw_enable_filters(struct net *net, struct net_device *dev,
			      struct sock *sk, struct can_filter *filter,
			      int count)
{
	int err = 0;
	int i;

	for (i = 0; i < count; i++) {
		err = can_rx_register(net, dev, filter[i].can_id,
				      filter[i].can_mask,
				      raw_rcv, sk, "raw", sk);
		if (err) {
			/* clean up successfully registered filters */
			while (--i >= 0)
				can_rx_unregister(net, dev, filter[i].can_id,
						  filter[i].can_mask,
						  raw_rcv, sk);
			break;
		}
	}

	return err;
}

static int raw_enable_errfilter(struct net *net, struct net_device *dev,
				struct sock *sk, can_err_mask_t err_mask)
{
	int err = 0;

	if (err_mask)
		err = can_rx_register(net, dev, 0, err_mask | CAN_ERR_FLAG,
				      raw_rcv, sk, "raw", sk);

	return err;
}

static void raw_disable_filters(struct net *net, struct net_device *dev,
				struct sock *sk, struct can_filter *filter,
				int count)
{
	int i;

	for (i = 0; i < count; i++)
		can_rx_unregister(net, dev, filter[i].can_id,
				  filter[i].can_mask, raw_rcv, sk);
}

static inline void raw_disable_errfilter(struct net *net,
					 struct net_device *dev,
					 struct sock *sk,
					 can_err_mask_t err_mask)

{
	if (err_mask)
		can_rx_unregister(net, dev, 0, err_mask | CAN_ERR_FLAG,
				  raw_rcv, sk);
}

static inline void raw_disable_allfilters(struct net *net,
					  struct net_device *dev,
					  struct sock *sk)
{
	struct raw_sock *ro = raw_sk(sk);

	raw_disable_filters(net, dev, sk, ro->filter, ro->count);
	raw_disable_errfilter(net, dev, sk, ro->err_mask);
}

static int raw_enable_allfilters(struct net *net, struct net_device *dev,
				 struct sock *sk)
{
	struct raw_sock *ro = raw_sk(sk);
	int err;

	err = raw_enable_filters(net, dev, sk, ro->filter, ro->count);
	if (!err) {
		err = raw_enable_errfilter(net, dev, sk, ro->err_mask);
		if (err)
			raw_disable_filters(net, dev, sk, ro->filter,
					    ro->count);
	}

	return err;
}

static int raw_notifier(struct notifier_block *nb,
			unsigned long msg, void *ptr)
{
	struct net_device *dev = netdev_notifier_info_to_dev(ptr);
	struct raw_sock *ro = container_of(nb, struct raw_sock, notifier);
	struct sock *sk = &ro->sk;

	if (!net_eq(dev_net(dev), sock_net(sk)))
		return NOTIFY_DONE;

	if (dev->type != ARPHRD_CAN)
		return NOTIFY_DONE;

	if (ro->ifindex != dev->ifindex)
		return NOTIFY_DONE;

	switch (msg) {
	case NETDEV_UNREGISTER:
		lock_sock(sk);
		/* remove current filters & unregister */
		if (ro->bound)
			raw_disable_allfilters(dev_net(dev), dev, sk);

		if (ro->count > 1)
			kfree(ro->filter);

		ro->ifindex = 0;
		ro->bound = 0;
		ro->count = 0;
		release_sock(sk);

		sk->sk_err = ENODEV;
		if (!sock_flag(sk, SOCK_DEAD))
			sk->sk_error_report(sk);
		break;

	case NETDEV_DOWN:
		sk->sk_err = ENETDOWN;
		if (!sock_flag(sk, SOCK_DEAD))
			sk->sk_error_report(sk);
		break;
	}

	return NOTIFY_DONE;
}

static int raw_init(struct sock *sk)
{
	struct raw_sock *ro = raw_sk(sk);

	ro->bound            = 0;
	ro->ifindex          = 0;

	/* set default filter to single entry dfilter */
	ro->dfilter.can_id   = 0;
	ro->dfilter.can_mask = MASK_ALL;
	ro->filter           = &ro->dfilter;
	ro->count            = 1;

	/* set default loopback behaviour */
	ro->loopback         = 1;
	ro->recv_own_msgs    = 0;
	ro->fd_frames        = 0;
	ro->join_filters     = 0;

	/* alloc_percpu provides zero'ed memory */
	ro->uniq = alloc_percpu(struct uniqframe);
	if (unlikely(!ro->uniq))
		return -ENOMEM;

	/* set notifier */
	ro->notifier.notifier_call = raw_notifier;

	register_netdevice_notifier(&ro->notifier);

	return 0;
}

static int raw_release(struct socket *sock)
{
	struct sock *sk = sock->sk;
	struct raw_sock *ro;

	if (!sk)
		return 0;

	ro = raw_sk(sk);

	unregister_netdevice_notifier(&ro->notifier);

	lock_sock(sk);

	/* remove current filters & unregister */
	if (ro->bound) {
		if (ro->ifindex) {
			struct net_device *dev;

			dev = dev_get_by_index(sock_net(sk), ro->ifindex);
			if (dev) {
				raw_disable_allfilters(dev_net(dev), dev, sk);
				dev_put(dev);
			}
		} else {
			raw_disable_allfilters(sock_net(sk), NULL, sk);
		}
	}

	if (ro->count > 1)
		kfree(ro->filter);

	ro->ifindex = 0;
	ro->bound = 0;
	ro->count = 0;
	free_percpu(ro->uniq);

	sock_orphan(sk);
	sock->sk = NULL;

	release_sock(sk);
	sock_put(sk);

	return 0;
}

static int raw_bind(struct socket *sock, struct sockaddr *uaddr, int len)
{
	struct sockaddr_can *addr = (struct sockaddr_can *)uaddr;
	struct sock *sk = sock->sk;
	struct raw_sock *ro = raw_sk(sk);
	int ifindex;
	int err = 0;
	int notify_enetdown = 0;

	if (len < CAN_REQUIRED_SIZE(*addr, can_ifindex))
		return -EINVAL;
	if (addr->can_family != AF_CAN)
		return -EINVAL;

	lock_sock(sk);

	if (ro->bound && addr->can_ifindex == ro->ifindex)
		goto out;

	if (addr->can_ifindex) {
		struct net_device *dev;

		dev = dev_get_by_index(sock_net(sk), addr->can_ifindex);
		if (!dev) {
			err = -ENODEV;
			goto out;
		}
		if (dev->type != ARPHRD_CAN) {
			dev_put(dev);
			err = -ENODEV;
			goto out;
		}
		if (!(dev->flags & IFF_UP))
			notify_enetdown = 1;

		ifindex = dev->ifindex;

		/* filters set by default/setsockopt */
		err = raw_enable_allfilters(sock_net(sk), dev, sk);
		dev_put(dev);
	} else {
		ifindex = 0;

		/* filters set by default/setsockopt */
		err = raw_enable_allfilters(sock_net(sk), NULL, sk);
	}

	if (!err) {
		if (ro->bound) {
			/* unregister old filters */
			if (ro->ifindex) {
				struct net_device *dev;

				dev = dev_get_by_index(sock_net(sk),
						       ro->ifindex);
				if (dev) {
					raw_disable_allfilters(dev_net(dev),
							       dev, sk);
					dev_put(dev);
				}
			} else {
				raw_disable_allfilters(sock_net(sk), NULL, sk);
			}
		}
		ro->ifindex = ifindex;
		ro->bound = 1;
	}

 out:
	release_sock(sk);

	if (notify_enetdown) {
		sk->sk_err = ENETDOWN;
		if (!sock_flag(sk, SOCK_DEAD))
			sk->sk_error_report(sk);
	}

	return err;
}

static int raw_getname(struct socket *sock, struct sockaddr *uaddr,
		       int peer)
{
	struct sockaddr_can *addr = (struct sockaddr_can *)uaddr;
	struct sock *sk = sock->sk;
	struct raw_sock *ro = raw_sk(sk);

	if (peer)
		return -EOPNOTSUPP;

	memset(addr, 0, sizeof(*addr));
	addr->can_family  = AF_CAN;
	addr->can_ifindex = ro->ifindex;

	return sizeof(*addr);
}

static int raw_setsockopt(struct socket *sock, int level, int optname,
			  sockptr_t optval, unsigned int optlen)
{
	struct sock *sk = sock->sk;
	struct raw_sock *ro = raw_sk(sk);
	struct can_filter *filter = NULL;  /* dyn. alloc'ed filters */
	struct can_filter sfilter;         /* single filter */
	struct net_device *dev = NULL;
	can_err_mask_t err_mask = 0;
	int count = 0;
	int err = 0;

	if (level != SOL_CAN_RAW)
		return -EINVAL;

	switch (optname) {
	case CAN_RAW_FILTER:
		if (optlen % sizeof(struct can_filter) != 0)
			return -EINVAL;

		if (optlen > CAN_RAW_FILTER_MAX * sizeof(struct can_filter))
			return -EINVAL;

		count = optlen / sizeof(struct can_filter);

		if (count > 1) {
			/* filter does not fit into dfilter => alloc space */
			filter = memdup_sockptr(optval, optlen);
			if (IS_ERR(filter))
				return PTR_ERR(filter);
		} else if (count == 1) {
			if (copy_from_sockptr(&sfilter, optval, sizeof(sfilter)))
				return -EFAULT;
		}

		lock_sock(sk);

		if (ro->bound && ro->ifindex)
			dev = dev_get_by_index(sock_net(sk), ro->ifindex);

		if (ro->bound) {
			/* (try to) register the new filters */
			if (count == 1)
				err = raw_enable_filters(sock_net(sk), dev, sk,
							 &sfilter, 1);
			else
				err = raw_enable_filters(sock_net(sk), dev, sk,
							 filter, count);
			if (err) {
				if (count > 1)
					kfree(filter);
				goto out_fil;
			}

			/* remove old filter registrations */
			raw_disable_filters(sock_net(sk), dev, sk, ro->filter,
					    ro->count);
		}

		/* remove old filter space */
		if (ro->count > 1)
			kfree(ro->filter);

		/* link new filters to the socket */
		if (count == 1) {
			/* copy filter data for single filter */
			ro->dfilter = sfilter;
			filter = &ro->dfilter;
		}
		ro->filter = filter;
		ro->count  = count;

 out_fil:
		if (dev)
			dev_put(dev);

		release_sock(sk);

		break;

	case CAN_RAW_ERR_FILTER:
		if (optlen != sizeof(err_mask))
			return -EINVAL;

		if (copy_from_sockptr(&err_mask, optval, optlen))
			return -EFAULT;

		err_mask &= CAN_ERR_MASK;

		lock_sock(sk);

		if (ro->bound && ro->ifindex)
			dev = dev_get_by_index(sock_net(sk), ro->ifindex);

		/* remove current error mask */
		if (ro->bound) {
			/* (try to) register the new err_mask */
			err = raw_enable_errfilter(sock_net(sk), dev, sk,
						   err_mask);

			if (err)
				goto out_err;

			/* remove old err_mask registration */
			raw_disable_errfilter(sock_net(sk), dev, sk,
					      ro->err_mask);
		}

		/* link new err_mask to the socket */
		ro->err_mask = err_mask;

 out_err:
		if (dev)
			dev_put(dev);

		release_sock(sk);

		break;

	case CAN_RAW_LOOPBACK:
		if (optlen != sizeof(ro->loopback))
			return -EINVAL;

		if (copy_from_sockptr(&ro->loopback, optval, optlen))
			return -EFAULT;

		break;

	case CAN_RAW_RECV_OWN_MSGS:
		if (optlen != sizeof(ro->recv_own_msgs))
			return -EINVAL;

		if (copy_from_sockptr(&ro->recv_own_msgs, optval, optlen))
			return -EFAULT;

		break;

	case CAN_RAW_FD_FRAMES:
		if (optlen != sizeof(ro->fd_frames))
			return -EINVAL;

		if (copy_from_sockptr(&ro->fd_frames, optval, optlen))
			return -EFAULT;

		break;

	case CAN_RAW_JOIN_FILTERS:
		if (optlen != sizeof(ro->join_filters))
			return -EINVAL;

		if (copy_from_sockptr(&ro->join_filters, optval, optlen))
			return -EFAULT;

		break;

	default:
		return -ENOPROTOOPT;
	}
	return err;
}

static int raw_getsockopt(struct socket *sock, int level, int optname,
			  char __user *optval, int __user *optlen)
{
	struct sock *sk = sock->sk;
	struct raw_sock *ro = raw_sk(sk);
	int len;
	void *val;
	int err = 0;

	if (level != SOL_CAN_RAW)
		return -EINVAL;
	if (get_user(len, optlen))
		return -EFAULT;
	if (len < 0)
		return -EINVAL;

	switch (optname) {
	case CAN_RAW_FILTER:
		lock_sock(sk);
		if (ro->count > 0) {
			int fsize = ro->count * sizeof(struct can_filter);

			if (len > fsize)
				len = fsize;
			if (copy_to_user(optval, ro->filter, len))
				err = -EFAULT;
		} else {
			len = 0;
		}
		release_sock(sk);

		if (!err)
			err = put_user(len, optlen);
		return err;

	case CAN_RAW_ERR_FILTER:
		if (len > sizeof(can_err_mask_t))
			len = sizeof(can_err_mask_t);
		val = &ro->err_mask;
		break;

	case CAN_RAW_LOOPBACK:
		if (len > sizeof(int))
			len = sizeof(int);
		val = &ro->loopback;
		break;

	case CAN_RAW_RECV_OWN_MSGS:
		if (len > sizeof(int))
			len = sizeof(int);
		val = &ro->recv_own_msgs;
		break;

	case CAN_RAW_FD_FRAMES:
		if (len > sizeof(int))
			len = sizeof(int);
		val = &ro->fd_frames;
		break;

	case CAN_RAW_JOIN_FILTERS:
		if (len > sizeof(int))
			len = sizeof(int);
		val = &ro->join_filters;
		break;

	default:
		return -ENOPROTOOPT;
	}

	if (put_user(len, optlen))
		return -EFAULT;
	if (copy_to_user(optval, val, len))
		return -EFAULT;
	return 0;
}

static int raw_sendmsg(struct socket *sock, struct msghdr *msg, size_t size)
{
	struct sock *sk = sock->sk;
	struct raw_sock *ro = raw_sk(sk);
	struct sk_buff *skb;
	struct net_device *dev;
	int ifindex;
	int err;

	if (msg->msg_name) {
		DECLARE_SOCKADDR(struct sockaddr_can *, addr, msg->msg_name);

		if (msg->msg_namelen < CAN_REQUIRED_SIZE(*addr, can_ifindex))
			return -EINVAL;

		if (addr->can_family != AF_CAN)
			return -EINVAL;

		ifindex = addr->can_ifindex;
	} else {
		ifindex = ro->ifindex;
	}

	dev = dev_get_by_index(sock_net(sk), ifindex);
	if (!dev)
		return -ENXIO;

	err = -EINVAL;
	if (ro->fd_frames && dev->mtu == CANFD_MTU) {
		if (unlikely(size != CANFD_MTU && size != CAN_MTU))
			goto put_dev;
	} else {
		if (unlikely(size != CAN_MTU))
			goto put_dev;
	}

	skb = sock_alloc_send_skb(sk, size + sizeof(struct can_skb_priv),
				  msg->msg_flags & MSG_DONTWAIT, &err);
	if (!skb)
		goto put_dev;

	can_skb_reserve(skb);
	can_skb_prv(skb)->ifindex = dev->ifindex;
	can_skb_prv(skb)->skbcnt = 0;

	err = memcpy_from_msg(skb_put(skb, size), msg, size);
	if (err < 0)
		goto free_skb;

<<<<<<< HEAD
	sock_tx_timestamp(sk, sk->sk_tsflags, &skb_shinfo(skb)->tx_flags);
=======
	skb_setup_tx_timestamp(skb, sk->sk_tsflags);
>>>>>>> 24b8d41d

	skb->dev = dev;
	skb->sk = sk;
	skb->priority = sk->sk_priority;

	err = can_send(skb, ro->loopback);

	dev_put(dev);

	if (err)
		goto send_failed;

	return size;

free_skb:
	kfree_skb(skb);
put_dev:
	dev_put(dev);
send_failed:
	return err;
}

static int raw_recvmsg(struct socket *sock, struct msghdr *msg, size_t size,
		       int flags)
{
	struct sock *sk = sock->sk;
	struct sk_buff *skb;
	int err = 0;
	int noblock;

	noblock = flags & MSG_DONTWAIT;
	flags &= ~MSG_DONTWAIT;

	if (flags & MSG_ERRQUEUE)
		return sock_recv_errqueue(sk, msg, size,
					  SOL_CAN_RAW, SCM_CAN_RAW_ERRQUEUE);

	skb = skb_recv_datagram(sk, flags, noblock, &err);
	if (!skb)
		return err;

	if (size < skb->len)
		msg->msg_flags |= MSG_TRUNC;
	else
		size = skb->len;

	err = memcpy_to_msg(msg, skb->data, size);
	if (err < 0) {
		skb_free_datagram(sk, skb);
		return err;
	}

	sock_recv_ts_and_drops(msg, sk, skb);

	if (msg->msg_name) {
		__sockaddr_check_size(sizeof(struct sockaddr_can));
		msg->msg_namelen = sizeof(struct sockaddr_can);
		memcpy(msg->msg_name, skb->cb, msg->msg_namelen);
	}

	/* assign the flags that have been recorded in raw_rcv() */
	msg->msg_flags |= *(raw_flags(skb));

	skb_free_datagram(sk, skb);

	return size;
}

static int raw_sock_no_ioctlcmd(struct socket *sock, unsigned int cmd,
				unsigned long arg)
{
	/* no ioctls for socket layer -> hand it down to NIC layer */
	return -ENOIOCTLCMD;
}

static const struct proto_ops raw_ops = {
	.family        = PF_CAN,
	.release       = raw_release,
	.bind          = raw_bind,
	.connect       = sock_no_connect,
	.socketpair    = sock_no_socketpair,
	.accept        = sock_no_accept,
	.getname       = raw_getname,
	.poll          = datagram_poll,
	.ioctl         = raw_sock_no_ioctlcmd,
	.gettstamp     = sock_gettstamp,
	.listen        = sock_no_listen,
	.shutdown      = sock_no_shutdown,
	.setsockopt    = raw_setsockopt,
	.getsockopt    = raw_getsockopt,
	.sendmsg       = raw_sendmsg,
	.recvmsg       = raw_recvmsg,
	.mmap          = sock_no_mmap,
	.sendpage      = sock_no_sendpage,
};

static struct proto raw_proto __read_mostly = {
	.name       = "CAN_RAW",
	.owner      = THIS_MODULE,
	.obj_size   = sizeof(struct raw_sock),
	.init       = raw_init,
};

static const struct can_proto raw_can_proto = {
	.type       = SOCK_RAW,
	.protocol   = CAN_RAW,
	.ops        = &raw_ops,
	.prot       = &raw_proto,
};

static __init int raw_module_init(void)
{
	int err;

	pr_info("can: raw protocol\n");

	err = can_proto_register(&raw_can_proto);
	if (err < 0)
		pr_err("can: registration of raw protocol failed\n");

	return err;
}

static __exit void raw_module_exit(void)
{
	can_proto_unregister(&raw_can_proto);
}

module_init(raw_module_init);
module_exit(raw_module_exit);<|MERGE_RESOLUTION|>--- conflicted
+++ resolved
@@ -768,11 +768,7 @@
 	if (err < 0)
 		goto free_skb;
 
-<<<<<<< HEAD
-	sock_tx_timestamp(sk, sk->sk_tsflags, &skb_shinfo(skb)->tx_flags);
-=======
 	skb_setup_tx_timestamp(skb, sk->sk_tsflags);
->>>>>>> 24b8d41d
 
 	skb->dev = dev;
 	skb->sk = sk;
