--- conflicted
+++ resolved
@@ -3,37 +3,6 @@
 # Makefile for Linux kernel RxRPC
 #
 
-<<<<<<< HEAD
-af-rxrpc-y := \
-	af_rxrpc.o \
-	call_accept.o \
-	call_event.o \
-	call_object.o \
-	conn_client.o \
-	conn_event.o \
-	conn_object.o \
-	conn_service.o \
-	input.o \
-	insecure.o \
-	key.o \
-	local_event.o \
-	local_object.o \
-	misc.o \
-	output.o \
-	peer_event.o \
-	peer_object.o \
-	recvmsg.o \
-	security.o \
-	sendmsg.o \
-	skbuff.o \
-	utils.o
-
-af-rxrpc-$(CONFIG_PROC_FS) += proc.o
-af-rxrpc-$(CONFIG_RXKAD) += rxkad.o
-af-rxrpc-$(CONFIG_SYSCTL) += sysctl.o
-
-obj-$(CONFIG_AF_RXRPC) += af-rxrpc.o
-=======
 obj-$(CONFIG_AF_RXRPC) += rxrpc.o
 
 rxrpc-y := \
@@ -64,5 +33,4 @@
 
 rxrpc-$(CONFIG_PROC_FS) += proc.o
 rxrpc-$(CONFIG_RXKAD) += rxkad.o
-rxrpc-$(CONFIG_SYSCTL) += sysctl.o
->>>>>>> 24b8d41d
+rxrpc-$(CONFIG_SYSCTL) += sysctl.o