--- conflicted
+++ resolved
@@ -257,15 +257,9 @@
 		ports[ports_c++] = IRC_PORT;
 
 	for (i = 0; i < ports_c; i++) {
-<<<<<<< HEAD
-		nf_ct_helper_init(&irc[i], AF_INET, IPPROTO_TCP, "irc",
-				  IRC_PORT, ports[i], i, &irc_exp_policy,
-				  0, 0, help, NULL, THIS_MODULE);
-=======
 		nf_ct_helper_init(&irc[i], AF_INET, IPPROTO_TCP, HELPER_NAME,
 				  IRC_PORT, ports[i], i, &irc_exp_policy,
 				  0, help, NULL, THIS_MODULE);
->>>>>>> 24b8d41d
 	}
 
 	ret = nf_conntrack_helpers_register(&irc[0], ports_c);
