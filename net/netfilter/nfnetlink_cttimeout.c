// SPDX-License-Identifier: GPL-2.0-or-later
/*
 * (C) 2012 by Pablo Neira Ayuso <pablo@netfilter.org>
 * (C) 2012 by Vyatta Inc. <http://www.vyatta.com>
 */
#include <linux/init.h>
#include <linux/module.h>
#include <linux/kernel.h>
#include <linux/rculist.h>
#include <linux/rculist_nulls.h>
#include <linux/types.h>
#include <linux/timer.h>
#include <linux/security.h>
#include <linux/skbuff.h>
#include <linux/errno.h>
#include <linux/netlink.h>
#include <linux/spinlock.h>
#include <linux/interrupt.h>
#include <linux/slab.h>

#include <linux/netfilter.h>
#include <net/netlink.h>
#include <net/sock.h>
#include <net/netfilter/nf_conntrack.h>
#include <net/netfilter/nf_conntrack_core.h>
#include <net/netfilter/nf_conntrack_l4proto.h>
#include <net/netfilter/nf_conntrack_tuple.h>
#include <net/netfilter/nf_conntrack_timeout.h>

#include <linux/netfilter/nfnetlink.h>
#include <linux/netfilter/nfnetlink_cttimeout.h>

MODULE_LICENSE("GPL");
MODULE_AUTHOR("Pablo Neira Ayuso <pablo@netfilter.org>");
MODULE_DESCRIPTION("cttimeout: Extended Netfilter Connection Tracking timeout tuning");

static const struct nla_policy cttimeout_nla_policy[CTA_TIMEOUT_MAX+1] = {
	[CTA_TIMEOUT_NAME]	= { .type = NLA_NUL_STRING,
				    .len  = CTNL_TIMEOUT_NAME_MAX - 1},
	[CTA_TIMEOUT_L3PROTO]	= { .type = NLA_U16 },
	[CTA_TIMEOUT_L4PROTO]	= { .type = NLA_U8 },
	[CTA_TIMEOUT_DATA]	= { .type = NLA_NESTED },
};

static int
ctnl_timeout_parse_policy(void *timeout,
			  const struct nf_conntrack_l4proto *l4proto,
			  struct net *net, const struct nlattr *attr)
{
	struct nlattr **tb;
	int ret = 0;

	tb = kcalloc(l4proto->ctnl_timeout.nlattr_max + 1, sizeof(*tb),
		     GFP_KERNEL);

	if (!tb)
		return -ENOMEM;

	ret = nla_parse_nested_deprecated(tb,
					  l4proto->ctnl_timeout.nlattr_max,
					  attr,
					  l4proto->ctnl_timeout.nla_policy,
					  NULL);
	if (ret < 0)
		goto err;

	ret = l4proto->ctnl_timeout.nlattr_to_obj(tb, net, timeout);

err:
	kfree(tb);
	return ret;
}

static int cttimeout_new_timeout(struct net *net, struct sock *ctnl,
				 struct sk_buff *skb,
				 const struct nlmsghdr *nlh,
				 const struct nlattr * const cda[],
				 struct netlink_ext_ack *extack)
{
	__u16 l3num;
	__u8 l4num;
	const struct nf_conntrack_l4proto *l4proto;
	struct ctnl_timeout *timeout, *matching = NULL;
	char *name;
	int ret;

	if (!cda[CTA_TIMEOUT_NAME] ||
	    !cda[CTA_TIMEOUT_L3PROTO] ||
	    !cda[CTA_TIMEOUT_L4PROTO] ||
	    !cda[CTA_TIMEOUT_DATA])
		return -EINVAL;

	name = nla_data(cda[CTA_TIMEOUT_NAME]);
	l3num = ntohs(nla_get_be16(cda[CTA_TIMEOUT_L3PROTO]));
	l4num = nla_get_u8(cda[CTA_TIMEOUT_L4PROTO]);

	list_for_each_entry(timeout, &net->nfct_timeout_list, head) {
		if (strncmp(timeout->name, name, CTNL_TIMEOUT_NAME_MAX) != 0)
			continue;

		if (nlh->nlmsg_flags & NLM_F_EXCL)
			return -EEXIST;

		matching = timeout;
		break;
	}

	if (matching) {
		if (nlh->nlmsg_flags & NLM_F_REPLACE) {
			/* You cannot replace one timeout policy by another of
			 * different kind, sorry.
			 */
<<<<<<< HEAD
			if (matching->l3num != l3num ||
			    matching->l4proto->l4proto != l4num)
				return -EINVAL;

			return ctnl_timeout_parse_policy(&matching->data,
							 matching->l4proto, net,
							 cda[CTA_TIMEOUT_DATA]);
=======
			if (matching->timeout.l3num != l3num ||
			    matching->timeout.l4proto->l4proto != l4num)
				return -EINVAL;

			return ctnl_timeout_parse_policy(&matching->timeout.data,
							 matching->timeout.l4proto,
							 net, cda[CTA_TIMEOUT_DATA]);
>>>>>>> 24b8d41d
		}

		return -EBUSY;
	}

<<<<<<< HEAD
	l4proto = nf_ct_l4proto_find_get(l3num, l4num);
=======
	l4proto = nf_ct_l4proto_find(l4num);
>>>>>>> 24b8d41d

	/* This protocol is not supportted, skip. */
	if (l4proto->l4proto != l4num) {
		ret = -EOPNOTSUPP;
		goto err_proto_put;
	}

	timeout = kzalloc(sizeof(struct ctnl_timeout) +
			  l4proto->ctnl_timeout.obj_size, GFP_KERNEL);
	if (timeout == NULL) {
		ret = -ENOMEM;
		goto err_proto_put;
	}

	ret = ctnl_timeout_parse_policy(&timeout->timeout.data, l4proto, net,
					cda[CTA_TIMEOUT_DATA]);
	if (ret < 0)
		goto err;

	strcpy(timeout->name, nla_data(cda[CTA_TIMEOUT_NAME]));
	timeout->timeout.l3num = l3num;
	timeout->timeout.l4proto = l4proto;
	refcount_set(&timeout->refcnt, 1);
	list_add_tail_rcu(&timeout->head, &net->nfct_timeout_list);

	return 0;
err:
	kfree(timeout);
err_proto_put:
	return ret;
}

static int
ctnl_timeout_fill_info(struct sk_buff *skb, u32 portid, u32 seq, u32 type,
		       int event, struct ctnl_timeout *timeout)
{
	struct nlmsghdr *nlh;
	struct nfgenmsg *nfmsg;
	unsigned int flags = portid ? NLM_F_MULTI : 0;
	const struct nf_conntrack_l4proto *l4proto = timeout->timeout.l4proto;
	struct nlattr *nest_parms;
	int ret;

	event = nfnl_msg_type(NFNL_SUBSYS_CTNETLINK_TIMEOUT, event);
	nlh = nlmsg_put(skb, portid, seq, event, sizeof(*nfmsg), flags);
	if (nlh == NULL)
		goto nlmsg_failure;

	nfmsg = nlmsg_data(nlh);
	nfmsg->nfgen_family = AF_UNSPEC;
	nfmsg->version = NFNETLINK_V0;
	nfmsg->res_id = 0;

	if (nla_put_string(skb, CTA_TIMEOUT_NAME, timeout->name) ||
	    nla_put_be16(skb, CTA_TIMEOUT_L3PROTO,
			 htons(timeout->timeout.l3num)) ||
	    nla_put_u8(skb, CTA_TIMEOUT_L4PROTO, l4proto->l4proto) ||
	    nla_put_be32(skb, CTA_TIMEOUT_USE,
			 htonl(refcount_read(&timeout->refcnt))))
		goto nla_put_failure;

	nest_parms = nla_nest_start(skb, CTA_TIMEOUT_DATA);
	if (!nest_parms)
		goto nla_put_failure;

	ret = l4proto->ctnl_timeout.obj_to_nlattr(skb, &timeout->timeout.data);
	if (ret < 0)
		goto nla_put_failure;

	nla_nest_end(skb, nest_parms);

	nlmsg_end(skb, nlh);
	return skb->len;

nlmsg_failure:
nla_put_failure:
	nlmsg_cancel(skb, nlh);
	return -1;
}

static int
ctnl_timeout_dump(struct sk_buff *skb, struct netlink_callback *cb)
{
	struct net *net = sock_net(skb->sk);
	struct ctnl_timeout *cur, *last;

	if (cb->args[2])
		return 0;

	last = (struct ctnl_timeout *)cb->args[1];
	if (cb->args[1])
		cb->args[1] = 0;

	rcu_read_lock();
	list_for_each_entry_rcu(cur, &net->nfct_timeout_list, head) {
		if (last) {
			if (cur != last)
				continue;

			last = NULL;
		}
		if (ctnl_timeout_fill_info(skb, NETLINK_CB(cb->skb).portid,
					   cb->nlh->nlmsg_seq,
					   NFNL_MSG_TYPE(cb->nlh->nlmsg_type),
					   IPCTNL_MSG_TIMEOUT_NEW, cur) < 0) {
			cb->args[1] = (unsigned long)cur;
			break;
		}
	}
	if (!cb->args[1])
		cb->args[2] = 1;
	rcu_read_unlock();
	return skb->len;
}

static int cttimeout_get_timeout(struct net *net, struct sock *ctnl,
				 struct sk_buff *skb,
				 const struct nlmsghdr *nlh,
				 const struct nlattr * const cda[],
				 struct netlink_ext_ack *extack)
{
	int ret = -ENOENT;
	char *name;
	struct ctnl_timeout *cur;

	if (nlh->nlmsg_flags & NLM_F_DUMP) {
		struct netlink_dump_control c = {
			.dump = ctnl_timeout_dump,
		};
		return netlink_dump_start(ctnl, skb, nlh, &c);
	}

	if (!cda[CTA_TIMEOUT_NAME])
		return -EINVAL;
	name = nla_data(cda[CTA_TIMEOUT_NAME]);

	list_for_each_entry(cur, &net->nfct_timeout_list, head) {
		struct sk_buff *skb2;

		if (strncmp(cur->name, name, CTNL_TIMEOUT_NAME_MAX) != 0)
			continue;

		skb2 = nlmsg_new(NLMSG_DEFAULT_SIZE, GFP_KERNEL);
		if (skb2 == NULL) {
			ret = -ENOMEM;
			break;
		}

		ret = ctnl_timeout_fill_info(skb2, NETLINK_CB(skb).portid,
					     nlh->nlmsg_seq,
					     NFNL_MSG_TYPE(nlh->nlmsg_type),
					     IPCTNL_MSG_TIMEOUT_NEW, cur);
		if (ret <= 0) {
			kfree_skb(skb2);
			break;
		}
		ret = netlink_unicast(ctnl, skb2, NETLINK_CB(skb).portid,
					MSG_DONTWAIT);
		if (ret > 0)
			ret = 0;

		/* this avoids a loop in nfnetlink. */
		return ret == -EAGAIN ? -ENOBUFS : ret;
	}
	return ret;
}

<<<<<<< HEAD
static void untimeout(struct nf_conntrack_tuple_hash *i,
		      struct ctnl_timeout *timeout)
{
	struct nf_conn *ct = nf_ct_tuplehash_to_ctrack(i);
	struct nf_conn_timeout *timeout_ext = nf_ct_timeout_find(ct);

	if (timeout_ext && (!timeout || timeout_ext->timeout == timeout))
		RCU_INIT_POINTER(timeout_ext->timeout, NULL);
}

static void ctnl_untimeout(struct net *net, struct ctnl_timeout *timeout)
{
	struct nf_conntrack_tuple_hash *h;
	const struct hlist_nulls_node *nn;
	unsigned int last_hsize;
	spinlock_t *lock;
	int i, cpu;

	for_each_possible_cpu(cpu) {
		struct ct_pcpu *pcpu = per_cpu_ptr(net->ct.pcpu_lists, cpu);

		spin_lock_bh(&pcpu->lock);
		hlist_nulls_for_each_entry(h, nn, &pcpu->unconfirmed, hnnode)
			untimeout(h, timeout);
		spin_unlock_bh(&pcpu->lock);
	}

	local_bh_disable();
restart:
	last_hsize = nf_conntrack_htable_size;
	for (i = 0; i < last_hsize; i++) {
		lock = &nf_conntrack_locks[i % CONNTRACK_LOCKS];
		nf_conntrack_lock(lock);
		if (last_hsize != nf_conntrack_htable_size) {
			spin_unlock(lock);
			goto restart;
		}

		hlist_nulls_for_each_entry(h, nn, &nf_conntrack_hash[i], hnnode)
			untimeout(h, timeout);
		spin_unlock(lock);
	}
	local_bh_enable();
}

=======
>>>>>>> 24b8d41d
/* try to delete object, fail if it is still in use. */
static int ctnl_timeout_try_del(struct net *net, struct ctnl_timeout *timeout)
{
	int ret = 0;

	/* We want to avoid races with ctnl_timeout_put. So only when the
	 * current refcnt is 1, we decrease it to 0.
	 */
<<<<<<< HEAD
	if (atomic_cmpxchg(&timeout->refcnt, 1, 0) == 1) {
=======
	if (refcount_dec_if_one(&timeout->refcnt)) {
>>>>>>> 24b8d41d
		/* We are protected by nfnl mutex. */
		list_del_rcu(&timeout->head);
		nf_ct_untimeout(net, &timeout->timeout);
		kfree_rcu(timeout, rcu_head);
	} else {
		ret = -EBUSY;
	}
	return ret;
}

static int cttimeout_del_timeout(struct net *net, struct sock *ctnl,
				 struct sk_buff *skb,
				 const struct nlmsghdr *nlh,
				 const struct nlattr * const cda[],
				 struct netlink_ext_ack *extack)
{
	struct ctnl_timeout *cur, *tmp;
	int ret = -ENOENT;
	char *name;

	if (!cda[CTA_TIMEOUT_NAME]) {
		list_for_each_entry_safe(cur, tmp, &net->nfct_timeout_list,
					 head)
			ctnl_timeout_try_del(net, cur);

		return 0;
	}
	name = nla_data(cda[CTA_TIMEOUT_NAME]);

	list_for_each_entry(cur, &net->nfct_timeout_list, head) {
		if (strncmp(cur->name, name, CTNL_TIMEOUT_NAME_MAX) != 0)
			continue;

		ret = ctnl_timeout_try_del(net, cur);
		if (ret < 0)
			return ret;

		break;
	}
	return ret;
}

static int cttimeout_default_set(struct net *net, struct sock *ctnl,
				 struct sk_buff *skb,
				 const struct nlmsghdr *nlh,
				 const struct nlattr * const cda[],
				 struct netlink_ext_ack *extack)
{
	const struct nf_conntrack_l4proto *l4proto;
	__u8 l4num;
	int ret;

	if (!cda[CTA_TIMEOUT_L3PROTO] ||
	    !cda[CTA_TIMEOUT_L4PROTO] ||
	    !cda[CTA_TIMEOUT_DATA])
		return -EINVAL;

	l4num = nla_get_u8(cda[CTA_TIMEOUT_L4PROTO]);
	l4proto = nf_ct_l4proto_find(l4num);

	/* This protocol is not supported, skip. */
	if (l4proto->l4proto != l4num) {
		ret = -EOPNOTSUPP;
		goto err;
	}

	ret = ctnl_timeout_parse_policy(NULL, l4proto, net,
					cda[CTA_TIMEOUT_DATA]);
	if (ret < 0)
		goto err;

	return 0;
err:
	return ret;
}

static int
cttimeout_default_fill_info(struct net *net, struct sk_buff *skb, u32 portid,
			    u32 seq, u32 type, int event, u16 l3num,
			    const struct nf_conntrack_l4proto *l4proto,
			    const unsigned int *timeouts)
{
	struct nlmsghdr *nlh;
	struct nfgenmsg *nfmsg;
	unsigned int flags = portid ? NLM_F_MULTI : 0;
	struct nlattr *nest_parms;
	int ret;

	event = nfnl_msg_type(NFNL_SUBSYS_CTNETLINK_TIMEOUT, event);
	nlh = nlmsg_put(skb, portid, seq, event, sizeof(*nfmsg), flags);
	if (nlh == NULL)
		goto nlmsg_failure;

	nfmsg = nlmsg_data(nlh);
	nfmsg->nfgen_family = AF_UNSPEC;
	nfmsg->version = NFNETLINK_V0;
	nfmsg->res_id = 0;

	if (nla_put_be16(skb, CTA_TIMEOUT_L3PROTO, htons(l3num)) ||
	    nla_put_u8(skb, CTA_TIMEOUT_L4PROTO, l4proto->l4proto))
		goto nla_put_failure;

	nest_parms = nla_nest_start(skb, CTA_TIMEOUT_DATA);
	if (!nest_parms)
		goto nla_put_failure;

	ret = l4proto->ctnl_timeout.obj_to_nlattr(skb, timeouts);
	if (ret < 0)
		goto nla_put_failure;

	nla_nest_end(skb, nest_parms);

	nlmsg_end(skb, nlh);
	return skb->len;

nlmsg_failure:
nla_put_failure:
	nlmsg_cancel(skb, nlh);
	return -1;
}

static int cttimeout_default_get(struct net *net, struct sock *ctnl,
				 struct sk_buff *skb,
				 const struct nlmsghdr *nlh,
				 const struct nlattr * const cda[],
				 struct netlink_ext_ack *extack)
{
	const struct nf_conntrack_l4proto *l4proto;
	unsigned int *timeouts = NULL;
	struct sk_buff *skb2;
	int ret, err;
	__u16 l3num;
	__u8 l4num;

	if (!cda[CTA_TIMEOUT_L3PROTO] || !cda[CTA_TIMEOUT_L4PROTO])
		return -EINVAL;

	l3num = ntohs(nla_get_be16(cda[CTA_TIMEOUT_L3PROTO]));
	l4num = nla_get_u8(cda[CTA_TIMEOUT_L4PROTO]);
	l4proto = nf_ct_l4proto_find(l4num);

	err = -EOPNOTSUPP;
	if (l4proto->l4proto != l4num)
		goto err;

	switch (l4proto->l4proto) {
	case IPPROTO_ICMP:
		timeouts = &nf_icmp_pernet(net)->timeout;
		break;
	case IPPROTO_TCP:
		timeouts = nf_tcp_pernet(net)->timeouts;
		break;
	case IPPROTO_UDP:
	case IPPROTO_UDPLITE:
		timeouts = nf_udp_pernet(net)->timeouts;
		break;
	case IPPROTO_DCCP:
#ifdef CONFIG_NF_CT_PROTO_DCCP
		timeouts = nf_dccp_pernet(net)->dccp_timeout;
#endif
		break;
	case IPPROTO_ICMPV6:
		timeouts = &nf_icmpv6_pernet(net)->timeout;
		break;
	case IPPROTO_SCTP:
#ifdef CONFIG_NF_CT_PROTO_SCTP
		timeouts = nf_sctp_pernet(net)->timeouts;
#endif
		break;
	case IPPROTO_GRE:
#ifdef CONFIG_NF_CT_PROTO_GRE
		timeouts = nf_gre_pernet(net)->timeouts;
#endif
		break;
	case 255:
		timeouts = &nf_generic_pernet(net)->timeout;
		break;
	default:
		WARN_ONCE(1, "Missing timeouts for proto %d", l4proto->l4proto);
		break;
	}

	if (!timeouts)
		goto err;

	skb2 = nlmsg_new(NLMSG_DEFAULT_SIZE, GFP_KERNEL);
	if (skb2 == NULL) {
		err = -ENOMEM;
		goto err;
	}

	ret = cttimeout_default_fill_info(net, skb2, NETLINK_CB(skb).portid,
					  nlh->nlmsg_seq,
					  NFNL_MSG_TYPE(nlh->nlmsg_type),
					  IPCTNL_MSG_TIMEOUT_DEFAULT_SET,
					  l3num, l4proto, timeouts);
	if (ret <= 0) {
		kfree_skb(skb2);
		err = -ENOMEM;
		goto err;
	}
	ret = netlink_unicast(ctnl, skb2, NETLINK_CB(skb).portid, MSG_DONTWAIT);
	if (ret > 0)
		ret = 0;

	/* this avoids a loop in nfnetlink. */
	return ret == -EAGAIN ? -ENOBUFS : ret;
err:
	return err;
}

static struct nf_ct_timeout *ctnl_timeout_find_get(struct net *net,
						   const char *name)
{
	struct ctnl_timeout *timeout, *matching = NULL;

	list_for_each_entry_rcu(timeout, &net->nfct_timeout_list, head) {
		if (strncmp(timeout->name, name, CTNL_TIMEOUT_NAME_MAX) != 0)
			continue;

		if (!try_module_get(THIS_MODULE))
			goto err;

		if (!refcount_inc_not_zero(&timeout->refcnt)) {
			module_put(THIS_MODULE);
			goto err;
		}
		matching = timeout;
		break;
	}
err:
	return matching ? &matching->timeout : NULL;
}

static void ctnl_timeout_put(struct nf_ct_timeout *t)
{
<<<<<<< HEAD
	if (atomic_dec_and_test(&timeout->refcnt))
=======
	struct ctnl_timeout *timeout =
		container_of(t, struct ctnl_timeout, timeout);

	if (refcount_dec_and_test(&timeout->refcnt))
>>>>>>> 24b8d41d
		kfree_rcu(timeout, rcu_head);

	module_put(THIS_MODULE);
}

static const struct nfnl_callback cttimeout_cb[IPCTNL_MSG_TIMEOUT_MAX] = {
	[IPCTNL_MSG_TIMEOUT_NEW]	= { .call = cttimeout_new_timeout,
					    .attr_count = CTA_TIMEOUT_MAX,
					    .policy = cttimeout_nla_policy },
	[IPCTNL_MSG_TIMEOUT_GET]	= { .call = cttimeout_get_timeout,
					    .attr_count = CTA_TIMEOUT_MAX,
					    .policy = cttimeout_nla_policy },
	[IPCTNL_MSG_TIMEOUT_DELETE]	= { .call = cttimeout_del_timeout,
					    .attr_count = CTA_TIMEOUT_MAX,
					    .policy = cttimeout_nla_policy },
	[IPCTNL_MSG_TIMEOUT_DEFAULT_SET]= { .call = cttimeout_default_set,
					    .attr_count = CTA_TIMEOUT_MAX,
					    .policy = cttimeout_nla_policy },
	[IPCTNL_MSG_TIMEOUT_DEFAULT_GET]= { .call = cttimeout_default_get,
					    .attr_count = CTA_TIMEOUT_MAX,
					    .policy = cttimeout_nla_policy },
};

static const struct nfnetlink_subsystem cttimeout_subsys = {
	.name				= "conntrack_timeout",
	.subsys_id			= NFNL_SUBSYS_CTNETLINK_TIMEOUT,
	.cb_count			= IPCTNL_MSG_TIMEOUT_MAX,
	.cb				= cttimeout_cb,
};

MODULE_ALIAS_NFNL_SUBSYS(NFNL_SUBSYS_CTNETLINK_TIMEOUT);

static int __net_init cttimeout_net_init(struct net *net)
{
	INIT_LIST_HEAD(&net->nfct_timeout_list);

	return 0;
}

static void __net_exit cttimeout_net_exit(struct net *net)
{
	struct ctnl_timeout *cur, *tmp;

	nf_ct_unconfirmed_destroy(net);
	nf_ct_untimeout(net, NULL);

	list_for_each_entry_safe(cur, tmp, &net->nfct_timeout_list, head) {
		list_del_rcu(&cur->head);
<<<<<<< HEAD
		nf_ct_l4proto_put(cur->l4proto);

		if (atomic_dec_and_test(&cur->refcnt))
=======

		if (refcount_dec_and_test(&cur->refcnt))
>>>>>>> 24b8d41d
			kfree_rcu(cur, rcu_head);
	}
}

static struct pernet_operations cttimeout_ops = {
	.init	= cttimeout_net_init,
	.exit	= cttimeout_net_exit,
};

static int __init cttimeout_init(void)
{
	int ret;

	ret = register_pernet_subsys(&cttimeout_ops);
	if (ret < 0)
		return ret;

	ret = nfnetlink_subsys_register(&cttimeout_subsys);
	if (ret < 0) {
		pr_err("cttimeout_init: cannot register cttimeout with "
			"nfnetlink.\n");
		goto err_out;
	}
	RCU_INIT_POINTER(nf_ct_timeout_find_get_hook, ctnl_timeout_find_get);
	RCU_INIT_POINTER(nf_ct_timeout_put_hook, ctnl_timeout_put);
	return 0;

err_out:
	unregister_pernet_subsys(&cttimeout_ops);
	return ret;
}

static void __exit cttimeout_exit(void)
{
	nfnetlink_subsys_unregister(&cttimeout_subsys);

	unregister_pernet_subsys(&cttimeout_ops);
	RCU_INIT_POINTER(nf_ct_timeout_find_get_hook, NULL);
	RCU_INIT_POINTER(nf_ct_timeout_put_hook, NULL);
	synchronize_rcu();
}

module_init(cttimeout_init);
module_exit(cttimeout_exit);<|MERGE_RESOLUTION|>--- conflicted
+++ resolved
@@ -110,15 +110,6 @@
 			/* You cannot replace one timeout policy by another of
 			 * different kind, sorry.
 			 */
-<<<<<<< HEAD
-			if (matching->l3num != l3num ||
-			    matching->l4proto->l4proto != l4num)
-				return -EINVAL;
-
-			return ctnl_timeout_parse_policy(&matching->data,
-							 matching->l4proto, net,
-							 cda[CTA_TIMEOUT_DATA]);
-=======
 			if (matching->timeout.l3num != l3num ||
 			    matching->timeout.l4proto->l4proto != l4num)
 				return -EINVAL;
@@ -126,17 +117,12 @@
 			return ctnl_timeout_parse_policy(&matching->timeout.data,
 							 matching->timeout.l4proto,
 							 net, cda[CTA_TIMEOUT_DATA]);
->>>>>>> 24b8d41d
 		}
 
 		return -EBUSY;
 	}
 
-<<<<<<< HEAD
-	l4proto = nf_ct_l4proto_find_get(l3num, l4num);
-=======
 	l4proto = nf_ct_l4proto_find(l4num);
->>>>>>> 24b8d41d
 
 	/* This protocol is not supportted, skip. */
 	if (l4proto->l4proto != l4num) {
@@ -304,54 +290,6 @@
 	return ret;
 }
 
-<<<<<<< HEAD
-static void untimeout(struct nf_conntrack_tuple_hash *i,
-		      struct ctnl_timeout *timeout)
-{
-	struct nf_conn *ct = nf_ct_tuplehash_to_ctrack(i);
-	struct nf_conn_timeout *timeout_ext = nf_ct_timeout_find(ct);
-
-	if (timeout_ext && (!timeout || timeout_ext->timeout == timeout))
-		RCU_INIT_POINTER(timeout_ext->timeout, NULL);
-}
-
-static void ctnl_untimeout(struct net *net, struct ctnl_timeout *timeout)
-{
-	struct nf_conntrack_tuple_hash *h;
-	const struct hlist_nulls_node *nn;
-	unsigned int last_hsize;
-	spinlock_t *lock;
-	int i, cpu;
-
-	for_each_possible_cpu(cpu) {
-		struct ct_pcpu *pcpu = per_cpu_ptr(net->ct.pcpu_lists, cpu);
-
-		spin_lock_bh(&pcpu->lock);
-		hlist_nulls_for_each_entry(h, nn, &pcpu->unconfirmed, hnnode)
-			untimeout(h, timeout);
-		spin_unlock_bh(&pcpu->lock);
-	}
-
-	local_bh_disable();
-restart:
-	last_hsize = nf_conntrack_htable_size;
-	for (i = 0; i < last_hsize; i++) {
-		lock = &nf_conntrack_locks[i % CONNTRACK_LOCKS];
-		nf_conntrack_lock(lock);
-		if (last_hsize != nf_conntrack_htable_size) {
-			spin_unlock(lock);
-			goto restart;
-		}
-
-		hlist_nulls_for_each_entry(h, nn, &nf_conntrack_hash[i], hnnode)
-			untimeout(h, timeout);
-		spin_unlock(lock);
-	}
-	local_bh_enable();
-}
-
-=======
->>>>>>> 24b8d41d
 /* try to delete object, fail if it is still in use. */
 static int ctnl_timeout_try_del(struct net *net, struct ctnl_timeout *timeout)
 {
@@ -360,11 +298,7 @@
 	/* We want to avoid races with ctnl_timeout_put. So only when the
 	 * current refcnt is 1, we decrease it to 0.
 	 */
-<<<<<<< HEAD
-	if (atomic_cmpxchg(&timeout->refcnt, 1, 0) == 1) {
-=======
 	if (refcount_dec_if_one(&timeout->refcnt)) {
->>>>>>> 24b8d41d
 		/* We are protected by nfnl mutex. */
 		list_del_rcu(&timeout->head);
 		nf_ct_untimeout(net, &timeout->timeout);
@@ -601,14 +535,10 @@
 
 static void ctnl_timeout_put(struct nf_ct_timeout *t)
 {
-<<<<<<< HEAD
-	if (atomic_dec_and_test(&timeout->refcnt))
-=======
 	struct ctnl_timeout *timeout =
 		container_of(t, struct ctnl_timeout, timeout);
 
 	if (refcount_dec_and_test(&timeout->refcnt))
->>>>>>> 24b8d41d
 		kfree_rcu(timeout, rcu_head);
 
 	module_put(THIS_MODULE);
@@ -657,14 +587,8 @@
 
 	list_for_each_entry_safe(cur, tmp, &net->nfct_timeout_list, head) {
 		list_del_rcu(&cur->head);
-<<<<<<< HEAD
-		nf_ct_l4proto_put(cur->l4proto);
-
-		if (atomic_dec_and_test(&cur->refcnt))
-=======
 
 		if (refcount_dec_and_test(&cur->refcnt))
->>>>>>> 24b8d41d
 			kfree_rcu(cur, rcu_head);
 	}
 }
