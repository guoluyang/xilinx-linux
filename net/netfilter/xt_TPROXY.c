--- conflicted
+++ resolved
@@ -32,276 +32,6 @@
 #include <net/netfilter/nf_tproxy.h>
 #include <linux/netfilter/xt_TPROXY.h>
 
-<<<<<<< HEAD
-enum nf_tproxy_lookup_t {
-	 NFT_LOOKUP_LISTENER,
-	 NFT_LOOKUP_ESTABLISHED,
-};
-
-static bool tproxy_sk_is_transparent(struct sock *sk)
-{
-	switch (sk->sk_state) {
-	case TCP_TIME_WAIT:
-		if (inet_twsk(sk)->tw_transparent)
-			return true;
-		break;
-	case TCP_NEW_SYN_RECV:
-		if (inet_rsk(inet_reqsk(sk))->no_srccheck)
-			return true;
-		break;
-	default:
-		if (inet_sk(sk)->transparent)
-			return true;
-	}
-
-	sock_gen_put(sk);
-	return false;
-}
-
-static inline __be32
-tproxy_laddr4(struct sk_buff *skb, __be32 user_laddr, __be32 daddr)
-{
-	struct in_device *indev;
-	__be32 laddr;
-
-	if (user_laddr)
-		return user_laddr;
-
-	laddr = 0;
-	rcu_read_lock();
-	indev = __in_dev_get_rcu(skb->dev);
-	for_primary_ifa(indev) {
-		laddr = ifa->ifa_local;
-		break;
-	} endfor_ifa(indev);
-	rcu_read_unlock();
-
-	return laddr ? laddr : daddr;
-}
-
-/*
- * This is used when the user wants to intercept a connection matching
- * an explicit iptables rule. In this case the sockets are assumed
- * matching in preference order:
- *
- *   - match: if there's a fully established connection matching the
- *     _packet_ tuple, it is returned, assuming the redirection
- *     already took place and we process a packet belonging to an
- *     established connection
- *
- *   - match: if there's a listening socket matching the redirection
- *     (e.g. on-port & on-ip of the connection), it is returned,
- *     regardless if it was bound to 0.0.0.0 or an explicit
- *     address. The reasoning is that if there's an explicit rule, it
- *     does not really matter if the listener is bound to an interface
- *     or to 0. The user already stated that he wants redirection
- *     (since he added the rule).
- *
- * Please note that there's an overlap between what a TPROXY target
- * and a socket match will match. Normally if you have both rules the
- * "socket" match will be the first one, effectively all packets
- * belonging to established connections going through that one.
- */
-static inline struct sock *
-nf_tproxy_get_sock_v4(struct net *net, struct sk_buff *skb, void *hp,
-		      const u8 protocol,
-		      const __be32 saddr, const __be32 daddr,
-		      const __be16 sport, const __be16 dport,
-		      const struct net_device *in,
-		      const enum nf_tproxy_lookup_t lookup_type)
-{
-	struct sock *sk;
-	struct tcphdr *tcph;
-
-	switch (protocol) {
-	case IPPROTO_TCP:
-		switch (lookup_type) {
-		case NFT_LOOKUP_LISTENER:
-			tcph = hp;
-			sk = inet_lookup_listener(net, &tcp_hashinfo, skb,
-						    ip_hdrlen(skb) +
-						      __tcp_hdrlen(tcph),
-						    saddr, sport,
-						    daddr, dport,
-						    in->ifindex);
-
-			if (sk && !atomic_inc_not_zero(&sk->sk_refcnt))
-				sk = NULL;
-			/* NOTE: we return listeners even if bound to
-			 * 0.0.0.0, those are filtered out in
-			 * xt_socket, since xt_TPROXY needs 0 bound
-			 * listeners too
-			 */
-			break;
-		case NFT_LOOKUP_ESTABLISHED:
-			sk = inet_lookup_established(net, &tcp_hashinfo,
-						    saddr, sport, daddr, dport,
-						    in->ifindex);
-			break;
-		default:
-			BUG();
-		}
-		break;
-	case IPPROTO_UDP:
-		sk = udp4_lib_lookup(net, saddr, sport, daddr, dport,
-				     in->ifindex);
-		if (sk) {
-			int connected = (sk->sk_state == TCP_ESTABLISHED);
-			int wildcard = (inet_sk(sk)->inet_rcv_saddr == 0);
-
-			/* NOTE: we return listeners even if bound to
-			 * 0.0.0.0, those are filtered out in
-			 * xt_socket, since xt_TPROXY needs 0 bound
-			 * listeners too
-			 */
-			if ((lookup_type == NFT_LOOKUP_ESTABLISHED && (!connected || wildcard)) ||
-			    (lookup_type == NFT_LOOKUP_LISTENER && connected)) {
-				sock_put(sk);
-				sk = NULL;
-			}
-		}
-		break;
-	default:
-		WARN_ON(1);
-		sk = NULL;
-	}
-
-	pr_debug("tproxy socket lookup: proto %u %08x:%u -> %08x:%u, lookup type: %d, sock %p\n",
-		 protocol, ntohl(saddr), ntohs(sport), ntohl(daddr), ntohs(dport), lookup_type, sk);
-
-	return sk;
-}
-
-#ifdef XT_TPROXY_HAVE_IPV6
-static inline struct sock *
-nf_tproxy_get_sock_v6(struct net *net, struct sk_buff *skb, int thoff, void *hp,
-		      const u8 protocol,
-		      const struct in6_addr *saddr, const struct in6_addr *daddr,
-		      const __be16 sport, const __be16 dport,
-		      const struct net_device *in,
-		      const enum nf_tproxy_lookup_t lookup_type)
-{
-	struct sock *sk;
-	struct tcphdr *tcph;
-
-	switch (protocol) {
-	case IPPROTO_TCP:
-		switch (lookup_type) {
-		case NFT_LOOKUP_LISTENER:
-			tcph = hp;
-			sk = inet6_lookup_listener(net, &tcp_hashinfo, skb,
-						   thoff + __tcp_hdrlen(tcph),
-						   saddr, sport,
-						   daddr, ntohs(dport),
-						   in->ifindex);
-
-			if (sk && !atomic_inc_not_zero(&sk->sk_refcnt))
-				sk = NULL;
-			/* NOTE: we return listeners even if bound to
-			 * 0.0.0.0, those are filtered out in
-			 * xt_socket, since xt_TPROXY needs 0 bound
-			 * listeners too
-			 */
-			break;
-		case NFT_LOOKUP_ESTABLISHED:
-			sk = __inet6_lookup_established(net, &tcp_hashinfo,
-							saddr, sport, daddr, ntohs(dport),
-							in->ifindex);
-			break;
-		default:
-			BUG();
-		}
-		break;
-	case IPPROTO_UDP:
-		sk = udp6_lib_lookup(net, saddr, sport, daddr, dport,
-				     in->ifindex);
-		if (sk) {
-			int connected = (sk->sk_state == TCP_ESTABLISHED);
-			int wildcard = ipv6_addr_any(&sk->sk_v6_rcv_saddr);
-
-			/* NOTE: we return listeners even if bound to
-			 * 0.0.0.0, those are filtered out in
-			 * xt_socket, since xt_TPROXY needs 0 bound
-			 * listeners too
-			 */
-			if ((lookup_type == NFT_LOOKUP_ESTABLISHED && (!connected || wildcard)) ||
-			    (lookup_type == NFT_LOOKUP_LISTENER && connected)) {
-				sock_put(sk);
-				sk = NULL;
-			}
-		}
-		break;
-	default:
-		WARN_ON(1);
-		sk = NULL;
-	}
-
-	pr_debug("tproxy socket lookup: proto %u %pI6:%u -> %pI6:%u, lookup type: %d, sock %p\n",
-		 protocol, saddr, ntohs(sport), daddr, ntohs(dport), lookup_type, sk);
-
-	return sk;
-}
-#endif
-
-/**
- * tproxy_handle_time_wait4 - handle IPv4 TCP TIME_WAIT reopen redirections
- * @skb:	The skb being processed.
- * @laddr:	IPv4 address to redirect to or zero.
- * @lport:	TCP port to redirect to or zero.
- * @sk:		The TIME_WAIT TCP socket found by the lookup.
- *
- * We have to handle SYN packets arriving to TIME_WAIT sockets
- * differently: instead of reopening the connection we should rather
- * redirect the new connection to the proxy if there's a listener
- * socket present.
- *
- * tproxy_handle_time_wait4() consumes the socket reference passed in.
- *
- * Returns the listener socket if there's one, the TIME_WAIT socket if
- * no such listener is found, or NULL if the TCP header is incomplete.
- */
-static struct sock *
-tproxy_handle_time_wait4(struct net *net, struct sk_buff *skb,
-			 __be32 laddr, __be16 lport, struct sock *sk)
-{
-	const struct iphdr *iph = ip_hdr(skb);
-	struct tcphdr _hdr, *hp;
-
-	hp = skb_header_pointer(skb, ip_hdrlen(skb), sizeof(_hdr), &_hdr);
-	if (hp == NULL) {
-		inet_twsk_put(inet_twsk(sk));
-		return NULL;
-	}
-
-	if (hp->syn && !hp->rst && !hp->ack && !hp->fin) {
-		/* SYN to a TIME_WAIT socket, we'd rather redirect it
-		 * to a listener socket if there's one */
-		struct sock *sk2;
-
-		sk2 = nf_tproxy_get_sock_v4(net, skb, hp, iph->protocol,
-					    iph->saddr, laddr ? laddr : iph->daddr,
-					    hp->source, lport ? lport : hp->dest,
-					    skb->dev, NFT_LOOKUP_LISTENER);
-		if (sk2) {
-			inet_twsk_deschedule_put(inet_twsk(sk));
-			sk = sk2;
-		}
-	}
-
-	return sk;
-}
-
-/* assign a socket to the skb -- consumes sk */
-static void
-nf_tproxy_assign_sock(struct sk_buff *skb, struct sock *sk)
-{
-	skb_orphan(skb);
-	skb->sk = sk;
-	skb->destructor = sock_edemux;
-}
-
-=======
->>>>>>> 24b8d41d
 static unsigned int
 tproxy_tg4(struct net *net, struct sk_buff *skb, __be32 laddr, __be16 lport,
 	   u_int32_t mark_mask, u_int32_t mark_value)
