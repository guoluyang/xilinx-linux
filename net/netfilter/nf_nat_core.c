// SPDX-License-Identifier: GPL-2.0-only
/*
 * (C) 1999-2001 Paul `Rusty' Russell
 * (C) 2002-2006 Netfilter Core Team <coreteam@netfilter.org>
 * (C) 2011 Patrick McHardy <kaber@trash.net>
 */

#define pr_fmt(fmt) KBUILD_MODNAME ": " fmt

#include <linux/module.h>
#include <linux/types.h>
#include <linux/timer.h>
#include <linux/skbuff.h>
#include <linux/gfp.h>
#include <net/xfrm.h>
#include <linux/jhash.h>
#include <linux/rtnetlink.h>

#include <net/netfilter/nf_conntrack.h>
#include <net/netfilter/nf_conntrack_core.h>
#include <net/netfilter/nf_conntrack_helper.h>
#include <net/netfilter/nf_conntrack_seqadj.h>
#include <net/netfilter/nf_conntrack_zones.h>
#include <net/netfilter/nf_nat.h>
#include <net/netfilter/nf_nat_helper.h>
#include <uapi/linux/netfilter/nf_nat.h>

#include "nf_internals.h"

<<<<<<< HEAD
=======
static spinlock_t nf_nat_locks[CONNTRACK_LOCKS];

>>>>>>> 24b8d41d
static DEFINE_MUTEX(nf_nat_proto_mutex);
static unsigned int nat_net_id __read_mostly;

static struct hlist_head *nf_nat_bysource __read_mostly;
static unsigned int nf_nat_htable_size __read_mostly;
static unsigned int nf_nat_hash_rnd __read_mostly;

struct nf_nat_lookup_hook_priv {
	struct nf_hook_entries __rcu *entries;

<<<<<<< HEAD
struct nf_nat_conn_key {
	const struct net *net;
	const struct nf_conntrack_tuple *tuple;
	const struct nf_conntrack_zone *zone;
};

static struct rhltable nf_nat_bysource_table;
=======
	struct rcu_head rcu_head;
};

struct nf_nat_hooks_net {
	struct nf_hook_ops *nat_hook_ops;
	unsigned int users;
};

struct nat_net {
	struct nf_nat_hooks_net nat_proto_net[NFPROTO_NUMPROTO];
};
>>>>>>> 24b8d41d

#ifdef CONFIG_XFRM
static void nf_nat_ipv4_decode_session(struct sk_buff *skb,
				       const struct nf_conn *ct,
				       enum ip_conntrack_dir dir,
				       unsigned long statusbit,
				       struct flowi *fl)
{
	const struct nf_conntrack_tuple *t = &ct->tuplehash[dir].tuple;
	struct flowi4 *fl4 = &fl->u.ip4;

	if (ct->status & statusbit) {
		fl4->daddr = t->dst.u3.ip;
		if (t->dst.protonum == IPPROTO_TCP ||
		    t->dst.protonum == IPPROTO_UDP ||
		    t->dst.protonum == IPPROTO_UDPLITE ||
		    t->dst.protonum == IPPROTO_DCCP ||
		    t->dst.protonum == IPPROTO_SCTP)
			fl4->fl4_dport = t->dst.u.all;
	}

	statusbit ^= IPS_NAT_MASK;

	if (ct->status & statusbit) {
		fl4->saddr = t->src.u3.ip;
		if (t->dst.protonum == IPPROTO_TCP ||
		    t->dst.protonum == IPPROTO_UDP ||
		    t->dst.protonum == IPPROTO_UDPLITE ||
		    t->dst.protonum == IPPROTO_DCCP ||
		    t->dst.protonum == IPPROTO_SCTP)
			fl4->fl4_sport = t->src.u.all;
	}
}

static void nf_nat_ipv6_decode_session(struct sk_buff *skb,
				       const struct nf_conn *ct,
				       enum ip_conntrack_dir dir,
				       unsigned long statusbit,
				       struct flowi *fl)
{
#if IS_ENABLED(CONFIG_IPV6)
	const struct nf_conntrack_tuple *t = &ct->tuplehash[dir].tuple;
	struct flowi6 *fl6 = &fl->u.ip6;

	if (ct->status & statusbit) {
		fl6->daddr = t->dst.u3.in6;
		if (t->dst.protonum == IPPROTO_TCP ||
		    t->dst.protonum == IPPROTO_UDP ||
		    t->dst.protonum == IPPROTO_UDPLITE ||
		    t->dst.protonum == IPPROTO_DCCP ||
		    t->dst.protonum == IPPROTO_SCTP)
			fl6->fl6_dport = t->dst.u.all;
	}

	statusbit ^= IPS_NAT_MASK;

	if (ct->status & statusbit) {
		fl6->saddr = t->src.u3.in6;
		if (t->dst.protonum == IPPROTO_TCP ||
		    t->dst.protonum == IPPROTO_UDP ||
		    t->dst.protonum == IPPROTO_UDPLITE ||
		    t->dst.protonum == IPPROTO_DCCP ||
		    t->dst.protonum == IPPROTO_SCTP)
			fl6->fl6_sport = t->src.u.all;
	}
#endif
}

static void __nf_nat_decode_session(struct sk_buff *skb, struct flowi *fl)
{
	const struct nf_conn *ct;
	enum ip_conntrack_info ctinfo;
	enum ip_conntrack_dir dir;
	unsigned  long statusbit;
	u8 family;

	ct = nf_ct_get(skb, &ctinfo);
	if (ct == NULL)
		return;

	family = nf_ct_l3num(ct);
	dir = CTINFO2DIR(ctinfo);
	if (dir == IP_CT_DIR_ORIGINAL)
		statusbit = IPS_DST_NAT;
	else
		statusbit = IPS_SRC_NAT;

	switch (family) {
	case NFPROTO_IPV4:
		nf_nat_ipv4_decode_session(skb, ct, dir, statusbit, fl);
		return;
	case NFPROTO_IPV6:
		nf_nat_ipv6_decode_session(skb, ct, dir, statusbit, fl);
		return;
	}
}

int nf_xfrm_me_harder(struct net *net, struct sk_buff *skb, unsigned int family)
{
	struct flowi fl;
	unsigned int hh_len;
	struct dst_entry *dst;
	struct sock *sk = skb->sk;
	int err;

	err = xfrm_decode_session(skb, &fl, family);
	if (err < 0)
		return err;

	dst = skb_dst(skb);
	if (dst->xfrm)
		dst = ((struct xfrm_dst *)dst)->route;
	if (!dst_hold_safe(dst))
		return -EHOSTUNREACH;

	if (sk && !net_eq(net, sock_net(sk)))
		sk = NULL;

	dst = xfrm_lookup(net, dst, &fl, sk, 0);
	if (IS_ERR(dst))
		return PTR_ERR(dst);

	skb_dst_drop(skb);
	skb_dst_set(skb, dst);

	/* Change in oif may mean change in hh_len. */
	hh_len = skb_dst(skb)->dev->hard_header_len;
	if (skb_headroom(skb) < hh_len &&
	    pskb_expand_head(skb, hh_len - skb_headroom(skb), 0, GFP_ATOMIC))
		return -ENOMEM;
	return 0;
}
EXPORT_SYMBOL(nf_xfrm_me_harder);
#endif /* CONFIG_XFRM */

<<<<<<< HEAD
static u32 nf_nat_bysource_hash(const void *data, u32 len, u32 seed)
=======
/* We keep an extra hash for each conntrack, for fast searching. */
static unsigned int
hash_by_src(const struct net *n, const struct nf_conntrack_tuple *tuple)
>>>>>>> 24b8d41d
{
	const struct nf_conntrack_tuple *t;
	const struct nf_conn *ct = data;

<<<<<<< HEAD
	t = &ct->tuplehash[IP_CT_DIR_ORIGINAL].tuple;
	/* Original src, to ensure we map it consistently if poss. */

	seed ^= net_hash_mix(nf_ct_net(ct));
	return jhash2((const u32 *)&t->src, sizeof(t->src) / sizeof(u32),
		      t->dst.protonum ^ seed);
=======
	get_random_once(&nf_nat_hash_rnd, sizeof(nf_nat_hash_rnd));

	/* Original src, to ensure we map it consistently if poss. */
	hash = jhash2((u32 *)&tuple->src, sizeof(tuple->src) / sizeof(u32),
		      tuple->dst.protonum ^ nf_nat_hash_rnd ^ net_hash_mix(n));

	return reciprocal_scale(hash, nf_nat_htable_size);
>>>>>>> 24b8d41d
}

/* Is this tuple already taken? (not by us) */
static int
nf_nat_used_tuple(const struct nf_conntrack_tuple *tuple,
		  const struct nf_conn *ignored_conntrack)
{
	/* Conntrack tracking doesn't keep track of outgoing tuples; only
	 * incoming ones.  NAT means they don't have a fixed mapping,
	 * so we invert the tuple and look for the incoming reply.
	 *
	 * We could keep a separate hash if this proves too slow.
	 */
	struct nf_conntrack_tuple reply;

	nf_ct_invert_tuple(&reply, tuple);
	return nf_conntrack_tuple_taken(&reply, ignored_conntrack);
}

static bool nf_nat_inet_in_range(const struct nf_conntrack_tuple *t,
				 const struct nf_nat_range2 *range)
{
	if (t->src.l3num == NFPROTO_IPV4)
		return ntohl(t->src.u3.ip) >= ntohl(range->min_addr.ip) &&
		       ntohl(t->src.u3.ip) <= ntohl(range->max_addr.ip);

	return ipv6_addr_cmp(&t->src.u3.in6, &range->min_addr.in6) >= 0 &&
	       ipv6_addr_cmp(&t->src.u3.in6, &range->max_addr.in6) <= 0;
}

/* Is the manipable part of the tuple between min and max incl? */
static bool l4proto_in_range(const struct nf_conntrack_tuple *tuple,
			     enum nf_nat_manip_type maniptype,
			     const union nf_conntrack_man_proto *min,
			     const union nf_conntrack_man_proto *max)
{
	__be16 port;

	switch (tuple->dst.protonum) {
	case IPPROTO_ICMP:
	case IPPROTO_ICMPV6:
		return ntohs(tuple->src.u.icmp.id) >= ntohs(min->icmp.id) &&
		       ntohs(tuple->src.u.icmp.id) <= ntohs(max->icmp.id);
	case IPPROTO_GRE: /* all fall though */
	case IPPROTO_TCP:
	case IPPROTO_UDP:
	case IPPROTO_UDPLITE:
	case IPPROTO_DCCP:
	case IPPROTO_SCTP:
		if (maniptype == NF_NAT_MANIP_SRC)
			port = tuple->src.u.all;
		else
			port = tuple->dst.u.all;

		return ntohs(port) >= ntohs(min->all) &&
		       ntohs(port) <= ntohs(max->all);
	default:
		return true;
	}
}

/* If we source map this tuple so reply looks like reply_tuple, will
 * that meet the constraints of range.
 */
static int in_range(const struct nf_conntrack_tuple *tuple,
		    const struct nf_nat_range2 *range)
{
	/* If we are supposed to map IPs, then we must be in the
	 * range specified, otherwise let this drag us onto a new src IP.
	 */
	if (range->flags & NF_NAT_RANGE_MAP_IPS &&
	    !nf_nat_inet_in_range(tuple, range))
		return 0;

	if (!(range->flags & NF_NAT_RANGE_PROTO_SPECIFIED))
		return 1;

	return l4proto_in_range(tuple, NF_NAT_MANIP_SRC,
				&range->min_proto, &range->max_proto);
}

static inline int
same_src(const struct nf_conn *ct,
	 const struct nf_conntrack_tuple *tuple)
{
	const struct nf_conntrack_tuple *t;

	t = &ct->tuplehash[IP_CT_DIR_ORIGINAL].tuple;
	return (t->dst.protonum == tuple->dst.protonum &&
		nf_inet_addr_cmp(&t->src.u3, &tuple->src.u3) &&
		t->src.u.all == tuple->src.u.all);
}

static int nf_nat_bysource_cmp(struct rhashtable_compare_arg *arg,
			       const void *obj)
{
	const struct nf_nat_conn_key *key = arg->key;
	const struct nf_conn *ct = obj;

	if (!same_src(ct, key->tuple) ||
	    !net_eq(nf_ct_net(ct), key->net) ||
	    !nf_ct_zone_equal(ct, key->zone, IP_CT_DIR_ORIGINAL))
		return 1;

	return 0;
}

static struct rhashtable_params nf_nat_bysource_params = {
	.head_offset = offsetof(struct nf_conn, nat_bysource),
	.obj_hashfn = nf_nat_bysource_hash,
	.obj_cmpfn = nf_nat_bysource_cmp,
	.nelem_hint = 256,
	.min_size = 1024,
};

/* Only called for SRC manip */
static int
find_appropriate_src(struct net *net,
		     const struct nf_conntrack_zone *zone,
		     const struct nf_conntrack_tuple *tuple,
		     struct nf_conntrack_tuple *result,
		     const struct nf_nat_range2 *range)
{
<<<<<<< HEAD
=======
	unsigned int h = hash_by_src(net, tuple);
>>>>>>> 24b8d41d
	const struct nf_conn *ct;
	struct nf_nat_conn_key key = {
		.net = net,
		.tuple = tuple,
		.zone = zone
	};
	struct rhlist_head *hl;

<<<<<<< HEAD
	hl = rhltable_lookup(&nf_nat_bysource_table, &key,
			     nf_nat_bysource_params);
	if (!hl)
		return 0;

	ct = container_of(hl, typeof(*ct), nat_bysource);

	nf_ct_invert_tuplepr(result,
			     &ct->tuplehash[IP_CT_DIR_REPLY].tuple);
	result->dst = tuple->dst;

	return in_range(l3proto, l4proto, result, range);
=======
	hlist_for_each_entry_rcu(ct, &nf_nat_bysource[h], nat_bysource) {
		if (same_src(ct, tuple) &&
		    net_eq(net, nf_ct_net(ct)) &&
		    nf_ct_zone_equal(ct, zone, IP_CT_DIR_ORIGINAL)) {
			/* Copy source part from reply tuple. */
			nf_ct_invert_tuple(result,
				       &ct->tuplehash[IP_CT_DIR_REPLY].tuple);
			result->dst = tuple->dst;

			if (in_range(result, range))
				return 1;
		}
	}
	return 0;
>>>>>>> 24b8d41d
}

/* For [FUTURE] fragmentation handling, we want the least-used
 * src-ip/dst-ip/proto triple.  Fairness doesn't come into it.  Thus
 * if the range specifies 1.2.3.4 ports 10000-10005 and 1.2.3.5 ports
 * 1-65535, we don't do pro-rata allocation based on ports; we choose
 * the ip with the lowest src-ip/dst-ip/proto usage.
 */
static void
find_best_ips_proto(const struct nf_conntrack_zone *zone,
		    struct nf_conntrack_tuple *tuple,
		    const struct nf_nat_range2 *range,
		    const struct nf_conn *ct,
		    enum nf_nat_manip_type maniptype)
{
	union nf_inet_addr *var_ipp;
	unsigned int i, max;
	/* Host order */
	u32 minip, maxip, j, dist;
	bool full_range;

	/* No IP mapping?  Do nothing. */
	if (!(range->flags & NF_NAT_RANGE_MAP_IPS))
		return;

	if (maniptype == NF_NAT_MANIP_SRC)
		var_ipp = &tuple->src.u3;
	else
		var_ipp = &tuple->dst.u3;

	/* Fast path: only one choice. */
	if (nf_inet_addr_cmp(&range->min_addr, &range->max_addr)) {
		*var_ipp = range->min_addr;
		return;
	}

	if (nf_ct_l3num(ct) == NFPROTO_IPV4)
		max = sizeof(var_ipp->ip) / sizeof(u32) - 1;
	else
		max = sizeof(var_ipp->ip6) / sizeof(u32) - 1;

	/* Hashing source and destination IPs gives a fairly even
	 * spread in practice (if there are a small number of IPs
	 * involved, there usually aren't that many connections
	 * anyway).  The consistency means that servers see the same
	 * client coming from the same IP (some Internet Banking sites
	 * like this), even across reboots.
	 */
	j = jhash2((u32 *)&tuple->src.u3, sizeof(tuple->src.u3) / sizeof(u32),
		   range->flags & NF_NAT_RANGE_PERSISTENT ?
			0 : (__force u32)tuple->dst.u3.all[max] ^ zone->id);

	full_range = false;
	for (i = 0; i <= max; i++) {
		/* If first bytes of the address are at the maximum, use the
		 * distance. Otherwise use the full range.
		 */
		if (!full_range) {
			minip = ntohl((__force __be32)range->min_addr.all[i]);
			maxip = ntohl((__force __be32)range->max_addr.all[i]);
			dist  = maxip - minip + 1;
		} else {
			minip = 0;
			dist  = ~0;
		}

		var_ipp->all[i] = (__force __u32)
			htonl(minip + reciprocal_scale(j, dist));
		if (var_ipp->all[i] != range->max_addr.all[i])
			full_range = true;

		if (!(range->flags & NF_NAT_RANGE_PERSISTENT))
			j ^= (__force u32)tuple->dst.u3.all[i];
	}
}

/* Alter the per-proto part of the tuple (depending on maniptype), to
 * give a unique tuple in the given range if possible.
 *
 * Per-protocol part of tuple is initialized to the incoming packet.
 */
static void nf_nat_l4proto_unique_tuple(struct nf_conntrack_tuple *tuple,
					const struct nf_nat_range2 *range,
					enum nf_nat_manip_type maniptype,
					const struct nf_conn *ct)
{
	unsigned int range_size, min, max, i, attempts;
	__be16 *keyptr;
	u16 off;
	static const unsigned int max_attempts = 128;

	switch (tuple->dst.protonum) {
	case IPPROTO_ICMP:
	case IPPROTO_ICMPV6:
		/* id is same for either direction... */
		keyptr = &tuple->src.u.icmp.id;
		if (!(range->flags & NF_NAT_RANGE_PROTO_SPECIFIED)) {
			min = 0;
			range_size = 65536;
		} else {
			min = ntohs(range->min_proto.icmp.id);
			range_size = ntohs(range->max_proto.icmp.id) -
				     ntohs(range->min_proto.icmp.id) + 1;
		}
		goto find_free_id;
#if IS_ENABLED(CONFIG_NF_CT_PROTO_GRE)
	case IPPROTO_GRE:
		/* If there is no master conntrack we are not PPTP,
		   do not change tuples */
		if (!ct->master)
			return;

		if (maniptype == NF_NAT_MANIP_SRC)
			keyptr = &tuple->src.u.gre.key;
		else
			keyptr = &tuple->dst.u.gre.key;

		if (!(range->flags & NF_NAT_RANGE_PROTO_SPECIFIED)) {
			min = 1;
			range_size = 65535;
		} else {
			min = ntohs(range->min_proto.gre.key);
			range_size = ntohs(range->max_proto.gre.key) - min + 1;
		}
		goto find_free_id;
#endif
	case IPPROTO_UDP:
	case IPPROTO_UDPLITE:
	case IPPROTO_TCP:
	case IPPROTO_SCTP:
	case IPPROTO_DCCP:
		if (maniptype == NF_NAT_MANIP_SRC)
			keyptr = &tuple->src.u.all;
		else
			keyptr = &tuple->dst.u.all;

		break;
	default:
		return;
	}

	/* If no range specified... */
	if (!(range->flags & NF_NAT_RANGE_PROTO_SPECIFIED)) {
		/* If it's dst rewrite, can't change port */
		if (maniptype == NF_NAT_MANIP_DST)
			return;

		if (ntohs(*keyptr) < 1024) {
			/* Loose convention: >> 512 is credential passing */
			if (ntohs(*keyptr) < 512) {
				min = 1;
				range_size = 511 - min + 1;
			} else {
				min = 600;
				range_size = 1023 - min + 1;
			}
		} else {
			min = 1024;
			range_size = 65535 - 1024 + 1;
		}
	} else {
		min = ntohs(range->min_proto.all);
		max = ntohs(range->max_proto.all);
		if (unlikely(max < min))
			swap(max, min);
		range_size = max - min + 1;
	}

find_free_id:
	if (range->flags & NF_NAT_RANGE_PROTO_OFFSET)
		off = (ntohs(*keyptr) - ntohs(range->base_proto.all));
	else
		off = prandom_u32();

	attempts = range_size;
	if (attempts > max_attempts)
		attempts = max_attempts;

	/* We are in softirq; doing a search of the entire range risks
	 * soft lockup when all tuples are already used.
	 *
	 * If we can't find any free port from first offset, pick a new
	 * one and try again, with ever smaller search window.
	 */
another_round:
	for (i = 0; i < attempts; i++, off++) {
		*keyptr = htons(min + off % range_size);
		if (!nf_nat_used_tuple(tuple, ct))
			return;
	}

	if (attempts >= range_size || attempts < 16)
		return;
	attempts /= 2;
	off = prandom_u32();
	goto another_round;
}

/* Manipulate the tuple into the range given. For NF_INET_POST_ROUTING,
 * we change the source to map into the range. For NF_INET_PRE_ROUTING
 * and NF_INET_LOCAL_OUT, we change the destination to map into the
 * range. It might not be possible to get a unique tuple, but we try.
 * At worst (or if we race), we will end up with a final duplicate in
 * __nf_conntrack_confirm and drop the packet. */
static void
get_unique_tuple(struct nf_conntrack_tuple *tuple,
		 const struct nf_conntrack_tuple *orig_tuple,
		 const struct nf_nat_range2 *range,
		 struct nf_conn *ct,
		 enum nf_nat_manip_type maniptype)
{
	const struct nf_conntrack_zone *zone;
	struct net *net = nf_ct_net(ct);

	zone = nf_ct_zone(ct);

	/* 1) If this srcip/proto/src-proto-part is currently mapped,
	 * and that same mapping gives a unique tuple within the given
	 * range, use that.
	 *
	 * This is only required for source (ie. NAT/masq) mappings.
	 * So far, we don't do local source mappings, so multiple
	 * manips not an issue.
	 */
	if (maniptype == NF_NAT_MANIP_SRC &&
	    !(range->flags & NF_NAT_RANGE_PROTO_RANDOM_ALL)) {
		/* try the original tuple first */
		if (in_range(orig_tuple, range)) {
			if (!nf_nat_used_tuple(orig_tuple, ct)) {
				*tuple = *orig_tuple;
				return;
			}
		} else if (find_appropriate_src(net, zone,
						orig_tuple, tuple, range)) {
			pr_debug("get_unique_tuple: Found current src map\n");
			if (!nf_nat_used_tuple(tuple, ct))
				return;
		}
	}

	/* 2) Select the least-used IP/proto combination in the given range */
	*tuple = *orig_tuple;
	find_best_ips_proto(zone, tuple, range, ct, maniptype);

	/* 3) The per-protocol part of the manip is made to map into
	 * the range to make a unique tuple.
	 */

	/* Only bother mapping if it's not already in range and unique */
	if (!(range->flags & NF_NAT_RANGE_PROTO_RANDOM_ALL)) {
		if (range->flags & NF_NAT_RANGE_PROTO_SPECIFIED) {
			if (!(range->flags & NF_NAT_RANGE_PROTO_OFFSET) &&
			    l4proto_in_range(tuple, maniptype,
			          &range->min_proto,
			          &range->max_proto) &&
			    (range->min_proto.all == range->max_proto.all ||
			     !nf_nat_used_tuple(tuple, ct)))
				return;
		} else if (!nf_nat_used_tuple(tuple, ct)) {
			return;
		}
	}

	/* Last chance: get protocol to try to obtain unique tuple. */
	nf_nat_l4proto_unique_tuple(tuple, range, maniptype, ct);
}

struct nf_conn_nat *nf_ct_nat_ext_add(struct nf_conn *ct)
{
	struct nf_conn_nat *nat = nfct_nat(ct);
	if (nat)
		return nat;

	if (!nf_ct_is_confirmed(ct))
		nat = nf_ct_ext_add(ct, NF_CT_EXT_NAT, GFP_ATOMIC);

	return nat;
}
EXPORT_SYMBOL_GPL(nf_ct_nat_ext_add);

unsigned int
nf_nat_setup_info(struct nf_conn *ct,
		  const struct nf_nat_range2 *range,
		  enum nf_nat_manip_type maniptype)
{
	struct nf_conntrack_tuple curr_tuple, new_tuple;

	/* Can't setup nat info for confirmed ct. */
	if (nf_ct_is_confirmed(ct))
		return NF_ACCEPT;

	WARN_ON(maniptype != NF_NAT_MANIP_SRC &&
		maniptype != NF_NAT_MANIP_DST);

	if (WARN_ON(nf_nat_initialized(ct, maniptype)))
		return NF_DROP;

	/* What we've got will look like inverse of reply. Normally
	 * this is what is in the conntrack, except for prior
	 * manipulations (future optimization: if num_manips == 0,
	 * orig_tp = ct->tuplehash[IP_CT_DIR_ORIGINAL].tuple)
	 */
	nf_ct_invert_tuple(&curr_tuple,
			   &ct->tuplehash[IP_CT_DIR_REPLY].tuple);

	get_unique_tuple(&new_tuple, &curr_tuple, range, ct, maniptype);

	if (!nf_ct_tuple_equal(&new_tuple, &curr_tuple)) {
		struct nf_conntrack_tuple reply;

		/* Alter conntrack table so will recognize replies. */
		nf_ct_invert_tuple(&reply, &new_tuple);
		nf_conntrack_alter_reply(ct, &reply);

		/* Non-atomic: we own this at the moment. */
		if (maniptype == NF_NAT_MANIP_SRC)
			ct->status |= IPS_SRC_NAT;
		else
			ct->status |= IPS_DST_NAT;

<<<<<<< HEAD
		if (nfct_help(ct))
=======
		if (nfct_help(ct) && !nfct_seqadj(ct))
>>>>>>> 24b8d41d
			if (!nfct_seqadj_ext_add(ct))
				return NF_DROP;
	}

	if (maniptype == NF_NAT_MANIP_SRC) {
<<<<<<< HEAD
		struct nf_nat_conn_key key = {
			.net = nf_ct_net(ct),
			.tuple = &ct->tuplehash[IP_CT_DIR_ORIGINAL].tuple,
			.zone = nf_ct_zone(ct),
		};
		int err;

		err = rhltable_insert_key(&nf_nat_bysource_table,
					  &key,
					  &ct->nat_bysource,
					  nf_nat_bysource_params);
		if (err)
			return NF_DROP;
=======
		unsigned int srchash;
		spinlock_t *lock;

		srchash = hash_by_src(net,
				      &ct->tuplehash[IP_CT_DIR_ORIGINAL].tuple);
		lock = &nf_nat_locks[srchash % CONNTRACK_LOCKS];
		spin_lock_bh(lock);
		hlist_add_head_rcu(&ct->nat_bysource,
				   &nf_nat_bysource[srchash]);
		spin_unlock_bh(lock);
>>>>>>> 24b8d41d
	}

	/* It's done. */
	if (maniptype == NF_NAT_MANIP_DST)
		ct->status |= IPS_DST_NAT_DONE;
	else
		ct->status |= IPS_SRC_NAT_DONE;

	return NF_ACCEPT;
}
EXPORT_SYMBOL(nf_nat_setup_info);

static unsigned int
__nf_nat_alloc_null_binding(struct nf_conn *ct, enum nf_nat_manip_type manip)
{
	/* Force range to this IP; let proto decide mapping for
	 * per-proto parts (hence not IP_NAT_RANGE_PROTO_SPECIFIED).
	 * Use reply in case it's already been mangled (eg local packet).
	 */
	union nf_inet_addr ip =
		(manip == NF_NAT_MANIP_SRC ?
		ct->tuplehash[IP_CT_DIR_REPLY].tuple.dst.u3 :
		ct->tuplehash[IP_CT_DIR_REPLY].tuple.src.u3);
	struct nf_nat_range2 range = {
		.flags		= NF_NAT_RANGE_MAP_IPS,
		.min_addr	= ip,
		.max_addr	= ip,
	};
	return nf_nat_setup_info(ct, &range, manip);
}

unsigned int
nf_nat_alloc_null_binding(struct nf_conn *ct, unsigned int hooknum)
{
	return __nf_nat_alloc_null_binding(ct, HOOK2MANIP(hooknum));
}
EXPORT_SYMBOL_GPL(nf_nat_alloc_null_binding);

/* Do packet manipulations according to nf_nat_setup_info. */
unsigned int nf_nat_packet(struct nf_conn *ct,
			   enum ip_conntrack_info ctinfo,
			   unsigned int hooknum,
			   struct sk_buff *skb)
{
	enum nf_nat_manip_type mtype = HOOK2MANIP(hooknum);
	enum ip_conntrack_dir dir = CTINFO2DIR(ctinfo);
	unsigned int verdict = NF_ACCEPT;
	unsigned long statusbit;

	if (mtype == NF_NAT_MANIP_SRC)
		statusbit = IPS_SRC_NAT;
	else
		statusbit = IPS_DST_NAT;

	/* Invert if this is reply dir. */
	if (dir == IP_CT_DIR_REPLY)
		statusbit ^= IPS_NAT_MASK;

	/* Non-atomic: these bits don't change. */
	if (ct->status & statusbit)
		verdict = nf_nat_manip_pkt(skb, ct, mtype, dir);

	return verdict;
}
EXPORT_SYMBOL_GPL(nf_nat_packet);

unsigned int
nf_nat_inet_fn(void *priv, struct sk_buff *skb,
	       const struct nf_hook_state *state)
{
	struct nf_conn *ct;
	enum ip_conntrack_info ctinfo;
	struct nf_conn_nat *nat;
	/* maniptype == SRC for postrouting. */
	enum nf_nat_manip_type maniptype = HOOK2MANIP(state->hook);

	ct = nf_ct_get(skb, &ctinfo);
	/* Can't track?  It's not due to stress, or conntrack would
	 * have dropped it.  Hence it's the user's responsibilty to
	 * packet filter it out, or implement conntrack/NAT for that
	 * protocol. 8) --RR
	 */
	if (!ct)
		return NF_ACCEPT;

	nat = nfct_nat(ct);

	switch (ctinfo) {
	case IP_CT_RELATED:
	case IP_CT_RELATED_REPLY:
		/* Only ICMPs can be IP_CT_IS_REPLY.  Fallthrough */
	case IP_CT_NEW:
		/* Seen it before?  This can happen for loopback, retrans,
		 * or local packets.
		 */
		if (!nf_nat_initialized(ct, maniptype)) {
			struct nf_nat_lookup_hook_priv *lpriv = priv;
			struct nf_hook_entries *e = rcu_dereference(lpriv->entries);
			unsigned int ret;
			int i;

			if (!e)
				goto null_bind;

			for (i = 0; i < e->num_hook_entries; i++) {
				ret = e->hooks[i].hook(e->hooks[i].priv, skb,
						       state);
				if (ret != NF_ACCEPT)
					return ret;
				if (nf_nat_initialized(ct, maniptype))
					goto do_nat;
			}
null_bind:
			ret = nf_nat_alloc_null_binding(ct, state->hook);
			if (ret != NF_ACCEPT)
				return ret;
		} else {
			pr_debug("Already setup manip %s for ct %p (status bits 0x%lx)\n",
				 maniptype == NF_NAT_MANIP_SRC ? "SRC" : "DST",
				 ct, ct->status);
			if (nf_nat_oif_changed(state->hook, ctinfo, nat,
					       state->out))
				goto oif_changed;
		}
		break;
	default:
		/* ESTABLISHED */
		WARN_ON(ctinfo != IP_CT_ESTABLISHED &&
			ctinfo != IP_CT_ESTABLISHED_REPLY);
		if (nf_nat_oif_changed(state->hook, ctinfo, nat, state->out))
			goto oif_changed;
	}
do_nat:
	return nf_nat_packet(ct, ctinfo, state->hook, skb);

oif_changed:
	nf_ct_kill_acct(ct, ctinfo, skb);
	return NF_DROP;
}
EXPORT_SYMBOL_GPL(nf_nat_inet_fn);

struct nf_nat_proto_clean {
	u8	l3proto;
	u8	l4proto;
};

/* kill conntracks with affected NAT section */
static int nf_nat_proto_remove(struct nf_conn *i, void *data)
{
	const struct nf_nat_proto_clean *clean = data;

	if ((clean->l3proto && nf_ct_l3num(i) != clean->l3proto) ||
	    (clean->l4proto && nf_ct_protonum(i) != clean->l4proto))
		return 0;

	return i->status & IPS_NAT_MASK ? 1 : 0;
}

static void __nf_nat_cleanup_conntrack(struct nf_conn *ct)
{
	unsigned int h;

	h = hash_by_src(nf_ct_net(ct), &ct->tuplehash[IP_CT_DIR_ORIGINAL].tuple);
	spin_lock_bh(&nf_nat_locks[h % CONNTRACK_LOCKS]);
	hlist_del_rcu(&ct->nat_bysource);
	spin_unlock_bh(&nf_nat_locks[h % CONNTRACK_LOCKS]);
}

static int nf_nat_proto_clean(struct nf_conn *ct, void *data)
{
	if (nf_nat_proto_remove(ct, data))
		return 1;

<<<<<<< HEAD
	if (!nat)
		return 0;

	/* This netns is being destroyed, and conntrack has nat null binding.
=======
	/* This module is being removed and conntrack has nat null binding.
>>>>>>> 24b8d41d
	 * Remove it from bysource hash, as the table will be freed soon.
	 *
	 * Else, when the conntrack is destoyed, nf_nat_cleanup_conntrack()
	 * will delete entry from already-freed table.
	 */
<<<<<<< HEAD
	ct->status &= ~IPS_NAT_DONE_MASK;
	rhltable_remove(&nf_nat_bysource_table, &ct->nat_bysource,
			nf_nat_bysource_params);
=======
	if (test_and_clear_bit(IPS_SRC_NAT_DONE_BIT, &ct->status))
		__nf_nat_cleanup_conntrack(ct);
>>>>>>> 24b8d41d

	/* don't delete conntrack.  Although that would make things a lot
	 * simpler, we'd end up flushing all conntracks on nat rmmod.
	 */
	return 0;
}

/* No one using conntrack by the time this called. */
static void nf_nat_cleanup_conntrack(struct nf_conn *ct)
{
<<<<<<< HEAD
	struct nf_conn_nat *nat = nf_ct_ext_find(ct, NF_CT_EXT_NAT);

	if (!nat)
		return;

	rhltable_remove(&nf_nat_bysource_table, &ct->nat_bysource,
			nf_nat_bysource_params);
=======
	if (ct->status & IPS_SRC_NAT_DONE)
		__nf_nat_cleanup_conntrack(ct);
>>>>>>> 24b8d41d
}

static struct nf_ct_ext_type nat_extend __read_mostly = {
	.len		= sizeof(struct nf_conn_nat),
	.align		= __alignof__(struct nf_conn_nat),
	.destroy	= nf_nat_cleanup_conntrack,
	.id		= NF_CT_EXT_NAT,
};

#if IS_ENABLED(CONFIG_NF_CT_NETLINK)

#include <linux/netfilter/nfnetlink.h>
#include <linux/netfilter/nfnetlink_conntrack.h>

static const struct nla_policy protonat_nla_policy[CTA_PROTONAT_MAX+1] = {
	[CTA_PROTONAT_PORT_MIN]	= { .type = NLA_U16 },
	[CTA_PROTONAT_PORT_MAX]	= { .type = NLA_U16 },
};

static int nf_nat_l4proto_nlattr_to_range(struct nlattr *tb[],
					  struct nf_nat_range2 *range)
{
	if (tb[CTA_PROTONAT_PORT_MIN]) {
		range->min_proto.all = nla_get_be16(tb[CTA_PROTONAT_PORT_MIN]);
		range->max_proto.all = range->min_proto.all;
		range->flags |= NF_NAT_RANGE_PROTO_SPECIFIED;
	}
	if (tb[CTA_PROTONAT_PORT_MAX]) {
		range->max_proto.all = nla_get_be16(tb[CTA_PROTONAT_PORT_MAX]);
		range->flags |= NF_NAT_RANGE_PROTO_SPECIFIED;
	}
	return 0;
}

static int nfnetlink_parse_nat_proto(struct nlattr *attr,
				     const struct nf_conn *ct,
				     struct nf_nat_range2 *range)
{
	struct nlattr *tb[CTA_PROTONAT_MAX+1];
	int err;

	err = nla_parse_nested_deprecated(tb, CTA_PROTONAT_MAX, attr,
					  protonat_nla_policy, NULL);
	if (err < 0)
		return err;

	return nf_nat_l4proto_nlattr_to_range(tb, range);
}

static const struct nla_policy nat_nla_policy[CTA_NAT_MAX+1] = {
	[CTA_NAT_V4_MINIP]	= { .type = NLA_U32 },
	[CTA_NAT_V4_MAXIP]	= { .type = NLA_U32 },
	[CTA_NAT_V6_MINIP]	= { .len = sizeof(struct in6_addr) },
	[CTA_NAT_V6_MAXIP]	= { .len = sizeof(struct in6_addr) },
	[CTA_NAT_PROTO]		= { .type = NLA_NESTED },
};

static int nf_nat_ipv4_nlattr_to_range(struct nlattr *tb[],
				       struct nf_nat_range2 *range)
{
	if (tb[CTA_NAT_V4_MINIP]) {
		range->min_addr.ip = nla_get_be32(tb[CTA_NAT_V4_MINIP]);
		range->flags |= NF_NAT_RANGE_MAP_IPS;
	}

	if (tb[CTA_NAT_V4_MAXIP])
		range->max_addr.ip = nla_get_be32(tb[CTA_NAT_V4_MAXIP]);
	else
		range->max_addr.ip = range->min_addr.ip;

	return 0;
}

static int nf_nat_ipv6_nlattr_to_range(struct nlattr *tb[],
				       struct nf_nat_range2 *range)
{
	if (tb[CTA_NAT_V6_MINIP]) {
		nla_memcpy(&range->min_addr.ip6, tb[CTA_NAT_V6_MINIP],
			   sizeof(struct in6_addr));
		range->flags |= NF_NAT_RANGE_MAP_IPS;
	}

	if (tb[CTA_NAT_V6_MAXIP])
		nla_memcpy(&range->max_addr.ip6, tb[CTA_NAT_V6_MAXIP],
			   sizeof(struct in6_addr));
	else
		range->max_addr = range->min_addr;

	return 0;
}

static int
nfnetlink_parse_nat(const struct nlattr *nat,
		    const struct nf_conn *ct, struct nf_nat_range2 *range)
{
	struct nlattr *tb[CTA_NAT_MAX+1];
	int err;

	memset(range, 0, sizeof(*range));

	err = nla_parse_nested_deprecated(tb, CTA_NAT_MAX, nat,
					  nat_nla_policy, NULL);
	if (err < 0)
		return err;

	switch (nf_ct_l3num(ct)) {
	case NFPROTO_IPV4:
		err = nf_nat_ipv4_nlattr_to_range(tb, range);
		break;
	case NFPROTO_IPV6:
		err = nf_nat_ipv6_nlattr_to_range(tb, range);
		break;
	default:
		err = -EPROTONOSUPPORT;
		break;
	}

	if (err)
		return err;

	if (!tb[CTA_NAT_PROTO])
		return 0;

	return nfnetlink_parse_nat_proto(tb[CTA_NAT_PROTO], ct, range);
}

/* This function is called under rcu_read_lock() */
static int
nfnetlink_parse_nat_setup(struct nf_conn *ct,
			  enum nf_nat_manip_type manip,
			  const struct nlattr *attr)
{
	struct nf_nat_range2 range;
	int err;

	/* Should not happen, restricted to creating new conntracks
	 * via ctnetlink.
	 */
	if (WARN_ON_ONCE(nf_nat_initialized(ct, manip)))
		return -EEXIST;

	/* No NAT information has been passed, allocate the null-binding */
	if (attr == NULL)
		return __nf_nat_alloc_null_binding(ct, manip) == NF_DROP ? -ENOMEM : 0;

	err = nfnetlink_parse_nat(attr, ct, &range);
	if (err < 0)
		return err;

	return nf_nat_setup_info(ct, &range, manip) == NF_DROP ? -ENOMEM : 0;
}
#else
static int
nfnetlink_parse_nat_setup(struct nf_conn *ct,
			  enum nf_nat_manip_type manip,
			  const struct nlattr *attr)
{
	return -EOPNOTSUPP;
}
#endif

<<<<<<< HEAD
static void __net_exit nf_nat_net_exit(struct net *net)
=======
static struct nf_ct_helper_expectfn follow_master_nat = {
	.name		= "nat-follow-master",
	.expectfn	= nf_nat_follow_master,
};

int nf_nat_register_fn(struct net *net, u8 pf, const struct nf_hook_ops *ops,
		       const struct nf_hook_ops *orig_nat_ops, unsigned int ops_count)
{
	struct nat_net *nat_net = net_generic(net, nat_net_id);
	struct nf_nat_hooks_net *nat_proto_net;
	struct nf_nat_lookup_hook_priv *priv;
	unsigned int hooknum = ops->hooknum;
	struct nf_hook_ops *nat_ops;
	int i, ret;

	if (WARN_ON_ONCE(pf >= ARRAY_SIZE(nat_net->nat_proto_net)))
		return -EINVAL;

	nat_proto_net = &nat_net->nat_proto_net[pf];

	for (i = 0; i < ops_count; i++) {
		if (orig_nat_ops[i].hooknum == hooknum) {
			hooknum = i;
			break;
		}
	}

	if (WARN_ON_ONCE(i == ops_count))
		return -EINVAL;

	mutex_lock(&nf_nat_proto_mutex);
	if (!nat_proto_net->nat_hook_ops) {
		WARN_ON(nat_proto_net->users != 0);

		nat_ops = kmemdup(orig_nat_ops, sizeof(*orig_nat_ops) * ops_count, GFP_KERNEL);
		if (!nat_ops) {
			mutex_unlock(&nf_nat_proto_mutex);
			return -ENOMEM;
		}

		for (i = 0; i < ops_count; i++) {
			priv = kzalloc(sizeof(*priv), GFP_KERNEL);
			if (priv) {
				nat_ops[i].priv = priv;
				continue;
			}
			mutex_unlock(&nf_nat_proto_mutex);
			while (i)
				kfree(nat_ops[--i].priv);
			kfree(nat_ops);
			return -ENOMEM;
		}

		ret = nf_register_net_hooks(net, nat_ops, ops_count);
		if (ret < 0) {
			mutex_unlock(&nf_nat_proto_mutex);
			for (i = 0; i < ops_count; i++)
				kfree(nat_ops[i].priv);
			kfree(nat_ops);
			return ret;
		}

		nat_proto_net->nat_hook_ops = nat_ops;
	}

	nat_ops = nat_proto_net->nat_hook_ops;
	priv = nat_ops[hooknum].priv;
	if (WARN_ON_ONCE(!priv)) {
		mutex_unlock(&nf_nat_proto_mutex);
		return -EOPNOTSUPP;
	}

	ret = nf_hook_entries_insert_raw(&priv->entries, ops);
	if (ret == 0)
		nat_proto_net->users++;

	mutex_unlock(&nf_nat_proto_mutex);
	return ret;
}

void nf_nat_unregister_fn(struct net *net, u8 pf, const struct nf_hook_ops *ops,
			  unsigned int ops_count)
>>>>>>> 24b8d41d
{
	struct nat_net *nat_net = net_generic(net, nat_net_id);
	struct nf_nat_hooks_net *nat_proto_net;
	struct nf_nat_lookup_hook_priv *priv;
	struct nf_hook_ops *nat_ops;
	int hooknum = ops->hooknum;
	int i;

	if (pf >= ARRAY_SIZE(nat_net->nat_proto_net))
		return;

	nat_proto_net = &nat_net->nat_proto_net[pf];

<<<<<<< HEAD
	nf_ct_iterate_cleanup(net, nf_nat_proto_clean, &clean, 0, 0);
}

static struct pernet_operations nf_nat_net_ops = {
	.exit = nf_nat_net_exit,
=======
	mutex_lock(&nf_nat_proto_mutex);
	if (WARN_ON(nat_proto_net->users == 0))
		goto unlock;

	nat_proto_net->users--;

	nat_ops = nat_proto_net->nat_hook_ops;
	for (i = 0; i < ops_count; i++) {
		if (nat_ops[i].hooknum == hooknum) {
			hooknum = i;
			break;
		}
	}
	if (WARN_ON_ONCE(i == ops_count))
		goto unlock;
	priv = nat_ops[hooknum].priv;
	nf_hook_entries_delete_raw(&priv->entries, ops);

	if (nat_proto_net->users == 0) {
		nf_unregister_net_hooks(net, nat_ops, ops_count);

		for (i = 0; i < ops_count; i++) {
			priv = nat_ops[i].priv;
			kfree_rcu(priv, rcu_head);
		}

		nat_proto_net->nat_hook_ops = NULL;
		kfree(nat_ops);
	}
unlock:
	mutex_unlock(&nf_nat_proto_mutex);
}

static struct pernet_operations nat_net_ops = {
	.id = &nat_net_id,
	.size = sizeof(struct nat_net),
>>>>>>> 24b8d41d
};

static struct nf_nat_hook nat_hook = {
	.parse_nat_setup	= nfnetlink_parse_nat_setup,
#ifdef CONFIG_XFRM
	.decode_session		= __nf_nat_decode_session,
#endif
	.manip_pkt		= nf_nat_manip_pkt,
};

static int __init nf_nat_init(void)
{
	int ret, i;

	/* Leave them the same for the moment. */
	nf_nat_htable_size = nf_conntrack_htable_size;
	if (nf_nat_htable_size < CONNTRACK_LOCKS)
		nf_nat_htable_size = CONNTRACK_LOCKS;

	nf_nat_bysource = nf_ct_alloc_hashtable(&nf_nat_htable_size, 0);
	if (!nf_nat_bysource)
		return -ENOMEM;

	ret = rhltable_init(&nf_nat_bysource_table, &nf_nat_bysource_params);
	if (ret)
		return ret;

	ret = nf_ct_extend_register(&nat_extend);
	if (ret < 0) {
<<<<<<< HEAD
		rhltable_destroy(&nf_nat_bysource_table);
		printk(KERN_ERR "nf_nat_core: Unable to register extension\n");
=======
		kvfree(nf_nat_bysource);
		pr_err("Unable to register extension\n");
>>>>>>> 24b8d41d
		return ret;
	}

	for (i = 0; i < CONNTRACK_LOCKS; i++)
		spin_lock_init(&nf_nat_locks[i]);

	ret = register_pernet_subsys(&nat_net_ops);
	if (ret < 0) {
		nf_ct_extend_unregister(&nat_extend);
		return ret;
	}

	nf_ct_helper_expectfn_register(&follow_master_nat);

	WARN_ON(nf_nat_hook != NULL);
	RCU_INIT_POINTER(nf_nat_hook, &nat_hook);

	return 0;
<<<<<<< HEAD

 cleanup_extend:
	rhltable_destroy(&nf_nat_bysource_table);
	nf_ct_extend_unregister(&nat_extend);
	return ret;
=======
>>>>>>> 24b8d41d
}

static void __exit nf_nat_cleanup(void)
{
	struct nf_nat_proto_clean clean = {};

	nf_ct_iterate_destroy(nf_nat_proto_clean, &clean);

	nf_ct_extend_unregister(&nat_extend);
	nf_ct_helper_expectfn_unregister(&follow_master_nat);
<<<<<<< HEAD
	RCU_INIT_POINTER(nfnetlink_parse_nat_setup_hook, NULL);
#ifdef CONFIG_XFRM
	RCU_INIT_POINTER(nf_nat_decode_session_hook, NULL);
#endif
	for (i = 0; i < NFPROTO_NUMPROTO; i++)
		kfree(nf_nat_l4protos[i]);

	rhltable_destroy(&nf_nat_bysource_table);
=======
	RCU_INIT_POINTER(nf_nat_hook, NULL);

	synchronize_net();
	kvfree(nf_nat_bysource);
	unregister_pernet_subsys(&nat_net_ops);
>>>>>>> 24b8d41d
}

MODULE_LICENSE("GPL");

module_init(nf_nat_init);
module_exit(nf_nat_cleanup);<|MERGE_RESOLUTION|>--- conflicted
+++ resolved
@@ -27,11 +27,8 @@
 
 #include "nf_internals.h"
 
-<<<<<<< HEAD
-=======
 static spinlock_t nf_nat_locks[CONNTRACK_LOCKS];
 
->>>>>>> 24b8d41d
 static DEFINE_MUTEX(nf_nat_proto_mutex);
 static unsigned int nat_net_id __read_mostly;
 
@@ -42,15 +39,6 @@
 struct nf_nat_lookup_hook_priv {
 	struct nf_hook_entries __rcu *entries;
 
-<<<<<<< HEAD
-struct nf_nat_conn_key {
-	const struct net *net;
-	const struct nf_conntrack_tuple *tuple;
-	const struct nf_conntrack_zone *zone;
-};
-
-static struct rhltable nf_nat_bysource_table;
-=======
 	struct rcu_head rcu_head;
 };
 
@@ -62,7 +50,6 @@
 struct nat_net {
 	struct nf_nat_hooks_net nat_proto_net[NFPROTO_NUMPROTO];
 };
->>>>>>> 24b8d41d
 
 #ifdef CONFIG_XFRM
 static void nf_nat_ipv4_decode_session(struct sk_buff *skb,
@@ -198,25 +185,12 @@
 EXPORT_SYMBOL(nf_xfrm_me_harder);
 #endif /* CONFIG_XFRM */
 
-<<<<<<< HEAD
-static u32 nf_nat_bysource_hash(const void *data, u32 len, u32 seed)
-=======
 /* We keep an extra hash for each conntrack, for fast searching. */
 static unsigned int
 hash_by_src(const struct net *n, const struct nf_conntrack_tuple *tuple)
->>>>>>> 24b8d41d
-{
-	const struct nf_conntrack_tuple *t;
-	const struct nf_conn *ct = data;
-
-<<<<<<< HEAD
-	t = &ct->tuplehash[IP_CT_DIR_ORIGINAL].tuple;
-	/* Original src, to ensure we map it consistently if poss. */
-
-	seed ^= net_hash_mix(nf_ct_net(ct));
-	return jhash2((const u32 *)&t->src, sizeof(t->src) / sizeof(u32),
-		      t->dst.protonum ^ seed);
-=======
+{
+	unsigned int hash;
+
 	get_random_once(&nf_nat_hash_rnd, sizeof(nf_nat_hash_rnd));
 
 	/* Original src, to ensure we map it consistently if poss. */
@@ -224,7 +198,6 @@
 		      tuple->dst.protonum ^ nf_nat_hash_rnd ^ net_hash_mix(n));
 
 	return reciprocal_scale(hash, nf_nat_htable_size);
->>>>>>> 24b8d41d
 }
 
 /* Is this tuple already taken? (not by us) */
@@ -318,28 +291,6 @@
 		t->src.u.all == tuple->src.u.all);
 }
 
-static int nf_nat_bysource_cmp(struct rhashtable_compare_arg *arg,
-			       const void *obj)
-{
-	const struct nf_nat_conn_key *key = arg->key;
-	const struct nf_conn *ct = obj;
-
-	if (!same_src(ct, key->tuple) ||
-	    !net_eq(nf_ct_net(ct), key->net) ||
-	    !nf_ct_zone_equal(ct, key->zone, IP_CT_DIR_ORIGINAL))
-		return 1;
-
-	return 0;
-}
-
-static struct rhashtable_params nf_nat_bysource_params = {
-	.head_offset = offsetof(struct nf_conn, nat_bysource),
-	.obj_hashfn = nf_nat_bysource_hash,
-	.obj_cmpfn = nf_nat_bysource_cmp,
-	.nelem_hint = 256,
-	.min_size = 1024,
-};
-
 /* Only called for SRC manip */
 static int
 find_appropriate_src(struct net *net,
@@ -348,32 +299,9 @@
 		     struct nf_conntrack_tuple *result,
 		     const struct nf_nat_range2 *range)
 {
-<<<<<<< HEAD
-=======
 	unsigned int h = hash_by_src(net, tuple);
->>>>>>> 24b8d41d
 	const struct nf_conn *ct;
-	struct nf_nat_conn_key key = {
-		.net = net,
-		.tuple = tuple,
-		.zone = zone
-	};
-	struct rhlist_head *hl;
-
-<<<<<<< HEAD
-	hl = rhltable_lookup(&nf_nat_bysource_table, &key,
-			     nf_nat_bysource_params);
-	if (!hl)
-		return 0;
-
-	ct = container_of(hl, typeof(*ct), nat_bysource);
-
-	nf_ct_invert_tuplepr(result,
-			     &ct->tuplehash[IP_CT_DIR_REPLY].tuple);
-	result->dst = tuple->dst;
-
-	return in_range(l3proto, l4proto, result, range);
-=======
+
 	hlist_for_each_entry_rcu(ct, &nf_nat_bysource[h], nat_bysource) {
 		if (same_src(ct, tuple) &&
 		    net_eq(net, nf_ct_net(ct)) &&
@@ -388,7 +316,6 @@
 		}
 	}
 	return 0;
->>>>>>> 24b8d41d
 }
 
 /* For [FUTURE] fragmentation handling, we want the least-used
@@ -674,6 +601,7 @@
 		  const struct nf_nat_range2 *range,
 		  enum nf_nat_manip_type maniptype)
 {
+	struct net *net = nf_ct_net(ct);
 	struct nf_conntrack_tuple curr_tuple, new_tuple;
 
 	/* Can't setup nat info for confirmed ct. */
@@ -709,31 +637,12 @@
 		else
 			ct->status |= IPS_DST_NAT;
 
-<<<<<<< HEAD
-		if (nfct_help(ct))
-=======
 		if (nfct_help(ct) && !nfct_seqadj(ct))
->>>>>>> 24b8d41d
 			if (!nfct_seqadj_ext_add(ct))
 				return NF_DROP;
 	}
 
 	if (maniptype == NF_NAT_MANIP_SRC) {
-<<<<<<< HEAD
-		struct nf_nat_conn_key key = {
-			.net = nf_ct_net(ct),
-			.tuple = &ct->tuplehash[IP_CT_DIR_ORIGINAL].tuple,
-			.zone = nf_ct_zone(ct),
-		};
-		int err;
-
-		err = rhltable_insert_key(&nf_nat_bysource_table,
-					  &key,
-					  &ct->nat_bysource,
-					  nf_nat_bysource_params);
-		if (err)
-			return NF_DROP;
-=======
 		unsigned int srchash;
 		spinlock_t *lock;
 
@@ -744,7 +653,6 @@
 		hlist_add_head_rcu(&ct->nat_bysource,
 				   &nf_nat_bysource[srchash]);
 		spin_unlock_bh(lock);
->>>>>>> 24b8d41d
 	}
 
 	/* It's done. */
@@ -918,27 +826,14 @@
 	if (nf_nat_proto_remove(ct, data))
 		return 1;
 
-<<<<<<< HEAD
-	if (!nat)
-		return 0;
-
-	/* This netns is being destroyed, and conntrack has nat null binding.
-=======
 	/* This module is being removed and conntrack has nat null binding.
->>>>>>> 24b8d41d
 	 * Remove it from bysource hash, as the table will be freed soon.
 	 *
 	 * Else, when the conntrack is destoyed, nf_nat_cleanup_conntrack()
 	 * will delete entry from already-freed table.
 	 */
-<<<<<<< HEAD
-	ct->status &= ~IPS_NAT_DONE_MASK;
-	rhltable_remove(&nf_nat_bysource_table, &ct->nat_bysource,
-			nf_nat_bysource_params);
-=======
 	if (test_and_clear_bit(IPS_SRC_NAT_DONE_BIT, &ct->status))
 		__nf_nat_cleanup_conntrack(ct);
->>>>>>> 24b8d41d
 
 	/* don't delete conntrack.  Although that would make things a lot
 	 * simpler, we'd end up flushing all conntracks on nat rmmod.
@@ -949,18 +844,8 @@
 /* No one using conntrack by the time this called. */
 static void nf_nat_cleanup_conntrack(struct nf_conn *ct)
 {
-<<<<<<< HEAD
-	struct nf_conn_nat *nat = nf_ct_ext_find(ct, NF_CT_EXT_NAT);
-
-	if (!nat)
-		return;
-
-	rhltable_remove(&nf_nat_bysource_table, &ct->nat_bysource,
-			nf_nat_bysource_params);
-=======
 	if (ct->status & IPS_SRC_NAT_DONE)
 		__nf_nat_cleanup_conntrack(ct);
->>>>>>> 24b8d41d
 }
 
 static struct nf_ct_ext_type nat_extend __read_mostly = {
@@ -1122,9 +1007,6 @@
 }
 #endif
 
-<<<<<<< HEAD
-static void __net_exit nf_nat_net_exit(struct net *net)
-=======
 static struct nf_ct_helper_expectfn follow_master_nat = {
 	.name		= "nat-follow-master",
 	.expectfn	= nf_nat_follow_master,
@@ -1207,7 +1089,6 @@
 
 void nf_nat_unregister_fn(struct net *net, u8 pf, const struct nf_hook_ops *ops,
 			  unsigned int ops_count)
->>>>>>> 24b8d41d
 {
 	struct nat_net *nat_net = net_generic(net, nat_net_id);
 	struct nf_nat_hooks_net *nat_proto_net;
@@ -1221,13 +1102,6 @@
 
 	nat_proto_net = &nat_net->nat_proto_net[pf];
 
-<<<<<<< HEAD
-	nf_ct_iterate_cleanup(net, nf_nat_proto_clean, &clean, 0, 0);
-}
-
-static struct pernet_operations nf_nat_net_ops = {
-	.exit = nf_nat_net_exit,
-=======
 	mutex_lock(&nf_nat_proto_mutex);
 	if (WARN_ON(nat_proto_net->users == 0))
 		goto unlock;
@@ -1264,7 +1138,6 @@
 static struct pernet_operations nat_net_ops = {
 	.id = &nat_net_id,
 	.size = sizeof(struct nat_net),
->>>>>>> 24b8d41d
 };
 
 static struct nf_nat_hook nat_hook = {
@@ -1288,19 +1161,10 @@
 	if (!nf_nat_bysource)
 		return -ENOMEM;
 
-	ret = rhltable_init(&nf_nat_bysource_table, &nf_nat_bysource_params);
-	if (ret)
-		return ret;
-
 	ret = nf_ct_extend_register(&nat_extend);
 	if (ret < 0) {
-<<<<<<< HEAD
-		rhltable_destroy(&nf_nat_bysource_table);
-		printk(KERN_ERR "nf_nat_core: Unable to register extension\n");
-=======
 		kvfree(nf_nat_bysource);
 		pr_err("Unable to register extension\n");
->>>>>>> 24b8d41d
 		return ret;
 	}
 
@@ -1319,14 +1183,6 @@
 	RCU_INIT_POINTER(nf_nat_hook, &nat_hook);
 
 	return 0;
-<<<<<<< HEAD
-
- cleanup_extend:
-	rhltable_destroy(&nf_nat_bysource_table);
-	nf_ct_extend_unregister(&nat_extend);
-	return ret;
-=======
->>>>>>> 24b8d41d
 }
 
 static void __exit nf_nat_cleanup(void)
@@ -1337,22 +1193,11 @@
 
 	nf_ct_extend_unregister(&nat_extend);
 	nf_ct_helper_expectfn_unregister(&follow_master_nat);
-<<<<<<< HEAD
-	RCU_INIT_POINTER(nfnetlink_parse_nat_setup_hook, NULL);
-#ifdef CONFIG_XFRM
-	RCU_INIT_POINTER(nf_nat_decode_session_hook, NULL);
-#endif
-	for (i = 0; i < NFPROTO_NUMPROTO; i++)
-		kfree(nf_nat_l4protos[i]);
-
-	rhltable_destroy(&nf_nat_bysource_table);
-=======
 	RCU_INIT_POINTER(nf_nat_hook, NULL);
 
 	synchronize_net();
 	kvfree(nf_nat_bysource);
 	unregister_pernet_subsys(&nat_net_ops);
->>>>>>> 24b8d41d
 }
 
 MODULE_LICENSE("GPL");
