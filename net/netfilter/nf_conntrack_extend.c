// SPDX-License-Identifier: GPL-2.0-or-later
/* Structure dynamic extension infrastructure
 * Copyright (C) 2004 Rusty Russell IBM Corporation
 * Copyright (C) 2007 Netfilter Core Team <coreteam@netfilter.org>
 * Copyright (C) 2007 USAGI/WIDE Project <http://www.linux-ipv6.org>
 */
#include <linux/kernel.h>
#include <linux/kmemleak.h>
#include <linux/module.h>
#include <linux/mutex.h>
#include <linux/rcupdate.h>
#include <linux/slab.h>
#include <linux/skbuff.h>
#include <net/netfilter/nf_conntrack_extend.h>

static struct nf_ct_ext_type __rcu *nf_ct_ext_types[NF_CT_EXT_NUM];
static DEFINE_MUTEX(nf_ct_ext_type_mutex);
#define NF_CT_EXT_PREALLOC	128u /* conntrack events are on by default */

void nf_ct_ext_destroy(struct nf_conn *ct)
{
	unsigned int i;
	struct nf_ct_ext_type *t;

	for (i = 0; i < NF_CT_EXT_NUM; i++) {
		rcu_read_lock();
		t = rcu_dereference(nf_ct_ext_types[i]);

		/* Here the nf_ct_ext_type might have been unregisterd.
		 * I.e., it has responsible to cleanup private
		 * area in all conntracks when it is unregisterd.
		 */
		if (t && t->destroy)
			t->destroy(ct);
		rcu_read_unlock();
	}

	kfree(ct->ext);
}

void *nf_ct_ext_add(struct nf_conn *ct, enum nf_ct_ext_id id, gfp_t gfp)
{
<<<<<<< HEAD
	struct nf_ct_ext *old, *new;
	int newlen, newoff;
=======
	unsigned int newlen, newoff, oldlen, alloc;
>>>>>>> 24b8d41d
	struct nf_ct_ext_type *t;
	struct nf_ct_ext *new;

	/* Conntrack must not be confirmed to avoid races on reallocation. */
	WARN_ON(nf_ct_is_confirmed(ct));


	if (ct->ext) {
		const struct nf_ct_ext *old = ct->ext;

		if (__nf_ct_ext_exist(old, id))
			return NULL;
		oldlen = old->len;
	} else {
		oldlen = sizeof(*new);
	}

	rcu_read_lock();
	t = rcu_dereference(nf_ct_ext_types[id]);
	if (!t) {
		rcu_read_unlock();
		return NULL;
	}

	newoff = ALIGN(oldlen, t->align);
	newlen = newoff + t->len;
	rcu_read_unlock();

	alloc = max(newlen, NF_CT_EXT_PREALLOC);
	new = krealloc(ct->ext, alloc, gfp);
	if (!new)
		return NULL;

<<<<<<< HEAD
	if (new != old) {
		kfree_rcu(old, rcu);
		rcu_assign_pointer(ct->ext, new);
	}
=======
	if (!ct->ext)
		memset(new->offset, 0, sizeof(new->offset));
>>>>>>> 24b8d41d

	new->offset[id] = newoff;
	new->len = newlen;
	memset((void *)new + newoff, 0, newlen - newoff);

	ct->ext = new;
	return (void *)new + newoff;
}
EXPORT_SYMBOL(nf_ct_ext_add);

/* This MUST be called in process context. */
int nf_ct_extend_register(const struct nf_ct_ext_type *type)
{
	int ret = 0;

	mutex_lock(&nf_ct_ext_type_mutex);
	if (nf_ct_ext_types[type->id]) {
		ret = -EBUSY;
		goto out;
	}

	rcu_assign_pointer(nf_ct_ext_types[type->id], type);
out:
	mutex_unlock(&nf_ct_ext_type_mutex);
	return ret;
}
EXPORT_SYMBOL_GPL(nf_ct_extend_register);

/* This MUST be called in process context. */
void nf_ct_extend_unregister(const struct nf_ct_ext_type *type)
{
	mutex_lock(&nf_ct_ext_type_mutex);
	RCU_INIT_POINTER(nf_ct_ext_types[type->id], NULL);
	mutex_unlock(&nf_ct_ext_type_mutex);
	synchronize_rcu();
}
EXPORT_SYMBOL_GPL(nf_ct_extend_unregister);<|MERGE_RESOLUTION|>--- conflicted
+++ resolved
@@ -40,12 +40,7 @@
 
 void *nf_ct_ext_add(struct nf_conn *ct, enum nf_ct_ext_id id, gfp_t gfp)
 {
-<<<<<<< HEAD
-	struct nf_ct_ext *old, *new;
-	int newlen, newoff;
-=======
 	unsigned int newlen, newoff, oldlen, alloc;
->>>>>>> 24b8d41d
 	struct nf_ct_ext_type *t;
 	struct nf_ct_ext *new;
 
@@ -79,15 +74,8 @@
 	if (!new)
 		return NULL;
 
-<<<<<<< HEAD
-	if (new != old) {
-		kfree_rcu(old, rcu);
-		rcu_assign_pointer(ct->ext, new);
-	}
-=======
 	if (!ct->ext)
 		memset(new->offset, 0, sizeof(new->offset));
->>>>>>> 24b8d41d
 
 	new->offset[id] = newoff;
 	new->len = newlen;
