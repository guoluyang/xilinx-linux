--- conflicted
+++ resolved
@@ -59,13 +59,8 @@
 MODULE_LICENSE("GPL");
 
 static int ctnetlink_dump_tuples_proto(struct sk_buff *skb,
-<<<<<<< HEAD
-				       const struct nf_conntrack_tuple *tuple,
-				       struct nf_conntrack_l4proto *l4proto)
-=======
 				const struct nf_conntrack_tuple *tuple,
 				const struct nf_conntrack_l4proto *l4proto)
->>>>>>> 24b8d41d
 {
 	int ret = 0;
 	struct nlattr *nest_parms;
@@ -87,11 +82,6 @@
 	return -1;
 }
 
-<<<<<<< HEAD
-static int ctnetlink_dump_tuples_ip(struct sk_buff *skb,
-				    const struct nf_conntrack_tuple *tuple,
-				    struct nf_conntrack_l3proto *l3proto)
-=======
 static int ipv4_tuple_to_nlattr(struct sk_buff *skb,
 				const struct nf_conntrack_tuple *tuple)
 {
@@ -112,7 +102,6 @@
 
 static int ctnetlink_dump_tuples_ip(struct sk_buff *skb,
 				    const struct nf_conntrack_tuple *tuple)
->>>>>>> 24b8d41d
 {
 	int ret = 0;
 	struct nlattr *nest_parms;
@@ -448,12 +437,7 @@
 	return -1;
 }
 
-<<<<<<< HEAD
-static int ctnetlink_dump_ct_seq_adj(struct sk_buff *skb,
-				     const struct nf_conn *ct)
-=======
 static int ctnetlink_dump_ct_seq_adj(struct sk_buff *skb, struct nf_conn *ct)
->>>>>>> 24b8d41d
 {
 	struct nf_conn_seqadj *seqadj = nfct_seqadj(ct);
 	struct nf_ct_seqadj *seq;
@@ -477,11 +461,7 @@
 	return -1;
 }
 
-<<<<<<< HEAD
-static int ctnetlink_dump_id(struct sk_buff *skb, const struct nf_conn *ct)
-=======
 static int ctnetlink_dump_ct_synproxy(struct sk_buff *skb, struct nf_conn *ct)
->>>>>>> 24b8d41d
 {
 	struct nf_conn_synproxy *synproxy = nfct_synproxy(ct);
 	struct nlattr *nest_parms;
@@ -506,8 +486,6 @@
 	return -1;
 }
 
-<<<<<<< HEAD
-=======
 static int ctnetlink_dump_id(struct sk_buff *skb, const struct nf_conn *ct)
 {
 	__be32 id = (__force __be32)nf_ct_get_id(ct);
@@ -520,7 +498,6 @@
 	return -1;
 }
 
->>>>>>> 24b8d41d
 static int ctnetlink_dump_use(struct sk_buff *skb, const struct nf_conn *ct)
 {
 	if (nla_put_be32(skb, CTA_USE, htonl(atomic_read(&ct->ct_general.use))))
@@ -629,9 +606,6 @@
 	return -1;
 }
 
-<<<<<<< HEAD
-static inline size_t ctnetlink_proto_size(const struct nf_conn *ct)
-=======
 static const struct nla_policy cta_ip_nla_policy[CTA_IP_MAX + 1] = {
 	[CTA_IP_V4_SRC]	= { .type = NLA_U32 },
 	[CTA_IP_V4_DST]	= { .type = NLA_U32 },
@@ -641,7 +615,6 @@
 
 #if defined(CONFIG_NETFILTER_NETLINK_GLUE_CT) || defined(CONFIG_NF_CONNTRACK_EVENTS)
 static size_t ctnetlink_proto_size(const struct nf_conn *ct)
->>>>>>> 24b8d41d
 {
 	const struct nf_conntrack_l4proto *l4proto;
 	size_t len, len4 = 0;
@@ -1154,11 +1127,6 @@
 	struct nf_conn *ct, *last;
 	struct nf_conntrack_tuple_hash *h;
 	struct hlist_nulls_node *n;
-<<<<<<< HEAD
-	struct nfgenmsg *nfmsg = nlmsg_data(cb->nlh);
-	u_int8_t l3proto = nfmsg->nfgen_family;
-=======
->>>>>>> 24b8d41d
 	struct nf_conn *nf_ct_evict[8];
 	int res, i;
 	spinlock_t *lockp;
@@ -1191,19 +1159,6 @@
 				if (i < ARRAY_SIZE(nf_ct_evict) &&
 				    atomic_inc_not_zero(&ct->ct_general.use))
 					nf_ct_evict[i++] = ct;
-<<<<<<< HEAD
-				continue;
-			}
-
-			if (!net_eq(net, nf_ct_net(ct)))
-				continue;
-
-			/* Dump entries of a given L3 protocol number.
-			 * If it is not specified, ie. l3proto == 0,
-			 * then dump everything. */
-			if (l3proto && nf_ct_l3num(ct) != l3proto)
-=======
->>>>>>> 24b8d41d
 				continue;
 			}
 
@@ -1253,20 +1208,9 @@
 		nf_ct_put(nf_ct_evict[i]);
 	}
 
-	while (i) {
-		i--;
-		if (nf_ct_should_gc(nf_ct_evict[i]))
-			nf_ct_kill(nf_ct_evict[i]);
-		nf_ct_put(nf_ct_evict[i]);
-	}
-
 	return skb->len;
 }
 
-<<<<<<< HEAD
-static int ctnetlink_parse_tuple_ip(struct nlattr *attr,
-				    struct nf_conntrack_tuple *tuple)
-=======
 static int ipv4_nlattr_to_tuple(struct nlattr *tb[],
 				struct nf_conntrack_tuple *t,
 				u_int32_t flags)
@@ -1312,7 +1256,6 @@
 static int ctnetlink_parse_tuple_ip(struct nlattr *attr,
 				    struct nf_conntrack_tuple *tuple,
 				    u_int32_t flags)
->>>>>>> 24b8d41d
 {
 	struct nlattr *tb[CTA_IP_MAX+1];
 	int ret = 0;
@@ -1343,12 +1286,8 @@
 };
 
 static int ctnetlink_parse_tuple_proto(struct nlattr *attr,
-<<<<<<< HEAD
-				       struct nf_conntrack_tuple *tuple)
-=======
 				       struct nf_conntrack_tuple *tuple,
 				       u_int32_t flags)
->>>>>>> 24b8d41d
 {
 	const struct nf_conntrack_l4proto *l4proto;
 	struct nlattr *tb[CTA_PROTO_MAX+1];
@@ -2029,13 +1968,9 @@
 {
 	u64 timeout = (u64)ntohl(nla_get_be32(cda[CTA_TIMEOUT])) * HZ;
 
-<<<<<<< HEAD
-	ct->timeout = nfct_time_stamp + timeout * HZ;
-=======
 	if (timeout > INT_MAX)
 		timeout = INT_MAX;
 	ct->timeout = nfct_time_stamp + (u32)timeout;
->>>>>>> 24b8d41d
 
 	if (test_bit(IPS_DYING_BIT, &ct->status))
 		return -ETIME;
@@ -2299,14 +2234,10 @@
 	if (!cda[CTA_TIMEOUT])
 		goto err1;
 
-<<<<<<< HEAD
-	ct->timeout = nfct_time_stamp + ntohl(nla_get_be32(cda[CTA_TIMEOUT])) * HZ;
-=======
 	timeout = (u64)ntohl(nla_get_be32(cda[CTA_TIMEOUT])) * HZ;
 	if (timeout > INT_MAX)
 		timeout = INT_MAX;
 	ct->timeout = (u32)timeout + nfct_time_stamp;
->>>>>>> 24b8d41d
 
 	rcu_read_lock();
  	if (cda[CTA_HELP]) {
@@ -2566,10 +2497,6 @@
 
 	if (nla_put_be32(skb, CTA_STATS_FOUND, htonl(st->found)) ||
 	    nla_put_be32(skb, CTA_STATS_INVALID, htonl(st->invalid)) ||
-<<<<<<< HEAD
-	    nla_put_be32(skb, CTA_STATS_IGNORE, htonl(st->ignore)) ||
-=======
->>>>>>> 24b8d41d
 	    nla_put_be32(skb, CTA_STATS_INSERT, htonl(st->insert)) ||
 	    nla_put_be32(skb, CTA_STATS_INSERT_FAILED,
 				htonl(st->insert_failed)) ||
@@ -2974,11 +2901,7 @@
 	if (IS_ERR(exp))
 		return PTR_ERR(exp);
 
-<<<<<<< HEAD
-	err = nf_ct_expect_related_report(exp, portid, report);
-=======
 	err = nf_ct_expect_related_report(exp, portid, report, 0);
->>>>>>> 24b8d41d
 	nf_ct_expect_put(exp);
 	return err;
 }
@@ -3008,11 +2931,7 @@
 
 static int ctnetlink_exp_dump_tuple(struct sk_buff *skb,
 				    const struct nf_conntrack_tuple *tuple,
-<<<<<<< HEAD
-				    enum ctattr_expect type)
-=======
 				    u32 type)
->>>>>>> 24b8d41d
 {
 	struct nlattr *nest_parms;
 
@@ -3262,13 +3181,8 @@
 	last = (struct nf_conntrack_expect *)cb->args[1];
 	for (; cb->args[0] < nf_ct_expect_hsize; cb->args[0]++) {
 restart:
-<<<<<<< HEAD
-		hlist_for_each_entry(exp, &nf_ct_expect_hash[cb->args[0]],
-				     hnode) {
-=======
 		hlist_for_each_entry_rcu(exp, &nf_ct_expect_hash[cb->args[0]],
 					 hnode) {
->>>>>>> 24b8d41d
 			if (l3proto && exp->tuple.src.l3num != l3proto)
 				continue;
 
@@ -3544,49 +3458,6 @@
 	} else if (cda[CTA_EXPECT_HELP_NAME]) {
 		char *name = nla_data(cda[CTA_EXPECT_HELP_NAME]);
 
-<<<<<<< HEAD
-		/* delete all expectations for this helper */
-		spin_lock_bh(&nf_conntrack_expect_lock);
-		for (i = 0; i < nf_ct_expect_hsize; i++) {
-			hlist_for_each_entry_safe(exp, next,
-						  &nf_ct_expect_hash[i],
-						  hnode) {
-
-				if (!net_eq(nf_ct_exp_net(exp), net))
-					continue;
-
-				m_help = nfct_help(exp->master);
-				if (!strcmp(m_help->helper->name, name) &&
-				    del_timer(&exp->timeout)) {
-					nf_ct_unlink_expect_report(exp,
-							NETLINK_CB(skb).portid,
-							nlmsg_report(nlh));
-					nf_ct_expect_put(exp);
-				}
-			}
-		}
-		spin_unlock_bh(&nf_conntrack_expect_lock);
-	} else {
-		/* This basically means we have to flush everything*/
-		spin_lock_bh(&nf_conntrack_expect_lock);
-		for (i = 0; i < nf_ct_expect_hsize; i++) {
-			hlist_for_each_entry_safe(exp, next,
-						  &nf_ct_expect_hash[i],
-						  hnode) {
-
-				if (!net_eq(nf_ct_exp_net(exp), net))
-					continue;
-
-				if (del_timer(&exp->timeout)) {
-					nf_ct_unlink_expect_report(exp,
-							NETLINK_CB(skb).portid,
-							nlmsg_report(nlh));
-					nf_ct_expect_put(exp);
-				}
-			}
-		}
-		spin_unlock_bh(&nf_conntrack_expect_lock);
-=======
 		nf_ct_expect_iterate_net(net, expect_iter_name, name,
 					 NETLINK_CB(skb).portid,
 					 nlmsg_report(nlh));
@@ -3595,7 +3466,6 @@
 		nf_ct_expect_iterate_net(net, expect_iter_all, NULL,
 					 NETLINK_CB(skb).portid,
 					 nlmsg_report(nlh));
->>>>>>> 24b8d41d
 	}
 
 	return 0;
