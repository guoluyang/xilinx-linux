// SPDX-License-Identifier: GPL-2.0-only
#include <linux/kernel.h>
#include <linux/init.h>
#include <linux/module.h>
#include <linux/proc_fs.h>
#include <linux/skbuff.h>
#include <linux/netfilter.h>
#include <linux/seq_file.h>
#include <net/protocol.h>
#include <net/netfilter/nf_log.h>

#include "nf_internals.h"

/* Internal logging interface, which relies on the real
   LOG target modules */

#define NFLOGGER_NAME_LEN		64

int sysctl_nf_log_all_netns __read_mostly;
EXPORT_SYMBOL(sysctl_nf_log_all_netns);

static struct nf_logger __rcu *loggers[NFPROTO_NUMPROTO][NF_LOG_TYPE_MAX] __read_mostly;
static DEFINE_MUTEX(nf_log_mutex);

#define nft_log_dereference(logger) \
	rcu_dereference_protected(logger, lockdep_is_held(&nf_log_mutex))

static struct nf_logger *__find_logger(int pf, const char *str_logger)
{
	struct nf_logger *log;
	int i;

	for (i = 0; i < NF_LOG_TYPE_MAX; i++) {
		if (loggers[pf][i] == NULL)
			continue;

		log = nft_log_dereference(loggers[pf][i]);
		if (!strncasecmp(str_logger, log->name, strlen(log->name)))
			return log;
	}

	return NULL;
}

int nf_log_set(struct net *net, u_int8_t pf, const struct nf_logger *logger)
{
	const struct nf_logger *log;

	if (pf == NFPROTO_UNSPEC || pf >= ARRAY_SIZE(net->nf.nf_loggers))
		return -EOPNOTSUPP;

	mutex_lock(&nf_log_mutex);
	log = nft_log_dereference(net->nf.nf_loggers[pf]);
	if (log == NULL)
		rcu_assign_pointer(net->nf.nf_loggers[pf], logger);

	mutex_unlock(&nf_log_mutex);

	return 0;
}
EXPORT_SYMBOL(nf_log_set);

void nf_log_unset(struct net *net, const struct nf_logger *logger)
{
	int i;
	const struct nf_logger *log;

	mutex_lock(&nf_log_mutex);
	for (i = 0; i < NFPROTO_NUMPROTO; i++) {
		log = nft_log_dereference(net->nf.nf_loggers[i]);
		if (log == logger)
			RCU_INIT_POINTER(net->nf.nf_loggers[i], NULL);
	}
	mutex_unlock(&nf_log_mutex);
}
EXPORT_SYMBOL(nf_log_unset);

/* return EEXIST if the same logger is registered, 0 on success. */
int nf_log_register(u_int8_t pf, struct nf_logger *logger)
{
	int i;
	int ret = 0;

	if (pf >= ARRAY_SIZE(init_net.nf.nf_loggers))
		return -EINVAL;

	mutex_lock(&nf_log_mutex);

	if (pf == NFPROTO_UNSPEC) {
		for (i = NFPROTO_UNSPEC; i < NFPROTO_NUMPROTO; i++) {
			if (rcu_access_pointer(loggers[i][logger->type])) {
				ret = -EEXIST;
				goto unlock;
			}
		}
		for (i = NFPROTO_UNSPEC; i < NFPROTO_NUMPROTO; i++)
			rcu_assign_pointer(loggers[i][logger->type], logger);
	} else {
		if (rcu_access_pointer(loggers[pf][logger->type])) {
			ret = -EEXIST;
			goto unlock;
		}
		rcu_assign_pointer(loggers[pf][logger->type], logger);
	}

unlock:
	mutex_unlock(&nf_log_mutex);
	return ret;
}
EXPORT_SYMBOL(nf_log_register);

void nf_log_unregister(struct nf_logger *logger)
{
	const struct nf_logger *log;
	int i;

	mutex_lock(&nf_log_mutex);
	for (i = 0; i < NFPROTO_NUMPROTO; i++) {
		log = nft_log_dereference(loggers[i][logger->type]);
		if (log == logger)
			RCU_INIT_POINTER(loggers[i][logger->type], NULL);
	}
	mutex_unlock(&nf_log_mutex);
	synchronize_rcu();
}
EXPORT_SYMBOL(nf_log_unregister);

int nf_log_bind_pf(struct net *net, u_int8_t pf,
		   const struct nf_logger *logger)
{
	if (pf >= ARRAY_SIZE(net->nf.nf_loggers))
		return -EINVAL;
	mutex_lock(&nf_log_mutex);
	if (__find_logger(pf, logger->name) == NULL) {
		mutex_unlock(&nf_log_mutex);
		return -ENOENT;
	}
	rcu_assign_pointer(net->nf.nf_loggers[pf], logger);
	mutex_unlock(&nf_log_mutex);
	return 0;
}
EXPORT_SYMBOL(nf_log_bind_pf);

void nf_log_unbind_pf(struct net *net, u_int8_t pf)
{
	if (pf >= ARRAY_SIZE(net->nf.nf_loggers))
		return;
	mutex_lock(&nf_log_mutex);
	RCU_INIT_POINTER(net->nf.nf_loggers[pf], NULL);
	mutex_unlock(&nf_log_mutex);
}
EXPORT_SYMBOL(nf_log_unbind_pf);

void nf_logger_request_module(int pf, enum nf_log_type type)
{
	if (loggers[pf][type] == NULL)
		request_module("nf-logger-%u-%u", pf, type);
}
EXPORT_SYMBOL_GPL(nf_logger_request_module);

int nf_logger_find_get(int pf, enum nf_log_type type)
{
	struct nf_logger *logger;
	int ret = -ENOENT;

	if (pf == NFPROTO_INET) {
		ret = nf_logger_find_get(NFPROTO_IPV4, type);
		if (ret < 0)
			return ret;

		ret = nf_logger_find_get(NFPROTO_IPV6, type);
		if (ret < 0) {
			nf_logger_put(NFPROTO_IPV4, type);
			return ret;
		}

		return 0;
	}

	if (rcu_access_pointer(loggers[pf][type]) == NULL)
		request_module("nf-logger-%u-%u", pf, type);

	rcu_read_lock();
	logger = rcu_dereference(loggers[pf][type]);
	if (logger == NULL)
		goto out;

	if (try_module_get(logger->me))
		ret = 0;
out:
	rcu_read_unlock();
	return ret;
}
EXPORT_SYMBOL_GPL(nf_logger_find_get);

void nf_logger_put(int pf, enum nf_log_type type)
{
	struct nf_logger *logger;

	if (pf == NFPROTO_INET) {
		nf_logger_put(NFPROTO_IPV4, type);
		nf_logger_put(NFPROTO_IPV6, type);
		return;
	}

	BUG_ON(loggers[pf][type] == NULL);

	rcu_read_lock();
	logger = rcu_dereference(loggers[pf][type]);
	module_put(logger->me);
	rcu_read_unlock();
}
EXPORT_SYMBOL_GPL(nf_logger_put);

void nf_log_packet(struct net *net,
		   u_int8_t pf,
		   unsigned int hooknum,
		   const struct sk_buff *skb,
		   const struct net_device *in,
		   const struct net_device *out,
		   const struct nf_loginfo *loginfo,
		   const char *fmt, ...)
{
	va_list args;
	char prefix[NF_LOG_PREFIXLEN];
	const struct nf_logger *logger;

	rcu_read_lock();
	if (loginfo != NULL)
		logger = rcu_dereference(loggers[pf][loginfo->type]);
	else
		logger = rcu_dereference(net->nf.nf_loggers[pf]);

	if (logger) {
		va_start(args, fmt);
		vsnprintf(prefix, sizeof(prefix), fmt, args);
		va_end(args);
		logger->logfn(net, pf, hooknum, skb, in, out, loginfo, prefix);
	}
	rcu_read_unlock();
}
EXPORT_SYMBOL(nf_log_packet);

void nf_log_trace(struct net *net,
		  u_int8_t pf,
		  unsigned int hooknum,
		  const struct sk_buff *skb,
		  const struct net_device *in,
		  const struct net_device *out,
		  const struct nf_loginfo *loginfo, const char *fmt, ...)
{
	va_list args;
	char prefix[NF_LOG_PREFIXLEN];
	const struct nf_logger *logger;

	rcu_read_lock();
	logger = rcu_dereference(net->nf.nf_loggers[pf]);
	if (logger) {
		va_start(args, fmt);
		vsnprintf(prefix, sizeof(prefix), fmt, args);
		va_end(args);
		logger->logfn(net, pf, hooknum, skb, in, out, loginfo, prefix);
	}
	rcu_read_unlock();
}
EXPORT_SYMBOL(nf_log_trace);

#define S_SIZE (1024 - (sizeof(unsigned int) + 1))

struct nf_log_buf {
	unsigned int	count;
	char		buf[S_SIZE + 1];
};
static struct nf_log_buf emergency, *emergency_ptr = &emergency;

__printf(2, 3) int nf_log_buf_add(struct nf_log_buf *m, const char *f, ...)
{
	va_list args;
	int len;

	if (likely(m->count < S_SIZE)) {
		va_start(args, f);
		len = vsnprintf(m->buf + m->count, S_SIZE - m->count, f, args);
		va_end(args);
		if (likely(m->count + len < S_SIZE)) {
			m->count += len;
			return 0;
		}
	}
	m->count = S_SIZE;
	printk_once(KERN_ERR KBUILD_MODNAME " please increase S_SIZE\n");
	return -1;
}
EXPORT_SYMBOL_GPL(nf_log_buf_add);

struct nf_log_buf *nf_log_buf_open(void)
{
	struct nf_log_buf *m = kmalloc(sizeof(*m), GFP_ATOMIC);

	if (unlikely(!m)) {
		local_bh_disable();
		do {
			m = xchg(&emergency_ptr, NULL);
		} while (!m);
	}
	m->count = 0;
	return m;
}
EXPORT_SYMBOL_GPL(nf_log_buf_open);

void nf_log_buf_close(struct nf_log_buf *m)
{
	m->buf[m->count] = 0;
	printk("%s\n", m->buf);

	if (likely(m != &emergency))
		kfree(m);
	else {
		emergency_ptr = m;
		local_bh_enable();
	}
}
EXPORT_SYMBOL_GPL(nf_log_buf_close);

#ifdef CONFIG_PROC_FS
static void *seq_start(struct seq_file *seq, loff_t *pos)
{
	struct net *net = seq_file_net(seq);

	mutex_lock(&nf_log_mutex);

	if (*pos >= ARRAY_SIZE(net->nf.nf_loggers))
		return NULL;

	return pos;
}

static void *seq_next(struct seq_file *s, void *v, loff_t *pos)
{
	struct net *net = seq_file_net(s);

	(*pos)++;

	if (*pos >= ARRAY_SIZE(net->nf.nf_loggers))
		return NULL;

	return pos;
}

static void seq_stop(struct seq_file *s, void *v)
{
	mutex_unlock(&nf_log_mutex);
}

static int seq_show(struct seq_file *s, void *v)
{
	loff_t *pos = v;
	const struct nf_logger *logger;
	int i;
	struct net *net = seq_file_net(s);

	logger = nft_log_dereference(net->nf.nf_loggers[*pos]);

	if (!logger)
		seq_printf(s, "%2lld NONE (", *pos);
	else
		seq_printf(s, "%2lld %s (", *pos, logger->name);

	if (seq_has_overflowed(s))
		return -ENOSPC;

	for (i = 0; i < NF_LOG_TYPE_MAX; i++) {
		if (loggers[*pos][i] == NULL)
			continue;

		logger = nft_log_dereference(loggers[*pos][i]);
		seq_puts(s, logger->name);
		if (i == 0 && loggers[*pos][i + 1] != NULL)
			seq_puts(s, ",");

		if (seq_has_overflowed(s))
			return -ENOSPC;
	}

	seq_puts(s, ")\n");

	if (seq_has_overflowed(s))
		return -ENOSPC;
	return 0;
}

static const struct seq_operations nflog_seq_ops = {
	.start	= seq_start,
	.next	= seq_next,
	.stop	= seq_stop,
	.show	= seq_show,
};
#endif /* PROC_FS */

#ifdef CONFIG_SYSCTL
static char nf_log_sysctl_fnames[NFPROTO_NUMPROTO-NFPROTO_UNSPEC][3];
static struct ctl_table nf_log_sysctl_table[NFPROTO_NUMPROTO+1];
static struct ctl_table_header *nf_log_sysctl_fhdr;

static struct ctl_table nf_log_sysctl_ftable[] = {
	{
		.procname	= "nf_log_all_netns",
		.data		= &sysctl_nf_log_all_netns,
		.maxlen		= sizeof(sysctl_nf_log_all_netns),
		.mode		= 0644,
		.proc_handler	= proc_dointvec,
	},
	{ }
};

static int nf_log_proc_dostring(struct ctl_table *table, int write,
			 void *buffer, size_t *lenp, loff_t *ppos)
{
	const struct nf_logger *logger;
	char buf[NFLOGGER_NAME_LEN];
	int r = 0;
	int tindex = (unsigned long)table->extra1;
	struct net *net = table->extra2;

	if (write) {
		struct ctl_table tmp = *table;

<<<<<<< HEAD
=======
		/* proc_dostring() can append to existing strings, so we need to
		 * initialize it as an empty string.
		 */
		buf[0] = '\0';
>>>>>>> 24b8d41d
		tmp.data = buf;
		r = proc_dostring(&tmp, write, buffer, lenp, ppos);
		if (r)
			return r;

		if (!strcmp(buf, "NONE")) {
			nf_log_unbind_pf(net, tindex);
			return 0;
		}
		mutex_lock(&nf_log_mutex);
		logger = __find_logger(tindex, buf);
		if (logger == NULL) {
			mutex_unlock(&nf_log_mutex);
			return -ENOENT;
		}
		rcu_assign_pointer(net->nf.nf_loggers[tindex], logger);
		mutex_unlock(&nf_log_mutex);
	} else {
		struct ctl_table tmp = *table;

		tmp.data = buf;
		mutex_lock(&nf_log_mutex);
		logger = nft_log_dereference(net->nf.nf_loggers[tindex]);
		if (!logger)
			strlcpy(buf, "NONE", sizeof(buf));
		else
			strlcpy(buf, logger->name, sizeof(buf));
		mutex_unlock(&nf_log_mutex);
		r = proc_dostring(&tmp, write, buffer, lenp, ppos);
	}

	return r;
}

static int netfilter_log_sysctl_init(struct net *net)
{
	int i;
	struct ctl_table *table;

	table = nf_log_sysctl_table;
	if (!net_eq(net, &init_net)) {
		table = kmemdup(nf_log_sysctl_table,
				 sizeof(nf_log_sysctl_table),
				 GFP_KERNEL);
		if (!table)
			goto err_alloc;
	} else {
		for (i = NFPROTO_UNSPEC; i < NFPROTO_NUMPROTO; i++) {
			snprintf(nf_log_sysctl_fnames[i],
				 3, "%d", i);
			nf_log_sysctl_table[i].procname	=
				nf_log_sysctl_fnames[i];
			nf_log_sysctl_table[i].maxlen = NFLOGGER_NAME_LEN;
			nf_log_sysctl_table[i].mode = 0644;
			nf_log_sysctl_table[i].proc_handler =
				nf_log_proc_dostring;
			nf_log_sysctl_table[i].extra1 =
				(void *)(unsigned long) i;
		}
		nf_log_sysctl_fhdr = register_net_sysctl(net, "net/netfilter",
							 nf_log_sysctl_ftable);
		if (!nf_log_sysctl_fhdr)
			goto err_freg;
	}

	for (i = NFPROTO_UNSPEC; i < NFPROTO_NUMPROTO; i++)
		table[i].extra2 = net;

	net->nf.nf_log_dir_header = register_net_sysctl(net,
						"net/netfilter/nf_log",
						table);
	if (!net->nf.nf_log_dir_header)
		goto err_reg;

	return 0;

err_reg:
	if (!net_eq(net, &init_net))
		kfree(table);
	else
		unregister_net_sysctl_table(nf_log_sysctl_fhdr);
err_freg:
err_alloc:
	return -ENOMEM;
}

static void netfilter_log_sysctl_exit(struct net *net)
{
	struct ctl_table *table;

	table = net->nf.nf_log_dir_header->ctl_table_arg;
	unregister_net_sysctl_table(net->nf.nf_log_dir_header);
	if (!net_eq(net, &init_net))
		kfree(table);
	else
		unregister_net_sysctl_table(nf_log_sysctl_fhdr);
}
#else
static int netfilter_log_sysctl_init(struct net *net)
{
	return 0;
}

static void netfilter_log_sysctl_exit(struct net *net)
{
}
#endif /* CONFIG_SYSCTL */

static int __net_init nf_log_net_init(struct net *net)
{
	int ret = -ENOMEM;

#ifdef CONFIG_PROC_FS
	if (!proc_create_net("nf_log", 0444, net->nf.proc_netfilter,
			&nflog_seq_ops, sizeof(struct seq_net_private)))
		return ret;
#endif
	ret = netfilter_log_sysctl_init(net);
	if (ret < 0)
		goto out_sysctl;

	return 0;

out_sysctl:
#ifdef CONFIG_PROC_FS
	remove_proc_entry("nf_log", net->nf.proc_netfilter);
#endif
	return ret;
}

static void __net_exit nf_log_net_exit(struct net *net)
{
	netfilter_log_sysctl_exit(net);
#ifdef CONFIG_PROC_FS
	remove_proc_entry("nf_log", net->nf.proc_netfilter);
#endif
}

static struct pernet_operations nf_log_net_ops = {
	.init = nf_log_net_init,
	.exit = nf_log_net_exit,
};

int __init netfilter_log_init(void)
{
	return register_pernet_subsys(&nf_log_net_ops);
}<|MERGE_RESOLUTION|>--- conflicted
+++ resolved
@@ -425,13 +425,10 @@
 	if (write) {
 		struct ctl_table tmp = *table;
 
-<<<<<<< HEAD
-=======
 		/* proc_dostring() can append to existing strings, so we need to
 		 * initialize it as an empty string.
 		 */
 		buf[0] = '\0';
->>>>>>> 24b8d41d
 		tmp.data = buf;
 		r = proc_dostring(&tmp, write, buffer, lenp, ppos);
 		if (r)
