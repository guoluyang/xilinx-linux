--- conflicted
+++ resolved
@@ -45,107 +45,6 @@
  *     then local services could intercept traffic going through the
  *     box.
  */
-<<<<<<< HEAD
-static struct sock *
-xt_socket_get_sock_v4(struct net *net, struct sk_buff *skb, const int doff,
-		      const u8 protocol,
-		      const __be32 saddr, const __be32 daddr,
-		      const __be16 sport, const __be16 dport,
-		      const struct net_device *in)
-{
-	switch (protocol) {
-	case IPPROTO_TCP:
-		return inet_lookup(net, &tcp_hashinfo, skb, doff,
-				   saddr, sport, daddr, dport,
-				   in->ifindex);
-	case IPPROTO_UDP:
-		return udp4_lib_lookup(net, saddr, sport, daddr, dport,
-				       in->ifindex);
-	}
-	return NULL;
-}
-
-static bool xt_socket_sk_is_transparent(struct sock *sk)
-{
-	switch (sk->sk_state) {
-	case TCP_TIME_WAIT:
-		return inet_twsk(sk)->tw_transparent;
-
-	case TCP_NEW_SYN_RECV:
-		return inet_rsk(inet_reqsk(sk))->no_srccheck;
-
-	default:
-		return inet_sk(sk)->transparent;
-	}
-}
-
-static struct sock *xt_socket_lookup_slow_v4(struct net *net,
-					     const struct sk_buff *skb,
-					     const struct net_device *indev)
-{
-	const struct iphdr *iph = ip_hdr(skb);
-	struct sk_buff *data_skb = NULL;
-	int doff = 0;
-	__be32 uninitialized_var(daddr), uninitialized_var(saddr);
-	__be16 uninitialized_var(dport), uninitialized_var(sport);
-	u8 uninitialized_var(protocol);
-#ifdef XT_SOCKET_HAVE_CONNTRACK
-	struct nf_conn const *ct;
-	enum ip_conntrack_info ctinfo;
-#endif
-
-	if (iph->protocol == IPPROTO_UDP || iph->protocol == IPPROTO_TCP) {
-		struct udphdr _hdr, *hp;
-
-		hp = skb_header_pointer(skb, ip_hdrlen(skb),
-					sizeof(_hdr), &_hdr);
-		if (hp == NULL)
-			return NULL;
-
-		protocol = iph->protocol;
-		saddr = iph->saddr;
-		sport = hp->source;
-		daddr = iph->daddr;
-		dport = hp->dest;
-		data_skb = (struct sk_buff *)skb;
-		doff = iph->protocol == IPPROTO_TCP ?
-			ip_hdrlen(skb) + __tcp_hdrlen((struct tcphdr *)hp) :
-			ip_hdrlen(skb) + sizeof(*hp);
-
-	} else if (iph->protocol == IPPROTO_ICMP) {
-		if (extract_icmp4_fields(skb, &protocol, &saddr, &daddr,
-					 &sport, &dport))
-			return NULL;
-	} else {
-		return NULL;
-	}
-
-#ifdef XT_SOCKET_HAVE_CONNTRACK
-	/* Do the lookup with the original socket address in
-	 * case this is a reply packet of an established
-	 * SNAT-ted connection.
-	 */
-	ct = nf_ct_get(skb, &ctinfo);
-	if (ct && !nf_ct_is_untracked(ct) &&
-	    ((iph->protocol != IPPROTO_ICMP &&
-	      ctinfo == IP_CT_ESTABLISHED_REPLY) ||
-	     (iph->protocol == IPPROTO_ICMP &&
-	      ctinfo == IP_CT_RELATED_REPLY)) &&
-	    (ct->status & IPS_SRC_NAT_DONE)) {
-
-		daddr = ct->tuplehash[IP_CT_DIR_ORIGINAL].tuple.src.u3.ip;
-		dport = (iph->protocol == IPPROTO_TCP) ?
-			ct->tuplehash[IP_CT_DIR_ORIGINAL].tuple.src.u.tcp.port :
-			ct->tuplehash[IP_CT_DIR_ORIGINAL].tuple.src.u.udp.port;
-	}
-#endif
-
-	return xt_socket_get_sock_v4(net, data_skb, doff, protocol, saddr,
-				     daddr, sport, dport, indev);
-}
-
-=======
->>>>>>> 24b8d41d
 static bool
 socket_match(const struct sk_buff *skb, struct xt_action_param *par,
 	     const struct xt_socket_mtinfo1 *info)
