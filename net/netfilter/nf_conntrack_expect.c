--- conflicted
+++ resolved
@@ -102,8 +102,6 @@
 	       nf_ct_zone_equal_any(i->master, zone);
 }
 
-<<<<<<< HEAD
-=======
 bool nf_ct_remove_expect(struct nf_conntrack_expect *exp)
 {
 	if (del_timer(&exp->timeout)) {
@@ -115,7 +113,6 @@
 }
 EXPORT_SYMBOL_GPL(nf_ct_remove_expect);
 
->>>>>>> 24b8d41d
 struct nf_conntrack_expect *
 __nf_ct_expect_find(struct net *net,
 		    const struct nf_conntrack_zone *zone,
@@ -377,17 +374,7 @@
 	unsigned int h = nf_ct_expect_dst_hash(net, &exp->tuple);
 
 	/* two references : one for hash insert, one for the timer */
-<<<<<<< HEAD
-	atomic_add(2, &exp->use);
-
-	hlist_add_head(&exp->lnode, &master_help->expectations);
-	master_help->expecting[exp->class]++;
-
-	hlist_add_head_rcu(&exp->hnode, &nf_ct_expect_hash[h]);
-	net->ct.expect_count++;
-=======
 	refcount_add(2, &exp->use);
->>>>>>> 24b8d41d
 
 	timer_setup(&exp->timeout, nf_ct_expectation_timed_out, 0);
 	helper = rcu_dereference_protected(master_help->helper,
@@ -442,12 +429,6 @@
 	}
 	h = nf_ct_expect_dst_hash(net, &expect->tuple);
 	hlist_for_each_entry_safe(i, next, &nf_ct_expect_hash[h], hnode) {
-<<<<<<< HEAD
-		if (expect_matches(i, expect)) {
-			if (del_timer(&i->timeout)) {
-				nf_ct_unlink_expect(i);
-				nf_ct_expect_put(i);
-=======
 		if (master_matches(i, expect, flags) &&
 		    expect_matches(i, expect)) {
 			if (i->class != expect->class ||
@@ -455,7 +436,6 @@
 				return -EALREADY;
 
 			if (nf_ct_remove_expect(i))
->>>>>>> 24b8d41d
 				break;
 		} else if (expect_clash(i, expect)) {
 			ret = -EBUSY;
@@ -742,9 +722,5 @@
 {
 	rcu_barrier(); /* Wait for call_rcu() before destroy */
 	kmem_cache_destroy(nf_ct_expect_cachep);
-<<<<<<< HEAD
-	nf_ct_free_hashtable(nf_ct_expect_hash, nf_ct_expect_hsize);
-=======
 	kvfree(nf_ct_expect_hash);
->>>>>>> 24b8d41d
 }