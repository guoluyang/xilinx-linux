// SPDX-License-Identifier: GPL-2.0-only
/* (C) 1999-2001 Paul `Rusty' Russell
 * (C) 2002-2004 Netfilter Core Team <coreteam@netfilter.org>
 * (C) 2002-2013 Jozsef Kadlecsik <kadlec@netfilter.org>
 * (C) 2006-2012 Patrick McHardy <kaber@trash.net>
 */

#include <linux/types.h>
#include <linux/timer.h>
#include <linux/module.h>
#include <linux/in.h>
#include <linux/tcp.h>
#include <linux/spinlock.h>
#include <linux/skbuff.h>
#include <linux/ipv6.h>
#include <net/ip6_checksum.h>
#include <asm/unaligned.h>

#include <net/tcp.h>

#include <linux/netfilter.h>
#include <linux/netfilter_ipv4.h>
#include <linux/netfilter_ipv6.h>
#include <net/netfilter/nf_conntrack.h>
#include <net/netfilter/nf_conntrack_l4proto.h>
#include <net/netfilter/nf_conntrack_ecache.h>
#include <net/netfilter/nf_conntrack_seqadj.h>
#include <net/netfilter/nf_conntrack_synproxy.h>
#include <net/netfilter/nf_conntrack_timeout.h>
#include <net/netfilter/nf_log.h>
#include <net/netfilter/ipv4/nf_conntrack_ipv4.h>
#include <net/netfilter/ipv6/nf_conntrack_ipv6.h>

/* "Be conservative in what you do,
    be liberal in what you accept from others."
    If it's non-zero, we mark only out of window RST segments as INVALID. */
static int nf_ct_tcp_be_liberal __read_mostly = 0;

/* If it is set to zero, we disable picking up already established
   connections. */
static int nf_ct_tcp_loose __read_mostly = 1;

/* Max number of the retransmitted packets without receiving an (acceptable)
   ACK from the destination. If this number is reached, a shorter timer
   will be started. */
static int nf_ct_tcp_max_retrans __read_mostly = 3;

  /* FIXME: Examine ipfilter's timeouts and conntrack transitions more
     closely.  They're more complex. --RR */

static const char *const tcp_conntrack_names[] = {
	"NONE",
	"SYN_SENT",
	"SYN_RECV",
	"ESTABLISHED",
	"FIN_WAIT",
	"CLOSE_WAIT",
	"LAST_ACK",
	"TIME_WAIT",
	"CLOSE",
	"SYN_SENT2",
};

#define SECS * HZ
#define MINS * 60 SECS
#define HOURS * 60 MINS
#define DAYS * 24 HOURS

static const unsigned int tcp_timeouts[TCP_CONNTRACK_TIMEOUT_MAX] = {
	[TCP_CONNTRACK_SYN_SENT]	= 2 MINS,
	[TCP_CONNTRACK_SYN_RECV]	= 60 SECS,
	[TCP_CONNTRACK_ESTABLISHED]	= 5 DAYS,
	[TCP_CONNTRACK_FIN_WAIT]	= 2 MINS,
	[TCP_CONNTRACK_CLOSE_WAIT]	= 60 SECS,
	[TCP_CONNTRACK_LAST_ACK]	= 30 SECS,
	[TCP_CONNTRACK_TIME_WAIT]	= 2 MINS,
	[TCP_CONNTRACK_CLOSE]		= 10 SECS,
	[TCP_CONNTRACK_SYN_SENT2]	= 2 MINS,
/* RFC1122 says the R2 limit should be at least 100 seconds.
   Linux uses 15 packets as limit, which corresponds
   to ~13-30min depending on RTO. */
	[TCP_CONNTRACK_RETRANS]		= 5 MINS,
	[TCP_CONNTRACK_UNACK]		= 5 MINS,
};

#define sNO TCP_CONNTRACK_NONE
#define sSS TCP_CONNTRACK_SYN_SENT
#define sSR TCP_CONNTRACK_SYN_RECV
#define sES TCP_CONNTRACK_ESTABLISHED
#define sFW TCP_CONNTRACK_FIN_WAIT
#define sCW TCP_CONNTRACK_CLOSE_WAIT
#define sLA TCP_CONNTRACK_LAST_ACK
#define sTW TCP_CONNTRACK_TIME_WAIT
#define sCL TCP_CONNTRACK_CLOSE
#define sS2 TCP_CONNTRACK_SYN_SENT2
#define sIV TCP_CONNTRACK_MAX
#define sIG TCP_CONNTRACK_IGNORE

/* What TCP flags are set from RST/SYN/FIN/ACK. */
enum tcp_bit_set {
	TCP_SYN_SET,
	TCP_SYNACK_SET,
	TCP_FIN_SET,
	TCP_ACK_SET,
	TCP_RST_SET,
	TCP_NONE_SET,
};

/*
 * The TCP state transition table needs a few words...
 *
 * We are the man in the middle. All the packets go through us
 * but might get lost in transit to the destination.
 * It is assumed that the destinations can't receive segments
 * we haven't seen.
 *
 * The checked segment is in window, but our windows are *not*
 * equivalent with the ones of the sender/receiver. We always
 * try to guess the state of the current sender.
 *
 * The meaning of the states are:
 *
 * NONE:	initial state
 * SYN_SENT:	SYN-only packet seen
 * SYN_SENT2:	SYN-only packet seen from reply dir, simultaneous open
 * SYN_RECV:	SYN-ACK packet seen
 * ESTABLISHED:	ACK packet seen
 * FIN_WAIT:	FIN packet seen
 * CLOSE_WAIT:	ACK seen (after FIN)
 * LAST_ACK:	FIN seen (after FIN)
 * TIME_WAIT:	last ACK seen
 * CLOSE:	closed connection (RST)
 *
 * Packets marked as IGNORED (sIG):
 *	if they may be either invalid or valid
 *	and the receiver may send back a connection
 *	closing RST or a SYN/ACK.
 *
 * Packets marked as INVALID (sIV):
 *	if we regard them as truly invalid packets
 */
static const u8 tcp_conntracks[2][6][TCP_CONNTRACK_MAX] = {
	{
/* ORIGINAL */
/* 	     sNO, sSS, sSR, sES, sFW, sCW, sLA, sTW, sCL, sS2	*/
/*syn*/	   { sSS, sSS, sIG, sIG, sIG, sIG, sIG, sSS, sSS, sS2 },
/*
 *	sNO -> sSS	Initialize a new connection
 *	sSS -> sSS	Retransmitted SYN
 *	sS2 -> sS2	Late retransmitted SYN
 *	sSR -> sIG
 *	sES -> sIG	Error: SYNs in window outside the SYN_SENT state
 *			are errors. Receiver will reply with RST
 *			and close the connection.
 *			Or we are not in sync and hold a dead connection.
 *	sFW -> sIG
 *	sCW -> sIG
 *	sLA -> sIG
 *	sTW -> sSS	Reopened connection (RFC 1122).
 *	sCL -> sSS
 */
/* 	     sNO, sSS, sSR, sES, sFW, sCW, sLA, sTW, sCL, sS2	*/
/*synack*/ { sIV, sIV, sSR, sIV, sIV, sIV, sIV, sIV, sIV, sSR },
/*
 *	sNO -> sIV	Too late and no reason to do anything
 *	sSS -> sIV	Client can't send SYN and then SYN/ACK
 *	sS2 -> sSR	SYN/ACK sent to SYN2 in simultaneous open
 *	sSR -> sSR	Late retransmitted SYN/ACK in simultaneous open
 *	sES -> sIV	Invalid SYN/ACK packets sent by the client
 *	sFW -> sIV
 *	sCW -> sIV
 *	sLA -> sIV
 *	sTW -> sIV
 *	sCL -> sIV
 */
/* 	     sNO, sSS, sSR, sES, sFW, sCW, sLA, sTW, sCL, sS2	*/
/*fin*/    { sIV, sIV, sFW, sFW, sLA, sLA, sLA, sTW, sCL, sIV },
/*
 *	sNO -> sIV	Too late and no reason to do anything...
 *	sSS -> sIV	Client migth not send FIN in this state:
 *			we enforce waiting for a SYN/ACK reply first.
 *	sS2 -> sIV
 *	sSR -> sFW	Close started.
 *	sES -> sFW
 *	sFW -> sLA	FIN seen in both directions, waiting for
 *			the last ACK.
 *			Migth be a retransmitted FIN as well...
 *	sCW -> sLA
 *	sLA -> sLA	Retransmitted FIN. Remain in the same state.
 *	sTW -> sTW
 *	sCL -> sCL
 */
/* 	     sNO, sSS, sSR, sES, sFW, sCW, sLA, sTW, sCL, sS2	*/
/*ack*/	   { sES, sIV, sES, sES, sCW, sCW, sTW, sTW, sCL, sIV },
/*
 *	sNO -> sES	Assumed.
 *	sSS -> sIV	ACK is invalid: we haven't seen a SYN/ACK yet.
 *	sS2 -> sIV
 *	sSR -> sES	Established state is reached.
 *	sES -> sES	:-)
 *	sFW -> sCW	Normal close request answered by ACK.
 *	sCW -> sCW
 *	sLA -> sTW	Last ACK detected (RFC5961 challenged)
 *	sTW -> sTW	Retransmitted last ACK. Remain in the same state.
 *	sCL -> sCL
 */
/* 	     sNO, sSS, sSR, sES, sFW, sCW, sLA, sTW, sCL, sS2	*/
/*rst*/    { sIV, sCL, sCL, sCL, sCL, sCL, sCL, sCL, sCL, sCL },
/*none*/   { sIV, sIV, sIV, sIV, sIV, sIV, sIV, sIV, sIV, sIV }
	},
	{
/* REPLY */
/* 	     sNO, sSS, sSR, sES, sFW, sCW, sLA, sTW, sCL, sS2	*/
/*syn*/	   { sIV, sS2, sIV, sIV, sIV, sIV, sIV, sSS, sIV, sS2 },
/*
 *	sNO -> sIV	Never reached.
 *	sSS -> sS2	Simultaneous open
 *	sS2 -> sS2	Retransmitted simultaneous SYN
 *	sSR -> sIV	Invalid SYN packets sent by the server
 *	sES -> sIV
 *	sFW -> sIV
 *	sCW -> sIV
 *	sLA -> sIV
 *	sTW -> sSS	Reopened connection, but server may have switched role
 *	sCL -> sIV
 */
/* 	     sNO, sSS, sSR, sES, sFW, sCW, sLA, sTW, sCL, sS2	*/
/*synack*/ { sIV, sSR, sIG, sIG, sIG, sIG, sIG, sIG, sIG, sSR },
/*
 *	sSS -> sSR	Standard open.
 *	sS2 -> sSR	Simultaneous open
 *	sSR -> sIG	Retransmitted SYN/ACK, ignore it.
 *	sES -> sIG	Late retransmitted SYN/ACK?
 *	sFW -> sIG	Might be SYN/ACK answering ignored SYN
 *	sCW -> sIG
 *	sLA -> sIG
 *	sTW -> sIG
 *	sCL -> sIG
 */
/* 	     sNO, sSS, sSR, sES, sFW, sCW, sLA, sTW, sCL, sS2	*/
/*fin*/    { sIV, sIV, sFW, sFW, sLA, sLA, sLA, sTW, sCL, sIV },
/*
 *	sSS -> sIV	Server might not send FIN in this state.
 *	sS2 -> sIV
 *	sSR -> sFW	Close started.
 *	sES -> sFW
 *	sFW -> sLA	FIN seen in both directions.
 *	sCW -> sLA
 *	sLA -> sLA	Retransmitted FIN.
 *	sTW -> sTW
 *	sCL -> sCL
 */
/* 	     sNO, sSS, sSR, sES, sFW, sCW, sLA, sTW, sCL, sS2	*/
/*ack*/	   { sIV, sIG, sSR, sES, sCW, sCW, sTW, sTW, sCL, sIG },
/*
 *	sSS -> sIG	Might be a half-open connection.
 *	sS2 -> sIG
 *	sSR -> sSR	Might answer late resent SYN.
 *	sES -> sES	:-)
 *	sFW -> sCW	Normal close request answered by ACK.
 *	sCW -> sCW
 *	sLA -> sTW	Last ACK detected (RFC5961 challenged)
 *	sTW -> sTW	Retransmitted last ACK.
 *	sCL -> sCL
 */
/* 	     sNO, sSS, sSR, sES, sFW, sCW, sLA, sTW, sCL, sS2	*/
/*rst*/    { sIV, sCL, sCL, sCL, sCL, sCL, sCL, sCL, sCL, sCL },
/*none*/   { sIV, sIV, sIV, sIV, sIV, sIV, sIV, sIV, sIV, sIV }
	}
};

<<<<<<< HEAD
static inline struct nf_tcp_net *tcp_pernet(struct net *net)
{
	return &net->ct.nf_ct_proto.tcp;
}

static bool tcp_pkt_to_tuple(const struct sk_buff *skb, unsigned int dataoff,
			     struct net *net, struct nf_conntrack_tuple *tuple)
{
	const struct tcphdr *hp;
	struct tcphdr _hdr;

	/* Actually only need first 4 bytes to get ports. */
	hp = skb_header_pointer(skb, dataoff, 4, &_hdr);
	if (hp == NULL)
		return false;

	tuple->src.u.tcp.port = hp->source;
	tuple->dst.u.tcp.port = hp->dest;

	return true;
}

static bool tcp_invert_tuple(struct nf_conntrack_tuple *tuple,
			     const struct nf_conntrack_tuple *orig)
{
	tuple->src.u.tcp.port = orig->dst.u.tcp.port;
	tuple->dst.u.tcp.port = orig->src.u.tcp.port;
	return true;
}

/* Print out the per-protocol part of the tuple. */
static void tcp_print_tuple(struct seq_file *s,
			    const struct nf_conntrack_tuple *tuple)
{
	seq_printf(s, "sport=%hu dport=%hu ",
		   ntohs(tuple->src.u.tcp.port),
		   ntohs(tuple->dst.u.tcp.port));
}

/* Print out the private part of the conntrack. */
static void tcp_print_conntrack(struct seq_file *s, struct nf_conn *ct)
{
=======
#ifdef CONFIG_NF_CONNTRACK_PROCFS
/* Print out the private part of the conntrack. */
static void tcp_print_conntrack(struct seq_file *s, struct nf_conn *ct)
{
	if (test_bit(IPS_OFFLOAD_BIT, &ct->status))
		return;

>>>>>>> 24b8d41d
	seq_printf(s, "%s ", tcp_conntrack_names[ct->proto.tcp.state]);
}
#endif

static unsigned int get_conntrack_index(const struct tcphdr *tcph)
{
	if (tcph->rst) return TCP_RST_SET;
	else if (tcph->syn) return (tcph->ack ? TCP_SYNACK_SET : TCP_SYN_SET);
	else if (tcph->fin) return TCP_FIN_SET;
	else if (tcph->ack) return TCP_ACK_SET;
	else return TCP_NONE_SET;
}

/* TCP connection tracking based on 'Real Stateful TCP Packet Filtering
   in IP Filter' by Guido van Rooij.

   http://www.sane.nl/events/sane2000/papers.html
   http://www.darkart.com/mirrors/www.obfuscation.org/ipf/

   The boundaries and the conditions are changed according to RFC793:
   the packet must intersect the window (i.e. segments may be
   after the right or before the left edge) and thus receivers may ACK
   segments after the right edge of the window.

	td_maxend = max(sack + max(win,1)) seen in reply packets
	td_maxwin = max(max(win, 1)) + (sack - ack) seen in sent packets
	td_maxwin += seq + len - sender.td_maxend
			if seq + len > sender.td_maxend
	td_end    = max(seq + len) seen in sent packets

   I.   Upper bound for valid data:	seq <= sender.td_maxend
   II.  Lower bound for valid data:	seq + len >= sender.td_end - receiver.td_maxwin
   III.	Upper bound for valid (s)ack:   sack <= receiver.td_end
   IV.	Lower bound for valid (s)ack:	sack >= receiver.td_end - MAXACKWINDOW

   where sack is the highest right edge of sack block found in the packet
   or ack in the case of packet without SACK option.

   The upper bound limit for a valid (s)ack is not ignored -
   we doesn't have to deal with fragments.
*/

static inline __u32 segment_seq_plus_len(__u32 seq,
					 size_t len,
					 unsigned int dataoff,
					 const struct tcphdr *tcph)
{
	/* XXX Should I use payload length field in IP/IPv6 header ?
	 * - YK */
	return (seq + len - dataoff - tcph->doff*4
		+ (tcph->syn ? 1 : 0) + (tcph->fin ? 1 : 0));
}

/* Fixme: what about big packets? */
#define MAXACKWINCONST			66000
#define MAXACKWINDOW(sender)						\
	((sender)->td_maxwin > MAXACKWINCONST ? (sender)->td_maxwin	\
					      : MAXACKWINCONST)

/*
 * Simplified tcp_parse_options routine from tcp_input.c
 */
static void tcp_options(const struct sk_buff *skb,
			unsigned int dataoff,
			const struct tcphdr *tcph,
			struct ip_ct_tcp_state *state)
{
	unsigned char buff[(15 * 4) - sizeof(struct tcphdr)];
	const unsigned char *ptr;
	int length = (tcph->doff*4) - sizeof(struct tcphdr);

	if (!length)
		return;

	ptr = skb_header_pointer(skb, dataoff + sizeof(struct tcphdr),
				 length, buff);
	BUG_ON(ptr == NULL);

	state->td_scale =
	state->flags = 0;

	while (length > 0) {
		int opcode=*ptr++;
		int opsize;

		switch (opcode) {
		case TCPOPT_EOL:
			return;
		case TCPOPT_NOP:	/* Ref: RFC 793 section 3.1 */
			length--;
			continue;
		default:
			if (length < 2)
				return;
			opsize=*ptr++;
			if (opsize < 2) /* "silly options" */
				return;
			if (opsize > length)
				return;	/* don't parse partial options */

			if (opcode == TCPOPT_SACK_PERM
			    && opsize == TCPOLEN_SACK_PERM)
				state->flags |= IP_CT_TCP_FLAG_SACK_PERM;
			else if (opcode == TCPOPT_WINDOW
				 && opsize == TCPOLEN_WINDOW) {
				state->td_scale = *(u_int8_t *)ptr;

				if (state->td_scale > TCP_MAX_WSCALE)
					state->td_scale = TCP_MAX_WSCALE;

				state->flags |=
					IP_CT_TCP_FLAG_WINDOW_SCALE;
			}
			ptr += opsize - 2;
			length -= opsize;
		}
	}
}

static void tcp_sack(const struct sk_buff *skb, unsigned int dataoff,
                     const struct tcphdr *tcph, __u32 *sack)
{
	unsigned char buff[(15 * 4) - sizeof(struct tcphdr)];
	const unsigned char *ptr;
	int length = (tcph->doff*4) - sizeof(struct tcphdr);
	__u32 tmp;

	if (!length)
		return;

	ptr = skb_header_pointer(skb, dataoff + sizeof(struct tcphdr),
				 length, buff);
	BUG_ON(ptr == NULL);

	/* Fast path for timestamp-only option */
	if (length == TCPOLEN_TSTAMP_ALIGNED
	    && *(__be32 *)ptr == htonl((TCPOPT_NOP << 24)
				       | (TCPOPT_NOP << 16)
				       | (TCPOPT_TIMESTAMP << 8)
				       | TCPOLEN_TIMESTAMP))
		return;

	while (length > 0) {
		int opcode = *ptr++;
		int opsize, i;

		switch (opcode) {
		case TCPOPT_EOL:
			return;
		case TCPOPT_NOP:	/* Ref: RFC 793 section 3.1 */
			length--;
			continue;
		default:
			if (length < 2)
				return;
			opsize = *ptr++;
			if (opsize < 2) /* "silly options" */
				return;
			if (opsize > length)
				return;	/* don't parse partial options */

			if (opcode == TCPOPT_SACK
			    && opsize >= (TCPOLEN_SACK_BASE
					  + TCPOLEN_SACK_PERBLOCK)
			    && !((opsize - TCPOLEN_SACK_BASE)
				 % TCPOLEN_SACK_PERBLOCK)) {
				for (i = 0;
				     i < (opsize - TCPOLEN_SACK_BASE);
				     i += TCPOLEN_SACK_PERBLOCK) {
					tmp = get_unaligned_be32((__be32 *)(ptr+i)+1);

					if (after(tmp, *sack))
						*sack = tmp;
				}
				return;
			}
			ptr += opsize - 2;
			length -= opsize;
		}
	}
}

static bool tcp_in_window(const struct nf_conn *ct,
			  struct ip_ct_tcp *state,
			  enum ip_conntrack_dir dir,
			  unsigned int index,
			  const struct sk_buff *skb,
			  unsigned int dataoff,
			  const struct tcphdr *tcph)
{
	struct net *net = nf_ct_net(ct);
	struct nf_tcp_net *tn = nf_tcp_pernet(net);
	struct ip_ct_tcp_state *sender = &state->seen[dir];
	struct ip_ct_tcp_state *receiver = &state->seen[!dir];
	const struct nf_conntrack_tuple *tuple = &ct->tuplehash[dir].tuple;
	__u32 seq, ack, sack, end, win, swin;
	u16 win_raw;
	s32 receiver_offset;
	bool res, in_recv_win;

	/*
	 * Get the required data from the packet.
	 */
	seq = ntohl(tcph->seq);
	ack = sack = ntohl(tcph->ack_seq);
	win_raw = ntohs(tcph->window);
	win = win_raw;
	end = segment_seq_plus_len(seq, skb->len, dataoff, tcph);

	if (receiver->flags & IP_CT_TCP_FLAG_SACK_PERM)
		tcp_sack(skb, dataoff, tcph, &sack);

	/* Take into account NAT sequence number mangling */
	receiver_offset = nf_ct_seq_offset(ct, !dir, ack - 1);
	ack -= receiver_offset;
	sack -= receiver_offset;

	pr_debug("tcp_in_window: START\n");
	pr_debug("tcp_in_window: ");
	nf_ct_dump_tuple(tuple);
	pr_debug("seq=%u ack=%u+(%d) sack=%u+(%d) win=%u end=%u\n",
		 seq, ack, receiver_offset, sack, receiver_offset, win, end);
	pr_debug("tcp_in_window: sender end=%u maxend=%u maxwin=%u scale=%i "
		 "receiver end=%u maxend=%u maxwin=%u scale=%i\n",
		 sender->td_end, sender->td_maxend, sender->td_maxwin,
		 sender->td_scale,
		 receiver->td_end, receiver->td_maxend, receiver->td_maxwin,
		 receiver->td_scale);

	if (sender->td_maxwin == 0) {
		/*
		 * Initialize sender data.
		 */
		if (tcph->syn) {
			/*
			 * SYN-ACK in reply to a SYN
			 * or SYN from reply direction in simultaneous open.
			 */
			sender->td_end =
			sender->td_maxend = end;
			sender->td_maxwin = (win == 0 ? 1 : win);

			tcp_options(skb, dataoff, tcph, sender);
			/*
			 * RFC 1323:
			 * Both sides must send the Window Scale option
			 * to enable window scaling in either direction.
			 */
			if (!(sender->flags & IP_CT_TCP_FLAG_WINDOW_SCALE
			      && receiver->flags & IP_CT_TCP_FLAG_WINDOW_SCALE))
				sender->td_scale =
				receiver->td_scale = 0;
			if (!tcph->ack)
				/* Simultaneous open */
				return true;
		} else {
			/*
			 * We are in the middle of a connection,
			 * its history is lost for us.
			 * Let's try to use the data from the packet.
			 */
			sender->td_end = end;
			swin = win << sender->td_scale;
			sender->td_maxwin = (swin == 0 ? 1 : swin);
			sender->td_maxend = end + sender->td_maxwin;
			if (receiver->td_maxwin == 0) {
				/* We haven't seen traffic in the other
				 * direction yet but we have to tweak window
				 * tracking to pass III and IV until that
				 * happens.
				 */
				receiver->td_end = receiver->td_maxend = sack;
			} else if (sack == receiver->td_end + 1) {
				/* Likely a reply to a keepalive.
				 * Needed for III.
				 */
				receiver->td_end++;
			}

		}
	} else if (((state->state == TCP_CONNTRACK_SYN_SENT
		     && dir == IP_CT_DIR_ORIGINAL)
		   || (state->state == TCP_CONNTRACK_SYN_RECV
		     && dir == IP_CT_DIR_REPLY))
		   && after(end, sender->td_end)) {
		/*
		 * RFC 793: "if a TCP is reinitialized ... then it need
		 * not wait at all; it must only be sure to use sequence
		 * numbers larger than those recently used."
		 */
		sender->td_end =
		sender->td_maxend = end;
		sender->td_maxwin = (win == 0 ? 1 : win);

		tcp_options(skb, dataoff, tcph, sender);
	}

	if (!(tcph->ack)) {
		/*
		 * If there is no ACK, just pretend it was set and OK.
		 */
		ack = sack = receiver->td_end;
	} else if (((tcp_flag_word(tcph) & (TCP_FLAG_ACK|TCP_FLAG_RST)) ==
		    (TCP_FLAG_ACK|TCP_FLAG_RST))
		   && (ack == 0)) {
		/*
		 * Broken TCP stacks, that set ACK in RST packets as well
		 * with zero ack value.
		 */
		ack = sack = receiver->td_end;
	}

	if (tcph->rst && seq == 0 && state->state == TCP_CONNTRACK_SYN_SENT)
		/*
		 * RST sent answering SYN.
		 */
		seq = end = sender->td_end;

	pr_debug("tcp_in_window: ");
	nf_ct_dump_tuple(tuple);
	pr_debug("seq=%u ack=%u+(%d) sack=%u+(%d) win=%u end=%u\n",
		 seq, ack, receiver_offset, sack, receiver_offset, win, end);
	pr_debug("tcp_in_window: sender end=%u maxend=%u maxwin=%u scale=%i "
		 "receiver end=%u maxend=%u maxwin=%u scale=%i\n",
		 sender->td_end, sender->td_maxend, sender->td_maxwin,
		 sender->td_scale,
		 receiver->td_end, receiver->td_maxend, receiver->td_maxwin,
		 receiver->td_scale);

	/* Is the ending sequence in the receive window (if available)? */
	in_recv_win = !receiver->td_maxwin ||
		      after(end, sender->td_end - receiver->td_maxwin - 1);

	pr_debug("tcp_in_window: I=%i II=%i III=%i IV=%i\n",
		 before(seq, sender->td_maxend + 1),
		 (in_recv_win ? 1 : 0),
		 before(sack, receiver->td_end + 1),
		 after(sack, receiver->td_end - MAXACKWINDOW(sender) - 1));

	if (before(seq, sender->td_maxend + 1) &&
	    in_recv_win &&
	    before(sack, receiver->td_end + 1) &&
	    after(sack, receiver->td_end - MAXACKWINDOW(sender) - 1)) {
		/*
		 * Take into account window scaling (RFC 1323).
		 */
		if (!tcph->syn)
			win <<= sender->td_scale;

		/*
		 * Update sender data.
		 */
		swin = win + (sack - ack);
		if (sender->td_maxwin < swin)
			sender->td_maxwin = swin;
		if (after(end, sender->td_end)) {
			sender->td_end = end;
			sender->flags |= IP_CT_TCP_FLAG_DATA_UNACKNOWLEDGED;
		}
		if (tcph->ack) {
			if (!(sender->flags & IP_CT_TCP_FLAG_MAXACK_SET)) {
				sender->td_maxack = ack;
				sender->flags |= IP_CT_TCP_FLAG_MAXACK_SET;
			} else if (after(ack, sender->td_maxack))
				sender->td_maxack = ack;
		}

		/*
		 * Update receiver data.
		 */
		if (receiver->td_maxwin != 0 && after(end, sender->td_maxend))
			receiver->td_maxwin += end - sender->td_maxend;
		if (after(sack + win, receiver->td_maxend - 1)) {
			receiver->td_maxend = sack + win;
			if (win == 0)
				receiver->td_maxend++;
		}
		if (ack == receiver->td_end)
			receiver->flags &= ~IP_CT_TCP_FLAG_DATA_UNACKNOWLEDGED;

		/*
		 * Check retransmissions.
		 */
		if (index == TCP_ACK_SET) {
			if (state->last_dir == dir
			    && state->last_seq == seq
			    && state->last_ack == ack
			    && state->last_end == end
			    && state->last_win == win_raw)
				state->retrans++;
			else {
				state->last_dir = dir;
				state->last_seq = seq;
				state->last_ack = ack;
				state->last_end = end;
				state->last_win = win_raw;
				state->retrans = 0;
			}
		}
		res = true;
	} else {
		res = false;
		if (sender->flags & IP_CT_TCP_FLAG_BE_LIBERAL ||
		    tn->tcp_be_liberal)
			res = true;
		if (!res) {
			nf_ct_l4proto_log_invalid(skb, ct,
			"%s",
			before(seq, sender->td_maxend + 1) ?
			in_recv_win ?
			before(sack, receiver->td_end + 1) ?
			after(sack, receiver->td_end - MAXACKWINDOW(sender) - 1) ? "BUG"
			: "ACK is under the lower bound (possible overly delayed ACK)"
			: "ACK is over the upper bound (ACKed data not seen yet)"
			: "SEQ is under the lower bound (already ACKed data retransmitted)"
			: "SEQ is over the upper bound (over the window of the receiver)");
		}
	}

	pr_debug("tcp_in_window: res=%u sender end=%u maxend=%u maxwin=%u "
		 "receiver end=%u maxend=%u maxwin=%u\n",
		 res, sender->td_end, sender->td_maxend, sender->td_maxwin,
		 receiver->td_end, receiver->td_maxend, receiver->td_maxwin);

	return res;
}

/* table of valid flag combinations - PUSH, ECE and CWR are always valid */
static const u8 tcp_valid_flags[(TCPHDR_FIN|TCPHDR_SYN|TCPHDR_RST|TCPHDR_ACK|
				 TCPHDR_URG) + 1] =
{
	[TCPHDR_SYN]				= 1,
	[TCPHDR_SYN|TCPHDR_URG]			= 1,
	[TCPHDR_SYN|TCPHDR_ACK]			= 1,
	[TCPHDR_RST]				= 1,
	[TCPHDR_RST|TCPHDR_ACK]			= 1,
	[TCPHDR_FIN|TCPHDR_ACK]			= 1,
	[TCPHDR_FIN|TCPHDR_ACK|TCPHDR_URG]	= 1,
	[TCPHDR_ACK]				= 1,
	[TCPHDR_ACK|TCPHDR_URG]			= 1,
};

static void tcp_error_log(const struct sk_buff *skb,
			  const struct nf_hook_state *state,
			  const char *msg)
{
	nf_l4proto_log_invalid(skb, state->net, state->pf, IPPROTO_TCP, "%s", msg);
}

/* Protect conntrack agaist broken packets. Code taken from ipt_unclean.c.  */
static bool tcp_error(const struct tcphdr *th,
		      struct sk_buff *skb,
		      unsigned int dataoff,
		      const struct nf_hook_state *state)
{
	unsigned int tcplen = skb->len - dataoff;
	u8 tcpflags;

	/* Not whole TCP header or malformed packet */
	if (th->doff*4 < sizeof(struct tcphdr) || tcplen < th->doff*4) {
		tcp_error_log(skb, state, "truncated packet");
		return true;
	}

	/* Checksum invalid? Ignore.
	 * We skip checking packets on the outgoing path
	 * because the checksum is assumed to be correct.
	 */
	/* FIXME: Source route IP option packets --RR */
	if (state->net->ct.sysctl_checksum &&
	    state->hook == NF_INET_PRE_ROUTING &&
	    nf_checksum(skb, state->hook, dataoff, IPPROTO_TCP, state->pf)) {
		tcp_error_log(skb, state, "bad checksum");
		return true;
	}

	/* Check TCP flags. */
	tcpflags = (tcp_flag_byte(th) & ~(TCPHDR_ECE|TCPHDR_CWR|TCPHDR_PSH));
	if (!tcp_valid_flags[tcpflags]) {
		tcp_error_log(skb, state, "invalid tcp flag combination");
		return true;
	}

	return false;
}

static noinline bool tcp_new(struct nf_conn *ct, const struct sk_buff *skb,
			     unsigned int dataoff,
			     const struct tcphdr *th)
{
	enum tcp_conntrack new_state;
	struct net *net = nf_ct_net(ct);
	const struct nf_tcp_net *tn = nf_tcp_pernet(net);
	const struct ip_ct_tcp_state *sender = &ct->proto.tcp.seen[0];
	const struct ip_ct_tcp_state *receiver = &ct->proto.tcp.seen[1];

	/* Don't need lock here: this conntrack not in circulation yet */
	new_state = tcp_conntracks[0][get_conntrack_index(th)][TCP_CONNTRACK_NONE];

	/* Invalid: delete conntrack */
	if (new_state >= TCP_CONNTRACK_MAX) {
		pr_debug("nf_ct_tcp: invalid new deleting.\n");
		return false;
	}

	if (new_state == TCP_CONNTRACK_SYN_SENT) {
		memset(&ct->proto.tcp, 0, sizeof(ct->proto.tcp));
		/* SYN packet */
		ct->proto.tcp.seen[0].td_end =
			segment_seq_plus_len(ntohl(th->seq), skb->len,
					     dataoff, th);
		ct->proto.tcp.seen[0].td_maxwin = ntohs(th->window);
		if (ct->proto.tcp.seen[0].td_maxwin == 0)
			ct->proto.tcp.seen[0].td_maxwin = 1;
		ct->proto.tcp.seen[0].td_maxend =
			ct->proto.tcp.seen[0].td_end;

		tcp_options(skb, dataoff, th, &ct->proto.tcp.seen[0]);
	} else if (tn->tcp_loose == 0) {
		/* Don't try to pick up connections. */
		return false;
	} else {
		memset(&ct->proto.tcp, 0, sizeof(ct->proto.tcp));
		/*
		 * We are in the middle of a connection,
		 * its history is lost for us.
		 * Let's try to use the data from the packet.
		 */
		ct->proto.tcp.seen[0].td_end =
			segment_seq_plus_len(ntohl(th->seq), skb->len,
					     dataoff, th);
		ct->proto.tcp.seen[0].td_maxwin = ntohs(th->window);
		if (ct->proto.tcp.seen[0].td_maxwin == 0)
			ct->proto.tcp.seen[0].td_maxwin = 1;
		ct->proto.tcp.seen[0].td_maxend =
			ct->proto.tcp.seen[0].td_end +
			ct->proto.tcp.seen[0].td_maxwin;

		/* We assume SACK and liberal window checking to handle
		 * window scaling */
		ct->proto.tcp.seen[0].flags =
		ct->proto.tcp.seen[1].flags = IP_CT_TCP_FLAG_SACK_PERM |
					      IP_CT_TCP_FLAG_BE_LIBERAL;
	}

	/* tcp_packet will set them */
	ct->proto.tcp.last_index = TCP_NONE_SET;

	pr_debug("%s: sender end=%u maxend=%u maxwin=%u scale=%i "
		 "receiver end=%u maxend=%u maxwin=%u scale=%i\n",
		 __func__,
		 sender->td_end, sender->td_maxend, sender->td_maxwin,
		 sender->td_scale,
		 receiver->td_end, receiver->td_maxend, receiver->td_maxwin,
		 receiver->td_scale);
	return true;
}

static bool nf_conntrack_tcp_established(const struct nf_conn *ct)
{
	return ct->proto.tcp.state == TCP_CONNTRACK_ESTABLISHED &&
	       test_bit(IPS_ASSURED_BIT, &ct->status);
}

/* Returns verdict for packet, or -1 for invalid. */
int nf_conntrack_tcp_packet(struct nf_conn *ct,
			    struct sk_buff *skb,
			    unsigned int dataoff,
			    enum ip_conntrack_info ctinfo,
			    const struct nf_hook_state *state)
{
	struct net *net = nf_ct_net(ct);
	struct nf_tcp_net *tn = nf_tcp_pernet(net);
	struct nf_conntrack_tuple *tuple;
	enum tcp_conntrack new_state, old_state;
	unsigned int index, *timeouts;
	enum ip_conntrack_dir dir;
	const struct tcphdr *th;
	struct tcphdr _tcph;
	unsigned long timeout;

	th = skb_header_pointer(skb, dataoff, sizeof(_tcph), &_tcph);
	if (th == NULL)
		return -NF_ACCEPT;

	if (tcp_error(th, skb, dataoff, state))
		return -NF_ACCEPT;

	if (!nf_ct_is_confirmed(ct) && !tcp_new(ct, skb, dataoff, th))
		return -NF_ACCEPT;

	spin_lock_bh(&ct->lock);
	old_state = ct->proto.tcp.state;
	dir = CTINFO2DIR(ctinfo);
	index = get_conntrack_index(th);
	new_state = tcp_conntracks[dir][index][old_state];
	tuple = &ct->tuplehash[dir].tuple;

	switch (new_state) {
	case TCP_CONNTRACK_SYN_SENT:
		if (old_state < TCP_CONNTRACK_TIME_WAIT)
			break;
		/* RFC 1122: "When a connection is closed actively,
		 * it MUST linger in TIME-WAIT state for a time 2xMSL
		 * (Maximum Segment Lifetime). However, it MAY accept
		 * a new SYN from the remote TCP to reopen the connection
		 * directly from TIME-WAIT state, if..."
		 * We ignore the conditions because we are in the
		 * TIME-WAIT state anyway.
		 *
		 * Handle aborted connections: we and the server
		 * think there is an existing connection but the client
		 * aborts it and starts a new one.
		 */
		if (((ct->proto.tcp.seen[dir].flags
		      | ct->proto.tcp.seen[!dir].flags)
		     & IP_CT_TCP_FLAG_CLOSE_INIT)
		    || (ct->proto.tcp.last_dir == dir
		        && ct->proto.tcp.last_index == TCP_RST_SET)) {
			/* Attempt to reopen a closed/aborted connection.
			 * Delete this connection and look up again. */
			spin_unlock_bh(&ct->lock);

			/* Only repeat if we can actually remove the timer.
			 * Destruction may already be in progress in process
			 * context and we must give it a chance to terminate.
			 */
			if (nf_ct_kill(ct))
				return -NF_REPEAT;
			return NF_DROP;
		}
		fallthrough;
	case TCP_CONNTRACK_IGNORE:
		/* Ignored packets:
		 *
		 * Our connection entry may be out of sync, so ignore
		 * packets which may signal the real connection between
		 * the client and the server.
		 *
		 * a) SYN in ORIGINAL
		 * b) SYN/ACK in REPLY
		 * c) ACK in reply direction after initial SYN in original.
		 *
		 * If the ignored packet is invalid, the receiver will send
		 * a RST we'll catch below.
		 */
		if (index == TCP_SYNACK_SET
		    && ct->proto.tcp.last_index == TCP_SYN_SET
		    && ct->proto.tcp.last_dir != dir
		    && ntohl(th->ack_seq) == ct->proto.tcp.last_end) {
			/* b) This SYN/ACK acknowledges a SYN that we earlier
			 * ignored as invalid. This means that the client and
			 * the server are both in sync, while the firewall is
			 * not. We get in sync from the previously annotated
			 * values.
			 */
			old_state = TCP_CONNTRACK_SYN_SENT;
			new_state = TCP_CONNTRACK_SYN_RECV;
			ct->proto.tcp.seen[ct->proto.tcp.last_dir].td_end =
				ct->proto.tcp.last_end;
			ct->proto.tcp.seen[ct->proto.tcp.last_dir].td_maxend =
				ct->proto.tcp.last_end;
			ct->proto.tcp.seen[ct->proto.tcp.last_dir].td_maxwin =
				ct->proto.tcp.last_win == 0 ?
					1 : ct->proto.tcp.last_win;
			ct->proto.tcp.seen[ct->proto.tcp.last_dir].td_scale =
				ct->proto.tcp.last_wscale;
			ct->proto.tcp.last_flags &= ~IP_CT_EXP_CHALLENGE_ACK;
			ct->proto.tcp.seen[ct->proto.tcp.last_dir].flags =
				ct->proto.tcp.last_flags;
			memset(&ct->proto.tcp.seen[dir], 0,
			       sizeof(struct ip_ct_tcp_state));
			break;
		}
		ct->proto.tcp.last_index = index;
		ct->proto.tcp.last_dir = dir;
		ct->proto.tcp.last_seq = ntohl(th->seq);
		ct->proto.tcp.last_end =
		    segment_seq_plus_len(ntohl(th->seq), skb->len, dataoff, th);
		ct->proto.tcp.last_win = ntohs(th->window);

		/* a) This is a SYN in ORIGINAL. The client and the server
		 * may be in sync but we are not. In that case, we annotate
		 * the TCP options and let the packet go through. If it is a
		 * valid SYN packet, the server will reply with a SYN/ACK, and
		 * then we'll get in sync. Otherwise, the server potentially
		 * responds with a challenge ACK if implementing RFC5961.
		 */
		if (index == TCP_SYN_SET && dir == IP_CT_DIR_ORIGINAL) {
			struct ip_ct_tcp_state seen = {};

			ct->proto.tcp.last_flags =
			ct->proto.tcp.last_wscale = 0;
			tcp_options(skb, dataoff, th, &seen);
			if (seen.flags & IP_CT_TCP_FLAG_WINDOW_SCALE) {
				ct->proto.tcp.last_flags |=
					IP_CT_TCP_FLAG_WINDOW_SCALE;
				ct->proto.tcp.last_wscale = seen.td_scale;
			}
			if (seen.flags & IP_CT_TCP_FLAG_SACK_PERM) {
				ct->proto.tcp.last_flags |=
					IP_CT_TCP_FLAG_SACK_PERM;
			}
			/* Mark the potential for RFC5961 challenge ACK,
			 * this pose a special problem for LAST_ACK state
			 * as ACK is intrepretated as ACKing last FIN.
			 */
			if (old_state == TCP_CONNTRACK_LAST_ACK)
				ct->proto.tcp.last_flags |=
					IP_CT_EXP_CHALLENGE_ACK;
		}
		spin_unlock_bh(&ct->lock);
		nf_ct_l4proto_log_invalid(skb, ct, "invalid packet ignored in "
					  "state %s ", tcp_conntrack_names[old_state]);
		return NF_ACCEPT;
	case TCP_CONNTRACK_MAX:
		/* Special case for SYN proxy: when the SYN to the server or
		 * the SYN/ACK from the server is lost, the client may transmit
		 * a keep-alive packet while in SYN_SENT state. This needs to
		 * be associated with the original conntrack entry in order to
		 * generate a new SYN with the correct sequence number.
		 */
		if (nfct_synproxy(ct) && old_state == TCP_CONNTRACK_SYN_SENT &&
		    index == TCP_ACK_SET && dir == IP_CT_DIR_ORIGINAL &&
		    ct->proto.tcp.last_dir == IP_CT_DIR_ORIGINAL &&
		    ct->proto.tcp.seen[dir].td_end - 1 == ntohl(th->seq)) {
			pr_debug("nf_ct_tcp: SYN proxy client keep alive\n");
			spin_unlock_bh(&ct->lock);
			return NF_ACCEPT;
		}

		/* Invalid packet */
		pr_debug("nf_ct_tcp: Invalid dir=%i index=%u ostate=%u\n",
			 dir, get_conntrack_index(th), old_state);
		spin_unlock_bh(&ct->lock);
		nf_ct_l4proto_log_invalid(skb, ct, "invalid state");
		return -NF_ACCEPT;
	case TCP_CONNTRACK_TIME_WAIT:
		/* RFC5961 compliance cause stack to send "challenge-ACK"
		 * e.g. in response to spurious SYNs.  Conntrack MUST
		 * not believe this ACK is acking last FIN.
		 */
		if (old_state == TCP_CONNTRACK_LAST_ACK &&
		    index == TCP_ACK_SET &&
		    ct->proto.tcp.last_dir != dir &&
		    ct->proto.tcp.last_index == TCP_SYN_SET &&
		    (ct->proto.tcp.last_flags & IP_CT_EXP_CHALLENGE_ACK)) {
			/* Detected RFC5961 challenge ACK */
			ct->proto.tcp.last_flags &= ~IP_CT_EXP_CHALLENGE_ACK;
			spin_unlock_bh(&ct->lock);
			nf_ct_l4proto_log_invalid(skb, ct, "challenge-ack ignored");
			return NF_ACCEPT; /* Don't change state */
		}
		break;
	case TCP_CONNTRACK_SYN_SENT2:
		/* tcp_conntracks table is not smart enough to handle
		 * simultaneous open.
		 */
		ct->proto.tcp.last_flags |= IP_CT_TCP_SIMULTANEOUS_OPEN;
		break;
	case TCP_CONNTRACK_SYN_RECV:
		if (dir == IP_CT_DIR_REPLY && index == TCP_ACK_SET &&
		    ct->proto.tcp.last_flags & IP_CT_TCP_SIMULTANEOUS_OPEN)
			new_state = TCP_CONNTRACK_ESTABLISHED;
		break;
	case TCP_CONNTRACK_CLOSE:
		if (index != TCP_RST_SET)
			break;

		if (ct->proto.tcp.seen[!dir].flags & IP_CT_TCP_FLAG_MAXACK_SET) {
			u32 seq = ntohl(th->seq);

			if (before(seq, ct->proto.tcp.seen[!dir].td_maxack)) {
				/* Invalid RST  */
				spin_unlock_bh(&ct->lock);
				nf_ct_l4proto_log_invalid(skb, ct, "invalid rst");
				return -NF_ACCEPT;
			}

			if (!nf_conntrack_tcp_established(ct) ||
			    seq == ct->proto.tcp.seen[!dir].td_maxack)
				break;

			/* Check if rst is part of train, such as
			 *   foo:80 > bar:4379: P, 235946583:235946602(19) ack 42
			 *   foo:80 > bar:4379: R, 235946602:235946602(0)  ack 42
			 */
			if (ct->proto.tcp.last_index == TCP_ACK_SET &&
			    ct->proto.tcp.last_dir == dir &&
			    seq == ct->proto.tcp.last_end)
				break;

			/* ... RST sequence number doesn't match exactly, keep
			 * established state to allow a possible challenge ACK.
			 */
			new_state = old_state;
		}
		if (((test_bit(IPS_SEEN_REPLY_BIT, &ct->status)
			 && ct->proto.tcp.last_index == TCP_SYN_SET)
			|| (!test_bit(IPS_ASSURED_BIT, &ct->status)
			    && ct->proto.tcp.last_index == TCP_ACK_SET))
		    && ntohl(th->ack_seq) == ct->proto.tcp.last_end) {
			/* RST sent to invalid SYN or ACK we had let through
			 * at a) and c) above:
			 *
			 * a) SYN was in window then
			 * c) we hold a half-open connection.
			 *
			 * Delete our connection entry.
			 * We skip window checking, because packet might ACK
			 * segments we ignored. */
			goto in_window;
		}
		break;
	default:
		/* Keep compilers happy. */
		break;
	}

	if (!tcp_in_window(ct, &ct->proto.tcp, dir, index,
			   skb, dataoff, th)) {
		spin_unlock_bh(&ct->lock);
		return -NF_ACCEPT;
	}
     in_window:
	/* From now on we have got in-window packets */
	ct->proto.tcp.last_index = index;
	ct->proto.tcp.last_dir = dir;

	pr_debug("tcp_conntracks: ");
	nf_ct_dump_tuple(tuple);
	pr_debug("syn=%i ack=%i fin=%i rst=%i old=%i new=%i\n",
		 (th->syn ? 1 : 0), (th->ack ? 1 : 0),
		 (th->fin ? 1 : 0), (th->rst ? 1 : 0),
		 old_state, new_state);

	ct->proto.tcp.state = new_state;
	if (old_state != new_state
	    && new_state == TCP_CONNTRACK_FIN_WAIT)
		ct->proto.tcp.seen[dir].flags |= IP_CT_TCP_FLAG_CLOSE_INIT;

	timeouts = nf_ct_timeout_lookup(ct);
	if (!timeouts)
		timeouts = tn->timeouts;

	if (ct->proto.tcp.retrans >= tn->tcp_max_retrans &&
	    timeouts[new_state] > timeouts[TCP_CONNTRACK_RETRANS])
		timeout = timeouts[TCP_CONNTRACK_RETRANS];
	else if (unlikely(index == TCP_RST_SET))
		timeout = timeouts[TCP_CONNTRACK_CLOSE];
	else if ((ct->proto.tcp.seen[0].flags | ct->proto.tcp.seen[1].flags) &
		 IP_CT_TCP_FLAG_DATA_UNACKNOWLEDGED &&
		 timeouts[new_state] > timeouts[TCP_CONNTRACK_UNACK])
		timeout = timeouts[TCP_CONNTRACK_UNACK];
	else if (ct->proto.tcp.last_win == 0 &&
		 timeouts[new_state] > timeouts[TCP_CONNTRACK_RETRANS])
		timeout = timeouts[TCP_CONNTRACK_RETRANS];
	else
		timeout = timeouts[new_state];
	spin_unlock_bh(&ct->lock);

	if (new_state != old_state)
		nf_conntrack_event_cache(IPCT_PROTOINFO, ct);

	if (!test_bit(IPS_SEEN_REPLY_BIT, &ct->status)) {
		/* If only reply is a RST, we can consider ourselves not to
		   have an established connection: this is a fairly common
		   problem case, so we can delete the conntrack
		   immediately.  --RR */
		if (th->rst) {
			nf_ct_kill_acct(ct, ctinfo, skb);
			return NF_ACCEPT;
		}
		/* ESTABLISHED without SEEN_REPLY, i.e. mid-connection
		 * pickup with loose=1. Avoid large ESTABLISHED timeout.
		 */
		if (new_state == TCP_CONNTRACK_ESTABLISHED &&
		    timeout > timeouts[TCP_CONNTRACK_UNACK])
			timeout = timeouts[TCP_CONNTRACK_UNACK];
	} else if (!test_bit(IPS_ASSURED_BIT, &ct->status)
		   && (old_state == TCP_CONNTRACK_SYN_RECV
		       || old_state == TCP_CONNTRACK_ESTABLISHED)
		   && new_state == TCP_CONNTRACK_ESTABLISHED) {
		/* Set ASSURED if we see valid ack in ESTABLISHED
		   after SYN_RECV or a valid answer for a picked up
		   connection. */
		set_bit(IPS_ASSURED_BIT, &ct->status);
		nf_conntrack_event_cache(IPCT_ASSURED, ct);
	}
	nf_ct_refresh_acct(ct, ctinfo, skb, timeout);

	return NF_ACCEPT;
}

static bool tcp_can_early_drop(const struct nf_conn *ct)
{
	switch (ct->proto.tcp.state) {
	case TCP_CONNTRACK_FIN_WAIT:
	case TCP_CONNTRACK_LAST_ACK:
	case TCP_CONNTRACK_TIME_WAIT:
	case TCP_CONNTRACK_CLOSE:
	case TCP_CONNTRACK_CLOSE_WAIT:
		return true;
	default:
		break;
	}

	return false;
}

#if IS_ENABLED(CONFIG_NF_CT_NETLINK)

#include <linux/netfilter/nfnetlink.h>
#include <linux/netfilter/nfnetlink_conntrack.h>

static int tcp_to_nlattr(struct sk_buff *skb, struct nlattr *nla,
			 struct nf_conn *ct)
{
	struct nlattr *nest_parms;
	struct nf_ct_tcp_flags tmp = {};

	spin_lock_bh(&ct->lock);
	nest_parms = nla_nest_start(skb, CTA_PROTOINFO_TCP);
	if (!nest_parms)
		goto nla_put_failure;

	if (nla_put_u8(skb, CTA_PROTOINFO_TCP_STATE, ct->proto.tcp.state) ||
	    nla_put_u8(skb, CTA_PROTOINFO_TCP_WSCALE_ORIGINAL,
		       ct->proto.tcp.seen[0].td_scale) ||
	    nla_put_u8(skb, CTA_PROTOINFO_TCP_WSCALE_REPLY,
		       ct->proto.tcp.seen[1].td_scale))
		goto nla_put_failure;

	tmp.flags = ct->proto.tcp.seen[0].flags;
	if (nla_put(skb, CTA_PROTOINFO_TCP_FLAGS_ORIGINAL,
		    sizeof(struct nf_ct_tcp_flags), &tmp))
		goto nla_put_failure;

	tmp.flags = ct->proto.tcp.seen[1].flags;
	if (nla_put(skb, CTA_PROTOINFO_TCP_FLAGS_REPLY,
		    sizeof(struct nf_ct_tcp_flags), &tmp))
		goto nla_put_failure;
	spin_unlock_bh(&ct->lock);

	nla_nest_end(skb, nest_parms);

	return 0;

nla_put_failure:
	spin_unlock_bh(&ct->lock);
	return -1;
}

static const struct nla_policy tcp_nla_policy[CTA_PROTOINFO_TCP_MAX+1] = {
	[CTA_PROTOINFO_TCP_STATE]	    = { .type = NLA_U8 },
	[CTA_PROTOINFO_TCP_WSCALE_ORIGINAL] = { .type = NLA_U8 },
	[CTA_PROTOINFO_TCP_WSCALE_REPLY]    = { .type = NLA_U8 },
	[CTA_PROTOINFO_TCP_FLAGS_ORIGINAL]  = { .len = sizeof(struct nf_ct_tcp_flags) },
	[CTA_PROTOINFO_TCP_FLAGS_REPLY]	    = { .len = sizeof(struct nf_ct_tcp_flags) },
};

#define TCP_NLATTR_SIZE	( \
	NLA_ALIGN(NLA_HDRLEN + 1) + \
	NLA_ALIGN(NLA_HDRLEN + 1) + \
	NLA_ALIGN(NLA_HDRLEN + sizeof(struct nf_ct_tcp_flags)) + \
	NLA_ALIGN(NLA_HDRLEN + sizeof(struct nf_ct_tcp_flags)))

static int nlattr_to_tcp(struct nlattr *cda[], struct nf_conn *ct)
{
	struct nlattr *pattr = cda[CTA_PROTOINFO_TCP];
	struct nlattr *tb[CTA_PROTOINFO_TCP_MAX+1];
	int err;

	/* updates could not contain anything about the private
	 * protocol info, in that case skip the parsing */
	if (!pattr)
		return 0;

	err = nla_parse_nested_deprecated(tb, CTA_PROTOINFO_TCP_MAX, pattr,
					  tcp_nla_policy, NULL);
	if (err < 0)
		return err;

	if (tb[CTA_PROTOINFO_TCP_STATE] &&
	    nla_get_u8(tb[CTA_PROTOINFO_TCP_STATE]) >= TCP_CONNTRACK_MAX)
		return -EINVAL;

	spin_lock_bh(&ct->lock);
	if (tb[CTA_PROTOINFO_TCP_STATE])
		ct->proto.tcp.state = nla_get_u8(tb[CTA_PROTOINFO_TCP_STATE]);

	if (tb[CTA_PROTOINFO_TCP_FLAGS_ORIGINAL]) {
		struct nf_ct_tcp_flags *attr =
			nla_data(tb[CTA_PROTOINFO_TCP_FLAGS_ORIGINAL]);
		ct->proto.tcp.seen[0].flags &= ~attr->mask;
		ct->proto.tcp.seen[0].flags |= attr->flags & attr->mask;
	}

	if (tb[CTA_PROTOINFO_TCP_FLAGS_REPLY]) {
		struct nf_ct_tcp_flags *attr =
			nla_data(tb[CTA_PROTOINFO_TCP_FLAGS_REPLY]);
		ct->proto.tcp.seen[1].flags &= ~attr->mask;
		ct->proto.tcp.seen[1].flags |= attr->flags & attr->mask;
	}

	if (tb[CTA_PROTOINFO_TCP_WSCALE_ORIGINAL] &&
	    tb[CTA_PROTOINFO_TCP_WSCALE_REPLY] &&
	    ct->proto.tcp.seen[0].flags & IP_CT_TCP_FLAG_WINDOW_SCALE &&
	    ct->proto.tcp.seen[1].flags & IP_CT_TCP_FLAG_WINDOW_SCALE) {
		ct->proto.tcp.seen[0].td_scale =
			nla_get_u8(tb[CTA_PROTOINFO_TCP_WSCALE_ORIGINAL]);
		ct->proto.tcp.seen[1].td_scale =
			nla_get_u8(tb[CTA_PROTOINFO_TCP_WSCALE_REPLY]);
	}
	spin_unlock_bh(&ct->lock);

	return 0;
}

static unsigned int tcp_nlattr_tuple_size(void)
{
	static unsigned int size __read_mostly;

	if (!size)
		size = nla_policy_len(nf_ct_port_nla_policy, CTA_PROTO_MAX + 1);

	return size;
}
#endif

#ifdef CONFIG_NF_CONNTRACK_TIMEOUT

#include <linux/netfilter/nfnetlink.h>
#include <linux/netfilter/nfnetlink_cttimeout.h>

static int tcp_timeout_nlattr_to_obj(struct nlattr *tb[],
				     struct net *net, void *data)
{
	struct nf_tcp_net *tn = nf_tcp_pernet(net);
	unsigned int *timeouts = data;
	int i;

	if (!timeouts)
		timeouts = tn->timeouts;
	/* set default TCP timeouts. */
	for (i=0; i<TCP_CONNTRACK_TIMEOUT_MAX; i++)
		timeouts[i] = tn->timeouts[i];

	if (tb[CTA_TIMEOUT_TCP_SYN_SENT]) {
		timeouts[TCP_CONNTRACK_SYN_SENT] =
			ntohl(nla_get_be32(tb[CTA_TIMEOUT_TCP_SYN_SENT]))*HZ;
	}

	if (tb[CTA_TIMEOUT_TCP_SYN_RECV]) {
		timeouts[TCP_CONNTRACK_SYN_RECV] =
			ntohl(nla_get_be32(tb[CTA_TIMEOUT_TCP_SYN_RECV]))*HZ;
	}
	if (tb[CTA_TIMEOUT_TCP_ESTABLISHED]) {
		timeouts[TCP_CONNTRACK_ESTABLISHED] =
			ntohl(nla_get_be32(tb[CTA_TIMEOUT_TCP_ESTABLISHED]))*HZ;
	}
	if (tb[CTA_TIMEOUT_TCP_FIN_WAIT]) {
		timeouts[TCP_CONNTRACK_FIN_WAIT] =
			ntohl(nla_get_be32(tb[CTA_TIMEOUT_TCP_FIN_WAIT]))*HZ;
	}
	if (tb[CTA_TIMEOUT_TCP_CLOSE_WAIT]) {
		timeouts[TCP_CONNTRACK_CLOSE_WAIT] =
			ntohl(nla_get_be32(tb[CTA_TIMEOUT_TCP_CLOSE_WAIT]))*HZ;
	}
	if (tb[CTA_TIMEOUT_TCP_LAST_ACK]) {
		timeouts[TCP_CONNTRACK_LAST_ACK] =
			ntohl(nla_get_be32(tb[CTA_TIMEOUT_TCP_LAST_ACK]))*HZ;
	}
	if (tb[CTA_TIMEOUT_TCP_TIME_WAIT]) {
		timeouts[TCP_CONNTRACK_TIME_WAIT] =
			ntohl(nla_get_be32(tb[CTA_TIMEOUT_TCP_TIME_WAIT]))*HZ;
	}
	if (tb[CTA_TIMEOUT_TCP_CLOSE]) {
		timeouts[TCP_CONNTRACK_CLOSE] =
			ntohl(nla_get_be32(tb[CTA_TIMEOUT_TCP_CLOSE]))*HZ;
	}
	if (tb[CTA_TIMEOUT_TCP_SYN_SENT2]) {
		timeouts[TCP_CONNTRACK_SYN_SENT2] =
			ntohl(nla_get_be32(tb[CTA_TIMEOUT_TCP_SYN_SENT2]))*HZ;
	}
	if (tb[CTA_TIMEOUT_TCP_RETRANS]) {
		timeouts[TCP_CONNTRACK_RETRANS] =
			ntohl(nla_get_be32(tb[CTA_TIMEOUT_TCP_RETRANS]))*HZ;
	}
	if (tb[CTA_TIMEOUT_TCP_UNACK]) {
		timeouts[TCP_CONNTRACK_UNACK] =
			ntohl(nla_get_be32(tb[CTA_TIMEOUT_TCP_UNACK]))*HZ;
	}

	timeouts[CTA_TIMEOUT_TCP_UNSPEC] = timeouts[CTA_TIMEOUT_TCP_SYN_SENT];
	return 0;
}

static int
tcp_timeout_obj_to_nlattr(struct sk_buff *skb, const void *data)
{
	const unsigned int *timeouts = data;

	if (nla_put_be32(skb, CTA_TIMEOUT_TCP_SYN_SENT,
			htonl(timeouts[TCP_CONNTRACK_SYN_SENT] / HZ)) ||
	    nla_put_be32(skb, CTA_TIMEOUT_TCP_SYN_RECV,
			 htonl(timeouts[TCP_CONNTRACK_SYN_RECV] / HZ)) ||
	    nla_put_be32(skb, CTA_TIMEOUT_TCP_ESTABLISHED,
			 htonl(timeouts[TCP_CONNTRACK_ESTABLISHED] / HZ)) ||
	    nla_put_be32(skb, CTA_TIMEOUT_TCP_FIN_WAIT,
			 htonl(timeouts[TCP_CONNTRACK_FIN_WAIT] / HZ)) ||
	    nla_put_be32(skb, CTA_TIMEOUT_TCP_CLOSE_WAIT,
			 htonl(timeouts[TCP_CONNTRACK_CLOSE_WAIT] / HZ)) ||
	    nla_put_be32(skb, CTA_TIMEOUT_TCP_LAST_ACK,
			 htonl(timeouts[TCP_CONNTRACK_LAST_ACK] / HZ)) ||
	    nla_put_be32(skb, CTA_TIMEOUT_TCP_TIME_WAIT,
			 htonl(timeouts[TCP_CONNTRACK_TIME_WAIT] / HZ)) ||
	    nla_put_be32(skb, CTA_TIMEOUT_TCP_CLOSE,
			 htonl(timeouts[TCP_CONNTRACK_CLOSE] / HZ)) ||
	    nla_put_be32(skb, CTA_TIMEOUT_TCP_SYN_SENT2,
			 htonl(timeouts[TCP_CONNTRACK_SYN_SENT2] / HZ)) ||
	    nla_put_be32(skb, CTA_TIMEOUT_TCP_RETRANS,
			 htonl(timeouts[TCP_CONNTRACK_RETRANS] / HZ)) ||
	    nla_put_be32(skb, CTA_TIMEOUT_TCP_UNACK,
			 htonl(timeouts[TCP_CONNTRACK_UNACK] / HZ)))
		goto nla_put_failure;
	return 0;

nla_put_failure:
	return -ENOSPC;
}

static const struct nla_policy tcp_timeout_nla_policy[CTA_TIMEOUT_TCP_MAX+1] = {
	[CTA_TIMEOUT_TCP_SYN_SENT]	= { .type = NLA_U32 },
	[CTA_TIMEOUT_TCP_SYN_RECV]	= { .type = NLA_U32 },
	[CTA_TIMEOUT_TCP_ESTABLISHED]	= { .type = NLA_U32 },
	[CTA_TIMEOUT_TCP_FIN_WAIT]	= { .type = NLA_U32 },
	[CTA_TIMEOUT_TCP_CLOSE_WAIT]	= { .type = NLA_U32 },
	[CTA_TIMEOUT_TCP_LAST_ACK]	= { .type = NLA_U32 },
	[CTA_TIMEOUT_TCP_TIME_WAIT]	= { .type = NLA_U32 },
	[CTA_TIMEOUT_TCP_CLOSE]		= { .type = NLA_U32 },
	[CTA_TIMEOUT_TCP_SYN_SENT2]	= { .type = NLA_U32 },
	[CTA_TIMEOUT_TCP_RETRANS]	= { .type = NLA_U32 },
	[CTA_TIMEOUT_TCP_UNACK]		= { .type = NLA_U32 },
};
<<<<<<< HEAD
#endif /* CONFIG_NF_CT_NETLINK_TIMEOUT */

#ifdef CONFIG_SYSCTL
static struct ctl_table tcp_sysctl_table[] = {
	{
		.procname	= "nf_conntrack_tcp_timeout_syn_sent",
		.maxlen		= sizeof(unsigned int),
		.mode		= 0644,
		.proc_handler	= proc_dointvec_jiffies,
	},
	{
		.procname	= "nf_conntrack_tcp_timeout_syn_recv",
		.maxlen		= sizeof(unsigned int),
		.mode		= 0644,
		.proc_handler	= proc_dointvec_jiffies,
	},
	{
		.procname	= "nf_conntrack_tcp_timeout_established",
		.maxlen		= sizeof(unsigned int),
		.mode		= 0644,
		.proc_handler	= proc_dointvec_jiffies,
	},
	{
		.procname	= "nf_conntrack_tcp_timeout_fin_wait",
		.maxlen		= sizeof(unsigned int),
		.mode		= 0644,
		.proc_handler	= proc_dointvec_jiffies,
	},
	{
		.procname	= "nf_conntrack_tcp_timeout_close_wait",
		.maxlen		= sizeof(unsigned int),
		.mode		= 0644,
		.proc_handler	= proc_dointvec_jiffies,
	},
	{
		.procname	= "nf_conntrack_tcp_timeout_last_ack",
		.maxlen		= sizeof(unsigned int),
		.mode		= 0644,
		.proc_handler	= proc_dointvec_jiffies,
	},
	{
		.procname	= "nf_conntrack_tcp_timeout_time_wait",
		.maxlen		= sizeof(unsigned int),
		.mode		= 0644,
		.proc_handler	= proc_dointvec_jiffies,
	},
	{
		.procname	= "nf_conntrack_tcp_timeout_close",
		.maxlen		= sizeof(unsigned int),
		.mode		= 0644,
		.proc_handler	= proc_dointvec_jiffies,
	},
	{
		.procname	= "nf_conntrack_tcp_timeout_max_retrans",
		.maxlen		= sizeof(unsigned int),
		.mode		= 0644,
		.proc_handler	= proc_dointvec_jiffies,
	},
	{
		.procname	= "nf_conntrack_tcp_timeout_unacknowledged",
		.maxlen		= sizeof(unsigned int),
		.mode		= 0644,
		.proc_handler	= proc_dointvec_jiffies,
	},
	{
		.procname	= "nf_conntrack_tcp_loose",
		.maxlen		= sizeof(unsigned int),
		.mode		= 0644,
		.proc_handler	= proc_dointvec,
	},
	{
		.procname       = "nf_conntrack_tcp_be_liberal",
		.maxlen         = sizeof(unsigned int),
		.mode           = 0644,
		.proc_handler   = proc_dointvec,
	},
	{
		.procname	= "nf_conntrack_tcp_max_retrans",
		.maxlen		= sizeof(unsigned int),
		.mode		= 0644,
		.proc_handler	= proc_dointvec,
	},
	{ }
};
#endif /* CONFIG_SYSCTL */

static int tcp_kmemdup_sysctl_table(struct nf_proto_net *pn,
				    struct nf_tcp_net *tn)
{
#ifdef CONFIG_SYSCTL
	if (pn->ctl_table)
		return 0;

	pn->ctl_table = kmemdup(tcp_sysctl_table,
				sizeof(tcp_sysctl_table),
				GFP_KERNEL);
	if (!pn->ctl_table)
		return -ENOMEM;

	pn->ctl_table[0].data = &tn->timeouts[TCP_CONNTRACK_SYN_SENT];
	pn->ctl_table[1].data = &tn->timeouts[TCP_CONNTRACK_SYN_RECV];
	pn->ctl_table[2].data = &tn->timeouts[TCP_CONNTRACK_ESTABLISHED];
	pn->ctl_table[3].data = &tn->timeouts[TCP_CONNTRACK_FIN_WAIT];
	pn->ctl_table[4].data = &tn->timeouts[TCP_CONNTRACK_CLOSE_WAIT];
	pn->ctl_table[5].data = &tn->timeouts[TCP_CONNTRACK_LAST_ACK];
	pn->ctl_table[6].data = &tn->timeouts[TCP_CONNTRACK_TIME_WAIT];
	pn->ctl_table[7].data = &tn->timeouts[TCP_CONNTRACK_CLOSE];
	pn->ctl_table[8].data = &tn->timeouts[TCP_CONNTRACK_RETRANS];
	pn->ctl_table[9].data = &tn->timeouts[TCP_CONNTRACK_UNACK];
	pn->ctl_table[10].data = &tn->tcp_loose;
	pn->ctl_table[11].data = &tn->tcp_be_liberal;
	pn->ctl_table[12].data = &tn->tcp_max_retrans;
#endif
	return 0;
}

static int tcp_init_net(struct net *net, u_int16_t proto)
{
	struct nf_tcp_net *tn = tcp_pernet(net);
	struct nf_proto_net *pn = &tn->pn;

	if (!pn->users) {
		int i;

		for (i = 0; i < TCP_CONNTRACK_TIMEOUT_MAX; i++)
			tn->timeouts[i] = tcp_timeouts[i];

		tn->tcp_loose = nf_ct_tcp_loose;
		tn->tcp_be_liberal = nf_ct_tcp_be_liberal;
		tn->tcp_max_retrans = nf_ct_tcp_max_retrans;
	}

	return tcp_kmemdup_sysctl_table(pn, tn);
}
=======
#endif /* CONFIG_NF_CONNTRACK_TIMEOUT */

void nf_conntrack_tcp_init_net(struct net *net)
{
	struct nf_tcp_net *tn = nf_tcp_pernet(net);
	int i;

	for (i = 0; i < TCP_CONNTRACK_TIMEOUT_MAX; i++)
		tn->timeouts[i] = tcp_timeouts[i];
>>>>>>> 24b8d41d

	/* timeouts[0] is unused, make it same as SYN_SENT so
	 * ->timeouts[0] contains 'new' timeout, like udp or icmp.
	 */
	tn->timeouts[0] = tcp_timeouts[TCP_CONNTRACK_SYN_SENT];
	tn->tcp_loose = nf_ct_tcp_loose;
	tn->tcp_be_liberal = nf_ct_tcp_be_liberal;
	tn->tcp_max_retrans = nf_ct_tcp_max_retrans;
}

const struct nf_conntrack_l4proto nf_conntrack_l4proto_tcp =
{
	.l4proto 		= IPPROTO_TCP,
#ifdef CONFIG_NF_CONNTRACK_PROCFS
	.print_conntrack 	= tcp_print_conntrack,
#endif
	.can_early_drop		= tcp_can_early_drop,
#if IS_ENABLED(CONFIG_NF_CT_NETLINK)
	.to_nlattr		= tcp_to_nlattr,
	.from_nlattr		= nlattr_to_tcp,
	.tuple_to_nlattr	= nf_ct_port_tuple_to_nlattr,
	.nlattr_to_tuple	= nf_ct_port_nlattr_to_tuple,
	.nlattr_tuple_size	= tcp_nlattr_tuple_size,
	.nlattr_size		= TCP_NLATTR_SIZE,
	.nla_policy		= nf_ct_port_nla_policy,
#endif
#ifdef CONFIG_NF_CONNTRACK_TIMEOUT
	.ctnl_timeout		= {
		.nlattr_to_obj	= tcp_timeout_nlattr_to_obj,
		.obj_to_nlattr	= tcp_timeout_obj_to_nlattr,
		.nlattr_max	= CTA_TIMEOUT_TCP_MAX,
		.obj_size	= sizeof(unsigned int) *
					TCP_CONNTRACK_TIMEOUT_MAX,
		.nla_policy	= tcp_timeout_nla_policy,
	},
#endif /* CONFIG_NF_CONNTRACK_TIMEOUT */
};<|MERGE_RESOLUTION|>--- conflicted
+++ resolved
@@ -269,50 +269,6 @@
 	}
 };
 
-<<<<<<< HEAD
-static inline struct nf_tcp_net *tcp_pernet(struct net *net)
-{
-	return &net->ct.nf_ct_proto.tcp;
-}
-
-static bool tcp_pkt_to_tuple(const struct sk_buff *skb, unsigned int dataoff,
-			     struct net *net, struct nf_conntrack_tuple *tuple)
-{
-	const struct tcphdr *hp;
-	struct tcphdr _hdr;
-
-	/* Actually only need first 4 bytes to get ports. */
-	hp = skb_header_pointer(skb, dataoff, 4, &_hdr);
-	if (hp == NULL)
-		return false;
-
-	tuple->src.u.tcp.port = hp->source;
-	tuple->dst.u.tcp.port = hp->dest;
-
-	return true;
-}
-
-static bool tcp_invert_tuple(struct nf_conntrack_tuple *tuple,
-			     const struct nf_conntrack_tuple *orig)
-{
-	tuple->src.u.tcp.port = orig->dst.u.tcp.port;
-	tuple->dst.u.tcp.port = orig->src.u.tcp.port;
-	return true;
-}
-
-/* Print out the per-protocol part of the tuple. */
-static void tcp_print_tuple(struct seq_file *s,
-			    const struct nf_conntrack_tuple *tuple)
-{
-	seq_printf(s, "sport=%hu dport=%hu ",
-		   ntohs(tuple->src.u.tcp.port),
-		   ntohs(tuple->dst.u.tcp.port));
-}
-
-/* Print out the private part of the conntrack. */
-static void tcp_print_conntrack(struct seq_file *s, struct nf_conn *ct)
-{
-=======
 #ifdef CONFIG_NF_CONNTRACK_PROCFS
 /* Print out the private part of the conntrack. */
 static void tcp_print_conntrack(struct seq_file *s, struct nf_conn *ct)
@@ -320,7 +276,6 @@
 	if (test_bit(IPS_OFFLOAD_BIT, &ct->status))
 		return;
 
->>>>>>> 24b8d41d
 	seq_printf(s, "%s ", tcp_conntrack_names[ct->proto.tcp.state]);
 }
 #endif
@@ -1466,142 +1421,6 @@
 	[CTA_TIMEOUT_TCP_RETRANS]	= { .type = NLA_U32 },
 	[CTA_TIMEOUT_TCP_UNACK]		= { .type = NLA_U32 },
 };
-<<<<<<< HEAD
-#endif /* CONFIG_NF_CT_NETLINK_TIMEOUT */
-
-#ifdef CONFIG_SYSCTL
-static struct ctl_table tcp_sysctl_table[] = {
-	{
-		.procname	= "nf_conntrack_tcp_timeout_syn_sent",
-		.maxlen		= sizeof(unsigned int),
-		.mode		= 0644,
-		.proc_handler	= proc_dointvec_jiffies,
-	},
-	{
-		.procname	= "nf_conntrack_tcp_timeout_syn_recv",
-		.maxlen		= sizeof(unsigned int),
-		.mode		= 0644,
-		.proc_handler	= proc_dointvec_jiffies,
-	},
-	{
-		.procname	= "nf_conntrack_tcp_timeout_established",
-		.maxlen		= sizeof(unsigned int),
-		.mode		= 0644,
-		.proc_handler	= proc_dointvec_jiffies,
-	},
-	{
-		.procname	= "nf_conntrack_tcp_timeout_fin_wait",
-		.maxlen		= sizeof(unsigned int),
-		.mode		= 0644,
-		.proc_handler	= proc_dointvec_jiffies,
-	},
-	{
-		.procname	= "nf_conntrack_tcp_timeout_close_wait",
-		.maxlen		= sizeof(unsigned int),
-		.mode		= 0644,
-		.proc_handler	= proc_dointvec_jiffies,
-	},
-	{
-		.procname	= "nf_conntrack_tcp_timeout_last_ack",
-		.maxlen		= sizeof(unsigned int),
-		.mode		= 0644,
-		.proc_handler	= proc_dointvec_jiffies,
-	},
-	{
-		.procname	= "nf_conntrack_tcp_timeout_time_wait",
-		.maxlen		= sizeof(unsigned int),
-		.mode		= 0644,
-		.proc_handler	= proc_dointvec_jiffies,
-	},
-	{
-		.procname	= "nf_conntrack_tcp_timeout_close",
-		.maxlen		= sizeof(unsigned int),
-		.mode		= 0644,
-		.proc_handler	= proc_dointvec_jiffies,
-	},
-	{
-		.procname	= "nf_conntrack_tcp_timeout_max_retrans",
-		.maxlen		= sizeof(unsigned int),
-		.mode		= 0644,
-		.proc_handler	= proc_dointvec_jiffies,
-	},
-	{
-		.procname	= "nf_conntrack_tcp_timeout_unacknowledged",
-		.maxlen		= sizeof(unsigned int),
-		.mode		= 0644,
-		.proc_handler	= proc_dointvec_jiffies,
-	},
-	{
-		.procname	= "nf_conntrack_tcp_loose",
-		.maxlen		= sizeof(unsigned int),
-		.mode		= 0644,
-		.proc_handler	= proc_dointvec,
-	},
-	{
-		.procname       = "nf_conntrack_tcp_be_liberal",
-		.maxlen         = sizeof(unsigned int),
-		.mode           = 0644,
-		.proc_handler   = proc_dointvec,
-	},
-	{
-		.procname	= "nf_conntrack_tcp_max_retrans",
-		.maxlen		= sizeof(unsigned int),
-		.mode		= 0644,
-		.proc_handler	= proc_dointvec,
-	},
-	{ }
-};
-#endif /* CONFIG_SYSCTL */
-
-static int tcp_kmemdup_sysctl_table(struct nf_proto_net *pn,
-				    struct nf_tcp_net *tn)
-{
-#ifdef CONFIG_SYSCTL
-	if (pn->ctl_table)
-		return 0;
-
-	pn->ctl_table = kmemdup(tcp_sysctl_table,
-				sizeof(tcp_sysctl_table),
-				GFP_KERNEL);
-	if (!pn->ctl_table)
-		return -ENOMEM;
-
-	pn->ctl_table[0].data = &tn->timeouts[TCP_CONNTRACK_SYN_SENT];
-	pn->ctl_table[1].data = &tn->timeouts[TCP_CONNTRACK_SYN_RECV];
-	pn->ctl_table[2].data = &tn->timeouts[TCP_CONNTRACK_ESTABLISHED];
-	pn->ctl_table[3].data = &tn->timeouts[TCP_CONNTRACK_FIN_WAIT];
-	pn->ctl_table[4].data = &tn->timeouts[TCP_CONNTRACK_CLOSE_WAIT];
-	pn->ctl_table[5].data = &tn->timeouts[TCP_CONNTRACK_LAST_ACK];
-	pn->ctl_table[6].data = &tn->timeouts[TCP_CONNTRACK_TIME_WAIT];
-	pn->ctl_table[7].data = &tn->timeouts[TCP_CONNTRACK_CLOSE];
-	pn->ctl_table[8].data = &tn->timeouts[TCP_CONNTRACK_RETRANS];
-	pn->ctl_table[9].data = &tn->timeouts[TCP_CONNTRACK_UNACK];
-	pn->ctl_table[10].data = &tn->tcp_loose;
-	pn->ctl_table[11].data = &tn->tcp_be_liberal;
-	pn->ctl_table[12].data = &tn->tcp_max_retrans;
-#endif
-	return 0;
-}
-
-static int tcp_init_net(struct net *net, u_int16_t proto)
-{
-	struct nf_tcp_net *tn = tcp_pernet(net);
-	struct nf_proto_net *pn = &tn->pn;
-
-	if (!pn->users) {
-		int i;
-
-		for (i = 0; i < TCP_CONNTRACK_TIMEOUT_MAX; i++)
-			tn->timeouts[i] = tcp_timeouts[i];
-
-		tn->tcp_loose = nf_ct_tcp_loose;
-		tn->tcp_be_liberal = nf_ct_tcp_be_liberal;
-		tn->tcp_max_retrans = nf_ct_tcp_max_retrans;
-	}
-
-	return tcp_kmemdup_sysctl_table(pn, tn);
-}
-=======
 #endif /* CONFIG_NF_CONNTRACK_TIMEOUT */
 
 void nf_conntrack_tcp_init_net(struct net *net)
@@ -1611,7 +1430,6 @@
 
 	for (i = 0; i < TCP_CONNTRACK_TIMEOUT_MAX; i++)
 		tn->timeouts[i] = tcp_timeouts[i];
->>>>>>> 24b8d41d
 
 	/* timeouts[0] is unused, make it same as SYN_SENT so
 	 * ->timeouts[0] contains 'new' timeout, like udp or icmp.
