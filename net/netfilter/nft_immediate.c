// SPDX-License-Identifier: GPL-2.0-only
/*
 * Copyright (c) 2008-2009 Patrick McHardy <kaber@trash.net>
 *
 * Development of this code funded by Astaro AG (http://www.astaro.com/)
 */

#include <linux/kernel.h>
#include <linux/init.h>
#include <linux/module.h>
#include <linux/netlink.h>
#include <linux/netfilter.h>
#include <linux/netfilter/nf_tables.h>
#include <net/netfilter/nf_tables_core.h>
#include <net/netfilter/nf_tables.h>
#include <net/netfilter/nf_tables_offload.h>

void nft_immediate_eval(const struct nft_expr *expr,
			struct nft_regs *regs,
			const struct nft_pktinfo *pkt)
{
	const struct nft_immediate_expr *priv = nft_expr_priv(expr);

	nft_data_copy(&regs->data[priv->dreg], &priv->data, priv->dlen);
}

static const struct nla_policy nft_immediate_policy[NFTA_IMMEDIATE_MAX + 1] = {
	[NFTA_IMMEDIATE_DREG]	= { .type = NLA_U32 },
	[NFTA_IMMEDIATE_DATA]	= { .type = NLA_NESTED },
};

static int nft_immediate_init(const struct nft_ctx *ctx,
			      const struct nft_expr *expr,
			      const struct nlattr * const tb[])
{
	struct nft_immediate_expr *priv = nft_expr_priv(expr);
	struct nft_data_desc desc;
	int err;

	if (tb[NFTA_IMMEDIATE_DREG] == NULL ||
	    tb[NFTA_IMMEDIATE_DATA] == NULL)
		return -EINVAL;

	err = nft_data_init(ctx, &priv->data, sizeof(priv->data), &desc,
			    tb[NFTA_IMMEDIATE_DATA]);
	if (err < 0)
		return err;

<<<<<<< HEAD
	if (desc.len > U8_MAX)
		return -ERANGE;

=======
>>>>>>> 24b8d41d
	priv->dlen = desc.len;

	priv->dreg = nft_parse_register(tb[NFTA_IMMEDIATE_DREG]);
	err = nft_validate_register_store(ctx, priv->dreg, &priv->data,
					  desc.type, desc.len);
	if (err < 0)
		goto err1;

	if (priv->dreg == NFT_REG_VERDICT) {
		struct nft_chain *chain = priv->data.verdict.chain;

		switch (priv->data.verdict.code) {
		case NFT_JUMP:
		case NFT_GOTO:
			if (nft_chain_is_bound(chain)) {
				err = -EBUSY;
				goto err1;
			}
			chain->bound = true;
			break;
		default:
			break;
		}
	}

	return 0;

err1:
	nft_data_release(&priv->data, desc.type);
	return err;
}

static void nft_immediate_activate(const struct nft_ctx *ctx,
				   const struct nft_expr *expr)
{
	const struct nft_immediate_expr *priv = nft_expr_priv(expr);

	return nft_data_hold(&priv->data, nft_dreg_to_type(priv->dreg));
}

static void nft_immediate_deactivate(const struct nft_ctx *ctx,
				     const struct nft_expr *expr,
				     enum nft_trans_phase phase)
{
	const struct nft_immediate_expr *priv = nft_expr_priv(expr);

	if (phase == NFT_TRANS_COMMIT)
		return;

	return nft_data_release(&priv->data, nft_dreg_to_type(priv->dreg));
}

static void nft_immediate_destroy(const struct nft_ctx *ctx,
				  const struct nft_expr *expr)
{
	const struct nft_immediate_expr *priv = nft_expr_priv(expr);
	const struct nft_data *data = &priv->data;
	struct nft_rule *rule, *n;
	struct nft_ctx chain_ctx;
	struct nft_chain *chain;

	if (priv->dreg != NFT_REG_VERDICT)
		return;

	switch (data->verdict.code) {
	case NFT_JUMP:
	case NFT_GOTO:
		chain = data->verdict.chain;

		if (!nft_chain_is_bound(chain))
			break;

		chain_ctx = *ctx;
		chain_ctx.chain = chain;

		list_for_each_entry_safe(rule, n, &chain->rules, list)
			nf_tables_rule_release(&chain_ctx, rule);

		nf_tables_chain_destroy(&chain_ctx);
		break;
	default:
		break;
	}
}

static int nft_immediate_dump(struct sk_buff *skb, const struct nft_expr *expr)
{
	const struct nft_immediate_expr *priv = nft_expr_priv(expr);

	if (nft_dump_register(skb, NFTA_IMMEDIATE_DREG, priv->dreg))
		goto nla_put_failure;

	return nft_data_dump(skb, NFTA_IMMEDIATE_DATA, &priv->data,
			     nft_dreg_to_type(priv->dreg), priv->dlen);

nla_put_failure:
	return -1;
}

static int nft_immediate_validate(const struct nft_ctx *ctx,
				  const struct nft_expr *expr,
				  const struct nft_data **d)
{
	const struct nft_immediate_expr *priv = nft_expr_priv(expr);
	struct nft_ctx *pctx = (struct nft_ctx *)ctx;
	const struct nft_data *data;
	int err;

	if (priv->dreg != NFT_REG_VERDICT)
		return 0;

	data = &priv->data;

	switch (data->verdict.code) {
	case NFT_JUMP:
	case NFT_GOTO:
		pctx->level++;
		err = nft_chain_validate(ctx, data->verdict.chain);
		if (err < 0)
			return err;
		pctx->level--;
		break;
	default:
		break;
	}

	return 0;
}

static int nft_immediate_offload_verdict(struct nft_offload_ctx *ctx,
					 struct nft_flow_rule *flow,
					 const struct nft_immediate_expr *priv)
{
	struct flow_action_entry *entry;
	const struct nft_data *data;

	entry = &flow->rule->action.entries[ctx->num_actions++];

	data = &priv->data;
	switch (data->verdict.code) {
	case NF_ACCEPT:
		entry->id = FLOW_ACTION_ACCEPT;
		break;
	case NF_DROP:
		entry->id = FLOW_ACTION_DROP;
		break;
	default:
		return -EOPNOTSUPP;
	}

	return 0;
}

static int nft_immediate_offload(struct nft_offload_ctx *ctx,
				 struct nft_flow_rule *flow,
				 const struct nft_expr *expr)
{
	const struct nft_immediate_expr *priv = nft_expr_priv(expr);

	if (priv->dreg == NFT_REG_VERDICT)
		return nft_immediate_offload_verdict(ctx, flow, priv);

	memcpy(&ctx->regs[priv->dreg].data, &priv->data, sizeof(priv->data));

	return 0;
}

static const struct nft_expr_ops nft_imm_ops = {
	.type		= &nft_imm_type,
	.size		= NFT_EXPR_SIZE(sizeof(struct nft_immediate_expr)),
	.eval		= nft_immediate_eval,
	.init		= nft_immediate_init,
	.activate	= nft_immediate_activate,
	.deactivate	= nft_immediate_deactivate,
	.destroy	= nft_immediate_destroy,
	.dump		= nft_immediate_dump,
	.validate	= nft_immediate_validate,
	.offload	= nft_immediate_offload,
	.offload_flags	= NFT_OFFLOAD_F_ACTION,
};

struct nft_expr_type nft_imm_type __read_mostly = {
	.name		= "immediate",
	.ops		= &nft_imm_ops,
	.policy		= nft_immediate_policy,
	.maxattr	= NFTA_IMMEDIATE_MAX,
	.owner		= THIS_MODULE,
};<|MERGE_RESOLUTION|>--- conflicted
+++ resolved
@@ -46,12 +46,6 @@
 	if (err < 0)
 		return err;
 
-<<<<<<< HEAD
-	if (desc.len > U8_MAX)
-		return -ERANGE;
-
-=======
->>>>>>> 24b8d41d
 	priv->dlen = desc.len;
 
 	priv->dreg = nft_parse_register(tb[NFTA_IMMEDIATE_DREG]);
