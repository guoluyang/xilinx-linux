// SPDX-License-Identifier: GPL-2.0-only
/* FTP extension for connection tracking. */

/* (C) 1999-2001 Paul `Rusty' Russell
 * (C) 2002-2004 Netfilter Core Team <coreteam@netfilter.org>
 * (C) 2003,2004 USAGI/WIDE Project <http://www.linux-ipv6.org>
 * (C) 2006-2012 Patrick McHardy <kaber@trash.net>
 */

#define pr_fmt(fmt) KBUILD_MODNAME ": " fmt

#include <linux/module.h>
#include <linux/moduleparam.h>
#include <linux/netfilter.h>
#include <linux/ip.h>
#include <linux/slab.h>
#include <linux/ipv6.h>
#include <linux/ctype.h>
#include <linux/inet.h>
#include <net/checksum.h>
#include <net/tcp.h>

#include <net/netfilter/nf_conntrack.h>
#include <net/netfilter/nf_conntrack_expect.h>
#include <net/netfilter/nf_conntrack_ecache.h>
#include <net/netfilter/nf_conntrack_helper.h>
#include <linux/netfilter/nf_conntrack_ftp.h>

#define HELPER_NAME "ftp"

MODULE_LICENSE("GPL");
MODULE_AUTHOR("Rusty Russell <rusty@rustcorp.com.au>");
MODULE_DESCRIPTION("ftp connection tracking helper");
MODULE_ALIAS("ip_conntrack_ftp");
MODULE_ALIAS_NFCT_HELPER(HELPER_NAME);

/* This is slow, but it's simple. --RR */
static char *ftp_buffer;

static DEFINE_SPINLOCK(nf_ftp_lock);

#define MAX_PORTS 8
static u_int16_t ports[MAX_PORTS];
static unsigned int ports_c;
module_param_array(ports, ushort, &ports_c, 0400);

static bool loose;
module_param(loose, bool, 0600);

unsigned int (*nf_nat_ftp_hook)(struct sk_buff *skb,
				enum ip_conntrack_info ctinfo,
				enum nf_ct_ftp_type type,
				unsigned int protoff,
				unsigned int matchoff,
				unsigned int matchlen,
				struct nf_conntrack_expect *exp);
EXPORT_SYMBOL_GPL(nf_nat_ftp_hook);

static int try_rfc959(const char *, size_t, struct nf_conntrack_man *,
		      char, unsigned int *);
static int try_rfc1123(const char *, size_t, struct nf_conntrack_man *,
		       char, unsigned int *);
static int try_eprt(const char *, size_t, struct nf_conntrack_man *,
		    char, unsigned int *);
static int try_epsv_response(const char *, size_t, struct nf_conntrack_man *,
			     char, unsigned int *);

static struct ftp_search {
	const char *pattern;
	size_t plen;
	char skip;
	char term;
	enum nf_ct_ftp_type ftptype;
	int (*getnum)(const char *, size_t, struct nf_conntrack_man *, char, unsigned int *);
} search[IP_CT_DIR_MAX][2] = {
	[IP_CT_DIR_ORIGINAL] = {
		{
			.pattern	= "PORT",
			.plen		= sizeof("PORT") - 1,
			.skip		= ' ',
			.term		= '\r',
			.ftptype	= NF_CT_FTP_PORT,
			.getnum		= try_rfc959,
		},
		{
			.pattern	= "EPRT",
			.plen		= sizeof("EPRT") - 1,
			.skip		= ' ',
			.term		= '\r',
			.ftptype	= NF_CT_FTP_EPRT,
			.getnum		= try_eprt,
		},
	},
	[IP_CT_DIR_REPLY] = {
		{
			.pattern	= "227 ",
			.plen		= sizeof("227 ") - 1,
			.ftptype	= NF_CT_FTP_PASV,
			.getnum		= try_rfc1123,
		},
		{
			.pattern	= "229 ",
			.plen		= sizeof("229 ") - 1,
			.skip		= '(',
			.term		= ')',
			.ftptype	= NF_CT_FTP_EPSV,
			.getnum		= try_epsv_response,
		},
	},
};

static int
get_ipv6_addr(const char *src, size_t dlen, struct in6_addr *dst, u_int8_t term)
{
	const char *end;
	int ret = in6_pton(src, min_t(size_t, dlen, 0xffff), (u8 *)dst, term, &end);
	if (ret > 0)
		return (int)(end - src);
	return 0;
}

static int try_number(const char *data, size_t dlen, u_int32_t array[],
		      int array_size, char sep, char term)
{
	u_int32_t i, len;

	memset(array, 0, sizeof(array[0])*array_size);

	/* Keep data pointing at next char. */
	for (i = 0, len = 0; len < dlen && i < array_size; len++, data++) {
		if (*data >= '0' && *data <= '9') {
			array[i] = array[i]*10 + *data - '0';
		}
		else if (*data == sep)
			i++;
		else {
			/* Unexpected character; true if it's the
			   terminator (or we don't care about one)
			   and we're finished. */
			if ((*data == term || !term) && i == array_size - 1)
				return len;

			pr_debug("Char %u (got %u nums) `%u' unexpected\n",
				 len, i, *data);
			return 0;
		}
	}
	pr_debug("Failed to fill %u numbers separated by %c\n",
		 array_size, sep);
	return 0;
}

/* Returns 0, or length of numbers: 192,168,1,1,5,6 */
static int try_rfc959(const char *data, size_t dlen,
		      struct nf_conntrack_man *cmd, char term,
		      unsigned int *offset)
{
	int length;
	u_int32_t array[6];

	length = try_number(data, dlen, array, 6, ',', term);
	if (length == 0)
		return 0;

	cmd->u3.ip = htonl((array[0] << 24) | (array[1] << 16) |
				    (array[2] << 8) | array[3]);
	cmd->u.tcp.port = htons((array[4] << 8) | array[5]);
	return length;
}

/*
 * From RFC 1123:
 * The format of the 227 reply to a PASV command is not
 * well standardized.  In particular, an FTP client cannot
 * assume that the parentheses shown on page 40 of RFC-959
 * will be present (and in fact, Figure 3 on page 43 omits
 * them).  Therefore, a User-FTP program that interprets
 * the PASV reply must scan the reply for the first digit
 * of the host and port numbers.
 */
static int try_rfc1123(const char *data, size_t dlen,
		       struct nf_conntrack_man *cmd, char term,
		       unsigned int *offset)
{
	int i;
	for (i = 0; i < dlen; i++)
		if (isdigit(data[i]))
			break;

	if (i == dlen)
		return 0;

	*offset += i;

	return try_rfc959(data + i, dlen - i, cmd, 0, offset);
}

/* Grab port: number up to delimiter */
static int get_port(const char *data, int start, size_t dlen, char delim,
		    __be16 *port)
{
	u_int16_t tmp_port = 0;
	int i;

	for (i = start; i < dlen; i++) {
		/* Finished? */
		if (data[i] == delim) {
			if (tmp_port == 0)
				break;
			*port = htons(tmp_port);
			pr_debug("get_port: return %d\n", tmp_port);
			return i + 1;
		}
		else if (data[i] >= '0' && data[i] <= '9')
			tmp_port = tmp_port*10 + data[i] - '0';
		else { /* Some other crap */
			pr_debug("get_port: invalid char.\n");
			break;
		}
	}
	return 0;
}

/* Returns 0, or length of numbers: |1|132.235.1.2|6275| or |2|3ffe::1|6275| */
static int try_eprt(const char *data, size_t dlen, struct nf_conntrack_man *cmd,
		    char term, unsigned int *offset)
{
	char delim;
	int length;

	/* First character is delimiter, then "1" for IPv4 or "2" for IPv6,
	   then delimiter again. */
	if (dlen <= 3) {
		pr_debug("EPRT: too short\n");
		return 0;
	}
	delim = data[0];
	if (isdigit(delim) || delim < 33 || delim > 126 || data[2] != delim) {
		pr_debug("try_eprt: invalid delimiter.\n");
		return 0;
	}

	if ((cmd->l3num == PF_INET && data[1] != '1') ||
	    (cmd->l3num == PF_INET6 && data[1] != '2')) {
		pr_debug("EPRT: invalid protocol number.\n");
		return 0;
	}

	pr_debug("EPRT: Got %c%c%c\n", delim, data[1], delim);

	if (data[1] == '1') {
		u_int32_t array[4];

		/* Now we have IP address. */
		length = try_number(data + 3, dlen - 3, array, 4, '.', delim);
		if (length != 0)
			cmd->u3.ip = htonl((array[0] << 24) | (array[1] << 16)
					   | (array[2] << 8) | array[3]);
	} else {
		/* Now we have IPv6 address. */
		length = get_ipv6_addr(data + 3, dlen - 3,
				       (struct in6_addr *)cmd->u3.ip6, delim);
	}

	if (length == 0)
		return 0;
	pr_debug("EPRT: Got IP address!\n");
	/* Start offset includes initial "|1|", and trailing delimiter */
	return get_port(data, 3 + length + 1, dlen, delim, &cmd->u.tcp.port);
}

/* Returns 0, or length of numbers: |||6446| */
static int try_epsv_response(const char *data, size_t dlen,
			     struct nf_conntrack_man *cmd, char term,
			     unsigned int *offset)
{
	char delim;

	/* Three delimiters. */
	if (dlen <= 3) return 0;
	delim = data[0];
	if (isdigit(delim) || delim < 33 || delim > 126 ||
	    data[1] != delim || data[2] != delim)
		return 0;

	return get_port(data, 3, dlen, delim, &cmd->u.tcp.port);
}

/* Return 1 for match, 0 for accept, -1 for partial. */
static int find_pattern(const char *data, size_t dlen,
			const char *pattern, size_t plen,
			char skip, char term,
			unsigned int *numoff,
			unsigned int *numlen,
			struct nf_conntrack_man *cmd,
			int (*getnum)(const char *, size_t,
				      struct nf_conntrack_man *, char,
				      unsigned int *))
{
	size_t i = plen;

<<<<<<< HEAD
	pr_debug("find_pattern `%s': dlen = %Zu\n", pattern, dlen);
=======
	pr_debug("find_pattern `%s': dlen = %zu\n", pattern, dlen);
>>>>>>> 24b8d41d

	if (dlen <= plen) {
		/* Short packet: try for partial? */
		if (strncasecmp(data, pattern, dlen) == 0)
			return -1;
		else return 0;
	}

	if (strncasecmp(data, pattern, plen) != 0)
		return 0;

	pr_debug("Pattern matches!\n");
	/* Now we've found the constant string, try to skip
	   to the 'skip' character */
	if (skip) {
		for (i = plen; data[i] != skip; i++)
			if (i == dlen - 1) return -1;

		/* Skip over the last character */
		i++;
	}

	pr_debug("Skipped up to 0x%hhx delimiter!\n", skip);

	*numoff = i;
	*numlen = getnum(data + i, dlen - i, cmd, term, numoff);
	if (!*numlen)
		return -1;

	pr_debug("Match succeeded!\n");
	return 1;
}

/* Look up to see if we're just after a \n. */
static int find_nl_seq(u32 seq, const struct nf_ct_ftp_master *info, int dir)
{
	unsigned int i;

	for (i = 0; i < info->seq_aft_nl_num[dir]; i++)
		if (info->seq_aft_nl[dir][i] == seq)
			return 1;
	return 0;
}

/* We don't update if it's older than what we have. */
static void update_nl_seq(struct nf_conn *ct, u32 nl_seq,
			  struct nf_ct_ftp_master *info, int dir,
			  struct sk_buff *skb)
{
	unsigned int i, oldest;

	/* Look for oldest: if we find exact match, we're done. */
	for (i = 0; i < info->seq_aft_nl_num[dir]; i++) {
		if (info->seq_aft_nl[dir][i] == nl_seq)
			return;
	}

	if (info->seq_aft_nl_num[dir] < NUM_SEQ_TO_REMEMBER) {
		info->seq_aft_nl[dir][info->seq_aft_nl_num[dir]++] = nl_seq;
	} else {
		if (before(info->seq_aft_nl[dir][0], info->seq_aft_nl[dir][1]))
			oldest = 0;
		else
			oldest = 1;

		if (after(nl_seq, info->seq_aft_nl[dir][oldest]))
			info->seq_aft_nl[dir][oldest] = nl_seq;
	}
}

static int help(struct sk_buff *skb,
		unsigned int protoff,
		struct nf_conn *ct,
		enum ip_conntrack_info ctinfo)
{
	unsigned int dataoff, datalen;
	const struct tcphdr *th;
	struct tcphdr _tcph;
	const char *fb_ptr;
	int ret;
	u32 seq;
	int dir = CTINFO2DIR(ctinfo);
	unsigned int matchlen, matchoff;
	struct nf_ct_ftp_master *ct_ftp_info = nfct_help_data(ct);
	struct nf_conntrack_expect *exp;
	union nf_inet_addr *daddr;
	struct nf_conntrack_man cmd = {};
	unsigned int i;
	int found = 0, ends_in_nl;
	typeof(nf_nat_ftp_hook) nf_nat_ftp;

	/* Until there's been traffic both ways, don't look in packets. */
	if (ctinfo != IP_CT_ESTABLISHED &&
	    ctinfo != IP_CT_ESTABLISHED_REPLY) {
		pr_debug("ftp: Conntrackinfo = %u\n", ctinfo);
		return NF_ACCEPT;
	}

	th = skb_header_pointer(skb, protoff, sizeof(_tcph), &_tcph);
	if (th == NULL)
		return NF_ACCEPT;

	dataoff = protoff + th->doff * 4;
	/* No data? */
	if (dataoff >= skb->len) {
		pr_debug("ftp: dataoff(%u) >= skblen(%u)\n", dataoff,
			 skb->len);
		return NF_ACCEPT;
	}
	datalen = skb->len - dataoff;

	spin_lock_bh(&nf_ftp_lock);
	fb_ptr = skb_header_pointer(skb, dataoff, datalen, ftp_buffer);
	BUG_ON(fb_ptr == NULL);

	ends_in_nl = (fb_ptr[datalen - 1] == '\n');
	seq = ntohl(th->seq) + datalen;

	/* Look up to see if we're just after a \n. */
	if (!find_nl_seq(ntohl(th->seq), ct_ftp_info, dir)) {
		/* We're picking up this, clear flags and let it continue */
		if (unlikely(ct_ftp_info->flags[dir] & NF_CT_FTP_SEQ_PICKUP)) {
			ct_ftp_info->flags[dir] ^= NF_CT_FTP_SEQ_PICKUP;
			goto skip_nl_seq;
		}

		/* Now if this ends in \n, update ftp info. */
		pr_debug("nf_conntrack_ftp: wrong seq pos %s(%u) or %s(%u)\n",
			 ct_ftp_info->seq_aft_nl_num[dir] > 0 ? "" : "(UNSET)",
			 ct_ftp_info->seq_aft_nl[dir][0],
			 ct_ftp_info->seq_aft_nl_num[dir] > 1 ? "" : "(UNSET)",
			 ct_ftp_info->seq_aft_nl[dir][1]);
		ret = NF_ACCEPT;
		goto out_update_nl;
	}

skip_nl_seq:
	/* Initialize IP/IPv6 addr to expected address (it's not mentioned
	   in EPSV responses) */
	cmd.l3num = nf_ct_l3num(ct);
	memcpy(cmd.u3.all, &ct->tuplehash[dir].tuple.src.u3.all,
	       sizeof(cmd.u3.all));

	for (i = 0; i < ARRAY_SIZE(search[dir]); i++) {
		found = find_pattern(fb_ptr, datalen,
				     search[dir][i].pattern,
				     search[dir][i].plen,
				     search[dir][i].skip,
				     search[dir][i].term,
				     &matchoff, &matchlen,
				     &cmd,
				     search[dir][i].getnum);
		if (found) break;
	}
	if (found == -1) {
		/* We don't usually drop packets.  After all, this is
		   connection tracking, not packet filtering.
		   However, it is necessary for accurate tracking in
		   this case. */
		nf_ct_helper_log(skb, ct, "partial matching of `%s'",
			         search[dir][i].pattern);
		ret = NF_DROP;
		goto out;
	} else if (found == 0) { /* No match */
		ret = NF_ACCEPT;
		goto out_update_nl;
	}

	pr_debug("conntrack_ftp: match `%.*s' (%u bytes at %u)\n",
		 matchlen, fb_ptr + matchoff,
		 matchlen, ntohl(th->seq) + matchoff);

	exp = nf_ct_expect_alloc(ct);
	if (exp == NULL) {
		nf_ct_helper_log(skb, ct, "cannot alloc expectation");
		ret = NF_DROP;
		goto out;
	}

	/* We refer to the reverse direction ("!dir") tuples here,
	 * because we're expecting something in the other direction.
	 * Doesn't matter unless NAT is happening.  */
	daddr = &ct->tuplehash[!dir].tuple.dst.u3;

	/* Update the ftp info */
	if ((cmd.l3num == nf_ct_l3num(ct)) &&
	    memcmp(&cmd.u3.all, &ct->tuplehash[dir].tuple.src.u3.all,
		     sizeof(cmd.u3.all))) {
		/* Enrico Scholz's passive FTP to partially RNAT'd ftp
		   server: it really wants us to connect to a
		   different IP address.  Simply don't record it for
		   NAT. */
		if (cmd.l3num == PF_INET) {
			pr_debug("NOT RECORDING: %pI4 != %pI4\n",
				 &cmd.u3.ip,
				 &ct->tuplehash[dir].tuple.src.u3.ip);
		} else {
			pr_debug("NOT RECORDING: %pI6 != %pI6\n",
				 cmd.u3.ip6,
				 ct->tuplehash[dir].tuple.src.u3.ip6);
		}

		/* Thanks to Cristiano Lincoln Mattos
		   <lincoln@cesar.org.br> for reporting this potential
		   problem (DMZ machines opening holes to internal
		   networks, or the packet filter itself). */
		if (!loose) {
			ret = NF_ACCEPT;
			goto out_put_expect;
		}
		daddr = &cmd.u3;
	}

	nf_ct_expect_init(exp, NF_CT_EXPECT_CLASS_DEFAULT, cmd.l3num,
			  &ct->tuplehash[!dir].tuple.src.u3, daddr,
			  IPPROTO_TCP, NULL, &cmd.u.tcp.port);

	/* Now, NAT might want to mangle the packet, and register the
	 * (possibly changed) expectation itself. */
	nf_nat_ftp = rcu_dereference(nf_nat_ftp_hook);
	if (nf_nat_ftp && ct->status & IPS_NAT_MASK)
		ret = nf_nat_ftp(skb, ctinfo, search[dir][i].ftptype,
				 protoff, matchoff, matchlen, exp);
	else {
		/* Can't expect this?  Best to drop packet now. */
		if (nf_ct_expect_related(exp, 0) != 0) {
			nf_ct_helper_log(skb, ct, "cannot add expectation");
			ret = NF_DROP;
		} else
			ret = NF_ACCEPT;
	}

out_put_expect:
	nf_ct_expect_put(exp);

out_update_nl:
	/* Now if this ends in \n, update ftp info.  Seq may have been
	 * adjusted by NAT code. */
	if (ends_in_nl)
		update_nl_seq(ct, seq, ct_ftp_info, dir, skb);
 out:
	spin_unlock_bh(&nf_ftp_lock);
	return ret;
}

static int nf_ct_ftp_from_nlattr(struct nlattr *attr, struct nf_conn *ct)
{
	struct nf_ct_ftp_master *ftp = nfct_help_data(ct);

	/* This conntrack has been injected from user-space, always pick up
	 * sequence tracking. Otherwise, the first FTP command after the
	 * failover breaks.
	 */
	ftp->flags[IP_CT_DIR_ORIGINAL] |= NF_CT_FTP_SEQ_PICKUP;
	ftp->flags[IP_CT_DIR_REPLY] |= NF_CT_FTP_SEQ_PICKUP;
	return 0;
}

static struct nf_conntrack_helper ftp[MAX_PORTS * 2] __read_mostly;

static const struct nf_conntrack_expect_policy ftp_exp_policy = {
	.max_expected	= 1,
	.timeout	= 5 * 60,
};

static void __exit nf_conntrack_ftp_fini(void)
{
	nf_conntrack_helpers_unregister(ftp, ports_c * 2);
	kfree(ftp_buffer);
}

static int __init nf_conntrack_ftp_init(void)
{
	int i, ret = 0;
<<<<<<< HEAD
=======

	NF_CT_HELPER_BUILD_BUG_ON(sizeof(struct nf_ct_ftp_master));
>>>>>>> 24b8d41d

	ftp_buffer = kmalloc(65536, GFP_KERNEL);
	if (!ftp_buffer)
		return -ENOMEM;

	if (ports_c == 0)
		ports[ports_c++] = FTP_PORT;

	/* FIXME should be configurable whether IPv4 and IPv6 FTP connections
		 are tracked or not - YK */
	for (i = 0; i < ports_c; i++) {
<<<<<<< HEAD
		nf_ct_helper_init(&ftp[2 * i], AF_INET, IPPROTO_TCP, "ftp",
				  FTP_PORT, ports[i], ports[i], &ftp_exp_policy,
				  0, sizeof(struct nf_ct_ftp_master), help,
				  nf_ct_ftp_from_nlattr, THIS_MODULE);
		nf_ct_helper_init(&ftp[2 * i + 1], AF_INET6, IPPROTO_TCP, "ftp",
				  FTP_PORT, ports[i], ports[i], &ftp_exp_policy,
				  0, sizeof(struct nf_ct_ftp_master), help,
=======
		nf_ct_helper_init(&ftp[2 * i], AF_INET, IPPROTO_TCP,
				  HELPER_NAME, FTP_PORT, ports[i], ports[i],
				  &ftp_exp_policy, 0, help,
				  nf_ct_ftp_from_nlattr, THIS_MODULE);
		nf_ct_helper_init(&ftp[2 * i + 1], AF_INET6, IPPROTO_TCP,
				  HELPER_NAME, FTP_PORT, ports[i], ports[i],
				  &ftp_exp_policy, 0, help,
>>>>>>> 24b8d41d
				  nf_ct_ftp_from_nlattr, THIS_MODULE);
	}

	ret = nf_conntrack_helpers_register(ftp, ports_c * 2);
	if (ret < 0) {
		pr_err("failed to register helpers\n");
		kfree(ftp_buffer);
		return ret;
	}

	return 0;
}

module_init(nf_conntrack_ftp_init);
module_exit(nf_conntrack_ftp_fini);<|MERGE_RESOLUTION|>--- conflicted
+++ resolved
@@ -299,11 +299,7 @@
 {
 	size_t i = plen;
 
-<<<<<<< HEAD
-	pr_debug("find_pattern `%s': dlen = %Zu\n", pattern, dlen);
-=======
 	pr_debug("find_pattern `%s': dlen = %zu\n", pattern, dlen);
->>>>>>> 24b8d41d
 
 	if (dlen <= plen) {
 		/* Short packet: try for partial? */
@@ -578,11 +574,8 @@
 static int __init nf_conntrack_ftp_init(void)
 {
 	int i, ret = 0;
-<<<<<<< HEAD
-=======
 
 	NF_CT_HELPER_BUILD_BUG_ON(sizeof(struct nf_ct_ftp_master));
->>>>>>> 24b8d41d
 
 	ftp_buffer = kmalloc(65536, GFP_KERNEL);
 	if (!ftp_buffer)
@@ -594,15 +587,6 @@
 	/* FIXME should be configurable whether IPv4 and IPv6 FTP connections
 		 are tracked or not - YK */
 	for (i = 0; i < ports_c; i++) {
-<<<<<<< HEAD
-		nf_ct_helper_init(&ftp[2 * i], AF_INET, IPPROTO_TCP, "ftp",
-				  FTP_PORT, ports[i], ports[i], &ftp_exp_policy,
-				  0, sizeof(struct nf_ct_ftp_master), help,
-				  nf_ct_ftp_from_nlattr, THIS_MODULE);
-		nf_ct_helper_init(&ftp[2 * i + 1], AF_INET6, IPPROTO_TCP, "ftp",
-				  FTP_PORT, ports[i], ports[i], &ftp_exp_policy,
-				  0, sizeof(struct nf_ct_ftp_master), help,
-=======
 		nf_ct_helper_init(&ftp[2 * i], AF_INET, IPPROTO_TCP,
 				  HELPER_NAME, FTP_PORT, ports[i], ports[i],
 				  &ftp_exp_policy, 0, help,
@@ -610,7 +594,6 @@
 		nf_ct_helper_init(&ftp[2 * i + 1], AF_INET6, IPPROTO_TCP,
 				  HELPER_NAME, FTP_PORT, ports[i], ports[i],
 				  &ftp_exp_policy, 0, help,
->>>>>>> 24b8d41d
 				  nf_ct_ftp_from_nlattr, THIS_MODULE);
 	}
 
