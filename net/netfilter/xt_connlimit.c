--- conflicted
+++ resolved
@@ -85,19 +85,6 @@
 static int connlimit_mt_check(const struct xt_mtchk_param *par)
 {
 	struct xt_connlimit_info *info = par->matchinfo;
-<<<<<<< HEAD
-	unsigned int i;
-	int ret;
-
-	net_get_random_once(&connlimit_rnd, sizeof(connlimit_rnd));
-
-	ret = nf_ct_l3proto_try_module_get(par->family);
-	if (ret < 0) {
-		pr_info("cannot load conntrack support for "
-			"address family %u\n", par->family);
-		return ret;
-	}
-=======
 	unsigned int keylen;
 
 	keylen = sizeof(u32);
@@ -105,7 +92,6 @@
 		keylen += sizeof(struct in6_addr);
 	else
 		keylen += sizeof(struct in_addr);
->>>>>>> 24b8d41d
 
 	/* init private data */
 	info->data = nf_conncount_init(par->net, par->family, keylen);
