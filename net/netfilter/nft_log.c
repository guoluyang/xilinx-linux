--- conflicted
+++ resolved
@@ -169,13 +169,6 @@
 			err = -EINVAL;
 			goto err1;
 		}
-<<<<<<< HEAD
-		if (li->u.log.level > LOGLEVEL_DEBUG) {
-			err = -EINVAL;
-			goto err1;
-		}
-=======
->>>>>>> 24b8d41d
 
 		if (tb[NFTA_LOG_FLAGS] != NULL) {
 			li->u.log.logflags =
@@ -200,14 +193,6 @@
 		break;
 	}
 
-<<<<<<< HEAD
-	err = nf_logger_find_get(ctx->afi->family, li->type);
-	if (err < 0)
-		goto err1;
-
-	return 0;
-
-=======
 	if (li->u.log.level == NFT_LOGLEVEL_AUDIT)
 		return 0;
 
@@ -217,7 +202,6 @@
 
 	return 0;
 
->>>>>>> 24b8d41d
 err1:
 	if (priv->prefix != nft_log_null_prefix)
 		kfree(priv->prefix);
@@ -233,14 +217,10 @@
 	if (priv->prefix != nft_log_null_prefix)
 		kfree(priv->prefix);
 
-<<<<<<< HEAD
-	nf_logger_put(ctx->afi->family, li->type);
-=======
 	if (li->u.log.level == NFT_LOGLEVEL_AUDIT)
 		return;
 
 	nf_logger_put(ctx->family, li->type);
->>>>>>> 24b8d41d
 }
 
 static int nft_log_dump(struct sk_buff *skb, const struct nft_expr *expr)
