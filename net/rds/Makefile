# SPDX-License-Identifier: GPL-2.0
obj-$(CONFIG_RDS) += rds.o
rds-y :=	af_rds.o bind.o cong.o connection.o info.o message.o   \
			recv.o send.o stats.o sysctl.o threads.o transport.o \
			loop.o page.o rdma.o

obj-$(CONFIG_RDS_RDMA) += rds_rdma.o
rds_rdma-y :=	rdma_transport.o \
			ib.o ib_cm.o ib_recv.o ib_ring.o ib_send.o ib_stats.o \
			ib_sysctl.o ib_rdma.o ib_frmr.o


obj-$(CONFIG_RDS_TCP) += rds_tcp.o
rds_tcp-y :=		tcp.o tcp_connect.o tcp_listen.o tcp_recv.o \
			tcp_send.o tcp_stats.o

<<<<<<< HEAD
ccflags-$(CONFIG_RDS_DEBUG)	:=	-DRDS_DEBUG
=======
ccflags-$(CONFIG_RDS_DEBUG)	:=	-DRDS_DEBUG
>>>>>>> 24b8d41d
<|MERGE_RESOLUTION|>--- conflicted
+++ resolved
@@ -14,8 +14,4 @@
 rds_tcp-y :=		tcp.o tcp_connect.o tcp_listen.o tcp_recv.o \
 			tcp_send.o tcp_stats.o
 
-<<<<<<< HEAD
-ccflags-$(CONFIG_RDS_DEBUG)	:=	-DRDS_DEBUG
-=======
-ccflags-$(CONFIG_RDS_DEBUG)	:=	-DRDS_DEBUG
->>>>>>> 24b8d41d
+ccflags-$(CONFIG_RDS_DEBUG)	:=	-DRDS_DEBUG