// SPDX-License-Identifier: GPL-2.0-or-later
/* SCTP kernel implementation
 * (C) Copyright IBM Corp. 2002, 2004
 * Copyright (c) 2001 Nokia, Inc.
 * Copyright (c) 2001 La Monte H.P. Yarroll
 * Copyright (c) 2002-2003 Intel Corp.
 *
 * This file is part of the SCTP kernel implementation
 *
 * SCTP over IPv6.
 *
 * Please send any bug reports or fixes you make to the
 * email address(es):
 *    lksctp developers <linux-sctp@vger.kernel.org>
 *
 * Written or modified by:
 *    Le Yanqun		    <yanqun.le@nokia.com>
 *    Hui Huang		    <hui.huang@nokia.com>
 *    La Monte H.P. Yarroll <piggy@acm.org>
 *    Sridhar Samudrala	    <sri@us.ibm.com>
 *    Jon Grimm		    <jgrimm@us.ibm.com>
 *    Ardelle Fan	    <ardelle.fan@intel.com>
 *
 * Based on:
 *	linux/net/ipv6/tcp_ipv6.c
 */

#define pr_fmt(fmt) KBUILD_MODNAME ": " fmt

#include <linux/module.h>
#include <linux/errno.h>
#include <linux/types.h>
#include <linux/socket.h>
#include <linux/sockios.h>
#include <linux/net.h>
#include <linux/in.h>
#include <linux/in6.h>
#include <linux/netdevice.h>
#include <linux/init.h>
#include <linux/ipsec.h>
#include <linux/slab.h>

#include <linux/ipv6.h>
#include <linux/icmpv6.h>
#include <linux/random.h>
#include <linux/seq_file.h>

#include <net/protocol.h>
#include <net/ndisc.h>
#include <net/ip.h>
#include <net/ipv6.h>
#include <net/transp_v6.h>
#include <net/addrconf.h>
#include <net/ip6_route.h>
#include <net/inet_common.h>
#include <net/inet_ecn.h>
#include <net/sctp/sctp.h>

#include <linux/uaccess.h>

static inline int sctp_v6_addr_match_len(union sctp_addr *s1,
					 union sctp_addr *s2);
static void sctp_v6_to_addr(union sctp_addr *addr, struct in6_addr *saddr,
			      __be16 port);
static int sctp_v6_cmp_addr(const union sctp_addr *addr1,
			    const union sctp_addr *addr2);

/* Event handler for inet6 address addition/deletion events.
 * The sctp_local_addr_list needs to be protocted by a spin lock since
 * multiple notifiers (say IPv4 and IPv6) may be running at the same
 * time and thus corrupt the list.
 * The reader side is protected with RCU.
 */
static int sctp_inet6addr_event(struct notifier_block *this, unsigned long ev,
				void *ptr)
{
	struct inet6_ifaddr *ifa = (struct inet6_ifaddr *)ptr;
	struct sctp_sockaddr_entry *addr = NULL;
	struct sctp_sockaddr_entry *temp;
	struct net *net = dev_net(ifa->idev->dev);
	int found = 0;

	switch (ev) {
	case NETDEV_UP:
		addr = kzalloc(sizeof(*addr), GFP_ATOMIC);
		if (addr) {
			addr->a.v6.sin6_family = AF_INET6;
			addr->a.v6.sin6_addr = ifa->addr;
			addr->a.v6.sin6_scope_id = ifa->idev->dev->ifindex;
			addr->valid = 1;
			spin_lock_bh(&net->sctp.local_addr_lock);
			list_add_tail_rcu(&addr->list, &net->sctp.local_addr_list);
			sctp_addr_wq_mgmt(net, addr, SCTP_ADDR_NEW);
			spin_unlock_bh(&net->sctp.local_addr_lock);
		}
		break;
	case NETDEV_DOWN:
		spin_lock_bh(&net->sctp.local_addr_lock);
		list_for_each_entry_safe(addr, temp,
					&net->sctp.local_addr_list, list) {
			if (addr->a.sa.sa_family == AF_INET6 &&
					ipv6_addr_equal(&addr->a.v6.sin6_addr,
						&ifa->addr)) {
				sctp_addr_wq_mgmt(net, addr, SCTP_ADDR_DEL);
				found = 1;
				addr->valid = 0;
				list_del_rcu(&addr->list);
				break;
			}
		}
		spin_unlock_bh(&net->sctp.local_addr_lock);
		if (found)
			kfree_rcu(addr, rcu);
		break;
	}

	return NOTIFY_DONE;
}

static struct notifier_block sctp_inet6addr_notifier = {
	.notifier_call = sctp_inet6addr_event,
};

/* ICMP error handler. */
static int sctp_v6_err(struct sk_buff *skb, struct inet6_skb_parm *opt,
			u8 type, u8 code, int offset, __be32 info)
{
	struct inet6_dev *idev;
	struct sock *sk;
	struct sctp_association *asoc;
	struct sctp_transport *transport;
	struct ipv6_pinfo *np;
	__u16 saveip, savesctp;
	int err, ret = 0;
	struct net *net = dev_net(skb->dev);

	idev = in6_dev_get(skb->dev);

	/* Fix up skb to look at the embedded net header. */
	saveip	 = skb->network_header;
	savesctp = skb->transport_header;
	skb_reset_network_header(skb);
	skb_set_transport_header(skb, offset);
	sk = sctp_err_lookup(net, AF_INET6, skb, sctp_hdr(skb), &asoc, &transport);
	/* Put back, the original pointers. */
	skb->network_header   = saveip;
	skb->transport_header = savesctp;
	if (!sk) {
		__ICMP6_INC_STATS(net, idev, ICMP6_MIB_INERRORS);
<<<<<<< HEAD
=======
		ret = -ENOENT;
>>>>>>> 24b8d41d
		goto out;
	}

	/* Warning:  The sock lock is held.  Remember to call
	 * sctp_err_finish!
	 */

	switch (type) {
	case ICMPV6_PKT_TOOBIG:
		if (ip6_sk_accept_pmtu(sk))
			sctp_icmp_frag_needed(sk, asoc, transport, ntohl(info));
		goto out_unlock;
	case ICMPV6_PARAMPROB:
		if (ICMPV6_UNK_NEXTHDR == code) {
			sctp_icmp_proto_unreachable(sk, asoc, transport);
			goto out_unlock;
		}
		break;
	case NDISC_REDIRECT:
		sctp_icmp_redirect(sk, transport, skb);
		goto out_unlock;
	default:
		break;
	}

	np = inet6_sk(sk);
	icmpv6_err_convert(type, code, &err);
	if (!sock_owned_by_user(sk) && np->recverr) {
		sk->sk_err = err;
		sk->sk_error_report(sk);
	} else {  /* Only an error on timeout */
		sk->sk_err_soft = err;
	}

out_unlock:
	sctp_err_finish(sk, transport);
out:
	if (likely(idev != NULL))
		in6_dev_put(idev);

	return ret;
}

static int sctp_v6_xmit(struct sk_buff *skb, struct sctp_transport *transport)
{
	struct sock *sk = skb->sk;
	struct ipv6_pinfo *np = inet6_sk(sk);
	struct flowi6 *fl6 = &transport->fl.u.ip6;
	__u8 tclass = np->tclass;
	int res;

	pr_debug("%s: skb:%p, len:%d, src:%pI6 dst:%pI6\n", __func__, skb,
		 skb->len, &fl6->saddr, &fl6->daddr);

	if (transport->dscp & SCTP_DSCP_SET_MASK)
		tclass = transport->dscp & SCTP_DSCP_VAL_MASK;

	if (INET_ECN_is_capable(tclass))
		IP6_ECN_flow_xmit(sk, fl6->flowlabel);

	if (!(transport->param_flags & SPP_PMTUD_ENABLE))
		skb->ignore_df = 1;

	SCTP_INC_STATS(sock_net(sk), SCTP_MIB_OUTSCTPPACKS);

	rcu_read_lock();
	res = ip6_xmit(sk, skb, fl6, sk->sk_mark, rcu_dereference(np->opt),
		       tclass, sk->sk_priority);
	rcu_read_unlock();
	return res;
}

/* Returns the dst cache entry for the given source and destination ip
 * addresses.
 */
static void sctp_v6_get_dst(struct sctp_transport *t, union sctp_addr *saddr,
			    struct flowi *fl, struct sock *sk)
{
	struct sctp_association *asoc = t->asoc;
	struct dst_entry *dst = NULL;
	struct flowi _fl;
	struct flowi6 *fl6 = &_fl.u.ip6;
	struct sctp_bind_addr *bp;
	struct ipv6_pinfo *np = inet6_sk(sk);
	struct sctp_sockaddr_entry *laddr;
	union sctp_addr *daddr = &t->ipaddr;
	union sctp_addr dst_saddr;
	struct in6_addr *final_p, final;
	enum sctp_scope scope;
	__u8 matchlen = 0;

	memset(&_fl, 0, sizeof(_fl));
	fl6->daddr = daddr->v6.sin6_addr;
	fl6->fl6_dport = daddr->v6.sin6_port;
	fl6->flowi6_proto = IPPROTO_SCTP;
	if (ipv6_addr_type(&daddr->v6.sin6_addr) & IPV6_ADDR_LINKLOCAL)
		fl6->flowi6_oif = daddr->v6.sin6_scope_id;
	else if (asoc)
		fl6->flowi6_oif = asoc->base.sk->sk_bound_dev_if;
	if (t->flowlabel & SCTP_FLOWLABEL_SET_MASK)
		fl6->flowlabel = htonl(t->flowlabel & SCTP_FLOWLABEL_VAL_MASK);

	if (np->sndflow && (fl6->flowlabel & IPV6_FLOWLABEL_MASK)) {
		struct ip6_flowlabel *flowlabel;

		flowlabel = fl6_sock_lookup(sk, fl6->flowlabel);
		if (IS_ERR(flowlabel))
			goto out;
		fl6_sock_release(flowlabel);
	}

	pr_debug("%s: dst=%pI6 ", __func__, &fl6->daddr);

	if (asoc)
		fl6->fl6_sport = htons(asoc->base.bind_addr.port);

	if (saddr) {
		fl6->saddr = saddr->v6.sin6_addr;
		if (!fl6->fl6_sport)
			fl6->fl6_sport = saddr->v6.sin6_port;

		pr_debug("src=%pI6 - ", &fl6->saddr);
	}

	rcu_read_lock();
	final_p = fl6_update_dst(fl6, rcu_dereference(np->opt), &final);
	rcu_read_unlock();

	dst = ip6_dst_lookup_flow(sock_net(sk), sk, fl6, final_p);
	if (!asoc || saddr) {
		t->dst = dst;
		memcpy(fl, &_fl, sizeof(_fl));
		goto out;
	}

	bp = &asoc->base.bind_addr;
	scope = sctp_scope(daddr);
	/* ip6_dst_lookup has filled in the fl6->saddr for us.  Check
	 * to see if we can use it.
	 */
	if (!IS_ERR(dst)) {
		/* Walk through the bind address list and look for a bind
		 * address that matches the source address of the returned dst.
		 */
		sctp_v6_to_addr(&dst_saddr, &fl6->saddr, htons(bp->port));
		rcu_read_lock();
		list_for_each_entry_rcu(laddr, &bp->address_list, list) {
			if (!laddr->valid || laddr->state == SCTP_ADDR_DEL ||
			    (laddr->state != SCTP_ADDR_SRC &&
			     !asoc->src_out_of_asoc_ok))
				continue;

			/* Do not compare against v4 addrs */
			if ((laddr->a.sa.sa_family == AF_INET6) &&
			    (sctp_v6_cmp_addr(&dst_saddr, &laddr->a))) {
				rcu_read_unlock();
				t->dst = dst;
				memcpy(fl, &_fl, sizeof(_fl));
				goto out;
			}
		}
		rcu_read_unlock();
		/* None of the bound addresses match the source address of the
		 * dst. So release it.
		 */
		dst_release(dst);
		dst = NULL;
	}

	/* Walk through the bind address list and try to get the
	 * best source address for a given destination.
	 */
	rcu_read_lock();
	list_for_each_entry_rcu(laddr, &bp->address_list, list) {
		struct dst_entry *bdst;
		__u8 bmatchlen;

		if (!laddr->valid ||
		    laddr->state != SCTP_ADDR_SRC ||
		    laddr->a.sa.sa_family != AF_INET6 ||
		    scope > sctp_scope(&laddr->a))
			continue;

		fl6->saddr = laddr->a.v6.sin6_addr;
		fl6->fl6_sport = laddr->a.v6.sin6_port;
		final_p = fl6_update_dst(fl6, rcu_dereference(np->opt), &final);
		bdst = ip6_dst_lookup_flow(sock_net(sk), sk, fl6, final_p);

		if (IS_ERR(bdst))
			continue;

		if (ipv6_chk_addr(dev_net(bdst->dev),
				  &laddr->a.v6.sin6_addr, bdst->dev, 1)) {
			if (!IS_ERR_OR_NULL(dst))
				dst_release(dst);
			dst = bdst;
			t->dst = dst;
			memcpy(fl, &_fl, sizeof(_fl));
			break;
		}

		bmatchlen = sctp_v6_addr_match_len(daddr, &laddr->a);
		if (matchlen > bmatchlen) {
			dst_release(bdst);
			continue;
		}

		if (!IS_ERR_OR_NULL(dst))
			dst_release(dst);
		dst = bdst;
		matchlen = bmatchlen;
		t->dst = dst;
		memcpy(fl, &_fl, sizeof(_fl));
	}
	rcu_read_unlock();

out:
	if (!IS_ERR_OR_NULL(dst)) {
		struct rt6_info *rt;

		rt = (struct rt6_info *)dst;
		t->dst_cookie = rt6_get_cookie(rt);
		pr_debug("rt6_dst:%pI6/%d rt6_src:%pI6\n",
			 &rt->rt6i_dst.addr, rt->rt6i_dst.plen,
			 &fl->u.ip6.saddr);
	} else {
		t->dst = NULL;
		pr_debug("no route\n");
	}
}

/* Returns the number of consecutive initial bits that match in the 2 ipv6
 * addresses.
 */
static inline int sctp_v6_addr_match_len(union sctp_addr *s1,
					 union sctp_addr *s2)
{
	return ipv6_addr_diff(&s1->v6.sin6_addr, &s2->v6.sin6_addr);
}

/* Fills in the source address(saddr) based on the destination address(daddr)
 * and asoc's bind address list.
 */
static void sctp_v6_get_saddr(struct sctp_sock *sk,
			      struct sctp_transport *t,
			      struct flowi *fl)
{
	struct flowi6 *fl6 = &fl->u.ip6;
	union sctp_addr *saddr = &t->saddr;

	pr_debug("%s: asoc:%p dst:%p\n", __func__, t->asoc, t->dst);

	if (t->dst) {
		saddr->v6.sin6_family = AF_INET6;
		saddr->v6.sin6_addr = fl6->saddr;
	}
}

/* Make a copy of all potential local addresses. */
static void sctp_v6_copy_addrlist(struct list_head *addrlist,
				  struct net_device *dev)
{
	struct inet6_dev *in6_dev;
	struct inet6_ifaddr *ifp;
	struct sctp_sockaddr_entry *addr;

	rcu_read_lock();
	if ((in6_dev = __in6_dev_get(dev)) == NULL) {
		rcu_read_unlock();
		return;
	}

	read_lock_bh(&in6_dev->lock);
	list_for_each_entry(ifp, &in6_dev->addr_list, if_list) {
		/* Add the address to the local list.  */
		addr = kzalloc(sizeof(*addr), GFP_ATOMIC);
		if (addr) {
			addr->a.v6.sin6_family = AF_INET6;
			addr->a.v6.sin6_addr = ifp->addr;
			addr->a.v6.sin6_scope_id = dev->ifindex;
			addr->valid = 1;
			INIT_LIST_HEAD(&addr->list);
			list_add_tail(&addr->list, addrlist);
		}
	}

	read_unlock_bh(&in6_dev->lock);
	rcu_read_unlock();
}

/* Copy over any ip options */
static void sctp_v6_copy_ip_options(struct sock *sk, struct sock *newsk)
{
	struct ipv6_pinfo *newnp, *np = inet6_sk(sk);
	struct ipv6_txoptions *opt;

	newnp = inet6_sk(newsk);

	rcu_read_lock();
	opt = rcu_dereference(np->opt);
	if (opt) {
		opt = ipv6_dup_options(newsk, opt);
		if (!opt)
			pr_err("%s: Failed to copy ip options\n", __func__);
	}
	RCU_INIT_POINTER(newnp->opt, opt);
	rcu_read_unlock();
}

/* Account for the IP options */
static int sctp_v6_ip_options_len(struct sock *sk)
{
	struct ipv6_pinfo *np = inet6_sk(sk);
	struct ipv6_txoptions *opt;
	int len = 0;

	rcu_read_lock();
	opt = rcu_dereference(np->opt);
	if (opt)
		len = opt->opt_flen + opt->opt_nflen;

	rcu_read_unlock();
	return len;
}

/* Initialize a sockaddr_storage from in incoming skb. */
static void sctp_v6_from_skb(union sctp_addr *addr, struct sk_buff *skb,
			     int is_saddr)
{
	/* Always called on head skb, so this is safe */
	struct sctphdr *sh = sctp_hdr(skb);
	struct sockaddr_in6 *sa = &addr->v6;

	addr->v6.sin6_family = AF_INET6;
	addr->v6.sin6_flowinfo = 0; /* FIXME */
	addr->v6.sin6_scope_id = ((struct inet6_skb_parm *)skb->cb)->iif;

<<<<<<< HEAD
	/* Always called on head skb, so this is safe */
	sh = sctp_hdr(skb);
=======
>>>>>>> 24b8d41d
	if (is_saddr) {
		sa->sin6_port = sh->source;
		sa->sin6_addr = ipv6_hdr(skb)->saddr;
	} else {
		sa->sin6_port = sh->dest;
		sa->sin6_addr = ipv6_hdr(skb)->daddr;
	}
}

/* Initialize an sctp_addr from a socket. */
static void sctp_v6_from_sk(union sctp_addr *addr, struct sock *sk)
{
	addr->v6.sin6_family = AF_INET6;
	addr->v6.sin6_port = 0;
	addr->v6.sin6_addr = sk->sk_v6_rcv_saddr;
}

/* Initialize sk->sk_rcv_saddr from sctp_addr. */
static void sctp_v6_to_sk_saddr(union sctp_addr *addr, struct sock *sk)
{
	if (addr->sa.sa_family == AF_INET) {
		sk->sk_v6_rcv_saddr.s6_addr32[0] = 0;
		sk->sk_v6_rcv_saddr.s6_addr32[1] = 0;
		sk->sk_v6_rcv_saddr.s6_addr32[2] = htonl(0x0000ffff);
		sk->sk_v6_rcv_saddr.s6_addr32[3] =
			addr->v4.sin_addr.s_addr;
	} else {
		sk->sk_v6_rcv_saddr = addr->v6.sin6_addr;
	}
}

/* Initialize sk->sk_daddr from sctp_addr. */
static void sctp_v6_to_sk_daddr(union sctp_addr *addr, struct sock *sk)
{
	if (addr->sa.sa_family == AF_INET) {
		sk->sk_v6_daddr.s6_addr32[0] = 0;
		sk->sk_v6_daddr.s6_addr32[1] = 0;
		sk->sk_v6_daddr.s6_addr32[2] = htonl(0x0000ffff);
		sk->sk_v6_daddr.s6_addr32[3] = addr->v4.sin_addr.s_addr;
	} else {
		sk->sk_v6_daddr = addr->v6.sin6_addr;
	}
}

/* Initialize a sctp_addr from an address parameter. */
static void sctp_v6_from_addr_param(union sctp_addr *addr,
				    union sctp_addr_param *param,
				    __be16 port, int iif)
{
	addr->v6.sin6_family = AF_INET6;
	addr->v6.sin6_port = port;
	addr->v6.sin6_flowinfo = 0; /* BUG */
	addr->v6.sin6_addr = param->v6.addr;
	addr->v6.sin6_scope_id = iif;
}

/* Initialize an address parameter from a sctp_addr and return the length
 * of the address parameter.
 */
static int sctp_v6_to_addr_param(const union sctp_addr *addr,
				 union sctp_addr_param *param)
{
	int length = sizeof(struct sctp_ipv6addr_param);

	param->v6.param_hdr.type = SCTP_PARAM_IPV6_ADDRESS;
	param->v6.param_hdr.length = htons(length);
	param->v6.addr = addr->v6.sin6_addr;

	return length;
}

/* Initialize a sctp_addr from struct in6_addr. */
static void sctp_v6_to_addr(union sctp_addr *addr, struct in6_addr *saddr,
			      __be16 port)
{
	addr->sa.sa_family = AF_INET6;
	addr->v6.sin6_port = port;
	addr->v6.sin6_flowinfo = 0;
	addr->v6.sin6_addr = *saddr;
	addr->v6.sin6_scope_id = 0;
}

static int __sctp_v6_cmp_addr(const union sctp_addr *addr1,
			      const union sctp_addr *addr2)
{
	if (addr1->sa.sa_family != addr2->sa.sa_family) {
		if (addr1->sa.sa_family == AF_INET &&
		    addr2->sa.sa_family == AF_INET6 &&
		    ipv6_addr_v4mapped(&addr2->v6.sin6_addr) &&
		    addr2->v6.sin6_addr.s6_addr32[3] ==
		    addr1->v4.sin_addr.s_addr)
			return 1;

		if (addr2->sa.sa_family == AF_INET &&
		    addr1->sa.sa_family == AF_INET6 &&
		    ipv6_addr_v4mapped(&addr1->v6.sin6_addr) &&
		    addr1->v6.sin6_addr.s6_addr32[3] ==
		    addr2->v4.sin_addr.s_addr)
			return 1;

		return 0;
	}

	if (!ipv6_addr_equal(&addr1->v6.sin6_addr, &addr2->v6.sin6_addr))
		return 0;

	/* If this is a linklocal address, compare the scope_id. */
	if ((ipv6_addr_type(&addr1->v6.sin6_addr) & IPV6_ADDR_LINKLOCAL) &&
	    addr1->v6.sin6_scope_id && addr2->v6.sin6_scope_id &&
	    addr1->v6.sin6_scope_id != addr2->v6.sin6_scope_id)
		return 0;

	return 1;
}

/* Compare addresses exactly.
 * v4-mapped-v6 is also in consideration.
 */
static int sctp_v6_cmp_addr(const union sctp_addr *addr1,
			    const union sctp_addr *addr2)
{
	return __sctp_v6_cmp_addr(addr1, addr2) &&
	       addr1->v6.sin6_port == addr2->v6.sin6_port;
}

/* Initialize addr struct to INADDR_ANY. */
static void sctp_v6_inaddr_any(union sctp_addr *addr, __be16 port)
{
	memset(addr, 0x00, sizeof(union sctp_addr));
	addr->v6.sin6_family = AF_INET6;
	addr->v6.sin6_port = port;
}

/* Is this a wildcard address? */
static int sctp_v6_is_any(const union sctp_addr *addr)
{
	return ipv6_addr_any(&addr->v6.sin6_addr);
}

/* Should this be available for binding?   */
static int sctp_v6_available(union sctp_addr *addr, struct sctp_sock *sp)
{
	int type;
	struct net *net = sock_net(&sp->inet.sk);
	const struct in6_addr *in6 = (const struct in6_addr *)&addr->v6.sin6_addr;

	type = ipv6_addr_type(in6);
	if (IPV6_ADDR_ANY == type)
		return 1;
	if (type == IPV6_ADDR_MAPPED) {
		if (sp && ipv6_only_sock(sctp_opt2sk(sp)))
			return 0;
		sctp_v6_map_v4(addr);
		return sctp_get_af_specific(AF_INET)->available(addr, sp);
	}
	if (!(type & IPV6_ADDR_UNICAST))
		return 0;

	return sp->inet.freebind || net->ipv6.sysctl.ip_nonlocal_bind ||
		ipv6_chk_addr(net, in6, NULL, 0);
}

/* This function checks if the address is a valid address to be used for
 * SCTP.
 *
 * Output:
 * Return 0 - If the address is a non-unicast or an illegal address.
 * Return 1 - If the address is a unicast.
 */
static int sctp_v6_addr_valid(union sctp_addr *addr,
			      struct sctp_sock *sp,
			      const struct sk_buff *skb)
{
	int ret = ipv6_addr_type(&addr->v6.sin6_addr);

	/* Support v4-mapped-v6 address. */
	if (ret == IPV6_ADDR_MAPPED) {
		/* Note: This routine is used in input, so v4-mapped-v6
		 * are disallowed here when there is no sctp_sock.
		 */
		if (sp && ipv6_only_sock(sctp_opt2sk(sp)))
			return 0;
		sctp_v6_map_v4(addr);
		return sctp_get_af_specific(AF_INET)->addr_valid(addr, sp, skb);
	}

	/* Is this a non-unicast address */
	if (!(ret & IPV6_ADDR_UNICAST))
		return 0;

	return 1;
}

/* What is the scope of 'addr'?  */
static enum sctp_scope sctp_v6_scope(union sctp_addr *addr)
{
	enum sctp_scope retval;
	int v6scope;

	/* The IPv6 scope is really a set of bit fields.
	 * See IFA_* in <net/if_inet6.h>.  Map to a generic SCTP scope.
	 */

	v6scope = ipv6_addr_scope(&addr->v6.sin6_addr);
	switch (v6scope) {
	case IFA_HOST:
		retval = SCTP_SCOPE_LOOPBACK;
		break;
	case IFA_LINK:
		retval = SCTP_SCOPE_LINK;
		break;
	case IFA_SITE:
		retval = SCTP_SCOPE_PRIVATE;
		break;
	default:
		retval = SCTP_SCOPE_GLOBAL;
		break;
	}

	return retval;
}

/* Create and initialize a new sk for the socket to be returned by accept(). */
static struct sock *sctp_v6_create_accept_sk(struct sock *sk,
					     struct sctp_association *asoc,
					     bool kern)
{
	struct sock *newsk;
	struct ipv6_pinfo *newnp, *np = inet6_sk(sk);
	struct sctp6_sock *newsctp6sk;

	newsk = sk_alloc(sock_net(sk), PF_INET6, GFP_KERNEL, sk->sk_prot, kern);
	if (!newsk)
		goto out;

	sock_init_data(NULL, newsk);

	sctp_copy_sock(newsk, sk, asoc);
	sock_reset_flag(sk, SOCK_ZAPPED);

	newsctp6sk = (struct sctp6_sock *)newsk;
	inet_sk(newsk)->pinet6 = &newsctp6sk->inet6;

	sctp_sk(newsk)->v4mapped = sctp_sk(sk)->v4mapped;

	newnp = inet6_sk(newsk);

	memcpy(newnp, np, sizeof(struct ipv6_pinfo));
	newnp->ipv6_mc_list = NULL;
	newnp->ipv6_ac_list = NULL;
	newnp->ipv6_fl_list = NULL;

	sctp_v6_copy_ip_options(sk, newsk);

	/* Initialize sk's sport, dport, rcv_saddr and daddr for getsockname()
	 * and getpeername().
	 */
	sctp_v6_to_sk_daddr(&asoc->peer.primary_addr, newsk);

	newsk->sk_v6_rcv_saddr = sk->sk_v6_rcv_saddr;

	sk_refcnt_debug_inc(newsk);

	if (newsk->sk_prot->init(newsk)) {
		sk_common_release(newsk);
		newsk = NULL;
	}

out:
	return newsk;
}

/* Format a sockaddr for return to user space. This makes sure the return is
 * AF_INET or AF_INET6 depending on the SCTP_I_WANT_MAPPED_V4_ADDR option.
 */
static int sctp_v6_addr_to_user(struct sctp_sock *sp, union sctp_addr *addr)
{
	if (sp->v4mapped) {
		if (addr->sa.sa_family == AF_INET)
			sctp_v4_map_v6(addr);
	} else {
		if (addr->sa.sa_family == AF_INET6 &&
		    ipv6_addr_v4mapped(&addr->v6.sin6_addr))
			sctp_v6_map_v4(addr);
	}

	if (addr->sa.sa_family == AF_INET) {
		memset(addr->v4.sin_zero, 0, sizeof(addr->v4.sin_zero));
		return sizeof(struct sockaddr_in);
	}
	return sizeof(struct sockaddr_in6);
}

/* Where did this skb come from?  */
static int sctp_v6_skb_iif(const struct sk_buff *skb)
{
	return IP6CB(skb)->iif;
}

/* Was this packet marked by Explicit Congestion Notification? */
static int sctp_v6_is_ce(const struct sk_buff *skb)
{
	return *((__u32 *)(ipv6_hdr(skb))) & (__force __u32)htonl(1 << 20);
}

/* Dump the v6 addr to the seq file. */
static void sctp_v6_seq_dump_addr(struct seq_file *seq, union sctp_addr *addr)
{
	seq_printf(seq, "%pI6 ", &addr->v6.sin6_addr);
}

static void sctp_v6_ecn_capable(struct sock *sk)
{
	inet6_sk(sk)->tclass |= INET_ECN_ECT_0;
}

/* Initialize a PF_INET msgname from a ulpevent. */
static void sctp_inet6_event_msgname(struct sctp_ulpevent *event,
				     char *msgname, int *addrlen)
{
	union sctp_addr *addr;
	struct sctp_association *asoc;
	union sctp_addr *paddr;

	if (!msgname)
		return;

	addr = (union sctp_addr *)msgname;
	asoc = event->asoc;
	paddr = &asoc->peer.primary_addr;

	if (paddr->sa.sa_family == AF_INET) {
		addr->v4.sin_family = AF_INET;
		addr->v4.sin_port = htons(asoc->peer.port);
		addr->v4.sin_addr = paddr->v4.sin_addr;
	} else {
		addr->v6.sin6_family = AF_INET6;
		addr->v6.sin6_flowinfo = 0;
		if (ipv6_addr_type(&paddr->v6.sin6_addr) & IPV6_ADDR_LINKLOCAL)
			addr->v6.sin6_scope_id = paddr->v6.sin6_scope_id;
		else
			addr->v6.sin6_scope_id = 0;
		addr->v6.sin6_port = htons(asoc->peer.port);
		addr->v6.sin6_addr = paddr->v6.sin6_addr;
	}

	*addrlen = sctp_v6_addr_to_user(sctp_sk(asoc->base.sk), addr);
}

/* Initialize a msg_name from an inbound skb. */
static void sctp_inet6_skb_msgname(struct sk_buff *skb, char *msgname,
				   int *addr_len)
{
	union sctp_addr *addr;
	struct sctphdr *sh;

	if (!msgname)
		return;

	addr = (union sctp_addr *)msgname;
	sh = sctp_hdr(skb);

	if (ip_hdr(skb)->version == 4) {
		addr->v4.sin_family = AF_INET;
		addr->v4.sin_port = sh->source;
		addr->v4.sin_addr.s_addr = ip_hdr(skb)->saddr;
	} else {
		addr->v6.sin6_family = AF_INET6;
		addr->v6.sin6_flowinfo = 0;
		addr->v6.sin6_port = sh->source;
		addr->v6.sin6_addr = ipv6_hdr(skb)->saddr;
<<<<<<< HEAD
		if (ipv6_addr_type(&addr->v6.sin6_addr) & IPV6_ADDR_LINKLOCAL) {
			addr->v6.sin6_scope_id = sctp_v6_skb_iif(skb);
		}
=======
		if (ipv6_addr_type(&addr->v6.sin6_addr) & IPV6_ADDR_LINKLOCAL)
			addr->v6.sin6_scope_id = sctp_v6_skb_iif(skb);
		else
			addr->v6.sin6_scope_id = 0;
>>>>>>> 24b8d41d
	}

	*addr_len = sctp_v6_addr_to_user(sctp_sk(skb->sk), addr);
}

/* Do we support this AF? */
static int sctp_inet6_af_supported(sa_family_t family, struct sctp_sock *sp)
{
	switch (family) {
	case AF_INET6:
		return 1;
	/* v4-mapped-v6 addresses */
	case AF_INET:
		if (!__ipv6_only_sock(sctp_opt2sk(sp)))
			return 1;
		fallthrough;
	default:
		return 0;
	}
}

/* Address matching with wildcards allowed.  This extra level
 * of indirection lets us choose whether a PF_INET6 should
 * disallow any v4 addresses if we so choose.
 */
static int sctp_inet6_cmp_addr(const union sctp_addr *addr1,
			       const union sctp_addr *addr2,
			       struct sctp_sock *opt)
{
	struct sock *sk = sctp_opt2sk(opt);
	struct sctp_af *af1, *af2;

	af1 = sctp_get_af_specific(addr1->sa.sa_family);
	af2 = sctp_get_af_specific(addr2->sa.sa_family);

	if (!af1 || !af2)
		return 0;

	/* If the socket is IPv6 only, v4 addrs will not match */
	if (__ipv6_only_sock(sk) && af1 != af2)
		return 0;

	/* Today, wildcard AF_INET/AF_INET6. */
	if (sctp_is_any(sk, addr1) || sctp_is_any(sk, addr2))
		return 1;

	if (addr1->sa.sa_family == AF_INET && addr2->sa.sa_family == AF_INET)
		return addr1->v4.sin_addr.s_addr == addr2->v4.sin_addr.s_addr;

	return __sctp_v6_cmp_addr(addr1, addr2);
}

/* Verify that the provided sockaddr looks bindable.   Common verification,
 * has already been taken care of.
 */
static int sctp_inet6_bind_verify(struct sctp_sock *opt, union sctp_addr *addr)
{
	struct sctp_af *af;

	/* ASSERT: address family has already been verified. */
	if (addr->sa.sa_family != AF_INET6)
		af = sctp_get_af_specific(addr->sa.sa_family);
	else {
		int type = ipv6_addr_type(&addr->v6.sin6_addr);
		struct net_device *dev;

		if (type & IPV6_ADDR_LINKLOCAL) {
			struct net *net;
			if (!addr->v6.sin6_scope_id)
				return 0;
			net = sock_net(&opt->inet.sk);
			rcu_read_lock();
			dev = dev_get_by_index_rcu(net, addr->v6.sin6_scope_id);
			if (!dev || !(opt->inet.freebind ||
				      net->ipv6.sysctl.ip_nonlocal_bind ||
				      ipv6_chk_addr(net, &addr->v6.sin6_addr,
						    dev, 0))) {
				rcu_read_unlock();
				return 0;
			}
			rcu_read_unlock();
		}

		af = opt->pf->af;
	}
	return af->available(addr, opt);
}

/* Verify that the provided sockaddr looks sendable.   Common verification,
 * has already been taken care of.
 */
static int sctp_inet6_send_verify(struct sctp_sock *opt, union sctp_addr *addr)
{
	struct sctp_af *af = NULL;

	/* ASSERT: address family has already been verified. */
	if (addr->sa.sa_family != AF_INET6)
		af = sctp_get_af_specific(addr->sa.sa_family);
	else {
		int type = ipv6_addr_type(&addr->v6.sin6_addr);
		struct net_device *dev;

		if (type & IPV6_ADDR_LINKLOCAL) {
			if (!addr->v6.sin6_scope_id)
				return 0;
			rcu_read_lock();
			dev = dev_get_by_index_rcu(sock_net(&opt->inet.sk),
						   addr->v6.sin6_scope_id);
			rcu_read_unlock();
			if (!dev)
				return 0;
		}
		af = opt->pf->af;
	}

	return af != NULL;
}

/* Fill in Supported Address Type information for INIT and INIT-ACK
 * chunks.   Note: In the future, we may want to look at sock options
 * to determine whether a PF_INET6 socket really wants to have IPV4
 * addresses.
 * Returns number of addresses supported.
 */
static int sctp_inet6_supported_addrs(const struct sctp_sock *opt,
				      __be16 *types)
{
	types[0] = SCTP_PARAM_IPV6_ADDRESS;
	if (!opt || !ipv6_only_sock(sctp_opt2sk(opt))) {
		types[1] = SCTP_PARAM_IPV4_ADDRESS;
		return 2;
	}
	return 1;
}

/* Handle SCTP_I_WANT_MAPPED_V4_ADDR for getpeername() and getsockname() */
static int sctp_getname(struct socket *sock, struct sockaddr *uaddr,
			int peer)
{
	int rc;

	rc = inet6_getname(sock, uaddr, peer);

	if (rc < 0)
		return rc;

	rc = sctp_v6_addr_to_user(sctp_sk(sock->sk),
					  (union sctp_addr *)uaddr);

	return rc;
}

static const struct proto_ops inet6_seqpacket_ops = {
	.family		   = PF_INET6,
	.owner		   = THIS_MODULE,
	.release	   = inet6_release,
	.bind		   = inet6_bind,
	.connect	   = sctp_inet_connect,
	.socketpair	   = sock_no_socketpair,
	.accept		   = inet_accept,
	.getname	   = sctp_getname,
	.poll		   = sctp_poll,
	.ioctl		   = inet6_ioctl,
	.gettstamp	   = sock_gettstamp,
	.listen		   = sctp_inet_listen,
	.shutdown	   = inet_shutdown,
	.setsockopt	   = sock_common_setsockopt,
	.getsockopt	   = sock_common_getsockopt,
	.sendmsg	   = inet_sendmsg,
	.recvmsg	   = inet_recvmsg,
	.mmap		   = sock_no_mmap,
#ifdef CONFIG_COMPAT
	.compat_ioctl	   = inet6_compat_ioctl,
#endif
};

static struct inet_protosw sctpv6_seqpacket_protosw = {
	.type          = SOCK_SEQPACKET,
	.protocol      = IPPROTO_SCTP,
	.prot 	       = &sctpv6_prot,
	.ops           = &inet6_seqpacket_ops,
	.flags         = SCTP_PROTOSW_FLAG
};
static struct inet_protosw sctpv6_stream_protosw = {
	.type          = SOCK_STREAM,
	.protocol      = IPPROTO_SCTP,
	.prot 	       = &sctpv6_prot,
	.ops           = &inet6_seqpacket_ops,
	.flags         = SCTP_PROTOSW_FLAG,
};

static int sctp6_rcv(struct sk_buff *skb)
{
	return sctp_rcv(skb) ? -1 : 0;
}

static const struct inet6_protocol sctpv6_protocol = {
	.handler      = sctp6_rcv,
	.err_handler  = sctp_v6_err,
	.flags        = INET6_PROTO_NOPOLICY | INET6_PROTO_FINAL,
};

static struct sctp_af sctp_af_inet6 = {
	.sa_family	   = AF_INET6,
	.sctp_xmit	   = sctp_v6_xmit,
	.setsockopt	   = ipv6_setsockopt,
	.getsockopt	   = ipv6_getsockopt,
	.get_dst	   = sctp_v6_get_dst,
	.get_saddr	   = sctp_v6_get_saddr,
	.copy_addrlist	   = sctp_v6_copy_addrlist,
	.from_skb	   = sctp_v6_from_skb,
	.from_sk	   = sctp_v6_from_sk,
	.from_addr_param   = sctp_v6_from_addr_param,
	.to_addr_param	   = sctp_v6_to_addr_param,
	.cmp_addr	   = sctp_v6_cmp_addr,
	.scope		   = sctp_v6_scope,
	.addr_valid	   = sctp_v6_addr_valid,
	.inaddr_any	   = sctp_v6_inaddr_any,
	.is_any		   = sctp_v6_is_any,
	.available	   = sctp_v6_available,
	.skb_iif	   = sctp_v6_skb_iif,
	.is_ce		   = sctp_v6_is_ce,
	.seq_dump_addr	   = sctp_v6_seq_dump_addr,
	.ecn_capable	   = sctp_v6_ecn_capable,
	.net_header_len	   = sizeof(struct ipv6hdr),
	.sockaddr_len	   = sizeof(struct sockaddr_in6),
	.ip_options_len	   = sctp_v6_ip_options_len,
};

static struct sctp_pf sctp_pf_inet6 = {
	.event_msgname = sctp_inet6_event_msgname,
	.skb_msgname   = sctp_inet6_skb_msgname,
	.af_supported  = sctp_inet6_af_supported,
	.cmp_addr      = sctp_inet6_cmp_addr,
	.bind_verify   = sctp_inet6_bind_verify,
	.send_verify   = sctp_inet6_send_verify,
	.supported_addrs = sctp_inet6_supported_addrs,
	.create_accept_sk = sctp_v6_create_accept_sk,
	.addr_to_user  = sctp_v6_addr_to_user,
	.to_sk_saddr   = sctp_v6_to_sk_saddr,
	.to_sk_daddr   = sctp_v6_to_sk_daddr,
	.copy_ip_options = sctp_v6_copy_ip_options,
	.af            = &sctp_af_inet6,
};

/* Initialize IPv6 support and register with socket layer.  */
void sctp_v6_pf_init(void)
{
	/* Register the SCTP specific PF_INET6 functions. */
	sctp_register_pf(&sctp_pf_inet6, PF_INET6);

	/* Register the SCTP specific AF_INET6 functions. */
	sctp_register_af(&sctp_af_inet6);
}

void sctp_v6_pf_exit(void)
{
	list_del(&sctp_af_inet6.list);
}

/* Initialize IPv6 support and register with socket layer.  */
int sctp_v6_protosw_init(void)
{
	int rc;

	rc = proto_register(&sctpv6_prot, 1);
	if (rc)
		return rc;

	/* Add SCTPv6(UDP and TCP style) to inetsw6 linked list. */
	inet6_register_protosw(&sctpv6_seqpacket_protosw);
	inet6_register_protosw(&sctpv6_stream_protosw);

	return 0;
}

void sctp_v6_protosw_exit(void)
{
	inet6_unregister_protosw(&sctpv6_seqpacket_protosw);
	inet6_unregister_protosw(&sctpv6_stream_protosw);
	proto_unregister(&sctpv6_prot);
}


/* Register with inet6 layer. */
int sctp_v6_add_protocol(void)
{
	/* Register notifier for inet6 address additions/deletions. */
	register_inet6addr_notifier(&sctp_inet6addr_notifier);

	if (inet6_add_protocol(&sctpv6_protocol, IPPROTO_SCTP) < 0)
		return -EAGAIN;

	return 0;
}

/* Unregister with inet6 layer. */
void sctp_v6_del_protocol(void)
{
	inet6_del_protocol(&sctpv6_protocol, IPPROTO_SCTP);
	unregister_inet6addr_notifier(&sctp_inet6addr_notifier);
}<|MERGE_RESOLUTION|>--- conflicted
+++ resolved
@@ -147,10 +147,7 @@
 	skb->transport_header = savesctp;
 	if (!sk) {
 		__ICMP6_INC_STATS(net, idev, ICMP6_MIB_INERRORS);
-<<<<<<< HEAD
-=======
 		ret = -ENOENT;
->>>>>>> 24b8d41d
 		goto out;
 	}
 
@@ -488,11 +485,6 @@
 	addr->v6.sin6_flowinfo = 0; /* FIXME */
 	addr->v6.sin6_scope_id = ((struct inet6_skb_parm *)skb->cb)->iif;
 
-<<<<<<< HEAD
-	/* Always called on head skb, so this is safe */
-	sh = sctp_hdr(skb);
-=======
->>>>>>> 24b8d41d
 	if (is_saddr) {
 		sa->sin6_port = sh->source;
 		sa->sin6_addr = ipv6_hdr(skb)->saddr;
@@ -864,16 +856,10 @@
 		addr->v6.sin6_flowinfo = 0;
 		addr->v6.sin6_port = sh->source;
 		addr->v6.sin6_addr = ipv6_hdr(skb)->saddr;
-<<<<<<< HEAD
-		if (ipv6_addr_type(&addr->v6.sin6_addr) & IPV6_ADDR_LINKLOCAL) {
-			addr->v6.sin6_scope_id = sctp_v6_skb_iif(skb);
-		}
-=======
 		if (ipv6_addr_type(&addr->v6.sin6_addr) & IPV6_ADDR_LINKLOCAL)
 			addr->v6.sin6_scope_id = sctp_v6_skb_iif(skb);
 		else
 			addr->v6.sin6_scope_id = 0;
->>>>>>> 24b8d41d
 	}
 
 	*addr_len = sctp_v6_addr_to_user(sctp_sk(skb->sk), addr);
