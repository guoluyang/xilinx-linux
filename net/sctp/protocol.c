// SPDX-License-Identifier: GPL-2.0-or-later
/* SCTP kernel implementation
 * (C) Copyright IBM Corp. 2001, 2004
 * Copyright (c) 1999-2000 Cisco, Inc.
 * Copyright (c) 1999-2001 Motorola, Inc.
 * Copyright (c) 2001 Intel Corp.
 * Copyright (c) 2001 Nokia, Inc.
 * Copyright (c) 2001 La Monte H.P. Yarroll
 *
 * This file is part of the SCTP kernel implementation
 *
 * Initialization/cleanup for SCTP protocol support.
 *
 * Please send any bug reports or fixes you make to the
 * email address(es):
 *    lksctp developers <linux-sctp@vger.kernel.org>
 *
 * Written or modified by:
 *    La Monte H.P. Yarroll <piggy@acm.org>
 *    Karl Knutson <karl@athena.chicago.il.us>
 *    Jon Grimm <jgrimm@us.ibm.com>
 *    Sridhar Samudrala <sri@us.ibm.com>
 *    Daisy Chang <daisyc@us.ibm.com>
 *    Ardelle Fan <ardelle.fan@intel.com>
 */

#define pr_fmt(fmt) KBUILD_MODNAME ": " fmt

#include <linux/module.h>
#include <linux/init.h>
#include <linux/netdevice.h>
#include <linux/inetdevice.h>
#include <linux/seq_file.h>
#include <linux/memblock.h>
#include <linux/highmem.h>
#include <linux/swap.h>
#include <linux/slab.h>
#include <net/net_namespace.h>
#include <net/protocol.h>
#include <net/ip.h>
#include <net/ipv6.h>
#include <net/route.h>
#include <net/sctp/sctp.h>
#include <net/addrconf.h>
#include <net/inet_common.h>
#include <net/inet_ecn.h>

#define MAX_SCTP_PORT_HASH_ENTRIES (64 * 1024)

/* Global data structures. */
struct sctp_globals sctp_globals __read_mostly;

struct idr sctp_assocs_id;
DEFINE_SPINLOCK(sctp_assocs_id_lock);

static struct sctp_pf *sctp_pf_inet6_specific;
static struct sctp_pf *sctp_pf_inet_specific;
static struct sctp_af *sctp_af_v4_specific;
static struct sctp_af *sctp_af_v6_specific;

struct kmem_cache *sctp_chunk_cachep __read_mostly;
struct kmem_cache *sctp_bucket_cachep __read_mostly;

long sysctl_sctp_mem[3];
int sysctl_sctp_rmem[3];
int sysctl_sctp_wmem[3];

/* Private helper to extract ipv4 address and stash them in
 * the protocol structure.
 */
static void sctp_v4_copy_addrlist(struct list_head *addrlist,
				  struct net_device *dev)
{
	struct in_device *in_dev;
	struct in_ifaddr *ifa;
	struct sctp_sockaddr_entry *addr;

	rcu_read_lock();
	if ((in_dev = __in_dev_get_rcu(dev)) == NULL) {
		rcu_read_unlock();
		return;
	}

	in_dev_for_each_ifa_rcu(ifa, in_dev) {
		/* Add the address to the local list.  */
		addr = kzalloc(sizeof(*addr), GFP_ATOMIC);
		if (addr) {
			addr->a.v4.sin_family = AF_INET;
			addr->a.v4.sin_addr.s_addr = ifa->ifa_local;
			addr->valid = 1;
			INIT_LIST_HEAD(&addr->list);
			list_add_tail(&addr->list, addrlist);
		}
	}

	rcu_read_unlock();
}

/* Extract our IP addresses from the system and stash them in the
 * protocol structure.
 */
static void sctp_get_local_addr_list(struct net *net)
{
	struct net_device *dev;
	struct list_head *pos;
	struct sctp_af *af;

	rcu_read_lock();
	for_each_netdev_rcu(net, dev) {
		list_for_each(pos, &sctp_address_families) {
			af = list_entry(pos, struct sctp_af, list);
			af->copy_addrlist(&net->sctp.local_addr_list, dev);
		}
	}
	rcu_read_unlock();
}

/* Free the existing local addresses.  */
static void sctp_free_local_addr_list(struct net *net)
{
	struct sctp_sockaddr_entry *addr;
	struct list_head *pos, *temp;

	list_for_each_safe(pos, temp, &net->sctp.local_addr_list) {
		addr = list_entry(pos, struct sctp_sockaddr_entry, list);
		list_del(pos);
		kfree(addr);
	}
}

/* Copy the local addresses which are valid for 'scope' into 'bp'.  */
int sctp_copy_local_addr_list(struct net *net, struct sctp_bind_addr *bp,
			      enum sctp_scope scope, gfp_t gfp, int copy_flags)
{
	struct sctp_sockaddr_entry *addr;
	union sctp_addr laddr;
	int error = 0;

	rcu_read_lock();
	list_for_each_entry_rcu(addr, &net->sctp.local_addr_list, list) {
		if (!addr->valid)
			continue;
		if (!sctp_in_scope(net, &addr->a, scope))
			continue;

		/* Now that the address is in scope, check to see if
		 * the address type is really supported by the local
		 * sock as well as the remote peer.
		 */
		if (addr->a.sa.sa_family == AF_INET &&
		    (!(copy_flags & SCTP_ADDR4_ALLOWED) ||
		     !(copy_flags & SCTP_ADDR4_PEERSUPP)))
			continue;
		if (addr->a.sa.sa_family == AF_INET6 &&
		    (!(copy_flags & SCTP_ADDR6_ALLOWED) ||
		     !(copy_flags & SCTP_ADDR6_PEERSUPP)))
			continue;

		laddr = addr->a;
		/* also works for setting ipv6 address port */
		laddr.v4.sin_port = htons(bp->port);
		if (sctp_bind_addr_state(bp, &laddr) != -1)
			continue;

		error = sctp_add_bind_addr(bp, &addr->a, sizeof(addr->a),
					   SCTP_ADDR_SRC, GFP_ATOMIC);
		if (error)
			break;
	}

	rcu_read_unlock();
	return error;
}

/* Copy over any ip options */
static void sctp_v4_copy_ip_options(struct sock *sk, struct sock *newsk)
{
	struct inet_sock *newinet, *inet = inet_sk(sk);
	struct ip_options_rcu *inet_opt, *newopt = NULL;

	newinet = inet_sk(newsk);

	rcu_read_lock();
	inet_opt = rcu_dereference(inet->inet_opt);
	if (inet_opt) {
		newopt = sock_kmalloc(newsk, sizeof(*inet_opt) +
				      inet_opt->opt.optlen, GFP_ATOMIC);
		if (newopt)
			memcpy(newopt, inet_opt, sizeof(*inet_opt) +
			       inet_opt->opt.optlen);
		else
			pr_err("%s: Failed to copy ip options\n", __func__);
	}
	RCU_INIT_POINTER(newinet->inet_opt, newopt);
	rcu_read_unlock();
}

/* Account for the IP options */
static int sctp_v4_ip_options_len(struct sock *sk)
{
	struct inet_sock *inet = inet_sk(sk);
	struct ip_options_rcu *inet_opt;
	int len = 0;

	rcu_read_lock();
	inet_opt = rcu_dereference(inet->inet_opt);
	if (inet_opt)
		len = inet_opt->opt.optlen;

	rcu_read_unlock();
	return len;
}

/* Initialize a sctp_addr from in incoming skb.  */
static void sctp_v4_from_skb(union sctp_addr *addr, struct sk_buff *skb,
			     int is_saddr)
{
	/* Always called on head skb, so this is safe */
	struct sctphdr *sh = sctp_hdr(skb);
	struct sockaddr_in *sa = &addr->v4;

	addr->v4.sin_family = AF_INET;

<<<<<<< HEAD
	/* Always called on head skb, so this is safe */
	sh = sctp_hdr(skb);
=======
>>>>>>> 24b8d41d
	if (is_saddr) {
		sa->sin_port = sh->source;
		sa->sin_addr.s_addr = ip_hdr(skb)->saddr;
	} else {
		sa->sin_port = sh->dest;
		sa->sin_addr.s_addr = ip_hdr(skb)->daddr;
	}
	memset(sa->sin_zero, 0, sizeof(sa->sin_zero));
}

/* Initialize an sctp_addr from a socket. */
static void sctp_v4_from_sk(union sctp_addr *addr, struct sock *sk)
{
	addr->v4.sin_family = AF_INET;
	addr->v4.sin_port = 0;
	addr->v4.sin_addr.s_addr = inet_sk(sk)->inet_rcv_saddr;
	memset(addr->v4.sin_zero, 0, sizeof(addr->v4.sin_zero));
}

/* Initialize sk->sk_rcv_saddr from sctp_addr. */
static void sctp_v4_to_sk_saddr(union sctp_addr *addr, struct sock *sk)
{
	inet_sk(sk)->inet_rcv_saddr = addr->v4.sin_addr.s_addr;
}

/* Initialize sk->sk_daddr from sctp_addr. */
static void sctp_v4_to_sk_daddr(union sctp_addr *addr, struct sock *sk)
{
	inet_sk(sk)->inet_daddr = addr->v4.sin_addr.s_addr;
}

/* Initialize a sctp_addr from an address parameter. */
static void sctp_v4_from_addr_param(union sctp_addr *addr,
				    union sctp_addr_param *param,
				    __be16 port, int iif)
{
	addr->v4.sin_family = AF_INET;
	addr->v4.sin_port = port;
	addr->v4.sin_addr.s_addr = param->v4.addr.s_addr;
	memset(addr->v4.sin_zero, 0, sizeof(addr->v4.sin_zero));
}

/* Initialize an address parameter from a sctp_addr and return the length
 * of the address parameter.
 */
static int sctp_v4_to_addr_param(const union sctp_addr *addr,
				 union sctp_addr_param *param)
{
	int length = sizeof(struct sctp_ipv4addr_param);

	param->v4.param_hdr.type = SCTP_PARAM_IPV4_ADDRESS;
	param->v4.param_hdr.length = htons(length);
	param->v4.addr.s_addr = addr->v4.sin_addr.s_addr;

	return length;
}

/* Initialize a sctp_addr from a dst_entry. */
static void sctp_v4_dst_saddr(union sctp_addr *saddr, struct flowi4 *fl4,
			      __be16 port)
{
	saddr->v4.sin_family = AF_INET;
	saddr->v4.sin_port = port;
	saddr->v4.sin_addr.s_addr = fl4->saddr;
	memset(saddr->v4.sin_zero, 0, sizeof(saddr->v4.sin_zero));
}

/* Compare two addresses exactly. */
static int sctp_v4_cmp_addr(const union sctp_addr *addr1,
			    const union sctp_addr *addr2)
{
	if (addr1->sa.sa_family != addr2->sa.sa_family)
		return 0;
	if (addr1->v4.sin_port != addr2->v4.sin_port)
		return 0;
	if (addr1->v4.sin_addr.s_addr != addr2->v4.sin_addr.s_addr)
		return 0;

	return 1;
}

/* Initialize addr struct to INADDR_ANY. */
static void sctp_v4_inaddr_any(union sctp_addr *addr, __be16 port)
{
	addr->v4.sin_family = AF_INET;
	addr->v4.sin_addr.s_addr = htonl(INADDR_ANY);
	addr->v4.sin_port = port;
	memset(addr->v4.sin_zero, 0, sizeof(addr->v4.sin_zero));
}

/* Is this a wildcard address? */
static int sctp_v4_is_any(const union sctp_addr *addr)
{
	return htonl(INADDR_ANY) == addr->v4.sin_addr.s_addr;
}

/* This function checks if the address is a valid address to be used for
 * SCTP binding.
 *
 * Output:
 * Return 0 - If the address is a non-unicast or an illegal address.
 * Return 1 - If the address is a unicast.
 */
static int sctp_v4_addr_valid(union sctp_addr *addr,
			      struct sctp_sock *sp,
			      const struct sk_buff *skb)
{
	/* IPv4 addresses not allowed */
	if (sp && ipv6_only_sock(sctp_opt2sk(sp)))
		return 0;

	/* Is this a non-unicast address or a unusable SCTP address? */
	if (IS_IPV4_UNUSABLE_ADDRESS(addr->v4.sin_addr.s_addr))
		return 0;

	/* Is this a broadcast address? */
	if (skb && skb_rtable(skb)->rt_flags & RTCF_BROADCAST)
		return 0;

	return 1;
}

/* Should this be available for binding?   */
static int sctp_v4_available(union sctp_addr *addr, struct sctp_sock *sp)
{
	struct net *net = sock_net(&sp->inet.sk);
	int ret = inet_addr_type(net, addr->v4.sin_addr.s_addr);


	if (addr->v4.sin_addr.s_addr != htonl(INADDR_ANY) &&
	   ret != RTN_LOCAL &&
	   !sp->inet.freebind &&
	   !net->ipv4.sysctl_ip_nonlocal_bind)
		return 0;

	if (ipv6_only_sock(sctp_opt2sk(sp)))
		return 0;

	return 1;
}

/* Checking the loopback, private and other address scopes as defined in
 * RFC 1918.   The IPv4 scoping is based on the draft for SCTP IPv4
 * scoping <draft-stewart-tsvwg-sctp-ipv4-00.txt>.
 *
 * Level 0 - unusable SCTP addresses
 * Level 1 - loopback address
 * Level 2 - link-local addresses
 * Level 3 - private addresses.
 * Level 4 - global addresses
 * For INIT and INIT-ACK address list, let L be the level of
 * requested destination address, sender and receiver
 * SHOULD include all of its addresses with level greater
 * than or equal to L.
 *
 * IPv4 scoping can be controlled through sysctl option
 * net.sctp.addr_scope_policy
 */
static enum sctp_scope sctp_v4_scope(union sctp_addr *addr)
{
	enum sctp_scope retval;

	/* Check for unusable SCTP addresses. */
	if (IS_IPV4_UNUSABLE_ADDRESS(addr->v4.sin_addr.s_addr)) {
		retval =  SCTP_SCOPE_UNUSABLE;
	} else if (ipv4_is_loopback(addr->v4.sin_addr.s_addr)) {
		retval = SCTP_SCOPE_LOOPBACK;
	} else if (ipv4_is_linklocal_169(addr->v4.sin_addr.s_addr)) {
		retval = SCTP_SCOPE_LINK;
	} else if (ipv4_is_private_10(addr->v4.sin_addr.s_addr) ||
		   ipv4_is_private_172(addr->v4.sin_addr.s_addr) ||
		   ipv4_is_private_192(addr->v4.sin_addr.s_addr)) {
		retval = SCTP_SCOPE_PRIVATE;
	} else {
		retval = SCTP_SCOPE_GLOBAL;
	}

	return retval;
}

/* Returns a valid dst cache entry for the given source and destination ip
 * addresses. If an association is passed, trys to get a dst entry with a
 * source address that matches an address in the bind address list.
 */
static void sctp_v4_get_dst(struct sctp_transport *t, union sctp_addr *saddr,
				struct flowi *fl, struct sock *sk)
{
	struct sctp_association *asoc = t->asoc;
	struct rtable *rt;
	struct flowi _fl;
	struct flowi4 *fl4 = &_fl.u.ip4;
	struct sctp_bind_addr *bp;
	struct sctp_sockaddr_entry *laddr;
	struct dst_entry *dst = NULL;
	union sctp_addr *daddr = &t->ipaddr;
	union sctp_addr dst_saddr;
	__u8 tos = inet_sk(sk)->tos;

	if (t->dscp & SCTP_DSCP_SET_MASK)
		tos = t->dscp & SCTP_DSCP_VAL_MASK;
	memset(&_fl, 0x0, sizeof(_fl));
	fl4->daddr  = daddr->v4.sin_addr.s_addr;
	fl4->fl4_dport = daddr->v4.sin_port;
	fl4->flowi4_proto = IPPROTO_SCTP;
	if (asoc) {
		fl4->flowi4_tos = RT_CONN_FLAGS_TOS(asoc->base.sk, tos);
		fl4->flowi4_oif = asoc->base.sk->sk_bound_dev_if;
		fl4->fl4_sport = htons(asoc->base.bind_addr.port);
	}
	if (saddr) {
		fl4->saddr = saddr->v4.sin_addr.s_addr;
		if (!fl4->fl4_sport)
			fl4->fl4_sport = saddr->v4.sin_port;
	}

	pr_debug("%s: dst:%pI4, src:%pI4 - ", __func__, &fl4->daddr,
		 &fl4->saddr);

	rt = ip_route_output_key(sock_net(sk), fl4);
	if (!IS_ERR(rt)) {
		dst = &rt->dst;
		t->dst = dst;
		memcpy(fl, &_fl, sizeof(_fl));
	}

	/* If there is no association or if a source address is passed, no
	 * more validation is required.
	 */
	if (!asoc || saddr)
		goto out;

	bp = &asoc->base.bind_addr;

	if (dst) {
		/* Walk through the bind address list and look for a bind
		 * address that matches the source address of the returned dst.
		 */
		sctp_v4_dst_saddr(&dst_saddr, fl4, htons(bp->port));
		rcu_read_lock();
		list_for_each_entry_rcu(laddr, &bp->address_list, list) {
			if (!laddr->valid || (laddr->state == SCTP_ADDR_DEL) ||
			    (laddr->state != SCTP_ADDR_SRC &&
			    !asoc->src_out_of_asoc_ok))
				continue;
			if (sctp_v4_cmp_addr(&dst_saddr, &laddr->a))
				goto out_unlock;
		}
		rcu_read_unlock();

		/* None of the bound addresses match the source address of the
		 * dst. So release it.
		 */
		dst_release(dst);
		dst = NULL;
	}

	/* Walk through the bind address list and try to get a dst that
	 * matches a bind address as the source address.
	 */
	rcu_read_lock();
	list_for_each_entry_rcu(laddr, &bp->address_list, list) {
		struct net_device *odev;

		if (!laddr->valid)
			continue;
		if (laddr->state != SCTP_ADDR_SRC ||
		    AF_INET != laddr->a.sa.sa_family)
			continue;

		fl4->fl4_sport = laddr->a.v4.sin_port;
		flowi4_update_output(fl4,
				     asoc->base.sk->sk_bound_dev_if,
				     RT_CONN_FLAGS_TOS(asoc->base.sk, tos),
				     daddr->v4.sin_addr.s_addr,
				     laddr->a.v4.sin_addr.s_addr);

		rt = ip_route_output_key(sock_net(sk), fl4);
		if (IS_ERR(rt))
			continue;

		/* Ensure the src address belongs to the output
		 * interface.
		 */
		odev = __ip_dev_find(sock_net(sk), laddr->a.v4.sin_addr.s_addr,
				     false);
		if (!odev || odev->ifindex != fl4->flowi4_oif) {
			if (!dst) {
				dst = &rt->dst;
				t->dst = dst;
				memcpy(fl, &_fl, sizeof(_fl));
			} else {
				dst_release(&rt->dst);
			}
			continue;
		}

		dst_release(dst);
		dst = &rt->dst;
		t->dst = dst;
		memcpy(fl, &_fl, sizeof(_fl));
		break;
	}

out_unlock:
	rcu_read_unlock();
out:
	if (dst) {
		pr_debug("rt_dst:%pI4, rt_src:%pI4\n",
			 &fl->u.ip4.daddr, &fl->u.ip4.saddr);
	} else {
		t->dst = NULL;
		pr_debug("no route\n");
	}
}

/* For v4, the source address is cached in the route entry(dst). So no need
 * to cache it separately and hence this is an empty routine.
 */
static void sctp_v4_get_saddr(struct sctp_sock *sk,
			      struct sctp_transport *t,
			      struct flowi *fl)
{
	union sctp_addr *saddr = &t->saddr;
	struct rtable *rt = (struct rtable *)t->dst;

	if (rt) {
		saddr->v4.sin_family = AF_INET;
		saddr->v4.sin_addr.s_addr = fl->u.ip4.saddr;
	}
}

/* What interface did this skb arrive on? */
static int sctp_v4_skb_iif(const struct sk_buff *skb)
{
	return inet_iif(skb);
}

/* Was this packet marked by Explicit Congestion Notification? */
static int sctp_v4_is_ce(const struct sk_buff *skb)
{
	return INET_ECN_is_ce(ip_hdr(skb)->tos);
}

/* Create and initialize a new sk for the socket returned by accept(). */
static struct sock *sctp_v4_create_accept_sk(struct sock *sk,
					     struct sctp_association *asoc,
					     bool kern)
{
	struct sock *newsk = sk_alloc(sock_net(sk), PF_INET, GFP_KERNEL,
			sk->sk_prot, kern);
	struct inet_sock *newinet;

	if (!newsk)
		goto out;

	sock_init_data(NULL, newsk);

	sctp_copy_sock(newsk, sk, asoc);
	sock_reset_flag(newsk, SOCK_ZAPPED);

	sctp_v4_copy_ip_options(sk, newsk);

	newinet = inet_sk(newsk);

	newinet->inet_daddr = asoc->peer.primary_addr.v4.sin_addr.s_addr;

	sk_refcnt_debug_inc(newsk);

	if (newsk->sk_prot->init(newsk)) {
		sk_common_release(newsk);
		newsk = NULL;
	}

out:
	return newsk;
}

static int sctp_v4_addr_to_user(struct sctp_sock *sp, union sctp_addr *addr)
{
	/* No address mapping for V4 sockets */
	memset(addr->v4.sin_zero, 0, sizeof(addr->v4.sin_zero));
	return sizeof(struct sockaddr_in);
}

/* Dump the v4 addr to the seq file. */
static void sctp_v4_seq_dump_addr(struct seq_file *seq, union sctp_addr *addr)
{
	seq_printf(seq, "%pI4 ", &addr->v4.sin_addr);
}

static void sctp_v4_ecn_capable(struct sock *sk)
{
	INET_ECN_xmit(sk);
}

static void sctp_addr_wq_timeout_handler(struct timer_list *t)
{
	struct net *net = from_timer(net, t, sctp.addr_wq_timer);
	struct sctp_sockaddr_entry *addrw, *temp;
	struct sctp_sock *sp;

	spin_lock_bh(&net->sctp.addr_wq_lock);

	list_for_each_entry_safe(addrw, temp, &net->sctp.addr_waitq, list) {
		pr_debug("%s: the first ent in wq:%p is addr:%pISc for cmd:%d at "
			 "entry:%p\n", __func__, &net->sctp.addr_waitq, &addrw->a.sa,
			 addrw->state, addrw);

#if IS_ENABLED(CONFIG_IPV6)
		/* Now we send an ASCONF for each association */
		/* Note. we currently don't handle link local IPv6 addressees */
		if (addrw->a.sa.sa_family == AF_INET6) {
			struct in6_addr *in6;

			if (ipv6_addr_type(&addrw->a.v6.sin6_addr) &
			    IPV6_ADDR_LINKLOCAL)
				goto free_next;

			in6 = (struct in6_addr *)&addrw->a.v6.sin6_addr;
			if (ipv6_chk_addr(net, in6, NULL, 0) == 0 &&
			    addrw->state == SCTP_ADDR_NEW) {
				unsigned long timeo_val;

				pr_debug("%s: this is on DAD, trying %d sec "
					 "later\n", __func__,
					 SCTP_ADDRESS_TICK_DELAY);

				timeo_val = jiffies;
				timeo_val += msecs_to_jiffies(SCTP_ADDRESS_TICK_DELAY);
				mod_timer(&net->sctp.addr_wq_timer, timeo_val);
				break;
			}
		}
#endif
		list_for_each_entry(sp, &net->sctp.auto_asconf_splist, auto_asconf_list) {
			struct sock *sk;

			sk = sctp_opt2sk(sp);
			/* ignore bound-specific endpoints */
			if (!sctp_is_ep_boundall(sk))
				continue;
			bh_lock_sock(sk);
			if (sctp_asconf_mgmt(sp, addrw) < 0)
				pr_debug("%s: sctp_asconf_mgmt failed\n", __func__);
			bh_unlock_sock(sk);
		}
#if IS_ENABLED(CONFIG_IPV6)
free_next:
#endif
		list_del(&addrw->list);
		kfree(addrw);
	}
	spin_unlock_bh(&net->sctp.addr_wq_lock);
}

static void sctp_free_addr_wq(struct net *net)
{
	struct sctp_sockaddr_entry *addrw;
	struct sctp_sockaddr_entry *temp;

	spin_lock_bh(&net->sctp.addr_wq_lock);
	del_timer(&net->sctp.addr_wq_timer);
	list_for_each_entry_safe(addrw, temp, &net->sctp.addr_waitq, list) {
		list_del(&addrw->list);
		kfree(addrw);
	}
	spin_unlock_bh(&net->sctp.addr_wq_lock);
}

/* lookup the entry for the same address in the addr_waitq
 * sctp_addr_wq MUST be locked
 */
static struct sctp_sockaddr_entry *sctp_addr_wq_lookup(struct net *net,
					struct sctp_sockaddr_entry *addr)
{
	struct sctp_sockaddr_entry *addrw;

	list_for_each_entry(addrw, &net->sctp.addr_waitq, list) {
		if (addrw->a.sa.sa_family != addr->a.sa.sa_family)
			continue;
		if (addrw->a.sa.sa_family == AF_INET) {
			if (addrw->a.v4.sin_addr.s_addr ==
			    addr->a.v4.sin_addr.s_addr)
				return addrw;
		} else if (addrw->a.sa.sa_family == AF_INET6) {
			if (ipv6_addr_equal(&addrw->a.v6.sin6_addr,
			    &addr->a.v6.sin6_addr))
				return addrw;
		}
	}
	return NULL;
}

void sctp_addr_wq_mgmt(struct net *net, struct sctp_sockaddr_entry *addr, int cmd)
{
	struct sctp_sockaddr_entry *addrw;
	unsigned long timeo_val;

	/* first, we check if an opposite message already exist in the queue.
	 * If we found such message, it is removed.
	 * This operation is a bit stupid, but the DHCP client attaches the
	 * new address after a couple of addition and deletion of that address
	 */

	spin_lock_bh(&net->sctp.addr_wq_lock);
	/* Offsets existing events in addr_wq */
	addrw = sctp_addr_wq_lookup(net, addr);
	if (addrw) {
		if (addrw->state != cmd) {
			pr_debug("%s: offsets existing entry for %d, addr:%pISc "
				 "in wq:%p\n", __func__, addrw->state, &addrw->a.sa,
				 &net->sctp.addr_waitq);

			list_del(&addrw->list);
			kfree(addrw);
		}
		spin_unlock_bh(&net->sctp.addr_wq_lock);
		return;
	}

	/* OK, we have to add the new address to the wait queue */
	addrw = kmemdup(addr, sizeof(struct sctp_sockaddr_entry), GFP_ATOMIC);
	if (addrw == NULL) {
		spin_unlock_bh(&net->sctp.addr_wq_lock);
		return;
	}
	addrw->state = cmd;
	list_add_tail(&addrw->list, &net->sctp.addr_waitq);

	pr_debug("%s: add new entry for cmd:%d, addr:%pISc in wq:%p\n",
		 __func__, addrw->state, &addrw->a.sa, &net->sctp.addr_waitq);

	if (!timer_pending(&net->sctp.addr_wq_timer)) {
		timeo_val = jiffies;
		timeo_val += msecs_to_jiffies(SCTP_ADDRESS_TICK_DELAY);
		mod_timer(&net->sctp.addr_wq_timer, timeo_val);
	}
	spin_unlock_bh(&net->sctp.addr_wq_lock);
}

/* Event handler for inet address addition/deletion events.
 * The sctp_local_addr_list needs to be protocted by a spin lock since
 * multiple notifiers (say IPv4 and IPv6) may be running at the same
 * time and thus corrupt the list.
 * The reader side is protected with RCU.
 */
static int sctp_inetaddr_event(struct notifier_block *this, unsigned long ev,
			       void *ptr)
{
	struct in_ifaddr *ifa = (struct in_ifaddr *)ptr;
	struct sctp_sockaddr_entry *addr = NULL;
	struct sctp_sockaddr_entry *temp;
	struct net *net = dev_net(ifa->ifa_dev->dev);
	int found = 0;

	switch (ev) {
	case NETDEV_UP:
		addr = kzalloc(sizeof(*addr), GFP_ATOMIC);
		if (addr) {
			addr->a.v4.sin_family = AF_INET;
			addr->a.v4.sin_addr.s_addr = ifa->ifa_local;
			addr->valid = 1;
			spin_lock_bh(&net->sctp.local_addr_lock);
			list_add_tail_rcu(&addr->list, &net->sctp.local_addr_list);
			sctp_addr_wq_mgmt(net, addr, SCTP_ADDR_NEW);
			spin_unlock_bh(&net->sctp.local_addr_lock);
		}
		break;
	case NETDEV_DOWN:
		spin_lock_bh(&net->sctp.local_addr_lock);
		list_for_each_entry_safe(addr, temp,
					&net->sctp.local_addr_list, list) {
			if (addr->a.sa.sa_family == AF_INET &&
					addr->a.v4.sin_addr.s_addr ==
					ifa->ifa_local) {
				sctp_addr_wq_mgmt(net, addr, SCTP_ADDR_DEL);
				found = 1;
				addr->valid = 0;
				list_del_rcu(&addr->list);
				break;
			}
		}
		spin_unlock_bh(&net->sctp.local_addr_lock);
		if (found)
			kfree_rcu(addr, rcu);
		break;
	}

	return NOTIFY_DONE;
}

/*
 * Initialize the control inode/socket with a control endpoint data
 * structure.  This endpoint is reserved exclusively for the OOTB processing.
 */
static int sctp_ctl_sock_init(struct net *net)
{
	int err;
	sa_family_t family = PF_INET;

	if (sctp_get_pf_specific(PF_INET6))
		family = PF_INET6;

	err = inet_ctl_sock_create(&net->sctp.ctl_sock, family,
				   SOCK_SEQPACKET, IPPROTO_SCTP, net);

	/* If IPv6 socket could not be created, try the IPv4 socket */
	if (err < 0 && family == PF_INET6)
		err = inet_ctl_sock_create(&net->sctp.ctl_sock, AF_INET,
					   SOCK_SEQPACKET, IPPROTO_SCTP,
					   net);

	if (err < 0) {
		pr_err("Failed to create the SCTP control socket\n");
		return err;
	}
	return 0;
}

/* Register address family specific functions. */
int sctp_register_af(struct sctp_af *af)
{
	switch (af->sa_family) {
	case AF_INET:
		if (sctp_af_v4_specific)
			return 0;
		sctp_af_v4_specific = af;
		break;
	case AF_INET6:
		if (sctp_af_v6_specific)
			return 0;
		sctp_af_v6_specific = af;
		break;
	default:
		return 0;
	}

	INIT_LIST_HEAD(&af->list);
	list_add_tail(&af->list, &sctp_address_families);
	return 1;
}

/* Get the table of functions for manipulating a particular address
 * family.
 */
struct sctp_af *sctp_get_af_specific(sa_family_t family)
{
	switch (family) {
	case AF_INET:
		return sctp_af_v4_specific;
	case AF_INET6:
		return sctp_af_v6_specific;
	default:
		return NULL;
	}
}

/* Common code to initialize a AF_INET msg_name. */
static void sctp_inet_msgname(char *msgname, int *addr_len)
{
	struct sockaddr_in *sin;

	sin = (struct sockaddr_in *)msgname;
	*addr_len = sizeof(struct sockaddr_in);
	sin->sin_family = AF_INET;
	memset(sin->sin_zero, 0, sizeof(sin->sin_zero));
}

/* Copy the primary address of the peer primary address as the msg_name. */
static void sctp_inet_event_msgname(struct sctp_ulpevent *event, char *msgname,
				    int *addr_len)
{
	struct sockaddr_in *sin, *sinfrom;

	if (msgname) {
		struct sctp_association *asoc;

		asoc = event->asoc;
		sctp_inet_msgname(msgname, addr_len);
		sin = (struct sockaddr_in *)msgname;
		sinfrom = &asoc->peer.primary_addr.v4;
		sin->sin_port = htons(asoc->peer.port);
		sin->sin_addr.s_addr = sinfrom->sin_addr.s_addr;
	}
}

/* Initialize and copy out a msgname from an inbound skb. */
static void sctp_inet_skb_msgname(struct sk_buff *skb, char *msgname, int *len)
{
	if (msgname) {
		struct sctphdr *sh = sctp_hdr(skb);
		struct sockaddr_in *sin = (struct sockaddr_in *)msgname;

		sctp_inet_msgname(msgname, len);
		sin->sin_port = sh->source;
		sin->sin_addr.s_addr = ip_hdr(skb)->saddr;
	}
}

/* Do we support this AF? */
static int sctp_inet_af_supported(sa_family_t family, struct sctp_sock *sp)
{
	/* PF_INET only supports AF_INET addresses. */
	return AF_INET == family;
}

/* Address matching with wildcards allowed. */
static int sctp_inet_cmp_addr(const union sctp_addr *addr1,
			      const union sctp_addr *addr2,
			      struct sctp_sock *opt)
{
	/* PF_INET only supports AF_INET addresses. */
	if (addr1->sa.sa_family != addr2->sa.sa_family)
		return 0;
	if (htonl(INADDR_ANY) == addr1->v4.sin_addr.s_addr ||
	    htonl(INADDR_ANY) == addr2->v4.sin_addr.s_addr)
		return 1;
	if (addr1->v4.sin_addr.s_addr == addr2->v4.sin_addr.s_addr)
		return 1;

	return 0;
}

/* Verify that provided sockaddr looks bindable.  Common verification has
 * already been taken care of.
 */
static int sctp_inet_bind_verify(struct sctp_sock *opt, union sctp_addr *addr)
{
	return sctp_v4_available(addr, opt);
}

/* Verify that sockaddr looks sendable.  Common verification has already
 * been taken care of.
 */
static int sctp_inet_send_verify(struct sctp_sock *opt, union sctp_addr *addr)
{
	return 1;
}

/* Fill in Supported Address Type information for INIT and INIT-ACK
 * chunks.  Returns number of addresses supported.
 */
static int sctp_inet_supported_addrs(const struct sctp_sock *opt,
				     __be16 *types)
{
	types[0] = SCTP_PARAM_IPV4_ADDRESS;
	return 1;
}

/* Wrapper routine that calls the ip transmit routine. */
static inline int sctp_v4_xmit(struct sk_buff *skb,
			       struct sctp_transport *transport)
{
	struct inet_sock *inet = inet_sk(skb->sk);
	__u8 dscp = inet->tos;

	pr_debug("%s: skb:%p, len:%d, src:%pI4, dst:%pI4\n", __func__, skb,
		 skb->len, &transport->fl.u.ip4.saddr,
		 &transport->fl.u.ip4.daddr);

	if (transport->dscp & SCTP_DSCP_SET_MASK)
		dscp = transport->dscp & SCTP_DSCP_VAL_MASK;

	inet->pmtudisc = transport->param_flags & SPP_PMTUD_ENABLE ?
			 IP_PMTUDISC_DO : IP_PMTUDISC_DONT;

	SCTP_INC_STATS(sock_net(&inet->sk), SCTP_MIB_OUTSCTPPACKS);

	return __ip_queue_xmit(&inet->sk, skb, &transport->fl, dscp);
}

static struct sctp_af sctp_af_inet;

static struct sctp_pf sctp_pf_inet = {
	.event_msgname = sctp_inet_event_msgname,
	.skb_msgname   = sctp_inet_skb_msgname,
	.af_supported  = sctp_inet_af_supported,
	.cmp_addr      = sctp_inet_cmp_addr,
	.bind_verify   = sctp_inet_bind_verify,
	.send_verify   = sctp_inet_send_verify,
	.supported_addrs = sctp_inet_supported_addrs,
	.create_accept_sk = sctp_v4_create_accept_sk,
	.addr_to_user  = sctp_v4_addr_to_user,
	.to_sk_saddr   = sctp_v4_to_sk_saddr,
	.to_sk_daddr   = sctp_v4_to_sk_daddr,
	.copy_ip_options = sctp_v4_copy_ip_options,
	.af            = &sctp_af_inet
};

/* Notifier for inetaddr addition/deletion events.  */
static struct notifier_block sctp_inetaddr_notifier = {
	.notifier_call = sctp_inetaddr_event,
};

/* Socket operations.  */
static const struct proto_ops inet_seqpacket_ops = {
	.family		   = PF_INET,
	.owner		   = THIS_MODULE,
	.release	   = inet_release,	/* Needs to be wrapped... */
	.bind		   = inet_bind,
	.connect	   = sctp_inet_connect,
	.socketpair	   = sock_no_socketpair,
	.accept		   = inet_accept,
	.getname	   = inet_getname,	/* Semantics are different.  */
	.poll		   = sctp_poll,
	.ioctl		   = inet_ioctl,
	.gettstamp	   = sock_gettstamp,
	.listen		   = sctp_inet_listen,
	.shutdown	   = inet_shutdown,	/* Looks harmless.  */
	.setsockopt	   = sock_common_setsockopt, /* IP_SOL IP_OPTION is a problem */
	.getsockopt	   = sock_common_getsockopt,
	.sendmsg	   = inet_sendmsg,
	.recvmsg	   = inet_recvmsg,
	.mmap		   = sock_no_mmap,
	.sendpage	   = sock_no_sendpage,
};

/* Registration with AF_INET family.  */
static struct inet_protosw sctp_seqpacket_protosw = {
	.type       = SOCK_SEQPACKET,
	.protocol   = IPPROTO_SCTP,
	.prot       = &sctp_prot,
	.ops        = &inet_seqpacket_ops,
	.flags      = SCTP_PROTOSW_FLAG
};
static struct inet_protosw sctp_stream_protosw = {
	.type       = SOCK_STREAM,
	.protocol   = IPPROTO_SCTP,
	.prot       = &sctp_prot,
	.ops        = &inet_seqpacket_ops,
	.flags      = SCTP_PROTOSW_FLAG
};

/* Register with IP layer.  */
static const struct net_protocol sctp_protocol = {
	.handler     = sctp_rcv,
	.err_handler = sctp_v4_err,
	.no_policy   = 1,
	.netns_ok    = 1,
	.icmp_strict_tag_validation = 1,
};

/* IPv4 address related functions.  */
static struct sctp_af sctp_af_inet = {
	.sa_family	   = AF_INET,
	.sctp_xmit	   = sctp_v4_xmit,
	.setsockopt	   = ip_setsockopt,
	.getsockopt	   = ip_getsockopt,
	.get_dst	   = sctp_v4_get_dst,
	.get_saddr	   = sctp_v4_get_saddr,
	.copy_addrlist	   = sctp_v4_copy_addrlist,
	.from_skb	   = sctp_v4_from_skb,
	.from_sk	   = sctp_v4_from_sk,
	.from_addr_param   = sctp_v4_from_addr_param,
	.to_addr_param	   = sctp_v4_to_addr_param,
	.cmp_addr	   = sctp_v4_cmp_addr,
	.addr_valid	   = sctp_v4_addr_valid,
	.inaddr_any	   = sctp_v4_inaddr_any,
	.is_any		   = sctp_v4_is_any,
	.available	   = sctp_v4_available,
	.scope		   = sctp_v4_scope,
	.skb_iif	   = sctp_v4_skb_iif,
	.is_ce		   = sctp_v4_is_ce,
	.seq_dump_addr	   = sctp_v4_seq_dump_addr,
	.ecn_capable	   = sctp_v4_ecn_capable,
	.net_header_len	   = sizeof(struct iphdr),
	.sockaddr_len	   = sizeof(struct sockaddr_in),
	.ip_options_len	   = sctp_v4_ip_options_len,
};

struct sctp_pf *sctp_get_pf_specific(sa_family_t family)
{
	switch (family) {
	case PF_INET:
		return sctp_pf_inet_specific;
	case PF_INET6:
		return sctp_pf_inet6_specific;
	default:
		return NULL;
	}
}

/* Register the PF specific function table.  */
int sctp_register_pf(struct sctp_pf *pf, sa_family_t family)
{
	switch (family) {
	case PF_INET:
		if (sctp_pf_inet_specific)
			return 0;
		sctp_pf_inet_specific = pf;
		break;
	case PF_INET6:
		if (sctp_pf_inet6_specific)
			return 0;
		sctp_pf_inet6_specific = pf;
		break;
	default:
		return 0;
	}
	return 1;
}

static inline int init_sctp_mibs(struct net *net)
{
	net->sctp.sctp_statistics = alloc_percpu(struct sctp_mib);
	if (!net->sctp.sctp_statistics)
		return -ENOMEM;
	return 0;
}

static inline void cleanup_sctp_mibs(struct net *net)
{
	free_percpu(net->sctp.sctp_statistics);
}

static void sctp_v4_pf_init(void)
{
	/* Initialize the SCTP specific PF functions. */
	sctp_register_pf(&sctp_pf_inet, PF_INET);
	sctp_register_af(&sctp_af_inet);
}

static void sctp_v4_pf_exit(void)
{
	list_del(&sctp_af_inet.list);
}

static int sctp_v4_protosw_init(void)
{
	int rc;

	rc = proto_register(&sctp_prot, 1);
	if (rc)
		return rc;

	/* Register SCTP(UDP and TCP style) with socket layer.  */
	inet_register_protosw(&sctp_seqpacket_protosw);
	inet_register_protosw(&sctp_stream_protosw);

	return 0;
}

static void sctp_v4_protosw_exit(void)
{
	inet_unregister_protosw(&sctp_stream_protosw);
	inet_unregister_protosw(&sctp_seqpacket_protosw);
	proto_unregister(&sctp_prot);
}

static int sctp_v4_add_protocol(void)
{
	/* Register notifier for inet address additions/deletions. */
	register_inetaddr_notifier(&sctp_inetaddr_notifier);

	/* Register SCTP with inet layer.  */
	if (inet_add_protocol(&sctp_protocol, IPPROTO_SCTP) < 0)
		return -EAGAIN;

	return 0;
}

static void sctp_v4_del_protocol(void)
{
	inet_del_protocol(&sctp_protocol, IPPROTO_SCTP);
	unregister_inetaddr_notifier(&sctp_inetaddr_notifier);
}

static int __net_init sctp_defaults_init(struct net *net)
{
	int status;

	/*
	 * 14. Suggested SCTP Protocol Parameter Values
	 */
	/* The following protocol parameters are RECOMMENDED:  */
	/* RTO.Initial              - 3  seconds */
	net->sctp.rto_initial			= SCTP_RTO_INITIAL;
	/* RTO.Min                  - 1  second */
	net->sctp.rto_min	 		= SCTP_RTO_MIN;
	/* RTO.Max                 -  60 seconds */
	net->sctp.rto_max 			= SCTP_RTO_MAX;
	/* RTO.Alpha                - 1/8 */
	net->sctp.rto_alpha			= SCTP_RTO_ALPHA;
	/* RTO.Beta                 - 1/4 */
	net->sctp.rto_beta			= SCTP_RTO_BETA;

	/* Valid.Cookie.Life        - 60  seconds */
	net->sctp.valid_cookie_life		= SCTP_DEFAULT_COOKIE_LIFE;

	/* Whether Cookie Preservative is enabled(1) or not(0) */
	net->sctp.cookie_preserve_enable 	= 1;

	/* Default sctp sockets to use md5 as their hmac alg */
#if defined (CONFIG_SCTP_DEFAULT_COOKIE_HMAC_MD5)
	net->sctp.sctp_hmac_alg			= "md5";
#elif defined (CONFIG_SCTP_DEFAULT_COOKIE_HMAC_SHA1)
	net->sctp.sctp_hmac_alg			= "sha1";
#else
	net->sctp.sctp_hmac_alg			= NULL;
#endif

	/* Max.Burst		    - 4 */
	net->sctp.max_burst			= SCTP_DEFAULT_MAX_BURST;

	/* Disable of Primary Path Switchover by default */
	net->sctp.ps_retrans = SCTP_PS_RETRANS_MAX;

	/* Enable pf state by default */
	net->sctp.pf_enable = 1;

	/* Ignore pf exposure feature by default */
	net->sctp.pf_expose = SCTP_PF_EXPOSE_UNSET;

	/* Association.Max.Retrans  - 10 attempts
	 * Path.Max.Retrans         - 5  attempts (per destination address)
	 * Max.Init.Retransmits     - 8  attempts
	 */
	net->sctp.max_retrans_association	= 10;
	net->sctp.max_retrans_path		= 5;
	net->sctp.max_retrans_init		= 8;

	/* Sendbuffer growth	    - do per-socket accounting */
	net->sctp.sndbuf_policy			= 0;

	/* Rcvbuffer growth	    - do per-socket accounting */
	net->sctp.rcvbuf_policy			= 0;

	/* HB.interval              - 30 seconds */
	net->sctp.hb_interval			= SCTP_DEFAULT_TIMEOUT_HEARTBEAT;

	/* delayed SACK timeout */
	net->sctp.sack_timeout			= SCTP_DEFAULT_TIMEOUT_SACK;

	/* Disable ADDIP by default. */
	net->sctp.addip_enable = 0;
	net->sctp.addip_noauth = 0;
	net->sctp.default_auto_asconf = 0;

	/* Enable PR-SCTP by default. */
	net->sctp.prsctp_enable = 1;

	/* Disable RECONF by default. */
	net->sctp.reconf_enable = 0;

	/* Disable AUTH by default. */
	net->sctp.auth_enable = 0;

	/* Enable ECN by default. */
	net->sctp.ecn_enable = 1;

	/* Set SCOPE policy to enabled */
	net->sctp.scope_policy = SCTP_SCOPE_POLICY_ENABLE;

	/* Set the default rwnd update threshold */
	net->sctp.rwnd_upd_shift = SCTP_DEFAULT_RWND_SHIFT;

	/* Initialize maximum autoclose timeout. */
	net->sctp.max_autoclose		= INT_MAX / HZ;

	status = sctp_sysctl_net_register(net);
	if (status)
		goto err_sysctl_register;

	/* Allocate and initialise sctp mibs.  */
	status = init_sctp_mibs(net);
	if (status)
		goto err_init_mibs;

#ifdef CONFIG_PROC_FS
	/* Initialize proc fs directory.  */
	status = sctp_proc_init(net);
	if (status)
		goto err_init_proc;
#endif

	sctp_dbg_objcnt_init(net);

	/* Initialize the local address list. */
	INIT_LIST_HEAD(&net->sctp.local_addr_list);
	spin_lock_init(&net->sctp.local_addr_lock);
	sctp_get_local_addr_list(net);

	/* Initialize the address event list */
	INIT_LIST_HEAD(&net->sctp.addr_waitq);
	INIT_LIST_HEAD(&net->sctp.auto_asconf_splist);
	spin_lock_init(&net->sctp.addr_wq_lock);
	net->sctp.addr_wq_timer.expires = 0;
	timer_setup(&net->sctp.addr_wq_timer, sctp_addr_wq_timeout_handler, 0);

	return 0;

#ifdef CONFIG_PROC_FS
err_init_proc:
	cleanup_sctp_mibs(net);
#endif
err_init_mibs:
	sctp_sysctl_net_unregister(net);
err_sysctl_register:
	return status;
}

static void __net_exit sctp_defaults_exit(struct net *net)
{
	/* Free the local address list */
	sctp_free_addr_wq(net);
	sctp_free_local_addr_list(net);

#ifdef CONFIG_PROC_FS
	remove_proc_subtree("sctp", net->proc_net);
	net->sctp.proc_net_sctp = NULL;
#endif
	cleanup_sctp_mibs(net);
	sctp_sysctl_net_unregister(net);
}

static struct pernet_operations sctp_defaults_ops = {
	.init = sctp_defaults_init,
	.exit = sctp_defaults_exit,
};

static int __net_init sctp_ctrlsock_init(struct net *net)
{
	int status;

	/* Initialize the control inode/socket for handling OOTB packets.  */
	status = sctp_ctl_sock_init(net);
	if (status)
		pr_err("Failed to initialize the SCTP control sock\n");

	return status;
}

static void __net_exit sctp_ctrlsock_exit(struct net *net)
{
	/* Free the control endpoint.  */
	inet_ctl_sock_destroy(net->sctp.ctl_sock);
}

static struct pernet_operations sctp_ctrlsock_ops = {
	.init = sctp_ctrlsock_init,
	.exit = sctp_ctrlsock_exit,
};

/* Initialize the universe into something sensible.  */
static __init int sctp_init(void)
{
	unsigned long nr_pages = totalram_pages();
	unsigned long limit;
	unsigned long goal;
	int max_entry_order;
	int num_entries;
	int max_share;
	int status;
	int order;
	int i;

	sock_skb_cb_check_size(sizeof(struct sctp_ulpevent));

	/* Allocate bind_bucket and chunk caches. */
	status = -ENOBUFS;
	sctp_bucket_cachep = kmem_cache_create("sctp_bind_bucket",
					       sizeof(struct sctp_bind_bucket),
					       0, SLAB_HWCACHE_ALIGN,
					       NULL);
	if (!sctp_bucket_cachep)
		goto out;

	sctp_chunk_cachep = kmem_cache_create("sctp_chunk",
					       sizeof(struct sctp_chunk),
					       0, SLAB_HWCACHE_ALIGN,
					       NULL);
	if (!sctp_chunk_cachep)
		goto err_chunk_cachep;

	status = percpu_counter_init(&sctp_sockets_allocated, 0, GFP_KERNEL);
	if (status)
		goto err_percpu_counter_init;

	/* Implementation specific variables. */

	/* Initialize default stream count setup information. */
	sctp_max_instreams    		= SCTP_DEFAULT_INSTREAMS;
	sctp_max_outstreams   		= SCTP_DEFAULT_OUTSTREAMS;

	/* Initialize handle used for association ids. */
	idr_init(&sctp_assocs_id);

	limit = nr_free_buffer_pages() / 8;
	limit = max(limit, 128UL);
	sysctl_sctp_mem[0] = limit / 4 * 3;
	sysctl_sctp_mem[1] = limit;
	sysctl_sctp_mem[2] = sysctl_sctp_mem[0] * 2;

	/* Set per-socket limits to no more than 1/128 the pressure threshold*/
	limit = (sysctl_sctp_mem[1]) << (PAGE_SHIFT - 7);
	max_share = min(4UL*1024*1024, limit);

	sysctl_sctp_rmem[0] = SK_MEM_QUANTUM; /* give each asoc 1 page min */
	sysctl_sctp_rmem[1] = 1500 * SKB_TRUESIZE(1);
	sysctl_sctp_rmem[2] = max(sysctl_sctp_rmem[1], max_share);

	sysctl_sctp_wmem[0] = SK_MEM_QUANTUM;
	sysctl_sctp_wmem[1] = 16*1024;
	sysctl_sctp_wmem[2] = max(64*1024, max_share);

	/* Size and allocate the association hash table.
	 * The methodology is similar to that of the tcp hash tables.
	 * Though not identical.  Start by getting a goal size
	 */
	if (nr_pages >= (128 * 1024))
		goal = nr_pages >> (22 - PAGE_SHIFT);
	else
		goal = nr_pages >> (24 - PAGE_SHIFT);

	/* Then compute the page order for said goal */
	order = get_order(goal);

	/* Now compute the required page order for the maximum sized table we
	 * want to create
	 */
	max_entry_order = get_order(MAX_SCTP_PORT_HASH_ENTRIES *
				    sizeof(struct sctp_bind_hashbucket));

	/* Limit the page order by that maximum hash table size */
	order = min(order, max_entry_order);

	/* Allocate and initialize the endpoint hash table.  */
	sctp_ep_hashsize = 64;
	sctp_ep_hashtable =
		kmalloc_array(64, sizeof(struct sctp_hashbucket), GFP_KERNEL);
	if (!sctp_ep_hashtable) {
		pr_err("Failed endpoint_hash alloc\n");
		status = -ENOMEM;
		goto err_ehash_alloc;
	}
	for (i = 0; i < sctp_ep_hashsize; i++) {
		rwlock_init(&sctp_ep_hashtable[i].lock);
		INIT_HLIST_HEAD(&sctp_ep_hashtable[i].chain);
	}

	/* Allocate and initialize the SCTP port hash table.
	 * Note that order is initalized to start at the max sized
	 * table we want to support.  If we can't get that many pages
	 * reduce the order and try again
	 */
	do {
		sctp_port_hashtable = (struct sctp_bind_hashbucket *)
			__get_free_pages(GFP_KERNEL | __GFP_NOWARN, order);
	} while (!sctp_port_hashtable && --order > 0);

	if (!sctp_port_hashtable) {
		pr_err("Failed bind hash alloc\n");
		status = -ENOMEM;
		goto err_bhash_alloc;
	}

	/* Now compute the number of entries that will fit in the
	 * port hash space we allocated
	 */
	num_entries = (1UL << order) * PAGE_SIZE /
		      sizeof(struct sctp_bind_hashbucket);

	/* And finish by rounding it down to the nearest power of two.
	 * This wastes some memory of course, but it's needed because
	 * the hash function operates based on the assumption that
	 * the number of entries is a power of two.
	 */
	sctp_port_hashsize = rounddown_pow_of_two(num_entries);

	for (i = 0; i < sctp_port_hashsize; i++) {
		spin_lock_init(&sctp_port_hashtable[i].lock);
		INIT_HLIST_HEAD(&sctp_port_hashtable[i].chain);
	}

	status = sctp_transport_hashtable_init();
	if (status)
		goto err_thash_alloc;

	pr_info("Hash tables configured (bind %d/%d)\n", sctp_port_hashsize,
		num_entries);

	sctp_sysctl_register();

	INIT_LIST_HEAD(&sctp_address_families);
	sctp_v4_pf_init();
	sctp_v6_pf_init();
	sctp_sched_ops_init();

	status = register_pernet_subsys(&sctp_defaults_ops);
	if (status)
		goto err_register_defaults;

	status = sctp_v4_protosw_init();
	if (status)
		goto err_protosw_init;

	status = sctp_v6_protosw_init();
	if (status)
		goto err_v6_protosw_init;

	status = register_pernet_subsys(&sctp_ctrlsock_ops);
	if (status)
		goto err_register_ctrlsock;

	status = sctp_v4_add_protocol();
	if (status)
		goto err_add_protocol;

	/* Register SCTP with inet6 layer.  */
	status = sctp_v6_add_protocol();
	if (status)
		goto err_v6_add_protocol;

	if (sctp_offload_init() < 0)
		pr_crit("%s: Cannot add SCTP protocol offload\n", __func__);

out:
	return status;
err_v6_add_protocol:
	sctp_v4_del_protocol();
err_add_protocol:
	unregister_pernet_subsys(&sctp_ctrlsock_ops);
err_register_ctrlsock:
	sctp_v6_protosw_exit();
err_v6_protosw_init:
	sctp_v4_protosw_exit();
err_protosw_init:
	unregister_pernet_subsys(&sctp_defaults_ops);
err_register_defaults:
	sctp_v4_pf_exit();
	sctp_v6_pf_exit();
	sctp_sysctl_unregister();
	free_pages((unsigned long)sctp_port_hashtable,
		   get_order(sctp_port_hashsize *
			     sizeof(struct sctp_bind_hashbucket)));
err_bhash_alloc:
	sctp_transport_hashtable_destroy();
err_thash_alloc:
	kfree(sctp_ep_hashtable);
err_ehash_alloc:
	percpu_counter_destroy(&sctp_sockets_allocated);
err_percpu_counter_init:
	kmem_cache_destroy(sctp_chunk_cachep);
err_chunk_cachep:
	kmem_cache_destroy(sctp_bucket_cachep);
	goto out;
}

/* Exit handler for the SCTP protocol.  */
static __exit void sctp_exit(void)
{
	/* BUG.  This should probably do something useful like clean
	 * up all the remaining associations and all that memory.
	 */

	/* Unregister with inet6/inet layers. */
	sctp_v6_del_protocol();
	sctp_v4_del_protocol();

	unregister_pernet_subsys(&sctp_ctrlsock_ops);

	/* Free protosw registrations */
	sctp_v6_protosw_exit();
	sctp_v4_protosw_exit();

	unregister_pernet_subsys(&sctp_defaults_ops);

	/* Unregister with socket layer. */
	sctp_v6_pf_exit();
	sctp_v4_pf_exit();

	sctp_sysctl_unregister();

	free_pages((unsigned long)sctp_port_hashtable,
		   get_order(sctp_port_hashsize *
			     sizeof(struct sctp_bind_hashbucket)));
	kfree(sctp_ep_hashtable);
	sctp_transport_hashtable_destroy();

	percpu_counter_destroy(&sctp_sockets_allocated);

	rcu_barrier(); /* Wait for completion of call_rcu()'s */

	kmem_cache_destroy(sctp_chunk_cachep);
	kmem_cache_destroy(sctp_bucket_cachep);
}

module_init(sctp_init);
module_exit(sctp_exit);

/*
 * __stringify doesn't likes enums, so use IPPROTO_SCTP value (132) directly.
 */
MODULE_ALIAS("net-pf-" __stringify(PF_INET) "-proto-132");
MODULE_ALIAS("net-pf-" __stringify(PF_INET6) "-proto-132");
MODULE_AUTHOR("Linux Kernel SCTP developers <linux-sctp@vger.kernel.org>");
MODULE_DESCRIPTION("Support for the SCTP protocol (RFC2960)");
module_param_named(no_checksums, sctp_checksum_disable, bool, 0644);
MODULE_PARM_DESC(no_checksums, "Disable checksums computing and verification");
MODULE_LICENSE("GPL");<|MERGE_RESOLUTION|>--- conflicted
+++ resolved
@@ -221,11 +221,6 @@
 
 	addr->v4.sin_family = AF_INET;
 
-<<<<<<< HEAD
-	/* Always called on head skb, so this is safe */
-	sh = sctp_hdr(skb);
-=======
->>>>>>> 24b8d41d
 	if (is_saddr) {
 		sa->sin_port = sh->source;
 		sa->sin_addr.s_addr = ip_hdr(skb)->saddr;
