--- conflicted
+++ resolved
@@ -154,9 +154,8 @@
 			return NULL;
 
 		chunk = list_entry(entry, struct sctp_chunk, list);
-<<<<<<< HEAD
-
-		if ((skb_shinfo(chunk->skb)->gso_type & SKB_GSO_SCTP) == SKB_GSO_SCTP) {
+
+		if (skb_is_gso(chunk->skb) && skb_is_gso_sctp(chunk->skb)) {
 			/* GSO-marked skbs but without frags, handle
 			 * them normally
 			 */
@@ -177,39 +176,11 @@
 		if (chunk->asoc)
 			sock_rps_save_rxhash(chunk->asoc->base.sk, chunk->skb);
 
-=======
-
-		if (skb_is_gso(chunk->skb) && skb_is_gso_sctp(chunk->skb)) {
-			/* GSO-marked skbs but without frags, handle
-			 * them normally
-			 */
-			if (skb_shinfo(chunk->skb)->frag_list)
-				chunk->head_skb = chunk->skb;
-
-			/* skbs with "cover letter" */
-			if (chunk->head_skb && chunk->skb->data_len == chunk->skb->len)
-				chunk->skb = skb_shinfo(chunk->skb)->frag_list;
-
-			if (WARN_ON(!chunk->skb)) {
-				__SCTP_INC_STATS(dev_net(chunk->skb->dev), SCTP_MIB_IN_PKT_DISCARDS);
-				sctp_chunk_free(chunk);
-				goto next_chunk;
-			}
-		}
-
-		if (chunk->asoc)
-			sock_rps_save_rxhash(chunk->asoc->base.sk, chunk->skb);
-
->>>>>>> 24b8d41d
 		queue->in_progress = chunk;
 
 new_skb:
 		/* This is the first chunk in the packet.  */
-<<<<<<< HEAD
-		ch = (sctp_chunkhdr_t *) chunk->skb->data;
-=======
 		ch = (struct sctp_chunkhdr *)chunk->skb->data;
->>>>>>> 24b8d41d
 		chunk->singleton = 1;
 		chunk->data_accepted = 0;
 		chunk->pdiscard = 0;
@@ -228,11 +199,7 @@
 
 	chunk->chunk_hdr = ch;
 	chunk->chunk_end = ((__u8 *)ch) + SCTP_PAD4(ntohs(ch->length));
-<<<<<<< HEAD
-	skb_pull(chunk->skb, sizeof(sctp_chunkhdr_t));
-=======
 	skb_pull(chunk->skb, sizeof(*ch));
->>>>>>> 24b8d41d
 	chunk->subh.v = NULL; /* Subheader is no longer valid.  */
 
 	if (chunk->chunk_end + sizeof(*ch) <= skb_tail_pointer(chunk->skb)) {
