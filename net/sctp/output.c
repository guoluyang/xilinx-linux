--- conflicted
+++ resolved
@@ -75,46 +75,12 @@
 {
 	struct sctp_transport *tp = packet->transport;
 	struct sctp_association *asoc = tp->asoc;
-<<<<<<< HEAD
-=======
 	struct sctp_sock *sp = NULL;
 	struct sock *sk;
->>>>>>> 24b8d41d
 
 	pr_debug("%s: packet:%p vtag:0x%x\n", __func__, packet, vtag);
 	packet->vtag = vtag;
 
-<<<<<<< HEAD
-	if (asoc && tp->dst) {
-		struct sock *sk = asoc->base.sk;
-
-		rcu_read_lock();
-		if (__sk_dst_get(sk) != tp->dst) {
-			dst_hold(tp->dst);
-			sk_setup_caps(sk, tp->dst);
-		}
-
-		if (sk_can_gso(sk)) {
-			struct net_device *dev = tp->dst->dev;
-
-			packet->max_size = dev->gso_max_size;
-		} else {
-			packet->max_size = asoc->pathmtu;
-		}
-		rcu_read_unlock();
-
-	} else {
-		packet->max_size = tp->pathmtu;
-	}
-
-	if (ecn_capable && sctp_packet_empty(packet)) {
-		struct sctp_chunk *chunk;
-
-		/* If there a is a prepend chunk stick it on the list before
-		 * any other chunks get appended.
-		 */
-		chunk = sctp_get_ecne_prepend(asoc);
-=======
 	/* do the following jobs only once for a flush schedule */
 	if (!sctp_packet_empty(packet))
 		return;
@@ -154,7 +120,6 @@
 	if (ecn_capable) {
 		struct sctp_chunk *chunk = sctp_get_ecne_prepend(asoc);
 
->>>>>>> 24b8d41d
 		if (chunk)
 			sctp_packet_append_chunk(packet, chunk);
 	}
@@ -214,15 +179,9 @@
 					  struct sctp_chunk *chunk,
 					  int one_packet, gfp_t gfp)
 {
-<<<<<<< HEAD
-	sctp_xmit_t retval;
-
-	pr_debug("%s: packet:%p size:%Zu chunk:%p size:%d\n", __func__,
-=======
 	enum sctp_xmit retval;
 
 	pr_debug("%s: packet:%p size:%zu chunk:%p size:%d\n", __func__,
->>>>>>> 24b8d41d
 		 packet, packet->size, chunk, chunk->skb ? chunk->skb->len : -1);
 
 	switch ((retval = (sctp_packet_append_chunk(packet, chunk)))) {
@@ -343,13 +302,8 @@
 static enum sctp_xmit __sctp_packet_append_chunk(struct sctp_packet *packet,
 						 struct sctp_chunk *chunk)
 {
-<<<<<<< HEAD
-	sctp_xmit_t retval = SCTP_XMIT_OK;
-	__u16 chunk_len = SCTP_PAD4(ntohs(chunk->chunk_hdr->length));
-=======
 	__u16 chunk_len = SCTP_PAD4(ntohs(chunk->chunk_hdr->length));
 	enum sctp_xmit retval = SCTP_XMIT_OK;
->>>>>>> 24b8d41d
 
 	/* Check to see if this chunk will fit into the packet */
 	retval = sctp_packet_will_fit(packet, chunk, chunk_len);
@@ -592,22 +546,8 @@
 {
 	struct sctp_transport *tp = packet->transport;
 	struct sctp_association *asoc = tp->asoc;
-<<<<<<< HEAD
-	struct sctphdr *sh;
-	struct sk_buff *nskb = NULL, *head = NULL;
-	struct sctp_chunk *chunk, *tmp;
-	struct sock *sk;
-	int err = 0;
-	int padding;		/* How much padding do we need?  */
-	int pkt_size;
-	__u8 has_data = 0;
-	int gso = 0;
-	int pktcount = 0;
-	int auth_len = 0;
-=======
 	struct sctp_chunk *chunk, *tmp;
 	int pkt_count, gso = 0;
->>>>>>> 24b8d41d
 	struct dst_entry *dst;
 	struct sk_buff *head;
 	struct sctphdr *sh;
@@ -619,66 +559,14 @@
 	chunk = list_entry(packet->chunk_list.next, struct sctp_chunk, list);
 	sk = chunk->skb->sk;
 
-<<<<<<< HEAD
-	/* Allocate the head skb, or main one if not in GSO */
-	if (packet->size > tp->pathmtu && !packet->ipfragok) {
-		if (sk_can_gso(sk)) {
-			gso = 1;
-			pkt_size = packet->overhead;
-		} else {
-			/* If this happens, we trash this packet and try
-			 * to build a new one, hopefully correct this
-			 * time. Application may notice this error.
-			 */
-			pr_err_once("Trying to GSO but underlying device doesn't support it.");
-			goto err;
-		}
-	} else {
-		pkt_size = packet->size;
-	}
-	head = alloc_skb(pkt_size + MAX_HEADER, gfp);
-	if (!head)
-		goto err;
-	if (gso) {
-		NAPI_GRO_CB(head)->last = head;
-		skb_shinfo(head)->gso_type = sk->sk_gso_type;
-	}
-
-	/* Make sure the outbound skb has enough header room reserved. */
-	skb_reserve(head, packet->overhead + MAX_HEADER);
-
-	/* Set the owning socket so that we know where to get the
-	 * destination IP address.
-	 */
-	sctp_packet_set_owner_w(head, sk);
-
-	if (!sctp_transport_dst_check(tp)) {
-		sctp_transport_route(tp, NULL, sctp_sk(sk));
-		if (asoc && (asoc->param_flags & SPP_PMTUD_ENABLE)) {
-			sctp_assoc_sync_pmtu(sk, asoc);
-=======
 	/* check gso */
 	if (packet->size > tp->pathmtu && !packet->ipfragok) {
 		if (!sk_can_gso(sk)) {
 			pr_err_once("Trying to GSO but underlying device doesn't support it.");
 			goto out;
->>>>>>> 24b8d41d
 		}
 		gso = 1;
 	}
-<<<<<<< HEAD
-	dst = dst_clone(tp->dst);
-	if (!dst) {
-		if (asoc)
-			IP_INC_STATS(sock_net(asoc->base.sk),
-				     IPSTATS_MIB_OUTNOROUTES);
-		goto nodst;
-	}
-	skb_dst_set(head, dst);
-
-	/* Build the SCTP header.  */
-	sh = (struct sctphdr *)skb_push(head, sizeof(struct sctphdr));
-=======
 
 	/* alloc head skb */
 	head = alloc_skb((gso ? packet->overhead : packet->size) +
@@ -690,204 +578,12 @@
 
 	/* set sctp header */
 	sh = skb_push(head, sizeof(struct sctphdr));
->>>>>>> 24b8d41d
 	skb_reset_transport_header(head);
 	sh->source = htons(packet->source_port);
 	sh->dest = htons(packet->destination_port);
 	sh->vtag = htonl(packet->vtag);
 	sh->checksum = 0;
 
-<<<<<<< HEAD
-	pr_debug("***sctp_transmit_packet***\n");
-
-	do {
-		/* Set up convenience variables... */
-		chunk = list_entry(packet->chunk_list.next, struct sctp_chunk, list);
-		pktcount++;
-
-		/* Calculate packet size, so it fits in PMTU. Leave
-		 * other chunks for the next packets.
-		 */
-		if (gso) {
-			pkt_size = packet->overhead;
-			list_for_each_entry(chunk, &packet->chunk_list, list) {
-				int padded = SCTP_PAD4(chunk->skb->len);
-
-				if (chunk == packet->auth)
-					auth_len = padded;
-				else if (auth_len + padded + packet->overhead >
-					 tp->pathmtu)
-					goto nomem;
-				else if (pkt_size + padded > tp->pathmtu)
-					break;
-				pkt_size += padded;
-			}
-
-			/* Allocate a new skb. */
-			nskb = alloc_skb(pkt_size + MAX_HEADER, gfp);
-			if (!nskb)
-				goto nomem;
-
-			/* Make sure the outbound skb has enough header
-			 * room reserved.
-			 */
-			skb_reserve(nskb, packet->overhead + MAX_HEADER);
-		} else {
-			nskb = head;
-		}
-
-		/**
-		 * 3.2  Chunk Field Descriptions
-		 *
-		 * The total length of a chunk (including Type, Length and
-		 * Value fields) MUST be a multiple of 4 bytes.  If the length
-		 * of the chunk is not a multiple of 4 bytes, the sender MUST
-		 * pad the chunk with all zero bytes and this padding is not
-		 * included in the chunk length field.  The sender should
-		 * never pad with more than 3 bytes.
-		 *
-		 * [This whole comment explains SCTP_PAD4() below.]
-		 */
-
-		pkt_size -= packet->overhead;
-		list_for_each_entry_safe(chunk, tmp, &packet->chunk_list, list) {
-			list_del_init(&chunk->list);
-			if (sctp_chunk_is_data(chunk)) {
-				/* 6.3.1 C4) When data is in flight and when allowed
-				 * by rule C5, a new RTT measurement MUST be made each
-				 * round trip.  Furthermore, new RTT measurements
-				 * SHOULD be made no more than once per round-trip
-				 * for a given destination transport address.
-				 */
-
-				if (!chunk->resent && !tp->rto_pending) {
-					chunk->rtt_in_progress = 1;
-					tp->rto_pending = 1;
-				}
-
-				has_data = 1;
-			}
-
-			padding = SCTP_PAD4(chunk->skb->len) - chunk->skb->len;
-			if (padding)
-				memset(skb_put(chunk->skb, padding), 0, padding);
-
-			/* if this is the auth chunk that we are adding,
-			 * store pointer where it will be added and put
-			 * the auth into the packet.
-			 */
-			if (chunk == packet->auth)
-				auth = skb_tail_pointer(nskb);
-
-			memcpy(skb_put(nskb, chunk->skb->len),
-			       chunk->skb->data, chunk->skb->len);
-
-			pr_debug("*** Chunk:%p[%s] %s 0x%x, length:%d, chunk->skb->len:%d, rtt_in_progress:%d\n",
-				 chunk,
-				 sctp_cname(SCTP_ST_CHUNK(chunk->chunk_hdr->type)),
-				 chunk->has_tsn ? "TSN" : "No TSN",
-				 chunk->has_tsn ? ntohl(chunk->subh.data_hdr->tsn) : 0,
-				 ntohs(chunk->chunk_hdr->length), chunk->skb->len,
-				 chunk->rtt_in_progress);
-
-			/* If this is a control chunk, this is our last
-			 * reference. Free data chunks after they've been
-			 * acknowledged or have failed.
-			 * Re-queue auth chunks if needed.
-			 */
-			pkt_size -= SCTP_PAD4(chunk->skb->len);
-
-			if (!sctp_chunk_is_data(chunk) && chunk != packet->auth)
-				sctp_chunk_free(chunk);
-
-			if (!pkt_size)
-				break;
-		}
-
-		/* SCTP-AUTH, Section 6.2
-		 *    The sender MUST calculate the MAC as described in RFC2104 [2]
-		 *    using the hash function H as described by the MAC Identifier and
-		 *    the shared association key K based on the endpoint pair shared key
-		 *    described by the shared key identifier.  The 'data' used for the
-		 *    computation of the AUTH-chunk is given by the AUTH chunk with its
-		 *    HMAC field set to zero (as shown in Figure 6) followed by all
-		 *    chunks that are placed after the AUTH chunk in the SCTP packet.
-		 */
-		if (auth)
-			sctp_auth_calculate_hmac(asoc, nskb,
-						 (struct sctp_auth_chunk *)auth,
-						 gfp);
-
-		if (packet->auth) {
-			if (!list_empty(&packet->chunk_list)) {
-				/* We will generate more packets, so re-queue
-				 * auth chunk.
-				 */
-				list_add(&packet->auth->list,
-					 &packet->chunk_list);
-			} else {
-				sctp_chunk_free(packet->auth);
-				packet->auth = NULL;
-			}
-		}
-
-		if (!gso)
-			break;
-
-		if (skb_gro_receive(&head, nskb)) {
-			kfree_skb(nskb);
-			goto nomem;
-		}
-		nskb = NULL;
-		if (WARN_ON_ONCE(skb_shinfo(head)->gso_segs >=
-				 sk->sk_gso_max_segs))
-			goto nomem;
-	} while (!list_empty(&packet->chunk_list));
-
-	/* 2) Calculate the Adler-32 checksum of the whole packet,
-	 *    including the SCTP common header and all the
-	 *    chunks.
-	 *
-	 * Note: Adler-32 is no longer applicable, as has been replaced
-	 * by CRC32-C as described in <draft-ietf-tsvwg-sctpcsum-02.txt>.
-	 *
-	 * If it's a GSO packet, it's postponed to sctp_skb_segment.
-	 */
-	if (!sctp_checksum_disable || gso) {
-		if (!gso && (!(dst->dev->features & NETIF_F_SCTP_CRC) ||
-			     dst_xfrm(dst) || packet->ipfragok)) {
-			sh->checksum = sctp_compute_cksum(head, 0);
-		} else {
-			/* no need to seed pseudo checksum for SCTP */
-			head->ip_summed = CHECKSUM_PARTIAL;
-			head->csum_start = skb_transport_header(head) - head->head;
-			head->csum_offset = offsetof(struct sctphdr, checksum);
-		}
-	}
-
-	/* IP layer ECN support
-	 * From RFC 2481
-	 *  "The ECN-Capable Transport (ECT) bit would be set by the
-	 *   data sender to indicate that the end-points of the
-	 *   transport protocol are ECN-capable."
-	 *
-	 * Now setting the ECT bit all the time, as it should not cause
-	 * any problems protocol-wise even if our peer ignores it.
-	 *
-	 * Note: The works for IPv6 layer checks this bit too later
-	 * in transmission.  See IP6_ECN_flow_xmit().
-	 */
-	tp->af_specific->ecn_capable(sk);
-
-	/* Set up the IP options.  */
-	/* BUG: not implemented
-	 * For v4 this all lives somewhere in sk->sk_opt...
-	 */
-
-	/* Dump that on IP!  */
-	if (asoc) {
-		asoc->stats.opackets += pktcount;
-=======
 	/* drop packet if no dst */
 	dst = dst_clone(tp->dst);
 	if (!dst) {
@@ -921,68 +617,9 @@
 	tp->af_specific->ecn_capable(sk);
 	if (asoc) {
 		asoc->stats.opackets += pkt_count;
->>>>>>> 24b8d41d
 		if (asoc->peer.last_sent_to != tp)
 			asoc->peer.last_sent_to = tp;
 	}
-<<<<<<< HEAD
-
-	if (has_data) {
-		struct timer_list *timer;
-		unsigned long timeout;
-
-		/* Restart the AUTOCLOSE timer when sending data. */
-		if (sctp_state(asoc, ESTABLISHED) &&
-		    asoc->timeouts[SCTP_EVENT_TIMEOUT_AUTOCLOSE]) {
-			timer = &asoc->timers[SCTP_EVENT_TIMEOUT_AUTOCLOSE];
-			timeout = asoc->timeouts[SCTP_EVENT_TIMEOUT_AUTOCLOSE];
-
-			if (!mod_timer(timer, jiffies + timeout))
-				sctp_association_hold(asoc);
-		}
-	}
-
-	pr_debug("***sctp_transmit_packet*** skb->len:%d\n", head->len);
-
-	if (gso) {
-		/* Cleanup our debris for IP stacks */
-		memset(head->cb, 0, max(sizeof(struct inet_skb_parm),
-					sizeof(struct inet6_skb_parm)));
-
-		skb_shinfo(head)->gso_segs = pktcount;
-		skb_shinfo(head)->gso_size = GSO_BY_FRAGS;
-
-		/* We have to refresh this in case we are xmiting to
-		 * more than one transport at a time
-		 */
-		rcu_read_lock();
-		if (__sk_dst_get(sk) != tp->dst) {
-			dst_hold(tp->dst);
-			sk_setup_caps(sk, tp->dst);
-		}
-		rcu_read_unlock();
-	}
-	head->ignore_df = packet->ipfragok;
-	tp->af_specific->sctp_xmit(head, tp);
-	goto out;
-
-nomem:
-	if (packet->auth && list_empty(&packet->auth->list))
-		sctp_chunk_free(packet->auth);
-
-nodst:
-	/* FIXME: Returning the 'err' will effect all the associations
-	 * associated with a socket, although only one of the paths of the
-	 * association is unreachable.
-	 * The real failure of a transport or association can be passed on
-	 * to the user via notifications. So setting this error may not be
-	 * required.
-	 */
-	 /* err = -EHOSTUNREACH; */
-	kfree_skb(head);
-
-err:
-=======
 	head->ignore_df = packet->ipfragok;
 	if (tp->dst_pending_confirm)
 		skb_set_dst_pending_confirm(head, 1);
@@ -994,21 +631,13 @@
 		tp->dst_pending_confirm = 0;
 
 out:
->>>>>>> 24b8d41d
 	list_for_each_entry_safe(chunk, tmp, &packet->chunk_list, list) {
 		list_del_init(&chunk->list);
 		if (!sctp_chunk_is_data(chunk))
 			sctp_chunk_free(chunk);
 	}
-<<<<<<< HEAD
-
-out:
-	sctp_packet_reset(packet);
-	return err;
-=======
 	sctp_packet_reset(packet);
 	return 0;
->>>>>>> 24b8d41d
 }
 
 /********************************************************************
@@ -1129,11 +758,6 @@
 					   struct sctp_chunk *chunk,
 					   u16 chunk_len)
 {
-<<<<<<< HEAD
-	size_t psize, pmtu, maxsize;
-	sctp_xmit_t retval = SCTP_XMIT_OK;
-
-=======
 	enum sctp_xmit retval = SCTP_XMIT_OK;
 	size_t psize, pmtu, maxsize;
 
@@ -1147,7 +771,6 @@
 	     chunk->chunk_hdr->type != SCTP_CID_AUTH))
 		return SCTP_XMIT_PMTU_FULL;
 
->>>>>>> 24b8d41d
 	psize = packet->size;
 	if (packet->transport->asoc)
 		pmtu = packet->transport->asoc->pathmtu;
