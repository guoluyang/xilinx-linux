--- conflicted
+++ resolved
@@ -183,14 +183,9 @@
 {
 	struct sock *sk = ulpq->asoc->base.sk;
 	struct sctp_sock *sp = sctp_sk(sk);
-<<<<<<< HEAD
-	struct sk_buff_head *queue, *skb_list;
-	struct sk_buff *skb = sctp_event2skb(event);
-=======
 	struct sctp_ulpevent *event;
 	struct sk_buff_head *queue;
 	struct sk_buff *skb;
->>>>>>> 24b8d41d
 	int clear_pd = 0;
 
 	skb = __skb_peek(skb_list);
@@ -209,11 +204,7 @@
 		sk_incoming_cpu_update(sk);
 	}
 	/* Check if the user wishes to receive this event.  */
-<<<<<<< HEAD
-	if (!sctp_ulpevent_is_enabled(event, &sp->subscribe))
-=======
 	if (!sctp_ulpevent_is_enabled(event, ulpq->asoc->subscribe))
->>>>>>> 24b8d41d
 		goto out_free;
 
 	/* If we are in partial delivery mode, post to the lobby until
@@ -251,17 +242,7 @@
 		}
 	}
 
-<<<<<<< HEAD
-	/* If we are harvesting multiple skbs they will be
-	 * collected on a list.
-	 */
-	if (skb_list)
-		skb_queue_splice_tail_init(skb_list, queue);
-	else
-		__skb_queue_tail(queue, skb);
-=======
 	skb_queue_splice_tail_init(skb_list, queue);
->>>>>>> 24b8d41d
 
 	/* Did we just complete partial delivery and need to get
 	 * rolling again?  Move pending data to the receive
@@ -271,12 +252,8 @@
 		sctp_ulpq_clear_pd(ulpq);
 
 	if (queue == &sk->sk_receive_queue && !sp->data_ready_signalled) {
-<<<<<<< HEAD
-		sp->data_ready_signalled = 1;
-=======
 		if (!sock_owned_by_user(sk))
 			sp->data_ready_signalled = 1;
->>>>>>> 24b8d41d
 		sk->sk_data_ready(sk);
 	}
 	return 1;
@@ -1137,20 +1114,14 @@
 	struct sctp_ulpevent *ev = NULL;
 	struct sctp_sock *sp;
 	struct sock *sk;
-	struct sctp_sock *sp;
 
 	if (!ulpq->pd_mode)
 		return;
 
 	sk = ulpq->asoc->base.sk;
 	sp = sctp_sk(sk);
-<<<<<<< HEAD
-	if (sctp_ulpevent_type_enabled(SCTP_PARTIAL_DELIVERY_EVENT,
-				       &sctp_sk(sk)->subscribe))
-=======
 	if (sctp_ulpevent_type_enabled(ulpq->asoc->subscribe,
 				       SCTP_PARTIAL_DELIVERY_EVENT))
->>>>>>> 24b8d41d
 		ev = sctp_ulpevent_make_pdapi(ulpq->asoc,
 					      SCTP_PARTIAL_DELIVERY_ABORTED,
 					      0, 0, 0, gfp);
