--- conflicted
+++ resolved
@@ -500,12 +500,8 @@
 	fl4->flowi4_proto = IPPROTO_ICMP;
 	fl4->fl4_icmp_type = type;
 	fl4->fl4_icmp_code = code;
-<<<<<<< HEAD
-	fl4->flowi4_oif = l3mdev_master_ifindex(skb_dst(skb_in)->dev);
-=======
 	route_lookup_dev = icmp_get_route_lookup_dev(skb_in);
 	fl4->flowi4_oif = l3mdev_master_ifindex(route_lookup_dev);
->>>>>>> 24b8d41d
 
 	security_skb_classify_flow(skb_in, flowi4_to_flowi(fl4));
 	rt = ip_route_output_key_hash(net, fl4, skb_in);
@@ -529,11 +525,7 @@
 	if (err)
 		goto relookup_failed;
 
-<<<<<<< HEAD
-	if (inet_addr_type_dev_table(net, skb_dst(skb_in)->dev,
-=======
 	if (inet_addr_type_dev_table(net, route_lookup_dev,
->>>>>>> 24b8d41d
 				     fl4_dec.saddr) == RTN_LOCAL) {
 		rt2 = __ip_route_output_key(net, &fl4_dec);
 		if (IS_ERR(rt2))
