// SPDX-License-Identifier: GPL-2.0-or-later
/*
 *	Linux NET3:	GRE over IP protocol decoder.
 *
 *	Authors: Alexey Kuznetsov (kuznet@ms2.inr.ac.ru)
 */

#define pr_fmt(fmt) KBUILD_MODNAME ": " fmt

#include <linux/capability.h>
#include <linux/module.h>
#include <linux/types.h>
#include <linux/kernel.h>
#include <linux/slab.h>
#include <linux/uaccess.h>
#include <linux/skbuff.h>
#include <linux/netdevice.h>
#include <linux/in.h>
#include <linux/tcp.h>
#include <linux/udp.h>
#include <linux/if_arp.h>
#include <linux/if_vlan.h>
#include <linux/init.h>
#include <linux/in6.h>
#include <linux/inetdevice.h>
#include <linux/igmp.h>
#include <linux/netfilter_ipv4.h>
#include <linux/etherdevice.h>
#include <linux/if_ether.h>

#include <net/sock.h>
#include <net/ip.h>
#include <net/icmp.h>
#include <net/protocol.h>
#include <net/ip_tunnels.h>
#include <net/arp.h>
#include <net/checksum.h>
#include <net/dsfield.h>
#include <net/inet_ecn.h>
#include <net/xfrm.h>
#include <net/net_namespace.h>
#include <net/netns/generic.h>
#include <net/rtnetlink.h>
#include <net/gre.h>
#include <net/dst_metadata.h>
<<<<<<< HEAD
=======
#include <net/erspan.h>
>>>>>>> 24b8d41d

/*
   Problems & solutions
   --------------------

   1. The most important issue is detecting local dead loops.
   They would cause complete host lockup in transmit, which
   would be "resolved" by stack overflow or, if queueing is enabled,
   with infinite looping in net_bh.

   We cannot track such dead loops during route installation,
   it is infeasible task. The most general solutions would be
   to keep skb->encapsulation counter (sort of local ttl),
   and silently drop packet when it expires. It is a good
   solution, but it supposes maintaining new variable in ALL
   skb, even if no tunneling is used.

   Current solution: xmit_recursion breaks dead loops. This is a percpu
   counter, since when we enter the first ndo_xmit(), cpu migration is
   forbidden. We force an exit if this counter reaches RECURSION_LIMIT

   2. Networking dead loops would not kill routers, but would really
   kill network. IP hop limit plays role of "t->recursion" in this case,
   if we copy it from packet being encapsulated to upper header.
   It is very good solution, but it introduces two problems:

   - Routing protocols, using packets with ttl=1 (OSPF, RIP2),
     do not work over tunnels.
   - traceroute does not work. I planned to relay ICMP from tunnel,
     so that this problem would be solved and traceroute output
     would even more informative. This idea appeared to be wrong:
     only Linux complies to rfc1812 now (yes, guys, Linux is the only
     true router now :-)), all routers (at least, in neighbourhood of mine)
     return only 8 bytes of payload. It is the end.

   Hence, if we want that OSPF worked or traceroute said something reasonable,
   we should search for another solution.

   One of them is to parse packet trying to detect inner encapsulation
   made by our node. It is difficult or even impossible, especially,
   taking into account fragmentation. TO be short, ttl is not solution at all.

   Current solution: The solution was UNEXPECTEDLY SIMPLE.
   We force DF flag on tunnels with preconfigured hop limit,
   that is ALL. :-) Well, it does not remove the problem completely,
   but exponential growth of network traffic is changed to linear
   (branches, that exceed pmtu are pruned) and tunnel mtu
   rapidly degrades to value <68, where looping stops.
   Yes, it is not good if there exists a router in the loop,
   which does not force DF, even when encapsulating packets have DF set.
   But it is not our problem! Nobody could accuse us, we made
   all that we could make. Even if it is your gated who injected
   fatal route to network, even if it were you who configured
   fatal static route: you are innocent. :-)

   Alexey Kuznetsov.
 */

static bool log_ecn_error = true;
module_param(log_ecn_error, bool, 0644);
MODULE_PARM_DESC(log_ecn_error, "Log packets received with corrupted ECN");

static struct rtnl_link_ops ipgre_link_ops __read_mostly;
static int ipgre_tunnel_init(struct net_device *dev);
static void erspan_build_header(struct sk_buff *skb,
				u32 id, u32 index,
				bool truncate, bool is_ipv4);

<<<<<<< HEAD
static int ipgre_net_id __read_mostly;
static int gre_tap_net_id __read_mostly;

static void ipgre_err(struct sk_buff *skb, u32 info,
		      const struct tnl_ptk_info *tpi)
=======
static unsigned int ipgre_net_id __read_mostly;
static unsigned int gre_tap_net_id __read_mostly;
static unsigned int erspan_net_id __read_mostly;

static int ipgre_err(struct sk_buff *skb, u32 info,
		     const struct tnl_ptk_info *tpi)
>>>>>>> 24b8d41d
{

	/* All the routers (except for Linux) return only
	   8 bytes of packet payload. It means, that precise relaying of
	   ICMP in the real Internet is absolutely infeasible.

	   Moreover, Cisco "wise men" put GRE key to the third word
	   in GRE header. It makes impossible maintaining even soft
	   state for keyed GRE tunnels with enabled checksum. Tell
	   them "thank you".

	   Well, I wonder, rfc1812 was written by Cisco employee,
	   what the hell these idiots break standards established
	   by themselves???
	   */
	struct net *net = dev_net(skb->dev);
	struct ip_tunnel_net *itn;
	const struct iphdr *iph;
	const int type = icmp_hdr(skb)->type;
	const int code = icmp_hdr(skb)->code;
	unsigned int data_len = 0;
	struct ip_tunnel *t;

	if (tpi->proto == htons(ETH_P_TEB))
		itn = net_generic(net, gre_tap_net_id);
	else if (tpi->proto == htons(ETH_P_ERSPAN) ||
		 tpi->proto == htons(ETH_P_ERSPAN2))
		itn = net_generic(net, erspan_net_id);
	else
		itn = net_generic(net, ipgre_net_id);

	iph = (const struct iphdr *)(icmp_hdr(skb) + 1);
	t = ip_tunnel_lookup(itn, skb->dev->ifindex, tpi->flags,
			     iph->daddr, iph->saddr, tpi->key);

	if (!t)
		return -ENOENT;

	switch (type) {
	default:
	case ICMP_PARAMETERPROB:
		return 0;

	case ICMP_DEST_UNREACH:
		switch (code) {
		case ICMP_SR_FAILED:
		case ICMP_PORT_UNREACH:
			/* Impossible event. */
			return 0;
		default:
			/* All others are translated to HOST_UNREACH.
			   rfc2003 contains "deep thoughts" about NET_UNREACH,
			   I believe they are just ether pollution. --ANK
			 */
			break;
		}
		break;

	case ICMP_TIME_EXCEEDED:
		if (code != ICMP_EXC_TTL)
<<<<<<< HEAD
			return;
=======
			return 0;
>>>>>>> 24b8d41d
		data_len = icmp_hdr(skb)->un.reserved[1] * 4; /* RFC 4884 4.1 */
		break;

	case ICMP_REDIRECT:
		break;
	}

#if IS_ENABLED(CONFIG_IPV6)
       if (tpi->proto == htons(ETH_P_IPV6) &&
           !ip6_err_gen_icmpv6_unreach(skb, iph->ihl * 4 + tpi->hdr_len,
				       type, data_len))
               return 0;
#endif

#if IS_ENABLED(CONFIG_IPV6)
       if (tpi->proto == htons(ETH_P_IPV6) &&
           !ip6_err_gen_icmpv6_unreach(skb, iph->ihl * 4 + tpi->hdr_len,
				       type, data_len))
               return;
#endif

	if (t->parms.iph.daddr == 0 ||
	    ipv4_is_multicast(t->parms.iph.daddr))
		return 0;

	if (t->parms.iph.ttl == 0 && type == ICMP_TIME_EXCEEDED)
		return 0;

	if (time_before(jiffies, t->err_time + IPTUNNEL_ERR_TIMEO))
		t->err_count++;
	else
		t->err_count = 1;
	t->err_time = jiffies;

	return 0;
}

static void gre_err(struct sk_buff *skb, u32 info)
{
	/* All the routers (except for Linux) return only
	 * 8 bytes of packet payload. It means, that precise relaying of
	 * ICMP in the real Internet is absolutely infeasible.
	 *
	 * Moreover, Cisco "wise men" put GRE key to the third word
	 * in GRE header. It makes impossible maintaining even soft
	 * state for keyed
	 * GRE tunnels with enabled checksum. Tell them "thank you".
	 *
	 * Well, I wonder, rfc1812 was written by Cisco employee,
	 * what the hell these idiots break standards established
	 * by themselves???
	 */

	const struct iphdr *iph = (struct iphdr *)skb->data;
	const int type = icmp_hdr(skb)->type;
	const int code = icmp_hdr(skb)->code;
	struct tnl_ptk_info tpi;

<<<<<<< HEAD
	if (gre_parse_header(skb, &tpi, &csum_err, htons(ETH_P_IP),
			     iph->ihl * 4) < 0) {
		if (!csum_err)		/* ignore csum errors. */
			return;
	}
=======
	if (gre_parse_header(skb, &tpi, NULL, htons(ETH_P_IP),
			     iph->ihl * 4) < 0)
		return;
>>>>>>> 24b8d41d

	if (type == ICMP_DEST_UNREACH && code == ICMP_FRAG_NEEDED) {
		ipv4_update_pmtu(skb, dev_net(skb->dev), info,
				 skb->dev->ifindex, IPPROTO_GRE);
		return;
	}
	if (type == ICMP_REDIRECT) {
		ipv4_redirect(skb, dev_net(skb->dev), skb->dev->ifindex,
			      IPPROTO_GRE);
		return;
	}

	ipgre_err(skb, info, &tpi);
}

<<<<<<< HEAD
=======
static bool is_erspan_type1(int gre_hdr_len)
{
	/* Both ERSPAN type I (version 0) and type II (version 1) use
	 * protocol 0x88BE, but the type I has only 4-byte GRE header,
	 * while type II has 8-byte.
	 */
	return gre_hdr_len == 4;
}

static int erspan_rcv(struct sk_buff *skb, struct tnl_ptk_info *tpi,
		      int gre_hdr_len)
{
	struct net *net = dev_net(skb->dev);
	struct metadata_dst *tun_dst = NULL;
	struct erspan_base_hdr *ershdr;
	struct ip_tunnel_net *itn;
	struct ip_tunnel *tunnel;
	const struct iphdr *iph;
	struct erspan_md2 *md2;
	int ver;
	int len;

	itn = net_generic(net, erspan_net_id);
	iph = ip_hdr(skb);
	if (is_erspan_type1(gre_hdr_len)) {
		ver = 0;
		tunnel = ip_tunnel_lookup(itn, skb->dev->ifindex,
					  tpi->flags | TUNNEL_NO_KEY,
					  iph->saddr, iph->daddr, 0);
	} else {
		ershdr = (struct erspan_base_hdr *)(skb->data + gre_hdr_len);
		ver = ershdr->ver;
		tunnel = ip_tunnel_lookup(itn, skb->dev->ifindex,
					  tpi->flags | TUNNEL_KEY,
					  iph->saddr, iph->daddr, tpi->key);
	}

	if (tunnel) {
		if (is_erspan_type1(gre_hdr_len))
			len = gre_hdr_len;
		else
			len = gre_hdr_len + erspan_hdr_len(ver);

		if (unlikely(!pskb_may_pull(skb, len)))
			return PACKET_REJECT;

		if (__iptunnel_pull_header(skb,
					   len,
					   htons(ETH_P_TEB),
					   false, false) < 0)
			goto drop;

		if (tunnel->collect_md) {
			struct erspan_metadata *pkt_md, *md;
			struct ip_tunnel_info *info;
			unsigned char *gh;
			__be64 tun_id;
			__be16 flags;

			tpi->flags |= TUNNEL_KEY;
			flags = tpi->flags;
			tun_id = key32_to_tunnel_id(tpi->key);

			tun_dst = ip_tun_rx_dst(skb, flags,
						tun_id, sizeof(*md));
			if (!tun_dst)
				return PACKET_REJECT;

			/* skb can be uncloned in __iptunnel_pull_header, so
			 * old pkt_md is no longer valid and we need to reset
			 * it
			 */
			gh = skb_network_header(skb) +
			     skb_network_header_len(skb);
			pkt_md = (struct erspan_metadata *)(gh + gre_hdr_len +
							    sizeof(*ershdr));
			md = ip_tunnel_info_opts(&tun_dst->u.tun_info);
			md->version = ver;
			md2 = &md->u.md2;
			memcpy(md2, pkt_md, ver == 1 ? ERSPAN_V1_MDSIZE :
						       ERSPAN_V2_MDSIZE);

			info = &tun_dst->u.tun_info;
			info->key.tun_flags |= TUNNEL_ERSPAN_OPT;
			info->options_len = sizeof(*md);
		}

		skb_reset_mac_header(skb);
		ip_tunnel_rcv(tunnel, skb, tpi, tun_dst, log_ecn_error);
		return PACKET_RCVD;
	}
	return PACKET_REJECT;

drop:
	kfree_skb(skb);
	return PACKET_RCVD;
}

>>>>>>> 24b8d41d
static int __ipgre_rcv(struct sk_buff *skb, const struct tnl_ptk_info *tpi,
		       struct ip_tunnel_net *itn, int hdr_len, bool raw_proto)
{
	struct metadata_dst *tun_dst = NULL;
	const struct iphdr *iph;
	struct ip_tunnel *tunnel;

	iph = ip_hdr(skb);
	tunnel = ip_tunnel_lookup(itn, skb->dev->ifindex, tpi->flags,
				  iph->saddr, iph->daddr, tpi->key);

	if (tunnel) {
<<<<<<< HEAD
=======
		const struct iphdr *tnl_params;

>>>>>>> 24b8d41d
		if (__iptunnel_pull_header(skb, hdr_len, tpi->proto,
					   raw_proto, false) < 0)
			goto drop;

		if (tunnel->dev->type != ARPHRD_NONE)
			skb_pop_mac_header(skb);
		else
			skb_reset_mac_header(skb);

		tnl_params = &tunnel->parms.iph;
		if (tunnel->collect_md || tnl_params->daddr == 0) {
			__be16 flags;
			__be64 tun_id;

			flags = tpi->flags & (TUNNEL_CSUM | TUNNEL_KEY);
			tun_id = key32_to_tunnel_id(tpi->key);
			tun_dst = ip_tun_rx_dst(skb, flags, tun_id, 0);
			if (!tun_dst)
				return PACKET_REJECT;
		}

		ip_tunnel_rcv(tunnel, skb, tpi, tun_dst, log_ecn_error);
		return PACKET_RCVD;
	}
	return PACKET_NEXT;

drop:
	kfree_skb(skb);
	return PACKET_RCVD;
}

static int ipgre_rcv(struct sk_buff *skb, const struct tnl_ptk_info *tpi,
		     int hdr_len)
{
	struct net *net = dev_net(skb->dev);
	struct ip_tunnel_net *itn;
	int res;

	if (tpi->proto == htons(ETH_P_TEB))
		itn = net_generic(net, gre_tap_net_id);
	else
		itn = net_generic(net, ipgre_net_id);

	res = __ipgre_rcv(skb, tpi, itn, hdr_len, false);
	if (res == PACKET_NEXT && tpi->proto == htons(ETH_P_TEB)) {
		/* ipgre tunnels in collect metadata mode should receive
		 * also ETH_P_TEB traffic.
		 */
		itn = net_generic(net, ipgre_net_id);
		res = __ipgre_rcv(skb, tpi, itn, hdr_len, true);
	}
	return res;
}

static int gre_rcv(struct sk_buff *skb)
{
	struct tnl_ptk_info tpi;
	bool csum_err = false;
	int hdr_len;

#ifdef CONFIG_NET_IPGRE_BROADCAST
	if (ipv4_is_multicast(ip_hdr(skb)->daddr)) {
		/* Looped back packet, drop it! */
		if (rt_is_output_route(skb_rtable(skb)))
			goto drop;
	}
#endif

	hdr_len = gre_parse_header(skb, &tpi, &csum_err, htons(ETH_P_IP), 0);
	if (hdr_len < 0)
		goto drop;

<<<<<<< HEAD
=======
	if (unlikely(tpi.proto == htons(ETH_P_ERSPAN) ||
		     tpi.proto == htons(ETH_P_ERSPAN2))) {
		if (erspan_rcv(skb, &tpi, hdr_len) == PACKET_RCVD)
			return 0;
		goto out;
	}

>>>>>>> 24b8d41d
	if (ipgre_rcv(skb, &tpi, hdr_len) == PACKET_RCVD)
		return 0;

out:
	icmp_send(skb, ICMP_DEST_UNREACH, ICMP_PORT_UNREACH, 0);
drop:
	kfree_skb(skb);
	return 0;
}

static void __gre_xmit(struct sk_buff *skb, struct net_device *dev,
		       const struct iphdr *tnl_params,
		       __be16 proto)
{
	struct ip_tunnel *tunnel = netdev_priv(dev);

	if (tunnel->parms.o_flags & TUNNEL_SEQ)
		tunnel->o_seqno++;

	/* Push GRE header. */
	gre_build_header(skb, tunnel->tun_hlen,
			 tunnel->parms.o_flags, proto, tunnel->parms.o_key,
			 htonl(tunnel->o_seqno));

	ip_tunnel_xmit(skb, dev, tnl_params, tnl_params->protocol);
}

static int gre_handle_offloads(struct sk_buff *skb, bool csum)
{
	return iptunnel_handle_offloads(skb, csum ? SKB_GSO_GRE_CSUM : SKB_GSO_GRE);
}

static void gre_fb_xmit(struct sk_buff *skb, struct net_device *dev,
			__be16 proto)
{
	struct ip_tunnel *tunnel = netdev_priv(dev);
	struct ip_tunnel_info *tun_info;
	const struct ip_tunnel_key *key;
	int tunnel_hlen;
	__be16 flags;

	tun_info = skb_tunnel_info(skb);
	if (unlikely(!tun_info || !(tun_info->mode & IP_TUNNEL_INFO_TX) ||
		     ip_tunnel_info_af(tun_info) != AF_INET))
		goto err_free_skb;

	key = &tun_info->key;
	tunnel_hlen = gre_calc_hlen(key->tun_flags);

	if (skb_cow_head(skb, dev->needed_headroom))
		goto err_free_skb;

	/* Push Tunnel header. */
	if (gre_handle_offloads(skb, !!(tun_info->key.tun_flags & TUNNEL_CSUM)))
		goto err_free_skb;

	flags = tun_info->key.tun_flags &
		(TUNNEL_CSUM | TUNNEL_KEY | TUNNEL_SEQ);
	gre_build_header(skb, tunnel_hlen, flags, proto,
			 tunnel_id_to_key32(tun_info->key.tun_id),
			 (flags & TUNNEL_SEQ) ? htonl(tunnel->o_seqno++) : 0);

	ip_md_tunnel_xmit(skb, dev, IPPROTO_GRE, tunnel_hlen);

	return;

err_free_skb:
	kfree_skb(skb);
	dev->stats.tx_dropped++;
}

static void erspan_fb_xmit(struct sk_buff *skb, struct net_device *dev)
{
	struct ip_tunnel *tunnel = netdev_priv(dev);
	struct ip_tunnel_info *tun_info;
	const struct ip_tunnel_key *key;
	struct erspan_metadata *md;
	bool truncate = false;
	__be16 proto;
	int tunnel_hlen;
	int version;
	int nhoff;
	int thoff;

	tun_info = skb_tunnel_info(skb);
	if (unlikely(!tun_info || !(tun_info->mode & IP_TUNNEL_INFO_TX) ||
		     ip_tunnel_info_af(tun_info) != AF_INET))
		goto err_free_skb;

	key = &tun_info->key;
	if (!(tun_info->key.tun_flags & TUNNEL_ERSPAN_OPT))
		goto err_free_skb;
	if (tun_info->options_len < sizeof(*md))
		goto err_free_skb;
	md = ip_tunnel_info_opts(tun_info);

	/* ERSPAN has fixed 8 byte GRE header */
	version = md->version;
	tunnel_hlen = 8 + erspan_hdr_len(version);

<<<<<<< HEAD
	tunnel_hlen = gre_calc_hlen(key->tun_flags);

	min_headroom = LL_RESERVED_SPACE(rt->dst.dev) + rt->dst.header_len
			+ tunnel_hlen + sizeof(struct iphdr);
	if (skb_headroom(skb) < min_headroom || skb_header_cloned(skb)) {
		int head_delta = SKB_DATA_ALIGN(min_headroom -
						skb_headroom(skb) +
						16);
		err = pskb_expand_head(skb, max_t(int, head_delta, 0),
				       0, GFP_ATOMIC);
		if (unlikely(err))
			goto err_free_rt;
	}

	/* Push Tunnel header. */
	if (gre_handle_offloads(skb, !!(tun_info->key.tun_flags & TUNNEL_CSUM)))
		goto err_free_rt;

	flags = tun_info->key.tun_flags & (TUNNEL_CSUM | TUNNEL_KEY);
	gre_build_header(skb, tunnel_hlen, flags, proto,
			 tunnel_id_to_key32(tun_info->key.tun_id), 0);
=======
	if (skb_cow_head(skb, dev->needed_headroom))
		goto err_free_skb;

	if (gre_handle_offloads(skb, false))
		goto err_free_skb;

	if (skb->len > dev->mtu + dev->hard_header_len) {
		pskb_trim(skb, dev->mtu + dev->hard_header_len);
		truncate = true;
	}

	nhoff = skb_network_header(skb) - skb_mac_header(skb);
	if (skb->protocol == htons(ETH_P_IP) &&
	    (ntohs(ip_hdr(skb)->tot_len) > skb->len - nhoff))
		truncate = true;

	thoff = skb_transport_header(skb) - skb_mac_header(skb);
	if (skb->protocol == htons(ETH_P_IPV6) &&
	    (ntohs(ipv6_hdr(skb)->payload_len) > skb->len - thoff))
		truncate = true;

	if (version == 1) {
		erspan_build_header(skb, ntohl(tunnel_id_to_key32(key->tun_id)),
				    ntohl(md->u.index), truncate, true);
		proto = htons(ETH_P_ERSPAN);
	} else if (version == 2) {
		erspan_build_header_v2(skb,
				       ntohl(tunnel_id_to_key32(key->tun_id)),
				       md->u.md2.dir,
				       get_hwid(&md->u.md2),
				       truncate, true);
		proto = htons(ETH_P_ERSPAN2);
	} else {
		goto err_free_skb;
	}

	gre_build_header(skb, 8, TUNNEL_SEQ,
			 proto, 0, htonl(tunnel->o_seqno++));
>>>>>>> 24b8d41d

	ip_md_tunnel_xmit(skb, dev, IPPROTO_GRE, tunnel_hlen);

	return;

err_free_skb:
	kfree_skb(skb);
	dev->stats.tx_dropped++;
}

static int gre_fill_metadata_dst(struct net_device *dev, struct sk_buff *skb)
{
	struct ip_tunnel_info *info = skb_tunnel_info(skb);
	const struct ip_tunnel_key *key;
	struct rtable *rt;
	struct flowi4 fl4;

	if (ip_tunnel_info_af(info) != AF_INET)
		return -EINVAL;

	key = &info->key;
	ip_tunnel_init_flow(&fl4, IPPROTO_GRE, key->u.ipv4.dst, key->u.ipv4.src,
			    tunnel_id_to_key32(key->tun_id), key->tos, 0,
			    skb->mark, skb_get_hash(skb));
	rt = ip_route_output_key(dev_net(dev), &fl4);
	if (IS_ERR(rt))
		return PTR_ERR(rt);

	ip_rt_put(rt);
	info->key.u.ipv4.src = fl4.saddr;
	return 0;
}

static netdev_tx_t ipgre_xmit(struct sk_buff *skb,
			      struct net_device *dev)
{
	struct ip_tunnel *tunnel = netdev_priv(dev);
	const struct iphdr *tnl_params;

	if (!pskb_inet_may_pull(skb))
		goto free_skb;

	if (tunnel->collect_md) {
		gre_fb_xmit(skb, dev, skb->protocol);
		return NETDEV_TX_OK;
	}

	if (dev->header_ops) {
		if (skb_cow_head(skb, 0))
			goto free_skb;

		tnl_params = (const struct iphdr *)skb->data;

		/* Pull skb since ip_tunnel_xmit() needs skb->data pointing
		 * to gre header.
		 */
		skb_pull(skb, tunnel->hlen + sizeof(struct iphdr));
		skb_reset_mac_header(skb);
	} else {
		if (skb_cow_head(skb, dev->needed_headroom))
			goto free_skb;

		tnl_params = &tunnel->parms.iph;
	}

	if (gre_handle_offloads(skb, !!(tunnel->parms.o_flags & TUNNEL_CSUM)))
		goto free_skb;

	__gre_xmit(skb, dev, tnl_params, skb->protocol);
	return NETDEV_TX_OK;

free_skb:
	kfree_skb(skb);
<<<<<<< HEAD
=======
	dev->stats.tx_dropped++;
	return NETDEV_TX_OK;
}

static netdev_tx_t erspan_xmit(struct sk_buff *skb,
			       struct net_device *dev)
{
	struct ip_tunnel *tunnel = netdev_priv(dev);
	bool truncate = false;
	__be16 proto;

	if (!pskb_inet_may_pull(skb))
		goto free_skb;

	if (tunnel->collect_md) {
		erspan_fb_xmit(skb, dev);
		return NETDEV_TX_OK;
	}

	if (gre_handle_offloads(skb, false))
		goto free_skb;

	if (skb_cow_head(skb, dev->needed_headroom))
		goto free_skb;

	if (skb->len > dev->mtu + dev->hard_header_len) {
		pskb_trim(skb, dev->mtu + dev->hard_header_len);
		truncate = true;
	}

	/* Push ERSPAN header */
	if (tunnel->erspan_ver == 0) {
		proto = htons(ETH_P_ERSPAN);
		tunnel->parms.o_flags &= ~TUNNEL_SEQ;
	} else if (tunnel->erspan_ver == 1) {
		erspan_build_header(skb, ntohl(tunnel->parms.o_key),
				    tunnel->index,
				    truncate, true);
		proto = htons(ETH_P_ERSPAN);
	} else if (tunnel->erspan_ver == 2) {
		erspan_build_header_v2(skb, ntohl(tunnel->parms.o_key),
				       tunnel->dir, tunnel->hwid,
				       truncate, true);
		proto = htons(ETH_P_ERSPAN2);
	} else {
		goto free_skb;
	}

	tunnel->parms.o_flags &= ~TUNNEL_KEY;
	__gre_xmit(skb, dev, &tunnel->parms.iph, proto);
	return NETDEV_TX_OK;

free_skb:
	kfree_skb(skb);
>>>>>>> 24b8d41d
	dev->stats.tx_dropped++;
	return NETDEV_TX_OK;
}

static netdev_tx_t gre_tap_xmit(struct sk_buff *skb,
				struct net_device *dev)
{
	struct ip_tunnel *tunnel = netdev_priv(dev);

	if (!pskb_inet_may_pull(skb))
		goto free_skb;

	if (tunnel->collect_md) {
		gre_fb_xmit(skb, dev, htons(ETH_P_TEB));
		return NETDEV_TX_OK;
	}

	if (gre_handle_offloads(skb, !!(tunnel->parms.o_flags & TUNNEL_CSUM)))
		goto free_skb;

	if (skb_cow_head(skb, dev->needed_headroom))
		goto free_skb;

	__gre_xmit(skb, dev, &tunnel->parms.iph, htons(ETH_P_TEB));
	return NETDEV_TX_OK;

free_skb:
	kfree_skb(skb);
	dev->stats.tx_dropped++;
	return NETDEV_TX_OK;
}

static void ipgre_link_update(struct net_device *dev, bool set_mtu)
{
	struct ip_tunnel *tunnel = netdev_priv(dev);
	int len;

	len = tunnel->tun_hlen;
	tunnel->tun_hlen = gre_calc_hlen(tunnel->parms.o_flags);
	len = tunnel->tun_hlen - len;
	tunnel->hlen = tunnel->hlen + len;

	if (dev->header_ops)
		dev->hard_header_len += len;
	else
		dev->needed_headroom += len;

	if (set_mtu)
		dev->mtu = max_t(int, dev->mtu - len, 68);

	if (!(tunnel->parms.o_flags & TUNNEL_SEQ)) {
		if (!(tunnel->parms.o_flags & TUNNEL_CSUM) ||
		    tunnel->encap.type == TUNNEL_ENCAP_NONE) {
			dev->features |= NETIF_F_GSO_SOFTWARE;
			dev->hw_features |= NETIF_F_GSO_SOFTWARE;
		} else {
			dev->features &= ~NETIF_F_GSO_SOFTWARE;
			dev->hw_features &= ~NETIF_F_GSO_SOFTWARE;
		}
		dev->features |= NETIF_F_LLTX;
	} else {
		dev->hw_features &= ~NETIF_F_GSO_SOFTWARE;
		dev->features &= ~(NETIF_F_LLTX | NETIF_F_GSO_SOFTWARE);
	}
}

static int ipgre_tunnel_ctl(struct net_device *dev, struct ip_tunnel_parm *p,
			    int cmd)
{
	int err;

	if (cmd == SIOCADDTUNNEL || cmd == SIOCCHGTUNNEL) {
		if (p->iph.version != 4 || p->iph.protocol != IPPROTO_GRE ||
		    p->iph.ihl != 5 || (p->iph.frag_off & htons(~IP_DF)) ||
		    ((p->i_flags | p->o_flags) & (GRE_VERSION | GRE_ROUTING)))
			return -EINVAL;
	}

	p->i_flags = gre_flags_to_tnl_flags(p->i_flags);
	p->o_flags = gre_flags_to_tnl_flags(p->o_flags);

	err = ip_tunnel_ctl(dev, p, cmd);
	if (err)
		return err;

<<<<<<< HEAD
	p.i_flags = gre_tnl_flags_to_gre_flags(p.i_flags);
	p.o_flags = gre_tnl_flags_to_gre_flags(p.o_flags);
=======
	if (cmd == SIOCCHGTUNNEL) {
		struct ip_tunnel *t = netdev_priv(dev);

		t->parms.i_flags = p->i_flags;
		t->parms.o_flags = p->o_flags;

		if (strcmp(dev->rtnl_link_ops->kind, "erspan"))
			ipgre_link_update(dev, true);
	}
>>>>>>> 24b8d41d

	p->i_flags = gre_tnl_flags_to_gre_flags(p->i_flags);
	p->o_flags = gre_tnl_flags_to_gre_flags(p->o_flags);
	return 0;
}

/* Nice toy. Unfortunately, useless in real life :-)
   It allows to construct virtual multiprotocol broadcast "LAN"
   over the Internet, provided multicast routing is tuned.


   I have no idea was this bicycle invented before me,
   so that I had to set ARPHRD_IPGRE to a random value.
   I have an impression, that Cisco could make something similar,
   but this feature is apparently missing in IOS<=11.2(8).

   I set up 10.66.66/24 and fec0:6666:6666::0/96 as virtual networks
   with broadcast 224.66.66.66. If you have access to mbone, play with me :-)

   ping -t 255 224.66.66.66

   If nobody answers, mbone does not work.

   ip tunnel add Universe mode gre remote 224.66.66.66 local <Your_real_addr> ttl 255
   ip addr add 10.66.66.<somewhat>/24 dev Universe
   ifconfig Universe up
   ifconfig Universe add fe80::<Your_real_addr>/10
   ifconfig Universe add fec0:6666:6666::<Your_real_addr>/96
   ftp 10.66.66.66
   ...
   ftp fec0:6666:6666::193.233.7.65
   ...
 */
static int ipgre_header(struct sk_buff *skb, struct net_device *dev,
			unsigned short type,
			const void *daddr, const void *saddr, unsigned int len)
{
	struct ip_tunnel *t = netdev_priv(dev);
	struct iphdr *iph;
	struct gre_base_hdr *greh;

	iph = skb_push(skb, t->hlen + sizeof(*iph));
	greh = (struct gre_base_hdr *)(iph+1);
	greh->flags = gre_tnl_flags_to_gre_flags(t->parms.o_flags);
	greh->protocol = htons(type);

	memcpy(iph, &t->parms.iph, sizeof(struct iphdr));

	/* Set the source hardware address. */
	if (saddr)
		memcpy(&iph->saddr, saddr, 4);
	if (daddr)
		memcpy(&iph->daddr, daddr, 4);
	if (iph->daddr)
		return t->hlen + sizeof(*iph);

	return -(t->hlen + sizeof(*iph));
}

static int ipgre_header_parse(const struct sk_buff *skb, unsigned char *haddr)
{
	const struct iphdr *iph = (const struct iphdr *) skb_mac_header(skb);
	memcpy(haddr, &iph->saddr, 4);
	return 4;
}

static const struct header_ops ipgre_header_ops = {
	.create	= ipgre_header,
	.parse	= ipgre_header_parse,
};

#ifdef CONFIG_NET_IPGRE_BROADCAST
static int ipgre_open(struct net_device *dev)
{
	struct ip_tunnel *t = netdev_priv(dev);

	if (ipv4_is_multicast(t->parms.iph.daddr)) {
		struct flowi4 fl4;
		struct rtable *rt;

		rt = ip_route_output_gre(t->net, &fl4,
					 t->parms.iph.daddr,
					 t->parms.iph.saddr,
					 t->parms.o_key,
					 RT_TOS(t->parms.iph.tos),
					 t->parms.link);
		if (IS_ERR(rt))
			return -EADDRNOTAVAIL;
		dev = rt->dst.dev;
		ip_rt_put(rt);
		if (!__in_dev_get_rtnl(dev))
			return -EADDRNOTAVAIL;
		t->mlink = dev->ifindex;
		ip_mc_inc_group(__in_dev_get_rtnl(dev), t->parms.iph.daddr);
	}
	return 0;
}

static int ipgre_close(struct net_device *dev)
{
	struct ip_tunnel *t = netdev_priv(dev);

	if (ipv4_is_multicast(t->parms.iph.daddr) && t->mlink) {
		struct in_device *in_dev;
		in_dev = inetdev_by_index(t->net, t->mlink);
		if (in_dev)
			ip_mc_dec_group(in_dev, t->parms.iph.daddr);
	}
	return 0;
}
#endif

static const struct net_device_ops ipgre_netdev_ops = {
	.ndo_init		= ipgre_tunnel_init,
	.ndo_uninit		= ip_tunnel_uninit,
#ifdef CONFIG_NET_IPGRE_BROADCAST
	.ndo_open		= ipgre_open,
	.ndo_stop		= ipgre_close,
#endif
	.ndo_start_xmit		= ipgre_xmit,
	.ndo_do_ioctl		= ip_tunnel_ioctl,
	.ndo_change_mtu		= ip_tunnel_change_mtu,
	.ndo_get_stats64	= ip_tunnel_get_stats64,
	.ndo_get_iflink		= ip_tunnel_get_iflink,
	.ndo_tunnel_ctl		= ipgre_tunnel_ctl,
};

#define GRE_FEATURES (NETIF_F_SG |		\
		      NETIF_F_FRAGLIST |	\
		      NETIF_F_HIGHDMA |		\
		      NETIF_F_HW_CSUM)

static void ipgre_tunnel_setup(struct net_device *dev)
{
	dev->netdev_ops		= &ipgre_netdev_ops;
	dev->type		= ARPHRD_IPGRE;
	ip_tunnel_setup(dev, ipgre_net_id);
}

static void __gre_tunnel_init(struct net_device *dev)
{
	struct ip_tunnel *tunnel;

	tunnel = netdev_priv(dev);
	tunnel->tun_hlen = gre_calc_hlen(tunnel->parms.o_flags);
	tunnel->parms.iph.protocol = IPPROTO_GRE;

	tunnel->hlen = tunnel->tun_hlen + tunnel->encap_hlen;
	dev->needed_headroom = tunnel->hlen + sizeof(tunnel->parms.iph);

	dev->features		|= GRE_FEATURES;
	dev->hw_features	|= GRE_FEATURES;

	if (!(tunnel->parms.o_flags & TUNNEL_SEQ)) {
		/* TCP offload with GRE SEQ is not supported, nor
		 * can we support 2 levels of outer headers requiring
		 * an update.
		 */
		if (!(tunnel->parms.o_flags & TUNNEL_CSUM) ||
		    (tunnel->encap.type == TUNNEL_ENCAP_NONE)) {
			dev->features    |= NETIF_F_GSO_SOFTWARE;
			dev->hw_features |= NETIF_F_GSO_SOFTWARE;
		}

		/* Can use a lockless transmit, unless we generate
		 * output sequences
		 */
		dev->features |= NETIF_F_LLTX;
	}
}

static int ipgre_tunnel_init(struct net_device *dev)
{
	struct ip_tunnel *tunnel = netdev_priv(dev);
	struct iphdr *iph = &tunnel->parms.iph;

	__gre_tunnel_init(dev);

	memcpy(dev->dev_addr, &iph->saddr, 4);
	memcpy(dev->broadcast, &iph->daddr, 4);

	dev->flags		= IFF_NOARP;
	netif_keep_dst(dev);
	dev->addr_len		= 4;

	if (iph->daddr && !tunnel->collect_md) {
#ifdef CONFIG_NET_IPGRE_BROADCAST
		if (ipv4_is_multicast(iph->daddr)) {
			if (!iph->saddr)
				return -EINVAL;
			dev->flags = IFF_BROADCAST;
			dev->header_ops = &ipgre_header_ops;
			dev->hard_header_len = tunnel->hlen + sizeof(*iph);
			dev->needed_headroom = 0;
		}
#endif
	} else if (!tunnel->collect_md) {
		dev->header_ops = &ipgre_header_ops;
		dev->hard_header_len = tunnel->hlen + sizeof(*iph);
		dev->needed_headroom = 0;
	}

	return ip_tunnel_init(dev);
}

static const struct gre_protocol ipgre_protocol = {
	.handler     = gre_rcv,
	.err_handler = gre_err,
};

static int __net_init ipgre_init_net(struct net *net)
{
	return ip_tunnel_init_net(net, ipgre_net_id, &ipgre_link_ops, NULL);
}

static void __net_exit ipgre_exit_batch_net(struct list_head *list_net)
{
	ip_tunnel_delete_nets(list_net, ipgre_net_id, &ipgre_link_ops);
}

static struct pernet_operations ipgre_net_ops = {
	.init = ipgre_init_net,
	.exit_batch = ipgre_exit_batch_net,
	.id   = &ipgre_net_id,
	.size = sizeof(struct ip_tunnel_net),
};

static int ipgre_tunnel_validate(struct nlattr *tb[], struct nlattr *data[],
				 struct netlink_ext_ack *extack)
{
	__be16 flags;

	if (!data)
		return 0;

	flags = 0;
	if (data[IFLA_GRE_IFLAGS])
		flags |= nla_get_be16(data[IFLA_GRE_IFLAGS]);
	if (data[IFLA_GRE_OFLAGS])
		flags |= nla_get_be16(data[IFLA_GRE_OFLAGS]);
	if (flags & (GRE_VERSION|GRE_ROUTING))
		return -EINVAL;

	if (data[IFLA_GRE_COLLECT_METADATA] &&
	    data[IFLA_GRE_ENCAP_TYPE] &&
	    nla_get_u16(data[IFLA_GRE_ENCAP_TYPE]) != TUNNEL_ENCAP_NONE)
		return -EINVAL;

	return 0;
}

static int ipgre_tap_validate(struct nlattr *tb[], struct nlattr *data[],
			      struct netlink_ext_ack *extack)
{
	__be32 daddr;

	if (tb[IFLA_ADDRESS]) {
		if (nla_len(tb[IFLA_ADDRESS]) != ETH_ALEN)
			return -EINVAL;
		if (!is_valid_ether_addr(nla_data(tb[IFLA_ADDRESS])))
			return -EADDRNOTAVAIL;
	}

	if (!data)
		goto out;

	if (data[IFLA_GRE_REMOTE]) {
		memcpy(&daddr, nla_data(data[IFLA_GRE_REMOTE]), 4);
		if (!daddr)
			return -EINVAL;
	}

out:
	return ipgre_tunnel_validate(tb, data, extack);
}

static int erspan_validate(struct nlattr *tb[], struct nlattr *data[],
			   struct netlink_ext_ack *extack)
{
	__be16 flags = 0;
	int ret;

	if (!data)
		return 0;

	ret = ipgre_tap_validate(tb, data, extack);
	if (ret)
		return ret;

	if (data[IFLA_GRE_ERSPAN_VER] &&
	    nla_get_u8(data[IFLA_GRE_ERSPAN_VER]) == 0)
		return 0;

	/* ERSPAN type II/III should only have GRE sequence and key flag */
	if (data[IFLA_GRE_OFLAGS])
		flags |= nla_get_be16(data[IFLA_GRE_OFLAGS]);
	if (data[IFLA_GRE_IFLAGS])
		flags |= nla_get_be16(data[IFLA_GRE_IFLAGS]);
	if (!data[IFLA_GRE_COLLECT_METADATA] &&
	    flags != (GRE_SEQ | GRE_KEY))
		return -EINVAL;

	/* ERSPAN Session ID only has 10-bit. Since we reuse
	 * 32-bit key field as ID, check it's range.
	 */
	if (data[IFLA_GRE_IKEY] &&
	    (ntohl(nla_get_be32(data[IFLA_GRE_IKEY])) & ~ID_MASK))
		return -EINVAL;

	if (data[IFLA_GRE_OKEY] &&
	    (ntohl(nla_get_be32(data[IFLA_GRE_OKEY])) & ~ID_MASK))
		return -EINVAL;

	return 0;
}

static int ipgre_netlink_parms(struct net_device *dev,
				struct nlattr *data[],
				struct nlattr *tb[],
				struct ip_tunnel_parm *parms,
				__u32 *fwmark)
{
	struct ip_tunnel *t = netdev_priv(dev);

	memset(parms, 0, sizeof(*parms));

	parms->iph.protocol = IPPROTO_GRE;

	if (!data)
		return 0;

	if (data[IFLA_GRE_LINK])
		parms->link = nla_get_u32(data[IFLA_GRE_LINK]);

	if (data[IFLA_GRE_IFLAGS])
		parms->i_flags = gre_flags_to_tnl_flags(nla_get_be16(data[IFLA_GRE_IFLAGS]));

	if (data[IFLA_GRE_OFLAGS])
		parms->o_flags = gre_flags_to_tnl_flags(nla_get_be16(data[IFLA_GRE_OFLAGS]));

	if (data[IFLA_GRE_IKEY])
		parms->i_key = nla_get_be32(data[IFLA_GRE_IKEY]);

	if (data[IFLA_GRE_OKEY])
		parms->o_key = nla_get_be32(data[IFLA_GRE_OKEY]);

	if (data[IFLA_GRE_LOCAL])
		parms->iph.saddr = nla_get_in_addr(data[IFLA_GRE_LOCAL]);

	if (data[IFLA_GRE_REMOTE])
		parms->iph.daddr = nla_get_in_addr(data[IFLA_GRE_REMOTE]);

	if (data[IFLA_GRE_TTL])
		parms->iph.ttl = nla_get_u8(data[IFLA_GRE_TTL]);

	if (data[IFLA_GRE_TOS])
		parms->iph.tos = nla_get_u8(data[IFLA_GRE_TOS]);

	if (!data[IFLA_GRE_PMTUDISC] || nla_get_u8(data[IFLA_GRE_PMTUDISC])) {
		if (t->ignore_df)
			return -EINVAL;
		parms->iph.frag_off = htons(IP_DF);
	}

	if (data[IFLA_GRE_COLLECT_METADATA]) {
		t->collect_md = true;
		if (dev->type == ARPHRD_IPGRE)
			dev->type = ARPHRD_NONE;
	}

	if (data[IFLA_GRE_IGNORE_DF]) {
		if (nla_get_u8(data[IFLA_GRE_IGNORE_DF])
		  && (parms->iph.frag_off & htons(IP_DF)))
			return -EINVAL;
		t->ignore_df = !!nla_get_u8(data[IFLA_GRE_IGNORE_DF]);
	}

<<<<<<< HEAD
=======
	if (data[IFLA_GRE_FWMARK])
		*fwmark = nla_get_u32(data[IFLA_GRE_FWMARK]);

	return 0;
}

static int erspan_netlink_parms(struct net_device *dev,
				struct nlattr *data[],
				struct nlattr *tb[],
				struct ip_tunnel_parm *parms,
				__u32 *fwmark)
{
	struct ip_tunnel *t = netdev_priv(dev);
	int err;

	err = ipgre_netlink_parms(dev, data, tb, parms, fwmark);
	if (err)
		return err;
	if (!data)
		return 0;

	if (data[IFLA_GRE_ERSPAN_VER]) {
		t->erspan_ver = nla_get_u8(data[IFLA_GRE_ERSPAN_VER]);

		if (t->erspan_ver > 2)
			return -EINVAL;
	}

	if (t->erspan_ver == 1) {
		if (data[IFLA_GRE_ERSPAN_INDEX]) {
			t->index = nla_get_u32(data[IFLA_GRE_ERSPAN_INDEX]);
			if (t->index & ~INDEX_MASK)
				return -EINVAL;
		}
	} else if (t->erspan_ver == 2) {
		if (data[IFLA_GRE_ERSPAN_DIR]) {
			t->dir = nla_get_u8(data[IFLA_GRE_ERSPAN_DIR]);
			if (t->dir & ~(DIR_MASK >> DIR_OFFSET))
				return -EINVAL;
		}
		if (data[IFLA_GRE_ERSPAN_HWID]) {
			t->hwid = nla_get_u16(data[IFLA_GRE_ERSPAN_HWID]);
			if (t->hwid & ~(HWID_MASK >> HWID_OFFSET))
				return -EINVAL;
		}
	}

>>>>>>> 24b8d41d
	return 0;
}

/* This function returns true when ENCAP attributes are present in the nl msg */
static bool ipgre_netlink_encap_parms(struct nlattr *data[],
				      struct ip_tunnel_encap *ipencap)
{
	bool ret = false;

	memset(ipencap, 0, sizeof(*ipencap));

	if (!data)
		return ret;

	if (data[IFLA_GRE_ENCAP_TYPE]) {
		ret = true;
		ipencap->type = nla_get_u16(data[IFLA_GRE_ENCAP_TYPE]);
	}

	if (data[IFLA_GRE_ENCAP_FLAGS]) {
		ret = true;
		ipencap->flags = nla_get_u16(data[IFLA_GRE_ENCAP_FLAGS]);
	}

	if (data[IFLA_GRE_ENCAP_SPORT]) {
		ret = true;
		ipencap->sport = nla_get_be16(data[IFLA_GRE_ENCAP_SPORT]);
	}

	if (data[IFLA_GRE_ENCAP_DPORT]) {
		ret = true;
		ipencap->dport = nla_get_be16(data[IFLA_GRE_ENCAP_DPORT]);
	}

	return ret;
}

static int gre_tap_init(struct net_device *dev)
{
	__gre_tunnel_init(dev);
	dev->priv_flags |= IFF_LIVE_ADDR_CHANGE;
	netif_keep_dst(dev);

	return ip_tunnel_init(dev);
}

static const struct net_device_ops gre_tap_netdev_ops = {
	.ndo_init		= gre_tap_init,
	.ndo_uninit		= ip_tunnel_uninit,
	.ndo_start_xmit		= gre_tap_xmit,
	.ndo_set_mac_address 	= eth_mac_addr,
	.ndo_validate_addr	= eth_validate_addr,
	.ndo_change_mtu		= ip_tunnel_change_mtu,
	.ndo_get_stats64	= ip_tunnel_get_stats64,
	.ndo_get_iflink		= ip_tunnel_get_iflink,
	.ndo_fill_metadata_dst	= gre_fill_metadata_dst,
};

static int erspan_tunnel_init(struct net_device *dev)
{
	struct ip_tunnel *tunnel = netdev_priv(dev);

	if (tunnel->erspan_ver == 0)
		tunnel->tun_hlen = 4; /* 4-byte GRE hdr. */
	else
		tunnel->tun_hlen = 8; /* 8-byte GRE hdr. */

	tunnel->parms.iph.protocol = IPPROTO_GRE;
	tunnel->hlen = tunnel->tun_hlen + tunnel->encap_hlen +
		       erspan_hdr_len(tunnel->erspan_ver);

	dev->features		|= GRE_FEATURES;
	dev->hw_features	|= GRE_FEATURES;
	dev->priv_flags		|= IFF_LIVE_ADDR_CHANGE;
	netif_keep_dst(dev);

	return ip_tunnel_init(dev);
}

static const struct net_device_ops erspan_netdev_ops = {
	.ndo_init		= erspan_tunnel_init,
	.ndo_uninit		= ip_tunnel_uninit,
	.ndo_start_xmit		= erspan_xmit,
	.ndo_set_mac_address	= eth_mac_addr,
	.ndo_validate_addr	= eth_validate_addr,
	.ndo_change_mtu		= ip_tunnel_change_mtu,
	.ndo_get_stats64	= ip_tunnel_get_stats64,
	.ndo_get_iflink		= ip_tunnel_get_iflink,
	.ndo_fill_metadata_dst	= gre_fill_metadata_dst,
};

static void ipgre_tap_setup(struct net_device *dev)
{
	ether_setup(dev);
	dev->max_mtu = 0;
	dev->netdev_ops	= &gre_tap_netdev_ops;
	dev->priv_flags &= ~IFF_TX_SKB_SHARING;
	dev->priv_flags	|= IFF_LIVE_ADDR_CHANGE;
	ip_tunnel_setup(dev, gre_tap_net_id);
}

static int
ipgre_newlink_encap_setup(struct net_device *dev, struct nlattr *data[])
{
	struct ip_tunnel_encap ipencap;
	int err;

	if (ipgre_netlink_encap_parms(data, &ipencap)) {
		struct ip_tunnel *t = netdev_priv(dev);
		err = ip_tunnel_encap_setup(t, &ipencap);

		if (err < 0)
			return err;
	}

<<<<<<< HEAD
	err = ipgre_netlink_parms(dev, data, tb, &p);
	if (err < 0)
		return err;
	return ip_tunnel_newlink(dev, tb, &p);
=======
	return 0;
}

static int ipgre_newlink(struct net *src_net, struct net_device *dev,
			 struct nlattr *tb[], struct nlattr *data[],
			 struct netlink_ext_ack *extack)
{
	struct ip_tunnel_parm p;
	__u32 fwmark = 0;
	int err;

	err = ipgre_newlink_encap_setup(dev, data);
	if (err)
		return err;

	err = ipgre_netlink_parms(dev, data, tb, &p, &fwmark);
	if (err < 0)
		return err;
	return ip_tunnel_newlink(dev, tb, &p, fwmark);
}

static int erspan_newlink(struct net *src_net, struct net_device *dev,
			  struct nlattr *tb[], struct nlattr *data[],
			  struct netlink_ext_ack *extack)
{
	struct ip_tunnel_parm p;
	__u32 fwmark = 0;
	int err;

	err = ipgre_newlink_encap_setup(dev, data);
	if (err)
		return err;

	err = erspan_netlink_parms(dev, data, tb, &p, &fwmark);
	if (err)
		return err;
	return ip_tunnel_newlink(dev, tb, &p, fwmark);
>>>>>>> 24b8d41d
}

static int ipgre_changelink(struct net_device *dev, struct nlattr *tb[],
			    struct nlattr *data[],
			    struct netlink_ext_ack *extack)
{
	struct ip_tunnel *t = netdev_priv(dev);
	__u32 fwmark = t->fwmark;
	struct ip_tunnel_parm p;
<<<<<<< HEAD
	struct ip_tunnel_encap ipencap;
	int err;

	if (ipgre_netlink_encap_parms(data, &ipencap)) {
		struct ip_tunnel *t = netdev_priv(dev);
		err = ip_tunnel_encap_setup(t, &ipencap);
=======
	int err;

	err = ipgre_newlink_encap_setup(dev, data);
	if (err)
		return err;
>>>>>>> 24b8d41d

	err = ipgre_netlink_parms(dev, data, tb, &p, &fwmark);
	if (err < 0)
		return err;

	err = ip_tunnel_changelink(dev, tb, &p, fwmark);
	if (err < 0)
		return err;

	t->parms.i_flags = p.i_flags;
	t->parms.o_flags = p.o_flags;

<<<<<<< HEAD
	err = ipgre_netlink_parms(dev, data, tb, &p);
	if (err < 0)
		return err;
	return ip_tunnel_changelink(dev, tb, &p);
=======
	ipgre_link_update(dev, !tb[IFLA_MTU]);

	return 0;
}

static int erspan_changelink(struct net_device *dev, struct nlattr *tb[],
			     struct nlattr *data[],
			     struct netlink_ext_ack *extack)
{
	struct ip_tunnel *t = netdev_priv(dev);
	__u32 fwmark = t->fwmark;
	struct ip_tunnel_parm p;
	int err;

	err = ipgre_newlink_encap_setup(dev, data);
	if (err)
		return err;

	err = erspan_netlink_parms(dev, data, tb, &p, &fwmark);
	if (err < 0)
		return err;

	err = ip_tunnel_changelink(dev, tb, &p, fwmark);
	if (err < 0)
		return err;

	t->parms.i_flags = p.i_flags;
	t->parms.o_flags = p.o_flags;

	return 0;
>>>>>>> 24b8d41d
}

static size_t ipgre_get_size(const struct net_device *dev)
{
	return
		/* IFLA_GRE_LINK */
		nla_total_size(4) +
		/* IFLA_GRE_IFLAGS */
		nla_total_size(2) +
		/* IFLA_GRE_OFLAGS */
		nla_total_size(2) +
		/* IFLA_GRE_IKEY */
		nla_total_size(4) +
		/* IFLA_GRE_OKEY */
		nla_total_size(4) +
		/* IFLA_GRE_LOCAL */
		nla_total_size(4) +
		/* IFLA_GRE_REMOTE */
		nla_total_size(4) +
		/* IFLA_GRE_TTL */
		nla_total_size(1) +
		/* IFLA_GRE_TOS */
		nla_total_size(1) +
		/* IFLA_GRE_PMTUDISC */
		nla_total_size(1) +
		/* IFLA_GRE_ENCAP_TYPE */
		nla_total_size(2) +
		/* IFLA_GRE_ENCAP_FLAGS */
		nla_total_size(2) +
		/* IFLA_GRE_ENCAP_SPORT */
		nla_total_size(2) +
		/* IFLA_GRE_ENCAP_DPORT */
		nla_total_size(2) +
		/* IFLA_GRE_COLLECT_METADATA */
		nla_total_size(0) +
		/* IFLA_GRE_IGNORE_DF */
		nla_total_size(1) +
<<<<<<< HEAD
=======
		/* IFLA_GRE_FWMARK */
		nla_total_size(4) +
		/* IFLA_GRE_ERSPAN_INDEX */
		nla_total_size(4) +
		/* IFLA_GRE_ERSPAN_VER */
		nla_total_size(1) +
		/* IFLA_GRE_ERSPAN_DIR */
		nla_total_size(1) +
		/* IFLA_GRE_ERSPAN_HWID */
		nla_total_size(2) +
>>>>>>> 24b8d41d
		0;
}

static int ipgre_fill_info(struct sk_buff *skb, const struct net_device *dev)
{
	struct ip_tunnel *t = netdev_priv(dev);
	struct ip_tunnel_parm *p = &t->parms;
	__be16 o_flags = p->o_flags;

	if (t->erspan_ver <= 2) {
		if (t->erspan_ver != 0 && !t->collect_md)
			o_flags |= TUNNEL_KEY;

		if (nla_put_u8(skb, IFLA_GRE_ERSPAN_VER, t->erspan_ver))
			goto nla_put_failure;

		if (t->erspan_ver == 1) {
			if (nla_put_u32(skb, IFLA_GRE_ERSPAN_INDEX, t->index))
				goto nla_put_failure;
		} else if (t->erspan_ver == 2) {
			if (nla_put_u8(skb, IFLA_GRE_ERSPAN_DIR, t->dir))
				goto nla_put_failure;
			if (nla_put_u16(skb, IFLA_GRE_ERSPAN_HWID, t->hwid))
				goto nla_put_failure;
		}
	}

	if (nla_put_u32(skb, IFLA_GRE_LINK, p->link) ||
	    nla_put_be16(skb, IFLA_GRE_IFLAGS,
			 gre_tnl_flags_to_gre_flags(p->i_flags)) ||
	    nla_put_be16(skb, IFLA_GRE_OFLAGS,
<<<<<<< HEAD
			 gre_tnl_flags_to_gre_flags(p->o_flags)) ||
=======
			 gre_tnl_flags_to_gre_flags(o_flags)) ||
>>>>>>> 24b8d41d
	    nla_put_be32(skb, IFLA_GRE_IKEY, p->i_key) ||
	    nla_put_be32(skb, IFLA_GRE_OKEY, p->o_key) ||
	    nla_put_in_addr(skb, IFLA_GRE_LOCAL, p->iph.saddr) ||
	    nla_put_in_addr(skb, IFLA_GRE_REMOTE, p->iph.daddr) ||
	    nla_put_u8(skb, IFLA_GRE_TTL, p->iph.ttl) ||
	    nla_put_u8(skb, IFLA_GRE_TOS, p->iph.tos) ||
	    nla_put_u8(skb, IFLA_GRE_PMTUDISC,
		       !!(p->iph.frag_off & htons(IP_DF))) ||
	    nla_put_u32(skb, IFLA_GRE_FWMARK, t->fwmark))
		goto nla_put_failure;

	if (nla_put_u16(skb, IFLA_GRE_ENCAP_TYPE,
			t->encap.type) ||
	    nla_put_be16(skb, IFLA_GRE_ENCAP_SPORT,
			 t->encap.sport) ||
	    nla_put_be16(skb, IFLA_GRE_ENCAP_DPORT,
			 t->encap.dport) ||
	    nla_put_u16(skb, IFLA_GRE_ENCAP_FLAGS,
			t->encap.flags))
		goto nla_put_failure;

	if (nla_put_u8(skb, IFLA_GRE_IGNORE_DF, t->ignore_df))
		goto nla_put_failure;

	if (t->collect_md) {
		if (nla_put_flag(skb, IFLA_GRE_COLLECT_METADATA))
			goto nla_put_failure;
	}

	return 0;

nla_put_failure:
	return -EMSGSIZE;
}

static void erspan_setup(struct net_device *dev)
{
	struct ip_tunnel *t = netdev_priv(dev);

	ether_setup(dev);
	dev->max_mtu = 0;
	dev->netdev_ops = &erspan_netdev_ops;
	dev->priv_flags &= ~IFF_TX_SKB_SHARING;
	dev->priv_flags |= IFF_LIVE_ADDR_CHANGE;
	ip_tunnel_setup(dev, erspan_net_id);
	t->erspan_ver = 1;
}

static const struct nla_policy ipgre_policy[IFLA_GRE_MAX + 1] = {
	[IFLA_GRE_LINK]		= { .type = NLA_U32 },
	[IFLA_GRE_IFLAGS]	= { .type = NLA_U16 },
	[IFLA_GRE_OFLAGS]	= { .type = NLA_U16 },
	[IFLA_GRE_IKEY]		= { .type = NLA_U32 },
	[IFLA_GRE_OKEY]		= { .type = NLA_U32 },
	[IFLA_GRE_LOCAL]	= { .len = sizeof_field(struct iphdr, saddr) },
	[IFLA_GRE_REMOTE]	= { .len = sizeof_field(struct iphdr, daddr) },
	[IFLA_GRE_TTL]		= { .type = NLA_U8 },
	[IFLA_GRE_TOS]		= { .type = NLA_U8 },
	[IFLA_GRE_PMTUDISC]	= { .type = NLA_U8 },
	[IFLA_GRE_ENCAP_TYPE]	= { .type = NLA_U16 },
	[IFLA_GRE_ENCAP_FLAGS]	= { .type = NLA_U16 },
	[IFLA_GRE_ENCAP_SPORT]	= { .type = NLA_U16 },
	[IFLA_GRE_ENCAP_DPORT]	= { .type = NLA_U16 },
	[IFLA_GRE_COLLECT_METADATA]	= { .type = NLA_FLAG },
	[IFLA_GRE_IGNORE_DF]	= { .type = NLA_U8 },
<<<<<<< HEAD
=======
	[IFLA_GRE_FWMARK]	= { .type = NLA_U32 },
	[IFLA_GRE_ERSPAN_INDEX]	= { .type = NLA_U32 },
	[IFLA_GRE_ERSPAN_VER]	= { .type = NLA_U8 },
	[IFLA_GRE_ERSPAN_DIR]	= { .type = NLA_U8 },
	[IFLA_GRE_ERSPAN_HWID]	= { .type = NLA_U16 },
>>>>>>> 24b8d41d
};

static struct rtnl_link_ops ipgre_link_ops __read_mostly = {
	.kind		= "gre",
	.maxtype	= IFLA_GRE_MAX,
	.policy		= ipgre_policy,
	.priv_size	= sizeof(struct ip_tunnel),
	.setup		= ipgre_tunnel_setup,
	.validate	= ipgre_tunnel_validate,
	.newlink	= ipgre_newlink,
	.changelink	= ipgre_changelink,
	.dellink	= ip_tunnel_dellink,
	.get_size	= ipgre_get_size,
	.fill_info	= ipgre_fill_info,
	.get_link_net	= ip_tunnel_get_link_net,
};

static struct rtnl_link_ops ipgre_tap_ops __read_mostly = {
	.kind		= "gretap",
	.maxtype	= IFLA_GRE_MAX,
	.policy		= ipgre_policy,
	.priv_size	= sizeof(struct ip_tunnel),
	.setup		= ipgre_tap_setup,
	.validate	= ipgre_tap_validate,
	.newlink	= ipgre_newlink,
	.changelink	= ipgre_changelink,
	.dellink	= ip_tunnel_dellink,
	.get_size	= ipgre_get_size,
	.fill_info	= ipgre_fill_info,
	.get_link_net	= ip_tunnel_get_link_net,
};

static struct rtnl_link_ops erspan_link_ops __read_mostly = {
	.kind		= "erspan",
	.maxtype	= IFLA_GRE_MAX,
	.policy		= ipgre_policy,
	.priv_size	= sizeof(struct ip_tunnel),
	.setup		= erspan_setup,
	.validate	= erspan_validate,
	.newlink	= erspan_newlink,
	.changelink	= erspan_changelink,
	.dellink	= ip_tunnel_dellink,
	.get_size	= ipgre_get_size,
	.fill_info	= ipgre_fill_info,
	.get_link_net	= ip_tunnel_get_link_net,
};

struct net_device *gretap_fb_dev_create(struct net *net, const char *name,
					u8 name_assign_type)
{
	struct nlattr *tb[IFLA_MAX + 1];
	struct net_device *dev;
	LIST_HEAD(list_kill);
	struct ip_tunnel *t;
	int err;

	memset(&tb, 0, sizeof(tb));

	dev = rtnl_create_link(net, name, name_assign_type,
			       &ipgre_tap_ops, tb, NULL);
	if (IS_ERR(dev))
		return dev;

	/* Configure flow based GRE device. */
	t = netdev_priv(dev);
	t->collect_md = true;

<<<<<<< HEAD
	err = ipgre_newlink(net, dev, tb, NULL);
=======
	err = ipgre_newlink(net, dev, tb, NULL, NULL);
>>>>>>> 24b8d41d
	if (err < 0) {
		free_netdev(dev);
		return ERR_PTR(err);
	}

	/* openvswitch users expect packet sizes to be unrestricted,
	 * so set the largest MTU we can.
	 */
	err = __ip_tunnel_change_mtu(dev, IP_MAX_MTU, false);
	if (err)
		goto out;

	err = rtnl_configure_link(dev, NULL);
	if (err < 0)
		goto out;

	return dev;
out:
	ip_tunnel_dellink(dev, &list_kill);
	unregister_netdevice_many(&list_kill);
	return ERR_PTR(err);
}
EXPORT_SYMBOL_GPL(gretap_fb_dev_create);

static int __net_init ipgre_tap_init_net(struct net *net)
{
	return ip_tunnel_init_net(net, gre_tap_net_id, &ipgre_tap_ops, "gretap0");
}

static void __net_exit ipgre_tap_exit_batch_net(struct list_head *list_net)
{
	ip_tunnel_delete_nets(list_net, gre_tap_net_id, &ipgre_tap_ops);
}

static struct pernet_operations ipgre_tap_net_ops = {
	.init = ipgre_tap_init_net,
	.exit_batch = ipgre_tap_exit_batch_net,
	.id   = &gre_tap_net_id,
	.size = sizeof(struct ip_tunnel_net),
};

static int __net_init erspan_init_net(struct net *net)
{
	return ip_tunnel_init_net(net, erspan_net_id,
				  &erspan_link_ops, "erspan0");
}

static void __net_exit erspan_exit_batch_net(struct list_head *net_list)
{
	ip_tunnel_delete_nets(net_list, erspan_net_id, &erspan_link_ops);
}

static struct pernet_operations erspan_net_ops = {
	.init = erspan_init_net,
	.exit_batch = erspan_exit_batch_net,
	.id   = &erspan_net_id,
	.size = sizeof(struct ip_tunnel_net),
};

static int __init ipgre_init(void)
{
	int err;

	pr_info("GRE over IPv4 tunneling driver\n");

	err = register_pernet_device(&ipgre_net_ops);
	if (err < 0)
		return err;

	err = register_pernet_device(&ipgre_tap_net_ops);
	if (err < 0)
		goto pnet_tap_failed;

	err = register_pernet_device(&erspan_net_ops);
	if (err < 0)
		goto pnet_erspan_failed;

	err = gre_add_protocol(&ipgre_protocol, GREPROTO_CISCO);
	if (err < 0) {
		pr_info("%s: can't add protocol\n", __func__);
		goto add_proto_failed;
	}

	err = rtnl_link_register(&ipgre_link_ops);
	if (err < 0)
		goto rtnl_link_failed;

	err = rtnl_link_register(&ipgre_tap_ops);
	if (err < 0)
		goto tap_ops_failed;

	err = rtnl_link_register(&erspan_link_ops);
	if (err < 0)
		goto erspan_link_failed;

	return 0;

erspan_link_failed:
	rtnl_link_unregister(&ipgre_tap_ops);
tap_ops_failed:
	rtnl_link_unregister(&ipgre_link_ops);
rtnl_link_failed:
	gre_del_protocol(&ipgre_protocol, GREPROTO_CISCO);
add_proto_failed:
	unregister_pernet_device(&erspan_net_ops);
pnet_erspan_failed:
	unregister_pernet_device(&ipgre_tap_net_ops);
pnet_tap_failed:
	unregister_pernet_device(&ipgre_net_ops);
	return err;
}

static void __exit ipgre_fini(void)
{
	rtnl_link_unregister(&ipgre_tap_ops);
	rtnl_link_unregister(&ipgre_link_ops);
	rtnl_link_unregister(&erspan_link_ops);
	gre_del_protocol(&ipgre_protocol, GREPROTO_CISCO);
	unregister_pernet_device(&ipgre_tap_net_ops);
	unregister_pernet_device(&ipgre_net_ops);
	unregister_pernet_device(&erspan_net_ops);
}

module_init(ipgre_init);
module_exit(ipgre_fini);
MODULE_LICENSE("GPL");
MODULE_ALIAS_RTNL_LINK("gre");
MODULE_ALIAS_RTNL_LINK("gretap");
MODULE_ALIAS_RTNL_LINK("erspan");
MODULE_ALIAS_NETDEV("gre0");
MODULE_ALIAS_NETDEV("gretap0");
MODULE_ALIAS_NETDEV("erspan0");<|MERGE_RESOLUTION|>--- conflicted
+++ resolved
@@ -43,10 +43,7 @@
 #include <net/rtnetlink.h>
 #include <net/gre.h>
 #include <net/dst_metadata.h>
-<<<<<<< HEAD
-=======
 #include <net/erspan.h>
->>>>>>> 24b8d41d
 
 /*
    Problems & solutions
@@ -115,20 +112,12 @@
 				u32 id, u32 index,
 				bool truncate, bool is_ipv4);
 
-<<<<<<< HEAD
-static int ipgre_net_id __read_mostly;
-static int gre_tap_net_id __read_mostly;
-
-static void ipgre_err(struct sk_buff *skb, u32 info,
-		      const struct tnl_ptk_info *tpi)
-=======
 static unsigned int ipgre_net_id __read_mostly;
 static unsigned int gre_tap_net_id __read_mostly;
 static unsigned int erspan_net_id __read_mostly;
 
 static int ipgre_err(struct sk_buff *skb, u32 info,
 		     const struct tnl_ptk_info *tpi)
->>>>>>> 24b8d41d
 {
 
 	/* All the routers (except for Linux) return only
@@ -189,11 +178,7 @@
 
 	case ICMP_TIME_EXCEEDED:
 		if (code != ICMP_EXC_TTL)
-<<<<<<< HEAD
-			return;
-=======
 			return 0;
->>>>>>> 24b8d41d
 		data_len = icmp_hdr(skb)->un.reserved[1] * 4; /* RFC 4884 4.1 */
 		break;
 
@@ -206,13 +191,6 @@
            !ip6_err_gen_icmpv6_unreach(skb, iph->ihl * 4 + tpi->hdr_len,
 				       type, data_len))
                return 0;
-#endif
-
-#if IS_ENABLED(CONFIG_IPV6)
-       if (tpi->proto == htons(ETH_P_IPV6) &&
-           !ip6_err_gen_icmpv6_unreach(skb, iph->ihl * 4 + tpi->hdr_len,
-				       type, data_len))
-               return;
 #endif
 
 	if (t->parms.iph.daddr == 0 ||
@@ -252,17 +230,9 @@
 	const int code = icmp_hdr(skb)->code;
 	struct tnl_ptk_info tpi;
 
-<<<<<<< HEAD
-	if (gre_parse_header(skb, &tpi, &csum_err, htons(ETH_P_IP),
-			     iph->ihl * 4) < 0) {
-		if (!csum_err)		/* ignore csum errors. */
-			return;
-	}
-=======
 	if (gre_parse_header(skb, &tpi, NULL, htons(ETH_P_IP),
 			     iph->ihl * 4) < 0)
 		return;
->>>>>>> 24b8d41d
 
 	if (type == ICMP_DEST_UNREACH && code == ICMP_FRAG_NEEDED) {
 		ipv4_update_pmtu(skb, dev_net(skb->dev), info,
@@ -278,8 +248,6 @@
 	ipgre_err(skb, info, &tpi);
 }
 
-<<<<<<< HEAD
-=======
 static bool is_erspan_type1(int gre_hdr_len)
 {
 	/* Both ERSPAN type I (version 0) and type II (version 1) use
@@ -378,7 +346,6 @@
 	return PACKET_RCVD;
 }
 
->>>>>>> 24b8d41d
 static int __ipgre_rcv(struct sk_buff *skb, const struct tnl_ptk_info *tpi,
 		       struct ip_tunnel_net *itn, int hdr_len, bool raw_proto)
 {
@@ -391,11 +358,8 @@
 				  iph->saddr, iph->daddr, tpi->key);
 
 	if (tunnel) {
-<<<<<<< HEAD
-=======
 		const struct iphdr *tnl_params;
 
->>>>>>> 24b8d41d
 		if (__iptunnel_pull_header(skb, hdr_len, tpi->proto,
 					   raw_proto, false) < 0)
 			goto drop;
@@ -468,8 +432,6 @@
 	if (hdr_len < 0)
 		goto drop;
 
-<<<<<<< HEAD
-=======
 	if (unlikely(tpi.proto == htons(ETH_P_ERSPAN) ||
 		     tpi.proto == htons(ETH_P_ERSPAN2))) {
 		if (erspan_rcv(skb, &tpi, hdr_len) == PACKET_RCVD)
@@ -477,7 +439,6 @@
 		goto out;
 	}
 
->>>>>>> 24b8d41d
 	if (ipgre_rcv(skb, &tpi, hdr_len) == PACKET_RCVD)
 		return 0;
 
@@ -578,29 +539,6 @@
 	version = md->version;
 	tunnel_hlen = 8 + erspan_hdr_len(version);
 
-<<<<<<< HEAD
-	tunnel_hlen = gre_calc_hlen(key->tun_flags);
-
-	min_headroom = LL_RESERVED_SPACE(rt->dst.dev) + rt->dst.header_len
-			+ tunnel_hlen + sizeof(struct iphdr);
-	if (skb_headroom(skb) < min_headroom || skb_header_cloned(skb)) {
-		int head_delta = SKB_DATA_ALIGN(min_headroom -
-						skb_headroom(skb) +
-						16);
-		err = pskb_expand_head(skb, max_t(int, head_delta, 0),
-				       0, GFP_ATOMIC);
-		if (unlikely(err))
-			goto err_free_rt;
-	}
-
-	/* Push Tunnel header. */
-	if (gre_handle_offloads(skb, !!(tun_info->key.tun_flags & TUNNEL_CSUM)))
-		goto err_free_rt;
-
-	flags = tun_info->key.tun_flags & (TUNNEL_CSUM | TUNNEL_KEY);
-	gre_build_header(skb, tunnel_hlen, flags, proto,
-			 tunnel_id_to_key32(tun_info->key.tun_id), 0);
-=======
 	if (skb_cow_head(skb, dev->needed_headroom))
 		goto err_free_skb;
 
@@ -639,7 +577,6 @@
 
 	gre_build_header(skb, 8, TUNNEL_SEQ,
 			 proto, 0, htonl(tunnel->o_seqno++));
->>>>>>> 24b8d41d
 
 	ip_md_tunnel_xmit(skb, dev, IPPROTO_GRE, tunnel_hlen);
 
@@ -713,8 +650,6 @@
 
 free_skb:
 	kfree_skb(skb);
-<<<<<<< HEAD
-=======
 	dev->stats.tx_dropped++;
 	return NETDEV_TX_OK;
 }
@@ -769,7 +704,6 @@
 
 free_skb:
 	kfree_skb(skb);
->>>>>>> 24b8d41d
 	dev->stats.tx_dropped++;
 	return NETDEV_TX_OK;
 }
@@ -855,10 +789,6 @@
 	if (err)
 		return err;
 
-<<<<<<< HEAD
-	p.i_flags = gre_tnl_flags_to_gre_flags(p.i_flags);
-	p.o_flags = gre_tnl_flags_to_gre_flags(p.o_flags);
-=======
 	if (cmd == SIOCCHGTUNNEL) {
 		struct ip_tunnel *t = netdev_priv(dev);
 
@@ -868,7 +798,6 @@
 		if (strcmp(dev->rtnl_link_ops->kind, "erspan"))
 			ipgre_link_update(dev, true);
 	}
->>>>>>> 24b8d41d
 
 	p->i_flags = gre_tnl_flags_to_gre_flags(p->i_flags);
 	p->o_flags = gre_tnl_flags_to_gre_flags(p->o_flags);
@@ -1246,8 +1175,6 @@
 		t->ignore_df = !!nla_get_u8(data[IFLA_GRE_IGNORE_DF]);
 	}
 
-<<<<<<< HEAD
-=======
 	if (data[IFLA_GRE_FWMARK])
 		*fwmark = nla_get_u32(data[IFLA_GRE_FWMARK]);
 
@@ -1295,7 +1222,6 @@
 		}
 	}
 
->>>>>>> 24b8d41d
 	return 0;
 }
 
@@ -1401,22 +1327,15 @@
 ipgre_newlink_encap_setup(struct net_device *dev, struct nlattr *data[])
 {
 	struct ip_tunnel_encap ipencap;
-	int err;
 
 	if (ipgre_netlink_encap_parms(data, &ipencap)) {
 		struct ip_tunnel *t = netdev_priv(dev);
-		err = ip_tunnel_encap_setup(t, &ipencap);
+		int err = ip_tunnel_encap_setup(t, &ipencap);
 
 		if (err < 0)
 			return err;
 	}
 
-<<<<<<< HEAD
-	err = ipgre_netlink_parms(dev, data, tb, &p);
-	if (err < 0)
-		return err;
-	return ip_tunnel_newlink(dev, tb, &p);
-=======
 	return 0;
 }
 
@@ -1454,56 +1373,11 @@
 	if (err)
 		return err;
 	return ip_tunnel_newlink(dev, tb, &p, fwmark);
->>>>>>> 24b8d41d
 }
 
 static int ipgre_changelink(struct net_device *dev, struct nlattr *tb[],
 			    struct nlattr *data[],
 			    struct netlink_ext_ack *extack)
-{
-	struct ip_tunnel *t = netdev_priv(dev);
-	__u32 fwmark = t->fwmark;
-	struct ip_tunnel_parm p;
-<<<<<<< HEAD
-	struct ip_tunnel_encap ipencap;
-	int err;
-
-	if (ipgre_netlink_encap_parms(data, &ipencap)) {
-		struct ip_tunnel *t = netdev_priv(dev);
-		err = ip_tunnel_encap_setup(t, &ipencap);
-=======
-	int err;
-
-	err = ipgre_newlink_encap_setup(dev, data);
-	if (err)
-		return err;
->>>>>>> 24b8d41d
-
-	err = ipgre_netlink_parms(dev, data, tb, &p, &fwmark);
-	if (err < 0)
-		return err;
-
-	err = ip_tunnel_changelink(dev, tb, &p, fwmark);
-	if (err < 0)
-		return err;
-
-	t->parms.i_flags = p.i_flags;
-	t->parms.o_flags = p.o_flags;
-
-<<<<<<< HEAD
-	err = ipgre_netlink_parms(dev, data, tb, &p);
-	if (err < 0)
-		return err;
-	return ip_tunnel_changelink(dev, tb, &p);
-=======
-	ipgre_link_update(dev, !tb[IFLA_MTU]);
-
-	return 0;
-}
-
-static int erspan_changelink(struct net_device *dev, struct nlattr *tb[],
-			     struct nlattr *data[],
-			     struct netlink_ext_ack *extack)
 {
 	struct ip_tunnel *t = netdev_priv(dev);
 	__u32 fwmark = t->fwmark;
@@ -1514,6 +1388,35 @@
 	if (err)
 		return err;
 
+	err = ipgre_netlink_parms(dev, data, tb, &p, &fwmark);
+	if (err < 0)
+		return err;
+
+	err = ip_tunnel_changelink(dev, tb, &p, fwmark);
+	if (err < 0)
+		return err;
+
+	t->parms.i_flags = p.i_flags;
+	t->parms.o_flags = p.o_flags;
+
+	ipgre_link_update(dev, !tb[IFLA_MTU]);
+
+	return 0;
+}
+
+static int erspan_changelink(struct net_device *dev, struct nlattr *tb[],
+			     struct nlattr *data[],
+			     struct netlink_ext_ack *extack)
+{
+	struct ip_tunnel *t = netdev_priv(dev);
+	__u32 fwmark = t->fwmark;
+	struct ip_tunnel_parm p;
+	int err;
+
+	err = ipgre_newlink_encap_setup(dev, data);
+	if (err)
+		return err;
+
 	err = erspan_netlink_parms(dev, data, tb, &p, &fwmark);
 	if (err < 0)
 		return err;
@@ -1526,7 +1429,6 @@
 	t->parms.o_flags = p.o_flags;
 
 	return 0;
->>>>>>> 24b8d41d
 }
 
 static size_t ipgre_get_size(const struct net_device *dev)
@@ -1564,8 +1466,6 @@
 		nla_total_size(0) +
 		/* IFLA_GRE_IGNORE_DF */
 		nla_total_size(1) +
-<<<<<<< HEAD
-=======
 		/* IFLA_GRE_FWMARK */
 		nla_total_size(4) +
 		/* IFLA_GRE_ERSPAN_INDEX */
@@ -1576,7 +1476,6 @@
 		nla_total_size(1) +
 		/* IFLA_GRE_ERSPAN_HWID */
 		nla_total_size(2) +
->>>>>>> 24b8d41d
 		0;
 }
 
@@ -1608,11 +1507,7 @@
 	    nla_put_be16(skb, IFLA_GRE_IFLAGS,
 			 gre_tnl_flags_to_gre_flags(p->i_flags)) ||
 	    nla_put_be16(skb, IFLA_GRE_OFLAGS,
-<<<<<<< HEAD
-			 gre_tnl_flags_to_gre_flags(p->o_flags)) ||
-=======
 			 gre_tnl_flags_to_gre_flags(o_flags)) ||
->>>>>>> 24b8d41d
 	    nla_put_be32(skb, IFLA_GRE_IKEY, p->i_key) ||
 	    nla_put_be32(skb, IFLA_GRE_OKEY, p->o_key) ||
 	    nla_put_in_addr(skb, IFLA_GRE_LOCAL, p->iph.saddr) ||
@@ -1678,14 +1573,11 @@
 	[IFLA_GRE_ENCAP_DPORT]	= { .type = NLA_U16 },
 	[IFLA_GRE_COLLECT_METADATA]	= { .type = NLA_FLAG },
 	[IFLA_GRE_IGNORE_DF]	= { .type = NLA_U8 },
-<<<<<<< HEAD
-=======
 	[IFLA_GRE_FWMARK]	= { .type = NLA_U32 },
 	[IFLA_GRE_ERSPAN_INDEX]	= { .type = NLA_U32 },
 	[IFLA_GRE_ERSPAN_VER]	= { .type = NLA_U8 },
 	[IFLA_GRE_ERSPAN_DIR]	= { .type = NLA_U8 },
 	[IFLA_GRE_ERSPAN_HWID]	= { .type = NLA_U16 },
->>>>>>> 24b8d41d
 };
 
 static struct rtnl_link_ops ipgre_link_ops __read_mostly = {
@@ -1753,11 +1645,7 @@
 	t = netdev_priv(dev);
 	t->collect_md = true;
 
-<<<<<<< HEAD
-	err = ipgre_newlink(net, dev, tb, NULL);
-=======
 	err = ipgre_newlink(net, dev, tb, NULL, NULL);
->>>>>>> 24b8d41d
 	if (err < 0) {
 		free_netdev(dev);
 		return ERR_PTR(err);
