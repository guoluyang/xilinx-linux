--- conflicted
+++ resolved
@@ -412,10 +412,7 @@
 	struct tcp_sock *tp = tcp_sk(sk);
 
 	tp->out_of_order_queue = RB_ROOT;
-<<<<<<< HEAD
-=======
 	sk->tcp_rtx_queue = RB_ROOT;
->>>>>>> 24b8d41d
 	tcp_init_xmit_timers(sk);
 	INIT_LIST_HEAD(&tp->tsq_node);
 	INIT_LIST_HEAD(&tp->tsorted_sent_queue);
@@ -424,11 +421,7 @@
 	icsk->icsk_rto_min = TCP_RTO_MIN;
 	icsk->icsk_delack_max = TCP_DELACK_MAX;
 	tp->mdev_us = jiffies_to_usecs(TCP_TIMEOUT_INIT);
-<<<<<<< HEAD
-	minmax_reset(&tp->rtt_min, tcp_time_stamp, ~0U);
-=======
 	minmax_reset(&tp->rtt_min, tcp_jiffies32, ~0U);
->>>>>>> 24b8d41d
 
 	/* So many TCP implementations out there (incorrectly) count the
 	 * initial SYN frame in their delayed-ACK and congestion control
@@ -461,26 +454,16 @@
 	WRITE_ONCE(sk->sk_sndbuf, sock_net(sk)->ipv4.sysctl_tcp_wmem[1]);
 	WRITE_ONCE(sk->sk_rcvbuf, sock_net(sk)->ipv4.sysctl_tcp_rmem[1]);
 
-<<<<<<< HEAD
-	local_bh_disable();
-=======
->>>>>>> 24b8d41d
 	sk_sockets_allocated_inc(sk);
 	sk->sk_route_forced_caps = NETIF_F_GSO;
 }
 EXPORT_SYMBOL(tcp_init_sock);
 
-<<<<<<< HEAD
-static void tcp_tx_timestamp(struct sock *sk, u16 tsflags, struct sk_buff *skb)
-{
-	if (tsflags) {
-=======
 static void tcp_tx_timestamp(struct sock *sk, u16 tsflags)
 {
 	struct sk_buff *skb = tcp_write_queue_tail(sk);
 
 	if (tsflags && skb) {
->>>>>>> 24b8d41d
 		struct skb_shared_info *shinfo = skb_shinfo(skb);
 		struct tcp_skb_cb *tcb = TCP_SKB_CB(skb);
 
@@ -1020,11 +1003,7 @@
 		int copy, i;
 		bool can_coalesce;
 
-<<<<<<< HEAD
-		if (!tcp_send_head(sk) || (copy = size_goal - skb->len) <= 0 ||
-=======
 		if (!skb || (copy = size_goal - skb->len) <= 0 ||
->>>>>>> 24b8d41d
 		    !tcp_skb_can_collapse_to(skb)) {
 new_segment:
 			if (!sk_stream_memory_free(sk))
@@ -1080,12 +1059,7 @@
 		copied += copy;
 		offset += copy;
 		size -= copy;
-<<<<<<< HEAD
-		if (!size) {
-			tcp_tx_timestamp(sk, sk->sk_tsflags, skb);
-=======
 		if (!size)
->>>>>>> 24b8d41d
 			goto out;
 
 		if (skb->len < size_goal || (flags & MSG_OOB))
@@ -1140,54 +1114,14 @@
 
 	tcp_rate_check_app_limited(sk);  /* is sending application-limited? */
 
-<<<<<<< HEAD
-	lock_sock(sk);
-
-	tcp_rate_check_app_limited(sk);  /* is sending application-limited? */
-
-	res = do_tcp_sendpages(sk, page, offset, size, flags);
-	release_sock(sk);
-	return res;
-=======
 	return do_tcp_sendpages(sk, page, offset, size, flags);
->>>>>>> 24b8d41d
 }
 EXPORT_SYMBOL_GPL(tcp_sendpage_locked);
 
-<<<<<<< HEAD
-/* Do not bother using a page frag for very small frames.
- * But use this heuristic only for the first skb in write queue.
- *
- * Having no payload in skb->head allows better SACK shifting
- * in tcp_shift_skb_data(), reducing sack/rack overhead, because
- * write queue has less skbs.
- * Each skb can hold up to MAX_SKB_FRAGS * 32Kbytes, or ~0.5 MB.
- * This also speeds up tso_fragment(), since it wont fallback
- * to tcp_fragment().
- */
-static int linear_payload_sz(bool first_skb)
-{
-	if (first_skb)
-		return SKB_WITH_OVERHEAD(2048 - MAX_TCP_HEADER);
-	return 0;
-}
-
-static int select_size(const struct sock *sk, bool sg, bool first_skb)
-{
-	const struct tcp_sock *tp = tcp_sk(sk);
-	int tmp = tp->mss_cache;
-
-	if (sg) {
-		if (sk_can_gso(sk)) {
-			tmp = linear_payload_sz(first_skb);
-		} else {
-			int pgbreak = SKB_MAX_HEAD(MAX_TCP_HEADER);
-=======
 int tcp_sendpage(struct sock *sk, struct page *page, int offset,
 		 size_t size, int flags)
 {
 	int ret;
->>>>>>> 24b8d41d
 
 	lock_sock(sk);
 	ret = tcp_sendpage_locked(sk, page, offset, size, flags);
@@ -1260,13 +1194,8 @@
 	struct sockcm_cookie sockc;
 	int flags, err, copied = 0;
 	int mss_now = 0, size_goal, copied_syn = 0;
-<<<<<<< HEAD
-	bool process_backlog = false;
-	bool sg;
-=======
 	int process_backlog = 0;
 	bool zc = false;
->>>>>>> 24b8d41d
 	long timeo;
 
 	flags = msg->msg_flags;
@@ -1321,11 +1250,7 @@
 		/* 'common' sending to sendq */
 	}
 
-<<<<<<< HEAD
-	sockc.tsflags = sk->sk_tsflags;
-=======
 	sockcm_init(&sockc, sk);
->>>>>>> 24b8d41d
 	if (msg->msg_controllen) {
 		err = sock_cmsg_send(sk, msg, &sockc);
 		if (unlikely(err)) {
@@ -1346,11 +1271,6 @@
 	err = -EPIPE;
 	if (sk->sk_err || (sk->sk_shutdown & SEND_SHUTDOWN))
 		goto do_error;
-<<<<<<< HEAD
-
-	sg = !!(sk->sk_route_caps & NETIF_F_SG);
-=======
->>>>>>> 24b8d41d
 
 	while (msg_data_left(msg)) {
 		int copy = 0;
@@ -1362,26 +1282,10 @@
 		if (copy <= 0 || !tcp_skb_can_collapse_to(skb)) {
 			bool first_skb;
 
-<<<<<<< HEAD
-		if (copy <= 0 || !tcp_skb_can_collapse_to(skb)) {
-			bool first_skb;
-
-=======
->>>>>>> 24b8d41d
 new_segment:
 			if (!sk_stream_memory_free(sk))
 				goto wait_for_space;
 
-<<<<<<< HEAD
-			if (process_backlog && sk_flush_backlog(sk)) {
-				process_backlog = false;
-				goto restart;
-			}
-			first_skb = skb_queue_empty(&sk->sk_write_queue);
-			skb = sk_stream_alloc_skb(sk,
-						  select_size(sk, sg, first_skb),
-						  sk->sk_allocation,
-=======
 			if (unlikely(process_backlog >= 16)) {
 				process_backlog = 0;
 				if (sk_flush_backlog(sk))
@@ -1389,22 +1293,12 @@
 			}
 			first_skb = tcp_rtx_and_write_queues_empty(sk);
 			skb = sk_stream_alloc_skb(sk, 0, sk->sk_allocation,
->>>>>>> 24b8d41d
 						  first_skb);
 			if (!skb)
 				goto wait_for_space;
 
-<<<<<<< HEAD
-			process_backlog = true;
-			/*
-			 * Check whether we can use HW checksum.
-			 */
-			if (sk_check_csum_caps(sk))
-				skb->ip_summed = CHECKSUM_PARTIAL;
-=======
 			process_backlog++;
 			skb->ip_summed = CHECKSUM_PARTIAL;
->>>>>>> 24b8d41d
 
 			skb_entail(sk, skb);
 			copy = size_goal;
@@ -1438,11 +1332,7 @@
 
 			if (!skb_can_coalesce(skb, i, pfrag->page,
 					      pfrag->offset)) {
-<<<<<<< HEAD
-				if (i >= sysctl_max_skb_frags || !sg) {
-=======
 				if (i >= sysctl_max_skb_frags) {
->>>>>>> 24b8d41d
 					tcp_mark_push(tp, skb);
 					goto new_segment;
 				}
@@ -1490,10 +1380,6 @@
 
 		copied += copy;
 		if (!msg_data_left(msg)) {
-<<<<<<< HEAD
-			tcp_tx_timestamp(sk, sockc.tsflags, skb);
-=======
->>>>>>> 24b8d41d
 			if (unlikely(flags & MSG_EOR))
 				TCP_SKB_CB(skb)->eor = 1;
 			goto out;
@@ -1698,23 +1584,6 @@
 		tcp_send_ack(sk);
 }
 
-<<<<<<< HEAD
-static void tcp_prequeue_process(struct sock *sk)
-{
-	struct sk_buff *skb;
-	struct tcp_sock *tp = tcp_sk(sk);
-
-	NET_INC_STATS(sock_net(sk), LINUX_MIB_TCPPREQUEUED);
-
-	while ((skb = __skb_dequeue(&tp->ucopy.prequeue)) != NULL)
-		sk_backlog_rcv(sk, skb);
-
-	/* Clear memory counter. */
-	tp->ucopy.memory = 0;
-}
-
-=======
->>>>>>> 24b8d41d
 static struct sk_buff *tcp_recv_skb(struct sock *sk, u32 seq, u32 *off)
 {
 	struct sk_buff *skb;
@@ -1823,24 +1692,6 @@
 EXPORT_SYMBOL(tcp_read_sock);
 
 int tcp_peek_len(struct socket *sock)
-<<<<<<< HEAD
-{
-	return tcp_inq(sock->sk);
-}
-EXPORT_SYMBOL(tcp_peek_len);
-
-/*
- *	This routine copies from a sock struct into the user buffer.
- *
- *	Technical note: in 2.3 we work on _locked_ socket, so that
- *	tricks with *seq access order and skb->users are not required.
- *	Probably, code can be easily improved even more.
- */
-
-int tcp_recvmsg(struct sock *sk, struct msghdr *msg, size_t len, int nonblock,
-		int flags, int *addr_len)
-=======
->>>>>>> 24b8d41d
 {
 	return tcp_inq(sock->sk);
 }
@@ -2315,34 +2166,6 @@
 			sk_wait_data(sk, &timeo, last);
 		}
 
-<<<<<<< HEAD
-		if (user_recv) {
-			int chunk;
-
-			/* __ Restore normal policy in scheduler __ */
-
-			chunk = len - tp->ucopy.len;
-			if (chunk != 0) {
-				NET_ADD_STATS(sock_net(sk), LINUX_MIB_TCPDIRECTCOPYFROMBACKLOG, chunk);
-				len -= chunk;
-				copied += chunk;
-			}
-
-			if (tp->rcv_nxt == tp->copied_seq &&
-			    !skb_queue_empty(&tp->ucopy.prequeue)) {
-do_prequeue:
-				tcp_prequeue_process(sk);
-
-				chunk = len - tp->ucopy.len;
-				if (chunk != 0) {
-					NET_ADD_STATS(sock_net(sk), LINUX_MIB_TCPDIRECTCOPYFROMPREQUEUE, chunk);
-					len -= chunk;
-					copied += chunk;
-				}
-			}
-		}
-=======
->>>>>>> 24b8d41d
 		if ((flags & MSG_PEEK) &&
 		    (peek_seq - copied - urg_hole != tp->copied_seq)) {
 			net_dbg_ratelimited("TCP(%s:%d): Application bug, race in MSG_PEEK\n",
@@ -2420,28 +2243,6 @@
 		break;
 	} while (len > 0);
 
-<<<<<<< HEAD
-	if (user_recv) {
-		if (!skb_queue_empty(&tp->ucopy.prequeue)) {
-			int chunk;
-
-			tp->ucopy.len = copied > 0 ? len : 0;
-
-			tcp_prequeue_process(sk);
-
-			if (copied > 0 && (chunk = len - tp->ucopy.len) != 0) {
-				NET_ADD_STATS(sock_net(sk), LINUX_MIB_TCPDIRECTCOPYFROMPREQUEUE, chunk);
-				len -= chunk;
-				copied += chunk;
-			}
-		}
-
-		tp->ucopy.task = NULL;
-		tp->ucopy.len = 0;
-	}
-
-=======
->>>>>>> 24b8d41d
 	/* According to UNIX98, msg_name/msg_namelen are ignored
 	 * on connected socket. I was just happy when found this 8) --ANK
 	 */
@@ -2863,10 +2664,7 @@
 	WRITE_ONCE(tp->copied_seq, tp->rcv_nxt);
 	tp->urg_data = 0;
 	tcp_write_queue_purge(sk);
-<<<<<<< HEAD
-=======
 	tcp_fastopen_active_disable_ofo_check(sk);
->>>>>>> 24b8d41d
 	skb_rbtree_purge(&tp->out_of_order_queue);
 
 	inet->inet_dport = 0;
@@ -3002,45 +2800,8 @@
 	return 0;
 }
 
-<<<<<<< HEAD
-static int tcp_repair_set_window(struct tcp_sock *tp, char __user *optbuf, int len)
-{
-	struct tcp_repair_window opt;
-
-	if (!tp->repair)
-		return -EPERM;
-
-	if (len != sizeof(opt))
-		return -EINVAL;
-
-	if (copy_from_user(&opt, optbuf, sizeof(opt)))
-		return -EFAULT;
-
-	if (opt.max_window < opt.snd_wnd)
-		return -EINVAL;
-
-	if (after(opt.snd_wl1, tp->rcv_nxt + opt.rcv_wnd))
-		return -EINVAL;
-
-	if (after(opt.rcv_wup, tp->rcv_nxt))
-		return -EINVAL;
-
-	tp->snd_wl1	= opt.snd_wl1;
-	tp->snd_wnd	= opt.snd_wnd;
-	tp->max_window	= opt.max_window;
-
-	tp->rcv_wnd	= opt.rcv_wnd;
-	tp->rcv_wup	= opt.rcv_wup;
-
-	return 0;
-}
-
-static int tcp_repair_options_est(struct tcp_sock *tp,
-		struct tcp_repair_opt __user *optbuf, unsigned int len)
-=======
 static int tcp_repair_options_est(struct sock *sk, sockptr_t optbuf,
 		unsigned int len)
->>>>>>> 24b8d41d
 {
 	struct tcp_sock *tp = tcp_sk(sk);
 	struct tcp_repair_opt opt;
@@ -3544,9 +3305,6 @@
 	case TCP_REPAIR_WINDOW:
 		err = tcp_repair_set_window(tp, optval, optlen);
 		break;
-	case TCP_REPAIR_WINDOW:
-		err = tcp_repair_set_window(tp, optval, optlen);
-		break;
 	case TCP_NOTSENT_LOWAT:
 		tp->notsent_lowat = val;
 		sk->sk_write_space(sk);
@@ -3607,14 +3365,8 @@
 {
 	const struct tcp_sock *tp = tcp_sk(sk); /* iff sk_type == SOCK_STREAM */
 	const struct inet_connection_sock *icsk = inet_csk(sk);
-<<<<<<< HEAD
-	u32 now = tcp_time_stamp, intv;
-	unsigned int start;
-	int notsent_bytes;
-=======
 	unsigned long rate;
 	u32 now;
->>>>>>> 24b8d41d
 	u64 rate64;
 	bool slow;
 
@@ -3711,15 +3463,6 @@
 	info->tcpi_data_segs_out = tp->data_segs_out;
 
 	info->tcpi_delivery_rate_app_limited = tp->rate_app_limited ? 1 : 0;
-<<<<<<< HEAD
-	rate = READ_ONCE(tp->rate_delivered);
-	intv = READ_ONCE(tp->rate_interval_us);
-	if (rate && intv) {
-		rate64 = (u64)rate * tp->mss_cache * USEC_PER_SEC;
-		do_div(rate64, intv);
-		put_unaligned(rate64, &info->tcpi_delivery_rate);
-	}
-=======
 	rate64 = tcp_compute_delivery_rate(tp);
 	if (rate64)
 		info->tcpi_delivery_rate = rate64;
@@ -3733,7 +3476,6 @@
 	info->tcpi_snd_wnd = tp->snd_wnd;
 	info->tcpi_fastopen_client_fail = tp->fastopen_client_fail;
 	unlock_sock_fast(sk, slow);
->>>>>>> 24b8d41d
 }
 EXPORT_SYMBOL_GPL(tcp_get_info);
 
@@ -4386,14 +4128,9 @@
 	unsigned long limit;
 	unsigned int i;
 
-<<<<<<< HEAD
-	BUILD_BUG_ON(sizeof(struct tcp_skb_cb) >
-		     FIELD_SIZEOF(struct sk_buff, cb));
-=======
 	BUILD_BUG_ON(TCP_MIN_SND_MSS <= MAX_TCP_OPTION_SPACE);
 	BUILD_BUG_ON(sizeof(struct tcp_skb_cb) >
 		     sizeof_field(struct sk_buff, cb));
->>>>>>> 24b8d41d
 
 	percpu_counter_init(&tcp_sockets_allocated, 0, GFP_KERNEL);
 	percpu_counter_init(&tcp_orphan_count, 0, GFP_KERNEL);
