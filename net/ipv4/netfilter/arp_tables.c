// SPDX-License-Identifier: GPL-2.0-only
/*
 * Packet matching code for ARP packets.
 *
 * Based heavily, if not almost entirely, upon ip_tables.c framework.
 *
 * Some ARP specific bits are:
 *
 * Copyright (C) 2002 David S. Miller (davem@redhat.com)
 * Copyright (C) 2006-2009 Patrick McHardy <kaber@trash.net>
 *
 */
#define pr_fmt(fmt) KBUILD_MODNAME ": " fmt
#include <linux/kernel.h>
#include <linux/skbuff.h>
#include <linux/netdevice.h>
#include <linux/capability.h>
#include <linux/if_arp.h>
#include <linux/kmod.h>
#include <linux/vmalloc.h>
#include <linux/proc_fs.h>
#include <linux/module.h>
#include <linux/init.h>
#include <linux/mutex.h>
#include <linux/err.h>
#include <net/compat.h>
#include <net/sock.h>
#include <linux/uaccess.h>

#include <linux/netfilter/x_tables.h>
#include <linux/netfilter_arp/arp_tables.h>
#include "../../netfilter/xt_repldata.h"

MODULE_LICENSE("GPL");
MODULE_AUTHOR("David S. Miller <davem@redhat.com>");
MODULE_DESCRIPTION("arptables core");

void *arpt_alloc_initial_table(const struct xt_table *info)
{
	return xt_alloc_initial_table(arpt, ARPT);
}
EXPORT_SYMBOL_GPL(arpt_alloc_initial_table);

static inline int arp_devaddr_compare(const struct arpt_devaddr_info *ap,
				      const char *hdr_addr, int len)
{
	int i, ret;

	if (len > ARPT_DEV_ADDR_LEN_MAX)
		len = ARPT_DEV_ADDR_LEN_MAX;

	ret = 0;
	for (i = 0; i < len; i++)
		ret |= (hdr_addr[i] ^ ap->addr[i]) & ap->mask[i];

	return ret != 0;
}

/*
 * Unfortunately, _b and _mask are not aligned to an int (or long int)
 * Some arches dont care, unrolling the loop is a win on them.
 * For other arches, we only have a 16bit alignement.
 */
static unsigned long ifname_compare(const char *_a, const char *_b, const char *_mask)
{
#ifdef CONFIG_HAVE_EFFICIENT_UNALIGNED_ACCESS
	unsigned long ret = ifname_compare_aligned(_a, _b, _mask);
#else
	unsigned long ret = 0;
	const u16 *a = (const u16 *)_a;
	const u16 *b = (const u16 *)_b;
	const u16 *mask = (const u16 *)_mask;
	int i;

	for (i = 0; i < IFNAMSIZ/sizeof(u16); i++)
		ret |= (a[i] ^ b[i]) & mask[i];
#endif
	return ret;
}

/* Returns whether packet matches rule or not. */
static inline int arp_packet_match(const struct arphdr *arphdr,
				   struct net_device *dev,
				   const char *indev,
				   const char *outdev,
				   const struct arpt_arp *arpinfo)
{
	const char *arpptr = (char *)(arphdr + 1);
	const char *src_devaddr, *tgt_devaddr;
	__be32 src_ipaddr, tgt_ipaddr;
	long ret;

	if (NF_INVF(arpinfo, ARPT_INV_ARPOP,
		    (arphdr->ar_op & arpinfo->arpop_mask) != arpinfo->arpop))
		return 0;

	if (NF_INVF(arpinfo, ARPT_INV_ARPHRD,
		    (arphdr->ar_hrd & arpinfo->arhrd_mask) != arpinfo->arhrd))
		return 0;

	if (NF_INVF(arpinfo, ARPT_INV_ARPPRO,
		    (arphdr->ar_pro & arpinfo->arpro_mask) != arpinfo->arpro))
		return 0;

	if (NF_INVF(arpinfo, ARPT_INV_ARPHLN,
		    (arphdr->ar_hln & arpinfo->arhln_mask) != arpinfo->arhln))
		return 0;

	src_devaddr = arpptr;
	arpptr += dev->addr_len;
	memcpy(&src_ipaddr, arpptr, sizeof(u32));
	arpptr += sizeof(u32);
	tgt_devaddr = arpptr;
	arpptr += dev->addr_len;
	memcpy(&tgt_ipaddr, arpptr, sizeof(u32));

	if (NF_INVF(arpinfo, ARPT_INV_SRCDEVADDR,
		    arp_devaddr_compare(&arpinfo->src_devaddr, src_devaddr,
					dev->addr_len)) ||
	    NF_INVF(arpinfo, ARPT_INV_TGTDEVADDR,
		    arp_devaddr_compare(&arpinfo->tgt_devaddr, tgt_devaddr,
					dev->addr_len)))
		return 0;

	if (NF_INVF(arpinfo, ARPT_INV_SRCIP,
		    (src_ipaddr & arpinfo->smsk.s_addr) != arpinfo->src.s_addr) ||
	    NF_INVF(arpinfo, ARPT_INV_TGTIP,
		    (tgt_ipaddr & arpinfo->tmsk.s_addr) != arpinfo->tgt.s_addr))
		return 0;

	/* Look for ifname matches.  */
	ret = ifname_compare(indev, arpinfo->iniface, arpinfo->iniface_mask);

	if (NF_INVF(arpinfo, ARPT_INV_VIA_IN, ret != 0))
		return 0;

	ret = ifname_compare(outdev, arpinfo->outiface, arpinfo->outiface_mask);

	if (NF_INVF(arpinfo, ARPT_INV_VIA_OUT, ret != 0))
		return 0;

	return 1;
}

static inline int arp_checkentry(const struct arpt_arp *arp)
{
	if (arp->flags & ~ARPT_F_MASK)
		return 0;
	if (arp->invflags & ~ARPT_INV_MASK)
		return 0;

	return 1;
}

static unsigned int
arpt_error(struct sk_buff *skb, const struct xt_action_param *par)
{
	net_err_ratelimited("arp_tables: error: '%s'\n",
			    (const char *)par->targinfo);

	return NF_DROP;
}

static inline const struct xt_entry_target *
arpt_get_target_c(const struct arpt_entry *e)
{
	return arpt_get_target((struct arpt_entry *)e);
}

static inline struct arpt_entry *
get_entry(const void *base, unsigned int offset)
{
	return (struct arpt_entry *)(base + offset);
}

static inline
struct arpt_entry *arpt_next_entry(const struct arpt_entry *entry)
{
	return (void *)entry + entry->next_offset;
}

unsigned int arpt_do_table(struct sk_buff *skb,
			   const struct nf_hook_state *state,
			   struct xt_table *table)
{
	unsigned int hook = state->hook;
	static const char nulldevname[IFNAMSIZ] __attribute__((aligned(sizeof(long))));
	unsigned int verdict = NF_DROP;
	const struct arphdr *arp;
	struct arpt_entry *e, **jumpstack;
	const char *indev, *outdev;
	const void *table_base;
	unsigned int cpu, stackidx = 0;
	const struct xt_table_info *private;
	struct xt_action_param acpar;
	unsigned int addend;

	if (!pskb_may_pull(skb, arp_hdr_len(skb->dev)))
		return NF_DROP;

	indev = state->in ? state->in->name : nulldevname;
	outdev = state->out ? state->out->name : nulldevname;

	local_bh_disable();
	addend = xt_write_recseq_begin();
	private = rcu_access_pointer(table->private);
	cpu     = smp_processor_id();
	table_base = private->entries;
	jumpstack  = (struct arpt_entry **)private->jumpstack[cpu];

	/* No TEE support for arptables, so no need to switch to alternate
	 * stack.  All targets that reenter must return absolute verdicts.
	 */
	e = get_entry(table_base, private->hook_entry[hook]);

	acpar.state   = state;
	acpar.hotdrop = false;

	arp = arp_hdr(skb);
	do {
		const struct xt_entry_target *t;
		struct xt_counters *counter;

		if (!arp_packet_match(arp, skb->dev, indev, outdev, &e->arp)) {
			e = arpt_next_entry(e);
			continue;
		}

		counter = xt_get_this_cpu_counter(&e->counters);
		ADD_COUNTER(*counter, arp_hdr_len(skb->dev), 1);

		t = arpt_get_target_c(e);

		/* Standard target? */
		if (!t->u.kernel.target->target) {
			int v;

			v = ((struct xt_standard_target *)t)->verdict;
			if (v < 0) {
				/* Pop from stack? */
				if (v != XT_RETURN) {
					verdict = (unsigned int)(-v) - 1;
					break;
				}
				if (stackidx == 0) {
					e = get_entry(table_base,
						      private->underflow[hook]);
				} else {
					e = jumpstack[--stackidx];
					e = arpt_next_entry(e);
				}
				continue;
			}
			if (table_base + v
			    != arpt_next_entry(e)) {
				if (unlikely(stackidx >= private->stacksize)) {
					verdict = NF_DROP;
					break;
				}
				jumpstack[stackidx++] = e;
			}

			e = get_entry(table_base, v);
			continue;
		}

		acpar.target   = t->u.kernel.target;
		acpar.targinfo = t->data;
		verdict = t->u.kernel.target->target(skb, &acpar);

		if (verdict == XT_CONTINUE) {
			/* Target might have changed stuff. */
			arp = arp_hdr(skb);
			e = arpt_next_entry(e);
		} else {
			/* Verdict */
			break;
		}
	} while (!acpar.hotdrop);
	xt_write_recseq_end(addend);
	local_bh_enable();

	if (acpar.hotdrop)
		return NF_DROP;
	else
		return verdict;
}

/* All zeroes == unconditional rule. */
static inline bool unconditional(const struct arpt_entry *e)
{
	static const struct arpt_arp uncond;

	return e->target_offset == sizeof(struct arpt_entry) &&
	       memcmp(&e->arp, &uncond, sizeof(uncond)) == 0;
}

/* Figures out from what hook each rule can be called: returns 0 if
 * there are loops.  Puts hook bitmask in comefrom.
 */
static int mark_source_chains(const struct xt_table_info *newinfo,
			      unsigned int valid_hooks, void *entry0,
			      unsigned int *offsets)
{
	unsigned int hook;

	/* No recursion; use packet counter to save back ptrs (reset
	 * to 0 as we leave), and comefrom to save source hook bitmask.
	 */
	for (hook = 0; hook < NF_ARP_NUMHOOKS; hook++) {
		unsigned int pos = newinfo->hook_entry[hook];
		struct arpt_entry *e = entry0 + pos;

		if (!(valid_hooks & (1 << hook)))
			continue;

		/* Set initial back pointer. */
		e->counters.pcnt = pos;

		for (;;) {
			const struct xt_standard_target *t
				= (void *)arpt_get_target_c(e);
			int visited = e->comefrom & (1 << hook);

			if (e->comefrom & (1 << NF_ARP_NUMHOOKS))
				return 0;

			e->comefrom
				|= ((1 << hook) | (1 << NF_ARP_NUMHOOKS));

			/* Unconditional return/END. */
			if ((unconditional(e) &&
			     (strcmp(t->target.u.user.name,
				     XT_STANDARD_TARGET) == 0) &&
			     t->verdict < 0) || visited) {
				unsigned int oldpos, size;

<<<<<<< HEAD
				if ((strcmp(t->target.u.user.name,
					    XT_STANDARD_TARGET) == 0) &&
				    t->verdict < -NF_MAX_VERDICT - 1)
					return 0;

=======
>>>>>>> 24b8d41d
				/* Return: backtrack through the last
				 * big jump.
				 */
				do {
					e->comefrom ^= (1<<NF_ARP_NUMHOOKS);
					oldpos = pos;
					pos = e->counters.pcnt;
					e->counters.pcnt = 0;

					/* We're at the start. */
					if (pos == oldpos)
						goto next;

					e = entry0 + pos;
				} while (oldpos == pos + e->next_offset);

				/* Move along one */
				size = e->next_offset;
<<<<<<< HEAD
				e = (struct arpt_entry *)
					(entry0 + pos + size);
=======
				e = entry0 + pos + size;
>>>>>>> 24b8d41d
				if (pos + size >= newinfo->size)
					return 0;
				e->counters.pcnt = pos;
				pos += size;
			} else {
				int newpos = t->verdict;

				if (strcmp(t->target.u.user.name,
					   XT_STANDARD_TARGET) == 0 &&
				    newpos >= 0) {
					/* This a jump; chase it. */
					if (!xt_find_jump_offset(offsets, newpos,
								 newinfo->number))
						return 0;
<<<<<<< HEAD
					e = (struct arpt_entry *)
						(entry0 + newpos);
=======
>>>>>>> 24b8d41d
				} else {
					/* ... this is a fallthru */
					newpos = pos + e->next_offset;
					if (newpos >= newinfo->size)
						return 0;
				}
				e = entry0 + newpos;
				e->counters.pcnt = pos;
				pos = newpos;
			}
		}
next:		;
	}
	return 1;
}

<<<<<<< HEAD
static inline int check_target(struct arpt_entry *e, const char *name)
=======
static int check_target(struct arpt_entry *e, struct net *net, const char *name)
>>>>>>> 24b8d41d
{
	struct xt_entry_target *t = arpt_get_target(e);
	struct xt_tgchk_param par = {
		.net       = net,
		.table     = name,
		.entryinfo = e,
		.target    = t->u.kernel.target,
		.targinfo  = t->data,
		.hook_mask = e->comefrom,
		.family    = NFPROTO_ARP,
	};

	return xt_check_target(&par, t->u.target_size - sizeof(*t), 0, false);
}

static int
find_check_entry(struct arpt_entry *e, struct net *net, const char *name,
		 unsigned int size,
		 struct xt_percpu_counter_alloc_state *alloc_state)
{
	struct xt_entry_target *t;
	struct xt_target *target;
	unsigned long pcnt;
	int ret;

<<<<<<< HEAD
	pcnt = xt_percpu_counter_alloc();
	if (IS_ERR_VALUE(pcnt))
=======
	if (!xt_percpu_counter_alloc(alloc_state, &e->counters))
>>>>>>> 24b8d41d
		return -ENOMEM;
	e->counters.pcnt = pcnt;

	t = arpt_get_target(e);
	target = xt_request_find_target(NFPROTO_ARP, t->u.user.name,
					t->u.user.revision);
	if (IS_ERR(target)) {
		ret = PTR_ERR(target);
		goto out;
	}
	t->u.kernel.target = target;

	ret = check_target(e, net, name);
	if (ret)
		goto err;
	return 0;
err:
	module_put(t->u.kernel.target->me);
out:
	xt_percpu_counter_free(&e->counters);

	return ret;
}

static bool check_underflow(const struct arpt_entry *e)
{
	const struct xt_entry_target *t;
	unsigned int verdict;

	if (!unconditional(e))
		return false;
	t = arpt_get_target_c(e);
	if (strcmp(t->u.user.name, XT_STANDARD_TARGET) != 0)
		return false;
	verdict = ((struct xt_standard_target *)t)->verdict;
	verdict = -verdict - 1;
	return verdict == NF_DROP || verdict == NF_ACCEPT;
}

static inline int check_entry_size_and_hooks(struct arpt_entry *e,
					     struct xt_table_info *newinfo,
					     const unsigned char *base,
					     const unsigned char *limit,
					     const unsigned int *hook_entries,
					     const unsigned int *underflows,
					     unsigned int valid_hooks)
{
	unsigned int h;
	int err;

	if ((unsigned long)e % __alignof__(struct arpt_entry) != 0 ||
	    (unsigned char *)e + sizeof(struct arpt_entry) >= limit ||
	    (unsigned char *)e + e->next_offset > limit)
		return -EINVAL;

	if (e->next_offset
	    < sizeof(struct arpt_entry) + sizeof(struct xt_entry_target))
		return -EINVAL;

	if (!arp_checkentry(&e->arp))
		return -EINVAL;

	err = xt_check_entry_offsets(e, e->elems, e->target_offset,
				     e->next_offset);
	if (err)
		return err;

	/* Check hooks & underflows */
	for (h = 0; h < NF_ARP_NUMHOOKS; h++) {
		if (!(valid_hooks & (1 << h)))
			continue;
		if ((unsigned char *)e - base == hook_entries[h])
			newinfo->hook_entry[h] = hook_entries[h];
		if ((unsigned char *)e - base == underflows[h]) {
			if (!check_underflow(e))
				return -EINVAL;

			newinfo->underflow[h] = underflows[h];
		}
	}

	/* Clear counters and comefrom */
	e->counters = ((struct xt_counters) { 0, 0 });
	e->comefrom = 0;
	return 0;
}

static void cleanup_entry(struct arpt_entry *e, struct net *net)
{
	struct xt_tgdtor_param par;
	struct xt_entry_target *t;

	t = arpt_get_target(e);
	par.net      = net;
	par.target   = t->u.kernel.target;
	par.targinfo = t->data;
	par.family   = NFPROTO_ARP;
	if (par.target->destroy != NULL)
		par.target->destroy(&par);
	module_put(par.target->me);
	xt_percpu_counter_free(&e->counters);
}

/* Checks and translates the user-supplied table segment (held in
 * newinfo).
 */
static int translate_table(struct net *net,
			   struct xt_table_info *newinfo,
			   void *entry0,
			   const struct arpt_replace *repl)
{
	struct xt_percpu_counter_alloc_state alloc_state = { 0 };
	struct arpt_entry *iter;
	unsigned int *offsets;
	unsigned int i;
	int ret = 0;

	newinfo->size = repl->size;
	newinfo->number = repl->num_entries;

	/* Init all hooks to impossible value. */
	for (i = 0; i < NF_ARP_NUMHOOKS; i++) {
		newinfo->hook_entry[i] = 0xFFFFFFFF;
		newinfo->underflow[i] = 0xFFFFFFFF;
	}

	offsets = xt_alloc_entry_offsets(newinfo->number);
	if (!offsets)
		return -ENOMEM;
	i = 0;

	/* Walk through entries, checking offsets. */
	xt_entry_foreach(iter, entry0, newinfo->size) {
		ret = check_entry_size_and_hooks(iter, newinfo, entry0,
						 entry0 + repl->size,
						 repl->hook_entry,
						 repl->underflow,
						 repl->valid_hooks);
		if (ret != 0)
			goto out_free;
		if (i < repl->num_entries)
			offsets[i] = (void *)iter - entry0;
		++i;
		if (strcmp(arpt_get_target(iter)->u.user.name,
		    XT_ERROR_TARGET) == 0)
			++newinfo->stacksize;
	}
<<<<<<< HEAD
	if (ret != 0)
		goto out_free;
=======
>>>>>>> 24b8d41d

	ret = -EINVAL;
	if (i != repl->num_entries)
		goto out_free;

<<<<<<< HEAD
	/* Check hooks all assigned */
	for (i = 0; i < NF_ARP_NUMHOOKS; i++) {
		/* Only hooks which are valid */
		if (!(repl->valid_hooks & (1 << i)))
			continue;
		if (newinfo->hook_entry[i] == 0xFFFFFFFF)
			goto out_free;
		if (newinfo->underflow[i] == 0xFFFFFFFF)
			goto out_free;
	}
=======
	ret = xt_check_table_hooks(newinfo, repl->valid_hooks);
	if (ret)
		goto out_free;
>>>>>>> 24b8d41d

	if (!mark_source_chains(newinfo, repl->valid_hooks, entry0, offsets)) {
		ret = -ELOOP;
		goto out_free;
	}
	kvfree(offsets);

	/* Finally, each sanity check must pass */
	i = 0;
	xt_entry_foreach(iter, entry0, newinfo->size) {
		ret = find_check_entry(iter, net, repl->name, repl->size,
				       &alloc_state);
		if (ret != 0)
			break;
		++i;
	}

	if (ret != 0) {
		xt_entry_foreach(iter, entry0, newinfo->size) {
			if (i-- == 0)
				break;
			cleanup_entry(iter, net);
		}
		return ret;
	}

	return ret;
 out_free:
	kvfree(offsets);
	return ret;
}

static void get_counters(const struct xt_table_info *t,
			 struct xt_counters counters[])
{
	struct arpt_entry *iter;
	unsigned int cpu;
	unsigned int i;

	for_each_possible_cpu(cpu) {
		seqcount_t *s = &per_cpu(xt_recseq, cpu);

		i = 0;
		xt_entry_foreach(iter, t->entries, t->size) {
			struct xt_counters *tmp;
			u64 bcnt, pcnt;
			unsigned int start;

			tmp = xt_get_per_cpu_counter(&iter->counters, cpu);
			do {
				start = read_seqcount_begin(s);
				bcnt = tmp->bcnt;
				pcnt = tmp->pcnt;
			} while (read_seqcount_retry(s, start));

			ADD_COUNTER(counters[i], bcnt, pcnt);
			++i;
			cond_resched();
		}
	}
}

static void get_old_counters(const struct xt_table_info *t,
			     struct xt_counters counters[])
{
	struct arpt_entry *iter;
	unsigned int cpu, i;

	for_each_possible_cpu(cpu) {
		i = 0;
		xt_entry_foreach(iter, t->entries, t->size) {
			struct xt_counters *tmp;

			tmp = xt_get_per_cpu_counter(&iter->counters, cpu);
			ADD_COUNTER(counters[i], tmp->bcnt, tmp->pcnt);
			++i;
		}
		cond_resched();
	}
}

static struct xt_counters *alloc_counters(const struct xt_table *table)
{
	unsigned int countersize;
	struct xt_counters *counters;
	const struct xt_table_info *private = xt_table_get_private_protected(table);

	/* We need atomic snapshot of counters: rest doesn't change
	 * (other than comefrom, which userspace doesn't care
	 * about).
	 */
	countersize = sizeof(struct xt_counters) * private->number;
	counters = vzalloc(countersize);

	if (counters == NULL)
		return ERR_PTR(-ENOMEM);

	get_counters(private, counters);

	return counters;
}

static int copy_entries_to_user(unsigned int total_size,
				const struct xt_table *table,
				void __user *userptr)
{
	unsigned int off, num;
	const struct arpt_entry *e;
	struct xt_counters *counters;
	struct xt_table_info *private = xt_table_get_private_protected(table);
	int ret = 0;
	void *loc_cpu_entry;

	counters = alloc_counters(table);
	if (IS_ERR(counters))
		return PTR_ERR(counters);

	loc_cpu_entry = private->entries;

	/* FIXME: use iterator macros --RR */
	/* ... then go back and fix counters and names */
	for (off = 0, num = 0; off < total_size; off += e->next_offset, num++){
		const struct xt_entry_target *t;

		e = loc_cpu_entry + off;
		if (copy_to_user(userptr + off, e, sizeof(*e))) {
			ret = -EFAULT;
			goto free_counters;
		}
		if (copy_to_user(userptr + off
				 + offsetof(struct arpt_entry, counters),
				 &counters[num],
				 sizeof(counters[num])) != 0) {
			ret = -EFAULT;
			goto free_counters;
		}

		t = arpt_get_target_c(e);
		if (xt_target_to_user(t, userptr + off + e->target_offset)) {
			ret = -EFAULT;
			goto free_counters;
		}
	}

 free_counters:
	vfree(counters);
	return ret;
}

#ifdef CONFIG_COMPAT
static void compat_standard_from_user(void *dst, const void *src)
{
	int v = *(compat_int_t *)src;

	if (v > 0)
		v += xt_compat_calc_jump(NFPROTO_ARP, v);
	memcpy(dst, &v, sizeof(v));
}

static int compat_standard_to_user(void __user *dst, const void *src)
{
	compat_int_t cv = *(int *)src;

	if (cv > 0)
		cv -= xt_compat_calc_jump(NFPROTO_ARP, cv);
	return copy_to_user(dst, &cv, sizeof(cv)) ? -EFAULT : 0;
}

static int compat_calc_entry(const struct arpt_entry *e,
			     const struct xt_table_info *info,
			     const void *base, struct xt_table_info *newinfo)
{
	const struct xt_entry_target *t;
	unsigned int entry_offset;
	int off, i, ret;

	off = sizeof(struct arpt_entry) - sizeof(struct compat_arpt_entry);
	entry_offset = (void *)e - base;

	t = arpt_get_target_c(e);
	off += xt_compat_target_offset(t->u.kernel.target);
	newinfo->size -= off;
	ret = xt_compat_add_offset(NFPROTO_ARP, entry_offset, off);
	if (ret)
		return ret;

	for (i = 0; i < NF_ARP_NUMHOOKS; i++) {
		if (info->hook_entry[i] &&
		    (e < (struct arpt_entry *)(base + info->hook_entry[i])))
			newinfo->hook_entry[i] -= off;
		if (info->underflow[i] &&
		    (e < (struct arpt_entry *)(base + info->underflow[i])))
			newinfo->underflow[i] -= off;
	}
	return 0;
}

static int compat_table_info(const struct xt_table_info *info,
			     struct xt_table_info *newinfo)
{
	struct arpt_entry *iter;
	const void *loc_cpu_entry;
	int ret;

	if (!newinfo || !info)
		return -EINVAL;

	/* we dont care about newinfo->entries */
	memcpy(newinfo, info, offsetof(struct xt_table_info, entries));
	newinfo->initial_entries = 0;
	loc_cpu_entry = info->entries;
	ret = xt_compat_init_offsets(NFPROTO_ARP, info->number);
	if (ret)
		return ret;
	xt_entry_foreach(iter, loc_cpu_entry, info->size) {
		ret = compat_calc_entry(iter, info, loc_cpu_entry, newinfo);
		if (ret != 0)
			return ret;
	}
	return 0;
}
#endif

static int get_info(struct net *net, void __user *user, const int *len)
{
	char name[XT_TABLE_MAXNAMELEN];
	struct xt_table *t;
	int ret;

	if (*len != sizeof(struct arpt_getinfo))
		return -EINVAL;

	if (copy_from_user(name, user, sizeof(name)) != 0)
		return -EFAULT;

	name[XT_TABLE_MAXNAMELEN-1] = '\0';
#ifdef CONFIG_COMPAT
	if (in_compat_syscall())
		xt_compat_lock(NFPROTO_ARP);
#endif
	t = xt_request_find_table_lock(net, NFPROTO_ARP, name);
	if (!IS_ERR(t)) {
		struct arpt_getinfo info;
		const struct xt_table_info *private = xt_table_get_private_protected(t);
#ifdef CONFIG_COMPAT
		struct xt_table_info tmp;

		if (in_compat_syscall()) {
			ret = compat_table_info(private, &tmp);
			xt_compat_flush_offsets(NFPROTO_ARP);
			private = &tmp;
		}
#endif
		memset(&info, 0, sizeof(info));
		info.valid_hooks = t->valid_hooks;
		memcpy(info.hook_entry, private->hook_entry,
		       sizeof(info.hook_entry));
		memcpy(info.underflow, private->underflow,
		       sizeof(info.underflow));
		info.num_entries = private->number;
		info.size = private->size;
		strcpy(info.name, name);

		if (copy_to_user(user, &info, *len) != 0)
			ret = -EFAULT;
		else
			ret = 0;
		xt_table_unlock(t);
		module_put(t->me);
	} else
		ret = PTR_ERR(t);
#ifdef CONFIG_COMPAT
	if (in_compat_syscall())
		xt_compat_unlock(NFPROTO_ARP);
#endif
	return ret;
}

static int get_entries(struct net *net, struct arpt_get_entries __user *uptr,
		       const int *len)
{
	int ret;
	struct arpt_get_entries get;
	struct xt_table *t;

	if (*len < sizeof(get))
		return -EINVAL;
	if (copy_from_user(&get, uptr, sizeof(get)) != 0)
		return -EFAULT;
	if (*len != sizeof(struct arpt_get_entries) + get.size)
		return -EINVAL;

	get.name[sizeof(get.name) - 1] = '\0';

	t = xt_find_table_lock(net, NFPROTO_ARP, get.name);
	if (!IS_ERR(t)) {
		const struct xt_table_info *private = xt_table_get_private_protected(t);

		if (get.size == private->size)
			ret = copy_entries_to_user(private->size,
						   t, uptr->entrytable);
		else
			ret = -EAGAIN;

		module_put(t->me);
		xt_table_unlock(t);
	} else
		ret = PTR_ERR(t);

	return ret;
}

static int __do_replace(struct net *net, const char *name,
			unsigned int valid_hooks,
			struct xt_table_info *newinfo,
			unsigned int num_counters,
			void __user *counters_ptr)
{
	int ret;
	struct xt_table *t;
	struct xt_table_info *oldinfo;
	struct xt_counters *counters;
	void *loc_cpu_old_entry;
	struct arpt_entry *iter;

	ret = 0;
	counters = xt_counters_alloc(num_counters);
	if (!counters) {
		ret = -ENOMEM;
		goto out;
	}

	t = xt_request_find_table_lock(net, NFPROTO_ARP, name);
	if (IS_ERR(t)) {
		ret = PTR_ERR(t);
		goto free_newinfo_counters_untrans;
	}

	/* You lied! */
	if (valid_hooks != t->valid_hooks) {
		ret = -EINVAL;
		goto put_module;
	}

	oldinfo = xt_replace_table(t, num_counters, newinfo, &ret);
	if (!oldinfo)
		goto put_module;

	/* Update module usage count based on number of rules */
	if ((oldinfo->number > oldinfo->initial_entries) ||
	    (newinfo->number <= oldinfo->initial_entries))
		module_put(t->me);
	if ((oldinfo->number > oldinfo->initial_entries) &&
	    (newinfo->number <= oldinfo->initial_entries))
		module_put(t->me);

	xt_table_unlock(t);

	get_old_counters(oldinfo, counters);

	/* Decrease module usage counts and free resource */
	loc_cpu_old_entry = oldinfo->entries;
	xt_entry_foreach(iter, loc_cpu_old_entry, oldinfo->size)
		cleanup_entry(iter, net);

	xt_free_table_info(oldinfo);
	if (copy_to_user(counters_ptr, counters,
			 sizeof(struct xt_counters) * num_counters) != 0) {
		/* Silent error, can't fail, new table is already in place */
		net_warn_ratelimited("arptables: counters copy to user failed while replacing table\n");
	}
	vfree(counters);
	return ret;

 put_module:
	module_put(t->me);
	xt_table_unlock(t);
 free_newinfo_counters_untrans:
	vfree(counters);
 out:
	return ret;
}

static int do_replace(struct net *net, sockptr_t arg, unsigned int len)
{
	int ret;
	struct arpt_replace tmp;
	struct xt_table_info *newinfo;
	void *loc_cpu_entry;
	struct arpt_entry *iter;

	if (copy_from_sockptr(&tmp, arg, sizeof(tmp)) != 0)
		return -EFAULT;

	/* overflow check */
	if (tmp.num_counters >= INT_MAX / sizeof(struct xt_counters))
		return -ENOMEM;
	if (tmp.num_counters == 0)
		return -EINVAL;

	tmp.name[sizeof(tmp.name)-1] = 0;

	newinfo = xt_alloc_table_info(tmp.size);
	if (!newinfo)
		return -ENOMEM;

	loc_cpu_entry = newinfo->entries;
	if (copy_from_sockptr_offset(loc_cpu_entry, arg, sizeof(tmp),
			tmp.size) != 0) {
		ret = -EFAULT;
		goto free_newinfo;
	}

	ret = translate_table(net, newinfo, loc_cpu_entry, &tmp);
	if (ret != 0)
		goto free_newinfo;

	ret = __do_replace(net, tmp.name, tmp.valid_hooks, newinfo,
			   tmp.num_counters, tmp.counters);
	if (ret)
		goto free_newinfo_untrans;
	return 0;

 free_newinfo_untrans:
	xt_entry_foreach(iter, loc_cpu_entry, newinfo->size)
		cleanup_entry(iter, net);
 free_newinfo:
	xt_free_table_info(newinfo);
	return ret;
}

static int do_add_counters(struct net *net, sockptr_t arg, unsigned int len)
{
	unsigned int i;
	struct xt_counters_info tmp;
	struct xt_counters *paddc;
	struct xt_table *t;
	const struct xt_table_info *private;
	int ret = 0;
	struct arpt_entry *iter;
	unsigned int addend;

<<<<<<< HEAD
	paddc = xt_copy_counters_from_user(user, len, &tmp, compat);
=======
	paddc = xt_copy_counters(arg, len, &tmp);
>>>>>>> 24b8d41d
	if (IS_ERR(paddc))
		return PTR_ERR(paddc);

	t = xt_find_table_lock(net, NFPROTO_ARP, tmp.name);
<<<<<<< HEAD
	if (IS_ERR_OR_NULL(t)) {
		ret = t ? PTR_ERR(t) : -ENOENT;
=======
	if (IS_ERR(t)) {
		ret = PTR_ERR(t);
>>>>>>> 24b8d41d
		goto free;
	}

	local_bh_disable();
<<<<<<< HEAD
	private = t->private;
=======
	private = xt_table_get_private_protected(t);
>>>>>>> 24b8d41d
	if (private->number != tmp.num_counters) {
		ret = -EINVAL;
		goto unlock_up_free;
	}

	i = 0;

	addend = xt_write_recseq_begin();
	xt_entry_foreach(iter,  private->entries, private->size) {
		struct xt_counters *tmp;

		tmp = xt_get_this_cpu_counter(&iter->counters);
		ADD_COUNTER(*tmp, paddc[i].bcnt, paddc[i].pcnt);
		++i;
	}
	xt_write_recseq_end(addend);
 unlock_up_free:
	local_bh_enable();
	xt_table_unlock(t);
	module_put(t->me);
 free:
	vfree(paddc);

	return ret;
}

#ifdef CONFIG_COMPAT
struct compat_arpt_replace {
	char				name[XT_TABLE_MAXNAMELEN];
	u32				valid_hooks;
	u32				num_entries;
	u32				size;
	u32				hook_entry[NF_ARP_NUMHOOKS];
	u32				underflow[NF_ARP_NUMHOOKS];
	u32				num_counters;
	compat_uptr_t			counters;
<<<<<<< HEAD
	struct compat_arpt_entry	entries[0];
=======
	struct compat_arpt_entry	entries[];
>>>>>>> 24b8d41d
};

static inline void compat_release_entry(struct compat_arpt_entry *e)
{
	struct xt_entry_target *t;

	t = compat_arpt_get_target(e);
	module_put(t->u.kernel.target->me);
}

static int
check_compat_entry_size_and_hooks(struct compat_arpt_entry *e,
				  struct xt_table_info *newinfo,
				  unsigned int *size,
				  const unsigned char *base,
				  const unsigned char *limit)
{
	struct xt_entry_target *t;
	struct xt_target *target;
	unsigned int entry_offset;
	int ret, off;

	if ((unsigned long)e % __alignof__(struct compat_arpt_entry) != 0 ||
	    (unsigned char *)e + sizeof(struct compat_arpt_entry) >= limit ||
	    (unsigned char *)e + e->next_offset > limit)
		return -EINVAL;

	if (e->next_offset < sizeof(struct compat_arpt_entry) +
			     sizeof(struct compat_xt_entry_target))
<<<<<<< HEAD
		return -EINVAL;

	if (!arp_checkentry(&e->arp))
		return -EINVAL;

=======
		return -EINVAL;

	if (!arp_checkentry(&e->arp))
		return -EINVAL;

>>>>>>> 24b8d41d
	ret = xt_compat_check_entry_offsets(e, e->elems, e->target_offset,
					    e->next_offset);
	if (ret)
		return ret;

	off = sizeof(struct arpt_entry) - sizeof(struct compat_arpt_entry);
	entry_offset = (void *)e - (void *)base;

	t = compat_arpt_get_target(e);
	target = xt_request_find_target(NFPROTO_ARP, t->u.user.name,
					t->u.user.revision);
	if (IS_ERR(target)) {
		ret = PTR_ERR(target);
		goto out;
	}
	t->u.kernel.target = target;

	off += xt_compat_target_offset(target);
	*size += off;
	ret = xt_compat_add_offset(NFPROTO_ARP, entry_offset, off);
	if (ret)
		goto release_target;

	return 0;

release_target:
	module_put(t->u.kernel.target->me);
out:
	return ret;
}

static void
compat_copy_entry_from_user(struct compat_arpt_entry *e, void **dstptr,
			    unsigned int *size,
			    struct xt_table_info *newinfo, unsigned char *base)
{
	struct xt_entry_target *t;
	struct arpt_entry *de;
	unsigned int origsize;
	int h;

	origsize = *size;
	de = *dstptr;
	memcpy(de, e, sizeof(struct arpt_entry));
	memcpy(&de->counters, &e->counters, sizeof(e->counters));

	*dstptr += sizeof(struct arpt_entry);
	*size += sizeof(struct arpt_entry) - sizeof(struct compat_arpt_entry);

	de->target_offset = e->target_offset - (origsize - *size);
	t = compat_arpt_get_target(e);
	xt_compat_target_from_user(t, dstptr, size);

	de->next_offset = e->next_offset - (origsize - *size);
	for (h = 0; h < NF_ARP_NUMHOOKS; h++) {
		if ((unsigned char *)de - base < newinfo->hook_entry[h])
			newinfo->hook_entry[h] -= origsize - *size;
		if ((unsigned char *)de - base < newinfo->underflow[h])
			newinfo->underflow[h] -= origsize - *size;
	}
}

<<<<<<< HEAD
static int translate_compat_table(struct xt_table_info **pinfo,
=======
static int translate_compat_table(struct net *net,
				  struct xt_table_info **pinfo,
>>>>>>> 24b8d41d
				  void **pentry0,
				  const struct compat_arpt_replace *compatr)
{
	unsigned int i, j;
	struct xt_table_info *newinfo, *info;
	void *pos, *entry0, *entry1;
	struct compat_arpt_entry *iter0;
	struct arpt_replace repl;
	unsigned int size;
	int ret;

	info = *pinfo;
	entry0 = *pentry0;
	size = compatr->size;
	info->number = compatr->num_entries;

	j = 0;
	xt_compat_lock(NFPROTO_ARP);
<<<<<<< HEAD
	xt_compat_init_offsets(NFPROTO_ARP, compatr->num_entries);
=======
	ret = xt_compat_init_offsets(NFPROTO_ARP, compatr->num_entries);
	if (ret)
		goto out_unlock;
>>>>>>> 24b8d41d
	/* Walk through entries, checking offsets. */
	xt_entry_foreach(iter0, entry0, compatr->size) {
		ret = check_compat_entry_size_and_hooks(iter0, info, &size,
							entry0,
							entry0 + compatr->size);
		if (ret != 0)
			goto out_unlock;
		++j;
	}

	ret = -EINVAL;
	if (j != compatr->num_entries)
		goto out_unlock;

	ret = -ENOMEM;
	newinfo = xt_alloc_table_info(size);
	if (!newinfo)
		goto out_unlock;

	newinfo->number = compatr->num_entries;
	for (i = 0; i < NF_ARP_NUMHOOKS; i++) {
		newinfo->hook_entry[i] = compatr->hook_entry[i];
		newinfo->underflow[i] = compatr->underflow[i];
	}
	entry1 = newinfo->entries;
	pos = entry1;
	size = compatr->size;
	xt_entry_foreach(iter0, entry0, compatr->size)
		compat_copy_entry_from_user(iter0, &pos, &size,
					    newinfo, entry1);

	/* all module references in entry0 are now gone */

	xt_compat_flush_offsets(NFPROTO_ARP);
	xt_compat_unlock(NFPROTO_ARP);

	memcpy(&repl, compatr, sizeof(*compatr));

	for (i = 0; i < NF_ARP_NUMHOOKS; i++) {
		repl.hook_entry[i] = newinfo->hook_entry[i];
		repl.underflow[i] = newinfo->underflow[i];
	}

	repl.num_counters = 0;
	repl.counters = NULL;
	repl.size = newinfo->size;
<<<<<<< HEAD
	ret = translate_table(newinfo, entry1, &repl);
=======
	ret = translate_table(net, newinfo, entry1, &repl);
>>>>>>> 24b8d41d
	if (ret)
		goto free_newinfo;

	*pinfo = newinfo;
	*pentry0 = entry1;
	xt_free_table_info(info);
	return 0;

free_newinfo:
	xt_free_table_info(newinfo);
	return ret;
out_unlock:
	xt_compat_flush_offsets(NFPROTO_ARP);
	xt_compat_unlock(NFPROTO_ARP);
	xt_entry_foreach(iter0, entry0, compatr->size) {
		if (j-- == 0)
			break;
		compat_release_entry(iter0);
	}
	return ret;
}

<<<<<<< HEAD
static int compat_do_replace(struct net *net, void __user *user,
			     unsigned int len)
=======
static int compat_do_replace(struct net *net, sockptr_t arg, unsigned int len)
>>>>>>> 24b8d41d
{
	int ret;
	struct compat_arpt_replace tmp;
	struct xt_table_info *newinfo;
	void *loc_cpu_entry;
	struct arpt_entry *iter;

	if (copy_from_sockptr(&tmp, arg, sizeof(tmp)) != 0)
		return -EFAULT;

	/* overflow check */
	if (tmp.num_counters >= INT_MAX / sizeof(struct xt_counters))
		return -ENOMEM;
	if (tmp.num_counters == 0)
		return -EINVAL;

	tmp.name[sizeof(tmp.name)-1] = 0;

	newinfo = xt_alloc_table_info(tmp.size);
	if (!newinfo)
		return -ENOMEM;

	loc_cpu_entry = newinfo->entries;
	if (copy_from_sockptr_offset(loc_cpu_entry, arg, sizeof(tmp),
			tmp.size) != 0) {
		ret = -EFAULT;
		goto free_newinfo;
	}

<<<<<<< HEAD
	ret = translate_compat_table(&newinfo, &loc_cpu_entry, &tmp);
=======
	ret = translate_compat_table(net, &newinfo, &loc_cpu_entry, &tmp);
>>>>>>> 24b8d41d
	if (ret != 0)
		goto free_newinfo;

	ret = __do_replace(net, tmp.name, tmp.valid_hooks, newinfo,
			   tmp.num_counters, compat_ptr(tmp.counters));
	if (ret)
		goto free_newinfo_untrans;
	return 0;

 free_newinfo_untrans:
	xt_entry_foreach(iter, loc_cpu_entry, newinfo->size)
		cleanup_entry(iter, net);
 free_newinfo:
	xt_free_table_info(newinfo);
	return ret;
}

<<<<<<< HEAD
static int compat_do_arpt_set_ctl(struct sock *sk, int cmd, void __user *user,
				  unsigned int len)
{
	int ret;

	if (!ns_capable(sock_net(sk)->user_ns, CAP_NET_ADMIN))
		return -EPERM;

	switch (cmd) {
	case ARPT_SO_SET_REPLACE:
		ret = compat_do_replace(sock_net(sk), user, len);
		break;

	case ARPT_SO_SET_ADD_COUNTERS:
		ret = do_add_counters(sock_net(sk), user, len, 1);
		break;

	default:
		ret = -EINVAL;
	}

	return ret;
}

=======
>>>>>>> 24b8d41d
static int compat_copy_entry_to_user(struct arpt_entry *e, void __user **dstptr,
				     compat_uint_t *size,
				     struct xt_counters *counters,
				     unsigned int i)
{
	struct xt_entry_target *t;
	struct compat_arpt_entry __user *ce;
	u_int16_t target_offset, next_offset;
	compat_uint_t origsize;
	int ret;

	origsize = *size;
	ce = *dstptr;
	if (copy_to_user(ce, e, sizeof(struct arpt_entry)) != 0 ||
	    copy_to_user(&ce->counters, &counters[i],
	    sizeof(counters[i])) != 0)
		return -EFAULT;

	*dstptr += sizeof(struct compat_arpt_entry);
	*size -= sizeof(struct arpt_entry) - sizeof(struct compat_arpt_entry);

	target_offset = e->target_offset - (origsize - *size);

	t = arpt_get_target(e);
	ret = xt_compat_target_to_user(t, dstptr, size);
	if (ret)
		return ret;
	next_offset = e->next_offset - (origsize - *size);
	if (put_user(target_offset, &ce->target_offset) != 0 ||
	    put_user(next_offset, &ce->next_offset) != 0)
		return -EFAULT;
	return 0;
}

static int compat_copy_entries_to_user(unsigned int total_size,
				       struct xt_table *table,
				       void __user *userptr)
{
	struct xt_counters *counters;
	const struct xt_table_info *private = xt_table_get_private_protected(table);
	void __user *pos;
	unsigned int size;
	int ret = 0;
	unsigned int i = 0;
	struct arpt_entry *iter;

	counters = alloc_counters(table);
	if (IS_ERR(counters))
		return PTR_ERR(counters);

	pos = userptr;
	size = total_size;
	xt_entry_foreach(iter, private->entries, total_size) {
		ret = compat_copy_entry_to_user(iter, &pos,
						&size, counters, i++);
		if (ret != 0)
			break;
	}
	vfree(counters);
	return ret;
}

struct compat_arpt_get_entries {
	char name[XT_TABLE_MAXNAMELEN];
	compat_uint_t size;
	struct compat_arpt_entry entrytable[];
};

static int compat_get_entries(struct net *net,
			      struct compat_arpt_get_entries __user *uptr,
			      int *len)
{
	int ret;
	struct compat_arpt_get_entries get;
	struct xt_table *t;

	if (*len < sizeof(get))
		return -EINVAL;
	if (copy_from_user(&get, uptr, sizeof(get)) != 0)
		return -EFAULT;
	if (*len != sizeof(struct compat_arpt_get_entries) + get.size)
		return -EINVAL;

	get.name[sizeof(get.name) - 1] = '\0';

	xt_compat_lock(NFPROTO_ARP);
	t = xt_find_table_lock(net, NFPROTO_ARP, get.name);
	if (!IS_ERR(t)) {
		const struct xt_table_info *private = t->private;
		struct xt_table_info info;

		ret = compat_table_info(private, &info);
		if (!ret && get.size == info.size) {
			ret = compat_copy_entries_to_user(private->size,
							  t, uptr->entrytable);
		} else if (!ret)
			ret = -EAGAIN;

		xt_compat_flush_offsets(NFPROTO_ARP);
		module_put(t->me);
		xt_table_unlock(t);
	} else
		ret = PTR_ERR(t);

	xt_compat_unlock(NFPROTO_ARP);
	return ret;
}
#endif

static int do_arpt_set_ctl(struct sock *sk, int cmd, sockptr_t arg,
		unsigned int len)
{
	int ret;

	if (!ns_capable(sock_net(sk)->user_ns, CAP_NET_ADMIN))
		return -EPERM;

	switch (cmd) {
	case ARPT_SO_SET_REPLACE:
#ifdef CONFIG_COMPAT
		if (in_compat_syscall())
			ret = compat_do_replace(sock_net(sk), arg, len);
		else
#endif
			ret = do_replace(sock_net(sk), arg, len);
		break;

	case ARPT_SO_SET_ADD_COUNTERS:
		ret = do_add_counters(sock_net(sk), arg, len);
		break;

	default:
		ret = -EINVAL;
	}

	return ret;
}

static int do_arpt_get_ctl(struct sock *sk, int cmd, void __user *user, int *len)
{
	int ret;

	if (!ns_capable(sock_net(sk)->user_ns, CAP_NET_ADMIN))
		return -EPERM;

	switch (cmd) {
	case ARPT_SO_GET_INFO:
		ret = get_info(sock_net(sk), user, len);
		break;

	case ARPT_SO_GET_ENTRIES:
#ifdef CONFIG_COMPAT
		if (in_compat_syscall())
			ret = compat_get_entries(sock_net(sk), user, len);
		else
#endif
			ret = get_entries(sock_net(sk), user, len);
		break;

	case ARPT_SO_GET_REVISION_TARGET: {
		struct xt_get_revision rev;

		if (*len != sizeof(rev)) {
			ret = -EINVAL;
			break;
		}
		if (copy_from_user(&rev, user, sizeof(rev)) != 0) {
			ret = -EFAULT;
			break;
		}
		rev.name[sizeof(rev.name)-1] = 0;

		try_then_request_module(xt_find_revision(NFPROTO_ARP, rev.name,
							 rev.revision, 1, &ret),
					"arpt_%s", rev.name);
		break;
	}

	default:
		ret = -EINVAL;
	}

	return ret;
}

static void __arpt_unregister_table(struct net *net, struct xt_table *table)
{
	struct xt_table_info *private;
	void *loc_cpu_entry;
	struct module *table_owner = table->me;
	struct arpt_entry *iter;

	private = xt_unregister_table(table);

	/* Decrease module usage counts and free resources */
	loc_cpu_entry = private->entries;
	xt_entry_foreach(iter, loc_cpu_entry, private->size)
		cleanup_entry(iter, net);
	if (private->number > private->initial_entries)
		module_put(table_owner);
	xt_free_table_info(private);
}

int arpt_register_table(struct net *net,
			const struct xt_table *table,
			const struct arpt_replace *repl,
			const struct nf_hook_ops *ops,
			struct xt_table **res)
{
	int ret;
	struct xt_table_info *newinfo;
	struct xt_table_info bootstrap = {0};
	void *loc_cpu_entry;
	struct xt_table *new_table;

	newinfo = xt_alloc_table_info(repl->size);
	if (!newinfo)
		return -ENOMEM;

	loc_cpu_entry = newinfo->entries;
	memcpy(loc_cpu_entry, repl->entries, repl->size);

<<<<<<< HEAD
	ret = translate_table(newinfo, loc_cpu_entry, repl);
=======
	ret = translate_table(net, newinfo, loc_cpu_entry, repl);
>>>>>>> 24b8d41d
	if (ret != 0)
		goto out_free;

	new_table = xt_register_table(net, table, &bootstrap, newinfo);
	if (IS_ERR(new_table)) {
		ret = PTR_ERR(new_table);
		goto out_free;
	}

	/* set res now, will see skbs right after nf_register_net_hooks */
	WRITE_ONCE(*res, new_table);

	ret = nf_register_net_hooks(net, ops, hweight32(table->valid_hooks));
	if (ret != 0) {
		__arpt_unregister_table(net, new_table);
		*res = NULL;
	}

	return ret;

out_free:
	xt_free_table_info(newinfo);
	return ret;
}

void arpt_unregister_table(struct net *net, struct xt_table *table,
			   const struct nf_hook_ops *ops)
{
	nf_unregister_net_hooks(net, ops, hweight32(table->valid_hooks));
	__arpt_unregister_table(net, table);
}

/* The built-in targets: standard (NULL) and error. */
static struct xt_target arpt_builtin_tg[] __read_mostly = {
	{
		.name             = XT_STANDARD_TARGET,
		.targetsize       = sizeof(int),
		.family           = NFPROTO_ARP,
#ifdef CONFIG_COMPAT
		.compatsize       = sizeof(compat_int_t),
		.compat_from_user = compat_standard_from_user,
		.compat_to_user   = compat_standard_to_user,
#endif
	},
	{
		.name             = XT_ERROR_TARGET,
		.target           = arpt_error,
		.targetsize       = XT_FUNCTION_MAXNAMELEN,
		.family           = NFPROTO_ARP,
	},
};

static struct nf_sockopt_ops arpt_sockopts = {
	.pf		= PF_INET,
	.set_optmin	= ARPT_BASE_CTL,
	.set_optmax	= ARPT_SO_SET_MAX+1,
	.set		= do_arpt_set_ctl,
	.get_optmin	= ARPT_BASE_CTL,
	.get_optmax	= ARPT_SO_GET_MAX+1,
	.get		= do_arpt_get_ctl,
	.owner		= THIS_MODULE,
};

static int __net_init arp_tables_net_init(struct net *net)
{
	return xt_proto_init(net, NFPROTO_ARP);
}

static void __net_exit arp_tables_net_exit(struct net *net)
{
	xt_proto_fini(net, NFPROTO_ARP);
}

static struct pernet_operations arp_tables_net_ops = {
	.init = arp_tables_net_init,
	.exit = arp_tables_net_exit,
};

static int __init arp_tables_init(void)
{
	int ret;

	ret = register_pernet_subsys(&arp_tables_net_ops);
	if (ret < 0)
		goto err1;

	/* No one else will be downing sem now, so we won't sleep */
	ret = xt_register_targets(arpt_builtin_tg, ARRAY_SIZE(arpt_builtin_tg));
	if (ret < 0)
		goto err2;

	/* Register setsockopt */
	ret = nf_register_sockopt(&arpt_sockopts);
	if (ret < 0)
		goto err4;

	return 0;

err4:
	xt_unregister_targets(arpt_builtin_tg, ARRAY_SIZE(arpt_builtin_tg));
err2:
	unregister_pernet_subsys(&arp_tables_net_ops);
err1:
	return ret;
}

static void __exit arp_tables_fini(void)
{
	nf_unregister_sockopt(&arpt_sockopts);
	xt_unregister_targets(arpt_builtin_tg, ARRAY_SIZE(arpt_builtin_tg));
	unregister_pernet_subsys(&arp_tables_net_ops);
}

EXPORT_SYMBOL(arpt_register_table);
EXPORT_SYMBOL(arpt_unregister_table);
EXPORT_SYMBOL(arpt_do_table);

module_init(arp_tables_init);
module_exit(arp_tables_fini);<|MERGE_RESOLUTION|>--- conflicted
+++ resolved
@@ -335,14 +335,6 @@
 			     t->verdict < 0) || visited) {
 				unsigned int oldpos, size;
 
-<<<<<<< HEAD
-				if ((strcmp(t->target.u.user.name,
-					    XT_STANDARD_TARGET) == 0) &&
-				    t->verdict < -NF_MAX_VERDICT - 1)
-					return 0;
-
-=======
->>>>>>> 24b8d41d
 				/* Return: backtrack through the last
 				 * big jump.
 				 */
@@ -361,12 +353,7 @@
 
 				/* Move along one */
 				size = e->next_offset;
-<<<<<<< HEAD
-				e = (struct arpt_entry *)
-					(entry0 + pos + size);
-=======
 				e = entry0 + pos + size;
->>>>>>> 24b8d41d
 				if (pos + size >= newinfo->size)
 					return 0;
 				e->counters.pcnt = pos;
@@ -381,11 +368,6 @@
 					if (!xt_find_jump_offset(offsets, newpos,
 								 newinfo->number))
 						return 0;
-<<<<<<< HEAD
-					e = (struct arpt_entry *)
-						(entry0 + newpos);
-=======
->>>>>>> 24b8d41d
 				} else {
 					/* ... this is a fallthru */
 					newpos = pos + e->next_offset;
@@ -402,11 +384,7 @@
 	return 1;
 }
 
-<<<<<<< HEAD
-static inline int check_target(struct arpt_entry *e, const char *name)
-=======
 static int check_target(struct arpt_entry *e, struct net *net, const char *name)
->>>>>>> 24b8d41d
 {
 	struct xt_entry_target *t = arpt_get_target(e);
 	struct xt_tgchk_param par = {
@@ -429,17 +407,10 @@
 {
 	struct xt_entry_target *t;
 	struct xt_target *target;
-	unsigned long pcnt;
 	int ret;
 
-<<<<<<< HEAD
-	pcnt = xt_percpu_counter_alloc();
-	if (IS_ERR_VALUE(pcnt))
-=======
 	if (!xt_percpu_counter_alloc(alloc_state, &e->counters))
->>>>>>> 24b8d41d
 		return -ENOMEM;
-	e->counters.pcnt = pcnt;
 
 	t = arpt_get_target(e);
 	target = xt_request_find_target(NFPROTO_ARP, t->u.user.name,
@@ -585,32 +556,14 @@
 		    XT_ERROR_TARGET) == 0)
 			++newinfo->stacksize;
 	}
-<<<<<<< HEAD
-	if (ret != 0)
-		goto out_free;
-=======
->>>>>>> 24b8d41d
 
 	ret = -EINVAL;
 	if (i != repl->num_entries)
 		goto out_free;
 
-<<<<<<< HEAD
-	/* Check hooks all assigned */
-	for (i = 0; i < NF_ARP_NUMHOOKS; i++) {
-		/* Only hooks which are valid */
-		if (!(repl->valid_hooks & (1 << i)))
-			continue;
-		if (newinfo->hook_entry[i] == 0xFFFFFFFF)
-			goto out_free;
-		if (newinfo->underflow[i] == 0xFFFFFFFF)
-			goto out_free;
-	}
-=======
 	ret = xt_check_table_hooks(newinfo, repl->valid_hooks);
 	if (ret)
 		goto out_free;
->>>>>>> 24b8d41d
 
 	if (!mark_source_chains(newinfo, repl->valid_hooks, entry0, offsets)) {
 		ret = -ELOOP;
@@ -1053,31 +1006,18 @@
 	struct arpt_entry *iter;
 	unsigned int addend;
 
-<<<<<<< HEAD
-	paddc = xt_copy_counters_from_user(user, len, &tmp, compat);
-=======
 	paddc = xt_copy_counters(arg, len, &tmp);
->>>>>>> 24b8d41d
 	if (IS_ERR(paddc))
 		return PTR_ERR(paddc);
 
 	t = xt_find_table_lock(net, NFPROTO_ARP, tmp.name);
-<<<<<<< HEAD
-	if (IS_ERR_OR_NULL(t)) {
-		ret = t ? PTR_ERR(t) : -ENOENT;
-=======
 	if (IS_ERR(t)) {
 		ret = PTR_ERR(t);
->>>>>>> 24b8d41d
 		goto free;
 	}
 
 	local_bh_disable();
-<<<<<<< HEAD
-	private = t->private;
-=======
 	private = xt_table_get_private_protected(t);
->>>>>>> 24b8d41d
 	if (private->number != tmp.num_counters) {
 		ret = -EINVAL;
 		goto unlock_up_free;
@@ -1114,11 +1054,7 @@
 	u32				underflow[NF_ARP_NUMHOOKS];
 	u32				num_counters;
 	compat_uptr_t			counters;
-<<<<<<< HEAD
-	struct compat_arpt_entry	entries[0];
-=======
 	struct compat_arpt_entry	entries[];
->>>>>>> 24b8d41d
 };
 
 static inline void compat_release_entry(struct compat_arpt_entry *e)
@@ -1148,19 +1084,11 @@
 
 	if (e->next_offset < sizeof(struct compat_arpt_entry) +
 			     sizeof(struct compat_xt_entry_target))
-<<<<<<< HEAD
 		return -EINVAL;
 
 	if (!arp_checkentry(&e->arp))
 		return -EINVAL;
 
-=======
-		return -EINVAL;
-
-	if (!arp_checkentry(&e->arp))
-		return -EINVAL;
-
->>>>>>> 24b8d41d
 	ret = xt_compat_check_entry_offsets(e, e->elems, e->target_offset,
 					    e->next_offset);
 	if (ret)
@@ -1223,12 +1151,8 @@
 	}
 }
 
-<<<<<<< HEAD
-static int translate_compat_table(struct xt_table_info **pinfo,
-=======
 static int translate_compat_table(struct net *net,
 				  struct xt_table_info **pinfo,
->>>>>>> 24b8d41d
 				  void **pentry0,
 				  const struct compat_arpt_replace *compatr)
 {
@@ -1247,13 +1171,9 @@
 
 	j = 0;
 	xt_compat_lock(NFPROTO_ARP);
-<<<<<<< HEAD
-	xt_compat_init_offsets(NFPROTO_ARP, compatr->num_entries);
-=======
 	ret = xt_compat_init_offsets(NFPROTO_ARP, compatr->num_entries);
 	if (ret)
 		goto out_unlock;
->>>>>>> 24b8d41d
 	/* Walk through entries, checking offsets. */
 	xt_entry_foreach(iter0, entry0, compatr->size) {
 		ret = check_compat_entry_size_and_hooks(iter0, info, &size,
@@ -1300,11 +1220,7 @@
 	repl.num_counters = 0;
 	repl.counters = NULL;
 	repl.size = newinfo->size;
-<<<<<<< HEAD
-	ret = translate_table(newinfo, entry1, &repl);
-=======
 	ret = translate_table(net, newinfo, entry1, &repl);
->>>>>>> 24b8d41d
 	if (ret)
 		goto free_newinfo;
 
@@ -1327,12 +1243,7 @@
 	return ret;
 }
 
-<<<<<<< HEAD
-static int compat_do_replace(struct net *net, void __user *user,
-			     unsigned int len)
-=======
 static int compat_do_replace(struct net *net, sockptr_t arg, unsigned int len)
->>>>>>> 24b8d41d
 {
 	int ret;
 	struct compat_arpt_replace tmp;
@@ -1362,11 +1273,7 @@
 		goto free_newinfo;
 	}
 
-<<<<<<< HEAD
-	ret = translate_compat_table(&newinfo, &loc_cpu_entry, &tmp);
-=======
 	ret = translate_compat_table(net, &newinfo, &loc_cpu_entry, &tmp);
->>>>>>> 24b8d41d
 	if (ret != 0)
 		goto free_newinfo;
 
@@ -1384,33 +1291,6 @@
 	return ret;
 }
 
-<<<<<<< HEAD
-static int compat_do_arpt_set_ctl(struct sock *sk, int cmd, void __user *user,
-				  unsigned int len)
-{
-	int ret;
-
-	if (!ns_capable(sock_net(sk)->user_ns, CAP_NET_ADMIN))
-		return -EPERM;
-
-	switch (cmd) {
-	case ARPT_SO_SET_REPLACE:
-		ret = compat_do_replace(sock_net(sk), user, len);
-		break;
-
-	case ARPT_SO_SET_ADD_COUNTERS:
-		ret = do_add_counters(sock_net(sk), user, len, 1);
-		break;
-
-	default:
-		ret = -EINVAL;
-	}
-
-	return ret;
-}
-
-=======
->>>>>>> 24b8d41d
 static int compat_copy_entry_to_user(struct arpt_entry *e, void __user **dstptr,
 				     compat_uint_t *size,
 				     struct xt_counters *counters,
@@ -1633,11 +1513,7 @@
 	loc_cpu_entry = newinfo->entries;
 	memcpy(loc_cpu_entry, repl->entries, repl->size);
 
-<<<<<<< HEAD
-	ret = translate_table(newinfo, loc_cpu_entry, repl);
-=======
 	ret = translate_table(net, newinfo, loc_cpu_entry, repl);
->>>>>>> 24b8d41d
 	if (ret != 0)
 		goto out_free;
 
