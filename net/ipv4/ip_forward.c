// SPDX-License-Identifier: GPL-2.0
/*
 * INET		An implementation of the TCP/IP protocol suite for the LINUX
 *		operating system.  INET is implemented using the  BSD Socket
 *		interface as the means of communication with the user level.
 *
 *		The IP forwarding functionality.
 *
 * Authors:	see ip.c
 *
 * Fixes:
 *		Many		:	Split from ip.c , see ip_input.c for
 *					history.
 *		Dave Gregorich	:	NULL ip_rt_put fix for multicast
 *					routing.
 *		Jos Vos		:	Add call_out_firewall before sending,
 *					use output device for accounting.
 *		Jos Vos		:	Call forward firewall after routing
 *					(always use output device).
 *		Mike McLagan	:	Routing by source
 */

#include <linux/types.h>
#include <linux/mm.h>
#include <linux/skbuff.h>
#include <linux/ip.h>
#include <linux/icmp.h>
#include <linux/netdevice.h>
#include <linux/slab.h>
#include <net/sock.h>
#include <net/ip.h>
#include <net/tcp.h>
#include <net/udp.h>
#include <net/icmp.h>
#include <linux/tcp.h>
#include <linux/udp.h>
#include <linux/netfilter_ipv4.h>
#include <net/checksum.h>
#include <linux/route.h>
#include <net/route.h>
#include <net/xfrm.h>

static bool ip_exceeds_mtu(const struct sk_buff *skb, unsigned int mtu)
{
	if (skb->len <= mtu)
		return false;

	if (unlikely((ip_hdr(skb)->frag_off & htons(IP_DF)) == 0))
		return false;

	/* original fragment exceeds mtu and DF is set */
	if (unlikely(IPCB(skb)->frag_max_size > mtu))
		return true;

	if (skb->ignore_df)
		return false;

<<<<<<< HEAD
	if (skb_is_gso(skb) && skb_gso_validate_mtu(skb, mtu))
=======
	if (skb_is_gso(skb) && skb_gso_validate_network_len(skb, mtu))
>>>>>>> 24b8d41d
		return false;

	return true;
}


static int ip_forward_finish(struct net *net, struct sock *sk, struct sk_buff *skb)
{
	struct ip_options *opt	= &(IPCB(skb)->opt);

	__IP_INC_STATS(net, IPSTATS_MIB_OUTFORWDATAGRAMS);
	__IP_ADD_STATS(net, IPSTATS_MIB_OUTOCTETS, skb->len);
<<<<<<< HEAD
=======

#ifdef CONFIG_NET_SWITCHDEV
	if (skb->offload_l3_fwd_mark) {
		consume_skb(skb);
		return 0;
	}
#endif
>>>>>>> 24b8d41d

	if (unlikely(opt->optlen))
		ip_forward_options(skb);

	skb->tstamp = 0;
	return dst_output(net, sk, skb);
}

int ip_forward(struct sk_buff *skb)
{
	u32 mtu;
	struct iphdr *iph;	/* Our header */
	struct rtable *rt;	/* Route we use */
	struct ip_options *opt	= &(IPCB(skb)->opt);
	struct net *net;

	/* that should never happen */
	if (skb->pkt_type != PACKET_HOST)
		goto drop;

	if (unlikely(skb->sk))
		goto drop;

	if (skb_warn_if_lro(skb))
		goto drop;

	if (!xfrm4_policy_check(NULL, XFRM_POLICY_FWD, skb))
		goto drop;

	if (IPCB(skb)->opt.router_alert && ip_call_ra_chain(skb))
		return NET_RX_SUCCESS;

	skb_forward_csum(skb);
	net = dev_net(skb->dev);

	/*
	 *	According to the RFC, we must first decrease the TTL field. If
	 *	that reaches zero, we must reply an ICMP control message telling
	 *	that the packet's lifetime expired.
	 */
	if (ip_hdr(skb)->ttl <= 1)
		goto too_many_hops;

	if (!xfrm4_route_forward(skb))
		goto drop;

	rt = skb_rtable(skb);

	if (opt->is_strictroute && rt->rt_uses_gateway)
		goto sr_failed;

	IPCB(skb)->flags |= IPSKB_FORWARDED;
	mtu = ip_dst_mtu_maybe_forward(&rt->dst, true);
	if (ip_exceeds_mtu(skb, mtu)) {
		IP_INC_STATS(net, IPSTATS_MIB_FRAGFAILS);
		icmp_send(skb, ICMP_DEST_UNREACH, ICMP_FRAG_NEEDED,
			  htonl(mtu));
		goto drop;
	}

	/* We are about to mangle packet. Copy it! */
	if (skb_cow(skb, LL_RESERVED_SPACE(rt->dst.dev)+rt->dst.header_len))
		goto drop;
	iph = ip_hdr(skb);

	/* Decrease ttl after skb cow done */
	ip_decrease_ttl(iph);

	/*
	 *	We now generate an ICMP HOST REDIRECT giving the route
	 *	we calculated.
	 */
	if (IPCB(skb)->flags & IPSKB_DOREDIRECT && !opt->srr &&
	    !skb_sec_path(skb))
		ip_rt_send_redirect(skb);

	if (net->ipv4.sysctl_ip_fwd_update_priority)
		skb->priority = rt_tos2priority(iph->tos);

	return NF_HOOK(NFPROTO_IPV4, NF_INET_FORWARD,
		       net, NULL, skb, skb->dev, rt->dst.dev,
		       ip_forward_finish);

sr_failed:
	/*
	 *	Strict routing permits no gatewaying
	 */
	 icmp_send(skb, ICMP_DEST_UNREACH, ICMP_SR_FAILED, 0);
	 goto drop;

too_many_hops:
	/* Tell the sender its packet died... */
	__IP_INC_STATS(net, IPSTATS_MIB_INHDRERRORS);
	icmp_send(skb, ICMP_TIME_EXCEEDED, ICMP_EXC_TTL, 0);
drop:
	kfree_skb(skb);
	return NET_RX_DROP;
}<|MERGE_RESOLUTION|>--- conflicted
+++ resolved
@@ -55,11 +55,7 @@
 	if (skb->ignore_df)
 		return false;
 
-<<<<<<< HEAD
-	if (skb_is_gso(skb) && skb_gso_validate_mtu(skb, mtu))
-=======
 	if (skb_is_gso(skb) && skb_gso_validate_network_len(skb, mtu))
->>>>>>> 24b8d41d
 		return false;
 
 	return true;
@@ -72,8 +68,6 @@
 
 	__IP_INC_STATS(net, IPSTATS_MIB_OUTFORWDATAGRAMS);
 	__IP_ADD_STATS(net, IPSTATS_MIB_OUTOCTETS, skb->len);
-<<<<<<< HEAD
-=======
 
 #ifdef CONFIG_NET_SWITCHDEV
 	if (skb->offload_l3_fwd_mark) {
@@ -81,7 +75,6 @@
 		return 0;
 	}
 #endif
->>>>>>> 24b8d41d
 
 	if (unlikely(opt->optlen))
 		ip_forward_options(skb);
