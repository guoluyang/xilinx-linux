--- conflicted
+++ resolved
@@ -191,11 +191,7 @@
 		struct fib_table *tb;
 
 		hlist_for_each_entry_safe(tb, tmp, head, tb_hlist)
-<<<<<<< HEAD
-			flushed += fib_table_flush(net, tb);
-=======
 			flushed += fib_table_flush(net, tb, false);
->>>>>>> 24b8d41d
 	}
 
 	if (flushed)
@@ -631,23 +627,15 @@
 			if (cmd == SIOCDELRT) {
 				tb = fib_get_table(net, cfg.fc_table);
 				if (tb)
-<<<<<<< HEAD
-					err = fib_table_delete(net, tb, &cfg);
-=======
 					err = fib_table_delete(net, tb, &cfg,
 							       NULL);
->>>>>>> 24b8d41d
 				else
 					err = -ESRCH;
 			} else {
 				tb = fib_new_table(net, cfg.fc_table);
 				if (tb)
-<<<<<<< HEAD
-					err = fib_table_insert(net, tb, &cfg);
-=======
 					err = fib_table_insert(net, tb,
 							       &cfg, NULL);
->>>>>>> 24b8d41d
 				else
 					err = -ENOBUFS;
 			}
@@ -870,11 +858,7 @@
 		goto errout;
 	}
 
-<<<<<<< HEAD
-	err = fib_table_delete(net, tb, &cfg);
-=======
 	err = fib_table_delete(net, tb, &cfg, extack);
->>>>>>> 24b8d41d
 errout:
 	return err;
 }
@@ -897,13 +881,9 @@
 		goto errout;
 	}
 
-<<<<<<< HEAD
-	err = fib_table_insert(net, tb, &cfg);
-=======
 	err = fib_table_insert(net, tb, &cfg, extack);
 	if (!err && cfg.fc_type == RTN_LOCAL)
 		net->ipv4.fib_has_custom_local_routes = true;
->>>>>>> 24b8d41d
 errout:
 	return err;
 }
@@ -1102,15 +1082,9 @@
 		cfg.fc_scope = RT_SCOPE_HOST;
 
 	if (cmd == RTM_NEWROUTE)
-<<<<<<< HEAD
-		fib_table_insert(net, tb, &cfg);
-	else
-		fib_table_delete(net, tb, &cfg);
-=======
 		fib_table_insert(net, tb, &cfg, NULL);
 	else
 		fib_table_delete(net, tb, &cfg, NULL);
->>>>>>> 24b8d41d
 }
 
 void fib_add_ifaddr(struct in_ifaddr *ifa)
@@ -1584,11 +1558,7 @@
 
 		hlist_for_each_entry_safe(tb, tmp, head, tb_hlist) {
 			hlist_del(&tb->tb_hlist);
-<<<<<<< HEAD
-			fib_table_flush(net, tb);
-=======
 			fib_table_flush(net, tb, true);
->>>>>>> 24b8d41d
 			fib_free_table(tb);
 		}
 	}
