// SPDX-License-Identifier: GPL-2.0-or-later
/* DataCenter TCP (DCTCP) congestion control.
 *
 * http://simula.stanford.edu/~alizade/Site/DCTCP.html
 *
 * This is an implementation of DCTCP over Reno, an enhancement to the
 * TCP congestion control algorithm designed for data centers. DCTCP
 * leverages Explicit Congestion Notification (ECN) in the network to
 * provide multi-bit feedback to the end hosts. DCTCP's goal is to meet
 * the following three data center transport requirements:
 *
 *  - High burst tolerance (incast due to partition/aggregate)
 *  - Low latency (short flows, queries)
 *  - High throughput (continuous data updates, large file transfers)
 *    with commodity shallow buffered switches
 *
 * The algorithm is described in detail in the following two papers:
 *
 * 1) Mohammad Alizadeh, Albert Greenberg, David A. Maltz, Jitendra Padhye,
 *    Parveen Patel, Balaji Prabhakar, Sudipta Sengupta, and Murari Sridharan:
 *      "Data Center TCP (DCTCP)", Data Center Networks session
 *      Proc. ACM SIGCOMM, New Delhi, 2010.
 *   http://simula.stanford.edu/~alizade/Site/DCTCP_files/dctcp-final.pdf
 *
 * 2) Mohammad Alizadeh, Adel Javanmard, and Balaji Prabhakar:
 *      "Analysis of DCTCP: Stability, Convergence, and Fairness"
 *      Proc. ACM SIGMETRICS, San Jose, 2011.
 *   http://simula.stanford.edu/~alizade/Site/DCTCP_files/dctcp_analysis-full.pdf
 *
 * Initial prototype from Abdul Kabbani, Masato Yasuda and Mohammad Alizadeh.
 *
 * Authors:
 *
 *	Daniel Borkmann <dborkman@redhat.com>
 *	Florian Westphal <fw@strlen.de>
 *	Glenn Judd <glenn.judd@morganstanley.com>
 */

#include <linux/module.h>
#include <linux/mm.h>
#include <net/tcp.h>
#include <linux/inet_diag.h>
#include "tcp_dctcp.h"

#define DCTCP_MAX_ALPHA	1024U

struct dctcp {
	u32 old_delivered;
	u32 old_delivered_ce;
	u32 prior_rcv_nxt;
	u32 dctcp_alpha;
	u32 next_seq;
	u32 ce_state;
<<<<<<< HEAD
	u32 delayed_ack_reserved;
=======
>>>>>>> 24b8d41d
	u32 loss_cwnd;
};

static unsigned int dctcp_shift_g __read_mostly = 4; /* g = 1/2^4 */
module_param(dctcp_shift_g, uint, 0644);
MODULE_PARM_DESC(dctcp_shift_g, "parameter g for updating dctcp_alpha");

static unsigned int dctcp_alpha_on_init __read_mostly = DCTCP_MAX_ALPHA;
module_param(dctcp_alpha_on_init, uint, 0644);
MODULE_PARM_DESC(dctcp_alpha_on_init, "parameter for initial alpha value");

static struct tcp_congestion_ops dctcp_reno;

static void dctcp_reset(const struct tcp_sock *tp, struct dctcp *ca)
{
	ca->next_seq = tp->snd_nxt;

	ca->old_delivered = tp->delivered;
	ca->old_delivered_ce = tp->delivered_ce;
}

static void dctcp_init(struct sock *sk)
{
	const struct tcp_sock *tp = tcp_sk(sk);

	if ((tp->ecn_flags & TCP_ECN_OK) ||
	    (sk->sk_state == TCP_LISTEN ||
	     sk->sk_state == TCP_CLOSE)) {
		struct dctcp *ca = inet_csk_ca(sk);

		ca->prior_rcv_nxt = tp->rcv_nxt;

		ca->dctcp_alpha = min(dctcp_alpha_on_init, DCTCP_MAX_ALPHA);

<<<<<<< HEAD
		ca->delayed_ack_reserved = 0;
=======
>>>>>>> 24b8d41d
		ca->loss_cwnd = 0;
		ca->ce_state = 0;

		dctcp_reset(tp, ca);
		return;
	}

	/* No ECN support? Fall back to Reno. Also need to clear
	 * ECT from sk since it is set during 3WHS for DCTCP.
	 */
	inet_csk(sk)->icsk_ca_ops = &dctcp_reno;
	INET_ECN_dontxmit(sk);
}

static u32 dctcp_ssthresh(struct sock *sk)
{
<<<<<<< HEAD
	struct dctcp *ca = inet_csk_ca(sk);
	struct tcp_sock *tp = tcp_sk(sk);

	ca->loss_cwnd = tp->snd_cwnd;
	return max(tp->snd_cwnd - ((tp->snd_cwnd * ca->dctcp_alpha) >> 11U), 2U);
}

/* Minimal DCTP CE state machine:
 *
 * S:	0 <- last pkt was non-CE
 *	1 <- last pkt was CE
 */

static void dctcp_ce_state_0_to_1(struct sock *sk)
{
=======
>>>>>>> 24b8d41d
	struct dctcp *ca = inet_csk_ca(sk);
	struct tcp_sock *tp = tcp_sk(sk);

	ca->loss_cwnd = tp->snd_cwnd;
	return max(tp->snd_cwnd - ((tp->snd_cwnd * ca->dctcp_alpha) >> 11U), 2U);
}

static void dctcp_update_alpha(struct sock *sk, u32 flags)
{
	const struct tcp_sock *tp = tcp_sk(sk);
	struct dctcp *ca = inet_csk_ca(sk);

	/* Expired RTT */
	if (!before(tp->snd_una, ca->next_seq)) {
		u32 delivered_ce = tp->delivered_ce - ca->old_delivered_ce;
		u32 alpha = ca->dctcp_alpha;

		/* alpha = (1 - g) * alpha + g * F */

		alpha -= min_not_zero(alpha, alpha >> dctcp_shift_g);
		if (delivered_ce) {
			u32 delivered = tp->delivered - ca->old_delivered;

			/* If dctcp_shift_g == 1, a 32bit value would overflow
			 * after 8 M packets.
			 */
			delivered_ce <<= (10 - dctcp_shift_g);
			delivered_ce /= max(1U, delivered);

			alpha = min(alpha + delivered_ce, DCTCP_MAX_ALPHA);
		}
		/* dctcp_alpha can be read from dctcp_get_info() without
		 * synchro, so we ask compiler to not use dctcp_alpha
		 * as a temporary variable in prior operations.
		 */
		WRITE_ONCE(ca->dctcp_alpha, alpha);
		dctcp_reset(tp, ca);
	}
}

static void dctcp_react_to_loss(struct sock *sk)
{
	struct dctcp *ca = inet_csk_ca(sk);
	struct tcp_sock *tp = tcp_sk(sk);

	ca->loss_cwnd = tp->snd_cwnd;
	tp->snd_ssthresh = max(tp->snd_cwnd >> 1U, 2U);
}

static void dctcp_state(struct sock *sk, u8 new_state)
{
	if (new_state == TCP_CA_Recovery &&
	    new_state != inet_csk(sk)->icsk_ca_state)
		dctcp_react_to_loss(sk);
	/* We handle RTO in dctcp_cwnd_event to ensure that we perform only
	 * one loss-adjustment per RTT.
	 */
}

static void dctcp_cwnd_event(struct sock *sk, enum tcp_ca_event ev)
{
	struct dctcp *ca = inet_csk_ca(sk);

	switch (ev) {
	case CA_EVENT_ECN_IS_CE:
	case CA_EVENT_ECN_NO_CE:
		dctcp_ece_ack_update(sk, ev, &ca->prior_rcv_nxt, &ca->ce_state);
		break;
	case CA_EVENT_LOSS:
		dctcp_react_to_loss(sk);
		break;
	default:
		/* Don't care for the rest. */
		break;
	}
}

static size_t dctcp_get_info(struct sock *sk, u32 ext, int *attr,
			     union tcp_cc_info *info)
{
	const struct dctcp *ca = inet_csk_ca(sk);
	const struct tcp_sock *tp = tcp_sk(sk);

	/* Fill it also in case of VEGASINFO due to req struct limits.
	 * We can still correctly retrieve it later.
	 */
	if (ext & (1 << (INET_DIAG_DCTCPINFO - 1)) ||
	    ext & (1 << (INET_DIAG_VEGASINFO - 1))) {
		memset(&info->dctcp, 0, sizeof(info->dctcp));
		if (inet_csk(sk)->icsk_ca_ops != &dctcp_reno) {
			info->dctcp.dctcp_enabled = 1;
			info->dctcp.dctcp_ce_state = (u16) ca->ce_state;
			info->dctcp.dctcp_alpha = ca->dctcp_alpha;
			info->dctcp.dctcp_ab_ecn = tp->mss_cache *
						   (tp->delivered_ce - ca->old_delivered_ce);
			info->dctcp.dctcp_ab_tot = tp->mss_cache *
						   (tp->delivered - ca->old_delivered);
		}

		*attr = INET_DIAG_DCTCPINFO;
		return sizeof(info->dctcp);
	}
	return 0;
}

static u32 dctcp_cwnd_undo(struct sock *sk)
{
	const struct dctcp *ca = inet_csk_ca(sk);

	return max(tcp_sk(sk)->snd_cwnd, ca->loss_cwnd);
}

static struct tcp_congestion_ops dctcp __read_mostly = {
	.init		= dctcp_init,
	.in_ack_event   = dctcp_update_alpha,
	.cwnd_event	= dctcp_cwnd_event,
	.ssthresh	= dctcp_ssthresh,
	.cong_avoid	= tcp_reno_cong_avoid,
	.undo_cwnd	= dctcp_cwnd_undo,
	.set_state	= dctcp_state,
	.get_info	= dctcp_get_info,
	.flags		= TCP_CONG_NEEDS_ECN,
	.owner		= THIS_MODULE,
	.name		= "dctcp",
};

static struct tcp_congestion_ops dctcp_reno __read_mostly = {
	.ssthresh	= tcp_reno_ssthresh,
	.cong_avoid	= tcp_reno_cong_avoid,
	.undo_cwnd	= tcp_reno_undo_cwnd,
	.get_info	= dctcp_get_info,
	.owner		= THIS_MODULE,
	.name		= "dctcp-reno",
};

static int __init dctcp_register(void)
{
	BUILD_BUG_ON(sizeof(struct dctcp) > ICSK_CA_PRIV_SIZE);
	return tcp_register_congestion_control(&dctcp);
}

static void __exit dctcp_unregister(void)
{
	tcp_unregister_congestion_control(&dctcp);
}

module_init(dctcp_register);
module_exit(dctcp_unregister);

MODULE_AUTHOR("Daniel Borkmann <dborkman@redhat.com>");
MODULE_AUTHOR("Florian Westphal <fw@strlen.de>");
MODULE_AUTHOR("Glenn Judd <glenn.judd@morganstanley.com>");

MODULE_LICENSE("GPL v2");
MODULE_DESCRIPTION("DataCenter TCP (DCTCP)");<|MERGE_RESOLUTION|>--- conflicted
+++ resolved
@@ -51,10 +51,6 @@
 	u32 dctcp_alpha;
 	u32 next_seq;
 	u32 ce_state;
-<<<<<<< HEAD
-	u32 delayed_ack_reserved;
-=======
->>>>>>> 24b8d41d
 	u32 loss_cwnd;
 };
 
@@ -89,10 +85,6 @@
 
 		ca->dctcp_alpha = min(dctcp_alpha_on_init, DCTCP_MAX_ALPHA);
 
-<<<<<<< HEAD
-		ca->delayed_ack_reserved = 0;
-=======
->>>>>>> 24b8d41d
 		ca->loss_cwnd = 0;
 		ca->ce_state = 0;
 
@@ -109,24 +101,6 @@
 
 static u32 dctcp_ssthresh(struct sock *sk)
 {
-<<<<<<< HEAD
-	struct dctcp *ca = inet_csk_ca(sk);
-	struct tcp_sock *tp = tcp_sk(sk);
-
-	ca->loss_cwnd = tp->snd_cwnd;
-	return max(tp->snd_cwnd - ((tp->snd_cwnd * ca->dctcp_alpha) >> 11U), 2U);
-}
-
-/* Minimal DCTP CE state machine:
- *
- * S:	0 <- last pkt was non-CE
- *	1 <- last pkt was CE
- */
-
-static void dctcp_ce_state_0_to_1(struct sock *sk)
-{
-=======
->>>>>>> 24b8d41d
 	struct dctcp *ca = inet_csk_ca(sk);
 	struct tcp_sock *tp = tcp_sk(sk);
 
