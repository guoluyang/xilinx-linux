// SPDX-License-Identifier: GPL-2.0-only
/*
 * INET		An implementation of the TCP/IP protocol suite for the LINUX
 *		operating system.  INET is implemented using the  BSD Socket
 *		interface as the means of communication with the user level.
 *
 *		Generic TIME_WAIT sockets functions
 *
 *		From code orinally in TCP
 */

#include <linux/kernel.h>
#include <linux/slab.h>
#include <linux/module.h>
#include <net/inet_hashtables.h>
#include <net/inet_timewait_sock.h>
#include <net/ip.h>


/**
 *	inet_twsk_bind_unhash - unhash a timewait socket from bind hash
 *	@tw: timewait socket
 *	@hashinfo: hashinfo pointer
 *
 *	unhash a timewait socket from bind hash, if hashed.
 *	bind hash lock must be held by caller.
 *	Returns 1 if caller should call inet_twsk_put() after lock release.
 */
void inet_twsk_bind_unhash(struct inet_timewait_sock *tw,
			  struct inet_hashinfo *hashinfo)
{
	struct inet_bind_bucket *tb = tw->tw_tb;

	if (!tb)
		return;

	__hlist_del(&tw->tw_bind_node);
	tw->tw_tb = NULL;
	inet_bind_bucket_destroy(hashinfo->bind_bucket_cachep, tb);
	__sock_put((struct sock *)tw);
}

/* Must be called with locally disabled BHs. */
static void inet_twsk_kill(struct inet_timewait_sock *tw)
{
	struct inet_hashinfo *hashinfo = tw->tw_dr->hashinfo;
	spinlock_t *lock = inet_ehash_lockp(hashinfo, tw->tw_hash);
	struct inet_bind_hashbucket *bhead;

	spin_lock(lock);
	sk_nulls_del_node_init_rcu((struct sock *)tw);
	spin_unlock(lock);

	/* Disassociate with bind bucket. */
	bhead = &hashinfo->bhash[inet_bhashfn(twsk_net(tw), tw->tw_num,
			hashinfo->bhash_size)];

	spin_lock(&bhead->lock);
	inet_twsk_bind_unhash(tw, hashinfo);
	spin_unlock(&bhead->lock);

	atomic_dec(&tw->tw_dr->tw_count);
	inet_twsk_put(tw);
}

void inet_twsk_free(struct inet_timewait_sock *tw)
{
	struct module *owner = tw->tw_prot->owner;
	twsk_destructor((struct sock *)tw);
#ifdef SOCK_REFCNT_DEBUG
	pr_debug("%s timewait_sock %p released\n", tw->tw_prot->name, tw);
#endif
	kmem_cache_free(tw->tw_prot->twsk_prot->twsk_slab, tw);
	module_put(owner);
}

void inet_twsk_put(struct inet_timewait_sock *tw)
{
	if (refcount_dec_and_test(&tw->tw_refcnt))
		inet_twsk_free(tw);
}
EXPORT_SYMBOL_GPL(inet_twsk_put);

static void inet_twsk_add_node_rcu(struct inet_timewait_sock *tw,
				   struct hlist_nulls_head *list)
{
	hlist_nulls_add_head_rcu(&tw->tw_node, list);
}

static void inet_twsk_add_bind_node(struct inet_timewait_sock *tw,
				    struct hlist_head *list)
{
	hlist_add_head(&tw->tw_bind_node, list);
}

/*
 * Enter the time wait state.
 * Essentially we whip up a timewait bucket, copy the relevant info into it
 * from the SK, and mess with hash chains and list linkage.
 */
void inet_twsk_hashdance(struct inet_timewait_sock *tw, struct sock *sk,
			   struct inet_hashinfo *hashinfo)
{
	const struct inet_sock *inet = inet_sk(sk);
	const struct inet_connection_sock *icsk = inet_csk(sk);
	struct inet_ehash_bucket *ehead = inet_ehash_bucket(hashinfo, sk->sk_hash);
	spinlock_t *lock = inet_ehash_lockp(hashinfo, sk->sk_hash);
	struct inet_bind_hashbucket *bhead;
	/* Step 1: Put TW into bind hash. Original socket stays there too.
	   Note, that any socket with inet->num != 0 MUST be bound in
	   binding cache, even if it is closed.
	 */
	bhead = &hashinfo->bhash[inet_bhashfn(twsk_net(tw), inet->inet_num,
			hashinfo->bhash_size)];
	spin_lock_bh(&bhead->lock);
	tw->tw_tb = icsk->icsk_bind_hash;
	WARN_ON(!icsk->icsk_bind_hash);
	inet_twsk_add_bind_node(tw, &tw->tw_tb->owners);
	spin_unlock(&bhead->lock);

	spin_lock(lock);

	inet_twsk_add_node_rcu(tw, &ehead->chain);

	/* Step 3: Remove SK from hash chain */
	if (__sk_nulls_del_node_init_rcu(sk))
		sock_prot_inuse_add(sock_net(sk), sk->sk_prot, -1);

<<<<<<< HEAD
	spin_unlock_bh(lock);
=======
	spin_unlock(lock);

	/* tw_refcnt is set to 3 because we have :
	 * - one reference for bhash chain.
	 * - one reference for ehash chain.
	 * - one reference for timer.
	 * We can use atomic_set() because prior spin_lock()/spin_unlock()
	 * committed into memory all tw fields.
	 * Also note that after this point, we lost our implicit reference
	 * so we are not allowed to use tw anymore.
	 */
	refcount_set(&tw->tw_refcnt, 3);
>>>>>>> 24b8d41d
}
EXPORT_SYMBOL_GPL(inet_twsk_hashdance);

static void tw_timer_handler(struct timer_list *t)
{
	struct inet_timewait_sock *tw = from_timer(tw, t, tw_timer);

	if (tw->tw_kill)
		__NET_INC_STATS(twsk_net(tw), LINUX_MIB_TIMEWAITKILLED);
	else
		__NET_INC_STATS(twsk_net(tw), LINUX_MIB_TIMEWAITED);
	inet_twsk_kill(tw);
}

struct inet_timewait_sock *inet_twsk_alloc(const struct sock *sk,
					   struct inet_timewait_death_row *dr,
					   const int state)
{
	struct inet_timewait_sock *tw;

	if (atomic_read(&dr->tw_count) >= dr->sysctl_max_tw_buckets)
		return NULL;

	tw = kmem_cache_alloc(sk->sk_prot_creator->twsk_prot->twsk_slab,
			      GFP_ATOMIC);
	if (tw) {
		const struct inet_sock *inet = inet_sk(sk);

		tw->tw_dr	    = dr;
		/* Give us an identity. */
		tw->tw_daddr	    = inet->inet_daddr;
		tw->tw_rcv_saddr    = inet->inet_rcv_saddr;
		tw->tw_bound_dev_if = sk->sk_bound_dev_if;
		tw->tw_tos	    = inet->tos;
		tw->tw_num	    = inet->inet_num;
		tw->tw_state	    = TCP_TIME_WAIT;
		tw->tw_substate	    = state;
		tw->tw_sport	    = inet->inet_sport;
		tw->tw_dport	    = inet->inet_dport;
		tw->tw_family	    = sk->sk_family;
		tw->tw_reuse	    = sk->sk_reuse;
		tw->tw_reuseport    = sk->sk_reuseport;
		tw->tw_hash	    = sk->sk_hash;
		tw->tw_ipv6only	    = 0;
		tw->tw_transparent  = inet->transparent;
		tw->tw_prot	    = sk->sk_prot_creator;
		atomic64_set(&tw->tw_cookie, atomic64_read(&sk->sk_cookie));
		twsk_net_set(tw, sock_net(sk));
<<<<<<< HEAD
		setup_pinned_timer(&tw->tw_timer, tw_timer_handler,
				   (unsigned long)tw);
=======
		timer_setup(&tw->tw_timer, tw_timer_handler, TIMER_PINNED);
>>>>>>> 24b8d41d
		/*
		 * Because we use RCU lookups, we should not set tw_refcnt
		 * to a non null value before everything is setup for this
		 * timewait socket.
		 */
		refcount_set(&tw->tw_refcnt, 0);

		__module_get(tw->tw_prot->owner);
	}

	return tw;
}
EXPORT_SYMBOL_GPL(inet_twsk_alloc);

/* These are always called from BH context.  See callers in
 * tcp_input.c to verify this.
 */

/* This is for handling early-kills of TIME_WAIT sockets.
 * Warning : consume reference.
 * Caller should not access tw anymore.
 */
void inet_twsk_deschedule_put(struct inet_timewait_sock *tw)
{
	if (del_timer_sync(&tw->tw_timer))
		inet_twsk_kill(tw);
	inet_twsk_put(tw);
}
EXPORT_SYMBOL(inet_twsk_deschedule_put);

void __inet_twsk_schedule(struct inet_timewait_sock *tw, int timeo, bool rearm)
{
	/* timeout := RTO * 3.5
	 *
	 * 3.5 = 1+2+0.5 to wait for two retransmits.
	 *
	 * RATIONALE: if FIN arrived and we entered TIME-WAIT state,
	 * our ACK acking that FIN can be lost. If N subsequent retransmitted
	 * FINs (or previous seqments) are lost (probability of such event
	 * is p^(N+1), where p is probability to lose single packet and
	 * time to detect the loss is about RTO*(2^N - 1) with exponential
	 * backoff). Normal timewait length is calculated so, that we
	 * waited at least for one retransmitted FIN (maximal RTO is 120sec).
	 * [ BTW Linux. following BSD, violates this requirement waiting
	 *   only for 60sec, we should wait at least for 240 secs.
	 *   Well, 240 consumes too much of resources 8)
	 * ]
	 * This interval is not reduced to catch old duplicate and
	 * responces to our wandering segments living for two MSLs.
	 * However, if we use PAWS to detect
	 * old duplicates, we can reduce the interval to bounds required
	 * by RTO, rather than MSL. So, if peer understands PAWS, we
	 * kill tw bucket after 3.5*RTO (it is important that this number
	 * is greater than TS tick!) and detect old duplicates with help
	 * of PAWS.
	 */

	tw->tw_kill = timeo <= 4*HZ;
	if (!rearm) {
		BUG_ON(mod_timer(&tw->tw_timer, jiffies + timeo));
		atomic_inc(&tw->tw_dr->tw_count);
	} else {
		mod_timer_pending(&tw->tw_timer, jiffies + timeo);
	}
}
EXPORT_SYMBOL_GPL(__inet_twsk_schedule);

void inet_twsk_purge(struct inet_hashinfo *hashinfo, int family)
{
	struct inet_timewait_sock *tw;
	struct sock *sk;
	struct hlist_nulls_node *node;
	unsigned int slot;

	for (slot = 0; slot <= hashinfo->ehash_mask; slot++) {
		struct inet_ehash_bucket *head = &hashinfo->ehash[slot];
restart_rcu:
		cond_resched();
		rcu_read_lock();
restart:
		sk_nulls_for_each_rcu(sk, node, &head->chain) {
			if (sk->sk_state != TCP_TIME_WAIT)
				continue;
			tw = inet_twsk(sk);
			if ((tw->tw_family != family) ||
				refcount_read(&twsk_net(tw)->count))
				continue;

			if (unlikely(!refcount_inc_not_zero(&tw->tw_refcnt)))
				continue;

			if (unlikely((tw->tw_family != family) ||
				     refcount_read(&twsk_net(tw)->count))) {
				inet_twsk_put(tw);
				goto restart;
			}

			rcu_read_unlock();
			local_bh_disable();
			inet_twsk_deschedule_put(tw);
			local_bh_enable();
			goto restart_rcu;
		}
		/* If the nulls value we got at the end of this lookup is
		 * not the expected one, we must restart lookup.
		 * We probably met an item that was moved to another chain.
		 */
		if (get_nulls_value(node) != slot)
			goto restart;
		rcu_read_unlock();
	}
}
EXPORT_SYMBOL_GPL(inet_twsk_purge);<|MERGE_RESOLUTION|>--- conflicted
+++ resolved
@@ -94,7 +94,7 @@
 }
 
 /*
- * Enter the time wait state.
+ * Enter the time wait state. This is called with locally disabled BH.
  * Essentially we whip up a timewait bucket, copy the relevant info into it
  * from the SK, and mess with hash chains and list linkage.
  */
@@ -112,7 +112,7 @@
 	 */
 	bhead = &hashinfo->bhash[inet_bhashfn(twsk_net(tw), inet->inet_num,
 			hashinfo->bhash_size)];
-	spin_lock_bh(&bhead->lock);
+	spin_lock(&bhead->lock);
 	tw->tw_tb = icsk->icsk_bind_hash;
 	WARN_ON(!icsk->icsk_bind_hash);
 	inet_twsk_add_bind_node(tw, &tw->tw_tb->owners);
@@ -126,9 +126,6 @@
 	if (__sk_nulls_del_node_init_rcu(sk))
 		sock_prot_inuse_add(sock_net(sk), sk->sk_prot, -1);
 
-<<<<<<< HEAD
-	spin_unlock_bh(lock);
-=======
 	spin_unlock(lock);
 
 	/* tw_refcnt is set to 3 because we have :
@@ -141,7 +138,6 @@
 	 * so we are not allowed to use tw anymore.
 	 */
 	refcount_set(&tw->tw_refcnt, 3);
->>>>>>> 24b8d41d
 }
 EXPORT_SYMBOL_GPL(inet_twsk_hashdance);
 
@@ -190,12 +186,7 @@
 		tw->tw_prot	    = sk->sk_prot_creator;
 		atomic64_set(&tw->tw_cookie, atomic64_read(&sk->sk_cookie));
 		twsk_net_set(tw, sock_net(sk));
-<<<<<<< HEAD
-		setup_pinned_timer(&tw->tw_timer, tw_timer_handler,
-				   (unsigned long)tw);
-=======
 		timer_setup(&tw->tw_timer, tw_timer_handler, TIMER_PINNED);
->>>>>>> 24b8d41d
 		/*
 		 * Because we use RCU lookups, we should not set tw_refcnt
 		 * to a non null value before everything is setup for this
