--- conflicted
+++ resolved
@@ -22,10 +22,7 @@
 #include <linux/pm_runtime.h>
 #include <linux/of.h>
 #include <linux/of_net.h>
-<<<<<<< HEAD
-=======
 #include <linux/cpu.h>
->>>>>>> 24b8d41d
 
 #include "net-sysfs.h"
 
@@ -358,28 +355,6 @@
 }
 NETDEVICE_SHOW_RW(flags, fmt_hex);
 
-<<<<<<< HEAD
-static int change_tx_queue_len(struct net_device *dev, unsigned long new_len)
-{
-	int res, orig_len = dev->tx_queue_len;
-
-	if (new_len != orig_len) {
-		dev->tx_queue_len = new_len;
-		res = call_netdevice_notifiers(NETDEV_CHANGE_TX_QUEUE_LEN, dev);
-		res = notifier_to_errno(res);
-		if (res) {
-			netdev_err(dev,
-				   "refused to change device tx_queue_len\n");
-			dev->tx_queue_len = orig_len;
-			return -EFAULT;
-		}
-	}
-
-	return 0;
-}
-
-=======
->>>>>>> 24b8d41d
 static ssize_t tx_queue_len_store(struct device *dev,
 				  struct device_attribute *attr,
 				  const char *buf, size_t len)
