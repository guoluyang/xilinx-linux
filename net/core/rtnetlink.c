// SPDX-License-Identifier: GPL-2.0-or-later
/*
 * INET		An implementation of the TCP/IP protocol suite for the LINUX
 *		operating system.  INET is implemented using the  BSD Socket
 *		interface as the means of communication with the user level.
 *
 *		Routing netlink socket interface: protocol independent part.
 *
 * Authors:	Alexey Kuznetsov, <kuznet@ms2.inr.ac.ru>
 *
 *	Fixes:
 *	Vitaly E. Lavrov		RTA_OK arithmetics was wrong.
 */

#include <linux/bitops.h>
#include <linux/errno.h>
#include <linux/module.h>
#include <linux/types.h>
#include <linux/socket.h>
#include <linux/kernel.h>
#include <linux/timer.h>
#include <linux/string.h>
#include <linux/sockios.h>
#include <linux/net.h>
#include <linux/fcntl.h>
#include <linux/mm.h>
#include <linux/slab.h>
#include <linux/interrupt.h>
#include <linux/capability.h>
#include <linux/skbuff.h>
#include <linux/init.h>
#include <linux/security.h>
#include <linux/mutex.h>
#include <linux/if_addr.h>
#include <linux/if_bridge.h>
#include <linux/if_vlan.h>
#include <linux/pci.h>
#include <linux/etherdevice.h>
#include <linux/bpf.h>

#include <linux/uaccess.h>

#include <linux/inet.h>
#include <linux/netdevice.h>
#include <net/ip.h>
#include <net/protocol.h>
#include <net/arp.h>
#include <net/route.h>
#include <net/udp.h>
#include <net/tcp.h>
#include <net/sock.h>
#include <net/pkt_sched.h>
#include <net/fib_rules.h>
#include <net/rtnetlink.h>
#include <net/net_namespace.h>

#define RTNL_MAX_TYPE		50
#define RTNL_SLAVE_MAX_TYPE	36

struct rtnl_link {
	rtnl_doit_func		doit;
	rtnl_dumpit_func	dumpit;
	struct module		*owner;
	unsigned int		flags;
	struct rcu_head		rcu;
};

static DEFINE_MUTEX(rtnl_mutex);

void rtnl_lock(void)
{
	mutex_lock(&rtnl_mutex);
}
EXPORT_SYMBOL(rtnl_lock);

<<<<<<< HEAD
=======
int rtnl_lock_killable(void)
{
	return mutex_lock_killable(&rtnl_mutex);
}
EXPORT_SYMBOL(rtnl_lock_killable);

>>>>>>> 24b8d41d
static struct sk_buff *defer_kfree_skb_list;
void rtnl_kfree_skbs(struct sk_buff *head, struct sk_buff *tail)
{
	if (head && tail) {
		tail->next = defer_kfree_skb_list;
		defer_kfree_skb_list = head;
	}
}
EXPORT_SYMBOL(rtnl_kfree_skbs);

void __rtnl_unlock(void)
{
	struct sk_buff *head = defer_kfree_skb_list;

	defer_kfree_skb_list = NULL;

	mutex_unlock(&rtnl_mutex);

	while (head) {
		struct sk_buff *next = head->next;

		kfree_skb(head);
		cond_resched();
		head = next;
	}
}

void rtnl_unlock(void)
{
	/* This fellow will unlock it for us. */
	netdev_run_todo();
}
EXPORT_SYMBOL(rtnl_unlock);

int rtnl_trylock(void)
{
	return mutex_trylock(&rtnl_mutex);
}
EXPORT_SYMBOL(rtnl_trylock);

int rtnl_is_locked(void)
{
	return mutex_is_locked(&rtnl_mutex);
}
EXPORT_SYMBOL(rtnl_is_locked);

bool refcount_dec_and_rtnl_lock(refcount_t *r)
{
	return refcount_dec_and_mutex_lock(r, &rtnl_mutex);
}
EXPORT_SYMBOL(refcount_dec_and_rtnl_lock);

#ifdef CONFIG_PROVE_LOCKING
bool lockdep_rtnl_is_held(void)
{
	return lockdep_is_held(&rtnl_mutex);
}
EXPORT_SYMBOL(lockdep_rtnl_is_held);
#endif /* #ifdef CONFIG_PROVE_LOCKING */

static struct rtnl_link *__rcu *rtnl_msg_handlers[RTNL_FAMILY_MAX + 1];

static inline int rtm_msgindex(int msgtype)
{
	int msgindex = msgtype - RTM_BASE;

	/*
	 * msgindex < 0 implies someone tried to register a netlink
	 * control code. msgindex >= RTM_NR_MSGTYPES may indicate that
	 * the message type has not been added to linux/rtnetlink.h
	 */
	BUG_ON(msgindex < 0 || msgindex >= RTM_NR_MSGTYPES);

	return msgindex;
}

static struct rtnl_link *rtnl_get_link(int protocol, int msgtype)
{
	struct rtnl_link **tab;

	if (protocol >= ARRAY_SIZE(rtnl_msg_handlers))
		protocol = PF_UNSPEC;

	tab = rcu_dereference_rtnl(rtnl_msg_handlers[protocol]);
	if (!tab)
		tab = rcu_dereference_rtnl(rtnl_msg_handlers[PF_UNSPEC]);

	return tab[msgtype];
}

static int rtnl_register_internal(struct module *owner,
				  int protocol, int msgtype,
				  rtnl_doit_func doit, rtnl_dumpit_func dumpit,
				  unsigned int flags)
{
	struct rtnl_link *link, *old;
	struct rtnl_link __rcu **tab;
	int msgindex;
	int ret = -ENOBUFS;

	BUG_ON(protocol < 0 || protocol > RTNL_FAMILY_MAX);
	msgindex = rtm_msgindex(msgtype);

	rtnl_lock();
	tab = rtnl_msg_handlers[protocol];
	if (tab == NULL) {
		tab = kcalloc(RTM_NR_MSGTYPES, sizeof(void *), GFP_KERNEL);
		if (!tab)
			goto unlock;

		/* ensures we see the 0 stores */
		rcu_assign_pointer(rtnl_msg_handlers[protocol], tab);
	}

	old = rtnl_dereference(tab[msgindex]);
	if (old) {
		link = kmemdup(old, sizeof(*old), GFP_KERNEL);
		if (!link)
			goto unlock;
	} else {
		link = kzalloc(sizeof(*link), GFP_KERNEL);
		if (!link)
			goto unlock;
	}

	WARN_ON(link->owner && link->owner != owner);
	link->owner = owner;

	WARN_ON(doit && link->doit && link->doit != doit);
	if (doit)
		link->doit = doit;
	WARN_ON(dumpit && link->dumpit && link->dumpit != dumpit);
	if (dumpit)
		link->dumpit = dumpit;

	link->flags |= flags;

	/* publish protocol:msgtype */
	rcu_assign_pointer(tab[msgindex], link);
	ret = 0;
	if (old)
		kfree_rcu(old, rcu);
unlock:
	rtnl_unlock();
	return ret;
}

/**
 * rtnl_register_module - Register a rtnetlink message type
 *
 * @owner: module registering the hook (THIS_MODULE)
 * @protocol: Protocol family or PF_UNSPEC
 * @msgtype: rtnetlink message type
 * @doit: Function pointer called for each request message
 * @dumpit: Function pointer called for each dump request (NLM_F_DUMP) message
 * @flags: rtnl_link_flags to modifiy behaviour of doit/dumpit functions
 *
 * Like rtnl_register, but for use by removable modules.
 */
int rtnl_register_module(struct module *owner,
			 int protocol, int msgtype,
			 rtnl_doit_func doit, rtnl_dumpit_func dumpit,
			 unsigned int flags)
{
	return rtnl_register_internal(owner, protocol, msgtype,
				      doit, dumpit, flags);
}
EXPORT_SYMBOL_GPL(rtnl_register_module);

/**
 * rtnl_register - Register a rtnetlink message type
 * @protocol: Protocol family or PF_UNSPEC
 * @msgtype: rtnetlink message type
 * @doit: Function pointer called for each request message
 * @dumpit: Function pointer called for each dump request (NLM_F_DUMP) message
 * @flags: rtnl_link_flags to modifiy behaviour of doit/dumpit functions
 *
 * Registers the specified function pointers (at least one of them has
 * to be non-NULL) to be called whenever a request message for the
 * specified protocol family and message type is received.
 *
 * The special protocol family PF_UNSPEC may be used to define fallback
 * function pointers for the case when no entry for the specific protocol
 * family exists.
 */
void rtnl_register(int protocol, int msgtype,
		   rtnl_doit_func doit, rtnl_dumpit_func dumpit,
		   unsigned int flags)
{
	int err;

	err = rtnl_register_internal(NULL, protocol, msgtype, doit, dumpit,
				     flags);
	if (err)
		pr_err("Unable to register rtnetlink message handler, "
		       "protocol = %d, message type = %d\n", protocol, msgtype);
}

/**
 * rtnl_unregister - Unregister a rtnetlink message type
 * @protocol: Protocol family or PF_UNSPEC
 * @msgtype: rtnetlink message type
 *
 * Returns 0 on success or a negative error code.
 */
int rtnl_unregister(int protocol, int msgtype)
{
	struct rtnl_link **tab, *link;
	int msgindex;

	BUG_ON(protocol < 0 || protocol > RTNL_FAMILY_MAX);
	msgindex = rtm_msgindex(msgtype);

	rtnl_lock();
	tab = rtnl_dereference(rtnl_msg_handlers[protocol]);
	if (!tab) {
		rtnl_unlock();
		return -ENOENT;
	}

	link = tab[msgindex];
	rcu_assign_pointer(tab[msgindex], NULL);
	rtnl_unlock();

<<<<<<< HEAD
	rtnl_msg_handlers[protocol][msgindex].doit = NULL;
	rtnl_msg_handlers[protocol][msgindex].dumpit = NULL;
	rtnl_msg_handlers[protocol][msgindex].calcit = NULL;
=======
	kfree_rcu(link, rcu);
>>>>>>> 24b8d41d

	return 0;
}
EXPORT_SYMBOL_GPL(rtnl_unregister);

/**
 * rtnl_unregister_all - Unregister all rtnetlink message type of a protocol
 * @protocol : Protocol family or PF_UNSPEC
 *
 * Identical to calling rtnl_unregster() for all registered message types
 * of a certain protocol family.
 */
void rtnl_unregister_all(int protocol)
{
	struct rtnl_link **tab, *link;
	int msgindex;

	BUG_ON(protocol < 0 || protocol > RTNL_FAMILY_MAX);

	rtnl_lock();
	tab = rtnl_msg_handlers[protocol];
	if (!tab) {
		rtnl_unlock();
		return;
	}
	RCU_INIT_POINTER(rtnl_msg_handlers[protocol], NULL);
	for (msgindex = 0; msgindex < RTM_NR_MSGTYPES; msgindex++) {
		link = tab[msgindex];
		if (!link)
			continue;

		rcu_assign_pointer(tab[msgindex], NULL);
		kfree_rcu(link, rcu);
	}
	rtnl_unlock();

	synchronize_net();

	kfree(tab);
}
EXPORT_SYMBOL_GPL(rtnl_unregister_all);

static LIST_HEAD(link_ops);

static const struct rtnl_link_ops *rtnl_link_ops_get(const char *kind)
{
	const struct rtnl_link_ops *ops;

	list_for_each_entry(ops, &link_ops, list) {
		if (!strcmp(ops->kind, kind))
			return ops;
	}
	return NULL;
}

/**
 * __rtnl_link_register - Register rtnl_link_ops with rtnetlink.
 * @ops: struct rtnl_link_ops * to register
 *
 * The caller must hold the rtnl_mutex. This function should be used
 * by drivers that create devices during module initialization. It
 * must be called before registering the devices.
 *
 * Returns 0 on success or a negative error code.
 */
int __rtnl_link_register(struct rtnl_link_ops *ops)
{
	if (rtnl_link_ops_get(ops->kind))
		return -EEXIST;

	/* The check for setup is here because if ops
	 * does not have that filled up, it is not possible
	 * to use the ops for creating device. So do not
	 * fill up dellink as well. That disables rtnl_dellink.
	 */
	if (ops->setup && !ops->dellink)
		ops->dellink = unregister_netdevice_queue;

	list_add_tail(&ops->list, &link_ops);
	return 0;
}
EXPORT_SYMBOL_GPL(__rtnl_link_register);

/**
 * rtnl_link_register - Register rtnl_link_ops with rtnetlink.
 * @ops: struct rtnl_link_ops * to register
 *
 * Returns 0 on success or a negative error code.
 */
int rtnl_link_register(struct rtnl_link_ops *ops)
{
	int err;

	/* Sanity-check max sizes to avoid stack buffer overflow. */
	if (WARN_ON(ops->maxtype > RTNL_MAX_TYPE ||
		    ops->slave_maxtype > RTNL_SLAVE_MAX_TYPE))
		return -EINVAL;

	rtnl_lock();
	err = __rtnl_link_register(ops);
	rtnl_unlock();
	return err;
}
EXPORT_SYMBOL_GPL(rtnl_link_register);

static void __rtnl_kill_links(struct net *net, struct rtnl_link_ops *ops)
{
	struct net_device *dev;
	LIST_HEAD(list_kill);

	for_each_netdev(net, dev) {
		if (dev->rtnl_link_ops == ops)
			ops->dellink(dev, &list_kill);
	}
	unregister_netdevice_many(&list_kill);
}

/**
 * __rtnl_link_unregister - Unregister rtnl_link_ops from rtnetlink.
 * @ops: struct rtnl_link_ops * to unregister
 *
 * The caller must hold the rtnl_mutex and guarantee net_namespace_list
 * integrity (hold pernet_ops_rwsem for writing to close the race
 * with setup_net() and cleanup_net()).
 */
void __rtnl_link_unregister(struct rtnl_link_ops *ops)
{
	struct net *net;

	for_each_net(net) {
		__rtnl_kill_links(net, ops);
	}
	list_del(&ops->list);
}
EXPORT_SYMBOL_GPL(__rtnl_link_unregister);

/* Return with the rtnl_lock held when there are no network
 * devices unregistering in any network namespace.
 */
static void rtnl_lock_unregistering_all(void)
{
	struct net *net;
	bool unregistering;
	DEFINE_WAIT_FUNC(wait, woken_wake_function);

	add_wait_queue(&netdev_unregistering_wq, &wait);
	for (;;) {
		unregistering = false;
		rtnl_lock();
		/* We held write locked pernet_ops_rwsem, and parallel
		 * setup_net() and cleanup_net() are not possible.
		 */
		for_each_net(net) {
			if (net->dev_unreg_count > 0) {
				unregistering = true;
				break;
			}
		}
		if (!unregistering)
			break;
		__rtnl_unlock();

		wait_woken(&wait, TASK_UNINTERRUPTIBLE, MAX_SCHEDULE_TIMEOUT);
	}
	remove_wait_queue(&netdev_unregistering_wq, &wait);
}

/**
 * rtnl_link_unregister - Unregister rtnl_link_ops from rtnetlink.
 * @ops: struct rtnl_link_ops * to unregister
 */
void rtnl_link_unregister(struct rtnl_link_ops *ops)
{
	/* Close the race with setup_net() and cleanup_net() */
	down_write(&pernet_ops_rwsem);
	rtnl_lock_unregistering_all();
	__rtnl_link_unregister(ops);
	rtnl_unlock();
	up_write(&pernet_ops_rwsem);
}
EXPORT_SYMBOL_GPL(rtnl_link_unregister);

static size_t rtnl_link_get_slave_info_data_size(const struct net_device *dev)
{
	struct net_device *master_dev;
	const struct rtnl_link_ops *ops;
	size_t size = 0;

	rcu_read_lock();

	master_dev = netdev_master_upper_dev_get_rcu((struct net_device *)dev);
	if (!master_dev)
		goto out;

	ops = master_dev->rtnl_link_ops;
	if (!ops || !ops->get_slave_size)
		goto out;
	/* IFLA_INFO_SLAVE_DATA + nested data */
	size = nla_total_size(sizeof(struct nlattr)) +
	       ops->get_slave_size(master_dev, dev);

out:
	rcu_read_unlock();
	return size;
}

static size_t rtnl_link_get_size(const struct net_device *dev)
{
	const struct rtnl_link_ops *ops = dev->rtnl_link_ops;
	size_t size;

	if (!ops)
		return 0;

	size = nla_total_size(sizeof(struct nlattr)) + /* IFLA_LINKINFO */
	       nla_total_size(strlen(ops->kind) + 1);  /* IFLA_INFO_KIND */

	if (ops->get_size)
		/* IFLA_INFO_DATA + nested data */
		size += nla_total_size(sizeof(struct nlattr)) +
			ops->get_size(dev);

	if (ops->get_xstats_size)
		/* IFLA_INFO_XSTATS */
		size += nla_total_size(ops->get_xstats_size(dev));

	size += rtnl_link_get_slave_info_data_size(dev);

	return size;
}

static LIST_HEAD(rtnl_af_ops);

static const struct rtnl_af_ops *rtnl_af_lookup(const int family)
{
	const struct rtnl_af_ops *ops;

	list_for_each_entry_rcu(ops, &rtnl_af_ops, list) {
		if (ops->family == family)
			return ops;
	}

	return NULL;
}

/**
 * rtnl_af_register - Register rtnl_af_ops with rtnetlink.
 * @ops: struct rtnl_af_ops * to register
 *
 * Returns 0 on success or a negative error code.
 */
void rtnl_af_register(struct rtnl_af_ops *ops)
{
	rtnl_lock();
	list_add_tail_rcu(&ops->list, &rtnl_af_ops);
	rtnl_unlock();
}
EXPORT_SYMBOL_GPL(rtnl_af_register);

/**
 * rtnl_af_unregister - Unregister rtnl_af_ops from rtnetlink.
 * @ops: struct rtnl_af_ops * to unregister
 */
void rtnl_af_unregister(struct rtnl_af_ops *ops)
{
	rtnl_lock();
	list_del_rcu(&ops->list);
	rtnl_unlock();

	synchronize_rcu();
}
EXPORT_SYMBOL_GPL(rtnl_af_unregister);

static size_t rtnl_link_get_af_size(const struct net_device *dev,
				    u32 ext_filter_mask)
{
	struct rtnl_af_ops *af_ops;
	size_t size;

	/* IFLA_AF_SPEC */
	size = nla_total_size(sizeof(struct nlattr));

	rcu_read_lock();
	list_for_each_entry_rcu(af_ops, &rtnl_af_ops, list) {
		if (af_ops->get_link_af_size) {
			/* AF_* + nested data */
			size += nla_total_size(sizeof(struct nlattr)) +
				af_ops->get_link_af_size(dev, ext_filter_mask);
		}
	}
	rcu_read_unlock();

	return size;
}

static bool rtnl_have_link_slave_info(const struct net_device *dev)
{
	struct net_device *master_dev;
	bool ret = false;

	rcu_read_lock();

	master_dev = netdev_master_upper_dev_get_rcu((struct net_device *)dev);
	if (master_dev && master_dev->rtnl_link_ops)
		ret = true;
	rcu_read_unlock();
	return ret;
}

static int rtnl_link_slave_info_fill(struct sk_buff *skb,
				     const struct net_device *dev)
{
	struct net_device *master_dev;
	const struct rtnl_link_ops *ops;
	struct nlattr *slave_data;
	int err;

	master_dev = netdev_master_upper_dev_get((struct net_device *) dev);
	if (!master_dev)
		return 0;
	ops = master_dev->rtnl_link_ops;
	if (!ops)
		return 0;
	if (nla_put_string(skb, IFLA_INFO_SLAVE_KIND, ops->kind) < 0)
		return -EMSGSIZE;
	if (ops->fill_slave_info) {
		slave_data = nla_nest_start_noflag(skb, IFLA_INFO_SLAVE_DATA);
		if (!slave_data)
			return -EMSGSIZE;
		err = ops->fill_slave_info(skb, master_dev, dev);
		if (err < 0)
			goto err_cancel_slave_data;
		nla_nest_end(skb, slave_data);
	}
	return 0;

err_cancel_slave_data:
	nla_nest_cancel(skb, slave_data);
	return err;
}

static int rtnl_link_info_fill(struct sk_buff *skb,
			       const struct net_device *dev)
{
	const struct rtnl_link_ops *ops = dev->rtnl_link_ops;
	struct nlattr *data;
	int err;

	if (!ops)
		return 0;
	if (nla_put_string(skb, IFLA_INFO_KIND, ops->kind) < 0)
		return -EMSGSIZE;
	if (ops->fill_xstats) {
		err = ops->fill_xstats(skb, dev);
		if (err < 0)
			return err;
	}
	if (ops->fill_info) {
		data = nla_nest_start_noflag(skb, IFLA_INFO_DATA);
		if (data == NULL)
			return -EMSGSIZE;
		err = ops->fill_info(skb, dev);
		if (err < 0)
			goto err_cancel_data;
		nla_nest_end(skb, data);
	}
	return 0;

err_cancel_data:
	nla_nest_cancel(skb, data);
	return err;
}

static int rtnl_link_fill(struct sk_buff *skb, const struct net_device *dev)
{
	struct nlattr *linkinfo;
	int err = -EMSGSIZE;

	linkinfo = nla_nest_start_noflag(skb, IFLA_LINKINFO);
	if (linkinfo == NULL)
		goto out;

	err = rtnl_link_info_fill(skb, dev);
	if (err < 0)
		goto err_cancel_link;

	err = rtnl_link_slave_info_fill(skb, dev);
	if (err < 0)
		goto err_cancel_link;

	nla_nest_end(skb, linkinfo);
	return 0;

err_cancel_link:
	nla_nest_cancel(skb, linkinfo);
out:
	return err;
}

int rtnetlink_send(struct sk_buff *skb, struct net *net, u32 pid, unsigned int group, int echo)
{
	struct sock *rtnl = net->rtnl;
	int err = 0;

	NETLINK_CB(skb).dst_group = group;
	if (echo)
		refcount_inc(&skb->users);
	netlink_broadcast(rtnl, skb, pid, group, GFP_KERNEL);
	if (echo)
		err = netlink_unicast(rtnl, skb, pid, MSG_DONTWAIT);
	return err;
}

int rtnl_unicast(struct sk_buff *skb, struct net *net, u32 pid)
{
	struct sock *rtnl = net->rtnl;

	return nlmsg_unicast(rtnl, skb, pid);
}
EXPORT_SYMBOL(rtnl_unicast);

void rtnl_notify(struct sk_buff *skb, struct net *net, u32 pid, u32 group,
		 struct nlmsghdr *nlh, gfp_t flags)
{
	struct sock *rtnl = net->rtnl;
	int report = 0;

	if (nlh)
		report = nlmsg_report(nlh);

	nlmsg_notify(rtnl, skb, pid, group, report, flags);
}
EXPORT_SYMBOL(rtnl_notify);

void rtnl_set_sk_err(struct net *net, u32 group, int error)
{
	struct sock *rtnl = net->rtnl;

	netlink_set_err(rtnl, 0, group, error);
}
EXPORT_SYMBOL(rtnl_set_sk_err);

int rtnetlink_put_metrics(struct sk_buff *skb, u32 *metrics)
{
	struct nlattr *mx;
	int i, valid = 0;

	/* nothing is dumped for dst_default_metrics, so just skip the loop */
	if (metrics == dst_default_metrics.metrics)
		return 0;

	mx = nla_nest_start_noflag(skb, RTA_METRICS);
	if (mx == NULL)
		return -ENOBUFS;

	for (i = 0; i < RTAX_MAX; i++) {
		if (metrics[i]) {
			if (i == RTAX_CC_ALGO - 1) {
				char tmp[TCP_CA_NAME_MAX], *name;

				name = tcp_ca_get_name_by_key(metrics[i], tmp);
				if (!name)
					continue;
				if (nla_put_string(skb, i + 1, name))
					goto nla_put_failure;
			} else if (i == RTAX_FEATURES - 1) {
				u32 user_features = metrics[i] & RTAX_FEATURE_MASK;

				if (!user_features)
					continue;
				BUILD_BUG_ON(RTAX_FEATURE_MASK & DST_FEATURE_MASK);
				if (nla_put_u32(skb, i + 1, user_features))
					goto nla_put_failure;
			} else {
				if (nla_put_u32(skb, i + 1, metrics[i]))
					goto nla_put_failure;
			}
			valid++;
		}
	}

	if (!valid) {
		nla_nest_cancel(skb, mx);
		return 0;
	}

	return nla_nest_end(skb, mx);

nla_put_failure:
	nla_nest_cancel(skb, mx);
	return -EMSGSIZE;
}
EXPORT_SYMBOL(rtnetlink_put_metrics);

int rtnl_put_cacheinfo(struct sk_buff *skb, struct dst_entry *dst, u32 id,
		       long expires, u32 error)
{
	struct rta_cacheinfo ci = {
		.rta_error = error,
		.rta_id =  id,
	};

	if (dst) {
		ci.rta_lastuse = jiffies_delta_to_clock_t(jiffies - dst->lastuse);
		ci.rta_used = dst->__use;
		ci.rta_clntref = atomic_read(&dst->__refcnt);
	}
	if (expires) {
		unsigned long clock;

		clock = jiffies_to_clock_t(abs(expires));
		clock = min_t(unsigned long, clock, INT_MAX);
		ci.rta_expires = (expires > 0) ? clock : -clock;
	}
	return nla_put(skb, RTA_CACHEINFO, sizeof(ci), &ci);
}
EXPORT_SYMBOL_GPL(rtnl_put_cacheinfo);

static void set_operstate(struct net_device *dev, unsigned char transition)
{
	unsigned char operstate = dev->operstate;

	switch (transition) {
	case IF_OPER_UP:
		if ((operstate == IF_OPER_DORMANT ||
		     operstate == IF_OPER_TESTING ||
		     operstate == IF_OPER_UNKNOWN) &&
		    !netif_dormant(dev) && !netif_testing(dev))
			operstate = IF_OPER_UP;
		break;

	case IF_OPER_TESTING:
		if (operstate == IF_OPER_UP ||
		    operstate == IF_OPER_UNKNOWN)
			operstate = IF_OPER_TESTING;
		break;

	case IF_OPER_DORMANT:
		if (operstate == IF_OPER_UP ||
		    operstate == IF_OPER_UNKNOWN)
			operstate = IF_OPER_DORMANT;
		break;
	}

	if (dev->operstate != operstate) {
		write_lock_bh(&dev_base_lock);
		dev->operstate = operstate;
		write_unlock_bh(&dev_base_lock);
		netdev_state_change(dev);
	}
}

static unsigned int rtnl_dev_get_flags(const struct net_device *dev)
{
	return (dev->flags & ~(IFF_PROMISC | IFF_ALLMULTI)) |
	       (dev->gflags & (IFF_PROMISC | IFF_ALLMULTI));
}

static unsigned int rtnl_dev_combine_flags(const struct net_device *dev,
					   const struct ifinfomsg *ifm)
{
	unsigned int flags = ifm->ifi_flags;

	/* bugwards compatibility: ifi_change == 0 is treated as ~0 */
	if (ifm->ifi_change)
		flags = (flags & ifm->ifi_change) |
			(rtnl_dev_get_flags(dev) & ~ifm->ifi_change);

	return flags;
}

static void copy_rtnl_link_stats(struct rtnl_link_stats *a,
				 const struct rtnl_link_stats64 *b)
{
	a->rx_packets = b->rx_packets;
	a->tx_packets = b->tx_packets;
	a->rx_bytes = b->rx_bytes;
	a->tx_bytes = b->tx_bytes;
	a->rx_errors = b->rx_errors;
	a->tx_errors = b->tx_errors;
	a->rx_dropped = b->rx_dropped;
	a->tx_dropped = b->tx_dropped;

	a->multicast = b->multicast;
	a->collisions = b->collisions;

	a->rx_length_errors = b->rx_length_errors;
	a->rx_over_errors = b->rx_over_errors;
	a->rx_crc_errors = b->rx_crc_errors;
	a->rx_frame_errors = b->rx_frame_errors;
	a->rx_fifo_errors = b->rx_fifo_errors;
	a->rx_missed_errors = b->rx_missed_errors;

	a->tx_aborted_errors = b->tx_aborted_errors;
	a->tx_carrier_errors = b->tx_carrier_errors;
	a->tx_fifo_errors = b->tx_fifo_errors;
	a->tx_heartbeat_errors = b->tx_heartbeat_errors;
	a->tx_window_errors = b->tx_window_errors;

	a->rx_compressed = b->rx_compressed;
	a->tx_compressed = b->tx_compressed;

	a->rx_nohandler = b->rx_nohandler;
}

/* All VF info */
static inline int rtnl_vfinfo_size(const struct net_device *dev,
				   u32 ext_filter_mask)
{
	if (dev->dev.parent && (ext_filter_mask & RTEXT_FILTER_VF)) {
		int num_vfs = dev_num_vf(dev->dev.parent);
		size_t size = nla_total_size(0);
		size += num_vfs *
			(nla_total_size(0) +
			 nla_total_size(sizeof(struct ifla_vf_mac)) +
<<<<<<< HEAD
=======
			 nla_total_size(sizeof(struct ifla_vf_broadcast)) +
>>>>>>> 24b8d41d
			 nla_total_size(sizeof(struct ifla_vf_vlan)) +
			 nla_total_size(0) + /* nest IFLA_VF_VLAN_LIST */
			 nla_total_size(MAX_VLAN_LIST_LEN *
					sizeof(struct ifla_vf_vlan_info)) +
			 nla_total_size(sizeof(struct ifla_vf_spoofchk)) +
			 nla_total_size(sizeof(struct ifla_vf_tx_rate)) +
			 nla_total_size(sizeof(struct ifla_vf_rate)) +
			 nla_total_size(sizeof(struct ifla_vf_link_state)) +
			 nla_total_size(sizeof(struct ifla_vf_rss_query_en)) +
			 nla_total_size(0) + /* nest IFLA_VF_STATS */
			 /* IFLA_VF_STATS_RX_PACKETS */
			 nla_total_size_64bit(sizeof(__u64)) +
			 /* IFLA_VF_STATS_TX_PACKETS */
			 nla_total_size_64bit(sizeof(__u64)) +
			 /* IFLA_VF_STATS_RX_BYTES */
			 nla_total_size_64bit(sizeof(__u64)) +
			 /* IFLA_VF_STATS_TX_BYTES */
			 nla_total_size_64bit(sizeof(__u64)) +
			 /* IFLA_VF_STATS_BROADCAST */
			 nla_total_size_64bit(sizeof(__u64)) +
			 /* IFLA_VF_STATS_MULTICAST */
			 nla_total_size_64bit(sizeof(__u64)) +
<<<<<<< HEAD
=======
			 /* IFLA_VF_STATS_RX_DROPPED */
			 nla_total_size_64bit(sizeof(__u64)) +
			 /* IFLA_VF_STATS_TX_DROPPED */
			 nla_total_size_64bit(sizeof(__u64)) +
>>>>>>> 24b8d41d
			 nla_total_size(sizeof(struct ifla_vf_trust)));
		return size;
	} else
		return 0;
}

static size_t rtnl_port_size(const struct net_device *dev,
			     u32 ext_filter_mask)
{
	size_t port_size = nla_total_size(4)		/* PORT_VF */
		+ nla_total_size(PORT_PROFILE_MAX)	/* PORT_PROFILE */
		+ nla_total_size(PORT_UUID_MAX)		/* PORT_INSTANCE_UUID */
		+ nla_total_size(PORT_UUID_MAX)		/* PORT_HOST_UUID */
		+ nla_total_size(1)			/* PROT_VDP_REQUEST */
		+ nla_total_size(2);			/* PORT_VDP_RESPONSE */
	size_t vf_ports_size = nla_total_size(sizeof(struct nlattr));
	size_t vf_port_size = nla_total_size(sizeof(struct nlattr))
		+ port_size;
	size_t port_self_size = nla_total_size(sizeof(struct nlattr))
		+ port_size;

	if (!dev->netdev_ops->ndo_get_vf_port || !dev->dev.parent ||
	    !(ext_filter_mask & RTEXT_FILTER_VF))
		return 0;
	if (dev_num_vf(dev->dev.parent))
		return port_self_size + vf_ports_size +
			vf_port_size * dev_num_vf(dev->dev.parent);
	else
		return port_self_size;
}

<<<<<<< HEAD
static size_t rtnl_xdp_size(const struct net_device *dev)
{
	size_t xdp_size = nla_total_size(0) +	/* nest IFLA_XDP */
			  nla_total_size(1);	/* XDP_ATTACHED */

	if (!dev->netdev_ops->ndo_xdp)
		return 0;
	else
		return xdp_size;
=======
static size_t rtnl_xdp_size(void)
{
	size_t xdp_size = nla_total_size(0) +	/* nest IFLA_XDP */
			  nla_total_size(1) +	/* XDP_ATTACHED */
			  nla_total_size(4) +	/* XDP_PROG_ID (or 1st mode) */
			  nla_total_size(4);	/* XDP_<mode>_PROG_ID */

	return xdp_size;
}

static size_t rtnl_prop_list_size(const struct net_device *dev)
{
	struct netdev_name_node *name_node;
	size_t size;

	if (list_empty(&dev->name_node->list))
		return 0;
	size = nla_total_size(0);
	list_for_each_entry(name_node, &dev->name_node->list, list)
		size += nla_total_size(ALTIFNAMSIZ);
	return size;
}

static size_t rtnl_proto_down_size(const struct net_device *dev)
{
	size_t size = nla_total_size(1);

	if (dev->proto_down_reason)
		size += nla_total_size(0) + nla_total_size(4);

	return size;
>>>>>>> 24b8d41d
}

static noinline size_t if_nlmsg_size(const struct net_device *dev,
				     u32 ext_filter_mask)
{
	return NLMSG_ALIGN(sizeof(struct ifinfomsg))
	       + nla_total_size(IFNAMSIZ) /* IFLA_IFNAME */
	       + nla_total_size(IFALIASZ) /* IFLA_IFALIAS */
	       + nla_total_size(IFNAMSIZ) /* IFLA_QDISC */
	       + nla_total_size_64bit(sizeof(struct rtnl_link_ifmap))
	       + nla_total_size(sizeof(struct rtnl_link_stats))
	       + nla_total_size_64bit(sizeof(struct rtnl_link_stats64))
	       + nla_total_size(MAX_ADDR_LEN) /* IFLA_ADDRESS */
	       + nla_total_size(MAX_ADDR_LEN) /* IFLA_BROADCAST */
	       + nla_total_size(4) /* IFLA_TXQLEN */
	       + nla_total_size(4) /* IFLA_WEIGHT */
	       + nla_total_size(4) /* IFLA_MTU */
	       + nla_total_size(4) /* IFLA_LINK */
	       + nla_total_size(4) /* IFLA_MASTER */
	       + nla_total_size(1) /* IFLA_CARRIER */
	       + nla_total_size(4) /* IFLA_PROMISCUITY */
	       + nla_total_size(4) /* IFLA_NUM_TX_QUEUES */
	       + nla_total_size(4) /* IFLA_NUM_RX_QUEUES */
	       + nla_total_size(4) /* IFLA_GSO_MAX_SEGS */
	       + nla_total_size(4) /* IFLA_GSO_MAX_SIZE */
	       + nla_total_size(1) /* IFLA_OPERSTATE */
	       + nla_total_size(1) /* IFLA_LINKMODE */
	       + nla_total_size(4) /* IFLA_CARRIER_CHANGES */
	       + nla_total_size(4) /* IFLA_LINK_NETNSID */
	       + nla_total_size(4) /* IFLA_GROUP */
	       + nla_total_size(ext_filter_mask
			        & RTEXT_FILTER_VF ? 4 : 0) /* IFLA_NUM_VF */
	       + rtnl_vfinfo_size(dev, ext_filter_mask) /* IFLA_VFINFO_LIST */
	       + rtnl_port_size(dev, ext_filter_mask) /* IFLA_VF_PORTS + IFLA_PORT_SELF */
	       + rtnl_link_get_size(dev) /* IFLA_LINKINFO */
	       + rtnl_link_get_af_size(dev, ext_filter_mask) /* IFLA_AF_SPEC */
	       + nla_total_size(MAX_PHYS_ITEM_ID_LEN) /* IFLA_PHYS_PORT_ID */
	       + nla_total_size(MAX_PHYS_ITEM_ID_LEN) /* IFLA_PHYS_SWITCH_ID */
	       + nla_total_size(IFNAMSIZ) /* IFLA_PHYS_PORT_NAME */
<<<<<<< HEAD
	       + rtnl_xdp_size(dev) /* IFLA_XDP */
	       + nla_total_size(1); /* IFLA_PROTO_DOWN */

=======
	       + rtnl_xdp_size() /* IFLA_XDP */
	       + nla_total_size(4)  /* IFLA_EVENT */
	       + nla_total_size(4)  /* IFLA_NEW_NETNSID */
	       + nla_total_size(4)  /* IFLA_NEW_IFINDEX */
	       + rtnl_proto_down_size(dev)  /* proto down */
	       + nla_total_size(4)  /* IFLA_TARGET_NETNSID */
	       + nla_total_size(4)  /* IFLA_CARRIER_UP_COUNT */
	       + nla_total_size(4)  /* IFLA_CARRIER_DOWN_COUNT */
	       + nla_total_size(4)  /* IFLA_MIN_MTU */
	       + nla_total_size(4)  /* IFLA_MAX_MTU */
	       + rtnl_prop_list_size(dev)
	       + nla_total_size(MAX_ADDR_LEN) /* IFLA_PERM_ADDRESS */
	       + 0;
>>>>>>> 24b8d41d
}

static int rtnl_vf_ports_fill(struct sk_buff *skb, struct net_device *dev)
{
	struct nlattr *vf_ports;
	struct nlattr *vf_port;
	int vf;
	int err;

	vf_ports = nla_nest_start_noflag(skb, IFLA_VF_PORTS);
	if (!vf_ports)
		return -EMSGSIZE;

	for (vf = 0; vf < dev_num_vf(dev->dev.parent); vf++) {
		vf_port = nla_nest_start_noflag(skb, IFLA_VF_PORT);
		if (!vf_port)
			goto nla_put_failure;
		if (nla_put_u32(skb, IFLA_PORT_VF, vf))
			goto nla_put_failure;
		err = dev->netdev_ops->ndo_get_vf_port(dev, vf, skb);
		if (err == -EMSGSIZE)
			goto nla_put_failure;
		if (err) {
			nla_nest_cancel(skb, vf_port);
			continue;
		}
		nla_nest_end(skb, vf_port);
	}

	nla_nest_end(skb, vf_ports);

	return 0;

nla_put_failure:
	nla_nest_cancel(skb, vf_ports);
	return -EMSGSIZE;
}

static int rtnl_port_self_fill(struct sk_buff *skb, struct net_device *dev)
{
	struct nlattr *port_self;
	int err;

	port_self = nla_nest_start_noflag(skb, IFLA_PORT_SELF);
	if (!port_self)
		return -EMSGSIZE;

	err = dev->netdev_ops->ndo_get_vf_port(dev, PORT_SELF_VF, skb);
	if (err) {
		nla_nest_cancel(skb, port_self);
		return (err == -EMSGSIZE) ? err : 0;
	}

	nla_nest_end(skb, port_self);

	return 0;
}

static int rtnl_port_fill(struct sk_buff *skb, struct net_device *dev,
			  u32 ext_filter_mask)
{
	int err;

	if (!dev->netdev_ops->ndo_get_vf_port || !dev->dev.parent ||
	    !(ext_filter_mask & RTEXT_FILTER_VF))
		return 0;

	err = rtnl_port_self_fill(skb, dev);
	if (err)
		return err;

	if (dev_num_vf(dev->dev.parent)) {
		err = rtnl_vf_ports_fill(skb, dev);
		if (err)
			return err;
	}

	return 0;
}

static int rtnl_phys_port_id_fill(struct sk_buff *skb, struct net_device *dev)
{
	int err;
	struct netdev_phys_item_id ppid;

	err = dev_get_phys_port_id(dev, &ppid);
	if (err) {
		if (err == -EOPNOTSUPP)
			return 0;
		return err;
	}

	if (nla_put(skb, IFLA_PHYS_PORT_ID, ppid.id_len, ppid.id))
		return -EMSGSIZE;

	return 0;
}

static int rtnl_phys_port_name_fill(struct sk_buff *skb, struct net_device *dev)
{
	char name[IFNAMSIZ];
	int err;

	err = dev_get_phys_port_name(dev, name, sizeof(name));
	if (err) {
		if (err == -EOPNOTSUPP)
			return 0;
		return err;
	}

	if (nla_put_string(skb, IFLA_PHYS_PORT_NAME, name))
		return -EMSGSIZE;

	return 0;
}

static int rtnl_phys_switch_id_fill(struct sk_buff *skb, struct net_device *dev)
{
	struct netdev_phys_item_id ppid = { };
	int err;

	err = dev_get_port_parent_id(dev, &ppid, false);
	if (err) {
		if (err == -EOPNOTSUPP)
			return 0;
		return err;
	}

	if (nla_put(skb, IFLA_PHYS_SWITCH_ID, ppid.id_len, ppid.id))
		return -EMSGSIZE;

	return 0;
}

static noinline_for_stack int rtnl_fill_stats(struct sk_buff *skb,
					      struct net_device *dev)
{
	struct rtnl_link_stats64 *sp;
	struct nlattr *attr;

	attr = nla_reserve_64bit(skb, IFLA_STATS64,
				 sizeof(struct rtnl_link_stats64), IFLA_PAD);
	if (!attr)
		return -EMSGSIZE;

	sp = nla_data(attr);
	dev_get_stats(dev, sp);

	attr = nla_reserve(skb, IFLA_STATS,
			   sizeof(struct rtnl_link_stats));
	if (!attr)
		return -EMSGSIZE;

	copy_rtnl_link_stats(nla_data(attr), sp);

	return 0;
}

static noinline_for_stack int rtnl_fill_vfinfo(struct sk_buff *skb,
					       struct net_device *dev,
					       int vfs_num,
					       struct nlattr *vfinfo)
{
	struct ifla_vf_rss_query_en vf_rss_query_en;
	struct nlattr *vf, *vfstats, *vfvlanlist;
	struct ifla_vf_link_state vf_linkstate;
	struct ifla_vf_vlan_info vf_vlan_info;
	struct ifla_vf_spoofchk vf_spoofchk;
	struct ifla_vf_tx_rate vf_tx_rate;
	struct ifla_vf_stats vf_stats;
	struct ifla_vf_trust vf_trust;
	struct ifla_vf_vlan vf_vlan;
	struct ifla_vf_rate vf_rate;
	struct ifla_vf_mac vf_mac;
	struct ifla_vf_broadcast vf_broadcast;
	struct ifla_vf_info ivi;
	struct ifla_vf_guid node_guid;
	struct ifla_vf_guid port_guid;

	memset(&ivi, 0, sizeof(ivi));

	/* Not all SR-IOV capable drivers support the
	 * spoofcheck and "RSS query enable" query.  Preset to
	 * -1 so the user space tool can detect that the driver
	 * didn't report anything.
	 */
	ivi.spoofchk = -1;
	ivi.rss_query_en = -1;
	ivi.trusted = -1;
	/* The default value for VF link state is "auto"
	 * IFLA_VF_LINK_STATE_AUTO which equals zero
	 */
	ivi.linkstate = 0;
	/* VLAN Protocol by default is 802.1Q */
	ivi.vlan_proto = htons(ETH_P_8021Q);
	if (dev->netdev_ops->ndo_get_vf_config(dev, vfs_num, &ivi))
		return 0;

	memset(&vf_vlan_info, 0, sizeof(vf_vlan_info));
<<<<<<< HEAD
=======
	memset(&node_guid, 0, sizeof(node_guid));
	memset(&port_guid, 0, sizeof(port_guid));
>>>>>>> 24b8d41d

	vf_mac.vf =
		vf_vlan.vf =
		vf_vlan_info.vf =
		vf_rate.vf =
		vf_tx_rate.vf =
		vf_spoofchk.vf =
		vf_linkstate.vf =
		vf_rss_query_en.vf =
		vf_trust.vf =
		node_guid.vf =
		port_guid.vf = ivi.vf;

	memcpy(vf_mac.mac, ivi.mac, sizeof(ivi.mac));
	memcpy(vf_broadcast.broadcast, dev->broadcast, dev->addr_len);
	vf_vlan.vlan = ivi.vlan;
	vf_vlan.qos = ivi.qos;
	vf_vlan_info.vlan = ivi.vlan;
	vf_vlan_info.qos = ivi.qos;
	vf_vlan_info.vlan_proto = ivi.vlan_proto;
	vf_tx_rate.rate = ivi.max_tx_rate;
	vf_rate.min_tx_rate = ivi.min_tx_rate;
	vf_rate.max_tx_rate = ivi.max_tx_rate;
	vf_spoofchk.setting = ivi.spoofchk;
	vf_linkstate.link_state = ivi.linkstate;
	vf_rss_query_en.setting = ivi.rss_query_en;
	vf_trust.setting = ivi.trusted;
<<<<<<< HEAD
	vf = nla_nest_start(skb, IFLA_VF_INFO);
=======
	vf = nla_nest_start_noflag(skb, IFLA_VF_INFO);
>>>>>>> 24b8d41d
	if (!vf)
		goto nla_put_vfinfo_failure;
	if (nla_put(skb, IFLA_VF_MAC, sizeof(vf_mac), &vf_mac) ||
	    nla_put(skb, IFLA_VF_BROADCAST, sizeof(vf_broadcast), &vf_broadcast) ||
	    nla_put(skb, IFLA_VF_VLAN, sizeof(vf_vlan), &vf_vlan) ||
	    nla_put(skb, IFLA_VF_RATE, sizeof(vf_rate),
		    &vf_rate) ||
	    nla_put(skb, IFLA_VF_TX_RATE, sizeof(vf_tx_rate),
		    &vf_tx_rate) ||
	    nla_put(skb, IFLA_VF_SPOOFCHK, sizeof(vf_spoofchk),
		    &vf_spoofchk) ||
	    nla_put(skb, IFLA_VF_LINK_STATE, sizeof(vf_linkstate),
		    &vf_linkstate) ||
	    nla_put(skb, IFLA_VF_RSS_QUERY_EN,
		    sizeof(vf_rss_query_en),
		    &vf_rss_query_en) ||
	    nla_put(skb, IFLA_VF_TRUST,
		    sizeof(vf_trust), &vf_trust))
		goto nla_put_vf_failure;
<<<<<<< HEAD
	vfvlanlist = nla_nest_start(skb, IFLA_VF_VLAN_LIST);
=======

	if (dev->netdev_ops->ndo_get_vf_guid &&
	    !dev->netdev_ops->ndo_get_vf_guid(dev, vfs_num, &node_guid,
					      &port_guid)) {
		if (nla_put(skb, IFLA_VF_IB_NODE_GUID, sizeof(node_guid),
			    &node_guid) ||
		    nla_put(skb, IFLA_VF_IB_PORT_GUID, sizeof(port_guid),
			    &port_guid))
			goto nla_put_vf_failure;
	}
	vfvlanlist = nla_nest_start_noflag(skb, IFLA_VF_VLAN_LIST);
>>>>>>> 24b8d41d
	if (!vfvlanlist)
		goto nla_put_vf_failure;
	if (nla_put(skb, IFLA_VF_VLAN_INFO, sizeof(vf_vlan_info),
		    &vf_vlan_info)) {
		nla_nest_cancel(skb, vfvlanlist);
		goto nla_put_vf_failure;
	}
	nla_nest_end(skb, vfvlanlist);
	memset(&vf_stats, 0, sizeof(vf_stats));
	if (dev->netdev_ops->ndo_get_vf_stats)
		dev->netdev_ops->ndo_get_vf_stats(dev, vfs_num,
						&vf_stats);
<<<<<<< HEAD
	vfstats = nla_nest_start(skb, IFLA_VF_STATS);
=======
	vfstats = nla_nest_start_noflag(skb, IFLA_VF_STATS);
>>>>>>> 24b8d41d
	if (!vfstats)
		goto nla_put_vf_failure;
	if (nla_put_u64_64bit(skb, IFLA_VF_STATS_RX_PACKETS,
			      vf_stats.rx_packets, IFLA_VF_STATS_PAD) ||
	    nla_put_u64_64bit(skb, IFLA_VF_STATS_TX_PACKETS,
			      vf_stats.tx_packets, IFLA_VF_STATS_PAD) ||
	    nla_put_u64_64bit(skb, IFLA_VF_STATS_RX_BYTES,
			      vf_stats.rx_bytes, IFLA_VF_STATS_PAD) ||
	    nla_put_u64_64bit(skb, IFLA_VF_STATS_TX_BYTES,
			      vf_stats.tx_bytes, IFLA_VF_STATS_PAD) ||
	    nla_put_u64_64bit(skb, IFLA_VF_STATS_BROADCAST,
			      vf_stats.broadcast, IFLA_VF_STATS_PAD) ||
	    nla_put_u64_64bit(skb, IFLA_VF_STATS_MULTICAST,
<<<<<<< HEAD
			      vf_stats.multicast, IFLA_VF_STATS_PAD)) {
=======
			      vf_stats.multicast, IFLA_VF_STATS_PAD) ||
	    nla_put_u64_64bit(skb, IFLA_VF_STATS_RX_DROPPED,
			      vf_stats.rx_dropped, IFLA_VF_STATS_PAD) ||
	    nla_put_u64_64bit(skb, IFLA_VF_STATS_TX_DROPPED,
			      vf_stats.tx_dropped, IFLA_VF_STATS_PAD)) {
>>>>>>> 24b8d41d
		nla_nest_cancel(skb, vfstats);
		goto nla_put_vf_failure;
	}
	nla_nest_end(skb, vfstats);
	nla_nest_end(skb, vf);
	return 0;

nla_put_vf_failure:
	nla_nest_cancel(skb, vf);
nla_put_vfinfo_failure:
	nla_nest_cancel(skb, vfinfo);
	return -EMSGSIZE;
<<<<<<< HEAD
=======
}

static noinline_for_stack int rtnl_fill_vf(struct sk_buff *skb,
					   struct net_device *dev,
					   u32 ext_filter_mask)
{
	struct nlattr *vfinfo;
	int i, num_vfs;

	if (!dev->dev.parent || ((ext_filter_mask & RTEXT_FILTER_VF) == 0))
		return 0;

	num_vfs = dev_num_vf(dev->dev.parent);
	if (nla_put_u32(skb, IFLA_NUM_VF, num_vfs))
		return -EMSGSIZE;

	if (!dev->netdev_ops->ndo_get_vf_config)
		return 0;

	vfinfo = nla_nest_start_noflag(skb, IFLA_VFINFO_LIST);
	if (!vfinfo)
		return -EMSGSIZE;

	for (i = 0; i < num_vfs; i++) {
		if (rtnl_fill_vfinfo(skb, dev, i, vfinfo))
			return -EMSGSIZE;
	}

	nla_nest_end(skb, vfinfo);
	return 0;
>>>>>>> 24b8d41d
}

static int rtnl_fill_link_ifmap(struct sk_buff *skb, struct net_device *dev)
{
	struct rtnl_link_ifmap map;

	memset(&map, 0, sizeof(map));
	map.mem_start   = dev->mem_start;
	map.mem_end     = dev->mem_end;
	map.base_addr   = dev->base_addr;
	map.irq         = dev->irq;
	map.dma         = dev->dma;
	map.port        = dev->if_port;

	if (nla_put_64bit(skb, IFLA_MAP, sizeof(map), &map, IFLA_PAD))
		return -EMSGSIZE;

	return 0;
}

<<<<<<< HEAD
static int rtnl_xdp_fill(struct sk_buff *skb, struct net_device *dev)
{
	struct netdev_xdp xdp_op = {};
	struct nlattr *xdp;
	int err;

	if (!dev->netdev_ops->ndo_xdp)
		return 0;
	xdp = nla_nest_start(skb, IFLA_XDP);
	if (!xdp)
		return -EMSGSIZE;
	xdp_op.command = XDP_QUERY_PROG;
	err = dev->netdev_ops->ndo_xdp(dev, &xdp_op);
	if (err)
		goto err_cancel;
	err = nla_put_u8(skb, IFLA_XDP_ATTACHED, xdp_op.prog_attached);
	if (err)
		goto err_cancel;

	nla_nest_end(skb, xdp);
	return 0;

err_cancel:
	nla_nest_cancel(skb, xdp);
	return err;
}

static int rtnl_fill_ifinfo(struct sk_buff *skb, struct net_device *dev,
			    int type, u32 pid, u32 seq, u32 change,
			    unsigned int flags, u32 ext_filter_mask)
=======
static u32 rtnl_xdp_prog_skb(struct net_device *dev)
>>>>>>> 24b8d41d
{
	const struct bpf_prog *generic_xdp_prog;

	ASSERT_RTNL();

	generic_xdp_prog = rtnl_dereference(dev->xdp_prog);
	if (!generic_xdp_prog)
		return 0;
	return generic_xdp_prog->aux->id;
}

static u32 rtnl_xdp_prog_drv(struct net_device *dev)
{
	return dev_xdp_prog_id(dev, XDP_MODE_DRV);
}

static u32 rtnl_xdp_prog_hw(struct net_device *dev)
{
	return dev_xdp_prog_id(dev, XDP_MODE_HW);
}

static int rtnl_xdp_report_one(struct sk_buff *skb, struct net_device *dev,
			       u32 *prog_id, u8 *mode, u8 tgt_mode, u32 attr,
			       u32 (*get_prog_id)(struct net_device *dev))
{
	u32 curr_id;
	int err;

	curr_id = get_prog_id(dev);
	if (!curr_id)
		return 0;

	*prog_id = curr_id;
	err = nla_put_u32(skb, attr, curr_id);
	if (err)
		return err;

	if (*mode != XDP_ATTACHED_NONE)
		*mode = XDP_ATTACHED_MULTI;
	else
		*mode = tgt_mode;

	return 0;
}

static int rtnl_xdp_fill(struct sk_buff *skb, struct net_device *dev)
{
	struct nlattr *xdp;
	u32 prog_id;
	int err;
	u8 mode;

	xdp = nla_nest_start_noflag(skb, IFLA_XDP);
	if (!xdp)
		return -EMSGSIZE;

	prog_id = 0;
	mode = XDP_ATTACHED_NONE;
	err = rtnl_xdp_report_one(skb, dev, &prog_id, &mode, XDP_ATTACHED_SKB,
				  IFLA_XDP_SKB_PROG_ID, rtnl_xdp_prog_skb);
	if (err)
		goto err_cancel;
	err = rtnl_xdp_report_one(skb, dev, &prog_id, &mode, XDP_ATTACHED_DRV,
				  IFLA_XDP_DRV_PROG_ID, rtnl_xdp_prog_drv);
	if (err)
		goto err_cancel;
	err = rtnl_xdp_report_one(skb, dev, &prog_id, &mode, XDP_ATTACHED_HW,
				  IFLA_XDP_HW_PROG_ID, rtnl_xdp_prog_hw);
	if (err)
		goto err_cancel;

	err = nla_put_u8(skb, IFLA_XDP_ATTACHED, mode);
	if (err)
		goto err_cancel;

	if (prog_id && mode != XDP_ATTACHED_MULTI) {
		err = nla_put_u32(skb, IFLA_XDP_PROG_ID, prog_id);
		if (err)
			goto err_cancel;
	}

	nla_nest_end(skb, xdp);
	return 0;

<<<<<<< HEAD
	if (rtnl_xdp_fill(skb, dev))
		goto nla_put_failure;

	if (dev->rtnl_link_ops || rtnl_have_link_slave_info(dev)) {
		if (rtnl_link_fill(skb, dev) < 0)
			goto nla_put_failure;
=======
err_cancel:
	nla_nest_cancel(skb, xdp);
	return err;
}

static u32 rtnl_get_event(unsigned long event)
{
	u32 rtnl_event_type = IFLA_EVENT_NONE;

	switch (event) {
	case NETDEV_REBOOT:
		rtnl_event_type = IFLA_EVENT_REBOOT;
		break;
	case NETDEV_FEAT_CHANGE:
		rtnl_event_type = IFLA_EVENT_FEATURES;
		break;
	case NETDEV_BONDING_FAILOVER:
		rtnl_event_type = IFLA_EVENT_BONDING_FAILOVER;
		break;
	case NETDEV_NOTIFY_PEERS:
		rtnl_event_type = IFLA_EVENT_NOTIFY_PEERS;
		break;
	case NETDEV_RESEND_IGMP:
		rtnl_event_type = IFLA_EVENT_IGMP_RESEND;
		break;
	case NETDEV_CHANGEINFODATA:
		rtnl_event_type = IFLA_EVENT_BONDING_OPTIONS;
		break;
	default:
		break;
>>>>>>> 24b8d41d
	}

	return rtnl_event_type;
}

static int put_master_ifindex(struct sk_buff *skb, struct net_device *dev)
{
	const struct net_device *upper_dev;
	int ret = 0;

	rcu_read_lock();

	upper_dev = netdev_master_upper_dev_get_rcu(dev);
	if (upper_dev)
		ret = nla_put_u32(skb, IFLA_MASTER, upper_dev->ifindex);

	rcu_read_unlock();
	return ret;
}

static int nla_put_iflink(struct sk_buff *skb, const struct net_device *dev,
			  bool force)
{
	int ifindex = dev_get_iflink(dev);

	if (force || dev->ifindex != ifindex)
		return nla_put_u32(skb, IFLA_LINK, ifindex);

	return 0;
}

static noinline_for_stack int nla_put_ifalias(struct sk_buff *skb,
					      struct net_device *dev)
{
	char buf[IFALIASZ];
	int ret;

	ret = dev_get_alias(dev, buf, sizeof(buf));
	return ret > 0 ? nla_put_string(skb, IFLA_IFALIAS, buf) : 0;
}

static int rtnl_fill_link_netnsid(struct sk_buff *skb,
				  const struct net_device *dev,
				  struct net *src_net, gfp_t gfp)
{
	bool put_iflink = false;

	if (dev->rtnl_link_ops && dev->rtnl_link_ops->get_link_net) {
		struct net *link_net = dev->rtnl_link_ops->get_link_net(dev);

		if (!net_eq(dev_net(dev), link_net)) {
			int id = peernet2id_alloc(src_net, link_net, gfp);

			if (nla_put_s32(skb, IFLA_LINK_NETNSID, id))
				return -EMSGSIZE;

			put_iflink = true;
		}
	}

	return nla_put_iflink(skb, dev, put_iflink);
}

static int rtnl_fill_link_af(struct sk_buff *skb,
			     const struct net_device *dev,
			     u32 ext_filter_mask)
{
	const struct rtnl_af_ops *af_ops;
	struct nlattr *af_spec;

	af_spec = nla_nest_start_noflag(skb, IFLA_AF_SPEC);
	if (!af_spec)
		return -EMSGSIZE;

	list_for_each_entry_rcu(af_ops, &rtnl_af_ops, list) {
		struct nlattr *af;
		int err;

		if (!af_ops->fill_link_af)
			continue;

		af = nla_nest_start_noflag(skb, af_ops->family);
		if (!af)
			return -EMSGSIZE;

		err = af_ops->fill_link_af(skb, dev, ext_filter_mask);
		/*
		 * Caller may return ENODATA to indicate that there
		 * was no data to be dumped. This is not an error, it
		 * means we should trim the attribute header and
		 * continue.
		 */
		if (err == -ENODATA)
			nla_nest_cancel(skb, af);
		else if (err < 0)
			return -EMSGSIZE;

		nla_nest_end(skb, af);
	}

	nla_nest_end(skb, af_spec);
	return 0;
}

static int rtnl_fill_alt_ifnames(struct sk_buff *skb,
				 const struct net_device *dev)
{
	struct netdev_name_node *name_node;
	int count = 0;

	list_for_each_entry(name_node, &dev->name_node->list, list) {
		if (nla_put_string(skb, IFLA_ALT_IFNAME, name_node->name))
			return -EMSGSIZE;
		count++;
	}
	return count;
}

static int rtnl_fill_prop_list(struct sk_buff *skb,
			       const struct net_device *dev)
{
	struct nlattr *prop_list;
	int ret;

	prop_list = nla_nest_start(skb, IFLA_PROP_LIST);
	if (!prop_list)
		return -EMSGSIZE;

	ret = rtnl_fill_alt_ifnames(skb, dev);
	if (ret <= 0)
		goto nest_cancel;

	nla_nest_end(skb, prop_list);
	return 0;

nest_cancel:
	nla_nest_cancel(skb, prop_list);
	return ret;
}

static int rtnl_fill_proto_down(struct sk_buff *skb,
				const struct net_device *dev)
{
	struct nlattr *pr;
	u32 preason;

	if (nla_put_u8(skb, IFLA_PROTO_DOWN, dev->proto_down))
		goto nla_put_failure;

	preason = dev->proto_down_reason;
	if (!preason)
		return 0;

	pr = nla_nest_start(skb, IFLA_PROTO_DOWN_REASON);
	if (!pr)
		return -EMSGSIZE;

	if (nla_put_u32(skb, IFLA_PROTO_DOWN_REASON_VALUE, preason)) {
		nla_nest_cancel(skb, pr);
		goto nla_put_failure;
	}

	nla_nest_end(skb, pr);
	return 0;

nla_put_failure:
	return -EMSGSIZE;
}

static int rtnl_fill_ifinfo(struct sk_buff *skb,
			    struct net_device *dev, struct net *src_net,
			    int type, u32 pid, u32 seq, u32 change,
			    unsigned int flags, u32 ext_filter_mask,
			    u32 event, int *new_nsid, int new_ifindex,
			    int tgt_netnsid, gfp_t gfp)
{
	struct ifinfomsg *ifm;
	struct nlmsghdr *nlh;

	ASSERT_RTNL();
	nlh = nlmsg_put(skb, pid, seq, type, sizeof(*ifm), flags);
	if (nlh == NULL)
		return -EMSGSIZE;

	ifm = nlmsg_data(nlh);
	ifm->ifi_family = AF_UNSPEC;
	ifm->__ifi_pad = 0;
	ifm->ifi_type = dev->type;
	ifm->ifi_index = dev->ifindex;
	ifm->ifi_flags = dev_get_flags(dev);
	ifm->ifi_change = change;

	if (tgt_netnsid >= 0 && nla_put_s32(skb, IFLA_TARGET_NETNSID, tgt_netnsid))
		goto nla_put_failure;

	if (nla_put_string(skb, IFLA_IFNAME, dev->name) ||
	    nla_put_u32(skb, IFLA_TXQLEN, dev->tx_queue_len) ||
	    nla_put_u8(skb, IFLA_OPERSTATE,
		       netif_running(dev) ? dev->operstate : IF_OPER_DOWN) ||
	    nla_put_u8(skb, IFLA_LINKMODE, dev->link_mode) ||
	    nla_put_u32(skb, IFLA_MTU, dev->mtu) ||
	    nla_put_u32(skb, IFLA_MIN_MTU, dev->min_mtu) ||
	    nla_put_u32(skb, IFLA_MAX_MTU, dev->max_mtu) ||
	    nla_put_u32(skb, IFLA_GROUP, dev->group) ||
	    nla_put_u32(skb, IFLA_PROMISCUITY, dev->promiscuity) ||
	    nla_put_u32(skb, IFLA_NUM_TX_QUEUES, dev->num_tx_queues) ||
	    nla_put_u32(skb, IFLA_GSO_MAX_SEGS, dev->gso_max_segs) ||
	    nla_put_u32(skb, IFLA_GSO_MAX_SIZE, dev->gso_max_size) ||
#ifdef CONFIG_RPS
	    nla_put_u32(skb, IFLA_NUM_RX_QUEUES, dev->num_rx_queues) ||
#endif
	    put_master_ifindex(skb, dev) ||
	    nla_put_u8(skb, IFLA_CARRIER, netif_carrier_ok(dev)) ||
	    (dev->qdisc &&
	     nla_put_string(skb, IFLA_QDISC, dev->qdisc->ops->id)) ||
	    nla_put_ifalias(skb, dev) ||
	    nla_put_u32(skb, IFLA_CARRIER_CHANGES,
			atomic_read(&dev->carrier_up_count) +
			atomic_read(&dev->carrier_down_count)) ||
	    nla_put_u32(skb, IFLA_CARRIER_UP_COUNT,
			atomic_read(&dev->carrier_up_count)) ||
	    nla_put_u32(skb, IFLA_CARRIER_DOWN_COUNT,
			atomic_read(&dev->carrier_down_count)))
		goto nla_put_failure;

	if (rtnl_fill_proto_down(skb, dev))
		goto nla_put_failure;

	if (event != IFLA_EVENT_NONE) {
		if (nla_put_u32(skb, IFLA_EVENT, event))
			goto nla_put_failure;
	}

	if (rtnl_fill_link_ifmap(skb, dev))
		goto nla_put_failure;

	if (dev->addr_len) {
		if (nla_put(skb, IFLA_ADDRESS, dev->addr_len, dev->dev_addr) ||
		    nla_put(skb, IFLA_BROADCAST, dev->addr_len, dev->broadcast))
			goto nla_put_failure;
	}

	if (rtnl_phys_port_id_fill(skb, dev))
		goto nla_put_failure;

	if (rtnl_phys_port_name_fill(skb, dev))
		goto nla_put_failure;

	if (rtnl_phys_switch_id_fill(skb, dev))
		goto nla_put_failure;

	if (rtnl_fill_stats(skb, dev))
		goto nla_put_failure;

	if (rtnl_fill_vf(skb, dev, ext_filter_mask))
		goto nla_put_failure;

	if (rtnl_port_fill(skb, dev, ext_filter_mask))
		goto nla_put_failure;

	if (rtnl_xdp_fill(skb, dev))
		goto nla_put_failure;

	if (dev->rtnl_link_ops || rtnl_have_link_slave_info(dev)) {
		if (rtnl_link_fill(skb, dev) < 0)
			goto nla_put_failure;
	}

	if (rtnl_fill_link_netnsid(skb, dev, src_net, gfp))
		goto nla_put_failure;

	if (new_nsid &&
	    nla_put_s32(skb, IFLA_NEW_NETNSID, *new_nsid) < 0)
		goto nla_put_failure;
	if (new_ifindex &&
	    nla_put_s32(skb, IFLA_NEW_IFINDEX, new_ifindex) < 0)
		goto nla_put_failure;

	if (memchr_inv(dev->perm_addr, '\0', dev->addr_len) &&
	    nla_put(skb, IFLA_PERM_ADDRESS, dev->addr_len, dev->perm_addr))
		goto nla_put_failure;

	rcu_read_lock();
	if (rtnl_fill_link_af(skb, dev, ext_filter_mask))
		goto nla_put_failure_rcu;
	rcu_read_unlock();

	if (rtnl_fill_prop_list(skb, dev))
		goto nla_put_failure;

	nlmsg_end(skb, nlh);
	return 0;

nla_put_failure_rcu:
	rcu_read_unlock();
nla_put_failure:
	nlmsg_cancel(skb, nlh);
	return -EMSGSIZE;
}

static const struct nla_policy ifla_policy[IFLA_MAX+1] = {
	[IFLA_IFNAME]		= { .type = NLA_STRING, .len = IFNAMSIZ-1 },
	[IFLA_ADDRESS]		= { .type = NLA_BINARY, .len = MAX_ADDR_LEN },
	[IFLA_BROADCAST]	= { .type = NLA_BINARY, .len = MAX_ADDR_LEN },
	[IFLA_MAP]		= { .len = sizeof(struct rtnl_link_ifmap) },
	[IFLA_MTU]		= { .type = NLA_U32 },
	[IFLA_LINK]		= { .type = NLA_U32 },
	[IFLA_MASTER]		= { .type = NLA_U32 },
	[IFLA_CARRIER]		= { .type = NLA_U8 },
	[IFLA_TXQLEN]		= { .type = NLA_U32 },
	[IFLA_WEIGHT]		= { .type = NLA_U32 },
	[IFLA_OPERSTATE]	= { .type = NLA_U8 },
	[IFLA_LINKMODE]		= { .type = NLA_U8 },
	[IFLA_LINKINFO]		= { .type = NLA_NESTED },
	[IFLA_NET_NS_PID]	= { .type = NLA_U32 },
	[IFLA_NET_NS_FD]	= { .type = NLA_U32 },
	/* IFLA_IFALIAS is a string, but policy is set to NLA_BINARY to
	 * allow 0-length string (needed to remove an alias).
	 */
	[IFLA_IFALIAS]	        = { .type = NLA_BINARY, .len = IFALIASZ - 1 },
	[IFLA_VFINFO_LIST]	= {. type = NLA_NESTED },
	[IFLA_VF_PORTS]		= { .type = NLA_NESTED },
	[IFLA_PORT_SELF]	= { .type = NLA_NESTED },
	[IFLA_AF_SPEC]		= { .type = NLA_NESTED },
	[IFLA_EXT_MASK]		= { .type = NLA_U32 },
	[IFLA_PROMISCUITY]	= { .type = NLA_U32 },
	[IFLA_NUM_TX_QUEUES]	= { .type = NLA_U32 },
	[IFLA_NUM_RX_QUEUES]	= { .type = NLA_U32 },
	[IFLA_GSO_MAX_SEGS]	= { .type = NLA_U32 },
	[IFLA_GSO_MAX_SIZE]	= { .type = NLA_U32 },
	[IFLA_PHYS_PORT_ID]	= { .type = NLA_BINARY, .len = MAX_PHYS_ITEM_ID_LEN },
	[IFLA_CARRIER_CHANGES]	= { .type = NLA_U32 },  /* ignored */
	[IFLA_PHYS_SWITCH_ID]	= { .type = NLA_BINARY, .len = MAX_PHYS_ITEM_ID_LEN },
	[IFLA_LINK_NETNSID]	= { .type = NLA_S32 },
	[IFLA_PROTO_DOWN]	= { .type = NLA_U8 },
	[IFLA_XDP]		= { .type = NLA_NESTED },
<<<<<<< HEAD
=======
	[IFLA_EVENT]		= { .type = NLA_U32 },
	[IFLA_GROUP]		= { .type = NLA_U32 },
	[IFLA_TARGET_NETNSID]	= { .type = NLA_S32 },
	[IFLA_CARRIER_UP_COUNT]	= { .type = NLA_U32 },
	[IFLA_CARRIER_DOWN_COUNT] = { .type = NLA_U32 },
	[IFLA_MIN_MTU]		= { .type = NLA_U32 },
	[IFLA_MAX_MTU]		= { .type = NLA_U32 },
	[IFLA_PROP_LIST]	= { .type = NLA_NESTED },
	[IFLA_ALT_IFNAME]	= { .type = NLA_STRING,
				    .len = ALTIFNAMSIZ - 1 },
	[IFLA_PERM_ADDRESS]	= { .type = NLA_REJECT },
	[IFLA_PROTO_DOWN_REASON] = { .type = NLA_NESTED },
>>>>>>> 24b8d41d
};

static const struct nla_policy ifla_info_policy[IFLA_INFO_MAX+1] = {
	[IFLA_INFO_KIND]	= { .type = NLA_STRING },
	[IFLA_INFO_DATA]	= { .type = NLA_NESTED },
	[IFLA_INFO_SLAVE_KIND]	= { .type = NLA_STRING },
	[IFLA_INFO_SLAVE_DATA]	= { .type = NLA_NESTED },
};

static const struct nla_policy ifla_vf_policy[IFLA_VF_MAX+1] = {
	[IFLA_VF_MAC]		= { .len = sizeof(struct ifla_vf_mac) },
	[IFLA_VF_BROADCAST]	= { .type = NLA_REJECT },
	[IFLA_VF_VLAN]		= { .len = sizeof(struct ifla_vf_vlan) },
	[IFLA_VF_VLAN_LIST]     = { .type = NLA_NESTED },
	[IFLA_VF_TX_RATE]	= { .len = sizeof(struct ifla_vf_tx_rate) },
	[IFLA_VF_SPOOFCHK]	= { .len = sizeof(struct ifla_vf_spoofchk) },
	[IFLA_VF_RATE]		= { .len = sizeof(struct ifla_vf_rate) },
	[IFLA_VF_LINK_STATE]	= { .len = sizeof(struct ifla_vf_link_state) },
	[IFLA_VF_RSS_QUERY_EN]	= { .len = sizeof(struct ifla_vf_rss_query_en) },
	[IFLA_VF_STATS]		= { .type = NLA_NESTED },
	[IFLA_VF_TRUST]		= { .len = sizeof(struct ifla_vf_trust) },
	[IFLA_VF_IB_NODE_GUID]	= { .len = sizeof(struct ifla_vf_guid) },
	[IFLA_VF_IB_PORT_GUID]	= { .len = sizeof(struct ifla_vf_guid) },
};

static const struct nla_policy ifla_port_policy[IFLA_PORT_MAX+1] = {
	[IFLA_PORT_VF]		= { .type = NLA_U32 },
	[IFLA_PORT_PROFILE]	= { .type = NLA_STRING,
				    .len = PORT_PROFILE_MAX },
	[IFLA_PORT_INSTANCE_UUID] = { .type = NLA_BINARY,
				      .len = PORT_UUID_MAX },
	[IFLA_PORT_HOST_UUID]	= { .type = NLA_STRING,
				    .len = PORT_UUID_MAX },
	[IFLA_PORT_REQUEST]	= { .type = NLA_U8, },
	[IFLA_PORT_RESPONSE]	= { .type = NLA_U16, },

	/* Unused, but we need to keep it here since user space could
	 * fill it. It's also broken with regard to NLA_BINARY use in
	 * combination with structs.
	 */
	[IFLA_PORT_VSI_TYPE]	= { .type = NLA_BINARY,
				    .len = sizeof(struct ifla_port_vsi) },
};

static const struct nla_policy ifla_xdp_policy[IFLA_XDP_MAX + 1] = {
	[IFLA_XDP_UNSPEC]	= { .strict_start_type = IFLA_XDP_EXPECTED_FD },
	[IFLA_XDP_FD]		= { .type = NLA_S32 },
	[IFLA_XDP_EXPECTED_FD]	= { .type = NLA_S32 },
	[IFLA_XDP_ATTACHED]	= { .type = NLA_U8 },
	[IFLA_XDP_FLAGS]	= { .type = NLA_U32 },
	[IFLA_XDP_PROG_ID]	= { .type = NLA_U32 },
};

static const struct nla_policy ifla_xdp_policy[IFLA_XDP_MAX + 1] = {
	[IFLA_XDP_FD]		= { .type = NLA_S32 },
	[IFLA_XDP_ATTACHED]	= { .type = NLA_U8 },
};

static const struct rtnl_link_ops *linkinfo_to_kind_ops(const struct nlattr *nla)
{
	const struct rtnl_link_ops *ops = NULL;
	struct nlattr *linfo[IFLA_INFO_MAX + 1];

	if (nla_parse_nested_deprecated(linfo, IFLA_INFO_MAX, nla, ifla_info_policy, NULL) < 0)
		return NULL;

	if (linfo[IFLA_INFO_KIND]) {
		char kind[MODULE_NAME_LEN];

		nla_strlcpy(kind, linfo[IFLA_INFO_KIND], sizeof(kind));
		ops = rtnl_link_ops_get(kind);
	}

	return ops;
}

static bool link_master_filtered(struct net_device *dev, int master_idx)
{
	struct net_device *master;

	if (!master_idx)
		return false;

	master = netdev_master_upper_dev_get(dev);
	if (!master || master->ifindex != master_idx)
		return true;

	return false;
}

static bool link_kind_filtered(const struct net_device *dev,
			       const struct rtnl_link_ops *kind_ops)
{
	if (kind_ops && dev->rtnl_link_ops != kind_ops)
		return true;

	return false;
}

static bool link_dump_filtered(struct net_device *dev,
			       int master_idx,
			       const struct rtnl_link_ops *kind_ops)
{
	if (link_master_filtered(dev, master_idx) ||
	    link_kind_filtered(dev, kind_ops))
		return true;

	return false;
}

/**
 * rtnl_get_net_ns_capable - Get netns if sufficiently privileged.
 * @sk: netlink socket
 * @netnsid: network namespace identifier
 *
 * Returns the network namespace identified by netnsid on success or an error
 * pointer on failure.
 */
struct net *rtnl_get_net_ns_capable(struct sock *sk, int netnsid)
{
	struct net *net;

	net = get_net_ns_by_id(sock_net(sk), netnsid);
	if (!net)
		return ERR_PTR(-EINVAL);

	/* For now, the caller is required to have CAP_NET_ADMIN in
	 * the user namespace owning the target net ns.
	 */
	if (!sk_ns_capable(sk, net->user_ns, CAP_NET_ADMIN)) {
		put_net(net);
		return ERR_PTR(-EACCES);
	}
	return net;
}
EXPORT_SYMBOL_GPL(rtnl_get_net_ns_capable);

static int rtnl_valid_dump_ifinfo_req(const struct nlmsghdr *nlh,
				      bool strict_check, struct nlattr **tb,
				      struct netlink_ext_ack *extack)
{
	int hdrlen;

	if (strict_check) {
		struct ifinfomsg *ifm;

		if (nlh->nlmsg_len < nlmsg_msg_size(sizeof(*ifm))) {
			NL_SET_ERR_MSG(extack, "Invalid header for link dump");
			return -EINVAL;
		}

		ifm = nlmsg_data(nlh);
		if (ifm->__ifi_pad || ifm->ifi_type || ifm->ifi_flags ||
		    ifm->ifi_change) {
			NL_SET_ERR_MSG(extack, "Invalid values in header for link dump request");
			return -EINVAL;
		}
		if (ifm->ifi_index) {
			NL_SET_ERR_MSG(extack, "Filter by device index not supported for link dumps");
			return -EINVAL;
		}

		return nlmsg_parse_deprecated_strict(nlh, sizeof(*ifm), tb,
						     IFLA_MAX, ifla_policy,
						     extack);
	}

	/* A hack to preserve kernel<->userspace interface.
	 * The correct header is ifinfomsg. It is consistent with rtnl_getlink.
	 * However, before Linux v3.9 the code here assumed rtgenmsg and that's
	 * what iproute2 < v3.9.0 used.
	 * We can detect the old iproute2. Even including the IFLA_EXT_MASK
	 * attribute, its netlink message is shorter than struct ifinfomsg.
	 */
	hdrlen = nlmsg_len(nlh) < sizeof(struct ifinfomsg) ?
		 sizeof(struct rtgenmsg) : sizeof(struct ifinfomsg);

	return nlmsg_parse_deprecated(nlh, hdrlen, tb, IFLA_MAX, ifla_policy,
				      extack);
}

static int rtnl_dump_ifinfo(struct sk_buff *skb, struct netlink_callback *cb)
{
	struct netlink_ext_ack *extack = cb->extack;
	const struct nlmsghdr *nlh = cb->nlh;
	struct net *net = sock_net(skb->sk);
	struct net *tgt_net = net;
	int h, s_h;
	int idx = 0, s_idx;
	struct net_device *dev;
	struct hlist_head *head;
	struct nlattr *tb[IFLA_MAX+1];
	u32 ext_filter_mask = 0;
	const struct rtnl_link_ops *kind_ops = NULL;
	unsigned int flags = NLM_F_MULTI;
	int master_idx = 0;
	int netnsid = -1;
	int err, i;

	s_h = cb->args[0];
	s_idx = cb->args[1];

	err = rtnl_valid_dump_ifinfo_req(nlh, cb->strict_check, tb, extack);
	if (err < 0) {
		if (cb->strict_check)
			return err;

		goto walk_entries;
	}

	for (i = 0; i <= IFLA_MAX; ++i) {
		if (!tb[i])
			continue;

		/* new attributes should only be added with strict checking */
		switch (i) {
		case IFLA_TARGET_NETNSID:
			netnsid = nla_get_s32(tb[i]);
			tgt_net = rtnl_get_net_ns_capable(skb->sk, netnsid);
			if (IS_ERR(tgt_net)) {
				NL_SET_ERR_MSG(extack, "Invalid target network namespace id");
				return PTR_ERR(tgt_net);
			}
			break;
		case IFLA_EXT_MASK:
			ext_filter_mask = nla_get_u32(tb[i]);
			break;
		case IFLA_MASTER:
			master_idx = nla_get_u32(tb[i]);
			break;
		case IFLA_LINKINFO:
			kind_ops = linkinfo_to_kind_ops(tb[i]);
			break;
		default:
			if (cb->strict_check) {
				NL_SET_ERR_MSG(extack, "Unsupported attribute in link dump request");
				return -EINVAL;
			}
		}
	}

	if (master_idx || kind_ops)
		flags |= NLM_F_DUMP_FILTERED;

walk_entries:
	for (h = s_h; h < NETDEV_HASHENTRIES; h++, s_idx = 0) {
		idx = 0;
		head = &tgt_net->dev_index_head[h];
		hlist_for_each_entry(dev, head, index_hlist) {
			if (link_dump_filtered(dev, master_idx, kind_ops))
				goto cont;
			if (idx < s_idx)
				goto cont;
			err = rtnl_fill_ifinfo(skb, dev, net,
					       RTM_NEWLINK,
					       NETLINK_CB(cb->skb).portid,
					       nlh->nlmsg_seq, 0, flags,
					       ext_filter_mask, 0, NULL, 0,
					       netnsid, GFP_KERNEL);

			if (err < 0) {
				if (likely(skb->len))
					goto out;

				goto out_err;
			}
cont:
			idx++;
		}
	}
out:
	err = skb->len;
out_err:
	cb->args[1] = idx;
	cb->args[0] = h;
	cb->seq = net->dev_base_seq;
	nl_dump_check_consistent(cb, nlmsg_hdr(skb));
	if (netnsid >= 0)
		put_net(tgt_net);

	return err;
}

int rtnl_nla_parse_ifla(struct nlattr **tb, const struct nlattr *head, int len,
			struct netlink_ext_ack *exterr)
{
	return nla_parse_deprecated(tb, IFLA_MAX, head, len, ifla_policy,
				    exterr);
}
EXPORT_SYMBOL(rtnl_nla_parse_ifla);

struct net *rtnl_link_get_net(struct net *src_net, struct nlattr *tb[])
{
	struct net *net;
	/* Examine the link attributes and figure out which
	 * network namespace we are talking about.
	 */
	if (tb[IFLA_NET_NS_PID])
		net = get_net_ns_by_pid(nla_get_u32(tb[IFLA_NET_NS_PID]));
	else if (tb[IFLA_NET_NS_FD])
		net = get_net_ns_by_fd(nla_get_u32(tb[IFLA_NET_NS_FD]));
	else
		net = get_net(src_net);
	return net;
}
EXPORT_SYMBOL(rtnl_link_get_net);

/* Figure out which network namespace we are talking about by
 * examining the link attributes in the following order:
 *
 * 1. IFLA_NET_NS_PID
 * 2. IFLA_NET_NS_FD
 * 3. IFLA_TARGET_NETNSID
 */
static struct net *rtnl_link_get_net_by_nlattr(struct net *src_net,
					       struct nlattr *tb[])
{
	struct net *net;

	if (tb[IFLA_NET_NS_PID] || tb[IFLA_NET_NS_FD])
		return rtnl_link_get_net(src_net, tb);

	if (!tb[IFLA_TARGET_NETNSID])
		return get_net(src_net);

	net = get_net_ns_by_id(src_net, nla_get_u32(tb[IFLA_TARGET_NETNSID]));
	if (!net)
		return ERR_PTR(-EINVAL);

	return net;
}

static struct net *rtnl_link_get_net_capable(const struct sk_buff *skb,
					     struct net *src_net,
					     struct nlattr *tb[], int cap)
{
	struct net *net;

	net = rtnl_link_get_net_by_nlattr(src_net, tb);
	if (IS_ERR(net))
		return net;

	if (!netlink_ns_capable(skb, net->user_ns, cap)) {
		put_net(net);
		return ERR_PTR(-EPERM);
	}

	return net;
}

/* Verify that rtnetlink requests do not pass additional properties
 * potentially referring to different network namespaces.
 */
static int rtnl_ensure_unique_netns(struct nlattr *tb[],
				    struct netlink_ext_ack *extack,
				    bool netns_id_only)
{

	if (netns_id_only) {
		if (!tb[IFLA_NET_NS_PID] && !tb[IFLA_NET_NS_FD])
			return 0;

		NL_SET_ERR_MSG(extack, "specified netns attribute not supported");
		return -EOPNOTSUPP;
	}

	if (tb[IFLA_TARGET_NETNSID] && (tb[IFLA_NET_NS_PID] || tb[IFLA_NET_NS_FD]))
		goto invalid_attr;

	if (tb[IFLA_NET_NS_PID] && (tb[IFLA_TARGET_NETNSID] || tb[IFLA_NET_NS_FD]))
		goto invalid_attr;

	if (tb[IFLA_NET_NS_FD] && (tb[IFLA_TARGET_NETNSID] || tb[IFLA_NET_NS_PID]))
		goto invalid_attr;

	return 0;

invalid_attr:
	NL_SET_ERR_MSG(extack, "multiple netns identifying attributes specified");
	return -EINVAL;
}

static int validate_linkmsg(struct net_device *dev, struct nlattr *tb[])
{
	if (dev) {
		if (tb[IFLA_ADDRESS] &&
		    nla_len(tb[IFLA_ADDRESS]) < dev->addr_len)
			return -EINVAL;

		if (tb[IFLA_BROADCAST] &&
		    nla_len(tb[IFLA_BROADCAST]) < dev->addr_len)
			return -EINVAL;
	}

	if (tb[IFLA_AF_SPEC]) {
		struct nlattr *af;
		int rem, err;

		nla_for_each_nested(af, tb[IFLA_AF_SPEC], rem) {
			const struct rtnl_af_ops *af_ops;

			rcu_read_lock();
			af_ops = rtnl_af_lookup(nla_type(af));
			if (!af_ops) {
				rcu_read_unlock();
				return -EAFNOSUPPORT;
			}

			if (!af_ops->set_link_af) {
				rcu_read_unlock();
				return -EOPNOTSUPP;
			}

			if (af_ops->validate_link_af) {
				err = af_ops->validate_link_af(dev, af);
				if (err < 0) {
					rcu_read_unlock();
					return err;
				}
			}

			rcu_read_unlock();
		}
	}

	return 0;
}

static int handle_infiniband_guid(struct net_device *dev, struct ifla_vf_guid *ivt,
				  int guid_type)
{
	const struct net_device_ops *ops = dev->netdev_ops;

	return ops->ndo_set_vf_guid(dev, ivt->vf, ivt->guid, guid_type);
}

static int handle_vf_guid(struct net_device *dev, struct ifla_vf_guid *ivt, int guid_type)
{
	if (dev->type != ARPHRD_INFINIBAND)
		return -EOPNOTSUPP;

	return handle_infiniband_guid(dev, ivt, guid_type);
}

static int do_setvfinfo(struct net_device *dev, struct nlattr **tb)
{
	const struct net_device_ops *ops = dev->netdev_ops;
	int err = -EINVAL;

	if (tb[IFLA_VF_MAC]) {
		struct ifla_vf_mac *ivm = nla_data(tb[IFLA_VF_MAC]);

		if (ivm->vf >= INT_MAX)
			return -EINVAL;
		err = -EOPNOTSUPP;
		if (ops->ndo_set_vf_mac)
			err = ops->ndo_set_vf_mac(dev, ivm->vf,
						  ivm->mac);
		if (err < 0)
			return err;
	}

	if (tb[IFLA_VF_VLAN]) {
		struct ifla_vf_vlan *ivv = nla_data(tb[IFLA_VF_VLAN]);

		if (ivv->vf >= INT_MAX)
			return -EINVAL;
		err = -EOPNOTSUPP;
		if (ops->ndo_set_vf_vlan)
			err = ops->ndo_set_vf_vlan(dev, ivv->vf, ivv->vlan,
						   ivv->qos,
						   htons(ETH_P_8021Q));
		if (err < 0)
			return err;
	}

	if (tb[IFLA_VF_VLAN_LIST]) {
		struct ifla_vf_vlan_info *ivvl[MAX_VLAN_LIST_LEN];
		struct nlattr *attr;
		int rem, len = 0;

		err = -EOPNOTSUPP;
		if (!ops->ndo_set_vf_vlan)
			return err;

		nla_for_each_nested(attr, tb[IFLA_VF_VLAN_LIST], rem) {
			if (nla_type(attr) != IFLA_VF_VLAN_INFO ||
			    nla_len(attr) < NLA_HDRLEN) {
				return -EINVAL;
			}
			if (len >= MAX_VLAN_LIST_LEN)
				return -EOPNOTSUPP;
			ivvl[len] = nla_data(attr);

			len++;
		}
		if (len == 0)
			return -EINVAL;

<<<<<<< HEAD
=======
		if (ivvl[0]->vf >= INT_MAX)
			return -EINVAL;
>>>>>>> 24b8d41d
		err = ops->ndo_set_vf_vlan(dev, ivvl[0]->vf, ivvl[0]->vlan,
					   ivvl[0]->qos, ivvl[0]->vlan_proto);
		if (err < 0)
			return err;
	}

	if (tb[IFLA_VF_TX_RATE]) {
		struct ifla_vf_tx_rate *ivt = nla_data(tb[IFLA_VF_TX_RATE]);
		struct ifla_vf_info ivf;

		if (ivt->vf >= INT_MAX)
			return -EINVAL;
		err = -EOPNOTSUPP;
		if (ops->ndo_get_vf_config)
			err = ops->ndo_get_vf_config(dev, ivt->vf, &ivf);
		if (err < 0)
			return err;

		err = -EOPNOTSUPP;
		if (ops->ndo_set_vf_rate)
			err = ops->ndo_set_vf_rate(dev, ivt->vf,
						   ivf.min_tx_rate,
						   ivt->rate);
		if (err < 0)
			return err;
	}

	if (tb[IFLA_VF_RATE]) {
		struct ifla_vf_rate *ivt = nla_data(tb[IFLA_VF_RATE]);

		if (ivt->vf >= INT_MAX)
			return -EINVAL;
		err = -EOPNOTSUPP;
		if (ops->ndo_set_vf_rate)
			err = ops->ndo_set_vf_rate(dev, ivt->vf,
						   ivt->min_tx_rate,
						   ivt->max_tx_rate);
		if (err < 0)
			return err;
	}

	if (tb[IFLA_VF_SPOOFCHK]) {
		struct ifla_vf_spoofchk *ivs = nla_data(tb[IFLA_VF_SPOOFCHK]);

		if (ivs->vf >= INT_MAX)
			return -EINVAL;
		err = -EOPNOTSUPP;
		if (ops->ndo_set_vf_spoofchk)
			err = ops->ndo_set_vf_spoofchk(dev, ivs->vf,
						       ivs->setting);
		if (err < 0)
			return err;
	}

	if (tb[IFLA_VF_LINK_STATE]) {
		struct ifla_vf_link_state *ivl = nla_data(tb[IFLA_VF_LINK_STATE]);

		if (ivl->vf >= INT_MAX)
			return -EINVAL;
		err = -EOPNOTSUPP;
		if (ops->ndo_set_vf_link_state)
			err = ops->ndo_set_vf_link_state(dev, ivl->vf,
							 ivl->link_state);
		if (err < 0)
			return err;
	}

	if (tb[IFLA_VF_RSS_QUERY_EN]) {
		struct ifla_vf_rss_query_en *ivrssq_en;

		err = -EOPNOTSUPP;
		ivrssq_en = nla_data(tb[IFLA_VF_RSS_QUERY_EN]);
		if (ivrssq_en->vf >= INT_MAX)
			return -EINVAL;
		if (ops->ndo_set_vf_rss_query_en)
			err = ops->ndo_set_vf_rss_query_en(dev, ivrssq_en->vf,
							   ivrssq_en->setting);
		if (err < 0)
			return err;
	}

	if (tb[IFLA_VF_TRUST]) {
		struct ifla_vf_trust *ivt = nla_data(tb[IFLA_VF_TRUST]);

		if (ivt->vf >= INT_MAX)
			return -EINVAL;
		err = -EOPNOTSUPP;
		if (ops->ndo_set_vf_trust)
			err = ops->ndo_set_vf_trust(dev, ivt->vf, ivt->setting);
		if (err < 0)
			return err;
	}

	if (tb[IFLA_VF_IB_NODE_GUID]) {
		struct ifla_vf_guid *ivt = nla_data(tb[IFLA_VF_IB_NODE_GUID]);

		if (ivt->vf >= INT_MAX)
			return -EINVAL;
		if (!ops->ndo_set_vf_guid)
			return -EOPNOTSUPP;
		return handle_vf_guid(dev, ivt, IFLA_VF_IB_NODE_GUID);
	}

	if (tb[IFLA_VF_IB_PORT_GUID]) {
		struct ifla_vf_guid *ivt = nla_data(tb[IFLA_VF_IB_PORT_GUID]);

		if (ivt->vf >= INT_MAX)
			return -EINVAL;
		if (!ops->ndo_set_vf_guid)
			return -EOPNOTSUPP;

		return handle_vf_guid(dev, ivt, IFLA_VF_IB_PORT_GUID);
	}

	return err;
}

static int do_set_master(struct net_device *dev, int ifindex,
			 struct netlink_ext_ack *extack)
{
	struct net_device *upper_dev = netdev_master_upper_dev_get(dev);
	const struct net_device_ops *ops;
	int err;

	if (upper_dev) {
		if (upper_dev->ifindex == ifindex)
			return 0;
		ops = upper_dev->netdev_ops;
		if (ops->ndo_del_slave) {
			err = ops->ndo_del_slave(upper_dev, dev);
			if (err)
				return err;
		} else {
			return -EOPNOTSUPP;
		}
	}

	if (ifindex) {
		upper_dev = __dev_get_by_index(dev_net(dev), ifindex);
		if (!upper_dev)
			return -EINVAL;
		ops = upper_dev->netdev_ops;
		if (ops->ndo_add_slave) {
			err = ops->ndo_add_slave(upper_dev, dev, extack);
			if (err)
				return err;
		} else {
			return -EOPNOTSUPP;
		}
	}
	return 0;
}

static const struct nla_policy ifla_proto_down_reason_policy[IFLA_PROTO_DOWN_REASON_VALUE + 1] = {
	[IFLA_PROTO_DOWN_REASON_MASK]	= { .type = NLA_U32 },
	[IFLA_PROTO_DOWN_REASON_VALUE]	= { .type = NLA_U32 },
};

static int do_set_proto_down(struct net_device *dev,
			     struct nlattr *nl_proto_down,
			     struct nlattr *nl_proto_down_reason,
			     struct netlink_ext_ack *extack)
{
	struct nlattr *pdreason[IFLA_PROTO_DOWN_REASON_MAX + 1];
	const struct net_device_ops *ops = dev->netdev_ops;
	unsigned long mask = 0;
	u32 value;
	bool proto_down;
	int err;

	if (!ops->ndo_change_proto_down) {
		NL_SET_ERR_MSG(extack,  "Protodown not supported by device");
		return -EOPNOTSUPP;
	}

	if (nl_proto_down_reason) {
		err = nla_parse_nested_deprecated(pdreason,
						  IFLA_PROTO_DOWN_REASON_MAX,
						  nl_proto_down_reason,
						  ifla_proto_down_reason_policy,
						  NULL);
		if (err < 0)
			return err;

		if (!pdreason[IFLA_PROTO_DOWN_REASON_VALUE]) {
			NL_SET_ERR_MSG(extack, "Invalid protodown reason value");
			return -EINVAL;
		}

		value = nla_get_u32(pdreason[IFLA_PROTO_DOWN_REASON_VALUE]);

		if (pdreason[IFLA_PROTO_DOWN_REASON_MASK])
			mask = nla_get_u32(pdreason[IFLA_PROTO_DOWN_REASON_MASK]);

		dev_change_proto_down_reason(dev, mask, value);
	}

	if (nl_proto_down) {
		proto_down = nla_get_u8(nl_proto_down);

		/* Dont turn off protodown if there are active reasons */
		if (!proto_down && dev->proto_down_reason) {
			NL_SET_ERR_MSG(extack, "Cannot clear protodown, active reasons");
			return -EBUSY;
		}
		err = dev_change_proto_down(dev,
					    proto_down);
		if (err)
			return err;
	}

	return 0;
}

#define DO_SETLINK_MODIFIED	0x01
/* notify flag means notify + modified. */
#define DO_SETLINK_NOTIFY	0x03
static int do_setlink(const struct sk_buff *skb,
		      struct net_device *dev, struct ifinfomsg *ifm,
		      struct netlink_ext_ack *extack,
		      struct nlattr **tb, char *ifname, int status)
{
	const struct net_device_ops *ops = dev->netdev_ops;
	int err;

	err = validate_linkmsg(dev, tb);
	if (err < 0)
		return err;

	if (tb[IFLA_NET_NS_PID] || tb[IFLA_NET_NS_FD] || tb[IFLA_TARGET_NETNSID]) {
		struct net *net = rtnl_link_get_net_capable(skb, dev_net(dev),
							    tb, CAP_NET_ADMIN);
		if (IS_ERR(net)) {
			err = PTR_ERR(net);
			goto errout;
		}

		err = dev_change_net_namespace(dev, net, ifname);
		put_net(net);
		if (err)
			goto errout;
		status |= DO_SETLINK_MODIFIED;
	}

	if (tb[IFLA_MAP]) {
		struct rtnl_link_ifmap *u_map;
		struct ifmap k_map;

		if (!ops->ndo_set_config) {
			err = -EOPNOTSUPP;
			goto errout;
		}

		if (!netif_device_present(dev)) {
			err = -ENODEV;
			goto errout;
		}

		u_map = nla_data(tb[IFLA_MAP]);
		k_map.mem_start = (unsigned long) u_map->mem_start;
		k_map.mem_end = (unsigned long) u_map->mem_end;
		k_map.base_addr = (unsigned short) u_map->base_addr;
		k_map.irq = (unsigned char) u_map->irq;
		k_map.dma = (unsigned char) u_map->dma;
		k_map.port = (unsigned char) u_map->port;

		err = ops->ndo_set_config(dev, &k_map);
		if (err < 0)
			goto errout;

		status |= DO_SETLINK_NOTIFY;
	}

	if (tb[IFLA_ADDRESS]) {
		struct sockaddr *sa;
		int len;

		len = sizeof(sa_family_t) + max_t(size_t, dev->addr_len,
						  sizeof(*sa));
		sa = kmalloc(len, GFP_KERNEL);
		if (!sa) {
			err = -ENOMEM;
			goto errout;
		}
		sa->sa_family = dev->type;
		memcpy(sa->sa_data, nla_data(tb[IFLA_ADDRESS]),
		       dev->addr_len);
		err = dev_set_mac_address(dev, sa, extack);
		kfree(sa);
		if (err)
			goto errout;
		status |= DO_SETLINK_MODIFIED;
	}

	if (tb[IFLA_MTU]) {
		err = dev_set_mtu_ext(dev, nla_get_u32(tb[IFLA_MTU]), extack);
		if (err < 0)
			goto errout;
		status |= DO_SETLINK_MODIFIED;
	}

	if (tb[IFLA_GROUP]) {
		dev_set_group(dev, nla_get_u32(tb[IFLA_GROUP]));
		status |= DO_SETLINK_NOTIFY;
	}

	/*
	 * Interface selected by interface index but interface
	 * name provided implies that a name change has been
	 * requested.
	 */
	if (ifm->ifi_index > 0 && ifname[0]) {
		err = dev_change_name(dev, ifname);
		if (err < 0)
			goto errout;
		status |= DO_SETLINK_MODIFIED;
	}

	if (tb[IFLA_IFALIAS]) {
		err = dev_set_alias(dev, nla_data(tb[IFLA_IFALIAS]),
				    nla_len(tb[IFLA_IFALIAS]));
		if (err < 0)
			goto errout;
		status |= DO_SETLINK_NOTIFY;
	}

	if (tb[IFLA_BROADCAST]) {
		nla_memcpy(dev->broadcast, tb[IFLA_BROADCAST], dev->addr_len);
		call_netdevice_notifiers(NETDEV_CHANGEADDR, dev);
	}

	if (ifm->ifi_flags || ifm->ifi_change) {
		err = dev_change_flags(dev, rtnl_dev_combine_flags(dev, ifm),
				       extack);
		if (err < 0)
			goto errout;
	}

	if (tb[IFLA_MASTER]) {
		err = do_set_master(dev, nla_get_u32(tb[IFLA_MASTER]), extack);
		if (err)
			goto errout;
		status |= DO_SETLINK_MODIFIED;
	}

	if (tb[IFLA_CARRIER]) {
		err = dev_change_carrier(dev, nla_get_u8(tb[IFLA_CARRIER]));
		if (err)
			goto errout;
		status |= DO_SETLINK_MODIFIED;
	}

	if (tb[IFLA_TXQLEN]) {
<<<<<<< HEAD
		unsigned long value = nla_get_u32(tb[IFLA_TXQLEN]);
		unsigned long orig_len = dev->tx_queue_len;

		if (dev->tx_queue_len ^ value) {
			dev->tx_queue_len = value;
			err = call_netdevice_notifiers(
			      NETDEV_CHANGE_TX_QUEUE_LEN, dev);
			err = notifier_to_errno(err);
			if (err) {
				dev->tx_queue_len = orig_len;
				goto errout;
			}
			status |= DO_SETLINK_NOTIFY;
=======
		unsigned int value = nla_get_u32(tb[IFLA_TXQLEN]);

		err = dev_change_tx_queue_len(dev, value);
		if (err)
			goto errout;
		status |= DO_SETLINK_MODIFIED;
	}

	if (tb[IFLA_GSO_MAX_SIZE]) {
		u32 max_size = nla_get_u32(tb[IFLA_GSO_MAX_SIZE]);

		if (max_size > GSO_MAX_SIZE) {
			err = -EINVAL;
			goto errout;
		}

		if (dev->gso_max_size ^ max_size) {
			netif_set_gso_max_size(dev, max_size);
			status |= DO_SETLINK_MODIFIED;
		}
	}

	if (tb[IFLA_GSO_MAX_SEGS]) {
		u32 max_segs = nla_get_u32(tb[IFLA_GSO_MAX_SEGS]);

		if (max_segs > GSO_MAX_SEGS) {
			err = -EINVAL;
			goto errout;
		}

		if (dev->gso_max_segs ^ max_segs) {
			dev->gso_max_segs = max_segs;
			status |= DO_SETLINK_MODIFIED;
>>>>>>> 24b8d41d
		}
	}

	if (tb[IFLA_OPERSTATE])
		set_operstate(dev, nla_get_u8(tb[IFLA_OPERSTATE]));

	if (tb[IFLA_LINKMODE]) {
		unsigned char value = nla_get_u8(tb[IFLA_LINKMODE]);

		write_lock_bh(&dev_base_lock);
		if (dev->link_mode ^ value)
			status |= DO_SETLINK_NOTIFY;
		dev->link_mode = value;
		write_unlock_bh(&dev_base_lock);
	}

	if (tb[IFLA_VFINFO_LIST]) {
		struct nlattr *vfinfo[IFLA_VF_MAX + 1];
		struct nlattr *attr;
		int rem;

		nla_for_each_nested(attr, tb[IFLA_VFINFO_LIST], rem) {
			if (nla_type(attr) != IFLA_VF_INFO ||
			    nla_len(attr) < NLA_HDRLEN) {
				err = -EINVAL;
				goto errout;
			}
			err = nla_parse_nested_deprecated(vfinfo, IFLA_VF_MAX,
							  attr,
							  ifla_vf_policy,
							  NULL);
			if (err < 0)
				goto errout;
			err = do_setvfinfo(dev, vfinfo);
			if (err < 0)
				goto errout;
			status |= DO_SETLINK_NOTIFY;
		}
	}
	err = 0;

	if (tb[IFLA_VF_PORTS]) {
		struct nlattr *port[IFLA_PORT_MAX+1];
		struct nlattr *attr;
		int vf;
		int rem;

		err = -EOPNOTSUPP;
		if (!ops->ndo_set_vf_port)
			goto errout;

		nla_for_each_nested(attr, tb[IFLA_VF_PORTS], rem) {
			if (nla_type(attr) != IFLA_VF_PORT ||
			    nla_len(attr) < NLA_HDRLEN) {
				err = -EINVAL;
				goto errout;
			}
			err = nla_parse_nested_deprecated(port, IFLA_PORT_MAX,
							  attr,
							  ifla_port_policy,
							  NULL);
			if (err < 0)
				goto errout;
			if (!port[IFLA_PORT_VF]) {
				err = -EOPNOTSUPP;
				goto errout;
			}
			vf = nla_get_u32(port[IFLA_PORT_VF]);
			err = ops->ndo_set_vf_port(dev, vf, port);
			if (err < 0)
				goto errout;
			status |= DO_SETLINK_NOTIFY;
		}
	}
	err = 0;

	if (tb[IFLA_PORT_SELF]) {
		struct nlattr *port[IFLA_PORT_MAX+1];

		err = nla_parse_nested_deprecated(port, IFLA_PORT_MAX,
						  tb[IFLA_PORT_SELF],
						  ifla_port_policy, NULL);
		if (err < 0)
			goto errout;

		err = -EOPNOTSUPP;
		if (ops->ndo_set_vf_port)
			err = ops->ndo_set_vf_port(dev, PORT_SELF_VF, port);
		if (err < 0)
			goto errout;
		status |= DO_SETLINK_NOTIFY;
	}

	if (tb[IFLA_AF_SPEC]) {
		struct nlattr *af;
		int rem;

		nla_for_each_nested(af, tb[IFLA_AF_SPEC], rem) {
			const struct rtnl_af_ops *af_ops;

			rcu_read_lock();

			BUG_ON(!(af_ops = rtnl_af_lookup(nla_type(af))));

			err = af_ops->set_link_af(dev, af);
			if (err < 0) {
				rcu_read_unlock();
				goto errout;
			}

			rcu_read_unlock();
			status |= DO_SETLINK_NOTIFY;
		}
	}
	err = 0;

	if (tb[IFLA_PROTO_DOWN] || tb[IFLA_PROTO_DOWN_REASON]) {
		err = do_set_proto_down(dev, tb[IFLA_PROTO_DOWN],
					tb[IFLA_PROTO_DOWN_REASON], extack);
		if (err)
			goto errout;
		status |= DO_SETLINK_NOTIFY;
	}

	if (tb[IFLA_XDP]) {
		struct nlattr *xdp[IFLA_XDP_MAX + 1];
<<<<<<< HEAD

		err = nla_parse_nested(xdp, IFLA_XDP_MAX, tb[IFLA_XDP],
				       ifla_xdp_policy);
		if (err < 0)
			goto errout;

		if (xdp[IFLA_XDP_ATTACHED]) {
			err = -EINVAL;
			goto errout;
		}
		if (xdp[IFLA_XDP_FD]) {
			err = dev_change_xdp_fd(dev,
						nla_get_s32(xdp[IFLA_XDP_FD]));
=======
		u32 xdp_flags = 0;

		err = nla_parse_nested_deprecated(xdp, IFLA_XDP_MAX,
						  tb[IFLA_XDP],
						  ifla_xdp_policy, NULL);
		if (err < 0)
			goto errout;

		if (xdp[IFLA_XDP_ATTACHED] || xdp[IFLA_XDP_PROG_ID]) {
			err = -EINVAL;
			goto errout;
		}

		if (xdp[IFLA_XDP_FLAGS]) {
			xdp_flags = nla_get_u32(xdp[IFLA_XDP_FLAGS]);
			if (xdp_flags & ~XDP_FLAGS_MASK) {
				err = -EINVAL;
				goto errout;
			}
			if (hweight32(xdp_flags & XDP_FLAGS_MODES) > 1) {
				err = -EINVAL;
				goto errout;
			}
		}

		if (xdp[IFLA_XDP_FD]) {
			int expected_fd = -1;

			if (xdp_flags & XDP_FLAGS_REPLACE) {
				if (!xdp[IFLA_XDP_EXPECTED_FD]) {
					err = -EINVAL;
					goto errout;
				}
				expected_fd =
					nla_get_s32(xdp[IFLA_XDP_EXPECTED_FD]);
			}

			err = dev_change_xdp_fd(dev, extack,
						nla_get_s32(xdp[IFLA_XDP_FD]),
						expected_fd,
						xdp_flags);
>>>>>>> 24b8d41d
			if (err)
				goto errout;
			status |= DO_SETLINK_NOTIFY;
		}
	}

errout:
	if (status & DO_SETLINK_MODIFIED) {
		if ((status & DO_SETLINK_NOTIFY) == DO_SETLINK_NOTIFY)
			netdev_state_change(dev);

		if (err < 0)
			net_warn_ratelimited("A link change request failed with some changes committed already. Interface %s may have been left with an inconsistent configuration, please check.\n",
					     dev->name);
	}

	return err;
}

static struct net_device *rtnl_dev_get(struct net *net,
				       struct nlattr *ifname_attr,
				       struct nlattr *altifname_attr,
				       char *ifname)
{
	char buffer[ALTIFNAMSIZ];

	if (!ifname) {
		ifname = buffer;
		if (ifname_attr)
			nla_strlcpy(ifname, ifname_attr, IFNAMSIZ);
		else if (altifname_attr)
			nla_strlcpy(ifname, altifname_attr, ALTIFNAMSIZ);
		else
			return NULL;
	}

	return __dev_get_by_name(net, ifname);
}

static int rtnl_setlink(struct sk_buff *skb, struct nlmsghdr *nlh,
			struct netlink_ext_ack *extack)
{
	struct net *net = sock_net(skb->sk);
	struct ifinfomsg *ifm;
	struct net_device *dev;
	int err;
	struct nlattr *tb[IFLA_MAX+1];
	char ifname[IFNAMSIZ];

	err = nlmsg_parse_deprecated(nlh, sizeof(*ifm), tb, IFLA_MAX,
				     ifla_policy, extack);
	if (err < 0)
		goto errout;

	err = rtnl_ensure_unique_netns(tb, extack, false);
	if (err < 0)
		goto errout;

	if (tb[IFLA_IFNAME])
		nla_strlcpy(ifname, tb[IFLA_IFNAME], IFNAMSIZ);
	else
		ifname[0] = '\0';

	err = -EINVAL;
	ifm = nlmsg_data(nlh);
	if (ifm->ifi_index > 0)
		dev = __dev_get_by_index(net, ifm->ifi_index);
	else if (tb[IFLA_IFNAME] || tb[IFLA_ALT_IFNAME])
		dev = rtnl_dev_get(net, NULL, tb[IFLA_ALT_IFNAME], ifname);
	else
		goto errout;

	if (dev == NULL) {
		err = -ENODEV;
		goto errout;
	}

	err = do_setlink(skb, dev, ifm, extack, tb, ifname, 0);
errout:
	return err;
}

static int rtnl_group_dellink(const struct net *net, int group)
{
	struct net_device *dev, *aux;
	LIST_HEAD(list_kill);
	bool found = false;

	if (!group)
		return -EPERM;

	for_each_netdev(net, dev) {
		if (dev->group == group) {
			const struct rtnl_link_ops *ops;

			found = true;
			ops = dev->rtnl_link_ops;
			if (!ops || !ops->dellink)
				return -EOPNOTSUPP;
		}
	}

	if (!found)
		return -ENODEV;

	for_each_netdev_safe(net, dev, aux) {
		if (dev->group == group) {
			const struct rtnl_link_ops *ops;

			ops = dev->rtnl_link_ops;
			ops->dellink(dev, &list_kill);
		}
	}
	unregister_netdevice_many(&list_kill);

	return 0;
}

int rtnl_delete_link(struct net_device *dev)
{
	const struct rtnl_link_ops *ops;
	LIST_HEAD(list_kill);

	ops = dev->rtnl_link_ops;
	if (!ops || !ops->dellink)
		return -EOPNOTSUPP;

	ops->dellink(dev, &list_kill);
	unregister_netdevice_many(&list_kill);

	return 0;
}
EXPORT_SYMBOL_GPL(rtnl_delete_link);

static int rtnl_dellink(struct sk_buff *skb, struct nlmsghdr *nlh,
			struct netlink_ext_ack *extack)
{
	struct net *net = sock_net(skb->sk);
	struct net *tgt_net = net;
	struct net_device *dev = NULL;
	struct ifinfomsg *ifm;
	struct nlattr *tb[IFLA_MAX+1];
	int err;
	int netnsid = -1;

	err = nlmsg_parse_deprecated(nlh, sizeof(*ifm), tb, IFLA_MAX,
				     ifla_policy, extack);
	if (err < 0)
		return err;

	err = rtnl_ensure_unique_netns(tb, extack, true);
	if (err < 0)
		return err;

	if (tb[IFLA_TARGET_NETNSID]) {
		netnsid = nla_get_s32(tb[IFLA_TARGET_NETNSID]);
		tgt_net = rtnl_get_net_ns_capable(NETLINK_CB(skb).sk, netnsid);
		if (IS_ERR(tgt_net))
			return PTR_ERR(tgt_net);
	}

	err = -EINVAL;
	ifm = nlmsg_data(nlh);
	if (ifm->ifi_index > 0)
		dev = __dev_get_by_index(tgt_net, ifm->ifi_index);
	else if (tb[IFLA_IFNAME] || tb[IFLA_ALT_IFNAME])
		dev = rtnl_dev_get(net, tb[IFLA_IFNAME],
				   tb[IFLA_ALT_IFNAME], NULL);
	else if (tb[IFLA_GROUP])
		err = rtnl_group_dellink(tgt_net, nla_get_u32(tb[IFLA_GROUP]));
	else
		goto out;

	if (!dev) {
		if (tb[IFLA_IFNAME] || ifm->ifi_index > 0)
			err = -ENODEV;

		goto out;
	}

	err = rtnl_delete_link(dev);

out:
	if (netnsid >= 0)
		put_net(tgt_net);

	return err;
}

int rtnl_configure_link(struct net_device *dev, const struct ifinfomsg *ifm)
{
	unsigned int old_flags;
	int err;

	old_flags = dev->flags;
	if (ifm && (ifm->ifi_flags || ifm->ifi_change)) {
		err = __dev_change_flags(dev, rtnl_dev_combine_flags(dev, ifm),
					 NULL);
		if (err < 0)
			return err;
	}

	if (dev->rtnl_link_state == RTNL_LINK_INITIALIZED) {
		__dev_notify_flags(dev, old_flags, (old_flags ^ dev->flags));
	} else {
		dev->rtnl_link_state = RTNL_LINK_INITIALIZED;
		__dev_notify_flags(dev, old_flags, ~0U);
	}
	return 0;
}
EXPORT_SYMBOL(rtnl_configure_link);

struct net_device *rtnl_create_link(struct net *net, const char *ifname,
				    unsigned char name_assign_type,
				    const struct rtnl_link_ops *ops,
				    struct nlattr *tb[],
				    struct netlink_ext_ack *extack)
{
	struct net_device *dev;
	unsigned int num_tx_queues = 1;
	unsigned int num_rx_queues = 1;

	if (tb[IFLA_NUM_TX_QUEUES])
		num_tx_queues = nla_get_u32(tb[IFLA_NUM_TX_QUEUES]);
	else if (ops->get_num_tx_queues)
		num_tx_queues = ops->get_num_tx_queues();

	if (tb[IFLA_NUM_RX_QUEUES])
		num_rx_queues = nla_get_u32(tb[IFLA_NUM_RX_QUEUES]);
	else if (ops->get_num_rx_queues)
		num_rx_queues = ops->get_num_rx_queues();

	if (num_tx_queues < 1 || num_tx_queues > 4096) {
		NL_SET_ERR_MSG(extack, "Invalid number of transmit queues");
		return ERR_PTR(-EINVAL);
	}

	if (num_rx_queues < 1 || num_rx_queues > 4096) {
		NL_SET_ERR_MSG(extack, "Invalid number of receive queues");
		return ERR_PTR(-EINVAL);
	}

	dev = alloc_netdev_mqs(ops->priv_size, ifname, name_assign_type,
			       ops->setup, num_tx_queues, num_rx_queues);
	if (!dev)
		return ERR_PTR(-ENOMEM);

	dev_net_set(dev, net);
	dev->rtnl_link_ops = ops;
	dev->rtnl_link_state = RTNL_LINK_INITIALIZING;

	if (tb[IFLA_MTU]) {
		u32 mtu = nla_get_u32(tb[IFLA_MTU]);
		int err;

		err = dev_validate_mtu(dev, mtu, extack);
		if (err) {
			free_netdev(dev);
			return ERR_PTR(err);
		}
		dev->mtu = mtu;
	}
	if (tb[IFLA_ADDRESS]) {
		memcpy(dev->dev_addr, nla_data(tb[IFLA_ADDRESS]),
				nla_len(tb[IFLA_ADDRESS]));
		dev->addr_assign_type = NET_ADDR_SET;
	}
	if (tb[IFLA_BROADCAST])
		memcpy(dev->broadcast, nla_data(tb[IFLA_BROADCAST]),
				nla_len(tb[IFLA_BROADCAST]));
	if (tb[IFLA_TXQLEN])
		dev->tx_queue_len = nla_get_u32(tb[IFLA_TXQLEN]);
	if (tb[IFLA_OPERSTATE])
		set_operstate(dev, nla_get_u8(tb[IFLA_OPERSTATE]));
	if (tb[IFLA_LINKMODE])
		dev->link_mode = nla_get_u8(tb[IFLA_LINKMODE]);
	if (tb[IFLA_GROUP])
		dev_set_group(dev, nla_get_u32(tb[IFLA_GROUP]));
	if (tb[IFLA_GSO_MAX_SIZE])
		netif_set_gso_max_size(dev, nla_get_u32(tb[IFLA_GSO_MAX_SIZE]));
	if (tb[IFLA_GSO_MAX_SEGS])
		dev->gso_max_segs = nla_get_u32(tb[IFLA_GSO_MAX_SEGS]);

	return dev;
}
EXPORT_SYMBOL(rtnl_create_link);

static int rtnl_group_changelink(const struct sk_buff *skb,
		struct net *net, int group,
		struct ifinfomsg *ifm,
		struct netlink_ext_ack *extack,
		struct nlattr **tb)
{
	struct net_device *dev, *aux;
	int err;

	for_each_netdev_safe(net, dev, aux) {
		if (dev->group == group) {
			err = do_setlink(skb, dev, ifm, extack, tb, NULL, 0);
			if (err < 0)
				return err;
		}
	}

	return 0;
}

static int __rtnl_newlink(struct sk_buff *skb, struct nlmsghdr *nlh,
			  struct nlattr **attr, struct netlink_ext_ack *extack)
{
	struct nlattr *slave_attr[RTNL_SLAVE_MAX_TYPE + 1];
	unsigned char name_assign_type = NET_NAME_USER;
	struct nlattr *linkinfo[IFLA_INFO_MAX + 1];
	const struct rtnl_link_ops *m_ops = NULL;
	struct net_device *master_dev = NULL;
	struct net *net = sock_net(skb->sk);
	const struct rtnl_link_ops *ops;
	struct nlattr *tb[IFLA_MAX + 1];
	struct net *dest_net, *link_net;
	struct nlattr **slave_data;
	char kind[MODULE_NAME_LEN];
	struct net_device *dev;
	struct ifinfomsg *ifm;
	char ifname[IFNAMSIZ];
	struct nlattr **data;
	int err;

#ifdef CONFIG_MODULES
replay:
#endif
	err = nlmsg_parse_deprecated(nlh, sizeof(*ifm), tb, IFLA_MAX,
				     ifla_policy, extack);
	if (err < 0)
		return err;

	err = rtnl_ensure_unique_netns(tb, extack, false);
	if (err < 0)
		return err;

	if (tb[IFLA_IFNAME])
		nla_strlcpy(ifname, tb[IFLA_IFNAME], IFNAMSIZ);
	else
		ifname[0] = '\0';

	ifm = nlmsg_data(nlh);
	if (ifm->ifi_index > 0)
		dev = __dev_get_by_index(net, ifm->ifi_index);
	else if (tb[IFLA_IFNAME] || tb[IFLA_ALT_IFNAME])
		dev = rtnl_dev_get(net, NULL, tb[IFLA_ALT_IFNAME], ifname);
	else
		dev = NULL;

	if (dev) {
		master_dev = netdev_master_upper_dev_get(dev);
		if (master_dev)
			m_ops = master_dev->rtnl_link_ops;
	}

	err = validate_linkmsg(dev, tb);
	if (err < 0)
		return err;

	if (tb[IFLA_LINKINFO]) {
		err = nla_parse_nested_deprecated(linkinfo, IFLA_INFO_MAX,
						  tb[IFLA_LINKINFO],
						  ifla_info_policy, NULL);
		if (err < 0)
			return err;
	} else
		memset(linkinfo, 0, sizeof(linkinfo));

	if (linkinfo[IFLA_INFO_KIND]) {
		nla_strlcpy(kind, linkinfo[IFLA_INFO_KIND], sizeof(kind));
		ops = rtnl_link_ops_get(kind);
	} else {
		kind[0] = '\0';
		ops = NULL;
	}

	data = NULL;
	if (ops) {
		if (ops->maxtype > RTNL_MAX_TYPE)
			return -EINVAL;

		if (ops->maxtype && linkinfo[IFLA_INFO_DATA]) {
			err = nla_parse_nested_deprecated(attr, ops->maxtype,
							  linkinfo[IFLA_INFO_DATA],
							  ops->policy, extack);
			if (err < 0)
				return err;
			data = attr;
		}
		if (ops->validate) {
			err = ops->validate(tb, data, extack);
			if (err < 0)
				return err;
		}
	}

	slave_data = NULL;
	if (m_ops) {
		if (m_ops->slave_maxtype > RTNL_SLAVE_MAX_TYPE)
			return -EINVAL;

		if (m_ops->slave_maxtype &&
		    linkinfo[IFLA_INFO_SLAVE_DATA]) {
			err = nla_parse_nested_deprecated(slave_attr,
							  m_ops->slave_maxtype,
							  linkinfo[IFLA_INFO_SLAVE_DATA],
							  m_ops->slave_policy,
							  extack);
			if (err < 0)
				return err;
			slave_data = slave_attr;
		}
	}

	if (dev) {
		int status = 0;

		if (nlh->nlmsg_flags & NLM_F_EXCL)
			return -EEXIST;
		if (nlh->nlmsg_flags & NLM_F_REPLACE)
			return -EOPNOTSUPP;

		if (linkinfo[IFLA_INFO_DATA]) {
			if (!ops || ops != dev->rtnl_link_ops ||
			    !ops->changelink)
				return -EOPNOTSUPP;

			err = ops->changelink(dev, tb, data, extack);
			if (err < 0)
				return err;
			status |= DO_SETLINK_NOTIFY;
		}

		if (linkinfo[IFLA_INFO_SLAVE_DATA]) {
			if (!m_ops || !m_ops->slave_changelink)
				return -EOPNOTSUPP;

			err = m_ops->slave_changelink(master_dev, dev, tb,
						      slave_data, extack);
			if (err < 0)
				return err;
			status |= DO_SETLINK_NOTIFY;
		}

		return do_setlink(skb, dev, ifm, extack, tb, ifname, status);
	}

	if (!(nlh->nlmsg_flags & NLM_F_CREATE)) {
		if (ifm->ifi_index == 0 && tb[IFLA_GROUP])
			return rtnl_group_changelink(skb, net,
						nla_get_u32(tb[IFLA_GROUP]),
						ifm, extack, tb);
		return -ENODEV;
	}

	if (tb[IFLA_MAP] || tb[IFLA_PROTINFO])
		return -EOPNOTSUPP;

	if (!ops) {
#ifdef CONFIG_MODULES
		if (kind[0]) {
			__rtnl_unlock();
			request_module("rtnl-link-%s", kind);
			rtnl_lock();
			ops = rtnl_link_ops_get(kind);
			if (ops)
				goto replay;
		}
#endif
		NL_SET_ERR_MSG(extack, "Unknown device type");
		return -EOPNOTSUPP;
	}

	if (!ops->setup)
		return -EOPNOTSUPP;

	if (!ifname[0]) {
		snprintf(ifname, IFNAMSIZ, "%s%%d", ops->kind);
		name_assign_type = NET_NAME_ENUM;
	}

	dest_net = rtnl_link_get_net_capable(skb, net, tb, CAP_NET_ADMIN);
	if (IS_ERR(dest_net))
		return PTR_ERR(dest_net);

	if (tb[IFLA_LINK_NETNSID]) {
		int id = nla_get_s32(tb[IFLA_LINK_NETNSID]);

		link_net = get_net_ns_by_id(dest_net, id);
		if (!link_net) {
			NL_SET_ERR_MSG(extack, "Unknown network namespace id");
			err =  -EINVAL;
			goto out;
		}
		err = -EPERM;
		if (!netlink_ns_capable(skb, link_net->user_ns, CAP_NET_ADMIN))
			goto out;
	} else {
		link_net = NULL;
	}

	dev = rtnl_create_link(link_net ? : dest_net, ifname,
			       name_assign_type, ops, tb, extack);
	if (IS_ERR(dev)) {
		err = PTR_ERR(dev);
		goto out;
	}

	dev->ifindex = ifm->ifi_index;

	if (ops->newlink) {
		err = ops->newlink(link_net ? : net, dev, tb, data, extack);
		/* Drivers should call free_netdev() in ->destructor
		 * and unregister it on failure after registration
		 * so that device could be finally freed in rtnl_unlock.
		 */
		if (err < 0) {
			/* If device is not registered at all, free it now */
			if (dev->reg_state == NETREG_UNINITIALIZED ||
			    dev->reg_state == NETREG_UNREGISTERED)
				free_netdev(dev);
			goto out;
		}
	} else {
		err = register_netdevice(dev);
		if (err < 0) {
			free_netdev(dev);
			goto out;
		}
	}
	err = rtnl_configure_link(dev, ifm);
	if (err < 0)
		goto out_unregister;
	if (link_net) {
		err = dev_change_net_namespace(dev, dest_net, ifname);
		if (err < 0)
			goto out_unregister;
	}
	if (tb[IFLA_MASTER]) {
		err = do_set_master(dev, nla_get_u32(tb[IFLA_MASTER]), extack);
		if (err)
			goto out_unregister;
	}
out:
	if (link_net)
		put_net(link_net);
	put_net(dest_net);
	return err;
out_unregister:
	if (ops->newlink) {
		LIST_HEAD(list_kill);

		ops->dellink(dev, &list_kill);
		unregister_netdevice_many(&list_kill);
	} else {
		unregister_netdevice(dev);
	}
	goto out;
}

static int rtnl_newlink(struct sk_buff *skb, struct nlmsghdr *nlh,
			struct netlink_ext_ack *extack)
{
	struct nlattr **attr;
	int ret;

	attr = kmalloc_array(RTNL_MAX_TYPE + 1, sizeof(*attr), GFP_KERNEL);
	if (!attr)
		return -ENOMEM;

	ret = __rtnl_newlink(skb, nlh, attr, extack);
	kfree(attr);
	return ret;
}

static int rtnl_valid_getlink_req(struct sk_buff *skb,
				  const struct nlmsghdr *nlh,
				  struct nlattr **tb,
				  struct netlink_ext_ack *extack)
{
	struct ifinfomsg *ifm;
	int i, err;

	if (nlh->nlmsg_len < nlmsg_msg_size(sizeof(*ifm))) {
		NL_SET_ERR_MSG(extack, "Invalid header for get link");
		return -EINVAL;
	}

	if (!netlink_strict_get_check(skb))
		return nlmsg_parse_deprecated(nlh, sizeof(*ifm), tb, IFLA_MAX,
					      ifla_policy, extack);

	ifm = nlmsg_data(nlh);
	if (ifm->__ifi_pad || ifm->ifi_type || ifm->ifi_flags ||
	    ifm->ifi_change) {
		NL_SET_ERR_MSG(extack, "Invalid values in header for get link request");
		return -EINVAL;
	}

	err = nlmsg_parse_deprecated_strict(nlh, sizeof(*ifm), tb, IFLA_MAX,
					    ifla_policy, extack);
	if (err)
		return err;

	for (i = 0; i <= IFLA_MAX; i++) {
		if (!tb[i])
			continue;

		switch (i) {
		case IFLA_IFNAME:
		case IFLA_ALT_IFNAME:
		case IFLA_EXT_MASK:
		case IFLA_TARGET_NETNSID:
			break;
		default:
			NL_SET_ERR_MSG(extack, "Unsupported attribute in get link request");
			return -EINVAL;
		}
	}

	return 0;
}

static int rtnl_getlink(struct sk_buff *skb, struct nlmsghdr *nlh,
			struct netlink_ext_ack *extack)
{
	struct net *net = sock_net(skb->sk);
	struct net *tgt_net = net;
	struct ifinfomsg *ifm;
	struct nlattr *tb[IFLA_MAX+1];
	struct net_device *dev = NULL;
	struct sk_buff *nskb;
	int netnsid = -1;
	int err;
	u32 ext_filter_mask = 0;

	err = rtnl_valid_getlink_req(skb, nlh, tb, extack);
	if (err < 0)
		return err;

	err = rtnl_ensure_unique_netns(tb, extack, true);
	if (err < 0)
		return err;

	if (tb[IFLA_TARGET_NETNSID]) {
		netnsid = nla_get_s32(tb[IFLA_TARGET_NETNSID]);
		tgt_net = rtnl_get_net_ns_capable(NETLINK_CB(skb).sk, netnsid);
		if (IS_ERR(tgt_net))
			return PTR_ERR(tgt_net);
	}

	if (tb[IFLA_EXT_MASK])
		ext_filter_mask = nla_get_u32(tb[IFLA_EXT_MASK]);

	err = -EINVAL;
	ifm = nlmsg_data(nlh);
	if (ifm->ifi_index > 0)
		dev = __dev_get_by_index(tgt_net, ifm->ifi_index);
	else if (tb[IFLA_IFNAME] || tb[IFLA_ALT_IFNAME])
		dev = rtnl_dev_get(tgt_net, tb[IFLA_IFNAME],
				   tb[IFLA_ALT_IFNAME], NULL);
	else
		goto out;

	err = -ENODEV;
	if (dev == NULL)
		goto out;

	err = -ENOBUFS;
	nskb = nlmsg_new(if_nlmsg_size(dev, ext_filter_mask), GFP_KERNEL);
	if (nskb == NULL)
		goto out;

	err = rtnl_fill_ifinfo(nskb, dev, net,
			       RTM_NEWLINK, NETLINK_CB(skb).portid,
			       nlh->nlmsg_seq, 0, 0, ext_filter_mask,
			       0, NULL, 0, netnsid, GFP_KERNEL);
	if (err < 0) {
		/* -EMSGSIZE implies BUG in if_nlmsg_size */
		WARN_ON(err == -EMSGSIZE);
		kfree_skb(nskb);
	} else
		err = rtnl_unicast(nskb, net, NETLINK_CB(skb).portid);
out:
	if (netnsid >= 0)
		put_net(tgt_net);

	return err;
}

static int rtnl_alt_ifname(int cmd, struct net_device *dev, struct nlattr *attr,
			   bool *changed, struct netlink_ext_ack *extack)
{
	char *alt_ifname;
	int err;

	err = nla_validate(attr, attr->nla_len, IFLA_MAX, ifla_policy, extack);
	if (err)
		return err;

	alt_ifname = nla_strdup(attr, GFP_KERNEL);
	if (!alt_ifname)
		return -ENOMEM;

	if (cmd == RTM_NEWLINKPROP) {
		err = netdev_name_node_alt_create(dev, alt_ifname);
		if (!err)
			alt_ifname = NULL;
	} else if (cmd == RTM_DELLINKPROP) {
		err = netdev_name_node_alt_destroy(dev, alt_ifname);
	} else {
		WARN_ON_ONCE(1);
		err = -EINVAL;
	}

	kfree(alt_ifname);
	if (!err)
		*changed = true;
	return err;
}

static int rtnl_linkprop(int cmd, struct sk_buff *skb, struct nlmsghdr *nlh,
			 struct netlink_ext_ack *extack)
{
	struct net *net = sock_net(skb->sk);
	struct nlattr *tb[IFLA_MAX + 1];
	struct net_device *dev;
	struct ifinfomsg *ifm;
	bool changed = false;
	struct nlattr *attr;
	int err, rem;

	err = nlmsg_parse(nlh, sizeof(*ifm), tb, IFLA_MAX, ifla_policy, extack);
	if (err)
		return err;

	err = rtnl_ensure_unique_netns(tb, extack, true);
	if (err)
		return err;

	ifm = nlmsg_data(nlh);
	if (ifm->ifi_index > 0)
		dev = __dev_get_by_index(net, ifm->ifi_index);
	else if (tb[IFLA_IFNAME] || tb[IFLA_ALT_IFNAME])
		dev = rtnl_dev_get(net, tb[IFLA_IFNAME],
				   tb[IFLA_ALT_IFNAME], NULL);
	else
		return -EINVAL;

	if (!dev)
		return -ENODEV;

	if (!tb[IFLA_PROP_LIST])
		return 0;

	nla_for_each_nested(attr, tb[IFLA_PROP_LIST], rem) {
		switch (nla_type(attr)) {
		case IFLA_ALT_IFNAME:
			err = rtnl_alt_ifname(cmd, dev, attr, &changed, extack);
			if (err)
				return err;
			break;
		}
	}

	if (changed)
		netdev_state_change(dev);
	return 0;
}

static int rtnl_newlinkprop(struct sk_buff *skb, struct nlmsghdr *nlh,
			    struct netlink_ext_ack *extack)
{
	return rtnl_linkprop(RTM_NEWLINKPROP, skb, nlh, extack);
}

static int rtnl_dellinkprop(struct sk_buff *skb, struct nlmsghdr *nlh,
			    struct netlink_ext_ack *extack)
{
	return rtnl_linkprop(RTM_DELLINKPROP, skb, nlh, extack);
}

static u32 rtnl_calcit(struct sk_buff *skb, struct nlmsghdr *nlh)
{
	struct net *net = sock_net(skb->sk);
	size_t min_ifinfo_dump_size = 0;
	struct nlattr *tb[IFLA_MAX+1];
	u32 ext_filter_mask = 0;
	struct net_device *dev;
	int hdrlen;

	/* Same kernel<->userspace interface hack as in rtnl_dump_ifinfo. */
	hdrlen = nlmsg_len(nlh) < sizeof(struct ifinfomsg) ?
		 sizeof(struct rtgenmsg) : sizeof(struct ifinfomsg);

	if (nlmsg_parse_deprecated(nlh, hdrlen, tb, IFLA_MAX, ifla_policy, NULL) >= 0) {
		if (tb[IFLA_EXT_MASK])
			ext_filter_mask = nla_get_u32(tb[IFLA_EXT_MASK]);
	}

	if (!ext_filter_mask)
		return NLMSG_GOODSIZE;
	/*
	 * traverse the list of net devices and compute the minimum
	 * buffer size based upon the filter mask.
	 */
	rcu_read_lock();
	for_each_netdev_rcu(net, dev) {
		min_ifinfo_dump_size = max(min_ifinfo_dump_size,
					   if_nlmsg_size(dev, ext_filter_mask));
	}
	rcu_read_unlock();

	return nlmsg_total_size(min_ifinfo_dump_size);
}

static int rtnl_dump_all(struct sk_buff *skb, struct netlink_callback *cb)
{
	int idx;
	int s_idx = cb->family;
	int type = cb->nlh->nlmsg_type - RTM_BASE;
	int ret = 0;

	if (s_idx == 0)
		s_idx = 1;

	for (idx = 1; idx <= RTNL_FAMILY_MAX; idx++) {
		struct rtnl_link **tab;
		struct rtnl_link *link;
		rtnl_dumpit_func dumpit;

		if (idx < s_idx || idx == PF_PACKET)
			continue;

		if (type < 0 || type >= RTM_NR_MSGTYPES)
			continue;

		tab = rcu_dereference_rtnl(rtnl_msg_handlers[idx]);
		if (!tab)
			continue;

		link = tab[type];
		if (!link)
			continue;

		dumpit = link->dumpit;
		if (!dumpit)
			continue;

		if (idx > s_idx) {
			memset(&cb->args[0], 0, sizeof(cb->args));
			cb->prev_seq = 0;
			cb->seq = 0;
		}
		ret = dumpit(skb, cb);
		if (ret)
			break;
	}
	cb->family = idx;

	return skb->len ? : ret;
}

struct sk_buff *rtmsg_ifinfo_build_skb(int type, struct net_device *dev,
				       unsigned int change,
				       u32 event, gfp_t flags, int *new_nsid,
				       int new_ifindex)
{
	struct net *net = dev_net(dev);
	struct sk_buff *skb;
	int err = -ENOBUFS;
	size_t if_info_size;

	skb = nlmsg_new((if_info_size = if_nlmsg_size(dev, 0)), flags);
	if (skb == NULL)
		goto errout;

	err = rtnl_fill_ifinfo(skb, dev, dev_net(dev),
			       type, 0, 0, change, 0, 0, event,
			       new_nsid, new_ifindex, -1, flags);
	if (err < 0) {
		/* -EMSGSIZE implies BUG in if_nlmsg_size() */
		WARN_ON(err == -EMSGSIZE);
		kfree_skb(skb);
		goto errout;
	}
	return skb;
errout:
	if (err < 0)
		rtnl_set_sk_err(net, RTNLGRP_LINK, err);
	return NULL;
}

void rtmsg_ifinfo_send(struct sk_buff *skb, struct net_device *dev, gfp_t flags)
{
	struct net *net = dev_net(dev);

	rtnl_notify(skb, net, 0, RTNLGRP_LINK, NULL, flags);
}

static void rtmsg_ifinfo_event(int type, struct net_device *dev,
			       unsigned int change, u32 event,
			       gfp_t flags, int *new_nsid, int new_ifindex)
{
	struct sk_buff *skb;

	if (dev->reg_state != NETREG_REGISTERED)
		return;

	skb = rtmsg_ifinfo_build_skb(type, dev, change, event, flags, new_nsid,
				     new_ifindex);
	if (skb)
		rtmsg_ifinfo_send(skb, dev, flags);
}

void rtmsg_ifinfo(int type, struct net_device *dev, unsigned int change,
		  gfp_t flags)
{
	rtmsg_ifinfo_event(type, dev, change, rtnl_get_event(0), flags,
			   NULL, 0);
}

void rtmsg_ifinfo_newnet(int type, struct net_device *dev, unsigned int change,
			 gfp_t flags, int *new_nsid, int new_ifindex)
{
	rtmsg_ifinfo_event(type, dev, change, rtnl_get_event(0), flags,
			   new_nsid, new_ifindex);
}

static int nlmsg_populate_fdb_fill(struct sk_buff *skb,
				   struct net_device *dev,
				   u8 *addr, u16 vid, u32 pid, u32 seq,
				   int type, unsigned int flags,
				   int nlflags, u16 ndm_state)
{
	struct nlmsghdr *nlh;
	struct ndmsg *ndm;

	nlh = nlmsg_put(skb, pid, seq, type, sizeof(*ndm), nlflags);
	if (!nlh)
		return -EMSGSIZE;

	ndm = nlmsg_data(nlh);
	ndm->ndm_family  = AF_BRIDGE;
	ndm->ndm_pad1	 = 0;
	ndm->ndm_pad2    = 0;
	ndm->ndm_flags	 = flags;
	ndm->ndm_type	 = 0;
	ndm->ndm_ifindex = dev->ifindex;
	ndm->ndm_state   = ndm_state;

	if (nla_put(skb, NDA_LLADDR, ETH_ALEN, addr))
		goto nla_put_failure;
	if (vid)
		if (nla_put(skb, NDA_VLAN, sizeof(u16), &vid))
			goto nla_put_failure;

	nlmsg_end(skb, nlh);
	return 0;

nla_put_failure:
	nlmsg_cancel(skb, nlh);
	return -EMSGSIZE;
}

static inline size_t rtnl_fdb_nlmsg_size(void)
{
	return NLMSG_ALIGN(sizeof(struct ndmsg)) +
	       nla_total_size(ETH_ALEN) +	/* NDA_LLADDR */
	       nla_total_size(sizeof(u16)) +	/* NDA_VLAN */
	       0;
}

static void rtnl_fdb_notify(struct net_device *dev, u8 *addr, u16 vid, int type,
			    u16 ndm_state)
{
	struct net *net = dev_net(dev);
	struct sk_buff *skb;
	int err = -ENOBUFS;

	skb = nlmsg_new(rtnl_fdb_nlmsg_size(), GFP_ATOMIC);
	if (!skb)
		goto errout;

	err = nlmsg_populate_fdb_fill(skb, dev, addr, vid,
				      0, 0, type, NTF_SELF, 0, ndm_state);
	if (err < 0) {
		kfree_skb(skb);
		goto errout;
	}

	rtnl_notify(skb, net, 0, RTNLGRP_NEIGH, NULL, GFP_ATOMIC);
	return;
errout:
	rtnl_set_sk_err(net, RTNLGRP_NEIGH, err);
}

/*
 * ndo_dflt_fdb_add - default netdevice operation to add an FDB entry
 */
int ndo_dflt_fdb_add(struct ndmsg *ndm,
		     struct nlattr *tb[],
		     struct net_device *dev,
		     const unsigned char *addr, u16 vid,
		     u16 flags)
{
	int err = -EINVAL;

	/* If aging addresses are supported device will need to
	 * implement its own handler for this.
	 */
	if (ndm->ndm_state && !(ndm->ndm_state & NUD_PERMANENT)) {
		pr_info("%s: FDB only supports static addresses\n", dev->name);
		return err;
	}

	if (vid) {
		pr_info("%s: vlans aren't supported yet for dev_uc|mc_add()\n", dev->name);
		return err;
	}

	if (is_unicast_ether_addr(addr) || is_link_local_ether_addr(addr))
		err = dev_uc_add_excl(dev, addr);
	else if (is_multicast_ether_addr(addr))
		err = dev_mc_add_excl(dev, addr);

	/* Only return duplicate errors if NLM_F_EXCL is set */
	if (err == -EEXIST && !(flags & NLM_F_EXCL))
		err = 0;

	return err;
}
EXPORT_SYMBOL(ndo_dflt_fdb_add);

static int fdb_vid_parse(struct nlattr *vlan_attr, u16 *p_vid,
			 struct netlink_ext_ack *extack)
{
	u16 vid = 0;

	if (vlan_attr) {
		if (nla_len(vlan_attr) != sizeof(u16)) {
			NL_SET_ERR_MSG(extack, "invalid vlan attribute size");
			return -EINVAL;
		}

		vid = nla_get_u16(vlan_attr);

		if (!vid || vid >= VLAN_VID_MASK) {
			NL_SET_ERR_MSG(extack, "invalid vlan id");
			return -EINVAL;
		}
	}
	*p_vid = vid;
	return 0;
}

static int rtnl_fdb_add(struct sk_buff *skb, struct nlmsghdr *nlh,
			struct netlink_ext_ack *extack)
{
	struct net *net = sock_net(skb->sk);
	struct ndmsg *ndm;
	struct nlattr *tb[NDA_MAX+1];
	struct net_device *dev;
	u8 *addr;
	u16 vid;
	int err;

	err = nlmsg_parse_deprecated(nlh, sizeof(*ndm), tb, NDA_MAX, NULL,
				     extack);
	if (err < 0)
		return err;

	ndm = nlmsg_data(nlh);
	if (ndm->ndm_ifindex == 0) {
		NL_SET_ERR_MSG(extack, "invalid ifindex");
		return -EINVAL;
	}

	dev = __dev_get_by_index(net, ndm->ndm_ifindex);
	if (dev == NULL) {
		NL_SET_ERR_MSG(extack, "unknown ifindex");
		return -ENODEV;
	}

	if (!tb[NDA_LLADDR] || nla_len(tb[NDA_LLADDR]) != ETH_ALEN) {
		NL_SET_ERR_MSG(extack, "invalid address");
		return -EINVAL;
	}

	if (dev->type != ARPHRD_ETHER) {
		NL_SET_ERR_MSG(extack, "FDB add only supported for Ethernet devices");
		return -EINVAL;
	}

	addr = nla_data(tb[NDA_LLADDR]);

	err = fdb_vid_parse(tb[NDA_VLAN], &vid, extack);
	if (err)
		return err;

	err = -EOPNOTSUPP;

	/* Support fdb on master device the net/bridge default case */
	if ((!ndm->ndm_flags || ndm->ndm_flags & NTF_MASTER) &&
	    netif_is_bridge_port(dev)) {
		struct net_device *br_dev = netdev_master_upper_dev_get(dev);
		const struct net_device_ops *ops = br_dev->netdev_ops;

		err = ops->ndo_fdb_add(ndm, tb, dev, addr, vid,
				       nlh->nlmsg_flags, extack);
		if (err)
			goto out;
		else
			ndm->ndm_flags &= ~NTF_MASTER;
	}

	/* Embedded bridge, macvlan, and any other device support */
	if ((ndm->ndm_flags & NTF_SELF)) {
		if (dev->netdev_ops->ndo_fdb_add)
			err = dev->netdev_ops->ndo_fdb_add(ndm, tb, dev, addr,
							   vid,
							   nlh->nlmsg_flags,
							   extack);
		else
			err = ndo_dflt_fdb_add(ndm, tb, dev, addr, vid,
					       nlh->nlmsg_flags);

		if (!err) {
			rtnl_fdb_notify(dev, addr, vid, RTM_NEWNEIGH,
					ndm->ndm_state);
			ndm->ndm_flags &= ~NTF_SELF;
		}
	}
out:
	return err;
}

/*
 * ndo_dflt_fdb_del - default netdevice operation to delete an FDB entry
 */
int ndo_dflt_fdb_del(struct ndmsg *ndm,
		     struct nlattr *tb[],
		     struct net_device *dev,
		     const unsigned char *addr, u16 vid)
{
	int err = -EINVAL;

	/* If aging addresses are supported device will need to
	 * implement its own handler for this.
	 */
	if (!(ndm->ndm_state & NUD_PERMANENT)) {
		pr_info("%s: FDB only supports static addresses\n", dev->name);
		return err;
	}

	if (is_unicast_ether_addr(addr) || is_link_local_ether_addr(addr))
		err = dev_uc_del(dev, addr);
	else if (is_multicast_ether_addr(addr))
		err = dev_mc_del(dev, addr);

	return err;
}
EXPORT_SYMBOL(ndo_dflt_fdb_del);

static int rtnl_fdb_del(struct sk_buff *skb, struct nlmsghdr *nlh,
			struct netlink_ext_ack *extack)
{
	struct net *net = sock_net(skb->sk);
	struct ndmsg *ndm;
	struct nlattr *tb[NDA_MAX+1];
	struct net_device *dev;
	__u8 *addr;
	int err;
	u16 vid;

	if (!netlink_capable(skb, CAP_NET_ADMIN))
		return -EPERM;

	err = nlmsg_parse_deprecated(nlh, sizeof(*ndm), tb, NDA_MAX, NULL,
				     extack);
	if (err < 0)
		return err;

	ndm = nlmsg_data(nlh);
	if (ndm->ndm_ifindex == 0) {
		NL_SET_ERR_MSG(extack, "invalid ifindex");
		return -EINVAL;
	}

	dev = __dev_get_by_index(net, ndm->ndm_ifindex);
	if (dev == NULL) {
		NL_SET_ERR_MSG(extack, "unknown ifindex");
		return -ENODEV;
	}

	if (!tb[NDA_LLADDR] || nla_len(tb[NDA_LLADDR]) != ETH_ALEN) {
		NL_SET_ERR_MSG(extack, "invalid address");
		return -EINVAL;
	}

	if (dev->type != ARPHRD_ETHER) {
		NL_SET_ERR_MSG(extack, "FDB delete only supported for Ethernet devices");
		return -EINVAL;
	}

	addr = nla_data(tb[NDA_LLADDR]);

	err = fdb_vid_parse(tb[NDA_VLAN], &vid, extack);
	if (err)
		return err;

	err = -EOPNOTSUPP;

	/* Support fdb on master device the net/bridge default case */
	if ((!ndm->ndm_flags || ndm->ndm_flags & NTF_MASTER) &&
	    netif_is_bridge_port(dev)) {
		struct net_device *br_dev = netdev_master_upper_dev_get(dev);
		const struct net_device_ops *ops = br_dev->netdev_ops;

		if (ops->ndo_fdb_del)
			err = ops->ndo_fdb_del(ndm, tb, dev, addr, vid);

		if (err)
			goto out;
		else
			ndm->ndm_flags &= ~NTF_MASTER;
	}

	/* Embedded bridge, macvlan, and any other device support */
	if (ndm->ndm_flags & NTF_SELF) {
		if (dev->netdev_ops->ndo_fdb_del)
			err = dev->netdev_ops->ndo_fdb_del(ndm, tb, dev, addr,
							   vid);
		else
			err = ndo_dflt_fdb_del(ndm, tb, dev, addr, vid);

		if (!err) {
			rtnl_fdb_notify(dev, addr, vid, RTM_DELNEIGH,
					ndm->ndm_state);
			ndm->ndm_flags &= ~NTF_SELF;
		}
	}
out:
	return err;
}

static int nlmsg_populate_fdb(struct sk_buff *skb,
			      struct netlink_callback *cb,
			      struct net_device *dev,
			      int *idx,
			      struct netdev_hw_addr_list *list)
{
	struct netdev_hw_addr *ha;
	int err;
	u32 portid, seq;

	portid = NETLINK_CB(cb->skb).portid;
	seq = cb->nlh->nlmsg_seq;

	list_for_each_entry(ha, &list->list, list) {
		if (*idx < cb->args[2])
			goto skip;

		err = nlmsg_populate_fdb_fill(skb, dev, ha->addr, 0,
					      portid, seq,
					      RTM_NEWNEIGH, NTF_SELF,
					      NLM_F_MULTI, NUD_PERMANENT);
		if (err < 0)
			return err;
skip:
		*idx += 1;
	}
	return 0;
}

/**
 * ndo_dflt_fdb_dump - default netdevice operation to dump an FDB table.
 * @skb: socket buffer to store message in
 * @cb: netlink callback
 * @dev: netdevice
 * @filter_dev: ignored
 * @idx: the number of FDB table entries dumped is added to *@idx
 *
 * Default netdevice operation to dump the existing unicast address list.
 * Returns number of addresses from list put in skb.
 */
int ndo_dflt_fdb_dump(struct sk_buff *skb,
		      struct netlink_callback *cb,
		      struct net_device *dev,
		      struct net_device *filter_dev,
		      int *idx)
{
	int err;

	if (dev->type != ARPHRD_ETHER)
		return -EINVAL;

	netif_addr_lock_bh(dev);
	err = nlmsg_populate_fdb(skb, cb, dev, idx, &dev->uc);
	if (err)
		goto out;
<<<<<<< HEAD
	nlmsg_populate_fdb(skb, cb, dev, idx, &dev->mc);
=======
	err = nlmsg_populate_fdb(skb, cb, dev, idx, &dev->mc);
>>>>>>> 24b8d41d
out:
	netif_addr_unlock_bh(dev);
	return err;
}
EXPORT_SYMBOL(ndo_dflt_fdb_dump);

static int valid_fdb_dump_strict(const struct nlmsghdr *nlh,
				 int *br_idx, int *brport_idx,
				 struct netlink_ext_ack *extack)
{
	struct nlattr *tb[NDA_MAX + 1];
	struct ndmsg *ndm;
	int err, i;

	if (nlh->nlmsg_len < nlmsg_msg_size(sizeof(*ndm))) {
		NL_SET_ERR_MSG(extack, "Invalid header for fdb dump request");
		return -EINVAL;
	}

	ndm = nlmsg_data(nlh);
	if (ndm->ndm_pad1  || ndm->ndm_pad2  || ndm->ndm_state ||
	    ndm->ndm_flags || ndm->ndm_type) {
		NL_SET_ERR_MSG(extack, "Invalid values in header for fdb dump request");
		return -EINVAL;
	}

	err = nlmsg_parse_deprecated_strict(nlh, sizeof(struct ndmsg), tb,
					    NDA_MAX, NULL, extack);
	if (err < 0)
		return err;

	*brport_idx = ndm->ndm_ifindex;
	for (i = 0; i <= NDA_MAX; ++i) {
		if (!tb[i])
			continue;

		switch (i) {
		case NDA_IFINDEX:
			if (nla_len(tb[i]) != sizeof(u32)) {
				NL_SET_ERR_MSG(extack, "Invalid IFINDEX attribute in fdb dump request");
				return -EINVAL;
			}
			*brport_idx = nla_get_u32(tb[NDA_IFINDEX]);
			break;
		case NDA_MASTER:
			if (nla_len(tb[i]) != sizeof(u32)) {
				NL_SET_ERR_MSG(extack, "Invalid MASTER attribute in fdb dump request");
				return -EINVAL;
			}
			*br_idx = nla_get_u32(tb[NDA_MASTER]);
			break;
		default:
			NL_SET_ERR_MSG(extack, "Unsupported attribute in fdb dump request");
			return -EINVAL;
		}
	}

	return 0;
}

static int valid_fdb_dump_legacy(const struct nlmsghdr *nlh,
				 int *br_idx, int *brport_idx,
				 struct netlink_ext_ack *extack)
{
	struct nlattr *tb[IFLA_MAX+1];
	int err;

	/* A hack to preserve kernel<->userspace interface.
	 * Before Linux v4.12 this code accepted ndmsg since iproute2 v3.3.0.
	 * However, ndmsg is shorter than ifinfomsg thus nlmsg_parse() bails.
	 * So, check for ndmsg with an optional u32 attribute (not used here).
	 * Fortunately these sizes don't conflict with the size of ifinfomsg
	 * with an optional attribute.
	 */
	if (nlmsg_len(nlh) != sizeof(struct ndmsg) &&
	    (nlmsg_len(nlh) != sizeof(struct ndmsg) +
	     nla_attr_size(sizeof(u32)))) {
		struct ifinfomsg *ifm;

		err = nlmsg_parse_deprecated(nlh, sizeof(struct ifinfomsg),
					     tb, IFLA_MAX, ifla_policy,
					     extack);
		if (err < 0) {
			return -EINVAL;
		} else if (err == 0) {
			if (tb[IFLA_MASTER])
				*br_idx = nla_get_u32(tb[IFLA_MASTER]);
		}

		ifm = nlmsg_data(nlh);
		*brport_idx = ifm->ifi_index;
	}
	return 0;
}

static int rtnl_fdb_dump(struct sk_buff *skb, struct netlink_callback *cb)
{
	struct net_device *dev;
	struct net_device *br_dev = NULL;
	const struct net_device_ops *ops = NULL;
	const struct net_device_ops *cops = NULL;
	struct net *net = sock_net(skb->sk);
	struct hlist_head *head;
	int brport_idx = 0;
	int br_idx = 0;
	int h, s_h;
	int idx = 0, s_idx;
	int err = 0;
	int fidx = 0;
<<<<<<< HEAD

	if (nlmsg_parse(cb->nlh, sizeof(struct ifinfomsg), tb, IFLA_MAX,
			ifla_policy) == 0) {
		if (tb[IFLA_MASTER])
			br_idx = nla_get_u32(tb[IFLA_MASTER]);
	}
=======
>>>>>>> 24b8d41d

	if (cb->strict_check)
		err = valid_fdb_dump_strict(cb->nlh, &br_idx, &brport_idx,
					    cb->extack);
	else
		err = valid_fdb_dump_legacy(cb->nlh, &br_idx, &brport_idx,
					    cb->extack);
	if (err < 0)
		return err;

	if (br_idx) {
		br_dev = __dev_get_by_index(net, br_idx);
		if (!br_dev)
			return -ENODEV;

		ops = br_dev->netdev_ops;
	}

	s_h = cb->args[0];
	s_idx = cb->args[1];
<<<<<<< HEAD

	for (h = s_h; h < NETDEV_HASHENTRIES; h++, s_idx = 0) {
		idx = 0;
		head = &net->dev_index_head[h];
		hlist_for_each_entry(dev, head, index_hlist) {

			if (brport_idx && (dev->ifindex != brport_idx))
				continue;

			if (!br_idx) { /* user did not specify a specific bridge */
				if (dev->priv_flags & IFF_BRIDGE_PORT) {
					br_dev = netdev_master_upper_dev_get(dev);
					cops = br_dev->netdev_ops;
				}
			} else {
				if (dev != br_dev &&
				    !(dev->priv_flags & IFF_BRIDGE_PORT))
					continue;

				if (br_dev != netdev_master_upper_dev_get(dev) &&
				    !(dev->priv_flags & IFF_EBRIDGE))
					continue;
				cops = ops;
			}

			if (idx < s_idx)
				goto cont;

			if (dev->priv_flags & IFF_BRIDGE_PORT) {
				if (cops && cops->ndo_fdb_dump) {
					err = cops->ndo_fdb_dump(skb, cb,
								br_dev, dev,
								&fidx);
					if (err == -EMSGSIZE)
						goto out;
				}
			}

			if (dev->netdev_ops->ndo_fdb_dump)
				err = dev->netdev_ops->ndo_fdb_dump(skb, cb,
								    dev, NULL,
								    &fidx);
			else
				err = ndo_dflt_fdb_dump(skb, cb, dev, NULL,
							&fidx);
			if (err == -EMSGSIZE)
				goto out;

			cops = NULL;

			/* reset fdb offset to 0 for rest of the interfaces */
			cb->args[2] = 0;
			fidx = 0;
cont:
			idx++;
		}
	}

out:
	cb->args[0] = h;
	cb->args[1] = idx;
	cb->args[2] = fidx;

	return skb->len;
=======

	for (h = s_h; h < NETDEV_HASHENTRIES; h++, s_idx = 0) {
		idx = 0;
		head = &net->dev_index_head[h];
		hlist_for_each_entry(dev, head, index_hlist) {

			if (brport_idx && (dev->ifindex != brport_idx))
				continue;

			if (!br_idx) { /* user did not specify a specific bridge */
				if (netif_is_bridge_port(dev)) {
					br_dev = netdev_master_upper_dev_get(dev);
					cops = br_dev->netdev_ops;
				}
			} else {
				if (dev != br_dev &&
				    !netif_is_bridge_port(dev))
					continue;

				if (br_dev != netdev_master_upper_dev_get(dev) &&
				    !(dev->priv_flags & IFF_EBRIDGE))
					continue;
				cops = ops;
			}

			if (idx < s_idx)
				goto cont;

			if (netif_is_bridge_port(dev)) {
				if (cops && cops->ndo_fdb_dump) {
					err = cops->ndo_fdb_dump(skb, cb,
								br_dev, dev,
								&fidx);
					if (err == -EMSGSIZE)
						goto out;
				}
			}

			if (dev->netdev_ops->ndo_fdb_dump)
				err = dev->netdev_ops->ndo_fdb_dump(skb, cb,
								    dev, NULL,
								    &fidx);
			else
				err = ndo_dflt_fdb_dump(skb, cb, dev, NULL,
							&fidx);
			if (err == -EMSGSIZE)
				goto out;

			cops = NULL;

			/* reset fdb offset to 0 for rest of the interfaces */
			cb->args[2] = 0;
			fidx = 0;
cont:
			idx++;
		}
	}

out:
	cb->args[0] = h;
	cb->args[1] = idx;
	cb->args[2] = fidx;

	return skb->len;
}

static int valid_fdb_get_strict(const struct nlmsghdr *nlh,
				struct nlattr **tb, u8 *ndm_flags,
				int *br_idx, int *brport_idx, u8 **addr,
				u16 *vid, struct netlink_ext_ack *extack)
{
	struct ndmsg *ndm;
	int err, i;

	if (nlh->nlmsg_len < nlmsg_msg_size(sizeof(*ndm))) {
		NL_SET_ERR_MSG(extack, "Invalid header for fdb get request");
		return -EINVAL;
	}

	ndm = nlmsg_data(nlh);
	if (ndm->ndm_pad1  || ndm->ndm_pad2  || ndm->ndm_state ||
	    ndm->ndm_type) {
		NL_SET_ERR_MSG(extack, "Invalid values in header for fdb get request");
		return -EINVAL;
	}

	if (ndm->ndm_flags & ~(NTF_MASTER | NTF_SELF)) {
		NL_SET_ERR_MSG(extack, "Invalid flags in header for fdb get request");
		return -EINVAL;
	}

	err = nlmsg_parse_deprecated_strict(nlh, sizeof(struct ndmsg), tb,
					    NDA_MAX, nda_policy, extack);
	if (err < 0)
		return err;

	*ndm_flags = ndm->ndm_flags;
	*brport_idx = ndm->ndm_ifindex;
	for (i = 0; i <= NDA_MAX; ++i) {
		if (!tb[i])
			continue;

		switch (i) {
		case NDA_MASTER:
			*br_idx = nla_get_u32(tb[i]);
			break;
		case NDA_LLADDR:
			if (nla_len(tb[i]) != ETH_ALEN) {
				NL_SET_ERR_MSG(extack, "Invalid address in fdb get request");
				return -EINVAL;
			}
			*addr = nla_data(tb[i]);
			break;
		case NDA_VLAN:
			err = fdb_vid_parse(tb[i], vid, extack);
			if (err)
				return err;
			break;
		case NDA_VNI:
			break;
		default:
			NL_SET_ERR_MSG(extack, "Unsupported attribute in fdb get request");
			return -EINVAL;
		}
	}

	return 0;
}

static int rtnl_fdb_get(struct sk_buff *in_skb, struct nlmsghdr *nlh,
			struct netlink_ext_ack *extack)
{
	struct net_device *dev = NULL, *br_dev = NULL;
	const struct net_device_ops *ops = NULL;
	struct net *net = sock_net(in_skb->sk);
	struct nlattr *tb[NDA_MAX + 1];
	struct sk_buff *skb;
	int brport_idx = 0;
	u8 ndm_flags = 0;
	int br_idx = 0;
	u8 *addr = NULL;
	u16 vid = 0;
	int err;

	err = valid_fdb_get_strict(nlh, tb, &ndm_flags, &br_idx,
				   &brport_idx, &addr, &vid, extack);
	if (err < 0)
		return err;

	if (!addr) {
		NL_SET_ERR_MSG(extack, "Missing lookup address for fdb get request");
		return -EINVAL;
	}

	if (brport_idx) {
		dev = __dev_get_by_index(net, brport_idx);
		if (!dev) {
			NL_SET_ERR_MSG(extack, "Unknown device ifindex");
			return -ENODEV;
		}
	}

	if (br_idx) {
		if (dev) {
			NL_SET_ERR_MSG(extack, "Master and device are mutually exclusive");
			return -EINVAL;
		}

		br_dev = __dev_get_by_index(net, br_idx);
		if (!br_dev) {
			NL_SET_ERR_MSG(extack, "Invalid master ifindex");
			return -EINVAL;
		}
		ops = br_dev->netdev_ops;
	}

	if (dev) {
		if (!ndm_flags || (ndm_flags & NTF_MASTER)) {
			if (!netif_is_bridge_port(dev)) {
				NL_SET_ERR_MSG(extack, "Device is not a bridge port");
				return -EINVAL;
			}
			br_dev = netdev_master_upper_dev_get(dev);
			if (!br_dev) {
				NL_SET_ERR_MSG(extack, "Master of device not found");
				return -EINVAL;
			}
			ops = br_dev->netdev_ops;
		} else {
			if (!(ndm_flags & NTF_SELF)) {
				NL_SET_ERR_MSG(extack, "Missing NTF_SELF");
				return -EINVAL;
			}
			ops = dev->netdev_ops;
		}
	}

	if (!br_dev && !dev) {
		NL_SET_ERR_MSG(extack, "No device specified");
		return -ENODEV;
	}

	if (!ops || !ops->ndo_fdb_get) {
		NL_SET_ERR_MSG(extack, "Fdb get operation not supported by device");
		return -EOPNOTSUPP;
	}

	skb = nlmsg_new(NLMSG_GOODSIZE, GFP_KERNEL);
	if (!skb)
		return -ENOBUFS;

	if (br_dev)
		dev = br_dev;
	err = ops->ndo_fdb_get(skb, tb, dev, addr, vid,
			       NETLINK_CB(in_skb).portid,
			       nlh->nlmsg_seq, extack);
	if (err)
		goto out;

	return rtnl_unicast(skb, net, NETLINK_CB(in_skb).portid);
out:
	kfree_skb(skb);
	return err;
>>>>>>> 24b8d41d
}

static int brport_nla_put_flag(struct sk_buff *skb, u32 flags, u32 mask,
			       unsigned int attrnum, unsigned int flag)
{
	if (mask & flag)
		return nla_put_u8(skb, attrnum, !!(flags & flag));
	return 0;
}

int ndo_dflt_bridge_getlink(struct sk_buff *skb, u32 pid, u32 seq,
			    struct net_device *dev, u16 mode,
			    u32 flags, u32 mask, int nlflags,
			    u32 filter_mask,
			    int (*vlan_fill)(struct sk_buff *skb,
					     struct net_device *dev,
					     u32 filter_mask))
{
	struct nlmsghdr *nlh;
	struct ifinfomsg *ifm;
	struct nlattr *br_afspec;
	struct nlattr *protinfo;
	u8 operstate = netif_running(dev) ? dev->operstate : IF_OPER_DOWN;
	struct net_device *br_dev = netdev_master_upper_dev_get(dev);
	int err = 0;

	nlh = nlmsg_put(skb, pid, seq, RTM_NEWLINK, sizeof(*ifm), nlflags);
	if (nlh == NULL)
		return -EMSGSIZE;

	ifm = nlmsg_data(nlh);
	ifm->ifi_family = AF_BRIDGE;
	ifm->__ifi_pad = 0;
	ifm->ifi_type = dev->type;
	ifm->ifi_index = dev->ifindex;
	ifm->ifi_flags = dev_get_flags(dev);
	ifm->ifi_change = 0;


	if (nla_put_string(skb, IFLA_IFNAME, dev->name) ||
	    nla_put_u32(skb, IFLA_MTU, dev->mtu) ||
	    nla_put_u8(skb, IFLA_OPERSTATE, operstate) ||
	    (br_dev &&
	     nla_put_u32(skb, IFLA_MASTER, br_dev->ifindex)) ||
	    (dev->addr_len &&
	     nla_put(skb, IFLA_ADDRESS, dev->addr_len, dev->dev_addr)) ||
	    (dev->ifindex != dev_get_iflink(dev) &&
	     nla_put_u32(skb, IFLA_LINK, dev_get_iflink(dev))))
		goto nla_put_failure;

	br_afspec = nla_nest_start_noflag(skb, IFLA_AF_SPEC);
	if (!br_afspec)
		goto nla_put_failure;

	if (nla_put_u16(skb, IFLA_BRIDGE_FLAGS, BRIDGE_FLAGS_SELF)) {
		nla_nest_cancel(skb, br_afspec);
		goto nla_put_failure;
	}

	if (mode != BRIDGE_MODE_UNDEF) {
		if (nla_put_u16(skb, IFLA_BRIDGE_MODE, mode)) {
			nla_nest_cancel(skb, br_afspec);
			goto nla_put_failure;
		}
	}
	if (vlan_fill) {
		err = vlan_fill(skb, dev, filter_mask);
		if (err) {
			nla_nest_cancel(skb, br_afspec);
			goto nla_put_failure;
		}
	}
	nla_nest_end(skb, br_afspec);

	protinfo = nla_nest_start(skb, IFLA_PROTINFO);
	if (!protinfo)
		goto nla_put_failure;

	if (brport_nla_put_flag(skb, flags, mask,
				IFLA_BRPORT_MODE, BR_HAIRPIN_MODE) ||
	    brport_nla_put_flag(skb, flags, mask,
				IFLA_BRPORT_GUARD, BR_BPDU_GUARD) ||
	    brport_nla_put_flag(skb, flags, mask,
				IFLA_BRPORT_FAST_LEAVE,
				BR_MULTICAST_FAST_LEAVE) ||
	    brport_nla_put_flag(skb, flags, mask,
				IFLA_BRPORT_PROTECT, BR_ROOT_BLOCK) ||
	    brport_nla_put_flag(skb, flags, mask,
				IFLA_BRPORT_LEARNING, BR_LEARNING) ||
	    brport_nla_put_flag(skb, flags, mask,
				IFLA_BRPORT_LEARNING_SYNC, BR_LEARNING_SYNC) ||
	    brport_nla_put_flag(skb, flags, mask,
				IFLA_BRPORT_UNICAST_FLOOD, BR_FLOOD) ||
	    brport_nla_put_flag(skb, flags, mask,
				IFLA_BRPORT_PROXYARP, BR_PROXYARP) ||
	    brport_nla_put_flag(skb, flags, mask,
				IFLA_BRPORT_MCAST_FLOOD, BR_MCAST_FLOOD) ||
	    brport_nla_put_flag(skb, flags, mask,
				IFLA_BRPORT_BCAST_FLOOD, BR_BCAST_FLOOD)) {
		nla_nest_cancel(skb, protinfo);
		goto nla_put_failure;
	}

	nla_nest_end(skb, protinfo);

	nlmsg_end(skb, nlh);
	return 0;
nla_put_failure:
	nlmsg_cancel(skb, nlh);
	return err ? err : -EMSGSIZE;
}
EXPORT_SYMBOL_GPL(ndo_dflt_bridge_getlink);

static int valid_bridge_getlink_req(const struct nlmsghdr *nlh,
				    bool strict_check, u32 *filter_mask,
				    struct netlink_ext_ack *extack)
{
	struct nlattr *tb[IFLA_MAX+1];
	int err, i;

	if (strict_check) {
		struct ifinfomsg *ifm;

		if (nlh->nlmsg_len < nlmsg_msg_size(sizeof(*ifm))) {
			NL_SET_ERR_MSG(extack, "Invalid header for bridge link dump");
			return -EINVAL;
		}

		ifm = nlmsg_data(nlh);
		if (ifm->__ifi_pad || ifm->ifi_type || ifm->ifi_flags ||
		    ifm->ifi_change || ifm->ifi_index) {
			NL_SET_ERR_MSG(extack, "Invalid values in header for bridge link dump request");
			return -EINVAL;
		}

		err = nlmsg_parse_deprecated_strict(nlh,
						    sizeof(struct ifinfomsg),
						    tb, IFLA_MAX, ifla_policy,
						    extack);
	} else {
		err = nlmsg_parse_deprecated(nlh, sizeof(struct ifinfomsg),
					     tb, IFLA_MAX, ifla_policy,
					     extack);
	}
	if (err < 0)
		return err;

	/* new attributes should only be added with strict checking */
	for (i = 0; i <= IFLA_MAX; ++i) {
		if (!tb[i])
			continue;

		switch (i) {
		case IFLA_EXT_MASK:
			*filter_mask = nla_get_u32(tb[i]);
			break;
		default:
			if (strict_check) {
				NL_SET_ERR_MSG(extack, "Unsupported attribute in bridge link dump request");
				return -EINVAL;
			}
		}
	}

	return 0;
}

static int rtnl_bridge_getlink(struct sk_buff *skb, struct netlink_callback *cb)
{
	const struct nlmsghdr *nlh = cb->nlh;
	struct net *net = sock_net(skb->sk);
	struct net_device *dev;
	int idx = 0;
	u32 portid = NETLINK_CB(cb->skb).portid;
	u32 seq = nlh->nlmsg_seq;
	u32 filter_mask = 0;
	int err;

	err = valid_bridge_getlink_req(nlh, cb->strict_check, &filter_mask,
				       cb->extack);
	if (err < 0 && cb->strict_check)
		return err;

	rcu_read_lock();
	for_each_netdev_rcu(net, dev) {
		const struct net_device_ops *ops = dev->netdev_ops;
		struct net_device *br_dev = netdev_master_upper_dev_get(dev);

		if (br_dev && br_dev->netdev_ops->ndo_bridge_getlink) {
			if (idx >= cb->args[0]) {
				err = br_dev->netdev_ops->ndo_bridge_getlink(
						skb, portid, seq, dev,
						filter_mask, NLM_F_MULTI);
				if (err < 0 && err != -EOPNOTSUPP) {
					if (likely(skb->len))
						break;

					goto out_err;
				}
			}
			idx++;
		}

		if (ops->ndo_bridge_getlink) {
			if (idx >= cb->args[0]) {
				err = ops->ndo_bridge_getlink(skb, portid,
							      seq, dev,
							      filter_mask,
							      NLM_F_MULTI);
				if (err < 0 && err != -EOPNOTSUPP) {
					if (likely(skb->len))
						break;

					goto out_err;
				}
			}
			idx++;
		}
	}
	err = skb->len;
out_err:
	rcu_read_unlock();
	cb->args[0] = idx;

	return err;
}

static inline size_t bridge_nlmsg_size(void)
{
	return NLMSG_ALIGN(sizeof(struct ifinfomsg))
		+ nla_total_size(IFNAMSIZ)	/* IFLA_IFNAME */
		+ nla_total_size(MAX_ADDR_LEN)	/* IFLA_ADDRESS */
		+ nla_total_size(sizeof(u32))	/* IFLA_MASTER */
		+ nla_total_size(sizeof(u32))	/* IFLA_MTU */
		+ nla_total_size(sizeof(u32))	/* IFLA_LINK */
		+ nla_total_size(sizeof(u32))	/* IFLA_OPERSTATE */
		+ nla_total_size(sizeof(u8))	/* IFLA_PROTINFO */
		+ nla_total_size(sizeof(struct nlattr))	/* IFLA_AF_SPEC */
		+ nla_total_size(sizeof(u16))	/* IFLA_BRIDGE_FLAGS */
		+ nla_total_size(sizeof(u16));	/* IFLA_BRIDGE_MODE */
}

static int rtnl_bridge_notify(struct net_device *dev)
{
	struct net *net = dev_net(dev);
	struct sk_buff *skb;
	int err = -EOPNOTSUPP;

	if (!dev->netdev_ops->ndo_bridge_getlink)
		return 0;

	skb = nlmsg_new(bridge_nlmsg_size(), GFP_ATOMIC);
	if (!skb) {
		err = -ENOMEM;
		goto errout;
	}

	err = dev->netdev_ops->ndo_bridge_getlink(skb, 0, 0, dev, 0, 0);
	if (err < 0)
		goto errout;

	if (!skb->len)
		goto errout;

	rtnl_notify(skb, net, 0, RTNLGRP_LINK, NULL, GFP_ATOMIC);
	return 0;
errout:
	WARN_ON(err == -EMSGSIZE);
	kfree_skb(skb);
	if (err)
		rtnl_set_sk_err(net, RTNLGRP_LINK, err);
	return err;
}

static int rtnl_bridge_setlink(struct sk_buff *skb, struct nlmsghdr *nlh,
			       struct netlink_ext_ack *extack)
{
	struct net *net = sock_net(skb->sk);
	struct ifinfomsg *ifm;
	struct net_device *dev;
	struct nlattr *br_spec, *attr = NULL;
	int rem, err = -EOPNOTSUPP;
	u16 flags = 0;
	bool have_flags = false;

	if (nlmsg_len(nlh) < sizeof(*ifm))
		return -EINVAL;

	ifm = nlmsg_data(nlh);
	if (ifm->ifi_family != AF_BRIDGE)
		return -EPFNOSUPPORT;

	dev = __dev_get_by_index(net, ifm->ifi_index);
	if (!dev) {
		NL_SET_ERR_MSG(extack, "unknown ifindex");
		return -ENODEV;
	}

	br_spec = nlmsg_find_attr(nlh, sizeof(struct ifinfomsg), IFLA_AF_SPEC);
	if (br_spec) {
		nla_for_each_nested(attr, br_spec, rem) {
			if (nla_type(attr) == IFLA_BRIDGE_FLAGS) {
				if (nla_len(attr) < sizeof(flags))
					return -EINVAL;

				have_flags = true;
				flags = nla_get_u16(attr);
				break;
			}
		}
	}

	if (!flags || (flags & BRIDGE_FLAGS_MASTER)) {
		struct net_device *br_dev = netdev_master_upper_dev_get(dev);

		if (!br_dev || !br_dev->netdev_ops->ndo_bridge_setlink) {
			err = -EOPNOTSUPP;
			goto out;
		}

		err = br_dev->netdev_ops->ndo_bridge_setlink(dev, nlh, flags,
							     extack);
		if (err)
			goto out;

		flags &= ~BRIDGE_FLAGS_MASTER;
	}

	if ((flags & BRIDGE_FLAGS_SELF)) {
		if (!dev->netdev_ops->ndo_bridge_setlink)
			err = -EOPNOTSUPP;
		else
			err = dev->netdev_ops->ndo_bridge_setlink(dev, nlh,
								  flags,
								  extack);
		if (!err) {
			flags &= ~BRIDGE_FLAGS_SELF;

			/* Generate event to notify upper layer of bridge
			 * change
			 */
			err = rtnl_bridge_notify(dev);
		}
	}

	if (have_flags)
		memcpy(nla_data(attr), &flags, sizeof(flags));
out:
	return err;
}

static int rtnl_bridge_dellink(struct sk_buff *skb, struct nlmsghdr *nlh,
			       struct netlink_ext_ack *extack)
{
	struct net *net = sock_net(skb->sk);
	struct ifinfomsg *ifm;
	struct net_device *dev;
	struct nlattr *br_spec, *attr = NULL;
	int rem, err = -EOPNOTSUPP;
	u16 flags = 0;
	bool have_flags = false;

	if (nlmsg_len(nlh) < sizeof(*ifm))
		return -EINVAL;

	ifm = nlmsg_data(nlh);
	if (ifm->ifi_family != AF_BRIDGE)
		return -EPFNOSUPPORT;

	dev = __dev_get_by_index(net, ifm->ifi_index);
	if (!dev) {
		NL_SET_ERR_MSG(extack, "unknown ifindex");
		return -ENODEV;
	}

	br_spec = nlmsg_find_attr(nlh, sizeof(struct ifinfomsg), IFLA_AF_SPEC);
	if (br_spec) {
		nla_for_each_nested(attr, br_spec, rem) {
			if (nla_type(attr) == IFLA_BRIDGE_FLAGS) {
				if (nla_len(attr) < sizeof(flags))
					return -EINVAL;

				have_flags = true;
				flags = nla_get_u16(attr);
				break;
			}
		}
	}

	if (!flags || (flags & BRIDGE_FLAGS_MASTER)) {
		struct net_device *br_dev = netdev_master_upper_dev_get(dev);

		if (!br_dev || !br_dev->netdev_ops->ndo_bridge_dellink) {
			err = -EOPNOTSUPP;
			goto out;
		}

		err = br_dev->netdev_ops->ndo_bridge_dellink(dev, nlh, flags);
		if (err)
			goto out;

		flags &= ~BRIDGE_FLAGS_MASTER;
	}

	if ((flags & BRIDGE_FLAGS_SELF)) {
		if (!dev->netdev_ops->ndo_bridge_dellink)
			err = -EOPNOTSUPP;
		else
			err = dev->netdev_ops->ndo_bridge_dellink(dev, nlh,
								  flags);

		if (!err) {
			flags &= ~BRIDGE_FLAGS_SELF;

			/* Generate event to notify upper layer of bridge
			 * change
			 */
			err = rtnl_bridge_notify(dev);
		}
	}

	if (have_flags)
		memcpy(nla_data(attr), &flags, sizeof(flags));
out:
	return err;
}

static bool stats_attr_valid(unsigned int mask, int attrid, int idxattr)
{
	return (mask & IFLA_STATS_FILTER_BIT(attrid)) &&
	       (!idxattr || idxattr == attrid);
}

#define IFLA_OFFLOAD_XSTATS_FIRST (IFLA_OFFLOAD_XSTATS_UNSPEC + 1)
static int rtnl_get_offload_stats_attr_size(int attr_id)
{
	switch (attr_id) {
	case IFLA_OFFLOAD_XSTATS_CPU_HIT:
		return sizeof(struct rtnl_link_stats64);
	}

	return 0;
}

static int rtnl_get_offload_stats(struct sk_buff *skb, struct net_device *dev,
				  int *prividx)
{
	struct nlattr *attr = NULL;
	int attr_id, size;
	void *attr_data;
	int err;

	if (!(dev->netdev_ops && dev->netdev_ops->ndo_has_offload_stats &&
	      dev->netdev_ops->ndo_get_offload_stats))
		return -ENODATA;

	for (attr_id = IFLA_OFFLOAD_XSTATS_FIRST;
	     attr_id <= IFLA_OFFLOAD_XSTATS_MAX; attr_id++) {
		if (attr_id < *prividx)
			continue;

		size = rtnl_get_offload_stats_attr_size(attr_id);
		if (!size)
			continue;

<<<<<<< HEAD
		if (!dev->netdev_ops->ndo_has_offload_stats(attr_id))
=======
		if (!dev->netdev_ops->ndo_has_offload_stats(dev, attr_id))
>>>>>>> 24b8d41d
			continue;

		attr = nla_reserve_64bit(skb, attr_id, size,
					 IFLA_OFFLOAD_XSTATS_UNSPEC);
		if (!attr)
			goto nla_put_failure;

		attr_data = nla_data(attr);
		memset(attr_data, 0, size);
		err = dev->netdev_ops->ndo_get_offload_stats(attr_id, dev,
							     attr_data);
		if (err)
			goto get_offload_stats_failure;
	}

	if (!attr)
		return -ENODATA;

	*prividx = 0;
	return 0;

nla_put_failure:
	err = -EMSGSIZE;
get_offload_stats_failure:
	*prividx = attr_id;
	return err;
}

static int rtnl_get_offload_stats_size(const struct net_device *dev)
{
	int nla_size = 0;
	int attr_id;
	int size;

	if (!(dev->netdev_ops && dev->netdev_ops->ndo_has_offload_stats &&
	      dev->netdev_ops->ndo_get_offload_stats))
		return 0;

	for (attr_id = IFLA_OFFLOAD_XSTATS_FIRST;
	     attr_id <= IFLA_OFFLOAD_XSTATS_MAX; attr_id++) {
<<<<<<< HEAD
		if (!dev->netdev_ops->ndo_has_offload_stats(attr_id))
=======
		if (!dev->netdev_ops->ndo_has_offload_stats(dev, attr_id))
>>>>>>> 24b8d41d
			continue;
		size = rtnl_get_offload_stats_attr_size(attr_id);
		nla_size += nla_total_size_64bit(size);
	}

	if (nla_size != 0)
		nla_size += nla_total_size(0);

	return nla_size;
}

static int rtnl_fill_statsinfo(struct sk_buff *skb, struct net_device *dev,
			       int type, u32 pid, u32 seq, u32 change,
			       unsigned int flags, unsigned int filter_mask,
			       int *idxattr, int *prividx)
{
	struct if_stats_msg *ifsm;
	struct nlmsghdr *nlh;
	struct nlattr *attr;
	int s_prividx = *prividx;
	int err;

	ASSERT_RTNL();

	nlh = nlmsg_put(skb, pid, seq, type, sizeof(*ifsm), flags);
	if (!nlh)
		return -EMSGSIZE;

	ifsm = nlmsg_data(nlh);
<<<<<<< HEAD
=======
	ifsm->family = PF_UNSPEC;
	ifsm->pad1 = 0;
	ifsm->pad2 = 0;
>>>>>>> 24b8d41d
	ifsm->ifindex = dev->ifindex;
	ifsm->filter_mask = filter_mask;

	if (stats_attr_valid(filter_mask, IFLA_STATS_LINK_64, *idxattr)) {
		struct rtnl_link_stats64 *sp;

		attr = nla_reserve_64bit(skb, IFLA_STATS_LINK_64,
					 sizeof(struct rtnl_link_stats64),
					 IFLA_STATS_UNSPEC);
		if (!attr)
			goto nla_put_failure;

		sp = nla_data(attr);
		dev_get_stats(dev, sp);
	}

	if (stats_attr_valid(filter_mask, IFLA_STATS_LINK_XSTATS, *idxattr)) {
		const struct rtnl_link_ops *ops = dev->rtnl_link_ops;

		if (ops && ops->fill_linkxstats) {
			*idxattr = IFLA_STATS_LINK_XSTATS;
<<<<<<< HEAD
			attr = nla_nest_start(skb,
					      IFLA_STATS_LINK_XSTATS);
=======
			attr = nla_nest_start_noflag(skb,
						     IFLA_STATS_LINK_XSTATS);
>>>>>>> 24b8d41d
			if (!attr)
				goto nla_put_failure;

			err = ops->fill_linkxstats(skb, dev, prividx, *idxattr);
			nla_nest_end(skb, attr);
			if (err)
				goto nla_put_failure;
			*idxattr = 0;
		}
	}

	if (stats_attr_valid(filter_mask, IFLA_STATS_LINK_XSTATS_SLAVE,
			     *idxattr)) {
		const struct rtnl_link_ops *ops = NULL;
		const struct net_device *master;

		master = netdev_master_upper_dev_get(dev);
		if (master)
			ops = master->rtnl_link_ops;
		if (ops && ops->fill_linkxstats) {
			*idxattr = IFLA_STATS_LINK_XSTATS_SLAVE;
<<<<<<< HEAD
			attr = nla_nest_start(skb,
					      IFLA_STATS_LINK_XSTATS_SLAVE);
=======
			attr = nla_nest_start_noflag(skb,
						     IFLA_STATS_LINK_XSTATS_SLAVE);
>>>>>>> 24b8d41d
			if (!attr)
				goto nla_put_failure;

			err = ops->fill_linkxstats(skb, dev, prividx, *idxattr);
			nla_nest_end(skb, attr);
			if (err)
				goto nla_put_failure;
			*idxattr = 0;
		}
	}

	if (stats_attr_valid(filter_mask, IFLA_STATS_LINK_OFFLOAD_XSTATS,
			     *idxattr)) {
		*idxattr = IFLA_STATS_LINK_OFFLOAD_XSTATS;
<<<<<<< HEAD
		attr = nla_nest_start(skb, IFLA_STATS_LINK_OFFLOAD_XSTATS);
=======
		attr = nla_nest_start_noflag(skb,
					     IFLA_STATS_LINK_OFFLOAD_XSTATS);
>>>>>>> 24b8d41d
		if (!attr)
			goto nla_put_failure;

		err = rtnl_get_offload_stats(skb, dev, prividx);
		if (err == -ENODATA)
			nla_nest_cancel(skb, attr);
		else
			nla_nest_end(skb, attr);

		if (err && err != -ENODATA)
			goto nla_put_failure;
		*idxattr = 0;
	}

<<<<<<< HEAD
=======
	if (stats_attr_valid(filter_mask, IFLA_STATS_AF_SPEC, *idxattr)) {
		struct rtnl_af_ops *af_ops;

		*idxattr = IFLA_STATS_AF_SPEC;
		attr = nla_nest_start_noflag(skb, IFLA_STATS_AF_SPEC);
		if (!attr)
			goto nla_put_failure;

		rcu_read_lock();
		list_for_each_entry_rcu(af_ops, &rtnl_af_ops, list) {
			if (af_ops->fill_stats_af) {
				struct nlattr *af;
				int err;

				af = nla_nest_start_noflag(skb,
							   af_ops->family);
				if (!af) {
					rcu_read_unlock();
					goto nla_put_failure;
				}
				err = af_ops->fill_stats_af(skb, dev);

				if (err == -ENODATA) {
					nla_nest_cancel(skb, af);
				} else if (err < 0) {
					rcu_read_unlock();
					goto nla_put_failure;
				}

				nla_nest_end(skb, af);
			}
		}
		rcu_read_unlock();

		nla_nest_end(skb, attr);

		*idxattr = 0;
	}

>>>>>>> 24b8d41d
	nlmsg_end(skb, nlh);

	return 0;

nla_put_failure:
	/* not a multi message or no progress mean a real error */
	if (!(flags & NLM_F_MULTI) || s_prividx == *prividx)
		nlmsg_cancel(skb, nlh);
	else
		nlmsg_end(skb, nlh);

	return -EMSGSIZE;
}

static size_t if_nlmsg_stats_size(const struct net_device *dev,
				  u32 filter_mask)
{
	size_t size = 0;

	if (stats_attr_valid(filter_mask, IFLA_STATS_LINK_64, 0))
		size += nla_total_size_64bit(sizeof(struct rtnl_link_stats64));

	if (stats_attr_valid(filter_mask, IFLA_STATS_LINK_XSTATS, 0)) {
		const struct rtnl_link_ops *ops = dev->rtnl_link_ops;
		int attr = IFLA_STATS_LINK_XSTATS;

		if (ops && ops->get_linkxstats_size) {
			size += nla_total_size(ops->get_linkxstats_size(dev,
									attr));
			/* for IFLA_STATS_LINK_XSTATS */
			size += nla_total_size(0);
		}
	}

	if (stats_attr_valid(filter_mask, IFLA_STATS_LINK_XSTATS_SLAVE, 0)) {
		struct net_device *_dev = (struct net_device *)dev;
		const struct rtnl_link_ops *ops = NULL;
		const struct net_device *master;

		/* netdev_master_upper_dev_get can't take const */
		master = netdev_master_upper_dev_get(_dev);
		if (master)
			ops = master->rtnl_link_ops;
		if (ops && ops->get_linkxstats_size) {
			int attr = IFLA_STATS_LINK_XSTATS_SLAVE;

			size += nla_total_size(ops->get_linkxstats_size(dev,
									attr));
			/* for IFLA_STATS_LINK_XSTATS_SLAVE */
			size += nla_total_size(0);
		}
	}

	if (stats_attr_valid(filter_mask, IFLA_STATS_LINK_OFFLOAD_XSTATS, 0))
		size += rtnl_get_offload_stats_size(dev);

<<<<<<< HEAD
	return size;
}

static int rtnl_stats_get(struct sk_buff *skb, struct nlmsghdr *nlh)
=======
	if (stats_attr_valid(filter_mask, IFLA_STATS_AF_SPEC, 0)) {
		struct rtnl_af_ops *af_ops;

		/* for IFLA_STATS_AF_SPEC */
		size += nla_total_size(0);

		rcu_read_lock();
		list_for_each_entry_rcu(af_ops, &rtnl_af_ops, list) {
			if (af_ops->get_stats_af_size) {
				size += nla_total_size(
					af_ops->get_stats_af_size(dev));

				/* for AF_* */
				size += nla_total_size(0);
			}
		}
		rcu_read_unlock();
	}

	return size;
}

static int rtnl_valid_stats_req(const struct nlmsghdr *nlh, bool strict_check,
				bool is_dump, struct netlink_ext_ack *extack)
{
	struct if_stats_msg *ifsm;

	if (nlh->nlmsg_len < nlmsg_msg_size(sizeof(*ifsm))) {
		NL_SET_ERR_MSG(extack, "Invalid header for stats dump");
		return -EINVAL;
	}

	if (!strict_check)
		return 0;

	ifsm = nlmsg_data(nlh);

	/* only requests using strict checks can pass data to influence
	 * the dump. The legacy exception is filter_mask.
	 */
	if (ifsm->pad1 || ifsm->pad2 || (is_dump && ifsm->ifindex)) {
		NL_SET_ERR_MSG(extack, "Invalid values in header for stats dump request");
		return -EINVAL;
	}
	if (nlmsg_attrlen(nlh, sizeof(*ifsm))) {
		NL_SET_ERR_MSG(extack, "Invalid attributes after stats header");
		return -EINVAL;
	}
	if (ifsm->filter_mask >= IFLA_STATS_FILTER_BIT(IFLA_STATS_MAX + 1)) {
		NL_SET_ERR_MSG(extack, "Invalid stats requested through filter mask");
		return -EINVAL;
	}

	return 0;
}

static int rtnl_stats_get(struct sk_buff *skb, struct nlmsghdr *nlh,
			  struct netlink_ext_ack *extack)
>>>>>>> 24b8d41d
{
	struct net *net = sock_net(skb->sk);
	struct net_device *dev = NULL;
	int idxattr = 0, prividx = 0;
	struct if_stats_msg *ifsm;
	struct sk_buff *nskb;
	u32 filter_mask;
	int err;

<<<<<<< HEAD
=======
	err = rtnl_valid_stats_req(nlh, netlink_strict_get_check(skb),
				   false, extack);
	if (err)
		return err;

>>>>>>> 24b8d41d
	ifsm = nlmsg_data(nlh);
	if (ifsm->ifindex > 0)
		dev = __dev_get_by_index(net, ifsm->ifindex);
	else
		return -EINVAL;

	if (!dev)
		return -ENODEV;

	filter_mask = ifsm->filter_mask;
	if (!filter_mask)
		return -EINVAL;

	nskb = nlmsg_new(if_nlmsg_stats_size(dev, filter_mask), GFP_KERNEL);
	if (!nskb)
		return -ENOBUFS;

	err = rtnl_fill_statsinfo(nskb, dev, RTM_NEWSTATS,
				  NETLINK_CB(skb).portid, nlh->nlmsg_seq, 0,
				  0, filter_mask, &idxattr, &prividx);
	if (err < 0) {
		/* -EMSGSIZE implies BUG in if_nlmsg_stats_size */
		WARN_ON(err == -EMSGSIZE);
		kfree_skb(nskb);
	} else {
		err = rtnl_unicast(nskb, net, NETLINK_CB(skb).portid);
	}

	return err;
}

static int rtnl_stats_dump(struct sk_buff *skb, struct netlink_callback *cb)
{
<<<<<<< HEAD
=======
	struct netlink_ext_ack *extack = cb->extack;
>>>>>>> 24b8d41d
	int h, s_h, err, s_idx, s_idxattr, s_prividx;
	struct net *net = sock_net(skb->sk);
	unsigned int flags = NLM_F_MULTI;
	struct if_stats_msg *ifsm;
	struct hlist_head *head;
	struct net_device *dev;
	u32 filter_mask = 0;
	int idx = 0;

	s_h = cb->args[0];
	s_idx = cb->args[1];
	s_idxattr = cb->args[2];
	s_prividx = cb->args[3];

	cb->seq = net->dev_base_seq;

<<<<<<< HEAD
	ifsm = nlmsg_data(cb->nlh);
	filter_mask = ifsm->filter_mask;
	if (!filter_mask)
		return -EINVAL;
=======
	err = rtnl_valid_stats_req(cb->nlh, cb->strict_check, true, extack);
	if (err)
		return err;

	ifsm = nlmsg_data(cb->nlh);
	filter_mask = ifsm->filter_mask;
	if (!filter_mask) {
		NL_SET_ERR_MSG(extack, "Filter mask must be set for stats dump");
		return -EINVAL;
	}
>>>>>>> 24b8d41d

	for (h = s_h; h < NETDEV_HASHENTRIES; h++, s_idx = 0) {
		idx = 0;
		head = &net->dev_index_head[h];
		hlist_for_each_entry(dev, head, index_hlist) {
			if (idx < s_idx)
				goto cont;
			err = rtnl_fill_statsinfo(skb, dev, RTM_NEWSTATS,
						  NETLINK_CB(cb->skb).portid,
						  cb->nlh->nlmsg_seq, 0,
						  flags, filter_mask,
						  &s_idxattr, &s_prividx);
			/* If we ran out of room on the first message,
			 * we're in trouble
			 */
			WARN_ON((err == -EMSGSIZE) && (skb->len == 0));

			if (err < 0)
				goto out;
			s_prividx = 0;
			s_idxattr = 0;
			nl_dump_check_consistent(cb, nlmsg_hdr(skb));
cont:
			idx++;
		}
	}
out:
	cb->args[3] = s_prividx;
	cb->args[2] = s_idxattr;
	cb->args[1] = idx;
	cb->args[0] = h;

	return skb->len;
}

/* Process one rtnetlink message. */

static int rtnetlink_rcv_msg(struct sk_buff *skb, struct nlmsghdr *nlh,
			     struct netlink_ext_ack *extack)
{
	struct net *net = sock_net(skb->sk);
	struct rtnl_link *link;
	struct module *owner;
	int err = -EOPNOTSUPP;
	rtnl_doit_func doit;
	unsigned int flags;
	int kind;
	int family;
	int type;

	type = nlh->nlmsg_type;
	if (type > RTM_MAX)
		return -EOPNOTSUPP;

	type -= RTM_BASE;

	/* All the messages must have at least 1 byte length */
	if (nlmsg_len(nlh) < sizeof(struct rtgenmsg))
		return 0;

	family = ((struct rtgenmsg *)nlmsg_data(nlh))->rtgen_family;
	kind = type&3;

	if (kind != 2 && !netlink_net_capable(skb, CAP_NET_ADMIN))
		return -EPERM;

	rcu_read_lock();
	if (kind == 2 && nlh->nlmsg_flags&NLM_F_DUMP) {
		struct sock *rtnl;
		rtnl_dumpit_func dumpit;
		u32 min_dump_alloc = 0;

		link = rtnl_get_link(family, type);
		if (!link || !link->dumpit) {
			family = PF_UNSPEC;
			link = rtnl_get_link(family, type);
			if (!link || !link->dumpit)
				goto err_unlock;
		}
		owner = link->owner;
		dumpit = link->dumpit;

		if (type == RTM_GETLINK - RTM_BASE)
			min_dump_alloc = rtnl_calcit(skb, nlh);

		err = 0;
		/* need to do this before rcu_read_unlock() */
		if (!try_module_get(owner))
			err = -EPROTONOSUPPORT;

		rcu_read_unlock();

		rtnl = net->rtnl;
		if (err == 0) {
			struct netlink_dump_control c = {
				.dump		= dumpit,
				.min_dump_alloc	= min_dump_alloc,
				.module		= owner,
			};
			err = netlink_dump_start(rtnl, skb, nlh, &c);
			/* netlink_dump_start() will keep a reference on
			 * module if dump is still in progress.
			 */
			module_put(owner);
		}
		return err;
	}

	link = rtnl_get_link(family, type);
	if (!link || !link->doit) {
		family = PF_UNSPEC;
		link = rtnl_get_link(PF_UNSPEC, type);
		if (!link || !link->doit)
			goto out_unlock;
	}

	owner = link->owner;
	if (!try_module_get(owner)) {
		err = -EPROTONOSUPPORT;
		goto out_unlock;
	}

	flags = link->flags;
	if (flags & RTNL_FLAG_DOIT_UNLOCKED) {
		doit = link->doit;
		rcu_read_unlock();
		if (doit)
			err = doit(skb, nlh, extack);
		module_put(owner);
		return err;
	}
	rcu_read_unlock();

	rtnl_lock();
	link = rtnl_get_link(family, type);
	if (link && link->doit)
		err = link->doit(skb, nlh, extack);
	rtnl_unlock();

	module_put(owner);

	return err;

out_unlock:
	rcu_read_unlock();
	return err;

err_unlock:
	rcu_read_unlock();
	return -EOPNOTSUPP;
}

static void rtnetlink_rcv(struct sk_buff *skb)
{
	netlink_rcv_skb(skb, &rtnetlink_rcv_msg);
}

static int rtnetlink_bind(struct net *net, int group)
{
	switch (group) {
	case RTNLGRP_IPV4_MROUTE_R:
	case RTNLGRP_IPV6_MROUTE_R:
		if (!ns_capable(net->user_ns, CAP_NET_ADMIN))
			return -EPERM;
		break;
	}
	return 0;
}

static int rtnetlink_event(struct notifier_block *this, unsigned long event, void *ptr)
{
	struct net_device *dev = netdev_notifier_info_to_dev(ptr);

	switch (event) {
	case NETDEV_REBOOT:
	case NETDEV_CHANGEMTU:
	case NETDEV_CHANGEADDR:
	case NETDEV_CHANGENAME:
	case NETDEV_FEAT_CHANGE:
	case NETDEV_BONDING_FAILOVER:
	case NETDEV_POST_TYPE_CHANGE:
	case NETDEV_NOTIFY_PEERS:
	case NETDEV_CHANGEUPPER:
	case NETDEV_RESEND_IGMP:
	case NETDEV_CHANGEINFODATA:
	case NETDEV_CHANGELOWERSTATE:
	case NETDEV_CHANGE_TX_QUEUE_LEN:
		rtmsg_ifinfo_event(RTM_NEWLINK, dev, 0, rtnl_get_event(event),
				   GFP_KERNEL, NULL, 0);
		break;
	default:
		break;
	}
	return NOTIFY_DONE;
}

static struct notifier_block rtnetlink_dev_notifier = {
	.notifier_call	= rtnetlink_event,
};


static int __net_init rtnetlink_net_init(struct net *net)
{
	struct sock *sk;
	struct netlink_kernel_cfg cfg = {
		.groups		= RTNLGRP_MAX,
		.input		= rtnetlink_rcv,
		.cb_mutex	= &rtnl_mutex,
		.flags		= NL_CFG_F_NONROOT_RECV,
		.bind		= rtnetlink_bind,
	};

	sk = netlink_kernel_create(net, NETLINK_ROUTE, &cfg);
	if (!sk)
		return -ENOMEM;
	net->rtnl = sk;
	return 0;
}

static void __net_exit rtnetlink_net_exit(struct net *net)
{
	netlink_kernel_release(net->rtnl);
	net->rtnl = NULL;
}

static struct pernet_operations rtnetlink_net_ops = {
	.init = rtnetlink_net_init,
	.exit = rtnetlink_net_exit,
};

void __init rtnetlink_init(void)
{
	if (register_pernet_subsys(&rtnetlink_net_ops))
		panic("rtnetlink_init: cannot initialize rtnetlink\n");

	register_netdevice_notifier(&rtnetlink_dev_notifier);

	rtnl_register(PF_UNSPEC, RTM_GETLINK, rtnl_getlink,
		      rtnl_dump_ifinfo, 0);
	rtnl_register(PF_UNSPEC, RTM_SETLINK, rtnl_setlink, NULL, 0);
	rtnl_register(PF_UNSPEC, RTM_NEWLINK, rtnl_newlink, NULL, 0);
	rtnl_register(PF_UNSPEC, RTM_DELLINK, rtnl_dellink, NULL, 0);

	rtnl_register(PF_UNSPEC, RTM_GETADDR, NULL, rtnl_dump_all, 0);
	rtnl_register(PF_UNSPEC, RTM_GETROUTE, NULL, rtnl_dump_all, 0);
	rtnl_register(PF_UNSPEC, RTM_GETNETCONF, NULL, rtnl_dump_all, 0);

	rtnl_register(PF_UNSPEC, RTM_NEWLINKPROP, rtnl_newlinkprop, NULL, 0);
	rtnl_register(PF_UNSPEC, RTM_DELLINKPROP, rtnl_dellinkprop, NULL, 0);

	rtnl_register(PF_BRIDGE, RTM_NEWNEIGH, rtnl_fdb_add, NULL, 0);
	rtnl_register(PF_BRIDGE, RTM_DELNEIGH, rtnl_fdb_del, NULL, 0);
	rtnl_register(PF_BRIDGE, RTM_GETNEIGH, rtnl_fdb_get, rtnl_fdb_dump, 0);

	rtnl_register(PF_BRIDGE, RTM_GETLINK, NULL, rtnl_bridge_getlink, 0);
	rtnl_register(PF_BRIDGE, RTM_DELLINK, rtnl_bridge_dellink, NULL, 0);
	rtnl_register(PF_BRIDGE, RTM_SETLINK, rtnl_bridge_setlink, NULL, 0);

<<<<<<< HEAD
	rtnl_register(PF_BRIDGE, RTM_GETLINK, NULL, rtnl_bridge_getlink, NULL);
	rtnl_register(PF_BRIDGE, RTM_DELLINK, rtnl_bridge_dellink, NULL, NULL);
	rtnl_register(PF_BRIDGE, RTM_SETLINK, rtnl_bridge_setlink, NULL, NULL);

	rtnl_register(PF_UNSPEC, RTM_GETSTATS, rtnl_stats_get, rtnl_stats_dump,
		      NULL);
=======
	rtnl_register(PF_UNSPEC, RTM_GETSTATS, rtnl_stats_get, rtnl_stats_dump,
		      0);
>>>>>>> 24b8d41d
}<|MERGE_RESOLUTION|>--- conflicted
+++ resolved
@@ -73,15 +73,12 @@
 }
 EXPORT_SYMBOL(rtnl_lock);
 
-<<<<<<< HEAD
-=======
 int rtnl_lock_killable(void)
 {
 	return mutex_lock_killable(&rtnl_mutex);
 }
 EXPORT_SYMBOL(rtnl_lock_killable);
 
->>>>>>> 24b8d41d
 static struct sk_buff *defer_kfree_skb_list;
 void rtnl_kfree_skbs(struct sk_buff *head, struct sk_buff *tail)
 {
@@ -306,13 +303,7 @@
 	rcu_assign_pointer(tab[msgindex], NULL);
 	rtnl_unlock();
 
-<<<<<<< HEAD
-	rtnl_msg_handlers[protocol][msgindex].doit = NULL;
-	rtnl_msg_handlers[protocol][msgindex].dumpit = NULL;
-	rtnl_msg_handlers[protocol][msgindex].calcit = NULL;
-=======
 	kfree_rcu(link, rcu);
->>>>>>> 24b8d41d
 
 	return 0;
 }
@@ -928,10 +919,7 @@
 		size += num_vfs *
 			(nla_total_size(0) +
 			 nla_total_size(sizeof(struct ifla_vf_mac)) +
-<<<<<<< HEAD
-=======
 			 nla_total_size(sizeof(struct ifla_vf_broadcast)) +
->>>>>>> 24b8d41d
 			 nla_total_size(sizeof(struct ifla_vf_vlan)) +
 			 nla_total_size(0) + /* nest IFLA_VF_VLAN_LIST */
 			 nla_total_size(MAX_VLAN_LIST_LEN *
@@ -954,13 +942,10 @@
 			 nla_total_size_64bit(sizeof(__u64)) +
 			 /* IFLA_VF_STATS_MULTICAST */
 			 nla_total_size_64bit(sizeof(__u64)) +
-<<<<<<< HEAD
-=======
 			 /* IFLA_VF_STATS_RX_DROPPED */
 			 nla_total_size_64bit(sizeof(__u64)) +
 			 /* IFLA_VF_STATS_TX_DROPPED */
 			 nla_total_size_64bit(sizeof(__u64)) +
->>>>>>> 24b8d41d
 			 nla_total_size(sizeof(struct ifla_vf_trust)));
 		return size;
 	} else
@@ -992,17 +977,6 @@
 		return port_self_size;
 }
 
-<<<<<<< HEAD
-static size_t rtnl_xdp_size(const struct net_device *dev)
-{
-	size_t xdp_size = nla_total_size(0) +	/* nest IFLA_XDP */
-			  nla_total_size(1);	/* XDP_ATTACHED */
-
-	if (!dev->netdev_ops->ndo_xdp)
-		return 0;
-	else
-		return xdp_size;
-=======
 static size_t rtnl_xdp_size(void)
 {
 	size_t xdp_size = nla_total_size(0) +	/* nest IFLA_XDP */
@@ -1034,7 +1008,6 @@
 		size += nla_total_size(0) + nla_total_size(4);
 
 	return size;
->>>>>>> 24b8d41d
 }
 
 static noinline size_t if_nlmsg_size(const struct net_device *dev,
@@ -1074,11 +1047,6 @@
 	       + nla_total_size(MAX_PHYS_ITEM_ID_LEN) /* IFLA_PHYS_PORT_ID */
 	       + nla_total_size(MAX_PHYS_ITEM_ID_LEN) /* IFLA_PHYS_SWITCH_ID */
 	       + nla_total_size(IFNAMSIZ) /* IFLA_PHYS_PORT_NAME */
-<<<<<<< HEAD
-	       + rtnl_xdp_size(dev) /* IFLA_XDP */
-	       + nla_total_size(1); /* IFLA_PROTO_DOWN */
-
-=======
 	       + rtnl_xdp_size() /* IFLA_XDP */
 	       + nla_total_size(4)  /* IFLA_EVENT */
 	       + nla_total_size(4)  /* IFLA_NEW_NETNSID */
@@ -1092,7 +1060,6 @@
 	       + rtnl_prop_list_size(dev)
 	       + nla_total_size(MAX_ADDR_LEN) /* IFLA_PERM_ADDRESS */
 	       + 0;
->>>>>>> 24b8d41d
 }
 
 static int rtnl_vf_ports_fill(struct sk_buff *skb, struct net_device *dev)
@@ -1292,11 +1259,8 @@
 		return 0;
 
 	memset(&vf_vlan_info, 0, sizeof(vf_vlan_info));
-<<<<<<< HEAD
-=======
 	memset(&node_guid, 0, sizeof(node_guid));
 	memset(&port_guid, 0, sizeof(port_guid));
->>>>>>> 24b8d41d
 
 	vf_mac.vf =
 		vf_vlan.vf =
@@ -1324,11 +1288,7 @@
 	vf_linkstate.link_state = ivi.linkstate;
 	vf_rss_query_en.setting = ivi.rss_query_en;
 	vf_trust.setting = ivi.trusted;
-<<<<<<< HEAD
-	vf = nla_nest_start(skb, IFLA_VF_INFO);
-=======
 	vf = nla_nest_start_noflag(skb, IFLA_VF_INFO);
->>>>>>> 24b8d41d
 	if (!vf)
 		goto nla_put_vfinfo_failure;
 	if (nla_put(skb, IFLA_VF_MAC, sizeof(vf_mac), &vf_mac) ||
@@ -1348,9 +1308,6 @@
 	    nla_put(skb, IFLA_VF_TRUST,
 		    sizeof(vf_trust), &vf_trust))
 		goto nla_put_vf_failure;
-<<<<<<< HEAD
-	vfvlanlist = nla_nest_start(skb, IFLA_VF_VLAN_LIST);
-=======
 
 	if (dev->netdev_ops->ndo_get_vf_guid &&
 	    !dev->netdev_ops->ndo_get_vf_guid(dev, vfs_num, &node_guid,
@@ -1362,7 +1319,6 @@
 			goto nla_put_vf_failure;
 	}
 	vfvlanlist = nla_nest_start_noflag(skb, IFLA_VF_VLAN_LIST);
->>>>>>> 24b8d41d
 	if (!vfvlanlist)
 		goto nla_put_vf_failure;
 	if (nla_put(skb, IFLA_VF_VLAN_INFO, sizeof(vf_vlan_info),
@@ -1375,11 +1331,7 @@
 	if (dev->netdev_ops->ndo_get_vf_stats)
 		dev->netdev_ops->ndo_get_vf_stats(dev, vfs_num,
 						&vf_stats);
-<<<<<<< HEAD
-	vfstats = nla_nest_start(skb, IFLA_VF_STATS);
-=======
 	vfstats = nla_nest_start_noflag(skb, IFLA_VF_STATS);
->>>>>>> 24b8d41d
 	if (!vfstats)
 		goto nla_put_vf_failure;
 	if (nla_put_u64_64bit(skb, IFLA_VF_STATS_RX_PACKETS,
@@ -1393,15 +1345,11 @@
 	    nla_put_u64_64bit(skb, IFLA_VF_STATS_BROADCAST,
 			      vf_stats.broadcast, IFLA_VF_STATS_PAD) ||
 	    nla_put_u64_64bit(skb, IFLA_VF_STATS_MULTICAST,
-<<<<<<< HEAD
-			      vf_stats.multicast, IFLA_VF_STATS_PAD)) {
-=======
 			      vf_stats.multicast, IFLA_VF_STATS_PAD) ||
 	    nla_put_u64_64bit(skb, IFLA_VF_STATS_RX_DROPPED,
 			      vf_stats.rx_dropped, IFLA_VF_STATS_PAD) ||
 	    nla_put_u64_64bit(skb, IFLA_VF_STATS_TX_DROPPED,
 			      vf_stats.tx_dropped, IFLA_VF_STATS_PAD)) {
->>>>>>> 24b8d41d
 		nla_nest_cancel(skb, vfstats);
 		goto nla_put_vf_failure;
 	}
@@ -1414,8 +1362,6 @@
 nla_put_vfinfo_failure:
 	nla_nest_cancel(skb, vfinfo);
 	return -EMSGSIZE;
-<<<<<<< HEAD
-=======
 }
 
 static noinline_for_stack int rtnl_fill_vf(struct sk_buff *skb,
@@ -1446,7 +1392,6 @@
 
 	nla_nest_end(skb, vfinfo);
 	return 0;
->>>>>>> 24b8d41d
 }
 
 static int rtnl_fill_link_ifmap(struct sk_buff *skb, struct net_device *dev)
@@ -1467,40 +1412,7 @@
 	return 0;
 }
 
-<<<<<<< HEAD
-static int rtnl_xdp_fill(struct sk_buff *skb, struct net_device *dev)
-{
-	struct netdev_xdp xdp_op = {};
-	struct nlattr *xdp;
-	int err;
-
-	if (!dev->netdev_ops->ndo_xdp)
-		return 0;
-	xdp = nla_nest_start(skb, IFLA_XDP);
-	if (!xdp)
-		return -EMSGSIZE;
-	xdp_op.command = XDP_QUERY_PROG;
-	err = dev->netdev_ops->ndo_xdp(dev, &xdp_op);
-	if (err)
-		goto err_cancel;
-	err = nla_put_u8(skb, IFLA_XDP_ATTACHED, xdp_op.prog_attached);
-	if (err)
-		goto err_cancel;
-
-	nla_nest_end(skb, xdp);
-	return 0;
-
-err_cancel:
-	nla_nest_cancel(skb, xdp);
-	return err;
-}
-
-static int rtnl_fill_ifinfo(struct sk_buff *skb, struct net_device *dev,
-			    int type, u32 pid, u32 seq, u32 change,
-			    unsigned int flags, u32 ext_filter_mask)
-=======
 static u32 rtnl_xdp_prog_skb(struct net_device *dev)
->>>>>>> 24b8d41d
 {
 	const struct bpf_prog *generic_xdp_prog;
 
@@ -1585,14 +1497,6 @@
 	nla_nest_end(skb, xdp);
 	return 0;
 
-<<<<<<< HEAD
-	if (rtnl_xdp_fill(skb, dev))
-		goto nla_put_failure;
-
-	if (dev->rtnl_link_ops || rtnl_have_link_slave_info(dev)) {
-		if (rtnl_link_fill(skb, dev) < 0)
-			goto nla_put_failure;
-=======
 err_cancel:
 	nla_nest_cancel(skb, xdp);
 	return err;
@@ -1623,7 +1527,6 @@
 		break;
 	default:
 		break;
->>>>>>> 24b8d41d
 	}
 
 	return rtnl_event_type;
@@ -1960,8 +1863,6 @@
 	[IFLA_LINK_NETNSID]	= { .type = NLA_S32 },
 	[IFLA_PROTO_DOWN]	= { .type = NLA_U8 },
 	[IFLA_XDP]		= { .type = NLA_NESTED },
-<<<<<<< HEAD
-=======
 	[IFLA_EVENT]		= { .type = NLA_U32 },
 	[IFLA_GROUP]		= { .type = NLA_U32 },
 	[IFLA_TARGET_NETNSID]	= { .type = NLA_S32 },
@@ -1974,7 +1875,6 @@
 				    .len = ALTIFNAMSIZ - 1 },
 	[IFLA_PERM_ADDRESS]	= { .type = NLA_REJECT },
 	[IFLA_PROTO_DOWN_REASON] = { .type = NLA_NESTED },
->>>>>>> 24b8d41d
 };
 
 static const struct nla_policy ifla_info_policy[IFLA_INFO_MAX+1] = {
@@ -2026,11 +1926,6 @@
 	[IFLA_XDP_ATTACHED]	= { .type = NLA_U8 },
 	[IFLA_XDP_FLAGS]	= { .type = NLA_U32 },
 	[IFLA_XDP_PROG_ID]	= { .type = NLA_U32 },
-};
-
-static const struct nla_policy ifla_xdp_policy[IFLA_XDP_MAX + 1] = {
-	[IFLA_XDP_FD]		= { .type = NLA_S32 },
-	[IFLA_XDP_ATTACHED]	= { .type = NLA_U8 },
 };
 
 static const struct rtnl_link_ops *linkinfo_to_kind_ops(const struct nlattr *nla)
@@ -2474,11 +2369,8 @@
 		if (len == 0)
 			return -EINVAL;
 
-<<<<<<< HEAD
-=======
 		if (ivvl[0]->vf >= INT_MAX)
 			return -EINVAL;
->>>>>>> 24b8d41d
 		err = ops->ndo_set_vf_vlan(dev, ivvl[0]->vf, ivvl[0]->vlan,
 					   ivvl[0]->qos, ivvl[0]->vlan_proto);
 		if (err < 0)
@@ -2832,21 +2724,6 @@
 	}
 
 	if (tb[IFLA_TXQLEN]) {
-<<<<<<< HEAD
-		unsigned long value = nla_get_u32(tb[IFLA_TXQLEN]);
-		unsigned long orig_len = dev->tx_queue_len;
-
-		if (dev->tx_queue_len ^ value) {
-			dev->tx_queue_len = value;
-			err = call_netdevice_notifiers(
-			      NETDEV_CHANGE_TX_QUEUE_LEN, dev);
-			err = notifier_to_errno(err);
-			if (err) {
-				dev->tx_queue_len = orig_len;
-				goto errout;
-			}
-			status |= DO_SETLINK_NOTIFY;
-=======
 		unsigned int value = nla_get_u32(tb[IFLA_TXQLEN]);
 
 		err = dev_change_tx_queue_len(dev, value);
@@ -2880,7 +2757,6 @@
 		if (dev->gso_max_segs ^ max_segs) {
 			dev->gso_max_segs = max_segs;
 			status |= DO_SETLINK_MODIFIED;
->>>>>>> 24b8d41d
 		}
 	}
 
@@ -3007,21 +2883,6 @@
 
 	if (tb[IFLA_XDP]) {
 		struct nlattr *xdp[IFLA_XDP_MAX + 1];
-<<<<<<< HEAD
-
-		err = nla_parse_nested(xdp, IFLA_XDP_MAX, tb[IFLA_XDP],
-				       ifla_xdp_policy);
-		if (err < 0)
-			goto errout;
-
-		if (xdp[IFLA_XDP_ATTACHED]) {
-			err = -EINVAL;
-			goto errout;
-		}
-		if (xdp[IFLA_XDP_FD]) {
-			err = dev_change_xdp_fd(dev,
-						nla_get_s32(xdp[IFLA_XDP_FD]));
-=======
 		u32 xdp_flags = 0;
 
 		err = nla_parse_nested_deprecated(xdp, IFLA_XDP_MAX,
@@ -3063,7 +2924,6 @@
 						nla_get_s32(xdp[IFLA_XDP_FD]),
 						expected_fd,
 						xdp_flags);
->>>>>>> 24b8d41d
 			if (err)
 				goto errout;
 			status |= DO_SETLINK_NOTIFY;
@@ -4368,11 +4228,7 @@
 	err = nlmsg_populate_fdb(skb, cb, dev, idx, &dev->uc);
 	if (err)
 		goto out;
-<<<<<<< HEAD
-	nlmsg_populate_fdb(skb, cb, dev, idx, &dev->mc);
-=======
 	err = nlmsg_populate_fdb(skb, cb, dev, idx, &dev->mc);
->>>>>>> 24b8d41d
 out:
 	netif_addr_unlock_bh(dev);
 	return err;
@@ -4482,15 +4338,6 @@
 	int idx = 0, s_idx;
 	int err = 0;
 	int fidx = 0;
-<<<<<<< HEAD
-
-	if (nlmsg_parse(cb->nlh, sizeof(struct ifinfomsg), tb, IFLA_MAX,
-			ifla_policy) == 0) {
-		if (tb[IFLA_MASTER])
-			br_idx = nla_get_u32(tb[IFLA_MASTER]);
-	}
-=======
->>>>>>> 24b8d41d
 
 	if (cb->strict_check)
 		err = valid_fdb_dump_strict(cb->nlh, &br_idx, &brport_idx,
@@ -4511,72 +4358,6 @@
 
 	s_h = cb->args[0];
 	s_idx = cb->args[1];
-<<<<<<< HEAD
-
-	for (h = s_h; h < NETDEV_HASHENTRIES; h++, s_idx = 0) {
-		idx = 0;
-		head = &net->dev_index_head[h];
-		hlist_for_each_entry(dev, head, index_hlist) {
-
-			if (brport_idx && (dev->ifindex != brport_idx))
-				continue;
-
-			if (!br_idx) { /* user did not specify a specific bridge */
-				if (dev->priv_flags & IFF_BRIDGE_PORT) {
-					br_dev = netdev_master_upper_dev_get(dev);
-					cops = br_dev->netdev_ops;
-				}
-			} else {
-				if (dev != br_dev &&
-				    !(dev->priv_flags & IFF_BRIDGE_PORT))
-					continue;
-
-				if (br_dev != netdev_master_upper_dev_get(dev) &&
-				    !(dev->priv_flags & IFF_EBRIDGE))
-					continue;
-				cops = ops;
-			}
-
-			if (idx < s_idx)
-				goto cont;
-
-			if (dev->priv_flags & IFF_BRIDGE_PORT) {
-				if (cops && cops->ndo_fdb_dump) {
-					err = cops->ndo_fdb_dump(skb, cb,
-								br_dev, dev,
-								&fidx);
-					if (err == -EMSGSIZE)
-						goto out;
-				}
-			}
-
-			if (dev->netdev_ops->ndo_fdb_dump)
-				err = dev->netdev_ops->ndo_fdb_dump(skb, cb,
-								    dev, NULL,
-								    &fidx);
-			else
-				err = ndo_dflt_fdb_dump(skb, cb, dev, NULL,
-							&fidx);
-			if (err == -EMSGSIZE)
-				goto out;
-
-			cops = NULL;
-
-			/* reset fdb offset to 0 for rest of the interfaces */
-			cb->args[2] = 0;
-			fidx = 0;
-cont:
-			idx++;
-		}
-	}
-
-out:
-	cb->args[0] = h;
-	cb->args[1] = idx;
-	cb->args[2] = fidx;
-
-	return skb->len;
-=======
 
 	for (h = s_h; h < NETDEV_HASHENTRIES; h++, s_idx = 0) {
 		idx = 0;
@@ -4800,7 +4581,6 @@
 out:
 	kfree_skb(skb);
 	return err;
->>>>>>> 24b8d41d
 }
 
 static int brport_nla_put_flag(struct sk_buff *skb, u32 flags, u32 mask,
@@ -5266,11 +5046,7 @@
 		if (!size)
 			continue;
 
-<<<<<<< HEAD
-		if (!dev->netdev_ops->ndo_has_offload_stats(attr_id))
-=======
 		if (!dev->netdev_ops->ndo_has_offload_stats(dev, attr_id))
->>>>>>> 24b8d41d
 			continue;
 
 		attr = nla_reserve_64bit(skb, attr_id, size,
@@ -5311,11 +5087,7 @@
 
 	for (attr_id = IFLA_OFFLOAD_XSTATS_FIRST;
 	     attr_id <= IFLA_OFFLOAD_XSTATS_MAX; attr_id++) {
-<<<<<<< HEAD
-		if (!dev->netdev_ops->ndo_has_offload_stats(attr_id))
-=======
 		if (!dev->netdev_ops->ndo_has_offload_stats(dev, attr_id))
->>>>>>> 24b8d41d
 			continue;
 		size = rtnl_get_offload_stats_attr_size(attr_id);
 		nla_size += nla_total_size_64bit(size);
@@ -5345,12 +5117,9 @@
 		return -EMSGSIZE;
 
 	ifsm = nlmsg_data(nlh);
-<<<<<<< HEAD
-=======
 	ifsm->family = PF_UNSPEC;
 	ifsm->pad1 = 0;
 	ifsm->pad2 = 0;
->>>>>>> 24b8d41d
 	ifsm->ifindex = dev->ifindex;
 	ifsm->filter_mask = filter_mask;
 
@@ -5372,13 +5141,8 @@
 
 		if (ops && ops->fill_linkxstats) {
 			*idxattr = IFLA_STATS_LINK_XSTATS;
-<<<<<<< HEAD
-			attr = nla_nest_start(skb,
-					      IFLA_STATS_LINK_XSTATS);
-=======
 			attr = nla_nest_start_noflag(skb,
 						     IFLA_STATS_LINK_XSTATS);
->>>>>>> 24b8d41d
 			if (!attr)
 				goto nla_put_failure;
 
@@ -5400,13 +5164,8 @@
 			ops = master->rtnl_link_ops;
 		if (ops && ops->fill_linkxstats) {
 			*idxattr = IFLA_STATS_LINK_XSTATS_SLAVE;
-<<<<<<< HEAD
-			attr = nla_nest_start(skb,
-					      IFLA_STATS_LINK_XSTATS_SLAVE);
-=======
 			attr = nla_nest_start_noflag(skb,
 						     IFLA_STATS_LINK_XSTATS_SLAVE);
->>>>>>> 24b8d41d
 			if (!attr)
 				goto nla_put_failure;
 
@@ -5421,12 +5180,8 @@
 	if (stats_attr_valid(filter_mask, IFLA_STATS_LINK_OFFLOAD_XSTATS,
 			     *idxattr)) {
 		*idxattr = IFLA_STATS_LINK_OFFLOAD_XSTATS;
-<<<<<<< HEAD
-		attr = nla_nest_start(skb, IFLA_STATS_LINK_OFFLOAD_XSTATS);
-=======
 		attr = nla_nest_start_noflag(skb,
 					     IFLA_STATS_LINK_OFFLOAD_XSTATS);
->>>>>>> 24b8d41d
 		if (!attr)
 			goto nla_put_failure;
 
@@ -5441,8 +5196,6 @@
 		*idxattr = 0;
 	}
 
-<<<<<<< HEAD
-=======
 	if (stats_attr_valid(filter_mask, IFLA_STATS_AF_SPEC, *idxattr)) {
 		struct rtnl_af_ops *af_ops;
 
@@ -5482,7 +5235,6 @@
 		*idxattr = 0;
 	}
 
->>>>>>> 24b8d41d
 	nlmsg_end(skb, nlh);
 
 	return 0;
@@ -5539,12 +5291,6 @@
 	if (stats_attr_valid(filter_mask, IFLA_STATS_LINK_OFFLOAD_XSTATS, 0))
 		size += rtnl_get_offload_stats_size(dev);
 
-<<<<<<< HEAD
-	return size;
-}
-
-static int rtnl_stats_get(struct sk_buff *skb, struct nlmsghdr *nlh)
-=======
 	if (stats_attr_valid(filter_mask, IFLA_STATS_AF_SPEC, 0)) {
 		struct rtnl_af_ops *af_ops;
 
@@ -5603,7 +5349,6 @@
 
 static int rtnl_stats_get(struct sk_buff *skb, struct nlmsghdr *nlh,
 			  struct netlink_ext_ack *extack)
->>>>>>> 24b8d41d
 {
 	struct net *net = sock_net(skb->sk);
 	struct net_device *dev = NULL;
@@ -5613,14 +5358,11 @@
 	u32 filter_mask;
 	int err;
 
-<<<<<<< HEAD
-=======
 	err = rtnl_valid_stats_req(nlh, netlink_strict_get_check(skb),
 				   false, extack);
 	if (err)
 		return err;
 
->>>>>>> 24b8d41d
 	ifsm = nlmsg_data(nlh);
 	if (ifsm->ifindex > 0)
 		dev = __dev_get_by_index(net, ifsm->ifindex);
@@ -5654,10 +5396,7 @@
 
 static int rtnl_stats_dump(struct sk_buff *skb, struct netlink_callback *cb)
 {
-<<<<<<< HEAD
-=======
 	struct netlink_ext_ack *extack = cb->extack;
->>>>>>> 24b8d41d
 	int h, s_h, err, s_idx, s_idxattr, s_prividx;
 	struct net *net = sock_net(skb->sk);
 	unsigned int flags = NLM_F_MULTI;
@@ -5674,12 +5413,6 @@
 
 	cb->seq = net->dev_base_seq;
 
-<<<<<<< HEAD
-	ifsm = nlmsg_data(cb->nlh);
-	filter_mask = ifsm->filter_mask;
-	if (!filter_mask)
-		return -EINVAL;
-=======
 	err = rtnl_valid_stats_req(cb->nlh, cb->strict_check, true, extack);
 	if (err)
 		return err;
@@ -5690,7 +5423,6 @@
 		NL_SET_ERR_MSG(extack, "Filter mask must be set for stats dump");
 		return -EINVAL;
 	}
->>>>>>> 24b8d41d
 
 	for (h = s_h; h < NETDEV_HASHENTRIES; h++, s_idx = 0) {
 		idx = 0;
@@ -5949,15 +5681,6 @@
 	rtnl_register(PF_BRIDGE, RTM_DELLINK, rtnl_bridge_dellink, NULL, 0);
 	rtnl_register(PF_BRIDGE, RTM_SETLINK, rtnl_bridge_setlink, NULL, 0);
 
-<<<<<<< HEAD
-	rtnl_register(PF_BRIDGE, RTM_GETLINK, NULL, rtnl_bridge_getlink, NULL);
-	rtnl_register(PF_BRIDGE, RTM_DELLINK, rtnl_bridge_dellink, NULL, NULL);
-	rtnl_register(PF_BRIDGE, RTM_SETLINK, rtnl_bridge_setlink, NULL, NULL);
-
-	rtnl_register(PF_UNSPEC, RTM_GETSTATS, rtnl_stats_get, rtnl_stats_dump,
-		      NULL);
-=======
 	rtnl_register(PF_UNSPEC, RTM_GETSTATS, rtnl_stats_get, rtnl_stats_dump,
 		      0);
->>>>>>> 24b8d41d
 }