--- conflicted
+++ resolved
@@ -1313,21 +1313,12 @@
 
 	case SO_TIMESTAMPNS_OLD:
 		v.val = sock_flag(sk, SOCK_RCVTSTAMPNS) && !sock_flag(sk, SOCK_TSTAMP_NEW);
-<<<<<<< HEAD
 		break;
 
 	case SO_TIMESTAMP_NEW:
 		v.val = sock_flag(sk, SOCK_RCVTSTAMP) && sock_flag(sk, SOCK_TSTAMP_NEW);
 		break;
 
-=======
-		break;
-
-	case SO_TIMESTAMP_NEW:
-		v.val = sock_flag(sk, SOCK_RCVTSTAMP) && sock_flag(sk, SOCK_TSTAMP_NEW);
-		break;
-
->>>>>>> 0ecfebd2
 	case SO_TIMESTAMPNS_NEW:
 		v.val = sock_flag(sk, SOCK_RCVTSTAMPNS) && sock_flag(sk, SOCK_TSTAMP_NEW);
 		break;
@@ -2994,15 +2985,6 @@
 	struct timespec64 ts;
 
 	sock_enable_timestamp(sk, SOCK_TIMESTAMP);
-<<<<<<< HEAD
-	tv = ktime_to_timeval(sock_read_timestamp(sk));
-	if (tv.tv_sec == -1)
-		return -ENOENT;
-	if (tv.tv_sec == 0) {
-		ktime_t kt = ktime_get_real();
-		sock_write_timestamp(sk, kt);
-		tv = ktime_to_timeval(kt);
-=======
 	ts = ktime_to_timespec64(sock_read_timestamp(sk));
 	if (ts.tv_sec == -1)
 		return -ENOENT;
@@ -3010,22 +2992,11 @@
 		ktime_t kt = ktime_get_real();
 		sock_write_timestamp(sk, kt);;
 		ts = ktime_to_timespec64(kt);
->>>>>>> 0ecfebd2
 	}
 
 	if (timeval)
 		ts.tv_nsec /= 1000;
 
-<<<<<<< HEAD
-	sock_enable_timestamp(sk, SOCK_TIMESTAMP);
-	ts = ktime_to_timespec(sock_read_timestamp(sk));
-	if (ts.tv_sec == -1)
-		return -ENOENT;
-	if (ts.tv_sec == 0) {
-		ktime_t kt = ktime_get_real();
-		sock_write_timestamp(sk, kt);
-		ts = ktime_to_timespec(sk->sk_stamp);
-=======
 #ifdef CONFIG_COMPAT_32BIT_TIME
 	if (time32)
 		return put_old_timespec32(&ts, userstamp);
@@ -3040,7 +3011,6 @@
 		if (copy_to_user(userstamp, &tv, sizeof(tv)))
 			return -EFAULT;
 		return 0;
->>>>>>> 0ecfebd2
 	}
 #endif
 	return put_timespec64(&ts, userstamp);
