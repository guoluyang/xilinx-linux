--- conflicted
+++ resolved
@@ -2997,9 +2997,6 @@
 		if (!tbl)
 			goto out;
 		rcu_read_lock_bh();
-<<<<<<< HEAD
-		neigh = __neigh_lookup_noref(tbl, addr, dev);
-=======
 		if (index == NEIGH_ARP_TABLE) {
 			u32 key = *((u32 *)addr);
 
@@ -3007,7 +3004,6 @@
 		} else {
 			neigh = __neigh_lookup_noref(tbl, addr, dev);
 		}
->>>>>>> 24b8d41d
 		if (!neigh)
 			neigh = __neigh_create(tbl, addr, dev, false);
 		err = PTR_ERR(neigh);
@@ -3445,12 +3441,8 @@
 		return;
 
 	set_bit(index, p->data_state);
-<<<<<<< HEAD
-	call_netevent_notifiers(NETEVENT_DELAY_PROBE_TIME_UPDATE, p);
-=======
 	if (index == NEIGH_VAR_DELAY_PROBE_TIME)
 		call_netevent_notifiers(NETEVENT_DELAY_PROBE_TIME_UPDATE, p);
->>>>>>> 24b8d41d
 	if (!dev) /* NULL dev means this is default value */
 		neigh_copy_dflt_parms(net, p, index);
 }
