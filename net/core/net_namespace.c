--- conflicted
+++ resolved
@@ -54,8 +54,6 @@
 EXPORT_SYMBOL(init_net);
 
 static bool init_net_initialized;
-<<<<<<< HEAD
-=======
 /*
  * pernet_ops_rwsem: protects: pernet_list, net_generic_ids,
  * init_net_initialized and first_device pointer.
@@ -67,7 +65,6 @@
 
 #define MIN_PERNET_OPS_ID	\
 	((sizeof(struct net_generic) + sizeof(void *) - 1) / sizeof(void *))
->>>>>>> 24b8d41d
 
 #define INITIAL_NET_GEN_PTRS	13 /* +1 for len +2 for rcu_head */
 
@@ -252,18 +249,6 @@
 {
 	int id;
 
-<<<<<<< HEAD
-	if (atomic_read(&net->count) == 0)
-		return NETNSA_NSID_NOT_ASSIGNED;
-	spin_lock_irqsave(&net->nsid_lock, flags);
-	alloc = atomic_read(&peer->count) == 0 ? false : true;
-	id = __peernet2id_alloc(net, peer, &alloc);
-	spin_unlock_irqrestore(&net->nsid_lock, flags);
-	if (alloc && id >= 0)
-		rtnl_net_notifyid(net, RTM_NEWNSID, id);
-	return id;
-}
-=======
 	if (refcount_read(&net->count) == 0)
 		return NETNSA_NSID_NOT_ASSIGNED;
 
@@ -296,7 +281,6 @@
 	return id;
 }
 EXPORT_SYMBOL_GPL(peernet2id_alloc);
->>>>>>> 24b8d41d
 
 /* This function returns, if assigned, the id of a peer netns. */
 int peernet2id(const struct net *net, struct net *peer)
@@ -419,11 +403,7 @@
 	dec_ucount(ucounts, UCOUNT_NET_NAMESPACES);
 }
 
-<<<<<<< HEAD
-static struct kmem_cache *net_cachep;
-=======
 static struct kmem_cache *net_cachep __ro_after_init;
->>>>>>> 24b8d41d
 static struct workqueue_struct *netns_wq;
 
 static struct net *net_alloc(void)
@@ -486,15 +466,6 @@
 	ucounts = inc_net_namespaces(user_ns);
 	if (!ucounts)
 		return ERR_PTR(-ENOSPC);
-<<<<<<< HEAD
-
-	net = net_alloc();
-	if (!net) {
-		dec_net_namespaces(ucounts);
-		return ERR_PTR(-ENOMEM);
-	}
-=======
->>>>>>> 24b8d41d
 
 	net = net_alloc();
 	if (!net) {
@@ -505,26 +476,17 @@
 	net->ucounts = ucounts;
 	get_user_ns(user_ns);
 
-<<<<<<< HEAD
-	mutex_lock(&net_mutex);
-	net->ucounts = ucounts;
-=======
 	rv = down_read_killable(&pernet_ops_rwsem);
 	if (rv < 0)
 		goto put_userns;
 
->>>>>>> 24b8d41d
 	rv = setup_net(net, user_ns);
 
 	up_read(&pernet_ops_rwsem);
 
 	if (rv < 0) {
-<<<<<<< HEAD
-		dec_net_namespaces(ucounts);
-=======
 put_userns:
 		key_remove_domain(net->key_domain);
->>>>>>> 24b8d41d
 		put_user_ns(user_ns);
 		net_drop_ns(net);
 dec_ucounts:
@@ -656,10 +618,7 @@
 	list_for_each_entry_safe(net, tmp, &net_exit_list, exit_list) {
 		list_del_init(&net->exit_list);
 		dec_net_namespaces(net->ucounts);
-<<<<<<< HEAD
-=======
 		key_remove_domain(net->key_domain);
->>>>>>> 24b8d41d
 		put_user_ns(net->user_ns);
 		net_drop_ns(net);
 	}
@@ -1153,16 +1112,7 @@
 		panic("Could not setup the initial network namespace");
 
 	init_net_initialized = true;
-<<<<<<< HEAD
-
-	rtnl_lock();
-	list_add_tail_rcu(&init_net.list, &net_namespace_list);
-	rtnl_unlock();
-
-	mutex_unlock(&net_mutex);
-=======
 	up_write(&pernet_ops_rwsem);
->>>>>>> 24b8d41d
 
 	if (register_pernet_subsys(&net_ns_ops))
 		panic("Could not register network namespace subsystems");
@@ -1244,11 +1194,8 @@
 	} else {
 		LIST_HEAD(net_exit_list);
 		list_add(&init_net.exit_list, &net_exit_list);
-<<<<<<< HEAD
-=======
 		ops_pre_exit_list(ops, &net_exit_list);
 		synchronize_rcu();
->>>>>>> 24b8d41d
 		ops_exit_list(ops, &net_exit_list);
 		ops_free_list(ops, &net_exit_list);
 	}
