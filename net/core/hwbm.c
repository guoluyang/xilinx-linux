// SPDX-License-Identifier: GPL-2.0-or-later
/* Support for hardware buffer manager.
 *
 * Copyright (C) 2016 Marvell
 *
 * Gregory CLEMENT <gregory.clement@free-electrons.com>
 */
#include <linux/kernel.h>
#include <linux/printk.h>
#include <linux/skbuff.h>
#include <net/hwbm.h>

void hwbm_buf_free(struct hwbm_pool *bm_pool, void *buf)
{
	if (likely(bm_pool->frag_size <= PAGE_SIZE))
		skb_free_frag(buf);
	else
		kfree(buf);
}
EXPORT_SYMBOL_GPL(hwbm_buf_free);

/* Refill processing for HW buffer management */
int hwbm_pool_refill(struct hwbm_pool *bm_pool, gfp_t gfp)
{
	int frag_size = bm_pool->frag_size;
	void *buf;

	if (likely(frag_size <= PAGE_SIZE))
		buf = netdev_alloc_frag(frag_size);
	else
		buf = kmalloc(frag_size, gfp);

	if (!buf)
		return -ENOMEM;

	if (bm_pool->construct)
		if (bm_pool->construct(bm_pool, buf)) {
			hwbm_buf_free(bm_pool, buf);
			return -ENOMEM;
		}

	return 0;
}
EXPORT_SYMBOL_GPL(hwbm_pool_refill);

int hwbm_pool_add(struct hwbm_pool *bm_pool, unsigned int buf_num)
{
	int err, i;

	mutex_lock(&bm_pool->buf_lock);
	if (bm_pool->buf_num == bm_pool->size) {
		pr_warn("pool already filled\n");
<<<<<<< HEAD
		spin_unlock_irqrestore(&bm_pool->lock, flags);
=======
		mutex_unlock(&bm_pool->buf_lock);
>>>>>>> 24b8d41d
		return bm_pool->buf_num;
	}

	if (buf_num + bm_pool->buf_num > bm_pool->size) {
		pr_warn("cannot allocate %d buffers for pool\n",
			buf_num);
<<<<<<< HEAD
		spin_unlock_irqrestore(&bm_pool->lock, flags);
=======
		mutex_unlock(&bm_pool->buf_lock);
>>>>>>> 24b8d41d
		return 0;
	}

	if ((buf_num + bm_pool->buf_num) < bm_pool->buf_num) {
		pr_warn("Adding %d buffers to the %d current buffers will overflow\n",
			buf_num,  bm_pool->buf_num);
<<<<<<< HEAD
		spin_unlock_irqrestore(&bm_pool->lock, flags);
=======
		mutex_unlock(&bm_pool->buf_lock);
>>>>>>> 24b8d41d
		return 0;
	}

	for (i = 0; i < buf_num; i++) {
		err = hwbm_pool_refill(bm_pool, GFP_KERNEL);
		if (err < 0)
			break;
	}

	/* Update BM driver with number of buffers added to pool */
	bm_pool->buf_num += i;

	pr_debug("hwpm pool: %d of %d buffers added\n", i, buf_num);
	mutex_unlock(&bm_pool->buf_lock);

	return i;
}
EXPORT_SYMBOL_GPL(hwbm_pool_add);<|MERGE_RESOLUTION|>--- conflicted
+++ resolved
@@ -50,33 +50,21 @@
 	mutex_lock(&bm_pool->buf_lock);
 	if (bm_pool->buf_num == bm_pool->size) {
 		pr_warn("pool already filled\n");
-<<<<<<< HEAD
-		spin_unlock_irqrestore(&bm_pool->lock, flags);
-=======
 		mutex_unlock(&bm_pool->buf_lock);
->>>>>>> 24b8d41d
 		return bm_pool->buf_num;
 	}
 
 	if (buf_num + bm_pool->buf_num > bm_pool->size) {
 		pr_warn("cannot allocate %d buffers for pool\n",
 			buf_num);
-<<<<<<< HEAD
-		spin_unlock_irqrestore(&bm_pool->lock, flags);
-=======
 		mutex_unlock(&bm_pool->buf_lock);
->>>>>>> 24b8d41d
 		return 0;
 	}
 
 	if ((buf_num + bm_pool->buf_num) < bm_pool->buf_num) {
 		pr_warn("Adding %d buffers to the %d current buffers will overflow\n",
 			buf_num,  bm_pool->buf_num);
-<<<<<<< HEAD
-		spin_unlock_irqrestore(&bm_pool->lock, flags);
-=======
 		mutex_unlock(&bm_pool->buf_lock);
->>>>>>> 24b8d41d
 		return 0;
 	}
 
