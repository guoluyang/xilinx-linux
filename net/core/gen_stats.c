--- conflicted
+++ resolved
@@ -73,10 +73,6 @@
 		d->lock = lock;
 		spin_lock_bh(lock);
 	}
-<<<<<<< HEAD
-	if (d->tail)
-		return gnet_stats_copy(d, type, NULL, 0, padattr);
-=======
 	if (d->tail) {
 		int ret = gnet_stats_copy(d, type, NULL, 0, padattr);
 
@@ -91,7 +87,6 @@
 						    NLA_ALIGN(d->tail->nla_len));
 		return ret;
 	}
->>>>>>> 24b8d41d
 
 	return 0;
 }
@@ -162,33 +157,12 @@
 }
 EXPORT_SYMBOL(__gnet_stats_copy_basic);
 
-<<<<<<< HEAD
-/**
- * gnet_stats_copy_basic - copy basic statistics into statistic TLV
- * @running: seqcount_t pointer
- * @d: dumping handle
- * @cpu: copy statistic per cpu
- * @b: basic statistics
- *
- * Appends the basic statistics to the top level TLV created by
- * gnet_stats_start_copy().
- *
- * Returns 0 on success or -1 with the statistic lock released
- * if the room in the socket buffer was not sufficient.
- */
-int
-gnet_stats_copy_basic(const seqcount_t *running,
-		      struct gnet_dump *d,
-		      struct gnet_stats_basic_cpu __percpu *cpu,
-		      struct gnet_stats_basic_packed *b)
-=======
 static int
 ___gnet_stats_copy_basic(const seqcount_t *running,
 			 struct gnet_dump *d,
 			 struct gnet_stats_basic_cpu __percpu *cpu,
 			 struct gnet_stats_basic_packed *b,
 			 int type)
->>>>>>> 24b8d41d
 {
 	struct gnet_stats_basic_packed bstats = {0};
 
@@ -206,17 +180,12 @@
 		memset(&sb, 0, sizeof(sb));
 		sb.bytes = bstats.bytes;
 		sb.packets = bstats.packets;
-<<<<<<< HEAD
-		return gnet_stats_copy(d, TCA_STATS_BASIC, &sb, sizeof(sb),
-				       TCA_STATS_PAD);
-=======
 		res = gnet_stats_copy(d, type, &sb, sizeof(sb), TCA_STATS_PAD);
 		if (res < 0 || sb.packets == bstats.packets)
 			return res;
 		/* emit 64bit stats only if needed */
 		return gnet_stats_copy(d, TCA_STATS_PKT64, &bstats.packets,
 				       sizeof(bstats.packets), TCA_STATS_PAD);
->>>>>>> 24b8d41d
 	}
 	return 0;
 }
@@ -302,19 +271,11 @@
 	if (d->tail) {
 		res = gnet_stats_copy(d, TCA_STATS_RATE_EST, &est, sizeof(est),
 				      TCA_STATS_PAD);
-<<<<<<< HEAD
-		if (res < 0 || est.bps == r->bps)
-			return res;
-		/* emit 64bit stats only if needed */
-		return gnet_stats_copy(d, TCA_STATS_RATE_EST64, r, sizeof(*r),
-				       TCA_STATS_PAD);
-=======
 		if (res < 0 || est.bps == sample.bps)
 			return res;
 		/* emit 64bit stats only if needed */
 		return gnet_stats_copy(d, TCA_STATS_RATE_EST64, &sample,
 				       sizeof(sample), TCA_STATS_PAD);
->>>>>>> 24b8d41d
 	}
 
 	return 0;
