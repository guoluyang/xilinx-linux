--- conflicted
+++ resolved
@@ -72,27 +72,19 @@
 struct tipc_bc_base;
 struct tipc_link;
 struct tipc_name_table;
-<<<<<<< HEAD
-struct tipc_server;
-struct tipc_monitor;
-=======
 struct tipc_topsrv;
 struct tipc_monitor;
 #ifdef CONFIG_TIPC_CRYPTO
 struct tipc_crypto;
 #endif
->>>>>>> 24b8d41d
 
 #define TIPC_MOD_VER "2.0.0"
 
 #define NODE_HTABLE_SIZE       512
 #define MAX_BEARERS	         3
 #define TIPC_DEF_MON_THRESHOLD  32
-<<<<<<< HEAD
-=======
 #define NODE_ID_LEN             16
 #define NODE_ID_STR_LEN        (NODE_ID_LEN * 2 + 1)
->>>>>>> 24b8d41d
 
 extern unsigned int tipc_net_id __read_mostly;
 extern int sysctl_tipc_rmem[3] __read_mostly;
@@ -176,8 +168,6 @@
 	return &tipc_net(net)->node_list;
 }
 
-<<<<<<< HEAD
-=======
 static inline struct name_table *tipc_name_table(struct net *net)
 {
 	return tipc_net(net)->nametbl;
@@ -188,7 +178,6 @@
 	return tipc_net(net)->topsrv;
 }
 
->>>>>>> 24b8d41d
 static inline unsigned int tipc_hashfn(u32 addr)
 {
 	return addr & (NODE_HTABLE_SIZE - 1);
