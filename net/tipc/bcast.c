/*
 * net/tipc/bcast.c: TIPC broadcast code
 *
 * Copyright (c) 2004-2006, 2014-2017, Ericsson AB
 * Copyright (c) 2004, Intel Corporation.
 * Copyright (c) 2005, 2010-2011, Wind River Systems
 * All rights reserved.
 *
 * Redistribution and use in source and binary forms, with or without
 * modification, are permitted provided that the following conditions are met:
 *
 * 1. Redistributions of source code must retain the above copyright
 *    notice, this list of conditions and the following disclaimer.
 * 2. Redistributions in binary form must reproduce the above copyright
 *    notice, this list of conditions and the following disclaimer in the
 *    documentation and/or other materials provided with the distribution.
 * 3. Neither the names of the copyright holders nor the names of its
 *    contributors may be used to endorse or promote products derived from
 *    this software without specific prior written permission.
 *
 * Alternatively, this software may be distributed under the terms of the
 * GNU General Public License ("GPL") version 2 as published by the Free
 * Software Foundation.
 *
 * THIS SOFTWARE IS PROVIDED BY THE COPYRIGHT HOLDERS AND CONTRIBUTORS "AS IS"
 * AND ANY EXPRESS OR IMPLIED WARRANTIES, INCLUDING, BUT NOT LIMITED TO, THE
 * IMPLIED WARRANTIES OF MERCHANTABILITY AND FITNESS FOR A PARTICULAR PURPOSE
 * ARE DISCLAIMED. IN NO EVENT SHALL THE COPYRIGHT OWNER OR CONTRIBUTORS BE
 * LIABLE FOR ANY DIRECT, INDIRECT, INCIDENTAL, SPECIAL, EXEMPLARY, OR
 * CONSEQUENTIAL DAMAGES (INCLUDING, BUT NOT LIMITED TO, PROCUREMENT OF
 * SUBSTITUTE GOODS OR SERVICES; LOSS OF USE, DATA, OR PROFITS; OR BUSINESS
 * INTERRUPTION) HOWEVER CAUSED AND ON ANY THEORY OF LIABILITY, WHETHER IN
 * CONTRACT, STRICT LIABILITY, OR TORT (INCLUDING NEGLIGENCE OR OTHERWISE)
 * ARISING IN ANY WAY OUT OF THE USE OF THIS SOFTWARE, EVEN IF ADVISED OF THE
 * POSSIBILITY OF SUCH DAMAGE.
 */

#include <linux/tipc_config.h>
#include "socket.h"
#include "msg.h"
#include "bcast.h"
#include "link.h"
#include "name_table.h"

#define BCLINK_WIN_DEFAULT  50	/* bcast link window size (default) */
#define BCLINK_WIN_MIN      32	/* bcast minimum link window size */

const char tipc_bclink_name[] = "broadcast-link";
unsigned long sysctl_tipc_bc_retruni __read_mostly;

/**
 * struct tipc_bc_base - base structure for keeping broadcast send state
 * @link: broadcast send link structure
 * @inputq: data input queue; will only carry SOCK_WAKEUP messages
 * @dests: array keeping number of reachable destinations per bearer
 * @primary_bearer: a bearer having links to all broadcast destinations, if any
 * @bcast_support: indicates if primary bearer, if any, supports broadcast
 * @force_bcast: forces broadcast for multicast traffic
 * @rcast_support: indicates if all peer nodes support replicast
 * @force_rcast: forces replicast for multicast traffic
 * @rc_ratio: dest count as percentage of cluster size where send method changes
 * @bc_threshold: calculated from rc_ratio; if dests > threshold use broadcast
 */
struct tipc_bc_base {
	struct tipc_link *link;
	struct sk_buff_head inputq;
	int dests[MAX_BEARERS];
	int primary_bearer;
	bool bcast_support;
	bool force_bcast;
	bool rcast_support;
	bool force_rcast;
	int rc_ratio;
	int bc_threshold;
};

static struct tipc_bc_base *tipc_bc_base(struct net *net)
{
	return tipc_net(net)->bcbase;
}

/* tipc_bcast_get_mtu(): -get the MTU currently used by broadcast link
 * Note: the MTU is decremented to give room for a tunnel header, in
 * case the message needs to be sent as replicast
 */
int tipc_bcast_get_mtu(struct net *net)
{
	return tipc_link_mss(tipc_bc_sndlink(net));
}

void tipc_bcast_toggle_rcast(struct net *net, bool supp)
{
	tipc_bc_base(net)->rcast_support = supp;
}

static void tipc_bcbase_calc_bc_threshold(struct net *net)
{
	struct tipc_bc_base *bb = tipc_bc_base(net);
	int cluster_size = tipc_link_bc_peers(tipc_bc_sndlink(net));

	bb->bc_threshold = 1 + (cluster_size * bb->rc_ratio / 100);
}

/* tipc_bcbase_select_primary(): find a bearer with links to all destinations,
 *                               if any, and make it primary bearer
 */
static void tipc_bcbase_select_primary(struct net *net)
{
	struct tipc_bc_base *bb = tipc_bc_base(net);
	int all_dests =  tipc_link_bc_peers(bb->link);
	int max_win = tipc_link_max_win(bb->link);
	int min_win = tipc_link_min_win(bb->link);
	int i, mtu, prim;

	bb->primary_bearer = INVALID_BEARER_ID;
	bb->bcast_support = true;

	if (!all_dests)
		return;

	for (i = 0; i < MAX_BEARERS; i++) {
		if (!bb->dests[i])
			continue;

		mtu = tipc_bearer_mtu(net, i);
		if (mtu < tipc_link_mtu(bb->link)) {
			tipc_link_set_mtu(bb->link, mtu);
			tipc_link_set_queue_limits(bb->link,
						   min_win,
						   max_win);
		}
		bb->bcast_support &= tipc_bearer_bcast_support(net, i);
		if (bb->dests[i] < all_dests)
			continue;

		bb->primary_bearer = i;

		/* Reduce risk that all nodes select same primary */
		if ((i ^ tipc_own_addr(net)) & 1)
			break;
	}
	prim = bb->primary_bearer;
	if (prim != INVALID_BEARER_ID)
		bb->bcast_support = tipc_bearer_bcast_support(net, prim);
}

void tipc_bcast_inc_bearer_dst_cnt(struct net *net, int bearer_id)
{
	struct tipc_bc_base *bb = tipc_bc_base(net);

	tipc_bcast_lock(net);
	bb->dests[bearer_id]++;
	tipc_bcbase_select_primary(net);
	tipc_bcast_unlock(net);
}

void tipc_bcast_dec_bearer_dst_cnt(struct net *net, int bearer_id)
{
	struct tipc_bc_base *bb = tipc_bc_base(net);

	tipc_bcast_lock(net);
	bb->dests[bearer_id]--;
	tipc_bcbase_select_primary(net);
	tipc_bcast_unlock(net);
}

/* tipc_bcbase_xmit - broadcast a packet queue across one or more bearers
 *
 * Note that number of reachable destinations, as indicated in the dests[]
 * array, may transitionally differ from the number of destinations indicated
 * in each sent buffer. We can sustain this. Excess destination nodes will
 * drop and never acknowledge the unexpected packets, and missing destinations
 * will either require retransmission (if they are just about to be added to
 * the bearer), or be removed from the buffer's 'ackers' counter (if they
 * just went down)
 */
static void tipc_bcbase_xmit(struct net *net, struct sk_buff_head *xmitq)
{
	int bearer_id;
	struct tipc_bc_base *bb = tipc_bc_base(net);
	struct sk_buff *skb, *_skb;
	struct sk_buff_head _xmitq;

	if (skb_queue_empty(xmitq))
		return;

	/* The typical case: at least one bearer has links to all nodes */
	bearer_id = bb->primary_bearer;
	if (bearer_id >= 0) {
		tipc_bearer_bc_xmit(net, bearer_id, xmitq);
		return;
	}

	/* We have to transmit across all bearers */
	__skb_queue_head_init(&_xmitq);
	for (bearer_id = 0; bearer_id < MAX_BEARERS; bearer_id++) {
		if (!bb->dests[bearer_id])
			continue;

		skb_queue_walk(xmitq, skb) {
			_skb = pskb_copy_for_clone(skb, GFP_ATOMIC);
			if (!_skb)
				break;
			__skb_queue_tail(&_xmitq, _skb);
		}
		tipc_bearer_bc_xmit(net, bearer_id, &_xmitq);
	}
	__skb_queue_purge(xmitq);
	__skb_queue_purge(&_xmitq);
}

static void tipc_bcast_select_xmit_method(struct net *net, int dests,
					  struct tipc_mc_method *method)
{
	struct tipc_bc_base *bb = tipc_bc_base(net);
	unsigned long exp = method->expires;

	/* Broadcast supported by used bearer/bearers? */
	if (!bb->bcast_support) {
		method->rcast = true;
		return;
	}
	/* Any destinations which don't support replicast ? */
	if (!bb->rcast_support) {
		method->rcast = false;
		return;
	}
	/* Can current method be changed ? */
	method->expires = jiffies + TIPC_METHOD_EXPIRE;
	if (method->mandatory)
		return;

	if (!(tipc_net(net)->capabilities & TIPC_MCAST_RBCTL) &&
	    time_before(jiffies, exp))
		return;

	/* Configuration as force 'broadcast' method */
	if (bb->force_bcast) {
		method->rcast = false;
		return;
	}
	/* Configuration as force 'replicast' method */
	if (bb->force_rcast) {
		method->rcast = true;
		return;
	}
	/* Configuration as 'autoselect' or default method */
	/* Determine method to use now */
	method->rcast = dests <= bb->bc_threshold;
}

/* tipc_bcast_xmit - broadcast the buffer chain to all external nodes
 * @net: the applicable net namespace
 * @pkts: chain of buffers containing message
 * @cong_link_cnt: set to 1 if broadcast link is congested, otherwise 0
 * Consumes the buffer chain.
 * Returns 0 if success, otherwise errno: -EHOSTUNREACH,-EMSGSIZE
 */
int tipc_bcast_xmit(struct net *net, struct sk_buff_head *pkts,
		    u16 *cong_link_cnt)
{
	struct tipc_link *l = tipc_bc_sndlink(net);
	struct sk_buff_head xmitq;
	int rc = 0;

	__skb_queue_head_init(&xmitq);
	tipc_bcast_lock(net);
	if (tipc_link_bc_peers(l))
		rc = tipc_link_xmit(l, pkts, &xmitq);
	tipc_bcast_unlock(net);
	tipc_bcbase_xmit(net, &xmitq);
	__skb_queue_purge(pkts);
	if (rc == -ELINKCONG) {
		*cong_link_cnt = 1;
		rc = 0;
	}
	return rc;
}

/* tipc_rcast_xmit - replicate and send a message to given destination nodes
 * @net: the applicable net namespace
 * @pkts: chain of buffers containing message
 * @dests: list of destination nodes
 * @cong_link_cnt: returns number of congested links
 * @cong_links: returns identities of congested links
 * Returns 0 if success, otherwise errno
 */
static int tipc_rcast_xmit(struct net *net, struct sk_buff_head *pkts,
			   struct tipc_nlist *dests, u16 *cong_link_cnt)
{
	struct tipc_dest *dst, *tmp;
	struct sk_buff_head _pkts;
	u32 dnode, selector;

	selector = msg_link_selector(buf_msg(skb_peek(pkts)));
	__skb_queue_head_init(&_pkts);

	list_for_each_entry_safe(dst, tmp, &dests->list, list) {
		dnode = dst->node;
		if (!tipc_msg_pskb_copy(dnode, pkts, &_pkts))
			return -ENOMEM;

		/* Any other return value than -ELINKCONG is ignored */
		if (tipc_node_xmit(net, &_pkts, dnode, selector) == -ELINKCONG)
			(*cong_link_cnt)++;
	}
	return 0;
}

/* tipc_mcast_send_sync - deliver a dummy message with SYN bit
 * @net: the applicable net namespace
 * @skb: socket buffer to copy
 * @method: send method to be used
 * @dests: destination nodes for message.
 * Returns 0 if success, otherwise errno
 */
static int tipc_mcast_send_sync(struct net *net, struct sk_buff *skb,
				struct tipc_mc_method *method,
				struct tipc_nlist *dests)
{
	struct tipc_msg *hdr, *_hdr;
	struct sk_buff_head tmpq;
	struct sk_buff *_skb;
	u16 cong_link_cnt;
	int rc = 0;

	/* Is a cluster supporting with new capabilities ? */
	if (!(tipc_net(net)->capabilities & TIPC_MCAST_RBCTL))
		return 0;

	hdr = buf_msg(skb);
	if (msg_user(hdr) == MSG_FRAGMENTER)
		hdr = msg_inner_hdr(hdr);
	if (msg_type(hdr) != TIPC_MCAST_MSG)
		return 0;

	/* Allocate dummy message */
	_skb = tipc_buf_acquire(MCAST_H_SIZE, GFP_KERNEL);
	if (!_skb)
		return -ENOMEM;

	/* Preparing for 'synching' header */
	msg_set_syn(hdr, 1);

	/* Copy skb's header into a dummy header */
	skb_copy_to_linear_data(_skb, hdr, MCAST_H_SIZE);
	skb_orphan(_skb);

	/* Reverse method for dummy message */
	_hdr = buf_msg(_skb);
	msg_set_size(_hdr, MCAST_H_SIZE);
	msg_set_is_rcast(_hdr, !msg_is_rcast(hdr));
	msg_set_errcode(_hdr, TIPC_ERR_NO_PORT);

	__skb_queue_head_init(&tmpq);
	__skb_queue_tail(&tmpq, _skb);
	if (method->rcast)
		rc = tipc_bcast_xmit(net, &tmpq, &cong_link_cnt);
	else
		rc = tipc_rcast_xmit(net, &tmpq, dests, &cong_link_cnt);

	/* This queue should normally be empty by now */
	__skb_queue_purge(&tmpq);

	return rc;
}

/* tipc_mcast_xmit - deliver message to indicated destination nodes
 *                   and to identified node local sockets
 * @net: the applicable net namespace
 * @pkts: chain of buffers containing message
 * @method: send method to be used
 * @dests: destination nodes for message.
 * @cong_link_cnt: returns number of encountered congested destination links
 * Consumes buffer chain.
 * Returns 0 if success, otherwise errno
 */
int tipc_mcast_xmit(struct net *net, struct sk_buff_head *pkts,
		    struct tipc_mc_method *method, struct tipc_nlist *dests,
		    u16 *cong_link_cnt)
{
	struct sk_buff_head inputq, localq;
	bool rcast = method->rcast;
	struct tipc_msg *hdr;
	struct sk_buff *skb;
	int rc = 0;

	skb_queue_head_init(&inputq);
	__skb_queue_head_init(&localq);

	/* Clone packets before they are consumed by next call */
	if (dests->local && !tipc_msg_reassemble(pkts, &localq)) {
		rc = -ENOMEM;
		goto exit;
	}
	/* Send according to determined transmit method */
	if (dests->remote) {
		tipc_bcast_select_xmit_method(net, dests->remote, method);

		skb = skb_peek(pkts);
		hdr = buf_msg(skb);
		if (msg_user(hdr) == MSG_FRAGMENTER)
			hdr = msg_inner_hdr(hdr);
		msg_set_is_rcast(hdr, method->rcast);

		/* Switch method ? */
		if (rcast != method->rcast) {
			rc = tipc_mcast_send_sync(net, skb, method, dests);
			if (unlikely(rc)) {
				pr_err("Unable to send SYN: method %d, rc %d\n",
				       rcast, rc);
				goto exit;
			}
		}

		if (method->rcast)
			rc = tipc_rcast_xmit(net, pkts, dests, cong_link_cnt);
		else
			rc = tipc_bcast_xmit(net, pkts, cong_link_cnt);
	}

	if (dests->local) {
		tipc_loopback_trace(net, &localq);
		tipc_sk_mcast_rcv(net, &localq, &inputq);
	}
exit:
	/* This queue should normally be empty by now */
	__skb_queue_purge(pkts);
	return rc;
}

/* tipc_bcast_rcv - receive a broadcast packet, and deliver to rcv link
 *
 * RCU is locked, no other locks set
 */
int tipc_bcast_rcv(struct net *net, struct tipc_link *l, struct sk_buff *skb)
{
	struct tipc_msg *hdr = buf_msg(skb);
	struct sk_buff_head *inputq = &tipc_bc_base(net)->inputq;
	struct sk_buff_head xmitq;
	int rc;

	__skb_queue_head_init(&xmitq);

	if (msg_mc_netid(hdr) != tipc_netid(net) || !tipc_link_is_up(l)) {
		kfree_skb(skb);
		return 0;
	}

	tipc_bcast_lock(net);
	if (msg_user(hdr) == BCAST_PROTOCOL)
		rc = tipc_link_bc_nack_rcv(l, skb, &xmitq);
	else
		rc = tipc_link_rcv(l, skb, NULL);
	tipc_bcast_unlock(net);

	tipc_bcbase_xmit(net, &xmitq);

	/* Any socket wakeup messages ? */
	if (!skb_queue_empty(inputq))
		tipc_sk_rcv(net, inputq);

	return rc;
}

/* tipc_bcast_ack_rcv - receive and handle a broadcast acknowledge
 *
 * RCU is locked, no other locks set
 */
void tipc_bcast_ack_rcv(struct net *net, struct tipc_link *l,
			struct tipc_msg *hdr)
{
	struct sk_buff_head *inputq = &tipc_bc_base(net)->inputq;
	u16 acked = msg_bcast_ack(hdr);
	struct sk_buff_head xmitq;

	/* Ignore bc acks sent by peer before bcast synch point was received */
	if (msg_bc_ack_invalid(hdr))
		return;

	__skb_queue_head_init(&xmitq);

	tipc_bcast_lock(net);
	tipc_link_bc_ack_rcv(l, acked, 0, NULL, &xmitq, NULL);
	tipc_bcast_unlock(net);

	tipc_bcbase_xmit(net, &xmitq);

	/* Any socket wakeup messages ? */
	if (!skb_queue_empty(inputq))
		tipc_sk_rcv(net, inputq);
}

/* tipc_bcast_synch_rcv -  check and update rcv link with peer's send state
 *
 * RCU is locked, no other locks set
 */
int tipc_bcast_sync_rcv(struct net *net, struct tipc_link *l,
<<<<<<< HEAD
			struct tipc_msg *hdr)
=======
			struct tipc_msg *hdr,
			struct sk_buff_head *retrq)
>>>>>>> 24b8d41d
{
	struct sk_buff_head *inputq = &tipc_bc_base(net)->inputq;
	struct tipc_gap_ack_blks *ga;
	struct sk_buff_head xmitq;
	int rc = 0;

	__skb_queue_head_init(&xmitq);

	tipc_bcast_lock(net);
	if (msg_type(hdr) != STATE_MSG) {
		tipc_link_bc_init_rcv(l, hdr);
	} else if (!msg_bc_ack_invalid(hdr)) {
<<<<<<< HEAD
		tipc_link_bc_ack_rcv(l, msg_bcast_ack(hdr), &xmitq);
		rc = tipc_link_bc_sync_rcv(l, hdr, &xmitq);
=======
		tipc_get_gap_ack_blks(&ga, l, hdr, false);
		if (!sysctl_tipc_bc_retruni)
			retrq = &xmitq;
		rc = tipc_link_bc_ack_rcv(l, msg_bcast_ack(hdr),
					  msg_bc_gap(hdr), ga, &xmitq,
					  retrq);
		rc |= tipc_link_bc_sync_rcv(l, hdr, &xmitq);
>>>>>>> 24b8d41d
	}
	tipc_bcast_unlock(net);

	tipc_bcbase_xmit(net, &xmitq);

	/* Any socket wakeup messages ? */
	if (!skb_queue_empty(inputq))
		tipc_sk_rcv(net, inputq);
	return rc;
}

/* tipc_bcast_add_peer - add a peer node to broadcast link and bearer
 *
 * RCU is locked, node lock is set
 */
void tipc_bcast_add_peer(struct net *net, struct tipc_link *uc_l,
			 struct sk_buff_head *xmitq)
{
	struct tipc_link *snd_l = tipc_bc_sndlink(net);

	tipc_bcast_lock(net);
	tipc_link_add_bc_peer(snd_l, uc_l, xmitq);
	tipc_bcbase_select_primary(net);
	tipc_bcbase_calc_bc_threshold(net);
	tipc_bcast_unlock(net);
}

/* tipc_bcast_remove_peer - remove a peer node from broadcast link and bearer
 *
 * RCU is locked, node lock is set
 */
void tipc_bcast_remove_peer(struct net *net, struct tipc_link *rcv_l)
{
	struct tipc_link *snd_l = tipc_bc_sndlink(net);
	struct sk_buff_head *inputq = &tipc_bc_base(net)->inputq;
	struct sk_buff_head xmitq;

	__skb_queue_head_init(&xmitq);

	tipc_bcast_lock(net);
	tipc_link_remove_bc_peer(snd_l, rcv_l, &xmitq);
	tipc_bcbase_select_primary(net);
	tipc_bcbase_calc_bc_threshold(net);
	tipc_bcast_unlock(net);

	tipc_bcbase_xmit(net, &xmitq);

	/* Any socket wakeup messages ? */
	if (!skb_queue_empty(inputq))
		tipc_sk_rcv(net, inputq);
}

int tipc_bclink_reset_stats(struct net *net, struct tipc_link *l)
{
	if (!l)
		return -ENOPROTOOPT;

	tipc_bcast_lock(net);
	tipc_link_reset_stats(l);
	tipc_bcast_unlock(net);
	return 0;
}

static int tipc_bc_link_set_queue_limits(struct net *net, u32 max_win)
{
	struct tipc_link *l = tipc_bc_sndlink(net);

	if (!l)
		return -ENOPROTOOPT;
	if (max_win < BCLINK_WIN_MIN)
		max_win = BCLINK_WIN_MIN;
	if (max_win > TIPC_MAX_LINK_WIN)
		return -EINVAL;
	tipc_bcast_lock(net);
	tipc_link_set_queue_limits(l, tipc_link_min_win(l), max_win);
	tipc_bcast_unlock(net);
	return 0;
}

static int tipc_bc_link_set_broadcast_mode(struct net *net, u32 bc_mode)
{
	struct tipc_bc_base *bb = tipc_bc_base(net);

	switch (bc_mode) {
	case BCLINK_MODE_BCAST:
		if (!bb->bcast_support)
			return -ENOPROTOOPT;

		bb->force_bcast = true;
		bb->force_rcast = false;
		break;
	case BCLINK_MODE_RCAST:
		if (!bb->rcast_support)
			return -ENOPROTOOPT;

		bb->force_bcast = false;
		bb->force_rcast = true;
		break;
	case BCLINK_MODE_SEL:
		if (!bb->bcast_support || !bb->rcast_support)
			return -ENOPROTOOPT;

		bb->force_bcast = false;
		bb->force_rcast = false;
		break;
	default:
		return -EINVAL;
	}

	return 0;
}

static int tipc_bc_link_set_broadcast_ratio(struct net *net, u32 bc_ratio)
{
	struct tipc_bc_base *bb = tipc_bc_base(net);

	if (!bb->bcast_support || !bb->rcast_support)
		return -ENOPROTOOPT;

	if (bc_ratio > 100 || bc_ratio <= 0)
		return -EINVAL;

	bb->rc_ratio = bc_ratio;
	tipc_bcast_lock(net);
	tipc_bcbase_calc_bc_threshold(net);
	tipc_bcast_unlock(net);

	return 0;
}

int tipc_nl_bc_link_set(struct net *net, struct nlattr *attrs[])
{
	int err;
	u32 win;
	u32 bc_mode;
	u32 bc_ratio;
	struct nlattr *props[TIPC_NLA_PROP_MAX + 1];

	if (!attrs[TIPC_NLA_LINK_PROP])
		return -EINVAL;

	err = tipc_nl_parse_link_prop(attrs[TIPC_NLA_LINK_PROP], props);
	if (err)
		return err;

	if (!props[TIPC_NLA_PROP_WIN] &&
	    !props[TIPC_NLA_PROP_BROADCAST] &&
	    !props[TIPC_NLA_PROP_BROADCAST_RATIO]) {
		return -EOPNOTSUPP;
	}

	if (props[TIPC_NLA_PROP_BROADCAST]) {
		bc_mode = nla_get_u32(props[TIPC_NLA_PROP_BROADCAST]);
		err = tipc_bc_link_set_broadcast_mode(net, bc_mode);
	}

	if (!err && props[TIPC_NLA_PROP_BROADCAST_RATIO]) {
		bc_ratio = nla_get_u32(props[TIPC_NLA_PROP_BROADCAST_RATIO]);
		err = tipc_bc_link_set_broadcast_ratio(net, bc_ratio);
	}

	if (!err && props[TIPC_NLA_PROP_WIN]) {
		win = nla_get_u32(props[TIPC_NLA_PROP_WIN]);
		err = tipc_bc_link_set_queue_limits(net, win);
	}

	return err;
}

int tipc_bcast_init(struct net *net)
{
	struct tipc_net *tn = tipc_net(net);
	struct tipc_bc_base *bb = NULL;
	struct tipc_link *l = NULL;

	bb = kzalloc(sizeof(*bb), GFP_KERNEL);
	if (!bb)
		goto enomem;
	tn->bcbase = bb;
	spin_lock_init(&tipc_net(net)->bclock);

	if (!tipc_link_bc_create(net, 0, 0, NULL,
				 FB_MTU,
				 BCLINK_WIN_DEFAULT,
				 BCLINK_WIN_DEFAULT,
				 0,
				 &bb->inputq,
				 NULL,
				 NULL,
				 &l))
		goto enomem;
	bb->link = l;
	tn->bcl = l;
	bb->rc_ratio = 10;
	bb->rcast_support = true;
	return 0;
enomem:
	kfree(bb);
	kfree(l);
	return -ENOMEM;
}

void tipc_bcast_stop(struct net *net)
{
	struct tipc_net *tn = net_generic(net, tipc_net_id);

	synchronize_net();
	kfree(tn->bcbase);
	kfree(tn->bcl);
}

void tipc_nlist_init(struct tipc_nlist *nl, u32 self)
{
	memset(nl, 0, sizeof(*nl));
	INIT_LIST_HEAD(&nl->list);
	nl->self = self;
}

void tipc_nlist_add(struct tipc_nlist *nl, u32 node)
{
	if (node == nl->self)
		nl->local = true;
	else if (tipc_dest_push(&nl->list, node, 0))
		nl->remote++;
}

void tipc_nlist_del(struct tipc_nlist *nl, u32 node)
{
	if (node == nl->self)
		nl->local = false;
	else if (tipc_dest_del(&nl->list, node, 0))
		nl->remote--;
}

void tipc_nlist_purge(struct tipc_nlist *nl)
{
	tipc_dest_list_purge(&nl->list);
	nl->remote = 0;
	nl->local = false;
}

u32 tipc_bcast_get_mode(struct net *net)
{
	struct tipc_bc_base *bb = tipc_bc_base(net);

	if (bb->force_bcast)
		return BCLINK_MODE_BCAST;

	if (bb->force_rcast)
		return BCLINK_MODE_RCAST;

	if (bb->bcast_support && bb->rcast_support)
		return BCLINK_MODE_SEL;

	return 0;
}

u32 tipc_bcast_get_broadcast_ratio(struct net *net)
{
	struct tipc_bc_base *bb = tipc_bc_base(net);

	return bb->rc_ratio;
}

void tipc_mcast_filter_msg(struct net *net, struct sk_buff_head *defq,
			   struct sk_buff_head *inputq)
{
	struct sk_buff *skb, *_skb, *tmp;
	struct tipc_msg *hdr, *_hdr;
	bool match = false;
	u32 node, port;

	skb = skb_peek(inputq);
	if (!skb)
		return;

	hdr = buf_msg(skb);

	if (likely(!msg_is_syn(hdr) && skb_queue_empty(defq)))
		return;

	node = msg_orignode(hdr);
	if (node == tipc_own_addr(net))
		return;

	port = msg_origport(hdr);

	/* Has the twin SYN message already arrived ? */
	skb_queue_walk(defq, _skb) {
		_hdr = buf_msg(_skb);
		if (msg_orignode(_hdr) != node)
			continue;
		if (msg_origport(_hdr) != port)
			continue;
		match = true;
		break;
	}

	if (!match) {
		if (!msg_is_syn(hdr))
			return;
		__skb_dequeue(inputq);
		__skb_queue_tail(defq, skb);
		return;
	}

	/* Deliver non-SYN message from other link, otherwise queue it */
	if (!msg_is_syn(hdr)) {
		if (msg_is_rcast(hdr) != msg_is_rcast(_hdr))
			return;
		__skb_dequeue(inputq);
		__skb_queue_tail(defq, skb);
		return;
	}

	/* Queue non-SYN/SYN message from same link */
	if (msg_is_rcast(hdr) == msg_is_rcast(_hdr)) {
		__skb_dequeue(inputq);
		__skb_queue_tail(defq, skb);
		return;
	}

	/* Matching SYN messages => return the one with data, if any */
	__skb_unlink(_skb, defq);
	if (msg_data_sz(hdr)) {
		kfree_skb(_skb);
	} else {
		__skb_dequeue(inputq);
		kfree_skb(skb);
		__skb_queue_tail(inputq, _skb);
	}

	/* Deliver subsequent non-SYN messages from same peer */
	skb_queue_walk_safe(defq, _skb, tmp) {
		_hdr = buf_msg(_skb);
		if (msg_orignode(_hdr) != node)
			continue;
		if (msg_origport(_hdr) != port)
			continue;
		if (msg_is_syn(_hdr))
			break;
		__skb_unlink(_skb, defq);
		__skb_queue_tail(inputq, _skb);
	}
}<|MERGE_RESOLUTION|>--- conflicted
+++ resolved
@@ -496,12 +496,8 @@
  * RCU is locked, no other locks set
  */
 int tipc_bcast_sync_rcv(struct net *net, struct tipc_link *l,
-<<<<<<< HEAD
-			struct tipc_msg *hdr)
-=======
 			struct tipc_msg *hdr,
 			struct sk_buff_head *retrq)
->>>>>>> 24b8d41d
 {
 	struct sk_buff_head *inputq = &tipc_bc_base(net)->inputq;
 	struct tipc_gap_ack_blks *ga;
@@ -514,10 +510,6 @@
 	if (msg_type(hdr) != STATE_MSG) {
 		tipc_link_bc_init_rcv(l, hdr);
 	} else if (!msg_bc_ack_invalid(hdr)) {
-<<<<<<< HEAD
-		tipc_link_bc_ack_rcv(l, msg_bcast_ack(hdr), &xmitq);
-		rc = tipc_link_bc_sync_rcv(l, hdr, &xmitq);
-=======
 		tipc_get_gap_ack_blks(&ga, l, hdr, false);
 		if (!sysctl_tipc_bc_retruni)
 			retrq = &xmitq;
@@ -525,7 +517,6 @@
 					  msg_bc_gap(hdr), ga, &xmitq,
 					  retrq);
 		rc |= tipc_link_bc_sync_rcv(l, hdr, &xmitq);
->>>>>>> 24b8d41d
 	}
 	tipc_bcast_unlock(net);
 
