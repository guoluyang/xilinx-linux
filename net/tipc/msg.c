--- conflicted
+++ resolved
@@ -42,10 +42,6 @@
 #include "crypto.h"
 
 #define MAX_FORWARD_SIZE 1024
-<<<<<<< HEAD
-#define BUF_HEADROOM (LL_MAX_HEADER + 48)
-#define BUF_TAILROOM 16
-=======
 #ifdef CONFIG_TIPC_CRYPTO
 #define BUF_HEADROOM ALIGN(((LL_MAX_HEADER + 48) + EHDR_MAX_SIZE), 16)
 #define BUF_TAILROOM (TIPC_AES_GCM_TAG_SIZE)
@@ -53,7 +49,6 @@
 #define BUF_HEADROOM (LL_MAX_HEADER + 48)
 #define BUF_TAILROOM 16
 #endif
->>>>>>> 24b8d41d
 
 static unsigned int align(unsigned int i)
 {
@@ -665,17 +660,9 @@
 	memcpy((*skb)->data, _skb->data, msg_hdr_sz(_hdr));
 	memcpy((*skb)->data + hlen, msg_data(_hdr), dlen);
 
-<<<<<<< HEAD
-	if (skb_cloned(_skb) &&
-	    pskb_expand_head(_skb, BUF_HEADROOM, BUF_TAILROOM, GFP_KERNEL))
-		goto exit;
-
-	/* Now reverse the concerned fields */
-=======
 	/* Build reverse header in new buffer */
 	hdr = buf_msg(*skb);
 	msg_set_hdr_sz(hdr, hlen);
->>>>>>> 24b8d41d
 	msg_set_errcode(hdr, err);
 	msg_set_non_seq(hdr, 0);
 	msg_set_origport(hdr, msg_destport(_hdr));
