/*
 * net/tipc/name_distr.c: TIPC name distribution code
 *
 * Copyright (c) 2000-2006, 2014, Ericsson AB
 * Copyright (c) 2005, 2010-2011, Wind River Systems
 * All rights reserved.
 *
 * Redistribution and use in source and binary forms, with or without
 * modification, are permitted provided that the following conditions are met:
 *
 * 1. Redistributions of source code must retain the above copyright
 *    notice, this list of conditions and the following disclaimer.
 * 2. Redistributions in binary form must reproduce the above copyright
 *    notice, this list of conditions and the following disclaimer in the
 *    documentation and/or other materials provided with the distribution.
 * 3. Neither the names of the copyright holders nor the names of its
 *    contributors may be used to endorse or promote products derived from
 *    this software without specific prior written permission.
 *
 * Alternatively, this software may be distributed under the terms of the
 * GNU General Public License ("GPL") version 2 as published by the Free
 * Software Foundation.
 *
 * THIS SOFTWARE IS PROVIDED BY THE COPYRIGHT HOLDERS AND CONTRIBUTORS "AS IS"
 * AND ANY EXPRESS OR IMPLIED WARRANTIES, INCLUDING, BUT NOT LIMITED TO, THE
 * IMPLIED WARRANTIES OF MERCHANTABILITY AND FITNESS FOR A PARTICULAR PURPOSE
 * ARE DISCLAIMED. IN NO EVENT SHALL THE COPYRIGHT OWNER OR CONTRIBUTORS BE
 * LIABLE FOR ANY DIRECT, INDIRECT, INCIDENTAL, SPECIAL, EXEMPLARY, OR
 * CONSEQUENTIAL DAMAGES (INCLUDING, BUT NOT LIMITED TO, PROCUREMENT OF
 * SUBSTITUTE GOODS OR SERVICES; LOSS OF USE, DATA, OR PROFITS; OR BUSINESS
 * INTERRUPTION) HOWEVER CAUSED AND ON ANY THEORY OF LIABILITY, WHETHER IN
 * CONTRACT, STRICT LIABILITY, OR TORT (INCLUDING NEGLIGENCE OR OTHERWISE)
 * ARISING IN ANY WAY OUT OF THE USE OF THIS SOFTWARE, EVEN IF ADVISED OF THE
 * POSSIBILITY OF SUCH DAMAGE.
 */

#include "core.h"
#include "link.h"
#include "name_distr.h"

int sysctl_tipc_named_timeout __read_mostly = 2000;

struct distr_queue_item {
	struct distr_item i;
	u32 dtype;
	u32 node;
	unsigned long expires;
	struct list_head next;
};

/**
 * publ_to_item - add publication info to a publication message
 */
static void publ_to_item(struct distr_item *i, struct publication *p)
{
	i->type = htonl(p->type);
	i->lower = htonl(p->lower);
	i->upper = htonl(p->upper);
	i->port = htonl(p->port);
	i->key = htonl(p->key);
}

/**
 * named_prepare_buf - allocate & initialize a publication message
 *
 * The buffer returned is of size INT_H_SIZE + payload size
 */
static struct sk_buff *named_prepare_buf(struct net *net, u32 type, u32 size,
					 u32 dest)
{
	struct sk_buff *buf = tipc_buf_acquire(INT_H_SIZE + size, GFP_ATOMIC);
	u32 self = tipc_own_addr(net);
	struct tipc_msg *msg;

	if (buf != NULL) {
		msg = buf_msg(buf);
		tipc_msg_init(self, msg, NAME_DISTRIBUTOR,
			      type, INT_H_SIZE, dest);
		msg_set_size(msg, INT_H_SIZE + size);
	}
	return buf;
}

/**
 * tipc_named_publish - tell other nodes about a new publication by this node
 */
struct sk_buff *tipc_named_publish(struct net *net, struct publication *publ)
{
	struct name_table *nt = tipc_name_table(net);
	struct distr_item *item;
	struct sk_buff *skb;

	if (publ->scope == TIPC_NODE_SCOPE) {
		list_add_tail_rcu(&publ->binding_node, &nt->node_scope);
		return NULL;
	}
	write_lock_bh(&nt->cluster_scope_lock);
	list_add_tail(&publ->binding_node, &nt->cluster_scope);
	write_unlock_bh(&nt->cluster_scope_lock);
	skb = named_prepare_buf(net, PUBLICATION, ITEM_SIZE, 0);
	if (!skb) {
		pr_warn("Publication distribution failure\n");
		return NULL;
	}
	msg_set_named_seqno(buf_msg(skb), nt->snd_nxt++);
	msg_set_non_legacy(buf_msg(skb));
	item = (struct distr_item *)msg_data(buf_msg(skb));
	publ_to_item(item, publ);
	return skb;
}

/**
 * tipc_named_withdraw - tell other nodes about a withdrawn publication by this node
 */
struct sk_buff *tipc_named_withdraw(struct net *net, struct publication *publ)
{
	struct name_table *nt = tipc_name_table(net);
	struct distr_item *item;
	struct sk_buff *skb;

	write_lock_bh(&nt->cluster_scope_lock);
	list_del(&publ->binding_node);
	write_unlock_bh(&nt->cluster_scope_lock);
	if (publ->scope == TIPC_NODE_SCOPE)
		return NULL;

	skb = named_prepare_buf(net, WITHDRAWAL, ITEM_SIZE, 0);
	if (!skb) {
		pr_warn("Withdrawal distribution failure\n");
		return NULL;
	}
	msg_set_named_seqno(buf_msg(skb), nt->snd_nxt++);
	msg_set_non_legacy(buf_msg(skb));
	item = (struct distr_item *)msg_data(buf_msg(skb));
	publ_to_item(item, publ);
	return skb;
}

/**
 * named_distribute - prepare name info for bulk distribution to another node
 * @list: list of messages (buffers) to be returned from this function
 * @dnode: node to be updated
 * @pls: linked list of publication items to be packed into buffer chain
 */
static void named_distribute(struct net *net, struct sk_buff_head *list,
			     u32 dnode, struct list_head *pls, u16 seqno)
{
	struct publication *publ;
	struct sk_buff *skb = NULL;
	struct distr_item *item = NULL;
<<<<<<< HEAD
	u32 msg_dsz = ((tipc_node_get_mtu(net, dnode, 0) - INT_H_SIZE) /
			ITEM_SIZE) * ITEM_SIZE;
	u32 msg_rem = msg_dsz;
=======
	u32 msg_dsz = ((tipc_node_get_mtu(net, dnode, 0, false) - INT_H_SIZE) /
			ITEM_SIZE) * ITEM_SIZE;
	u32 msg_rem = msg_dsz;
	struct tipc_msg *hdr;
>>>>>>> 24b8d41d

	list_for_each_entry(publ, pls, binding_node) {
		/* Prepare next buffer: */
		if (!skb) {
			skb = named_prepare_buf(net, PUBLICATION, msg_rem,
						dnode);
			if (!skb) {
				pr_warn("Bulk publication failure\n");
				return;
			}
<<<<<<< HEAD
			msg_set_bc_ack_invalid(buf_msg(skb), true);
			item = (struct distr_item *)msg_data(buf_msg(skb));
=======
			hdr = buf_msg(skb);
			msg_set_bc_ack_invalid(hdr, true);
			msg_set_bulk(hdr);
			msg_set_non_legacy(hdr);
			item = (struct distr_item *)msg_data(hdr);
>>>>>>> 24b8d41d
		}

		/* Pack publication into message: */
		publ_to_item(item, publ);
		item++;
		msg_rem -= ITEM_SIZE;

		/* Append full buffer to list: */
		if (!msg_rem) {
			__skb_queue_tail(list, skb);
			skb = NULL;
			msg_rem = msg_dsz;
		}
	}
	if (skb) {
		hdr = buf_msg(skb);
		msg_set_size(hdr, INT_H_SIZE + (msg_dsz - msg_rem));
		skb_trim(skb, INT_H_SIZE + (msg_dsz - msg_rem));
		__skb_queue_tail(list, skb);
	}
	hdr = buf_msg(skb_peek_tail(list));
	msg_set_last_bulk(hdr);
	msg_set_named_seqno(hdr, seqno);
}

/**
 * tipc_named_node_up - tell specified node about all publications by this node
 */
void tipc_named_node_up(struct net *net, u32 dnode, u16 capabilities)
{
	struct name_table *nt = tipc_name_table(net);
	struct tipc_net *tn = tipc_net(net);
	struct sk_buff_head head;
	u16 seqno;

	__skb_queue_head_init(&head);
	spin_lock_bh(&tn->nametbl_lock);
	if (!(capabilities & TIPC_NAMED_BCAST))
		nt->rc_dests++;
	seqno = nt->snd_nxt;
	spin_unlock_bh(&tn->nametbl_lock);

	read_lock_bh(&nt->cluster_scope_lock);
	named_distribute(net, &head, dnode, &nt->cluster_scope, seqno);
	tipc_node_xmit(net, &head, dnode, 0);
	read_unlock_bh(&nt->cluster_scope_lock);
}

/**
 * tipc_publ_purge - remove publication associated with a failed node
 *
 * Invoked for each publication issued by a newly failed node.
 * Removes publication structure from name table & deletes it.
 */
static void tipc_publ_purge(struct net *net, struct publication *publ, u32 addr)
{
	struct tipc_net *tn = tipc_net(net);
	struct publication *p;

	spin_lock_bh(&tn->nametbl_lock);
	p = tipc_nametbl_remove_publ(net, publ->type, publ->lower, publ->upper,
				     publ->node, publ->key);
	if (p)
		tipc_node_unsubscribe(net, &p->binding_node, addr);
	spin_unlock_bh(&tn->nametbl_lock);

	if (p != publ) {
		pr_err("Unable to remove publication from failed node\n"
		       " (type=%u, lower=%u, node=0x%x, port=%u, key=%u)\n",
		       publ->type, publ->lower, publ->node, publ->port,
		       publ->key);
	}

	if (p)
		kfree_rcu(p, rcu);
}

/**
 * tipc_dist_queue_purge - remove deferred updates from a node that went down
 */
static void tipc_dist_queue_purge(struct net *net, u32 addr)
{
	struct tipc_net *tn = net_generic(net, tipc_net_id);
	struct distr_queue_item *e, *tmp;

	spin_lock_bh(&tn->nametbl_lock);
	list_for_each_entry_safe(e, tmp, &tn->dist_queue, next) {
		if (e->node != addr)
			continue;
		list_del(&e->next);
		kfree(e);
	}
	spin_unlock_bh(&tn->nametbl_lock);
}

void tipc_publ_notify(struct net *net, struct list_head *nsub_list,
		      u32 addr, u16 capabilities)
{
	struct name_table *nt = tipc_name_table(net);
	struct tipc_net *tn = tipc_net(net);

	struct publication *publ, *tmp;

	list_for_each_entry_safe(publ, tmp, nsub_list, binding_node)
		tipc_publ_purge(net, publ, addr);
	tipc_dist_queue_purge(net, addr);
	spin_lock_bh(&tn->nametbl_lock);
	if (!(capabilities & TIPC_NAMED_BCAST))
		nt->rc_dests--;
	spin_unlock_bh(&tn->nametbl_lock);
}

/**
 * tipc_update_nametbl - try to process a nametable update and notify
 *			 subscribers
 *
 * tipc_nametbl_lock must be held.
 * Returns the publication item if successful, otherwise NULL.
 */
static bool tipc_update_nametbl(struct net *net, struct distr_item *i,
				u32 node, u32 dtype)
{
	struct publication *p = NULL;
	u32 lower = ntohl(i->lower);
	u32 upper = ntohl(i->upper);
	u32 type = ntohl(i->type);
	u32 port = ntohl(i->port);
	u32 key = ntohl(i->key);

	if (dtype == PUBLICATION) {
		p = tipc_nametbl_insert_publ(net, type, lower, upper,
					     TIPC_CLUSTER_SCOPE, node,
					     port, key);
		if (p) {
			tipc_node_subscribe(net, &p->binding_node, node);
			return true;
		}
	} else if (dtype == WITHDRAWAL) {
		p = tipc_nametbl_remove_publ(net, type, lower,
					     upper, node, key);
		if (p) {
			tipc_node_unsubscribe(net, &p->binding_node, node);
			kfree_rcu(p, rcu);
			return true;
		}
		pr_warn_ratelimited("Failed to remove binding %u,%u from %x\n",
				    type, lower, node);
	} else {
		pr_warn("Unrecognized name table message received\n");
	}
	return false;
}

static struct sk_buff *tipc_named_dequeue(struct sk_buff_head *namedq,
					  u16 *rcv_nxt, bool *open)
{
	struct sk_buff *skb, *tmp;
	struct tipc_msg *hdr;
	u16 seqno;

	spin_lock_bh(&namedq->lock);
	skb_queue_walk_safe(namedq, skb, tmp) {
		if (unlikely(skb_linearize(skb))) {
			__skb_unlink(skb, namedq);
			kfree_skb(skb);
			continue;
		}
		hdr = buf_msg(skb);
		seqno = msg_named_seqno(hdr);
		if (msg_is_last_bulk(hdr)) {
			*rcv_nxt = seqno;
			*open = true;
		}

		if (msg_is_bulk(hdr) || msg_is_legacy(hdr)) {
			__skb_unlink(skb, namedq);
			spin_unlock_bh(&namedq->lock);
			return skb;
		}

		if (*open && (*rcv_nxt == seqno)) {
			(*rcv_nxt)++;
			__skb_unlink(skb, namedq);
			spin_unlock_bh(&namedq->lock);
			return skb;
		}

		if (less(seqno, *rcv_nxt)) {
			__skb_unlink(skb, namedq);
			kfree_skb(skb);
			continue;
		}
	}
	spin_unlock_bh(&namedq->lock);
	return NULL;
}

/**
 * tipc_named_rcv - process name table update messages sent by another node
 */
void tipc_named_rcv(struct net *net, struct sk_buff_head *namedq,
		    u16 *rcv_nxt, bool *open)
{
	struct tipc_net *tn = tipc_net(net);
	struct distr_item *item;
	struct tipc_msg *hdr;
	struct sk_buff *skb;
	u32 count, node;

	spin_lock_bh(&tn->nametbl_lock);
	while ((skb = tipc_named_dequeue(namedq, rcv_nxt, open))) {
		hdr = buf_msg(skb);
		node = msg_orignode(hdr);
		item = (struct distr_item *)msg_data(hdr);
		count = msg_data_sz(hdr) / ITEM_SIZE;
		while (count--) {
			tipc_update_nametbl(net, item, node, msg_type(hdr));
			item++;
		}
		kfree_skb(skb);
	}
	spin_unlock_bh(&tn->nametbl_lock);
}

/**
 * tipc_named_reinit - re-initialize local publications
 *
 * This routine is called whenever TIPC networking is enabled.
 * All name table entries published by this node are updated to reflect
 * the node's new network address.
 */
void tipc_named_reinit(struct net *net)
{
	struct name_table *nt = tipc_name_table(net);
	struct tipc_net *tn = tipc_net(net);
	struct publication *publ;
	u32 self = tipc_own_addr(net);

	spin_lock_bh(&tn->nametbl_lock);

	list_for_each_entry_rcu(publ, &nt->node_scope, binding_node)
		publ->node = self;
	list_for_each_entry_rcu(publ, &nt->cluster_scope, binding_node)
		publ->node = self;
	nt->rc_dests = 0;
	spin_unlock_bh(&tn->nametbl_lock);
}<|MERGE_RESOLUTION|>--- conflicted
+++ resolved
@@ -148,16 +148,10 @@
 	struct publication *publ;
 	struct sk_buff *skb = NULL;
 	struct distr_item *item = NULL;
-<<<<<<< HEAD
-	u32 msg_dsz = ((tipc_node_get_mtu(net, dnode, 0) - INT_H_SIZE) /
-			ITEM_SIZE) * ITEM_SIZE;
-	u32 msg_rem = msg_dsz;
-=======
 	u32 msg_dsz = ((tipc_node_get_mtu(net, dnode, 0, false) - INT_H_SIZE) /
 			ITEM_SIZE) * ITEM_SIZE;
 	u32 msg_rem = msg_dsz;
 	struct tipc_msg *hdr;
->>>>>>> 24b8d41d
 
 	list_for_each_entry(publ, pls, binding_node) {
 		/* Prepare next buffer: */
@@ -168,16 +162,11 @@
 				pr_warn("Bulk publication failure\n");
 				return;
 			}
-<<<<<<< HEAD
-			msg_set_bc_ack_invalid(buf_msg(skb), true);
-			item = (struct distr_item *)msg_data(buf_msg(skb));
-=======
 			hdr = buf_msg(skb);
 			msg_set_bc_ack_invalid(hdr, true);
 			msg_set_bulk(hdr);
 			msg_set_non_legacy(hdr);
 			item = (struct distr_item *)msg_data(hdr);
->>>>>>> 24b8d41d
 		}
 
 		/* Pack publication into message: */
