/*
 * net/tipc/msg.h: Include file for TIPC message header routines
 *
 * Copyright (c) 2000-2007, 2014-2017 Ericsson AB
 * Copyright (c) 2005-2008, 2010-2011, Wind River Systems
 * All rights reserved.
 *
 * Redistribution and use in source and binary forms, with or without
 * modification, are permitted provided that the following conditions are met:
 *
 * 1. Redistributions of source code must retain the above copyright
 *    notice, this list of conditions and the following disclaimer.
 * 2. Redistributions in binary form must reproduce the above copyright
 *    notice, this list of conditions and the following disclaimer in the
 *    documentation and/or other materials provided with the distribution.
 * 3. Neither the names of the copyright holders nor the names of its
 *    contributors may be used to endorse or promote products derived from
 *    this software without specific prior written permission.
 *
 * Alternatively, this software may be distributed under the terms of the
 * GNU General Public License ("GPL") version 2 as published by the Free
 * Software Foundation.
 *
 * THIS SOFTWARE IS PROVIDED BY THE COPYRIGHT HOLDERS AND CONTRIBUTORS "AS IS"
 * AND ANY EXPRESS OR IMPLIED WARRANTIES, INCLUDING, BUT NOT LIMITED TO, THE
 * IMPLIED WARRANTIES OF MERCHANTABILITY AND FITNESS FOR A PARTICULAR PURPOSE
 * ARE DISCLAIMED. IN NO EVENT SHALL THE COPYRIGHT OWNER OR CONTRIBUTORS BE
 * LIABLE FOR ANY DIRECT, INDIRECT, INCIDENTAL, SPECIAL, EXEMPLARY, OR
 * CONSEQUENTIAL DAMAGES (INCLUDING, BUT NOT LIMITED TO, PROCUREMENT OF
 * SUBSTITUTE GOODS OR SERVICES; LOSS OF USE, DATA, OR PROFITS; OR BUSINESS
 * INTERRUPTION) HOWEVER CAUSED AND ON ANY THEORY OF LIABILITY, WHETHER IN
 * CONTRACT, STRICT LIABILITY, OR TORT (INCLUDING NEGLIGENCE OR OTHERWISE)
 * ARISING IN ANY WAY OUT OF THE USE OF THIS SOFTWARE, EVEN IF ADVISED OF THE
 * POSSIBILITY OF SUCH DAMAGE.
 */

#ifndef _TIPC_MSG_H
#define _TIPC_MSG_H

#include <linux/tipc.h>
#include "core.h"

/*
 * Constants and routines used to read and write TIPC payload message headers
 *
 * Note: Some items are also used with TIPC internal message headers
 */
#define TIPC_VERSION              2
struct plist;

/*
 * Payload message users are defined in TIPC's public API:
 * - TIPC_LOW_IMPORTANCE
 * - TIPC_MEDIUM_IMPORTANCE
 * - TIPC_HIGH_IMPORTANCE
 * - TIPC_CRITICAL_IMPORTANCE
 */
#define TIPC_SYSTEM_IMPORTANCE	4


/*
 * Payload message types
 */
#define TIPC_CONN_MSG           0
#define TIPC_MCAST_MSG          1
#define TIPC_NAMED_MSG          2
#define TIPC_DIRECT_MSG         3
#define TIPC_GRP_MEMBER_EVT     4
#define TIPC_GRP_BCAST_MSG      5
#define TIPC_GRP_MCAST_MSG      6
#define TIPC_GRP_UCAST_MSG      7

/*
 * Internal message users
 */
#define  BCAST_PROTOCOL       5
#define  MSG_BUNDLER          6
#define  LINK_PROTOCOL        7
#define  CONN_MANAGER         8
#define  GROUP_PROTOCOL       9
#define  TUNNEL_PROTOCOL      10
#define  NAME_DISTRIBUTOR     11
#define  MSG_FRAGMENTER       12
#define  LINK_CONFIG          13
#define  MSG_CRYPTO           14
#define  SOCK_WAKEUP          14       /* pseudo user */
#define  TOP_SRV              15       /* pseudo user */

/*
 * Message header sizes
 */
#define SHORT_H_SIZE              24	/* In-cluster basic payload message */
#define BASIC_H_SIZE              32	/* Basic payload message */
#define NAMED_H_SIZE              40	/* Named payload message */
#define MCAST_H_SIZE              44	/* Multicast payload message */
#define GROUP_H_SIZE              44	/* Group payload message */
#define INT_H_SIZE                40	/* Internal messages */
#define MIN_H_SIZE                24	/* Smallest legal TIPC header size */
#define MAX_H_SIZE                60	/* Largest possible TIPC header size */

#define MAX_MSG_SIZE (MAX_H_SIZE + TIPC_MAX_USER_MSG_SIZE)
#define FB_MTU                  3744
#define TIPC_MEDIA_INFO_OFFSET	5

struct tipc_skb_cb {
	union {
		struct {
			struct sk_buff *tail;
			unsigned long nxt_retr;
			unsigned long retr_stamp;
			u32 bytes_read;
			u32 orig_member;
			u16 chain_imp;
			u16 ackers;
			u16 retr_cnt;
		} __packed;
#ifdef CONFIG_TIPC_CRYPTO
		struct {
			struct tipc_crypto *rx;
			struct tipc_aead *last;
			u8 recurs;
		} tx_clone_ctx __packed;
#endif
	} __packed;
	union {
		struct {
			u8 validated:1;
#ifdef CONFIG_TIPC_CRYPTO
			u8 encrypted:1;
			u8 decrypted:1;
#define SKB_PROBING	1
#define SKB_GRACING	2
			u8 xmit_type:2;
			u8 tx_clone_deferred:1;
#endif
		};
		u8 flags;
	};
	u8 reserved;
#ifdef CONFIG_TIPC_CRYPTO
	void *crypto_ctx;
#endif
} __packed;

#define TIPC_SKB_CB(__skb) ((struct tipc_skb_cb *)&((__skb)->cb[0]))

struct tipc_msg {
	__be32 hdr[15];
};

/* struct tipc_gap_ack - TIPC Gap ACK block
 * @ack: seqno of the last consecutive packet in link deferdq
 * @gap: number of gap packets since the last ack
 *
 * E.g:
 *       link deferdq: 1 2 3 4      10 11      13 14 15       20
 * --> Gap ACK blocks:      <4, 5>,   <11, 1>,      <15, 4>, <20, 0>
 */
struct tipc_gap_ack {
	__be16 ack;
	__be16 gap;
};

/* struct tipc_gap_ack_blks
 * @len: actual length of the record
 * @ugack_cnt: number of Gap ACK blocks for unicast (following the broadcast
 *             ones)
 * @start_index: starting index for "valid" broadcast Gap ACK blocks
 * @bgack_cnt: number of Gap ACK blocks for broadcast in the record
 * @gacks: array of Gap ACK blocks
 *
 *  31                       16 15                        0
 * +-------------+-------------+-------------+-------------+
 * |  bgack_cnt  |  ugack_cnt  |            len            |
 * +-------------+-------------+-------------+-------------+  -
 * |            gap            |            ack            |   |
 * +-------------+-------------+-------------+-------------+    > bc gacks
 * :                           :                           :   |
 * +-------------+-------------+-------------+-------------+  -
 * |            gap            |            ack            |   |
 * +-------------+-------------+-------------+-------------+    > uc gacks
 * :                           :                           :   |
 * +-------------+-------------+-------------+-------------+  -
 */
struct tipc_gap_ack_blks {
	__be16 len;
	union {
		u8 ugack_cnt;
		u8 start_index;
	};
	u8 bgack_cnt;
	struct tipc_gap_ack gacks[];
};

#define MAX_GAP_ACK_BLKS	128
#define MAX_GAP_ACK_BLKS_SZ	(sizeof(struct tipc_gap_ack_blks) + \
				 sizeof(struct tipc_gap_ack) * MAX_GAP_ACK_BLKS)

static inline struct tipc_msg *buf_msg(struct sk_buff *skb)
{
	return (struct tipc_msg *)skb->data;
}

static inline u32 msg_word(struct tipc_msg *m, u32 pos)
{
	return ntohl(m->hdr[pos]);
}

static inline void msg_set_word(struct tipc_msg *m, u32 w, u32 val)
{
	m->hdr[w] = htonl(val);
}

static inline u32 msg_bits(struct tipc_msg *m, u32 w, u32 pos, u32 mask)
{
	return (msg_word(m, w) >> pos) & mask;
}

static inline void msg_set_bits(struct tipc_msg *m, u32 w,
				u32 pos, u32 mask, u32 val)
{
	val = (val & mask) << pos;
	mask = mask << pos;
	m->hdr[w] &= ~htonl(mask);
	m->hdr[w] |= htonl(val);
}

static inline void msg_swap_words(struct tipc_msg *msg, u32 a, u32 b)
{
	u32 temp = msg->hdr[a];

	msg->hdr[a] = msg->hdr[b];
	msg->hdr[b] = temp;
}

/*
 * Word 0
 */
static inline u32 msg_version(struct tipc_msg *m)
{
	return msg_bits(m, 0, 29, 7);
}

static inline void msg_set_version(struct tipc_msg *m)
{
	msg_set_bits(m, 0, 29, 7, TIPC_VERSION);
}

static inline u32 msg_user(struct tipc_msg *m)
{
	return msg_bits(m, 0, 25, 0xf);
}

static inline u32 msg_isdata(struct tipc_msg *m)
{
	return msg_user(m) <= TIPC_CRITICAL_IMPORTANCE;
}

static inline void msg_set_user(struct tipc_msg *m, u32 n)
{
	msg_set_bits(m, 0, 25, 0xf, n);
}

static inline u32 msg_hdr_sz(struct tipc_msg *m)
{
	return msg_bits(m, 0, 21, 0xf) << 2;
}

static inline void msg_set_hdr_sz(struct tipc_msg *m, u32 n)
{
	msg_set_bits(m, 0, 21, 0xf, n>>2);
}

static inline u32 msg_size(struct tipc_msg *m)
{
	return msg_bits(m, 0, 0, 0x1ffff);
}

static inline u32 msg_blocks(struct tipc_msg *m)
{
	return (msg_size(m) / 1024) + 1;
}

static inline u32 msg_data_sz(struct tipc_msg *m)
{
	return msg_size(m) - msg_hdr_sz(m);
}

static inline int msg_non_seq(struct tipc_msg *m)
{
	return msg_bits(m, 0, 20, 1);
}

static inline void msg_set_non_seq(struct tipc_msg *m, u32 n)
{
	msg_set_bits(m, 0, 20, 1, n);
}

static inline int msg_is_syn(struct tipc_msg *m)
{
	return msg_bits(m, 0, 17, 1);
}

static inline void msg_set_syn(struct tipc_msg *m, u32 d)
{
	msg_set_bits(m, 0, 17, 1, d);
}

static inline int msg_dest_droppable(struct tipc_msg *m)
{
	return msg_bits(m, 0, 19, 1);
}

static inline void msg_set_dest_droppable(struct tipc_msg *m, u32 d)
{
	msg_set_bits(m, 0, 19, 1, d);
}

static inline int msg_is_keepalive(struct tipc_msg *m)
{
	return msg_bits(m, 0, 19, 1);
}

static inline void msg_set_is_keepalive(struct tipc_msg *m, u32 d)
{
	msg_set_bits(m, 0, 19, 1, d);
}

static inline int msg_src_droppable(struct tipc_msg *m)
{
	return msg_bits(m, 0, 18, 1);
}

static inline void msg_set_src_droppable(struct tipc_msg *m, u32 d)
{
	msg_set_bits(m, 0, 18, 1, d);
}

static inline int msg_ack_required(struct tipc_msg *m)
{
	return msg_bits(m, 0, 18, 1);
}

static inline void msg_set_ack_required(struct tipc_msg *m)
{
	msg_set_bits(m, 0, 18, 1, 1);
}

static inline int msg_nagle_ack(struct tipc_msg *m)
{
	return msg_bits(m, 0, 18, 1);
}

static inline void msg_set_nagle_ack(struct tipc_msg *m)
{
	msg_set_bits(m, 0, 18, 1, 1);
}

static inline bool msg_is_rcast(struct tipc_msg *m)
{
	return msg_bits(m, 0, 18, 0x1);
}

static inline void msg_set_is_rcast(struct tipc_msg *m, bool d)
{
	msg_set_bits(m, 0, 18, 0x1, d);
}

static inline void msg_set_size(struct tipc_msg *m, u32 sz)
{
	m->hdr[0] = htonl((msg_word(m, 0) & ~0x1ffff) | sz);
}

static inline unchar *msg_data(struct tipc_msg *m)
{
	return ((unchar *)m) + msg_hdr_sz(m);
}

static inline struct tipc_msg *msg_inner_hdr(struct tipc_msg *m)
{
	return (struct tipc_msg *)msg_data(m);
}

/*
 * Word 1
 */
static inline u32 msg_type(struct tipc_msg *m)
{
	return msg_bits(m, 1, 29, 0x7);
}

static inline void msg_set_type(struct tipc_msg *m, u32 n)
{
	msg_set_bits(m, 1, 29, 0x7, n);
}

static inline int msg_in_group(struct tipc_msg *m)
{
	int mtyp = msg_type(m);

	return mtyp >= TIPC_GRP_MEMBER_EVT && mtyp <= TIPC_GRP_UCAST_MSG;
}

static inline bool msg_is_grp_evt(struct tipc_msg *m)
{
	return msg_type(m) == TIPC_GRP_MEMBER_EVT;
}

static inline u32 msg_named(struct tipc_msg *m)
{
	return msg_type(m) == TIPC_NAMED_MSG;
}

static inline u32 msg_mcast(struct tipc_msg *m)
{
	int mtyp = msg_type(m);

	return ((mtyp == TIPC_MCAST_MSG) || (mtyp == TIPC_GRP_BCAST_MSG) ||
		(mtyp == TIPC_GRP_MCAST_MSG));
}

static inline u32 msg_connected(struct tipc_msg *m)
{
	return msg_type(m) == TIPC_CONN_MSG;
}

static inline u32 msg_direct(struct tipc_msg *m)
{
	return msg_type(m) == TIPC_DIRECT_MSG;
}

static inline u32 msg_errcode(struct tipc_msg *m)
{
	return msg_bits(m, 1, 25, 0xf);
}

static inline void msg_set_errcode(struct tipc_msg *m, u32 err)
{
	msg_set_bits(m, 1, 25, 0xf, err);
}

static inline void msg_set_bulk(struct tipc_msg *m)
{
	msg_set_bits(m, 1, 28, 0x1, 1);
}

static inline u32 msg_is_bulk(struct tipc_msg *m)
{
	return msg_bits(m, 1, 28, 0x1);
}

static inline void msg_set_last_bulk(struct tipc_msg *m)
{
	msg_set_bits(m, 1, 27, 0x1, 1);
}

static inline u32 msg_is_last_bulk(struct tipc_msg *m)
{
	return msg_bits(m, 1, 27, 0x1);
}

static inline void msg_set_non_legacy(struct tipc_msg *m)
{
	msg_set_bits(m, 1, 26, 0x1, 1);
}

static inline u32 msg_is_legacy(struct tipc_msg *m)
{
	return !msg_bits(m, 1, 26, 0x1);
}

static inline u32 msg_reroute_cnt(struct tipc_msg *m)
{
	return msg_bits(m, 1, 21, 0xf);
}

static inline void msg_incr_reroute_cnt(struct tipc_msg *m)
{
	msg_set_bits(m, 1, 21, 0xf, msg_reroute_cnt(m) + 1);
}

static inline void msg_reset_reroute_cnt(struct tipc_msg *m)
{
	msg_set_bits(m, 1, 21, 0xf, 0);
}

static inline u32 msg_lookup_scope(struct tipc_msg *m)
{
	return msg_bits(m, 1, 19, 0x3);
}

static inline void msg_set_lookup_scope(struct tipc_msg *m, u32 n)
{
	msg_set_bits(m, 1, 19, 0x3, n);
}

static inline u16 msg_bcast_ack(struct tipc_msg *m)
{
	return msg_bits(m, 1, 0, 0xffff);
}

static inline void msg_set_bcast_ack(struct tipc_msg *m, u16 n)
{
	msg_set_bits(m, 1, 0, 0xffff, n);
}

/* Note: reusing bits in word 1 for ACTIVATE_MSG only, to re-synch
 * link peer session number
 */
static inline bool msg_dest_session_valid(struct tipc_msg *m)
{
	return msg_bits(m, 1, 16, 0x1);
}

static inline void msg_set_dest_session_valid(struct tipc_msg *m, bool valid)
{
	msg_set_bits(m, 1, 16, 0x1, valid);
}

static inline u16 msg_dest_session(struct tipc_msg *m)
{
	return msg_bits(m, 1, 0, 0xffff);
}

static inline void msg_set_dest_session(struct tipc_msg *m, u16 n)
{
	msg_set_bits(m, 1, 0, 0xffff, n);
}

/*
 * Word 2
 */
static inline u16 msg_ack(struct tipc_msg *m)
{
	return msg_bits(m, 2, 16, 0xffff);
}

static inline void msg_set_ack(struct tipc_msg *m, u16 n)
{
	msg_set_bits(m, 2, 16, 0xffff, n);
}

static inline u16 msg_seqno(struct tipc_msg *m)
{
	return msg_bits(m, 2, 0, 0xffff);
}

static inline void msg_set_seqno(struct tipc_msg *m, u16 n)
{
	msg_set_bits(m, 2, 0, 0xffff, n);
}

/*
 * Words 3-10
 */
static inline u32 msg_importance(struct tipc_msg *m)
{
	int usr = msg_user(m);

	if (likely((usr <= TIPC_CRITICAL_IMPORTANCE) && !msg_errcode(m)))
		return usr;
	if ((usr == MSG_FRAGMENTER) || (usr == MSG_BUNDLER))
		return msg_bits(m, 9, 0, 0x7);
	return TIPC_SYSTEM_IMPORTANCE;
}

static inline void msg_set_importance(struct tipc_msg *m, u32 i)
{
	int usr = msg_user(m);

	if (likely((usr == MSG_FRAGMENTER) || (usr == MSG_BUNDLER)))
		msg_set_bits(m, 9, 0, 0x7, i);
	else if (i < TIPC_SYSTEM_IMPORTANCE)
		msg_set_user(m, i);
	else
		pr_warn("Trying to set illegal importance in message\n");
}

static inline u32 msg_prevnode(struct tipc_msg *m)
{
	return msg_word(m, 3);
}

static inline void msg_set_prevnode(struct tipc_msg *m, u32 a)
{
	msg_set_word(m, 3, a);
}

static inline u32 msg_origport(struct tipc_msg *m)
{
	if (msg_user(m) == MSG_FRAGMENTER)
		m = msg_inner_hdr(m);
	return msg_word(m, 4);
}

static inline void msg_set_origport(struct tipc_msg *m, u32 p)
{
	msg_set_word(m, 4, p);
}

static inline u16 msg_named_seqno(struct tipc_msg *m)
{
	return msg_bits(m, 4, 0, 0xffff);
}

static inline void msg_set_named_seqno(struct tipc_msg *m, u16 n)
{
	msg_set_bits(m, 4, 0, 0xffff, n);
}

static inline u32 msg_destport(struct tipc_msg *m)
{
	return msg_word(m, 5);
}

static inline void msg_set_destport(struct tipc_msg *m, u32 p)
{
	msg_set_word(m, 5, p);
}

static inline u32 msg_mc_netid(struct tipc_msg *m)
{
	return msg_word(m, 5);
}

static inline void msg_set_mc_netid(struct tipc_msg *m, u32 p)
{
	msg_set_word(m, 5, p);
}

static inline int msg_short(struct tipc_msg *m)
{
	return msg_hdr_sz(m) == SHORT_H_SIZE;
}

static inline u32 msg_orignode(struct tipc_msg *m)
{
	if (likely(msg_short(m)))
		return msg_prevnode(m);
	return msg_word(m, 6);
}

static inline void msg_set_orignode(struct tipc_msg *m, u32 a)
{
	msg_set_word(m, 6, a);
}

static inline u32 msg_destnode(struct tipc_msg *m)
{
	return msg_word(m, 7);
}

static inline void msg_set_destnode(struct tipc_msg *m, u32 a)
{
	msg_set_word(m, 7, a);
}

static inline u32 msg_nametype(struct tipc_msg *m)
{
	return msg_word(m, 8);
}

static inline void msg_set_nametype(struct tipc_msg *m, u32 n)
{
	msg_set_word(m, 8, n);
}

static inline u32 msg_nameinst(struct tipc_msg *m)
{
	return msg_word(m, 9);
}

static inline u32 msg_namelower(struct tipc_msg *m)
{
	return msg_nameinst(m);
}

static inline void msg_set_namelower(struct tipc_msg *m, u32 n)
{
	msg_set_word(m, 9, n);
}

static inline void msg_set_nameinst(struct tipc_msg *m, u32 n)
{
	msg_set_namelower(m, n);
}

static inline u32 msg_nameupper(struct tipc_msg *m)
{
	return msg_word(m, 10);
}

static inline void msg_set_nameupper(struct tipc_msg *m, u32 n)
{
	msg_set_word(m, 10, n);
}

/*
 * Constants and routines used to read and write TIPC internal message headers
 */

/*
 *  Connection management protocol message types
 */
#define CONN_PROBE        0
#define CONN_PROBE_REPLY  1
#define CONN_ACK          2

/*
 * Name distributor message types
 */
#define PUBLICATION       0
#define WITHDRAWAL        1

/*
 * Segmentation message types
 */
#define FIRST_FRAGMENT		0
#define FRAGMENT		1
#define LAST_FRAGMENT		2

/*
 * Link management protocol message types
 */
#define STATE_MSG		0
#define RESET_MSG		1
#define ACTIVATE_MSG		2

/*
 * Changeover tunnel message types
 */
#define SYNCH_MSG		0
#define FAILOVER_MSG		1

/*
 * Config protocol message types
 */
#define DSC_REQ_MSG		0
#define DSC_RESP_MSG		1
#define DSC_TRIAL_MSG		2
#define DSC_TRIAL_FAIL_MSG	3

/*
 * Group protocol message types
 */
#define GRP_JOIN_MSG         0
#define GRP_LEAVE_MSG        1
#define GRP_ADV_MSG          2
#define GRP_ACK_MSG          3
#define GRP_RECLAIM_MSG      4
#define GRP_REMIT_MSG        5

/* Crypto message types */
#define KEY_DISTR_MSG		0

/*
 * Word 1
 */
static inline u32 msg_seq_gap(struct tipc_msg *m)
{
	return msg_bits(m, 1, 16, 0x1fff);
}

static inline void msg_set_seq_gap(struct tipc_msg *m, u32 n)
{
	msg_set_bits(m, 1, 16, 0x1fff, n);
}

static inline u32 msg_node_sig(struct tipc_msg *m)
{
	return msg_bits(m, 1, 0, 0xffff);
}

static inline void msg_set_node_sig(struct tipc_msg *m, u32 n)
{
	msg_set_bits(m, 1, 0, 0xffff, n);
}

static inline u32 msg_node_capabilities(struct tipc_msg *m)
{
	return msg_bits(m, 1, 15, 0x1fff);
}

static inline void msg_set_node_capabilities(struct tipc_msg *m, u32 n)
{
	msg_set_bits(m, 1, 15, 0x1fff, n);
}

/*
 * Word 2
 */
static inline u32 msg_dest_domain(struct tipc_msg *m)
{
	return msg_word(m, 2);
}

static inline void msg_set_dest_domain(struct tipc_msg *m, u32 n)
{
	msg_set_word(m, 2, n);
}

static inline u32 msg_bcgap_after(struct tipc_msg *m)
{
	return msg_bits(m, 2, 16, 0xffff);
}

static inline void msg_set_bcgap_after(struct tipc_msg *m, u32 n)
{
	msg_set_bits(m, 2, 16, 0xffff, n);
}

static inline u32 msg_bcgap_to(struct tipc_msg *m)
{
	return msg_bits(m, 2, 0, 0xffff);
}

static inline void msg_set_bcgap_to(struct tipc_msg *m, u32 n)
{
	msg_set_bits(m, 2, 0, 0xffff, n);
}

/*
 * Word 4
 */
static inline u32 msg_last_bcast(struct tipc_msg *m)
{
	return msg_bits(m, 4, 16, 0xffff);
}

static inline u32 msg_bc_snd_nxt(struct tipc_msg *m)
{
	return msg_last_bcast(m) + 1;
}

static inline void msg_set_last_bcast(struct tipc_msg *m, u32 n)
{
	msg_set_bits(m, 4, 16, 0xffff, n);
}

static inline u32 msg_nof_fragms(struct tipc_msg *m)
{
	return msg_bits(m, 4, 0, 0xffff);
}

static inline void msg_set_nof_fragms(struct tipc_msg *m, u32 n)
{
	msg_set_bits(m, 4, 0, 0xffff, n);
}

static inline u32 msg_fragm_no(struct tipc_msg *m)
{
	return msg_bits(m, 4, 16, 0xffff);
}

static inline void msg_set_fragm_no(struct tipc_msg *m, u32 n)
{
	msg_set_bits(m, 4, 16, 0xffff, n);
}

static inline u16 msg_next_sent(struct tipc_msg *m)
{
	return msg_bits(m, 4, 0, 0xffff);
}

static inline void msg_set_next_sent(struct tipc_msg *m, u16 n)
{
	msg_set_bits(m, 4, 0, 0xffff, n);
}

static inline void msg_set_long_msgno(struct tipc_msg *m, u32 n)
{
	msg_set_bits(m, 4, 0, 0xffff, n);
}

static inline u32 msg_bc_netid(struct tipc_msg *m)
{
	return msg_word(m, 4);
}

static inline void msg_set_bc_netid(struct tipc_msg *m, u32 id)
{
	msg_set_word(m, 4, id);
}

static inline u32 msg_link_selector(struct tipc_msg *m)
{
	if (msg_user(m) == MSG_FRAGMENTER)
		m = (void *)msg_data(m);
	return msg_bits(m, 4, 0, 1);
}

/*
 * Word 5
 */
static inline u16 msg_session(struct tipc_msg *m)
{
	return msg_bits(m, 5, 16, 0xffff);
}

static inline void msg_set_session(struct tipc_msg *m, u16 n)
{
	msg_set_bits(m, 5, 16, 0xffff, n);
}

static inline u32 msg_probe(struct tipc_msg *m)
{
	return msg_bits(m, 5, 0, 1);
}

static inline void msg_set_probe(struct tipc_msg *m, u32 val)
{
	msg_set_bits(m, 5, 0, 1, val);
}

static inline char msg_net_plane(struct tipc_msg *m)
{
	return msg_bits(m, 5, 1, 7) + 'A';
}

static inline void msg_set_net_plane(struct tipc_msg *m, char n)
{
	msg_set_bits(m, 5, 1, 7, (n - 'A'));
}

static inline u32 msg_linkprio(struct tipc_msg *m)
{
	return msg_bits(m, 5, 4, 0x1f);
}

static inline void msg_set_linkprio(struct tipc_msg *m, u32 n)
{
	msg_set_bits(m, 5, 4, 0x1f, n);
}

static inline u32 msg_bearer_id(struct tipc_msg *m)
{
	return msg_bits(m, 5, 9, 0x7);
}

static inline void msg_set_bearer_id(struct tipc_msg *m, u32 n)
{
	msg_set_bits(m, 5, 9, 0x7, n);
}

static inline u32 msg_redundant_link(struct tipc_msg *m)
{
	return msg_bits(m, 5, 12, 0x1);
}

static inline void msg_set_redundant_link(struct tipc_msg *m, u32 r)
{
	msg_set_bits(m, 5, 12, 0x1, r);
}

static inline u32 msg_peer_stopping(struct tipc_msg *m)
{
	return msg_bits(m, 5, 13, 0x1);
}

static inline void msg_set_peer_stopping(struct tipc_msg *m, u32 s)
{
	msg_set_bits(m, 5, 13, 0x1, s);
}

static inline bool msg_bc_ack_invalid(struct tipc_msg *m)
{
	switch (msg_user(m)) {
	case BCAST_PROTOCOL:
	case NAME_DISTRIBUTOR:
	case LINK_PROTOCOL:
		return msg_bits(m, 5, 14, 0x1);
	default:
		return false;
	}
}

static inline void msg_set_bc_ack_invalid(struct tipc_msg *m, bool invalid)
{
	msg_set_bits(m, 5, 14, 0x1, invalid);
}

static inline char *msg_media_addr(struct tipc_msg *m)
{
	return (char *)&m->hdr[TIPC_MEDIA_INFO_OFFSET];
}

static inline u32 msg_bc_gap(struct tipc_msg *m)
{
	return msg_bits(m, 8, 0, 0x3ff);
}

static inline void msg_set_bc_gap(struct tipc_msg *m, u32 n)
{
	msg_set_bits(m, 8, 0, 0x3ff, n);
}

/*
 * Word 9
 */
static inline u16 msg_msgcnt(struct tipc_msg *m)
{
	return msg_bits(m, 9, 16, 0xffff);
}

static inline void msg_set_msgcnt(struct tipc_msg *m, u16 n)
{
	msg_set_bits(m, 9, 16, 0xffff, n);
}

<<<<<<< HEAD
static inline u32 msg_conn_ack(struct tipc_msg *m)
=======
static inline u16 msg_syncpt(struct tipc_msg *m)
>>>>>>> 24b8d41d
{
	return msg_bits(m, 9, 16, 0xffff);
}

<<<<<<< HEAD
static inline void msg_set_conn_ack(struct tipc_msg *m, u32 n)
=======
static inline void msg_set_syncpt(struct tipc_msg *m, u16 n)
>>>>>>> 24b8d41d
{
	msg_set_bits(m, 9, 16, 0xffff, n);
}

<<<<<<< HEAD
static inline u32 msg_adv_win(struct tipc_msg *m)
=======
static inline u32 msg_conn_ack(struct tipc_msg *m)
{
	return msg_bits(m, 9, 16, 0xffff);
}

static inline void msg_set_conn_ack(struct tipc_msg *m, u32 n)
{
	msg_set_bits(m, 9, 16, 0xffff, n);
}

static inline u16 msg_adv_win(struct tipc_msg *m)
>>>>>>> 24b8d41d
{
	return msg_bits(m, 9, 0, 0xffff);
}

<<<<<<< HEAD
static inline void msg_set_adv_win(struct tipc_msg *m, u32 n)
=======
static inline void msg_set_adv_win(struct tipc_msg *m, u16 n)
>>>>>>> 24b8d41d
{
	msg_set_bits(m, 9, 0, 0xffff, n);
}

static inline u32 msg_max_pkt(struct tipc_msg *m)
{
	return msg_bits(m, 9, 16, 0xffff) * 4;
}

static inline void msg_set_max_pkt(struct tipc_msg *m, u32 n)
{
	msg_set_bits(m, 9, 16, 0xffff, (n / 4));
}

static inline u32 msg_link_tolerance(struct tipc_msg *m)
{
	return msg_bits(m, 9, 0, 0xffff);
}

static inline void msg_set_link_tolerance(struct tipc_msg *m, u32 n)
{
	msg_set_bits(m, 9, 0, 0xffff, n);
}

static inline u16 msg_grp_bc_syncpt(struct tipc_msg *m)
{
	return msg_bits(m, 9, 16, 0xffff);
}

static inline void msg_set_grp_bc_syncpt(struct tipc_msg *m, u16 n)
{
	msg_set_bits(m, 9, 16, 0xffff, n);
}

static inline u16 msg_grp_bc_acked(struct tipc_msg *m)
{
	return msg_bits(m, 9, 16, 0xffff);
}

static inline void msg_set_grp_bc_acked(struct tipc_msg *m, u16 n)
{
	msg_set_bits(m, 9, 16, 0xffff, n);
}

static inline u16 msg_grp_remitted(struct tipc_msg *m)
{
	return msg_bits(m, 9, 16, 0xffff);
}

static inline void msg_set_grp_remitted(struct tipc_msg *m, u16 n)
{
	msg_set_bits(m, 9, 16, 0xffff, n);
}

/* Word 10
 */
static inline u16 msg_grp_evt(struct tipc_msg *m)
{
	return msg_bits(m, 10, 0, 0x3);
}

static inline void msg_set_grp_evt(struct tipc_msg *m, int n)
{
	msg_set_bits(m, 10, 0, 0x3, n);
}

static inline u16 msg_grp_bc_ack_req(struct tipc_msg *m)
{
	return msg_bits(m, 10, 0, 0x1);
}

static inline void msg_set_grp_bc_ack_req(struct tipc_msg *m, bool n)
{
	msg_set_bits(m, 10, 0, 0x1, n);
}

static inline u16 msg_grp_bc_seqno(struct tipc_msg *m)
{
	return msg_bits(m, 10, 16, 0xffff);
}

static inline void msg_set_grp_bc_seqno(struct tipc_msg *m, u32 n)
{
	msg_set_bits(m, 10, 16, 0xffff, n);
}

static inline bool msg_peer_link_is_up(struct tipc_msg *m)
{
	if (likely(msg_user(m) != LINK_PROTOCOL))
		return true;
	if (msg_type(m) == STATE_MSG)
		return true;
	return false;
}

static inline bool msg_peer_node_is_up(struct tipc_msg *m)
{
	if (msg_peer_link_is_up(m))
		return true;
	return msg_redundant_link(m);
}

static inline bool msg_is_reset(struct tipc_msg *hdr)
{
	return (msg_user(hdr) == LINK_PROTOCOL) && (msg_type(hdr) == RESET_MSG);
}

<<<<<<< HEAD
struct sk_buff *tipc_buf_acquire(u32 size);
bool tipc_msg_validate(struct sk_buff *skb);
=======
/* Word 13
 */
static inline void msg_set_peer_net_hash(struct tipc_msg *m, u32 n)
{
	msg_set_word(m, 13, n);
}

static inline u32 msg_peer_net_hash(struct tipc_msg *m)
{
	return msg_word(m, 13);
}

/* Word 14
 */
static inline u32 msg_sugg_node_addr(struct tipc_msg *m)
{
	return msg_word(m, 14);
}

static inline void msg_set_sugg_node_addr(struct tipc_msg *m, u32 n)
{
	msg_set_word(m, 14, n);
}

static inline void msg_set_node_id(struct tipc_msg *hdr, u8 *id)
{
	memcpy(msg_data(hdr), id, 16);
}

static inline u8 *msg_node_id(struct tipc_msg *hdr)
{
	return (u8 *)msg_data(hdr);
}

struct sk_buff *tipc_buf_acquire(u32 size, gfp_t gfp);
bool tipc_msg_validate(struct sk_buff **_skb);
>>>>>>> 24b8d41d
bool tipc_msg_reverse(u32 own_addr, struct sk_buff **skb, int err);
void tipc_skb_reject(struct net *net, int err, struct sk_buff *skb,
		     struct sk_buff_head *xmitq);
void tipc_msg_init(u32 own_addr, struct tipc_msg *m, u32 user, u32 type,
		   u32 hsize, u32 destnode);
struct sk_buff *tipc_msg_create(uint user, uint type, uint hdr_sz,
				uint data_sz, u32 dnode, u32 onode,
				u32 dport, u32 oport, int errcode);
int tipc_buf_append(struct sk_buff **headbuf, struct sk_buff **buf);
bool tipc_msg_try_bundle(struct sk_buff *tskb, struct sk_buff **skb, u32 mss,
			 u32 dnode, bool *new_bundle);
bool tipc_msg_extract(struct sk_buff *skb, struct sk_buff **iskb, int *pos);
int tipc_msg_fragment(struct sk_buff *skb, const struct tipc_msg *hdr,
		      int pktmax, struct sk_buff_head *frags);
int tipc_msg_build(struct tipc_msg *mhdr, struct msghdr *m,
		   int offset, int dsz, int mtu, struct sk_buff_head *list);
int tipc_msg_append(struct tipc_msg *hdr, struct msghdr *m, int dlen,
		    int mss, struct sk_buff_head *txq);
bool tipc_msg_lookup_dest(struct net *net, struct sk_buff *skb, int *err);
bool tipc_msg_assemble(struct sk_buff_head *list);
bool tipc_msg_reassemble(struct sk_buff_head *list, struct sk_buff_head *rcvq);
bool tipc_msg_pskb_copy(u32 dst, struct sk_buff_head *msg,
			struct sk_buff_head *cpy);
bool __tipc_skb_queue_sorted(struct sk_buff_head *list, u16 seqno,
			     struct sk_buff *skb);
bool tipc_msg_skb_clone(struct sk_buff_head *msg, struct sk_buff_head *cpy);

static inline u16 buf_seqno(struct sk_buff *skb)
{
	return msg_seqno(buf_msg(skb));
}

static inline int buf_roundup_len(struct sk_buff *skb)
{
	return (skb->len / 1024 + 1) * 1024;
}

/* tipc_skb_peek(): peek and reserve first buffer in list
 * @list: list to be peeked in
 * Returns pointer to first buffer in list, if any
 */
static inline struct sk_buff *tipc_skb_peek(struct sk_buff_head *list,
					    spinlock_t *lock)
{
	struct sk_buff *skb;

	spin_lock_bh(lock);
	skb = skb_peek(list);
	if (skb)
		skb_get(skb);
	spin_unlock_bh(lock);
	return skb;
}

/* tipc_skb_peek_port(): find a destination port, ignoring all destinations
 *                       up to and including 'filter'.
 * Note: ignoring previously tried destinations minimizes the risk of
 *       contention on the socket lock
 * @list: list to be peeked in
 * @filter: last destination to be ignored from search
 * Returns a destination port number, of applicable.
 */
static inline u32 tipc_skb_peek_port(struct sk_buff_head *list, u32 filter)
{
	struct sk_buff *skb;
	u32 dport = 0;
	bool ignore = true;

	spin_lock_bh(&list->lock);
	skb_queue_walk(list, skb) {
		dport = msg_destport(buf_msg(skb));
		if (!filter || skb_queue_is_last(list, skb))
			break;
		if (dport == filter)
			ignore = false;
		else if (!ignore)
			break;
	}
	spin_unlock_bh(&list->lock);
	return dport;
}

/* tipc_skb_dequeue(): unlink first buffer with dest 'dport' from list
 * @list: list to be unlinked from
 * @dport: selection criteria for buffer to unlink
 */
static inline struct sk_buff *tipc_skb_dequeue(struct sk_buff_head *list,
					       u32 dport)
{
	struct sk_buff *_skb, *tmp, *skb = NULL;

	spin_lock_bh(&list->lock);
	skb_queue_walk_safe(list, _skb, tmp) {
		if (msg_destport(buf_msg(_skb)) == dport) {
			__skb_unlink(_skb, list);
			skb = _skb;
			break;
		}
	}
	spin_unlock_bh(&list->lock);
	return skb;
}

/* tipc_skb_queue_splice_tail - append an skb list to lock protected list
 * @list: the new list to append. Not lock protected
 * @head: target list. Lock protected.
 */
static inline void tipc_skb_queue_splice_tail(struct sk_buff_head *list,
					      struct sk_buff_head *head)
{
	spin_lock_bh(&head->lock);
	skb_queue_splice_tail(list, head);
	spin_unlock_bh(&head->lock);
}

/* tipc_skb_queue_splice_tail_init - merge two lock protected skb lists
 * @list: the new list to add. Lock protected. Will be reinitialized
 * @head: target list. Lock protected.
 */
static inline void tipc_skb_queue_splice_tail_init(struct sk_buff_head *list,
						   struct sk_buff_head *head)
{
	struct sk_buff_head tmp;

	__skb_queue_head_init(&tmp);

	spin_lock_bh(&list->lock);
	skb_queue_splice_tail_init(list, &tmp);
	spin_unlock_bh(&list->lock);
	tipc_skb_queue_splice_tail(&tmp, head);
}

/* __tipc_skb_dequeue() - dequeue the head skb according to expected seqno
 * @list: list to be dequeued from
 * @seqno: seqno of the expected msg
 *
 * returns skb dequeued from the list if its seqno is less than or equal to
 * the expected one, otherwise the skb is still hold
 *
 * Note: must be used with appropriate locks held only
 */
static inline struct sk_buff *__tipc_skb_dequeue(struct sk_buff_head *list,
						 u16 seqno)
{
	struct sk_buff *skb = skb_peek(list);

	if (skb && less_eq(buf_seqno(skb), seqno)) {
		__skb_unlink(skb, list);
		return skb;
	}
	return NULL;
}

#endif<|MERGE_RESOLUTION|>--- conflicted
+++ resolved
@@ -1007,48 +1007,32 @@
 	msg_set_bits(m, 9, 16, 0xffff, n);
 }
 
-<<<<<<< HEAD
+static inline u16 msg_syncpt(struct tipc_msg *m)
+{
+	return msg_bits(m, 9, 16, 0xffff);
+}
+
+static inline void msg_set_syncpt(struct tipc_msg *m, u16 n)
+{
+	msg_set_bits(m, 9, 16, 0xffff, n);
+}
+
 static inline u32 msg_conn_ack(struct tipc_msg *m)
-=======
-static inline u16 msg_syncpt(struct tipc_msg *m)
->>>>>>> 24b8d41d
 {
 	return msg_bits(m, 9, 16, 0xffff);
 }
 
-<<<<<<< HEAD
 static inline void msg_set_conn_ack(struct tipc_msg *m, u32 n)
-=======
-static inline void msg_set_syncpt(struct tipc_msg *m, u16 n)
->>>>>>> 24b8d41d
 {
 	msg_set_bits(m, 9, 16, 0xffff, n);
 }
 
-<<<<<<< HEAD
-static inline u32 msg_adv_win(struct tipc_msg *m)
-=======
-static inline u32 msg_conn_ack(struct tipc_msg *m)
-{
-	return msg_bits(m, 9, 16, 0xffff);
-}
-
-static inline void msg_set_conn_ack(struct tipc_msg *m, u32 n)
-{
-	msg_set_bits(m, 9, 16, 0xffff, n);
-}
-
 static inline u16 msg_adv_win(struct tipc_msg *m)
->>>>>>> 24b8d41d
 {
 	return msg_bits(m, 9, 0, 0xffff);
 }
 
-<<<<<<< HEAD
-static inline void msg_set_adv_win(struct tipc_msg *m, u32 n)
-=======
 static inline void msg_set_adv_win(struct tipc_msg *m, u16 n)
->>>>>>> 24b8d41d
 {
 	msg_set_bits(m, 9, 0, 0xffff, n);
 }
@@ -1156,10 +1140,6 @@
 	return (msg_user(hdr) == LINK_PROTOCOL) && (msg_type(hdr) == RESET_MSG);
 }
 
-<<<<<<< HEAD
-struct sk_buff *tipc_buf_acquire(u32 size);
-bool tipc_msg_validate(struct sk_buff *skb);
-=======
 /* Word 13
  */
 static inline void msg_set_peer_net_hash(struct tipc_msg *m, u32 n)
@@ -1196,7 +1176,6 @@
 
 struct sk_buff *tipc_buf_acquire(u32 size, gfp_t gfp);
 bool tipc_msg_validate(struct sk_buff **_skb);
->>>>>>> 24b8d41d
 bool tipc_msg_reverse(u32 own_addr, struct sk_buff **skb, int err);
 void tipc_skb_reject(struct net *net, int err, struct sk_buff *skb,
 		     struct sk_buff_head *xmitq);
