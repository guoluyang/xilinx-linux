--- conflicted
+++ resolved
@@ -923,12 +923,8 @@
 {
 	struct sock *sk = sock->sk;
 	struct iucv_sock *iucv = iucv_sk(sk);
-<<<<<<< HEAD
-	size_t headroom, linear;
-=======
 	size_t headroom = 0;
 	size_t linear;
->>>>>>> 24b8d41d
 	struct sk_buff *skb;
 	struct iucv_message txmsg = {0};
 	struct cmsghdr *cmsg;
@@ -1005,20 +1001,6 @@
 	 * this is fine for SOCK_SEQPACKET (unless we want to support
 	 * segmented records using the MSG_EOR flag), but
 	 * for SOCK_STREAM we might want to improve it in future */
-<<<<<<< HEAD
-	headroom = (iucv->transport == AF_IUCV_TRANS_HIPER)
-		   ? sizeof(struct af_iucv_trans_hdr) + ETH_HLEN : 0;
-	if (headroom + len < PAGE_SIZE) {
-		linear = len;
-	} else {
-		/* In nonlinear "classic" iucv skb,
-		 * reserve space for iucv_array
-		 */
-		if (iucv->transport != AF_IUCV_TRANS_HIPER)
-			headroom += sizeof(struct iucv_array) *
-				    (MAX_SKB_FRAGS + 1);
-		linear = PAGE_SIZE - headroom;
-=======
 	if (iucv->transport == AF_IUCV_TRANS_HIPER) {
 		headroom = sizeof(struct af_iucv_trans_hdr) +
 			   LL_RESERVED_SPACE(iucv->hs_dev);
@@ -1034,7 +1016,6 @@
 				   (MAX_SKB_FRAGS + 1);
 			linear = PAGE_SIZE - headroom;
 		}
->>>>>>> 24b8d41d
 	}
 	skb = sock_alloc_send_pskb(sk, headroom + linear, len - linear,
 				   noblock, &err, 0);
