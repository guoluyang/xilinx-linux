// SPDX-License-Identifier: GPL-2.0-or-later
/*
 *  net/dccp/ipv4.c
 *
 *  An implementation of the DCCP protocol
 *  Arnaldo Carvalho de Melo <acme@conectiva.com.br>
 */

#include <linux/dccp.h>
#include <linux/icmp.h>
#include <linux/slab.h>
#include <linux/module.h>
#include <linux/skbuff.h>
#include <linux/random.h>

#include <net/icmp.h>
#include <net/inet_common.h>
#include <net/inet_hashtables.h>
#include <net/inet_sock.h>
#include <net/protocol.h>
#include <net/sock.h>
#include <net/timewait_sock.h>
#include <net/tcp_states.h>
#include <net/xfrm.h>
#include <net/secure_seq.h>

#include "ackvec.h"
#include "ccid.h"
#include "dccp.h"
#include "feat.h"

/*
 * The per-net dccp.v4_ctl_sk socket is used for responding to
 * the Out-of-the-blue (OOTB) packets. A control sock will be created
 * for this socket at the initialization time.
 */

int dccp_v4_connect(struct sock *sk, struct sockaddr *uaddr, int addr_len)
{
	const struct sockaddr_in *usin = (struct sockaddr_in *)uaddr;
	struct inet_sock *inet = inet_sk(sk);
	struct dccp_sock *dp = dccp_sk(sk);
	__be16 orig_sport, orig_dport;
	__be32 daddr, nexthop;
	struct flowi4 *fl4;
	struct rtable *rt;
	int err;
	struct ip_options_rcu *inet_opt;

	dp->dccps_role = DCCP_ROLE_CLIENT;

	if (addr_len < sizeof(struct sockaddr_in))
		return -EINVAL;

	if (usin->sin_family != AF_INET)
		return -EAFNOSUPPORT;

	nexthop = daddr = usin->sin_addr.s_addr;

	inet_opt = rcu_dereference_protected(inet->inet_opt,
					     lockdep_sock_is_held(sk));
	if (inet_opt != NULL && inet_opt->opt.srr) {
		if (daddr == 0)
			return -EINVAL;
		nexthop = inet_opt->opt.faddr;
	}

	orig_sport = inet->inet_sport;
	orig_dport = usin->sin_port;
	fl4 = &inet->cork.fl.u.ip4;
	rt = ip_route_connect(fl4, nexthop, inet->inet_saddr,
			      RT_CONN_FLAGS(sk), sk->sk_bound_dev_if,
			      IPPROTO_DCCP,
			      orig_sport, orig_dport, sk);
	if (IS_ERR(rt))
		return PTR_ERR(rt);

	if (rt->rt_flags & (RTCF_MULTICAST | RTCF_BROADCAST)) {
		ip_rt_put(rt);
		return -ENETUNREACH;
	}

	if (inet_opt == NULL || !inet_opt->opt.srr)
		daddr = fl4->daddr;

	if (inet->inet_saddr == 0)
		inet->inet_saddr = fl4->saddr;
	sk_rcv_saddr_set(sk, inet->inet_saddr);
	inet->inet_dport = usin->sin_port;
	sk_daddr_set(sk, daddr);

	inet_csk(sk)->icsk_ext_hdr_len = 0;
	if (inet_opt)
		inet_csk(sk)->icsk_ext_hdr_len = inet_opt->opt.optlen;
	/*
	 * Socket identity is still unknown (sport may be zero).
	 * However we set state to DCCP_REQUESTING and not releasing socket
	 * lock select source port, enter ourselves into the hash tables and
	 * complete initialization after this.
	 */
	dccp_set_state(sk, DCCP_REQUESTING);
	err = inet_hash_connect(&dccp_death_row, sk);
	if (err != 0)
		goto failure;

	rt = ip_route_newports(fl4, rt, orig_sport, orig_dport,
			       inet->inet_sport, inet->inet_dport, sk);
	if (IS_ERR(rt)) {
		err = PTR_ERR(rt);
		rt = NULL;
		goto failure;
	}
	/* OK, now commit destination to socket.  */
	sk_setup_caps(sk, &rt->dst);

	dp->dccps_iss = secure_dccp_sequence_number(inet->inet_saddr,
						    inet->inet_daddr,
						    inet->inet_sport,
						    inet->inet_dport);
	inet->inet_id = prandom_u32();

	err = dccp_connect(sk);
	rt = NULL;
	if (err != 0)
		goto failure;
out:
	return err;
failure:
	/*
	 * This unhashes the socket and releases the local port, if necessary.
	 */
	dccp_set_state(sk, DCCP_CLOSED);
	ip_rt_put(rt);
	sk->sk_route_caps = 0;
	inet->inet_dport = 0;
	goto out;
}
EXPORT_SYMBOL_GPL(dccp_v4_connect);

/*
 * This routine does path mtu discovery as defined in RFC1191.
 */
static inline void dccp_do_pmtu_discovery(struct sock *sk,
					  const struct iphdr *iph,
					  u32 mtu)
{
	struct dst_entry *dst;
	const struct inet_sock *inet = inet_sk(sk);
	const struct dccp_sock *dp = dccp_sk(sk);

	/* We are not interested in DCCP_LISTEN and request_socks (RESPONSEs
	 * send out by Linux are always < 576bytes so they should go through
	 * unfragmented).
	 */
	if (sk->sk_state == DCCP_LISTEN)
		return;

	dst = inet_csk_update_pmtu(sk, mtu);
	if (!dst)
		return;

	/* Something is about to be wrong... Remember soft error
	 * for the case, if this connection will not able to recover.
	 */
	if (mtu < dst_mtu(dst) && ip_dont_fragment(sk, dst))
		sk->sk_err_soft = EMSGSIZE;

	mtu = dst_mtu(dst);

	if (inet->pmtudisc != IP_PMTUDISC_DONT &&
	    ip_sk_accept_pmtu(sk) &&
	    inet_csk(sk)->icsk_pmtu_cookie > mtu) {
		dccp_sync_mss(sk, mtu);

		/*
		 * From RFC 4340, sec. 14.1:
		 *
		 *	DCCP-Sync packets are the best choice for upward
		 *	probing, since DCCP-Sync probes do not risk application
		 *	data loss.
		 */
		dccp_send_sync(sk, dp->dccps_gsr, DCCP_PKT_SYNC);
	} /* else let the usual retransmit timer handle it */
}

static void dccp_do_redirect(struct sk_buff *skb, struct sock *sk)
{
	struct dst_entry *dst = __sk_dst_check(sk, 0);

	if (dst)
		dst->ops->redirect(dst, sk, skb);
}

void dccp_req_err(struct sock *sk, u64 seq)
	{
	struct request_sock *req = inet_reqsk(sk);
	struct net *net = sock_net(sk);

	/*
	 * ICMPs are not backlogged, hence we cannot get an established
	 * socket here.
	 */
	if (!between48(seq, dccp_rsk(req)->dreq_iss, dccp_rsk(req)->dreq_gss)) {
		__NET_INC_STATS(net, LINUX_MIB_OUTOFWINDOWICMPS);
	} else {
		/*
		 * Still in RESPOND, just remove it silently.
		 * There is no good way to pass the error to the newly
		 * created socket, and POSIX does not want network
		 * errors returned from accept().
		 */
		inet_csk_reqsk_queue_drop(req->rsk_listener, req);
	}
	reqsk_put(req);
}
EXPORT_SYMBOL(dccp_req_err);

/*
 * This routine is called by the ICMP module when it gets some sort of error
 * condition. If err < 0 then the socket should be closed and the error
 * returned to the user. If err > 0 it's just the icmp type << 8 | icmp code.
 * After adjustment header points to the first 8 bytes of the tcp header. We
 * need to find the appropriate port.
 *
 * The locking strategy used here is very "optimistic". When someone else
 * accesses the socket the ICMP is just dropped and for some paths there is no
 * check at all. A more general error queue to queue errors for later handling
 * is probably better.
 */
static int dccp_v4_err(struct sk_buff *skb, u32 info)
{
	const struct iphdr *iph = (struct iphdr *)skb->data;
	const u8 offset = iph->ihl << 2;
	const struct dccp_hdr *dh;
	struct dccp_sock *dp;
	struct inet_sock *inet;
	const int type = icmp_hdr(skb)->type;
	const int code = icmp_hdr(skb)->code;
	struct sock *sk;
	__u64 seq;
	int err;
	struct net *net = dev_net(skb->dev);

	/* Only need dccph_dport & dccph_sport which are the first
	 * 4 bytes in dccp header.
	 * Our caller (icmp_socket_deliver()) already pulled 8 bytes for us.
	 */
	BUILD_BUG_ON(offsetofend(struct dccp_hdr, dccph_sport) > 8);
	BUILD_BUG_ON(offsetofend(struct dccp_hdr, dccph_dport) > 8);
	dh = (struct dccp_hdr *)(skb->data + offset);

	sk = __inet_lookup_established(net, &dccp_hashinfo,
				       iph->daddr, dh->dccph_dport,
				       iph->saddr, ntohs(dh->dccph_sport),
				       inet_iif(skb), 0);
	if (!sk) {
		__ICMP_INC_STATS(net, ICMP_MIB_INERRORS);
<<<<<<< HEAD
		return;
=======
		return -ENOENT;
>>>>>>> 24b8d41d
	}

	if (sk->sk_state == DCCP_TIME_WAIT) {
		inet_twsk_put(inet_twsk(sk));
		return 0;
	}
	seq = dccp_hdr_seq(dh);
	if (sk->sk_state == DCCP_NEW_SYN_RECV) {
		dccp_req_err(sk, seq);
		return 0;
	}

	bh_lock_sock(sk);
	/* If too many ICMPs get dropped on busy
	 * servers this needs to be solved differently.
	 */
	if (sock_owned_by_user(sk))
		__NET_INC_STATS(net, LINUX_MIB_LOCKDROPPEDICMPS);

	if (sk->sk_state == DCCP_CLOSED)
		goto out;

	dp = dccp_sk(sk);
	if ((1 << sk->sk_state) & ~(DCCPF_REQUESTING | DCCPF_LISTEN) &&
	    !between48(seq, dp->dccps_awl, dp->dccps_awh)) {
		__NET_INC_STATS(net, LINUX_MIB_OUTOFWINDOWICMPS);
		goto out;
	}

	switch (type) {
	case ICMP_REDIRECT:
		if (!sock_owned_by_user(sk))
			dccp_do_redirect(skb, sk);
		goto out;
	case ICMP_SOURCE_QUENCH:
		/* Just silently ignore these. */
		goto out;
	case ICMP_PARAMETERPROB:
		err = EPROTO;
		break;
	case ICMP_DEST_UNREACH:
		if (code > NR_ICMP_UNREACH)
			goto out;

		if (code == ICMP_FRAG_NEEDED) { /* PMTU discovery (RFC1191) */
			if (!sock_owned_by_user(sk))
				dccp_do_pmtu_discovery(sk, iph, info);
			goto out;
		}

		err = icmp_err_convert[code].errno;
		break;
	case ICMP_TIME_EXCEEDED:
		err = EHOSTUNREACH;
		break;
	default:
		goto out;
	}

	switch (sk->sk_state) {
	case DCCP_REQUESTING:
	case DCCP_RESPOND:
		if (!sock_owned_by_user(sk)) {
			__DCCP_INC_STATS(DCCP_MIB_ATTEMPTFAILS);
			sk->sk_err = err;

			sk->sk_error_report(sk);

			dccp_done(sk);
		} else
			sk->sk_err_soft = err;
		goto out;
	}

	/* If we've already connected we will keep trying
	 * until we time out, or the user gives up.
	 *
	 * rfc1122 4.2.3.9 allows to consider as hard errors
	 * only PROTO_UNREACH and PORT_UNREACH (well, FRAG_FAILED too,
	 * but it is obsoleted by pmtu discovery).
	 *
	 * Note, that in modern internet, where routing is unreliable
	 * and in each dark corner broken firewalls sit, sending random
	 * errors ordered by their masters even this two messages finally lose
	 * their original sense (even Linux sends invalid PORT_UNREACHs)
	 *
	 * Now we are in compliance with RFCs.
	 *							--ANK (980905)
	 */

	inet = inet_sk(sk);
	if (!sock_owned_by_user(sk) && inet->recverr) {
		sk->sk_err = err;
		sk->sk_error_report(sk);
	} else /* Only an error on timeout */
		sk->sk_err_soft = err;
out:
	bh_unlock_sock(sk);
	sock_put(sk);
	return 0;
}

static inline __sum16 dccp_v4_csum_finish(struct sk_buff *skb,
				      __be32 src, __be32 dst)
{
	return csum_tcpudp_magic(src, dst, skb->len, IPPROTO_DCCP, skb->csum);
}

void dccp_v4_send_check(struct sock *sk, struct sk_buff *skb)
{
	const struct inet_sock *inet = inet_sk(sk);
	struct dccp_hdr *dh = dccp_hdr(skb);

	dccp_csum_outgoing(skb);
	dh->dccph_checksum = dccp_v4_csum_finish(skb,
						 inet->inet_saddr,
						 inet->inet_daddr);
}
EXPORT_SYMBOL_GPL(dccp_v4_send_check);

static inline u64 dccp_v4_init_sequence(const struct sk_buff *skb)
{
	return secure_dccp_sequence_number(ip_hdr(skb)->daddr,
					   ip_hdr(skb)->saddr,
					   dccp_hdr(skb)->dccph_dport,
					   dccp_hdr(skb)->dccph_sport);
}

/*
 * The three way handshake has completed - we got a valid ACK or DATAACK -
 * now create the new socket.
 *
 * This is the equivalent of TCP's tcp_v4_syn_recv_sock
 */
struct sock *dccp_v4_request_recv_sock(const struct sock *sk,
				       struct sk_buff *skb,
				       struct request_sock *req,
				       struct dst_entry *dst,
				       struct request_sock *req_unhash,
				       bool *own_req)
{
	struct inet_request_sock *ireq;
	struct inet_sock *newinet;
	struct sock *newsk;

	if (sk_acceptq_is_full(sk))
		goto exit_overflow;

	newsk = dccp_create_openreq_child(sk, req, skb);
	if (newsk == NULL)
		goto exit_nonewsk;

	newinet		   = inet_sk(newsk);
	ireq		   = inet_rsk(req);
	sk_daddr_set(newsk, ireq->ir_rmt_addr);
	sk_rcv_saddr_set(newsk, ireq->ir_loc_addr);
	newinet->inet_saddr	= ireq->ir_loc_addr;
	RCU_INIT_POINTER(newinet->inet_opt, rcu_dereference(ireq->ireq_opt));
	newinet->mc_index  = inet_iif(skb);
	newinet->mc_ttl	   = ip_hdr(skb)->ttl;
	newinet->inet_id   = prandom_u32();

	if (dst == NULL && (dst = inet_csk_route_child_sock(sk, newsk, req)) == NULL)
		goto put_and_exit;

	sk_setup_caps(newsk, dst);

	dccp_sync_mss(newsk, dst_mtu(dst));

	if (__inet_inherit_port(sk, newsk) < 0)
		goto put_and_exit;
	*own_req = inet_ehash_nolisten(newsk, req_to_sk(req_unhash), NULL);
	if (*own_req)
		ireq->ireq_opt = NULL;
	else
		newinet->inet_opt = NULL;
	return newsk;

exit_overflow:
	__NET_INC_STATS(sock_net(sk), LINUX_MIB_LISTENOVERFLOWS);
exit_nonewsk:
	dst_release(dst);
exit:
	__NET_INC_STATS(sock_net(sk), LINUX_MIB_LISTENDROPS);
	return NULL;
put_and_exit:
	newinet->inet_opt = NULL;
	inet_csk_prepare_forced_close(newsk);
	dccp_done(newsk);
	goto exit;
}
EXPORT_SYMBOL_GPL(dccp_v4_request_recv_sock);

static struct dst_entry* dccp_v4_route_skb(struct net *net, struct sock *sk,
					   struct sk_buff *skb)
{
	struct rtable *rt;
	const struct iphdr *iph = ip_hdr(skb);
	struct flowi4 fl4 = {
		.flowi4_oif = inet_iif(skb),
		.daddr = iph->saddr,
		.saddr = iph->daddr,
		.flowi4_tos = RT_CONN_FLAGS(sk),
		.flowi4_proto = sk->sk_protocol,
		.fl4_sport = dccp_hdr(skb)->dccph_dport,
		.fl4_dport = dccp_hdr(skb)->dccph_sport,
	};

	security_skb_classify_flow(skb, flowi4_to_flowi(&fl4));
	rt = ip_route_output_flow(net, &fl4, sk);
	if (IS_ERR(rt)) {
		IP_INC_STATS(net, IPSTATS_MIB_OUTNOROUTES);
		return NULL;
	}

	return &rt->dst;
}

static int dccp_v4_send_response(const struct sock *sk, struct request_sock *req)
{
	int err = -1;
	struct sk_buff *skb;
	struct dst_entry *dst;
	struct flowi4 fl4;

	dst = inet_csk_route_req(sk, &fl4, req);
	if (dst == NULL)
		goto out;

	skb = dccp_make_response(sk, dst, req);
	if (skb != NULL) {
		const struct inet_request_sock *ireq = inet_rsk(req);
		struct dccp_hdr *dh = dccp_hdr(skb);

		dh->dccph_checksum = dccp_v4_csum_finish(skb, ireq->ir_loc_addr,
							      ireq->ir_rmt_addr);
		rcu_read_lock();
		err = ip_build_and_send_pkt(skb, sk, ireq->ir_loc_addr,
					    ireq->ir_rmt_addr,
					    rcu_dereference(ireq->ireq_opt),
					    inet_sk(sk)->tos);
		rcu_read_unlock();
		err = net_xmit_eval(err);
	}

out:
	dst_release(dst);
	return err;
}

static void dccp_v4_ctl_send_reset(const struct sock *sk, struct sk_buff *rxskb)
{
	int err;
	const struct iphdr *rxiph;
	struct sk_buff *skb;
	struct dst_entry *dst;
	struct net *net = dev_net(skb_dst(rxskb)->dev);
	struct sock *ctl_sk = net->dccp.v4_ctl_sk;

	/* Never send a reset in response to a reset. */
	if (dccp_hdr(rxskb)->dccph_type == DCCP_PKT_RESET)
		return;

	if (skb_rtable(rxskb)->rt_type != RTN_LOCAL)
		return;

	dst = dccp_v4_route_skb(net, ctl_sk, rxskb);
	if (dst == NULL)
		return;

	skb = dccp_ctl_make_reset(ctl_sk, rxskb);
	if (skb == NULL)
		goto out;

	rxiph = ip_hdr(rxskb);
	dccp_hdr(skb)->dccph_checksum = dccp_v4_csum_finish(skb, rxiph->saddr,
								 rxiph->daddr);
	skb_dst_set(skb, dst_clone(dst));

	local_bh_disable();
	bh_lock_sock(ctl_sk);
	err = ip_build_and_send_pkt(skb, ctl_sk,
				    rxiph->daddr, rxiph->saddr, NULL,
				    inet_sk(ctl_sk)->tos);
	bh_unlock_sock(ctl_sk);

	if (net_xmit_eval(err) == 0) {
		__DCCP_INC_STATS(DCCP_MIB_OUTSEGS);
		__DCCP_INC_STATS(DCCP_MIB_OUTRSTS);
	}
	local_bh_enable();
out:
	dst_release(dst);
}

static void dccp_v4_reqsk_destructor(struct request_sock *req)
{
	dccp_feat_list_purge(&dccp_rsk(req)->dreq_featneg);
	kfree(rcu_dereference_protected(inet_rsk(req)->ireq_opt, 1));
}

void dccp_syn_ack_timeout(const struct request_sock *req)
{
}
EXPORT_SYMBOL(dccp_syn_ack_timeout);

static struct request_sock_ops dccp_request_sock_ops __read_mostly = {
	.family		= PF_INET,
	.obj_size	= sizeof(struct dccp_request_sock),
	.rtx_syn_ack	= dccp_v4_send_response,
	.send_ack	= dccp_reqsk_send_ack,
	.destructor	= dccp_v4_reqsk_destructor,
	.send_reset	= dccp_v4_ctl_send_reset,
	.syn_ack_timeout = dccp_syn_ack_timeout,
};

int dccp_v4_conn_request(struct sock *sk, struct sk_buff *skb)
{
	struct inet_request_sock *ireq;
	struct request_sock *req;
	struct dccp_request_sock *dreq;
	const __be32 service = dccp_hdr_request(skb)->dccph_req_service;
	struct dccp_skb_cb *dcb = DCCP_SKB_CB(skb);

	/* Never answer to DCCP_PKT_REQUESTs send to broadcast or multicast */
	if (skb_rtable(skb)->rt_flags & (RTCF_BROADCAST | RTCF_MULTICAST))
		return 0;	/* discard, don't send a reset here */

	if (dccp_bad_service_code(sk, service)) {
		dcb->dccpd_reset_code = DCCP_RESET_CODE_BAD_SERVICE_CODE;
		goto drop;
	}
	/*
	 * TW buckets are converted to open requests without
	 * limitations, they conserve resources and peer is
	 * evidently real one.
	 */
	dcb->dccpd_reset_code = DCCP_RESET_CODE_TOO_BUSY;
	if (inet_csk_reqsk_queue_is_full(sk))
		goto drop;

	if (sk_acceptq_is_full(sk))
		goto drop;

	req = inet_reqsk_alloc(&dccp_request_sock_ops, sk, true);
	if (req == NULL)
		goto drop;

	if (dccp_reqsk_init(req, dccp_sk(sk), skb))
		goto drop_and_free;

	dreq = dccp_rsk(req);
	if (dccp_parse_options(sk, dreq, skb))
		goto drop_and_free;

	if (security_inet_conn_request(sk, skb, req))
		goto drop_and_free;

	ireq = inet_rsk(req);
	sk_rcv_saddr_set(req_to_sk(req), ip_hdr(skb)->daddr);
	sk_daddr_set(req_to_sk(req), ip_hdr(skb)->saddr);
	ireq->ir_mark = inet_request_mark(sk, skb);
	ireq->ireq_family = AF_INET;
	ireq->ir_iif = sk->sk_bound_dev_if;

	/*
	 * Step 3: Process LISTEN state
	 *
	 * Set S.ISR, S.GSR, S.SWL, S.SWH from packet or Init Cookie
	 *
	 * Setting S.SWL/S.SWH to is deferred to dccp_create_openreq_child().
	 */
	dreq->dreq_isr	   = dcb->dccpd_seq;
	dreq->dreq_gsr	   = dreq->dreq_isr;
	dreq->dreq_iss	   = dccp_v4_init_sequence(skb);
	dreq->dreq_gss     = dreq->dreq_iss;
	dreq->dreq_service = service;

	if (dccp_v4_send_response(sk, req))
		goto drop_and_free;

	inet_csk_reqsk_queue_hash_add(sk, req, DCCP_TIMEOUT_INIT);
	reqsk_put(req);
	return 0;

drop_and_free:
	reqsk_free(req);
drop:
	__DCCP_INC_STATS(DCCP_MIB_ATTEMPTFAILS);
	return -1;
}
EXPORT_SYMBOL_GPL(dccp_v4_conn_request);

int dccp_v4_do_rcv(struct sock *sk, struct sk_buff *skb)
{
	struct dccp_hdr *dh = dccp_hdr(skb);

	if (sk->sk_state == DCCP_OPEN) { /* Fast path */
		if (dccp_rcv_established(sk, skb, dh, skb->len))
			goto reset;
		return 0;
	}

	/*
	 *  Step 3: Process LISTEN state
	 *	 If P.type == Request or P contains a valid Init Cookie option,
	 *	      (* Must scan the packet's options to check for Init
	 *		 Cookies.  Only Init Cookies are processed here,
	 *		 however; other options are processed in Step 8.  This
	 *		 scan need only be performed if the endpoint uses Init
	 *		 Cookies *)
	 *	      (* Generate a new socket and switch to that socket *)
	 *	      Set S := new socket for this port pair
	 *	      S.state = RESPOND
	 *	      Choose S.ISS (initial seqno) or set from Init Cookies
	 *	      Initialize S.GAR := S.ISS
	 *	      Set S.ISR, S.GSR, S.SWL, S.SWH from packet or Init Cookies
	 *	      Continue with S.state == RESPOND
	 *	      (* A Response packet will be generated in Step 11 *)
	 *	 Otherwise,
	 *	      Generate Reset(No Connection) unless P.type == Reset
	 *	      Drop packet and return
	 *
	 * NOTE: the check for the packet types is done in
	 *	 dccp_rcv_state_process
	 */

	if (dccp_rcv_state_process(sk, skb, dh, skb->len))
		goto reset;
	return 0;

reset:
	dccp_v4_ctl_send_reset(sk, skb);
	kfree_skb(skb);
	return 0;
}
EXPORT_SYMBOL_GPL(dccp_v4_do_rcv);

/**
 *	dccp_invalid_packet  -  check for malformed packets
 *	@skb: Packet to validate
 *
 *	Implements RFC 4340, 8.5:  Step 1: Check header basics
 *	Packets that fail these checks are ignored and do not receive Resets.
 */
int dccp_invalid_packet(struct sk_buff *skb)
{
	const struct dccp_hdr *dh;
	unsigned int cscov;
	u8 dccph_doff;

	if (skb->pkt_type != PACKET_HOST)
		return 1;

	/* If the packet is shorter than 12 bytes, drop packet and return */
	if (!pskb_may_pull(skb, sizeof(struct dccp_hdr))) {
		DCCP_WARN("pskb_may_pull failed\n");
		return 1;
	}

	dh = dccp_hdr(skb);

	/* If P.type is not understood, drop packet and return */
	if (dh->dccph_type >= DCCP_PKT_INVALID) {
		DCCP_WARN("invalid packet type\n");
		return 1;
	}

	/*
	 * If P.Data Offset is too small for packet type, drop packet and return
	 */
	dccph_doff = dh->dccph_doff;
	if (dccph_doff < dccp_hdr_len(skb) / sizeof(u32)) {
		DCCP_WARN("P.Data Offset(%u) too small\n", dccph_doff);
		return 1;
	}
	/*
	 * If P.Data Offset is too large for packet, drop packet and return
	 */
	if (!pskb_may_pull(skb, dccph_doff * sizeof(u32))) {
		DCCP_WARN("P.Data Offset(%u) too large\n", dccph_doff);
		return 1;
	}
	dh = dccp_hdr(skb);
	/*
	 * If P.type is not Data, Ack, or DataAck and P.X == 0 (the packet
	 * has short sequence numbers), drop packet and return
	 */
	if ((dh->dccph_type < DCCP_PKT_DATA    ||
	    dh->dccph_type > DCCP_PKT_DATAACK) && dh->dccph_x == 0)  {
		DCCP_WARN("P.type (%s) not Data || [Data]Ack, while P.X == 0\n",
			  dccp_packet_name(dh->dccph_type));
		return 1;
	}

	/*
	 * If P.CsCov is too large for the packet size, drop packet and return.
	 * This must come _before_ checksumming (not as RFC 4340 suggests).
	 */
	cscov = dccp_csum_coverage(skb);
	if (cscov > skb->len) {
		DCCP_WARN("P.CsCov %u exceeds packet length %d\n",
			  dh->dccph_cscov, skb->len);
		return 1;
	}

	/* If header checksum is incorrect, drop packet and return.
	 * (This step is completed in the AF-dependent functions.) */
	skb->csum = skb_checksum(skb, 0, cscov, 0);

	return 0;
}
EXPORT_SYMBOL_GPL(dccp_invalid_packet);

/* this is called when real data arrives */
static int dccp_v4_rcv(struct sk_buff *skb)
{
	const struct dccp_hdr *dh;
	const struct iphdr *iph;
	bool refcounted;
	struct sock *sk;
	int min_cov;

	/* Step 1: Check header basics */

	if (dccp_invalid_packet(skb))
		goto discard_it;

	iph = ip_hdr(skb);
	/* Step 1: If header checksum is incorrect, drop packet and return */
	if (dccp_v4_csum_finish(skb, iph->saddr, iph->daddr)) {
		DCCP_WARN("dropped packet with invalid checksum\n");
		goto discard_it;
	}

	dh = dccp_hdr(skb);

	DCCP_SKB_CB(skb)->dccpd_seq  = dccp_hdr_seq(dh);
	DCCP_SKB_CB(skb)->dccpd_type = dh->dccph_type;

	dccp_pr_debug("%8.8s src=%pI4@%-5d dst=%pI4@%-5d seq=%llu",
		      dccp_packet_name(dh->dccph_type),
		      &iph->saddr, ntohs(dh->dccph_sport),
		      &iph->daddr, ntohs(dh->dccph_dport),
		      (unsigned long long) DCCP_SKB_CB(skb)->dccpd_seq);

	if (dccp_packet_without_ack(skb)) {
		DCCP_SKB_CB(skb)->dccpd_ack_seq = DCCP_PKT_WITHOUT_ACK_SEQ;
		dccp_pr_debug_cat("\n");
	} else {
		DCCP_SKB_CB(skb)->dccpd_ack_seq = dccp_hdr_ack_seq(skb);
		dccp_pr_debug_cat(", ack=%llu\n", (unsigned long long)
				  DCCP_SKB_CB(skb)->dccpd_ack_seq);
	}

lookup:
	sk = __inet_lookup_skb(&dccp_hashinfo, skb, __dccp_hdr_len(dh),
<<<<<<< HEAD
			       dh->dccph_sport, dh->dccph_dport, &refcounted);
=======
			       dh->dccph_sport, dh->dccph_dport, 0, &refcounted);
>>>>>>> 24b8d41d
	if (!sk) {
		dccp_pr_debug("failed to look up flow ID in table and "
			      "get corresponding socket\n");
		goto no_dccp_socket;
	}

	/*
	 * Step 2:
	 *	... or S.state == TIMEWAIT,
	 *		Generate Reset(No Connection) unless P.type == Reset
	 *		Drop packet and return
	 */
	if (sk->sk_state == DCCP_TIME_WAIT) {
		dccp_pr_debug("sk->sk_state == DCCP_TIME_WAIT: do_time_wait\n");
		inet_twsk_put(inet_twsk(sk));
		goto no_dccp_socket;
	}

	if (sk->sk_state == DCCP_NEW_SYN_RECV) {
		struct request_sock *req = inet_reqsk(sk);
		struct sock *nsk;

		sk = req->rsk_listener;
		if (unlikely(sk->sk_state != DCCP_LISTEN)) {
			inet_csk_reqsk_queue_drop_and_put(sk, req);
			goto lookup;
		}
		sock_hold(sk);
		refcounted = true;
		nsk = dccp_check_req(sk, skb, req);
		if (!nsk) {
			reqsk_put(req);
			goto discard_and_relse;
		}
		if (nsk == sk) {
			reqsk_put(req);
		} else if (dccp_child_process(sk, nsk, skb)) {
			dccp_v4_ctl_send_reset(sk, skb);
			goto discard_and_relse;
		} else {
			sock_put(sk);
			return 0;
		}
	}
	/*
	 * RFC 4340, sec. 9.2.1: Minimum Checksum Coverage
	 *	o if MinCsCov = 0, only packets with CsCov = 0 are accepted
	 *	o if MinCsCov > 0, also accept packets with CsCov >= MinCsCov
	 */
	min_cov = dccp_sk(sk)->dccps_pcrlen;
	if (dh->dccph_cscov && (min_cov == 0 || dh->dccph_cscov < min_cov))  {
		dccp_pr_debug("Packet CsCov %d does not satisfy MinCsCov %d\n",
			      dh->dccph_cscov, min_cov);
		/* FIXME: "Such packets SHOULD be reported using Data Dropped
		 *         options (Section 11.7) with Drop Code 0, Protocol
		 *         Constraints."                                     */
		goto discard_and_relse;
	}

	if (!xfrm4_policy_check(sk, XFRM_POLICY_IN, skb))
		goto discard_and_relse;
	nf_reset_ct(skb);

	return __sk_receive_skb(sk, skb, 1, dh->dccph_doff * 4, refcounted);

no_dccp_socket:
	if (!xfrm4_policy_check(NULL, XFRM_POLICY_IN, skb))
		goto discard_it;
	/*
	 * Step 2:
	 *	If no socket ...
	 *		Generate Reset(No Connection) unless P.type == Reset
	 *		Drop packet and return
	 */
	if (dh->dccph_type != DCCP_PKT_RESET) {
		DCCP_SKB_CB(skb)->dccpd_reset_code =
					DCCP_RESET_CODE_NO_CONNECTION;
		dccp_v4_ctl_send_reset(sk, skb);
	}

discard_it:
	kfree_skb(skb);
	return 0;

discard_and_relse:
	if (refcounted)
		sock_put(sk);
	goto discard_it;
}

static const struct inet_connection_sock_af_ops dccp_ipv4_af_ops = {
	.queue_xmit	   = ip_queue_xmit,
	.send_check	   = dccp_v4_send_check,
	.rebuild_header	   = inet_sk_rebuild_header,
	.conn_request	   = dccp_v4_conn_request,
	.syn_recv_sock	   = dccp_v4_request_recv_sock,
	.net_header_len	   = sizeof(struct iphdr),
	.setsockopt	   = ip_setsockopt,
	.getsockopt	   = ip_getsockopt,
	.addr2sockaddr	   = inet_csk_addr2sockaddr,
	.sockaddr_len	   = sizeof(struct sockaddr_in),
};

static int dccp_v4_init_sock(struct sock *sk)
{
	static __u8 dccp_v4_ctl_sock_initialized;
	int err = dccp_init_sock(sk, dccp_v4_ctl_sock_initialized);

	if (err == 0) {
		if (unlikely(!dccp_v4_ctl_sock_initialized))
			dccp_v4_ctl_sock_initialized = 1;
		inet_csk(sk)->icsk_af_ops = &dccp_ipv4_af_ops;
	}

	return err;
}

static struct timewait_sock_ops dccp_timewait_sock_ops = {
	.twsk_obj_size	= sizeof(struct inet_timewait_sock),
};

static struct proto dccp_v4_prot = {
	.name			= "DCCP",
	.owner			= THIS_MODULE,
	.close			= dccp_close,
	.connect		= dccp_v4_connect,
	.disconnect		= dccp_disconnect,
	.ioctl			= dccp_ioctl,
	.init			= dccp_v4_init_sock,
	.setsockopt		= dccp_setsockopt,
	.getsockopt		= dccp_getsockopt,
	.sendmsg		= dccp_sendmsg,
	.recvmsg		= dccp_recvmsg,
	.backlog_rcv		= dccp_v4_do_rcv,
	.hash			= inet_hash,
	.unhash			= inet_unhash,
	.accept			= inet_csk_accept,
	.get_port		= inet_csk_get_port,
	.shutdown		= dccp_shutdown,
	.destroy		= dccp_destroy_sock,
	.orphan_count		= &dccp_orphan_count,
	.max_header		= MAX_DCCP_HEADER,
	.obj_size		= sizeof(struct dccp_sock),
	.slab_flags		= SLAB_TYPESAFE_BY_RCU,
	.rsk_prot		= &dccp_request_sock_ops,
	.twsk_prot		= &dccp_timewait_sock_ops,
	.h.hashinfo		= &dccp_hashinfo,
};

static const struct net_protocol dccp_v4_protocol = {
	.handler	= dccp_v4_rcv,
	.err_handler	= dccp_v4_err,
	.no_policy	= 1,
	.netns_ok	= 1,
	.icmp_strict_tag_validation = 1,
};

static const struct proto_ops inet_dccp_ops = {
	.family		   = PF_INET,
	.owner		   = THIS_MODULE,
	.release	   = inet_release,
	.bind		   = inet_bind,
	.connect	   = inet_stream_connect,
	.socketpair	   = sock_no_socketpair,
	.accept		   = inet_accept,
	.getname	   = inet_getname,
	/* FIXME: work on tcp_poll to rename it to inet_csk_poll */
	.poll		   = dccp_poll,
	.ioctl		   = inet_ioctl,
	.gettstamp	   = sock_gettstamp,
	/* FIXME: work on inet_listen to rename it to sock_common_listen */
	.listen		   = inet_dccp_listen,
	.shutdown	   = inet_shutdown,
	.setsockopt	   = sock_common_setsockopt,
	.getsockopt	   = sock_common_getsockopt,
	.sendmsg	   = inet_sendmsg,
	.recvmsg	   = sock_common_recvmsg,
	.mmap		   = sock_no_mmap,
	.sendpage	   = sock_no_sendpage,
};

static struct inet_protosw dccp_v4_protosw = {
	.type		= SOCK_DCCP,
	.protocol	= IPPROTO_DCCP,
	.prot		= &dccp_v4_prot,
	.ops		= &inet_dccp_ops,
	.flags		= INET_PROTOSW_ICSK,
};

static int __net_init dccp_v4_init_net(struct net *net)
{
	if (dccp_hashinfo.bhash == NULL)
		return -ESOCKTNOSUPPORT;

	return inet_ctl_sock_create(&net->dccp.v4_ctl_sk, PF_INET,
				    SOCK_DCCP, IPPROTO_DCCP, net);
}

static void __net_exit dccp_v4_exit_net(struct net *net)
{
	inet_ctl_sock_destroy(net->dccp.v4_ctl_sk);
}

static void __net_exit dccp_v4_exit_batch(struct list_head *net_exit_list)
{
	inet_twsk_purge(&dccp_hashinfo, AF_INET);
}

static struct pernet_operations dccp_v4_ops = {
	.init	= dccp_v4_init_net,
	.exit	= dccp_v4_exit_net,
	.exit_batch = dccp_v4_exit_batch,
};

static int __init dccp_v4_init(void)
{
	int err = proto_register(&dccp_v4_prot, 1);

	if (err)
		goto out;

	inet_register_protosw(&dccp_v4_protosw);

	err = register_pernet_subsys(&dccp_v4_ops);
	if (err)
		goto out_destroy_ctl_sock;

	err = inet_add_protocol(&dccp_v4_protocol, IPPROTO_DCCP);
	if (err)
		goto out_proto_unregister;

out:
	return err;
out_proto_unregister:
	unregister_pernet_subsys(&dccp_v4_ops);
out_destroy_ctl_sock:
	inet_unregister_protosw(&dccp_v4_protosw);
	proto_unregister(&dccp_v4_prot);
	goto out;
}

static void __exit dccp_v4_exit(void)
{
	inet_del_protocol(&dccp_v4_protocol, IPPROTO_DCCP);
	unregister_pernet_subsys(&dccp_v4_ops);
	inet_unregister_protosw(&dccp_v4_protosw);
	proto_unregister(&dccp_v4_prot);
}

module_init(dccp_v4_init);
module_exit(dccp_v4_exit);

/*
 * __stringify doesn't likes enums, so use SOCK_DCCP (6) and IPPROTO_DCCP (33)
 * values directly, Also cover the case where the protocol is not specified,
 * i.e. net-pf-PF_INET-proto-0-type-SOCK_DCCP
 */
MODULE_ALIAS_NET_PF_PROTO_TYPE(PF_INET, 33, 6);
MODULE_ALIAS_NET_PF_PROTO_TYPE(PF_INET, 0, 6);
MODULE_LICENSE("GPL");
MODULE_AUTHOR("Arnaldo Carvalho de Melo <acme@mandriva.com>");
MODULE_DESCRIPTION("DCCP - Datagram Congestion Controlled Protocol");<|MERGE_RESOLUTION|>--- conflicted
+++ resolved
@@ -255,11 +255,7 @@
 				       inet_iif(skb), 0);
 	if (!sk) {
 		__ICMP_INC_STATS(net, ICMP_MIB_INERRORS);
-<<<<<<< HEAD
-		return;
-=======
 		return -ENOENT;
->>>>>>> 24b8d41d
 	}
 
 	if (sk->sk_state == DCCP_TIME_WAIT) {
@@ -817,11 +813,7 @@
 
 lookup:
 	sk = __inet_lookup_skb(&dccp_hashinfo, skb, __dccp_hdr_len(dh),
-<<<<<<< HEAD
-			       dh->dccph_sport, dh->dccph_dport, &refcounted);
-=======
 			       dh->dccph_sport, dh->dccph_dport, 0, &refcounted);
->>>>>>> 24b8d41d
 	if (!sk) {
 		dccp_pr_debug("failed to look up flow ID in table and "
 			      "get corresponding socket\n");
