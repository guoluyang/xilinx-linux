// SPDX-License-Identifier: GPL-2.0-or-later
/*
 *	DCCP over IPv6
 *	Linux INET6 implementation
 *
 *	Based on net/dccp6/ipv6.c
 *
 *	Arnaldo Carvalho de Melo <acme@ghostprotocols.net>
 */

#include <linux/module.h>
#include <linux/random.h>
#include <linux/slab.h>
#include <linux/xfrm.h>
#include <linux/string.h>

#include <net/addrconf.h>
#include <net/inet_common.h>
#include <net/inet_hashtables.h>
#include <net/inet_sock.h>
#include <net/inet6_connection_sock.h>
#include <net/inet6_hashtables.h>
#include <net/ip6_route.h>
#include <net/ipv6.h>
#include <net/protocol.h>
#include <net/transp_v6.h>
#include <net/ip6_checksum.h>
#include <net/xfrm.h>
#include <net/secure_seq.h>
#include <net/sock.h>

#include "dccp.h"
#include "ipv6.h"
#include "feat.h"

/* The per-net dccp.v6_ctl_sk is used for sending RSTs and ACKs */

static const struct inet_connection_sock_af_ops dccp_ipv6_mapped;
static const struct inet_connection_sock_af_ops dccp_ipv6_af_ops;

/* add pseudo-header to DCCP checksum stored in skb->csum */
static inline __sum16 dccp_v6_csum_finish(struct sk_buff *skb,
				      const struct in6_addr *saddr,
				      const struct in6_addr *daddr)
{
	return csum_ipv6_magic(saddr, daddr, skb->len, IPPROTO_DCCP, skb->csum);
}

static inline void dccp_v6_send_check(struct sock *sk, struct sk_buff *skb)
{
	struct ipv6_pinfo *np = inet6_sk(sk);
	struct dccp_hdr *dh = dccp_hdr(skb);

	dccp_csum_outgoing(skb);
	dh->dccph_checksum = dccp_v6_csum_finish(skb, &np->saddr, &sk->sk_v6_daddr);
}

static inline __u64 dccp_v6_init_sequence(struct sk_buff *skb)
{
	return secure_dccpv6_sequence_number(ipv6_hdr(skb)->daddr.s6_addr32,
					     ipv6_hdr(skb)->saddr.s6_addr32,
					     dccp_hdr(skb)->dccph_dport,
					     dccp_hdr(skb)->dccph_sport     );

}

static int dccp_v6_err(struct sk_buff *skb, struct inet6_skb_parm *opt,
			u8 type, u8 code, int offset, __be32 info)
{
	const struct ipv6hdr *hdr = (const struct ipv6hdr *)skb->data;
	const struct dccp_hdr *dh;
	struct dccp_sock *dp;
	struct ipv6_pinfo *np;
	struct sock *sk;
	int err;
	__u64 seq;
	struct net *net = dev_net(skb->dev);

	/* Only need dccph_dport & dccph_sport which are the first
	 * 4 bytes in dccp header.
	 * Our caller (icmpv6_notify()) already pulled 8 bytes for us.
	 */
	BUILD_BUG_ON(offsetofend(struct dccp_hdr, dccph_sport) > 8);
	BUILD_BUG_ON(offsetofend(struct dccp_hdr, dccph_dport) > 8);
	dh = (struct dccp_hdr *)(skb->data + offset);

	sk = __inet6_lookup_established(net, &dccp_hashinfo,
					&hdr->daddr, dh->dccph_dport,
					&hdr->saddr, ntohs(dh->dccph_sport),
					inet6_iif(skb), 0);

	if (!sk) {
		__ICMP6_INC_STATS(net, __in6_dev_get(skb->dev),
				  ICMP6_MIB_INERRORS);
<<<<<<< HEAD
		return;
=======
		return -ENOENT;
>>>>>>> 24b8d41d
	}

	if (sk->sk_state == DCCP_TIME_WAIT) {
		inet_twsk_put(inet_twsk(sk));
		return 0;
	}
	seq = dccp_hdr_seq(dh);
	if (sk->sk_state == DCCP_NEW_SYN_RECV) {
		dccp_req_err(sk, seq);
		return 0;
	}

	bh_lock_sock(sk);
	if (sock_owned_by_user(sk))
		__NET_INC_STATS(net, LINUX_MIB_LOCKDROPPEDICMPS);

	if (sk->sk_state == DCCP_CLOSED)
		goto out;

	dp = dccp_sk(sk);
	if ((1 << sk->sk_state) & ~(DCCPF_REQUESTING | DCCPF_LISTEN) &&
	    !between48(seq, dp->dccps_awl, dp->dccps_awh)) {
		__NET_INC_STATS(net, LINUX_MIB_OUTOFWINDOWICMPS);
		goto out;
	}

	np = inet6_sk(sk);

	if (type == NDISC_REDIRECT) {
		if (!sock_owned_by_user(sk)) {
			struct dst_entry *dst = __sk_dst_check(sk, np->dst_cookie);

			if (dst)
				dst->ops->redirect(dst, sk, skb);
		}
		goto out;
	}

	if (type == ICMPV6_PKT_TOOBIG) {
		struct dst_entry *dst = NULL;

		if (!ip6_sk_accept_pmtu(sk))
			goto out;

		if (sock_owned_by_user(sk))
			goto out;
		if ((1 << sk->sk_state) & (DCCPF_LISTEN | DCCPF_CLOSED))
			goto out;

		dst = inet6_csk_update_pmtu(sk, ntohl(info));
		if (!dst)
			goto out;

		if (inet_csk(sk)->icsk_pmtu_cookie > dst_mtu(dst))
			dccp_sync_mss(sk, dst_mtu(dst));
		goto out;
	}

	icmpv6_err_convert(type, code, &err);

	/* Might be for an request_sock */
	switch (sk->sk_state) {
	case DCCP_REQUESTING:
	case DCCP_RESPOND:  /* Cannot happen.
			       It can, it SYNs are crossed. --ANK */
		if (!sock_owned_by_user(sk)) {
			__DCCP_INC_STATS(DCCP_MIB_ATTEMPTFAILS);
			sk->sk_err = err;
			/*
			 * Wake people up to see the error
			 * (see connect in sock.c)
			 */
			sk->sk_error_report(sk);
			dccp_done(sk);
		} else
			sk->sk_err_soft = err;
		goto out;
	}

	if (!sock_owned_by_user(sk) && np->recverr) {
		sk->sk_err = err;
		sk->sk_error_report(sk);
	} else
		sk->sk_err_soft = err;

out:
	bh_unlock_sock(sk);
	sock_put(sk);
	return 0;
}


static int dccp_v6_send_response(const struct sock *sk, struct request_sock *req)
{
	struct inet_request_sock *ireq = inet_rsk(req);
	struct ipv6_pinfo *np = inet6_sk(sk);
	struct sk_buff *skb;
	struct in6_addr *final_p, final;
	struct flowi6 fl6;
	int err = -1;
	struct dst_entry *dst;

	memset(&fl6, 0, sizeof(fl6));
	fl6.flowi6_proto = IPPROTO_DCCP;
	fl6.daddr = ireq->ir_v6_rmt_addr;
	fl6.saddr = ireq->ir_v6_loc_addr;
	fl6.flowlabel = 0;
	fl6.flowi6_oif = ireq->ir_iif;
	fl6.fl6_dport = ireq->ir_rmt_port;
	fl6.fl6_sport = htons(ireq->ir_num);
	security_req_classify_flow(req, flowi6_to_flowi(&fl6));


	rcu_read_lock();
	final_p = fl6_update_dst(&fl6, rcu_dereference(np->opt), &final);
	rcu_read_unlock();

	dst = ip6_dst_lookup_flow(sock_net(sk), sk, &fl6, final_p);
	if (IS_ERR(dst)) {
		err = PTR_ERR(dst);
		dst = NULL;
		goto done;
	}

	skb = dccp_make_response(sk, dst, req);
	if (skb != NULL) {
		struct dccp_hdr *dh = dccp_hdr(skb);
		struct ipv6_txoptions *opt;

		dh->dccph_checksum = dccp_v6_csum_finish(skb,
							 &ireq->ir_v6_loc_addr,
							 &ireq->ir_v6_rmt_addr);
		fl6.daddr = ireq->ir_v6_rmt_addr;
		rcu_read_lock();
		opt = ireq->ipv6_opt;
		if (!opt)
			opt = rcu_dereference(np->opt);
<<<<<<< HEAD
		err = ip6_xmit(sk, skb, &fl6, opt, np->tclass);
=======
		err = ip6_xmit(sk, skb, &fl6, sk->sk_mark, opt, np->tclass,
			       sk->sk_priority);
>>>>>>> 24b8d41d
		rcu_read_unlock();
		err = net_xmit_eval(err);
	}

done:
	dst_release(dst);
	return err;
}

static void dccp_v6_reqsk_destructor(struct request_sock *req)
{
	dccp_feat_list_purge(&dccp_rsk(req)->dreq_featneg);
	kfree(inet_rsk(req)->ipv6_opt);
	kfree_skb(inet_rsk(req)->pktopts);
}

static void dccp_v6_ctl_send_reset(const struct sock *sk, struct sk_buff *rxskb)
{
	const struct ipv6hdr *rxip6h;
	struct sk_buff *skb;
	struct flowi6 fl6;
	struct net *net = dev_net(skb_dst(rxskb)->dev);
	struct sock *ctl_sk = net->dccp.v6_ctl_sk;
	struct dst_entry *dst;

	if (dccp_hdr(rxskb)->dccph_type == DCCP_PKT_RESET)
		return;

	if (!ipv6_unicast_destination(rxskb))
		return;

	skb = dccp_ctl_make_reset(ctl_sk, rxskb);
	if (skb == NULL)
		return;

	rxip6h = ipv6_hdr(rxskb);
	dccp_hdr(skb)->dccph_checksum = dccp_v6_csum_finish(skb, &rxip6h->saddr,
							    &rxip6h->daddr);

	memset(&fl6, 0, sizeof(fl6));
	fl6.daddr = rxip6h->saddr;
	fl6.saddr = rxip6h->daddr;

	fl6.flowi6_proto = IPPROTO_DCCP;
	fl6.flowi6_oif = inet6_iif(rxskb);
	fl6.fl6_dport = dccp_hdr(skb)->dccph_dport;
	fl6.fl6_sport = dccp_hdr(skb)->dccph_sport;
	security_skb_classify_flow(rxskb, flowi6_to_flowi(&fl6));

	/* sk = NULL, but it is safe for now. RST socket required. */
	dst = ip6_dst_lookup_flow(sock_net(ctl_sk), ctl_sk, &fl6, NULL);
	if (!IS_ERR(dst)) {
		skb_dst_set(skb, dst);
<<<<<<< HEAD
		ip6_xmit(ctl_sk, skb, &fl6, NULL, 0);
=======
		ip6_xmit(ctl_sk, skb, &fl6, 0, NULL, 0, 0);
>>>>>>> 24b8d41d
		DCCP_INC_STATS(DCCP_MIB_OUTSEGS);
		DCCP_INC_STATS(DCCP_MIB_OUTRSTS);
		return;
	}

	kfree_skb(skb);
}

static struct request_sock_ops dccp6_request_sock_ops = {
	.family		= AF_INET6,
	.obj_size	= sizeof(struct dccp6_request_sock),
	.rtx_syn_ack	= dccp_v6_send_response,
	.send_ack	= dccp_reqsk_send_ack,
	.destructor	= dccp_v6_reqsk_destructor,
	.send_reset	= dccp_v6_ctl_send_reset,
	.syn_ack_timeout = dccp_syn_ack_timeout,
};

static int dccp_v6_conn_request(struct sock *sk, struct sk_buff *skb)
{
	struct request_sock *req;
	struct dccp_request_sock *dreq;
	struct inet_request_sock *ireq;
	struct ipv6_pinfo *np = inet6_sk(sk);
	const __be32 service = dccp_hdr_request(skb)->dccph_req_service;
	struct dccp_skb_cb *dcb = DCCP_SKB_CB(skb);

	if (skb->protocol == htons(ETH_P_IP))
		return dccp_v4_conn_request(sk, skb);

	if (!ipv6_unicast_destination(skb))
		return 0;	/* discard, don't send a reset here */

	if (dccp_bad_service_code(sk, service)) {
		dcb->dccpd_reset_code = DCCP_RESET_CODE_BAD_SERVICE_CODE;
		goto drop;
	}
	/*
	 * There are no SYN attacks on IPv6, yet...
	 */
	dcb->dccpd_reset_code = DCCP_RESET_CODE_TOO_BUSY;
	if (inet_csk_reqsk_queue_is_full(sk))
		goto drop;

	if (sk_acceptq_is_full(sk))
		goto drop;

	req = inet_reqsk_alloc(&dccp6_request_sock_ops, sk, true);
	if (req == NULL)
		goto drop;

	if (dccp_reqsk_init(req, dccp_sk(sk), skb))
		goto drop_and_free;

	dreq = dccp_rsk(req);
	if (dccp_parse_options(sk, dreq, skb))
		goto drop_and_free;

	if (security_inet_conn_request(sk, skb, req))
		goto drop_and_free;

	ireq = inet_rsk(req);
	ireq->ir_v6_rmt_addr = ipv6_hdr(skb)->saddr;
	ireq->ir_v6_loc_addr = ipv6_hdr(skb)->daddr;
	ireq->ireq_family = AF_INET6;
	ireq->ir_mark = inet_request_mark(sk, skb);

	if (ipv6_opt_accepted(sk, skb, IP6CB(skb)) ||
	    np->rxopt.bits.rxinfo || np->rxopt.bits.rxoinfo ||
	    np->rxopt.bits.rxhlim || np->rxopt.bits.rxohlim) {
		refcount_inc(&skb->users);
		ireq->pktopts = skb;
	}
	ireq->ir_iif = sk->sk_bound_dev_if;

	/* So that link locals have meaning */
	if (!sk->sk_bound_dev_if &&
	    ipv6_addr_type(&ireq->ir_v6_rmt_addr) & IPV6_ADDR_LINKLOCAL)
		ireq->ir_iif = inet6_iif(skb);

	/*
	 * Step 3: Process LISTEN state
	 *
	 *   Set S.ISR, S.GSR, S.SWL, S.SWH from packet or Init Cookie
	 *
	 * Setting S.SWL/S.SWH to is deferred to dccp_create_openreq_child().
	 */
	dreq->dreq_isr	   = dcb->dccpd_seq;
	dreq->dreq_gsr     = dreq->dreq_isr;
	dreq->dreq_iss	   = dccp_v6_init_sequence(skb);
	dreq->dreq_gss     = dreq->dreq_iss;
	dreq->dreq_service = service;

	if (dccp_v6_send_response(sk, req))
		goto drop_and_free;

	inet_csk_reqsk_queue_hash_add(sk, req, DCCP_TIMEOUT_INIT);
	reqsk_put(req);
	return 0;

drop_and_free:
	reqsk_free(req);
drop:
	__DCCP_INC_STATS(DCCP_MIB_ATTEMPTFAILS);
	return -1;
}

static struct sock *dccp_v6_request_recv_sock(const struct sock *sk,
					      struct sk_buff *skb,
					      struct request_sock *req,
					      struct dst_entry *dst,
					      struct request_sock *req_unhash,
					      bool *own_req)
{
	struct inet_request_sock *ireq = inet_rsk(req);
	struct ipv6_pinfo *newnp;
	const struct ipv6_pinfo *np = inet6_sk(sk);
	struct ipv6_txoptions *opt;
	struct inet_sock *newinet;
	struct dccp6_sock *newdp6;
	struct sock *newsk;

	if (skb->protocol == htons(ETH_P_IP)) {
		/*
		 *	v6 mapped
		 */
		newsk = dccp_v4_request_recv_sock(sk, skb, req, dst,
						  req_unhash, own_req);
		if (newsk == NULL)
			return NULL;

		newdp6 = (struct dccp6_sock *)newsk;
		newinet = inet_sk(newsk);
		newinet->pinet6 = &newdp6->inet6;
		newnp = inet6_sk(newsk);

		memcpy(newnp, np, sizeof(struct ipv6_pinfo));

		newnp->saddr = newsk->sk_v6_rcv_saddr;

		inet_csk(newsk)->icsk_af_ops = &dccp_ipv6_mapped;
		newsk->sk_backlog_rcv = dccp_v4_do_rcv;
		newnp->pktoptions  = NULL;
		newnp->opt	   = NULL;
		newnp->ipv6_mc_list = NULL;
		newnp->ipv6_ac_list = NULL;
		newnp->ipv6_fl_list = NULL;
		newnp->mcast_oif   = inet_iif(skb);
		newnp->mcast_hops  = ip_hdr(skb)->ttl;

		/*
		 * No need to charge this sock to the relevant IPv6 refcnt debug socks count
		 * here, dccp_create_openreq_child now does this for us, see the comment in
		 * that function for the gory details. -acme
		 */

		/* It is tricky place. Until this moment IPv4 tcp
		   worked with IPv6 icsk.icsk_af_ops.
		   Sync it now.
		 */
		dccp_sync_mss(newsk, inet_csk(newsk)->icsk_pmtu_cookie);

		return newsk;
	}


	if (sk_acceptq_is_full(sk))
		goto out_overflow;

	if (!dst) {
		struct flowi6 fl6;

		dst = inet6_csk_route_req(sk, &fl6, req, IPPROTO_DCCP);
		if (!dst)
			goto out;
	}

	newsk = dccp_create_openreq_child(sk, req, skb);
	if (newsk == NULL)
		goto out_nonewsk;

	/*
	 * No need to charge this sock to the relevant IPv6 refcnt debug socks
	 * count here, dccp_create_openreq_child now does this for us, see the
	 * comment in that function for the gory details. -acme
	 */

	ip6_dst_store(newsk, dst, NULL, NULL);
	newsk->sk_route_caps = dst->dev->features & ~(NETIF_F_IP_CSUM |
						      NETIF_F_TSO);
	newdp6 = (struct dccp6_sock *)newsk;
	newinet = inet_sk(newsk);
	newinet->pinet6 = &newdp6->inet6;
	newnp = inet6_sk(newsk);

	memcpy(newnp, np, sizeof(struct ipv6_pinfo));

	newsk->sk_v6_daddr	= ireq->ir_v6_rmt_addr;
	newnp->saddr		= ireq->ir_v6_loc_addr;
	newsk->sk_v6_rcv_saddr	= ireq->ir_v6_loc_addr;
	newsk->sk_bound_dev_if	= ireq->ir_iif;

	/* Now IPv6 options...

	   First: no IPv4 options.
	 */
	newinet->inet_opt = NULL;

	/* Clone RX bits */
	newnp->rxopt.all = np->rxopt.all;

	newnp->ipv6_mc_list = NULL;
	newnp->ipv6_ac_list = NULL;
	newnp->ipv6_fl_list = NULL;
	newnp->pktoptions = NULL;
	newnp->opt	  = NULL;
	newnp->mcast_oif  = inet6_iif(skb);
	newnp->mcast_hops = ipv6_hdr(skb)->hop_limit;

	/*
	 * Clone native IPv6 options from listening socket (if any)
	 *
	 * Yes, keeping reference count would be much more clever, but we make
	 * one more one thing there: reattach optmem to newsk.
	 */
	opt = ireq->ipv6_opt;
	if (!opt)
		opt = rcu_dereference(np->opt);
	if (opt) {
		opt = ipv6_dup_options(newsk, opt);
		RCU_INIT_POINTER(newnp->opt, opt);
	}
	inet_csk(newsk)->icsk_ext_hdr_len = 0;
	if (opt)
		inet_csk(newsk)->icsk_ext_hdr_len = opt->opt_nflen +
						    opt->opt_flen;

	dccp_sync_mss(newsk, dst_mtu(dst));

	newinet->inet_daddr = newinet->inet_saddr = LOOPBACK4_IPV6;
	newinet->inet_rcv_saddr = LOOPBACK4_IPV6;

	if (__inet_inherit_port(sk, newsk) < 0) {
		inet_csk_prepare_forced_close(newsk);
		dccp_done(newsk);
		goto out;
	}
	*own_req = inet_ehash_nolisten(newsk, req_to_sk(req_unhash), NULL);
	/* Clone pktoptions received with SYN, if we own the req */
	if (*own_req && ireq->pktopts) {
		newnp->pktoptions = skb_clone(ireq->pktopts, GFP_ATOMIC);
		consume_skb(ireq->pktopts);
		ireq->pktopts = NULL;
		if (newnp->pktoptions)
			skb_set_owner_r(newnp->pktoptions, newsk);
	}

	return newsk;

out_overflow:
	__NET_INC_STATS(sock_net(sk), LINUX_MIB_LISTENOVERFLOWS);
out_nonewsk:
	dst_release(dst);
out:
	__NET_INC_STATS(sock_net(sk), LINUX_MIB_LISTENDROPS);
	return NULL;
}

/* The socket must have it's spinlock held when we get
 * here.
 *
 * We have a potential double-lock case here, so even when
 * doing backlog processing we use the BH locking scheme.
 * This is because we cannot sleep with the original spinlock
 * held.
 */
static int dccp_v6_do_rcv(struct sock *sk, struct sk_buff *skb)
{
	struct ipv6_pinfo *np = inet6_sk(sk);
	struct sk_buff *opt_skb = NULL;

	/* Imagine: socket is IPv6. IPv4 packet arrives,
	   goes to IPv4 receive handler and backlogged.
	   From backlog it always goes here. Kerboom...
	   Fortunately, dccp_rcv_established and rcv_established
	   handle them correctly, but it is not case with
	   dccp_v6_hnd_req and dccp_v6_ctl_send_reset().   --ANK
	 */

	if (skb->protocol == htons(ETH_P_IP))
		return dccp_v4_do_rcv(sk, skb);

	if (sk_filter(sk, skb))
		goto discard;

	/*
	 * socket locking is here for SMP purposes as backlog rcv is currently
	 * called with bh processing disabled.
	 */

	/* Do Stevens' IPV6_PKTOPTIONS.

	   Yes, guys, it is the only place in our code, where we
	   may make it not affecting IPv4.
	   The rest of code is protocol independent,
	   and I do not like idea to uglify IPv4.

	   Actually, all the idea behind IPV6_PKTOPTIONS
	   looks not very well thought. For now we latch
	   options, received in the last packet, enqueued
	   by tcp. Feel free to propose better solution.
					       --ANK (980728)
	 */
	if (np->rxopt.all)
		opt_skb = skb_clone(skb, GFP_ATOMIC);

	if (sk->sk_state == DCCP_OPEN) { /* Fast path */
		if (dccp_rcv_established(sk, skb, dccp_hdr(skb), skb->len))
			goto reset;
		if (opt_skb)
			goto ipv6_pktoptions;
		return 0;
	}

	/*
	 *  Step 3: Process LISTEN state
	 *     If S.state == LISTEN,
	 *	 If P.type == Request or P contains a valid Init Cookie option,
	 *	      (* Must scan the packet's options to check for Init
	 *		 Cookies.  Only Init Cookies are processed here,
	 *		 however; other options are processed in Step 8.  This
	 *		 scan need only be performed if the endpoint uses Init
	 *		 Cookies *)
	 *	      (* Generate a new socket and switch to that socket *)
	 *	      Set S := new socket for this port pair
	 *	      S.state = RESPOND
	 *	      Choose S.ISS (initial seqno) or set from Init Cookies
	 *	      Initialize S.GAR := S.ISS
	 *	      Set S.ISR, S.GSR, S.SWL, S.SWH from packet or Init Cookies
	 *	      Continue with S.state == RESPOND
	 *	      (* A Response packet will be generated in Step 11 *)
	 *	 Otherwise,
	 *	      Generate Reset(No Connection) unless P.type == Reset
	 *	      Drop packet and return
	 *
	 * NOTE: the check for the packet types is done in
	 *	 dccp_rcv_state_process
	 */

	if (dccp_rcv_state_process(sk, skb, dccp_hdr(skb), skb->len))
		goto reset;
	if (opt_skb)
		goto ipv6_pktoptions;
	return 0;

reset:
	dccp_v6_ctl_send_reset(sk, skb);
discard:
	if (opt_skb != NULL)
		__kfree_skb(opt_skb);
	kfree_skb(skb);
	return 0;

/* Handling IPV6_PKTOPTIONS skb the similar
 * way it's done for net/ipv6/tcp_ipv6.c
 */
ipv6_pktoptions:
	if (!((1 << sk->sk_state) & (DCCPF_CLOSED | DCCPF_LISTEN))) {
		if (np->rxopt.bits.rxinfo || np->rxopt.bits.rxoinfo)
			np->mcast_oif = inet6_iif(opt_skb);
		if (np->rxopt.bits.rxhlim || np->rxopt.bits.rxohlim)
			np->mcast_hops = ipv6_hdr(opt_skb)->hop_limit;
		if (np->rxopt.bits.rxflow || np->rxopt.bits.rxtclass)
			np->rcv_flowinfo = ip6_flowinfo(ipv6_hdr(opt_skb));
		if (np->repflow)
			np->flow_label = ip6_flowlabel(ipv6_hdr(opt_skb));
		if (ipv6_opt_accepted(sk, opt_skb,
				      &DCCP_SKB_CB(opt_skb)->header.h6)) {
			skb_set_owner_r(opt_skb, sk);
			memmove(IP6CB(opt_skb),
				&DCCP_SKB_CB(opt_skb)->header.h6,
				sizeof(struct inet6_skb_parm));
			opt_skb = xchg(&np->pktoptions, opt_skb);
		} else {
			__kfree_skb(opt_skb);
			opt_skb = xchg(&np->pktoptions, NULL);
		}
	}

	kfree_skb(opt_skb);
	return 0;
}

static int dccp_v6_rcv(struct sk_buff *skb)
{
	const struct dccp_hdr *dh;
	bool refcounted;
	struct sock *sk;
	int min_cov;

	/* Step 1: Check header basics */

	if (dccp_invalid_packet(skb))
		goto discard_it;

	/* Step 1: If header checksum is incorrect, drop packet and return. */
	if (dccp_v6_csum_finish(skb, &ipv6_hdr(skb)->saddr,
				     &ipv6_hdr(skb)->daddr)) {
		DCCP_WARN("dropped packet with invalid checksum\n");
		goto discard_it;
	}

	dh = dccp_hdr(skb);

	DCCP_SKB_CB(skb)->dccpd_seq  = dccp_hdr_seq(dh);
	DCCP_SKB_CB(skb)->dccpd_type = dh->dccph_type;

	if (dccp_packet_without_ack(skb))
		DCCP_SKB_CB(skb)->dccpd_ack_seq = DCCP_PKT_WITHOUT_ACK_SEQ;
	else
		DCCP_SKB_CB(skb)->dccpd_ack_seq = dccp_hdr_ack_seq(skb);

lookup:
	sk = __inet6_lookup_skb(&dccp_hashinfo, skb, __dccp_hdr_len(dh),
			        dh->dccph_sport, dh->dccph_dport,
<<<<<<< HEAD
				inet6_iif(skb), &refcounted);
=======
				inet6_iif(skb), 0, &refcounted);
>>>>>>> 24b8d41d
	if (!sk) {
		dccp_pr_debug("failed to look up flow ID in table and "
			      "get corresponding socket\n");
		goto no_dccp_socket;
	}

	/*
	 * Step 2:
	 *	... or S.state == TIMEWAIT,
	 *		Generate Reset(No Connection) unless P.type == Reset
	 *		Drop packet and return
	 */
	if (sk->sk_state == DCCP_TIME_WAIT) {
		dccp_pr_debug("sk->sk_state == DCCP_TIME_WAIT: do_time_wait\n");
		inet_twsk_put(inet_twsk(sk));
		goto no_dccp_socket;
	}

	if (sk->sk_state == DCCP_NEW_SYN_RECV) {
		struct request_sock *req = inet_reqsk(sk);
		struct sock *nsk;

		sk = req->rsk_listener;
		if (unlikely(sk->sk_state != DCCP_LISTEN)) {
			inet_csk_reqsk_queue_drop_and_put(sk, req);
			goto lookup;
		}
		sock_hold(sk);
		refcounted = true;
		nsk = dccp_check_req(sk, skb, req);
		if (!nsk) {
			reqsk_put(req);
			goto discard_and_relse;
		}
		if (nsk == sk) {
			reqsk_put(req);
		} else if (dccp_child_process(sk, nsk, skb)) {
			dccp_v6_ctl_send_reset(sk, skb);
			goto discard_and_relse;
		} else {
			sock_put(sk);
			return 0;
		}
	}
	/*
	 * RFC 4340, sec. 9.2.1: Minimum Checksum Coverage
	 *	o if MinCsCov = 0, only packets with CsCov = 0 are accepted
	 *	o if MinCsCov > 0, also accept packets with CsCov >= MinCsCov
	 */
	min_cov = dccp_sk(sk)->dccps_pcrlen;
	if (dh->dccph_cscov  &&  (min_cov == 0 || dh->dccph_cscov < min_cov))  {
		dccp_pr_debug("Packet CsCov %d does not satisfy MinCsCov %d\n",
			      dh->dccph_cscov, min_cov);
		/* FIXME: send Data Dropped option (see also dccp_v4_rcv) */
		goto discard_and_relse;
	}

	if (!xfrm6_policy_check(sk, XFRM_POLICY_IN, skb))
		goto discard_and_relse;

	return __sk_receive_skb(sk, skb, 1, dh->dccph_doff * 4,
				refcounted) ? -1 : 0;

no_dccp_socket:
	if (!xfrm6_policy_check(NULL, XFRM_POLICY_IN, skb))
		goto discard_it;
	/*
	 * Step 2:
	 *	If no socket ...
	 *		Generate Reset(No Connection) unless P.type == Reset
	 *		Drop packet and return
	 */
	if (dh->dccph_type != DCCP_PKT_RESET) {
		DCCP_SKB_CB(skb)->dccpd_reset_code =
					DCCP_RESET_CODE_NO_CONNECTION;
		dccp_v6_ctl_send_reset(sk, skb);
	}

discard_it:
	kfree_skb(skb);
	return 0;

discard_and_relse:
	if (refcounted)
		sock_put(sk);
	goto discard_it;
}

static int dccp_v6_connect(struct sock *sk, struct sockaddr *uaddr,
			   int addr_len)
{
	struct sockaddr_in6 *usin = (struct sockaddr_in6 *)uaddr;
	struct inet_connection_sock *icsk = inet_csk(sk);
	struct inet_sock *inet = inet_sk(sk);
	struct ipv6_pinfo *np = inet6_sk(sk);
	struct dccp_sock *dp = dccp_sk(sk);
	struct in6_addr *saddr = NULL, *final_p, final;
	struct ipv6_txoptions *opt;
	struct flowi6 fl6;
	struct dst_entry *dst;
	int addr_type;
	int err;

	dp->dccps_role = DCCP_ROLE_CLIENT;

	if (addr_len < SIN6_LEN_RFC2133)
		return -EINVAL;

	if (usin->sin6_family != AF_INET6)
		return -EAFNOSUPPORT;

	memset(&fl6, 0, sizeof(fl6));

	if (np->sndflow) {
		fl6.flowlabel = usin->sin6_flowinfo & IPV6_FLOWINFO_MASK;
		IP6_ECN_flow_init(fl6.flowlabel);
		if (fl6.flowlabel & IPV6_FLOWLABEL_MASK) {
			struct ip6_flowlabel *flowlabel;
			flowlabel = fl6_sock_lookup(sk, fl6.flowlabel);
			if (IS_ERR(flowlabel))
				return -EINVAL;
			fl6_sock_release(flowlabel);
		}
	}
	/*
	 * connect() to INADDR_ANY means loopback (BSD'ism).
	 */
	if (ipv6_addr_any(&usin->sin6_addr))
		usin->sin6_addr.s6_addr[15] = 1;

	addr_type = ipv6_addr_type(&usin->sin6_addr);

	if (addr_type & IPV6_ADDR_MULTICAST)
		return -ENETUNREACH;

	if (addr_type & IPV6_ADDR_LINKLOCAL) {
		if (addr_len >= sizeof(struct sockaddr_in6) &&
		    usin->sin6_scope_id) {
			/* If interface is set while binding, indices
			 * must coincide.
			 */
			if (sk->sk_bound_dev_if &&
			    sk->sk_bound_dev_if != usin->sin6_scope_id)
				return -EINVAL;

			sk->sk_bound_dev_if = usin->sin6_scope_id;
		}

		/* Connect to link-local address requires an interface */
		if (!sk->sk_bound_dev_if)
			return -EINVAL;
	}

	sk->sk_v6_daddr = usin->sin6_addr;
	np->flow_label = fl6.flowlabel;

	/*
	 * DCCP over IPv4
	 */
	if (addr_type == IPV6_ADDR_MAPPED) {
		u32 exthdrlen = icsk->icsk_ext_hdr_len;
		struct sockaddr_in sin;

		SOCK_DEBUG(sk, "connect: ipv4 mapped\n");

		if (__ipv6_only_sock(sk))
			return -ENETUNREACH;

		sin.sin_family = AF_INET;
		sin.sin_port = usin->sin6_port;
		sin.sin_addr.s_addr = usin->sin6_addr.s6_addr32[3];

		icsk->icsk_af_ops = &dccp_ipv6_mapped;
		sk->sk_backlog_rcv = dccp_v4_do_rcv;

		err = dccp_v4_connect(sk, (struct sockaddr *)&sin, sizeof(sin));
		if (err) {
			icsk->icsk_ext_hdr_len = exthdrlen;
			icsk->icsk_af_ops = &dccp_ipv6_af_ops;
			sk->sk_backlog_rcv = dccp_v6_do_rcv;
			goto failure;
		}
		np->saddr = sk->sk_v6_rcv_saddr;
		return err;
	}

	if (!ipv6_addr_any(&sk->sk_v6_rcv_saddr))
		saddr = &sk->sk_v6_rcv_saddr;

	fl6.flowi6_proto = IPPROTO_DCCP;
	fl6.daddr = sk->sk_v6_daddr;
	fl6.saddr = saddr ? *saddr : np->saddr;
	fl6.flowi6_oif = sk->sk_bound_dev_if;
	fl6.fl6_dport = usin->sin6_port;
	fl6.fl6_sport = inet->inet_sport;
	security_sk_classify_flow(sk, flowi6_to_flowi(&fl6));

	opt = rcu_dereference_protected(np->opt, lockdep_sock_is_held(sk));
	final_p = fl6_update_dst(&fl6, opt, &final);

	dst = ip6_dst_lookup_flow(sock_net(sk), sk, &fl6, final_p);
	if (IS_ERR(dst)) {
		err = PTR_ERR(dst);
		goto failure;
	}

	if (saddr == NULL) {
		saddr = &fl6.saddr;
		sk->sk_v6_rcv_saddr = *saddr;
	}

	/* set the source address */
	np->saddr = *saddr;
	inet->inet_rcv_saddr = LOOPBACK4_IPV6;

	ip6_dst_store(sk, dst, NULL, NULL);

	icsk->icsk_ext_hdr_len = 0;
	if (opt)
		icsk->icsk_ext_hdr_len = opt->opt_flen + opt->opt_nflen;

	inet->inet_dport = usin->sin6_port;

	dccp_set_state(sk, DCCP_REQUESTING);
	err = inet6_hash_connect(&dccp_death_row, sk);
	if (err)
		goto late_failure;

	dp->dccps_iss = secure_dccpv6_sequence_number(np->saddr.s6_addr32,
						      sk->sk_v6_daddr.s6_addr32,
						      inet->inet_sport,
						      inet->inet_dport);
	err = dccp_connect(sk);
	if (err)
		goto late_failure;

	return 0;

late_failure:
	dccp_set_state(sk, DCCP_CLOSED);
	__sk_dst_reset(sk);
failure:
	inet->inet_dport = 0;
	sk->sk_route_caps = 0;
	return err;
}

static const struct inet_connection_sock_af_ops dccp_ipv6_af_ops = {
	.queue_xmit	   = inet6_csk_xmit,
	.send_check	   = dccp_v6_send_check,
	.rebuild_header	   = inet6_sk_rebuild_header,
	.conn_request	   = dccp_v6_conn_request,
	.syn_recv_sock	   = dccp_v6_request_recv_sock,
	.net_header_len	   = sizeof(struct ipv6hdr),
	.setsockopt	   = ipv6_setsockopt,
	.getsockopt	   = ipv6_getsockopt,
	.addr2sockaddr	   = inet6_csk_addr2sockaddr,
	.sockaddr_len	   = sizeof(struct sockaddr_in6),
};

/*
 *	DCCP over IPv4 via INET6 API
 */
static const struct inet_connection_sock_af_ops dccp_ipv6_mapped = {
	.queue_xmit	   = ip_queue_xmit,
	.send_check	   = dccp_v4_send_check,
	.rebuild_header	   = inet_sk_rebuild_header,
	.conn_request	   = dccp_v6_conn_request,
	.syn_recv_sock	   = dccp_v6_request_recv_sock,
	.net_header_len	   = sizeof(struct iphdr),
	.setsockopt	   = ipv6_setsockopt,
	.getsockopt	   = ipv6_getsockopt,
	.addr2sockaddr	   = inet6_csk_addr2sockaddr,
	.sockaddr_len	   = sizeof(struct sockaddr_in6),
<<<<<<< HEAD
	.bind_conflict	   = inet6_csk_bind_conflict,
#ifdef CONFIG_COMPAT
	.compat_setsockopt = compat_ipv6_setsockopt,
	.compat_getsockopt = compat_ipv6_getsockopt,
#endif
=======
>>>>>>> 24b8d41d
};

/* NOTE: A lot of things set to zero explicitly by call to
 *       sk_alloc() so need not be done here.
 */
static int dccp_v6_init_sock(struct sock *sk)
{
	static __u8 dccp_v6_ctl_sock_initialized;
	int err = dccp_init_sock(sk, dccp_v6_ctl_sock_initialized);

	if (err == 0) {
		if (unlikely(!dccp_v6_ctl_sock_initialized))
			dccp_v6_ctl_sock_initialized = 1;
		inet_csk(sk)->icsk_af_ops = &dccp_ipv6_af_ops;
	}

	return err;
}

static void dccp_v6_destroy_sock(struct sock *sk)
{
	dccp_destroy_sock(sk);
	inet6_destroy_sock(sk);
}

static struct timewait_sock_ops dccp6_timewait_sock_ops = {
	.twsk_obj_size	= sizeof(struct dccp6_timewait_sock),
};

static struct proto dccp_v6_prot = {
	.name		   = "DCCPv6",
	.owner		   = THIS_MODULE,
	.close		   = dccp_close,
	.connect	   = dccp_v6_connect,
	.disconnect	   = dccp_disconnect,
	.ioctl		   = dccp_ioctl,
	.init		   = dccp_v6_init_sock,
	.setsockopt	   = dccp_setsockopt,
	.getsockopt	   = dccp_getsockopt,
	.sendmsg	   = dccp_sendmsg,
	.recvmsg	   = dccp_recvmsg,
	.backlog_rcv	   = dccp_v6_do_rcv,
	.hash		   = inet6_hash,
	.unhash		   = inet_unhash,
	.accept		   = inet_csk_accept,
	.get_port	   = inet_csk_get_port,
	.shutdown	   = dccp_shutdown,
	.destroy	   = dccp_v6_destroy_sock,
	.orphan_count	   = &dccp_orphan_count,
	.max_header	   = MAX_DCCP_HEADER,
	.obj_size	   = sizeof(struct dccp6_sock),
	.slab_flags	   = SLAB_TYPESAFE_BY_RCU,
	.rsk_prot	   = &dccp6_request_sock_ops,
	.twsk_prot	   = &dccp6_timewait_sock_ops,
	.h.hashinfo	   = &dccp_hashinfo,
};

static const struct inet6_protocol dccp_v6_protocol = {
	.handler	= dccp_v6_rcv,
	.err_handler	= dccp_v6_err,
	.flags		= INET6_PROTO_NOPOLICY | INET6_PROTO_FINAL,
};

static const struct proto_ops inet6_dccp_ops = {
	.family		   = PF_INET6,
	.owner		   = THIS_MODULE,
	.release	   = inet6_release,
	.bind		   = inet6_bind,
	.connect	   = inet_stream_connect,
	.socketpair	   = sock_no_socketpair,
	.accept		   = inet_accept,
	.getname	   = inet6_getname,
	.poll		   = dccp_poll,
	.ioctl		   = inet6_ioctl,
	.gettstamp	   = sock_gettstamp,
	.listen		   = inet_dccp_listen,
	.shutdown	   = inet_shutdown,
	.setsockopt	   = sock_common_setsockopt,
	.getsockopt	   = sock_common_getsockopt,
	.sendmsg	   = inet_sendmsg,
	.recvmsg	   = sock_common_recvmsg,
	.mmap		   = sock_no_mmap,
	.sendpage	   = sock_no_sendpage,
#ifdef CONFIG_COMPAT
	.compat_ioctl	   = inet6_compat_ioctl,
#endif
};

static struct inet_protosw dccp_v6_protosw = {
	.type		= SOCK_DCCP,
	.protocol	= IPPROTO_DCCP,
	.prot		= &dccp_v6_prot,
	.ops		= &inet6_dccp_ops,
	.flags		= INET_PROTOSW_ICSK,
};

static int __net_init dccp_v6_init_net(struct net *net)
{
	if (dccp_hashinfo.bhash == NULL)
		return -ESOCKTNOSUPPORT;

	return inet_ctl_sock_create(&net->dccp.v6_ctl_sk, PF_INET6,
				    SOCK_DCCP, IPPROTO_DCCP, net);
}

static void __net_exit dccp_v6_exit_net(struct net *net)
{
	inet_ctl_sock_destroy(net->dccp.v6_ctl_sk);
}

static void __net_exit dccp_v6_exit_batch(struct list_head *net_exit_list)
{
	inet_twsk_purge(&dccp_hashinfo, AF_INET6);
}

static struct pernet_operations dccp_v6_ops = {
	.init   = dccp_v6_init_net,
	.exit   = dccp_v6_exit_net,
	.exit_batch = dccp_v6_exit_batch,
};

static int __init dccp_v6_init(void)
{
	int err = proto_register(&dccp_v6_prot, 1);

	if (err)
		goto out;

	inet6_register_protosw(&dccp_v6_protosw);

	err = register_pernet_subsys(&dccp_v6_ops);
	if (err)
		goto out_destroy_ctl_sock;

	err = inet6_add_protocol(&dccp_v6_protocol, IPPROTO_DCCP);
	if (err)
		goto out_unregister_proto;

out:
	return err;
out_unregister_proto:
	unregister_pernet_subsys(&dccp_v6_ops);
out_destroy_ctl_sock:
	inet6_unregister_protosw(&dccp_v6_protosw);
	proto_unregister(&dccp_v6_prot);
	goto out;
}

static void __exit dccp_v6_exit(void)
{
	inet6_del_protocol(&dccp_v6_protocol, IPPROTO_DCCP);
	unregister_pernet_subsys(&dccp_v6_ops);
	inet6_unregister_protosw(&dccp_v6_protosw);
	proto_unregister(&dccp_v6_prot);
}

module_init(dccp_v6_init);
module_exit(dccp_v6_exit);

/*
 * __stringify doesn't likes enums, so use SOCK_DCCP (6) and IPPROTO_DCCP (33)
 * values directly, Also cover the case where the protocol is not specified,
 * i.e. net-pf-PF_INET6-proto-0-type-SOCK_DCCP
 */
MODULE_ALIAS_NET_PF_PROTO_TYPE(PF_INET6, 33, 6);
MODULE_ALIAS_NET_PF_PROTO_TYPE(PF_INET6, 0, 6);
MODULE_LICENSE("GPL");
MODULE_AUTHOR("Arnaldo Carvalho de Melo <acme@mandriva.com>");
MODULE_DESCRIPTION("DCCPv6 - Datagram Congestion Controlled Protocol");<|MERGE_RESOLUTION|>--- conflicted
+++ resolved
@@ -92,11 +92,7 @@
 	if (!sk) {
 		__ICMP6_INC_STATS(net, __in6_dev_get(skb->dev),
 				  ICMP6_MIB_INERRORS);
-<<<<<<< HEAD
-		return;
-=======
 		return -ENOENT;
->>>>>>> 24b8d41d
 	}
 
 	if (sk->sk_state == DCCP_TIME_WAIT) {
@@ -234,12 +230,8 @@
 		opt = ireq->ipv6_opt;
 		if (!opt)
 			opt = rcu_dereference(np->opt);
-<<<<<<< HEAD
-		err = ip6_xmit(sk, skb, &fl6, opt, np->tclass);
-=======
 		err = ip6_xmit(sk, skb, &fl6, sk->sk_mark, opt, np->tclass,
 			       sk->sk_priority);
->>>>>>> 24b8d41d
 		rcu_read_unlock();
 		err = net_xmit_eval(err);
 	}
@@ -293,11 +285,7 @@
 	dst = ip6_dst_lookup_flow(sock_net(ctl_sk), ctl_sk, &fl6, NULL);
 	if (!IS_ERR(dst)) {
 		skb_dst_set(skb, dst);
-<<<<<<< HEAD
-		ip6_xmit(ctl_sk, skb, &fl6, NULL, 0);
-=======
 		ip6_xmit(ctl_sk, skb, &fl6, 0, NULL, 0, 0);
->>>>>>> 24b8d41d
 		DCCP_INC_STATS(DCCP_MIB_OUTSEGS);
 		DCCP_INC_STATS(DCCP_MIB_OUTRSTS);
 		return;
@@ -723,11 +711,7 @@
 lookup:
 	sk = __inet6_lookup_skb(&dccp_hashinfo, skb, __dccp_hdr_len(dh),
 			        dh->dccph_sport, dh->dccph_dport,
-<<<<<<< HEAD
-				inet6_iif(skb), &refcounted);
-=======
 				inet6_iif(skb), 0, &refcounted);
->>>>>>> 24b8d41d
 	if (!sk) {
 		dccp_pr_debug("failed to look up flow ID in table and "
 			      "get corresponding socket\n");
@@ -1002,14 +986,6 @@
 	.getsockopt	   = ipv6_getsockopt,
 	.addr2sockaddr	   = inet6_csk_addr2sockaddr,
 	.sockaddr_len	   = sizeof(struct sockaddr_in6),
-<<<<<<< HEAD
-	.bind_conflict	   = inet6_csk_bind_conflict,
-#ifdef CONFIG_COMPAT
-	.compat_setsockopt = compat_ipv6_setsockopt,
-	.compat_getsockopt = compat_ipv6_getsockopt,
-#endif
-=======
->>>>>>> 24b8d41d
 };
 
 /* NOTE: A lot of things set to zero explicitly by call to
