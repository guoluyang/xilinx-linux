--- conflicted
+++ resolved
@@ -137,10 +137,7 @@
 	struct rb_node		node[TC_HTB_NUMPRIO];	/* node for self or feed tree */
 
 	unsigned int drops ____cacheline_aligned_in_smp;
-<<<<<<< HEAD
-=======
 	unsigned int		overlimits;
->>>>>>> 24b8d41d
 };
 
 struct htb_level {
@@ -164,12 +161,8 @@
 
 	/* non shaped skbs; let them go directly thru */
 	struct qdisc_skb_head	direct_queue;
-<<<<<<< HEAD
-	long			direct_pkts;
-=======
 	u32			direct_pkts;
 	u32			overlimits;
->>>>>>> 24b8d41d
 
 	struct qdisc_watchdog	watchdog;
 
@@ -583,25 +576,6 @@
 	cl->prio_activity = 0;
 }
 
-<<<<<<< HEAD
-static void htb_enqueue_tail(struct sk_buff *skb, struct Qdisc *sch,
-			     struct qdisc_skb_head *qh)
-{
-	struct sk_buff *last = qh->tail;
-
-	if (last) {
-		skb->next = NULL;
-		last->next = skb;
-		qh->tail = skb;
-	} else {
-		qh->tail = skb;
-		qh->head = skb;
-	}
-	qh->qlen++;
-}
-
-=======
->>>>>>> 24b8d41d
 static int htb_enqueue(struct sk_buff *skb, struct Qdisc *sch,
 		       struct sk_buff **to_free)
 {
@@ -613,11 +587,7 @@
 	if (cl == HTB_DIRECT) {
 		/* enqueue to helper queue */
 		if (q->direct_queue.qlen < q->direct_qlen) {
-<<<<<<< HEAD
-			htb_enqueue_tail(skb, sch, &q->direct_queue);
-=======
 			__qdisc_enqueue_tail(skb, &q->direct_queue);
->>>>>>> 24b8d41d
 			q->direct_pkts++;
 		} else {
 			return qdisc_drop(skb, sch, to_free);
@@ -629,11 +599,7 @@
 		__qdisc_drop(skb, to_free);
 		return ret;
 #endif
-<<<<<<< HEAD
-	} else if ((ret = qdisc_enqueue(skb, cl->un.leaf.q,
-=======
 	} else if ((ret = qdisc_enqueue(skb, cl->leaf.q,
->>>>>>> 24b8d41d
 					to_free)) != NET_XMIT_SUCCESS) {
 		if (net_xmit_drop_count(ret)) {
 			qdisc_qstats_drop(sch);
@@ -970,10 +936,6 @@
 				goto ok;
 		}
 	}
-<<<<<<< HEAD
-	qdisc_qstats_overlimit(sch);
-=======
->>>>>>> 24b8d41d
 	if (likely(next_event > q->now))
 		qdisc_watchdog_schedule_ns(&q->watchdog, next_event);
 	else
@@ -1064,11 +1026,6 @@
 	if (err < 0)
 		return err;
 
-<<<<<<< HEAD
-	qdisc_watchdog_init(&q->watchdog, sch);
-	INIT_WORK(&q->work, htb_work_func);
-=======
->>>>>>> 24b8d41d
 	qdisc_skb_head_init(&q->direct_queue);
 
 	if (tb[TCA_HTB_DIRECT_QLEN])
@@ -1166,14 +1123,13 @@
 	struct htb_class *cl = (struct htb_class *)arg;
 	struct gnet_stats_queue qs = {
 		.drops = cl->drops,
-<<<<<<< HEAD
+		.overlimits = cl->overlimits,
 	};
 	__u32 qlen = 0;
 
-	if (!cl->level && cl->un.leaf.q) {
-		qlen = cl->un.leaf.q->q.qlen;
-		qs.backlog = cl->un.leaf.q->qstats.backlog;
-	}
+	if (!cl->level && cl->leaf.q)
+		qdisc_qstats_qlen_backlog(cl->leaf.q, &qlen, &qs.backlog);
+
 	cl->xstats.tokens = clamp_t(s64, PSCHED_NS2TICKS(cl->tokens),
 				    INT_MIN, INT_MAX);
 	cl->xstats.ctokens = clamp_t(s64, PSCHED_NS2TICKS(cl->ctokens),
@@ -1181,24 +1137,7 @@
 
 	if (gnet_stats_copy_basic(qdisc_root_sleeping_running(sch),
 				  d, NULL, &cl->bstats) < 0 ||
-	    gnet_stats_copy_rate_est(d, NULL, &cl->rate_est) < 0 ||
-=======
-		.overlimits = cl->overlimits,
-	};
-	__u32 qlen = 0;
-
-	if (!cl->level && cl->leaf.q)
-		qdisc_qstats_qlen_backlog(cl->leaf.q, &qlen, &qs.backlog);
-
-	cl->xstats.tokens = clamp_t(s64, PSCHED_NS2TICKS(cl->tokens),
-				    INT_MIN, INT_MAX);
-	cl->xstats.ctokens = clamp_t(s64, PSCHED_NS2TICKS(cl->ctokens),
-				     INT_MIN, INT_MAX);
-
-	if (gnet_stats_copy_basic(qdisc_root_sleeping_running(sch),
-				  d, NULL, &cl->bstats) < 0 ||
 	    gnet_stats_copy_rate_est(d, &cl->rate_est) < 0 ||
->>>>>>> 24b8d41d
 	    gnet_stats_copy_queue(d, NULL, &qs, qlen) < 0)
 		return -1;
 
