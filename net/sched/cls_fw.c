// SPDX-License-Identifier: GPL-2.0-or-later
/*
 * net/sched/cls_fw.c	Classifier mapping ipchains' fwmark to traffic class.
 *
 * Authors:	Alexey Kuznetsov, <kuznet@ms2.inr.ac.ru>
 *
 * Changes:
 * Karlis Peisenieks <karlis@mt.lv> : 990415 : fw_walk off by one
 * Karlis Peisenieks <karlis@mt.lv> : 990415 : fw_delete killed all the filter (and kernel).
 * Alex <alex@pilotsoft.com> : 2004xxyy: Added Action extension
 */

#include <linux/module.h>
#include <linux/slab.h>
#include <linux/types.h>
#include <linux/kernel.h>
#include <linux/string.h>
#include <linux/errno.h>
#include <linux/skbuff.h>
#include <net/netlink.h>
#include <net/act_api.h>
#include <net/pkt_cls.h>
#include <net/sch_generic.h>

#define HTSIZE 256

struct fw_head {
	u32			mask;
	struct fw_filter __rcu	*ht[HTSIZE];
	struct rcu_head		rcu;
};

struct fw_filter {
	struct fw_filter __rcu	*next;
	u32			id;
	struct tcf_result	res;
	int			ifindex;
	struct tcf_exts		exts;
	struct tcf_proto	*tp;
	struct rcu_work		rwork;
};

static u32 fw_hash(u32 handle)
{
	handle ^= (handle >> 16);
	handle ^= (handle >> 8);
	return handle % HTSIZE;
}

static int fw_classify(struct sk_buff *skb, const struct tcf_proto *tp,
		       struct tcf_result *res)
{
	struct fw_head *head = rcu_dereference_bh(tp->root);
	struct fw_filter *f;
	int r;
	u32 id = skb->mark;

	if (head != NULL) {
		id &= head->mask;

		for (f = rcu_dereference_bh(head->ht[fw_hash(id)]); f;
		     f = rcu_dereference_bh(f->next)) {
			if (f->id == id) {
				*res = f->res;
				if (!tcf_match_indev(skb, f->ifindex))
					continue;
				r = tcf_exts_exec(skb, &f->exts, res);
				if (r < 0)
					continue;

				return r;
			}
		}
	} else {
		struct Qdisc *q = tcf_block_q(tp->chain->block);

		/* Old method: classify the packet using its skb mark. */
		if (id && (TC_H_MAJ(id) == 0 ||
			   !(TC_H_MAJ(id ^ q->handle)))) {
			res->classid = id;
			res->class = 0;
			return 0;
		}
	}

	return -1;
}

static void *fw_get(struct tcf_proto *tp, u32 handle)
{
	struct fw_head *head = rtnl_dereference(tp->root);
	struct fw_filter *f;

	if (head == NULL)
		return NULL;

	f = rtnl_dereference(head->ht[fw_hash(handle)]);
	for (; f; f = rtnl_dereference(f->next)) {
		if (f->id == handle)
			return f;
	}
	return NULL;
}

static int fw_init(struct tcf_proto *tp)
{
	/* We don't allocate fw_head here, because in the old method
	 * we don't need it at all.
	 */
	return 0;
}

static void __fw_delete_filter(struct fw_filter *f)
{
	tcf_exts_destroy(&f->exts);
	tcf_exts_put_net(&f->exts);
	kfree(f);
}

static void fw_delete_filter_work(struct work_struct *work)
{
	struct fw_filter *f = container_of(to_rcu_work(work),
					   struct fw_filter,
					   rwork);
	rtnl_lock();
	__fw_delete_filter(f);
	rtnl_unlock();
}

static void fw_destroy(struct tcf_proto *tp, bool rtnl_held,
		       struct netlink_ext_ack *extack)
{
	struct fw_head *head = rtnl_dereference(tp->root);
	struct fw_filter *f;
	int h;

	if (head == NULL)
		return;

	for (h = 0; h < HTSIZE; h++) {
		while ((f = rtnl_dereference(head->ht[h])) != NULL) {
			RCU_INIT_POINTER(head->ht[h],
					 rtnl_dereference(f->next));
			tcf_unbind_filter(tp, &f->res);
			if (tcf_exts_get_net(&f->exts))
				tcf_queue_work(&f->rwork, fw_delete_filter_work);
			else
				__fw_delete_filter(f);
		}
	}
	kfree_rcu(head, rcu);
}

static int fw_delete(struct tcf_proto *tp, void *arg, bool *last,
		     bool rtnl_held, struct netlink_ext_ack *extack)
{
	struct fw_head *head = rtnl_dereference(tp->root);
	struct fw_filter *f = arg;
	struct fw_filter __rcu **fp;
	struct fw_filter *pfp;
	int ret = -EINVAL;
	int h;

	if (head == NULL || f == NULL)
		goto out;

	fp = &head->ht[fw_hash(f->id)];

	for (pfp = rtnl_dereference(*fp); pfp;
	     fp = &pfp->next, pfp = rtnl_dereference(*fp)) {
		if (pfp == f) {
			RCU_INIT_POINTER(*fp, rtnl_dereference(f->next));
			tcf_unbind_filter(tp, &f->res);
			tcf_exts_get_net(&f->exts);
			tcf_queue_work(&f->rwork, fw_delete_filter_work);
			ret = 0;
			break;
		}
	}

	*last = true;
	for (h = 0; h < HTSIZE; h++) {
		if (rcu_access_pointer(head->ht[h])) {
			*last = false;
			break;
		}
	}

out:
	return ret;
}

static const struct nla_policy fw_policy[TCA_FW_MAX + 1] = {
	[TCA_FW_CLASSID]	= { .type = NLA_U32 },
	[TCA_FW_INDEV]		= { .type = NLA_STRING, .len = IFNAMSIZ },
	[TCA_FW_MASK]		= { .type = NLA_U32 },
};

<<<<<<< HEAD
static int
fw_change_attrs(struct net *net, struct tcf_proto *tp, struct fw_filter *f,
		struct nlattr **tb, struct nlattr **tca, unsigned long base,
		bool ovr)
=======
static int fw_set_parms(struct net *net, struct tcf_proto *tp,
			struct fw_filter *f, struct nlattr **tb,
			struct nlattr **tca, unsigned long base, bool ovr,
			struct netlink_ext_ack *extack)
>>>>>>> 24b8d41d
{
	struct fw_head *head = rtnl_dereference(tp->root);
	u32 mask;
	int err;

<<<<<<< HEAD
	err = tcf_exts_init(&e, TCA_FW_ACT, TCA_FW_POLICE);
=======
	err = tcf_exts_validate(net, tp, tb, tca[TCA_RATE], &f->exts, ovr,
				true, extack);
>>>>>>> 24b8d41d
	if (err < 0)
		return err;
	err = tcf_exts_validate(net, tp, tb, tca[TCA_RATE], &e, ovr);
	if (err < 0)
		goto errout;

	if (tb[TCA_FW_CLASSID]) {
		f->res.classid = nla_get_u32(tb[TCA_FW_CLASSID]);
		tcf_bind_filter(tp, &f->res, base);
	}

	if (tb[TCA_FW_INDEV]) {
		int ret;
		ret = tcf_change_indev(net, tb[TCA_FW_INDEV], extack);
		if (ret < 0)
			return ret;
		f->ifindex = ret;
	}

	err = -EINVAL;
	if (tb[TCA_FW_MASK]) {
		mask = nla_get_u32(tb[TCA_FW_MASK]);
		if (mask != head->mask)
			return err;
	} else if (head->mask != 0xFFFFFFFF)
		return err;

	return 0;
}

static int fw_change(struct net *net, struct sk_buff *in_skb,
		     struct tcf_proto *tp, unsigned long base,
<<<<<<< HEAD
		     u32 handle, struct nlattr **tca, unsigned long *arg,
		     bool ovr)
=======
		     u32 handle, struct nlattr **tca, void **arg,
		     bool ovr, bool rtnl_held,
		     struct netlink_ext_ack *extack)
>>>>>>> 24b8d41d
{
	struct fw_head *head = rtnl_dereference(tp->root);
	struct fw_filter *f = *arg;
	struct nlattr *opt = tca[TCA_OPTIONS];
	struct nlattr *tb[TCA_FW_MAX + 1];
	int err;

	if (!opt)
		return handle ? -EINVAL : 0; /* Succeed if it is old method. */

	err = nla_parse_nested_deprecated(tb, TCA_FW_MAX, opt, fw_policy,
					  NULL);
	if (err < 0)
		return err;

	if (f) {
		struct fw_filter *pfp, *fnew;
		struct fw_filter __rcu **fp;

		if (f->id != handle && handle)
			return -EINVAL;

		fnew = kzalloc(sizeof(struct fw_filter), GFP_KERNEL);
		if (!fnew)
			return -ENOBUFS;

		fnew->id = f->id;
		fnew->res = f->res;
		fnew->ifindex = f->ifindex;
		fnew->tp = f->tp;

<<<<<<< HEAD
		err = tcf_exts_init(&fnew->exts, TCA_FW_ACT, TCA_FW_POLICE);
=======
		err = tcf_exts_init(&fnew->exts, net, TCA_FW_ACT,
				    TCA_FW_POLICE);
>>>>>>> 24b8d41d
		if (err < 0) {
			kfree(fnew);
			return err;
		}

		err = fw_set_parms(net, tp, fnew, tb, tca, base, ovr, extack);
		if (err < 0) {
			tcf_exts_destroy(&fnew->exts);
			kfree(fnew);
			return err;
		}

		fp = &head->ht[fw_hash(fnew->id)];
		for (pfp = rtnl_dereference(*fp); pfp;
		     fp = &pfp->next, pfp = rtnl_dereference(*fp))
			if (pfp == f)
				break;

		RCU_INIT_POINTER(fnew->next, rtnl_dereference(pfp->next));
		rcu_assign_pointer(*fp, fnew);
		tcf_unbind_filter(tp, &f->res);
		tcf_exts_get_net(&f->exts);
		tcf_queue_work(&f->rwork, fw_delete_filter_work);

		*arg = fnew;
		return err;
	}

	if (!handle)
		return -EINVAL;

	if (!head) {
		u32 mask = 0xFFFFFFFF;
		if (tb[TCA_FW_MASK])
			mask = nla_get_u32(tb[TCA_FW_MASK]);

		head = kzalloc(sizeof(*head), GFP_KERNEL);
		if (!head)
			return -ENOBUFS;
		head->mask = mask;

		rcu_assign_pointer(tp->root, head);
	}

	f = kzalloc(sizeof(struct fw_filter), GFP_KERNEL);
	if (f == NULL)
		return -ENOBUFS;

<<<<<<< HEAD
	err = tcf_exts_init(&f->exts, TCA_FW_ACT, TCA_FW_POLICE);
=======
	err = tcf_exts_init(&f->exts, net, TCA_FW_ACT, TCA_FW_POLICE);
>>>>>>> 24b8d41d
	if (err < 0)
		goto errout;
	f->id = handle;
	f->tp = tp;

	err = fw_set_parms(net, tp, f, tb, tca, base, ovr, extack);
	if (err < 0)
		goto errout;

	RCU_INIT_POINTER(f->next, head->ht[fw_hash(handle)]);
	rcu_assign_pointer(head->ht[fw_hash(handle)], f);

	*arg = f;
	return 0;

errout:
	tcf_exts_destroy(&f->exts);
	kfree(f);
	return err;
}

static void fw_walk(struct tcf_proto *tp, struct tcf_walker *arg,
		    bool rtnl_held)
{
	struct fw_head *head = rtnl_dereference(tp->root);
	int h;

	if (head == NULL)
		arg->stop = 1;

	if (arg->stop)
		return;

	for (h = 0; h < HTSIZE; h++) {
		struct fw_filter *f;

		for (f = rtnl_dereference(head->ht[h]); f;
		     f = rtnl_dereference(f->next)) {
			if (arg->count < arg->skip) {
				arg->count++;
				continue;
			}
			if (arg->fn(tp, f, arg) < 0) {
				arg->stop = 1;
				return;
			}
			arg->count++;
		}
	}
}

static int fw_dump(struct net *net, struct tcf_proto *tp, void *fh,
		   struct sk_buff *skb, struct tcmsg *t, bool rtnl_held)
{
	struct fw_head *head = rtnl_dereference(tp->root);
	struct fw_filter *f = fh;
	struct nlattr *nest;

	if (f == NULL)
		return skb->len;

	t->tcm_handle = f->id;

	if (!f->res.classid && !tcf_exts_has_actions(&f->exts))
		return skb->len;

	nest = nla_nest_start_noflag(skb, TCA_OPTIONS);
	if (nest == NULL)
		goto nla_put_failure;

	if (f->res.classid &&
	    nla_put_u32(skb, TCA_FW_CLASSID, f->res.classid))
		goto nla_put_failure;
	if (f->ifindex) {
		struct net_device *dev;
		dev = __dev_get_by_index(net, f->ifindex);
		if (dev && nla_put_string(skb, TCA_FW_INDEV, dev->name))
			goto nla_put_failure;
	}
	if (head->mask != 0xFFFFFFFF &&
	    nla_put_u32(skb, TCA_FW_MASK, head->mask))
		goto nla_put_failure;

	if (tcf_exts_dump(skb, &f->exts) < 0)
		goto nla_put_failure;

	nla_nest_end(skb, nest);

	if (tcf_exts_dump_stats(skb, &f->exts) < 0)
		goto nla_put_failure;

	return skb->len;

nla_put_failure:
	nla_nest_cancel(skb, nest);
	return -1;
}

static void fw_bind_class(void *fh, u32 classid, unsigned long cl, void *q,
			  unsigned long base)
{
	struct fw_filter *f = fh;

	if (f && f->res.classid == classid) {
		if (cl)
			__tcf_bind_filter(q, &f->res, base);
		else
			__tcf_unbind_filter(q, &f->res);
	}
}

static struct tcf_proto_ops cls_fw_ops __read_mostly = {
	.kind		=	"fw",
	.classify	=	fw_classify,
	.init		=	fw_init,
	.destroy	=	fw_destroy,
	.get		=	fw_get,
	.change		=	fw_change,
	.delete		=	fw_delete,
	.walk		=	fw_walk,
	.dump		=	fw_dump,
	.bind_class	=	fw_bind_class,
	.owner		=	THIS_MODULE,
};

static int __init init_fw(void)
{
	return register_tcf_proto_ops(&cls_fw_ops);
}

static void __exit exit_fw(void)
{
	unregister_tcf_proto_ops(&cls_fw_ops);
}

module_init(init_fw)
module_exit(exit_fw)
MODULE_LICENSE("GPL");<|MERGE_RESOLUTION|>--- conflicted
+++ resolved
@@ -196,33 +196,19 @@
 	[TCA_FW_MASK]		= { .type = NLA_U32 },
 };
 
-<<<<<<< HEAD
-static int
-fw_change_attrs(struct net *net, struct tcf_proto *tp, struct fw_filter *f,
-		struct nlattr **tb, struct nlattr **tca, unsigned long base,
-		bool ovr)
-=======
 static int fw_set_parms(struct net *net, struct tcf_proto *tp,
 			struct fw_filter *f, struct nlattr **tb,
 			struct nlattr **tca, unsigned long base, bool ovr,
 			struct netlink_ext_ack *extack)
->>>>>>> 24b8d41d
 {
 	struct fw_head *head = rtnl_dereference(tp->root);
 	u32 mask;
 	int err;
 
-<<<<<<< HEAD
-	err = tcf_exts_init(&e, TCA_FW_ACT, TCA_FW_POLICE);
-=======
 	err = tcf_exts_validate(net, tp, tb, tca[TCA_RATE], &f->exts, ovr,
 				true, extack);
->>>>>>> 24b8d41d
 	if (err < 0)
 		return err;
-	err = tcf_exts_validate(net, tp, tb, tca[TCA_RATE], &e, ovr);
-	if (err < 0)
-		goto errout;
 
 	if (tb[TCA_FW_CLASSID]) {
 		f->res.classid = nla_get_u32(tb[TCA_FW_CLASSID]);
@@ -250,14 +236,9 @@
 
 static int fw_change(struct net *net, struct sk_buff *in_skb,
 		     struct tcf_proto *tp, unsigned long base,
-<<<<<<< HEAD
-		     u32 handle, struct nlattr **tca, unsigned long *arg,
-		     bool ovr)
-=======
 		     u32 handle, struct nlattr **tca, void **arg,
 		     bool ovr, bool rtnl_held,
 		     struct netlink_ext_ack *extack)
->>>>>>> 24b8d41d
 {
 	struct fw_head *head = rtnl_dereference(tp->root);
 	struct fw_filter *f = *arg;
@@ -289,12 +270,8 @@
 		fnew->ifindex = f->ifindex;
 		fnew->tp = f->tp;
 
-<<<<<<< HEAD
-		err = tcf_exts_init(&fnew->exts, TCA_FW_ACT, TCA_FW_POLICE);
-=======
 		err = tcf_exts_init(&fnew->exts, net, TCA_FW_ACT,
 				    TCA_FW_POLICE);
->>>>>>> 24b8d41d
 		if (err < 0) {
 			kfree(fnew);
 			return err;
@@ -343,11 +320,7 @@
 	if (f == NULL)
 		return -ENOBUFS;
 
-<<<<<<< HEAD
-	err = tcf_exts_init(&f->exts, TCA_FW_ACT, TCA_FW_POLICE);
-=======
 	err = tcf_exts_init(&f->exts, net, TCA_FW_ACT, TCA_FW_POLICE);
->>>>>>> 24b8d41d
 	if (err < 0)
 		goto errout;
 	f->id = handle;
