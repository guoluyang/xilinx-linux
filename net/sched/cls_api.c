--- conflicted
+++ resolved
@@ -201,30 +201,12 @@
 }
 EXPORT_SYMBOL(unregister_tcf_proto_ops);
 
-<<<<<<< HEAD
-static int tfilter_notify(struct net *net, struct sk_buff *oskb,
-			  struct nlmsghdr *n, struct tcf_proto *tp,
-			  unsigned long fh, int event, bool unicast);
-
-static void tfilter_notify_chain(struct net *net, struct sk_buff *oskb,
-				 struct nlmsghdr *n,
-				 struct tcf_proto __rcu **chain, int event)
-{
-	struct tcf_proto __rcu **it_chain;
-	struct tcf_proto *tp;
-
-	for (it_chain = chain; (tp = rtnl_dereference(*it_chain)) != NULL;
-	     it_chain = &tp->next)
-		tfilter_notify(net, oskb, n, tp, 0, event, false);
-}
-=======
 bool tcf_queue_work(struct rcu_work *rwork, work_func_t func)
 {
 	INIT_RCU_WORK(rwork, func);
 	return queue_rcu_work(tc_filter_wq, rwork);
 }
 EXPORT_SYMBOL(tcf_queue_work);
->>>>>>> 24b8d41d
 
 /* Select new prio value from the range, managed by kernel. */
 
@@ -302,32 +284,10 @@
 	return ERR_PTR(err);
 }
 
-<<<<<<< HEAD
-	if (prio == 0) {
-		switch (n->nlmsg_type) {
-		case RTM_DELTFILTER:
-			if (protocol || t->tcm_handle || tca[TCA_KIND])
-				return -ENOENT;
-			break;
-		case RTM_NEWTFILTER:
-			/* If no priority is provided by the user,
-			 * we allocate one.
-			 */
-			if (n->nlmsg_flags & NLM_F_CREATE) {
-				prio = TC_H_MAKE(0x80000000U, 0U);
-				break;
-			}
-			/* fall-through */
-		default:
-			return -ENOENT;
-		}
-	}
-=======
 static void tcf_proto_get(struct tcf_proto *tp)
 {
 	refcount_inc(&tp->refcnt);
 }
->>>>>>> 24b8d41d
 
 static void tcf_chain_put(struct tcf_chain *chain);
 
@@ -365,23 +325,9 @@
 	spin_unlock(&tp->lock);
 }
 
-<<<<<<< HEAD
-	/* And the last stroke */
-	chain = cops->tcf_chain(q, cl);
-	err = -EINVAL;
-	if (chain == NULL)
-		goto errout;
-	if (n->nlmsg_type == RTM_DELTFILTER && prio == 0) {
-		tfilter_notify_chain(net, skb, n, chain, RTM_DELTFILTER);
-		tcf_destroy_chain(chain);
-		err = 0;
-		goto errout;
-	}
-=======
 static bool tcf_proto_is_deleting(struct tcf_proto *tp)
 {
 	bool deleting;
->>>>>>> 24b8d41d
 
 	spin_lock(&tp->lock);
 	deleting = tp->deleting;
@@ -449,63 +395,6 @@
 
 	ASSERT_BLOCK_LOCKED(block);
 
-<<<<<<< HEAD
-			tfilter_notify(net, skb, n, tp, fh,
-				       RTM_DELTFILTER, false);
-			tcf_destroy(tp, true);
-			err = 0;
-			goto errout;
-		}
-
-		err = -ENOENT;
-		if (n->nlmsg_type != RTM_NEWTFILTER ||
-		    !(n->nlmsg_flags & NLM_F_CREATE))
-			goto errout;
-	} else {
-		switch (n->nlmsg_type) {
-		case RTM_NEWTFILTER:
-			err = -EEXIST;
-			if (n->nlmsg_flags & NLM_F_EXCL) {
-				if (tp_created)
-					tcf_destroy(tp, true);
-				goto errout;
-			}
-			break;
-		case RTM_DELTFILTER:
-			err = tp->ops->delete(tp, fh);
-			if (err == 0) {
-				struct tcf_proto *next = rtnl_dereference(tp->next);
-
-				tfilter_notify(net, skb, n, tp,
-					       t->tcm_handle,
-					       RTM_DELTFILTER, false);
-				if (tcf_destroy(tp, false))
-					RCU_INIT_POINTER(*back, next);
-			}
-			goto errout;
-		case RTM_GETTFILTER:
-			err = tfilter_notify(net, skb, n, tp, fh,
-					     RTM_NEWTFILTER, true);
-			goto errout;
-		default:
-			err = -EINVAL;
-			goto errout;
-		}
-	}
-
-	err = tp->ops->change(net, skb, tp, cl, t->tcm_handle, tca, &fh,
-			      n->nlmsg_flags & NLM_F_CREATE ? TCA_ACT_NOREPLACE : TCA_ACT_REPLACE);
-	if (err == 0) {
-		if (tp_created) {
-			RCU_INIT_POINTER(tp->next, rtnl_dereference(*back));
-			rcu_assign_pointer(*back, tp);
-		}
-		tfilter_notify(net, skb, n, tp, fh, RTM_NEWTFILTER, false);
-	} else {
-		if (tp_created)
-			tcf_destroy(tp, true);
-	}
-=======
 	list_del_rcu(&chain->list);
 	if (!chain->index)
 		block->chain0.chain = NULL;
@@ -516,7 +405,6 @@
 
 	return false;
 }
->>>>>>> 24b8d41d
 
 static void tcf_block_destroy(struct tcf_block *block)
 {
@@ -525,13 +413,7 @@
 	kfree_rcu(block, rcu);
 }
 
-<<<<<<< HEAD
-static int tcf_fill_node(struct net *net, struct sk_buff *skb,
-			 struct tcf_proto *tp, unsigned long fh, u32 portid,
-			 u32 seq, u16 flags, int event)
-=======
 static void tcf_chain_destroy(struct tcf_chain *chain, bool free_block)
->>>>>>> 24b8d41d
 {
 	struct tcf_block *block = chain->block;
 
@@ -548,13 +430,7 @@
 	++chain->refcnt;
 }
 
-<<<<<<< HEAD
-static int tfilter_notify(struct net *net, struct sk_buff *oskb,
-			  struct nlmsghdr *n, struct tcf_proto *tp,
-			  unsigned long fh, int event, bool unicast)
-=======
 static bool tcf_chain_held_by_acts_only(struct tcf_chain *chain)
->>>>>>> 24b8d41d
 {
 	ASSERT_BLOCK_LOCKED(chain->block);
 
@@ -564,12 +440,6 @@
 	return chain->refcnt == chain->action_refcnt;
 }
 
-<<<<<<< HEAD
-	if (tcf_fill_node(net, skb, tp, fh, portid, n->nlmsg_seq,
-			  n->nlmsg_flags, event) <= 0) {
-		kfree_skb(skb);
-		return -EINVAL;
-=======
 static struct tcf_chain *tcf_chain_lookup(struct tcf_block *block,
 					  u32 chain_index)
 {
@@ -580,7 +450,6 @@
 	list_for_each_entry(chain, &block->chain_list, list) {
 		if (chain->index == chain_index)
 			return chain;
->>>>>>> 24b8d41d
 	}
 	return NULL;
 }
@@ -591,19 +460,11 @@
 {
 	struct tcf_chain *chain;
 
-<<<<<<< HEAD
-	if (unicast)
-		return netlink_unicast(net->rtnl, skb, portid, MSG_DONTWAIT);
-
-	return rtnetlink_send(skb, net, portid, RTNLGRP_TC,
-			      n->nlmsg_flags & NLM_F_ECHO);
-=======
 	list_for_each_entry_rcu(chain, &block->chain_list, list) {
 		if (chain->index == chain_index)
 			return chain;
 	}
 	return NULL;
->>>>>>> 24b8d41d
 }
 #endif
 
@@ -643,17 +504,11 @@
 		tc_chain_notify(chain, NULL, 0, NLM_F_CREATE | NLM_F_EXCL,
 				RTM_NEWCHAIN, false);
 
-<<<<<<< HEAD
-	return tcf_fill_node(net, a->skb, tp, n, NETLINK_CB(a->cb->skb).portid,
-			     a->cb->nlh->nlmsg_seq, NLM_F_MULTI,
-			     RTM_NEWTFILTER);
-=======
 	return chain;
 
 errout:
 	mutex_unlock(&block->lock);
 	return chain;
->>>>>>> 24b8d41d
 }
 
 static struct tcf_chain *tcf_chain_get(struct tcf_block *block, u32 chain_index,
@@ -696,11 +551,6 @@
 	if (by_act)
 		chain->action_refcnt--;
 
-<<<<<<< HEAD
-	for (tp = rtnl_dereference(*chain), t = 0;
-	     tp; tp = rtnl_dereference(tp->next), t++) {
-		if (t < s_t)
-=======
 	/* tc_chain_notify_delete can't be called while holding block lock.
 	 * However, when block is unlocked chain can be changed concurrently, so
 	 * save these to temporary variables.
@@ -2638,7 +2488,6 @@
 		     tcf_proto_put(tp_prev, true, NULL),
 		     (*p_index)++) {
 		if (*p_index < index_start)
->>>>>>> 24b8d41d
 			continue;
 		if (TC_H_MAJ(tcm->tcm_info) &&
 		    TC_H_MAJ(tcm->tcm_info) != tp->prio)
@@ -2646,19 +2495,11 @@
 		if (TC_H_MIN(tcm->tcm_info) &&
 		    TC_H_MIN(tcm->tcm_info) != tp->protocol)
 			continue;
-<<<<<<< HEAD
-		if (t > s_t)
-			memset(&cb->args[1], 0,
-			       sizeof(cb->args)-sizeof(cb->args[0]));
-		if (cb->args[1] == 0) {
-			if (tcf_fill_node(net, skb, tp, 0,
-=======
 		if (*p_index > index_start)
 			memset(&cb->args[1], 0,
 			       sizeof(cb->args) - sizeof(cb->args[0]));
 		if (cb->args[1] == 0) {
 			if (tcf_fill_node(net, skb, tp, block, q, parent, NULL,
->>>>>>> 24b8d41d
 					  NETLINK_CB(cb->skb).portid,
 					  cb->nlh->nlmsg_seq, NLM_F_MULTI,
 					  RTM_NEWTFILTER, false, true) <= 0)
@@ -3195,30 +3036,18 @@
 void tcf_exts_destroy(struct tcf_exts *exts)
 {
 #ifdef CONFIG_NET_CLS_ACT
-<<<<<<< HEAD
-	LIST_HEAD(actions);
-
-	tcf_exts_to_list(exts, &actions);
-	tcf_action_destroy(&actions, TCA_ACT_UNBIND);
-	kfree(exts->actions);
-=======
 	if (exts->actions) {
 		tcf_action_destroy(exts->actions, TCA_ACT_UNBIND);
 		kfree(exts->actions);
 	}
->>>>>>> 24b8d41d
 	exts->nr_actions = 0;
 #endif
 }
 EXPORT_SYMBOL(tcf_exts_destroy);
 
 int tcf_exts_validate(struct net *net, struct tcf_proto *tp, struct nlattr **tb,
-<<<<<<< HEAD
-		      struct nlattr *rate_tlv, struct tcf_exts *exts, bool ovr)
-=======
 		      struct nlattr *rate_tlv, struct tcf_exts *exts, bool ovr,
 		      bool rtnl_held, struct netlink_ext_ack *extack)
->>>>>>> 24b8d41d
 {
 #ifdef CONFIG_NET_CLS_ACT
 	{
@@ -3226,15 +3055,10 @@
 		size_t attr_size = 0;
 
 		if (exts->police && tb[exts->police]) {
-<<<<<<< HEAD
-			act = tcf_action_init_1(net, tb[exts->police], rate_tlv,
-						"police", ovr, TCA_ACT_BIND);
-=======
 			act = tcf_action_init_1(net, tp, tb[exts->police],
 						rate_tlv, "police", ovr,
 						TCA_ACT_BIND, rtnl_held,
 						extack);
->>>>>>> 24b8d41d
 			if (IS_ERR(act))
 				return PTR_ERR(act);
 
@@ -3242,19 +3066,6 @@
 			exts->actions[0] = act;
 			exts->nr_actions = 1;
 		} else if (exts->action && tb[exts->action]) {
-<<<<<<< HEAD
-			LIST_HEAD(actions);
-			int err, i = 0;
-
-			err = tcf_action_init(net, tb[exts->action], rate_tlv,
-					      NULL, ovr, TCA_ACT_BIND,
-					      &actions);
-			if (err)
-				return err;
-			list_for_each_entry(act, &actions, list)
-				exts->actions[i++] = act;
-			exts->nr_actions = i;
-=======
 			int err;
 
 			err = tcf_action_init(net, tp, tb[exts->action],
@@ -3264,7 +3075,6 @@
 			if (err < 0)
 				return err;
 			exts->nr_actions = err;
->>>>>>> 24b8d41d
 		}
 	}
 #else
@@ -3284,16 +3094,7 @@
 #ifdef CONFIG_NET_CLS_ACT
 	struct tcf_exts old = *dst;
 
-<<<<<<< HEAD
-	tcf_tree_lock(tp);
-	dst->nr_actions = src->nr_actions;
-	dst->actions = src->actions;
-	dst->type = src->type;
-	tcf_tree_unlock(tp);
-
-=======
 	*dst = *src;
->>>>>>> 24b8d41d
 	tcf_exts_destroy(&old);
 #endif
 }
@@ -3314,34 +3115,19 @@
 #ifdef CONFIG_NET_CLS_ACT
 	struct nlattr *nest;
 
-<<<<<<< HEAD
-	if (exts->action && exts->nr_actions) {
-=======
 	if (exts->action && tcf_exts_has_actions(exts)) {
->>>>>>> 24b8d41d
 		/*
 		 * again for backward compatible mode - we want
 		 * to work with both old and new modes of entering
 		 * tc data even if iproute2  was newer - jhs
 		 */
 		if (exts->type != TCA_OLD_COMPAT) {
-<<<<<<< HEAD
-			LIST_HEAD(actions);
-
-			nest = nla_nest_start(skb, exts->action);
-			if (nest == NULL)
-				goto nla_put_failure;
-
-			tcf_exts_to_list(exts, &actions);
-			if (tcf_action_dump(skb, &actions, 0, 0) < 0)
-=======
 			nest = nla_nest_start_noflag(skb, exts->action);
 			if (nest == NULL)
 				goto nla_put_failure;
 
 			if (tcf_action_dump(skb, exts->actions, 0, 0, false)
 			    < 0)
->>>>>>> 24b8d41d
 				goto nla_put_failure;
 			nla_nest_end(skb, nest);
 		} else if (exts->police) {
