// SPDX-License-Identifier: GPL-2.0-or-later
/*
 * net/sched/cls_u32.c	Ugly (or Universal) 32bit key Packet Classifier.
 *
 * Authors:	Alexey Kuznetsov, <kuznet@ms2.inr.ac.ru>
 *
 *	The filters are packed to hash tables of key nodes
 *	with a set of 32bit key/mask pairs at every node.
 *	Nodes reference next level hash tables etc.
 *
 *	This scheme is the best universal classifier I managed to
 *	invent; it is not super-fast, but it is not slow (provided you
 *	program it correctly), and general enough.  And its relative
 *	speed grows as the number of rules becomes larger.
 *
 *	It seems that it represents the best middle point between
 *	speed and manageability both by human and by machine.
 *
 *	It is especially useful for link sharing combined with QoS;
 *	pure RSVP doesn't need such a general approach and can use
 *	much simpler (and faster) schemes, sort of cls_rsvp.c.
 *
 *	nfmark match added by Catalin(ux aka Dino) BOIE <catab at umbrella.ro>
 */

#include <linux/module.h>
#include <linux/slab.h>
#include <linux/types.h>
#include <linux/kernel.h>
#include <linux/string.h>
#include <linux/errno.h>
#include <linux/percpu.h>
#include <linux/rtnetlink.h>
#include <linux/skbuff.h>
#include <linux/bitmap.h>
#include <linux/netdevice.h>
#include <linux/hash.h>
#include <net/netlink.h>
#include <net/act_api.h>
#include <net/pkt_cls.h>
#include <linux/idr.h>

struct tc_u_knode {
	struct tc_u_knode __rcu	*next;
	u32			handle;
	struct tc_u_hnode __rcu	*ht_up;
	struct tcf_exts		exts;
	int			ifindex;
	u8			fshift;
	struct tcf_result	res;
	struct tc_u_hnode __rcu	*ht_down;
#ifdef CONFIG_CLS_U32_PERF
	struct tc_u32_pcnt __percpu *pf;
#endif
	u32			flags;
	unsigned int		in_hw_count;
#ifdef CONFIG_CLS_U32_MARK
	u32			val;
	u32			mask;
	u32 __percpu		*pcpu_success;
#endif
	struct rcu_work		rwork;
	/* The 'sel' field MUST be the last field in structure to allow for
	 * tc_u32_keys allocated at end of structure.
	 */
	struct tc_u32_sel	sel;
};

struct tc_u_hnode {
	struct tc_u_hnode __rcu	*next;
	u32			handle;
	u32			prio;
	int			refcnt;
	unsigned int		divisor;
	struct idr		handle_idr;
	bool			is_root;
	struct rcu_head		rcu;
	u32			flags;
	/* The 'ht' field MUST be the last field in structure to allow for
	 * more entries allocated at end of structure.
	 */
	struct tc_u_knode __rcu	*ht[];
};

struct tc_u_common {
	struct tc_u_hnode __rcu	*hlist;
	void			*ptr;
	int			refcnt;
	struct idr		handle_idr;
	struct hlist_node	hnode;
	long			knodes;
};

static inline unsigned int u32_hash_fold(__be32 key,
					 const struct tc_u32_sel *sel,
					 u8 fshift)
{
	unsigned int h = ntohl(key & sel->hmask) >> fshift;

	return h;
}

static int u32_classify(struct sk_buff *skb, const struct tcf_proto *tp,
			struct tcf_result *res)
{
	struct {
		struct tc_u_knode *knode;
		unsigned int	  off;
	} stack[TC_U32_MAXDEPTH];

	struct tc_u_hnode *ht = rcu_dereference_bh(tp->root);
	unsigned int off = skb_network_offset(skb);
	struct tc_u_knode *n;
	int sdepth = 0;
	int off2 = 0;
	int sel = 0;
#ifdef CONFIG_CLS_U32_PERF
	int j;
#endif
	int i, r;

next_ht:
	n = rcu_dereference_bh(ht->ht[sel]);

next_knode:
	if (n) {
		struct tc_u32_key *key = n->sel.keys;

#ifdef CONFIG_CLS_U32_PERF
		__this_cpu_inc(n->pf->rcnt);
		j = 0;
#endif

		if (tc_skip_sw(n->flags)) {
			n = rcu_dereference_bh(n->next);
			goto next_knode;
		}

#ifdef CONFIG_CLS_U32_MARK
		if ((skb->mark & n->mask) != n->val) {
			n = rcu_dereference_bh(n->next);
			goto next_knode;
		} else {
			__this_cpu_inc(*n->pcpu_success);
		}
#endif

		for (i = n->sel.nkeys; i > 0; i--, key++) {
			int toff = off + key->off + (off2 & key->offmask);
			__be32 *data, hdata;

			if (skb_headroom(skb) + toff > INT_MAX)
				goto out;

			data = skb_header_pointer(skb, toff, 4, &hdata);
			if (!data)
				goto out;
			if ((*data ^ key->val) & key->mask) {
				n = rcu_dereference_bh(n->next);
				goto next_knode;
			}
#ifdef CONFIG_CLS_U32_PERF
			__this_cpu_inc(n->pf->kcnts[j]);
			j++;
#endif
		}

		ht = rcu_dereference_bh(n->ht_down);
		if (!ht) {
check_terminal:
			if (n->sel.flags & TC_U32_TERMINAL) {

				*res = n->res;
				if (!tcf_match_indev(skb, n->ifindex)) {
					n = rcu_dereference_bh(n->next);
					goto next_knode;
				}
#ifdef CONFIG_CLS_U32_PERF
				__this_cpu_inc(n->pf->rhit);
#endif
				r = tcf_exts_exec(skb, &n->exts, res);
				if (r < 0) {
					n = rcu_dereference_bh(n->next);
					goto next_knode;
				}

				return r;
			}
			n = rcu_dereference_bh(n->next);
			goto next_knode;
		}

		/* PUSH */
		if (sdepth >= TC_U32_MAXDEPTH)
			goto deadloop;
		stack[sdepth].knode = n;
		stack[sdepth].off = off;
		sdepth++;

		ht = rcu_dereference_bh(n->ht_down);
		sel = 0;
		if (ht->divisor) {
			__be32 *data, hdata;

			data = skb_header_pointer(skb, off + n->sel.hoff, 4,
						  &hdata);
			if (!data)
				goto out;
			sel = ht->divisor & u32_hash_fold(*data, &n->sel,
							  n->fshift);
		}
		if (!(n->sel.flags & (TC_U32_VAROFFSET | TC_U32_OFFSET | TC_U32_EAT)))
			goto next_ht;

		if (n->sel.flags & (TC_U32_OFFSET | TC_U32_VAROFFSET)) {
			off2 = n->sel.off + 3;
			if (n->sel.flags & TC_U32_VAROFFSET) {
				__be16 *data, hdata;

				data = skb_header_pointer(skb,
							  off + n->sel.offoff,
							  2, &hdata);
				if (!data)
					goto out;
				off2 += ntohs(n->sel.offmask & *data) >>
					n->sel.offshift;
			}
			off2 &= ~3;
		}
		if (n->sel.flags & TC_U32_EAT) {
			off += off2;
			off2 = 0;
		}

		if (off < skb->len)
			goto next_ht;
	}

	/* POP */
	if (sdepth--) {
		n = stack[sdepth].knode;
		ht = rcu_dereference_bh(n->ht_up);
		off = stack[sdepth].off;
		goto check_terminal;
	}
out:
	return -1;

deadloop:
	net_warn_ratelimited("cls_u32: dead loop\n");
	return -1;
}

static struct tc_u_hnode *u32_lookup_ht(struct tc_u_common *tp_c, u32 handle)
{
	struct tc_u_hnode *ht;

	for (ht = rtnl_dereference(tp_c->hlist);
	     ht;
	     ht = rtnl_dereference(ht->next))
		if (ht->handle == handle)
			break;

	return ht;
}

static struct tc_u_knode *u32_lookup_key(struct tc_u_hnode *ht, u32 handle)
{
	unsigned int sel;
	struct tc_u_knode *n = NULL;

	sel = TC_U32_HASH(handle);
	if (sel > ht->divisor)
		goto out;

	for (n = rtnl_dereference(ht->ht[sel]);
	     n;
	     n = rtnl_dereference(n->next))
		if (n->handle == handle)
			break;
out:
	return n;
}


static void *u32_get(struct tcf_proto *tp, u32 handle)
{
	struct tc_u_hnode *ht;
	struct tc_u_common *tp_c = tp->data;

	if (TC_U32_HTID(handle) == TC_U32_ROOT)
		ht = rtnl_dereference(tp->root);
	else
		ht = u32_lookup_ht(tp_c, TC_U32_HTID(handle));

	if (!ht)
		return NULL;

	if (TC_U32_KEY(handle) == 0)
		return ht;

	return u32_lookup_key(ht, handle);
}

/* Protected by rtnl lock */
static u32 gen_new_htid(struct tc_u_common *tp_c, struct tc_u_hnode *ptr)
{
	int id = idr_alloc_cyclic(&tp_c->handle_idr, ptr, 1, 0x7FF, GFP_KERNEL);
	if (id < 0)
		return 0;
	return (id | 0x800U) << 20;
}

static struct hlist_head *tc_u_common_hash;

#define U32_HASH_SHIFT 10
#define U32_HASH_SIZE (1 << U32_HASH_SHIFT)

static void *tc_u_common_ptr(const struct tcf_proto *tp)
{
	struct tcf_block *block = tp->chain->block;

	/* The block sharing is currently supported only
	 * for classless qdiscs. In that case we use block
	 * for tc_u_common identification. In case the
	 * block is not shared, block->q is a valid pointer
	 * and we can use that. That works for classful qdiscs.
	 */
	if (tcf_block_shared(block))
		return block;
	else
		return block->q;
}

static struct hlist_head *tc_u_hash(void *key)
{
	return tc_u_common_hash + hash_ptr(key, U32_HASH_SHIFT);
}

static struct tc_u_common *tc_u_common_find(void *key)
{
	struct tc_u_common *tc;
	hlist_for_each_entry(tc, tc_u_hash(key), hnode) {
		if (tc->ptr == key)
			return tc;
	}
	return NULL;
}

static int u32_init(struct tcf_proto *tp)
{
	struct tc_u_hnode *root_ht;
	void *key = tc_u_common_ptr(tp);
	struct tc_u_common *tp_c = tc_u_common_find(key);

	root_ht = kzalloc(struct_size(root_ht, ht, 1), GFP_KERNEL);
	if (root_ht == NULL)
		return -ENOBUFS;

	root_ht->refcnt++;
	root_ht->handle = tp_c ? gen_new_htid(tp_c, root_ht) : 0x80000000;
	root_ht->prio = tp->prio;
	root_ht->is_root = true;
	idr_init(&root_ht->handle_idr);

	if (tp_c == NULL) {
		tp_c = kzalloc(struct_size(tp_c, hlist->ht, 1), GFP_KERNEL);
		if (tp_c == NULL) {
			kfree(root_ht);
			return -ENOBUFS;
		}
		tp_c->ptr = key;
		INIT_HLIST_NODE(&tp_c->hnode);
		idr_init(&tp_c->handle_idr);

		hlist_add_head(&tp_c->hnode, tc_u_hash(key));
	}

	tp_c->refcnt++;
	RCU_INIT_POINTER(root_ht->next, tp_c->hlist);
	rcu_assign_pointer(tp_c->hlist, root_ht);

	root_ht->refcnt++;
	rcu_assign_pointer(tp->root, root_ht);
	tp->data = tp_c;
	return 0;
}

<<<<<<< HEAD
static int u32_destroy_key(struct tcf_proto *tp, struct tc_u_knode *n,
			   bool free_pf)
=======
static int u32_destroy_key(struct tc_u_knode *n, bool free_pf)
>>>>>>> 24b8d41d
{
	struct tc_u_hnode *ht = rtnl_dereference(n->ht_down);

	tcf_exts_destroy(&n->exts);
	tcf_exts_put_net(&n->exts);
	if (ht && --ht->refcnt == 0)
		kfree(ht);
#ifdef CONFIG_CLS_U32_PERF
	if (free_pf)
		free_percpu(n->pf);
#endif
#ifdef CONFIG_CLS_U32_MARK
	if (free_pf)
		free_percpu(n->pcpu_success);
#endif
	kfree(n);
	return 0;
}

/* u32_delete_key_rcu should be called when free'ing a copied
 * version of a tc_u_knode obtained from u32_init_knode(). When
 * copies are obtained from u32_init_knode() the statistics are
 * shared between the old and new copies to allow readers to
 * continue to update the statistics during the copy. To support
 * this the u32_delete_key_rcu variant does not free the percpu
 * statistics.
 */
static void u32_delete_key_work(struct work_struct *work)
{
	struct tc_u_knode *key = container_of(to_rcu_work(work),
					      struct tc_u_knode,
					      rwork);
	rtnl_lock();
	u32_destroy_key(key, false);
	rtnl_unlock();
}

/* u32_delete_key_freepf_rcu is the rcu callback variant
 * that free's the entire structure including the statistics
 * percpu variables. Only use this if the key is not a copy
 * returned by u32_init_knode(). See u32_delete_key_rcu()
 * for the variant that should be used with keys return from
 * u32_init_knode()
 */
static void u32_delete_key_freepf_work(struct work_struct *work)
{
	struct tc_u_knode *key = container_of(to_rcu_work(work),
					      struct tc_u_knode,
					      rwork);
	rtnl_lock();
	u32_destroy_key(key, true);
	rtnl_unlock();
}

static int u32_delete_key(struct tcf_proto *tp, struct tc_u_knode *key)
{
	struct tc_u_common *tp_c = tp->data;
	struct tc_u_knode __rcu **kp;
	struct tc_u_knode *pkp;
	struct tc_u_hnode *ht = rtnl_dereference(key->ht_up);

	if (ht) {
		kp = &ht->ht[TC_U32_HASH(key->handle)];
		for (pkp = rtnl_dereference(*kp); pkp;
		     kp = &pkp->next, pkp = rtnl_dereference(*kp)) {
			if (pkp == key) {
				RCU_INIT_POINTER(*kp, key->next);
				tp_c->knodes--;

				tcf_unbind_filter(tp, &key->res);
				idr_remove(&ht->handle_idr, key->handle);
				tcf_exts_get_net(&key->exts);
				tcf_queue_work(&key->rwork, u32_delete_key_freepf_work);
				return 0;
			}
		}
	}
	WARN_ON(1);
	return 0;
}

static void u32_clear_hw_hnode(struct tcf_proto *tp, struct tc_u_hnode *h,
			       struct netlink_ext_ack *extack)
{
<<<<<<< HEAD
	struct net_device *dev = tp->q->dev_queue->dev;
	struct tc_cls_u32_offload u32_offload = {0};
	struct tc_to_netdev offload;

	offload.type = TC_SETUP_CLSU32;
	offload.cls_u32 = &u32_offload;

	if (tc_should_offload(dev, tp, 0)) {
		offload.cls_u32->command = TC_CLSU32_DELETE_KNODE;
		offload.cls_u32->knode.handle = handle;
		dev->netdev_ops->ndo_setup_tc(dev, tp->q->handle,
					      tp->protocol, &offload);
	}
}

static int u32_replace_hw_hnode(struct tcf_proto *tp, struct tc_u_hnode *h,
				u32 flags)
{
	struct net_device *dev = tp->q->dev_queue->dev;
	struct tc_cls_u32_offload u32_offload = {0};
	struct tc_to_netdev offload;
	int err;

	if (!tc_should_offload(dev, tp, flags))
		return tc_skip_sw(flags) ? -EINVAL : 0;

	offload.type = TC_SETUP_CLSU32;
	offload.cls_u32 = &u32_offload;

	offload.cls_u32->command = TC_CLSU32_NEW_HNODE;
	offload.cls_u32->hnode.divisor = h->divisor;
	offload.cls_u32->hnode.handle = h->handle;
	offload.cls_u32->hnode.prio = h->prio;

	err = dev->netdev_ops->ndo_setup_tc(dev, tp->q->handle,
					    tp->protocol, &offload);
	if (tc_skip_sw(flags))
		return err;
=======
	struct tcf_block *block = tp->chain->block;
	struct tc_cls_u32_offload cls_u32 = {};

	tc_cls_common_offload_init(&cls_u32.common, tp, h->flags, extack);
	cls_u32.command = TC_CLSU32_DELETE_HNODE;
	cls_u32.hnode.divisor = h->divisor;
	cls_u32.hnode.handle = h->handle;
	cls_u32.hnode.prio = h->prio;

	tc_setup_cb_call(block, TC_SETUP_CLSU32, &cls_u32, false, true);
}

static int u32_replace_hw_hnode(struct tcf_proto *tp, struct tc_u_hnode *h,
				u32 flags, struct netlink_ext_ack *extack)
{
	struct tcf_block *block = tp->chain->block;
	struct tc_cls_u32_offload cls_u32 = {};
	bool skip_sw = tc_skip_sw(flags);
	bool offloaded = false;
	int err;

	tc_cls_common_offload_init(&cls_u32.common, tp, flags, extack);
	cls_u32.command = TC_CLSU32_NEW_HNODE;
	cls_u32.hnode.divisor = h->divisor;
	cls_u32.hnode.handle = h->handle;
	cls_u32.hnode.prio = h->prio;

	err = tc_setup_cb_call(block, TC_SETUP_CLSU32, &cls_u32, skip_sw, true);
	if (err < 0) {
		u32_clear_hw_hnode(tp, h, NULL);
		return err;
	} else if (err > 0) {
		offloaded = true;
	}

	if (skip_sw && !offloaded)
		return -EINVAL;
>>>>>>> 24b8d41d

	return 0;
}

static void u32_remove_hw_knode(struct tcf_proto *tp, struct tc_u_knode *n,
				struct netlink_ext_ack *extack)
{
	struct tcf_block *block = tp->chain->block;
	struct tc_cls_u32_offload cls_u32 = {};

	tc_cls_common_offload_init(&cls_u32.common, tp, n->flags, extack);
	cls_u32.command = TC_CLSU32_DELETE_KNODE;
	cls_u32.knode.handle = n->handle;

<<<<<<< HEAD
	if (tc_should_offload(dev, tp, 0)) {
		offload.cls_u32->command = TC_CLSU32_DELETE_HNODE;
		offload.cls_u32->hnode.divisor = h->divisor;
		offload.cls_u32->hnode.handle = h->handle;
		offload.cls_u32->hnode.prio = h->prio;

		dev->netdev_ops->ndo_setup_tc(dev, tp->q->handle,
					      tp->protocol, &offload);
	}
}

static int u32_replace_hw_knode(struct tcf_proto *tp, struct tc_u_knode *n,
				u32 flags)
{
	struct net_device *dev = tp->q->dev_queue->dev;
	struct tc_cls_u32_offload u32_offload = {0};
	struct tc_to_netdev offload;
	int err;

	offload.type = TC_SETUP_CLSU32;
	offload.cls_u32 = &u32_offload;

	if (!tc_should_offload(dev, tp, flags))
		return tc_skip_sw(flags) ? -EINVAL : 0;

	offload.cls_u32->command = TC_CLSU32_REPLACE_KNODE;
	offload.cls_u32->knode.handle = n->handle;
	offload.cls_u32->knode.fshift = n->fshift;
#ifdef CONFIG_CLS_U32_MARK
	offload.cls_u32->knode.val = n->val;
	offload.cls_u32->knode.mask = n->mask;
#else
	offload.cls_u32->knode.val = 0;
	offload.cls_u32->knode.mask = 0;
#endif
	offload.cls_u32->knode.sel = &n->sel;
	offload.cls_u32->knode.exts = &n->exts;
	if (n->ht_down)
		offload.cls_u32->knode.link_handle = n->ht_down->handle;

	err = dev->netdev_ops->ndo_setup_tc(dev, tp->q->handle,
					    tp->protocol, &offload);
	if (tc_skip_sw(flags))
		return err;
=======
	tc_setup_cb_destroy(block, tp, TC_SETUP_CLSU32, &cls_u32, false,
			    &n->flags, &n->in_hw_count, true);
}

static int u32_replace_hw_knode(struct tcf_proto *tp, struct tc_u_knode *n,
				u32 flags, struct netlink_ext_ack *extack)
{
	struct tc_u_hnode *ht = rtnl_dereference(n->ht_down);
	struct tcf_block *block = tp->chain->block;
	struct tc_cls_u32_offload cls_u32 = {};
	bool skip_sw = tc_skip_sw(flags);
	int err;

	tc_cls_common_offload_init(&cls_u32.common, tp, flags, extack);
	cls_u32.command = TC_CLSU32_REPLACE_KNODE;
	cls_u32.knode.handle = n->handle;
	cls_u32.knode.fshift = n->fshift;
#ifdef CONFIG_CLS_U32_MARK
	cls_u32.knode.val = n->val;
	cls_u32.knode.mask = n->mask;
#else
	cls_u32.knode.val = 0;
	cls_u32.knode.mask = 0;
#endif
	cls_u32.knode.sel = &n->sel;
	cls_u32.knode.res = &n->res;
	cls_u32.knode.exts = &n->exts;
	if (n->ht_down)
		cls_u32.knode.link_handle = ht->handle;

	err = tc_setup_cb_add(block, tp, TC_SETUP_CLSU32, &cls_u32, skip_sw,
			      &n->flags, &n->in_hw_count, true);
	if (err) {
		u32_remove_hw_knode(tp, n, NULL);
		return err;
	}

	if (skip_sw && !(n->flags & TCA_CLS_FLAGS_IN_HW))
		return -EINVAL;
>>>>>>> 24b8d41d

	return 0;
}

static void u32_clear_hnode(struct tcf_proto *tp, struct tc_u_hnode *ht,
			    struct netlink_ext_ack *extack)
{
	struct tc_u_common *tp_c = tp->data;
	struct tc_u_knode *n;
	unsigned int h;

	for (h = 0; h <= ht->divisor; h++) {
		while ((n = rtnl_dereference(ht->ht[h])) != NULL) {
			RCU_INIT_POINTER(ht->ht[h],
					 rtnl_dereference(n->next));
			tp_c->knodes--;
			tcf_unbind_filter(tp, &n->res);
			u32_remove_hw_knode(tp, n, extack);
			idr_remove(&ht->handle_idr, n->handle);
			if (tcf_exts_get_net(&n->exts))
				tcf_queue_work(&n->rwork, u32_delete_key_freepf_work);
			else
				u32_destroy_key(n, true);
		}
	}
}

static int u32_destroy_hnode(struct tcf_proto *tp, struct tc_u_hnode *ht,
			     struct netlink_ext_ack *extack)
{
	struct tc_u_common *tp_c = tp->data;
	struct tc_u_hnode __rcu **hn;
	struct tc_u_hnode *phn;

	WARN_ON(--ht->refcnt);

	u32_clear_hnode(tp, ht, extack);

	hn = &tp_c->hlist;
	for (phn = rtnl_dereference(*hn);
	     phn;
	     hn = &phn->next, phn = rtnl_dereference(*hn)) {
		if (phn == ht) {
			u32_clear_hw_hnode(tp, ht, extack);
			idr_destroy(&ht->handle_idr);
			idr_remove(&tp_c->handle_idr, ht->handle);
			RCU_INIT_POINTER(*hn, ht->next);
			kfree_rcu(ht, rcu);
			return 0;
		}
	}

	return -ENOENT;
}

static void u32_destroy(struct tcf_proto *tp, bool rtnl_held,
			struct netlink_ext_ack *extack)
{
	struct tc_u_common *tp_c = tp->data;
	struct tc_u_hnode *root_ht = rtnl_dereference(tp->root);

	WARN_ON(root_ht == NULL);

	if (root_ht && --root_ht->refcnt == 1)
		u32_destroy_hnode(tp, root_ht, extack);

	if (--tp_c->refcnt == 0) {
		struct tc_u_hnode *ht;

		hlist_del(&tp_c->hnode);

		while ((ht = rtnl_dereference(tp_c->hlist)) != NULL) {
			u32_clear_hnode(tp, ht, extack);
			RCU_INIT_POINTER(tp_c->hlist, ht->next);

			/* u32_destroy_key() will later free ht for us, if it's
			 * still referenced by some knode
			 */
			if (--ht->refcnt == 0)
				kfree_rcu(ht, rcu);
		}

		idr_destroy(&tp_c->handle_idr);
		kfree(tp_c);
	}

	tp->data = NULL;
}

static int u32_delete(struct tcf_proto *tp, void *arg, bool *last,
		      bool rtnl_held, struct netlink_ext_ack *extack)
{
	struct tc_u_hnode *ht = arg;
	struct tc_u_common *tp_c = tp->data;
	int ret = 0;

	if (TC_U32_KEY(ht->handle)) {
		u32_remove_hw_knode(tp, (struct tc_u_knode *)ht, extack);
		ret = u32_delete_key(tp, (struct tc_u_knode *)ht);
		goto out;
	}

	if (ht->is_root) {
		NL_SET_ERR_MSG_MOD(extack, "Not allowed to delete root node");
		return -EINVAL;
	}

	if (ht->refcnt == 1) {
		u32_destroy_hnode(tp, ht, extack);
	} else {
		NL_SET_ERR_MSG_MOD(extack, "Can not delete in-use filter");
		return -EBUSY;
	}

out:
	*last = tp_c->refcnt == 1 && tp_c->knodes == 0;
	return ret;
}

static u32 gen_new_kid(struct tc_u_hnode *ht, u32 htid)
{
	u32 index = htid | 0x800;
	u32 max = htid | 0xFFF;

	if (idr_alloc_u32(&ht->handle_idr, NULL, &index, max, GFP_KERNEL)) {
		index = htid + 1;
		if (idr_alloc_u32(&ht->handle_idr, NULL, &index, max,
				 GFP_KERNEL))
			index = max;
	}

	return index;
}

static const struct nla_policy u32_policy[TCA_U32_MAX + 1] = {
	[TCA_U32_CLASSID]	= { .type = NLA_U32 },
	[TCA_U32_HASH]		= { .type = NLA_U32 },
	[TCA_U32_LINK]		= { .type = NLA_U32 },
	[TCA_U32_DIVISOR]	= { .type = NLA_U32 },
	[TCA_U32_SEL]		= { .len = sizeof(struct tc_u32_sel) },
	[TCA_U32_INDEV]		= { .type = NLA_STRING, .len = IFNAMSIZ },
	[TCA_U32_MARK]		= { .len = sizeof(struct tc_u32_mark) },
	[TCA_U32_FLAGS]		= { .type = NLA_U32 },
};

static int u32_set_parms(struct net *net, struct tcf_proto *tp,
			 unsigned long base,
			 struct tc_u_knode *n, struct nlattr **tb,
			 struct nlattr *est, bool ovr,
			 struct netlink_ext_ack *extack)
{
<<<<<<< HEAD
	struct tcf_exts e;
	int err;

	err = tcf_exts_init(&e, TCA_U32_ACT, TCA_U32_POLICE);
=======
	int err;

	err = tcf_exts_validate(net, tp, tb, est, &n->exts, ovr, true, extack);
>>>>>>> 24b8d41d
	if (err < 0)
		return err;
	err = tcf_exts_validate(net, tp, tb, est, &e, ovr);
	if (err < 0)
		goto errout;

	if (tb[TCA_U32_LINK]) {
		u32 handle = nla_get_u32(tb[TCA_U32_LINK]);
		struct tc_u_hnode *ht_down = NULL, *ht_old;

		if (TC_U32_KEY(handle)) {
			NL_SET_ERR_MSG_MOD(extack, "u32 Link handle must be a hash table");
			return -EINVAL;
		}

		if (handle) {
			ht_down = u32_lookup_ht(tp->data, handle);

			if (!ht_down) {
				NL_SET_ERR_MSG_MOD(extack, "Link hash table not found");
				return -EINVAL;
			}
			if (ht_down->is_root) {
				NL_SET_ERR_MSG_MOD(extack, "Not linking to root node");
				return -EINVAL;
			}
			ht_down->refcnt++;
		}

		ht_old = rtnl_dereference(n->ht_down);
		rcu_assign_pointer(n->ht_down, ht_down);

		if (ht_old)
			ht_old->refcnt--;
	}
	if (tb[TCA_U32_CLASSID]) {
		n->res.classid = nla_get_u32(tb[TCA_U32_CLASSID]);
		tcf_bind_filter(tp, &n->res, base);
	}

	if (tb[TCA_U32_INDEV]) {
		int ret;
		ret = tcf_change_indev(net, tb[TCA_U32_INDEV], extack);
		if (ret < 0)
			return -EINVAL;
		n->ifindex = ret;
	}
	return 0;
}

static void u32_replace_knode(struct tcf_proto *tp, struct tc_u_common *tp_c,
			      struct tc_u_knode *n)
{
	struct tc_u_knode __rcu **ins;
	struct tc_u_knode *pins;
	struct tc_u_hnode *ht;

	if (TC_U32_HTID(n->handle) == TC_U32_ROOT)
		ht = rtnl_dereference(tp->root);
	else
		ht = u32_lookup_ht(tp_c, TC_U32_HTID(n->handle));

	ins = &ht->ht[TC_U32_HASH(n->handle)];

	/* The node must always exist for it to be replaced if this is not the
	 * case then something went very wrong elsewhere.
	 */
	for (pins = rtnl_dereference(*ins); ;
	     ins = &pins->next, pins = rtnl_dereference(*ins))
		if (pins->handle == n->handle)
			break;

	idr_replace(&ht->handle_idr, n, n->handle);
	RCU_INIT_POINTER(n->next, pins->next);
	rcu_assign_pointer(*ins, n);
}

static struct tc_u_knode *u32_init_knode(struct net *net, struct tcf_proto *tp,
					 struct tc_u_knode *n)
{
	struct tc_u_hnode *ht = rtnl_dereference(n->ht_down);
	struct tc_u32_sel *s = &n->sel;
	struct tc_u_knode *new;

	new = kzalloc(struct_size(new, sel.keys, s->nkeys), GFP_KERNEL);
	if (!new)
		return NULL;

	RCU_INIT_POINTER(new->next, n->next);
	new->handle = n->handle;
	RCU_INIT_POINTER(new->ht_up, n->ht_up);

	new->ifindex = n->ifindex;
	new->fshift = n->fshift;
	new->res = n->res;
	new->flags = n->flags;
	RCU_INIT_POINTER(new->ht_down, ht);

	/* bump reference count as long as we hold pointer to structure */
	if (ht)
		ht->refcnt++;

#ifdef CONFIG_CLS_U32_PERF
	/* Statistics may be incremented by readers during update
	 * so we must keep them in tact. When the node is later destroyed
	 * a special destroy call must be made to not free the pf memory.
	 */
	new->pf = n->pf;
#endif

#ifdef CONFIG_CLS_U32_MARK
	new->val = n->val;
	new->mask = n->mask;
	/* Similarly success statistics must be moved as pointers */
	new->pcpu_success = n->pcpu_success;
#endif
	memcpy(&new->sel, s, struct_size(s, keys, s->nkeys));

<<<<<<< HEAD
	if (tcf_exts_init(&new->exts, TCA_U32_ACT, TCA_U32_POLICE)) {
=======
	if (tcf_exts_init(&new->exts, net, TCA_U32_ACT, TCA_U32_POLICE)) {
>>>>>>> 24b8d41d
		kfree(new);
		return NULL;
	}

	return new;
}

static int u32_change(struct net *net, struct sk_buff *in_skb,
		      struct tcf_proto *tp, unsigned long base, u32 handle,
<<<<<<< HEAD
		      struct nlattr **tca, unsigned long *arg, bool ovr)
=======
		      struct nlattr **tca, void **arg, bool ovr, bool rtnl_held,
		      struct netlink_ext_ack *extack)
>>>>>>> 24b8d41d
{
	struct tc_u_common *tp_c = tp->data;
	struct tc_u_hnode *ht;
	struct tc_u_knode *n;
	struct tc_u32_sel *s;
	struct nlattr *opt = tca[TCA_OPTIONS];
	struct nlattr *tb[TCA_U32_MAX + 1];
	u32 htid, flags = 0;
	size_t sel_size;
	int err;

	if (!opt) {
		if (handle) {
			NL_SET_ERR_MSG_MOD(extack, "Filter handle requires options");
			return -EINVAL;
		} else {
			return 0;
		}
	}

	err = nla_parse_nested_deprecated(tb, TCA_U32_MAX, opt, u32_policy,
					  extack);
	if (err < 0)
		return err;

	if (tb[TCA_U32_FLAGS]) {
		flags = nla_get_u32(tb[TCA_U32_FLAGS]);
<<<<<<< HEAD
		if (!tc_flags_valid(flags))
			return -EINVAL;
=======
		if (!tc_flags_valid(flags)) {
			NL_SET_ERR_MSG_MOD(extack, "Invalid filter flags");
			return -EINVAL;
		}
>>>>>>> 24b8d41d
	}

	n = *arg;
	if (n) {
		struct tc_u_knode *new;

		if (TC_U32_KEY(n->handle) == 0) {
			NL_SET_ERR_MSG_MOD(extack, "Key node id cannot be zero");
			return -EINVAL;
		}

		if ((n->flags ^ flags) &
		    ~(TCA_CLS_FLAGS_IN_HW | TCA_CLS_FLAGS_NOT_IN_HW)) {
			NL_SET_ERR_MSG_MOD(extack, "Key node flags do not match passed flags");
			return -EINVAL;
		}

		new = u32_init_knode(net, tp, n);
		if (!new)
			return -ENOMEM;

		err = u32_set_parms(net, tp, base, new, tb,
				    tca[TCA_RATE], ovr, extack);

		if (err) {
			u32_destroy_key(new, false);
			return err;
		}

<<<<<<< HEAD
		err = u32_replace_hw_knode(tp, new, flags);
		if (err) {
			u32_destroy_key(tp, new, false);
			return err;
		}

		u32_replace_knode(tp, tp_c, new);
		tcf_unbind_filter(tp, &n->res);
		call_rcu(&n->rcu, u32_delete_key_rcu);
=======
		err = u32_replace_hw_knode(tp, new, flags, extack);
		if (err) {
			u32_destroy_key(new, false);
			return err;
		}

		if (!tc_in_hw(new->flags))
			new->flags |= TCA_CLS_FLAGS_NOT_IN_HW;

		u32_replace_knode(tp, tp_c, new);
		tcf_unbind_filter(tp, &n->res);
		tcf_exts_get_net(&n->exts);
		tcf_queue_work(&n->rwork, u32_delete_key_work);
>>>>>>> 24b8d41d
		return 0;
	}

	if (tb[TCA_U32_DIVISOR]) {
		unsigned int divisor = nla_get_u32(tb[TCA_U32_DIVISOR]);

		if (!is_power_of_2(divisor)) {
			NL_SET_ERR_MSG_MOD(extack, "Divisor is not a power of 2");
			return -EINVAL;
		}
		if (divisor-- > 0x100) {
			NL_SET_ERR_MSG_MOD(extack, "Exceeded maximum 256 hash buckets");
			return -EINVAL;
		}
		if (TC_U32_KEY(handle)) {
			NL_SET_ERR_MSG_MOD(extack, "Divisor can only be used on a hash table");
			return -EINVAL;
		}
		ht = kzalloc(struct_size(ht, ht, divisor + 1), GFP_KERNEL);
		if (ht == NULL)
			return -ENOBUFS;
		if (handle == 0) {
			handle = gen_new_htid(tp->data, ht);
			if (handle == 0) {
				kfree(ht);
				return -ENOMEM;
			}
		} else {
			err = idr_alloc_u32(&tp_c->handle_idr, ht, &handle,
					    handle, GFP_KERNEL);
			if (err) {
				kfree(ht);
				return err;
			}
		}
		ht->refcnt = 1;
		ht->divisor = divisor;
		ht->handle = handle;
		ht->prio = tp->prio;
<<<<<<< HEAD

		err = u32_replace_hw_hnode(tp, ht, flags);
		if (err) {
=======
		idr_init(&ht->handle_idr);
		ht->flags = flags;

		err = u32_replace_hw_hnode(tp, ht, flags, extack);
		if (err) {
			idr_remove(&tp_c->handle_idr, handle);
>>>>>>> 24b8d41d
			kfree(ht);
			return err;
		}

		RCU_INIT_POINTER(ht->next, tp_c->hlist);
		rcu_assign_pointer(tp_c->hlist, ht);
		*arg = ht;

		return 0;
	}

	if (tb[TCA_U32_HASH]) {
		htid = nla_get_u32(tb[TCA_U32_HASH]);
		if (TC_U32_HTID(htid) == TC_U32_ROOT) {
			ht = rtnl_dereference(tp->root);
			htid = ht->handle;
		} else {
			ht = u32_lookup_ht(tp->data, TC_U32_HTID(htid));
			if (!ht) {
				NL_SET_ERR_MSG_MOD(extack, "Specified hash table not found");
				return -EINVAL;
			}
		}
	} else {
		ht = rtnl_dereference(tp->root);
		htid = ht->handle;
	}

	if (ht->divisor < TC_U32_HASH(htid)) {
		NL_SET_ERR_MSG_MOD(extack, "Specified hash table buckets exceed configured value");
		return -EINVAL;
	}

	if (handle) {
		if (TC_U32_HTID(handle) && TC_U32_HTID(handle ^ htid)) {
			NL_SET_ERR_MSG_MOD(extack, "Handle specified hash table address mismatch");
			return -EINVAL;
		}
		handle = htid | TC_U32_NODE(handle);
		err = idr_alloc_u32(&ht->handle_idr, NULL, &handle, handle,
				    GFP_KERNEL);
		if (err)
			return err;
	} else
		handle = gen_new_kid(ht, htid);

	if (tb[TCA_U32_SEL] == NULL) {
		NL_SET_ERR_MSG_MOD(extack, "Selector not specified");
		err = -EINVAL;
		goto erridr;
	}

	s = nla_data(tb[TCA_U32_SEL]);
	sel_size = struct_size(s, keys, s->nkeys);
	if (nla_len(tb[TCA_U32_SEL]) < sel_size) {
		err = -EINVAL;
		goto erridr;
	}

	n = kzalloc(struct_size(n, sel.keys, s->nkeys), GFP_KERNEL);
	if (n == NULL) {
		err = -ENOBUFS;
		goto erridr;
	}

#ifdef CONFIG_CLS_U32_PERF
	n->pf = __alloc_percpu(struct_size(n->pf, kcnts, s->nkeys),
			       __alignof__(struct tc_u32_pcnt));
	if (!n->pf) {
		err = -ENOBUFS;
		goto errfree;
	}
#endif

	memcpy(&n->sel, s, sel_size);
	RCU_INIT_POINTER(n->ht_up, ht);
	n->handle = handle;
	n->fshift = s->hmask ? ffs(ntohl(s->hmask)) - 1 : 0;
	n->flags = flags;
<<<<<<< HEAD
	n->tp = tp;
=======

	err = tcf_exts_init(&n->exts, net, TCA_U32_ACT, TCA_U32_POLICE);
	if (err < 0)
		goto errout;
>>>>>>> 24b8d41d

	err = tcf_exts_init(&n->exts, TCA_U32_ACT, TCA_U32_POLICE);
	if (err < 0)
		goto errout;

#ifdef CONFIG_CLS_U32_MARK
	n->pcpu_success = alloc_percpu(u32);
	if (!n->pcpu_success) {
		err = -ENOMEM;
		goto errout;
	}

	if (tb[TCA_U32_MARK]) {
		struct tc_u32_mark *mark;

		mark = nla_data(tb[TCA_U32_MARK]);
		n->val = mark->val;
		n->mask = mark->mask;
	}
#endif

	err = u32_set_parms(net, tp, base, n, tb, tca[TCA_RATE], ovr,
			    extack);
	if (err == 0) {
		struct tc_u_knode __rcu **ins;
		struct tc_u_knode *pins;

<<<<<<< HEAD
		err = u32_replace_hw_knode(tp, n, flags);
		if (err)
			goto errhw;

=======
		err = u32_replace_hw_knode(tp, n, flags, extack);
		if (err)
			goto errhw;

		if (!tc_in_hw(n->flags))
			n->flags |= TCA_CLS_FLAGS_NOT_IN_HW;

>>>>>>> 24b8d41d
		ins = &ht->ht[TC_U32_HASH(handle)];
		for (pins = rtnl_dereference(*ins); pins;
		     ins = &pins->next, pins = rtnl_dereference(*ins))
			if (TC_U32_NODE(handle) < TC_U32_NODE(pins->handle))
				break;

		RCU_INIT_POINTER(n->next, pins);
		rcu_assign_pointer(*ins, n);
<<<<<<< HEAD
		*arg = (unsigned long)n;
=======
		tp_c->knodes++;
		*arg = n;
>>>>>>> 24b8d41d
		return 0;
	}

errhw:
#ifdef CONFIG_CLS_U32_MARK
	free_percpu(n->pcpu_success);
#endif

errout:
	tcf_exts_destroy(&n->exts);
#ifdef CONFIG_CLS_U32_PERF
errfree:
	free_percpu(n->pf);
#endif
	kfree(n);
erridr:
	idr_remove(&ht->handle_idr, handle);
	return err;
}

static void u32_walk(struct tcf_proto *tp, struct tcf_walker *arg,
		     bool rtnl_held)
{
	struct tc_u_common *tp_c = tp->data;
	struct tc_u_hnode *ht;
	struct tc_u_knode *n;
	unsigned int h;

	if (arg->stop)
		return;

	for (ht = rtnl_dereference(tp_c->hlist);
	     ht;
	     ht = rtnl_dereference(ht->next)) {
		if (ht->prio != tp->prio)
			continue;
		if (arg->count >= arg->skip) {
			if (arg->fn(tp, ht, arg) < 0) {
				arg->stop = 1;
				return;
			}
		}
		arg->count++;
		for (h = 0; h <= ht->divisor; h++) {
			for (n = rtnl_dereference(ht->ht[h]);
			     n;
			     n = rtnl_dereference(n->next)) {
				if (arg->count < arg->skip) {
					arg->count++;
					continue;
				}
				if (arg->fn(tp, n, arg) < 0) {
					arg->stop = 1;
					return;
				}
				arg->count++;
			}
		}
	}
}

<<<<<<< HEAD
static int u32_dump(struct net *net, struct tcf_proto *tp, unsigned long fh,
		    struct sk_buff *skb, struct tcmsg *t)
=======
static int u32_reoffload_hnode(struct tcf_proto *tp, struct tc_u_hnode *ht,
			       bool add, flow_setup_cb_t *cb, void *cb_priv,
			       struct netlink_ext_ack *extack)
{
	struct tc_cls_u32_offload cls_u32 = {};
	int err;

	tc_cls_common_offload_init(&cls_u32.common, tp, ht->flags, extack);
	cls_u32.command = add ? TC_CLSU32_NEW_HNODE : TC_CLSU32_DELETE_HNODE;
	cls_u32.hnode.divisor = ht->divisor;
	cls_u32.hnode.handle = ht->handle;
	cls_u32.hnode.prio = ht->prio;

	err = cb(TC_SETUP_CLSU32, &cls_u32, cb_priv);
	if (err && add && tc_skip_sw(ht->flags))
		return err;

	return 0;
}

static int u32_reoffload_knode(struct tcf_proto *tp, struct tc_u_knode *n,
			       bool add, flow_setup_cb_t *cb, void *cb_priv,
			       struct netlink_ext_ack *extack)
{
	struct tc_u_hnode *ht = rtnl_dereference(n->ht_down);
	struct tcf_block *block = tp->chain->block;
	struct tc_cls_u32_offload cls_u32 = {};
	int err;

	tc_cls_common_offload_init(&cls_u32.common, tp, n->flags, extack);
	cls_u32.command = add ?
		TC_CLSU32_REPLACE_KNODE : TC_CLSU32_DELETE_KNODE;
	cls_u32.knode.handle = n->handle;

	if (add) {
		cls_u32.knode.fshift = n->fshift;
#ifdef CONFIG_CLS_U32_MARK
		cls_u32.knode.val = n->val;
		cls_u32.knode.mask = n->mask;
#else
		cls_u32.knode.val = 0;
		cls_u32.knode.mask = 0;
#endif
		cls_u32.knode.sel = &n->sel;
		cls_u32.knode.res = &n->res;
		cls_u32.knode.exts = &n->exts;
		if (n->ht_down)
			cls_u32.knode.link_handle = ht->handle;
	}

	err = tc_setup_cb_reoffload(block, tp, add, cb, TC_SETUP_CLSU32,
				    &cls_u32, cb_priv, &n->flags,
				    &n->in_hw_count);
	if (err)
		return err;

	return 0;
}

static int u32_reoffload(struct tcf_proto *tp, bool add, flow_setup_cb_t *cb,
			 void *cb_priv, struct netlink_ext_ack *extack)
{
	struct tc_u_common *tp_c = tp->data;
	struct tc_u_hnode *ht;
	struct tc_u_knode *n;
	unsigned int h;
	int err;

	for (ht = rtnl_dereference(tp_c->hlist);
	     ht;
	     ht = rtnl_dereference(ht->next)) {
		if (ht->prio != tp->prio)
			continue;

		/* When adding filters to a new dev, try to offload the
		 * hashtable first. When removing, do the filters before the
		 * hashtable.
		 */
		if (add && !tc_skip_hw(ht->flags)) {
			err = u32_reoffload_hnode(tp, ht, add, cb, cb_priv,
						  extack);
			if (err)
				return err;
		}

		for (h = 0; h <= ht->divisor; h++) {
			for (n = rtnl_dereference(ht->ht[h]);
			     n;
			     n = rtnl_dereference(n->next)) {
				if (tc_skip_hw(n->flags))
					continue;

				err = u32_reoffload_knode(tp, n, add, cb,
							  cb_priv, extack);
				if (err)
					return err;
			}
		}

		if (!add && !tc_skip_hw(ht->flags))
			u32_reoffload_hnode(tp, ht, add, cb, cb_priv, extack);
	}

	return 0;
}

static void u32_bind_class(void *fh, u32 classid, unsigned long cl, void *q,
			   unsigned long base)
>>>>>>> 24b8d41d
{
	struct tc_u_knode *n = fh;

	if (n && n->res.classid == classid) {
		if (cl)
			__tcf_bind_filter(q, &n->res, base);
		else
			__tcf_unbind_filter(q, &n->res);
	}
}

static int u32_dump(struct net *net, struct tcf_proto *tp, void *fh,
		    struct sk_buff *skb, struct tcmsg *t, bool rtnl_held)
{
	struct tc_u_knode *n = fh;
	struct tc_u_hnode *ht_up, *ht_down;
	struct nlattr *nest;

	if (n == NULL)
		return skb->len;

	t->tcm_handle = n->handle;

	nest = nla_nest_start_noflag(skb, TCA_OPTIONS);
	if (nest == NULL)
		goto nla_put_failure;

	if (TC_U32_KEY(n->handle) == 0) {
		struct tc_u_hnode *ht = fh;
		u32 divisor = ht->divisor + 1;

		if (nla_put_u32(skb, TCA_U32_DIVISOR, divisor))
			goto nla_put_failure;
	} else {
#ifdef CONFIG_CLS_U32_PERF
		struct tc_u32_pcnt *gpf;
		int cpu;
#endif

		if (nla_put(skb, TCA_U32_SEL, struct_size(&n->sel, keys, n->sel.nkeys),
			    &n->sel))
			goto nla_put_failure;

		ht_up = rtnl_dereference(n->ht_up);
		if (ht_up) {
			u32 htid = n->handle & 0xFFFFF000;
			if (nla_put_u32(skb, TCA_U32_HASH, htid))
				goto nla_put_failure;
		}
		if (n->res.classid &&
		    nla_put_u32(skb, TCA_U32_CLASSID, n->res.classid))
			goto nla_put_failure;

		ht_down = rtnl_dereference(n->ht_down);
		if (ht_down &&
		    nla_put_u32(skb, TCA_U32_LINK, ht_down->handle))
			goto nla_put_failure;

		if (n->flags && nla_put_u32(skb, TCA_U32_FLAGS, n->flags))
			goto nla_put_failure;

#ifdef CONFIG_CLS_U32_MARK
		if ((n->val || n->mask)) {
			struct tc_u32_mark mark = {.val = n->val,
						   .mask = n->mask,
						   .success = 0};
			int cpum;

			for_each_possible_cpu(cpum) {
				__u32 cnt = *per_cpu_ptr(n->pcpu_success, cpum);

				mark.success += cnt;
			}

			if (nla_put(skb, TCA_U32_MARK, sizeof(mark), &mark))
				goto nla_put_failure;
		}
#endif

		if (tcf_exts_dump(skb, &n->exts) < 0)
			goto nla_put_failure;

		if (n->ifindex) {
			struct net_device *dev;
			dev = __dev_get_by_index(net, n->ifindex);
			if (dev && nla_put_string(skb, TCA_U32_INDEV, dev->name))
				goto nla_put_failure;
		}
#ifdef CONFIG_CLS_U32_PERF
		gpf = kzalloc(struct_size(gpf, kcnts, n->sel.nkeys), GFP_KERNEL);
		if (!gpf)
			goto nla_put_failure;

		for_each_possible_cpu(cpu) {
			int i;
			struct tc_u32_pcnt *pf = per_cpu_ptr(n->pf, cpu);

			gpf->rcnt += pf->rcnt;
			gpf->rhit += pf->rhit;
			for (i = 0; i < n->sel.nkeys; i++)
				gpf->kcnts[i] += pf->kcnts[i];
		}

<<<<<<< HEAD
		if (nla_put_64bit(skb, TCA_U32_PCNT,
				  sizeof(struct tc_u32_pcnt) +
				  n->sel.nkeys * sizeof(u64),
=======
		if (nla_put_64bit(skb, TCA_U32_PCNT, struct_size(gpf, kcnts, n->sel.nkeys),
>>>>>>> 24b8d41d
				  gpf, TCA_U32_PAD)) {
			kfree(gpf);
			goto nla_put_failure;
		}
		kfree(gpf);
#endif
	}

	nla_nest_end(skb, nest);

	if (TC_U32_KEY(n->handle))
		if (tcf_exts_dump_stats(skb, &n->exts) < 0)
			goto nla_put_failure;
	return skb->len;

nla_put_failure:
	nla_nest_cancel(skb, nest);
	return -1;
}

static struct tcf_proto_ops cls_u32_ops __read_mostly = {
	.kind		=	"u32",
	.classify	=	u32_classify,
	.init		=	u32_init,
	.destroy	=	u32_destroy,
	.get		=	u32_get,
	.change		=	u32_change,
	.delete		=	u32_delete,
	.walk		=	u32_walk,
	.reoffload	=	u32_reoffload,
	.dump		=	u32_dump,
	.bind_class	=	u32_bind_class,
	.owner		=	THIS_MODULE,
};

static int __init init_u32(void)
{
	int i, ret;

	pr_info("u32 classifier\n");
#ifdef CONFIG_CLS_U32_PERF
	pr_info("    Performance counters on\n");
#endif
	pr_info("    input device check on\n");
#ifdef CONFIG_NET_CLS_ACT
	pr_info("    Actions configured\n");
#endif
	tc_u_common_hash = kvmalloc_array(U32_HASH_SIZE,
					  sizeof(struct hlist_head),
					  GFP_KERNEL);
	if (!tc_u_common_hash)
		return -ENOMEM;

	for (i = 0; i < U32_HASH_SIZE; i++)
		INIT_HLIST_HEAD(&tc_u_common_hash[i]);

	ret = register_tcf_proto_ops(&cls_u32_ops);
	if (ret)
		kvfree(tc_u_common_hash);
	return ret;
}

static void __exit exit_u32(void)
{
	unregister_tcf_proto_ops(&cls_u32_ops);
	kvfree(tc_u_common_hash);
}

module_init(init_u32)
module_exit(exit_u32)
MODULE_LICENSE("GPL");<|MERGE_RESOLUTION|>--- conflicted
+++ resolved
@@ -386,12 +386,7 @@
 	return 0;
 }
 
-<<<<<<< HEAD
-static int u32_destroy_key(struct tcf_proto *tp, struct tc_u_knode *n,
-			   bool free_pf)
-=======
 static int u32_destroy_key(struct tc_u_knode *n, bool free_pf)
->>>>>>> 24b8d41d
 {
 	struct tc_u_hnode *ht = rtnl_dereference(n->ht_down);
 
@@ -476,46 +471,6 @@
 static void u32_clear_hw_hnode(struct tcf_proto *tp, struct tc_u_hnode *h,
 			       struct netlink_ext_ack *extack)
 {
-<<<<<<< HEAD
-	struct net_device *dev = tp->q->dev_queue->dev;
-	struct tc_cls_u32_offload u32_offload = {0};
-	struct tc_to_netdev offload;
-
-	offload.type = TC_SETUP_CLSU32;
-	offload.cls_u32 = &u32_offload;
-
-	if (tc_should_offload(dev, tp, 0)) {
-		offload.cls_u32->command = TC_CLSU32_DELETE_KNODE;
-		offload.cls_u32->knode.handle = handle;
-		dev->netdev_ops->ndo_setup_tc(dev, tp->q->handle,
-					      tp->protocol, &offload);
-	}
-}
-
-static int u32_replace_hw_hnode(struct tcf_proto *tp, struct tc_u_hnode *h,
-				u32 flags)
-{
-	struct net_device *dev = tp->q->dev_queue->dev;
-	struct tc_cls_u32_offload u32_offload = {0};
-	struct tc_to_netdev offload;
-	int err;
-
-	if (!tc_should_offload(dev, tp, flags))
-		return tc_skip_sw(flags) ? -EINVAL : 0;
-
-	offload.type = TC_SETUP_CLSU32;
-	offload.cls_u32 = &u32_offload;
-
-	offload.cls_u32->command = TC_CLSU32_NEW_HNODE;
-	offload.cls_u32->hnode.divisor = h->divisor;
-	offload.cls_u32->hnode.handle = h->handle;
-	offload.cls_u32->hnode.prio = h->prio;
-
-	err = dev->netdev_ops->ndo_setup_tc(dev, tp->q->handle,
-					    tp->protocol, &offload);
-	if (tc_skip_sw(flags))
-		return err;
-=======
 	struct tcf_block *block = tp->chain->block;
 	struct tc_cls_u32_offload cls_u32 = {};
 
@@ -553,7 +508,6 @@
 
 	if (skip_sw && !offloaded)
 		return -EINVAL;
->>>>>>> 24b8d41d
 
 	return 0;
 }
@@ -568,52 +522,6 @@
 	cls_u32.command = TC_CLSU32_DELETE_KNODE;
 	cls_u32.knode.handle = n->handle;
 
-<<<<<<< HEAD
-	if (tc_should_offload(dev, tp, 0)) {
-		offload.cls_u32->command = TC_CLSU32_DELETE_HNODE;
-		offload.cls_u32->hnode.divisor = h->divisor;
-		offload.cls_u32->hnode.handle = h->handle;
-		offload.cls_u32->hnode.prio = h->prio;
-
-		dev->netdev_ops->ndo_setup_tc(dev, tp->q->handle,
-					      tp->protocol, &offload);
-	}
-}
-
-static int u32_replace_hw_knode(struct tcf_proto *tp, struct tc_u_knode *n,
-				u32 flags)
-{
-	struct net_device *dev = tp->q->dev_queue->dev;
-	struct tc_cls_u32_offload u32_offload = {0};
-	struct tc_to_netdev offload;
-	int err;
-
-	offload.type = TC_SETUP_CLSU32;
-	offload.cls_u32 = &u32_offload;
-
-	if (!tc_should_offload(dev, tp, flags))
-		return tc_skip_sw(flags) ? -EINVAL : 0;
-
-	offload.cls_u32->command = TC_CLSU32_REPLACE_KNODE;
-	offload.cls_u32->knode.handle = n->handle;
-	offload.cls_u32->knode.fshift = n->fshift;
-#ifdef CONFIG_CLS_U32_MARK
-	offload.cls_u32->knode.val = n->val;
-	offload.cls_u32->knode.mask = n->mask;
-#else
-	offload.cls_u32->knode.val = 0;
-	offload.cls_u32->knode.mask = 0;
-#endif
-	offload.cls_u32->knode.sel = &n->sel;
-	offload.cls_u32->knode.exts = &n->exts;
-	if (n->ht_down)
-		offload.cls_u32->knode.link_handle = n->ht_down->handle;
-
-	err = dev->netdev_ops->ndo_setup_tc(dev, tp->q->handle,
-					    tp->protocol, &offload);
-	if (tc_skip_sw(flags))
-		return err;
-=======
 	tc_setup_cb_destroy(block, tp, TC_SETUP_CLSU32, &cls_u32, false,
 			    &n->flags, &n->in_hw_count, true);
 }
@@ -653,7 +561,6 @@
 
 	if (skip_sw && !(n->flags & TCA_CLS_FLAGS_IN_HW))
 		return -EINVAL;
->>>>>>> 24b8d41d
 
 	return 0;
 }
@@ -805,21 +712,11 @@
 			 struct nlattr *est, bool ovr,
 			 struct netlink_ext_ack *extack)
 {
-<<<<<<< HEAD
-	struct tcf_exts e;
 	int err;
 
-	err = tcf_exts_init(&e, TCA_U32_ACT, TCA_U32_POLICE);
-=======
-	int err;
-
 	err = tcf_exts_validate(net, tp, tb, est, &n->exts, ovr, true, extack);
->>>>>>> 24b8d41d
 	if (err < 0)
 		return err;
-	err = tcf_exts_validate(net, tp, tb, est, &e, ovr);
-	if (err < 0)
-		goto errout;
 
 	if (tb[TCA_U32_LINK]) {
 		u32 handle = nla_get_u32(tb[TCA_U32_LINK]);
@@ -933,11 +830,7 @@
 #endif
 	memcpy(&new->sel, s, struct_size(s, keys, s->nkeys));
 
-<<<<<<< HEAD
-	if (tcf_exts_init(&new->exts, TCA_U32_ACT, TCA_U32_POLICE)) {
-=======
 	if (tcf_exts_init(&new->exts, net, TCA_U32_ACT, TCA_U32_POLICE)) {
->>>>>>> 24b8d41d
 		kfree(new);
 		return NULL;
 	}
@@ -947,12 +840,8 @@
 
 static int u32_change(struct net *net, struct sk_buff *in_skb,
 		      struct tcf_proto *tp, unsigned long base, u32 handle,
-<<<<<<< HEAD
-		      struct nlattr **tca, unsigned long *arg, bool ovr)
-=======
 		      struct nlattr **tca, void **arg, bool ovr, bool rtnl_held,
 		      struct netlink_ext_ack *extack)
->>>>>>> 24b8d41d
 {
 	struct tc_u_common *tp_c = tp->data;
 	struct tc_u_hnode *ht;
@@ -980,15 +869,10 @@
 
 	if (tb[TCA_U32_FLAGS]) {
 		flags = nla_get_u32(tb[TCA_U32_FLAGS]);
-<<<<<<< HEAD
-		if (!tc_flags_valid(flags))
-			return -EINVAL;
-=======
 		if (!tc_flags_valid(flags)) {
 			NL_SET_ERR_MSG_MOD(extack, "Invalid filter flags");
 			return -EINVAL;
 		}
->>>>>>> 24b8d41d
 	}
 
 	n = *arg;
@@ -1018,17 +902,6 @@
 			return err;
 		}
 
-<<<<<<< HEAD
-		err = u32_replace_hw_knode(tp, new, flags);
-		if (err) {
-			u32_destroy_key(tp, new, false);
-			return err;
-		}
-
-		u32_replace_knode(tp, tp_c, new);
-		tcf_unbind_filter(tp, &n->res);
-		call_rcu(&n->rcu, u32_delete_key_rcu);
-=======
 		err = u32_replace_hw_knode(tp, new, flags, extack);
 		if (err) {
 			u32_destroy_key(new, false);
@@ -1042,7 +915,6 @@
 		tcf_unbind_filter(tp, &n->res);
 		tcf_exts_get_net(&n->exts);
 		tcf_queue_work(&n->rwork, u32_delete_key_work);
->>>>>>> 24b8d41d
 		return 0;
 	}
 
@@ -1082,18 +954,12 @@
 		ht->divisor = divisor;
 		ht->handle = handle;
 		ht->prio = tp->prio;
-<<<<<<< HEAD
-
-		err = u32_replace_hw_hnode(tp, ht, flags);
-		if (err) {
-=======
 		idr_init(&ht->handle_idr);
 		ht->flags = flags;
 
 		err = u32_replace_hw_hnode(tp, ht, flags, extack);
 		if (err) {
 			idr_remove(&tp_c->handle_idr, handle);
->>>>>>> 24b8d41d
 			kfree(ht);
 			return err;
 		}
@@ -1173,16 +1039,8 @@
 	n->handle = handle;
 	n->fshift = s->hmask ? ffs(ntohl(s->hmask)) - 1 : 0;
 	n->flags = flags;
-<<<<<<< HEAD
-	n->tp = tp;
-=======
 
 	err = tcf_exts_init(&n->exts, net, TCA_U32_ACT, TCA_U32_POLICE);
-	if (err < 0)
-		goto errout;
->>>>>>> 24b8d41d
-
-	err = tcf_exts_init(&n->exts, TCA_U32_ACT, TCA_U32_POLICE);
 	if (err < 0)
 		goto errout;
 
@@ -1208,12 +1066,6 @@
 		struct tc_u_knode __rcu **ins;
 		struct tc_u_knode *pins;
 
-<<<<<<< HEAD
-		err = u32_replace_hw_knode(tp, n, flags);
-		if (err)
-			goto errhw;
-
-=======
 		err = u32_replace_hw_knode(tp, n, flags, extack);
 		if (err)
 			goto errhw;
@@ -1221,7 +1073,6 @@
 		if (!tc_in_hw(n->flags))
 			n->flags |= TCA_CLS_FLAGS_NOT_IN_HW;
 
->>>>>>> 24b8d41d
 		ins = &ht->ht[TC_U32_HASH(handle)];
 		for (pins = rtnl_dereference(*ins); pins;
 		     ins = &pins->next, pins = rtnl_dereference(*ins))
@@ -1230,12 +1081,8 @@
 
 		RCU_INIT_POINTER(n->next, pins);
 		rcu_assign_pointer(*ins, n);
-<<<<<<< HEAD
-		*arg = (unsigned long)n;
-=======
 		tp_c->knodes++;
 		*arg = n;
->>>>>>> 24b8d41d
 		return 0;
 	}
 
@@ -1297,10 +1144,6 @@
 	}
 }
 
-<<<<<<< HEAD
-static int u32_dump(struct net *net, struct tcf_proto *tp, unsigned long fh,
-		    struct sk_buff *skb, struct tcmsg *t)
-=======
 static int u32_reoffload_hnode(struct tcf_proto *tp, struct tc_u_hnode *ht,
 			       bool add, flow_setup_cb_t *cb, void *cb_priv,
 			       struct netlink_ext_ack *extack)
@@ -1409,7 +1252,6 @@
 
 static void u32_bind_class(void *fh, u32 classid, unsigned long cl, void *q,
 			   unsigned long base)
->>>>>>> 24b8d41d
 {
 	struct tc_u_knode *n = fh;
 
@@ -1513,13 +1355,7 @@
 				gpf->kcnts[i] += pf->kcnts[i];
 		}
 
-<<<<<<< HEAD
-		if (nla_put_64bit(skb, TCA_U32_PCNT,
-				  sizeof(struct tc_u32_pcnt) +
-				  n->sel.nkeys * sizeof(u64),
-=======
 		if (nla_put_64bit(skb, TCA_U32_PCNT, struct_size(gpf, kcnts, n->sel.nkeys),
->>>>>>> 24b8d41d
 				  gpf, TCA_U32_PAD)) {
 			kfree(gpf);
 			goto nla_put_failure;
