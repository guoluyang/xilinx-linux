// SPDX-License-Identifier: GPL-2.0-or-later
/*
 * Stateless NAT actions
 *
 * Copyright (c) 2007 Herbert Xu <herbert@gondor.apana.org.au>
 */

#include <linux/errno.h>
#include <linux/init.h>
#include <linux/kernel.h>
#include <linux/module.h>
#include <linux/netfilter.h>
#include <linux/rtnetlink.h>
#include <linux/skbuff.h>
#include <linux/slab.h>
#include <linux/spinlock.h>
#include <linux/string.h>
#include <linux/tc_act/tc_nat.h>
#include <net/act_api.h>
#include <net/pkt_cls.h>
#include <net/icmp.h>
#include <net/ip.h>
#include <net/netlink.h>
#include <net/tc_act/tc_nat.h>
#include <net/tcp.h>
#include <net/udp.h>


<<<<<<< HEAD
#define NAT_TAB_MASK	15

static int nat_net_id;
=======
static unsigned int nat_net_id;
>>>>>>> 24b8d41d
static struct tc_action_ops act_nat_ops;

static const struct nla_policy nat_policy[TCA_NAT_MAX + 1] = {
	[TCA_NAT_PARMS]	= { .len = sizeof(struct tc_nat) },
};

static int tcf_nat_init(struct net *net, struct nlattr *nla, struct nlattr *est,
<<<<<<< HEAD
			struct tc_action **a, int ovr, int bind)
=======
			struct tc_action **a, int ovr, int bind,
			bool rtnl_held,	struct tcf_proto *tp,
			u32 flags, struct netlink_ext_ack *extack)
>>>>>>> 24b8d41d
{
	struct tc_action_net *tn = net_generic(net, nat_net_id);
	struct nlattr *tb[TCA_NAT_MAX + 1];
	struct tcf_chain *goto_ch = NULL;
	struct tc_nat *parm;
	int ret = 0, err;
	struct tcf_nat *p;
	u32 index;

	if (nla == NULL)
		return -EINVAL;

	err = nla_parse_nested_deprecated(tb, TCA_NAT_MAX, nla, nat_policy,
					  NULL);
	if (err < 0)
		return err;

	if (tb[TCA_NAT_PARMS] == NULL)
		return -EINVAL;
	parm = nla_data(tb[TCA_NAT_PARMS]);
<<<<<<< HEAD

	if (!tcf_hash_check(tn, parm->index, a, bind)) {
		ret = tcf_hash_create(tn, parm->index, est, a,
				      &act_nat_ops, bind, false);
		if (ret)
=======
	index = parm->index;
	err = tcf_idr_check_alloc(tn, &index, a, bind);
	if (!err) {
		ret = tcf_idr_create(tn, index, est, a,
				     &act_nat_ops, bind, false, 0);
		if (ret) {
			tcf_idr_cleanup(tn, index);
>>>>>>> 24b8d41d
			return ret;
		}
		ret = ACT_P_CREATED;
	} else if (err > 0) {
		if (bind)
			return 0;
<<<<<<< HEAD
		tcf_hash_release(*a, bind);
		if (!ovr)
=======
		if (!ovr) {
			tcf_idr_release(*a, bind);
>>>>>>> 24b8d41d
			return -EEXIST;
		}
	} else {
		return err;
	}
<<<<<<< HEAD
=======
	err = tcf_action_check_ctrlact(parm->action, tp, &goto_ch, extack);
	if (err < 0)
		goto release_idr;
>>>>>>> 24b8d41d
	p = to_tcf_nat(*a);

	spin_lock_bh(&p->tcf_lock);
	p->old_addr = parm->old_addr;
	p->new_addr = parm->new_addr;
	p->mask = parm->mask;
	p->flags = parm->flags;

	goto_ch = tcf_action_set_ctrlact(*a, parm->action, goto_ch);
	spin_unlock_bh(&p->tcf_lock);
<<<<<<< HEAD

	if (ret == ACT_P_CREATED)
		tcf_hash_insert(tn, *a);
=======
	if (goto_ch)
		tcf_chain_put_by_act(goto_ch);
>>>>>>> 24b8d41d

	return ret;
release_idr:
	tcf_idr_release(*a, bind);
	return err;
}

static int tcf_nat_act(struct sk_buff *skb, const struct tc_action *a,
		       struct tcf_result *res)
{
	struct tcf_nat *p = to_tcf_nat(a);
	struct iphdr *iph;
	__be32 old_addr;
	__be32 new_addr;
	__be32 mask;
	__be32 addr;
	int egress;
	int action;
	int ihl;
	int noff;

	spin_lock(&p->tcf_lock);

	tcf_lastuse_update(&p->tcf_tm);
	old_addr = p->old_addr;
	new_addr = p->new_addr;
	mask = p->mask;
	egress = p->flags & TCA_NAT_FLAG_EGRESS;
	action = p->tcf_action;

	bstats_update(&p->tcf_bstats, skb);

	spin_unlock(&p->tcf_lock);

	if (unlikely(action == TC_ACT_SHOT))
		goto drop;

	noff = skb_network_offset(skb);
	if (!pskb_may_pull(skb, sizeof(*iph) + noff))
		goto drop;

	iph = ip_hdr(skb);

	if (egress)
		addr = iph->saddr;
	else
		addr = iph->daddr;

	if (!((old_addr ^ addr) & mask)) {
		if (skb_try_make_writable(skb, sizeof(*iph) + noff))
			goto drop;

		new_addr &= mask;
		new_addr |= addr & ~mask;

		/* Rewrite IP header */
		iph = ip_hdr(skb);
		if (egress)
			iph->saddr = new_addr;
		else
			iph->daddr = new_addr;

		csum_replace4(&iph->check, addr, new_addr);
	} else if ((iph->frag_off & htons(IP_OFFSET)) ||
		   iph->protocol != IPPROTO_ICMP) {
		goto out;
	}

	ihl = iph->ihl * 4;

	/* It would be nice to share code with stateful NAT. */
	switch (iph->frag_off & htons(IP_OFFSET) ? 0 : iph->protocol) {
	case IPPROTO_TCP:
	{
		struct tcphdr *tcph;

		if (!pskb_may_pull(skb, ihl + sizeof(*tcph) + noff) ||
		    skb_try_make_writable(skb, ihl + sizeof(*tcph) + noff))
			goto drop;

		tcph = (void *)(skb_network_header(skb) + ihl);
		inet_proto_csum_replace4(&tcph->check, skb, addr, new_addr,
					 true);
		break;
	}
	case IPPROTO_UDP:
	{
		struct udphdr *udph;

		if (!pskb_may_pull(skb, ihl + sizeof(*udph) + noff) ||
		    skb_try_make_writable(skb, ihl + sizeof(*udph) + noff))
			goto drop;

		udph = (void *)(skb_network_header(skb) + ihl);
		if (udph->check || skb->ip_summed == CHECKSUM_PARTIAL) {
			inet_proto_csum_replace4(&udph->check, skb, addr,
						 new_addr, true);
			if (!udph->check)
				udph->check = CSUM_MANGLED_0;
		}
		break;
	}
	case IPPROTO_ICMP:
	{
		struct icmphdr *icmph;

		if (!pskb_may_pull(skb, ihl + sizeof(*icmph) + noff))
			goto drop;

		icmph = (void *)(skb_network_header(skb) + ihl);

		if (!icmp_is_err(icmph->type))
			break;

		if (!pskb_may_pull(skb, ihl + sizeof(*icmph) + sizeof(*iph) +
					noff))
			goto drop;

		icmph = (void *)(skb_network_header(skb) + ihl);
		iph = (void *)(icmph + 1);
		if (egress)
			addr = iph->daddr;
		else
			addr = iph->saddr;

		if ((old_addr ^ addr) & mask)
			break;

		if (skb_try_make_writable(skb, ihl + sizeof(*icmph) +
					  sizeof(*iph) + noff))
			goto drop;

		icmph = (void *)(skb_network_header(skb) + ihl);
		iph = (void *)(icmph + 1);

		new_addr &= mask;
		new_addr |= addr & ~mask;

		/* XXX Fix up the inner checksums. */
		if (egress)
			iph->daddr = new_addr;
		else
			iph->saddr = new_addr;

		inet_proto_csum_replace4(&icmph->checksum, skb, addr, new_addr,
					 false);
		break;
	}
	default:
		break;
	}

out:
	return action;

drop:
	spin_lock(&p->tcf_lock);
	p->tcf_qstats.drops++;
	spin_unlock(&p->tcf_lock);
	return TC_ACT_SHOT;
}

static int tcf_nat_dump(struct sk_buff *skb, struct tc_action *a,
			int bind, int ref)
{
	unsigned char *b = skb_tail_pointer(skb);
	struct tcf_nat *p = to_tcf_nat(a);
	struct tc_nat opt = {
		.index    = p->tcf_index,
		.refcnt   = refcount_read(&p->tcf_refcnt) - ref,
		.bindcnt  = atomic_read(&p->tcf_bindcnt) - bind,
	};
	struct tcf_t t;

	spin_lock_bh(&p->tcf_lock);
	opt.old_addr = p->old_addr;
	opt.new_addr = p->new_addr;
	opt.mask = p->mask;
	opt.flags = p->flags;
	opt.action = p->tcf_action;

	if (nla_put(skb, TCA_NAT_PARMS, sizeof(opt), &opt))
		goto nla_put_failure;

	tcf_tm_dump(&t, &p->tcf_tm);
	if (nla_put_64bit(skb, TCA_NAT_TM, sizeof(t), &t, TCA_NAT_PAD))
		goto nla_put_failure;
	spin_unlock_bh(&p->tcf_lock);

	return skb->len;

nla_put_failure:
	spin_unlock_bh(&p->tcf_lock);
	nlmsg_trim(skb, b);
	return -1;
}

static int tcf_nat_walker(struct net *net, struct sk_buff *skb,
			  struct netlink_callback *cb, int type,
<<<<<<< HEAD
			  const struct tc_action_ops *ops)
{
	struct tc_action_net *tn = net_generic(net, nat_net_id);

	return tcf_generic_walker(tn, skb, cb, type, ops);
=======
			  const struct tc_action_ops *ops,
			  struct netlink_ext_ack *extack)
{
	struct tc_action_net *tn = net_generic(net, nat_net_id);

	return tcf_generic_walker(tn, skb, cb, type, ops, extack);
>>>>>>> 24b8d41d
}

static int tcf_nat_search(struct net *net, struct tc_action **a, u32 index)
{
	struct tc_action_net *tn = net_generic(net, nat_net_id);

	return tcf_idr_search(tn, a, index);
}

static struct tc_action_ops act_nat_ops = {
	.kind		=	"nat",
	.id		=	TCA_ID_NAT,
	.owner		=	THIS_MODULE,
	.act		=	tcf_nat_act,
	.dump		=	tcf_nat_dump,
	.init		=	tcf_nat_init,
	.walk		=	tcf_nat_walker,
	.lookup		=	tcf_nat_search,
	.size		=	sizeof(struct tcf_nat),
};

static __net_init int nat_init_net(struct net *net)
{
	struct tc_action_net *tn = net_generic(net, nat_net_id);

	return tc_action_net_init(net, tn, &act_nat_ops);
}

static void __net_exit nat_exit_net(struct list_head *net_list)
{
	tc_action_net_exit(net_list, nat_net_id);
}

static struct pernet_operations nat_net_ops = {
	.init = nat_init_net,
	.exit_batch = nat_exit_net,
	.id   = &nat_net_id,
	.size = sizeof(struct tc_action_net),
};

MODULE_DESCRIPTION("Stateless NAT actions");
MODULE_LICENSE("GPL");

static int __init nat_init_module(void)
{
	return tcf_register_action(&act_nat_ops, &nat_net_ops);
}

static void __exit nat_cleanup_module(void)
{
	tcf_unregister_action(&act_nat_ops, &nat_net_ops);
}

module_init(nat_init_module);
module_exit(nat_cleanup_module);<|MERGE_RESOLUTION|>--- conflicted
+++ resolved
@@ -26,13 +26,7 @@
 #include <net/udp.h>
 
 
-<<<<<<< HEAD
-#define NAT_TAB_MASK	15
-
-static int nat_net_id;
-=======
 static unsigned int nat_net_id;
->>>>>>> 24b8d41d
 static struct tc_action_ops act_nat_ops;
 
 static const struct nla_policy nat_policy[TCA_NAT_MAX + 1] = {
@@ -40,13 +34,9 @@
 };
 
 static int tcf_nat_init(struct net *net, struct nlattr *nla, struct nlattr *est,
-<<<<<<< HEAD
-			struct tc_action **a, int ovr, int bind)
-=======
 			struct tc_action **a, int ovr, int bind,
 			bool rtnl_held,	struct tcf_proto *tp,
 			u32 flags, struct netlink_ext_ack *extack)
->>>>>>> 24b8d41d
 {
 	struct tc_action_net *tn = net_generic(net, nat_net_id);
 	struct nlattr *tb[TCA_NAT_MAX + 1];
@@ -67,13 +57,6 @@
 	if (tb[TCA_NAT_PARMS] == NULL)
 		return -EINVAL;
 	parm = nla_data(tb[TCA_NAT_PARMS]);
-<<<<<<< HEAD
-
-	if (!tcf_hash_check(tn, parm->index, a, bind)) {
-		ret = tcf_hash_create(tn, parm->index, est, a,
-				      &act_nat_ops, bind, false);
-		if (ret)
-=======
 	index = parm->index;
 	err = tcf_idr_check_alloc(tn, &index, a, bind);
 	if (!err) {
@@ -81,31 +64,22 @@
 				     &act_nat_ops, bind, false, 0);
 		if (ret) {
 			tcf_idr_cleanup(tn, index);
->>>>>>> 24b8d41d
 			return ret;
 		}
 		ret = ACT_P_CREATED;
 	} else if (err > 0) {
 		if (bind)
 			return 0;
-<<<<<<< HEAD
-		tcf_hash_release(*a, bind);
-		if (!ovr)
-=======
 		if (!ovr) {
 			tcf_idr_release(*a, bind);
->>>>>>> 24b8d41d
 			return -EEXIST;
 		}
 	} else {
 		return err;
 	}
-<<<<<<< HEAD
-=======
 	err = tcf_action_check_ctrlact(parm->action, tp, &goto_ch, extack);
 	if (err < 0)
 		goto release_idr;
->>>>>>> 24b8d41d
 	p = to_tcf_nat(*a);
 
 	spin_lock_bh(&p->tcf_lock);
@@ -116,14 +90,8 @@
 
 	goto_ch = tcf_action_set_ctrlact(*a, parm->action, goto_ch);
 	spin_unlock_bh(&p->tcf_lock);
-<<<<<<< HEAD
-
-	if (ret == ACT_P_CREATED)
-		tcf_hash_insert(tn, *a);
-=======
 	if (goto_ch)
 		tcf_chain_put_by_act(goto_ch);
->>>>>>> 24b8d41d
 
 	return ret;
 release_idr:
@@ -323,20 +291,12 @@
 
 static int tcf_nat_walker(struct net *net, struct sk_buff *skb,
 			  struct netlink_callback *cb, int type,
-<<<<<<< HEAD
-			  const struct tc_action_ops *ops)
-{
-	struct tc_action_net *tn = net_generic(net, nat_net_id);
-
-	return tcf_generic_walker(tn, skb, cb, type, ops);
-=======
 			  const struct tc_action_ops *ops,
 			  struct netlink_ext_ack *extack)
 {
 	struct tc_action_net *tn = net_generic(net, nat_net_id);
 
 	return tcf_generic_walker(tn, skb, cb, type, ops, extack);
->>>>>>> 24b8d41d
 }
 
 static int tcf_nat_search(struct net *net, struct tc_action **a, u32 index)
