--- conflicted
+++ resolved
@@ -19,13 +19,7 @@
 #include <linux/tc_act/tc_gact.h>
 #include <net/tc_act/tc_gact.h>
 
-<<<<<<< HEAD
-#define GACT_TAB_MASK	15
-
-static int gact_net_id;
-=======
 static unsigned int gact_net_id;
->>>>>>> 24b8d41d
 static struct tc_action_ops act_gact_ops;
 
 #ifdef CONFIG_GACT_PROB
@@ -58,13 +52,9 @@
 
 static int tcf_gact_init(struct net *net, struct nlattr *nla,
 			 struct nlattr *est, struct tc_action **a,
-<<<<<<< HEAD
-			 int ovr, int bind)
-=======
 			 int ovr, int bind, bool rtnl_held,
 			 struct tcf_proto *tp, u32 flags,
 			 struct netlink_ext_ack *extack)
->>>>>>> 24b8d41d
 {
 	struct tc_action_net *tn = net_generic(net, gact_net_id);
 	struct nlattr *tb[TCA_GACT_MAX + 1];
@@ -107,44 +97,29 @@
 	}
 #endif
 
-<<<<<<< HEAD
-	if (!tcf_hash_check(tn, parm->index, a, bind)) {
-		ret = tcf_hash_create(tn, parm->index, est, a,
-				      &act_gact_ops, bind, true);
-		if (ret)
-=======
 	err = tcf_idr_check_alloc(tn, &index, a, bind);
 	if (!err) {
 		ret = tcf_idr_create_from_flags(tn, index, est, a,
 						&act_gact_ops, bind, flags);
 		if (ret) {
 			tcf_idr_cleanup(tn, index);
->>>>>>> 24b8d41d
 			return ret;
 		}
 		ret = ACT_P_CREATED;
 	} else if (err > 0) {
 		if (bind)/* dont override defaults */
 			return 0;
-<<<<<<< HEAD
-		tcf_hash_release(*a, bind);
-		if (!ovr)
-=======
 		if (!ovr) {
 			tcf_idr_release(*a, bind);
->>>>>>> 24b8d41d
 			return -EEXIST;
 		}
 	} else {
 		return err;
 	}
 
-<<<<<<< HEAD
-=======
 	err = tcf_action_check_ctrlact(parm->action, tp, &goto_ch, extack);
 	if (err < 0)
 		goto release_idr;
->>>>>>> 24b8d41d
 	gact = to_gact(*a);
 
 	spin_lock_bh(&gact->tcf_lock);
@@ -160,16 +135,11 @@
 		gact->tcfg_ptype   = p_parm->ptype;
 	}
 #endif
-<<<<<<< HEAD
-	if (ret == ACT_P_CREATED)
-		tcf_hash_insert(tn, *a);
-=======
 	spin_unlock_bh(&gact->tcf_lock);
 
 	if (goto_ch)
 		tcf_chain_put_by_act(goto_ch);
 
->>>>>>> 24b8d41d
 	return ret;
 release_idr:
 	tcf_idr_release(*a, bind);
@@ -199,30 +169,16 @@
 	return action;
 }
 
-<<<<<<< HEAD
-static void tcf_gact_stats_update(struct tc_action *a, u64 bytes, u32 packets,
-				  u64 lastuse)
-=======
 static void tcf_gact_stats_update(struct tc_action *a, u64 bytes, u64 packets,
 				  u64 drops, u64 lastuse, bool hw)
->>>>>>> 24b8d41d
 {
 	struct tcf_gact *gact = to_gact(a);
 	int action = READ_ONCE(gact->tcf_action);
 	struct tcf_t *tm = &gact->tcf_tm;
 
-<<<<<<< HEAD
-	_bstats_cpu_update(this_cpu_ptr(gact->common.cpu_bstats), bytes,
-			   packets);
-	if (action == TC_ACT_SHOT)
-		this_cpu_ptr(gact->common.cpu_qstats)->drops += packets;
-
-	tm->lastuse = lastuse;
-=======
 	tcf_action_update_stats(a, bytes, packets,
 				action == TC_ACT_SHOT ? packets : drops, hw);
 	tm->lastuse = max_t(u64, tm->lastuse, lastuse);
->>>>>>> 24b8d41d
 }
 
 static int tcf_gact_dump(struct sk_buff *skb, struct tc_action *a,
@@ -268,20 +224,12 @@
 
 static int tcf_gact_walker(struct net *net, struct sk_buff *skb,
 			   struct netlink_callback *cb, int type,
-<<<<<<< HEAD
-			   const struct tc_action_ops *ops)
-{
-	struct tc_action_net *tn = net_generic(net, gact_net_id);
-
-	return tcf_generic_walker(tn, skb, cb, type, ops);
-=======
 			   const struct tc_action_ops *ops,
 			   struct netlink_ext_ack *extack)
 {
 	struct tc_action_net *tn = net_generic(net, gact_net_id);
 
 	return tcf_generic_walker(tn, skb, cb, type, ops, extack);
->>>>>>> 24b8d41d
 }
 
 static int tcf_gact_search(struct net *net, struct tc_action **a, u32 index)
@@ -308,20 +256,13 @@
 	.kind		=	"gact",
 	.id		=	TCA_ID_GACT,
 	.owner		=	THIS_MODULE,
-<<<<<<< HEAD
-	.act		=	tcf_gact,
-=======
 	.act		=	tcf_gact_act,
->>>>>>> 24b8d41d
 	.stats_update	=	tcf_gact_stats_update,
 	.dump		=	tcf_gact_dump,
 	.init		=	tcf_gact_init,
 	.walk		=	tcf_gact_walker,
 	.lookup		=	tcf_gact_search,
-<<<<<<< HEAD
-=======
 	.get_fill_size	=	tcf_gact_get_fill_size,
->>>>>>> 24b8d41d
 	.size		=	sizeof(struct tcf_gact),
 };
 
