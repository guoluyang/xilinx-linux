// SPDX-License-Identifier: GPL-2.0-or-later
/*
 * net/sched/cls_flow.c		Generic flow classifier
 *
 * Copyright (c) 2007, 2008 Patrick McHardy <kaber@trash.net>
 */

#include <linux/kernel.h>
#include <linux/init.h>
#include <linux/list.h>
#include <linux/jhash.h>
#include <linux/random.h>
#include <linux/pkt_cls.h>
#include <linux/skbuff.h>
#include <linux/in.h>
#include <linux/ip.h>
#include <linux/ipv6.h>
#include <linux/if_vlan.h>
#include <linux/slab.h>
#include <linux/module.h>
#include <net/inet_sock.h>

#include <net/pkt_cls.h>
#include <net/ip.h>
#include <net/route.h>
#include <net/flow_dissector.h>

#if IS_ENABLED(CONFIG_NF_CONNTRACK)
#include <net/netfilter/nf_conntrack.h>
#endif

struct flow_head {
	struct list_head	filters;
	struct rcu_head		rcu;
};

struct flow_filter {
	struct list_head	list;
	struct tcf_exts		exts;
	struct tcf_ematch_tree	ematches;
	struct tcf_proto	*tp;
	struct timer_list	perturb_timer;
	u32			perturb_period;
	u32			handle;

	u32			nkeys;
	u32			keymask;
	u32			mode;
	u32			mask;
	u32			xor;
	u32			rshift;
	u32			addend;
	u32			divisor;
	u32			baseclass;
	u32			hashrnd;
	struct rcu_work		rwork;
};

static inline u32 addr_fold(void *addr)
{
	unsigned long a = (unsigned long)addr;

	return (a & 0xFFFFFFFF) ^ (BITS_PER_LONG > 32 ? a >> 32 : 0);
}

static u32 flow_get_src(const struct sk_buff *skb, const struct flow_keys *flow)
{
	__be32 src = flow_get_u32_src(flow);

	if (src)
		return ntohl(src);

	return addr_fold(skb->sk);
}

static u32 flow_get_dst(const struct sk_buff *skb, const struct flow_keys *flow)
{
	__be32 dst = flow_get_u32_dst(flow);

	if (dst)
		return ntohl(dst);

	return addr_fold(skb_dst(skb)) ^ (__force u16)skb_protocol(skb, true);
}

static u32 flow_get_proto(const struct sk_buff *skb,
			  const struct flow_keys *flow)
{
	return flow->basic.ip_proto;
}

static u32 flow_get_proto_src(const struct sk_buff *skb,
			      const struct flow_keys *flow)
{
	if (flow->ports.ports)
		return ntohs(flow->ports.src);

	return addr_fold(skb->sk);
}

static u32 flow_get_proto_dst(const struct sk_buff *skb,
			      const struct flow_keys *flow)
{
	if (flow->ports.ports)
		return ntohs(flow->ports.dst);

	return addr_fold(skb_dst(skb)) ^ (__force u16)skb_protocol(skb, true);
}

static u32 flow_get_iif(const struct sk_buff *skb)
{
	return skb->skb_iif;
}

static u32 flow_get_priority(const struct sk_buff *skb)
{
	return skb->priority;
}

static u32 flow_get_mark(const struct sk_buff *skb)
{
	return skb->mark;
}

static u32 flow_get_nfct(const struct sk_buff *skb)
{
#if IS_ENABLED(CONFIG_NF_CONNTRACK)
<<<<<<< HEAD
	return addr_fold(skb->nfct);
=======
	return addr_fold(skb_nfct(skb));
>>>>>>> 24b8d41d
#else
	return 0;
#endif
}

#if IS_ENABLED(CONFIG_NF_CONNTRACK)
#define CTTUPLE(skb, member)						\
({									\
	enum ip_conntrack_info ctinfo;					\
	const struct nf_conn *ct = nf_ct_get(skb, &ctinfo);		\
	if (ct == NULL)							\
		goto fallback;						\
	ct->tuplehash[CTINFO2DIR(ctinfo)].tuple.member;			\
})
#else
#define CTTUPLE(skb, member)						\
({									\
	goto fallback;							\
	0;								\
})
#endif

static u32 flow_get_nfct_src(const struct sk_buff *skb,
			     const struct flow_keys *flow)
{
	switch (skb_protocol(skb, true)) {
	case htons(ETH_P_IP):
		return ntohl(CTTUPLE(skb, src.u3.ip));
	case htons(ETH_P_IPV6):
		return ntohl(CTTUPLE(skb, src.u3.ip6[3]));
	}
fallback:
	return flow_get_src(skb, flow);
}

static u32 flow_get_nfct_dst(const struct sk_buff *skb,
			     const struct flow_keys *flow)
{
	switch (skb_protocol(skb, true)) {
	case htons(ETH_P_IP):
		return ntohl(CTTUPLE(skb, dst.u3.ip));
	case htons(ETH_P_IPV6):
		return ntohl(CTTUPLE(skb, dst.u3.ip6[3]));
	}
fallback:
	return flow_get_dst(skb, flow);
}

static u32 flow_get_nfct_proto_src(const struct sk_buff *skb,
				   const struct flow_keys *flow)
{
	return ntohs(CTTUPLE(skb, src.u.all));
fallback:
	return flow_get_proto_src(skb, flow);
}

static u32 flow_get_nfct_proto_dst(const struct sk_buff *skb,
				   const struct flow_keys *flow)
{
	return ntohs(CTTUPLE(skb, dst.u.all));
fallback:
	return flow_get_proto_dst(skb, flow);
}

static u32 flow_get_rtclassid(const struct sk_buff *skb)
{
#ifdef CONFIG_IP_ROUTE_CLASSID
	if (skb_dst(skb))
		return skb_dst(skb)->tclassid;
#endif
	return 0;
}

static u32 flow_get_skuid(const struct sk_buff *skb)
{
	struct sock *sk = skb_to_full_sk(skb);

	if (sk && sk->sk_socket && sk->sk_socket->file) {
		kuid_t skuid = sk->sk_socket->file->f_cred->fsuid;

		return from_kuid(&init_user_ns, skuid);
	}
	return 0;
}

static u32 flow_get_skgid(const struct sk_buff *skb)
{
	struct sock *sk = skb_to_full_sk(skb);

	if (sk && sk->sk_socket && sk->sk_socket->file) {
		kgid_t skgid = sk->sk_socket->file->f_cred->fsgid;

		return from_kgid(&init_user_ns, skgid);
	}
	return 0;
}

static u32 flow_get_vlan_tag(const struct sk_buff *skb)
{
	u16 tag;

	if (vlan_get_tag(skb, &tag) < 0)
		return 0;
	return tag & VLAN_VID_MASK;
}

static u32 flow_get_rxhash(struct sk_buff *skb)
{
	return skb_get_hash(skb);
}

static u32 flow_key_get(struct sk_buff *skb, int key, struct flow_keys *flow)
{
	switch (key) {
	case FLOW_KEY_SRC:
		return flow_get_src(skb, flow);
	case FLOW_KEY_DST:
		return flow_get_dst(skb, flow);
	case FLOW_KEY_PROTO:
		return flow_get_proto(skb, flow);
	case FLOW_KEY_PROTO_SRC:
		return flow_get_proto_src(skb, flow);
	case FLOW_KEY_PROTO_DST:
		return flow_get_proto_dst(skb, flow);
	case FLOW_KEY_IIF:
		return flow_get_iif(skb);
	case FLOW_KEY_PRIORITY:
		return flow_get_priority(skb);
	case FLOW_KEY_MARK:
		return flow_get_mark(skb);
	case FLOW_KEY_NFCT:
		return flow_get_nfct(skb);
	case FLOW_KEY_NFCT_SRC:
		return flow_get_nfct_src(skb, flow);
	case FLOW_KEY_NFCT_DST:
		return flow_get_nfct_dst(skb, flow);
	case FLOW_KEY_NFCT_PROTO_SRC:
		return flow_get_nfct_proto_src(skb, flow);
	case FLOW_KEY_NFCT_PROTO_DST:
		return flow_get_nfct_proto_dst(skb, flow);
	case FLOW_KEY_RTCLASSID:
		return flow_get_rtclassid(skb);
	case FLOW_KEY_SKUID:
		return flow_get_skuid(skb);
	case FLOW_KEY_SKGID:
		return flow_get_skgid(skb);
	case FLOW_KEY_VLAN_TAG:
		return flow_get_vlan_tag(skb);
	case FLOW_KEY_RXHASH:
		return flow_get_rxhash(skb);
	default:
		WARN_ON(1);
		return 0;
	}
}

#define FLOW_KEYS_NEEDED ((1 << FLOW_KEY_SRC) | 		\
			  (1 << FLOW_KEY_DST) |			\
			  (1 << FLOW_KEY_PROTO) |		\
			  (1 << FLOW_KEY_PROTO_SRC) |		\
			  (1 << FLOW_KEY_PROTO_DST) | 		\
			  (1 << FLOW_KEY_NFCT_SRC) |		\
			  (1 << FLOW_KEY_NFCT_DST) |		\
			  (1 << FLOW_KEY_NFCT_PROTO_SRC) |	\
			  (1 << FLOW_KEY_NFCT_PROTO_DST))

static int flow_classify(struct sk_buff *skb, const struct tcf_proto *tp,
			 struct tcf_result *res)
{
	struct flow_head *head = rcu_dereference_bh(tp->root);
	struct flow_filter *f;
	u32 keymask;
	u32 classid;
	unsigned int n, key;
	int r;

	list_for_each_entry_rcu(f, &head->filters, list) {
		u32 keys[FLOW_KEY_MAX + 1];
		struct flow_keys flow_keys;

		if (!tcf_em_tree_match(skb, &f->ematches, NULL))
			continue;

		keymask = f->keymask;
		if (keymask & FLOW_KEYS_NEEDED)
			skb_flow_dissect_flow_keys(skb, &flow_keys, 0);

		for (n = 0; n < f->nkeys; n++) {
			key = ffs(keymask) - 1;
			keymask &= ~(1 << key);
			keys[n] = flow_key_get(skb, key, &flow_keys);
		}

		if (f->mode == FLOW_MODE_HASH)
			classid = jhash2(keys, f->nkeys, f->hashrnd);
		else {
			classid = keys[0];
			classid = (classid & f->mask) ^ f->xor;
			classid = (classid >> f->rshift) + f->addend;
		}

		if (f->divisor)
			classid %= f->divisor;

		res->class   = 0;
		res->classid = TC_H_MAKE(f->baseclass, f->baseclass + classid);

		r = tcf_exts_exec(skb, &f->exts, res);
		if (r < 0)
			continue;
		return r;
	}
	return -1;
}

static void flow_perturbation(struct timer_list *t)
{
	struct flow_filter *f = from_timer(f, t, perturb_timer);

	get_random_bytes(&f->hashrnd, 4);
	if (f->perturb_period)
		mod_timer(&f->perturb_timer, jiffies + f->perturb_period);
}

static const struct nla_policy flow_policy[TCA_FLOW_MAX + 1] = {
	[TCA_FLOW_KEYS]		= { .type = NLA_U32 },
	[TCA_FLOW_MODE]		= { .type = NLA_U32 },
	[TCA_FLOW_BASECLASS]	= { .type = NLA_U32 },
	[TCA_FLOW_RSHIFT]	= { .type = NLA_U32 },
	[TCA_FLOW_ADDEND]	= { .type = NLA_U32 },
	[TCA_FLOW_MASK]		= { .type = NLA_U32 },
	[TCA_FLOW_XOR]		= { .type = NLA_U32 },
	[TCA_FLOW_DIVISOR]	= { .type = NLA_U32 },
	[TCA_FLOW_ACT]		= { .type = NLA_NESTED },
	[TCA_FLOW_POLICE]	= { .type = NLA_NESTED },
	[TCA_FLOW_EMATCHES]	= { .type = NLA_NESTED },
	[TCA_FLOW_PERTURB]	= { .type = NLA_U32 },
};

static void __flow_destroy_filter(struct flow_filter *f)
{
	del_timer_sync(&f->perturb_timer);
	tcf_exts_destroy(&f->exts);
	tcf_em_tree_destroy(&f->ematches);
	tcf_exts_put_net(&f->exts);
	kfree(f);
}

static void flow_destroy_filter_work(struct work_struct *work)
{
	struct flow_filter *f = container_of(to_rcu_work(work),
					     struct flow_filter,
					     rwork);
	rtnl_lock();
	__flow_destroy_filter(f);
	rtnl_unlock();
}

static int flow_change(struct net *net, struct sk_buff *in_skb,
		       struct tcf_proto *tp, unsigned long base,
		       u32 handle, struct nlattr **tca,
		       void **arg, bool ovr, bool rtnl_held,
		       struct netlink_ext_ack *extack)
{
	struct flow_head *head = rtnl_dereference(tp->root);
	struct flow_filter *fold, *fnew;
	struct nlattr *opt = tca[TCA_OPTIONS];
	struct nlattr *tb[TCA_FLOW_MAX + 1];
	unsigned int nkeys = 0;
	unsigned int perturb_period = 0;
	u32 baseclass = 0;
	u32 keymask = 0;
	u32 mode;
	int err;

	if (opt == NULL)
		return -EINVAL;

	err = nla_parse_nested_deprecated(tb, TCA_FLOW_MAX, opt, flow_policy,
					  NULL);
	if (err < 0)
		return err;

	if (tb[TCA_FLOW_BASECLASS]) {
		baseclass = nla_get_u32(tb[TCA_FLOW_BASECLASS]);
		if (TC_H_MIN(baseclass) == 0)
			return -EINVAL;
	}

	if (tb[TCA_FLOW_KEYS]) {
		keymask = nla_get_u32(tb[TCA_FLOW_KEYS]);

		nkeys = hweight32(keymask);
		if (nkeys == 0)
			return -EINVAL;

		if (fls(keymask) - 1 > FLOW_KEY_MAX)
			return -EOPNOTSUPP;

		if ((keymask & (FLOW_KEY_SKUID|FLOW_KEY_SKGID)) &&
		    sk_user_ns(NETLINK_CB(in_skb).sk) != &init_user_ns)
			return -EOPNOTSUPP;
	}

<<<<<<< HEAD
	err = tcf_exts_init(&e, TCA_FLOW_ACT, TCA_FLOW_POLICE);
	if (err < 0)
		goto err1;
	err = tcf_exts_validate(net, tp, tb, tca[TCA_RATE], &e, ovr);
	if (err < 0)
		goto err1;
=======
	fnew = kzalloc(sizeof(*fnew), GFP_KERNEL);
	if (!fnew)
		return -ENOBUFS;
>>>>>>> 24b8d41d

	err = tcf_em_tree_validate(tp, tb[TCA_FLOW_EMATCHES], &fnew->ematches);
	if (err < 0)
		goto err1;

	err = tcf_exts_init(&fnew->exts, net, TCA_FLOW_ACT, TCA_FLOW_POLICE);
	if (err < 0)
		goto err2;

<<<<<<< HEAD
	err = tcf_exts_init(&fnew->exts, TCA_FLOW_ACT, TCA_FLOW_POLICE);
	if (err < 0)
		goto err3;
=======
	err = tcf_exts_validate(net, tp, tb, tca[TCA_RATE], &fnew->exts, ovr,
				true, extack);
	if (err < 0)
		goto err2;
>>>>>>> 24b8d41d

	fold = *arg;
	if (fold) {
		err = -EINVAL;
		if (fold->handle != handle && handle)
			goto err3;

		/* Copy fold into fnew */
		fnew->tp = fold->tp;
		fnew->handle = fold->handle;
		fnew->nkeys = fold->nkeys;
		fnew->keymask = fold->keymask;
		fnew->mode = fold->mode;
		fnew->mask = fold->mask;
		fnew->xor = fold->xor;
		fnew->rshift = fold->rshift;
		fnew->addend = fold->addend;
		fnew->divisor = fold->divisor;
		fnew->baseclass = fold->baseclass;
		fnew->hashrnd = fold->hashrnd;

		mode = fold->mode;
		if (tb[TCA_FLOW_MODE])
			mode = nla_get_u32(tb[TCA_FLOW_MODE]);
		if (mode != FLOW_MODE_HASH && nkeys > 1)
			goto err3;

		if (mode == FLOW_MODE_HASH)
			perturb_period = fold->perturb_period;
		if (tb[TCA_FLOW_PERTURB]) {
			if (mode != FLOW_MODE_HASH)
				goto err3;
			perturb_period = nla_get_u32(tb[TCA_FLOW_PERTURB]) * HZ;
		}
	} else {
		err = -EINVAL;
		if (!handle)
			goto err3;
		if (!tb[TCA_FLOW_KEYS])
			goto err3;

		mode = FLOW_MODE_MAP;
		if (tb[TCA_FLOW_MODE])
			mode = nla_get_u32(tb[TCA_FLOW_MODE]);
		if (mode != FLOW_MODE_HASH && nkeys > 1)
			goto err3;

		if (tb[TCA_FLOW_PERTURB]) {
			if (mode != FLOW_MODE_HASH)
				goto err3;
			perturb_period = nla_get_u32(tb[TCA_FLOW_PERTURB]) * HZ;
		}

		if (TC_H_MAJ(baseclass) == 0) {
			struct Qdisc *q = tcf_block_q(tp->chain->block);

			baseclass = TC_H_MAKE(q->handle, baseclass);
		}
		if (TC_H_MIN(baseclass) == 0)
			baseclass = TC_H_MAKE(baseclass, 1);

		fnew->handle = handle;
		fnew->mask  = ~0U;
		fnew->tp = tp;
		get_random_bytes(&fnew->hashrnd, 4);
	}

	timer_setup(&fnew->perturb_timer, flow_perturbation, TIMER_DEFERRABLE);

	tcf_block_netif_keep_dst(tp->chain->block);

	if (tb[TCA_FLOW_KEYS]) {
		fnew->keymask = keymask;
		fnew->nkeys   = nkeys;
	}

	fnew->mode = mode;

	if (tb[TCA_FLOW_MASK])
		fnew->mask = nla_get_u32(tb[TCA_FLOW_MASK]);
	if (tb[TCA_FLOW_XOR])
		fnew->xor = nla_get_u32(tb[TCA_FLOW_XOR]);
	if (tb[TCA_FLOW_RSHIFT])
		fnew->rshift = nla_get_u32(tb[TCA_FLOW_RSHIFT]);
	if (tb[TCA_FLOW_ADDEND])
		fnew->addend = nla_get_u32(tb[TCA_FLOW_ADDEND]);

	if (tb[TCA_FLOW_DIVISOR])
		fnew->divisor = nla_get_u32(tb[TCA_FLOW_DIVISOR]);
	if (baseclass)
		fnew->baseclass = baseclass;

	fnew->perturb_period = perturb_period;
	if (perturb_period)
		mod_timer(&fnew->perturb_timer, jiffies + perturb_period);

	if (!*arg)
		list_add_tail_rcu(&fnew->list, &head->filters);
	else
		list_replace_rcu(&fold->list, &fnew->list);

	*arg = fnew;

	if (fold) {
		tcf_exts_get_net(&fold->exts);
		tcf_queue_work(&fold->rwork, flow_destroy_filter_work);
	}
	return 0;

err3:
	tcf_exts_destroy(&fnew->exts);
err2:
	tcf_exts_destroy(&fnew->exts);
	tcf_em_tree_destroy(&fnew->ematches);
err1:
	kfree(fnew);
	return err;
}

static int flow_delete(struct tcf_proto *tp, void *arg, bool *last,
		       bool rtnl_held, struct netlink_ext_ack *extack)
{
	struct flow_head *head = rtnl_dereference(tp->root);
	struct flow_filter *f = arg;

	list_del_rcu(&f->list);
	tcf_exts_get_net(&f->exts);
	tcf_queue_work(&f->rwork, flow_destroy_filter_work);
	*last = list_empty(&head->filters);
	return 0;
}

static int flow_init(struct tcf_proto *tp)
{
	struct flow_head *head;

	head = kzalloc(sizeof(*head), GFP_KERNEL);
	if (head == NULL)
		return -ENOBUFS;
	INIT_LIST_HEAD(&head->filters);
	rcu_assign_pointer(tp->root, head);
	return 0;
}

static void flow_destroy(struct tcf_proto *tp, bool rtnl_held,
			 struct netlink_ext_ack *extack)
{
	struct flow_head *head = rtnl_dereference(tp->root);
	struct flow_filter *f, *next;

	list_for_each_entry_safe(f, next, &head->filters, list) {
		list_del_rcu(&f->list);
		if (tcf_exts_get_net(&f->exts))
			tcf_queue_work(&f->rwork, flow_destroy_filter_work);
		else
			__flow_destroy_filter(f);
	}
	kfree_rcu(head, rcu);
}

static void *flow_get(struct tcf_proto *tp, u32 handle)
{
	struct flow_head *head = rtnl_dereference(tp->root);
	struct flow_filter *f;

	list_for_each_entry(f, &head->filters, list)
		if (f->handle == handle)
			return f;
	return NULL;
}

static int flow_dump(struct net *net, struct tcf_proto *tp, void *fh,
		     struct sk_buff *skb, struct tcmsg *t, bool rtnl_held)
{
	struct flow_filter *f = fh;
	struct nlattr *nest;

	if (f == NULL)
		return skb->len;

	t->tcm_handle = f->handle;

	nest = nla_nest_start_noflag(skb, TCA_OPTIONS);
	if (nest == NULL)
		goto nla_put_failure;

	if (nla_put_u32(skb, TCA_FLOW_KEYS, f->keymask) ||
	    nla_put_u32(skb, TCA_FLOW_MODE, f->mode))
		goto nla_put_failure;

	if (f->mask != ~0 || f->xor != 0) {
		if (nla_put_u32(skb, TCA_FLOW_MASK, f->mask) ||
		    nla_put_u32(skb, TCA_FLOW_XOR, f->xor))
			goto nla_put_failure;
	}
	if (f->rshift &&
	    nla_put_u32(skb, TCA_FLOW_RSHIFT, f->rshift))
		goto nla_put_failure;
	if (f->addend &&
	    nla_put_u32(skb, TCA_FLOW_ADDEND, f->addend))
		goto nla_put_failure;

	if (f->divisor &&
	    nla_put_u32(skb, TCA_FLOW_DIVISOR, f->divisor))
		goto nla_put_failure;
	if (f->baseclass &&
	    nla_put_u32(skb, TCA_FLOW_BASECLASS, f->baseclass))
		goto nla_put_failure;

	if (f->perturb_period &&
	    nla_put_u32(skb, TCA_FLOW_PERTURB, f->perturb_period / HZ))
		goto nla_put_failure;

	if (tcf_exts_dump(skb, &f->exts) < 0)
		goto nla_put_failure;
#ifdef CONFIG_NET_EMATCH
	if (f->ematches.hdr.nmatches &&
	    tcf_em_tree_dump(skb, &f->ematches, TCA_FLOW_EMATCHES) < 0)
		goto nla_put_failure;
#endif
	nla_nest_end(skb, nest);

	if (tcf_exts_dump_stats(skb, &f->exts) < 0)
		goto nla_put_failure;

	return skb->len;

nla_put_failure:
	nla_nest_cancel(skb, nest);
	return -1;
}

static void flow_walk(struct tcf_proto *tp, struct tcf_walker *arg,
		      bool rtnl_held)
{
	struct flow_head *head = rtnl_dereference(tp->root);
	struct flow_filter *f;

	list_for_each_entry(f, &head->filters, list) {
		if (arg->count < arg->skip)
			goto skip;
		if (arg->fn(tp, f, arg) < 0) {
			arg->stop = 1;
			break;
		}
skip:
		arg->count++;
	}
}

static struct tcf_proto_ops cls_flow_ops __read_mostly = {
	.kind		= "flow",
	.classify	= flow_classify,
	.init		= flow_init,
	.destroy	= flow_destroy,
	.change		= flow_change,
	.delete		= flow_delete,
	.get		= flow_get,
	.dump		= flow_dump,
	.walk		= flow_walk,
	.owner		= THIS_MODULE,
};

static int __init cls_flow_init(void)
{
	return register_tcf_proto_ops(&cls_flow_ops);
}

static void __exit cls_flow_exit(void)
{
	unregister_tcf_proto_ops(&cls_flow_ops);
}

module_init(cls_flow_init);
module_exit(cls_flow_exit);

MODULE_LICENSE("GPL");
MODULE_AUTHOR("Patrick McHardy <kaber@trash.net>");
MODULE_DESCRIPTION("TC flow classifier");<|MERGE_RESOLUTION|>--- conflicted
+++ resolved
@@ -125,11 +125,7 @@
 static u32 flow_get_nfct(const struct sk_buff *skb)
 {
 #if IS_ENABLED(CONFIG_NF_CONNTRACK)
-<<<<<<< HEAD
-	return addr_fold(skb->nfct);
-=======
 	return addr_fold(skb_nfct(skb));
->>>>>>> 24b8d41d
 #else
 	return 0;
 #endif
@@ -434,18 +430,9 @@
 			return -EOPNOTSUPP;
 	}
 
-<<<<<<< HEAD
-	err = tcf_exts_init(&e, TCA_FLOW_ACT, TCA_FLOW_POLICE);
-	if (err < 0)
-		goto err1;
-	err = tcf_exts_validate(net, tp, tb, tca[TCA_RATE], &e, ovr);
-	if (err < 0)
-		goto err1;
-=======
 	fnew = kzalloc(sizeof(*fnew), GFP_KERNEL);
 	if (!fnew)
 		return -ENOBUFS;
->>>>>>> 24b8d41d
 
 	err = tcf_em_tree_validate(tp, tb[TCA_FLOW_EMATCHES], &fnew->ematches);
 	if (err < 0)
@@ -455,22 +442,16 @@
 	if (err < 0)
 		goto err2;
 
-<<<<<<< HEAD
-	err = tcf_exts_init(&fnew->exts, TCA_FLOW_ACT, TCA_FLOW_POLICE);
-	if (err < 0)
-		goto err3;
-=======
 	err = tcf_exts_validate(net, tp, tb, tca[TCA_RATE], &fnew->exts, ovr,
 				true, extack);
 	if (err < 0)
 		goto err2;
->>>>>>> 24b8d41d
 
 	fold = *arg;
 	if (fold) {
 		err = -EINVAL;
 		if (fold->handle != handle && handle)
-			goto err3;
+			goto err2;
 
 		/* Copy fold into fnew */
 		fnew->tp = fold->tp;
@@ -490,31 +471,31 @@
 		if (tb[TCA_FLOW_MODE])
 			mode = nla_get_u32(tb[TCA_FLOW_MODE]);
 		if (mode != FLOW_MODE_HASH && nkeys > 1)
-			goto err3;
+			goto err2;
 
 		if (mode == FLOW_MODE_HASH)
 			perturb_period = fold->perturb_period;
 		if (tb[TCA_FLOW_PERTURB]) {
 			if (mode != FLOW_MODE_HASH)
-				goto err3;
+				goto err2;
 			perturb_period = nla_get_u32(tb[TCA_FLOW_PERTURB]) * HZ;
 		}
 	} else {
 		err = -EINVAL;
 		if (!handle)
-			goto err3;
+			goto err2;
 		if (!tb[TCA_FLOW_KEYS])
-			goto err3;
+			goto err2;
 
 		mode = FLOW_MODE_MAP;
 		if (tb[TCA_FLOW_MODE])
 			mode = nla_get_u32(tb[TCA_FLOW_MODE]);
 		if (mode != FLOW_MODE_HASH && nkeys > 1)
-			goto err3;
+			goto err2;
 
 		if (tb[TCA_FLOW_PERTURB]) {
 			if (mode != FLOW_MODE_HASH)
-				goto err3;
+				goto err2;
 			perturb_period = nla_get_u32(tb[TCA_FLOW_PERTURB]) * HZ;
 		}
 
@@ -574,8 +555,6 @@
 	}
 	return 0;
 
-err3:
-	tcf_exts_destroy(&fnew->exts);
 err2:
 	tcf_exts_destroy(&fnew->exts);
 	tcf_em_tree_destroy(&fnew->ematches);
