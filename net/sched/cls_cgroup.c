--- conflicted
+++ resolved
@@ -97,11 +97,7 @@
 	if (!new)
 		return -ENOBUFS;
 
-<<<<<<< HEAD
-	err = tcf_exts_init(&new->exts, TCA_CGROUP_ACT, TCA_CGROUP_POLICE);
-=======
 	err = tcf_exts_init(&new->exts, net, TCA_CGROUP_ACT, TCA_CGROUP_POLICE);
->>>>>>> 24b8d41d
 	if (err < 0)
 		goto errout;
 	new->handle = handle;
@@ -112,19 +108,10 @@
 	if (err < 0)
 		goto errout;
 
-<<<<<<< HEAD
-	err = tcf_exts_init(&e, TCA_CGROUP_ACT, TCA_CGROUP_POLICE);
-=======
 	err = tcf_exts_validate(net, tp, tb, tca[TCA_RATE], &new->exts, ovr,
 				true, extack);
->>>>>>> 24b8d41d
-	if (err < 0)
-		goto errout;
-	err = tcf_exts_validate(net, tp, tb, tca[TCA_RATE], &e, ovr);
-	if (err < 0) {
-		tcf_exts_destroy(&e);
-		goto errout;
-	}
+	if (err < 0)
+		goto errout;
 
 	err = tcf_em_tree_validate(tp, tb[TCA_CGROUP_EMATCHES], &new->ematches);
 	if (err < 0)
@@ -147,15 +134,6 @@
 {
 	struct cls_cgroup_head *head = rtnl_dereference(tp->root);
 
-<<<<<<< HEAD
-	if (!force)
-		return false;
-	/* Head can still be NULL due to cls_cgroup_init(). */
-	if (head)
-		call_rcu(&head->rcu, cls_cgroup_destroy_rcu);
-
-	return true;
-=======
 	/* Head can still be NULL due to cls_cgroup_init(). */
 	if (head) {
 		if (tcf_exts_get_net(&head->exts))
@@ -163,7 +141,6 @@
 		else
 			__cls_cgroup_destroy(head);
 	}
->>>>>>> 24b8d41d
 }
 
 static int cls_cgroup_delete(struct tcf_proto *tp, void *arg, bool *last,
