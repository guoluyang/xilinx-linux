--- conflicted
+++ resolved
@@ -177,28 +177,6 @@
  * Receive data handling
  *****************************************************************************/
 
-<<<<<<< HEAD
-static int pppol2tp_recv_payload_hook(struct sk_buff *skb)
-{
-	/* Skip PPP header, if present.	 In testing, Microsoft L2TP clients
-	 * don't send the PPP header (PPP header compression enabled), but
-	 * other clients can include the header. So we cope with both cases
-	 * here. The PPP header is always FF03 when using L2TP.
-	 *
-	 * Note that skb->data[] isn't dereferenced from a u16 ptr here since
-	 * the field may be unaligned.
-	 */
-	if (!pskb_may_pull(skb, 2))
-		return 1;
-
-	if ((skb->data[0] == PPP_ALLSTATIONS) && (skb->data[1] == PPP_UI))
-		skb_pull(skb, 2);
-
-	return 0;
-}
-
-=======
->>>>>>> 24b8d41d
 /* Receive message. This is the recvmsg for the PPPoL2TP socket.
  */
 static int pppol2tp_recvmsg(struct socket *sock, struct msghdr *msg,
@@ -367,12 +345,7 @@
  */
 static int pppol2tp_xmit(struct ppp_channel *chan, struct sk_buff *skb)
 {
-<<<<<<< HEAD
-	struct sock *sk = (struct sock *) chan->private;
-	struct sock *sk_tun;
-=======
 	struct sock *sk = (struct sock *)chan->private;
->>>>>>> 24b8d41d
 	struct l2tp_session *session;
 	struct l2tp_tunnel *tunnel;
 	int uhlen, headroom;
@@ -425,16 +398,8 @@
 {
 	struct pppol2tp_session *ps;
 
-<<<<<<< HEAD
-	if (sock) {
-		inet_shutdown(sock, SEND_SHUTDOWN);
-		/* Don't let the session go away before our socket does */
-		l2tp_session_inc_refcount(session);
-	}
-=======
 	ps = container_of(head, typeof(*ps), rcu);
 	sock_put(ps->__sk);
->>>>>>> 24b8d41d
 }
 
 /* Really kill the session socket. (Called from sock_put() if
@@ -559,10 +524,6 @@
 	return error;
 }
 
-<<<<<<< HEAD
-#if IS_ENABLED(CONFIG_L2TP_DEBUGFS)
-=======
->>>>>>> 24b8d41d
 static void pppol2tp_show(struct seq_file *m, void *arg)
 {
 	struct l2tp_session *session = arg;
@@ -816,23 +777,9 @@
 			goto end;
 		}
 
-<<<<<<< HEAD
-	/* Associate session with its PPPoL2TP socket */
-	ps = l2tp_session_priv(session);
-	ps->owner	     = current->pid;
-	ps->sock	     = sk;
-	ps->tunnel_sock = tunnel->sock;
-
-	session->recv_skb	= pppol2tp_recv;
-	session->session_close	= pppol2tp_session_close;
-#if IS_ENABLED(CONFIG_L2TP_DEBUGFS)
-	session->show		= pppol2tp_show;
-#endif
-=======
 		pppol2tp_session_init(session);
 		ps = l2tp_session_priv(session);
 		l2tp_session_inc_refcount(session);
->>>>>>> 24b8d41d
 
 		mutex_lock(&ps->sk_lock);
 		error = l2tp_session_register(session, tunnel);
@@ -967,13 +914,7 @@
 		goto end;
 
 	pls = l2tp_session_priv(session);
-<<<<<<< HEAD
-	tunnel = l2tp_sock_to_tunnel(pls->tunnel_sock);
-	if (tunnel == NULL)
-		goto end_put_sess;
-=======
 	tunnel = session->tunnel;
->>>>>>> 24b8d41d
 
 	inet = inet_sk(tunnel->sock);
 	if (tunnel->version == 2 && tunnel->sock->sk_family == AF_INET) {
@@ -1050,12 +991,7 @@
 		memcpy(uaddr, &sp, len);
 	}
 
-<<<<<<< HEAD
-	*usockaddr_len = len;
-	error = 0;
-=======
 	error = len;
->>>>>>> 24b8d41d
 
 	sock_put(sk);
 end:
