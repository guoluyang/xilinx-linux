// SPDX-License-Identifier: GPL-2.0-or-later
/* L2TPv3 ethernet pseudowire driver
 *
 * Copyright (c) 2008,2009,2010 Katalix Systems Ltd
 */

#define pr_fmt(fmt) KBUILD_MODNAME ": " fmt

#include <linux/module.h>
#include <linux/skbuff.h>
#include <linux/socket.h>
#include <linux/hash.h>
#include <linux/l2tp.h>
#include <linux/in.h>
#include <linux/etherdevice.h>
#include <linux/spinlock.h>
#include <net/sock.h>
#include <net/ip.h>
#include <net/icmp.h>
#include <net/udp.h>
#include <net/inet_common.h>
#include <net/inet_hashtables.h>
#include <net/tcp_states.h>
#include <net/protocol.h>
#include <net/xfrm.h>
#include <net/net_namespace.h>
#include <net/netns/generic.h>
#include <linux/ip.h>
#include <linux/ipv6.h>
#include <linux/udp.h>

#include "l2tp_core.h"

/* Default device name. May be overridden by name specified by user */
#define L2TP_ETH_DEV_NAME	"l2tpeth%d"

/* via netdev_priv() */
struct l2tp_eth {
	struct l2tp_session	*session;
	atomic_long_t		tx_bytes;
	atomic_long_t		tx_packets;
	atomic_long_t		tx_dropped;
	atomic_long_t		rx_bytes;
	atomic_long_t		rx_packets;
	atomic_long_t		rx_errors;
};

/* via l2tp_session_priv() */
struct l2tp_eth_sess {
	struct net_device __rcu *dev;
};

<<<<<<< HEAD
static inline struct l2tp_eth_net *l2tp_eth_pernet(struct net *net)
{
	return net_generic(net, l2tp_eth_net_id);
}

=======
>>>>>>> 24b8d41d
static int l2tp_eth_dev_init(struct net_device *dev)
{
	eth_hw_addr_random(dev);
	eth_broadcast_addr(dev->broadcast);
	netdev_lockdep_set_classes(dev);

	return 0;
}

static void l2tp_eth_dev_uninit(struct net_device *dev)
{
	struct l2tp_eth *priv = netdev_priv(dev);
	struct l2tp_eth_sess *spriv;

	spriv = l2tp_session_priv(priv->session);
	RCU_INIT_POINTER(spriv->dev, NULL);
	/* No need for synchronize_net() here. We're called by
	 * unregister_netdev*(), which does the synchronisation for us.
	 */
}

static netdev_tx_t l2tp_eth_dev_xmit(struct sk_buff *skb, struct net_device *dev)
{
	struct l2tp_eth *priv = netdev_priv(dev);
	struct l2tp_session *session = priv->session;
	unsigned int len = skb->len;
	int ret = l2tp_xmit_skb(session, skb);

	if (likely(ret == NET_XMIT_SUCCESS)) {
		atomic_long_add(len, &priv->tx_bytes);
		atomic_long_inc(&priv->tx_packets);
	} else {
		atomic_long_inc(&priv->tx_dropped);
	}
	return NETDEV_TX_OK;
}

static void l2tp_eth_get_stats64(struct net_device *dev,
				 struct rtnl_link_stats64 *stats)
{
	struct l2tp_eth *priv = netdev_priv(dev);

	stats->tx_bytes   = (unsigned long)atomic_long_read(&priv->tx_bytes);
	stats->tx_packets = (unsigned long)atomic_long_read(&priv->tx_packets);
	stats->tx_dropped = (unsigned long)atomic_long_read(&priv->tx_dropped);
	stats->rx_bytes   = (unsigned long)atomic_long_read(&priv->rx_bytes);
	stats->rx_packets = (unsigned long)atomic_long_read(&priv->rx_packets);
	stats->rx_errors  = (unsigned long)atomic_long_read(&priv->rx_errors);
}

<<<<<<< HEAD

=======
>>>>>>> 24b8d41d
static const struct net_device_ops l2tp_eth_netdev_ops = {
	.ndo_init		= l2tp_eth_dev_init,
	.ndo_uninit		= l2tp_eth_dev_uninit,
	.ndo_start_xmit		= l2tp_eth_dev_xmit,
	.ndo_get_stats64	= l2tp_eth_get_stats64,
	.ndo_set_mac_address	= eth_mac_addr,
};

static struct device_type l2tpeth_type = {
	.name = "l2tpeth",
};

static void l2tp_eth_dev_setup(struct net_device *dev)
{
	SET_NETDEV_DEVTYPE(dev, &l2tpeth_type);
	ether_setup(dev);
	dev->priv_flags		&= ~IFF_TX_SKB_SHARING;
	dev->features		|= NETIF_F_LLTX;
	dev->netdev_ops		= &l2tp_eth_netdev_ops;
	dev->needs_free_netdev	= true;
}

static void l2tp_eth_dev_recv(struct l2tp_session *session, struct sk_buff *skb, int data_len)
{
	struct l2tp_eth_sess *spriv = l2tp_session_priv(session);
	struct net_device *dev;
	struct l2tp_eth *priv;

	if (!pskb_may_pull(skb, ETH_HLEN))
		goto error;

	secpath_reset(skb);

	/* checksums verified by L2TP */
	skb->ip_summed = CHECKSUM_NONE;

	skb_dst_drop(skb);
	nf_reset_ct(skb);

	rcu_read_lock();
	dev = rcu_dereference(spriv->dev);
	if (!dev)
		goto error_rcu;

	priv = netdev_priv(dev);
	if (dev_forward_skb(dev, skb) == NET_RX_SUCCESS) {
		atomic_long_inc(&priv->rx_packets);
		atomic_long_add(data_len, &priv->rx_bytes);
	} else {
		atomic_long_inc(&priv->rx_errors);
	}
	rcu_read_unlock();

	return;

error_rcu:
	rcu_read_unlock();
error:
	kfree_skb(skb);
}

static void l2tp_eth_delete(struct l2tp_session *session)
{
	struct l2tp_eth_sess *spriv;
	struct net_device *dev;

	if (session) {
		spriv = l2tp_session_priv(session);

		rtnl_lock();
		dev = rtnl_dereference(spriv->dev);
		if (dev) {
			unregister_netdevice(dev);
			rtnl_unlock();
			module_put(THIS_MODULE);
		} else {
			rtnl_unlock();
		}
	}
}

<<<<<<< HEAD
#if IS_ENABLED(CONFIG_L2TP_DEBUGFS)
=======
>>>>>>> 24b8d41d
static void l2tp_eth_show(struct seq_file *m, void *arg)
{
	struct l2tp_session *session = arg;
	struct l2tp_eth_sess *spriv = l2tp_session_priv(session);
	struct net_device *dev;

	rcu_read_lock();
	dev = rcu_dereference(spriv->dev);
	if (!dev) {
		rcu_read_unlock();
		return;
	}
	dev_hold(dev);
	rcu_read_unlock();

	seq_printf(m, "   interface %s\n", dev->name);

	dev_put(dev);
}

static void l2tp_eth_adjust_mtu(struct l2tp_tunnel *tunnel,
				struct l2tp_session *session,
				struct net_device *dev)
{
	unsigned int overhead = 0;
	u32 l3_overhead = 0;
	u32 mtu;

	/* if the encap is UDP, account for UDP header size */
	if (tunnel->encap == L2TP_ENCAPTYPE_UDP) {
		overhead += sizeof(struct udphdr);
		dev->needed_headroom += sizeof(struct udphdr);
	}

	lock_sock(tunnel->sock);
	l3_overhead = kernel_sock_ip_overhead(tunnel->sock);
	release_sock(tunnel->sock);

	if (l3_overhead == 0) {
		/* L3 Overhead couldn't be identified, this could be
		 * because tunnel->sock was NULL or the socket's
		 * address family was not IPv4 or IPv6,
		 * dev mtu stays at 1500.
		 */
		return;
	}
	/* Adjust MTU, factor overhead - underlay L3, overlay L2 hdr
	 * UDP overhead, if any, was already factored in above.
	 */
	overhead += session->hdr_len + ETH_HLEN + l3_overhead;

	mtu = l2tp_tunnel_dst_mtu(tunnel) - overhead;
	if (mtu < dev->min_mtu || mtu > dev->max_mtu)
		dev->mtu = ETH_DATA_LEN - overhead;
	else
		dev->mtu = mtu;

	dev->needed_headroom += session->hdr_len;
}

static int l2tp_eth_create(struct net *net, struct l2tp_tunnel *tunnel,
			   u32 session_id, u32 peer_session_id,
			   struct l2tp_session_cfg *cfg)
{
	unsigned char name_assign_type;
	struct net_device *dev;
	char name[IFNAMSIZ];
	struct l2tp_session *session;
	struct l2tp_eth *priv;
	struct l2tp_eth_sess *spriv;
	int rc;

	if (cfg->ifname) {
		strlcpy(name, cfg->ifname, IFNAMSIZ);
		name_assign_type = NET_NAME_USER;
	} else {
		strcpy(name, L2TP_ETH_DEV_NAME);
		name_assign_type = NET_NAME_ENUM;
	}

	session = l2tp_session_create(sizeof(*spriv), tunnel, session_id,
				      peer_session_id, cfg);
	if (IS_ERR(session)) {
		rc = PTR_ERR(session);
		goto err;
	}

	dev = alloc_netdev(sizeof(*priv), name, name_assign_type,
			   l2tp_eth_dev_setup);
	if (!dev) {
		rc = -ENOMEM;
		goto err_sess;
	}

	dev_net_set(dev, net);
	dev->min_mtu = 0;
	dev->max_mtu = ETH_MAX_MTU;
	l2tp_eth_adjust_mtu(tunnel, session, dev);

	priv = netdev_priv(dev);
	priv->session = session;

	session->recv_skb = l2tp_eth_dev_recv;
	session->session_close = l2tp_eth_delete;
<<<<<<< HEAD
#if IS_ENABLED(CONFIG_L2TP_DEBUGFS)
	session->show = l2tp_eth_show;
#endif
=======
	if (IS_ENABLED(CONFIG_L2TP_DEBUGFS))
		session->show = l2tp_eth_show;
>>>>>>> 24b8d41d

	spriv = l2tp_session_priv(session);

	l2tp_session_inc_refcount(session);

	rtnl_lock();

	/* Register both device and session while holding the rtnl lock. This
	 * ensures that l2tp_eth_delete() will see that there's a device to
	 * unregister, even if it happened to run before we assign spriv->dev.
	 */
	rc = l2tp_session_register(session, tunnel);
	if (rc < 0) {
		rtnl_unlock();
		goto err_sess_dev;
	}

	rc = register_netdevice(dev);
	if (rc < 0) {
		rtnl_unlock();
		l2tp_session_delete(session);
		l2tp_session_dec_refcount(session);
		free_netdev(dev);

		return rc;
	}

	strlcpy(session->ifname, dev->name, IFNAMSIZ);
	rcu_assign_pointer(spriv->dev, dev);

	rtnl_unlock();

	l2tp_session_dec_refcount(session);

	__module_get(THIS_MODULE);

	return 0;

err_sess_dev:
	l2tp_session_dec_refcount(session);
	free_netdev(dev);
err_sess:
	kfree(session);
err:
	return rc;
}

static const struct l2tp_nl_cmd_ops l2tp_eth_nl_cmd_ops = {
	.session_create	= l2tp_eth_create,
	.session_delete	= l2tp_session_delete,
};

static int __init l2tp_eth_init(void)
{
	int err = 0;

	err = l2tp_nl_register_ops(L2TP_PWTYPE_ETH, &l2tp_eth_nl_cmd_ops);
	if (err)
		goto err;

	pr_info("L2TP ethernet pseudowire support (L2TPv3)\n");

	return 0;

err:
	return err;
}

static void __exit l2tp_eth_exit(void)
{
	l2tp_nl_unregister_ops(L2TP_PWTYPE_ETH);
}

module_init(l2tp_eth_init);
module_exit(l2tp_eth_exit);

MODULE_LICENSE("GPL");
MODULE_AUTHOR("James Chapman <jchapman@katalix.com>");
MODULE_DESCRIPTION("L2TP ethernet pseudowire driver");
MODULE_VERSION("1.0");
MODULE_ALIAS_L2TP_PWTYPE(5);<|MERGE_RESOLUTION|>--- conflicted
+++ resolved
@@ -50,14 +50,6 @@
 	struct net_device __rcu *dev;
 };
 
-<<<<<<< HEAD
-static inline struct l2tp_eth_net *l2tp_eth_pernet(struct net *net)
-{
-	return net_generic(net, l2tp_eth_net_id);
-}
-
-=======
->>>>>>> 24b8d41d
 static int l2tp_eth_dev_init(struct net_device *dev)
 {
 	eth_hw_addr_random(dev);
@@ -108,10 +100,6 @@
 	stats->rx_errors  = (unsigned long)atomic_long_read(&priv->rx_errors);
 }
 
-<<<<<<< HEAD
-
-=======
->>>>>>> 24b8d41d
 static const struct net_device_ops l2tp_eth_netdev_ops = {
 	.ndo_init		= l2tp_eth_dev_init,
 	.ndo_uninit		= l2tp_eth_dev_uninit,
@@ -193,10 +181,6 @@
 	}
 }
 
-<<<<<<< HEAD
-#if IS_ENABLED(CONFIG_L2TP_DEBUGFS)
-=======
->>>>>>> 24b8d41d
 static void l2tp_eth_show(struct seq_file *m, void *arg)
 {
 	struct l2tp_session *session = arg;
@@ -301,14 +285,8 @@
 
 	session->recv_skb = l2tp_eth_dev_recv;
 	session->session_close = l2tp_eth_delete;
-<<<<<<< HEAD
-#if IS_ENABLED(CONFIG_L2TP_DEBUGFS)
-	session->show = l2tp_eth_show;
-#endif
-=======
 	if (IS_ENABLED(CONFIG_L2TP_DEBUGFS))
 		session->show = l2tp_eth_show;
->>>>>>> 24b8d41d
 
 	spriv = l2tp_session_priv(session);
 
