// SPDX-License-Identifier: GPL-2.0
/* Copyright (C) 2007-2020  B.A.T.M.A.N. contributors:
 *
 * Marek Lindner, Simon Wunderlich
 */

#include "hard-interface.h"
#include "main.h"

#include <linux/atomic.h>
#include <linux/byteorder/generic.h>
#include <linux/errno.h>
<<<<<<< HEAD
#include <linux/fs.h>
=======
#include <linux/gfp.h>
>>>>>>> 24b8d41d
#include <linux/if.h>
#include <linux/if_arp.h>
#include <linux/if_ether.h>
#include <linux/kernel.h>
#include <linux/kref.h>
#include <linux/limits.h>
#include <linux/list.h>
#include <linux/mutex.h>
#include <linux/netdevice.h>
#include <linux/printk.h>
#include <linux/rculist.h>
#include <linux/rtnetlink.h>
#include <linux/slab.h>
#include <linux/spinlock.h>
#include <net/net_namespace.h>
#include <net/rtnetlink.h>
<<<<<<< HEAD
=======
#include <uapi/linux/batadv_packet.h>
>>>>>>> 24b8d41d

#include "bat_v.h"
#include "bridge_loop_avoidance.h"
#include "debugfs.h"
#include "distributed-arp-table.h"
#include "gateway_client.h"
#include "log.h"
#include "originator.h"
#include "send.h"
#include "soft-interface.h"
#include "sysfs.h"
#include "translation-table.h"

/**
 * batadv_hardif_release() - release hard interface from lists and queue for
 *  free after rcu grace period
 * @ref: kref pointer of the hard interface
 */
void batadv_hardif_release(struct kref *ref)
{
	struct batadv_hard_iface *hard_iface;

	hard_iface = container_of(ref, struct batadv_hard_iface, refcount);
	dev_put(hard_iface->net_dev);

	kfree_rcu(hard_iface, rcu);
}

/**
 * batadv_hardif_get_by_netdev() - Get hard interface object of a net_device
 * @net_dev: net_device to search for
 *
 * Return: batadv_hard_iface of net_dev (with increased refcnt), NULL on errors
 */
struct batadv_hard_iface *
batadv_hardif_get_by_netdev(const struct net_device *net_dev)
{
	struct batadv_hard_iface *hard_iface;

	rcu_read_lock();
	list_for_each_entry_rcu(hard_iface, &batadv_hardif_list, list) {
		if (hard_iface->net_dev == net_dev &&
		    kref_get_unless_zero(&hard_iface->refcount))
			goto out;
	}

	hard_iface = NULL;

out:
	rcu_read_unlock();
	return hard_iface;
}

/**
<<<<<<< HEAD
 * batadv_getlink_net - return link net namespace (of use fallback)
=======
 * batadv_getlink_net() - return link net namespace (of use fallback)
>>>>>>> 24b8d41d
 * @netdev: net_device to check
 * @fallback_net: return in case get_link_net is not available for @netdev
 *
 * Return: result of rtnl_link_ops->get_link_net or @fallback_net
 */
<<<<<<< HEAD
static const struct net *batadv_getlink_net(const struct net_device *netdev,
					    const struct net *fallback_net)
=======
static struct net *batadv_getlink_net(const struct net_device *netdev,
				      struct net *fallback_net)
>>>>>>> 24b8d41d
{
	if (!netdev->rtnl_link_ops)
		return fallback_net;

	if (!netdev->rtnl_link_ops->get_link_net)
		return fallback_net;

	return netdev->rtnl_link_ops->get_link_net(netdev);
}

/**
<<<<<<< HEAD
 * batadv_mutual_parents - check if two devices are each others parent
=======
 * batadv_mutual_parents() - check if two devices are each others parent
>>>>>>> 24b8d41d
 * @dev1: 1st net dev
 * @net1: 1st devices netns
 * @dev2: 2nd net dev
 * @net2: 2nd devices netns
 *
 * veth devices come in pairs and each is the parent of the other!
 *
 * Return: true if the devices are each others parent, otherwise false
 */
static bool batadv_mutual_parents(const struct net_device *dev1,
<<<<<<< HEAD
				  const struct net *net1,
				  const struct net_device *dev2,
				  const struct net *net2)
=======
				  struct net *net1,
				  const struct net_device *dev2,
				  struct net *net2)
>>>>>>> 24b8d41d
{
	int dev1_parent_iflink = dev_get_iflink(dev1);
	int dev2_parent_iflink = dev_get_iflink(dev2);
	const struct net *dev1_parent_net;
	const struct net *dev2_parent_net;

	dev1_parent_net = batadv_getlink_net(dev1, net1);
	dev2_parent_net = batadv_getlink_net(dev2, net2);

	if (!dev1_parent_iflink || !dev2_parent_iflink)
		return false;

	return (dev1_parent_iflink == dev2->ifindex) &&
	       (dev2_parent_iflink == dev1->ifindex) &&
	       net_eq(dev1_parent_net, net2) &&
	       net_eq(dev2_parent_net, net1);
}

/**
 * batadv_is_on_batman_iface() - check if a device is a batman iface descendant
 * @net_dev: the device to check
 *
 * If the user creates any virtual device on top of a batman-adv interface, it
 * is important to prevent this new interface from being used to create a new
 * mesh network (this behaviour would lead to a batman-over-batman
 * configuration). This function recursively checks all the fathers of the
 * device passed as argument looking for a batman-adv soft interface.
 *
 * Return: true if the device is descendant of a batman-adv mesh interface (or
 * if it is a batman-adv interface itself), false otherwise
 */
static bool batadv_is_on_batman_iface(const struct net_device *net_dev)
{
	struct net *net = dev_net(net_dev);
	struct net_device *parent_dev;
<<<<<<< HEAD
	const struct net *parent_net;
=======
	struct net *parent_net;
>>>>>>> 24b8d41d
	bool ret;

	/* check if this is a batman-adv mesh interface */
	if (batadv_softif_is_valid(net_dev))
		return true;

	/* no more parents..stop recursion */
	if (dev_get_iflink(net_dev) == 0 ||
	    dev_get_iflink(net_dev) == net_dev->ifindex)
		return false;

	parent_net = batadv_getlink_net(net_dev, net);

	/* recurse over the parent device */
	parent_dev = __dev_get_by_index((struct net *)parent_net,
					dev_get_iflink(net_dev));
	/* if we got a NULL parent_dev there is something broken.. */
	if (!parent_dev) {
		pr_err("Cannot find parent device\n");
		return false;
	}

	if (batadv_mutual_parents(net_dev, net, parent_dev, parent_net))
		return false;

	ret = batadv_is_on_batman_iface(parent_dev);

	return ret;
}

static bool batadv_is_valid_iface(const struct net_device *net_dev)
{
	if (net_dev->flags & IFF_LOOPBACK)
		return false;

	if (net_dev->type != ARPHRD_ETHER)
		return false;

	if (net_dev->addr_len != ETH_ALEN)
		return false;

	/* no batman over batman */
	if (batadv_is_on_batman_iface(net_dev))
		return false;

	return true;
}

/**
 * batadv_get_real_netdevice() - check if the given netdev struct is a virtual
 *  interface on top of another 'real' interface
 * @netdev: the device to check
 *
 * Callers must hold the rtnl semaphore. You may want batadv_get_real_netdev()
 * instead of this.
 *
 * Return: the 'real' net device or the original net device and NULL in case
 *  of an error.
 */
static struct net_device *batadv_get_real_netdevice(struct net_device *netdev)
{
	struct batadv_hard_iface *hard_iface = NULL;
	struct net_device *real_netdev = NULL;
	struct net *real_net;
	struct net *net;
	int ifindex;

	ASSERT_RTNL();

	if (!netdev)
		return NULL;

	if (netdev->ifindex == dev_get_iflink(netdev)) {
		dev_hold(netdev);
		return netdev;
	}

	hard_iface = batadv_hardif_get_by_netdev(netdev);
	if (!hard_iface || !hard_iface->soft_iface)
		goto out;

	net = dev_net(hard_iface->soft_iface);
	ifindex = dev_get_iflink(netdev);
	real_net = batadv_getlink_net(netdev, net);
	real_netdev = dev_get_by_index(real_net, ifindex);

out:
	if (hard_iface)
		batadv_hardif_put(hard_iface);
	return real_netdev;
}

/**
 * batadv_get_real_netdev() - check if the given net_device struct is a virtual
 *  interface on top of another 'real' interface
 * @net_device: the device to check
 *
 * Return: the 'real' net device or the original net device and NULL in case
 *  of an error.
 */
struct net_device *batadv_get_real_netdev(struct net_device *net_device)
{
	struct net_device *real_netdev;

	rtnl_lock();
	real_netdev = batadv_get_real_netdevice(net_device);
	rtnl_unlock();

	return real_netdev;
}

/**
 * batadv_is_wext_netdev() - check if the given net_device struct is a
 *  wext wifi interface
 * @net_device: the device to check
 *
 * Return: true if the net device is a wext wireless device, false
 *  otherwise.
 */
static bool batadv_is_wext_netdev(struct net_device *net_device)
{
	if (!net_device)
		return false;

#ifdef CONFIG_WIRELESS_EXT
	/* pre-cfg80211 drivers have to implement WEXT, so it is possible to
	 * check for wireless_handlers != NULL
	 */
	if (net_device->wireless_handlers)
		return true;
#endif

	return false;
}

/**
 * batadv_is_cfg80211_netdev() - check if the given net_device struct is a
 *  cfg80211 wifi interface
 * @net_device: the device to check
 *
 * Return: true if the net device is a cfg80211 wireless device, false
 *  otherwise.
 */
static bool batadv_is_cfg80211_netdev(struct net_device *net_device)
{
	if (!net_device)
		return false;

	/* cfg80211 drivers have to set ieee80211_ptr */
	if (net_device->ieee80211_ptr)
		return true;

	return false;
}

/**
 * batadv_wifi_flags_evaluate() - calculate wifi flags for net_device
 * @net_device: the device to check
 *
 * Return: batadv_hard_iface_wifi_flags flags of the device
 */
static u32 batadv_wifi_flags_evaluate(struct net_device *net_device)
{
	u32 wifi_flags = 0;
	struct net_device *real_netdev;

	if (batadv_is_wext_netdev(net_device))
		wifi_flags |= BATADV_HARDIF_WIFI_WEXT_DIRECT;

	if (batadv_is_cfg80211_netdev(net_device))
		wifi_flags |= BATADV_HARDIF_WIFI_CFG80211_DIRECT;

	real_netdev = batadv_get_real_netdevice(net_device);
	if (!real_netdev)
		return wifi_flags;

	if (real_netdev == net_device)
		goto out;

	if (batadv_is_wext_netdev(real_netdev))
		wifi_flags |= BATADV_HARDIF_WIFI_WEXT_INDIRECT;

	if (batadv_is_cfg80211_netdev(real_netdev))
		wifi_flags |= BATADV_HARDIF_WIFI_CFG80211_INDIRECT;

out:
	dev_put(real_netdev);
	return wifi_flags;
}

/**
 * batadv_is_cfg80211_hardif() - check if the given hardif is a cfg80211 wifi
 *  interface
 * @hard_iface: the device to check
 *
 * Return: true if the net device is a cfg80211 wireless device, false
 *  otherwise.
 */
bool batadv_is_cfg80211_hardif(struct batadv_hard_iface *hard_iface)
{
	u32 allowed_flags = 0;

	allowed_flags |= BATADV_HARDIF_WIFI_CFG80211_DIRECT;
	allowed_flags |= BATADV_HARDIF_WIFI_CFG80211_INDIRECT;

	return !!(hard_iface->wifi_flags & allowed_flags);
}

/**
 * batadv_is_wifi_hardif() - check if the given hardif is a wifi interface
 * @hard_iface: the device to check
 *
 * Return: true if the net device is a 802.11 wireless device, false otherwise.
 */
bool batadv_is_wifi_hardif(struct batadv_hard_iface *hard_iface)
{
	if (!hard_iface)
		return false;

	return hard_iface->wifi_flags != 0;
}

/**
 * batadv_hardif_no_broadcast() - check whether (re)broadcast is necessary
 * @if_outgoing: the outgoing interface checked and considered for (re)broadcast
 * @orig_addr: the originator of this packet
 * @orig_neigh: originator address of the forwarder we just got the packet from
 *  (NULL if we originated)
 *
 * Checks whether a packet needs to be (re)broadcasted on the given interface.
 *
 * Return:
 *	BATADV_HARDIF_BCAST_NORECIPIENT: No neighbor on interface
 *	BATADV_HARDIF_BCAST_DUPFWD: Just one neighbor, but it is the forwarder
 *	BATADV_HARDIF_BCAST_DUPORIG: Just one neighbor, but it is the originator
 *	BATADV_HARDIF_BCAST_OK: Several neighbors, must broadcast
 */
int batadv_hardif_no_broadcast(struct batadv_hard_iface *if_outgoing,
			       u8 *orig_addr, u8 *orig_neigh)
{
	struct batadv_hardif_neigh_node *hardif_neigh;
	struct hlist_node *first;
	int ret = BATADV_HARDIF_BCAST_OK;

	rcu_read_lock();

	/* 0 neighbors -> no (re)broadcast */
	first = rcu_dereference(hlist_first_rcu(&if_outgoing->neigh_list));
	if (!first) {
		ret = BATADV_HARDIF_BCAST_NORECIPIENT;
		goto out;
	}

	/* >1 neighbors -> (re)brodcast */
	if (rcu_dereference(hlist_next_rcu(first)))
		goto out;

	hardif_neigh = hlist_entry(first, struct batadv_hardif_neigh_node,
				   list);

	/* 1 neighbor, is the originator -> no rebroadcast */
	if (orig_addr && batadv_compare_eth(hardif_neigh->orig, orig_addr)) {
		ret = BATADV_HARDIF_BCAST_DUPORIG;
	/* 1 neighbor, is the one we received from -> no rebroadcast */
	} else if (orig_neigh &&
		   batadv_compare_eth(hardif_neigh->orig, orig_neigh)) {
		ret = BATADV_HARDIF_BCAST_DUPFWD;
	}

out:
	rcu_read_unlock();
	return ret;
}

static struct batadv_hard_iface *
batadv_hardif_get_active(const struct net_device *soft_iface)
{
	struct batadv_hard_iface *hard_iface;

	rcu_read_lock();
	list_for_each_entry_rcu(hard_iface, &batadv_hardif_list, list) {
		if (hard_iface->soft_iface != soft_iface)
			continue;

		if (hard_iface->if_status == BATADV_IF_ACTIVE &&
		    kref_get_unless_zero(&hard_iface->refcount))
			goto out;
	}

	hard_iface = NULL;

out:
	rcu_read_unlock();
	return hard_iface;
}

static void batadv_primary_if_update_addr(struct batadv_priv *bat_priv,
					  struct batadv_hard_iface *oldif)
{
	struct batadv_hard_iface *primary_if;

	primary_if = batadv_primary_if_get_selected(bat_priv);
	if (!primary_if)
		goto out;

	batadv_dat_init_own_addr(bat_priv, primary_if);
	batadv_bla_update_orig_address(bat_priv, primary_if, oldif);
out:
	if (primary_if)
		batadv_hardif_put(primary_if);
}

static void batadv_primary_if_select(struct batadv_priv *bat_priv,
				     struct batadv_hard_iface *new_hard_iface)
{
	struct batadv_hard_iface *curr_hard_iface;

	ASSERT_RTNL();

	if (new_hard_iface)
		kref_get(&new_hard_iface->refcount);

	curr_hard_iface = rcu_replace_pointer(bat_priv->primary_if,
					      new_hard_iface, 1);

	if (!new_hard_iface)
		goto out;

	bat_priv->algo_ops->iface.primary_set(new_hard_iface);
	batadv_primary_if_update_addr(bat_priv, curr_hard_iface);

out:
	if (curr_hard_iface)
		batadv_hardif_put(curr_hard_iface);
}

static bool
batadv_hardif_is_iface_up(const struct batadv_hard_iface *hard_iface)
{
	if (hard_iface->net_dev->flags & IFF_UP)
		return true;

	return false;
}

static void batadv_check_known_mac_addr(const struct net_device *net_dev)
{
	const struct batadv_hard_iface *hard_iface;

	rcu_read_lock();
	list_for_each_entry_rcu(hard_iface, &batadv_hardif_list, list) {
		if (hard_iface->if_status != BATADV_IF_ACTIVE &&
		    hard_iface->if_status != BATADV_IF_TO_BE_ACTIVATED)
			continue;

		if (hard_iface->net_dev == net_dev)
			continue;

		if (!batadv_compare_eth(hard_iface->net_dev->dev_addr,
					net_dev->dev_addr))
			continue;

		pr_warn("The newly added mac address (%pM) already exists on: %s\n",
			net_dev->dev_addr, hard_iface->net_dev->name);
		pr_warn("It is strongly recommended to keep mac addresses unique to avoid problems!\n");
	}
	rcu_read_unlock();
}

/**
 * batadv_hardif_recalc_extra_skbroom() - Recalculate skbuff extra head/tailroom
 * @soft_iface: netdev struct of the mesh interface
 */
static void batadv_hardif_recalc_extra_skbroom(struct net_device *soft_iface)
{
	const struct batadv_hard_iface *hard_iface;
	unsigned short lower_header_len = ETH_HLEN;
	unsigned short lower_headroom = 0;
	unsigned short lower_tailroom = 0;
	unsigned short needed_headroom;

	rcu_read_lock();
	list_for_each_entry_rcu(hard_iface, &batadv_hardif_list, list) {
		if (hard_iface->if_status == BATADV_IF_NOT_IN_USE)
			continue;

		if (hard_iface->soft_iface != soft_iface)
			continue;

		lower_header_len = max_t(unsigned short, lower_header_len,
					 hard_iface->net_dev->hard_header_len);

		lower_headroom = max_t(unsigned short, lower_headroom,
				       hard_iface->net_dev->needed_headroom);

		lower_tailroom = max_t(unsigned short, lower_tailroom,
				       hard_iface->net_dev->needed_tailroom);
	}
	rcu_read_unlock();

	needed_headroom = lower_headroom + (lower_header_len - ETH_HLEN);
	needed_headroom += batadv_max_header_len();

	/* fragmentation headers don't strip the unicast/... header */
	needed_headroom += sizeof(struct batadv_frag_packet);

	soft_iface->needed_headroom = needed_headroom;
	soft_iface->needed_tailroom = lower_tailroom;
}

/**
 * batadv_hardif_min_mtu() - Calculate maximum MTU for soft interface
 * @soft_iface: netdev struct of the soft interface
 *
 * Return: MTU for the soft-interface (limited by the minimal MTU of all active
 *  slave interfaces)
 */
int batadv_hardif_min_mtu(struct net_device *soft_iface)
{
	struct batadv_priv *bat_priv = netdev_priv(soft_iface);
	const struct batadv_hard_iface *hard_iface;
	int min_mtu = INT_MAX;

	rcu_read_lock();
	list_for_each_entry_rcu(hard_iface, &batadv_hardif_list, list) {
		if (hard_iface->if_status != BATADV_IF_ACTIVE &&
		    hard_iface->if_status != BATADV_IF_TO_BE_ACTIVATED)
			continue;

		if (hard_iface->soft_iface != soft_iface)
			continue;

		min_mtu = min_t(int, hard_iface->net_dev->mtu, min_mtu);
	}
	rcu_read_unlock();

	if (atomic_read(&bat_priv->fragmentation) == 0)
		goto out;

	/* with fragmentation enabled the maximum size of internally generated
	 * packets such as translation table exchanges or tvlv containers, etc
	 * has to be calculated
	 */
	min_mtu = min_t(int, min_mtu, BATADV_FRAG_MAX_FRAG_SIZE);
	min_mtu -= sizeof(struct batadv_frag_packet);
	min_mtu *= BATADV_FRAG_MAX_FRAGMENTS;

out:
	/* report to the other components the maximum amount of bytes that
	 * batman-adv can send over the wire (without considering the payload
	 * overhead). For example, this value is used by TT to compute the
	 * maximum local table size
	 */
	atomic_set(&bat_priv->packet_size_max, min_mtu);

	/* the real soft-interface MTU is computed by removing the payload
	 * overhead from the maximum amount of bytes that was just computed.
	 *
	 * However batman-adv does not support MTUs bigger than ETH_DATA_LEN
	 */
	return min_t(int, min_mtu - batadv_max_header_len(), ETH_DATA_LEN);
}

/**
 * batadv_update_min_mtu() - Adjusts the MTU if a new interface with a smaller
 *  MTU appeared
 * @soft_iface: netdev struct of the soft interface
 */
void batadv_update_min_mtu(struct net_device *soft_iface)
{
	soft_iface->mtu = batadv_hardif_min_mtu(soft_iface);

	/* Check if the local translate table should be cleaned up to match a
	 * new (and smaller) MTU.
	 */
	batadv_tt_local_resize_to_mtu(soft_iface);
}

static void
batadv_hardif_activate_interface(struct batadv_hard_iface *hard_iface)
{
	struct batadv_priv *bat_priv;
	struct batadv_hard_iface *primary_if = NULL;

	if (hard_iface->if_status != BATADV_IF_INACTIVE)
		goto out;

	bat_priv = netdev_priv(hard_iface->soft_iface);

	bat_priv->algo_ops->iface.update_mac(hard_iface);
	hard_iface->if_status = BATADV_IF_TO_BE_ACTIVATED;

	/* the first active interface becomes our primary interface or
	 * the next active interface after the old primary interface was removed
	 */
	primary_if = batadv_primary_if_get_selected(bat_priv);
	if (!primary_if)
		batadv_primary_if_select(bat_priv, hard_iface);

	batadv_info(hard_iface->soft_iface, "Interface activated: %s\n",
		    hard_iface->net_dev->name);

	batadv_update_min_mtu(hard_iface->soft_iface);

	if (bat_priv->algo_ops->iface.activate)
		bat_priv->algo_ops->iface.activate(hard_iface);

out:
	if (primary_if)
		batadv_hardif_put(primary_if);
}

static void
batadv_hardif_deactivate_interface(struct batadv_hard_iface *hard_iface)
{
	if (hard_iface->if_status != BATADV_IF_ACTIVE &&
	    hard_iface->if_status != BATADV_IF_TO_BE_ACTIVATED)
		return;

	hard_iface->if_status = BATADV_IF_INACTIVE;

	batadv_info(hard_iface->soft_iface, "Interface deactivated: %s\n",
		    hard_iface->net_dev->name);

	batadv_update_min_mtu(hard_iface->soft_iface);
}

/**
 * batadv_master_del_slave() - remove hard_iface from the current master iface
 * @slave: the interface enslaved in another master
 * @master: the master from which slave has to be removed
 *
 * Invoke ndo_del_slave on master passing slave as argument. In this way the
 * slave is free'd and the master can correctly change its internal state.
 *
 * Return: 0 on success, a negative value representing the error otherwise
 */
static int batadv_master_del_slave(struct batadv_hard_iface *slave,
				   struct net_device *master)
{
	int ret;

	if (!master)
		return 0;

	ret = -EBUSY;
	if (master->netdev_ops->ndo_del_slave)
		ret = master->netdev_ops->ndo_del_slave(master, slave->net_dev);

	return ret;
}

/**
 * batadv_hardif_enable_interface() - Enslave hard interface to soft interface
 * @hard_iface: hard interface to add to soft interface
 * @net: the applicable net namespace
 * @iface_name: name of the soft interface
 *
 * Return: 0 on success or negative error number in case of failure
 */
int batadv_hardif_enable_interface(struct batadv_hard_iface *hard_iface,
				   struct net *net, const char *iface_name)
{
	struct batadv_priv *bat_priv;
	struct net_device *soft_iface, *master;
	__be16 ethertype = htons(ETH_P_BATMAN);
	int max_header_len = batadv_max_header_len();
	int ret;

	if (hard_iface->if_status != BATADV_IF_NOT_IN_USE)
		goto out;

	kref_get(&hard_iface->refcount);

	soft_iface = dev_get_by_name(net, iface_name);

	if (!soft_iface) {
		soft_iface = batadv_softif_create(net, iface_name);

		if (!soft_iface) {
			ret = -ENOMEM;
			goto err;
		}

		/* dev_get_by_name() increases the reference counter for us */
		dev_hold(soft_iface);
	}

	if (!batadv_softif_is_valid(soft_iface)) {
		pr_err("Can't create batman mesh interface %s: already exists as regular interface\n",
		       soft_iface->name);
		ret = -EINVAL;
		goto err_dev;
	}

	/* check if the interface is enslaved in another virtual one and
	 * in that case unlink it first
	 */
	master = netdev_master_upper_dev_get(hard_iface->net_dev);
	ret = batadv_master_del_slave(hard_iface, master);
	if (ret)
		goto err_dev;

	hard_iface->soft_iface = soft_iface;
	bat_priv = netdev_priv(hard_iface->soft_iface);

	ret = netdev_master_upper_dev_link(hard_iface->net_dev,
					   soft_iface, NULL, NULL, NULL);
	if (ret)
		goto err_dev;

	ret = bat_priv->algo_ops->iface.enable(hard_iface);
	if (ret < 0)
		goto err_upper;

	hard_iface->if_status = BATADV_IF_INACTIVE;
<<<<<<< HEAD
	ret = batadv_orig_hash_add_if(hard_iface, bat_priv->num_ifaces);
	if (ret < 0) {
		bat_priv->algo_ops->iface.disable(hard_iface);
		bat_priv->num_ifaces--;
		hard_iface->if_status = BATADV_IF_NOT_IN_USE;
		goto err_upper;
	}
=======
>>>>>>> 24b8d41d

	kref_get(&hard_iface->refcount);
	hard_iface->batman_adv_ptype.type = ethertype;
	hard_iface->batman_adv_ptype.func = batadv_batman_skb_recv;
	hard_iface->batman_adv_ptype.dev = hard_iface->net_dev;
	dev_add_pack(&hard_iface->batman_adv_ptype);

	batadv_info(hard_iface->soft_iface, "Adding interface: %s\n",
		    hard_iface->net_dev->name);

	if (atomic_read(&bat_priv->fragmentation) &&
	    hard_iface->net_dev->mtu < ETH_DATA_LEN + max_header_len)
		batadv_info(hard_iface->soft_iface,
			    "The MTU of interface %s is too small (%i) to handle the transport of batman-adv packets. Packets going over this interface will be fragmented on layer2 which could impact the performance. Setting the MTU to %i would solve the problem.\n",
			    hard_iface->net_dev->name, hard_iface->net_dev->mtu,
			    ETH_DATA_LEN + max_header_len);

	if (!atomic_read(&bat_priv->fragmentation) &&
	    hard_iface->net_dev->mtu < ETH_DATA_LEN + max_header_len)
		batadv_info(hard_iface->soft_iface,
			    "The MTU of interface %s is too small (%i) to handle the transport of batman-adv packets. If you experience problems getting traffic through try increasing the MTU to %i.\n",
			    hard_iface->net_dev->name, hard_iface->net_dev->mtu,
			    ETH_DATA_LEN + max_header_len);

	if (batadv_hardif_is_iface_up(hard_iface))
		batadv_hardif_activate_interface(hard_iface);
	else
		batadv_err(hard_iface->soft_iface,
			   "Not using interface %s (retrying later): interface not active\n",
			   hard_iface->net_dev->name);

	batadv_hardif_recalc_extra_skbroom(soft_iface);

<<<<<<< HEAD
=======
	if (bat_priv->algo_ops->iface.enabled)
		bat_priv->algo_ops->iface.enabled(hard_iface);

>>>>>>> 24b8d41d
out:
	return 0;

err_upper:
	netdev_upper_dev_unlink(hard_iface->net_dev, soft_iface);
err_dev:
	hard_iface->soft_iface = NULL;
	dev_put(soft_iface);
err:
	batadv_hardif_put(hard_iface);
	return ret;
}

/**
 * batadv_hardif_cnt() - get number of interfaces enslaved to soft interface
 * @soft_iface: soft interface to check
 *
 * This function is only using RCU for locking - the result can therefore be
 * off when another function is modifying the list at the same time. The
 * caller can use the rtnl_lock to make sure that the count is accurate.
 *
 * Return: number of connected/enslaved hard interfaces
 */
static size_t batadv_hardif_cnt(const struct net_device *soft_iface)
{
	struct batadv_hard_iface *hard_iface;
	size_t count = 0;

	rcu_read_lock();
	list_for_each_entry_rcu(hard_iface, &batadv_hardif_list, list) {
		if (hard_iface->soft_iface != soft_iface)
			continue;

		count++;
	}
	rcu_read_unlock();

	return count;
}

/**
 * batadv_hardif_disable_interface() - Remove hard interface from soft interface
 * @hard_iface: hard interface to be removed
 * @autodel: whether to delete soft interface when it doesn't contain any other
 *  slave interfaces
 */
void batadv_hardif_disable_interface(struct batadv_hard_iface *hard_iface,
				     enum batadv_hard_if_cleanup autodel)
{
	struct batadv_priv *bat_priv = netdev_priv(hard_iface->soft_iface);
	struct batadv_hard_iface *primary_if = NULL;

	batadv_hardif_deactivate_interface(hard_iface);

	if (hard_iface->if_status != BATADV_IF_INACTIVE)
		goto out;

	batadv_info(hard_iface->soft_iface, "Removing interface: %s\n",
		    hard_iface->net_dev->name);
	dev_remove_pack(&hard_iface->batman_adv_ptype);
	batadv_hardif_put(hard_iface);
<<<<<<< HEAD

	bat_priv->num_ifaces--;
	batadv_orig_hash_del_if(hard_iface, bat_priv->num_ifaces);
=======
>>>>>>> 24b8d41d

	primary_if = batadv_primary_if_get_selected(bat_priv);
	if (hard_iface == primary_if) {
		struct batadv_hard_iface *new_if;

		new_if = batadv_hardif_get_active(hard_iface->soft_iface);
		batadv_primary_if_select(bat_priv, new_if);

		if (new_if)
			batadv_hardif_put(new_if);
	}

	bat_priv->algo_ops->iface.disable(hard_iface);
	hard_iface->if_status = BATADV_IF_NOT_IN_USE;

	/* delete all references to this hard_iface */
	batadv_purge_orig_ref(bat_priv);
	batadv_purge_outstanding_packets(bat_priv, hard_iface);
	dev_put(hard_iface->soft_iface);

	netdev_upper_dev_unlink(hard_iface->net_dev, hard_iface->soft_iface);
	batadv_hardif_recalc_extra_skbroom(hard_iface->soft_iface);

	/* nobody uses this interface anymore */
	if (batadv_hardif_cnt(hard_iface->soft_iface) <= 1) {
		batadv_gw_check_client_stop(bat_priv);

		if (autodel == BATADV_IF_CLEANUP_AUTO)
			batadv_softif_destroy_sysfs(hard_iface->soft_iface);
	}

	hard_iface->soft_iface = NULL;
	batadv_hardif_put(hard_iface);

out:
	if (primary_if)
		batadv_hardif_put(primary_if);
}

static struct batadv_hard_iface *
batadv_hardif_add_interface(struct net_device *net_dev)
{
	struct batadv_hard_iface *hard_iface;
	int ret;

	ASSERT_RTNL();

	if (!batadv_is_valid_iface(net_dev))
		goto out;

	dev_hold(net_dev);

	hard_iface = kzalloc(sizeof(*hard_iface), GFP_ATOMIC);
	if (!hard_iface)
		goto release_dev;

	ret = batadv_sysfs_add_hardif(&hard_iface->hardif_obj, net_dev);
	if (ret)
		goto free_if;

	hard_iface->net_dev = net_dev;
	hard_iface->soft_iface = NULL;
	hard_iface->if_status = BATADV_IF_NOT_IN_USE;

	batadv_debugfs_add_hardif(hard_iface);

	INIT_LIST_HEAD(&hard_iface->list);
	INIT_HLIST_HEAD(&hard_iface->neigh_list);

	mutex_init(&hard_iface->bat_iv.ogm_buff_mutex);
	spin_lock_init(&hard_iface->neigh_list_lock);
	kref_init(&hard_iface->refcount);

	hard_iface->num_bcasts = BATADV_NUM_BCASTS_DEFAULT;
	hard_iface->wifi_flags = batadv_wifi_flags_evaluate(net_dev);
	if (batadv_is_wifi_hardif(hard_iface))
		hard_iface->num_bcasts = BATADV_NUM_BCASTS_WIRELESS;

<<<<<<< HEAD
=======
	atomic_set(&hard_iface->hop_penalty, 0);

>>>>>>> 24b8d41d
	batadv_v_hardif_init(hard_iface);

	batadv_check_known_mac_addr(hard_iface->net_dev);
	kref_get(&hard_iface->refcount);
	list_add_tail_rcu(&hard_iface->list, &batadv_hardif_list);
	batadv_hardif_generation++;

	return hard_iface;

free_if:
	kfree(hard_iface);
release_dev:
	dev_put(net_dev);
out:
	return NULL;
}

static void batadv_hardif_remove_interface(struct batadv_hard_iface *hard_iface)
{
	ASSERT_RTNL();

	/* first deactivate interface */
	if (hard_iface->if_status != BATADV_IF_NOT_IN_USE)
		batadv_hardif_disable_interface(hard_iface,
						BATADV_IF_CLEANUP_KEEP);

	if (hard_iface->if_status != BATADV_IF_NOT_IN_USE)
		return;

	hard_iface->if_status = BATADV_IF_TO_BE_REMOVED;
	batadv_debugfs_del_hardif(hard_iface);
	batadv_sysfs_del_hardif(&hard_iface->hardif_obj);
	batadv_hardif_put(hard_iface);
}

/**
 * batadv_hard_if_event_softif() - Handle events for soft interfaces
 * @event: NETDEV_* event to handle
 * @net_dev: net_device which generated an event
 *
 * Return: NOTIFY_* result
 */
static int batadv_hard_if_event_softif(unsigned long event,
				       struct net_device *net_dev)
{
	struct batadv_priv *bat_priv;

	switch (event) {
	case NETDEV_REGISTER:
		batadv_sysfs_add_meshif(net_dev);
		bat_priv = netdev_priv(net_dev);
		batadv_softif_create_vlan(bat_priv, BATADV_NO_FLAGS);
		break;
	case NETDEV_CHANGENAME:
		batadv_debugfs_rename_meshif(net_dev);
		break;
	}

	return NOTIFY_DONE;
}

static int batadv_hard_if_event(struct notifier_block *this,
				unsigned long event, void *ptr)
{
	struct net_device *net_dev = netdev_notifier_info_to_dev(ptr);
	struct batadv_hard_iface *hard_iface;
	struct batadv_hard_iface *primary_if = NULL;
	struct batadv_priv *bat_priv;

	if (batadv_softif_is_valid(net_dev))
		return batadv_hard_if_event_softif(event, net_dev);

	hard_iface = batadv_hardif_get_by_netdev(net_dev);
	if (!hard_iface && (event == NETDEV_REGISTER ||
			    event == NETDEV_POST_TYPE_CHANGE))
		hard_iface = batadv_hardif_add_interface(net_dev);

	if (!hard_iface)
		goto out;

	switch (event) {
	case NETDEV_UP:
		batadv_hardif_activate_interface(hard_iface);
		break;
	case NETDEV_GOING_DOWN:
	case NETDEV_DOWN:
		batadv_hardif_deactivate_interface(hard_iface);
		break;
	case NETDEV_UNREGISTER:
	case NETDEV_PRE_TYPE_CHANGE:
		list_del_rcu(&hard_iface->list);
		batadv_hardif_generation++;

		batadv_hardif_remove_interface(hard_iface);
		break;
	case NETDEV_CHANGEMTU:
		if (hard_iface->soft_iface)
			batadv_update_min_mtu(hard_iface->soft_iface);
		break;
	case NETDEV_CHANGEADDR:
		if (hard_iface->if_status == BATADV_IF_NOT_IN_USE)
			goto hardif_put;

		batadv_check_known_mac_addr(hard_iface->net_dev);

		bat_priv = netdev_priv(hard_iface->soft_iface);
		bat_priv->algo_ops->iface.update_mac(hard_iface);

		primary_if = batadv_primary_if_get_selected(bat_priv);
		if (!primary_if)
			goto hardif_put;

		if (hard_iface == primary_if)
			batadv_primary_if_update_addr(bat_priv, NULL);
		break;
	case NETDEV_CHANGEUPPER:
		hard_iface->wifi_flags = batadv_wifi_flags_evaluate(net_dev);
		if (batadv_is_wifi_hardif(hard_iface))
			hard_iface->num_bcasts = BATADV_NUM_BCASTS_WIRELESS;
		break;
	case NETDEV_CHANGENAME:
		batadv_debugfs_rename_hardif(hard_iface);
		break;
	default:
		break;
	}

hardif_put:
	batadv_hardif_put(hard_iface);
out:
	if (primary_if)
		batadv_hardif_put(primary_if);
	return NOTIFY_DONE;
}

struct notifier_block batadv_hard_if_notifier = {
	.notifier_call = batadv_hard_if_event,
};<|MERGE_RESOLUTION|>--- conflicted
+++ resolved
@@ -10,11 +10,7 @@
 #include <linux/atomic.h>
 #include <linux/byteorder/generic.h>
 #include <linux/errno.h>
-<<<<<<< HEAD
-#include <linux/fs.h>
-=======
 #include <linux/gfp.h>
->>>>>>> 24b8d41d
 #include <linux/if.h>
 #include <linux/if_arp.h>
 #include <linux/if_ether.h>
@@ -31,10 +27,7 @@
 #include <linux/spinlock.h>
 #include <net/net_namespace.h>
 #include <net/rtnetlink.h>
-<<<<<<< HEAD
-=======
 #include <uapi/linux/batadv_packet.h>
->>>>>>> 24b8d41d
 
 #include "bat_v.h"
 #include "bridge_loop_avoidance.h"
@@ -89,23 +82,14 @@
 }
 
 /**
-<<<<<<< HEAD
- * batadv_getlink_net - return link net namespace (of use fallback)
-=======
  * batadv_getlink_net() - return link net namespace (of use fallback)
->>>>>>> 24b8d41d
  * @netdev: net_device to check
  * @fallback_net: return in case get_link_net is not available for @netdev
  *
  * Return: result of rtnl_link_ops->get_link_net or @fallback_net
  */
-<<<<<<< HEAD
-static const struct net *batadv_getlink_net(const struct net_device *netdev,
-					    const struct net *fallback_net)
-=======
 static struct net *batadv_getlink_net(const struct net_device *netdev,
 				      struct net *fallback_net)
->>>>>>> 24b8d41d
 {
 	if (!netdev->rtnl_link_ops)
 		return fallback_net;
@@ -117,11 +101,7 @@
 }
 
 /**
-<<<<<<< HEAD
- * batadv_mutual_parents - check if two devices are each others parent
-=======
  * batadv_mutual_parents() - check if two devices are each others parent
->>>>>>> 24b8d41d
  * @dev1: 1st net dev
  * @net1: 1st devices netns
  * @dev2: 2nd net dev
@@ -132,15 +112,9 @@
  * Return: true if the devices are each others parent, otherwise false
  */
 static bool batadv_mutual_parents(const struct net_device *dev1,
-<<<<<<< HEAD
-				  const struct net *net1,
-				  const struct net_device *dev2,
-				  const struct net *net2)
-=======
 				  struct net *net1,
 				  const struct net_device *dev2,
 				  struct net *net2)
->>>>>>> 24b8d41d
 {
 	int dev1_parent_iflink = dev_get_iflink(dev1);
 	int dev2_parent_iflink = dev_get_iflink(dev2);
@@ -176,11 +150,7 @@
 {
 	struct net *net = dev_net(net_dev);
 	struct net_device *parent_dev;
-<<<<<<< HEAD
-	const struct net *parent_net;
-=======
 	struct net *parent_net;
->>>>>>> 24b8d41d
 	bool ret;
 
 	/* check if this is a batman-adv mesh interface */
@@ -797,16 +767,6 @@
 		goto err_upper;
 
 	hard_iface->if_status = BATADV_IF_INACTIVE;
-<<<<<<< HEAD
-	ret = batadv_orig_hash_add_if(hard_iface, bat_priv->num_ifaces);
-	if (ret < 0) {
-		bat_priv->algo_ops->iface.disable(hard_iface);
-		bat_priv->num_ifaces--;
-		hard_iface->if_status = BATADV_IF_NOT_IN_USE;
-		goto err_upper;
-	}
-=======
->>>>>>> 24b8d41d
 
 	kref_get(&hard_iface->refcount);
 	hard_iface->batman_adv_ptype.type = ethertype;
@@ -840,12 +800,9 @@
 
 	batadv_hardif_recalc_extra_skbroom(soft_iface);
 
-<<<<<<< HEAD
-=======
 	if (bat_priv->algo_ops->iface.enabled)
 		bat_priv->algo_ops->iface.enabled(hard_iface);
 
->>>>>>> 24b8d41d
 out:
 	return 0;
 
@@ -907,12 +864,6 @@
 		    hard_iface->net_dev->name);
 	dev_remove_pack(&hard_iface->batman_adv_ptype);
 	batadv_hardif_put(hard_iface);
-<<<<<<< HEAD
-
-	bat_priv->num_ifaces--;
-	batadv_orig_hash_del_if(hard_iface, bat_priv->num_ifaces);
-=======
->>>>>>> 24b8d41d
 
 	primary_if = batadv_primary_if_get_selected(bat_priv);
 	if (hard_iface == primary_if) {
@@ -991,11 +942,8 @@
 	if (batadv_is_wifi_hardif(hard_iface))
 		hard_iface->num_bcasts = BATADV_NUM_BCASTS_WIRELESS;
 
-<<<<<<< HEAD
-=======
 	atomic_set(&hard_iface->hop_penalty, 0);
 
->>>>>>> 24b8d41d
 	batadv_v_hardif_init(hard_iface);
 
 	batadv_check_known_mac_addr(hard_iface->net_dev);
