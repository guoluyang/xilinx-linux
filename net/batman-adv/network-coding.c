--- conflicted
+++ resolved
@@ -862,11 +862,7 @@
 
 	nc_node = kzalloc(sizeof(*nc_node), GFP_ATOMIC);
 	if (!nc_node)
-<<<<<<< HEAD
-		return NULL;
-=======
 		goto unlock;
->>>>>>> 24b8d41d
 
 	/* Initialize nc_node */
 	INIT_LIST_HEAD(&nc_node->list);
@@ -874,27 +870,11 @@
 	ether_addr_copy(nc_node->addr, orig_node->orig);
 	kref_get(&orig_neigh_node->refcount);
 	nc_node->orig_node = orig_neigh_node;
-<<<<<<< HEAD
-
-	/* Select ingoing or outgoing coding node */
-	if (in_coding) {
-		lock = &orig_neigh_node->in_coding_list_lock;
-		list = &orig_neigh_node->in_coding_list;
-	} else {
-		lock = &orig_neigh_node->out_coding_list_lock;
-		list = &orig_neigh_node->out_coding_list;
-	}
-=======
->>>>>>> 24b8d41d
 
 	batadv_dbg(BATADV_DBG_NC, bat_priv, "Adding nc_node %pM -> %pM\n",
 		   nc_node->addr, nc_node->orig_node->orig);
 
 	/* Add nc_node to orig_node */
-<<<<<<< HEAD
-	spin_lock_bh(lock);
-=======
->>>>>>> 24b8d41d
 	kref_get(&nc_node->refcount);
 	list_add_tail_rcu(&nc_node->list, list);
 
@@ -1976,12 +1956,7 @@
 	debugfs_create_u32("max_fwd_delay", 0644, nc_dir,
 			   &bat_priv->nc.max_fwd_delay);
 
-<<<<<<< HEAD
-out:
-	return -ENOMEM;
-=======
 	debugfs_create_u32("max_buffer_time", 0644, nc_dir,
 			   &bat_priv->nc.max_buffer_time);
->>>>>>> 24b8d41d
 }
 #endif